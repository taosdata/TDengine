#include "streamRunner.h"
#include "dataSink.h"
#include "dataSinkMgt.h"
#include "executor.h"
#include "osMemory.h"
#include "scalar.h"
#include "stream.h"
#include "streamInt.h"
#include "taoserror.h"
#include "tarray.h"
#include "tcommon.h"
#include "tdatablock.h"
#include "cmdnodes.h"

static int32_t stRunnerInitTaskExecMgr(SStreamRunnerTask* pTask, const SStreamRunnerDeployMsg* pMsg) {
  SStreamRunnerTaskExecMgr*  pMgr = &pTask->execMgr;
  SStreamRunnerTaskExecution exec = {.pExecutor = NULL, .pPlan = pTask->pPlan};
  // decode plan into queryPlan
  int32_t code = 0, lino = 0;
  code = taosThreadMutexInit(&pMgr->lock, 0);
  if (code != 0) {
    ST_TASK_ELOG("failed to init stream runner task mgr mutex, code:%s", tstrerror(code));
    return code;
  }

  pMgr->lockInited = true;
  
  code = taosThreadMutexLock(&pMgr->lock);
  if(code != 0) {
    ST_TASK_ELOG("failed to lock stream runner task mgr mutex, code:%s", tstrerror(code));
    return code;
  }
  pMgr->pFreeExecs = tdListNew(sizeof(SStreamRunnerTaskExecution));
  TSDB_CHECK_NULL(pMgr->pFreeExecs, code, lino, _exit, terrno);

  exec.runtimeInfo.vtableDeployGot = &pTask->vtableDeployGot;

  for (int32_t i = 0; i < pTask->parallelExecutionNun && code == 0; ++i) {
    exec.runtimeInfo.execId = i + pTask->task.deployId * pTask->parallelExecutionNun;
    if (pMsg->outTblType == TSDB_NORMAL_TABLE) {
      strncpy(exec.tbname, pMsg->outTblName, TSDB_TABLE_NAME_LEN);
    }
    ST_TASK_DLOG("init task exec mgr with execId:%d, topTask:%d", exec.runtimeInfo.execId, pTask->topTask);
    code = tdListAppend(pMgr->pFreeExecs, &exec);
    if (code != 0) {
      ST_TASK_ELOG("failed to append task exec mgr:%s", tstrerror(code));
      TAOS_CHECK_EXIT(code);
    }
  }

  pMgr->pRunningExecs = tdListNew(sizeof(SStreamRunnerTaskExecution));
  if (!pMgr->pRunningExecs) return terrno;

_exit:

  taosThreadMutexUnlock(&pMgr->lock);
  
  return code;
}

static void stRunnerDestroyRuntimeInfo(SStreamRuntimeInfo* pRuntime) {
  tDestroyStRtFuncInfo(&pRuntime->funcInfo);
}

static void stRunnerDestroyTaskExecution(void* pExec) {
  SStreamRunnerTaskExecution* pExecution = pExec;
  pExecution->pPlan = NULL;
  streamDestroyExecTask(pExecution->pExecutor);  
  dsDestroyDataSinker(pExecution->pSinkHandle);
  stRunnerDestroyRuntimeInfo(&pExecution->runtimeInfo);
  blockDataDestroy(pExecution->pOutBlock);
}

static int32_t stRunnerTaskAcquireExec(SStreamRunnerTask* pTask, int32_t execId, bool markRunning, SStreamRunnerTaskExecution** ppExec) {
  SStreamRunnerTaskExecMgr* pMgr = &pTask->execMgr;
  int32_t                   code = 0;
  code = taosThreadMutexLock(&pMgr->lock);
  if (code != 0) {
    ST_TASK_ELOG("failed to lock stream runner task exec mgr mutex, code:%s", tstrerror(code));
    return code;
  }
  ST_TASK_DLOG("get task exec with execId:%d markRunning:%d", execId, markRunning);
  if (execId == -1) {
    if (pMgr->pFreeExecs->dl_neles_ > 0) {
      SListNode* pNode = NULL;
      if (markRunning) {
        pNode = tdListPopHead(pMgr->pFreeExecs);
        tdListAppendNode(pTask->execMgr.pRunningExecs, pNode);
      } else {
        pNode = tdListGetHead(pMgr->pFreeExecs);
      }
      *ppExec = (SStreamRunnerTaskExecution*)pNode->data;
    } else {
      code = TSDB_CODE_STREAM_TASK_IVLD_STATUS;
      ST_TASK_ELOG("too many exec tasks scheduled: %s", tstrerror(code));
    }
  } else {
    SListNode* pNode = tdListGetHead(pMgr->pFreeExecs);
    while (pNode) {
      SStreamRunnerTaskExecution* pExec = (SStreamRunnerTaskExecution*)pNode->data;
      if (pExec->runtimeInfo.execId == execId) {
        if (markRunning) {
          pNode = tdListPopNode(pMgr->pFreeExecs, pNode);
          tdListAppendNode(pMgr->pRunningExecs, pNode);
        }
        *ppExec = pExec;
        goto _exit;
      }
      pNode = pNode->dl_next_;
    }
    
    if (!markRunning) {
      SListNode* pNode = tdListGetHead(pMgr->pRunningExecs);
      while (pNode) {
        SStreamRunnerTaskExecution* pExec = (SStreamRunnerTaskExecution*)pNode->data;
        if (pExec->runtimeInfo.execId == execId) {
          *ppExec = pExec;
          goto _exit;
        }
        pNode = pNode->dl_next_;
      }
    }
    
    code = TSDB_CODE_STREAM_TASK_IVLD_STATUS;
    ST_TASK_ELOG("failed to get task exec, invalid execId:%d", execId);
  }

_exit:
  
  TAOS_UNUSED(taosThreadMutexUnlock(&pMgr->lock));
  if (*ppExec) ST_TASK_DLOG("get exec task with execId: %d", (*ppExec)->runtimeInfo.execId);
  return code;
}

static void stRunnerTaskReleaseExec(SStreamRunnerTask* pTask, SStreamRunnerTaskExecution* pExec) {
  SStreamRunnerTaskExecMgr* pMgr = &pTask->execMgr;
  int32_t code = (taosThreadMutexLock(&pMgr->lock));
  if (code != 0) {
    ST_TASK_ELOG("failed to lock stream runner task exec mgr mutex, code:%s", tstrerror(code));
    return;
  }
  SListNode* pNode = listNode(pExec);
  pNode = tdListPopNode(pMgr->pRunningExecs, pNode);
  tdListPrependNode(pMgr->pFreeExecs, pNode);
  TAOS_UNUSED(taosThreadMutexUnlock(&pMgr->lock));
}

static void stSetRunnerOutputInfo(SStreamRunnerTask* pTask, SStreamRunnerDeployMsg* pMsg) {
  if (pMsg->outDBFName) {
    strncpy(pTask->output.outDbFName, pMsg->outDBFName, TSDB_DB_FNAME_LEN);
  } else {
    pTask->output.outDbFName[0] = '\0';
  }
  TSWAP(pTask->output.outCols, pMsg->outCols);
  pTask->output.outTblType = pMsg->outTblType;
  pTask->output.outStbUid = pMsg->outStbUid;
  TSWAP(pTask->output.outTags, pMsg->outTags);
  if (pMsg->outTblType == TSDB_SUPER_TABLE) strncpy(pTask->output.outSTbName, pMsg->outTblName, TSDB_TABLE_NAME_LEN);
}

int32_t stRunnerTaskDeploy(SStreamRunnerTask* pTask, SStreamRunnerDeployMsg* pMsg) {
  int32_t code = 0;
  
  ST_TASK_DLOGL("deploy runner task for %s.%s, runner plan:%s", pMsg->outDBFName, pMsg->outTblName,
                (char*)(pMsg->pPlan));

  TSWAP(pTask->pPlan, pMsg->pPlan);
  TSWAP(pTask->notification.pNotifyAddrUrls, pMsg->pNotifyAddrUrls);
  TSWAP(pTask->forceOutCols, pMsg->forceOutCols);
  pTask->parallelExecutionNun = pMsg->execReplica;
  pTask->output.outStbVersion = pMsg->outStbSversion;
  pTask->topTask = pMsg->topPlan;
  pTask->notification.calcNotifyOnly = pMsg->calcNotifyOnly;
  pTask->addOptions = pMsg->addOptions;
  pTask->streamName = taosStrdup(pMsg->streamName);

  code = stRunnerInitTaskExecMgr(pTask, pMsg);
  if (code != 0) {
    ST_TASK_ELOG("failed to init task exec mgr code:%s", tstrerror(code));
    pTask->task.status = STREAM_STATUS_FAILED;
    return code;
  }


  code = nodesStringToList(pMsg->tagValueExpr, &pTask->output.pTagValExprs);
  ST_TASK_DLOG("pTagValExprs: %s", (char*)pMsg->tagValueExpr);
  if (code != 0) {
    ST_TASK_ELOG("failed to convert tag value expr to node err: %s expr: %s", strerror(code),
                 (char*)pMsg->tagValueExpr);
    pTask->task.status = STREAM_STATUS_FAILED;
    return code;
  }
  stSetRunnerOutputInfo(pTask, pMsg);
  ST_TASK_DLOG("subTblNameExpr: %s", (char*)pMsg->subTblNameExpr);
  code = nodesStringToNode(pMsg->subTblNameExpr, (SNode**)&pTask->pSubTableExpr);
  if (code != 0) {
    ST_TASK_ELOG("failed to deserialize sub table expr: %s", tstrerror(code));
    pTask->task.status = STREAM_STATUS_FAILED;
    return code;
  }

  pTask->task.status = STREAM_STATUS_INIT;
  return 0;
}

int32_t stRunnerTaskUndeployImpl(SStreamRunnerTask** ppTask, const SStreamUndeployTaskMsg* pMsg, taskUndeplyCallback cb) {
  SStreamRunnerTask* pTask = *ppTask;
  SStreamRunnerTaskExecMgr* pMgr = &pTask->execMgr;
  tdListFreeP(pMgr->pRunningExecs, stRunnerDestroyTaskExecution);
  tdListFreeP(pMgr->pFreeExecs, stRunnerDestroyTaskExecution);
  TAOS_UNUSED(taosThreadMutexDestroy(&pMgr->lock));
  NODES_DESTORY_NODE(pTask->pSubTableExpr);
  NODES_DESTORY_LIST(pTask->output.pTagValExprs);
  taosArrayDestroy(pTask->output.outCols);
  taosArrayDestroy(pTask->output.outTags);
  taosMemoryFreeClear(pTask->pPlan);
  taosArrayDestroyEx(pTask->forceOutCols, destroySStreamOutCols);
  taosArrayDestroyP(pTask->notification.pNotifyAddrUrls, taosMemFree);
  taosMemoryFreeClear(pTask->streamName);

  cb(ppTask);
  
  return 0;
}

void stRunnerKillAllExecs(SStreamRunnerTask *pTask) {
  SStreamRunnerTaskExecMgr* pMgr = &pTask->execMgr;
  int32_t                   code = 0;

  if (!pMgr->lockInited) {
    return;
  }

  code = taosThreadMutexLock(&pMgr->lock);
  if (code != 0) {
    ST_TASK_ELOG("failed to lock stream runner task exec mgr mutex, code:%s", tstrerror(code));
    return;
  }
  if (NULL == pMgr->pRunningExecs) {
    TAOS_UNUSED(taosThreadMutexUnlock(&pMgr->lock));
    return;
  }
  ST_TASK_DLOG("start to kill running execs, num:%d", listNEles(pMgr->pRunningExecs));
  SListNode* pNode = tdListGetHead(pMgr->pRunningExecs);
  while (pNode) {
    SStreamRunnerTaskExecution* pExec = (SStreamRunnerTaskExecution*)pNode->data;
    TAOS_UNUSED(qAsyncKillTask(pExec->pExecutor, TSDB_CODE_STREAM_EXEC_CANCELLED));
    pNode = pNode->dl_next_;
  }
  ST_TASK_DLOG("all runner execs killed, num: %d", listNEles(pMgr->pRunningExecs));
  TAOS_UNUSED(taosThreadMutexUnlock(&pMgr->lock));
}

int32_t stRunnerTaskUndeploy(SStreamRunnerTask** ppTask, bool force) {
  int32_t             code = TSDB_CODE_SUCCESS;
  SStreamRunnerTask *pTask = *ppTask;
  int64_t            streamId = pTask->task.streamId;
  int64_t            taskId = pTask->task.taskId;

  stRunnerKillAllExecs(pTask);
  
  if (!force && taosWTryForceLockLatch(&pTask->task.entryLock)) {
    stsDebug("ignore undeploy runner task %" PRIx64 " since working", taskId);
    return code;
  }

  ST_TASK_DLOG("runner task start undeploy impl, entryLock:%x", pTask->task.entryLock);

  return stRunnerTaskUndeployImpl(ppTask, &pTask->task.undeployMsg, pTask->task.undeployCb);
}

bool stRunnerTaskWaitQuit(SStreamRunnerTask* pTask) { return taosHasRWWFlag(&pTask->task.entryLock); }

static int32_t stRunnerResetTaskExec(SStreamRunnerTask* pTask, SStreamRunnerTaskExecution* pExec, bool ignoreTbName) {
  int32_t code = 0;
  if (!ignoreTbName) pExec->tbname[0] = '\0';
  ST_TASK_DLOG("streamResetTaskExec:%p, execId:%d exec finished, ignoreTbName:%d tbname: %s", pExec, pExec->runtimeInfo.execId, ignoreTbName, pExec->tbname);
  code = streamClearStatesForOperators(pExec->pExecutor);
  return code;
}

static int32_t stMakeSValueFromColInfoData(SStreamRunnerTask* pTask, SStreamGroupValue* pVal,
                                           const SColumnInfoData* pCol) {
  int32_t code = 0;
  pVal->data.type = pCol->info.type;
  char* p = colDataGetData(pCol, 0);
  pVal->isNull = colDataIsNull(pCol, 1, 0, NULL);
  if (!pVal->isNull) {
    size_t len = 0;
    if (IS_VAR_DATA_TYPE(pVal->data.type)) {
      len = varDataLen(p);
      pVal->data.pData = taosMemoryCalloc(1, len);
      if (!pVal->data.pData) {
        code = terrno;
        ST_TASK_ELOG("failed to make svalue from col info data: %s", strerror(code));
        return code;
      }
      memcpy(pVal->data.pData, varDataVal(p), len);
      pVal->data.nData = len;
    } else if (pVal->data.type == TSDB_DATA_TYPE_DECIMAL) {
      pVal->data.pData = taosMemoryCalloc(1, tDataTypes[TSDB_DATA_TYPE_DECIMAL].bytes);
      if (!pVal->data.pData) {
        code = terrno;
        ST_TASK_ELOG("failed to make svalue from col info data: %s", strerror(code));
        return code;
      }
      memcpy(pVal->data.pData, p, pCol->info.bytes);
      pVal->data.nData = pCol->info.bytes;
    } else {
      valueSetDatum(&pVal->data, pVal->data.type, p, pCol->info.bytes);
    }
  }
  return code;
}

static void stRunnerFreeTagInfo(void* p) {
  SStreamTagInfo* pTagInfo = p;
  if (pTagInfo->val.data.type == TSDB_DATA_TYPE_DECIMAL || IS_VAR_DATA_TYPE(pTagInfo->val.data.type))
    taosMemoryFreeClear(pTagInfo->val.data.pData);
}

static int32_t stRunnerCalcSubTbTagVal(SStreamRunnerTask* pTask, SStreamRunnerTaskExecution* pExec,
                                       SArray** ppTagVals) {
  int32_t code = 0;
  int32_t lino = 0;
  SNode*  pNode = NULL;
  *ppTagVals = NULL;
  int32_t tagIdx = 0;
  FOREACH(pNode, pTask->output.pTagValExprs) {
    SScalarParam dst = {0};
    if (!*ppTagVals) *ppTagVals = taosArrayInit(1, sizeof(SStreamTagInfo));
    if (!*ppTagVals) {
      ST_TASK_ELOG("failed to init  stream tag info array: %s", strerror(code));
      code = terrno;
      break;
    }
    const SFieldWithOptions* pTagField = taosArrayGet(pTask->output.outTags, tagIdx);
    tagIdx++;
    SColumnInfoData* pCol = taosMemoryCalloc(1, sizeof(SColumnInfoData));
    if (!pCol) {
      code = terrno;
      break;
    }
    SDataType pType = ((SExprNode*)pNode)->resType;
    pCol->info.type = pType.type;
    pCol->info.bytes = pType.bytes;
    pCol->info.precision = pType.precision;
    pCol->info.scale = pType.scale;
    code = colInfoDataEnsureCapacity(pCol, 1, true);
    if (code != 0) {
      ST_TASK_ELOG("failed to ensure capacity for col info data: %s", strerror(code));
      taosMemoryFreeClear(pCol);
      break;
    }

    dst.colAlloced = true;
    dst.numOfRows = 1;
    dst.columnData = pCol;
    if (pNode->type == QUERY_NODE_VALUE) {
      void* p = nodesGetValueFromNode((SValueNode*)pNode);
      code = colDataSetVal(pCol, 0, p, ((SValueNode*)pNode)->isNull);
    } else {
      code = streamCalcOneScalarExpr(pNode, &dst, &pExec->runtimeInfo.funcInfo);
    }
    if (code != 0) {
      sclFreeParam(&dst);
      break;
    }
    SStreamTagInfo tagInfo = {0};
    tstrncpy(tagInfo.tagName, pTagField->name, TSDB_COL_NAME_LEN);
    code = stMakeSValueFromColInfoData(pTask, &tagInfo.val, dst.columnData);
    sclFreeParam(&dst);
    if (NULL == taosArrayPush(*ppTagVals, &tagInfo)) {
      if (IS_VAR_DATA_TYPE(tagInfo.val.data.type) || tagInfo.val.data.type == TSDB_DATA_TYPE_DECIMAL)
        taosMemoryFreeClear(tagInfo.val.data.pData);
      code = terrno;
      break;
    }
    if (code != 0) break;
  }

  return code;
}

static int32_t stRunnerInitTbTagVal(SStreamRunnerTask* pTask, SStreamRunnerTaskExecution* pExec, SArray** ppTagVals) {
  int32_t code = 0;
  if (pTask->output.outTblType == TSDB_SUPER_TABLE) {
    int32_t nextIdx = pExec->runtimeInfo.funcInfo.curIdx;
    pExec->runtimeInfo.funcInfo.curIdx = 0;  // always use the first window to calc tag vals
    code = stRunnerCalcSubTbTagVal(pTask, pExec, ppTagVals);
    pExec->runtimeInfo.funcInfo.curIdx = nextIdx;
  }
  return code;
}


static int32_t stRunnerOutputBlock(SStreamRunnerTask* pTask, SStreamRunnerTaskExecution* pExec, SSDataBlock* pBlock,
                                   bool* createTb) {
  int32_t code = 0;
  if (stRunnerTaskWaitQuit(pTask)) {
    ST_TASK_ILOG("[runner calc]quit, skip output. status:%d", pTask->task.status);
    return TSDB_CODE_SUCCESS;
  }
  if (pTask->notification.calcNotifyOnly) return 0;
  bool needCalcTbName = pExec->tbname[0] == '\0';
  if (pBlock && pBlock->info.rows > 0) {
    if (*createTb && needCalcTbName) {
      code = streamCalcOutputTbName(pTask->pSubTableExpr, pExec->tbname, &pExec->runtimeInfo.funcInfo);
      stDebug("stRunnerOutputBlock tbname: %s", pExec->tbname);
    }
    if (code != 0) {
      ST_TASK_ELOG("failed to calc output tbname: %s", tstrerror(code));
    } else {
      SArray* pTagVals = NULL;
      if (*createTb) code = stRunnerInitTbTagVal(pTask, pExec, &pTagVals);
      if (code == 0) {
        SStreamDataInserterInfo d = {.tbName = pExec->tbname,
                                     .streamId = pTask->task.streamId,
                                     .groupId = pExec->runtimeInfo.funcInfo.groupId,
                                     .isAutoCreateTable = *createTb,
                                     .pTagVals = pTagVals};
        SInputData              input = {.pData = pBlock, .pStreamDataInserterInfo = &d};
        bool                    cont = false;
        code = dsPutDataBlock(pExec->pSinkHandle, &input, &cont);
        ST_TASK_DLOG("runner output block to sink code:0x%0x, rows: %" PRId64 ", tbname: %s, createTb: %d, gid: %" PRId64,
                     code, pBlock->info.rows, pExec->tbname, *createTb, pExec->runtimeInfo.funcInfo.groupId);
        printDataBlock(pBlock, "output block to sink", "runner");
        if(code == TSDB_CODE_SUCCESS) *createTb = false;  // if output block success, then no need to create table
      } else {
        ST_TASK_ELOG("failed to init tag vals for output block: %s", tstrerror(code));
      }
      taosArrayDestroyEx(pTagVals, stRunnerFreeTagInfo);
    }
  }
  return code;
}

<<<<<<< HEAD

static int32_t stRunnerMergeOutputBlock(SStreamRunnerTask* pTask, SStreamRunnerTaskExecution* pExec, SSDataBlock* pBlock, bool finished, bool* createTb) {
  int32_t code = 0, lino = 0;
  SSDataBlock* pOutput = pExec->pOutBlock;
  if (stRunnerTaskWaitQuit(pTask)) {
    ST_TASK_ILOG("[runner calc]quit, skip merge block. status:%d", pTask->task.status);
    return TSDB_CODE_SUCCESS;
  }
  
  if (pTask->notification.calcNotifyOnly) return code;
  if (pBlock && pBlock->info.rows > 0) {
    if (pBlock->info.rows >= 4096) {
      pOutput = pBlock;
    } else if (NULL == pExec->pOutBlock) {
      TAOS_CHECK_EXIT(createOneDataBlock(pBlock, true, &pExec->pOutBlock));
      pOutput = pExec->pOutBlock;
    } else {
      TAOS_CHECK_EXIT(blockDataMerge(pExec->pOutBlock, pBlock));
    }
    
  }

  if (pOutput && pOutput->info.rows > 0) {
    int32_t winNum = taosArrayGetSize(pExec->runtimeInfo.funcInfo.pStreamPesudoFuncVals);
    if ((pExec->runtimeInfo.funcInfo.curOutIdx) >= winNum || pOutput->info.rows >= 4096) {
      TAOS_CHECK_EXIT(stRunnerOutputBlock(pTask, pExec, pOutput, createTb));
      blockDataCleanup(pOutput);
    }
  }

_exit:

  if (code) {
    ST_TASK_ELOG("%s failed at line %d since %s", __FUNCTION__, lino, tstrerror(code));
  }
  
  return code;
}

static int32_t streamPrepareNotification(SStreamRunnerTask* pTask, SStreamRunnerTaskExecution* pExec,
=======
static int32_t stRunnerPrepareNotification(SStreamRunnerTask* pTask, SStreamRunnerTaskExecution* pExec,
>>>>>>> e61fc3c3
                                         const SSDataBlock* pBlock, const int32_t curWinIdx, const int32_t startRow,
                                         const int32_t endRow) {
  int32_t code = 0;
  if (!pBlock || pBlock->info.rows <= 0) return code;
  if (pTask->notification.pNotifyAddrUrls == NULL || pTask->notification.pNotifyAddrUrls->size == 0) {
    return code;
  }
  char* pContent = NULL;
  code = streamBuildBlockResultNotifyContent(pTask, pBlock, &pContent, pTask->output.outCols, startRow, endRow);
  if (code == 0) {
    ST_TASK_DLOG("prepare notify:%s", pContent);
    SSTriggerCalcParam* pTriggerCalcParams = taosArrayGet(pExec->runtimeInfo.funcInfo.pStreamPesudoFuncVals, curWinIdx);
    if (pTriggerCalcParams == NULL) {
      ST_TASK_ELOG("%s failed to get trigger calc params for win index:%d, size:%d", __FUNCTION__, curWinIdx,
                   (int32_t)pExec->runtimeInfo.funcInfo.pStreamPesudoFuncVals->size);
      taosMemoryFreeClear(pContent);
      code = TSDB_CODE_MND_STREAM_INTERNAL_ERROR;
      goto _exit;
    }
    pTriggerCalcParams->resultNotifyContent = pContent;
  }
_exit:
  if (code != 0) {
    ST_TASK_ELOG("failed to prepare notification for task:%" PRIx64 ", code:%s", pTask->task.streamId, tstrerror(code));
    if (pContent) taosMemoryFreeClear(pContent);
    if ((pTask->addOptions & NOTIFY_ON_FAILURE_PAUSE) ==  0) {
      code = TSDB_CODE_SUCCESS;
    }
  }
  return code;
}

<<<<<<< HEAD
static void clearNotifyContent(SStreamRunnerTaskExecution* pExec, int32_t startWinIdx, int32_t endWinIdx) {
  for (int i = startWinIdx; i < endWinIdx; ++i) {
=======
static void stRunnerClearNotifyContent(SStreamRunnerTaskExecution* pExec) {
  int32_t nParam = TARRAY_SIZE(pExec->runtimeInfo.funcInfo.pStreamPesudoFuncVals);
  for (int i = 0; i < nParam; ++i) {
>>>>>>> e61fc3c3
    SSTriggerCalcParam* pTriggerCalcParams = taosArrayGet(pExec->runtimeInfo.funcInfo.pStreamPesudoFuncVals, i);
    if (pTriggerCalcParams != NULL && pTriggerCalcParams->resultNotifyContent != NULL) {
      taosMemoryFreeClear(pTriggerCalcParams->resultNotifyContent);
    }
  }
}

static int32_t stRunnerDoNotification(SStreamRunnerTask* pTask, SStreamRunnerTaskExecution* pExec, int32_t startWinIdx,
                                    int32_t endWinIdx, const char* tbname) {
  int32_t code = 0;
  int32_t lino = 0;
  if (pTask->notification.pNotifyAddrUrls == NULL || pTask->notification.pNotifyAddrUrls->size == 0) {
    return TSDB_CODE_SUCCESS;
  }

  int32_t              nParam = endWinIdx - startWinIdx;
  SSTriggerCalcParam** params = taosMemCalloc(nParam, sizeof(SSTriggerCalcParam*));
  if (!params) {
    ST_TASK_ELOG("failed to init stream pesudo func vals array, size:%d", nParam);
    TAOS_CHECK_EXIT(terrno);
  }

  nParam  = 0;
  for (int i = startWinIdx; i < endWinIdx; ++i) {
    SSTriggerCalcParam* pTriggerCalcParams = taosArrayGet(pExec->runtimeInfo.funcInfo.pStreamPesudoFuncVals, i);
    if (pTriggerCalcParams == NULL) {
      ST_TASK_ELOG("%s failed to get trigger calc params for index:%d, size:%d", __FUNCTION__, i,
                   (int32_t)pExec->runtimeInfo.funcInfo.pStreamPesudoFuncVals->size);
      TAOS_CHECK_EXIT(TSDB_CODE_MND_STREAM_INTERNAL_ERROR);
    }
    if (pTriggerCalcParams->resultNotifyContent == NULL) {
      ST_TASK_DLOG("%s no notify content for index:%d", __FUNCTION__, i);
      continue;
    }
    params[nParam] = pTriggerCalcParams;
    ++nParam;
  }

  code = streamSendNotifyContent(&pTask->task, pTask->streamName, tbname, pExec->runtimeInfo.funcInfo.triggerType,
                                 pExec->runtimeInfo.funcInfo.groupId, pTask->notification.pNotifyAddrUrls,
                                 pTask->addOptions, *params, nParam);

_exit:
  if (code != TSDB_CODE_SUCCESS) {
    ST_TASK_ELOG("failed to send notification for task:%" PRIx64 ", code:%s", pTask->task.streamId, tstrerror(code));
  } else {
    ST_TASK_DLOG("send notification for task:%" PRIx64 ", win count:%d", pTask->task.streamId, nParam);
  }
  if ((pTask->addOptions & NOTIFY_ON_FAILURE_PAUSE) == 0) {
    code = TSDB_CODE_SUCCESS;  // if notify error handle is 0, then ignore the error
  }
<<<<<<< HEAD
  clearNotifyContent(pExec, startWinIdx, endWinIdx);
=======
  stRunnerClearNotifyContent(pExec);
>>>>>>> e61fc3c3
  taosMemoryFreeClear(params);
  return code;
}

static int32_t streamDoNotification1For1(SStreamRunnerTask* pTask, SStreamRunnerTaskExecution* pExec,
                                         const SSDataBlock* pBlock, const char* tbname) {
  int32_t code = 0;
  int32_t lino = 0;

  if (!pBlock || pBlock->info.rows <= 0) return code;
  char* pContent = NULL;
  code = streamBuildBlockResultNotifyContent(pTask, pBlock, &pContent, pTask->output.outCols, 0, pBlock->info.rows - 1);
  if (code == 0) {
    ST_TASK_DLOG("start to send notify:%s", pContent);
    int32_t index = pExec->runtimeInfo.funcInfo.curOutIdx;
    SSTriggerCalcParam* pTriggerCalcParams =
        taosArrayGet(pExec->runtimeInfo.funcInfo.pStreamPesudoFuncVals, index);
    if (pTriggerCalcParams == NULL) {
      ST_TASK_ELOG("%s failed to get trigger calc params for index:%d, size:%d", __FUNCTION__, index,
                   (int32_t)pExec->runtimeInfo.funcInfo.pStreamPesudoFuncVals->size);
      taosMemoryFreeClear(pContent);
      return TSDB_CODE_MND_STREAM_INTERNAL_ERROR;
    }
    pTriggerCalcParams->resultNotifyContent = pContent;

    code = streamSendNotifyContent(&pTask->task, pTask->streamName, tbname, pExec->runtimeInfo.funcInfo.triggerType,
                                   pExec->runtimeInfo.funcInfo.groupId, pTask->notification.pNotifyAddrUrls,
                                   pTask->addOptions, pTriggerCalcParams, 1);
    taosMemoryFreeClear(pTriggerCalcParams->resultNotifyContent);
  }
  return code;
}

static int32_t stRunnerHandleSingleWinResultBlock(SStreamRunnerTask* pTask, SStreamRunnerTaskExecution* pExec,
                                                  SSDataBlock* pBlock, bool* pCreateTb) {
  int32_t code = stRunnerMergeOutputBlock(pTask, pExec, pBlock, false, pCreateTb);
  if (code == TSDB_CODE_SUCCESS && pTask->notification.pNotifyAddrUrls &&
      pTask->notification.pNotifyAddrUrls->size > 0) {
    code = streamDoNotification1For1(pTask, pExec, pBlock, pExec->tbname);
    if (code != TSDB_CODE_SUCCESS) {
      ST_TASK_ELOG("failed to send notification for block, code:%s", tstrerror(code));
    }
    if ((pTask->addOptions & NOTIFY_ON_FAILURE_PAUSE) == 0) {
      code = TSDB_CODE_SUCCESS;  // ignore the notify error
    }
  }
  return code;
}

static int32_t stRunnerMergeBlockHandleOverflow(const SSDataBlock* pSrc, SSDataBlock* pDst, int32_t start,
                                                int32_t rowsToCopy, SSDataBlock** ppExtraBlock) {
  *ppExtraBlock = NULL;
  int32_t code = 0;
  if (pDst->info.rows + rowsToCopy > 4096) {
    int32_t rowsToCopy2 = 4096 - pDst->info.rows;
    if (rowsToCopy2 > 0) {
      code = blockDataMergeNRows(pDst, pSrc, start, rowsToCopy2);
      if (code != 0) return code;
      start += rowsToCopy2;
      rowsToCopy -= rowsToCopy2;
    }
  }
  if (rowsToCopy > 0) {
    code = createOneDataBlock(pSrc, false, ppExtraBlock);
    if (code == 0) {
      code = blockDataMergeNRows(*ppExtraBlock, pSrc, start, rowsToCopy);
      if (code != 0) {
        blockDataDestroy(*ppExtraBlock);
        *ppExtraBlock = NULL;
      }
    }
  }
  return code;
}

static void printOutputProjBlock(SStreamRunnerTask* pTask, const SSDataBlock* pBlock, const SArray* pWinIdxArr) {
  if (stDebugFlag & DEBUG_DEBUG) {
    if (pBlock == NULL || pBlock->info.rows == 0) {
      stDebugL("output projection block is null or has no rows");
      return;
    }
<<<<<<< HEAD

#define tsBufferMax 8192
    char    tsString[tsBufferMax] = {0};
    char    tempBuffer[32] = {0};
    int32_t tsLen = 0;

    SColumnInfoData* pTsCol = taosArrayGet(pBlock->pDataBlock, 0);
    for (int32_t i = 0; i < pBlock->info.rows; ++i) {
      if (tsLen > 0) {
        tsString[tsLen] = ',';
        tsLen++;
=======
    if (ts < curWin.ekey) {
      // cur window already has data
      rowIdx++;
      rowsToCopy++;
      continue;
    } else {
      if (pExec->runtimeInfo.funcInfo.triggerType != STREAM_TRIGGER_SLIDING && ts == curWin.ekey) {
        rowIdx++;
        rowsToCopy++;
      }
      if (rowsToCopy > 0) {
        // copy rows of prev windows
        if (!onlyForPrepareNotify) {
          TAOS_CHECK_EXIT(blockDataMergeNRows(*ppForceOutBlock, pBlock, rowIdx - rowsToCopy, rowsToCopy));
        }
        // prepare notify
        TAOS_CHECK_GOTO(stRunnerPrepareNotification(pTask, pExec, pBlock, curWinIdx, rowIdx - rowsToCopy, rowIdx - 1), &lino, _exit);
      } else {
        if (!onlyForPrepareNotify) {
          TAOS_CHECK_GOTO(streamForceOutput(pExec->pExecutor, ppForceOutBlock, curWinIdx), &lino, _exit);

          TAOS_CHECK_GOTO(
              stRunnerPrepareNotification(pTask, pExec, *ppForceOutBlock, curWinIdx, (*ppForceOutBlock)->info.rows - 1,
                                        (*ppForceOutBlock)->info.rows - 1),
              &lino, _exit);
        }
>>>>>>> e61fc3c3
      }
      if (colDataIsNull_s(pTsCol, i)) {
        TAOS_UNUSED(snprintf(tsString + tsLen, tsBufferMax - tsLen, "null"));
        tsLen += 4;
      } else {
        int64_t* pTsData = (int64_t*)colDataGetNumData(pTsCol, i);
        TAOS_UNUSED(snprintf(tempBuffer, sizeof(tempBuffer), "%"PRId64, *pTsData));
        TAOS_UNUSED(snprintf(tsString + tsLen, tsBufferMax - tsLen, "%s", tempBuffer));
        tsLen += strlen(tempBuffer);

      }
      if (tsLen >= tsBufferMax - 32) {
        ST_TASK_DLOG("output projection block ts:%s ...", tsString);
        tsLen = 0;
        tsString[0] = '\0';
      }
    }
    if (tsLen > 0) {
      ST_TASK_DLOG("output projection block ts:%s", tsString);
    }
    tsLen = 0;
    tsString[0] = '\0';
    if (pWinIdxArr && pWinIdxArr->size > 0) {
      for (int i = 0; i < pWinIdxArr->size; ++i) {
        int64_t idx = *(int64_t*)taosArrayGet(pWinIdxArr, i);
        snprintf(tempBuffer, sizeof(tempBuffer), "%"PRId64, idx);
        strncat(tsString, tempBuffer, tsBufferMax - tsLen - 1);
        tsLen += strlen(tempBuffer);
        if (tsLen >= tsBufferMax - 12) {
          ST_TASK_DLOG("output projection block win idx:%s ...", tsString);
          tsLen = 0;
          tsString[0] = '\0';
        }
      }
    }
<<<<<<< HEAD
    if (tsLen > 0) {
      ST_TASK_DLOG("output projection block win idx:%s", tsString);
=======
  }
  if (code == 0 && taosArrayGetSize(pTask->notification.pNotifyAddrUrls) > 0) {
    endWinIdx = *pNextOutIdx - 1;
    if (endWinIdx >= startWinIdx) {
      code = stRunnerDoNotification(pTask, pExec, startWinIdx, endWinIdx, pExec->tbname);
      if (code != TSDB_CODE_SUCCESS) {
        ST_TASK_ELOG("failed to send notification for block, code:%s", tstrerror(code));
      }
>>>>>>> e61fc3c3
    }
  }
}

static int32_t stRunnerTopTaskHandleExternalWinOutputBlock(SStreamRunnerTask* pTask, SStreamRunnerTaskExecution* pExec,
                                                    SSDataBlock* pBlock, SSDataBlock** ppForceOutBlock,
                                                    int32_t* pNextOutIdx, bool finished, bool* createTable) {
  int32_t code = 0;
  int     lino = 0;
  int32_t startWinIdx = *pNextOutIdx;
  int32_t endWinIdx = 0;
  if (*ppForceOutBlock) blockDataCleanup(*ppForceOutBlock);
<<<<<<< HEAD

  if ((pTask->notification.pNotifyAddrUrls != NULL && pTask->notification.pNotifyAddrUrls->size > 0) ||
      (taosArrayGetSize(pExec->runtimeInfo.pForceOutputCols) > 0)) {
    if (pBlock == NULL || pBlock->info.rows == 0) {
      // no data in current block, force output all windows between last output window and current window
      while (*pNextOutIdx < pExec->runtimeInfo.funcInfo.pStreamPesudoFuncVals->size) {
        TAOS_CHECK_GOTO(streamForceOutput(pExec->pExecutor, ppForceOutBlock, *pNextOutIdx), &lino, _exit);
        TAOS_CHECK_GOTO(streamPrepareNotification(pTask, pExec, *ppForceOutBlock, *pNextOutIdx, 0, 0), &lino, _exit);
        // won't overflow, total rows should smaller than 4096
        (*pNextOutIdx)++;
      }
      TAOS_CHECK_GOTO(stRunnerMergeOutputBlock(pTask, pExec, *ppForceOutBlock, false, createTable), &lino, _exit);
      return TSDB_CODE_SUCCESS;
    }

    // printOutputProjBlock(pTask, pBlock, pExec->runtimeInfo.funcInfo.pStreamBlkWinIdx);

    int64_t idx = *(int64_t*)taosArrayGet(pExec->runtimeInfo.funcInfo.pStreamBlkWinIdx, 0);
    int32_t winOutIdx = idx & 0xFFFFFFFF;
    int32_t lastStartIdx = idx >> 32;
    while (*pNextOutIdx < winOutIdx) {
      TAOS_CHECK_GOTO(streamForceOutput(pExec->pExecutor, ppForceOutBlock, *pNextOutIdx), &lino, _exit);
      TAOS_CHECK_GOTO(streamPrepareNotification(pTask, pExec, *ppForceOutBlock, *pNextOutIdx, 0, 0), &lino, _exit);
=======
  if (*pNextOutIdx < taosArrayGetSize(pExec->runtimeInfo.funcInfo.pStreamPesudoFuncVals)) {
    if (*pNextOutIdx == pExec->runtimeInfo.funcInfo.curOutIdx && !pBlock) {
      // got no data from current window
      code = streamForceOutput(pExec->pExecutor, ppForceOutBlock, *pNextOutIdx);
      TAOS_CHECK_GOTO(stRunnerPrepareNotification(pTask, pExec, *ppForceOutBlock, *pNextOutIdx, 0, 0), &lino, _exit);
>>>>>>> e61fc3c3
      (*pNextOutIdx)++;
    }

    for (int i = 1; i < taosArrayGetSize(pExec->runtimeInfo.funcInfo.pStreamBlkWinIdx); ++i) {
      int64_t idx = *(int64_t*)taosArrayGet(pExec->runtimeInfo.funcInfo.pStreamBlkWinIdx, i);
      winOutIdx = idx & 0xFFFFFFFF;
      int32_t rowStartIdx = idx >> 32;

      TAOS_CHECK_GOTO(streamPrepareNotification(pTask, pExec, pBlock, *pNextOutIdx, lastStartIdx, rowStartIdx - 1),
                      &lino, _exit);
      (*pNextOutIdx)++;

      while (*pNextOutIdx < winOutIdx) {
        TAOS_CHECK_GOTO(streamForceOutput(pExec->pExecutor, ppForceOutBlock, *pNextOutIdx), &lino, _exit);
<<<<<<< HEAD
        TAOS_CHECK_GOTO(streamPrepareNotification(pTask, pExec, *ppForceOutBlock, *pNextOutIdx, 0, 0), &lino, _exit);
=======
        TAOS_CHECK_GOTO(stRunnerPrepareNotification(pTask, pExec, *ppForceOutBlock, *pNextOutIdx, 0, 0), &lino, _exit);
        // won't overflow, total rows should smaller than 4096
>>>>>>> e61fc3c3
        (*pNextOutIdx)++;
      }

      lastStartIdx = rowStartIdx;
    }

    TAOS_CHECK_GOTO(streamPrepareNotification(pTask, pExec, pBlock, *pNextOutIdx, lastStartIdx, pBlock->info.rows - 1),
                    &lino, _exit);

    if (finished || (*ppForceOutBlock) && (*ppForceOutBlock)->info.rows > 0) {
      TAOS_CHECK_GOTO(stRunnerMergeOutputBlock(pTask, pExec, *ppForceOutBlock, false, createTable), &lino, _exit);
    }
    (*pNextOutIdx)++;
  }

<<<<<<< HEAD
  if (pBlock) {  // && *pNextOutIdx < taosArrayGetSize(pExec->runtimeInfo.funcInfo.pStreamPesudoFuncVals)
    TAOS_CHECK_GOTO(stRunnerMergeOutputBlock(pTask, pExec, pBlock, finished, createTable), &lino, _exit);
  }
  endWinIdx = *pNextOutIdx;
  if (endWinIdx > startWinIdx) {
    TAOS_CHECK_GOTO(streamDoNotification(pTask, pExec, startWinIdx, endWinIdx, pExec->tbname), &lino, _exit);
=======
  if (code == 0 && pBlock) {  // && *pNextOutIdx < taosArrayGetSize(pExec->runtimeInfo.funcInfo.pStreamPesudoFuncVals)
    TAOS_CHECK_GOTO(stRunnerPrepareNotification(pTask, pExec, pBlock, pExec->runtimeInfo.funcInfo.curOutIdx, 0,
                                              pBlock ? pBlock->info.rows - 1 : 0),
                    &lino, _exit);
    code = stRunnerOutputBlock(pTask, pExec, pBlock, createTable);
    *pNextOutIdx = pExec->runtimeInfo.funcInfo.curOutIdx + 1;
  }
  if (code == 0) {
    endWinIdx = *pNextOutIdx - 1;
    if (endWinIdx >= startWinIdx) {
      TAOS_CHECK_GOTO(stRunnerDoNotification(pTask, pExec, startWinIdx, endWinIdx, pExec->tbname), &lino, _exit);
    }
>>>>>>> e61fc3c3
  }
_exit:
  if (code != 0) {
    ST_TASK_ELOG("failed to handle output block, code:%s, lino:%d", tstrerror(code), lino);
  }
  return code;
}

static int32_t stRunnerBuildTask(SStreamRunnerTask* pTask, SStreamRunnerTaskExecution* pExec) {
  int32_t vgId = pTask->task.nodeId;
  int64_t st = taosGetTimestampMs();
  int64_t streamId = pTask->task.streamId;
  int32_t taskId = pTask->task.taskId;
  int32_t code = 0;

  ST_TASK_DLOG("vgId:%d start to build stream task", vgId);
  SReadHandle handle = {0};
  handle.streamRtInfo = &pExec->runtimeInfo;
  handle.pMsgCb = &pTask->msgCb;
  //handle.pMsgCb = pTask->pMsgCb;
  handle.pWorkerCb = pTask->pWorkerCb;
  if (pTask->topTask) {
    SStreamInserterParam params = {.dbFName = pTask->output.outDbFName,
                                   .tbname = pExec->tbname,
                                   .pFields = pTask->output.outCols,
                                   .pTagFields = pTask->output.outTags,
                                   .suid = pTask->output.outStbUid,
                                   .tbType = pTask->output.outTblType,
                                   .sver = pTask->output.outStbVersion,
                                   .stbname = pTask->output.outSTbName,
                                   .pSinkHandle = NULL};
    code = qCreateStreamExecTaskInfo(&pExec->pExecutor, (void*)pExec->pPlan, &handle, &params, vgId, taskId);
    pExec->pSinkHandle = params.pSinkHandle;
  } else {
    code = qCreateStreamExecTaskInfo(&pExec->pExecutor, (void*)pExec->pPlan, &handle, NULL, vgId, taskId);
  }
  if (code) {
    ST_TASK_ELOG("failed to build task, code:%s", tstrerror(code));
    return code;
  }

  code = qSetTaskId(pExec->pExecutor, taskId, streamId);
  if (code) {
    return code;
  }

  if (code) {
    ST_TASK_ELOG("failed to set stream notify info, code:%s", tstrerror(code));
    return code;
  }

  double el = (taosGetTimestampMs() - st) / 1000.0;
  ST_TASK_DLOG("expand stream task completed, elapsed time:%.2fsec", el);

  return code;
}

int32_t stRunnerTaskExecute(SStreamRunnerTask* pTask, SSTriggerCalcRequest* pReq) {
  int32_t                     code = 0;
  int32_t                     lino = 0;
  bool                        createTable = false;
  SSDataBlock*                pForceOutBlock = NULL;
  SStreamRunnerTaskExecution* pExec = NULL;
  ST_TASK_DLOG("[runner calc]start, gid:%" PRId64 ", topTask: %d", pReq->gid, pTask->topTask);

  code = stRunnerTaskAcquireExec(pTask, pReq->execId, true, &pExec);
  if (code != 0) {
    ST_TASK_ELOG("failed to get task exec for stream code:%s", tstrerror(code));
    return code;
  }
  pTask->task.status = STREAM_STATUS_RUNNING;
  pTask->task.sessionId = pReq->sessionId;
  if (pReq->groupColVals) {
    TSWAP(pExec->runtimeInfo.funcInfo.pStreamPartColVals, pReq->groupColVals);
  }
  if (pReq->params) {
    TSWAP(pExec->runtimeInfo.funcInfo.pStreamPesudoFuncVals, pReq->params);
  }
  pExec->runtimeInfo.funcInfo.groupId = pReq->gid;
  pExec->runtimeInfo.pForceOutputCols = pTask->forceOutCols;
  pExec->runtimeInfo.funcInfo.sessionId = pReq->sessionId;
  pExec->runtimeInfo.funcInfo.triggerType = pReq->triggerType;
  pExec->runtimeInfo.funcInfo.addOptions = pTask->addOptions;

  int32_t winNum = taosArrayGetSize(pExec->runtimeInfo.funcInfo.pStreamPesudoFuncVals);
  STREAM_CHECK_CONDITION_GOTO(winNum > STREAM_CALC_REQ_MAX_WIN_NUM, TSDB_CODE_STREAM_TASK_IVLD_STATUS);

  if (!pExec->pExecutor) {
    STREAM_CHECK_RET_GOTO(stRunnerBuildTask(pTask, pExec));
  } else if (pReq->brandNew) {
    STREAM_CHECK_RET_GOTO(stRunnerResetTaskExec(pTask, pExec, pTask->output.outTblType == TSDB_NORMAL_TABLE));
  }

  pExec->runtimeInfo.funcInfo.curIdx = pReq->curWinIdx;
  pExec->runtimeInfo.funcInfo.curOutIdx = pReq->curWinIdx;
  createTable = (pReq->createTable != 0);
  int32_t nextOutIdx = pExec->runtimeInfo.funcInfo.curOutIdx;

  ST_TASK_DLOG("[runner calc]start to loop, winNum:%d, extWindow:%d", winNum, pExec->runtimeInfo.funcInfo.withExternalWindow);

  while (pExec->runtimeInfo.funcInfo.curOutIdx < winNum && code == 0) {
    if (stRunnerTaskWaitQuit(pTask)) {
      ST_TASK_ILOG("[runner calc]quit, skip calc. gid:%" PRId64 ", status:%d", pReq->gid, pTask->task.status);
      break;
    }
    bool         finished = false;
    SSDataBlock* pBlock = NULL;
    uint64_t     ts = 0;
    STREAM_CHECK_RET_GOTO(streamExecuteTask(pExec->pExecutor, &pBlock, &ts, &finished));
    printDataBlock(pBlock, __func__, "streamExecuteTask block");
    if (pTask->topTask) {
      if (pExec->runtimeInfo.funcInfo.withExternalWindow) {
        ST_TASK_DLOG("[runner calc] external window: %d, curIdx: %d, curOutIdx: %d, nextOutIdx: %d",
                     pExec->runtimeInfo.funcInfo.withExternalWindow, pExec->runtimeInfo.funcInfo.curIdx,
                     pExec->runtimeInfo.funcInfo.curOutIdx, nextOutIdx);
        STREAM_CHECK_RET_GOTO(stRunnerTopTaskHandleExternalWinOutputBlock(pTask, pExec, pBlock, &pForceOutBlock, &nextOutIdx,  finished, &createTable));
      } else {
        // no external window, only one window to calc, force output and output block
        if (!pBlock || pBlock->info.rows == 0) {
          if (nextOutIdx <= pExec->runtimeInfo.funcInfo.curOutIdx) {
            if (pForceOutBlock) blockDataCleanup(pForceOutBlock);
            code = streamForceOutput(pExec->pExecutor, &pForceOutBlock, nextOutIdx);
            if (code == 0) {
              code = stRunnerHandleSingleWinResultBlock(pTask, pExec, pForceOutBlock, &createTable);
            }
            ++nextOutIdx;
          }
          ST_TASK_DLOG("[runner calc]gid:%" PRId64 " result has no data, status:%d", pReq->gid, pTask->task.status);
        } else {
          ST_TASK_DLOG("[runner calc]gid:%" PRId64
                       " non external window, %d, curIdx: %d, curOutIdx: %d, nextOutIdx: %d",
                       pReq->gid, pExec->runtimeInfo.funcInfo.withExternalWindow, pExec->runtimeInfo.funcInfo.curIdx,
                       pExec->runtimeInfo.funcInfo.curOutIdx, nextOutIdx);
          code = stRunnerHandleSingleWinResultBlock(pTask, pExec, pBlock, &createTable);
          nextOutIdx = pExec->runtimeInfo.funcInfo.curOutIdx + 1;
        }
        if (finished) {
          ++pExec->runtimeInfo.funcInfo.curIdx;
          ++pExec->runtimeInfo.funcInfo.curOutIdx;
          ST_TASK_DLOG("[runner calc]gid:%" PRId64 " finished, %d, curIdx: %d, curOutIdx: %d, nextOutIdx: %d",
                       pReq->gid, pExec->runtimeInfo.funcInfo.withExternalWindow, pExec->runtimeInfo.funcInfo.curIdx,
                       pExec->runtimeInfo.funcInfo.curOutIdx, nextOutIdx);
        }
      }
    } else {
      if (pBlock) {
        STREAM_CHECK_RET_GOTO(createOneDataBlock(pBlock, true, (SSDataBlock**)&pReq->pOutBlock));
      }
      break;
    }
    if (finished) {
      code = stRunnerResetTaskExec(pTask, pExec, true);
      if (code != 0) {
        ST_TASK_ELOG("failed to reset task exec, code:%s", tstrerror(code));
        break;
      }
      if (pExec->runtimeInfo.funcInfo.withExternalWindow) break;
    }
  }

end:

  if (TSDB_CODE_SUCCESS == code && pExec->pOutBlock && pExec->pOutBlock->info.rows > 0) {
    code = stRunnerOutputBlock(pTask, pExec, pExec->pOutBlock, &createTable);
    blockDataCleanup(pExec->pOutBlock);
  }
  
  ST_TASK_DLOG("execId %d stop to run", pExec->runtimeInfo.execId);
  
  stRunnerTaskReleaseExec(pTask, pExec);
  if (pForceOutBlock != NULL) blockDataDestroy(pForceOutBlock);
  if (code) {
    ST_TASK_ELOG("[runner calc]faild gid:%" PRId64 ", lino:%d code:%s", pReq->gid, lino, tstrerror(code));
    if (code == TSDB_CODE_STREAM_VTABLE_NEED_REDEPLOY) {
      return TSDB_CODE_STREAM_VTABLE_NEED_REDEPLOY;
    }
    pTask->task.status = STREAM_STATUS_FAILED;
  } else {
    ST_TASK_DLOG("[runner calc]success, gid:%" PRId64 ",, status:%d", pReq->gid, pTask->task.status);
  }
  if (createTable) {
    ST_TASK_ILOG("[runner calc]success, gid:%" PRId64 ", but has no data, skip create table.", pReq->gid);
    return TSDB_CODE_MND_STREAM_TABLE_NOT_CREATE;
  }
  return code;
}

int32_t stRunnerFetchDataFromCache(SStreamCacheReadInfo* pInfo, bool* finished) {
  int32_t code = 0, lino = 0;
  void**  ppIter = NULL;
  int64_t streamId = pInfo->taskInfo.streamId;
  TAOS_CHECK_EXIT(readStreamDataCache(pInfo->taskInfo.streamId, pInfo->taskInfo.taskId, pInfo->taskInfo.sessionId,
                                     pInfo->gid, pInfo->start, pInfo->end, &ppIter));
  if (*ppIter != NULL) {
    TAOS_CHECK_EXIT(getNextStreamDataCache(ppIter, &pInfo->pBlock));
  }
  
  *finished = (*ppIter == NULL) ? true : false;

_exit:

  if (code) {
    stsError("%s failed at line %d, error:%s", __FUNCTION__, lino, tstrerror(code));
  }
  
  return code;
}

int32_t stReaderAppendMgmtReq(SStreamRunnerTask* pTask, SArray** ppRes, int32_t execId, int64_t uid, SArray* pReq) {
  int32_t code = TSDB_CODE_SUCCESS, lino = 0;
  if (NULL == *ppRes) {
    *ppRes = taosArrayInit(4, sizeof(SStreamOReaderDeployReq));
    TSDB_CHECK_NULL(*ppRes, code, lino, _exit, terrno);
  }

  SStreamOReaderDeployReq req = {.execId = execId, .vgIds = pReq, .uid = uid};
  TSDB_CHECK_NULL(taosArrayPush(*ppRes, &req), code, lino, _exit, terrno);

_exit:

  if (code) {
    ST_TASK_ELOG("%s failed at lino %d since %s", __func__, lino, tstrerror(code));
  }

  return code;
}

int32_t stRunnerBuildTaskMgmtReq(SStreamRunnerTask* pTask) {
  SStreamRunnerTaskExecMgr* pMgr = &pTask->execMgr;
  int32_t                   code = 0, lino = 0;
  code = taosThreadMutexLock(&pMgr->lock);
  if (code != 0) {
    ST_TASK_ELOG("%s failed to lock stream runner task exec mgr mutex, code:%s", __func__, tstrerror(code));
    return code;
  }

<<<<<<< HEAD
  double el = (taosGetTimestampMs() - st) / 1000.0;
  ST_TASK_ILOG("The %dth runner exec built completed, elapsed time:%.2fsec", atomic_fetch_add_32(&pTask->execMgr.execBuildNum, 1), el);
=======
  SArray* pMgmgReq = NULL;
  SStreamVtableDeployInfo* pDeploy = NULL;
  SListNode* pNode = tdListGetHead(pMgr->pFreeExecs);
  while (pNode) {
    SStreamRunnerTaskExecution* pExec = (SStreamRunnerTaskExecution*)pNode->data;
    pDeploy = &pExec->runtimeInfo.vtableDeployInfo;
    SArray* pReq = atomic_load_ptr(&pDeploy->addVgIds);
    if (pReq && pReq == atomic_val_compare_exchange_ptr(&pDeploy->addVgIds, pReq, NULL)) {
      TAOS_CHECK_EXIT(stReaderAppendMgmtReq(pTask, &pMgmgReq, pExec->runtimeInfo.execId, pDeploy->uid, pReq));
    }
    pNode = pNode->dl_next_;
  }

  pNode = tdListGetHead(pMgr->pRunningExecs);
  while (pNode) {
    SStreamRunnerTaskExecution* pExec = (SStreamRunnerTaskExecution*)pNode->data;
    pDeploy = &pExec->runtimeInfo.vtableDeployInfo;
    SArray* pReq = atomic_load_ptr(&pDeploy->addVgIds);
    if (pReq && pReq == atomic_val_compare_exchange_ptr(&pDeploy->addVgIds, pReq, NULL)) {
      TAOS_CHECK_EXIT(stReaderAppendMgmtReq(pTask, &pMgmgReq, pExec->runtimeInfo.execId, pDeploy->uid, pReq));
    }
    pNode = pNode->dl_next_;
  }

  TAOS_UNUSED(taosThreadMutexUnlock(&pMgr->lock));

  if (pMgmgReq && taosArrayGetSize(pMgmgReq) > 0) {
    SStreamMgmtReq *pReq = taosMemoryCalloc(1, sizeof(SStreamMgmtReq));
    QUERY_CHECK_NULL(pReq, code, lino, _exit, terrno);
    pReq->reqId = atomic_fetch_add_64(&pTask->mgmtReqId, 1);
    pReq->type = STREAM_MGMT_REQ_RUNNER_ORIGTBL_READER;
    pReq->cont.pReqs = pMgmgReq;

    ST_TASK_DLOG("task mgmtReq built with %d exec reqs", (int32_t)taosArrayGetSize(pMgmgReq));
    atomic_store_ptr(&pTask->task.pMgmtReq, pReq);
  }
>>>>>>> e61fc3c3

  return code;

_exit:

  TAOS_UNUSED(taosThreadMutexUnlock(&pMgr->lock));

  if (code) {
    taosArrayDestroyEx(pMgmgReq, tFreeRunnerOReaderDeployReq);
    ST_TASK_ELOG("%s failed at line %d since %s", __func__, lino, tstrerror(code));
  }
  
  return code;
}

int32_t stRunnerSetMgmtRsp(SStreamRunnerTask* pTask, SArray* pRspList) {
  int32_t code = TSDB_CODE_SUCCESS, lino = 0;
  int32_t rspNum = taosArrayGetSize(pRspList);
  SStreamRunnerTaskExecution* pExec = NULL;
  for (int32_t i = 0; i < rspNum; ++i) {
    SStreamOReaderDeployRsp* pRsp = taosArrayGet(pRspList, i);
    TAOS_CHECK_EXIT(stRunnerTaskAcquireExec(pTask, pRsp->execId, false, &pExec));
    TSWAP(pExec->runtimeInfo.vtableDeployInfo.addedVgInfo, pRsp->vgList);
  }

_exit:

  if (code) {
    ST_TASK_ELOG("%s failed at line %d since %s", __func__, lino, tstrerror(code));
  }

  return code;
}

int32_t stRunnerTaskDropTable(SStreamRunnerTask* pTask, SSTriggerDropRequest* pReq) {
  // char    tbname[TSDB_TABLE_NAME_LEN];
  // int32_t code = streamCalcOutputTbName(pTask->pSubTableExpr, tbname, &pExec->runtimeInfo.funcInfo);
  return dropStreamTable(&pTask->msgCb, (void*)&pTask->output, pReq);
}<|MERGE_RESOLUTION|>--- conflicted
+++ resolved
@@ -435,7 +435,6 @@
   return code;
 }
 
-<<<<<<< HEAD
 
 static int32_t stRunnerMergeOutputBlock(SStreamRunnerTask* pTask, SStreamRunnerTaskExecution* pExec, SSDataBlock* pBlock, bool finished, bool* createTb) {
   int32_t code = 0, lino = 0;
@@ -476,9 +475,6 @@
 }
 
 static int32_t streamPrepareNotification(SStreamRunnerTask* pTask, SStreamRunnerTaskExecution* pExec,
-=======
-static int32_t stRunnerPrepareNotification(SStreamRunnerTask* pTask, SStreamRunnerTaskExecution* pExec,
->>>>>>> e61fc3c3
                                          const SSDataBlock* pBlock, const int32_t curWinIdx, const int32_t startRow,
                                          const int32_t endRow) {
   int32_t code = 0;
@@ -511,14 +507,8 @@
   return code;
 }
 
-<<<<<<< HEAD
 static void clearNotifyContent(SStreamRunnerTaskExecution* pExec, int32_t startWinIdx, int32_t endWinIdx) {
   for (int i = startWinIdx; i < endWinIdx; ++i) {
-=======
-static void stRunnerClearNotifyContent(SStreamRunnerTaskExecution* pExec) {
-  int32_t nParam = TARRAY_SIZE(pExec->runtimeInfo.funcInfo.pStreamPesudoFuncVals);
-  for (int i = 0; i < nParam; ++i) {
->>>>>>> e61fc3c3
     SSTriggerCalcParam* pTriggerCalcParams = taosArrayGet(pExec->runtimeInfo.funcInfo.pStreamPesudoFuncVals, i);
     if (pTriggerCalcParams != NULL && pTriggerCalcParams->resultNotifyContent != NULL) {
       taosMemoryFreeClear(pTriggerCalcParams->resultNotifyContent);
@@ -526,7 +516,7 @@
   }
 }
 
-static int32_t stRunnerDoNotification(SStreamRunnerTask* pTask, SStreamRunnerTaskExecution* pExec, int32_t startWinIdx,
+static int32_t streamDoNotification(SStreamRunnerTask* pTask, SStreamRunnerTaskExecution* pExec, int32_t startWinIdx,
                                     int32_t endWinIdx, const char* tbname) {
   int32_t code = 0;
   int32_t lino = 0;
@@ -570,11 +560,7 @@
   if ((pTask->addOptions & NOTIFY_ON_FAILURE_PAUSE) == 0) {
     code = TSDB_CODE_SUCCESS;  // if notify error handle is 0, then ignore the error
   }
-<<<<<<< HEAD
   clearNotifyContent(pExec, startWinIdx, endWinIdx);
-=======
-  stRunnerClearNotifyContent(pExec);
->>>>>>> e61fc3c3
   taosMemoryFreeClear(params);
   return code;
 }
@@ -656,7 +642,6 @@
       stDebugL("output projection block is null or has no rows");
       return;
     }
-<<<<<<< HEAD
 
 #define tsBufferMax 8192
     char    tsString[tsBufferMax] = {0};
@@ -668,34 +653,6 @@
       if (tsLen > 0) {
         tsString[tsLen] = ',';
         tsLen++;
-=======
-    if (ts < curWin.ekey) {
-      // cur window already has data
-      rowIdx++;
-      rowsToCopy++;
-      continue;
-    } else {
-      if (pExec->runtimeInfo.funcInfo.triggerType != STREAM_TRIGGER_SLIDING && ts == curWin.ekey) {
-        rowIdx++;
-        rowsToCopy++;
-      }
-      if (rowsToCopy > 0) {
-        // copy rows of prev windows
-        if (!onlyForPrepareNotify) {
-          TAOS_CHECK_EXIT(blockDataMergeNRows(*ppForceOutBlock, pBlock, rowIdx - rowsToCopy, rowsToCopy));
-        }
-        // prepare notify
-        TAOS_CHECK_GOTO(stRunnerPrepareNotification(pTask, pExec, pBlock, curWinIdx, rowIdx - rowsToCopy, rowIdx - 1), &lino, _exit);
-      } else {
-        if (!onlyForPrepareNotify) {
-          TAOS_CHECK_GOTO(streamForceOutput(pExec->pExecutor, ppForceOutBlock, curWinIdx), &lino, _exit);
-
-          TAOS_CHECK_GOTO(
-              stRunnerPrepareNotification(pTask, pExec, *ppForceOutBlock, curWinIdx, (*ppForceOutBlock)->info.rows - 1,
-                                        (*ppForceOutBlock)->info.rows - 1),
-              &lino, _exit);
-        }
->>>>>>> e61fc3c3
       }
       if (colDataIsNull_s(pTsCol, i)) {
         TAOS_UNUSED(snprintf(tsString + tsLen, tsBufferMax - tsLen, "null"));
@@ -731,19 +688,8 @@
         }
       }
     }
-<<<<<<< HEAD
     if (tsLen > 0) {
       ST_TASK_DLOG("output projection block win idx:%s", tsString);
-=======
-  }
-  if (code == 0 && taosArrayGetSize(pTask->notification.pNotifyAddrUrls) > 0) {
-    endWinIdx = *pNextOutIdx - 1;
-    if (endWinIdx >= startWinIdx) {
-      code = stRunnerDoNotification(pTask, pExec, startWinIdx, endWinIdx, pExec->tbname);
-      if (code != TSDB_CODE_SUCCESS) {
-        ST_TASK_ELOG("failed to send notification for block, code:%s", tstrerror(code));
-      }
->>>>>>> e61fc3c3
     }
   }
 }
@@ -756,7 +702,6 @@
   int32_t startWinIdx = *pNextOutIdx;
   int32_t endWinIdx = 0;
   if (*ppForceOutBlock) blockDataCleanup(*ppForceOutBlock);
-<<<<<<< HEAD
 
   if ((pTask->notification.pNotifyAddrUrls != NULL && pTask->notification.pNotifyAddrUrls->size > 0) ||
       (taosArrayGetSize(pExec->runtimeInfo.pForceOutputCols) > 0)) {
@@ -780,13 +725,6 @@
     while (*pNextOutIdx < winOutIdx) {
       TAOS_CHECK_GOTO(streamForceOutput(pExec->pExecutor, ppForceOutBlock, *pNextOutIdx), &lino, _exit);
       TAOS_CHECK_GOTO(streamPrepareNotification(pTask, pExec, *ppForceOutBlock, *pNextOutIdx, 0, 0), &lino, _exit);
-=======
-  if (*pNextOutIdx < taosArrayGetSize(pExec->runtimeInfo.funcInfo.pStreamPesudoFuncVals)) {
-    if (*pNextOutIdx == pExec->runtimeInfo.funcInfo.curOutIdx && !pBlock) {
-      // got no data from current window
-      code = streamForceOutput(pExec->pExecutor, ppForceOutBlock, *pNextOutIdx);
-      TAOS_CHECK_GOTO(stRunnerPrepareNotification(pTask, pExec, *ppForceOutBlock, *pNextOutIdx, 0, 0), &lino, _exit);
->>>>>>> e61fc3c3
       (*pNextOutIdx)++;
     }
 
@@ -801,12 +739,7 @@
 
       while (*pNextOutIdx < winOutIdx) {
         TAOS_CHECK_GOTO(streamForceOutput(pExec->pExecutor, ppForceOutBlock, *pNextOutIdx), &lino, _exit);
-<<<<<<< HEAD
         TAOS_CHECK_GOTO(streamPrepareNotification(pTask, pExec, *ppForceOutBlock, *pNextOutIdx, 0, 0), &lino, _exit);
-=======
-        TAOS_CHECK_GOTO(stRunnerPrepareNotification(pTask, pExec, *ppForceOutBlock, *pNextOutIdx, 0, 0), &lino, _exit);
-        // won't overflow, total rows should smaller than 4096
->>>>>>> e61fc3c3
         (*pNextOutIdx)++;
       }
 
@@ -822,27 +755,12 @@
     (*pNextOutIdx)++;
   }
 
-<<<<<<< HEAD
   if (pBlock) {  // && *pNextOutIdx < taosArrayGetSize(pExec->runtimeInfo.funcInfo.pStreamPesudoFuncVals)
     TAOS_CHECK_GOTO(stRunnerMergeOutputBlock(pTask, pExec, pBlock, finished, createTable), &lino, _exit);
   }
   endWinIdx = *pNextOutIdx;
   if (endWinIdx > startWinIdx) {
     TAOS_CHECK_GOTO(streamDoNotification(pTask, pExec, startWinIdx, endWinIdx, pExec->tbname), &lino, _exit);
-=======
-  if (code == 0 && pBlock) {  // && *pNextOutIdx < taosArrayGetSize(pExec->runtimeInfo.funcInfo.pStreamPesudoFuncVals)
-    TAOS_CHECK_GOTO(stRunnerPrepareNotification(pTask, pExec, pBlock, pExec->runtimeInfo.funcInfo.curOutIdx, 0,
-                                              pBlock ? pBlock->info.rows - 1 : 0),
-                    &lino, _exit);
-    code = stRunnerOutputBlock(pTask, pExec, pBlock, createTable);
-    *pNextOutIdx = pExec->runtimeInfo.funcInfo.curOutIdx + 1;
-  }
-  if (code == 0) {
-    endWinIdx = *pNextOutIdx - 1;
-    if (endWinIdx >= startWinIdx) {
-      TAOS_CHECK_GOTO(stRunnerDoNotification(pTask, pExec, startWinIdx, endWinIdx, pExec->tbname), &lino, _exit);
-    }
->>>>>>> e61fc3c3
   }
 _exit:
   if (code != 0) {
@@ -1030,6 +948,55 @@
   return code;
 }
 
+static int32_t streamBuildTask(SStreamRunnerTask* pTask, SStreamRunnerTaskExecution* pExec) {
+  int32_t vgId = pTask->task.nodeId;
+  int64_t st = taosGetTimestampMs();
+  int64_t streamId = pTask->task.streamId;
+  int32_t taskId = pTask->task.taskId;
+  int32_t code = 0;
+
+  ST_TASK_DLOG("vgId:%d start to build stream task", vgId);
+  SReadHandle handle = {0};
+  handle.streamRtInfo = &pExec->runtimeInfo;
+  handle.pMsgCb = &pTask->msgCb;
+  //handle.pMsgCb = pTask->pMsgCb;
+  handle.pWorkerCb = pTask->pWorkerCb;
+  if (pTask->topTask) {
+    SStreamInserterParam params = {.dbFName = pTask->output.outDbFName,
+                                   .tbname = pExec->tbname,
+                                   .pFields = pTask->output.outCols,
+                                   .pTagFields = pTask->output.outTags,
+                                   .suid = pTask->output.outStbUid,
+                                   .tbType = pTask->output.outTblType,
+                                   .sver = pTask->output.outStbVersion,
+                                   .stbname = pTask->output.outSTbName,
+                                   .pSinkHandle = NULL};
+    code = qCreateStreamExecTaskInfo(&pExec->pExecutor, (void*)pExec->pPlan, &handle, &params, vgId, taskId);
+    pExec->pSinkHandle = params.pSinkHandle;
+  } else {
+    code = qCreateStreamExecTaskInfo(&pExec->pExecutor, (void*)pExec->pPlan, &handle, NULL, vgId, taskId);
+  }
+  if (code) {
+    ST_TASK_ELOG("failed to build task, code:%s", tstrerror(code));
+    return code;
+  }
+
+  code = qSetTaskId(pExec->pExecutor, taskId, streamId);
+  if (code) {
+    return code;
+  }
+
+  if (code) {
+    ST_TASK_ELOG("failed to set stream notify info, code:%s", tstrerror(code));
+    return code;
+  }
+
+  double el = (taosGetTimestampMs() - st) / 1000.0;
+  ST_TASK_ILOG("The %dth runner exec built completed, elapsed time:%.2fsec", atomic_fetch_add_32(&pTask->execMgr.execBuildNum, 1), el);
+
+  return code;
+}
+
 int32_t stRunnerFetchDataFromCache(SStreamCacheReadInfo* pInfo, bool* finished) {
   int32_t code = 0, lino = 0;
   void**  ppIter = NULL;
@@ -1051,6 +1018,12 @@
   return code;
 }
 
+int32_t stRunnerTaskDropTable(SStreamRunnerTask* pTask, SSTriggerDropRequest* pReq) {
+  // char    tbname[TSDB_TABLE_NAME_LEN];
+  // int32_t code = streamCalcOutputTbName(pTask->pSubTableExpr, tbname, &pExec->runtimeInfo.funcInfo);
+  return dropStreamTable(&pTask->msgCb, (void*)&pTask->output, pReq);
+}
+
 int32_t stReaderAppendMgmtReq(SStreamRunnerTask* pTask, SArray** ppRes, int32_t execId, int64_t uid, SArray* pReq) {
   int32_t code = TSDB_CODE_SUCCESS, lino = 0;
   if (NULL == *ppRes) {
@@ -1079,10 +1052,6 @@
     return code;
   }
 
-<<<<<<< HEAD
-  double el = (taosGetTimestampMs() - st) / 1000.0;
-  ST_TASK_ILOG("The %dth runner exec built completed, elapsed time:%.2fsec", atomic_fetch_add_32(&pTask->execMgr.execBuildNum, 1), el);
-=======
   SArray* pMgmgReq = NULL;
   SStreamVtableDeployInfo* pDeploy = NULL;
   SListNode* pNode = tdListGetHead(pMgr->pFreeExecs);
@@ -1119,7 +1088,6 @@
     ST_TASK_DLOG("task mgmtReq built with %d exec reqs", (int32_t)taosArrayGetSize(pMgmgReq));
     atomic_store_ptr(&pTask->task.pMgmtReq, pReq);
   }
->>>>>>> e61fc3c3
 
   return code;
 
@@ -1152,10 +1120,4 @@
   }
 
   return code;
-}
-
-int32_t stRunnerTaskDropTable(SStreamRunnerTask* pTask, SSTriggerDropRequest* pReq) {
-  // char    tbname[TSDB_TABLE_NAME_LEN];
-  // int32_t code = streamCalcOutputTbName(pTask->pSubTableExpr, tbname, &pExec->runtimeInfo.funcInfo);
-  return dropStreamTable(&pTask->msgCb, (void*)&pTask->output, pReq);
 }