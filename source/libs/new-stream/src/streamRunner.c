--- conflicted
+++ resolved
@@ -404,11 +404,13 @@
   }
   if (pTask->notification.calcNotifyOnly) return 0;
   bool needCalcTbName = pExec->tbname[0] == '\0';
+
   bool empty = (pBlock && pBlock->info.rows > 0) ? false : true;
 
   if (*createTb && needCalcTbName) {
     code = streamCalcOutputTbName(pTask->pSubTableExpr, pExec->tbname, &pExec->runtimeInfo.funcInfo);
     stDebug("stRunnerOutputBlock tbname: %s", pExec->tbname);
+
   }
   if (code != 0) {
     ST_TASK_ELOG("failed to calc output tbname: %s", tstrerror(code));
@@ -417,48 +419,25 @@
     if (*createTb) code = stRunnerInitTbTagVal(pTask, pExec, &pTagVals);
     if (code == 0) {
       SStreamDataInserterInfo d = {.tbName = pExec->tbname,
-                                   .streamId = pTask->task.streamId,
-                                   .groupId = pExec->runtimeInfo.funcInfo.groupId,
-                                   .isAutoCreateTable = *createTb,
-                                   .pTagVals = pTagVals};
-      SInputData              input = {.pData = pBlock, .pStreamDataInserterInfo = &d};
+                                    .streamId = pTask->task.streamId,
+                                    .groupId = pExec->runtimeInfo.funcInfo.groupId,
+                                    .isAutoCreateTable = *createTb,
+                                    .pTagVals = pTagVals};
+      SInputData              input = {.pData = pBlock, .pStreamDataInserterInfo = &d, .pTask = pTask};
       bool                    cont = false;
       code = dsPutDataBlock(pExec->pSinkHandle, &input, &cont);
       ST_TASK_DLOG("runner output block to sink code:0x%0x, rows: %" PRId64 ", tbname: %s, createTb: %d, gid: %" PRId64,
-                   code, empty ? 0 : pBlock->info.rows, pExec->tbname, *createTb, pExec->runtimeInfo.funcInfo.groupId);
+                    code, pBlock->info.rows, pExec->tbname, *createTb, pExec->runtimeInfo.funcInfo.groupId);
       printDataBlock(pBlock, "output block to sink", "runner", pTask->task.streamId);
-      if (code == TSDB_CODE_SUCCESS) *createTb = false;  // if output block success, then no need to create table
+      if(code == TSDB_CODE_SUCCESS) *createTb = false;  // if output block success, then no need to create table
     } else {
-<<<<<<< HEAD
-      SArray* pTagVals = NULL;
-      if (*createTb) code = stRunnerInitTbTagVal(pTask, pExec, &pTagVals);
-      if (code == 0) {
-        SStreamDataInserterInfo d = {.tbName = pExec->tbname,
-                                     .streamId = pTask->task.streamId,
-                                     .groupId = pExec->runtimeInfo.funcInfo.groupId,
-                                     .isAutoCreateTable = *createTb,
-                                     .pTagVals = pTagVals};
-        SInputData              input = {.pData = pBlock, .pStreamDataInserterInfo = &d, .pTask = pTask};
-        bool                    cont = false;
-        code = dsPutDataBlock(pExec->pSinkHandle, &input, &cont);
-        ST_TASK_DLOG("runner output block to sink code:0x%0x, rows: %" PRId64 ", tbname: %s, createTb: %d, gid: %" PRId64,
-                     code, pBlock->info.rows, pExec->tbname, *createTb, pExec->runtimeInfo.funcInfo.groupId);
-        printDataBlock(pBlock, "output block to sink", "runner", pTask->task.streamId);
-        if(code == TSDB_CODE_SUCCESS) *createTb = false;  // if output block success, then no need to create table
-      } else {
-        ST_TASK_ELOG("failed to init tag vals for output block: %s", tstrerror(code));
-      }
-      taosArrayDestroyEx(pTagVals, stRunnerFreeTagInfo);
-=======
       ST_TASK_ELOG("failed to init tag vals for output block: %s", tstrerror(code));
->>>>>>> 68f67353
     }
     taosArrayDestroyEx(pTagVals, stRunnerFreeTagInfo);
   }
 
   return code;
 }
-
 
 static int32_t stRunnerMergeOutputBlock(SStreamRunnerTask* pTask, SStreamRunnerTaskExecution* pExec, SSDataBlock* pBlock, bool finished, bool* createTb) {
   int32_t code = 0, lino = 0;
