#include "streamRunner.h"
#include "dataSink.h"
#include "dataSinkMgt.h"
#include "executor.h"
#include "osMemory.h"
#include "scalar.h"
#include "stream.h"
#include "streamInt.h"
#include "taoserror.h"
#include "tarray.h"
#include "tcommon.h"
#include "tdatablock.h"
#include "cmdnodes.h"
#include "ttime.h"

static int32_t stRunnerInitTaskExecMgr(SStreamRunnerTask* pTask, const SStreamRunnerDeployMsg* pMsg) {
  SStreamRunnerTaskExecMgr*  pMgr = &pTask->execMgr;
  SStreamRunnerTaskExecution exec = {.pExecutor = NULL, .pPlan = pTask->pPlan};
  // decode plan into queryPlan
  int32_t code = 0, lino = 0;
  code = taosThreadMutexInit(&pMgr->lock, 0);
  if (code != 0) {
    ST_TASK_ELOG("failed to init stream runner task mgr mutex, code:%s", tstrerror(code));
    return code;
  }

  pMgr->lockInited = true;
  
  code = taosThreadMutexLock(&pMgr->lock);
  if(code != 0) {
    ST_TASK_ELOG("failed to lock stream runner task mgr mutex, code:%s", tstrerror(code));
    return code;
  }
  pMgr->pFreeExecs = tdListNew(sizeof(SStreamRunnerTaskExecution));
  TSDB_CHECK_NULL(pMgr->pFreeExecs, code, lino, _exit, terrno);

  exec.runtimeInfo.vtableDeployGot = &pTask->vtableDeployGot;

  for (int32_t i = 0; i < pTask->parallelExecutionNun && code == 0; ++i) {
    exec.runtimeInfo.execId = i + pTask->task.deployId * pTask->parallelExecutionNun;
    if (pMsg->outTblType == TSDB_NORMAL_TABLE) {
      strncpy(exec.tbname, pMsg->outTblName, TSDB_TABLE_NAME_LEN);
    }
    ST_TASK_DLOG("init task exec mgr with execId:%d, topTask:%d", exec.runtimeInfo.execId, pTask->topTask);
    code = tdListAppend(pMgr->pFreeExecs, &exec);
    if (code != 0) {
      ST_TASK_ELOG("failed to append task exec mgr:%s", tstrerror(code));
      TAOS_CHECK_EXIT(code);
    }
  }

  pMgr->pRunningExecs = tdListNew(sizeof(SStreamRunnerTaskExecution));
  if (!pMgr->pRunningExecs) return terrno;

_exit:

  taosThreadMutexUnlock(&pMgr->lock);
  
  return code;
}

static void stRunnerDestroyRuntimeInfo(SStreamRuntimeInfo* pRuntime) {
  tDestroyStRtFuncInfo(&pRuntime->funcInfo);
}

static void stRunnerDestroyTaskExecution(void* pExec) {
  SStreamRunnerTaskExecution* pExecution = pExec;
  pExecution->pPlan = NULL;
  streamDestroyExecTask(pExecution->pExecutor);  
  dsDestroyDataSinker(pExecution->pSinkHandle);
  stRunnerDestroyRuntimeInfo(&pExecution->runtimeInfo);
  blockDataDestroy(pExecution->pOutBlock);
}

static int32_t stRunnerTaskAcquireExec(SStreamRunnerTask* pTask, int32_t execId, bool markRunning, SStreamRunnerTaskExecution** ppExec) {
  SStreamRunnerTaskExecMgr* pMgr = &pTask->execMgr;
  int32_t                   code = 0;
  code = taosThreadMutexLock(&pMgr->lock);
  if (code != 0) {
    ST_TASK_ELOG("failed to lock stream runner task exec mgr mutex, code:%s", tstrerror(code));
    return code;
  }
  ST_TASK_DLOG("get task exec with execId:%d markRunning:%d", execId, markRunning);
  if (execId == -1) {
    if (pMgr->pFreeExecs->dl_neles_ > 0) {
      SListNode* pNode = NULL;
      if (markRunning) {
        pNode = tdListPopHead(pMgr->pFreeExecs);
        tdListAppendNode(pTask->execMgr.pRunningExecs, pNode);
      } else {
        pNode = tdListGetHead(pMgr->pFreeExecs);
      }
      *ppExec = (SStreamRunnerTaskExecution*)pNode->data;
    } else {
      code = TSDB_CODE_STREAM_TASK_IVLD_STATUS;
      ST_TASK_ELOG("too many exec tasks scheduled: %s", tstrerror(code));
    }
  } else {
    SListNode* pNode = tdListGetHead(pMgr->pFreeExecs);
    while (pNode) {
      SStreamRunnerTaskExecution* pExec = (SStreamRunnerTaskExecution*)pNode->data;
      if (pExec->runtimeInfo.execId == execId) {
        if (markRunning) {
          pNode = tdListPopNode(pMgr->pFreeExecs, pNode);
          tdListAppendNode(pMgr->pRunningExecs, pNode);
        }
        *ppExec = pExec;
        goto _exit;
      }
      pNode = pNode->dl_next_;
    }
    
    if (!markRunning) {
      SListNode* pNode = tdListGetHead(pMgr->pRunningExecs);
      while (pNode) {
        SStreamRunnerTaskExecution* pExec = (SStreamRunnerTaskExecution*)pNode->data;
        if (pExec->runtimeInfo.execId == execId) {
          *ppExec = pExec;
          goto _exit;
        }
        pNode = pNode->dl_next_;
      }
    }
    
    code = TSDB_CODE_STREAM_TASK_IVLD_STATUS;
    ST_TASK_ELOG("failed to get task exec, invalid execId:%d", execId);
  }

_exit:
  
  TAOS_UNUSED(taosThreadMutexUnlock(&pMgr->lock));
  if (*ppExec) ST_TASK_DLOG("get exec task with execId: %d", (*ppExec)->runtimeInfo.execId);
  return code;
}

static void stRunnerTaskReleaseExec(SStreamRunnerTask* pTask, SStreamRunnerTaskExecution* pExec) {
  SStreamRunnerTaskExecMgr* pMgr = &pTask->execMgr;
  int32_t code = (taosThreadMutexLock(&pMgr->lock));
  if (code != 0) {
    ST_TASK_ELOG("failed to lock stream runner task exec mgr mutex, code:%s", tstrerror(code));
    return;
  }
  SListNode* pNode = listNode(pExec);
  pNode = tdListPopNode(pMgr->pRunningExecs, pNode);
  tdListPrependNode(pMgr->pFreeExecs, pNode);
  TAOS_UNUSED(taosThreadMutexUnlock(&pMgr->lock));
}

static void stSetRunnerOutputInfo(SStreamRunnerTask* pTask, SStreamRunnerDeployMsg* pMsg) {
  if (pMsg->outDBFName) {
    strncpy(pTask->output.outDbFName, pMsg->outDBFName, TSDB_DB_FNAME_LEN);
  } else {
    pTask->output.outDbFName[0] = '\0';
  }
  TSWAP(pTask->output.outCols, pMsg->outCols);
  pTask->output.outTblType = pMsg->outTblType;
  pTask->output.outStbUid = pMsg->outStbUid;
  TSWAP(pTask->output.outTags, pMsg->outTags);
  if (pMsg->outTblType == TSDB_SUPER_TABLE) strncpy(pTask->output.outSTbName, pMsg->outTblName, TSDB_TABLE_NAME_LEN);
}

int32_t stRunnerTaskDeploy(SStreamRunnerTask* pTask, SStreamRunnerDeployMsg* pMsg) {
  int32_t code = 0;
  
  ST_TASK_DLOGL("deploy runner task for %s.%s, runner plan:%s", pMsg->outDBFName, pMsg->outTblName,
                (char*)(pMsg->pPlan));

  TSWAP(pTask->pPlan, pMsg->pPlan);
  TSWAP(pTask->notification.pNotifyAddrUrls, pMsg->pNotifyAddrUrls);
  TSWAP(pTask->forceOutCols, pMsg->forceOutCols);
  pTask->parallelExecutionNun = pMsg->execReplica;
  pTask->output.outStbVersion = pMsg->outStbSversion;
  pTask->topTask = pMsg->topPlan;
  pTask->lowLatencyCalc = pMsg->lowLatencyCalc;
  pTask->notification.calcNotifyOnly = pMsg->calcNotifyOnly;
  pTask->addOptions = pMsg->addOptions;
  pTask->streamName = taosStrdup(pMsg->streamName);

  code = stRunnerInitTaskExecMgr(pTask, pMsg);
  if (code != 0) {
    ST_TASK_ELOG("failed to init task exec mgr code:%s", tstrerror(code));
    pTask->task.status = STREAM_STATUS_FAILED;
    return code;
  }


  code = nodesStringToList(pMsg->tagValueExpr, &pTask->output.pTagValExprs);
  ST_TASK_DLOG("pTagValExprs: %s", (char*)pMsg->tagValueExpr);
  if (code != 0) {
    ST_TASK_ELOG("failed to convert tag value expr to node err: %s expr: %s", strerror(code),
                 (char*)pMsg->tagValueExpr);
    pTask->task.status = STREAM_STATUS_FAILED;
    return code;
  }
  stSetRunnerOutputInfo(pTask, pMsg);
  ST_TASK_DLOG("subTblNameExpr: %s", (char*)pMsg->subTblNameExpr);
  code = nodesStringToNode(pMsg->subTblNameExpr, (SNode**)&pTask->pSubTableExpr);
  if (code != 0) {
    ST_TASK_ELOG("failed to deserialize sub table expr: %s", tstrerror(code));
    pTask->task.status = STREAM_STATUS_FAILED;
    return code;
  }

  pTask->task.status = STREAM_STATUS_INIT;
  return 0;
}

int32_t stRunnerTaskUndeployImpl(SStreamRunnerTask** ppTask, const SStreamUndeployTaskMsg* pMsg, taskUndeplyCallback cb) {
  SStreamRunnerTask* pTask = *ppTask;
  SStreamRunnerTaskExecMgr* pMgr = &pTask->execMgr;
  tdListFreeP(pMgr->pRunningExecs, stRunnerDestroyTaskExecution);
  tdListFreeP(pMgr->pFreeExecs, stRunnerDestroyTaskExecution);
  TAOS_UNUSED(taosThreadMutexDestroy(&pMgr->lock));
  NODES_DESTORY_NODE(pTask->pSubTableExpr);
  NODES_DESTORY_LIST(pTask->output.pTagValExprs);
  taosArrayDestroy(pTask->output.outCols);
  taosArrayDestroy(pTask->output.outTags);
  taosMemoryFreeClear(pTask->pPlan);
  taosArrayDestroyEx(pTask->forceOutCols, destroySStreamOutCols);
  taosArrayDestroyP(pTask->notification.pNotifyAddrUrls, taosMemFree);
  taosMemoryFreeClear(pTask->streamName);

  cb(ppTask);
  
  return 0;
}

void stRunnerKillAllExecs(SStreamRunnerTask *pTask) {
  SStreamRunnerTaskExecMgr* pMgr = &pTask->execMgr;
  int32_t                   code = 0;

  if (!pMgr->lockInited) {
    return;
  }

  code = taosThreadMutexLock(&pMgr->lock);
  if (code != 0) {
    ST_TASK_ELOG("failed to lock stream runner task exec mgr mutex, code:%s", tstrerror(code));
    return;
  }
  if (NULL == pMgr->pRunningExecs) {
    TAOS_UNUSED(taosThreadMutexUnlock(&pMgr->lock));
    return;
  }
  ST_TASK_DLOG("start to kill running execs, num:%d", listNEles(pMgr->pRunningExecs));
  SListNode* pNode = tdListGetHead(pMgr->pRunningExecs);
  while (pNode) {
    SStreamRunnerTaskExecution* pExec = (SStreamRunnerTaskExecution*)pNode->data;
    TAOS_UNUSED(qAsyncKillTask(pExec->pExecutor, TSDB_CODE_STREAM_EXEC_CANCELLED));
    pNode = pNode->dl_next_;
  }
  ST_TASK_DLOG("all runner execs killed, num: %d", listNEles(pMgr->pRunningExecs));
  TAOS_UNUSED(taosThreadMutexUnlock(&pMgr->lock));
}

int32_t stRunnerTaskUndeploy(SStreamRunnerTask** ppTask, bool force) {
  int32_t             code = TSDB_CODE_SUCCESS;
  SStreamRunnerTask *pTask = *ppTask;
  int64_t            streamId = pTask->task.streamId;
  int64_t            taskId = pTask->task.taskId;

  stRunnerKillAllExecs(pTask);
  
  if (!force && taosWTryForceLockLatch(&pTask->task.entryLock)) {
    stsDebug("ignore undeploy runner task %" PRIx64 " since working", taskId);
    return code;
  }

  ST_TASK_DLOG("runner task start undeploy impl, entryLock:%x", pTask->task.entryLock);

  return stRunnerTaskUndeployImpl(ppTask, &pTask->task.undeployMsg, pTask->task.undeployCb);
}

static bool stRunnerTaskWaitQuit(SStreamRunnerTask* pTask) { return taosHasRWWFlag(&pTask->task.entryLock); }

static int32_t stRunnerResetTaskExec(SStreamRunnerTask* pTask, SStreamRunnerTaskExecution* pExec) {
  int32_t code = 0;
  code = streamClearStatesForOperators(pExec->pExecutor);
  ST_TASK_DLOG("streamResetTaskExec:%p, execId:%d exec finished", pExec, pExec->runtimeInfo.execId);

  return code;
}

static int32_t stMakeSValueFromColInfoData(SStreamRunnerTask* pTask, SStreamGroupValue* pVal,
                                           const SColumnInfoData* pCol) {
  int32_t code = 0;
  pVal->data.type = pCol->info.type;
  char* p = colDataGetData(pCol, 0);
  pVal->isNull = colDataIsNull(pCol, 1, 0, NULL);
  if (!pVal->isNull) {
    size_t len = 0;
    if (IS_VAR_DATA_TYPE(pVal->data.type)) {
      len = varDataLen(p);
      pVal->data.pData = taosMemoryCalloc(1, len);
      if (!pVal->data.pData) {
        code = terrno;
        ST_TASK_ELOG("failed to make svalue from col info data: %s", strerror(code));
        return code;
      }
      memcpy(pVal->data.pData, varDataVal(p), len);
      pVal->data.nData = len;
    } else if (pVal->data.type == TSDB_DATA_TYPE_DECIMAL) {
      pVal->data.pData = taosMemoryCalloc(1, tDataTypes[TSDB_DATA_TYPE_DECIMAL].bytes);
      if (!pVal->data.pData) {
        code = terrno;
        ST_TASK_ELOG("failed to make svalue from col info data: %s", strerror(code));
        return code;
      }
      memcpy(pVal->data.pData, p, pCol->info.bytes);
      pVal->data.nData = pCol->info.bytes;
    } else {
      valueSetDatum(&pVal->data, pVal->data.type, p, pCol->info.bytes);
    }
  }
  return code;
}

static void stRunnerFreeTagInfo(void* p) {
  SStreamTagInfo* pTagInfo = p;
  if (pTagInfo->val.data.type == TSDB_DATA_TYPE_DECIMAL || IS_VAR_DATA_TYPE(pTagInfo->val.data.type))
    taosMemoryFreeClear(pTagInfo->val.data.pData);
}

static int32_t stRunnerCalcSubTbTagVal(SStreamRunnerTask* pTask, SStreamRunnerTaskExecution* pExec,
                                       SArray** ppTagVals) {
  int32_t code = 0;
  int32_t lino = 0;
  SNode*  pNode = NULL;
  *ppTagVals = NULL;
  int32_t tagIdx = 0;
  FOREACH(pNode, pTask->output.pTagValExprs) {
    SScalarParam dst = {0};
    if (!*ppTagVals) *ppTagVals = taosArrayInit(1, sizeof(SStreamTagInfo));
    if (!*ppTagVals) {
      ST_TASK_ELOG("failed to init  stream tag info array: %s", strerror(code));
      code = terrno;
      break;
    }
    const SFieldWithOptions* pTagField = taosArrayGet(pTask->output.outTags, tagIdx);
    tagIdx++;
    SColumnInfoData* pCol = taosMemoryCalloc(1, sizeof(SColumnInfoData));
    if (!pCol) {
      code = terrno;
      break;
    }
    SDataType pType = ((SExprNode*)pNode)->resType;
    pCol->info.type = pType.type;
    pCol->info.bytes = pType.bytes;
    pCol->info.precision = pType.precision;
    pCol->info.scale = pType.scale;
    code = colInfoDataEnsureCapacity(pCol, 1, true);
    if (code != 0) {
      ST_TASK_ELOG("failed to ensure capacity for col info data: %s", strerror(code));
      taosMemoryFreeClear(pCol);
      break;
    }

    dst.colAlloced = true;
    dst.numOfRows = 1;
    dst.columnData = pCol;
    if (pNode->type == QUERY_NODE_VALUE) {
      void* p = nodesGetValueFromNode((SValueNode*)pNode);
      code = colDataSetVal(pCol, 0, p, ((SValueNode*)pNode)->isNull);
    } else {
      code = streamCalcOneScalarExpr(pNode, &dst, &pExec->runtimeInfo.funcInfo);
    }
    if (code != 0) {
      sclFreeParam(&dst);
      break;
    }
    SStreamTagInfo tagInfo = {0};
    tstrncpy(tagInfo.tagName, pTagField->name, TSDB_COL_NAME_LEN);
    code = stMakeSValueFromColInfoData(pTask, &tagInfo.val, dst.columnData);
    sclFreeParam(&dst);
    if (NULL == taosArrayPush(*ppTagVals, &tagInfo)) {
      if (IS_VAR_DATA_TYPE(tagInfo.val.data.type) || tagInfo.val.data.type == TSDB_DATA_TYPE_DECIMAL)
        taosMemoryFreeClear(tagInfo.val.data.pData);
      code = terrno;
      break;
    }
    if (code != 0) break;
  }

  return code;
}

static int32_t stRunnerInitTbTagVal(SStreamRunnerTask* pTask, SStreamRunnerTaskExecution* pExec, SArray** ppTagVals) {
  int32_t code = 0;
  if (pTask->output.outTblType == TSDB_SUPER_TABLE) {
    int32_t nextIdx = pExec->runtimeInfo.funcInfo.curIdx;
    pExec->runtimeInfo.funcInfo.curIdx = 0;  // always use the first window to calc tag vals
    code = stRunnerCalcSubTbTagVal(pTask, pExec, ppTagVals);
    pExec->runtimeInfo.funcInfo.curIdx = nextIdx;
  }
  return code;
}

static void stRunnerLogWinLatency(SStreamRunnerTask* pTask, SStreamRunnerTaskExecution* pExec) {
  SStreamRuntimeFuncInfo* pRuntime = &pExec->runtimeInfo.funcInfo;
  
  SSTriggerCalcParam* pWin = (SSTriggerCalcParam*)taosArrayGetLast(pRuntime->pStreamPesudoFuncVals);
<<<<<<< HEAD
=======

  ST_TASK_ILOG("group %" PRId64 " winEnd %" PRId64 " stream latency: %" PRId64 "ms", 
      pRuntime->groupId, pWin->triggerTime, taosGetTimestampMs() - pWin->triggerTime/1000000UL);
}
>>>>>>> cda99cf2

  ST_TASK_ILOG("group %" PRId64 " winEnd %" PRId64 " stream latency: %" PRId64 "ms", 
      pRuntime->groupId, pWin->triggerTime, taosGetTimestampMs() - pWin->triggerTime/1000000UL);
}

static int32_t stRunnerSetGrpInfo(SStreamRunnerTask* pTask, SStreamRuntimeFuncInfo* pInfo, uint64_t grpId) {
  if (!pInfo->isMultiGroupCalc || grpId == pInfo->groupId) {
    return TSDB_CODE_SUCCESS;
  }
  
  pInfo->curGrpCalc = tSimpleHashGet(pInfo->pGroupCalcInfos, &grpId, sizeof(grpId));
  if (NULL == pInfo->curGrpCalc) {
    ST_TASK_ELOG("%s failed to get grp %" PRIu64 " calc info", __func__, grpId);
    return TSDB_CODE_STREAM_INTERNAL_ERROR;
  }

  pInfo->groupId = grpId;
  pInfo->pStreamPartColVals = pInfo->curGrpCalc->pGroupColVals;
  pInfo->pStreamPesudoFuncVals = pInfo->curGrpCalc->pParams;

  return TSDB_CODE_SUCCESS;
}

static int32_t stRunnerOutputBlock(SStreamRunnerTask* pTask, SStreamRunnerTaskExecution* pExec, SSDataBlock* pBlock) {
  int32_t code = 0, lino = 0;
  SStreamRuntimeFuncInfo* pStream = &pExec->runtimeInfo.funcInfo;
  if (stRunnerTaskWaitQuit(pTask)) {
    ST_TASK_ILOG("[runner calc]quit, skip output. status:%d", pTask->task.status);
    return TSDB_CODE_SUCCESS;
  }
  if (pTask->notification.calcNotifyOnly) return 0;
<<<<<<< HEAD
  pExec->tbname[0] = 0;
  if (pBlock && pBlock->info.rows > 0) {
    ST_TASK_ILOG("start to output res block, rows: %" PRId64 ", gid: %" PRIu64, 
        pBlock->info.rows, pStream->groupId);

    //stRunnerLogWinLatency(pTask, pExec);
    
    if (*pStream->createTable) {
      TAOS_CHECK_EXIT(stRunnerSetGrpInfo(pTask, pStream, pBlock->info.id.groupId));
      TAOS_CHECK_EXIT(streamCalcOutputTbName(pTask->pSubTableExpr, pExec->tbname, pStream));
      ST_TASK_DLOG("stRunnerOutputBlock tbname: %s", pExec->tbname);
    }
    
    SArray* pTagVals = NULL;
    if (*pStream->createTable) {
      TAOS_CHECK_EXIT(stRunnerSetGrpInfo(pTask, pStream, pBlock->info.id.groupId));
      TAOS_CHECK_EXIT(stRunnerInitTbTagVal(pTask, pExec, &pTagVals));
    }
    
    SStreamDataInserterInfo d = {.tbName = pExec->tbname,
                                 .streamId = pTask->task.streamId,
                                 .groupId = pStream->groupId,
                                 .isAutoCreateTable = *pStream->createTable,
                                 .pTagVals = pTagVals};
    SInputData              input = {.pData = pBlock, .pStreamDataInserterInfo = &d};
    bool                    cont = false;

    TAOS_CHECK_EXIT(dsPutDataBlock(pExec->pSinkHandle, &input, &cont));
    ST_TASK_ILOG("runner output block to sink succeed, rows: %" PRId64 ", tbname: %s, createTb: %d, gid: %" PRId64,
                 pBlock->info.rows, pExec->tbname, *pStream->createTable, pStream->groupId);
    printDataBlock(pBlock, "output block to sink", "runner", pTask->task.streamId);

    *pStream->createTable = false;  // if output block success, then no need to create table

    taosArrayDestroyEx(pTagVals, stRunnerFreeTagInfo);
  }

_exit:

  if (code) {
    ST_TASK_ELOG("%s failed at line %d since %s", __func__, lino, tstrerror(code));
  }
  
=======
  bool needCalcTbName = pExec->tbname[0] == '\0';
  bool empty = (pBlock && pBlock->info.rows > 0) ? false : true;

  if (tsStreamPerfLogEnabled && 1 == taosArrayGetSize(pExec->runtimeInfo.funcInfo.pStreamPesudoFuncVals)) {
    stRunnerLogWinLatency(pTask, pExec);
  }

  if (*createTb && needCalcTbName) {
    code = streamCalcOutputTbName(pTask->pSubTableExpr, pExec->tbname, &pExec->runtimeInfo.funcInfo);
    stDebug("stRunnerOutputBlock tbname: %s", pExec->tbname);
  }
  if (code != 0) {
    ST_TASK_ELOG("failed to calc output tbname: %s", tstrerror(code));
  } else {
    SArray* pTagVals = NULL;
    if (*createTb) code = stRunnerInitTbTagVal(pTask, pExec, &pTagVals);
    if (code == 0) {
      SStreamDataInserterInfo d = {.tbName = pExec->tbname,
                                   .streamId = pTask->task.streamId,
                                   .groupId = pExec->runtimeInfo.funcInfo.groupId,
                                   .isAutoCreateTable = *createTb,
                                   .pTagVals = pTagVals};
      SInputData              input = {.pData = pBlock, .pStreamDataInserterInfo = &d};
      bool                    cont = false;
      code = dsPutDataBlock(pExec->pSinkHandle, &input, &cont);
      ST_TASK_DLOG("runner output block to sink code:0x%0x, rows: %" PRId64 ", tbname: %s, createTb: %d, gid: %" PRId64,
                   code, empty ? 0 : pBlock->info.rows, pExec->tbname, *createTb, pExec->runtimeInfo.funcInfo.groupId);
      printDataBlock(pBlock, "output block to sink", "runner", pTask->task.streamId);
      if (code == TSDB_CODE_SUCCESS) *createTb = false;  // if output block success, then no need to create table
    } else {
      ST_TASK_ELOG("failed to init tag vals for output block: %s", tstrerror(code));
    }
    taosArrayDestroyEx(pTagVals, stRunnerFreeTagInfo);
  }

>>>>>>> cda99cf2
  return code;
}


static int32_t stRunnerMergeOutputBlock(SStreamRunnerTask* pTask, SStreamRunnerTaskExecution* pExec, SSDataBlock* pBlock, bool finished) {
  int32_t code = 0, lino = 0;
  SSDataBlock* pOutput = pExec->pOutBlock;
  if (stRunnerTaskWaitQuit(pTask)) {
    ST_TASK_ILOG("[runner calc]quit, skip merge block. status:%d", pTask->task.status);
    return TSDB_CODE_SUCCESS;
  }
  
  if (pTask->notification.calcNotifyOnly) return code;

  bool lowLatencyCalc = pTask->lowLatencyCalc || (tsStreamBatchRequestWaitMs < 1000);
  
  if (pBlock && pBlock->info.rows > 0) {
    if (pBlock->info.rows >= 4096 || lowLatencyCalc || pExec->runtimeInfo.funcInfo.isMultiGroupCalc) {
      pOutput = pBlock;
    } else if (NULL == pExec->pOutBlock) {
      TAOS_CHECK_EXIT(createOneDataBlock(pBlock, true, &pExec->pOutBlock));
      pOutput = pExec->pOutBlock;
      pOutput->info.id.groupId = pBlock->info.id.groupId;
    } else {
      TAOS_CHECK_EXIT(blockDataMerge(pExec->pOutBlock, pBlock));
<<<<<<< HEAD
      pOutput->info.id.groupId = pBlock->info.id.groupId;
    }    
=======
    }
  } else {
    TAOS_CHECK_EXIT(stRunnerOutputBlock(pTask, pExec, NULL, createTb));
>>>>>>> cda99cf2
  }

  if (pOutput && pOutput->info.rows > 0) {
    int32_t winNum = taosArrayGetSize(pExec->runtimeInfo.funcInfo.pStreamPesudoFuncVals);
    if (pExec->runtimeInfo.funcInfo.isMultiGroupCalc || lowLatencyCalc || (pExec->runtimeInfo.funcInfo.curOutIdx) >= winNum || pOutput->info.rows >= 4096) {
      TAOS_CHECK_EXIT(stRunnerOutputBlock(pTask, pExec, pOutput));
      blockDataCleanup(pOutput);
    }
  }

_exit:

  if (code) {
    ST_TASK_ELOG("%s failed at line %d since %s", __FUNCTION__, lino, tstrerror(code));
  }
  
  return code;
}

static int32_t streamPrepareNotification(SStreamRunnerTask* pTask, SStreamRunnerTaskExecution* pExec,
                                         const SSDataBlock* pBlock, const int32_t curWinIdx, const int32_t startRow,
                                         const int32_t endRow) {
  int32_t code = 0;
  bool    empty = (!pBlock || pBlock->info.rows <= 0);
  if (pTask->notification.pNotifyAddrUrls == NULL || pTask->notification.pNotifyAddrUrls->size == 0) {
    return code;
  }
  char* pContent = NULL;
  code = streamBuildBlockResultNotifyContent(pTask, pBlock, &pContent, pTask->output.outCols, startRow, endRow);
  if (code == 0) {
    ST_TASK_DLOG("prepare notify:%s", pContent);
    SSTriggerCalcParam* pTriggerCalcParams = taosArrayGet(pExec->runtimeInfo.funcInfo.pStreamPesudoFuncVals, curWinIdx);
    if (pTriggerCalcParams == NULL) {
      ST_TASK_ELOG("%s failed to get trigger calc params for win index:%d, size:%d", __FUNCTION__, curWinIdx,
                   (int32_t)pExec->runtimeInfo.funcInfo.pStreamPesudoFuncVals->size);
      taosMemoryFreeClear(pContent);
      code = TSDB_CODE_MND_STREAM_INTERNAL_ERROR;
      goto _exit;
    }
    pTriggerCalcParams->resultNotifyContent = pContent;
  }
_exit:
  if (code != 0) {
    ST_TASK_ELOG("failed to prepare notification for task:%" PRIx64 ", code:%s", pTask->task.streamId, tstrerror(code));
    if (pContent) taosMemoryFreeClear(pContent);
    if ((pTask->addOptions & NOTIFY_ON_FAILURE_PAUSE) ==  0) {
      code = TSDB_CODE_SUCCESS;
    }
  }
  return code;
}

static void clearNotifyContent(SStreamRunnerTaskExecution* pExec, int32_t startWinIdx, int32_t endWinIdx) {
  for (int i = startWinIdx; i < endWinIdx; ++i) {
    SSTriggerCalcParam* pTriggerCalcParams = taosArrayGet(pExec->runtimeInfo.funcInfo.pStreamPesudoFuncVals, i);
    if (pTriggerCalcParams != NULL && pTriggerCalcParams->resultNotifyContent != NULL) {
      taosMemoryFreeClear(pTriggerCalcParams->resultNotifyContent);
    }
  }
}

static int32_t streamDoNotification(SStreamRunnerTask* pTask, SStreamRunnerTaskExecution* pExec, int32_t startWinIdx,
                                    int32_t endWinIdx, const char* tbname) {
  int32_t code = 0;
  int32_t lino = 0;
  if (pTask->notification.pNotifyAddrUrls == NULL || pTask->notification.pNotifyAddrUrls->size == 0) {
    return TSDB_CODE_SUCCESS;
  }

  int32_t              nParam = endWinIdx - startWinIdx;
  SSTriggerCalcParam** params = taosMemCalloc(nParam, sizeof(SSTriggerCalcParam*));
  if (!params) {
    ST_TASK_ELOG("failed to init stream pesudo func vals array, size:%d", nParam);
    TAOS_CHECK_EXIT(terrno);
  }

  nParam  = 0;
  for (int i = startWinIdx; i < endWinIdx; ++i) {
    SSTriggerCalcParam* pTriggerCalcParams = taosArrayGet(pExec->runtimeInfo.funcInfo.pStreamPesudoFuncVals, i);
    if (pTriggerCalcParams == NULL) {
      ST_TASK_ELOG("%s failed to get trigger calc params for index:%d, size:%d", __FUNCTION__, i,
                   (int32_t)pExec->runtimeInfo.funcInfo.pStreamPesudoFuncVals->size);
      TAOS_CHECK_EXIT(TSDB_CODE_MND_STREAM_INTERNAL_ERROR);
    }
    if (pTriggerCalcParams->resultNotifyContent == NULL) {
      ST_TASK_DLOG("%s no notify content for index:%d", __FUNCTION__, i);
      continue;
    }
    params[nParam] = pTriggerCalcParams;
    ++nParam;
  }

  code = streamSendNotifyContent(&pTask->task, pTask->streamName, tbname, pExec->runtimeInfo.funcInfo.triggerType,
                                 pExec->runtimeInfo.funcInfo.groupId, pTask->notification.pNotifyAddrUrls,
                                 pTask->addOptions, *params, nParam);

_exit:
  if (code != TSDB_CODE_SUCCESS) {
    ST_TASK_ELOG("failed to send notification for task:%" PRIx64 ", code:%s", pTask->task.streamId, tstrerror(code));
  } else {
    ST_TASK_DLOG("send notification for task:%" PRIx64 ", win count:%d", pTask->task.streamId, nParam);
  }
  if ((pTask->addOptions & NOTIFY_ON_FAILURE_PAUSE) == 0) {
    code = TSDB_CODE_SUCCESS;  // if notify error handle is 0, then ignore the error
  }
  clearNotifyContent(pExec, startWinIdx, endWinIdx);
  taosMemoryFreeClear(params);
  return code;
}

static int32_t streamDoNotification1For1(SStreamRunnerTask* pTask, SStreamRunnerTaskExecution* pExec,
                                         const SSDataBlock* pBlock, const char* tbname) {
  int32_t code = 0;
  int32_t lino = 0;

  bool  empty = (!pBlock || pBlock->info.rows <= 0);
  char* pContent = NULL;
  code = streamBuildBlockResultNotifyContent(pTask, pBlock, &pContent, pTask->output.outCols, 0,
                                             empty ? 0 : pBlock->info.rows - 1);
  if (code == 0) {
    ST_TASK_DLOG("start to send notify:%s", pContent);
    int32_t index = pExec->runtimeInfo.funcInfo.curOutIdx;
    SSTriggerCalcParam* pTriggerCalcParams =
        taosArrayGet(pExec->runtimeInfo.funcInfo.pStreamPesudoFuncVals, index);
    if (pTriggerCalcParams == NULL) {
      ST_TASK_ELOG("%s failed to get trigger calc params for index:%d, size:%d", __FUNCTION__, index,
                   (int32_t)pExec->runtimeInfo.funcInfo.pStreamPesudoFuncVals->size);
      taosMemoryFreeClear(pContent);
      return TSDB_CODE_MND_STREAM_INTERNAL_ERROR;
    }
    pTriggerCalcParams->resultNotifyContent = pContent;

    code = streamSendNotifyContent(&pTask->task, pTask->streamName, tbname, pExec->runtimeInfo.funcInfo.triggerType,
                                   pExec->runtimeInfo.funcInfo.groupId, pTask->notification.pNotifyAddrUrls,
                                   pTask->addOptions, pTriggerCalcParams, 1);
    taosMemoryFreeClear(pTriggerCalcParams->resultNotifyContent);
  }
  return code;
}

static int32_t stRunnerHandleSingleWinResultBlock(SStreamRunnerTask* pTask, SStreamRunnerTaskExecution* pExec,
                                                  SSDataBlock* pBlock) {
  int32_t code = stRunnerMergeOutputBlock(pTask, pExec, pBlock, false);
  if (code == TSDB_CODE_SUCCESS && pTask->notification.pNotifyAddrUrls &&
      pTask->notification.pNotifyAddrUrls->size > 0) {
    code = streamDoNotification1For1(pTask, pExec, pBlock, pExec->tbname);
    if (code != TSDB_CODE_SUCCESS) {
      ST_TASK_ELOG("failed to send notification for block, code:%s", tstrerror(code));
    }
    if ((pTask->addOptions & NOTIFY_ON_FAILURE_PAUSE) == 0) {
      code = TSDB_CODE_SUCCESS;  // ignore the notify error
    }
  }
  return code;
}

static int32_t stRunnerMergeBlockHandleOverflow(const SSDataBlock* pSrc, SSDataBlock* pDst, int32_t start,
                                                int32_t rowsToCopy, SSDataBlock** ppExtraBlock) {
  *ppExtraBlock = NULL;
  int32_t code = 0;
  if (pDst->info.rows + rowsToCopy > 4096) {
    int32_t rowsToCopy2 = 4096 - pDst->info.rows;
    if (rowsToCopy2 > 0) {
      code = blockDataMergeNRows(pDst, pSrc, start, rowsToCopy2);
      if (code != 0) return code;
      start += rowsToCopy2;
      rowsToCopy -= rowsToCopy2;
    }
  }
  if (rowsToCopy > 0) {
    code = createOneDataBlock(pSrc, false, ppExtraBlock);
    if (code == 0) {
      code = blockDataMergeNRows(*ppExtraBlock, pSrc, start, rowsToCopy);
      if (code != 0) {
        blockDataDestroy(*ppExtraBlock);
        *ppExtraBlock = NULL;
      }
    }
  }
  return code;
}

static void printOutputProjBlock(SStreamRunnerTask* pTask, const SSDataBlock* pBlock, const SArray* pWinIdxArr) {
  if (stDebugFlag & DEBUG_DEBUG) {
    if (pBlock == NULL || pBlock->info.rows == 0) {
      stDebugL("output projection block is null or has no rows");
      return;
    }

#define tsBufferMax 8192
    char    tsString[tsBufferMax] = {0};
    char    tempBuffer[32] = {0};
    int32_t tsLen = 0;

    SColumnInfoData* pTsCol = taosArrayGet(pBlock->pDataBlock, 0);
    for (int32_t i = 0; i < pBlock->info.rows; ++i) {
      if (tsLen > 0) {
        tsString[tsLen] = ',';
        tsLen++;
      }
      if (colDataIsNull_s(pTsCol, i)) {
        TAOS_UNUSED(snprintf(tsString + tsLen, tsBufferMax - tsLen, "null"));
        tsLen += 4;
      } else {
        int64_t* pTsData = (int64_t*)colDataGetNumData(pTsCol, i);
        TAOS_UNUSED(snprintf(tempBuffer, sizeof(tempBuffer), "%"PRId64, *pTsData));
        TAOS_UNUSED(snprintf(tsString + tsLen, tsBufferMax - tsLen, "%s", tempBuffer));
        tsLen += strlen(tempBuffer);

      }
      if (tsLen >= tsBufferMax - 32) {
        ST_TASK_DLOG("output projection block ts:%s ...", tsString);
        tsLen = 0;
        tsString[0] = '\0';
      }
    }
    if (tsLen > 0) {
      ST_TASK_DLOG("output projection block ts:%s", tsString);
    }
    tsLen = 0;
    tsString[0] = '\0';
    if (pWinIdxArr && pWinIdxArr->size > 0) {
      for (int i = 0; i < pWinIdxArr->size; ++i) {
        int64_t idx = *(int64_t*)taosArrayGet(pWinIdxArr, i);
        snprintf(tempBuffer, sizeof(tempBuffer), "%"PRId64, idx);
        char* p = strncat(tsString, tempBuffer, tsBufferMax - tsLen - 1);
        tsLen += strlen(tempBuffer);
        if (tsLen >= tsBufferMax - 12) {
          ST_TASK_DLOG("output projection block win idx:%s ...", tsString);
          tsLen = 0;
          tsString[0] = '\0';
        }
      }
    }
    if (tsLen > 0) {
      ST_TASK_DLOG("output projection block win idx:%s", tsString);
    }
  }
}

static int32_t stRunnerHandleExtWinResBlock(SStreamRunnerTask* pTask, SStreamRunnerTaskExecution* pExec,
                                                    SSDataBlock* pBlock, SSDataBlock** ppForceOutBlock,
                                                    int32_t* pNextOutIdx, bool finished) {
  int32_t code = 0;
  int     lino = 0;
  int32_t startWinIdx = *pNextOutIdx;
  int32_t endWinIdx = 0;
  if (*ppForceOutBlock) blockDataCleanup(*ppForceOutBlock);

  if ((pTask->notification.pNotifyAddrUrls != NULL && pTask->notification.pNotifyAddrUrls->size > 0) ||
      (taosArrayGetSize(pExec->runtimeInfo.pForceOutputCols) > 0)) {
    if (pBlock == NULL || pBlock->info.rows == 0) {
      // no data in current block, force output all windows between last output window and current window
      while (*pNextOutIdx < pExec->runtimeInfo.funcInfo.pStreamPesudoFuncVals->size) {
        TAOS_CHECK_GOTO(streamForceOutput(pExec->pExecutor, ppForceOutBlock, *pNextOutIdx), &lino, _exit);
        TAOS_CHECK_GOTO(streamPrepareNotification(pTask, pExec, *ppForceOutBlock, *pNextOutIdx, 0, 0), &lino, _exit);
        // won't overflow, total rows should smaller than 4096
        (*pNextOutIdx)++;
      }
<<<<<<< HEAD
      TAOS_CHECK_GOTO(stRunnerMergeOutputBlock(pTask, pExec, *ppForceOutBlock, false), &lino, _exit);
=======
      if (startWinIdx < *pNextOutIdx) {
        TAOS_CHECK_GOTO(stRunnerMergeOutputBlock(pTask, pExec, *ppForceOutBlock, false, createTable), &lino, _exit);
        endWinIdx = *pNextOutIdx;
        TAOS_CHECK_GOTO(streamDoNotification(pTask, pExec, startWinIdx, endWinIdx, pExec->tbname), &lino, _exit);
      }
>>>>>>> cda99cf2
      return TSDB_CODE_SUCCESS;
    }

    // printOutputProjBlock(pTask, pBlock, pExec->runtimeInfo.funcInfo.pStreamBlkWinIdx);

    int64_t idx = *(int64_t*)taosArrayGet(pExec->runtimeInfo.funcInfo.pStreamBlkWinIdx, 0);
    int32_t winOutIdx = idx & 0xFFFFFFFF;
    int32_t lastStartIdx = idx >> 32;
    while (*pNextOutIdx < winOutIdx) {
      TAOS_CHECK_GOTO(streamForceOutput(pExec->pExecutor, ppForceOutBlock, *pNextOutIdx), &lino, _exit);
      TAOS_CHECK_GOTO(streamPrepareNotification(pTask, pExec, *ppForceOutBlock, *pNextOutIdx, 0, 0), &lino, _exit);
      (*pNextOutIdx)++;
    }

    for (int i = 1; i < taosArrayGetSize(pExec->runtimeInfo.funcInfo.pStreamBlkWinIdx); ++i) {
      int64_t idx = *(int64_t*)taosArrayGet(pExec->runtimeInfo.funcInfo.pStreamBlkWinIdx, i);
      winOutIdx = idx & 0xFFFFFFFF;
      int32_t rowStartIdx = idx >> 32;

      TAOS_CHECK_GOTO(streamPrepareNotification(pTask, pExec, pBlock, *pNextOutIdx, lastStartIdx, rowStartIdx - 1),
                      &lino, _exit);
      (*pNextOutIdx)++;

      while (*pNextOutIdx < winOutIdx) {
        TAOS_CHECK_GOTO(streamForceOutput(pExec->pExecutor, ppForceOutBlock, *pNextOutIdx), &lino, _exit);
        TAOS_CHECK_GOTO(streamPrepareNotification(pTask, pExec, *ppForceOutBlock, *pNextOutIdx, 0, 0), &lino, _exit);
        (*pNextOutIdx)++;
      }

      lastStartIdx = rowStartIdx;
    }

    TAOS_CHECK_GOTO(streamPrepareNotification(pTask, pExec, pBlock, *pNextOutIdx, lastStartIdx, pBlock->info.rows - 1),
                    &lino, _exit);

    if (finished || (*ppForceOutBlock) && (*ppForceOutBlock)->info.rows > 0) {
      TAOS_CHECK_GOTO(stRunnerMergeOutputBlock(pTask, pExec, *ppForceOutBlock, false), &lino, _exit);
    }
    (*pNextOutIdx)++;
  }

  if (pBlock) {  // && *pNextOutIdx < taosArrayGetSize(pExec->runtimeInfo.funcInfo.pStreamPesudoFuncVals)
    TAOS_CHECK_GOTO(stRunnerMergeOutputBlock(pTask, pExec, pBlock, finished), &lino, _exit);
  }
  endWinIdx = *pNextOutIdx;
  if (endWinIdx > startWinIdx) {
    TAOS_CHECK_GOTO(streamDoNotification(pTask, pExec, startWinIdx, endWinIdx, pExec->tbname), &lino, _exit);
  }
_exit:
  if (code != 0) {
    ST_TASK_ELOG("failed to handle output block, code:%s, lino:%d", tstrerror(code), lino);
  }
  return code;
}

static int32_t stRunnerBuildTask(SStreamRunnerTask* pTask, SStreamRunnerTaskExecution* pExec) {
  int32_t vgId = pTask->task.nodeId;
  int64_t st = taosGetTimestampMs();
  int64_t streamId = pTask->task.streamId;
  int32_t taskId = pTask->task.taskId;
  int32_t code = 0;

  ST_TASK_DLOG("vgId:%d start to build stream task", vgId);
  SReadHandle handle = {0};
  handle.streamRtInfo = &pExec->runtimeInfo;
  handle.pMsgCb = &pTask->msgCb;
  //handle.pMsgCb = pTask->pMsgCb;
  handle.pWorkerCb = pTask->pWorkerCb;
  if (pTask->topTask) {
    SStreamInserterParam params = {.dbFName = pTask->output.outDbFName,
                                   .tbname = pExec->tbname,
                                   .pFields = pTask->output.outCols,
                                   .pTagFields = pTask->output.outTags,
                                   .suid = pTask->output.outStbUid,
                                   .tbType = pTask->output.outTblType,
                                   .sver = pTask->output.outStbVersion,
                                   .stbname = pTask->output.outSTbName,
                                   .pSinkHandle = NULL};
    code = qCreateStreamExecTaskInfo(&pExec->pExecutor, (void*)pExec->pPlan, &handle, &params, vgId, taskId);
    pExec->pSinkHandle = params.pSinkHandle;
  } else {
    code = qCreateStreamExecTaskInfo(&pExec->pExecutor, (void*)pExec->pPlan, &handle, NULL, vgId, taskId);
  }
  if (code) {
    ST_TASK_ELOG("failed to build task, code:%s", tstrerror(code));
    return code;
  }

  code = qSetTaskId(pExec->pExecutor, taskId, streamId);
  if (code) {
    return code;
  }

  if (code) {
    ST_TASK_ELOG("failed to set stream notify info, code:%s", tstrerror(code));
    return code;
  }

  double el = (taosGetTimestampMs() - st) / 1000.0;
  ST_TASK_DLOG("expand stream task completed, elapsed time:%.2fsec", el);

  return code;
}

static int32_t stRunnerHandleResBlock(SStreamRunnerTask* pTask, SStreamRuntimeFuncInfo* pInfo, SStreamRunnerTaskExecution* pExec, SSDataBlock* pBlock, bool finished) {
  int32_t nextOutIdx = pInfo->curOutIdx;
  SSDataBlock*  pForceOutBlock = NULL;
  int32_t                     code = 0;
  int32_t                     lino = 0;

  if (pInfo->withExternalWindow) {
    ST_TASK_DLOG("external window: %d, curIdx: %d, curOutIdx: %d, nextOutIdx: %d",
                 pInfo->withExternalWindow, pInfo->curIdx,
                 pInfo->curOutIdx, nextOutIdx);
    TAOS_CHECK_EXIT(stRunnerHandleExtWinResBlock(pTask, pExec, pBlock, &pForceOutBlock, &nextOutIdx,  finished));
  } else {
    // no external window, only one window to calc, force output and output block
    if (!pBlock || pBlock->info.rows == 0) {
      if (nextOutIdx <= pInfo->curOutIdx) {
        if (pForceOutBlock) blockDataCleanup(pForceOutBlock);
        TAOS_CHECK_EXIT(streamForceOutput(pExec->pExecutor, &pForceOutBlock, nextOutIdx));
        TAOS_CHECK_EXIT(stRunnerHandleSingleWinResultBlock(pTask, pExec, pForceOutBlock));
        ++nextOutIdx;
      }
      ST_TASK_DLOG("result has no data, status:%d", pTask->task.status);
    } else {
      ST_TASK_DLOG("non external window, %d, curIdx: %d, curOutIdx: %d, nextOutIdx: %d",
                   pInfo->withExternalWindow, pInfo->curIdx,
                   pInfo->curOutIdx, nextOutIdx);
      TAOS_CHECK_EXIT(stRunnerHandleSingleWinResultBlock(pTask, pExec, pBlock));
      nextOutIdx = pInfo->curOutIdx + 1;
    }
    if (finished) {
      ++pInfo->curIdx;
      ++pInfo->curOutIdx;
      ST_TASK_DLOG("finished, %d, curIdx: %d, curOutIdx: %d, nextOutIdx: %d",
                   pInfo->withExternalWindow, pInfo->curIdx,
                   pInfo->curOutIdx, nextOutIdx);
    }
  }

_exit:

  if (pForceOutBlock != NULL) blockDataDestroy(pForceOutBlock);

  if (pInfo->createTable) {
    ST_TASK_ILOG("[runner calc]success, gid:%" PRId64 ", but has no data, skip create table.", pInfo->groupId);
    return TSDB_CODE_MND_STREAM_TABLE_NOT_CREATE;
  }

  return code;
}

int32_t stRunnerTaskExecute(SStreamRunnerTask* pTask, SSTriggerCalcRequest* pReq) {
  int32_t                     code = 0;
  int32_t                     lino = 0;
  bool                        createTable = false;
  SStreamRunnerTaskExecution* pExec = NULL;
  int32_t winNum =            INT32_MAX;
  
  ST_TASK_DLOG("[runner calc]exec start, expected execId:%d, mgroup:%d, topTask:%d", pReq->execId, pReq->isMultiGroupCalc, pTask->topTask);

  code = stRunnerTaskAcquireExec(pTask, pReq->execId, true, &pExec);
  if (code != 0) {
    ST_TASK_ELOG("failed to get task exec for stream code:%s", tstrerror(code));
    return code;
  }

  SStreamRuntimeFuncInfo* pInfo = &pExec->runtimeInfo.funcInfo;
  pTask->task.status = STREAM_STATUS_RUNNING;
  pTask->task.sessionId = pReq->sessionId;
  pInfo->isMultiGroupCalc = pReq->isMultiGroupCalc;
  pInfo->stbPartByTbname = pReq->stbPartByTbname;
  pExec->runtimeInfo.pForceOutputCols = pTask->forceOutCols;
<<<<<<< HEAD
  pInfo->sessionId = pReq->sessionId;
  pInfo->triggerType = pReq->triggerType;
  pInfo->addOptions = pTask->addOptions;
=======
  pExec->runtimeInfo.funcInfo.sessionId = pReq->sessionId;
  pExec->runtimeInfo.funcInfo.triggerType = pReq->triggerType;
  pExec->runtimeInfo.funcInfo.isWindowTrigger = pReq->isWindowTrigger;
  pExec->runtimeInfo.funcInfo.precision = pReq->precision;
  pExec->runtimeInfo.funcInfo.addOptions = pTask->addOptions;

  int32_t winNum = taosArrayGetSize(pExec->runtimeInfo.funcInfo.pStreamPesudoFuncVals);
  STREAM_CHECK_CONDITION_GOTO(winNum > STREAM_CALC_REQ_MAX_WIN_NUM, TSDB_CODE_STREAM_TASK_IVLD_STATUS);
>>>>>>> cda99cf2

  if (!pExec->pExecutor) {
    STREAM_CHECK_RET_GOTO(stRunnerBuildTask(pTask, pExec));
  } else if (pReq->brandNew) {
    STREAM_CHECK_RET_GOTO(stRunnerResetTaskExec(pTask, pExec));
  }

  if (pReq->isMultiGroupCalc) {
    pInfo->pGroupCalcInfos = pReq->pGroupCalcInfos;
    pInfo->pGroupReadInfos = pReq->pGroupReadInfos;
    ST_TASK_ILOG("mgroup start to loop, grpNum:%d, vgNum:%d, extWindow:%d", 
      tSimpleHashGetSize(pInfo->pGroupCalcInfos), tSimpleHashGetSize(pInfo->pGroupReadInfos), pInfo->withExternalWindow);
  } else {
    pInfo->pStreamPartColVals = pReq->groupColVals;
    pInfo->pStreamPesudoFuncVals = pReq->params;
    pInfo->groupId = pReq->gid;

    winNum = taosArrayGetSize(pInfo->pStreamPesudoFuncVals);
    ST_TASK_DLOG("sgroup start to loop, grpId:%" PRIu64 ", winNum:%d, extWindow:%d", 
      pInfo->groupId, winNum, pInfo->withExternalWindow);
  }

  pInfo->curIdx = pReq->curWinIdx;
  pInfo->curOutIdx = pReq->curWinIdx;
  pInfo->createTable = &pReq->createTable;

  while (code == 0) {
    if (stRunnerTaskWaitQuit(pTask)) {
      ST_TASK_ILOG("[runner calc]quit, skip calc, status:%d", pTask->task.status);
      break;
    }
    
    bool         finished = false;
    SSDataBlock* pBlock = NULL;

    STREAM_CHECK_RET_GOTO(streamExecuteTask(pExec->pExecutor, &pBlock, &finished));
    printDataBlock(pBlock, __func__, "streamExecuteTask res block", pTask->task.streamId);

    if (!pTask->topTask) {
      break;
    }

    STREAM_CHECK_RET_GOTO(stRunnerHandleResBlock(pTask, pInfo, pExec, pBlock, finished));

    if (finished && (pInfo->withExternalWindow || pInfo->curOutIdx >= winNum)) {
      break;
    }
  }

end:

  if (TSDB_CODE_SUCCESS == code && pExec->pOutBlock && pExec->pOutBlock->info.rows > 0) {
    code = stRunnerOutputBlock(pTask, pExec, pExec->pOutBlock);
    blockDataCleanup(pExec->pOutBlock);
  }

  pInfo->pStreamPesudoFuncVals = NULL;
  pInfo->pStreamPartColVals = NULL;
  
  stRunnerTaskReleaseExec(pTask, pExec);
  if (code) {
    ST_TASK_ELOG("[runner calc]faild gid:%" PRId64 ", lino:%d code:%s", pReq->gid, lino, tstrerror(code));
    if (code == TSDB_CODE_STREAM_VTABLE_NEED_REDEPLOY) {
      return code;
    }
    pTask->task.status = STREAM_STATUS_FAILED;
  } else {
<<<<<<< HEAD
    ST_TASK_ILOG("[runner calc]success, gid:%" PRId64 ",, status:%d", pReq->gid, pTask->task.status);
=======
    ST_TASK_DLOG("[runner calc]success, gid:%" PRId64 ",, status:%d", pReq->gid, pTask->task.status);
  }
  if (createTable) {
    ST_TASK_DLOG("[runner calc]success, gid:%" PRId64 ", but has no data, skip create table.", pReq->gid);
    return TSDB_CODE_MND_STREAM_TABLE_NOT_CREATE;
>>>>>>> cda99cf2
  }
  return code;
}

static int32_t streamBuildTask(SStreamRunnerTask* pTask, SStreamRunnerTaskExecution* pExec) {
  int32_t vgId = pTask->task.nodeId;
  int64_t st = taosGetTimestampMs();
  int64_t streamId = pTask->task.streamId;
  int32_t taskId = pTask->task.taskId;
  int32_t code = 0;

  ST_TASK_DLOG("vgId:%d start to build stream task", vgId);
  SReadHandle handle = {0};
  handle.streamRtInfo = &pExec->runtimeInfo;
  handle.pMsgCb = &pTask->msgCb;
  //handle.pMsgCb = pTask->pMsgCb;
  handle.pWorkerCb = pTask->pWorkerCb;
  if (pTask->topTask) {
    SStreamInserterParam params = {.dbFName = pTask->output.outDbFName,
                                   .tbname = pExec->tbname,
                                   .pFields = pTask->output.outCols,
                                   .pTagFields = pTask->output.outTags,
                                   .suid = pTask->output.outStbUid,
                                   .tbType = pTask->output.outTblType,
                                   .sver = pTask->output.outStbVersion,
                                   .stbname = pTask->output.outSTbName,
                                   .pSinkHandle = NULL};
    code = qCreateStreamExecTaskInfo(&pExec->pExecutor, (void*)pExec->pPlan, &handle, &params, vgId, taskId);
    pExec->pSinkHandle = params.pSinkHandle;
  } else {
    code = qCreateStreamExecTaskInfo(&pExec->pExecutor, (void*)pExec->pPlan, &handle, NULL, vgId, taskId);
  }
  if (code) {
    ST_TASK_ELOG("failed to build task, code:%s", tstrerror(code));
    return code;
  }

  code = qSetTaskId(pExec->pExecutor, taskId, streamId);
  if (code) {
    return code;
  }

  if (code) {
    ST_TASK_ELOG("failed to set stream notify info, code:%s", tstrerror(code));
    return code;
  }

  double el = (taosGetTimestampMs() - st) / 1000.0;
  ST_TASK_ILOG("The %dth runner exec built completed, elapsed time:%.2fsec", atomic_fetch_add_32(&pTask->execMgr.execBuildNum, 1), el);

  return code;
}

int32_t stRunnerFetchDataFromCache(SStreamCacheReadInfo* pInfo, bool* finished) {
  int32_t code = 0, lino = 0;
  void**  ppIter = NULL;
  int64_t streamId = pInfo->taskInfo.streamId;
  TAOS_CHECK_EXIT(readStreamDataCache(pInfo->taskInfo.streamId, pInfo->taskInfo.taskId, pInfo->taskInfo.sessionId,
                                     pInfo->gid, pInfo->start, pInfo->end, &ppIter));
  if (*ppIter != NULL) {
    TAOS_CHECK_EXIT(getNextStreamDataCache(ppIter, &pInfo->pBlock));
  }
  
  *finished = (*ppIter == NULL) ? true : false;

_exit:

  if (code) {
    stsError("%s failed at line %d, error:%s", __FUNCTION__, lino, tstrerror(code));
  }
  
  return code;
}

int32_t stRunnerTaskDropTable(SStreamRunnerTask* pTask, SSTriggerDropRequest* pReq) {

  int32_t  code = dropStreamTable(&pTask->msgCb, (void*)&pTask->output, pReq);
  if(code == TSDB_CODE_STREAM_INSERT_TBINFO_NOT_FOUND) {
      char    tbname[TSDB_TABLE_NAME_LEN];
      SStreamRuntimeFuncInfo pStreamRuntimeInfo = {.pStreamPartColVals = pReq->groupColVals};
      code = streamCalcOutputTbName(pTask->pSubTableExpr, tbname, &pStreamRuntimeInfo);
      if(code == TSDB_CODE_SUCCESS) {
          code = dropStreamTableByTbName(&pTask->msgCb, pTask->output.outDbFName, pReq, tbname);
      }
  }
  return code;
}

int32_t stReaderAppendMgmtReq(SStreamRunnerTask* pTask, SArray** ppRes, int32_t execId, int64_t uid, SArray* pReq) {
  int32_t code = TSDB_CODE_SUCCESS, lino = 0;
  if (NULL == *ppRes) {
    *ppRes = taosArrayInit(4, sizeof(SStreamOReaderDeployReq));
    TSDB_CHECK_NULL(*ppRes, code, lino, _exit, terrno);
  }

  SStreamOReaderDeployReq req = {.execId = execId, .vgIds = pReq, .uid = uid};
  TSDB_CHECK_NULL(taosArrayPush(*ppRes, &req), code, lino, _exit, terrno);

_exit:

  if (code) {
    ST_TASK_ELOG("%s failed at lino %d since %s", __func__, lino, tstrerror(code));
  }

  return code;
}

int32_t stRunnerBuildTaskMgmtReq(SStreamRunnerTask* pTask) {
  SStreamRunnerTaskExecMgr* pMgr = &pTask->execMgr;
  int32_t                   code = 0, lino = 0;
  code = taosThreadMutexLock(&pMgr->lock);
  if (code != 0) {
    ST_TASK_ELOG("%s failed to lock stream runner task exec mgr mutex, code:%s", __func__, tstrerror(code));
    return code;
  }

  SArray* pMgmgReq = NULL;
  SStreamVtableDeployInfo* pDeploy = NULL;
  SListNode* pNode = tdListGetHead(pMgr->pFreeExecs);
  while (pNode) {
    SStreamRunnerTaskExecution* pExec = (SStreamRunnerTaskExecution*)pNode->data;
    pDeploy = &pExec->runtimeInfo.vtableDeployInfo;
    SArray* pReq = atomic_load_ptr(&pDeploy->addVgIds);
    if (pReq && pReq == atomic_val_compare_exchange_ptr(&pDeploy->addVgIds, pReq, NULL)) {
      TAOS_CHECK_EXIT(stReaderAppendMgmtReq(pTask, &pMgmgReq, pExec->runtimeInfo.execId, pDeploy->uid, pReq));
    }
    pNode = pNode->dl_next_;
  }

  pNode = tdListGetHead(pMgr->pRunningExecs);
  while (pNode) {
    SStreamRunnerTaskExecution* pExec = (SStreamRunnerTaskExecution*)pNode->data;
    pDeploy = &pExec->runtimeInfo.vtableDeployInfo;
    SArray* pReq = atomic_load_ptr(&pDeploy->addVgIds);
    if (pReq && pReq == atomic_val_compare_exchange_ptr(&pDeploy->addVgIds, pReq, NULL)) {
      TAOS_CHECK_EXIT(stReaderAppendMgmtReq(pTask, &pMgmgReq, pExec->runtimeInfo.execId, pDeploy->uid, pReq));
    }
    pNode = pNode->dl_next_;
  }

  if (pMgmgReq && taosArrayGetSize(pMgmgReq) > 0) {
    SStreamMgmtReq *pReq = taosMemoryCalloc(1, sizeof(SStreamMgmtReq));
    QUERY_CHECK_NULL(pReq, code, lino, _exit, terrno);
    pReq->reqId = atomic_fetch_add_64(&pTask->mgmtReqId, 1);
    pReq->type = STREAM_MGMT_REQ_RUNNER_ORIGTBL_READER;
    pReq->cont.pReqs = pMgmgReq;

    ST_TASK_DLOG("task mgmtReq built with %d exec reqs", (int32_t)taosArrayGetSize(pMgmgReq));
    atomic_store_ptr(&pTask->task.pMgmtReq, pReq);
  }

  TAOS_UNUSED(taosThreadMutexUnlock(&pMgr->lock));

  return code;

_exit:

  TAOS_UNUSED(taosThreadMutexUnlock(&pMgr->lock));

  if (code) {
    taosArrayDestroyEx(pMgmgReq, tFreeRunnerOReaderDeployReq);
    ST_TASK_ELOG("%s failed at line %d since %s", __func__, lino, tstrerror(code));
  }
  
  return code;
}

int32_t stRunnerSetMgmtRsp(SStreamRunnerTask* pTask, SArray* pRspList) {
  int32_t code = TSDB_CODE_SUCCESS, lino = 0;
  int32_t rspNum = taosArrayGetSize(pRspList);
  SStreamRunnerTaskExecution* pExec = NULL;
  for (int32_t i = 0; i < rspNum; ++i) {
    SStreamOReaderDeployRsp* pRsp = taosArrayGet(pRspList, i);
    TAOS_CHECK_EXIT(stRunnerTaskAcquireExec(pTask, pRsp->execId, false, &pExec));
    TSWAP(pExec->runtimeInfo.vtableDeployInfo.addedVgInfo, pRsp->vgList);
  }

_exit:

  if (code) {
    ST_TASK_ELOG("%s failed at line %d since %s", __func__, lino, tstrerror(code));
  }

  return code;
}<|MERGE_RESOLUTION|>--- conflicted
+++ resolved
@@ -399,13 +399,6 @@
   SStreamRuntimeFuncInfo* pRuntime = &pExec->runtimeInfo.funcInfo;
   
   SSTriggerCalcParam* pWin = (SSTriggerCalcParam*)taosArrayGetLast(pRuntime->pStreamPesudoFuncVals);
-<<<<<<< HEAD
-=======
-
-  ST_TASK_ILOG("group %" PRId64 " winEnd %" PRId64 " stream latency: %" PRId64 "ms", 
-      pRuntime->groupId, pWin->triggerTime, taosGetTimestampMs() - pWin->triggerTime/1000000UL);
-}
->>>>>>> cda99cf2
 
   ST_TASK_ILOG("group %" PRId64 " winEnd %" PRId64 " stream latency: %" PRId64 "ms", 
       pRuntime->groupId, pWin->triggerTime, taosGetTimestampMs() - pWin->triggerTime/1000000UL);
@@ -437,7 +430,6 @@
     return TSDB_CODE_SUCCESS;
   }
   if (pTask->notification.calcNotifyOnly) return 0;
-<<<<<<< HEAD
   pExec->tbname[0] = 0;
   if (pBlock && pBlock->info.rows > 0) {
     ST_TASK_ILOG("start to output res block, rows: %" PRId64 ", gid: %" PRIu64, 
@@ -481,43 +473,6 @@
     ST_TASK_ELOG("%s failed at line %d since %s", __func__, lino, tstrerror(code));
   }
   
-=======
-  bool needCalcTbName = pExec->tbname[0] == '\0';
-  bool empty = (pBlock && pBlock->info.rows > 0) ? false : true;
-
-  if (tsStreamPerfLogEnabled && 1 == taosArrayGetSize(pExec->runtimeInfo.funcInfo.pStreamPesudoFuncVals)) {
-    stRunnerLogWinLatency(pTask, pExec);
-  }
-
-  if (*createTb && needCalcTbName) {
-    code = streamCalcOutputTbName(pTask->pSubTableExpr, pExec->tbname, &pExec->runtimeInfo.funcInfo);
-    stDebug("stRunnerOutputBlock tbname: %s", pExec->tbname);
-  }
-  if (code != 0) {
-    ST_TASK_ELOG("failed to calc output tbname: %s", tstrerror(code));
-  } else {
-    SArray* pTagVals = NULL;
-    if (*createTb) code = stRunnerInitTbTagVal(pTask, pExec, &pTagVals);
-    if (code == 0) {
-      SStreamDataInserterInfo d = {.tbName = pExec->tbname,
-                                   .streamId = pTask->task.streamId,
-                                   .groupId = pExec->runtimeInfo.funcInfo.groupId,
-                                   .isAutoCreateTable = *createTb,
-                                   .pTagVals = pTagVals};
-      SInputData              input = {.pData = pBlock, .pStreamDataInserterInfo = &d};
-      bool                    cont = false;
-      code = dsPutDataBlock(pExec->pSinkHandle, &input, &cont);
-      ST_TASK_DLOG("runner output block to sink code:0x%0x, rows: %" PRId64 ", tbname: %s, createTb: %d, gid: %" PRId64,
-                   code, empty ? 0 : pBlock->info.rows, pExec->tbname, *createTb, pExec->runtimeInfo.funcInfo.groupId);
-      printDataBlock(pBlock, "output block to sink", "runner", pTask->task.streamId);
-      if (code == TSDB_CODE_SUCCESS) *createTb = false;  // if output block success, then no need to create table
-    } else {
-      ST_TASK_ELOG("failed to init tag vals for output block: %s", tstrerror(code));
-    }
-    taosArrayDestroyEx(pTagVals, stRunnerFreeTagInfo);
-  }
-
->>>>>>> cda99cf2
   return code;
 }
 
@@ -543,14 +498,8 @@
       pOutput->info.id.groupId = pBlock->info.id.groupId;
     } else {
       TAOS_CHECK_EXIT(blockDataMerge(pExec->pOutBlock, pBlock));
-<<<<<<< HEAD
       pOutput->info.id.groupId = pBlock->info.id.groupId;
     }    
-=======
-    }
-  } else {
-    TAOS_CHECK_EXIT(stRunnerOutputBlock(pTask, pExec, NULL, createTb));
->>>>>>> cda99cf2
   }
 
   if (pOutput && pOutput->info.rows > 0) {
@@ -810,15 +759,7 @@
         // won't overflow, total rows should smaller than 4096
         (*pNextOutIdx)++;
       }
-<<<<<<< HEAD
       TAOS_CHECK_GOTO(stRunnerMergeOutputBlock(pTask, pExec, *ppForceOutBlock, false), &lino, _exit);
-=======
-      if (startWinIdx < *pNextOutIdx) {
-        TAOS_CHECK_GOTO(stRunnerMergeOutputBlock(pTask, pExec, *ppForceOutBlock, false, createTable), &lino, _exit);
-        endWinIdx = *pNextOutIdx;
-        TAOS_CHECK_GOTO(streamDoNotification(pTask, pExec, startWinIdx, endWinIdx, pExec->tbname), &lino, _exit);
-      }
->>>>>>> cda99cf2
       return TSDB_CODE_SUCCESS;
     }
 
@@ -993,20 +934,11 @@
   pInfo->isMultiGroupCalc = pReq->isMultiGroupCalc;
   pInfo->stbPartByTbname = pReq->stbPartByTbname;
   pExec->runtimeInfo.pForceOutputCols = pTask->forceOutCols;
-<<<<<<< HEAD
   pInfo->sessionId = pReq->sessionId;
   pInfo->triggerType = pReq->triggerType;
   pInfo->addOptions = pTask->addOptions;
-=======
-  pExec->runtimeInfo.funcInfo.sessionId = pReq->sessionId;
-  pExec->runtimeInfo.funcInfo.triggerType = pReq->triggerType;
-  pExec->runtimeInfo.funcInfo.isWindowTrigger = pReq->isWindowTrigger;
-  pExec->runtimeInfo.funcInfo.precision = pReq->precision;
-  pExec->runtimeInfo.funcInfo.addOptions = pTask->addOptions;
-
-  int32_t winNum = taosArrayGetSize(pExec->runtimeInfo.funcInfo.pStreamPesudoFuncVals);
-  STREAM_CHECK_CONDITION_GOTO(winNum > STREAM_CALC_REQ_MAX_WIN_NUM, TSDB_CODE_STREAM_TASK_IVLD_STATUS);
->>>>>>> cda99cf2
+  pInfo->isWindowTrigger = pReq->isWindowTrigger;
+  pInfo->precision = pReq->precision;
 
   if (!pExec->pExecutor) {
     STREAM_CHECK_RET_GOTO(stRunnerBuildTask(pTask, pExec));
@@ -1074,15 +1006,7 @@
     }
     pTask->task.status = STREAM_STATUS_FAILED;
   } else {
-<<<<<<< HEAD
     ST_TASK_ILOG("[runner calc]success, gid:%" PRId64 ",, status:%d", pReq->gid, pTask->task.status);
-=======
-    ST_TASK_DLOG("[runner calc]success, gid:%" PRId64 ",, status:%d", pReq->gid, pTask->task.status);
-  }
-  if (createTable) {
-    ST_TASK_DLOG("[runner calc]success, gid:%" PRId64 ", but has no data, skip create table.", pReq->gid);
-    return TSDB_CODE_MND_STREAM_TABLE_NOT_CREATE;
->>>>>>> cda99cf2
   }
   return code;
 }
