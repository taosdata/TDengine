#include "streamRunner.h"
#include "dataSink.h"
#include "dataSinkMgt.h"
#include "executor.h"
#include "osMemory.h"
#include "plannodes.h"
#include "scalar.h"
#include "stream.h"
#include "streamInt.h"
#include "taoserror.h"
#include "tarray.h"
#include "tdatablock.h"

static int32_t streamBuildTask(SStreamRunnerTask* pTask, SStreamRunnerTaskExecution* pTaskExec);

static int32_t stRunnerInitTaskExecMgr(SStreamRunnerTask* pTask, const SStreamRunnerDeployMsg* pMsg) {
  SStreamRunnerTaskExecMgr*  pMgr = &pTask->execMgr;
  SStreamRunnerTaskExecution exec = {.pExecutor = NULL, .pPlan = pTask->pPlan};
  // decode plan into queryPlan
  int32_t code = 0, lino = 0;
  code = taosThreadMutexInit(&pMgr->lock, 0);
  if (code != 0) {
    ST_TASK_ELOG("failed to init stream runner task mgr mutex, code:%s", tstrerror(code));
    return code;
  }

  pMgr->lockInited = true;
  
  code = taosThreadMutexLock(&pMgr->lock);
  if(code != 0) {
    ST_TASK_ELOG("failed to lock stream runner task mgr mutex, code:%s", tstrerror(code));
    return code;
  }
  pMgr->pFreeExecs = tdListNew(sizeof(SStreamRunnerTaskExecution));
  TSDB_CHECK_NULL(pMgr->pFreeExecs, code, lino, _exit, terrno);

  for (int32_t i = 0; i < pTask->parallelExecutionNun && code == 0; ++i) {
    exec.runtimeInfo.execId = i + pTask->task.deployId * pTask->parallelExecutionNun;
    if (pMsg->outTblType == TSDB_NORMAL_TABLE) {
      strncpy(exec.tbname, pMsg->outTblName, TSDB_TABLE_NAME_LEN);
    }
    ST_TASK_DLOG("init task exec mgr with execId:%d, topTask:%d", exec.runtimeInfo.execId, pTask->topTask);
    code = tdListAppend(pMgr->pFreeExecs, &exec);
    if (code != 0) {
      ST_TASK_ELOG("failed to append task exec mgr:%s", tstrerror(code));
      TAOS_CHECK_EXIT(code);
    }
  }

  pMgr->pRunningExecs = tdListNew(sizeof(SStreamRunnerTaskExecution));
  if (!pMgr->pRunningExecs) return terrno;

_exit:

  taosThreadMutexUnlock(&pMgr->lock);
  
  return code;
}

static void stRunnerDestroyRuntimeInfo(SStreamRuntimeInfo* pRuntime) {
  TAOS_UNUSED(tDestroyStRtFuncInfo(&pRuntime->funcInfo));
}

static void stRunnerDestroyTaskExecution(void* pExec) {
  SStreamRunnerTaskExecution* pExecution = pExec;
  pExecution->pPlan = NULL;
  streamDestroyExecTask(pExecution->pExecutor);  
  dsDestroyDataSinker(pExecution->pSinkHandle);
  stRunnerDestroyRuntimeInfo(&pExecution->runtimeInfo);
}

static int32_t stRunnerTaskExecMgrAcquireExec(SStreamRunnerTask* pTask, int32_t execId,
                                              SStreamRunnerTaskExecution** ppExec) {
  SStreamRunnerTaskExecMgr* pMgr = &pTask->execMgr;
  int32_t                   code = 0;
  code = taosThreadMutexLock(&pMgr->lock);
  if (code != 0) {
    ST_TASK_ELOG("failed to lock stream runner task exec mgr mutex, code:%s", tstrerror(code));
    return code;
  }
  ST_TASK_DLOG("get task exec with execId:%d", execId);
  if (execId == -1) {
    if (pMgr->pFreeExecs->dl_neles_ > 0) {
      SListNode* pNode = tdListPopHead(pMgr->pFreeExecs);
      tdListAppendNode(pTask->execMgr.pRunningExecs, pNode);
      *ppExec = (SStreamRunnerTaskExecution*)pNode->data;
    } else {
      code = TSDB_CODE_STREAM_TASK_IVLD_STATUS;
      ST_TASK_ELOG("too many exec tasks scheduled: %s", tstrerror(code));
    }
  } else {
    SListNode* pNode = tdListGetHead(pMgr->pFreeExecs);
    while (pNode) {
      SStreamRunnerTaskExecution* pExec = (SStreamRunnerTaskExecution*)pNode->data;
      if (pExec->runtimeInfo.execId == execId) {
        pNode = tdListPopNode(pMgr->pFreeExecs, pNode);
        tdListAppendNode(pMgr->pRunningExecs, pNode);
        *ppExec = pExec;
        break;
      }
      pNode = pNode->dl_next_;
    }
    if (!*ppExec) {
      code = TSDB_CODE_STREAM_TASK_IVLD_STATUS;
      ST_TASK_ELOG("failed to get task exec, invalid execId:%d", execId);
    }
  }
  TAOS_UNUSED(taosThreadMutexUnlock(&pMgr->lock));
  if (*ppExec) ST_TASK_DLOG("get exec task with execId: %d", (*ppExec)->runtimeInfo.execId);
  return code;
}

static void stRunnerTaskExecMgrReleaseExec(SStreamRunnerTask* pTask, SStreamRunnerTaskExecution* pExec) {
  SStreamRunnerTaskExecMgr* pMgr = &pTask->execMgr;
  int32_t code = (taosThreadMutexLock(&pMgr->lock));
  if (code != 0) {
    ST_TASK_ELOG("failed to lock stream runner task exec mgr mutex, code:%s", tstrerror(code));
    return;
  }
  SListNode* pNode = listNode(pExec);
  pNode = tdListPopNode(pMgr->pRunningExecs, pNode);
  tdListAppendNode(pMgr->pFreeExecs, pNode);
  TAOS_UNUSED(taosThreadMutexUnlock(&pMgr->lock));
}

static void stSetRunnerOutputInfo(SStreamRunnerTask* pTask, SStreamRunnerDeployMsg* pMsg) {
  strncpy(pTask->output.outDbFName, pMsg->outDBFName, TSDB_DB_FNAME_LEN);
  TSWAP(pTask->output.outCols, pMsg->outCols);
  pTask->output.outTblType = pMsg->outTblType;
  pTask->output.outStbUid = pMsg->outStbUid;
  TSWAP(pTask->output.outTags, pMsg->outTags);
  if (pMsg->outTblType == TSDB_SUPER_TABLE) strncpy(pTask->output.outSTbName, pMsg->outTblName, TSDB_TABLE_NAME_LEN);
}

int32_t stRunnerTaskDeploy(SStreamRunnerTask* pTask, SStreamRunnerDeployMsg* pMsg) {
  int32_t code = 0;
  
  ST_TASK_DLOGL("deploy runner task for %s.%s, runner plan:%s", pMsg->outDBFName, pMsg->outTblName,
                (char*)(pMsg->pPlan));

  TSWAP(pTask->pPlan, pMsg->pPlan);
  TSWAP(pTask->notification.pNotifyAddrUrls, pMsg->pNotifyAddrUrls);
  TSWAP(pTask->forceOutCols, pMsg->forceOutCols);
  pTask->parallelExecutionNun = pMsg->execReplica;
  pTask->output.outStbVersion = pMsg->outStbSversion;
  pTask->topTask = pMsg->topPlan;
  pTask->notification.calcNotifyOnly = pMsg->calcNotifyOnly;
  pTask->notification.notifyErrorHandle = pMsg->notifyErrorHandle;
  pTask->streamName = taosStrdup(pMsg->streamName);

  code = stRunnerInitTaskExecMgr(pTask, pMsg);
  if (code != 0) {
    ST_TASK_ELOG("failed to init task exec mgr code:%s", tstrerror(code));
    pTask->task.status = STREAM_STATUS_FAILED;
    return code;
  }


  code = nodesStringToList(pMsg->tagValueExpr, &pTask->output.pTagValExprs);
  ST_TASK_DLOG("pTagValExprs: %s", (char*)pMsg->tagValueExpr);
  if (code != 0) {
    ST_TASK_ELOG("failed to convert tag value expr to node err: %s expr: %s", strerror(code),
                 (char*)pMsg->tagValueExpr);
    pTask->task.status = STREAM_STATUS_FAILED;
    return code;
  }
  stSetRunnerOutputInfo(pTask, pMsg);
  ST_TASK_DLOG("subTblNameExpr: %s", (char*)pMsg->subTblNameExpr);
  code = nodesStringToNode(pMsg->subTblNameExpr, (SNode**)&pTask->pSubTableExpr);
  if (code != 0) {
    ST_TASK_ELOG("failed to deserialize sub table expr: %s", tstrerror(code));
    pTask->task.status = STREAM_STATUS_FAILED;
    return code;
  }

  pTask->task.status = STREAM_STATUS_INIT;
  return 0;
}

int32_t stRunnerTaskUndeployImpl(SStreamRunnerTask** ppTask, const SStreamUndeployTaskMsg* pMsg, taskUndeplyCallback cb) {
  SStreamRunnerTask* pTask = *ppTask;
  SStreamRunnerTaskExecMgr* pMgr = &pTask->execMgr;
  tdListFreeP(pMgr->pRunningExecs, stRunnerDestroyTaskExecution);
  tdListFreeP(pMgr->pFreeExecs, stRunnerDestroyTaskExecution);
  TAOS_UNUSED(taosThreadMutexDestroy(&pMgr->lock));
  NODES_DESTORY_NODE(pTask->pSubTableExpr);
  NODES_DESTORY_LIST(pTask->output.pTagValExprs);
  taosArrayDestroy(pTask->output.outCols);
  taosArrayDestroy(pTask->output.outTags);
  taosMemoryFreeClear(pTask->pPlan);
  taosArrayDestroyEx(pTask->forceOutCols, destroySStreamOutCols);
  taosArrayDestroyP(pTask->notification.pNotifyAddrUrls, taosMemFree);
  taosMemoryFreeClear(pTask->streamName);

  cb(ppTask);
  
  return 0;
}

void stRunnerKillAllExecs(SStreamRunnerTask *pTask) {
  SStreamRunnerTaskExecMgr* pMgr = &pTask->execMgr;
  int32_t                   code = 0;

  if (!pMgr->lockInited) {
    return;
  }

  code = taosThreadMutexLock(&pMgr->lock);
  if (code != 0) {
    ST_TASK_ELOG("failed to lock stream runner task exec mgr mutex, code:%s", tstrerror(code));
    return;
  }
  if (NULL == pMgr->pRunningExecs) {
    TAOS_UNUSED(taosThreadMutexUnlock(&pMgr->lock));
    return;
  }
  ST_TASK_DLOG("start to kill running execs, num:%d", listNEles(pMgr->pRunningExecs));
  SListNode* pNode = tdListGetHead(pMgr->pRunningExecs);
  while (pNode) {
    SStreamRunnerTaskExecution* pExec = (SStreamRunnerTaskExecution*)pNode->data;
    TAOS_UNUSED(qAsyncKillTask(pExec->pExecutor, TSDB_CODE_STREAM_EXEC_CANCELLED));
    pNode = pNode->dl_next_;
  }
  ST_TASK_DLOG("all runner execs killed, num: %d", listNEles(pMgr->pRunningExecs));
  TAOS_UNUSED(taosThreadMutexUnlock(&pMgr->lock));
}

int32_t stRunnerTaskUndeploy(SStreamRunnerTask** ppTask, bool force) {
  int32_t             code = TSDB_CODE_SUCCESS;
  SStreamRunnerTask *pTask = *ppTask;
  int64_t            streamId = pTask->task.streamId;
  int64_t            taskId = pTask->task.taskId;

  stRunnerKillAllExecs(pTask);
  
  if (!force && taosWTryForceLockLatch(&pTask->task.entryLock)) {
    stsDebug("ignore undeploy runner task %" PRIx64 " since working", taskId);
    return code;
  }

  ST_TASK_DLOG("runner task start undeploy impl, entryLock:%x", pTask->task.entryLock);

  return stRunnerTaskUndeployImpl(ppTask, &pTask->task.undeployMsg, pTask->task.undeployCb);
}

bool stRunnerTaskWaitQuit(SStreamRunnerTask* pTask) { return taosHasRWWFlag(&pTask->task.entryLock); }

static int32_t streamResetTaskExec(SStreamRunnerTask* pTask, SStreamRunnerTaskExecution* pExec, bool ignoreTbName) {
  int32_t code = 0;
  if (!ignoreTbName) pExec->tbname[0] = '\0';
  ST_TASK_DLOG("streamResetTaskExec:%p, execId:%d exec finished, ignoreTbName:%d tbname: %s", pExec, pExec->runtimeInfo.execId, ignoreTbName, pExec->tbname);
  code = streamClearStatesForOperators(pExec->pExecutor);
  return code;
}

static int32_t stMakeSValueFromColInfoData(SStreamRunnerTask* pTask, SStreamGroupValue* pVal,
                                           const SColumnInfoData* pCol) {
  int32_t code = 0;
  pVal->data.type = pCol->info.type;
  char* p = colDataGetData(pCol, 0);
  pVal->isNull = colDataIsNull(pCol, 1, 0, NULL);
  if (!pVal->isNull) {
    size_t len = 0;
    if (IS_VAR_DATA_TYPE(pVal->data.type)) {
      len = varDataLen(p);
      pVal->data.pData = taosMemoryCalloc(1, len);
      if (!pVal->data.pData) {
        code = terrno;
        ST_TASK_ELOG("failed to make svalue from col info data: %s", strerror(code));
        return code;
      }
      memcpy(pVal->data.pData, varDataVal(p), len);
      pVal->data.nData = len;
    } else if (pVal->data.type == TSDB_DATA_TYPE_DECIMAL) {
      pVal->data.pData = taosMemoryCalloc(1, tDataTypes[TSDB_DATA_TYPE_DECIMAL].bytes);
      if (!pVal->data.pData) {
        code = terrno;
        ST_TASK_ELOG("failed to make svalue from col info data: %s", strerror(code));
        return code;
      }
      memcpy(pVal->data.pData, p, pCol->info.bytes);
      pVal->data.nData = pCol->info.bytes;
    } else {
      valueSetDatum(&pVal->data, pVal->data.type, p, pCol->info.bytes);
    }
  }
  return code;
}

static void stRunnerFreeTagInfo(void* p) {
  SStreamTagInfo* pTagInfo = p;
  if (pTagInfo->val.data.type == TSDB_DATA_TYPE_DECIMAL || IS_VAR_DATA_TYPE(pTagInfo->val.data.type))
    taosMemoryFreeClear(pTagInfo->val.data.pData);
}

static int32_t stRunnerCalcSubTbTagVal(SStreamRunnerTask* pTask, SStreamRunnerTaskExecution* pExec,
                                       SArray** ppTagVals) {
  int32_t code = 0;
  int32_t lino = 0;
  SNode*  pNode = NULL;
  *ppTagVals = NULL;
  int32_t tagIdx = 0;
  FOREACH(pNode, pTask->output.pTagValExprs) {
    SScalarParam dst = {0};
    if (!*ppTagVals) *ppTagVals = taosArrayInit(1, sizeof(SStreamTagInfo));
    if (!*ppTagVals) {
      ST_TASK_ELOG("failed to init  stream tag info array: %s", strerror(code));
      code = terrno;
      break;
    }
    const SFieldWithOptions* pTagField = taosArrayGet(pTask->output.outTags, tagIdx);
    tagIdx++;
    SColumnInfoData* pCol = taosMemoryCalloc(1, sizeof(SColumnInfoData));
    if (!pCol) {
      code = terrno;
      break;
    }
    SDataType pType = ((SExprNode*)pNode)->resType;
    pCol->info.type = pType.type;
    pCol->info.bytes = pType.bytes;
    pCol->info.precision = pType.precision;
    pCol->info.scale = pType.scale;
    code = colInfoDataEnsureCapacity(pCol, 1, true);
    if (code != 0) {
      ST_TASK_ELOG("failed to ensure capacity for col info data: %s", strerror(code));
      taosMemoryFreeClear(pCol);
      break;
    }

    dst.colAlloced = true;
    dst.numOfRows = 1;
    dst.columnData = pCol;
    if (pNode->type == QUERY_NODE_VALUE) {
      void* p = nodesGetValueFromNode((SValueNode*)pNode);
      code = colDataSetVal(pCol, 0, p, ((SValueNode*)pNode)->isNull);
    } else {
      code = streamCalcOneScalarExpr(pNode, &dst, &pExec->runtimeInfo.funcInfo);
    }
    if (code != 0) {
      sclFreeParam(&dst);
      break;
    }
    SStreamTagInfo tagInfo = {0};
    tstrncpy(tagInfo.tagName, pTagField->name, TSDB_COL_NAME_LEN);
    code = stMakeSValueFromColInfoData(pTask, &tagInfo.val, dst.columnData);
    sclFreeParam(&dst);
    if (NULL == taosArrayPush(*ppTagVals, &tagInfo)) {
      if (IS_VAR_DATA_TYPE(tagInfo.val.data.type) || tagInfo.val.data.type == TSDB_DATA_TYPE_DECIMAL)
        taosMemoryFreeClear(tagInfo.val.data.pData);
      code = terrno;
      break;
    }
    if (code != 0) break;
  }

  return code;
}

static int32_t stRunnerInitTbTagVal(SStreamRunnerTask* pTask, SStreamRunnerTaskExecution* pExec, SArray** ppTagVals) {
  int32_t code = 0;
  if (pTask->output.outTblType == TSDB_SUPER_TABLE) {
    code = stRunnerCalcSubTbTagVal(pTask, pExec, ppTagVals);
  }
  return code;
}


static int32_t stRunnerOutputBlock(SStreamRunnerTask* pTask, SStreamRunnerTaskExecution* pExec, SSDataBlock* pBlock,
                                   bool* createTb) {
  int32_t code = 0;
  if (stRunnerTaskWaitQuit(pTask)) {
    ST_TASK_ILOG("[runner calc]quit, skip output. status:%d", pTask->task.status);
    return TSDB_CODE_SUCCESS;
  }
  if (pTask->notification.calcNotifyOnly) return 0;
  bool needCalcTbName = pExec->tbname[0] == '\0';
  if (pBlock && pBlock->info.rows > 0) {
    if (*createTb && needCalcTbName) {
      code = streamCalcOutputTbName(pTask->pSubTableExpr, pExec->tbname, &pExec->runtimeInfo.funcInfo);
      stDebug("stRunnerOutputBlock tbname: %s", pExec->tbname);
    }
    if (code != 0) {
      ST_TASK_ELOG("failed to calc output tbname: %s", tstrerror(code));
    } else {
      SArray* pTagVals = NULL;
      if (*createTb) code = stRunnerInitTbTagVal(pTask, pExec, &pTagVals);
      if (code == 0) {
        SStreamDataInserterInfo d = {.tbName = pExec->tbname,
                                     .streamId = pTask->task.streamId,
                                     .groupId = pExec->runtimeInfo.funcInfo.groupId,
                                     .isAutoCreateTable = *createTb,
                                     .pTagVals = pTagVals};
        SInputData              input = {.pData = pBlock, .pStreamDataInserterInfo = &d};
        bool                    cont = false;
        code = dsPutDataBlock(pExec->pSinkHandle, &input, &cont);
        ST_TASK_DLOG("runner output block to sink code:0x%0x, rows: %" PRId64 ", tbname: %s, createTb: %d, gid: %" PRId64,
                     code, pBlock->info.rows, pExec->tbname, *createTb, pExec->runtimeInfo.funcInfo.groupId);
        printDataBlock(pBlock, "output block to sink", "runner");
        if(code == TSDB_CODE_SUCCESS) *createTb = false;  // if output block success, then no need to create table
      } else {
        ST_TASK_ELOG("failed to init tag vals for output block: %s", tstrerror(code));
      }
      taosArrayDestroyEx(pTagVals, stRunnerFreeTagInfo);
    }
  }
  return code;
}


static int32_t stRunnerMergeOutputBlock(SStreamRunnerTask* pTask, SStreamRunnerTaskExecution* pExec, SSDataBlock* pBlock, bool* createTb) {
  int32_t code = 0, lino = 0;
  if (stRunnerTaskWaitQuit(pTask)) {
    ST_TASK_ILOG("[runner calc]quit, skip merge block. status:%d", pTask->task.status);
    return TSDB_CODE_SUCCESS;
  }
  if (pTask->notification.calcNotifyOnly) return code;
  if (pBlock && pBlock->info.rows > 0) {
    if (NULL == pExec->pOutBlock) {
      TAOS_CHECK_EXIT(createOneDataBlock(pBlock, true, &pExec->pOutBlock));
    } else {
      TAOS_CHECK_EXIT(blockDataMerge(pExec->pOutBlock, pBlock));
    }
  }

  if (pExec->pOutBlock && pExec->pOutBlock->info.rows > 0) {
    int32_t winNum = taosArrayGetSize(pExec->runtimeInfo.funcInfo.pStreamPesudoFuncVals);
    if ((pExec->runtimeInfo.funcInfo.curOutIdx + 1) >= winNum || pExec->pOutBlock->info.rows >= 4096) {
      TAOS_CHECK_EXIT(stRunnerOutputBlock(pTask, pExec, pExec->pOutBlock, createTb));
      blockDataCleanup(pExec->pOutBlock);
    }
  }

_exit:

  if (code) {
    ST_TASK_ELOG("%s failed at line %d since %s", __FUNCTION__, lino, tstrerror(code));
  }
  
  return code;
}

static int32_t streamPrepareNotification(SStreamRunnerTask* pTask, SStreamRunnerTaskExecution* pExec,
                                         const SSDataBlock* pBlock, const int32_t curWinIdx, const int32_t startRow,
                                         const int32_t endRow) {
  int32_t code = 0;
  int32_t lino = 0;
  if (!pBlock || pBlock->info.rows <= 0) return code;
  char* pContent = NULL;
  code = streamBuildBlockResultNotifyContent(pBlock, &pContent, pTask->output.outCols, startRow, endRow);
  if (code == 0) {
    ST_TASK_DLOG("start to send notify:%s", pContent);
    SSTriggerCalcParam* pTriggerCalcParams = taosArrayGet(pExec->runtimeInfo.funcInfo.pStreamPesudoFuncVals, curWinIdx);
    if (pTriggerCalcParams == NULL) {
      ST_TASK_ELOG("%s failed to get trigger calc params for win index:%d, size:%d", __FUNCTION__, curWinIdx,
                   (int32_t)pExec->runtimeInfo.funcInfo.pStreamPesudoFuncVals->size);
      taosMemoryFreeClear(pContent);
      return TSDB_CODE_MND_STREAM_INTERNAL_ERROR;
    }
    pTriggerCalcParams->resultNotifyContent = pContent;
  }
  return code;
}

static void clearNotifyContent(SStreamRunnerTaskExecution* pExec) {
  int32_t nParam = TARRAY_SIZE(pExec->runtimeInfo.funcInfo.pStreamPesudoFuncVals);
  for (int i = 0; i < nParam; ++i) {
    SSTriggerCalcParam* pTriggerCalcParams = taosArrayGet(pExec->runtimeInfo.funcInfo.pStreamPesudoFuncVals, i);
    if (pTriggerCalcParams != NULL && pTriggerCalcParams->resultNotifyContent != NULL) {
      taosMemoryFreeClear(pTriggerCalcParams->resultNotifyContent);
    }
  }
}

static int32_t streamDoNotification(SStreamRunnerTask* pTask, SStreamRunnerTaskExecution* pExec, int32_t startWinIdx,
                                    int32_t endWinIdx, const char* tbname) {
  int32_t code = 0;
  int32_t lino = 0;

  int32_t              nParam = endWinIdx - startWinIdx + 1;
  SSTriggerCalcParam** params = taosMemCalloc(nParam, sizeof(SSTriggerCalcParam*));
  if (!params) {
    ST_TASK_ELOG("failed to init stream pesudo func vals array, size:%d", nParam);
    return terrno;
  }

  for (int i = startWinIdx; i <= endWinIdx; ++i) {
    SSTriggerCalcParam* pTriggerCalcParams = taosArrayGet(pExec->runtimeInfo.funcInfo.pStreamPesudoFuncVals, i);
    if (pTriggerCalcParams == NULL) {
      ST_TASK_ELOG("%s failed to get trigger calc params for index:%d, size:%d", __FUNCTION__, i,
                   (int32_t)pExec->runtimeInfo.funcInfo.pStreamPesudoFuncVals->size);
      TAOS_CHECK_EXIT(TSDB_CODE_MND_STREAM_INTERNAL_ERROR);
    }
    params[i - startWinIdx] = pTriggerCalcParams;
  }

  code = streamSendNotifyContent(&pTask->task, pTask->streamName, tbname, pExec->runtimeInfo.funcInfo.triggerType,
                                 pExec->runtimeInfo.funcInfo.groupId, pTask->notification.pNotifyAddrUrls,
                                 pTask->notification.notifyErrorHandle, *params, nParam);

_exit:
  if (code != TSDB_CODE_SUCCESS) {
    ST_TASK_ELOG("failed to send notification for task:%" PRIx64 ", code:%s", pTask->task.streamId, tstrerror(code));
  } else {
    ST_TASK_DLOG("send notification for task:%" PRIx64 ", win count:%d", pTask->task.streamId, nParam);
  }
  clearNotifyContent(pExec);
  taosMemoryFreeClear(params);
  return code;
}

static int32_t streamDoNotification1For1(SStreamRunnerTask* pTask, SStreamRunnerTaskExecution* pExec,
                                         const SSDataBlock* pBlock, const char* tbname) {
  int32_t code = 0;
  int32_t lino = 0;

  if (!pBlock || pBlock->info.rows <= 0) return code;
  char* pContent = NULL;
  code = streamBuildBlockResultNotifyContent(pBlock, &pContent, pTask->output.outCols, 0, pBlock->info.rows - 1);
  if (code == 0) {
    ST_TASK_DLOG("start to send notify:%s", pContent);
    int32_t index = pExec->runtimeInfo.funcInfo.curOutIdx;
    if (pExec->runtimeInfo.funcInfo.curOutIdx >= pExec->runtimeInfo.funcInfo.pStreamPesudoFuncVals->size) {
      pExec->runtimeInfo.funcInfo.curOutIdx = pExec->runtimeInfo.funcInfo.pStreamPesudoFuncVals->size - 1;
    }
    SSTriggerCalcParam* pTriggerCalcParams =
        taosArrayGet(pExec->runtimeInfo.funcInfo.pStreamPesudoFuncVals, pExec->runtimeInfo.funcInfo.curOutIdx);
    if (pTriggerCalcParams == NULL) {
      ST_TASK_ELOG("%s failed to get trigger calc params for index:%d, size:%d", __FUNCTION__, index,
                   (int32_t)pExec->runtimeInfo.funcInfo.pStreamPesudoFuncVals->size);
      taosMemoryFreeClear(pContent);
      return TSDB_CODE_MND_STREAM_INTERNAL_ERROR;
    }
    pTriggerCalcParams->resultNotifyContent = pContent;

    code = streamSendNotifyContent(&pTask->task, pTask->streamName, tbname, pExec->runtimeInfo.funcInfo.triggerType,
                                   pExec->runtimeInfo.funcInfo.groupId, pTask->notification.pNotifyAddrUrls,
                                   pTask->notification.notifyErrorHandle, pTriggerCalcParams, 1);
    taosMemoryFreeClear(pTriggerCalcParams->resultNotifyContent);
  }
  return code;
}

static int32_t stRunnerHandleSingleWinResultBlock(SStreamRunnerTask* pTask, SStreamRunnerTaskExecution* pExec,
                                                  SSDataBlock* pBlock, bool* pCreateTb) {
  int32_t code = stRunnerMergeOutputBlock(pTask, pExec, pBlock, pCreateTb);
  if (code == 0) {
    code = streamDoNotification1For1(pTask, pExec, pBlock, pExec->tbname);
    if (code != TSDB_CODE_SUCCESS) {
      ST_TASK_ELOG("failed to send notification for block, code:%s", tstrerror(code));
    }
  }
  return code;
}

static int32_t stRunnerMergeBlockHandleOverflow(const SSDataBlock* pSrc, SSDataBlock* pDst, int32_t start,
                                                int32_t rowsToCopy, SSDataBlock** ppExtraBlock) {
  *ppExtraBlock = NULL;
  int32_t code = 0;
  if (pDst->info.rows + rowsToCopy > 4096) {
    int32_t rowsToCopy2 = 4096 - pDst->info.rows;
    if (rowsToCopy2 > 0) {
      code = blockDataMergeNRows(pDst, pSrc, start, rowsToCopy2);
      if (code != 0) return code;
      start += rowsToCopy2;
      rowsToCopy -= rowsToCopy2;
    }
  }
  if (rowsToCopy > 0) {
    code = createOneDataBlock(pSrc, false, ppExtraBlock);
    if (code == 0) {
      code = blockDataMergeNRows(*ppExtraBlock, pSrc, start, rowsToCopy);
      if (code != 0) {
        blockDataDestroy(*ppExtraBlock);
        *ppExtraBlock = NULL;
      }
    }
  }
  return code;
}

static int32_t stRunnerForceOutputHelp(SStreamRunnerTask* pTask, SStreamRunnerTaskExecution* pExec,
                                       const SSDataBlock* pBlock, SSDataBlock** ppForceOutBlock, int32_t* pWinIdx,
                                       bool onlyForPrepareNotify) {
  int32_t          code = 0, lino = 0;
  SArray*          pTriggerCalcParams = pExec->runtimeInfo.funcInfo.pStreamPesudoFuncVals;
  int32_t          curWinIdx = *pWinIdx;
  int32_t          rowsInput = pBlock ? pBlock->info.rows : 0;
  SColumnInfoData* pTsCol = rowsInput > 0 ? taosArrayGet(pBlock->pDataBlock, 0) : NULL;
  if (*pWinIdx >= taosArrayGetSize(pTriggerCalcParams)) return 0;
  SSTriggerCalcParam* pTriggerCalcParam = taosArrayGet(pTriggerCalcParams, *pWinIdx);
  int32_t             totalWinNum = taosArrayGetSize(pTriggerCalcParams);
  STimeWindow         curWin = {.skey = pTriggerCalcParam->wstart, .ekey = pTriggerCalcParam->wend};
  int32_t             rowIdx = 0;
  int32_t             rowsToCopy = 0;
  SSDataBlock*        pSecondBlock = NULL;

  if (!onlyForPrepareNotify && !*ppForceOutBlock) {
    TAOS_CHECK_EXIT(createOneDataBlock(pBlock, false, ppForceOutBlock));
    TAOS_CHECK_EXIT(blockDataEnsureCapacity(*ppForceOutBlock, totalWinNum));
  }

  for (; curWinIdx < totalWinNum && code == 0;) {
    int64_t ts = INT64_MAX;
    if (rowIdx < rowsInput) {
      ts = *(int64_t*)colDataGetNumData(pTsCol, rowIdx);
      if (ts < curWin.skey) {
        ST_TASK_ILOG("ts:%" PRId64 " is less than current window start key:%" PRId64
                     ", skip this row, curWinIdx:%d, totalWinNum:%d",
                     ts, curWin.skey, curWinIdx, totalWinNum);
        rowIdx++;
        continue;
      }
    }
    if (ts < curWin.ekey) {
      // cur window already has data
      rowIdx++;
      rowsToCopy++;
      continue;
    } else {
      if (pExec->runtimeInfo.funcInfo.triggerType != STREAM_TRIGGER_SLIDING && ts == curWin.ekey) {
        rowIdx++;
        rowsToCopy++;
      }
      if (rowsToCopy > 0) {
        // copy rows of prev windows
        if (!onlyForPrepareNotify) {
          TAOS_CHECK_EXIT(blockDataMergeNRows(*ppForceOutBlock, pBlock, rowIdx - rowsToCopy, rowsToCopy));
        }
        // prepare notify
        streamPrepareNotification(pTask, pExec, pBlock, curWinIdx, rowIdx - rowsToCopy, rowIdx - 1);
        if (code != 0) break;
      } else {
        if (!onlyForPrepareNotify) {
          code = streamForceOutput(pExec->pExecutor, ppForceOutBlock, curWinIdx);
          streamPrepareNotification(pTask, pExec, *ppForceOutBlock, curWinIdx, (*ppForceOutBlock)->info.rows - 1,
                                    (*ppForceOutBlock)->info.rows - 1);
        }
      }
      rowsToCopy = 0;  // reset for next window

      curWinIdx++;
      if (curWinIdx >= totalWinNum) {
        // no more windows to process
        break;
      }
      if (rowsInput != 0 && rowIdx >= rowsInput) {
        // no more rows in this block to process
        // if current window is an empty window, we still need to force output all the windows. or break to wait next block.
        break;
      }

      pTriggerCalcParam = taosArrayGet(pTriggerCalcParams, curWinIdx);
      curWin.skey = pTriggerCalcParam->wstart;
      curWin.ekey = pTriggerCalcParam->wend;
    }
  }
  *pWinIdx = curWinIdx;
  pExec->runtimeInfo.funcInfo.curOutIdx = curWinIdx;

_exit:

  if (code != 0) {
    ST_TASK_ELOG("%s failed to force output for stream task at line %d, code:%s", __FUNCTION__, lino, tstrerror(code));
    if (!onlyForPrepareNotify && *ppForceOutBlock) {
      blockDataDestroy(*ppForceOutBlock);
      *ppForceOutBlock = NULL;
    }
    return code;
  }
  return code;
}

static int32_t stRunnerForceOutput(SStreamRunnerTask* pTask, SStreamRunnerTaskExecution* pExec,
                                   const SSDataBlock* pBlock, SSDataBlock** ppForceOutBlock, int32_t* pWinIdx) {
  return stRunnerForceOutputHelp(pTask, pExec, pBlock, ppForceOutBlock, pWinIdx, false);
}

static int32_t stRunnerPrepareMulWinNotification(SStreamRunnerTask* pTask, SStreamRunnerTaskExecution* pExec,
                                                 const SSDataBlock* pBlock, int32_t* pWinIdx) {
  return stRunnerForceOutputHelp(pTask, pExec, pBlock, NULL, pWinIdx, true);
}

void stRunnerUpdateNextOutIdx(SStreamRunnerTask* pTask, SStreamRunnerTaskExecution* pExec, SSDataBlock* pBlock, int32_t* nextIdx) {
  SArray* pTriggerCalcParams = pExec->runtimeInfo.funcInfo.pStreamPesudoFuncVals;
  int32_t winNum = taosArrayGetSize(pTriggerCalcParams);
  if (NULL == pBlock || pBlock->info.rows <= 0) {
    *nextIdx = winNum;
    return;
  }
  
  SSTriggerCalcParam* pTriggerCalcParam = NULL;
  SColumnInfoData* pTsCol = taosArrayGet(pBlock->pDataBlock, 0);
  int64_t lastTs = *(int64_t*)colDataGetNumData(pTsCol, pBlock->info.rows - 1);
  for (int32_t i = *nextIdx + pBlock->info.rows - 1; i < winNum; ++i) {
    pTriggerCalcParam = taosArrayGet(pTriggerCalcParams, i);
    if (lastTs == pTriggerCalcParam->wstart) {
      *nextIdx = i;
      return;
    }
  }

  ST_TASK_ELOG("%s failed to get output ts %" PRId64 " window, start:%d, total:%d", __FUNCTION__, lastTs, *nextIdx, winNum);
  
  *nextIdx = winNum;
}

static int32_t stRunnerTopTaskHandleOutputBlockAgg(SStreamRunnerTask* pTask, SStreamRunnerTaskExecution* pExec,
                                                   SSDataBlock* pBlock, SSDataBlock** ppForceOutBlock,
                                                   int32_t* pNextOutIdx, bool* pCreateTable) {
  int32_t code = 0;
  int32_t startWinIdx = *pNextOutIdx;
  int32_t endWinIdx = 0;

  SSDataBlock* pOutputBlock = pBlock;
  if (taosArrayGetSize(pExec->runtimeInfo.pForceOutputCols) > 0) {
    if (*ppForceOutBlock) {
      blockDataCleanup(*ppForceOutBlock);
      *ppForceOutBlock = NULL;
    }
    code = stRunnerForceOutput(pTask, pExec, pBlock, ppForceOutBlock, pNextOutIdx);
    pOutputBlock = *ppForceOutBlock;
  } else if (taosArrayGetSize(pTask->notification.pNotifyAddrUrls) > 0) {
    // prepare notification for current block when no force output cols
    stRunnerPrepareMulWinNotification(pTask, pExec, pOutputBlock, pNextOutIdx);
  } else {
    stRunnerUpdateNextOutIdx(pTask, pExec, pBlock, pNextOutIdx);
  }
  
  if (code == 0) {
    if (pOutputBlock && pOutputBlock->info.rows > 0) {
      code = stRunnerMergeOutputBlock(pTask, pExec, pOutputBlock, pCreateTable);
      if (code != TSDB_CODE_SUCCESS) {
        ST_TASK_ELOG("failed  to output block, code:%s", tstrerror(code));
      }
    }
  }
  if (code == 0 && taosArrayGetSize(pTask->notification.pNotifyAddrUrls) > 0) {
    endWinIdx = *pNextOutIdx - 1;
    if (endWinIdx >= startWinIdx) {
      code = streamDoNotification(pTask, pExec, startWinIdx, endWinIdx, pExec->tbname);
      if (code != TSDB_CODE_SUCCESS) {
        ST_TASK_ELOG("failed to send notification for block, code:%s", tstrerror(code));
      }
    }
  }
  return code;
}

static int32_t stRunnerTopTaskHandleOutputBlockProj(SStreamRunnerTask* pTask, SStreamRunnerTaskExecution* pExec,
                                                    SSDataBlock* pBlock, SSDataBlock** ppForceOutBlock,
                                                    int32_t* pNextOutIdx, bool* createTable) {
  int32_t code = 0;
  int32_t startWinIdx = *pNextOutIdx;
  int32_t endWinIdx = 0;
  if (*ppForceOutBlock) blockDataCleanup(*ppForceOutBlock);
  if (*pNextOutIdx < taosArrayGetSize(pExec->runtimeInfo.funcInfo.pStreamPesudoFuncVals)) {
    if (*pNextOutIdx == pExec->runtimeInfo.funcInfo.curOutIdx && !pBlock) {
      // got no data from current window
      code = streamForceOutput(pExec->pExecutor, ppForceOutBlock, *pNextOutIdx);
      streamPrepareNotification(pTask, pExec, *ppForceOutBlock, *pNextOutIdx, 0, 0);
      (*pNextOutIdx)++;
    } else if (*pNextOutIdx < pExec->runtimeInfo.funcInfo.curOutIdx && code == 0) {
      // got data from later windows, force output cur window
      while (*pNextOutIdx < pExec->runtimeInfo.funcInfo.curOutIdx && code == 0) {
        code = streamForceOutput(pExec->pExecutor, ppForceOutBlock, *pNextOutIdx);
        streamPrepareNotification(pTask, pExec, *ppForceOutBlock, *pNextOutIdx, 0, 0);
        // won't overflow, total rows should smaller than 4096
        (*pNextOutIdx)++;
      }
    }
  }

  if (code == 0 && (*ppForceOutBlock) && (*ppForceOutBlock)->info.rows > 0) {
<<<<<<< HEAD
    code = stRunnerMergeOutputBlock(pTask, pExec, *ppForceOutBlock, createTable);
=======
    code = stRunnerOutputBlock(pTask, pExec, *ppForceOutBlock, createTable);
>>>>>>> 06d71da9
  }

  if (code == 0 && pBlock ) {  // && *pNextOutIdx < taosArrayGetSize(pExec->runtimeInfo.funcInfo.pStreamPesudoFuncVals)
    streamPrepareNotification(pTask, pExec, pBlock, pExec->runtimeInfo.funcInfo.curOutIdx, 0,
                              pBlock ? pBlock->info.rows - 1 : 0);
    code = stRunnerMergeOutputBlock(pTask, pExec, pBlock, createTable);
    *pNextOutIdx = pExec->runtimeInfo.funcInfo.curOutIdx + 1;
  }
  if (code == 0) {
    endWinIdx = *pNextOutIdx - 1;
    if (endWinIdx >= startWinIdx) {
      streamDoNotification(pTask, pExec, startWinIdx, endWinIdx, pExec->tbname);
    }
  }
  return code;
}

int32_t stRunnerTaskExecute(SStreamRunnerTask* pTask, SSTriggerCalcRequest* pReq) {
  int32_t                     code = 0;
  int32_t                     lino = 0;
  SSDataBlock*                pForceOutBlock = NULL;
  SStreamRunnerTaskExecution* pExec = NULL;
  ST_TASK_DLOG("[runner calc]start, gid:%" PRId64 ", topTask: %d", pReq->gid, pTask->topTask);

  code = stRunnerTaskExecMgrAcquireExec(pTask, pReq->execId, &pExec);
  if (code != 0) {
    ST_TASK_ELOG("failed to get task exec for stream code:%s", tstrerror(code));
    return code;
  }
  pTask->task.status = STREAM_STATUS_RUNNING;
  pTask->task.sessionId = pReq->sessionId;
  if (pReq->groupColVals) {
    TSWAP(pExec->runtimeInfo.funcInfo.pStreamPartColVals, pReq->groupColVals);
  }
  if (pReq->params) {
    TSWAP(pExec->runtimeInfo.funcInfo.pStreamPesudoFuncVals, pReq->params);
  }
  pExec->runtimeInfo.funcInfo.groupId = pReq->gid;
  pExec->runtimeInfo.pForceOutputCols = pTask->forceOutCols;
  pExec->runtimeInfo.funcInfo.sessionId = pReq->sessionId;
  pExec->runtimeInfo.funcInfo.triggerType = pReq->triggerType;

  int32_t winNum = taosArrayGetSize(pExec->runtimeInfo.funcInfo.pStreamPesudoFuncVals);
  STREAM_CHECK_CONDITION_GOTO(winNum > STREAM_CALC_REQ_MAX_WIN_NUM, TSDB_CODE_STREAM_TASK_IVLD_STATUS);

  if (!pExec->pExecutor) {
    STREAM_CHECK_RET_GOTO(streamBuildTask(pTask, pExec));
  } else if (pReq->brandNew) {
    STREAM_CHECK_RET_GOTO(streamResetTaskExec(pTask, pExec, pTask->output.outTblType == TSDB_NORMAL_TABLE));
  }

  pExec->runtimeInfo.funcInfo.curIdx = pReq->curWinIdx;
  pExec->runtimeInfo.funcInfo.curOutIdx = pReq->curWinIdx;
  bool    createTable = (pReq->createTable != 0);
  int32_t nextOutIdx = pExec->runtimeInfo.funcInfo.curOutIdx;
  while (pExec->runtimeInfo.funcInfo.curOutIdx < winNum && code == 0) {
    if (stRunnerTaskWaitQuit(pTask)) {
      ST_TASK_ILOG("[runner calc]quit, skip calc. gid:%" PRId64 ", status:%d", pReq->gid, pTask->task.status);
      break;
    }
    bool         finished = false;
    SSDataBlock* pBlock = NULL;
    uint64_t     ts = 0;
    STREAM_CHECK_RET_GOTO(streamExecuteTask(pExec->pExecutor, &pBlock, &ts, &finished));
    printDataBlock(pBlock, __func__, "streamExecuteTask block");
    if (pTask->topTask) {
      if (pExec->runtimeInfo.funcInfo.withExternalWindow) {
        ST_TASK_DLOG("[runner calc] external window: %d, curIdx: %d, curOutIdx: %d, nextOutIdx: %d",
                     pExec->runtimeInfo.funcInfo.withExternalWindow, pExec->runtimeInfo.funcInfo.curIdx,
                     pExec->runtimeInfo.funcInfo.curOutIdx, nextOutIdx);
        if (pExec->runtimeInfo.funcInfo.extWinProjMode) {
          code = stRunnerTopTaskHandleOutputBlockProj(pTask, pExec, pBlock, &pForceOutBlock, &nextOutIdx, &createTable);
        } else {
          code = stRunnerTopTaskHandleOutputBlockAgg(pTask, pExec, pBlock, &pForceOutBlock, &nextOutIdx, &createTable);
        }
      } else {
        // no external window, only one window to calc, force output and output block
        if (!pBlock || pBlock->info.rows == 0) {
          if (nextOutIdx <= pExec->runtimeInfo.funcInfo.curOutIdx) {
            if (pForceOutBlock) blockDataCleanup(pForceOutBlock);
            code = streamForceOutput(pExec->pExecutor, &pForceOutBlock, nextOutIdx);
            if (code == 0) {
              code = stRunnerHandleSingleWinResultBlock(pTask, pExec, pForceOutBlock, &createTable);
            }
            ++nextOutIdx;
          }
          ST_TASK_DLOG("[runner calc]gid:%" PRId64 " result has no data, status:%d", pReq->gid, pTask->task.status);
        } else {
          ST_TASK_DLOG("[runner calc]gid:%" PRId64
                       " non external window, %d, curIdx: %d, curOutIdx: %d, nextOutIdx: %d",
                       pReq->gid, pExec->runtimeInfo.funcInfo.withExternalWindow, pExec->runtimeInfo.funcInfo.curIdx,
                       pExec->runtimeInfo.funcInfo.curOutIdx, nextOutIdx);
          code = stRunnerHandleSingleWinResultBlock(pTask, pExec, pBlock, &createTable);
          nextOutIdx = pExec->runtimeInfo.funcInfo.curOutIdx + 1;
        }
        if (finished) {
          ++pExec->runtimeInfo.funcInfo.curIdx;
          ++pExec->runtimeInfo.funcInfo.curOutIdx;
          ST_TASK_DLOG("[runner calc]gid:%" PRId64 " finished, %d, curIdx: %d, curOutIdx: %d, nextOutIdx: %d",
                       pReq->gid, pExec->runtimeInfo.funcInfo.withExternalWindow, pExec->runtimeInfo.funcInfo.curIdx,
                       pExec->runtimeInfo.funcInfo.curOutIdx, nextOutIdx);
        }
      }
    } else {
      if (pBlock) {
        STREAM_CHECK_RET_GOTO(createOneDataBlock(pBlock, true, (SSDataBlock**)&pReq->pOutBlock));
      }
      break;
    }
    if (finished) {
      code = streamResetTaskExec(pTask, pExec, true);
      if (code != 0) {
        ST_TASK_ELOG("failed to reset task exec, code:%s", tstrerror(code));
        break;
      }
      if (pExec->runtimeInfo.funcInfo.withExternalWindow) break;
    }
  }

end:

  if (TSDB_CODE_SUCCESS == code && pExec->pOutBlock && pExec->pOutBlock->info.rows > 0) {
    code = stRunnerOutputBlock(pTask, pExec, pExec->pOutBlock, &createTable);
    blockDataCleanup(pExec->pOutBlock);
  }
  
  ST_TASK_DLOG("execId %d stop to run", pExec->runtimeInfo.execId);
  
  stRunnerTaskExecMgrReleaseExec(pTask, pExec);
  if (pForceOutBlock != NULL) blockDataDestroy(pForceOutBlock);
  if (code) {
    ST_TASK_ELOG("[runner calc]faild gid:%" PRId64 ", lino:%d code:%s", pReq->gid, lino, tstrerror(code));
    pTask->task.status = STREAM_STATUS_FAILED;
  } else {
    ST_TASK_DLOG("[runner calc]success, gid:%" PRId64 ",, status:%d", pReq->gid, pTask->task.status);
  }
  if (createTable) {
    ST_TASK_ILOG("[runner calc]success, gid:%" PRId64 ", but has no data, skip create table.", pReq->gid);
    return TSDB_CODE_MND_STREAM_TABLE_NOT_CREATE;
  }
  return code;
}

static int32_t streamBuildTask(SStreamRunnerTask* pTask, SStreamRunnerTaskExecution* pExec) {
  int32_t vgId = pTask->task.nodeId;
  int64_t st = taosGetTimestampMs();
  int64_t streamId = pTask->task.streamId;
  int32_t taskId = pTask->task.taskId;
  int32_t code = 0;

  ST_TASK_DLOG("vgId:%d start to build stream task", vgId);
  SReadHandle handle = {0};
  handle.streamRtInfo = &pExec->runtimeInfo;
  handle.pMsgCb = &pTask->msgCb;
  //handle.pMsgCb = pTask->pMsgCb;
  handle.pWorkerCb = pTask->pWorkerCb;
  if (pTask->topTask) {
    SStreamInserterParam params = {.dbFName = pTask->output.outDbFName,
                                   .tbname = pExec->tbname,
                                   .pFields = pTask->output.outCols,
                                   .pTagFields = pTask->output.outTags,
                                   .suid = pTask->output.outStbUid,
                                   .tbType = pTask->output.outTblType,
                                   .sver = pTask->output.outStbVersion,
                                   .stbname = pTask->output.outSTbName,
                                   .pSinkHandle = NULL};
    code = qCreateStreamExecTaskInfo(&pExec->pExecutor, (void*)pExec->pPlan, &handle, &params, vgId, taskId);
    pExec->pSinkHandle = params.pSinkHandle;
  } else {
    code = qCreateStreamExecTaskInfo(&pExec->pExecutor, (void*)pExec->pPlan, &handle, NULL, vgId, taskId);
  }
  if (code) {
    ST_TASK_ELOG("failed to build task, code:%s", tstrerror(code));
    return code;
  }

  code = qSetTaskId(pExec->pExecutor, taskId, streamId);
  if (code) {
    return code;
  }

  if (code) {
    ST_TASK_ELOG("failed to set stream notify info, code:%s", tstrerror(code));
    return code;
  }

  double el = (taosGetTimestampMs() - st) / 1000.0;
  ST_TASK_DLOG("expand stream task completed, elapsed time:%.2fsec", el);

  return code;
}

int32_t stRunnerFetchDataFromCache(SStreamCacheReadInfo* pInfo, bool* finished) {
  int32_t code = 0, lino = 0;
  void**  ppIter = NULL;
  int64_t streamId = pInfo->taskInfo.streamId;
  TAOS_CHECK_EXIT(readStreamDataCache(pInfo->taskInfo.streamId, pInfo->taskInfo.taskId, pInfo->taskInfo.sessionId,
                                     pInfo->gid, pInfo->start, pInfo->end, &ppIter));
  if (*ppIter != NULL) {
    TAOS_CHECK_EXIT(getNextStreamDataCache(ppIter, &pInfo->pBlock));
  }
  
  *finished = (*ppIter == NULL) ? true : false;

_exit:

  if (code) {
    stsError("%s failed at line %d, error:%s", __FUNCTION__, lino, tstrerror(code));
  }
  
  return code;
}<|MERGE_RESOLUTION|>--- conflicted
+++ resolved
@@ -771,11 +771,7 @@
   }
 
   if (code == 0 && (*ppForceOutBlock) && (*ppForceOutBlock)->info.rows > 0) {
-<<<<<<< HEAD
     code = stRunnerMergeOutputBlock(pTask, pExec, *ppForceOutBlock, createTable);
-=======
-    code = stRunnerOutputBlock(pTask, pExec, *ppForceOutBlock, createTable);
->>>>>>> 06d71da9
   }
 
   if (code == 0 && pBlock ) {  // && *pNextOutIdx < taosArrayGetSize(pExec->runtimeInfo.funcInfo.pStreamPesudoFuncVals)
