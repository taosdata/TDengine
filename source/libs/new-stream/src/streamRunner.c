--- conflicted
+++ resolved
@@ -799,18 +799,10 @@
     code = stRunnerMergeOutputBlock(pTask, pExec, *ppForceOutBlock, createTable);
   }
 
-<<<<<<< HEAD
   if (code == 0 && pBlock ) {  // && *pNextOutIdx < taosArrayGetSize(pExec->runtimeInfo.funcInfo.pStreamPesudoFuncVals)
     streamPrepareNotification(pTask, pExec, pBlock, pExec->runtimeInfo.funcInfo.curOutIdx, 0,
                               pBlock ? pBlock->info.rows - 1 : 0);
     code = stRunnerMergeOutputBlock(pTask, pExec, pBlock, createTable);
-=======
-  if (code == 0 && pBlock) {  // && *pNextOutIdx < taosArrayGetSize(pExec->runtimeInfo.funcInfo.pStreamPesudoFuncVals)
-    TAOS_CHECK_GOTO(streamPrepareNotification(pTask, pExec, pBlock, pExec->runtimeInfo.funcInfo.curOutIdx, 0,
-                                              pBlock ? pBlock->info.rows - 1 : 0),
-                    &lino, _exit);
-    code = stRunnerOutputBlock(pTask, pExec, pBlock, createTable);
->>>>>>> 7c341e9a
     *pNextOutIdx = pExec->runtimeInfo.funcInfo.curOutIdx + 1;
   }
   if (code == 0) {
