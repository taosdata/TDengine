--- conflicted
+++ resolved
@@ -527,14 +527,7 @@
   } else {
     ST_TASK_DLOG("send notification for task:%" PRIx64 ", win count:%d", pTask->task.streamId, nParam);
   }
-<<<<<<< HEAD
-  if (pTask->notification.notifyErrorHandle == 0) {
-    code = TSDB_CODE_SUCCESS;  // if notify error handle is 0, then ignore the error
-  }
-  clearNotifyContent(pExec);
-=======
   clearNotifyContent(pExec, startWinIdx, endWinIdx);
->>>>>>> 044a4228
   taosMemoryFreeClear(params);
   return code;
 }
@@ -570,11 +563,7 @@
 
 static int32_t stRunnerHandleSingleWinResultBlock(SStreamRunnerTask* pTask, SStreamRunnerTaskExecution* pExec,
                                                   SSDataBlock* pBlock, bool* pCreateTb) {
-<<<<<<< HEAD
-  int32_t code = stRunnerMergeOutputBlock(pTask, pExec, pBlock, pCreateTb);
-=======
   int32_t code = stRunnerMergeOutputBlock(pTask, pExec, pBlock, false, pCreateTb);
->>>>>>> 044a4228
   if (code == 0 && pTask->notification.pNotifyAddrUrls && pTask->notification.pNotifyAddrUrls->size > 0) {
     code = streamDoNotification1For1(pTask, pExec, pBlock, pExec->tbname);
     if (code != TSDB_CODE_SUCCESS) {
@@ -846,24 +835,12 @@
   int32_t startWinIdx = *pNextOutIdx;
   int32_t endWinIdx = 0;
   if (*ppForceOutBlock) blockDataCleanup(*ppForceOutBlock);
-<<<<<<< HEAD
-  if (*pNextOutIdx < taosArrayGetSize(pExec->runtimeInfo.funcInfo.pStreamPesudoFuncVals)) {
-    if (*pNextOutIdx == pExec->runtimeInfo.funcInfo.curOutIdx && !pBlock) {
-      // got no data from current window
-      code = streamForceOutput(pExec->pExecutor, ppForceOutBlock, *pNextOutIdx);
-      TAOS_CHECK_GOTO(streamPrepareNotification(pTask, pExec, *ppForceOutBlock, *pNextOutIdx, 0, 0), &lino, _exit);
-      (*pNextOutIdx)++;
-    } else if (*pNextOutIdx < pExec->runtimeInfo.funcInfo.curOutIdx && code == 0) {
-      // got data from later windows, force output cur window
-      while (*pNextOutIdx < pExec->runtimeInfo.funcInfo.curOutIdx && code == 0) {
-=======
 
   if ((pTask->notification.pNotifyAddrUrls != NULL && pTask->notification.pNotifyAddrUrls->size == 0) ||
       (taosArrayGetSize(pExec->runtimeInfo.pForceOutputCols) > 0)) {
     if (pBlock == NULL || pBlock->info.rows == 0) {
       // no data in current block, force output all windows between last output window and current window
       while (*pNextOutIdx < pExec->runtimeInfo.funcInfo.pStreamPesudoFuncVals->size) {
->>>>>>> 044a4228
         TAOS_CHECK_GOTO(streamForceOutput(pExec->pExecutor, ppForceOutBlock, *pNextOutIdx), &lino, _exit);
         TAOS_CHECK_GOTO(streamPrepareNotification(pTask, pExec, *ppForceOutBlock, *pNextOutIdx, 0, 0), &lino, _exit);
         // won't overflow, total rows should smaller than 4096
@@ -914,28 +891,13 @@
   if (pBlock) {  // && *pNextOutIdx < taosArrayGetSize(pExec->runtimeInfo.funcInfo.pStreamPesudoFuncVals)
     TAOS_CHECK_GOTO(stRunnerMergeOutputBlock(pTask, pExec, pBlock, finished, createTable), &lino, _exit);
   }
-<<<<<<< HEAD
-  if (code == 0) {
-    endWinIdx = *pNextOutIdx - 1;
-    if (endWinIdx >= startWinIdx) {
-      TAOS_CHECK_GOTO(streamDoNotification(pTask, pExec, startWinIdx, endWinIdx, pExec->tbname), &lino, _exit);
-    }
-=======
   endWinIdx = *pNextOutIdx;
   if (endWinIdx > startWinIdx) {
     TAOS_CHECK_GOTO(streamDoNotification(pTask, pExec, startWinIdx, endWinIdx, pExec->tbname), &lino, _exit);
->>>>>>> 044a4228
   }
 _exit:
   if (code != 0) {
     ST_TASK_ELOG("failed to handle output block, code:%s, lino:%d", tstrerror(code), lino);
-<<<<<<< HEAD
-    if (*ppForceOutBlock) {
-      blockDataDestroy(*ppForceOutBlock);
-      *ppForceOutBlock = NULL;
-    }
-=======
->>>>>>> 044a4228
   }
   return code;
 }
