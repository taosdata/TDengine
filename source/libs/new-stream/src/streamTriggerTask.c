--- conflicted
+++ resolved
@@ -4413,25 +4413,9 @@
     pContext->lastReportTime = now;
   }
 
-<<<<<<< HEAD
-=======
-#define STRIGGER_VIRTUAL_TABLE_INFO_INTERVAL_NS 10 * NANOSECOND_PER_SEC  // 10s
-  if (pTask->isVirtualTable && pContext->lastVirtTableInfoTime + STRIGGER_VIRTUAL_TABLE_INFO_INTERVAL_NS <= now) {
-    // check virtual table info
-    pContext->status = STRIGGER_CONTEXT_FETCH_META;
-    for (pContext->curReaderIdx = 0; pContext->curReaderIdx < TARRAY_SIZE(pTask->virtReaderList);
-         pContext->curReaderIdx++) {
-      code = stRealtimeContextSendPullReq(pContext, STRIGGER_PULL_VTABLE_INFO);
-      QUERY_CHECK_CODE(code, lino, _end);
-    }
-    pContext->lastVirtTableInfoTime = now;
-    goto _end;
-  }
-
   code = stRealtimeContextAddUserRecalc(pContext);
   QUERY_CHECK_CODE(code, lino, _end);
 
->>>>>>> 8e2f52e1
   if (pTask->triggerType == STREAM_TRIGGER_PERIOD) {
     stTriggerTaskNextTimeWindow(pTask, &pContext->periodWindow);
     pContext->status = STRIGGER_CONTEXT_IDLE;
