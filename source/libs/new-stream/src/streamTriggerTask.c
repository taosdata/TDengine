/*
 * Copyright (c) 2019 TAOS Data, Inc. <jhtao@taosdata.com>
 *
 * This program is free software: you can use, redistribute, and/or modify
 * it under the terms of the GNU Affero General Public License, version 3
 * or later ("AGPL"), as published by the Free Software Foundation.
 *
 * This program is distributed in the hope that it will be useful, but WITHOUT
 * ANY WARRANTY; without even the implied warranty of MERCHANTABILITY or
 * FITNESS FOR A PARTICULAR PURPOSE.
 *
 * You should have received a copy of the GNU Affero General Public License
 * along with this program. If not, see <http://www.gnu.org/licenses/>.
 */

#include "streamTriggerTask.h"

#include "dataSink.h"
#include "osMemPool.h"
#include "plannodes.h"
#include "scalar.h"
#include "streamInt.h"
#include "streamReader.h"
#include "taoserror.h"
#include "tarray.h"
#include "tcompare.h"
#include "tdatablock.h"
#include "thash.h"
#include "ttime.h"

#define STREAM_TRIGGER_CHECK_INTERVAL_MS    1000                    // 1s
#define STREAM_TRIGGER_WAIT_TIME_NS         1 * NANOSECOND_PER_SEC  // 1s, todo(kjq): increase the wait time to 10s
#define STREAM_TRIGGER_BATCH_WINDOW_WAIT_NS 1 * NANOSECOND_PER_SEC  // 1s, todo(kjq): increase the wait time to 30s
#define STREAM_TRIGGER_REALTIME_SESSIONID   1
#define STREAM_TRIGGER_HISTORY_SESSIONID    2

#define STREAM_TRIGGER_HISTORY_STEP_MS 10 * 24 * 60 * 60 * 1000  // 10d

#define IS_TRIGGER_GROUP_NONE_WINDOW(pGroup) (TRINGBUF_CAPACITY(&(pGroup)->winBuf) == 0)
#define IS_TRIGGER_GROUP_OPEN_WINDOW(pGroup) (TRINGBUF_SIZE(&(pGroup)->winBuf) > 0)

static int32_t stRealtimeGroupInit(SSTriggerRealtimeGroup *pGroup, SSTriggerRealtimeContext *pContext, int64_t gid);
static void    stRealtimeGroupDestroy(void *ptr);
// Add metadatas to the group, which are used to check trigger conditions later.
static int32_t stRealtimeGroupAddSingleMeta(SSTriggerRealtimeGroup *pGroup, int32_t vgId, SSTriggerMetaData *pMeta);
// Use metadatas to check trigger conditions, and generate notification and calculation requests.
static int32_t stRealtimeGroupCheck(SSTriggerRealtimeGroup *pGroup);
// Clear all temporary states and variables in the group after checking.
static void stRealtimeGroupClearTempState(SSTriggerRealtimeGroup *pGroup);
// Clear metadatas that have been checked
static void stRealtimeGroupClearMetadatas(SSTriggerRealtimeGroup *pGroup, int64_t prevWindowEnd);

static int32_t stHistoryGroupInit(SSTriggerHistoryGroup *pGroup, SSTriggerHistoryContext *pContext, int64_t gid);
static void    stHistoryGroupDestroy(void *ptr);
static int32_t stHistoryGroupAddMetaDatas(SSTriggerHistoryGroup *pGroup, SArray *pMetadatas, SArray *pVgIds,
                                          bool *pAdded);
static int32_t stHistoryGroupCheck(SSTriggerHistoryGroup *pGroup);
static int32_t stHistoryGroupGetDataBlock(SSTriggerHistoryGroup *pGroup, bool saveWindow, SSDataBlock **ppDataBlock,
                                          int32_t *pStartIdx, int32_t *pEndIdx, bool *pAllTableProcessed,
                                          bool *pNeedFetchData);
static void    stHistoryGroupClearTempState(SSTriggerHistoryGroup *pGroup);
static void    stHistoryGroupClearMetadatas(SSTriggerHistoryGroup *pGroup, int64_t prevWindowEnd);

static int32_t stRealtimeContextInit(SSTriggerRealtimeContext *pContext, SStreamTriggerTask *pTask);
static void    stRealtimeContextDestroy(void *ptr);
// Start or continue the realtime context after receiving pull/calc responses.
static int32_t stRealtimeContextCheck(SSTriggerRealtimeContext *pContext);
// Process the pull responses from readers.
static int32_t stRealtimeContextProcPullRsp(SSTriggerRealtimeContext *pContext, SRpcMsg *pRsp);
// Process the calc responses from runners.
static int32_t stRealtimeContextProcCalcRsp(SSTriggerRealtimeContext *pContext, SRpcMsg *pRsp);

static int32_t stHistoryContextInit(SSTriggerHistoryContext *pContext, SStreamTriggerTask *pTask);
static void    stHistoryContextDestroy(void *ptr);
static int32_t stHistoryContextCheck(SSTriggerHistoryContext *pContext);
static int32_t stHistoryContextProcPullRsp(SSTriggerHistoryContext *pContext, SRpcMsg *pRsp);
static int32_t stHistoryContextProcCalcRsp(SSTriggerHistoryContext *pContext, SRpcMsg *pRsp);

typedef struct SRewriteSlotidCxt {
  int32_t errCode;
  SArray *newSlotIds;
} SRewriteSlotidCxt;

typedef struct SSTriggerOrigTableInfo {
  int32_t    vgId;
  int64_t    suid;
  int64_t    uid;
  SSHashObj *pColumns;  // SSHashObj<col_name, col_id>
} SSTriggerOrigTableInfo;

typedef struct StreamTriggerWaitInfo {
  int64_t streamId;
  int64_t taskId;
  int64_t sessionId;
  int64_t resumeTime;
} StreamTriggerWaitInfo;

static EDealRes nodeRewriteSlotid(SNode *pNode, void *pContext) {
  SRewriteSlotidCxt *pCxt = (SRewriteSlotidCxt *)pContext;
  if (QUERY_NODE_COLUMN == nodeType(pNode)) {
    SColumnNode *pCol = (SColumnNode *)pNode;
    void        *px = taosArrayGet(pCxt->newSlotIds, pCol->slotId);
    if (px == NULL) {
      pCxt->errCode = terrno;
      return DEAL_RES_ERROR;
    }
    pCol->slotId = *(int32_t *)px;
    return DEAL_RES_IGNORE_CHILD;
  }
  return DEAL_RES_CONTINUE;
}

static TdThreadOnce     gStreamTriggerModuleInit = PTHREAD_ONCE_INIT;
static volatile int32_t gStreamTriggerInitRes = TSDB_CODE_SUCCESS;
// When the trigger task's real-time calculation catches up with the latest WAL
// progress, it will wait and be awakened later by a timer.
static SRWLatch gStreamTriggerWaitLatch;
static SList    gStreamTriggerWaitList;
static tmr_h    gStreamTriggerTimerId = NULL;

static int32_t stTriggerTaskAddWaitSession(SStreamTriggerTask *pTask, int64_t sessionId, int64_t resumeTime) {
  int32_t code = TSDB_CODE_SUCCESS;
  int32_t lino = 0;

  StreamTriggerWaitInfo info = {
      .streamId = pTask->task.streamId,
      .taskId = pTask->task.taskId,
      .sessionId = sessionId,
      .resumeTime = resumeTime,
  };
  taosWLockLatch(&gStreamTriggerWaitLatch);
  code = tdListAppend(&gStreamTriggerWaitList, &info);
  taosWUnLockLatch(&gStreamTriggerWaitLatch);
  QUERY_CHECK_CODE(code, lino, _end);

_end:
  if (code != TSDB_CODE_SUCCESS) {
    ST_TASK_ELOG("failed to add session %" PRIx64 " to wait list since %s", sessionId, tstrerror(code));
  } else {
    ST_TASK_DLOG("add session %" PRIx64 " to wait list, resumeTime:%" PRId64, sessionId, resumeTime);
  }
  return code;
}

static void stTriggerTaskCheckWaitSession(void *param, void *tmrId) {
  int64_t    now = taosGetTimestampNs();
  SListIter  iter = {0};
  SListNode *pNode = NULL;
  SList      readylist = {0};

  taosWLockLatch(&gStreamTriggerWaitLatch);
  tdListInitIter(&gStreamTriggerWaitList, &iter, TD_LIST_FORWARD);
  while ((pNode = tdListNext(&iter)) != NULL) {
    StreamTriggerWaitInfo *pInfo = (StreamTriggerWaitInfo *)pNode->data;
    if (pInfo->resumeTime <= now) {
      TD_DLIST_POP(&gStreamTriggerWaitList, pNode);
      TD_DLIST_APPEND(&readylist, pNode);
    }
  }
  taosWUnLockLatch(&gStreamTriggerWaitLatch);

  tdListInitIter(&readylist, &iter, TD_LIST_FORWARD);
  while ((pNode = tdListNext(&iter)) != NULL) {
    StreamTriggerWaitInfo *pInfo = (StreamTriggerWaitInfo *)pNode->data;
    stDebug("resume stream trigger session %" PRIx64 "-%" PRIx64 "-%" PRIx64 " since now:%" PRId64
            ", resumeTime:%" PRId64,
            pInfo->streamId, pInfo->taskId, pInfo->sessionId, now, pInfo->resumeTime);

    SStreamTask *pTask = NULL;
    void        *pTaskAddr = NULL;
    int32_t      code = streamAcquireTask(pInfo->streamId, pInfo->taskId, &pTask, &pTaskAddr);
    if (code != TSDB_CODE_SUCCESS) {
      stError("failed to acquire stream trigger session %" PRIx64 "-%" PRIx64 "-%" PRIx64 " since %s", pInfo->streamId,
              pInfo->taskId, pInfo->sessionId, tstrerror(code));
      TD_DLIST_POP(&readylist, pNode);
      taosMemoryFreeClear(pNode);
      continue;
    }

    SSTriggerCtrlRequest req = {.type = STRIGGER_CTRL_START,
                                .streamId = pInfo->streamId,
                                .taskId = pInfo->taskId,
                                .sessionId = pInfo->sessionId};
    SRpcMsg              msg = {.msgType = TDMT_STREAM_TRIGGER_CTRL};
    msg.contLen = tSerializeSTriggerCtrlRequest(NULL, 0, &req);
    if (msg.contLen > 0) {
      msg.pCont = rpcMallocCont(msg.contLen);
      if (msg.pCont != NULL) {
        int32_t tlen = tSerializeSTriggerCtrlRequest(msg.pCont, msg.contLen, &req);
        if (tlen == msg.contLen) {
          TRACE_SET_ROOTID(&msg.info.traceId, pInfo->streamId);
          TRACE_SET_MSGID(&msg.info.traceId, tGenIdPI64());
          SMsgCb *pCb = &gStreamMgmt.msgCb;
          int32_t code = pCb->putToQueueFp(pCb->mgmt, STREAM_TRIGGER_QUEUE, &msg);
          if (code != TSDB_CODE_SUCCESS) {
            stError("failed to send trigger start request stream:%" PRIx64 ", task:%" PRIx64 ", session:%" PRIx64,
                    pInfo->streamId, pInfo->taskId, pInfo->sessionId);
          }
        } else {
          stError("failed to serialize trigger start request stream:%" PRIx64 ", task:%" PRIx64 ", session:%" PRIx64,
                  pInfo->streamId, pInfo->taskId, pInfo->sessionId);
        }
      } else {
        stError("failed to alloc trigger start request stream:%" PRIx64 ", task:%" PRIx64 ", session:%" PRIx64,
                pInfo->streamId, pInfo->taskId, pInfo->sessionId);
      }
    } else {
      stError("failed to get length of trigger start request stream:%" PRIx64 ", task:%" PRIx64 ", session:%" PRIx64,
              pInfo->streamId, pInfo->taskId, pInfo->sessionId);
    }
    TD_DLIST_POP(&readylist, pNode);
    taosMemoryFreeClear(pNode);
    streamReleaseTask(pTaskAddr);
  }

  streamTmrStart(stTriggerTaskCheckWaitSession, STREAM_TRIGGER_CHECK_INTERVAL_MS, NULL, gStreamMgmt.timer,
                 &gStreamTriggerTimerId, "stream-trigger");
  return;
}

static void stTriggerTaskEnvDoInit() {
  taosInitRWLatch(&gStreamTriggerWaitLatch);
  tdListInit(&gStreamTriggerWaitList, sizeof(StreamTriggerWaitInfo));
  streamTmrStart(stTriggerTaskCheckWaitSession, STREAM_TRIGGER_CHECK_INTERVAL_MS, NULL, gStreamMgmt.timer,
                 &gStreamTriggerTimerId, "stream-trigger");
}

int32_t stTriggerTaskEnvInit() {
  int32_t code = taosThreadOnce(&gStreamTriggerModuleInit, stTriggerTaskEnvDoInit);
  if (code != TSDB_CODE_SUCCESS) {
    stError("failed to init stream trigger module since %s", tstrerror(code));
    return code;
  }
  return atomic_load_32(&gStreamTriggerInitRes);
}

void stTriggerTaskEnvCleanup() {
  streamTmrStop(gStreamTriggerTimerId);
  taosWLockLatch(&gStreamTriggerWaitLatch);
  tdListEmpty(&gStreamTriggerWaitList);
  taosWUnLockLatch(&gStreamTriggerWaitLatch);
}

static int32_t stTriggerTaskAllocAhandle(SStreamTriggerTask *pTask, int64_t sessionId, void *param, void **ppAhandle) {
  int32_t code = 0, lino = 0;

  SMsgSendInfo *pInfo = taosMemoryCalloc(1, sizeof(SMsgSendInfo));
  TSDB_CHECK_NULL(pInfo, code, lino, _exit, terrno);

  pInfo->streamAHandle = 1;
  pInfo->param = taosMemoryCalloc(1, sizeof(SSTriggerAHandle));
  TSDB_CHECK_NULL(pInfo->param, code, lino, _exit, terrno);

  pInfo->paramFreeFp = taosAutoMemoryFree;

  SSTriggerAHandle *pRes = pInfo->param;
  pRes->streamId = pTask->task.streamId;
  pRes->taskId = pTask->task.taskId;
  pRes->sessionId = sessionId;
  pRes->param = param;

  *ppAhandle = pInfo;

_exit:

  if (code) {
    taosMemoryFree(pInfo);
    ST_TASK_ELOG("%s failed at line %d, error:%s", __FUNCTION__, lino, tstrerror(code));
  }

  return code;
}

static STimeWindow stTriggerTaskGetIntervalWindow(SStreamTriggerTask *pTask, int64_t ts) {
  SInterval  *pInterval = &pTask->interval;
  STimeWindow win;
  win.skey = taosTimeTruncate(ts, pInterval);
  win.ekey = taosTimeGetIntervalEnd(win.skey, pInterval);
  if (win.ekey < win.skey) {
    win.ekey = INT64_MAX;
  }
  return win;
}

static void stTriggerTaskPrevIntervalWindow(SStreamTriggerTask *pTask, STimeWindow *pWindow) {
  SInterval *pInterval = &pTask->interval;
  TSKEY      prevStart =
      taosTimeAdd(pWindow->skey, -1 * pInterval->offset, pInterval->offsetUnit, pInterval->precision, NULL);
  prevStart = taosTimeAdd(prevStart, -1 * pInterval->sliding, pInterval->slidingUnit, pInterval->precision, NULL);
  prevStart = taosTimeAdd(prevStart, pInterval->offset, pInterval->offsetUnit, pInterval->precision, NULL);
  pWindow->skey = prevStart;
  pWindow->ekey = taosTimeGetIntervalEnd(prevStart, pInterval);
}

static void stTriggerTaskNextIntervalWindow(SStreamTriggerTask *pTask, STimeWindow *pWindow) {
  SInterval *pInterval = &pTask->interval;
  TSKEY      nextStart =
      taosTimeAdd(pWindow->skey, -1 * pInterval->offset, pInterval->offsetUnit, pInterval->precision, NULL);
  nextStart = taosTimeAdd(nextStart, pInterval->sliding, pInterval->slidingUnit, pInterval->precision, NULL);
  nextStart = taosTimeAdd(nextStart, pInterval->offset, pInterval->offsetUnit, pInterval->precision, NULL);
  pWindow->skey = nextStart;
  pWindow->ekey = taosTimeGetIntervalEnd(nextStart, pInterval);
}

static STimeWindow stTriggerTaskGetPeriodWindow(SStreamTriggerTask *pTask, int64_t ts) {
  SInterval *pInterval = &pTask->interval;
  int64_t    day = convertTimePrecision(24 * 60 * 60 * 1000, TSDB_TIME_PRECISION_MILLI, pInterval->precision);
  // truncate to the start of day
  SInterval   interval = {.intervalUnit = 'd',
                          .slidingUnit = 'd',
                          .offsetUnit = pInterval->offsetUnit,
                          .precision = pInterval->precision,
                          .interval = day,
                          .sliding = day};
  int64_t     first = taosTimeTruncate(ts, &interval) + pInterval->offset;
  STimeWindow win;
  if (pInterval->sliding > day) {
    if (first >= ts) {
      win.skey = first - pInterval->sliding + 1;
      win.ekey = first;
    } else {
      win.skey = first + 1;
      win.ekey = first + pInterval->sliding;
    }
  } else {
    if (first >= ts) {
      int64_t prev = first - day;
      win.skey = (ts - prev - 1) / pInterval->sliding * pInterval->sliding + prev + 1;
      win.ekey = first;
    } else {
      win.skey = (ts - first - 1) / pInterval->sliding * pInterval->sliding + first + 1;
      win.ekey = win.skey + pInterval->sliding - 1;
    }
  }
  return win;
}

static void stTriggerTaskNextPeriodWindow(SStreamTriggerTask *pTask, STimeWindow *pWindow) {
  SInterval *pInterval = &pTask->interval;
  int64_t    day = convertTimePrecision(24 * 60 * 60 * 1000, TSDB_TIME_PRECISION_MILLI, pInterval->precision);
  if (pInterval->sliding > day) {
    pWindow->skey += pInterval->sliding;
    pWindow->ekey += pInterval->sliding;
  } else {
    pWindow->skey = pWindow->ekey + 1;
    pWindow->ekey += pInterval->sliding;
    // truncate to the start of day
    SInterval interval = {.intervalUnit = 'd',
                          .slidingUnit = 'd',
                          .offsetUnit = pInterval->offsetUnit,
                          .precision = pInterval->precision,
                          .interval = day,
                          .sliding = day};
    int64_t   first = taosTimeTruncate(pWindow->ekey, &interval) + pInterval->offset;
    if (first > pWindow->skey && first < pWindow->ekey) {
      pWindow->ekey = first;
    }
  }
}

#define STREAM_TRIGGER_CHECKPOINT_FORMAT_VERSION 1

static int32_t stTriggerTaskGenCheckpoint(SStreamTriggerTask *pTask, uint8_t *buf, int64_t *pLen) {
  int32_t                   code = TSDB_CODE_SUCCESS;
  int32_t                   lino = 0;
  SSTriggerRealtimeContext *pContext = pTask->pRealtimeContext;
  SEncoder                  encoder = {0};
  int32_t                   iter = 0;
  int32_t                   ver = atomic_add_fetch_32(&pTask->checkpointVersion, 1);

  if (tSimpleHashGetSize(pTask->pRealtimeStartVer) == 0) {
    goto _end;
  }

  tEncoderInit(&encoder, buf, *pLen);
  code = tStartEncode(&encoder);
  QUERY_CHECK_CODE(code, lino, _end);

  code = tEncodeI32(&encoder, ver);  // version
  QUERY_CHECK_CODE(code, lino, _end);
  code = tEncodeI64(&encoder, pTask->task.streamId);
  QUERY_CHECK_CODE(code, lino, _end);

  code = tEncodeI32(&encoder, STREAM_TRIGGER_CHECKPOINT_FORMAT_VERSION);
  QUERY_CHECK_CODE(code, lino, _end);

  code = tEncodeI32(&encoder, tSimpleHashGetSize(pTask->pRealtimeStartVer));
  QUERY_CHECK_CODE(code, lino, _end);
  iter = 0;
  void *px = tSimpleHashIterate(pTask->pRealtimeStartVer, NULL, &iter);
  while (px != NULL) {
    int32_t vgId = *(int32_t *)tSimpleHashGetKey(px, NULL);
    int64_t startVer = *(int64_t *)px;
    code = tEncodeI32(&encoder, vgId);
    QUERY_CHECK_CODE(code, lino, _end);
    code = tEncodeI64(&encoder, startVer);
    QUERY_CHECK_CODE(code, lino, _end);
    px = tSimpleHashIterate(pTask->pRealtimeStartVer, px, &iter);
  }

  code = tEncodeI32(&encoder, tSimpleHashGetSize(pTask->pHistoryCutoffTime));
  QUERY_CHECK_CODE(code, lino, _end);
  iter = 0;
  px = tSimpleHashIterate(pTask->pHistoryCutoffTime, NULL, &iter);
  while (px != NULL) {
    int64_t gid = *(int64_t *)tSimpleHashGetKey(px, NULL);
    int64_t cutoffTime = *(int64_t *)px;
    code = tEncodeI64(&encoder, gid);
    QUERY_CHECK_CODE(code, lino, _end);
    code = tEncodeI64(&encoder, cutoffTime);
    QUERY_CHECK_CODE(code, lino, _end);
    px = tSimpleHashIterate(pTask->pHistoryCutoffTime, px, &iter);
  }

  tEndEncode(&encoder);

  *pLen = encoder.pos;
  ST_TASK_DLOG("[checkpoint] generate checkpoint, ver %d, len:%" PRId64, ver, *pLen);

_end:
  tEncoderClear(&encoder);
  if (code != TSDB_CODE_SUCCESS) {
    ST_TASK_ELOG("%s failed at line %d since %s", __func__, lino, tstrerror(code));
  }
  return code;
}

static int32_t stTriggerTaskParseCheckpoint(SStreamTriggerTask *pTask, uint8_t *buf, int64_t len) {
  SDecoder decoder = {0};
  int32_t  code = TSDB_CODE_SUCCESS;
  int32_t  lino = 0;
  int32_t  ver = 0;
  int32_t  formatVer = 0;
  int64_t  streamId = 0;

  if (buf == NULL || len == 0) {
    goto _end;
  }

  tDecoderInit(&decoder, buf, len);
  code = tStartDecode(&decoder);
  QUERY_CHECK_CODE(code, lino, _end);

  code = tDecodeI32(&decoder, &ver);
  QUERY_CHECK_CODE(code, lino, _end);
  code = tDecodeI64(&decoder, &streamId);
  QUERY_CHECK_CODE(code, lino, _end);
  QUERY_CHECK_CONDITION(streamId == pTask->task.streamId, code, lino, _end, TSDB_CODE_INVALID_PARA);

  code = tDecodeI32(&decoder, &formatVer);
  QUERY_CHECK_CODE(code, lino, _end);
  QUERY_CHECK_CONDITION(formatVer == STREAM_TRIGGER_CHECKPOINT_FORMAT_VERSION, code, lino, _end,
                        TSDB_CODE_INVALID_PARA);
  int32_t nVgroups = 0;
  code = tDecodeI32(&decoder, &nVgroups);
  QUERY_CHECK_CODE(code, lino, _end);
  for (int32_t i = 0; i < nVgroups; i++) {
    int32_t vgId = 0;
    int64_t startVer = 0;
    code = tDecodeI32(&decoder, &vgId);
    QUERY_CHECK_CODE(code, lino, _end);
    code = tDecodeI64(&decoder, &startVer);
    QUERY_CHECK_CODE(code, lino, _end);
    void *px = tSimpleHashGet(pTask->pRealtimeStartVer, &vgId, sizeof(int32_t));
    QUERY_CHECK_CONDITION(px == NULL, code, lino, _end, TSDB_CODE_INTERNAL_ERROR);
    code = tSimpleHashPut(pTask->pRealtimeStartVer, &vgId, sizeof(int32_t), &startVer, sizeof(int64_t));
    QUERY_CHECK_CODE(code, lino, _end);
    ST_TASK_DLOG("parse checkpoint, vgId: %d, startVer: %" PRId64, vgId, startVer);
  }

  int32_t nGroups = 0;
  code = tDecodeI32(&decoder, &nGroups);
  QUERY_CHECK_CODE(code, lino, _end);
  for (int32_t i = 0; i < nGroups; i++) {
    int64_t gid = 0;
    int64_t cutoffTime = 0;
    code = tDecodeI64(&decoder, &gid);
    QUERY_CHECK_CODE(code, lino, _end);
    code = tDecodeI64(&decoder, &cutoffTime);
    QUERY_CHECK_CODE(code, lino, _end);
    void *px = tSimpleHashGet(pTask->pHistoryCutoffTime, &gid, sizeof(int64_t));
    QUERY_CHECK_CONDITION(px == NULL, code, lino, _end, TSDB_CODE_INTERNAL_ERROR);
    code = tSimpleHashPut(pTask->pHistoryCutoffTime, &gid, sizeof(int64_t), &cutoffTime, sizeof(int64_t));
    QUERY_CHECK_CODE(code, lino, _end);
    ST_TASK_DLOG("parse checkpoint, gid: %" PRId64 ", cutoffTime: %" PRId64, gid, cutoffTime);
  }

  tEndDecode(&decoder);
  QUERY_CHECK_CONDITION(decoder.pos == len, code, lino, _end, TSDB_CODE_INTERNAL_ERROR);
  atomic_store_32(&pTask->checkpointVersion, ver);

#if !TRIGGER_USE_HISTORY_META
  bool startFromBound = !pTask->fillHistoryFirst;
#else
  bool startFromBound = true;
#endif
  if (startFromBound) {
    for (int32_t i = 0; i < TARRAY_SIZE(pTask->readerList); i++) {
      SStreamTaskAddr      *pReader = TARRAY_GET_ELEM(pTask->readerList, i);
      SSTriggerWalProgress *pProgress =
          tSimpleHashGet(pTask->pRealtimeContext->pReaderWalProgress, &pReader->nodeId, sizeof(int32_t));
      QUERY_CHECK_NULL(pProgress, code, lino, _end, TSDB_CODE_INTERNAL_ERROR);
      void *px = tSimpleHashGet(pTask->pRealtimeStartVer, &pProgress->pTaskAddr->nodeId, sizeof(int32_t));
      QUERY_CHECK_NULL(px, code, lino, _end, TSDB_CODE_INTERNAL_ERROR);
      pProgress->lastScanVer = *(int64_t *)px;
    }
  }

_end:
  tDecoderClear(&decoder);
  if (code != TSDB_CODE_SUCCESS) {
    ST_TASK_ELOG("%s failed at line %d since %s", __func__, lino, tstrerror(code));
  }
  return code;
}

static int32_t stTriggerTaskGenVirColRefs(SStreamTriggerTask *pTask, VTableInfo *pInfo, SArray *pSlots,
                                          SArray **ppColRefs) {
  int32_t code = TSDB_CODE_SUCCESS;
  int32_t lino = 0;
  int32_t nCols = taosArrayGetSize(pSlots);

  if (pTask->nVirDataCols == 1) {
    // merge all original tables since it scans only timestamp column
    for (int32_t i = 0; i < pInfo->cols.nCols; i++) {
      SColRef *pColRef = &pInfo->cols.pColRef[i];
      if (!pColRef->hasRef) {
        continue;
      }
      if (*ppColRefs == NULL) {
        *ppColRefs = taosArrayInit(0, sizeof(SSTriggerTableColRef));
        QUERY_CHECK_NULL(*ppColRefs, code, lino, _end, terrno);
      }

      size_t dbNameLen = strlen(pColRef->refDbName) + 1;
      size_t tbNameLen = strlen(pColRef->refTableName) + 1;
      size_t colNameLen = strlen(pColRef->refColName) + 1;
      void  *px = tSimpleHashGet(pTask->pOrigTableCols, pColRef->refDbName, dbNameLen);
      QUERY_CHECK_NULL(px, code, lino, _end, TSDB_CODE_INTERNAL_ERROR);
      SSHashObj              *pDbInfo = *(SSHashObj **)px;
      SSTriggerOrigTableInfo *pTbInfo = tSimpleHashGet(pDbInfo, pColRef->refTableName, tbNameLen);
      QUERY_CHECK_NULL(pTbInfo, code, lino, _end, TSDB_CODE_INTERNAL_ERROR);

      SSTriggerTableColRef *pRef = NULL;
      for (int32_t j = 0; j < TARRAY_SIZE(*ppColRefs); j++) {
        SSTriggerTableColRef *pTmpRef = TARRAY_GET_ELEM(*ppColRefs, j);
        if (pTmpRef->otbSuid == pTbInfo->suid && pTmpRef->otbUid == pTbInfo->uid) {
          pRef = pTmpRef;
          break;
        }
      }
      if (pRef == NULL) {
        pRef = taosArrayReserve(*ppColRefs, 1);
        QUERY_CHECK_NULL(pRef, code, lino, _end, terrno);
        pRef->otbSuid = pTbInfo->suid;
        pRef->otbUid = pTbInfo->uid;
        pRef->otbVgId = pTbInfo->vgId;
        pRef->pColMatches = taosArrayInit(0, sizeof(SSTriggerColMatch));
        QUERY_CHECK_NULL(pRef->pColMatches, code, lino, _end, terrno);
      }
    }
    goto _end;
  }

  for (int32_t i = 0; i < nCols; i++) {
    int32_t slotId = *(int32_t *)TARRAY_GET_ELEM(pSlots, i);
    if (slotId >= pTask->nVirDataCols) {
      // ignore pseudo columns
      continue;
    }
    SColumnInfoData *pCol = TARRAY_GET_ELEM(pTask->pVirDataBlock->pDataBlock, slotId);
    col_id_t         colId = pCol->info.colId;
    SColRef         *pColRef = NULL;
    for (int32_t j = 0; j < pInfo->cols.nCols; j++) {
      SColRef *pTmpColRef = &pInfo->cols.pColRef[j];
      if (pTmpColRef->hasRef && pTmpColRef->id == colId) {
        pColRef = pTmpColRef;
        break;
      }
    }
    if (pColRef == NULL) {
      continue;
    }
    if (*ppColRefs == NULL) {
      *ppColRefs = taosArrayInit(0, sizeof(SSTriggerTableColRef));
      QUERY_CHECK_NULL(*ppColRefs, code, lino, _end, terrno);
    }

    size_t dbNameLen = strlen(pColRef->refDbName) + 1;
    size_t tbNameLen = strlen(pColRef->refTableName) + 1;
    size_t colNameLen = strlen(pColRef->refColName) + 1;
    void  *px = tSimpleHashGet(pTask->pOrigTableCols, pColRef->refDbName, dbNameLen);
    QUERY_CHECK_NULL(px, code, lino, _end, TSDB_CODE_INTERNAL_ERROR);
    SSHashObj              *pDbInfo = *(SSHashObj **)px;
    SSTriggerOrigTableInfo *pTbInfo = tSimpleHashGet(pDbInfo, pColRef->refTableName, tbNameLen);
    QUERY_CHECK_NULL(pTbInfo, code, lino, _end, TSDB_CODE_INTERNAL_ERROR);
    col_id_t *pOrigColId = tSimpleHashGet(pTbInfo->pColumns, pColRef->refColName, colNameLen);
    QUERY_CHECK_NULL(pOrigColId, code, lino, _end, TSDB_CODE_INTERNAL_ERROR);

    SSTriggerTableColRef *pRef = NULL;
    for (int32_t j = 0; j < TARRAY_SIZE(*ppColRefs); j++) {
      SSTriggerTableColRef *pTmpRef = TARRAY_GET_ELEM(*ppColRefs, j);
      if (pTmpRef->otbSuid == pTbInfo->suid && pTmpRef->otbUid == pTbInfo->uid) {
        pRef = pTmpRef;
        break;
      }
    }
    if (pRef == NULL) {
      pRef = taosArrayReserve(*ppColRefs, 1);
      QUERY_CHECK_NULL(pRef, code, lino, _end, terrno);
      pRef->otbSuid = pTbInfo->suid;
      pRef->otbUid = pTbInfo->uid;
      pRef->otbVgId = pTbInfo->vgId;
      pRef->pColMatches = taosArrayInit(0, sizeof(SSTriggerColMatch));
      QUERY_CHECK_NULL(pRef->pColMatches, code, lino, _end, terrno);
    }
    SSTriggerColMatch *pMatch = taosArrayReserve(pRef->pColMatches, 1);
    pMatch->otbColId = *pOrigColId;
    pMatch->vtbColId = colId;
    pMatch->vtbSlotId = slotId;
  }

_end:
  if (code != TSDB_CODE_SUCCESS) {
    ST_TASK_ELOG("%s failed at line %d since %s", __func__, lino, tstrerror(code));
  }
  return code;
}

int32_t stTriggerTaskAcquireRequest(SStreamTriggerTask *pTask, int64_t sessionId, int64_t gid,
                                    SSTriggerCalcRequest **ppRequest) {
  int32_t            code = TSDB_CODE_SUCCESS;
  int32_t            lino = 0;
  int32_t            nCalcNodes = 0;
  int32_t            nIdleSlots = 0;
  SSTriggerCalcNode *pNode = NULL;
  bool              *pRunningFlag = NULL;
  bool               needUnlock = false;
  int64_t           *pRunningCnt = NULL;

  *ppRequest = NULL;

  taosWLockLatch(&pTask->calcPoolLock);
  needUnlock = true;

  pRunningCnt = tSimpleHashGet(pTask->pSessionRunning, &sessionId, sizeof(int64_t));
  if (pRunningCnt == NULL) {
    int64_t cnt = 0;
    code = tSimpleHashPut(pTask->pSessionRunning, &sessionId, sizeof(int64_t), &cnt, sizeof(int64_t));
    QUERY_CHECK_CODE(code, lino, _end);
    pRunningCnt = tSimpleHashGet(pTask->pSessionRunning, &sessionId, sizeof(int64_t));
    QUERY_CHECK_NULL(pRunningCnt, code, lino, _end, TSDB_CODE_INTERNAL_ERROR);
  }

  // check if have any free slot
  nCalcNodes = taosArrayGetSize(pTask->pCalcNodes);
  for (int32_t i = 0; i < nCalcNodes; i++) {
    pNode = TARRAY_GET_ELEM(pTask->pCalcNodes, i);
    nIdleSlots += TD_DLIST_NELES(&pNode->idleSlots);
  }
  if (nIdleSlots == 0 || (*pRunningCnt + 1 >= TARRAY_SIZE(pTask->runnerList))) {
    goto _end;
  }

  // check if the group is running
  int64_t p[2] = {sessionId, gid};
  pRunningFlag = tSimpleHashGet(pTask->pGroupRunning, p, sizeof(p));
  if (pRunningFlag == NULL) {
    bool *flag = taosMemoryCalloc(nCalcNodes + 1, sizeof(bool));
    QUERY_CHECK_NULL(flag, code, lino, _end, terrno);
    code = tSimpleHashPut(pTask->pGroupRunning, p, sizeof(p), flag, nCalcNodes + 1);
    taosMemoryFree(flag);
    QUERY_CHECK_CODE(code, lino, _end);
    pRunningFlag = tSimpleHashGet(pTask->pGroupRunning, p, sizeof(p));
    QUERY_CHECK_NULL(pRunningFlag, code, lino, _end, TSDB_CODE_INTERNAL_ERROR);
  }
  if (pRunningFlag[0] == true && (pTask->placeHolderBitmap & PLACE_HOLDER_PARTITION_ROWS)) {
    goto _end;
  }

  // use weighted average to select the free slot
  int32_t rnd = taosRand() % nIdleSlots;
  for (int32_t i = 0; i < nCalcNodes; i++) {
    pNode = TARRAY_GET_ELEM(pTask->pCalcNodes, i);
    if (TD_DLIST_NELES(&pNode->idleSlots) > rnd) {
      break;
    }
    rnd -= TD_DLIST_NELES(&pNode->idleSlots);
  }
  SSTriggerCalcSlot *pSlot = TD_DLIST_HEAD(&pNode->idleSlots);
  QUERY_CHECK_NULL(pSlot, code, lino, _end, TSDB_CODE_INTERNAL_ERROR);

  SSTriggerCalcRequest *pReq = &pSlot->req;
  int32_t               idx = TARRAY_ELEM_IDX(pTask->pCalcNodes, pNode);
  SStreamRunnerTarget  *pRunner = taosArrayGet(pTask->runnerList, idx);
  QUERY_CHECK_NULL(pRunner, code, lino, _end, terrno);
  pReq->streamId = pTask->task.streamId;
  pReq->runnerTaskId = pRunner->addr.taskId;
  pReq->sessionId = sessionId;
  pReq->triggerType = pTask->triggerType;
  pReq->triggerTaskId = pTask->task.taskId;
  pReq->gid = gid;
  if (pReq->params == NULL) {
    pReq->params = taosArrayInit(0, sizeof(SSTriggerCalcParam));
    QUERY_CHECK_NULL(pReq->params, code, lino, _end, terrno);
  } else {
    taosArrayClearEx(pReq->params, tDestroySSTriggerCalcParam);
  }
  if (pReq->groupColVals == NULL) {
    pReq->groupColVals = taosArrayInit(0, sizeof(SStreamGroupValue));
    QUERY_CHECK_NULL(pReq->groupColVals, code, lino, _end, terrno);
  } else {
    taosArrayClearEx(pReq->groupColVals, tDestroySStreamGroupValue);
  }
  pReq->createTable = (pRunningFlag[idx + 1] == false);
  pRunningFlag[0] = true;
  *pRunningCnt += 1;

  *ppRequest = pReq;
  TD_DLIST_POP(&pNode->idleSlots, pSlot);

_end:
  if (needUnlock) {
    taosWUnLockLatch(&pTask->calcPoolLock);
  }
  if (code != TSDB_CODE_SUCCESS) {
    ST_TASK_ELOG("%s failed at line %d since %s", __func__, lino, tstrerror(code));
  }
  return code;
}

int32_t stTriggerTaskReleaseRequest(SStreamTriggerTask *pTask, SSTriggerCalcRequest **ppRequest) {
  int32_t               code = TSDB_CODE_SUCCESS;
  int32_t               lino = 0;
  SSTriggerCalcRequest *pReq = NULL;
  SSTriggerCalcNode    *pNode = NULL;
  bool                 *pRunningFlag = NULL;
  bool                  needUnlock = false;
  bool                  hasSent = false;

  pReq = *ppRequest;
  *ppRequest = NULL;
  hasSent = taosArrayGetSize(pReq->params) > 0;
  taosArrayClearEx(pReq->params, tDestroySSTriggerCalcParam);
  taosArrayClearEx(pReq->groupColVals, tDestroySStreamGroupValue);

  int32_t idx = 0;
  int32_t nRunners = taosArrayGetSize(pTask->runnerList);
  while (idx < nRunners) {
    SStreamRunnerTarget *pRunner = TARRAY_GET_ELEM(pTask->runnerList, idx);
    if (pRunner->addr.taskId == pReq->runnerTaskId) {
      break;
    }
    idx++;
  }
  QUERY_CHECK_CONDITION(idx < nRunners, code, lino, _end, TSDB_CODE_INVALID_PARA);

  taosWLockLatch(&pTask->calcPoolLock);
  needUnlock = true;

  int64_t p[] = {pReq->sessionId, pReq->gid};
  pRunningFlag = tSimpleHashGet(pTask->pGroupRunning, p, sizeof(p));
  QUERY_CHECK_NULL(pRunningFlag, code, lino, _end, TSDB_CODE_INVALID_PARA);
  pRunningFlag[0] = false;
  pRunningFlag[idx + 1] = hasSent;

  int64_t *pRunningCnt = tSimpleHashGet(pTask->pSessionRunning, &pReq->sessionId, sizeof(int64_t));
  QUERY_CHECK_NULL(pRunningCnt, code, lino, _end, TSDB_CODE_INVALID_PARA);
  QUERY_CHECK_CONDITION(*pRunningCnt > 0, code, lino, _end, TSDB_CODE_INTERNAL_ERROR);
  *pRunningCnt -= 1;

  pNode = taosArrayGet(pTask->pCalcNodes, idx);
  QUERY_CHECK_NULL(pNode, code, lino, _end, terrno);
  SSTriggerCalcSlot *pSlot = (SSTriggerCalcSlot *)pReq;
  int32_t            eIdx = TARRAY_ELEM_IDX(pNode->pSlots, pSlot);
  QUERY_CHECK_CONDITION(eIdx >= 0 && eIdx < TARRAY_SIZE(pNode->pSlots), code, lino, _end, TSDB_CODE_INVALID_PARA);
  TD_DLIST_APPEND(&pNode->idleSlots, pSlot);

_end:
  if (needUnlock) {
    taosWUnLockLatch(&pTask->calcPoolLock);
  }
  if (code != TSDB_CODE_SUCCESS) {
    ST_TASK_ELOG("%s failed at line %d since %s", __func__, lino, tstrerror(code));
  }
  return code;
}

int32_t stTriggerTaskAcquireDropTableRequest(SStreamTriggerTask *pTask, int64_t sessionId, int64_t gid,
                                             SSTriggerDropRequest **ppRequest) {
  int32_t               code = TSDB_CODE_SUCCESS;
  int32_t               lino = 0;
  bool                 *pRunningFlag = NULL;
  bool                  needUnlock = false;
  SSTriggerDropRequest *pRequest = NULL;

  *ppRequest = NULL;

  taosWLockLatch(&pTask->calcPoolLock);
  needUnlock = true;

  // check if the group is running
  int64_t p[2] = {sessionId, gid};
  pRunningFlag = tSimpleHashGet(pTask->pGroupRunning, p, sizeof(p));
  if (pRunningFlag && pRunningFlag[0] == true) {
    // if group is running, drop later
    goto _end;
  }

  pRequest = taosMemoryMalloc(sizeof(SSTriggerDropRequest));
  QUERY_CHECK_NULL(pRequest, code, lino, _end, terrno);

  // random select a calc node
  SSTriggerCalcNode    *pNode = TARRAY_GET_ELEM(pTask->pCalcNodes, taosRand() % taosArrayGetSize(pTask->pCalcNodes));
  int32_t               idx = TARRAY_ELEM_IDX(pTask->pCalcNodes, pNode);
  SStreamRunnerTarget  *pRunner = taosArrayGet(pTask->runnerList, idx);
  QUERY_CHECK_NULL(pRunner, code, lino, _end, terrno);
  pRequest->streamId = pTask->task.streamId;
  pRequest->runnerTaskId = pRunner->addr.taskId;
  pRequest->sessionId = sessionId;
  pRequest->triggerTaskId = pTask->task.taskId;
  pRequest->gid = gid;

  if (pRequest->groupColVals == NULL) {
    pRequest->groupColVals = taosArrayInit(0, sizeof(SStreamGroupValue));
    QUERY_CHECK_NULL(pRequest->groupColVals, code, lino, _end, terrno);
  } else {
    taosArrayClearEx(pRequest->groupColVals, tDestroySStreamGroupValue);
  }
  *ppRequest = pRequest;

_end:
  if (needUnlock) {
    taosWUnLockLatch(&pTask->calcPoolLock);
  }
  if (code != TSDB_CODE_SUCCESS) {
    ST_TASK_ELOG("%s failed at line %d since %s", __func__, lino, tstrerror(code));
    if (pRequest != NULL) {
      taosMemoryFree(pRequest);
    }
  }
  return code;
}

int32_t stTriggerTaskReleaseDropTableRequest(SStreamTriggerTask *pTask, SSTriggerDropRequest **ppRequest) {
  int32_t               code = TSDB_CODE_SUCCESS;
  int32_t               lino = 0;
  SSTriggerDropRequest *pReq = NULL;
  SSTriggerCalcNode    *pNode = NULL;
  bool                 *pRunningFlag = NULL;
  bool                  needUnlock = false;
  bool                  hasSent = false;

  pReq = *ppRequest;
  *ppRequest = NULL;
  taosArrayClearEx(pReq->groupColVals, tDestroySStreamGroupValue);

  int32_t idx = 0;
  int32_t nRunners = taosArrayGetSize(pTask->runnerList);
  while (idx < nRunners) {
    SStreamRunnerTarget *pRunner = TARRAY_GET_ELEM(pTask->runnerList, idx);
    if (pRunner->addr.taskId == pReq->runnerTaskId) {
      break;
    }
    idx++;
  }
  QUERY_CHECK_CONDITION(idx < nRunners, code, lino, _end, TSDB_CODE_INVALID_PARA);

  taosWLockLatch(&pTask->calcPoolLock);
  needUnlock = true;

  int64_t p[] = {pReq->sessionId, pReq->gid};
  pRunningFlag = tSimpleHashGet(pTask->pGroupRunning, p, sizeof(p));
  QUERY_CHECK_NULL(pRunningFlag, code, lino, _end, TSDB_CODE_INVALID_PARA);
  pRunningFlag[0] = false;
  pRunningFlag[idx + 1] = hasSent;

  pNode = taosArrayGet(pTask->pCalcNodes, idx);
  QUERY_CHECK_NULL(pNode, code, lino, _end, terrno);
  SSTriggerCalcSlot *pSlot = (SSTriggerCalcSlot *)pReq;
  int32_t            eIdx = TARRAY_ELEM_IDX(pNode->pSlots, pSlot);
  QUERY_CHECK_CONDITION(eIdx >= 0 && eIdx < TARRAY_SIZE(pNode->pSlots), code, lino, _end, TSDB_CODE_INVALID_PARA);
  TD_DLIST_APPEND(&pNode->idleSlots, pSlot);

_end:
  if (needUnlock) {
    taosWUnLockLatch(&pTask->calcPoolLock);
  }
  if (code != TSDB_CODE_SUCCESS) {
    ST_TASK_ELOG("%s failed at line %d since %s", __func__, lino, tstrerror(code));
  }
  return code;
}

int32_t stTriggerTaskAddRecalcRequest(SStreamTriggerTask *pTask, SSTriggerRealtimeGroup *pGroup,
                                      STimeWindow *pCalcRange, SSHashObj *pWalProgress, bool isHistory) {
  int32_t                 code = TSDB_CODE_SUCCESS;
  int32_t                 lino = 0;
  bool                    needUnlock = false;
  SSTriggerRecalcRequest *pReq = NULL;

  QUERY_CHECK_NULL(pWalProgress, code, lino, _end, TSDB_CODE_INVALID_PARA);

  pReq = taosMemoryCalloc(1, sizeof(SSTriggerRecalcRequest));
  QUERY_CHECK_NULL(pReq, code, lino, _end, terrno);

  if (isHistory) {
    pReq->gid = 0;
    pReq->scanRange.skey = pTask->fillHistoryStartTime;
    pReq->scanRange.ekey = INT64_MIN;
    int32_t iter = 0;
    void   *px = tSimpleHashIterate(pTask->pHistoryCutoffTime, NULL, &iter);
    while (px != NULL) {
      pReq->scanRange.ekey = TMAX(pReq->scanRange.ekey, *(int64_t *)px);
      px = tSimpleHashIterate(pTask->pHistoryCutoffTime, px, &iter);
    }
    pReq->calcRange = pReq->scanRange;
    pReq->isHistory = true;
  } else {
    QUERY_CHECK_NULL(pGroup, code, lino, _end, TSDB_CODE_INVALID_PARA);
    QUERY_CHECK_NULL(pCalcRange, code, lino, _end, TSDB_CODE_INVALID_PARA);
    pReq->gid = pGroup->gid;
    if (pTask->fillHistory || pTask->fillHistoryFirst) {
      pReq->scanRange.skey = pTask->fillHistoryStartTime;
    } else {
      void *px = tSimpleHashGet(pTask->pHistoryCutoffTime, &pReq->gid, sizeof(int64_t));
      pReq->scanRange.skey = ((px == NULL) ? INT64_MIN : *(int64_t *)px) + 1;
    }
    pReq->scanRange.ekey = pGroup->newThreshold;
    pReq->calcRange = *pCalcRange;
    pReq->isHistory = false;
  }

  if (pReq->scanRange.skey > pReq->scanRange.ekey) {
    goto _end;
  }

  ST_TASK_DLOG("add recalc request, gid: %" PRId64 ", scanRange: [%" PRId64 ", %" PRId64 "], calcRange: [%" PRId64
               ", %" PRId64 "]",
               pReq->gid, pReq->scanRange.skey, pReq->scanRange.ekey, pReq->calcRange.skey, pReq->calcRange.ekey);

  pReq->pTsdbVersions = tSimpleHashInit(32, taosGetDefaultHashFunction(TSDB_DATA_TYPE_INT));
  QUERY_CHECK_NULL(pReq->pTsdbVersions, code, lino, _end, terrno);
  pReq->isHistory = isHistory;

  int32_t               iter = 0;
  SSTriggerWalProgress *pProgress = tSimpleHashIterate(pWalProgress, NULL, &iter);
  while (pProgress != NULL) {
    int32_t vgId = *(int32_t *)tSimpleHashGetKey(pProgress, NULL);
    code = tSimpleHashPut(pReq->pTsdbVersions, &vgId, sizeof(int32_t), &pProgress->lastScanVer, sizeof(int64_t));
    QUERY_CHECK_CODE(code, lino, _end);
    pProgress = tSimpleHashIterate(pWalProgress, pProgress, &iter);
  }

  taosWLockLatch(&pTask->recalcRequestLock);
  needUnlock = true;

  code = tdListAppend(pTask->pRecalcRequests, &pReq);
  QUERY_CHECK_CODE(code, lino, _end);
  pReq = NULL;

_end:
  if (needUnlock) {
    taosWUnLockLatch(&pTask->recalcRequestLock);
  }
  if (pReq != NULL) {
    if (pReq->pTsdbVersions != NULL) {
      tSimpleHashCleanup(pReq->pTsdbVersions);
    }
    taosMemoryFreeClear(pReq);
  }
  if (code != TSDB_CODE_SUCCESS) {
    ST_TASK_ELOG("%s failed at line %d since %s", __func__, lino, tstrerror(code));
  }
  return code;
}

int32_t stTriggerTaskFetchRecalcRequest(SStreamTriggerTask *pTask, SSTriggerRecalcRequest **ppReq) {
  int32_t code = TSDB_CODE_SUCCESS;
  int32_t lino = 0;
  bool    needUnlock = false;

  taosRLockLatch(&pTask->recalcRequestLock);
  needUnlock = true;

  // todo(kjq): merge recalc requests

  SListNode *pNode = tdListPopHead(pTask->pRecalcRequests);
  if (pNode != NULL) {
    *ppReq = *(SSTriggerRecalcRequest **)pNode->data;
    taosMemoryFreeClear(pNode);
    ST_TASK_DLOG("start recalc request, gid: %" PRId64 ", scanRange: [%" PRId64 ", %" PRId64 "], calcRange: [%" PRId64
                 ", %" PRId64 "]",
                 (*ppReq)->gid, (*ppReq)->scanRange.skey, (*ppReq)->scanRange.ekey, (*ppReq)->calcRange.skey,
                 (*ppReq)->calcRange.ekey);

  } else {
    *ppReq = NULL;
  }

_end:
  if (needUnlock) {
    taosRUnLockLatch(&pTask->recalcRequestLock);
  }
  if (code != TSDB_CODE_SUCCESS) {
    ST_TASK_ELOG("%s failed at line %d since %s", __func__, lino, tstrerror(code));
  }
  return code;
}

static int32_t stTriggerTaskCollectVirCols(SStreamTriggerTask *pTask, void *plan, SArray **ppColids,
                                           SArray **ppIsPseudoCol, SNodeList **ppSlots) {
  int32_t code = TSDB_CODE_SUCCESS;
  int32_t lino = 0;
  SNode  *pScanPlan = NULL;
  SArray *pColids = NULL;
  SArray *pIsPseudoCol = NULL;

  *ppColids = NULL;
  *ppSlots = NULL;

  if (plan == NULL) {
    goto _end;
  }

  code = nodesStringToNode(plan, &pScanPlan);
  QUERY_CHECK_CODE(code, lino, _end);
  QUERY_CHECK_NULL(pScanPlan, code, lino, _end, TSDB_CODE_INTERNAL_ERROR);
  QUERY_CHECK_CONDITION(nodeType(pScanPlan) == QUERY_NODE_PHYSICAL_SUBPLAN, code, lino, _end, TSDB_CODE_INVALID_PARA);
  STableScanPhysiNode *pScanNode = (STableScanPhysiNode *)((SSubplan *)pScanPlan)->pNode;
  QUERY_CHECK_CONDITION(nodeType(pScanNode) == QUERY_NODE_PHYSICAL_PLAN_TABLE_SCAN, code, lino, _end,
                        TSDB_CODE_INVALID_PARA);
  SNodeList *pSlots = pScanNode->scan.node.pOutputDataBlockDesc->pSlots;
  SNodeList *pScanCols = pScanNode->scan.pScanCols;
  SNodeList *pScanPseudoCols = pScanNode->scan.pScanPseudoCols;

  int32_t nTrigCols = LIST_LENGTH(pSlots);
  pColids = taosArrayInit(nTrigCols, sizeof(col_id_t));
  QUERY_CHECK_NULL(pColids, code, lino, _end, terrno);
  pIsPseudoCol = taosArrayInit(nTrigCols, sizeof(bool));
  QUERY_CHECK_NULL(pIsPseudoCol, code, lino, _end, terrno);
  SNode *pColNode = NULL;
  SNode *pSlotNode = NULL;
  FOREACH(pSlotNode, pSlots) {
    SSlotDescNode *p1 = (SSlotDescNode *)pSlotNode;
    bool           isPseudoCol = false;
    col_id_t       colId = 0;
    FOREACH(pColNode, pScanCols) {
      STargetNode *pTarget = (STargetNode *)pColNode;
      if (pTarget->slotId != p1->slotId) {
        continue;
      }
      QUERY_CHECK_CONDITION(nodeType(pTarget->pExpr) == QUERY_NODE_COLUMN, code, lino, _end, TSDB_CODE_INVALID_PARA);
      colId = ((SColumnNode *)pTarget->pExpr)->colId;
      isPseudoCol = false;
      break;
    }
    if (colId == 0) {
      FOREACH(pColNode, pScanPseudoCols) {
        STargetNode *pTarget = (STargetNode *)pColNode;
        if (pTarget->slotId != p1->slotId) {
          continue;
        }
        if (nodeType(pTarget->pExpr) == QUERY_NODE_COLUMN) {
          colId = ((SColumnNode *)pTarget->pExpr)->colId;
        } else if (nodeType(pTarget->pExpr) == QUERY_NODE_FUNCTION) {
          SFunctionNode *p2 = (SFunctionNode *)pTarget->pExpr;
          QUERY_CHECK_CONDITION(strcmp(p2->functionName, "tbname") == 0, code, lino, _end, TSDB_CODE_INVALID_PARA);
          colId = -1;
        } else {
          code = TSDB_CODE_INVALID_PARA;
          QUERY_CHECK_CODE(code, lino, _end);
        }
        isPseudoCol = true;
        break;
      }
    }
    QUERY_CHECK_CONDITION(colId != 0, code, lino, _end, TSDB_CODE_INVALID_PARA);
    void *px = taosArrayPush(pColids, &colId);
    QUERY_CHECK_NULL(px, code, lino, _end, terrno);
    px = taosArrayPush(pIsPseudoCol, &isPseudoCol);
    QUERY_CHECK_NULL(px, code, lino, _end, terrno);
  }

  *ppColids = pColids;
  pColids = NULL;
  *ppIsPseudoCol = pIsPseudoCol;
  pIsPseudoCol = NULL;
  *ppSlots = pSlots;
  pScanNode->scan.node.pOutputDataBlockDesc->pSlots = NULL;

_end:
  if (pScanPlan != NULL) {
    nodesDestroyNode(pScanPlan);
  }
  if (pColids != NULL) {
    taosArrayDestroy(pColids);
  }
  if (pIsPseudoCol != NULL) {
    taosArrayDestroy(pIsPseudoCol);
  }
  if (code != TSDB_CODE_SUCCESS) {
    ST_TASK_ELOG("%s failed at line %d since %s", __func__, lino, tstrerror(code));
  }
  return code;
}

static int32_t stTriggerTaskParseVirtScan(SStreamTriggerTask *pTask, void *triggerScanPlan, void *calcCacheScanPlan) {
  int32_t    code = TSDB_CODE_SUCCESS;
  int32_t    lino = 0;
  SArray    *pTrigColids = NULL;
  SArray    *pTrigIsPseudoCol = NULL;
  SArray    *pCalcColids = NULL;
  SArray    *pCalcIsPseudoCol = NULL;
  SNodeList *pTrigSlots = NULL;
  SNodeList *pCalcSlots = NULL;
  SArray    *pVirColIds = NULL;
  SArray    *pTrigSlotids = NULL;
  SArray    *pCalcSlotids = NULL;
  char      *infoBuf = NULL;
  int64_t    bufLen = 0;
  int64_t    bufCap = 1024;

  code = stTriggerTaskCollectVirCols(pTask, triggerScanPlan, &pTrigColids, &pTrigIsPseudoCol, &pTrigSlots);
  QUERY_CHECK_CODE(code, lino, _end);
  code = stTriggerTaskCollectVirCols(pTask, calcCacheScanPlan, &pCalcColids, &pCalcIsPseudoCol, &pCalcSlots);
  QUERY_CHECK_CODE(code, lino, _end);

  int32_t nTrigCols = taosArrayGetSize(pTrigColids);
  int32_t nCalcCols = taosArrayGetSize(pCalcColids);
  pVirColIds = taosArrayInit(nTrigCols + nCalcCols, sizeof(col_id_t));
  QUERY_CHECK_NULL(pVirColIds, code, lino, _end, terrno);

  // combine non-pseudo column ids from trig-cols and calc-cols
  for (int32_t i = 0; i < nTrigCols; i++) {
    if (*(bool *)TARRAY_GET_ELEM(pTrigIsPseudoCol, i)) {
      continue;
    }
    col_id_t id = *(col_id_t *)TARRAY_GET_ELEM(pTrigColids, i);
    void    *px = taosArrayPush(pVirColIds, &id);
    QUERY_CHECK_NULL(px, code, lino, _end, terrno);
  }
  for (int32_t i = 0; i < nCalcCols; i++) {
    if (*(bool *)TARRAY_GET_ELEM(pCalcIsPseudoCol, i)) {
      continue;
    }
    col_id_t id = *(col_id_t *)TARRAY_GET_ELEM(pCalcColids, i);
    void    *px = taosArrayPush(pVirColIds, &id);
    QUERY_CHECK_NULL(px, code, lino, _end, terrno);
  }
  int32_t nDataCols = TARRAY_SIZE(pVirColIds);
  if (nDataCols > 0) {
    taosSort(TARRAY_DATA(pVirColIds), nDataCols, sizeof(col_id_t), compareUint16Val);
    col_id_t *pColIds = pVirColIds->pData;
    int32_t   j = 0;
    for (int32_t i = 1; i < TARRAY_SIZE(pVirColIds); i++) {
      if (pColIds[i] != pColIds[j]) {
        ++j;
        pColIds[j] = pColIds[i];
      }
    }
    TARRAY_SIZE(pVirColIds) = j + 1;
    nDataCols = TARRAY_SIZE(pVirColIds);
  }

  // combine pseudo column ids from trig-cols and calc-cols
  for (int32_t i = 0; i < nTrigCols; i++) {
    if (!*(bool *)TARRAY_GET_ELEM(pTrigIsPseudoCol, i)) {
      continue;
    }
    col_id_t id = *(col_id_t *)TARRAY_GET_ELEM(pTrigColids, i);
    void    *px = taosArrayPush(pVirColIds, &id);
    QUERY_CHECK_NULL(px, code, lino, _end, terrno);
  }
  for (int32_t i = 0; i < nCalcCols; i++) {
    if (!*(bool *)TARRAY_GET_ELEM(pCalcIsPseudoCol, i)) {
      continue;
    }
    col_id_t id = *(col_id_t *)TARRAY_GET_ELEM(pCalcColids, i);
    void    *px = taosArrayPush(pVirColIds, &id);
    QUERY_CHECK_NULL(px, code, lino, _end, terrno);
  }
  int32_t nPseudoCols = TARRAY_SIZE(pVirColIds) - nDataCols;
  if (nPseudoCols > 0) {
    taosSort((char *)TARRAY_DATA(pVirColIds) + nDataCols * sizeof(col_id_t), nPseudoCols, sizeof(col_id_t),
             compareUint16Val);
    col_id_t *pColIds = pVirColIds->pData;
    int32_t   j = nDataCols;
    for (int32_t i = nDataCols + 1; i < TARRAY_SIZE(pVirColIds); i++) {
      if (pColIds[i] != pColIds[j]) {
        ++j;
        pColIds[j] = pColIds[i];
      }
    }
    TARRAY_SIZE(pVirColIds) = j + 1;
    nPseudoCols = TARRAY_SIZE(pVirColIds) - nDataCols;
  }

  if (stDebugFlag & DEBUG_DEBUG) {
    infoBuf = taosMemoryMalloc(bufCap);
    QUERY_CHECK_NULL(infoBuf, code, lino, _end, terrno);
  }

  if (infoBuf && bufLen < bufCap) {
    bufLen += tsnprintf(infoBuf + bufLen, bufCap - bufLen, "columnId in the datablock: {");
  }
  // create the data block for virtual table
  int32_t nTotalCols = TARRAY_SIZE(pVirColIds);
  code = createDataBlock(&pTask->pVirDataBlock);
  for (int32_t i = 0; i < nTotalCols; i++) {
    col_id_t       id = *(col_id_t *)TARRAY_GET_ELEM(pVirColIds, i);
    SSlotDescNode *pn = NULL;
    for (int32_t j = 0; j < nTrigCols; j++) {
      if (id == *(col_id_t *)TARRAY_GET_ELEM(pTrigColids, j)) {
        pn = (SSlotDescNode *)nodesListGetNode(pTrigSlots, j);
        break;
      }
    }
    for (int32_t j = 0; j < nCalcCols; j++) {
      if (id == *(col_id_t *)TARRAY_GET_ELEM(pCalcColids, j)) {
        pn = (SSlotDescNode *)nodesListGetNode(pCalcSlots, j);
        break;
      }
    }
    QUERY_CHECK_NULL(pn, code, lino, _end, TSDB_CODE_INTERNAL_ERROR);
    SColumnInfoData col = createColumnInfoData(pn->dataType.type, pn->dataType.bytes, id);
    col.info.scale = pn->dataType.scale;
    col.info.precision = pn->dataType.precision;
    col.info.noData = pn->reserve;
    code = blockDataAppendColInfo(pTask->pVirDataBlock, &col);
    QUERY_CHECK_CODE(code, lino, _end);
    if (infoBuf && bufLen < bufCap) {
      bufLen += tsnprintf(infoBuf + bufLen, bufCap - bufLen, "%d,", id);
    }
  }
  pTask->nVirDataCols = nDataCols;

  if (infoBuf && bufLen < bufCap) {
    infoBuf[bufLen - 1] = '}';
    bufLen += tsnprintf(infoBuf + bufLen, bufCap - bufLen, "; slotId of trigger data:{");
  }

  // get new slot id of trig data block and calc data block
  pTrigSlotids = taosArrayInit(nTrigCols, sizeof(int32_t));
  QUERY_CHECK_NULL(pTrigSlotids, code, lino, _end, terrno);
  for (int32_t i = 0; i < nTrigCols; i++) {
    col_id_t id = *(col_id_t *)TARRAY_GET_ELEM(pTrigColids, i);
    int32_t  slotid = -1;
    for (int32_t j = 0; j < nTotalCols; j++) {
      if (id == *(col_id_t *)TARRAY_GET_ELEM(pVirColIds, j)) {
        slotid = j;
        break;
      }
    }
    QUERY_CHECK_CONDITION(slotid >= 0, code, lino, _end, TSDB_CODE_INTERNAL_ERROR);
    void *px = taosArrayPush(pTrigSlotids, &slotid);
    QUERY_CHECK_NULL(px, code, lino, _end, terrno);
    if (infoBuf && bufLen < bufCap) {
      bufLen += tsnprintf(infoBuf + bufLen, bufCap - bufLen, "%d,", slotid);
    }
  }

  if (infoBuf && bufLen < bufCap) {
    infoBuf[bufLen - 1] = '}';
    bufLen += tsnprintf(infoBuf + bufLen, bufCap - bufLen, "; slotId of calc data:{");
  }

  pCalcSlotids = taosArrayInit(nCalcCols, sizeof(int32_t));
  QUERY_CHECK_NULL(pCalcSlotids, code, lino, _end, terrno);
  for (int32_t i = 0; i < nCalcCols; i++) {
    col_id_t id = *(col_id_t *)TARRAY_GET_ELEM(pCalcColids, i);
    int32_t  slotid = -1;
    for (int32_t j = 0; j < nTotalCols; j++) {
      if (id == *(col_id_t *)TARRAY_GET_ELEM(pVirColIds, j)) {
        slotid = j;
        break;
      }
    }
    QUERY_CHECK_CONDITION(slotid >= 0, code, lino, _end, TSDB_CODE_INTERNAL_ERROR);
    void *px = taosArrayPush(pCalcSlotids, &slotid);
    QUERY_CHECK_NULL(px, code, lino, _end, terrno);
    if (infoBuf && bufLen < bufCap) {
      bufLen += tsnprintf(infoBuf + bufLen, bufCap - bufLen, "%d,", slotid);
    }
  }
  if (infoBuf && bufLen < bufCap) {
    infoBuf[bufLen - 1] = '}';
  }

  SRewriteSlotidCxt cxt = {
      .errCode = TSDB_CODE_SUCCESS,
      .newSlotIds = pTrigSlotids,
  };
  nodesWalkExpr(pTask->triggerFilter, nodeRewriteSlotid, &cxt);
  code = cxt.errCode;
  QUERY_CHECK_CODE(code, lino, _end);

  pTask->trigTsIndex = 0;
  pTask->calcTsIndex = 0;

  if (pTask->triggerType == STREAM_TRIGGER_STATE) {
    if (pTask->stateSlotId != -1) {
      void *px = taosArrayGet(pTrigSlotids, pTask->stateSlotId);
      QUERY_CHECK_NULL(px, code, lino, _end, terrno);
      pTask->stateSlotId = *(int32_t *)px;
    }
    if (pTask->pStateExpr != NULL) {
      nodesWalkExpr(pTask->pStateExpr, nodeRewriteSlotid, &cxt);
      code = cxt.errCode;
      QUERY_CHECK_CODE(code, lino, _end);
    }
  } else if (pTask->triggerType == STREAM_TRIGGER_EVENT) {
    nodesWalkExpr(pTask->pStartCond, nodeRewriteSlotid, &cxt);
    code = cxt.errCode;
    QUERY_CHECK_CODE(code, lino, _end);
    nodesWalkExpr(pTask->pEndCond, nodeRewriteSlotid, &cxt);
    code = cxt.errCode;
    QUERY_CHECK_CODE(code, lino, _end);
  }

  pTask->pVirTrigSlots = pTrigSlotids;
  pTrigSlotids = NULL;
  pTask->pVirCalcSlots = pCalcSlotids;
  pCalcSlotids = NULL;

  if (infoBuf) {
    infoBuf[bufCap - 1] = '\0';
    ST_TASK_DLOG("virtual table info: %s", infoBuf);
  }

_end:
  if (pTrigColids != NULL) {
    taosArrayDestroy(pTrigColids);
  }
  if (pTrigIsPseudoCol != NULL) {
    taosArrayDestroy(pTrigIsPseudoCol);
  }
  if (pCalcColids != NULL) {
    taosArrayDestroy(pCalcColids);
  }
  if (pCalcIsPseudoCol != NULL) {
    taosArrayDestroy(pCalcIsPseudoCol);
  }
  if (pTrigSlots != NULL) {
    nodesDestroyList(pTrigSlots);
  }
  if (pCalcSlots != NULL) {
    nodesDestroyList(pCalcSlots);
  }
  if (pVirColIds != NULL) {
    taosArrayDestroy(pVirColIds);
  }
  if (pTrigSlotids != NULL) {
    taosArrayDestroy(pTrigSlotids);
  }
  if (pCalcSlotids != NULL) {
    taosArrayDestroy(pCalcSlotids);
  }
  if (infoBuf != NULL) {
    taosMemoryFreeClear(infoBuf);
  }
  if (code != TSDB_CODE_SUCCESS) {
    ST_TASK_ELOG("%s failed at line %d since %s", __func__, lino, tstrerror(code));
  }
  return code;
}

static void stTriggerTaskDestroyOrigTableInfo(void *ptr) {
  SSTriggerOrigTableInfo *pInfo = ptr;
  if (pInfo == NULL) {
    return;
  }
  if (pInfo->pColumns != NULL) {
    tSimpleHashCleanup(pInfo->pColumns);
  }
}

static void stTriggerTaskDestroyOrigDbInfo(void *ptr) {
  SSHashObj **ppInfos = ptr;
  if (ppInfos == NULL || *ppInfos == NULL) {
    return;
  }
  tSimpleHashSetFreeFp(*ppInfos, stTriggerTaskDestroyOrigTableInfo);
  tSimpleHashCleanup(*ppInfos);
  *ppInfos = NULL;
}

static void stTriggerTaskDestroyReaderUids(void *ptr) {
  SArray **ppUids = ptr;
  if (ppUids == NULL || *ppUids == NULL) {
    return;
  }
  taosArrayDestroy(*ppUids);
  *ppUids = NULL;
}

static void stTriggerTaskDestroyTableInfo(void *ptr) {
  SSTriggerVirTableInfo *pTableInfo = ptr;
  if (pTableInfo == NULL) {
    return;
  }
  if (pTableInfo->pTrigColRefs != NULL) {
    for (int32_t i = 0; i < TARRAY_SIZE(pTableInfo->pTrigColRefs); i++) {
      SSTriggerTableColRef *pColRef = TARRAY_GET_ELEM(pTableInfo->pTrigColRefs, i);
      if (pColRef->pColMatches != NULL) {
        taosArrayDestroy(pColRef->pColMatches);
        pColRef->pColMatches = NULL;
      }
    }
    taosArrayDestroy(pTableInfo->pTrigColRefs);
    pTableInfo->pTrigColRefs = NULL;
  }
  if (pTableInfo->pCalcColRefs != NULL) {
    for (int32_t i = 0; i < TARRAY_SIZE(pTableInfo->pCalcColRefs); i++) {
      SSTriggerTableColRef *pColRef = TARRAY_GET_ELEM(pTableInfo->pCalcColRefs, i);
      if (pColRef->pColMatches != NULL) {
        taosArrayDestroy(pColRef->pColMatches);
        pColRef->pColMatches = NULL;
      }
    }
    taosArrayDestroy(pTableInfo->pCalcColRefs);
    pTableInfo->pCalcColRefs = NULL;
  }
}

static void stTriggerTaskDestroyCalcNode(void *ptr) {
  SSTriggerCalcNode *pNode = ptr;
  if (pNode->pSlots != NULL) {
    for (int32_t i = 0; i < TARRAY_SIZE(pNode->pSlots); i++) {
      SSTriggerCalcSlot *pSlot = TARRAY_GET_ELEM(pNode->pSlots, i);
      tDestroySTriggerCalcRequest(&pSlot->req);
    }
    taosArrayDestroy(pNode->pSlots);
    pNode->pSlots = NULL;
  }
}

int32_t stTriggerTaskDeploy(SStreamTriggerTask *pTask, SStreamTriggerDeployMsg *pMsg) {
  int32_t code = TSDB_CODE_SUCCESS;
  int32_t lino = 0;

  EWindowType type = pMsg->triggerType;
  switch (pMsg->triggerType) {
    case WINDOW_TYPE_INTERVAL: {
      pTask->triggerType = STREAM_TRIGGER_SLIDING;
      const SSlidingTrigger *pSliding = &pMsg->trigger.sliding;
      SInterval             *pInterval = &pTask->interval;
      pInterval->timezone = NULL;
      pInterval->intervalUnit = pSliding->intervalUnit;
      pInterval->slidingUnit = pSliding->slidingUnit;
      pInterval->offsetUnit = pSliding->offsetUnit;
      pInterval->precision = pSliding->precision;
      pInterval->interval = pSliding->interval;
      pInterval->sliding = pSliding->sliding > 0 ? pSliding->sliding : pSliding->interval;
      pInterval->offset = pSliding->offset;
      pInterval->timeRange = (STimeWindow){.skey = INT64_MIN, .ekey = INT64_MIN};
      if (pSliding->interval == 0) {
        pInterval->offset = pSliding->soffset;
        pInterval->offsetUnit = pSliding->soffsetUnit;
      }
      break;
    }
    case WINDOW_TYPE_SESSION: {
      pTask->triggerType = STREAM_TRIGGER_SESSION;
      const SSessionTrigger *pSession = &pMsg->trigger.session;
      pTask->gap = pSession->sessionVal;
      break;
    }
    case WINDOW_TYPE_STATE: {
      pTask->triggerType = STREAM_TRIGGER_STATE;
      const SStateWinTrigger *pState = &pMsg->trigger.stateWin;
      pTask->stateSlotId = pState->slotId;
      pTask->stateTrueFor = pState->trueForDuration;
      code = nodesStringToNode(pState->expr, &pTask->pStateExpr);
      QUERY_CHECK_CODE(code, lino, _end);
      if (pTask->pStateExpr != NULL && nodeType(pTask->pStateExpr) != QUERY_NODE_COLUMN) {
        pTask->stateSlotId = -1;
      }
      break;
    }
    case WINDOW_TYPE_EVENT: {
      pTask->triggerType = STREAM_TRIGGER_EVENT;
      const SEventTrigger *pEvent = &pMsg->trigger.event;
      code = nodesStringToNode(pEvent->startCond, &pTask->pStartCond);
      QUERY_CHECK_CODE(code, lino, _end);
      code = nodesStringToNode(pEvent->endCond, &pTask->pEndCond);
      QUERY_CHECK_CODE(code, lino, _end);
      pTask->eventTrueFor = pEvent->trueForDuration;
      code = nodesCollectColumnsFromNode(pTask->pStartCond, NULL, COLLECT_COL_TYPE_ALL, &pTask->pStartCondCols);
      QUERY_CHECK_CODE(code, lino, _end);
      code = nodesCollectColumnsFromNode(pTask->pEndCond, NULL, COLLECT_COL_TYPE_ALL, &pTask->pEndCondCols);
      QUERY_CHECK_CODE(code, lino, _end);
      break;
    }
    case WINDOW_TYPE_COUNT: {
      pTask->triggerType = STREAM_TRIGGER_COUNT;
      const SCountTrigger *pCount = &pMsg->trigger.count;
      pTask->windowCount = pCount->countVal;
      pTask->windowSliding = pCount->sliding > 0 ? pCount->sliding : pCount->countVal;
      break;
    }
    case WINDOW_TYPE_PERIOD: {
      pTask->triggerType = STREAM_TRIGGER_PERIOD;
      const SPeriodTrigger *pPeriod = &pMsg->trigger.period;
      SInterval            *pInterval = &pTask->interval;
      pInterval->timezone = NULL;
      pInterval->intervalUnit = pPeriod->periodUnit;
      pInterval->slidingUnit = pPeriod->periodUnit;
      pInterval->offsetUnit = pPeriod->offsetUnit;
      pInterval->precision = TSDB_TIME_PRECISION_NANO;
      pInterval->interval = 0;
      pInterval->sliding = convertTimePrecision(pPeriod->period, pPeriod->precision, TSDB_TIME_PRECISION_NANO);
      pInterval->offset = convertTimePrecision(pPeriod->offset, pPeriod->precision, TSDB_TIME_PRECISION_NANO);
      pInterval->timeRange = (STimeWindow){.skey = INT64_MIN, .ekey = INT64_MIN};
      break;
    }
    default: {
      ST_TASK_ELOG("invalid stream trigger window type %d at %s:%d", type, __func__, __LINE__);
      code = TSDB_CODE_INVALID_PARA;
      QUERY_CHECK_CODE(code, lino, _end);
    }
  }

  if (pTask->triggerType == STREAM_TRIGGER_SESSION || pTask->triggerType == STREAM_TRIGGER_SLIDING ||
      pTask->triggerType == STREAM_TRIGGER_COUNT) {
    pTask->trigTsIndex = 0;
  } else {
    pTask->trigTsIndex = pMsg->triTsSlotId;
  }
  pTask->calcTsIndex = pMsg->calcTsSlotId;
  pTask->maxDelayNs = pMsg->maxDelay * NANOSECOND_PER_MSEC;
  pTask->fillHistoryStartTime = pMsg->fillHistoryStartTime;
  pTask->watermark = pMsg->watermark;
  pTask->expiredTime = pMsg->expiredTime;
  pTask->ignoreDisorder = pMsg->igDisorder;
  if ((pTask->triggerType == STREAM_TRIGGER_SLIDING && pTask->interval.interval == 0) ||
      pTask->triggerType == STREAM_TRIGGER_COUNT) {
    pTask->ignoreDisorder = true;  // sliding trigger and count window trigger has no recalculation
  }
  pTask->fillHistory = pMsg->fillHistory;
  pTask->fillHistoryFirst = pMsg->fillHistoryFirst;
  // todo(kjq): fix here
  pTask->lowLatencyCalc = pMsg->lowLatencyCalc || true;
  pTask->hasPartitionBy = pMsg->hasPartitionBy;
  pTask->isVirtualTable = pMsg->isTriggerTblVirt;
  pTask->ignoreNoDataTrigger = pMsg->igNoDataTrigger;
  pTask->hasTriggerFilter = pMsg->triggerHasPF;
  if (pTask->ignoreNoDataTrigger) {
    QUERY_CHECK_CONDITION(
        (pTask->triggerType == STREAM_TRIGGER_PERIOD) || (pTask->triggerType == STREAM_TRIGGER_SLIDING), code, lino,
        _end, TSDB_CODE_INVALID_PARA);
  }
  pTask->placeHolderBitmap = pMsg->placeHolderBitmap;
  pTask->streamName = taosStrdup(pMsg->streamName);
  code = nodesStringToNode(pMsg->triggerPrevFilter, &pTask->triggerFilter);
  QUERY_CHECK_CODE(code, lino, _end);

  if (pTask->isVirtualTable) {
    code = stTriggerTaskParseVirtScan(pTask, pMsg->triggerScanPlan, pMsg->calcCacheScanPlan);
    QUERY_CHECK_CODE(code, lino, _end);
    pTask->pVirTableInfoRsp = taosArrayInit(0, sizeof(VTableInfo));
    QUERY_CHECK_NULL(pTask->pVirTableInfoRsp, code, lino, _end, terrno);
    pTask->pOrigTableCols = tSimpleHashInit(32, taosGetDefaultHashFunction(TSDB_DATA_TYPE_BINARY));
    QUERY_CHECK_NULL(pTask->pOrigTableCols, code, lino, _end, terrno);
    tSimpleHashSetFreeFp(pTask->pOrigTableCols, stTriggerTaskDestroyOrigDbInfo);
    pTask->pReaderUidMap = tSimpleHashInit(32, taosGetDefaultHashFunction(TSDB_DATA_TYPE_INT));
    QUERY_CHECK_NULL(pTask->pReaderUidMap, code, lino, _end, terrno);
    tSimpleHashSetFreeFp(pTask->pReaderUidMap, stTriggerTaskDestroyReaderUids);
    pTask->pVirTableInfos = tSimpleHashInit(256, taosGetDefaultHashFunction(TSDB_DATA_TYPE_BIGINT));
    QUERY_CHECK_NULL(pTask->pVirTableInfos, code, lino, _end, terrno);
    tSimpleHashSetFreeFp(pTask->pVirTableInfos, stTriggerTaskDestroyTableInfo);
  }

  pTask->calcEventType = taosArrayGetSize(pMsg->runnerList) > 0 ? pMsg->eventTypes : STRIGGER_EVENT_WINDOW_NONE;
  pTask->notifyEventType = pMsg->notifyEventTypes;
  TSWAP(pTask->pNotifyAddrUrls, pMsg->pNotifyAddrUrls);
  pTask->addOptions = pMsg->addOptions;
  pTask->notifyHistory = pMsg->notifyHistory;
  if ((pTask->triggerType == STREAM_TRIGGER_PERIOD) ||
      (pTask->triggerType == STREAM_TRIGGER_SLIDING && pTask->interval.interval == 0)) {
    if (pTask->calcEventType != STRIGGER_EVENT_WINDOW_NONE) {
      pTask->calcEventType = STRIGGER_EVENT_WINDOW_CLOSE;
    }
    if (taosArrayGetSize(pTask->pNotifyAddrUrls) > 0) {
      pTask->notifyEventType = STRIGGER_EVENT_WINDOW_CLOSE;
    }
  }

  pTask->leaderSnodeId = pMsg->leaderSnodeId;
  if (pTask->isVirtualTable) {
    TSWAP(pTask->virtReaderList, pMsg->readerList);
  } else {
    TSWAP(pTask->readerList, pMsg->readerList);
  }
  TSWAP(pTask->runnerList, pMsg->runnerList);

  taosInitRWLatch(&pTask->calcPoolLock);
  int32_t nRunner = taosArrayGetSize(pTask->runnerList);
  if (nRunner > 0) {
    pTask->pCalcNodes = taosArrayInit_s(sizeof(SSTriggerCalcNode), nRunner);
    QUERY_CHECK_NULL(pTask->pCalcNodes, code, lino, _end, terrno);
    for (int32_t i = 0; i < nRunner; i++) {
      SStreamRunnerTarget *pRunner = TARRAY_GET_ELEM(pTask->runnerList, i);
      SSTriggerCalcNode   *pNode = TARRAY_GET_ELEM(pTask->pCalcNodes, i);
      pNode->pSlots = taosArrayInit_s(sizeof(SSTriggerCalcSlot), pRunner->execReplica);
      QUERY_CHECK_NULL(pNode->pSlots, code, lino, _end, terrno);
      for (int32_t j = 0; j < pRunner->execReplica; j++) {
        SSTriggerCalcSlot *pSlot = TARRAY_GET_ELEM(pNode->pSlots, j);
        TD_DLIST_APPEND(&pNode->idleSlots, pSlot);
      }
    }
  }
  pTask->pGroupRunning = tSimpleHashInit(256, taosGetDefaultHashFunction(TSDB_DATA_TYPE_BINARY));
  QUERY_CHECK_NULL(pTask->pGroupRunning, code, lino, _end, terrno);
  pTask->pSessionRunning = tSimpleHashInit(4, taosGetDefaultHashFunction(TSDB_DATA_TYPE_BIGINT));
  QUERY_CHECK_NULL(pTask->pSessionRunning, code, lino, _end, terrno);

  taosInitRWLatch(&pTask->recalcRequestLock);
  pTask->pRecalcRequests = tdListNew(POINTER_BYTES);
  QUERY_CHECK_NULL(pTask->pRecalcRequests, code, lino, _end, terrno);

  pTask->pRealtimeStartVer = tSimpleHashInit(32, taosGetDefaultHashFunction(TSDB_DATA_TYPE_INT));
  QUERY_CHECK_NULL(pTask->pRealtimeStartVer, code, lino, _end, terrno);
  pTask->pHistoryCutoffTime = tSimpleHashInit(256, taosGetDefaultHashFunction(TSDB_DATA_TYPE_BIGINT));
  QUERY_CHECK_NULL(pTask->pHistoryCutoffTime, code, lino, _end, terrno);

  pTask->task.status = STREAM_STATUS_INIT;

_end:
  if (code != TSDB_CODE_SUCCESS) {
    ST_TASK_ELOG("%s failed at line %d since %s", __func__, lino, tstrerror(code));
    pTask->task.status = STREAM_STATUS_FAILED;
  }
  return code;
}

int32_t stTriggerTaskUndeployImpl(SStreamTriggerTask **ppTask, const SStreamUndeployTaskMsg *pMsg,
                                  taskUndeplyCallback cb) {
  int32_t             code = TSDB_CODE_SUCCESS;
  int32_t             lino = 0;
  SStreamTriggerTask *pTask = *ppTask;

  stDebug("[checkpoint] stTriggerTaskUndeploy, taskId: %" PRIx64 ", streamId: %" PRIx64
          ", doCheckpoint: %d, doCleanup: %d",
          pTask->task.taskId, pTask->task.streamId, pMsg->doCheckpoint, pMsg->doCleanup);

  if (pMsg->doCheckpoint && pTask->pRealtimeContext) {
    uint8_t *buf = NULL;
    int64_t  len = 0;
    do {
      code = stTriggerTaskGenCheckpoint(pTask, buf, &len);
      if (code != 0) break;
      buf = taosMemoryMalloc(len);
      code = stTriggerTaskGenCheckpoint(pTask, buf, &len);
      if (code != 0) break;
      code = streamWriteCheckPoint(pTask->task.streamId, buf, len);
      if (code != 0) break;
      int32_t leaderSid = pTask->leaderSnodeId;
      SEpSet *epSet = gStreamMgmt.getSynEpset(leaderSid);
      if (epSet != NULL) {
        code = streamSyncWriteCheckpoint(pTask->task.streamId, epSet, buf, len);
        buf = NULL;
      }
    } while (0);
    taosMemoryFree(buf);
  }

  if (pMsg->doCleanup) {
    streamDeleteCheckPoint(pTask->task.streamId);
    int32_t leaderSid = pTask->leaderSnodeId;
    SEpSet *epSet = gStreamMgmt.getSynEpset(leaderSid);
    if (epSet != NULL) {
      code = streamSyncDeleteCheckpoint(pTask->task.streamId, epSet);
    }
  }

  taosWLockLatch(&gStreamTriggerWaitLatch);
  SListNode *pNode = TD_DLIST_HEAD(&gStreamTriggerWaitList);
  while (pNode != NULL) {
    SListNode *pCurNode = pNode;
    pNode = TD_DLIST_NODE_NEXT(pCurNode);
    StreamTriggerWaitInfo *pInfo = (StreamTriggerWaitInfo *)pCurNode->data;
    if (pInfo != NULL && pInfo->streamId == pTask->task.streamId) {
      TD_DLIST_POP(&gStreamTriggerWaitList, pCurNode);
      taosMemoryFreeClear(pCurNode);
    }
  }
  taosWUnLockLatch(&gStreamTriggerWaitLatch);

  if (pTask->triggerType == STREAM_TRIGGER_STATE) {
    if (pTask->pStateExpr != NULL) {
      nodesDestroyNode(pTask->pStateExpr);
      pTask->pStateExpr = NULL;
    }
  } else if (pTask->triggerType == STREAM_TRIGGER_EVENT) {
    if (pTask->pStartCond != NULL) {
      nodesDestroyNode(pTask->pStartCond);
      pTask->pStartCond = NULL;
    }
    if (pTask->pEndCond != NULL) {
      nodesDestroyNode(pTask->pEndCond);
      pTask->pEndCond = NULL;
    }
    if (pTask->pStartCondCols != NULL) {
      nodesDestroyList(pTask->pStartCondCols);
      pTask->pStartCondCols = NULL;
    }
    if (pTask->pEndCondCols != NULL) {
      nodesDestroyList(pTask->pEndCondCols);
      pTask->pEndCondCols = NULL;
    }
  }

  if (pTask->triggerFilter != NULL) {
    nodesDestroyNode(pTask->triggerFilter);
    pTask->triggerFilter = NULL;
  }

  if (pTask->pNotifyAddrUrls != NULL) {
    for (int32_t i = 0; i < TARRAY_SIZE(pTask->pNotifyAddrUrls); i++) {
      char **url = TARRAY_GET_ELEM(pTask->pNotifyAddrUrls, i);
      taosMemoryFreeClear(*url);
    }
    taosArrayDestroy(pTask->pNotifyAddrUrls);
    pTask->pNotifyAddrUrls = NULL;
  }

  if (pTask->readerList != NULL) {
    taosArrayDestroy(pTask->readerList);
    pTask->readerList = NULL;
  }
  if (pTask->virtReaderList != NULL) {
    taosArrayDestroy(pTask->virtReaderList);
    pTask->virtReaderList = NULL;
  }
  if (pTask->runnerList != NULL) {
    taosArrayDestroy(pTask->runnerList);
    pTask->runnerList = NULL;
  }

  if (pTask->pRealtimeContext != NULL) {
    stRealtimeContextDestroy(&pTask->pRealtimeContext);
  }
  if (pTask->pHistoryContext != NULL) {
    stHistoryContextDestroy(&pTask->pHistoryContext);
  }
  if (pTask->pRealtimeStartVer != NULL) {
    tSimpleHashCleanup(pTask->pRealtimeStartVer);
    pTask->pRealtimeStartVer = NULL;
  }
  if (pTask->pHistoryCutoffTime != NULL) {
    tSimpleHashCleanup(pTask->pHistoryCutoffTime);
    pTask->pHistoryCutoffTime = NULL;
  }

  if (pTask->pVirDataBlock != NULL) {
    blockDataDestroy(pTask->pVirDataBlock);
    pTask->pVirDataBlock = NULL;
  }
  if (pTask->pVirTrigSlots != NULL) {
    taosArrayDestroy(pTask->pVirTrigSlots);
    pTask->pVirTrigSlots = NULL;
  }
  if (pTask->pVirCalcSlots != NULL) {
    taosArrayDestroy(pTask->pVirCalcSlots);
    pTask->pVirCalcSlots = NULL;
  }
  if (pTask->pVirTableInfoRsp != NULL) {
    taosArrayDestroyEx(pTask->pVirTableInfoRsp, tDestroyVTableInfo);
  }
  if (pTask->pOrigTableCols != NULL) {
    tSimpleHashCleanup(pTask->pOrigTableCols);
    pTask->pOrigTableCols = NULL;
  }
  if (pTask->pReaderUidMap != NULL) {
    tSimpleHashCleanup(pTask->pReaderUidMap);
    pTask->pReaderUidMap = NULL;
  }
  if (pTask->pVirTableInfos != NULL) {
    tSimpleHashCleanup(pTask->pVirTableInfos);
    pTask->pVirTableInfos = NULL;
  }

  if (pTask->pCalcNodes != NULL) {
    taosArrayDestroyEx(pTask->pCalcNodes, stTriggerTaskDestroyCalcNode);
    pTask->pCalcNodes = NULL;
  }
  if (pTask->pGroupRunning != NULL) {
    tSimpleHashCleanup(pTask->pGroupRunning);
    pTask->pGroupRunning = NULL;
  }
  if (pTask->pSessionRunning != NULL) {
    tSimpleHashCleanup(pTask->pSessionRunning);
    pTask->pSessionRunning = NULL;
  }

  if (pTask->pRecalcRequests != NULL) {
    SListIter  iter = {0};
    SListNode *pNode = NULL;
    tdListInitIter(pTask->pRecalcRequests, &iter, TD_LIST_FORWARD);
    while ((pNode = tdListNext(&iter)) != NULL) {
      SSTriggerRecalcRequest *pReq = *(SSTriggerRecalcRequest **)pNode->data;
      if (pReq->pTsdbVersions != NULL) {
        tSimpleHashCleanup(pReq->pTsdbVersions);
      }
      taosMemoryFreeClear(pReq);
    }
    pTask->pRecalcRequests = tdListFree(pTask->pRecalcRequests);
  }

  if (pTask->streamName != NULL) {
    taosMemoryFree(pTask->streamName);
    pTask->streamName = NULL;
  }

  SStreamMgmtReq *pMgmtReq = atomic_load_ptr(&pTask->task.pMgmtReq);
  if (pMgmtReq && pMgmtReq == atomic_val_compare_exchange_ptr(&pTask->task.pMgmtReq, pMgmtReq, NULL)) {
    stmDestroySStreamMgmtReq(pMgmtReq);
    taosMemoryFree(pMgmtReq);
  }

_end:
  if (code != TSDB_CODE_SUCCESS) {
    ST_TASK_ELOG("%s failed at line %d since %s", __func__, lino, tstrerror(code));
  }

  (*cb)(ppTask);

  return code;
}

int32_t stTriggerTaskUndeploy(SStreamTriggerTask **ppTask, bool force) {
  int32_t             code = TSDB_CODE_SUCCESS;
  SStreamTriggerTask *pTask = *ppTask;

  if (!force && taosWTryForceLockLatch(&pTask->task.entryLock)) {
    ST_TASK_DLOG("ignore undeploy trigger task since working, entryLock:%x", pTask->task.entryLock);
    return code;
  }

  return stTriggerTaskUndeployImpl(ppTask, &pTask->task.undeployMsg, pTask->task.undeployCb);
}

int32_t stTriggerTaskExecute(SStreamTriggerTask *pTask, const SStreamMsg *pMsg) {
  int32_t code = TSDB_CODE_SUCCESS;
  int32_t lino = 0;

  switch (pMsg->msgType) {
    case STREAM_MSG_START: {
      if (pTask->task.status != STREAM_STATUS_INIT) {
        // redundant message, ignore it
        break;
      }
      if (pTask->pRealtimeContext == NULL) {
        pTask->pRealtimeContext = taosMemoryCalloc(1, sizeof(SSTriggerRealtimeContext));
        QUERY_CHECK_NULL(pTask->pRealtimeContext, code, lino, _end, terrno);
        code = stRealtimeContextInit(pTask->pRealtimeContext, pTask);
        QUERY_CHECK_CODE(code, lino, _end);
      }
      SSTriggerCtrlRequest req = {.type = STRIGGER_CTRL_START,
                                  .streamId = pTask->task.streamId,
                                  .taskId = pTask->task.taskId,
                                  .sessionId = pTask->pRealtimeContext->sessionId};
      SRpcMsg              msg = {.msgType = TDMT_STREAM_TRIGGER_CTRL};
      msg.contLen = tSerializeSTriggerCtrlRequest(NULL, 0, &req);
      QUERY_CHECK_CONDITION(msg.contLen > 0, code, lino, _end, TSDB_CODE_INTERNAL_ERROR);
      msg.pCont = rpcMallocCont(msg.contLen);
      QUERY_CHECK_NULL(msg.pCont, code, lino, _end, terrno);
      int32_t tlen = tSerializeSTriggerCtrlRequest(msg.pCont, msg.contLen, &req);
      QUERY_CHECK_CONDITION(tlen == msg.contLen, code, lino, _end, TSDB_CODE_INTERNAL_ERROR);
      TRACE_SET_ROOTID(&msg.info.traceId, pTask->task.streamId);
      TRACE_SET_MSGID(&msg.info.traceId, tGenIdPI64());

      SMsgCb *pCb = &gStreamMgmt.msgCb;
      code = pCb->putToQueueFp(pCb->mgmt, STREAM_TRIGGER_QUEUE, &msg);
      QUERY_CHECK_CODE(code, lino, _end);

      ST_TASK_DLOG("send start control request for session: %" PRIx64, req.sessionId);
      ST_TASK_DLOG("control request 0x%" PRIx64 ":0x%" PRIx64 " sent", msg.info.traceId.rootId, msg.info.traceId.msgId);

      pTask->task.status = STREAM_STATUS_RUNNING;

      int32_t leaderSid = pTask->leaderSnodeId;
      SEpSet *epSet = gStreamMgmt.getSynEpset(leaderSid);
      if (epSet != NULL) {
        ST_TASK_DLOG("[checkpoint] trigger task deploy, sync checkpoint leaderSnodeId:%d", leaderSid);
        atomic_store_8(&pTask->isCheckpointReady, 0);
        code = streamSyncWriteCheckpoint(pTask->task.streamId, epSet, NULL, 0);
        if (code != 0) {
          atomic_store_8(&pTask->isCheckpointReady, 1);
        }
      } else {
        atomic_store_8(&pTask->isCheckpointReady, 1);
      }
      break;
    }
    case STREAM_MSG_ORIGTBL_READER_INFO: {
      if (pTask->task.status != STREAM_STATUS_INIT || taosArrayGetSize(pTask->readerList) > 0) {
        // redundant message, ignore it
        break;
      }
      SStreamMgmtRsp *pRsp = (SStreamMgmtRsp *)pMsg;
      int32_t        *pVgId = TARRAY_DATA(pRsp->cont.vgIds);
      int32_t         iter1 = 0;
      void           *px = tSimpleHashIterate(pTask->pOrigTableCols, NULL, &iter1);
      while (px != NULL) {
        SSHashObj              *pDbInfo = *(SSHashObj **)px;
        int32_t                 iter2 = 0;
        SSTriggerOrigTableInfo *pTbInfo = tSimpleHashIterate(pDbInfo, NULL, &iter2);
        while (pTbInfo != NULL) {
          pTbInfo->vgId = *(pVgId++);
          void   *px2 = tSimpleHashGet(pTask->pReaderUidMap, &pTbInfo->vgId, sizeof(int32_t));
          SArray *pUids = NULL;
          if (px2 == NULL) {
            pUids = taosArrayInit(0, sizeof(int64_t) * 2);
            QUERY_CHECK_NULL(pUids, code, lino, _end, terrno);
            code = tSimpleHashPut(pTask->pReaderUidMap, &pTbInfo->vgId, sizeof(int32_t), &pUids, POINTER_BYTES);
            if (code != TSDB_CODE_SUCCESS) {
              taosArrayDestroy(pUids);
              QUERY_CHECK_CODE(code, lino, _end);
            }
          } else {
            pUids = *(SArray **)px2;
          }
          void **ptr = taosArrayReserve(pUids, 1);
          QUERY_CHECK_NULL(ptr, code, lino, _end, terrno);
          *ptr = pTbInfo;
          pTbInfo = tSimpleHashIterate(pDbInfo, pTbInfo, &iter2);
        }
        px = tSimpleHashIterate(pTask->pOrigTableCols, px, &iter1);
      }
      QUERY_CHECK_CONDITION(TARRAY_ELEM_IDX(pRsp->cont.vgIds, pVgId) == TARRAY_SIZE(pRsp->cont.vgIds), code, lino, _end,
                            TSDB_CODE_INVALID_PARA);

      SSTriggerRealtimeContext *pContext = pTask->pRealtimeContext;
      if (pTask->readerList == NULL) {
        pTask->readerList = taosArrayInit(0, sizeof(SStreamTaskAddr));
        QUERY_CHECK_NULL(pTask->readerList, code, lino, _end, terrno);
      }
      for (int32_t i = 0; i < TARRAY_SIZE(pTask->virtReaderList); i++) {
        SStreamTaskAddr *pReader = TARRAY_GET_ELEM(pTask->virtReaderList, i);
        if (tSimpleHashGet(pTask->pReaderUidMap, &pReader->nodeId, sizeof(int32_t)) != NULL) {
          px = taosArrayPush(pTask->readerList, pReader);
          QUERY_CHECK_NULL(px, code, lino, _end, terrno);
        }
      }
      int32_t nPartReaders = TARRAY_SIZE(pTask->readerList);
      if (taosArrayGetSize(pRsp->cont.readerList) > 0) {
        px = taosArrayAddAll(pTask->readerList, pRsp->cont.readerList);
        QUERY_CHECK_NULL(px, code, lino, _end, terrno);
      }
      QUERY_CHECK_CONDITION(TARRAY_SIZE(pTask->readerList) == tSimpleHashGetSize(pTask->pReaderUidMap), code, lino,
                            _end, TSDB_CODE_INVALID_PARA);

      for (int32_t i = nPartReaders; i < TARRAY_SIZE(pTask->readerList); i++) {
        SStreamTaskAddr     *pReader = TARRAY_GET_ELEM(pTask->readerList, i);
        SSTriggerWalProgress progress = {0};
        code = tSimpleHashPut(pTask->pRealtimeContext->pReaderWalProgress, &pReader->nodeId, sizeof(int32_t), &progress,
                              sizeof(SSTriggerWalProgress));
        QUERY_CHECK_CODE(code, lino, _end);
        SSTriggerWalProgress *pProgress =
            tSimpleHashGet(pTask->pRealtimeContext->pReaderWalProgress, &pReader->nodeId, sizeof(int32_t));
        QUERY_CHECK_NULL(pProgress, code, lino, _end, TSDB_CODE_INTERNAL_ERROR);
        pProgress->pTaskAddr = pReader;
        SSTriggerPullRequest *pPullReq = &pProgress->pullReq.base;
        pPullReq->streamId = pTask->task.streamId;
        pPullReq->sessionId = pContext->sessionId;
        pPullReq->triggerTaskId = pTask->task.taskId;
        if (pTask->isVirtualTable) {
          pProgress->reqCids = taosArrayInit(0, sizeof(col_id_t));
          QUERY_CHECK_NULL(pProgress->reqCids, code, lino, _end, terrno);
          pProgress->reqCols = taosArrayInit(0, sizeof(OTableInfo));
          QUERY_CHECK_NULL(pProgress->reqCols, code, lino, _end, terrno);
        }
        pProgress->pVersions = taosArrayInit(0, sizeof(int64_t));
        QUERY_CHECK_NULL(pProgress->pVersions, code, lino, _end, terrno);
        pProgress->pDataBlock = taosMemoryCalloc(1, sizeof(SSDataBlock));
        QUERY_CHECK_NULL(pProgress->pDataBlock, code, lino, _end, terrno);
      }
      break;
    }
    case STREAM_MSG_UPDATE_RUNNER: {
      // todo(kjq): handle update runner message
      break;
    }
    case STREAM_MSG_USER_RECALC: {
      SStreamMgmtRsp           *pRsp = (SStreamMgmtRsp *)pMsg;
      SArray                   *pRecalcList = pRsp->cont.recalcList;
      int32_t                   nRecalcReq = taosArrayGetSize(pRecalcList);
      SSTriggerRealtimeContext *pContext = pTask->pRealtimeContext;
      QUERY_CHECK_NULL(pContext, code, lino, _end, TSDB_CODE_INVALID_PARA);
      for (int32_t i = 0; i < nRecalcReq; i++) {
        SStreamRecalcReq *pReq = TARRAY_GET_ELEM(pRecalcList, i);
        int32_t           iter = 0;
        void             *px = tSimpleHashIterate(pContext->pGroups, NULL, &iter);
        while (px != NULL) {
          SSTriggerRealtimeGroup *pGroup = *(SSTriggerRealtimeGroup **)px;
          STimeWindow             range = {.skey = pReq->start, .ekey = pReq->end - 1};
          code = stTriggerTaskAddRecalcRequest(pTask, pGroup, &range, pContext->pReaderWalProgress, false);
          QUERY_CHECK_CODE(code, lino, _end);
          px = tSimpleHashIterate(pContext->pGroups, px, &iter);
        }
      }
      break;
    }
    default: {
      ST_TASK_ELOG("invalid stream trigger message type %d at %s:%d", pMsg->msgType, __func__, __LINE__);
      code = TSDB_CODE_INVALID_PARA;
      QUERY_CHECK_CODE(code, lino, _end);
    }
  }

_end:
  if (code != TSDB_CODE_SUCCESS) {
    ST_TASK_ELOG("%s failed at line %d since %s", __func__, lino, tstrerror(code));
  }
  return code;
}

int32_t stTriggerTaskProcessRsp(SStreamTask *pStreamTask, SRpcMsg *pRsp, int64_t *pErrTaskId) {
  int32_t             code = 0;
  int32_t             lino = 0;
  SStreamTriggerTask *pTask = (SStreamTriggerTask *)pStreamTask;

  *pErrTaskId = pStreamTask->taskId;

  if (pRsp->msgType == TDMT_STREAM_TRIGGER_PULL_RSP) {
    SMsgSendInfo         *ahandle = pRsp->info.ahandle;
    SSTriggerAHandle     *pAhandle = ahandle->param;
    SSTriggerPullRequest *pReq = pAhandle->param;
    switch (pRsp->code) {
      case TSDB_CODE_SUCCESS:
      case TSDB_CODE_STREAM_NO_DATA:
      case TSDB_CODE_STREAM_NO_CONTEXT: {
        if (pReq->sessionId == STREAM_TRIGGER_REALTIME_SESSIONID) {
          code = stRealtimeContextProcPullRsp(pTask->pRealtimeContext, pRsp);
          QUERY_CHECK_CODE(code, lino, _end);
        } else if (pReq->sessionId == STREAM_TRIGGER_HISTORY_SESSIONID) {
          code = stHistoryContextProcPullRsp(pTask->pHistoryContext, pRsp);
          QUERY_CHECK_CODE(code, lino, _end);
        }
        break;
      }
      case TSDB_CODE_STREAM_TASK_NOT_EXIST: {
        bool addWait = false;
        if (pReq->sessionId == STREAM_TRIGGER_REALTIME_SESSIONID) {
          addWait = (listNEles(&pTask->pRealtimeContext->retryPullReqs) == 0);
          code = tdListAppend(&pTask->pRealtimeContext->retryPullReqs, &pReq);
          QUERY_CHECK_CODE(code, lino, _end);
        } else if (pReq->sessionId == STREAM_TRIGGER_HISTORY_SESSIONID) {
          addWait = (listNEles(&pTask->pHistoryContext->retryPullReqs) == 0);
          code = tdListAppend(&pTask->pHistoryContext->retryPullReqs, &pReq);
          QUERY_CHECK_CODE(code, lino, _end);
        }
        if (addWait) {
          int64_t resumeTime = taosGetTimestampNs() + STREAM_ACT_MIN_DELAY_MSEC * NANOSECOND_PER_MSEC;
          code = stTriggerTaskAddWaitSession(pTask, pReq->sessionId, resumeTime);
          QUERY_CHECK_CODE(code, lino, _end);
        }
        break;
      }
      default: {
        *pErrTaskId = pReq->readerTaskId;
        code = pRsp->code;
        QUERY_CHECK_CODE(code, lino, _end);
      }
    }
  } else if (pRsp->msgType == TDMT_STREAM_TRIGGER_CALC_RSP) {
    SMsgSendInfo         *ahandle = pRsp->info.ahandle;
    SSTriggerAHandle     *pAhandle = ahandle->param;
    SSTriggerCalcRequest *pReq = pAhandle->param;
    if (pRsp->code == TSDB_CODE_MND_STREAM_TABLE_NOT_CREATE) {
      taosArrayClearEx(pReq->params, tDestroySSTriggerCalcParam);
      pRsp->code = TSDB_CODE_SUCCESS;
    }
    switch (pRsp->code) {
      case TSDB_CODE_SUCCESS:
      case TSDB_CODE_TDB_INVALID_TABLE_SCHEMA_VER:
      case TSDB_CODE_STREAM_INSERT_TBINFO_NOT_FOUND: {
        // todo(kjq): retry calc request when trigger could clear data cache manually
        if (pRsp->code != TSDB_CODE_SUCCESS && (pTask->placeHolderBitmap & PLACE_HOLDER_PARTITION_ROWS)) {
          *pErrTaskId = pReq->runnerTaskId;
          code = pRsp->code;
          QUERY_CHECK_CODE(code, lino, _end);
        } else if (pReq->sessionId == STREAM_TRIGGER_REALTIME_SESSIONID) {
          code = stRealtimeContextProcCalcRsp(pTask->pRealtimeContext, pRsp);
          QUERY_CHECK_CODE(code, lino, _end);
        } else if (pReq->sessionId == STREAM_TRIGGER_HISTORY_SESSIONID) {
          code = stHistoryContextProcCalcRsp(pTask->pHistoryContext, pRsp);
          QUERY_CHECK_CODE(code, lino, _end);
        }
        break;
      }
      default: {
        *pErrTaskId = pReq->runnerTaskId;
        code = pRsp->code;
        QUERY_CHECK_CODE(code, lino, _end);
      }
    }
  } else if (pRsp->msgType == TDMT_STREAM_TRIGGER_CTRL) {
    SSTriggerCtrlRequest req = {0};
    code = tDeserializeSTriggerCtrlRequest(pRsp->pCont, pRsp->contLen, &req);
    QUERY_CHECK_CODE(code, lino, _end);
    switch (req.type) {
      case STRIGGER_CTRL_START: {
        if (req.sessionId == STREAM_TRIGGER_REALTIME_SESSIONID) {
          code = stRealtimeContextCheck(pTask->pRealtimeContext);
          QUERY_CHECK_CODE(code, lino, _end);
        } else if (req.sessionId == STREAM_TRIGGER_HISTORY_SESSIONID) {
          code = stHistoryContextCheck(pTask->pHistoryContext);
          QUERY_CHECK_CODE(code, lino, _end);
        }
        break;
      }
      default: {
        ST_TASK_ELOG("invalid stream trigger control request type %d at %s:%d", req.type, __func__, __LINE__);
        code = TSDB_CODE_INVALID_PARA;
        QUERY_CHECK_CODE(code, lino, _end);
      }
    }
  } else if (pRsp->msgType == TDMT_SND_BATCH_META) {
    // todo(kjq): handle progress request
    code = TSDB_CODE_OPS_NOT_SUPPORT;
    QUERY_CHECK_CODE(code, lino, _end);
  }

_end:
  if (code != TSDB_CODE_SUCCESS) {
    ST_TASK_ELOG("%s failed at line %d since %s", __func__, lino, tstrerror(code));
  }
  return code;
}

int32_t stTriggerTaskGetStatus(SStreamTask *pTask, SSTriggerRuntimeStatus *pStatus) {
  // todo(kjq): implement how to get recalculation progress
  return TSDB_CODE_SUCCESS;
}

static void stRealtimeContextDestroyWalProgress(void *ptr) {
  SSTriggerWalProgress *pProgress = ptr;
  if (pProgress == NULL) {
    return;
  }
  if (pProgress->reqCids != NULL) {
    taosArrayDestroy(pProgress->reqCids);
    pProgress->reqCids = NULL;
  }
  if (pProgress->reqCols != NULL) {
    taosArrayDestroy(pProgress->reqCols);
    pProgress->reqCols = NULL;
  }
  if (pProgress->pVersions != NULL) {
    taosArrayDestroy(pProgress->pVersions);
    pProgress->pVersions = NULL;
  }
  if (pProgress->pDataBlock != NULL) {
    blockDataDestroy(pProgress->pDataBlock);
    pProgress->pDataBlock = NULL;
  }
}

static void stRealtimeContextDestroyDataBlock(void *ptr) {
  int64_t *value = ptr;
  if (value == NULL || value[0] == 0) {
    return;
  }
  SSDataBlock *pBlock = (SSDataBlock *)value[0];
  if (value[1] == 0) {
    blockDataDestroy(pBlock);
  }
  value[0] = 0;
}

static int32_t stRealtimeContextInit(SSTriggerRealtimeContext *pContext, SStreamTriggerTask *pTask) {
  int32_t      code = TSDB_CODE_SUCCESS;
  int32_t      lino = 0;
  SSDataBlock *pVirDataBlock = NULL;
  SFilterInfo *pVirDataFilter = NULL;

  pContext->pTask = pTask;
  pContext->sessionId = STREAM_TRIGGER_REALTIME_SESSIONID;

  bool needTrigData = true;
  if ((pTask->triggerType == STREAM_TRIGGER_PERIOD) || (pTask->triggerType == STREAM_TRIGGER_SLIDING)) {
    needTrigData = false;
    if (pTask->triggerFilter != NULL || pTask->hasTriggerFilter || (pTask->placeHolderBitmap & PLACE_HOLDER_WROWNUM) ||
        pTask->ignoreNoDataTrigger) {
      needTrigData = true;
    }
  }
  if (!needTrigData) {
    pContext->walMode = STRIGGER_WAL_META_ONLY;
  } else if (pTask->watermark == 0) {
    pContext->walMode = STRIGGER_WAL_META_WITH_DATA;
  } else {
    pContext->walMode = STRIGGER_WAL_META_THEN_DATA;
  }

  pContext->pReaderWalProgress = tSimpleHashInit(32, taosGetDefaultHashFunction(TSDB_DATA_TYPE_INT));
  QUERY_CHECK_NULL(pContext->pReaderWalProgress, code, lino, _end, terrno);
  tSimpleHashSetFreeFp(pContext->pReaderWalProgress, stRealtimeContextDestroyWalProgress);
  SArray *pReaderList = pTask->isVirtualTable ? pTask->virtReaderList : pTask->readerList;
  int32_t nReaders = taosArrayGetSize(pReaderList);
  for (int32_t i = 0; i < nReaders; i++) {
    SStreamTaskAddr     *pReader = TARRAY_GET_ELEM(pReaderList, i);
    SSTriggerWalProgress progress = {0};
    code = tSimpleHashPut(pContext->pReaderWalProgress, &pReader->nodeId, sizeof(int32_t), &progress,
                          sizeof(SSTriggerWalProgress));
    QUERY_CHECK_CODE(code, lino, _end);
    SSTriggerWalProgress *pProgress = tSimpleHashGet(pContext->pReaderWalProgress, &pReader->nodeId, sizeof(int32_t));
    QUERY_CHECK_NULL(pProgress, code, lino, _end, TSDB_CODE_INTERNAL_ERROR);
    pProgress->pTaskAddr = pReader;
    SSTriggerPullRequest *pPullReq = &pProgress->pullReq.base;
    pPullReq->streamId = pTask->task.streamId;
    pPullReq->sessionId = pContext->sessionId;
    pPullReq->triggerTaskId = pTask->task.taskId;
    if (pTask->isVirtualTable) {
      pProgress->reqCids = taosArrayInit(0, sizeof(col_id_t));
      QUERY_CHECK_NULL(pProgress->reqCids, code, lino, _end, terrno);
      pProgress->reqCols = taosArrayInit(0, sizeof(OTableInfo));
      QUERY_CHECK_NULL(pProgress->reqCols, code, lino, _end, terrno);
    }
    pProgress->pVersions = taosArrayInit(0, sizeof(int64_t));
    QUERY_CHECK_NULL(pProgress->pVersions, code, lino, _end, terrno);
    pProgress->pDataBlock = taosMemoryCalloc(1, sizeof(SSDataBlock));
    QUERY_CHECK_NULL(pProgress->pDataBlock, code, lino, _end, terrno);
  }

  pContext->pMetaBlock = taosMemoryCalloc(1, sizeof(SSDataBlock));
  QUERY_CHECK_NULL(pContext->pMetaBlock, code, lino, _end, terrno);
  pContext->pDeleteBlock = taosMemoryCalloc(1, sizeof(SSDataBlock));
  QUERY_CHECK_NULL(pContext->pDeleteBlock, code, lino, _end, terrno);
  pContext->pDropBlock = taosMemoryCalloc(1, sizeof(SSDataBlock));
  QUERY_CHECK_NULL(pContext->pDropBlock, code, lino, _end, terrno);
  pContext->pTempSlices = taosArrayInit(0, sizeof(int64_t) * 3);
  QUERY_CHECK_NULL(pContext->pTempSlices, code, lino, _end, terrno);
  pContext->pRanges = tSimpleHashInit(256, taosGetDefaultHashFunction(TSDB_DATA_TYPE_BIGINT));
  QUERY_CHECK_NULL(pContext->pRanges, code, lino, _end, terrno);
  pContext->pSlices = tSimpleHashInit(256, taosGetDefaultHashFunction(TSDB_DATA_TYPE_BIGINT));
  QUERY_CHECK_NULL(pContext->pSlices, code, lino, _end, terrno);

  pContext->pGroups = tSimpleHashInit(256, taosGetDefaultHashFunction(TSDB_DATA_TYPE_BIGINT));
  QUERY_CHECK_NULL(pContext->pGroups, code, lino, _end, terrno);
  tSimpleHashSetFreeFp(pContext->pGroups, stRealtimeGroupDestroy);
  TD_DLIST_INIT(&pContext->groupsToCheck);
  pContext->groupsToDelete = taosArrayInit(0, sizeof(int64_t));
  QUERY_CHECK_NULL(pContext->groupsToDelete, code, lino, _end, terrno);

  pContext->periodWindow = (STimeWindow){.skey = INT64_MIN, .ekey = INT64_MIN};
  if (pTask->isVirtualTable) {
    code = createOneDataBlock(pTask->pVirDataBlock, false, &pVirDataBlock);
    QUERY_CHECK_CODE(code, lino, _end);
    code = filterInitFromNode(pTask->triggerFilter, &pVirDataFilter, 0, NULL);
    QUERY_CHECK_CODE(code, lino, _end);
    pContext->pMerger = taosMemoryCalloc(1, sizeof(SSTriggerNewVtableMerger));
    QUERY_CHECK_NULL(pContext->pMerger, code, lino, _end, terrno);
    code = stNewVtableMergerInit(pContext->pMerger, pTask, &pVirDataBlock, &pVirDataFilter, pTask->nVirDataCols);
    QUERY_CHECK_CODE(code, lino, _end);
  } else {
    pContext->pSorter = taosMemoryCalloc(1, sizeof(SSTriggerNewTimestampSorter));
    QUERY_CHECK_NULL(pContext->pSorter, code, lino, _end, terrno);
    code = stNewTimestampSorterInit(pContext->pSorter, pTask);
    QUERY_CHECK_CODE(code, lino, _end);
  }
  pContext->pSavedWindows = taosArrayInit(0, sizeof(SSTriggerWindow));
  QUERY_CHECK_NULL(pContext->pSavedWindows, code, lino, _end, terrno);
  pContext->pInitWindows = taosArrayInit(0, sizeof(STimeWindow));
  QUERY_CHECK_NULL(pContext->pInitWindows, code, lino, _end, terrno);
  if (pTask->triggerType == STREAM_TRIGGER_EVENT) {
    code = filterInitFromNode(pTask->pStartCond, &pContext->pStartCond, 0, NULL);
    QUERY_CHECK_CODE(code, lino, _end);
    code = filterInitFromNode(pTask->pEndCond, &pContext->pEndCond, 0, NULL);
    QUERY_CHECK_CODE(code, lino, _end);
  }
  if (pTask->notifyEventType != STRIGGER_EVENT_WINDOW_NONE) {
    pContext->pNotifyParams = taosArrayInit(0, sizeof(SSTriggerCalcParam));
    QUERY_CHECK_NULL(pContext->pNotifyParams, code, lino, _end, terrno);
  }

  pContext->pCalcDataCacheIters =
      taosHashInit(256, taosGetDefaultHashFunction(TSDB_DATA_TYPE_BIGINT), false, HASH_ENTRY_LOCK);
  taosHashSetFreeFp(pContext->pCalcDataCacheIters, (_hash_free_fn_t)releaseDataResult);
  QUERY_CHECK_NULL(pContext->pCalcDataCacheIters, code, lino, _end, errno);

  tdListInit(&pContext->retryPullReqs, POINTER_BYTES);
  tdListInit(&pContext->retryCalcReqs, POINTER_BYTES);
  tdListInit(&pContext->dropTableReqs, POINTER_BYTES);

  pContext->lastCheckpointTime = taosGetTimestampNs();

_end:
  return code;
}

static void stRealtimeContextDestroy(void *ptr) {
  SSTriggerRealtimeContext **ppContext = ptr;
  if (ppContext == NULL || *ppContext == NULL) {
    return;
  }

  SSTriggerRealtimeContext *pContext = *ppContext;
  if (pContext->pReaderWalProgress != NULL) {
    tSimpleHashCleanup(pContext->pReaderWalProgress);
    pContext->pReaderWalProgress = NULL;
  }

  if (pContext->pMetaBlock != NULL) {
    blockDataDestroy(pContext->pMetaBlock);
    pContext->pMetaBlock = NULL;
  }
  if (pContext->pDeleteBlock != NULL) {
    blockDataDestroy(pContext->pDeleteBlock);
    pContext->pDeleteBlock = NULL;
  }
  if (pContext->pDropBlock != NULL) {
    blockDataDestroy(pContext->pDropBlock);
    pContext->pDropBlock = NULL;
  }
  if (pContext->pTempSlices != NULL) {
    taosArrayDestroy(pContext->pTempSlices);
    pContext->pTempSlices = NULL;
  }
  if (pContext->pRanges != NULL) {
    tSimpleHashCleanup(pContext->pRanges);
    pContext->pRanges = NULL;
  }
  if (pContext->pSlices != NULL) {
    tSimpleHashCleanup(pContext->pSlices);
    pContext->pSlices = NULL;
  }

  if (pContext->pGroups != NULL) {
    tSimpleHashCleanup(pContext->pGroups);
    pContext->pGroups = NULL;
  }

  if (pContext->pSorter != NULL) {
    stNewTimestampSorterDestroy(&pContext->pSorter);
  }
  if (pContext->pMerger != NULL) {
    stNewVtableMergerDestroy(&pContext->pMerger);
  }
  if (pContext->pSavedWindows != NULL) {
    taosArrayDestroy(pContext->pSavedWindows);
    pContext->pSavedWindows = NULL;
  }
  if (pContext->pInitWindows != NULL) {
    taosArrayDestroy(pContext->pInitWindows);
    pContext->pInitWindows = NULL;
  }
  if (pContext->pStartCond != NULL) {
    filterFreeInfo(pContext->pStartCond);
    pContext->pStartCond = NULL;
  }
  if (pContext->pEndCond != NULL) {
    filterFreeInfo(pContext->pEndCond);
    pContext->pEndCond = NULL;
  }
  if (pContext->pNotifyParams != NULL) {
    taosArrayDestroyEx(pContext->pNotifyParams, tDestroySSTriggerCalcParam);
    pContext->pNotifyParams = NULL;
  }

  if (pContext->pCalcDataCache != NULL) {
    destroyStreamDataCache(pContext->pCalcDataCache);
    pContext->pCalcDataCache = NULL;
  }
  if (pContext->pCalcDataCacheIters != NULL) {
    taosHashCleanup(pContext->pCalcDataCacheIters);
    pContext->pCalcDataCacheIters = NULL;
  }

  tdListEmpty(&pContext->retryPullReqs);
  tdListEmpty(&pContext->retryCalcReqs);
  tdListEmpty(&pContext->dropTableReqs);

  taosMemFreeClear(*ppContext);
}

static FORCE_INLINE SSTriggerRealtimeGroup *stRealtimeContextGetCurrentGroup(SSTriggerRealtimeContext *pContext) {
  // todo(kjq): return the group when checking max delay
  if (TD_DLIST_NELES(&pContext->groupsToCheck) > 0) {
    return TD_DLIST_HEAD(&pContext->groupsToCheck);
  } else {
    terrno = TSDB_CODE_INTERNAL_ERROR;
    SStreamTriggerTask *pTask = pContext->pTask;
    ST_TASK_ELOG("failed to get the group in realtime context %" PRId64, pContext->sessionId);
    return NULL;
  }
}

static int32_t stRealtimeContextSendPullReq(SSTriggerRealtimeContext *pContext, ESTriggerPullType type) {
  int32_t               code = TSDB_CODE_SUCCESS;
  int32_t               lino = 0;
  SStreamTriggerTask   *pTask = pContext->pTask;
  SSTriggerWalProgress *pProgress = NULL;
  SRpcMsg               msg = {.msgType = TDMT_STREAM_TRIGGER_PULL};

  switch (type) {
    case STRIGGER_PULL_LAST_TS: {
      SStreamTaskAddr *pReader = taosArrayGet(pTask->readerList, pContext->curReaderIdx);
      QUERY_CHECK_NULL(pReader, code, lino, _end, terrno);
      pProgress = tSimpleHashGet(pContext->pReaderWalProgress, &pReader->nodeId, sizeof(int32_t));
      QUERY_CHECK_NULL(pProgress, code, lino, _end, TSDB_CODE_INTERNAL_ERROR);
      break;
    }

    case STRIGGER_PULL_WAL_META_NEW: {
      SStreamTaskAddr *pReader = taosArrayGet(pTask->readerList, pContext->curReaderIdx);
      QUERY_CHECK_NULL(pReader, code, lino, _end, terrno);
      pProgress = tSimpleHashGet(pContext->pReaderWalProgress, &pReader->nodeId, sizeof(int32_t));
      QUERY_CHECK_NULL(pProgress, code, lino, _end, TSDB_CODE_INTERNAL_ERROR);
      SSTriggerWalMetaNewRequest *pReq = &pProgress->pullReq.walMetaNewReq;
      pReq->lastVer = pProgress->lastScanVer;
      if (pTask->triggerType == STREAM_TRIGGER_PERIOD) {
        pReq->ctime = pContext->periodWindow.ekey;
      } else {
        pReq->ctime = INT64_MAX;
      }
      break;
    }

    case STRIGGER_PULL_WAL_DATA_NEW: {
      SStreamTaskAddr *pReader = taosArrayGet(pTask->readerList, pContext->curReaderIdx);
      QUERY_CHECK_NULL(pReader, code, lino, _end, terrno);
      pProgress = tSimpleHashGet(pContext->pReaderWalProgress, &pReader->nodeId, sizeof(int32_t));
      QUERY_CHECK_NULL(pProgress, code, lino, _end, TSDB_CODE_INTERNAL_ERROR);
      SSTriggerWalDataNewRequest *pReq = &pProgress->pullReq.walDataNewReq;
      pReq->versions = pProgress->pVersions;
      pReq->ranges = pContext->pRanges;
      break;
    }

    case STRIGGER_PULL_WAL_META_DATA_NEW: {
      SStreamTaskAddr *pReader = taosArrayGet(pTask->readerList, pContext->curReaderIdx);
      QUERY_CHECK_NULL(pReader, code, lino, _end, terrno);
      pProgress = tSimpleHashGet(pContext->pReaderWalProgress, &pReader->nodeId, sizeof(int32_t));
      QUERY_CHECK_NULL(pProgress, code, lino, _end, TSDB_CODE_INTERNAL_ERROR);
      SSTriggerWalMetaDataNewRequest *pReq = &pProgress->pullReq.walMetaDataNewReq;
      pReq->lastVer = pProgress->lastScanVer;
      break;
    }

    case STRIGGER_PULL_WAL_CALC_DATA_NEW: {
      SStreamTaskAddr *pReader = taosArrayGet(pTask->readerList, pContext->curReaderIdx);
      QUERY_CHECK_NULL(pReader, code, lino, _end, terrno);
      pProgress = tSimpleHashGet(pContext->pReaderWalProgress, &pReader->nodeId, sizeof(int32_t));
      QUERY_CHECK_NULL(pProgress, code, lino, _end, TSDB_CODE_INTERNAL_ERROR);
      SSTriggerWalDataNewRequest *pReq = &pProgress->pullReq.walDataNewReq;
      pReq->versions = pProgress->pVersions;
      pReq->ranges = pContext->pRanges;
      // todo(kjq): fill ranges
      break;
    }

    case STRIGGER_PULL_GROUP_COL_VALUE: {
      SSTriggerRealtimeGroup *pGroup = stRealtimeContextGetCurrentGroup(pContext);
      QUERY_CHECK_NULL(pGroup, code, lino, _end, terrno);
      pProgress = tSimpleHashGet(pContext->pReaderWalProgress, &pGroup->vgId, sizeof(int32_t));
      QUERY_CHECK_NULL(pProgress, code, lino, _end, TSDB_CODE_INTERNAL_ERROR);
      SSTriggerGroupColValueRequest *pReq = &pProgress->pullReq.groupColValueReq;
      pReq->gid = pGroup->gid;
      break;
    }

    case STRIGGER_PULL_VTABLE_INFO: {
      SStreamTaskAddr *pReader = taosArrayGet(pTask->virtReaderList, pContext->curReaderIdx);
      QUERY_CHECK_NULL(pReader, code, lino, _end, terrno);
      pProgress = tSimpleHashGet(pContext->pReaderWalProgress, &pReader->nodeId, sizeof(int32_t));
      QUERY_CHECK_NULL(pProgress, code, lino, _end, TSDB_CODE_INTERNAL_ERROR);
      SSTriggerVirTableInfoRequest *pReq = &pProgress->pullReq.virTableInfoReq;
      int32_t                       nCols = pTask->nVirDataCols;
      pReq->cids = pProgress->reqCids;
      code = taosArrayEnsureCap(pReq->cids, nCols);
      QUERY_CHECK_CODE(code, lino, _end);
      TARRAY_SIZE(pReq->cids) = nCols;
      for (int32_t i = 0; i < nCols; i++) {
        SColumnInfoData *pCol = TARRAY_GET_ELEM(pTask->pVirDataBlock->pDataBlock, i);
        *(col_id_t *)TARRAY_GET_ELEM(pReq->cids, i) = pCol->info.colId;
      }
      break;
    }

    case STRIGGER_PULL_VTABLE_PSEUDO_COL: {
      SSTriggerRealtimeGroup *pGroup = stRealtimeContextGetCurrentGroup(pContext);
      QUERY_CHECK_NULL(pGroup, code, lino, _end, terrno);
      QUERY_CHECK_CONDITION(pTask->isVirtualTable, code, lino, _end, TSDB_CODE_INVALID_PARA);
      int64_t *pUid = taosArrayGetLast(pGroup->pTableUids);
      QUERY_CHECK_NULL(pUid, code, lino, _end, terrno);
      SSTriggerVirTableInfo *pTable = tSimpleHashGet(pTask->pVirTableInfos, pUid, sizeof(int64_t));
      QUERY_CHECK_NULL(pTable, code, lino, _end, TSDB_CODE_INTERNAL_ERROR);
      pProgress = tSimpleHashGet(pContext->pReaderWalProgress, &pTable->vgId, sizeof(int32_t));
      QUERY_CHECK_NULL(pProgress, code, lino, _end, TSDB_CODE_INTERNAL_ERROR);
      SSTriggerVirTablePseudoColRequest *pReq = &pProgress->pullReq.virTablePseudoColReq;
      pReq->uid = pTable->tbUid;
      pReq->cids = pProgress->reqCids;
      taosArrayClear(pReq->cids);
      int32_t nCol = taosArrayGetSize(pTask->pVirDataBlock->pDataBlock);
      for (int32_t i = pTask->nVirDataCols; i < nCol; i++) {
        SColumnInfoData *pCol = TARRAY_GET_ELEM(pTask->pVirDataBlock->pDataBlock, i);
        void            *px = taosArrayPush(pReq->cids, &pCol->info.colId);
        QUERY_CHECK_NULL(px, code, lino, _end, terrno);
      }
      break;
    }

    case STRIGGER_PULL_OTABLE_INFO: {
      SStreamTaskAddr *pReader = taosArrayGet(pTask->readerList, pContext->curReaderIdx);
      QUERY_CHECK_NULL(pReader, code, lino, _end, terrno);
      pProgress = tSimpleHashGet(pContext->pReaderWalProgress, &pReader->nodeId, sizeof(int32_t));
      QUERY_CHECK_NULL(pProgress, code, lino, _end, TSDB_CODE_INTERNAL_ERROR);
      SSTriggerOrigTableInfoRequest *pReq = &pProgress->pullReq.origTableInfoReq;
      pReq->cols = pProgress->reqCols;
      taosArrayClear(pReq->cols);
      void *px = tSimpleHashGet(pTask->pReaderUidMap, &pReader->nodeId, sizeof(int32_t));
      QUERY_CHECK_NULL(px, code, lino, _end, TSDB_CODE_INTERNAL_ERROR);
      SArray *pUids = *(SArray **)px;
      for (int32_t i = 0; i < TARRAY_SIZE(pUids); i++) {
        SSTriggerOrigTableInfo *pTbInfo = *(SSTriggerOrigTableInfo **)TARRAY_GET_ELEM(pUids, i);
        char                   *tbName = tSimpleHashGetKey(pTbInfo, NULL);
        int32_t                 iter = 0;
        void                   *px = tSimpleHashIterate(pTbInfo->pColumns, NULL, &iter);
        QUERY_CHECK_NULL(px, code, lino, _end, terrno);
        while (px != NULL) {
          char       *colName = tSimpleHashGetKey(px, NULL);
          OTableInfo *pInfo = taosArrayReserve(pReq->cols, 1);
          QUERY_CHECK_NULL(pInfo, code, lino, _end, terrno);
          (void)strncpy(pInfo->refTableName, tbName, sizeof(pInfo->refTableName));
          (void)strncpy(pInfo->refColName, colName, sizeof(pInfo->refColName));
          px = tSimpleHashIterate(pTbInfo->pColumns, px, &iter);
        }
      }
      break;
    }

    case STRIGGER_PULL_SET_TABLE: {
      SStreamTaskAddr *pReader = taosArrayGet(pTask->readerList, pContext->curReaderIdx);
      QUERY_CHECK_NULL(pReader, code, lino, _end, terrno);
      pProgress = tSimpleHashGet(pContext->pReaderWalProgress, &pReader->nodeId, sizeof(int32_t));
      QUERY_CHECK_NULL(pProgress, code, lino, _end, TSDB_CODE_INTERNAL_ERROR);
      SSTriggerSetTableRequest *pReq = &pProgress->pullReq.setTableReq;
      void                     *px = tSimpleHashGet(pTask->pReaderUidMap, &pReader->nodeId, sizeof(int32_t));
      QUERY_CHECK_NULL(px, code, lino, _end, TSDB_CODE_INTERNAL_ERROR);
      SArray *pUids = *(SArray **)px;
      // pReq->uids = pUids;
      break;
    }

    default: {
      ST_TASK_ELOG("invalid pull request type %d at %s", type, __func__);
      code = TSDB_CODE_INVALID_PARA;
      QUERY_CHECK_CODE(code, lino, _end);
    }
  }

  SSTriggerPullRequest *pReq = &pProgress->pullReq.base;
  SStreamTaskAddr      *pReader = pProgress->pTaskAddr;
  pReq->type = type;
  pReq->readerTaskId = pReader->taskId;

  // serialize and send request
  QUERY_CHECK_CODE(stTriggerTaskAllocAhandle(pTask, pContext->sessionId, pReq, &msg.info.ahandle), lino, _end);
  ST_TASK_DLOG("trigger pull req ahandle %p allocated", msg.info.ahandle);

  msg.contLen = tSerializeSTriggerPullRequest(NULL, 0, pReq);
  QUERY_CHECK_CONDITION(msg.contLen > 0, code, lino, _end, TSDB_CODE_INTERNAL_ERROR);
  msg.contLen += sizeof(SMsgHead);
  msg.pCont = rpcMallocCont(msg.contLen);
  QUERY_CHECK_NULL(msg.pCont, code, lino, _end, terrno);
  SMsgHead *pMsgHead = (SMsgHead *)msg.pCont;
  pMsgHead->contLen = htonl(msg.contLen);
  pMsgHead->vgId = htonl(pReader->nodeId);
  int32_t tlen =
      tSerializeSTriggerPullRequest((char *)msg.pCont + sizeof(SMsgHead), msg.contLen - sizeof(SMsgHead), pReq);
  QUERY_CHECK_CONDITION(tlen == msg.contLen - sizeof(SMsgHead), code, lino, _end, TSDB_CODE_INTERNAL_ERROR);
  TRACE_SET_ROOTID(&msg.info.traceId, pTask->task.streamId);
  TRACE_SET_MSGID(&msg.info.traceId, tGenIdPI64());

  code = tmsgSendReq(&pReader->epset, &msg);
  QUERY_CHECK_CODE(code, lino, _end);

  ST_TASK_DLOG("send pull request of type %d to node:%d task:%" PRIx64, pReq->type, pReader->nodeId, pReader->taskId);
  ST_TASK_DLOG("trigger pull req 0x%" PRIx64 ":0x%" PRIx64 " sent", msg.info.traceId.rootId, msg.info.traceId.msgId);

_end:
  if (code != TSDB_CODE_SUCCESS) {
    destroyAhandle(msg.info.ahandle);
    ST_TASK_ELOG("%s failed at line %d since %s, type: %d", __func__, lino, tstrerror(code), type);
  }
  return code;
}

static int32_t stRealtimeContextSendCalcReq(SSTriggerRealtimeContext *pContext) {
  int32_t               code = TSDB_CODE_SUCCESS;
  int32_t               lino = 0;
  SStreamTriggerTask   *pTask = pContext->pTask;
  SSTriggerCalcRequest *pCalcReq = pContext->pCalcReq;
  SStreamRunnerTarget  *pCalcRunner = NULL;
  bool                  needTagValue = false;
  SRpcMsg               msg = {.msgType = TDMT_STREAM_TRIGGER_CALC};
  SSDataBlock          *pCalcDataBlock = NULL;

  QUERY_CHECK_NULL(pCalcReq, code, lino, _end, TSDB_CODE_INVALID_PARA);

  int32_t nRunners = taosArrayGetSize(pTask->runnerList);
  for (int32_t i = 0; i < nRunners; i++) {
    pCalcRunner = TARRAY_GET_ELEM(pTask->runnerList, i);
    if (pCalcRunner->addr.taskId == pCalcReq->runnerTaskId) {
      break;
    }
    pCalcRunner = NULL;
  }
  QUERY_CHECK_NULL(pCalcRunner, code, lino, _end, TSDB_CODE_INTERNAL_ERROR);

  if (pCalcReq->createTable && pTask->hasPartitionBy || (pTask->placeHolderBitmap & PLACE_HOLDER_PARTITION_IDX) ||
      (pTask->placeHolderBitmap & PLACE_HOLDER_PARTITION_TBNAME)) {
    needTagValue = true;
  }

  if (needTagValue && taosArrayGetSize(pCalcReq->groupColVals) == 0) {
    code = stRealtimeContextSendPullReq(pContext, STRIGGER_PULL_GROUP_COL_VALUE);
    QUERY_CHECK_CODE(code, lino, _end);
    goto _end;
  }

  if (pTask->placeHolderBitmap & PLACE_HOLDER_PARTITION_ROWS) {
    // create data cache handle
    if (pContext->pCalcDataCache == NULL) {
      int32_t cleanMode = DATA_CLEAN_IMMEDIATE;
      if (pTask->triggerType == STREAM_TRIGGER_SLIDING) {
        SInterval *pInterval = &pTask->interval;
        if ((pInterval->sliding > 0) && (pInterval->sliding < pInterval->interval)) {
          cleanMode = DATA_CLEAN_EXPIRED;
        }
      } else if (pTask->triggerType == STREAM_TRIGGER_COUNT) {
        if ((pTask->windowSliding > 0) && (pTask->windowSliding < pTask->windowCount)) {
          cleanMode = DATA_CLEAN_EXPIRED;
        }
      }
      code = initStreamDataCache(pTask->task.streamId, pTask->task.taskId, pContext->sessionId, cleanMode,
                                 pTask->calcTsIndex, &pContext->pCalcDataCache);
      QUERY_CHECK_CODE(code, lino, _end);
    }

    // todo(kjq): fetch calc data
  }

  // amend ekey of interval window trigger and sliding trigger
  for (int32_t i = 0; i < TARRAY_SIZE(pCalcReq->params); ++i) {
    SSTriggerCalcParam *pParam = taosArrayGet(pCalcReq->params, i);
    if (pTask->triggerType == STREAM_TRIGGER_SLIDING) {
      pParam->wend++;
      pParam->wduration++;
    }
    ST_TASK_DLOG("[calc param %d]: gid=%" PRId64 ", wstart=%" PRId64 ", wend=%" PRId64 ", nrows=%" PRId64
                 ", prevTs=%" PRId64 ", currentTs=%" PRId64 ", nextTs=%" PRId64 ", prevLocalTime=%" PRId64
                 ", nextLocalTime=%" PRId64 ", localTime=%" PRId64 ", create=%d",
                 i, pCalcReq->gid, pParam->wstart, pParam->wend, pParam->wrownum, pParam->prevTs, pParam->currentTs,
                 pParam->nextTs, pParam->prevLocalTime, pParam->nextLocalTime, pParam->triggerTime,
                 pCalcReq->createTable);
  }

#ifdef SKIP_SEND_CALC_REQUEST
  code = stTriggerTaskReleaseRequest(pTask, &pContext->pCalcReq);
  QUERY_CHECK_CODE(code, lino, _end);
  goto _end;
#endif

  // serialize and send request
  QUERY_CHECK_CODE(stTriggerTaskAllocAhandle(pTask, pContext->sessionId, pCalcReq, &msg.info.ahandle), lino, _end);
  ST_TASK_DLOG("trigger calc req ahandle %p allocated", msg.info.ahandle);

  msg.contLen = tSerializeSTriggerCalcRequest(NULL, 0, pCalcReq);
  QUERY_CHECK_CONDITION(msg.contLen > 0, code, lino, _end, TSDB_CODE_INTERNAL_ERROR);
  msg.contLen += sizeof(SMsgHead);
  msg.pCont = rpcMallocCont(msg.contLen);
  QUERY_CHECK_NULL(msg.pCont, code, lino, _end, terrno);
  SMsgHead *pMsgHead = (SMsgHead *)msg.pCont;
  pMsgHead->contLen = htonl(msg.contLen);
  pMsgHead->vgId = htonl(SNODE_HANDLE);
  int32_t tlen =
      tSerializeSTriggerCalcRequest((char *)msg.pCont + sizeof(SMsgHead), msg.contLen - sizeof(SMsgHead), pCalcReq);
  QUERY_CHECK_CONDITION(tlen == msg.contLen - sizeof(SMsgHead), code, lino, _end, TSDB_CODE_INTERNAL_ERROR);
  TRACE_SET_ROOTID(&msg.info.traceId, pTask->task.streamId);
  TRACE_SET_MSGID(&msg.info.traceId, tGenIdPI64());

  code = tmsgSendReq(&pCalcRunner->addr.epset, &msg);
  QUERY_CHECK_CODE(code, lino, _end);

  ST_TASK_DLOG("send calc request to node:%d task:%" PRIx64, pCalcRunner->addr.nodeId, pCalcRunner->addr.taskId);
  ST_TASK_DLOG("trigger calc req 0x%" PRIx64 ":0x%" PRIx64 " sent", msg.info.traceId.rootId, msg.info.traceId.msgId);

  pContext->pCalcReq = NULL;

_end:
  if (pCalcDataBlock != NULL) {
    taosArrayClear(pCalcDataBlock->pDataBlock);
    blockDataDestroy(pCalcDataBlock);
  }
  if (code != TSDB_CODE_SUCCESS) {
    destroyAhandle(msg.info.ahandle);
    ST_TASK_ELOG("%s failed at line %d since %s", __func__, lino, tstrerror(code));
  }
  return code;
}

static int32_t stRealtimeContextSendDropTableReq(SSTriggerRealtimeContext *pContext, int64_t gid, SSTriggerDropRequest *pDropReq) {
  int32_t                   code = TSDB_CODE_SUCCESS;
  int32_t                   lino = 0;
  SStreamTriggerTask       *pTask = pContext->pTask;
  SStreamRunnerTarget      *pCalcRunner = NULL;
  bool                      needTagValue = false;
  SRpcMsg                   msg = {.msgType = TDMT_STREAM_TRIGGER_DROP};


  int32_t nRunners = taosArrayGetSize(pTask->runnerList);
  for (int32_t i = 0; i < nRunners; i++) {
    pCalcRunner = TARRAY_GET_ELEM(pTask->runnerList, i);
    if (pCalcRunner->addr.taskId == pDropReq->runnerTaskId) {
      break;
    }
    pCalcRunner = NULL;
  }
  QUERY_CHECK_NULL(pCalcRunner, code, lino, _end, TSDB_CODE_INTERNAL_ERROR);

  if (pTask->hasPartitionBy || (pTask->placeHolderBitmap & PLACE_HOLDER_PARTITION_IDX) ||
      (pTask->placeHolderBitmap & PLACE_HOLDER_PARTITION_TBNAME)) {
    needTagValue = true;
  }

  if (needTagValue && taosArrayGetSize(pDropReq->groupColVals) == 0) {
    code = stRealtimeContextSendPullReq(pContext, STRIGGER_PULL_GROUP_COL_VALUE);
    QUERY_CHECK_CODE(code, lino, _end);
    code = tdListAppend(&pContext->dropTableReqs, &pDropReq);
    QUERY_CHECK_CODE(code, lino, _end);
    goto _end;
  }

  // serialize and send request
  QUERY_CHECK_CODE(stTriggerTaskAllocAhandle(pTask, pContext->sessionId, pDropReq, &msg.info.ahandle), lino, _end);
  ST_TASK_DLOG("trigger calc req ahandle %p allocated", msg.info.ahandle);

  msg.contLen = tSerializeSTriggerDropTableRequest(NULL, 0, pDropReq);
  QUERY_CHECK_CONDITION(msg.contLen > 0, code, lino, _end, TSDB_CODE_INTERNAL_ERROR);
  msg.contLen += sizeof(SMsgHead);
  msg.pCont = rpcMallocCont(msg.contLen);
  QUERY_CHECK_NULL(msg.pCont, code, lino, _end, terrno);
  SMsgHead *pMsgHead = (SMsgHead *)msg.pCont;
  pMsgHead->contLen = htonl(msg.contLen);
  pMsgHead->vgId = htonl(SNODE_HANDLE);
  int32_t tlen =
      tSerializeSTriggerDropTableRequest((char *)msg.pCont + sizeof(SMsgHead), msg.contLen - sizeof(SMsgHead), pDropReq);
  QUERY_CHECK_CONDITION(tlen == msg.contLen - sizeof(SMsgHead), code, lino, _end, TSDB_CODE_INTERNAL_ERROR);
  TRACE_SET_ROOTID(&msg.info.traceId, pTask->task.streamId);
  TRACE_SET_MSGID(&msg.info.traceId, tGenIdPI64());

  code = tmsgSendReq(&pCalcRunner->addr.epset, &msg);
  QUERY_CHECK_CODE(code, lino, _end);

  ST_TASK_DLOG("send drop table request to node:%d task:%" PRIx64, pCalcRunner->addr.nodeId, pCalcRunner->addr.taskId);
  ST_TASK_DLOG("trigger drop table req 0x%" PRIx64 ":0x%" PRIx64 " sent", msg.info.traceId.rootId, msg.info.traceId.msgId);


_end:
  if (code != TSDB_CODE_SUCCESS) {
    destroyAhandle(msg.info.ahandle);
    ST_TASK_ELOG("%s failed at line %d since %s", __func__, lino, tstrerror(code));
  }
  return code;
}

static int32_t stRealtimeContextRetryPullRequest(SSTriggerRealtimeContext *pContext, SListNode *pNode,
                                                 SSTriggerPullRequest *pReq) {
  int32_t             code = TSDB_CODE_SUCCESS;
  int32_t             lino = 0;
  SStreamTriggerTask *pTask = pContext->pTask;
  SStreamTaskAddr    *pReader = NULL;
  SRpcMsg             msg = {.msgType = TDMT_STREAM_TRIGGER_PULL};

  QUERY_CHECK_NULL(pNode, code, lino, _end, TSDB_CODE_INVALID_PARA);
  QUERY_CHECK_NULL(pReq, code, lino, _end, TSDB_CODE_INVALID_PARA);
  QUERY_CHECK_CONDITION(*(SSTriggerPullRequest **)pNode->data == pReq, code, lino, _end, TSDB_CODE_INVALID_PARA);

  for (int32_t i = 0; i < taosArrayGetSize(pTask->virtReaderList); i++) {
    SStreamTaskAddr *pTempReader = TARRAY_GET_ELEM(pTask->virtReaderList, i);
    if (pTempReader->taskId == pReq->readerTaskId) {
      pReader = pTempReader;
      break;
    }
  }
  for (int32_t i = 0; i < taosArrayGetSize(pTask->readerList); i++) {
    SStreamTaskAddr *pTempReader = TARRAY_GET_ELEM(pTask->readerList, i);
    if (pTempReader->taskId == pReq->readerTaskId) {
      pReader = pTempReader;
      break;
    }
  }
  QUERY_CHECK_NULL(pReader, code, lino, _end, TSDB_CODE_INTERNAL_ERROR);

  // serialize and send request
  QUERY_CHECK_CODE(stTriggerTaskAllocAhandle(pTask, pContext->sessionId, pReq, &msg.info.ahandle), lino, _end);
  stDebug("trigger pull req ahandle %p allocated", msg.info.ahandle);

  msg.contLen = tSerializeSTriggerPullRequest(NULL, 0, pReq);
  QUERY_CHECK_CONDITION(msg.contLen > 0, code, lino, _end, TSDB_CODE_INTERNAL_ERROR);
  msg.contLen += sizeof(SMsgHead);
  msg.pCont = rpcMallocCont(msg.contLen);
  QUERY_CHECK_NULL(msg.pCont, code, lino, _end, terrno);
  SMsgHead *pMsgHead = (SMsgHead *)msg.pCont;
  pMsgHead->contLen = htonl(msg.contLen);
  pMsgHead->vgId = htonl(pReader->nodeId);
  int32_t tlen =
      tSerializeSTriggerPullRequest((char *)msg.pCont + sizeof(SMsgHead), msg.contLen - sizeof(SMsgHead), pReq);
  QUERY_CHECK_CONDITION(tlen == msg.contLen - sizeof(SMsgHead), code, lino, _end, TSDB_CODE_INTERNAL_ERROR);
  TRACE_SET_ROOTID(&msg.info.traceId, pTask->task.streamId);
  TRACE_SET_MSGID(&msg.info.traceId, tGenIdPI64());

  code = tmsgSendReq(&pReader->epset, &msg);
  QUERY_CHECK_CODE(code, lino, _end);

  ST_TASK_DLOG("send pull request of type %d to node:%d task:%" PRIx64, pReq->type, pReader->nodeId, pReader->taskId);
  ST_TASK_DLOG("trigger pull req 0x%" PRIx64 ":0x%" PRIx64 " sent", msg.info.traceId.rootId, msg.info.traceId.msgId);

  pNode = tdListPopNode(&pContext->retryPullReqs, pNode);
  taosMemoryFreeClear(pNode);

_end:
  if (code != TSDB_CODE_SUCCESS) {
    destroyAhandle(msg.info.ahandle);
    ST_TASK_ELOG("%s failed at line %d since %s", __func__, lino, tstrerror(code));
  }
  return code;
}

static int32_t stRealtimeContextRetryCalcRequest(SSTriggerRealtimeContext *pContext, SListNode *pNode,
                                                 SSTriggerCalcRequest *pReq) {
  int32_t              code = TSDB_CODE_SUCCESS;
  int32_t              lino = 0;
  SStreamTriggerTask  *pTask = pContext->pTask;
  SStreamRunnerTarget *pRunner = NULL;
  bool                 needTagValue = false;
  SRpcMsg              msg = {.msgType = TDMT_STREAM_TRIGGER_CALC};

  QUERY_CHECK_NULL(pNode, code, lino, _end, TSDB_CODE_INVALID_PARA);
  QUERY_CHECK_NULL(pReq, code, lino, _end, TSDB_CODE_INVALID_PARA);
  QUERY_CHECK_CONDITION(*(SSTriggerCalcRequest **)pNode->data == pReq, code, lino, _end, TSDB_CODE_INVALID_PARA);

  int32_t nRunners = taosArrayGetSize(pTask->runnerList);
  for (int32_t i = 0; i < nRunners; i++) {
    SStreamRunnerTarget *pTempRunner = TARRAY_GET_ELEM(pTask->runnerList, i);
    if (pTempRunner->addr.taskId == pReq->runnerTaskId) {
      pRunner = pTempRunner;
      break;
    }
  }
  QUERY_CHECK_NULL(pRunner, code, lino, _end, TSDB_CODE_INTERNAL_ERROR);

  pReq->createTable = true;

  if (pReq->createTable && pTask->hasPartitionBy || (pTask->placeHolderBitmap & PLACE_HOLDER_PARTITION_IDX) ||
      (pTask->placeHolderBitmap & PLACE_HOLDER_PARTITION_TBNAME)) {
    needTagValue = true;
  }

  if (needTagValue && taosArrayGetSize(pReq->groupColVals) == 0) {
    code = stRealtimeContextSendPullReq(pContext, STRIGGER_PULL_GROUP_COL_VALUE);
    QUERY_CHECK_CODE(code, lino, _end);
    goto _end;
  }

  // serialize and send request
  QUERY_CHECK_CODE(stTriggerTaskAllocAhandle(pTask, pContext->sessionId, pReq, &msg.info.ahandle), lino, _end);
  stDebug("trigger calc req ahandle %p allocated", msg.info.ahandle);

  msg.contLen = tSerializeSTriggerCalcRequest(NULL, 0, pReq);
  QUERY_CHECK_CONDITION(msg.contLen > 0, code, lino, _end, TSDB_CODE_INTERNAL_ERROR);
  msg.contLen += sizeof(SMsgHead);
  msg.pCont = rpcMallocCont(msg.contLen);
  QUERY_CHECK_NULL(msg.pCont, code, lino, _end, terrno);
  SMsgHead *pMsgHead = (SMsgHead *)msg.pCont;
  pMsgHead->contLen = htonl(msg.contLen);
  pMsgHead->vgId = htonl(SNODE_HANDLE);
  int32_t tlen =
      tSerializeSTriggerCalcRequest((char *)msg.pCont + sizeof(SMsgHead), msg.contLen - sizeof(SMsgHead), pReq);
  QUERY_CHECK_CONDITION(tlen == msg.contLen - sizeof(SMsgHead), code, lino, _end, TSDB_CODE_INTERNAL_ERROR);
  TRACE_SET_ROOTID(&msg.info.traceId, pTask->task.streamId);
  TRACE_SET_MSGID(&msg.info.traceId, tGenIdPI64());

  code = tmsgSendReq(&pRunner->addr.epset, &msg);
  QUERY_CHECK_CODE(code, lino, _end);

  ST_TASK_DLOG("send calc request to node:%d task:%" PRIx64, pRunner->addr.nodeId, pRunner->addr.taskId);
  ST_TASK_DLOG("trigger calc req 0x%" PRIx64 ":0x%" PRIx64 " sent", msg.info.traceId.rootId, msg.info.traceId.msgId);

  pNode = tdListPopNode(&pContext->retryCalcReqs, pNode);
  taosMemoryFreeClear(pNode);

_end:
  if (code != TSDB_CODE_SUCCESS) {
    destroyAhandle(msg.info.ahandle);
    ST_TASK_ELOG("%s failed at line %d since %s", __func__, lino, tstrerror(code));
  }
  return code;
}

static int32_t stRealtimeContextRetryDropRequest(SSTriggerRealtimeContext *pContext, SListNode *pNode,
                                                 SSTriggerDropRequest *pReq) {
  int32_t              code = TSDB_CODE_SUCCESS;
  int32_t              lino = 0;
  SStreamTriggerTask  *pTask = pContext->pTask;
  SStreamRunnerTarget *pRunner = NULL;
  bool                 needTagValue = false;
  SRpcMsg              msg = {.msgType = TDMT_STREAM_TRIGGER_DROP};

  QUERY_CHECK_NULL(pNode, code, lino, _end, TSDB_CODE_INVALID_PARA);
  QUERY_CHECK_NULL(pReq, code, lino, _end, TSDB_CODE_INVALID_PARA);
  QUERY_CHECK_CONDITION(*(SSTriggerDropRequest **)pNode->data == pReq, code, lino, _end, TSDB_CODE_INVALID_PARA);

  int32_t nRunners = taosArrayGetSize(pTask->runnerList);
  for (int32_t i = 0; i < nRunners; i++) {
    SStreamRunnerTarget *pTempRunner = TARRAY_GET_ELEM(pTask->runnerList, i);
    if (pTempRunner->addr.taskId == pReq->runnerTaskId) {
      pRunner = pTempRunner;
      break;
    }
  }
  QUERY_CHECK_NULL(pRunner, code, lino, _end, TSDB_CODE_INTERNAL_ERROR);

  if (pTask->hasPartitionBy || (pTask->placeHolderBitmap & PLACE_HOLDER_PARTITION_IDX) ||
      (pTask->placeHolderBitmap & PLACE_HOLDER_PARTITION_TBNAME)) {
    needTagValue = true;
  }

  if (needTagValue && taosArrayGetSize(pReq->groupColVals) == 0) {
    code = stRealtimeContextSendPullReq(pContext, STRIGGER_PULL_GROUP_COL_VALUE);
    QUERY_CHECK_CODE(code, lino, _end);
    goto _end;
  }

  // serialize and send request
  QUERY_CHECK_CODE(stTriggerTaskAllocAhandle(pTask, pContext->sessionId, pReq, &msg.info.ahandle), lino, _end);
  stDebug("trigger calc req ahandle %p allocated", msg.info.ahandle);

  msg.contLen = tSerializeSTriggerDropTableRequest(NULL, 0, pReq);
  QUERY_CHECK_CONDITION(msg.contLen > 0, code, lino, _end, TSDB_CODE_INTERNAL_ERROR);
  msg.contLen += sizeof(SMsgHead);
  msg.pCont = rpcMallocCont(msg.contLen);
  QUERY_CHECK_NULL(msg.pCont, code, lino, _end, terrno);
  SMsgHead *pMsgHead = (SMsgHead *)msg.pCont;
  pMsgHead->contLen = htonl(msg.contLen);
  pMsgHead->vgId = htonl(SNODE_HANDLE);
  int32_t tlen =
      tSerializeSTriggerDropTableRequest((char *)msg.pCont + sizeof(SMsgHead), msg.contLen - sizeof(SMsgHead), pReq);
  QUERY_CHECK_CONDITION(tlen == msg.contLen - sizeof(SMsgHead), code, lino, _end, TSDB_CODE_INTERNAL_ERROR);
  TRACE_SET_ROOTID(&msg.info.traceId, pTask->task.streamId);
  TRACE_SET_MSGID(&msg.info.traceId, tGenIdPI64());

  code = tmsgSendReq(&pRunner->addr.epset, &msg);
  QUERY_CHECK_CODE(code, lino, _end);

  ST_TASK_DLOG("send calc request to node:%d task:%" PRIx64, pRunner->addr.nodeId, pRunner->addr.taskId);
  ST_TASK_DLOG("trigger calc req 0x%" PRIx64 ":0x%" PRIx64 " sent", msg.info.traceId.rootId, msg.info.traceId.msgId);

  pNode = tdListPopNode(&pContext->dropTableReqs, pNode);
  taosMemoryFreeClear(pNode);

_end:
  if (code != TSDB_CODE_SUCCESS) {
    ST_TASK_ELOG("%s failed at line %d since %s", __func__, lino, tstrerror(code));
  }
  return code;
}

static int32_t stRealtimeContextCheck(SSTriggerRealtimeContext *pContext) {
  int32_t             code = TSDB_CODE_SUCCESS;
  int32_t             lino = 0;
  SStreamTriggerTask *pTask = pContext->pTask;

  if (listNEles(&pContext->retryPullReqs) > 0) {
    while (listNEles(&pContext->retryPullReqs) > 0) {
      SListNode            *pNode = TD_DLIST_HEAD(&pContext->retryPullReqs);
      SSTriggerPullRequest *pReq = *(SSTriggerPullRequest **)pNode->data;
      code = stRealtimeContextRetryPullRequest(pContext, pNode, pReq);
      QUERY_CHECK_CODE(code, lino, _end);
    }
    goto _end;
  }

  if (pContext->status == STRIGGER_CONTEXT_IDLE && pTask->isVirtualTable && !pTask->virTableInfoReady) {
    pContext->status = STRIGGER_CONTEXT_GATHER_VTABLE_INFO;
    if (taosArrayGetSize(pTask->virtReaderList) > 0 && taosArrayGetSize(pTask->pVirTableInfoRsp) == 0) {
      pContext->lastVirtTableInfoTime = taosGetTimestampNs();
      for (pContext->curReaderIdx = 0; pContext->curReaderIdx < TARRAY_SIZE(pTask->virtReaderList);
           pContext->curReaderIdx++) {
        code = stRealtimeContextSendPullReq(pContext, STRIGGER_PULL_VTABLE_INFO);
        QUERY_CHECK_CODE(code, lino, _end);
      }
    } else if (taosArrayGetSize(pTask->readerList) > 0) {
      for (pContext->curReaderIdx = 0; pContext->curReaderIdx < TARRAY_SIZE(pTask->readerList);
           pContext->curReaderIdx++) {
        code = stRealtimeContextSendPullReq(pContext, STRIGGER_PULL_OTABLE_INFO);
        QUERY_CHECK_CODE(code, lino, _end);
      }
    }
    goto _end;
  }

  if (!pContext->haveReadCheckpoint) {
    stDebug("[checkpoint] read checkpoint for stream %" PRIx64, pTask->task.streamId);
    if (atomic_load_8(&pTask->isCheckpointReady) == 1) {
      void   *buf = NULL;
      int64_t len = 0;
      code = streamReadCheckPoint(pTask->task.streamId, &buf, &len);
      if (code != TSDB_CODE_SUCCESS) {
        taosMemoryFree(buf);
        QUERY_CHECK_CODE(code, lino, _end);
      }
      code = stTriggerTaskParseCheckpoint(pTask, buf, len);
      if (code != TSDB_CODE_SUCCESS) {
        taosMemoryFree(buf);
        QUERY_CHECK_CODE(code, lino, _end);
      }
      taosMemoryFree(buf);
      pContext->haveReadCheckpoint = true;
    } else {
      // wait 1 second and retry
      int64_t resumeTime = taosGetTimestampNs() + 1 * NANOSECOND_PER_SEC;
      code = stTriggerTaskAddWaitSession(pTask, pContext->sessionId, pContext->periodWindow.ekey);
      QUERY_CHECK_CODE(code, lino, _end);
      goto _end;
    }
  }

  if (pContext->status == STRIGGER_CONTEXT_IDLE) {
    if (taosArrayGetSize(pTask->readerList) > 0 && tSimpleHashGetSize(pTask->pRealtimeStartVer) == 0) {
      pContext->status = STRIGGER_CONTEXT_DETERMINE_BOUND;
      for (pContext->curReaderIdx = 0; pContext->curReaderIdx < TARRAY_SIZE(pTask->readerList);
           pContext->curReaderIdx++) {
        code = stRealtimeContextSendPullReq(pContext, STRIGGER_PULL_LAST_TS);
        QUERY_CHECK_CODE(code, lino, _end);
      }
      goto _end;
    }

    if (!pTask->historyCalcStarted) {
      QUERY_CHECK_CONDITION(pTask->pHistoryContext == NULL, code, lino, _end, TSDB_CODE_INVALID_PARA);
      pTask->pHistoryContext = taosMemoryCalloc(1, sizeof(SSTriggerHistoryContext));
      QUERY_CHECK_NULL(pTask->pHistoryContext, code, lino, _end, terrno);
      code = stHistoryContextInit(pTask->pHistoryContext, pTask);
      QUERY_CHECK_CODE(code, lino, _end);
      SSTriggerCtrlRequest req = {.type = STRIGGER_CTRL_START,
                                  .streamId = pTask->task.streamId,
                                  .taskId = pTask->task.taskId,
                                  .sessionId = pTask->pHistoryContext->sessionId};
      SRpcMsg              msg = {.msgType = TDMT_STREAM_TRIGGER_CTRL};
      msg.contLen = tSerializeSTriggerCtrlRequest(NULL, 0, &req);
      QUERY_CHECK_CONDITION(msg.contLen > 0, code, lino, _end, TSDB_CODE_INTERNAL_ERROR);
      msg.pCont = rpcMallocCont(msg.contLen);
      QUERY_CHECK_NULL(msg.pCont, code, lino, _end, terrno);
      int32_t tlen = tSerializeSTriggerCtrlRequest(msg.pCont, msg.contLen, &req);
      QUERY_CHECK_CONDITION(tlen == msg.contLen, code, lino, _end, TSDB_CODE_INTERNAL_ERROR);
      TRACE_SET_ROOTID(&msg.info.traceId, pTask->task.streamId);
      TRACE_SET_MSGID(&msg.info.traceId, tGenIdPI64());

      SMsgCb *pCb = &gStreamMgmt.msgCb;
      code = pCb->putToQueueFp(pCb->mgmt, STREAM_TRIGGER_QUEUE, &msg);
      QUERY_CHECK_CODE(code, lino, _end);

      ST_TASK_DLOG("send start control request for session: %" PRIx64, req.sessionId);
      ST_TASK_DLOG("control request 0x%" PRIx64 ":0x%" PRIx64 " sent", msg.info.traceId.rootId, msg.info.traceId.msgId);
      pTask->historyCalcStarted = true;

      if (pTask->fillHistory) {
        code = stTriggerTaskAddRecalcRequest(pTask, NULL, NULL, pContext->pReaderWalProgress, true);
        QUERY_CHECK_CODE(code, lino, _end);
      }
    }

    if (pTask->triggerType != STREAM_TRIGGER_PERIOD) {
      pContext->status = STRIGGER_CONTEXT_FETCH_META;
      for (pContext->curReaderIdx = 0; pContext->curReaderIdx < TARRAY_SIZE(pTask->readerList);
           pContext->curReaderIdx++) {
        code = stRealtimeContextSendPullReq(pContext, (pContext->walMode == STRIGGER_WAL_META_WITH_DATA)
                                                          ? STRIGGER_PULL_WAL_META_DATA_NEW
                                                          : STRIGGER_PULL_WAL_META_NEW);
        QUERY_CHECK_CODE(code, lino, _end);
      }
      goto _end;
    }

    // check if to start for period trigger
    int64_t now = taosGetTimestampNs();
    if (pContext->periodWindow.skey == INT64_MIN) {
      pContext->periodWindow = stTriggerTaskGetPeriodWindow(pTask, now);
    }
    if (now >= pContext->periodWindow.ekey) {
      pContext->status = STRIGGER_CONTEXT_FETCH_META;
      if (taosArrayGetSize(pTask->readerList) > 0) {
        // fetch wal meta from all readers
        for (pContext->curReaderIdx = 0; pContext->curReaderIdx < TARRAY_SIZE(pTask->readerList);
             pContext->curReaderIdx++) {
          code = stRealtimeContextSendPullReq(pContext, STRIGGER_PULL_WAL_META_NEW);
          QUERY_CHECK_CODE(code, lino, _end);
        }
        goto _end;
      } else {
        // add a fake group to trigger the notification/calculation
        SSTriggerRealtimeGroup *pGroup = NULL;
        if (tSimpleHashGetSize(pContext->pGroups) == 0) {
          pGroup = taosMemoryCalloc(1, sizeof(SSTriggerRealtimeGroup));
          QUERY_CHECK_NULL(pGroup, code, lino, _end, terrno);
          code = tSimpleHashPut(pContext->pGroups, &pGroup->gid, sizeof(int64_t), &pGroup, POINTER_BYTES);
          if (code != TSDB_CODE_SUCCESS) {
            taosMemoryFreeClear(pGroup);
            QUERY_CHECK_CODE(code, lino, _end);
          }
          code = stRealtimeGroupInit(pGroup, pContext, 0);
          QUERY_CHECK_CODE(code, lino, _end);
        } else {
          int32_t iter = 0;
          void   *px = tSimpleHashIterate(pContext->pGroups, NULL, &iter);
          QUERY_CHECK_NULL(px, code, lino, _end, TSDB_CODE_INTERNAL_ERROR);
          pGroup = *(SSTriggerRealtimeGroup **)px;
        }
        pGroup->oldThreshold = INT64_MIN;
        pGroup->newThreshold = INT64_MAX;
        if (TD_DLIST_NODE_NEXT(pGroup) == NULL && TD_DLIST_TAIL(&pContext->groupsToCheck) != pGroup) {
          TD_DLIST_APPEND(&pContext->groupsToCheck, pGroup);
        }
      }
    } else {
      QUERY_CHECK_CONDITION(TD_DLIST_NELES(&pContext->groupsToCheck) == 0, code, lino, _end, TSDB_CODE_INVALID_PARA);
      code = stTriggerTaskAddWaitSession(pTask, pContext->sessionId, pContext->periodWindow.ekey);
      QUERY_CHECK_CODE(code, lino, _end);
      goto _end;
    }
  }

  while (TD_DLIST_NELES(&pContext->groupsToCheck) > 0) {
    SSTriggerRealtimeGroup *pGroup = TD_DLIST_HEAD(&pContext->groupsToCheck);
    switch (pContext->status) {
      case STRIGGER_CONTEXT_FETCH_META: {
        pContext->status = STRIGGER_CONTEXT_ACQUIRE_REQUEST;
      }
      case STRIGGER_CONTEXT_ACQUIRE_REQUEST: {
        if (pContext->pCalcReq == NULL && pTask->calcEventType != STRIGGER_EVENT_WINDOW_NONE) {
          code = stTriggerTaskAcquireRequest(pTask, pContext->sessionId, pGroup->gid, &pContext->pCalcReq);
          QUERY_CHECK_CODE(code, lino, _end);
          if (pContext->pCalcReq == NULL) {
            ST_TASK_DLOG("no available runner for group %" PRId64, pGroup->gid);
            goto _end;
          }
        }
        pContext->status = STRIGGER_CONTEXT_CHECK_CONDITION;
      }
      case STRIGGER_CONTEXT_CHECK_CONDITION: {
        code = stRealtimeGroupCheck(pGroup);
        QUERY_CHECK_CODE(code, lino, _end);
        if (pContext->needPseudoCols) {
          code = stRealtimeContextSendPullReq(pContext, STRIGGER_PULL_VTABLE_PSEUDO_COL);
          QUERY_CHECK_CODE(code, lino, _end);
          pContext->needPseudoCols = false;
          goto _end;
        }

        if (taosArrayGetSize(pContext->pNotifyParams) > 0) {
          code = streamSendNotifyContent(&pTask->task, pTask->streamName, NULL, pTask->triggerType, pGroup->gid,
                                         pTask->pNotifyAddrUrls, pTask->addOptions,
                                         TARRAY_DATA(pContext->pNotifyParams), TARRAY_SIZE(pContext->pNotifyParams));
          QUERY_CHECK_CODE(code, lino, _end);
        }
        stRealtimeGroupClearTempState(pGroup);
        pContext->status = STRIGGER_CONTEXT_SEND_CALC_REQ;
      }
      case STRIGGER_CONTEXT_SEND_CALC_REQ: {
        int64_t prevWindowEnd = INT64_MIN;
        if (pContext->pCalcReq == NULL) {
          QUERY_CHECK_CONDITION(TARRAY_SIZE(pGroup->pPendingCalcParams) == 0, code, lino, _end,
                                TSDB_CODE_INTERNAL_ERROR);
          // do nothing
        } else {
          if (TARRAY_SIZE(pContext->pCalcReq->params) == 0) {
            if (pGroup->recalcNextWindow && taosArrayGetSize(pGroup->pPendingCalcParams) > 0) {
              SSTriggerCalcParam *pParam = TARRAY_DATA(pGroup->pPendingCalcParams);
              STimeWindow         recalcRange = {.skey = pParam->wstart, .ekey = pParam->wend};
              code = stTriggerTaskAddRecalcRequest(pTask, pGroup, &recalcRange, pContext->pReaderWalProgress, false);
              QUERY_CHECK_CODE(code, lino, _end);
              taosArrayPopFrontBatch(pGroup->pPendingCalcParams, 1);
              pGroup->recalcNextWindow = false;
            }
            int32_t nParams = taosArrayGetSize(pGroup->pPendingCalcParams);
            bool    needCalc = (pTask->lowLatencyCalc && (nParams > 0)) || (nParams >= STREAM_CALC_REQ_MAX_WIN_NUM);
            if (needCalc) {
              int32_t nCalcParams = TMIN(nParams, STREAM_CALC_REQ_MAX_WIN_NUM);
              void   *px =
                  taosArrayAddBatch(pContext->pCalcReq->params, TARRAY_DATA(pGroup->pPendingCalcParams), nCalcParams);
              QUERY_CHECK_NULL(px, code, lino, _end, terrno);
              taosArrayPopFrontBatch(pGroup->pPendingCalcParams, nCalcParams);
            }
          }
          if (TARRAY_SIZE(pContext->pCalcReq->params) > 0) {
            SSTriggerCalcParam *pParam = taosArrayGetLast(pContext->pCalcReq->params);
            QUERY_CHECK_NULL(pParam, code, lino, _end, terrno);
            prevWindowEnd = pParam->wend;
            code = stRealtimeContextSendCalcReq(pContext);
            QUERY_CHECK_CODE(code, lino, _end);
            if (pContext->pCalcReq != NULL) {
              // calc req has not been sent
              goto _end;
            }
            stRealtimeGroupClearTempState(pGroup);
          } else {
            code = stTriggerTaskReleaseRequest(pTask, &pContext->pCalcReq);
            QUERY_CHECK_CODE(code, lino, _end);
          }
        }
        stRealtimeGroupClearMetadatas(pGroup, prevWindowEnd);
        break;
      }
      default: {
        ST_TASK_ELOG("invalid context status %d at %s:%d", pContext->status, __func__, __LINE__);
        code = TSDB_CODE_INVALID_PARA;
        QUERY_CHECK_CODE(code, lino, _end);
      }
    }
    int32_t nRemainParams = taosArrayGetSize(pGroup->pPendingCalcParams);
    bool    needMoreCalc =
        (pTask->lowLatencyCalc && (nRemainParams > 0) || (nRemainParams >= STREAM_CALC_REQ_MAX_WIN_NUM));
    if (!needMoreCalc) {
      TD_DLIST_POP(&pContext->groupsToCheck, pGroup);
    }
    pContext->status = STRIGGER_CONTEXT_ACQUIRE_REQUEST;
  }

  int32_t deleteGroupNum = taosArrayGetSize(pContext->groupsToDelete);
  for (int32_t i = deleteGroupNum - 1; i >= 0; i--) {
    int64_t                   gid = ((int64_t *)TARRAY_DATA(pContext->groupsToDelete))[i];
    bool                      drop = true;
    SSTriggerDropRequest     *pDropReq = NULL;
    code = stTriggerTaskAcquireDropTableRequest(pTask, pContext->sessionId, gid, &pDropReq);
    QUERY_CHECK_CODE(code, lino, _end);
    if (pDropReq) {
      code = stRealtimeContextSendDropTableReq(pContext, gid, pDropReq);
      QUERY_CHECK_CODE(code, lino, _end);
      taosArrayRemove(pContext->groupsToDelete, i);
    }
    pContext->status = STRIGGER_CONTEXT_SEND_DROP_REQ;
  }

  // todo(kjq): implement max delay and batch window mode using min heap

#define STRIGGER_CHECKPOINT_INTERVAL_NS 10 * NANOSECOND_PER_MINUTE  // 10min
  int64_t now = taosGetTimestampNs();
  if (pContext->lastCheckpointTime + STRIGGER_CHECKPOINT_INTERVAL_NS <= now) {
    // do checkpoint
    uint8_t *buf = NULL;
    int64_t  len = 0;
    do {
      stDebug("[checkpoint] generate checkpoint for stream %" PRIx64, pTask->task.streamId);
      code = stTriggerTaskGenCheckpoint(pTask, buf, &len);
      if (code != 0) break;
      buf = taosMemoryMalloc(len);
      code = stTriggerTaskGenCheckpoint(pTask, buf, &len);
      if (code != 0) break;
      code = streamWriteCheckPoint(pTask->task.streamId, buf, len);
      if (code != 0) break;
      int32_t leaderSid = pTask->leaderSnodeId;
      SEpSet *epSet = gStreamMgmt.getSynEpset(leaderSid);
      if (epSet != NULL) {
        code = streamSyncWriteCheckpoint(pTask->task.streamId, epSet, buf, len);
        buf = NULL;
      }
    } while (0);
    taosMemoryFree(buf);
    QUERY_CHECK_CODE(code, lino, _end);
    pContext->lastCheckpointTime = now;
  }

#define STRIGGER_VIRTUAL_TABLE_INFO_INTERVAL_NS 10 * NANOSECOND_PER_SEC  // 10s
  if (pTask->isVirtualTable && pContext->lastVirtTableInfoTime + STRIGGER_VIRTUAL_TABLE_INFO_INTERVAL_NS <= now) {
    // check virtual table info
    pContext->status = STRIGGER_CONTEXT_FETCH_META;
    for (pContext->curReaderIdx = 0; pContext->curReaderIdx < TARRAY_SIZE(pTask->virtReaderList);
         pContext->curReaderIdx++) {
      code = stRealtimeContextSendPullReq(pContext, STRIGGER_PULL_VTABLE_INFO);
      QUERY_CHECK_CODE(code, lino, _end);
    }
    pContext->lastVirtTableInfoTime = now;
    goto _end;
  }

  if (pTask->triggerType == STREAM_TRIGGER_PERIOD) {
    stTriggerTaskNextPeriodWindow(pTask, &pContext->periodWindow);
    pContext->status = STRIGGER_CONTEXT_IDLE;
    code = stTriggerTaskAddWaitSession(pTask, pContext->sessionId, pContext->periodWindow.ekey);
    QUERY_CHECK_CODE(code, lino, _end);
  } else {
    // todo(kjq): start history calc if needed
    if (!pContext->getWalMetaThisRound) {
      // add the task to wait list since it catches up all readers
      pContext->status = STRIGGER_CONTEXT_IDLE;
      int64_t resumeTime = taosGetTimestampNs() + STREAM_TRIGGER_WAIT_TIME_NS;
      code = stTriggerTaskAddWaitSession(pTask, pContext->sessionId, resumeTime);
      QUERY_CHECK_CODE(code, lino, _end);
    } else {
      // pull new wal metas
      pContext->status = STRIGGER_CONTEXT_FETCH_META;
#ifdef BOOST_TRIGGER_PULL_DATA
      tSimpleHashClear(pContext->pRanges);
      tSimpleHashClear(pContext->pDataBlocks);
#endif
      for (pContext->curReaderIdx = 0; pContext->curReaderIdx < TARRAY_SIZE(pTask->readerList);
           pContext->curReaderIdx++) {
        code = stRealtimeContextSendPullReq(pContext, (pContext->walMode == STRIGGER_WAL_META_WITH_DATA)
                                                          ? STRIGGER_PULL_WAL_META_DATA_NEW
                                                          : STRIGGER_PULL_WAL_META_NEW);
        QUERY_CHECK_CODE(code, lino, _end);
      }
    }
  }

_end:
  if (code != TSDB_CODE_SUCCESS) {
    ST_TASK_ELOG("%s failed at line %d since %s", __func__, lino, tstrerror(code));
  }
  return code;
}

static int32_t stRealtimeContextProcPullRsp(SSTriggerRealtimeContext *pContext, SRpcMsg *pRsp) {
  int32_t                   code = TSDB_CODE_SUCCESS;
  int32_t                   lino = 0;
  SStreamTriggerTask       *pTask = pContext->pTask;
  SSDataBlock              *pDataBlock = NULL;
  SArray                   *pAllMetadatas = NULL;
  SArray                   *pVgIds = NULL;
  SStreamMsgVTableInfo      vtableInfo = {0};
  SSTriggerOrigTableInfoRsp otableInfo = {0};
  SArray                   *pOrigTableNames = NULL;

  SMsgSendInfo         *ahandle = pRsp->info.ahandle;
  SSTriggerAHandle     *pAhandle = ahandle->param;
  SSTriggerPullRequest *pReq = pAhandle->param;

  QUERY_CHECK_CONDITION(pRsp->code == TSDB_CODE_SUCCESS || pRsp->code == TSDB_CODE_STREAM_NO_DATA, code, lino, _end,
                        TSDB_CODE_INVALID_PARA);

  ST_TASK_DLOG("receive pull response of type %d from task:%" PRIx64, pReq->type, pReq->readerTaskId);

  switch (pReq->type) {
    case STRIGGER_PULL_LAST_TS: {
      QUERY_CHECK_CONDITION(pContext->status == STRIGGER_CONTEXT_DETERMINE_BOUND, code, lino, _end,
                            TSDB_CODE_INTERNAL_ERROR);
      SSTriggerWalProgress *pProgress = NULL;
      for (int32_t i = 0; i < TARRAY_SIZE(pTask->readerList); i++) {
        SStreamTaskAddr      *pReader = TARRAY_GET_ELEM(pTask->readerList, i);
        SSTriggerWalProgress *pTempProgress =
            tSimpleHashGet(pContext->pReaderWalProgress, &pReader->nodeId, sizeof(int32_t));
        QUERY_CHECK_NULL(pTempProgress, code, lino, _end, TSDB_CODE_INTERNAL_ERROR);
        if (&pTempProgress->pullReq.base == pReq) {
          pProgress = pTempProgress;
          break;
        }
      }
      QUERY_CHECK_NULL(pProgress, code, lino, _end, TSDB_CODE_INVALID_PARA);
      int32_t vgId = pProgress->pTaskAddr->nodeId;

      pDataBlock = taosMemoryCalloc(1, sizeof(SSDataBlock));
      QUERY_CHECK_NULL(pDataBlock, code, lino, _end, terrno);
      code = tDeserializeSStreamTsResponse(pRsp->pCont, pRsp->contLen, pDataBlock);
      QUERY_CHECK_CODE(code, lino, _end);
      int64_t latestVer = pDataBlock->info.id.groupId;
      void   *px = tSimpleHashGet(pTask->pRealtimeStartVer, &vgId, sizeof(int32_t));
      QUERY_CHECK_CONDITION(px == NULL, code, lino, _end, TSDB_CODE_INTERNAL_ERROR);
      code = tSimpleHashPut(pTask->pRealtimeStartVer, &vgId, sizeof(int32_t), &latestVer, sizeof(int64_t));
      QUERY_CHECK_CODE(code, lino, _end);
      int32_t nrows = blockDataGetNumOfRows(pDataBlock);
      if (nrows > 0) {
        int32_t          iCol = 0;
        SColumnInfoData *pGidCol = taosArrayGet(pDataBlock->pDataBlock, iCol++);
        QUERY_CHECK_NULL(pGidCol, code, lino, _end, terrno);
        int64_t         *pGidData = (int64_t *)pGidCol->pData;
        SColumnInfoData *pTsCol = taosArrayGet(pDataBlock->pDataBlock, iCol++);
        QUERY_CHECK_NULL(pTsCol, code, lino, _end, terrno);
        int64_t *pTsData = (int64_t *)pTsCol->pData;
        for (int32_t i = 0; i < nrows; i++) {
          px = tSimpleHashGet(pTask->pHistoryCutoffTime, &pGidData[i], sizeof(int64_t));
          if (px == NULL) {
            code =
                tSimpleHashPut(pTask->pHistoryCutoffTime, &pGidData[i], sizeof(int64_t), &pTsData[i], sizeof(int64_t));
            QUERY_CHECK_CODE(code, lino, _end);
          } else {
            *(int64_t *)px = TMAX(*(int64_t *)px, pTsData[i]);
          }
        }
      }

      if (--pContext->curReaderIdx > 0) {
        // wait for responses from other readers
        goto _end;
      }

#if !TRIGGER_USE_HISTORY_META
      bool startFromBound = !pTask->fillHistoryFirst;
#else
      bool startFromBound = true;
#endif
      if (startFromBound) {
        for (int32_t i = 0; i < TARRAY_SIZE(pTask->readerList); i++) {
          SStreamTaskAddr      *pReader = TARRAY_GET_ELEM(pTask->readerList, i);
          SSTriggerWalProgress *pProgress =
              tSimpleHashGet(pContext->pReaderWalProgress, &pReader->nodeId, sizeof(int32_t));
          QUERY_CHECK_NULL(pProgress, code, lino, _end, TSDB_CODE_INTERNAL_ERROR);
          void *px = tSimpleHashGet(pTask->pRealtimeStartVer, &pProgress->pTaskAddr->nodeId, sizeof(int32_t));
          QUERY_CHECK_NULL(px, code, lino, _end, TSDB_CODE_INTERNAL_ERROR);
          pProgress->lastScanVer = *(int64_t *)px;
        }
      }
      pContext->status = STRIGGER_CONTEXT_IDLE;
      code = stRealtimeContextCheck(pContext);
      QUERY_CHECK_CODE(code, lino, _end);
      break;
    }

    case STRIGGER_PULL_WAL_META_NEW: {
      QUERY_CHECK_CONDITION(pContext->status == STRIGGER_CONTEXT_FETCH_META, code, lino, _end,
                            TSDB_CODE_INTERNAL_ERROR);
      SSTriggerWalProgress *pProgress = NULL;
      for (int32_t i = 0; i < TARRAY_SIZE(pTask->readerList); i++) {
        SStreamTaskAddr      *pReader = TARRAY_GET_ELEM(pTask->readerList, i);
        SSTriggerWalProgress *pTempProgress =
            tSimpleHashGet(pContext->pReaderWalProgress, &pReader->nodeId, sizeof(int32_t));
        QUERY_CHECK_NULL(pTempProgress, code, lino, _end, TSDB_CODE_INTERNAL_ERROR);
        if (&pTempProgress->pullReq.base == pReq) {
          pProgress = pTempProgress;
          break;
        }
      }
      QUERY_CHECK_NULL(pProgress, code, lino, _end, TSDB_CODE_INVALID_PARA);

      if (pRsp->code == TSDB_CODE_STREAM_NO_DATA) {
        QUERY_CHECK_CONDITION(pRsp->contLen == sizeof(int64_t), code, lino, _end, TSDB_CODE_INVALID_PARA);
        blockDataEmpty(pContext->pMetaBlock);
        blockDataEmpty(pContext->pDeleteBlock);
        blockDataEmpty(pContext->pDropBlock);
        pContext->pMetaBlock->info.version = *(int64_t *)pRsp->pCont;
      } else {
        QUERY_CHECK_CONDITION(pRsp->contLen > 0, code, lino, _end, TSDB_CODE_INVALID_PARA);
        SSTriggerWalNewRsp rsp = {.metaBlock = pContext->pMetaBlock,
                                  .deleteBlock = pContext->pDeleteBlock,
                                  .dropBlock = pContext->pDropBlock};
        code = tDeserializeSStreamWalDataResponse(pRsp->pCont, pRsp->contLen, &rsp, NULL);
        QUERY_CHECK_CODE(code, lino, _end);
        pContext->pMetaBlock->info.version = rsp.ver;
      }

      // update reader wal progress
      pProgress->lastScanVer = pContext->pMetaBlock->info.version;

      int32_t nrows = blockDataGetNumOfRows(pContext->pMetaBlock);
      int32_t vgId = pProgress->pTaskAddr->nodeId;
      if (nrows > 0) {
        int32_t          iCol = 0;
        SColumnInfoData *pGidCol = taosArrayGet(pContext->pMetaBlock->pDataBlock, iCol++);
        QUERY_CHECK_NULL(pGidCol, code, lino, _end, terrno);
        int64_t         *pGids = (int64_t *)pGidCol->pData;
        SColumnInfoData *pSkeyCol = taosArrayGet(pContext->pMetaBlock->pDataBlock, iCol++);
        QUERY_CHECK_NULL(pSkeyCol, code, lino, _end, terrno);
        int64_t         *pSkeys = (int64_t *)pSkeyCol->pData;
        SColumnInfoData *pEkeyCol = taosArrayGet(pContext->pMetaBlock->pDataBlock, iCol++);
        QUERY_CHECK_NULL(pEkeyCol, code, lino, _end, terrno);
        int64_t         *pEkeys = (int64_t *)pEkeyCol->pData;
        SColumnInfoData *pVerCol = taosArrayGet(pContext->pMetaBlock->pDataBlock, iCol++);
        QUERY_CHECK_NULL(pVerCol, code, lino, _end, terrno);
        int64_t *pVers = (int64_t *)pVerCol->pData;
        for (int32_t i = 0; i < nrows; i++) {
          void                   *px = tSimpleHashGet(pContext->pGroups, &pGids[i], sizeof(int64_t));
          SSTriggerRealtimeGroup *pGroup = NULL;
          if (px == NULL) {
            pGroup = taosMemoryCalloc(1, sizeof(SSTriggerRealtimeGroup));
            QUERY_CHECK_NULL(pGroup, code, lino, _end, terrno);
            code = tSimpleHashPut(pContext->pGroups, &pGids[i], sizeof(int64_t), &pGroup, POINTER_BYTES);
            if (code != TSDB_CODE_SUCCESS) {
              taosMemoryFreeClear(pGroup);
              QUERY_CHECK_CODE(code, lino, _end);
            }
            code = stRealtimeGroupInit(pGroup, pContext, pGids[i]);
            QUERY_CHECK_CODE(code, lino, _end);
          } else {
            pGroup = *(SSTriggerRealtimeGroup **)px;
          }
          SSTriggerMetaData meta = {.skey = pSkeys[i], .ekey = pEkeys[i], .ver = pVers[i]};
          code = stRealtimeGroupAddSingleMeta(pGroup, vgId, &meta);
          QUERY_CHECK_CODE(code, lino, _end);
          if (pGroup->oldThreshold < pGroup->newThreshold && TD_DLIST_NODE_NEXT(pGroup) == NULL &&
              TD_DLIST_TAIL(&pContext->groupsToCheck) != pGroup) {
            TD_DLIST_APPEND(&pContext->groupsToCheck, pGroup);
          }
        }
      }
      if (blockDataGetNumOfRows(pContext->pMetaBlock) >= STREAM_RETURN_ROWS_NUM) {
        pContext->continueToFetch = true;
      }

      nrows = blockDataGetNumOfRows(pContext->pDropBlock);
      if (nrows > 0) {
        SColumnInfoData *pGidCol = taosArrayGet(pContext->pDropBlock->pDataBlock, 0);
        QUERY_CHECK_NULL(pGidCol, code, lino, _end, terrno);
        int64_t *pGids = (int64_t *)pGidCol->pData;
        for (int32_t i = 0; i < nrows; i++) {
          void* px =taosArrayPush(pContext->groupsToDelete, &pGids[i]);
          QUERY_CHECK_NULL(px, code, lino, _end, terrno);
        }
      }

      if (--pContext->curReaderIdx > 0) {
        ST_TASK_DLOG("wait for response from other %d readers", pContext->curReaderIdx);
        goto _end;
      }

      if (pContext->continueToFetch) {
        ST_TASK_DLOG("continue to fetch wal metas since some readers are not exhausted: %" PRIzu,
                     TARRAY_SIZE(pTask->readerList));
        for (pContext->curReaderIdx = 0; pContext->curReaderIdx < TARRAY_SIZE(pTask->readerList);
             pContext->curReaderIdx++) {
          code = stRealtimeContextSendPullReq(pContext, STRIGGER_PULL_WAL_META_NEW);
          QUERY_CHECK_CODE(code, lino, _end);
        }
        pContext->continueToFetch = false;
        goto _end;
      }

      if (pContext->walMode == STRIGGER_WAL_META_ONLY) {
        pContext->getWalMetaThisRound = TD_DLIST_NELES(&pContext->groupsToCheck) > 0;
        code = stRealtimeContextCheck(pContext);
        QUERY_CHECK_CODE(code, lino, _end);
      } else {
        // todo(kjq): fill ranges and versions according to groupsToCheck
        for (pContext->curReaderIdx = 0; pContext->curReaderIdx < TARRAY_SIZE(pTask->readerList);
             pContext->curReaderIdx++) {
          code = stRealtimeContextSendPullReq(pContext, STRIGGER_PULL_WAL_DATA_NEW);
          QUERY_CHECK_CODE(code, lino, _end);
        }
      }
      break;
    }

    case STRIGGER_PULL_WAL_DATA_NEW:
    case STRIGGER_PULL_WAL_META_DATA_NEW:
      QUERY_CHECK_CONDITION(pContext->status == STRIGGER_CONTEXT_FETCH_META, code, lino, _end,
                            TSDB_CODE_INTERNAL_ERROR);
      SSTriggerWalProgress *pProgress = NULL;
      for (int32_t i = 0; i < TARRAY_SIZE(pTask->readerList); i++) {
        SStreamTaskAddr      *pReader = TARRAY_GET_ELEM(pTask->readerList, i);
        SSTriggerWalProgress *pTempProgress =
            tSimpleHashGet(pContext->pReaderWalProgress, &pReader->nodeId, sizeof(int32_t));
        QUERY_CHECK_NULL(pTempProgress, code, lino, _end, TSDB_CODE_INTERNAL_ERROR);
        if (&pTempProgress->pullReq.base == pReq) {
          pProgress = pTempProgress;
          break;
        }
      }
      QUERY_CHECK_NULL(pProgress, code, lino, _end, TSDB_CODE_INVALID_PARA);

      if (pRsp->code == TSDB_CODE_STREAM_NO_DATA) {
        QUERY_CHECK_CONDITION(pRsp->contLen == sizeof(int64_t), code, lino, _end, TSDB_CODE_INVALID_PARA);
        if (pContext->walMode == STRIGGER_WAL_META_WITH_DATA) {
          blockDataEmpty(pContext->pMetaBlock);
          blockDataEmpty(pContext->pDeleteBlock);
          blockDataEmpty(pContext->pDropBlock);
          pContext->pMetaBlock->info.version = *(int64_t *)pRsp->pCont;
        }
        blockDataEmpty(pProgress->pDataBlock);
        taosArrayClear(pContext->pTempSlices);
      } else {
        QUERY_CHECK_CONDITION(pRsp->contLen > 0, code, lino, _end, TSDB_CODE_INVALID_PARA);
        SSTriggerWalNewRsp rsp = {.dataBlock = pProgress->pDataBlock};
        if (pContext->walMode == STRIGGER_WAL_META_WITH_DATA) {
          rsp.metaBlock = pContext->pMetaBlock;
          rsp.deleteBlock = pContext->pDeleteBlock;
          rsp.dropBlock = pContext->pDropBlock;
        }
        code = tDeserializeSStreamWalDataResponse(pRsp->pCont, pRsp->contLen, &rsp, pContext->pTempSlices);
        QUERY_CHECK_CODE(code, lino, _end);
        if (pContext->walMode == STRIGGER_WAL_META_WITH_DATA) {
          pContext->pMetaBlock->info.version = rsp.ver;
        }
      }

      if (pContext->walMode == STRIGGER_WAL_META_WITH_DATA) {
        pProgress->lastScanVer = pContext->pMetaBlock->info.version;
        int32_t nrows = blockDataGetNumOfRows(pContext->pMetaBlock);
        int32_t vgId = pProgress->pTaskAddr->nodeId;
        if (nrows > 0) {
          int32_t          iCol = 0;
          SColumnInfoData *pGidCol = taosArrayGet(pContext->pMetaBlock->pDataBlock, iCol++);
          QUERY_CHECK_NULL(pGidCol, code, lino, _end, terrno);
          int64_t         *pGids = (int64_t *)pGidCol->pData;
          SColumnInfoData *pSkeyCol = taosArrayGet(pContext->pMetaBlock->pDataBlock, iCol++);
          QUERY_CHECK_NULL(pSkeyCol, code, lino, _end, terrno);
          int64_t         *pSkeys = (int64_t *)pSkeyCol->pData;
          SColumnInfoData *pEkeyCol = taosArrayGet(pContext->pMetaBlock->pDataBlock, iCol++);
          QUERY_CHECK_NULL(pEkeyCol, code, lino, _end, terrno);
          int64_t         *pEkeys = (int64_t *)pEkeyCol->pData;
          SColumnInfoData *pVerCol = taosArrayGet(pContext->pMetaBlock->pDataBlock, iCol++);
          QUERY_CHECK_NULL(pVerCol, code, lino, _end, terrno);
          int64_t *pVers = (int64_t *)pVerCol->pData;
          for (int32_t i = 0; i < nrows; i++) {
            void                   *px = tSimpleHashGet(pContext->pGroups, &pGids[i], sizeof(int64_t));
            SSTriggerRealtimeGroup *pGroup = NULL;
            if (px == NULL) {
              pGroup = taosMemoryCalloc(1, sizeof(SSTriggerRealtimeGroup));
              QUERY_CHECK_NULL(pGroup, code, lino, _end, terrno);
              code = tSimpleHashPut(pContext->pGroups, &pGids[i], sizeof(int64_t), &pGroup, POINTER_BYTES);
              if (code != TSDB_CODE_SUCCESS) {
                taosMemoryFreeClear(pGroup);
                QUERY_CHECK_CODE(code, lino, _end);
              }
              code = stRealtimeGroupInit(pGroup, pContext, pGids[i]);
              QUERY_CHECK_CODE(code, lino, _end);
            } else {
              pGroup = *(SSTriggerRealtimeGroup **)px;
            }
            SSTriggerMetaData meta = {.skey = pSkeys[i], .ekey = pEkeys[i], .ver = pVers[i]};
            code = stRealtimeGroupAddSingleMeta(pGroup, vgId, &meta);
            QUERY_CHECK_CODE(code, lino, _end);
            if (pGroup->oldThreshold < pGroup->newThreshold && TD_DLIST_NODE_NEXT(pGroup) == NULL &&
                TD_DLIST_TAIL(&pContext->groupsToCheck) != pGroup) {
              TD_DLIST_APPEND(&pContext->groupsToCheck, pGroup);
            }
          }
        }
<<<<<<< HEAD
        // todo(smj): process dropped tables in pContext->pDropBlock
=======
        pProgress->lastScanVer = lastScanVer;

        nrows = blockDataGetNumOfRows(pContext->pDropBlock);
        if (nrows > 0) {
          SColumnInfoData *pGidCol = taosArrayGet(pContext->pDropBlock->pDataBlock, 0);
          QUERY_CHECK_NULL(pGidCol, code, lino, _end, terrno);
          int64_t         *pGids = (int64_t *)pGidCol->pData;
          for (int32_t i = 0; i < nrows; i++) {
            void* px = taosArrayPush(pContext->groupsToDelete, &pGids[i]);
            QUERY_CHECK_NULL(px, code, lino, _end, terrno);
          }
        }
>>>>>>> c008556c
      }

      int32_t nTables = TARRAY_SIZE(pContext->pTempSlices);
      for (int32_t i = 0; i < nTables; i++) {
        int64_t           *ar = TARRAY_GET_ELEM(pContext->pTempSlices, i);
        int64_t            gid = ar[0];
        int64_t            uid = ar[1];
        int32_t            startIdx = ar[2] >> 32;
        int32_t            endIdx = ar[2];
        SSTriggerDataSlice slice = {.pDataBlock = pProgress->pDataBlock, .startIdx = startIdx, .endIdx = endIdx};
        code = tSimpleHashPut(pContext->pSlices, &uid, sizeof(int64_t), &slice, sizeof(SSTriggerDataSlice));
        QUERY_CHECK_CODE(code, lino, _end);
        void *px = tSimpleHashGet(pContext->pGroups, &gid, sizeof(int64_t));
        if (px == NULL) {
          ST_TASK_ELOG("unable to find group %" PRId64 " for table %" PRId64 " from vnode %d", gid, uid,
                       pProgress->pTaskAddr->nodeId);
          QUERY_CHECK_NULL(px, code, lino, _end, TSDB_CODE_INTERNAL_ERROR);
        }
        SSTriggerRealtimeGroup *pGroup = *(SSTriggerRealtimeGroup **)px;
        int64_t                 id[2] = {uid, pProgress->pTaskAddr->nodeId};
        px = taosArrayPush(pGroup->pTableUids, id);
        QUERY_CHECK_NULL(px, code, lino, _end, terrno);
      }

      if (--pContext->curReaderIdx > 0) {
        ST_TASK_DLOG("wait for response from other %d readers", pContext->curReaderIdx);
        goto _end;
      }

      pContext->getWalMetaThisRound = TD_DLIST_NELES(&pContext->groupsToCheck) > 0;
      code = stRealtimeContextCheck(pContext);
      QUERY_CHECK_CODE(code, lino, _end);

      break;

    case STRIGGER_PULL_GROUP_COL_VALUE: {
      QUERY_CHECK_CONDITION(
          (pContext->status == STRIGGER_CONTEXT_SEND_CALC_REQ || pContext->status == STRIGGER_CONTEXT_SEND_DROP_REQ),
          code, lino, _end, TSDB_CODE_INTERNAL_ERROR);
      SSTriggerGroupColValueRequest *pRequest = (SSTriggerGroupColValueRequest *)pReq;
      switch (pContext->status) {
        case STRIGGER_CONTEXT_SEND_CALC_REQ: {
          if (pContext->pCalcReq != NULL && pContext->pCalcReq->gid == pRequest->gid) {
            SStreamGroupInfo groupInfo = {.gInfo = pContext->pCalcReq->groupColVals};
            code = tDeserializeSStreamGroupInfo(pRsp->pCont, pRsp->contLen, &groupInfo);
            QUERY_CHECK_CODE(code, lino, _end);
            code = stRealtimeContextCheck(pContext);
            QUERY_CHECK_CODE(code, lino, _end);
          } else {
            SListIter  iter = {0};
            SListNode *pNode = NULL;
            tdListInitIter(&pContext->retryCalcReqs, &iter, TD_LIST_FORWARD);
            while ((pNode = tdListNext(&iter)) != NULL) {
              SSTriggerCalcRequest *pCalcReq = *(SSTriggerCalcRequest **)pNode->data;
              if (pCalcReq->gid == pRequest->gid) {
                SStreamGroupInfo groupInfo = {.gInfo = pCalcReq->groupColVals};
                code = tDeserializeSStreamGroupInfo(pRsp->pCont, pRsp->contLen, &groupInfo);
                QUERY_CHECK_CODE(code, lino, _end);
                code = stRealtimeContextRetryCalcRequest(pContext, pNode, pCalcReq);
                QUERY_CHECK_CODE(code, lino, _end);
                break;
              }
            }
          }
          break;
        }
        case STRIGGER_CONTEXT_SEND_DROP_REQ: {
          SListIter  iter = {0};
          SListNode *pNode = NULL;
          tdListInitIter(&pContext->dropTableReqs, &iter, TD_LIST_FORWARD);
          while ((pNode = tdListNext(&iter)) != NULL) {
            SSTriggerDropRequest *pDropReq = *(SSTriggerDropRequest **)pNode->data;
            if (pDropReq->gid == pRequest->gid) {
              SStreamGroupInfo groupInfo = {.gInfo = pDropReq->groupColVals};
              code = tDeserializeSStreamGroupInfo(pRsp->pCont, pRsp->contLen, &groupInfo);
              QUERY_CHECK_CODE(code, lino, _end);
              code = stRealtimeContextRetryDropRequest(pContext, pNode, pDropReq);
              QUERY_CHECK_CODE(code, lino, _end);
              break;
            }
          }
          break;
        }
        default:
          break;
      }
      break;
    }

    case STRIGGER_PULL_VTABLE_PSEUDO_COL: {
      QUERY_CHECK_CONDITION(
          pContext->status == STRIGGER_CONTEXT_SEND_CALC_REQ || pContext->status == STRIGGER_CONTEXT_CHECK_CONDITION,
          code, lino, _end, TSDB_CODE_INTERNAL_ERROR);
      QUERY_CHECK_CONDITION(pRsp->contLen > 0, code, lino, _end, TSDB_CODE_INVALID_PARA);
      const char *pCont = pRsp->pCont;
      code = blockDecode(pContext->pMerger->pPseudoCols, pCont, &pCont);
      QUERY_CHECK_CODE(code, lino, _end);
      QUERY_CHECK_CONDITION(pCont == (char *)pRsp->pCont + pRsp->contLen, code, lino, _end, TSDB_CODE_INTERNAL_ERROR);
      code = stRealtimeContextCheck(pContext);
      QUERY_CHECK_CODE(code, lino, _end);
      break;
    }

    case STRIGGER_PULL_VTABLE_INFO: {
      SSTriggerWalProgress *pProgress = NULL;
      for (int32_t i = 0; i < TARRAY_SIZE(pTask->virtReaderList); i++) {
        SStreamTaskAddr      *pReader = TARRAY_GET_ELEM(pTask->virtReaderList, i);
        SSTriggerWalProgress *pTempProgress =
            tSimpleHashGet(pContext->pReaderWalProgress, &pReader->nodeId, sizeof(int32_t));
        QUERY_CHECK_NULL(pTempProgress, code, lino, _end, TSDB_CODE_INTERNAL_ERROR);
        if (&pTempProgress->pullReq.base == pReq) {
          pProgress = pTempProgress;
          break;
        }
      }
      QUERY_CHECK_NULL(pProgress, code, lino, _end, TSDB_CODE_INVALID_PARA);
      int32_t vgId = pProgress->pTaskAddr->nodeId;

      code = tDeserializeSStreamMsgVTableInfo(pRsp->pCont, pRsp->contLen, &vtableInfo);
      QUERY_CHECK_CODE(code, lino, _end);
      int32_t nVirTables = taosArrayGetSize(vtableInfo.infos);

      if (pTask->virTableInfoReady) {
        // check virtual table info
        for (int32_t i = 0; i < nVirTables; i++) {
          VTableInfo            *pInfo = TARRAY_GET_ELEM(vtableInfo.infos, i);
          SSTriggerVirTableInfo *pTable = tSimpleHashGet(pTask->pVirTableInfos, &pInfo->uid, sizeof(int64_t));
          if (pTable == NULL) {
            ST_TASK_DLOG("found new added virtual table, gid:%" PRId64 ", uid:%" PRId64 ", ver:%d", pInfo->gId,
                         pInfo->uid, pInfo->cols.version);
            code = TSDB_CODE_INTERNAL_ERROR;
            QUERY_CHECK_CODE(code, lino, _end);
          }
          if (pTable->tbVer != pInfo->cols.version) {
            ST_TASK_DLOG("virtual table version changed, gid:%" PRId64 ", uid:%" PRId64 ", ver:%" PRId64 " -> %d",
                         pInfo->gId, pInfo->uid, pTable->tbVer, pInfo->cols.version);
            code = TSDB_CODE_INTERNAL_ERROR;
            QUERY_CHECK_CODE(code, lino, _end);
          }
        }

        if (--pContext->curReaderIdx > 0) {
          // wait for responses from other readers
          goto _end;
        }

        code = stRealtimeContextCheck(pContext);
        QUERY_CHECK_CODE(code, lino, _end);
        break;
      }

      QUERY_CHECK_CONDITION(pContext->status == STRIGGER_CONTEXT_GATHER_VTABLE_INFO, code, lino, _end,
                            TSDB_CODE_INTERNAL_ERROR);
      for (int32_t i = 0; i < nVirTables; i++) {
        VTableInfo           *pInfo = TARRAY_GET_ELEM(vtableInfo.infos, i);
        SSTriggerVirTableInfo newInfo = {
            .tbGid = pInfo->gId, .tbUid = pInfo->uid, .tbVer = pInfo->cols.version, .vgId = vgId};
        ST_TASK_DLOG("got virtual table info, gid:%" PRId64 ", uid:%" PRId64 ", ver:%d", pInfo->gId, pInfo->uid,
                     pInfo->cols.version);
        code = tSimpleHashPut(pTask->pVirTableInfos, &newInfo.tbUid, sizeof(int64_t), &newInfo,
                              sizeof(SSTriggerVirTableInfo));
        QUERY_CHECK_CODE(code, lino, _end);
        for (int32_t j = 0; j < pInfo->cols.nCols; j++) {
          SColRef *pColRef = &pInfo->cols.pColRef[j];
          if (!pColRef->hasRef) {
            continue;
          }
          SSHashObj *pDbInfo = NULL;
          size_t     dbNameLen = strlen(pColRef->refDbName) + 1;
          size_t     tbNameLen = strlen(pColRef->refTableName) + 1;
          size_t     colNameLen = strlen(pColRef->refColName) + 1;
          void      *px = tSimpleHashGet(pTask->pOrigTableCols, pColRef->refDbName, dbNameLen);
          if (px == NULL) {
            pDbInfo = tSimpleHashInit(256, taosGetDefaultHashFunction(TSDB_DATA_TYPE_BINARY));
            QUERY_CHECK_NULL(pDbInfo, code, lino, _end, terrno);
            code = tSimpleHashPut(pTask->pOrigTableCols, pColRef->refDbName, dbNameLen, &pDbInfo, POINTER_BYTES);
            if (code != TSDB_CODE_SUCCESS) {
              tSimpleHashCleanup(pDbInfo);
              QUERY_CHECK_CODE(code, lino, _end);
            }
          } else {
            pDbInfo = *(SSHashObj **)px;
          }
          SSTriggerOrigTableInfo *pTbInfo = tSimpleHashGet(pDbInfo, pColRef->refTableName, tbNameLen);
          if (pTbInfo == NULL) {
            SSTriggerOrigTableInfo newInfo = {0};
            code = tSimpleHashPut(pDbInfo, pColRef->refTableName, tbNameLen, &newInfo, sizeof(SSTriggerOrigTableInfo));
            QUERY_CHECK_CODE(code, lino, _end);
            pTbInfo = tSimpleHashGet(pDbInfo, pColRef->refTableName, tbNameLen);
            QUERY_CHECK_NULL(pTbInfo, code, lino, _end, TSDB_CODE_INTERNAL_ERROR);
          }
          if (pTbInfo->pColumns == NULL) {
            pTbInfo->pColumns = tSimpleHashInit(32, taosGetDefaultHashFunction(TSDB_DATA_TYPE_BINARY));
            QUERY_CHECK_NULL(pTbInfo->pColumns, code, lino, _end, terrno);
          }
          col_id_t colid = 0;
          code = tSimpleHashPut(pTbInfo->pColumns, pColRef->refColName, colNameLen, &colid, sizeof(col_id_t));
          QUERY_CHECK_CODE(code, lino, _end);
        }
      }

      void *px = taosArrayAddAll(pTask->pVirTableInfoRsp, vtableInfo.infos);
      QUERY_CHECK_NULL(px, code, lino, _end, terrno);
      taosArrayClear(vtableInfo.infos);

      if (--pContext->curReaderIdx > 0) {
        // wait for responses from other readers
        goto _end;
      }

      pOrigTableNames = taosArrayInit(0, sizeof(SStreamDbTableName));
      QUERY_CHECK_NULL(pOrigTableNames, code, lino, _end, terrno);
      int32_t iter1 = 0;
      px = tSimpleHashIterate(pTask->pOrigTableCols, NULL, &iter1);
      while (px != NULL) {
        char                   *dbName = tSimpleHashGetKey(px, NULL);
        SSHashObj              *pDbInfo = *(SSHashObj **)px;
        int32_t                 iter2 = 0;
        SSTriggerOrigTableInfo *pTbInfo = tSimpleHashIterate(pDbInfo, NULL, &iter2);
        while (pTbInfo != NULL) {
          char               *tbName = tSimpleHashGetKey(pTbInfo, NULL);
          SStreamDbTableName *pName = taosArrayReserve(pOrigTableNames, 1);
          QUERY_CHECK_NULL(pName, code, lino, _end, terrno);
          (void)snprintf(pName->dbFName, sizeof(pName->dbFName), "%d.%s", 1, dbName);
          (void)strncpy(pName->tbName, tbName, sizeof(pName->tbName));
          pTbInfo = tSimpleHashIterate(pDbInfo, pTbInfo, &iter2);
        }
        px = tSimpleHashIterate(pTask->pOrigTableCols, px, &iter1);
      }
      SStreamMgmtReq *pReq = taosMemoryCalloc(1, sizeof(SStreamMgmtReq));
      QUERY_CHECK_NULL(pReq, code, lino, _end, terrno);
      pReq->reqId = atomic_fetch_add_64(&pTask->mgmtReqId, 1);
      pReq->type = STREAM_MGMT_REQ_TRIGGER_ORIGTBL_READER;
      pReq->cont.fullTableNames = pOrigTableNames;
      pOrigTableNames = NULL;

      // wait to be exeucted again
      pContext->status = STRIGGER_CONTEXT_IDLE;
      pTask->task.pMgmtReq = pReq;
      pTask->task.status = STREAM_STATUS_INIT;
      break;
    }

    case STRIGGER_PULL_OTABLE_INFO: {
      QUERY_CHECK_CONDITION(pContext->status == STRIGGER_CONTEXT_GATHER_VTABLE_INFO, code, lino, _end,
                            TSDB_CODE_INTERNAL_ERROR);
      SSTriggerWalProgress *pProgress = NULL;
      for (int32_t i = 0; i < TARRAY_SIZE(pTask->readerList); i++) {
        SStreamTaskAddr      *pReader = TARRAY_GET_ELEM(pTask->readerList, i);
        SSTriggerWalProgress *pTempProgress =
            tSimpleHashGet(pContext->pReaderWalProgress, &pReader->nodeId, sizeof(int32_t));
        QUERY_CHECK_NULL(pTempProgress, code, lino, _end, TSDB_CODE_INTERNAL_ERROR);
        if (&pTempProgress->pullReq.base == pReq) {
          pProgress = pTempProgress;
          break;
        }
      }
      QUERY_CHECK_NULL(pProgress, code, lino, _end, TSDB_CODE_INVALID_PARA);
      int32_t vgId = pProgress->pTaskAddr->nodeId;

      code = tDserializeSTriggerOrigTableInfoRsp(pRsp->pCont, pRsp->contLen, &otableInfo);
      QUERY_CHECK_CODE(code, lino, _end);
      SSTriggerOrigTableInfoRequest *pOrigReq = (SSTriggerOrigTableInfoRequest *)pReq;
      QUERY_CHECK_CONDITION(taosArrayGetSize(otableInfo.cols) == taosArrayGetSize(pOrigReq->cols), code, lino, _end,
                            TSDB_CODE_INVALID_PARA);
      OTableInfoRsp *pRsp = TARRAY_DATA(otableInfo.cols);

      void *px = tSimpleHashGet(pTask->pReaderUidMap, &vgId, sizeof(int32_t));
      QUERY_CHECK_NULL(px, code, lino, _end, TSDB_CODE_INTERNAL_ERROR);
      SArray *pUids = *(SArray **)px;
      for (int32_t i = 0; i < TARRAY_SIZE(pUids); i++) {
        SSTriggerOrigTableInfo *pTbInfo = *(SSTriggerOrigTableInfo **)TARRAY_GET_ELEM(pUids, i);
        int32_t                 iter = 0;
        void                   *px = tSimpleHashIterate(pTbInfo->pColumns, NULL, &iter);
        QUERY_CHECK_NULL(px, code, lino, _end, terrno);
        while (px != NULL) {
          pTbInfo->suid = pRsp->suid;
          pTbInfo->uid = pRsp->uid;
          *(col_id_t *)px = pRsp->cid;
          pRsp++;
          px = tSimpleHashIterate(pTbInfo->pColumns, px, &iter);
        }
        int64_t *pEle = TARRAY_GET_ELEM(pUids, i);
        pEle[0] = pTbInfo->suid;
        pEle[1] = pTbInfo->uid;
      }

      if (--pContext->curReaderIdx > 0) {
        // wait for responses from other readers
        goto _end;
      }

      for (pContext->curReaderIdx = 0; pContext->curReaderIdx < TARRAY_SIZE(pTask->readerList);
           pContext->curReaderIdx++) {
        code = stRealtimeContextSendPullReq(pContext, STRIGGER_PULL_SET_TABLE);
        QUERY_CHECK_CODE(code, lino, _end);
      }
      break;
    }

    case STRIGGER_PULL_SET_TABLE: {
      if (--pContext->curReaderIdx > 0) {
        // wait for responses from other readers
        goto _end;
      }

      int32_t nVirTables = taosArrayGetSize(pTask->pVirTableInfoRsp);
      for (int32_t i = 0; i < nVirTables; i++) {
        VTableInfo            *pInfo = TARRAY_GET_ELEM(pTask->pVirTableInfoRsp, i);
        SSTriggerVirTableInfo *pNewInfo = tSimpleHashGet(pTask->pVirTableInfos, &pInfo->uid, sizeof(int64_t));
        QUERY_CHECK_NULL(pNewInfo, code, lino, _end, TSDB_CODE_INTERNAL_ERROR);
        code = stTriggerTaskGenVirColRefs(pTask, pInfo, pTask->pVirTrigSlots, &pNewInfo->pTrigColRefs);
        QUERY_CHECK_CODE(code, lino, _end);
        code = stTriggerTaskGenVirColRefs(pTask, pInfo, pTask->pVirCalcSlots, &pNewInfo->pCalcColRefs);
        QUERY_CHECK_CODE(code, lino, _end);
      }

      for (int32_t i = 0; i < nVirTables; i++) {
        VTableInfo *pInfo = TARRAY_GET_ELEM(pTask->pVirTableInfoRsp, i);
        void       *px = tSimpleHashGet(pContext->pGroups, &pInfo->gId, sizeof(int64_t));
        if (px == NULL) {
          SSTriggerRealtimeGroup *pGroup = taosMemoryCalloc(1, sizeof(SSTriggerRealtimeGroup));
          QUERY_CHECK_NULL(pGroup, code, lino, _end, terrno);
          code = tSimpleHashPut(pContext->pGroups, &pInfo->gId, sizeof(int64_t), &pGroup, POINTER_BYTES);
          if (code != TSDB_CODE_SUCCESS) {
            taosMemoryFreeClear(pGroup);
            QUERY_CHECK_CODE(code, lino, _end);
          }
          code = stRealtimeGroupInit(pGroup, pContext, pInfo->gId);
          QUERY_CHECK_CODE(code, lino, _end);
        }
      }

      pTask->virTableInfoReady = true;
      pContext->status = STRIGGER_CONTEXT_IDLE;
      code = stRealtimeContextCheck(pContext);
      QUERY_CHECK_CODE(code, lino, _end);
      break;
    }

    default: {
      ST_TASK_ELOG("invalid pull request type %d at %s", pReq->type, __func__);
      code = TSDB_CODE_INVALID_PARA;
      QUERY_CHECK_CODE(code, lino, _end);
    }
  }

_end:
  if (pDataBlock != NULL) {
    blockDataDestroy(pDataBlock);
  }
  if (pAllMetadatas != NULL) {
    taosArrayDestroyP(pAllMetadatas, (FDelete)blockDataDestroy);
  }
  if (pVgIds != NULL) {
    taosArrayDestroy(pVgIds);
  }
  tDestroySStreamMsgVTableInfo(&vtableInfo);
  tDestroySTriggerOrigTableInfoRsp(&otableInfo);
  if (pOrigTableNames != NULL) {
    taosArrayDestroy(pOrigTableNames);
  }
  if (code != TSDB_CODE_SUCCESS) {
    ST_TASK_ELOG("%s failed at line %d since %s, type: %d", __func__, lino, tstrerror(code), pReq->type);
  }
  return code;
}

static int32_t stRealtimeContextProcCalcRsp(SSTriggerRealtimeContext *pContext, SRpcMsg *pRsp) {
  int32_t               code = TSDB_CODE_SUCCESS;
  int32_t               lino = 0;
  SStreamTriggerTask   *pTask = pContext->pTask;
  SSTriggerCalcRequest *pReq = NULL;

  SMsgSendInfo     *ahandle = pRsp->info.ahandle;
  SSTriggerAHandle *pAhandle = ahandle->param;
  pReq = pAhandle->param;

  ST_TASK_DLOG("receive calc response from task:%" PRIx64 ", code:%d", pReq->runnerTaskId, pRsp->code);

  if (pRsp->code == TSDB_CODE_SUCCESS) {
    code = stTriggerTaskReleaseRequest(pTask, &pReq);
    QUERY_CHECK_CODE(code, lino, _end);

    if (pContext->status == STRIGGER_CONTEXT_ACQUIRE_REQUEST) {
      // continue check if the context is waiting for any available request
      code = stRealtimeContextCheck(pContext);
      QUERY_CHECK_CODE(code, lino, _end);
    }
  } else {
    code = tdListAppend(&pContext->retryCalcReqs, &pReq);
    QUERY_CHECK_CODE(code, lino, _end);
    SListNode *pNode = TD_DLIST_TAIL(&pContext->retryCalcReqs);
    code = stRealtimeContextRetryCalcRequest(pContext, pNode, pReq);
    QUERY_CHECK_CODE(code, lino, _end);
  }

  for (int32_t i = 0; i < taosArrayGetSize(pContext->groupsToDelete); i++) {
    int64_t gid = ((int64_t *)TARRAY_DATA(pContext->groupsToDelete))[i];
    if (gid == pReq->gid) {
      // send drop table req
      bool                      drop = true;
      SSTriggerDropRequest     *pDropReq = NULL;
      QUERY_CHECK_NULL(pDropReq, code, lino, _end, terrno);
      code = stTriggerTaskAcquireDropTableRequest(pTask, pContext->sessionId, gid, &pDropReq);
      QUERY_CHECK_CODE(code, lino, _end);
      if (pDropReq) {
        code = stRealtimeContextSendDropTableReq(pContext, gid, pDropReq);
        QUERY_CHECK_CODE(code, lino, _end);
        taosArrayRemove(pContext->groupsToDelete, i);
      }
      break;
    }
  }

_end:
  if (code != TSDB_CODE_SUCCESS) {
    ST_TASK_ELOG("%s failed at line %d since %s", __func__, lino, tstrerror(code));
  }
  return code;
}

static void stHistoryContextDestroyTsdbProgress(void *ptr) {
  SSTriggerTsdbProgress *pProgress = ptr;
  if (pProgress == NULL) {
    return;
  }
  if (pProgress->reqCids != NULL) {
    taosArrayDestroy(pProgress->reqCids);
    pProgress->reqCids = NULL;
  }
  if (pProgress->pMetadatas != NULL) {
    taosArrayDestroyP(pProgress->pMetadatas, (FDelete)blockDataDestroy);
    pProgress->pMetadatas = NULL;
  }
}

static int32_t stHistoryContextInit(SSTriggerHistoryContext *pContext, SStreamTriggerTask *pTask) {
  int32_t      code = TSDB_CODE_SUCCESS;
  int32_t      lino = 0;
  SSDataBlock *pVirDataBlock = NULL;
  SFilterInfo *pVirDataFilter = NULL;

  pContext->pTask = pTask;
  pContext->sessionId = STREAM_TRIGGER_HISTORY_SESSIONID;
  pContext->status = STRIGGER_CONTEXT_WAIT_RECALC_REQ;
  if (pTask->triggerType == STREAM_TRIGGER_SLIDING) {
    pContext->needTsdbMeta = (pTask->triggerFilter != NULL) || pTask->hasTriggerFilter ||
                             (pTask->placeHolderBitmap & PLACE_HOLDER_WROWNUM) || pTask->ignoreNoDataTrigger;
  } else if (pTask->isVirtualTable || (pTask->triggerType == STREAM_TRIGGER_SESSION) ||
             (pTask->triggerType == STREAM_TRIGGER_COUNT)) {
    pContext->needTsdbMeta = true;
  }

  pContext->pReaderTsdbProgress = tSimpleHashInit(32, taosGetDefaultHashFunction(TSDB_DATA_TYPE_INT));
  QUERY_CHECK_NULL(pContext->pReaderTsdbProgress, code, lino, _end, terrno);
  tSimpleHashSetFreeFp(pContext->pReaderTsdbProgress, stHistoryContextDestroyTsdbProgress);
  int32_t nVirReaders = taosArrayGetSize(pTask->virtReaderList);
  int32_t nReaders = taosArrayGetSize(pTask->readerList);
  for (int32_t i = 0; i < nVirReaders + nReaders; i++) {
    SStreamTaskAddr *pReader = NULL;
    if (i < nVirReaders) {
      pReader = TARRAY_GET_ELEM(pTask->virtReaderList, i);
    } else {
      pReader = TARRAY_GET_ELEM(pTask->readerList, i - nVirReaders);
    }
    if (tSimpleHashGet(pContext->pReaderTsdbProgress, &pReader->nodeId, sizeof(int32_t)) != NULL) {
      continue;
    }
    SSTriggerTsdbProgress progress = {0};
    code = tSimpleHashPut(pContext->pReaderTsdbProgress, &pReader->nodeId, sizeof(int32_t), &progress,
                          sizeof(SSTriggerTsdbProgress));
    QUERY_CHECK_CODE(code, lino, _end);
    SSTriggerTsdbProgress *pProgress = tSimpleHashGet(pContext->pReaderTsdbProgress, &pReader->nodeId, sizeof(int32_t));
    QUERY_CHECK_NULL(pProgress, code, lino, _end, TSDB_CODE_INTERNAL_ERROR);
    pProgress->pTaskAddr = pReader;
    pProgress->pMetadatas = taosArrayInit(0, POINTER_BYTES);
    QUERY_CHECK_NULL(pProgress->pMetadatas, code, lino, _end, terrno);
    SSTriggerPullRequest *pPullReq = &pProgress->pullReq.base;
    pPullReq->streamId = pTask->task.streamId;
    pPullReq->sessionId = pContext->sessionId;
    pPullReq->triggerTaskId = pTask->task.taskId;
    if (pTask->isVirtualTable) {
      pProgress->reqCids = taosArrayInit(0, sizeof(col_id_t));
      QUERY_CHECK_NULL(pProgress->reqCids, code, lino, _end, terrno);
    }
  }

  pContext->pTrigDataBlocks = taosArrayInit(0, POINTER_BYTES);
  QUERY_CHECK_NULL(pContext->pTrigDataBlocks, code, lino, _end, terrno);
  pContext->pCalcDataBlocks = taosArrayInit(0, POINTER_BYTES);
  QUERY_CHECK_NULL(pContext->pCalcDataBlocks, code, lino, _end, terrno);

  pContext->pGroups = tSimpleHashInit(256, taosGetDefaultHashFunction(TSDB_DATA_TYPE_BIGINT));
  QUERY_CHECK_NULL(pContext->pGroups, code, lino, _end, terrno);
  tSimpleHashSetFreeFp(pContext->pGroups, stHistoryGroupDestroy);
  TD_DLIST_INIT(&pContext->groupsToCheck);
  int32_t nVirTables = taosArrayGetSize(pTask->pVirTableInfoRsp);
  for (int32_t i = 0; i < nVirTables; i++) {
    VTableInfo *pInfo = TARRAY_GET_ELEM(pTask->pVirTableInfoRsp, i);
    void       *px = tSimpleHashGet(pContext->pGroups, &pInfo->gId, sizeof(int64_t));
    if (px == NULL) {
      SSTriggerHistoryGroup *pGroup = taosMemoryCalloc(1, sizeof(SSTriggerHistoryGroup));
      QUERY_CHECK_NULL(pGroup, code, lino, _end, terrno);
      code = tSimpleHashPut(pContext->pGroups, &pInfo->gId, sizeof(int64_t), &pGroup, POINTER_BYTES);
      if (code != TSDB_CODE_SUCCESS) {
        taosMemoryFreeClear(pGroup);
        QUERY_CHECK_CODE(code, lino, _end);
      }
      code = stHistoryGroupInit(pGroup, pContext, pInfo->gId);
      QUERY_CHECK_CODE(code, lino, _end);
    }
  }

  pContext->pSorter = taosMemoryCalloc(1, sizeof(SSTriggerTimestampSorter));
  QUERY_CHECK_NULL(pContext->pSorter, code, lino, _end, terrno);
  code = stTimestampSorterInit(pContext->pSorter, pTask);
  QUERY_CHECK_CODE(code, lino, _end);
  if (pTask->isVirtualTable) {
    code = createOneDataBlock(pTask->pVirDataBlock, false, &pVirDataBlock);
    QUERY_CHECK_CODE(code, lino, _end);
    code = filterInitFromNode(pTask->triggerFilter, &pVirDataFilter, 0, NULL);
    QUERY_CHECK_CODE(code, lino, _end);
    pContext->pMerger = taosMemoryCalloc(1, sizeof(SSTriggerVtableMerger));
    QUERY_CHECK_NULL(pContext->pMerger, code, lino, _end, terrno);
    code = stVtableMergerInit(pContext->pMerger, pTask, &pVirDataBlock, &pVirDataFilter, pTask->nVirDataCols);
    QUERY_CHECK_CODE(code, lino, _end);
  }
  if (pTask->triggerType == STREAM_TRIGGER_SLIDING || pTask->triggerType == STREAM_TRIGGER_SESSION) {
    pContext->pSavedWindows = taosArrayInit(0, sizeof(SSTriggerWindow));
    QUERY_CHECK_NULL(pContext->pSavedWindows, code, lino, _end, terrno);
    pContext->pInitWindows = taosArrayInit(0, sizeof(STimeWindow));
    QUERY_CHECK_NULL(pContext->pInitWindows, code, lino, _end, terrno);
  } else if (pTask->triggerType == STREAM_TRIGGER_EVENT) {
    code = filterInitFromNode(pTask->pStartCond, &pContext->pStartCond, 0, NULL);
    QUERY_CHECK_CODE(code, lino, _end);
    code = filterInitFromNode(pTask->pEndCond, &pContext->pEndCond, 0, NULL);
    QUERY_CHECK_CODE(code, lino, _end);
  }
  if (pTask->notifyEventType != STRIGGER_EVENT_WINDOW_NONE) {
    pContext->pNotifyParams = taosArrayInit(0, sizeof(SSTriggerCalcParam));
    QUERY_CHECK_NULL(pContext->pNotifyParams, code, lino, _end, terrno);
  }

  pContext->pCalcDataCacheIters =
      taosHashInit(256, taosGetDefaultHashFunction(TSDB_DATA_TYPE_BIGINT), false, HASH_ENTRY_LOCK);
  taosHashSetFreeFp(pContext->pCalcDataCacheIters, (_hash_free_fn_t)releaseDataResult);
  QUERY_CHECK_NULL(pContext->pCalcDataCacheIters, code, lino, _end, errno);

  tdListInit(&pContext->retryPullReqs, POINTER_BYTES);
  tdListInit(&pContext->retryCalcReqs, POINTER_BYTES);

_end:
  return code;
}

static int32_t stHistoryContextHandleRequest(SSTriggerHistoryContext *pContext, SSTriggerRecalcRequest *pReq) {
  int32_t             code = TSDB_CODE_SUCCESS;
  int32_t             lino = 0;
  SStreamTriggerTask *pTask = pContext->pTask;
  pContext->gid = pReq->gid;
  pContext->scanRange = pReq->scanRange;
  pContext->calcRange = pReq->calcRange;
  pContext->stepRange = pContext->scanRange;
  pContext->isHistory = pReq->isHistory;
  int32_t                iter = 0;
  SSTriggerTsdbProgress *pProgress = tSimpleHashIterate(pContext->pReaderTsdbProgress, NULL, &iter);
  while (pProgress != NULL) {
    void *px = tSimpleHashGet(pReq->pTsdbVersions, &pProgress->pTaskAddr->nodeId, sizeof(int32_t));
    QUERY_CHECK_NULL(px, code, lino, _end, TSDB_CODE_INTERNAL_ERROR);
    pProgress->version = *(int64_t *)px;
    pProgress = tSimpleHashIterate(pContext->pReaderTsdbProgress, pProgress, &iter);
  }
_end:
  return code;
}

static void stHistoryContextDestroy(void *ptr) {
  SSTriggerHistoryContext **ppContext = ptr;
  if (ppContext == NULL || *ppContext == NULL) {
    return;
  }

  SSTriggerHistoryContext *pContext = *ppContext;
  if (pContext->pReaderTsdbProgress != NULL) {
    tSimpleHashCleanup(pContext->pReaderTsdbProgress);
    pContext->pReaderTsdbProgress = NULL;
  }

  if (pContext->pFirstTsMap != NULL) {
    tSimpleHashCleanup(pContext->pFirstTsMap);
    pContext->pFirstTsMap = NULL;
  }
  if (pContext->pTrigDataBlocks != NULL) {
    taosArrayDestroyP(pContext->pTrigDataBlocks, (FDelete)blockDataDestroy);
    pContext->pTrigDataBlocks = NULL;
  }
  if (pContext->pCalcDataBlocks != NULL) {
    taosArrayDestroyP(pContext->pCalcDataBlocks, (FDelete)blockDataDestroy);
    pContext->pCalcDataBlocks = NULL;
  }

  if (pContext->pGroups != NULL) {
    tSimpleHashCleanup(pContext->pGroups);
    pContext->pGroups = NULL;
  }

  if (pContext->pSorter != NULL) {
    stTimestampSorterDestroy(&pContext->pSorter);
  }
  if (pContext->pMerger != NULL) {
    stVtableMergerDestroy(&pContext->pMerger);
  }
  if (pContext->pSavedWindows != NULL) {
    taosArrayDestroy(pContext->pSavedWindows);
    pContext->pSavedWindows = NULL;
  }
  if (pContext->pInitWindows != NULL) {
    taosArrayDestroy(pContext->pInitWindows);
    pContext->pInitWindows = NULL;
  }
  if (pContext->pStartCond != NULL) {
    filterFreeInfo(pContext->pStartCond);
    pContext->pStartCond = NULL;
  }
  if (pContext->pEndCond != NULL) {
    filterFreeInfo(pContext->pEndCond);
    pContext->pEndCond = NULL;
  }
  if (pContext->pNotifyParams != NULL) {
    taosArrayDestroyEx(pContext->pNotifyParams, tDestroySSTriggerCalcParam);
    pContext->pNotifyParams = NULL;
  }

  if (pContext->pCalcDataCache != NULL) {
    destroyStreamDataCache(pContext->pCalcDataCache);
    pContext->pCalcDataCache = NULL;
  }
  if (pContext->pCalcDataCacheIters != NULL) {
    taosHashCleanup(pContext->pCalcDataCacheIters);
    pContext->pCalcDataCacheIters = NULL;
  }

  tdListEmpty(&pContext->retryPullReqs);
  tdListEmpty(&pContext->retryCalcReqs);

  taosMemFreeClear(*ppContext);
}

static FORCE_INLINE SSTriggerHistoryGroup *stHistoryContextGetCurrentGroup(SSTriggerHistoryContext *pContext) {
  if (TD_DLIST_NELES(&pContext->groupsToCheck) > 0) {
    return TD_DLIST_HEAD(&pContext->groupsToCheck);
  } else if (TD_DLIST_NELES(&pContext->groupsForceClose) > 0) {
    return TD_DLIST_HEAD(&pContext->groupsForceClose);
  } else {
    terrno = TSDB_CODE_INTERNAL_ERROR;
    SStreamTriggerTask *pTask = pContext->pTask;
    ST_TASK_ELOG("failed to get the group in history context %" PRId64, pContext->sessionId);
    return NULL;
  }
}

static int32_t stHistoryContextSendPullReq(SSTriggerHistoryContext *pContext, ESTriggerPullType type) {
  int32_t                code = TSDB_CODE_SUCCESS;
  int32_t                lino = 0;
  SStreamTriggerTask    *pTask = pContext->pTask;
  SSTriggerTsdbProgress *pProgress = NULL;
  SRpcMsg                msg = {.msgType = TDMT_STREAM_TRIGGER_PULL};

  switch (type) {
    case STRIGGER_PULL_FIRST_TS: {
      SStreamTaskAddr *pReader = taosArrayGet(pTask->readerList, pContext->curReaderIdx);
      QUERY_CHECK_NULL(pReader, code, lino, _end, terrno);
      pProgress = tSimpleHashGet(pContext->pReaderTsdbProgress, &pReader->nodeId, sizeof(int32_t));
      QUERY_CHECK_NULL(pProgress, code, lino, _end, TSDB_CODE_INTERNAL_ERROR);
      SSTriggerFirstTsRequest *pReq = &pProgress->pullReq.firstTsReq;
      pReq->gid = pContext->gid;
      pReq->startTime = pContext->scanRange.skey;
      pReq->ver = pProgress->version;
      break;
    }

    case STRIGGER_PULL_TSDB_META:
    case STRIGGER_PULL_TSDB_META_NEXT: {
      SStreamTaskAddr *pReader = taosArrayGet(pTask->readerList, pContext->curReaderIdx);
      QUERY_CHECK_NULL(pReader, code, lino, _end, terrno);
      pProgress = tSimpleHashGet(pContext->pReaderTsdbProgress, &pReader->nodeId, sizeof(int32_t));
      QUERY_CHECK_NULL(pProgress, code, lino, _end, TSDB_CODE_INTERNAL_ERROR);
      SSTriggerTsdbMetaRequest *pReq = &pProgress->pullReq.tsdbMetaReq;
      pReq->startTime = pContext->stepRange.skey;
      pReq->endTime = pContext->stepRange.ekey;
      pReq->gid = pContext->gid;
      pReq->order = 1;
      pReq->ver = pProgress->version;
      break;
    }

    case STRIGGER_PULL_TSDB_TS_DATA: {
      SSTriggerTableMeta *pCurTableMeta = pContext->pCurTableMeta;
      SSTriggerMetaData  *pMetaToFetch = pContext->pMetaToFetch;
      pProgress = tSimpleHashGet(pContext->pReaderTsdbProgress, &pCurTableMeta->vgId, sizeof(int32_t));
      QUERY_CHECK_NULL(pProgress, code, lino, _end, TSDB_CODE_INTERNAL_ERROR);
      SSTriggerTsdbTsDataRequest *pReq = &pProgress->pullReq.tsdbTsDataReq;
      pReq->suid = 0;
      pReq->uid = pCurTableMeta->tbUid;
      pReq->skey = pMetaToFetch->skey;
      pReq->ekey = pMetaToFetch->ekey;
      pReq->ver = pProgress->version;
      break;
    }

    case STRIGGER_PULL_TSDB_TRIGGER_DATA:
    case STRIGGER_PULL_TSDB_TRIGGER_DATA_NEXT: {
      SStreamTaskAddr *pReader = taosArrayGet(pTask->readerList, pContext->curReaderIdx);
      QUERY_CHECK_NULL(pReader, code, lino, _end, terrno);
      pProgress = tSimpleHashGet(pContext->pReaderTsdbProgress, &pReader->nodeId, sizeof(int32_t));
      QUERY_CHECK_NULL(pProgress, code, lino, _end, TSDB_CODE_INTERNAL_ERROR);
      SSTriggerTsdbTriggerDataRequest *pReq = &pProgress->pullReq.tsdbTriggerDataReq;
      pReq->startTime = pContext->scanRange.skey;
      pReq->gid = pContext->gid;
      pReq->order = 1;
      pReq->ver = pProgress->version;
      break;
    }

    case STRIGGER_PULL_TSDB_CALC_DATA:
    case STRIGGER_PULL_TSDB_CALC_DATA_NEXT: {
      SStreamTaskAddr *pReader = taosArrayGet(pTask->readerList, pContext->curReaderIdx);
      QUERY_CHECK_NULL(pReader, code, lino, _end, terrno);
      pProgress = tSimpleHashGet(pContext->pReaderTsdbProgress, &pReader->nodeId, sizeof(int32_t));
      QUERY_CHECK_NULL(pProgress, code, lino, _end, TSDB_CODE_INTERNAL_ERROR);
      SSTriggerTsdbCalcDataRequest *pReq = &pProgress->pullReq.tsdbCalcDataReq;
      SSTriggerHistoryGroup        *pGroup = stHistoryContextGetCurrentGroup(pContext);
      pReq->gid = pGroup->gid;
      pReq->skey = pContext->pParamToFetch->wstart;
      pReq->ekey = pContext->pParamToFetch->wend;
      pReq->ver = pProgress->version;
      break;
    }

    case STRIGGER_PULL_TSDB_DATA: {
      SSTriggerTableColRef *pColRefToFetch = pContext->pColRefToFetch;
      SSTriggerMetaData    *pMetaToFetch = pContext->pMetaToFetch;
      pProgress = tSimpleHashGet(pContext->pReaderTsdbProgress, &pColRefToFetch->otbVgId, sizeof(int32_t));
      QUERY_CHECK_NULL(pProgress, code, lino, _end, TSDB_CODE_INTERNAL_ERROR);
      SSTriggerTsdbDataRequest *pReq = &pProgress->pullReq.tsdbDataReq;
      pReq->suid = pColRefToFetch->otbSuid;
      pReq->uid = pColRefToFetch->otbUid;
      pReq->skey = pMetaToFetch->skey;
      pReq->ekey = pMetaToFetch->ekey;
      pReq->cids = pProgress->reqCids;
      taosArrayClear(pReq->cids);
      *(col_id_t *)TARRAY_DATA(pReq->cids) = PRIMARYKEY_TIMESTAMP_COL_ID;
      TARRAY_SIZE(pReq->cids) = 1;
      int32_t nCols = taosArrayGetSize(pColRefToFetch->pColMatches);
      for (int32_t i = 0; i < nCols; i++) {
        SSTriggerColMatch *pColMatch = TARRAY_GET_ELEM(pColRefToFetch->pColMatches, i);
        void              *px = taosArrayPush(pReq->cids, &pColMatch->otbColId);
        QUERY_CHECK_NULL(px, code, lino, _end, terrno);
      }
      pReq->order = 1;
      pReq->ver = pProgress->version;
      break;
    }

    case STRIGGER_PULL_GROUP_COL_VALUE: {
      SSTriggerHistoryGroup *pGroup = stHistoryContextGetCurrentGroup(pContext);
      QUERY_CHECK_NULL(pGroup, code, lino, _end, terrno);
      if (pTask->isVirtualTable) {
        SSTriggerVirTableInfo *pTable = taosArrayGetP(pGroup->pVirTableInfos, 0);
        QUERY_CHECK_NULL(pTable, code, lino, _end, TSDB_CODE_INTERNAL_ERROR);
        pProgress = tSimpleHashGet(pContext->pReaderTsdbProgress, &pTable->vgId, sizeof(int32_t));
        QUERY_CHECK_NULL(pProgress, code, lino, _end, TSDB_CODE_INTERNAL_ERROR);
      } else {
        int32_t             iter = 0;
        SSTriggerTableMeta *pTable = tSimpleHashIterate(pGroup->pTableMetas, NULL, &iter);
        QUERY_CHECK_NULL(pTable, code, lino, _end, TSDB_CODE_INTERNAL_ERROR);
        pProgress = tSimpleHashGet(pContext->pReaderTsdbProgress, &pTable->vgId, sizeof(int32_t));
        QUERY_CHECK_NULL(pProgress, code, lino, _end, TSDB_CODE_INTERNAL_ERROR);
      }
      SSTriggerGroupColValueRequest *pReq = &pProgress->pullReq.groupColValueReq;
      pReq->gid = pGroup->gid;
      break;
    }

    case STRIGGER_PULL_VTABLE_PSEUDO_COL: {
      SSTriggerHistoryGroup *pGroup = stHistoryContextGetCurrentGroup(pContext);
      QUERY_CHECK_NULL(pGroup, code, lino, _end, terrno);
      QUERY_CHECK_CONDITION(pTask->isVirtualTable, code, lino, _end, TSDB_CODE_INVALID_PARA);
      SSTriggerVirTableInfo *pTable = taosArrayGetP(pGroup->pVirTableInfos, 0);
      QUERY_CHECK_NULL(pTable, code, lino, _end, TSDB_CODE_INTERNAL_ERROR);
      pProgress = tSimpleHashGet(pContext->pReaderTsdbProgress, &pTable->vgId, sizeof(int32_t));
      QUERY_CHECK_NULL(pProgress, code, lino, _end, TSDB_CODE_INTERNAL_ERROR);
      SSTriggerVirTablePseudoColRequest *pReq = &pProgress->pullReq.virTablePseudoColReq;
      pReq->uid = pTable->tbUid;
      pReq->cids = pProgress->reqCids;
      taosArrayClear(pReq->cids);
      int32_t nCol = taosArrayGetSize(pTask->pVirDataBlock->pDataBlock);
      for (int32_t i = pTask->nVirDataCols; i < nCol; i++) {
        SColumnInfoData *pCol = TARRAY_GET_ELEM(pTask->pVirDataBlock->pDataBlock, i);
        void            *px = taosArrayPush(pReq->cids, &pCol->info.colId);
        QUERY_CHECK_NULL(px, code, lino, _end, terrno);
      }
      break;
    }

    default: {
      ST_TASK_ELOG("invalid pull request type %d at %s", type, __func__);
      code = TSDB_CODE_INVALID_PARA;
      QUERY_CHECK_CODE(code, lino, _end);
    }
  }

  SSTriggerPullRequest *pReq = &pProgress->pullReq.base;
  SStreamTaskAddr      *pReader = pProgress->pTaskAddr;
  pReq->type = type;
  pReq->readerTaskId = pReader->taskId;

  // serialize and send request
  QUERY_CHECK_CODE(stTriggerTaskAllocAhandle(pTask, pContext->sessionId, pReq, &msg.info.ahandle), lino, _end);
  ST_TASK_DLOG("trigger pull req ahandle %p allocated", msg.info.ahandle);

  msg.contLen = tSerializeSTriggerPullRequest(NULL, 0, pReq);
  QUERY_CHECK_CONDITION(msg.contLen > 0, code, lino, _end, TSDB_CODE_INTERNAL_ERROR);
  msg.contLen += sizeof(SMsgHead);
  msg.pCont = rpcMallocCont(msg.contLen);
  QUERY_CHECK_NULL(msg.pCont, code, lino, _end, terrno);
  SMsgHead *pMsgHead = (SMsgHead *)msg.pCont;
  pMsgHead->contLen = htonl(msg.contLen);
  pMsgHead->vgId = htonl(pReader->nodeId);
  int32_t tlen =
      tSerializeSTriggerPullRequest((char *)msg.pCont + sizeof(SMsgHead), msg.contLen - sizeof(SMsgHead), pReq);
  QUERY_CHECK_CONDITION(tlen == msg.contLen - sizeof(SMsgHead), code, lino, _end, TSDB_CODE_INTERNAL_ERROR);
  TRACE_SET_ROOTID(&msg.info.traceId, pTask->task.streamId);
  TRACE_SET_MSGID(&msg.info.traceId, tGenIdPI64());

  code = tmsgSendReq(&pReader->epset, &msg);
  QUERY_CHECK_CODE(code, lino, _end);

  ST_TASK_DLOG("send pull request of type %d to node:%d task:%" PRIx64, pReq->type, pReader->nodeId, pReader->taskId);
  ST_TASK_DLOG("trigger pull req 0x%" PRIx64 ":0x%" PRIx64 " sent", msg.info.traceId.rootId, msg.info.traceId.msgId);

_end:
  if (code != TSDB_CODE_SUCCESS) {
    destroyAhandle(msg.info.ahandle);
    ST_TASK_ELOG("%s failed at line %d since %s, type: %d", __func__, lino, tstrerror(code), type);
  }
  return code;
}

static int32_t stHistoryContextSendCalcReq(SSTriggerHistoryContext *pContext) {
  int32_t               code = TSDB_CODE_SUCCESS;
  int32_t               lino = 0;
  SStreamTriggerTask   *pTask = pContext->pTask;
  SSTriggerCalcRequest *pCalcReq = pContext->pCalcReq;
  SStreamRunnerTarget  *pCalcRunner = NULL;
  bool                  needTagValue = false;
  SRpcMsg               msg = {.msgType = TDMT_STREAM_TRIGGER_CALC};
  SSDataBlock          *pCalcDataBlock = NULL;

  QUERY_CHECK_NULL(pCalcReq, code, lino, _end, TSDB_CODE_INVALID_PARA);

  int32_t nRunners = taosArrayGetSize(pTask->runnerList);
  for (int32_t i = 0; i < taosArrayGetSize(pTask->runnerList); i++) {
    pCalcRunner = TARRAY_GET_ELEM(pTask->runnerList, i);
    if (pCalcRunner->addr.taskId == pCalcReq->runnerTaskId) {
      break;
    }
    pCalcRunner = NULL;
  }
  QUERY_CHECK_NULL(pCalcRunner, code, lino, _end, TSDB_CODE_INTERNAL_ERROR);

  if (pCalcReq->createTable && pTask->hasPartitionBy || (pTask->placeHolderBitmap & PLACE_HOLDER_PARTITION_IDX) ||
      (pTask->placeHolderBitmap & PLACE_HOLDER_PARTITION_TBNAME)) {
    needTagValue = true;
  }

  if (needTagValue && taosArrayGetSize(pCalcReq->groupColVals) == 0) {
    code = stHistoryContextSendPullReq(pContext, STRIGGER_PULL_GROUP_COL_VALUE);
    QUERY_CHECK_CODE(code, lino, _end);
    goto _end;
  }

  if (pTask->placeHolderBitmap & PLACE_HOLDER_PARTITION_ROWS) {
    // create data cache handle
    if (pContext->pCalcDataCache == NULL) {
      int32_t cleanMode = DATA_CLEAN_IMMEDIATE;
      if (pTask->triggerType == STREAM_TRIGGER_SLIDING) {
        SInterval *pInterval = &pTask->interval;
        if ((pInterval->sliding > 0) && (pInterval->sliding < pInterval->interval)) {
          cleanMode = DATA_CLEAN_EXPIRED;
        }
      } else if (pTask->triggerType == STREAM_TRIGGER_COUNT) {
        if ((pTask->windowSliding > 0) && (pTask->windowSliding < pTask->windowCount)) {
          cleanMode = DATA_CLEAN_EXPIRED;
        }
      }
      code = initStreamDataCache(pTask->task.streamId, pTask->task.taskId, pContext->sessionId, cleanMode,
                                 pTask->calcTsIndex, &pContext->pCalcDataCache);
      QUERY_CHECK_CODE(code, lino, _end);
    }

    SSTriggerHistoryGroup *pGroup = stHistoryContextGetCurrentGroup(pContext);
    QUERY_CHECK_NULL(pGroup, code, lino, _end, terrno);
    if (pContext->pParamToFetch == NULL) {
      pContext->pParamToFetch = TARRAY_DATA(pCalcReq->params);
    }

    while (TARRAY_ELEM_IDX(pCalcReq->params, pContext->pParamToFetch) < TARRAY_SIZE(pCalcReq->params)) {
      bool allTableProcessed = false;
      bool needFetchData = false;
      bool everGetData = false;
      while (!allTableProcessed && !needFetchData) {
        SSDataBlock *pDataBlock = NULL;
        int32_t      startIdx = 0;
        int32_t      endIdx = 0;
        code = stHistoryGroupGetDataBlock(pGroup, false, &pDataBlock, &startIdx, &endIdx, &allTableProcessed,
                                          &needFetchData);
        QUERY_CHECK_CODE(code, lino, _end);

        if (allTableProcessed || needFetchData) {
          break;
        }
        everGetData = true;
        if (!pTask->isVirtualTable) {
          code = putStreamDataCache(pContext->pCalcDataCache, pGroup->gid, pContext->pParamToFetch->wstart,
                                    pContext->pParamToFetch->wend, pDataBlock, startIdx, endIdx - 1);
          QUERY_CHECK_CODE(code, lino, _end);
        } else {
          if (pCalcDataBlock == NULL) {
            code = createOneDataBlock(pTask->pVirDataBlock, false, &pCalcDataBlock);
            QUERY_CHECK_CODE(code, lino, _end);
          }
          taosArrayClear(pCalcDataBlock->pDataBlock);
          pCalcDataBlock->info.rowSize = 0;
          int32_t nCols = TARRAY_SIZE(pTask->pVirCalcSlots);
          for (int32_t i = 0; i < nCols; i++) {
            int32_t          slotId = *(int32_t *)TARRAY_GET_ELEM(pTask->pVirCalcSlots, i);
            SColumnInfoData *pCol = TARRAY_GET_ELEM(pDataBlock->pDataBlock, slotId);
            code = blockDataAppendColInfo(pCalcDataBlock, pCol);
            QUERY_CHECK_CODE(code, lino, _end);
          }
          pCalcDataBlock->info.rows = pDataBlock->info.rows;
          code = putStreamDataCache(pContext->pCalcDataCache, pGroup->gid, pContext->pParamToFetch->wstart,
                                    pContext->pParamToFetch->wend, pCalcDataBlock, startIdx, endIdx - 1);
          QUERY_CHECK_CODE(code, lino, _end);
        }
      }

      if (needFetchData) {
        if (pContext->pColRefToFetch != NULL && pContext->pMetaToFetch != NULL) {
          code = stHistoryContextSendPullReq(pContext, STRIGGER_PULL_TSDB_DATA);
          QUERY_CHECK_CODE(code, lino, _end);
          goto _end;
        } else if (pContext->pColRefToFetch != NULL && pContext->pMetaToFetch == NULL) {
          code = stHistoryContextSendPullReq(pContext, STRIGGER_PULL_VTABLE_PSEUDO_COL);
          QUERY_CHECK_CODE(code, lino, _end);
          goto _end;
        } else {
          QUERY_CHECK_CONDITION(pContext->pMetaToFetch == NULL, code, lino, _end, TSDB_CODE_INTERNAL_ERROR);
          taosArrayClearP(pContext->pCalcDataBlocks, (FDelete)blockDataDestroy);
          pContext->calcDataBlockIdx = 0;
          for (pContext->curReaderIdx = 0; pContext->curReaderIdx < TARRAY_SIZE(pTask->readerList);
               pContext->curReaderIdx++) {
            code = stHistoryContextSendPullReq(
                pContext, everGetData ? STRIGGER_PULL_TSDB_CALC_DATA_NEXT : STRIGGER_PULL_TSDB_CALC_DATA);
            QUERY_CHECK_CODE(code, lino, _end);
          }
          goto _end;
        }
      }
      SSTriggerCalcParam *pNextParam = pContext->pParamToFetch + 1;
      stHistoryGroupClearTempState(pGroup);
      pContext->pParamToFetch = pNextParam;
    }
  }

  // amend ekey of interval window trigger and sliding trigger
  for (int32_t i = 0; i < TARRAY_SIZE(pCalcReq->params); ++i) {
    SSTriggerCalcParam *pParam = taosArrayGet(pCalcReq->params, i);
    if (pTask->triggerType == STREAM_TRIGGER_SLIDING) {
      pParam->wend++;
      pParam->wduration++;
    }
    ST_TASK_DLOG("[calc param %d]: gid=%" PRId64 ", wstart=%" PRId64 ", wend=%" PRId64 ", nrows=%" PRId64
                 ", prevTs=%" PRId64 ", currentTs=%" PRId64 ", nextTs=%" PRId64 ", prevLocalTime=%" PRId64
                 ", nextLocalTime=%" PRId64 ", localTime=%" PRId64 ", create=%d",
                 i, pCalcReq->gid, pParam->wstart, pParam->wend, pParam->wrownum, pParam->prevTs, pParam->currentTs,
                 pParam->nextTs, pParam->prevLocalTime, pParam->nextLocalTime, pParam->triggerTime,
                 pCalcReq->createTable);
  }

  // serialize and send request
  QUERY_CHECK_CODE(stTriggerTaskAllocAhandle(pTask, pContext->sessionId, pCalcReq, &msg.info.ahandle), lino, _end);
  ST_TASK_DLOG("trigger calc req ahandle %p allocated", msg.info.ahandle);

  msg.contLen = tSerializeSTriggerCalcRequest(NULL, 0, pCalcReq);
  QUERY_CHECK_CONDITION(msg.contLen > 0, code, lino, _end, TSDB_CODE_INTERNAL_ERROR);
  msg.contLen += sizeof(SMsgHead);
  msg.pCont = rpcMallocCont(msg.contLen);
  QUERY_CHECK_NULL(msg.pCont, code, lino, _end, terrno);
  SMsgHead *pMsgHead = (SMsgHead *)msg.pCont;
  pMsgHead->contLen = htonl(msg.contLen);
  pMsgHead->vgId = htonl(SNODE_HANDLE);
  int32_t tlen =
      tSerializeSTriggerCalcRequest((char *)msg.pCont + sizeof(SMsgHead), msg.contLen - sizeof(SMsgHead), pCalcReq);
  QUERY_CHECK_CONDITION(tlen == msg.contLen - sizeof(SMsgHead), code, lino, _end, TSDB_CODE_INTERNAL_ERROR);
  TRACE_SET_ROOTID(&msg.info.traceId, pTask->task.streamId);
  TRACE_SET_MSGID(&msg.info.traceId, tGenIdPI64());

  code = tmsgSendReq(&pCalcRunner->addr.epset, &msg);
  QUERY_CHECK_CODE(code, lino, _end);

  ST_TASK_DLOG("send calc request to node:%d task:%" PRIx64, pCalcRunner->addr.nodeId, pCalcRunner->addr.taskId);
  ST_TASK_DLOG("trigger calc req 0x%" PRIx64 ":0x%" PRIx64 " sent", msg.info.traceId.rootId, msg.info.traceId.msgId);

  pContext->pCalcReq = NULL;

_end:
  if (pCalcDataBlock != NULL) {
    taosArrayClear(pCalcDataBlock->pDataBlock);
    blockDataDestroy(pCalcDataBlock);
  }
  if (code != TSDB_CODE_SUCCESS) {
    destroyAhandle(msg.info.ahandle);
    ST_TASK_ELOG("%s failed at line %d since %s", __func__, lino, tstrerror(code));
  }
  return code;
}

static int32_t stHistoryContextRetryPullRequest(SSTriggerHistoryContext *pContext, SListNode *pNode,
                                                SSTriggerPullRequest *pReq) {
  int32_t             code = TSDB_CODE_SUCCESS;
  int32_t             lino = 0;
  SStreamTriggerTask *pTask = pContext->pTask;
  SStreamTaskAddr    *pReader = NULL;
  SRpcMsg             msg = {.msgType = TDMT_STREAM_TRIGGER_PULL};

  QUERY_CHECK_NULL(pNode, code, lino, _end, TSDB_CODE_INVALID_PARA);
  QUERY_CHECK_NULL(pReq, code, lino, _end, TSDB_CODE_INVALID_PARA);
  QUERY_CHECK_CONDITION(*(SSTriggerPullRequest **)pNode->data == pReq, code, lino, _end, TSDB_CODE_INVALID_PARA);

  for (int32_t i = 0; i < taosArrayGetSize(pTask->virtReaderList); i++) {
    SStreamTaskAddr *pTempReader = TARRAY_GET_ELEM(pTask->virtReaderList, i);
    if (pTempReader->taskId == pReq->readerTaskId) {
      pReader = pTempReader;
      break;
    }
  }
  for (int32_t i = 0; i < taosArrayGetSize(pTask->readerList); i++) {
    SStreamTaskAddr *pTempReader = TARRAY_GET_ELEM(pTask->readerList, i);
    if (pTempReader->taskId == pReq->readerTaskId) {
      pReader = pTempReader;
      break;
    }
  }
  QUERY_CHECK_NULL(pReader, code, lino, _end, TSDB_CODE_INTERNAL_ERROR);

  // serialize and send request
  QUERY_CHECK_CODE(stTriggerTaskAllocAhandle(pTask, pContext->sessionId, pReq, &msg.info.ahandle), lino, _end);
  stDebug("trigger pull req ahandle %p allocated", msg.info.ahandle);

  msg.contLen = tSerializeSTriggerPullRequest(NULL, 0, pReq);
  QUERY_CHECK_CONDITION(msg.contLen > 0, code, lino, _end, TSDB_CODE_INTERNAL_ERROR);
  msg.contLen += sizeof(SMsgHead);
  msg.pCont = rpcMallocCont(msg.contLen);
  QUERY_CHECK_NULL(msg.pCont, code, lino, _end, terrno);
  SMsgHead *pMsgHead = (SMsgHead *)msg.pCont;
  pMsgHead->contLen = htonl(msg.contLen);
  pMsgHead->vgId = htonl(pReader->nodeId);
  int32_t tlen =
      tSerializeSTriggerPullRequest((char *)msg.pCont + sizeof(SMsgHead), msg.contLen - sizeof(SMsgHead), pReq);
  QUERY_CHECK_CONDITION(tlen == msg.contLen - sizeof(SMsgHead), code, lino, _end, TSDB_CODE_INTERNAL_ERROR);
  TRACE_SET_ROOTID(&msg.info.traceId, pTask->task.streamId);
  TRACE_SET_MSGID(&msg.info.traceId, tGenIdPI64());

  code = tmsgSendReq(&pReader->epset, &msg);
  QUERY_CHECK_CODE(code, lino, _end);

  ST_TASK_DLOG("send pull request of type %d to node:%d task:%" PRIx64, pReq->type, pReader->nodeId, pReader->taskId);
  ST_TASK_DLOG("trigger pull req 0x%" PRIx64 ":0x%" PRIx64 " sent", msg.info.traceId.rootId, msg.info.traceId.msgId);

  pNode = tdListPopNode(&pContext->retryPullReqs, pNode);
  taosMemoryFreeClear(pNode);

_end:
  if (code != TSDB_CODE_SUCCESS) {
    destroyAhandle(msg.info.ahandle);
    ST_TASK_ELOG("%s failed at line %d since %s", __func__, lino, tstrerror(code));
  }
  return code;
}

static int32_t stHistoryContextRetryCalcRequest(SSTriggerHistoryContext *pContext, SListNode *pNode,
                                                SSTriggerCalcRequest *pReq) {
  int32_t              code = TSDB_CODE_SUCCESS;
  int32_t              lino = 0;
  SStreamTriggerTask  *pTask = pContext->pTask;
  SStreamRunnerTarget *pRunner = NULL;
  bool                 needTagValue = false;
  SRpcMsg              msg = {.msgType = TDMT_STREAM_TRIGGER_CALC};

  QUERY_CHECK_NULL(pNode, code, lino, _end, TSDB_CODE_INVALID_PARA);
  QUERY_CHECK_NULL(pReq, code, lino, _end, TSDB_CODE_INVALID_PARA);
  QUERY_CHECK_CONDITION(*(SSTriggerCalcRequest **)pNode->data == pReq, code, lino, _end, TSDB_CODE_INVALID_PARA);

  int32_t nRunners = taosArrayGetSize(pTask->runnerList);
  for (int32_t i = 0; i < nRunners; i++) {
    SStreamRunnerTarget *pTempRunner = TARRAY_GET_ELEM(pTask->runnerList, i);
    if (pTempRunner->addr.taskId == pReq->runnerTaskId) {
      pRunner = pTempRunner;
      break;
    }
  }
  QUERY_CHECK_NULL(pRunner, code, lino, _end, TSDB_CODE_INTERNAL_ERROR);

  pReq->createTable = true;

  if (pReq->createTable && pTask->hasPartitionBy || (pTask->placeHolderBitmap & PLACE_HOLDER_PARTITION_IDX) ||
      (pTask->placeHolderBitmap & PLACE_HOLDER_PARTITION_TBNAME)) {
    needTagValue = true;
  }

  if (needTagValue && taosArrayGetSize(pReq->groupColVals) == 0) {
    code = stHistoryContextSendPullReq(pContext, STRIGGER_PULL_GROUP_COL_VALUE);
    QUERY_CHECK_CODE(code, lino, _end);
    goto _end;
  }

  // serialize and send request
  QUERY_CHECK_CODE(stTriggerTaskAllocAhandle(pTask, pContext->sessionId, pReq, &msg.info.ahandle), lino, _end);
  stDebug("trigger calc req ahandle %p allocated", msg.info.ahandle);

  msg.contLen = tSerializeSTriggerCalcRequest(NULL, 0, pReq);
  QUERY_CHECK_CONDITION(msg.contLen > 0, code, lino, _end, TSDB_CODE_INTERNAL_ERROR);
  msg.contLen += sizeof(SMsgHead);
  msg.pCont = rpcMallocCont(msg.contLen);
  QUERY_CHECK_NULL(msg.pCont, code, lino, _end, terrno);
  SMsgHead *pMsgHead = (SMsgHead *)msg.pCont;
  pMsgHead->contLen = htonl(msg.contLen);
  pMsgHead->vgId = htonl(SNODE_HANDLE);
  int32_t tlen =
      tSerializeSTriggerCalcRequest((char *)msg.pCont + sizeof(SMsgHead), msg.contLen - sizeof(SMsgHead), pReq);
  QUERY_CHECK_CONDITION(tlen == msg.contLen - sizeof(SMsgHead), code, lino, _end, TSDB_CODE_INTERNAL_ERROR);
  TRACE_SET_ROOTID(&msg.info.traceId, pTask->task.streamId);
  TRACE_SET_MSGID(&msg.info.traceId, tGenIdPI64());

  code = tmsgSendReq(&pRunner->addr.epset, &msg);
  QUERY_CHECK_CODE(code, lino, _end);

  ST_TASK_DLOG("send calc request to node:%d task:%" PRIx64, pRunner->addr.nodeId, pRunner->addr.taskId);
  ST_TASK_DLOG("trigger calc req 0x%" PRIx64 ":0x%" PRIx64 " sent", msg.info.traceId.rootId, msg.info.traceId.msgId);

  pNode = tdListPopNode(&pContext->retryCalcReqs, pNode);
  taosMemoryFreeClear(pNode);

_end:
  if (code != TSDB_CODE_SUCCESS) {
    destroyAhandle(msg.info.ahandle);
    ST_TASK_ELOG("%s failed at line %d since %s", __func__, lino, tstrerror(code));
  }
  return code;
}

static int32_t stHistoryContextAllCalcFinish(SSTriggerHistoryContext *pContext, bool *pFinished) {
  int32_t             code = TSDB_CODE_SUCCESS;
  int32_t             lino = 0;
  SStreamTriggerTask *pTask = pContext->pTask;
  bool                needUnlock = false;

  *pFinished = true;

  taosWLockLatch(&pTask->calcPoolLock);
  needUnlock = true;

  int32_t iter = 0;
  void   *px = tSimpleHashIterate(pTask->pGroupRunning, NULL, &iter);
  while (px != NULL) {
    int64_t *pSession = tSimpleHashGetKey(px, NULL);
    if ((*pSession == pContext->sessionId) && *(bool *)px) {
      *pFinished = false;
      break;
    }
    px = tSimpleHashIterate(pTask->pGroupRunning, px, &iter);
  }

_end:
  if (needUnlock) {
    taosWUnLockLatch(&pTask->calcPoolLock);
  }
  if (code != TSDB_CODE_SUCCESS) {
    ST_TASK_ELOG("%s failed at line %d since %s", __func__, lino, tstrerror(code));
  }
  return code;
}

static int32_t stHistoryContextCheck(SSTriggerHistoryContext *pContext) {
  int32_t             code = TSDB_CODE_SUCCESS;
  int32_t             lino = 0;
  SStreamTriggerTask *pTask = pContext->pTask;

  if (listNEles(&pContext->retryPullReqs) > 0) {
    while (listNEles(&pContext->retryPullReqs) > 0) {
      SListNode            *pNode = TD_DLIST_HEAD(&pContext->retryPullReqs);
      SSTriggerPullRequest *pReq = *(SSTriggerPullRequest **)pNode->data;
      code = stHistoryContextRetryPullRequest(pContext, pNode, pReq);
      QUERY_CHECK_CODE(code, lino, _end);
    }
    goto _end;
  }

  if (pContext->status == STRIGGER_CONTEXT_WAIT_RECALC_REQ) {
    SSTriggerRecalcRequest *pReq = NULL;
    code = stTriggerTaskFetchRecalcRequest(pTask, &pReq);
    QUERY_CHECK_CODE(code, lino, _end);
    if (pReq == NULL) {
      int64_t resumeTime = taosGetTimestampNs() + STREAM_TRIGGER_WAIT_TIME_NS;
      code = stTriggerTaskAddWaitSession(pTask, pContext->sessionId, resumeTime);
      QUERY_CHECK_CODE(code, lino, _end);
      goto _end;
    }
    code = stHistoryContextHandleRequest(pContext, pReq);
    if (pReq->pTsdbVersions != NULL) {
      tSimpleHashCleanup(pReq->pTsdbVersions);
    }
    taosMemoryFreeClear(pReq);
    QUERY_CHECK_CODE(code, lino, _end);
    pContext->status = STRIGGER_CONTEXT_IDLE;
  }

  if (pContext->status == STRIGGER_CONTEXT_IDLE) {
    pContext->status = STRIGGER_CONTEXT_ADJUST_START;
    if (pContext->pFirstTsMap == NULL) {
      // forward start time to the firstTs of each group
      pContext->pFirstTsMap = tSimpleHashInit(256, taosGetDefaultHashFunction(TSDB_DATA_TYPE_BIGINT));
      QUERY_CHECK_NULL(pContext->pFirstTsMap, code, lino, _end, terrno);
      for (pContext->curReaderIdx = 0; pContext->curReaderIdx < TARRAY_SIZE(pTask->readerList);
           pContext->curReaderIdx++) {
        code = stHistoryContextSendPullReq(pContext, STRIGGER_PULL_FIRST_TS);
        QUERY_CHECK_CODE(code, lino, _end);
      }
      goto _end;
      // TODO(kjq): backward start time to the previous window end of each group
    } else if (pContext->scanRange.skey > pContext->scanRange.ekey) {
      goto _end;
    }

    pContext->status = STRIGGER_CONTEXT_FETCH_META;
    if (pContext->needTsdbMeta) {
      // TODO(kjq): use precision of trigger table
      int64_t step = STREAM_TRIGGER_HISTORY_STEP_MS;
      pContext->stepRange.skey = pContext->scanRange.skey / step * step;
      pContext->stepRange.ekey = pContext->stepRange.skey + step - 1;
      for (pContext->curReaderIdx = 0; pContext->curReaderIdx < TARRAY_SIZE(pTask->readerList);
           pContext->curReaderIdx++) {
        code = stHistoryContextSendPullReq(pContext, STRIGGER_PULL_TSDB_META);
        QUERY_CHECK_CODE(code, lino, _end);
      }
      goto _end;
    } else if (pTask->triggerType != STREAM_TRIGGER_SLIDING) {
      taosArrayClearP(pContext->pTrigDataBlocks, (FDelete)blockDataDestroy);
      for (pContext->curReaderIdx = 0; pContext->curReaderIdx < TARRAY_SIZE(pTask->readerList);
           pContext->curReaderIdx++) {
        code = stHistoryContextSendPullReq(pContext, STRIGGER_PULL_TSDB_TRIGGER_DATA);
        QUERY_CHECK_CODE(code, lino, _end);
      }
      goto _end;
    } else if (listNEles(&pContext->groupsToCheck) == 0) {
      int32_t iter = 0;
      void   *px = tSimpleHashIterate(pContext->pGroups, NULL, &iter);
      while (px != NULL) {
        SSTriggerHistoryGroup *pGroup = *(SSTriggerHistoryGroup **)px;
        if (pContext->gid == pGroup->gid || pContext->gid == 0) {
          TD_DLIST_APPEND(&pContext->groupsToCheck, pGroup);
        }
        px = tSimpleHashIterate(pContext->pGroups, px, &iter);
      }
    }
  }

  while (TD_DLIST_NELES(&pContext->groupsToCheck) > 0) {
    SSTriggerHistoryGroup *pGroup = TD_DLIST_HEAD(&pContext->groupsToCheck);
    switch (pContext->status) {
      case STRIGGER_CONTEXT_FETCH_META: {
        pContext->status = STRIGGER_CONTEXT_ACQUIRE_REQUEST;
      }
      case STRIGGER_CONTEXT_ACQUIRE_REQUEST: {
        if (pContext->pCalcReq == NULL && pTask->calcEventType != STRIGGER_EVENT_WINDOW_NONE) {
          code = stTriggerTaskAcquireRequest(pTask, pContext->sessionId, pGroup->gid, &pContext->pCalcReq);
          QUERY_CHECK_CODE(code, lino, _end);
          if (pContext->pCalcReq == NULL) {
            ST_TASK_DLOG("no available runner for group %" PRId64, pGroup->gid);
            goto _end;
          }
        }
        pContext->status = STRIGGER_CONTEXT_CHECK_CONDITION;
      }
      case STRIGGER_CONTEXT_CHECK_CONDITION: {
        code = stHistoryGroupCheck(pGroup);
        QUERY_CHECK_CODE(code, lino, _end);
        pContext->reenterCheck = true;
        if (pContext->pColRefToFetch != NULL && pContext->pMetaToFetch != NULL) {
          code = stHistoryContextSendPullReq(pContext, STRIGGER_PULL_TSDB_DATA);
          QUERY_CHECK_CODE(code, lino, _end);
          goto _end;
        } else if (pContext->pColRefToFetch != NULL && pContext->pMetaToFetch == NULL) {
          code = stHistoryContextSendPullReq(pContext, STRIGGER_PULL_VTABLE_PSEUDO_COL);
          QUERY_CHECK_CODE(code, lino, _end);
          goto _end;
        } else if (pContext->pMetaToFetch != NULL) {
          code = stHistoryContextSendPullReq(pContext, STRIGGER_PULL_TSDB_TS_DATA);
          QUERY_CHECK_CODE(code, lino, _end);
          goto _end;
        }

        if (taosArrayGetSize(pContext->pNotifyParams) > 0) {
          code = streamSendNotifyContent(&pTask->task, pTask->streamName, NULL, pTask->triggerType, pGroup->gid,
                                         pTask->pNotifyAddrUrls, pTask->addOptions,
                                         TARRAY_DATA(pContext->pNotifyParams), TARRAY_SIZE(pContext->pNotifyParams));
          QUERY_CHECK_CODE(code, lino, _end);
        }
        stHistoryGroupClearTempState(pGroup);
        pContext->status = STRIGGER_CONTEXT_SEND_CALC_REQ;
      }
      case STRIGGER_CONTEXT_SEND_CALC_REQ: {
        int64_t prevWindowEnd = INT64_MIN;
        if (pContext->pCalcReq == NULL) {
          QUERY_CHECK_CONDITION(TARRAY_SIZE(pGroup->pPendingCalcParams) == 0, code, lino, _end,
                                TSDB_CODE_INTERNAL_ERROR);
          // do nothing
        } else {
          if (TARRAY_SIZE(pContext->pCalcReq->params) == 0) {
            int32_t nParams = taosArrayGetSize(pGroup->pPendingCalcParams);
            bool    needCalc = (pTask->lowLatencyCalc && (nParams > 0)) || (nParams >= STREAM_CALC_REQ_MAX_WIN_NUM);
            if (needCalc) {
              SSTriggerCalcParam *pParam = NULL;
              for (int32_t i = 0; i < nParams; i++) {
                pParam = TARRAY_GET_ELEM(pGroup->pPendingCalcParams, i);
                if ((i + 1 < nParams && (pParam + 1)->wstart <= pContext->calcRange.skey) || pGroup->finished) {
                  // skip params out of calc range
                  continue;
                }
                void *px = taosArrayPush(pContext->pCalcReq->params, pParam);
                QUERY_CHECK_NULL(px, code, lino, _end, terrno);
                pGroup->finished = (pParam->wend >= pContext->calcRange.ekey);
                if (TARRAY_SIZE(pContext->pCalcReq->params) >= STREAM_CALC_REQ_MAX_WIN_NUM) {
                  // max windows reached, send calc request
                  break;
                }
              }
              int32_t nCalcParams = TARRAY_ELEM_IDX(pGroup->pPendingCalcParams, pParam) + 1;
              taosArrayPopFrontBatch(pGroup->pPendingCalcParams, nCalcParams);
            }
          }
          if (TARRAY_SIZE(pContext->pCalcReq->params) > 0) {
            SSTriggerCalcParam *pParam = taosArrayGetLast(pContext->pCalcReq->params);
            QUERY_CHECK_NULL(pParam, code, lino, _end, terrno);
            prevWindowEnd = pParam->wend;
            code = stHistoryContextSendCalcReq(pContext);
            QUERY_CHECK_CODE(code, lino, _end);
            if (pContext->pCalcReq != NULL) {
              // calc req has not been sent
              goto _end;
            }
            stHistoryGroupClearTempState(pGroup);
          } else {
            code = stTriggerTaskReleaseRequest(pTask, &pContext->pCalcReq);
            QUERY_CHECK_CODE(code, lino, _end);
          }
        }
        stHistoryGroupClearMetadatas(pGroup, prevWindowEnd);
        break;
      }
      default: {
        ST_TASK_ELOG("invalid context status %d at %s:%d", pContext->status, __func__, __LINE__);
        code = TSDB_CODE_INVALID_PARA;
        QUERY_CHECK_CODE(code, lino, _end);
      }
    }
    TD_DLIST_POP(&pContext->groupsToCheck, pGroup);
    int32_t nRemainParams = taosArrayGetSize(pGroup->pPendingCalcParams);
    bool    needMoreCalc =
        (pTask->lowLatencyCalc && (nRemainParams > 0) || (nRemainParams >= STREAM_CALC_REQ_MAX_WIN_NUM));
    if (needMoreCalc) {
      // the group has remaining calc params to be calculated
      TD_DLIST_APPEND(&pContext->groupsToCheck, pGroup);
    }
    pContext->status = STRIGGER_CONTEXT_ACQUIRE_REQUEST;
  }

  bool finished = true;
  if (TD_DLIST_NELES(&pContext->groupsForceClose) == 0) {
    if (pContext->needTsdbMeta) {
      // TODO(kjq): use precision of trigger table
      int64_t step = STREAM_TRIGGER_HISTORY_STEP_MS;
      QUERY_CHECK_CONDITION(pContext->stepRange.skey + step - 1 == pContext->stepRange.ekey, code, lino, _end,
                            TSDB_CODE_INTERNAL_ERROR);
      finished = (pContext->stepRange.skey + step > pContext->scanRange.ekey);
    } else if (pTask->triggerType != STREAM_TRIGGER_SLIDING) {
      for (int32_t i = 0; i < TARRAY_SIZE(pContext->pTrigDataBlocks); i++) {
        SSDataBlock *pDataBlock = *(SSDataBlock **)TARRAY_GET_ELEM(pContext->pTrigDataBlocks, i);
        if (blockDataGetNumOfRows(pDataBlock) > 0) {
          finished = false;
          break;
        }
      }
    }

    if (finished && pContext->isHistory &&
        (pTask->triggerType == STREAM_TRIGGER_SLIDING || pTask->triggerType == STREAM_TRIGGER_SESSION ||
         pTask->triggerType == STREAM_TRIGGER_STATE)) {
      int32_t iter = 0;
      void   *px = tSimpleHashIterate(pContext->pGroups, NULL, &iter);
      while (px != NULL) {
        SSTriggerHistoryGroup *pGroup = *(SSTriggerHistoryGroup **)px;
        if (IS_TRIGGER_GROUP_OPEN_WINDOW(pGroup)) {
          TD_DLIST_APPEND(&pContext->groupsForceClose, pGroup);
        }
        px = tSimpleHashIterate(pContext->pGroups, px, &iter);
      }
    }
  }

  while (TD_DLIST_NELES(&pContext->groupsForceClose) > 0) {
    SSTriggerHistoryGroup *pGroup = TD_DLIST_HEAD(&pContext->groupsForceClose);
    switch (pContext->status) {
      case STRIGGER_CONTEXT_FETCH_META: {
        pContext->status = STRIGGER_CONTEXT_ACQUIRE_REQUEST;
      }
      case STRIGGER_CONTEXT_ACQUIRE_REQUEST: {
        if (pContext->pCalcReq == NULL && pTask->calcEventType != STRIGGER_EVENT_WINDOW_NONE) {
          code = stTriggerTaskAcquireRequest(pTask, pContext->sessionId, pGroup->gid, &pContext->pCalcReq);
          QUERY_CHECK_CODE(code, lino, _end);
          if (pContext->pCalcReq == NULL) {
            ST_TASK_DLOG("no available runner for group %" PRId64, pGroup->gid);
            goto _end;
          }
        }
        pContext->status = STRIGGER_CONTEXT_CHECK_CONDITION;
      }
      case STRIGGER_CONTEXT_CHECK_CONDITION: {
        int64_t now = taosGetTimestampNs();
        QUERY_CHECK_CONDITION(IS_TRIGGER_GROUP_OPEN_WINDOW(pGroup), code, lino, _end, TSDB_CODE_INTERNAL_ERROR);
        SSTriggerWindow *pHead = TRINGBUF_HEAD(&pGroup->winBuf);
        SSTriggerWindow *p = pHead;
        do {
          SSTriggerCalcParam param = {
              .triggerTime = now,
              .wstart = p->range.skey,
              .wend = p->range.ekey,
              .wduration = p->range.ekey - p->range.skey,
              .wrownum = (p == pHead) ? p->wrownum : (pHead->wrownum - p->wrownum),
          };
          if (pTask->calcEventType & STRIGGER_EVENT_WINDOW_CLOSE) {
            void *px = taosArrayPush(pContext->pCalcReq->params, &param);
            QUERY_CHECK_NULL(px, code, lino, _end, terrno);
          } else if (pTask->notifyEventType & STRIGGER_EVENT_WINDOW_CLOSE) {
            void *px = taosArrayPush(pContext->pNotifyParams, &param);
            QUERY_CHECK_NULL(px, code, lino, _end, terrno);
          }
          TRINGBUF_MOVE_NEXT(&pGroup->winBuf, p);
        } while (p != TRINGBUF_TAIL(&pGroup->winBuf));

        if (taosArrayGetSize(pContext->pNotifyParams) > 0) {
          code = streamSendNotifyContent(&pTask->task, pTask->streamName, NULL, pTask->triggerType, pGroup->gid,
                                         pTask->pNotifyAddrUrls, pTask->addOptions,
                                         TARRAY_DATA(pContext->pNotifyParams), TARRAY_SIZE(pContext->pNotifyParams));
          QUERY_CHECK_CODE(code, lino, _end);
        }
        stHistoryGroupClearTempState(pGroup);
        pContext->status = STRIGGER_CONTEXT_SEND_CALC_REQ;
      }
      case STRIGGER_CONTEXT_SEND_CALC_REQ: {
        int32_t nParams = taosArrayGetSize(pContext->pCalcReq->params);
        bool    needCalc = (nParams > 0);
        if (needCalc) {
          QUERY_CHECK_NULL(pContext->pCalcReq, code, lino, _end, TSDB_CODE_INTERNAL_ERROR);
          QUERY_CHECK_CONDITION(nParams <= STREAM_CALC_REQ_MAX_WIN_NUM, code, lino, _end, TSDB_CODE_INVALID_PARA);
          code = stHistoryContextSendCalcReq(pContext);
          QUERY_CHECK_CODE(code, lino, _end);
          if (pContext->pCalcReq != NULL) {
            // calc req has not been sent
            goto _end;
          }
          stHistoryGroupClearTempState(pGroup);
        } else if (pContext->pCalcReq != NULL) {
          code = stTriggerTaskReleaseRequest(pTask, &pContext->pCalcReq);
          QUERY_CHECK_CODE(code, lino, _end);
        }
        break;
      }
      default: {
        ST_TASK_ELOG("invalid context status %d at %s:%d", pContext->status, __func__, __LINE__);
        code = TSDB_CODE_INVALID_PARA;
        QUERY_CHECK_CODE(code, lino, _end);
      }
    }
    TD_DLIST_POP(&pContext->groupsForceClose, pGroup);
    pContext->status = STRIGGER_CONTEXT_ACQUIRE_REQUEST;
  }

  if (!finished) {
    pContext->status = STRIGGER_CONTEXT_FETCH_META;
    if (pContext->needTsdbMeta) {
      // TODO(kjq): use precision of trigger table
      int64_t step = STREAM_TRIGGER_HISTORY_STEP_MS;
      pContext->stepRange.skey += step;
      pContext->stepRange.ekey += step;
      for (pContext->curReaderIdx = 0; pContext->curReaderIdx < TARRAY_SIZE(pTask->readerList);
           pContext->curReaderIdx++) {
        code = stHistoryContextSendPullReq(pContext, STRIGGER_PULL_TSDB_META);
        QUERY_CHECK_CODE(code, lino, _end);
      }
    } else if (pTask->triggerType != STREAM_TRIGGER_SLIDING) {
      taosArrayClearP(pContext->pTrigDataBlocks, (FDelete)blockDataDestroy);
      for (pContext->curReaderIdx = 0; pContext->curReaderIdx < TARRAY_SIZE(pTask->readerList);
           pContext->curReaderIdx++) {
        code = stHistoryContextSendPullReq(pContext, STRIGGER_PULL_TSDB_TRIGGER_DATA_NEXT);
        QUERY_CHECK_CODE(code, lino, _end);
      }
    }
  } else {
    bool calcFinish = false;
    code = stHistoryContextAllCalcFinish(pContext, &calcFinish);
    QUERY_CHECK_CODE(code, lino, _end);
    if (calcFinish) {
      stHistoryContextDestroy(&pTask->pHistoryContext);
      pTask->pHistoryContext = taosMemoryCalloc(1, sizeof(SSTriggerHistoryContext));
      QUERY_CHECK_NULL(pTask->pHistoryContext, code, lino, _end, terrno);
      pContext = pTask->pHistoryContext;
      code = stHistoryContextInit(pContext, pTask);
      QUERY_CHECK_CODE(code, lino, _end);
      int64_t resumeTime = taosGetTimestampNs() + STREAM_TRIGGER_WAIT_TIME_NS;
      code = stTriggerTaskAddWaitSession(pTask, pContext->sessionId, resumeTime);
      QUERY_CHECK_CODE(code, lino, _end);
    } else {
      pContext->pendingToFinish = true;
    }
  }

_end:
  if (code != TSDB_CODE_SUCCESS) {
    ST_TASK_ELOG("%s failed at line %d since %s", __func__, lino, tstrerror(code));
  }
  return code;
}

static int32_t stHistoryContextProcPullRsp(SSTriggerHistoryContext *pContext, SRpcMsg *pRsp) {
  int32_t             code = TSDB_CODE_SUCCESS;
  int32_t             lino = 0;
  SStreamTriggerTask *pTask = pContext->pTask;
  SSDataBlock        *pDataBlock = NULL;
  SArray             *pAllMetadatas = NULL;
  SArray             *pVgIds = NULL;

  QUERY_CHECK_CONDITION(pRsp->code == TSDB_CODE_SUCCESS || pRsp->code == TSDB_CODE_STREAM_NO_DATA ||
                            pRsp->code == TSDB_CODE_STREAM_NO_CONTEXT,
                        code, lino, _end, TSDB_CODE_INVALID_PARA);

  SMsgSendInfo         *ahandle = pRsp->info.ahandle;
  SSTriggerAHandle     *pAhandle = ahandle->param;
  SSTriggerPullRequest *pReq = pAhandle->param;

  ST_TASK_DLOG("receive pull response of type %d from task:%" PRIx64, pReq->type, pReq->readerTaskId);

  switch (pReq->type) {
    case STRIGGER_PULL_FIRST_TS: {
      QUERY_CHECK_CONDITION(pContext->status == STRIGGER_CONTEXT_ADJUST_START, code, lino, _end,
                            TSDB_CODE_INTERNAL_ERROR);
      SSTriggerTsdbProgress *pProgress = NULL;
      for (int32_t i = 0; i < TARRAY_SIZE(pTask->readerList); i++) {
        SStreamTaskAddr       *pReader = TARRAY_GET_ELEM(pTask->readerList, i);
        SSTriggerTsdbProgress *pTempProgress =
            tSimpleHashGet(pContext->pReaderTsdbProgress, &pReader->nodeId, sizeof(int32_t));
        QUERY_CHECK_NULL(pTempProgress, code, lino, _end, TSDB_CODE_INTERNAL_ERROR);
        if (&pTempProgress->pullReq.base == pReq) {
          pProgress = pTempProgress;
          break;
        }
      }
      QUERY_CHECK_NULL(pProgress, code, lino, _end, TSDB_CODE_INVALID_PARA);
      int32_t vgId = pProgress->pTaskAddr->nodeId;

      pDataBlock = taosMemoryCalloc(1, sizeof(SSDataBlock));
      QUERY_CHECK_NULL(pDataBlock, code, lino, _end, terrno);
      if (pRsp->code != TSDB_CODE_SUCCESS) {
        blockDataEmpty(pDataBlock);
      } else {
        code = tDeserializeSStreamTsResponse(pRsp->pCont, pRsp->contLen, pDataBlock);
        QUERY_CHECK_CODE(code, lino, _end);
      }

      int32_t nrows = blockDataGetNumOfRows(pDataBlock);
      if (nrows > 0) {
        SColumnInfoData *pGidCol = taosArrayGet(pDataBlock->pDataBlock, 0);
        QUERY_CHECK_NULL(pGidCol, code, lino, _end, terrno);
        int64_t         *pGidData = (int64_t *)pGidCol->pData;
        SColumnInfoData *pTsCol = taosArrayGet(pDataBlock->pDataBlock, 1);
        QUERY_CHECK_NULL(pTsCol, code, lino, _end, terrno);
        int64_t *pTsData = (int64_t *)pTsCol->pData;
        for (int32_t i = 0; i < nrows; i++) {
          if (pTask->isVirtualTable) {
            int32_t iter = 0;
            void   *px = tSimpleHashIterate(pContext->pGroups, NULL, &iter);
            while (px != NULL) {
              SSTriggerHistoryGroup *pGroup = *(SSTriggerHistoryGroup **)px;
              bool inGroup = (tSimpleHashGet(pGroup->pTableMetas, &pGidData[i], sizeof(int64_t)) != NULL);
              if (inGroup) {
                void *px2 = tSimpleHashGet(pContext->pFirstTsMap, &pGroup->gid, sizeof(int64_t));
                if (px2 == NULL) {
                  code = tSimpleHashPut(pContext->pFirstTsMap, &pGroup->gid, sizeof(int64_t), &pTsData[i],
                                        sizeof(int64_t));
                  QUERY_CHECK_CODE(code, lino, _end);
                } else {
                  *(int64_t *)px2 = TMIN(*(int64_t *)px2, pTsData[i]);
                }
              }
              px = tSimpleHashIterate(pContext->pGroups, px, &iter);
            }
            continue;
          }
          void *px = tSimpleHashGet(pContext->pFirstTsMap, &pGidData[i], sizeof(int64_t));
          if (px == NULL) {
            code = tSimpleHashPut(pContext->pFirstTsMap, &pGidData[i], sizeof(int64_t), &pTsData[i], sizeof(int64_t));
            QUERY_CHECK_CODE(code, lino, _end);
          } else {
            *(int64_t *)px = TMIN(*(int64_t *)px, pTsData[i]);
          }
          px = tSimpleHashGet(pContext->pGroups, &pGidData[i], sizeof(int64_t));
          if (px == NULL) {
            SSTriggerHistoryGroup *pGroup = taosMemoryCalloc(1, sizeof(SSTriggerHistoryGroup));
            QUERY_CHECK_NULL(pGroup, code, lino, _end, terrno);
            code = tSimpleHashPut(pContext->pGroups, &pGidData[i], sizeof(int64_t), &pGroup, POINTER_BYTES);
            if (code != TSDB_CODE_SUCCESS) {
              taosMemoryFreeClear(pGroup);
              QUERY_CHECK_CODE(code, lino, _end);
            }
            code = stHistoryGroupInit(pGroup, pContext, pGidData[i]);
            QUERY_CHECK_CODE(code, lino, _end);
            if (!pContext->needTsdbMeta && (tSimpleHashGetSize(pGroup->pTableMetas) == 0)) {
              SSTriggerTableMeta newTableMeta = {.vgId = vgId};
              code = tSimpleHashPut(pGroup->pTableMetas, &newTableMeta.tbUid, sizeof(int64_t), &newTableMeta,
                                    sizeof(SSTriggerTableMeta));
              QUERY_CHECK_CODE(code, lino, _end);
            }
          }
        }
      }

      if (--pContext->curReaderIdx > 0) {
        // wait for responses from other readers
        goto _end;
      }

      int32_t iter = 0;
      void   *px = tSimpleHashIterate(pContext->pFirstTsMap, NULL, &iter);
      while (px != NULL) {
        pContext->scanRange.skey = TMAX(pContext->scanRange.skey, *(int64_t *)px);
        px = tSimpleHashIterate(pContext->pFirstTsMap, px, &iter);
      }

      pContext->status = STRIGGER_CONTEXT_IDLE;
      code = stHistoryContextCheck(pContext);
      QUERY_CHECK_CODE(code, lino, _end);
      break;
    }

    case STRIGGER_PULL_TSDB_META:
    case STRIGGER_PULL_TSDB_META_NEXT: {
      QUERY_CHECK_CONDITION(pContext->status == STRIGGER_CONTEXT_FETCH_META, code, lino, _end,
                            TSDB_CODE_INTERNAL_ERROR);
      SSTriggerTsdbProgress *pProgress = NULL;
      for (int32_t i = 0; i < TARRAY_SIZE(pTask->readerList); i++) {
        SStreamTaskAddr       *pReader = TARRAY_GET_ELEM(pTask->readerList, i);
        SSTriggerTsdbProgress *pTempProgress =
            tSimpleHashGet(pContext->pReaderTsdbProgress, &pReader->nodeId, sizeof(int32_t));
        QUERY_CHECK_NULL(pTempProgress, code, lino, _end, TSDB_CODE_INTERNAL_ERROR);
        if (&pTempProgress->pullReq.base == pReq) {
          pProgress = pTempProgress;
          break;
        }
      }
      QUERY_CHECK_NULL(pProgress, code, lino, _end, TSDB_CODE_INVALID_PARA);

      pDataBlock = taosMemoryCalloc(1, sizeof(SSDataBlock));
      QUERY_CHECK_NULL(pDataBlock, code, lino, _end, terrno);
      if (pRsp->contLen > 0) {
        const char *pCont = pRsp->pCont;
        code = blockDecode(pDataBlock, pCont, &pCont);
        QUERY_CHECK_CODE(code, lino, _end);
        QUERY_CHECK_CONDITION(pCont == (char *)pRsp->pCont + pRsp->contLen, code, lino, _end, TSDB_CODE_INTERNAL_ERROR);
      } else {
        blockDataEmpty(pDataBlock);
      }

      void *px = taosArrayPush(pProgress->pMetadatas, &pDataBlock);
      QUERY_CHECK_NULL(px, code, lino, _end, terrno);
      pDataBlock = NULL;

      if (--pContext->curReaderIdx > 0) {
        ST_TASK_DLOG("wait for response from other %d readers", pContext->curReaderIdx);
        goto _end;
      }

      bool continueToFetch = false;
      for (int32_t i = 0; i < TARRAY_SIZE(pTask->readerList); i++) {
        SStreamTaskAddr       *pReader = TARRAY_GET_ELEM(pTask->readerList, i);
        SSTriggerTsdbProgress *pTempProgress =
            tSimpleHashGet(pContext->pReaderTsdbProgress, &pReader->nodeId, sizeof(int32_t));
        QUERY_CHECK_NULL(pTempProgress, code, lino, _end, TSDB_CODE_INTERNAL_ERROR);
        SSDataBlock *pBlock = *(SSDataBlock **)taosArrayGetLast(pTempProgress->pMetadatas);
        int32_t      nrows = blockDataGetNumOfRows(pBlock);
        if (nrows >= STREAM_RETURN_ROWS_NUM) {
          continueToFetch = true;
          break;
        }
      }

      if (continueToFetch) {
        ST_TASK_DLOG("continue to fetch wal metas since some readers are not exhausted: %" PRIzu,
                     TARRAY_SIZE(pTask->readerList));
        for (pContext->curReaderIdx = 0; pContext->curReaderIdx < TARRAY_SIZE(pTask->readerList);
             pContext->curReaderIdx++) {
          code = stHistoryContextSendPullReq(pContext, STRIGGER_PULL_TSDB_META_NEXT);
          QUERY_CHECK_CODE(code, lino, _end);
        }
        goto _end;
      }

      // collect all metadatas
      pAllMetadatas = taosArrayInit(0, sizeof(SSDataBlock *));
      QUERY_CHECK_NULL(pAllMetadatas, code, lino, _end, terrno);
      pVgIds = taosArrayInit(0, sizeof(int32_t));
      QUERY_CHECK_NULL(pVgIds, code, lino, _end, terrno);
      for (int32_t i = 0; i < TARRAY_SIZE(pTask->readerList); i++) {
        SStreamTaskAddr       *pReader = TARRAY_GET_ELEM(pTask->readerList, i);
        SSTriggerTsdbProgress *pTempProgress =
            tSimpleHashGet(pContext->pReaderTsdbProgress, &pReader->nodeId, sizeof(int32_t));
        QUERY_CHECK_NULL(pTempProgress, code, lino, _end, TSDB_CODE_INTERNAL_ERROR);
        void *px = taosArrayAddAll(pAllMetadatas, pTempProgress->pMetadatas);
        QUERY_CHECK_NULL(px, code, lino, _end, terrno);
        for (int32_t j = 0; j < TARRAY_SIZE(pTempProgress->pMetadatas); j++) {
          void *px = taosArrayPush(pVgIds, &pTempProgress->pTaskAddr->nodeId);
          QUERY_CHECK_NULL(px, code, lino, _end, terrno);
        }
        taosArrayClear(pTempProgress->pMetadatas);
      }

      if (!pTask->isVirtualTable) {
        for (int32_t i = 0; i < TARRAY_SIZE(pAllMetadatas); i++) {
          SSDataBlock *pBlock = *(SSDataBlock **)TARRAY_GET_ELEM(pAllMetadatas, i);
          int32_t      nrows = blockDataGetNumOfRows(pBlock);
          if (nrows == 0) {
            continue;
          }
          SColumnInfoData *pGidCol = taosArrayGet(pBlock->pDataBlock, 3);
          QUERY_CHECK_NULL(pGidCol, code, lino, _end, terrno);
          int64_t *pGidData = (int64_t *)pGidCol->pData;
          for (int32_t i = 0; i < nrows; i++) {
            void                  *px = tSimpleHashGet(pContext->pGroups, &pGidData[i], sizeof(int64_t));
            SSTriggerHistoryGroup *pGroup = NULL;
            if (px == NULL) {
              pGroup = taosMemoryCalloc(1, sizeof(SSTriggerHistoryGroup));
              QUERY_CHECK_NULL(pGroup, code, lino, _end, terrno);
              code = tSimpleHashPut(pContext->pGroups, &pGidData[i], sizeof(int64_t), &pGroup, POINTER_BYTES);
              if (code != TSDB_CODE_SUCCESS) {
                taosMemoryFreeClear(pGroup);
                QUERY_CHECK_CODE(code, lino, _end);
              }
              code = stHistoryGroupInit(pGroup, pContext, pGidData[i]);
              QUERY_CHECK_CODE(code, lino, _end);
            } else {
              pGroup = *(SSTriggerHistoryGroup **)px;
            }
            if (TD_DLIST_NODE_NEXT(pGroup) == NULL && TD_DLIST_TAIL(&pContext->groupsToCheck) != pGroup) {
              bool added = false;
              code = stHistoryGroupAddMetaDatas(pGroup, pAllMetadatas, pVgIds, &added);
              QUERY_CHECK_CODE(code, lino, _end);
              if (added) {
                TD_DLIST_APPEND(&pContext->groupsToCheck, pGroup);
              }
            }
          }
        }
      } else {
        int32_t iter = 0;
        void   *px = tSimpleHashIterate(pContext->pGroups, NULL, &iter);
        while (px != NULL) {
          SSTriggerHistoryGroup *pGroup = *(SSTriggerHistoryGroup **)px;
          bool                   added = false;
          code = stHistoryGroupAddMetaDatas(pGroup, pAllMetadatas, pVgIds, &added);
          QUERY_CHECK_CODE(code, lino, _end);
          if (added) {
            TD_DLIST_APPEND(&pContext->groupsToCheck, pGroup);
          }
          px = tSimpleHashIterate(pContext->pGroups, px, &iter);
        }
      }

      code = stHistoryContextCheck(pContext);
      QUERY_CHECK_CODE(code, lino, _end);
      break;
    }

    case STRIGGER_PULL_TSDB_TRIGGER_DATA:
    case STRIGGER_PULL_TSDB_TRIGGER_DATA_NEXT: {
      QUERY_CHECK_CONDITION(pContext->status == STRIGGER_CONTEXT_FETCH_META, code, lino, _end,
                            TSDB_CODE_INTERNAL_ERROR);
      SSTriggerTsdbProgress *pProgress = NULL;
      for (int32_t i = 0; i < TARRAY_SIZE(pTask->readerList); i++) {
        SStreamTaskAddr       *pReader = TARRAY_GET_ELEM(pTask->readerList, i);
        SSTriggerTsdbProgress *pTempProgress =
            tSimpleHashGet(pContext->pReaderTsdbProgress, &pReader->nodeId, sizeof(int32_t));
        QUERY_CHECK_NULL(pTempProgress, code, lino, _end, TSDB_CODE_INTERNAL_ERROR);
        if (&pTempProgress->pullReq.base == pReq) {
          pProgress = pTempProgress;
          break;
        }
      }
      QUERY_CHECK_NULL(pProgress, code, lino, _end, TSDB_CODE_INVALID_PARA);
      int32_t vgId = pProgress->pTaskAddr->nodeId;

      pDataBlock = taosMemoryCalloc(1, sizeof(SSDataBlock));
      QUERY_CHECK_NULL(pDataBlock, code, lino, _end, terrno);
      if (pRsp->contLen > 0) {
        const char *pCont = pRsp->pCont;
        code = blockDecode(pDataBlock, pCont, &pCont);
        QUERY_CHECK_CODE(code, lino, _end);
        QUERY_CHECK_CONDITION(pCont == (char *)pRsp->pCont + pRsp->contLen, code, lino, _end, TSDB_CODE_INTERNAL_ERROR);
      } else {
        blockDataEmpty(pDataBlock);
      }

      void *px = taosArrayPush(pContext->pTrigDataBlocks, &pDataBlock);
      QUERY_CHECK_NULL(px, code, lino, _end, terrno);
      pDataBlock = NULL;

      if (--pContext->curReaderIdx > 0) {
        ST_TASK_DLOG("wait for response from other %d readers", pContext->curReaderIdx);
        goto _end;
      }

      for (int32_t i = 0; i < TARRAY_SIZE(pContext->pTrigDataBlocks); i++) {
        SSDataBlock *pBlock = *(SSDataBlock **)TARRAY_GET_ELEM(pContext->pTrigDataBlocks, i);
        int32_t      nrows = blockDataGetNumOfRows(pBlock);
        if (nrows == 0) {
          continue;
        }
        int64_t                gid = pBlock->info.id.groupId;
        void                  *px = tSimpleHashGet(pContext->pGroups, &gid, sizeof(int64_t));
        SSTriggerHistoryGroup *pGroup = NULL;
        if (px == NULL) {
          pGroup = taosMemoryCalloc(1, sizeof(SSTriggerHistoryGroup));
          QUERY_CHECK_NULL(pGroup, code, lino, _end, terrno);
          code = tSimpleHashPut(pContext->pGroups, &gid, sizeof(int64_t), &pGroup, POINTER_BYTES);
          if (code != TSDB_CODE_SUCCESS) {
            taosMemoryFreeClear(pGroup);
            QUERY_CHECK_CODE(code, lino, _end);
          }
          code = stHistoryGroupInit(pGroup, pContext, gid);
          QUERY_CHECK_CODE(code, lino, _end);
        } else {
          pGroup = *(SSTriggerHistoryGroup **)px;
        }
        if (!pContext->needTsdbMeta && (tSimpleHashGetSize(pGroup->pTableMetas) == 0)) {
          SSTriggerTableMeta newTableMeta = {.vgId = vgId};
          code = tSimpleHashPut(pGroup->pTableMetas, &newTableMeta.tbUid, sizeof(int64_t), &newTableMeta,
                                sizeof(SSTriggerTableMeta));
          QUERY_CHECK_CODE(code, lino, _end);
        }
        if (TD_DLIST_NODE_NEXT(pGroup) == NULL && TD_DLIST_TAIL(&pContext->groupsToCheck) != pGroup) {
          TD_DLIST_APPEND(&pContext->groupsToCheck, pGroup);
        }
      }

      code = stHistoryContextCheck(pContext);
      QUERY_CHECK_CODE(code, lino, _end);
      break;
    }

    case STRIGGER_PULL_TSDB_TS_DATA: {
      QUERY_CHECK_CONDITION(pContext->status == STRIGGER_CONTEXT_CHECK_CONDITION, code, lino, _end,
                            TSDB_CODE_INTERNAL_ERROR);
      pDataBlock = taosMemoryCalloc(1, sizeof(SSDataBlock));
      QUERY_CHECK_NULL(pDataBlock, code, lino, _end, terrno);
      if (pRsp->contLen > 0) {
        const char *pCont = pRsp->pCont;
        code = blockDecode(pDataBlock, pCont, &pCont);
        QUERY_CHECK_CODE(code, lino, _end);
        QUERY_CHECK_CONDITION(pCont == (char *)pRsp->pCont + pRsp->contLen, code, lino, _end, TSDB_CODE_INTERNAL_ERROR);
      } else {
        blockDataEmpty(pDataBlock);
      }
      QUERY_CHECK_CONDITION(pContext->pColRefToFetch == NULL, code, lino, _end, TSDB_CODE_INVALID_PARA);
      code = stTimestampSorterBindDataBlock(pContext->pSorter, &pDataBlock);
      TSDB_CHECK_CODE(code, lino, _end);
      pContext->pColRefToFetch = NULL;
      pContext->pMetaToFetch = NULL;
      code = stHistoryContextCheck(pContext);
      QUERY_CHECK_CODE(code, lino, _end);
      break;
    }

    case STRIGGER_PULL_TSDB_CALC_DATA:
    case STRIGGER_PULL_TSDB_CALC_DATA_NEXT: {
      QUERY_CHECK_CONDITION(pContext->status == STRIGGER_CONTEXT_SEND_CALC_REQ, code, lino, _end,
                            TSDB_CODE_INTERNAL_ERROR);
      pDataBlock = taosMemoryCalloc(1, sizeof(SSDataBlock));
      QUERY_CHECK_NULL(pDataBlock, code, lino, _end, terrno);
      if (pRsp->contLen > 0) {
        const char *pCont = pRsp->pCont;
        code = blockDecode(pDataBlock, pCont, &pCont);
        QUERY_CHECK_CODE(code, lino, _end);
        QUERY_CHECK_CONDITION(pCont == (char *)pRsp->pCont + pRsp->contLen, code, lino, _end, TSDB_CODE_INTERNAL_ERROR);
      } else {
        blockDataEmpty(pDataBlock);
      }

      void *px = taosArrayPush(pContext->pCalcDataBlocks, &pDataBlock);
      QUERY_CHECK_NULL(px, code, lino, _end, terrno);
      pDataBlock = NULL;

      if (--pContext->curReaderIdx > 0) {
        ST_TASK_DLOG("wait for response from other %d readers", pContext->curReaderIdx);
        goto _end;
      }

      code = stHistoryContextCheck(pContext);
      QUERY_CHECK_CODE(code, lino, _end);
      break;
    }

    case STRIGGER_PULL_TSDB_DATA: {
      QUERY_CHECK_CONDITION(
          pContext->status == STRIGGER_CONTEXT_CHECK_CONDITION || pContext->status == STRIGGER_CONTEXT_SEND_CALC_REQ,
          code, lino, _end, TSDB_CODE_INTERNAL_ERROR);
      pDataBlock = taosMemoryCalloc(1, sizeof(SSDataBlock));
      QUERY_CHECK_NULL(pDataBlock, code, lino, _end, terrno);
      if (pRsp->contLen > 0) {
        const char *pCont = pRsp->pCont;
        code = blockDecode(pDataBlock, pCont, &pCont);
        QUERY_CHECK_CODE(code, lino, _end);
        QUERY_CHECK_CONDITION(pCont == (char *)pRsp->pCont + pRsp->contLen, code, lino, _end, TSDB_CODE_INTERNAL_ERROR);
      } else {
        blockDataEmpty(pDataBlock);
      }
      QUERY_CHECK_NULL(pContext->pColRefToFetch, code, lino, _end, TSDB_CODE_INVALID_PARA);
      code = stVtableMergerBindDataBlock(pContext->pMerger, &pDataBlock);
      TSDB_CHECK_CODE(code, lino, _end);
      pContext->pColRefToFetch = NULL;
      pContext->pMetaToFetch = NULL;
      code = stHistoryContextCheck(pContext);
      QUERY_CHECK_CODE(code, lino, _end);
      break;
    }

    case STRIGGER_PULL_GROUP_COL_VALUE: {
      QUERY_CHECK_CONDITION(pContext->status == STRIGGER_CONTEXT_SEND_CALC_REQ, code, lino, _end,
                            TSDB_CODE_INTERNAL_ERROR);
      SSTriggerGroupColValueRequest *pRequest = (SSTriggerGroupColValueRequest *)pReq;
      if (pContext->pCalcReq != NULL && pContext->pCalcReq->gid == pRequest->gid) {
        SStreamGroupInfo groupInfo = {.gInfo = pContext->pCalcReq->groupColVals};
        code = tDeserializeSStreamGroupInfo(pRsp->pCont, pRsp->contLen, &groupInfo);
        QUERY_CHECK_CODE(code, lino, _end);
        code = stHistoryContextCheck(pContext);
        QUERY_CHECK_CODE(code, lino, _end);
      } else {
        SListIter  iter = {0};
        SListNode *pNode = NULL;
        tdListInitIter(&pContext->retryCalcReqs, &iter, TD_LIST_FORWARD);
        while ((pNode = tdListNext(&iter)) != NULL) {
          SSTriggerCalcRequest *pCalcReq = *(SSTriggerCalcRequest **)pNode->data;
          if (pCalcReq->gid == pRequest->gid) {
            SStreamGroupInfo groupInfo = {.gInfo = pCalcReq->groupColVals};
            code = tDeserializeSStreamGroupInfo(pRsp->pCont, pRsp->contLen, &groupInfo);
            QUERY_CHECK_CODE(code, lino, _end);
            code = stHistoryContextRetryCalcRequest(pContext, pNode, pCalcReq);
            QUERY_CHECK_CODE(code, lino, _end);
            break;
          }
        }
      }
      break;
    }

    case STRIGGER_PULL_VTABLE_PSEUDO_COL: {
      QUERY_CHECK_CONDITION(
          pContext->status == STRIGGER_CONTEXT_SEND_CALC_REQ || pContext->status == STRIGGER_CONTEXT_CHECK_CONDITION,
          code, lino, _end, TSDB_CODE_INTERNAL_ERROR);
      pDataBlock = taosMemoryCalloc(1, sizeof(SSDataBlock));
      QUERY_CHECK_NULL(pDataBlock, code, lino, _end, terrno);
      QUERY_CHECK_CONDITION(pRsp->contLen > 0, code, lino, _end, TSDB_CODE_INVALID_PARA);
      const char *pCont = pRsp->pCont;
      code = blockDecode(pDataBlock, pCont, &pCont);
      QUERY_CHECK_CODE(code, lino, _end);
      QUERY_CHECK_CONDITION(pCont == (char *)pRsp->pCont + pRsp->contLen, code, lino, _end, TSDB_CODE_INTERNAL_ERROR);
      QUERY_CHECK_NULL(pContext->pColRefToFetch, code, lino, _end, TSDB_CODE_INTERNAL_ERROR);
      code = stVtableMergerSetPseudoCols(pContext->pMerger, &pDataBlock);
      QUERY_CHECK_CODE(code, lino, _end);
      pContext->pColRefToFetch = NULL;
      code = stHistoryContextCheck(pContext);
      QUERY_CHECK_CODE(code, lino, _end);
      break;
    }

    default: {
      ST_TASK_ELOG("invalid pull request type %d at %s", pReq->type, __func__);
      code = TSDB_CODE_INVALID_PARA;
      QUERY_CHECK_CODE(code, lino, _end);
    }
  }

_end:
  if (pDataBlock != NULL) {
    blockDataDestroy(pDataBlock);
  }
  if (pAllMetadatas != NULL) {
    taosArrayDestroyP(pAllMetadatas, (FDelete)blockDataDestroy);
  }
  if (pVgIds != NULL) {
    taosArrayDestroy(pVgIds);
  }
  if (code != TSDB_CODE_SUCCESS) {
    ST_TASK_ELOG("%s failed at line %d since %s, type: %d", __func__, lino, tstrerror(code), pReq->type);
  }
  return code;
}

static int32_t stHistoryContextProcCalcRsp(SSTriggerHistoryContext *pContext, SRpcMsg *pRsp) {
  int32_t               code = TSDB_CODE_SUCCESS;
  int32_t               lino = 0;
  SStreamTriggerTask   *pTask = pContext->pTask;
  SSTriggerCalcRequest *pReq = NULL;

  SMsgSendInfo     *ahandle = pRsp->info.ahandle;
  SSTriggerAHandle *pAhandle = ahandle->param;
  pReq = pAhandle->param;

  ST_TASK_DLOG("receive calc response from task:%" PRIx64 ", code:%d", pReq->runnerTaskId, pRsp->code);

  if (pRsp->code == TSDB_CODE_SUCCESS) {
    code = stTriggerTaskReleaseRequest(pTask, &pReq);
    QUERY_CHECK_CODE(code, lino, _end);

    if (pContext->pendingToFinish) {
      bool calcFinish = false;
      code = stHistoryContextAllCalcFinish(pContext, &calcFinish);
      QUERY_CHECK_CODE(code, lino, _end);
      if (calcFinish) {
        stHistoryContextDestroy(&pTask->pHistoryContext);
        pTask->pHistoryContext = taosMemoryCalloc(1, sizeof(SSTriggerHistoryContext));
        QUERY_CHECK_NULL(pTask->pHistoryContext, code, lino, _end, terrno);
        pContext = pTask->pHistoryContext;
        code = stHistoryContextInit(pContext, pTask);
        QUERY_CHECK_CODE(code, lino, _end);
        int64_t resumeTime = taosGetTimestampNs() + STREAM_TRIGGER_WAIT_TIME_NS;
        code = stTriggerTaskAddWaitSession(pTask, pContext->sessionId, resumeTime);
        QUERY_CHECK_CODE(code, lino, _end);
      }
    } else if (pContext->status == STRIGGER_CONTEXT_ACQUIRE_REQUEST) {
      // continue check if the context is waiting for any available request
      code = stHistoryContextCheck(pContext);
      QUERY_CHECK_CODE(code, lino, _end);
    }
  } else {
    code = tdListAppend(&pContext->retryCalcReqs, &pReq);
    QUERY_CHECK_CODE(code, lino, _end);
    SListNode *pNode = TD_DLIST_TAIL(&pContext->retryCalcReqs);
    code = stHistoryContextRetryCalcRequest(pContext, pNode, pReq);
    QUERY_CHECK_CODE(code, lino, _end);
  }

_end:
  if (code != TSDB_CODE_SUCCESS) {
    ST_TASK_ELOG("%s failed at line %d since %s", __func__, lino, tstrerror(code));
  }
  return code;
}

static void stRealtimeGroupDestroyWalMeta(void *ptr) {
  SArray **ppMetas = ptr;
  if (ppMetas == NULL || *ppMetas == NULL) {
    return;
  }

  taosArrayDestroy(*ppMetas);
  *ppMetas = NULL;
}

static int32_t stRealtimeGroupWindowCompare(const void *pLeft, const void *pRight) {
  const SSTriggerWindow *pLeftWin = (const SSTriggerWindow *)pLeft;
  const SSTriggerWindow *pRightWin = (const SSTriggerWindow *)pRight;

  if (pLeftWin->range.skey < pRightWin->range.skey) {
    return -1;
  } else if (pLeftWin->range.skey > pRightWin->range.skey) {
    return 1;
  } else if (pLeftWin->range.ekey < pRightWin->range.ekey) {
    return -1;
  } else if (pLeftWin->range.ekey > pRightWin->range.ekey) {
    return 1;
  }
  return 0;
}

static int32_t stRealtimeGroupInit(SSTriggerRealtimeGroup *pGroup, SSTriggerRealtimeContext *pContext, int64_t gid) {
  int32_t             code = TSDB_CODE_SUCCESS;
  int32_t             lino = 0;
  SStreamTriggerTask *pTask = pContext->pTask;

  pGroup->pContext = pContext;
  pGroup->gid = gid;

  pGroup->pWalMetas = tSimpleHashInit(32, taosGetDefaultHashFunction(TSDB_DATA_TYPE_INT));
  QUERY_CHECK_NULL(pGroup->pWalMetas, code, lino, _end, terrno);
  tSimpleHashSetFreeFp(pGroup->pWalMetas, stRealtimeGroupDestroyWalMeta);

  pGroup->pTableUids = taosArrayInit(0, sizeof(int64_t) * 2);
  QUERY_CHECK_NULL(pGroup->pTableUids, code, lino, _end, terrno);
  pGroup->oldThreshold = INT64_MIN;
  pGroup->newThreshold = INT64_MIN;

#if !TRIGGER_USE_HISTORY_META
  if (pTask->fillHistoryFirst && pTask->fillHistoryStartTime > 0) {
    pGroup->oldThreshold = pTask->fillHistoryStartTime - 1;
  }
#endif
  if (pTask->fillHistory) {
    void *px = tSimpleHashGet(pTask->pHistoryCutoffTime, &gid, sizeof(int64_t));
    if (px != NULL) {
      pGroup->oldThreshold = TMAX(pGroup->oldThreshold, *(int64_t *)px);
    }
  }

  TRINGBUF_INIT(&pGroup->winBuf);

  pGroup->recalcNextWindow = pTask->fillHistory;
  pGroup->pPendingCalcParams = taosArrayInit(0, sizeof(SSTriggerCalcParam));
  QUERY_CHECK_NULL(pGroup->pPendingCalcParams, code, lino, _end, terrno);

_end:
  if (code != TSDB_CODE_SUCCESS) {
    ST_TASK_ELOG("%s failed at line %d since %s", __func__, lino, tstrerror(code));
  }
  return code;
}

static void stRealtimeGroupDestroy(void *ptr) {
  SSTriggerRealtimeGroup **ppGroup = ptr;
  if (ppGroup == NULL || *ppGroup == NULL) {
    return;
  }

  SSTriggerRealtimeGroup *pGroup = *ppGroup;
  if (pGroup->pWalMetas != NULL) {
    tSimpleHashCleanup(pGroup->pWalMetas);
    pGroup->pWalMetas = NULL;
  }
  if (pGroup->pTableUids != NULL) {
    taosArrayDestroy(pGroup->pTableUids);
    pGroup->pTableUids = NULL;
  }

  TRINGBUF_DESTROY(&pGroup->winBuf);
  if ((pGroup->pContext->pTask->triggerType == STREAM_TRIGGER_STATE) && IS_VAR_DATA_TYPE(pGroup->stateVal.type)) {
    taosMemoryFreeClear(pGroup->stateVal.pData);
  }

  if (pGroup->pPendingCalcParams) {
    taosArrayDestroyEx(pGroup->pPendingCalcParams, tDestroySSTriggerCalcParam);
    pGroup->pPendingCalcParams = NULL;
  }

  taosMemFreeClear(*ppGroup);
}

static void stRealtimeGroupClearTempState(SSTriggerRealtimeGroup *pGroup) {
  SSTriggerRealtimeContext *pContext = pGroup->pContext;

  stNewTimestampSorterReset(pContext->pSorter);
  stNewVtableMergerReset(pContext->pMerger);
  if (pContext->pSavedWindows != NULL) {
    taosArrayClear(pContext->pSavedWindows);
  }
  if (pContext->pInitWindows != NULL) {
    taosArrayClear(pContext->pInitWindows);
  }
  if (pContext->pNotifyParams != NULL) {
    taosArrayClearEx(pContext->pNotifyParams, tDestroySSTriggerCalcParam);
  }
}

static void stRealtimeGroupClearMetadatas(SSTriggerRealtimeGroup *pGroup, int64_t prevWindowEnd) {
  SSTriggerRealtimeContext *pContext = pGroup->pContext;
  SStreamTriggerTask       *pTask = pContext->pTask;

  if (pTask->watermark == 0 && (pTask->placeHolderBitmap & PLACE_HOLDER_PARTITION_ROWS)) {
    int32_t iter = 0;
    void   *px = tSimpleHashIterate(pGroup->pWalMetas, NULL, &iter);
    while (px != NULL) {
      SArray *pMetas = *(SArray **)px;
      taosArrayClear(pMetas);
      px = tSimpleHashIterate(pGroup->pWalMetas, px, &iter);
    }
  } else {
    // todo(kjq): clear wal metas
  }
  taosArrayClear(pGroup->pTableUids);
  pGroup->oldThreshold = pGroup->newThreshold;
}

static int32_t stRealtimeGroupAddSingleMeta(SSTriggerRealtimeGroup *pGroup, int32_t vgId, SSTriggerMetaData *pMeta) {
  int32_t                   code = TSDB_CODE_SUCCESS;
  int32_t                   lino = 0;
  SSTriggerRealtimeContext *pContext = pGroup->pContext;
  SStreamTriggerTask       *pTask = pContext->pTask;
  SArray                   *pMetas = NULL;

  pGroup->vgId = vgId;
  void *px = tSimpleHashGet(pGroup->pWalMetas, &vgId, sizeof(int32_t));
  if (px == NULL) {
    pMetas = taosArrayInit(0, sizeof(SSTriggerMetaData));
    QUERY_CHECK_NULL(pMetas, code, lino, _end, terrno);
    code = tSimpleHashPut(pGroup->pWalMetas, &vgId, sizeof(int32_t), &pMetas, POINTER_BYTES);
    QUERY_CHECK_CODE(code, lino, _end);
  } else {
    pMetas = *(SArray **)px;
    QUERY_CHECK_NULL(pMetas, code, lino, _end, TSDB_CODE_INTERNAL_ERROR);
  }

  if (pTask->triggerType == STREAM_TRIGGER_PERIOD) {
    void *px = taosArrayPush(pMetas, pMeta);
    QUERY_CHECK_NULL(px, code, lino, _end, terrno);
    pGroup->oldThreshold = INT64_MIN;
    pGroup->newThreshold = INT64_MAX;
    goto _end;
  }

  if (pMeta->skey <= pGroup->oldThreshold && !pTask->ignoreDisorder) {
    STimeWindow range = {.skey = pMeta->skey, .ekey = pMeta->ekey};
    if (pTask->expiredTime > 0) {
      range.skey = TMAX(range.skey, pGroup->oldThreshold - pTask->expiredTime + 1);
    }
    range.ekey = TMIN(range.ekey, pGroup->oldThreshold);
    if (range.skey <= range.ekey) {
      code = stTriggerTaskAddRecalcRequest(pTask, pGroup, &range, pContext->pReaderWalProgress, false);
      QUERY_CHECK_CODE(code, lino, _end);
    }
  }
  pMeta->skey = TMAX(pMeta->skey, pGroup->oldThreshold + 1);
  if (pTask->ignoreDisorder && pGroup->newThreshold > pGroup->oldThreshold) {
    pMeta->skey = TMAX(pMeta->skey, pGroup->newThreshold - pTask->watermark + 1);
  }
  if (pMeta->skey <= pMeta->ekey) {
    void *px = taosArrayPush(pMetas, pMeta);
    QUERY_CHECK_NULL(px, code, lino, _end, terrno);
    pGroup->newThreshold = TMAX(pGroup->newThreshold, pMeta->ekey - pTask->watermark);
  }

_end:
  if (code != TSDB_CODE_SUCCESS) {
    ST_TASK_ELOG("%s failed at line %d since %s", __func__, lino, tstrerror(code));
  }
  return code;
}

static int32_t stRealtimeGroupOpenWindow(SSTriggerRealtimeGroup *pGroup, int64_t ts, char **ppExtraNotifyContent,
                                         bool saveWindow, bool hasStartData) {
  int32_t                   code = TSDB_CODE_SUCCESS;
  int32_t                   lino = 0;
  SSTriggerRealtimeContext *pContext = pGroup->pContext;
  SStreamTriggerTask       *pTask = pContext->pTask;
  SSTriggerWindow           newWindow = {0};
  SSTriggerCalcParam        param = {0};

  bool    needCalc = (pTask->calcEventType & STRIGGER_EVENT_WINDOW_OPEN);
  bool    needNotify = (pTask->notifyEventType & STRIGGER_EVENT_WINDOW_OPEN);
  int64_t now = taosGetTimestampNs();
  if (needCalc || needNotify) {
    param.triggerTime = now;
    param.notifyType = needNotify ? STRIGGER_EVENT_WINDOW_OPEN : STRIGGER_EVENT_WINDOW_NONE;
    param.extraNotifyContent = ppExtraNotifyContent ? *ppExtraNotifyContent : NULL;
  }
  newWindow.prevProcTime = now;
  newWindow.wrownum = hasStartData ? 1 : 0;
  if (IS_TRIGGER_GROUP_OPEN_WINDOW(pGroup)) {
    newWindow.wrownum = TRINGBUF_HEAD(&pGroup->winBuf)->wrownum - newWindow.wrownum;
  }

  switch (pTask->triggerType) {
    case STREAM_TRIGGER_SLIDING: {
      if (pTask->interval.interval > 0) {
        // interval window trigger
        if (IS_TRIGGER_GROUP_NONE_WINDOW(pGroup)) {
          pGroup->nextWindow = stTriggerTaskGetIntervalWindow(pTask, ts);
        }
        newWindow.range = pGroup->nextWindow;
        stTriggerTaskNextIntervalWindow(pTask, &pGroup->nextWindow);
        if (needCalc || needNotify) {
          STimeWindow prevWindow = newWindow.range;
          stTriggerTaskPrevIntervalWindow(pTask, &prevWindow);
          param.wstart = newWindow.range.skey;
          param.wend = newWindow.range.ekey;
          param.wduration = param.wend - param.wstart;
        }
        break;
      }
      // sliding trigger works the same as period trigger
    }
    case STREAM_TRIGGER_PERIOD: {
      QUERY_CHECK_CONDITION(!IS_TRIGGER_GROUP_OPEN_WINDOW(pGroup), code, lino, _end, TSDB_CODE_INVALID_PARA);
      if (IS_TRIGGER_GROUP_NONE_WINDOW(pGroup)) {
        pGroup->nextWindow = stTriggerTaskGetPeriodWindow(pTask, ts);
      }
      newWindow.range = pGroup->nextWindow;
      stTriggerTaskNextPeriodWindow(pTask, &pGroup->nextWindow);
      QUERY_CHECK_CONDITION(!needCalc && !needNotify, code, lino, _end, TSDB_CODE_INVALID_PARA);
      break;
    }
    case STREAM_TRIGGER_SESSION:
    case STREAM_TRIGGER_STATE:
    case STREAM_TRIGGER_EVENT: {
      QUERY_CHECK_CONDITION(!IS_TRIGGER_GROUP_OPEN_WINDOW(pGroup), code, lino, _end, TSDB_CODE_INVALID_PARA);
      // works the same as count window trigger
    }
    case STREAM_TRIGGER_COUNT: {
      newWindow.range = (STimeWindow){.skey = ts, .ekey = ts};
      if (needCalc || needNotify) {
        param.wstart = ts;
        param.wend = ts;
      }
      break;
    }

    default: {
      ST_TASK_ELOG("invalid stream trigger type %d at %s:%d", pTask->triggerType, __func__, __LINE__);
      code = TSDB_CODE_INVALID_PARA;
      QUERY_CHECK_CODE(code, lino, _end);
    }
  }

  code = TRINGBUF_APPEND(&pGroup->winBuf, newWindow);
  QUERY_CHECK_CODE(code, lino, _end);

  if (saveWindow) {
    // only save window when close window
  } else if (needCalc) {
    void *px = taosArrayPush(pGroup->pPendingCalcParams, &param);
    QUERY_CHECK_NULL(px, code, lino, _end, terrno);
  } else if (needNotify) {
    void *px = taosArrayPush(pContext->pNotifyParams, &param);
    QUERY_CHECK_NULL(px, code, lino, _end, terrno);
  } else {
    QUERY_CHECK_CONDITION(ppExtraNotifyContent == NULL || *ppExtraNotifyContent == NULL, code, lino, _end,
                          TSDB_CODE_INVALID_PARA);
  }

  if (ppExtraNotifyContent) {
    *ppExtraNotifyContent = NULL;
  }

_end:
  if (code != TSDB_CODE_SUCCESS) {
    ST_TASK_ELOG("%s failed at line %d since %s", __func__, lino, tstrerror(code));
  }
  return code;
}

static int32_t stRealtimeGroupCloseWindow(SSTriggerRealtimeGroup *pGroup, char **ppExtraNotifyContent,
                                          bool saveWindow) {
  int32_t                   code = TSDB_CODE_SUCCESS;
  int32_t                   lino = 0;
  SSTriggerRealtimeContext *pContext = pGroup->pContext;
  SStreamTriggerTask       *pTask = pContext->pTask;
  SSTriggerWindow          *pCurWindow = NULL;
  SSTriggerCalcParam        param = {0};
  bool                      needCalc = false;
  bool                      needNotify = false;

  if (IS_TRIGGER_GROUP_NONE_WINDOW(pGroup)) {
    goto _end;
  }
  QUERY_CHECK_CONDITION(IS_TRIGGER_GROUP_OPEN_WINDOW(pGroup), code, lino, _end, TSDB_CODE_INVALID_PARA);

  if (pTask->calcEventType & STRIGGER_EVENT_WINDOW_CLOSE) {
    needCalc = true;
  }
  if (pTask->notifyEventType & STRIGGER_EVENT_WINDOW_CLOSE) {
    needNotify = true;
  }
  if (needCalc || needNotify) {
    param.triggerTime = taosGetTimestampNs();
    param.extraNotifyContent = ppExtraNotifyContent ? *ppExtraNotifyContent : NULL;
    if (needNotify) {
      if ((pTask->triggerType == STREAM_TRIGGER_PERIOD) ||
          (pTask->triggerType == STREAM_TRIGGER_SLIDING && pTask->interval.interval == 0)) {
        param.notifyType = STRIGGER_EVENT_ON_TIME;
      } else {
        param.notifyType = STRIGGER_EVENT_WINDOW_CLOSE;
      }
    }
  }

  pCurWindow = TRINGBUF_HEAD(&pGroup->winBuf);

  if ((pTask->triggerType == STREAM_TRIGGER_STATE &&
       pCurWindow->range.ekey - pCurWindow->range.skey < pTask->stateTrueFor) ||
      (pTask->triggerType == STREAM_TRIGGER_EVENT &&
       pCurWindow->range.ekey - pCurWindow->range.skey < pTask->eventTrueFor)) {
    // check TRUE FOR condition
    needCalc = needNotify = false;
  }
  // todo(kjq): should delete (pTask->placeHolderBitmap & PLACE_HOLDER_WROWNUM)
  if (pTask->ignoreNoDataTrigger && param.wrownum == 0 && (pTask->placeHolderBitmap & PLACE_HOLDER_WROWNUM)) {
    needCalc = needNotify = false;
  }

  switch (pTask->triggerType) {
    case STREAM_TRIGGER_PERIOD: {
      QUERY_CHECK_CONDITION(needCalc || needNotify, code, lino, _end, TSDB_CODE_INVALID_PARA);
      param.prevLocalTime = pCurWindow->range.skey - 1;
      param.triggerTime = pCurWindow->range.ekey;
      param.nextLocalTime = pGroup->nextWindow.ekey;
      break;
    }
    case STREAM_TRIGGER_SLIDING: {
      if (pTask->interval.interval == 0) {
        // sliding trigger
        QUERY_CHECK_CONDITION(needCalc || needNotify, code, lino, _end, TSDB_CODE_INVALID_PARA);
        param.prevTs = pCurWindow->range.skey - 1;
        param.currentTs = pCurWindow->range.ekey;
        param.nextTs = pGroup->nextWindow.ekey;
        param.wrownum = pCurWindow->wrownum;
        break;
      } else {
        STimeWindow prevWindow = pCurWindow->range;
        stTriggerTaskPrevIntervalWindow(pTask, &prevWindow);
        param.prevTs = prevWindow.ekey + 1;
        param.currentTs = pCurWindow->range.ekey + 1;
        param.nextTs = pGroup->nextWindow.ekey + 1;
      }
      // fill the param the same way as other window trigger
    }
    case STREAM_TRIGGER_SESSION:
    case STREAM_TRIGGER_COUNT:
    case STREAM_TRIGGER_STATE:
    case STREAM_TRIGGER_EVENT: {
      if (needCalc || needNotify) {
        param.wstart = pCurWindow->range.skey;
        param.wend = pCurWindow->range.ekey;
        param.wduration = param.wend - param.wstart;
        param.wrownum = pCurWindow->wrownum;
      }
      break;
    }

    default: {
      ST_TASK_ELOG("invalid stream trigger type %d at %s:%d", pTask->triggerType, __func__, __LINE__);
      code = TSDB_CODE_INVALID_PARA;
      QUERY_CHECK_CODE(code, lino, _end);
    }
  }

  TRINGBUF_DEQUEUE(&pGroup->winBuf);
  if (IS_TRIGGER_GROUP_OPEN_WINDOW(pGroup)) {
    // ajustify the following window's wrownum
    SSTriggerWindow *pHead = TRINGBUF_HEAD(&pGroup->winBuf);
    SSTriggerWindow *p = pHead;
    int32_t          bias = pHead->wrownum;
    do {
      p->wrownum -= bias;
      TRINGBUF_MOVE_NEXT(&pGroup->winBuf, p);
    } while (p != TRINGBUF_TAIL(&pGroup->winBuf));
    pHead->range.ekey = TMAX(pHead->range.ekey, pCurWindow->range.ekey);
    pHead->wrownum = pCurWindow->wrownum - bias;
  }
  if (saveWindow) {
    // skip add window for session trigger, since it will be merged after processing all tables
    void *px = taosArrayPush(pContext->pSavedWindows, pCurWindow);
    QUERY_CHECK_NULL(px, code, lino, _end, terrno);
  } else if (needCalc) {
    void *px = taosArrayPush(pGroup->pPendingCalcParams, &param);
    QUERY_CHECK_NULL(px, code, lino, _end, terrno);
  } else if (needNotify) {
    void *px = taosArrayPush(pContext->pNotifyParams, &param);
    QUERY_CHECK_NULL(px, code, lino, _end, terrno);
  } else if (ppExtraNotifyContent != NULL && *ppExtraNotifyContent != NULL) {
    taosMemoryFreeClear(*ppExtraNotifyContent);
  }

  if (ppExtraNotifyContent) {
    *ppExtraNotifyContent = NULL;
  }

_end:
  if (code != TSDB_CODE_SUCCESS) {
    ST_TASK_ELOG("%s failed at line %d since %s", __func__, lino, tstrerror(code));
  }
  return code;
}

static int32_t stRealtimeGroupSaveInitWindow(SSTriggerRealtimeGroup *pGroup, SArray *pInitWindows) {
  int32_t                   code = TSDB_CODE_SUCCESS;
  int32_t                   lino = 0;
  SSTriggerRealtimeContext *pContext = pGroup->pContext;
  SStreamTriggerTask       *pTask = pContext->pTask;

  QUERY_CHECK_NULL(pInitWindows, code, lino, _end, TSDB_CODE_INVALID_PARA);

  taosArrayClear(pInitWindows);
  if (IS_TRIGGER_GROUP_OPEN_WINDOW(pGroup)) {
    SSTriggerWindow *p = TRINGBUF_HEAD(&pGroup->winBuf);
    do {
      void *px = taosArrayPush(pInitWindows, &p->range);
      QUERY_CHECK_NULL(px, code, lino, _end, terrno);
      TRINGBUF_MOVE_NEXT(&pGroup->winBuf, p);
    } while (p != TRINGBUF_TAIL(&pGroup->winBuf));
  }

  if (pTask->triggerType == STREAM_TRIGGER_SLIDING) {
    if (!IS_TRIGGER_GROUP_NONE_WINDOW(pGroup)) {
      void *px = taosArrayPush(pInitWindows, &pGroup->nextWindow);
      QUERY_CHECK_NULL(px, code, lino, _end, terrno);
    }
  }

_end:
  if (code != TSDB_CODE_SUCCESS) {
    ST_TASK_ELOG("%s failed at line %d since %s", __func__, lino, tstrerror(code));
  }
  return code;
}

static int32_t stRealtimeGroupRestoreInitWindow(SSTriggerRealtimeGroup *pGroup, SArray *pInitWindows) {
  int32_t                   code = TSDB_CODE_SUCCESS;
  int32_t                   lino = 0;
  SSTriggerRealtimeContext *pContext = pGroup->pContext;
  SStreamTriggerTask       *pTask = pContext->pTask;

  QUERY_CHECK_CONDITION(!IS_TRIGGER_GROUP_OPEN_WINDOW(pGroup), code, lino, _end, TSDB_CODE_INVALID_PARA);

  int32_t nWindows = taosArrayGetSize(pInitWindows);

  if (pTask->triggerType == STREAM_TRIGGER_SLIDING) {
    if (nWindows > 0) {
      pGroup->nextWindow = *(STimeWindow *)taosArrayGetLast(pInitWindows);
      nWindows--;
    } else {
      TRINGBUF_DESTROY(&pGroup->winBuf);
      pGroup->nextWindow = (STimeWindow){0};
    }
  }

  for (int32_t i = 0; i < nWindows; i++) {
    STimeWindow    *pRange = TARRAY_GET_ELEM(pInitWindows, i);
    SSTriggerWindow win = {.range = *pRange};
    code = TRINGBUF_APPEND(&pGroup->winBuf, win);
    QUERY_CHECK_CODE(code, lino, _end);
  }

_end:
  if (code != TSDB_CODE_SUCCESS) {
    ST_TASK_ELOG("%s failed at line %d since %s", __func__, lino, tstrerror(code));
  }
  return code;
}

static int32_t stRealtimeGroupMergeSavedWindows(SSTriggerRealtimeGroup *pGroup, int64_t gap) {
  int32_t                   code = TSDB_CODE_SUCCESS;
  int32_t                   lino = 0;
  SSTriggerRealtimeContext *pContext = pGroup->pContext;
  SStreamTriggerTask       *pTask = pContext->pTask;

  QUERY_CHECK_CONDITION(!IS_TRIGGER_GROUP_OPEN_WINDOW(pGroup), code, lino, _end, TSDB_CODE_INVALID_PARA);

  if (taosArrayGetSize(pContext->pSavedWindows) == 0) {
    goto _end;
  }

  taosArraySort(pContext->pSavedWindows, stRealtimeGroupWindowCompare);
  SSTriggerWindow *pWin = TARRAY_GET_ELEM(pContext->pSavedWindows, 0);
  for (int32_t i = 1; i < TARRAY_SIZE(pContext->pSavedWindows); i++) {
    SSTriggerWindow *pCurWin = TARRAY_GET_ELEM(pContext->pSavedWindows, i);
    if ((gap > 0 && pWin->range.ekey + gap >= pCurWin->range.skey) ||
        (gap == 0 && pWin->range.skey == pCurWin->range.skey)) {
      pWin->range.ekey = TMAX(pWin->range.ekey, pCurWin->range.ekey);
      pWin->wrownum += pCurWin->wrownum;
    } else {
      ++pWin;
      *pWin = *pCurWin;
    }
  }
  TARRAY_SIZE(pContext->pSavedWindows) = TARRAY_ELEM_IDX(pContext->pSavedWindows, pWin) + 1;

  bool    calcOpen = (pTask->calcEventType & STRIGGER_EVENT_WINDOW_OPEN);
  bool    calcClose = (pTask->calcEventType & STRIGGER_EVENT_WINDOW_CLOSE);
  bool    notifyOpen = (pTask->notifyEventType & STRIGGER_EVENT_WINDOW_OPEN);
  bool    notifyClose = (pTask->notifyEventType & STRIGGER_EVENT_WINDOW_CLOSE);
  int32_t nInitWins = taosArrayGetSize(pContext->pInitWindows);

  // trigger all window open/close events
  for (int32_t i = 0; i < TARRAY_SIZE(pContext->pSavedWindows); i++) {
    pWin = TARRAY_GET_ELEM(pContext->pSavedWindows, i);
    // window open event may have been triggered previously
    if ((calcOpen || notifyOpen) && i >= nInitWins) {
      SSTriggerCalcParam param = {.triggerTime = taosGetTimestampNs(),
                                  .notifyType = (notifyOpen ? STRIGGER_EVENT_WINDOW_OPEN : STRIGGER_EVENT_WINDOW_NONE),
                                  .wstart = pWin->range.skey,
                                  .wend = pWin->range.ekey,
                                  .wduration = pWin->range.ekey - pWin->range.skey,
                                  .wrownum = pWin->wrownum};
      if (pTask->triggerType == STREAM_TRIGGER_SLIDING) {
        STimeWindow prevWindow = pWin->range;
        stTriggerTaskPrevIntervalWindow(pTask, &prevWindow);
        STimeWindow nextWindow = pWin->range;
        stTriggerTaskNextIntervalWindow(pTask, &nextWindow);
        param.prevTs = prevWindow.skey;
        param.currentTs = pWin->range.skey;
        param.nextTs = nextWindow.skey;
      }
      bool ignore = pTask->ignoreNoDataTrigger && (param.wrownum == 0);
      if (calcOpen && !ignore) {
        void *px = taosArrayPush(pGroup->pPendingCalcParams, &param);
        QUERY_CHECK_NULL(px, code, lino, _end, terrno);
      } else if (notifyOpen && !ignore) {
        void *px = taosArrayPush(pContext->pNotifyParams, &param);
        QUERY_CHECK_NULL(px, code, lino, _end, terrno);
      }
    }

    // some window may have not been closed yet
    if (pWin->range.ekey + gap > pGroup->newThreshold) {
      // TODO(kjq): restore prevProcTime from saved init windows
      pWin->prevProcTime = taosGetTimestampNs();
      if (TRINGBUF_SIZE(&pGroup->winBuf) > 0) {
        pWin->wrownum = TRINGBUF_HEAD(&pGroup->winBuf)->wrownum - pWin->wrownum;
      }
      code = TRINGBUF_APPEND(&pGroup->winBuf, *pWin);
      QUERY_CHECK_CODE(code, lino, _end);
    } else {
      SSTriggerCalcParam param = {.triggerTime = taosGetTimestampNs(),
                                  .wstart = pWin->range.skey,
                                  .wend = pWin->range.ekey,
                                  .wduration = pWin->range.ekey - pWin->range.skey,
                                  .wrownum = pWin->wrownum};
      if (pTask->triggerType == STREAM_TRIGGER_SLIDING) {
        if (pTask->interval.interval == 0) {
          param.prevTs = pWin->range.skey - 1;
          param.currentTs = pWin->range.ekey;
          STimeWindow nextWindow = pWin->range;
          stTriggerTaskNextPeriodWindow(pTask, &nextWindow);
          param.nextTs = nextWindow.ekey;
        } else {
          STimeWindow prevWindow = pWin->range;
          stTriggerTaskPrevIntervalWindow(pTask, &prevWindow);
          STimeWindow nextWindow = pWin->range;
          stTriggerTaskNextIntervalWindow(pTask, &nextWindow);
          param.prevTs = prevWindow.ekey + 1;
          param.currentTs = pWin->range.ekey + 1;
          param.nextTs = nextWindow.ekey + 1;
        }
      }
      bool ignore = pTask->ignoreNoDataTrigger && (param.wrownum == 0);
      if (notifyClose) {
        if ((pTask->triggerType == STREAM_TRIGGER_PERIOD) ||
            (pTask->triggerType == STREAM_TRIGGER_SLIDING && pTask->interval.interval == 0)) {
          param.notifyType = STRIGGER_EVENT_ON_TIME;
        } else {
          param.notifyType = STRIGGER_EVENT_WINDOW_CLOSE;
        }
      }
      if (calcClose && !ignore) {
        void *px = taosArrayPush(pGroup->pPendingCalcParams, &param);
        QUERY_CHECK_NULL(px, code, lino, _end, terrno);
      } else if (notifyClose && !ignore) {
        void *px = taosArrayPush(pContext->pNotifyParams, &param);
        QUERY_CHECK_NULL(px, code, lino, _end, terrno);
      }
    }
  }

  if (pTask->triggerType == STREAM_TRIGGER_SLIDING) {
    pWin = taosArrayGetLast(pContext->pSavedWindows);
    pGroup->nextWindow = pWin->range;
    if (pTask->interval.interval > 0) {
      stTriggerTaskNextIntervalWindow(pTask, &pGroup->nextWindow);
    } else {
      stTriggerTaskNextPeriodWindow(pTask, &pGroup->nextWindow);
    }
  }

  taosArrayClear(pContext->pSavedWindows);

_end:
  if (code != TSDB_CODE_SUCCESS) {
    ST_TASK_ELOG("%s failed at line %d since %s", __func__, lino, tstrerror(code));
  }
  return code;
}

static int32_t stRealtimeGroupGetDataBlock(SSTriggerRealtimeGroup *pGroup, bool saveWindow, SSDataBlock **ppDataBlock,
                                           int32_t *pStartIdx, int32_t *pEndIdx, bool *pAllTableProcessed,
                                           bool *pNeedFetchData) {
  int32_t                   code = TSDB_CODE_SUCCESS;
  int32_t                   lino = 0;
  SSTriggerRealtimeContext *pContext = pGroup->pContext;
  SStreamTriggerTask       *pTask = pContext->pTask;
  bool                      isCalcData = (pContext->status == STRIGGER_CONTEXT_SEND_CALC_REQ);

  *pAllTableProcessed = false;
  *pNeedFetchData = false;

  if (pContext->walMode == STRIGGER_WAL_META_ONLY || TARRAY_SIZE(pGroup->pTableUids) == 0) {
    // no data to fetch
    *ppDataBlock = NULL;
    *pStartIdx = 0;
    *pEndIdx = 0;
    *pAllTableProcessed = true;
    goto _end;
  }

  if (!pContext->pSorter->inUse) {
    int64_t            *id = taosArrayGetLast(pGroup->pTableUids);
    SSTriggerDataSlice *pSlice = tSimpleHashGet(pContext->pSlices, &id[0], sizeof(int64_t));
    QUERY_CHECK_NULL(pSlice, code, lino, _end, TSDB_CODE_INTERNAL_ERROR);
    int32_t vgId = id[1];
    void   *px = tSimpleHashGet(pGroup->pWalMetas, &vgId, sizeof(int32_t));
    SArray *pMetas = *(SArray **)px;
    code = stNewTimestampSorterSetData(pContext->pSorter, pMetas, pSlice->pDataBlock, pTask->trigTsIndex,
                                       pSlice->startIdx, pSlice->endIdx);
    QUERY_CHECK_CODE(code, lino, _end);
  }

  while (!*pAllTableProcessed && !*pNeedFetchData) {
    // todo(kjq): retrieve data block from pMerger and pSorter
    code = stNewTimestampSorterNextDataBlock(pContext->pSorter, ppDataBlock, pStartIdx, pEndIdx);
    QUERY_CHECK_CODE(code, lino, _end);
    if (*ppDataBlock != NULL) {
      break;
    }
    void *px = taosArrayPop(pGroup->pTableUids);
    stNewTimestampSorterReset(pContext->pSorter);
    if (TARRAY_SIZE(pGroup->pTableUids) == 0) {
      *pAllTableProcessed = true;
      break;
    }
    int64_t            *id = taosArrayGetLast(pGroup->pTableUids);
    SSTriggerDataSlice *pSlice = tSimpleHashGet(pContext->pSlices, &id[0], sizeof(int64_t));
    QUERY_CHECK_NULL(pSlice, code, lino, _end, TSDB_CODE_INTERNAL_ERROR);
    int32_t vgId = id[1];
    px = tSimpleHashGet(pGroup->pWalMetas, &vgId, sizeof(int32_t));
    SArray *pMetas = *(SArray **)px;
    code = stNewTimestampSorterSetData(pContext->pSorter, pMetas, pSlice->pDataBlock, pTask->trigTsIndex,
                                       pSlice->startIdx, pSlice->endIdx);
    QUERY_CHECK_CODE(code, lino, _end);
  }

_end:
  if (code != TSDB_CODE_SUCCESS) {
    ST_TASK_ELOG("%s failed at line %d since %s", __func__, lino, tstrerror(code));
  }
  return code;
}

static int32_t stRealtimeGroupDoPeriodCheck(SSTriggerRealtimeGroup *pGroup) {
  int32_t                   code = TSDB_CODE_SUCCESS;
  int32_t                   lino = 0;
  SSTriggerRealtimeContext *pContext = pGroup->pContext;
  SStreamTriggerTask       *pTask = pContext->pTask;

  // enable to get all calc data when sending calc request
  pGroup->oldThreshold = INT64_MIN;
  pGroup->newThreshold = INT64_MAX;

  QUERY_CHECK_CONDITION(!IS_TRIGGER_GROUP_OPEN_WINDOW(pGroup), code, lino, _end, TSDB_CODE_INVALID_PARA);
  pGroup->nextWindow = pContext->periodWindow;
  code = stRealtimeGroupOpenWindow(pGroup, pContext->periodWindow.ekey, NULL, false, false);
  QUERY_CHECK_CODE(code, lino, _end);
  STimeWindow *pCurWin = &TRINGBUF_HEAD(&pGroup->winBuf)->range;
  QUERY_CHECK_CONDITION(memcmp(pCurWin, &pContext->periodWindow, sizeof(STimeWindow)) == 0, code, lino, _end,
                        TSDB_CODE_INTERNAL_ERROR);
  code = stRealtimeGroupCloseWindow(pGroup, NULL, false);

_end:
  if (code != TSDB_CODE_SUCCESS) {
    ST_TASK_ELOG("%s failed at line %d since %s", __func__, lino, tstrerror(code));
  }
  return code;
}

static int32_t stRealtimeGroupDoSlidingCheck(SSTriggerRealtimeGroup *pGroup) {
  int32_t                   code = TSDB_CODE_SUCCESS;
  int32_t                   lino = 0;
  SSTriggerRealtimeContext *pContext = pGroup->pContext;
  SStreamTriggerTask       *pTask = pContext->pTask;
  bool                      readAllData = false;
  bool                      allTableProcessed = false;
  bool                      needFetchData = false;

  if ((pTask->triggerFilter != NULL) || pTask->hasTriggerFilter) {
    readAllData = true;
  } else if (pTask->placeHolderBitmap & PLACE_HOLDER_WROWNUM) {
    readAllData = true;
  } else if (pTask->ignoreNoDataTrigger) {
    readAllData = true;
  }

  QUERY_CHECK_CONDITION(!readAllData || pContext->walMode != STRIGGER_WAL_META_ONLY, code, lino, _end,
                        TSDB_CODE_INTERNAL_ERROR);

  if (readAllData) {
    // read all data of the current table
    while (!allTableProcessed && !needFetchData) {
      SSDataBlock *pDataBlock = NULL;
      int32_t      startIdx = 0;
      int32_t      endIdx = 0;
      code = stRealtimeGroupGetDataBlock(pGroup, true, &pDataBlock, &startIdx, &endIdx, &allTableProcessed,
                                         &needFetchData);
      QUERY_CHECK_CODE(code, lino, _end);
      if (allTableProcessed || needFetchData) {
        break;
      }
      SColumnInfoData *pTsCol = taosArrayGet(pDataBlock->pDataBlock, pTask->trigTsIndex);
      QUERY_CHECK_NULL(pTsCol, code, lino, _end, terrno);
      int64_t *pTsData = (int64_t *)pTsCol->pData;
      for (int32_t r = startIdx; r < endIdx;) {
        int64_t nextStart = pGroup->nextWindow.skey;
        int64_t curEnd = IS_TRIGGER_GROUP_OPEN_WINDOW(pGroup) ? TRINGBUF_HEAD(&pGroup->winBuf)->range.ekey : INT64_MAX;
        int64_t ts = TMIN(nextStart, curEnd);
        void   *px = taosbsearch(&ts, pTsData + r, endIdx - r, sizeof(int64_t), compareInt64Val, TD_GT);
        int32_t nrows = (px != NULL) ? (POINTER_DISTANCE(px, &pTsData[r]) / sizeof(int64_t)) : (endIdx - r);
        r += nrows;
        if (IS_TRIGGER_GROUP_OPEN_WINDOW(pGroup)) {
          TRINGBUF_HEAD(&pGroup->winBuf)->wrownum += nrows;
        }
        bool meetBound = (r < endIdx) || (r > 0 && pTsData[r - 1] == ts);
        if (ts == nextStart && meetBound) {
          if (IS_TRIGGER_GROUP_NONE_WINDOW(pGroup)) {
            code = stRealtimeGroupOpenWindow(pGroup, pTsData[r], NULL, true, true);
            QUERY_CHECK_CODE(code, lino, _end);
            r++;
          } else {
            code = stRealtimeGroupOpenWindow(pGroup, ts, NULL, true, r > 0 && pTsData[r - 1] >= nextStart);
            QUERY_CHECK_CODE(code, lino, _end);
          }
        }
        if ((TRINGBUF_HEAD(&pGroup->winBuf)->range.ekey == ts) && meetBound) {
          code = stRealtimeGroupCloseWindow(pGroup, NULL, true);
          QUERY_CHECK_CODE(code, lino, _end);
        }
      }
    }
  } else {
    if (IS_TRIGGER_GROUP_NONE_WINDOW(pGroup)) {
      int64_t ts = INT64_MAX;
      int32_t iter = 0;
      void   *px = tSimpleHashIterate(pGroup->pWalMetas, NULL, &iter);
      while (px != NULL) {
        SArray *pMetas = *(SArray **)px;
        for (int32_t i = 0; i < TARRAY_SIZE(pMetas); i++) {
          SSTriggerMetaData *pMeta = TARRAY_GET_ELEM(pMetas, i);
          ts = TMIN(ts, pMeta->skey);
        }
        px = tSimpleHashIterate(pGroup->pWalMetas, px, &iter);
      }
      QUERY_CHECK_CONDITION(ts != INT64_MAX, code, lino, _end, TSDB_CODE_INVALID_PARA);
      if (ts > pGroup->newThreshold) {
        goto _end;
      }
      code = stRealtimeGroupOpenWindow(pGroup, ts, NULL, false, false);
      QUERY_CHECK_CODE(code, lino, _end);
      pGroup->oldThreshold = ts - 1;
    }
    allTableProcessed = true;
  }

  if (allTableProcessed) {
    if (readAllData) {
      code = stRealtimeGroupMergeSavedWindows(pGroup, 0);
      QUERY_CHECK_CODE(code, lino, _end);
    }

    if (IS_TRIGGER_GROUP_NONE_WINDOW(pGroup)) {
      goto _end;
    }

    while (true) {
      int64_t nextStart = pGroup->nextWindow.skey;
      int64_t curEnd = IS_TRIGGER_GROUP_OPEN_WINDOW(pGroup) ? TRINGBUF_HEAD(&pGroup->winBuf)->range.ekey : INT64_MAX;
      int64_t ts = TMIN(nextStart, curEnd);
      if (ts > pGroup->newThreshold) {
        break;
      }
      if (ts == nextStart) {
        code = stRealtimeGroupOpenWindow(pGroup, ts, NULL, false, false);
        QUERY_CHECK_CODE(code, lino, _end);
      }
      if (ts == curEnd) {
        code = stRealtimeGroupCloseWindow(pGroup, NULL, false);
        QUERY_CHECK_CODE(code, lino, _end);
      }
    }
  }

_end:
  if (code != TSDB_CODE_SUCCESS) {
    ST_TASK_ELOG("%s failed at line %d since %s", __func__, lino, tstrerror(code));
  }
  return code;
}

static int32_t stRealtimeGroupDoSessionCheck(SSTriggerRealtimeGroup *pGroup) {
  int32_t                   code = TSDB_CODE_SUCCESS;
  int32_t                   lino = 0;
  SSTriggerRealtimeContext *pContext = pGroup->pContext;
  SStreamTriggerTask       *pTask = pContext->pTask;
  bool                      allTableProcessed = false;
  bool                      needFetchData = false;

  while (!allTableProcessed && !needFetchData) {
    // read all data of the current table
    SSDataBlock *pDataBlock = NULL;
    int32_t      startIdx = 0;
    int32_t      endIdx = 0;
    code =
        stRealtimeGroupGetDataBlock(pGroup, true, &pDataBlock, &startIdx, &endIdx, &allTableProcessed, &needFetchData);
    QUERY_CHECK_CODE(code, lino, _end);
    if (allTableProcessed || needFetchData) {
      break;
    }
    SColumnInfoData *pTsCol = taosArrayGet(pDataBlock->pDataBlock, pTask->trigTsIndex);
    QUERY_CHECK_NULL(pTsCol, code, lino, _end, terrno);
    int64_t *pTsData = (int64_t *)pTsCol->pData;
    for (int32_t r = startIdx; r < endIdx; r++) {
      int64_t          ts = pTsData[r];
      SSTriggerWindow *pCurWin = TRINGBUF_HEAD(&pGroup->winBuf);
      if (IS_TRIGGER_GROUP_OPEN_WINDOW(pGroup) && pCurWin->range.ekey + pTask->gap >= ts) {
        pCurWin->range.ekey = ts;
        pCurWin->wrownum++;
      } else {
        if (IS_TRIGGER_GROUP_OPEN_WINDOW(pGroup)) {
          code = stRealtimeGroupCloseWindow(pGroup, NULL, true);
          QUERY_CHECK_CODE(code, lino, _end);
        }
        code = stRealtimeGroupOpenWindow(pGroup, ts, NULL, true, true);
        QUERY_CHECK_CODE(code, lino, _end);
      }
    }
  }

  if (allTableProcessed) {
    code = stRealtimeGroupMergeSavedWindows(pGroup, pTask->gap);
    QUERY_CHECK_CODE(code, lino, _end);
  }

_end:
  if (code != TSDB_CODE_SUCCESS) {
    ST_TASK_ELOG("%s failed at line %d since %s", __func__, lino, tstrerror(code));
  }
  return code;
}

static int32_t stRealtimeGroupDoCountCheck(SSTriggerRealtimeGroup *pGroup) {
  int32_t                   code = TSDB_CODE_SUCCESS;
  int32_t                   lino = 0;
  SSTriggerRealtimeContext *pContext = pGroup->pContext;
  SStreamTriggerTask       *pTask = pContext->pTask;
  bool                      allTableProcessed = false;
  bool                      needFetchData = false;

#define ALIGN_UP(x, b) (((x) + (b) - 1) / (b) * (b))
  while (!allTableProcessed && !needFetchData) {
    // read all data of the current table
    SSDataBlock *pDataBlock = NULL;
    int32_t      startIdx = 0;
    int32_t      endIdx = 0;
    code =
        stRealtimeGroupGetDataBlock(pGroup, false, &pDataBlock, &startIdx, &endIdx, &allTableProcessed, &needFetchData);
    QUERY_CHECK_CODE(code, lino, _end);
    if (allTableProcessed || needFetchData) {
      break;
    }
    SColumnInfoData *pTsCol = taosArrayGet(pDataBlock->pDataBlock, pTask->trigTsIndex);
    QUERY_CHECK_NULL(pTsCol, code, lino, _end, terrno);
    int64_t *pTsData = (int64_t *)pTsCol->pData;
    for (int32_t r = startIdx; r < endIdx;) {
      int64_t nrowsCurWin = IS_TRIGGER_GROUP_OPEN_WINDOW(pGroup) ? TRINGBUF_HEAD(&pGroup->winBuf)->wrownum : 0;
      int64_t nrowsNextWstart = ALIGN_UP(nrowsCurWin, pTask->windowSliding) + 1;
      int64_t nrowsToSkip = TMIN(nrowsNextWstart, pTask->windowCount) - nrowsCurWin;
      int64_t skipped = TMIN(nrowsToSkip, endIdx - r);
      int64_t lastTs = pTsData[r + skipped - 1];
      r += skipped;
      if (IS_TRIGGER_GROUP_OPEN_WINDOW(pGroup) && skipped > 0) {
        TRINGBUF_HEAD(&pGroup->winBuf)->range.ekey = lastTs;
        TRINGBUF_HEAD(&pGroup->winBuf)->wrownum += skipped;
      }
      if (nrowsCurWin + skipped == nrowsNextWstart) {
        code = stRealtimeGroupOpenWindow(pGroup, lastTs, NULL, false, true);
        QUERY_CHECK_CODE(code, lino, _end);
      }
      QUERY_CHECK_CONDITION(IS_TRIGGER_GROUP_OPEN_WINDOW(pGroup), code, lino, _end, TSDB_CODE_INTERNAL_ERROR);
      if (TRINGBUF_HEAD(&pGroup->winBuf)->wrownum == pTask->windowCount) {
        code = stRealtimeGroupCloseWindow(pGroup, NULL, false);
        QUERY_CHECK_CODE(code, lino, _end);
      }
    }
  }

_end:
  if (code != TSDB_CODE_SUCCESS) {
    ST_TASK_ELOG("%s failed at line %d since %s", __func__, lino, tstrerror(code));
  }
  return code;
}

static int32_t stRealtimeGroupDoStateCheck(SSTriggerRealtimeGroup *pGroup) {
  int32_t                   code = TSDB_CODE_SUCCESS;
  int32_t                   lino = 0;
  SSTriggerRealtimeContext *pContext = pGroup->pContext;
  SStreamTriggerTask       *pTask = pContext->pTask;
  bool                      allTableProcessed = false;
  bool                      needFetchData = false;
  char                     *pExtraNotifyContent = NULL;
  SArray                   *pList = NULL;
  SScalarParam              output = {0};

  while (!allTableProcessed && !needFetchData) {
    //  read all data of the current table
    SSDataBlock *pDataBlock = NULL;
    int32_t      startIdx = 0;
    int32_t      endIdx = 0;
    code =
        stRealtimeGroupGetDataBlock(pGroup, false, &pDataBlock, &startIdx, &endIdx, &allTableProcessed, &needFetchData);
    QUERY_CHECK_CODE(code, lino, _end);
    if (allTableProcessed || needFetchData) {
      break;
    }
    SColumnInfoData *pTsCol = taosArrayGet(pDataBlock->pDataBlock, pTask->trigTsIndex);
    QUERY_CHECK_NULL(pTsCol, code, lino, _end, terrno);
    int64_t         *pTsData = (int64_t *)pTsCol->pData;
    SColumnInfoData *pStateCol = NULL;
    if (pTask->stateSlotId != -1) {
      pStateCol = taosArrayGet(pDataBlock->pDataBlock, pTask->stateSlotId);
      QUERY_CHECK_NULL(pStateCol, code, lino, _end, terrno);
    } else {
      if (pList == NULL) {
        pList = taosArrayInit(1, POINTER_BYTES);
        QUERY_CHECK_NULL(pList, code, lino, _end, terrno);
      } else {
        taosArrayClear(pList);
      }
      void *px = taosArrayPush(pList, &pDataBlock);
      QUERY_CHECK_NULL(px, code, lino, _end, terrno);

      if (output.columnData == NULL) {
        SDataType       *pType = &((SExprNode *)pTask->pStateExpr)->resType;
        SColumnInfoData *pColumnData = taosMemoryCalloc(1, sizeof(SColumnInfoData));
        QUERY_CHECK_NULL(pColumnData, code, lino, _end, terrno);
        pColumnData->info.type = pType->type;
        pColumnData->info.bytes = pType->bytes;
        pColumnData->info.scale = pType->scale;
        pColumnData->info.precision = pType->precision;
        output.columnData = pColumnData;
        output.colAlloced = true;
      }
      SColumnInfoData *pColumnData = output.columnData;
      int32_t          numOfRows = blockDataGetNumOfRows(pDataBlock);
      code = colInfoDataEnsureCapacity(pColumnData, numOfRows, true);
      QUERY_CHECK_CODE(code, lino, _end);
      output.numOfRows = numOfRows;

      code = scalarCalculate(pTask->pStateExpr, pList, &output, NULL, NULL);
      QUERY_CHECK_CODE(code, lino, _end);
      pStateCol = output.columnData;
      QUERY_CHECK_NULL(pStateCol, code, lino, _end, terrno);
    }
    bool  isVarType = IS_VAR_DATA_TYPE(pStateCol->info.type);
    void *pStateData = isVarType ? (void *)pGroup->stateVal.pData : (void *)&pGroup->stateVal.val;
    if (IS_TRIGGER_GROUP_NONE_WINDOW(pGroup)) {
      // initialize state value
      SValue *pStateVal = &pGroup->stateVal;
      pStateVal->type = pStateCol->info.type;
      if (isVarType) {
        pStateVal->nData = pStateCol->info.bytes;
        pStateVal->pData = taosMemoryCalloc(pStateVal->nData, 1);
        QUERY_CHECK_CONDITION(pStateVal->pData, code, lino, _end, terrno);
        pStateData = pStateVal->pData;
      }

      // open the first window
      char   *newVal = colDataGetData(pStateCol, startIdx);
      int32_t bytes = isVarType ? varDataTLen(newVal) : pStateCol->info.bytes;
      if (pTask->notifyEventType & STRIGGER_EVENT_WINDOW_OPEN) {
        code = streamBuildStateNotifyContent(STRIGGER_EVENT_WINDOW_OPEN, &pStateCol->info, NULL, newVal,
                                             &pExtraNotifyContent);
        QUERY_CHECK_CODE(code, lino, _end);
      }
      code = stRealtimeGroupOpenWindow(pGroup, pTsData[startIdx], &pExtraNotifyContent, false, true);
      QUERY_CHECK_CODE(code, lino, _end);
      memcpy(pStateData, newVal, bytes);
      startIdx++;
    }
    for (int32_t r = startIdx; r < endIdx; r++) {
      char   *newVal = colDataGetData(pStateCol, r);
      int32_t bytes = isVarType ? varDataTLen(newVal) : pStateCol->info.bytes;
      if (memcmp(pStateData, newVal, bytes) == 0) {
        TRINGBUF_HEAD(&pGroup->winBuf)->wrownum++;
        TRINGBUF_HEAD(&pGroup->winBuf)->range.ekey = pTsData[r];
      } else {
        if (pTask->notifyEventType & STRIGGER_EVENT_WINDOW_CLOSE) {
          code = streamBuildStateNotifyContent(STRIGGER_EVENT_WINDOW_CLOSE, &pStateCol->info, pStateData, newVal,
                                               &pExtraNotifyContent);
          QUERY_CHECK_CODE(code, lino, _end);
        }
        code = stRealtimeGroupCloseWindow(pGroup, &pExtraNotifyContent, false);
        QUERY_CHECK_CODE(code, lino, _end);
        if (pTask->notifyEventType & STRIGGER_EVENT_WINDOW_OPEN) {
          code = streamBuildStateNotifyContent(STRIGGER_EVENT_WINDOW_OPEN, &pStateCol->info, pStateData, newVal,
                                               &pExtraNotifyContent);
          QUERY_CHECK_CODE(code, lino, _end);
        }
        code = stRealtimeGroupOpenWindow(pGroup, pTsData[r], &pExtraNotifyContent, false, true);
        QUERY_CHECK_CODE(code, lino, _end);
        memcpy(pStateData, newVal, bytes);
      }
    }
  }

_end:
  if (pExtraNotifyContent != NULL) {
    taosMemoryFreeClear(pExtraNotifyContent);
  }
  if (pList != NULL) {
    taosArrayDestroy(pList);
  }
  sclFreeParam(&output);
  if (code != TSDB_CODE_SUCCESS) {
    ST_TASK_ELOG("%s failed at line %d since %s", __func__, lino, tstrerror(code));
  }
  return code;
}

static int32_t stRealtimeGroupDoEventCheck(SSTriggerRealtimeGroup *pGroup) {
  int32_t                   code = TSDB_CODE_SUCCESS;
  int32_t                   lino = 0;
  SSTriggerRealtimeContext *pContext = pGroup->pContext;
  SStreamTriggerTask       *pTask = pContext->pTask;
  bool                      allTableProcessed = false;
  bool                      needFetchData = false;
  char                     *pExtraNotifyContent = NULL;
  SColumnInfoData          *psCol = NULL;
  SColumnInfoData          *peCol = NULL;

  while (!allTableProcessed && !needFetchData) {
    //  read all data of the current table
    SSDataBlock *pDataBlock = NULL;
    int32_t      startIdx = 0;
    int32_t      endIdx = 0;
    code =
        stRealtimeGroupGetDataBlock(pGroup, false, &pDataBlock, &startIdx, &endIdx, &allTableProcessed, &needFetchData);
    QUERY_CHECK_CODE(code, lino, _end);
    if (allTableProcessed || needFetchData) {
      break;
    }
    SColumnInfoData *pTsCol = taosArrayGet(pDataBlock->pDataBlock, pTask->trigTsIndex);
    QUERY_CHECK_NULL(pTsCol, code, lino, _end, terrno);
    int64_t *pTsData = (int64_t *)pTsCol->pData;
    bool    *ps = NULL, *pe = NULL;
    psCol = NULL;
    peCol = NULL;

    for (int32_t r = startIdx; r < endIdx; r++) {
      if (IS_TRIGGER_GROUP_OPEN_WINDOW(pGroup)) {
        TRINGBUF_HEAD(&pGroup->winBuf)->range.ekey = pTsData[r];
        TRINGBUF_HEAD(&pGroup->winBuf)->wrownum++;
      } else {
        if (ps == NULL) {
          SFilterColumnParam param = {.numOfCols = taosArrayGetSize(pDataBlock->pDataBlock),
                                      .pDataBlock = pDataBlock->pDataBlock};
          code = filterSetDataFromSlotId(pContext->pStartCond, &param);
          QUERY_CHECK_CODE(code, lino, _end);
          int32_t status = 0;
          code = filterExecute(pContext->pStartCond, pDataBlock, &psCol, NULL, param.numOfCols, &status);
          QUERY_CHECK_CODE(code, lino, _end);
          ps = (bool *)psCol->pData;
        }
        if (ps[r]) {
          if (pTask->notifyEventType & STRIGGER_EVENT_WINDOW_OPEN) {
            code = streamBuildEventNotifyContent(pDataBlock, pTask->pStartCondCols, r, &pExtraNotifyContent);
            QUERY_CHECK_CODE(code, lino, _end);
          }
          code = stRealtimeGroupOpenWindow(pGroup, pTsData[r], &pExtraNotifyContent, false, true);
          QUERY_CHECK_CODE(code, lino, _end);
        }
      }
      if (IS_TRIGGER_GROUP_OPEN_WINDOW(pGroup)) {
        if (pe == NULL) {
          SFilterColumnParam param = {.numOfCols = taosArrayGetSize(pDataBlock->pDataBlock),
                                      .pDataBlock = pDataBlock->pDataBlock};
          code = filterSetDataFromSlotId(pContext->pEndCond, &param);
          QUERY_CHECK_CODE(code, lino, _end);
          int32_t status = 0;
          code = filterExecute(pContext->pEndCond, pDataBlock, &peCol, NULL, param.numOfCols, &status);
          QUERY_CHECK_CODE(code, lino, _end);
          pe = (bool *)peCol->pData;
        }
        if (pe[r]) {
          if (pTask->notifyEventType & STRIGGER_EVENT_WINDOW_CLOSE) {
            code = streamBuildEventNotifyContent(pDataBlock, pTask->pEndCondCols, r, &pExtraNotifyContent);
            QUERY_CHECK_CODE(code, lino, _end);
          }
          code = stRealtimeGroupCloseWindow(pGroup, &pExtraNotifyContent, false);
          QUERY_CHECK_CODE(code, lino, _end);
        }
      }
    }

    colDataDestroy(psCol);
    taosMemoryFreeClear(psCol);
    colDataDestroy(peCol);
    taosMemoryFreeClear(peCol);
  }

_end:

  colDataDestroy(psCol);
  taosMemoryFreeClear(psCol);

  if (pExtraNotifyContent != NULL) {
    taosMemoryFreeClear(pExtraNotifyContent);
  }
  if (code != TSDB_CODE_SUCCESS) {
    ST_TASK_ELOG("%s failed at line %d since %s", __func__, lino, tstrerror(code));
  }
  return code;
}

static int32_t stRealtimeGroupCheck(SSTriggerRealtimeGroup *pGroup) {
  SSTriggerRealtimeContext *pContext = pGroup->pContext;
  SStreamTriggerTask       *pTask = pContext->pTask;

  if (pGroup->oldThreshold == pGroup->newThreshold) {
    return TSDB_CODE_SUCCESS;
  }

  if (!pContext->needCheckAgain) {
  }

  switch (pTask->triggerType) {
    case STREAM_TRIGGER_PERIOD:
      return stRealtimeGroupDoPeriodCheck(pGroup);

    case STREAM_TRIGGER_SLIDING:
      return stRealtimeGroupDoSlidingCheck(pGroup);

    case STREAM_TRIGGER_SESSION:
      return stRealtimeGroupDoSessionCheck(pGroup);

    case STREAM_TRIGGER_COUNT:
      return stRealtimeGroupDoCountCheck(pGroup);

    case STREAM_TRIGGER_STATE:
      return stRealtimeGroupDoStateCheck(pGroup);

    case STREAM_TRIGGER_EVENT:
      return stRealtimeGroupDoEventCheck(pGroup);

    default: {
      ST_TASK_ELOG("invalid stream trigger type %d at %s:%d", pTask->triggerType, __func__, __LINE__);
      return TSDB_CODE_INVALID_PARA;
    }
  }
}

static void stHistoryGroupDestroyTableMeta(void *ptr) {
  SSTriggerTableMeta *pTableMeta = ptr;
  if (pTableMeta == NULL) {
    return;
  }
  if (pTableMeta->pMetas != NULL) {
    taosArrayDestroy(pTableMeta->pMetas);
    pTableMeta->pMetas = NULL;
  }
}

static int32_t stHistoryGroupMetaDataSearch(const void *pLeft, const void *pRight) {
  int64_t                  ts = *(const int64_t *)pLeft;
  const SSTriggerMetaData *pMeta = (const SSTriggerMetaData *)pRight;
  return ts - pMeta->ekey;
}

static int32_t stHistoryGroupInit(SSTriggerHistoryGroup *pGroup, SSTriggerHistoryContext *pContext, int64_t gid) {
  int32_t             code = TSDB_CODE_SUCCESS;
  int32_t             lino = 0;
  SStreamTriggerTask *pTask = pContext->pTask;

  pGroup->pContext = pContext;
  pGroup->gid = gid;

  pGroup->pTableMetas = tSimpleHashInit(256, taosGetDefaultHashFunction(TSDB_DATA_TYPE_BIGINT));
  QUERY_CHECK_NULL(pGroup->pTableMetas, code, lino, _end, terrno);
  tSimpleHashSetFreeFp(pGroup->pTableMetas, stHistoryGroupDestroyTableMeta);

  TRINGBUF_INIT(&pGroup->winBuf);

  if (pContext->pTask->isVirtualTable) {
    pGroup->pVirTableInfos = taosArrayInit(0, POINTER_BYTES);
    QUERY_CHECK_NULL(pGroup->pVirTableInfos, code, lino, _end, terrno);
    int32_t                iter = 0;
    SSTriggerVirTableInfo *pInfo = tSimpleHashIterate(pTask->pVirTableInfos, NULL, &iter);
    while (pInfo != NULL) {
      if (pInfo->tbGid == gid) {
        void *px = taosArrayPush(pGroup->pVirTableInfos, &pInfo);
        QUERY_CHECK_NULL(px, code, lino, _end, terrno);
        int32_t nTrigCols = taosArrayGetSize(pInfo->pTrigColRefs);
        for (int32_t i = 0; i < nTrigCols; i++) {
          SSTriggerTableColRef *pColRef = TARRAY_GET_ELEM(pInfo->pTrigColRefs, i);
          SSTriggerTableMeta   *pTableMeta = tSimpleHashGet(pGroup->pTableMetas, &pColRef->otbUid, sizeof(int64_t));
          if (pTableMeta == NULL) {
            SSTriggerTableMeta newTableMeta = {.tbUid = pColRef->otbUid, .vgId = pColRef->otbVgId};
            code = tSimpleHashPut(pGroup->pTableMetas, &pColRef->otbUid, sizeof(int64_t), &newTableMeta,
                                  sizeof(SSTriggerTableMeta));
            QUERY_CHECK_CODE(code, lino, _end);
          }
        }
        int32_t nCalcCols = taosArrayGetSize(pInfo->pCalcColRefs);
        for (int32_t i = 0; i < nCalcCols; i++) {
          SSTriggerTableColRef *pColRef = TARRAY_GET_ELEM(pInfo->pCalcColRefs, i);
          SSTriggerTableMeta   *pTableMeta = tSimpleHashGet(pGroup->pTableMetas, &pColRef->otbUid, sizeof(int64_t));
          if (pTableMeta == NULL) {
            SSTriggerTableMeta newTableMeta = {.tbUid = pColRef->otbUid, .vgId = pColRef->otbVgId};
            code = tSimpleHashPut(pGroup->pTableMetas, &pColRef->otbUid, sizeof(int64_t), &newTableMeta,
                                  sizeof(SSTriggerTableMeta));
            QUERY_CHECK_CODE(code, lino, _end);
          }
        }
      }
      pInfo = tSimpleHashIterate(pTask->pVirTableInfos, pInfo, &iter);
    }
  }

  pGroup->pPendingCalcParams = taosArrayInit(0, sizeof(SSTriggerCalcParam));
  QUERY_CHECK_NULL(pGroup->pPendingCalcParams, code, lino, _end, terrno);

_end:
  if (code != TSDB_CODE_SUCCESS) {
    ST_TASK_ELOG("%s failed at line %d since %s", __func__, lino, tstrerror(code));
  }
  return code;
}

static void stHistoryGroupDestroy(void *ptr) {
  SSTriggerHistoryGroup **ppGroup = ptr;
  if (ppGroup == NULL || *ppGroup == NULL) {
    return;
  }

  SSTriggerHistoryGroup *pGroup = *ppGroup;
  if (pGroup->pVirTableInfos != NULL) {
    taosArrayDestroy(pGroup->pVirTableInfos);
  }
  if (pGroup->pTableMetas != NULL) {
    tSimpleHashCleanup(pGroup->pTableMetas);
    pGroup->pTableMetas = NULL;
  }

  TRINGBUF_DESTROY(&pGroup->winBuf);
  if ((pGroup->pContext->pTask->triggerType == STREAM_TRIGGER_STATE) && IS_VAR_DATA_TYPE(pGroup->stateVal.type)) {
    taosMemoryFreeClear(pGroup->stateVal.pData);
  }

  if (pGroup->pPendingCalcParams) {
    taosArrayDestroyEx(pGroup->pPendingCalcParams, tDestroySSTriggerCalcParam);
    pGroup->pPendingCalcParams = NULL;
  }

  taosMemFreeClear(*ppGroup);
}

static void stHistoryGroupClearTempState(SSTriggerHistoryGroup *pGroup) {
  SSTriggerHistoryContext *pContext = pGroup->pContext;
  pContext->reenterCheck = false;
  pContext->tbIter = 0;
  pContext->pCurVirTable = NULL;
  pContext->pCurTableMeta = NULL;
  pContext->pMetaToFetch = NULL;
  pContext->pColRefToFetch = NULL;
  pContext->pParamToFetch = NULL;
  pContext->trigDataBlockIdx = 0;
  pContext->calcDataBlockIdx = 0;
  taosArrayClearP(pContext->pCalcDataBlocks, (FDelete)blockDataDestroy);

  stTimestampSorterReset(pContext->pSorter);
  stVtableMergerReset(pContext->pMerger);
  if (pContext->pSavedWindows != NULL) {
    taosArrayClear(pContext->pSavedWindows);
  }
  if (pContext->pInitWindows != NULL) {
    taosArrayClear(pContext->pInitWindows);
  }
  if (pContext->pNotifyParams != NULL) {
    taosArrayClearEx(pContext->pNotifyParams, tDestroySSTriggerCalcParam);
  }
}

static void stHistoryGroupClearMetadatas(SSTriggerHistoryGroup *pGroup, int64_t prevWindowEnd) {
  SSTriggerHistoryContext *pContext = pGroup->pContext;
  SStreamTriggerTask      *pTask = pContext->pTask;
  int32_t                  iter = 0;
  SSTriggerTableMeta      *pTableMeta = tSimpleHashIterate(pGroup->pTableMetas, NULL, &iter);
  while (pTableMeta != NULL) {
    if (taosArrayGetSize(pTableMeta->pMetas) > 0) {
      int64_t endTime = prevWindowEnd;
      if (pTask->placeHolderBitmap & PLACE_HOLDER_PARTITION_ROWS) {
        if (TARRAY_SIZE(pGroup->pPendingCalcParams) > 0) {
          SSTriggerCalcParam *pParam = TARRAY_DATA(pGroup->pPendingCalcParams);
          endTime = TMAX(endTime, pParam->wstart - 1);
        } else if (IS_TRIGGER_GROUP_OPEN_WINDOW(pGroup)) {
          endTime = TMAX(endTime, TRINGBUF_HEAD(&pGroup->winBuf)->range.skey - 1);
        } else {
          endTime = TMAX(endTime, pContext->stepRange.ekey);
        }
      } else {
        endTime = TMAX(endTime, pContext->stepRange.ekey);
      }
      int32_t idx = taosArraySearchIdx(pTableMeta->pMetas, &endTime, stHistoryGroupMetaDataSearch, TD_GT);
      taosArrayPopFrontBatch(pTableMeta->pMetas, (idx == -1) ? TARRAY_SIZE(pTableMeta->pMetas) : idx);
      idx = taosArraySearchIdx(pTableMeta->pMetas, &pContext->stepRange.ekey, stHistoryGroupMetaDataSearch, TD_GT);
      pTableMeta->metaIdx = (idx == -1) ? TARRAY_SIZE(pTableMeta->pMetas) : idx;
    }
    pTableMeta = tSimpleHashIterate(pGroup->pTableMetas, pTableMeta, &iter);
  }
}

static int32_t stHistoryGroupAddMetaDatas(SSTriggerHistoryGroup *pGroup, SArray *pMetadatas, SArray *pVgIds,
                                          bool *pAdded) {
  int32_t                  code = TSDB_CODE_SUCCESS;
  int32_t                  lino = 0;
  SSTriggerHistoryContext *pContext = pGroup->pContext;
  SStreamTriggerTask      *pTask = pContext->pTask;
  SSTriggerTableMeta      *pTableMeta = NULL;

  QUERY_CHECK_NULL(pMetadatas, code, lino, _end, TSDB_CODE_INVALID_PARA);
  QUERY_CHECK_CONDITION(taosArrayGetSize(pMetadatas) == taosArrayGetSize(pVgIds), code, lino, _end,
                        TSDB_CODE_INVALID_PARA);
  QUERY_CHECK_CONDITION(pTask->triggerType != STREAM_TRIGGER_PERIOD, code, lino, _end, TSDB_CODE_INVALID_PARA);

  *pAdded = false;

  for (int32_t i = 0; i < TARRAY_SIZE(pMetadatas); i++) {
    SSDataBlock *pBlock = *(SSDataBlock **)TARRAY_GET_ELEM(pMetadatas, i);
    int32_t      vgId = *(int32_t *)TARRAY_GET_ELEM(pVgIds, i);
    int32_t      nrows = blockDataGetNumOfRows(pBlock);
    if (nrows == 0) {
      continue;
    }
    int32_t          iCol = 0;
    SColumnInfoData *pSkeyCol = taosArrayGet(pBlock->pDataBlock, iCol++);
    QUERY_CHECK_NULL(pSkeyCol, code, lino, _end, terrno);
    int64_t         *pSkeys = (int64_t *)pSkeyCol->pData;
    SColumnInfoData *pEkeyCol = taosArrayGet(pBlock->pDataBlock, iCol++);
    QUERY_CHECK_NULL(pEkeyCol, code, lino, _end, terrno);
    int64_t         *pEkeys = (int64_t *)pEkeyCol->pData;
    SColumnInfoData *pUidCol = taosArrayGet(pBlock->pDataBlock, iCol++);
    QUERY_CHECK_NULL(pUidCol, code, lino, _end, terrno);
    int64_t *pUids = (int64_t *)pUidCol->pData;
    int64_t *pGids = NULL;
    if (!pTask->isVirtualTable) {
      SColumnInfoData *pGidCol = taosArrayGet(pBlock->pDataBlock, iCol++);
      QUERY_CHECK_NULL(pGidCol, code, lino, _end, terrno);
      pGids = (int64_t *)pGidCol->pData;
    }
    SColumnInfoData *pNrowsCol = taosArrayGet(pBlock->pDataBlock, iCol++);
    QUERY_CHECK_NULL(pNrowsCol, code, lino, _end, terrno);
    int64_t *pNrows = (int64_t *)pNrowsCol->pData;

    for (int32_t i = 0; i < nrows; i++) {
      bool inGroup = false;
      if (pTask->isVirtualTable) {
        inGroup = (tSimpleHashGet(pGroup->pTableMetas, &pUids[i], sizeof(int64_t)) != NULL);
      } else {
        inGroup = (pGids[i] == pGroup->gid);
      }
      if (!inGroup) {
        continue;
      }

      *pAdded = true;

      if (pTableMeta == NULL || pTableMeta->tbUid != pUids[i]) {
        pTableMeta = tSimpleHashGet(pGroup->pTableMetas, &pUids[i], sizeof(int64_t));
        if (pTableMeta == NULL) {
          SSTriggerTableMeta newTableMeta = {.tbUid = pUids[i], .vgId = vgId};
          code = tSimpleHashPut(pGroup->pTableMetas, &pUids[i], sizeof(int64_t), &newTableMeta,
                                sizeof(SSTriggerTableMeta));
          QUERY_CHECK_CODE(code, lino, _end);
          pTableMeta = tSimpleHashGet(pGroup->pTableMetas, &pUids[i], sizeof(int64_t));
          QUERY_CHECK_NULL(pTableMeta, code, lino, _end, TSDB_CODE_INTERNAL_ERROR);
        }
      }
      if (pTableMeta->pMetas == NULL) {
        pTableMeta->pMetas = taosArrayInit(0, sizeof(SSTriggerMetaData));
        QUERY_CHECK_NULL(pTableMeta->pMetas, code, lino, _end, terrno);
      }
      if (TARRAY_SIZE(pTableMeta->pMetas) > 0) {
        SSTriggerMetaData *pLastMeta = taosArrayGetLast(pTableMeta->pMetas);
        QUERY_CHECK_CONDITION(pLastMeta->ekey < pSkeys[i], code, lino, _end, TSDB_CODE_INVALID_PARA);
      }
      SSTriggerMetaData *pNewMeta = taosArrayReserve(pTableMeta->pMetas, 1);
      QUERY_CHECK_NULL(pNewMeta, code, lino, _end, terrno);
      pNewMeta->skey = pSkeys[i];
      pNewMeta->ekey = pEkeys[i];
      pNewMeta->ver = 0;
      pNewMeta->nrows = pNrows[i];
    }
  }

_end:
  if (code != TSDB_CODE_SUCCESS) {
    ST_TASK_ELOG("%s failed at line %d since %s", __func__, lino, tstrerror(code));
  }
  return code;
}

static int32_t stHistoryGroupOpenWindow(SSTriggerHistoryGroup *pGroup, int64_t ts, char **ppExtraNotifyContent,
                                        bool saveWindow, bool hasStartData) {
  int32_t                  code = TSDB_CODE_SUCCESS;
  int32_t                  lino = 0;
  SSTriggerHistoryContext *pContext = pGroup->pContext;
  SStreamTriggerTask      *pTask = pContext->pTask;
  SSTriggerWindow          newWindow = {0};
  SSTriggerCalcParam       param = {0};

  bool    needCalc = (pTask->calcEventType & STRIGGER_EVENT_WINDOW_OPEN);
  bool    needNotify = (pTask->notifyEventType & STRIGGER_EVENT_WINDOW_OPEN);
  int64_t now = taosGetTimestampNs();
  if (needCalc || needNotify) {
    param.triggerTime = now;
    param.notifyType = needNotify ? STRIGGER_EVENT_WINDOW_OPEN : STRIGGER_EVENT_WINDOW_NONE;
    param.extraNotifyContent = ppExtraNotifyContent ? *ppExtraNotifyContent : NULL;
  }
  newWindow.prevProcTime = now;
  newWindow.wrownum = hasStartData ? 1 : 0;
  if (IS_TRIGGER_GROUP_OPEN_WINDOW(pGroup)) {
    newWindow.wrownum = TRINGBUF_HEAD(&pGroup->winBuf)->wrownum - newWindow.wrownum;
  }

  switch (pTask->triggerType) {
    case STREAM_TRIGGER_SLIDING: {
      if (pTask->interval.interval > 0) {
        // interval window trigger
        if (IS_TRIGGER_GROUP_NONE_WINDOW(pGroup)) {
          pGroup->nextWindow = stTriggerTaskGetIntervalWindow(pTask, ts);
        }
        newWindow.range = pGroup->nextWindow;
        stTriggerTaskNextIntervalWindow(pTask, &pGroup->nextWindow);
        if (needCalc || needNotify) {
          STimeWindow prevWindow = newWindow.range;
          stTriggerTaskPrevIntervalWindow(pTask, &prevWindow);
          param.wstart = newWindow.range.skey;
          param.wend = newWindow.range.ekey;
          param.wduration = param.wend - param.wstart;
          param.prevTs = prevWindow.skey;
          param.currentTs = newWindow.range.skey;
          param.nextTs = pGroup->nextWindow.skey;
        }
        break;
      }
      // sliding trigger works the same as period trigger
    }
    case STREAM_TRIGGER_PERIOD: {
      QUERY_CHECK_CONDITION(!IS_TRIGGER_GROUP_OPEN_WINDOW(pGroup), code, lino, _end, TSDB_CODE_INVALID_PARA);
      if (IS_TRIGGER_GROUP_NONE_WINDOW(pGroup)) {
        pGroup->nextWindow = stTriggerTaskGetPeriodWindow(pTask, ts);
      }
      newWindow.range = pGroup->nextWindow;
      stTriggerTaskNextPeriodWindow(pTask, &pGroup->nextWindow);
      QUERY_CHECK_CONDITION(!needCalc && !needNotify, code, lino, _end, TSDB_CODE_INVALID_PARA);
      break;
    }
    case STREAM_TRIGGER_SESSION:
    case STREAM_TRIGGER_STATE:
    case STREAM_TRIGGER_EVENT: {
      QUERY_CHECK_CONDITION(!IS_TRIGGER_GROUP_OPEN_WINDOW(pGroup), code, lino, _end, TSDB_CODE_INVALID_PARA);
      // works the same as count window trigger
    }
    case STREAM_TRIGGER_COUNT: {
      newWindow.range = (STimeWindow){.skey = ts, .ekey = ts};
      if (needCalc || needNotify) {
        param.wstart = ts;
        param.wend = ts;
      }
      break;
    }

    default: {
      ST_TASK_ELOG("invalid stream trigger type %d at %s:%d", pTask->triggerType, __func__, __LINE__);
      code = TSDB_CODE_INVALID_PARA;
      QUERY_CHECK_CODE(code, lino, _end);
    }
  }

  code = TRINGBUF_APPEND(&pGroup->winBuf, newWindow);
  QUERY_CHECK_CODE(code, lino, _end);

  if (saveWindow) {
    // only save window when close window
  } else if (needCalc) {
    void *px = taosArrayPush(pGroup->pPendingCalcParams, &param);
    QUERY_CHECK_NULL(px, code, lino, _end, terrno);
  } else if (needNotify) {
    void *px = taosArrayPush(pContext->pNotifyParams, &param);
    QUERY_CHECK_NULL(px, code, lino, _end, terrno);
  } else {
    QUERY_CHECK_CONDITION(ppExtraNotifyContent == NULL || *ppExtraNotifyContent == NULL, code, lino, _end,
                          TSDB_CODE_INVALID_PARA);
  }

  if (ppExtraNotifyContent) {
    *ppExtraNotifyContent = NULL;
  }

_end:
  if (code != TSDB_CODE_SUCCESS) {
    ST_TASK_ELOG("%s failed at line %d since %s", __func__, lino, tstrerror(code));
  }
  return code;
}

static int32_t stHistoryGroupCloseWindow(SSTriggerHistoryGroup *pGroup, char **ppExtraNotifyContent, bool saveWindow) {
  int32_t                  code = TSDB_CODE_SUCCESS;
  int32_t                  lino = 0;
  SSTriggerHistoryContext *pContext = pGroup->pContext;
  SStreamTriggerTask      *pTask = pContext->pTask;
  SSTriggerWindow         *pCurWindow = NULL;
  SSTriggerCalcParam       param = {0};
  bool                     needCalc = false;
  bool                     needNotify = false;

  if (IS_TRIGGER_GROUP_NONE_WINDOW(pGroup)) {
    goto _end;
  }
  QUERY_CHECK_CONDITION(IS_TRIGGER_GROUP_OPEN_WINDOW(pGroup), code, lino, _end, TSDB_CODE_INVALID_PARA);

  if (pTask->calcEventType & STRIGGER_EVENT_WINDOW_CLOSE) {
    needCalc = true;
  }
  if (pTask->notifyHistory && (pTask->notifyEventType & STRIGGER_EVENT_WINDOW_CLOSE)) {
    needNotify = true;
  }
  if (needCalc || needNotify) {
    param.triggerTime = taosGetTimestampNs();
    param.extraNotifyContent = ppExtraNotifyContent ? *ppExtraNotifyContent : NULL;
    if (needNotify) {
      if ((pTask->triggerType == STREAM_TRIGGER_PERIOD) ||
          (pTask->triggerType == STREAM_TRIGGER_SLIDING && pTask->interval.interval == 0)) {
        param.notifyType = STRIGGER_EVENT_ON_TIME;
      } else {
        param.notifyType = STRIGGER_EVENT_WINDOW_CLOSE;
      }
    }
  }

  pCurWindow = TRINGBUF_HEAD(&pGroup->winBuf);

  if ((pTask->triggerType == STREAM_TRIGGER_STATE &&
       pCurWindow->range.ekey - pCurWindow->range.skey < pTask->stateTrueFor) ||
      (pTask->triggerType == STREAM_TRIGGER_EVENT &&
       pCurWindow->range.ekey - pCurWindow->range.skey < pTask->eventTrueFor)) {
    // check TRUE FOR condition
    needCalc = needNotify = false;
  }

  switch (pTask->triggerType) {
    case STREAM_TRIGGER_PERIOD: {
      QUERY_CHECK_CONDITION(needCalc || needNotify, code, lino, _end, TSDB_CODE_INVALID_PARA);
      param.prevLocalTime = pCurWindow->range.skey - 1;
      param.triggerTime = pCurWindow->range.ekey;
      param.nextLocalTime = pGroup->nextWindow.ekey;
      break;
    }
    case STREAM_TRIGGER_SLIDING: {
      if (pTask->interval.interval == 0) {
        // sliding trigger
        QUERY_CHECK_CONDITION(needCalc || needNotify, code, lino, _end, TSDB_CODE_INVALID_PARA);
        param.prevTs = pCurWindow->range.skey - 1;
        param.currentTs = pCurWindow->range.ekey;
        param.nextTs = pGroup->nextWindow.ekey;
      } else {
        STimeWindow prevWindow = pCurWindow->range;
        stTriggerTaskPrevIntervalWindow(pTask, &prevWindow);
        param.prevTs = prevWindow.ekey + 1;
        param.currentTs = pCurWindow->range.ekey + 1;
        param.nextTs = pGroup->nextWindow.ekey + 1;
      }
      // fill the param the same way as other window trigger
    }
    case STREAM_TRIGGER_SESSION:
    case STREAM_TRIGGER_COUNT:
    case STREAM_TRIGGER_STATE:
    case STREAM_TRIGGER_EVENT: {
      if (needCalc || needNotify) {
        param.wstart = pCurWindow->range.skey;
        param.wend = pCurWindow->range.ekey;
        param.wduration = param.wend - param.wstart;
        param.wrownum = pCurWindow->wrownum;
      }
      break;
    }

    default: {
      ST_TASK_ELOG("invalid stream trigger type %d at %s:%d", pTask->triggerType, __func__, __LINE__);
      code = TSDB_CODE_INVALID_PARA;
      QUERY_CHECK_CODE(code, lino, _end);
    }
  }

  TRINGBUF_DEQUEUE(&pGroup->winBuf);
  if (IS_TRIGGER_GROUP_OPEN_WINDOW(pGroup)) {
    // ajustify the following window's wrownum
    SSTriggerWindow *pHead = TRINGBUF_HEAD(&pGroup->winBuf);
    SSTriggerWindow *p = pHead;
    int32_t          bias = pHead->wrownum;
    do {
      p->wrownum -= bias;
      TRINGBUF_MOVE_NEXT(&pGroup->winBuf, p);
    } while (p != TRINGBUF_TAIL(&pGroup->winBuf));
    pHead->range.ekey = TMAX(pHead->range.ekey, pCurWindow->range.ekey);
    pHead->wrownum = pCurWindow->wrownum - bias;
  }

  if (saveWindow) {
    // skip add window for session trigger, since it will be merged after processing all tables
    void *px = taosArrayPush(pContext->pSavedWindows, pCurWindow);
    QUERY_CHECK_NULL(px, code, lino, _end, terrno);
  } else if (needCalc) {
    void *px = taosArrayPush(pGroup->pPendingCalcParams, &param);
    QUERY_CHECK_NULL(px, code, lino, _end, terrno);
  } else if (needNotify) {
    void *px = taosArrayPush(pContext->pNotifyParams, &param);
    QUERY_CHECK_NULL(px, code, lino, _end, terrno);
  } else if (ppExtraNotifyContent != NULL && *ppExtraNotifyContent != NULL) {
    taosMemoryFreeClear(*ppExtraNotifyContent);
  }

  if (ppExtraNotifyContent) {
    *ppExtraNotifyContent = NULL;
  }

_end:
  if (code != TSDB_CODE_SUCCESS) {
    ST_TASK_ELOG("%s failed at line %d since %s", __func__, lino, tstrerror(code));
  }
  return code;
}

static int32_t stHistoryGroupSaveInitWindow(SSTriggerHistoryGroup *pGroup, SArray *pInitWindows) {
  int32_t                  code = TSDB_CODE_SUCCESS;
  int32_t                  lino = 0;
  SSTriggerHistoryContext *pContext = pGroup->pContext;
  SStreamTriggerTask      *pTask = pContext->pTask;

  QUERY_CHECK_NULL(pInitWindows, code, lino, _end, TSDB_CODE_INVALID_PARA);

  taosArrayClear(pInitWindows);
  if (IS_TRIGGER_GROUP_OPEN_WINDOW(pGroup)) {
    SSTriggerWindow *p = TRINGBUF_HEAD(&pGroup->winBuf);
    do {
      void *px = taosArrayPush(pInitWindows, &p->range);
      QUERY_CHECK_NULL(px, code, lino, _end, terrno);
      TRINGBUF_MOVE_NEXT(&pGroup->winBuf, p);
    } while (p != TRINGBUF_TAIL(&pGroup->winBuf));
  }

  if (pTask->triggerType == STREAM_TRIGGER_SLIDING) {
    if (!IS_TRIGGER_GROUP_NONE_WINDOW(pGroup)) {
      void *px = taosArrayPush(pInitWindows, &pGroup->nextWindow);
      QUERY_CHECK_NULL(px, code, lino, _end, terrno);
    }
  }

_end:
  if (code != TSDB_CODE_SUCCESS) {
    ST_TASK_ELOG("%s failed at line %d since %s", __func__, lino, tstrerror(code));
  }
  return code;
}

static int32_t stHistoryGroupRestoreInitWindow(SSTriggerHistoryGroup *pGroup, SArray *pInitWindows) {
  int32_t                  code = TSDB_CODE_SUCCESS;
  int32_t                  lino = 0;
  SSTriggerHistoryContext *pContext = pGroup->pContext;
  SStreamTriggerTask      *pTask = pContext->pTask;

  QUERY_CHECK_CONDITION(!IS_TRIGGER_GROUP_OPEN_WINDOW(pGroup), code, lino, _end, TSDB_CODE_INVALID_PARA);

  int32_t nWindows = taosArrayGetSize(pInitWindows);

  if (pTask->triggerType == STREAM_TRIGGER_SLIDING) {
    if (nWindows > 0) {
      pGroup->nextWindow = *(STimeWindow *)taosArrayGetLast(pInitWindows);
      nWindows--;
    } else {
      TRINGBUF_DESTROY(&pGroup->winBuf);
      pGroup->nextWindow = (STimeWindow){0};
    }
  }

  for (int32_t i = 0; i < nWindows; i++) {
    STimeWindow    *pRange = TARRAY_GET_ELEM(pInitWindows, i);
    SSTriggerWindow win = {.range = *pRange};
    code = TRINGBUF_APPEND(&pGroup->winBuf, win);
    QUERY_CHECK_CODE(code, lino, _end);
  }

_end:
  if (code != TSDB_CODE_SUCCESS) {
    ST_TASK_ELOG("%s failed at line %d since %s", __func__, lino, tstrerror(code));
  }
  return code;
}

static int32_t stHistoryGroupMergeSavedWindows(SSTriggerHistoryGroup *pGroup, int64_t gap) {
  int32_t                  code = TSDB_CODE_SUCCESS;
  int32_t                  lino = 0;
  SSTriggerHistoryContext *pContext = pGroup->pContext;
  SStreamTriggerTask      *pTask = pContext->pTask;

  QUERY_CHECK_CONDITION(!IS_TRIGGER_GROUP_OPEN_WINDOW(pGroup), code, lino, _end, TSDB_CODE_INVALID_PARA);

  if (taosArrayGetSize(pContext->pSavedWindows) == 0) {
    goto _end;
  }

  taosArraySort(pContext->pSavedWindows, stRealtimeGroupWindowCompare);
  SSTriggerWindow *pWin = TARRAY_GET_ELEM(pContext->pSavedWindows, 0);
  for (int32_t i = 1; i < TARRAY_SIZE(pContext->pSavedWindows); i++) {
    SSTriggerWindow *pCurWin = TARRAY_GET_ELEM(pContext->pSavedWindows, i);
    if ((gap > 0 && pWin->range.ekey + gap >= pCurWin->range.skey) ||
        (gap == 0 && pWin->range.skey == pCurWin->range.skey)) {
      pWin->range.ekey = TMAX(pWin->range.ekey, pCurWin->range.ekey);
      pWin->wrownum += pCurWin->wrownum;
    } else {
      ++pWin;
      *pWin = *pCurWin;
    }
  }
  TARRAY_SIZE(pContext->pSavedWindows) = TARRAY_ELEM_IDX(pContext->pSavedWindows, pWin) + 1;

  bool    calcOpen = (pTask->calcEventType & STRIGGER_EVENT_WINDOW_OPEN);
  bool    calcClose = (pTask->calcEventType & STRIGGER_EVENT_WINDOW_CLOSE);
  bool    notifyOpen = pTask->notifyHistory && (pTask->notifyEventType & STRIGGER_EVENT_WINDOW_OPEN);
  bool    notifyClose = pTask->notifyHistory && (pTask->notifyEventType & STRIGGER_EVENT_WINDOW_CLOSE);
  int32_t nInitWins = taosArrayGetSize(pContext->pInitWindows);

  // trigger all window open/close events
  for (int32_t i = 0; i < TARRAY_SIZE(pContext->pSavedWindows); i++) {
    pWin = TARRAY_GET_ELEM(pContext->pSavedWindows, i);
    // window open event may have been triggered previously
    if ((calcOpen || notifyOpen) && i >= nInitWins) {
      SSTriggerCalcParam param = {.triggerTime = taosGetTimestampNs(),
                                  .notifyType = (notifyOpen ? STRIGGER_EVENT_WINDOW_OPEN : STRIGGER_EVENT_WINDOW_NONE),
                                  .wstart = pWin->range.skey,
                                  .wend = pWin->range.ekey,
                                  .wduration = pWin->range.ekey - pWin->range.skey,
                                  .wrownum = pWin->wrownum};
      if (pTask->triggerType == STREAM_TRIGGER_SLIDING) {
        STimeWindow prevWindow = pWin->range;
        stTriggerTaskPrevIntervalWindow(pTask, &prevWindow);
        STimeWindow nextWindow = pWin->range;
        stTriggerTaskNextIntervalWindow(pTask, &nextWindow);
        param.prevTs = prevWindow.skey;
        param.currentTs = pWin->range.skey;
        param.nextTs = nextWindow.skey;
      }
      bool ignore = pTask->ignoreNoDataTrigger && (param.wrownum == 0);
      if (calcOpen && !ignore) {
        void *px = taosArrayPush(pGroup->pPendingCalcParams, &param);
        QUERY_CHECK_NULL(px, code, lino, _end, terrno);
      } else if (notifyOpen && !ignore) {
        void *px = taosArrayPush(pContext->pNotifyParams, &param);
        QUERY_CHECK_NULL(px, code, lino, _end, terrno);
      }
    }

    // some window may have not been closed yet
    if (pWin->range.ekey + gap > pContext->stepRange.ekey || pWin->range.ekey + gap > pContext->scanRange.ekey) {
      // TODO(kjq): restore prevProcTime from saved init windows
      pWin->prevProcTime = taosGetTimestampNs();
      if (TRINGBUF_SIZE(&pGroup->winBuf) > 0) {
        pWin->wrownum = TRINGBUF_HEAD(&pGroup->winBuf)->wrownum - pWin->wrownum;
      }
      code = TRINGBUF_APPEND(&pGroup->winBuf, *pWin);
      QUERY_CHECK_CODE(code, lino, _end);
    } else {
      SSTriggerCalcParam param = {.triggerTime = taosGetTimestampNs(),
                                  .wstart = pWin->range.skey,
                                  .wend = pWin->range.ekey,
                                  .wduration = pWin->range.ekey - pWin->range.skey,
                                  .wrownum = pWin->wrownum};
      if (pTask->triggerType == STREAM_TRIGGER_SLIDING) {
        if (pTask->interval.interval == 0) {
          param.prevTs = pWin->range.skey - 1;
          param.currentTs = pWin->range.ekey;
          STimeWindow nextWindow = pWin->range;
          stTriggerTaskNextPeriodWindow(pTask, &nextWindow);
          param.nextTs = nextWindow.ekey;
        } else {
          STimeWindow prevWindow = pWin->range;
          stTriggerTaskPrevIntervalWindow(pTask, &prevWindow);
          STimeWindow nextWindow = pWin->range;
          stTriggerTaskNextIntervalWindow(pTask, &nextWindow);
          param.prevTs = prevWindow.ekey + 1;
          param.currentTs = pWin->range.ekey + 1;
          param.nextTs = nextWindow.ekey + 1;
        }
      }
      bool ignore = pTask->ignoreNoDataTrigger && (param.wrownum == 0);
      if (notifyClose) {
        if ((pTask->triggerType == STREAM_TRIGGER_PERIOD) ||
            (pTask->triggerType == STREAM_TRIGGER_SLIDING && pTask->interval.interval == 0)) {
          param.notifyType = STRIGGER_EVENT_ON_TIME;
        } else {
          param.notifyType = STRIGGER_EVENT_WINDOW_CLOSE;
        }
      }
      if (calcClose && !ignore) {
        void *px = taosArrayPush(pGroup->pPendingCalcParams, &param);
        QUERY_CHECK_NULL(px, code, lino, _end, terrno);
      } else if (notifyClose && !ignore) {
        void *px = taosArrayPush(pContext->pNotifyParams, &param);
        QUERY_CHECK_NULL(px, code, lino, _end, terrno);
      }
    }
  }

  if (pTask->triggerType == STREAM_TRIGGER_SLIDING) {
    pWin = taosArrayGetLast(pContext->pSavedWindows);
    pGroup->nextWindow = pWin->range;
    if (pTask->interval.interval > 0) {
      stTriggerTaskNextIntervalWindow(pTask, &pGroup->nextWindow);
    } else {
      stTriggerTaskNextPeriodWindow(pTask, &pGroup->nextWindow);
    }
  }

  taosArrayClear(pContext->pSavedWindows);

_end:
  if (code != TSDB_CODE_SUCCESS) {
    ST_TASK_ELOG("%s failed at line %d since %s", __func__, lino, tstrerror(code));
  }
  return code;
}

static int32_t stHistoryGroupGetDataBlock(SSTriggerHistoryGroup *pGroup, bool saveWindow, SSDataBlock **ppDataBlock,
                                          int32_t *pStartIdx, int32_t *pEndIdx, bool *pAllTableProcessed,
                                          bool *pNeedFetchData) {
  int32_t                  code = TSDB_CODE_SUCCESS;
  int32_t                  lino = 0;
  SSTriggerHistoryContext *pContext = pGroup->pContext;
  SStreamTriggerTask      *pTask = pContext->pTask;
  bool                     isCalcData = (pContext->status == STRIGGER_CONTEXT_SEND_CALC_REQ);

  *pAllTableProcessed = false;
  *pNeedFetchData = false;

  if (isCalcData && !pTask->isVirtualTable) {
    bool startFromHead = (pContext->calcDataBlockIdx == 0);
    *ppDataBlock = NULL;
    *pStartIdx = *pEndIdx = 0;
    while (pContext->calcDataBlockIdx < TARRAY_SIZE(pContext->pCalcDataBlocks)) {
      SSDataBlock *pBlock = *(SSDataBlock **)TARRAY_GET_ELEM(pContext->pCalcDataBlocks, pContext->calcDataBlockIdx);
      int32_t      nrows = blockDataGetNumOfRows(pBlock);
      pContext->calcDataBlockIdx++;
      if (nrows > 0) {
        *ppDataBlock = pBlock;
        *pEndIdx = nrows;
        break;
      }
    }
    if (TARRAY_SIZE(pContext->pCalcDataBlocks) == 0) {
      *pNeedFetchData = true;
    } else if (*ppDataBlock == NULL) {
      bool finished = true;
      for (int32_t i = 0; i < TARRAY_SIZE(pContext->pCalcDataBlocks); i++) {
        SSDataBlock *pDataBlock = *(SSDataBlock **)TARRAY_GET_ELEM(pContext->pCalcDataBlocks, i);
        if (blockDataGetNumOfRows(pDataBlock) >= STREAM_RETURN_ROWS_NUM) {
          finished = false;
          break;
        }
      }
      if (finished) {
        *pAllTableProcessed = true;
      } else {
        *pNeedFetchData = true;
      }
    }
    goto _end;
  } else if (!pContext->needTsdbMeta) {
    *ppDataBlock = NULL;
    *pStartIdx = *pEndIdx = 0;
    while (pContext->trigDataBlockIdx < TARRAY_SIZE(pContext->pTrigDataBlocks)) {
      SSDataBlock *pBlock = *(SSDataBlock **)TARRAY_GET_ELEM(pContext->pTrigDataBlocks, pContext->trigDataBlockIdx);
      int32_t      nrows = blockDataGetNumOfRows(pBlock);
      pContext->trigDataBlockIdx++;
      if (nrows > 0 && pBlock->info.id.groupId == pGroup->gid) {
        *ppDataBlock = pBlock;
        *pEndIdx = nrows;
        break;
      }
    }
    if (*ppDataBlock == NULL) {
      *pAllTableProcessed = true;
    }
    goto _end;
  }

  while (!*pAllTableProcessed && !*pNeedFetchData) {
    if (!pTask->isVirtualTable) {
      if (IS_TRIGGER_TIMESTAMP_SORTER_EMPTY(pContext->pSorter)) {
        while (saveWindow && IS_TRIGGER_GROUP_OPEN_WINDOW(pGroup)) {
          code = stHistoryGroupCloseWindow(pGroup, NULL, saveWindow);
          QUERY_CHECK_CODE(code, lino, _end);
        }
        stTimestampSorterReset(pContext->pSorter);
        pContext->pCurTableMeta = tSimpleHashIterate(pGroup->pTableMetas, pContext->pCurTableMeta, &pContext->tbIter);
        if (pContext->pCurTableMeta == NULL) {
          *pAllTableProcessed = true;
          break;
        }
        if (saveWindow) {
          code = stHistoryGroupRestoreInitWindow(pGroup, pContext->pInitWindows);
          QUERY_CHECK_CODE(code, lino, _end);
        }
        STimeWindow range = {.skey = INT64_MIN, .ekey = INT64_MAX - 1};
        if (pContext->status == STRIGGER_CONTEXT_CHECK_CONDITION) {
          range = pContext->stepRange;
        } else if (pContext->status == STRIGGER_CONTEXT_SEND_CALC_REQ) {
          if (pTask->triggerType != STREAM_TRIGGER_PERIOD) {
            range.skey = pContext->pParamToFetch->wstart;
            range.ekey = pContext->pParamToFetch->wend;
            if (TARRAY_ELEM_IDX(pContext->pCalcReq->params, pContext->pParamToFetch) > 0) {
              SSTriggerCalcParam *pPrevParam = pContext->pParamToFetch - 1;
              range.skey = TMAX(range.skey, pPrevParam->wend + 1);
            }
          }
        } else {
          code = TSDB_CODE_INTERNAL_ERROR;
          QUERY_CHECK_CODE(code, lino, _end);
        }
        code = stTimestampSorterSetSortInfo(pContext->pSorter, &range, pContext->pCurTableMeta->tbUid,
                                            isCalcData ? pTask->calcTsIndex : pTask->trigTsIndex);
        QUERY_CHECK_CODE(code, lino, _end);
        code = stTimestampSorterSetMetaDatas(pContext->pSorter, pContext->pCurTableMeta);
        QUERY_CHECK_CODE(code, lino, _end);
      }
      code = stTimestampSorterNextDataBlock(pContext->pSorter, ppDataBlock, pStartIdx, pEndIdx);
      QUERY_CHECK_CODE(code, lino, _end);
      if (*ppDataBlock == NULL) {
        if (!IS_TRIGGER_TIMESTAMP_SORTER_EMPTY(pContext->pSorter)) {
          *pNeedFetchData = true;
          code = stTimestampSorterGetMetaToFetch(pContext->pSorter, &pContext->pMetaToFetch);
          QUERY_CHECK_CODE(code, lino, _end);
        }
        continue;
      }
      break;
    } else {
      if (IS_TRIGGER_VTABLE_MERGER_EMPTY(pContext->pMerger)) {
        while (saveWindow && IS_TRIGGER_GROUP_OPEN_WINDOW(pGroup)) {
          code = stHistoryGroupCloseWindow(pGroup, NULL, saveWindow);
          QUERY_CHECK_CODE(code, lino, _end);
        }
        stVtableMergerReset(pContext->pMerger);
        if (pContext->tbIter >= taosArrayGetSize(pGroup->pVirTableInfos)) {
          *pAllTableProcessed = true;
          break;
        } else {
          pContext->pCurVirTable = *(SSTriggerVirTableInfo **)TARRAY_GET_ELEM(pGroup->pVirTableInfos, pContext->tbIter);
          pContext->tbIter++;
        }
        if (saveWindow) {
          code = stHistoryGroupRestoreInitWindow(pGroup, pContext->pInitWindows);
          QUERY_CHECK_CODE(code, lino, _end);
        }
        STimeWindow range = {.skey = INT64_MIN, .ekey = INT64_MAX - 1};
        if (pContext->status == STRIGGER_CONTEXT_CHECK_CONDITION) {
          range = pContext->stepRange;
        } else if (pContext->status == STRIGGER_CONTEXT_SEND_CALC_REQ) {
          if (pTask->triggerType != STREAM_TRIGGER_PERIOD) {
            range.skey = pContext->pParamToFetch->wstart;
            range.ekey = pContext->pParamToFetch->wend;
            if (TARRAY_ELEM_IDX(pContext->pCalcReq->params, pContext->pParamToFetch) > 0) {
              SSTriggerCalcParam *pPrevParam = pContext->pParamToFetch - 1;
              range.skey = TMAX(range.skey, pPrevParam->wend + 1);
            }
          }
        } else {
          code = TSDB_CODE_INTERNAL_ERROR;
          QUERY_CHECK_CODE(code, lino, _end);
        }
        code = stVtableMergerSetMergeInfo(
            pContext->pMerger, &range,
            isCalcData ? pContext->pCurVirTable->pCalcColRefs : pContext->pCurVirTable->pTrigColRefs);
        QUERY_CHECK_CODE(code, lino, _end);
        code = stVtableMergerSetMetaDatas(pContext->pMerger, pGroup->pTableMetas);
        QUERY_CHECK_CODE(code, lino, _end);
      }
      code = stVtableMergerNextDataBlock(pContext->pMerger, ppDataBlock);
      QUERY_CHECK_CODE(code, lino, _end);
      *pStartIdx = 0;
      *pEndIdx = *ppDataBlock ? blockDataGetNumOfRows(*ppDataBlock) : 0;
      if (*ppDataBlock == NULL) {
        if (!IS_TRIGGER_VTABLE_MERGER_EMPTY(pContext->pMerger)) {
          *pNeedFetchData = true;
          code = stVtableMergerGetMetaToFetch(pContext->pMerger, &pContext->pMetaToFetch, &pContext->pColRefToFetch);
          QUERY_CHECK_CODE(code, lino, _end);
        }
        continue;
      }
      break;
    }
  }

_end:
  if (code != TSDB_CODE_SUCCESS) {
    ST_TASK_ELOG("%s failed at line %d since %s", __func__, lino, tstrerror(code));
  }
  return code;
}

static int32_t stHistoryGroupDoSlidingCheck(SSTriggerHistoryGroup *pGroup) {
  int32_t                  code = TSDB_CODE_SUCCESS;
  int32_t                  lino = 0;
  SSTriggerHistoryContext *pContext = pGroup->pContext;
  SStreamTriggerTask      *pTask = pContext->pTask;
  bool                     readAllData = false;
  bool                     allTableProcessed = false;
  bool                     needFetchData = false;

  if (!pContext->reenterCheck) {
    // save initial windows at the first check
    code = stHistoryGroupSaveInitWindow(pGroup, pContext->pInitWindows);
    QUERY_CHECK_CODE(code, lino, _end);
  }

  if ((pTask->triggerFilter != NULL) || pTask->hasTriggerFilter) {
    readAllData = true;
  } else if (pTask->placeHolderBitmap & PLACE_HOLDER_WROWNUM) {
    readAllData = true;
  } else if (pTask->ignoreNoDataTrigger) {
    readAllData = true;
  }

  if (readAllData) {
    // read all data of the current table
    while (!allTableProcessed && !needFetchData) {
      SSDataBlock *pDataBlock = NULL;
      int32_t      startIdx = 0;
      int32_t      endIdx = 0;
      code =
          stHistoryGroupGetDataBlock(pGroup, true, &pDataBlock, &startIdx, &endIdx, &allTableProcessed, &needFetchData);
      QUERY_CHECK_CODE(code, lino, _end);
      if (allTableProcessed || needFetchData) {
        break;
      }
      SColumnInfoData *pTsCol = taosArrayGet(pDataBlock->pDataBlock, pTask->trigTsIndex);
      QUERY_CHECK_NULL(pTsCol, code, lino, _end, terrno);
      int64_t *pTsData = (int64_t *)pTsCol->pData;
      for (int32_t r = startIdx; r < endIdx;) {
        int64_t nextStart = pGroup->nextWindow.skey;
        int64_t curEnd = IS_TRIGGER_GROUP_OPEN_WINDOW(pGroup) ? TRINGBUF_HEAD(&pGroup->winBuf)->range.ekey : INT64_MAX;
        int64_t ts = TMIN(nextStart, curEnd);
        void   *px = taosbsearch(&ts, pTsData + r, endIdx - r, sizeof(int64_t), compareInt64Val, TD_GT);
        int32_t nrows = (px != NULL) ? (POINTER_DISTANCE(px, &pTsData[r]) / sizeof(int64_t)) : (endIdx - r);
        r += nrows;
        if (IS_TRIGGER_GROUP_OPEN_WINDOW(pGroup)) {
          TRINGBUF_HEAD(&pGroup->winBuf)->wrownum += nrows;
        }
        bool meetBound = (r < endIdx) || (r > 0 && pTsData[r - 1] == ts);
        if (ts == nextStart && meetBound) {
          if (IS_TRIGGER_GROUP_NONE_WINDOW(pGroup)) {
            code = stHistoryGroupOpenWindow(pGroup, pTsData[r], NULL, true, true);
            QUERY_CHECK_CODE(code, lino, _end);
            r++;
          } else {
            code = stHistoryGroupOpenWindow(pGroup, ts, NULL, true, r > 0 && pTsData[r - 1] == nextStart);
            QUERY_CHECK_CODE(code, lino, _end);
          }
        }
        if ((TRINGBUF_HEAD(&pGroup->winBuf)->range.ekey == ts) && meetBound) {
          code = stHistoryGroupCloseWindow(pGroup, NULL, true);
          QUERY_CHECK_CODE(code, lino, _end);
        }
      }
    }
  } else {
    if (IS_TRIGGER_GROUP_NONE_WINDOW(pGroup)) {
      void *px = tSimpleHashGet(pContext->pFirstTsMap, &pGroup->gid, sizeof(int64_t));
      QUERY_CHECK_NULL(px, code, lino, _end, TSDB_CODE_INTERNAL_ERROR);
      int64_t ts = *(int64_t *)px;
      code = stHistoryGroupOpenWindow(pGroup, ts, NULL, false, false);
      QUERY_CHECK_CODE(code, lino, _end);
    }
    allTableProcessed = true;
  }

  if (allTableProcessed) {
    if (readAllData) {
      code = stHistoryGroupMergeSavedWindows(pGroup, 0);
      QUERY_CHECK_CODE(code, lino, _end);
    }

    if (IS_TRIGGER_GROUP_NONE_WINDOW(pGroup)) {
      goto _end;
    }

    while (true) {
      int64_t nextStart = pGroup->nextWindow.skey;
      int64_t curEnd = IS_TRIGGER_GROUP_OPEN_WINDOW(pGroup) ? TRINGBUF_HEAD(&pGroup->winBuf)->range.ekey : INT64_MAX;
      int64_t ts = TMIN(nextStart, curEnd);
      if (ts > pContext->stepRange.ekey || ts > pContext->scanRange.ekey) {
        break;
      }
      if (ts == nextStart) {
        code = stHistoryGroupOpenWindow(pGroup, ts, NULL, false, false);
        QUERY_CHECK_CODE(code, lino, _end);
      }
      if (ts == curEnd) {
        code = stHistoryGroupCloseWindow(pGroup, NULL, false);
        QUERY_CHECK_CODE(code, lino, _end);
      }
    }
  }

_end:
  if (code != TSDB_CODE_SUCCESS) {
    ST_TASK_ELOG("%s failed at line %d since %s", __func__, lino, tstrerror(code));
  }
  return code;
}

static int32_t stHistoryGroupDoSessionCheck(SSTriggerHistoryGroup *pGroup) {
  int32_t                  code = TSDB_CODE_SUCCESS;
  int32_t                  lino = 0;
  SSTriggerHistoryContext *pContext = pGroup->pContext;
  SStreamTriggerTask      *pTask = pContext->pTask;
  bool                     readAllData = false;
  bool                     allTableProcessed = false;
  bool                     needFetchData = false;

  if (!pContext->reenterCheck) {
    // save initial windows at the first check
    code = stHistoryGroupSaveInitWindow(pGroup, pContext->pInitWindows);
    QUERY_CHECK_CODE(code, lino, _end);
  }

  if ((pTask->triggerFilter != NULL) || pTask->hasTriggerFilter) {
    readAllData = true;
  } else if (pTask->placeHolderBitmap & PLACE_HOLDER_WROWNUM) {
    readAllData = true;
  }

  while (!allTableProcessed && !needFetchData) {
    if (!readAllData) {
      // use table metadatas to accelerate the session window check
      if (IS_TRIGGER_TIMESTAMP_SORTER_EMPTY(pContext->pSorter)) {
        // save unclosed window of the previous table to merge
        while (IS_TRIGGER_GROUP_OPEN_WINDOW(pGroup)) {
          code = stHistoryGroupCloseWindow(pGroup, NULL, true);
          QUERY_CHECK_CODE(code, lino, _end);
        }
        stTimestampSorterReset(pContext->pSorter);
        pContext->pCurTableMeta = tSimpleHashIterate(pGroup->pTableMetas, pContext->pCurTableMeta, &pContext->tbIter);
        if (pContext->pCurTableMeta == NULL) {
          allTableProcessed = true;
          break;
        }
        code = stHistoryGroupRestoreInitWindow(pGroup, pContext->pInitWindows);
        QUERY_CHECK_CODE(code, lino, _end);
        STimeWindow range = pContext->stepRange;
        code =
            stTimestampSorterSetSortInfo(pContext->pSorter, &range, pContext->pCurTableMeta->tbUid, pTask->trigTsIndex);
        QUERY_CHECK_CODE(code, lino, _end);
        code = stTimestampSorterSetMetaDatas(pContext->pSorter, pContext->pCurTableMeta);
        QUERY_CHECK_CODE(code, lino, _end);
      }
      int64_t ts = IS_TRIGGER_GROUP_OPEN_WINDOW(pGroup) ? TRINGBUF_HEAD(&pGroup->winBuf)->range.ekey : INT64_MIN;
      int64_t lastTs = ts, nextTs = ts;
      code = stTimestampSorterForwardTs(pContext->pSorter, ts, pTask->gap, &lastTs, &nextTs);
      QUERY_CHECK_CODE(code, lino, _end);
      if (IS_TRIGGER_GROUP_OPEN_WINDOW(pGroup)) {
        TRINGBUF_HEAD(&pGroup->winBuf)->range.ekey = lastTs;
      }
      if (nextTs == INT64_MAX) {
        if (!IS_TRIGGER_TIMESTAMP_SORTER_EMPTY(pContext->pSorter)) {
          needFetchData = true;
          code = stTimestampSorterGetMetaToFetch(pContext->pSorter, &pContext->pMetaToFetch);
          QUERY_CHECK_CODE(code, lino, _end);
        }
        continue;
      }
      if (IS_TRIGGER_GROUP_OPEN_WINDOW(pGroup)) {
        code = stHistoryGroupCloseWindow(pGroup, NULL, true);
        QUERY_CHECK_CODE(code, lino, _end);
      }
      code = stHistoryGroupOpenWindow(pGroup, nextTs, NULL, true, true);
      QUERY_CHECK_CODE(code, lino, _end);
    } else {
      // read all data of the current table
      SSDataBlock *pDataBlock = NULL;
      int32_t      startIdx = 0;
      int32_t      endIdx = 0;
      code =
          stHistoryGroupGetDataBlock(pGroup, true, &pDataBlock, &startIdx, &endIdx, &allTableProcessed, &needFetchData);
      QUERY_CHECK_CODE(code, lino, _end);
      if (allTableProcessed || needFetchData) {
        break;
      }
      SColumnInfoData *pTsCol = taosArrayGet(pDataBlock->pDataBlock, pTask->trigTsIndex);
      QUERY_CHECK_NULL(pTsCol, code, lino, _end, terrno);
      int64_t *pTsData = (int64_t *)pTsCol->pData;
      for (int32_t r = startIdx; r < endIdx; r++) {
        int64_t          ts = pTsData[r];
        SSTriggerWindow *pCurWin = TRINGBUF_HEAD(&pGroup->winBuf);
        if (IS_TRIGGER_GROUP_OPEN_WINDOW(pGroup) && pCurWin->range.ekey + pTask->gap >= ts) {
          pCurWin->range.ekey = ts;
          pCurWin->wrownum++;
        } else {
          if (IS_TRIGGER_GROUP_OPEN_WINDOW(pGroup)) {
            code = stHistoryGroupCloseWindow(pGroup, NULL, true);
            QUERY_CHECK_CODE(code, lino, _end);
          }
          code = stHistoryGroupOpenWindow(pGroup, ts, NULL, true, true);
          QUERY_CHECK_CODE(code, lino, _end);
        }
      }
    }
  }

  if (allTableProcessed) {
    code = stHistoryGroupMergeSavedWindows(pGroup, pTask->gap);
    QUERY_CHECK_CODE(code, lino, _end);
  }

_end:
  if (code != TSDB_CODE_SUCCESS) {
    ST_TASK_ELOG("%s failed at line %d since %s", __func__, lino, tstrerror(code));
  }
  return code;
}

static int32_t stHistoryGroupDoCountCheck(SSTriggerHistoryGroup *pGroup) {
  int32_t                  code = TSDB_CODE_SUCCESS;
  int32_t                  lino = 0;
  SSTriggerHistoryContext *pContext = pGroup->pContext;
  SStreamTriggerTask      *pTask = pContext->pTask;
  bool                     readAllData = false;
  bool                     allTableProcessed = false;
  bool                     needFetchData = false;

  if ((pTask->triggerFilter != NULL) || pTask->hasTriggerFilter) {
    readAllData = true;
  } else if (pTask->isVirtualTable) {
    readAllData = true;
  }

#define ALIGN_UP(x, b) (((x) + (b) - 1) / (b) * (b))
  while (!allTableProcessed && !needFetchData) {
    if (!readAllData) {
      // use table metadatas to accelerate the count window check
      if (IS_TRIGGER_TIMESTAMP_SORTER_EMPTY(pContext->pSorter)) {
        stTimestampSorterReset(pContext->pSorter);
        pContext->pCurTableMeta = tSimpleHashIterate(pGroup->pTableMetas, pContext->pCurTableMeta, &pContext->tbIter);
        if (pContext->pCurTableMeta == NULL) {
          // actually, it has only one table
          allTableProcessed = true;
          break;
        }
        STimeWindow range = pContext->stepRange;
        code =
            stTimestampSorterSetSortInfo(pContext->pSorter, &range, pContext->pCurTableMeta->tbUid, pTask->trigTsIndex);
        QUERY_CHECK_CODE(code, lino, _end);
        code = stTimestampSorterSetMetaDatas(pContext->pSorter, pContext->pCurTableMeta);
        QUERY_CHECK_CODE(code, lino, _end);
      }
      int64_t skipped = 0;
      int64_t lastTs = INT64_MIN;
      int64_t nrowsCurWin = IS_TRIGGER_GROUP_OPEN_WINDOW(pGroup) ? TRINGBUF_HEAD(&pGroup->winBuf)->wrownum : 0;
      int64_t nrowsNextWstart = ALIGN_UP(nrowsCurWin, pTask->windowSliding) + 1;
      int64_t nrowsToSkip = TMIN(nrowsNextWstart, pTask->windowCount) - nrowsCurWin;
      code = stTimestampSorterForwardNrows(pContext->pSorter, nrowsToSkip, &skipped, &lastTs);
      QUERY_CHECK_CODE(code, lino, _end);
      if (IS_TRIGGER_GROUP_OPEN_WINDOW(pGroup) && skipped > 0) {
        TRINGBUF_HEAD(&pGroup->winBuf)->range.ekey = lastTs;
        TRINGBUF_HEAD(&pGroup->winBuf)->wrownum += skipped;
      }
      if (skipped < nrowsToSkip) {
        if (!IS_TRIGGER_TIMESTAMP_SORTER_EMPTY(pContext->pSorter)) {
          needFetchData = true;
          code = stTimestampSorterGetMetaToFetch(pContext->pSorter, &pContext->pMetaToFetch);
          QUERY_CHECK_CODE(code, lino, _end);
        }
        continue;
      }
      if (nrowsCurWin + skipped == nrowsNextWstart) {
        code = stHistoryGroupOpenWindow(pGroup, lastTs, NULL, false, true);
        QUERY_CHECK_CODE(code, lino, _end);
      }
      QUERY_CHECK_CONDITION(IS_TRIGGER_GROUP_OPEN_WINDOW(pGroup), code, lino, _end, TSDB_CODE_INTERNAL_ERROR);
      if (TRINGBUF_HEAD(&pGroup->winBuf)->wrownum == pTask->windowCount) {
        code = stHistoryGroupCloseWindow(pGroup, NULL, false);
        QUERY_CHECK_CODE(code, lino, _end);
      }
    } else {
      // read all data of the current table
      SSDataBlock *pDataBlock = NULL;
      int32_t      startIdx = 0;
      int32_t      endIdx = 0;
      code = stHistoryGroupGetDataBlock(pGroup, false, &pDataBlock, &startIdx, &endIdx, &allTableProcessed,
                                        &needFetchData);
      QUERY_CHECK_CODE(code, lino, _end);
      if (allTableProcessed || needFetchData) {
        break;
      }
      SColumnInfoData *pTsCol = taosArrayGet(pDataBlock->pDataBlock, pTask->trigTsIndex);
      QUERY_CHECK_NULL(pTsCol, code, lino, _end, terrno);
      int64_t *pTsData = (int64_t *)pTsCol->pData;
      for (int32_t r = startIdx; r < endIdx;) {
        int64_t nrowsCurWin = IS_TRIGGER_GROUP_OPEN_WINDOW(pGroup) ? TRINGBUF_HEAD(&pGroup->winBuf)->wrownum : 0;
        int64_t nrowsNextWstart = ALIGN_UP(nrowsCurWin, pTask->windowSliding) + 1;
        int64_t nrowsToSkip = TMIN(nrowsNextWstart, pTask->windowCount) - nrowsCurWin;
        int64_t skipped = TMIN(nrowsToSkip, endIdx - r);
        int64_t lastTs = pTsData[r + skipped - 1];
        r += skipped;
        if (IS_TRIGGER_GROUP_OPEN_WINDOW(pGroup) && skipped > 0) {
          TRINGBUF_HEAD(&pGroup->winBuf)->range.ekey = lastTs;
          TRINGBUF_HEAD(&pGroup->winBuf)->wrownum += skipped;
        }
        if (nrowsCurWin + skipped == nrowsNextWstart) {
          code = stHistoryGroupOpenWindow(pGroup, lastTs, NULL, false, true);
          QUERY_CHECK_CODE(code, lino, _end);
        }
        QUERY_CHECK_CONDITION(IS_TRIGGER_GROUP_OPEN_WINDOW(pGroup), code, lino, _end, TSDB_CODE_INTERNAL_ERROR);
        if (TRINGBUF_HEAD(&pGroup->winBuf)->wrownum == pTask->windowCount) {
          code = stHistoryGroupCloseWindow(pGroup, NULL, false);
          QUERY_CHECK_CODE(code, lino, _end);
        }
      }
    }
  }

_end:
  if (code != TSDB_CODE_SUCCESS) {
    ST_TASK_ELOG("%s failed at line %d since %s", __func__, lino, tstrerror(code));
  }
  return code;
}

static int32_t stHistoryGroupDoStateCheck(SSTriggerHistoryGroup *pGroup) {
  int32_t                  code = TSDB_CODE_SUCCESS;
  int32_t                  lino = 0;
  SSTriggerHistoryContext *pContext = pGroup->pContext;
  SStreamTriggerTask      *pTask = pContext->pTask;
  bool                     allTableProcessed = false;
  bool                     needFetchData = false;
  char                    *pExtraNotifyContent = NULL;
  SArray                  *pList = NULL;
  SScalarParam             output = {0};

  while (!allTableProcessed && !needFetchData) {
    //  read all data of the current table
    SSDataBlock *pDataBlock = NULL;
    int32_t      startIdx = 0;
    int32_t      endIdx = 0;
    code =
        stHistoryGroupGetDataBlock(pGroup, false, &pDataBlock, &startIdx, &endIdx, &allTableProcessed, &needFetchData);
    QUERY_CHECK_CODE(code, lino, _end);
    if (allTableProcessed || needFetchData) {
      break;
    }
    SColumnInfoData *pTsCol = taosArrayGet(pDataBlock->pDataBlock, pTask->trigTsIndex);
    QUERY_CHECK_NULL(pTsCol, code, lino, _end, terrno);
    int64_t         *pTsData = (int64_t *)pTsCol->pData;
    SColumnInfoData *pStateCol = NULL;
    if (pTask->stateSlotId != -1) {
      pStateCol = taosArrayGet(pDataBlock->pDataBlock, pTask->stateSlotId);
      QUERY_CHECK_NULL(pStateCol, code, lino, _end, terrno);
    } else {
      if (pList == NULL) {
        pList = taosArrayInit(1, POINTER_BYTES);
        QUERY_CHECK_NULL(pList, code, lino, _end, terrno);
      } else {
        taosArrayClear(pList);
      }
      void *px = taosArrayPush(pList, &pDataBlock);
      QUERY_CHECK_NULL(px, code, lino, _end, terrno);

      if (output.columnData == NULL) {
        SDataType       *pType = &((SExprNode *)pTask->pStateExpr)->resType;
        SColumnInfoData *pColumnData = taosMemoryCalloc(1, sizeof(SColumnInfoData));
        QUERY_CHECK_NULL(pColumnData, code, lino, _end, terrno);
        pColumnData->info.type = pType->type;
        pColumnData->info.bytes = pType->bytes;
        pColumnData->info.scale = pType->scale;
        pColumnData->info.precision = pType->precision;
        output.columnData = pColumnData;
        output.colAlloced = true;
      }
      SColumnInfoData *pColumnData = output.columnData;
      int32_t          numOfRows = blockDataGetNumOfRows(pDataBlock);
      code = colInfoDataEnsureCapacity(pColumnData, numOfRows, true);
      QUERY_CHECK_CODE(code, lino, _end);
      output.numOfRows = numOfRows;

      code = scalarCalculate(pTask->pStateExpr, pList, &output, NULL, NULL);
      QUERY_CHECK_CODE(code, lino, _end);
      pStateCol = output.columnData;
      QUERY_CHECK_NULL(pStateCol, code, lino, _end, terrno);
    }
    bool  isVarType = IS_VAR_DATA_TYPE(pStateCol->info.type);
    void *pStateData = isVarType ? (void *)pGroup->stateVal.pData : (void *)&pGroup->stateVal.val;
    if (IS_TRIGGER_GROUP_NONE_WINDOW(pGroup)) {
      // initialize state value
      SValue *pStateVal = &pGroup->stateVal;
      pStateVal->type = pStateCol->info.type;
      if (isVarType) {
        pStateVal->nData = pStateCol->info.bytes;
        pStateVal->pData = taosMemoryCalloc(pStateVal->nData, 1);
        QUERY_CHECK_CONDITION(pStateVal->pData, code, lino, _end, terrno);
        pStateData = pStateVal->pData;
      }

      // open the first window
      char   *newVal = colDataGetData(pStateCol, startIdx);
      int32_t bytes = isVarType ? varDataTLen(newVal) : pStateCol->info.bytes;
      if (pTask->notifyHistory && (pTask->notifyEventType & STRIGGER_EVENT_WINDOW_OPEN)) {
        code = streamBuildStateNotifyContent(STRIGGER_EVENT_WINDOW_OPEN, &pStateCol->info, NULL, newVal,
                                             &pExtraNotifyContent);
        QUERY_CHECK_CODE(code, lino, _end);
      }
      code = stHistoryGroupOpenWindow(pGroup, pTsData[startIdx], &pExtraNotifyContent, false, true);
      QUERY_CHECK_CODE(code, lino, _end);
      memcpy(pStateData, newVal, bytes);
      startIdx++;
    }

    for (int32_t r = startIdx; r < endIdx; r++) {
      char   *newVal = colDataGetData(pStateCol, r);
      int32_t bytes = isVarType ? varDataTLen(newVal) : pStateCol->info.bytes;
      if (memcmp(pStateData, newVal, bytes) == 0) {
        TRINGBUF_HEAD(&pGroup->winBuf)->wrownum++;
        TRINGBUF_HEAD(&pGroup->winBuf)->range.ekey = pTsData[r];
      } else {
        if (pTask->notifyHistory && (pTask->notifyEventType & STRIGGER_EVENT_WINDOW_CLOSE)) {
          code = streamBuildStateNotifyContent(STRIGGER_EVENT_WINDOW_CLOSE, &pStateCol->info, pStateData, newVal,
                                               &pExtraNotifyContent);
          QUERY_CHECK_CODE(code, lino, _end);
        }
        code = stHistoryGroupCloseWindow(pGroup, &pExtraNotifyContent, false);
        QUERY_CHECK_CODE(code, lino, _end);
        if (pTask->notifyHistory && (pTask->notifyEventType & STRIGGER_EVENT_WINDOW_OPEN)) {
          code = streamBuildStateNotifyContent(STRIGGER_EVENT_WINDOW_OPEN, &pStateCol->info, pStateData, newVal,
                                               &pExtraNotifyContent);
          QUERY_CHECK_CODE(code, lino, _end);
        }
        code = stHistoryGroupOpenWindow(pGroup, pTsData[r], &pExtraNotifyContent, false, true);
        QUERY_CHECK_CODE(code, lino, _end);
        memcpy(pStateData, newVal, bytes);
      }
    }
  }

_end:
  if (pExtraNotifyContent != NULL) {
    taosMemoryFreeClear(pExtraNotifyContent);
  }
  if (pList != NULL) {
    taosArrayDestroy(pList);
  }
  sclFreeParam(&output);
  if (code != TSDB_CODE_SUCCESS) {
    ST_TASK_ELOG("%s failed at line %d since %s", __func__, lino, tstrerror(code));
  }
  return code;
}

static int32_t stHistoryGroupDoEventCheck(SSTriggerHistoryGroup *pGroup) {
  int32_t                  code = TSDB_CODE_SUCCESS;
  int32_t                  lino = 0;
  SSTriggerHistoryContext *pContext = pGroup->pContext;
  SStreamTriggerTask      *pTask = pContext->pTask;
  bool                     allTableProcessed = false;
  bool                     needFetchData = false;
  char                    *pExtraNotifyContent = NULL;
  SColumnInfoData         *psCol = NULL;
  SColumnInfoData         *peCol = NULL;

  while (!allTableProcessed && !needFetchData) {
    //  read all data of the current table
    SSDataBlock *pDataBlock = NULL;
    int32_t      startIdx = 0;
    int32_t      endIdx = 0;
    code =
        stHistoryGroupGetDataBlock(pGroup, false, &pDataBlock, &startIdx, &endIdx, &allTableProcessed, &needFetchData);
    QUERY_CHECK_CODE(code, lino, _end);
    if (allTableProcessed || needFetchData) {
      break;
    }
    SColumnInfoData *pTsCol = taosArrayGet(pDataBlock->pDataBlock, pTask->trigTsIndex);
    QUERY_CHECK_NULL(pTsCol, code, lino, _end, terrno);
    int64_t *pTsData = (int64_t *)pTsCol->pData;
    bool    *ps = NULL, *pe = NULL;
    psCol = NULL;
    peCol = NULL;

    for (int32_t r = startIdx; r < endIdx; r++) {
      if (IS_TRIGGER_GROUP_OPEN_WINDOW(pGroup)) {
        TRINGBUF_HEAD(&pGroup->winBuf)->range.ekey = pTsData[r];
        TRINGBUF_HEAD(&pGroup->winBuf)->wrownum++;
      } else {
        if (ps == NULL) {
          SFilterColumnParam param = {.numOfCols = taosArrayGetSize(pDataBlock->pDataBlock),
                                      .pDataBlock = pDataBlock->pDataBlock};
          code = filterSetDataFromSlotId(pContext->pStartCond, &param);
          QUERY_CHECK_CODE(code, lino, _end);
          int32_t status = 0;
          code = filterExecute(pContext->pStartCond, pDataBlock, &psCol, NULL, param.numOfCols, &status);
          QUERY_CHECK_CODE(code, lino, _end);
          ps = (bool *)psCol->pData;
        }
        if (ps[r]) {
          if (pTask->notifyHistory && (pTask->notifyEventType & STRIGGER_EVENT_WINDOW_OPEN)) {
            code = streamBuildEventNotifyContent(pDataBlock, pTask->pStartCondCols, r, &pExtraNotifyContent);
            QUERY_CHECK_CODE(code, lino, _end);
          }
          code = stHistoryGroupOpenWindow(pGroup, pTsData[r], &pExtraNotifyContent, false, true);
          QUERY_CHECK_CODE(code, lino, _end);
        }
      }
      if (IS_TRIGGER_GROUP_OPEN_WINDOW(pGroup)) {
        if (pe == NULL) {
          SFilterColumnParam param = {.numOfCols = taosArrayGetSize(pDataBlock->pDataBlock),
                                      .pDataBlock = pDataBlock->pDataBlock};
          code = filterSetDataFromSlotId(pContext->pEndCond, &param);
          QUERY_CHECK_CODE(code, lino, _end);
          int32_t status = 0;
          code = filterExecute(pContext->pEndCond, pDataBlock, &peCol, NULL, param.numOfCols, &status);
          QUERY_CHECK_CODE(code, lino, _end);
          pe = (bool *)peCol->pData;
        }
        if (pe[r]) {
          if (pTask->notifyHistory && (pTask->notifyEventType & STRIGGER_EVENT_WINDOW_CLOSE)) {
            code = streamBuildEventNotifyContent(pDataBlock, pTask->pEndCondCols, r, &pExtraNotifyContent);
            QUERY_CHECK_CODE(code, lino, _end);
          }
          code = stHistoryGroupCloseWindow(pGroup, &pExtraNotifyContent, false);
          QUERY_CHECK_CODE(code, lino, _end);
        }
      }
    }

    colDataDestroy(psCol);
    taosMemoryFreeClear(psCol);
    colDataDestroy(peCol);
    taosMemoryFreeClear(peCol);
  }

_end:

  colDataDestroy(psCol);
  taosMemoryFreeClear(psCol);

  if (pExtraNotifyContent != NULL) {
    taosMemoryFreeClear(pExtraNotifyContent);
  }
  if (code != TSDB_CODE_SUCCESS) {
    ST_TASK_ELOG("%s failed at line %d since %s", __func__, lino, tstrerror(code));
  }
  return code;
}

static int32_t stHistoryGroupCheck(SSTriggerHistoryGroup *pGroup) {
  int32_t                  code = TSDB_CODE_SUCCESS;
  int32_t                  lino = 0;
  SSTriggerHistoryContext *pContext = pGroup->pContext;
  SStreamTriggerTask      *pTask = pContext->pTask;

  switch (pTask->triggerType) {
    case STREAM_TRIGGER_SLIDING:
      return stHistoryGroupDoSlidingCheck(pGroup);

    case STREAM_TRIGGER_SESSION:
      return stHistoryGroupDoSessionCheck(pGroup);

    case STREAM_TRIGGER_COUNT:
      return stHistoryGroupDoCountCheck(pGroup);

    case STREAM_TRIGGER_STATE:
      return stHistoryGroupDoStateCheck(pGroup);

    case STREAM_TRIGGER_EVENT:
      return stHistoryGroupDoEventCheck(pGroup);

    default: {
      ST_TASK_ELOG("invalid stream trigger type %d at %s:%d", pTask->triggerType, __func__, __LINE__);
      return TSDB_CODE_INVALID_PARA;
    }
  }
}<|MERGE_RESOLUTION|>--- conflicted
+++ resolved
@@ -3629,9 +3629,6 @@
             }
           }
         }
-<<<<<<< HEAD
-        // todo(smj): process dropped tables in pContext->pDropBlock
-=======
         pProgress->lastScanVer = lastScanVer;
 
         nrows = blockDataGetNumOfRows(pContext->pDropBlock);
@@ -3644,7 +3641,6 @@
             QUERY_CHECK_NULL(px, code, lino, _end, terrno);
           }
         }
->>>>>>> c008556c
       }
 
       int32_t nTables = TARRAY_SIZE(pContext->pTempSlices);
