--- conflicted
+++ resolved
@@ -5398,24 +5398,11 @@
         }
         px = tSimpleHashIterate(pTask->pOrigTableCols, px, &iter1);
       }
-<<<<<<< HEAD
-      SStreamMgmtReq *pReq = taosMemoryCalloc(1, sizeof(SStreamMgmtReq));
-      QUERY_CHECK_NULL(pReq, code, lino, _end, terrno);
-      pReq->reqId = atomic_add_fetch_64(&pTask->mgmtReqId, 1);
-      pReq->type = STREAM_MGMT_REQ_TRIGGER_ORIGTBL_READER;
-      pReq->cont.pReqs = pOrigTableNames;
-      pOrigTableNames = NULL;
-
-      // wait to be exeucted again
-      pContext->status = STRIGGER_CONTEXT_IDLE;
-      atomic_store_ptr(&pTask->task.pMgmtReq, pReq);
-      pTask->task.status = STREAM_STATUS_INIT;
-=======
       int64_t nOrigTables = TARRAY_SIZE(pOrigTableNames);
       if (nOrigTables > 0) {
         SStreamMgmtReq *pReq = taosMemoryCalloc(1, sizeof(SStreamMgmtReq));
         QUERY_CHECK_NULL(pReq, code, lino, _end, terrno);
-        pReq->reqId = atomic_fetch_add_64(&pTask->mgmtReqId, 1);
+        pReq->reqId = atomic_add_fetch_64(&pTask->mgmtReqId, 1);
         pReq->type = STREAM_MGMT_REQ_TRIGGER_ORIGTBL_READER;
         pReq->cont.pReqs = pOrigTableNames;
         pOrigTableNames = NULL;
@@ -5430,7 +5417,6 @@
         code = stRealtimeContextCheck(pContext);
         QUERY_CHECK_CODE(code, lino, _end);
       }
->>>>>>> b3cee032
       break;
     }
 
@@ -10121,18 +10107,7 @@
             }
           }
         }
-<<<<<<< HEAD
-        bool stEqualZeroth = false;
-        code = stIsStateEqualZeroth(pStateData, pTask->pStateZeroth, &stEqualZeroth);
-        QUERY_CHECK_CODE(code, lino, _end);
-        if (stEqualZeroth) {
-          TRINGBUF_DEQUEUE(&pGroup->winBuf);
-        } else {
-          code = stHistoryGroupCloseWindow(pGroup, &pExtraNotifyContent, false);
-          QUERY_CHECK_CODE(code, lino, _end);
-=======
         if (!IS_TRIGGER_GROUP_OPEN_WINDOW(pGroup)) {
->>>>>>> b3cee032
           if (pTask->notifyHistory && (pTask->notifyEventType & STRIGGER_EVENT_WINDOW_OPEN)) {
             code = streamBuildStateNotifyContent(STRIGGER_EVENT_WINDOW_OPEN, &pStateCol->info, oldVal, newVal,
                                                  &pExtraNotifyContent);
