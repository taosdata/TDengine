--- conflicted
+++ resolved
@@ -2432,7 +2432,6 @@
   taosMemFreeClear(*ppContext);
 }
 
-<<<<<<< HEAD
 static FORCE_INLINE SSTriggerRealtimeGroup *stRealtimeContextGetCurrentGroup(SSTriggerRealtimeContext *pContext) {
   // todo(kjq): return the group when checking max delay
   if (pContext->status == STRIGGER_CONTEXT_SEND_DROP_REQ) {
@@ -2462,8 +2461,6 @@
   }
 }
 
-=======
->>>>>>> 928c41f6
 static int32_t stRealtimeContextSendPullReq(SSTriggerRealtimeContext *pContext, ESTriggerPullType type) {
   int32_t               code = TSDB_CODE_SUCCESS;
   int32_t               lino = 0;
