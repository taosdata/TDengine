/*
 * Copyright (c) 2019 TAOS Data, Inc. <jhtao@taosdata.com>
 *
 * This program is free software: you can use, redistribute, and/or modify
 * it under the terms of the GNU Affero General Public License, version 3
 * or later ("AGPL"), as published by the Free Software Foundation.
 *
 * This program is distributed in the hope that it will be useful, but WITHOUT
 * ANY WARRANTY; without even the implied warranty of MERCHANTABILITY or
 * FITNESS FOR A PARTICULAR PURPOSE.
 *
 * You should have received a copy of the GNU Affero General Public License
 * along with this program. If not, see <http://www.gnu.org/licenses/>.
 */

#include "streamTriggerTask.h"

#include "dataSink.h"
#include "osMemPool.h"
#include "plannodes.h"
#include "scalar.h"
#include "streamInt.h"
#include "taos.h"
#include "taoserror.h"
#include "tarray.h"
#include "tcompare.h"
#include "tdatablock.h"
#include "thash.h"
#include "tmsg.h"
#include "ttime.h"
#include "tutil.h"

#define STREAM_TRIGGER_CHECK_INTERVAL_MS  1000                    // 1s
#define STREAM_TRIGGER_IDLE_TIME_NS       1 * NANOSECOND_PER_SEC  // 1s, todo(kjq): increase the wait time to 10s
#define STREAM_TRIGGER_MAX_METAS          1 * 1024 * 1024         // 1M
#define STREAM_TRIGGER_MAX_PENDING_PARAMS 1 * 1024 * 1024         // 1M
#define STREAM_TRIGGER_REALTIME_SESSIONID 1
#define STREAM_TRIGGER_HISTORY_SESSIONID  2

#define STREAM_TRIGGER_RECALC_MERGE_MS    (30 * MILLISECOND_PER_MINUTE)  // 30min
#define STREAM_TRIGGER_BLOCK_SIZE_LIMIT   (8 * 1024 * 1024)              // 8MB
#define STREAM_TRIGGER_REPORT_INTERVAL_NS 5 * NANOSECOND_PER_MINUTE      // 5min

#define IS_TRIGGER_GROUP_TO_CHECK(pGroup) \
  (TD_DLIST_NODE_NEXT(pGroup) != NULL || TD_DLIST_TAIL(&pContext->groupsToCheck) == pGroup)
#define IS_TRIGGER_GROUP_NONE_WINDOW(pGroup) (TRINGBUF_CAPACITY(&(pGroup)->winBuf) == 0)
#define IS_TRIGGER_GROUP_OPEN_WINDOW(pGroup) (TRINGBUF_SIZE(&(pGroup)->winBuf) > 0)
#define TRIGGER_GROUP_UNCLOSED_WINDOW_MASK   (1L << 62)
#define container_of(ptr, type, member)      ((type *)((char *)(ptr) - offsetof(type, member)))

static int32_t stRealtimeGroupInit(SSTriggerRealtimeGroup *pGroup, SSTriggerRealtimeContext *pContext, int64_t gid,
                                   int32_t vgId);
static void    stRealtimeGroupDestroy(void *ptr);
// Add metadatas to the group, which are used to check trigger conditions later.
static int32_t stRealtimeGroupAddMeta(SSTriggerRealtimeGroup *pGroup, int32_t vgId, SSTriggerMetaData *pMeta);
// Use metadatas to check trigger conditions, and generate notification and calculation requests.
static int32_t stRealtimeGroupCheck(SSTriggerRealtimeGroup *pGroup);
static int32_t stRealtimeGroupNextDataBlock(SSTriggerRealtimeGroup *pGroup, SSDataBlock **ppDataBlock,
                                            int32_t *pStartIdx, int32_t *pEndIdx);
// Clear all temporary states and variables in the group after checking.
static void stRealtimeGroupClearTempState(SSTriggerRealtimeGroup *pGroup);
// Clear metadatas that have been checked
static void stRealtimeGroupClearMetadatas(SSTriggerRealtimeGroup *pGroup);
// Retrieve pending calc params from the group
static int32_t stRealtimeGroupRetrievePendingCalc(SSTriggerRealtimeGroup *pGroup);
static int32_t stRealtimeGroupRemovePendingCalc(SSTriggerRealtimeGroup *pGroup, STimeWindow *pRange);

static int32_t stHistoryGroupInit(SSTriggerHistoryGroup *pGroup, SSTriggerHistoryContext *pContext, int64_t gid);
static void    stHistoryGroupDestroy(void *ptr);
static int32_t stHistoryGroupAddMetaDatas(SSTriggerHistoryGroup *pGroup, SArray *pMetadatas, SArray *pVgIds,
                                          bool *pAdded);
static int32_t stHistoryGroupAddCalcParam(SSTriggerHistoryGroup *pGroup, SSTriggerCalcParam *pParam);
static int32_t stHistoryGroupCheck(SSTriggerHistoryGroup *pGroup);
static int32_t stHistoryGroupGetDataBlock(SSTriggerHistoryGroup *pGroup, bool saveWindow, SSDataBlock **ppDataBlock,
                                          int32_t *pStartIdx, int32_t *pEndIdx, bool *pAllTableProcessed,
                                          bool *pNeedFetchData);
static void    stHistoryGroupClearTempState(SSTriggerHistoryGroup *pGroup);
static void    stHistoryGroupClearMetadatas(SSTriggerHistoryGroup *pGroup);
static int32_t stHistoryGroupRetrievePendingCalc(SSTriggerHistoryGroup *pGroup);

static int32_t stRealtimeContextInit(SSTriggerRealtimeContext *pContext, SStreamTriggerTask *pTask);
static void    stRealtimeContextDestroy(void *ptr);
// Start or continue the realtime context after receiving pull/calc responses.
static int32_t stRealtimeContextCheck(SSTriggerRealtimeContext *pContext);
// Process the pull responses from readers.
static int32_t stRealtimeContextProcPullRsp(SSTriggerRealtimeContext *pContext, SRpcMsg *pRsp);
// Process the calc responses from runners.
static int32_t stRealtimeContextProcCalcRsp(SSTriggerRealtimeContext *pContext, SRpcMsg *pRsp);

static int32_t stHistoryContextInit(SSTriggerHistoryContext *pContext, SStreamTriggerTask *pTask);
static void    stHistoryContextDestroy(void *ptr);
static int32_t stHistoryContextCheck(SSTriggerHistoryContext *pContext);
static int32_t stHistoryContextProcPullRsp(SSTriggerHistoryContext *pContext, SRpcMsg *pRsp);
static int32_t stHistoryContextProcCalcRsp(SSTriggerHistoryContext *pContext, SRpcMsg *pRsp);

typedef struct SRewriteSlotidCxt {
  int32_t errCode;
  SArray *newSlotIds;
} SRewriteSlotidCxt;

typedef struct SSTriggerOrigColumnInfo {
  int32_t    vgId;
  int64_t    suid;
  int64_t    uid;
  SSHashObj *pColumns;  // SSHashObj<col_name, col_id>
} SSTriggerOrigColumnInfo;

typedef struct StreamTriggerWaitInfo {
  int64_t streamId;
  int64_t taskId;
  int64_t sessionId;
  int64_t resumeTime;
} StreamTriggerWaitInfo;

static EDealRes nodeRewriteSlotid(SNode *pNode, void *pContext) {
  SRewriteSlotidCxt *pCxt = (SRewriteSlotidCxt *)pContext;
  if (QUERY_NODE_COLUMN == nodeType(pNode)) {
    SColumnNode *pCol = (SColumnNode *)pNode;
    void        *px = taosArrayGet(pCxt->newSlotIds, pCol->slotId);
    if (px == NULL) {
      pCxt->errCode = terrno;
      return DEAL_RES_ERROR;
    }
    pCol->slotId = *(int32_t *)px;
    return DEAL_RES_IGNORE_CHILD;
  }
  return DEAL_RES_CONTINUE;
}

static TdThreadOnce     gStreamTriggerModuleInit = PTHREAD_ONCE_INIT;
static volatile int32_t gStreamTriggerInitRes = TSDB_CODE_SUCCESS;
// When the trigger task's real-time calculation catches up with the latest WAL
// progress, it will wait and be awakened later by a timer.
static SRWLatch gStreamTriggerWaitLatch;
static SList    gStreamTriggerWaitList;
static tmr_h    gStreamTriggerTimerId = NULL;

static int32_t stTriggerTaskAddWaitSession(SStreamTriggerTask *pTask, int64_t sessionId, int64_t resumeTime) {
  int32_t code = TSDB_CODE_SUCCESS;
  int32_t lino = 0;

  StreamTriggerWaitInfo info = {
      .streamId = pTask->task.streamId,
      .taskId = pTask->task.taskId,
      .sessionId = sessionId,
      .resumeTime = resumeTime,
  };
  taosWLockLatch(&gStreamTriggerWaitLatch);
  code = tdListAppend(&gStreamTriggerWaitList, &info);
  taosWUnLockLatch(&gStreamTriggerWaitLatch);
  QUERY_CHECK_CODE(code, lino, _end);

_end:
  if (code != TSDB_CODE_SUCCESS) {
    ST_TASK_ELOG("failed to add session %" PRIx64 " to wait list since %s", sessionId, tstrerror(code));
  } else {
    ST_TASK_DLOG("add session %" PRIx64 " to wait list, resumeTime:%" PRId64, sessionId, resumeTime);
  }
  return code;
}

static void stTriggerTaskCheckWaitSession(void *param, void *tmrId) {
  int64_t    now = taosGetTimestampNs();
  SListIter  iter = {0};
  SListNode *pNode = NULL;
  SList      readylist = {0};

  taosWLockLatch(&gStreamTriggerWaitLatch);
  tdListInitIter(&gStreamTriggerWaitList, &iter, TD_LIST_FORWARD);
  while ((pNode = tdListNext(&iter)) != NULL) {
    StreamTriggerWaitInfo *pInfo = (StreamTriggerWaitInfo *)pNode->data;
    if (pInfo->resumeTime <= now) {
      TD_DLIST_POP(&gStreamTriggerWaitList, pNode);
      TD_DLIST_APPEND(&readylist, pNode);
    }
  }
  taosWUnLockLatch(&gStreamTriggerWaitLatch);

  tdListInitIter(&readylist, &iter, TD_LIST_FORWARD);
  while ((pNode = tdListNext(&iter)) != NULL) {
    StreamTriggerWaitInfo *pInfo = (StreamTriggerWaitInfo *)pNode->data;
    stDebug("resume stream trigger session %" PRIx64 "-%" PRIx64 "-%" PRIx64 " since now:%" PRId64
            ", resumeTime:%" PRId64,
            pInfo->streamId, pInfo->taskId, pInfo->sessionId, now, pInfo->resumeTime);

    SStreamTask *pTask = NULL;
    void        *pTaskAddr = NULL;
    int32_t      code = streamAcquireTask(pInfo->streamId, pInfo->taskId, &pTask, &pTaskAddr);
    if (code != TSDB_CODE_SUCCESS) {
      stError("failed to acquire stream trigger session %" PRIx64 "-%" PRIx64 "-%" PRIx64 " since %s", pInfo->streamId,
              pInfo->taskId, pInfo->sessionId, tstrerror(code));
      TD_DLIST_POP(&readylist, pNode);
      taosMemoryFreeClear(pNode);
      continue;
    }

    SSTriggerCtrlRequest req = {.type = STRIGGER_CTRL_START,
                                .streamId = pInfo->streamId,
                                .taskId = pInfo->taskId,
                                .sessionId = pInfo->sessionId};
    SRpcMsg              msg = {.msgType = TDMT_STREAM_TRIGGER_CTRL};
    msg.contLen = tSerializeSTriggerCtrlRequest(NULL, 0, &req);
    if (msg.contLen > 0) {
      msg.pCont = rpcMallocCont(msg.contLen);
      if (msg.pCont != NULL) {
        int32_t tlen = tSerializeSTriggerCtrlRequest(msg.pCont, msg.contLen, &req);
        if (tlen == msg.contLen) {
          TRACE_SET_ROOTID(&msg.info.traceId, pInfo->streamId);
          TRACE_SET_MSGID(&msg.info.traceId, tGenIdPI64());
          SMsgCb *pCb = &gStreamMgmt.msgCb;
          int32_t code = pCb->putToQueueFp(pCb->mgmt, STREAM_TRIGGER_QUEUE, &msg);
          if (code != TSDB_CODE_SUCCESS) {
            stError("failed to send trigger start request stream:%" PRIx64 ", task:%" PRIx64 ", session:%" PRIx64,
                    pInfo->streamId, pInfo->taskId, pInfo->sessionId);
          }
        } else {
          stError("failed to serialize trigger start request stream:%" PRIx64 ", task:%" PRIx64 ", session:%" PRIx64,
                  pInfo->streamId, pInfo->taskId, pInfo->sessionId);
        }
      } else {
        stError("failed to alloc trigger start request stream:%" PRIx64 ", task:%" PRIx64 ", session:%" PRIx64,
                pInfo->streamId, pInfo->taskId, pInfo->sessionId);
      }
    } else {
      stError("failed to get length of trigger start request stream:%" PRIx64 ", task:%" PRIx64 ", session:%" PRIx64,
              pInfo->streamId, pInfo->taskId, pInfo->sessionId);
    }
    TD_DLIST_POP(&readylist, pNode);
    taosMemoryFreeClear(pNode);
    streamReleaseTask(pTaskAddr);
  }

  streamTmrStart(stTriggerTaskCheckWaitSession, STREAM_TRIGGER_CHECK_INTERVAL_MS, NULL, gStreamMgmt.timer,
                 &gStreamTriggerTimerId, "stream-trigger");
  return;
}

static void stTriggerTaskEnvDoInit() {
  taosInitRWLatch(&gStreamTriggerWaitLatch);
  tdListInit(&gStreamTriggerWaitList, sizeof(StreamTriggerWaitInfo));
  streamTmrStart(stTriggerTaskCheckWaitSession, STREAM_TRIGGER_CHECK_INTERVAL_MS, NULL, gStreamMgmt.timer,
                 &gStreamTriggerTimerId, "stream-trigger");
}

int32_t stTriggerTaskEnvInit() {
  int32_t code = taosThreadOnce(&gStreamTriggerModuleInit, stTriggerTaskEnvDoInit);
  if (code != TSDB_CODE_SUCCESS) {
    stError("failed to init stream trigger module since %s", tstrerror(code));
    return code;
  }
  return atomic_load_32(&gStreamTriggerInitRes);
}

void stTriggerTaskEnvCleanup() {
  streamTmrStop(gStreamTriggerTimerId);
  taosWLockLatch(&gStreamTriggerWaitLatch);
  tdListEmpty(&gStreamTriggerWaitList);
  taosWUnLockLatch(&gStreamTriggerWaitLatch);
}

static int32_t stTriggerTaskAllocAhandle(SStreamTriggerTask *pTask, int64_t sessionId, void *param, void **ppAhandle) {
  int32_t code = 0, lino = 0;

  SMsgSendInfo *pInfo = taosMemoryCalloc(1, sizeof(SMsgSendInfo));
  TSDB_CHECK_NULL(pInfo, code, lino, _exit, terrno);

  pInfo->streamAHandle = 1;
  pInfo->param = taosMemoryCalloc(1, sizeof(SSTriggerAHandle));
  TSDB_CHECK_NULL(pInfo->param, code, lino, _exit, terrno);

  pInfo->paramFreeFp = taosAutoMemoryFree;

  SSTriggerAHandle *pRes = pInfo->param;
  pRes->streamId = pTask->task.streamId;
  pRes->taskId = pTask->task.taskId;
  pRes->sessionId = sessionId;
  pRes->param = param;

  *ppAhandle = pInfo;

_exit:

  if (code) {
    taosMemoryFree(pInfo);
    ST_TASK_ELOG("%s failed at line %d, error:%s", __FUNCTION__, lino, tstrerror(code));
  }

  return code;
}

static STimeWindow stTriggerTaskGetTimeWindow(SStreamTriggerTask *pTask, int64_t ts) {
  SInterval  *pInterval = &pTask->interval;
  STimeWindow win = {0};
  if (pInterval->interval > 0) {
    win.skey = taosTimeTruncate(ts, pInterval);
    win.ekey = taosTimeGetIntervalEnd(win.skey, pInterval);
    if (win.ekey < win.skey) {
      win.ekey = INT64_MAX;
    }
  } else {
    int64_t day = convertTimePrecision(24 * 60 * 60 * 1000, TSDB_TIME_PRECISION_MILLI, pInterval->precision);
    // truncate to the start of day
    SInterval interval = {.intervalUnit = 'd',
                          .slidingUnit = 'd',
                          .offsetUnit = pInterval->offsetUnit,
                          .precision = pInterval->precision,
                          .interval = day,
                          .sliding = day};
    int64_t   first = taosTimeTruncate(ts, &interval) + pInterval->offset;
    if (pInterval->sliding > day) {
      if (first >= ts) {
        win.skey = first - pInterval->sliding + 1;
        win.ekey = first;
      } else {
        win.skey = first + 1;
        win.ekey = first + pInterval->sliding;
      }
    } else {
      if (first >= ts) {
        int64_t prev = first - day;
        win.skey = (ts - prev - 1) / pInterval->sliding * pInterval->sliding + prev + 1;
        win.ekey = first;
      } else {
        win.skey = (ts - first - 1) / pInterval->sliding * pInterval->sliding + first + 1;
        win.ekey = win.skey + pInterval->sliding - 1;
      }
    }
  }
  return win;
}

static void stTriggerTaskPrevTimeWindow(SStreamTriggerTask *pTask, STimeWindow *pWindow) {
  SInterval *pInterval = &pTask->interval;
  if (pInterval->interval > 0) {
    TSKEY prevStart =
        taosTimeAdd(pWindow->skey, -1 * pInterval->offset, pInterval->offsetUnit, pInterval->precision, NULL);
    prevStart = taosTimeAdd(prevStart, -1 * pInterval->sliding, pInterval->slidingUnit, pInterval->precision, NULL);
    prevStart = taosTimeAdd(prevStart, pInterval->offset, pInterval->offsetUnit, pInterval->precision, NULL);
    pWindow->skey = prevStart;
    pWindow->ekey = taosTimeGetIntervalEnd(prevStart, pInterval);
  } else {
    int64_t day = convertTimePrecision(24 * 60 * 60 * 1000, TSDB_TIME_PRECISION_MILLI, pInterval->precision);
    if (pInterval->sliding > day) {
      pWindow->skey -= pInterval->sliding;
      pWindow->ekey -= pInterval->sliding;
    } else {
      pWindow->ekey = pWindow->skey - 1;
      pWindow->skey -= pInterval->sliding;
      // truncate to the start of day
      SInterval interval = {.intervalUnit = 'd',
                            .slidingUnit = 'd',
                            .offsetUnit = pInterval->offsetUnit,
                            .precision = pInterval->precision,
                            .interval = day,
                            .sliding = day};
      int64_t   first = taosTimeTruncate(pWindow->skey, &interval) + pInterval->offset;
      if (first > pWindow->skey) {
        first -= day;
      }
      pWindow->skey = (pWindow->skey - first - 1) / pInterval->sliding * pInterval->sliding + first + 1;
    }
  }
}

static void stTriggerTaskNextTimeWindow(SStreamTriggerTask *pTask, STimeWindow *pWindow) {
  SInterval *pInterval = &pTask->interval;
  if (pInterval->interval > 0) {
    TSKEY nextStart =
        taosTimeAdd(pWindow->skey, -1 * pInterval->offset, pInterval->offsetUnit, pInterval->precision, NULL);
    nextStart = taosTimeAdd(nextStart, pInterval->sliding, pInterval->slidingUnit, pInterval->precision, NULL);
    nextStart = taosTimeAdd(nextStart, pInterval->offset, pInterval->offsetUnit, pInterval->precision, NULL);
    pWindow->skey = nextStart;
    pWindow->ekey = taosTimeGetIntervalEnd(nextStart, pInterval);
  } else {
    int64_t day = convertTimePrecision(24 * 60 * 60 * 1000, TSDB_TIME_PRECISION_MILLI, pInterval->precision);
    if (pInterval->sliding > day) {
      pWindow->skey += pInterval->sliding;
      pWindow->ekey += pInterval->sliding;
    } else {
      pWindow->skey = pWindow->ekey + 1;
      pWindow->ekey += pInterval->sliding;
      // truncate to the start of day
      SInterval interval = {.intervalUnit = 'd',
                            .slidingUnit = 'd',
                            .offsetUnit = pInterval->offsetUnit,
                            .precision = pInterval->precision,
                            .interval = day,
                            .sliding = day};
      int64_t   first = taosTimeTruncate(pWindow->ekey, &interval) + pInterval->offset;
      if (first > pWindow->skey && first < pWindow->ekey) {
        pWindow->ekey = first;
      }
    }
  }
}

#define STREAM_TRIGGER_CHECKPOINT_FORMAT_VERSION 1

static int32_t stTriggerTaskGenCheckpoint(SStreamTriggerTask *pTask, uint8_t *buf, int64_t *pLen) {
  int32_t                   code = TSDB_CODE_SUCCESS;
  int32_t                   lino = 0;
  SSTriggerRealtimeContext *pContext = pTask->pRealtimeContext;
  SEncoder                  encoder = {0};
  int32_t                   iter = 0;
  int32_t                   ver = atomic_add_fetch_32(&pTask->checkpointVersion, 1);

  if (tSimpleHashGetSize(pTask->pRealtimeStartVer) == 0 ||
      tSimpleHashGetSize(pTask->pRealtimeStartVer) < taosArrayGetSize(pTask->readerList)) {
    // skip checkpoint if no realtime start ver info or incomplete info
    goto _end;
  }

  tEncoderInit(&encoder, buf, *pLen);
  code = tStartEncode(&encoder);
  QUERY_CHECK_CODE(code, lino, _end);

  code = tEncodeI32(&encoder, ver);  // version
  QUERY_CHECK_CODE(code, lino, _end);
  code = tEncodeI64(&encoder, pTask->task.streamId);
  QUERY_CHECK_CODE(code, lino, _end);

  code = tEncodeI32(&encoder, STREAM_TRIGGER_CHECKPOINT_FORMAT_VERSION);
  QUERY_CHECK_CODE(code, lino, _end);

  code = tEncodeI32(&encoder, tSimpleHashGetSize(pTask->pRealtimeStartVer));
  QUERY_CHECK_CODE(code, lino, _end);
  iter = 0;
  void *px = tSimpleHashIterate(pTask->pRealtimeStartVer, NULL, &iter);
  while (px != NULL) {
    int32_t vgId = *(int32_t *)tSimpleHashGetKey(px, NULL);
    int64_t startVer = *(int64_t *)px;
    code = tEncodeI32(&encoder, vgId);
    QUERY_CHECK_CODE(code, lino, _end);
    code = tEncodeI64(&encoder, startVer);
    QUERY_CHECK_CODE(code, lino, _end);
    px = tSimpleHashIterate(pTask->pRealtimeStartVer, px, &iter);
  }

  code = tEncodeI32(&encoder, tSimpleHashGetSize(pTask->pHistoryCutoffTime));
  QUERY_CHECK_CODE(code, lino, _end);
  iter = 0;
  px = tSimpleHashIterate(pTask->pHistoryCutoffTime, NULL, &iter);
  while (px != NULL) {
    int64_t gid = *(int64_t *)tSimpleHashGetKey(px, NULL);
    int64_t cutoffTime = *(int64_t *)px;
    code = tEncodeI64(&encoder, gid);
    QUERY_CHECK_CODE(code, lino, _end);
    code = tEncodeI64(&encoder, cutoffTime);
    QUERY_CHECK_CODE(code, lino, _end);
    px = tSimpleHashIterate(pTask->pHistoryCutoffTime, px, &iter);
  }

  code = tEncodeI8(&encoder, pTask->historyFinished);
  QUERY_CHECK_CODE(code, lino, _end);

  tEndEncode(&encoder);

  *pLen = encoder.pos;
  ST_TASK_DLOG("[checkpoint] generate checkpoint, ver %d, len:%" PRId64, ver, *pLen);

_end:
  tEncoderClear(&encoder);
  if (code != TSDB_CODE_SUCCESS) {
    ST_TASK_ELOG("%s failed at line %d since %s", __func__, lino, tstrerror(code));
  }
  return code;
}

static int32_t stTriggerTaskParseCheckpoint(SStreamTriggerTask *pTask, uint8_t *buf, int64_t len) {
  SDecoder decoder = {0};
  int32_t  code = TSDB_CODE_SUCCESS;
  int32_t  lino = 0;
  int32_t  ver = 0;
  int32_t  formatVer = 0;
  int64_t  streamId = 0;

  if (buf == NULL || len == 0) {
    goto _end;
  }

  tDecoderInit(&decoder, buf, len);
  code = tStartDecode(&decoder);
  QUERY_CHECK_CODE(code, lino, _end);

  code = tDecodeI32(&decoder, &ver);
  QUERY_CHECK_CODE(code, lino, _end);
  code = tDecodeI64(&decoder, &streamId);
  QUERY_CHECK_CODE(code, lino, _end);
  QUERY_CHECK_CONDITION(streamId == pTask->task.streamId, code, lino, _end, TSDB_CODE_INVALID_PARA);

  code = tDecodeI32(&decoder, &formatVer);
  QUERY_CHECK_CODE(code, lino, _end);
  QUERY_CHECK_CONDITION(formatVer == STREAM_TRIGGER_CHECKPOINT_FORMAT_VERSION, code, lino, _end,
                        TSDB_CODE_INVALID_PARA);
  int32_t nVgroups = 0;
  code = tDecodeI32(&decoder, &nVgroups);
  QUERY_CHECK_CODE(code, lino, _end);
  for (int32_t i = 0; i < nVgroups; i++) {
    int32_t vgId = 0;
    int64_t startVer = 0;
    code = tDecodeI32(&decoder, &vgId);
    QUERY_CHECK_CODE(code, lino, _end);
    code = tDecodeI64(&decoder, &startVer);
    QUERY_CHECK_CODE(code, lino, _end);
    void *px = tSimpleHashGet(pTask->pRealtimeStartVer, &vgId, sizeof(int32_t));
    QUERY_CHECK_CONDITION(px == NULL, code, lino, _end, TSDB_CODE_INTERNAL_ERROR);
    code = tSimpleHashPut(pTask->pRealtimeStartVer, &vgId, sizeof(int32_t), &startVer, sizeof(int64_t));
    QUERY_CHECK_CODE(code, lino, _end);
    ST_TASK_DLOG("parse checkpoint, vgId: %d, startVer: %" PRId64, vgId, startVer);
  }

  int32_t nGroups = 0;
  code = tDecodeI32(&decoder, &nGroups);
  QUERY_CHECK_CODE(code, lino, _end);
  for (int32_t i = 0; i < nGroups; i++) {
    int64_t gid = 0;
    int64_t cutoffTime = 0;
    code = tDecodeI64(&decoder, &gid);
    QUERY_CHECK_CODE(code, lino, _end);
    code = tDecodeI64(&decoder, &cutoffTime);
    QUERY_CHECK_CODE(code, lino, _end);
    void *px = tSimpleHashGet(pTask->pHistoryCutoffTime, &gid, sizeof(int64_t));
    QUERY_CHECK_CONDITION(px == NULL, code, lino, _end, TSDB_CODE_INTERNAL_ERROR);
    code = tSimpleHashPut(pTask->pHistoryCutoffTime, &gid, sizeof(int64_t), &cutoffTime, sizeof(int64_t));
    QUERY_CHECK_CODE(code, lino, _end);
    ST_TASK_DLOG("parse checkpoint, gid: %" PRId64 ", cutoffTime: %" PRId64, gid, cutoffTime);
  }

  int8_t historyFinished = 0;
  if (tDecodeIsEnd(&decoder)) {
    code = tDecodeI8(&decoder, &historyFinished);
    QUERY_CHECK_CODE(code, lino, _end);
  }

  tEndDecode(&decoder);
  QUERY_CHECK_CONDITION(decoder.pos == len, code, lino, _end, TSDB_CODE_INTERNAL_ERROR);
  atomic_store_32(&pTask->checkpointVersion, ver);
  atomic_store_8(&pTask->historyFinished, historyFinished);

#if !TRIGGER_USE_HISTORY_META
  bool startFromBound = !pTask->fillHistoryFirst;
#else
  bool startFromBound = true;
#endif
  if (startFromBound) {
    for (int32_t i = 0; i < TARRAY_SIZE(pTask->readerList); i++) {
      SStreamTaskAddr      *pReader = TARRAY_GET_ELEM(pTask->readerList, i);
      SSTriggerWalProgress *pProgress =
          tSimpleHashGet(pTask->pRealtimeContext->pReaderWalProgress, &pReader->nodeId, sizeof(int32_t));
      QUERY_CHECK_NULL(pProgress, code, lino, _end, TSDB_CODE_INTERNAL_ERROR);
      void *px = tSimpleHashGet(pTask->pRealtimeStartVer, &pProgress->pTaskAddr->nodeId, sizeof(int32_t));
      QUERY_CHECK_NULL(px, code, lino, _end, TSDB_CODE_INTERNAL_ERROR);
      pProgress->lastScanVer = *(int64_t *)px;
    }
  }

_end:
  tDecoderClear(&decoder);
  if (code != TSDB_CODE_SUCCESS) {
    ST_TASK_ELOG("%s failed at line %d since %s", __func__, lino, tstrerror(code));
  }
  return code;
}

static int32_t stTriggerTaskGenVirColRefs(SStreamTriggerTask *pTask, VTableInfo *pInfo, SArray *pSlots,
                                          SArray *pColRefs) {
  int32_t code = TSDB_CODE_SUCCESS;
  int32_t lino = 0;
  int32_t nCols = taosArrayGetSize(pSlots);

  if (pTask->nVirDataCols == 1) {
    // merge all original tables since it scans only timestamp column
    for (int32_t i = 0; i < pInfo->cols.nCols; i++) {
      SColRef *pColRef = &pInfo->cols.pColRef[i];
      if (!pColRef->hasRef) {
        continue;
      }

      size_t dbNameLen = strlen(pColRef->refDbName) + 1;
      size_t tbNameLen = strlen(pColRef->refTableName) + 1;
      size_t colNameLen = strlen(pColRef->refColName) + 1;
      void  *px = tSimpleHashGet(pTask->pOrigTableCols, pColRef->refDbName, dbNameLen);
      QUERY_CHECK_NULL(px, code, lino, _end, TSDB_CODE_INTERNAL_ERROR);
      SSHashObj               *pDbInfo = *(SSHashObj **)px;
      SSTriggerOrigColumnInfo *pTbInfo = tSimpleHashGet(pDbInfo, pColRef->refTableName, tbNameLen);
      QUERY_CHECK_NULL(pTbInfo, code, lino, _end, TSDB_CODE_INTERNAL_ERROR);

      SSTriggerTableColRef *pRef = NULL;
      for (int32_t j = 0; j < TARRAY_SIZE(pColRefs); j++) {
        SSTriggerTableColRef *pTmpRef = TARRAY_GET_ELEM(pColRefs, j);
        if (pTmpRef->otbSuid == pTbInfo->suid && pTmpRef->otbUid == pTbInfo->uid) {
          pRef = pTmpRef;
          break;
        }
      }
      if (pRef == NULL) {
        pRef = taosArrayReserve(pColRefs, 1);
        QUERY_CHECK_NULL(pRef, code, lino, _end, terrno);
        pRef->otbSuid = pTbInfo->suid;
        pRef->otbUid = pTbInfo->uid;
        pRef->otbVgId = pTbInfo->vgId;
        pRef->pColMatches = taosArrayInit(0, sizeof(SSTriggerColMatch));
        QUERY_CHECK_NULL(pRef->pColMatches, code, lino, _end, terrno);
        pRef->pNewColMatches = taosArrayInit(0, sizeof(SSTriggerColMatch));
        QUERY_CHECK_NULL(pRef->pNewColMatches, code, lino, _end, terrno);
      }
    }
    goto _end;
  }

  for (int32_t i = 0; i < nCols; i++) {
    int32_t slotId = *(int32_t *)TARRAY_GET_ELEM(pSlots, i);
    if (slotId >= pTask->nVirDataCols) {
      // ignore pseudo columns
      continue;
    }
    SColumnInfoData *pCol = TARRAY_GET_ELEM(pTask->pVirDataBlock->pDataBlock, slotId);
    col_id_t         colId = pCol->info.colId;
    SColRef         *pColRef = NULL;
    for (int32_t j = 0; j < pInfo->cols.nCols; j++) {
      SColRef *pTmpColRef = &pInfo->cols.pColRef[j];
      if (pTmpColRef->hasRef && pTmpColRef->id == colId) {
        pColRef = pTmpColRef;
        break;
      }
    }
    if (pColRef == NULL) {
      continue;
    }

    size_t dbNameLen = strlen(pColRef->refDbName) + 1;
    size_t tbNameLen = strlen(pColRef->refTableName) + 1;
    size_t colNameLen = strlen(pColRef->refColName) + 1;
    void  *px = tSimpleHashGet(pTask->pOrigTableCols, pColRef->refDbName, dbNameLen);
    QUERY_CHECK_NULL(px, code, lino, _end, TSDB_CODE_INTERNAL_ERROR);
    SSHashObj               *pDbInfo = *(SSHashObj **)px;
    SSTriggerOrigColumnInfo *pTbInfo = tSimpleHashGet(pDbInfo, pColRef->refTableName, tbNameLen);
    QUERY_CHECK_NULL(pTbInfo, code, lino, _end, TSDB_CODE_INTERNAL_ERROR);
    col_id_t *pOrigColId = tSimpleHashGet(pTbInfo->pColumns, pColRef->refColName, colNameLen);
    QUERY_CHECK_NULL(pOrigColId, code, lino, _end, TSDB_CODE_INTERNAL_ERROR);

    SSTriggerTableColRef *pRef = NULL;
    for (int32_t j = 0; j < TARRAY_SIZE(pColRefs); j++) {
      SSTriggerTableColRef *pTmpRef = TARRAY_GET_ELEM(pColRefs, j);
      if (pTmpRef->otbSuid == pTbInfo->suid && pTmpRef->otbUid == pTbInfo->uid) {
        pRef = pTmpRef;
        break;
      }
    }
    if (pRef == NULL) {
      pRef = taosArrayReserve(pColRefs, 1);
      QUERY_CHECK_NULL(pRef, code, lino, _end, terrno);
      pRef->otbSuid = pTbInfo->suid;
      pRef->otbUid = pTbInfo->uid;
      pRef->otbVgId = pTbInfo->vgId;
      pRef->pColMatches = taosArrayInit(0, sizeof(SSTriggerColMatch));
      QUERY_CHECK_NULL(pRef->pColMatches, code, lino, _end, terrno);
      pRef->pNewColMatches = taosArrayInit(0, sizeof(SSTriggerColMatch));
      QUERY_CHECK_NULL(pRef->pNewColMatches, code, lino, _end, terrno);
    }
    SSTriggerColMatch match = {.otbColId = *pOrigColId, .vtbSlotId = slotId};
    px = taosArrayPush(pRef->pColMatches, &match);
    QUERY_CHECK_NULL(px, code, lino, _end, terrno);
  }

_end:
  if (code != TSDB_CODE_SUCCESS) {
    ST_TASK_ELOG("%s failed at line %d since %s", __func__, lino, tstrerror(code));
  }
  return code;
}

static int32_t stTriggerTaskNewGenVirColRefs(SStreamTriggerTask *pTask, VTableInfo *pInfo, bool isTriggerData,
                                             SArray *pColRefs) {
  int32_t code = TSDB_CODE_SUCCESS;
  int32_t lino = 0;

  SSDataBlock *pDataBlock = isTriggerData ? pTask->pVirtTrigBlock : pTask->pVirtCalcBlock;
  SArray      *pIsPseudoCol = isTriggerData ? pTask->pTrigIsPseudoCol : pTask->pCalcIsPseudoCol;
  col_id_t     tsColId = PRIMARYKEY_TIMESTAMP_COL_ID;
  col_id_t     tsSlotId = isTriggerData ? pTask->trigTsSlotId : pTask->calcTsSlotId;
  int32_t      ncols = blockDataGetNumOfCols(pDataBlock);
  if (ncols == 0) {
    goto _end;
  }

  if (pTask->virScanTsOnly) {
    // merge all original tables since it scans only timestamp column
    for (int32_t i = 0; i < pInfo->cols.nCols; i++) {
      SColRef *pColRef = &pInfo->cols.pColRef[i];
      if (!pColRef->hasRef) {
        continue;
      }

      size_t dbNameLen = strlen(pColRef->refDbName) + 1;
      size_t tbNameLen = strlen(pColRef->refTableName) + 1;
      size_t colNameLen = strlen(pColRef->refColName) + 1;
      void  *px = tSimpleHashGet(pTask->pOrigTableCols, pColRef->refDbName, dbNameLen);
      QUERY_CHECK_NULL(px, code, lino, _end, TSDB_CODE_INTERNAL_ERROR);
      SSHashObj               *pDbInfo = *(SSHashObj **)px;
      SSTriggerOrigColumnInfo *pTbInfo = tSimpleHashGet(pDbInfo, pColRef->refTableName, tbNameLen);
      QUERY_CHECK_NULL(pTbInfo, code, lino, _end, TSDB_CODE_INTERNAL_ERROR);

      // set original table info
      SSTriggerOrigTableInfo *pOrigTableInfo = tSimpleHashGet(pTask->pOrigTableInfos, &pTbInfo->uid, sizeof(int64_t));
      if (pOrigTableInfo == NULL) {
        SSTriggerOrigTableInfo newInfo = {.tbSuid = pTbInfo->suid, .tbUid = pTbInfo->uid, .vgId = pTbInfo->vgId};
        code = tSimpleHashPut(pTask->pOrigTableInfos, &pTbInfo->uid, sizeof(int64_t), &newInfo,
                              sizeof(SSTriggerOrigTableInfo));
        QUERY_CHECK_CODE(code, lino, _end);
        pOrigTableInfo = tSimpleHashGet(pTask->pOrigTableInfos, &pTbInfo->uid, sizeof(int64_t));
        QUERY_CHECK_NULL(pOrigTableInfo, code, lino, _end, TSDB_CODE_INTERNAL_ERROR);
        pOrigTableInfo->pTrigColMap = tSimpleHashInit(8, taosGetDefaultHashFunction(TSDB_DATA_TYPE_SMALLINT));
        QUERY_CHECK_NULL(pOrigTableInfo->pTrigColMap, code, lino, _end, terrno);
        pOrigTableInfo->pCalcColMap = tSimpleHashInit(8, taosGetDefaultHashFunction(TSDB_DATA_TYPE_SMALLINT));
        QUERY_CHECK_NULL(pOrigTableInfo->pCalcColMap, code, lino, _end, terrno);
        pOrigTableInfo->pVtbUids = taosArrayInit(0, sizeof(int64_t));
        QUERY_CHECK_NULL(pOrigTableInfo->pVtbUids, code, lino, _end, terrno);
      }
      SSHashObj *pColMap = isTriggerData ? pOrigTableInfo->pTrigColMap : pOrigTableInfo->pCalcColMap;

      // set virtual table info
      SSTriggerTableColRef *pRef = NULL;
      for (int32_t i = 0; i < TARRAY_SIZE(pColRefs); i++) {
        SSTriggerTableColRef *pTmpRef = TARRAY_GET_ELEM(pColRefs, i);
        if (pTmpRef->otbSuid == pTbInfo->suid && pTmpRef->otbUid == pTbInfo->uid) {
          pRef = pTmpRef;
          break;
        }
      }
      if (pRef == NULL) {
        pRef = taosArrayReserve(pColRefs, 1);
        QUERY_CHECK_NULL(pRef, code, lino, _end, terrno);
        pRef->otbSuid = pTbInfo->suid;
        pRef->otbUid = pTbInfo->uid;
        pRef->otbVgId = pTbInfo->vgId;
        pRef->pColMatches = taosArrayInit(0, sizeof(SSTriggerColMatch));
        QUERY_CHECK_NULL(pRef->pColMatches, code, lino, _end, terrno);
        pRef->pNewColMatches = taosArrayInit(0, sizeof(SSTriggerColMatch));
        QUERY_CHECK_NULL(pRef->pNewColMatches, code, lino, _end, terrno);
      }
      bool firstAdd = (TARRAY_SIZE(pRef->pNewColMatches) == 0);
      if (firstAdd) {
        code = tSimpleHashPut(pColMap, &tsColId, sizeof(col_id_t), &tsSlotId, sizeof(col_id_t));
        QUERY_CHECK_CODE(code, lino, _end);
        if (isTriggerData) {
          void *px = taosArrayPush(pOrigTableInfo->pVtbUids, &pInfo->uid);
          QUERY_CHECK_NULL(px, code, lino, _end, terrno);
        }
        SSTriggerColMatch match = {.otbSlotId = tsSlotId, .vtbSlotId = tsSlotId};
        void             *px = taosArrayPush(pRef->pNewColMatches, &match);
        QUERY_CHECK_NULL(px, code, lino, _end, terrno);
      }
    }
    goto _end;
  }

  for (int32_t i = 0; i < ncols; i++) {
    if (*(bool *)TARRAY_GET_ELEM(pIsPseudoCol, i)) {
      // ignore pseudo columns
      continue;
    }
    SColumnInfoData *pCol = TARRAY_GET_ELEM(pDataBlock->pDataBlock, i);
    col_id_t         colId = pCol->info.colId;
    SColRef         *pColRef = NULL;
    for (int32_t j = 0; j < pInfo->cols.nCols; j++) {
      SColRef *pTmpColRef = &pInfo->cols.pColRef[j];
      if (pTmpColRef->hasRef && pTmpColRef->id == colId) {
        pColRef = pTmpColRef;
        break;
      }
    }
    if (pColRef == NULL) {
      continue;
    }

    size_t dbNameLen = strlen(pColRef->refDbName) + 1;
    size_t tbNameLen = strlen(pColRef->refTableName) + 1;
    size_t colNameLen = strlen(pColRef->refColName) + 1;
    void  *px = tSimpleHashGet(pTask->pOrigTableCols, pColRef->refDbName, dbNameLen);
    QUERY_CHECK_NULL(px, code, lino, _end, TSDB_CODE_INTERNAL_ERROR);
    SSHashObj               *pDbInfo = *(SSHashObj **)px;
    SSTriggerOrigColumnInfo *pTbInfo = tSimpleHashGet(pDbInfo, pColRef->refTableName, tbNameLen);
    QUERY_CHECK_NULL(pTbInfo, code, lino, _end, TSDB_CODE_INTERNAL_ERROR);
    col_id_t *pOrigColId = tSimpleHashGet(pTbInfo->pColumns, pColRef->refColName, colNameLen);
    QUERY_CHECK_NULL(pOrigColId, code, lino, _end, TSDB_CODE_INTERNAL_ERROR);

    // set original table info
    SSTriggerOrigTableInfo *pOrigTableInfo = tSimpleHashGet(pTask->pOrigTableInfos, &pTbInfo->uid, sizeof(int64_t));
    if (pOrigTableInfo == NULL) {
      SSTriggerOrigTableInfo newInfo = {.tbSuid = pTbInfo->suid, .tbUid = pTbInfo->uid, .vgId = pTbInfo->vgId};
      code = tSimpleHashPut(pTask->pOrigTableInfos, &pTbInfo->uid, sizeof(int64_t), &newInfo,
                            sizeof(SSTriggerOrigTableInfo));
      QUERY_CHECK_CODE(code, lino, _end);
      pOrigTableInfo = tSimpleHashGet(pTask->pOrigTableInfos, &pTbInfo->uid, sizeof(int64_t));
      QUERY_CHECK_NULL(pOrigTableInfo, code, lino, _end, TSDB_CODE_INTERNAL_ERROR);
      pOrigTableInfo->pTrigColMap = tSimpleHashInit(8, taosGetDefaultHashFunction(TSDB_DATA_TYPE_SMALLINT));
      QUERY_CHECK_NULL(pOrigTableInfo->pTrigColMap, code, lino, _end, terrno);
      pOrigTableInfo->pCalcColMap = tSimpleHashInit(8, taosGetDefaultHashFunction(TSDB_DATA_TYPE_SMALLINT));
      QUERY_CHECK_NULL(pOrigTableInfo->pCalcColMap, code, lino, _end, terrno);
      pOrigTableInfo->pVtbUids = taosArrayInit(0, sizeof(int64_t));
      QUERY_CHECK_NULL(pOrigTableInfo->pVtbUids, code, lino, _end, terrno);
    }
    SSHashObj *pColMap = isTriggerData ? pOrigTableInfo->pTrigColMap : pOrigTableInfo->pCalcColMap;
    col_id_t  *pOrigSlotId = tSimpleHashGet(pColMap, pOrigColId, sizeof(col_id_t));
    if (pOrigSlotId == NULL) {
      code = tSimpleHashPut(pColMap, pOrigColId, sizeof(col_id_t), pOrigColId, sizeof(col_id_t));
      QUERY_CHECK_CODE(code, lino, _end);
      pOrigSlotId = tSimpleHashGet(pColMap, pOrigColId, sizeof(col_id_t));
      QUERY_CHECK_NULL(pOrigSlotId, code, lino, _end, terrno);
      *pOrigSlotId = i;
    }

    // set virtual table info
    SSTriggerTableColRef *pRef = NULL;
    for (int32_t i = 0; i < TARRAY_SIZE(pColRefs); i++) {
      SSTriggerTableColRef *pTmpRef = TARRAY_GET_ELEM(pColRefs, i);
      if (pTmpRef->otbSuid == pTbInfo->suid && pTmpRef->otbUid == pTbInfo->uid) {
        pRef = pTmpRef;
        break;
      }
    }
    if (pRef == NULL) {
      pRef = taosArrayReserve(pColRefs, 1);
      QUERY_CHECK_NULL(pRef, code, lino, _end, terrno);
      pRef->otbSuid = pTbInfo->suid;
      pRef->otbUid = pTbInfo->uid;
      pRef->otbVgId = pTbInfo->vgId;
      pRef->pColMatches = taosArrayInit(0, sizeof(SSTriggerColMatch));
      QUERY_CHECK_NULL(pRef->pColMatches, code, lino, _end, terrno);
      pRef->pNewColMatches = taosArrayInit(0, sizeof(SSTriggerColMatch));
      QUERY_CHECK_NULL(pRef->pNewColMatches, code, lino, _end, terrno);
    }
    bool firstAdd = (TARRAY_SIZE(pRef->pNewColMatches) == 0);
    QUERY_CHECK_NULL(px, code, lino, _end, terrno);
    if (firstAdd) {
      code = tSimpleHashPut(pColMap, &tsColId, sizeof(col_id_t), &tsSlotId, sizeof(col_id_t));
      QUERY_CHECK_CODE(code, lino, _end);
      if (isTriggerData) {
        void *px = taosArrayPush(pOrigTableInfo->pVtbUids, &pInfo->uid);
        QUERY_CHECK_NULL(px, code, lino, _end, terrno);
      }
      SSTriggerColMatch match = {.otbSlotId = tsSlotId, .vtbSlotId = tsSlotId};
      void             *px = taosArrayPush(pRef->pNewColMatches, &match);
      QUERY_CHECK_NULL(px, code, lino, _end, terrno);
    }
    SSTriggerColMatch match = {.otbSlotId = *pOrigSlotId, .vtbSlotId = i};
    px = taosArrayPush(pRef->pNewColMatches, &match);
    QUERY_CHECK_NULL(px, code, lino, _end, terrno);
  }

_end:
  if (code != TSDB_CODE_SUCCESS) {
    ST_TASK_ELOG("%s failed at line %d since %s", __func__, lino, tstrerror(code));
  }
  return code;
}

int32_t stTriggerTaskAcquireRequest(SStreamTriggerTask *pTask, int64_t sessionId, int64_t gid,
                                    SSTriggerCalcRequest **ppRequest) {
  int32_t            code = TSDB_CODE_SUCCESS;
  int32_t            lino = 0;
  int32_t            nCalcNodes = 0;
  int32_t            nIdleSlots = 0;
  int32_t            nTotalSlots = 0;
  SSTriggerCalcNode *pNode = NULL;
  bool              *pRunningFlag = NULL;
  bool               needUnlock = false;
  int64_t           *pRunningCnt = NULL;

  *ppRequest = NULL;

  taosWLockLatch(&pTask->calcPoolLock);
  needUnlock = true;

  pRunningCnt = tSimpleHashGet(pTask->pSessionRunning, &sessionId, sizeof(int64_t));
  if (pRunningCnt == NULL) {
    int64_t cnt = 0;
    code = tSimpleHashPut(pTask->pSessionRunning, &sessionId, sizeof(int64_t), &cnt, sizeof(int64_t));
    QUERY_CHECK_CODE(code, lino, _end);
    pRunningCnt = tSimpleHashGet(pTask->pSessionRunning, &sessionId, sizeof(int64_t));
    QUERY_CHECK_NULL(pRunningCnt, code, lino, _end, TSDB_CODE_INTERNAL_ERROR);
  }

  // check if have any free slot
  nCalcNodes = taosArrayGetSize(pTask->pCalcNodes);
  for (int32_t i = 0; i < nCalcNodes; i++) {
    pNode = TARRAY_GET_ELEM(pTask->pCalcNodes, i);
    nIdleSlots += TD_DLIST_NELES(&pNode->idleSlots);
    nTotalSlots += TARRAY_SIZE(pNode->pSlots);
  }
  if (nIdleSlots == 0 || (*pRunningCnt >= nTotalSlots - 1)) {
    goto _end;
  }

  // check if the group is running
  int64_t p[2] = {sessionId, gid};
  pRunningFlag = tSimpleHashGet(pTask->pGroupRunning, p, sizeof(p));
  if (pRunningFlag == NULL) {
    bool *flag = taosMemoryCalloc(nCalcNodes + 1, sizeof(bool));
    QUERY_CHECK_NULL(flag, code, lino, _end, terrno);
    code = tSimpleHashPut(pTask->pGroupRunning, p, sizeof(p), flag, nCalcNodes + 1);
    taosMemoryFree(flag);
    QUERY_CHECK_CODE(code, lino, _end);
    pRunningFlag = tSimpleHashGet(pTask->pGroupRunning, p, sizeof(p));
    QUERY_CHECK_NULL(pRunningFlag, code, lino, _end, TSDB_CODE_INTERNAL_ERROR);
  }
  if (pRunningFlag[0] == true && (pTask->placeHolderBitmap & PLACE_HOLDER_PARTITION_ROWS)) {
    goto _end;
  }

  // select a free slot with payload balance
  pNode = TARRAY_GET_ELEM(pTask->pCalcNodes, 0);
  for (int32_t i = 1; i < nCalcNodes; i++) {
    SSTriggerCalcNode *pTmpNode = TARRAY_GET_ELEM(pTask->pCalcNodes, i);
    if (TD_DLIST_NELES(&pTmpNode->idleSlots) > TD_DLIST_NELES(&pNode->idleSlots)) {
      pNode = pTmpNode;
    }
  }
  SSTriggerCalcSlot *pSlot = TD_DLIST_HEAD(&pNode->idleSlots);
  QUERY_CHECK_NULL(pSlot, code, lino, _end, TSDB_CODE_INTERNAL_ERROR);

  SSTriggerCalcRequest *pReq = &pSlot->req;
  int32_t               idx = TARRAY_ELEM_IDX(pTask->pCalcNodes, pNode);
  SStreamRunnerTarget  *pRunner = taosArrayGet(pTask->runnerList, idx);
  QUERY_CHECK_NULL(pRunner, code, lino, _end, terrno);
  pReq->streamId = pTask->task.streamId;
  pReq->runnerTaskId = pRunner->addr.taskId;
  pReq->sessionId = sessionId;
  pReq->isWindowTrigger = !(pTask->triggerType == STREAM_TRIGGER_PERIOD ||
                            (pTask->triggerType == STREAM_TRIGGER_SLIDING && pTask->interval.interval == 0));
  pReq->precision = pTask->precision;
  pReq->triggerType = pTask->triggerType;
  pReq->triggerTaskId = pTask->task.taskId;
  pReq->gid = gid;
  if (pReq->params == NULL) {
    pReq->params = taosArrayInit(0, sizeof(SSTriggerCalcParam));
    QUERY_CHECK_NULL(pReq->params, code, lino, _end, terrno);
  } else {
    taosArrayClearEx(pReq->params, tDestroySSTriggerCalcParam);
  }
  if (pReq->groupColVals == NULL) {
    pReq->groupColVals = taosArrayInit(0, sizeof(SStreamGroupValue));
    QUERY_CHECK_NULL(pReq->groupColVals, code, lino, _end, terrno);
  } else {
    taosArrayClearEx(pReq->groupColVals, tDestroySStreamGroupValue);
  }
  pReq->createTable = (pRunningFlag[idx + 1] == false);
  pRunningFlag[0] = true;
  *pRunningCnt += 1;

  *ppRequest = pReq;
  TD_DLIST_POP(&pNode->idleSlots, pSlot);

_end:
  if (needUnlock) {
    taosWUnLockLatch(&pTask->calcPoolLock);
  }
  if (code != TSDB_CODE_SUCCESS) {
    ST_TASK_ELOG("%s failed at line %d since %s", __func__, lino, tstrerror(code));
  }
  return code;
}

int32_t stTriggerTaskReleaseRequest(SStreamTriggerTask *pTask, SSTriggerCalcRequest **ppRequest) {
  int32_t               code = TSDB_CODE_SUCCESS;
  int32_t               lino = 0;
  SSTriggerCalcRequest *pReq = NULL;
  SSTriggerCalcNode    *pNode = NULL;
  bool                 *pRunningFlag = NULL;
  bool                  needUnlock = false;
  bool                  hasSent = false;

  pReq = *ppRequest;
  *ppRequest = NULL;
  hasSent = taosArrayGetSize(pReq->params) > 0;
  taosArrayClearEx(pReq->params, tDestroySSTriggerCalcParam);
  taosArrayClearEx(pReq->groupColVals, tDestroySStreamGroupValue);

  int32_t idx = 0;
  int32_t nRunners = taosArrayGetSize(pTask->runnerList);
  while (idx < nRunners) {
    SStreamRunnerTarget *pRunner = TARRAY_GET_ELEM(pTask->runnerList, idx);
    if (pRunner->addr.taskId == pReq->runnerTaskId) {
      break;
    }
    idx++;
  }
  QUERY_CHECK_CONDITION(idx < nRunners, code, lino, _end, TSDB_CODE_INVALID_PARA);

  taosWLockLatch(&pTask->calcPoolLock);
  needUnlock = true;

  int64_t p[] = {pReq->sessionId, pReq->gid};
  pRunningFlag = tSimpleHashGet(pTask->pGroupRunning, p, sizeof(p));
  QUERY_CHECK_NULL(pRunningFlag, code, lino, _end, TSDB_CODE_INVALID_PARA);
  pRunningFlag[0] = false;
  pRunningFlag[idx + 1] = hasSent;

  int64_t *pRunningCnt = tSimpleHashGet(pTask->pSessionRunning, &pReq->sessionId, sizeof(int64_t));
  QUERY_CHECK_NULL(pRunningCnt, code, lino, _end, TSDB_CODE_INVALID_PARA);
  QUERY_CHECK_CONDITION(*pRunningCnt > 0, code, lino, _end, TSDB_CODE_INTERNAL_ERROR);
  *pRunningCnt -= 1;

  pNode = taosArrayGet(pTask->pCalcNodes, idx);
  QUERY_CHECK_NULL(pNode, code, lino, _end, terrno);
  SSTriggerCalcSlot *pSlot = (SSTriggerCalcSlot *)pReq;
  int32_t            eIdx = TARRAY_ELEM_IDX(pNode->pSlots, pSlot);
  QUERY_CHECK_CONDITION(eIdx >= 0 && eIdx < TARRAY_SIZE(pNode->pSlots), code, lino, _end, TSDB_CODE_INVALID_PARA);
  TD_DLIST_APPEND(&pNode->idleSlots, pSlot);

_end:
  if (needUnlock) {
    taosWUnLockLatch(&pTask->calcPoolLock);
  }
  if (code != TSDB_CODE_SUCCESS) {
    ST_TASK_ELOG("%s failed at line %d since %s", __func__, lino, tstrerror(code));
  }
  return code;
}

int32_t stTriggerTaskAcquireDropTableRequest(SStreamTriggerTask *pTask, int64_t sessionId, int64_t gid,
                                             SSTriggerDropRequest **ppRequest) {
  int32_t               code = TSDB_CODE_SUCCESS;
  int32_t               lino = 0;
  bool                 *pRunningFlag = NULL;
  bool                  needUnlock = false;
  SSTriggerDropRequest *pRequest = NULL;

  *ppRequest = NULL;

  taosWLockLatch(&pTask->calcPoolLock);
  needUnlock = true;

  // check if the group is running
  int64_t p[2] = {sessionId, gid};
  pRunningFlag = tSimpleHashGet(pTask->pGroupRunning, p, sizeof(p));
  if (pRunningFlag && pRunningFlag[0] == true) {
    // if group is running, drop later
    goto _end;
  }

  pRequest = taosMemoryCalloc(1, sizeof(SSTriggerDropRequest));
  QUERY_CHECK_NULL(pRequest, code, lino, _end, terrno);

  // random select a calc node
  SSTriggerCalcNode   *pNode = TARRAY_GET_ELEM(pTask->pCalcNodes, taosRand() % taosArrayGetSize(pTask->pCalcNodes));
  int32_t              idx = TARRAY_ELEM_IDX(pTask->pCalcNodes, pNode);
  SStreamRunnerTarget *pRunner = taosArrayGet(pTask->runnerList, idx);
  QUERY_CHECK_NULL(pRunner, code, lino, _end, terrno);
  pRequest->streamId = pTask->task.streamId;
  pRequest->runnerTaskId = pRunner->addr.taskId;
  pRequest->sessionId = sessionId;
  pRequest->triggerTaskId = pTask->task.taskId;
  pRequest->gid = gid;

  if (pRequest->groupColVals == NULL) {
    pRequest->groupColVals = taosArrayInit(0, sizeof(SStreamGroupValue));
    QUERY_CHECK_NULL(pRequest->groupColVals, code, lino, _end, terrno);
  } else {
    taosArrayClearEx(pRequest->groupColVals, tDestroySStreamGroupValue);
  }
  *ppRequest = pRequest;

_end:
  if (needUnlock) {
    taosWUnLockLatch(&pTask->calcPoolLock);
  }
  if (code != TSDB_CODE_SUCCESS) {
    ST_TASK_ELOG("%s failed at line %d since %s", __func__, lino, tstrerror(code));
    if (pRequest != NULL) {
      taosMemoryFree(pRequest);
    }
  }
  return code;
}

int32_t stTriggerTaskReleaseDropTableRequest(SStreamTriggerTask *pTask, SSTriggerDropRequest **ppRequest) {
  int32_t               code = TSDB_CODE_SUCCESS;
  int32_t               lino = 0;
  SSTriggerDropRequest *pReq = NULL;
  bool                 *pRunningFlag = NULL;
  bool                  hasSent = false;

  pReq = *ppRequest;
  *ppRequest = NULL;
  taosArrayDestroyEx(pReq->groupColVals, tDestroySStreamGroupValue);

  taosMemoryFree(pReq);

  if (code != TSDB_CODE_SUCCESS) {
    ST_TASK_ELOG("%s failed at line %d since %s", __func__, lino, tstrerror(code));
  }
  return code;
}

int32_t stTriggerTaskAddRecalcRequest(SStreamTriggerTask *pTask, SSTriggerRealtimeGroup *pGroup,
                                      STimeWindow *pCalcRange, SSHashObj *pWalProgress, bool isHistory,
                                      bool shrinkRange) {
  int32_t                 code = TSDB_CODE_SUCCESS;
  int32_t                 lino = 0;
  bool                    needUnlock = false;
  SSTriggerRecalcRequest *pReq = NULL;

  QUERY_CHECK_NULL(pWalProgress, code, lino, _end, TSDB_CODE_INVALID_PARA);

  pReq = taosMemoryCalloc(1, sizeof(SSTriggerRecalcRequest));
  QUERY_CHECK_NULL(pReq, code, lino, _end, terrno);

  if (isHistory) {
    pReq->gid = 0;
    pReq->scanRange.skey = pTask->fillHistoryStartTime;
    pReq->scanRange.ekey = INT64_MIN;
    int32_t iter = 0;
    void   *px = tSimpleHashIterate(pTask->pHistoryCutoffTime, NULL, &iter);
    while (px != NULL) {
      pReq->scanRange.ekey = TMAX(pReq->scanRange.ekey, *(int64_t *)px);
      px = tSimpleHashIterate(pTask->pHistoryCutoffTime, px, &iter);
    }
    pReq->calcRange = pReq->scanRange;
    pReq->isHistory = true;
  } else {
    QUERY_CHECK_NULL(pGroup, code, lino, _end, TSDB_CODE_INVALID_PARA);
    QUERY_CHECK_NULL(pCalcRange, code, lino, _end, TSDB_CODE_INVALID_PARA);
    pReq->gid = pGroup->gid;
    if (pTask->fillHistory || pTask->fillHistoryFirst) {
      pReq->scanRange.skey = pTask->fillHistoryStartTime;
    } else {
      void *px = tSimpleHashGet(pTask->pHistoryCutoffTime, &pReq->gid, sizeof(int64_t));
      pReq->scanRange.skey = ((px == NULL) ? INT64_MIN : *(int64_t *)px) + 1;
    }
    pReq->scanRange.ekey = pGroup->newThreshold;
    if (pTask->triggerType == STREAM_TRIGGER_SLIDING) {
      if (pCalcRange->skey != INT64_MIN) {
        STimeWindow win = stTriggerTaskGetTimeWindow(pTask, pCalcRange->skey);
        pReq->scanRange.skey = TMAX(pReq->scanRange.skey, win.skey);
      }
      if (pCalcRange->ekey != INT64_MAX) {
        STimeWindow win = stTriggerTaskGetTimeWindow(pTask, pCalcRange->ekey);
        pReq->scanRange.ekey = TMIN(pReq->scanRange.ekey, win.ekey);
      }
    } else if (shrinkRange && pTask->fillHistoryStartTime > 0 && pCalcRange->skey != INT64_MIN) {
      pReq->scanRange.skey = TMAX(pReq->scanRange.skey, pCalcRange->skey - pTask->historyStep);
    }
    pReq->calcRange = *pCalcRange;
    pReq->isHistory = false;
  }

  if (pReq->scanRange.skey > pReq->scanRange.ekey) {
    goto _end;
  }

  ST_TASK_DLOG("add recalc request, isHistory: %d, gid: %" PRId64 ", scanRange: [%" PRId64 ", %" PRId64
               "], calcRange: [%" PRId64 ", %" PRId64 "]",
               isHistory, pReq->gid, pReq->scanRange.skey, pReq->scanRange.ekey, pReq->calcRange.skey,
               pReq->calcRange.ekey);

  pReq->pTsdbVersions = tSimpleHashInit(8, taosGetDefaultHashFunction(TSDB_DATA_TYPE_INT));
  QUERY_CHECK_NULL(pReq->pTsdbVersions, code, lino, _end, terrno);
  pReq->isHistory = isHistory;

  int32_t               iter = 0;
  SSTriggerWalProgress *pProgress = tSimpleHashIterate(pWalProgress, NULL, &iter);
  while (pProgress != NULL) {
    int32_t vgId = *(int32_t *)tSimpleHashGetKey(pProgress, NULL);
    code = tSimpleHashPut(pReq->pTsdbVersions, &vgId, sizeof(int32_t), &pProgress->lastScanVer, sizeof(int64_t));
    QUERY_CHECK_CODE(code, lino, _end);
    pProgress = tSimpleHashIterate(pWalProgress, pProgress, &iter);
  }

  taosWLockLatch(&pTask->recalcRequestLock);
  needUnlock = true;

  if (!pReq->isHistory) {
    // try to merge with existing requests if calc range diff is no more than 1 hour
    SListNode *pNode = TD_DLIST_HEAD(pTask->pRecalcRequests);
    while (pNode != NULL) {
      SSTriggerRecalcRequest *pTmpReq = *(SSTriggerRecalcRequest **)pNode->data;
      if (!pTmpReq->isHistory && pTmpReq->gid == pReq->gid &&
          (pTmpReq->calcRange.ekey + STREAM_TRIGGER_RECALC_MERGE_MS) >= pReq->calcRange.skey &&
          (pReq->calcRange.ekey + STREAM_TRIGGER_RECALC_MERGE_MS >= pTmpReq->calcRange.skey)) {
        STimeWindow newScanRange = {
            .skey = TMIN(pTmpReq->scanRange.skey, pReq->scanRange.skey),
            .ekey = TMAX(pTmpReq->scanRange.ekey, pReq->scanRange.ekey),
        };
        STimeWindow newCalcRange = {
            .skey = TMIN(pTmpReq->calcRange.skey, pReq->calcRange.skey),
            .ekey = TMAX(pTmpReq->calcRange.ekey, pReq->calcRange.ekey),
        };
        ST_TASK_DLOG("merge recalc request, gid: %" PRId64 ", calcRange1: [%" PRId64 ", %" PRId64
                     "], calcRange2: [%" PRId64 ", %" PRId64 "] to scanRange: [%" PRId64 ", %" PRId64
                     "], calcRange: [%" PRId64 ", %" PRId64 "]",
                     pReq->gid, pTmpReq->calcRange.skey, pTmpReq->calcRange.ekey, pReq->calcRange.skey,
                     pReq->calcRange.ekey, newScanRange.skey, newScanRange.ekey, newCalcRange.skey, newCalcRange.ekey);
        pTmpReq->scanRange = newScanRange;
        pTmpReq->calcRange = newCalcRange;
        TSWAP(pTmpReq->pTsdbVersions, pReq->pTsdbVersions);
        break;
      }
      pNode = TD_DLIST_NODE_NEXT(pNode);
    }
    if (pNode != NULL) {
      // merged
      goto _end;
    }
  }

  code = tdListAppend(pTask->pRecalcRequests, &pReq);
  QUERY_CHECK_CODE(code, lino, _end);
  pReq = NULL;

_end:
  if (needUnlock) {
    taosWUnLockLatch(&pTask->recalcRequestLock);
  }
  if (pReq != NULL) {
    if (pReq->pTsdbVersions != NULL) {
      tSimpleHashCleanup(pReq->pTsdbVersions);
    }
    taosMemoryFreeClear(pReq);
  }
  if (code != TSDB_CODE_SUCCESS) {
    ST_TASK_ELOG("%s failed at line %d since %s", __func__, lino, tstrerror(code));
  }
  return code;
}

int32_t stTriggerTaskFetchRecalcRequest(SStreamTriggerTask *pTask, SSTriggerRecalcRequest **ppReq) {
  int32_t code = TSDB_CODE_SUCCESS;
  int32_t lino = 0;
  bool    needUnlock = false;

  taosRLockLatch(&pTask->recalcRequestLock);
  needUnlock = true;

  SListNode *pNode = tdListPopHead(pTask->pRecalcRequests);
  if (pNode != NULL) {
    *ppReq = *(SSTriggerRecalcRequest **)pNode->data;
    taosMemoryFreeClear(pNode);
    ST_TASK_DLOG("start recalc request, gid: %" PRId64 ", scanRange: [%" PRId64 ", %" PRId64 "], calcRange: [%" PRId64
                 ", %" PRId64 "]",
                 (*ppReq)->gid, (*ppReq)->scanRange.skey, (*ppReq)->scanRange.ekey, (*ppReq)->calcRange.skey,
                 (*ppReq)->calcRange.ekey);

  } else {
    *ppReq = NULL;
  }

_end:
  if (needUnlock) {
    taosRUnLockLatch(&pTask->recalcRequestLock);
  }
  if (code != TSDB_CODE_SUCCESS) {
    ST_TASK_ELOG("%s failed at line %d since %s", __func__, lino, tstrerror(code));
  }
  return code;
}

static void stTriggerTaskDestroyOrigColumnInfo(void *ptr) {
  SSTriggerOrigColumnInfo *pInfo = ptr;
  if (pInfo == NULL) {
    return;
  }
  if (pInfo->pColumns != NULL) {
    tSimpleHashCleanup(pInfo->pColumns);
  }
}

static void stTriggerTaskDestroyHashElem(void *ptr) {
  SSHashObj **ppHash = ptr;
  if (ppHash == NULL || *ppHash == NULL) {
    return;
  }
  tSimpleHashCleanup(*ppHash);
  *ppHash = NULL;
}

static void stTriggerTaskDestroyOrigTableInfo(void *ptr) {
  SSTriggerOrigTableInfo *pTableInfo = ptr;
  if (pTableInfo == NULL) {
    return;
  }

  if (pTableInfo->pTrigColMap != NULL) {
    tSimpleHashCleanup(pTableInfo->pTrigColMap);
    pTableInfo->pTrigColMap = NULL;
  }
  if (pTableInfo->pCalcColMap != NULL) {
    tSimpleHashCleanup(pTableInfo->pCalcColMap);
    pTableInfo->pCalcColMap = NULL;
  }
  if (pTableInfo->pVtbUids != NULL) {
    taosArrayDestroy(pTableInfo->pVtbUids);
    pTableInfo->pVtbUids = NULL;
  }
}

static void stTriggerTaskDestroyTableInfo(void *ptr) {
  SSTriggerVirtTableInfo *pTableInfo = ptr;
  if (pTableInfo == NULL) {
    return;
  }
  if (pTableInfo->pTrigColRefs != NULL) {
    for (int32_t i = 0; i < TARRAY_SIZE(pTableInfo->pTrigColRefs); i++) {
      SSTriggerTableColRef *pColRef = TARRAY_GET_ELEM(pTableInfo->pTrigColRefs, i);
      if (pColRef->pColMatches != NULL) {
        taosArrayDestroy(pColRef->pColMatches);
        pColRef->pColMatches = NULL;
      }
      if (pColRef->pNewColMatches != NULL) {
        taosArrayDestroy(pColRef->pNewColMatches);
        pColRef->pNewColMatches = NULL;
      }
    }
    taosArrayDestroy(pTableInfo->pTrigColRefs);
    pTableInfo->pTrigColRefs = NULL;
  }
  if (pTableInfo->pCalcColRefs != NULL) {
    for (int32_t i = 0; i < TARRAY_SIZE(pTableInfo->pCalcColRefs); i++) {
      SSTriggerTableColRef *pColRef = TARRAY_GET_ELEM(pTableInfo->pCalcColRefs, i);
      if (pColRef->pColMatches != NULL) {
        taosArrayDestroy(pColRef->pColMatches);
        pColRef->pColMatches = NULL;
      }
      if (pColRef->pNewColMatches != NULL) {
        taosArrayDestroy(pColRef->pNewColMatches);
        pColRef->pNewColMatches = NULL;
      }
    }
    taosArrayDestroy(pTableInfo->pCalcColRefs);
    pTableInfo->pCalcColRefs = NULL;
  }
}

static void stTriggerTaskDestroyCalcNode(void *ptr) {
  SSTriggerCalcNode *pNode = ptr;
  if (pNode->pSlots != NULL) {
    for (int32_t i = 0; i < TARRAY_SIZE(pNode->pSlots); i++) {
      SSTriggerCalcSlot *pSlot = TARRAY_GET_ELEM(pNode->pSlots, i);
      tDestroySTriggerCalcRequest(&pSlot->req);
    }
    taosArrayDestroy(pNode->pSlots);
    pNode->pSlots = NULL;
  }
}

static int32_t stTriggerTaskCollectVirCols(SStreamTriggerTask *pTask, void *plan, SArray **ppColids,
                                           SArray **ppIsPseudoCol, SNodeList **ppSlots) {
  int32_t code = TSDB_CODE_SUCCESS;
  int32_t lino = 0;
  SNode  *pScanPlan = NULL;
  SArray *pColids = NULL;
  SArray *pIsPseudoCol = NULL;

  *ppColids = NULL;
  *ppSlots = NULL;

  if (plan == NULL) {
    goto _end;
  }

  code = nodesStringToNode(plan, &pScanPlan);
  QUERY_CHECK_CODE(code, lino, _end);
  QUERY_CHECK_NULL(pScanPlan, code, lino, _end, TSDB_CODE_INTERNAL_ERROR);
  QUERY_CHECK_CONDITION(nodeType(pScanPlan) == QUERY_NODE_PHYSICAL_SUBPLAN, code, lino, _end, TSDB_CODE_INVALID_PARA);
  STableScanPhysiNode *pScanNode = (STableScanPhysiNode *)((SSubplan *)pScanPlan)->pNode;
  QUERY_CHECK_CONDITION(nodeType(pScanNode) == QUERY_NODE_PHYSICAL_PLAN_TABLE_SCAN, code, lino, _end,
                        TSDB_CODE_INVALID_PARA);
  SNodeList *pSlots = pScanNode->scan.node.pOutputDataBlockDesc->pSlots;
  SNodeList *pScanCols = pScanNode->scan.pScanCols;
  SNodeList *pScanPseudoCols = pScanNode->scan.pScanPseudoCols;

  int32_t nTrigCols = LIST_LENGTH(pSlots);
  pColids = taosArrayInit(nTrigCols, sizeof(col_id_t));
  QUERY_CHECK_NULL(pColids, code, lino, _end, terrno);
  pIsPseudoCol = taosArrayInit(nTrigCols, sizeof(bool));
  QUERY_CHECK_NULL(pIsPseudoCol, code, lino, _end, terrno);
  SNode *pColNode = NULL;
  SNode *pSlotNode = NULL;
  FOREACH(pSlotNode, pSlots) {
    SSlotDescNode *p1 = (SSlotDescNode *)pSlotNode;
    bool           isPseudoCol = false;
    col_id_t       colId = 0;
    FOREACH(pColNode, pScanCols) {
      STargetNode *pTarget = (STargetNode *)pColNode;
      if (pTarget->slotId != p1->slotId) {
        continue;
      }
      QUERY_CHECK_CONDITION(nodeType(pTarget->pExpr) == QUERY_NODE_COLUMN, code, lino, _end, TSDB_CODE_INVALID_PARA);
      colId = ((SColumnNode *)pTarget->pExpr)->colId;
      isPseudoCol = false;
      break;
    }
    if (colId == 0) {
      FOREACH(pColNode, pScanPseudoCols) {
        STargetNode *pTarget = (STargetNode *)pColNode;
        if (pTarget->slotId != p1->slotId) {
          continue;
        }
        if (nodeType(pTarget->pExpr) == QUERY_NODE_COLUMN) {
          colId = ((SColumnNode *)pTarget->pExpr)->colId;
        } else if (nodeType(pTarget->pExpr) == QUERY_NODE_FUNCTION) {
          SFunctionNode *p2 = (SFunctionNode *)pTarget->pExpr;
          QUERY_CHECK_CONDITION(strcmp(p2->functionName, "tbname") == 0, code, lino, _end, TSDB_CODE_INVALID_PARA);
          colId = -1;
        } else {
          code = TSDB_CODE_INVALID_PARA;
          QUERY_CHECK_CODE(code, lino, _end);
        }
        isPseudoCol = true;
        break;
      }
    }
    QUERY_CHECK_CONDITION(colId != 0, code, lino, _end, TSDB_CODE_INVALID_PARA);
    void *px = taosArrayPush(pColids, &colId);
    QUERY_CHECK_NULL(px, code, lino, _end, terrno);
    px = taosArrayPush(pIsPseudoCol, &isPseudoCol);
    QUERY_CHECK_NULL(px, code, lino, _end, terrno);
  }

  *ppColids = pColids;
  pColids = NULL;
  *ppIsPseudoCol = pIsPseudoCol;
  pIsPseudoCol = NULL;
  *ppSlots = pSlots;
  pScanNode->scan.node.pOutputDataBlockDesc->pSlots = NULL;

_end:
  if (pScanPlan != NULL) {
    nodesDestroyNode(pScanPlan);
  }
  if (pColids != NULL) {
    taosArrayDestroy(pColids);
  }
  if (pIsPseudoCol != NULL) {
    taosArrayDestroy(pIsPseudoCol);
  }
  if (code != TSDB_CODE_SUCCESS) {
    ST_TASK_ELOG("%s failed at line %d since %s", __func__, lino, tstrerror(code));
  }
  return code;
}

static int32_t stTriggerTaskParseVirtScan(SStreamTriggerTask *pTask, void *triggerScanPlan, void *calcCacheScanPlan) {
  int32_t    code = TSDB_CODE_SUCCESS;
  int32_t    lino = 0;
  SArray    *pTrigColids = NULL;
  SArray    *pTrigIsPseudoCol = NULL;
  SArray    *pCalcColids = NULL;
  SArray    *pCalcIsPseudoCol = NULL;
  SNodeList *pTrigSlots = NULL;
  SNodeList *pCalcSlots = NULL;
  SArray    *pVirColIds = NULL;
  SArray    *pTrigSlotids = NULL;
  SArray    *pCalcSlotids = NULL;
  char      *infoBuf = NULL;
  int64_t    bufLen = 0;
  int64_t    bufCap = 1024;

  code = stTriggerTaskCollectVirCols(pTask, triggerScanPlan, &pTrigColids, &pTrigIsPseudoCol, &pTrigSlots);
  QUERY_CHECK_CODE(code, lino, _end);
  code = stTriggerTaskCollectVirCols(pTask, calcCacheScanPlan, &pCalcColids, &pCalcIsPseudoCol, &pCalcSlots);
  QUERY_CHECK_CODE(code, lino, _end);

  int32_t nTrigCols = taosArrayGetSize(pTrigColids);
  int32_t nCalcCols = taosArrayGetSize(pCalcColids);
  pVirColIds = taosArrayInit(nTrigCols + nCalcCols, sizeof(col_id_t));
  QUERY_CHECK_NULL(pVirColIds, code, lino, _end, terrno);

  // combine non-pseudo column ids from trig-cols and calc-cols
  for (int32_t i = 0; i < nTrigCols; i++) {
    if (*(bool *)TARRAY_GET_ELEM(pTrigIsPseudoCol, i)) {
      continue;
    }
    col_id_t id = *(col_id_t *)TARRAY_GET_ELEM(pTrigColids, i);
    void    *px = taosArrayPush(pVirColIds, &id);
    QUERY_CHECK_NULL(px, code, lino, _end, terrno);
  }
  for (int32_t i = 0; i < nCalcCols; i++) {
    if (*(bool *)TARRAY_GET_ELEM(pCalcIsPseudoCol, i)) {
      continue;
    }
    col_id_t id = *(col_id_t *)TARRAY_GET_ELEM(pCalcColids, i);
    void    *px = taosArrayPush(pVirColIds, &id);
    QUERY_CHECK_NULL(px, code, lino, _end, terrno);
  }
  int32_t nDataCols = TARRAY_SIZE(pVirColIds);
  if (nDataCols > 0) {
    taosSort(TARRAY_DATA(pVirColIds), nDataCols, sizeof(col_id_t), compareUint16Val);
    col_id_t *pColIds = pVirColIds->pData;
    int32_t   j = 0;
    for (int32_t i = 1; i < TARRAY_SIZE(pVirColIds); i++) {
      if (pColIds[i] != pColIds[j]) {
        j++;
        pColIds[j] = pColIds[i];
      }
    }
    TARRAY_SIZE(pVirColIds) = j + 1;
    nDataCols = TARRAY_SIZE(pVirColIds);
  }

  // combine pseudo column ids from trig-cols and calc-cols
  for (int32_t i = 0; i < nTrigCols; i++) {
    if (!*(bool *)TARRAY_GET_ELEM(pTrigIsPseudoCol, i)) {
      continue;
    }
    col_id_t id = *(col_id_t *)TARRAY_GET_ELEM(pTrigColids, i);
    void    *px = taosArrayPush(pVirColIds, &id);
    QUERY_CHECK_NULL(px, code, lino, _end, terrno);
  }
  for (int32_t i = 0; i < nCalcCols; i++) {
    if (!*(bool *)TARRAY_GET_ELEM(pCalcIsPseudoCol, i)) {
      continue;
    }
    col_id_t id = *(col_id_t *)TARRAY_GET_ELEM(pCalcColids, i);
    void    *px = taosArrayPush(pVirColIds, &id);
    QUERY_CHECK_NULL(px, code, lino, _end, terrno);
  }
  int32_t nPseudoCols = TARRAY_SIZE(pVirColIds) - nDataCols;
  if (nPseudoCols > 0) {
    taosSort((char *)TARRAY_DATA(pVirColIds) + nDataCols * sizeof(col_id_t), nPseudoCols, sizeof(col_id_t),
             compareUint16Val);
    col_id_t *pColIds = pVirColIds->pData;
    int32_t   j = nDataCols;
    for (int32_t i = nDataCols + 1; i < TARRAY_SIZE(pVirColIds); i++) {
      if (pColIds[i] != pColIds[j]) {
        j++;
        pColIds[j] = pColIds[i];
      }
    }
    TARRAY_SIZE(pVirColIds) = j + 1;
    nPseudoCols = TARRAY_SIZE(pVirColIds) - nDataCols;
  }

  if (stDebugFlag & DEBUG_DEBUG) {
    infoBuf = taosMemoryMalloc(bufCap);
    QUERY_CHECK_NULL(infoBuf, code, lino, _end, terrno);
  }

  if (infoBuf && bufLen < bufCap) {
    bufLen += tsnprintf(infoBuf + bufLen, bufCap - bufLen, "columnId in the datablock: {");
  }
  // create the data block for virtual table
  int32_t nTotalCols = TARRAY_SIZE(pVirColIds);
  code = createDataBlock(&pTask->pVirDataBlock);
  for (int32_t i = 0; i < nTotalCols; i++) {
    col_id_t       id = *(col_id_t *)TARRAY_GET_ELEM(pVirColIds, i);
    SSlotDescNode *pn = NULL;
    for (int32_t j = 0; j < nTrigCols; j++) {
      if (id == *(col_id_t *)TARRAY_GET_ELEM(pTrigColids, j)) {
        pn = (SSlotDescNode *)nodesListGetNode(pTrigSlots, j);
        break;
      }
    }
    for (int32_t j = 0; j < nCalcCols; j++) {
      if (id == *(col_id_t *)TARRAY_GET_ELEM(pCalcColids, j)) {
        pn = (SSlotDescNode *)nodesListGetNode(pCalcSlots, j);
        break;
      }
    }
    QUERY_CHECK_NULL(pn, code, lino, _end, TSDB_CODE_INTERNAL_ERROR);
    SColumnInfoData col = createColumnInfoData(pn->dataType.type, pn->dataType.bytes, id);
    col.info.scale = pn->dataType.scale;
    col.info.precision = pn->dataType.precision;
    col.info.noData = pn->reserve;
    code = blockDataAppendColInfo(pTask->pVirDataBlock, &col);
    QUERY_CHECK_CODE(code, lino, _end);
    if (infoBuf && bufLen < bufCap) {
      bufLen += tsnprintf(infoBuf + bufLen, bufCap - bufLen, "%d,", id);
    }
  }
  pTask->nVirDataCols = nDataCols;

  if (infoBuf && bufLen < bufCap) {
    infoBuf[bufLen - 1] = '}';
    bufLen += tsnprintf(infoBuf + bufLen, bufCap - bufLen, "; slotId of trigger data:{");
  }

  // get new slot id of trig data block and calc data block
  pTrigSlotids = taosArrayInit(nTrigCols, sizeof(int32_t));
  QUERY_CHECK_NULL(pTrigSlotids, code, lino, _end, terrno);
  for (int32_t i = 0; i < nTrigCols; i++) {
    col_id_t id = *(col_id_t *)TARRAY_GET_ELEM(pTrigColids, i);
    int32_t  slotid = -1;
    for (int32_t j = 0; j < nTotalCols; j++) {
      if (id == *(col_id_t *)TARRAY_GET_ELEM(pVirColIds, j)) {
        slotid = j;
        break;
      }
    }
    QUERY_CHECK_CONDITION(slotid >= 0, code, lino, _end, TSDB_CODE_INTERNAL_ERROR);
    void *px = taosArrayPush(pTrigSlotids, &slotid);
    QUERY_CHECK_NULL(px, code, lino, _end, terrno);
    if (infoBuf && bufLen < bufCap) {
      bufLen += tsnprintf(infoBuf + bufLen, bufCap - bufLen, "%d,", slotid);
    }
  }

  if (infoBuf && bufLen < bufCap) {
    infoBuf[bufLen - 1] = '}';
    bufLen += tsnprintf(infoBuf + bufLen, bufCap - bufLen, "; slotId of calc data:{");
  }

  pCalcSlotids = taosArrayInit(nCalcCols, sizeof(int32_t));
  QUERY_CHECK_NULL(pCalcSlotids, code, lino, _end, terrno);
  for (int32_t i = 0; i < nCalcCols; i++) {
    col_id_t id = *(col_id_t *)TARRAY_GET_ELEM(pCalcColids, i);
    int32_t  slotid = -1;
    for (int32_t j = 0; j < nTotalCols; j++) {
      if (id == *(col_id_t *)TARRAY_GET_ELEM(pVirColIds, j)) {
        slotid = j;
        break;
      }
    }
    QUERY_CHECK_CONDITION(slotid >= 0, code, lino, _end, TSDB_CODE_INTERNAL_ERROR);
    void *px = taosArrayPush(pCalcSlotids, &slotid);
    QUERY_CHECK_NULL(px, code, lino, _end, terrno);
    if (infoBuf && bufLen < bufCap) {
      bufLen += tsnprintf(infoBuf + bufLen, bufCap - bufLen, "%d,", slotid);
    }
  }
  if (infoBuf && bufLen < bufCap) {
    infoBuf[bufLen - 1] = '}';
  }

  SRewriteSlotidCxt cxt = {
      .errCode = TSDB_CODE_SUCCESS,
      .newSlotIds = pTrigSlotids,
  };
  nodesWalkExpr(pTask->histTriggerFilter, nodeRewriteSlotid, &cxt);
  code = cxt.errCode;
  QUERY_CHECK_CODE(code, lino, _end);

  pTask->histTrigTsIndex = 0;
  pTask->histCalcTsIndex = 0;

  if (pTask->triggerType == STREAM_TRIGGER_STATE) {
    if (pTask->histStateSlotId != -1) {
      void *px = taosArrayGet(pTrigSlotids, pTask->histStateSlotId);
      QUERY_CHECK_NULL(px, code, lino, _end, terrno);
      pTask->histStateSlotId = *(int32_t *)px;
    }
    if (pTask->histStateExpr != NULL) {
      nodesWalkExpr(pTask->histStateExpr, nodeRewriteSlotid, &cxt);
      code = cxt.errCode;
      QUERY_CHECK_CODE(code, lino, _end);
    }
  } else if (pTask->triggerType == STREAM_TRIGGER_EVENT) {
    nodesWalkExpr(pTask->histStartCond, nodeRewriteSlotid, &cxt);
    code = cxt.errCode;
    QUERY_CHECK_CODE(code, lino, _end);
    nodesWalkExpr(pTask->histEndCond, nodeRewriteSlotid, &cxt);
    code = cxt.errCode;
    QUERY_CHECK_CODE(code, lino, _end);
  }

  pTask->pVirTrigSlots = pTrigSlotids;
  pTrigSlotids = NULL;
  pTask->pVirCalcSlots = pCalcSlotids;
  pCalcSlotids = NULL;

  if (infoBuf) {
    infoBuf[bufCap - 1] = '\0';
    ST_TASK_DLOG("virtual table info: %s", infoBuf);
  }

_end:
  if (pTrigColids != NULL) {
    taosArrayDestroy(pTrigColids);
  }
  if (pTrigIsPseudoCol != NULL) {
    taosArrayDestroy(pTrigIsPseudoCol);
  }
  if (pCalcColids != NULL) {
    taosArrayDestroy(pCalcColids);
  }
  if (pCalcIsPseudoCol != NULL) {
    taosArrayDestroy(pCalcIsPseudoCol);
  }
  if (pTrigSlots != NULL) {
    nodesDestroyList(pTrigSlots);
  }
  if (pCalcSlots != NULL) {
    nodesDestroyList(pCalcSlots);
  }
  if (pVirColIds != NULL) {
    taosArrayDestroy(pVirColIds);
  }
  if (pTrigSlotids != NULL) {
    taosArrayDestroy(pTrigSlotids);
  }
  if (pCalcSlotids != NULL) {
    taosArrayDestroy(pCalcSlotids);
  }
  if (infoBuf != NULL) {
    taosMemoryFreeClear(infoBuf);
  }
  if (code != TSDB_CODE_SUCCESS) {
    ST_TASK_ELOG("%s failed at line %d since %s", __func__, lino, tstrerror(code));
  }
  return code;
}

static int32_t stTriggerTaskNewParseVirtScan(SStreamTriggerTask *pTask, void *triggerScanPlan,
                                             void *calcCacheScanPlan) {
  int32_t    code = TSDB_CODE_SUCCESS;
  int32_t    lino = 0;
  SArray    *pTrigColids = NULL;
  SArray    *pCalcColids = NULL;
  SNodeList *pTrigSlots = NULL;
  SNodeList *pCalcSlots = NULL;
  int32_t    i = 0;
  SNode     *pNode = NULL;

  code = stTriggerTaskCollectVirCols(pTask, triggerScanPlan, &pTrigColids, &pTask->pTrigIsPseudoCol, &pTrigSlots);
  QUERY_CHECK_CODE(code, lino, _end);
  code = stTriggerTaskCollectVirCols(pTask, calcCacheScanPlan, &pCalcColids, &pTask->pCalcIsPseudoCol, &pCalcSlots);
  QUERY_CHECK_CODE(code, lino, _end);

  pTask->virScanTsOnly = (pTrigSlots != NULL) || (pCalcSlots != NULL);
  code = createDataBlock(&pTask->pVirtTrigBlock);
  QUERY_CHECK_CODE(code, lino, _end);
  i = 0;
  pNode = NULL;
  FOREACH(pNode, pTrigSlots) {
    SSlotDescNode *pn = (SSlotDescNode *)pNode;
    col_id_t       id = *(col_id_t *)TARRAY_GET_ELEM(pTrigColids, i);
    if (id == PRIMARYKEY_TIMESTAMP_COL_ID) {
      pTask->trigTsSlotId = i;
    } else if (!*(bool *)TARRAY_GET_ELEM(pTask->pTrigIsPseudoCol, i)) {
      pTask->virScanTsOnly = false;
    }
    i++;
    SColumnInfoData col = createColumnInfoData(pn->dataType.type, pn->dataType.bytes, id);
    col.info.scale = pn->dataType.scale;
    col.info.precision = pn->dataType.precision;
    col.info.noData = pn->reserve;
    code = blockDataAppendColInfo(pTask->pVirtTrigBlock, &col);
    QUERY_CHECK_CODE(code, lino, _end);
  }

  code = createDataBlock(&pTask->pVirtCalcBlock);
  QUERY_CHECK_CODE(code, lino, _end);
  i = 0;
  pNode = NULL;
  FOREACH(pNode, pCalcSlots) {
    SSlotDescNode *pn = (SSlotDescNode *)pNode;
    col_id_t       id = *(col_id_t *)TARRAY_GET_ELEM(pCalcColids, i);
    if (id == PRIMARYKEY_TIMESTAMP_COL_ID) {
      pTask->calcTsSlotId = i;
    } else if (!*(bool *)TARRAY_GET_ELEM(pTask->pCalcIsPseudoCol, i)) {
      pTask->virScanTsOnly = false;
    }
    i++;
    SColumnInfoData col = createColumnInfoData(pn->dataType.type, pn->dataType.bytes, id);
    col.info.scale = pn->dataType.scale;
    col.info.precision = pn->dataType.precision;
    col.info.noData = pn->reserve;
    code = blockDataAppendColInfo(pTask->pVirtCalcBlock, &col);
    QUERY_CHECK_CODE(code, lino, _end);
  }

  if (pTask->pTrigIsPseudoCol == NULL) {
    pTask->pTrigIsPseudoCol = taosMemoryCalloc(1, sizeof(SArray));
  }
  if (pTask->pCalcIsPseudoCol == NULL) {
    pTask->pCalcIsPseudoCol = taosMemoryCalloc(1, sizeof(SArray));
  }
  pTask->pVirtTableInfos = tSimpleHashInit(256, taosGetDefaultHashFunction(TSDB_DATA_TYPE_BIGINT));
  QUERY_CHECK_NULL(pTask->pVirtTableInfos, code, lino, _end, terrno);
  tSimpleHashSetFreeFp(pTask->pVirtTableInfos, stTriggerTaskDestroyTableInfo);
  pTask->pOrigTableInfos = tSimpleHashInit(256, taosGetDefaultHashFunction(TSDB_DATA_TYPE_BIGINT));
  QUERY_CHECK_NULL(pTask->pOrigTableInfos, code, lino, _end, terrno);
  tSimpleHashSetFreeFp(pTask->pOrigTableInfos, stTriggerTaskDestroyOrigTableInfo);

_end:
  if (pTrigColids != NULL) {
    taosArrayDestroy(pTrigColids);
  }
  if (pCalcColids != NULL) {
    taosArrayDestroy(pCalcColids);
  }
  if (pTrigSlots != NULL) {
    nodesDestroyList(pTrigSlots);
  }
  if (pCalcSlots != NULL) {
    nodesDestroyList(pCalcSlots);
  }
  if (code != TSDB_CODE_SUCCESS) {
    ST_TASK_ELOG("%s failed at line %d since %s", __func__, lino, tstrerror(code));
  }
  return code;
}

int32_t stTriggerTaskDeploy(SStreamTriggerTask *pTask, SStreamTriggerDeployMsg *pMsg) {
  int32_t    code = TSDB_CODE_SUCCESS;
  int32_t    lino = 0;
  SNodeList *pPartitionCols = NULL;

  EWindowType type = pMsg->triggerType;
  switch (pMsg->triggerType) {
    case WINDOW_TYPE_INTERVAL: {
      pTask->triggerType = STREAM_TRIGGER_SLIDING;
      const SSlidingTrigger *pSliding = &pMsg->trigger.sliding;
      SInterval             *pInterval = &pTask->interval;
      pInterval->timezone = NULL;
      pInterval->intervalUnit = pSliding->intervalUnit;
      pInterval->slidingUnit = pSliding->slidingUnit;
      pInterval->offsetUnit = pSliding->offsetUnit;
      pInterval->precision = pSliding->precision;
      pInterval->interval = pSliding->interval;
      pInterval->sliding = pSliding->sliding > 0 ? pSliding->sliding : pSliding->interval;
      pInterval->offset = pSliding->offset;
      pInterval->timeRange = (STimeWindow){.skey = INT64_MIN, .ekey = INT64_MIN};
      if (pSliding->interval == 0) {
        pInterval->offset = pSliding->soffset;
        pInterval->offsetUnit = pSliding->soffsetUnit;
      }
      break;
    }
    case WINDOW_TYPE_SESSION: {
      pTask->triggerType = STREAM_TRIGGER_SESSION;
      const SSessionTrigger *pSession = &pMsg->trigger.session;
      pTask->gap = pSession->sessionVal;
      break;
    }
    case WINDOW_TYPE_STATE: {
      pTask->triggerType = STREAM_TRIGGER_STATE;
      const SStateWinTrigger *pState = &pMsg->trigger.stateWin;
      pTask->stateSlotId = pState->slotId;
      pTask->stateExtend = pState->extend;
      code = nodesStringToNode(pState->zeroth, &pTask->pStateZeroth);
      QUERY_CHECK_CODE(code, lino, _end);
      pTask->stateTrueFor = pState->trueForDuration;
      code = nodesStringToNode(pState->expr, &pTask->pStateExpr);
      QUERY_CHECK_CODE(code, lino, _end);
      if (pTask->pStateExpr != NULL && nodeType(pTask->pStateExpr) != QUERY_NODE_COLUMN) {
        pTask->stateSlotId = -1;
      }
      break;
    }
    case WINDOW_TYPE_EVENT: {
      pTask->triggerType = STREAM_TRIGGER_EVENT;
      const SEventTrigger *pEvent = &pMsg->trigger.event;
      code = nodesStringToNode(pEvent->startCond, &pTask->pStartCond);
      QUERY_CHECK_CODE(code, lino, _end);
      code = nodesStringToNode(pEvent->endCond, &pTask->pEndCond);
      QUERY_CHECK_CODE(code, lino, _end);
      pTask->eventTrueFor = pEvent->trueForDuration;
      code = nodesCollectColumnsFromNode(pTask->pStartCond, NULL, COLLECT_COL_TYPE_ALL, &pTask->pStartCondCols);
      QUERY_CHECK_CODE(code, lino, _end);
      code = nodesCollectColumnsFromNode(pTask->pEndCond, NULL, COLLECT_COL_TYPE_ALL, &pTask->pEndCondCols);
      QUERY_CHECK_CODE(code, lino, _end);
      break;
    }
    case WINDOW_TYPE_COUNT: {
      pTask->triggerType = STREAM_TRIGGER_COUNT;
      const SCountTrigger *pCount = &pMsg->trigger.count;
      pTask->windowCount = pCount->countVal;
      pTask->windowSliding = pCount->sliding > 0 ? pCount->sliding : pCount->countVal;
      break;
    }
    case WINDOW_TYPE_PERIOD: {
      pTask->triggerType = STREAM_TRIGGER_PERIOD;
      const SPeriodTrigger *pPeriod = &pMsg->trigger.period;
      SInterval            *pInterval = &pTask->interval;
      pInterval->timezone = NULL;
      pInterval->intervalUnit = pPeriod->periodUnit;
      pInterval->slidingUnit = pPeriod->periodUnit;
      pInterval->offsetUnit = pPeriod->offsetUnit;
      pInterval->precision = TSDB_TIME_PRECISION_NANO;
      pInterval->interval = 0;
      pInterval->sliding = convertTimePrecision(pPeriod->period, pPeriod->precision, TSDB_TIME_PRECISION_NANO);
      pInterval->offset = convertTimePrecision(pPeriod->offset, pPeriod->precision, TSDB_TIME_PRECISION_NANO);
      pInterval->timeRange = (STimeWindow){.skey = INT64_MIN, .ekey = INT64_MIN};
      break;
    }
    default: {
      ST_TASK_ELOG("invalid stream trigger window type %d at %s:%d", type, __func__, __LINE__);
      code = TSDB_CODE_INVALID_PARA;
      QUERY_CHECK_CODE(code, lino, _end);
    }
  }

  pTask->trigTsIndex = pMsg->triTsSlotId;
  pTask->calcTsIndex = pMsg->calcTsSlotId;
  pTask->maxDelayNs = pMsg->maxDelay * NANOSECOND_PER_MSEC;
  pTask->fillHistoryStartTime = pMsg->fillHistoryStartTime;
  pTask->watermark = pMsg->watermark;
  pTask->expiredTime = pMsg->expiredTime;
  pTask->ignoreDisorder = pMsg->igDisorder;
  if (pTask->triggerType == STREAM_TRIGGER_COUNT) {
    pTask->ignoreDisorder = true;  // count window trigger has no recalculation
  }
  pTask->fillHistory = pMsg->fillHistory;
  if (pMsg->fillHistoryFirst) {
    if (pTask->triggerType == STREAM_TRIGGER_COUNT) {
      pTask->fillHistory = true;
    } else {
      pTask->fillHistoryFirst = true;
    }
  }
  pTask->lowLatencyCalc = pMsg->lowLatencyCalc;
  if (pTask->triggerType == STREAM_TRIGGER_PERIOD) {
    // always enable low latency calc for period trigger
    pTask->lowLatencyCalc = true;
  }
  pTask->hasPartitionBy = (pMsg->partitionCols != NULL);
  pTask->isVirtualTable = pMsg->isTriggerTblVirt;
  pTask->isStbPartitionByTag = pMsg->isTriggerTblStb;
  if (pMsg->isTriggerTblStb && pMsg->partitionCols != NULL) {
    code = nodesStringToList(pMsg->partitionCols, &pPartitionCols);
    QUERY_CHECK_CODE(code, lino, _end);
    SNode *pNode = NULL;
    FOREACH(pNode, pPartitionCols) {
      if ((pNode->type == QUERY_NODE_FUNCTION) &&
          (strcmp(((struct SFunctionNode *)pNode)->functionName, "tbname") == 0)) {
        pTask->isStbPartitionByTag = false;
        break;
      }
    }
  }
  pTask->ignoreNoDataTrigger = pMsg->igNoDataTrigger;
  pTask->hasTriggerFilter = pMsg->triggerHasPF;
  if (pTask->ignoreNoDataTrigger) {
    QUERY_CHECK_CONDITION(
        (pTask->triggerType == STREAM_TRIGGER_PERIOD) || (pTask->triggerType == STREAM_TRIGGER_SLIDING), code, lino,
        _end, TSDB_CODE_INVALID_PARA);
  }
  pTask->precision = pMsg->precision;
  pTask->historyStep = convertTimePrecision(10 * MILLISECOND_PER_DAY, TSDB_TIME_PRECISION_MILLI, pTask->precision);
  pTask->placeHolderBitmap = pMsg->placeHolderBitmap;
  pTask->streamName = taosStrdup(pMsg->streamName);
  code = nodesStringToNode(pMsg->triggerPrevFilter, &pTask->triggerFilter);
  QUERY_CHECK_CODE(code, lino, _end);

  if (pTask->triggerType == STREAM_TRIGGER_SESSION || pTask->triggerType == STREAM_TRIGGER_SLIDING ||
      pTask->triggerType == STREAM_TRIGGER_COUNT) {
    pTask->histTrigTsIndex = 0;
  } else {
    pTask->histTrigTsIndex = pTask->trigTsIndex;
  }
  pTask->histCalcTsIndex = pTask->calcTsIndex;
  if (pTask->triggerFilter != NULL) {
    code = nodesCloneNode(pTask->triggerFilter, &pTask->histTriggerFilter);
    QUERY_CHECK_CODE(code, lino, _end);
  }
  if (pTask->triggerType == STREAM_TRIGGER_STATE) {
    pTask->histStateSlotId = pTask->stateSlotId;
    code = nodesCloneNode(pTask->pStateExpr, &pTask->histStateExpr);
    QUERY_CHECK_CODE(code, lino, _end);
  } else if (pTask->triggerType == STREAM_TRIGGER_EVENT) {
    code = nodesCloneNode(pTask->pStartCond, &pTask->histStartCond);
    QUERY_CHECK_CODE(code, lino, _end);
    code = nodesCloneNode(pTask->pEndCond, &pTask->histEndCond);
    QUERY_CHECK_CODE(code, lino, _end);
  }

  if (pTask->isVirtualTable) {
    code = stTriggerTaskParseVirtScan(pTask, pMsg->triggerScanPlan, pMsg->calcCacheScanPlan);
    QUERY_CHECK_CODE(code, lino, _end);
    code = stTriggerTaskNewParseVirtScan(pTask, pMsg->triggerScanPlan, pMsg->calcCacheScanPlan);
    QUERY_CHECK_CODE(code, lino, _end);
    pTask->pVirTableInfoRsp = taosArrayInit(0, sizeof(VTableInfo));
    QUERY_CHECK_NULL(pTask->pVirTableInfoRsp, code, lino, _end, terrno);
    pTask->pOrigTableCols = tSimpleHashInit(8, taosGetDefaultHashFunction(TSDB_DATA_TYPE_BINARY));
    QUERY_CHECK_NULL(pTask->pOrigTableCols, code, lino, _end, terrno);
    tSimpleHashSetFreeFp(pTask->pOrigTableCols, stTriggerTaskDestroyHashElem);
  }

  pTask->calcEventType = taosArrayGetSize(pMsg->runnerList) > 0 ? pMsg->eventTypes : STRIGGER_EVENT_WINDOW_NONE;
  pTask->notifyEventType = pMsg->notifyEventTypes;
  TSWAP(pTask->pNotifyAddrUrls, pMsg->pNotifyAddrUrls);
  pTask->addOptions = pMsg->addOptions;
  pTask->notifyHistory = pMsg->notifyHistory;
  if ((pTask->triggerType == STREAM_TRIGGER_PERIOD) ||
      (pTask->triggerType == STREAM_TRIGGER_SLIDING && pTask->interval.interval == 0)) {
    if (pTask->calcEventType != STRIGGER_EVENT_WINDOW_NONE) {
      pTask->calcEventType = STRIGGER_EVENT_WINDOW_CLOSE;
    }
    if (taosArrayGetSize(pTask->pNotifyAddrUrls) > 0) {
      pTask->notifyEventType = STRIGGER_EVENT_WINDOW_CLOSE;
    }
  }

  pTask->leaderSnodeId = pMsg->leaderSnodeId;
  if (pTask->isVirtualTable) {
    TSWAP(pTask->virtReaderList, pMsg->readerList);
  } else {
    TSWAP(pTask->readerList, pMsg->readerList);
  }
  TSWAP(pTask->runnerList, pMsg->runnerList);

  taosInitRWLatch(&pTask->calcPoolLock);
  int32_t nRunner = taosArrayGetSize(pTask->runnerList);
  if (nRunner > 0) {
    pTask->pCalcNodes = taosArrayInit_s(sizeof(SSTriggerCalcNode), nRunner);
    QUERY_CHECK_NULL(pTask->pCalcNodes, code, lino, _end, terrno);
    for (int32_t i = 0; i < nRunner; i++) {
      SStreamRunnerTarget *pRunner = TARRAY_GET_ELEM(pTask->runnerList, i);
      SSTriggerCalcNode   *pNode = TARRAY_GET_ELEM(pTask->pCalcNodes, i);
      pNode->pSlots = taosArrayInit_s(sizeof(SSTriggerCalcSlot), pRunner->execReplica);
      QUERY_CHECK_NULL(pNode->pSlots, code, lino, _end, terrno);
      for (int32_t j = 0; j < pRunner->execReplica; j++) {
        SSTriggerCalcSlot *pSlot = TARRAY_GET_ELEM(pNode->pSlots, j);
        TD_DLIST_APPEND(&pNode->idleSlots, pSlot);
      }
    }
  }
  pTask->pGroupRunning = tSimpleHashInit(256, taosGetDefaultHashFunction(TSDB_DATA_TYPE_BINARY));
  QUERY_CHECK_NULL(pTask->pGroupRunning, code, lino, _end, terrno);
  pTask->pSessionRunning = tSimpleHashInit(4, taosGetDefaultHashFunction(TSDB_DATA_TYPE_BIGINT));
  QUERY_CHECK_NULL(pTask->pSessionRunning, code, lino, _end, terrno);

  taosInitRWLatch(&pTask->recalcRequestLock);
  pTask->pRecalcRequests = tdListNew(POINTER_BYTES);
  QUERY_CHECK_NULL(pTask->pRecalcRequests, code, lino, _end, terrno);

  pTask->pRealtimeStartVer = tSimpleHashInit(8, taosGetDefaultHashFunction(TSDB_DATA_TYPE_INT));
  QUERY_CHECK_NULL(pTask->pRealtimeStartVer, code, lino, _end, terrno);
  pTask->pHistoryCutoffTime = tSimpleHashInit(256, taosGetDefaultHashFunction(TSDB_DATA_TYPE_BIGINT));
  QUERY_CHECK_NULL(pTask->pHistoryCutoffTime, code, lino, _end, terrno);

  pTask->task.status = STREAM_STATUS_INIT;

_end:
  if (pPartitionCols != NULL) {
    nodesDestroyList(pPartitionCols);
  }
  if (code != TSDB_CODE_SUCCESS) {
    ST_TASK_ELOG("%s failed at line %d since %s", __func__, lino, tstrerror(code));
    pTask->task.status = STREAM_STATUS_FAILED;
  }
  return code;
}

int32_t stTriggerTaskUndeployImpl(SStreamTriggerTask **ppTask, const SStreamUndeployTaskMsg *pMsg,
                                  taskUndeplyCallback cb) {
  int32_t             code = TSDB_CODE_SUCCESS;
  int32_t             lino = 0;
  SStreamTriggerTask *pTask = *ppTask;

  stDebug("[checkpoint] stTriggerTaskUndeploy, taskId: %" PRIx64 ", streamId: %" PRIx64
          ", doCheckpoint: %d, doCleanup: %d",
          pTask->task.taskId, pTask->task.streamId, pMsg->doCheckpoint, pMsg->doCleanup);

  if (pMsg->doCheckpoint && pTask->pRealtimeContext) {
    uint8_t *buf = NULL;
    int64_t  len = 0;
    do {
      code = stTriggerTaskGenCheckpoint(pTask, buf, &len);
      if (code != 0) break;
      buf = taosMemoryMalloc(len);
      code = stTriggerTaskGenCheckpoint(pTask, buf, &len);
      if (code != 0) break;
      code = streamWriteCheckPoint(pTask->task.streamId, buf, len);
      if (code != 0) break;
      int32_t leaderSid = pTask->leaderSnodeId;
      SEpSet *epSet = gStreamMgmt.getSynEpset(leaderSid);
      if (epSet != NULL) {
        code = streamSyncWriteCheckpoint(pTask->task.streamId, epSet, buf, len);
        buf = NULL;
      }
    } while (0);
    taosMemoryFree(buf);
  }

  if (pMsg->doCleanup) {
    streamDeleteCheckPoint(pTask->task.streamId);
    int32_t leaderSid = pTask->leaderSnodeId;
    SEpSet *epSet = gStreamMgmt.getSynEpset(leaderSid);
    if (epSet != NULL) {
      code = streamSyncDeleteCheckpoint(pTask->task.streamId, epSet);
    }
  }

  taosWLockLatch(&gStreamTriggerWaitLatch);
  SListNode *pNode = TD_DLIST_HEAD(&gStreamTriggerWaitList);
  while (pNode != NULL) {
    SListNode *pCurNode = pNode;
    pNode = TD_DLIST_NODE_NEXT(pCurNode);
    StreamTriggerWaitInfo *pInfo = (StreamTriggerWaitInfo *)pCurNode->data;
    if (pInfo != NULL && pInfo->streamId == pTask->task.streamId) {
      TD_DLIST_POP(&gStreamTriggerWaitList, pCurNode);
      taosMemoryFreeClear(pCurNode);
    }
  }
  taosWUnLockLatch(&gStreamTriggerWaitLatch);

  if (pTask->triggerType == STREAM_TRIGGER_STATE) {
    if (pTask->pStateZeroth != NULL) {
      nodesDestroyNode(pTask->pStateZeroth);
      pTask->pStateZeroth = NULL;
    }
    if (pTask->pStateExpr != NULL) {
      nodesDestroyNode(pTask->pStateExpr);
      pTask->pStateExpr = NULL;
    }
  } else if (pTask->triggerType == STREAM_TRIGGER_EVENT) {
    if (pTask->pStartCond != NULL) {
      nodesDestroyNode(pTask->pStartCond);
      pTask->pStartCond = NULL;
    }
    if (pTask->pEndCond != NULL) {
      nodesDestroyNode(pTask->pEndCond);
      pTask->pEndCond = NULL;
    }
    if (pTask->pStartCondCols != NULL) {
      nodesDestroyList(pTask->pStartCondCols);
      pTask->pStartCondCols = NULL;
    }
    if (pTask->pEndCondCols != NULL) {
      nodesDestroyList(pTask->pEndCondCols);
      pTask->pEndCondCols = NULL;
    }
  }

  if (pTask->triggerFilter != NULL) {
    nodesDestroyNode(pTask->triggerFilter);
    pTask->triggerFilter = NULL;
  }

  if (pTask->histTriggerFilter != NULL) {
    nodesDestroyNode(pTask->histTriggerFilter);
    pTask->histTriggerFilter = NULL;
  }
  if (pTask->histStateExpr != NULL) {
    nodesDestroyNode(pTask->histStateExpr);
    pTask->histStateExpr = NULL;
  }
  if (pTask->histStartCond != NULL) {
    nodesDestroyNode(pTask->histStartCond);
    pTask->histStartCond = NULL;
  }
  if (pTask->histEndCond != NULL) {
    nodesDestroyNode(pTask->histEndCond);
    pTask->histEndCond = NULL;
  }

  if (pTask->pNotifyAddrUrls != NULL) {
    for (int32_t i = 0; i < TARRAY_SIZE(pTask->pNotifyAddrUrls); i++) {
      char **url = TARRAY_GET_ELEM(pTask->pNotifyAddrUrls, i);
      taosMemoryFreeClear(*url);
    }
    taosArrayDestroy(pTask->pNotifyAddrUrls);
    pTask->pNotifyAddrUrls = NULL;
  }

  if (pTask->readerList != NULL) {
    taosArrayDestroy(pTask->readerList);
    pTask->readerList = NULL;
  }
  if (pTask->virtReaderList != NULL) {
    taosArrayDestroy(pTask->virtReaderList);
    pTask->virtReaderList = NULL;
  }
  if (pTask->runnerList != NULL) {
    taosArrayDestroy(pTask->runnerList);
    pTask->runnerList = NULL;
  }

  if (pTask->pRealtimeContext != NULL) {
    stRealtimeContextDestroy(&pTask->pRealtimeContext);
  }
  if (pTask->pHistoryContext != NULL) {
    stHistoryContextDestroy(&pTask->pHistoryContext);
  }
  if (pTask->pRealtimeStartVer != NULL) {
    tSimpleHashCleanup(pTask->pRealtimeStartVer);
    pTask->pRealtimeStartVer = NULL;
  }
  if (pTask->pHistoryCutoffTime != NULL) {
    tSimpleHashCleanup(pTask->pHistoryCutoffTime);
    pTask->pHistoryCutoffTime = NULL;
  }

  if (pTask->pVirDataBlock != NULL) {
    blockDataDestroy(pTask->pVirDataBlock);
    pTask->pVirDataBlock = NULL;
  }
  if (pTask->pVirTrigSlots != NULL) {
    taosArrayDestroy(pTask->pVirTrigSlots);
    pTask->pVirTrigSlots = NULL;
  }
  if (pTask->pVirCalcSlots != NULL) {
    taosArrayDestroy(pTask->pVirCalcSlots);
    pTask->pVirCalcSlots = NULL;
  }
  if (pTask->pVirtTrigBlock != NULL) {
    blockDataDestroy(pTask->pVirtTrigBlock);
    pTask->pVirtTrigBlock = NULL;
  }
  if (pTask->pVirtCalcBlock != NULL) {
    blockDataDestroy(pTask->pVirtCalcBlock);
    pTask->pVirtCalcBlock = NULL;
  }
  if (pTask->pTrigIsPseudoCol != NULL) {
    taosArrayDestroy(pTask->pTrigIsPseudoCol);
    pTask->pTrigIsPseudoCol = NULL;
  }
  if (pTask->pCalcIsPseudoCol != NULL) {
    taosArrayDestroy(pTask->pCalcIsPseudoCol);
    pTask->pCalcIsPseudoCol = NULL;
  }
  if (pTask->pVirtTableInfos != NULL) {
    tSimpleHashCleanup(pTask->pVirtTableInfos);
    pTask->pVirtTableInfos = NULL;
  }
  if (pTask->pOrigTableInfos != NULL) {
    tSimpleHashCleanup(pTask->pOrigTableInfos);
    pTask->pOrigTableInfos = NULL;
  }
  if (pTask->pVirTableInfoRsp != NULL) {
    taosArrayDestroyEx(pTask->pVirTableInfoRsp, tDestroyVTableInfo);
  }
  if (pTask->pOrigTableCols != NULL) {
    tSimpleHashCleanup(pTask->pOrigTableCols);
    pTask->pOrigTableCols = NULL;
  }

  if (pTask->pCalcNodes != NULL) {
    taosArrayDestroyEx(pTask->pCalcNodes, stTriggerTaskDestroyCalcNode);
    pTask->pCalcNodes = NULL;
  }
  if (pTask->pGroupRunning != NULL) {
    tSimpleHashCleanup(pTask->pGroupRunning);
    pTask->pGroupRunning = NULL;
  }
  if (pTask->pSessionRunning != NULL) {
    tSimpleHashCleanup(pTask->pSessionRunning);
    pTask->pSessionRunning = NULL;
  }

  if (pTask->pRecalcRequests != NULL) {
    SListIter  iter = {0};
    SListNode *pNode = NULL;
    tdListInitIter(pTask->pRecalcRequests, &iter, TD_LIST_FORWARD);
    while ((pNode = tdListNext(&iter)) != NULL) {
      SSTriggerRecalcRequest *pReq = *(SSTriggerRecalcRequest **)pNode->data;
      if (pReq->pTsdbVersions != NULL) {
        tSimpleHashCleanup(pReq->pTsdbVersions);
      }
      taosMemoryFreeClear(pReq);
    }
    pTask->pRecalcRequests = tdListFree(pTask->pRecalcRequests);
  }

  if (pTask->streamName != NULL) {
    taosMemoryFree(pTask->streamName);
    pTask->streamName = NULL;
  }

  SStreamMgmtReq *pMgmtReq = atomic_load_ptr(&pTask->task.pMgmtReq);
  if (pMgmtReq && pMgmtReq == atomic_val_compare_exchange_ptr(&pTask->task.pMgmtReq, pMgmtReq, NULL)) {
    tFreeSStreamMgmtReq(pMgmtReq);
    taosMemoryFree(pMgmtReq);
  }

_end:
  if (code != TSDB_CODE_SUCCESS) {
    ST_TASK_ELOG("%s failed at line %d since %s", __func__, lino, tstrerror(code));
  }

  (*cb)(ppTask);

  return code;
}

int32_t stTriggerTaskUndeploy(SStreamTriggerTask **ppTask, bool force) {
  int32_t             code = TSDB_CODE_SUCCESS;
  SStreamTriggerTask *pTask = *ppTask;

  if (!force && taosWTryForceLockLatch(&pTask->task.entryLock)) {
    ST_TASK_DLOG("ignore undeploy trigger task since working, entryLock:%x", pTask->task.entryLock);
    return code;
  }

  return stTriggerTaskUndeployImpl(ppTask, &pTask->task.undeployMsg, pTask->task.undeployCb);
}

int32_t stTriggerTaskExecute(SStreamTriggerTask *pTask, const SStreamMsg *pMsg) {
  int32_t code = TSDB_CODE_SUCCESS;
  int32_t lino = 0;

  switch (pMsg->msgType) {
    case STREAM_MSG_START: {
      if (pTask->task.status != STREAM_STATUS_INIT) {
        ST_TASK_DLOG("ignore redundant start message, current status: %d", pTask->task.status);
        break;
      }
      if (taosArrayGetSize(pTask->pVirTableInfoRsp) > 0 && taosArrayGetSize(pTask->readerList) == 0) {
        ST_TASK_DLOG("ignore start message since orig table readers are not ready, vir table count: %" PRIzu,
                     TARRAY_SIZE(pTask->pVirTableInfoRsp));
        break;
      }
      if (pTask->pRealtimeContext == NULL) {
        pTask->pRealtimeContext = taosMemoryCalloc(1, sizeof(SSTriggerRealtimeContext));
        QUERY_CHECK_NULL(pTask->pRealtimeContext, code, lino, _end, terrno);
        code = stRealtimeContextInit(pTask->pRealtimeContext, pTask);
        QUERY_CHECK_CODE(code, lino, _end);
      }
      SSTriggerCtrlRequest req = {.type = STRIGGER_CTRL_START,
                                  .streamId = pTask->task.streamId,
                                  .taskId = pTask->task.taskId,
                                  .sessionId = pTask->pRealtimeContext->sessionId};
      SRpcMsg              msg = {.msgType = TDMT_STREAM_TRIGGER_CTRL};
      msg.contLen = tSerializeSTriggerCtrlRequest(NULL, 0, &req);
      QUERY_CHECK_CONDITION(msg.contLen > 0, code, lino, _end, TSDB_CODE_INTERNAL_ERROR);
      msg.pCont = rpcMallocCont(msg.contLen);
      QUERY_CHECK_NULL(msg.pCont, code, lino, _end, terrno);
      int32_t tlen = tSerializeSTriggerCtrlRequest(msg.pCont, msg.contLen, &req);
      QUERY_CHECK_CONDITION(tlen == msg.contLen, code, lino, _end, TSDB_CODE_INTERNAL_ERROR);
      TRACE_SET_ROOTID(&msg.info.traceId, pTask->task.streamId);
      TRACE_SET_MSGID(&msg.info.traceId, tGenIdPI64());

      SMsgCb *pCb = &gStreamMgmt.msgCb;
      code = pCb->putToQueueFp(pCb->mgmt, STREAM_TRIGGER_QUEUE, &msg);
      QUERY_CHECK_CODE(code, lino, _end);

      ST_TASK_DLOG("send start control request for session: %" PRIx64, req.sessionId);
      ST_TASK_DLOG("control request 0x%" PRIx64 ":0x%" PRIx64 " sent", msg.info.traceId.rootId, msg.info.traceId.msgId);

      pTask->task.status = STREAM_STATUS_RUNNING;

      int32_t leaderSid = pTask->leaderSnodeId;
      SEpSet *epSet = gStreamMgmt.getSynEpset(leaderSid);
      if (epSet != NULL) {
        ST_TASK_DLOG("[checkpoint] trigger task deploy, sync checkpoint leaderSnodeId:%d", leaderSid);
        atomic_store_8(&pTask->isCheckpointReady, 0);
        code = streamSyncWriteCheckpoint(pTask->task.streamId, epSet, NULL, 0);
        if (code != 0) {
          atomic_store_8(&pTask->isCheckpointReady, 1);
        }
      } else {
        atomic_store_8(&pTask->isCheckpointReady, 1);
      }
      break;
    }
    case STREAM_MSG_ORIGTBL_READER_INFO: {
      if (pTask->task.status != STREAM_STATUS_INIT || taosArrayGetSize(pTask->readerList) > 0) {
        ST_TASK_DLOG("ignore redundant original reader info, current status: %d, reader count: %" PRIzu,
                     pTask->task.status, TARRAY_SIZE(pTask->readerList));
        break;
      }
      SStreamMgmtRsp *pRsp = (SStreamMgmtRsp *)pMsg;
      int32_t        *pVgId = TARRAY_DATA(pRsp->cont.vgIds);
      int32_t         iter1 = 0;
      void           *px = tSimpleHashIterate(pTask->pOrigTableCols, NULL, &iter1);
      while (px != NULL) {
        SSHashObj               *pDbInfo = *(SSHashObj **)px;
        int32_t                  iter2 = 0;
        SSTriggerOrigColumnInfo *pTbInfo = tSimpleHashIterate(pDbInfo, NULL, &iter2);
        while (pTbInfo != NULL) {
          pTbInfo->vgId = *(pVgId++);
          pTbInfo = tSimpleHashIterate(pDbInfo, pTbInfo, &iter2);
        }
        px = tSimpleHashIterate(pTask->pOrigTableCols, px, &iter1);
      }
      QUERY_CHECK_CONDITION(TARRAY_ELEM_IDX(pRsp->cont.vgIds, pVgId) == TARRAY_SIZE(pRsp->cont.vgIds), code, lino, _end,
                            TSDB_CODE_INVALID_PARA);

      SSTriggerRealtimeContext *pContext = pTask->pRealtimeContext;
      if (pTask->readerList == NULL) {
        pTask->readerList = taosArrayInit(0, sizeof(SStreamTaskAddr));
        QUERY_CHECK_NULL(pTask->readerList, code, lino, _end, terrno);
      }
      px = taosArrayAddAll(pTask->readerList, pTask->virtReaderList);
      QUERY_CHECK_NULL(px, code, lino, _end, terrno);
      int32_t nPartReaders = TARRAY_SIZE(pTask->readerList);
      if (taosArrayGetSize(pRsp->cont.readerList) > 0) {
        px = taosArrayAddAll(pTask->readerList, pRsp->cont.readerList);
        QUERY_CHECK_NULL(px, code, lino, _end, terrno);
      }

      for (int32_t i = nPartReaders; i < TARRAY_SIZE(pTask->readerList); i++) {
        SStreamTaskAddr     *pReader = TARRAY_GET_ELEM(pTask->readerList, i);
        SSTriggerWalProgress progress = {0};
        code = tSimpleHashPut(pTask->pRealtimeContext->pReaderWalProgress, &pReader->nodeId, sizeof(int32_t), &progress,
                              sizeof(SSTriggerWalProgress));
        QUERY_CHECK_CODE(code, lino, _end);
        SSTriggerWalProgress *pProgress =
            tSimpleHashGet(pTask->pRealtimeContext->pReaderWalProgress, &pReader->nodeId, sizeof(int32_t));
        QUERY_CHECK_NULL(pProgress, code, lino, _end, TSDB_CODE_INTERNAL_ERROR);
        pProgress->pTaskAddr = pReader;
        SSTriggerPullRequest *pPullReq = &pProgress->pullReq.base;
        pPullReq->streamId = pTask->task.streamId;
        pPullReq->sessionId = pContext->sessionId;
        pPullReq->triggerTaskId = pTask->task.taskId;
        if (pTask->isVirtualTable) {
          pProgress->reqCids = taosArrayInit(0, sizeof(col_id_t));
          QUERY_CHECK_NULL(pProgress->reqCids, code, lino, _end, terrno);
          pProgress->reqCols = taosArrayInit(0, sizeof(OTableInfo));
          QUERY_CHECK_NULL(pProgress->reqCols, code, lino, _end, terrno);
          pProgress->uidInfoTrigger = tSimpleHashInit(256, taosGetDefaultHashFunction(TSDB_DATA_TYPE_BINARY));
          QUERY_CHECK_NULL(pProgress->uidInfoTrigger, code, lino, _end, terrno);
          tSimpleHashSetFreeFp(pProgress->uidInfoTrigger, stTriggerTaskDestroyHashElem);
          pProgress->uidInfoCalc = tSimpleHashInit(256, taosGetDefaultHashFunction(TSDB_DATA_TYPE_BINARY));
          QUERY_CHECK_NULL(pProgress->uidInfoCalc, code, lino, _end, terrno);
          tSimpleHashSetFreeFp(pProgress->uidInfoCalc, stTriggerTaskDestroyHashElem);
        }
        pProgress->pVersions = taosArrayInit(0, sizeof(int64_t));
        QUERY_CHECK_NULL(pProgress->pVersions, code, lino, _end, terrno);
        pProgress->pTrigBlock = taosMemoryCalloc(1, sizeof(SSDataBlock));
        QUERY_CHECK_NULL(pProgress->pTrigBlock, code, lino, _end, terrno);
        pProgress->pCalcBlock = taosMemoryCalloc(1, sizeof(SSDataBlock));
        QUERY_CHECK_NULL(pProgress->pCalcBlock, code, lino, _end, terrno);
      }
      break;
    }
    case STREAM_MSG_UPDATE_RUNNER: {
      // todo(kjq): handle update runner message
      break;
    }
    case STREAM_MSG_USER_RECALC: {
      SStreamMgmtRsp           *pRsp = (SStreamMgmtRsp *)pMsg;
      SArray                   *pRecalcList = pRsp->cont.recalcList;
      int32_t                   nRecalcReq = taosArrayGetSize(pRecalcList);
      SSTriggerRealtimeContext *pContext = pTask->pRealtimeContext;
      QUERY_CHECK_NULL(pContext, code, lino, _end, TSDB_CODE_INVALID_PARA);
      for (int32_t i = 0; i < nRecalcReq; i++) {
        SStreamRecalcReq *pReq = TARRAY_GET_ELEM(pRecalcList, i);
        int32_t           iter = 0;
        void             *px = tSimpleHashIterate(pContext->pGroups, NULL, &iter);
        ST_TASK_DLOG("add user recalc request, start: %" PRId64 ", end: %" PRId64, pReq->start, pReq->end - 1);
        while (px != NULL) {
          SSTriggerRealtimeGroup *pGroup = *(SSTriggerRealtimeGroup **)px;
          STimeWindow             range = {.skey = pReq->start, .ekey = pReq->end - 1};
          code = stTriggerTaskAddRecalcRequest(pTask, pGroup, &range, pContext->pReaderWalProgress, false, false);
          QUERY_CHECK_CODE(code, lino, _end);
          px = tSimpleHashIterate(pContext->pGroups, px, &iter);
        }
      }
      break;
    }
    default: {
      ST_TASK_ELOG("invalid stream trigger message type %d at %s:%d", pMsg->msgType, __func__, __LINE__);
      code = TSDB_CODE_INVALID_PARA;
      QUERY_CHECK_CODE(code, lino, _end);
    }
  }

_end:
  if (code != TSDB_CODE_SUCCESS) {
    ST_TASK_ELOG("%s failed at line %d since %s", __func__, lino, tstrerror(code));
  }
  return code;
}

int32_t stTriggerTaskProcessRsp(SStreamTask *pStreamTask, SRpcMsg *pRsp, int64_t *pErrTaskId) {
  int32_t             code = 0;
  int32_t             lino = 0;
  SStreamTriggerTask *pTask = (SStreamTriggerTask *)pStreamTask;

  *pErrTaskId = pStreamTask->taskId;

  if (pRsp->msgType == TDMT_STREAM_TRIGGER_PULL_RSP) {
    SMsgSendInfo         *ahandle = pRsp->info.ahandle;
    SSTriggerAHandle     *pAhandle = ahandle->param;
    SSTriggerPullRequest *pReq = pAhandle->param;
    switch (pRsp->code) {
      case TSDB_CODE_SUCCESS:
      case TSDB_CODE_STREAM_NO_DATA:
      case TSDB_CODE_STREAM_NO_CONTEXT: {
        if (pReq->sessionId == STREAM_TRIGGER_REALTIME_SESSIONID) {
          code = stRealtimeContextProcPullRsp(pTask->pRealtimeContext, pRsp);
          QUERY_CHECK_CODE(code, lino, _end);
        } else if (pReq->sessionId == STREAM_TRIGGER_HISTORY_SESSIONID) {
          code = stHistoryContextProcPullRsp(pTask->pHistoryContext, pRsp);
          QUERY_CHECK_CODE(code, lino, _end);
        }
        break;
      }
      default: {
        bool addWait = false;
        if (pReq->sessionId == STREAM_TRIGGER_REALTIME_SESSIONID) {
          addWait = (listNEles(&pTask->pRealtimeContext->retryPullReqs) == 0);
          code = tdListAppend(&pTask->pRealtimeContext->retryPullReqs, &pReq);
          QUERY_CHECK_CODE(code, lino, _end);
        } else if (pReq->sessionId == STREAM_TRIGGER_HISTORY_SESSIONID) {
          addWait = (listNEles(&pTask->pHistoryContext->retryPullReqs) == 0);
          code = tdListAppend(&pTask->pHistoryContext->retryPullReqs, &pReq);
          QUERY_CHECK_CODE(code, lino, _end);
        }
        if (addWait) {
          int64_t resumeTime = taosGetTimestampNs() + STREAM_ACT_MIN_DELAY_MSEC * NANOSECOND_PER_MSEC;
          code = stTriggerTaskAddWaitSession(pTask, pReq->sessionId, resumeTime);
          QUERY_CHECK_CODE(code, lino, _end);
        }
        if (code != TSDB_CODE_STREAM_TASK_NOT_EXIST) {
          *pErrTaskId = pReq->readerTaskId;
          code = pRsp->code;
          QUERY_CHECK_CODE(code, lino, _end);
        }
      }
    }
  } else if (pRsp->msgType == TDMT_STREAM_TRIGGER_CALC_RSP) {
    SMsgSendInfo         *ahandle = pRsp->info.ahandle;
    SSTriggerAHandle     *pAhandle = ahandle->param;
    SSTriggerCalcRequest *pReq = pAhandle->param;
    if (pRsp->code == TSDB_CODE_MND_STREAM_TABLE_NOT_CREATE) {
      taosArrayClearEx(pReq->params, tDestroySSTriggerCalcParam);
      pRsp->code = TSDB_CODE_SUCCESS;
    }
    switch (pRsp->code) {
      case TSDB_CODE_SUCCESS:
      case TSDB_CODE_TDB_INVALID_TABLE_SCHEMA_VER:
      case TSDB_CODE_STREAM_INSERT_TBINFO_NOT_FOUND:
      case TSDB_CODE_STREAM_VTABLE_NEED_REDEPLOY: {
        // todo(kjq): retry calc request when trigger could clear data cache manually
        if (pRsp->code != TSDB_CODE_SUCCESS && (pTask->placeHolderBitmap & PLACE_HOLDER_PARTITION_ROWS)) {
          *pErrTaskId = pReq->runnerTaskId;
          code = pRsp->code;
          QUERY_CHECK_CODE(code, lino, _end);
        } else if (pReq->sessionId == STREAM_TRIGGER_REALTIME_SESSIONID) {
          code = stRealtimeContextProcCalcRsp(pTask->pRealtimeContext, pRsp);
          QUERY_CHECK_CODE(code, lino, _end);
        } else if (pReq->sessionId == STREAM_TRIGGER_HISTORY_SESSIONID) {
          code = stHistoryContextProcCalcRsp(pTask->pHistoryContext, pRsp);
          QUERY_CHECK_CODE(code, lino, _end);
        }
        break;
      }
      default: {
        *pErrTaskId = pReq->runnerTaskId;
        code = pRsp->code;
        QUERY_CHECK_CODE(code, lino, _end);
      }
    }
  } else if (pRsp->msgType == TDMT_STREAM_TRIGGER_CTRL) {
    SSTriggerCtrlRequest req = {0};
    code = tDeserializeSTriggerCtrlRequest(pRsp->pCont, pRsp->contLen, &req);
    QUERY_CHECK_CODE(code, lino, _end);
    switch (req.type) {
      case STRIGGER_CTRL_START: {
        if (req.sessionId == STREAM_TRIGGER_REALTIME_SESSIONID) {
          code = stRealtimeContextCheck(pTask->pRealtimeContext);
          QUERY_CHECK_CODE(code, lino, _end);
        } else if (req.sessionId == STREAM_TRIGGER_HISTORY_SESSIONID) {
          code = stHistoryContextCheck(pTask->pHistoryContext);
          QUERY_CHECK_CODE(code, lino, _end);
        }
        break;
      }
      default: {
        ST_TASK_ELOG("invalid stream trigger control request type %d at %s:%d", req.type, __func__, __LINE__);
        code = TSDB_CODE_INVALID_PARA;
        QUERY_CHECK_CODE(code, lino, _end);
      }
    }
  } else if (pRsp->msgType == TDMT_STREAM_TRIGGER_DROP_RSP) {
    // TODO kuang
  }

_end:
  if (code != TSDB_CODE_SUCCESS) {
    ST_TASK_ELOG("%s failed at line %d since %s", __func__, lino, tstrerror(code));
  }
  return code;
}

int32_t stTriggerTaskGetStatus(SStreamTask *pTask, SSTriggerRuntimeStatus *pStatus) {
  // todo(kjq): implement how to get recalculation progress
  return TSDB_CODE_SUCCESS;
}

int32_t stTriggerTaskGetDelay(SStreamTask *pStreamTask, int64_t *pDelay, bool *pFillHisFinished) {
  SStreamTriggerTask *pTask = (SStreamTriggerTask *)pStreamTask;
  int64_t             now = taosGetTimestampNs();
  *pDelay = now - atomic_load_64(&pTask->latestVersionTime);
  *pFillHisFinished = atomic_load_8(&pTask->historyFinished);
  return TSDB_CODE_SUCCESS;
}

static void stRealtimeContextDestroyWalProgress(void *ptr) {
  SSTriggerWalProgress *pProgress = ptr;
  if (pProgress == NULL) {
    return;
  }
  if (pProgress->reqCids != NULL) {
    taosArrayDestroy(pProgress->reqCids);
    pProgress->reqCids = NULL;
  }
  if (pProgress->reqCols != NULL) {
    taosArrayDestroy(pProgress->reqCols);
    pProgress->reqCols = NULL;
  }
  if (pProgress->uidInfoTrigger != NULL) {
    tSimpleHashCleanup(pProgress->uidInfoTrigger);
    pProgress->uidInfoTrigger = NULL;
  }
  if (pProgress->uidInfoCalc != NULL) {
    tSimpleHashCleanup(pProgress->uidInfoCalc);
    pProgress->uidInfoCalc = NULL;
  }
  if (pProgress->pVersions != NULL) {
    taosArrayDestroy(pProgress->pVersions);
    pProgress->pVersions = NULL;
  }
  if (pProgress->pTrigBlock != NULL) {
    blockDataDestroy(pProgress->pTrigBlock);
    pProgress->pTrigBlock = NULL;
  }
  if (pProgress->pCalcBlock != NULL) {
    blockDataDestroy(pProgress->pCalcBlock);
    pProgress->pCalcBlock = NULL;
  }
}

static void stRealtimeContextDestroyWindow(void *ptr) {
  SSTriggerNotifyWindow *pWin = ptr;
  if (pWin == NULL) {
    return;
  }
  taosMemoryFreeClear(pWin->pWinOpenNotify);
  taosMemoryFreeClear(pWin->pWinCloseNotify);
}

static int32_t stRealtimeContextCalcExpr(SSTriggerRealtimeContext *pContext, SSDataBlock *pDataBlock, SNode *pExpr,
                                         SColumnInfoData *pResCol) {
  int32_t             code = TSDB_CODE_SUCCESS;
  int32_t             lino = 0;
  SStreamTriggerTask *pTask = pContext->pTask;
  SArray             *pList = NULL;

  pList = taosArrayInit(1, POINTER_BYTES);
  QUERY_CHECK_NULL(pList, code, lino, _end, terrno);
  void *px = taosArrayPush(pList, &pDataBlock);
  QUERY_CHECK_NULL(px, code, lino, _end, terrno);

  SDataType *pType = &((SExprNode *)pExpr)->resType;
  pResCol->info.type = pType->type;
  pResCol->info.bytes = pType->bytes;
  pResCol->info.scale = pType->scale;
  pResCol->info.precision = pType->precision;

  int32_t      nrows = blockDataGetNumOfRows(pDataBlock);
  SScalarParam output = {.columnData = pResCol};
  code = scalarCalculate(pExpr, pList, &output, NULL, NULL);
  QUERY_CHECK_CODE(code, lino, _end);

_end:
  if (pList != NULL) {
    taosArrayDestroy(pList);
  }
  if (code != TSDB_CODE_SUCCESS) {
    ST_TASK_ELOG("%s failed at line %d since %s", __func__, lino, tstrerror(code));
  }
  return code;
}

static int32_t stRealtimeContextCompareGroup(const HeapNode *a, const HeapNode *b) {
  SSTriggerRealtimeGroup *pGroup1 = container_of(a, SSTriggerRealtimeGroup, heapNode);
  SSTriggerRealtimeGroup *pGroup2 = container_of(b, SSTriggerRealtimeGroup, heapNode);
  return pGroup1->nextExecTime < pGroup2->nextExecTime;
}

static int32_t stRealtimeContextInit(SSTriggerRealtimeContext *pContext, SStreamTriggerTask *pTask) {
  int32_t      code = TSDB_CODE_SUCCESS;
  int32_t      lino = 0;
  SSDataBlock *pVirDataBlock = NULL;
  SFilterInfo *pVirDataFilter = NULL;

  pContext->pTask = pTask;
  pContext->sessionId = STREAM_TRIGGER_REALTIME_SESSIONID;

  bool needTrigData = true;
  if (pTask->triggerType == STREAM_TRIGGER_PERIOD) {
    needTrigData = false;
  } else if (pTask->triggerType == STREAM_TRIGGER_SLIDING) {
    needTrigData = (pTask->placeHolderBitmap & PLACE_HOLDER_WROWNUM) || pTask->ignoreNoDataTrigger;
  }
  if (!needTrigData) {
    pContext->walMode = STRIGGER_WAL_META_ONLY;
  } else if (pTask->watermark > 0 || pTask->isVirtualTable) {
    pContext->walMode = STRIGGER_WAL_META_THEN_DATA;
  } else {
    pContext->walMode = STRIGGER_WAL_META_WITH_DATA;
  }

  pContext->pReaderWalProgress = tSimpleHashInit(8, taosGetDefaultHashFunction(TSDB_DATA_TYPE_INT));
  QUERY_CHECK_NULL(pContext->pReaderWalProgress, code, lino, _end, terrno);
  tSimpleHashSetFreeFp(pContext->pReaderWalProgress, stRealtimeContextDestroyWalProgress);
  SArray *pReaderList = pTask->isVirtualTable ? pTask->virtReaderList : pTask->readerList;
  int32_t nReaders = taosArrayGetSize(pReaderList);
  for (int32_t i = 0; i < nReaders; i++) {
    SStreamTaskAddr     *pReader = TARRAY_GET_ELEM(pReaderList, i);
    SSTriggerWalProgress progress = {0};
    code = tSimpleHashPut(pContext->pReaderWalProgress, &pReader->nodeId, sizeof(int32_t), &progress,
                          sizeof(SSTriggerWalProgress));
    QUERY_CHECK_CODE(code, lino, _end);
    SSTriggerWalProgress *pProgress = tSimpleHashGet(pContext->pReaderWalProgress, &pReader->nodeId, sizeof(int32_t));
    QUERY_CHECK_NULL(pProgress, code, lino, _end, TSDB_CODE_INTERNAL_ERROR);
    pProgress->pTaskAddr = pReader;
    SSTriggerPullRequest *pPullReq = &pProgress->pullReq.base;
    pPullReq->streamId = pTask->task.streamId;
    pPullReq->sessionId = pContext->sessionId;
    pPullReq->triggerTaskId = pTask->task.taskId;
    if (pTask->isVirtualTable) {
      pProgress->reqCids = taosArrayInit(0, sizeof(col_id_t));
      QUERY_CHECK_NULL(pProgress->reqCids, code, lino, _end, terrno);
      pProgress->reqCols = taosArrayInit(0, sizeof(OTableInfo));
      QUERY_CHECK_NULL(pProgress->reqCols, code, lino, _end, terrno);
      pProgress->uidInfoTrigger = tSimpleHashInit(256, taosGetDefaultHashFunction(TSDB_DATA_TYPE_BINARY));
      QUERY_CHECK_NULL(pProgress->uidInfoTrigger, code, lino, _end, terrno);
      tSimpleHashSetFreeFp(pProgress->uidInfoTrigger, stTriggerTaskDestroyHashElem);
      pProgress->uidInfoCalc = tSimpleHashInit(256, taosGetDefaultHashFunction(TSDB_DATA_TYPE_BINARY));
      QUERY_CHECK_NULL(pProgress->uidInfoCalc, code, lino, _end, terrno);
      tSimpleHashSetFreeFp(pProgress->uidInfoCalc, stTriggerTaskDestroyHashElem);
    }
    pProgress->pVersions = taosArrayInit(0, sizeof(int64_t));
    QUERY_CHECK_NULL(pProgress->pVersions, code, lino, _end, terrno);
    pProgress->pTrigBlock = taosMemoryCalloc(1, sizeof(SSDataBlock));
    QUERY_CHECK_NULL(pProgress->pTrigBlock, code, lino, _end, terrno);
    pProgress->pCalcBlock = taosMemoryCalloc(1, sizeof(SSDataBlock));
    QUERY_CHECK_NULL(pProgress->pCalcBlock, code, lino, _end, terrno);
  }

  pContext->pMetaBlock = taosMemoryCalloc(1, sizeof(SSDataBlock));
  QUERY_CHECK_NULL(pContext->pMetaBlock, code, lino, _end, terrno);
  pContext->pDeleteBlock = taosMemoryCalloc(1, sizeof(SSDataBlock));
  QUERY_CHECK_NULL(pContext->pDeleteBlock, code, lino, _end, terrno);
  pContext->pDropBlock = taosMemoryCalloc(1, sizeof(SSDataBlock));
  QUERY_CHECK_NULL(pContext->pDropBlock, code, lino, _end, terrno);
  if (pTask->isVirtualTable) {
    pContext->pAddBlock = taosMemoryCalloc(1, sizeof(SSDataBlock));
    QUERY_CHECK_NULL(pContext->pAddBlock, code, lino, _end, terrno);
    pContext->pRetireBlock = taosMemoryCalloc(1, sizeof(SSDataBlock));
    QUERY_CHECK_NULL(pContext->pRetireBlock, code, lino, _end, terrno);
  }
  pContext->pTempSlices = taosArrayInit(0, sizeof(int64_t) * 3);
  QUERY_CHECK_NULL(pContext->pTempSlices, code, lino, _end, terrno);
  pContext->pRanges = tSimpleHashInit(256, taosGetDefaultHashFunction(TSDB_DATA_TYPE_BIGINT));
  QUERY_CHECK_NULL(pContext->pRanges, code, lino, _end, terrno);
  pContext->pGroups = tSimpleHashInit(256, taosGetDefaultHashFunction(TSDB_DATA_TYPE_BIGINT));
  QUERY_CHECK_NULL(pContext->pGroups, code, lino, _end, terrno);
  tSimpleHashSetFreeFp(pContext->pGroups, stRealtimeGroupDestroy);
  TD_DLIST_INIT(&pContext->groupsToCheck);
  pContext->pMaxDelayHeap = heapCreate(stRealtimeContextCompareGroup);
  QUERY_CHECK_NULL(pContext->pMaxDelayHeap, code, lino, _end, terrno);
  pContext->groupsToDelete = taosArrayInit(0, sizeof(int64_t));
  QUERY_CHECK_NULL(pContext->groupsToDelete, code, lino, _end, terrno);
  pContext->pGroupColVals = tSimpleHashInit(256, taosGetDefaultHashFunction(TSDB_DATA_TYPE_BIGINT));
  QUERY_CHECK_NULL(pContext->pGroupColVals, code, lino, _end, terrno);

  pContext->pSlices = tSimpleHashInit(256, taosGetDefaultHashFunction(TSDB_DATA_TYPE_BIGINT));
  QUERY_CHECK_NULL(pContext->pSlices, code, lino, _end, terrno);

  if (pTask->isVirtualTable) {
    pContext->pMerger = taosMemoryCalloc(1, sizeof(SSTriggerNewVtableMerger));
    QUERY_CHECK_NULL(pContext->pMerger, code, lino, _end, terrno);
    code = stNewVtableMergerInit(pContext->pMerger, pTask, pTask->pVirtTrigBlock, TARRAY_DATA(pTask->pTrigIsPseudoCol),
                                 pTask->triggerFilter);
    QUERY_CHECK_CODE(code, lino, _end);
  } else {
    pContext->pSorter = taosMemoryCalloc(1, sizeof(SSTriggerNewTimestampSorter));
    QUERY_CHECK_NULL(pContext->pSorter, code, lino, _end, terrno);
    int32_t verColBias = 0;
    if (pTask->triggerType == STREAM_TRIGGER_EVENT) {
      verColBias = 2;
    } else if (pTask->triggerType == STREAM_TRIGGER_STATE && pTask->stateSlotId == -1) {
      verColBias = 1;
    }
    code = stNewTimestampSorterInit(pContext->pSorter, pTask, verColBias);
    QUERY_CHECK_CODE(code, lino, _end);
  }
  pContext->pWindows = taosArrayInit(0, sizeof(SSTriggerNotifyWindow));
  QUERY_CHECK_NULL(pContext->pWindows, code, lino, _end, terrno);
  if (pTask->notifyEventType != STRIGGER_EVENT_WINDOW_NONE) {
    pContext->pNotifyParams = taosArrayInit(0, sizeof(SSTriggerCalcParam));
    QUERY_CHECK_NULL(pContext->pNotifyParams, code, lino, _end, terrno);
  }
  code = taosObjListInit(&pContext->pAllCalcTableUids, &pContext->tableUidPool);
  QUERY_CHECK_CODE(code, lino, _end);
  code = taosObjListInit(&pContext->pCalcTableUids, &pContext->tableUidPool);
  QUERY_CHECK_CODE(code, lino, _end);
  if (pTask->placeHolderBitmap & PLACE_HOLDER_PARTITION_ROWS) {
    if (pTask->isVirtualTable) {
      pContext->pCalcMerger = taosMemoryCalloc(1, sizeof(SSTriggerNewVtableMerger));
      QUERY_CHECK_NULL(pContext->pCalcMerger, code, lino, _end, terrno);
      code = stNewVtableMergerInit(pContext->pCalcMerger, pTask, pTask->pVirtCalcBlock,
                                   TARRAY_DATA(pTask->pCalcIsPseudoCol), NULL);
      QUERY_CHECK_CODE(code, lino, _end);
    } else {
      pContext->pCalcSorter = taosMemoryCalloc(1, sizeof(SSTriggerNewTimestampSorter));
      QUERY_CHECK_NULL(pContext->pCalcSorter, code, lino, _end, terrno);
      code = stNewTimestampSorterInit(pContext->pCalcSorter, pTask, 0);
      QUERY_CHECK_CODE(code, lino, _end);
    }
  }

  pContext->periodWindow = (STimeWindow){.skey = INT64_MIN, .ekey = INT64_MIN};
  code = taosObjPoolInit(&pContext->metaPool, 1024, sizeof(SSTriggerMetaData));
  QUERY_CHECK_CODE(code, lino, _end);
  code = taosObjPoolInit(&pContext->tableUidPool, 1024, sizeof(int64_t) * 2);
  QUERY_CHECK_CODE(code, lino, _end);
  code = taosObjPoolInit(&pContext->windowPool, 1024, sizeof(SSTriggerWindow));
  QUERY_CHECK_CODE(code, lino, _end);
  code = taosObjPoolInit(&pContext->calcParamPool, 1024, sizeof(SSTriggerCalcParam));
  QUERY_CHECK_CODE(code, lino, _end);

  if (pTask->placeHolderBitmap & PLACE_HOLDER_PARTITION_ROWS) {
    pContext->pCalcDataCacheIters =
        taosHashInit(256, taosGetDefaultHashFunction(TSDB_DATA_TYPE_BIGINT), false, HASH_ENTRY_LOCK);
    QUERY_CHECK_NULL(pContext->pCalcDataCacheIters, code, lino, _end, errno);
    taosHashSetFreeFp(pContext->pCalcDataCacheIters, (FDelete)releaseDataResult);
  }

  tdListInit(&pContext->retryPullReqs, POINTER_BYTES);
  tdListInit(&pContext->retryCalcReqs, POINTER_BYTES);
  tdListInit(&pContext->dropTableReqs, POINTER_BYTES);

  if (pTask->triggerType == STREAM_TRIGGER_PERIOD) {
    pContext->haveReadCheckpoint = true;
  }
  pContext->lastCheckpointTime = taosGetTimestampNs();
  pContext->lastReportTime = taosGetTimestampNs();

_end:
  return code;
}

static void stRealtimeContextReport(SSTriggerRealtimeContext *pContext) {
  SStreamTriggerTask *pTask = pContext->pTask;

  int64_t numGroups = tSimpleHashGetSize(pContext->pGroups);
  int64_t memGroups = numGroups * sizeof(SSTriggerRealtimeGroup);
  int64_t capWindows = pContext->pWindows ? pContext->pWindows->capacity : 0;
  int64_t memWindows = capWindows * sizeof(SSTriggerNotifyWindow);
  int64_t capNotify = pContext->pNotifyParams ? pContext->pNotifyParams->capacity : 0;
  int64_t memNotify = capNotify * sizeof(SSTriggerCalcParam);

  int64_t numMetas = pContext->metaPool.size;
  int64_t capMetaPool = pContext->metaPool.capacity;
  int64_t memMetaPool = capMetaPool * pContext->metaPool.nodeSize;
  int64_t numUids = pContext->tableUidPool.size;
  int64_t capUidPool = pContext->tableUidPool.capacity;
  int64_t memUidPool = capUidPool * pContext->tableUidPool.nodeSize;
  int64_t numWindows = pContext->windowPool.size;
  int64_t capWindowPool = pContext->windowPool.capacity;
  int64_t memWindowPool = capWindowPool * pContext->windowPool.nodeSize;
  int64_t numCalcParams = pContext->calcParamPool.size;
  int64_t capCalcParamPool = pContext->calcParamPool.capacity;
  int64_t memCalcParamPool = capCalcParamPool * pContext->calcParamPool.nodeSize;
  int64_t numVersions = pContext->versionPool.size;
  int64_t capVersionPool = pContext->versionPool.capacity;
  int64_t memVersionPool = capVersionPool * pContext->versionPool.nodeSize;

  ST_TASK_ILOG("[trigger realtime] groups:%" PRId64 "(%" PRId64
               " bytes), "
               "windows:%" PRId64 "(%" PRId64
               " bytes), "
               "notifyParams:%" PRId64 "(%" PRId64
               " bytes), "
               "metaPool:%" PRId64 "/%" PRId64 "(%" PRId64
               " bytes), "
               "tableUidPool:%" PRId64 "/%" PRId64 "(%" PRId64
               " bytes), "
               "windowPool:%" PRId64 "/%" PRId64 "(%" PRId64
               " bytes), "
               "calcParamPool:%" PRId64 "/%" PRId64 "(%" PRId64
               " bytes), "
               "versionPool:%" PRId64 "/%" PRId64 "(%" PRId64 " bytes)",
               numGroups, memGroups, capWindows, memWindows, capNotify, memNotify, numMetas, capMetaPool, memMetaPool,
               numUids, capUidPool, memUidPool, numWindows, capWindowPool, memWindowPool, numCalcParams,
               capCalcParamPool, memCalcParamPool, numVersions, capVersionPool, memVersionPool);
}

static void stRealtimeContextDestroy(void *ptr) {
  SSTriggerRealtimeContext **ppContext = ptr;
  if (ppContext == NULL || *ppContext == NULL) {
    return;
  }

  SSTriggerRealtimeContext *pContext = *ppContext;
  SStreamTriggerTask       *pTask = pContext->pTask;
  if (pContext->pReaderWalProgress != NULL) {
    tSimpleHashCleanup(pContext->pReaderWalProgress);
    pContext->pReaderWalProgress = NULL;
  }

  if (pContext->pMetaBlock != NULL) {
    blockDataDestroy(pContext->pMetaBlock);
    pContext->pMetaBlock = NULL;
  }
  if (pContext->pDeleteBlock != NULL) {
    blockDataDestroy(pContext->pDeleteBlock);
    pContext->pDeleteBlock = NULL;
  }
  if (pContext->pDropBlock != NULL) {
    blockDataDestroy(pContext->pDropBlock);
    pContext->pDropBlock = NULL;
  }
  if (pContext->pAddBlock != NULL) {
    blockDataDestroy(pContext->pAddBlock);
    pContext->pAddBlock = NULL;
  }
  if (pContext->pRetireBlock != NULL) {
    blockDataDestroy(pContext->pRetireBlock);
    pContext->pRetireBlock = NULL;
  }
  if (pContext->pTempSlices != NULL) {
    taosArrayDestroy(pContext->pTempSlices);
    pContext->pTempSlices = NULL;
  }
  if (pContext->pRanges != NULL) {
    tSimpleHashCleanup(pContext->pRanges);
    pContext->pRanges = NULL;
  }

  if (pContext->pGroups != NULL) {
    if (pTask) {
      int64_t numGroups = tSimpleHashGetSize(pContext->pGroups);
      int64_t memGroups = numGroups * sizeof(SSTriggerRealtimeGroup);
      ST_TASK_DLOG("[trigger realtime] destroy groups %" PRId64 " (%" PRId64 " bytes)", numGroups, memGroups);
    }
    tSimpleHashCleanup(pContext->pGroups);
    pContext->pGroups = NULL;
  }
  if (pContext->pMaxDelayHeap != NULL) {
    heapDestroy(pContext->pMaxDelayHeap);
    pContext->pMaxDelayHeap = NULL;
  }
  if (pContext->groupsToDelete != NULL) {
    taosArrayDestroy(pContext->groupsToDelete);
    pContext->groupsToDelete = NULL;
  }
  if (pContext->pGroupColVals != NULL) {
    int32_t iter = 0;
    void   *px = tSimpleHashIterate(pContext->pGroupColVals, NULL, &iter);
    while (px != NULL) {
      SArray *pColVals = *(SArray **)px;
      taosArrayDestroyEx(pColVals, tDestroySStreamGroupValue);
      px = tSimpleHashIterate(pContext->pGroupColVals, px, &iter);
    }
    tSimpleHashCleanup(pContext->pGroupColVals);
    pContext->pGroupColVals = NULL;
  }

  if (pContext->pSlices != NULL) {
    tSimpleHashCleanup(pContext->pSlices);
    pContext->pSlices = NULL;
  }

  if (pContext->pSorter != NULL) {
    stNewTimestampSorterDestroy(&pContext->pSorter);
  }
  if (pContext->pMerger != NULL) {
    stNewVtableMergerDestroy(&pContext->pMerger);
  }
  if (pContext->pWindows != NULL) {
    if (pTask) {
      int64_t capWindows = pContext->pWindows ? pContext->pWindows->capacity : 0;
      int64_t memWindows = capWindows * sizeof(SSTriggerNotifyWindow);
      ST_TASK_DLOG("[trigger realtime] destroy windows %" PRId64 " (%" PRId64 " bytes)", capWindows, memWindows);
    }
    taosArrayDestroyEx(pContext->pWindows, stRealtimeContextDestroyWindow);
    pContext->pWindows = NULL;
  }
  if (pContext->pNotifyParams != NULL) {
    if (pTask) {
      int64_t capNotify = pContext->pNotifyParams ? pContext->pNotifyParams->capacity : 0;
      int64_t memNotify = capNotify * sizeof(SSTriggerCalcParam);
      ST_TASK_DLOG("[trigger realtime] destroy notify params %" PRId64 " (%" PRId64 " bytes)", capNotify, memNotify);
    }
    taosArrayDestroyEx(pContext->pNotifyParams, tDestroySSTriggerCalcParam);
    pContext->pNotifyParams = NULL;
  }
  taosObjListClear(&pContext->pAllCalcTableUids);
  taosObjListClear(&pContext->pCalcTableUids);
  if (pContext->pCalcSorter != NULL) {
    stNewTimestampSorterDestroy(&pContext->pCalcSorter);
  }
  if (pContext->pCalcMerger != NULL) {
    stNewVtableMergerDestroy(&pContext->pCalcMerger);
  }

  colDataDestroy(&pContext->stateCol);
  colDataDestroy(&pContext->eventStartCol);
  colDataDestroy(&pContext->eventEndCol);
  if (pTask) {
    int64_t capMetaPool = pContext->metaPool.capacity;
    int64_t memMetaPool = capMetaPool * pContext->metaPool.nodeSize;
    ST_TASK_DLOG("[trigger realtime] destroy meta pool %" PRId64 " (%" PRId64 " bytes)", capMetaPool, memMetaPool);
  }
  taosObjPoolDestroy(&pContext->metaPool);
  if (pTask) {
    int64_t capUidPool = pContext->tableUidPool.capacity;
    int64_t memUidPool = capUidPool * pContext->tableUidPool.nodeSize;
    ST_TASK_DLOG("[trigger realtime] destroy table uid pool %" PRId64 " (%" PRId64 " bytes)", capUidPool, memUidPool);
  }
  taosObjPoolDestroy(&pContext->tableUidPool);
  if (pTask) {
    int64_t capWindowPool = pContext->windowPool.capacity;
    int64_t memWindowPool = capWindowPool * pContext->windowPool.nodeSize;
    ST_TASK_DLOG("[trigger realtime] destroy window pool %" PRId64 " (%" PRId64 " bytes)", capWindowPool,
                 memWindowPool);
  }
  taosObjPoolDestroy(&pContext->windowPool);
  if (pTask) {
    int64_t capCalcParamPool = pContext->calcParamPool.capacity;
    int64_t memCalcParamPool = capCalcParamPool * pContext->calcParamPool.nodeSize;
    ST_TASK_DLOG("[trigger realtime] destroy calc param pool %" PRId64 " (%" PRId64 " bytes)", capCalcParamPool,
                 memCalcParamPool);
  }
  taosObjPoolDestroy(&pContext->calcParamPool);
  if (pTask) {
    int64_t capVersionPool = pContext->versionPool.capacity;
    int64_t memVersionPool = capVersionPool * pContext->versionPool.nodeSize;
    ST_TASK_DLOG("[trigger realtime] destroy version pool %" PRId64 " (%" PRId64 " bytes)", capVersionPool,
                 memVersionPool);
  }
  taosObjPoolDestroy(&pContext->versionPool);

  if (pContext->pCalcDataCache != NULL) {
    destroyStreamDataCache(pContext->pCalcDataCache);
    pContext->pCalcDataCache = NULL;
  }
  if (pContext->pCalcDataCacheIters != NULL) {
    taosHashCleanup(pContext->pCalcDataCacheIters);
    pContext->pCalcDataCacheIters = NULL;
  }

  tdListEmpty(&pContext->retryPullReqs);
  tdListEmpty(&pContext->retryCalcReqs);
  tdListEmpty(&pContext->dropTableReqs);

  taosMemFreeClear(*ppContext);
}

static SSTriggerRealtimeGroup *stRealtimeContextGetCurrentGroup(SSTriggerRealtimeContext *pContext) {
  int32_t             code = TSDB_CODE_SUCCESS;
  int32_t             lino = 0;
  SStreamTriggerTask *pTask = pContext->pTask;
  if (pContext->status == STRIGGER_CONTEXT_SEND_DROP_REQ) {
    int64_t *pGid = taosArrayGet(pContext->groupsToDelete, pContext->dropReqIndex);
    QUERY_CHECK_NULL(pGid, code, lino, _end, terrno);
    void *px = tSimpleHashGet(pContext->pGroups, pGid, sizeof(int64_t));
    QUERY_CHECK_NULL(px, code, lino, _end, TSDB_CODE_INTERNAL_ERROR);
    return *(SSTriggerRealtimeGroup **)px;
  } else if (pContext->pMinGroup != NULL) {
    return pContext->pMinGroup;
  } else {
    return TD_DLIST_HEAD(&pContext->groupsToCheck);
  }

_end:
  if (code != TSDB_CODE_SUCCESS) {
    ST_TASK_ELOG("%s failed at line %d since %s", __func__, lino, tstrerror(code));
  }
  return NULL;
}

static int32_t stRealtimeContextSendPullReq(SSTriggerRealtimeContext *pContext, ESTriggerPullType type) {
  int32_t               code = TSDB_CODE_SUCCESS;
  int32_t               lino = 0;
  SStreamTriggerTask   *pTask = pContext->pTask;
  SSTriggerWalProgress *pProgress = NULL;
  SRpcMsg               msg = {.msgType = TDMT_STREAM_TRIGGER_PULL};

  switch (type) {
    case STRIGGER_PULL_LAST_TS: {
      SStreamTaskAddr *pReader = taosArrayGet(pTask->readerList, pContext->curReaderIdx);
      QUERY_CHECK_NULL(pReader, code, lino, _end, terrno);
      pProgress = tSimpleHashGet(pContext->pReaderWalProgress, &pReader->nodeId, sizeof(int32_t));
      QUERY_CHECK_NULL(pProgress, code, lino, _end, TSDB_CODE_INTERNAL_ERROR);
      break;
    }

    case STRIGGER_PULL_WAL_META_NEW: {
      SStreamTaskAddr *pReader = taosArrayGet(pTask->readerList, pContext->curReaderIdx);
      QUERY_CHECK_NULL(pReader, code, lino, _end, terrno);
      pProgress = tSimpleHashGet(pContext->pReaderWalProgress, &pReader->nodeId, sizeof(int32_t));
      QUERY_CHECK_NULL(pProgress, code, lino, _end, TSDB_CODE_INTERNAL_ERROR);
      SSTriggerWalMetaNewRequest *pReq = &pProgress->pullReq.walMetaNewReq;
      pReq->lastVer = pProgress->lastScanVer;
      if (pTask->triggerType == STREAM_TRIGGER_PERIOD) {
        pReq->ctime = pContext->periodWindow.ekey;
      } else {
        pReq->ctime = INT64_MAX;
      }
      break;
    }

    case STRIGGER_PULL_WAL_DATA_NEW: {
      SStreamTaskAddr *pReader = taosArrayGet(pTask->readerList, pContext->curReaderIdx);
      QUERY_CHECK_NULL(pReader, code, lino, _end, terrno);
      pProgress = tSimpleHashGet(pContext->pReaderWalProgress, &pReader->nodeId, sizeof(int32_t));
      QUERY_CHECK_NULL(pProgress, code, lino, _end, TSDB_CODE_INTERNAL_ERROR);
      int64_t dataSize = blockDataGetSize(pProgress->pTrigBlock);
      if (dataSize > STREAM_TRIGGER_BLOCK_SIZE_LIMIT) {
        ST_TASK_ILOG("trigger data block is cleared since its size %" PRId64 " exceeds limit", dataSize);
        blockDataDestroy(pProgress->pTrigBlock);
        pProgress->pTrigBlock = taosMemoryCalloc(1, sizeof(SSDataBlock));
        QUERY_CHECK_NULL(pProgress->pTrigBlock, code, lino, _end, terrno);
      }
      SSTriggerWalDataNewRequest *pReq = &pProgress->pullReq.walDataNewReq;
      pReq->versions = pProgress->pVersions;
      pReq->ranges = pContext->pRanges;
      // fill versions according to groupsToCheck
      taosArrayClear(pReq->versions);
      SSTriggerRealtimeGroup *pGroup = TD_DLIST_HEAD(&pContext->groupsToCheck);
      while (pGroup != NULL) {
        if (pGroup->oldThreshold < pGroup->newThreshold) {
          SObjList *pMetas = tSimpleHashGet(pGroup->pWalMetas, &pProgress->pTaskAddr->nodeId, sizeof(int32_t));
          if (pMetas != NULL) {
            SSTriggerMetaData *pMeta = NULL;
            SObjListIter       iter = {0};
            taosObjListInitIter(pMetas, &iter, TOBJLIST_ITER_FORWARD);
            while ((pMeta = taosObjListIterNext(&iter)) != NULL) {
              if (pMeta->skey > pGroup->newThreshold || pMeta->ekey <= pGroup->oldThreshold) {
                continue;
              }
              void *px = taosArrayPush(pReq->versions, &pMeta->ver);
              QUERY_CHECK_NULL(px, code, lino, _end, terrno);
            }
          }
        }
        pGroup = TD_DLIST_NODE_NEXT(pGroup);
      }
      taosArraySort(pReq->versions, compareInt64Val);
      int64_t *pv = TARRAY_DATA(pReq->versions);
      for (int32_t i = 1; i < TARRAY_SIZE(pReq->versions); i++) {
        int64_t *pi = TARRAY_GET_ELEM(pReq->versions, i);
        if (*pv != *pi) {
          pv++;
          if (pv != pi) {
            *pv = *pi;
          }
        }
      }
      if (TARRAY_SIZE(pReq->versions) > 0) {
        TARRAY_SIZE(pReq->versions) = TARRAY_ELEM_IDX(pReq->versions, pv) + 1;
      }
      break;
    }

    case STRIGGER_PULL_WAL_META_DATA_NEW: {
      SStreamTaskAddr *pReader = taosArrayGet(pTask->readerList, pContext->curReaderIdx);
      QUERY_CHECK_NULL(pReader, code, lino, _end, terrno);
      pProgress = tSimpleHashGet(pContext->pReaderWalProgress, &pReader->nodeId, sizeof(int32_t));
      QUERY_CHECK_NULL(pProgress, code, lino, _end, TSDB_CODE_INTERNAL_ERROR);
      int64_t dataSize = blockDataGetSize(pProgress->pTrigBlock);
      if (dataSize > STREAM_TRIGGER_BLOCK_SIZE_LIMIT) {
        ST_TASK_ILOG("trigger data block is cleared since its size %" PRId64 " exceeds limit", dataSize);
        blockDataDestroy(pProgress->pTrigBlock);
        pProgress->pTrigBlock = taosMemoryCalloc(1, sizeof(SSDataBlock));
        QUERY_CHECK_NULL(pProgress->pTrigBlock, code, lino, _end, terrno);
      }
      SSTriggerWalMetaDataNewRequest *pReq = &pProgress->pullReq.walMetaDataNewReq;
      pReq->lastVer = pProgress->lastScanVer;
      break;
    }

    case STRIGGER_PULL_WAL_CALC_DATA_NEW: {
      SStreamTaskAddr *pReader = taosArrayGet(pTask->readerList, pContext->curReaderIdx);
      QUERY_CHECK_NULL(pReader, code, lino, _end, terrno);
      pProgress = tSimpleHashGet(pContext->pReaderWalProgress, &pReader->nodeId, sizeof(int32_t));
      QUERY_CHECK_NULL(pProgress, code, lino, _end, TSDB_CODE_INTERNAL_ERROR);
      int64_t dataSize = blockDataGetSize(pProgress->pCalcBlock);
      if (dataSize > STREAM_TRIGGER_BLOCK_SIZE_LIMIT) {
        ST_TASK_ILOG("trigger data block is cleared since its size %" PRId64 " exceeds limit", dataSize);
        blockDataDestroy(pProgress->pCalcBlock);
        pProgress->pCalcBlock = taosMemoryCalloc(1, sizeof(SSDataBlock));
        QUERY_CHECK_NULL(pProgress->pCalcBlock, code, lino, _end, terrno);
      }
      SSTriggerWalDataNewRequest *pReq = &pProgress->pullReq.walDataNewReq;
      pReq->versions = pProgress->pVersions;
      pReq->ranges = pContext->pRanges;
      taosArrayClear(pReq->versions);
      SSTriggerRealtimeGroup *pGroup = stRealtimeContextGetCurrentGroup(pContext);
      QUERY_CHECK_NULL(pGroup, code, lino, _end, TSDB_CODE_INTERNAL_ERROR);
      SObjList *pMetas = tSimpleHashGet(pGroup->pWalMetas, &pProgress->pTaskAddr->nodeId, sizeof(int32_t));
      if (pMetas != NULL) {
        SSTriggerMetaData *pMeta = NULL;
        SObjListIter       iter = {0};
        taosObjListInitIter(pMetas, &iter, TOBJLIST_ITER_FORWARD);
        while ((pMeta = taosObjListIterNext(&iter)) != NULL) {
          if (pMeta->skey > pContext->calcRange.ekey || pMeta->ekey < pContext->calcRange.skey) {
            continue;
          }
          void *px = taosArrayPush(pReq->versions, &pMeta->ver);
          QUERY_CHECK_NULL(px, code, lino, _end, terrno);
        }
      }
      break;
    }

    case STRIGGER_PULL_GROUP_COL_VALUE: {
      SSTriggerRealtimeGroup *pGroup = stRealtimeContextGetCurrentGroup(pContext);
      QUERY_CHECK_NULL(pGroup, code, lino, _end, TSDB_CODE_INTERNAL_ERROR);
      pProgress = tSimpleHashGet(pContext->pReaderWalProgress, &pGroup->vgId, sizeof(int32_t));
      QUERY_CHECK_NULL(pProgress, code, lino, _end, TSDB_CODE_INTERNAL_ERROR);
      SSTriggerGroupColValueRequest *pReq = &pProgress->pullReq.groupColValueReq;
      pReq->gid = pGroup->gid;
      break;
    }

    case STRIGGER_PULL_VTABLE_INFO: {
      SStreamTaskAddr *pReader = taosArrayGet(pTask->virtReaderList, pContext->curReaderIdx);
      QUERY_CHECK_NULL(pReader, code, lino, _end, terrno);
      pProgress = tSimpleHashGet(pContext->pReaderWalProgress, &pReader->nodeId, sizeof(int32_t));
      QUERY_CHECK_NULL(pProgress, code, lino, _end, TSDB_CODE_INTERNAL_ERROR);
      SSTriggerVirTableInfoRequest *pReq = &pProgress->pullReq.virTableInfoReq;
      pReq->cids = pProgress->reqCids;
      taosArrayClear(pReq->cids);
      int32_t nTrigCols = blockDataGetNumOfCols(pTask->pVirtTrigBlock);
      int32_t nCalcCols = blockDataGetNumOfCols(pTask->pVirtCalcBlock);
      for (int32_t i = 0; i < nTrigCols; i++) {
        SColumnInfoData *pCol = TARRAY_GET_ELEM(pTask->pVirtTrigBlock->pDataBlock, i);
        if (*(bool *)TARRAY_GET_ELEM(pTask->pTrigIsPseudoCol, i)) {
          continue;
        }
        void *px = taosArrayPush(pReq->cids, &pCol->info.colId);
        QUERY_CHECK_NULL(px, code, lino, _end, terrno);
      }
      for (int32_t i = 0; i < nCalcCols; i++) {
        SColumnInfoData *pCol = TARRAY_GET_ELEM(pTask->pVirtCalcBlock->pDataBlock, i);
        bool             hasExist = false;
        for (int32_t j = 0; j < nTrigCols; j++) {
          SColumnInfoData *pTrigCol = TARRAY_GET_ELEM(pTask->pVirtTrigBlock->pDataBlock, j);
          if (pCol->info.colId == pTrigCol->info.colId) {
            hasExist = true;
            break;
          }
        }
        if (!hasExist) {
          void *px = taosArrayPush(pReq->cids, &pCol->info.colId);
          QUERY_CHECK_NULL(px, code, lino, _end, terrno);
        }
      }
      break;
    }

    case STRIGGER_PULL_VTABLE_PSEUDO_COL: {
      SSTriggerRealtimeGroup *pGroup = stRealtimeContextGetCurrentGroup(pContext);
      QUERY_CHECK_NULL(pGroup, code, lino, _end, TSDB_CODE_INTERNAL_ERROR);
      SObjList *pUids =
          pContext->status == STRIGGER_CONTEXT_CHECK_CONDITION ? &pGroup->tableUids : &pContext->pCalcTableUids;
      int64_t *ar = taosObjListGetHead(pUids);
      QUERY_CHECK_NULL(ar, code, lino, _end, TSDB_CODE_INTERNAL_ERROR);
      int64_t                 vtbUid = ar[0];
      SSTriggerVirtTableInfo *pTable = tSimpleHashGet(pTask->pVirtTableInfos, &vtbUid, sizeof(int64_t));
      QUERY_CHECK_NULL(pTable, code, lino, _end, TSDB_CODE_INTERNAL_ERROR);
      pProgress = tSimpleHashGet(pContext->pReaderWalProgress, &pTable->vgId, sizeof(int32_t));
      QUERY_CHECK_NULL(pProgress, code, lino, _end, TSDB_CODE_INTERNAL_ERROR);
      SSTriggerVirTablePseudoColRequest *pReq = &pProgress->pullReq.virTablePseudoColReq;
      pReq->uid = pTable->tbUid;
      pReq->cids = pProgress->reqCids;
      taosArrayClear(pReq->cids);
      SSDataBlock *pVirDataBlock =
          (pContext->status == STRIGGER_CONTEXT_CHECK_CONDITION) ? pTask->pVirtTrigBlock : pTask->pVirtCalcBlock;
      SArray *pIsPseudoCol =
          (pContext->status == STRIGGER_CONTEXT_CHECK_CONDITION) ? pTask->pTrigIsPseudoCol : pTask->pCalcIsPseudoCol;
      int32_t ncol = blockDataGetNumOfCols(pVirDataBlock);
      QUERY_CHECK_CONDITION(ncol == TARRAY_SIZE(pIsPseudoCol), code, lino, _end, TSDB_CODE_INTERNAL_ERROR);
      for (int32_t i = 0; i < ncol; i++) {
        if (!*(bool *)TARRAY_GET_ELEM(pIsPseudoCol, i)) {
          continue;
        }
        SColumnInfoData *pCol = TARRAY_GET_ELEM(pVirDataBlock->pDataBlock, i);
        void            *px = taosArrayPush(pReq->cids, &pCol->info.colId);
        QUERY_CHECK_NULL(px, code, lino, _end, terrno);
      }
      break;
    }

    case STRIGGER_PULL_OTABLE_INFO: {
      SStreamTaskAddr *pReader = taosArrayGet(pTask->readerList, pContext->curReaderIdx);
      QUERY_CHECK_NULL(pReader, code, lino, _end, terrno);
      pProgress = tSimpleHashGet(pContext->pReaderWalProgress, &pReader->nodeId, sizeof(int32_t));
      QUERY_CHECK_NULL(pProgress, code, lino, _end, TSDB_CODE_INTERNAL_ERROR);
      SSTriggerOrigTableInfoRequest *pReq = &pProgress->pullReq.origTableInfoReq;
      pReq->cols = pProgress->reqCols;
      taosArrayClear(pReq->cols);
      int32_t iter1 = 0;
      void   *px = tSimpleHashIterate(pTask->pOrigTableCols, NULL, &iter1);
      while (px != NULL) {
        SSHashObj               *pDbInfo = *(SSHashObj **)px;
        int32_t                  iter2 = 0;
        SSTriggerOrigColumnInfo *pTbInfo = tSimpleHashIterate(pDbInfo, NULL, &iter2);
        while (pTbInfo != NULL) {
          if (pTbInfo->vgId == pProgress->pTaskAddr->nodeId) {
            char   *tbName = tSimpleHashGetKey(pTbInfo, NULL);
            int32_t iter3 = 0;
            void   *px2 = tSimpleHashIterate(pTbInfo->pColumns, NULL, &iter3);
            while (px2 != NULL) {
              char       *colName = tSimpleHashGetKey(px2, NULL);
              OTableInfo *pInfo = taosArrayReserve(pReq->cols, 1);
              QUERY_CHECK_NULL(pInfo, code, lino, _end, terrno);
              (void)strncpy(pInfo->refTableName, tbName, sizeof(pInfo->refTableName));
              (void)strncpy(pInfo->refColName, colName, sizeof(pInfo->refColName));
              px2 = tSimpleHashIterate(pTbInfo->pColumns, px2, &iter3);
            }
          }
          pTbInfo = tSimpleHashIterate(pDbInfo, pTbInfo, &iter2);
        }
        px = tSimpleHashIterate(pTask->pOrigTableCols, px, &iter1);
      }
      break;
    }

    case STRIGGER_PULL_SET_TABLE: {
      SStreamTaskAddr *pReader = taosArrayGet(pTask->readerList, pContext->curReaderIdx);
      QUERY_CHECK_NULL(pReader, code, lino, _end, terrno);
      pProgress = tSimpleHashGet(pContext->pReaderWalProgress, &pReader->nodeId, sizeof(int32_t));
      QUERY_CHECK_NULL(pProgress, code, lino, _end, TSDB_CODE_INTERNAL_ERROR);
      SSTriggerSetTableRequest *pReq = &pProgress->pullReq.setTableReq;
      pReq->uidInfoTrigger = pProgress->uidInfoTrigger;
      pReq->uidInfoCalc = pProgress->uidInfoCalc;
      tSimpleHashClear(pReq->uidInfoTrigger);
      tSimpleHashClear(pReq->uidInfoCalc);
      int32_t                 iter1 = 0;
      SSTriggerOrigTableInfo *pInfo = tSimpleHashIterate(pTask->pOrigTableInfos, NULL, &iter1);
      while (pInfo != NULL) {
        if (tSimpleHashGetSize(pInfo->pTrigColMap) > 0) {
          SSHashObj *pMatch = tSimpleHashInit(8, taosGetDefaultHashFunction(TSDB_DATA_TYPE_SMALLINT));
          QUERY_CHECK_NULL(pMatch, code, lino, _end, terrno);
          int64_t id[2] = {pInfo->tbSuid, pInfo->tbUid};
          code = tSimpleHashPut(pReq->uidInfoTrigger, id, sizeof(id), &pMatch, POINTER_BYTES);
          if (code != TSDB_CODE_SUCCESS) {
            tSimpleHashCleanup(pMatch);
            QUERY_CHECK_CODE(code, lino, _end);
          }

          int32_t   iter2 = 0;
          col_id_t *pSlotId = tSimpleHashIterate(pInfo->pTrigColMap, NULL, &iter2);
          while (pSlotId != NULL) {
            col_id_t *pColId = tSimpleHashGetKey(pSlotId, NULL);
            code = tSimpleHashPut(pMatch, pSlotId, sizeof(col_id_t), pColId, sizeof(col_id_t));
            QUERY_CHECK_CODE(code, lino, _end);
            pSlotId = tSimpleHashIterate(pInfo->pTrigColMap, pSlotId, &iter2);
          }
        }
        if (tSimpleHashGetSize(pInfo->pCalcColMap) > 0) {
          SSHashObj *pMatch = tSimpleHashInit(8, taosGetDefaultHashFunction(TSDB_DATA_TYPE_SMALLINT));
          QUERY_CHECK_NULL(pMatch, code, lino, _end, terrno);
          int64_t id[2] = {pInfo->tbSuid, pInfo->tbUid};
          code = tSimpleHashPut(pReq->uidInfoCalc, id, sizeof(id), &pMatch, POINTER_BYTES);
          if (code != TSDB_CODE_SUCCESS) {
            tSimpleHashCleanup(pMatch);
            QUERY_CHECK_CODE(code, lino, _end);
          }

          int32_t   iter2 = 0;
          col_id_t *pSlotId = tSimpleHashIterate(pInfo->pCalcColMap, NULL, &iter2);
          while (pSlotId != NULL) {
            col_id_t *pColId = tSimpleHashGetKey(pSlotId, NULL);
            code = tSimpleHashPut(pMatch, pSlotId, sizeof(col_id_t), pColId, sizeof(col_id_t));
            QUERY_CHECK_CODE(code, lino, _end);
            pSlotId = tSimpleHashIterate(pInfo->pCalcColMap, pSlotId, &iter2);
          }
        }
        pInfo = tSimpleHashIterate(pTask->pOrigTableInfos, pInfo, &iter1);
      }
      int32_t iter = 0;
      void   *px = tSimpleHashIterate(pReq->uidInfoTrigger, NULL, &iter);
      while (px != NULL) {
        int64_t   *pUid = tSimpleHashGetKey(px, NULL);
        SSHashObj *info = *(SSHashObj **)px;
        int32_t    iter1 = 0;
        void      *px1 = tSimpleHashIterate(info, NULL, &iter1);
        while (px1 != NULL) {
          int16_t *slot = tSimpleHashGetKey(px1, NULL);
          int16_t *cid = (int16_t *)px1;
          ST_TASK_DLOG("SetTable: [trigger] suid: %" PRId64 ", uid: %" PRId64 ", slot: %d, cid: %d", *pUid, *(pUid + 1),
                       *slot, *cid);
          px1 = tSimpleHashIterate(info, px1, &iter1);
        }
        px = tSimpleHashIterate(pReq->uidInfoTrigger, px, &iter);
      }
      iter = 0;
      px = tSimpleHashIterate(pReq->uidInfoCalc, NULL, &iter);
      while (px != NULL) {
        int64_t   *pUid = tSimpleHashGetKey(px, NULL);
        SSHashObj *info = *(SSHashObj **)px;
        int32_t    iter1 = 0;
        void      *px1 = tSimpleHashIterate(info, NULL, &iter1);
        while (px1 != NULL) {
          int16_t *slot = tSimpleHashGetKey(px1, NULL);
          int16_t *cid = (int16_t *)px1;
          ST_TASK_DLOG("SetTable: [calc] suid: %" PRId64 ", uid: %" PRId64 ", slot: %d, cid: %d", *pUid, *(pUid + 1),
                       *slot, *cid);
          px1 = tSimpleHashIterate(info, px1, &iter1);
        }
        px = tSimpleHashIterate(pReq->uidInfoCalc, px, &iter);
      }
      break;
    }

    default: {
      ST_TASK_ELOG("invalid pull request type %d at %s", type, __func__);
      code = TSDB_CODE_INVALID_PARA;
      QUERY_CHECK_CODE(code, lino, _end);
    }
  }

  SSTriggerPullRequest *pReq = &pProgress->pullReq.base;
  SStreamTaskAddr      *pReader = pProgress->pTaskAddr;
  pReq->type = type;
  pReq->readerTaskId = pReader->taskId;

  // serialize and send request
  QUERY_CHECK_CODE(stTriggerTaskAllocAhandle(pTask, pContext->sessionId, pReq, &msg.info.ahandle), lino, _end);
  ST_TASK_DLOG("trigger pull req ahandle %p allocated", msg.info.ahandle);

  msg.contLen = tSerializeSTriggerPullRequest(NULL, 0, pReq);
  QUERY_CHECK_CONDITION(msg.contLen > 0, code, lino, _end, TSDB_CODE_INTERNAL_ERROR);
  msg.contLen += sizeof(SMsgHead);
  msg.pCont = rpcMallocCont(msg.contLen);
  QUERY_CHECK_NULL(msg.pCont, code, lino, _end, terrno);
  SMsgHead *pMsgHead = (SMsgHead *)msg.pCont;
  pMsgHead->contLen = htonl(msg.contLen);
  pMsgHead->vgId = htonl(pReader->nodeId);
  int32_t tlen =
      tSerializeSTriggerPullRequest((char *)msg.pCont + sizeof(SMsgHead), msg.contLen - sizeof(SMsgHead), pReq);
  QUERY_CHECK_CONDITION(tlen == msg.contLen - sizeof(SMsgHead), code, lino, _end, TSDB_CODE_INTERNAL_ERROR);
  TRACE_SET_ROOTID(&msg.info.traceId, pTask->task.streamId);
  TRACE_SET_MSGID(&msg.info.traceId, tGenIdPI64());

  code = tmsgSendReq(&pReader->epset, &msg);
  QUERY_CHECK_CODE(code, lino, _end);

  ST_TASK_DLOG("send pull request of type %d to node:%d task:%" PRIx64 ", msgId: 0x%" PRIx64 ":0x%" PRIx64, pReq->type,
               pReader->nodeId, pReader->taskId, msg.info.traceId.rootId, msg.info.traceId.msgId);

_end:
  if (code != TSDB_CODE_SUCCESS) {
    destroyAhandle(msg.info.ahandle);
    ST_TASK_ELOG("%s failed at line %d since %s, type: %d", __func__, lino, tstrerror(code), type);
  }
  return code;
}

static int32_t stRealtimeContextSendCalcReq(SSTriggerRealtimeContext *pContext) {
  int32_t               code = TSDB_CODE_SUCCESS;
  int32_t               lino = 0;
  SStreamTriggerTask   *pTask = pContext->pTask;
  SSTriggerCalcRequest *pCalcReq = pContext->pCalcReq;
  SStreamRunnerTarget  *pCalcRunner = NULL;
  bool                  needTagValue = false;
  SRpcMsg               msg = {.msgType = TDMT_STREAM_TRIGGER_CALC};

  QUERY_CHECK_NULL(pCalcReq, code, lino, _end, TSDB_CODE_INVALID_PARA);

  int32_t nRunners = taosArrayGetSize(pTask->runnerList);
  for (int32_t i = 0; i < nRunners; i++) {
    pCalcRunner = TARRAY_GET_ELEM(pTask->runnerList, i);
    if (pCalcRunner->addr.taskId == pCalcReq->runnerTaskId) {
      break;
    }
    pCalcRunner = NULL;
  }
  QUERY_CHECK_NULL(pCalcRunner, code, lino, _end, TSDB_CODE_INTERNAL_ERROR);

  SSTriggerRealtimeGroup *pGroup = stRealtimeContextGetCurrentGroup(pContext);
  QUERY_CHECK_NULL(pGroup, code, lino, _end, TSDB_CODE_INTERNAL_ERROR);

  if (pCalcReq->createTable && pTask->hasPartitionBy || (pTask->placeHolderBitmap & PLACE_HOLDER_PARTITION_IDX) ||
      (pTask->placeHolderBitmap & PLACE_HOLDER_PARTITION_TBNAME)) {
    needTagValue = true;
  }

  if (needTagValue && taosArrayGetSize(pCalcReq->groupColVals) == 0) {
    void *px = tSimpleHashGet(pContext->pGroupColVals, &pGroup->gid, sizeof(int64_t));
    if (px == NULL) {
      code = stRealtimeContextSendPullReq(pContext, STRIGGER_PULL_GROUP_COL_VALUE);
      QUERY_CHECK_CODE(code, lino, _end);
      goto _end;
    } else {
      SArray *pGroupColVals = *(SArray **)px;
      if (pGroupColVals == NULL) {
        ST_TASK_WLOG("skip calc since group %" PRId64 " may have been dropped", pGroup->gid);
        code = stTriggerTaskReleaseRequest(pTask, &pContext->pCalcReq);
        QUERY_CHECK_CODE(code, lino, _end);
        goto _end;
      }
      for (int32_t i = 0; i < TARRAY_SIZE(pGroupColVals); i++) {
        SStreamGroupValue *pValue = TARRAY_GET_ELEM(pGroupColVals, i);
        SStreamGroupValue *pDst = taosArrayPush(pCalcReq->groupColVals, pValue);
        QUERY_CHECK_NULL(pDst, code, lino, _end, terrno);
        if (IS_VAR_DATA_TYPE(pValue->data.type) || pValue->data.type == TSDB_DATA_TYPE_DECIMAL) {
          pDst->data.pData = taosMemoryMalloc(pDst->data.nData);
          QUERY_CHECK_NULL(pDst->data.pData, code, lino, _end, terrno);
          TAOS_MEMCPY(pDst->data.pData, pValue->data.pData, pDst->data.nData);
        }
      }
    }
  }

  if (pTask->placeHolderBitmap & PLACE_HOLDER_PARTITION_ROWS) {
    // create data cache handle
    if (pContext->pCalcDataCache == NULL) {
      int32_t cleanMode = DATA_CLEAN_IMMEDIATE;
      if (pTask->triggerType == STREAM_TRIGGER_SLIDING) {
        SInterval *pInterval = &pTask->interval;
        if ((pInterval->sliding > 0) && (pInterval->sliding < pInterval->interval)) {
          cleanMode = DATA_CLEAN_EXPIRED;
        }
      } else if (pTask->triggerType == STREAM_TRIGGER_COUNT) {
        if ((pTask->windowSliding > 0) && (pTask->windowSliding < pTask->windowCount)) {
          cleanMode = DATA_CLEAN_EXPIRED;
        }
      }
      code = initStreamDataCache(pTask->task.streamId, pTask->task.taskId, pContext->sessionId, cleanMode,
                                 pTask->calcTsIndex, &pContext->pCalcDataCache);
      QUERY_CHECK_CODE(code, lino, _end);
    }

    if (pContext->calcRange.ekey == INT64_MIN) {
      SSTriggerCalcParam *pFirstParam = TARRAY_DATA(pCalcReq->params);
      pContext->calcRange.skey = pFirstParam->wstart;
      pContext->calcRange.ekey = pGroup->newThreshold;
      STimeWindow metaRange = {.skey = INT64_MAX, .ekey = INT64_MIN};
      int32_t     iter1 = 0;
      SObjList   *pMetas = tSimpleHashIterate(pGroup->pWalMetas, NULL, &iter1);
      while (pMetas != NULL) {
        SSTriggerMetaData *pMeta = NULL;
        SObjListIter       iter2 = {0};
        taosObjListInitIter(pMetas, &iter2, TOBJLIST_ITER_FORWARD);
        while ((pMeta = taosObjListIterNext(&iter2)) != NULL) {
          metaRange.skey = TMIN(metaRange.skey, pMeta->skey);
          metaRange.ekey = TMAX(metaRange.ekey, pMeta->ekey);
        }
        pMetas = tSimpleHashIterate(pGroup->pWalMetas, pMetas, &iter1);
      }
      ST_TASK_DLOG("meta range is [%" PRId64 ", %" PRId64 "] for groupId:%" PRId64, metaRange.skey, metaRange.ekey,
                   pGroup->gid);
      ST_TASK_DLOG("calc range is [%" PRId64 ", %" PRId64 "] for groupId:%" PRId64, pContext->calcRange.skey,
                   pContext->calcRange.ekey, pGroup->gid);
      QUERY_CHECK_CONDITION(pContext->calcRange.skey <= pContext->calcRange.ekey, code, lino, _end,
                            TSDB_CODE_INVALID_PARA);
      if (pContext->calcRange.skey < metaRange.skey && metaRange.skey <= pContext->calcRange.ekey) {
        pContext->calcRange.skey = metaRange.skey;
      }

      // fill calc range
      tSimpleHashClear(pContext->pRanges);
      if (pTask->isVirtualTable) {
        int32_t                 iter = 0;
        SSTriggerVirtTableInfo *pVirtTableInfo = tSimpleHashIterate(pTask->pVirtTableInfos, NULL, &iter);
        while (pVirtTableInfo != NULL) {
          if (pVirtTableInfo->tbGid == pGroup->gid) {
            for (int32_t i = 0; i < TARRAY_SIZE(pVirtTableInfo->pCalcColRefs); i++) {
              SSTriggerTableColRef *pRef = TARRAY_GET_ELEM(pVirtTableInfo->pCalcColRefs, i);
              code = tSimpleHashPut(pContext->pRanges, &pRef->otbUid, sizeof(int64_t), &pContext->calcRange,
                                    sizeof(STimeWindow));
              QUERY_CHECK_CODE(code, lino, _end);
            }
          }
          pVirtTableInfo = tSimpleHashIterate(pTask->pVirtTableInfos, pVirtTableInfo, &iter);
        }
      } else {
        code =
            tSimpleHashPut(pContext->pRanges, &pGroup->gid, sizeof(int64_t), &pContext->calcRange, sizeof(STimeWindow));
        QUERY_CHECK_CODE(code, lino, _end);
      }
      for (pContext->curReaderIdx = 0; pContext->curReaderIdx < TARRAY_SIZE(pTask->readerList);
           pContext->curReaderIdx++) {
        code = stRealtimeContextSendPullReq(pContext, STRIGGER_PULL_WAL_CALC_DATA_NEW);
        QUERY_CHECK_CODE(code, lino, _end);
      }
      goto _end;
    }

    if (pContext->pCurParam == NULL) {
      pContext->pCurParam = TARRAY_DATA(pCalcReq->params);
      pContext->curParamRows = 0;
      taosObjListClear(&pContext->pCalcTableUids);
      int64_t     *ar = NULL;
      SObjListIter iter = {0};
      taosObjListInitIter(&pContext->pAllCalcTableUids, &iter, TOBJLIST_ITER_FORWARD);
      while ((ar = taosObjListIterNext(&iter)) != NULL) {
        code = taosObjListAppend(&pContext->pCalcTableUids, ar);
        QUERY_CHECK_CODE(code, lino, _end);
      }
    }

    while (TARRAY_ELEM_IDX(pCalcReq->params, pContext->pCurParam) < TARRAY_SIZE(pCalcReq->params)) {
      SSDataBlock *pDataBlock = NULL;
      int32_t      startIdx = 0;
      int32_t      endIdx = 0;
      while (true) {
        code = stRealtimeGroupNextDataBlock(pGroup, &pDataBlock, &startIdx, &endIdx);
        QUERY_CHECK_CODE(code, lino, _end);
        if (pContext->needPseudoCols || pDataBlock == NULL || startIdx >= endIdx) {
          break;
        }
        if (pTask->isVirtualTable) {
          code = putStreamDataCache(pContext->pCalcDataCache, pGroup->gid, pContext->pCurParam->wstart,
                                    pContext->pCurParam->wend, pDataBlock, startIdx, endIdx - 1);
          QUERY_CHECK_CODE(code, lino, _end);
        } else {
          TARRAY_SIZE(pDataBlock->pDataBlock)--;
          code = putStreamDataCache(pContext->pCalcDataCache, pGroup->gid, pContext->pCurParam->wstart,
                                    pContext->pCurParam->wend, pDataBlock, startIdx, endIdx - 1);
          QUERY_CHECK_CODE(code, lino, _end);
          TARRAY_SIZE(pDataBlock->pDataBlock)++;
        }
        pContext->curParamRows += (endIdx - startIdx);
        QUERY_CHECK_CODE(code, lino, _end);
      }
      if (pContext->needPseudoCols) {
        code = stRealtimeContextSendPullReq(pContext, STRIGGER_PULL_VTABLE_PSEUDO_COL);
        QUERY_CHECK_CODE(code, lino, _end);
        pContext->needPseudoCols = false;
        goto _end;
      }
      ST_TASK_DLOG("write data cache of groupId:%" PRId64 " wstart:%" PRId64 " wend:%" PRId64 " nrows:%" PRId64,
                   pGroup->gid, pContext->pCurParam->wstart, pContext->pCurParam->wend, pContext->curParamRows);
      pContext->pCurParam++;
      pContext->curParamRows = 0;
      taosObjListClear(&pContext->pCalcTableUids);
      int64_t     *ar = NULL;
      SObjListIter iter = {0};
      taosObjListInitIter(&pContext->pAllCalcTableUids, &iter, TOBJLIST_ITER_FORWARD);
      while ((ar = taosObjListIterNext(&iter)) != NULL) {
        code = taosObjListAppend(&pContext->pCalcTableUids, ar);
        QUERY_CHECK_CODE(code, lino, _end);
      }
    }
  }

  // amend ekey of interval window trigger and sliding trigger
  for (int32_t i = 0; i < TARRAY_SIZE(pCalcReq->params); i++) {
    SSTriggerCalcParam *pParam = taosArrayGet(pCalcReq->params, i);
    if (pTask->triggerType == STREAM_TRIGGER_PERIOD) {
      pParam->prevLocalTime = pContext->periodWindow.skey - 1;
      pParam->triggerTime = pContext->periodWindow.ekey;
      if (pTask->placeHolderBitmap & PLACE_HOLDER_NEXT_LOCAL) {
        STimeWindow nextWin = pContext->periodWindow;
        stTriggerTaskNextTimeWindow(pTask, &nextWin);
        pParam->nextLocalTime = nextWin.ekey;
      }
    } else if (pTask->triggerType == STREAM_TRIGGER_SLIDING) {
      if (pTask->interval.interval > 0) {
        pParam->wend++;
        pParam->wduration++;
      } else {
        pParam->prevTs--;
      }
    }
    ST_TASK_DLOG("[calc param %d]: gid=%" PRId64 ", wstart=%" PRId64 ", wend=%" PRId64 ", nrows=%" PRId64
                 ", prevTs=%" PRId64 ", currentTs=%" PRId64 ", nextTs=%" PRId64 ", prevLocalTime=%" PRId64
                 ", nextLocalTime=%" PRId64 ", localTime=%" PRId64 ", create=%d",
                 i, pCalcReq->gid, pParam->wstart, pParam->wend, pParam->wrownum, pParam->prevTs, pParam->currentTs,
                 pParam->nextTs, pParam->prevLocalTime, pParam->nextLocalTime, pParam->triggerTime,
                 pCalcReq->createTable);
  }

#ifdef SKIP_SEND_CALC_REQUEST
  code = stTriggerTaskReleaseRequest(pTask, &pContext->pCalcReq);
  QUERY_CHECK_CODE(code, lino, _end);
  goto _end;
#endif

  // serialize and send request
  QUERY_CHECK_CODE(stTriggerTaskAllocAhandle(pTask, pContext->sessionId, pCalcReq, &msg.info.ahandle), lino, _end);
  ST_TASK_DLOG("trigger calc req ahandle %p allocated", msg.info.ahandle);

  msg.contLen = tSerializeSTriggerCalcRequest(NULL, 0, pCalcReq);
  QUERY_CHECK_CONDITION(msg.contLen > 0, code, lino, _end, TSDB_CODE_INTERNAL_ERROR);
  msg.contLen += sizeof(SMsgHead);
  msg.pCont = rpcMallocCont(msg.contLen);
  QUERY_CHECK_NULL(msg.pCont, code, lino, _end, terrno);
  SMsgHead *pMsgHead = (SMsgHead *)msg.pCont;
  pMsgHead->contLen = htonl(msg.contLen);
  pMsgHead->vgId = htonl(SNODE_HANDLE);
  int32_t tlen =
      tSerializeSTriggerCalcRequest((char *)msg.pCont + sizeof(SMsgHead), msg.contLen - sizeof(SMsgHead), pCalcReq);
  QUERY_CHECK_CONDITION(tlen == msg.contLen - sizeof(SMsgHead), code, lino, _end, TSDB_CODE_INTERNAL_ERROR);
  TRACE_SET_ROOTID(&msg.info.traceId, pTask->task.streamId);
  TRACE_SET_MSGID(&msg.info.traceId, tGenIdPI64());

  code = tmsgSendReq(&pCalcRunner->addr.epset, &msg);
  QUERY_CHECK_CODE(code, lino, _end);

  ST_TASK_DLOG("send calc request to node:%d task:%" PRIx64, pCalcRunner->addr.nodeId, pCalcRunner->addr.taskId);
  ST_TASK_DLOG("trigger calc req 0x%" PRIx64 ":0x%" PRIx64 " sent", msg.info.traceId.rootId, msg.info.traceId.msgId);

  pContext->pCalcReq = NULL;

_end:
  if (code != TSDB_CODE_SUCCESS) {
    destroyAhandle(msg.info.ahandle);
    ST_TASK_ELOG("%s failed at line %d since %s", __func__, lino, tstrerror(code));
  }
  return code;
}

static int32_t stRealtimeContextSendDropTableReq(SSTriggerRealtimeContext *pContext, int64_t gid,
                                                 SSTriggerDropRequest *pDropReq, bool *needColVal) {
  int32_t              code = TSDB_CODE_SUCCESS;
  int32_t              lino = 0;
  SStreamTriggerTask  *pTask = pContext->pTask;
  SStreamRunnerTarget *pCalcRunner = NULL;
  bool                 needTagValue = false;
  SRpcMsg              msg = {.msgType = TDMT_STREAM_TRIGGER_DROP};

  int32_t nRunners = taosArrayGetSize(pTask->runnerList);
  for (int32_t i = 0; i < nRunners; i++) {
    pCalcRunner = TARRAY_GET_ELEM(pTask->runnerList, i);
    if (pCalcRunner->addr.taskId == pDropReq->runnerTaskId) {
      break;
    }
    pCalcRunner = NULL;
  }
  QUERY_CHECK_NULL(pCalcRunner, code, lino, _end, TSDB_CODE_INTERNAL_ERROR);

  if (pTask->hasPartitionBy || (pTask->placeHolderBitmap & PLACE_HOLDER_PARTITION_IDX) ||
      (pTask->placeHolderBitmap & PLACE_HOLDER_PARTITION_TBNAME)) {
    needTagValue = true;
  }

  if (needTagValue && taosArrayGetSize(pDropReq->groupColVals) == 0) {
    *needColVal = true;
    code = stRealtimeContextSendPullReq(pContext, STRIGGER_PULL_GROUP_COL_VALUE);
    QUERY_CHECK_CODE(code, lino, _end);
    code = tdListAppend(&pContext->dropTableReqs, &pDropReq);
    QUERY_CHECK_CODE(code, lino, _end);
    goto _end;
  }
  *needColVal = false;

  // serialize and send request
  QUERY_CHECK_CODE(stTriggerTaskAllocAhandle(pTask, pContext->sessionId, pDropReq, &msg.info.ahandle), lino, _end);
  ST_TASK_DLOG("trigger drop req ahandle %p allocated", msg.info.ahandle);

  msg.contLen = tSerializeSTriggerDropTableRequest(NULL, 0, pDropReq);
  QUERY_CHECK_CONDITION(msg.contLen > 0, code, lino, _end, TSDB_CODE_INTERNAL_ERROR);
  msg.contLen += sizeof(SMsgHead);
  msg.pCont = rpcMallocCont(msg.contLen);
  QUERY_CHECK_NULL(msg.pCont, code, lino, _end, terrno);
  SMsgHead *pMsgHead = (SMsgHead *)msg.pCont;
  pMsgHead->contLen = htonl(msg.contLen);
  pMsgHead->vgId = htonl(SNODE_HANDLE);
  int32_t tlen = tSerializeSTriggerDropTableRequest((char *)msg.pCont + sizeof(SMsgHead),
                                                    msg.contLen - sizeof(SMsgHead), pDropReq);
  QUERY_CHECK_CONDITION(tlen == msg.contLen - sizeof(SMsgHead), code, lino, _end, TSDB_CODE_INTERNAL_ERROR);
  TRACE_SET_ROOTID(&msg.info.traceId, pTask->task.streamId);
  TRACE_SET_MSGID(&msg.info.traceId, tGenIdPI64());

  code = tmsgSendReq(&pCalcRunner->addr.epset, &msg);
  QUERY_CHECK_CODE(code, lino, _end);

  ST_TASK_DLOG("send drop table request to node:%d task:%" PRIx64, pCalcRunner->addr.nodeId, pCalcRunner->addr.taskId);
  ST_TASK_DLOG("trigger drop table req 0x%" PRIx64 ":0x%" PRIx64 " sent", msg.info.traceId.rootId,
               msg.info.traceId.msgId);

_end:
  if (code != TSDB_CODE_SUCCESS) {
    destroyAhandle(msg.info.ahandle);
    ST_TASK_ELOG("%s failed at line %d since %s", __func__, lino, tstrerror(code));
  }
  return code;
}

static int32_t stRealtimeContextRetryPullRequest(SSTriggerRealtimeContext *pContext, SListNode *pNode,
                                                 SSTriggerPullRequest *pReq) {
  int32_t             code = TSDB_CODE_SUCCESS;
  int32_t             lino = 0;
  SStreamTriggerTask *pTask = pContext->pTask;
  SStreamTaskAddr    *pReader = NULL;
  SRpcMsg             msg = {.msgType = TDMT_STREAM_TRIGGER_PULL};

  QUERY_CHECK_NULL(pNode, code, lino, _end, TSDB_CODE_INVALID_PARA);
  QUERY_CHECK_NULL(pReq, code, lino, _end, TSDB_CODE_INVALID_PARA);
  QUERY_CHECK_CONDITION(*(SSTriggerPullRequest **)pNode->data == pReq, code, lino, _end, TSDB_CODE_INVALID_PARA);

  for (int32_t i = 0; i < taosArrayGetSize(pTask->virtReaderList); i++) {
    SStreamTaskAddr *pTempReader = TARRAY_GET_ELEM(pTask->virtReaderList, i);
    if (pTempReader->taskId == pReq->readerTaskId) {
      pReader = pTempReader;
      break;
    }
  }
  for (int32_t i = 0; i < taosArrayGetSize(pTask->readerList); i++) {
    SStreamTaskAddr *pTempReader = TARRAY_GET_ELEM(pTask->readerList, i);
    if (pTempReader->taskId == pReq->readerTaskId) {
      pReader = pTempReader;
      break;
    }
  }
  QUERY_CHECK_NULL(pReader, code, lino, _end, TSDB_CODE_INTERNAL_ERROR);

  // serialize and send request
  QUERY_CHECK_CODE(stTriggerTaskAllocAhandle(pTask, pContext->sessionId, pReq, &msg.info.ahandle), lino, _end);
  ST_TASK_DLOG("trigger retry pull req ahandle %p allocated", msg.info.ahandle);

  msg.contLen = tSerializeSTriggerPullRequest(NULL, 0, pReq);
  QUERY_CHECK_CONDITION(msg.contLen > 0, code, lino, _end, TSDB_CODE_INTERNAL_ERROR);
  msg.contLen += sizeof(SMsgHead);
  msg.pCont = rpcMallocCont(msg.contLen);
  QUERY_CHECK_NULL(msg.pCont, code, lino, _end, terrno);
  SMsgHead *pMsgHead = (SMsgHead *)msg.pCont;
  pMsgHead->contLen = htonl(msg.contLen);
  pMsgHead->vgId = htonl(pReader->nodeId);
  int32_t tlen =
      tSerializeSTriggerPullRequest((char *)msg.pCont + sizeof(SMsgHead), msg.contLen - sizeof(SMsgHead), pReq);
  QUERY_CHECK_CONDITION(tlen == msg.contLen - sizeof(SMsgHead), code, lino, _end, TSDB_CODE_INTERNAL_ERROR);
  TRACE_SET_ROOTID(&msg.info.traceId, pTask->task.streamId);
  TRACE_SET_MSGID(&msg.info.traceId, tGenIdPI64());

  code = tmsgSendReq(&pReader->epset, &msg);
  QUERY_CHECK_CODE(code, lino, _end);

  ST_TASK_DLOG("send retry pull request of type %d to node:%d task:%" PRIx64, pReq->type, pReader->nodeId,
               pReader->taskId);
  ST_TASK_DLOG("trigger retry pull req 0x%" PRIx64 ":0x%" PRIx64 " sent", msg.info.traceId.rootId,
               msg.info.traceId.msgId);

  pNode = tdListPopNode(&pContext->retryPullReqs, pNode);
  taosMemoryFreeClear(pNode);

_end:
  if (code != TSDB_CODE_SUCCESS) {
    destroyAhandle(msg.info.ahandle);
    ST_TASK_ELOG("%s failed at line %d since %s", __func__, lino, tstrerror(code));
  }
  return code;
}

static int32_t stRealtimeContextRetryCalcRequest(SSTriggerRealtimeContext *pContext, SListNode *pNode,
                                                 SSTriggerCalcRequest *pReq) {
  int32_t              code = TSDB_CODE_SUCCESS;
  int32_t              lino = 0;
  SStreamTriggerTask  *pTask = pContext->pTask;
  SStreamRunnerTarget *pRunner = NULL;
  bool                 needTagValue = false;
  SRpcMsg              msg = {.msgType = TDMT_STREAM_TRIGGER_CALC};

  QUERY_CHECK_NULL(pNode, code, lino, _end, TSDB_CODE_INVALID_PARA);
  QUERY_CHECK_NULL(pReq, code, lino, _end, TSDB_CODE_INVALID_PARA);
  QUERY_CHECK_CONDITION(*(SSTriggerCalcRequest **)pNode->data == pReq, code, lino, _end, TSDB_CODE_INVALID_PARA);

  int32_t nRunners = taosArrayGetSize(pTask->runnerList);
  for (int32_t i = 0; i < nRunners; i++) {
    SStreamRunnerTarget *pTempRunner = TARRAY_GET_ELEM(pTask->runnerList, i);
    if (pTempRunner->addr.taskId == pReq->runnerTaskId) {
      pRunner = pTempRunner;
      break;
    }
  }
  QUERY_CHECK_NULL(pRunner, code, lino, _end, TSDB_CODE_INTERNAL_ERROR);

  pReq->createTable = true;

  if (pReq->createTable && pTask->hasPartitionBy || (pTask->placeHolderBitmap & PLACE_HOLDER_PARTITION_IDX) ||
      (pTask->placeHolderBitmap & PLACE_HOLDER_PARTITION_TBNAME)) {
    needTagValue = true;
  }

  if (needTagValue && taosArrayGetSize(pReq->groupColVals) == 0) {
    void *px = tSimpleHashGet(pContext->pGroupColVals, &pReq->gid, sizeof(int64_t));
    QUERY_CHECK_NULL(px, code, lino, _end, TSDB_CODE_INTERNAL_ERROR);
    SArray *pGroupColVals = *(SArray **)px;
    QUERY_CHECK_NULL(pGroupColVals, code, lino, _end, TSDB_CODE_INTERNAL_ERROR);
    for (int32_t i = 0; i < TARRAY_SIZE(pGroupColVals); i++) {
      SStreamGroupValue *pValue = TARRAY_GET_ELEM(pGroupColVals, i);
      SStreamGroupValue *pDst = taosArrayPush(pReq->groupColVals, pValue);
      QUERY_CHECK_NULL(pDst, code, lino, _end, terrno);
      if (IS_VAR_DATA_TYPE(pValue->data.type) || pValue->data.type == TSDB_DATA_TYPE_DECIMAL) {
        pDst->data.pData = taosMemoryMalloc(pDst->data.nData);
        QUERY_CHECK_NULL(pDst->data.pData, code, lino, _end, terrno);
        TAOS_MEMCPY(pDst->data.pData, pValue->data.pData, pDst->data.nData);
      }
    }
  }

  // serialize and send request
  QUERY_CHECK_CODE(stTriggerTaskAllocAhandle(pTask, pContext->sessionId, pReq, &msg.info.ahandle), lino, _end);
  ST_TASK_DLOG("trigger retry calc req ahandle %p allocated", msg.info.ahandle);

  msg.contLen = tSerializeSTriggerCalcRequest(NULL, 0, pReq);
  QUERY_CHECK_CONDITION(msg.contLen > 0, code, lino, _end, TSDB_CODE_INTERNAL_ERROR);
  msg.contLen += sizeof(SMsgHead);
  msg.pCont = rpcMallocCont(msg.contLen);
  QUERY_CHECK_NULL(msg.pCont, code, lino, _end, terrno);
  SMsgHead *pMsgHead = (SMsgHead *)msg.pCont;
  pMsgHead->contLen = htonl(msg.contLen);
  pMsgHead->vgId = htonl(SNODE_HANDLE);
  int32_t tlen =
      tSerializeSTriggerCalcRequest((char *)msg.pCont + sizeof(SMsgHead), msg.contLen - sizeof(SMsgHead), pReq);
  QUERY_CHECK_CONDITION(tlen == msg.contLen - sizeof(SMsgHead), code, lino, _end, TSDB_CODE_INTERNAL_ERROR);
  TRACE_SET_ROOTID(&msg.info.traceId, pTask->task.streamId);
  TRACE_SET_MSGID(&msg.info.traceId, tGenIdPI64());

  code = tmsgSendReq(&pRunner->addr.epset, &msg);
  QUERY_CHECK_CODE(code, lino, _end);

  ST_TASK_DLOG("send retry calc request to node:%d task:%" PRIx64, pRunner->addr.nodeId, pRunner->addr.taskId);
  ST_TASK_DLOG("trigger retry calc req 0x%" PRIx64 ":0x%" PRIx64 " sent", msg.info.traceId.rootId,
               msg.info.traceId.msgId);

  pNode = tdListPopNode(&pContext->retryCalcReqs, pNode);
  taosMemoryFreeClear(pNode);

_end:
  if (code != TSDB_CODE_SUCCESS) {
    destroyAhandle(msg.info.ahandle);
    ST_TASK_ELOG("%s failed at line %d since %s", __func__, lino, tstrerror(code));
  }
  return code;
}

static int32_t stRealtimeContextRetryDropRequest(SSTriggerRealtimeContext *pContext, SListNode *pNode,
                                                 SSTriggerDropRequest *pReq) {
  int32_t              code = TSDB_CODE_SUCCESS;
  int32_t              lino = 0;
  SStreamTriggerTask  *pTask = pContext->pTask;
  SStreamRunnerTarget *pRunner = NULL;
  bool                 needTagValue = false;
  SRpcMsg              msg = {.msgType = TDMT_STREAM_TRIGGER_DROP};

  QUERY_CHECK_NULL(pNode, code, lino, _end, TSDB_CODE_INVALID_PARA);
  QUERY_CHECK_NULL(pReq, code, lino, _end, TSDB_CODE_INVALID_PARA);
  QUERY_CHECK_CONDITION(*(SSTriggerDropRequest **)pNode->data == pReq, code, lino, _end, TSDB_CODE_INVALID_PARA);

  int32_t nRunners = taosArrayGetSize(pTask->runnerList);
  for (int32_t i = 0; i < nRunners; i++) {
    SStreamRunnerTarget *pTempRunner = TARRAY_GET_ELEM(pTask->runnerList, i);
    if (pTempRunner->addr.taskId == pReq->runnerTaskId) {
      pRunner = pTempRunner;
      break;
    }
  }
  QUERY_CHECK_NULL(pRunner, code, lino, _end, TSDB_CODE_INTERNAL_ERROR);

  if (pTask->hasPartitionBy || (pTask->placeHolderBitmap & PLACE_HOLDER_PARTITION_IDX) ||
      (pTask->placeHolderBitmap & PLACE_HOLDER_PARTITION_TBNAME)) {
    needTagValue = true;
  }

  if (needTagValue && taosArrayGetSize(pReq->groupColVals) == 0) {
    code = stRealtimeContextSendPullReq(pContext, STRIGGER_PULL_GROUP_COL_VALUE);
    QUERY_CHECK_CODE(code, lino, _end);
    goto _end;
  }

  // serialize and send request
  QUERY_CHECK_CODE(stTriggerTaskAllocAhandle(pTask, pContext->sessionId, pReq, &msg.info.ahandle), lino, _end);
  ST_TASK_DLOG("trigger retry drop req ahandle %p allocated", msg.info.ahandle);

  msg.contLen = tSerializeSTriggerDropTableRequest(NULL, 0, pReq);
  QUERY_CHECK_CONDITION(msg.contLen > 0, code, lino, _end, TSDB_CODE_INTERNAL_ERROR);
  msg.contLen += sizeof(SMsgHead);
  msg.pCont = rpcMallocCont(msg.contLen);
  QUERY_CHECK_NULL(msg.pCont, code, lino, _end, terrno);
  SMsgHead *pMsgHead = (SMsgHead *)msg.pCont;
  pMsgHead->contLen = htonl(msg.contLen);
  pMsgHead->vgId = htonl(SNODE_HANDLE);
  int32_t tlen =
      tSerializeSTriggerDropTableRequest((char *)msg.pCont + sizeof(SMsgHead), msg.contLen - sizeof(SMsgHead), pReq);
  QUERY_CHECK_CONDITION(tlen == msg.contLen - sizeof(SMsgHead), code, lino, _end, TSDB_CODE_INTERNAL_ERROR);
  TRACE_SET_ROOTID(&msg.info.traceId, pTask->task.streamId);
  TRACE_SET_MSGID(&msg.info.traceId, tGenIdPI64());

  code = tmsgSendReq(&pRunner->addr.epset, &msg);
  QUERY_CHECK_CODE(code, lino, _end);

<<<<<<< HEAD
  ST_TASK_DLOG("%s send drop table request to node:%d task:%" PRIx64, __func__, pRunner->addr.nodeId,
               pRunner->addr.taskId);
  ST_TASK_DLOG("%s trigger drop table req 0x%" PRIx64 ":0x%" PRIx64 " sent", __func__, msg.info.traceId.rootId,
=======
  ST_TASK_DLOG("send retry drop request to node:%d task:%" PRIx64, pRunner->addr.nodeId, pRunner->addr.taskId);
  ST_TASK_DLOG("trigger retry drop req 0x%" PRIx64 ":0x%" PRIx64 " sent", msg.info.traceId.rootId,
>>>>>>> 4d0a8e1e
               msg.info.traceId.msgId);

  pNode = tdListPopNode(&pContext->dropTableReqs, pNode);
  taosMemoryFreeClear(pNode);

_end:
  if (code != TSDB_CODE_SUCCESS) {
    destroyAhandle(msg.info.ahandle);
    ST_TASK_ELOG("%s failed at line %d since %s", __func__, lino, tstrerror(code));
  }
  return code;
}

static int32_t stRealtimeContextCheck(SSTriggerRealtimeContext *pContext) {
  int32_t             code = TSDB_CODE_SUCCESS;
  int32_t             lino = 0;
  SStreamTriggerTask *pTask = pContext->pTask;
  int64_t             now = taosGetTimestampNs();

  if (listNEles(&pContext->retryPullReqs) > 0) {
    while (listNEles(&pContext->retryPullReqs) > 0) {
      SListNode            *pNode = TD_DLIST_HEAD(&pContext->retryPullReqs);
      SSTriggerPullRequest *pReq = *(SSTriggerPullRequest **)pNode->data;
      code = stRealtimeContextRetryPullRequest(pContext, pNode, pReq);
      QUERY_CHECK_CODE(code, lino, _end);
    }
    goto _end;
  }

  if (pContext->status == STRIGGER_CONTEXT_IDLE && pTask->isVirtualTable && !pTask->virTableInfoReady) {
    pContext->status = STRIGGER_CONTEXT_GATHER_VTABLE_INFO;
    if (taosArrayGetSize(pTask->virtReaderList) > 0 && taosArrayGetSize(pTask->pVirTableInfoRsp) == 0) {
      pContext->lastVirtTableInfoTime = taosGetTimestampNs();
      for (pContext->curReaderIdx = 0; pContext->curReaderIdx < TARRAY_SIZE(pTask->virtReaderList);
           pContext->curReaderIdx++) {
        code = stRealtimeContextSendPullReq(pContext, STRIGGER_PULL_VTABLE_INFO);
        QUERY_CHECK_CODE(code, lino, _end);
      }
    } else if (taosArrayGetSize(pTask->readerList) > 0) {
      for (pContext->curReaderIdx = 0; pContext->curReaderIdx < TARRAY_SIZE(pTask->readerList);
           pContext->curReaderIdx++) {
        code = stRealtimeContextSendPullReq(pContext, STRIGGER_PULL_OTABLE_INFO);
        QUERY_CHECK_CODE(code, lino, _end);
      }
    }
    goto _end;
  }

  if (!pContext->haveReadCheckpoint) {
    stDebug("[checkpoint] read checkpoint for stream %" PRIx64, pTask->task.streamId);
    if (atomic_load_8(&pTask->isCheckpointReady) == 1) {
      void   *buf = NULL;
      int64_t len = 0;
      code = streamReadCheckPoint(pTask->task.streamId, &buf, &len);
      if (code != TSDB_CODE_SUCCESS) {
        taosMemoryFree(buf);
        QUERY_CHECK_CODE(code, lino, _end);
      }
      code = stTriggerTaskParseCheckpoint(pTask, buf, len);
      if (code != TSDB_CODE_SUCCESS) {
        taosMemoryFree(buf);
        QUERY_CHECK_CODE(code, lino, _end);
      }
      taosMemoryFree(buf);
      pContext->haveReadCheckpoint = true;
    } else {
      // wait 1 second and retry
      int64_t resumeTime = taosGetTimestampNs() + 1 * NANOSECOND_PER_SEC;
      code = stTriggerTaskAddWaitSession(pTask, pContext->sessionId, pContext->periodWindow.ekey);
      QUERY_CHECK_CODE(code, lino, _end);
      goto _end;
    }
  }

  if (pContext->status == STRIGGER_CONTEXT_IDLE) {
    if (taosArrayGetSize(pTask->readerList) > 0 && tSimpleHashGetSize(pTask->pRealtimeStartVer) == 0) {
      pContext->status = STRIGGER_CONTEXT_DETERMINE_BOUND;
      for (pContext->curReaderIdx = 0; pContext->curReaderIdx < TARRAY_SIZE(pTask->readerList);
           pContext->curReaderIdx++) {
        code = stRealtimeContextSendPullReq(pContext, STRIGGER_PULL_LAST_TS);
        QUERY_CHECK_CODE(code, lino, _end);
      }
      goto _end;
    }

    if (!pTask->historyCalcStarted) {
      QUERY_CHECK_CONDITION(pTask->pHistoryContext == NULL, code, lino, _end, TSDB_CODE_INVALID_PARA);
      pTask->pHistoryContext = taosMemoryCalloc(1, sizeof(SSTriggerHistoryContext));
      QUERY_CHECK_NULL(pTask->pHistoryContext, code, lino, _end, terrno);
      code = stHistoryContextInit(pTask->pHistoryContext, pTask);
      QUERY_CHECK_CODE(code, lino, _end);
      SSTriggerCtrlRequest req = {.type = STRIGGER_CTRL_START,
                                  .streamId = pTask->task.streamId,
                                  .taskId = pTask->task.taskId,
                                  .sessionId = pTask->pHistoryContext->sessionId};
      SRpcMsg              msg = {.msgType = TDMT_STREAM_TRIGGER_CTRL};
      msg.contLen = tSerializeSTriggerCtrlRequest(NULL, 0, &req);
      QUERY_CHECK_CONDITION(msg.contLen > 0, code, lino, _end, TSDB_CODE_INTERNAL_ERROR);
      msg.pCont = rpcMallocCont(msg.contLen);
      QUERY_CHECK_NULL(msg.pCont, code, lino, _end, terrno);
      int32_t tlen = tSerializeSTriggerCtrlRequest(msg.pCont, msg.contLen, &req);
      QUERY_CHECK_CONDITION(tlen == msg.contLen, code, lino, _end, TSDB_CODE_INTERNAL_ERROR);
      TRACE_SET_ROOTID(&msg.info.traceId, pTask->task.streamId);
      TRACE_SET_MSGID(&msg.info.traceId, tGenIdPI64());

      SMsgCb *pCb = &gStreamMgmt.msgCb;
      code = pCb->putToQueueFp(pCb->mgmt, STREAM_TRIGGER_QUEUE, &msg);
      QUERY_CHECK_CODE(code, lino, _end);

      ST_TASK_DLOG("send start control request for session: %" PRIx64, req.sessionId);
      ST_TASK_DLOG("control request 0x%" PRIx64 ":0x%" PRIx64 " sent", msg.info.traceId.rootId, msg.info.traceId.msgId);
      pTask->historyCalcStarted = true;

      if (pTask->fillHistory) {
        code = stTriggerTaskAddRecalcRequest(pTask, NULL, NULL, pContext->pReaderWalProgress, true, false);
        QUERY_CHECK_CODE(code, lino, _end);
      }
    }

    if (pTask->triggerType != STREAM_TRIGGER_PERIOD) {
      pContext->status = STRIGGER_CONTEXT_FETCH_META;
      for (pContext->curReaderIdx = 0; pContext->curReaderIdx < TARRAY_SIZE(pTask->readerList);
           pContext->curReaderIdx++) {
        code = stRealtimeContextSendPullReq(pContext, (pContext->walMode == STRIGGER_WAL_META_WITH_DATA)
                                                          ? STRIGGER_PULL_WAL_META_DATA_NEW
                                                          : STRIGGER_PULL_WAL_META_NEW);
        QUERY_CHECK_CODE(code, lino, _end);
      }
      goto _end;
    }

    // check if to start for period trigger
    if (pContext->periodWindow.skey == INT64_MIN) {
      pContext->periodWindow = stTriggerTaskGetTimeWindow(pTask, now);
    }
    if (now >= pContext->periodWindow.ekey) {
      pContext->status = STRIGGER_CONTEXT_FETCH_META;
      if (taosArrayGetSize(pTask->readerList) > 0) {
        // fetch wal meta from all readers
        for (pContext->curReaderIdx = 0; pContext->curReaderIdx < TARRAY_SIZE(pTask->readerList);
             pContext->curReaderIdx++) {
          code = stRealtimeContextSendPullReq(pContext, STRIGGER_PULL_WAL_META_NEW);
          QUERY_CHECK_CODE(code, lino, _end);
        }
        goto _end;
      } else {
        // add a fake group to trigger the notification/calculation
        SSTriggerRealtimeGroup *pGroup = NULL;
        if (tSimpleHashGetSize(pContext->pGroups) == 0) {
          pGroup = taosMemoryCalloc(1, sizeof(SSTriggerRealtimeGroup));
          QUERY_CHECK_NULL(pGroup, code, lino, _end, terrno);
          code = tSimpleHashPut(pContext->pGroups, &pGroup->gid, sizeof(int64_t), &pGroup, POINTER_BYTES);
          if (code != TSDB_CODE_SUCCESS) {
            taosMemoryFreeClear(pGroup);
            QUERY_CHECK_CODE(code, lino, _end);
          }
          code = stRealtimeGroupInit(pGroup, pContext, 0, 0);
          QUERY_CHECK_CODE(code, lino, _end);
        } else {
          int32_t iter = 0;
          void   *px = tSimpleHashIterate(pContext->pGroups, NULL, &iter);
          QUERY_CHECK_NULL(px, code, lino, _end, TSDB_CODE_INTERNAL_ERROR);
          pGroup = *(SSTriggerRealtimeGroup **)px;
        }
        pGroup->oldThreshold = INT64_MIN;
        pGroup->newThreshold = INT64_MAX;
        if (!IS_TRIGGER_GROUP_TO_CHECK(pGroup)) {
          TD_DLIST_APPEND(&pContext->groupsToCheck, pGroup);
        }
      }
    } else {
      QUERY_CHECK_CONDITION(TD_DLIST_NELES(&pContext->groupsToCheck) == 0, code, lino, _end, TSDB_CODE_INVALID_PARA);
      code = stTriggerTaskAddWaitSession(pTask, pContext->sessionId, pContext->periodWindow.ekey);
      QUERY_CHECK_CODE(code, lino, _end);
      goto _end;
    }
  }

  while (TD_DLIST_NELES(&pContext->groupsToCheck) > 0) {
    SSTriggerRealtimeGroup *pGroup = TD_DLIST_HEAD(&pContext->groupsToCheck);
    switch (pContext->status) {
      case STRIGGER_CONTEXT_FETCH_META: {
        pContext->status = STRIGGER_CONTEXT_ACQUIRE_REQUEST;
      }
      case STRIGGER_CONTEXT_ACQUIRE_REQUEST: {
        pContext->status = STRIGGER_CONTEXT_CHECK_CONDITION;
      }
      case STRIGGER_CONTEXT_CHECK_CONDITION: {
        code = stRealtimeGroupCheck(pGroup);
        QUERY_CHECK_CODE(code, lino, _end);
        if (pContext->needPseudoCols) {
          code = stRealtimeContextSendPullReq(pContext, STRIGGER_PULL_VTABLE_PSEUDO_COL);
          QUERY_CHECK_CODE(code, lino, _end);
          pContext->needPseudoCols = false;
          goto _end;
        }

        if (taosArrayGetSize(pContext->pNotifyParams) > 0) {
          code = streamSendNotifyContent(&pTask->task, pTask->streamName, NULL, pTask->triggerType, pGroup->gid,
                                         pTask->pNotifyAddrUrls, pTask->addOptions,
                                         TARRAY_DATA(pContext->pNotifyParams), TARRAY_SIZE(pContext->pNotifyParams));
          QUERY_CHECK_CODE(code, lino, _end);
        }
        stRealtimeGroupClearTempState(pGroup);
        break;
      }
      default: {
        ST_TASK_ELOG("invalid context status %d at %s:%d", pContext->status, __func__, __LINE__);
        code = TSDB_CODE_INVALID_PARA;
        QUERY_CHECK_CODE(code, lino, _end);
      }
    }
    if (!pContext->needCheckAgain) {
      stRealtimeGroupClearMetadatas(pGroup);
      TD_DLIST_POP(&pContext->groupsToCheck, pGroup);
    }
    pContext->status = STRIGGER_CONTEXT_ACQUIRE_REQUEST;
  }

  if (pContext->pMinGroup == NULL && pContext->pMaxDelayHeap->min != NULL) {
    pContext->pMinGroup = container_of(pContext->pMaxDelayHeap->min, SSTriggerRealtimeGroup, heapNode);
    if (pContext->pMinGroup->nextExecTime > now) {
      pContext->pMinGroup = NULL;
    }
  }
  while (pContext->pMinGroup != NULL) {
    SSTriggerRealtimeGroup *pGroup = pContext->pMinGroup;
    switch (pContext->status) {
      case STRIGGER_CONTEXT_FETCH_META: {
        pContext->status = STRIGGER_CONTEXT_ACQUIRE_REQUEST;
      }
      case STRIGGER_CONTEXT_ACQUIRE_REQUEST: {
        if (pContext->pCalcReq == NULL && pTask->calcEventType != STRIGGER_EVENT_WINDOW_NONE) {
          code = stTriggerTaskAcquireRequest(pTask, pContext->sessionId, pGroup->gid, &pContext->pCalcReq);
          QUERY_CHECK_CODE(code, lino, _end);
          if (pContext->pCalcReq == NULL) {
            if (pTask->lowLatencyCalc || pContext->calcParamPool.size >= STREAM_TRIGGER_MAX_PENDING_PARAMS) {
              ST_TASK_DLOG("pause due to no available runner for group %" PRId64, pGroup->gid);
              goto _end;
            } else {
              ST_TASK_DLOG("skip calc due to no available runner for group %" PRId64, pGroup->gid);
              pContext->pMinGroup = NULL;
              continue;
            }
          }
        }
        pContext->status = STRIGGER_CONTEXT_CHECK_CONDITION;
      }
      case STRIGGER_CONTEXT_CHECK_CONDITION: {
        code = stRealtimeGroupRetrievePendingCalc(pGroup);
        QUERY_CHECK_CODE(code, lino, _end);
        pContext->status = STRIGGER_CONTEXT_SEND_CALC_REQ;
      }
      case STRIGGER_CONTEXT_SEND_CALC_REQ: {
        if (pContext->pCalcReq == NULL) {
          // do nothing
        } else if (TARRAY_SIZE(pContext->pCalcReq->params) > 0) {
          code = stRealtimeContextSendCalcReq(pContext);
          QUERY_CHECK_CODE(code, lino, _end);
          if (pContext->pCalcReq != NULL) {
            // calc req has not been set
            goto _end;
          }
          if (pTask->placeHolderBitmap & PLACE_HOLDER_PARTITION_ROWS) {
            stRealtimeGroupClearMetadatas(pGroup);
          }
          stRealtimeGroupClearTempState(pGroup);
        } else {
          code = stTriggerTaskReleaseRequest(pTask, &pContext->pCalcReq);
          QUERY_CHECK_CODE(code, lino, _end);
        }
        break;
      }
      default: {
        ST_TASK_ELOG("invalid context status %d at %s:%d", pContext->status, __func__, __LINE__);
        code = TSDB_CODE_INVALID_PARA;
        QUERY_CHECK_CODE(code, lino, _end);
      }
    }
    heapRemove(pContext->pMaxDelayHeap, &pGroup->heapNode);
    if (pGroup->nextExecTime > 0) {
      heapInsert(pContext->pMaxDelayHeap, &pGroup->heapNode);
    }
    pContext->status = STRIGGER_CONTEXT_ACQUIRE_REQUEST;
    if (pContext->pMaxDelayHeap->min != NULL) {
      pContext->pMinGroup = container_of(pContext->pMaxDelayHeap->min, SSTriggerRealtimeGroup, heapNode);
      if (pContext->pMinGroup->nextExecTime > now) {
        pContext->pMinGroup = NULL;
      }
    } else {
      pContext->pMinGroup = NULL;
    }
  }

  int32_t deleteGroupNum = taosArrayGetSize(pContext->groupsToDelete);
  if (deleteGroupNum > 0) {
    pContext->status = STRIGGER_CONTEXT_SEND_DROP_REQ;
    bool allSent = true;
    for (int32_t i = deleteGroupNum - 1; i >= 0; i--) {
      int64_t               gid = ((int64_t *)TARRAY_DATA(pContext->groupsToDelete))[i];
      bool                  drop = true;
      SSTriggerDropRequest *pDropReq = NULL;
      code = stTriggerTaskAcquireDropTableRequest(pTask, pContext->sessionId, gid, &pDropReq);
      QUERY_CHECK_CODE(code, lino, _end);
      if (pDropReq) {
        pContext->dropReqIndex = i;
        bool needColVal = false;
        code = stRealtimeContextSendDropTableReq(pContext, gid, pDropReq, &needColVal);
        QUERY_CHECK_CODE(code, lino, _end);
        if (needColVal) {
          allSent = false;
        } else {
          code = stTriggerTaskReleaseDropTableRequest(pTask, &pDropReq);
          QUERY_CHECK_CODE(code, lino, _end);
        }
        taosArrayRemove(pContext->groupsToDelete, i);
      }
    }
    if (!allSent) {
      goto _end;
    }
  }

#define STRIGGER_CHECKPOINT_INTERVAL_NS 10 * NANOSECOND_PER_MINUTE  // 10min
  if (pContext->lastCheckpointTime + STRIGGER_CHECKPOINT_INTERVAL_NS <= now) {
    // do checkpoint
    uint8_t *buf = NULL;
    int64_t  len = 0;
    do {
      stDebug("[checkpoint] generate checkpoint for stream %" PRIx64, pTask->task.streamId);
      code = stTriggerTaskGenCheckpoint(pTask, buf, &len);
      if (code != 0 || len == 0) break;
      buf = taosMemoryMalloc(len);
      code = stTriggerTaskGenCheckpoint(pTask, buf, &len);
      if (code != 0) break;
      code = streamWriteCheckPoint(pTask->task.streamId, buf, len);
      if (code != 0) break;
      int32_t leaderSid = pTask->leaderSnodeId;
      SEpSet *epSet = gStreamMgmt.getSynEpset(leaderSid);
      if (epSet != NULL) {
        code = streamSyncWriteCheckpoint(pTask->task.streamId, epSet, buf, len);
        buf = NULL;
      }
    } while (0);
    taosMemoryFree(buf);
    QUERY_CHECK_CODE(code, lino, _end);
    pContext->lastCheckpointTime = now;
  }

  if (pContext->lastReportTime + STREAM_TRIGGER_REPORT_INTERVAL_NS <= now) {
    stRealtimeContextReport(pContext);
    pContext->lastReportTime = now;
  }

#define STRIGGER_VIRTUAL_TABLE_INFO_INTERVAL_NS 10 * NANOSECOND_PER_SEC  // 10s
  if (pTask->isVirtualTable && pContext->lastVirtTableInfoTime + STRIGGER_VIRTUAL_TABLE_INFO_INTERVAL_NS <= now) {
    // check virtual table info
    pContext->status = STRIGGER_CONTEXT_FETCH_META;
    for (pContext->curReaderIdx = 0; pContext->curReaderIdx < TARRAY_SIZE(pTask->virtReaderList);
         pContext->curReaderIdx++) {
      code = stRealtimeContextSendPullReq(pContext, STRIGGER_PULL_VTABLE_INFO);
      QUERY_CHECK_CODE(code, lino, _end);
    }
    pContext->lastVirtTableInfoTime = now;
    goto _end;
  }

  if (pTask->triggerType == STREAM_TRIGGER_PERIOD) {
    stTriggerTaskNextTimeWindow(pTask, &pContext->periodWindow);
    pContext->status = STRIGGER_CONTEXT_IDLE;
    code = stTriggerTaskAddWaitSession(pTask, pContext->sessionId, pContext->periodWindow.ekey);
    QUERY_CHECK_CODE(code, lino, _end);
  } else {
    // todo(kjq): start history calc if needed
    if (pContext->catchUp) {
      // add the task to wait list since it catches up all readers
      pContext->status = STRIGGER_CONTEXT_IDLE;
      int64_t resumeTime = taosGetTimestampNs() + STREAM_TRIGGER_IDLE_TIME_NS;
      code = stTriggerTaskAddWaitSession(pTask, pContext->sessionId, resumeTime);
      QUERY_CHECK_CODE(code, lino, _end);
    } else {
      // pull new wal metas
      pContext->status = STRIGGER_CONTEXT_FETCH_META;
      for (pContext->curReaderIdx = 0; pContext->curReaderIdx < TARRAY_SIZE(pTask->readerList);
           pContext->curReaderIdx++) {
        code = stRealtimeContextSendPullReq(pContext, (pContext->walMode == STRIGGER_WAL_META_WITH_DATA)
                                                          ? STRIGGER_PULL_WAL_META_DATA_NEW
                                                          : STRIGGER_PULL_WAL_META_NEW);
        QUERY_CHECK_CODE(code, lino, _end);
      }
    }
  }

_end:
  if (code != TSDB_CODE_SUCCESS) {
    ST_TASK_ELOG("%s failed at line %d since %s", __func__, lino, tstrerror(code));
  }
  return code;
}

static int32_t stRealtimeContextProcWalMeta(SSTriggerRealtimeContext *pContext, SSTriggerWalProgress *pProgress) {
  int32_t             code = TSDB_CODE_SUCCESS;
  int32_t             lino = 0;
  SStreamTriggerTask *pTask = pContext->pTask;

  pProgress->lastScanVer = pContext->pMetaBlock->info.version;
  int32_t vgId = pProgress->pTaskAddr->nodeId;

  // add wal meta in groups
  int32_t nrows = blockDataGetNumOfRows(pContext->pMetaBlock);
  if (nrows > 0) {
    int32_t          iCol = 0;
    SColumnInfoData *pGidCol = taosArrayGet(pContext->pMetaBlock->pDataBlock, iCol++);
    QUERY_CHECK_NULL(pGidCol, code, lino, _end, terrno);
    int64_t         *pGids = (int64_t *)pGidCol->pData;
    SColumnInfoData *pSkeyCol = taosArrayGet(pContext->pMetaBlock->pDataBlock, iCol++);
    QUERY_CHECK_NULL(pSkeyCol, code, lino, _end, terrno);
    int64_t         *pSkeys = (int64_t *)pSkeyCol->pData;
    SColumnInfoData *pEkeyCol = taosArrayGet(pContext->pMetaBlock->pDataBlock, iCol++);
    QUERY_CHECK_NULL(pEkeyCol, code, lino, _end, terrno);
    int64_t         *pEkeys = (int64_t *)pEkeyCol->pData;
    SColumnInfoData *pVerCol = taosArrayGet(pContext->pMetaBlock->pDataBlock, iCol++);
    QUERY_CHECK_NULL(pVerCol, code, lino, _end, terrno);
    int64_t *pVers = (int64_t *)pVerCol->pData;
    if (pTask->isVirtualTable) {
      for (int32_t i = 0; i < nrows; i++) {
        int64_t                 otbUid = pGids[i];
        SSTriggerOrigTableInfo *pOrigTableInfo = tSimpleHashGet(pTask->pOrigTableInfos, &otbUid, sizeof(int64_t));
        QUERY_CHECK_NULL(pOrigTableInfo, code, lino, _end, TSDB_CODE_INTERNAL_ERROR);
        for (int32_t j = 0; j < TARRAY_SIZE(pOrigTableInfo->pVtbUids); j++) {
          int64_t                 vtbUid = *(int64_t *)TARRAY_GET_ELEM(pOrigTableInfo->pVtbUids, j);
          SSTriggerVirtTableInfo *pVirtTableInfo = tSimpleHashGet(pTask->pVirtTableInfos, &vtbUid, sizeof(int64_t));
          QUERY_CHECK_NULL(pVirtTableInfo, code, lino, _end, TSDB_CODE_INTERNAL_ERROR);
          int64_t                 gid = pVirtTableInfo->tbGid;
          void                   *px = tSimpleHashGet(pContext->pGroups, &gid, sizeof(int64_t));
          SSTriggerRealtimeGroup *pGroup = NULL;
          if (px == NULL) {
            pGroup = taosMemoryCalloc(1, sizeof(SSTriggerRealtimeGroup));
            QUERY_CHECK_NULL(pGroup, code, lino, _end, terrno);
            code = tSimpleHashPut(pContext->pGroups, &gid, sizeof(int64_t), &pGroup, POINTER_BYTES);
            if (code != TSDB_CODE_SUCCESS) {
              taosMemoryFreeClear(pGroup);
              QUERY_CHECK_CODE(code, lino, _end);
            }
            code = stRealtimeGroupInit(pGroup, pContext, gid, pVirtTableInfo->vgId);
            QUERY_CHECK_CODE(code, lino, _end);
          } else {
            pGroup = *(SSTriggerRealtimeGroup **)px;
          }
          SSTriggerMetaData meta = {.skey = pSkeys[i], .ekey = pEkeys[i], .ver = pVers[i]};
          code = stRealtimeGroupAddMeta(pGroup, vgId, &meta);
          QUERY_CHECK_CODE(code, lino, _end);
          if (pGroup->oldThreshold < pGroup->newThreshold && !IS_TRIGGER_GROUP_TO_CHECK(pGroup)) {
            TD_DLIST_APPEND(&pContext->groupsToCheck, pGroup);
          }
        }
      }
    } else {
      for (int32_t i = 0; i < nrows; i++) {
        int64_t                 gid = pGids[i];
        void                   *px = tSimpleHashGet(pContext->pGroups, &gid, sizeof(int64_t));
        SSTriggerRealtimeGroup *pGroup = NULL;
        if (px == NULL) {
          pGroup = taosMemoryCalloc(1, sizeof(SSTriggerRealtimeGroup));
          QUERY_CHECK_NULL(pGroup, code, lino, _end, terrno);
          code = tSimpleHashPut(pContext->pGroups, &gid, sizeof(int64_t), &pGroup, POINTER_BYTES);
          if (code != TSDB_CODE_SUCCESS) {
            taosMemoryFreeClear(pGroup);
            QUERY_CHECK_CODE(code, lino, _end);
          }
          code = stRealtimeGroupInit(pGroup, pContext, gid, vgId);
          QUERY_CHECK_CODE(code, lino, _end);
        } else {
          pGroup = *(SSTriggerRealtimeGroup **)px;
        }
        SSTriggerMetaData meta = {.skey = pSkeys[i], .ekey = pEkeys[i], .ver = pVers[i]};
        code = stRealtimeGroupAddMeta(pGroup, vgId, &meta);
        QUERY_CHECK_CODE(code, lino, _end);
        if (pGroup->oldThreshold < pGroup->newThreshold && !IS_TRIGGER_GROUP_TO_CHECK(pGroup)) {
          TD_DLIST_APPEND(&pContext->groupsToCheck, pGroup);
        }
      }
    }
  }

  // process delete data
  nrows = blockDataGetNumOfRows(pContext->pDeleteBlock);
  if (nrows > 0) {
    ST_TASK_DLOG("got %d rows of delete data", nrows);
    int32_t          iCol = 0;
    SColumnInfoData *pGidCol = taosArrayGet(pContext->pDeleteBlock->pDataBlock, iCol++);
    QUERY_CHECK_NULL(pGidCol, code, lino, _end, terrno);
    int64_t         *pGids = (int64_t *)pGidCol->pData;
    SColumnInfoData *pSkeyCol = taosArrayGet(pContext->pDeleteBlock->pDataBlock, iCol++);
    QUERY_CHECK_NULL(pSkeyCol, code, lino, _end, terrno);
    int64_t         *pSkeys = (int64_t *)pSkeyCol->pData;
    SColumnInfoData *pEkeyCol = taosArrayGet(pContext->pDeleteBlock->pDataBlock, iCol++);
    QUERY_CHECK_NULL(pEkeyCol, code, lino, _end, terrno);
    int64_t         *pEkeys = (int64_t *)pEkeyCol->pData;
    SColumnInfoData *pVerCol = taosArrayGet(pContext->pDeleteBlock->pDataBlock, iCol++);
    QUERY_CHECK_NULL(pVerCol, code, lino, _end, terrno);
    int64_t *pVers = (int64_t *)pVerCol->pData;
    if (pTask->isVirtualTable) {
      for (int32_t i = 0; i < nrows; i++) {
        int64_t                 otbUid = pGids[i];
        SSTriggerOrigTableInfo *pOrigTableInfo = tSimpleHashGet(pTask->pOrigTableInfos, &otbUid, sizeof(int64_t));
        QUERY_CHECK_NULL(pOrigTableInfo, code, lino, _end, TSDB_CODE_INTERNAL_ERROR);
        for (int32_t j = 0; j < TARRAY_SIZE(pOrigTableInfo->pVtbUids); j++) {
          int64_t                 vtbUid = *(int64_t *)TARRAY_GET_ELEM(pOrigTableInfo->pVtbUids, j);
          SSTriggerVirtTableInfo *pVirtTableInfo = tSimpleHashGet(pTask->pVirtTableInfos, &vtbUid, sizeof(int64_t));
          QUERY_CHECK_NULL(pVirtTableInfo, code, lino, _end, TSDB_CODE_INTERNAL_ERROR);
          int64_t                 gid = pVirtTableInfo->tbGid;
          void                   *px = tSimpleHashGet(pContext->pGroups, &gid, sizeof(int64_t));
          SSTriggerRealtimeGroup *pGroup = NULL;
          if (px == NULL) {
            pGroup = taosMemoryCalloc(1, sizeof(SSTriggerRealtimeGroup));
            QUERY_CHECK_NULL(pGroup, code, lino, _end, terrno);
            code = tSimpleHashPut(pContext->pGroups, &gid, sizeof(int64_t), &pGroup, POINTER_BYTES);
            if (code != TSDB_CODE_SUCCESS) {
              taosMemoryFreeClear(pGroup);
              QUERY_CHECK_CODE(code, lino, _end);
            }
            code = stRealtimeGroupInit(pGroup, pContext, gid, pVirtTableInfo->vgId);
            QUERY_CHECK_CODE(code, lino, _end);
          } else {
            pGroup = *(SSTriggerRealtimeGroup **)px;
          }
          STimeWindow range = {.skey = pSkeys[i], .ekey = pEkeys[i]};
          if (pGroup->windows.neles > 0) {
            SSTriggerWindow *pWin = taosObjListGetHead(&pGroup->windows);
            if (pWin->range.skey <= range.ekey) {
              pGroup->recalcNextWindow = true;
            }
          }
          ST_TASK_DLOG("add recalc request for delete data, start: %" PRId64 ", end: %" PRId64, range.skey, range.ekey);
          code = stTriggerTaskAddRecalcRequest(pTask, pGroup, &range, pContext->pReaderWalProgress, false, true);
          QUERY_CHECK_CODE(code, lino, _end);
          code = stRealtimeGroupRemovePendingCalc(pGroup, &range);
          QUERY_CHECK_CODE(code, lino, _end);
        }
      }
    } else {
      for (int32_t i = 0; i < nrows; i++) {
        int64_t                 gid = pGids[i];
        void                   *px = tSimpleHashGet(pContext->pGroups, &gid, sizeof(int64_t));
        SSTriggerRealtimeGroup *pGroup = NULL;
        if (px == NULL) {
          pGroup = taosMemoryCalloc(1, sizeof(SSTriggerRealtimeGroup));
          QUERY_CHECK_NULL(pGroup, code, lino, _end, terrno);
          code = tSimpleHashPut(pContext->pGroups, &gid, sizeof(int64_t), &pGroup, POINTER_BYTES);
          if (code != TSDB_CODE_SUCCESS) {
            taosMemoryFreeClear(pGroup);
            QUERY_CHECK_CODE(code, lino, _end);
          }
          code = stRealtimeGroupInit(pGroup, pContext, gid, vgId);
          QUERY_CHECK_CODE(code, lino, _end);
        } else {
          pGroup = *(SSTriggerRealtimeGroup **)px;
        }
        STimeWindow range = {.skey = pSkeys[i], .ekey = pEkeys[i]};
        if (pGroup->windows.neles > 0) {
          SSTriggerWindow *pWin = taosObjListGetHead(&pGroup->windows);
          if (pWin->range.skey <= range.ekey) {
            pGroup->recalcNextWindow = true;
          }
        }
        ST_TASK_DLOG("add recalc request for delete data, start: %" PRId64 ", end: %" PRId64, range.skey, range.ekey);
        code = stTriggerTaskAddRecalcRequest(pTask, pGroup, &range, pContext->pReaderWalProgress, false, true);
        QUERY_CHECK_CODE(code, lino, _end);
        code = stRealtimeGroupRemovePendingCalc(pGroup, &range);
        QUERY_CHECK_CODE(code, lino, _end);
      }
    }
  }

  // process new dropped tables
  nrows = blockDataGetNumOfRows(pContext->pDropBlock);
  if (nrows > 0) {
    SColumnInfoData *pGidCol = taosArrayGet(pContext->pDropBlock->pDataBlock, 0);
    QUERY_CHECK_NULL(pGidCol, code, lino, _end, terrno);
    int64_t *pGids = (int64_t *)pGidCol->pData;
    for (int32_t i = 0; i < nrows; i++) {
      int64_t gid = pGids[i];
      void   *pGroup = tSimpleHashGet(pContext->pGroups, &gid, sizeof(int64_t));
      if (pGroup == NULL) {
        pGroup = taosMemoryCalloc(1, sizeof(SSTriggerRealtimeGroup));
        QUERY_CHECK_NULL(pGroup, code, lino, _end, terrno);
        code = tSimpleHashPut(pContext->pGroups, &gid, sizeof(int64_t), &pGroup, POINTER_BYTES);
        if (code != TSDB_CODE_SUCCESS) {
          taosMemoryFreeClear(pGroup);
          QUERY_CHECK_CODE(code, lino, _end);
        }
        code = stRealtimeGroupInit(pGroup, pContext, gid, vgId);
        QUERY_CHECK_CODE(code, lino, _end);
      }

      void *px = taosArrayPush(pContext->groupsToDelete, &pGids[i]);
      QUERY_CHECK_NULL(px, code, lino, _end, terrno);
    }
  }

_end:
  if (code != TSDB_CODE_SUCCESS) {
    ST_TASK_ELOG("%s failed at line %d since %s", __func__, lino, tstrerror(code));
  }
  return code;
}

static int32_t stRealtimeContextProcPullRsp(SSTriggerRealtimeContext *pContext, SRpcMsg *pRsp) {
  int32_t                   code = TSDB_CODE_SUCCESS;
  int32_t                   lino = 0;
  SStreamTriggerTask       *pTask = pContext->pTask;
  SSDataBlock              *pDataBlock = NULL;
  SArray                   *pAllMetadatas = NULL;
  SArray                   *pVgIds = NULL;
  SStreamMsgVTableInfo      vtableInfo = {0};
  SSTriggerOrigTableInfoRsp otableInfo = {0};
  SArray                   *pOrigTableNames = NULL;

  SMsgSendInfo         *ahandle = pRsp->info.ahandle;
  SSTriggerAHandle     *pAhandle = ahandle->param;
  SSTriggerPullRequest *pReq = pAhandle->param;

  QUERY_CHECK_CONDITION(pRsp->code == TSDB_CODE_SUCCESS || pRsp->code == TSDB_CODE_STREAM_NO_DATA ||
                            pRsp->code == TSDB_CODE_STREAM_NO_CONTEXT,
                        code, lino, _end, TSDB_CODE_INVALID_PARA);

  ST_TASK_DLOG("receive pull response of type %d from task:%" PRIx64 ", code:%d", pReq->type, pReq->readerTaskId,
               pRsp->code);

  switch (pReq->type) {
    case STRIGGER_PULL_LAST_TS: {
      QUERY_CHECK_CONDITION(pContext->status == STRIGGER_CONTEXT_DETERMINE_BOUND, code, lino, _end,
                            TSDB_CODE_INTERNAL_ERROR);
      SSTriggerWalProgress *pProgress = NULL;
      for (int32_t i = 0; i < TARRAY_SIZE(pTask->readerList); i++) {
        SStreamTaskAddr      *pReader = TARRAY_GET_ELEM(pTask->readerList, i);
        SSTriggerWalProgress *pTempProgress =
            tSimpleHashGet(pContext->pReaderWalProgress, &pReader->nodeId, sizeof(int32_t));
        QUERY_CHECK_NULL(pTempProgress, code, lino, _end, TSDB_CODE_INTERNAL_ERROR);
        if (&pTempProgress->pullReq.base == pReq) {
          pProgress = pTempProgress;
          break;
        }
      }
      QUERY_CHECK_NULL(pProgress, code, lino, _end, TSDB_CODE_INVALID_PARA);
      int32_t vgId = pProgress->pTaskAddr->nodeId;

      pDataBlock = taosMemoryCalloc(1, sizeof(SSDataBlock));
      QUERY_CHECK_NULL(pDataBlock, code, lino, _end, terrno);
      code = tDeserializeSStreamTsResponse(pRsp->pCont, pRsp->contLen, pDataBlock);
      QUERY_CHECK_CODE(code, lino, _end);
      int64_t latestVer = pDataBlock->info.id.groupId;
      void   *px = tSimpleHashGet(pTask->pRealtimeStartVer, &vgId, sizeof(int32_t));
      QUERY_CHECK_CONDITION(px == NULL, code, lino, _end, TSDB_CODE_INTERNAL_ERROR);
      code = tSimpleHashPut(pTask->pRealtimeStartVer, &vgId, sizeof(int32_t), &latestVer, sizeof(int64_t));
      QUERY_CHECK_CODE(code, lino, _end);
      int32_t nrows = blockDataGetNumOfRows(pDataBlock);
      if (nrows > 0) {
        int32_t          iCol = 0;
        SColumnInfoData *pGidCol = taosArrayGet(pDataBlock->pDataBlock, iCol++);
        QUERY_CHECK_NULL(pGidCol, code, lino, _end, terrno);
        int64_t         *pGidData = (int64_t *)pGidCol->pData;
        SColumnInfoData *pTsCol = taosArrayGet(pDataBlock->pDataBlock, iCol++);
        QUERY_CHECK_NULL(pTsCol, code, lino, _end, terrno);
        int64_t *pTsData = (int64_t *)pTsCol->pData;
        if (pTask->isVirtualTable) {
          for (int32_t i = 0; i < nrows; i++) {
            int64_t                 obtUid = pGidData[i];
            SSTriggerOrigTableInfo *pOrigTableInfo = tSimpleHashGet(pTask->pOrigTableInfos, &obtUid, sizeof(int64_t));
            QUERY_CHECK_NULL(pOrigTableInfo, code, lino, _end, TSDB_CODE_INTERNAL_ERROR);
            for (int32_t j = 0; j < TARRAY_SIZE(pOrigTableInfo->pVtbUids); j++) {
              int64_t                 vtbUid = *(int64_t *)TARRAY_GET_ELEM(pOrigTableInfo->pVtbUids, j);
              SSTriggerVirtTableInfo *pVirtTableInfo = tSimpleHashGet(pTask->pVirtTableInfos, &vtbUid, sizeof(int64_t));
              QUERY_CHECK_NULL(pVirtTableInfo, code, lino, _end, TSDB_CODE_INTERNAL_ERROR);
              int64_t gid = pVirtTableInfo->tbGid;
              px = tSimpleHashGet(pTask->pHistoryCutoffTime, &gid, sizeof(int64_t));
              if (px == NULL) {
                code = tSimpleHashPut(pTask->pHistoryCutoffTime, &gid, sizeof(int64_t), &pTsData[i], sizeof(int64_t));
                QUERY_CHECK_CODE(code, lino, _end);
              } else {
                *(int64_t *)px = TMAX(*(int64_t *)px, pTsData[i]);
              }
            }
          }
        } else {
          for (int32_t i = 0; i < nrows; i++) {
            int64_t gid = pGidData[i];
            px = tSimpleHashGet(pTask->pHistoryCutoffTime, &gid, sizeof(int64_t));
            if (px == NULL) {
              code = tSimpleHashPut(pTask->pHistoryCutoffTime, &gid, sizeof(int64_t), &pTsData[i], sizeof(int64_t));
              QUERY_CHECK_CODE(code, lino, _end);
            } else {
              *(int64_t *)px = TMAX(*(int64_t *)px, pTsData[i]);
            }
          }
        }
      }

      if (--pContext->curReaderIdx > 0) {
        // wait for responses from other readers
        goto _end;
      }

#if !TRIGGER_USE_HISTORY_META
      bool startFromBound = !pTask->fillHistoryFirst;
#else
      bool startFromBound = true;
#endif
      if (startFromBound) {
        for (int32_t i = 0; i < TARRAY_SIZE(pTask->readerList); i++) {
          SStreamTaskAddr      *pReader = TARRAY_GET_ELEM(pTask->readerList, i);
          SSTriggerWalProgress *pProgress =
              tSimpleHashGet(pContext->pReaderWalProgress, &pReader->nodeId, sizeof(int32_t));
          QUERY_CHECK_NULL(pProgress, code, lino, _end, TSDB_CODE_INTERNAL_ERROR);
          void *px = tSimpleHashGet(pTask->pRealtimeStartVer, &pProgress->pTaskAddr->nodeId, sizeof(int32_t));
          QUERY_CHECK_NULL(px, code, lino, _end, TSDB_CODE_INTERNAL_ERROR);
          pProgress->lastScanVer = *(int64_t *)px;
        }
      }
      pContext->status = STRIGGER_CONTEXT_IDLE;
      code = stRealtimeContextCheck(pContext);
      QUERY_CHECK_CODE(code, lino, _end);
      break;
    }

    case STRIGGER_PULL_WAL_META_NEW: {
      QUERY_CHECK_CONDITION(pContext->status == STRIGGER_CONTEXT_FETCH_META, code, lino, _end,
                            TSDB_CODE_INTERNAL_ERROR);
      SSTriggerWalProgress *pProgress = NULL;
      for (int32_t i = 0; i < TARRAY_SIZE(pTask->readerList); i++) {
        SStreamTaskAddr      *pReader = TARRAY_GET_ELEM(pTask->readerList, i);
        SSTriggerWalProgress *pTempProgress =
            tSimpleHashGet(pContext->pReaderWalProgress, &pReader->nodeId, sizeof(int32_t));
        QUERY_CHECK_NULL(pTempProgress, code, lino, _end, TSDB_CODE_INTERNAL_ERROR);
        if (&pTempProgress->pullReq.base == pReq) {
          pProgress = pTempProgress;
          break;
        }
      }
      QUERY_CHECK_NULL(pProgress, code, lino, _end, TSDB_CODE_INVALID_PARA);

      if (pRsp->code == TSDB_CODE_STREAM_NO_DATA) {
        QUERY_CHECK_CONDITION(pRsp->contLen == sizeof(int64_t), code, lino, _end, TSDB_CODE_INVALID_PARA);
        blockDataEmpty(pContext->pMetaBlock);
        blockDataEmpty(pContext->pDeleteBlock);
        blockDataEmpty(pContext->pDropBlock);
        blockDataEmpty(pContext->pAddBlock);
        blockDataEmpty(pContext->pRetireBlock);
        pContext->pMetaBlock->info.version = *(int64_t *)pRsp->pCont;
      } else {
        QUERY_CHECK_CONDITION(pRsp->contLen > 0, code, lino, _end, TSDB_CODE_INVALID_PARA);
        SSTriggerWalNewRsp rsp = {.metaBlock = pContext->pMetaBlock,
                                  .deleteBlock = pContext->pDeleteBlock,
                                  .dropBlock = pContext->pDropBlock,
                                  .addBlock = pContext->pAddBlock,
                                  .retireBlock = pContext->pRetireBlock};
        code = tDeserializeSStreamWalDataResponse(pRsp->pCont, pRsp->contLen, &rsp, NULL);
        QUERY_CHECK_CODE(code, lino, _end);
        pContext->pMetaBlock->info.version = rsp.ver;
        pProgress->verTime = rsp.verTime;
      }

      code = stRealtimeContextProcWalMeta(pContext, pProgress);
      QUERY_CHECK_CODE(code, lino, _end);

      if (blockDataGetNumOfRows(pContext->pMetaBlock) >= STREAM_RETURN_ROWS_NUM) {
        pContext->continueToFetch = true;
      }

      if (--pContext->curReaderIdx > 0) {
        ST_TASK_DLOG("wait for response from other %d readers", pContext->curReaderIdx);
        goto _end;
      }

      int64_t latestVersionTime = INT64_MAX;
      for (int32_t i = 0; i < TARRAY_SIZE(pTask->readerList); i++) {
        SStreamTaskAddr      *pReader = TARRAY_GET_ELEM(pTask->readerList, i);
        SSTriggerWalProgress *pTempProgress =
            tSimpleHashGet(pContext->pReaderWalProgress, &pReader->nodeId, sizeof(int32_t));
        QUERY_CHECK_NULL(pTempProgress, code, lino, _end, TSDB_CODE_INTERNAL_ERROR);
        latestVersionTime = TMIN(latestVersionTime, pTempProgress->verTime);
      }
      if (latestVersionTime != INT64_MAX) {
        atomic_store_64(&pTask->latestVersionTime, latestVersionTime);
      }

      if (pContext->metaPool.size >= STREAM_TRIGGER_MAX_METAS) {
        ST_TASK_DLOG("stop fetch wal metas since meta pool is full, size: %" PRId64, pContext->metaPool.size);
        pContext->continueToFetch = false;
      }

      if (pContext->continueToFetch) {
        ST_TASK_DLOG("continue to fetch wal metas since some readers are not exhausted: %" PRIzu,
                     TARRAY_SIZE(pTask->readerList));
        for (pContext->curReaderIdx = 0; pContext->curReaderIdx < TARRAY_SIZE(pTask->readerList);
             pContext->curReaderIdx++) {
          code = stRealtimeContextSendPullReq(pContext, STRIGGER_PULL_WAL_META_NEW);
          QUERY_CHECK_CODE(code, lino, _end);
        }
        pContext->continueToFetch = false;
        goto _end;
      }

      if (pTask->triggerType == STREAM_TRIGGER_PERIOD && !pTask->ignoreNoDataTrigger) {
        int32_t iter = 0;
        void   *px = tSimpleHashIterate(pContext->pGroups, NULL, &iter);
        while (px != NULL) {
          SSTriggerRealtimeGroup *pGroup = *(SSTriggerRealtimeGroup **)px;
          if (!IS_TRIGGER_GROUP_TO_CHECK(pGroup)) {
            pGroup->oldThreshold = INT64_MIN;
            pGroup->newThreshold = INT64_MAX;
            TD_DLIST_APPEND(&pContext->groupsToCheck, pGroup);
          }
          px = tSimpleHashIterate(pContext->pGroups, px, &iter);
        }
      }

      if (pContext->walMode == STRIGGER_WAL_META_ONLY) {
        pContext->catchUp = (TD_DLIST_NELES(&pContext->groupsToCheck) == 0);
        code = stRealtimeContextCheck(pContext);
        QUERY_CHECK_CODE(code, lino, _end);
      } else {
        // fill ranges according to groupsToCheck
        tSimpleHashClear(pContext->pRanges);
        if (pTask->isVirtualTable) {
          int32_t                 iter = 0;
          SSTriggerVirtTableInfo *pVirtTableInfo = tSimpleHashIterate(pTask->pVirtTableInfos, NULL, &iter);
          while (pVirtTableInfo != NULL) {
            void *px = tSimpleHashGet(pContext->pGroups, &pVirtTableInfo->tbGid, sizeof(int64_t));
            if (px != NULL) {
              SSTriggerRealtimeGroup *pGroup = *(SSTriggerRealtimeGroup **)px;
              if (pGroup->oldThreshold < pGroup->newThreshold && IS_TRIGGER_GROUP_TO_CHECK(pGroup)) {
                STimeWindow range = {.skey = pGroup->oldThreshold + 1, .ekey = pGroup->newThreshold};
                for (int32_t i = 0; i < TARRAY_SIZE(pVirtTableInfo->pTrigColRefs); i++) {
                  SSTriggerTableColRef *pRef = TARRAY_GET_ELEM(pVirtTableInfo->pTrigColRefs, i);
                  STimeWindow          *pRange = tSimpleHashGet(pContext->pRanges, &pRef->otbUid, sizeof(int64_t));
                  if (pRange == NULL) {
                    code =
                        tSimpleHashPut(pContext->pRanges, &pRef->otbUid, sizeof(int64_t), &range, sizeof(STimeWindow));
                    QUERY_CHECK_CODE(code, lino, _end);
                  } else {
                    pRange->skey = TMIN(pRange->skey, range.skey);
                    pRange->ekey = TMAX(pRange->ekey, range.ekey);
                  }
                }
              }
            }
            pVirtTableInfo = tSimpleHashIterate(pTask->pVirtTableInfos, pVirtTableInfo, &iter);
          }
        } else {
          SSTriggerRealtimeGroup *pGroup = TD_DLIST_HEAD(&pContext->groupsToCheck);
          while (pGroup != NULL) {
            if (pGroup->oldThreshold < pGroup->newThreshold) {
              STimeWindow range = {.skey = pGroup->oldThreshold + 1, .ekey = pGroup->newThreshold};
              code = tSimpleHashPut(pContext->pRanges, &pGroup->gid, sizeof(int64_t), &range, sizeof(range));
              QUERY_CHECK_CODE(code, lino, _end);
            }
            pGroup = TD_DLIST_NODE_NEXT(pGroup);
          }
        }
        for (pContext->curReaderIdx = 0; pContext->curReaderIdx < TARRAY_SIZE(pTask->readerList);
             pContext->curReaderIdx++) {
          code = stRealtimeContextSendPullReq(pContext, STRIGGER_PULL_WAL_DATA_NEW);
          QUERY_CHECK_CODE(code, lino, _end);
        }
      }
      break;
    }

    case STRIGGER_PULL_WAL_DATA_NEW:
    case STRIGGER_PULL_WAL_META_DATA_NEW: {
      QUERY_CHECK_CONDITION(pContext->status == STRIGGER_CONTEXT_FETCH_META, code, lino, _end,
                            TSDB_CODE_INTERNAL_ERROR);
      SSTriggerWalProgress *pProgress = NULL;
      for (int32_t i = 0; i < TARRAY_SIZE(pTask->readerList); i++) {
        SStreamTaskAddr      *pReader = TARRAY_GET_ELEM(pTask->readerList, i);
        SSTriggerWalProgress *pTempProgress =
            tSimpleHashGet(pContext->pReaderWalProgress, &pReader->nodeId, sizeof(int32_t));
        QUERY_CHECK_NULL(pTempProgress, code, lino, _end, TSDB_CODE_INTERNAL_ERROR);
        if (&pTempProgress->pullReq.base == pReq) {
          pProgress = pTempProgress;
          break;
        }
      }
      QUERY_CHECK_NULL(pProgress, code, lino, _end, TSDB_CODE_INVALID_PARA);
      bool firstDataBlock = (blockDataGetNumOfCols(pProgress->pTrigBlock) == 0);

      if (pRsp->code == TSDB_CODE_STREAM_NO_DATA) {
        QUERY_CHECK_CONDITION(pRsp->contLen == sizeof(int64_t), code, lino, _end, TSDB_CODE_INVALID_PARA);
        if (pContext->walMode == STRIGGER_WAL_META_WITH_DATA) {
          blockDataEmpty(pContext->pMetaBlock);
          blockDataEmpty(pContext->pDeleteBlock);
          blockDataEmpty(pContext->pDropBlock);
          blockDataEmpty(pContext->pAddBlock);
          blockDataEmpty(pContext->pRetireBlock);
          pContext->pMetaBlock->info.version = *(int64_t *)pRsp->pCont;
        }
        taosArrayClear(pContext->pTempSlices);
      } else {
        QUERY_CHECK_CONDITION(pRsp->contLen > 0, code, lino, _end, TSDB_CODE_INVALID_PARA);
        SSTriggerWalNewRsp rsp = {.dataBlock = pProgress->pTrigBlock};
        if (pContext->walMode == STRIGGER_WAL_META_WITH_DATA) {
          rsp.metaBlock = pContext->pMetaBlock;
          rsp.deleteBlock = pContext->pDeleteBlock;
          rsp.dropBlock = pContext->pDropBlock;
          rsp.addBlock = pContext->pAddBlock;
          rsp.retireBlock = pContext->pRetireBlock;
        }
        code = tDeserializeSStreamWalDataResponse(pRsp->pCont, pRsp->contLen, &rsp, pContext->pTempSlices);
        QUERY_CHECK_CODE(code, lino, _end);
        if (pContext->walMode == STRIGGER_WAL_META_WITH_DATA) {
          pContext->pMetaBlock->info.version = rsp.ver;
          pProgress->verTime = rsp.verTime;
        }
      }

      if (pContext->walMode == STRIGGER_WAL_META_WITH_DATA) {
        code = stRealtimeContextProcWalMeta(pContext, pProgress);
        QUERY_CHECK_CODE(code, lino, _end);
      }

      int32_t nTables = TARRAY_SIZE(pContext->pTempSlices);
      ST_TASK_DLOG("receive %" PRId64 " rows trig data of %d tables from vnode %d", pProgress->pTrigBlock->info.rows,
                   nTables, pProgress->pTaskAddr->nodeId);
      if (pTask->isVirtualTable) {
        for (int32_t i = 0; i < nTables; i++) {
          int64_t           *ar = TARRAY_GET_ELEM(pContext->pTempSlices, i);
          int64_t            gid = ar[0];
          int64_t            otbUid = ar[1];
          int32_t            startIdx = ar[2] >> 32;
          int32_t            endIdx = ar[2];
          SSTriggerDataSlice slice = {.pDataBlock = pProgress->pTrigBlock, .startIdx = startIdx, .endIdx = endIdx};
          code = tSimpleHashPut(pContext->pSlices, &otbUid, sizeof(int64_t), &slice, sizeof(SSTriggerDataSlice));
          QUERY_CHECK_CODE(code, lino, _end);
          SSTriggerOrigTableInfo *pOrigTableInfo = tSimpleHashGet(pTask->pOrigTableInfos, &otbUid, sizeof(int64_t));
          QUERY_CHECK_NULL(pOrigTableInfo, code, lino, _end, TSDB_CODE_INTERNAL_ERROR);
          for (int32_t j = 0; j < TARRAY_SIZE(pOrigTableInfo->pVtbUids); j++) {
            int64_t                 vtbUid = *(int64_t *)TARRAY_GET_ELEM(pOrigTableInfo->pVtbUids, j);
            SSTriggerVirtTableInfo *pVirtTableInfo = tSimpleHashGet(pTask->pVirtTableInfos, &vtbUid, sizeof(int64_t));
            QUERY_CHECK_NULL(pVirtTableInfo, code, lino, _end, TSDB_CODE_INTERNAL_ERROR);
            int64_t gid = pVirtTableInfo->tbGid;
            void   *px = tSimpleHashGet(pContext->pGroups, &gid, sizeof(int64_t));
            if (px == NULL) {
              ST_TASK_ELOG("unable to find group %" PRId64 " for virt table %" PRId64 " orig table %" PRId64
                           " from vnode %d",
                           gid, vtbUid, otbUid, pProgress->pTaskAddr->nodeId);
              QUERY_CHECK_NULL(px, code, lino, _end, TSDB_CODE_INTERNAL_ERROR);
            }
            SSTriggerRealtimeGroup *pGroup = *(SSTriggerRealtimeGroup **)px;
            if (IS_TRIGGER_GROUP_TO_CHECK(pGroup)) {
              int64_t id[2] = {vtbUid, otbUid};
              code = taosObjListAppend(&pGroup->tableUids, id);
              QUERY_CHECK_CODE(code, lino, _end);
            }
          }
        }
      } else {
        for (int32_t i = 0; i < nTables; i++) {
          int64_t           *ar = TARRAY_GET_ELEM(pContext->pTempSlices, i);
          int64_t            gid = ar[0];
          int64_t            uid = ar[1];
          int32_t            startIdx = ar[2] >> 32;
          int32_t            endIdx = ar[2];
          SSTriggerDataSlice slice = {.pDataBlock = pProgress->pTrigBlock, .startIdx = startIdx, .endIdx = endIdx};
          code = tSimpleHashPut(pContext->pSlices, &uid, sizeof(int64_t), &slice, sizeof(SSTriggerDataSlice));
          QUERY_CHECK_CODE(code, lino, _end);
          void *px = tSimpleHashGet(pContext->pGroups, &gid, sizeof(int64_t));
          if (px == NULL) {
            ST_TASK_ELOG("unable to find group %" PRId64 " for table %" PRId64 " from vnode %d", gid, uid,
                         pProgress->pTaskAddr->nodeId);
            QUERY_CHECK_NULL(px, code, lino, _end, TSDB_CODE_INTERNAL_ERROR);
          }
          SSTriggerRealtimeGroup *pGroup = *(SSTriggerRealtimeGroup **)px;
          if (IS_TRIGGER_GROUP_TO_CHECK(pGroup)) {
            int64_t id[2] = {uid, pProgress->pTaskAddr->nodeId};
            code = taosObjListAppend(&pGroup->tableUids, id);
            QUERY_CHECK_CODE(code, lino, _end);
          }
        }
      }

      if (!pTask->isVirtualTable && blockDataGetNumOfRows(pProgress->pTrigBlock) > 0) {
        if (pTask->triggerType == STREAM_TRIGGER_EVENT) {
          SColumnInfoData *pStartCol = NULL;
          SColumnInfoData *pEndCol = NULL;
          if (firstDataBlock) {
            SColumnInfoData startCol = {0};
            void           *px = taosArrayPush(pProgress->pTrigBlock->pDataBlock, &startCol);
            QUERY_CHECK_NULL(px, code, lino, _end, terrno);
            SColumnInfoData endCol = {0};
            px = taosArrayPush(pProgress->pTrigBlock->pDataBlock, &endCol);
            QUERY_CHECK_NULL(px, code, lino, _end, terrno);
          }
          pEndCol = taosArrayGetLast(pProgress->pTrigBlock->pDataBlock);
          QUERY_CHECK_NULL(pEndCol, code, lino, _end, terrno);
          pStartCol = pEndCol - 1;
          code = stRealtimeContextCalcExpr(pContext, pProgress->pTrigBlock, pTask->pStartCond, pStartCol);
          QUERY_CHECK_CODE(code, lino, _end);
          code = stRealtimeContextCalcExpr(pContext, pProgress->pTrigBlock, pTask->pEndCond, pEndCol);
          QUERY_CHECK_CODE(code, lino, _end);
        } else if (pTask->triggerType == STREAM_TRIGGER_STATE && pTask->stateSlotId == -1) {
          SColumnInfoData *pStateCol = NULL;
          if (firstDataBlock) {
            SColumnInfoData stateCol = {0};
            void           *px = taosArrayPush(pProgress->pTrigBlock->pDataBlock, &stateCol);
            QUERY_CHECK_NULL(px, code, lino, _end, terrno);
          }
          pStateCol = taosArrayGetLast(pProgress->pTrigBlock->pDataBlock);
          QUERY_CHECK_NULL(pStateCol, code, lino, _end, terrno);
          code = stRealtimeContextCalcExpr(pContext, pProgress->pTrigBlock, pTask->pStateExpr, pStateCol);
          QUERY_CHECK_CODE(code, lino, _end);
        }
      }

      if (--pContext->curReaderIdx > 0) {
        ST_TASK_DLOG("wait for response from other %d readers", pContext->curReaderIdx);
        goto _end;
      }

      if (pContext->walMode == STRIGGER_WAL_META_WITH_DATA) {
        int64_t latestVersionTime = INT64_MAX;
        for (int32_t i = 0; i < TARRAY_SIZE(pTask->readerList); i++) {
          SStreamTaskAddr      *pReader = TARRAY_GET_ELEM(pTask->readerList, i);
          SSTriggerWalProgress *pTempProgress =
              tSimpleHashGet(pContext->pReaderWalProgress, &pReader->nodeId, sizeof(int32_t));
          QUERY_CHECK_NULL(pTempProgress, code, lino, _end, TSDB_CODE_INTERNAL_ERROR);
          latestVersionTime = TMIN(latestVersionTime, pTempProgress->verTime);
        }
        if (latestVersionTime != INT64_MAX) {
          atomic_store_64(&pTask->latestVersionTime, latestVersionTime);
        }
      }

      pContext->catchUp = (TD_DLIST_NELES(&pContext->groupsToCheck) == 0);
      code = stRealtimeContextCheck(pContext);
      QUERY_CHECK_CODE(code, lino, _end);
      break;
    }

    case STRIGGER_PULL_WAL_CALC_DATA_NEW: {
      QUERY_CHECK_CONDITION(pContext->status == STRIGGER_CONTEXT_SEND_CALC_REQ, code, lino, _end,
                            TSDB_CODE_INTERNAL_ERROR);
      SSTriggerWalProgress *pProgress = NULL;
      for (int32_t i = 0; i < TARRAY_SIZE(pTask->readerList); i++) {
        SStreamTaskAddr      *pReader = TARRAY_GET_ELEM(pTask->readerList, i);
        SSTriggerWalProgress *pTempProgress =
            tSimpleHashGet(pContext->pReaderWalProgress, &pReader->nodeId, sizeof(int32_t));
        QUERY_CHECK_NULL(pTempProgress, code, lino, _end, TSDB_CODE_INTERNAL_ERROR);
        if (&pTempProgress->pullReq.base == pReq) {
          pProgress = pTempProgress;
          break;
        }
      }
      QUERY_CHECK_NULL(pProgress, code, lino, _end, TSDB_CODE_INVALID_PARA);
      if (pRsp->code == TSDB_CODE_STREAM_NO_DATA) {
        QUERY_CHECK_CONDITION(pRsp->contLen == sizeof(int64_t), code, lino, _end, TSDB_CODE_INVALID_PARA);
        blockDataEmpty(pProgress->pCalcBlock);
        taosArrayClear(pContext->pTempSlices);
      } else {
        QUERY_CHECK_CONDITION(pRsp->contLen > 0, code, lino, _end, TSDB_CODE_INVALID_PARA);
        SSTriggerWalNewRsp rsp = {.dataBlock = pProgress->pCalcBlock};
        code = tDeserializeSStreamWalDataResponse(pRsp->pCont, pRsp->contLen, &rsp, pContext->pTempSlices);
        QUERY_CHECK_CODE(code, lino, _end);
      }

      int32_t nTables = TARRAY_SIZE(pContext->pTempSlices);
      ST_TASK_DLOG("receive %" PRId64 " rows calc data of %d tables from vnode %d", pProgress->pCalcBlock->info.rows,
                   nTables, pProgress->pTaskAddr->nodeId);
      if (pTask->isVirtualTable) {
        SSTriggerRealtimeGroup *pGroup = stRealtimeContextGetCurrentGroup(pContext);
        QUERY_CHECK_NULL(pGroup, code, lino, _end, TSDB_CODE_INTERNAL_ERROR);
        for (int32_t i = 0; i < nTables; i++) {
          int64_t           *ar = TARRAY_GET_ELEM(pContext->pTempSlices, i);
          int64_t            gid = ar[0];
          int64_t            otbUid = ar[1];
          int32_t            startIdx = ar[2] >> 32;
          int32_t            endIdx = ar[2];
          SSTriggerDataSlice slice = {.pDataBlock = pProgress->pCalcBlock, .startIdx = startIdx, .endIdx = endIdx};
          code = tSimpleHashPut(pContext->pSlices, &otbUid, sizeof(int64_t), &slice, sizeof(SSTriggerDataSlice));
          QUERY_CHECK_CODE(code, lino, _end);
          SSTriggerOrigTableInfo *pOrigTableInfo = tSimpleHashGet(pTask->pOrigTableInfos, &otbUid, sizeof(int64_t));
          QUERY_CHECK_NULL(pOrigTableInfo, code, lino, _end, TSDB_CODE_INTERNAL_ERROR);
          for (int32_t j = 0; j < TARRAY_SIZE(pOrigTableInfo->pVtbUids); j++) {
            int64_t                 vtbUid = *(int64_t *)TARRAY_GET_ELEM(pOrigTableInfo->pVtbUids, j);
            SSTriggerVirtTableInfo *pVirtTableInfo = tSimpleHashGet(pTask->pVirtTableInfos, &vtbUid, sizeof(int64_t));
            QUERY_CHECK_NULL(pVirtTableInfo, code, lino, _end, TSDB_CODE_INTERNAL_ERROR);
            if (pVirtTableInfo->tbGid == pGroup->gid) {
              int64_t id[2] = {vtbUid, otbUid};
              code = taosObjListAppend(&pContext->pAllCalcTableUids, id);
              QUERY_CHECK_CODE(code, lino, _end);
            }
          }
        }
      } else {
        for (int32_t i = 0; i < nTables; i++) {
          int64_t           *ar = TARRAY_GET_ELEM(pContext->pTempSlices, i);
          int64_t            gid = ar[0];
          int64_t            uid = ar[1];
          int32_t            startIdx = ar[2] >> 32;
          int32_t            endIdx = ar[2];
          SSTriggerDataSlice slice = {.pDataBlock = pProgress->pCalcBlock, .startIdx = startIdx, .endIdx = endIdx};
          code = tSimpleHashPut(pContext->pSlices, &uid, sizeof(int64_t), &slice, sizeof(SSTriggerDataSlice));
          QUERY_CHECK_CODE(code, lino, _end);
          int64_t id[2] = {uid, pProgress->pTaskAddr->nodeId};
          code = taosObjListAppend(&pContext->pAllCalcTableUids, id);
          QUERY_CHECK_CODE(code, lino, _end);
        }
      }

      if (--pContext->curReaderIdx > 0) {
        ST_TASK_DLOG("wait for response from other %d readers", pContext->curReaderIdx);
        goto _end;
      }

      code = stRealtimeContextCheck(pContext);
      QUERY_CHECK_CODE(code, lino, _end);
      break;
    }

    case STRIGGER_PULL_GROUP_COL_VALUE: {
      QUERY_CHECK_CONDITION(
          (pContext->status == STRIGGER_CONTEXT_SEND_CALC_REQ || pContext->status == STRIGGER_CONTEXT_SEND_DROP_REQ),
          code, lino, _end, TSDB_CODE_INTERNAL_ERROR);
      SSTriggerGroupColValueRequest *pRequest = (SSTriggerGroupColValueRequest *)pReq;
      switch (pContext->status) {
        case STRIGGER_CONTEXT_SEND_CALC_REQ: {
          SStreamGroupInfo groupInfo = {0};
          if (pRsp->contLen > 0) {
            code = tDeserializeSStreamGroupInfo(pRsp->pCont, pRsp->contLen, &groupInfo);
            QUERY_CHECK_CODE(code, lino, _end);
          }
          code =
              tSimpleHashPut(pContext->pGroupColVals, &pRequest->gid, sizeof(int64_t), &groupInfo.gInfo, POINTER_BYTES);
          if (code != TSDB_CODE_SUCCESS) {
            taosArrayClearEx(groupInfo.gInfo, tDestroySStreamGroupValue);
            QUERY_CHECK_CODE(code, lino, _end);
          }
          if (pContext->pCalcReq != NULL && pContext->pCalcReq->gid == pRequest->gid) {
            code = stRealtimeContextCheck(pContext);
            QUERY_CHECK_CODE(code, lino, _end);
          } else {
            SListIter  iter = {0};
            SListNode *pNode = NULL;
            tdListInitIter(&pContext->retryCalcReqs, &iter, TD_LIST_FORWARD);
            while ((pNode = tdListNext(&iter)) != NULL) {
              SSTriggerCalcRequest *pCalcReq = *(SSTriggerCalcRequest **)pNode->data;
              if (pCalcReq->gid == pRequest->gid) {
                code = stRealtimeContextRetryCalcRequest(pContext, pNode, pCalcReq);
                QUERY_CHECK_CODE(code, lino, _end);
                break;
              }
            }
          }
          break;
        }
        case STRIGGER_CONTEXT_SEND_DROP_REQ: {
          SListIter  iter = {0};
          SListNode *pNode = NULL;
          tdListInitIter(&pContext->dropTableReqs, &iter, TD_LIST_FORWARD);
          while ((pNode = tdListNext(&iter)) != NULL) {
            SSTriggerDropRequest *pDropReq = *(SSTriggerDropRequest **)pNode->data;
            if (pDropReq->gid == pRequest->gid) {
              SStreamGroupInfo groupInfo = {.gInfo = pDropReq->groupColVals};
              code = tDeserializeSStreamGroupInfo(pRsp->pCont, pRsp->contLen, &groupInfo);
              QUERY_CHECK_CODE(code, lino, _end);
              code = stRealtimeContextRetryDropRequest(pContext, pNode, pDropReq);
              QUERY_CHECK_CODE(code, lino, _end);
              code = stTriggerTaskReleaseDropTableRequest(pTask, &pDropReq);
              QUERY_CHECK_CODE(code, lino, _end);
              break;
            }
          }
          if (listNEles(&pContext->dropTableReqs) == 0) {
            code = stRealtimeContextCheck(pContext);
            QUERY_CHECK_CODE(code, lino, _end);
          }
          break;
        }
        default:
          break;
      }
      break;
    }

    case STRIGGER_PULL_VTABLE_PSEUDO_COL: {
      QUERY_CHECK_CONDITION(
          pContext->status == STRIGGER_CONTEXT_SEND_CALC_REQ || pContext->status == STRIGGER_CONTEXT_CHECK_CONDITION,
          code, lino, _end, TSDB_CODE_INTERNAL_ERROR);
      QUERY_CHECK_CONDITION(pRsp->contLen > 0, code, lino, _end, TSDB_CODE_INVALID_PARA);
      SSTriggerNewVtableMerger *pMerger =
          (pContext->status == STRIGGER_CONTEXT_CHECK_CONDITION) ? pContext->pMerger : pContext->pCalcMerger;
      const char *pCont = pRsp->pCont;
      code = blockDecode(pMerger->pPseudoColValues, pCont, &pCont);
      QUERY_CHECK_CODE(code, lino, _end);
      QUERY_CHECK_CONDITION(pCont == (char *)pRsp->pCont + pRsp->contLen, code, lino, _end, TSDB_CODE_INTERNAL_ERROR);
      code = stRealtimeContextCheck(pContext);
      QUERY_CHECK_CODE(code, lino, _end);
      break;
    }

    case STRIGGER_PULL_VTABLE_INFO: {
      SSTriggerWalProgress *pProgress = NULL;
      for (int32_t i = 0; i < TARRAY_SIZE(pTask->virtReaderList); i++) {
        SStreamTaskAddr      *pReader = TARRAY_GET_ELEM(pTask->virtReaderList, i);
        SSTriggerWalProgress *pTempProgress =
            tSimpleHashGet(pContext->pReaderWalProgress, &pReader->nodeId, sizeof(int32_t));
        QUERY_CHECK_NULL(pTempProgress, code, lino, _end, TSDB_CODE_INTERNAL_ERROR);
        if (&pTempProgress->pullReq.base == pReq) {
          pProgress = pTempProgress;
          break;
        }
      }
      QUERY_CHECK_NULL(pProgress, code, lino, _end, TSDB_CODE_INVALID_PARA);
      int32_t vgId = pProgress->pTaskAddr->nodeId;

      code = tDeserializeSStreamMsgVTableInfo(pRsp->pCont, pRsp->contLen, &vtableInfo);
      QUERY_CHECK_CODE(code, lino, _end);
      int32_t nVirTables = taosArrayGetSize(vtableInfo.infos);

      if (pTask->virTableInfoReady) {
        // check virtual table info
        for (int32_t i = 0; i < nVirTables; i++) {
          VTableInfo             *pInfo = TARRAY_GET_ELEM(vtableInfo.infos, i);
          SSTriggerVirtTableInfo *pTable = tSimpleHashGet(pTask->pVirtTableInfos, &pInfo->uid, sizeof(int64_t));
          if (pTable == NULL) {
            ST_TASK_DLOG("found new added virtual table, gid:%" PRId64 ", uid:%" PRId64 ", ver:%d", pInfo->gId,
                         pInfo->uid, pInfo->cols.version);
            code = TSDB_CODE_INTERNAL_ERROR;
            QUERY_CHECK_CODE(code, lino, _end);
          }
          if (pTable->tbVer != pInfo->cols.version) {
            ST_TASK_DLOG("virtual table version changed, gid:%" PRId64 ", uid:%" PRId64 ", ver:%" PRId64 " -> %d",
                         pInfo->gId, pInfo->uid, pTable->tbVer, pInfo->cols.version);
            code = TSDB_CODE_INTERNAL_ERROR;
            QUERY_CHECK_CODE(code, lino, _end);
          }
        }

        if (--pContext->curReaderIdx > 0) {
          // wait for responses from other readers
          goto _end;
        }

        code = stRealtimeContextCheck(pContext);
        QUERY_CHECK_CODE(code, lino, _end);
        break;
      }

      QUERY_CHECK_CONDITION(pContext->status == STRIGGER_CONTEXT_GATHER_VTABLE_INFO, code, lino, _end,
                            TSDB_CODE_INTERNAL_ERROR);
      for (int32_t i = 0; i < nVirTables; i++) {
        VTableInfo            *pInfo = TARRAY_GET_ELEM(vtableInfo.infos, i);
        SSTriggerVirtTableInfo newInfo = {
            .tbGid = pInfo->gId, .tbUid = pInfo->uid, .tbVer = pInfo->cols.version, .vgId = vgId};
        ST_TASK_DLOG("got virtual table info, gid:%" PRId64 ", uid:%" PRId64 ", ver:%d", pInfo->gId, pInfo->uid,
                     pInfo->cols.version);
        code = tSimpleHashPut(pTask->pVirtTableInfos, &newInfo.tbUid, sizeof(int64_t), &newInfo,
                              sizeof(SSTriggerVirtTableInfo));
        QUERY_CHECK_CODE(code, lino, _end);
        for (int32_t j = 0; j < pInfo->cols.nCols; j++) {
          SColRef *pColRef = &pInfo->cols.pColRef[j];
          if (!pColRef->hasRef) {
            continue;
          }
          SSHashObj *pDbInfo = NULL;
          size_t     dbNameLen = strlen(pColRef->refDbName) + 1;
          size_t     tbNameLen = strlen(pColRef->refTableName) + 1;
          size_t     colNameLen = strlen(pColRef->refColName) + 1;
          void      *px = tSimpleHashGet(pTask->pOrigTableCols, pColRef->refDbName, dbNameLen);
          if (px == NULL) {
            pDbInfo = tSimpleHashInit(256, taosGetDefaultHashFunction(TSDB_DATA_TYPE_BINARY));
            QUERY_CHECK_NULL(pDbInfo, code, lino, _end, terrno);
            tSimpleHashSetFreeFp(pDbInfo, stTriggerTaskDestroyOrigColumnInfo);
            code = tSimpleHashPut(pTask->pOrigTableCols, pColRef->refDbName, dbNameLen, &pDbInfo, POINTER_BYTES);
            if (code != TSDB_CODE_SUCCESS) {
              tSimpleHashCleanup(pDbInfo);
              QUERY_CHECK_CODE(code, lino, _end);
            }
          } else {
            pDbInfo = *(SSHashObj **)px;
          }
          SSTriggerOrigColumnInfo *pTbInfo = tSimpleHashGet(pDbInfo, pColRef->refTableName, tbNameLen);
          if (pTbInfo == NULL) {
            SSTriggerOrigColumnInfo newInfo = {0};
            code = tSimpleHashPut(pDbInfo, pColRef->refTableName, tbNameLen, &newInfo, sizeof(SSTriggerOrigColumnInfo));
            QUERY_CHECK_CODE(code, lino, _end);
            pTbInfo = tSimpleHashGet(pDbInfo, pColRef->refTableName, tbNameLen);
            QUERY_CHECK_NULL(pTbInfo, code, lino, _end, TSDB_CODE_INTERNAL_ERROR);
          }
          if (pTbInfo->pColumns == NULL) {
            pTbInfo->pColumns = tSimpleHashInit(8, taosGetDefaultHashFunction(TSDB_DATA_TYPE_BINARY));
            QUERY_CHECK_NULL(pTbInfo->pColumns, code, lino, _end, terrno);
          }
          col_id_t colid = 0;
          code = tSimpleHashPut(pTbInfo->pColumns, pColRef->refColName, colNameLen, &colid, sizeof(col_id_t));
          QUERY_CHECK_CODE(code, lino, _end);
        }
      }

      void *px = taosArrayAddAll(pTask->pVirTableInfoRsp, vtableInfo.infos);
      QUERY_CHECK_NULL(px, code, lino, _end, terrno);
      taosArrayClear(vtableInfo.infos);

      if (--pContext->curReaderIdx > 0) {
        // wait for responses from other readers
        goto _end;
      }

      pOrigTableNames = taosArrayInit(0, sizeof(SStreamDbTableName));
      QUERY_CHECK_NULL(pOrigTableNames, code, lino, _end, terrno);
      int32_t iter1 = 0;
      px = tSimpleHashIterate(pTask->pOrigTableCols, NULL, &iter1);
      while (px != NULL) {
        char                    *dbName = tSimpleHashGetKey(px, NULL);
        SSHashObj               *pDbInfo = *(SSHashObj **)px;
        int32_t                  iter2 = 0;
        SSTriggerOrigColumnInfo *pTbInfo = tSimpleHashIterate(pDbInfo, NULL, &iter2);
        while (pTbInfo != NULL) {
          char               *tbName = tSimpleHashGetKey(pTbInfo, NULL);
          SStreamDbTableName *pName = taosArrayReserve(pOrigTableNames, 1);
          QUERY_CHECK_NULL(pName, code, lino, _end, terrno);
          (void)snprintf(pName->dbFName, sizeof(pName->dbFName), "%d.%s", 1, dbName);
          (void)strncpy(pName->tbName, tbName, sizeof(pName->tbName));
          pTbInfo = tSimpleHashIterate(pDbInfo, pTbInfo, &iter2);
        }
        px = tSimpleHashIterate(pTask->pOrigTableCols, px, &iter1);
      }
      SStreamMgmtReq *pReq = taosMemoryCalloc(1, sizeof(SStreamMgmtReq));
      QUERY_CHECK_NULL(pReq, code, lino, _end, terrno);
      pReq->reqId = atomic_add_fetch_64(&pTask->mgmtReqId, 1);
      pReq->type = STREAM_MGMT_REQ_TRIGGER_ORIGTBL_READER;
      pReq->cont.pReqs = pOrigTableNames;
      pOrigTableNames = NULL;

      // wait to be exeucted again
      pContext->status = STRIGGER_CONTEXT_IDLE;
      atomic_store_ptr(&pTask->task.pMgmtReq, pReq);
      pTask->task.status = STREAM_STATUS_INIT;
      break;
    }

    case STRIGGER_PULL_OTABLE_INFO: {
      QUERY_CHECK_CONDITION(pContext->status == STRIGGER_CONTEXT_GATHER_VTABLE_INFO, code, lino, _end,
                            TSDB_CODE_INTERNAL_ERROR);
      SSTriggerWalProgress *pProgress = NULL;
      for (int32_t i = 0; i < TARRAY_SIZE(pTask->readerList); i++) {
        SStreamTaskAddr      *pReader = TARRAY_GET_ELEM(pTask->readerList, i);
        SSTriggerWalProgress *pTempProgress =
            tSimpleHashGet(pContext->pReaderWalProgress, &pReader->nodeId, sizeof(int32_t));
        QUERY_CHECK_NULL(pTempProgress, code, lino, _end, TSDB_CODE_INTERNAL_ERROR);
        if (&pTempProgress->pullReq.base == pReq) {
          pProgress = pTempProgress;
          break;
        }
      }
      QUERY_CHECK_NULL(pProgress, code, lino, _end, TSDB_CODE_INVALID_PARA);
      int32_t vgId = pProgress->pTaskAddr->nodeId;

      code = tDserializeSTriggerOrigTableInfoRsp(pRsp->pCont, pRsp->contLen, &otableInfo);
      QUERY_CHECK_CODE(code, lino, _end);
      SSTriggerOrigTableInfoRequest *pOrigReq = (SSTriggerOrigTableInfoRequest *)pReq;
      QUERY_CHECK_CONDITION(taosArrayGetSize(otableInfo.cols) == taosArrayGetSize(pOrigReq->cols), code, lino, _end,
                            TSDB_CODE_INVALID_PARA);
      OTableInfoRsp *pRsp = TARRAY_DATA(otableInfo.cols);

      int32_t iter1 = 0;
      void   *px = tSimpleHashIterate(pTask->pOrigTableCols, NULL, &iter1);
      while (px != NULL) {
        SSHashObj               *pDbInfo = *(SSHashObj **)px;
        int32_t                  iter2 = 0;
        SSTriggerOrigColumnInfo *pTbInfo = tSimpleHashIterate(pDbInfo, NULL, &iter2);
        while (pTbInfo != NULL) {
          if (pTbInfo->vgId == pProgress->pTaskAddr->nodeId) {
            int32_t iter3 = 0;
            void   *px2 = tSimpleHashIterate(pTbInfo->pColumns, NULL, &iter3);
            while (px2 != NULL) {
              pTbInfo->suid = pRsp->suid;
              pTbInfo->uid = pRsp->uid;
              *(col_id_t *)px2 = pRsp->cid;
              pRsp++;
              px2 = tSimpleHashIterate(pTbInfo->pColumns, px2, &iter3);
            }
          }
          pTbInfo = tSimpleHashIterate(pDbInfo, pTbInfo, &iter2);
        }
        px = tSimpleHashIterate(pTask->pOrigTableCols, px, &iter1);
      }

      if (--pContext->curReaderIdx > 0) {
        // wait for responses from other readers
        goto _end;
      }

      int32_t nVirTables = taosArrayGetSize(pTask->pVirTableInfoRsp);
      for (int32_t i = 0; i < nVirTables; i++) {
        VTableInfo             *pInfo = TARRAY_GET_ELEM(pTask->pVirTableInfoRsp, i);
        SSTriggerVirtTableInfo *pNewInfo = tSimpleHashGet(pTask->pVirtTableInfos, &pInfo->uid, sizeof(int64_t));
        QUERY_CHECK_NULL(pNewInfo, code, lino, _end, TSDB_CODE_INTERNAL_ERROR);
        if (pNewInfo->pTrigColRefs == NULL) {
          pNewInfo->pTrigColRefs = taosArrayInit(0, sizeof(SSTriggerTableColRef));
          QUERY_CHECK_NULL(pNewInfo->pTrigColRefs, code, lino, _end, terrno);
        }
        if (pNewInfo->pCalcColRefs == NULL) {
          pNewInfo->pCalcColRefs = taosArrayInit(0, sizeof(SSTriggerTableColRef));
          QUERY_CHECK_NULL(pNewInfo->pCalcColRefs, code, lino, _end, terrno);
        }
        code = stTriggerTaskGenVirColRefs(pTask, pInfo, pTask->pVirTrigSlots, pNewInfo->pTrigColRefs);
        QUERY_CHECK_CODE(code, lino, _end);
        code = stTriggerTaskGenVirColRefs(pTask, pInfo, pTask->pVirCalcSlots, pNewInfo->pCalcColRefs);
        QUERY_CHECK_CODE(code, lino, _end);
        code = stTriggerTaskNewGenVirColRefs(pTask, pInfo, true, pNewInfo->pTrigColRefs);
        QUERY_CHECK_CODE(code, lino, _end);
        code = stTriggerTaskNewGenVirColRefs(pTask, pInfo, false, pNewInfo->pCalcColRefs);
        QUERY_CHECK_CODE(code, lino, _end);
      }

      for (pContext->curReaderIdx = 0; pContext->curReaderIdx < TARRAY_SIZE(pTask->readerList);
           pContext->curReaderIdx++) {
        code = stRealtimeContextSendPullReq(pContext, STRIGGER_PULL_SET_TABLE);
        QUERY_CHECK_CODE(code, lino, _end);
      }
      break;
    }

    case STRIGGER_PULL_SET_TABLE: {
      if (--pContext->curReaderIdx > 0) {
        // wait for responses from other readers
        goto _end;
      }

      pTask->virTableInfoReady = true;
      pContext->status = STRIGGER_CONTEXT_IDLE;
      code = stRealtimeContextCheck(pContext);
      QUERY_CHECK_CODE(code, lino, _end);
      break;
    }

    default: {
      ST_TASK_ELOG("invalid pull request type %d at %s", pReq->type, __func__);
      code = TSDB_CODE_INVALID_PARA;
      QUERY_CHECK_CODE(code, lino, _end);
    }
  }

_end:
  if (pDataBlock != NULL) {
    blockDataDestroy(pDataBlock);
  }
  if (pAllMetadatas != NULL) {
    taosArrayDestroyP(pAllMetadatas, (FDelete)blockDataDestroy);
  }
  if (pVgIds != NULL) {
    taosArrayDestroy(pVgIds);
  }
  tDestroySStreamMsgVTableInfo(&vtableInfo);
  tDestroySTriggerOrigTableInfoRsp(&otableInfo);
  if (pOrigTableNames != NULL) {
    taosArrayDestroy(pOrigTableNames);
  }
  if (code != TSDB_CODE_SUCCESS) {
    ST_TASK_ELOG("%s failed at line %d since %s, type: %d", __func__, lino, tstrerror(code), pReq->type);
  }
  return code;
}

static int32_t stRealtimeContextProcCalcRsp(SSTriggerRealtimeContext *pContext, SRpcMsg *pRsp) {
  int32_t               code = TSDB_CODE_SUCCESS;
  int32_t               lino = 0;
  SStreamTriggerTask   *pTask = pContext->pTask;
  SSTriggerCalcRequest *pReq = NULL;

  SMsgSendInfo     *ahandle = pRsp->info.ahandle;
  SSTriggerAHandle *pAhandle = ahandle->param;
  pReq = pAhandle->param;

  ST_TASK_DLOG("receive calc response from task:%" PRIx64 ", code:%d", pReq->runnerTaskId, pRsp->code);

  if (pRsp->code == TSDB_CODE_SUCCESS) {
    code = stTriggerTaskReleaseRequest(pTask, &pReq);
    QUERY_CHECK_CODE(code, lino, _end);

    if (pContext->status == STRIGGER_CONTEXT_ACQUIRE_REQUEST) {
      // continue check if the context is waiting for any available request
      code = stRealtimeContextCheck(pContext);
      QUERY_CHECK_CODE(code, lino, _end);
    } else if (!pTask->lowLatencyCalc && pContext->pMaxDelayHeap->min != NULL &&
               pContext->status == STRIGGER_CONTEXT_IDLE) {
      // continue check if there are delayed requests to be processed
      SSTriggerRealtimeGroup *pMinGroup = container_of(pContext->pMaxDelayHeap->min, SSTriggerRealtimeGroup, heapNode);
      int64_t                 now = taosGetTimestampNs();
      if (pMinGroup->nextExecTime <= now) {
        ST_TASK_DLOG("wake trigger for available runner since next exec time: %" PRId64 ", now: %" PRId64,
                     pMinGroup->nextExecTime, now);
        SListIter  iter = {0};
        SListNode *pNode = NULL;
        taosWLockLatch(&gStreamTriggerWaitLatch);
        tdListInitIter(&gStreamTriggerWaitList, &iter, TD_LIST_FORWARD);
        while ((pNode = tdListNext(&iter)) != NULL) {
          StreamTriggerWaitInfo *pInfo = (StreamTriggerWaitInfo *)pNode->data;
          if (pInfo->streamId == pTask->task.streamId && pInfo->taskId == pTask->task.taskId &&
              pInfo->sessionId == pContext->sessionId) {
            TD_DLIST_POP(&gStreamTriggerWaitList, pNode);
            break;
          }
        }
        taosWUnLockLatch(&gStreamTriggerWaitLatch);
        if (pNode != NULL) {
          taosMemoryFreeClear(pNode);
          code = stRealtimeContextCheck(pContext);
          QUERY_CHECK_CODE(code, lino, _end);
        }
      }
    }
  } else {
    code = tdListAppend(&pContext->retryCalcReqs, &pReq);
    QUERY_CHECK_CODE(code, lino, _end);
    SListNode *pNode = TD_DLIST_TAIL(&pContext->retryCalcReqs);
    code = stRealtimeContextRetryCalcRequest(pContext, pNode, pReq);
    QUERY_CHECK_CODE(code, lino, _end);
  }

_end:
  if (code != TSDB_CODE_SUCCESS) {
    ST_TASK_ELOG("%s failed at line %d since %s", __func__, lino, tstrerror(code));
  }
  return code;
}

static void stHistoryContextDestroyTsdbProgress(void *ptr) {
  SSTriggerTsdbProgress *pProgress = ptr;
  if (pProgress == NULL) {
    return;
  }
  if (pProgress->reqCids != NULL) {
    taosArrayDestroy(pProgress->reqCids);
    pProgress->reqCids = NULL;
  }
  if (pProgress->pMetadatas != NULL) {
    taosArrayDestroyP(pProgress->pMetadatas, (FDelete)blockDataDestroy);
    pProgress->pMetadatas = NULL;
  }
}

static int32_t stHistoryContextCompareGroup(const HeapNode *a, const HeapNode *b) {
  SSTriggerHistoryGroup *pGroup1 = container_of(a, SSTriggerHistoryGroup, heapNode);
  SSTriggerHistoryGroup *pGroup2 = container_of(b, SSTriggerHistoryGroup, heapNode);
  return pGroup1->pPendingCalcParams.neles > pGroup2->pPendingCalcParams.neles;
}

static int32_t stHistoryContextInit(SSTriggerHistoryContext *pContext, SStreamTriggerTask *pTask) {
  int32_t      code = TSDB_CODE_SUCCESS;
  int32_t      lino = 0;
  SSDataBlock *pVirDataBlock = NULL;
  SFilterInfo *pVirDataFilter = NULL;

  pContext->pTask = pTask;
  pContext->sessionId = STREAM_TRIGGER_HISTORY_SESSIONID;
  pContext->status = STRIGGER_CONTEXT_WAIT_RECALC_REQ;
  if (pTask->triggerType == STREAM_TRIGGER_SLIDING) {
    pContext->needTsdbMeta = (pTask->histTriggerFilter != NULL) || pTask->hasTriggerFilter ||
                             (pTask->placeHolderBitmap & PLACE_HOLDER_PARTITION_ROWS) ||
                             (pTask->placeHolderBitmap & PLACE_HOLDER_WROWNUM) || pTask->ignoreNoDataTrigger;
  } else if (pTask->isVirtualTable || (pTask->triggerType == STREAM_TRIGGER_SESSION) ||
             (pTask->triggerType == STREAM_TRIGGER_COUNT)) {
    pContext->needTsdbMeta = true;
  }

  pContext->pReaderTsdbProgress = tSimpleHashInit(8, taosGetDefaultHashFunction(TSDB_DATA_TYPE_INT));
  QUERY_CHECK_NULL(pContext->pReaderTsdbProgress, code, lino, _end, terrno);
  tSimpleHashSetFreeFp(pContext->pReaderTsdbProgress, stHistoryContextDestroyTsdbProgress);
  int32_t nVirReaders = taosArrayGetSize(pTask->virtReaderList);
  int32_t nReaders = taosArrayGetSize(pTask->readerList);
  for (int32_t i = 0; i < nVirReaders + nReaders; i++) {
    SStreamTaskAddr *pReader = NULL;
    if (i < nVirReaders) {
      pReader = TARRAY_GET_ELEM(pTask->virtReaderList, i);
    } else {
      pReader = TARRAY_GET_ELEM(pTask->readerList, i - nVirReaders);
    }
    if (tSimpleHashGet(pContext->pReaderTsdbProgress, &pReader->nodeId, sizeof(int32_t)) != NULL) {
      continue;
    }
    SSTriggerTsdbProgress progress = {0};
    code = tSimpleHashPut(pContext->pReaderTsdbProgress, &pReader->nodeId, sizeof(int32_t), &progress,
                          sizeof(SSTriggerTsdbProgress));
    QUERY_CHECK_CODE(code, lino, _end);
    SSTriggerTsdbProgress *pProgress = tSimpleHashGet(pContext->pReaderTsdbProgress, &pReader->nodeId, sizeof(int32_t));
    QUERY_CHECK_NULL(pProgress, code, lino, _end, TSDB_CODE_INTERNAL_ERROR);
    pProgress->pTaskAddr = pReader;
    pProgress->pMetadatas = taosArrayInit(0, POINTER_BYTES);
    QUERY_CHECK_NULL(pProgress->pMetadatas, code, lino, _end, terrno);
    SSTriggerPullRequest *pPullReq = &pProgress->pullReq.base;
    pPullReq->streamId = pTask->task.streamId;
    pPullReq->sessionId = pContext->sessionId;
    pPullReq->triggerTaskId = pTask->task.taskId;
    if (pTask->isVirtualTable) {
      pProgress->reqCids = taosArrayInit(0, sizeof(col_id_t));
      QUERY_CHECK_NULL(pProgress->reqCids, code, lino, _end, terrno);
    }
  }

  pContext->pTrigDataBlocks = taosArrayInit(0, POINTER_BYTES);
  QUERY_CHECK_NULL(pContext->pTrigDataBlocks, code, lino, _end, terrno);
  pContext->pCalcDataBlocks = taosArrayInit(0, POINTER_BYTES);
  QUERY_CHECK_NULL(pContext->pCalcDataBlocks, code, lino, _end, terrno);

  pContext->pGroups = tSimpleHashInit(256, taosGetDefaultHashFunction(TSDB_DATA_TYPE_BIGINT));
  QUERY_CHECK_NULL(pContext->pGroups, code, lino, _end, terrno);
  tSimpleHashSetFreeFp(pContext->pGroups, stHistoryGroupDestroy);
  TD_DLIST_INIT(&pContext->groupsToCheck);
  int32_t nVirTables = taosArrayGetSize(pTask->pVirTableInfoRsp);
  for (int32_t i = 0; i < nVirTables; i++) {
    VTableInfo *pInfo = TARRAY_GET_ELEM(pTask->pVirTableInfoRsp, i);
    void       *px = tSimpleHashGet(pContext->pGroups, &pInfo->gId, sizeof(int64_t));
    if (px == NULL) {
      SSTriggerHistoryGroup *pGroup = taosMemoryCalloc(1, sizeof(SSTriggerHistoryGroup));
      QUERY_CHECK_NULL(pGroup, code, lino, _end, terrno);
      code = tSimpleHashPut(pContext->pGroups, &pInfo->gId, sizeof(int64_t), &pGroup, POINTER_BYTES);
      if (code != TSDB_CODE_SUCCESS) {
        taosMemoryFreeClear(pGroup);
        QUERY_CHECK_CODE(code, lino, _end);
      }
      code = stHistoryGroupInit(pGroup, pContext, pInfo->gId);
      QUERY_CHECK_CODE(code, lino, _end);
    }
  }
  pContext->pMaxDelayHeap = heapCreate(stHistoryContextCompareGroup);
  QUERY_CHECK_NULL(pContext->pMaxDelayHeap, code, lino, _end, terrno);
  pContext->pGroupColVals = tSimpleHashInit(256, taosGetDefaultHashFunction(TSDB_DATA_TYPE_BIGINT));
  QUERY_CHECK_NULL(pContext->pGroupColVals, code, lino, _end, terrno);

  pContext->pSorter = taosMemoryCalloc(1, sizeof(SSTriggerTimestampSorter));
  QUERY_CHECK_NULL(pContext->pSorter, code, lino, _end, terrno);
  code = stTimestampSorterInit(pContext->pSorter, pTask);
  QUERY_CHECK_CODE(code, lino, _end);
  if (pTask->isVirtualTable) {
    code = createOneDataBlock(pTask->pVirDataBlock, false, &pVirDataBlock);
    QUERY_CHECK_CODE(code, lino, _end);
    code = filterInitFromNode(pTask->histTriggerFilter, &pVirDataFilter, 0, NULL);
    QUERY_CHECK_CODE(code, lino, _end);
    pContext->pMerger = taosMemoryCalloc(1, sizeof(SSTriggerVtableMerger));
    QUERY_CHECK_NULL(pContext->pMerger, code, lino, _end, terrno);
    code = stVtableMergerInit(pContext->pMerger, pTask, &pVirDataBlock, &pVirDataFilter, pTask->nVirDataCols);
    QUERY_CHECK_CODE(code, lino, _end);
  }
  if (pTask->triggerType == STREAM_TRIGGER_SLIDING || pTask->triggerType == STREAM_TRIGGER_SESSION) {
    pContext->pSavedWindows = taosArrayInit(0, sizeof(SSTriggerWindow));
    QUERY_CHECK_NULL(pContext->pSavedWindows, code, lino, _end, terrno);
    pContext->pInitWindows = taosArrayInit(0, sizeof(STimeWindow));
    QUERY_CHECK_NULL(pContext->pInitWindows, code, lino, _end, terrno);
  } else if (pTask->triggerType == STREAM_TRIGGER_EVENT) {
    code = filterInitFromNode(pTask->histStartCond, &pContext->pStartCond, 0, NULL);
    QUERY_CHECK_CODE(code, lino, _end);
    code = filterInitFromNode(pTask->histEndCond, &pContext->pEndCond, 0, NULL);
    QUERY_CHECK_CODE(code, lino, _end);
  }
  if (pTask->notifyEventType != STRIGGER_EVENT_WINDOW_NONE) {
    pContext->pNotifyParams = taosArrayInit(0, sizeof(SSTriggerCalcParam));
    QUERY_CHECK_NULL(pContext->pNotifyParams, code, lino, _end, terrno);
  }
  code = taosObjPoolInit(&pContext->calcParamPool, 1024, sizeof(SSTriggerCalcParam));
  QUERY_CHECK_CODE(code, lino, _end);

  pContext->pCalcDataCacheIters =
      taosHashInit(256, taosGetDefaultHashFunction(TSDB_DATA_TYPE_BIGINT), false, HASH_ENTRY_LOCK);
  taosHashSetFreeFp(pContext->pCalcDataCacheIters, (_hash_free_fn_t)releaseDataResult);
  QUERY_CHECK_NULL(pContext->pCalcDataCacheIters, code, lino, _end, errno);

  tdListInit(&pContext->retryPullReqs, POINTER_BYTES);
  tdListInit(&pContext->retryCalcReqs, POINTER_BYTES);

  pContext->lastReportTime = taosGetTimestampNs();

_end:
  return code;
}

static void stHistoryContextReport(SSTriggerHistoryContext *pContext) {
  SStreamTriggerTask *pTask = pContext->pTask;

  int64_t numGroups = tSimpleHashGetSize(pContext->pGroups);
  int64_t memGroups = numGroups * sizeof(SSTriggerHistoryGroup);
  int64_t capWindows = taosArrayGetSize(pContext->pSavedWindows);
  int64_t memWindows = capWindows * sizeof(SSTriggerWindow);
  int64_t numCalcParams = pContext->calcParamPool.size;
  int64_t capCalcParamPool = pContext->calcParamPool.capacity;
  int64_t memCalcParamPool = capCalcParamPool * pContext->calcParamPool.nodeSize;

  ST_TASK_ILOG("[trigger history] groups:%" PRId64 "(%" PRId64
               " bytes), "
               "windows:%" PRId64 "(%" PRId64
               " bytes), "
               "calcParamPool:%" PRId64 "/%" PRId64 "(%" PRId64 " bytes)",
               numGroups, memGroups, capWindows, memWindows, numCalcParams, capCalcParamPool, memCalcParamPool);
}

static int32_t stHistoryContextHandleRequest(SSTriggerHistoryContext *pContext, SSTriggerRecalcRequest *pReq) {
  int32_t             code = TSDB_CODE_SUCCESS;
  int32_t             lino = 0;
  SStreamTriggerTask *pTask = pContext->pTask;
  pContext->gid = pReq->gid;
  pContext->scanRange = pReq->scanRange;
  pContext->calcRange = pReq->calcRange;
  pContext->stepRange = pContext->scanRange;
  pContext->isHistory = pReq->isHistory;
  int32_t                iter = 0;
  SSTriggerTsdbProgress *pProgress = tSimpleHashIterate(pContext->pReaderTsdbProgress, NULL, &iter);
  while (pProgress != NULL) {
    void *px = tSimpleHashGet(pReq->pTsdbVersions, &pProgress->pTaskAddr->nodeId, sizeof(int32_t));
    QUERY_CHECK_NULL(px, code, lino, _end, TSDB_CODE_INTERNAL_ERROR);
    pProgress->version = *(int64_t *)px;
    pProgress = tSimpleHashIterate(pContext->pReaderTsdbProgress, pProgress, &iter);
  }
_end:
  return code;
}

static void stHistoryContextDestroy(void *ptr) {
  SSTriggerHistoryContext **ppContext = ptr;
  if (ppContext == NULL || *ppContext == NULL) {
    return;
  }

  SSTriggerHistoryContext *pContext = *ppContext;
  SStreamTriggerTask      *pTask = pContext->pTask;
  if (pContext->pReaderTsdbProgress != NULL) {
    tSimpleHashCleanup(pContext->pReaderTsdbProgress);
    pContext->pReaderTsdbProgress = NULL;
  }

  if (pContext->pFirstTsMap != NULL) {
    tSimpleHashCleanup(pContext->pFirstTsMap);
    pContext->pFirstTsMap = NULL;
  }
  if (pContext->pTrigDataBlocks != NULL) {
    taosArrayDestroyP(pContext->pTrigDataBlocks, (FDelete)blockDataDestroy);
    pContext->pTrigDataBlocks = NULL;
  }
  if (pContext->pCalcDataBlocks != NULL) {
    taosArrayDestroyP(pContext->pCalcDataBlocks, (FDelete)blockDataDestroy);
    pContext->pCalcDataBlocks = NULL;
  }

  if (pContext->pGroups != NULL) {
    if (pTask) {
      int64_t numGroups = tSimpleHashGetSize(pContext->pGroups);
      int64_t memGroups = numGroups * sizeof(SSTriggerHistoryGroup);
      ST_TASK_DLOG("[trigger history] destroy groups %" PRId64 " (%" PRId64 " bytes)", numGroups, memGroups);
    }
    tSimpleHashCleanup(pContext->pGroups);
    pContext->pGroups = NULL;
  }
  if (pContext->pMaxDelayHeap != NULL) {
    heapDestroy(pContext->pMaxDelayHeap);
    pContext->pMaxDelayHeap = NULL;
  }
  if (pContext->pGroupColVals != NULL) {
    int32_t iter = 0;
    void   *px = tSimpleHashIterate(pContext->pGroupColVals, NULL, &iter);
    while (px != NULL) {
      SArray *pColVals = *(SArray **)px;
      taosArrayDestroyEx(pColVals, tDestroySStreamGroupValue);
      px = tSimpleHashIterate(pContext->pGroupColVals, px, &iter);
    }
    tSimpleHashCleanup(pContext->pGroupColVals);
    pContext->pGroupColVals = NULL;
  }

  if (pContext->pSorter != NULL) {
    stTimestampSorterDestroy(&pContext->pSorter);
  }
  if (pContext->pMerger != NULL) {
    stVtableMergerDestroy(&pContext->pMerger);
  }
  if (pContext->pSavedWindows != NULL) {
    if (pTask) {
      int64_t capWindows = taosArrayGetSize(pContext->pSavedWindows);
      int64_t memWindows = capWindows * sizeof(SSTriggerWindow);
      ST_TASK_DLOG("[trigger history] destroy saved windows %" PRId64 " (%" PRId64 " bytes)", capWindows, memWindows);
    }
    taosArrayDestroy(pContext->pSavedWindows);
    pContext->pSavedWindows = NULL;
  }
  if (pContext->pInitWindows != NULL) {
    taosArrayDestroy(pContext->pInitWindows);
    pContext->pInitWindows = NULL;
  }
  if (pContext->pStartCond != NULL) {
    filterFreeInfo(pContext->pStartCond);
    pContext->pStartCond = NULL;
  }
  if (pContext->pEndCond != NULL) {
    filterFreeInfo(pContext->pEndCond);
    pContext->pEndCond = NULL;
  }
  if (pContext->pNotifyParams != NULL) {
    taosArrayDestroyEx(pContext->pNotifyParams, tDestroySSTriggerCalcParam);
    pContext->pNotifyParams = NULL;
  }
  if (pTask) {
    int64_t capCalcParamPool = pContext->calcParamPool.capacity;
    int64_t memCalcParamPool = capCalcParamPool * pContext->calcParamPool.nodeSize;
    ST_TASK_DLOG("[trigger history] destroy calc param pool %" PRId64 " (%" PRId64 " bytes)", capCalcParamPool,
                 memCalcParamPool);
  }
  taosObjPoolDestroy(&pContext->calcParamPool);

  if (pContext->pCalcDataCache != NULL) {
    destroyStreamDataCache(pContext->pCalcDataCache);
    pContext->pCalcDataCache = NULL;
  }
  if (pContext->pCalcDataCacheIters != NULL) {
    taosHashCleanup(pContext->pCalcDataCacheIters);
    pContext->pCalcDataCacheIters = NULL;
  }

  tdListEmpty(&pContext->retryPullReqs);
  tdListEmpty(&pContext->retryCalcReqs);

  taosMemFreeClear(*ppContext);
}

static FORCE_INLINE SSTriggerHistoryGroup *stHistoryContextGetCurrentGroup(SSTriggerHistoryContext *pContext) {
  if (pContext->pMinGroup != NULL) {
    return pContext->pMinGroup;
  } else if (TD_DLIST_NELES(&pContext->groupsToCheck) > 0) {
    return TD_DLIST_HEAD(&pContext->groupsToCheck);
  } else if (TD_DLIST_NELES(&pContext->groupsForceClose) > 0) {
    return TD_DLIST_HEAD(&pContext->groupsForceClose);
  } else {
    terrno = TSDB_CODE_INTERNAL_ERROR;
    SStreamTriggerTask *pTask = pContext->pTask;
    ST_TASK_ELOG("failed to get the group in history context %" PRId64, pContext->sessionId);
    return NULL;
  }
}

static int32_t stHistoryContextSendPullReq(SSTriggerHistoryContext *pContext, ESTriggerPullType type) {
  int32_t                code = TSDB_CODE_SUCCESS;
  int32_t                lino = 0;
  SStreamTriggerTask    *pTask = pContext->pTask;
  SSTriggerTsdbProgress *pProgress = NULL;
  SRpcMsg                msg = {.msgType = TDMT_STREAM_TRIGGER_PULL};

  switch (type) {
    case STRIGGER_PULL_FIRST_TS: {
      SStreamTaskAddr *pReader = taosArrayGet(pTask->readerList, pContext->curReaderIdx);
      QUERY_CHECK_NULL(pReader, code, lino, _end, terrno);
      pProgress = tSimpleHashGet(pContext->pReaderTsdbProgress, &pReader->nodeId, sizeof(int32_t));
      QUERY_CHECK_NULL(pProgress, code, lino, _end, TSDB_CODE_INTERNAL_ERROR);
      SSTriggerFirstTsRequest *pReq = &pProgress->pullReq.firstTsReq;
      pReq->gid = pTask->isVirtualTable ? 0 : pContext->gid;
      pReq->startTime = pContext->scanRange.skey;
      pReq->ver = pProgress->version;
      break;
    }

    case STRIGGER_PULL_TSDB_META:
    case STRIGGER_PULL_TSDB_META_NEXT: {
      SStreamTaskAddr *pReader = taosArrayGet(pTask->readerList, pContext->curReaderIdx);
      QUERY_CHECK_NULL(pReader, code, lino, _end, terrno);
      pProgress = tSimpleHashGet(pContext->pReaderTsdbProgress, &pReader->nodeId, sizeof(int32_t));
      QUERY_CHECK_NULL(pProgress, code, lino, _end, TSDB_CODE_INTERNAL_ERROR);
      SSTriggerTsdbMetaRequest *pReq = &pProgress->pullReq.tsdbMetaReq;
      pReq->startTime = pContext->stepRange.skey;
      pReq->endTime = pContext->stepRange.ekey;
      pReq->gid = pTask->isVirtualTable ? 0 : pContext->gid;
      pReq->order = 1;
      pReq->ver = pProgress->version;
      ST_TASK_DLOG("pull tsdb meta from vgId:%d, gid:%" PRId64 ", time range:[%" PRId64 ", %" PRId64 "]",
                   pReader->nodeId, pReq->gid, pReq->startTime, pReq->endTime);
      break;
    }

    case STRIGGER_PULL_TSDB_TS_DATA: {
      SSTriggerTableMeta *pCurTableMeta = pContext->pCurTableMeta;
      SSTriggerMetaData  *pMetaToFetch = pContext->pMetaToFetch;
      pProgress = tSimpleHashGet(pContext->pReaderTsdbProgress, &pCurTableMeta->vgId, sizeof(int32_t));
      QUERY_CHECK_NULL(pProgress, code, lino, _end, TSDB_CODE_INTERNAL_ERROR);
      SSTriggerTsdbTsDataRequest *pReq = &pProgress->pullReq.tsdbTsDataReq;
      pReq->suid = 0;
      if (pTask->isVirtualTable) {
        SSTriggerOrigTableInfo *pInfo = tSimpleHashGet(pTask->pOrigTableInfos, &pCurTableMeta->tbUid, sizeof(int64_t));
        QUERY_CHECK_NULL(pInfo, code, lino, _end, TSDB_CODE_INTERNAL_ERROR);
        pReq->suid = pInfo->tbSuid;
      }
      pReq->uid = pCurTableMeta->tbUid;
      pReq->skey = pMetaToFetch->skey;
      pReq->ekey = pMetaToFetch->ekey;
      pReq->ver = pProgress->version;
      break;
    }

    case STRIGGER_PULL_TSDB_TRIGGER_DATA:
    case STRIGGER_PULL_TSDB_TRIGGER_DATA_NEXT: {
      SStreamTaskAddr *pReader = taosArrayGet(pTask->readerList, pContext->curReaderIdx);
      QUERY_CHECK_NULL(pReader, code, lino, _end, terrno);
      pProgress = tSimpleHashGet(pContext->pReaderTsdbProgress, &pReader->nodeId, sizeof(int32_t));
      QUERY_CHECK_NULL(pProgress, code, lino, _end, TSDB_CODE_INTERNAL_ERROR);
      SSTriggerTsdbTriggerDataRequest *pReq = &pProgress->pullReq.tsdbTriggerDataReq;
      pReq->startTime = pContext->scanRange.skey;
      pReq->gid = pContext->gid;
      pReq->order = 1;
      pReq->ver = pProgress->version;
      break;
    }

    case STRIGGER_PULL_TSDB_CALC_DATA:
    case STRIGGER_PULL_TSDB_CALC_DATA_NEXT: {
      SStreamTaskAddr *pReader = taosArrayGet(pTask->readerList, pContext->curReaderIdx);
      QUERY_CHECK_NULL(pReader, code, lino, _end, terrno);
      pProgress = tSimpleHashGet(pContext->pReaderTsdbProgress, &pReader->nodeId, sizeof(int32_t));
      QUERY_CHECK_NULL(pProgress, code, lino, _end, TSDB_CODE_INTERNAL_ERROR);
      SSTriggerTsdbCalcDataRequest *pReq = &pProgress->pullReq.tsdbCalcDataReq;
      SSTriggerHistoryGroup        *pGroup = stHistoryContextGetCurrentGroup(pContext);
      pReq->gid = pGroup->gid;
      pReq->skey = pContext->pParamToFetch->wstart;
      pReq->ekey = pContext->pParamToFetch->wend;
      pReq->ver = pProgress->version;
      break;
    }

    case STRIGGER_PULL_TSDB_DATA: {
      SSTriggerTableColRef *pColRefToFetch = pContext->pColRefToFetch;
      SSTriggerMetaData    *pMetaToFetch = pContext->pMetaToFetch;
      pProgress = tSimpleHashGet(pContext->pReaderTsdbProgress, &pColRefToFetch->otbVgId, sizeof(int32_t));
      QUERY_CHECK_NULL(pProgress, code, lino, _end, TSDB_CODE_INTERNAL_ERROR);
      SSTriggerTsdbDataRequest *pReq = &pProgress->pullReq.tsdbDataReq;
      pReq->suid = pColRefToFetch->otbSuid;
      pReq->uid = pColRefToFetch->otbUid;
      pReq->skey = pMetaToFetch->skey;
      pReq->ekey = pMetaToFetch->ekey;
      pReq->cids = pProgress->reqCids;
      taosArrayClear(pReq->cids);
      *(col_id_t *)TARRAY_DATA(pReq->cids) = PRIMARYKEY_TIMESTAMP_COL_ID;
      TARRAY_SIZE(pReq->cids) = 1;
      int32_t nCols = taosArrayGetSize(pColRefToFetch->pColMatches);
      for (int32_t i = 0; i < nCols; i++) {
        SSTriggerColMatch *pColMatch = TARRAY_GET_ELEM(pColRefToFetch->pColMatches, i);
        void              *px = taosArrayPush(pReq->cids, &pColMatch->otbColId);
        QUERY_CHECK_NULL(px, code, lino, _end, terrno);
      }
      if (stDebugFlag & DEBUG_DEBUG) {
        char    buf[128];
        int32_t bufLen = 0;
        buf[0] = '\0';
        for (int32_t i = 0; i < TARRAY_SIZE(pReq->cids); i++) {
          col_id_t colId = *(col_id_t *)TARRAY_GET_ELEM(pReq->cids, i);
          bufLen += tsnprintf(buf + bufLen, sizeof(buf) - bufLen, "%d,", colId);
        }
        if (bufLen > 0) {
          buf[bufLen - 1] = '\0';
        }
        ST_TASK_DLOG("pull data request for table:%" PRId64 " on node:%d, cids:%s", pReq->uid,
                     pProgress->pTaskAddr->nodeId, buf);
      }
      pReq->order = 1;
      pReq->ver = pProgress->version;
      break;
    }

    case STRIGGER_PULL_GROUP_COL_VALUE: {
      SSTriggerHistoryGroup *pGroup = stHistoryContextGetCurrentGroup(pContext);
      QUERY_CHECK_NULL(pGroup, code, lino, _end, terrno);
      if (pTask->isVirtualTable) {
        SSTriggerVirtTableInfo *pTable = taosArrayGetP(pGroup->pVirtTableInfos, 0);
        QUERY_CHECK_NULL(pTable, code, lino, _end, TSDB_CODE_INTERNAL_ERROR);
        pProgress = tSimpleHashGet(pContext->pReaderTsdbProgress, &pTable->vgId, sizeof(int32_t));
        QUERY_CHECK_NULL(pProgress, code, lino, _end, TSDB_CODE_INTERNAL_ERROR);
      } else {
        int32_t             iter = 0;
        SSTriggerTableMeta *pTable = tSimpleHashIterate(pGroup->pTableMetas, NULL, &iter);
        QUERY_CHECK_NULL(pTable, code, lino, _end, TSDB_CODE_INTERNAL_ERROR);
        pProgress = tSimpleHashGet(pContext->pReaderTsdbProgress, &pTable->vgId, sizeof(int32_t));
        QUERY_CHECK_NULL(pProgress, code, lino, _end, TSDB_CODE_INTERNAL_ERROR);
      }
      SSTriggerGroupColValueRequest *pReq = &pProgress->pullReq.groupColValueReq;
      pReq->gid = pGroup->gid;
      break;
    }

    case STRIGGER_PULL_VTABLE_PSEUDO_COL: {
      SSTriggerHistoryGroup *pGroup = stHistoryContextGetCurrentGroup(pContext);
      QUERY_CHECK_NULL(pGroup, code, lino, _end, terrno);
      QUERY_CHECK_CONDITION(pTask->isVirtualTable, code, lino, _end, TSDB_CODE_INVALID_PARA);
      SSTriggerVirtTableInfo *pTable = taosArrayGetP(pGroup->pVirtTableInfos, 0);
      QUERY_CHECK_NULL(pTable, code, lino, _end, TSDB_CODE_INTERNAL_ERROR);
      pProgress = tSimpleHashGet(pContext->pReaderTsdbProgress, &pTable->vgId, sizeof(int32_t));
      QUERY_CHECK_NULL(pProgress, code, lino, _end, TSDB_CODE_INTERNAL_ERROR);
      SSTriggerVirTablePseudoColRequest *pReq = &pProgress->pullReq.virTablePseudoColReq;
      pReq->uid = pTable->tbUid;
      pReq->cids = pProgress->reqCids;
      taosArrayClear(pReq->cids);
      int32_t nCol = taosArrayGetSize(pTask->pVirDataBlock->pDataBlock);
      for (int32_t i = pTask->nVirDataCols; i < nCol; i++) {
        SColumnInfoData *pCol = TARRAY_GET_ELEM(pTask->pVirDataBlock->pDataBlock, i);
        void            *px = taosArrayPush(pReq->cids, &pCol->info.colId);
        QUERY_CHECK_NULL(px, code, lino, _end, terrno);
      }
      break;
    }

    default: {
      ST_TASK_ELOG("invalid pull request type %d at %s", type, __func__);
      code = TSDB_CODE_INVALID_PARA;
      QUERY_CHECK_CODE(code, lino, _end);
    }
  }

  SSTriggerPullRequest *pReq = &pProgress->pullReq.base;
  SStreamTaskAddr      *pReader = pProgress->pTaskAddr;
  pReq->type = type;
  pReq->readerTaskId = pReader->taskId;

  // serialize and send request
  QUERY_CHECK_CODE(stTriggerTaskAllocAhandle(pTask, pContext->sessionId, pReq, &msg.info.ahandle), lino, _end);
  ST_TASK_DLOG("trigger pull req ahandle %p allocated", msg.info.ahandle);

  msg.contLen = tSerializeSTriggerPullRequest(NULL, 0, pReq);
  QUERY_CHECK_CONDITION(msg.contLen > 0, code, lino, _end, TSDB_CODE_INTERNAL_ERROR);
  msg.contLen += sizeof(SMsgHead);
  msg.pCont = rpcMallocCont(msg.contLen);
  QUERY_CHECK_NULL(msg.pCont, code, lino, _end, terrno);
  SMsgHead *pMsgHead = (SMsgHead *)msg.pCont;
  pMsgHead->contLen = htonl(msg.contLen);
  pMsgHead->vgId = htonl(pReader->nodeId);
  int32_t tlen =
      tSerializeSTriggerPullRequest((char *)msg.pCont + sizeof(SMsgHead), msg.contLen - sizeof(SMsgHead), pReq);
  QUERY_CHECK_CONDITION(tlen == msg.contLen - sizeof(SMsgHead), code, lino, _end, TSDB_CODE_INTERNAL_ERROR);
  TRACE_SET_ROOTID(&msg.info.traceId, pTask->task.streamId);
  TRACE_SET_MSGID(&msg.info.traceId, tGenIdPI64());

  code = tmsgSendReq(&pReader->epset, &msg);
  QUERY_CHECK_CODE(code, lino, _end);

  ST_TASK_DLOG("send pull request of type %d to node:%d task:%" PRIx64, pReq->type, pReader->nodeId, pReader->taskId);
  ST_TASK_DLOG("trigger pull req 0x%" PRIx64 ":0x%" PRIx64 " sent", msg.info.traceId.rootId, msg.info.traceId.msgId);

_end:
  if (code != TSDB_CODE_SUCCESS) {
    destroyAhandle(msg.info.ahandle);
    ST_TASK_ELOG("%s failed at line %d since %s, type: %d", __func__, lino, tstrerror(code), type);
  }
  return code;
}

static int32_t stHistoryContextSendCalcReq(SSTriggerHistoryContext *pContext) {
  int32_t               code = TSDB_CODE_SUCCESS;
  int32_t               lino = 0;
  SStreamTriggerTask   *pTask = pContext->pTask;
  SSTriggerCalcRequest *pCalcReq = pContext->pCalcReq;
  SStreamRunnerTarget  *pCalcRunner = NULL;
  bool                  needTagValue = false;
  SRpcMsg               msg = {.msgType = TDMT_STREAM_TRIGGER_CALC};
  SSDataBlock          *pCalcDataBlock = NULL;

  QUERY_CHECK_NULL(pCalcReq, code, lino, _end, TSDB_CODE_INVALID_PARA);

  int32_t nRunners = taosArrayGetSize(pTask->runnerList);
  for (int32_t i = 0; i < taosArrayGetSize(pTask->runnerList); i++) {
    pCalcRunner = TARRAY_GET_ELEM(pTask->runnerList, i);
    if (pCalcRunner->addr.taskId == pCalcReq->runnerTaskId) {
      break;
    }
    pCalcRunner = NULL;
  }
  QUERY_CHECK_NULL(pCalcRunner, code, lino, _end, TSDB_CODE_INTERNAL_ERROR);

  if (pCalcReq->createTable && pTask->hasPartitionBy || (pTask->placeHolderBitmap & PLACE_HOLDER_PARTITION_IDX) ||
      (pTask->placeHolderBitmap & PLACE_HOLDER_PARTITION_TBNAME)) {
    needTagValue = true;
  }

  SSTriggerHistoryGroup *pGroup = stHistoryContextGetCurrentGroup(pContext);
  QUERY_CHECK_NULL(pGroup, code, lino, _end, TSDB_CODE_INTERNAL_ERROR);

  if (needTagValue && taosArrayGetSize(pCalcReq->groupColVals) == 0) {
    void *px = tSimpleHashGet(pContext->pGroupColVals, &pGroup->gid, sizeof(int64_t));
    if (px == NULL) {
      code = stHistoryContextSendPullReq(pContext, STRIGGER_PULL_GROUP_COL_VALUE);
      QUERY_CHECK_CODE(code, lino, _end);
      goto _end;
    } else {
      SArray *pGroupColVals = *(SArray **)px;
      if (pGroupColVals == NULL) {
        ST_TASK_WLOG("skip hist calc since group %" PRId64 " may have been dropped", pGroup->gid);
        code = stTriggerTaskReleaseRequest(pTask, &pContext->pCalcReq);
        QUERY_CHECK_CODE(code, lino, _end);
        goto _end;
      }
      for (int32_t i = 0; i < TARRAY_SIZE(pGroupColVals); i++) {
        SStreamGroupValue *pValue = TARRAY_GET_ELEM(pGroupColVals, i);
        SStreamGroupValue *pDst = taosArrayPush(pCalcReq->groupColVals, pValue);
        QUERY_CHECK_NULL(pDst, code, lino, _end, terrno);
        if (IS_VAR_DATA_TYPE(pValue->data.type) || pValue->data.type == TSDB_DATA_TYPE_DECIMAL) {
          pDst->data.pData = taosMemoryMalloc(pDst->data.nData);
          QUERY_CHECK_NULL(pDst->data.pData, code, lino, _end, terrno);
          TAOS_MEMCPY(pDst->data.pData, pValue->data.pData, pDst->data.nData);
        }
      }
    }
  }

  if (pTask->placeHolderBitmap & PLACE_HOLDER_PARTITION_ROWS) {
    // create data cache handle
    if (pContext->pCalcDataCache == NULL) {
      int32_t cleanMode = DATA_CLEAN_IMMEDIATE;
      if (pTask->triggerType == STREAM_TRIGGER_SLIDING) {
        SInterval *pInterval = &pTask->interval;
        if ((pInterval->sliding > 0) && (pInterval->sliding < pInterval->interval)) {
          cleanMode = DATA_CLEAN_EXPIRED;
        }
      } else if (pTask->triggerType == STREAM_TRIGGER_COUNT) {
        if ((pTask->windowSliding > 0) && (pTask->windowSliding < pTask->windowCount)) {
          cleanMode = DATA_CLEAN_EXPIRED;
        }
      }
      code = initStreamDataCache(pTask->task.streamId, pTask->task.taskId, pContext->sessionId, cleanMode,
                                 pTask->histCalcTsIndex, &pContext->pCalcDataCache);
      QUERY_CHECK_CODE(code, lino, _end);
    }

    SSTriggerHistoryGroup *pGroup = stHistoryContextGetCurrentGroup(pContext);
    QUERY_CHECK_NULL(pGroup, code, lino, _end, terrno);
    if (pContext->pParamToFetch == NULL) {
      pContext->pParamToFetch = TARRAY_DATA(pCalcReq->params);
    }

    while (TARRAY_ELEM_IDX(pCalcReq->params, pContext->pParamToFetch) < TARRAY_SIZE(pCalcReq->params)) {
      bool allTableProcessed = false;
      bool needFetchData = false;
      bool everGetData = false;
      while (!allTableProcessed && !needFetchData) {
        SSDataBlock *pDataBlock = NULL;
        int32_t      startIdx = 0;
        int32_t      endIdx = 0;
        code = stHistoryGroupGetDataBlock(pGroup, false, &pDataBlock, &startIdx, &endIdx, &allTableProcessed,
                                          &needFetchData);
        QUERY_CHECK_CODE(code, lino, _end);

        if (allTableProcessed || needFetchData) {
          break;
        }
        everGetData = true;
        if (!pTask->isVirtualTable) {
          code = putStreamDataCache(pContext->pCalcDataCache, pGroup->gid, pContext->pParamToFetch->wstart,
                                    pContext->pParamToFetch->wend, pDataBlock, startIdx, endIdx - 1);
          QUERY_CHECK_CODE(code, lino, _end);
        } else {
          if (pCalcDataBlock == NULL) {
            code = createOneDataBlock(pTask->pVirDataBlock, false, &pCalcDataBlock);
            QUERY_CHECK_CODE(code, lino, _end);
          }
          taosArrayClear(pCalcDataBlock->pDataBlock);
          pCalcDataBlock->info.rowSize = 0;
          int32_t nCols = TARRAY_SIZE(pTask->pVirCalcSlots);
          for (int32_t i = 0; i < nCols; i++) {
            int32_t          slotId = *(int32_t *)TARRAY_GET_ELEM(pTask->pVirCalcSlots, i);
            SColumnInfoData *pCol = TARRAY_GET_ELEM(pDataBlock->pDataBlock, slotId);
            code = blockDataAppendColInfo(pCalcDataBlock, pCol);
            QUERY_CHECK_CODE(code, lino, _end);
          }
          pCalcDataBlock->info.rows = pDataBlock->info.rows;
          code = putStreamDataCache(pContext->pCalcDataCache, pGroup->gid, pContext->pParamToFetch->wstart,
                                    pContext->pParamToFetch->wend, pCalcDataBlock, startIdx, endIdx - 1);
          QUERY_CHECK_CODE(code, lino, _end);
        }
      }

      if (needFetchData) {
        if (pContext->pColRefToFetch != NULL && pContext->pMetaToFetch != NULL) {
          code = stHistoryContextSendPullReq(pContext, STRIGGER_PULL_TSDB_DATA);
          QUERY_CHECK_CODE(code, lino, _end);
          goto _end;
        } else if (pContext->pColRefToFetch != NULL && pContext->pMetaToFetch == NULL) {
          code = stHistoryContextSendPullReq(pContext, STRIGGER_PULL_VTABLE_PSEUDO_COL);
          QUERY_CHECK_CODE(code, lino, _end);
          goto _end;
        } else {
          QUERY_CHECK_CONDITION(pContext->pMetaToFetch == NULL, code, lino, _end, TSDB_CODE_INTERNAL_ERROR);
          taosArrayClearP(pContext->pCalcDataBlocks, (FDelete)blockDataDestroy);
          pContext->calcDataBlockIdx = 0;
          for (pContext->curReaderIdx = 0; pContext->curReaderIdx < TARRAY_SIZE(pTask->readerList);
               pContext->curReaderIdx++) {
            code = stHistoryContextSendPullReq(
                pContext, everGetData ? STRIGGER_PULL_TSDB_CALC_DATA_NEXT : STRIGGER_PULL_TSDB_CALC_DATA);
            QUERY_CHECK_CODE(code, lino, _end);
          }
          goto _end;
        }
      }
      SSTriggerCalcParam *pNextParam = pContext->pParamToFetch + 1;
      stHistoryGroupClearTempState(pGroup);
      pContext->pParamToFetch = pNextParam;
    }
  }

  // amend ekey of interval window trigger and sliding trigger
  for (int32_t i = 0; i < TARRAY_SIZE(pCalcReq->params); i++) {
    SSTriggerCalcParam *pParam = taosArrayGet(pCalcReq->params, i);
    if (pTask->triggerType == STREAM_TRIGGER_SLIDING) {
      if (pTask->interval.interval > 0) {
        pParam->wend++;
        pParam->wduration++;
      } else {
        pParam->prevTs--;
      }
    }
    ST_TASK_DLOG("[calc param %d]: gid=%" PRId64 ", wstart=%" PRId64 ", wend=%" PRId64 ", nrows=%" PRId64
                 ", prevTs=%" PRId64 ", currentTs=%" PRId64 ", nextTs=%" PRId64 ", prevLocalTime=%" PRId64
                 ", nextLocalTime=%" PRId64 ", localTime=%" PRId64 ", create=%d",
                 i, pCalcReq->gid, pParam->wstart, pParam->wend, pParam->wrownum, pParam->prevTs, pParam->currentTs,
                 pParam->nextTs, pParam->prevLocalTime, pParam->nextLocalTime, pParam->triggerTime,
                 pCalcReq->createTable);
  }

  // serialize and send request
  QUERY_CHECK_CODE(stTriggerTaskAllocAhandle(pTask, pContext->sessionId, pCalcReq, &msg.info.ahandle), lino, _end);
  ST_TASK_DLOG("trigger calc req ahandle %p allocated", msg.info.ahandle);

  msg.contLen = tSerializeSTriggerCalcRequest(NULL, 0, pCalcReq);
  QUERY_CHECK_CONDITION(msg.contLen > 0, code, lino, _end, TSDB_CODE_INTERNAL_ERROR);
  msg.contLen += sizeof(SMsgHead);
  msg.pCont = rpcMallocCont(msg.contLen);
  QUERY_CHECK_NULL(msg.pCont, code, lino, _end, terrno);
  SMsgHead *pMsgHead = (SMsgHead *)msg.pCont;
  pMsgHead->contLen = htonl(msg.contLen);
  pMsgHead->vgId = htonl(SNODE_HANDLE);
  int32_t tlen =
      tSerializeSTriggerCalcRequest((char *)msg.pCont + sizeof(SMsgHead), msg.contLen - sizeof(SMsgHead), pCalcReq);
  QUERY_CHECK_CONDITION(tlen == msg.contLen - sizeof(SMsgHead), code, lino, _end, TSDB_CODE_INTERNAL_ERROR);
  TRACE_SET_ROOTID(&msg.info.traceId, pTask->task.streamId);
  TRACE_SET_MSGID(&msg.info.traceId, tGenIdPI64());

  code = tmsgSendReq(&pCalcRunner->addr.epset, &msg);
  QUERY_CHECK_CODE(code, lino, _end);

  ST_TASK_DLOG("send calc request to node:%d task:%" PRIx64, pCalcRunner->addr.nodeId, pCalcRunner->addr.taskId);
  ST_TASK_DLOG("trigger calc req 0x%" PRIx64 ":0x%" PRIx64 " sent", msg.info.traceId.rootId, msg.info.traceId.msgId);

  pContext->pCalcReq = NULL;

_end:
  if (pCalcDataBlock != NULL) {
    taosArrayClear(pCalcDataBlock->pDataBlock);
    blockDataDestroy(pCalcDataBlock);
  }
  if (code != TSDB_CODE_SUCCESS) {
    destroyAhandle(msg.info.ahandle);
    ST_TASK_ELOG("%s failed at line %d since %s", __func__, lino, tstrerror(code));
  }
  return code;
}

static int32_t stHistoryContextRetryPullRequest(SSTriggerHistoryContext *pContext, SListNode *pNode,
                                                SSTriggerPullRequest *pReq) {
  int32_t             code = TSDB_CODE_SUCCESS;
  int32_t             lino = 0;
  SStreamTriggerTask *pTask = pContext->pTask;
  SStreamTaskAddr    *pReader = NULL;
  SRpcMsg             msg = {.msgType = TDMT_STREAM_TRIGGER_PULL};

  QUERY_CHECK_NULL(pNode, code, lino, _end, TSDB_CODE_INVALID_PARA);
  QUERY_CHECK_NULL(pReq, code, lino, _end, TSDB_CODE_INVALID_PARA);
  QUERY_CHECK_CONDITION(*(SSTriggerPullRequest **)pNode->data == pReq, code, lino, _end, TSDB_CODE_INVALID_PARA);

  for (int32_t i = 0; i < taosArrayGetSize(pTask->virtReaderList); i++) {
    SStreamTaskAddr *pTempReader = TARRAY_GET_ELEM(pTask->virtReaderList, i);
    if (pTempReader->taskId == pReq->readerTaskId) {
      pReader = pTempReader;
      break;
    }
  }
  for (int32_t i = 0; i < taosArrayGetSize(pTask->readerList); i++) {
    SStreamTaskAddr *pTempReader = TARRAY_GET_ELEM(pTask->readerList, i);
    if (pTempReader->taskId == pReq->readerTaskId) {
      pReader = pTempReader;
      break;
    }
  }
  QUERY_CHECK_NULL(pReader, code, lino, _end, TSDB_CODE_INTERNAL_ERROR);

  // serialize and send request
  QUERY_CHECK_CODE(stTriggerTaskAllocAhandle(pTask, pContext->sessionId, pReq, &msg.info.ahandle), lino, _end);
  ST_TASK_DLOG("trigger retry pull req ahandle %p allocated", msg.info.ahandle);

  msg.contLen = tSerializeSTriggerPullRequest(NULL, 0, pReq);
  QUERY_CHECK_CONDITION(msg.contLen > 0, code, lino, _end, TSDB_CODE_INTERNAL_ERROR);
  msg.contLen += sizeof(SMsgHead);
  msg.pCont = rpcMallocCont(msg.contLen);
  QUERY_CHECK_NULL(msg.pCont, code, lino, _end, terrno);
  SMsgHead *pMsgHead = (SMsgHead *)msg.pCont;
  pMsgHead->contLen = htonl(msg.contLen);
  pMsgHead->vgId = htonl(pReader->nodeId);
  int32_t tlen =
      tSerializeSTriggerPullRequest((char *)msg.pCont + sizeof(SMsgHead), msg.contLen - sizeof(SMsgHead), pReq);
  QUERY_CHECK_CONDITION(tlen == msg.contLen - sizeof(SMsgHead), code, lino, _end, TSDB_CODE_INTERNAL_ERROR);
  TRACE_SET_ROOTID(&msg.info.traceId, pTask->task.streamId);
  TRACE_SET_MSGID(&msg.info.traceId, tGenIdPI64());

  code = tmsgSendReq(&pReader->epset, &msg);
  QUERY_CHECK_CODE(code, lino, _end);

  ST_TASK_DLOG("send retry pull request of type %d to node:%d task:%" PRIx64, pReq->type, pReader->nodeId,
               pReader->taskId);
  ST_TASK_DLOG("trigger retry pull req 0x%" PRIx64 ":0x%" PRIx64 " sent", msg.info.traceId.rootId,
               msg.info.traceId.msgId);

  pNode = tdListPopNode(&pContext->retryPullReqs, pNode);
  taosMemoryFreeClear(pNode);

_end:
  if (code != TSDB_CODE_SUCCESS) {
    destroyAhandle(msg.info.ahandle);
    ST_TASK_ELOG("%s failed at line %d since %s", __func__, lino, tstrerror(code));
  }
  return code;
}

static int32_t stHistoryContextRetryCalcRequest(SSTriggerHistoryContext *pContext, SListNode *pNode,
                                                SSTriggerCalcRequest *pReq) {
  int32_t              code = TSDB_CODE_SUCCESS;
  int32_t              lino = 0;
  SStreamTriggerTask  *pTask = pContext->pTask;
  SStreamRunnerTarget *pRunner = NULL;
  bool                 needTagValue = false;
  SRpcMsg              msg = {.msgType = TDMT_STREAM_TRIGGER_CALC};

  QUERY_CHECK_NULL(pNode, code, lino, _end, TSDB_CODE_INVALID_PARA);
  QUERY_CHECK_NULL(pReq, code, lino, _end, TSDB_CODE_INVALID_PARA);
  QUERY_CHECK_CONDITION(*(SSTriggerCalcRequest **)pNode->data == pReq, code, lino, _end, TSDB_CODE_INVALID_PARA);

  int32_t nRunners = taosArrayGetSize(pTask->runnerList);
  for (int32_t i = 0; i < nRunners; i++) {
    SStreamRunnerTarget *pTempRunner = TARRAY_GET_ELEM(pTask->runnerList, i);
    if (pTempRunner->addr.taskId == pReq->runnerTaskId) {
      pRunner = pTempRunner;
      break;
    }
  }
  QUERY_CHECK_NULL(pRunner, code, lino, _end, TSDB_CODE_INTERNAL_ERROR);

  pReq->createTable = true;

  if (pReq->createTable && pTask->hasPartitionBy || (pTask->placeHolderBitmap & PLACE_HOLDER_PARTITION_IDX) ||
      (pTask->placeHolderBitmap & PLACE_HOLDER_PARTITION_TBNAME)) {
    needTagValue = true;
  }

  if (needTagValue && taosArrayGetSize(pReq->groupColVals) == 0) {
    void *px = tSimpleHashGet(pContext->pGroupColVals, &pReq->gid, sizeof(int64_t));
    QUERY_CHECK_NULL(px, code, lino, _end, TSDB_CODE_INTERNAL_ERROR);
    SArray *pGroupColVals = *(SArray **)px;
    QUERY_CHECK_NULL(pGroupColVals, code, lino, _end, TSDB_CODE_INTERNAL_ERROR);
    for (int32_t i = 0; i < TARRAY_SIZE(pGroupColVals); i++) {
      SStreamGroupValue *pValue = TARRAY_GET_ELEM(pGroupColVals, i);
      SStreamGroupValue *pDst = taosArrayPush(pReq->groupColVals, pValue);
      QUERY_CHECK_NULL(pDst, code, lino, _end, terrno);
      if (IS_VAR_DATA_TYPE(pValue->data.type) || pValue->data.type == TSDB_DATA_TYPE_DECIMAL) {
        pDst->data.pData = taosMemoryMalloc(pDst->data.nData);
        QUERY_CHECK_NULL(pDst->data.pData, code, lino, _end, terrno);
        TAOS_MEMCPY(pDst->data.pData, pValue->data.pData, pDst->data.nData);
      }
    }
  }

  // serialize and send request
  QUERY_CHECK_CODE(stTriggerTaskAllocAhandle(pTask, pContext->sessionId, pReq, &msg.info.ahandle), lino, _end);
  ST_TASK_DLOG("trigger retry calc req ahandle %p allocated", msg.info.ahandle);

  msg.contLen = tSerializeSTriggerCalcRequest(NULL, 0, pReq);
  QUERY_CHECK_CONDITION(msg.contLen > 0, code, lino, _end, TSDB_CODE_INTERNAL_ERROR);
  msg.contLen += sizeof(SMsgHead);
  msg.pCont = rpcMallocCont(msg.contLen);
  QUERY_CHECK_NULL(msg.pCont, code, lino, _end, terrno);
  SMsgHead *pMsgHead = (SMsgHead *)msg.pCont;
  pMsgHead->contLen = htonl(msg.contLen);
  pMsgHead->vgId = htonl(SNODE_HANDLE);
  int32_t tlen =
      tSerializeSTriggerCalcRequest((char *)msg.pCont + sizeof(SMsgHead), msg.contLen - sizeof(SMsgHead), pReq);
  QUERY_CHECK_CONDITION(tlen == msg.contLen - sizeof(SMsgHead), code, lino, _end, TSDB_CODE_INTERNAL_ERROR);
  TRACE_SET_ROOTID(&msg.info.traceId, pTask->task.streamId);
  TRACE_SET_MSGID(&msg.info.traceId, tGenIdPI64());

  code = tmsgSendReq(&pRunner->addr.epset, &msg);
  QUERY_CHECK_CODE(code, lino, _end);

  ST_TASK_DLOG("send retry calc request to node:%d task:%" PRIx64, pRunner->addr.nodeId, pRunner->addr.taskId);
  ST_TASK_DLOG("trigger retry calc req 0x%" PRIx64 ":0x%" PRIx64 " sent", msg.info.traceId.rootId,
               msg.info.traceId.msgId);

  pNode = tdListPopNode(&pContext->retryCalcReqs, pNode);
  taosMemoryFreeClear(pNode);

_end:
  if (code != TSDB_CODE_SUCCESS) {
    destroyAhandle(msg.info.ahandle);
    ST_TASK_ELOG("%s failed at line %d since %s", __func__, lino, tstrerror(code));
  }
  return code;
}

static int32_t stHistoryContextAllCalcFinish(SSTriggerHistoryContext *pContext, bool *pFinished) {
  int32_t             code = TSDB_CODE_SUCCESS;
  int32_t             lino = 0;
  SStreamTriggerTask *pTask = pContext->pTask;
  bool                needUnlock = false;

  *pFinished = true;

  taosWLockLatch(&pTask->calcPoolLock);
  needUnlock = true;

  int32_t iter = 0;
  void   *px = tSimpleHashIterate(pTask->pGroupRunning, NULL, &iter);
  while (px != NULL) {
    int64_t *pSession = tSimpleHashGetKey(px, NULL);
    if ((*pSession == pContext->sessionId) && *(bool *)px) {
      *pFinished = false;
      break;
    }
    px = tSimpleHashIterate(pTask->pGroupRunning, px, &iter);
  }

_end:
  if (needUnlock) {
    taosWUnLockLatch(&pTask->calcPoolLock);
  }
  if (code != TSDB_CODE_SUCCESS) {
    ST_TASK_ELOG("%s failed at line %d since %s", __func__, lino, tstrerror(code));
  }
  return code;
}

static int32_t stHistoryContextCheck(SSTriggerHistoryContext *pContext) {
  int32_t             code = TSDB_CODE_SUCCESS;
  int32_t             lino = 0;
  SStreamTriggerTask *pTask = pContext->pTask;

  if (listNEles(&pContext->retryPullReqs) > 0) {
    while (listNEles(&pContext->retryPullReqs) > 0) {
      SListNode            *pNode = TD_DLIST_HEAD(&pContext->retryPullReqs);
      SSTriggerPullRequest *pReq = *(SSTriggerPullRequest **)pNode->data;
      code = stHistoryContextRetryPullRequest(pContext, pNode, pReq);
      QUERY_CHECK_CODE(code, lino, _end);
    }
    goto _end;
  }

  if (pContext->status == STRIGGER_CONTEXT_WAIT_RECALC_REQ) {
    SSTriggerRecalcRequest *pReq = NULL;
    code = stTriggerTaskFetchRecalcRequest(pTask, &pReq);
    QUERY_CHECK_CODE(code, lino, _end);
    if (pReq == NULL) {
      int64_t resumeTime = taosGetTimestampNs() + STREAM_TRIGGER_IDLE_TIME_NS;
      code = stTriggerTaskAddWaitSession(pTask, pContext->sessionId, resumeTime);
      QUERY_CHECK_CODE(code, lino, _end);
      goto _end;
    }
    code = stHistoryContextHandleRequest(pContext, pReq);
    if (pReq->pTsdbVersions != NULL) {
      tSimpleHashCleanup(pReq->pTsdbVersions);
    }
    taosMemoryFreeClear(pReq);
    QUERY_CHECK_CODE(code, lino, _end);
    pContext->status = STRIGGER_CONTEXT_IDLE;
  }

  if (pContext->status == STRIGGER_CONTEXT_IDLE) {
    pContext->status = STRIGGER_CONTEXT_ADJUST_START;
    if (pContext->pFirstTsMap == NULL) {
      // forward start time to the firstTs of each group
      pContext->pFirstTsMap = tSimpleHashInit(256, taosGetDefaultHashFunction(TSDB_DATA_TYPE_BIGINT));
      QUERY_CHECK_NULL(pContext->pFirstTsMap, code, lino, _end, terrno);
      for (pContext->curReaderIdx = 0; pContext->curReaderIdx < TARRAY_SIZE(pTask->readerList);
           pContext->curReaderIdx++) {
        code = stHistoryContextSendPullReq(pContext, STRIGGER_PULL_FIRST_TS);
        QUERY_CHECK_CODE(code, lino, _end);
      }
      goto _end;
      // TODO(kjq): backward start time to the previous window end of each group
    } else if (pContext->scanRange.skey > pContext->scanRange.ekey) {
      // history calculation finished since no data in scan range
      bool calcFinish = false;
      code = stHistoryContextAllCalcFinish(pContext, &calcFinish);
      QUERY_CHECK_CODE(code, lino, _end);
      QUERY_CHECK_CONDITION(calcFinish, code, lino, _end, TSDB_CODE_INTERNAL_ERROR);
      if (pContext->isHistory) {
        atomic_store_8(&pTask->historyFinished, 1);
      }
      stHistoryContextDestroy(&pTask->pHistoryContext);
      pTask->pHistoryContext = taosMemoryCalloc(1, sizeof(SSTriggerHistoryContext));
      QUERY_CHECK_NULL(pTask->pHistoryContext, code, lino, _end, terrno);
      pContext = pTask->pHistoryContext;
      code = stHistoryContextInit(pContext, pTask);
      QUERY_CHECK_CODE(code, lino, _end);
      int64_t resumeTime = taosGetTimestampNs() + STREAM_TRIGGER_IDLE_TIME_NS;
      code = stTriggerTaskAddWaitSession(pTask, pContext->sessionId, resumeTime);
      QUERY_CHECK_CODE(code, lino, _end);
      goto _end;
    }

    pContext->status = STRIGGER_CONTEXT_FETCH_META;
    if (pContext->needTsdbMeta) {
      int64_t step = pTask->historyStep;
      pContext->stepRange.skey = pContext->scanRange.skey;
      pContext->stepRange.ekey = pContext->scanRange.skey / step * step + step - 1;
      for (pContext->curReaderIdx = 0; pContext->curReaderIdx < TARRAY_SIZE(pTask->readerList);
           pContext->curReaderIdx++) {
        code = stHistoryContextSendPullReq(pContext, STRIGGER_PULL_TSDB_META);
        QUERY_CHECK_CODE(code, lino, _end);
      }
      goto _end;
    } else if (pTask->triggerType != STREAM_TRIGGER_SLIDING) {
      taosArrayClearP(pContext->pTrigDataBlocks, (FDelete)blockDataDestroy);
      for (pContext->curReaderIdx = 0; pContext->curReaderIdx < TARRAY_SIZE(pTask->readerList);
           pContext->curReaderIdx++) {
        code = stHistoryContextSendPullReq(pContext, STRIGGER_PULL_TSDB_TRIGGER_DATA);
        QUERY_CHECK_CODE(code, lino, _end);
      }
      goto _end;
    } else if (listNEles(&pContext->groupsToCheck) == 0) {
      int32_t iter = 0;
      void   *px = tSimpleHashIterate(pContext->pGroups, NULL, &iter);
      while (px != NULL) {
        SSTriggerHistoryGroup *pGroup = *(SSTriggerHistoryGroup **)px;
        if (pContext->gid == pGroup->gid || pContext->gid == 0) {
          TD_DLIST_APPEND(&pContext->groupsToCheck, pGroup);
        }
        px = tSimpleHashIterate(pContext->pGroups, px, &iter);
      }
    }
  }

  while (TD_DLIST_NELES(&pContext->groupsToCheck) > 0) {
    SSTriggerHistoryGroup *pGroup = TD_DLIST_HEAD(&pContext->groupsToCheck);
    switch (pContext->status) {
      case STRIGGER_CONTEXT_FETCH_META: {
        pContext->status = STRIGGER_CONTEXT_ACQUIRE_REQUEST;
      }
      case STRIGGER_CONTEXT_ACQUIRE_REQUEST: {
        if (!pContext->needTsdbMeta && pTask->triggerType == STREAM_TRIGGER_SLIDING && pContext->pCalcReq == NULL &&
            pTask->calcEventType != STRIGGER_EVENT_WINDOW_NONE) {
          code = stTriggerTaskAcquireRequest(pTask, pContext->sessionId, pGroup->gid, &pContext->pCalcReq);
          QUERY_CHECK_CODE(code, lino, _end);
          if (pContext->pCalcReq == NULL) {
            ST_TASK_DLOG("no available runner for group %" PRId64, pGroup->gid);
            goto _end;
          }
        }
        pContext->status = STRIGGER_CONTEXT_CHECK_CONDITION;
      }
      case STRIGGER_CONTEXT_CHECK_CONDITION: {
        code = stHistoryGroupCheck(pGroup);
        QUERY_CHECK_CODE(code, lino, _end);
        pContext->reenterCheck = true;
        if (pContext->pColRefToFetch != NULL && pContext->pMetaToFetch != NULL) {
          code = stHistoryContextSendPullReq(pContext, STRIGGER_PULL_TSDB_DATA);
          QUERY_CHECK_CODE(code, lino, _end);
          goto _end;
        } else if (pContext->pColRefToFetch != NULL && pContext->pMetaToFetch == NULL) {
          code = stHistoryContextSendPullReq(pContext, STRIGGER_PULL_VTABLE_PSEUDO_COL);
          QUERY_CHECK_CODE(code, lino, _end);
          goto _end;
        } else if (pContext->pMetaToFetch != NULL) {
          code = stHistoryContextSendPullReq(pContext, STRIGGER_PULL_TSDB_TS_DATA);
          QUERY_CHECK_CODE(code, lino, _end);
          goto _end;
        }

        if (taosArrayGetSize(pContext->pNotifyParams) > 0) {
          code = streamSendNotifyContent(&pTask->task, pTask->streamName, NULL, pTask->triggerType, pGroup->gid,
                                         pTask->pNotifyAddrUrls, pTask->addOptions,
                                         TARRAY_DATA(pContext->pNotifyParams), TARRAY_SIZE(pContext->pNotifyParams));
          QUERY_CHECK_CODE(code, lino, _end);
        }
        stHistoryGroupClearTempState(pGroup);
        if (!pContext->needTsdbMeta && pTask->triggerType == STREAM_TRIGGER_SLIDING) {
          pContext->status = STRIGGER_CONTEXT_SEND_CALC_REQ;
        } else {
          break;
        }
      }
      case STRIGGER_CONTEXT_SEND_CALC_REQ: {
        code = stHistoryGroupRetrievePendingCalc(pGroup);
        QUERY_CHECK_CODE(code, lino, _end);
        heapRemove(pContext->pMaxDelayHeap, &pGroup->heapNode);
        if (pGroup->pPendingCalcParams.neles > 0) {
          heapInsert(pContext->pMaxDelayHeap, &pGroup->heapNode);
        }
        if (pContext->pCalcReq == NULL) {
          // do nothing
        } else if (TARRAY_SIZE(pContext->pCalcReq->params) > 0) {
          code = stHistoryContextSendCalcReq(pContext);
          QUERY_CHECK_CODE(code, lino, _end);
          if (pContext->pCalcReq != NULL) {
            // calc req has not been set
            goto _end;
          }
          stHistoryGroupClearTempState(pGroup);
        } else {
          code = stTriggerTaskReleaseRequest(pTask, &pContext->pCalcReq);
          QUERY_CHECK_CODE(code, lino, _end);
        }
        break;
      }
      default: {
        ST_TASK_ELOG("invalid context status %d at %s:%d", pContext->status, __func__, __LINE__);
        code = TSDB_CODE_INVALID_PARA;
        QUERY_CHECK_CODE(code, lino, _end);
      }
    }
    stHistoryGroupClearMetadatas(pGroup);
    TD_DLIST_POP(&pContext->groupsToCheck, pGroup);
    if (!pContext->needTsdbMeta && pTask->triggerType == STREAM_TRIGGER_SLIDING &&
        pGroup->pPendingCalcParams.neles > 0) {
      // the group has remaining calc params to be calculated
      TD_DLIST_APPEND(&pContext->groupsToCheck, pGroup);
    }
    pContext->status = STRIGGER_CONTEXT_ACQUIRE_REQUEST;
  }

  if (!pContext->finishCheck) {
    if (pContext->needTsdbMeta) {
      // TODO(kjq): use precision of trigger table
      int64_t step = pTask->historyStep;
      QUERY_CHECK_CONDITION(pContext->stepRange.skey <= pContext->stepRange.ekey, code, lino, _end,
                            TSDB_CODE_INTERNAL_ERROR);
      pContext->finishCheck = (pContext->stepRange.ekey + 1 > pContext->scanRange.ekey);
    } else if (pTask->triggerType != STREAM_TRIGGER_SLIDING) {
      pContext->finishCheck = true;
      for (int32_t i = 0; i < TARRAY_SIZE(pContext->pTrigDataBlocks); i++) {
        SSDataBlock *pDataBlock = *(SSDataBlock **)TARRAY_GET_ELEM(pContext->pTrigDataBlocks, i);
        if (blockDataGetNumOfRows(pDataBlock) > 0) {
          pContext->finishCheck = false;
          break;
        }
      }
    } else {
      pContext->finishCheck = true;
    }

    if (pContext->finishCheck) {
      ST_TASK_DLOG("history calculation is finished, calc range: [%" PRId64 ", %" PRId64 "]", pContext->calcRange.skey,
                   pContext->calcRange.ekey);
    }

    bool forceClose = pContext->isHistory &&
                      (pTask->triggerType == STREAM_TRIGGER_SLIDING || pTask->triggerType == STREAM_TRIGGER_SESSION ||
                       pTask->triggerType == STREAM_TRIGGER_STATE);
    if (pContext->finishCheck && forceClose) {
      int32_t iter = 0;
      void   *px = tSimpleHashIterate(pContext->pGroups, NULL, &iter);
      while (px != NULL) {
        SSTriggerHistoryGroup *pGroup = *(SSTriggerHistoryGroup **)px;
        if (forceClose && IS_TRIGGER_GROUP_OPEN_WINDOW(pGroup)) {
          TD_DLIST_APPEND(&pContext->groupsForceClose, pGroup);
        }
        px = tSimpleHashIterate(pContext->pGroups, px, &iter);
      }
    }
  }

  while (TD_DLIST_NELES(&pContext->groupsForceClose) > 0) {
    SSTriggerHistoryGroup *pGroup = TD_DLIST_HEAD(&pContext->groupsForceClose);
    switch (pContext->status) {
      case STRIGGER_CONTEXT_FETCH_META: {
        pContext->status = STRIGGER_CONTEXT_ACQUIRE_REQUEST;
      }
      case STRIGGER_CONTEXT_ACQUIRE_REQUEST: {
        pContext->status = STRIGGER_CONTEXT_CHECK_CONDITION;
      }
      case STRIGGER_CONTEXT_CHECK_CONDITION: {
        int64_t now = taosGetTimestampNs();
<<<<<<< HEAD
        QUERY_CHECK_CONDITION(IS_TRIGGER_GROUP_OPEN_WINDOW(pGroup), code, lino, _end, TSDB_CODE_INTERNAL_ERROR);
        SSTriggerWindow *pHead = TRINGBUF_HEAD(&pGroup->winBuf);
        SSTriggerWindow *p = pHead;
        do {
          if (pTask->triggerType == STREAM_TRIGGER_STATE) {
            // for state trigger, check if state equals to the zeroth state
            bool  stEqualZeroth = false;
            void *pStateData = IS_VAR_DATA_TYPE(pGroup->stateVal.type) ? (void *)pGroup->stateVal.pData
                                                                       : (void *)&pGroup->stateVal.val;
            code = stIsStateEqualZeroth(pStateData, pTask->pStateZeroth, &stEqualZeroth);
            QUERY_CHECK_CODE(code, lino, _end);
            if (stEqualZeroth) {
              TRINGBUF_MOVE_NEXT(&pGroup->winBuf, p);
              continue;
=======
        if (IS_TRIGGER_GROUP_OPEN_WINDOW(pGroup)) {
          SSTriggerWindow *pHead = TRINGBUF_HEAD(&pGroup->winBuf);
          SSTriggerWindow *p = pHead;
          do {
            if (pTask->triggerType == STREAM_TRIGGER_STATE) {
              // for state trigger, check if state equals to the zeroth state
              bool stEqualZeroth = false;
              void *pStateData = IS_VAR_DATA_TYPE(pGroup->stateVal.type) ?
                    (void *)pGroup->stateVal.pData : (void *)&pGroup->stateVal.val;
              code = stIsStateEqualZeroth(pStateData, pTask->pStateZeroth, &stEqualZeroth);
              QUERY_CHECK_CODE(code, lino, _end);
              if (stEqualZeroth) {
                TRINGBUF_MOVE_NEXT(&pGroup->winBuf, p);
                continue;
              }
>>>>>>> 4d0a8e1e
            }
            SSTriggerCalcParam param = {
                .triggerTime = now,
                .wstart = p->range.skey,
                .wend = p->range.ekey,
                .wduration = p->range.ekey - p->range.skey,
                .wrownum = (p == pHead) ? p->wrownum : (pHead->wrownum - p->wrownum),
            };
            if (pTask->calcEventType & STRIGGER_EVENT_WINDOW_CLOSE) {
              code = stHistoryGroupAddCalcParam(pGroup, &param);
              QUERY_CHECK_CODE(code, lino, _end);
            } else if (pTask->notifyHistory && (pTask->notifyEventType & STRIGGER_EVENT_WINDOW_CLOSE)) {
              void *px = taosArrayPush(pContext->pNotifyParams, &param);
              QUERY_CHECK_NULL(px, code, lino, _end, terrno);
            }
            TRINGBUF_MOVE_NEXT(&pGroup->winBuf, p);
          } while (p != TRINGBUF_TAIL(&pGroup->winBuf));
          TRINGBUF_DESTROY(&pGroup->winBuf);
          TRINGBUF_INIT(&pGroup->winBuf);
        }

        if (taosArrayGetSize(pContext->pNotifyParams) > 0) {
          code = streamSendNotifyContent(&pTask->task, pTask->streamName, NULL, pTask->triggerType, pGroup->gid,
                                         pTask->pNotifyAddrUrls, pTask->addOptions,
                                         TARRAY_DATA(pContext->pNotifyParams), TARRAY_SIZE(pContext->pNotifyParams));
          QUERY_CHECK_CODE(code, lino, _end);
        }
        stHistoryGroupClearTempState(pGroup);
        break;
      }
      default: {
        ST_TASK_ELOG("invalid context status %d at %s:%d", pContext->status, __func__, __LINE__);
        code = TSDB_CODE_INVALID_PARA;
        QUERY_CHECK_CODE(code, lino, _end);
      }
    }
    stHistoryGroupClearMetadatas(pGroup);
    TD_DLIST_POP(&pContext->groupsForceClose, pGroup);
    pContext->status = STRIGGER_CONTEXT_ACQUIRE_REQUEST;
  }

  if (pContext->pMinGroup == NULL && pContext->pMaxDelayHeap->min != NULL) {
    pContext->pMinGroup = container_of(pContext->pMaxDelayHeap->min, SSTriggerHistoryGroup, heapNode);
    if (!pContext->finishCheck && pContext->calcParamPool.size < STREAM_TRIGGER_MAX_PENDING_PARAMS &&
        pContext->pMinGroup->pPendingCalcParams.neles < STREAM_CALC_REQ_MAX_WIN_NUM) {
      pContext->pMinGroup = NULL;
    }
  }

  while (pContext->pMinGroup != NULL) {
    SSTriggerHistoryGroup *pGroup = pContext->pMinGroup;
    switch (pContext->status) {
      case STRIGGER_CONTEXT_FETCH_META: {
        pContext->status = STRIGGER_CONTEXT_ACQUIRE_REQUEST;
      }
      case STRIGGER_CONTEXT_ACQUIRE_REQUEST: {
        if (pContext->pCalcReq == NULL && pTask->calcEventType != STRIGGER_EVENT_WINDOW_NONE) {
          code = stTriggerTaskAcquireRequest(pTask, pContext->sessionId, pGroup->gid, &pContext->pCalcReq);
          QUERY_CHECK_CODE(code, lino, _end);
          if (pContext->pCalcReq == NULL) {
            if (pContext->finishCheck || pContext->calcParamPool.size >= STREAM_TRIGGER_MAX_PENDING_PARAMS) {
              ST_TASK_DLOG("pause due to no available runner for history group %" PRId64, pGroup->gid);
              goto _end;
            } else {
              ST_TASK_DLOG("skip calc due to no available runner for history group %" PRId64, pGroup->gid);
              pContext->pMinGroup = NULL;
              continue;
            }
          }
        }
        pContext->status = STRIGGER_CONTEXT_CHECK_CONDITION;
      }
      case STRIGGER_CONTEXT_CHECK_CONDITION: {
        code = stHistoryGroupRetrievePendingCalc(pGroup);
        QUERY_CHECK_CODE(code, lino, _end);
        pContext->status = STRIGGER_CONTEXT_SEND_CALC_REQ;
      }
      case STRIGGER_CONTEXT_SEND_CALC_REQ: {
        if (pContext->pCalcReq == NULL) {
          // do nothing
        } else if (TARRAY_SIZE(pContext->pCalcReq->params) > 0) {
          code = stHistoryContextSendCalcReq(pContext);
          QUERY_CHECK_CODE(code, lino, _end);
          if (pContext->pCalcReq != NULL) {
            // calc req has not been set
            goto _end;
          }
          if (pTask->placeHolderBitmap & PLACE_HOLDER_PARTITION_ROWS) {
            stHistoryGroupClearMetadatas(pGroup);
          }
          stHistoryGroupClearTempState(pGroup);
        } else {
          code = stTriggerTaskReleaseRequest(pTask, &pContext->pCalcReq);
          QUERY_CHECK_CODE(code, lino, _end);
        }
        break;
      }
      default: {
        ST_TASK_ELOG("invalid context status %d at %s:%d", pContext->status, __func__, __LINE__);
        code = TSDB_CODE_INVALID_PARA;
        QUERY_CHECK_CODE(code, lino, _end);
      }
    }
    heapRemove(pContext->pMaxDelayHeap, &pGroup->heapNode);
    if (pGroup->pPendingCalcParams.neles > 0) {
      heapInsert(pContext->pMaxDelayHeap, &pGroup->heapNode);
    }
    pContext->status = STRIGGER_CONTEXT_ACQUIRE_REQUEST;
    if (pContext->pMaxDelayHeap->min != NULL) {
      pContext->pMinGroup = container_of(pContext->pMaxDelayHeap->min, SSTriggerHistoryGroup, heapNode);
      if (!pContext->finishCheck && pContext->calcParamPool.size < STREAM_TRIGGER_MAX_PENDING_PARAMS &&
          pContext->pMinGroup->pPendingCalcParams.neles < STREAM_CALC_REQ_MAX_WIN_NUM) {
        pContext->pMinGroup = NULL;
      }
    } else {
      pContext->pMinGroup = NULL;
    }
  }

  if (!pContext->finishCheck) {
    int64_t now = taosGetTimestampNs();
    if (pContext->lastReportTime + STREAM_TRIGGER_REPORT_INTERVAL_NS <= now) {
      stHistoryContextReport(pContext);
      pContext->lastReportTime = now;
    }
    pContext->status = STRIGGER_CONTEXT_FETCH_META;
    if (pContext->needTsdbMeta) {
      // TODO(kjq): use precision of trigger table
      int64_t step = pTask->historyStep;
      pContext->stepRange.skey = pContext->stepRange.ekey + 1;
      pContext->stepRange.ekey += step;
      for (pContext->curReaderIdx = 0; pContext->curReaderIdx < TARRAY_SIZE(pTask->readerList);
           pContext->curReaderIdx++) {
        code = stHistoryContextSendPullReq(pContext, STRIGGER_PULL_TSDB_META);
        QUERY_CHECK_CODE(code, lino, _end);
      }
    } else if (pTask->triggerType != STREAM_TRIGGER_SLIDING) {
      taosArrayClearP(pContext->pTrigDataBlocks, (FDelete)blockDataDestroy);
      for (pContext->curReaderIdx = 0; pContext->curReaderIdx < TARRAY_SIZE(pTask->readerList);
           pContext->curReaderIdx++) {
        code = stHistoryContextSendPullReq(pContext, STRIGGER_PULL_TSDB_TRIGGER_DATA_NEXT);
        QUERY_CHECK_CODE(code, lino, _end);
      }
    }
  } else {
    stHistoryContextReport(pContext);
    bool calcFinish = false;
    code = stHistoryContextAllCalcFinish(pContext, &calcFinish);
    QUERY_CHECK_CODE(code, lino, _end);
    if (calcFinish) {
      if (pContext->isHistory) {
        atomic_store_8(&pTask->historyFinished, 1);
      }
      stHistoryContextDestroy(&pTask->pHistoryContext);
      pTask->pHistoryContext = taosMemoryCalloc(1, sizeof(SSTriggerHistoryContext));
      QUERY_CHECK_NULL(pTask->pHistoryContext, code, lino, _end, terrno);
      pContext = pTask->pHistoryContext;
      code = stHistoryContextInit(pContext, pTask);
      QUERY_CHECK_CODE(code, lino, _end);
      int64_t resumeTime = taosGetTimestampNs() + STREAM_TRIGGER_IDLE_TIME_NS;
      code = stTriggerTaskAddWaitSession(pTask, pContext->sessionId, resumeTime);
      QUERY_CHECK_CODE(code, lino, _end);
    } else {
      pContext->pendingToFinish = true;
    }
  }

_end:
  if (code != TSDB_CODE_SUCCESS) {
    ST_TASK_ELOG("%s failed at line %d since %s", __func__, lino, tstrerror(code));
  }
  return code;
}

static int32_t stHistoryContextProcPullRsp(SSTriggerHistoryContext *pContext, SRpcMsg *pRsp) {
  int32_t             code = TSDB_CODE_SUCCESS;
  int32_t             lino = 0;
  SStreamTriggerTask *pTask = pContext->pTask;
  SSDataBlock        *pDataBlock = NULL;
  SArray             *pAllMetadatas = NULL;
  SArray             *pVgIds = NULL;

  QUERY_CHECK_CONDITION(pRsp->code == TSDB_CODE_SUCCESS || pRsp->code == TSDB_CODE_STREAM_NO_DATA ||
                            pRsp->code == TSDB_CODE_STREAM_NO_CONTEXT,
                        code, lino, _end, TSDB_CODE_INVALID_PARA);

  SMsgSendInfo         *ahandle = pRsp->info.ahandle;
  SSTriggerAHandle     *pAhandle = ahandle->param;
  SSTriggerPullRequest *pReq = pAhandle->param;

  ST_TASK_DLOG("receive pull response of type %d from task:%" PRIx64, pReq->type, pReq->readerTaskId);

  switch (pReq->type) {
    case STRIGGER_PULL_FIRST_TS: {
      QUERY_CHECK_CONDITION(pContext->status == STRIGGER_CONTEXT_ADJUST_START, code, lino, _end,
                            TSDB_CODE_INTERNAL_ERROR);
      SSTriggerTsdbProgress *pProgress = NULL;
      for (int32_t i = 0; i < TARRAY_SIZE(pTask->readerList); i++) {
        SStreamTaskAddr       *pReader = TARRAY_GET_ELEM(pTask->readerList, i);
        SSTriggerTsdbProgress *pTempProgress =
            tSimpleHashGet(pContext->pReaderTsdbProgress, &pReader->nodeId, sizeof(int32_t));
        QUERY_CHECK_NULL(pTempProgress, code, lino, _end, TSDB_CODE_INTERNAL_ERROR);
        if (&pTempProgress->pullReq.base == pReq) {
          pProgress = pTempProgress;
          break;
        }
      }
      QUERY_CHECK_NULL(pProgress, code, lino, _end, TSDB_CODE_INVALID_PARA);
      int32_t vgId = pProgress->pTaskAddr->nodeId;

      pDataBlock = taosMemoryCalloc(1, sizeof(SSDataBlock));
      QUERY_CHECK_NULL(pDataBlock, code, lino, _end, terrno);
      if (pRsp->code != TSDB_CODE_SUCCESS) {
        blockDataEmpty(pDataBlock);
      } else {
        code = tDeserializeSStreamTsResponse(pRsp->pCont, pRsp->contLen, pDataBlock);
        QUERY_CHECK_CODE(code, lino, _end);
      }

      int32_t nrows = blockDataGetNumOfRows(pDataBlock);
      if (nrows > 0) {
        SColumnInfoData *pGidCol = taosArrayGet(pDataBlock->pDataBlock, 0);
        QUERY_CHECK_NULL(pGidCol, code, lino, _end, terrno);
        int64_t         *pGidData = (int64_t *)pGidCol->pData;
        SColumnInfoData *pTsCol = taosArrayGet(pDataBlock->pDataBlock, 1);
        QUERY_CHECK_NULL(pTsCol, code, lino, _end, terrno);
        int64_t *pTsData = (int64_t *)pTsCol->pData;
        for (int32_t i = 0; i < nrows; i++) {
          if (pTask->isVirtualTable) {
            int32_t iter = 0;
            void   *px = tSimpleHashIterate(pContext->pGroups, NULL, &iter);
            while (px != NULL) {
              SSTriggerHistoryGroup *pGroup = *(SSTriggerHistoryGroup **)px;
              bool inGroup = (tSimpleHashGet(pGroup->pTableMetas, &pGidData[i], sizeof(int64_t)) != NULL);
              if (inGroup && (pContext->gid == 0 || pContext->gid == pGroup->gid)) {
                void *px2 = tSimpleHashGet(pContext->pFirstTsMap, &pGroup->gid, sizeof(int64_t));
                if (px2 == NULL) {
                  code = tSimpleHashPut(pContext->pFirstTsMap, &pGroup->gid, sizeof(int64_t), &pTsData[i],
                                        sizeof(int64_t));
                  QUERY_CHECK_CODE(code, lino, _end);
                } else {
                  *(int64_t *)px2 = TMIN(*(int64_t *)px2, pTsData[i]);
                }
              }
              px = tSimpleHashIterate(pContext->pGroups, px, &iter);
            }
            continue;
          }
          void *px = tSimpleHashGet(pContext->pFirstTsMap, &pGidData[i], sizeof(int64_t));
          if (px == NULL) {
            code = tSimpleHashPut(pContext->pFirstTsMap, &pGidData[i], sizeof(int64_t), &pTsData[i], sizeof(int64_t));
            QUERY_CHECK_CODE(code, lino, _end);
          } else {
            *(int64_t *)px = TMIN(*(int64_t *)px, pTsData[i]);
          }
          px = tSimpleHashGet(pContext->pGroups, &pGidData[i], sizeof(int64_t));
          if (px == NULL) {
            SSTriggerHistoryGroup *pGroup = taosMemoryCalloc(1, sizeof(SSTriggerHistoryGroup));
            QUERY_CHECK_NULL(pGroup, code, lino, _end, terrno);
            code = tSimpleHashPut(pContext->pGroups, &pGidData[i], sizeof(int64_t), &pGroup, POINTER_BYTES);
            if (code != TSDB_CODE_SUCCESS) {
              taosMemoryFreeClear(pGroup);
              QUERY_CHECK_CODE(code, lino, _end);
            }
            code = stHistoryGroupInit(pGroup, pContext, pGidData[i]);
            QUERY_CHECK_CODE(code, lino, _end);
            if (!pContext->needTsdbMeta && (tSimpleHashGetSize(pGroup->pTableMetas) == 0)) {
              SSTriggerTableMeta newTableMeta = {.vgId = vgId};
              code = tSimpleHashPut(pGroup->pTableMetas, &newTableMeta.tbUid, sizeof(int64_t), &newTableMeta,
                                    sizeof(SSTriggerTableMeta));
              QUERY_CHECK_CODE(code, lino, _end);
            }
          }
        }
      }

      if (--pContext->curReaderIdx > 0) {
        // wait for responses from other readers
        goto _end;
      }

      int32_t iter = 0;
      int64_t globalMinTs = INT64_MAX;
      void   *px = tSimpleHashIterate(pContext->pFirstTsMap, NULL, &iter);
      while (px != NULL) {
        globalMinTs = TMIN(globalMinTs, *(int64_t *)px);
        px = tSimpleHashIterate(pContext->pFirstTsMap, px, &iter);
      }
      if (globalMinTs == INT64_MAX) {
        // no data in the whole scan range
        pContext->scanRange.ekey = pContext->scanRange.skey;
      } else {
        pContext->scanRange.skey = TMAX(pContext->scanRange.skey, globalMinTs);
      }
      ST_TASK_DLOG("update scan range to [%" PRId64 ", %" PRId64 "]", pContext->scanRange.skey,
                   pContext->scanRange.ekey);

      pContext->status = STRIGGER_CONTEXT_IDLE;
      code = stHistoryContextCheck(pContext);
      QUERY_CHECK_CODE(code, lino, _end);
      break;
    }

    case STRIGGER_PULL_TSDB_META:
    case STRIGGER_PULL_TSDB_META_NEXT: {
      QUERY_CHECK_CONDITION(pContext->status == STRIGGER_CONTEXT_FETCH_META, code, lino, _end,
                            TSDB_CODE_INTERNAL_ERROR);
      SSTriggerTsdbProgress *pProgress = NULL;
      for (int32_t i = 0; i < TARRAY_SIZE(pTask->readerList); i++) {
        SStreamTaskAddr       *pReader = TARRAY_GET_ELEM(pTask->readerList, i);
        SSTriggerTsdbProgress *pTempProgress =
            tSimpleHashGet(pContext->pReaderTsdbProgress, &pReader->nodeId, sizeof(int32_t));
        QUERY_CHECK_NULL(pTempProgress, code, lino, _end, TSDB_CODE_INTERNAL_ERROR);
        if (&pTempProgress->pullReq.base == pReq) {
          pProgress = pTempProgress;
          break;
        }
      }
      QUERY_CHECK_NULL(pProgress, code, lino, _end, TSDB_CODE_INVALID_PARA);

      pDataBlock = taosMemoryCalloc(1, sizeof(SSDataBlock));
      QUERY_CHECK_NULL(pDataBlock, code, lino, _end, terrno);
      if (pRsp->contLen > 0) {
        const char *pCont = pRsp->pCont;
        code = blockDecode(pDataBlock, pCont, &pCont);
        QUERY_CHECK_CODE(code, lino, _end);
        QUERY_CHECK_CONDITION(pCont == (char *)pRsp->pCont + pRsp->contLen, code, lino, _end, TSDB_CODE_INTERNAL_ERROR);
      } else {
        blockDataEmpty(pDataBlock);
      }

      void *px = taosArrayPush(pProgress->pMetadatas, &pDataBlock);
      QUERY_CHECK_NULL(px, code, lino, _end, terrno);
      pDataBlock = NULL;

      if (--pContext->curReaderIdx > 0) {
        ST_TASK_DLOG("wait for response from other %d readers", pContext->curReaderIdx);
        goto _end;
      }

      bool continueToFetch = false;
      for (int32_t i = 0; i < TARRAY_SIZE(pTask->readerList); i++) {
        SStreamTaskAddr       *pReader = TARRAY_GET_ELEM(pTask->readerList, i);
        SSTriggerTsdbProgress *pTempProgress =
            tSimpleHashGet(pContext->pReaderTsdbProgress, &pReader->nodeId, sizeof(int32_t));
        QUERY_CHECK_NULL(pTempProgress, code, lino, _end, TSDB_CODE_INTERNAL_ERROR);
        SSDataBlock *pBlock = *(SSDataBlock **)taosArrayGetLast(pTempProgress->pMetadatas);
        int32_t      nrows = blockDataGetNumOfRows(pBlock);
        if (nrows >= STREAM_RETURN_ROWS_NUM) {
          continueToFetch = true;
          break;
        }
      }

      if (continueToFetch) {
        ST_TASK_DLOG("continue to fetch wal metas since some readers are not exhausted: %" PRIzu,
                     TARRAY_SIZE(pTask->readerList));
        for (pContext->curReaderIdx = 0; pContext->curReaderIdx < TARRAY_SIZE(pTask->readerList);
             pContext->curReaderIdx++) {
          code = stHistoryContextSendPullReq(pContext, STRIGGER_PULL_TSDB_META_NEXT);
          QUERY_CHECK_CODE(code, lino, _end);
        }
        goto _end;
      }

      // collect all metadatas
      pAllMetadatas = taosArrayInit(0, sizeof(SSDataBlock *));
      QUERY_CHECK_NULL(pAllMetadatas, code, lino, _end, terrno);
      pVgIds = taosArrayInit(0, sizeof(int32_t));
      QUERY_CHECK_NULL(pVgIds, code, lino, _end, terrno);
      for (int32_t i = 0; i < TARRAY_SIZE(pTask->readerList); i++) {
        SStreamTaskAddr       *pReader = TARRAY_GET_ELEM(pTask->readerList, i);
        SSTriggerTsdbProgress *pTempProgress =
            tSimpleHashGet(pContext->pReaderTsdbProgress, &pReader->nodeId, sizeof(int32_t));
        QUERY_CHECK_NULL(pTempProgress, code, lino, _end, TSDB_CODE_INTERNAL_ERROR);
        void *px = taosArrayAddAll(pAllMetadatas, pTempProgress->pMetadatas);
        QUERY_CHECK_NULL(px, code, lino, _end, terrno);
        for (int32_t j = 0; j < TARRAY_SIZE(pTempProgress->pMetadatas); j++) {
          void *px = taosArrayPush(pVgIds, &pTempProgress->pTaskAddr->nodeId);
          QUERY_CHECK_NULL(px, code, lino, _end, terrno);
        }
        taosArrayClear(pTempProgress->pMetadatas);
      }

      if (!pTask->isVirtualTable) {
        for (int32_t i = 0; i < TARRAY_SIZE(pAllMetadatas); i++) {
          SSDataBlock *pBlock = *(SSDataBlock **)TARRAY_GET_ELEM(pAllMetadatas, i);
          int32_t      nrows = blockDataGetNumOfRows(pBlock);
          if (nrows == 0) {
            continue;
          }
          SColumnInfoData *pGidCol = taosArrayGet(pBlock->pDataBlock, 3);
          QUERY_CHECK_NULL(pGidCol, code, lino, _end, terrno);
          int64_t *pGidData = (int64_t *)pGidCol->pData;
          for (int32_t i = 0; i < nrows; i++) {
            void                  *px = tSimpleHashGet(pContext->pGroups, &pGidData[i], sizeof(int64_t));
            SSTriggerHistoryGroup *pGroup = NULL;
            if (px == NULL) {
              pGroup = taosMemoryCalloc(1, sizeof(SSTriggerHistoryGroup));
              QUERY_CHECK_NULL(pGroup, code, lino, _end, terrno);
              code = tSimpleHashPut(pContext->pGroups, &pGidData[i], sizeof(int64_t), &pGroup, POINTER_BYTES);
              if (code != TSDB_CODE_SUCCESS) {
                taosMemoryFreeClear(pGroup);
                QUERY_CHECK_CODE(code, lino, _end);
              }
              code = stHistoryGroupInit(pGroup, pContext, pGidData[i]);
              QUERY_CHECK_CODE(code, lino, _end);
            } else {
              pGroup = *(SSTriggerHistoryGroup **)px;
            }
            if (!IS_TRIGGER_GROUP_TO_CHECK(pGroup)) {
              bool added = false;
              code = stHistoryGroupAddMetaDatas(pGroup, pAllMetadatas, pVgIds, &added);
              QUERY_CHECK_CODE(code, lino, _end);
              if (added) {
                TD_DLIST_APPEND(&pContext->groupsToCheck, pGroup);
              }
            }
          }
        }
      } else {
        int32_t iter = 0;
        void   *px = tSimpleHashIterate(pContext->pGroups, NULL, &iter);
        while (px != NULL) {
          SSTriggerHistoryGroup *pGroup = *(SSTriggerHistoryGroup **)px;
          if (pContext->gid == pGroup->gid || pContext->gid == 0) {
            bool added = false;
            code = stHistoryGroupAddMetaDatas(pGroup, pAllMetadatas, pVgIds, &added);
            QUERY_CHECK_CODE(code, lino, _end);
            if (added) {
              TD_DLIST_APPEND(&pContext->groupsToCheck, pGroup);
            }
          }
          px = tSimpleHashIterate(pContext->pGroups, px, &iter);
        }
      }

      code = stHistoryContextCheck(pContext);
      QUERY_CHECK_CODE(code, lino, _end);
      break;
    }

    case STRIGGER_PULL_TSDB_TRIGGER_DATA:
    case STRIGGER_PULL_TSDB_TRIGGER_DATA_NEXT: {
      QUERY_CHECK_CONDITION(pContext->status == STRIGGER_CONTEXT_FETCH_META, code, lino, _end,
                            TSDB_CODE_INTERNAL_ERROR);
      SSTriggerTsdbProgress *pProgress = NULL;
      for (int32_t i = 0; i < TARRAY_SIZE(pTask->readerList); i++) {
        SStreamTaskAddr       *pReader = TARRAY_GET_ELEM(pTask->readerList, i);
        SSTriggerTsdbProgress *pTempProgress =
            tSimpleHashGet(pContext->pReaderTsdbProgress, &pReader->nodeId, sizeof(int32_t));
        QUERY_CHECK_NULL(pTempProgress, code, lino, _end, TSDB_CODE_INTERNAL_ERROR);
        if (&pTempProgress->pullReq.base == pReq) {
          pProgress = pTempProgress;
          break;
        }
      }
      QUERY_CHECK_NULL(pProgress, code, lino, _end, TSDB_CODE_INVALID_PARA);
      int32_t vgId = pProgress->pTaskAddr->nodeId;

      if (pRsp->contLen > 0) {
        const char *pCont = pRsp->pCont;
        int32_t     nBlocks = *(int32_t *)pCont;
        pCont += sizeof(int32_t);
        for (int32_t i = 0; i < nBlocks; i++) {
          pDataBlock = taosMemoryCalloc(1, sizeof(SSDataBlock));
          QUERY_CHECK_NULL(pDataBlock, code, lino, _end, terrno);
          code = blockDecode(pDataBlock, pCont, &pCont);
          QUERY_CHECK_CODE(code, lino, _end);
          void *px = taosArrayPush(pContext->pTrigDataBlocks, &pDataBlock);
          QUERY_CHECK_NULL(px, code, lino, _end, terrno);
          pDataBlock = NULL;
        }
        QUERY_CHECK_CONDITION(pCont == (char *)pRsp->pCont + pRsp->contLen, code, lino, _end, TSDB_CODE_INTERNAL_ERROR);
      } else {
        pDataBlock = taosMemoryCalloc(1, sizeof(SSDataBlock));
        QUERY_CHECK_NULL(pDataBlock, code, lino, _end, terrno);
        void *px = taosArrayPush(pContext->pTrigDataBlocks, &pDataBlock);
        QUERY_CHECK_NULL(px, code, lino, _end, terrno);
        pDataBlock = NULL;
      }

      if (--pContext->curReaderIdx > 0) {
        ST_TASK_DLOG("wait for response from other %d readers", pContext->curReaderIdx);
        goto _end;
      }

      for (int32_t i = 0; i < TARRAY_SIZE(pContext->pTrigDataBlocks); i++) {
        SSDataBlock *pBlock = *(SSDataBlock **)TARRAY_GET_ELEM(pContext->pTrigDataBlocks, i);
        int32_t      nrows = blockDataGetNumOfRows(pBlock);
        if (nrows == 0) {
          continue;
        }
        int64_t                gid = pBlock->info.id.groupId;
        void                  *px = tSimpleHashGet(pContext->pGroups, &gid, sizeof(int64_t));
        SSTriggerHistoryGroup *pGroup = NULL;
        if (px == NULL) {
          pGroup = taosMemoryCalloc(1, sizeof(SSTriggerHistoryGroup));
          QUERY_CHECK_NULL(pGroup, code, lino, _end, terrno);
          code = tSimpleHashPut(pContext->pGroups, &gid, sizeof(int64_t), &pGroup, POINTER_BYTES);
          if (code != TSDB_CODE_SUCCESS) {
            taosMemoryFreeClear(pGroup);
            QUERY_CHECK_CODE(code, lino, _end);
          }
          code = stHistoryGroupInit(pGroup, pContext, gid);
          QUERY_CHECK_CODE(code, lino, _end);
        } else {
          pGroup = *(SSTriggerHistoryGroup **)px;
        }
        if (!pContext->needTsdbMeta && (tSimpleHashGetSize(pGroup->pTableMetas) == 0)) {
          SSTriggerTableMeta newTableMeta = {.vgId = vgId};
          code = tSimpleHashPut(pGroup->pTableMetas, &newTableMeta.tbUid, sizeof(int64_t), &newTableMeta,
                                sizeof(SSTriggerTableMeta));
          QUERY_CHECK_CODE(code, lino, _end);
        }
        if (!IS_TRIGGER_GROUP_TO_CHECK(pGroup)) {
          TD_DLIST_APPEND(&pContext->groupsToCheck, pGroup);
        }
      }

      code = stHistoryContextCheck(pContext);
      QUERY_CHECK_CODE(code, lino, _end);
      break;
    }

    case STRIGGER_PULL_TSDB_TS_DATA: {
      QUERY_CHECK_CONDITION(pContext->status == STRIGGER_CONTEXT_CHECK_CONDITION, code, lino, _end,
                            TSDB_CODE_INTERNAL_ERROR);
      pDataBlock = taosMemoryCalloc(1, sizeof(SSDataBlock));
      QUERY_CHECK_NULL(pDataBlock, code, lino, _end, terrno);
      if (pRsp->contLen > 0) {
        const char *pCont = pRsp->pCont;
        code = blockDecode(pDataBlock, pCont, &pCont);
        QUERY_CHECK_CODE(code, lino, _end);
        QUERY_CHECK_CONDITION(pCont == (char *)pRsp->pCont + pRsp->contLen, code, lino, _end, TSDB_CODE_INTERNAL_ERROR);
      } else {
        blockDataEmpty(pDataBlock);
      }
      QUERY_CHECK_CONDITION(pContext->pColRefToFetch == NULL, code, lino, _end, TSDB_CODE_INVALID_PARA);
      code = stTimestampSorterBindDataBlock(pContext->pSorter, &pDataBlock);
      TSDB_CHECK_CODE(code, lino, _end);
      pContext->pColRefToFetch = NULL;
      pContext->pMetaToFetch = NULL;
      code = stHistoryContextCheck(pContext);
      QUERY_CHECK_CODE(code, lino, _end);
      break;
    }

    case STRIGGER_PULL_TSDB_CALC_DATA:
    case STRIGGER_PULL_TSDB_CALC_DATA_NEXT: {
      QUERY_CHECK_CONDITION(pContext->status == STRIGGER_CONTEXT_SEND_CALC_REQ, code, lino, _end,
                            TSDB_CODE_INTERNAL_ERROR);
      pDataBlock = taosMemoryCalloc(1, sizeof(SSDataBlock));
      QUERY_CHECK_NULL(pDataBlock, code, lino, _end, terrno);
      if (pRsp->contLen > 0) {
        const char *pCont = pRsp->pCont;
        code = blockDecode(pDataBlock, pCont, &pCont);
        QUERY_CHECK_CODE(code, lino, _end);
        QUERY_CHECK_CONDITION(pCont == (char *)pRsp->pCont + pRsp->contLen, code, lino, _end, TSDB_CODE_INTERNAL_ERROR);
      } else {
        blockDataEmpty(pDataBlock);
      }

      void *px = taosArrayPush(pContext->pCalcDataBlocks, &pDataBlock);
      QUERY_CHECK_NULL(px, code, lino, _end, terrno);
      pDataBlock = NULL;

      if (--pContext->curReaderIdx > 0) {
        ST_TASK_DLOG("wait for response from other %d readers", pContext->curReaderIdx);
        goto _end;
      }

      code = stHistoryContextCheck(pContext);
      QUERY_CHECK_CODE(code, lino, _end);
      break;
    }

    case STRIGGER_PULL_TSDB_DATA: {
      QUERY_CHECK_CONDITION(
          pContext->status == STRIGGER_CONTEXT_CHECK_CONDITION || pContext->status == STRIGGER_CONTEXT_SEND_CALC_REQ,
          code, lino, _end, TSDB_CODE_INTERNAL_ERROR);
      pDataBlock = taosMemoryCalloc(1, sizeof(SSDataBlock));
      QUERY_CHECK_NULL(pDataBlock, code, lino, _end, terrno);
      if (pRsp->contLen > 0) {
        const char *pCont = pRsp->pCont;
        code = blockDecode(pDataBlock, pCont, &pCont);
        QUERY_CHECK_CODE(code, lino, _end);
        QUERY_CHECK_CONDITION(pCont == (char *)pRsp->pCont + pRsp->contLen, code, lino, _end, TSDB_CODE_INTERNAL_ERROR);
      } else {
        blockDataEmpty(pDataBlock);
      }
      QUERY_CHECK_NULL(pContext->pColRefToFetch, code, lino, _end, TSDB_CODE_INVALID_PARA);
      code = stVtableMergerBindDataBlock(pContext->pMerger, &pDataBlock);
      TSDB_CHECK_CODE(code, lino, _end);
      pContext->pColRefToFetch = NULL;
      pContext->pMetaToFetch = NULL;
      code = stHistoryContextCheck(pContext);
      QUERY_CHECK_CODE(code, lino, _end);
      break;
    }

    case STRIGGER_PULL_GROUP_COL_VALUE: {
      QUERY_CHECK_CONDITION(pContext->status == STRIGGER_CONTEXT_SEND_CALC_REQ, code, lino, _end,
                            TSDB_CODE_INTERNAL_ERROR);
      SSTriggerGroupColValueRequest *pRequest = (SSTriggerGroupColValueRequest *)pReq;
      SStreamGroupInfo               groupInfo = {0};
      if (pRsp->contLen > 0) {
        code = tDeserializeSStreamGroupInfo(pRsp->pCont, pRsp->contLen, &groupInfo);
        QUERY_CHECK_CODE(code, lino, _end);
      }
      code = tSimpleHashPut(pContext->pGroupColVals, &pRequest->gid, sizeof(int64_t), &groupInfo.gInfo, POINTER_BYTES);
      if (code != TSDB_CODE_SUCCESS) {
        taosArrayClearEx(groupInfo.gInfo, tDestroySStreamGroupValue);
        QUERY_CHECK_CODE(code, lino, _end);
      }
      if (pContext->pCalcReq != NULL && pContext->pCalcReq->gid == pRequest->gid) {
        code = stHistoryContextCheck(pContext);
        QUERY_CHECK_CODE(code, lino, _end);
      } else {
        SListIter  iter = {0};
        SListNode *pNode = NULL;
        tdListInitIter(&pContext->retryCalcReqs, &iter, TD_LIST_FORWARD);
        while ((pNode = tdListNext(&iter)) != NULL) {
          SSTriggerCalcRequest *pCalcReq = *(SSTriggerCalcRequest **)pNode->data;
          if (pCalcReq->gid == pRequest->gid) {
            code = stHistoryContextRetryCalcRequest(pContext, pNode, pCalcReq);
            QUERY_CHECK_CODE(code, lino, _end);
            break;
          }
        }
      }
      break;
    }

    case STRIGGER_PULL_VTABLE_PSEUDO_COL: {
      QUERY_CHECK_CONDITION(
          pContext->status == STRIGGER_CONTEXT_SEND_CALC_REQ || pContext->status == STRIGGER_CONTEXT_CHECK_CONDITION,
          code, lino, _end, TSDB_CODE_INTERNAL_ERROR);
      pDataBlock = taosMemoryCalloc(1, sizeof(SSDataBlock));
      QUERY_CHECK_NULL(pDataBlock, code, lino, _end, terrno);
      QUERY_CHECK_CONDITION(pRsp->contLen > 0, code, lino, _end, TSDB_CODE_INVALID_PARA);
      const char *pCont = pRsp->pCont;
      code = blockDecode(pDataBlock, pCont, &pCont);
      QUERY_CHECK_CODE(code, lino, _end);
      QUERY_CHECK_CONDITION(pCont == (char *)pRsp->pCont + pRsp->contLen, code, lino, _end, TSDB_CODE_INTERNAL_ERROR);
      QUERY_CHECK_NULL(pContext->pColRefToFetch, code, lino, _end, TSDB_CODE_INTERNAL_ERROR);
      code = stVtableMergerSetPseudoCols(pContext->pMerger, &pDataBlock);
      QUERY_CHECK_CODE(code, lino, _end);
      pContext->pColRefToFetch = NULL;
      code = stHistoryContextCheck(pContext);
      QUERY_CHECK_CODE(code, lino, _end);
      break;
    }

    default: {
      ST_TASK_ELOG("invalid pull request type %d at %s", pReq->type, __func__);
      code = TSDB_CODE_INVALID_PARA;
      QUERY_CHECK_CODE(code, lino, _end);
    }
  }

_end:
  if (pDataBlock != NULL) {
    blockDataDestroy(pDataBlock);
  }
  if (pAllMetadatas != NULL) {
    taosArrayDestroyP(pAllMetadatas, (FDelete)blockDataDestroy);
  }
  if (pVgIds != NULL) {
    taosArrayDestroy(pVgIds);
  }
  if (code != TSDB_CODE_SUCCESS) {
    ST_TASK_ELOG("%s failed at line %d since %s, type: %d", __func__, lino, tstrerror(code), pReq->type);
  }
  return code;
}

static int32_t stHistoryContextProcCalcRsp(SSTriggerHistoryContext *pContext, SRpcMsg *pRsp) {
  int32_t               code = TSDB_CODE_SUCCESS;
  int32_t               lino = 0;
  SStreamTriggerTask   *pTask = pContext->pTask;
  SSTriggerCalcRequest *pReq = NULL;

  SMsgSendInfo     *ahandle = pRsp->info.ahandle;
  SSTriggerAHandle *pAhandle = ahandle->param;
  pReq = pAhandle->param;

  ST_TASK_DLOG("receive calc response from task:%" PRIx64 ", code:%d", pReq->runnerTaskId, pRsp->code);

  if (pRsp->code == TSDB_CODE_SUCCESS) {
    code = stTriggerTaskReleaseRequest(pTask, &pReq);
    QUERY_CHECK_CODE(code, lino, _end);

    if (pContext->pendingToFinish) {
      bool calcFinish = false;
      code = stHistoryContextAllCalcFinish(pContext, &calcFinish);
      QUERY_CHECK_CODE(code, lino, _end);
      if (calcFinish) {
        if (pContext->isHistory) {
          atomic_store_8(&pTask->historyFinished, 1);
        }
        stHistoryContextDestroy(&pTask->pHistoryContext);
        pTask->pHistoryContext = taosMemoryCalloc(1, sizeof(SSTriggerHistoryContext));
        QUERY_CHECK_NULL(pTask->pHistoryContext, code, lino, _end, terrno);
        pContext = pTask->pHistoryContext;
        code = stHistoryContextInit(pContext, pTask);
        QUERY_CHECK_CODE(code, lino, _end);
        int64_t resumeTime = taosGetTimestampNs() + STREAM_TRIGGER_IDLE_TIME_NS;
        code = stTriggerTaskAddWaitSession(pTask, pContext->sessionId, resumeTime);
        QUERY_CHECK_CODE(code, lino, _end);
      }
    } else if (pContext->status == STRIGGER_CONTEXT_ACQUIRE_REQUEST) {
      // continue check if the context is waiting for any available request
      code = stHistoryContextCheck(pContext);
      QUERY_CHECK_CODE(code, lino, _end);
    }
  } else {
    code = tdListAppend(&pContext->retryCalcReqs, &pReq);
    QUERY_CHECK_CODE(code, lino, _end);
    SListNode *pNode = TD_DLIST_TAIL(&pContext->retryCalcReqs);
    code = stHistoryContextRetryCalcRequest(pContext, pNode, pReq);
    QUERY_CHECK_CODE(code, lino, _end);
  }

_end:
  if (code != TSDB_CODE_SUCCESS) {
    ST_TASK_ELOG("%s failed at line %d since %s", __func__, lino, tstrerror(code));
  }
  return code;
}

#define TRIGGER_GROUP_HAS_OPEN_WINDOW(pGroup)   ((pGroup)->windows.neles > 0)
#define TRIGGER_GROUP_NEVER_OPEN_WINDOW(pGroup) ((pGroup)->prevWinEnd == INT64_MIN)

static int32_t stRealtimeGroupInit(SSTriggerRealtimeGroup *pGroup, SSTriggerRealtimeContext *pContext, int64_t gid,
                                   int32_t vgId) {
  int32_t             code = TSDB_CODE_SUCCESS;
  int32_t             lino = 0;
  SStreamTriggerTask *pTask = pContext->pTask;

  pGroup->pContext = pContext;
  pGroup->gid = gid;
  pGroup->recalcNextWindow = pTask->fillHistory && !pTask->ignoreDisorder;
  pGroup->vgId = vgId;

  pGroup->pWalMetas = tSimpleHashInit(8, taosGetDefaultHashFunction(TSDB_DATA_TYPE_INT));
  QUERY_CHECK_NULL(pGroup->pWalMetas, code, lino, _end, terrno);
  tSimpleHashSetFreeFp(pGroup->pWalMetas, (FDelete)taosObjListClear);
  code = taosObjListInit(&pGroup->tableUids, &pContext->tableUidPool);
  QUERY_CHECK_CODE(code, lino, _end);
  pGroup->oldThreshold = INT64_MIN;
#if !TRIGGER_USE_HISTORY_META
  if (pTask->fillHistoryFirst && pTask->fillHistoryStartTime > 0) {
    pGroup->oldThreshold = pTask->fillHistoryStartTime - 1;
  }
#endif
  if (pTask->fillHistory) {
    void *px = tSimpleHashGet(pTask->pHistoryCutoffTime, &gid, sizeof(int64_t));
    if (px != NULL) {
      pGroup->oldThreshold = TMAX(pGroup->oldThreshold, *(int64_t *)px);
    }
  }
  pGroup->newThreshold = pGroup->oldThreshold;

  pGroup->pendingNullStart = INT64_MIN;
  pGroup->prevWindow = (STimeWindow){.skey = INT64_MIN, .ekey = INT64_MIN};
  code = taosObjListInit(&pGroup->windows, &pContext->windowPool);
  QUERY_CHECK_CODE(code, lino, _end);
  code = taosObjListInit(&pGroup->pPendingCalcParams, &pContext->calcParamPool);
  QUERY_CHECK_CODE(code, lino, _end);

_end:
  if (code != TSDB_CODE_SUCCESS) {
    ST_TASK_ELOG("%s failed at line %d since %s", __func__, lino, tstrerror(code));
  }
  return code;
}

static void stRealtimeGroupDestroy(void *ptr) {
  SSTriggerRealtimeGroup **ppGroup = ptr;
  if (ppGroup == NULL || *ppGroup == NULL) {
    return;
  }

  SSTriggerRealtimeGroup *pGroup = *ppGroup;
  if (pGroup->pWalMetas != NULL) {
    tSimpleHashCleanup(pGroup->pWalMetas);
    pGroup->pWalMetas = NULL;
  }
  taosObjListClear(&pGroup->tableUids);

  if ((pGroup->pContext->pTask->triggerType == STREAM_TRIGGER_STATE) && IS_VAR_DATA_TYPE(pGroup->stateVal.type)) {
    taosMemoryFreeClear(pGroup->stateVal.pData);
  }
  taosObjListClear(&pGroup->windows);
  taosObjListClearEx(&pGroup->pPendingCalcParams, tDestroySSTriggerCalcParam);

  taosMemFreeClear(*ppGroup);
}

static void stRealtimeGroupClearTempState(SSTriggerRealtimeGroup *pGroup) {
  SSTriggerRealtimeContext *pContext = pGroup->pContext;

  pContext->needPseudoCols = false;
  pContext->needMergeWindow = false;
  pContext->needCheckAgain = false;
  if (pContext->pSorter != NULL) {
    stNewTimestampSorterReset(pContext->pSorter);
  }
  if (pContext->pMerger != NULL) {
    stNewVtableMergerReset(pContext->pMerger);
  }
  if (pContext->pWindows != NULL) {
    taosArrayClearEx(pContext->pWindows, stRealtimeContextDestroyWindow);
  }
  if (pContext->pNotifyParams != NULL) {
    taosArrayClearEx(pContext->pNotifyParams, tDestroySSTriggerCalcParam);
  }
  pContext->calcRange = (STimeWindow){.skey = INT64_MIN, .ekey = INT64_MIN};
  pContext->pCurParam = NULL;
  pContext->curParamRows = 0;
  pContext->lastSentWinEnd = INT64_MIN;
  taosObjListClear(&pContext->pAllCalcTableUids);
  taosObjListClear(&pContext->pCalcTableUids);
  if (pContext->pCalcSorter != NULL) {
    stNewTimestampSorterReset(pContext->pCalcSorter);
  }
  if (pContext->pCalcMerger != NULL) {
    stNewVtableMergerReset(pContext->pCalcMerger);
  }
}

static void stRealtimeGroupClearMetadatas(SSTriggerRealtimeGroup *pGroup) {
  SSTriggerRealtimeContext *pContext = pGroup->pContext;
  SStreamTriggerTask       *pTask = pContext->pTask;
  int64_t                   threshold = 0;

  // todo(kjq): update DoneVersion of each vnode for checkpoint

  if (pTask->placeHolderBitmap & PLACE_HOLDER_PARTITION_ROWS) {
    if (pGroup->pPendingCalcParams.neles > 0) {
      if (pTask->triggerType == STREAM_TRIGGER_PERIOD) {
        threshold = INT64_MIN;
      } else {
        SSTriggerCalcParam *pParam = taosObjListGetHead(&pGroup->pPendingCalcParams);
        threshold = TMAX(pParam->wstart - 1, pContext->lastSentWinEnd);
      }
    } else if (pGroup->windows.neles > 0) {
      SSTriggerWindow *pWin = taosObjListGetHead(&pGroup->windows);
      threshold = TMAX(pWin->range.skey - 1, pContext->lastSentWinEnd);
    } else {
      threshold = pGroup->newThreshold;
    }
  } else if (pTask->watermark > 0) {
    threshold = pGroup->newThreshold;
  } else {
    // clear all metas
    threshold = INT64_MAX;
  }

  int32_t   iter = 0;
  SObjList *pMetas = tSimpleHashIterate(pGroup->pWalMetas, NULL, &iter);
  while (pMetas != NULL) {
    if (threshold == INT64_MAX) {
      taosObjListClear(pMetas);
    } else if (threshold != INT64_MIN) {
      SSTriggerMetaData *pMeta = NULL;
      SObjListIter       iter = {0};
      taosObjListInitIter(pMetas, &iter, TOBJLIST_ITER_FORWARD);
      while ((pMeta = taosObjListIterNext(&iter)) != NULL) {
        if (pMeta->ekey <= threshold) {
          taosObjListPopObj(pMetas, pMeta);
        } else {
          pMeta->skey = TMAX(pMeta->skey, threshold + 1);
        }
      }
    }
    pMetas = tSimpleHashIterate(pGroup->pWalMetas, pMetas, &iter);
  }

  taosObjListClear(&pGroup->tableUids);
  pGroup->oldThreshold = pGroup->newThreshold;
}

static int32_t stRealtimeGroupAddMeta(SSTriggerRealtimeGroup *pGroup, int32_t vgId, SSTriggerMetaData *pMeta) {
  int32_t                   code = TSDB_CODE_SUCCESS;
  int32_t                   lino = 0;
  SSTriggerRealtimeContext *pContext = pGroup->pContext;
  SStreamTriggerTask       *pTask = pContext->pTask;
  SObjList                 *pMetas = NULL;

  if (!pTask->isVirtualTable) {
    pGroup->vgId = vgId;
  }
  pMetas = tSimpleHashGet(pGroup->pWalMetas, &vgId, sizeof(int32_t));
  if (pMetas == NULL) {
    SObjList newMetas = {0};
    code = taosObjListInit(&newMetas, &pContext->metaPool);
    QUERY_CHECK_CODE(code, lino, _end);
    code = tSimpleHashPut(pGroup->pWalMetas, &vgId, sizeof(int32_t), &newMetas, sizeof(SObjList));
    QUERY_CHECK_CODE(code, lino, _end);
    pMetas = tSimpleHashGet(pGroup->pWalMetas, &vgId, sizeof(int32_t));
    QUERY_CHECK_NULL(pMetas, code, lino, _end, TSDB_CODE_INTERNAL_ERROR);
  }

  if (pTask->triggerType == STREAM_TRIGGER_PERIOD) {
    code = taosObjListAppend(pMetas, pMeta);
    QUERY_CHECK_CODE(code, lino, _end);
    pGroup->oldThreshold = INT64_MIN;
    pGroup->newThreshold = INT64_MAX;
    goto _end;
  }

  // check disorder data
  if (!pTask->ignoreDisorder) {
    if (pMeta->skey <= pGroup->oldThreshold) {
      STimeWindow range = {.skey = pMeta->skey, .ekey = pMeta->ekey};
      if (pTask->expiredTime > 0) {
        range.skey = TMAX(range.skey, pGroup->oldThreshold - pTask->expiredTime + 1);
      }
      range.ekey = TMIN(range.ekey, pGroup->oldThreshold);
      if (range.skey <= range.ekey) {
        ST_TASK_DLOG("add recalc request for disorder data, threshold: %" PRId64 ", start: %" PRId64 ", end: %" PRId64,
                     pGroup->oldThreshold, pMeta->skey, pMeta->ekey);
        code = stTriggerTaskAddRecalcRequest(pTask, pGroup, &range, pContext->pReaderWalProgress, false, true);
        QUERY_CHECK_CODE(code, lino, _end);
        code = stRealtimeGroupRemovePendingCalc(pGroup, &range);
        QUERY_CHECK_CODE(code, lino, _end);
        if (pGroup->windows.neles > 0) {
          SSTriggerWindow *pWin = taosObjListGetHead(&pGroup->windows);
          if (pWin->range.skey <= range.ekey) {
            ST_TASK_DLOG("need to recalc next window, groupId: %" PRId64 ", start: %" PRId64 ", end: %" PRId64,
                         pGroup->gid, pWin->range.skey, pWin->range.ekey);
            pGroup->recalcNextWindow = true;
          }
        }
      }
    }
  }

  // save meta and update threshold
  pMeta->skey = TMAX(pMeta->skey, pGroup->oldThreshold + 1);
  if (pMeta->skey <= pMeta->ekey) {
    code = taosObjListAppend(pMetas, pMeta);
    QUERY_CHECK_CODE(code, lino, _end);
    pGroup->newThreshold = TMAX(pGroup->newThreshold, pMeta->ekey - pTask->watermark);
  }

_end:
  if (code != TSDB_CODE_SUCCESS) {
    ST_TASK_ELOG("%s failed at line %d since %s", __func__, lino, tstrerror(code));
  }
  return code;
}
static int32_t stRealtimeGroupNextDataBlock(SSTriggerRealtimeGroup *pGroup, SSDataBlock **ppDataBlock,
                                            int32_t *pStartIdx, int32_t *pEndIdx) {
  int32_t                   code = TSDB_CODE_SUCCESS;
  int32_t                   lino = 0;
  SSTriggerRealtimeContext *pContext = pGroup->pContext;
  SStreamTriggerTask       *pTask = pContext->pTask;

  *ppDataBlock = NULL;
  *pStartIdx = 0;
  *pEndIdx = 0;

  if (pContext->status == STRIGGER_CONTEXT_CHECK_CONDITION && !pTask->isVirtualTable) {
    while (pGroup->tableUids.neles > 0) {
      if (!pContext->pSorter->inUse) {
        int64_t            *ar = taosObjListGetHead(&pGroup->tableUids);
        int64_t             tbUid = ar[0];
        int32_t             vgId = ar[1];
        SSTriggerDataSlice *pSlice = tSimpleHashGet(pContext->pSlices, &tbUid, sizeof(int64_t));
        QUERY_CHECK_NULL(pSlice, code, lino, _end, TSDB_CODE_INTERNAL_ERROR);
        SObjList *pMetas = tSimpleHashGet(pGroup->pWalMetas, &vgId, sizeof(int32_t));
        QUERY_CHECK_NULL(pMetas, code, lino, _end, TSDB_CODE_INTERNAL_ERROR);
        STimeWindow range = {.skey = pGroup->oldThreshold + 1, .ekey = pGroup->newThreshold};
        code = stNewTimestampSorterSetData(pContext->pSorter, tbUid, pTask->trigTsIndex, &range, pMetas, pSlice);
        QUERY_CHECK_CODE(code, lino, _end);
      }
      code = stNewTimestampSorterNextDataBlock(pContext->pSorter, ppDataBlock, pStartIdx, pEndIdx);
      QUERY_CHECK_CODE(code, lino, _end);
      if (*ppDataBlock != NULL && *pStartIdx < *pEndIdx) {
        break;
      }
      stNewTimestampSorterReset(pContext->pSorter);
      taosObjListPopHead(&pGroup->tableUids);
    }
  } else if (pContext->status == STRIGGER_CONTEXT_CHECK_CONDITION && pTask->isVirtualTable) {
    while (pGroup->tableUids.neles > 0) {
      if (!pContext->pMerger->inUse) {
        int64_t                *ar = taosObjListGetHead(&pGroup->tableUids);
        int64_t                 vtbUid = ar[0];
        SSTriggerVirtTableInfo *pInfo = tSimpleHashGet(pTask->pVirtTableInfos, &vtbUid, sizeof(int64_t));
        QUERY_CHECK_NULL(pInfo, code, lino, _end, TSDB_CODE_INTERNAL_ERROR);
        if (stNewVtableMergerNeedPseudoCols(pContext->pMerger)) {
          pContext->needPseudoCols = true;
          break;
        }
        STimeWindow range = {.skey = pGroup->oldThreshold + 1, .ekey = pGroup->newThreshold};
        code = stNewVtableMergerSetData(pContext->pMerger, vtbUid, pTask->trigTsIndex, &range, &pGroup->tableUids,
                                        pInfo->pTrigColRefs, pGroup->pWalMetas, pContext->pSlices);
        QUERY_CHECK_CODE(code, lino, _end);
      }
      code = stNewVtableMergerNextDataBlock(pContext->pMerger, ppDataBlock, pStartIdx, pEndIdx);
      QUERY_CHECK_CODE(code, lino, _end);
      if (*ppDataBlock != NULL && *pStartIdx < *pEndIdx) {
        break;
      }
      stNewVtableMergerReset(pContext->pMerger);
      int64_t     *ar = taosObjListGetHead(&pGroup->tableUids);
      int64_t      vtbUid = ar[0];
      SObjListIter iter = {0};
      taosObjListInitIter(&pGroup->tableUids, &iter, TOBJLIST_ITER_FORWARD);
      while ((ar = taosObjListIterNext(&iter)) != NULL) {
        if (ar[0] == vtbUid) {
          taosObjListPopObj(&pGroup->tableUids, ar);
        }
      }
    }
  } else if (pContext->status == STRIGGER_CONTEXT_SEND_CALC_REQ && !pTask->isVirtualTable) {
    while (pContext->pCalcTableUids.neles > 0) {
      if (!pContext->pCalcSorter->inUse) {
        int64_t            *ar = taosObjListGetHead(&pContext->pCalcTableUids);
        int64_t             tbUid = ar[0];
        int32_t             vgId = ar[1];
        SSTriggerDataSlice *pSlice = tSimpleHashGet(pContext->pSlices, &tbUid, sizeof(int64_t));
        QUERY_CHECK_NULL(pSlice, code, lino, _end, TSDB_CODE_INTERNAL_ERROR);
        SObjList *pMetas = tSimpleHashGet(pGroup->pWalMetas, &vgId, sizeof(int32_t));
        QUERY_CHECK_NULL(pMetas, code, lino, _end, TSDB_CODE_INTERNAL_ERROR);
        QUERY_CHECK_NULL(pContext->pCurParam, code, lino, _end, TSDB_CODE_INTERNAL_ERROR);
        STimeWindow range = {.skey = pContext->pCurParam->wstart, .ekey = pContext->pCurParam->wend};
        if (TARRAY_DATA(pContext->pCalcReq->params) != pContext->pCurParam) {
          range.skey = TMAX(range.skey, (pContext->pCurParam - 1)->wend + 1);
        }
        code = stNewTimestampSorterSetData(pContext->pCalcSorter, tbUid, pTask->calcTsIndex, &range, pMetas, pSlice);
        QUERY_CHECK_CODE(code, lino, _end);
      }
      code = stNewTimestampSorterNextDataBlock(pContext->pCalcSorter, ppDataBlock, pStartIdx, pEndIdx);
      QUERY_CHECK_CODE(code, lino, _end);
      if (*ppDataBlock != NULL && *pStartIdx < *pEndIdx) {
        break;
      }
      stNewTimestampSorterReset(pContext->pCalcSorter);
      taosObjListPopHead(&pContext->pCalcTableUids);
    }
  } else if (pContext->status == STRIGGER_CONTEXT_SEND_CALC_REQ && pTask->isVirtualTable) {
    while (pContext->pCalcTableUids.neles > 0) {
      if (!pContext->pCalcMerger->inUse) {
        int64_t                *ar = taosObjListGetHead(&pContext->pCalcTableUids);
        int64_t                 vtbUid = ar[0];
        SSTriggerVirtTableInfo *pInfo = tSimpleHashGet(pTask->pVirtTableInfos, &vtbUid, sizeof(int64_t));
        QUERY_CHECK_NULL(pInfo, code, lino, _end, TSDB_CODE_INTERNAL_ERROR);
        if (stNewVtableMergerNeedPseudoCols(pContext->pCalcMerger)) {
          pContext->needPseudoCols = true;
          break;
        }
        QUERY_CHECK_NULL(pContext->pCurParam, code, lino, _end, TSDB_CODE_INTERNAL_ERROR);
        STimeWindow range = {.skey = pContext->pCurParam->wstart, .ekey = pContext->pCurParam->wend};
        if (TARRAY_DATA(pContext->pCalcReq->params) != pContext->pCurParam) {
          range.skey = TMAX(range.skey, (pContext->pCurParam - 1)->wend + 1);
        }
        code = stNewVtableMergerSetData(pContext->pCalcMerger, vtbUid, pTask->calcTsIndex, &range,
                                        &pContext->pCalcTableUids, pInfo->pCalcColRefs, pGroup->pWalMetas,
                                        pContext->pSlices);
        QUERY_CHECK_CODE(code, lino, _end);
      }
      code = stNewVtableMergerNextDataBlock(pContext->pCalcMerger, ppDataBlock, pStartIdx, pEndIdx);
      QUERY_CHECK_CODE(code, lino, _end);
      if (*ppDataBlock != NULL && *pStartIdx < *pEndIdx) {
        break;
      }
      stNewVtableMergerReset(pContext->pCalcMerger);
      int64_t     *ar = taosObjListGetHead(&pContext->pCalcTableUids);
      int64_t      vtbUid = ar[0];
      SObjListIter iter = {0};
      taosObjListInitIter(&pContext->pCalcTableUids, &iter, TOBJLIST_ITER_FORWARD);
      while ((ar = taosObjListIterNext(&iter)) != NULL) {
        if (ar[0] == vtbUid) {
          taosObjListPopObj(&pContext->pCalcTableUids, ar);
        }
      }
    }
  } else {
    ST_TASK_DLOG("invalid context status %d at %s", pContext->status, __func__);
    code = TSDB_CODE_INVALID_PARA;
    QUERY_CHECK_CODE(code, lino, _end);
  }

_end:
  if (code != TSDB_CODE_SUCCESS) {
    ST_TASK_ELOG("%s failed at line %d since %s", __func__, lino, tstrerror(code));
  }
  return code;
}

static int32_t stRealtimeGroupDoPeriodCheck(SSTriggerRealtimeGroup *pGroup) {
  int32_t                   code = TSDB_CODE_SUCCESS;
  int32_t                   lino = 0;
  SSTriggerRealtimeContext *pContext = pGroup->pContext;
  SStreamTriggerTask       *pTask = pContext->pTask;
  SSDataBlock              *pDataBlock = NULL;
  int32_t                   startIdx = 0;
  int32_t                   endIdx = 0;

  SSTriggerNotifyWindow newWin = {0};
  newWin.range.skey = INT64_MIN;
  newWin.range.ekey = INT64_MAX;
  newWin.wrownum = 1;
  void *px = taosArrayPush(pContext->pWindows, &newWin);
  QUERY_CHECK_NULL(px, code, lino, _end, terrno);

_end:
  if (code != TSDB_CODE_SUCCESS) {
    ST_TASK_ELOG("%s failed at line %d since %s", __func__, lino, tstrerror(code));
  }
  return code;
}

static int32_t stRealtimeGroupDoSlidingCheck(SSTriggerRealtimeGroup *pGroup) {
  int32_t                   code = TSDB_CODE_SUCCESS;
  int32_t                   lino = 0;
  SSTriggerRealtimeContext *pContext = pGroup->pContext;
  SStreamTriggerTask       *pTask = pContext->pTask;
  SSDataBlock              *pDataBlock = NULL;
  int32_t                   startIdx = 0;
  int32_t                   endIdx = 0;

  if (pGroup->prevWindow.ekey == INT64_MIN) {
    int64_t   firstTs = INT64_MAX;
    int32_t   iter = 0;
    SObjList *pMetas = tSimpleHashIterate(pGroup->pWalMetas, NULL, &iter);
    while (pMetas != NULL) {
      SSTriggerMetaData *pMeta = NULL;
      SObjListIter       iter2 = {0};
      taosObjListInitIter(pMetas, &iter2, TOBJLIST_ITER_FORWARD);
      if (pTask->ignoreDisorder) {
        int64_t ts = INT64_MAX;
        while ((pMeta = taosObjListIterNext(&iter2)) != NULL) {
          if (ts == INT64_MAX) {
            ts = pMeta->skey;
          } else {
            int64_t skey = TMAX(ts - pTask->watermark, pMeta->skey);
            if (skey <= pMeta->ekey) {
              ts = TMIN(ts, skey);
            }
          }
        }
        firstTs = TMIN(firstTs, ts);
      } else {
        while ((pMeta = taosObjListIterNext(&iter2)) != NULL) {
          firstTs = TMIN(firstTs, pMeta->skey);
        }
      }
      pMetas = tSimpleHashIterate(pGroup->pWalMetas, pMetas, &iter);
    }
    QUERY_CHECK_CONDITION(firstTs != INT64_MAX, code, lino, _end, TSDB_CODE_INTERNAL_ERROR);
    pGroup->prevWindow = stTriggerTaskGetTimeWindow(pTask, firstTs);
    stTriggerTaskPrevTimeWindow(pTask, &pGroup->prevWindow);
  }

  if (TARRAY_SIZE(pContext->pWindows) == 0) {
    SSTriggerNotifyWindow newWin = {.range = pGroup->prevWindow};
    SSTriggerWindow      *pWin = NULL;
    SObjListIter          iter = {0};
    taosObjListInitIter(&pGroup->windows, &iter, TOBJLIST_ITER_FORWARD);
    while ((pWin = taosObjListIterNext(&iter)) != NULL) {
      newWin.range = pWin->range;
      void *px = taosArrayPush(pContext->pWindows, &newWin);
      QUERY_CHECK_NULL(px, code, lino, _end, terrno);
    }
    stTriggerTaskNextTimeWindow(pTask, &newWin.range);
    while (newWin.range.skey <= pGroup->newThreshold) {
      void *px = taosArrayPush(pContext->pWindows, &newWin);
      QUERY_CHECK_NULL(px, code, lino, _end, terrno);
      if (pContext->walMode == STRIGGER_WAL_META_ONLY &&
          TARRAY_SIZE(pContext->pWindows) >= STREAM_CALC_REQ_MAX_WIN_NUM) {
        pContext->needCheckAgain = true;
        goto _end;
      }
      stTriggerTaskNextTimeWindow(pTask, &newWin.range);
    }
  }

  while (true) {
    code = stRealtimeGroupNextDataBlock(pGroup, &pDataBlock, &startIdx, &endIdx);
    QUERY_CHECK_CODE(code, lino, _end);
    if (pContext->needPseudoCols || pDataBlock == NULL || startIdx >= endIdx) {
      break;
    }
    SColumnInfoData *pTsCol = taosArrayGet(pDataBlock->pDataBlock, pTask->trigTsIndex);
    QUERY_CHECK_NULL(pTsCol, code, lino, _end, terrno);
    int64_t *pTsData = (int64_t *)pTsCol->pData;
    int32_t  l = startIdx, r = startIdx;
    for (int32_t i = 0; i < TARRAY_SIZE(pContext->pWindows); i++) {
      SSTriggerNotifyWindow *pWin = TARRAY_GET_ELEM(pContext->pWindows, i);
      while (l < endIdx && (pTsData[l] < pWin->range.skey)) {
        l++;
      }
      while (r < endIdx && (pTsData[r] <= pWin->range.ekey)) {
        r++;
      }
      pWin->wrownum += (r - l);
      if (l >= endIdx) {
        break;
      }
    }
  }

_end:
  if (code != TSDB_CODE_SUCCESS) {
    ST_TASK_ELOG("%s failed at line %d since %s", __func__, lino, tstrerror(code));
  }
  return code;
}

static int32_t stRealtimeGroupDoSessionCheck(SSTriggerRealtimeGroup *pGroup) {
  int32_t                   code = TSDB_CODE_SUCCESS;
  int32_t                   lino = 0;
  SSTriggerRealtimeContext *pContext = pGroup->pContext;
  SStreamTriggerTask       *pTask = pContext->pTask;
  SSDataBlock              *pDataBlock = NULL;
  int32_t                   startIdx = 0;
  int32_t                   endIdx = 0;

  if (TARRAY_SIZE(pContext->pWindows) == 0) {
    SSTriggerNotifyWindow newWin = {0};
    SSTriggerWindow      *pWin = NULL;
    SObjListIter          iter = {0};
    taosObjListInitIter(&pGroup->windows, &iter, TOBJLIST_ITER_FORWARD);
    while ((pWin = taosObjListIterNext(&iter)) != NULL) {
      newWin.range = pWin->range;
      void *px = taosArrayPush(pContext->pWindows, &newWin);
      QUERY_CHECK_NULL(px, code, lino, _end, terrno);
    }
  }

  SSTriggerNotifyWindow *pWin = taosArrayGetLast(pContext->pWindows);

  while (true) {
    code = stRealtimeGroupNextDataBlock(pGroup, &pDataBlock, &startIdx, &endIdx);
    QUERY_CHECK_CODE(code, lino, _end);
    if (pContext->needPseudoCols || pDataBlock == NULL || startIdx >= endIdx) {
      break;
    }
    SColumnInfoData *pTsCol = taosArrayGet(pDataBlock->pDataBlock, pTask->trigTsIndex);
    QUERY_CHECK_NULL(pTsCol, code, lino, _end, terrno);
    int64_t *pTsData = (int64_t *)pTsCol->pData;
    if (pWin != NULL && pTsData[startIdx] < pWin->range.skey) {
      pContext->needMergeWindow = true;
      pWin = NULL;
    }
    for (int32_t i = startIdx; i < endIdx; i++) {
      if (pWin == NULL || pTsData[i] > pWin->range.ekey + pTask->gap) {
        SSTriggerNotifyWindow newWin = {0};
        newWin.range.skey = pTsData[i];
        newWin.range.ekey = pTsData[i];
        newWin.wrownum = 1;
        pWin = taosArrayPush(pContext->pWindows, &newWin);
        QUERY_CHECK_NULL(pWin, code, lino, _end, terrno);
      } else {
        pWin->wrownum++;
        pWin->range.ekey = TMAX(pWin->range.ekey, pTsData[i]);
      }
    }
  }

_end:
  if (code != TSDB_CODE_SUCCESS) {
    ST_TASK_ELOG("%s failed at line %d since %s", __func__, lino, tstrerror(code));
  }
  return code;
}

static int32_t stRealtimeGroupDoCountCheck(SSTriggerRealtimeGroup *pGroup) {
  int32_t                   code = TSDB_CODE_SUCCESS;
  int32_t                   lino = 0;
  SSTriggerRealtimeContext *pContext = pGroup->pContext;
  SStreamTriggerTask       *pTask = pContext->pTask;
  SSDataBlock              *pDataBlock = NULL;
  int32_t                   startIdx = 0;
  int32_t                   endIdx = 0;

  if (TARRAY_SIZE(pContext->pWindows) == 0) {
    SSTriggerNotifyWindow newWin = {0};
    SSTriggerWindow      *pWin = NULL;
    SObjListIter          iter = {0};
    taosObjListInitIter(&pGroup->windows, &iter, TOBJLIST_ITER_FORWARD);
    while ((pWin = taosObjListIterNext(&iter)) != NULL) {
      newWin.range = pWin->range;
      newWin.wrownum = pWin->wrownum;
      void *px = taosArrayPush(pContext->pWindows, &newWin);
      QUERY_CHECK_NULL(px, code, lino, _end, terrno);
    }
  }

  SSTriggerNotifyWindow *pFirstWin = NULL;
  SSTriggerNotifyWindow *pLastWin = NULL;
  if (TARRAY_SIZE(pContext->pWindows) > 0) {
    pFirstWin = TARRAY_DATA(pContext->pWindows);
    pLastWin = pFirstWin + TARRAY_SIZE(pContext->pWindows) - 1;
  }

  while (true) {
    code = stRealtimeGroupNextDataBlock(pGroup, &pDataBlock, &startIdx, &endIdx);
    QUERY_CHECK_CODE(code, lino, _end);
    if (pContext->needPseudoCols || pDataBlock == NULL || startIdx >= endIdx) {
      break;
    }
    SColumnInfoData *pTsCol = taosArrayGet(pDataBlock->pDataBlock, pTask->trigTsIndex);
    QUERY_CHECK_NULL(pTsCol, code, lino, _end, terrno);
    int64_t *pTsData = (int64_t *)pTsCol->pData;
    for (int32_t i = startIdx; i < endIdx; i++) {
      if (pGroup->totalCount % pTask->windowSliding == 0) {
        SSTriggerNotifyWindow newWin = {0};
        newWin.range.skey = pTsData[i];
        newWin.range.ekey = INT64_MAX;
        if (pFirstWin == NULL) {
          pLastWin = taosArrayPush(pContext->pWindows, &newWin);
          QUERY_CHECK_NULL(pLastWin, code, lino, _end, terrno);
          pFirstWin = pLastWin;
        } else {
          int32_t idx = TARRAY_ELEM_IDX(pContext->pWindows, pFirstWin);
          pLastWin = taosArrayPush(pContext->pWindows, &newWin);
          QUERY_CHECK_NULL(pLastWin, code, lino, _end, terrno);
          pFirstWin = TARRAY_GET_ELEM(pContext->pWindows, idx);
        }
      }
      pGroup->totalCount++;
      if (pFirstWin == NULL) {
        continue;
      }
      for (SSTriggerNotifyWindow *pWin = pFirstWin; pWin <= pLastWin; pWin++) {
        pWin->range.ekey = (pTsData[i] | TRIGGER_GROUP_UNCLOSED_WINDOW_MASK);
        pWin->wrownum++;
      }
      if (pFirstWin->wrownum == pTask->windowCount) {
        pFirstWin->range.ekey = pTsData[i];
        if (pFirstWin == pLastWin) {
          pFirstWin = NULL;
          pLastWin = NULL;
        } else {
          pFirstWin++;
        }
      }
    }
  }

_end:
  if (code != TSDB_CODE_SUCCESS) {
    ST_TASK_ELOG("%s failed at line %d since %s", __func__, lino, tstrerror(code));
  }
  return code;
}

static int32_t stRealtimeGroupDoStateCheck(SSTriggerRealtimeGroup *pGroup) {
  int32_t                   code = TSDB_CODE_SUCCESS;
  int32_t                   lino = 0;
  SSTriggerRealtimeContext *pContext = pGroup->pContext;
  SStreamTriggerTask       *pTask = pContext->pTask;
  SSDataBlock              *pDataBlock = NULL;
  int32_t                   startIdx = 0;
  int32_t                   endIdx = 0;

  if (TARRAY_SIZE(pContext->pWindows) == 0) {
    SSTriggerNotifyWindow newWin = {0};
    SSTriggerWindow      *pWin = NULL;
    SObjListIter          iter = {0};
    taosObjListInitIter(&pGroup->windows, &iter, TOBJLIST_ITER_FORWARD);
    while ((pWin = taosObjListIterNext(&iter)) != NULL) {
      newWin.range = pWin->range;
      void *px = taosArrayPush(pContext->pWindows, &newWin);
      QUERY_CHECK_NULL(px, code, lino, _end, terrno);
    }
  }

  SSTriggerNotifyWindow *pWin = taosArrayGetLast(pContext->pWindows);

  while (true) {
    code = stRealtimeGroupNextDataBlock(pGroup, &pDataBlock, &startIdx, &endIdx);
    QUERY_CHECK_CODE(code, lino, _end);
    if (pContext->needPseudoCols || pDataBlock == NULL || startIdx >= endIdx) {
      break;
    }
    SColumnInfoData *pTsCol = taosArrayGet(pDataBlock->pDataBlock, pTask->trigTsIndex);
    QUERY_CHECK_NULL(pTsCol, code, lino, _end, terrno);
    int64_t         *pTsData = (int64_t *)pTsCol->pData;
    SColumnInfoData *pStateCol = NULL;
    if (pTask->stateSlotId != -1) {
      pStateCol = taosArrayGet(pDataBlock->pDataBlock, pTask->stateSlotId);
      QUERY_CHECK_NULL(pStateCol, code, lino, _end, terrno);
    } else if (pTask->isVirtualTable) {
      code = stRealtimeContextCalcExpr(pContext, pDataBlock, pTask->pStateExpr, &pContext->stateCol);
      QUERY_CHECK_CODE(code, lino, _end);
      pStateCol = &pContext->stateCol;
    } else {
      pStateCol = taosArrayGetLast(pDataBlock->pDataBlock);
      QUERY_CHECK_NULL(pStateCol, code, lino, _end, terrno);
    }
    bool  isVarType = IS_VAR_DATA_TYPE(pStateCol->info.type);
    void *pStateData = isVarType ? (void *)pGroup->stateVal.pData : (void *)&pGroup->stateVal.val;
    if (TARRAY_SIZE(pContext->pWindows) == 0 && pGroup->stateVal.type == 0) {
      // initialize state value
      SValue *pStateVal = &pGroup->stateVal;
      pStateVal->type = pStateCol->info.type;
      if (isVarType && pStateVal->pData == NULL) {
        pStateVal->nData = pStateCol->info.bytes;
        pStateVal->pData = taosMemoryCalloc(pStateVal->nData, 1);
        QUERY_CHECK_CONDITION(pStateVal->pData, code, lino, _end, terrno);
        pStateData = pStateVal->pData;
      }
    }
    for (int32_t i = startIdx; i < endIdx; i++) {
      bool isNull = colDataIsNull_s(pStateCol, i);
      if (isNull) {
        if (pGroup->numPendingNull == 0) {
          pGroup->pendingNullStart = pTsData[i];
        }
        pGroup->numPendingNull++;
      } else {
        char   *oldVal = (pWin != NULL) ? pStateData : NULL;
        char   *newVal = colDataGetData(pStateCol, i);
        int32_t bytes = isVarType ? varDataTLen(newVal) : pStateCol->info.bytes;
        int64_t startTs = pGroup->numPendingNull > 0 ? pGroup->pendingNullStart : pTsData[i];
        if (pWin != NULL) {
          if (memcmp(pStateData, newVal, bytes) == 0) {
            pWin->wrownum += pGroup->numPendingNull + 1;
          } else {
            // mark window as closed
            pWin->range.ekey = pWin->range.ekey & (~TRIGGER_GROUP_UNCLOSED_WINDOW_MASK);
            if (pTask->stateExtend == STATE_WIN_EXTEND_OPTION_BACKWARD) {
              pWin->wrownum += pGroup->numPendingNull;
              pWin->range.ekey = pTsData[i] - 1;
            } else if (pTask->stateExtend == STATE_WIN_EXTEND_OPTION_FORWARD) {
              startTs = pWin->range.ekey + 1;
            }
            bool stEqualZeroth = false;
            code = stIsStateEqualZeroth(pStateData, pTask->pStateZeroth, &stEqualZeroth);
            QUERY_CHECK_CODE(code, lino, _end);
            if (stEqualZeroth) {
              pWin = taosArrayPop(pContext->pWindows);
              stRealtimeContextDestroyWindow((void *)pWin);
            } else if (pTask->notifyEventType & STRIGGER_EVENT_WINDOW_CLOSE) {
              code = streamBuildStateNotifyContent(STRIGGER_EVENT_WINDOW_CLOSE, &pStateCol->info, oldVal, newVal,
                                                   &pWin->pWinCloseNotify);
              QUERY_CHECK_CODE(code, lino, _end);
            }
            pWin = NULL;
          }
        }
        if (pWin == NULL) {
          SSTriggerNotifyWindow newWin = {0};
          newWin.range.skey = pTsData[i];
          newWin.range.ekey = INT64_MAX;
          newWin.wrownum = 1;
          if (pTask->stateExtend == STATE_WIN_EXTEND_OPTION_FORWARD) {
            newWin.range.skey = startTs;
            newWin.wrownum += pGroup->numPendingNull;
          }
          pWin = taosArrayPush(pContext->pWindows, &newWin);
          QUERY_CHECK_NULL(pWin, code, lino, _end, terrno);
          if (pTask->notifyEventType & STRIGGER_EVENT_WINDOW_OPEN) {
            code = streamBuildStateNotifyContent(STRIGGER_EVENT_WINDOW_OPEN, &pStateCol->info, oldVal, newVal,
                                                 &pWin->pWinOpenNotify);
            QUERY_CHECK_CODE(code, lino, _end);
          }
          memcpy(pStateData, newVal, bytes);
        }
        pWin->range.ekey = (pTsData[i] | TRIGGER_GROUP_UNCLOSED_WINDOW_MASK);
        pGroup->numPendingNull = 0;
      }
    }
  }

_end:
  if (code != TSDB_CODE_SUCCESS) {
    ST_TASK_ELOG("%s failed at line %d since %s", __func__, lino, tstrerror(code));
  }
  return code;
}

static int32_t stRealtimeGroupDoEventCheck(SSTriggerRealtimeGroup *pGroup) {
  int32_t                   code = TSDB_CODE_SUCCESS;
  int32_t                   lino = 0;
  SSTriggerRealtimeContext *pContext = pGroup->pContext;
  SStreamTriggerTask       *pTask = pContext->pTask;
  SSDataBlock              *pDataBlock = NULL;
  int32_t                   startIdx = 0;
  int32_t                   endIdx = 0;

  if (TARRAY_SIZE(pContext->pWindows) == 0) {
    SSTriggerNotifyWindow newWin = {0};
    SSTriggerWindow      *pWin = NULL;
    SObjListIter          iter = {0};
    taosObjListInitIter(&pGroup->windows, &iter, TOBJLIST_ITER_FORWARD);
    while ((pWin = taosObjListIterNext(&iter)) != NULL) {
      newWin.range = pWin->range;
      void *px = taosArrayPush(pContext->pWindows, &newWin);
      QUERY_CHECK_NULL(px, code, lino, _end, terrno);
    }
  }

  SSTriggerNotifyWindow *pWin = taosArrayGetLast(pContext->pWindows);

  while (true) {
    code = stRealtimeGroupNextDataBlock(pGroup, &pDataBlock, &startIdx, &endIdx);
    QUERY_CHECK_CODE(code, lino, _end);
    if (pContext->needPseudoCols || pDataBlock == NULL || startIdx >= endIdx) {
      break;
    }
    SColumnInfoData *pTsCol = taosArrayGet(pDataBlock->pDataBlock, pTask->trigTsIndex);
    QUERY_CHECK_NULL(pTsCol, code, lino, _end, terrno);
    int64_t         *pTsData = (int64_t *)pTsCol->pData;
    SColumnInfoData *psCol = NULL;
    SColumnInfoData *peCol = NULL;
    if (pTask->isVirtualTable) {
      code = stRealtimeContextCalcExpr(pContext, pDataBlock, pTask->pStartCond, &pContext->eventStartCol);
      QUERY_CHECK_CODE(code, lino, _end);
      code = stRealtimeContextCalcExpr(pContext, pDataBlock, pTask->pEndCond, &pContext->eventEndCol);
      QUERY_CHECK_CODE(code, lino, _end);
      psCol = &pContext->eventStartCol;
      peCol = &pContext->eventEndCol;
    } else {
      peCol = taosArrayGetLast(pDataBlock->pDataBlock);
      QUERY_CHECK_NULL(peCol, code, lino, _end, terrno);
      psCol = peCol - 1;
    }
    bool *ps = (bool *)psCol->pData;
    bool *pe = (bool *)peCol->pData;
    for (int32_t i = startIdx; i < endIdx; i++) {
      if ((pWin == NULL) && ps[i]) {
        SSTriggerNotifyWindow newWin = {0};
        newWin.range.skey = pTsData[i];
        newWin.range.ekey = INT64_MAX;
        pWin = taosArrayPush(pContext->pWindows, &newWin);
        QUERY_CHECK_NULL(pWin, code, lino, _end, terrno);
        if (pTask->notifyEventType & STRIGGER_EVENT_WINDOW_OPEN) {
          code = streamBuildEventNotifyContent(pDataBlock, pTask->pStartCondCols, i, &pWin->pWinOpenNotify);
          QUERY_CHECK_CODE(code, lino, _end);
        }
      }
      if (pWin != NULL) {
        pWin->wrownum++;
        if (pe[i]) {
          pWin->range.ekey = pTsData[i];
          if (pTask->notifyEventType & STRIGGER_EVENT_WINDOW_CLOSE) {
            code = streamBuildEventNotifyContent(pDataBlock, pTask->pEndCondCols, i, &pWin->pWinCloseNotify);
            QUERY_CHECK_CODE(code, lino, _end);
          }
          pWin = NULL;
        }
      }
      if (pWin != NULL) {
        pWin->range.ekey = (pTsData[i] | TRIGGER_GROUP_UNCLOSED_WINDOW_MASK);
      }
    }
  }

_end:
  if (code != TSDB_CODE_SUCCESS) {
    ST_TASK_ELOG("%s failed at line %d since %s", __func__, lino, tstrerror(code));
  }
  return code;
}

static int32_t stRealtimeGroupCompareWindows(const void *pLeft, const void *pRight) {
  const SSTriggerNotifyWindow *pLeftWin = pLeft;
  const SSTriggerNotifyWindow *pRightWin = pRight;

  if (pLeftWin->range.skey < pRightWin->range.skey) {
    return -1;
  } else if (pLeftWin->range.skey > pRightWin->range.skey) {
    return 1;
  } else if (pLeftWin->range.ekey < pRightWin->range.ekey) {
    return -1;
  } else if (pLeftWin->range.ekey > pRightWin->range.ekey) {
    return 1;
  }
  return 0;
}

static int32_t stRealtimeGroupMergeWindows(SSTriggerRealtimeGroup *pGroup) {
  int32_t                   code = TSDB_CODE_SUCCESS;
  int32_t                   lino = 0;
  SSTriggerRealtimeContext *pContext = pGroup->pContext;
  SStreamTriggerTask       *pTask = pContext->pTask;
  SSTriggerNotifyWindow    *pWin = NULL;
  SSTriggerWindow          *pTmpWin = NULL;
  SObjListIter              iter = {0};
  int64_t                   gap = 0;

  if (pTask->triggerType == STREAM_TRIGGER_SESSION) {
    gap = pTask->gap;
  }

  // merge windows if there are multiple tables in the group
  if (TARRAY_SIZE(pContext->pWindows) > 0 && pContext->needMergeWindow) {
    taosArraySort(pContext->pWindows, stRealtimeGroupCompareWindows);
    pWin = TARRAY_GET_ELEM(pContext->pWindows, 0);
    for (int32_t i = 1; i < TARRAY_SIZE(pContext->pWindows); i++) {
      SSTriggerNotifyWindow *pTmpWin = TARRAY_GET_ELEM(pContext->pWindows, i);
      if ((gap > 0 && pWin->range.ekey + gap >= pTmpWin->range.skey) ||
          (gap == 0 && pWin->range.skey == pTmpWin->range.skey)) {
        pWin->range.ekey = TMAX(pWin->range.ekey, pTmpWin->range.ekey);
        pWin->wrownum += pTmpWin->wrownum;
      } else {
        pWin++;
        *pWin = *pTmpWin;
      }
    }
    TARRAY_SIZE(pContext->pWindows) = TARRAY_ELEM_IDX(pContext->pWindows, pWin) + 1;
  }

  QUERY_CHECK_CONDITION(TARRAY_SIZE(pContext->pWindows) >= pGroup->windows.neles, code, lino, _end,
                        TSDB_CODE_INTERNAL_ERROR);

  if (TARRAY_SIZE(pContext->pWindows) == 0) {
    goto _end;
  }

  // sum up the rownum of existing windows
  if (pTask->triggerType != STREAM_TRIGGER_COUNT) {
    pWin = TARRAY_DATA(pContext->pWindows);
    taosObjListInitIter(&pGroup->windows, &iter, TOBJLIST_ITER_FORWARD);
    while ((pTmpWin = taosObjListIterNext(&iter)) != NULL) {
      QUERY_CHECK_CONDITION(pTmpWin->range.skey == pWin->range.skey, code, lino, _end, TSDB_CODE_INTERNAL_ERROR);
      pWin->wrownum += pTmpWin->wrownum;
      pWin++;
    }
  }

  // get number of unclosed windows
  int64_t numWin = TARRAY_SIZE(pContext->pWindows);
  int64_t numUnclosed = 0;
  while (numUnclosed < numWin) {
    pWin = TARRAY_GET_ELEM(pContext->pWindows, numWin - numUnclosed - 1);
    if (pWin->range.ekey + gap <= pGroup->newThreshold) {
      pGroup->prevWindow = pWin->range;
      break;
    }
    numUnclosed++;
  }
  int64_t numClosed = numWin - numUnclosed;
  pWin = TARRAY_GET_ELEM(pContext->pWindows, numClosed);

  // remove closed windows
  if (numClosed >= pGroup->windows.neles) {
    taosObjListClear(&pGroup->windows);
  } else if (numClosed > 0) {
    for (int32_t i = 0; i < numClosed; i++) {
      taosObjListPopHead(&pGroup->windows);
    }
  }

  // update rownum of unclosed windows
  if (pGroup->windows.neles > 0) {
    taosObjListInitIter(&pGroup->windows, &iter, TOBJLIST_ITER_FORWARD);
    while ((pTmpWin = taosObjListIterNext(&iter)) != NULL) {
      QUERY_CHECK_CONDITION(pTmpWin->range.skey == pWin->range.skey, code, lino, _end, TSDB_CODE_INTERNAL_ERROR);
      pTmpWin->range.ekey = pWin->range.ekey;
      pTmpWin->wrownum = pWin->wrownum;
      pWin++;
    }
  }

  // add new unclosed windows
  int64_t                now = taosGetTimestampNs();
  SSTriggerNotifyWindow *pEnd = TARRAY_GET_ELEM(pContext->pWindows, TARRAY_SIZE(pContext->pWindows));
  while (pWin < pEnd) {
    SSTriggerWindow win = {0};
    win.range = pWin->range;
    win.wrownum = pWin->wrownum;
    win.prevProcTime = now;
    code = taosObjListAppend(&pGroup->windows, &win);
    QUERY_CHECK_CODE(code, lino, _end);
    pWin++;
  }

  QUERY_CHECK_CONDITION(
      pGroup->windows.neles <= 1 ||
          (pTask->triggerType == STREAM_TRIGGER_SLIDING && pTask->interval.interval > pTask->interval.sliding) ||
          (pTask->triggerType == STREAM_TRIGGER_COUNT && pTask->windowCount > pTask->windowSliding),
      code, lino, _end, TSDB_CODE_INTERNAL_ERROR);

_end:
  if (code != TSDB_CODE_SUCCESS) {
    ST_TASK_ELOG("%s failed at line %d since %s", __func__, lino, tstrerror(code));
  }
  return code;
}

static int32_t stRealtimeGroupFillParam(SSTriggerRealtimeGroup *pGroup, SSTriggerCalcParam *pParam,
                                        SSTriggerNotifyWindow *pWin) {
  int32_t                   code = TSDB_CODE_SUCCESS;
  int32_t                   lino = 0;
  SSTriggerRealtimeContext *pContext = pGroup->pContext;
  SStreamTriggerTask       *pTask = pContext->pTask;

  switch (pTask->triggerType) {
    case STREAM_TRIGGER_PERIOD: {
      pParam->wstart = pWin->range.skey;
      pParam->wend = pWin->range.ekey;
      if (pParam->notifyType != STRIGGER_EVENT_WINDOW_NONE) {
        pParam->notifyType = STRIGGER_EVENT_ON_TIME;
      }
      break;
    }
    case STREAM_TRIGGER_SLIDING: {
      if (pTask->interval.interval == 0) {
        // sliding trigger
        pParam->prevTs = pWin->range.skey;
        pParam->currentTs = pWin->range.ekey;
        if (pTask->placeHolderBitmap & PLACE_HOLDER_NEXT_TS) {
          STimeWindow nextWin = pWin->range;
          stTriggerTaskNextTimeWindow(pTask, &nextWin);
          pParam->nextTs = nextWin.ekey;
        }
        if (pParam->notifyType != STRIGGER_EVENT_WINDOW_NONE) {
          pParam->notifyType = STRIGGER_EVENT_ON_TIME;
        }
        break;
      }
      // fill the param the same way as other trigger types for interval window trigger
    }
    case STREAM_TRIGGER_SESSION:
    case STREAM_TRIGGER_COUNT:
    case STREAM_TRIGGER_STATE:
    case STREAM_TRIGGER_EVENT: {
      pParam->wstart = pWin->range.skey;
      pParam->wend = pWin->range.ekey;
      pParam->wduration = pParam->wend - pParam->wstart;
      pParam->wrownum = pWin->wrownum;
      break;
    }
    default: {
      ST_TASK_ELOG("invalid stream trigger type %d at %s:%d", pTask->triggerType, __func__, __LINE__);
      code = TSDB_CODE_INVALID_PARA;
      QUERY_CHECK_CODE(code, lino, _end);
    }
  }

_end:
  if (code != TSDB_CODE_SUCCESS) {
    ST_TASK_ELOG("%s failed at line %d since %s", __func__, lino, tstrerror(code));
  }
  return code;
}

static int32_t stRealtimeGroupGenCalcParams(SSTriggerRealtimeGroup *pGroup, int32_t nInitWins) {
  int32_t                   code = TSDB_CODE_SUCCESS;
  int32_t                   lino = 0;
  SSTriggerRealtimeContext *pContext = pGroup->pContext;
  SStreamTriggerTask       *pTask = pContext->pTask;
  int64_t                   now = taosGetTimestampNs();
  int64_t                   gap = 0;
  bool                      calcOpen = false;
  bool                      calcClose = false;
  bool                      notifyOpen = false;
  bool                      notifyClose = false;

  if (pTask->triggerType == STREAM_TRIGGER_SESSION) {
    gap = pTask->gap;
  }
  if (pTask->triggerType == STREAM_TRIGGER_PERIOD) {
    now = pContext->periodWindow.ekey;
  }

  calcOpen = (pTask->calcEventType & STRIGGER_EVENT_WINDOW_OPEN);
  calcClose = (pTask->calcEventType & STRIGGER_EVENT_WINDOW_CLOSE);
  notifyOpen = (pTask->notifyEventType & STRIGGER_EVENT_WINDOW_OPEN);
  notifyClose = (pTask->notifyEventType & STRIGGER_EVENT_WINDOW_CLOSE);

  // check whether calc params in this round should be pending
  int64_t numWin = TARRAY_SIZE(pContext->pWindows);
  int64_t numUnclosed = 0;
  while (numUnclosed < numWin) {
    SSTriggerNotifyWindow *pWin = TARRAY_GET_ELEM(pContext->pWindows, numWin - numUnclosed - 1);
    if (pWin->range.ekey + gap <= pGroup->newThreshold) {
      break;
    }
    numUnclosed++;
  }
  int64_t numClosed = numWin - numUnclosed;

  int64_t initPendingSize = pGroup->pPendingCalcParams.neles;
  // trigger all window open/close events
  for (int32_t i = 0; i < TARRAY_SIZE(pContext->pWindows); i++) {
    SSTriggerNotifyWindow *pWin = TARRAY_GET_ELEM(pContext->pWindows, i);
    // window open event may have been triggered previously
    if ((calcOpen || notifyOpen) && i >= nInitWins) {
      SSTriggerCalcParam    param = {.triggerTime = now,
                                     .notifyType = (notifyOpen ? STRIGGER_EVENT_WINDOW_OPEN : STRIGGER_EVENT_WINDOW_NONE),
                                     .extraNotifyContent = pWin->pWinOpenNotify};
      SSTriggerNotifyWindow win = *pWin;
      if (pTask->triggerType != STREAM_TRIGGER_SLIDING) {
        win.range.ekey = win.range.skey;
      }
      code = stRealtimeGroupFillParam(pGroup, &param, &win);
      QUERY_CHECK_CODE(code, lino, _end);
      if (calcOpen) {
        code = taosObjListAppend(&pGroup->pPendingCalcParams, &param);
        QUERY_CHECK_CODE(code, lino, _end);
        pWin->pWinOpenNotify = NULL;
      } else if (notifyOpen) {
        void *px = taosArrayPush(pContext->pNotifyParams, &param);
        QUERY_CHECK_NULL(px, code, lino, _end, terrno);
        pWin->pWinOpenNotify = NULL;
      }
    }

    // check TRUE FOR condition and unclosed windows
    bool ignore =
        (i >= numClosed) || (pTask->ignoreNoDataTrigger && pWin->wrownum == 0) ||
        (pTask->triggerType == STREAM_TRIGGER_STATE && pWin->range.ekey - pWin->range.skey < pTask->stateTrueFor) ||
        (pTask->triggerType == STREAM_TRIGGER_EVENT && pWin->range.ekey - pWin->range.skey < pTask->eventTrueFor);

    if ((calcClose || notifyClose) && !ignore) {
      SSTriggerCalcParam param = {
          .triggerTime = now,
          .notifyType = (notifyClose ? STRIGGER_EVENT_WINDOW_CLOSE : STRIGGER_EVENT_WINDOW_NONE),
          .extraNotifyContent = pWin->pWinCloseNotify};
      code = stRealtimeGroupFillParam(pGroup, &param, pWin);
      QUERY_CHECK_CODE(code, lino, _end);
      if (calcClose) {
        // skip calc if it should be recalculated later
        if (pGroup->recalcNextWindow) {
          STimeWindow range = {.skey = param.wstart, .ekey = param.wend};
          ST_TASK_DLOG("add recalc request for next window, groupId: %" PRId64, pGroup->gid);
          code = stTriggerTaskAddRecalcRequest(pTask, pGroup, &range, pContext->pReaderWalProgress, false, true);
          QUERY_CHECK_CODE(code, lino, _end);
        } else {
          code = taosObjListAppend(&pGroup->pPendingCalcParams, &param);
          QUERY_CHECK_CODE(code, lino, _end);
          pWin->pWinCloseNotify = NULL;
        }
        pGroup->recalcNextWindow = false;
      } else if (notifyClose) {
        void *px = taosArrayPush(pContext->pNotifyParams, &param);
        QUERY_CHECK_NULL(px, code, lino, _end, terrno);
        pWin->pWinCloseNotify = NULL;
      }
    }
  }

  // check next exec time for max delay and non-low-latency calc
  int64_t nextExecTime = INT64_MAX;
  if (pTask->maxDelayNs > 0 && pGroup->windows.neles > 0) {
    SSTriggerWindow *pTmpWin = NULL;
    SObjListIter     iter = {0};
    taosObjListInitIter(&pGroup->windows, &iter, TOBJLIST_ITER_FORWARD);
    while ((pTmpWin = taosObjListIterNext(&iter)) != NULL) {
      int64_t t = pTmpWin->prevProcTime + pTask->maxDelayNs;
      nextExecTime = TMIN(nextExecTime, t);
    }
  }
  if (initPendingSize == 0 && pGroup->pPendingCalcParams.neles > 0) {
    int64_t t = pTask->lowLatencyCalc ? now : (now + tsStreamBatchRequestWaitMs * NANOSECOND_PER_MSEC);
    nextExecTime = TMIN(nextExecTime, t);
  }

  if (nextExecTime != INT64_MAX && nextExecTime > pGroup->nextExecTime) {
    if (pGroup->nextExecTime != 0) {
      ST_TASK_DLOG("group %" PRId64 " update next exec time from %" PRId64 " to %" PRId64, pGroup->gid,
                   pGroup->nextExecTime, nextExecTime);
      heapRemove(pContext->pMaxDelayHeap, &pGroup->heapNode);
    }
    pGroup->nextExecTime = nextExecTime;
    heapInsert(pContext->pMaxDelayHeap, &pGroup->heapNode);
    ST_TASK_DLOG("group %" PRId64 " holds %" PRId64 " params, expecting to exec at %" PRId64, pGroup->gid,
                 pGroup->pPendingCalcParams.neles, pGroup->nextExecTime);
  }

  taosArrayClearEx(pContext->pWindows, stRealtimeContextDestroyWindow);

_end:
  if (code != TSDB_CODE_SUCCESS) {
    ST_TASK_ELOG("%s failed at line %d since %s", __func__, lino, tstrerror(code));
  }
  return code;
}

static int32_t stRealtimeGroupCheck(SSTriggerRealtimeGroup *pGroup) {
  SSTriggerRealtimeContext *pContext = pGroup->pContext;
  SStreamTriggerTask       *pTask = pContext->pTask;
  int32_t                   code = TSDB_CODE_SUCCESS;
  int32_t                   lino = 0;

  if (pGroup->oldThreshold == pGroup->newThreshold) {
    goto _end;
  }

  switch (pTask->triggerType) {
    case STREAM_TRIGGER_PERIOD: {
      code = stRealtimeGroupDoPeriodCheck(pGroup);
      QUERY_CHECK_CODE(code, lino, _end);
      break;
    }

    case STREAM_TRIGGER_SLIDING: {
      code = stRealtimeGroupDoSlidingCheck(pGroup);
      QUERY_CHECK_CODE(code, lino, _end);
      break;
    }

    case STREAM_TRIGGER_SESSION: {
      code = stRealtimeGroupDoSessionCheck(pGroup);
      QUERY_CHECK_CODE(code, lino, _end);
      break;
    }

    case STREAM_TRIGGER_COUNT: {
      code = stRealtimeGroupDoCountCheck(pGroup);
      QUERY_CHECK_CODE(code, lino, _end);
      break;
    }

    case STREAM_TRIGGER_STATE: {
      code = stRealtimeGroupDoStateCheck(pGroup);
      QUERY_CHECK_CODE(code, lino, _end);
      break;
    }

    case STREAM_TRIGGER_EVENT: {
      code = stRealtimeGroupDoEventCheck(pGroup);
      QUERY_CHECK_CODE(code, lino, _end);
      break;
    }

    default: {
      ST_TASK_ELOG("invalid stream trigger type %d at %s:%d", pTask->triggerType, __func__, __LINE__);
      code = TSDB_CODE_INVALID_PARA;
      QUERY_CHECK_CODE(code, lino, _end);
    }
  }

  if (!pContext->needPseudoCols) {
    int32_t nInitWins = pGroup->windows.neles;
    code = stRealtimeGroupMergeWindows(pGroup);
    QUERY_CHECK_CODE(code, lino, _end);
    code = stRealtimeGroupGenCalcParams(pGroup, nInitWins);
    QUERY_CHECK_CODE(code, lino, _end);
  }

_end:
  if (code != TSDB_CODE_SUCCESS) {
    ST_TASK_ELOG("%s failed at line %d since %s", __func__, lino, tstrerror(code));
  }
  return code;
}

static int32_t stRealtimeGroupRetrievePendingCalc(SSTriggerRealtimeGroup *pGroup) {
  int32_t                   code = TSDB_CODE_SUCCESS;
  int32_t                   lino = 0;
  SSTriggerRealtimeContext *pContext = pGroup->pContext;
  SStreamTriggerTask       *pTask = pContext->pTask;
  int64_t                   now = taosGetTimestampNs();
  int64_t                   nextExecTime = INT64_MAX;

  ST_TASK_DLOG("group %" PRId64 " starts to exec %" PRId64 " pending params", pGroup->gid,
               pGroup->pPendingCalcParams.neles);

  if (pGroup->pPendingCalcParams.neles > 0) {
    int64_t             origNele = pGroup->pPendingCalcParams.neles;
    int64_t             origTotal = pContext->calcParamPool.size;
    int32_t             nele = 0;
    SSTriggerCalcParam *pParam = NULL;
    SObjListIter        iter = {0};
    taosObjListInitIter(&pGroup->pPendingCalcParams, &iter, TOBJLIST_ITER_FORWARD);
    while ((pParam = taosObjListIterNext(&iter)) != NULL &&
           TARRAY_SIZE(pContext->pCalcReq->params) < STREAM_CALC_REQ_MAX_WIN_NUM) {
      void *px = taosArrayPush(pContext->pCalcReq->params, pParam);
      QUERY_CHECK_NULL(px, code, lino, _end, terrno);
      pParam->extraNotifyContent = NULL;
      nele++;
    }
    taosObjListPopHeadTo(&pGroup->pPendingCalcParams, pParam, nele);
    int64_t freedNele = origNele - pGroup->pPendingCalcParams.neles;
#define LOG_EVERY_NUM_PARAM 10000
    if (stDebugFlag & DEBUG_DEBUG) {
      ST_TASK_DLOG("group %" PRId64 " retrieved %" PRId64 " pending params, calc param pool size from %" PRId64
                   " to %" PRId64,
                   pGroup->gid, freedNele, origTotal, pContext->calcParamPool.size);
    } else if ((origTotal / LOG_EVERY_NUM_PARAM) != (pContext->calcParamPool.size / LOG_EVERY_NUM_PARAM)) {
      ST_TASK_ILOG("group %" PRId64 " retrieved %" PRId64 " pending params, calc param pool size from %" PRId64
                   " to %" PRId64,
                   pGroup->gid, freedNele, origTotal, pContext->calcParamPool.size);
    }
  }

  SSTriggerCalcParam *pLastParam = taosArrayGetLast(pContext->pCalcReq->params);
  pContext->lastSentWinEnd = pLastParam ? pLastParam->wend : INT64_MIN;

  if (pTask->maxDelayNs > 0 && pGroup->windows.neles > 0) {
    SSTriggerWindow *pWin = NULL;
    SObjListIter     iter = {0};
    taosObjListInitIter(&pGroup->windows, &iter, TOBJLIST_ITER_FORWARD);
    while ((pWin = taosObjListIterNext(&iter)) != NULL) {
      if (pWin->prevProcTime + pTask->maxDelayNs <= now &&
          TARRAY_SIZE(pContext->pCalcReq->params) < STREAM_CALC_REQ_MAX_WIN_NUM) {
        SSTriggerNotifyWindow win = {.range = pWin->range, .wrownum = pWin->wrownum};
        win.range.ekey &= (~TRIGGER_GROUP_UNCLOSED_WINDOW_MASK);
        SSTriggerCalcParam param = {.triggerTime = now};
        code = stRealtimeGroupFillParam(pGroup, &param, &win);
        QUERY_CHECK_CODE(code, lino, _end);
        void *px = taosArrayPush(pContext->pCalcReq->params, &param);
        QUERY_CHECK_NULL(px, code, lino, _end, terrno);
        pWin->prevProcTime = now;
      }
      int64_t t = pWin->prevProcTime + pTask->maxDelayNs;
      nextExecTime = TMIN(nextExecTime, t);
    }
  }

  QUERY_CHECK_CONDITION(TARRAY_SIZE(pContext->pCalcReq->params) <= STREAM_CALC_REQ_MAX_WIN_NUM, code, lino, _end,
                        TSDB_CODE_INTERNAL_ERROR);

  if (pGroup->pPendingCalcParams.neles >= STREAM_CALC_REQ_MAX_WIN_NUM) {
    nextExecTime = TMIN(nextExecTime, now);
  } else if (pGroup->pPendingCalcParams.neles > 0) {
    int64_t t = pTask->lowLatencyCalc ? now : (now + tsStreamBatchRequestWaitMs * NANOSECOND_PER_MSEC);
    nextExecTime = TMIN(nextExecTime, t);
  }

  if (nextExecTime != INT64_MAX) {
    pGroup->nextExecTime = nextExecTime;
    ST_TASK_DLOG("group %" PRId64 " expects to exec again at %" PRId64, pGroup->gid, pGroup->nextExecTime);
  } else {
    pGroup->nextExecTime = 0;
  }

_end:
  if (code != TSDB_CODE_SUCCESS) {
    ST_TASK_ELOG("%s failed at line %d since %s", __func__, lino, tstrerror(code));
  }
  return code;
}

static int32_t stRealtimeGroupRemovePendingCalc(SSTriggerRealtimeGroup *pGroup, STimeWindow *pRange) {
  int32_t                   code = TSDB_CODE_SUCCESS;
  int32_t                   lino = 0;
  SSTriggerRealtimeContext *pContext = pGroup->pContext;
  SStreamTriggerTask       *pTask = pContext->pTask;

  if (pGroup->pPendingCalcParams.neles > 0) {
    ST_TASK_DLOG("remove pending calc params for group %" PRId64 " in range [%" PRId64 ", %" PRId64 "]", pGroup->gid,
                 pRange->skey, pRange->ekey);
    SSTriggerCalcParam *pParam = NULL;
    SObjListIter        iter = {0};
    taosObjListInitIter(&pGroup->pPendingCalcParams, &iter, TOBJLIST_ITER_FORWARD);
    while ((pParam = taosObjListIterNext(&iter)) != NULL) {
      if (pParam->wstart <= pRange->ekey && pParam->wend >= pRange->skey) {
        // remove this param
        taosMemoryFreeClear(pParam->extraNotifyContent);
        taosObjListPopObj(&pGroup->pPendingCalcParams, pParam);
      }
    }
  }

_end:
  if (code != TSDB_CODE_SUCCESS) {
    ST_TASK_ELOG("%s failed at line %d since %s", __func__, lino, tstrerror(code));
  }
  return code;
}

static void stHistoryGroupDestroyTableMeta(void *ptr) {
  SSTriggerTableMeta *pTableMeta = ptr;
  if (pTableMeta == NULL) {
    return;
  }
  if (pTableMeta->pMetas != NULL) {
    taosArrayDestroy(pTableMeta->pMetas);
    pTableMeta->pMetas = NULL;
  }
}

static int32_t stHistoryGroupMetaDataSearch(const void *pLeft, const void *pRight) {
  int64_t                  ts = *(const int64_t *)pLeft;
  const SSTriggerMetaData *pMeta = (const SSTriggerMetaData *)pRight;
  return ts - pMeta->ekey;
}

static int32_t stHistoryGroupInit(SSTriggerHistoryGroup *pGroup, SSTriggerHistoryContext *pContext, int64_t gid) {
  int32_t             code = TSDB_CODE_SUCCESS;
  int32_t             lino = 0;
  SStreamTriggerTask *pTask = pContext->pTask;

  pGroup->pContext = pContext;
  pGroup->gid = gid;

  pGroup->pTableMetas = tSimpleHashInit(256, taosGetDefaultHashFunction(TSDB_DATA_TYPE_BIGINT));
  QUERY_CHECK_NULL(pGroup->pTableMetas, code, lino, _end, terrno);
  tSimpleHashSetFreeFp(pGroup->pTableMetas, stHistoryGroupDestroyTableMeta);

  TRINGBUF_INIT(&pGroup->winBuf);

  if (pContext->pTask->isVirtualTable) {
    pGroup->pVirtTableInfos = taosArrayInit(0, POINTER_BYTES);
    QUERY_CHECK_NULL(pGroup->pVirtTableInfos, code, lino, _end, terrno);
    int32_t                 iter = 0;
    SSTriggerVirtTableInfo *pInfo = tSimpleHashIterate(pTask->pVirtTableInfos, NULL, &iter);
    while (pInfo != NULL) {
      if (pInfo->tbGid == gid) {
        void *px = taosArrayPush(pGroup->pVirtTableInfos, &pInfo);
        QUERY_CHECK_NULL(px, code, lino, _end, terrno);
        int32_t nTrigCols = taosArrayGetSize(pInfo->pTrigColRefs);
        for (int32_t i = 0; i < nTrigCols; i++) {
          SSTriggerTableColRef *pColRef = TARRAY_GET_ELEM(pInfo->pTrigColRefs, i);
          SSTriggerTableMeta   *pTableMeta = tSimpleHashGet(pGroup->pTableMetas, &pColRef->otbUid, sizeof(int64_t));
          if (pTableMeta == NULL) {
            SSTriggerTableMeta newTableMeta = {.tbUid = pColRef->otbUid, .vgId = pColRef->otbVgId};
            code = tSimpleHashPut(pGroup->pTableMetas, &pColRef->otbUid, sizeof(int64_t), &newTableMeta,
                                  sizeof(SSTriggerTableMeta));
            QUERY_CHECK_CODE(code, lino, _end);
          }
        }
        int32_t nCalcCols = taosArrayGetSize(pInfo->pCalcColRefs);
        for (int32_t i = 0; i < nCalcCols; i++) {
          SSTriggerTableColRef *pColRef = TARRAY_GET_ELEM(pInfo->pCalcColRefs, i);
          SSTriggerTableMeta   *pTableMeta = tSimpleHashGet(pGroup->pTableMetas, &pColRef->otbUid, sizeof(int64_t));
          if (pTableMeta == NULL) {
            SSTriggerTableMeta newTableMeta = {.tbUid = pColRef->otbUid, .vgId = pColRef->otbVgId};
            code = tSimpleHashPut(pGroup->pTableMetas, &pColRef->otbUid, sizeof(int64_t), &newTableMeta,
                                  sizeof(SSTriggerTableMeta));
            QUERY_CHECK_CODE(code, lino, _end);
          }
        }
      }
      pInfo = tSimpleHashIterate(pTask->pVirtTableInfos, pInfo, &iter);
    }
  }

  code = taosObjListInit(&pGroup->pPendingCalcParams, &pContext->calcParamPool);
  QUERY_CHECK_CODE(code, lino, _end);

_end:
  if (code != TSDB_CODE_SUCCESS) {
    ST_TASK_ELOG("%s failed at line %d since %s", __func__, lino, tstrerror(code));
  }
  return code;
}

static void stHistoryGroupDestroy(void *ptr) {
  SSTriggerHistoryGroup **ppGroup = ptr;
  if (ppGroup == NULL || *ppGroup == NULL) {
    return;
  }

  SSTriggerHistoryGroup *pGroup = *ppGroup;
  if (pGroup->pVirtTableInfos != NULL) {
    taosArrayDestroy(pGroup->pVirtTableInfos);
  }
  if (pGroup->pTableMetas != NULL) {
    tSimpleHashCleanup(pGroup->pTableMetas);
    pGroup->pTableMetas = NULL;
  }

  TRINGBUF_DESTROY(&pGroup->winBuf);
  if ((pGroup->pContext->pTask->triggerType == STREAM_TRIGGER_STATE) && IS_VAR_DATA_TYPE(pGroup->stateVal.type)) {
    taosMemoryFreeClear(pGroup->stateVal.pData);
  }

  taosObjListClearEx(&pGroup->pPendingCalcParams, tDestroySSTriggerCalcParam);

  taosMemFreeClear(*ppGroup);
}

static void stHistoryGroupClearTempState(SSTriggerHistoryGroup *pGroup) {
  SSTriggerHistoryContext *pContext = pGroup->pContext;
  pContext->reenterCheck = false;
  pContext->tbIter = 0;
  pContext->pCurVirTable = NULL;
  pContext->pCurTableMeta = NULL;
  pContext->pMetaToFetch = NULL;
  pContext->pColRefToFetch = NULL;
  pContext->pParamToFetch = NULL;
  pContext->trigDataBlockIdx = 0;
  pContext->calcDataBlockIdx = 0;
  pContext->lastSentWinEnd = INT64_MIN;
  taosArrayClearP(pContext->pCalcDataBlocks, (FDelete)blockDataDestroy);

  stTimestampSorterReset(pContext->pSorter);
  stVtableMergerReset(pContext->pMerger);
  if (pContext->pSavedWindows != NULL) {
    taosArrayClear(pContext->pSavedWindows);
  }
  if (pContext->pInitWindows != NULL) {
    taosArrayClear(pContext->pInitWindows);
  }
  if (pContext->pNotifyParams != NULL) {
    taosArrayClearEx(pContext->pNotifyParams, tDestroySSTriggerCalcParam);
  }
}

static void stHistoryGroupClearMetadatas(SSTriggerHistoryGroup *pGroup) {
  SSTriggerHistoryContext *pContext = pGroup->pContext;
  SStreamTriggerTask      *pTask = pContext->pTask;
  int64_t                  endTime = 0;

  if (pTask->placeHolderBitmap & PLACE_HOLDER_PARTITION_ROWS) {
    if (pGroup->pPendingCalcParams.neles > 0) {
      SSTriggerCalcParam *pParam = taosObjListGetHead(&pGroup->pPendingCalcParams);
      endTime = TMAX(pParam->wstart - 1, pContext->lastSentWinEnd);
    } else if (IS_TRIGGER_GROUP_OPEN_WINDOW(pGroup)) {
      endTime = TMAX(TRINGBUF_HEAD(&pGroup->winBuf)->range.skey - 1, pContext->lastSentWinEnd);
    } else {
      endTime = pContext->stepRange.ekey;
    }
  } else {
    endTime = pContext->stepRange.ekey;
  }

  int32_t             iter = 0;
  SSTriggerTableMeta *pTableMeta = tSimpleHashIterate(pGroup->pTableMetas, NULL, &iter);
  while (pTableMeta != NULL) {
    if (taosArrayGetSize(pTableMeta->pMetas) > 0) {
      int32_t idx = taosArraySearchIdx(pTableMeta->pMetas, &endTime, stHistoryGroupMetaDataSearch, TD_GT);
      taosArrayPopFrontBatch(pTableMeta->pMetas, (idx == -1) ? TARRAY_SIZE(pTableMeta->pMetas) : idx);
      idx = taosArraySearchIdx(pTableMeta->pMetas, &pContext->stepRange.ekey, stHistoryGroupMetaDataSearch, TD_GT);
      pTableMeta->metaIdx = (idx == -1) ? TARRAY_SIZE(pTableMeta->pMetas) : idx;
    }
    pTableMeta = tSimpleHashIterate(pGroup->pTableMetas, pTableMeta, &iter);
  }
}

static int32_t stHistoryGroupAddMetaDatas(SSTriggerHistoryGroup *pGroup, SArray *pMetadatas, SArray *pVgIds,
                                          bool *pAdded) {
  int32_t                  code = TSDB_CODE_SUCCESS;
  int32_t                  lino = 0;
  SSTriggerHistoryContext *pContext = pGroup->pContext;
  SStreamTriggerTask      *pTask = pContext->pTask;
  SSTriggerTableMeta      *pTableMeta = NULL;

  QUERY_CHECK_NULL(pMetadatas, code, lino, _end, TSDB_CODE_INVALID_PARA);
  QUERY_CHECK_CONDITION(taosArrayGetSize(pMetadatas) == taosArrayGetSize(pVgIds), code, lino, _end,
                        TSDB_CODE_INVALID_PARA);
  QUERY_CHECK_CONDITION(pTask->triggerType != STREAM_TRIGGER_PERIOD, code, lino, _end, TSDB_CODE_INVALID_PARA);

  *pAdded = false;

  for (int32_t i = 0; i < TARRAY_SIZE(pMetadatas); i++) {
    SSDataBlock *pBlock = *(SSDataBlock **)TARRAY_GET_ELEM(pMetadatas, i);
    int32_t      vgId = *(int32_t *)TARRAY_GET_ELEM(pVgIds, i);
    int32_t      nrows = blockDataGetNumOfRows(pBlock);
    if (nrows == 0) {
      continue;
    }
    int32_t          iCol = 0;
    SColumnInfoData *pSkeyCol = taosArrayGet(pBlock->pDataBlock, iCol++);
    QUERY_CHECK_NULL(pSkeyCol, code, lino, _end, terrno);
    int64_t         *pSkeys = (int64_t *)pSkeyCol->pData;
    SColumnInfoData *pEkeyCol = taosArrayGet(pBlock->pDataBlock, iCol++);
    QUERY_CHECK_NULL(pEkeyCol, code, lino, _end, terrno);
    int64_t         *pEkeys = (int64_t *)pEkeyCol->pData;
    SColumnInfoData *pUidCol = taosArrayGet(pBlock->pDataBlock, iCol++);
    QUERY_CHECK_NULL(pUidCol, code, lino, _end, terrno);
    int64_t *pUids = (int64_t *)pUidCol->pData;
    int64_t *pGids = NULL;
    if (!pTask->isVirtualTable) {
      SColumnInfoData *pGidCol = taosArrayGet(pBlock->pDataBlock, iCol++);
      QUERY_CHECK_NULL(pGidCol, code, lino, _end, terrno);
      pGids = (int64_t *)pGidCol->pData;
    }
    SColumnInfoData *pNrowsCol = taosArrayGet(pBlock->pDataBlock, iCol++);
    QUERY_CHECK_NULL(pNrowsCol, code, lino, _end, terrno);
    int64_t *pNrows = (int64_t *)pNrowsCol->pData;

    for (int32_t i = 0; i < nrows; i++) {
      bool inGroup = false;
      if (pTask->isVirtualTable) {
        inGroup = (tSimpleHashGet(pGroup->pTableMetas, &pUids[i], sizeof(int64_t)) != NULL);
      } else {
        inGroup = (pGids[i] == pGroup->gid);
      }
      if (!inGroup) {
        continue;
      }

      *pAdded = true;

      if (pTableMeta == NULL || pTableMeta->tbUid != pUids[i]) {
        pTableMeta = tSimpleHashGet(pGroup->pTableMetas, &pUids[i], sizeof(int64_t));
        if (pTableMeta == NULL) {
          SSTriggerTableMeta newTableMeta = {.tbUid = pUids[i], .vgId = vgId};
          code = tSimpleHashPut(pGroup->pTableMetas, &pUids[i], sizeof(int64_t), &newTableMeta,
                                sizeof(SSTriggerTableMeta));
          QUERY_CHECK_CODE(code, lino, _end);
          pTableMeta = tSimpleHashGet(pGroup->pTableMetas, &pUids[i], sizeof(int64_t));
          QUERY_CHECK_NULL(pTableMeta, code, lino, _end, TSDB_CODE_INTERNAL_ERROR);
        }
      }
      if (pTableMeta->pMetas == NULL) {
        pTableMeta->pMetas = taosArrayInit(0, sizeof(SSTriggerMetaData));
        QUERY_CHECK_NULL(pTableMeta->pMetas, code, lino, _end, terrno);
      }
      if (TARRAY_SIZE(pTableMeta->pMetas) > 0) {
        SSTriggerMetaData *pLastMeta = taosArrayGetLast(pTableMeta->pMetas);
        QUERY_CHECK_CONDITION(pLastMeta->ekey < pSkeys[i], code, lino, _end, TSDB_CODE_INVALID_PARA);
      }
      SSTriggerMetaData *pNewMeta = taosArrayReserve(pTableMeta->pMetas, 1);
      QUERY_CHECK_NULL(pNewMeta, code, lino, _end, terrno);
      pNewMeta->skey = pSkeys[i];
      pNewMeta->ekey = pEkeys[i];
      pNewMeta->ver = 0;
      pNewMeta->nrows = pNrows[i];
    }
  }

_end:
  if (code != TSDB_CODE_SUCCESS) {
    ST_TASK_ELOG("%s failed at line %d since %s", __func__, lino, tstrerror(code));
  }
  return code;
}

static int32_t stHistoryGroupAddCalcParam(SSTriggerHistoryGroup *pGroup, SSTriggerCalcParam *pParam) {
  int32_t                  code = TSDB_CODE_SUCCESS;
  int32_t                  lino = 0;
  SSTriggerHistoryContext *pContext = pGroup->pContext;
  SStreamTriggerTask      *pTask = pContext->pTask;
  bool                     initSize = pGroup->pPendingCalcParams.neles;

  if (pGroup->finished) {
    tDestroySSTriggerCalcParam(pParam);
    goto _end;
  }
  if (pParam->wstart <= pContext->calcRange.skey && pGroup->pPendingCalcParams.neles > 0) {
    // skip param before the calc range
    taosObjListClear(&pGroup->pPendingCalcParams);
  }
  code = taosObjListAppend(&pGroup->pPendingCalcParams, pParam);
  if (code != TSDB_CODE_SUCCESS) {
    tDestroySSTriggerCalcParam(pParam);
    goto _end;
  }
  pGroup->finished = (pParam->wend >= pContext->calcRange.ekey);
  if (initSize == 0) {
    heapInsert(pContext->pMaxDelayHeap, &pGroup->heapNode);
  }

_end:
  if (code != TSDB_CODE_SUCCESS) {
    ST_TASK_ELOG("%s failed at line %d since %s", __func__, lino, tstrerror(code));
  }
  return code;
}

static int32_t stHistoryGroupOpenWindow(SSTriggerHistoryGroup *pGroup, int64_t ts, char **ppExtraNotifyContent,
                                        bool saveWindow, bool hasStartData) {
  int32_t                  code = TSDB_CODE_SUCCESS;
  int32_t                  lino = 0;
  SSTriggerHistoryContext *pContext = pGroup->pContext;
  SStreamTriggerTask      *pTask = pContext->pTask;
  SSTriggerWindow          newWindow = {0};
  SSTriggerCalcParam       param = {0};

  bool    needCalc = (pTask->calcEventType & STRIGGER_EVENT_WINDOW_OPEN);
  bool    needNotify = (pTask->notifyEventType & STRIGGER_EVENT_WINDOW_OPEN);
  int64_t now = taosGetTimestampNs();
  if (needCalc || needNotify) {
    param.triggerTime = now;
    param.notifyType = needNotify ? STRIGGER_EVENT_WINDOW_OPEN : STRIGGER_EVENT_WINDOW_NONE;
    param.extraNotifyContent = ppExtraNotifyContent ? *ppExtraNotifyContent : NULL;
  }
  newWindow.prevProcTime = now;
  newWindow.wrownum = hasStartData ? 1 : 0;
  if (IS_TRIGGER_GROUP_OPEN_WINDOW(pGroup)) {
    newWindow.wrownum = TRINGBUF_HEAD(&pGroup->winBuf)->wrownum - newWindow.wrownum;
  }

  switch (pTask->triggerType) {
    case STREAM_TRIGGER_SLIDING: {
      if (pTask->interval.interval > 0) {
        // interval window trigger
        if (IS_TRIGGER_GROUP_NONE_WINDOW(pGroup)) {
          pGroup->nextWindow = stTriggerTaskGetTimeWindow(pTask, ts);
        }
        newWindow.range = pGroup->nextWindow;
        stTriggerTaskNextTimeWindow(pTask, &pGroup->nextWindow);
        if (needCalc || needNotify) {
          param.wstart = newWindow.range.skey;
          param.wend = newWindow.range.ekey;
          param.wduration = param.wend - param.wstart;
        }
        break;
      }
      // sliding trigger works the same as period trigger
    }
    case STREAM_TRIGGER_PERIOD: {
      QUERY_CHECK_CONDITION(!IS_TRIGGER_GROUP_OPEN_WINDOW(pGroup), code, lino, _end, TSDB_CODE_INVALID_PARA);
      if (IS_TRIGGER_GROUP_NONE_WINDOW(pGroup)) {
        pGroup->nextWindow = stTriggerTaskGetTimeWindow(pTask, ts);
      }
      newWindow.range = pGroup->nextWindow;
      stTriggerTaskNextTimeWindow(pTask, &pGroup->nextWindow);
      QUERY_CHECK_CONDITION(!needCalc && !needNotify, code, lino, _end, TSDB_CODE_INVALID_PARA);
      break;
    }
    case STREAM_TRIGGER_SESSION:
    case STREAM_TRIGGER_STATE:
    case STREAM_TRIGGER_EVENT: {
      QUERY_CHECK_CONDITION(!IS_TRIGGER_GROUP_OPEN_WINDOW(pGroup), code, lino, _end, TSDB_CODE_INVALID_PARA);
      // works the same as count window trigger
    }
    case STREAM_TRIGGER_COUNT: {
      newWindow.range = (STimeWindow){.skey = ts, .ekey = ts};
      if (needCalc || needNotify) {
        param.wstart = ts;
        param.wend = ts;
      }
      break;
    }

    default: {
      ST_TASK_ELOG("invalid stream trigger type %d at %s:%d", pTask->triggerType, __func__, __LINE__);
      code = TSDB_CODE_INVALID_PARA;
      QUERY_CHECK_CODE(code, lino, _end);
    }
  }

  code = TRINGBUF_APPEND(&pGroup->winBuf, newWindow);
  QUERY_CHECK_CODE(code, lino, _end);

  if (saveWindow) {
    // only save window when close window
  } else if (needCalc) {
    code = stHistoryGroupAddCalcParam(pGroup, &param);
    QUERY_CHECK_CODE(code, lino, _end);
  } else if (needNotify) {
    void *px = taosArrayPush(pContext->pNotifyParams, &param);
    QUERY_CHECK_NULL(px, code, lino, _end, terrno);
  } else {
    QUERY_CHECK_CONDITION(ppExtraNotifyContent == NULL || *ppExtraNotifyContent == NULL, code, lino, _end,
                          TSDB_CODE_INVALID_PARA);
  }

  if (ppExtraNotifyContent) {
    *ppExtraNotifyContent = NULL;
  }

_end:
  if (code != TSDB_CODE_SUCCESS) {
    ST_TASK_ELOG("%s failed at line %d since %s", __func__, lino, tstrerror(code));
  }
  return code;
}

static int32_t stHistoryGroupCloseWindow(SSTriggerHistoryGroup *pGroup, char **ppExtraNotifyContent, bool saveWindow) {
  int32_t                  code = TSDB_CODE_SUCCESS;
  int32_t                  lino = 0;
  SSTriggerHistoryContext *pContext = pGroup->pContext;
  SStreamTriggerTask      *pTask = pContext->pTask;
  SSTriggerWindow         *pCurWindow = NULL;
  SSTriggerCalcParam       param = {0};
  bool                     needCalc = false;
  bool                     needNotify = false;

  if (IS_TRIGGER_GROUP_NONE_WINDOW(pGroup)) {
    goto _end;
  }
  QUERY_CHECK_CONDITION(IS_TRIGGER_GROUP_OPEN_WINDOW(pGroup), code, lino, _end, TSDB_CODE_INVALID_PARA);

  if (pTask->calcEventType & STRIGGER_EVENT_WINDOW_CLOSE) {
    needCalc = true;
  }
  if (pTask->notifyHistory && (pTask->notifyEventType & STRIGGER_EVENT_WINDOW_CLOSE)) {
    needNotify = true;
  }
  if (needCalc || needNotify) {
    param.triggerTime = taosGetTimestampNs();
    param.extraNotifyContent = ppExtraNotifyContent ? *ppExtraNotifyContent : NULL;
    if (needNotify) {
      if ((pTask->triggerType == STREAM_TRIGGER_PERIOD) ||
          (pTask->triggerType == STREAM_TRIGGER_SLIDING && pTask->interval.interval == 0)) {
        param.notifyType = STRIGGER_EVENT_ON_TIME;
      } else {
        param.notifyType = STRIGGER_EVENT_WINDOW_CLOSE;
      }
    }
  }

  pCurWindow = TRINGBUF_HEAD(&pGroup->winBuf);

  if ((pTask->triggerType == STREAM_TRIGGER_STATE &&
       pCurWindow->range.ekey - pCurWindow->range.skey < pTask->stateTrueFor) ||
      (pTask->triggerType == STREAM_TRIGGER_EVENT &&
       pCurWindow->range.ekey - pCurWindow->range.skey < pTask->eventTrueFor)) {
    // check TRUE FOR condition
    needCalc = needNotify = false;
  }

  switch (pTask->triggerType) {
    case STREAM_TRIGGER_PERIOD: {
      QUERY_CHECK_CONDITION(needCalc || needNotify, code, lino, _end, TSDB_CODE_INVALID_PARA);
      param.prevLocalTime = pCurWindow->range.skey - 1;
      param.triggerTime = pCurWindow->range.ekey;
      param.nextLocalTime = pGroup->nextWindow.ekey;
      break;
    }
    case STREAM_TRIGGER_SLIDING: {
      if (pTask->interval.interval == 0) {
        // sliding trigger
        QUERY_CHECK_CONDITION(needCalc || needNotify, code, lino, _end, TSDB_CODE_INVALID_PARA);
        param.prevTs = pCurWindow->range.skey;
        param.currentTs = pCurWindow->range.ekey;
        param.nextTs = pGroup->nextWindow.ekey;
        break;
      }
      // fill the param the same way as other window trigger
    }
    case STREAM_TRIGGER_SESSION:
    case STREAM_TRIGGER_COUNT:
    case STREAM_TRIGGER_STATE:
    case STREAM_TRIGGER_EVENT: {
      if (needCalc || needNotify) {
        param.wstart = pCurWindow->range.skey;
        param.wend = pCurWindow->range.ekey;
        param.wduration = param.wend - param.wstart;
        param.wrownum = pCurWindow->wrownum;
      }
      break;
    }

    default: {
      ST_TASK_ELOG("invalid stream trigger type %d at %s:%d", pTask->triggerType, __func__, __LINE__);
      code = TSDB_CODE_INVALID_PARA;
      QUERY_CHECK_CODE(code, lino, _end);
    }
  }

  TRINGBUF_DEQUEUE(&pGroup->winBuf);
  if (IS_TRIGGER_GROUP_OPEN_WINDOW(pGroup)) {
    // ajustify the following window's wrownum
    SSTriggerWindow *pHead = TRINGBUF_HEAD(&pGroup->winBuf);
    SSTriggerWindow *p = pHead;
    int32_t          bias = pHead->wrownum;
    do {
      p->wrownum -= bias;
      TRINGBUF_MOVE_NEXT(&pGroup->winBuf, p);
    } while (p != TRINGBUF_TAIL(&pGroup->winBuf));
    pHead->range.ekey = TMAX(pHead->range.ekey, pCurWindow->range.ekey);
    pHead->wrownum = pCurWindow->wrownum - bias;
  }

  if (saveWindow) {
    // skip add window for session trigger, since it will be merged after processing all tables
    void *px = taosArrayPush(pContext->pSavedWindows, pCurWindow);
    QUERY_CHECK_NULL(px, code, lino, _end, terrno);
  } else if (needCalc) {
    code = stHistoryGroupAddCalcParam(pGroup, &param);
    QUERY_CHECK_CODE(code, lino, _end);
  } else if (needNotify) {
    void *px = taosArrayPush(pContext->pNotifyParams, &param);
    QUERY_CHECK_NULL(px, code, lino, _end, terrno);
  } else if (ppExtraNotifyContent != NULL && *ppExtraNotifyContent != NULL) {
    taosMemoryFreeClear(*ppExtraNotifyContent);
  }

  if (ppExtraNotifyContent) {
    *ppExtraNotifyContent = NULL;
  }

_end:
  if (code != TSDB_CODE_SUCCESS) {
    ST_TASK_ELOG("%s failed at line %d since %s", __func__, lino, tstrerror(code));
  }
  return code;
}

static int32_t stHistoryGroupSaveInitWindow(SSTriggerHistoryGroup *pGroup, SArray *pInitWindows) {
  int32_t                  code = TSDB_CODE_SUCCESS;
  int32_t                  lino = 0;
  SSTriggerHistoryContext *pContext = pGroup->pContext;
  SStreamTriggerTask      *pTask = pContext->pTask;

  QUERY_CHECK_NULL(pInitWindows, code, lino, _end, TSDB_CODE_INVALID_PARA);

  taosArrayClear(pInitWindows);
  if (IS_TRIGGER_GROUP_OPEN_WINDOW(pGroup)) {
    SSTriggerWindow *p = TRINGBUF_HEAD(&pGroup->winBuf);
    do {
      void *px = taosArrayPush(pInitWindows, &p->range);
      QUERY_CHECK_NULL(px, code, lino, _end, terrno);
      TRINGBUF_MOVE_NEXT(&pGroup->winBuf, p);
    } while (p != TRINGBUF_TAIL(&pGroup->winBuf));
  }

  if (pTask->triggerType == STREAM_TRIGGER_SLIDING) {
    if (!IS_TRIGGER_GROUP_NONE_WINDOW(pGroup)) {
      void *px = taosArrayPush(pInitWindows, &pGroup->nextWindow);
      QUERY_CHECK_NULL(px, code, lino, _end, terrno);
    }
  }

_end:
  if (code != TSDB_CODE_SUCCESS) {
    ST_TASK_ELOG("%s failed at line %d since %s", __func__, lino, tstrerror(code));
  }
  return code;
}

static int32_t stHistoryGroupRestoreInitWindow(SSTriggerHistoryGroup *pGroup, SArray *pInitWindows) {
  int32_t                  code = TSDB_CODE_SUCCESS;
  int32_t                  lino = 0;
  SSTriggerHistoryContext *pContext = pGroup->pContext;
  SStreamTriggerTask      *pTask = pContext->pTask;

  QUERY_CHECK_CONDITION(!IS_TRIGGER_GROUP_OPEN_WINDOW(pGroup), code, lino, _end, TSDB_CODE_INVALID_PARA);

  int32_t nWindows = taosArrayGetSize(pInitWindows);

  if (pTask->triggerType == STREAM_TRIGGER_SLIDING) {
    if (nWindows > 0) {
      pGroup->nextWindow = *(STimeWindow *)taosArrayGetLast(pInitWindows);
      nWindows--;
    } else {
      TRINGBUF_DESTROY(&pGroup->winBuf);
      pGroup->nextWindow = (STimeWindow){0};
    }
  }

  for (int32_t i = 0; i < nWindows; i++) {
    STimeWindow    *pRange = TARRAY_GET_ELEM(pInitWindows, i);
    SSTriggerWindow win = {.range = *pRange};
    code = TRINGBUF_APPEND(&pGroup->winBuf, win);
    QUERY_CHECK_CODE(code, lino, _end);
  }

_end:
  if (code != TSDB_CODE_SUCCESS) {
    ST_TASK_ELOG("%s failed at line %d since %s", __func__, lino, tstrerror(code));
  }
  return code;
}

static int32_t stHistoryGroupWindowCompare(const void *pLeft, const void *pRight) {
  const SSTriggerWindow *pLeftWin = (const SSTriggerWindow *)pLeft;
  const SSTriggerWindow *pRightWin = (const SSTriggerWindow *)pRight;

  if (pLeftWin->range.skey < pRightWin->range.skey) {
    return -1;
  } else if (pLeftWin->range.skey > pRightWin->range.skey) {
    return 1;
  } else if (pLeftWin->range.ekey < pRightWin->range.ekey) {
    return -1;
  } else if (pLeftWin->range.ekey > pRightWin->range.ekey) {
    return 1;
  }
  return 0;
}

static int32_t stHistoryGroupMergeSavedWindows(SSTriggerHistoryGroup *pGroup, int64_t gap) {
  int32_t                  code = TSDB_CODE_SUCCESS;
  int32_t                  lino = 0;
  SSTriggerHistoryContext *pContext = pGroup->pContext;
  SStreamTriggerTask      *pTask = pContext->pTask;

  QUERY_CHECK_CONDITION(!IS_TRIGGER_GROUP_OPEN_WINDOW(pGroup), code, lino, _end, TSDB_CODE_INVALID_PARA);

  if (taosArrayGetSize(pContext->pSavedWindows) == 0) {
    goto _end;
  }

  taosArraySort(pContext->pSavedWindows, stHistoryGroupWindowCompare);
  SSTriggerWindow *pWin = TARRAY_GET_ELEM(pContext->pSavedWindows, 0);
  for (int32_t i = 1; i < TARRAY_SIZE(pContext->pSavedWindows); i++) {
    SSTriggerWindow *pCurWin = TARRAY_GET_ELEM(pContext->pSavedWindows, i);
    if ((gap > 0 && pWin->range.ekey + gap >= pCurWin->range.skey) ||
        (gap == 0 && pWin->range.skey == pCurWin->range.skey)) {
      pWin->range.ekey = TMAX(pWin->range.ekey, pCurWin->range.ekey);
      pWin->wrownum += pCurWin->wrownum;
    } else {
      pWin++;
      *pWin = *pCurWin;
    }
  }
  TARRAY_SIZE(pContext->pSavedWindows) = TARRAY_ELEM_IDX(pContext->pSavedWindows, pWin) + 1;

  bool    calcOpen = (pTask->calcEventType & STRIGGER_EVENT_WINDOW_OPEN);
  bool    calcClose = (pTask->calcEventType & STRIGGER_EVENT_WINDOW_CLOSE);
  bool    notifyOpen = pTask->notifyHistory && (pTask->notifyEventType & STRIGGER_EVENT_WINDOW_OPEN);
  bool    notifyClose = pTask->notifyHistory && (pTask->notifyEventType & STRIGGER_EVENT_WINDOW_CLOSE);
  int32_t nInitWins = taosArrayGetSize(pContext->pInitWindows);

  // trigger all window open/close events
  for (int32_t i = 0; i < TARRAY_SIZE(pContext->pSavedWindows); i++) {
    pWin = TARRAY_GET_ELEM(pContext->pSavedWindows, i);
    // window open event may have been triggered previously
    if ((calcOpen || notifyOpen) && i >= nInitWins) {
      SSTriggerCalcParam param = {.triggerTime = taosGetTimestampNs(),
                                  .notifyType = (notifyOpen ? STRIGGER_EVENT_WINDOW_OPEN : STRIGGER_EVENT_WINDOW_NONE),
                                  .wstart = pWin->range.skey,
                                  .wend = pWin->range.ekey,
                                  .wduration = pWin->range.ekey - pWin->range.skey,
                                  .wrownum = pWin->wrownum};
      if (pTask->triggerType == STREAM_TRIGGER_SLIDING && pTask->interval.interval == 0) {
        STimeWindow nextWindow = pWin->range;
        stTriggerTaskNextTimeWindow(pTask, &nextWindow);
        param.nextTs = nextWindow.ekey;
      }
      bool ignore = pTask->ignoreNoDataTrigger && (param.wrownum == 0);
      if (calcOpen && !ignore) {
        code = stHistoryGroupAddCalcParam(pGroup, &param);
        QUERY_CHECK_CODE(code, lino, _end);
      } else if (notifyOpen && !ignore) {
        void *px = taosArrayPush(pContext->pNotifyParams, &param);
        QUERY_CHECK_NULL(px, code, lino, _end, terrno);
      }
    }

    // some window may have not been closed yet
    if (pWin->range.ekey + gap > pContext->stepRange.ekey || pWin->range.ekey + gap > pContext->scanRange.ekey) {
      // TODO(kjq): restore prevProcTime from saved init windows
      pWin->prevProcTime = taosGetTimestampNs();
      if (TRINGBUF_SIZE(&pGroup->winBuf) > 0) {
        pWin->wrownum = TRINGBUF_HEAD(&pGroup->winBuf)->wrownum - pWin->wrownum;
      }
      code = TRINGBUF_APPEND(&pGroup->winBuf, *pWin);
      QUERY_CHECK_CODE(code, lino, _end);
    } else {
      SSTriggerCalcParam param = {.triggerTime = taosGetTimestampNs(),
                                  .wstart = pWin->range.skey,
                                  .wend = pWin->range.ekey,
                                  .wduration = pWin->range.ekey - pWin->range.skey,
                                  .wrownum = pWin->wrownum};
      if (pTask->triggerType == STREAM_TRIGGER_SLIDING) {
        if (pTask->interval.interval == 0) {
          STimeWindow nextWindow = pWin->range;
          stTriggerTaskNextTimeWindow(pTask, &nextWindow);
          param.nextTs = nextWindow.ekey;
        }
      }
      bool ignore = pTask->ignoreNoDataTrigger && (param.wrownum == 0);
      if (notifyClose) {
        if ((pTask->triggerType == STREAM_TRIGGER_PERIOD) ||
            (pTask->triggerType == STREAM_TRIGGER_SLIDING && pTask->interval.interval == 0)) {
          param.notifyType = STRIGGER_EVENT_ON_TIME;
        } else {
          param.notifyType = STRIGGER_EVENT_WINDOW_CLOSE;
        }
      }
      if (calcClose && !ignore) {
        code = stHistoryGroupAddCalcParam(pGroup, &param);
        QUERY_CHECK_CODE(code, lino, _end);
      } else if (notifyClose && !ignore) {
        void *px = taosArrayPush(pContext->pNotifyParams, &param);
        QUERY_CHECK_NULL(px, code, lino, _end, terrno);
      }
    }
  }

  if (pTask->triggerType == STREAM_TRIGGER_SLIDING) {
    pWin = taosArrayGetLast(pContext->pSavedWindows);
    pGroup->nextWindow = pWin->range;
    if (pTask->interval.interval > 0) {
      stTriggerTaskNextTimeWindow(pTask, &pGroup->nextWindow);
    } else {
      stTriggerTaskNextTimeWindow(pTask, &pGroup->nextWindow);
    }
  }

  taosArrayClear(pContext->pSavedWindows);

_end:
  if (code != TSDB_CODE_SUCCESS) {
    ST_TASK_ELOG("%s failed at line %d since %s", __func__, lino, tstrerror(code));
  }
  return code;
}

static int32_t stHistoryGroupGetDataBlock(SSTriggerHistoryGroup *pGroup, bool saveWindow, SSDataBlock **ppDataBlock,
                                          int32_t *pStartIdx, int32_t *pEndIdx, bool *pAllTableProcessed,
                                          bool *pNeedFetchData) {
  int32_t                  code = TSDB_CODE_SUCCESS;
  int32_t                  lino = 0;
  SSTriggerHistoryContext *pContext = pGroup->pContext;
  SStreamTriggerTask      *pTask = pContext->pTask;
  bool                     isCalcData = (pContext->status == STRIGGER_CONTEXT_SEND_CALC_REQ);

  *pAllTableProcessed = false;
  *pNeedFetchData = false;

  if (isCalcData && !pTask->isVirtualTable) {
    bool startFromHead = (pContext->calcDataBlockIdx == 0);
    *ppDataBlock = NULL;
    *pStartIdx = *pEndIdx = 0;
    while (pContext->calcDataBlockIdx < TARRAY_SIZE(pContext->pCalcDataBlocks)) {
      SSDataBlock *pBlock = *(SSDataBlock **)TARRAY_GET_ELEM(pContext->pCalcDataBlocks, pContext->calcDataBlockIdx);
      int32_t      nrows = blockDataGetNumOfRows(pBlock);
      pContext->calcDataBlockIdx++;
      if (nrows > 0) {
        *ppDataBlock = pBlock;
        *pEndIdx = nrows;
        break;
      }
    }
    if (TARRAY_SIZE(pContext->pCalcDataBlocks) == 0) {
      *pNeedFetchData = true;
    } else if (*ppDataBlock == NULL) {
      bool finished = true;
      for (int32_t i = 0; i < TARRAY_SIZE(pContext->pCalcDataBlocks); i++) {
        SSDataBlock *pDataBlock = *(SSDataBlock **)TARRAY_GET_ELEM(pContext->pCalcDataBlocks, i);
        if (blockDataGetNumOfRows(pDataBlock) >= STREAM_RETURN_ROWS_NUM) {
          finished = false;
          break;
        }
      }
      if (finished) {
        *pAllTableProcessed = true;
      } else {
        *pNeedFetchData = true;
      }
    }
    goto _end;
  } else if (!pContext->needTsdbMeta) {
    *ppDataBlock = NULL;
    *pStartIdx = *pEndIdx = 0;
    while (pContext->trigDataBlockIdx < TARRAY_SIZE(pContext->pTrigDataBlocks)) {
      SSDataBlock *pBlock = *(SSDataBlock **)TARRAY_GET_ELEM(pContext->pTrigDataBlocks, pContext->trigDataBlockIdx);
      int32_t      nrows = blockDataGetNumOfRows(pBlock);
      pContext->trigDataBlockIdx++;
      if (nrows > 0 && pBlock->info.id.groupId == pGroup->gid) {
        *ppDataBlock = pBlock;
        *pEndIdx = nrows;
        break;
      }
    }
    if (*ppDataBlock == NULL) {
      *pAllTableProcessed = true;
    }
    goto _end;
  }

  while (!*pAllTableProcessed && !*pNeedFetchData) {
    if (!pTask->isVirtualTable) {
      if (IS_TRIGGER_TIMESTAMP_SORTER_EMPTY(pContext->pSorter)) {
        while (saveWindow && IS_TRIGGER_GROUP_OPEN_WINDOW(pGroup)) {
          code = stHistoryGroupCloseWindow(pGroup, NULL, saveWindow);
          QUERY_CHECK_CODE(code, lino, _end);
        }
        stTimestampSorterReset(pContext->pSorter);
        pContext->pCurTableMeta = tSimpleHashIterate(pGroup->pTableMetas, pContext->pCurTableMeta, &pContext->tbIter);
        if (pContext->pCurTableMeta == NULL) {
          *pAllTableProcessed = true;
          break;
        }
        if (saveWindow) {
          code = stHistoryGroupRestoreInitWindow(pGroup, pContext->pInitWindows);
          QUERY_CHECK_CODE(code, lino, _end);
        }
        STimeWindow range = {.skey = INT64_MIN, .ekey = INT64_MAX - 1};
        if (pContext->status == STRIGGER_CONTEXT_CHECK_CONDITION) {
          range = pContext->stepRange;
        } else if (pContext->status == STRIGGER_CONTEXT_SEND_CALC_REQ) {
          if (pTask->triggerType != STREAM_TRIGGER_PERIOD) {
            range.skey = pContext->pParamToFetch->wstart;
            range.ekey = pContext->pParamToFetch->wend;
            if (TARRAY_ELEM_IDX(pContext->pCalcReq->params, pContext->pParamToFetch) > 0) {
              SSTriggerCalcParam *pPrevParam = pContext->pParamToFetch - 1;
              range.skey = TMAX(range.skey, pPrevParam->wend + 1);
            }
          }
        } else {
          code = TSDB_CODE_INTERNAL_ERROR;
          QUERY_CHECK_CODE(code, lino, _end);
        }
        code = stTimestampSorterSetSortInfo(pContext->pSorter, &range, pContext->pCurTableMeta->tbUid,
                                            isCalcData ? pTask->histCalcTsIndex : pTask->histTrigTsIndex);
        QUERY_CHECK_CODE(code, lino, _end);
        code = stTimestampSorterSetMetaDatas(pContext->pSorter, pContext->pCurTableMeta);
        QUERY_CHECK_CODE(code, lino, _end);
      }
      code = stTimestampSorterNextDataBlock(pContext->pSorter, ppDataBlock, pStartIdx, pEndIdx);
      QUERY_CHECK_CODE(code, lino, _end);
      if (*ppDataBlock == NULL) {
        if (!IS_TRIGGER_TIMESTAMP_SORTER_EMPTY(pContext->pSorter)) {
          *pNeedFetchData = true;
          code = stTimestampSorterGetMetaToFetch(pContext->pSorter, &pContext->pMetaToFetch);
          QUERY_CHECK_CODE(code, lino, _end);
        }
        continue;
      }
      break;
    } else {
      if (IS_TRIGGER_VTABLE_MERGER_EMPTY(pContext->pMerger)) {
        while (saveWindow && IS_TRIGGER_GROUP_OPEN_WINDOW(pGroup)) {
          code = stHistoryGroupCloseWindow(pGroup, NULL, saveWindow);
          QUERY_CHECK_CODE(code, lino, _end);
        }
        stVtableMergerReset(pContext->pMerger);
        if (pContext->tbIter >= taosArrayGetSize(pGroup->pVirtTableInfos)) {
          *pAllTableProcessed = true;
          break;
        } else {
          pContext->pCurVirTable =
              *(SSTriggerVirtTableInfo **)TARRAY_GET_ELEM(pGroup->pVirtTableInfos, pContext->tbIter);
          pContext->tbIter++;
        }
        if (saveWindow) {
          code = stHistoryGroupRestoreInitWindow(pGroup, pContext->pInitWindows);
          QUERY_CHECK_CODE(code, lino, _end);
        }
        STimeWindow range = {.skey = INT64_MIN, .ekey = INT64_MAX - 1};
        if (pContext->status == STRIGGER_CONTEXT_CHECK_CONDITION) {
          range = pContext->stepRange;
        } else if (pContext->status == STRIGGER_CONTEXT_SEND_CALC_REQ) {
          if (pTask->triggerType != STREAM_TRIGGER_PERIOD) {
            range.skey = pContext->pParamToFetch->wstart;
            range.ekey = pContext->pParamToFetch->wend;
            if (TARRAY_ELEM_IDX(pContext->pCalcReq->params, pContext->pParamToFetch) > 0) {
              SSTriggerCalcParam *pPrevParam = pContext->pParamToFetch - 1;
              range.skey = TMAX(range.skey, pPrevParam->wend + 1);
            }
          }
        } else {
          code = TSDB_CODE_INTERNAL_ERROR;
          QUERY_CHECK_CODE(code, lino, _end);
        }
        code = stVtableMergerSetMergeInfo(
            pContext->pMerger, &range,
            isCalcData ? pContext->pCurVirTable->pCalcColRefs : pContext->pCurVirTable->pTrigColRefs);
        QUERY_CHECK_CODE(code, lino, _end);
        code = stVtableMergerSetMetaDatas(pContext->pMerger, pGroup->pTableMetas);
        QUERY_CHECK_CODE(code, lino, _end);
      }
      code = stVtableMergerNextDataBlock(pContext->pMerger, ppDataBlock);
      QUERY_CHECK_CODE(code, lino, _end);
      *pStartIdx = 0;
      *pEndIdx = *ppDataBlock ? blockDataGetNumOfRows(*ppDataBlock) : 0;
      if (*ppDataBlock == NULL) {
        if (!IS_TRIGGER_VTABLE_MERGER_EMPTY(pContext->pMerger)) {
          *pNeedFetchData = true;
          code = stVtableMergerGetMetaToFetch(pContext->pMerger, &pContext->pMetaToFetch, &pContext->pColRefToFetch);
          QUERY_CHECK_CODE(code, lino, _end);
        }
        continue;
      }
      break;
    }
  }

_end:
  if (code != TSDB_CODE_SUCCESS) {
    ST_TASK_ELOG("%s failed at line %d since %s", __func__, lino, tstrerror(code));
  }
  return code;
}

static int32_t stHistoryGroupDoSlidingCheck(SSTriggerHistoryGroup *pGroup) {
  int32_t                  code = TSDB_CODE_SUCCESS;
  int32_t                  lino = 0;
  SSTriggerHistoryContext *pContext = pGroup->pContext;
  SStreamTriggerTask      *pTask = pContext->pTask;
  bool                     readAllData = false;
  bool                     allTableProcessed = false;
  bool                     needFetchData = false;

  if (!pContext->reenterCheck) {
    // save initial windows at the first check
    code = stHistoryGroupSaveInitWindow(pGroup, pContext->pInitWindows);
    QUERY_CHECK_CODE(code, lino, _end);
  }

  if ((pTask->histTriggerFilter != NULL) || pTask->hasTriggerFilter) {
    readAllData = true;
  } else if (pTask->placeHolderBitmap & PLACE_HOLDER_WROWNUM) {
    readAllData = true;
  } else if (pTask->ignoreNoDataTrigger) {
    readAllData = true;
  }

  if (readAllData) {
    // read all data of the current table
    while (!allTableProcessed && !needFetchData) {
      SSDataBlock *pDataBlock = NULL;
      int32_t      startIdx = 0;
      int32_t      endIdx = 0;
      code =
          stHistoryGroupGetDataBlock(pGroup, true, &pDataBlock, &startIdx, &endIdx, &allTableProcessed, &needFetchData);
      QUERY_CHECK_CODE(code, lino, _end);
      if (allTableProcessed || needFetchData) {
        break;
      }
      SColumnInfoData *pTsCol = taosArrayGet(pDataBlock->pDataBlock, pTask->histTrigTsIndex);
      QUERY_CHECK_NULL(pTsCol, code, lino, _end, terrno);
      int64_t *pTsData = (int64_t *)pTsCol->pData;
      for (int32_t r = startIdx; r < endIdx;) {
        int64_t nextStart = pGroup->nextWindow.skey;
        int64_t curEnd = IS_TRIGGER_GROUP_OPEN_WINDOW(pGroup) ? TRINGBUF_HEAD(&pGroup->winBuf)->range.ekey : INT64_MAX;
        int64_t ts = TMIN(nextStart, curEnd);
        void   *px = taosbsearch(&ts, pTsData + r, endIdx - r, sizeof(int64_t), compareInt64Val, TD_GT);
        int32_t nrows = (px != NULL) ? (POINTER_DISTANCE(px, &pTsData[r]) / sizeof(int64_t)) : (endIdx - r);
        r += nrows;
        if (IS_TRIGGER_GROUP_OPEN_WINDOW(pGroup)) {
          TRINGBUF_HEAD(&pGroup->winBuf)->wrownum += nrows;
        }
        bool meetBound = (r < endIdx) || (r > 0 && pTsData[r - 1] == ts);
        if (ts == nextStart && meetBound) {
          if (IS_TRIGGER_GROUP_NONE_WINDOW(pGroup)) {
            code = stHistoryGroupOpenWindow(pGroup, pTsData[r], NULL, true, true);
            QUERY_CHECK_CODE(code, lino, _end);
            r++;
          } else {
            code = stHistoryGroupOpenWindow(pGroup, ts, NULL, true, r > 0 && pTsData[r - 1] == nextStart);
            QUERY_CHECK_CODE(code, lino, _end);
          }
        }
        if ((TRINGBUF_HEAD(&pGroup->winBuf)->range.ekey == ts) && meetBound) {
          code = stHistoryGroupCloseWindow(pGroup, NULL, true);
          QUERY_CHECK_CODE(code, lino, _end);
        }
      }
    }
  } else {
    if (IS_TRIGGER_GROUP_NONE_WINDOW(pGroup)) {
      void *px = tSimpleHashGet(pContext->pFirstTsMap, &pGroup->gid, sizeof(int64_t));
      QUERY_CHECK_NULL(px, code, lino, _end, TSDB_CODE_INTERNAL_ERROR);
      int64_t ts = *(int64_t *)px;
      code = stHistoryGroupOpenWindow(pGroup, ts, NULL, false, false);
      QUERY_CHECK_CODE(code, lino, _end);
    }
    allTableProcessed = true;
  }

  if (allTableProcessed) {
    if (readAllData) {
      code = stHistoryGroupMergeSavedWindows(pGroup, 0);
      QUERY_CHECK_CODE(code, lino, _end);
    }

    if (IS_TRIGGER_GROUP_NONE_WINDOW(pGroup)) {
      goto _end;
    }

    while (true) {
      int64_t nextStart = pGroup->nextWindow.skey;
      int64_t curEnd = IS_TRIGGER_GROUP_OPEN_WINDOW(pGroup) ? TRINGBUF_HEAD(&pGroup->winBuf)->range.ekey : INT64_MAX;
      int64_t ts = TMIN(nextStart, curEnd);
      if (ts > pContext->stepRange.ekey || ts > pContext->scanRange.ekey) {
        break;
      }
      if (ts == nextStart) {
        code = stHistoryGroupOpenWindow(pGroup, ts, NULL, false, false);
        QUERY_CHECK_CODE(code, lino, _end);
      }
      if (ts == curEnd) {
        code = stHistoryGroupCloseWindow(pGroup, NULL, false);
        QUERY_CHECK_CODE(code, lino, _end);
      }
    }
  }

_end:
  if (code != TSDB_CODE_SUCCESS) {
    ST_TASK_ELOG("%s failed at line %d since %s", __func__, lino, tstrerror(code));
  }
  return code;
}

static int32_t stHistoryGroupDoSessionCheck(SSTriggerHistoryGroup *pGroup) {
  int32_t                  code = TSDB_CODE_SUCCESS;
  int32_t                  lino = 0;
  SSTriggerHistoryContext *pContext = pGroup->pContext;
  SStreamTriggerTask      *pTask = pContext->pTask;
  bool                     readAllData = false;
  bool                     allTableProcessed = false;
  bool                     needFetchData = false;

  if (!pContext->reenterCheck) {
    // save initial windows at the first check
    code = stHistoryGroupSaveInitWindow(pGroup, pContext->pInitWindows);
    QUERY_CHECK_CODE(code, lino, _end);
  }

  if ((pTask->histTriggerFilter != NULL) || pTask->hasTriggerFilter) {
    readAllData = true;
  } else if (pTask->placeHolderBitmap & PLACE_HOLDER_WROWNUM) {
    readAllData = true;
  }

  while (!allTableProcessed && !needFetchData) {
    if (!readAllData) {
      // use table metadatas to accelerate the session window check
      if (IS_TRIGGER_TIMESTAMP_SORTER_EMPTY(pContext->pSorter)) {
        // save unclosed window of the previous table to merge
        while (IS_TRIGGER_GROUP_OPEN_WINDOW(pGroup)) {
          code = stHistoryGroupCloseWindow(pGroup, NULL, true);
          QUERY_CHECK_CODE(code, lino, _end);
        }
        stTimestampSorterReset(pContext->pSorter);
        pContext->pCurTableMeta = tSimpleHashIterate(pGroup->pTableMetas, pContext->pCurTableMeta, &pContext->tbIter);
        if (pContext->pCurTableMeta == NULL) {
          allTableProcessed = true;
          break;
        }
        code = stHistoryGroupRestoreInitWindow(pGroup, pContext->pInitWindows);
        QUERY_CHECK_CODE(code, lino, _end);
        STimeWindow range = pContext->stepRange;
        code = stTimestampSorterSetSortInfo(pContext->pSorter, &range, pContext->pCurTableMeta->tbUid,
                                            pTask->histTrigTsIndex);
        QUERY_CHECK_CODE(code, lino, _end);
        code = stTimestampSorterSetMetaDatas(pContext->pSorter, pContext->pCurTableMeta);
        QUERY_CHECK_CODE(code, lino, _end);
      }
      int64_t ts = IS_TRIGGER_GROUP_OPEN_WINDOW(pGroup) ? TRINGBUF_HEAD(&pGroup->winBuf)->range.ekey : INT64_MIN;
      int64_t lastTs = ts, nextTs = ts;
      code = stTimestampSorterForwardTs(pContext->pSorter, ts, pTask->gap, &lastTs, &nextTs);
      QUERY_CHECK_CODE(code, lino, _end);
      if (IS_TRIGGER_GROUP_OPEN_WINDOW(pGroup)) {
        TRINGBUF_HEAD(&pGroup->winBuf)->range.ekey = lastTs;
      }
      if (nextTs == INT64_MAX) {
        if (!IS_TRIGGER_TIMESTAMP_SORTER_EMPTY(pContext->pSorter)) {
          needFetchData = true;
          code = stTimestampSorterGetMetaToFetch(pContext->pSorter, &pContext->pMetaToFetch);
          QUERY_CHECK_CODE(code, lino, _end);
        }
        continue;
      }
      if (IS_TRIGGER_GROUP_OPEN_WINDOW(pGroup)) {
        code = stHistoryGroupCloseWindow(pGroup, NULL, true);
        QUERY_CHECK_CODE(code, lino, _end);
      }
      code = stHistoryGroupOpenWindow(pGroup, nextTs, NULL, true, true);
      QUERY_CHECK_CODE(code, lino, _end);
    } else {
      // read all data of the current table
      SSDataBlock *pDataBlock = NULL;
      int32_t      startIdx = 0;
      int32_t      endIdx = 0;
      code =
          stHistoryGroupGetDataBlock(pGroup, true, &pDataBlock, &startIdx, &endIdx, &allTableProcessed, &needFetchData);
      QUERY_CHECK_CODE(code, lino, _end);
      if (allTableProcessed || needFetchData) {
        break;
      }
      SColumnInfoData *pTsCol = taosArrayGet(pDataBlock->pDataBlock, pTask->histTrigTsIndex);
      QUERY_CHECK_NULL(pTsCol, code, lino, _end, terrno);
      int64_t *pTsData = (int64_t *)pTsCol->pData;
      for (int32_t r = startIdx; r < endIdx; r++) {
        int64_t          ts = pTsData[r];
        SSTriggerWindow *pCurWin = TRINGBUF_HEAD(&pGroup->winBuf);
        if (IS_TRIGGER_GROUP_OPEN_WINDOW(pGroup) && pCurWin->range.ekey + pTask->gap >= ts) {
          pCurWin->range.ekey = ts;
          pCurWin->wrownum++;
        } else {
          if (IS_TRIGGER_GROUP_OPEN_WINDOW(pGroup)) {
            code = stHistoryGroupCloseWindow(pGroup, NULL, true);
            QUERY_CHECK_CODE(code, lino, _end);
          }
          code = stHistoryGroupOpenWindow(pGroup, ts, NULL, true, true);
          QUERY_CHECK_CODE(code, lino, _end);
        }
      }
    }
  }

  if (allTableProcessed) {
    code = stHistoryGroupMergeSavedWindows(pGroup, pTask->gap);
    QUERY_CHECK_CODE(code, lino, _end);
  }

_end:
  if (code != TSDB_CODE_SUCCESS) {
    ST_TASK_ELOG("%s failed at line %d since %s", __func__, lino, tstrerror(code));
  }
  return code;
}

static int32_t stHistoryGroupDoCountCheck(SSTriggerHistoryGroup *pGroup) {
  int32_t                  code = TSDB_CODE_SUCCESS;
  int32_t                  lino = 0;
  SSTriggerHistoryContext *pContext = pGroup->pContext;
  SStreamTriggerTask      *pTask = pContext->pTask;
  bool                     readAllData = false;
  bool                     allTableProcessed = false;
  bool                     needFetchData = false;

  if ((pTask->histTriggerFilter != NULL) || pTask->hasTriggerFilter) {
    readAllData = true;
  } else if (pTask->isVirtualTable) {
    readAllData = true;
  }

#define ALIGN_UP(x, b) (((x) + (b) - 1) / (b) * (b))
  while (!allTableProcessed && !needFetchData) {
    if (!readAllData) {
      // use table metadatas to accelerate the count window check
      if (IS_TRIGGER_TIMESTAMP_SORTER_EMPTY(pContext->pSorter)) {
        stTimestampSorterReset(pContext->pSorter);
        pContext->pCurTableMeta = tSimpleHashIterate(pGroup->pTableMetas, pContext->pCurTableMeta, &pContext->tbIter);
        if (pContext->pCurTableMeta == NULL) {
          // actually, it has only one table
          allTableProcessed = true;
          break;
        }
        STimeWindow range = pContext->stepRange;
        code = stTimestampSorterSetSortInfo(pContext->pSorter, &range, pContext->pCurTableMeta->tbUid,
                                            pTask->histTrigTsIndex);
        QUERY_CHECK_CODE(code, lino, _end);
        code = stTimestampSorterSetMetaDatas(pContext->pSorter, pContext->pCurTableMeta);
        QUERY_CHECK_CODE(code, lino, _end);
      }
      int64_t skipped = 0;
      int64_t lastTs = INT64_MIN;
      int64_t nrowsCurWin = IS_TRIGGER_GROUP_OPEN_WINDOW(pGroup) ? TRINGBUF_HEAD(&pGroup->winBuf)->wrownum : 0;
      int64_t nrowsNextWstart = ALIGN_UP(nrowsCurWin, pTask->windowSliding) + 1;
      int64_t nrowsToSkip = TMIN(nrowsNextWstart, pTask->windowCount) - nrowsCurWin;
      code = stTimestampSorterForwardNrows(pContext->pSorter, nrowsToSkip, &skipped, &lastTs);
      QUERY_CHECK_CODE(code, lino, _end);
      if (IS_TRIGGER_GROUP_OPEN_WINDOW(pGroup) && skipped > 0) {
        TRINGBUF_HEAD(&pGroup->winBuf)->range.ekey = lastTs;
        TRINGBUF_HEAD(&pGroup->winBuf)->wrownum += skipped;
      }
      if (skipped < nrowsToSkip) {
        if (!IS_TRIGGER_TIMESTAMP_SORTER_EMPTY(pContext->pSorter)) {
          needFetchData = true;
          code = stTimestampSorterGetMetaToFetch(pContext->pSorter, &pContext->pMetaToFetch);
          QUERY_CHECK_CODE(code, lino, _end);
        }
        continue;
      }
      if (nrowsCurWin + skipped == nrowsNextWstart) {
        code = stHistoryGroupOpenWindow(pGroup, lastTs, NULL, false, true);
        QUERY_CHECK_CODE(code, lino, _end);
      }
      if (IS_TRIGGER_GROUP_OPEN_WINDOW(pGroup) && TRINGBUF_HEAD(&pGroup->winBuf)->wrownum == pTask->windowCount) {
        code = stHistoryGroupCloseWindow(pGroup, NULL, false);
        QUERY_CHECK_CODE(code, lino, _end);
      }
    } else {
      // read all data of the current table
      SSDataBlock *pDataBlock = NULL;
      int32_t      startIdx = 0;
      int32_t      endIdx = 0;
      code = stHistoryGroupGetDataBlock(pGroup, false, &pDataBlock, &startIdx, &endIdx, &allTableProcessed,
                                        &needFetchData);
      QUERY_CHECK_CODE(code, lino, _end);
      if (allTableProcessed || needFetchData) {
        break;
      }
      SColumnInfoData *pTsCol = taosArrayGet(pDataBlock->pDataBlock, pTask->histTrigTsIndex);
      QUERY_CHECK_NULL(pTsCol, code, lino, _end, terrno);
      int64_t *pTsData = (int64_t *)pTsCol->pData;
      for (int32_t r = startIdx; r < endIdx;) {
        int64_t nrowsCurWin = IS_TRIGGER_GROUP_OPEN_WINDOW(pGroup) ? TRINGBUF_HEAD(&pGroup->winBuf)->wrownum : 0;
        int64_t nrowsNextWstart = ALIGN_UP(nrowsCurWin, pTask->windowSliding) + 1;
        int64_t nrowsToSkip = TMIN(nrowsNextWstart, pTask->windowCount) - nrowsCurWin;
        int64_t skipped = TMIN(nrowsToSkip, endIdx - r);
        int64_t lastTs = pTsData[r + skipped - 1];
        r += skipped;
        if (IS_TRIGGER_GROUP_OPEN_WINDOW(pGroup) && skipped > 0) {
          TRINGBUF_HEAD(&pGroup->winBuf)->range.ekey = lastTs;
          TRINGBUF_HEAD(&pGroup->winBuf)->wrownum += skipped;
        }
        if (nrowsCurWin + skipped == nrowsNextWstart) {
          code = stHistoryGroupOpenWindow(pGroup, lastTs, NULL, false, true);
          QUERY_CHECK_CODE(code, lino, _end);
        }
        if (IS_TRIGGER_GROUP_OPEN_WINDOW(pGroup) && TRINGBUF_HEAD(&pGroup->winBuf)->wrownum == pTask->windowCount) {
          code = stHistoryGroupCloseWindow(pGroup, NULL, false);
          QUERY_CHECK_CODE(code, lino, _end);
        }
      }
    }
  }

_end:
  if (code != TSDB_CODE_SUCCESS) {
    ST_TASK_ELOG("%s failed at line %d since %s", __func__, lino, tstrerror(code));
  }
  return code;
}

static int32_t stHistoryGroupDoStateCheck(SSTriggerHistoryGroup *pGroup) {
  int32_t                  code = TSDB_CODE_SUCCESS;
  int32_t                  lino = 0;
  SSTriggerHistoryContext *pContext = pGroup->pContext;
  SStreamTriggerTask      *pTask = pContext->pTask;
  bool                     allTableProcessed = false;
  bool                     needFetchData = false;
  char                    *pExtraNotifyContent = NULL;
  SArray                  *pList = NULL;
  SScalarParam             output = {0};

  while (!allTableProcessed && !needFetchData) {
    //  read all data of the current table
    SSDataBlock *pDataBlock = NULL;
    int32_t      startIdx = 0;
    int32_t      endIdx = 0;
    code =
        stHistoryGroupGetDataBlock(pGroup, false, &pDataBlock, &startIdx, &endIdx, &allTableProcessed, &needFetchData);
    QUERY_CHECK_CODE(code, lino, _end);
    if (allTableProcessed || needFetchData) {
      break;
    }
    SColumnInfoData *pTsCol = taosArrayGet(pDataBlock->pDataBlock, pTask->histTrigTsIndex);
    QUERY_CHECK_NULL(pTsCol, code, lino, _end, terrno);
    int64_t         *pTsData = (int64_t *)pTsCol->pData;
    SColumnInfoData *pStateCol = NULL;
    if (pTask->histStateSlotId != -1) {
      pStateCol = taosArrayGet(pDataBlock->pDataBlock, pTask->histStateSlotId);
      QUERY_CHECK_NULL(pStateCol, code, lino, _end, terrno);
    } else {
      if (pList == NULL) {
        pList = taosArrayInit(1, POINTER_BYTES);
        QUERY_CHECK_NULL(pList, code, lino, _end, terrno);
      } else {
        taosArrayClear(pList);
      }
      void *px = taosArrayPush(pList, &pDataBlock);
      QUERY_CHECK_NULL(px, code, lino, _end, terrno);

      if (output.columnData == NULL) {
        SDataType       *pType = &((SExprNode *)pTask->pStateExpr)->resType;
        SColumnInfoData *pColumnData = taosMemoryCalloc(1, sizeof(SColumnInfoData));
        QUERY_CHECK_NULL(pColumnData, code, lino, _end, terrno);
        pColumnData->info.type = pType->type;
        pColumnData->info.bytes = pType->bytes;
        pColumnData->info.scale = pType->scale;
        pColumnData->info.precision = pType->precision;
        output.columnData = pColumnData;
        output.colAlloced = true;
      }
      SColumnInfoData *pColumnData = output.columnData;
      int32_t          numOfRows = blockDataGetNumOfRows(pDataBlock);
      code = colInfoDataEnsureCapacity(pColumnData, numOfRows, true);
      QUERY_CHECK_CODE(code, lino, _end);
      output.numOfRows = numOfRows;

      code = scalarCalculate(pTask->pStateExpr, pList, &output, NULL, NULL);
      QUERY_CHECK_CODE(code, lino, _end);
      pStateCol = output.columnData;
      QUERY_CHECK_NULL(pStateCol, code, lino, _end, terrno);
    }
    bool  isVarType = IS_VAR_DATA_TYPE(pStateCol->info.type);
    void *pStateData = isVarType ? (void *)pGroup->stateVal.pData : (void *)&pGroup->stateVal.val;
    if (IS_TRIGGER_GROUP_NONE_WINDOW(pGroup)) {
      // initialize state value
      SValue *pStateVal = &pGroup->stateVal;
      pStateVal->type = pStateCol->info.type;
      if (isVarType) {
        pStateVal->nData = pStateCol->info.bytes;
        pStateVal->pData = taosMemoryCalloc(pStateVal->nData, 1);
        QUERY_CHECK_CONDITION(pStateVal->pData, code, lino, _end, terrno);
        pStateData = pStateVal->pData;
      }

      // open the first window
      char   *newVal = colDataGetData(pStateCol, startIdx);
      int32_t bytes = isVarType ? varDataTLen(newVal) : pStateCol->info.bytes;
      if (pTask->notifyHistory && (pTask->notifyEventType & STRIGGER_EVENT_WINDOW_OPEN)) {
        code = streamBuildStateNotifyContent(STRIGGER_EVENT_WINDOW_OPEN, &pStateCol->info, NULL, newVal,
                                             &pExtraNotifyContent);
        QUERY_CHECK_CODE(code, lino, _end);
      }
      code = stHistoryGroupOpenWindow(pGroup, pTsData[startIdx], &pExtraNotifyContent, false, true);
      QUERY_CHECK_CODE(code, lino, _end);
      memcpy(pStateData, newVal, bytes);
      startIdx++;
    }

    for (int32_t r = startIdx; r < endIdx; r++) {
      char   *newVal = colDataGetData(pStateCol, r);
      int32_t bytes = isVarType ? varDataTLen(newVal) : pStateCol->info.bytes;
      if (memcmp(pStateData, newVal, bytes) == 0) {
        TRINGBUF_HEAD(&pGroup->winBuf)->wrownum++;
        TRINGBUF_HEAD(&pGroup->winBuf)->range.ekey = pTsData[r];
      } else {
        if (pTask->notifyHistory && (pTask->notifyEventType & STRIGGER_EVENT_WINDOW_CLOSE)) {
          code = streamBuildStateNotifyContent(STRIGGER_EVENT_WINDOW_CLOSE, &pStateCol->info, pStateData, newVal,
                                               &pExtraNotifyContent);
          QUERY_CHECK_CODE(code, lino, _end);
        }
        bool stEqualZeroth = false;
        code = stIsStateEqualZeroth(pStateData, pTask->pStateZeroth, &stEqualZeroth);
        QUERY_CHECK_CODE(code, lino, _end);
        if (stEqualZeroth) {
          TRINGBUF_DEQUEUE(&pGroup->winBuf);
        } else {
          code = stHistoryGroupCloseWindow(pGroup, &pExtraNotifyContent, false);
          QUERY_CHECK_CODE(code, lino, _end);
          if (pTask->notifyHistory && (pTask->notifyEventType & STRIGGER_EVENT_WINDOW_OPEN)) {
            code = streamBuildStateNotifyContent(STRIGGER_EVENT_WINDOW_OPEN, &pStateCol->info, pStateData, newVal,
                                                 &pExtraNotifyContent);
            QUERY_CHECK_CODE(code, lino, _end);
          }
        }
        code = stHistoryGroupOpenWindow(pGroup, pTsData[r], &pExtraNotifyContent, false, true);
        QUERY_CHECK_CODE(code, lino, _end);
        memcpy(pStateData, newVal, bytes);
      }
    }
  }

_end:
  if (pExtraNotifyContent != NULL) {
    taosMemoryFreeClear(pExtraNotifyContent);
  }
  if (pList != NULL) {
    taosArrayDestroy(pList);
  }
  sclFreeParam(&output);
  if (code != TSDB_CODE_SUCCESS) {
    ST_TASK_ELOG("%s failed at line %d since %s", __func__, lino, tstrerror(code));
  }
  return code;
}

static int32_t stHistoryGroupDoEventCheck(SSTriggerHistoryGroup *pGroup) {
  int32_t                  code = TSDB_CODE_SUCCESS;
  int32_t                  lino = 0;
  SSTriggerHistoryContext *pContext = pGroup->pContext;
  SStreamTriggerTask      *pTask = pContext->pTask;
  bool                     allTableProcessed = false;
  bool                     needFetchData = false;
  char                    *pExtraNotifyContent = NULL;
  SColumnInfoData         *psCol = NULL;
  SColumnInfoData         *peCol = NULL;

  while (!allTableProcessed && !needFetchData) {
    //  read all data of the current table
    SSDataBlock *pDataBlock = NULL;
    int32_t      startIdx = 0;
    int32_t      endIdx = 0;
    code =
        stHistoryGroupGetDataBlock(pGroup, false, &pDataBlock, &startIdx, &endIdx, &allTableProcessed, &needFetchData);
    QUERY_CHECK_CODE(code, lino, _end);
    if (allTableProcessed || needFetchData) {
      break;
    }
    SColumnInfoData *pTsCol = taosArrayGet(pDataBlock->pDataBlock, pTask->histTrigTsIndex);
    QUERY_CHECK_NULL(pTsCol, code, lino, _end, terrno);
    int64_t *pTsData = (int64_t *)pTsCol->pData;
    bool    *ps = NULL, *pe = NULL;
    psCol = NULL;
    peCol = NULL;

    for (int32_t r = startIdx; r < endIdx; r++) {
      if (IS_TRIGGER_GROUP_OPEN_WINDOW(pGroup)) {
        TRINGBUF_HEAD(&pGroup->winBuf)->range.ekey = pTsData[r];
        TRINGBUF_HEAD(&pGroup->winBuf)->wrownum++;
      } else {
        if (ps == NULL) {
          SFilterColumnParam param = {.numOfCols = taosArrayGetSize(pDataBlock->pDataBlock),
                                      .pDataBlock = pDataBlock->pDataBlock};
          code = filterSetDataFromSlotId(pContext->pStartCond, &param);
          QUERY_CHECK_CODE(code, lino, _end);
          int32_t status = 0;
          code = filterExecute(pContext->pStartCond, pDataBlock, &psCol, NULL, param.numOfCols, &status);
          QUERY_CHECK_CODE(code, lino, _end);
          ps = (bool *)psCol->pData;
        }
        if (ps[r]) {
          if (pTask->notifyHistory && (pTask->notifyEventType & STRIGGER_EVENT_WINDOW_OPEN)) {
            code = streamBuildEventNotifyContent(pDataBlock, pTask->pStartCondCols, r, &pExtraNotifyContent);
            QUERY_CHECK_CODE(code, lino, _end);
          }
          code = stHistoryGroupOpenWindow(pGroup, pTsData[r], &pExtraNotifyContent, false, true);
          QUERY_CHECK_CODE(code, lino, _end);
        }
      }
      if (IS_TRIGGER_GROUP_OPEN_WINDOW(pGroup)) {
        if (pe == NULL) {
          SFilterColumnParam param = {.numOfCols = taosArrayGetSize(pDataBlock->pDataBlock),
                                      .pDataBlock = pDataBlock->pDataBlock};
          code = filterSetDataFromSlotId(pContext->pEndCond, &param);
          QUERY_CHECK_CODE(code, lino, _end);
          int32_t status = 0;
          code = filterExecute(pContext->pEndCond, pDataBlock, &peCol, NULL, param.numOfCols, &status);
          QUERY_CHECK_CODE(code, lino, _end);
          pe = (bool *)peCol->pData;
        }
        if (pe[r]) {
          if (pTask->notifyHistory && (pTask->notifyEventType & STRIGGER_EVENT_WINDOW_CLOSE)) {
            code = streamBuildEventNotifyContent(pDataBlock, pTask->pEndCondCols, r, &pExtraNotifyContent);
            QUERY_CHECK_CODE(code, lino, _end);
          }
          code = stHistoryGroupCloseWindow(pGroup, &pExtraNotifyContent, false);
          QUERY_CHECK_CODE(code, lino, _end);
        }
      }
    }

    colDataDestroy(psCol);
    taosMemoryFreeClear(psCol);
    colDataDestroy(peCol);
    taosMemoryFreeClear(peCol);
  }

_end:

  colDataDestroy(psCol);
  taosMemoryFreeClear(psCol);

  if (pExtraNotifyContent != NULL) {
    taosMemoryFreeClear(pExtraNotifyContent);
  }
  if (code != TSDB_CODE_SUCCESS) {
    ST_TASK_ELOG("%s failed at line %d since %s", __func__, lino, tstrerror(code));
  }
  return code;
}

static int32_t stHistoryGroupCheck(SSTriggerHistoryGroup *pGroup) {
  int32_t                  code = TSDB_CODE_SUCCESS;
  int32_t                  lino = 0;
  SSTriggerHistoryContext *pContext = pGroup->pContext;
  SStreamTriggerTask      *pTask = pContext->pTask;

  switch (pTask->triggerType) {
    case STREAM_TRIGGER_SLIDING:
      return stHistoryGroupDoSlidingCheck(pGroup);

    case STREAM_TRIGGER_SESSION:
      return stHistoryGroupDoSessionCheck(pGroup);

    case STREAM_TRIGGER_COUNT:
      return stHistoryGroupDoCountCheck(pGroup);

    case STREAM_TRIGGER_STATE:
      return stHistoryGroupDoStateCheck(pGroup);

    case STREAM_TRIGGER_EVENT:
      return stHistoryGroupDoEventCheck(pGroup);

    default: {
      ST_TASK_ELOG("invalid stream trigger type %d at %s:%d", pTask->triggerType, __func__, __LINE__);
      return TSDB_CODE_INVALID_PARA;
    }
  }
}

int32_t stIsStateEqualZeroth(void *pStateData, void *pZeroth, bool *pIsEqual) {
  int32_t code = TSDB_CODE_SUCCESS;
  if (pStateData == NULL || pZeroth == NULL) {
    return code;
  }

  SValueNode *pZerothState = (SValueNode *)pZeroth;
  int8_t      type = pZerothState->node.resType.type;
  if (IS_VAR_DATA_TYPE(type)) {
    *pIsEqual = compareLenPrefixedStr(pStateData, pZerothState->datum.p) == 0;
  } else if (IS_INTEGER_TYPE(type)) {
    *pIsEqual = memcmp(pStateData, &pZerothState->datum.i, pZerothState->node.resType.bytes) == 0;
  } else if (IS_BOOLEAN_TYPE(type)) {
    *pIsEqual = memcmp(pStateData, &pZerothState->datum.b, pZerothState->node.resType.bytes) == 0;
  } else {
    *pIsEqual = false;
    code = TSDB_CODE_INVALID_PARA;
  }

  if (code != TSDB_CODE_SUCCESS) {
    stError("%s failed since %s, zeroth state param type: %d", __func__, tstrerror(code), type);
  }
  return code;
}
static int32_t stHistoryGroupRetrievePendingCalc(SSTriggerHistoryGroup *pGroup) {
  int32_t                  code = TSDB_CODE_SUCCESS;
  int32_t                  lino = 0;
  SSTriggerHistoryContext *pContext = pGroup->pContext;
  SStreamTriggerTask      *pTask = pContext->pTask;

  ST_TASK_DLOG("history group %" PRId64 " starts to exec %" PRId64 " pending params", pGroup->gid,
               pGroup->pPendingCalcParams.neles);

  if (pGroup->pPendingCalcParams.neles > 0) {
    int64_t             origNele = pGroup->pPendingCalcParams.neles;
    int64_t             origTotal = pContext->calcParamPool.size;
    int32_t             nele = 0;
    SSTriggerCalcParam *pParam = NULL;
    SObjListIter        iter = {0};
    taosObjListInitIter(&pGroup->pPendingCalcParams, &iter, TOBJLIST_ITER_FORWARD);
    while ((pParam = taosObjListIterNext(&iter)) != NULL &&
           TARRAY_SIZE(pContext->pCalcReq->params) < STREAM_CALC_REQ_MAX_WIN_NUM) {
      void *px = taosArrayPush(pContext->pCalcReq->params, pParam);
      QUERY_CHECK_NULL(px, code, lino, _end, terrno);
      pParam->extraNotifyContent = NULL;
      nele++;
    }
    taosObjListPopHeadTo(&pGroup->pPendingCalcParams, pParam, nele);
    int64_t freedNele = origNele - pGroup->pPendingCalcParams.neles;
#define LOG_EVERY_NUM_PARAM 10000
    if (stDebugFlag & DEBUG_DEBUG) {
      ST_TASK_DLOG("history group %" PRId64 " retrieved %" PRId64 " pending params, calc param pool size from %" PRId64
                   " to %" PRId64,
                   pGroup->gid, freedNele, origTotal, pContext->calcParamPool.size);
    } else if ((origTotal / LOG_EVERY_NUM_PARAM) != (pContext->calcParamPool.size / LOG_EVERY_NUM_PARAM)) {
      ST_TASK_ILOG("history group %" PRId64 " retrieved %" PRId64 " pending params, calc param pool size from %" PRId64
                   " to %" PRId64,
                   pGroup->gid, freedNele, origTotal, pContext->calcParamPool.size);
    }
  }

  SSTriggerCalcParam *pLastParam = taosArrayGetLast(pContext->pCalcReq->params);
  pContext->lastSentWinEnd = pLastParam ? pLastParam->wend : INT64_MIN;

_end:
  if (code != TSDB_CODE_SUCCESS) {
    ST_TASK_ELOG("%s failed at line %d since %s", __func__, lino, tstrerror(code));
  }
  return code;
}<|MERGE_RESOLUTION|>--- conflicted
+++ resolved
@@ -3957,14 +3957,8 @@
   code = tmsgSendReq(&pRunner->addr.epset, &msg);
   QUERY_CHECK_CODE(code, lino, _end);
 
-<<<<<<< HEAD
-  ST_TASK_DLOG("%s send drop table request to node:%d task:%" PRIx64, __func__, pRunner->addr.nodeId,
-               pRunner->addr.taskId);
-  ST_TASK_DLOG("%s trigger drop table req 0x%" PRIx64 ":0x%" PRIx64 " sent", __func__, msg.info.traceId.rootId,
-=======
   ST_TASK_DLOG("send retry drop request to node:%d task:%" PRIx64, pRunner->addr.nodeId, pRunner->addr.taskId);
   ST_TASK_DLOG("trigger retry drop req 0x%" PRIx64 ":0x%" PRIx64 " sent", msg.info.traceId.rootId,
->>>>>>> 4d0a8e1e
                msg.info.traceId.msgId);
 
   pNode = tdListPopNode(&pContext->dropTableReqs, pNode);
@@ -6640,22 +6634,6 @@
       }
       case STRIGGER_CONTEXT_CHECK_CONDITION: {
         int64_t now = taosGetTimestampNs();
-<<<<<<< HEAD
-        QUERY_CHECK_CONDITION(IS_TRIGGER_GROUP_OPEN_WINDOW(pGroup), code, lino, _end, TSDB_CODE_INTERNAL_ERROR);
-        SSTriggerWindow *pHead = TRINGBUF_HEAD(&pGroup->winBuf);
-        SSTriggerWindow *p = pHead;
-        do {
-          if (pTask->triggerType == STREAM_TRIGGER_STATE) {
-            // for state trigger, check if state equals to the zeroth state
-            bool  stEqualZeroth = false;
-            void *pStateData = IS_VAR_DATA_TYPE(pGroup->stateVal.type) ? (void *)pGroup->stateVal.pData
-                                                                       : (void *)&pGroup->stateVal.val;
-            code = stIsStateEqualZeroth(pStateData, pTask->pStateZeroth, &stEqualZeroth);
-            QUERY_CHECK_CODE(code, lino, _end);
-            if (stEqualZeroth) {
-              TRINGBUF_MOVE_NEXT(&pGroup->winBuf, p);
-              continue;
-=======
         if (IS_TRIGGER_GROUP_OPEN_WINDOW(pGroup)) {
           SSTriggerWindow *pHead = TRINGBUF_HEAD(&pGroup->winBuf);
           SSTriggerWindow *p = pHead;
@@ -6671,7 +6649,6 @@
                 TRINGBUF_MOVE_NEXT(&pGroup->winBuf, p);
                 continue;
               }
->>>>>>> 4d0a8e1e
             }
             SSTriggerCalcParam param = {
                 .triggerTime = now,
