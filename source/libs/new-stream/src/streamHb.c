/*
 * Copyright (c) 2019 TAOS Data, Inc. <jhtao@taosdata.com>
 *
 * This program is free software: you can use, redistribute, and/or modify
 * it under the terms of the GNU Affero General Public License, version 3
 * or later ("AGPL"), as published by the Free Software Foundation.
 *
 * This program is distributed in the hope that it will be useful, but WITHOUT
 * ANY WARRANTY; without even the implied warranty of MERCHANTABILITY or
 * FITNESS FOR A PARTICULAR PURPOSE.
 *
 * You should have received a copy of the GNU Affero General Public License
 * along with this program. If not, see <http://www.gnu.org/licenses/>.
 */

#include "executor.h"
#include "streamInt.h"
#include "tmisce.h"
#include "tref.h"
#include "stream.h"
#include "ttimer.h"
#include "wal.h"

static int32_t streamHbSendRequestMsg(SStreamHbMsg* pMsg, SEpSet* pEpset) {
  int32_t code = 0;
  int32_t lino = 0;
  int32_t tlen = 0;
  SEncoder encoder;

  tEncodeSize(tEncodeStreamHbMsg, pMsg, tlen, code);
  TAOS_CHECK_EXIT(code);

  void* buf = rpcMallocCont(tlen + sizeof(SStreamMsgGrpHeader));
  TSDB_CHECK_NULL(buf, code, lino, _exit, terrno);

  ((SStreamMsgGrpHeader *)buf)->streamGid = htonl(pMsg->streamGId);
  void *abuf = POINTER_SHIFT(buf, sizeof(SStreamMsgGrpHeader));

  tEncoderInit(&encoder, abuf, tlen);
  TAOS_CHECK_EXIT(tEncodeStreamHbMsg(&encoder, pMsg));
  tEncoderClear(&encoder);

  stDebug("try to send stream hb to mnode, gid:%d, snodeId:%d, vgLeaders:%d, streamStatus:%d", 
      pMsg->streamGId, pMsg->snodeId, (int32_t)taosArrayGetSize(pMsg->pVgLeaders), (int32_t)taosArrayGetSize(pMsg->pStreamStatus));

  SRpcMsg msg = {.msgType = TDMT_MND_STREAM_HEARTBEAT, .pCont = buf, .contLen = tlen + sizeof(SStreamMsgGrpHeader)};

  buf = NULL;
  
  TAOS_CHECK_EXIT(tmsgSendReq(pEpset, &msg));

  stTrace("stream hb sent");

  return code;

_exit:

  rpcFreeCont(buf);
  tEncoderClear(&encoder);

  stError("%s failed at line %d, error:%s", __FUNCTION__, lino, tstrerror(code));

  return code;
}

int32_t streamHbBuildRequestMsg(SStreamHbMsg* pMsg, bool* skipHb) {
  int32_t code = TSDB_CODE_SUCCESS;
  int32_t lino = 0;
  
  pMsg->dnodeId = (*gStreamMgmt.getDnode)(gStreamMgmt.dnode);
  pMsg->snodeId = gStreamMgmt.snodeEnabled ? pMsg->dnodeId : 0;
  pMsg->runnerThreadNum = tsNumOfStreamRunnerThreads;
  pMsg->streamGId = stmAddFetchStreamGid();

  TAOS_CHECK_EXIT(stmBuildHbStreamsStatusReq(pMsg));

  if (NULL == pMsg->pStreamStatus) {
    if (0 != pMsg->streamGId || gStreamMgmt.hbReported) {
      *skipHb = true;
      
      stTrace("no stream in streamGid %d, skip hb", pMsg->streamGId);
      if (0 == pMsg->streamGId) {
        gStreamMgmt.hbReported = false;
      }
      
      return code;
    }
  } else {
    gStreamMgmt.hbReported = true;
  }

  taosRLockLatch(&gStreamMgmt.vgLeadersLock);
  pMsg->pVgLeaders = taosArrayDup(gStreamMgmt.vgLeaders, NULL);
  taosRUnLockLatch(&gStreamMgmt.vgLeadersLock);
  
  return code;
  
_exit:

  stError("%s failed at line %d, error:%s", __FUNCTION__, lino, tstrerror(code));

  return code;
}

void streamHbStart(void* param, void* tmrId) {
  int32_t code = 0;
  int32_t lino = 0;
  bool    skipHb = false;
  SStreamHbMsg reqMsg = {0};
  SEpSet epSet = {0};

  stTrace("stream hb begin");
  
  TAOS_CHECK_EXIT(streamHbBuildRequestMsg(&reqMsg, &skipHb));
  if (skipHb) {
    stTrace("stream hb skipped");
    goto _exit;
  }
  
  (*gStreamMgmt.getMnode)(gStreamMgmt.dnode, &epSet);
  TAOS_CHECK_EXIT(streamHbSendRequestMsg(&reqMsg, &epSet));

_exit:

  streamTmrStart(streamHbStart, STREAM_HB_INTERVAL_MS, NULL, gStreamMgmt.timer, &gStreamMgmt.hb.hbTmr, "stream-hb");

<<<<<<< HEAD
  tCleanupStreamHbMsg(&reqMsg);
=======
  tCleanupStreamHbMsg(&reqMsg, false);
>>>>>>> 1325e2cb

  if (code) {
    stError("%s failed at line %d, error:%s", __FUNCTION__, lino, tstrerror(code));
  } else {
    stTrace("stream hb end");
  }
}

int32_t streamHbInit(SStreamHbInfo* pHb) {
  streamTmrStart(streamHbStart, STREAM_HB_INTERVAL_MS, NULL, gStreamMgmt.timer, &pHb->hbTmr, "stream-hb");
  
  return TSDB_CODE_SUCCESS;
}

int32_t streamHbHandleRspErr(int32_t errCode, int64_t currTs) {
  if (gStreamMgmt.hb.lastErrCode) {
    int64_t errTime = currTs - gStreamMgmt.hb.lastErrTs;
    if (errTime >= STREAM_HB_ERR_HANDLE_MAX_DELAY) {
      stError("stream hb error(current:%s, last:%s) last for %" PRId64 "ms, try to undeploy all tasks", 
          tstrerror(errCode), tstrerror(gStreamMgmt.hb.lastErrCode), errTime);
          
      smUndeployAllTasks();
    }
    
    stError("stream hb got error:%s, lastError:%s, lastErrTs:%" PRId64, tstrerror(errCode), 
        tstrerror(gStreamMgmt.hb.lastErrCode), gStreamMgmt.hb.lastErrTs);
        
    gStreamMgmt.hb.lastErrCode = errCode;

    return TSDB_CODE_SUCCESS;
  }
  
  gStreamMgmt.hb.lastErrCode = errCode;
  gStreamMgmt.hb.lastErrTs = currTs;
  stError("stream hb got error:%s, currTs:%" PRId64, tstrerror(errCode), currTs);

  return TSDB_CODE_SUCCESS;
}

int32_t streamHbProcessRspMsg(SMStreamHbRspMsg* pRsp) {
  int32_t      code = 0;
  int32_t      lino = 0;

  stDebug("start to process stream hb rsp msg");

  gStreamMgmt.hb.lastErrCode = 0;

  if (pRsp->undeploy.undeployAll) {
    //STREAMTODO
  } else if (pRsp->undeploy.taskList) {
    TAOS_CHECK_EXIT(smUndeployTasks(&pRsp->undeploy));
  }

  if (pRsp->deploy.streamList) {
    TAOS_CHECK_EXIT(smDeployStreams(&pRsp->deploy));
  }

  if (pRsp->rsps.rspList) {
    TAOS_CHECK_EXIT(smHandleMgmtRsp(&pRsp->rsps));
  }

  if (pRsp->start.taskList) {
    TAOS_CHECK_EXIT(smStartTasks(&pRsp->start));
  }

_exit:

  if (code) {
    stError("%s failed at line %d, error:%s", __FUNCTION__, lino, tstrerror(code));
  } else {
    stDebug("end to process stream hb rsp msg");
  }

  tDeepFreeSMStreamHbRspMsg(pRsp);
  
  return code;
}<|MERGE_RESOLUTION|>--- conflicted
+++ resolved
@@ -124,11 +124,7 @@
 
   streamTmrStart(streamHbStart, STREAM_HB_INTERVAL_MS, NULL, gStreamMgmt.timer, &gStreamMgmt.hb.hbTmr, "stream-hb");
 
-<<<<<<< HEAD
-  tCleanupStreamHbMsg(&reqMsg);
-=======
   tCleanupStreamHbMsg(&reqMsg, false);
->>>>>>> 1325e2cb
 
   if (code) {
     stError("%s failed at line %d, error:%s", __FUNCTION__, lino, tstrerror(code));
