#include "streamReader.h"
#include "osMemPool.h"
#include "streamInt.h"
#include "executor.h"

void destroyOptions(SStreamTriggerReaderTaskInnerOptions* options) {
  if (options == NULL) return;
  if (options->isSchema) {
    taosArrayDestroy(options->schemas);
  }
}

void releaseStreamTask(void* p) {
  if (p == NULL) return;
  SStreamReaderTaskInner* pTask = *((SStreamReaderTaskInner**)p);
  if (pTask == NULL) return;
  blockDataDestroy(pTask->pResBlock);
  blockDataDestroy(pTask->pResBlockDst);
  qStreamDestroyTableList(pTask->pTableList);
  pTask->api.tsdReader.tsdReaderClose(pTask->pReader);
  filterFreeInfo(pTask->pFilterInfo);
  destroyOptions(&pTask->options);
  cleanupQueryTableDataCond(&pTask->cond);
  
  taosMemoryFree(pTask);
}

int32_t createDataBlockForStream(SArray* schemas, SSDataBlock** pBlockRet) {
  int32_t      code = 0;
  int32_t      lino = 0;
  int32_t      numOfCols = taosArrayGetSize(schemas);
  SSDataBlock* pBlock = NULL;
  STREAM_CHECK_RET_GOTO(createDataBlock(&pBlock));

  for (int32_t i = 0; i < numOfCols; ++i) {
    SSchema* pSchema = taosArrayGet(schemas, i);
    STREAM_CHECK_NULL_GOTO(pSchema, terrno);
    SColumnInfoData idata = createColumnInfoData(pSchema->type, pSchema->bytes, pSchema->colId);

    STREAM_CHECK_RET_GOTO(blockDataAppendColInfo(pBlock, &idata));
  }
  STREAM_CHECK_RET_GOTO(blockDataEnsureCapacity(pBlock, STREAM_RETURN_ROWS_NUM));

end:
  STREAM_PRINT_LOG_END(code, lino)
  if (code != TSDB_CODE_SUCCESS) {
    blockDataDestroy(pBlock);
    pBlock = NULL;
  }
  *pBlockRet = pBlock;
  return code;
}

int32_t qStreamInitQueryTableDataCond(SQueryTableDataCond* pCond, int32_t order, void* schemas, bool isSchema,
                                      STimeWindow twindows, uint64_t suid) {
  int32_t code = 0;
  int32_t lino = 0;

  memset(pCond, 0, sizeof(*pCond));

  pCond->order = order;
  pCond->numOfCols = isSchema ? taosArrayGetSize((SArray*)schemas) : LIST_LENGTH((SNodeList*)schemas);

  pCond->colList = taosMemoryCalloc(pCond->numOfCols, sizeof(SColumnInfo));
  STREAM_CHECK_NULL_GOTO(pCond->colList, terrno);
  pCond->pSlotList = taosMemoryMalloc(sizeof(int32_t) * pCond->numOfCols);
  STREAM_CHECK_NULL_GOTO(pCond->pSlotList, terrno);

  pCond->twindows = twindows;
  pCond->suid = suid;
  pCond->type = TIMEWINDOW_RANGE_CONTAINED;
  pCond->startVersion = -1;
  pCond->endVersion = -1;
  //  pCond->skipRollup = readHandle->skipRollup;

  pCond->notLoadData = false;

  for (int32_t i = 0; i < pCond->numOfCols; ++i) {
    SColumnInfo* pColInfo = &pCond->colList[i];
    if (isSchema) {
      SSchema* pSchema = taosArrayGet((SArray*)schemas, i);
      pCond->colList[i].type = pSchema[i].type;
      pCond->colList[i].bytes = pSchema[i].bytes;
      pCond->colList[i].colId = pSchema[i].colId;
      pCond->colList[i].pk = pSchema[i].flags & COL_IS_KEY;

      pCond->pSlotList[i] = i;
    } else {
      STargetNode* pNode = (STargetNode*)nodesListGetNode((SNodeList*)schemas, i);
      STREAM_CHECK_NULL_GOTO(pNode, TSDB_CODE_STREAM_NOT_TABLE_SCAN_PLAN);

      SColumnNode* pColNode = (SColumnNode*)pNode->pExpr;
      STREAM_CHECK_NULL_GOTO(pColNode, TSDB_CODE_STREAM_NOT_TABLE_SCAN_PLAN);

      pCond->colList[i].type = pColNode->node.resType.type;
      pCond->colList[i].bytes = pColNode->node.resType.bytes;
      pCond->colList[i].colId = pColNode->colId;
      pCond->colList[i].pk = pColNode->isPk;

      pCond->pSlotList[i] = pNode->slotId;
    }
  }

end:
  STREAM_PRINT_LOG_END(code, lino);
  if (code != TSDB_CODE_SUCCESS) {
    taosMemoryFree(pCond->colList);
    taosMemoryFree(pCond->pSlotList);
    pCond->colList = NULL;
    pCond->pSlotList = NULL;
  }
  return code;
}

int32_t createStreamTask(void* pVnode, SStreamTriggerReaderTaskInnerOptions* options, SStreamReaderTaskInner** ppTask,
                         SSDataBlock* pResBlock, SHashObj* groupIdMap, SStorageAPI* api) {
  int32_t                 code = 0;
  int32_t                 lino = 0;
  SStreamReaderTaskInner* pTask = taosMemoryCalloc(1, sizeof(SStreamReaderTaskInner));
  STREAM_CHECK_NULL_GOTO(pTask, terrno);
  pTask->api = *api;
  pTask->options = *options;
  options->schemas = NULL;
  if (pResBlock != NULL) {
    STREAM_CHECK_RET_GOTO(createOneDataBlock(pResBlock, false, &pTask->pResBlock));
  } else {
    STREAM_CHECK_RET_GOTO(createDataBlockForStream(pTask->options.schemas, &pTask->pResBlock));
  }
  if (options->initReader) {
    int32_t        pNum = 0;
    STableKeyInfo* pList = NULL;
    if (options->uidList != NULL) {
      for (int32_t i = 0; i < taosArrayGetSize(options->uidList); ++i) {
        int64_t* uid = taosArrayGet(options->uidList, i);
        STREAM_CHECK_NULL_GOTO(uid, terrno);
        STableKeyInfo data = {uid[1], 0};
        STREAM_CHECK_RET_GOTO(qStreamSetTableList(&pTask->pTableList, &data));
      }
      STREAM_CHECK_RET_GOTO(qStreamGetTableList(pTask->pTableList, -1, &pList, &pNum))
    } else {
      STREAM_CHECK_RET_GOTO(filterInitFromNode(options->pConditions, &pTask->pFilterInfo, 0, NULL));
      STREAM_CHECK_RET_GOTO(qStreamCreateTableListForReader(
          pVnode, options->suid, options->uid, options->tableType, options->partitionCols, options->groupSort,
          options->pTagCond, options->pTagIndexCond, api, &pTask->pTableList, groupIdMap));
      if (options->gid != 0) {
        int32_t index = qStreamGetGroupIndex(pTask->pTableList, options->gid);
        STREAM_CHECK_CONDITION_GOTO(index < 0, TSDB_CODE_INVALID_PARA);
        pTask->currentGroupIndex = index;
      }
      if (options->scanMode == STREAM_SCAN_GROUP_ONE_BY_ONE) {
        STREAM_CHECK_RET_GOTO(qStreamGetTableList(pTask->pTableList, pTask->currentGroupIndex, &pList, &pNum))
      } else if (options->scanMode == STREAM_SCAN_ALL) {
        STREAM_CHECK_RET_GOTO(qStreamGetTableList(pTask->pTableList, -1, &pList, &pNum))
      }
    }
<<<<<<< HEAD
  
    SQueryTableDataCond pCond = {0};
    STREAM_CHECK_RET_GOTO(qStreamInitQueryTableDataCond(&pCond, options->order, pTask->options.schemas, options->isSchema,
=======

    cleanupQueryTableDataCond(&pTask->cond);
    STREAM_CHECK_RET_GOTO(qStreamInitQueryTableDataCond(&pTask->cond, options->order, pTask->options.schemas, options->isSchema,
>>>>>>> 9bf99b0e
                                                        options->twindows, options->suid));
    STREAM_CHECK_RET_GOTO(pTask->api.tsdReader.tsdReaderOpen(pVnode, &pTask->cond, pList, pNum, pTask->pResBlock,
                                                           (void**)&pTask->pReader, pTask->idStr, NULL));
  }
  
  *ppTask = pTask;
  pTask = NULL;

end:
  STREAM_PRINT_LOG_END(code, lino);
  releaseStreamTask(&pTask);
  destroyOptions(options);
  return code;
}

static void destroyCondition(SNode* pCond) {
  if (pCond == NULL) return;
  nodesDestroyNode(pCond);
}

static void releaseStreamReaderInfo(void* p) {
  if (p == NULL) return;
  SStreamTriggerReaderInfo* pInfo = (SStreamTriggerReaderInfo*)p;
  if (pInfo == NULL) return;
  taosHashCleanup(pInfo->streamTaskMap);
  taosHashCleanup(pInfo->groupIdMap);
  pInfo->streamTaskMap = NULL;

  destroyCondition(pInfo->pCalcConditions);
  destroyCondition(pInfo->pCalcTagCond);

  nodesDestroyNode((SNode*)(pInfo->triggerAst));
  nodesDestroyNode((SNode*)(pInfo->calcAst));
  
  nodesDestroyList(pInfo->partitionCols);
  blockDataDestroy(pInfo->triggerResBlock);
  blockDataDestroy(pInfo->calcResBlock);
  blockDataDestroy(pInfo->calcResBlockTmp);
  taosMemoryFree(pInfo->triggerSchema);
  destroyExprInfo(pInfo->pExprInfo, pInfo->numOfExpr);
  taosMemoryFreeClear(pInfo->pExprInfo);
  taosArrayDestroy(pInfo->uidList);
  taosArrayDestroy(pInfo->uidListIndex);
  taosMemoryFree(pInfo);
}

static void releaseStreamReaderCalcInfo(void* p) {
  if (p == NULL) return;
  SStreamTriggerReaderCalcInfo* pInfo = (SStreamTriggerReaderCalcInfo*)p;
  if (pInfo == NULL) return;
  nodesDestroyNode((SNode*)(pInfo->calcAst));
  taosMemoryFreeClear(pInfo->calcScanPlan);
  qDestroyTask(pInfo->pTaskInfo);
  pInfo->pTaskInfo = NULL;
  nodesDestroyNode((SNode*)pInfo->tsConditions);
  filterFreeInfo(pInfo->pFilterInfo);

  tDestroyStRtFuncInfo(&pInfo->rtInfo.funcInfo);
  taosMemoryFree(pInfo);
}

int32_t qStreamBuildSchema(SArray* schemas, int8_t type, int32_t bytes, col_id_t colId) {
  SSchema* pSchema = taosArrayReserve(schemas, 1);
  if (pSchema == NULL) {
    return terrno;
  }
  pSchema->type = type;
  pSchema->bytes = bytes;
  pSchema->colId = colId;
  return 0;
}

static int32_t buildSTSchemaForScanData(STSchema** sSchema, SNodeList* list) {
  int32_t  code = 0;
  int32_t  lino = 0;
  int32_t  nCols = LIST_LENGTH(list);
  SSchema* pSchema = pSchema = (SSchema*)taosMemoryCalloc(nCols, sizeof(SSchema));
  STREAM_CHECK_NULL_GOTO(pSchema, terrno);
  
  SNode*  nodeItem = NULL;
  int32_t i = 0;
  FOREACH(nodeItem, list) {
    SColumnNode*     valueNode = (SColumnNode*)((STargetNode*)nodeItem)->pExpr;
    pSchema[i].type = valueNode->node.resType.type;
    pSchema[i].colId = valueNode->colId;
    pSchema[i].bytes = valueNode->node.resType.bytes;
    i++;
  }

  *sSchema = tBuildTSchema(pSchema, nCols, 0);
  STREAM_CHECK_NULL_GOTO(*sSchema, terrno);

end:
  STREAM_PRINT_LOG_END(code, lino);

  taosMemoryFree(pSchema);
  return code;
}

static void releaseGroupIdMap(void* p) {
  if (p == NULL) return;
  SArray* gInfo = *((SArray**)p);
  if (gInfo == NULL) return;
  taosArrayDestroyEx(gInfo, tDestroySStreamGroupValue);
}

static SNode* generateCondition(SNode** pCond1, SNode** pCond2){
  int32_t code = 0;
  int32_t lino = 0;
  SNode* cond = NULL;

  if ((*pCond1) != NULL && (*pCond2) != NULL) {
    STREAM_CHECK_RET_GOTO(nodesMakeNode(QUERY_NODE_LOGIC_CONDITION, &cond));
    ((SLogicConditionNode*)cond)->condType = LOGIC_COND_TYPE_AND;
    ((SLogicConditionNode*)cond)->node.resType.type = TSDB_DATA_TYPE_BOOL;
    ((SLogicConditionNode*)cond)->node.resType.bytes = CHAR_BYTES;
    STREAM_CHECK_RET_GOTO(nodesMakeList(&((SLogicConditionNode*)cond)->pParameterList));
    SNode* pTmp1 = NULL, *pTmp2 = NULL;
    STREAM_CHECK_RET_GOTO(nodesCloneNode(*pCond1, &pTmp1));
    STREAM_CHECK_RET_GOTO(nodesCloneNode(*pCond2, &pTmp2));
    STREAM_CHECK_RET_GOTO(nodesListAppend(((SLogicConditionNode*)cond)->pParameterList, pTmp1));
    STREAM_CHECK_RET_GOTO(nodesListAppend(((SLogicConditionNode*)cond)->pParameterList, pTmp2));
  } else if ((*pCond1) != NULL) {
    TSWAP(cond, *pCond1);
  } else {
    TSWAP(cond, *pCond2);
  }
end:
  STREAM_PRINT_LOG_END(code, lino);
  if (code != TSDB_CODE_SUCCESS) {
    destroyCondition(cond);
    cond = NULL;
  }
  return cond;
}

static int32_t setColIdForCalcResBlock(SNodeList* colList, SArray* pDataBlock){
  int32_t  code = 0;
  int32_t  lino = 0;
  SNode*  nodeItem = NULL;
  FOREACH(nodeItem, colList) {
    SNode*           pNode = ((STargetNode*)nodeItem)->pExpr;
    int32_t          slotId = ((STargetNode*)nodeItem)->slotId;
    SColumnInfoData* pColData = taosArrayGet(pDataBlock, slotId);
    STREAM_CHECK_NULL_GOTO(pColData, terrno);

    if (nodeType(pNode) == QUERY_NODE_FUNCTION){
      SFunctionNode* pFuncNode = (SFunctionNode*)pNode;
      STREAM_CHECK_CONDITION_GOTO(pFuncNode->funcType != FUNCTION_TYPE_TBNAME, TSDB_CODE_INVALID_PARA);
      pColData->info.colId = -1;
    } else if (nodeType(pNode) == QUERY_NODE_COLUMN) {
      SColumnNode*     valueNode = (SColumnNode*)(pNode);
      pColData->info.colId = valueNode->colId;
    } else {
      code = TSDB_CODE_INVALID_PARA;
      goto end;
    }
  }
end:
  STREAM_PRINT_LOG_END(code, lino);
  return code;
}

static SStreamTriggerReaderInfo* createStreamReaderInfo(const SStreamReaderDeployMsg* pMsg) {
  int32_t    code = 0;
  int32_t    lino = 0;
  SNodeList* triggerCols = NULL;

  SStreamTriggerReaderInfo* sStreamReaderInfo = taosMemoryCalloc(1, sizeof(SStreamTriggerReaderInfo));
  STREAM_CHECK_NULL_GOTO(sStreamReaderInfo, terrno);

  sStreamReaderInfo->tableType = pMsg->msg.trigger.triggerTblType;
  if (pMsg->msg.trigger.triggerTblType == TD_SUPER_TABLE) {
    sStreamReaderInfo->suid = pMsg->msg.trigger.triggerTblUid;
  } else {
    sStreamReaderInfo->uid = pMsg->msg.trigger.triggerTblUid;
  }

  sStreamReaderInfo->deleteReCalc = pMsg->msg.trigger.deleteReCalc;
  sStreamReaderInfo->deleteOutTbl = pMsg->msg.trigger.deleteOutTbl;
  // process triggerScanPlan
  STREAM_CHECK_RET_GOTO(
      nodesStringToNode(pMsg->msg.trigger.triggerScanPlan, (SNode**)(&sStreamReaderInfo->triggerAst)));
  STREAM_CHECK_NULL_GOTO(sStreamReaderInfo->triggerAst, TSDB_CODE_STREAM_NOT_TABLE_SCAN_PLAN);
  STREAM_CHECK_CONDITION_GOTO(
      QUERY_NODE_PHYSICAL_PLAN_TABLE_SCAN != nodeType(sStreamReaderInfo->triggerAst->pNode) &&
          QUERY_NODE_PHYSICAL_PLAN_TABLE_MERGE_SCAN != nodeType(sStreamReaderInfo->triggerAst->pNode),
      TSDB_CODE_STREAM_NOT_TABLE_SCAN_PLAN);
  sStreamReaderInfo->pTagCond = sStreamReaderInfo->triggerAst->pTagCond;
  sStreamReaderInfo->pTagIndexCond = sStreamReaderInfo->triggerAst->pTagIndexCond;
  sStreamReaderInfo->pConditions = sStreamReaderInfo->triggerAst->pNode->pConditions;
  STREAM_CHECK_RET_GOTO(nodesStringToList(pMsg->msg.trigger.partitionCols, &sStreamReaderInfo->partitionCols));
  // sStreamReaderInfo->partitionCols = ((STableScanPhysiNode*)(sStreamReaderInfo->triggerAst->pNode))->pGroupTags;
  sStreamReaderInfo->twindows = ((STableScanPhysiNode*)(sStreamReaderInfo->triggerAst->pNode))->scanRange;
  sStreamReaderInfo->triggerCols = ((STableScanPhysiNode*)(sStreamReaderInfo->triggerAst->pNode))->scan.pScanCols;
  STREAM_CHECK_NULL_GOTO(sStreamReaderInfo->triggerCols, TSDB_CODE_STREAM_NOT_TABLE_SCAN_PLAN);
  SDataBlockDescNode* pDescNode =
      ((STableScanPhysiNode*)(sStreamReaderInfo->triggerAst->pNode))->scan.node.pOutputDataBlockDesc;
  sStreamReaderInfo->triggerResBlock = createDataBlockFromDescNode(pDescNode);
  STREAM_CHECK_NULL_GOTO(sStreamReaderInfo->triggerResBlock, TSDB_CODE_STREAM_NOT_TABLE_SCAN_PLAN);
  STREAM_CHECK_RET_GOTO(buildSTSchemaForScanData(&sStreamReaderInfo->triggerSchema, sStreamReaderInfo->triggerCols));
  SNodeList* pseudoCols = ((STableScanPhysiNode*)(sStreamReaderInfo->triggerAst->pNode))->scan.pScanPseudoCols;
  if (pseudoCols != NULL) {
    STREAM_CHECK_RET_GOTO(
        createExprInfo(pseudoCols, NULL, &sStreamReaderInfo->pExprInfo, &sStreamReaderInfo->numOfExpr));
  }
  setColIdForCalcResBlock(pseudoCols, sStreamReaderInfo->triggerResBlock->pDataBlock);
  setColIdForCalcResBlock(sStreamReaderInfo->triggerCols, sStreamReaderInfo->triggerResBlock->pDataBlock);

  // process calcCacheScanPlan
  STREAM_CHECK_RET_GOTO(nodesStringToNode(pMsg->msg.trigger.calcCacheScanPlan, (SNode**)(&sStreamReaderInfo->calcAst)));
  if (sStreamReaderInfo->calcAst != NULL) {
    STREAM_CHECK_CONDITION_GOTO(
        QUERY_NODE_PHYSICAL_PLAN_TABLE_SCAN != nodeType(sStreamReaderInfo->calcAst->pNode) &&
            QUERY_NODE_PHYSICAL_PLAN_TABLE_MERGE_SCAN != nodeType(sStreamReaderInfo->calcAst->pNode),
        TSDB_CODE_STREAM_NOT_TABLE_SCAN_PLAN);
    
    SDataBlockDescNode* pDescNode =
        ((STableScanPhysiNode*)(sStreamReaderInfo->calcAst->pNode))->scan.node.pOutputDataBlockDesc;
    sStreamReaderInfo->calcResBlock = createDataBlockFromDescNode(pDescNode);
    STREAM_CHECK_NULL_GOTO(sStreamReaderInfo->calcResBlock, TSDB_CODE_STREAM_NOT_TABLE_SCAN_PLAN);
    STREAM_CHECK_RET_GOTO(createOneDataBlock(sStreamReaderInfo->calcResBlock, false, &sStreamReaderInfo->calcResBlockTmp));
    
    sStreamReaderInfo->pCalcConditions = generateCondition(&sStreamReaderInfo->calcAst->pNode->pConditions, &sStreamReaderInfo->triggerAst->pNode->pConditions);
    sStreamReaderInfo->pCalcTagCond = generateCondition(&sStreamReaderInfo->calcAst->pTagCond, &sStreamReaderInfo->triggerAst->pTagCond);

    SNodeList* pseudoCols = ((STableScanPhysiNode*)(sStreamReaderInfo->calcAst->pNode))->scan.pScanPseudoCols;
    SNodeList* pScanCols = ((STableScanPhysiNode*)(sStreamReaderInfo->calcAst->pNode))->scan.pScanCols;
    setColIdForCalcResBlock(pseudoCols, sStreamReaderInfo->calcResBlock->pDataBlock);
    setColIdForCalcResBlock(pScanCols, sStreamReaderInfo->calcResBlock->pDataBlock);
  }

  sStreamReaderInfo->groupIdMap =
      taosHashInit(8, taosGetDefaultHashFunction(TSDB_DATA_TYPE_BIGINT), true, HASH_ENTRY_LOCK);
  STREAM_CHECK_NULL_GOTO(sStreamReaderInfo->groupIdMap, terrno);
  taosHashSetFreeFp(sStreamReaderInfo->groupIdMap, releaseGroupIdMap);

  sStreamReaderInfo->streamTaskMap =
      taosHashInit(8, taosGetDefaultHashFunction(TSDB_DATA_TYPE_BIGINT), true, HASH_NO_LOCK);
  STREAM_CHECK_NULL_GOTO(sStreamReaderInfo->streamTaskMap, terrno);
  taosHashSetFreeFp(sStreamReaderInfo->streamTaskMap, releaseStreamTask);

end:
  STREAM_PRINT_LOG_END(code, lino);

  if (code != 0) {
    releaseStreamReaderInfo(sStreamReaderInfo);
    sStreamReaderInfo = NULL;
  }
  nodesDestroyList(triggerCols);
  return sStreamReaderInfo;
}

static SStreamTriggerReaderCalcInfo* createStreamReaderCalcInfo(const SStreamReaderDeployMsg* pMsg) {
  int32_t    code = 0;
  int32_t    lino = 0;
  SNodeList* triggerCols = NULL;

  SStreamTriggerReaderCalcInfo* sStreamReaderCalcInfo = taosMemoryCalloc(1, sizeof(SStreamTriggerReaderCalcInfo));
  STREAM_CHECK_NULL_GOTO(sStreamReaderCalcInfo, terrno);

  STREAM_CHECK_RET_GOTO(nodesStringToNode(pMsg->msg.calc.calcScanPlan, (SNode**)(&sStreamReaderCalcInfo->calcAst)));
  STREAM_CHECK_NULL_GOTO(sStreamReaderCalcInfo->calcAst, TSDB_CODE_STREAM_NOT_TABLE_SCAN_PLAN);
  if (QUERY_NODE_PHYSICAL_PLAN_TABLE_SCAN == nodeType(sStreamReaderCalcInfo->calcAst->pNode) ||
      QUERY_NODE_PHYSICAL_PLAN_TABLE_MERGE_SCAN == nodeType(sStreamReaderCalcInfo->calcAst->pNode)){
    SNodeList* pScanCols = ((STableScanPhysiNode*)(sStreamReaderCalcInfo->calcAst->pNode))->scan.pScanCols;
    SNode*     nodeItem = NULL;
    FOREACH(nodeItem, pScanCols) {
      SColumnNode* valueNode = (SColumnNode*)((STargetNode*)nodeItem)->pExpr;
      if (valueNode->colId == PRIMARYKEY_TIMESTAMP_COL_ID) {
        sStreamReaderCalcInfo->pTargetNodeTs = (STargetNode*)nodeItem;
      }
    }
  }

  sStreamReaderCalcInfo->calcScanPlan = taosStrdup(pMsg->msg.calc.calcScanPlan);
  STREAM_CHECK_NULL_GOTO(sStreamReaderCalcInfo->calcScanPlan, terrno);
  sStreamReaderCalcInfo->pTaskInfo = NULL;

end:
  STREAM_PRINT_LOG_END(code, lino);

  if (code != 0) {
    releaseStreamReaderCalcInfo(sStreamReaderCalcInfo);
    sStreamReaderCalcInfo = NULL;
  }
  return sStreamReaderCalcInfo;
}

int32_t stReaderTaskDeploy(SStreamReaderTask* pTask, const SStreamReaderDeployMsg* pMsg) {
  int32_t code = 0;
  int32_t lino = 0;
  STREAM_CHECK_NULL_GOTO(pTask, TSDB_CODE_INVALID_PARA);
  STREAM_CHECK_NULL_GOTO(pMsg, TSDB_CODE_INVALID_PARA);

  pTask->triggerReader = pMsg->triggerReader;
  if (pMsg->triggerReader == 1) {
    ST_TASK_DLOGL("triggerScanPlan:%s", (char*)(pMsg->msg.trigger.triggerScanPlan));
    ST_TASK_DLOGL("calcCacheScanPlan:%s", (char*)(pMsg->msg.trigger.calcCacheScanPlan));
    pTask->info = createStreamReaderInfo(pMsg);
    STREAM_CHECK_NULL_GOTO(pTask->info, terrno);
  } else {
    ST_TASK_DLOGL("calcScanPlan:%s", (char*)(pMsg->msg.calc.calcScanPlan));
    pTask->info = taosArrayInit(pMsg->msg.calc.execReplica, POINTER_BYTES);
    STREAM_CHECK_NULL_GOTO(pTask->info, terrno);
    for (int32_t i = 0; i < pMsg->msg.calc.execReplica; ++i) {
      SStreamTriggerReaderCalcInfo* pCalcInfo = createStreamReaderCalcInfo(pMsg);
      STREAM_CHECK_NULL_GOTO(pCalcInfo, terrno);
      STREAM_CHECK_NULL_GOTO(taosArrayPush(pTask->info, &pCalcInfo), terrno);
    }
  }
  ST_TASK_DLOG("stReaderTaskDeploy: stream %" PRIx64 " task %" PRIx64 " vgId:%d pTask:%p, info:%p", pTask->task.streamId,
         pTask->task.taskId, pTask->task.nodeId, pTask, pTask->info);

  pTask->task.status = STREAM_STATUS_INIT;

end:

  STREAM_PRINT_LOG_END(code, lino);

  if (code) {
    pTask->task.status = STREAM_STATUS_FAILED;
  }

  return code;
}

int32_t stReaderTaskUndeployImpl(SStreamReaderTask** ppTask, const SStreamUndeployTaskMsg* pMsg, taskUndeplyCallback cb) {
  int32_t code = 0;
  int32_t lino = 0;
  STREAM_CHECK_NULL_GOTO(ppTask, TSDB_CODE_INVALID_PARA);
  STREAM_CHECK_NULL_GOTO(pMsg, TSDB_CODE_INVALID_PARA);
  if ((*ppTask)->triggerReader == 1) {
    releaseStreamReaderInfo((*ppTask)->info);
  } else {
    taosArrayDestroyP((*ppTask)->info, releaseStreamReaderCalcInfo);
  }
  (*ppTask)->info = NULL;

end:
  STREAM_PRINT_LOG_END(code, lino);
  (*cb)(ppTask);

  return code;
}


int32_t stReaderTaskUndeploy(SStreamReaderTask** ppTask, bool force) {
  int32_t            code = TSDB_CODE_SUCCESS;
  SStreamReaderTask *pTask = *ppTask;
  
  if (!force && taosWTryForceLockLatch(&pTask->task.entryLock)) {
    ST_TASK_DLOG("ignore undeploy reader task since working, entryLock:%x", pTask->task.entryLock);
    return code;
  }

  return stReaderTaskUndeployImpl(ppTask, &pTask->task.undeployMsg, pTask->task.undeployCb);
}
// int32_t stReaderTaskExecute(SStreamReaderTask* pTask, SStreamMsg* pMsg);
// void qStreamSetGroupId(void* pTableListInfo, SSDataBlock* pBlock) {
//   pBlock->ino.id.groupId = tableListGetTableGroupId(pTableListInfo, pBlock->info.id.uid);
// }

void* qStreamGetReaderInfo(int64_t streamId, int64_t taskId, void** taskAddr) {
  int32_t      code = 0;
  int32_t      lino = 0;
  SStreamTask* pTask = NULL;
  STREAM_CHECK_RET_GOTO(streamAcquireTask(streamId, taskId, &pTask, taskAddr));

  pTask->status = STREAM_STATUS_RUNNING;

end:
  STREAM_PRINT_LOG_END(code, lino);
  if (code == TSDB_CODE_SUCCESS) {
    ST_TASK_DLOG("qStreamGetReaderInfo, pTask:%p, info:%p", pTask, ((SStreamReaderTask*)pTask)->info);
    return ((SStreamReaderTask*)pTask)->info;
  }
  terrno = code;
  return NULL;
}
<|MERGE_RESOLUTION|>--- conflicted
+++ resolved
@@ -153,15 +153,9 @@
         STREAM_CHECK_RET_GOTO(qStreamGetTableList(pTask->pTableList, -1, &pList, &pNum))
       }
     }
-<<<<<<< HEAD
-  
-    SQueryTableDataCond pCond = {0};
-    STREAM_CHECK_RET_GOTO(qStreamInitQueryTableDataCond(&pCond, options->order, pTask->options.schemas, options->isSchema,
-=======
 
     cleanupQueryTableDataCond(&pTask->cond);
     STREAM_CHECK_RET_GOTO(qStreamInitQueryTableDataCond(&pTask->cond, options->order, pTask->options.schemas, options->isSchema,
->>>>>>> 9bf99b0e
                                                         options->twindows, options->suid));
     STREAM_CHECK_RET_GOTO(pTask->api.tsdReader.tsdReaderOpen(pVnode, &pTask->cond, pList, pNum, pTask->pResBlock,
                                                            (void**)&pTask->pReader, pTask->idStr, NULL));
