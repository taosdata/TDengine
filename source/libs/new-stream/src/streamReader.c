#include "streamReader.h"
#include <stdint.h>
#include <tdef.h>
#include "osMemPool.h"
#include "osMemory.h"
#include "streamInt.h"
#include "executor.h"
#include "tarray.h"
#include "tdatablock.h"
#include "tdef.h"
#include "thash.h"
#include "tsimplehash.h"

void qStreamDestroyTableInfo(StreamTableListInfo* pTableListInfo) { 
  if (pTableListInfo == NULL) return;
  taosArrayDestroyP(pTableListInfo->pTableList, taosMemFree);
  taosHashCancelIterate(pTableListInfo->gIdMap, pTableListInfo->pIter);
  taosHashCleanup(pTableListInfo->gIdMap);
  taosHashCleanup(pTableListInfo->uIdMap);
}

static int32_t  qStreamSetTableList(StreamTableListInfo* pTableListInfo, int64_t uid, uint64_t gid, int64_t suid){
  int32_t code = 0;
  int32_t lino = 0;

  if (pTableListInfo->pTableList == NULL) {
    pTableListInfo->pTableList = taosArrayInit(4, POINTER_BYTES);
    STREAM_CHECK_NULL_GOTO(pTableListInfo->pTableList, terrno);
  }
  if (pTableListInfo->gIdMap == NULL) {
    pTableListInfo->gIdMap = taosHashInit(1024, taosGetDefaultHashFunction(TSDB_DATA_TYPE_BIGINT), false, HASH_ENTRY_LOCK);
    STREAM_CHECK_NULL_GOTO(pTableListInfo->gIdMap, terrno);
  }
  if (pTableListInfo->uIdMap == NULL) {
    pTableListInfo->uIdMap = taosHashInit(1024, taosGetDefaultHashFunction(TSDB_DATA_TYPE_BIGINT), false, HASH_ENTRY_LOCK);
    STREAM_CHECK_NULL_GOTO(pTableListInfo->uIdMap, terrno);
  }
  SStreamTableKeyInfo* keyInfo = taosMemoryCalloc(1, sizeof(SStreamTableKeyInfo));
  STREAM_CHECK_NULL_GOTO(keyInfo, terrno);
<<<<<<< HEAD
  *keyInfo = (SStreamTableKeyInfo){.uid = uid, .groupId = gid, .prev = NULL, .next = NULL};
=======
  *keyInfo = (SStreamTableKeyInfo){.uid = uid, .groupId = gid, .markedDeleted = false, .prev = NULL, .next = NULL};
>>>>>>> ac6c05c5
  if (taosArrayPush(pTableListInfo->pTableList, &keyInfo) == NULL) {
    taosMemoryFreeClear(keyInfo);
    code = terrno;
    goto end;
  }

  SStreamTableList* list = taosHashGet(pTableListInfo->gIdMap, &gid, LONG_BYTES);
  if (list == NULL) {
    SStreamTableList tmp  = {.head = keyInfo, .tail = keyInfo, .size = 1};
    STREAM_CHECK_RET_GOTO(taosHashPut(pTableListInfo->gIdMap, &gid, LONG_BYTES, &tmp, sizeof(SStreamTableList)));
  } else {
    list->tail->next = keyInfo;
    keyInfo->prev = list->tail;
    list->tail = keyInfo;
    list->size += 1;
  }
  SStreamTableMapElement element = {.table = keyInfo, .index = taosArrayGetSize(pTableListInfo->pTableList) - 1, .suid = suid};
  STREAM_CHECK_RET_GOTO(taosHashPut(pTableListInfo->uIdMap, &uid, LONG_BYTES, &element, sizeof(element)));

end:
  return code;
}

static int32_t  qStreamRemoveTableList(StreamTableListInfo* pTableListInfo, int64_t uid){
  int32_t code = 0;
  int32_t lino = 0;

  STREAM_CHECK_NULL_GOTO(pTableListInfo->pTableList, terrno);
  STREAM_CHECK_NULL_GOTO(pTableListInfo->gIdMap, terrno);
  STREAM_CHECK_NULL_GOTO(pTableListInfo->uIdMap, terrno);
  SStreamTableMapElement* info = taosHashGet(pTableListInfo->uIdMap, &uid, LONG_BYTES);
  if (info == NULL) {
    goto end;
  }

  SStreamTableList* list = taosHashGet(pTableListInfo->gIdMap, &(info->table->groupId), LONG_BYTES);
  if (list == NULL) {
    stError("stream reader remove table list failed, groupId not exist, uid:%"PRId64", gid:%"PRIu64, uid, info->table->groupId);
    code = TSDB_CODE_NOT_FOUND;
    goto end;
  } 
  if (list->head == info->table && list->tail == info->table) {
    // only one element
    list->head = NULL;
    list->tail = NULL;
    list->size = 0;
<<<<<<< HEAD
=======
    code = taosHashRemove(pTableListInfo->gIdMap, &(info->table->groupId), LONG_BYTES);
    if (code != 0) {
      stError("stream reader remove table list failed, remove groupId failed, uid:%"PRId64", gid:%"PRIu64, uid, info->table->groupId);
      goto end;
    }
>>>>>>> ac6c05c5
  } else if (list->head == info->table) {
    // first element
    list->head = info->table->next;
    list->head->prev = NULL;
    list->size -= 1;
  } else if (list->tail == info->table) {
    // last element
    list->tail = info->table->prev;
    list->tail->next = NULL;
    list->size -= 1;
  } else {
    // middle element
    info->table->prev->next = info->table->next;
    info->table->next->prev = info->table->prev;
    list->size -= 1;
  }
<<<<<<< HEAD

  taosArrayRemoveP(pTableListInfo->pTableList, info->index, taosMemFree);
=======
  
  SStreamTableKeyInfo* tmp = taosArrayGetP(pTableListInfo->pTableList, info->index);
  if (tmp != NULL) {
    tmp->markedDeleted = true;
  }
>>>>>>> ac6c05c5
  code = taosHashRemove(pTableListInfo->uIdMap, &uid, LONG_BYTES);
  
end:
  return code;
}

static void* copyTableInfo(void* p) {
  SStreamTableKeyInfo* src = (SStreamTableKeyInfo*)p;
  SStreamTableKeyInfo* dst = taosMemoryMalloc(sizeof(SStreamTableKeyInfo));
  if (dst != NULL) {
    *dst = *src;
    dst->prev = NULL;
    dst->next = NULL;
  }
  return dst;
} 

<<<<<<< HEAD
int32_t  qStreamCopyTableInfo(StreamTableListInfo* src, StreamTableListInfo* dst, TdThreadRwlock* lock){
  int32_t code = 0;
  int32_t lino = 0;
  (void)taosThreadRwlockRdlock(lock);
=======
int32_t  qStreamCopyTableInfo(SStreamTriggerReaderInfo* sStreamReaderInfo, StreamTableListInfo* dst){
  int32_t code = 0;
  int32_t lino = 0;
  taosRLockLatch(&sStreamReaderInfo->lock);
  StreamTableListInfo* src = sStreamReaderInfo->isVtableStream ? &sStreamReaderInfo->vSetTableList : &sStreamReaderInfo->tableList;
>>>>>>> ac6c05c5
  int32_t totalSize = taosArrayGetSize(src->pTableList);
  for (int32_t i = 0; i < totalSize; ++i) {
    SStreamTableKeyInfo* info = taosArrayGetP(src->pTableList, i);
    if (info == NULL) {
      continue;
    }
    SStreamTableMapElement* element = taosHashGet(src->uIdMap, &info->uid, LONG_BYTES);
<<<<<<< HEAD
    STREAM_CHECK_RET_GOTO(qStreamSetTableList(dst, info->uid, info->groupId, element != NULL ? element->suid : 0));
  }
end:
  (void)taosThreadRwlockUnlock(lock);
=======
    if (info->markedDeleted) {
      continue;
    }
    STREAM_CHECK_RET_GOTO(qStreamSetTableList(dst, info->uid, info->groupId, element != NULL ? element->suid : 0));
  }
end:
   taosRUnLockLatch(&sStreamReaderInfo->lock);
>>>>>>> ac6c05c5
  return code;
}

SArray* qStreamGetTableArrayList(SStreamTriggerReaderInfo* sStreamReaderInfo) { 
<<<<<<< HEAD
  (void)taosThreadRwlockRdlock(&sStreamReaderInfo->lock);
  SArray* pTableList = taosArrayDup(sStreamReaderInfo->tableList.pTableList, copyTableInfo);
  (void)taosThreadRwlockUnlock(&sStreamReaderInfo->lock);
=======
  taosRLockLatch(&sStreamReaderInfo->lock);
  SArray* pTableList = taosArrayDup(sStreamReaderInfo->tableList.pTableList, copyTableInfo);
  taosRUnLockLatch(&sStreamReaderInfo->lock);
>>>>>>> ac6c05c5
  return pTableList;
}

int32_t  qStreamGetTableListGroupNum(SStreamTriggerReaderInfo* sStreamReaderInfo){
<<<<<<< HEAD
  StreamTableListInfo* tmp = sStreamReaderInfo->isVtableStream ? &sStreamReaderInfo->vSetTableList : &sStreamReaderInfo->tableList;
  return taosHashGetSize(tmp->gIdMap);
=======
  taosRLockLatch(&sStreamReaderInfo->lock);
  StreamTableListInfo* tmp = sStreamReaderInfo->isVtableStream ? &sStreamReaderInfo->vSetTableList : &sStreamReaderInfo->tableList;
  int32_t num = taosHashGetSize(tmp->gIdMap);
  taosRUnLockLatch(&sStreamReaderInfo->lock);
  return num;
>>>>>>> ac6c05c5
}

int32_t  qTransformStreamTableList(void* pTableListInfo, StreamTableListInfo* tableInfo){
  SArray* pList = qStreamGetTableListArray(pTableListInfo);
  int32_t totalSize = taosArrayGetSize(pList);
  for (int32_t i = 0; i < totalSize; ++i) {
    STableKeyInfo* info = taosArrayGet(pList, i);
    if (info == NULL) {
      continue;
    }
    int32_t code = qStreamSetTableList(tableInfo, info->uid, info->groupId, 0);
    if (code != 0){
      return code;
    }
  }
  return 0;
}

static uint64_t qStreamGetGroupId(StreamTableListInfo* tmp, int64_t uid){
  uint64_t groupId = -1;
  SStreamTableMapElement* info = taosHashGet(tmp->uIdMap, &uid, LONG_BYTES);
  if (info != NULL) {
    groupId = info->table->groupId;
  }
  return groupId;
}

uint64_t qStreamGetGroupIdFromOrigin(SStreamTriggerReaderInfo* sStreamReaderInfo, int64_t uid){
  StreamTableListInfo* tmp = &sStreamReaderInfo->tableList;
<<<<<<< HEAD
  (void)taosThreadRwlockRdlock(&sStreamReaderInfo->lock);
  uint64_t groupId = qStreamGetGroupId(tmp, uid);
  (void)taosThreadRwlockUnlock(&sStreamReaderInfo->lock);
=======
  uint64_t groupId = qStreamGetGroupId(tmp, uid);
>>>>>>> ac6c05c5
  return groupId;
}

uint64_t qStreamGetGroupIdFromSet(SStreamTriggerReaderInfo* sStreamReaderInfo, int64_t uid){
<<<<<<< HEAD
  StreamTableListInfo* tmp = sStreamReaderInfo->isVtableStream ? &sStreamReaderInfo->vSetTableList : &sStreamReaderInfo->tableList;
  (void)taosThreadRwlockRdlock(&sStreamReaderInfo->lock);
  uint64_t groupId = qStreamGetGroupId(tmp, uid);
  (void)taosThreadRwlockUnlock(&sStreamReaderInfo->lock);
=======
  taosRLockLatch(&sStreamReaderInfo->lock);
  StreamTableListInfo* tmp = sStreamReaderInfo->isVtableStream ? &sStreamReaderInfo->vSetTableList : &sStreamReaderInfo->tableList;
  uint64_t groupId = qStreamGetGroupId(tmp, uid);
  taosRUnLockLatch(&sStreamReaderInfo->lock);
>>>>>>> ac6c05c5
  return groupId;
}

static int32_t buildTableListFromList(STableKeyInfo** pKeyInfo, int32_t* size, SStreamTableList* list){
  *size = list->size;
  *pKeyInfo = taosMemoryCalloc(*size, sizeof(STableKeyInfo));
  if (*pKeyInfo == NULL) {
    return terrno;
  }
  SStreamTableKeyInfo* iter = list->head;
  STableKeyInfo* kInfo = *pKeyInfo;
  while (iter != NULL) {
    kInfo->uid = iter->uid;
    kInfo->groupId = iter->groupId;
    iter = iter->next;
    kInfo++;
  }
  return 0;
}

static int32_t buildTableListFromArray(STableKeyInfo** pKeyInfo, int32_t* size, SArray* pTableList){
  int32_t totalSize = taosArrayGetSize(pTableList);
  *size = totalSize;
  *pKeyInfo = taosMemoryCalloc(*size, sizeof(STableKeyInfo));
  if (*pKeyInfo == NULL) {
    return terrno;
  }
  STableKeyInfo* kInfo = *pKeyInfo;
  for (int32_t i = 0; i < totalSize; ++i) {
    SStreamTableKeyInfo* info = taosArrayGetP(pTableList, i);
<<<<<<< HEAD
    if (info == NULL) {
=======
    if (info == NULL || info->markedDeleted) {
>>>>>>> ac6c05c5
      continue;
    }
    kInfo->uid = info->uid;
    kInfo->groupId = info->groupId;
    kInfo++;
  }
  return 0;
}

int32_t qStreamGetTableList(SStreamTriggerReaderInfo* sStreamReaderInfo, uint64_t gid, STableKeyInfo** pKeyInfo, int32_t* size) {
  int32_t      code = 0;
  int32_t      lino = 0;
  if (pKeyInfo == NULL || size == NULL) {
    return TSDB_CODE_INVALID_PARA;
  }
  void* pTask = sStreamReaderInfo->pTask;
  *size = 0;
  *pKeyInfo = NULL;
<<<<<<< HEAD
  StreamTableListInfo* tmp = sStreamReaderInfo->isVtableStream ? &sStreamReaderInfo->vSetTableList : &sStreamReaderInfo->tableList;
  (void)taosThreadRwlockRdlock(&sStreamReaderInfo->lock);
=======
  taosRLockLatch(&sStreamReaderInfo->lock);
  StreamTableListInfo* tmp = sStreamReaderInfo->isVtableStream ? &sStreamReaderInfo->vSetTableList : &sStreamReaderInfo->tableList;
>>>>>>> ac6c05c5
  if (gid == 0) {   // return all tables
    STREAM_CHECK_RET_GOTO(buildTableListFromArray(pKeyInfo, size, tmp->pTableList));
    goto end;
  }
  SStreamTableList* list = taosHashGet(tmp->gIdMap, &gid, LONG_BYTES);
  if (list == NULL) {
    ST_TASK_DLOG("%s not found gid:%"PRId64, __func__, gid);
    goto end;
  }

  STREAM_CHECK_RET_GOTO(buildTableListFromList(pKeyInfo, size, list));
end:
<<<<<<< HEAD
  (void)taosThreadRwlockUnlock(&sStreamReaderInfo->lock);
=======
  taosRUnLockLatch(&sStreamReaderInfo->lock);
>>>>>>> ac6c05c5
  return code;
}

int32_t qStreamIterTableList(StreamTableListInfo* tableInfo, STableKeyInfo** pKeyInfo, int32_t* size) {
  int32_t      code = 0;
  int32_t      lino = 0;
  if (pKeyInfo == NULL || size == NULL) {
    return TSDB_CODE_INVALID_PARA;
  }
  *size = 0;
  *pKeyInfo = NULL;
  tableInfo->pIter = taosHashIterate(tableInfo->gIdMap, tableInfo->pIter);
  STREAM_CHECK_NULL_GOTO(tableInfo->pIter, code);

  SStreamTableList* list = (SStreamTableList*)(tableInfo->pIter);
  STREAM_CHECK_RET_GOTO(buildTableListFromList(pKeyInfo, size, list));
end:
  return code;
}

<<<<<<< HEAD
int32_t qStreamModifyTableList(StreamTableListInfo* tableInfo, SArray* tableListAdd, SArray* tableListDel, TdThreadRwlock* lock) {
  int32_t      code = 0;
  int32_t      lino = 0;
  
  (void)taosThreadRwlockWrlock(lock);
=======
int32_t qStreamModifyTableList(StreamTableListInfo* tableInfo, SArray* tableListAdd, SArray* tableListDel, SRWLatch* lock) {
  int32_t      code = 0;
  int32_t      lino = 0;
  
  taosWLockLatch(lock);
>>>>>>> ac6c05c5
  int32_t totalSize = taosArrayGetSize(tableListDel);
  for (int32_t i = 0; i < totalSize; ++i) {
    int64_t* uid = taosArrayGet(tableListDel, i);
    if (uid == NULL) {
      continue;
    }
    STREAM_CHECK_RET_GOTO(qStreamRemoveTableList(tableInfo, *uid));
  }

  totalSize = taosArrayGetSize(tableListAdd);
  for (int32_t i = 0; i < totalSize; ++i) {
    STableKeyInfo* info = taosArrayGet(tableListAdd, i);
    if (info == NULL) {
      continue;
    }
<<<<<<< HEAD
=======
    STREAM_CHECK_RET_GOTO(qStreamRemoveTableList(tableInfo, info->uid));
>>>>>>> ac6c05c5
    STREAM_CHECK_RET_GOTO(qStreamSetTableList(tableInfo, info->uid, info->groupId, 0));
  }

end:
<<<<<<< HEAD
  (void)taosThreadRwlockUnlock(lock);
=======
  taosWUnLockLatch(lock);
>>>>>>> ac6c05c5
  return code;
}

int32_t qBuildVTableList(SSHashObj* uidHash, SStreamTriggerReaderInfo* sStreamReaderInfo) {
  int32_t      code = 0;
  int32_t      lino = 0;
  int32_t iter = 0;
  void* pTask = sStreamReaderInfo->pTask;
  void*   px = tSimpleHashIterate(uidHash, NULL, &iter);
  while (px != NULL) {
    int64_t* id = tSimpleHashGetKey(px, NULL);
    STREAM_CHECK_RET_GOTO(qStreamSetTableList(&sStreamReaderInfo->vSetTableList, *(id+1), *(id+1), *id));
    px = tSimpleHashIterate(uidHash, px, &iter);
    ST_TASK_DLOG("%s build tablelist for vtable, suid:%"PRId64" uid:%"PRId64, __func__, *id, *(id+1));
  }
  
end:
  return code;
}

void releaseStreamTask(void* p) {
  if (p == NULL) return;
  SStreamReaderTaskInner* pTask = *((SStreamReaderTaskInner**)p);
  if (pTask == NULL) return;
  blockDataDestroy(pTask->pResBlock);
  blockDataDestroy(pTask->pResBlockDst);
  pTask->api.tsdReader.tsdReaderClose(pTask->pReader);
  cleanupQueryTableDataCond(&pTask->cond);
  
  taosMemoryFree(pTask);
}

int32_t createDataBlockForStream(SArray* schemas, SSDataBlock** pBlockRet) {
  int32_t      code = 0;
  int32_t      lino = 0;
  int32_t      numOfCols = taosArrayGetSize(schemas);
  SSDataBlock* pBlock = NULL;
  STREAM_CHECK_RET_GOTO(createDataBlock(&pBlock));

  for (int32_t i = 0; i < numOfCols; ++i) {
    SSchema* pSchema = taosArrayGet(schemas, i);
    STREAM_CHECK_NULL_GOTO(pSchema, terrno);
    SColumnInfoData idata = createColumnInfoData(pSchema->type, pSchema->bytes, pSchema->colId);

    STREAM_CHECK_RET_GOTO(blockDataAppendColInfo(pBlock, &idata));
  }
  STREAM_CHECK_RET_GOTO(blockDataEnsureCapacity(pBlock, STREAM_RETURN_ROWS_NUM));

end:
  // STREAM_PRINT_LOG_END(code, lino)
  if (code != TSDB_CODE_SUCCESS) {
    blockDataDestroy(pBlock);
    pBlock = NULL;
  }
  *pBlockRet = pBlock;
  return code;
}

int32_t createDataBlockForTs(SSDataBlock** pBlockRet) {
  int32_t      code = 0;
  int32_t      lino = 0;
  SSDataBlock* pBlock = NULL;
  STREAM_CHECK_RET_GOTO(createDataBlock(&pBlock));
  SColumnInfoData idata = createColumnInfoData(TSDB_DATA_TYPE_TIMESTAMP, LONG_BYTES, PRIMARYKEY_TIMESTAMP_COL_ID);
  STREAM_CHECK_RET_GOTO(blockDataAppendColInfo(pBlock, &idata));
  STREAM_CHECK_RET_GOTO(blockDataEnsureCapacity(pBlock, STREAM_RETURN_ROWS_NUM));

end:
  STREAM_PRINT_LOG_END(code, lino)
  if (code != TSDB_CODE_SUCCESS) {
    blockDataDestroy(pBlock);
    pBlock = NULL;
  }
  *pBlockRet = pBlock;
  return code;
}

int32_t qStreamInitQueryTableDataCond(SQueryTableDataCond* pCond, int32_t order, void* schemas, bool isSchema,
                                      STimeWindow twindows, uint64_t suid, int64_t ver, int32_t** pSlotList) {
  int32_t code = 0;
  int32_t lino = 0;

  memset(pCond, 0, sizeof(*pCond));

  pCond->order = order;
  pCond->numOfCols = isSchema ? taosArrayGetSize((SArray*)schemas) : LIST_LENGTH((SNodeList*)schemas);
  pCond->pSlotList = pSlotList != NULL ? *pSlotList : taosMemoryMalloc(sizeof(int32_t) * pCond->numOfCols);
  STREAM_CHECK_NULL_GOTO(pCond->pSlotList, terrno);

  pCond->colList = taosMemoryCalloc(pCond->numOfCols, sizeof(SColumnInfo));
  STREAM_CHECK_NULL_GOTO(pCond->colList, terrno);
  

  pCond->twindows = twindows;
  pCond->suid = suid;
  pCond->type = TIMEWINDOW_RANGE_CONTAINED;
  pCond->startVersion = -1;
  pCond->endVersion = ver;
  //  pCond->skipRollup = readHandle->skipRollup;

  pCond->notLoadData = false;

  for (int32_t i = 0; i < pCond->numOfCols; ++i) {
    SColumnInfo* pColInfo = &pCond->colList[i];
    if (isSchema) {
      SSchema* pSchema = taosArrayGet((SArray*)schemas, i);
      pCond->colList[i].type = pSchema->type;
      pCond->colList[i].bytes = pSchema->bytes;
      pCond->colList[i].colId = pSchema->colId;
      pCond->colList[i].pk = pSchema->flags & COL_IS_KEY;

      if (pSlotList == NULL ) pCond->pSlotList[i] = i;
    } else {
      STargetNode* pNode = (STargetNode*)nodesListGetNode((SNodeList*)schemas, i);
      STREAM_CHECK_NULL_GOTO(pNode, TSDB_CODE_STREAM_NOT_TABLE_SCAN_PLAN);

      SColumnNode* pColNode = (SColumnNode*)pNode->pExpr;
      STREAM_CHECK_NULL_GOTO(pColNode, TSDB_CODE_STREAM_NOT_TABLE_SCAN_PLAN);

      pCond->colList[i].type = pColNode->node.resType.type;
      pCond->colList[i].bytes = pColNode->node.resType.bytes;
      pCond->colList[i].colId = pColNode->colId;
      pCond->colList[i].pk = pColNode->isPk;

      if (pSlotList == NULL)  pCond->pSlotList[i] = pNode->slotId;
    }
  }

end:
  STREAM_PRINT_LOG_END(code, lino);
  if (code != TSDB_CODE_SUCCESS) {
    taosMemoryFree(pCond->colList);
    taosMemoryFree(pCond->pSlotList);
    pCond->colList = NULL;
    pCond->pSlotList = NULL;
  }
  if (pSlotList != NULL) *pSlotList = NULL;
  return code;
}

int32_t createStreamTask(void* pVnode, SStreamOptions* options, SStreamReaderTaskInner** ppTask,
                         SSDataBlock* pResBlock, SStorageAPI* api, STableKeyInfo* pList, int32_t pNum) {
  int32_t                 code = 0;
  int32_t                 lino = 0;
  SStreamReaderTaskInner* pTaskInner = taosMemoryCalloc(1, sizeof(SStreamReaderTaskInner));

  STREAM_CHECK_NULL_GOTO(pTaskInner, terrno);
  pTaskInner->api = *api;
  pTaskInner->options = *options;
  if (pResBlock != NULL) {
    STREAM_CHECK_RET_GOTO(createOneDataBlock(pResBlock, false, &pTaskInner->pResBlock));
  } else {
    STREAM_CHECK_RET_GOTO(createDataBlockForStream(pTaskInner->options.schemas, &pTaskInner->pResBlock));
  }

  cleanupQueryTableDataCond(&pTaskInner->cond);
  STREAM_CHECK_RET_GOTO(qStreamInitQueryTableDataCond(&pTaskInner->cond, options->order, pTaskInner->options.schemas, options->isSchema,
                                                    options->twindows, options->suid, options->ver, options->pSlotList));
  STREAM_CHECK_RET_GOTO(pTaskInner->api.tsdReader.tsdReaderOpen(pVnode, &pTaskInner->cond, pList, pNum, pTaskInner->pResBlock,
                                                          (void**)&pTaskInner->pReader, pTaskInner->idStr, NULL));
  
  *ppTask = pTaskInner;
  pTaskInner = NULL;

end:
  releaseStreamTask(&pTaskInner);
  return code;
}

static void destroyCondition(SNode* pCond) {
  if (pCond == NULL) return;
  nodesDestroyNode(pCond);
}

static void destroyBlock(void* data) {
  if (data == NULL) return;
  blockDataDestroy(*(SSDataBlock**)data);
}

static void releaseStreamReaderInfo(void* p) {
  if (p == NULL) return;
  SStreamTriggerReaderInfo* pInfo = (SStreamTriggerReaderInfo*)p;
  taosHashCleanup(pInfo->streamTaskMap);
  taosHashCleanup(pInfo->groupIdMap);
  pInfo->streamTaskMap = NULL;

  nodesDestroyNode((SNode*)(pInfo->triggerAst));
  nodesDestroyNode((SNode*)(pInfo->calcAst));
  
  nodesDestroyList(pInfo->partitionCols);
  blockDataDestroy(pInfo->triggerResBlock);
  blockDataDestroy(pInfo->calcResBlock);
  blockDataDestroy(pInfo->tsBlock);
  taosArrayDestroy(pInfo->tsSchemas);
  destroyExprInfo(pInfo->pExprInfoTriggerTag, pInfo->numOfExprTriggerTag);
  taosMemoryFreeClear(pInfo->pExprInfoTriggerTag);
  destroyExprInfo(pInfo->pExprInfoCalcTag, pInfo->numOfExprCalcTag);
  taosMemoryFreeClear(pInfo->pExprInfoCalcTag);
  tSimpleHashCleanup(pInfo->uidHashTrigger);
  tSimpleHashCleanup(pInfo->uidHashCalc);
  qStreamDestroyTableInfo(&pInfo->tableList);
  qStreamDestroyTableInfo(&pInfo->vSetTableList);
  filterFreeInfo(pInfo->pFilterInfo);
  pInfo->pFilterInfo = NULL;
  blockDataDestroy(pInfo->triggerBlock);
  pInfo->triggerBlock = NULL;
  blockDataDestroy(pInfo->calcBlock);
  pInfo->calcBlock = NULL;
  blockDataDestroy(pInfo->metaBlock);
  pInfo->metaBlock = NULL;
<<<<<<< HEAD
  tSimpleHashCleanup(pInfo->indexHash);
  pInfo->indexHash = NULL;
  taosMemoryFreeClear(pInfo->triggerTableSchema);
  taosHashCleanup(pInfo->pTableMetaCacheTrigger);
  taosHashCleanup(pInfo->pTableMetaCacheCalc);
  (void)taosThreadRwlockDestroy(&pInfo->lock);
=======
  taosHashCleanup(pInfo->pTableMetaCacheTrigger);
  taosHashCleanup(pInfo->pTableMetaCacheCalc);
>>>>>>> ac6c05c5
  taosMemoryFree(pInfo);
}

static void releaseStreamReaderCalcInfo(void* p) {
  if (p == NULL) return;
  SStreamTriggerReaderCalcInfo* pInfo = (SStreamTriggerReaderCalcInfo*)p;
  if (pInfo == NULL) return;
  nodesDestroyNode((SNode*)(pInfo->calcAst));
  taosMemoryFreeClear(pInfo->calcScanPlan);
  qDestroyTask(pInfo->pTaskInfo);
  pInfo->pTaskInfo = NULL;
  nodesDestroyNode((SNode*)pInfo->tsConditions);
  filterFreeInfo(pInfo->pFilterInfo);

  tDestroyStRtFuncInfo(&pInfo->rtInfo.funcInfo);
  taosArrayDestroy(pInfo->tmpRtFuncInfo.pStreamPesudoFuncVals);
  taosMemoryFree(pInfo);
}

int32_t qStreamBuildSchema(SArray* schemas, int8_t type, int32_t bytes, col_id_t colId) {
  SSchema* pSchema = taosArrayReserve(schemas, 1);
  if (pSchema == NULL) {
    return terrno;
  }
  pSchema->type = type;
  pSchema->bytes = bytes;
  pSchema->colId = colId;
  return 0;
}

static void releaseGroupIdMap(void* p) {
  if (p == NULL) return;
  SArray* gInfo = *((SArray**)p);
  if (gInfo == NULL) return;
  taosArrayDestroyEx(gInfo, tDestroySStreamGroupValue);
}

static int32_t setColIdForCalcResBlock(SNodeList* colList, SArray* pDataBlock){
  int32_t  code = 0;
  int32_t  lino = 0;
  SNode*  nodeItem = NULL;
  FOREACH(nodeItem, colList) {
    SNode*           pNode = ((STargetNode*)nodeItem)->pExpr;
    int32_t          slotId = ((STargetNode*)nodeItem)->slotId;
    SColumnInfoData* pColData = taosArrayGet(pDataBlock, slotId);
    STREAM_CHECK_NULL_GOTO(pColData, terrno);

    if (nodeType(pNode) == QUERY_NODE_FUNCTION){
      SFunctionNode* pFuncNode = (SFunctionNode*)pNode;
      STREAM_CHECK_CONDITION_GOTO(pFuncNode->funcType != FUNCTION_TYPE_TBNAME, TSDB_CODE_INVALID_PARA);
      pColData->info.colId = -1;
    } else if (nodeType(pNode) == QUERY_NODE_COLUMN) {
      SColumnNode*     valueNode = (SColumnNode*)(pNode);
      pColData->info.colId = valueNode->colId;
    } else {
      code = TSDB_CODE_INVALID_PARA;
      goto end;
    }
  }
end:
  STREAM_PRINT_LOG_END(code, lino);
  return code;
}

static void freeTagCache(void* pData){
  if (pData == NULL) return;
  SArray* tagCache = *(SArray**)pData;
  taosArrayDestroyP(tagCache, taosMemFree);
}

static bool groupbyTbname(SNodeList* pGroupList) {
  bool   bytbname = false;
  SNode* pNode = NULL;
  FOREACH(pNode, pGroupList) {
    if (pNode->type == QUERY_NODE_FUNCTION) {
      bytbname = (strcmp(((struct SFunctionNode*)pNode)->functionName, "tbname") == 0);
      break;
    }
  }
  return bytbname;
}

static SStreamTriggerReaderInfo* createStreamReaderInfo(void* pTask, const SStreamReaderDeployMsg* pMsg) {
  int32_t    code = 0;
  int32_t    lino = 0;

  SStreamTriggerReaderInfo* sStreamReaderInfo = taosMemoryCalloc(1, sizeof(SStreamTriggerReaderInfo));
  STREAM_CHECK_NULL_GOTO(sStreamReaderInfo, terrno);

<<<<<<< HEAD
  (void)taosThreadRwlockInit(&sStreamReaderInfo->lock, NULL);
=======
  sStreamReaderInfo->lock = 0;
>>>>>>> ac6c05c5
  sStreamReaderInfo->pTask = pTask;
  sStreamReaderInfo->tableType = pMsg->msg.trigger.triggerTblType;
  if (pMsg->msg.trigger.triggerTblType == TD_SUPER_TABLE) {
    sStreamReaderInfo->suid = pMsg->msg.trigger.triggerTblUid;
    sStreamReaderInfo->uid = pMsg->msg.trigger.triggerTblUid;
  } else {
    sStreamReaderInfo->suid = 0;
    sStreamReaderInfo->uid = pMsg->msg.trigger.triggerTblUid;
  }

  ST_TASK_DLOG("pMsg->msg.trigger.deleteReCalc: %d", pMsg->msg.trigger.deleteReCalc);
  sStreamReaderInfo->deleteReCalc = pMsg->msg.trigger.deleteReCalc;
  sStreamReaderInfo->deleteOutTbl = pMsg->msg.trigger.deleteOutTbl;
  // process triggerScanPlan
  STREAM_CHECK_RET_GOTO(
      nodesStringToNode(pMsg->msg.trigger.triggerScanPlan, (SNode**)(&sStreamReaderInfo->triggerAst)));
  if (sStreamReaderInfo->triggerAst != NULL) {
    STREAM_CHECK_CONDITION_GOTO(
        QUERY_NODE_PHYSICAL_PLAN_TABLE_SCAN != nodeType(sStreamReaderInfo->triggerAst->pNode) &&
            QUERY_NODE_PHYSICAL_PLAN_TABLE_MERGE_SCAN != nodeType(sStreamReaderInfo->triggerAst->pNode),
        TSDB_CODE_STREAM_NOT_TABLE_SCAN_PLAN);
    sStreamReaderInfo->pTagCond = sStreamReaderInfo->triggerAst->pTagCond;
    sStreamReaderInfo->pTagIndexCond = sStreamReaderInfo->triggerAst->pTagIndexCond;
    sStreamReaderInfo->pConditions = sStreamReaderInfo->triggerAst->pNode->pConditions;
    STREAM_CHECK_RET_GOTO(filterInitFromNode(sStreamReaderInfo->pConditions, &sStreamReaderInfo->pFilterInfo, 0, NULL));
    STREAM_CHECK_RET_GOTO(nodesStringToList(pMsg->msg.trigger.partitionCols, &sStreamReaderInfo->partitionCols));
    sStreamReaderInfo->twindows = ((STableScanPhysiNode*)(sStreamReaderInfo->triggerAst->pNode))->scanRange;
    sStreamReaderInfo->triggerCols = ((STableScanPhysiNode*)(sStreamReaderInfo->triggerAst->pNode))->scan.pScanCols;
    STREAM_CHECK_NULL_GOTO(sStreamReaderInfo->triggerCols, TSDB_CODE_STREAM_NOT_TABLE_SCAN_PLAN);
    SDataBlockDescNode* pDescNode =
        ((STableScanPhysiNode*)(sStreamReaderInfo->triggerAst->pNode))->scan.node.pOutputDataBlockDesc;
    sStreamReaderInfo->triggerResBlock = createDataBlockFromDescNode(pDescNode);
    STREAM_CHECK_NULL_GOTO(sStreamReaderInfo->triggerResBlock, TSDB_CODE_STREAM_NOT_TABLE_SCAN_PLAN);

    // SColumnInfoData idata = createColumnInfoData(TSDB_DATA_TYPE_BIGINT, LONG_BYTES, -1); // uid
    // STREAM_CHECK_RET_GOTO(blockDataAppendColInfo(sStreamReaderInfo->triggerResBlockNew, &idata));
    // idata = createColumnInfoData(TSDB_DATA_TYPE_UBIGINT, LONG_BYTES, -1); // gid
    // STREAM_CHECK_RET_GOTO(blockDataAppendColInfo(sStreamReaderInfo->triggerResBlockNew, &idata));

    // STREAM_CHECK_RET_GOTO(buildSTSchemaForScanData(&sStreamReaderInfo->triggerSchema, sStreamReaderInfo->triggerCols));
    sStreamReaderInfo->triggerPseudoCols = ((STableScanPhysiNode*)(sStreamReaderInfo->triggerAst->pNode))->scan.pScanPseudoCols;
    if (sStreamReaderInfo->triggerPseudoCols != NULL) {
      STREAM_CHECK_RET_GOTO(
          createExprInfo(sStreamReaderInfo->triggerPseudoCols, NULL, &sStreamReaderInfo->pExprInfoTriggerTag, &sStreamReaderInfo->numOfExprTriggerTag));
    }
    STREAM_CHECK_RET_GOTO(setColIdForCalcResBlock(sStreamReaderInfo->triggerPseudoCols, sStreamReaderInfo->triggerResBlock->pDataBlock));
    STREAM_CHECK_RET_GOTO(setColIdForCalcResBlock(sStreamReaderInfo->triggerCols, sStreamReaderInfo->triggerResBlock->pDataBlock));
    sStreamReaderInfo->groupByTbname = groupbyTbname(sStreamReaderInfo->partitionCols);
  }

  // process calcCacheScanPlan
  STREAM_CHECK_RET_GOTO(nodesStringToNode(pMsg->msg.trigger.calcCacheScanPlan, (SNode**)(&sStreamReaderInfo->calcAst)));
  if (sStreamReaderInfo->calcAst != NULL) {
    STREAM_CHECK_CONDITION_GOTO(
        QUERY_NODE_PHYSICAL_PLAN_TABLE_SCAN != nodeType(sStreamReaderInfo->calcAst->pNode) &&
            QUERY_NODE_PHYSICAL_PLAN_TABLE_MERGE_SCAN != nodeType(sStreamReaderInfo->calcAst->pNode),
        TSDB_CODE_STREAM_NOT_TABLE_SCAN_PLAN);
    
    SDataBlockDescNode* pDescNode =
        ((STableScanPhysiNode*)(sStreamReaderInfo->calcAst->pNode))->scan.node.pOutputDataBlockDesc;
    sStreamReaderInfo->calcResBlock = createDataBlockFromDescNode(pDescNode);
    STREAM_CHECK_NULL_GOTO(sStreamReaderInfo->calcResBlock, TSDB_CODE_STREAM_NOT_TABLE_SCAN_PLAN);
    

    SNodeList* pseudoCols = ((STableScanPhysiNode*)(sStreamReaderInfo->calcAst->pNode))->scan.pScanPseudoCols;
    if (pseudoCols != NULL) {
      STREAM_CHECK_RET_GOTO(
          createExprInfo(pseudoCols, NULL, &sStreamReaderInfo->pExprInfoCalcTag, &sStreamReaderInfo->numOfExprCalcTag));
    }
    SNodeList* pScanCols = ((STableScanPhysiNode*)(sStreamReaderInfo->calcAst->pNode))->scan.pScanCols;
    STREAM_CHECK_RET_GOTO(setColIdForCalcResBlock(pseudoCols, sStreamReaderInfo->calcResBlock->pDataBlock));
    STREAM_CHECK_RET_GOTO(setColIdForCalcResBlock(pScanCols, sStreamReaderInfo->calcResBlock->pDataBlock));
    STREAM_CHECK_RET_GOTO(createOneDataBlock(sStreamReaderInfo->calcResBlock, false, &sStreamReaderInfo->calcBlock));
    SColumnInfoData idata = createColumnInfoData(TSDB_DATA_TYPE_BIGINT, LONG_BYTES, INT16_MIN); // ver
    STREAM_CHECK_RET_GOTO(blockDataAppendColInfo(sStreamReaderInfo->calcBlock, &idata));

    sStreamReaderInfo->pTableMetaCacheCalc = taosHashInit(8, taosGetDefaultHashFunction(TSDB_DATA_TYPE_BIGINT), true, HASH_ENTRY_LOCK);
    STREAM_CHECK_NULL_GOTO(sStreamReaderInfo->pTableMetaCacheCalc, terrno);
    taosHashSetFreeFp(sStreamReaderInfo->pTableMetaCacheCalc, freeTagCache);
  }

  sStreamReaderInfo->tsSchemas = taosArrayInit(4, sizeof(SSchema));
  STREAM_CHECK_NULL_GOTO(sStreamReaderInfo->tsSchemas, terrno)
  STREAM_CHECK_RET_GOTO(
      qStreamBuildSchema(sStreamReaderInfo->tsSchemas, TSDB_DATA_TYPE_TIMESTAMP, LONG_BYTES, PRIMARYKEY_TIMESTAMP_COL_ID))  // first ts
  STREAM_CHECK_RET_GOTO(createDataBlockForTs(&sStreamReaderInfo->tsBlock));
  sStreamReaderInfo->groupIdMap =
      taosHashInit(8, taosGetDefaultHashFunction(TSDB_DATA_TYPE_BIGINT), true, HASH_ENTRY_LOCK);
  STREAM_CHECK_NULL_GOTO(sStreamReaderInfo->groupIdMap, terrno);
  taosHashSetFreeFp(sStreamReaderInfo->groupIdMap, releaseGroupIdMap);

  sStreamReaderInfo->streamTaskMap =
      taosHashInit(8, taosGetDefaultHashFunction(TSDB_DATA_TYPE_BIGINT), true, HASH_NO_LOCK);
  STREAM_CHECK_NULL_GOTO(sStreamReaderInfo->streamTaskMap, terrno);
  taosHashSetFreeFp(sStreamReaderInfo->streamTaskMap, releaseStreamTask);

  sStreamReaderInfo->pTableMetaCacheTrigger = taosHashInit(8, taosGetDefaultHashFunction(TSDB_DATA_TYPE_BIGINT), true, HASH_ENTRY_LOCK);
  STREAM_CHECK_NULL_GOTO(sStreamReaderInfo->pTableMetaCacheTrigger, terrno);
  taosHashSetFreeFp(sStreamReaderInfo->pTableMetaCacheTrigger, freeTagCache);

  STREAM_CHECK_RET_GOTO(createOneDataBlock(sStreamReaderInfo->triggerResBlock, false, &sStreamReaderInfo->triggerBlock));
  SColumnInfoData idata = createColumnInfoData(TSDB_DATA_TYPE_BIGINT, LONG_BYTES, INT16_MIN); // ver
  STREAM_CHECK_RET_GOTO(blockDataAppendColInfo(sStreamReaderInfo->triggerBlock, &idata));

end:
  STREAM_PRINT_LOG_END(code, lino);

  if (code != 0) {
    releaseStreamReaderInfo(sStreamReaderInfo);
    sStreamReaderInfo = NULL;
  }
  return sStreamReaderInfo;
}

static EDealRes checkPlaceHolderColumn(SNode* pNode, void* pContext) {
  if (QUERY_NODE_FUNCTION != nodeType((pNode))) {
    return DEAL_RES_CONTINUE;
  }
  SFunctionNode* pFuncNode = (SFunctionNode*)(pNode);
  if (fmIsStreamPesudoColVal(pFuncNode->funcId)) {
    *(bool*)pContext = true;
  }

  return DEAL_RES_CONTINUE;
}

static SStreamTriggerReaderCalcInfo* createStreamReaderCalcInfo(void* pTask, const SStreamReaderDeployMsg* pMsg, SNode* pPlan, bool keepPlan) {
  int32_t    code = 0;
  int32_t    lino = 0;
  SNodeList* triggerCols = NULL;

  SStreamTriggerReaderCalcInfo* sStreamReaderCalcInfo = taosMemoryCalloc(1, sizeof(SStreamTriggerReaderCalcInfo));
  STREAM_CHECK_NULL_GOTO(sStreamReaderCalcInfo, terrno);

  sStreamReaderCalcInfo->pTask = pTask;
  if (keepPlan) {
    sStreamReaderCalcInfo->calcAst = (SSubplan*)pPlan;
  } else {
    STREAM_CHECK_RET_GOTO(nodesCloneNode(pPlan, (SNode**)&sStreamReaderCalcInfo->calcAst));
  }
  STREAM_CHECK_NULL_GOTO(sStreamReaderCalcInfo->calcAst, TSDB_CODE_STREAM_NOT_TABLE_SCAN_PLAN);
  if (QUERY_NODE_PHYSICAL_PLAN_TABLE_SCAN == nodeType(sStreamReaderCalcInfo->calcAst->pNode) ||
      QUERY_NODE_PHYSICAL_PLAN_TABLE_MERGE_SCAN == nodeType(sStreamReaderCalcInfo->calcAst->pNode)){
    SNodeList* pScanCols = ((STableScanPhysiNode*)(sStreamReaderCalcInfo->calcAst->pNode))->scan.pScanCols;
    SNode*     nodeItem = NULL;
    FOREACH(nodeItem, pScanCols) {
      SColumnNode* valueNode = (SColumnNode*)((STargetNode*)nodeItem)->pExpr;
      if (valueNode->colId == PRIMARYKEY_TIMESTAMP_COL_ID) {
        sStreamReaderCalcInfo->pTargetNodeTs = (STargetNode*)nodeItem;
      }
    }
  }
  
  bool hasPlaceHolderColumn = false;
  nodesWalkExpr(((SSubplan*)pPlan)->pTagCond, checkPlaceHolderColumn, (void*)&hasPlaceHolderColumn);
  sStreamReaderCalcInfo->hasPlaceHolder = hasPlaceHolderColumn;
  sStreamReaderCalcInfo->calcScanPlan = taosStrdup(pMsg->msg.calc.calcScanPlan);
  STREAM_CHECK_NULL_GOTO(sStreamReaderCalcInfo->calcScanPlan, terrno);
  sStreamReaderCalcInfo->pTaskInfo = NULL;

  sStreamReaderCalcInfo->tmpRtFuncInfo.pStreamPesudoFuncVals = taosArrayInit_s(sizeof(SSTriggerCalcParam), 1);
  STREAM_CHECK_NULL_GOTO(sStreamReaderCalcInfo->tmpRtFuncInfo.pStreamPesudoFuncVals, terrno);

end:
  STREAM_PRINT_LOG_END(code, lino);

  if (code != 0) {
    releaseStreamReaderCalcInfo(sStreamReaderCalcInfo);
    sStreamReaderCalcInfo = NULL;
  }
  return sStreamReaderCalcInfo;
}

int32_t stReaderTaskDeploy(SStreamReaderTask* pTask, const SStreamReaderDeployMsg* pMsg) {
  int32_t code = 0;
  int32_t lino = 0;
  STREAM_CHECK_NULL_GOTO(pTask, TSDB_CODE_INVALID_PARA);
  STREAM_CHECK_NULL_GOTO(pMsg, TSDB_CODE_INVALID_PARA);

  pTask->triggerReader = pMsg->triggerReader;
  if (pMsg->triggerReader == 1) {
    ST_TASK_DLOGL("triggerScanPlan:%s", (char*)(pMsg->msg.trigger.triggerScanPlan));
    ST_TASK_DLOGL("calcCacheScanPlan:%s", (char*)(pMsg->msg.trigger.calcCacheScanPlan));
    pTask->info = createStreamReaderInfo(pTask, pMsg);
    STREAM_CHECK_NULL_GOTO(pTask->info, terrno);
  } else {
    SNode* pPlan = NULL;
    ST_TASK_DLOGL("calcScanPlan:%s", (char*)(pMsg->msg.calc.calcScanPlan));
    pTask->info = taosArrayInit(pMsg->msg.calc.execReplica, POINTER_BYTES);
    STREAM_CHECK_NULL_GOTO(pTask->info, terrno);
    STREAM_CHECK_RET_GOTO(nodesStringToNode(pMsg->msg.calc.calcScanPlan, &pPlan));
    
    for (int32_t i = 0; i < pMsg->msg.calc.execReplica; ++i) {
      SStreamTriggerReaderCalcInfo* pCalcInfo = createStreamReaderCalcInfo(pTask, pMsg, pPlan, 0 == i);
      STREAM_CHECK_NULL_GOTO(pCalcInfo, terrno);
      STREAM_CHECK_NULL_GOTO(taosArrayPush(pTask->info, &pCalcInfo), terrno);
    }
  }
  ST_TASK_DLOG("stReaderTaskDeploy: stream %" PRIx64 " task %" PRIx64 " vgId:%d pTask:%p, info:%p", pTask->task.streamId,
         pTask->task.taskId, pTask->task.nodeId, pTask, pTask->info);

  pTask->task.status = STREAM_STATUS_INIT;

end:

  STREAM_PRINT_LOG_END(code, lino);

  if (code) {
    pTask->task.status = STREAM_STATUS_FAILED;
  }

  return code;
}

int32_t stReaderTaskUndeployImpl(SStreamReaderTask** ppTask, const SStreamUndeployTaskMsg* pMsg, taskUndeplyCallback cb) {
  int32_t code = 0;
  int32_t lino = 0;
  STREAM_CHECK_NULL_GOTO(ppTask, TSDB_CODE_INVALID_PARA);
  STREAM_CHECK_NULL_GOTO(pMsg, TSDB_CODE_INVALID_PARA);
  if ((*ppTask)->triggerReader == 1) {
    releaseStreamReaderInfo((*ppTask)->info);
  } else {
    taosArrayDestroyP((*ppTask)->info, releaseStreamReaderCalcInfo);
  }
  (*ppTask)->info = NULL;

end:
  STREAM_PRINT_LOG_END(code, lino);
  (*cb)(ppTask);

  return code;
}


int32_t stReaderTaskUndeploy(SStreamReaderTask** ppTask, bool force) {
  int32_t            code = TSDB_CODE_SUCCESS;
  SStreamReaderTask *pTask = *ppTask;
  
  if (!force && taosWTryForceLockLatch(&pTask->task.entryLock)) {
    ST_TASK_DLOG("ignore undeploy reader task since working, entryLock:%x", pTask->task.entryLock);
    return code;
  }

  return stReaderTaskUndeployImpl(ppTask, &pTask->task.undeployMsg, pTask->task.undeployCb);
}
// int32_t stReaderTaskExecute(SStreamReaderTask* pTask, SStreamMsg* pMsg);
// void qStreamSetGroupId(void* pTableListInfo, SSDataBlock* pBlock) {
//   pBlock->ino.id.groupId = tableListGetTableGroupId(pTableListInfo, pBlock->info.id.uid);
// }

void* qStreamGetReaderInfo(int64_t streamId, int64_t taskId, void** taskAddr) {
  int32_t      code = 0;
  int32_t      lino = 0;
  SStreamTask* pTask = NULL;
  STREAM_CHECK_RET_GOTO(streamAcquireTask(streamId, taskId, &pTask, taskAddr));

  pTask->status = STREAM_STATUS_RUNNING;

end:
  STREAM_PRINT_LOG_END(code, lino);
  if (code == TSDB_CODE_SUCCESS) {
    ST_TASK_DLOG("qStreamGetReaderInfo, pTask:%p, info:%p", pTask, ((SStreamReaderTask*)pTask)->info);
    return ((SStreamReaderTask*)pTask)->info;
  }
  terrno = code;
  return NULL;
}


int32_t streamBuildFetchRsp(SArray* pResList, bool hasNext, void** data, size_t* size, int8_t precision) {
  int32_t code = 0;
  int32_t lino = 0;
  void*   buf = NULL;

  int32_t blockNum = 0;
  size_t  dataEncodeBufSize = sizeof(SRetrieveTableRsp);
  for(size_t i = 0; i < taosArrayGetSize(pResList); i++){
    SSDataBlock* pBlock = taosArrayGetP(pResList, i);
    if (pBlock == NULL || pBlock->info.rows == 0) continue;
    int32_t blockSize = blockGetInternalEncodeSize(pBlock);
    dataEncodeBufSize += (INT_BYTES * 2 + blockSize);
    blockNum++;
  }
  buf = rpcMallocCont(dataEncodeBufSize);
  STREAM_CHECK_NULL_GOTO(buf, terrno);

  SRetrieveTableRsp* pRetrieve = (SRetrieveTableRsp*)buf;
  pRetrieve->version = 0;
  pRetrieve->precision = precision;
  pRetrieve->compressed = 0;
  pRetrieve->completed = hasNext ? 0 : 1;
  pRetrieve->numOfRows = 0;
  pRetrieve->numOfBlocks = htonl(blockNum);

  char* dataBuf = (char*)(pRetrieve->data);
  for(size_t i = 0; i < taosArrayGetSize(pResList); i++){
    SSDataBlock* pBlock = taosArrayGetP(pResList, i);
    if (pBlock == NULL || pBlock->info.rows == 0) continue;
    int32_t blockSize = blockGetInternalEncodeSize(pBlock);
    *((int32_t*)(dataBuf)) = blockSize;
    *((int32_t*)(dataBuf + INT_BYTES)) = blockSize;
    pRetrieve->numOfRows += pBlock->info.rows;
    int32_t actualLen =
        blockEncodeInternal(pBlock, dataBuf + INT_BYTES * 2, blockSize, taosArrayGetSize(pBlock->pDataBlock));
    STREAM_CHECK_CONDITION_GOTO(actualLen < 0, terrno);
    dataBuf += (INT_BYTES * 2 + actualLen);
  }
  stDebug("stream fetch get result blockNum:%d, rows:%" PRId64, blockNum, pRetrieve->numOfRows);

  pRetrieve->numOfRows = htobe64(pRetrieve->numOfRows);
  
  *data = buf;
  *size = dataEncodeBufSize;
  buf = NULL;

end:
  rpcFreeCont(buf);
  return code;
}
<|MERGE_RESOLUTION|>--- conflicted
+++ resolved
@@ -37,11 +37,7 @@
   }
   SStreamTableKeyInfo* keyInfo = taosMemoryCalloc(1, sizeof(SStreamTableKeyInfo));
   STREAM_CHECK_NULL_GOTO(keyInfo, terrno);
-<<<<<<< HEAD
-  *keyInfo = (SStreamTableKeyInfo){.uid = uid, .groupId = gid, .prev = NULL, .next = NULL};
-=======
   *keyInfo = (SStreamTableKeyInfo){.uid = uid, .groupId = gid, .markedDeleted = false, .prev = NULL, .next = NULL};
->>>>>>> ac6c05c5
   if (taosArrayPush(pTableListInfo->pTableList, &keyInfo) == NULL) {
     taosMemoryFreeClear(keyInfo);
     code = terrno;
@@ -88,14 +84,11 @@
     list->head = NULL;
     list->tail = NULL;
     list->size = 0;
-<<<<<<< HEAD
-=======
     code = taosHashRemove(pTableListInfo->gIdMap, &(info->table->groupId), LONG_BYTES);
     if (code != 0) {
       stError("stream reader remove table list failed, remove groupId failed, uid:%"PRId64", gid:%"PRIu64, uid, info->table->groupId);
       goto end;
     }
->>>>>>> ac6c05c5
   } else if (list->head == info->table) {
     // first element
     list->head = info->table->next;
@@ -112,16 +105,11 @@
     info->table->next->prev = info->table->prev;
     list->size -= 1;
   }
-<<<<<<< HEAD
-
-  taosArrayRemoveP(pTableListInfo->pTableList, info->index, taosMemFree);
-=======
   
   SStreamTableKeyInfo* tmp = taosArrayGetP(pTableListInfo->pTableList, info->index);
   if (tmp != NULL) {
     tmp->markedDeleted = true;
   }
->>>>>>> ac6c05c5
   code = taosHashRemove(pTableListInfo->uIdMap, &uid, LONG_BYTES);
   
 end:
@@ -139,18 +127,11 @@
   return dst;
 } 
 
-<<<<<<< HEAD
-int32_t  qStreamCopyTableInfo(StreamTableListInfo* src, StreamTableListInfo* dst, TdThreadRwlock* lock){
-  int32_t code = 0;
-  int32_t lino = 0;
-  (void)taosThreadRwlockRdlock(lock);
-=======
 int32_t  qStreamCopyTableInfo(SStreamTriggerReaderInfo* sStreamReaderInfo, StreamTableListInfo* dst){
   int32_t code = 0;
   int32_t lino = 0;
   taosRLockLatch(&sStreamReaderInfo->lock);
   StreamTableListInfo* src = sStreamReaderInfo->isVtableStream ? &sStreamReaderInfo->vSetTableList : &sStreamReaderInfo->tableList;
->>>>>>> ac6c05c5
   int32_t totalSize = taosArrayGetSize(src->pTableList);
   for (int32_t i = 0; i < totalSize; ++i) {
     SStreamTableKeyInfo* info = taosArrayGetP(src->pTableList, i);
@@ -158,12 +139,6 @@
       continue;
     }
     SStreamTableMapElement* element = taosHashGet(src->uIdMap, &info->uid, LONG_BYTES);
-<<<<<<< HEAD
-    STREAM_CHECK_RET_GOTO(qStreamSetTableList(dst, info->uid, info->groupId, element != NULL ? element->suid : 0));
-  }
-end:
-  (void)taosThreadRwlockUnlock(lock);
-=======
     if (info->markedDeleted) {
       continue;
     }
@@ -171,34 +146,22 @@
   }
 end:
    taosRUnLockLatch(&sStreamReaderInfo->lock);
->>>>>>> ac6c05c5
   return code;
 }
 
 SArray* qStreamGetTableArrayList(SStreamTriggerReaderInfo* sStreamReaderInfo) { 
-<<<<<<< HEAD
-  (void)taosThreadRwlockRdlock(&sStreamReaderInfo->lock);
-  SArray* pTableList = taosArrayDup(sStreamReaderInfo->tableList.pTableList, copyTableInfo);
-  (void)taosThreadRwlockUnlock(&sStreamReaderInfo->lock);
-=======
   taosRLockLatch(&sStreamReaderInfo->lock);
   SArray* pTableList = taosArrayDup(sStreamReaderInfo->tableList.pTableList, copyTableInfo);
   taosRUnLockLatch(&sStreamReaderInfo->lock);
->>>>>>> ac6c05c5
   return pTableList;
 }
 
 int32_t  qStreamGetTableListGroupNum(SStreamTriggerReaderInfo* sStreamReaderInfo){
-<<<<<<< HEAD
-  StreamTableListInfo* tmp = sStreamReaderInfo->isVtableStream ? &sStreamReaderInfo->vSetTableList : &sStreamReaderInfo->tableList;
-  return taosHashGetSize(tmp->gIdMap);
-=======
   taosRLockLatch(&sStreamReaderInfo->lock);
   StreamTableListInfo* tmp = sStreamReaderInfo->isVtableStream ? &sStreamReaderInfo->vSetTableList : &sStreamReaderInfo->tableList;
   int32_t num = taosHashGetSize(tmp->gIdMap);
   taosRUnLockLatch(&sStreamReaderInfo->lock);
   return num;
->>>>>>> ac6c05c5
 }
 
 int32_t  qTransformStreamTableList(void* pTableListInfo, StreamTableListInfo* tableInfo){
@@ -228,28 +191,15 @@
 
 uint64_t qStreamGetGroupIdFromOrigin(SStreamTriggerReaderInfo* sStreamReaderInfo, int64_t uid){
   StreamTableListInfo* tmp = &sStreamReaderInfo->tableList;
-<<<<<<< HEAD
-  (void)taosThreadRwlockRdlock(&sStreamReaderInfo->lock);
   uint64_t groupId = qStreamGetGroupId(tmp, uid);
-  (void)taosThreadRwlockUnlock(&sStreamReaderInfo->lock);
-=======
-  uint64_t groupId = qStreamGetGroupId(tmp, uid);
->>>>>>> ac6c05c5
   return groupId;
 }
 
 uint64_t qStreamGetGroupIdFromSet(SStreamTriggerReaderInfo* sStreamReaderInfo, int64_t uid){
-<<<<<<< HEAD
-  StreamTableListInfo* tmp = sStreamReaderInfo->isVtableStream ? &sStreamReaderInfo->vSetTableList : &sStreamReaderInfo->tableList;
-  (void)taosThreadRwlockRdlock(&sStreamReaderInfo->lock);
-  uint64_t groupId = qStreamGetGroupId(tmp, uid);
-  (void)taosThreadRwlockUnlock(&sStreamReaderInfo->lock);
-=======
   taosRLockLatch(&sStreamReaderInfo->lock);
   StreamTableListInfo* tmp = sStreamReaderInfo->isVtableStream ? &sStreamReaderInfo->vSetTableList : &sStreamReaderInfo->tableList;
   uint64_t groupId = qStreamGetGroupId(tmp, uid);
   taosRUnLockLatch(&sStreamReaderInfo->lock);
->>>>>>> ac6c05c5
   return groupId;
 }
 
@@ -280,11 +230,7 @@
   STableKeyInfo* kInfo = *pKeyInfo;
   for (int32_t i = 0; i < totalSize; ++i) {
     SStreamTableKeyInfo* info = taosArrayGetP(pTableList, i);
-<<<<<<< HEAD
-    if (info == NULL) {
-=======
     if (info == NULL || info->markedDeleted) {
->>>>>>> ac6c05c5
       continue;
     }
     kInfo->uid = info->uid;
@@ -303,13 +249,8 @@
   void* pTask = sStreamReaderInfo->pTask;
   *size = 0;
   *pKeyInfo = NULL;
-<<<<<<< HEAD
-  StreamTableListInfo* tmp = sStreamReaderInfo->isVtableStream ? &sStreamReaderInfo->vSetTableList : &sStreamReaderInfo->tableList;
-  (void)taosThreadRwlockRdlock(&sStreamReaderInfo->lock);
-=======
   taosRLockLatch(&sStreamReaderInfo->lock);
   StreamTableListInfo* tmp = sStreamReaderInfo->isVtableStream ? &sStreamReaderInfo->vSetTableList : &sStreamReaderInfo->tableList;
->>>>>>> ac6c05c5
   if (gid == 0) {   // return all tables
     STREAM_CHECK_RET_GOTO(buildTableListFromArray(pKeyInfo, size, tmp->pTableList));
     goto end;
@@ -322,11 +263,7 @@
 
   STREAM_CHECK_RET_GOTO(buildTableListFromList(pKeyInfo, size, list));
 end:
-<<<<<<< HEAD
-  (void)taosThreadRwlockUnlock(&sStreamReaderInfo->lock);
-=======
   taosRUnLockLatch(&sStreamReaderInfo->lock);
->>>>>>> ac6c05c5
   return code;
 }
 
@@ -347,19 +284,11 @@
   return code;
 }
 
-<<<<<<< HEAD
-int32_t qStreamModifyTableList(StreamTableListInfo* tableInfo, SArray* tableListAdd, SArray* tableListDel, TdThreadRwlock* lock) {
-  int32_t      code = 0;
-  int32_t      lino = 0;
-  
-  (void)taosThreadRwlockWrlock(lock);
-=======
 int32_t qStreamModifyTableList(StreamTableListInfo* tableInfo, SArray* tableListAdd, SArray* tableListDel, SRWLatch* lock) {
   int32_t      code = 0;
   int32_t      lino = 0;
   
   taosWLockLatch(lock);
->>>>>>> ac6c05c5
   int32_t totalSize = taosArrayGetSize(tableListDel);
   for (int32_t i = 0; i < totalSize; ++i) {
     int64_t* uid = taosArrayGet(tableListDel, i);
@@ -375,19 +304,12 @@
     if (info == NULL) {
       continue;
     }
-<<<<<<< HEAD
-=======
     STREAM_CHECK_RET_GOTO(qStreamRemoveTableList(tableInfo, info->uid));
->>>>>>> ac6c05c5
     STREAM_CHECK_RET_GOTO(qStreamSetTableList(tableInfo, info->uid, info->groupId, 0));
   }
 
 end:
-<<<<<<< HEAD
-  (void)taosThreadRwlockUnlock(lock);
-=======
   taosWUnLockLatch(lock);
->>>>>>> ac6c05c5
   return code;
 }
 
@@ -598,17 +520,8 @@
   pInfo->calcBlock = NULL;
   blockDataDestroy(pInfo->metaBlock);
   pInfo->metaBlock = NULL;
-<<<<<<< HEAD
-  tSimpleHashCleanup(pInfo->indexHash);
-  pInfo->indexHash = NULL;
-  taosMemoryFreeClear(pInfo->triggerTableSchema);
   taosHashCleanup(pInfo->pTableMetaCacheTrigger);
   taosHashCleanup(pInfo->pTableMetaCacheCalc);
-  (void)taosThreadRwlockDestroy(&pInfo->lock);
-=======
-  taosHashCleanup(pInfo->pTableMetaCacheTrigger);
-  taosHashCleanup(pInfo->pTableMetaCacheCalc);
->>>>>>> ac6c05c5
   taosMemoryFree(pInfo);
 }
 
@@ -698,11 +611,7 @@
   SStreamTriggerReaderInfo* sStreamReaderInfo = taosMemoryCalloc(1, sizeof(SStreamTriggerReaderInfo));
   STREAM_CHECK_NULL_GOTO(sStreamReaderInfo, terrno);
 
-<<<<<<< HEAD
-  (void)taosThreadRwlockInit(&sStreamReaderInfo->lock, NULL);
-=======
   sStreamReaderInfo->lock = 0;
->>>>>>> ac6c05c5
   sStreamReaderInfo->pTask = pTask;
   sStreamReaderInfo->tableType = pMsg->msg.trigger.triggerTblType;
   if (pMsg->msg.trigger.triggerTblType == TD_SUPER_TABLE) {
