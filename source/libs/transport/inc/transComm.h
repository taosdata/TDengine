--- conflicted
+++ resolved
@@ -364,22 +364,10 @@
 void* transCtxDumpBrokenlinkVal(STransCtx* ctx, int32_t* msgType);
 
 // request list
-<<<<<<< HEAD
-typedef struct STransReq {
-  queue q;
-  // uv_write_t wreq;
-} STransReq;
-
-void  transReqQueueInit(queue* q);
-void* transReqQueuePush(queue* q);
-void* transReqQueueRemove(void* arg);
-void  transReqQueueClear(queue* q);
-=======
 typedef struct SWriteReq {
   queue node;  // req queue node
   void* conn;
 } SWriteReq;
->>>>>>> 6589323f
 
 // queue sending msgs
 typedef struct {
@@ -471,12 +459,8 @@
 SDelayTask* transDQSched(SDelayQueue* queue, void (*func)(void* arg), void* arg, uint64_t timeoutMs);
 void        transDQCancel(SDelayQueue* queue, SDelayTask* task);
 
-<<<<<<< HEAD
-#endif
-bool transEpSetIsEqual(SEpSet* a, SEpSet* b);
-=======
+#endif
 bool transReqEpsetIsEqual(SReqEpSet* a, SReqEpSet* b);
->>>>>>> 6589323f
 
 bool transCompareReqAndUserEpset(SReqEpSet* a, SEpSet* b);
 /*
@@ -524,7 +508,6 @@
 int32_t transUtilSIpRangeToStr(SIpV4Range* pRange, char* buf);
 int32_t transUtilSWhiteListToStr(SIpWhiteList* pWhiteList, char** ppBuf);
 
-<<<<<<< HEAD
 #ifdef TD_ACORE
 
 int32_t transUpdateCb(RPC_TYPE type, STrans* pTransport);
@@ -535,7 +518,7 @@
 
 int32_t transSendResp(const SRpcMsg* pMsg);
 #endif
-=======
+
 enum { REQ_STATUS_INIT = 0, REQ_STATUS_PROCESSING };
 
 #if defined(WINDOWS) || defined(DARWIN)
@@ -563,7 +546,7 @@
 void freeWReqToWQ(queue* wq, SWReqsWrapper* w);
 
 int32_t transSetReadOption(uv_handle_t* handle);
->>>>>>> 6589323f
+
 #ifdef __cplusplus
 }
 #endif
