/*
 * Copyright (c) 2019 TAOS Data, Inc. <jhtao@taosdata.com>
 *
 * This program is free software: you can use, redistribute, and/or modify
 * it under the terms of the GNU Affero General Public License, version 3
 * or later ("AGPL"), as published by the Free Software Foundation.
 *
 * This program is distributed in the hope that it will be useful, but WITHOUT
 * ANY WARRANTY; without even the implied warranty of MERCHANTABILITY or
 * FITNESS FOR A PARTICULAR PURPOSE.  *
 * You should have received a copy of the GNU Affero General Public License
 * along with this program. If not, see <http://www.gnu.org/licenses/>.
 */
#ifndef _TD_TRANSPORT_COMM_H
#define _TD_TRANSPORT_COMM_H

#ifdef __cplusplus
extern "C" {
#endif

#include <uv.h>
#include "theap.h"
#include "tmsg.h"
#include "transLog.h"
#include "transportInt.h"
#include "trpc.h"
#include "ttrace.h"

typedef bool (*FilteFunc)(void* arg);

typedef void* queue[2];
/* Private macros. */
#define QUEUE_NEXT(q) (*(queue**)&((*(q))[0]))
#define QUEUE_PREV(q) (*(queue**)&((*(q))[1]))

#define QUEUE_PREV_NEXT(q) (QUEUE_NEXT(QUEUE_PREV(q)))
#define QUEUE_NEXT_PREV(q) (QUEUE_PREV(QUEUE_NEXT(q)))
/* Initialize an empty queue. */
#define QUEUE_INIT(q)    \
  {                      \
    QUEUE_NEXT(q) = (q); \
    QUEUE_PREV(q) = (q); \
  }

/* Return true if the queue has no element. */
#define QUEUE_IS_EMPTY(q) ((const queue*)(q) == (const queue*)QUEUE_NEXT(q))

/* Insert an element at the back of a queue. */
#define QUEUE_PUSH(q, e)           \
  {                                \
    QUEUE_NEXT(e) = (q);           \
    QUEUE_PREV(e) = QUEUE_PREV(q); \
    QUEUE_PREV_NEXT(e) = (e);      \
    QUEUE_PREV(q) = (e);           \
  }

/* Remove the given element from the queue. Any element can be removed at any *
 * time. */
#define QUEUE_REMOVE(e)                 \
  {                                     \
    QUEUE_PREV_NEXT(e) = QUEUE_NEXT(e); \
    QUEUE_NEXT_PREV(e) = QUEUE_PREV(e); \
  }
#define QUEUE_SPLIT(h, q, n)       \
  do {                             \
    QUEUE_PREV(n) = QUEUE_PREV(h); \
    QUEUE_PREV_NEXT(n) = (n);      \
    QUEUE_NEXT(n) = (q);           \
    QUEUE_PREV(h) = QUEUE_PREV(q); \
    QUEUE_PREV_NEXT(h) = (h);      \
    QUEUE_PREV(q) = (n);           \
  } while (0)

#define QUEUE_MOVE(h, n)        \
  do {                          \
    if (QUEUE_IS_EMPTY(h)) {    \
      QUEUE_INIT(n);            \
    } else {                    \
      queue* q = QUEUE_HEAD(h); \
      QUEUE_SPLIT(h, q, n);     \
    }                           \
  } while (0)

/* Return the element at the front of the queue. */
#define QUEUE_HEAD(q) (QUEUE_NEXT(q))

/* Return the element at the back of the queue. */
#define QUEUE_TAIL(q) (QUEUE_PREV(q))

/* Iterate over the element of a queue. * Mutating the queue while iterating
 * results in undefined behavior. */
#define QUEUE_FOREACH(q, e) for ((q) = QUEUE_NEXT(e); (q) != (e); (q) = QUEUE_NEXT(q))

/* Return the structure holding the given element. */
#define QUEUE_DATA(e, type, field) ((type*)((void*)((char*)(e)-offsetof(type, field))))

// #define TRANS_RETRY_COUNT_LIMIT 100   // retry count limit
// #define TRANS_RETRY_INTERVAL    15    // retry interval (ms)
#define TRANS_CONN_TIMEOUT 3000  // connect timeout (ms)
#define TRANS_READ_TIMEOUT 3000  // read timeout  (ms)
#define TRANS_PACKET_LIMIT 1024 * 1024 * 512

#define TRANS_MAGIC_NUM           0x5f375a86
#define TRANS_NOVALID_PACKET(src) ((src) != TRANS_MAGIC_NUM ? 1 : 0)

typedef SRpcMsg      STransMsg;
typedef SRpcCtx      STransCtx;
typedef SRpcCtxVal   STransCtxVal;
typedef SRpcInfo     STrans;
typedef SRpcConnInfo STransHandleInfo;

// ref mgt handle
typedef struct SExHandle {
  void*    handle;
  int64_t  refId;
  void*    pThrd;
  queue    q;
  int8_t   inited;
  SRWLatch latch;
<<<<<<< HEAD

=======
>>>>>>> 5df72091
} SExHandle;

typedef struct {
  STransMsg* pRsp;
  SEpSet     epSet;
  int8_t     hasEpSet;
  tsem_t*    pSem;
  int8_t     inited;
  SRWLatch   latch;
} STransSyncMsg;

/*convet from fqdn to ip */
typedef struct SCvtAddr {
  char ip[TSDB_FQDN_LEN];
  char fqdn[TSDB_FQDN_LEN];
  bool cvt;
} SCvtAddr;

typedef struct {
  SEpSet epSet;  // ip list provided by app
  SEpSet origEpSet;
  void*  ahandle;   // handle provided by app
  tmsg_t msgType;   // message type
  int8_t connType;  // connection type cli/srv

  STransCtx      appCtx;    //
  STransMsg*     pRsp;      // for synchronous API
  tsem_t*        pSem;      // for synchronous API
  STransSyncMsg* pSyncMsg;  // for syncchronous with timeout API
  int64_t        syncMsgRef;
  SCvtAddr       cvtAddr;
  bool           setMaxRetry;

  int32_t retryMinInterval;
  int32_t retryMaxInterval;
  int32_t retryStepFactor;
  int64_t retryMaxTimeout;
  int64_t retryInitTimestamp;
  int64_t retryNextInterval;
  bool    retryInit;
  int32_t retryStep;
  int8_t  epsetRetryCnt;
  int32_t retryCode;

  void* task;
  int   hThrdIdx;
} STransConnCtx;

#pragma pack(push, 1)

#define TRANS_VER 2
typedef struct {
  char version : 4;  // RPC version
  char comp : 2;     // compression algorithm, 0:no compression 1:lz4
  char noResp : 2;   // noResp bits, 0: resp, 1: resp
  char persist : 2;  // persist handle,0: no persit, 1: persist handle
  char release : 2;
  char secured : 2;
  char spi : 2;
  char hasEpSet : 2;  // contain epset or not, 0(default): no epset, 1: contain epset

  uint64_t timestamp;
  char     user[TSDB_UNI_LEN];
  int32_t  compatibilityVer;
  uint32_t magicNum;
  STraceId traceId;
  uint64_t ahandle;  // ahandle assigned by client
  uint32_t code;     // del later
  uint32_t msgType;
  int32_t  msgLen;
  uint8_t  content[0];  // message body starts from here
} STransMsgHead;

typedef struct {
  int32_t reserved;
  int32_t contLen;
} STransCompMsg;

typedef struct {
  uint32_t timeStamp;
  uint8_t  auth[TSDB_AUTH_LEN];
} STransDigestMsg;

typedef struct {
  uint8_t user[TSDB_UNI_LEN];
  uint8_t secret[TSDB_PASSWORD_LEN];
} STransUserMsg;

#pragma pack(pop)

typedef enum { Normal, Quit, Release, Register, Update } STransMsgType;
typedef enum { ConnNormal, ConnAcquire, ConnRelease, ConnBroken, ConnInPool } ConnStatus;

#define container_of(ptr, type, member) ((type*)((char*)(ptr)-offsetof(type, member)))
#define RPC_RESERVE_SIZE                (sizeof(STranConnCtx))

#define rpcIsReq(type) (type & 1U)

#define TRANS_RESERVE_SIZE (sizeof(STranConnCtx))

#define TRANS_MSG_OVERHEAD           (sizeof(STransMsgHead))
#define transHeadFromCont(cont)      ((STransMsgHead*)((char*)cont - sizeof(STransMsgHead)))
#define transContFromHead(msg)       (((char*)msg) + sizeof(STransMsgHead))
#define transMsgLenFromCont(contLen) (contLen + sizeof(STransMsgHead))
#define transContLenFromMsg(msgLen)  (msgLen - sizeof(STransMsgHead));
#define transIsReq(type)             (type & 1U)

#define transLabel(trans) ((STrans*)trans)->label

typedef struct SConnBuffer {
  char* buf;
  int   len;
  int   cap;
  int   left;
  int   total;
  int   invalid;
} SConnBuffer;

typedef void (*AsyncCB)(uv_async_t* handle);

typedef struct {
  void*         pThrd;
  queue         qmsg;
  TdThreadMutex mtx;  // protect qmsg;
} SAsyncItem;

typedef struct {
  int         index;
  int         nAsync;
  uv_async_t* asyncs;
  int8_t      stop;
} SAsyncPool;

SAsyncPool* transAsyncPoolCreate(uv_loop_t* loop, int sz, void* arg, AsyncCB cb);
void        transAsyncPoolDestroy(SAsyncPool* pool);
int         transAsyncSend(SAsyncPool* pool, queue* mq);
bool        transAsyncPoolIsEmpty(SAsyncPool* pool);

#define TRANS_DESTROY_ASYNC_POOL_MSG(pool, msgType, freeFunc, param) \
  do {                                                               \
    for (int i = 0; i < pool->nAsync; i++) {                         \
      uv_async_t* async = &(pool->asyncs[i]);                        \
      SAsyncItem* item = async->data;                                \
      while (!QUEUE_IS_EMPTY(&item->qmsg)) {                         \
        tTrace("destroy msg in async pool ");                        \
        queue* h = QUEUE_HEAD(&item->qmsg);                          \
        QUEUE_REMOVE(h);                                             \
        msgType* msg = QUEUE_DATA(h, msgType, q);                    \
        if (msg != NULL) {                                           \
          freeFunc(msg, param);                                      \
        }                                                            \
      }                                                              \
    }                                                                \
  } while (0)

#define ASYNC_CHECK_HANDLE(exh1, id)                                                                         \
  do {                                                                                                       \
    if (id > 0) {                                                                                            \
      SExHandle* exh2 = transAcquireExHandle(transGetRefMgt(), id);                                          \
      if (exh2 == NULL || id != exh2->refId) {                                                               \
        tTrace("handle %p except, may already freed, ignore msg, ref1:%" PRIu64 ", ref2:%" PRIu64, exh1,     \
               exh2 ? exh2->refId : 0, id);                                                                  \
        goto _return1;                                                                                       \
      }                                                                                                      \
    } else if (id == 0) {                                                                                    \
      tTrace("handle step2");                                                                                \
      SExHandle* exh2 = transAcquireExHandle(transGetRefMgt(), id);                                          \
      if (exh2 == NULL || id == exh2->refId) {                                                               \
        tTrace("handle %p except, may already freed, ignore msg, ref1:%" PRIu64 ", ref2:%" PRIu64, exh1, id, \
               exh2 ? exh2->refId : 0);                                                                      \
        goto _return1;                                                                                       \
      } else {                                                                                               \
        id = exh1->refId;                                                                                    \
      }                                                                                                      \
    } else if (id < 0) {                                                                                     \
      tTrace("handle step3");                                                                                \
      goto _return2;                                                                                         \
    }                                                                                                        \
  } while (0)

int  transInitBuffer(SConnBuffer* buf);
int  transClearBuffer(SConnBuffer* buf);
int  transDestroyBuffer(SConnBuffer* buf);
int  transAllocBuffer(SConnBuffer* connBuf, uv_buf_t* uvBuf);
bool transReadComplete(SConnBuffer* connBuf);
int  transResetBuffer(SConnBuffer* connBuf);
int  transDumpFromBuffer(SConnBuffer* connBuf, char** buf);

int transSetConnOption(uv_tcp_t* stream, int keepalive);

void transRefSrvHandle(void* handle);
void transUnrefSrvHandle(void* handle);

void transRefCliHandle(void* handle);
void transUnrefCliHandle(void* handle);

int transReleaseCliHandle(void* handle);
int transReleaseSrvHandle(void* handle);

int  transSendRequest(void* shandle, const SEpSet* pEpSet, STransMsg* pMsg, STransCtx* pCtx);
int  transSendRecv(void* shandle, const SEpSet* pEpSet, STransMsg* pMsg, STransMsg* pRsp);
int  transSendRecvWithTimeout(void* shandle, SEpSet* pEpSet, STransMsg* pMsg, STransMsg* pRsp, int8_t* epUpdated,
                              int32_t timeoutMs);
int  transSendResponse(const STransMsg* msg);
int  transRegisterMsg(const STransMsg* msg);
int  transSetDefaultAddr(void* shandle, const char* ip, const char* fqdn);
void transSetIpWhiteList(void* shandle, void* arg, FilteFunc* func);

int transSockInfo2Str(struct sockaddr* sockname, char* dst);

int64_t transAllocHandle();

void* transInitServer(uint32_t ip, uint32_t port, char* label, int numOfThreads, void* fp, void* shandle);
void* transInitClient(uint32_t ip, uint32_t port, char* label, int numOfThreads, void* fp, void* shandle);

void transCloseClient(void* arg);
void transCloseServer(void* arg);

void  transCtxInit(STransCtx* ctx);
void  transCtxCleanup(STransCtx* ctx);
void  transCtxClear(STransCtx* ctx);
void  transCtxMerge(STransCtx* dst, STransCtx* src);
void* transCtxDumpVal(STransCtx* ctx, int32_t key);
void* transCtxDumpBrokenlinkVal(STransCtx* ctx, int32_t* msgType);

// request list
typedef struct STransReq {
  queue      q;
  uv_write_t wreq;
} STransReq;

void  transReqQueueInit(queue* q);
void* transReqQueuePush(queue* q);
void* transReqQueueRemove(void* arg);
void  transReqQueueClear(queue* q);

// queue sending msgs
typedef struct {
  SArray* q;
  void (*freeFunc)(const void* arg);
} STransQueue;

/*
 * init queue
 * note: queue'size is small, default 1
 */
void transQueueInit(STransQueue* queue, void (*freeFunc)(const void* arg));

/*
 * put arg into queue
 * if queue'size > 1, return false; else return true
 */
bool transQueuePush(STransQueue* queue, void* arg);
/*
 * the size of queue
 */
int32_t transQueueSize(STransQueue* queue);
/*
 * pop head from queue
 */
void* transQueuePop(STransQueue* queue);
/*
 * get ith from queue
 */
void* transQueueGet(STransQueue* queue, int i);
/*
 * rm ith from queue
 */
void* transQueueRm(STransQueue* queue, int i);
/*
 * queue empty or not
 */
bool transQueueEmpty(STransQueue* queue);
/*
 * clear queue
 */
void transQueueClear(STransQueue* queue);
/*
 * destroy queue
 */
void transQueueDestroy(STransQueue* queue);

/*
 * delay queue based on uv loop and uv timer, and only used in retry
 */
typedef struct STaskArg {
  void* param1;
  void* param2;
} STaskArg;

typedef struct SDelayTask {
  void (*func)(void* arg);
  void*    arg;
  uint64_t execTime;
  HeapNode node;
} SDelayTask;

typedef struct SDelayQueue {
  uv_timer_t* timer;
  Heap*       heap;
  uv_loop_t*  loop;
} SDelayQueue;

int         transDQCreate(uv_loop_t* loop, SDelayQueue** queue);
void        transDQDestroy(SDelayQueue* queue, void (*freeFunc)(void* arg));
SDelayTask* transDQSched(SDelayQueue* queue, void (*func)(void* arg), void* arg, uint64_t timeoutMs);
void        transDQCancel(SDelayQueue* queue, SDelayTask* task);

bool transEpSetIsEqual(SEpSet* a, SEpSet* b);

bool transEpSetIsEqual2(SEpSet* a, SEpSet* b);
/*
 * init global func
 */
void transThreadOnce();

void transInit();
void transCleanup();
void transPrintEpSet(SEpSet* pEpSet);

void    transFreeMsg(void* msg);
int32_t transCompressMsg(char* msg, int32_t len);
int32_t transDecompressMsg(char** msg, int32_t len);

int32_t transOpenRefMgt(int size, void (*func)(void*));
void    transCloseRefMgt(int32_t refMgt);
int64_t transAddExHandle(int32_t refMgt, void* p);
int32_t transRemoveExHandle(int32_t refMgt, int64_t refId);
void*   transAcquireExHandle(int32_t refMgt, int64_t refId);
int32_t transReleaseExHandle(int32_t refMgt, int64_t refId);
void    transDestroyExHandle(void* handle);

int32_t transGetRefMgt();
int32_t transGetInstMgt();
int32_t transGetSyncMsgMgt();

void transHttpEnvDestroy();

typedef struct {
  uint32_t netmask;
  uint32_t address;
  uint32_t network;
  uint32_t broadcast;
  char     info[32];
  int8_t   type;
} SubnetUtils;

int32_t subnetInit(SubnetUtils* pUtils, SIpV4Range* pRange);
int32_t subnetCheckIp(SubnetUtils* pUtils, uint32_t ip);
int32_t subnetDebugInfoToBuf(SubnetUtils* pUtils, char* buf);

int32_t transUtilSIpRangeToStr(SIpV4Range* pRange, char* buf);
int32_t transUtilSWhiteListToStr(SIpWhiteList* pWhiteList, char** ppBuf);

#ifdef __cplusplus
}
#endif

#endif  // _TD_TRANSPORT_COMM_H<|MERGE_RESOLUTION|>--- conflicted
+++ resolved
@@ -117,10 +117,6 @@
   queue    q;
   int8_t   inited;
   SRWLatch latch;
-<<<<<<< HEAD
-
-=======
->>>>>>> 5df72091
 } SExHandle;
 
 typedef struct {
