--- conflicted
+++ resolved
@@ -45,69 +45,10 @@
 extern "C" {
 #endif
 
-<<<<<<< HEAD
+
 #ifndef TD_ACORE
-void* taosInitClient(uint32_t ip, uint32_t port, char* label, int numOfThreads, void* fp, void* shandle);
-void* taosInitServer(uint32_t ip, uint32_t port, char* label, int numOfThreads, void* fp, void* shandle);
-
-void taosCloseServer(void* arg);
-void taosCloseClient(void* arg);
-
-typedef struct {
-  int      sessions;      // number of sessions allowed
-  int      numOfThreads;  // number of threads to process incoming messages
-  int      idleTime;      // milliseconds;
-  uint16_t localPort;
-  int8_t   connType;
-  char     label[TSDB_LABEL_LEN];
-  char     user[TSDB_UNI_LEN];  // meter ID
-  int32_t  compatibilityVer;
-  int32_t  compressSize;  // -1: no compress, 0 : all data compressed, size: compress data if larger than size
-  int8_t   encryption;    // encrypt or not
-
-  int32_t retryMinInterval;  // retry init interval
-  int32_t retryStepFactor;   // retry interval factor
-  int32_t retryMaxInterval;  // retry max interval
-  int32_t retryMaxTimeout;
-
-  int32_t failFastThreshold;
-  int32_t failFastInterval;
-
-  int8_t notWaitAvaliableConn;  // 1: no delay, 0: delay
-
-  void (*cfp)(void* parent, SRpcMsg*, SEpSet*);
-  bool (*retry)(int32_t code, tmsg_t msgType);
-  bool (*startTimer)(int32_t code, tmsg_t msgType);
-  void (*destroyFp)(void* ahandle);
-  bool (*failFastFp)(tmsg_t msgType);
-  bool (*noDelayFp)(tmsg_t msgType);
-
-  int32_t       connLimitNum;
-  int8_t        connLimitLock;  // 0: no lock. 1. lock
-  int8_t        supportBatch;   // 0: no batch, 1: support batch
-  int32_t       batchSize;
-  int32_t       timeToGetConn;
-  int           index;
-  void*         parent;
-  void*         tcphandle;  // returned handle from TCP initialization
-  int64_t       refId;
-  TdThreadMutex mutex;
-  int16_t       type;
-
-  TdThreadMutex sidMutx;
-  SHashObj*     sidTable;
-
-  TdThreadMutex seqMutex;
-  int64_t       seq;
-  SHashObj*     seqTable;
-} SRpcInfo;
-#else
-void* taosInitClient(uint32_t ip, uint32_t port, char* label, int numOfThreads, void* fp, void* shandle);
-void* taosInitServer(uint32_t ip, uint32_t port, char* label, int numOfThreads, void* fp, void* shandle);
-=======
 void* taosInitClient(uint32_t ip, uint32_t port, char* label, int numOfThreads, void* fp, void* pInit);
 void* taosInitServer(uint32_t ip, uint32_t port, char* label, int numOfThreads, void* fp, void* pInit);
->>>>>>> 6589323f
 
 void taosCloseServer(void* arg);
 void taosCloseClient(void* arg);
@@ -164,6 +105,61 @@
   int64_t       seq;
   SHashObj*     seqTable;
 } SRpcInfo;
+#else
+void* taosInitClient(uint32_t ip, uint32_t port, char* label, int numOfThreads, void* fp, void* shandle);
+void* taosInitServer(uint32_t ip, uint32_t port, char* label, int numOfThreads, void* fp, void* shandle);
+
+void taosCloseServer(void* arg);
+void taosCloseClient(void* arg);
+
+typedef struct {
+  int      sessions;      // number of sessions allowed
+  int      numOfThreads;  // number of threads to process incoming messages
+  int      idleTime;      // milliseconds;
+  uint16_t localPort;
+  int8_t   connType;
+  char     label[TSDB_LABEL_LEN];
+  char     user[TSDB_UNI_LEN];  // meter ID
+  int32_t  compatibilityVer;
+  int32_t  compressSize;  // -1: no compress, 0 : all data compressed, size: compress data if larger than size
+  int8_t   encryption;    // encrypt or not
+
+  int32_t retryMinInterval;  // retry init interval
+  int32_t retryStepFactor;   // retry interval factor
+  int32_t retryMaxInterval;  // retry max interval
+  int32_t retryMaxTimeout;
+
+  int32_t failFastThreshold;
+  int32_t failFastInterval;
+
+  int8_t notWaitAvaliableConn;  // 1: no delay, 0: delay
+
+  void (*cfp)(void* parent, SRpcMsg*, SEpSet*);
+  bool (*retry)(int32_t code, tmsg_t msgType);
+  bool (*startTimer)(int32_t code, tmsg_t msgType);
+  void (*destroyFp)(void* ahandle);
+  bool (*failFastFp)(tmsg_t msgType);
+  bool (*noDelayFp)(tmsg_t msgType);
+
+  int32_t       connLimitNum;
+  int8_t        connLimitLock;  // 0: no lock. 1. lock
+  int8_t        supportBatch;   // 0: no batch, 1: support batch
+  int32_t       batchSize;
+  int32_t       timeToGetConn;
+  int           index;
+  void*         parent;
+  void*         tcphandle;  // returned handle from TCP initialization
+  int64_t       refId;
+  TdThreadMutex mutex;
+  int16_t       type;
+
+  TdThreadMutex sidMutx;
+  SHashObj*     sidTable;
+
+  TdThreadMutex seqMutex;
+  int64_t       seq;
+  SHashObj*     seqTable;
+} SRpcInfo;
 #endif
 
 #ifdef __cplusplus
