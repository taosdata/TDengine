add_executable(transportTest "")
add_executable(transUT "")
add_executable(transUT2 "")
add_executable(svrBench "")
add_executable(cliBench "")
add_executable(httpBench "")

target_sources(transUT
  PRIVATE
  "transUT.cpp"
)

<<<<<<< HEAD
target_sources(transportTest
=======
target_sources(transUT2
  PRIVATE
  "transUT2.cpp"
)
target_sources(transportTest 
>>>>>>> 3f3ea180
  PRIVATE
  "transportTests.cpp"
)

target_sources(svrBench
  PRIVATE
  "svrBench.c"
)
target_sources(cliBench
  PRIVATE
  "cliBench.c"
)
target_sources(httpBench
  PRIVATE
  "http_test.c"
)

target_include_directories(transportTest
  PUBLIC
  "${TD_SOURCE_DIR}/include/libs/transport"
  "${CMAKE_CURRENT_SOURCE_DIR}/../inc"
)

target_link_libraries(transportTest
  os
  util
  common
  gtest_main
  transport
  function
)

target_link_libraries(transUT
  os
  util
  common
  gtest_main
  transport
)

target_include_directories(transUT
  PUBLIC
  "${TD_SOURCE_DIR}/include/libs/transport"
  "${CMAKE_CURRENT_SOURCE_DIR}/../inc"
)

target_link_libraries (transUT2
  os  
  util
  common
  gtest_main
  transport 
)

target_include_directories(transUT2
  PUBLIC
  "${TD_SOURCE_DIR}/include/libs/transport" 
  "${CMAKE_CURRENT_SOURCE_DIR}/../inc"
)

target_include_directories(svrBench
  PUBLIC
  "${TD_SOURCE_DIR}/include/libs/transport"
  "${CMAKE_CURRENT_SOURCE_DIR}/../inc"
)

target_link_libraries(svrBench
  os
  util
  common
  gtest_main
  transport
)

target_include_directories(cliBench
  PUBLIC
  "${TD_SOURCE_DIR}/include/libs/transport"
  "${CMAKE_CURRENT_SOURCE_DIR}/../inc"
)

target_include_directories(httpBench
  PUBLIC
  "${TD_SOURCE_DIR}/include/libs/transport"
  "${CMAKE_CURRENT_SOURCE_DIR}/../inc"
)

target_link_libraries(cliBench
  os
  util
  common
  gtest_main
  transport
)

target_link_libraries(httpBench
  os
  util
  common
  gtest_main
  transport
)

add_test(
  NAME transUT
  COMMAND transUT
)
add_test(
  NAME transUtilUt
  COMMAND transportTest
)<|MERGE_RESOLUTION|>--- conflicted
+++ resolved
@@ -10,15 +10,11 @@
   "transUT.cpp"
 )
 
-<<<<<<< HEAD
-target_sources(transportTest
-=======
 target_sources(transUT2
   PRIVATE
   "transUT2.cpp"
 )
-target_sources(transportTest 
->>>>>>> 3f3ea180
+target_sources(transportTest
   PRIVATE
   "transportTests.cpp"
 )
@@ -65,17 +61,17 @@
   "${CMAKE_CURRENT_SOURCE_DIR}/../inc"
 )
 
-target_link_libraries (transUT2
-  os  
+target_link_libraries(transUT2
+  os
   util
   common
   gtest_main
-  transport 
+  transport
 )
 
 target_include_directories(transUT2
   PUBLIC
-  "${TD_SOURCE_DIR}/include/libs/transport" 
+  "${TD_SOURCE_DIR}/include/libs/transport"
   "${CMAKE_CURRENT_SOURCE_DIR}/../inc"
 )
 
