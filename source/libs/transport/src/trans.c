/*
 * Copyright (c) 2019 TAOS Data, Inc. <jhtao@taosdata.com>
 *
 * This program is free software: you can use, redistribute, and/or modify
 * it under the terms of the GNU Affero General Public License, version 3
 * or later ("AGPL"), as published by the Free Software Foundation.
 *
 * This program is distributed in the hope that it will be useful, but WITHOUT
 * ANY WARRANTY; without even the implied warranty of MERCHANTABILITY or
 * FITNESS FOR A PARTICULAR PURPOSE.
 *
 * You should have received a copy of the GNU Affero General Public License
 * along with this program. If not, see <http://www.gnu.org/licenses/>.
 */

#include "transComm.h"

void* (*taosInitHandle[])(uint32_t ip, uint32_t port, char* label, int32_t numOfThreads, void* fp, void* pInit) = {
    transInitServer, transInitClient};

void (*taosCloseHandle[])(void* arg) = {transCloseServer, transCloseClient};

void (*taosRefHandle[])(void* handle) = {transRefSrvHandle, transRefCliHandle};
void (*taosUnRefHandle[])(void* handle) = {transUnrefSrvHandle, NULL};

int (*transReleaseHandle[])(void* handle) = {transReleaseSrvHandle, transReleaseCliHandle};

static int32_t transValidLocalFqdn(const char* localFqdn, uint32_t* ip) {
  int32_t code = taosGetIpv4FromFqdn(localFqdn, ip);
  if (code != 0) {
    return TSDB_CODE_RPC_FQDN_ERROR;
  }
  return 0;
}
void* rpcOpen(const SRpcInit* pInit) {
  int32_t code = rpcInit();
  if (code != 0) {
    TAOS_CHECK_GOTO(code, NULL, _end);
  }

  SRpcInfo* pRpc = taosMemoryCalloc(1, sizeof(SRpcInfo));
  if (pRpc == NULL) {
    TAOS_CHECK_GOTO(TSDB_CODE_OUT_OF_MEMORY, NULL, _end);
  }
  if (pInit->label) {
    int len = strlen(pInit->label) > sizeof(pRpc->label) ? sizeof(pRpc->label) : strlen(pInit->label);
    memcpy(pRpc->label, pInit->label, len);
  }

  pRpc->compressSize = pInit->compressSize;
  if (pRpc->compressSize < 0) {
    pRpc->compressSize = -1;
  }

  pRpc->encryption = pInit->encryption;
  pRpc->compatibilityVer = pInit->compatibilityVer;

  pRpc->retryMinInterval = pInit->retryMinInterval;  // retry init interval
  pRpc->retryStepFactor = pInit->retryStepFactor;
  pRpc->retryMaxInterval = pInit->retryMaxInterval;
  pRpc->retryMaxTimeout = pInit->retryMaxTimeout;

  pRpc->failFastThreshold = pInit->failFastThreshold;
  pRpc->failFastInterval = pInit->failFastInterval;

  // register callback handle
  pRpc->cfp = pInit->cfp;
  pRpc->retry = pInit->rfp;
  pRpc->startTimer = pInit->tfp;
  pRpc->destroyFp = pInit->dfp;
  pRpc->failFastFp = pInit->ffp;
  pRpc->noDelayFp = pInit->noDelayFp;
  pRpc->connLimitNum = pInit->connLimitNum;
  if (pRpc->connLimitNum == 0) {
    pRpc->connLimitNum = 20;
  }

  pRpc->connLimitLock = pInit->connLimitLock;
  pRpc->supportBatch = pInit->supportBatch;
  pRpc->batchSize = pInit->batchSize;

  pRpc->numOfThreads = pInit->numOfThreads > TSDB_MAX_RPC_THREADS ? TSDB_MAX_RPC_THREADS : pInit->numOfThreads;
  if (pRpc->numOfThreads <= 0) {
    pRpc->numOfThreads = 1;
  }

  uint32_t ip = 0;
  if (pInit->connType == TAOS_CONN_SERVER) {
    if ((code = transValidLocalFqdn(pInit->localFqdn, &ip)) != 0) {
      tError("invalid fqdn:%s, errmsg:%s", pInit->localFqdn, tstrerror(code));
      TAOS_CHECK_GOTO(code, NULL, _end);
    }
  }

  pRpc->connType = pInit->connType;
  pRpc->idleTime = pInit->idleTime;
  pRpc->parent = pInit->parent;
  if (pInit->user) {
    tstrncpy(pRpc->user, pInit->user, sizeof(pRpc->user));
  }
  pRpc->timeToGetConn = pInit->timeToGetConn;
  if (pRpc->timeToGetConn == 0) {
    pRpc->timeToGetConn = 10 * 1000;
  }
  pRpc->notWaitAvaliableConn = pInit->notWaitAvaliableConn;

  pRpc->tcphandle =
      (*taosInitHandle[pRpc->connType])(ip, pInit->localPort, pRpc->label, pRpc->numOfThreads, NULL, pRpc);

  if (pRpc->tcphandle == NULL) {
    tError("failed to init rpc handle");
    TAOS_CHECK_GOTO(terrno, NULL, _end);
  }

  int64_t refId = transAddExHandle(transGetInstMgt(), pRpc);
  (void)transAcquireExHandle(transGetInstMgt(), refId);
  pRpc->refId = refId;

  pRpc->shareConn = pInit->shareConn;
  return (void*)refId;
_end:
  taosMemoryFree(pRpc);
  terrno = code;

  return NULL;
}
void rpcClose(void* arg) {
  tInfo("start to close rpc");
  if (arg == NULL) {
    return;
  }
  (void)transRemoveExHandle(transGetInstMgt(), (int64_t)arg);
  (void)transReleaseExHandle(transGetInstMgt(), (int64_t)arg);
  tInfo("end to close rpc");
  return;
}
void rpcCloseImpl(void* arg) {
  if (arg == NULL) return;
  SRpcInfo* pRpc = (SRpcInfo*)arg;
  if (pRpc->tcphandle != NULL) {
    (*taosCloseHandle[pRpc->connType])(pRpc->tcphandle);
  }
  taosMemoryFree(pRpc);
}

void* rpcMallocCont(int64_t contLen) {
  int64_t size = contLen + TRANS_MSG_OVERHEAD;
  char*   start = taosMemoryCalloc(1, size);
  if (start == NULL) {
    tError("failed to malloc msg, size:%" PRId64, size);
    terrno = TSDB_CODE_OUT_OF_MEMORY;
    return NULL;
  } else {
    tTrace("malloc mem:%p size:%" PRId64, start, size);
  }

  return start + sizeof(STransMsgHead);
}

void rpcFreeCont(void* cont) { transFreeMsg(cont); }

void* rpcReallocCont(void* ptr, int64_t contLen) {
  if (ptr == NULL) return rpcMallocCont(contLen);

  char*   st = (char*)ptr - TRANS_MSG_OVERHEAD;
  int64_t sz = contLen + TRANS_MSG_OVERHEAD;
  char*   nst = taosMemoryRealloc(st, sz);
  if (nst == NULL) {
    taosMemoryFree(st);
    terrno = TSDB_CODE_OUT_OF_MEMORY;
    return NULL;
  } else {
    st = nst;
  }

  return st + TRANS_MSG_OVERHEAD;
}

int32_t rpcSendRequest(void* pInit, const SEpSet* pEpSet, SRpcMsg* pMsg, int64_t* pRid) {
  return transSendRequest(pInit, pEpSet, pMsg, NULL);
}
<<<<<<< HEAD
int32_t rpcSendRequestWithCtx(void* pInit, const SEpSet* pEpSet, SRpcMsg* pMsg, int64_t* pRid, SRpcCtx* pCtx) {
  if (pCtx != NULL || pMsg->info.handle != 0 || pMsg->info.noResp != 0 || pRid == NULL) {
    return transSendRequest(pInit, pEpSet, pMsg, pCtx);
=======
int32_t rpcSendRequestWithCtx(void* shandle, const SEpSet* pEpSet, SRpcMsg* pMsg, int64_t* pRid, SRpcCtx* pCtx) {
  if (pCtx != NULL || pMsg->info.handle != 0 || pMsg->info.noResp != 0 || pRid == NULL) {
    return transSendRequest(shandle, pEpSet, pMsg, pCtx);
>>>>>>> e9a8975a
  } else {
    return transSendRequestWithId(pInit, pEpSet, pMsg, pRid);
  }
}

int32_t rpcSendRequestWithId(void* pInit, const SEpSet* pEpSet, STransMsg* pReq, int64_t* transpointId) {
  return transSendRequestWithId(pInit, pEpSet, pReq, transpointId);
}

int32_t rpcSendRecv(void* pInit, SEpSet* pEpSet, SRpcMsg* pMsg, SRpcMsg* pRsp) {
  return transSendRecv(pInit, pEpSet, pMsg, pRsp);
}
int32_t rpcSendRecvWithTimeout(void* pInit, SEpSet* pEpSet, SRpcMsg* pMsg, SRpcMsg* pRsp, int8_t* epUpdated,
                               int32_t timeoutMs) {
  return transSendRecvWithTimeout(pInit, pEpSet, pMsg, pRsp, epUpdated, timeoutMs);
}
int32_t rpcFreeConnById(void* pInit, int64_t connId) { return transFreeConnById(pInit, connId); }

int32_t rpcSendResponse(const SRpcMsg* pMsg) { return transSendResponse(pMsg); }

void rpcRefHandle(void* handle, int8_t type) { (*taosRefHandle[type])(handle); }

void rpcUnrefHandle(void* handle, int8_t type) { (*taosUnRefHandle[type])(handle); }

int32_t rpcRegisterBrokenLinkArg(SRpcMsg* msg) { return transRegisterMsg(msg); }
int32_t rpcReleaseHandle(void* handle, int8_t type) { return (*transReleaseHandle[type])(handle); }

// client only
int32_t rpcSetDefaultAddr(void* thandle, const char* ip, const char* fqdn) {
  // later
  return transSetDefaultAddr(thandle, ip, fqdn);
}
// server only
int32_t rpcSetIpWhite(void* thandle, void* arg) { return transSetIpWhiteList(thandle, arg, NULL); }

int32_t rpcAllocHandle(int64_t* refId) { return transAllocHandle(refId); }

int32_t rpcUtilSIpRangeToStr(SIpV4Range* pRange, char* buf) { return transUtilSIpRangeToStr(pRange, buf); }
int32_t rpcUtilSWhiteListToStr(SIpWhiteList* pWhiteList, char** ppBuf) {
  return transUtilSWhiteListToStr(pWhiteList, ppBuf);
}

int32_t rpcCvtErrCode(int32_t code) {
  if (code == TSDB_CODE_RPC_BROKEN_LINK || code == TSDB_CODE_RPC_NETWORK_UNAVAIL) {
    return TSDB_CODE_RPC_NETWORK_ERROR;
  }
  return code;
}

int32_t rpcInit() { return transInit(); }

void rpcCleanup(void) {
  transCleanup();
  transHttpEnvDestroy();

  return;
}<|MERGE_RESOLUTION|>--- conflicted
+++ resolved
@@ -179,15 +179,9 @@
 int32_t rpcSendRequest(void* pInit, const SEpSet* pEpSet, SRpcMsg* pMsg, int64_t* pRid) {
   return transSendRequest(pInit, pEpSet, pMsg, NULL);
 }
-<<<<<<< HEAD
 int32_t rpcSendRequestWithCtx(void* pInit, const SEpSet* pEpSet, SRpcMsg* pMsg, int64_t* pRid, SRpcCtx* pCtx) {
   if (pCtx != NULL || pMsg->info.handle != 0 || pMsg->info.noResp != 0 || pRid == NULL) {
     return transSendRequest(pInit, pEpSet, pMsg, pCtx);
-=======
-int32_t rpcSendRequestWithCtx(void* shandle, const SEpSet* pEpSet, SRpcMsg* pMsg, int64_t* pRid, SRpcCtx* pCtx) {
-  if (pCtx != NULL || pMsg->info.handle != 0 || pMsg->info.noResp != 0 || pRid == NULL) {
-    return transSendRequest(shandle, pEpSet, pMsg, pCtx);
->>>>>>> e9a8975a
   } else {
     return transSendRequestWithId(pInit, pEpSet, pMsg, pRid);
   }
