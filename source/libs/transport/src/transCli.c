--- conflicted
+++ resolved
@@ -16,11 +16,8 @@
 #include "taoserror.h"
 #include "transComm.h"
 #include "tmisce.h"
-<<<<<<< HEAD
 #include "tversion.h"
-=======
 #include "transLog.h"
->>>>>>> 6589323f
 // clang-format on
 
 #ifndef TD_ACORE
@@ -3059,8 +3056,6 @@
   return cliNotifyImplCb(pConn, pReq, pResp);
 }
 
-<<<<<<< HEAD
-=======
 void transCloseClient(void* arg) {
   int32_t  code = 0;
   SCliObj* cli = arg;
@@ -3075,7 +3070,7 @@
   taosMemoryFree(cli->pThreadObj);
   taosMemoryFree(cli);
 }
->>>>>>> 6589323f
+
 void transRefCliHandle(void* handle) {
   int32_t ref = 0;
   if (handle == NULL) {
@@ -3322,11 +3317,6 @@
   tError("failed to send request since %s", tstrerror(code));
   return code;
 }
-<<<<<<< HEAD
-int32_t transSendRecv(void* shandle, const SEpSet* pEpSet, STransMsg* pReq, STransMsg* pRsp) {
-  STrans* pTransInst = (STrans*)transAcquireExHandle(transGetInstMgt(), (int64_t)shandle);
-  if (pTransInst == NULL) {
-=======
 
 int32_t transSendRecv(void* pInstRef, const SEpSet* pEpSet, STransMsg* pReq, STransMsg* pRsp) {
   if (isReqExceedLimit(pReq)) {
@@ -3334,7 +3324,6 @@
   }
   STrans* pInst = (STrans*)transAcquireExHandle(transGetInstMgt(), (int64_t)pInstRef);
   if (pInst == NULL) {
->>>>>>> 6589323f
     transFreeMsg(pReq->pCont);
     pReq->pCont = NULL;
     return TSDB_CODE_RPC_MODULE_QUIT;
@@ -3858,9 +3847,6 @@
     return 1;
   }
 
-  return 0;
-}
-
 static FORCE_INLINE bool filterToDebug(void* e, void* arg) {
   SCliReq*  pReq = QUEUE_DATA(e, SCliReq, q);
   STraceId* trace = &pReq->msg.info.traceId;
@@ -4081,20 +4067,14 @@
   }
   return code;
 }
-<<<<<<< HEAD
-void transCloseClient(void* arg) {
-  int32_t  code = 0;
-  SCliObj* cli = arg;
-  for (int i = 0; i < cli->numOfThreads; i++) {
-    code = cliSendQuit(cli->pThreadObj[i]);
-    if (code != 0) {
-      tError("failed to send quit to thread:%d, reason:%s", i, tstrerror(code));
-    }
-
-    destroyThrdObj(cli->pThreadObj[i]);
-  }
-  taosMemoryFree(cli->pThreadObj);
-  taosMemoryFree(cli);
+
+int32_t transHeapBalance(SHeap* heap, SCliConn* p) {
+  if (p->inHeap == 0 || heap == NULL || heap->heap == NULL) {
+    return 0;
+  }
+  heapRemove(heap->heap, &p->node);
+  heapInsert(heap->heap, &p->node);
+  return 0;
 }
 #else
 
@@ -4105,7 +4085,7 @@
   int32_t code = 0;
   int32_t cliVer = 0;
 
-  code = taosVersionStrToInt(version, &cliVer);
+  code = taosVersionStrToInt(td_version, &cliVer);
   STrans* pTransInst = (STrans*)transAcquireExHandle(transGetInstMgt(), (int64_t)shandle);
   if (pTransInst == NULL) {
     return TSDB_CODE_RPC_MODULE_QUIT;
@@ -4201,15 +4181,4 @@
 }
 void transCloseClient(void* arg) { return; }
 
-#endif
-=======
-
-int32_t transHeapBalance(SHeap* heap, SCliConn* p) {
-  if (p->inHeap == 0 || heap == NULL || heap->heap == NULL) {
-    return 0;
-  }
-  heapRemove(heap->heap, &p->node);
-  heapInsert(heap->heap, &p->node);
-  return 0;
-}
->>>>>>> 6589323f
+#endif