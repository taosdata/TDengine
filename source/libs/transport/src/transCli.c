/*
 * Copyright (c) 2019 TAOS Data, Inc. <jhtao@taosdata.com>
 *
 * This program is free software: you can use, redistribute, and/or modify
 * it under the terms of the GNU Affero General Public License, version 3
 * or later ("AGPL"), as published by the Free Software Foundation.
 *
 * This program is distributed in the hope that it will be useful, but WITHOUT
 * ANY WARRANTY; without even the implied warranty of MERCHANTABILITY or
 * FITNESS FOR A PARTICULAR PURPOSE.
 *
 * You should have received a copy of the GNU Affero General Public License
 * along with this program. If not, see <http://www.gnu.org/licenses/>.
 */

#ifdef USE_UV

#include "transComm.h"

typedef struct SCliConn {
  T_REF_DECLARE()
  uv_connect_t connReq;
  uv_stream_t* stream;
  uv_write_t   writeReq;
  void*        hostThrd;
  SConnBuffer  readBuf;
  void*        data;
  STransQueue  cliMsgs;
  queue        conn;
  uint64_t     expireTime;
  int          hThrdIdx;
  STransCtx    ctx;

  bool       broken;   // link broken or not
  ConnStatus status;   //
  int        release;  // 1: release
  // spi configure
  char spi;
  char secured;

  char*    ip;
  uint32_t port;

  // debug and log info
  struct sockaddr_in addr;
  struct sockaddr_in locaddr;

} SCliConn;

typedef struct SCliMsg {
  STransConnCtx* ctx;
  STransMsg      msg;
  queue          q;
  uint64_t       st;
  STransMsgType  type;
  int            sent;  //(0: no send, 1: alread sent)
} SCliMsg;

typedef struct SCliThrdObj {
  TdThread    thread;
  uv_loop_t*  loop;
  SAsyncPool* asyncPool;
  uv_timer_t  timer;
  void*       pool;  // conn pool

  // msg queue
  queue         msg;
  TdThreadMutex msgMtx;

  uint64_t nextTimeout;  // next timeout
  void*    pTransInst;   //
  bool     quit;
} SCliThrdObj;

typedef struct SCliObj {
  char          label[TSDB_LABEL_LEN];
  int32_t       index;
  int           numOfThreads;
  SCliThrdObj** pThreadObj;
} SCliObj;

typedef struct SConnList {
  queue conn;
} SConnList;

// conn pool
// add expire timeout and capacity limit
static void*     createConnPool(int size);
static void*     destroyConnPool(void* pool);
static SCliConn* getConnFromPool(void* pool, char* ip, uint32_t port);
static void      addConnToPool(void* pool, SCliConn* conn);

// register timer in each thread to clear expire conn
static void cliTimeoutCb(uv_timer_t* handle);
// alloc buf for recv
static void cliAllocRecvBufferCb(uv_handle_t* handle, size_t suggested_size, uv_buf_t* buf);
// callback after  read nbytes from socket
static void cliRecvCb(uv_stream_t* cli, ssize_t nread, const uv_buf_t* buf);
// callback after write data to socket
static void cliSendCb(uv_write_t* req, int status);
// callback after conn  to server
static void cliConnCb(uv_connect_t* req, int status);
static void cliAsyncCb(uv_async_t* handle);

static SCliConn* cliCreateConn(SCliThrdObj* thrd);
static void      cliDestroyConn(SCliConn* pConn, bool clear /*clear tcp handle or not*/);
static void      cliDestroy(uv_handle_t* handle);
static void      cliSend(SCliConn* pConn);

// process data read from server, add decompress etc later
static void cliHandleResp(SCliConn* conn);
// handle except about conn
static void cliHandleExcept(SCliConn* conn);

// handle req from app
static void cliHandleReq(SCliMsg* pMsg, SCliThrdObj* pThrd);
static void cliHandleQuit(SCliMsg* pMsg, SCliThrdObj* pThrd);
static void cliHandleRelease(SCliMsg* pMsg, SCliThrdObj* pThrd);
static void (*cliAsyncHandle[])(SCliMsg* pMsg, SCliThrdObj* pThrd) = {cliHandleReq, cliHandleQuit, cliHandleRelease};

static void cliSendQuit(SCliThrdObj* thrd);
static void destroyUserdata(STransMsg* userdata);

static int cliRBChoseIdx(STrans* pTransInst);

static void destroyCmsg(SCliMsg* cmsg);
static void transDestroyConnCtx(STransConnCtx* ctx);
// thread obj
static SCliThrdObj* createThrdObj();
static void         destroyThrdObj(SCliThrdObj* pThrd);

#define CONN_HOST_THREAD_INDEX(conn) (conn ? ((SCliConn*)conn)->hThrdIdx : -1)
#define CONN_PERSIST_TIME(para) (para * 1000 * 10)
#define CONN_GET_HOST_THREAD(conn) (conn ? ((SCliConn*)conn)->hostThrd : NULL)
#define CONN_GET_INST_LABEL(conn) (((STrans*)(((SCliThrdObj*)(conn)->hostThrd)->pTransInst))->label)
#define CONN_SHOULD_RELEASE(conn, head)                                                  \
  do {                                                                                   \
    if ((head)->release == 1 && (head->msgLen) == sizeof(*head)) {                       \
      uint64_t ahandle = head->ahandle;                                                  \
      CONN_GET_MSGCTX_BY_AHANDLE(conn, ahandle);                                         \
      conn->status = ConnRelease;                                                        \
      transClearBuffer(&conn->readBuf);                                                  \
      transFreeMsg(transContFromHead((char*)head));                                      \
      tDebug("cli conn %p receive release request, ref: %d", conn, T_REF_VAL_GET(conn)); \
      while (T_REF_VAL_GET(conn) > 1) {                                                  \
        transUnrefCliHandle(conn);                                                       \
      }                                                                                  \
      if (T_REF_VAL_GET(conn) == 1) {                                                    \
        SCliThrdObj* thrd = conn->hostThrd;                                              \
        addConnToPool(thrd->pool, conn);                                                 \
      }                                                                                  \
      destroyCmsg(pMsg);                                                                 \
      return;                                                                            \
    }                                                                                    \
  } while (0)

<<<<<<< HEAD
#define CONN_GET_MSGCTX_BY_AHANDLE(conn, ahandle)                    \
  do {                                                               \
    int i = 0, sz = transQueueSize(&conn->cliMsgs);                  \
    for (; i < sz; i++) {                                            \
      pMsg = transQueueGet(&conn->cliMsgs, i);                       \
      if (pMsg != NULL && pMsg->ctx != NULL && (uint64_t)pMsg->ctx->ahandle == ahandle) { \
        break;                                                       \
      }                                                              \
    }                                                                \
    if (i == sz) {                                                   \
      pMsg = NULL;                                                   \
    } else {                                                         \
      pMsg = transQueueRm(&conn->cliMsgs, i);                        \
    }                                                                \
=======
#define CONN_GET_MSGCTX_BY_AHANDLE(conn, ahandle)                                         \
  do {                                                                                    \
    int i = 0, sz = transQueueSize(&conn->cliMsgs);                                       \
    for (; i < sz; i++) {                                                                 \
      pMsg = transQueueGet(&conn->cliMsgs, i);                                            \
      if (pMsg != NULL && pMsg->ctx != NULL && (uint64_t)pMsg->ctx->ahandle == ahandle) { \
        break;                                                                            \
      }                                                                                   \
    }                                                                                     \
    if (i == sz) {                                                                        \
      pMsg = NULL;                                                                        \
    } else {                                                                              \
      pMsg = transQueueRm(&conn->cliMsgs, i);                                             \
    }                                                                                     \
>>>>>>> 58e16e5f
  } while (0)
#define CONN_GET_NEXT_SENDMSG(conn)                 \
  do {                                              \
    int i = 0;                                      \
    do {                                            \
      pCliMsg = transQueueGet(&conn->cliMsgs, i++); \
      if (pCliMsg && 0 == pCliMsg->sent) {          \
        break;                                      \
      }                                             \
    } while (pCliMsg != NULL);                      \
    if (pCliMsg == NULL) {                          \
      goto _RETURN;                                 \
    }                                               \
  } while (0)

#define CONN_HANDLE_THREAD_QUIT(thrd) \
  do {                                \
    if (thrd->quit) {                 \
      return;                         \
    }                                 \
  } while (0)

#define CONN_HANDLE_BROKEN(conn) \
  do {                           \
    if (conn->broken) {          \
      cliHandleExcept(conn);     \
      return;                    \
    }                            \
  } while (0)

#define CONN_SET_PERSIST_BY_APP(conn) \
  do {                                \
    if (conn->status == ConnNormal) { \
      conn->status = ConnAcquire;     \
      transRefCliHandle(conn);        \
    }                                 \
  } while (0)
#define CONN_NO_PERSIST_BY_APP(conn) \
  (((conn)->status == ConnNormal || (conn)->status == ConnInPool) && T_REF_VAL_GET(conn) == 1)
#define CONN_RELEASE_BY_SERVER(conn) \
  (((conn)->status == ConnRelease || (conn)->status == ConnInPool) && T_REF_VAL_GET(conn) == 1)
#define REQUEST_NO_RESP(msg) ((msg)->noResp == 1)
#define REQUEST_PERSIS_HANDLE(msg) ((msg)->persistHandle == 1)
#define REQUEST_RELEASE_HANDLE(cmsg) ((cmsg)->type == Release)

static void* cliWorkThread(void* arg);

bool cliMaySendCachedMsg(SCliConn* conn) {
  if (!transQueueEmpty(&conn->cliMsgs)) {
    SCliMsg* pCliMsg = NULL;
    CONN_GET_NEXT_SENDMSG(conn);
    cliSend(conn);
  }
  return false;
_RETURN:
  return false;
}
void cliHandleResp(SCliConn* conn) {
  SCliThrdObj* pThrd = conn->hostThrd;
  STrans*      pTransInst = pThrd->pTransInst;

  STransMsgHead* pHead = (STransMsgHead*)(conn->readBuf.buf);
  pHead->code = htonl(pHead->code);
  pHead->msgLen = htonl(pHead->msgLen);

  STransMsg transMsg = {0};
  transMsg.contLen = transContLenFromMsg(pHead->msgLen);
  transMsg.pCont = transContFromHead((char*)pHead);
  transMsg.code = pHead->code;
  transMsg.msgType = pHead->msgType;
  transMsg.ahandle = NULL;

  SCliMsg*       pMsg = NULL;
  STransConnCtx* pCtx = NULL;
  CONN_SHOULD_RELEASE(conn, pHead);

  if (CONN_NO_PERSIST_BY_APP(conn)) {
    pMsg = transQueuePop(&conn->cliMsgs);
    pCtx = pMsg ? pMsg->ctx : NULL;
    if (pMsg == NULL && !CONN_NO_PERSIST_BY_APP(conn)) {
      transMsg.ahandle = transCtxDumpVal(&conn->ctx, transMsg.msgType);
      if (transMsg.ahandle == NULL) {
        transMsg.ahandle = transCtxDumpBrokenlinkVal(&conn->ctx, (int32_t*)&(transMsg.msgType));
      }
      tDebug("cli conn %p construct ahandle %p, persist: 0", conn, transMsg.ahandle);
    } else {
      transMsg.ahandle = pCtx ? pCtx->ahandle : NULL;
      tDebug("cli conn %p get ahandle %p, persist: 0", conn, transMsg.ahandle);
    }
  } else {
    uint64_t ahandle = (uint64_t)pHead->ahandle;
    CONN_GET_MSGCTX_BY_AHANDLE(conn, ahandle);
    if (pMsg == NULL) {
      transMsg.ahandle = transCtxDumpVal(&conn->ctx, transMsg.msgType);
      tDebug("cli conn %p construct ahandle %p by %d, persist: 1", conn, transMsg.ahandle, transMsg.msgType);
      if (!CONN_RELEASE_BY_SERVER(conn) && transMsg.ahandle == NULL) {
        transMsg.ahandle = transCtxDumpBrokenlinkVal(&conn->ctx, (int32_t*)&(transMsg.msgType));
        tDebug("cli conn %p construct ahandle %p due brokenlink, persist: 1", conn, transMsg.ahandle);
      }
    } else {
      pCtx = pMsg ? pMsg->ctx : NULL;
      transMsg.ahandle = pCtx ? pCtx->ahandle : NULL;
      tDebug("cli conn %p get ahandle %p, persist: 1", conn, transMsg.ahandle);
    }
  }
  // buf's mem alread translated to transMsg.pCont
  transClearBuffer(&conn->readBuf);

  if (!CONN_NO_PERSIST_BY_APP(conn)) {
    transMsg.handle = conn;
    tDebug("%s cli conn %p ref by app", CONN_GET_INST_LABEL(conn), conn);
  }

  tDebug("%s cli conn %p %s received from %s:%d, local info: %s:%d, msg size: %d", pTransInst->label, conn,
         TMSG_INFO(pHead->msgType), taosInetNtoa(conn->addr.sin_addr), ntohs(conn->addr.sin_port),
         taosInetNtoa(conn->locaddr.sin_addr), ntohs(conn->locaddr.sin_port), transMsg.contLen);

  conn->secured = pHead->secured;

  if (pCtx == NULL && CONN_NO_PERSIST_BY_APP(conn)) {
    tTrace("except, server continue send while cli ignore it");
    // transUnrefCliHandle(conn);
    return;
  }
  if (CONN_RELEASE_BY_SERVER(conn) && transMsg.ahandle == NULL) {
    tTrace("except, server continue send while cli ignore it");
    // transUnrefCliHandle(conn);
    return;
  }

  if (pCtx == NULL || pCtx->pSem == NULL) {
    tTrace("%s cli conn %p handle resp", pTransInst->label, conn);
    (pTransInst->cfp)(pTransInst->parent, &transMsg, NULL);
  } else {
    tTrace("%s cli conn(sync) %p handle resp", pTransInst->label, conn);
    memcpy((char*)pCtx->pRsp, (char*)&transMsg, sizeof(transMsg));
    tsem_post(pCtx->pSem);
  }
  destroyCmsg(pMsg);

  if (cliMaySendCachedMsg(conn) == true) {
    return;
  }

  if (CONN_NO_PERSIST_BY_APP(conn)) {
    addConnToPool(pThrd->pool, conn);
  }

  uv_read_start((uv_stream_t*)conn->stream, cliAllocRecvBufferCb, cliRecvCb);
  // start thread's timer of conn pool if not active
  if (!uv_is_active((uv_handle_t*)&pThrd->timer) && pTransInst->idleTime > 0) {
    // uv_timer_start((uv_timer_t*)&pThrd->timer, cliTimeoutCb, CONN_PERSIST_TIME(pRpc->idleTime) / 2, 0);
  }
}

void cliHandleExcept(SCliConn* pConn) {
  if (transQueueEmpty(&pConn->cliMsgs)) {
    if (pConn->broken == true && CONN_NO_PERSIST_BY_APP(pConn)) {
      tTrace("%s cli conn %p handle except, persist:0", CONN_GET_INST_LABEL(pConn), pConn);
      transUnrefCliHandle(pConn);
      return;
    }
  }
  SCliThrdObj* pThrd = pConn->hostThrd;
  STrans*      pTransInst = pThrd->pTransInst;
  bool         once = false;
  do {
    SCliMsg* pMsg = transQueuePop(&pConn->cliMsgs);
    if (pMsg == NULL && once) {
      break;
    }
    STransConnCtx* pCtx = pMsg ? pMsg->ctx : NULL;

    STransMsg transMsg = {0};
    transMsg.code = TSDB_CODE_RPC_NETWORK_UNAVAIL;
    transMsg.msgType = pMsg ? pMsg->msg.msgType + 1 : 0;
    transMsg.ahandle = NULL;
    transMsg.handle = pConn;

    if (pMsg == NULL && !CONN_NO_PERSIST_BY_APP(pConn)) {
      transMsg.ahandle = transCtxDumpVal(&pConn->ctx, transMsg.msgType);
      tDebug("%s cli conn %p construct ahandle %p by %s", CONN_GET_INST_LABEL(pConn), pConn, transMsg.ahandle,
             TMSG_INFO(transMsg.msgType));
      if (transMsg.ahandle == NULL) {
        transMsg.ahandle = transCtxDumpBrokenlinkVal(&pConn->ctx, (int32_t*)&(transMsg.msgType));
        tDebug("%s cli conn %p construct ahandle %p due to brokenlink", CONN_GET_INST_LABEL(pConn), pConn,
               transMsg.ahandle);
      }
    } else {
      transMsg.ahandle = pCtx ? pCtx->ahandle : NULL;
    }

    if (pCtx == NULL || pCtx->pSem == NULL) {
      tTrace("%s cli conn %p handle except", pTransInst->label, pConn);
      if (transMsg.ahandle == NULL) {
        once = true;
        continue;
      }
      (pTransInst->cfp)(pTransInst->parent, &transMsg, NULL);
    } else {
      tTrace("%s cli conn(sync) %p handle except", pTransInst->label, pConn);
      memcpy((char*)(pCtx->pRsp), (char*)(&transMsg), sizeof(transMsg));
      tsem_post(pCtx->pSem);
    }
    destroyCmsg(pMsg);
    tTrace("%s cli conn %p start to destroy", CONN_GET_INST_LABEL(pConn), pConn);
  } while (!transQueueEmpty(&pConn->cliMsgs));

  transUnrefCliHandle(pConn);
}

void cliTimeoutCb(uv_timer_t* handle) {
  SCliThrdObj* pThrd = handle->data;
  STrans*      pTransInst = pThrd->pTransInst;
  int64_t      currentTime = pThrd->nextTimeout;
  tTrace("%s, cli conn timeout, try to remove expire conn from conn pool", pTransInst->label);

  SConnList* p = taosHashIterate((SHashObj*)pThrd->pool, NULL);
  while (p != NULL) {
    while (!QUEUE_IS_EMPTY(&p->conn)) {
      queue*    h = QUEUE_HEAD(&p->conn);
      SCliConn* c = QUEUE_DATA(h, SCliConn, conn);
      if (c->expireTime < currentTime) {
        QUEUE_REMOVE(h);
        transUnrefCliHandle(c);
      } else {
        break;
      }
    }
    p = taosHashIterate((SHashObj*)pThrd->pool, p);
  }

  pThrd->nextTimeout = taosGetTimestampMs() + CONN_PERSIST_TIME(pTransInst->idleTime);
  uv_timer_start(handle, cliTimeoutCb, CONN_PERSIST_TIME(pTransInst->idleTime) / 2, 0);
}

void* createConnPool(int size) {
  // thread local, no lock
  return taosHashInit(size, taosGetDefaultHashFunction(TSDB_DATA_TYPE_BINARY), false, HASH_NO_LOCK);
}
void* destroyConnPool(void* pool) {
  SConnList* connList = taosHashIterate((SHashObj*)pool, NULL);
  while (connList != NULL) {
    while (!QUEUE_IS_EMPTY(&connList->conn)) {
      queue* h = QUEUE_HEAD(&connList->conn);
      QUEUE_REMOVE(h);
      SCliConn* c = QUEUE_DATA(h, SCliConn, conn);
      cliDestroyConn(c, true);
    }
    connList = taosHashIterate((SHashObj*)pool, connList);
  }
  taosHashCleanup(pool);
  return NULL;
}

static SCliConn* getConnFromPool(void* pool, char* ip, uint32_t port) {
  char key[128] = {0};
  tstrncpy(key, ip, strlen(ip));
  tstrncpy(key + strlen(key), (char*)(&port), sizeof(port));

  SHashObj*  pPool = pool;
  SConnList* plist = taosHashGet(pPool, key, strlen(key));
  if (plist == NULL) {
    SConnList list;
    taosHashPut(pPool, key, strlen(key), (void*)&list, sizeof(list));
    plist = taosHashGet(pPool, key, strlen(key));
    QUEUE_INIT(&plist->conn);
  }

  if (QUEUE_IS_EMPTY(&plist->conn)) {
    return NULL;
  }
  queue* h = QUEUE_HEAD(&plist->conn);
  QUEUE_REMOVE(h);
  SCliConn* conn = QUEUE_DATA(h, SCliConn, conn);
  conn->status = ConnNormal;
  QUEUE_INIT(&conn->conn);
  return conn;
}
static void addConnToPool(void* pool, SCliConn* conn) {
  SCliThrdObj* thrd = conn->hostThrd;
  CONN_HANDLE_THREAD_QUIT(thrd);

  STrans* pTransInst = ((SCliThrdObj*)conn->hostThrd)->pTransInst;
  conn->expireTime = taosGetTimestampMs() + CONN_PERSIST_TIME(pTransInst->idleTime);
  transCtxCleanup(&conn->ctx);
  transQueueClear(&conn->cliMsgs);
  conn->status = ConnInPool;

  char key[128] = {0};
  tstrncpy(key, conn->ip, strlen(conn->ip));
  tstrncpy(key + strlen(key), (char*)(&conn->port), sizeof(conn->port));
  tTrace("cli conn %p added to conn pool, read buf cap: %d", conn, conn->readBuf.cap);

  SConnList* plist = taosHashGet((SHashObj*)pool, key, strlen(key));
  // list already create before
  assert(plist != NULL);
  QUEUE_PUSH(&plist->conn, &conn->conn);
  assert(!QUEUE_IS_EMPTY(&plist->conn));
}
static void cliAllocRecvBufferCb(uv_handle_t* handle, size_t suggested_size, uv_buf_t* buf) {
  SCliConn*    conn = handle->data;
  SConnBuffer* pBuf = &conn->readBuf;
  transAllocBuffer(pBuf, buf);
}
static void cliRecvCb(uv_stream_t* handle, ssize_t nread, const uv_buf_t* buf) {
  // impl later
  if (handle->data == NULL) {
    return;
  }
  SCliConn*    conn = handle->data;
  SConnBuffer* pBuf = &conn->readBuf;
  if (nread > 0) {
    pBuf->len += nread;
    if (transReadComplete(pBuf)) {
      tTrace("%s cli conn %p read complete", CONN_GET_INST_LABEL(conn), conn);
      cliHandleResp(conn);
    } else {
      tTrace("%s cli conn %p read partial packet, continue to read", CONN_GET_INST_LABEL(conn), conn);
    }
    return;
  }

  assert(nread <= 0);
  if (nread == 0) {
    // ref http://docs.libuv.org/en/v1.x/stream.html?highlight=uv_read_start#c.uv_read_cb
    // nread might be 0, which does not indicate an error or EOF. This is equivalent to EAGAIN or EWOULDBLOCK under
    // read(2).
    tTrace("%s cli conn %p read empty", CONN_GET_INST_LABEL(conn), conn);
    return;
  }
  if (nread < 0) {
    tError("%s cli conn %p read error: %s", CONN_GET_INST_LABEL(conn), conn, uv_err_name(nread));
    conn->broken = true;
    cliHandleExcept(conn);
  }
}

static SCliConn* cliCreateConn(SCliThrdObj* pThrd) {
  SCliConn* conn = taosMemoryCalloc(1, sizeof(SCliConn));
  // read/write stream handle
  conn->stream = (uv_stream_t*)taosMemoryMalloc(sizeof(uv_tcp_t));
  uv_tcp_init(pThrd->loop, (uv_tcp_t*)(conn->stream));
  conn->stream->data = conn;

  conn->writeReq.data = conn;
  conn->connReq.data = conn;

  transQueueInit(&conn->cliMsgs, NULL);
  QUEUE_INIT(&conn->conn);
  conn->hostThrd = pThrd;
  conn->status = ConnNormal;
  conn->broken = 0;
  transRefCliHandle(conn);
  return conn;
}
static void cliDestroyConn(SCliConn* conn, bool clear) {
  tTrace("%s cli conn %p remove from conn pool", CONN_GET_INST_LABEL(conn), conn);

  QUEUE_REMOVE(&conn->conn);
  if (clear) {
    uv_close((uv_handle_t*)conn->stream, cliDestroy);
  }
}
static void cliDestroy(uv_handle_t* handle) {
  SCliConn* conn = handle->data;
  taosMemoryFree(conn->ip);
  taosMemoryFree(conn->stream);
  transCtxCleanup(&conn->ctx);
  transQueueDestroy(&conn->cliMsgs);
  tTrace("%s cli conn %p destroy successfully", CONN_GET_INST_LABEL(conn), conn);
  taosMemoryFree(conn);
}
static bool cliHandleNoResp(SCliConn* conn) {
  bool res = false;
  if (!transQueueEmpty(&conn->cliMsgs)) {
    SCliMsg* pMsg = transQueueGet(&conn->cliMsgs, 0);
    if (REQUEST_NO_RESP(&pMsg->msg)) {
      transQueuePop(&conn->cliMsgs);
      // taosArrayRemove(msgs, 0);
      destroyCmsg(pMsg);
      res = true;
    }
    if (res == true) {
      if (cliMaySendCachedMsg(conn) == false) {
        SCliThrdObj* thrd = conn->hostThrd;
        addConnToPool(thrd->pool, conn);
      }
    }
  }
  return res;
}
static void cliSendCb(uv_write_t* req, int status) {
  SCliConn* pConn = req->data;

  if (status == 0) {
    tTrace("%s cli conn %p data already was written out", CONN_GET_INST_LABEL(pConn), pConn);
  } else {
    tError("%s cli conn %p failed to write: %s", CONN_GET_INST_LABEL(pConn), pConn, uv_err_name(status));
    cliHandleExcept(pConn);
    return;
  }
  if (cliHandleNoResp(pConn) == true) {
    tTrace("%s cli conn %p no resp required", CONN_GET_INST_LABEL(pConn), pConn);
    return;
  }
  uv_read_start((uv_stream_t*)pConn->stream, cliAllocRecvBufferCb, cliRecvCb);
}

void cliSend(SCliConn* pConn) {
  CONN_HANDLE_BROKEN(pConn);

  // assert(taosArrayGetSize(pConn->cliMsgs) > 0);
  assert(!transQueueEmpty(&pConn->cliMsgs));

  SCliMsg* pCliMsg = NULL;
  CONN_GET_NEXT_SENDMSG(pConn);
  pCliMsg->sent = 1;

  STransConnCtx* pCtx = pCliMsg->ctx;

  SCliThrdObj* pThrd = pConn->hostThrd;
  STrans*      pTransInst = pThrd->pTransInst;

  STransMsg* pMsg = (STransMsg*)(&pCliMsg->msg);
  if (pMsg->pCont == 0) {
    pMsg->pCont = (void*)rpcMallocCont(0);
    pMsg->contLen = 0;
  }
  STransMsgHead* pHead = transHeadFromCont(pMsg->pCont);
  pHead->ahandle = pCtx != NULL ? (uint64_t)pCtx->ahandle : 0;

  int msgLen = transMsgLenFromCont(pMsg->contLen);

  if (!pConn->secured) {
    char* buf = taosMemoryCalloc(1, msgLen + sizeof(STransUserMsg));
    memcpy(buf, (char*)pHead, msgLen);

    STransUserMsg* uMsg = (STransUserMsg*)(buf + msgLen);
    memcpy(uMsg->user, pTransInst->user, tListLen(uMsg->user));
    memcpy(uMsg->secret, pTransInst->secret, tListLen(uMsg->secret));

    // to avoid mem leak
    destroyUserdata(pMsg);

    pMsg->pCont = (char*)buf + sizeof(STransMsgHead);
    pMsg->contLen = msgLen + sizeof(STransUserMsg) - sizeof(STransMsgHead);

    pHead = (STransMsgHead*)buf;
    pHead->secured = 1;
    msgLen += sizeof(STransUserMsg);
  }

  pHead->noResp = REQUEST_NO_RESP(pMsg) ? 1 : 0;
  pHead->persist = REQUEST_PERSIS_HANDLE(pMsg) ? 1 : 0;
  pHead->msgType = pMsg->msgType;
  pHead->msgLen = (int32_t)htonl((uint32_t)msgLen);
  pHead->release = REQUEST_RELEASE_HANDLE(pCliMsg) ? 1 : 0;

  uv_buf_t wb = uv_buf_init((char*)pHead, msgLen);
  tDebug("%s cli conn %p %s is send to %s:%d, local info %s:%d", CONN_GET_INST_LABEL(pConn), pConn,
         TMSG_INFO(pHead->msgType), taosInetNtoa(pConn->addr.sin_addr), ntohs(pConn->addr.sin_port),
         taosInetNtoa(pConn->locaddr.sin_addr), ntohs(pConn->locaddr.sin_port));

  if (pHead->persist == 1) {
    CONN_SET_PERSIST_BY_APP(pConn);
  }

  pConn->writeReq.data = pConn;
  uv_write(&pConn->writeReq, (uv_stream_t*)pConn->stream, &wb, 1, cliSendCb);

  return;
_RETURN:
  return;
}

void cliConnCb(uv_connect_t* req, int status) {
  // impl later
  SCliConn* pConn = req->data;
  if (status != 0) {
    tError("%s cli conn %p failed to connect server: %s", CONN_GET_INST_LABEL(pConn), pConn, uv_strerror(status));
    cliHandleExcept(pConn);
    return;
  }
  int addrlen = sizeof(pConn->addr);
  uv_tcp_getpeername((uv_tcp_t*)pConn->stream, (struct sockaddr*)&pConn->addr, &addrlen);

  addrlen = sizeof(pConn->locaddr);
  uv_tcp_getsockname((uv_tcp_t*)pConn->stream, (struct sockaddr*)&pConn->locaddr, &addrlen);

  tTrace("%s cli conn %p connect to server successfully", CONN_GET_INST_LABEL(pConn), pConn);
  assert(pConn->stream == req->handle);

  cliSend(pConn);
}

static void cliHandleQuit(SCliMsg* pMsg, SCliThrdObj* pThrd) {
  tDebug("cli work thread %p start to quit", pThrd);
  destroyCmsg(pMsg);
  destroyConnPool(pThrd->pool);

  uv_timer_stop(&pThrd->timer);

  pThrd->quit = true;
  uv_stop(pThrd->loop);
}
static void cliHandleRelease(SCliMsg* pMsg, SCliThrdObj* pThrd) {
  SCliConn* conn = pMsg->msg.handle;
  tDebug("%s cli conn %p start to release to inst", CONN_GET_INST_LABEL(conn), conn);

  if (T_REF_VAL_GET(conn) == 2) {
    transUnrefCliHandle(conn);
    if (!transQueuePush(&conn->cliMsgs, pMsg)) {
      return;
    }
    cliSend(conn);
  } else {
    // conn already broken down
    transUnrefCliHandle(conn);
  }
}

SCliConn* cliGetConn(SCliMsg* pMsg, SCliThrdObj* pThrd) {
  SCliConn* conn = NULL;
  if (pMsg->msg.handle != NULL) {
    conn = (SCliConn*)(pMsg->msg.handle);
    if (conn != NULL) {
      tTrace("%s cli conn %p reused", CONN_GET_INST_LABEL(conn), conn);
    }
  } else {
    STransConnCtx* pCtx = pMsg->ctx;
    conn = getConnFromPool(pThrd->pool, pCtx->ip, pCtx->port);
    if (conn != NULL) {
      tTrace("%s cli conn %p get from conn pool", CONN_GET_INST_LABEL(conn), conn);
    } else {
      tTrace("not found conn in conn pool %p", pThrd->pool);
    }
  }
  return conn;
}

void cliHandleReq(SCliMsg* pMsg, SCliThrdObj* pThrd) {
  uint64_t et = taosGetTimestampUs();
  uint64_t el = et - pMsg->st;
  tTrace("%s cli msg tran time cost: %" PRIu64 "us", ((STrans*)pThrd->pTransInst)->label, el);

  STransConnCtx* pCtx = pMsg->ctx;
  STrans*        pTransInst = pThrd->pTransInst;

  SCliConn* conn = cliGetConn(pMsg, pThrd);
  if (conn != NULL) {
    conn->hThrdIdx = pCtx->hThrdIdx;

    transCtxMerge(&conn->ctx, &pCtx->appCtx);
    if (!transQueuePush(&conn->cliMsgs, pMsg)) {
      return;
    }
    transDestroyBuffer(&conn->readBuf);
    cliSend(conn);
  } else {
    conn = cliCreateConn(pThrd);
    transCtxMerge(&conn->ctx, &pCtx->appCtx);
    transQueuePush(&conn->cliMsgs, pMsg);

    conn->hThrdIdx = pCtx->hThrdIdx;
    conn->ip = strdup(pMsg->ctx->ip);
    conn->port = pMsg->ctx->port;

    int ret = transSetConnOption((uv_tcp_t*)conn->stream);
    if (ret) {
      tError("%s cli conn %p failed to set conn option, errmsg %s", pTransInst->label, conn, uv_err_name(ret));
    }
    struct sockaddr_in addr;
    uv_ip4_addr(pMsg->ctx->ip, pMsg->ctx->port, &addr);
    // handle error in callback if fail to connect
    tTrace("%s cli conn %p try to connect to %s:%d", pTransInst->label, conn, pMsg->ctx->ip, pMsg->ctx->port);
    uv_tcp_connect(&conn->connReq, (uv_tcp_t*)(conn->stream), (const struct sockaddr*)&addr, cliConnCb);
  }
}
static void cliAsyncCb(uv_async_t* handle) {
  SAsyncItem*  item = handle->data;
  SCliThrdObj* pThrd = item->pThrd;
  SCliMsg*     pMsg = NULL;

  // batch process to avoid to lock/unlock frequently
  queue wq;
  taosThreadMutexLock(&item->mtx);
  QUEUE_MOVE(&item->qmsg, &wq);
  taosThreadMutexUnlock(&item->mtx);

  int count = 0;
  while (!QUEUE_IS_EMPTY(&wq)) {
    queue* h = QUEUE_HEAD(&wq);
    QUEUE_REMOVE(h);

    SCliMsg* pMsg = QUEUE_DATA(h, SCliMsg, q);
    if (pMsg == NULL) {
      continue;
    }
    (*cliAsyncHandle[pMsg->type])(pMsg, pThrd);
    count++;
  }
  if (count >= 2) {
    tTrace("cli process batch size: %d", count);
  }
}

static void* cliWorkThread(void* arg) {
  SCliThrdObj* pThrd = (SCliThrdObj*)arg;
  setThreadName("trans-cli-work");
  uv_run(pThrd->loop, UV_RUN_DEFAULT);

  return NULL;
}

void* transInitClient(uint32_t ip, uint32_t port, char* label, int numOfThreads, void* fp, void* shandle) {
  SCliObj* cli = taosMemoryCalloc(1, sizeof(SCliObj));

  STrans* pTransInst = shandle;
  memcpy(cli->label, label, strlen(label));
  cli->numOfThreads = numOfThreads;
  cli->pThreadObj = (SCliThrdObj**)taosMemoryCalloc(cli->numOfThreads, sizeof(SCliThrdObj*));

  for (int i = 0; i < cli->numOfThreads; i++) {
    SCliThrdObj* pThrd = createThrdObj();
    pThrd->nextTimeout = taosGetTimestampMs() + CONN_PERSIST_TIME(pTransInst->idleTime);
    pThrd->pTransInst = shandle;

    int err = taosThreadCreate(&pThrd->thread, NULL, cliWorkThread, (void*)(pThrd));
    if (err == 0) {
      tDebug("success to create tranport-cli thread %d", i);
    }
    cli->pThreadObj[i] = pThrd;
  }
  return cli;
}

static void destroyUserdata(STransMsg* userdata) {
  if (userdata->pCont == NULL) {
    return;
  }
  transFreeMsg(userdata->pCont);
  userdata->pCont = NULL;
}
static void destroyCmsg(SCliMsg* pMsg) {
  if (pMsg == NULL) {
    return;
  }
  transDestroyConnCtx(pMsg->ctx);
  destroyUserdata(&pMsg->msg);
  taosMemoryFree(pMsg);
}

static SCliThrdObj* createThrdObj() {
  SCliThrdObj* pThrd = (SCliThrdObj*)taosMemoryCalloc(1, sizeof(SCliThrdObj));

  QUEUE_INIT(&pThrd->msg);
  taosThreadMutexInit(&pThrd->msgMtx, NULL);

  pThrd->loop = (uv_loop_t*)taosMemoryMalloc(sizeof(uv_loop_t));
  uv_loop_init(pThrd->loop);

  pThrd->asyncPool = transCreateAsyncPool(pThrd->loop, 5, pThrd, cliAsyncCb);

  uv_timer_init(pThrd->loop, &pThrd->timer);
  pThrd->timer.data = pThrd;

  pThrd->pool = createConnPool(4);

  pThrd->quit = false;
  return pThrd;
}
static void destroyThrdObj(SCliThrdObj* pThrd) {
  if (pThrd == NULL) {
    return;
  }
  uv_stop(pThrd->loop);
  taosThreadJoin(pThrd->thread, NULL);
  taosThreadMutexDestroy(&pThrd->msgMtx);
  transDestroyAsyncPool(pThrd->asyncPool);

  uv_timer_stop(&pThrd->timer);
  taosMemoryFree(pThrd->loop);
  taosMemoryFree(pThrd);
}

static void transDestroyConnCtx(STransConnCtx* ctx) {
  if (ctx != NULL) {
    taosMemoryFree(ctx->ip);
  }
  taosMemoryFree(ctx);
}
//
void cliSendQuit(SCliThrdObj* thrd) {
  // cli can stop gracefully
  SCliMsg* msg = taosMemoryCalloc(1, sizeof(SCliMsg));
  msg->type = Quit;
  transSendAsync(thrd->asyncPool, &msg->q);
}

int cliRBChoseIdx(STrans* pTransInst) {
  int64_t index = pTransInst->index;
  if (pTransInst->index++ >= pTransInst->numOfThreads) {
    pTransInst->index = 0;
  }
  return index % pTransInst->numOfThreads;
}

void transCloseClient(void* arg) {
  SCliObj* cli = arg;
  for (int i = 0; i < cli->numOfThreads; i++) {
    cliSendQuit(cli->pThreadObj[i]);
    destroyThrdObj(cli->pThreadObj[i]);
  }
  taosMemoryFree(cli->pThreadObj);
  taosMemoryFree(cli);
}
void transRefCliHandle(void* handle) {
  if (handle == NULL) {
    return;
  }
  int ref = T_REF_INC((SCliConn*)handle);
  UNUSED(ref);
}
void transUnrefCliHandle(void* handle) {
  if (handle == NULL) {
    return;
  }
  int ref = T_REF_DEC((SCliConn*)handle);
  tDebug("%s cli conn %p ref %d", CONN_GET_INST_LABEL((SCliConn*)handle), handle, ref);
  if (ref == 0) {
    cliDestroyConn((SCliConn*)handle, true);
  }
}
void transReleaseCliHandle(void* handle) {
  SCliThrdObj* thrd = CONN_GET_HOST_THREAD(handle);
  if (thrd == NULL) {
    return;
  }

  STransMsg tmsg = {.handle = handle};
  SCliMsg*  cmsg = taosMemoryCalloc(1, sizeof(SCliMsg));
  cmsg->msg = tmsg;
  cmsg->type = Release;

  transSendAsync(thrd->asyncPool, &cmsg->q);
}

void transSendRequest(void* shandle, const char* ip, uint32_t port, STransMsg* pMsg, STransCtx* ctx) {
  STrans* pTransInst = (STrans*)shandle;
  int     index = CONN_HOST_THREAD_INDEX((SCliConn*)pMsg->handle);
  if (index == -1) {
    index = cliRBChoseIdx(pTransInst);
  }

  STransConnCtx* pCtx = taosMemoryCalloc(1, sizeof(STransConnCtx));
  pCtx->ahandle = pMsg->ahandle;
  pCtx->msgType = pMsg->msgType;
  pCtx->ip = strdup(ip);
  pCtx->port = port;
  pCtx->hThrdIdx = index;

  if (ctx != NULL) {
    pCtx->appCtx = *ctx;
  }
  assert(pTransInst->connType == TAOS_CONN_CLIENT);

  SCliMsg* cliMsg = taosMemoryCalloc(1, sizeof(SCliMsg));
  cliMsg->ctx = pCtx;
  cliMsg->msg = *pMsg;
  cliMsg->st = taosGetTimestampUs();
  cliMsg->type = Normal;

  SCliThrdObj* thrd = ((SCliObj*)pTransInst->tcphandle)->pThreadObj[index];

  tDebug("send request at thread:%d %p, dst: %s:%d", index, pMsg, ip, port);
  transSendAsync(thrd->asyncPool, &(cliMsg->q));
}

void transSendRecv(void* shandle, const char* ip, uint32_t port, STransMsg* pReq, STransMsg* pRsp) {
  STrans* pTransInst = (STrans*)shandle;
  int     index = CONN_HOST_THREAD_INDEX(pReq->handle);
  if (index == -1) {
    index = cliRBChoseIdx(pTransInst);
  }

  STransConnCtx* pCtx = taosMemoryCalloc(1, sizeof(STransConnCtx));
  pCtx->ahandle = pReq->ahandle;
  pCtx->msgType = pReq->msgType;
  pCtx->ip = strdup(ip);
  pCtx->port = port;
  pCtx->hThrdIdx = index;
  pCtx->pSem = taosMemoryCalloc(1, sizeof(tsem_t));
  pCtx->pRsp = pRsp;
  tsem_init(pCtx->pSem, 0, 0);

  SCliMsg* cliMsg = taosMemoryCalloc(1, sizeof(SCliMsg));
  cliMsg->ctx = pCtx;
  cliMsg->msg = *pReq;
  cliMsg->st = taosGetTimestampUs();
  cliMsg->type = Normal;

  SCliThrdObj* thrd = ((SCliObj*)pTransInst->tcphandle)->pThreadObj[index];
  transSendAsync(thrd->asyncPool, &(cliMsg->q));
  tsem_t* pSem = pCtx->pSem;
  tsem_wait(pSem);
  tsem_destroy(pSem);
  taosMemoryFree(pSem);
}

#endif<|MERGE_RESOLUTION|>--- conflicted
+++ resolved
@@ -154,7 +154,6 @@
     }                                                                                    \
   } while (0)
 
-<<<<<<< HEAD
 #define CONN_GET_MSGCTX_BY_AHANDLE(conn, ahandle)                    \
   do {                                                               \
     int i = 0, sz = transQueueSize(&conn->cliMsgs);                  \
@@ -169,22 +168,6 @@
     } else {                                                         \
       pMsg = transQueueRm(&conn->cliMsgs, i);                        \
     }                                                                \
-=======
-#define CONN_GET_MSGCTX_BY_AHANDLE(conn, ahandle)                                         \
-  do {                                                                                    \
-    int i = 0, sz = transQueueSize(&conn->cliMsgs);                                       \
-    for (; i < sz; i++) {                                                                 \
-      pMsg = transQueueGet(&conn->cliMsgs, i);                                            \
-      if (pMsg != NULL && pMsg->ctx != NULL && (uint64_t)pMsg->ctx->ahandle == ahandle) { \
-        break;                                                                            \
-      }                                                                                   \
-    }                                                                                     \
-    if (i == sz) {                                                                        \
-      pMsg = NULL;                                                                        \
-    } else {                                                                              \
-      pMsg = transQueueRm(&conn->cliMsgs, i);                                             \
-    }                                                                                     \
->>>>>>> 58e16e5f
   } while (0)
 #define CONN_GET_NEXT_SENDMSG(conn)                 \
   do {                                              \
