/** Copyright (c) 2019 TAOS Data, Inc. <jhtao@taosdata.com>
 *
 * This program is free software: you can use, redistribute, and/or modify
 * it under the terms of the GNU Affero General Public License, version 3
 * or later ("AGPL"), as published by the Free Software Foundation.
 *
 * This program is distributed in the hope that it will be useful, but WITHOUT
 * ANY WARRANTY; without even the implied warranty of MERCHANTABILITY or
 * FITNESS FOR A PARTICULAR PURPOSE.
 *
 * You should have received a copy of the GNU Affero General Public License
 * along with this program. If not, see <http://www.gnu.org/licenses/>.
 */

#ifdef USE_UV
#include "transComm.h"

typedef struct SConnList {
  queue   conn;
  int32_t size;
} SConnList;

typedef struct SCliConn {
  T_REF_DECLARE()
  uv_connect_t connReq;
  uv_stream_t* stream;
  queue        wreqQueue;
  uv_timer_t*  timer;

  void* hostThrd;

  SConnBuffer readBuf;
  STransQueue cliMsgs;

  queue      q;
  SConnList* list;

  STransCtx  ctx;
  bool       broken;  // link broken or not
  ConnStatus status;  //

  int64_t  refId;
  char*    ip;
  uint32_t port;

  SDelayTask* task;

  // debug and log info
  char src[32];
  char dst[32];

} SCliConn;

typedef struct SCliMsg {
  STransConnCtx* ctx;
  STransMsg      msg;
  queue          q;
  STransMsgType  type;

  int64_t  refId;
  uint64_t st;
  int      sent;  //(0: no send, 1: alread sent)
} SCliMsg;

typedef struct SCliThrd {
  TdThread      thread;  // tid
  int64_t       pid;     // pid
  uv_loop_t*    loop;
  SAsyncPool*   asyncPool;
  uv_prepare_t* prepare;
  void*         pool;  // conn pool

  SArray* timerList;

  // msg queue

  queue         msg;
  TdThreadMutex msgMtx;
  SDelayQueue*  delayQueue;
  SDelayQueue*  timeoutQueue;
  uint64_t      nextTimeout;  // next timeout
  void*         pTransInst;   //

  SCvtAddr cvtAddr;

  SCliMsg* stopMsg;

  bool quit;
} SCliThrd;

typedef struct SCliObj {
  char       label[TSDB_LABEL_LEN];
  int32_t    index;
  int        numOfThreads;
  SCliThrd** pThreadObj;
} SCliObj;

// conn pool
// add expire timeout and capacity limit
static void*     createConnPool(int size);
static void*     destroyConnPool(void* pool);
static SCliConn* getConnFromPool(void* pool, char* ip, uint32_t port);
static void      addConnToPool(void* pool, SCliConn* conn);
static void      doCloseIdleConn(void* param);

// register timer for read
static void cliReadTimeoutCb(uv_timer_t* handle);
// register timer in each thread to clear expire conn
// static void cliTimeoutCb(uv_timer_t* handle);
// alloc buf for recv
static void cliAllocRecvBufferCb(uv_handle_t* handle, size_t suggested_size, uv_buf_t* buf);
// callback after  read nbytes from socket
static void cliRecvCb(uv_stream_t* cli, ssize_t nread, const uv_buf_t* buf);
// callback after write data to socket
static void cliSendCb(uv_write_t* req, int status);
// callback after conn to server
static void cliConnCb(uv_connect_t* req, int status);
static void cliAsyncCb(uv_async_t* handle);
static void cliIdleCb(uv_idle_t* handle);
static void cliPrepareCb(uv_prepare_t* handle);

static bool cliRecvReleaseReq(SCliConn* conn, STransMsgHead* pHead);

static int32_t allocConnRef(SCliConn* conn, bool update);

static int cliAppCb(SCliConn* pConn, STransMsg* pResp, SCliMsg* pMsg);

static SCliConn* cliCreateConn(SCliThrd* thrd);
static void      cliDestroyConn(SCliConn* pConn, bool clear /*clear tcp handle or not*/);
static void      cliDestroy(uv_handle_t* handle);
static void      cliSend(SCliConn* pConn);

static bool cliIsEpsetUpdated(int32_t code, STransConnCtx* pCtx) {
  if (code != 0) return false;
  if (pCtx->retryCnt == 0) return false;
  if (transEpSetIsEqual(&pCtx->epSet, &pCtx->origEpSet)) return false;
  return true;
}

void cliMayCvtFqdnToIp(SEpSet* pEpSet, SCvtAddr* pCvtAddr);
/*
 * set TCP connection timeout per-socket level
 */
static int cliCreateSocket();
// process data read from server, add decompress etc later
static void cliHandleResp(SCliConn* conn);
// handle except about conn
static void cliHandleExcept(SCliConn* conn);

// handle req from app
static void cliHandleReq(SCliMsg* pMsg, SCliThrd* pThrd);
static void cliHandleQuit(SCliMsg* pMsg, SCliThrd* pThrd);
static void cliHandleRelease(SCliMsg* pMsg, SCliThrd* pThrd);
static void cliHandleUpdate(SCliMsg* pMsg, SCliThrd* pThrd);
static void (*cliAsyncHandle[])(SCliMsg* pMsg, SCliThrd* pThrd) = {cliHandleReq, cliHandleQuit, cliHandleRelease, NULL,
                                                                   cliHandleUpdate};

static void cliSendQuit(SCliThrd* thrd);
static void destroyUserdata(STransMsg* userdata);

static int cliRBChoseIdx(STrans* pTransInst);

static void destroyCmsg(void* cmsg);
static void transDestroyConnCtx(STransConnCtx* ctx);
// thread obj
static SCliThrd* createThrdObj();
static void      destroyThrdObj(SCliThrd* pThrd);

static void cliWalkCb(uv_handle_t* handle, void* arg);

static void cliReleaseUnfinishedMsg(SCliConn* conn) {
  SCliMsg* pMsg = NULL;
  for (int i = 0; i < transQueueSize(&conn->cliMsgs); i++) {
    pMsg = transQueueGet(&conn->cliMsgs, i);
    if (pMsg != NULL && pMsg->ctx != NULL) {
      if (conn->ctx.freeFunc != NULL) {
        conn->ctx.freeFunc(pMsg->ctx->ahandle);
      }
    }
    destroyCmsg(pMsg);
  }
}
#define CLI_RELEASE_UV(loop)        \
  do {                              \
    uv_walk(loop, cliWalkCb, NULL); \
    uv_run(loop, UV_RUN_DEFAULT);   \
    uv_loop_close(loop);            \
  } while (0);

// snprintf may cause performance problem
#define CONN_CONSTRUCT_HASH_KEY(key, ip, port)          \
  do {                                                  \
    snprintf(key, sizeof(key), "%s:%d", ip, (int)port); \
  } while (0)

#define CONN_HOST_THREAD_IDX1(idx, exh, refId, pThrd) \
  do {                                                \
    if (exh == NULL) {                                \
      idx = -1;                                       \
    } else {                                          \
      ASYNC_CHECK_HANDLE((exh), refId);               \
      pThrd = (SCliThrd*)(exh)->pThrd;                \
    }                                                 \
  } while (0)
#define CONN_PERSIST_TIME(para)    ((para) <= 90000 ? 90000 : (para))
#define CONN_GET_HOST_THREAD(conn) (conn ? ((SCliConn*)conn)->hostThrd : NULL)
#define CONN_GET_INST_LABEL(conn)  (((STrans*)(((SCliThrd*)(conn)->hostThrd)->pTransInst))->label)

#define CONN_GET_MSGCTX_BY_AHANDLE(conn, ahandle)                                         \
  do {                                                                                    \
    int i = 0, sz = transQueueSize(&conn->cliMsgs);                                       \
    for (; i < sz; i++) {                                                                 \
      pMsg = transQueueGet(&conn->cliMsgs, i);                                            \
      if (pMsg != NULL && pMsg->ctx != NULL && (uint64_t)pMsg->ctx->ahandle == ahandle) { \
        break;                                                                            \
      }                                                                                   \
    }                                                                                     \
    if (i == sz) {                                                                        \
      pMsg = NULL;                                                                        \
    } else {                                                                              \
      pMsg = transQueueRm(&conn->cliMsgs, i);                                             \
    }                                                                                     \
  } while (0)
#define CONN_GET_NEXT_SENDMSG(conn)                 \
  do {                                              \
    int i = 0;                                      \
    do {                                            \
      pCliMsg = transQueueGet(&conn->cliMsgs, i++); \
      if (pCliMsg && 0 == pCliMsg->sent) {          \
        break;                                      \
      }                                             \
    } while (pCliMsg != NULL);                      \
    if (pCliMsg == NULL) {                          \
      goto _RETURN;                                 \
    }                                               \
  } while (0)

#define CONN_HANDLE_THREAD_QUIT(thrd) \
  do {                                \
    if (thrd->quit) {                 \
      return;                         \
    }                                 \
  } while (0)

#define CONN_HANDLE_BROKEN(conn) \
  do {                           \
    if (conn->broken) {          \
      cliHandleExcept(conn);     \
      return;                    \
    }                            \
  } while (0)

#define CONN_SET_PERSIST_BY_APP(conn) \
  do {                                \
    if (conn->status == ConnNormal) { \
      conn->status = ConnAcquire;     \
      transRefCliHandle(conn);        \
    }                                 \
  } while (0)

#define CONN_NO_PERSIST_BY_APP(conn) \
  (((conn)->status == ConnNormal || (conn)->status == ConnInPool) && T_REF_VAL_GET(conn) == 1)
#define CONN_RELEASE_BY_SERVER(conn) \
  (((conn)->status == ConnRelease || (conn)->status == ConnInPool) && T_REF_VAL_GET(conn) == 1)

#define REQUEST_NO_RESP(msg)         ((msg)->info.noResp == 1)
#define REQUEST_PERSIS_HANDLE(msg)   ((msg)->info.persistHandle == 1)
#define REQUEST_RELEASE_HANDLE(cmsg) ((cmsg)->type == Release)

#define EPSET_IS_VALID(epSet)       ((epSet) != NULL && (epSet)->numOfEps != 0)
#define EPSET_GET_SIZE(epSet)       (epSet)->numOfEps
#define EPSET_GET_INUSE_IP(epSet)   ((epSet)->eps[(epSet)->inUse].fqdn)
#define EPSET_GET_INUSE_PORT(epSet) ((epSet)->eps[(epSet)->inUse].port)
#define EPSET_FORWARD_INUSE(epSet)                                 \
  do {                                                             \
    if ((epSet)->numOfEps != 0) {                                  \
      (epSet)->inUse = (++((epSet)->inUse)) % ((epSet)->numOfEps); \
    }                                                              \
  } while (0)

#define EPSET_DEBUG_STR(epSet, tbuf)                                                                                   \
  do {                                                                                                                 \
    int len = snprintf(tbuf, sizeof(tbuf), "epset:{");                                                                 \
    for (int i = 0; i < (epSet)->numOfEps; i++) {                                                                      \
      if (i == (epSet)->numOfEps - 1) {                                                                                \
        len += snprintf(tbuf + len, sizeof(tbuf) - len, "%d. %s:%d", i, (epSet)->eps[i].fqdn, (epSet)->eps[i].port);   \
      } else {                                                                                                         \
        len += snprintf(tbuf + len, sizeof(tbuf) - len, "%d. %s:%d, ", i, (epSet)->eps[i].fqdn, (epSet)->eps[i].port); \
      }                                                                                                                \
    }                                                                                                                  \
    len += snprintf(tbuf + len, sizeof(tbuf) - len, "}, inUse:%d", (epSet)->inUse);                                    \
  } while (0);

static void* cliWorkThread(void* arg);

bool cliMaySendCachedMsg(SCliConn* conn) {
  if (!transQueueEmpty(&conn->cliMsgs)) {
    SCliMsg* pCliMsg = NULL;
    CONN_GET_NEXT_SENDMSG(conn);
    cliSend(conn);
  }
  return false;
_RETURN:
  return false;
}
void cliHandleResp(SCliConn* conn) {
  SCliThrd* pThrd = conn->hostThrd;
  STrans*   pTransInst = pThrd->pTransInst;

  if (conn->timer) {
    if (uv_is_active((uv_handle_t*)conn->timer)) {
      tDebug("%s conn %p stop timer", CONN_GET_INST_LABEL(conn), conn);
      uv_timer_stop(conn->timer);
    }
    taosArrayPush(pThrd->timerList, &conn->timer);
    conn->timer->data = NULL;
    conn->timer = NULL;
  }

  STransMsgHead* pHead = NULL;
  transDumpFromBuffer(&conn->readBuf, (char**)&pHead);
  pHead->code = htonl(pHead->code);
  pHead->msgLen = htonl(pHead->msgLen);

  STransMsg transMsg = {0};
  transMsg.contLen = transContLenFromMsg(pHead->msgLen);
  transMsg.pCont = transContFromHead((char*)pHead);
  transMsg.code = pHead->code;
  transMsg.msgType = pHead->msgType;
  transMsg.info.ahandle = NULL;
  transMsg.info.traceId = pHead->traceId;
  transMsg.info.hasEpSet = pHead->hasEpSet;

  SCliMsg*       pMsg = NULL;
  STransConnCtx* pCtx = NULL;
  if (cliRecvReleaseReq(conn, pHead)) {
    return;
  }
<<<<<<< HEAD
=======

>>>>>>> b694c2e4
  if (CONN_NO_PERSIST_BY_APP(conn)) {
    pMsg = transQueuePop(&conn->cliMsgs);

    pCtx = pMsg ? pMsg->ctx : NULL;
    transMsg.info.ahandle = pCtx ? pCtx->ahandle : NULL;
    tDebug("%s conn %p get ahandle %p, persist: 0", CONN_GET_INST_LABEL(conn), conn, transMsg.info.ahandle);
  } else {
    uint64_t ahandle = (uint64_t)pHead->ahandle;
    CONN_GET_MSGCTX_BY_AHANDLE(conn, ahandle);
    if (pMsg == NULL) {
      transMsg.info.ahandle = transCtxDumpVal(&conn->ctx, transMsg.msgType);
      tDebug("%s conn %p construct ahandle %p by %s, persist: 1", CONN_GET_INST_LABEL(conn), conn,
             transMsg.info.ahandle, TMSG_INFO(transMsg.msgType));
      if (!CONN_RELEASE_BY_SERVER(conn) && transMsg.info.ahandle == NULL) {
        transMsg.code = TSDB_CODE_RPC_BROKEN_LINK;
        transMsg.info.ahandle = transCtxDumpBrokenlinkVal(&conn->ctx, (int32_t*)&(transMsg.msgType));
        tDebug("%s conn %p construct ahandle %p due brokenlink, persist: 1", CONN_GET_INST_LABEL(conn), conn,
               transMsg.info.ahandle);
      }
    } else {
      pCtx = pMsg->ctx;
      transMsg.info.ahandle = pCtx ? pCtx->ahandle : NULL;
      tDebug("%s conn %p get ahandle %p, persist: 1", CONN_GET_INST_LABEL(conn), conn, transMsg.info.ahandle);
    }
  }
  // buf's mem alread translated to transMsg.pCont
  if (!CONN_NO_PERSIST_BY_APP(conn)) {
    transMsg.info.handle = (void*)conn->refId;
    tDebug("%s conn %p ref by app", CONN_GET_INST_LABEL(conn), conn);
  }

  STraceId* trace = &transMsg.info.traceId;
  tGDebug("%s conn %p %s received from %s, local info:%s, len:%d, code str:%s", CONN_GET_INST_LABEL(conn), conn,
          TMSG_INFO(pHead->msgType), conn->dst, conn->src, transMsg.contLen, tstrerror(transMsg.code));

  if (pCtx == NULL && CONN_NO_PERSIST_BY_APP(conn)) {
    tDebug("%s except, conn %p read while cli ignore it", CONN_GET_INST_LABEL(conn), conn);
    return;
  }
  if (CONN_RELEASE_BY_SERVER(conn) && transMsg.info.ahandle == NULL) {
    tDebug("%s except, conn %p read while cli ignore it", CONN_GET_INST_LABEL(conn), conn);
    return;
  }

  if (cliAppCb(conn, &transMsg, pMsg) != 0) {
    return;
  }
  destroyCmsg(pMsg);

  if (cliMaySendCachedMsg(conn) == true) {
    return;
  }

  if (CONN_NO_PERSIST_BY_APP(conn)) {
    addConnToPool(pThrd->pool, conn);
  }

  uv_read_start((uv_stream_t*)conn->stream, cliAllocRecvBufferCb, cliRecvCb);
}

void cliHandleExceptImpl(SCliConn* pConn, int32_t code) {
  if (transQueueEmpty(&pConn->cliMsgs)) {
    if (pConn->broken == true && CONN_NO_PERSIST_BY_APP(pConn)) {
      tTrace("%s conn %p handle except, persist:0", CONN_GET_INST_LABEL(pConn), pConn);
      transUnrefCliHandle(pConn);
      return;
    }
  }
  SCliThrd* pThrd = pConn->hostThrd;
  STrans*   pTransInst = pThrd->pTransInst;
  bool      once = false;
  do {
    SCliMsg* pMsg = transQueuePop(&pConn->cliMsgs);
    if (pMsg == NULL && once) {
      break;
    }
    STransConnCtx* pCtx = pMsg ? pMsg->ctx : NULL;

    STransMsg transMsg = {0};
    transMsg.code = code == -1 ? (pConn->broken ? TSDB_CODE_RPC_BROKEN_LINK : TSDB_CODE_RPC_NETWORK_UNAVAIL) : code;
    transMsg.msgType = pMsg ? pMsg->msg.msgType + 1 : 0;
    transMsg.info.ahandle = NULL;

    if (pMsg == NULL && !CONN_NO_PERSIST_BY_APP(pConn)) {
      transMsg.info.ahandle = transCtxDumpVal(&pConn->ctx, transMsg.msgType);
      tDebug("%s conn %p construct ahandle %p by %s", CONN_GET_INST_LABEL(pConn), pConn, transMsg.info.ahandle,
             TMSG_INFO(transMsg.msgType));
      if (transMsg.info.ahandle == NULL) {
        transMsg.info.ahandle = transCtxDumpBrokenlinkVal(&pConn->ctx, (int32_t*)&(transMsg.msgType));
        tDebug("%s conn %p construct ahandle %p due to brokenlink", CONN_GET_INST_LABEL(pConn), pConn,
               transMsg.info.ahandle);
      }
    } else {
      transMsg.info.ahandle = pCtx ? pCtx->ahandle : NULL;
    }

    if (pCtx == NULL || pCtx->pSem == NULL) {
      if (transMsg.info.ahandle == NULL) {
        once = true;
        continue;
      }
    }
    if (cliAppCb(pConn, &transMsg, pMsg) != 0) {
      return;
    }
    destroyCmsg(pMsg);
    tTrace("%s conn %p start to destroy, ref:%d", CONN_GET_INST_LABEL(pConn), pConn, T_REF_VAL_GET(pConn));
  } while (!transQueueEmpty(&pConn->cliMsgs));
  transUnrefCliHandle(pConn);
}
void cliHandleExcept(SCliConn* conn) {
  tTrace("%s conn %p except ref:%d", CONN_GET_INST_LABEL(conn), conn, T_REF_VAL_GET(conn));
  cliHandleExceptImpl(conn, -1);
}

void cliReadTimeoutCb(uv_timer_t* handle) {
  // set up timeout cb
  SCliConn* conn = handle->data;
  tTrace("%s conn %p timeout, ref:%d", CONN_GET_INST_LABEL(conn), conn, T_REF_VAL_GET(conn));
  uv_read_stop(conn->stream);
  cliHandleExceptImpl(conn, TSDB_CODE_RPC_TIMEOUT);
}

void* createConnPool(int size) {
  // thread local, no lock
  return taosHashInit(size, taosGetDefaultHashFunction(TSDB_DATA_TYPE_BINARY), false, HASH_NO_LOCK);
}
void* destroyConnPool(void* pool) {
  SConnList* connList = taosHashIterate((SHashObj*)pool, NULL);
  while (connList != NULL) {
    while (!QUEUE_IS_EMPTY(&connList->conn)) {
      queue*    h = QUEUE_HEAD(&connList->conn);
      SCliConn* c = QUEUE_DATA(h, SCliConn, q);
      cliDestroyConn(c, true);
    }
    connList = taosHashIterate((SHashObj*)pool, connList);
  }
  taosHashCleanup(pool);
  return NULL;
}

static SCliConn* getConnFromPool(void* pool, char* ip, uint32_t port) {
  char key[32] = {0};
  CONN_CONSTRUCT_HASH_KEY(key, ip, port);
  SHashObj*  pPool = pool;
  SConnList* plist = taosHashGet(pPool, key, strlen(key));
  if (plist == NULL) {
    SConnList list = {0};
    taosHashPut(pPool, key, strlen(key), (void*)&list, sizeof(list));
    plist = taosHashGet(pPool, key, strlen(key));
    QUEUE_INIT(&plist->conn);
  }

  if (QUEUE_IS_EMPTY(&plist->conn)) {
    return NULL;
  }

  plist->size -= 1;
  queue*    h = QUEUE_HEAD(&plist->conn);
  SCliConn* conn = QUEUE_DATA(h, SCliConn, q);
  conn->status = ConnNormal;
  QUEUE_REMOVE(&conn->q);
  QUEUE_INIT(&conn->q);

  if (conn->task != NULL) {
    transDQCancel(((SCliThrd*)conn->hostThrd)->timeoutQueue, conn->task);
    conn->task = NULL;
  }
  return conn;
}
static void addConnToPool(void* pool, SCliConn* conn) {
  if (conn->status == ConnInPool) {
    return;
  }
  SCliThrd* thrd = conn->hostThrd;
  CONN_HANDLE_THREAD_QUIT(thrd);

  allocConnRef(conn, true);

  if (conn->timer != NULL) {
    uv_timer_stop(conn->timer);
    taosArrayPush(thrd->timerList, &conn->timer);
    conn->timer->data = NULL;
    conn->timer = NULL;
  }

  STrans* pTransInst = thrd->pTransInst;
  cliReleaseUnfinishedMsg(conn);
  transQueueClear(&conn->cliMsgs);
  transCtxCleanup(&conn->ctx);
  transClearBuffer(&conn->readBuf);
  conn->status = ConnInPool;

  if (conn->list == NULL) {
    char key[32] = {0};
    CONN_CONSTRUCT_HASH_KEY(key, conn->ip, conn->port);
    tTrace("%s conn %p added to conn pool, read buf cap:%d", CONN_GET_INST_LABEL(conn), conn, conn->readBuf.cap);
    conn->list = taosHashGet((SHashObj*)pool, key, strlen(key));
  } else {
    tTrace("%s conn %p added to conn pool, read buf cap:%d", CONN_GET_INST_LABEL(conn), conn, conn->readBuf.cap);
  }
  assert(conn->list != NULL);
  QUEUE_INIT(&conn->q);
  QUEUE_PUSH(&conn->list->conn, &conn->q);
  conn->list->size += 1;

  conn->task = NULL;
  assert(!QUEUE_IS_EMPTY(&conn->list->conn));

  if (conn->list->size >= 50) {
    STaskArg* arg = taosMemoryCalloc(1, sizeof(STaskArg));
    arg->param1 = conn;
    arg->param2 = thrd;
    conn->task = transDQSched(thrd->timeoutQueue, doCloseIdleConn, arg, CONN_PERSIST_TIME(pTransInst->idleTime));
  }
}
static int32_t allocConnRef(SCliConn* conn, bool update) {
  if (update) {
    transRemoveExHandle(transGetRefMgt(), conn->refId);
    conn->refId = -1;
  }
  SExHandle* exh = taosMemoryCalloc(1, sizeof(SExHandle));
  exh->handle = conn;
  exh->pThrd = conn->hostThrd;
  exh->refId = transAddExHandle(transGetRefMgt(), exh);
  conn->refId = exh->refId;
  return 0;
}

static int32_t specifyConnRef(SCliConn* conn, bool update, int64_t handle) {
  if (update) {
    transRemoveExHandle(transGetRefMgt(), conn->refId);
    conn->refId = -1;
  }
  SExHandle* exh = transAcquireExHandle(transGetRefMgt(), handle);
  if (exh == NULL) {
    return -1;
  }
  exh->handle = conn;
  exh->pThrd = conn->hostThrd;
  conn->refId = exh->refId;

  transReleaseExHandle(transGetRefMgt(), handle);
  return 0;
}

static void cliAllocRecvBufferCb(uv_handle_t* handle, size_t suggested_size, uv_buf_t* buf) {
  SCliConn*    conn = handle->data;
  SConnBuffer* pBuf = &conn->readBuf;
  transAllocBuffer(pBuf, buf);
}
static void cliRecvCb(uv_stream_t* handle, ssize_t nread, const uv_buf_t* buf) {
  // impl later
  if (handle->data == NULL) {
    return;
  }
  SCliConn*    conn = handle->data;
  SConnBuffer* pBuf = &conn->readBuf;
  if (nread > 0) {
    pBuf->len += nread;
    while (transReadComplete(pBuf)) {
      tTrace("%s conn %p read complete", CONN_GET_INST_LABEL(conn), conn);
      cliHandleResp(conn);
    }
    return;
  }

  assert(nread <= 0);
  if (nread == 0) {
    // ref http://docs.libuv.org/en/v1.x/stream.html?highlight=uv_read_start#c.uv_read_cb
    // nread might be 0, which does not indicate an error or EOF. This is equivalent to EAGAIN or EWOULDBLOCK under
    // read(2).
    tTrace("%s conn %p read empty", CONN_GET_INST_LABEL(conn), conn);
    return;
  }
  if (nread < 0) {
    tWarn("%s conn %p read error:%s, ref:%d", CONN_GET_INST_LABEL(conn), conn, uv_err_name(nread), T_REF_VAL_GET(conn));
    conn->broken = true;
    cliHandleExcept(conn);
  }
}

static SCliConn* cliCreateConn(SCliThrd* pThrd) {
  SCliConn* conn = taosMemoryCalloc(1, sizeof(SCliConn));
  // read/write stream handle
  conn->stream = (uv_stream_t*)taosMemoryMalloc(sizeof(uv_tcp_t));
  uv_tcp_init(pThrd->loop, (uv_tcp_t*)(conn->stream));
  conn->stream->data = conn;

  conn->connReq.data = conn;

  transReqQueueInit(&conn->wreqQueue);

  transQueueInit(&conn->cliMsgs, NULL);

  transInitBuffer(&conn->readBuf);
  QUEUE_INIT(&conn->q);
  conn->hostThrd = pThrd;
  conn->status = ConnNormal;
  conn->broken = 0;
  transRefCliHandle(conn);

  allocConnRef(conn, false);

  return conn;
}
static void cliDestroyConn(SCliConn* conn, bool clear) {
  SCliThrd* pThrd = conn->hostThrd;
  tTrace("%s conn %p remove from conn pool", CONN_GET_INST_LABEL(conn), conn);
  QUEUE_REMOVE(&conn->q);
  QUEUE_INIT(&conn->q);
  transRemoveExHandle(transGetRefMgt(), conn->refId);
  conn->refId = -1;

  if (conn->task != NULL) {
    transDQCancel(pThrd->timeoutQueue, conn->task);
    conn->task = NULL;
  }
  if (conn->timer != NULL) {
    uv_timer_stop(conn->timer);
    taosArrayPush(pThrd->timerList, &conn->timer);
    conn->timer->data = NULL;
    conn->timer = NULL;
  }

  if (clear) {
    if (!uv_is_closing((uv_handle_t*)conn->stream)) {
      uv_read_stop(conn->stream);
      uv_close((uv_handle_t*)conn->stream, cliDestroy);
    }
  }
}
static void cliDestroy(uv_handle_t* handle) {
  if (uv_handle_get_type(handle) != UV_TCP || handle->data == NULL) {
    return;
  }
  SCliConn* conn = handle->data;
  SCliThrd* pThrd = conn->hostThrd;
  if (conn->timer != NULL) {
    uv_timer_stop(conn->timer);
    taosArrayPush(pThrd->timerList, &conn->timer);
    conn->timer->data = NULL;
    conn->timer = NULL;
  }

  transRemoveExHandle(transGetRefMgt(), conn->refId);
  taosMemoryFree(conn->ip);
  conn->stream->data = NULL;
  taosMemoryFree(conn->stream);
  transCtxCleanup(&conn->ctx);
  cliReleaseUnfinishedMsg(conn);
  transQueueDestroy(&conn->cliMsgs);
  tTrace("%s conn %p destroy successfully", CONN_GET_INST_LABEL(conn), conn);
  transReqQueueClear(&conn->wreqQueue);
  transDestroyBuffer(&conn->readBuf);
  taosMemoryFree(conn);
}
static bool cliHandleNoResp(SCliConn* conn) {
  bool res = false;
  if (!transQueueEmpty(&conn->cliMsgs)) {
    SCliMsg* pMsg = transQueueGet(&conn->cliMsgs, 0);
    if (REQUEST_NO_RESP(&pMsg->msg)) {
      transQueuePop(&conn->cliMsgs);
      destroyCmsg(pMsg);
      res = true;
    }
    if (res == true) {
      if (cliMaySendCachedMsg(conn) == false) {
        SCliThrd* thrd = conn->hostThrd;
        addConnToPool(thrd->pool, conn);
      }
    }
  }
  return res;
}
static void cliSendCb(uv_write_t* req, int status) {
  SCliConn* pConn = transReqQueueRemove(req);
  if (pConn == NULL) return;

  if (status == 0) {
    tTrace("%s conn %p data already was written out", CONN_GET_INST_LABEL(pConn), pConn);
  } else {
    tError("%s conn %p failed to write:%s", CONN_GET_INST_LABEL(pConn), pConn, uv_err_name(status));
    cliHandleExcept(pConn);
    return;
  }
  if (cliHandleNoResp(pConn) == true) {
    tTrace("%s conn %p no resp required", CONN_GET_INST_LABEL(pConn), pConn);
    return;
  }
  uv_read_start((uv_stream_t*)pConn->stream, cliAllocRecvBufferCb, cliRecvCb);
}

void cliSend(SCliConn* pConn) {
  CONN_HANDLE_BROKEN(pConn);

  assert(!transQueueEmpty(&pConn->cliMsgs));

  SCliMsg* pCliMsg = NULL;
  CONN_GET_NEXT_SENDMSG(pConn);
  pCliMsg->sent = 1;

  STransConnCtx* pCtx = pCliMsg->ctx;

  SCliThrd* pThrd = pConn->hostThrd;
  STrans*   pTransInst = pThrd->pTransInst;

  STransMsg* pMsg = (STransMsg*)(&pCliMsg->msg);
  if (pMsg->pCont == 0) {
    pMsg->pCont = (void*)rpcMallocCont(0);
    pMsg->contLen = 0;
  }
  int msgLen = transMsgLenFromCont(pMsg->contLen);

  STransMsgHead* pHead = transHeadFromCont(pMsg->pCont);
  pHead->ahandle = pCtx != NULL ? (uint64_t)pCtx->ahandle : 0;
  pHead->noResp = REQUEST_NO_RESP(pMsg) ? 1 : 0;
  pHead->persist = REQUEST_PERSIS_HANDLE(pMsg) ? 1 : 0;
  pHead->msgType = pMsg->msgType;
  pHead->msgLen = (int32_t)htonl((uint32_t)msgLen);
  pHead->release = REQUEST_RELEASE_HANDLE(pCliMsg) ? 1 : 0;
  memcpy(pHead->user, pTransInst->user, strlen(pTransInst->user));
  pHead->traceId = pMsg->info.traceId;

  uv_buf_t wb = uv_buf_init((char*)pHead, msgLen);

  STraceId* trace = &pMsg->info.traceId;
  tGDebug("%s conn %p %s is sent to %s, local info %s, len:%d", CONN_GET_INST_LABEL(pConn), pConn,
          TMSG_INFO(pHead->msgType), pConn->dst, pConn->src, pMsg->contLen);

  if (pHead->persist == 1) {
    CONN_SET_PERSIST_BY_APP(pConn);
  }

  if (pTransInst->startTimer != NULL && pTransInst->startTimer(0, pMsg->msgType)) {
    uv_timer_t* timer = taosArrayGetSize(pThrd->timerList) > 0 ? *(uv_timer_t**)taosArrayPop(pThrd->timerList) : NULL;
    if (timer == NULL) {
      tDebug("no avaiable timer, create");
      timer = taosMemoryCalloc(1, sizeof(uv_timer_t));
      uv_timer_init(pThrd->loop, timer);
    }
    timer->data = pConn;
    pConn->timer = timer;

    tGTrace("%s conn %p start timer for msg:%s", CONN_GET_INST_LABEL(pConn), pConn, TMSG_INFO(pMsg->msgType));
    uv_timer_start((uv_timer_t*)pConn->timer, cliReadTimeoutCb, TRANS_READ_TIMEOUT, 0);
  }
  uv_write_t* req = transReqQueuePush(&pConn->wreqQueue);
  uv_write(req, (uv_stream_t*)pConn->stream, &wb, 1, cliSendCb);
  return;
_RETURN:
  return;
}

void cliConnCb(uv_connect_t* req, int status) {
  // impl later
  SCliConn* pConn = req->data;
  if (status != 0) {
    tError("%s conn %p failed to connect server:%s", CONN_GET_INST_LABEL(pConn), pConn, uv_strerror(status));
    cliHandleExcept(pConn);
    return;
  }
  // int addrlen = sizeof(pConn->addr);
  struct sockaddr peername, sockname;

  int addrlen = sizeof(peername);
  uv_tcp_getpeername((uv_tcp_t*)pConn->stream, &peername, &addrlen);
  transSockInfo2Str(&peername, pConn->dst);

  addrlen = sizeof(sockname);
  uv_tcp_getsockname((uv_tcp_t*)pConn->stream, &sockname, &addrlen);
  transSockInfo2Str(&sockname, pConn->src);

  tTrace("%s conn %p connect to server successfully", CONN_GET_INST_LABEL(pConn), pConn);
  assert(pConn->stream == req->handle);

  cliSend(pConn);
}

static void cliHandleQuit(SCliMsg* pMsg, SCliThrd* pThrd) {
  if (!transAsyncPoolIsEmpty(pThrd->asyncPool)) {
    pThrd->stopMsg = pMsg;
    return;
  }
  pThrd->stopMsg = NULL;
  pThrd->quit = true;
  tDebug("cli work thread %p start to quit", pThrd);
  destroyCmsg(pMsg);
  destroyConnPool(pThrd->pool);
  uv_walk(pThrd->loop, cliWalkCb, NULL);
}
static void cliHandleRelease(SCliMsg* pMsg, SCliThrd* pThrd) {
  int64_t    refId = (int64_t)(pMsg->msg.info.handle);
  SExHandle* exh = transAcquireExHandle(transGetRefMgt(), refId);
  if (exh == NULL) {
    tDebug("%" PRId64 " already release", refId);
    destroyCmsg(pMsg);
    return;
  }

  SCliConn* conn = exh->handle;
  transReleaseExHandle(transGetRefMgt(), refId);

  tDebug("%s conn %p start to release to inst", CONN_GET_INST_LABEL(conn), conn);

  if (T_REF_VAL_GET(conn) == 2) {
    transUnrefCliHandle(conn);
    if (!transQueuePush(&conn->cliMsgs, pMsg)) {
      return;
    }
    cliSend(conn);
  }
}
static void cliHandleUpdate(SCliMsg* pMsg, SCliThrd* pThrd) {
  STransConnCtx* pCtx = pMsg->ctx;
  pThrd->cvtAddr = pCtx->cvtAddr;
  destroyCmsg(pMsg);
}

SCliConn* cliGetConn(SCliMsg* pMsg, SCliThrd* pThrd, bool* ignore) {
  STransConnCtx* pCtx = pMsg->ctx;
  SCliConn*      conn = NULL;

  int64_t refId = (int64_t)(pMsg->msg.info.handle);
  if (refId != 0) {
    SExHandle* exh = transAcquireExHandle(transGetRefMgt(), refId);
    if (exh == NULL) {
      tError("failed to get conn, refId: %" PRId64 "", refId);
      *ignore = true;
      return NULL;
    } else {
      conn = exh->handle;
      if (conn == NULL) {
        conn = getConnFromPool(pThrd->pool, EPSET_GET_INUSE_IP(&pCtx->epSet), EPSET_GET_INUSE_PORT(&pCtx->epSet));
        if (conn != NULL) specifyConnRef(conn, true, refId);
      }
      transReleaseExHandle(transGetRefMgt(), refId);
    }
    return conn;
  };

  conn = getConnFromPool(pThrd->pool, EPSET_GET_INUSE_IP(&pCtx->epSet), EPSET_GET_INUSE_PORT(&pCtx->epSet));
  if (conn != NULL) {
    tTrace("%s conn %p get from conn pool:%p", CONN_GET_INST_LABEL(conn), conn, pThrd->pool);
  } else {
    tTrace("%s not found conn in conn pool:%p", ((STrans*)pThrd->pTransInst)->label, pThrd->pool);
  }
  return conn;
}
void cliMayCvtFqdnToIp(SEpSet* pEpSet, SCvtAddr* pCvtAddr) {
  if (pCvtAddr->cvt == false) {
    return;
  }
  for (int i = 0; i < pEpSet->numOfEps && pEpSet->numOfEps == 1; i++) {
    if (strncmp(pEpSet->eps[i].fqdn, pCvtAddr->fqdn, TSDB_FQDN_LEN) == 0) {
      memset(pEpSet->eps[i].fqdn, 0, TSDB_FQDN_LEN);
      memcpy(pEpSet->eps[i].fqdn, pCvtAddr->ip, TSDB_FQDN_LEN);
    }
  }
}
void cliHandleReq(SCliMsg* pMsg, SCliThrd* pThrd) {
  STrans*        pTransInst = pThrd->pTransInst;
  STransConnCtx* pCtx = pMsg->ctx;

  cliMayCvtFqdnToIp(&pCtx->epSet, &pThrd->cvtAddr);
  if (!EPSET_IS_VALID(&pCtx->epSet)) {
    destroyCmsg(pMsg);
    tError("invalid epset");
    return;
  }

  bool      ignore = false;
  SCliConn* conn = cliGetConn(pMsg, pThrd, &ignore);
  if (ignore == true) {
    // persist conn already release by server
    STransMsg resp = {0};
    resp.code = TSDB_CODE_RPC_BROKEN_LINK;
    resp.msgType = pMsg->msg.msgType + 1;

    resp.info.ahandle = pMsg && pMsg->ctx ? pMsg->ctx->ahandle : NULL;
    resp.info.traceId = pMsg->msg.info.traceId;

    pTransInst->cfp(pTransInst->parent, &resp, NULL);
    destroyCmsg(pMsg);
    return;
  }

  if (conn != NULL) {
    transCtxMerge(&conn->ctx, &pCtx->appCtx);
    transQueuePush(&conn->cliMsgs, pMsg);
    cliSend(conn);
  } else {
    conn = cliCreateConn(pThrd);

    int64_t refId = (int64_t)pMsg->msg.info.handle;
    if (refId != 0) specifyConnRef(conn, true, refId);

    transCtxMerge(&conn->ctx, &pCtx->appCtx);
    transQueuePush(&conn->cliMsgs, pMsg);

    conn->ip = strdup(EPSET_GET_INUSE_IP(&pCtx->epSet));
    conn->port = EPSET_GET_INUSE_PORT(&pCtx->epSet);

    int ret = transSetConnOption((uv_tcp_t*)conn->stream);
    if (ret) {
      tError("%s conn %p failed to set conn option, errmsg %s", transLabel(pTransInst), conn, uv_err_name(ret));
    }
    int32_t fd = taosCreateSocketWithTimeout(TRANS_CONN_TIMEOUT);
    if (fd == -1) {
      tTrace("%s conn %p failed to create socket", transLabel(pTransInst), conn);
      cliHandleExcept(conn);
      return;
    }
    uv_tcp_open((uv_tcp_t*)conn->stream, fd);

    struct sockaddr_in addr;
    addr.sin_family = AF_INET;
    addr.sin_addr.s_addr = taosGetIpv4FromFqdn(conn->ip);
    addr.sin_port = (uint16_t)htons((uint16_t)conn->port);
    tTrace("%s conn %p try to connect to %s:%d", pTransInst->label, conn, conn->ip, conn->port);
    ret = uv_tcp_connect(&conn->connReq, (uv_tcp_t*)(conn->stream), (const struct sockaddr*)&addr, cliConnCb);
    if (ret != 0) {
      tTrace("%s conn %p failed to connect to %s:%d, reason:%s", pTransInst->label, conn, conn->ip, conn->port,
             uv_err_name(ret));
      cliHandleExcept(conn);
      return;
    }
  }
}
static void cliAsyncCb(uv_async_t* handle) {
  SAsyncItem* item = handle->data;
  SCliThrd*   pThrd = item->pThrd;
  SCliMsg*    pMsg = NULL;

  // batch process to avoid to lock/unlock frequently
  queue wq;
  taosThreadMutexLock(&item->mtx);
  QUEUE_MOVE(&item->qmsg, &wq);
  taosThreadMutexUnlock(&item->mtx);

  int count = 0;
  while (!QUEUE_IS_EMPTY(&wq)) {
    queue* h = QUEUE_HEAD(&wq);
    QUEUE_REMOVE(h);

    SCliMsg* pMsg = QUEUE_DATA(h, SCliMsg, q);
    if (pMsg == NULL) {
      continue;
    }
    (*cliAsyncHandle[pMsg->type])(pMsg, pThrd);
    count++;
  }
  if (count >= 2) {
    tTrace("cli process batch size:%d", count);
  }
  // if (!uv_is_active((uv_handle_t*)pThrd->prepare)) uv_prepare_start(pThrd->prepare, cliPrepareCb);

  if (pThrd->stopMsg != NULL) cliHandleQuit(pThrd->stopMsg, pThrd);
}
static void cliPrepareCb(uv_prepare_t* handle) {
  SCliThrd* thrd = handle->data;
  tTrace("prepare work start");

  SAsyncPool* pool = thrd->asyncPool;
  for (int i = 0; i < pool->nAsync; i++) {
    uv_async_t* async = &(pool->asyncs[i]);
    SAsyncItem* item = async->data;

    queue wq;
    taosThreadMutexLock(&item->mtx);
    QUEUE_MOVE(&item->qmsg, &wq);
    taosThreadMutexUnlock(&item->mtx);

    int count = 0;
    while (!QUEUE_IS_EMPTY(&wq)) {
      queue* h = QUEUE_HEAD(&wq);
      QUEUE_REMOVE(h);

      SCliMsg* pMsg = QUEUE_DATA(h, SCliMsg, q);
      if (pMsg == NULL) {
        continue;
      }
      (*cliAsyncHandle[pMsg->type])(pMsg, thrd);
      count++;
    }
  }
  tTrace("prepare work end");
  if (thrd->stopMsg != NULL) cliHandleQuit(thrd->stopMsg, thrd);
}

bool cliRecvReleaseReq(SCliConn* conn, STransMsgHead* pHead) {
  if (pHead->release == 1 && (pHead->msgLen) == sizeof(*pHead)) {
    uint64_t ahandle = pHead->ahandle;
    SCliMsg* pMsg = NULL;
    CONN_GET_MSGCTX_BY_AHANDLE(conn, ahandle);
    transClearBuffer(&conn->readBuf);
    transFreeMsg(transContFromHead((char*)pHead));
    if (transQueueSize(&conn->cliMsgs) > 0 && ahandle == 0) {
      SCliMsg* cliMsg = transQueueGet(&conn->cliMsgs, 0);
      if (cliMsg->type == Release) return true;
    }
    tDebug("%s conn %p receive release request, refId:%" PRId64 "", CONN_GET_INST_LABEL(conn), conn, conn->refId);
    if (T_REF_VAL_GET(conn) > 1) {
      transUnrefCliHandle(conn);
    }
    destroyCmsg(pMsg);
    cliReleaseUnfinishedMsg(conn);
    transQueueClear(&conn->cliMsgs);
    addConnToPool(((SCliThrd*)conn->hostThrd)->pool, conn);
    return true;
  }
  return false;
}

static void* cliWorkThread(void* arg) {
  SCliThrd* pThrd = (SCliThrd*)arg;
  pThrd->pid = taosGetSelfPthreadId();
  setThreadName("trans-cli-work");
  uv_run(pThrd->loop, UV_RUN_DEFAULT);
  return NULL;
}

void* transInitClient(uint32_t ip, uint32_t port, char* label, int numOfThreads, void* fp, void* shandle) {
  SCliObj* cli = taosMemoryCalloc(1, sizeof(SCliObj));

  STrans* pTransInst = shandle;
  memcpy(cli->label, label, strlen(label));
  cli->numOfThreads = numOfThreads;
  cli->pThreadObj = (SCliThrd**)taosMemoryCalloc(cli->numOfThreads, sizeof(SCliThrd*));

  for (int i = 0; i < cli->numOfThreads; i++) {
    SCliThrd* pThrd = createThrdObj();
    pThrd->nextTimeout = taosGetTimestampMs() + CONN_PERSIST_TIME(pTransInst->idleTime);
    pThrd->pTransInst = shandle;

    int err = taosThreadCreate(&pThrd->thread, NULL, cliWorkThread, (void*)(pThrd));
    if (err == 0) {
      tDebug("success to create tranport-cli thread:%d", i);
    }
    cli->pThreadObj[i] = pThrd;
  }

  return cli;
}

static void destroyUserdata(STransMsg* userdata) {
  if (userdata->pCont == NULL) {
    return;
  }
  transFreeMsg(userdata->pCont);
  userdata->pCont = NULL;
}
static void destroyCmsg(void* arg) {
  SCliMsg* pMsg = arg;
  if (pMsg == NULL) {
    return;
  }
  transDestroyConnCtx(pMsg->ctx);
  destroyUserdata(&pMsg->msg);
  taosMemoryFree(pMsg);
}

static SCliThrd* createThrdObj() {
  SCliThrd* pThrd = (SCliThrd*)taosMemoryCalloc(1, sizeof(SCliThrd));

  QUEUE_INIT(&pThrd->msg);
  taosThreadMutexInit(&pThrd->msgMtx, NULL);

  pThrd->loop = (uv_loop_t*)taosMemoryMalloc(sizeof(uv_loop_t));
  uv_loop_init(pThrd->loop);

  pThrd->asyncPool = transAsyncPoolCreate(pThrd->loop, 5, pThrd, cliAsyncCb);

  pThrd->prepare = taosMemoryCalloc(1, sizeof(uv_prepare_t));
  uv_prepare_init(pThrd->loop, pThrd->prepare);
  pThrd->prepare->data = pThrd;
  // uv_prepare_start(pThrd->prepare, cliPrepareCb);

  int32_t timerSize = 512;
  pThrd->timerList = taosArrayInit(timerSize, sizeof(void*));
  for (int i = 0; i < timerSize; i++) {
    uv_timer_t* timer = taosMemoryCalloc(1, sizeof(uv_timer_t));
    uv_timer_init(pThrd->loop, timer);
    taosArrayPush(pThrd->timerList, &timer);
  }

  pThrd->pool = createConnPool(4);
  transDQCreate(pThrd->loop, &pThrd->delayQueue);

  transDQCreate(pThrd->loop, &pThrd->timeoutQueue);

  pThrd->quit = false;
  return pThrd;
}
static void destroyThrdObj(SCliThrd* pThrd) {
  if (pThrd == NULL) {
    return;
  }

  taosThreadJoin(pThrd->thread, NULL);
  CLI_RELEASE_UV(pThrd->loop);
  taosThreadMutexDestroy(&pThrd->msgMtx);
  TRANS_DESTROY_ASYNC_POOL_MSG(pThrd->asyncPool, SCliMsg, destroyCmsg);
  transAsyncPoolDestroy(pThrd->asyncPool);

  transDQDestroy(pThrd->delayQueue, destroyCmsg);
  transDQDestroy(pThrd->timeoutQueue, NULL);

  for (int i = 0; i < taosArrayGetSize(pThrd->timerList); i++) {
    uv_timer_t* timer = taosArrayGetP(pThrd->timerList, i);
    taosMemoryFree(timer);
  }
  taosArrayDestroy(pThrd->timerList);
  taosMemoryFree(pThrd->prepare);
  taosMemoryFree(pThrd->loop);
  taosMemoryFree(pThrd);
}

static void transDestroyConnCtx(STransConnCtx* ctx) {
  //
  taosMemoryFree(ctx);
}

void cliSendQuit(SCliThrd* thrd) {
  // cli can stop gracefully
  SCliMsg* msg = taosMemoryCalloc(1, sizeof(SCliMsg));
  msg->type = Quit;
  transAsyncSend(thrd->asyncPool, &msg->q);
  atomic_store_8(&thrd->asyncPool->stop, 1);
}
void cliWalkCb(uv_handle_t* handle, void* arg) {
  if (!uv_is_closing(handle)) {
    uv_read_stop((uv_stream_t*)handle);
    uv_close(handle, cliDestroy);
  }
}

int cliRBChoseIdx(STrans* pTransInst) {
  int8_t index = pTransInst->index;
  if (pTransInst->numOfThreads == 0) {
    return -1;
  }
  if (pTransInst->index++ >= pTransInst->numOfThreads) {
    pTransInst->index = 0;
  }
  return index % pTransInst->numOfThreads;
}
static void doDelayTask(void* param) {
  STaskArg* arg = param;
  SCliMsg*  pMsg = arg->param1;
  SCliThrd* pThrd = arg->param2;
  taosMemoryFree(arg);

  cliHandleReq(pMsg, pThrd);
}

static void doCloseIdleConn(void* param) {
  STaskArg* arg = param;
  SCliConn* conn = arg->param1;
  SCliThrd* pThrd = arg->param2;
  tTrace("%s conn %p idle, close it", CONN_GET_INST_LABEL(conn), conn);
  conn->task = NULL;
  cliDestroyConn(conn, true);
  taosMemoryFree(arg);
}

static void cliSchedMsgToNextNode(SCliMsg* pMsg, SCliThrd* pThrd) {
  STransConnCtx* pCtx = pMsg->ctx;

  STraceId* trace = &pMsg->msg.info.traceId;
  char      tbuf[256] = {0};
  EPSET_DEBUG_STR(&pCtx->epSet, tbuf);
  tGDebug("%s retry on next node, use %s, retryCnt:%d, limit:%d", transLabel(pThrd->pTransInst), tbuf,
          pCtx->retryCnt + 1, pCtx->retryLimit);

  STaskArg* arg = taosMemoryMalloc(sizeof(STaskArg));
  arg->param1 = pMsg;
  arg->param2 = pThrd;
  transDQSched(pThrd->delayQueue, doDelayTask, arg, TRANS_RETRY_INTERVAL);
}

void cliCompareAndSwap(int8_t* val, int8_t exp, int8_t newVal) {
  if (*val != exp) {
    *val = newVal;
  }
}

bool cliTryExtractEpSet(STransMsg* pResp, SEpSet* dst) {
  if ((pResp == NULL || pResp->info.hasEpSet == 0)) {
    return false;
  }
  // rebuild resp msg
  SEpSet epset;
  if (tDeserializeSEpSet(pResp->pCont, pResp->contLen, &epset) < 0) {
    return false;
  }
  int32_t tlen = tSerializeSEpSet(NULL, 0, dst);

  char*   buf = NULL;
  int32_t len = pResp->contLen - tlen;
  if (len != 0) {
    buf = rpcMallocCont(len);
    memcpy(buf, (char*)pResp->pCont + tlen, len);
  }
  rpcFreeCont(pResp->pCont);

  pResp->pCont = buf;
  pResp->contLen = len;

  *dst = epset;
  return true;
}
int cliAppCb(SCliConn* pConn, STransMsg* pResp, SCliMsg* pMsg) {
  SCliThrd* pThrd = pConn->hostThrd;
  STrans*   pTransInst = pThrd->pTransInst;

  if (pMsg == NULL || pMsg->ctx == NULL) {
    tTrace("%s conn %p handle resp", pTransInst->label, pConn);
    pTransInst->cfp(pTransInst->parent, pResp, NULL);
    return 0;
  }
  /*
   *  no retry
   *  1. query conn
   *  2. rpc thread already receive quit msg
   */
  STransConnCtx* pCtx = pMsg->ctx;
  int32_t        code = pResp->code;

  bool retry = (pTransInst->retry != NULL && pTransInst->retry(code, pResp->msgType - 1)) ? true : false;
  if (retry) {
    pMsg->sent = 0;
    pCtx->retryCnt += 1;
    if (code == TSDB_CODE_RPC_NETWORK_UNAVAIL || code == TSDB_CODE_RPC_BROKEN_LINK) {
      cliCompareAndSwap(&pCtx->retryLimit, TRANS_RETRY_COUNT_LIMIT, EPSET_GET_SIZE(&pCtx->epSet) * 3);
      if (pCtx->retryCnt < pCtx->retryLimit) {
        transUnrefCliHandle(pConn);
        EPSET_FORWARD_INUSE(&pCtx->epSet);
        transFreeMsg(pResp->pCont);
        cliSchedMsgToNextNode(pMsg, pThrd);
        return -1;
      }
    } else {
      cliCompareAndSwap(&pCtx->retryLimit, TRANS_RETRY_COUNT_LIMIT, TRANS_RETRY_COUNT_LIMIT);
      if (pCtx->retryCnt < pCtx->retryLimit) {
        if (pResp->contLen == 0) {
          EPSET_FORWARD_INUSE(&pCtx->epSet);
        } else {
          if (tDeserializeSEpSet(pResp->pCont, pResp->contLen, &pCtx->epSet) < 0) {
            tError("%s conn %p failed to deserialize epset", CONN_GET_INST_LABEL(pConn));
          }
        }
        addConnToPool(pThrd->pool, pConn);
        transFreeMsg(pResp->pCont);
        cliSchedMsgToNextNode(pMsg, pThrd);
        return -1;
      } else {
        // change error code for taos client driver if retryCnt exceeds limit
        if (0 == strncmp(pTransInst->label, "TSC", strlen("TSC"))) pResp->code = TSDB_CODE_APP_NOT_READY;
      }
    }
  }

  STraceId* trace = &pResp->info.traceId;

  bool hasEpSet = cliTryExtractEpSet(pResp, &pCtx->epSet);
  if (hasEpSet) {
    char tbuf[256] = {0};
    EPSET_DEBUG_STR(&pCtx->epSet, tbuf);
    tGDebug("%s conn %p extract epset from msg", CONN_GET_INST_LABEL(pConn), pConn);
  }

  if (pCtx->pSem != NULL) {
    tGDebug("%s conn %p(sync) handle resp", CONN_GET_INST_LABEL(pConn), pConn);
    if (pCtx->pRsp == NULL) {
      tGTrace("%s conn %p(sync) failed to resp, ignore", CONN_GET_INST_LABEL(pConn), pConn);
    } else {
      memcpy((char*)pCtx->pRsp, (char*)pResp, sizeof(*pResp));
    }
    tsem_post(pCtx->pSem);
    pCtx->pRsp = NULL;
  } else {
    tGDebug("%s conn %p handle resp", CONN_GET_INST_LABEL(pConn), pConn);
    if (retry == false && hasEpSet == true) {
      pTransInst->cfp(pTransInst->parent, pResp, &pCtx->epSet);
    } else {
      if (!cliIsEpsetUpdated(code, pCtx)) {
        pTransInst->cfp(pTransInst->parent, pResp, NULL);
      } else {
        pTransInst->cfp(pTransInst->parent, pResp, &pCtx->epSet);
      }
    }
  }
  return 0;
}

void transCloseClient(void* arg) {
  SCliObj* cli = arg;
  for (int i = 0; i < cli->numOfThreads; i++) {
    cliSendQuit(cli->pThreadObj[i]);
    destroyThrdObj(cli->pThreadObj[i]);
  }
  taosMemoryFree(cli->pThreadObj);
  taosMemoryFree(cli);
}
void transRefCliHandle(void* handle) {
  if (handle == NULL) {
    return;
  }
  int ref = T_REF_INC((SCliConn*)handle);
  tTrace("%s conn %p ref %d", CONN_GET_INST_LABEL((SCliConn*)handle), handle, ref);
  UNUSED(ref);
}
void transUnrefCliHandle(void* handle) {
  if (handle == NULL) {
    return;
  }
  int ref = T_REF_DEC((SCliConn*)handle);
  tTrace("%s conn %p ref:%d", CONN_GET_INST_LABEL((SCliConn*)handle), handle, ref);
  if (ref == 0) {
    cliDestroyConn((SCliConn*)handle, true);
  }
}
SCliThrd* transGetWorkThrdFromHandle(int64_t handle, bool* validHandle) {
  SCliThrd*  pThrd = NULL;
  SExHandle* exh = transAcquireExHandle(transGetRefMgt(), handle);
  if (exh == NULL) {
    return NULL;
  }

  *validHandle = true;
  pThrd = exh->pThrd;
  transReleaseExHandle(transGetRefMgt(), handle);
  return pThrd;
}
SCliThrd* transGetWorkThrd(STrans* trans, int64_t handle, bool* validHandle) {
  if (handle == 0) {
    int idx = cliRBChoseIdx(trans);
    if (idx < 0) return NULL;
    return ((SCliObj*)trans->tcphandle)->pThreadObj[idx];
  }
  SCliThrd* pThrd = transGetWorkThrdFromHandle(handle, validHandle);
  if (*validHandle == true && pThrd == NULL) {
    int idx = cliRBChoseIdx(trans);
    if (idx < 0) return NULL;
    pThrd = ((SCliObj*)trans->tcphandle)->pThreadObj[idx];
  }
  return pThrd;
}
int transReleaseCliHandle(void* handle) {
  int  idx = -1;
  bool valid = false;

  SCliThrd* pThrd = transGetWorkThrdFromHandle((int64_t)handle, &valid);
  if (pThrd == NULL) {
    return -1;
  }

  STransMsg tmsg = {.info.handle = handle};
  TRACE_SET_MSGID(&tmsg.info.traceId, tGenIdPI64());

  SCliMsg* cmsg = taosMemoryCalloc(1, sizeof(SCliMsg));
  cmsg->msg = tmsg;
  cmsg->type = Release;

  STraceId* trace = &tmsg.info.traceId;
  tGDebug("send release request at thread:%08" PRId64 "", pThrd->pid);

  if (0 != transAsyncSend(pThrd->asyncPool, &cmsg->q)) {
    taosMemoryFree(cmsg);
    return -1;
  }
  return 0;
}

int transSendRequest(void* shandle, const SEpSet* pEpSet, STransMsg* pReq, STransCtx* ctx) {
  STrans* pTransInst = (STrans*)transAcquireExHandle(transGetInstMgt(), (int64_t)shandle);
  if (pTransInst == NULL) {
    transFreeMsg(pReq->pCont);
    return -1;
  }

  bool      valid = false;
  SCliThrd* pThrd = transGetWorkThrd(pTransInst, (int64_t)pReq->info.handle, &valid);
  if (pThrd == NULL && valid == false) {
    transFreeMsg(pReq->pCont);
    transReleaseExHandle(transGetInstMgt(), (int64_t)shandle);
    return -1;
  }

  TRACE_SET_MSGID(&pReq->info.traceId, tGenIdPI64());

  STransConnCtx* pCtx = taosMemoryCalloc(1, sizeof(STransConnCtx));
  pCtx->epSet = *pEpSet;
  pCtx->ahandle = pReq->info.ahandle;
  pCtx->msgType = pReq->msgType;

  if (ctx != NULL) {
    pCtx->appCtx = *ctx;
  }

  SCliMsg* cliMsg = taosMemoryCalloc(1, sizeof(SCliMsg));
  cliMsg->ctx = pCtx;
  cliMsg->msg = *pReq;
  cliMsg->st = taosGetTimestampUs();
  cliMsg->type = Normal;
  cliMsg->refId = (int64_t)shandle;

  STraceId* trace = &pReq->info.traceId;
  tGDebug("%s send request at thread:%08" PRId64 ", dst:%s:%d, app:%p", transLabel(pTransInst), pThrd->pid,
          EPSET_GET_INUSE_IP(&pCtx->epSet), EPSET_GET_INUSE_PORT(&pCtx->epSet), pReq->info.ahandle);
  if (0 != transAsyncSend(pThrd->asyncPool, &(cliMsg->q))) {
    destroyCmsg(cliMsg);
    transReleaseExHandle(transGetInstMgt(), (int64_t)shandle);
    return -1;
  }
  transReleaseExHandle(transGetInstMgt(), (int64_t)shandle);
  return 0;
}

int transSendRecv(void* shandle, const SEpSet* pEpSet, STransMsg* pReq, STransMsg* pRsp) {
  STrans* pTransInst = (STrans*)transAcquireExHandle(transGetInstMgt(), (int64_t)shandle);
  if (pTransInst == NULL) {
    transFreeMsg(pReq->pCont);
    return -1;
  }

  bool      valid = false;
  SCliThrd* pThrd = transGetWorkThrd(pTransInst, (int64_t)pReq->info.handle, &valid);
  if (pThrd == NULL && valid == false) {
    transFreeMsg(pReq->pCont);
    transReleaseExHandle(transGetInstMgt(), (int64_t)shandle);
    return -1;
  }

  tsem_t* sem = taosMemoryCalloc(1, sizeof(tsem_t));
  tsem_init(sem, 0, 0);

  TRACE_SET_MSGID(&pReq->info.traceId, tGenIdPI64());

  STransConnCtx* pCtx = taosMemoryCalloc(1, sizeof(STransConnCtx));
  pCtx->epSet = *pEpSet;
  pCtx->origEpSet = *pEpSet;
  pCtx->ahandle = pReq->info.ahandle;
  pCtx->msgType = pReq->msgType;
  pCtx->pSem = sem;
  pCtx->pRsp = pRsp;

  SCliMsg* cliMsg = taosMemoryCalloc(1, sizeof(SCliMsg));
  cliMsg->ctx = pCtx;
  cliMsg->msg = *pReq;
  cliMsg->st = taosGetTimestampUs();
  cliMsg->type = Normal;
  cliMsg->refId = (int64_t)shandle;

  STraceId* trace = &pReq->info.traceId;
  tGDebug("%s send request at thread:%08" PRId64 ", dst:%s:%d, app:%p", transLabel(pTransInst), pThrd->pid,
          EPSET_GET_INUSE_IP(&pCtx->epSet), EPSET_GET_INUSE_PORT(&pCtx->epSet), pReq->info.ahandle);

  int ret = transAsyncSend(pThrd->asyncPool, &cliMsg->q);
  if (ret != 0) {
    destroyCmsg(cliMsg);
    goto _RETURN;
  }
  tsem_wait(sem);

_RETURN:
  tsem_destroy(sem);
  taosMemoryFree(sem);
  transReleaseExHandle(transGetInstMgt(), (int64_t)shandle);
  return ret;
}
/*
 *
 **/
int transSetDefaultAddr(void* shandle, const char* ip, const char* fqdn) {
  STrans* pTransInst = (STrans*)transAcquireExHandle(transGetInstMgt(), (int64_t)shandle);
  if (pTransInst == NULL) {
    return -1;
  }

  SCvtAddr cvtAddr = {0};
  if (ip != NULL && fqdn != NULL) {
    memcpy(cvtAddr.ip, ip, strlen(ip));
    memcpy(cvtAddr.fqdn, fqdn, strlen(fqdn));
    cvtAddr.cvt = true;
  }
  for (int i = 0; i < pTransInst->numOfThreads; i++) {
    STransConnCtx* pCtx = taosMemoryCalloc(1, sizeof(STransConnCtx));
    pCtx->cvtAddr = cvtAddr;

    SCliMsg* cliMsg = taosMemoryCalloc(1, sizeof(SCliMsg));
    cliMsg->ctx = pCtx;
    cliMsg->type = Update;
    cliMsg->refId = (int64_t)shandle;

    SCliThrd* thrd = ((SCliObj*)pTransInst->tcphandle)->pThreadObj[i];
    tDebug("%s update epset at thread:%08" PRId64, pTransInst->label, thrd->pid);

    if (transAsyncSend(thrd->asyncPool, &(cliMsg->q)) != 0) {
      destroyCmsg(cliMsg);
      transReleaseExHandle(transGetInstMgt(), (int64_t)shandle);
      return -1;
    }
  }
  transReleaseExHandle(transGetInstMgt(), (int64_t)shandle);
  return 0;
}

int64_t transAllocHandle() {
  SExHandle* exh = taosMemoryCalloc(1, sizeof(SExHandle));
  exh->refId = transAddExHandle(transGetRefMgt(), exh);
  tDebug("pre alloc refId %" PRId64 "", exh->refId);
  return exh->refId;
}
#endif<|MERGE_RESOLUTION|>--- conflicted
+++ resolved
@@ -336,10 +336,7 @@
   if (cliRecvReleaseReq(conn, pHead)) {
     return;
   }
-<<<<<<< HEAD
-=======
-
->>>>>>> b694c2e4
+
   if (CONN_NO_PERSIST_BY_APP(conn)) {
     pMsg = transQueuePop(&conn->cliMsgs);
 
