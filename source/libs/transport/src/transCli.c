--- conflicted
+++ resolved
@@ -986,10 +986,6 @@
 
 static void cliDestroyBatch(SCliBatch* pBatch) {
   if (pBatch == NULL) return;
-<<<<<<< HEAD
-
-=======
->>>>>>> c16bbfad
   while (!QUEUE_IS_EMPTY(&pBatch->wq)) {
     queue* h = QUEUE_HEAD(&pBatch->wq);
     QUEUE_REMOVE(h);
@@ -2313,16 +2309,10 @@
 
   TRACE_SET_MSGID(&pReq->info.traceId, tGenIdPI64());
   STransConnCtx* pCtx = taosMemoryCalloc(1, sizeof(STransConnCtx));
-<<<<<<< HEAD
-  memcpy((char*)&pCtx->epSet, (char*)pEpSet, sizeof(SEpSet));
-  memcpy((char*)&pCtx->origEpSet, (char*)pEpSet, sizeof(SEpSet));
-  // pCtx->epSet = *pEpSet;
-  // pCtx->origEpSet = *pEpSet;
-=======
+
   pCtx->epSet = *pEpSet;
-  pCtx->origEpSet = *pEpSet;
->>>>>>> c16bbfad
-  pCtx->ahandle = pReq->info.ahandle;
+  pCtx->origEpSet = *pEpSet
+  pCtx->ahandle= pReq->info.ahandle;
   pCtx->msgType = pReq->msgType;
 
   if (ctx != NULL) pCtx->appCtx = *ctx;
