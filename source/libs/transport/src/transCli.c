--- conflicted
+++ resolved
@@ -2147,21 +2147,9 @@
     TAOS_CHECK_GOTO(TSDB_CODE_OUT_OF_MEMORY, NULL, _end);
   }
 
-<<<<<<< HEAD
   pThrd->pIdConnTable = taosHashInit(512, taosGetDefaultHashFunction(TSDB_DATA_TYPE_BIGINT), false, HASH_NO_LOCK);
   if (pThrd->connHeapCache == NULL) {
     TAOS_CHECK_GOTO(TSDB_CODE_OUT_OF_MEMORY, NULL, _end);
-=======
-  for (int i = 0; i < timerSize; i++) {
-    uv_timer_t* timer = taosMemoryCalloc(1, sizeof(uv_timer_t));
-    if (timer == NULL) {
-      TAOS_CHECK_GOTO(terrno, NULL, _end);
-    }
-    TAOS_UNUSED(uv_timer_init(pThrd->loop, timer));
-    if (taosArrayPush(pThrd->timerList, &timer) == NULL) {
-      TAOS_CHECK_GOTO(terrno, NULL, _end);
-    }
->>>>>>> b6ede067
   }
 
   pThrd->initCb = initCb;
