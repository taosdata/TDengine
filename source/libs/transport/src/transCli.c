/** Copyright (c) 2019 TAOS Data, Inc. <jhtao@taosdata.com>
 *
 * This program is free software: you can use, redistribute, and/or modify
 * it under the terms of the GNU Affero General Public License, version 3
 * or later ("AGPL"), as published by the Free Software Foundation.
 *
 * This program is distributed in the hope that it will be useful, but WITHOUT
 * ANY WARRANTY; without even the implied warranty of MERCHANTABILITY or
 * FITNESS FOR A PARTICULAR PURPOSE.
 *
 * You should have received a copy of the GNU Affero General Public License
 * along with this program. If not, see <http://www.gnu.org/licenses/>.
 */

// clang-format off
#include "transComm.h"
#include "tmisce.h"
// clang-format on

typedef struct {
  int32_t numOfConn;
  queue   msgQ;
} SMsgList;

typedef struct SConnList {
  queue     conns;
  int32_t   size;
  SMsgList* list;
} SConnList;

typedef struct {
  queue   wq;
  int32_t len;

  int connMax;
  int connCnt;
  int batchLenLimit;
  int sending;

  char*    dst;
  char*    ip;
  uint16_t port;

} SCliBatchList;

typedef struct {
  queue          wq;
  queue          listq;
  int32_t        wLen;
  int32_t        batchSize;  //
  int32_t        batch;
  SCliBatchList* pList;
} SCliBatch;

typedef struct SCliConn {
  T_REF_DECLARE()
  uv_connect_t connReq;
  uv_stream_t* stream;
  queue        wreqQueue;

  uv_timer_t* timer;  // read timer, forbidden

  void* hostThrd;

  SConnBuffer readBuf;
  STransQueue cliMsgs;

  queue      q;
  SConnList* list;

  STransCtx  ctx;
  bool       broken;  // link broken or not
  ConnStatus status;  //

  SCliBatch* pBatch;

  SDelayTask* task;

  char* dstAddr;
  char  src[32];
  char  dst[32];

  int64_t refId;
} SCliConn;

typedef struct SCliMsg {
  STransConnCtx* ctx;
  STransMsg      msg;
  queue          q;
  STransMsgType  type;

  int64_t  refId;
  uint64_t st;
  int      sent;  //(0: no send, 1: alread sent)
} SCliMsg;

typedef struct SCliThrd {
  TdThread      thread;  // tid
  int64_t       pid;     // pid
  uv_loop_t*    loop;
  SAsyncPool*   asyncPool;
  uv_prepare_t* prepare;
  void*         pool;  // conn pool
  // timer handles
  SArray* timerList;
  // msg queue
  queue         msg;
  TdThreadMutex msgMtx;
  SDelayQueue*  delayQueue;
  SDelayQueue*  timeoutQueue;
  SDelayQueue*  waitConnQueue;
  uint64_t      nextTimeout;  // next timeout
  void*         pTransInst;   //

  int connCount;
  void (*destroyAhandleFp)(void* ahandle);
  SHashObj* fqdn2ipCache;
  SCvtAddr  cvtAddr;

  SHashObj* failFastCache;
  SHashObj* batchCache;

  SCliMsg* stopMsg;

  bool quit;

  int       newConnCount;
  SHashObj* msgCount;
} SCliThrd;

typedef struct SCliObj {
  char       label[TSDB_LABEL_LEN];
  int32_t    index;
  int        numOfThreads;
  SCliThrd** pThreadObj;
} SCliObj;

typedef struct {
  int32_t reinit;
  int64_t timestamp;
  int32_t count;
  int32_t threshold;
  int64_t interval;
} SFailFastItem;

// conn pool
// add expire timeout and capacity limit
static void*     createConnPool(int size);
static void*     destroyConnPool(SCliThrd* thread);
static SCliConn* getConnFromPool(SCliThrd* thread, char* key, bool* exceed);
static void      addConnToPool(void* pool, SCliConn* conn);
static void      doCloseIdleConn(void* param);

// register conn timer
static void cliConnTimeout(uv_timer_t* handle);
// register timer for read
static void cliReadTimeoutCb(uv_timer_t* handle);
// register timer in each thread to clear expire conn
// static void cliTimeoutCb(uv_timer_t* handle);
// alloc buffer for recv
static FORCE_INLINE void cliAllocRecvBufferCb(uv_handle_t* handle, size_t suggested_size, uv_buf_t* buf);
// callback after recv nbytes from socket
static void cliRecvCb(uv_stream_t* cli, ssize_t nread, const uv_buf_t* buf);
// callback after send data to socket
static void cliSendCb(uv_write_t* req, int status);
// callback after conn to server
static void cliConnCb(uv_connect_t* req, int status);
static void cliAsyncCb(uv_async_t* handle);
static void cliIdleCb(uv_idle_t* handle);
static void cliPrepareCb(uv_prepare_t* handle);

static void cliHandleBatchReq(SCliBatch* pBatch, SCliThrd* pThrd);
static void cliSendBatchCb(uv_write_t* req, int status);

SCliBatch* cliGetHeadFromList(SCliBatchList* pList);

static bool cliRecvReleaseReq(SCliConn* conn, STransMsgHead* pHead);

static int32_t allocConnRef(SCliConn* conn, bool update);

static int cliAppCb(SCliConn* pConn, STransMsg* pResp, SCliMsg* pMsg);

static SCliConn* cliCreateConn(SCliThrd* thrd);
static void      cliDestroyConn(SCliConn* pConn, bool clear /*clear tcp handle or not*/);
static void      cliDestroy(uv_handle_t* handle);
static void      cliSend(SCliConn* pConn);
static void      cliSendBatch(SCliConn* pConn);
static void      cliDestroyConnMsgs(SCliConn* conn, bool destroy);

static void    doFreeTimeoutMsg(void* param);
static int32_t cliPreCheckSessionLimitForMsg(SCliThrd* pThrd, char* addr, SCliMsg** pMsg);

// cli util func
static FORCE_INLINE bool cliIsEpsetUpdated(int32_t code, STransConnCtx* pCtx);
static FORCE_INLINE void cliMayCvtFqdnToIp(SEpSet* pEpSet, SCvtAddr* pCvtAddr);

static FORCE_INLINE int32_t cliBuildExceptResp(SCliMsg* pMsg, STransMsg* resp);

static FORCE_INLINE uint32_t cliGetIpFromFqdnCache(SHashObj* cache, char* fqdn);
static FORCE_INLINE void     cliUpdateFqdnCache(SHashObj* cache, char* fqdn);

static FORCE_INLINE void cliMayUpdateFqdnCache(SHashObj* cache, char* dst);
// process data read from server, add decompress etc later
static void cliHandleResp(SCliConn* conn);
// handle except about conn
static void cliHandleExcept(SCliConn* conn);
static void cliReleaseUnfinishedMsg(SCliConn* conn);
static void cliHandleFastFail(SCliConn* pConn, int status);

static void doNotifyApp(SCliMsg* pMsg, SCliThrd* pThrd);
// handle req from app
static void cliHandleReq(SCliMsg* pMsg, SCliThrd* pThrd);
static void cliHandleQuit(SCliMsg* pMsg, SCliThrd* pThrd);
static void cliHandleRelease(SCliMsg* pMsg, SCliThrd* pThrd);
static void cliHandleUpdate(SCliMsg* pMsg, SCliThrd* pThrd);
static void (*cliAsyncHandle[])(SCliMsg* pMsg, SCliThrd* pThrd) = {cliHandleReq, cliHandleQuit, cliHandleRelease, NULL,
                                                                   cliHandleUpdate};
/// static void (*cliAsyncHandle[])(SCliMsg* pMsg, SCliThrd* pThrd) = {cliHandleReq, cliHandleQuit, cliHandleRelease,
/// NULL,cliHandleUpdate};

static FORCE_INLINE void destroyUserdata(STransMsg* userdata);
static FORCE_INLINE void destroyCmsg(void* cmsg);
static FORCE_INLINE void destroyCmsgAndAhandle(void* cmsg);
static FORCE_INLINE int  cliRBChoseIdx(STrans* pTransInst);
static FORCE_INLINE void transDestroyConnCtx(STransConnCtx* ctx);

// thread obj
static SCliThrd* createThrdObj(void* trans);
static void      destroyThrdObj(SCliThrd* pThrd);

static void cliWalkCb(uv_handle_t* handle, void* arg);

#define CLI_RELEASE_UV(loop)        \
  do {                              \
    uv_walk(loop, cliWalkCb, NULL); \
    uv_run(loop, UV_RUN_DEFAULT);   \
    uv_loop_close(loop);            \
  } while (0);

// snprintf may cause performance problem
#define CONN_CONSTRUCT_HASH_KEY(key, ip, port) \
  do {                                         \
    char*   t = key;                           \
    int16_t len = strlen(ip);                  \
    if (ip != NULL) memcpy(t, ip, len);        \
    t[len] = ':';                              \
    titoa(port, 10, &t[len + 1]);              \
  } while (0)

#define CONN_PERSIST_TIME(para)   ((para) <= 90000 ? 90000 : (para))
#define CONN_GET_INST_LABEL(conn) (((STrans*)(((SCliThrd*)(conn)->hostThrd)->pTransInst))->label)

#define CONN_GET_MSGCTX_BY_AHANDLE(conn, ahandle)                         \
  do {                                                                    \
    int i = 0, sz = transQueueSize(&conn->cliMsgs);                       \
    for (; i < sz; i++) {                                                 \
      pMsg = transQueueGet(&conn->cliMsgs, i);                            \
      if (pMsg->ctx != NULL && (uint64_t)pMsg->ctx->ahandle == ahandle) { \
        break;                                                            \
      }                                                                   \
    }                                                                     \
    if (i == sz) {                                                        \
      pMsg = NULL;                                                        \
      tDebug("msg not found, %" PRIu64 "", ahandle);                      \
    } else {                                                              \
      pMsg = transQueueRm(&conn->cliMsgs, i);                             \
      tDebug("msg found, %" PRIu64 "", ahandle);                          \
    }                                                                     \
  } while (0)

#define CONN_GET_NEXT_SENDMSG(conn)                 \
  do {                                              \
    int i = 0;                                      \
    do {                                            \
      pCliMsg = transQueueGet(&conn->cliMsgs, i++); \
      if (pCliMsg && 0 == pCliMsg->sent) {          \
        break;                                      \
      }                                             \
    } while (pCliMsg != NULL);                      \
    if (pCliMsg == NULL) {                          \
      goto _RETURN;                                 \
    }                                               \
  } while (0)

#define CONN_SET_PERSIST_BY_APP(conn) \
  do {                                \
    if (conn->status == ConnNormal) { \
      conn->status = ConnAcquire;     \
      transRefCliHandle(conn);        \
    }                                 \
  } while (0)

#define CONN_NO_PERSIST_BY_APP(conn) \
  (((conn)->status == ConnNormal || (conn)->status == ConnInPool) && T_REF_VAL_GET(conn) == 1)
#define CONN_RELEASE_BY_SERVER(conn) \
  (((conn)->status == ConnRelease || (conn)->status == ConnInPool) && T_REF_VAL_GET(conn) == 1)

#define REQUEST_NO_RESP(msg)         ((msg)->info.noResp == 1)
#define REQUEST_PERSIS_HANDLE(msg)   ((msg)->info.persistHandle == 1)
#define REQUEST_RELEASE_HANDLE(cmsg) ((cmsg)->type == Release)

#define EPSET_IS_VALID(epSet)       ((epSet) != NULL && (epSet)->numOfEps >= 0 && (epSet)->inUse >= 0)
#define EPSET_GET_SIZE(epSet)       (epSet)->numOfEps
#define EPSET_GET_INUSE_IP(epSet)   ((epSet)->eps[(epSet)->inUse].fqdn)
#define EPSET_GET_INUSE_PORT(epSet) ((epSet)->eps[(epSet)->inUse].port)
#define EPSET_FORWARD_INUSE(epSet)                             \
  do {                                                         \
    if ((epSet)->numOfEps != 0) {                              \
      ++((epSet)->inUse);                                      \
      (epSet)->inUse = ((epSet)->inUse) % ((epSet)->numOfEps); \
    }                                                          \
  } while (0)

static void* cliWorkThread(void* arg);

static void cliReleaseUnfinishedMsg(SCliConn* conn) {
  SCliThrd* pThrd = conn->hostThrd;

  for (int i = 0; i < transQueueSize(&conn->cliMsgs); i++) {
    SCliMsg* msg = transQueueGet(&conn->cliMsgs, i);
    if (msg != NULL && msg->ctx != NULL && msg->ctx->ahandle != (void*)0x9527) {
      if (conn->ctx.freeFunc != NULL && msg->ctx->ahandle != NULL) {
        conn->ctx.freeFunc(msg->ctx->ahandle);
      } else if (msg->ctx->ahandle != NULL && pThrd->destroyAhandleFp != NULL) {
        tDebug("%s conn %p destroy unfinished ahandle %p", CONN_GET_INST_LABEL(conn), conn, msg->ctx->ahandle);
        pThrd->destroyAhandleFp(msg->ctx->ahandle);
      }
    }
    destroyCmsg(msg);
  }
  transQueueClear(&conn->cliMsgs);
  memset(&conn->ctx, 0, sizeof(conn->ctx));
}
bool cliMaySendCachedMsg(SCliConn* conn) {
  if (!transQueueEmpty(&conn->cliMsgs)) {
    SCliMsg* pCliMsg = NULL;
    CONN_GET_NEXT_SENDMSG(conn);
    cliSend(conn);
    return true;
  }
  return false;
_RETURN:
  return false;
}
void cliHandleResp(SCliConn* conn) {
  SCliThrd* pThrd = conn->hostThrd;
  STrans*   pTransInst = pThrd->pTransInst;

  if (conn->timer) {
    if (uv_is_active((uv_handle_t*)conn->timer)) {
      tDebug("%s conn %p stop timer", CONN_GET_INST_LABEL(conn), conn);
      uv_timer_stop(conn->timer);
    }
    taosArrayPush(pThrd->timerList, &conn->timer);
    conn->timer->data = NULL;
    conn->timer = NULL;
  }

  STransMsgHead* pHead = NULL;

  int32_t msgLen = transDumpFromBuffer(&conn->readBuf, (char**)&pHead);
  if (msgLen <= 0) {
    taosMemoryFree(pHead);
    tDebug("%s conn %p recv invalid packet ", CONN_GET_INST_LABEL(conn), conn);
    return;
  }

  if (transDecompressMsg((char**)&pHead, msgLen) < 0) {
    tDebug("%s conn %p recv invalid packet, failed to decompress", CONN_GET_INST_LABEL(conn), conn);
  }
  pHead->code = htonl(pHead->code);
  pHead->msgLen = htonl(pHead->msgLen);
  if (cliRecvReleaseReq(conn, pHead)) {
    return;
  }

  STransMsg transMsg = {0};
  transMsg.contLen = transContLenFromMsg(pHead->msgLen);
  transMsg.pCont = transContFromHead((char*)pHead);
  transMsg.code = pHead->code;
  transMsg.msgType = pHead->msgType;
  transMsg.info.ahandle = NULL;
  transMsg.info.traceId = pHead->traceId;
  transMsg.info.hasEpSet = pHead->hasEpSet;
  transMsg.info.cliVer = htonl(pHead->compatibilityVer);

  SCliMsg*       pMsg = NULL;
  STransConnCtx* pCtx = NULL;
  if (CONN_NO_PERSIST_BY_APP(conn)) {
    pMsg = transQueuePop(&conn->cliMsgs);

    pCtx = pMsg ? pMsg->ctx : NULL;
    transMsg.info.ahandle = pCtx ? pCtx->ahandle : NULL;
    tDebug("%s conn %p get ahandle %p, persist: 0", CONN_GET_INST_LABEL(conn), conn, transMsg.info.ahandle);
  } else {
    uint64_t ahandle = (uint64_t)pHead->ahandle;
    CONN_GET_MSGCTX_BY_AHANDLE(conn, ahandle);
    if (pMsg == NULL) {
      transMsg.info.ahandle = transCtxDumpVal(&conn->ctx, transMsg.msgType);
      tDebug("%s conn %p construct ahandle %p by %s, persist: 1", CONN_GET_INST_LABEL(conn), conn,
             transMsg.info.ahandle, TMSG_INFO(transMsg.msgType));
      if (!CONN_RELEASE_BY_SERVER(conn) && transMsg.info.ahandle == NULL) {
        transMsg.code = TSDB_CODE_RPC_BROKEN_LINK;
        transMsg.info.ahandle = transCtxDumpBrokenlinkVal(&conn->ctx, (int32_t*)&(transMsg.msgType));
        tDebug("%s conn %p construct ahandle %p due brokenlink, persist: 1", CONN_GET_INST_LABEL(conn), conn,
               transMsg.info.ahandle);
      }
    } else {
      pCtx = pMsg->ctx;
      transMsg.info.ahandle = pCtx ? pCtx->ahandle : NULL;
      tDebug("%s conn %p get ahandle %p, persist: 1", CONN_GET_INST_LABEL(conn), conn, transMsg.info.ahandle);
    }
  }
  // buf's mem alread translated to transMsg.pCont
  if (!CONN_NO_PERSIST_BY_APP(conn)) {
    transMsg.info.handle = (void*)conn->refId;
    tDebug("%s conn %p ref by app", CONN_GET_INST_LABEL(conn), conn);
  }

  STraceId* trace = &transMsg.info.traceId;
  tGDebug("%s conn %p %s received from %s, local info:%s, len:%d, code str:%s", CONN_GET_INST_LABEL(conn), conn,
          TMSG_INFO(pHead->msgType), conn->dst, conn->src, pHead->msgLen, tstrerror(transMsg.code));

  if (pCtx == NULL && CONN_NO_PERSIST_BY_APP(conn)) {
    tDebug("%s except, conn %p read while cli ignore it", CONN_GET_INST_LABEL(conn), conn);
    transFreeMsg(transMsg.pCont);
    return;
  }
  if (CONN_RELEASE_BY_SERVER(conn) && transMsg.info.ahandle == NULL) {
    tDebug("%s except, conn %p read while cli ignore it", CONN_GET_INST_LABEL(conn), conn);
    transFreeMsg(transMsg.pCont);
    return;
  }

  if (pMsg == NULL || (pMsg && pMsg->type != Release)) {
    if (cliAppCb(conn, &transMsg, pMsg) != 0) {
      return;
    }
  }
  destroyCmsg(pMsg);

  if (cliMaySendCachedMsg(conn) == true) {
    return;
  }

  if (CONN_NO_PERSIST_BY_APP(conn)) {
    return addConnToPool(pThrd->pool, conn);
  }

  uv_read_start((uv_stream_t*)conn->stream, cliAllocRecvBufferCb, cliRecvCb);
}

void cliHandleExceptImpl(SCliConn* pConn, int32_t code) {
  if (transQueueEmpty(&pConn->cliMsgs)) {
    if (pConn->broken == true && CONN_NO_PERSIST_BY_APP(pConn)) {
      tTrace("%s conn %p handle except, persist:0", CONN_GET_INST_LABEL(pConn), pConn);
      if (T_REF_VAL_GET(pConn) > 1) transUnrefCliHandle(pConn);
      transUnrefCliHandle(pConn);
      return;
    }
  }
  SCliThrd* pThrd = pConn->hostThrd;
  STrans*   pTransInst = pThrd->pTransInst;
  bool      once = false;
  do {
    SCliMsg* pMsg = transQueuePop(&pConn->cliMsgs);

    if (pMsg == NULL && once) {
      break;
    }

    if (pMsg != NULL && REQUEST_NO_RESP(&pMsg->msg)) {
      destroyCmsg(pMsg);
      break;
    }

    STransConnCtx* pCtx = pMsg ? pMsg->ctx : NULL;

    STransMsg transMsg = {0};
    transMsg.code = code == -1 ? (pConn->broken ? TSDB_CODE_RPC_BROKEN_LINK : TSDB_CODE_RPC_NETWORK_UNAVAIL) : code;
    transMsg.msgType = pMsg ? pMsg->msg.msgType + 1 : 0;
    transMsg.info.ahandle = NULL;
    transMsg.info.cliVer = pTransInst->compatibilityVer;

    if (pMsg == NULL && !CONN_NO_PERSIST_BY_APP(pConn)) {
      transMsg.info.ahandle = transCtxDumpVal(&pConn->ctx, transMsg.msgType);
      tDebug("%s conn %p construct ahandle %p by %s", CONN_GET_INST_LABEL(pConn), pConn, transMsg.info.ahandle,
             TMSG_INFO(transMsg.msgType));
      if (transMsg.info.ahandle == NULL) {
        int32_t msgType = 0;
        transMsg.info.ahandle = transCtxDumpBrokenlinkVal(&pConn->ctx, &msgType);
        transMsg.msgType = msgType;
        tDebug("%s conn %p construct ahandle %p due to brokenlink", CONN_GET_INST_LABEL(pConn), pConn,
               transMsg.info.ahandle);
      }
    } else {
      transMsg.info.ahandle = (pMsg != NULL && pMsg->type != Release && pCtx) ? pCtx->ahandle : NULL;
    }

    if (pCtx == NULL || pCtx->pSem == NULL) {
      if (transMsg.info.ahandle == NULL) {
        if (pMsg == NULL || REQUEST_NO_RESP(&pMsg->msg) || pMsg->type == Release) {
          destroyCmsg(pMsg);
          once = true;
          continue;
        }
      }
    }

    if (pMsg == NULL || (pMsg && pMsg->type != Release)) {
      if (cliAppCb(pConn, &transMsg, pMsg) != 0) {
        return;
      }
    }
    destroyCmsg(pMsg);
    tTrace("%s conn %p start to destroy, ref:%d", CONN_GET_INST_LABEL(pConn), pConn, T_REF_VAL_GET(pConn));
  } while (!transQueueEmpty(&pConn->cliMsgs));
  if (T_REF_VAL_GET(pConn) > 1) transUnrefCliHandle(pConn);
  transUnrefCliHandle(pConn);
}
void cliHandleExcept(SCliConn* conn) {
  tTrace("%s conn %p except ref:%d", CONN_GET_INST_LABEL(conn), conn, T_REF_VAL_GET(conn));
  cliHandleExceptImpl(conn, -1);
}

void cliConnTimeout(uv_timer_t* handle) {
  SCliConn* conn = handle->data;
  SCliThrd* pThrd = conn->hostThrd;

  tTrace("%s conn %p conn timeout, ref:%d", CONN_GET_INST_LABEL(conn), conn, T_REF_VAL_GET(conn));

  uv_timer_stop(handle);
  handle->data = NULL;
  taosArrayPush(pThrd->timerList, &conn->timer);
  conn->timer = NULL;

  cliMayUpdateFqdnCache(pThrd->fqdn2ipCache, conn->dstAddr);
  cliHandleFastFail(conn, UV_ECANCELED);
}
void cliReadTimeoutCb(uv_timer_t* handle) {
  // set up timeout cb
  SCliConn* conn = handle->data;
  tTrace("%s conn %p timeout, ref:%d", CONN_GET_INST_LABEL(conn), conn, T_REF_VAL_GET(conn));
  uv_read_stop(conn->stream);
  cliHandleExceptImpl(conn, TSDB_CODE_RPC_TIMEOUT);
}

void* createConnPool(int size) {
  // thread local, no lock
  return taosHashInit(size, taosGetDefaultHashFunction(TSDB_DATA_TYPE_BINARY), false, HASH_NO_LOCK);
}
void* destroyConnPool(SCliThrd* pThrd) {
  void*      pool = pThrd->pool;
  SConnList* connList = taosHashIterate((SHashObj*)pool, NULL);
  while (connList != NULL) {
    while (!QUEUE_IS_EMPTY(&connList->conns)) {
      queue*    h = QUEUE_HEAD(&connList->conns);
      SCliConn* c = QUEUE_DATA(h, SCliConn, q);
      cliDestroyConn(c, true);
    }

    SMsgList* msglist = connList->list;
    while (!QUEUE_IS_EMPTY(&msglist->msgQ)) {
      queue* h = QUEUE_HEAD(&msglist->msgQ);
      QUEUE_REMOVE(h);

      SCliMsg* pMsg = QUEUE_DATA(h, SCliMsg, q);

      transDQCancel(pThrd->waitConnQueue, pMsg->ctx->task);
      pMsg->ctx->task = NULL;

      doNotifyApp(pMsg, pThrd);
    }
    taosMemoryFree(msglist);

    connList = taosHashIterate((SHashObj*)pool, connList);
  }
  taosHashCleanup(pool);
  return NULL;
}

static SCliConn* getConnFromPool(SCliThrd* pThrd, char* key, bool* exceed) {
  void*      pool = pThrd->pool;
  SConnList* plist = taosHashGet((SHashObj*)pool, key, strlen(key) + 1);
  STrans*    pTranInst = pThrd->pTransInst;
  if (plist == NULL) {
    SConnList list = {0};
    taosHashPut((SHashObj*)pool, key, strlen(key) + 1, (void*)&list, sizeof(list));
    plist = taosHashGet(pool, key, strlen(key) + 1);

    SMsgList* nList = taosMemoryCalloc(1, sizeof(SMsgList));
    QUEUE_INIT(&nList->msgQ);
    nList->numOfConn++;

    QUEUE_INIT(&plist->conns);
    plist->list = nList;
  }

  if (QUEUE_IS_EMPTY(&plist->conns)) {
    if (plist->list->numOfConn >= pTranInst->connLimitNum) {
      *exceed = true;
    }
    return NULL;
  }

  queue* h = QUEUE_TAIL(&plist->conns);
  QUEUE_REMOVE(h);
  plist->size -= 1;

  SCliConn* conn = QUEUE_DATA(h, SCliConn, q);
  conn->status = ConnNormal;
  QUEUE_INIT(&conn->q);

  if (conn->task != NULL) {
    transDQCancel(((SCliThrd*)conn->hostThrd)->timeoutQueue, conn->task);
    conn->task = NULL;
  }
  return conn;
}

static SCliConn* getConnFromPool2(SCliThrd* pThrd, char* key, SCliMsg** pMsg) {
  void*      pool = pThrd->pool;
  STrans*    pTransInst = pThrd->pTransInst;
  SConnList* plist = taosHashGet((SHashObj*)pool, key, strlen(key) + 1);
  if (plist == NULL) {
    SConnList list = {0};
    taosHashPut((SHashObj*)pool, key, strlen(key) + 1, (void*)&list, sizeof(list));
    plist = taosHashGet(pool, key, strlen(key) + 1);

    SMsgList* nList = taosMemoryCalloc(1, sizeof(SMsgList));
    QUEUE_INIT(&nList->msgQ);
    nList->numOfConn++;

    QUEUE_INIT(&plist->conns);
    plist->list = nList;
  }

  STraceId* trace = &(*pMsg)->msg.info.traceId;
  // no avaliable conn in pool
  if (QUEUE_IS_EMPTY(&plist->conns)) {
    SMsgList* list = plist->list;
    if ((list)->numOfConn >= pTransInst->connLimitNum) {
      STraceId* trace = &(*pMsg)->msg.info.traceId;
      STaskArg* arg = taosMemoryMalloc(sizeof(STaskArg));
      arg->param1 = *pMsg;
      arg->param2 = pThrd;
      (*pMsg)->ctx->task = transDQSched(pThrd->waitConnQueue, doFreeTimeoutMsg, arg, pTransInst->timeToGetConn);

      tGTrace("%s msg %s delay to send, wait for avaiable connect", pTransInst->label, TMSG_INFO((*pMsg)->msg.msgType));

      QUEUE_PUSH(&(list)->msgQ, &(*pMsg)->q);
      *pMsg = NULL;
    } else {
      // send msg in delay queue
      if (!(QUEUE_IS_EMPTY(&(list)->msgQ))) {
        STaskArg* arg = taosMemoryMalloc(sizeof(STaskArg));
        arg->param1 = *pMsg;
        arg->param2 = pThrd;
        (*pMsg)->ctx->task = transDQSched(pThrd->waitConnQueue, doFreeTimeoutMsg, arg, pTransInst->timeToGetConn);
        tGTrace("%s msg %s delay to send, wait for avaiable connect", pTransInst->label,
                TMSG_INFO((*pMsg)->msg.msgType));

        QUEUE_PUSH(&(list)->msgQ, &(*pMsg)->q);
        queue* h = QUEUE_HEAD(&(list)->msgQ);
        QUEUE_REMOVE(h);
        SCliMsg* ans = QUEUE_DATA(h, SCliMsg, q);

        *pMsg = ans;

        trace = &(*pMsg)->msg.info.traceId;
        tGTrace("%s msg %s pop from delay queue, start to send", pTransInst->label, TMSG_INFO((*pMsg)->msg.msgType));
        transDQCancel(pThrd->waitConnQueue, ans->ctx->task);
      }
      list->numOfConn++;
    }
    tTrace("%s numOfConn: %d, limit: %d", pTransInst->label, list->numOfConn, pTransInst->connLimitNum);
    return NULL;
  }

  queue* h = QUEUE_TAIL(&plist->conns);
  plist->size -= 1;
  QUEUE_REMOVE(h);

  SCliConn* conn = QUEUE_DATA(h, SCliConn, q);
  conn->status = ConnNormal;
  QUEUE_INIT(&conn->q);

  if (conn->task != NULL) {
    transDQCancel(((SCliThrd*)conn->hostThrd)->timeoutQueue, conn->task);
    conn->task = NULL;
  }
  return conn;
}
static void addConnToPool(void* pool, SCliConn* conn) {
  if (conn->status == ConnInPool) {
    return;
  }
  allocConnRef(conn, true);

  SCliThrd* thrd = conn->hostThrd;
  if (conn->timer != NULL) {
    uv_timer_stop(conn->timer);
    taosArrayPush(thrd->timerList, &conn->timer);
    conn->timer->data = NULL;
    conn->timer = NULL;
  }
  if (T_REF_VAL_GET(conn) > 1) {
    transUnrefCliHandle(conn);
  }

  cliDestroyConnMsgs(conn, false);

  if (conn->list == NULL) {
    conn->list = taosHashGet((SHashObj*)pool, conn->dstAddr, strlen(conn->dstAddr) + 1);
  }

  SConnList* pList = conn->list;
  SMsgList*  msgList = pList->list;
  if (!QUEUE_IS_EMPTY(&msgList->msgQ)) {
    queue* h = QUEUE_HEAD(&(msgList)->msgQ);
    QUEUE_REMOVE(h);

    SCliMsg* pMsg = QUEUE_DATA(h, SCliMsg, q);

    transDQCancel(thrd->waitConnQueue, pMsg->ctx->task);
    pMsg->ctx->task = NULL;

    transCtxMerge(&conn->ctx, &pMsg->ctx->appCtx);
    transQueuePush(&conn->cliMsgs, pMsg);

    conn->status = ConnNormal;
    cliSend(conn);
    return;
  }

  conn->status = ConnInPool;
  QUEUE_PUSH(&conn->list->conns, &conn->q);
  conn->list->size += 1;

  if (conn->list->size >= 20) {
    STaskArg* arg = taosMemoryCalloc(1, sizeof(STaskArg));
    arg->param1 = conn;
    arg->param2 = thrd;

    STrans* pTransInst = thrd->pTransInst;
    conn->task = transDQSched(thrd->timeoutQueue, doCloseIdleConn, arg, CONN_PERSIST_TIME(pTransInst->idleTime));
  }
}
static int32_t allocConnRef(SCliConn* conn, bool update) {
  if (update) {
    transReleaseExHandle(transGetRefMgt(), conn->refId);
    transRemoveExHandle(transGetRefMgt(), conn->refId);
    conn->refId = -1;
  }
  SExHandle* exh = taosMemoryCalloc(1, sizeof(SExHandle));
  exh->handle = conn;
  exh->pThrd = conn->hostThrd;
  exh->refId = transAddExHandle(transGetRefMgt(), exh);
  conn->refId = exh->refId;

  if (conn->refId == -1) {
    taosMemoryFree(exh);
  }
  return 0;
}

static int32_t specifyConnRef(SCliConn* conn, bool update, int64_t handle) {
  if (update) {
    transReleaseExHandle(transGetRefMgt(), conn->refId);
    transRemoveExHandle(transGetRefMgt(), conn->refId);
    conn->refId = -1;
  }
  SExHandle* exh = transAcquireExHandle(transGetRefMgt(), handle);
  if (exh == NULL) {
    return -1;
  }
  exh->handle = conn;
  exh->pThrd = conn->hostThrd;
  conn->refId = exh->refId;

  transReleaseExHandle(transGetRefMgt(), handle);
  return 0;
}

static void cliAllocRecvBufferCb(uv_handle_t* handle, size_t suggested_size, uv_buf_t* buf) {
  SCliConn*    conn = handle->data;
  SConnBuffer* pBuf = &conn->readBuf;
  transAllocBuffer(pBuf, buf);
}
static void cliRecvCb(uv_stream_t* handle, ssize_t nread, const uv_buf_t* buf) {
  // impl later
  if (handle->data == NULL) {
    return;
  }
  SCliConn*    conn = handle->data;
  SConnBuffer* pBuf = &conn->readBuf;
  if (nread > 0) {
    pBuf->len += nread;
    while (transReadComplete(pBuf)) {
      tTrace("%s conn %p read complete", CONN_GET_INST_LABEL(conn), conn);
      if (pBuf->invalid) {
        cliHandleExcept(conn);
        break;
      } else {
        cliHandleResp(conn);
      }
    }
    return;
  }

  if (nread == 0) {
    // ref http://docs.libuv.org/en/v1.x/stream.html?highlight=uv_read_start#c.uv_read_cb
    // nread might be 0, which does not indicate an error or EOF. This is equivalent to EAGAIN or EWOULDBLOCK under
    // read(2).
    tTrace("%s conn %p read empty", CONN_GET_INST_LABEL(conn), conn);
    return;
  }
  if (nread < 0) {
    tDebug("%s conn %p read error:%s, ref:%d", CONN_GET_INST_LABEL(conn), conn, uv_err_name(nread),
           T_REF_VAL_GET(conn));
    conn->broken = true;
    cliHandleExcept(conn);
  }
}

static SCliConn* cliCreateConn(SCliThrd* pThrd) {
  SCliConn* conn = taosMemoryCalloc(1, sizeof(SCliConn));
  // read/write stream handle
  conn->stream = (uv_stream_t*)taosMemoryMalloc(sizeof(uv_tcp_t));
  uv_tcp_init(pThrd->loop, (uv_tcp_t*)(conn->stream));
  conn->stream->data = conn;

  uv_timer_t* timer = taosArrayGetSize(pThrd->timerList) > 0 ? *(uv_timer_t**)taosArrayPop(pThrd->timerList) : NULL;
  if (timer == NULL) {
    timer = taosMemoryCalloc(1, sizeof(uv_timer_t));
    tDebug("no available timer, create a timer %p", timer);
    uv_timer_init(pThrd->loop, timer);
  }
  timer->data = conn;
  conn->timer = timer;

  conn->connReq.data = conn;
  transReqQueueInit(&conn->wreqQueue);

  transQueueInit(&conn->cliMsgs, NULL);

  transInitBuffer(&conn->readBuf);
  QUEUE_INIT(&conn->q);
  conn->hostThrd = pThrd;
  conn->status = ConnNormal;
  conn->broken = false;
  transRefCliHandle(conn);

  atomic_add_fetch_32(&pThrd->connCount, 1);
  allocConnRef(conn, false);

  return conn;
}
static void cliDestroyConn(SCliConn* conn, bool clear) {
  SCliThrd* pThrd = conn->hostThrd;
  tTrace("%s conn %p remove from conn pool", CONN_GET_INST_LABEL(conn), conn);
  conn->broken = true;
  QUEUE_REMOVE(&conn->q);
  QUEUE_INIT(&conn->q);

  conn->broken = true;

  if (conn->list != NULL) {
    SConnList* connList = conn->list;
    connList->list->numOfConn--;
    connList->size--;
  } else {
    SConnList* connList = taosHashGet((SHashObj*)pThrd->pool, conn->dstAddr, strlen(conn->dstAddr) + 1);
    if (connList != NULL) connList->list->numOfConn--;
  }
  conn->list = NULL;
  pThrd->newConnCount--;

  transReleaseExHandle(transGetRefMgt(), conn->refId);
  transRemoveExHandle(transGetRefMgt(), conn->refId);
  conn->refId = -1;

  if (conn->task != NULL) {
    transDQCancel(pThrd->timeoutQueue, conn->task);
    conn->task = NULL;
  }
  if (conn->timer != NULL) {
    uv_timer_stop(conn->timer);
    conn->timer->data = NULL;
    taosArrayPush(pThrd->timerList, &conn->timer);
    conn->timer = NULL;
  }

  if (clear) {
    if (!uv_is_closing((uv_handle_t*)conn->stream)) {
      uv_read_stop(conn->stream);
      uv_close((uv_handle_t*)conn->stream, cliDestroy);
    }
  }
}
static void cliDestroy(uv_handle_t* handle) {
  if (uv_handle_get_type(handle) != UV_TCP || handle->data == NULL) {
    return;
  }
  SCliConn* conn = handle->data;
  SCliThrd* pThrd = conn->hostThrd;
  if (conn->timer != NULL) {
    uv_timer_stop(conn->timer);
    taosArrayPush(pThrd->timerList, &conn->timer);
    conn->timer->data = NULL;
    conn->timer = NULL;
  }

  atomic_sub_fetch_32(&pThrd->connCount, 1);

  transReleaseExHandle(transGetRefMgt(), conn->refId);
  transRemoveExHandle(transGetRefMgt(), conn->refId);
  taosMemoryFree(conn->dstAddr);
  taosMemoryFree(conn->stream);

  cliDestroyConnMsgs(conn, true);

  tTrace("%s conn %p destroy successfully", CONN_GET_INST_LABEL(conn), conn);
  transReqQueueClear(&conn->wreqQueue);
  transDestroyBuffer(&conn->readBuf);

  taosMemoryFree(conn);
}
static bool cliHandleNoResp(SCliConn* conn) {
  bool res = false;
  if (!transQueueEmpty(&conn->cliMsgs)) {
    SCliMsg* pMsg = transQueueGet(&conn->cliMsgs, 0);
    if (REQUEST_NO_RESP(&pMsg->msg)) {
      transQueuePop(&conn->cliMsgs);
      destroyCmsg(pMsg);
      res = true;
    }
    if (res == true) {
      if (cliMaySendCachedMsg(conn) == false) {
        SCliThrd* thrd = conn->hostThrd;
        addConnToPool(thrd->pool, conn);
        res = false;
      } else {
        res = true;
      }
    }
  }
  return res;
}
static void cliSendCb(uv_write_t* req, int status) {
  SCliConn* pConn = transReqQueueRemove(req);
  if (pConn == NULL) return;

  SCliMsg* pMsg = !transQueueEmpty(&pConn->cliMsgs) ? transQueueGet(&pConn->cliMsgs, 0) : NULL;
  if (pMsg != NULL) {
    int64_t cost = taosGetTimestampUs() - pMsg->st;
    if (cost > 1000 * 20) {
      tWarn("%s conn %p send cost:%dus, send exception", CONN_GET_INST_LABEL(pConn), pConn, (int)cost);
    }
  }

  if (status == 0) {
    tDebug("%s conn %p data already was written out", CONN_GET_INST_LABEL(pConn), pConn);
  } else {
    if (!uv_is_closing((uv_handle_t*)&pConn->stream)) {
      tError("%s conn %p failed to write:%s", CONN_GET_INST_LABEL(pConn), pConn, uv_err_name(status));
      cliHandleExcept(pConn);
    }
    return;
  }
  if (cliHandleNoResp(pConn) == true) {
    tTrace("%s conn %p no resp required", CONN_GET_INST_LABEL(pConn), pConn);
    return;
  }
  uv_read_start((uv_stream_t*)pConn->stream, cliAllocRecvBufferCb, cliRecvCb);
}
void cliSendBatch(SCliConn* pConn) {
  SCliThrd* pThrd = pConn->hostThrd;
  STrans*   pTransInst = pThrd->pTransInst;

  SCliBatch* pBatch = pConn->pBatch;
  int32_t    wLen = pBatch->wLen;

  pBatch->pList->connCnt += 1;

  uv_buf_t* wb = taosMemoryCalloc(wLen, sizeof(uv_buf_t));
  int       i = 0;

  queue* h = NULL;
  QUEUE_FOREACH(h, &pBatch->wq) {
    SCliMsg* pCliMsg = QUEUE_DATA(h, SCliMsg, q);

    STransConnCtx* pCtx = pCliMsg->ctx;

    STransMsg* pMsg = (STransMsg*)(&pCliMsg->msg);
    if (pMsg->pCont == 0) {
      pMsg->pCont = (void*)rpcMallocCont(0);
      pMsg->contLen = 0;
    }

    int            msgLen = transMsgLenFromCont(pMsg->contLen);
    STransMsgHead* pHead = transHeadFromCont(pMsg->pCont);

    if (pHead->comp == 0) {
      pHead->ahandle = pCtx != NULL ? (uint64_t)pCtx->ahandle : 0;
      pHead->noResp = REQUEST_NO_RESP(pMsg) ? 1 : 0;
      pHead->persist = REQUEST_PERSIS_HANDLE(pMsg) ? 1 : 0;
      pHead->msgType = pMsg->msgType;
      pHead->msgLen = (int32_t)htonl((uint32_t)msgLen);
      pHead->release = REQUEST_RELEASE_HANDLE(pCliMsg) ? 1 : 0;
      memcpy(pHead->user, pTransInst->user, strlen(pTransInst->user));
      pHead->traceId = pMsg->info.traceId;
      pHead->magicNum = htonl(TRANS_MAGIC_NUM);
      pHead->version = TRANS_VER;
      pHead->compatibilityVer = htonl(pTransInst->compatibilityVer);
    }
    pHead->timestamp = taosHton64(taosGetTimestampUs());

    if (pHead->comp == 0) {
      if (pTransInst->compressSize != -1 && pTransInst->compressSize < pMsg->contLen) {
        msgLen = transCompressMsg(pMsg->pCont, pMsg->contLen) + sizeof(STransMsgHead);
        pHead->msgLen = (int32_t)htonl((uint32_t)msgLen);
      }
    } else {
      msgLen = (int32_t)ntohl((uint32_t)(pHead->msgLen));
    }
    wb[i++] = uv_buf_init((char*)pHead, msgLen);
  }

  uv_write_t* req = taosMemoryCalloc(1, sizeof(uv_write_t));
  req->data = pConn;
  tDebug("%s conn %p start to send batch msg, batch size:%d, msgLen:%d", CONN_GET_INST_LABEL(pConn), pConn,
         pBatch->wLen, pBatch->batchSize);
  uv_write(req, (uv_stream_t*)pConn->stream, wb, wLen, cliSendBatchCb);
  taosMemoryFree(wb);
}
void cliSend(SCliConn* pConn) {
  SCliThrd* pThrd = pConn->hostThrd;
  STrans*   pTransInst = pThrd->pTransInst;

  if (transQueueEmpty(&pConn->cliMsgs)) {
    tError("%s conn %p not msg to send", pTransInst->label, pConn);
    cliHandleExcept(pConn);
    return;
  }

  SCliMsg* pCliMsg = NULL;
  CONN_GET_NEXT_SENDMSG(pConn);
  pCliMsg->sent = 1;

  STransConnCtx* pCtx = pCliMsg->ctx;

  STransMsg* pMsg = (STransMsg*)(&pCliMsg->msg);
  if (pMsg->pCont == 0) {
    pMsg->pCont = (void*)rpcMallocCont(0);
    pMsg->contLen = 0;
  }

  int            msgLen = transMsgLenFromCont(pMsg->contLen);
  STransMsgHead* pHead = transHeadFromCont(pMsg->pCont);

  if (pHead->comp == 0) {
    pHead->ahandle = pCtx != NULL ? (uint64_t)pCtx->ahandle : 0;
    pHead->noResp = REQUEST_NO_RESP(pMsg) ? 1 : 0;
    pHead->persist = REQUEST_PERSIS_HANDLE(pMsg) ? 1 : 0;
    pHead->msgType = pMsg->msgType;
    pHead->msgLen = (int32_t)htonl((uint32_t)msgLen);
    pHead->release = REQUEST_RELEASE_HANDLE(pCliMsg) ? 1 : 0;
    memcpy(pHead->user, pTransInst->user, strlen(pTransInst->user));
    pHead->traceId = pMsg->info.traceId;
    pHead->magicNum = htonl(TRANS_MAGIC_NUM);
    pHead->version = TRANS_VER;
    pHead->compatibilityVer = htonl(pTransInst->compatibilityVer);
  }
  pHead->timestamp = taosHton64(taosGetTimestampUs());

  if (pHead->persist == 1) {
    CONN_SET_PERSIST_BY_APP(pConn);
  }

  STraceId* trace = &pMsg->info.traceId;

  if (pTransInst->startTimer != NULL && pTransInst->startTimer(0, pMsg->msgType)) {
    uv_timer_t* timer = taosArrayGetSize(pThrd->timerList) > 0 ? *(uv_timer_t**)taosArrayPop(pThrd->timerList) : NULL;
    if (timer == NULL) {
      timer = taosMemoryCalloc(1, sizeof(uv_timer_t));
      tDebug("no available timer, create a timer %p", timer);
      uv_timer_init(pThrd->loop, timer);
    }
    timer->data = pConn;
    pConn->timer = timer;

    tGTrace("%s conn %p start timer for msg:%s", CONN_GET_INST_LABEL(pConn), pConn, TMSG_INFO(pMsg->msgType));
    uv_timer_start((uv_timer_t*)pConn->timer, cliReadTimeoutCb, TRANS_READ_TIMEOUT, 0);
  }

  if (pHead->comp == 0) {
    if (pTransInst->compressSize != -1 && pTransInst->compressSize < pMsg->contLen) {
      msgLen = transCompressMsg(pMsg->pCont, pMsg->contLen) + sizeof(STransMsgHead);
      pHead->msgLen = (int32_t)htonl((uint32_t)msgLen);
    }
  } else {
    msgLen = (int32_t)ntohl((uint32_t)(pHead->msgLen));
  }

  tGDebug("%s conn %p %s is sent to %s, local info %s, len:%d", CONN_GET_INST_LABEL(pConn), pConn,
          TMSG_INFO(pHead->msgType), pConn->dst, pConn->src, msgLen);

  uv_buf_t    wb = uv_buf_init((char*)pHead, msgLen);
  uv_write_t* req = transReqQueuePush(&pConn->wreqQueue);

  int status = uv_write(req, (uv_stream_t*)pConn->stream, &wb, 1, cliSendCb);
  if (status != 0) {
    tGError("%s conn %p failed to send msg:%s, errmsg:%s", CONN_GET_INST_LABEL(pConn), pConn, TMSG_INFO(pMsg->msgType),
            uv_err_name(status));
    cliHandleExcept(pConn);
  }
  return;
_RETURN:
  return;
}

static void cliDestroyBatch(SCliBatch* pBatch) {
  if (pBatch == NULL) return;
  while (!QUEUE_IS_EMPTY(&pBatch->wq)) {
    queue* h = QUEUE_HEAD(&pBatch->wq);
    QUEUE_REMOVE(h);

    SCliMsg* p = QUEUE_DATA(h, SCliMsg, q);
    destroyCmsg(p);
  }
  SCliBatchList* p = pBatch->pList;
  p->sending -= 1;
  taosMemoryFree(pBatch);
}
static void cliHandleBatchReq(SCliBatch* pBatch, SCliThrd* pThrd) {
  if (pThrd->quit == true) {
    cliDestroyBatch(pBatch);
    return;
  }

  if (pBatch == NULL || pBatch->wLen == 0 || QUEUE_IS_EMPTY(&pBatch->wq)) {
    return;
  }
  STrans*        pTransInst = pThrd->pTransInst;
  SCliBatchList* pList = pBatch->pList;

  char key[TSDB_FQDN_LEN + 64] = {0};
  CONN_CONSTRUCT_HASH_KEY(key, pList->ip, pList->port);

  bool      exceed = false;
  SCliConn* conn = getConnFromPool(pThrd, key, &exceed);

  if (conn == NULL && exceed) {
    tError("%s failed to send batch msg, batch size:%d, msgLen: %d, conn limit:%d", pTransInst->label, pBatch->wLen,
           pBatch->batchSize, pTransInst->connLimitNum);
    cliDestroyBatch(pBatch);
    return;
  }
  if (conn == NULL) {
    conn = cliCreateConn(pThrd);
    conn->pBatch = pBatch;
    conn->dstAddr = taosStrdup(pList->dst);

    uint32_t ipaddr = cliGetIpFromFqdnCache(pThrd->fqdn2ipCache, pList->ip);
    if (ipaddr == 0xffffffff) {
      uv_timer_stop(conn->timer);
      conn->timer->data = NULL;
      taosArrayPush(pThrd->timerList, &conn->timer);
      conn->timer = NULL;

      cliHandleFastFail(conn, -1);
      return;
    }
    struct sockaddr_in addr;
    addr.sin_family = AF_INET;
    addr.sin_addr.s_addr = ipaddr;
    addr.sin_port = (uint16_t)htons(pList->port);

    tTrace("%s conn %p try to connect to %s", pTransInst->label, conn, pList->dst);
    pThrd->newConnCount++;
    int32_t fd = taosCreateSocketWithTimeout(TRANS_CONN_TIMEOUT * 10);
    if (fd == -1) {
      tError("%s conn %p failed to create socket, reason:%s", transLabel(pTransInst), conn,
             tstrerror(TAOS_SYSTEM_ERROR(errno)));
      cliHandleFastFail(conn, -1);
      return;
    }
    int ret = uv_tcp_open((uv_tcp_t*)conn->stream, fd);
    if (ret != 0) {
      tError("%s conn %p failed to set stream, reason:%s", transLabel(pTransInst), conn, uv_err_name(ret));
      cliHandleFastFail(conn, -1);
      return;
    }
    ret = transSetConnOption((uv_tcp_t*)conn->stream, 20);
    if (ret != 0) {
      tError("%s conn %p failed to set socket opt, reason:%s", transLabel(pTransInst), conn, uv_err_name(ret));
      cliHandleFastFail(conn, -1);
      return;
    }

    ret = uv_tcp_connect(&conn->connReq, (uv_tcp_t*)(conn->stream), (const struct sockaddr*)&addr, cliConnCb);
    if (ret != 0) {
      uv_timer_stop(conn->timer);
      conn->timer->data = NULL;
      taosArrayPush(pThrd->timerList, &conn->timer);
      conn->timer = NULL;

      cliMayUpdateFqdnCache(pThrd->fqdn2ipCache, conn->dstAddr);
      cliHandleFastFail(conn, -1);
      return;
    }
    uv_timer_start(conn->timer, cliConnTimeout, TRANS_CONN_TIMEOUT, 0);
    return;
  }

  conn->pBatch = pBatch;
  cliSendBatch(conn);
}
static void cliSendBatchCb(uv_write_t* req, int status) {
  SCliConn*  conn = req->data;
  SCliThrd*  thrd = conn->hostThrd;
  SCliBatch* p = conn->pBatch;

  SCliBatchList* pBatchList = p->pList;
  SCliBatch*     nxtBatch = cliGetHeadFromList(pBatchList);
  pBatchList->connCnt -= 1;

  conn->pBatch = NULL;

  if (status != 0) {
    tDebug("%s conn %p failed to send batch msg, batch size:%d, msgLen:%d, reason:%s", CONN_GET_INST_LABEL(conn), conn,
           p->wLen, p->batchSize, uv_err_name(status));

    if (!uv_is_closing((uv_handle_t*)&conn->stream)) cliHandleExcept(conn);

    cliHandleBatchReq(nxtBatch, thrd);
  } else {
    tDebug("%s conn %p succ to send batch msg, batch size:%d, msgLen:%d", CONN_GET_INST_LABEL(conn), conn, p->wLen,
           p->batchSize);
    if (!uv_is_closing((uv_handle_t*)&conn->stream) && conn->broken == false) {
      if (nxtBatch != NULL) {
        conn->pBatch = nxtBatch;
        cliSendBatch(conn);
      } else {
        addConnToPool(thrd->pool, conn);
      }
    } else {
      cliDestroyBatch(nxtBatch);
      // conn release by other callback
    }
  }

  cliDestroyBatch(p);
  taosMemoryFree(req);
}
static void cliHandleFastFail(SCliConn* pConn, int status) {
  SCliThrd* pThrd = pConn->hostThrd;
  STrans*   pTransInst = pThrd->pTransInst;

  if (status == -1) status = UV_EADDRNOTAVAIL;

  if (pConn->pBatch == NULL) {
    SCliMsg* pMsg = transQueueGet(&pConn->cliMsgs, 0);

    STraceId* trace = &pMsg->msg.info.traceId;
    tGError("%s msg %s failed to send, conn %p failed to connect to %s, reason: %s", CONN_GET_INST_LABEL(pConn),
            TMSG_INFO(pMsg->msg.msgType), pConn, pConn->dstAddr, uv_strerror(status));

    if (pMsg != NULL && REQUEST_NO_RESP(&pMsg->msg) &&
        (pTransInst->failFastFp != NULL && pTransInst->failFastFp(pMsg->msg.msgType))) {
      SFailFastItem* item = taosHashGet(pThrd->failFastCache, pConn->dstAddr, strlen(pConn->dstAddr) + 1);
      int64_t        cTimestamp = taosGetTimestampMs();
      if (item != NULL) {
        int32_t elapse = cTimestamp - item->timestamp;
        if (elapse >= 0 && elapse <= pTransInst->failFastInterval) {
          item->count++;
        } else {
          item->count = 1;
          item->timestamp = cTimestamp;
        }
      } else {
        SFailFastItem item = {.count = 1, .timestamp = cTimestamp};
        taosHashPut(pThrd->failFastCache, pConn->dstAddr, strlen(pConn->dstAddr) + 1, &item, sizeof(SFailFastItem));
      }
    }
  } else {
    tError("%s batch msg failed to send, conn %p failed to connect to %s, reason: %s", CONN_GET_INST_LABEL(pConn),
           pConn, pConn->dstAddr, uv_strerror(status));
    cliDestroyBatch(pConn->pBatch);
    pConn->pBatch = NULL;
  }
  cliHandleExcept(pConn);
}

void cliConnCb(uv_connect_t* req, int status) {
  SCliConn* pConn = req->data;
  SCliThrd* pThrd = pConn->hostThrd;
  bool      timeout = false;

  if (pConn->timer == NULL) {
    timeout = true;
  } else {
    uv_timer_stop(pConn->timer);
    pConn->timer->data = NULL;
    taosArrayPush(pThrd->timerList, &pConn->timer);
    pConn->timer = NULL;
  }

  if (status != 0) {
    cliMayUpdateFqdnCache(pThrd->fqdn2ipCache, pConn->dstAddr);
    if (timeout == false) {
      cliHandleFastFail(pConn, status);
    } else if (timeout == true) {
      // already deal by timeout
    }
    return;
  }

  struct sockaddr peername, sockname;
  int             addrlen = sizeof(peername);
  uv_tcp_getpeername((uv_tcp_t*)pConn->stream, &peername, &addrlen);
  transSockInfo2Str(&peername, pConn->dst);

  addrlen = sizeof(sockname);
  uv_tcp_getsockname((uv_tcp_t*)pConn->stream, &sockname, &addrlen);
  transSockInfo2Str(&sockname, pConn->src);

  tTrace("%s conn %p connect to server successfully", CONN_GET_INST_LABEL(pConn), pConn);
  if (pConn->pBatch != NULL) {
    cliSendBatch(pConn);
  } else {
    cliSend(pConn);
  }
}

static void doNotifyApp(SCliMsg* pMsg, SCliThrd* pThrd) {
  STransConnCtx* pCtx = pMsg->ctx;
  STrans*        pTransInst = pThrd->pTransInst;

  STransMsg transMsg = {0};
  transMsg.contLen = 0;
  transMsg.pCont = NULL;
  transMsg.code = TSDB_CODE_RPC_MAX_SESSIONS;
  transMsg.msgType = pMsg->msg.msgType + 1;
  transMsg.info.ahandle = pMsg->ctx->ahandle;
  transMsg.info.traceId = pMsg->msg.info.traceId;
  transMsg.info.hasEpSet = false;
  transMsg.info.cliVer = pTransInst->compatibilityVer;
  if (pCtx->pSem != NULL) {
    if (pCtx->pRsp == NULL) {
    } else {
      memcpy((char*)pCtx->pRsp, (char*)&transMsg, sizeof(transMsg));
    }
  } else {
    pTransInst->cfp(pTransInst->parent, &transMsg, NULL);
  }

  destroyCmsg(pMsg);
}
static void cliHandleQuit(SCliMsg* pMsg, SCliThrd* pThrd) {
  if (!transAsyncPoolIsEmpty(pThrd->asyncPool)) {
    pThrd->stopMsg = pMsg;
    return;
  }
  pThrd->stopMsg = NULL;
  pThrd->quit = true;
  tDebug("cli work thread %p start to quit", pThrd);
  destroyCmsg(pMsg);

  destroyConnPool(pThrd);
  uv_walk(pThrd->loop, cliWalkCb, NULL);
}
static void cliHandleRelease(SCliMsg* pMsg, SCliThrd* pThrd) {
  int64_t    refId = (int64_t)(pMsg->msg.info.handle);
  SExHandle* exh = transAcquireExHandle(transGetRefMgt(), refId);
  if (exh == NULL) {
    tDebug("%" PRId64 " already released", refId);
    destroyCmsg(pMsg);
    return;
  }

  SCliConn* conn = exh->handle;
  transReleaseExHandle(transGetRefMgt(), refId);
  tDebug("%s conn %p start to release to inst", CONN_GET_INST_LABEL(conn), conn);

  if (T_REF_VAL_GET(conn) == 2) {
    transUnrefCliHandle(conn);
    if (!transQueuePush(&conn->cliMsgs, pMsg)) {
      return;
    }
    cliSend(conn);
  } else {
    tError("%s conn %p already released", CONN_GET_INST_LABEL(conn), conn);
    destroyCmsg(pMsg);
  }
}
static void cliHandleUpdate(SCliMsg* pMsg, SCliThrd* pThrd) {
  STransConnCtx* pCtx = pMsg->ctx;
  pThrd->cvtAddr = pCtx->cvtAddr;
  destroyCmsg(pMsg);
}

SCliConn* cliGetConn(SCliMsg** pMsg, SCliThrd* pThrd, bool* ignore, char* addr) {
  STransConnCtx* pCtx = (*pMsg)->ctx;
  SCliConn*      conn = NULL;

  int64_t refId = (int64_t)((*pMsg)->msg.info.handle);
  if (refId != 0) {
    SExHandle* exh = transAcquireExHandle(transGetRefMgt(), refId);
    if (exh == NULL) {
      tError("failed to get conn, refId: %" PRId64 "", refId);
      *ignore = true;
      return NULL;
    } else {
      conn = exh->handle;
      if (conn == NULL) {
        conn = getConnFromPool2(pThrd, addr, pMsg);
        if (conn != NULL) specifyConnRef(conn, true, refId);
      }
      transReleaseExHandle(transGetRefMgt(), refId);
    }
    return conn;
  };

  conn = getConnFromPool2(pThrd, addr, pMsg);
  if (conn != NULL) {
    tTrace("%s conn %p get from conn pool:%p", CONN_GET_INST_LABEL(conn), conn, pThrd->pool);
  } else {
    tTrace("%s not found conn in conn pool:%p", ((STrans*)pThrd->pTransInst)->label, pThrd->pool);
  }
  return conn;
}
FORCE_INLINE void cliMayCvtFqdnToIp(SEpSet* pEpSet, SCvtAddr* pCvtAddr) {
  if (pCvtAddr->cvt == false) {
    return;
  }
  if (pEpSet->numOfEps == 1 && strncmp(pEpSet->eps[0].fqdn, pCvtAddr->fqdn, TSDB_FQDN_LEN) == 0) {
    memset(pEpSet->eps[0].fqdn, 0, TSDB_FQDN_LEN);
    memcpy(pEpSet->eps[0].fqdn, pCvtAddr->ip, TSDB_FQDN_LEN);
  }
}

FORCE_INLINE bool cliIsEpsetUpdated(int32_t code, STransConnCtx* pCtx) {
  if (code != 0) return false;
  // if (pCtx->retryCnt == 0) return false;
  if (transEpSetIsEqual(&pCtx->epSet, &pCtx->origEpSet)) return false;
  return true;
}
FORCE_INLINE int32_t cliBuildExceptResp(SCliMsg* pMsg, STransMsg* pResp) {
  if (pMsg == NULL) return -1;

  memset(pResp, 0, sizeof(STransMsg));

  pResp->code = TSDB_CODE_RPC_BROKEN_LINK;
  pResp->msgType = pMsg->msg.msgType + 1;
  pResp->info.ahandle = pMsg->ctx ? pMsg->ctx->ahandle : NULL;
  pResp->info.traceId = pMsg->msg.info.traceId;

  return 0;
}
static FORCE_INLINE uint32_t cliGetIpFromFqdnCache(SHashObj* cache, char* fqdn) {
  uint32_t  addr = 0;
  uint32_t* v = taosHashGet(cache, fqdn, strlen(fqdn) + 1);
  if (v == NULL) {
    addr = taosGetIpv4FromFqdn(fqdn);
    if (addr == 0xffffffff) {
      terrno = TAOS_SYSTEM_ERROR(errno);
      tError("failed to get ip from fqdn:%s since %s", fqdn, terrstr());
      return addr;
    }

    taosHashPut(cache, fqdn, strlen(fqdn) + 1, &addr, sizeof(addr));
  } else {
    addr = *v;
  }
  return addr;
}
static FORCE_INLINE void cliUpdateFqdnCache(SHashObj* cache, char* fqdn) {
  // impl later
  uint32_t addr = taosGetIpv4FromFqdn(fqdn);
  if (addr != 0xffffffff) {
    uint32_t* v = taosHashGet(cache, fqdn, strlen(fqdn) + 1);
    if (addr != *v) {
      char old[64] = {0}, new[64] = {0};
      tinet_ntoa(old, *v);
      tinet_ntoa(new, addr);
      tWarn("update ip of fqdn:%s, old: %s, new: %s", fqdn, old, new);
      taosHashPut(cache, fqdn, strlen(fqdn) + 1, &addr, sizeof(addr));
    }
  }
  return;
}

static void cliMayUpdateFqdnCache(SHashObj* cache, char* dst) {
  if (dst == NULL) return;

  int16_t i = 0, len = strlen(dst);
  for (i = len - 1; i >= 0; i--) {
    if (dst[i] == ':') break;
  }
  if (i > 0) {
    char fqdn[TSDB_FQDN_LEN + 1] = {0};
    memcpy(fqdn, dst, i);
    cliUpdateFqdnCache(cache, fqdn);
  }
}

static void doFreeTimeoutMsg(void* param) {
  STaskArg* arg = param;
  SCliMsg*  pMsg = arg->param1;
  SCliThrd* pThrd = arg->param2;
  STrans*   pTransInst = pThrd->pTransInst;

  QUEUE_REMOVE(&pMsg->q);
  STraceId* trace = &pMsg->msg.info.traceId;
  tGTrace("%s msg %s cannot get available conn after timeout", pTransInst->label, TMSG_INFO(pMsg->msg.msgType));
  doNotifyApp(pMsg, pThrd);
  taosMemoryFree(arg);
}
void cliHandleReq(SCliMsg* pMsg, SCliThrd* pThrd) {
  STrans* pTransInst = pThrd->pTransInst;

  cliMayCvtFqdnToIp(&pMsg->ctx->epSet, &pThrd->cvtAddr);
  if (!EPSET_IS_VALID(&pMsg->ctx->epSet)) {
    destroyCmsg(pMsg);
    return;
  }

  if (rpcDebugFlag & DEBUG_TRACE) {
    if (tmsgIsValid(pMsg->msg.msgType)) {
      char buf[128] = {0};
      sprintf(buf, "%s", TMSG_INFO(pMsg->msg.msgType));
      int* count = taosHashGet(pThrd->msgCount, buf, sizeof(buf));
      if (NULL == 0) {
        int localCount = 1;
        taosHashPut(pThrd->msgCount, buf, sizeof(buf), &localCount, sizeof(localCount));
      } else {
        int localCount = *count + 1;
        taosHashPut(pThrd->msgCount, buf, sizeof(buf), &localCount, sizeof(localCount));
      }
    }
  }

  char*    fqdn = EPSET_GET_INUSE_IP(&pMsg->ctx->epSet);
  uint16_t port = EPSET_GET_INUSE_PORT(&pMsg->ctx->epSet);
  char     addr[TSDB_FQDN_LEN + 64] = {0};
  CONN_CONSTRUCT_HASH_KEY(addr, fqdn, port);

  bool      ignore = false;
  SCliConn* conn = cliGetConn(&pMsg, pThrd, &ignore, addr);
  if (ignore == true) {
    // persist conn already release by server
    STransMsg resp;
    cliBuildExceptResp(pMsg, &resp);
    // refactorr later
    resp.info.cliVer = pTransInst->compatibilityVer;

    if (pMsg->type != Release) {
      pTransInst->cfp(pTransInst->parent, &resp, NULL);
    }
    destroyCmsg(pMsg);
    return;
  }
  if (conn == NULL && pMsg == NULL) {
    return;
  }
  STraceId* trace = &pMsg->msg.info.traceId;

  if (conn != NULL) {
    transCtxMerge(&conn->ctx, &pMsg->ctx->appCtx);
    transQueuePush(&conn->cliMsgs, pMsg);
    cliSend(conn);
  } else {
    conn = cliCreateConn(pThrd);

    int64_t refId = (int64_t)pMsg->msg.info.handle;
    if (refId != 0) specifyConnRef(conn, true, refId);

    transCtxMerge(&conn->ctx, &pMsg->ctx->appCtx);
    transQueuePush(&conn->cliMsgs, pMsg);

    conn->dstAddr = taosStrdup(addr);

    uint32_t ipaddr = cliGetIpFromFqdnCache(pThrd->fqdn2ipCache, fqdn);
    if (ipaddr == 0xffffffff) {
      uv_timer_stop(conn->timer);
      conn->timer->data = NULL;
      taosArrayPush(pThrd->timerList, &conn->timer);
      conn->timer = NULL;

      cliHandleExcept(conn);
      return;
    }

    struct sockaddr_in addr;
    addr.sin_family = AF_INET;
    addr.sin_addr.s_addr = ipaddr;
    addr.sin_port = (uint16_t)htons(port);

    tGTrace("%s conn %p try to connect to %s", pTransInst->label, conn, conn->dstAddr);
    pThrd->newConnCount++;
    int32_t fd = taosCreateSocketWithTimeout(TRANS_CONN_TIMEOUT * 10);
    if (fd == -1) {
      tGError("%s conn %p failed to create socket, reason:%s", transLabel(pTransInst), conn,
              tstrerror(TAOS_SYSTEM_ERROR(errno)));
      cliHandleExcept(conn);
      errno = 0;
      return;
    }
    int ret = uv_tcp_open((uv_tcp_t*)conn->stream, fd);
    if (ret != 0) {
      tGError("%s conn %p failed to set stream, reason:%s", transLabel(pTransInst), conn, uv_err_name(ret));
      cliHandleExcept(conn);
      return;
    }
    ret = transSetConnOption((uv_tcp_t*)conn->stream, tsKeepAliveIdle);
    if (ret != 0) {
      tGError("%s conn %p failed to set socket opt, reason:%s", transLabel(pTransInst), conn, uv_err_name(ret));
      cliHandleExcept(conn);
      return;
    }

    ret = uv_tcp_connect(&conn->connReq, (uv_tcp_t*)(conn->stream), (const struct sockaddr*)&addr, cliConnCb);
    if (ret != 0) {
      uv_timer_stop(conn->timer);
      conn->timer->data = NULL;
      taosArrayPush(pThrd->timerList, &conn->timer);
      conn->timer = NULL;

      cliMayUpdateFqdnCache(pThrd->fqdn2ipCache, conn->dstAddr);
      cliHandleFastFail(conn, ret);
      return;
    }
    uv_timer_start(conn->timer, cliConnTimeout, TRANS_CONN_TIMEOUT, 0);
  }
  tGTrace("%s conn %p ready", pTransInst->label, conn);
}

static void cliNoBatchDealReq(queue* wq, SCliThrd* pThrd) {
  int count = 0;

  while (!QUEUE_IS_EMPTY(wq)) {
    queue* h = QUEUE_HEAD(wq);
    QUEUE_REMOVE(h);

    SCliMsg* pMsg = QUEUE_DATA(h, SCliMsg, q);

    if (pMsg->type == Quit) {
      pThrd->stopMsg = pMsg;
      continue;
    }
    (*cliAsyncHandle[pMsg->type])(pMsg, pThrd);

    count++;
  }
  if (count >= 2) {
    tTrace("cli process batch size:%d", count);
  }
}
SCliBatch* cliGetHeadFromList(SCliBatchList* pList) {
  if (QUEUE_IS_EMPTY(&pList->wq) || pList->connCnt > pList->connMax || pList->sending > pList->connMax) {
    return NULL;
  }
  queue* hr = QUEUE_HEAD(&pList->wq);
  QUEUE_REMOVE(hr);
  pList->sending += 1;

  pList->len -= 1;

  SCliBatch* batch = QUEUE_DATA(hr, SCliBatch, listq);
  return batch;
}

static void cliBatchDealReq(queue* wq, SCliThrd* pThrd) {
  STrans* pInst = pThrd->pTransInst;

  int count = 0;
  while (!QUEUE_IS_EMPTY(wq)) {
    queue* h = QUEUE_HEAD(wq);
    QUEUE_REMOVE(h);

    SCliMsg* pMsg = QUEUE_DATA(h, SCliMsg, q);

    if (pMsg->type == Quit) {
      pThrd->stopMsg = pMsg;
      continue;
    }

    if (pMsg->type == Normal && REQUEST_NO_RESP(&pMsg->msg)) {
      STransConnCtx* pCtx = pMsg->ctx;

      char*    ip = EPSET_GET_INUSE_IP(&pCtx->epSet);
      uint32_t port = EPSET_GET_INUSE_PORT(&pCtx->epSet);
      char     key[TSDB_FQDN_LEN + 64] = {0};
      CONN_CONSTRUCT_HASH_KEY(key, ip, port);

      // SCliBatch** ppBatch = taosHashGet(pThrd->batchCache, key, sizeof(key));
      SCliBatchList** ppBatchList = taosHashGet(pThrd->batchCache, key, sizeof(key));
      if (ppBatchList == NULL || *ppBatchList == NULL) {
        SCliBatchList* pBatchList = taosMemoryCalloc(1, sizeof(SCliBatchList));
        QUEUE_INIT(&pBatchList->wq);
        pBatchList->connMax = pInst->connLimitNum;
        pBatchList->connCnt = 0;
        pBatchList->batchLenLimit = pInst->batchSize;
        pBatchList->len += 1;

        pBatchList->ip = taosStrdup(ip);
        pBatchList->dst = taosStrdup(key);
        pBatchList->port = port;

        SCliBatch* pBatch = taosMemoryCalloc(1, sizeof(SCliBatch));
        QUEUE_INIT(&pBatch->wq);
        QUEUE_INIT(&pBatch->listq);

        QUEUE_PUSH(&pBatch->wq, h);
        pBatch->wLen += 1;
        pBatch->batchSize += pMsg->msg.contLen;
        pBatch->pList = pBatchList;

        QUEUE_PUSH(&pBatchList->wq, &pBatch->listq);

        taosHashPut(pThrd->batchCache, key, sizeof(key), &pBatchList, sizeof(void*));
      } else {
        if (QUEUE_IS_EMPTY(&(*ppBatchList)->wq)) {
          SCliBatch* pBatch = taosMemoryCalloc(1, sizeof(SCliBatch));
          QUEUE_INIT(&pBatch->wq);
          QUEUE_INIT(&pBatch->listq);

          QUEUE_PUSH(&pBatch->wq, h);
          pBatch->wLen += 1;
          pBatch->batchSize = pMsg->msg.contLen;
          pBatch->pList = *ppBatchList;

          QUEUE_PUSH(&((*ppBatchList)->wq), &pBatch->listq);
          (*ppBatchList)->len += 1;

          continue;
        }

        queue*     hdr = QUEUE_TAIL(&((*ppBatchList)->wq));
        SCliBatch* pBatch = QUEUE_DATA(hdr, SCliBatch, listq);
        if ((pBatch->batchSize + pMsg->msg.contLen) < (*ppBatchList)->batchLenLimit) {
          QUEUE_PUSH(&pBatch->wq, h);
          pBatch->batchSize += pMsg->msg.contLen;
          pBatch->wLen += 1;
        } else {
          SCliBatch* pBatch = taosMemoryCalloc(1, sizeof(SCliBatch));
          QUEUE_INIT(&pBatch->wq);
          QUEUE_INIT(&pBatch->listq);

          QUEUE_PUSH(&pBatch->wq, h);
          pBatch->wLen += 1;
          pBatch->batchSize += pMsg->msg.contLen;
          pBatch->pList = *ppBatchList;

          QUEUE_PUSH(&((*ppBatchList)->wq), &pBatch->listq);
          (*ppBatchList)->len += 1;
        }
      }
      continue;
    }
    (*cliAsyncHandle[pMsg->type])(pMsg, pThrd);
    count++;
  }

  void** pIter = taosHashIterate(pThrd->batchCache, NULL);
  while (pIter != NULL) {
    SCliBatchList* batchList = (SCliBatchList*)(*pIter);
    SCliBatch*     batch = cliGetHeadFromList(batchList);
    if (batch != NULL) {
      cliHandleBatchReq(batch, pThrd);
    }
    pIter = (void**)taosHashIterate(pThrd->batchCache, pIter);
  }

  if (count >= 2) {
    tTrace("cli process batch size:%d", count);
  }
}

static void cliAsyncCb(uv_async_t* handle) {
  SAsyncItem* item = handle->data;
  SCliThrd*   pThrd = item->pThrd;
  STrans*     pTransInst = pThrd->pTransInst;

  // batch process to avoid to lock/unlock frequently
  queue wq;
  taosThreadMutexLock(&item->mtx);
  QUEUE_MOVE(&item->qmsg, &wq);
  taosThreadMutexUnlock(&item->mtx);

  if (rpcDebugFlag & DEBUG_TRACE) {
    void* pIter = taosHashIterate(pThrd->msgCount, NULL);
    while (pIter != NULL) {
      int*   count = pIter;
      size_t len = 0;
      char*  key = taosHashGetKey(pIter, &len);
      if (*count != 0) {
        tDebug("key: %s count: %d", key, *count);
      }

      pIter = taosHashIterate(pThrd->msgCount, pIter);
    }
    tDebug("all conn count: %d", pThrd->newConnCount);
  }

  int8_t supportBatch = pTransInst->supportBatch;
  if (supportBatch == 0) {
    cliNoBatchDealReq(&wq, pThrd);
  } else if (supportBatch == 1) {
    cliBatchDealReq(&wq, pThrd);
  }

  if (pThrd->stopMsg != NULL) cliHandleQuit(pThrd->stopMsg, pThrd);
}
static void cliPrepareCb(uv_prepare_t* handle) {
  SCliThrd* thrd = handle->data;
  tTrace("prepare work start");

  SAsyncPool* pool = thrd->asyncPool;
  for (int i = 0; i < pool->nAsync; i++) {
    uv_async_t* async = &(pool->asyncs[i]);
    SAsyncItem* item = async->data;

    queue wq;
    taosThreadMutexLock(&item->mtx);
    QUEUE_MOVE(&item->qmsg, &wq);
    taosThreadMutexUnlock(&item->mtx);

    int count = 0;
    while (!QUEUE_IS_EMPTY(&wq)) {
      queue* h = QUEUE_HEAD(&wq);
      QUEUE_REMOVE(h);

      SCliMsg* pMsg = QUEUE_DATA(h, SCliMsg, q);
      (*cliAsyncHandle[pMsg->type])(pMsg, thrd);
      count++;
    }
  }
  tTrace("prepare work end");
  if (thrd->stopMsg != NULL) cliHandleQuit(thrd->stopMsg, thrd);
}

void cliDestroyConnMsgs(SCliConn* conn, bool destroy) {
  transCtxCleanup(&conn->ctx);
  cliReleaseUnfinishedMsg(conn);
  if (destroy == 1) {
    transQueueDestroy(&conn->cliMsgs);
  } else {
    transQueueClear(&conn->cliMsgs);
  }
}

void cliIteraConnMsgs(SCliConn* conn) {
  SCliThrd* pThrd = conn->hostThrd;
  STrans*   pTransInst = pThrd->pTransInst;

  for (int i = 0; i < transQueueSize(&conn->cliMsgs); i++) {
    SCliMsg* cmsg = transQueueGet(&conn->cliMsgs, i);
    if (cmsg->type == Release || REQUEST_NO_RESP(&cmsg->msg) || cmsg->msg.msgType == TDMT_SCH_DROP_TASK) {
      continue;
    }

    STransMsg resp = {0};
    if (-1 == cliBuildExceptResp(cmsg, &resp)) {
      continue;
    }
    resp.info.cliVer = pTransInst->compatibilityVer;
    pTransInst->cfp(pTransInst->parent, &resp, NULL);

    cmsg->ctx->ahandle = NULL;
  }
}
bool cliRecvReleaseReq(SCliConn* conn, STransMsgHead* pHead) {
  if (pHead->release == 1 && (pHead->msgLen) == sizeof(*pHead)) {
    uint64_t ahandle = pHead->ahandle;
    tDebug("ahandle = %" PRIu64 "", ahandle);
    SCliMsg* pMsg = NULL;
    CONN_GET_MSGCTX_BY_AHANDLE(conn, ahandle);

    transClearBuffer(&conn->readBuf);
    transFreeMsg(transContFromHead((char*)pHead));

    for (int i = 0; ahandle == 0 && i < transQueueSize(&conn->cliMsgs); i++) {
      SCliMsg* cliMsg = transQueueGet(&conn->cliMsgs, i);
      if (cliMsg->type == Release) {
        ASSERTS(pMsg == NULL, "trans-cli recv invaid release-req");
        return true;
      }
    }

    cliIteraConnMsgs(conn);

    tDebug("%s conn %p receive release request, refId:%" PRId64 "", CONN_GET_INST_LABEL(conn), conn, conn->refId);
    destroyCmsg(pMsg);

    addConnToPool(((SCliThrd*)conn->hostThrd)->pool, conn);
    return true;
  }
  return false;
}

static void* cliWorkThread(void* arg) {
  SCliThrd* pThrd = (SCliThrd*)arg;
  pThrd->pid = taosGetSelfPthreadId();
  setThreadName("trans-cli-work");
  uv_run(pThrd->loop, UV_RUN_DEFAULT);

  tDebug("thread quit-thread:%08" PRId64, pThrd->pid);
  return NULL;
}

void* transInitClient(uint32_t ip, uint32_t port, char* label, int numOfThreads, void* fp, void* shandle) {
  SCliObj* cli = taosMemoryCalloc(1, sizeof(SCliObj));

  STrans* pTransInst = shandle;
  memcpy(cli->label, label, TSDB_LABEL_LEN);
  cli->numOfThreads = numOfThreads;
  cli->pThreadObj = (SCliThrd**)taosMemoryCalloc(cli->numOfThreads, sizeof(SCliThrd*));

  for (int i = 0; i < cli->numOfThreads; i++) {
    SCliThrd* pThrd = createThrdObj(shandle);
    if (pThrd == NULL) {
      goto _err;
    }

    int err = taosThreadCreate(&pThrd->thread, NULL, cliWorkThread, (void*)(pThrd));
    if (err != 0) {
      goto _err;
    } else {
      tDebug("success to create tranport-cli thread:%d", i);
    }
    cli->pThreadObj[i] = pThrd;
  }
  return cli;

_err:
  taosMemoryFree(cli->pThreadObj);
  taosMemoryFree(cli);
  return NULL;
}

static FORCE_INLINE void destroyUserdata(STransMsg* userdata) {
  if (userdata->pCont == NULL) {
    return;
  }
  transFreeMsg(userdata->pCont);
  userdata->pCont = NULL;
}

static FORCE_INLINE void destroyCmsg(void* arg) {
  SCliMsg* pMsg = arg;
  if (pMsg == NULL) {
    return;
  }

  transDestroyConnCtx(pMsg->ctx);
  destroyUserdata(&pMsg->msg);
  taosMemoryFree(pMsg);
}

static FORCE_INLINE void destroyCmsgAndAhandle(void* param) {
  if (param == NULL) return;

  STaskArg* arg = param;
  SCliMsg*  pMsg = arg->param1;
  SCliThrd* pThrd = arg->param2;

  tDebug("destroy Ahandle A");
  if (pThrd != NULL && pThrd->destroyAhandleFp != NULL) {
    tDebug("destroy Ahandle B");
    pThrd->destroyAhandleFp(pMsg->ctx->ahandle);
  }
  tDebug("destroy Ahandle C");

  transDestroyConnCtx(pMsg->ctx);
  destroyUserdata(&pMsg->msg);
  taosMemoryFree(pMsg);
}

static SCliThrd* createThrdObj(void* trans) {
  STrans* pTransInst = trans;

  SCliThrd* pThrd = (SCliThrd*)taosMemoryCalloc(1, sizeof(SCliThrd));

  QUEUE_INIT(&pThrd->msg);
  taosThreadMutexInit(&pThrd->msgMtx, NULL);

  pThrd->loop = (uv_loop_t*)taosMemoryMalloc(sizeof(uv_loop_t));
  int err = uv_loop_init(pThrd->loop);
  if (err != 0) {
    tError("failed to init uv_loop, reason:%s", uv_err_name(err));
    taosMemoryFree(pThrd->loop);
    taosThreadMutexDestroy(&pThrd->msgMtx);
    taosMemoryFree(pThrd);
    return NULL;
  }
  if (pTransInst->supportBatch) {
    pThrd->asyncPool = transAsyncPoolCreate(pThrd->loop, 4, pThrd, cliAsyncCb);
  } else {
    pThrd->asyncPool = transAsyncPoolCreate(pThrd->loop, 8, pThrd, cliAsyncCb);
  }
  if (pThrd->asyncPool == NULL) {
    tError("failed to init async pool");
    uv_loop_close(pThrd->loop);
    taosMemoryFree(pThrd->loop);
    taosThreadMutexDestroy(&pThrd->msgMtx);
    taosMemoryFree(pThrd);
    return NULL;
  }

  pThrd->prepare = taosMemoryCalloc(1, sizeof(uv_prepare_t));
  uv_prepare_init(pThrd->loop, pThrd->prepare);
  pThrd->prepare->data = pThrd;
  // uv_prepare_start(pThrd->prepare, cliPrepareCb);

  int32_t timerSize = 64;
  pThrd->timerList = taosArrayInit(timerSize, sizeof(void*));
  for (int i = 0; i < timerSize; i++) {
    uv_timer_t* timer = taosMemoryCalloc(1, sizeof(uv_timer_t));
    uv_timer_init(pThrd->loop, timer);
    taosArrayPush(pThrd->timerList, &timer);
  }

  pThrd->pool = createConnPool(4);
  transDQCreate(pThrd->loop, &pThrd->delayQueue);

  transDQCreate(pThrd->loop, &pThrd->timeoutQueue);

  transDQCreate(pThrd->loop, &pThrd->waitConnQueue);

  pThrd->nextTimeout = taosGetTimestampMs() + CONN_PERSIST_TIME(pTransInst->idleTime);
  pThrd->pTransInst = trans;

  pThrd->destroyAhandleFp = pTransInst->destroyFp;
  pThrd->fqdn2ipCache = taosHashInit(4, taosGetDefaultHashFunction(TSDB_DATA_TYPE_BINARY), true, HASH_NO_LOCK);
  pThrd->failFastCache = taosHashInit(8, taosGetDefaultHashFunction(TSDB_DATA_TYPE_BINARY), true, HASH_NO_LOCK);

  pThrd->batchCache = taosHashInit(8, taosGetDefaultHashFunction(TSDB_DATA_TYPE_BINARY), true, HASH_NO_LOCK);

  pThrd->quit = false;

  pThrd->newConnCount = 0;
  pThrd->msgCount = taosHashInit(8, taosGetDefaultHashFunction(TSDB_DATA_TYPE_BINARY), true, HASH_NO_LOCK);
  return pThrd;
}
static void destroyThrdObj(SCliThrd* pThrd) {
  if (pThrd == NULL) {
    return;
  }

  taosThreadJoin(pThrd->thread, NULL);
  CLI_RELEASE_UV(pThrd->loop);
  taosThreadMutexDestroy(&pThrd->msgMtx);
  TRANS_DESTROY_ASYNC_POOL_MSG(pThrd->asyncPool, SCliMsg, destroyCmsg);
  transAsyncPoolDestroy(pThrd->asyncPool);

  transDQDestroy(pThrd->delayQueue, destroyCmsgAndAhandle);
  transDQDestroy(pThrd->timeoutQueue, NULL);
  transDQDestroy(pThrd->waitConnQueue, NULL);

  tDebug("thread destroy %" PRId64, pThrd->pid);
  for (int i = 0; i < taosArrayGetSize(pThrd->timerList); i++) {
    uv_timer_t* timer = taosArrayGetP(pThrd->timerList, i);
    taosMemoryFree(timer);
  }
  taosArrayDestroy(pThrd->timerList);
  taosMemoryFree(pThrd->prepare);
  taosMemoryFree(pThrd->loop);
  taosHashCleanup(pThrd->fqdn2ipCache);
  taosHashCleanup(pThrd->failFastCache);

  void** pIter = taosHashIterate(pThrd->batchCache, NULL);
  while (pIter != NULL) {
    SCliBatchList* pBatchList = (SCliBatchList*)(*pIter);
    while (!QUEUE_IS_EMPTY(&pBatchList->wq)) {
      queue* h = QUEUE_HEAD(&pBatchList->wq);
      QUEUE_REMOVE(h);

      SCliBatch* pBatch = QUEUE_DATA(h, SCliBatch, listq);
      cliDestroyBatch(pBatch);
    }
    taosMemoryFree(pBatchList->ip);
    taosMemoryFree(pBatchList->dst);
    taosMemoryFree(pBatchList);

    pIter = (void**)taosHashIterate(pThrd->batchCache, pIter);
  }
  taosHashCleanup(pThrd->batchCache);
  taosHashCleanup(pThrd->msgCount);
  taosMemoryFree(pThrd);
}

static FORCE_INLINE void transDestroyConnCtx(STransConnCtx* ctx) {
  //
  taosMemoryFree(ctx);
}

void cliSendQuit(SCliThrd* thrd) {
  // cli can stop gracefully
  SCliMsg* msg = taosMemoryCalloc(1, sizeof(SCliMsg));
  msg->type = Quit;
  transAsyncSend(thrd->asyncPool, &msg->q);
  atomic_store_8(&thrd->asyncPool->stop, 1);
}
void cliWalkCb(uv_handle_t* handle, void* arg) {
  if (!uv_is_closing(handle)) {
    if (uv_handle_get_type(handle) == UV_TIMER) {
      // SCliConn* pConn = handle->data;
      //  if (pConn != NULL && pConn->timer != NULL) {
      //    SCliThrd* pThrd = pConn->hostThrd;
      //    uv_timer_stop((uv_timer_t*)handle);
      //    handle->data = NULL;
      //    taosArrayPush(pThrd->timerList, &pConn->timer);
      //    pConn->timer = NULL;
      //  }
    } else {
      uv_read_stop((uv_stream_t*)handle);
    }
    uv_close(handle, cliDestroy);
  }
}

FORCE_INLINE int cliRBChoseIdx(STrans* pTransInst) {
  int32_t index = pTransInst->index;
  if (pTransInst->numOfThreads == 0) {
    return -1;
  }
  /*
   * no lock, and to avoid CPU load imbalance, set limit pTransInst->numOfThreads * 2000;
   */
  if (pTransInst->index++ >= pTransInst->numOfThreads * 2000) {
    pTransInst->index = 0;
  }
  return index % pTransInst->numOfThreads;
}
static FORCE_INLINE void doDelayTask(void* param) {
  STaskArg* arg = param;
  cliHandleReq((SCliMsg*)arg->param1, (SCliThrd*)arg->param2);
  taosMemoryFree(arg);
}

static void doCloseIdleConn(void* param) {
  STaskArg* arg = param;
  SCliConn* conn = arg->param1;
  tDebug("%s conn %p idle, close it", CONN_GET_INST_LABEL(conn), conn);
  conn->task = NULL;
  cliDestroyConn(conn, true);
  taosMemoryFree(arg);
}

static void cliSchedMsgToNextNode(SCliMsg* pMsg, SCliThrd* pThrd) {
  STrans*        pTransInst = pThrd->pTransInst;
  STransConnCtx* pCtx = pMsg->ctx;

  if (rpcDebugFlag & DEBUG_DEBUG) {
    STraceId* trace = &pMsg->msg.info.traceId;
<<<<<<< HEAD
    char      tbuf[512] = {0};

=======
    char      tbuf[256] = {0};
>>>>>>> 3ed78dda
    EPSET_TO_STR(&pCtx->epSet, tbuf);
    tGDebug("%s retry on next node,use:%s, step: %d,timeout:%" PRId64 "", transLabel(pThrd->pTransInst), tbuf,
            pCtx->retryStep, pCtx->retryNextInterval);
  }

  STaskArg* arg = taosMemoryMalloc(sizeof(STaskArg));
  arg->param1 = pMsg;
  arg->param2 = pThrd;

  transDQSched(pThrd->delayQueue, doDelayTask, arg, pCtx->retryNextInterval);
}

FORCE_INLINE void cliCompareAndSwap(int8_t* val, int8_t exp, int8_t newVal) {
  if (*val != exp) {
    *val = newVal;
  }
}

FORCE_INLINE bool cliTryExtractEpSet(STransMsg* pResp, SEpSet* dst) {
  if ((pResp == NULL || pResp->info.hasEpSet == 0)) {
    return false;
  }
  // rebuild resp msg
  SEpSet epset;
  if (tDeserializeSEpSet(pResp->pCont, pResp->contLen, &epset) < 0) {
    return false;
  }
  int32_t tlen = tSerializeSEpSet(NULL, 0, dst);

  char*   buf = NULL;
  int32_t len = pResp->contLen - tlen;
  if (len != 0) {
    buf = rpcMallocCont(len);
    memcpy(buf, (char*)pResp->pCont + tlen, len);
  }
  rpcFreeCont(pResp->pCont);

  pResp->pCont = buf;
  pResp->contLen = len;

  epsetAssign(dst, &epset);
  return true;
}
bool cliResetEpset(STransConnCtx* pCtx, STransMsg* pResp, bool hasEpSet) {
  bool noDelay = true;
  if (hasEpSet == false) {
    if (pResp->contLen == 0) {
      if (pCtx->epsetRetryCnt >= pCtx->epSet.numOfEps) {
        noDelay = false;
      } else {
        EPSET_FORWARD_INUSE(&pCtx->epSet);
      }
    } else if (pResp->contLen != 0) {
      SEpSet  epSet;
      int32_t valid = tDeserializeSEpSet(pResp->pCont, pResp->contLen, &epSet);
      if (valid < 0) {
        tDebug("get invalid epset, epset equal, continue");
        if (pCtx->epsetRetryCnt >= pCtx->epSet.numOfEps) {
          noDelay = false;
        } else {
          EPSET_FORWARD_INUSE(&pCtx->epSet);
        }
      } else {
        if (!transEpSetIsEqual(&pCtx->epSet, &epSet)) {
          tDebug("epset not equal, retry new epset");
          epsetAssign(&pCtx->epSet, &epSet);
          noDelay = false;
        } else {
          if (pCtx->epsetRetryCnt >= pCtx->epSet.numOfEps) {
            noDelay = false;
          } else {
            tDebug("epset equal, continue");
            EPSET_FORWARD_INUSE(&pCtx->epSet);
          }
        }
      }
    }
  } else {
    SEpSet  epSet;
    int32_t valid = tDeserializeSEpSet(pResp->pCont, pResp->contLen, &epSet);
    if (valid < 0) {
      tDebug("get invalid epset, epset equal, continue");
      if (pCtx->epsetRetryCnt >= pCtx->epSet.numOfEps) {
        noDelay = false;
      } else {
        EPSET_FORWARD_INUSE(&pCtx->epSet);
      }
    } else {
      if (!transEpSetIsEqual(&pCtx->epSet, &epSet)) {
        tDebug("epset not equal, retry new epset");
        epsetAssign(&pCtx->epSet, &epSet);
        noDelay = false;
      } else {
        if (pCtx->epsetRetryCnt >= pCtx->epSet.numOfEps) {
          noDelay = false;
        } else {
          tDebug("epset equal, continue");
          EPSET_FORWARD_INUSE(&pCtx->epSet);
        }
      }
    }
  }
  return noDelay;
}
bool cliGenRetryRule(SCliConn* pConn, STransMsg* pResp, SCliMsg* pMsg) {
  SCliThrd* pThrd = pConn->hostThrd;
  STrans*   pTransInst = pThrd->pTransInst;

  STransConnCtx* pCtx = pMsg->ctx;
  int32_t        code = pResp->code;

  bool retry = pTransInst->retry != NULL ? pTransInst->retry(code, pResp->msgType - 1) : false;
  if (retry == false) {
    return false;
  }

  if (!pCtx->retryInit) {
    pCtx->retryMinInterval = pTransInst->retryMinInterval;
    pCtx->retryMaxInterval = pTransInst->retryMaxInterval;
    pCtx->retryStepFactor = pTransInst->retryStepFactor;
    pCtx->retryMaxTimeout = pTransInst->retryMaxTimeout;
    pCtx->retryInitTimestamp = taosGetTimestampMs();
    pCtx->retryNextInterval = pCtx->retryMinInterval;
    pCtx->retryStep = 0;
    pCtx->retryInit = true;
    pCtx->retryCode = TSDB_CODE_SUCCESS;

    // already retry, not use handle specified by app;
    pMsg->msg.info.handle = 0;
  }

  if (-1 != pCtx->retryMaxTimeout && taosGetTimestampMs() - pCtx->retryInitTimestamp >= pCtx->retryMaxTimeout) {
    return false;
  }

  // code, msgType

  // A:  epset,   leader, not self
  // B:  epset,   not know leader
  // C:  no epset, leader but not serivce

  bool noDelay = false;
  if (code == TSDB_CODE_RPC_BROKEN_LINK || code == TSDB_CODE_RPC_NETWORK_UNAVAIL) {
    tTrace("code str %s, contlen:%d 0", tstrerror(code), pResp->contLen);
    noDelay = cliResetEpset(pCtx, pResp, false);
    transFreeMsg(pResp->pCont);
    transUnrefCliHandle(pConn);
  } else if (code == TSDB_CODE_SYN_NOT_LEADER || code == TSDB_CODE_SYN_INTERNAL_ERROR ||
             code == TSDB_CODE_SYN_PROPOSE_NOT_READY || code == TSDB_CODE_VND_STOPPED ||
             code == TSDB_CODE_MNODE_NOT_FOUND || code == TSDB_CODE_APP_IS_STARTING ||
             code == TSDB_CODE_APP_IS_STOPPING || code == TSDB_CODE_VND_STOPPED) {
    tTrace("code str %s, contlen:%d 1", tstrerror(code), pResp->contLen);
    noDelay = cliResetEpset(pCtx, pResp, true);
    transFreeMsg(pResp->pCont);
    addConnToPool(pThrd->pool, pConn);
  } else if (code == TSDB_CODE_SYN_RESTORING) {
    tTrace("code str %s, contlen:%d 0", tstrerror(code), pResp->contLen);
    noDelay = cliResetEpset(pCtx, pResp, true);
    addConnToPool(pThrd->pool, pConn);
    transFreeMsg(pResp->pCont);
  } else {
    tTrace("code str %s, contlen:%d 0", tstrerror(code), pResp->contLen);
    noDelay = cliResetEpset(pCtx, pResp, false);
    addConnToPool(pThrd->pool, pConn);
    transFreeMsg(pResp->pCont);
  }
  if (code != TSDB_CODE_RPC_BROKEN_LINK && code != TSDB_CODE_RPC_NETWORK_UNAVAIL && code != TSDB_CODE_SUCCESS) {
    // save one internal code
    pCtx->retryCode = code;
  }

  if (noDelay == false) {
    pCtx->epsetRetryCnt = 1;
    pCtx->retryStep++;

    int64_t factor = pow(pCtx->retryStepFactor, pCtx->retryStep - 1);
    pCtx->retryNextInterval = factor * pCtx->retryMinInterval;
    if (pCtx->retryNextInterval >= pCtx->retryMaxInterval) {
      pCtx->retryNextInterval = pCtx->retryMaxInterval;
    }
  } else {
    pCtx->retryNextInterval = 0;
    pCtx->epsetRetryCnt++;
  }

  pMsg->sent = 0;
  cliSchedMsgToNextNode(pMsg, pThrd);
  return true;
}
int cliAppCb(SCliConn* pConn, STransMsg* pResp, SCliMsg* pMsg) {
  SCliThrd* pThrd = pConn->hostThrd;
  STrans*   pTransInst = pThrd->pTransInst;

  if (pMsg == NULL || pMsg->ctx == NULL) {
    tTrace("%s conn %p handle resp", pTransInst->label, pConn);
    pTransInst->cfp(pTransInst->parent, pResp, NULL);
    return 0;
  }

  STransConnCtx* pCtx = pMsg->ctx;

  bool retry = cliGenRetryRule(pConn, pResp, pMsg);
  if (retry == true) {
    return -1;
  }

  if (pCtx->retryCode != TSDB_CODE_SUCCESS) {
    int32_t code = pResp->code;
    // return internal code app
    if (code == TSDB_CODE_RPC_NETWORK_UNAVAIL || code == TSDB_CODE_RPC_BROKEN_LINK ||
        code == TSDB_CODE_RPC_SOMENODE_NOT_CONNECTED) {
      pResp->code = pCtx->retryCode;
    }
  }

  // check whole vnodes is offline on this vgroup
  if (pCtx->epsetRetryCnt >= pCtx->epSet.numOfEps || pCtx->retryStep > 0) {
    if (pResp->code == TSDB_CODE_RPC_NETWORK_UNAVAIL) {
      pResp->code = TSDB_CODE_RPC_SOMENODE_NOT_CONNECTED;
    } else if (pResp->code == TSDB_CODE_RPC_BROKEN_LINK) {
      pResp->code = TSDB_CODE_RPC_SOMENODE_BROKEN_LINK;
    }
  }

  STraceId* trace = &pResp->info.traceId;
  bool      hasEpSet = cliTryExtractEpSet(pResp, &pCtx->epSet);
  if (hasEpSet) {
    if (rpcDebugFlag & DEBUG_TRACE) {
<<<<<<< HEAD
      char tbuf[512] = {0};
      EPSET_TO_STR(&pCtx->epSet, tbuf);
      tGTrace("%s conn %p extract epset from msg, use:%s", CONN_GET_INST_LABEL(pConn), pConn, tbuf);
=======
      char tbuf[256] = {0};
      EPSET_TO_STR(&pCtx->epSet, tbuf);
      tGTrace("%s conn %p extract epset from msg", CONN_GET_INST_LABEL(pConn), pConn);
>>>>>>> 3ed78dda
    }
  }
  if (rpcDebugFlag & DEBUG_TRACE) {
    if (tmsgIsValid(pResp->msgType - 1)) {
      char buf[128] = {0};
      sprintf(buf, "%s", TMSG_INFO(pResp->msgType - 1));
      int* count = taosHashGet(pThrd->msgCount, buf, sizeof(buf));
      if (NULL == 0) {
        int localCount = 0;
        taosHashPut(pThrd->msgCount, buf, sizeof(buf), &localCount, sizeof(localCount));
      } else {
        int localCount = *count - 1;
        taosHashPut(pThrd->msgCount, buf, sizeof(buf), &localCount, sizeof(localCount));
      }
    }
  }
  if (pCtx->pSem != NULL) {
    tGTrace("%s conn %p(sync) handle resp", CONN_GET_INST_LABEL(pConn), pConn);
    if (pCtx->pRsp == NULL) {
      tGTrace("%s conn %p(sync) failed to resp, ignore", CONN_GET_INST_LABEL(pConn), pConn);
    } else {
      memcpy((char*)pCtx->pRsp, (char*)pResp, sizeof(*pResp));
    }
    tsem_post(pCtx->pSem);
    pCtx->pRsp = NULL;
  } else {
    tGTrace("%s conn %p handle resp", CONN_GET_INST_LABEL(pConn), pConn);
    if (retry == false && hasEpSet == true) {
      pTransInst->cfp(pTransInst->parent, pResp, &pCtx->epSet);
    } else {
      if (!cliIsEpsetUpdated(pResp->code, pCtx)) {
        pTransInst->cfp(pTransInst->parent, pResp, NULL);
      } else {
        pTransInst->cfp(pTransInst->parent, pResp, &pCtx->epSet);
      }
    }
  }
  return 0;
}

void transCloseClient(void* arg) {
  SCliObj* cli = arg;
  for (int i = 0; i < cli->numOfThreads; i++) {
    cliSendQuit(cli->pThreadObj[i]);
    destroyThrdObj(cli->pThreadObj[i]);
  }
  taosMemoryFree(cli->pThreadObj);
  taosMemoryFree(cli);
}
void transRefCliHandle(void* handle) {
  if (handle == NULL) {
    return;
  }
  int ref = T_REF_INC((SCliConn*)handle);
  tTrace("%s conn %p ref %d", CONN_GET_INST_LABEL((SCliConn*)handle), handle, ref);
  UNUSED(ref);
}
void transUnrefCliHandle(void* handle) {
  if (handle == NULL) {
    return;
  }
  int ref = T_REF_DEC((SCliConn*)handle);
  tTrace("%s conn %p ref:%d", CONN_GET_INST_LABEL((SCliConn*)handle), handle, ref);
  if (ref == 0) {
    cliDestroyConn((SCliConn*)handle, true);
  }
}
static FORCE_INLINE SCliThrd* transGetWorkThrdFromHandle(STrans* trans, int64_t handle) {
  SCliThrd*  pThrd = NULL;
  SExHandle* exh = transAcquireExHandle(transGetRefMgt(), handle);
  if (exh == NULL) {
    return NULL;
  }

  if (exh->pThrd == NULL && trans != NULL) {
    int idx = cliRBChoseIdx(trans);
    if (idx < 0) return NULL;
    exh->pThrd = ((SCliObj*)trans->tcphandle)->pThreadObj[idx];
  }

  pThrd = exh->pThrd;
  transReleaseExHandle(transGetRefMgt(), handle);
  return pThrd;
}
SCliThrd* transGetWorkThrd(STrans* trans, int64_t handle) {
  if (handle == 0) {
    int idx = cliRBChoseIdx(trans);
    if (idx < 0) return NULL;
    return ((SCliObj*)trans->tcphandle)->pThreadObj[idx];
  }
  SCliThrd* pThrd = transGetWorkThrdFromHandle(trans, handle);
  return pThrd;
}
int transReleaseCliHandle(void* handle) {
  int  idx = -1;
  bool valid = false;

  SCliThrd* pThrd = transGetWorkThrdFromHandle(NULL, (int64_t)handle);
  if (pThrd == NULL) {
    return -1;
  }

  STransMsg tmsg = {.info.handle = handle, .info.ahandle = (void*)0x9527};
  TRACE_SET_MSGID(&tmsg.info.traceId, tGenIdPI64());

  STransConnCtx* pCtx = taosMemoryCalloc(1, sizeof(STransConnCtx));
  pCtx->ahandle = tmsg.info.ahandle;

  SCliMsg* cmsg = taosMemoryCalloc(1, sizeof(SCliMsg));
  cmsg->msg = tmsg;
  cmsg->st = taosGetTimestampUs();
  cmsg->type = Release;
  cmsg->ctx = pCtx;

  STraceId* trace = &tmsg.info.traceId;
  tGDebug("send release request at thread:%08" PRId64 "", pThrd->pid);

  if (0 != transAsyncSend(pThrd->asyncPool, &cmsg->q)) {
    destroyCmsg(cmsg);
    return -1;
  }
  return 0;
}

int transSendRequest(void* shandle, const SEpSet* pEpSet, STransMsg* pReq, STransCtx* ctx) {
  STrans* pTransInst = (STrans*)transAcquireExHandle(transGetInstMgt(), (int64_t)shandle);
  if (pTransInst == NULL) {
    transFreeMsg(pReq->pCont);
    return -1;
  }

  SCliThrd* pThrd = transGetWorkThrd(pTransInst, (int64_t)pReq->info.handle);
  if (pThrd == NULL) {
    transFreeMsg(pReq->pCont);
    transReleaseExHandle(transGetInstMgt(), (int64_t)shandle);
    return TSDB_CODE_RPC_BROKEN_LINK;
  }

  TRACE_SET_MSGID(&pReq->info.traceId, tGenIdPI64());
  STransConnCtx* pCtx = taosMemoryCalloc(1, sizeof(STransConnCtx));
  epsetAssign(&pCtx->epSet, pEpSet);
  epsetAssign(&pCtx->origEpSet, pEpSet);

  pCtx->ahandle = pReq->info.ahandle;
  pCtx->msgType = pReq->msgType;

  if (ctx != NULL) pCtx->appCtx = *ctx;

  SCliMsg* cliMsg = taosMemoryCalloc(1, sizeof(SCliMsg));
  cliMsg->ctx = pCtx;
  cliMsg->msg = *pReq;
  cliMsg->st = taosGetTimestampUs();
  cliMsg->type = Normal;
  cliMsg->refId = (int64_t)shandle;

  STraceId* trace = &pReq->info.traceId;
  tGDebug("%s send request at thread:%08" PRId64 ", dst:%s:%d, app:%p", transLabel(pTransInst), pThrd->pid,
          EPSET_GET_INUSE_IP(&pCtx->epSet), EPSET_GET_INUSE_PORT(&pCtx->epSet), pReq->info.ahandle);
  if (0 != transAsyncSend(pThrd->asyncPool, &(cliMsg->q))) {
    destroyCmsg(cliMsg);
    transReleaseExHandle(transGetInstMgt(), (int64_t)shandle);
    return -1;
  }
  transReleaseExHandle(transGetInstMgt(), (int64_t)shandle);
  return 0;
}

int transSendRecv(void* shandle, const SEpSet* pEpSet, STransMsg* pReq, STransMsg* pRsp) {
  STrans* pTransInst = (STrans*)transAcquireExHandle(transGetInstMgt(), (int64_t)shandle);
  if (pTransInst == NULL) {
    transFreeMsg(pReq->pCont);
    return -1;
  }

  SCliThrd* pThrd = transGetWorkThrd(pTransInst, (int64_t)pReq->info.handle);
  if (pThrd == NULL) {
    transFreeMsg(pReq->pCont);
    transReleaseExHandle(transGetInstMgt(), (int64_t)shandle);
    return TSDB_CODE_RPC_BROKEN_LINK;
  }

  tsem_t* sem = taosMemoryCalloc(1, sizeof(tsem_t));
  tsem_init(sem, 0, 0);

  TRACE_SET_MSGID(&pReq->info.traceId, tGenIdPI64());

  STransConnCtx* pCtx = taosMemoryCalloc(1, sizeof(STransConnCtx));
  epsetAssign(&pCtx->epSet, pEpSet);
  epsetAssign(&pCtx->origEpSet, pEpSet);
  pCtx->ahandle = pReq->info.ahandle;
  pCtx->msgType = pReq->msgType;
  pCtx->pSem = sem;
  pCtx->pRsp = pRsp;

  SCliMsg* cliMsg = taosMemoryCalloc(1, sizeof(SCliMsg));
  cliMsg->ctx = pCtx;
  cliMsg->msg = *pReq;
  cliMsg->st = taosGetTimestampUs();
  cliMsg->type = Normal;
  cliMsg->refId = (int64_t)shandle;

  STraceId* trace = &pReq->info.traceId;
  tGDebug("%s send request at thread:%08" PRId64 ", dst:%s:%d, app:%p", transLabel(pTransInst), pThrd->pid,
          EPSET_GET_INUSE_IP(&pCtx->epSet), EPSET_GET_INUSE_PORT(&pCtx->epSet), pReq->info.ahandle);

  int ret = transAsyncSend(pThrd->asyncPool, &cliMsg->q);
  if (ret != 0) {
    destroyCmsg(cliMsg);
    goto _RETURN;
  }
  tsem_wait(sem);

_RETURN:
  tsem_destroy(sem);
  taosMemoryFree(sem);
  transReleaseExHandle(transGetInstMgt(), (int64_t)shandle);
  return ret;
}
/*
 *
 **/
int transSetDefaultAddr(void* shandle, const char* ip, const char* fqdn) {
  STrans* pTransInst = (STrans*)transAcquireExHandle(transGetInstMgt(), (int64_t)shandle);
  if (pTransInst == NULL) {
    return -1;
  }

  SCvtAddr cvtAddr = {0};
  if (ip != NULL && fqdn != NULL) {
    tstrncpy(cvtAddr.ip, ip, sizeof(cvtAddr.ip));
    tstrncpy(cvtAddr.fqdn, fqdn, sizeof(cvtAddr.fqdn));
    cvtAddr.cvt = true;
  }
  for (int i = 0; i < pTransInst->numOfThreads; i++) {
    STransConnCtx* pCtx = taosMemoryCalloc(1, sizeof(STransConnCtx));
    pCtx->cvtAddr = cvtAddr;

    SCliMsg* cliMsg = taosMemoryCalloc(1, sizeof(SCliMsg));
    cliMsg->ctx = pCtx;
    cliMsg->type = Update;
    cliMsg->refId = (int64_t)shandle;

    SCliThrd* thrd = ((SCliObj*)pTransInst->tcphandle)->pThreadObj[i];
    tDebug("%s update epset at thread:%08" PRId64, pTransInst->label, thrd->pid);

    if (transAsyncSend(thrd->asyncPool, &(cliMsg->q)) != 0) {
      destroyCmsg(cliMsg);
      transReleaseExHandle(transGetInstMgt(), (int64_t)shandle);
      return -1;
    }
  }
  transReleaseExHandle(transGetInstMgt(), (int64_t)shandle);
  return 0;
}

int64_t transAllocHandle() {
  SExHandle* exh = taosMemoryCalloc(1, sizeof(SExHandle));
  exh->refId = transAddExHandle(transGetRefMgt(), exh);
  tDebug("pre alloc refId %" PRId64 "", exh->refId);

  return exh->refId;
}<|MERGE_RESOLUTION|>--- conflicted
+++ resolved
@@ -2156,12 +2156,7 @@
 
   if (rpcDebugFlag & DEBUG_DEBUG) {
     STraceId* trace = &pMsg->msg.info.traceId;
-<<<<<<< HEAD
     char      tbuf[512] = {0};
-
-=======
-    char      tbuf[256] = {0};
->>>>>>> 3ed78dda
     EPSET_TO_STR(&pCtx->epSet, tbuf);
     tGDebug("%s retry on next node,use:%s, step: %d,timeout:%" PRId64 "", transLabel(pThrd->pTransInst), tbuf,
             pCtx->retryStep, pCtx->retryNextInterval);
@@ -2390,15 +2385,9 @@
   bool      hasEpSet = cliTryExtractEpSet(pResp, &pCtx->epSet);
   if (hasEpSet) {
     if (rpcDebugFlag & DEBUG_TRACE) {
-<<<<<<< HEAD
       char tbuf[512] = {0};
       EPSET_TO_STR(&pCtx->epSet, tbuf);
-      tGTrace("%s conn %p extract epset from msg, use:%s", CONN_GET_INST_LABEL(pConn), pConn, tbuf);
-=======
-      char tbuf[256] = {0};
-      EPSET_TO_STR(&pCtx->epSet, tbuf);
       tGTrace("%s conn %p extract epset from msg", CONN_GET_INST_LABEL(pConn), pConn);
->>>>>>> 3ed78dda
     }
   }
   if (rpcDebugFlag & DEBUG_TRACE) {
