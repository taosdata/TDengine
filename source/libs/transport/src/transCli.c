/** Copyright (c) 2019 TAOS Data, Inc. <jhtao@taosdata.com>
 *
 * This program is free software: you can use, redistribute, and/or modify
 * it under the terms of the GNU Affero General Public License, version 3
 * or later ("AGPL"), as published by the Free Software Foundation.
 *
 * This program is distributed in the hope that it will be useful, but WITHOUT
 * ANY WARRANTY; without even the implied warranty of MERCHANTABILITY or
 * FITNESS FOR A PARTICULAR PURPOSE.
 *
 * You should have received a copy of the GNU Affero General Public License
 * along with this program. If not, see <http://www.gnu.org/licenses/>.
 */

// clang-format off
#include "taoserror.h"
#include "transComm.h"
#include "tmisce.h"
#include "transLog.h"
// clang-format on

typedef struct {
  int32_t numOfConn;
  queue   msgQ;
} SMsgList;

typedef struct SConnList {
  queue   conns;
  int32_t size;
} SConnList;

typedef struct {
  queue   wq;
  int32_t len;

  int connMax;
  int connCnt;
  int batchLenLimit;
  int sending;

  char*    dst;
  char*    ip;
  uint16_t port;

} SCliBatchList;

typedef struct {
  queue          wq;
  queue          listq;
  int32_t        wLen;
  int32_t        batchSize;  //
  int32_t        batch;
  SCliBatchList* pList;
} SCliBatch;

typedef struct SCliConn {
  int32_t      ref;
  uv_connect_t connReq;
  uv_stream_t* stream;

  uv_timer_t* timer;  // read timer, forbidden

  void* hostThrd;

  SConnBuffer readBuf;
  STransQueue reqsToSend;
  STransQueue reqsSentOut;
  SHashObj*   pQueryTable;

  queue      q;
  SConnList* list;

  STransCtx  ctx;
  bool       broken;  // link broken or not
  ConnStatus status;  //

  SCliBatch* pBatch;

  SDelayTask* task;

  HeapNode node;  // for heap
  int8_t   inHeap;
  int32_t  reqRefCnt;
  uint32_t clientIp;
  uint32_t serverIp;

  char* dstAddr;
  char  src[32];
  char  dst[32];

  char*   ipStr;
  int32_t port;

  int64_t refId;
  int64_t seq;

  int8_t    registered;
  int8_t    connnected;
  SHashObj* pQTable;
  int8_t    userInited;
  void*     pInitUserReq;

  void*   heap;  // point to req conn heap
  int32_t heapMissHit;

  uv_buf_t* buf;
  int32_t   bufSize;
  int32_t   readerStart;

  queue wq;  // uv_write_t queue
} SCliConn;

typedef struct {
  SCliConn* conn;
  void*     arg;
} SReqState;

typedef struct {
  int64_t seq;
  int32_t msgType;
} SFiterArg;
typedef struct SCliReq {
  SReqCtx*      ctx;
  queue         q;
  STransMsgType type;
  uint64_t      st;
  int64_t       seq;
  int32_t       sent;  //(0: no send, 1: alread sent)
  STransMsg     msg;

} SCliReq;

typedef struct SCliThrd {
  TdThread    thread;  // tid
  int64_t     pid;     // pid
  uv_loop_t*  loop;
  SAsyncPool* asyncPool;
  void*       pool;  // conn pool
  // timer handles
  SArray* timerList;
  // msg queue
  queue         msg;
  TdThreadMutex msgMtx;
  SDelayQueue*  delayQueue;
  SDelayQueue*  timeoutQueue;
  SDelayQueue*  waitConnQueue;
  uint64_t      nextTimeout;  // next timeout
  STrans*       pInst;        //

  void (*destroyAhandleFp)(void* ahandle);
  SHashObj* fqdn2ipCache;
  SCvtAddr* pCvtAddr;

  SHashObj* failFastCache;
  SHashObj* batchCache;
  SHashObj* connHeapCache;

  SCliReq* stopMsg;
  bool     quit;

  int32_t (*initCb)(void* arg, SCliReq* pReq, STransMsg* pResp);
  int32_t (*notifyCb)(void* arg, SCliReq* pReq, STransMsg* pResp);
  int32_t (*notifyExceptCb)(void* arg, SCliReq* pReq, STransMsg* pResp);

  SHashObj* pIdConnTable;  // <qid, conn>
} SCliThrd;

typedef struct SCliObj {
  char       label[TSDB_LABEL_LEN];
  int32_t    index;
  int        numOfThreads;
  SCliThrd** pThreadObj;
} SCliObj;

typedef struct {
  int32_t reinit;
  int64_t timestamp;
  int32_t count;
  int32_t threshold;
  int64_t interval;
} SFailFastItem;

// conn pool
// add expire timeout and capacity limit
static void*   createConnPool(int size);
static void*   destroyConnPool(SCliThrd* thread);
static void    addConnToPool(void* pool, SCliConn* conn);
static void    doCloseIdleConn(void* param);
static int32_t cliCreateConn2(SCliThrd* pThrd, SCliReq* pReq, SCliConn** pConn);
static int32_t cliCreateConn(SCliThrd* pThrd, SCliConn** pCliConn, char* ip, int port);
static int32_t cliDoConn(SCliThrd* pThrd, SCliConn* conn);
static void    cliBatchSendCb(uv_write_t* req, int status);
void           cliBatchSendImpl(SCliConn* pConn);
static int32_t cliBatchSend(SCliConn* conn);
void           cliConnCheckTimoutMsg(SCliConn* conn);
bool           cliConnRmReleaseReq(SCliConn* conn, STransMsgHead* pHead);
// register conn timer
static void cliConnTimeout(uv_timer_t* handle);

void cliConnTimeout__checkReq(uv_timer_t* handle);
// register timer for read
static void cliReadTimeoutCb(uv_timer_t* handle);
// register timer in each thread to clear expire conn
// static void cliTimeoutCb(uv_timer_t* handle);
// alloc buffer for recv
static FORCE_INLINE void cliAllocRecvBufferCb(uv_handle_t* handle, size_t suggested_size, uv_buf_t* buf);
// callback after recv nbytes from socket
static void cliRecvCb(uv_stream_t* cli, ssize_t nread, const uv_buf_t* buf);
// callback after send data to socket
// static void cliSendCb(uv_write_t* req, int status);
// callback after conn to server
static void cliConnCb(uv_connect_t* req, int status);
static void cliAsyncCb(uv_async_t* handle);

SCliBatch* cliGetHeadFromList(SCliBatchList* pList);

static void destroyCliConnQTable(SCliConn* conn);

static void    cliHandleException(SCliConn* conn);
static int32_t allocConnRef(SCliConn* conn, bool update);

static int cliNotifyCb(SCliConn* pConn, SCliReq* pReq, STransMsg* pResp);
void       cliResetConnTimer(SCliConn* conn);

static void cliDestroyConn(SCliConn* pConn, bool clear /*clear tcp handle or not*/);
static void cliDestroy(uv_handle_t* handle);

static void cliDestroyConnMsgs(SCliConn* conn, bool destroy);

static void doFreeTimeoutMsg(void* param);

static void cliDestroyBatch(SCliBatch* pBatch);
// cli util func
static FORCE_INLINE bool    cliIsEpsetUpdated(int32_t code, SReqCtx* pCtx);
static FORCE_INLINE int32_t cliMayCvtFqdnToIp(SEpSet* pEpSet, const SCvtAddr* pCvtAddr);

static FORCE_INLINE int32_t cliBuildExceptResp(SCliThrd* thrd, SCliReq* pReq, STransMsg* resp);

static FORCE_INLINE int32_t cliGetIpFromFqdnCache(SHashObj* cache, char* fqdn, uint32_t* ipaddr);
static FORCE_INLINE int32_t cliUpdateFqdnCache(SHashObj* cache, char* fqdn);

static FORCE_INLINE void cliMayUpdateFqdnCache(SHashObj* cache, char* dst);
// process data read from server, add decompress etc later
// handle except about conn

static void doNotifyCb(SCliReq* pReq, SCliThrd* pThrd, int32_t code);
// handle req from app
static void cliHandleReq(SCliThrd* pThrd, SCliReq* pReq);
static void cliHandleQuit(SCliThrd* pThrd, SCliReq* pReq);
static void cliHandleRelease(SCliThrd* pThrd, SCliReq* pReq);
static void cliHandleUpdate(SCliThrd* pThrd, SCliReq* pReq);
static void cliHandleFreeById(SCliThrd* pThrd, SCliReq* pReq) { return; }

static void cliDoReq(queue* h, SCliThrd* pThrd);
static void cliDoBatchReq(queue* h, SCliThrd* pThrd);
static void (*cliDealFunc[])(queue* h, SCliThrd* pThrd) = {cliDoReq, cliDoBatchReq};

static void (*cliAsyncHandle[])(SCliThrd* pThrd, SCliReq* pReq) = {cliHandleReq, cliHandleQuit,   cliHandleRelease,
                                                                   NULL,         cliHandleUpdate, cliHandleFreeById};

static FORCE_INLINE void destroyReq(void* cmsg);

static FORCE_INLINE void destroyReqWrapper(void* arg, void* param);
static FORCE_INLINE void destroyReqAndAhanlde(void* cmsg);
static FORCE_INLINE int  cliRBChoseIdx(STrans* pInst);
static FORCE_INLINE void destroyReqCtx(SReqCtx* ctx);

int32_t cliHandleState_mayUpdateState(SCliThrd* pThrd, SCliReq* pReq, SCliConn* pConn);
int32_t cliMayGetStateByQid(SCliThrd* pThrd, SCliReq* pReq, SCliConn** pConn);

static SCliConn* getConnFromHeapCache(SHashObj* pConnHeapCache, char* key);
static int32_t   addConnToHeapCache(SHashObj* pConnHeapCacahe, SCliConn* pConn);
static int32_t   delConnFromHeapCache(SHashObj* pConnHeapCache, SCliConn* pConn);

// thread obj
static int32_t createThrdObj(void* trans, SCliThrd** pThrd);
static void    destroyThrdObj(SCliThrd* pThrd);

int32_t     cliSendQuit(SCliThrd* thrd);
static void cliWalkCb(uv_handle_t* handle, void* arg);

static void cliWalkCb(uv_handle_t* handle, void* arg);

static FORCE_INLINE int32_t destroyAllReqs(SCliConn* SCliConn);

static FORCE_INLINE bool filterAllReq(void* e, void* arg);
static FORCE_INLINE bool filerBySeq(void* key, void* arg);
static FORCE_INLINE bool filterByQid(void* key, void* arg);
static FORCE_INLINE bool filterToDebug_timeoutMsg(void* key, void* arg);
static FORCE_INLINE bool filterToRmTimoutReq(void* key, void* arg);

typedef struct {
  void*    p;
  HeapNode node;
} SHeapNode;
typedef struct {
  // void*    p;
  Heap* heap;
  int32_t (*cmpFunc)(const HeapNode* a, const HeapNode* b);
} SHeap;

int32_t compareHeapNode(const HeapNode* a, const HeapNode* b);
int32_t transHeapInit(SHeap* heap, int32_t (*cmpFunc)(const HeapNode* a, const HeapNode* b));
void    transHeapDestroy(SHeap* heap);
int32_t transHeapGet(SHeap* heap, SCliConn** p);
int32_t transHeapInsert(SHeap* heap, SCliConn* p);
int32_t transHeapDelete(SHeap* heap, SCliConn* p);

#define CLI_RELEASE_UV(loop)            \
  do {                                  \
    uv_walk(loop, cliWalkCb, NULL);     \
    (void)uv_run(loop, UV_RUN_DEFAULT); \
    (void)uv_loop_close(loop);          \
  } while (0);

// snprintf may cause performance problem
#define CONN_CONSTRUCT_HASH_KEY(key, ip, port) \
  do {                                         \
    char*   t = key;                           \
    int16_t len = strlen(ip);                  \
    if (ip != NULL) memcpy(t, ip, len);        \
    t[len] = ':';                              \
    TAOS_UNUSED(titoa(port, 10, &t[len + 1])); \
  } while (0)

#define CONN_PERSIST_TIME(para)   ((para) <= 90000 ? 90000 : (para))
#define CONN_GET_INST_LABEL(conn) (((STrans*)(((SCliThrd*)(conn)->hostThrd)->pInst))->label)

#define REQUEST_NO_RESP(msg) ((msg)->info.noResp == 1)

#define EPSET_IS_VALID(epSet)       ((epSet) != NULL && (epSet)->numOfEps >= 0 && (epSet)->inUse >= 0)
#define EPSET_GET_SIZE(epSet)       (epSet)->numOfEps
#define EPSET_GET_INUSE_IP(epSet)   ((epSet)->eps[(epSet)->inUse].fqdn)
#define EPSET_GET_INUSE_PORT(epSet) ((epSet)->eps[(epSet)->inUse].port)
#define EPSET_FORWARD_INUSE(epSet)                             \
  do {                                                         \
    if ((epSet)->numOfEps != 0) {                              \
      ++((epSet)->inUse);                                      \
      (epSet)->inUse = ((epSet)->inUse) % ((epSet)->numOfEps); \
    }                                                          \
  } while (0)

static void* cliWorkThread(void* arg);

int32_t cliGetConnTimer(SCliThrd* pThrd, SCliConn* pConn) {
  uv_timer_t* timer = taosArrayGetSize(pThrd->timerList) > 0 ? *(uv_timer_t**)taosArrayPop(pThrd->timerList) : NULL;
  if (timer == NULL) {
    timer = taosMemoryCalloc(1, sizeof(uv_timer_t));
    if (timer == NULL) {
      return TSDB_CODE_OUT_OF_MEMORY;
    }
    tDebug("no available timer, create a timer %p", timer);
    (void)uv_timer_init(pThrd->loop, timer);
  }
  timer->data = pConn;
  pConn->timer = timer;
  return 0;
}
void cliResetConnTimer(SCliConn* conn) {
  SCliThrd* pThrd = conn->hostThrd;
  if (conn->timer) {
    if (uv_is_active((uv_handle_t*)conn->timer)) {
      tDebug("%s conn %p stop timer", CONN_GET_INST_LABEL(conn), conn);
      TAOS_UNUSED(uv_timer_stop(conn->timer));
    }
    (void)taosArrayPush(pThrd->timerList, &conn->timer);
    conn->timer->data = NULL;
    conn->timer = NULL;
  }
}

void cliConnMayUpdateTimer(SCliConn* conn, int timeout) {
  SCliThrd* pThrd = conn->hostThrd;
  STrans*   pInst = pThrd->pInst;
  if (pInst->startReadTimer == 0) {
    return;
  }
  // reset previous timer
  if (conn->timer != NULL) {
    // reset previous timer
    cliResetConnTimer(conn);
  }
  int32_t reqsSentNum = transQueueSize(&conn->reqsSentOut);
  if (reqsSentNum == 0) {
    // no need to set timer
    return;
  }

  // start a new timer
  if (cliGetConnTimer(conn->hostThrd, conn) != 0) {
    return;
  }
  (void)uv_timer_start(conn->timer, cliConnTimeout__checkReq, timeout, 0);
}

void destroyCliConnQTable(SCliConn* conn) {
  void* pIter = taosHashIterate(conn->pQTable, NULL);
  while (pIter != NULL) {
    int64_t*   qid = taosHashGetKey(pIter, NULL);
    STransCtx* ctx = pIter;
    transCtxCleanup(ctx);
    pIter = taosHashIterate(conn->pQTable, pIter);

    (void)transReleaseExHandle(transGetRefMgt(), *qid);
    (void)transRemoveExHandle(transGetRefMgt(), *qid);
  }
  taosHashCleanup(conn->pQTable);
  conn->pQTable = NULL;
}

static bool filteBySeq(void* key, void* arg) {
  SFiterArg* targ = arg;
  SCliReq*   pReq = QUEUE_DATA(key, SCliReq, q);
  if (pReq->seq == targ->seq && pReq->msg.msgType + 1 == targ->msgType) {
    return true;
  } else {
    return false;
  }
}
int32_t cliGetReqBySeq(SCliConn* conn, int64_t seq, int32_t msgType, SCliReq** pReq) {
  int32_t code = 0;
  queue   set;
  QUEUE_INIT(&set)

  SFiterArg arg = {.seq = seq, .msgType = msgType};
  transQueueRemoveByFilter(&conn->reqsSentOut, filteBySeq, &arg, &set, 1);

  if (QUEUE_IS_EMPTY(&set)) {
    return TSDB_CODE_OUT_OF_RANGE;
  }

  queue*   e = QUEUE_HEAD(&set);
  SCliReq* p = QUEUE_DATA(e, SCliReq, q);

  *pReq = p;
  return 0;
}

int8_t cliMayRecycleConn(SCliConn* conn) {
  SCliThrd* pThrd = conn->hostThrd;
  if (transQueueSize(&conn->reqsToSend) == 0 && transQueueSize(&conn->reqsSentOut) == 0 &&
      taosHashGetSize(conn->pQTable) == 0) {
    (void)delConnFromHeapCache(pThrd->connHeapCache, conn);
    addConnToPool(pThrd->pool, conn);
    return 1;
  }
  return 0;
}

bool filterByQid(void* key, void* arg) {
  int64_t* qid = arg;
  SCliReq* pReq = QUEUE_DATA(key, SCliReq, q);

  if (pReq->msg.info.qId == *qid) {
    return true;
  } else {
    return false;
  }
}
int32_t cliBuildRespFromCont(SCliReq* pReq, STransMsg* pResp, STransMsgHead* pHead) {
  pResp->contLen = transContLenFromMsg(pHead->msgLen);
  pResp->pCont = transContFromHead((char*)pHead);
  pResp->code = pHead->code;
  pResp->msgType = pHead->msgType;
  if (pResp->info.ahandle == 0) {
    pResp->info.ahandle = (pReq && pReq->ctx) ? pReq->ctx->ahandle : NULL;
  }
  pResp->info.traceId = pHead->traceId;
  pResp->info.hasEpSet = pHead->hasEpSet;
  pResp->info.cliVer = htonl(pHead->compatibilityVer);
  pResp->info.seqNum = taosHton64(pHead->seqNum);

  int64_t qid = taosHton64(pHead->qid);
  pResp->info.handle = (void*)qid;
  return 0;
}
int32_t cliHandleState_mayHandleReleaseResp(SCliConn* conn, STransMsgHead* pHead) {
  int32_t   code = 0;
  SCliThrd* pThrd = conn->hostThrd;
  if (pHead->msgType == TDMT_SCH_TASK_RELEASE || pHead->msgType == TDMT_SCH_TASK_RELEASE + 1) {
    int64_t   qId = taosHton64(pHead->qid);
    STraceId* trace = &pHead->traceId;
    int64_t   seqNum = taosHton64(pHead->seqNum);
    tGDebug("%s conn %p %s received from %s, local info:%s, len:%d, seqNum:%" PRId64 ", qid:%" PRId64 "",
            CONN_GET_INST_LABEL(conn), conn, TMSG_INFO(pHead->msgType), conn->dst, conn->src, pHead->msgLen, seqNum,
            qId);

    STransCtx* p = taosHashGet(conn->pQTable, &qId, sizeof(qId));
    transCtxCleanup(p);

    code = taosHashRemove(conn->pQTable, &qId, sizeof(qId));
    if (code != 0) {
      tDebug("%s conn %p failed to release req:%" PRId64 " from conn", CONN_GET_INST_LABEL(conn), conn, qId);
    }

    code = taosHashRemove(pThrd->pIdConnTable, &qId, sizeof(qId));
    if (code != 0) {
      tDebug("%s conn %p failed to release req:%" PRId64 " from thrd ", CONN_GET_INST_LABEL(conn), conn, qId);
    }

    tDebug("%s %p reqToSend:%d, sentOut:%d", CONN_GET_INST_LABEL(conn), conn, transQueueSize(&conn->reqsToSend),
           transQueueSize(&conn->reqsSentOut));

    queue set;
    QUEUE_INIT(&set);
    transQueueRemoveByFilter(&conn->reqsSentOut, filterByQid, &qId, &set, -1);
    transQueueRemoveByFilter(&conn->reqsToSend, filterByQid, &qId, &set, -1);

    (void)transReleaseExHandle(transGetRefMgt(), qId);
    (void)transRemoveExHandle(transGetRefMgt(), qId);

    while (!QUEUE_IS_EMPTY(&set)) {
      queue* el = QUEUE_HEAD(&set);
      QUEUE_REMOVE(el);
      SCliReq* pReq = QUEUE_DATA(el, SCliReq, q);

      STraceId* trace = &pReq->msg.info.traceId;
      tGDebug("start to free msg %p", pReq);
      destroyReqWrapper(pReq, pThrd);
    }
    taosMemoryFree(pHead);
    return 1;
  }
  return 0;
}
int32_t cliHandleState_mayCreateAhandle(SCliConn* conn, STransMsgHead* pHead, STransMsg* pResp) {
  int32_t code = 0;
  int64_t qId = taosHton64(pHead->qid);
  if (qId == 0) {
    return 0;
  }

  STransCtx* pCtx = taosHashGet(conn->pQTable, &qId, sizeof(qId));
  if (pCtx == 0) {
    return TSDB_CODE_RPC_NO_STATE;
  }
  STraceId* trace = &pHead->traceId;
  pResp->info.ahandle = transCtxDumpVal(pCtx, pHead->msgType);
  tGDebug("%s conn %p %s received from %s, local info:%s, qid:%" PRId64 ", create ahandle %p by %s",
          CONN_GET_INST_LABEL(conn), conn, TMSG_INFO(pHead->msgType), conn->dst, conn->src, qId, pResp->info.ahandle,
          TMSG_INFO(pHead->msgType));
  return 0;
}

static FORCE_INLINE void cliConnClearInitUserMsg(SCliConn* conn) {
  if (conn->pInitUserReq) {
    taosMemoryFree(conn->pInitUserReq);
    conn->pInitUserReq = NULL;
  }
}
void cliHandleResp(SCliConn* conn) {
  int32_t   code = 0;
  SCliThrd* pThrd = conn->hostThrd;
  STrans*   pInst = pThrd->pInst;

  cliConnClearInitUserMsg(conn);
  SCliReq* pReq = NULL;

  STransMsgHead* pHead = NULL;
  int32_t        msgLen = transDumpFromBuffer(&conn->readBuf, (char**)&pHead, 0);
  if (msgLen < 0) {
    taosMemoryFree(pHead);
    tDebug("%s conn %p recv invalid packet ", CONN_GET_INST_LABEL(conn), conn);
    // TODO: notify cb
    (void)pThrd->notifyExceptCb(pThrd, NULL, NULL);
    return;
  }

  if ((code = transDecompressMsg((char**)&pHead, &msgLen)) < 0) {
    tDebug("%s conn %p recv invalid packet, failed to decompress", CONN_GET_INST_LABEL(conn), conn);
    // TODO: notify cb
    return;
  }
  int64_t qId = taosHton64(pHead->qid);
  pHead->code = htonl(pHead->code);
  pHead->msgLen = htonl(pHead->msgLen);
  int64_t   seq = taosHton64(pHead->seqNum);
  STransMsg resp = {0};

  if (cliHandleState_mayHandleReleaseResp(conn, pHead)) {
    if (cliMayRecycleConn(conn)) {
      return;
    }
    return;
  }
  code = cliGetReqBySeq(conn, seq, pHead->msgType, &pReq);
  if (code == TSDB_CODE_OUT_OF_RANGE) {
    code = cliHandleState_mayCreateAhandle(conn, pHead, &resp);
    if (code == 0) {
      code = cliBuildRespFromCont(NULL, &resp, pHead);
      code = cliNotifyCb(conn, NULL, &resp);
      return;
    }
    if (code != 0) {
      tWarn("%s conn %p recv unexpected packet, msgType:%s, seqNum:%" PRId64 ", qId:%" PRId64
            ", the sever may sends repeated response,reason:%s",
            CONN_GET_INST_LABEL(conn), conn, TMSG_INFO(pHead->msgType), seq, qId, tstrerror(code));
      // TODO: notify cb
      taosMemoryFree(pHead);
      if (cliMayRecycleConn(conn)) {
        return;
      }
      return;
    }
  }

  code = cliBuildRespFromCont(pReq, &resp, pHead);
  STraceId* trace = &resp.info.traceId;
  tGDebug("%s conn %p %s received from %s, local info:%s, len:%d, seq:%" PRId64 ", qid:%" PRId64 "",
          CONN_GET_INST_LABEL(conn), conn, TMSG_INFO(resp.msgType), conn->dst, conn->src, pHead->msgLen, seq, qId);

  code = cliNotifyCb(conn, pReq, &resp);
  if (code == TSDB_CODE_RPC_ASYNC_IN_PROCESS) {
    tGWarn("%s msg need retry", CONN_GET_INST_LABEL(conn));
  } else {
    destroyReq(pReq);
  }
  if (cliMayRecycleConn(conn)) {
    return;
  }
  cliConnCheckTimoutMsg(conn);

  cliConnMayUpdateTimer(conn, READ_TIMEOUT);
}

void cliConnTimeout(uv_timer_t* handle) {
  SCliConn* conn = handle->data;
  SCliThrd* pThrd = conn->hostThrd;
  int32_t   ref = transUnrefCliHandle(conn);
  if (ref <= 0) {
    cliResetConnTimer(conn);
    return;
  }

  tTrace("%s conn %p conn timeout", CONN_GET_INST_LABEL(conn), conn);
  TAOS_UNUSED(transUnrefCliHandle(conn));
}

bool filterToRmTimoutReq(void* key, void* arg) {
  SCliReq* pReq = QUEUE_DATA(key, SCliReq, q);
  if (pReq->msg.info.qId == 0 && !REQUEST_NO_RESP(&pReq->msg) && pReq->ctx) {
    int64_t elapse = ((taosGetTimestampUs() - pReq->st) / 1000);
    if (elapse > READ_TIMEOUT) {
      return false;
    } else {
      return false;
    }
  }
  return false;
}

bool filterToDebug_timeoutMsg(void* key, void* arg) {
  SCliReq* pReq = QUEUE_DATA(key, SCliReq, q);
  if (pReq->msg.info.qId == 0 && !REQUEST_NO_RESP(&pReq->msg) && pReq->ctx) {
    int64_t elapse = ((taosGetTimestampUs() - pReq->st) / 1000);
    if (elapse > READ_TIMEOUT) {
      tWarn("req %s timeout, elapse:%" PRId64 "ms", TMSG_INFO(pReq->msg.msgType), elapse);
      return false;
    }
    return false;
  }
  return false;
}

void cliConnCheckTimoutMsg(SCliConn* conn) {
  int32_t code = 0;
  queue   set;
  QUEUE_INIT(&set);
  SCliThrd* pThrd = conn->hostThrd;
  STrans*   pInst = pThrd->pInst;

  transQueueRemoveByFilter(&conn->reqsSentOut, filterToDebug_timeoutMsg, NULL, &set, -1);

  if (pInst->startReadTimer == 0) {
    return;
  }

  if (transQueueSize(&conn->reqsSentOut) == 0) {
    return;
  }

  QUEUE_INIT(&set);
  transQueueRemoveByFilter(&conn->reqsSentOut, filterToRmTimoutReq, NULL, &set, -1);

  while (!QUEUE_IS_EMPTY(&set)) {
    queue* el = QUEUE_HEAD(&set);
    QUEUE_REMOVE(el);
    SCliReq*  pReq = QUEUE_DATA(el, SCliReq, q);
    STraceId* trace = &pReq->msg.info.traceId;
    tDebug("%s conn %p req %s timeout, start to free", CONN_GET_INST_LABEL(conn), conn, TMSG_INFO(pReq->msg.msgType));

    SReqCtx*  pCtx = pReq ? pReq->ctx : NULL;
    STransMsg resp = {0};
    resp.code = TSDB_CODE_RPC_TIMEOUT;
    resp.msgType = pReq ? pReq->msg.msgType + 1 : 0;
    resp.info.cliVer = pInst->compatibilityVer;
    resp.info.ahandle = pCtx ? pCtx->ahandle : 0;
    resp.info.handle = pReq->msg.info.handle;
    if (pReq) {
      resp.info.traceId = pReq->msg.info.traceId;
    }

    pReq->seq = 0;
    code = cliNotifyCb(conn, pReq, &resp);
    if (code == TSDB_CODE_RPC_ASYNC_IN_PROCESS) {
      continue;
    } else {
      // already notify user
      destroyReq(pReq);
      // destroyReqWrapper(pReq, pThrd);
    }
  }

  return;
}
void cliConnTimeout__checkReq(uv_timer_t* handle) {
  SCliConn* conn = handle->data;
  cliConnCheckTimoutMsg(conn);
}

void* createConnPool(int size) {
  // thread local, no lock
  return taosHashInit(size, taosGetDefaultHashFunction(TSDB_DATA_TYPE_BINARY), false, HASH_NO_LOCK);
}
void* destroyConnPool(SCliThrd* pThrd) {
  void* pool = pThrd->pool;
  if (pool == NULL) {
    return NULL;
  }

  SConnList* connList = taosHashIterate((SHashObj*)pool, NULL);
  while (connList != NULL) {
    while (!QUEUE_IS_EMPTY(&connList->conns)) {
      queue* h = QUEUE_HEAD(&connList->conns);
      QUEUE_REMOVE(h);
      SCliConn* c = QUEUE_DATA(h, SCliConn, q);
      cliDestroyConn(c, true);
    }
    connList = taosHashIterate((SHashObj*)pool, connList);
  }
  taosHashCleanup(pool);
  pThrd->pool = NULL;
  return NULL;
}

static int32_t getOrCreateConnList(SCliThrd* pThrd, const char* key, SConnList** ppList) {
  int32_t    code = 0;
  void*      pool = pThrd->pool;
  size_t     klen = strlen(key);
  SConnList* plist = taosHashGet((SHashObj*)pool, key, klen);
  if (plist == NULL) {
    SConnList list = {0};
    QUEUE_INIT(&list.conns);
    code = taosHashPut((SHashObj*)pool, key, klen, (void*)&list, sizeof(list));
    if (code != 0) {
      return code;
    }

    plist = taosHashGet(pool, key, klen);
    if (plist == NULL) {
      return TSDB_CODE_INVALID_PTR;
    }
    QUEUE_INIT(&plist->conns);
    *ppList = plist;
  } else {
    *ppList = plist;
  }
  return 0;
}
static int32_t cliGetConnFromPool(SCliThrd* pThrd, const char* key, SCliConn** ppConn) {
  int32_t code = 0;
  void*   pool = pThrd->pool;
  STrans* pInst = pThrd->pInst;

  SConnList* plist = NULL;
  code = getOrCreateConnList(pThrd, key, &plist);
  if (code != 0) {
    return code;
  }

  if (QUEUE_IS_EMPTY(&plist->conns)) {
    if (plist->size >= pInst->connLimitNum) {
      return TSDB_CODE_RPC_MAX_SESSIONS;
    }
    return TSDB_CODE_RPC_NETWORK_BUSY;
  }

  queue* h = QUEUE_TAIL(&plist->conns);
  plist->size -= 1;
  QUEUE_REMOVE(h);

  SCliConn* conn = QUEUE_DATA(h, SCliConn, q);
  conn->status = ConnNormal;
  QUEUE_INIT(&conn->q);
  conn->list = plist;

  if (conn->task != NULL) {
    SDelayTask* task = conn->task;
    conn->task = NULL;
    transDQCancel(((SCliThrd*)conn->hostThrd)->timeoutQueue, task);
  }

  tDebug("conn %p get from pool, pool size:%d, dst:%s", conn, conn->list->size, conn->dstAddr);

  *ppConn = conn;
  return 0;
}

// code
static int32_t cliGetOrCreateConn(SCliThrd* pThrd, SCliReq* pReq, SCliConn** pConn) {
  // impl later
  char*    fqdn = EPSET_GET_INUSE_IP(&pReq->ctx->epSet);
  uint16_t port = EPSET_GET_INUSE_PORT(&pReq->ctx->epSet);
  char     addr[TSDB_FQDN_LEN + 64] = {0};
  CONN_CONSTRUCT_HASH_KEY(addr, fqdn, port);

  int32_t code = cliGetConnFromPool(pThrd, addr, pConn);
  if (code == TSDB_CODE_RPC_MAX_SESSIONS) {
    return code;
  } else if (code == TSDB_CODE_RPC_NETWORK_BUSY) {
    code = cliCreateConn2(pThrd, pReq, pConn);
  } else {
  }
  return code;
}
static void addConnToPool(void* pool, SCliConn* conn) {
  if (conn->status == ConnInPool) {
    return;
  }

  SCliThrd* thrd = conn->hostThrd;
  cliResetConnTimer(conn);
  if (conn->list == NULL && conn->dstAddr != NULL) {
    conn->list = taosHashGet((SHashObj*)pool, conn->dstAddr, strlen(conn->dstAddr));
  }

  conn->status = ConnInPool;
  QUEUE_INIT(&conn->q);
  QUEUE_PUSH(&conn->list->conns, &conn->q);
  conn->list->size += 1;
  tDebug("conn %p added to pool, pool size: %d, dst: %s", conn, conn->list->size, conn->dstAddr);

  conn->heapMissHit = 0;

  if (conn->list->size >= 10) {
    STaskArg* arg = taosMemoryCalloc(1, sizeof(STaskArg));
    if (arg == NULL) return;
    arg->param1 = conn;
    arg->param2 = thrd;

    STrans* pInst = thrd->pInst;
    conn->task = transDQSched(thrd->timeoutQueue, doCloseIdleConn, arg, 10 * CONN_PERSIST_TIME(pInst->idleTime));
  }
}
static int32_t allocConnRef(SCliConn* conn, bool update) {
  if (update) {
    TAOS_UNUSED(transReleaseExHandle(transGetRefMgt(), conn->refId));
    TAOS_UNUSED(transRemoveExHandle(transGetRefMgt(), conn->refId));
    conn->refId = -1;
  }

  SExHandle* exh = taosMemoryCalloc(1, sizeof(SExHandle));
  if (exh == NULL) {
    return terrno;
  }

  exh->refId = transAddExHandle(transGetRefMgt(), exh);
  if (exh->refId < 0) {
    taosMemoryFree(exh);
    return TSDB_CODE_REF_INVALID_ID;
  }

  QUEUE_INIT(&exh->q);
  taosInitRWLatch(&exh->latch);
  exh->handle = conn;
  exh->pThrd = conn->hostThrd;

  SExHandle* self = transAcquireExHandle(transGetRefMgt(), exh->refId);
  if (self != exh) {
    taosMemoryFree(exh);
    return TSDB_CODE_REF_INVALID_ID;
  }

  conn->refId = exh->refId;
  if (conn->refId < 0) {
    taosMemoryFree(exh);
  }
  return 0;
}

static void cliAllocRecvBufferCb(uv_handle_t* handle, size_t suggested_size, uv_buf_t* buf) {
  SCliConn*    conn = handle->data;
  SConnBuffer* pBuf = &conn->readBuf;
  int32_t      code = transAllocBuffer(pBuf, buf);
  if (code < 0) {
    tError("conn %p failed to alloc buffer, since %s", conn, tstrerror(code));
  }
}
static void cliRecvCb(uv_stream_t* handle, ssize_t nread, const uv_buf_t* buf) {
  STUB_RAND_NETWORK_ERR(nread);

  if (handle->data == NULL) {
    return;
  }
  int32_t fd;
  (void)uv_fileno((uv_handle_t*)handle, &fd);
  (void)taosSetSockOpt2(fd);

  SCliConn* conn = handle->data;

  SConnBuffer* pBuf = &conn->readBuf;
  if (nread > 0) {
    pBuf->len += nread;
    while (transReadComplete(pBuf)) {
      tTrace("%s conn %p read complete", CONN_GET_INST_LABEL(conn), conn);
      if (pBuf->invalid) {
        conn->broken = true;
        (void)transUnrefCliHandle(conn);
        return;
        break;
      } else {
        cliHandleResp(conn);
      }
    }
    return;
  }

  if (nread == 0) {
    // ref http://docs.libuv.org/en/v1.x/stream.html?highlight=uv_read_start#c.uv_read_cb
    // nread might be 0, which does not indicate an error or EOF. This is equivalent to EAGAIN or EWOULDBLOCK under
    // read(2).
    tTrace("%s conn %p read empty", CONN_GET_INST_LABEL(conn), conn);
    return;
  }
  if (nread < 0) {
    tDebug("%s conn %p read error:%s, ref:%d", CONN_GET_INST_LABEL(conn), conn, uv_err_name(nread),
           transGetRefCount(conn));
    conn->broken = true;
    (void)transUnrefCliHandle(conn);
  }
}

static int32_t cliCreateConn2(SCliThrd* pThrd, SCliReq* pReq, SCliConn** ppConn) {
  int32_t   code = 0;
  SCliConn* pConn = NULL;
  char*     ip = EPSET_GET_INUSE_IP(&pReq->ctx->epSet);
  int32_t   port = EPSET_GET_INUSE_PORT(&pReq->ctx->epSet);

  TAOS_CHECK_GOTO(cliCreateConn(pThrd, &pConn, ip, port), NULL, _exception);

  code = cliHandleState_mayUpdateState(pThrd, pReq, pConn);

  (void)addConnToHeapCache(pThrd->connHeapCache, pConn);
  (void)transQueuePush(&pConn->reqsToSend, &pReq->q);
  return cliDoConn(pThrd, pConn);
_exception:
  // free conn
  return code;
}
void cliDestroyMsg(void* arg) {
  queue*   e = arg;
  SCliReq* pReq = QUEUE_DATA(e, SCliReq, q);
  if (pReq->msg.info.notFreeAhandle == 0 && pReq->ctx->ahandle != 0) {
    // taosMemoryFree(pReq->ctx->ahandle);
  }
  destroyReq(pReq);
}
static int32_t cliCreateConn(SCliThrd* pThrd, SCliConn** pCliConn, char* ip, int32_t port) {
  int32_t code = 0;
  int32_t lino = 0;

  SCliConn* conn = taosMemoryCalloc(1, sizeof(SCliConn));
  if (conn == NULL) {
    TAOS_CHECK_GOTO(TSDB_CODE_OUT_OF_MEMORY, &lino, _failed);
  }

  char addr[TSDB_FQDN_LEN + 64] = {0};
  CONN_CONSTRUCT_HASH_KEY(addr, ip, port);
  conn->dstAddr = taosStrdup(addr);
  conn->ipStr = taosStrdup(ip);
  conn->port = port;

  conn->hostThrd = pThrd;
  conn->status = ConnNormal;
  conn->broken = false;
  QUEUE_INIT(&conn->q);

  TAOS_CHECK_GOTO(transQueueInit(&conn->reqsToSend, cliDestroyMsg), NULL, _failed);
  TAOS_CHECK_GOTO(transQueueInit(&conn->reqsSentOut, cliDestroyMsg), NULL, _failed);

  TAOS_CHECK_GOTO(transInitBuffer(&conn->readBuf), NULL, _failed);

  conn->hostThrd = pThrd;
  conn->seq = 0;

  conn->pQTable = taosHashInit(16, taosGetDefaultHashFunction(TSDB_DATA_TYPE_BIGINT), true, HASH_NO_LOCK);
  if (conn->pQTable == NULL) {
    TAOS_CHECK_GOTO(terrno, NULL, _failed);
  }
  TAOS_CHECK_GOTO(allocConnRef(conn, false), NULL, _failed);

  TAOS_CHECK_GOTO(cliGetConnTimer(pThrd, conn), &lino, _failed);

  // read/write stream handle
  conn->stream = (uv_stream_t*)taosMemoryMalloc(sizeof(uv_tcp_t));
  if (conn->stream == NULL) {
    code = terrno;
    TAOS_CHECK_GOTO(code, NULL, _failed);
  }

  code = uv_tcp_init(pThrd->loop, (uv_tcp_t*)(conn->stream));
  if (code != 0) {
    tError("failed to init tcp handle, code:%d, %s", code, uv_strerror(code));
    code = TSDB_CODE_THIRDPARTY_ERROR;
    TAOS_CHECK_GOTO(code, NULL, _failed);
  }

  conn->bufSize = BUFFER_LIMIT;
  conn->buf = (uv_buf_t*)taosMemoryCalloc(1, BUFFER_LIMIT * sizeof(uv_buf_t));

  (void)initWQ(&conn->wq);
  conn->stream->data = conn;
  conn->connReq.data = conn;

  *pCliConn = conn;

  return code;
_failed:
  if (conn) {
    taosMemoryFree(conn->stream);

    destroyCliConnQTable(conn);
    taosHashCleanup(conn->pQTable);
    (void)transDestroyBuffer(&conn->readBuf);
    transQueueDestroy(&conn->reqsToSend);
    transQueueDestroy(&conn->reqsSentOut);
    taosMemoryFree(conn->dstAddr);

    (void)transReleaseExHandle(transGetRefMgt(), conn->refId);
    (void)transRemoveExHandle(transGetRefMgt(), conn->refId);
  }
  tError("failed to create conn, code:%d", code);
  taosMemoryFree(conn);
  return code;
}
static void cliDestroyConn(SCliConn* conn, bool clear) { cliHandleException(conn); }
static void cliDestroy(uv_handle_t* handle) {
  if (uv_handle_get_type(handle) != UV_TCP || handle->data == NULL) {
    return;
  }
  SCliConn* conn = handle->data;
  SCliThrd* pThrd = conn->hostThrd;
  cliResetConnTimer(conn);

  (void)destroyAllReqs(conn);

  if (conn->refId > 0) {
    TAOS_UNUSED(transReleaseExHandle(transGetRefMgt(), conn->refId));
    TAOS_UNUSED(transRemoveExHandle(transGetRefMgt(), conn->refId));
  }
  (void)delConnFromHeapCache(pThrd->connHeapCache, conn);
  taosMemoryFree(conn->dstAddr);
  taosMemoryFree(conn->stream);
  taosMemoryFree(conn->ipStr);

  void* pIter = taosHashIterate(conn->pQTable, NULL);
  while (pIter) {
    int64_t* qid = taosHashGetKey(pIter, NULL);
    (void)taosHashRemove(pThrd->pIdConnTable, qid, sizeof(*qid));
    pIter = taosHashIterate(conn->pQTable, pIter);
    tDebug("%s conn %p destroy state %" PRId64 "", CONN_GET_INST_LABEL(conn), conn, *qid);
  }

  destroyCliConnQTable(conn);

  if (conn->pInitUserReq) {
    taosMemoryFree(conn->pInitUserReq);
    conn->pInitUserReq = NULL;
  }

  taosMemoryFree(conn->buf);
  destroyWQ(&conn->wq);
  (void)transDestroyBuffer(&conn->readBuf);

  tTrace("%s conn %p destroy successfully", CONN_GET_INST_LABEL(conn), conn);

  taosMemoryFree(conn);
}

static FORCE_INLINE bool filterAllReq(void* e, void* arg) { return 1; }

static FORCE_INLINE int32_t destroyAllReqs(SCliConn* conn) {
  int32_t   code = 0;
  SCliThrd* pThrd = conn->hostThrd;
  STrans*   pInst = pThrd->pInst;
  queue     set;
  QUEUE_INIT(&set);
  // TODO
  // 1. from qId from thread table
  // 2. not itera to all reqs
  transQueueRemoveByFilter(&conn->reqsSentOut, filterAllReq, NULL, &set, -1);
  transQueueRemoveByFilter(&conn->reqsToSend, filterAllReq, NULL, &set, -1);

  while (!QUEUE_IS_EMPTY(&set)) {
    queue* el = QUEUE_HEAD(&set);
    QUEUE_REMOVE(el);

    SCliReq* pReq = QUEUE_DATA(el, SCliReq, q);

    SReqCtx*  pCtx = pReq ? pReq->ctx : NULL;
    STransMsg resp = {0};
    resp.code = (conn->connnected ? TSDB_CODE_RPC_BROKEN_LINK : TSDB_CODE_RPC_NETWORK_UNAVAIL);
    resp.msgType = pReq ? pReq->msg.msgType + 1 : 0;
    resp.info.cliVer = pInst->compatibilityVer;
    resp.info.ahandle = pCtx ? pCtx->ahandle : 0;
    resp.info.handle = pReq->msg.info.handle;
    if (pReq) {
      resp.info.traceId = pReq->msg.info.traceId;
    }

    // handle noresp and inter manage msg
    if (pCtx == NULL || REQUEST_NO_RESP(&pReq->msg)) {
      destroyReq(pReq);
      continue;
    }

    pReq->seq = 0;
    code = cliNotifyCb(conn, pReq, &resp);
    if (code == TSDB_CODE_RPC_ASYNC_IN_PROCESS) {
      continue;
    } else {
      // already notify user
      destroyReq(pReq);
    }
  }
  return 0;
}
static void cliHandleException(SCliConn* conn) {
  int32_t   code = 0;
  SCliThrd* pThrd = conn->hostThrd;
  STrans*   pInst = pThrd->pInst;

  cliResetConnTimer(conn);
  (void)destroyAllReqs(conn);

  QUEUE_REMOVE(&conn->q);
  if (conn->registered) {
    int8_t ref = transGetRefCount(conn);
    if (ref == 0 && !uv_is_closing((uv_handle_t*)conn->stream)) {
      uv_close((uv_handle_t*)conn->stream, cliDestroy);
    }
  }
}

bool filterToRmReq(void* h, void* arg) {
  queue*   el = h;
  SCliReq* pReq = QUEUE_DATA(el, SCliReq, q);
  if (pReq->sent == 1 && REQUEST_NO_RESP(&pReq->msg)) {
    return true;
  }
  return false;
}
static void cliConnRmReqs(SCliConn* conn) {
  queue set;
  QUEUE_INIT(&set);

  transQueueRemoveByFilter(&conn->reqsSentOut, filterToRmReq, NULL, &set, -1);
  while (!QUEUE_IS_EMPTY(&set)) {
    queue* el = QUEUE_HEAD(&set);
    QUEUE_REMOVE(el);
    SCliReq* pReq = QUEUE_DATA(el, SCliReq, q);
    destroyReq(pReq);
  }
  return;
}

static void cliBatchSendCb(uv_write_t* req, int status) {
  SWReqsWrapper* wrapper = (SWReqsWrapper*)req->data;
  SCliConn*      conn = wrapper->arg;

  SCliThrd* pThrd = conn->hostThrd;

  freeWReqToWQ(&conn->wq, wrapper);

  int32_t ref = transUnrefCliHandle(conn);
  if (ref <= 0) {
    return;
  }
  cliConnRmReqs(conn);
  if (status != 0) {
    tDebug("%s conn %p failed to send  msg, reason:%s", CONN_GET_INST_LABEL(conn), conn, uv_err_name(status));
    (void)transUnrefCliHandle(conn);
    return;
  }

  cliConnMayUpdateTimer(conn, READ_TIMEOUT);
  if (conn->readerStart == 0) {
    (void)uv_read_start((uv_stream_t*)conn->stream, cliAllocRecvBufferCb, cliRecvCb);
    conn->readerStart = 1;
  }

  if (!cliMayRecycleConn(conn)) {
    (void)cliBatchSend(conn);
  }
}
bool cliConnMayAddUserInfo(SCliConn* pConn, STransMsgHead** ppHead, int32_t* msgLen) {
  SCliThrd* pThrd = pConn->hostThrd;
  STrans*   pInst = pThrd->pInst;
  if (pConn->userInited == 1) {
    return false;
  }
  STransMsgHead* pHead = *ppHead;
  STransMsgHead* tHead = taosMemoryCalloc(1, *msgLen + sizeof(pInst->user));
  memcpy((char*)tHead, (char*)pHead, TRANS_MSG_OVERHEAD);
  memcpy((char*)tHead + TRANS_MSG_OVERHEAD, pInst->user, sizeof(pInst->user));

  memcpy((char*)tHead + TRANS_MSG_OVERHEAD + sizeof(pInst->user), (char*)pHead + TRANS_MSG_OVERHEAD,
         *msgLen - TRANS_MSG_OVERHEAD);

  tHead->withUserInfo = 1;
  *ppHead = tHead;
  *msgLen += sizeof(pInst->user);

  pConn->pInitUserReq = tHead;
  pConn->userInited = 1;
  return true;
}
int32_t cliBatchSend(SCliConn* pConn) {
  SCliThrd* pThrd = pConn->hostThrd;
  STrans*   pInst = pThrd->pInst;

  if (pConn->broken) {
    return 0;
  }

  if (pConn->connnected != 1) {
    return 0;
  }
  int32_t size = transQueueSize(&pConn->reqsToSend);

  int32_t totalLen = 0;
  if (size == 0) {
    tDebug("%s conn %p not msg to send", pInst->label, pConn);
    return 0;
  }
  uv_buf_t* wb = NULL;
  if (pConn->bufSize < size) {
    pConn->buf = taosMemoryRealloc(pConn->buf, size * sizeof(uv_buf_t));
    pConn->bufSize = size;
    taosMemoryFree(wb);
    return TSDB_CODE_OUT_OF_MEMORY;
  }

  wb = pConn->buf;

  int j = 0;
  while (!transQueueEmpty(&pConn->reqsToSend)) {
    queue*   h = transQueuePop(&pConn->reqsToSend);
    SCliReq* pCliMsg = QUEUE_DATA(h, SCliReq, q);
    SReqCtx* pCtx = pCliMsg->ctx;
    pConn->seq++;

    STransMsg* pReq = (STransMsg*)(&pCliMsg->msg);
    if (pReq->pCont == 0) {
      pReq->pCont = (void*)rpcMallocCont(0);
      pReq->contLen = 0;
    }

    int32_t msgLen = transMsgLenFromCont(pReq->contLen);

    STransMsgHead* pHead = transHeadFromCont(pReq->pCont);

    char*   content = pReq->pCont;
    int32_t contLen = pReq->contLen;
    if (cliConnMayAddUserInfo(pConn, &pHead, &msgLen)) {
      content = transContFromHead(pHead);
      contLen = transContLenFromMsg(msgLen);
    }
    if (pHead->comp == 0) {
      pHead->noResp = REQUEST_NO_RESP(pReq) ? 1 : 0;
      pHead->msgType = pReq->msgType;
      pHead->msgLen = (int32_t)htonl((uint32_t)msgLen);
      pHead->traceId = pReq->info.traceId;
      pHead->magicNum = htonl(TRANS_MAGIC_NUM);
      pHead->version = TRANS_VER;
      pHead->compatibilityVer = htonl(pInst->compatibilityVer);
    }
    pHead->timestamp = taosHton64(pCliMsg->st);
    pHead->seqNum = taosHton64(pConn->seq);
    pHead->qid = taosHton64(pReq->info.qId);

    if (pHead->comp == 0) {
      if (pInst->compressSize != -1 && pInst->compressSize < contLen) {
        msgLen = transCompressMsg(content, contLen) + sizeof(STransMsgHead);
        pHead->msgLen = (int32_t)htonl((uint32_t)msgLen);
      }
    } else {
      msgLen = (int32_t)ntohl((uint32_t)(pHead->msgLen));
    }
    wb[j++] = uv_buf_init((char*)pHead, msgLen);
    totalLen += msgLen;

    pCliMsg->sent = 1;
    pCliMsg->seq = pConn->seq;

    STraceId* trace = &pCliMsg->msg.info.traceId;
    tGDebug("%s conn %p %s is sent to %s, local info:%s, seq:%" PRId64 ", qid:%" PRId64 "", CONN_GET_INST_LABEL(pConn),
            pConn, TMSG_INFO(pReq->msgType), pConn->dst, pConn->src, pConn->seq, pReq->info.qId);
    (void)transQueuePush(&pConn->reqsSentOut, &pCliMsg->q);
  }
  transRefCliHandle(pConn);
  uv_write_t* req = allocWReqFromWQ(&pConn->wq, pConn);
  tDebug("%s conn %p start to send msg, batch size:%d, len:%d", CONN_GET_INST_LABEL(pConn), pConn, size, totalLen);
  int32_t ret = uv_write(req, (uv_stream_t*)pConn->stream, wb, j, cliBatchSendCb);
  if (ret != 0) {
    tError("%s conn %p failed to send msg, reason:%s", CONN_GET_INST_LABEL(pConn), pConn, uv_err_name(ret));
    freeWReqToWQ(&pConn->wq, req->data);
    (void)transUnrefCliHandle(pConn);
  }
  return 0;
}

int32_t cliSendReq(SCliConn* pConn, SCliReq* pCliMsg) {
  int32_t code = 0;
  (void)transQueuePush(&pConn->reqsToSend, &pCliMsg->q);

  code = cliBatchSend(pConn);
  return code;
}

static void cliDestroyBatch(SCliBatch* pBatch) {
  if (pBatch == NULL) return;
  while (!QUEUE_IS_EMPTY(&pBatch->wq)) {
    queue* h = QUEUE_HEAD(&pBatch->wq);
    QUEUE_REMOVE(h);

    SCliReq* p = QUEUE_DATA(h, SCliReq, q);
    destroyReq(p);
  }
  SCliBatchList* p = pBatch->pList;
  p->sending -= 1;
  taosMemoryFree(pBatch);
}

static int32_t cliDoConn(SCliThrd* pThrd, SCliConn* conn) {
  int32_t lino = 0;
  STrans* pInst = pThrd->pInst;

  uint32_t ipaddr;
  int32_t  code = cliGetIpFromFqdnCache(pThrd->fqdn2ipCache, conn->ipStr, &ipaddr);
  if (code != 0) {
    TAOS_CHECK_GOTO(code, &lino, _exception1);
  }

  struct sockaddr_in addr;
  addr.sin_family = AF_INET;
  addr.sin_addr.s_addr = ipaddr;
  addr.sin_port = (uint16_t)htons(conn->port);

  tTrace("%s conn %p try to connect to %s", pInst->label, conn, conn->dstAddr);

  int32_t fd = taosCreateSocketWithTimeout(TRANS_CONN_TIMEOUT * 10);
  if (fd < 0) {
    TAOS_CHECK_GOTO(terrno, &lino, _exception1);
  }

  int ret = uv_tcp_open((uv_tcp_t*)conn->stream, fd);
  if (ret != 0) {
    tError("%s conn %p failed to set stream, reason:%s", transLabel(pInst), conn, uv_err_name(ret));
    TAOS_CHECK_GOTO(TSDB_CODE_THIRDPARTY_ERROR, &lino, _exception1);
  }
  ret = transSetConnOption((uv_tcp_t*)conn->stream, 20);
  if (ret != 0) {
    tError("%s conn %p failed to set socket opt, reason:%s", transLabel(pInst), conn, uv_err_name(ret));
    TAOS_CHECK_GOTO(TSDB_CODE_THIRDPARTY_ERROR, &lino, _exception1);
    return code;
  }

  transRefCliHandle(conn);
  ret = uv_tcp_connect(&conn->connReq, (uv_tcp_t*)(conn->stream), (const struct sockaddr*)&addr, cliConnCb);
  if (ret != 0) {
    tError("failed connect to %s, reason:%s", conn->dstAddr, uv_err_name(ret));
    TAOS_CHECK_GOTO(TSDB_CODE_THIRDPARTY_ERROR, &lino, _exception1);
  }

  conn->registered = 1;
  transRefCliHandle(conn);
  ret = uv_timer_start(conn->timer, cliConnTimeout, TRANS_CONN_TIMEOUT, 0);
  if (ret != 0) {
    tError("%s conn %p failed to start timer, reason:%s", transLabel(pInst), conn, uv_err_name(ret));
    TAOS_CHECK_GOTO(TSDB_CODE_THIRDPARTY_ERROR, &lino, _exception2);
  }
  return TSDB_CODE_RPC_ASYNC_IN_PROCESS;

_exception1:
  tError("%s conn %p failed to do connect, reason:%s", transLabel(pInst), conn, tstrerror(code));
  cliDestroyConn(conn, true);
  return code;

_exception2:
  (void)transUnrefCliHandle(conn);
  tError("%s conn %p failed to do connect, reason:%s", transLabel(pInst), conn, tstrerror(code));
  return code;
}

int32_t cliConnSetSockInfo(SCliConn* pConn) {
  struct sockaddr peername, sockname;
  int             addrlen = sizeof(peername);

  (void)uv_tcp_getpeername((uv_tcp_t*)pConn->stream, &peername, &addrlen);
  (void)transSockInfo2Str(&peername, pConn->dst);

  addrlen = sizeof(sockname);
  TAOS_UNUSED(uv_tcp_getsockname((uv_tcp_t*)pConn->stream, &sockname, &addrlen));
  TAOS_UNUSED(transSockInfo2Str(&sockname, pConn->src));

  struct sockaddr_in addr = *(struct sockaddr_in*)&sockname;
  struct sockaddr_in saddr = *(struct sockaddr_in*)&peername;

  pConn->clientIp = addr.sin_addr.s_addr;
  pConn->serverIp = saddr.sin_addr.s_addr;

  return 0;
};

// static int32_t cliBuildExeceptMsg(SCliConn* pConn, SCliReq* pReq, STransMsg* pResp) {
//   SCliThrd* pThrd = pConn->hostThrd;
//   STrans*   pInst = pThrd->pInst;
//   memset(pResp, 0, sizeof(STransMsg));
//   STransMsg resp = {0};
//   resp.contLen = 0;
//   resp.pCont = NULL;
//   resp.msgType = pReq->msg.msgType + 1;
//   resp.info.ahandle = pReq->ctx->ahandle;
//   resp.info.traceId = pReq->msg.info.traceId;
//   resp.info.hasEpSet = false;
//   resp.info.cliVer = pInst->compatibilityVer;
//   return 0;
// }

bool filteGetAll(void* q, void* arg) { return true; }
void cliConnCb(uv_connect_t* req, int status) {
  SCliConn* pConn = req->data;
  SCliThrd* pThrd = pConn->hostThrd;
  bool      timeout = false;

  int32_t ref = transUnrefCliHandle(pConn);
  if (ref <= 0) {
    return;
  }
  if (pConn->timer == NULL) {
    timeout = true;
    return;
  } else {
    cliResetConnTimer(pConn);
  }

  STUB_RAND_NETWORK_ERR(status);

  if (status != 0) {
    tDebug("%s conn %p failed to connect to %s, reason:%s", CONN_GET_INST_LABEL(pConn), pConn, pConn->dstAddr,
           uv_strerror(status));
    (void)transUnrefCliHandle(pConn);
    return;
  }
  pConn->connnected = 1;
  (void)cliConnSetSockInfo(pConn);
  tTrace("%s conn %p connect to server successfully", CONN_GET_INST_LABEL(pConn), pConn);

  (void)cliBatchSend(pConn);
}

static void doNotifyCb(SCliReq* pReq, SCliThrd* pThrd, int32_t code) {
  SReqCtx* pCtx = pReq->ctx;
  STrans*  pInst = pThrd->pInst;

  STransMsg resp = {0};
  resp.contLen = 0;
  resp.pCont = NULL;
  resp.code = code;
  resp.msgType = pReq->msg.msgType + 1;
  resp.info.ahandle = pReq->ctx->ahandle;
  resp.info.traceId = pReq->msg.info.traceId;
  resp.info.hasEpSet = false;
  resp.info.cliVer = pInst->compatibilityVer;
  if (pCtx->pSem != NULL) {
    if (pCtx->pRsp == NULL) {
    } else {
      memcpy((char*)pCtx->pRsp, (char*)&resp, sizeof(resp));
    }
  } else {
    pInst->cfp(pInst->parent, &resp, NULL);
  }

  destroyReq(pReq);
}
static void cliHandleQuit(SCliThrd* pThrd, SCliReq* pReq) {
  if (!transAsyncPoolIsEmpty(pThrd->asyncPool)) {
    pThrd->stopMsg = pReq;
    return;
  }
  pThrd->stopMsg = NULL;
  pThrd->quit = true;

  tDebug("cli work thread %p start to quit", pThrd);
  destroyReq(pReq);

  TAOS_UNUSED(destroyConnPool(pThrd));
  TAOS_UNUSED(uv_walk(pThrd->loop, cliWalkCb, NULL));
}
static void cliHandleRelease(SCliThrd* pThrd, SCliReq* pReq) { return; }
static void cliHandleUpdate(SCliThrd* pThrd, SCliReq* pReq) {
  SReqCtx* pCtx = pReq->ctx;
  if (pThrd->pCvtAddr != NULL) {
    taosMemoryFreeClear(pThrd->pCvtAddr);
  }
  pThrd->pCvtAddr = pCtx->pCvtAddr;
  destroyReq(pReq);
  return;
}
<<<<<<< HEAD
=======
static void cliHandleUpdate(SCliMsg* pMsg, SCliThrd* pThrd) {
  STransConnCtx* pCtx = pMsg->ctx;
  pThrd->cvtAddr = pCtx->cvtAddr;
  destroyCmsg(pMsg);
}
static void cliHandleFreeById(SCliMsg* pMsg, SCliThrd* pThrd) {
  int32_t    code = 0;
  int64_t    refId = (int64_t)(pMsg->msg.info.handle);
  SExHandle* exh = transAcquireExHandle(transGetRefMgt(), refId);
  if (exh == NULL) {
    tDebug("refId %" PRId64 " already released", refId);
    destroyCmsg(pMsg);
    return;
  }

  taosRLockLatch(&exh->latch);
  SCliConn* conn = exh->handle;
  taosRUnLockLatch(&exh->latch);

  if (conn == NULL || conn->refId != refId) {
    TAOS_CHECK_GOTO(TSDB_CODE_REF_INVALID_ID, NULL, _exception);
  }
  tDebug("do free conn %p by refId %" PRId64 "", conn, refId);

  int32_t size = transQueueSize(&conn->cliMsgs);
  if (size == 0) {
    // already recv, and notify upper layer
    TAOS_CHECK_GOTO(TSDB_CODE_REF_INVALID_ID, NULL, _exception);
  } else {
    destroyCmsg(pMsg);
    TAOS_UNUSED(transReleaseExHandle(transGetRefMgt(), refId));
>>>>>>> 54bc8c3e

FORCE_INLINE int32_t cliMayCvtFqdnToIp(SEpSet* pEpSet, const SCvtAddr* pCvtAddr) {
  if (pCvtAddr == NULL) {
    return 0;
  }
  if (pCvtAddr->cvt == false) {
    if (EPSET_IS_VALID(pEpSet)) {
      return 0;
    } else {
      return TSDB_CODE_RPC_FQDN_ERROR;
    }
  }
  if (pEpSet->numOfEps == 1 && strncmp(pEpSet->eps[0].fqdn, pCvtAddr->fqdn, TSDB_FQDN_LEN) == 0) {
    memset(pEpSet->eps[0].fqdn, 0, TSDB_FQDN_LEN);
    memcpy(pEpSet->eps[0].fqdn, pCvtAddr->ip, TSDB_FQDN_LEN);
  }
  if (EPSET_IS_VALID(pEpSet)) {
    return 0;
  }
  return TSDB_CODE_RPC_FQDN_ERROR;
}

FORCE_INLINE bool cliIsEpsetUpdated(int32_t code, SReqCtx* pCtx) {
  if (code != 0) return false;

  return transEpSetIsEqual(&pCtx->epSet, &pCtx->origEpSet) ? false : true;
}

FORCE_INLINE int32_t cliBuildExceptResp(SCliThrd* pThrd, SCliReq* pReq, STransMsg* pResp) {
  if (pReq == NULL) return -1;

  STrans* pInst = pThrd->pInst;

  SReqCtx*  pCtx = pReq ? pReq->ctx : NULL;
  STransMsg resp = {0};
  // resp.code = (conn->connnected ? TSDB_CODE_RPC_BROKEN_LINK : TSDB_CODE_RPC_NETWORK_UNAVAIL);
  pResp->msgType = pReq ? pReq->msg.msgType + 1 : 0;
  pResp->info.cliVer = pInst->compatibilityVer;
  pResp->info.ahandle = pCtx ? pCtx->ahandle : 0;
  if (pReq) {
    pResp->info.traceId = pReq->msg.info.traceId;
  }

  // handle noresp and inter manage msg
  if (pCtx == NULL || REQUEST_NO_RESP(&pReq->msg)) {
    return TSDB_CODE_RPC_NO_STATE;
  }
  if (pResp->code == 0) {
    pResp->code = TSDB_CODE_RPC_BROKEN_LINK;
  }

  return 0;
}

static FORCE_INLINE int32_t cliGetIpFromFqdnCache(SHashObj* cache, char* fqdn, uint32_t* ip) {
  int32_t   code = 0;
  uint32_t  addr = 0;
  size_t    len = strlen(fqdn);
  uint32_t* v = taosHashGet(cache, fqdn, len);
  if (v == NULL) {
    code = taosGetIpv4FromFqdn(fqdn, &addr);
    if (code != 0) {
      code = TSDB_CODE_RPC_FQDN_ERROR;
      tError("failed to get ip from fqdn:%s since %s", fqdn, tstrerror(code));
      return code;
    }

    if ((code = taosHashPut(cache, fqdn, len, &addr, sizeof(addr)) != 0)) {
      return code;
    }
    *ip = addr;
  } else {
    *ip = *v;
  }
  return 0;
}
static FORCE_INLINE int32_t cliUpdateFqdnCache(SHashObj* cache, char* fqdn) {
  // impl later
  uint32_t addr = 0;
  int32_t  code = taosGetIpv4FromFqdn(fqdn, &addr);
  if (code == 0) {
    size_t    len = strlen(fqdn);
    uint32_t* v = taosHashGet(cache, fqdn, len);
    if (addr != *v) {
      char old[64] = {0}, new[64] = {0};
      tinet_ntoa(old, *v);
      tinet_ntoa(new, addr);
      tWarn("update ip of fqdn:%s, old: %s, new: %s", fqdn, old, new);
      code = taosHashPut(cache, fqdn, strlen(fqdn), &addr, sizeof(addr));
    }
  } else {
    code = TSDB_CODE_RPC_FQDN_ERROR;  // TSDB_CODE_RPC_INVALID_FQDN;
  }
  return code;
}

static void cliMayUpdateFqdnCache(SHashObj* cache, char* dst) {
  if (dst == NULL) return;

  int16_t i = 0, len = strlen(dst);
  for (i = len - 1; i >= 0; i--) {
    if (dst[i] == ':') break;
  }
  if (i > 0) {
    char fqdn[TSDB_FQDN_LEN + 1] = {0};
    memcpy(fqdn, dst, i);
    TAOS_UNUSED(cliUpdateFqdnCache(cache, fqdn));
  }
}

static void doFreeTimeoutMsg(void* param) {
  STaskArg* arg = param;
  SCliReq*  pReq = arg->param1;
  SCliThrd* pThrd = arg->param2;
  STrans*   pInst = pThrd->pInst;

  QUEUE_REMOVE(&pReq->q);
  STraceId* trace = &pReq->msg.info.traceId;

  tGTrace("%s msg %s cannot get available conn after timeout", pInst->label, TMSG_INFO(pReq->msg.msgType));
  doNotifyCb(pReq, pThrd, TSDB_CODE_RPC_MAX_SESSIONS);

  taosMemoryFree(arg);
}

int32_t cliHandleState_mayUpdateStateCtx(SCliConn* pConn, SCliReq* pReq) {
  int32_t   code = 0;
  int64_t   qid = pReq->msg.info.qId;
  SReqCtx*  pCtx = pReq->ctx;
  SCliThrd* pThrd = pConn->hostThrd;
  if (pCtx == NULL) {
    tDebug("%s conn %p not need to update statue ctx, qid:%" PRId64 "", transLabel(pThrd->pInst), pConn, qid);
    return 0;
  }

  STransCtx* pUserCtx = taosHashGet(pConn->pQTable, &qid, sizeof(qid));
  if (pUserCtx == NULL) {
    code = taosHashPut(pConn->pQTable, &qid, sizeof(qid), &pCtx->userCtx, sizeof(pCtx->userCtx));
    tDebug("%s conn %p succ to add statue ctx, qid:%" PRId64 "", transLabel(pThrd->pInst), pConn, qid);
  } else {
    transCtxMerge(pUserCtx, &pCtx->userCtx);
    tDebug("%s conn %p succ to update statue ctx, qid:%" PRId64 "", transLabel(pThrd->pInst), pConn, qid);
  }
  return 0;
}
int32_t cliMayGetStateByQid(SCliThrd* pThrd, SCliReq* pReq, SCliConn** pConn) {
  int32_t code = 0;
  int64_t qid = pReq->msg.info.qId;
  if (qid == 0) {
    return TSDB_CODE_RPC_NO_STATE;
  } else {
    SExHandle* exh = transAcquireExHandle(transGetRefMgt(), qid);
    if (exh == NULL) {
      return TSDB_CODE_RPC_STATE_DROPED;
    }

    SReqState* pState = taosHashGet(pThrd->pIdConnTable, &qid, sizeof(qid));

    if (pState == NULL) {
      if (pReq->ctx == NULL) {
        (void)transReleaseExHandle(transGetRefMgt(), qid);
        return TSDB_CODE_RPC_STATE_DROPED;
      }
      tDebug("%s conn %p failed to get statue, qid:%" PRId64 "", transLabel(pThrd->pInst), pConn, qid);
      (void)transReleaseExHandle(transGetRefMgt(), qid);
      return TSDB_CODE_RPC_ASYNC_IN_PROCESS;
    } else {
      *pConn = pState->conn;
      tDebug("%s conn %p succ to get conn of statue, qid:%" PRId64 "", transLabel(pThrd->pInst), pConn, qid);
    }
    (void)transReleaseExHandle(transGetRefMgt(), qid);
    return 0;
  }
}

int32_t cliHandleState_mayUpdateState(SCliThrd* pThrd, SCliReq* pReq, SCliConn* pConn) {
  int32_t code = 0;
  int64_t qid = pReq->msg.info.qId;
  if (qid == 0) {
    return TSDB_CODE_RPC_NO_STATE;
  }

  SReqState state = {.conn = pConn, .arg = NULL};
  code = taosHashPut(pThrd->pIdConnTable, &qid, sizeof(qid), &state, sizeof(state));
  if (code != 0) {
    tDebug("%s conn %p failed to statue, qid:%" PRId64 "", transLabel(pThrd->pInst), pConn, qid);
  } else {
    tDebug("%s conn %p succ to add statue, qid:%" PRId64 " (1)", transLabel(pThrd->pInst), pConn, qid);
  }

  (void)cliHandleState_mayUpdateStateCtx(pConn, pReq);
  return code;
}
void cliHandleBatchReq(SCliThrd* pThrd, SCliReq* pReq) {
  int32_t   lino = 0;
  STransMsg resp = {0};
  int32_t   code = (pThrd->initCb)(pThrd, pReq, NULL);
  TAOS_CHECK_GOTO(code, &lino, _exception);

  STrans*   pInst = pThrd->pInst;
  SCliConn* pConn = NULL;
  code = cliMayGetStateByQid(pThrd, pReq, &pConn);
  if (code == 0) {
    (void)cliHandleState_mayUpdateStateCtx(pConn, pReq);
  } else if (code == TSDB_CODE_RPC_STATE_DROPED) {
    TAOS_CHECK_GOTO(code, &lino, _exception);
    return;
  }

  if (code == TSDB_CODE_RPC_NO_STATE || code == TSDB_CODE_RPC_ASYNC_IN_PROCESS) {
    char    addr[TSDB_FQDN_LEN + 64] = {0};
    char*   ip = EPSET_GET_INUSE_IP(&pReq->ctx->epSet);
    int32_t port = EPSET_GET_INUSE_PORT(&pReq->ctx->epSet);
    CONN_CONSTRUCT_HASH_KEY(addr, ip, port);

    pConn = getConnFromHeapCache(pThrd->connHeapCache, addr);
    if (pConn == NULL) {
      code = cliGetOrCreateConn(pThrd, pReq, &pConn);
      if (code == TSDB_CODE_RPC_MAX_SESSIONS) {
        TAOS_CHECK_GOTO(code, &lino, _exception);
      } else if (code == TSDB_CODE_RPC_ASYNC_IN_PROCESS) {
        // do nothing, notiy
        return;
      } else if (code == 0) {
        (void)addConnToHeapCache(pThrd->connHeapCache, pConn);
      } else {
        // do nothing, notiy
        return;
      }
    }
    code = cliHandleState_mayUpdateState(pThrd, pReq, pConn);
  }
  code = cliSendReq(pConn, pReq);

  tTrace("%s conn %p ready", pInst->label, pConn);
  return;

_exception:
  resp.code = code;
  STraceId* trace = &pReq->msg.info.traceId;
  tGWarn("%s failed to process req, reason:%s", pInst->label, tstrerror(code));
  (void)(pThrd->notifyExceptCb)(pThrd, pReq, &resp);
  return;
}

void cliHandleReq(SCliThrd* pThrd, SCliReq* pReq) { return cliHandleBatchReq(pThrd, pReq); }

static void cliDoReq(queue* wq, SCliThrd* pThrd) {
  int count = 0;

  while (!QUEUE_IS_EMPTY(wq)) {
    queue* h = QUEUE_HEAD(wq);
    QUEUE_REMOVE(h);

    SCliReq* pReq = QUEUE_DATA(h, SCliReq, q);

    if (pReq->type == Quit) {
      pThrd->stopMsg = pReq;
      continue;
    }
    (*cliAsyncHandle[pReq->type])(pThrd, pReq);
    count++;
  }
  if (count >= 2) {
    tTrace("cli process batch size:%d", count);
  }
}
SCliBatch* cliGetHeadFromList(SCliBatchList* pList) {
  if (QUEUE_IS_EMPTY(&pList->wq) || pList->connCnt > pList->connMax || pList->sending > pList->connMax) {
    return NULL;
  }
  queue* hr = QUEUE_HEAD(&pList->wq);
  QUEUE_REMOVE(hr);
  pList->sending += 1;

  pList->len -= 1;

  SCliBatch* batch = QUEUE_DATA(hr, SCliBatch, listq);
  return batch;
}
static int32_t createBatch(SCliBatch** ppBatch, SCliBatchList* pList, SCliReq* pReq);

static int32_t createBatchList(SCliBatchList** ppBatchList, char* key, char* ip, uint32_t port);

static void destroyBatchList(SCliBatchList* pList);
static void cliBuildBatch(SCliReq* pReq, queue* h, SCliThrd* pThrd) {
  int32_t  code = 0;
  STrans*  pInst = pThrd->pInst;
  SReqCtx* pCtx = pReq->ctx;

  char*    ip = EPSET_GET_INUSE_IP(&pCtx->epSet);
  uint32_t port = EPSET_GET_INUSE_PORT(&pCtx->epSet);
  char     key[TSDB_FQDN_LEN + 64] = {0};
  CONN_CONSTRUCT_HASH_KEY(key, ip, port);
  size_t          klen = strlen(key);
  SCliBatchList** ppBatchList = taosHashGet(pThrd->batchCache, key, klen);
  if (ppBatchList == NULL || *ppBatchList == NULL) {
    SCliBatchList* pBatchList = NULL;
    code = createBatchList(&pBatchList, key, ip, port);
    if (code != 0) {
      destroyReq(pReq);
      return;
    }

    pBatchList->batchLenLimit = pInst->batchSize;

    SCliBatch* pBatch = NULL;
    code = createBatch(&pBatch, pBatchList, pReq);
    if (code != 0) {
      destroyBatchList(pBatchList);
      destroyReq(pReq);
      return;
    }

    code = taosHashPut(pThrd->batchCache, key, klen, &pBatchList, sizeof(void*));
    if (code != 0) {
      destroyBatchList(pBatchList);
    }
  } else {
    if (QUEUE_IS_EMPTY(&(*ppBatchList)->wq)) {
      SCliBatch* pBatch = NULL;
      code = createBatch(&pBatch, *ppBatchList, pReq);
      if (code != 0) {
        destroyReq(pReq);
        cliDestroyBatch(pBatch);
      }
    } else {
      queue*     hdr = QUEUE_TAIL(&((*ppBatchList)->wq));
      SCliBatch* pBatch = QUEUE_DATA(hdr, SCliBatch, listq);
      if ((pBatch->batchSize + pReq->msg.contLen) < (*ppBatchList)->batchLenLimit) {
        QUEUE_PUSH(&pBatch->wq, h);
        pBatch->batchSize += pReq->msg.contLen;
        pBatch->wLen += 1;
      } else {
        SCliBatch* tBatch = NULL;
        code = createBatch(&tBatch, *ppBatchList, pReq);
        if (code != 0) {
          destroyReq(pReq);
        }
      }
    }
  }
  return;
}
static int32_t createBatchList(SCliBatchList** ppBatchList, char* key, char* ip, uint32_t port) {
  SCliBatchList* pBatchList = taosMemoryCalloc(1, sizeof(SCliBatchList));
  if (pBatchList == NULL) {
    tError("failed to create batch list, reason:%s", tstrerror(TSDB_CODE_OUT_OF_MEMORY));
    return terrno;
  }
  QUEUE_INIT(&pBatchList->wq);
  pBatchList->port = port;
  pBatchList->connMax = 1;
  pBatchList->connCnt = 0;
  pBatchList->batchLenLimit = 0;
  pBatchList->len += 1;

  pBatchList->ip = taosStrdup(ip);
  pBatchList->dst = taosStrdup(key);
  if (pBatchList->ip == NULL || pBatchList->dst == NULL) {
    taosMemoryFree(pBatchList->ip);
    taosMemoryFree(pBatchList->dst);
    taosMemoryFree(pBatchList);
    tError("failed to create batch list, reason:%s", tstrerror(TSDB_CODE_OUT_OF_MEMORY));
    return terrno;
  }
  *ppBatchList = pBatchList;
  return 0;
}
static void destroyBatchList(SCliBatchList* pList) {
  if (pList == NULL) {
    return;
  }
  while (!QUEUE_IS_EMPTY(&pList->wq)) {
    queue* h = QUEUE_HEAD(&pList->wq);
    QUEUE_REMOVE(h);

    SCliBatch* pBatch = QUEUE_DATA(h, SCliBatch, listq);
    cliDestroyBatch(pBatch);
  }
  taosMemoryFree(pList->ip);
  taosMemoryFree(pList->dst);
  taosMemoryFree(pList);
}
static int32_t createBatch(SCliBatch** ppBatch, SCliBatchList* pList, SCliReq* pReq) {
  SCliBatch* pBatch = taosMemoryCalloc(1, sizeof(SCliBatch));
  if (pBatch == NULL) {
    tError("failed to create batch, reason:%s", tstrerror(TSDB_CODE_OUT_OF_MEMORY));
    return terrno;
  }

  QUEUE_INIT(&pBatch->wq);
  QUEUE_INIT(&pBatch->listq);

  QUEUE_PUSH(&pBatch->wq, &pReq->q);
  pBatch->wLen += 1;
  pBatch->batchSize = pReq->msg.contLen;
  pBatch->pList = pList;

  QUEUE_PUSH(&pList->wq, &pBatch->listq);
  pList->len += 1;

  *ppBatch = pBatch;
  return 0;
}
static void cliDoBatchReq(queue* wq, SCliThrd* pThrd) { return cliDoReq(wq, pThrd); }

static void cliAsyncCb(uv_async_t* handle) {
  SAsyncItem* item = handle->data;
  SCliThrd*   pThrd = item->pThrd;
  STrans*     pInst = pThrd->pInst;

  // batch process to avoid to lock/unlock frequently
  queue wq;
  if (taosThreadMutexLock(&item->mtx) != 0) {
    tError("failed to lock mutex, reason:%s", tstrerror(terrno));
  }

  QUEUE_MOVE(&item->qmsg, &wq);

  if (taosThreadMutexUnlock(&item->mtx) != 0) {
    tError("failed to unlock mutex, reason:%s", tstrerror(terrno));
  }

  cliDealFunc[pInst->supportBatch](&wq, pThrd);

  if (pThrd->stopMsg != NULL) cliHandleQuit(pThrd, pThrd->stopMsg);
}

static FORCE_INLINE void destroyReq(void* arg) {
  SCliReq* pReq = arg;
  if (pReq == NULL) {
    return;
  }
  STraceId* trace = &pReq->msg.info.traceId;
  tGDebug("free memory:%p, free ctx: %p", pReq, pReq->ctx);

  if (pReq->ctx) destroyReqCtx(pReq->ctx);
  transFreeMsg(pReq->msg.pCont);
  taosMemoryFree(pReq);
}
static FORCE_INLINE void destroyReqWrapper(void* arg, void* param) {
  if (arg == NULL) return;

  SCliReq*  pReq = arg;
  SCliThrd* pThrd = param;

  if (pReq->ctx != NULL && pReq->ctx->ahandle != NULL) {
    if (pReq->msg.info.notFreeAhandle == 0 && pThrd != NULL && pThrd->destroyAhandleFp != NULL) {
      (*pThrd->destroyAhandleFp)(pReq->ctx->ahandle);
    }
  }
  destroyReq(pReq);
}
static FORCE_INLINE void destroyReqAndAhanlde(void* param) {
  if (param == NULL) return;

  STaskArg* arg = param;
  SCliReq*  pReq = arg->param1;
  SCliThrd* pThrd = arg->param2;
  destroyReqWrapper(pReq, pThrd);
}

static void* cliWorkThread(void* arg) {
  char threadName[TSDB_LABEL_LEN] = {0};

  SCliThrd* pThrd = (SCliThrd*)arg;
  pThrd->pid = taosGetSelfPthreadId();

  tsEnableRandErr = true;
  (void)strtolower(threadName, pThrd->pInst->label);
  setThreadName(threadName);

  TAOS_UNUSED(uv_run(pThrd->loop, UV_RUN_DEFAULT));

  tDebug("thread quit-thread:%08" PRId64 "", pThrd->pid);
  return NULL;
}

void* transInitClient(uint32_t ip, uint32_t port, char* label, int numOfThreads, void* fp, void* pInstRef) {
  int32_t  code = 0;
  SCliObj* cli = taosMemoryCalloc(1, sizeof(SCliObj));
  if (cli == NULL) {
    TAOS_CHECK_GOTO(terrno, NULL, _err);
  }

  STrans* pInst = pInstRef;
  memcpy(cli->label, label, TSDB_LABEL_LEN);
  cli->numOfThreads = numOfThreads;

  cli->pThreadObj = (SCliThrd**)taosMemoryCalloc(cli->numOfThreads, sizeof(SCliThrd*));
  if (cli->pThreadObj == NULL) {
    TAOS_CHECK_GOTO(terrno, NULL, _err);
  }

  for (int i = 0; i < cli->numOfThreads; i++) {
    SCliThrd* pThrd = NULL;
    code = createThrdObj(pInstRef, &pThrd);
    if (code != 0) {
      goto _err;
    }

    int err = taosThreadCreate(&pThrd->thread, NULL, cliWorkThread, (void*)(pThrd));
    if (err != 0) {
      code = TAOS_SYSTEM_ERROR(errno);
      TAOS_CHECK_GOTO(code, NULL, _err);
    } else {
      tDebug("success to create tranport-cli thread:%d", i);
    }
    cli->pThreadObj[i] = pThrd;
  }
  return cli;

_err:
  if (cli) {
    for (int i = 0; i < cli->numOfThreads; i++) {
      if (cli->pThreadObj[i]) {
        TAOS_UNUSED(cliSendQuit(cli->pThreadObj[i]));
        destroyThrdObj(cli->pThreadObj[i]);
      }
    }
    taosMemoryFree(cli->pThreadObj);
    taosMemoryFree(cli);
  }
  terrno = code;
  return NULL;
}
int32_t initCb(void* thrd, SCliReq* pReq, STransMsg* pResp) {
  SCliThrd* pThrd = thrd;
  if (pReq->ctx == NULL) {
    return 0;
  }
  return cliMayCvtFqdnToIp(&pReq->ctx->epSet, pThrd->pCvtAddr);
}
int32_t notifyExceptCb(void* thrd, SCliReq* pReq, STransMsg* pResp) {
  SCliThrd* pThrd = thrd;
  STrans*   pInst = pThrd->pInst;
  int32_t   code = cliBuildExceptResp(pThrd, pReq, pResp);
  if (code != 0) {
    destroyReq(pReq);
    return code;
  }
  pInst->cfp(pInst->parent, pResp, NULL);
  destroyReq(pReq);
  return code;
}

int32_t notfiyCb(void* thrd, SCliReq* pReq, STransMsg* pResp) {
  // impl later
  SCliThrd* pThrd = thrd;
  STrans*   pInst = pThrd->pInst;

  return 0;
}

static int32_t createThrdObj(void* trans, SCliThrd** ppThrd) {
  int32_t code = 0;
  STrans* pInst = trans;

  SCliThrd* pThrd = (SCliThrd*)taosMemoryCalloc(1, sizeof(SCliThrd));
  if (pThrd == NULL) {
    TAOS_CHECK_GOTO(terrno, NULL, _end);
  }

  QUEUE_INIT(&pThrd->msg);
  if (taosThreadMutexInit(&pThrd->msgMtx, NULL) != 0) {
    TAOS_CHECK_GOTO(terrno, NULL, _end);
  }

  pThrd->loop = (uv_loop_t*)taosMemoryMalloc(sizeof(uv_loop_t));
  if (pThrd->loop == NULL) {
    TAOS_CHECK_GOTO(terrno, NULL, _end);
  }

  code = uv_loop_init(pThrd->loop);
  if (code != 0) {
    tError("failed to init uv_loop, reason:%s", uv_err_name(code));
    TAOS_CHECK_GOTO(TSDB_CODE_THIRDPARTY_ERROR, NULL, _end);
  }

  int32_t nSync = pInst->supportBatch ? 4 : 8;
  code = transAsyncPoolCreate(pThrd->loop, nSync, pThrd, cliAsyncCb, &pThrd->asyncPool);
  if (code != 0) {
    tError("failed to init async pool since:%s", tstrerror(code));
    TAOS_CHECK_GOTO(code, NULL, _end);
  }

  int32_t timerSize = 64;
  pThrd->timerList = taosArrayInit(timerSize, sizeof(void*));
  if (pThrd->timerList == NULL) {
    code = TSDB_CODE_OUT_OF_MEMORY;
    TAOS_CHECK_GOTO(TSDB_CODE_OUT_OF_MEMORY, NULL, _end);
  }

  for (int i = 0; i < timerSize; i++) {
    uv_timer_t* timer = taosMemoryCalloc(1, sizeof(uv_timer_t));
    if (timer == NULL) {
      TAOS_CHECK_GOTO(TSDB_CODE_OUT_OF_MEMORY, NULL, _end);
    }
    (void)uv_timer_init(pThrd->loop, timer);
    (void)taosArrayPush(pThrd->timerList, &timer);
  }

  pThrd->pool = createConnPool(4);
  if (pThrd->pool == NULL) {
    code = terrno;
    TAOS_CHECK_GOTO(terrno, NULL, _end);
  }
  if ((code = transDQCreate(pThrd->loop, &pThrd->delayQueue)) != 0) {
    TAOS_CHECK_GOTO(code, NULL, _end);
  }

  if ((code = transDQCreate(pThrd->loop, &pThrd->timeoutQueue)) != 0) {
    TAOS_CHECK_GOTO(code, NULL, _end);
  }

  if ((code = transDQCreate(pThrd->loop, &pThrd->waitConnQueue)) != 0) {
    TAOS_CHECK_GOTO(code, NULL, _end);
  }

  pThrd->destroyAhandleFp = pInst->destroyFp;

  pThrd->fqdn2ipCache = taosHashInit(8, taosGetDefaultHashFunction(TSDB_DATA_TYPE_BINARY), true, HASH_NO_LOCK);
  if (pThrd->fqdn2ipCache == NULL) {
    TAOS_CHECK_GOTO(terrno, NULL, _end);
  }

  pThrd->batchCache = taosHashInit(8, taosGetDefaultHashFunction(TSDB_DATA_TYPE_BINARY), true, HASH_NO_LOCK);
  if (pThrd->batchCache == NULL) {
    TAOS_CHECK_GOTO(terrno, NULL, _end);
  }

  pThrd->connHeapCache = taosHashInit(8, taosGetDefaultHashFunction(TSDB_DATA_TYPE_BINARY), true, HASH_NO_LOCK);
  if (pThrd->connHeapCache == NULL) {
    TAOS_CHECK_GOTO(TSDB_CODE_OUT_OF_MEMORY, NULL, _end);
  }

  pThrd->pIdConnTable = taosHashInit(512, taosGetDefaultHashFunction(TSDB_DATA_TYPE_BIGINT), false, HASH_NO_LOCK);
  if (pThrd->connHeapCache == NULL) {
    TAOS_CHECK_GOTO(TSDB_CODE_OUT_OF_MEMORY, NULL, _end);
  }

  pThrd->initCb = initCb;
  pThrd->notifyCb = notfiyCb;
  pThrd->notifyExceptCb = notifyExceptCb;

  pThrd->nextTimeout = taosGetTimestampMs() + CONN_PERSIST_TIME(pInst->idleTime);
  pThrd->pInst = trans;
  pThrd->quit = false;

  *ppThrd = pThrd;
  return code;

_end:
  if (pThrd) {
    TAOS_UNUSED(taosThreadMutexDestroy(&pThrd->msgMtx));

    TAOS_UNUSED(uv_loop_close(pThrd->loop));
    taosMemoryFree(pThrd->loop);
    (void)taosThreadMutexDestroy(&pThrd->msgMtx);
    transAsyncPoolDestroy(pThrd->asyncPool);
    for (int i = 0; i < taosArrayGetSize(pThrd->timerList); i++) {
      uv_timer_t* timer = taosArrayGetP(pThrd->timerList, i);
      TAOS_UNUSED(uv_timer_stop(timer));
      taosMemoryFree(timer);
    }
    taosArrayDestroy(pThrd->timerList);

    TAOS_UNUSED(destroyConnPool(pThrd));
    transDQDestroy(pThrd->delayQueue, NULL);
    transDQDestroy(pThrd->timeoutQueue, NULL);
    transDQDestroy(pThrd->waitConnQueue, NULL);
    taosHashCleanup(pThrd->fqdn2ipCache);
    taosHashCleanup(pThrd->failFastCache);
    taosHashCleanup(pThrd->batchCache);
    taosHashCleanup(pThrd->pIdConnTable);

    taosMemoryFree(pThrd);
  }
  return code;
}
static void destroyThrdObj(SCliThrd* pThrd) {
  if (pThrd == NULL) {
    return;
  }

  if (taosThreadJoin(pThrd->thread, NULL) != 0) {
    tTrace("failed to join thread, reason:%s", tstrerror(terrno));
  }

  CLI_RELEASE_UV(pThrd->loop);
  (void)taosThreadMutexDestroy(&pThrd->msgMtx);
  TRANS_DESTROY_ASYNC_POOL_MSG(pThrd->asyncPool, SCliReq, destroyReqWrapper, (void*)pThrd);
  transAsyncPoolDestroy(pThrd->asyncPool);

  transDQDestroy(pThrd->delayQueue, destroyReqAndAhanlde);
  transDQDestroy(pThrd->timeoutQueue, NULL);
  transDQDestroy(pThrd->waitConnQueue, NULL);

  tDebug("thread destroy %" PRId64, pThrd->pid);
  for (int i = 0; i < taosArrayGetSize(pThrd->timerList); i++) {
    uv_timer_t* timer = taosArrayGetP(pThrd->timerList, i);
    taosMemoryFree(timer);
  }

  taosArrayDestroy(pThrd->timerList);
  taosMemoryFree(pThrd->loop);
  taosHashCleanup(pThrd->fqdn2ipCache);

  void** pIter = taosHashIterate(pThrd->batchCache, NULL);
  while (pIter != NULL) {
    SCliBatchList* pBatchList = (SCliBatchList*)(*pIter);
    while (!QUEUE_IS_EMPTY(&pBatchList->wq)) {
      queue* h = QUEUE_HEAD(&pBatchList->wq);
      QUEUE_REMOVE(h);

      SCliBatch* pBatch = QUEUE_DATA(h, SCliBatch, listq);
      cliDestroyBatch(pBatch);
    }
    taosMemoryFree(pBatchList->ip);
    taosMemoryFree(pBatchList->dst);
    taosMemoryFree(pBatchList);

    pIter = (void**)taosHashIterate(pThrd->batchCache, pIter);
  }
  taosHashCleanup(pThrd->batchCache);

  void* pIter2 = taosHashIterate(pThrd->connHeapCache, NULL);
  while (pIter2 != NULL) {
    SHeap* heap = (SHeap*)(pIter2);
    transHeapDestroy(heap);
    pIter2 = (void*)taosHashIterate(pThrd->connHeapCache, pIter2);
  }
  taosHashCleanup(pThrd->connHeapCache);

  taosHashCleanup(pThrd->pIdConnTable);

  taosMemoryFree(pThrd->pCvtAddr);

  taosMemoryFree(pThrd);
}

static FORCE_INLINE void destroyReqCtx(SReqCtx* ctx) { taosMemoryFree(ctx); }

int32_t cliSendQuit(SCliThrd* thrd) {
  // cli can stop gracefully
  int32_t  code = 0;
  SCliReq* msg = taosMemoryCalloc(1, sizeof(SCliReq));
  if (msg == NULL) {
    return terrno;
  }

  msg->type = Quit;
  if ((code = transAsyncSend(thrd->asyncPool, &msg->q)) != 0) {
    code = (code == TSDB_CODE_RPC_ASYNC_MODULE_QUIT ? TSDB_CODE_RPC_MODULE_QUIT : code);
    taosMemoryFree(msg);
    return code;
  }

  atomic_store_8(&thrd->asyncPool->stop, 1);
  return 0;
}
void cliWalkCb(uv_handle_t* handle, void* arg) {
  if (!uv_is_closing(handle)) {
    if (uv_handle_get_type(handle) == UV_TIMER) {
      // do nothing
    } else {
      TAOS_UNUSED(uv_read_stop((uv_stream_t*)handle));
    }
    TAOS_UNUSED(uv_close(handle, cliDestroy));
  }
}

FORCE_INLINE int cliRBChoseIdx(STrans* pInst) {
  int32_t index = pInst->index;
  if (pInst->numOfThreads == 0) {
    return -1;
  }
  /*
   * no lock, and to avoid CPU load imbalance, set limit pInst->numOfThreads * 2000;
   */
  if (pInst->index++ >= pInst->numOfThreads * 2000) {
    pInst->index = 0;
  }
  return index % pInst->numOfThreads;
}
static FORCE_INLINE void doDelayTask(void* param) {
  STaskArg* arg = param;
  cliHandleReq((SCliThrd*)arg->param2, (SCliReq*)arg->param1);
  taosMemoryFree(arg);
}

static FORCE_INLINE void doCloseIdleConn(void* param) {
  STaskArg* arg = param;
  SCliConn* conn = arg->param1;
  tDebug("%s conn %p idle, close it", CONN_GET_INST_LABEL(conn), conn);

  int32_t ref = transUnrefCliHandle(conn);
  if (ref <= 0) {
    conn->task = NULL;
    taosMemoryFree(arg);
    return;
  }
  taosMemoryFree(arg);
}
static FORCE_INLINE void cliPerfLog_schedMsg(SCliReq* pReq, char* label) {
  if (!(rpcDebugFlag & DEBUG_DEBUG)) {
    return;
  }
  SReqCtx*  pCtx = pReq->ctx;
  STraceId* trace = &pReq->msg.info.traceId;
  char      tbuf[512] = {0};
  (void)epsetToStr(&pCtx->epSet, tbuf, tListLen(tbuf));

  tGDebug("%s retry on next node,use:%s, step: %d,timeout:%" PRId64 "", label, tbuf, pCtx->retryStep,
          pCtx->retryNextInterval);
  return;
}
static FORCE_INLINE void cliPerfLog_epset(SCliConn* pConn, SCliReq* pReq) {
  if (!(rpcDebugFlag & DEBUG_TRACE)) {
    return;
  }
  SReqCtx* pCtx = pReq->ctx;

  char tbuf[512] = {0};
  (void)epsetToStr(&pCtx->epSet, tbuf, tListLen(tbuf));
  tTrace("%s conn %p extract epset from msg", CONN_GET_INST_LABEL(pConn), pConn);
  return;
}

static FORCE_INLINE int32_t cliSchedMsgToNextNode(SCliReq* pReq, SCliThrd* pThrd) {
  STrans*  pInst = pThrd->pInst;
  SReqCtx* pCtx = pReq->ctx;
  cliPerfLog_schedMsg(pReq, transLabel(pThrd->pInst));

  STaskArg* arg = taosMemoryMalloc(sizeof(STaskArg));
  if (arg == NULL) {
    return TSDB_CODE_OUT_OF_MEMORY;
  }
  arg->param1 = pReq;
  arg->param2 = pThrd;

  SDelayTask* pTask = transDQSched(pThrd->delayQueue, doDelayTask, arg, pCtx->retryNextInterval);
  if (pTask == NULL) {
    taosMemoryFree(arg);
    return TSDB_CODE_OUT_OF_MEMORY;
  }
  return 0;
}

FORCE_INLINE bool cliTryUpdateEpset(SCliReq* pReq, STransMsg* pResp) {
  int32_t  code = 0;
  SReqCtx* ctx = pReq->ctx;
  SEpSet*  dst = &ctx->epSet;

  if ((pResp == NULL || pResp->info.hasEpSet == 0)) {
    return false;
  }
  // rebuild resp msg
  SEpSet epset;
  if ((code = tDeserializeSEpSet(pResp->pCont, pResp->contLen, &epset)) < 0) {
    tError("failed to deserialize epset, code:%d", code);
    return false;
  }
  int32_t tlen = tSerializeSEpSet(NULL, 0, dst);

  char*   buf = NULL;
  int32_t len = pResp->contLen - tlen;
  if (len != 0) {
    buf = rpcMallocCont(len);
    if (buf == NULL) {
      pResp->code = TSDB_CODE_OUT_OF_MEMORY;
      return false;
    }
    // TODO: check buf
    memcpy(buf, (char*)pResp->pCont + tlen, len);
  }
  rpcFreeCont(pResp->pCont);

  pResp->pCont = buf;
  pResp->contLen = len;

  pResp->info.hasEpSet = 1;

  epsetAssign(dst, &epset);
  return true;
}

bool cliResetEpset(SReqCtx* pCtx, STransMsg* pResp, bool hasEpSet) {
  bool noDelay = true;
  if (hasEpSet == false) {
    if (pResp->contLen == 0) {
      if (pCtx->epsetRetryCnt >= pCtx->epSet.numOfEps) {
        noDelay = false;
      } else {
        EPSET_FORWARD_INUSE(&pCtx->epSet);
      }
    } else if (pResp->contLen != 0) {
      SEpSet  epSet;
      int32_t valid = tDeserializeSEpSet(pResp->pCont, pResp->contLen, &epSet);
      if (valid < 0) {
        tDebug("get invalid epset, epset equal, continue");
        if (pCtx->epsetRetryCnt >= pCtx->epSet.numOfEps) {
          noDelay = false;
        } else {
          EPSET_FORWARD_INUSE(&pCtx->epSet);
        }
      } else {
        if (!transEpSetIsEqual2(&pCtx->epSet, &epSet)) {
          tDebug("epset not equal, retry new epset1");
          transPrintEpSet(&pCtx->epSet);
          transPrintEpSet(&epSet);
          epsetAssign(&pCtx->epSet, &epSet);
          noDelay = false;
        } else {
          if (pCtx->epsetRetryCnt >= pCtx->epSet.numOfEps) {
            noDelay = false;
          } else {
            tDebug("epset equal, continue");
            EPSET_FORWARD_INUSE(&pCtx->epSet);
          }
        }
      }
    }
  } else {
    SEpSet  epSet;
    int32_t valid = tDeserializeSEpSet(pResp->pCont, pResp->contLen, &epSet);
    if (valid < 0) {
      tDebug("get invalid epset, epset equal, continue");
      if (pCtx->epsetRetryCnt >= pCtx->epSet.numOfEps) {
        noDelay = false;
      } else {
        EPSET_FORWARD_INUSE(&pCtx->epSet);
      }
    } else {
      if (!transEpSetIsEqual2(&pCtx->epSet, &epSet)) {
        tDebug("epset not equal, retry new epset2");
        transPrintEpSet(&pCtx->epSet);
        transPrintEpSet(&epSet);
        epsetAssign(&pCtx->epSet, &epSet);
        noDelay = false;
      } else {
        if (pCtx->epsetRetryCnt >= pCtx->epSet.numOfEps) {
          noDelay = false;
        } else {
          tDebug("epset equal, continue");
          EPSET_FORWARD_INUSE(&pCtx->epSet);
        }
      }
    }
  }
  return noDelay;
}

void cliRetryMayInitCtx(STrans* pInst, SCliReq* pReq) {
  SReqCtx* pCtx = pReq->ctx;
  if (!pCtx->retryInit) {
    pCtx->retryMinInterval = pInst->retryMinInterval;
    pCtx->retryMaxInterval = pInst->retryMaxInterval;
    pCtx->retryStepFactor = pInst->retryStepFactor;
    pCtx->retryMaxTimeout = pInst->retryMaxTimeout;
    pCtx->retryInitTimestamp = taosGetTimestampMs();
    pCtx->retryNextInterval = pCtx->retryMinInterval;
    pCtx->retryStep = 0;
    pCtx->retryInit = 1;
    pCtx->retryCode = TSDB_CODE_SUCCESS;
    pReq->msg.info.handle = 0;
  }
}

int32_t cliRetryIsTimeout(STrans* pInst, SCliReq* pReq) {
  SReqCtx* pCtx = pReq->ctx;
  if (pCtx->retryMaxTimeout != -1 && taosGetTimestampMs() - pCtx->retryInitTimestamp >= pCtx->retryMaxTimeout) {
    return 1;
  }
  return 0;
}

int8_t cliRetryShouldRetry(STrans* pInst, STransMsg* pResp) {
  bool retry = pInst->retry != NULL ? pInst->retry(pResp->code, pResp->msgType - 1) : false;
  return retry == false ? 0 : 1;
}

void cliRetryUpdateRule(SReqCtx* pCtx, int8_t noDelay) {
  if (noDelay == false) {
    pCtx->epsetRetryCnt = 1;
    pCtx->retryStep++;

    int64_t factor = pow(pCtx->retryStepFactor, pCtx->retryStep - 1);
    pCtx->retryNextInterval = factor * pCtx->retryMinInterval;
    if (pCtx->retryNextInterval >= pCtx->retryMaxInterval) {
      pCtx->retryNextInterval = pCtx->retryMaxInterval;
    }
  } else {
    pCtx->retryNextInterval = 0;
    pCtx->epsetRetryCnt++;
  }
}

int32_t cliRetryDoSched(SCliReq* pReq, SCliThrd* pThrd) {
  int32_t code = cliSchedMsgToNextNode(pReq, pThrd);
  if (code != 0) {
    tError("failed to sched msg to next node, reason:%s", tstrerror(code));
    return code;
  }
  return 0;
}

bool cliMayRetry(SCliConn* pConn, SCliReq* pReq, STransMsg* pResp) {
  SCliThrd* pThrd = pConn->hostThrd;
  STrans*   pInst = pThrd->pInst;

  SReqCtx* pCtx = pReq->ctx;
  int32_t  code = pResp->code;

  if (pReq && pReq->msg.info.qId != 0) {
    return false;
  }

  cliRetryMayInitCtx(pInst, pReq);

  if (!cliRetryShouldRetry(pInst, pResp)) {
    return false;
  }

  if (cliRetryIsTimeout(pInst, pReq)) {
    return false;
  }

  // code, msgType
  // A:  epset,leader, not self
  // B:  epset,not know leader
  // C:  noepset,leader but not serivce

  bool noDelay = false;
  if (code == TSDB_CODE_RPC_BROKEN_LINK || code == TSDB_CODE_RPC_NETWORK_UNAVAIL) {
    tTrace("code str %s, contlen:%d 0", tstrerror(code), pResp->contLen);
    noDelay = cliResetEpset(pCtx, pResp, false);
    transFreeMsg(pResp->pCont);
  } else if (code == TSDB_CODE_SYN_NOT_LEADER || code == TSDB_CODE_SYN_INTERNAL_ERROR ||
             code == TSDB_CODE_SYN_PROPOSE_NOT_READY || code == TSDB_CODE_VND_STOPPED ||
             code == TSDB_CODE_MNODE_NOT_FOUND || code == TSDB_CODE_APP_IS_STARTING ||
             code == TSDB_CODE_APP_IS_STOPPING || code == TSDB_CODE_VND_STOPPED) {
    tTrace("code str %s, contlen:%d 1", tstrerror(code), pResp->contLen);
    noDelay = cliResetEpset(pCtx, pResp, true);
    transFreeMsg(pResp->pCont);
  } else if (code == TSDB_CODE_SYN_RESTORING) {
    tTrace("code str %s, contlen:%d 0", tstrerror(code), pResp->contLen);
    noDelay = cliResetEpset(pCtx, pResp, true);
    transFreeMsg(pResp->pCont);
  } else {
    tTrace("code str %s, contlen:%d 0", tstrerror(code), pResp->contLen);
    noDelay = cliResetEpset(pCtx, pResp, false);
    transFreeMsg(pResp->pCont);
  }
  if (code != TSDB_CODE_RPC_BROKEN_LINK && code != TSDB_CODE_RPC_NETWORK_UNAVAIL && code != TSDB_CODE_SUCCESS) {
    // save one internal code
    pCtx->retryCode = code;
  }

  cliRetryUpdateRule(pCtx, noDelay);

  pReq->sent = 0;
  pReq->seq = 0;

  code = cliRetryDoSched(pReq, pThrd);
  if (code != 0) {
    pResp->code = code;
    tError("failed to sched msg to next node, reason:%s", tstrerror(code));
    return false;
  }
  return true;
}

void cliMayResetRespCode(SCliReq* pReq, STransMsg* pResp) {
  SReqCtx* pCtx = pReq->ctx;
  if (pCtx->retryCode != TSDB_CODE_SUCCESS) {
    int32_t code = pResp->code;
    // return internal code app
    if (code == TSDB_CODE_RPC_NETWORK_UNAVAIL || code == TSDB_CODE_RPC_BROKEN_LINK ||
        code == TSDB_CODE_RPC_SOMENODE_NOT_CONNECTED) {
      pResp->code = pCtx->retryCode;
    }
  }

  // check whole vnodes is offline on this vgroup
  if (pCtx->epsetRetryCnt >= pCtx->epSet.numOfEps || pCtx->retryStep > 0) {
    if (pResp->code == TSDB_CODE_RPC_NETWORK_UNAVAIL) {
      pResp->code = TSDB_CODE_RPC_SOMENODE_NOT_CONNECTED;
    } else if (pResp->code == TSDB_CODE_RPC_BROKEN_LINK) {
      pResp->code = TSDB_CODE_RPC_SOMENODE_BROKEN_LINK;
    }
  }
}

int32_t cliNotifyImplCb(SCliConn* pConn, SCliReq* pReq, STransMsg* pResp) {
  SCliThrd* pThrd = pConn->hostThrd;
  STrans*   pInst = pThrd->pInst;
  SReqCtx*  pCtx = pReq ? pReq->ctx : NULL;
  STraceId* trace = &pResp->info.traceId;

  if (pCtx == NULL) {
    pInst->cfp(pInst->parent, pResp, NULL);
    return 0;
  }
  if (pCtx->pSem || pCtx->syncMsgRef != 0) {
    tGTrace("%s conn %p(sync) handle resp", CONN_GET_INST_LABEL(pConn), pConn);
    if (pCtx->pSem) {
      if (pCtx->pRsp == NULL) {
        tGTrace("%s conn %p(sync) failed to resp, ignore", CONN_GET_INST_LABEL(pConn), pConn);
      } else {
        memcpy((char*)pCtx->pRsp, (char*)pResp, sizeof(*pResp));
      }
      TAOS_UNUSED(tsem_post(pCtx->pSem));
      pCtx->pRsp = NULL;
    } else {
      STransSyncMsg* pSyncMsg = taosAcquireRef(transGetSyncMsgMgt(), pCtx->syncMsgRef);
      if (pSyncMsg != NULL) {
        memcpy(pSyncMsg->pRsp, (char*)pResp, sizeof(*pResp));
        if (cliIsEpsetUpdated(pResp->code, pCtx)) {
          pSyncMsg->hasEpSet = 1;
          epsetAssign(&pSyncMsg->epSet, &pCtx->epSet);
        }
        TAOS_UNUSED(tsem2_post(pSyncMsg->pSem));
        TAOS_UNUSED(taosReleaseRef(transGetSyncMsgMgt(), pCtx->syncMsgRef));
      } else {
        rpcFreeCont(pResp->pCont);
      }
    }
  } else {
    tGTrace("%s conn %p handle resp", CONN_GET_INST_LABEL(pConn), pConn);
    if (pResp->info.hasEpSet == 1) {
      pInst->cfp(pInst->parent, pResp, &pCtx->epSet);
    } else {
      if (!cliIsEpsetUpdated(pResp->code, pCtx)) {
        pInst->cfp(pInst->parent, pResp, NULL);
      } else {
        pInst->cfp(pInst->parent, pResp, &pCtx->epSet);
      }
    }
  }
  return 0;
}
int32_t cliNotifyCb(SCliConn* pConn, SCliReq* pReq, STransMsg* pResp) {
  SCliThrd* pThrd = pConn->hostThrd;
  STrans*   pInst = pThrd->pInst;

  if (pReq != NULL) {
    if (cliMayRetry(pConn, pReq, pResp)) {
      return TSDB_CODE_RPC_ASYNC_IN_PROCESS;
    }

    cliMayResetRespCode(pReq, pResp);

    if (cliTryUpdateEpset(pReq, pResp)) {
      cliPerfLog_epset(pConn, pReq);
    }
  }
  return cliNotifyImplCb(pConn, pReq, pResp);
}

void transCloseClient(void* arg) {
  int32_t  code = 0;
  SCliObj* cli = arg;
  for (int i = 0; i < cli->numOfThreads; i++) {
    code = cliSendQuit(cli->pThreadObj[i]);
    if (code != 0) {
      tError("failed to send quit to thread:%d, reason:%s", i, tstrerror(code));
    }

    destroyThrdObj(cli->pThreadObj[i]);
  }
  taosMemoryFree(cli->pThreadObj);
  taosMemoryFree(cli);
}
void transRefCliHandle(void* handle) {
  int32_t ref = 0;
  if (handle == NULL) {
    return;
  }
  SCliConn* conn = (SCliConn*)handle;
  conn->ref++;

  tTrace("%s conn %p ref %d", CONN_GET_INST_LABEL(conn), conn, conn->ref);
}
int32_t transUnrefCliHandle(void* handle) {
  if (handle == NULL) {
    return 0;
  }
  SCliConn* conn = (SCliConn*)handle;
  int32_t   ref = conn->ref--;

  tTrace("%s conn %p ref:%d", CONN_GET_INST_LABEL(conn), conn, conn->ref);
  if (conn->ref == 0) {
    cliDestroyConn(conn, true);
  }
  return ref;
}

int32_t transGetRefCount(void* handle) {
  if (handle == NULL) {
    return 0;
  }
  SCliConn* conn = (SCliConn*)handle;
  return conn->ref;
}
static FORCE_INLINE SCliThrd* transGetWorkThrdFromHandle(STrans* trans, int64_t handle) {
  SCliThrd*  pThrd = NULL;
  SExHandle* exh = transAcquireExHandle(transGetRefMgt(), handle);
  if (exh == NULL) {
    return NULL;
  }
  taosWLockLatch(&exh->latch);
  if (exh->pThrd == NULL && trans != NULL) {
    int idx = cliRBChoseIdx(trans);
    if (idx < 0) return NULL;
    exh->pThrd = ((SCliObj*)trans->tcphandle)->pThreadObj[idx];
  }

  pThrd = exh->pThrd;
  taosWUnLockLatch(&exh->latch);
  TAOS_UNUSED(transReleaseExHandle(transGetRefMgt(), handle));

  return pThrd;
}
SCliThrd* transGetWorkThrd(STrans* trans, int64_t handle) {
  if (handle == 0) {
    int idx = cliRBChoseIdx(trans);
    if (idx < 0) return NULL;
    return ((SCliObj*)trans->tcphandle)->pThreadObj[idx];
  }
  SCliThrd* pThrd = transGetWorkThrdFromHandle(trans, handle);
  return pThrd;
}
int32_t transReleaseCliHandle(void* handle) {
  int32_t   code = 0;
  SCliThrd* pThrd = transGetWorkThrdFromHandle(NULL, (int64_t)handle);
  if (pThrd == NULL) {
    return TSDB_CODE_RPC_BROKEN_LINK;
  }

  STransMsg tmsg = {
      .msgType = TDMT_SCH_TASK_RELEASE, .info.handle = handle, .info.ahandle = (void*)0, .info.qId = (int64_t)handle};

  TRACE_SET_MSGID(&tmsg.info.traceId, tGenIdPI64());

  SReqCtx* pCtx = taosMemoryCalloc(1, sizeof(SReqCtx));
  if (pCtx == NULL) {
    return terrno;
  }
  pCtx->ahandle = tmsg.info.ahandle;
  SCliReq* cmsg = taosMemoryCalloc(1, sizeof(SCliReq));

  if (cmsg == NULL) {
    taosMemoryFree(pCtx);
    return terrno;
  }
  cmsg->msg = tmsg;
  cmsg->st = taosGetTimestampUs();
  cmsg->type = Normal;
  cmsg->ctx = pCtx;

  STraceId* trace = &tmsg.info.traceId;
  tGDebug("send release request at thread:%08" PRId64 ", malloc memory:%p", pThrd->pid, cmsg);

  if ((code = transAsyncSend(pThrd->asyncPool, &cmsg->q)) != 0) {
    destroyReq(cmsg);
    return code == TSDB_CODE_RPC_ASYNC_MODULE_QUIT ? TSDB_CODE_RPC_MODULE_QUIT : code;
  }
  return code;
}

static int32_t transInitMsg(void* pInstRef, const SEpSet* pEpSet, STransMsg* pReq, STransCtx* ctx, SCliReq** pCliMsg) {
  TRACE_SET_MSGID(&pReq->info.traceId, tGenIdPI64());

  SReqCtx* pCtx = taosMemoryCalloc(1, sizeof(SReqCtx));
  if (pCtx == NULL) {
    return terrno;
  }

  epsetAssign(&pCtx->epSet, pEpSet);
  epsetAssign(&pCtx->origEpSet, pEpSet);

  pCtx->ahandle = pReq->info.ahandle;
  pCtx->msgType = pReq->msgType;

  if (ctx != NULL) pCtx->userCtx = *ctx;

  SCliReq* pCliReq = taosMemoryCalloc(1, sizeof(SCliReq));
  if (pReq == NULL) {
    taosMemoryFree(pCtx);
    return terrno;
  }

  pCliReq->ctx = pCtx;
  pCliReq->msg = *pReq;
  pCliReq->st = taosGetTimestampUs();
  pCliReq->type = Normal;

  *pCliMsg = pCliReq;

  return 0;
}

int32_t transSendRequest(void* pInstRef, const SEpSet* pEpSet, STransMsg* pReq, STransCtx* ctx) {
  STrans* pInst = (STrans*)transAcquireExHandle(transGetInstMgt(), (int64_t)pInstRef);
  if (pInst == NULL) {
    transFreeMsg(pReq->pCont);
    pReq->pCont = NULL;
    return TSDB_CODE_RPC_MODULE_QUIT;
  }
  int32_t   code = 0;
  int64_t   handle = (int64_t)pReq->info.handle;
  SCliThrd* pThrd = transGetWorkThrd(pInst, handle);
  if (pThrd == NULL) {
    TAOS_CHECK_GOTO(TSDB_CODE_RPC_BROKEN_LINK, NULL, _exception);
  }

  pReq->info.qId = handle;

  SCliReq* pCliMsg = NULL;
  TAOS_CHECK_GOTO(transInitMsg(pInstRef, pEpSet, pReq, ctx, &pCliMsg), NULL, _exception);

  STraceId* trace = &pReq->info.traceId;
  tGDebug("%s send request at thread:%08" PRId64 ", dst:%s:%d, app:%p", transLabel(pInst), pThrd->pid,
          EPSET_GET_INUSE_IP(pEpSet), EPSET_GET_INUSE_PORT(pEpSet), pReq->info.ahandle);
  if ((code = transAsyncSend(pThrd->asyncPool, &(pCliMsg->q))) != 0) {
    destroyReq(pCliMsg);
    (void)transReleaseExHandle(transGetInstMgt(), (int64_t)pInstRef);
    return (code == TSDB_CODE_RPC_ASYNC_MODULE_QUIT ? TSDB_CODE_RPC_MODULE_QUIT : code);
  }
  (void)transReleaseExHandle(transGetInstMgt(), (int64_t)pInstRef);
  return 0;

_exception:
  transFreeMsg(pReq->pCont);
  pReq->pCont = NULL;
  (void)transReleaseExHandle(transGetInstMgt(), (int64_t)pInstRef);
  return code;
}
int32_t transSendRequestWithId(void* pInstRef, const SEpSet* pEpSet, STransMsg* pReq, int64_t* transpointId) {
  if (transpointId == NULL) {
    return TSDB_CODE_INVALID_PARA;
  }
  int32_t code = 0;

  STrans* pInst = (STrans*)transAcquireExHandle(transGetInstMgt(), (int64_t)pInstRef);
  if (pInst == NULL) {
    TAOS_CHECK_GOTO(TSDB_CODE_RPC_MODULE_QUIT, NULL, _exception);
  }

  TAOS_CHECK_GOTO(transAllocHandle(transpointId), NULL, _exception);

  SCliThrd* pThrd = transGetWorkThrd(pInst, *transpointId);
  if (pThrd == NULL) {
    TAOS_CHECK_GOTO(TSDB_CODE_RPC_BROKEN_LINK, NULL, _exception);
  }

  SExHandle* exh = transAcquireExHandle(transGetRefMgt(), *transpointId);
  if (exh == NULL) {
    TAOS_CHECK_GOTO(TSDB_CODE_RPC_MODULE_QUIT, NULL, _exception);
  }

  pReq->info.handle = (void*)(*transpointId);
  pReq->info.qId = *transpointId;

  SCliReq* pCliMsg = NULL;
  TAOS_CHECK_GOTO(transInitMsg(pInstRef, pEpSet, pReq, NULL, &pCliMsg), NULL, _exception);

  STraceId* trace = &pReq->info.traceId;
  tGDebug("%s send request at thread:%08" PRId64 ", dst:%s:%d, app:%p", transLabel(pInst), pThrd->pid,
          EPSET_GET_INUSE_IP(pEpSet), EPSET_GET_INUSE_PORT(pEpSet), pReq->info.ahandle);
  if ((code = transAsyncSend(pThrd->asyncPool, &(pCliMsg->q))) != 0) {
    destroyReq(pCliMsg);
    (void)transReleaseExHandle(transGetInstMgt(), (int64_t)pInstRef);
    return (code == TSDB_CODE_RPC_ASYNC_MODULE_QUIT ? TSDB_CODE_RPC_MODULE_QUIT : code);
  }
  (void)transReleaseExHandle(transGetInstMgt(), (int64_t)pInstRef);
  return 0;

_exception:
  transFreeMsg(pReq->pCont);
  pReq->pCont = NULL;
  (void)transReleaseExHandle(transGetInstMgt(), (int64_t)pInstRef);
  return code;
}

int32_t transSendRecv(void* pInstRef, const SEpSet* pEpSet, STransMsg* pReq, STransMsg* pRsp) {
  STrans* pInst = (STrans*)transAcquireExHandle(transGetInstMgt(), (int64_t)pInstRef);
  if (pInst == NULL) {
    transFreeMsg(pReq->pCont);
    pReq->pCont = NULL;
    return TSDB_CODE_RPC_MODULE_QUIT;
  }
  int32_t code = 0;

  STransMsg* pTransRsp = taosMemoryCalloc(1, sizeof(STransMsg));
  if (pTransRsp == NULL) {
    TAOS_CHECK_GOTO(terrno, NULL, _RETURN1);
  }

  SCliThrd* pThrd = transGetWorkThrd(pInst, (int64_t)pReq->info.handle);
  if (pThrd == NULL) {
    TAOS_CHECK_GOTO(TSDB_CODE_RPC_BROKEN_LINK, NULL, _RETURN1);
  }

  tsem_t* sem = taosMemoryCalloc(1, sizeof(tsem_t));
  if (sem == NULL) {
    TAOS_CHECK_GOTO(terrno, NULL, _RETURN1);
  }

  code = tsem_init(sem, 0, 0);
  if (code != 0) {
    taosMemoryFree(sem);
    TAOS_CHECK_GOTO(terrno, NULL, _RETURN1);
  }

  if (pReq->info.traceId.msgId == 0) TRACE_SET_MSGID(&pReq->info.traceId, tGenIdPI64());

  SReqCtx* pCtx = taosMemoryCalloc(1, sizeof(SReqCtx));
  if (pCtx == NULL) {
    TAOS_UNUSED(tsem_destroy(sem));
    taosMemoryFree(sem);
    TAOS_CHECK_GOTO(terrno, NULL, _RETURN1);
  }

  epsetAssign(&pCtx->epSet, pEpSet);
  epsetAssign(&pCtx->origEpSet, pEpSet);
  pCtx->ahandle = pReq->info.ahandle;
  pCtx->msgType = pReq->msgType;
  pCtx->pSem = sem;
  pCtx->pRsp = pTransRsp;

  SCliReq* pCliReq = taosMemoryCalloc(1, sizeof(SCliReq));
  if (pCliReq == NULL) {
    (void)tsem_destroy(sem);
    taosMemoryFree(sem);
    taosMemoryFree(pCtx);
    TAOS_CHECK_GOTO(terrno, NULL, _RETURN1);
  }

  pCliReq->ctx = pCtx;
  pCliReq->msg = *pReq;
  pCliReq->st = taosGetTimestampUs();
  pCliReq->type = Normal;

  STraceId* trace = &pReq->info.traceId;
  tGDebug("%s send request at thread:%08" PRId64 ", dst:%s:%d, app:%p", transLabel(pInst), pThrd->pid,
          EPSET_GET_INUSE_IP(&pCtx->epSet), EPSET_GET_INUSE_PORT(&pCtx->epSet), pReq->info.ahandle);

  code = transAsyncSend(pThrd->asyncPool, &pCliReq->q);
  if (code != 0) {
    destroyReq(pReq);
    TAOS_CHECK_GOTO((code == TSDB_CODE_RPC_ASYNC_MODULE_QUIT ? TSDB_CODE_RPC_MODULE_QUIT : code), NULL, _RETURN);
  }
  TAOS_UNUSED(tsem_wait(sem));

  memcpy(pRsp, pTransRsp, sizeof(STransMsg));

_RETURN:
  tsem_destroy(sem);
  taosMemoryFree(sem);
  (void)transReleaseExHandle(transGetInstMgt(), (int64_t)pInstRef);
  taosMemoryFree(pTransRsp);
  return code;
_RETURN1:
  (void)transReleaseExHandle(transGetInstMgt(), (int64_t)pInstRef);
  taosMemoryFree(pTransRsp);
  taosMemoryFree(pReq->pCont);
  pReq->pCont = NULL;
  return code;
}

int32_t transCreateSyncMsg(STransMsg* pTransMsg, int64_t* refId) {
  int32_t  code = 0;
  tsem2_t* sem = taosMemoryCalloc(1, sizeof(tsem2_t));
  if (sem == NULL) {
    return terrno;
  }

  if (tsem2_init(sem, 0, 0) != 0) {
    TAOS_CHECK_GOTO(TAOS_SYSTEM_ERROR(errno), NULL, _EXIT);
  }

  STransSyncMsg* pSyncMsg = taosMemoryCalloc(1, sizeof(STransSyncMsg));
  if (pSyncMsg == NULL) {
    TAOS_CHECK_GOTO(terrno, NULL, _EXIT);
  }

  taosInitRWLatch(&pSyncMsg->latch);
  pSyncMsg->inited = 0;
  pSyncMsg->pRsp = pTransMsg;
  pSyncMsg->pSem = sem;
  pSyncMsg->hasEpSet = 0;

  int64_t id = taosAddRef(transGetSyncMsgMgt(), pSyncMsg);
  if (id < 0) {
    TAOS_CHECK_GOTO(TSDB_CODE_REF_INVALID_ID, NULL, _EXIT);
  } else {
    *refId = id;
  }
  return 0;

_EXIT:
  TAOS_UNUSED(tsem2_destroy(sem));
  taosMemoryFree(sem);
  taosMemoryFree(pSyncMsg);
  return code;
}

int32_t transSendRecvWithTimeout(void* pInstRef, SEpSet* pEpSet, STransMsg* pReq, STransMsg* pRsp, int8_t* epUpdated,
                                 int32_t timeoutMs) {
  int32_t code = 0;
  STrans* pInst = (STrans*)transAcquireExHandle(transGetInstMgt(), (int64_t)pInstRef);
  if (pInst == NULL) {
    transFreeMsg(pReq->pCont);
    pReq->pCont = NULL;
    return TSDB_CODE_RPC_MODULE_QUIT;
  }

  STransMsg* pTransMsg = taosMemoryCalloc(1, sizeof(STransMsg));
  if (pTransMsg == NULL) {
    TAOS_CHECK_GOTO(terrno, NULL, _RETURN2);
  }

  SCliThrd* pThrd = transGetWorkThrd(pInst, (int64_t)pReq->info.handle);
  if (pThrd == NULL) {
    TAOS_CHECK_GOTO(TSDB_CODE_RPC_BROKEN_LINK, NULL, _RETURN2);
  }

  if (pReq->info.traceId.msgId == 0) TRACE_SET_MSGID(&pReq->info.traceId, tGenIdPI64());

  SReqCtx* pCtx = taosMemoryCalloc(1, sizeof(SReqCtx));
  if (pCtx == NULL) {
    TAOS_CHECK_GOTO(terrno, NULL, _RETURN2);
  }

  epsetAssign(&pCtx->epSet, pEpSet);
  epsetAssign(&pCtx->origEpSet, pEpSet);
  pCtx->ahandle = pReq->info.ahandle;
  pCtx->msgType = pReq->msgType;

  if ((code = transCreateSyncMsg(pTransMsg, &pCtx->syncMsgRef)) != 0) {
    taosMemoryFree(pCtx);
    TAOS_CHECK_GOTO(code, NULL, _RETURN2);
  }

  int64_t        ref = pCtx->syncMsgRef;
  STransSyncMsg* pSyncMsg = taosAcquireRef(transGetSyncMsgMgt(), ref);
  if (pSyncMsg == NULL) {
    taosMemoryFree(pCtx);
    TAOS_CHECK_GOTO(TSDB_CODE_REF_INVALID_ID, NULL, _RETURN2);
  }

  SCliReq* pCliReq = taosMemoryCalloc(1, sizeof(SCliReq));
  if (pReq == NULL) {
    taosMemoryFree(pCtx);
    TAOS_CHECK_GOTO(terrno, NULL, _RETURN2);
  }

  pCliReq->ctx = pCtx;
  pCliReq->msg = *pReq;
  pCliReq->st = taosGetTimestampUs();
  pCliReq->type = Normal;

  STraceId* trace = &pReq->info.traceId;
  tGDebug("%s send request at thread:%08" PRId64 ", dst:%s:%d, app:%p", transLabel(pInst), pThrd->pid,
          EPSET_GET_INUSE_IP(&pCtx->epSet), EPSET_GET_INUSE_PORT(&pCtx->epSet), pReq->info.ahandle);

  code = transAsyncSend(pThrd->asyncPool, &pCliReq->q);
  if (code != 0) {
    destroyReq(pReq);
    TAOS_CHECK_GOTO(code == TSDB_CODE_RPC_ASYNC_MODULE_QUIT ? TSDB_CODE_RPC_MODULE_QUIT : code, NULL, _RETURN);
    goto _RETURN;
  }

  code = tsem2_timewait(pSyncMsg->pSem, timeoutMs);
  if (code != 0) {
    pRsp->code = code;
  } else {
    memcpy(pRsp, pSyncMsg->pRsp, sizeof(STransMsg));
    pSyncMsg->pRsp->pCont = NULL;
    if (pSyncMsg->hasEpSet == 1) {
      epsetAssign(pEpSet, &pSyncMsg->epSet);
      *epUpdated = 1;
    }
  }
_RETURN:
  (void)transReleaseExHandle(transGetInstMgt(), (int64_t)pInstRef);
  (void)taosReleaseRef(transGetSyncMsgMgt(), ref);
  (void)taosRemoveRef(transGetSyncMsgMgt(), ref);
  return code;
_RETURN2:
  transFreeMsg(pReq->pCont);
  pReq->pCont = NULL;
  taosMemoryFree(pTransMsg);
  (void)transReleaseExHandle(transGetInstMgt(), (int64_t)pInstRef);
  return code;
}
/*
 *
 **/
int32_t transSetDefaultAddr(void* pInstRef, const char* ip, const char* fqdn) {
  if (ip == NULL || fqdn == NULL) return TSDB_CODE_INVALID_PARA;

  STrans* pInst = (STrans*)transAcquireExHandle(transGetInstMgt(), (int64_t)pInstRef);
  if (pInst == NULL) {
    return TSDB_CODE_RPC_MODULE_QUIT;
  }

  SCvtAddr cvtAddr = {0};
  tstrncpy(cvtAddr.ip, ip, sizeof(cvtAddr.ip));
  tstrncpy(cvtAddr.fqdn, fqdn, sizeof(cvtAddr.fqdn));
  cvtAddr.cvt = true;

  int32_t code = 0;
  for (int8_t i = 0; i < pInst->numOfThreads; i++) {
    SReqCtx* pCtx = taosMemoryCalloc(1, sizeof(SReqCtx));
    if (pCtx == NULL) {
      code = terrno;
      break;
    }

    pCtx->pCvtAddr = (SCvtAddr*)taosMemoryCalloc(1, sizeof(SCvtAddr));
    memcpy(pCtx->pCvtAddr, &cvtAddr, sizeof(SCvtAddr));

    SCliReq* pReq = taosMemoryCalloc(1, sizeof(SCliReq));
    if (pReq == NULL) {
      taosMemoryFree(pCtx->pCvtAddr);
      taosMemoryFree(pCtx);
      code = terrno;
      break;
    }

    pReq->ctx = pCtx;
    pReq->type = Update;

    SCliThrd* thrd = ((SCliObj*)pInst->tcphandle)->pThreadObj[i];
    tDebug("%s update epset at thread:%08" PRId64, pInst->label, thrd->pid);

    if ((code = transAsyncSend(thrd->asyncPool, &(pReq->q))) != 0) {
      taosMemoryFree(pCtx->pCvtAddr);
      destroyReq(pReq);
      if (code == TSDB_CODE_RPC_ASYNC_MODULE_QUIT) {
        code = TSDB_CODE_RPC_MODULE_QUIT;
      }
      break;
    }
  }

  (void)transReleaseExHandle(transGetInstMgt(), (int64_t)pInstRef);
  return code;
}

int32_t transAllocHandle(int64_t* refId) {
  SExHandle* exh = taosMemoryCalloc(1, sizeof(SExHandle));
  if (exh == NULL) {
    return terrno;
  }

  exh->refId = transAddExHandle(transGetRefMgt(), exh);
  if (exh->refId < 0) {
    taosMemoryFree(exh);
    return TSDB_CODE_REF_INVALID_ID;
  }

  SExHandle* self = transAcquireExHandle(transGetRefMgt(), exh->refId);
  if (exh != self) {
    taosMemoryFree(exh);
    return TSDB_CODE_REF_INVALID_ID;
  }

  QUEUE_INIT(&exh->q);
  taosInitRWLatch(&exh->latch);
<<<<<<< HEAD
  tDebug("trans alloc qid:%" PRId64 ", malloc:%p", exh->refId, exh);
  *refId = exh->refId;
  return 0;
}
int32_t transFreeConnById(void* pInstRef, int64_t transpointId) {
  int32_t code = 0;
  STrans* pInst = (STrans*)transAcquireExHandle(transGetInstMgt(), (int64_t)pInstRef);
  if (pInst == NULL) {
=======
  tDebug("pre alloc refId %" PRId64 ", alloc exhandle %p", exh->refId, exh);
  *refId = exh->refId;
  return 0;
}
int32_t transFreeConnById(void* shandle, int64_t transpointId) {
  int32_t  code = 0;
  SCliMsg* pCli = NULL;
  STrans*  pTransInst = (STrans*)transAcquireExHandle(transGetInstMgt(), (int64_t)shandle);
  if (pTransInst == NULL) {
>>>>>>> 54bc8c3e
    return TSDB_CODE_RPC_MODULE_QUIT;
  }
  if (transpointId == 0) {
    tDebug("not free by refId:%" PRId64 "", transpointId);
    TAOS_CHECK_GOTO(0, NULL, _exception);
  }

  SCliThrd* pThrd = transGetWorkThrdFromHandle(pInst, transpointId);
  if (pThrd == NULL) {
    TAOS_CHECK_GOTO(TSDB_CODE_REF_INVALID_ID, NULL, _exception);
  }

<<<<<<< HEAD
  SCliReq* pCli = taosMemoryCalloc(1, sizeof(SCliReq));
=======
  pCli = taosMemoryCalloc(1, sizeof(SCliMsg));
>>>>>>> 54bc8c3e
  if (pCli == NULL) {
    TAOS_CHECK_GOTO(terrno, NULL, _exception);
  }
  pCli->type = Normal;

  STransMsg msg = {.msgType = TDMT_SCH_TASK_RELEASE, .info.handle = (void*)transpointId};
  TRACE_SET_MSGID(&msg.info.traceId, tGenIdPI64());
  msg.info.qId = transpointId;
  pCli->msg = msg;

  STraceId* trace = &pCli->msg.info.traceId;
  tGDebug("%s start to free conn qid:%" PRId64 "", pInst->label, transpointId);

  code = transAsyncSend(pThrd->asyncPool, &pCli->q);
  if (code != 0) {
    taosMemoryFreeClear(pCli);
    TAOS_CHECK_GOTO(code, NULL, _exception);
  }

_exception:
<<<<<<< HEAD
  transReleaseExHandle(transGetInstMgt(), (int64_t)pInstRef);
  return code;
}

static int32_t getOrCreateHeap(SHashObj* pConnHeapCache, char* key, SHeap** pHeap) {
  int32_t code = 0;
  size_t  klen = strlen(key);

  SHeap* p = taosHashGet(pConnHeapCache, key, klen);
  if (p == NULL) {
    SHeap heap = {0};
    code = transHeapInit(&heap, compareHeapNode);
    if (code != 0) {
      tError("failed to init heap cache for key:%s, reason: %s", key, tstrerror(code));
      return code;
    }

    code = taosHashPut(pConnHeapCache, key, klen, &heap, sizeof(heap));
    if (code != 0) {
      transHeapDestroy(&heap);
      tError("failed to put heap to cache for key:%s, reason: %s", key, tstrerror(code));
      return code;
    }
    p = taosHashGet(pConnHeapCache, key, klen);
    if (p == NULL) {
      code = TSDB_CODE_INVALID_PARA;
    }
  }
  *pHeap = p;
  return code;
}

static FORCE_INLINE int8_t shouldSWitchToOtherConn(int32_t reqNum, int32_t sentNum, int32_t stateNum) {
  int32_t total = reqNum + sentNum;
  if (stateNum >= STATE_BUFFER_LIMIT) {
    return 1;
  }
  if (total >= BUFFER_LIMIT) {
    return 1;
  }

  return 0;
}

static FORCE_INLINE bool filterToDebug(void* e, void* arg) {
  SCliReq*  pReq = QUEUE_DATA(e, SCliReq, q);
  STraceId* trace = &pReq->msg.info.traceId;
  tGWarn("%s is sent to, and no resp from server", TMSG_INFO(pReq->msg.msgType));
  return false;
}
static FORCE_INLINE int32_t logConnMissHit(SCliConn* pConn) {
  // queue set;
  // QUEUE_INIT(&set);
  pConn->heapMissHit++;
  tDebug("conn %p has %d reqs, %d sentout and %d status in process, total limit:%d, switch to other conn", pConn,
         transQueueSize(&pConn->reqsToSend), transQueueSize(&pConn->reqsSentOut), taosHashGetSize(pConn->pQTable),
         BUFFER_LIMIT);
  // if (transQueueSize(&pConn->reqsSentOut) >= BUFFER_LIMIT) {
  //   transQueueRemoveByFilter(&pConn->reqsSentOut, filterToDebug, NULL, &set, 1);
  // }
  return 0;
}
static SCliConn* getConnFromHeapCache(SHashObj* pConnHeapCache, char* key) {
  int       code = 0;
  SHeap*    pHeap = NULL;
  SCliConn* pConn = NULL;
  code = getOrCreateHeap(pConnHeapCache, key, &pHeap);
  if (code != 0) {
    tDebug("failed to get conn heap from cache for key:%s", key);
    return NULL;
  }
  code = transHeapGet(pHeap, &pConn);
  if (code != 0) {
    tDebug("failed to get conn from heap cache for key:%s", key);
    return NULL;
  } else {
    tDebug("get conn %p from heap cache for key:%s, status:%d, refCnt:%d", pConn, key, pConn->inHeap, pConn->reqRefCnt);
    int32_t reqsNum = transQueueSize(&pConn->reqsToSend);
    int32_t reqsSentOut = transQueueSize(&pConn->reqsSentOut);
    int32_t stateNum = taosHashGetSize(pConn->pQTable);

    if (shouldSWitchToOtherConn(reqsNum, reqsSentOut, stateNum)) {
      (void)logConnMissHit(pConn);
      return NULL;
    }
  }

  return pConn;
}
static int32_t addConnToHeapCache(SHashObj* pConnHeapCacahe, SCliConn* pConn) {
  SHeap*  p = NULL;
  int32_t code = 0;

  if (pConn->heap != NULL) {
    p = pConn->heap;
    tDebug("conn %p add to heap cache for key:%s,status:%d, refCnt:%d, add direct", pConn, pConn->dstAddr,
           pConn->inHeap, pConn->reqRefCnt);
  } else {
    code = getOrCreateHeap(pConnHeapCacahe, pConn->dstAddr, &p);
    if (code != 0) {
      return code;
    }
  }

  code = transHeapInsert(p, pConn);
  tDebug("conn %p add to heap cache for key:%s,status:%d, refCnt:%d", pConn, pConn->dstAddr, pConn->inHeap,
         pConn->reqRefCnt);
  return code;
}

static int32_t delConnFromHeapCache(SHashObj* pConnHeapCache, SCliConn* pConn) {
  if (pConn->heap != NULL) {
    tDebug("conn %p delete from heap cache direct", pConn);
    return transHeapDelete(pConn->heap, pConn);
  }

  SHeap* p = taosHashGet(pConnHeapCache, pConn->dstAddr, strlen(pConn->dstAddr));
  if (p == NULL) {
    tDebug("failed to get heap cache for key:%s, no need to del", pConn->dstAddr);
    return 0;
  }
  int32_t code = transHeapDelete(p, pConn);
  if (code != 0) {
    tDebug("conn %p failed delete from heap cache since %s", pConn, tstrerror(code));
  }
=======
  transReleaseExHandle(transGetInstMgt(), (int64_t)shandle);
  if (code != 0) {
    if (transpointId != 0) {
      if (transReleaseExHandle(transGetRefMgt(), transpointId) != 0) {
        tError("failed to release refId %" PRId64 "", transpointId);
      }

      if (transRemoveExHandle(transGetRefMgt(), transpointId) != 0) {
        tError("failed to remove refId %" PRId64 "", transpointId);
      }
    }
    taosMemoryFree(pCli);
  }

>>>>>>> 54bc8c3e
  return code;
}
// conn heap
int32_t compareHeapNode(const HeapNode* a, const HeapNode* b) {
  SCliConn* args1 = container_of(a, SCliConn, node);
  SCliConn* args2 = container_of(b, SCliConn, node);
  if (transQueueSize(&args1->reqsToSend) > transQueueSize(&args2->reqsToSend)) {
    return 0;
  }
  return 1;
}
int32_t transHeapInit(SHeap* heap, int32_t (*cmpFunc)(const HeapNode* a, const HeapNode* b)) {
  heap->heap = heapCreate(cmpFunc);
  if (heap->heap == NULL) {
    return TSDB_CODE_OUT_OF_MEMORY;
  }

  heap->cmpFunc = cmpFunc;
  return 0;
}
void transHeapDestroy(SHeap* heap) {
  if (heap != NULL) {
    heapDestroy(heap->heap);
  }
}
int32_t transHeapGet(SHeap* heap, SCliConn** p) {
  if (heapSize(heap->heap) == 0) {
    *p = NULL;
    return -1;
  }
  HeapNode* minNode = heapMin(heap->heap);
  if (minNode == NULL) {
    *p = NULL;
    return -1;
  }
  *p = container_of(minNode, SCliConn, node);
  return 0;
}
int32_t transHeapInsert(SHeap* heap, SCliConn* p) {
  // impl later
  p->reqRefCnt++;
  if (p->inHeap == 1) {
    tDebug("failed to insert conn %p since already in heap", p);
    return TSDB_CODE_DUP_KEY;
  }

  heapInsert(heap->heap, &p->node);
  p->inHeap = 1;
  p->heap = heap;
  return 0;
}
int32_t transHeapDelete(SHeap* heap, SCliConn* p) {
  // impl later
  if (p->inHeap == 0) {
    tDebug("failed to del conn %p since not in heap", p);
    return 0;
  }
  p->inHeap = 0;
  p->reqRefCnt--;
  if (p->reqRefCnt == 0) {
    heapRemove(heap->heap, &p->node);
    tDebug("conn %p delete from heap", p);
  } else if (p->reqRefCnt < 0) {
    tDebug("conn %p has %d reqs, not delete from heap,assert", p, p->reqRefCnt);
  } else {
    tDebug("conn %p has %d reqs, not delete from heap", p, p->reqRefCnt);
  }
  return 0;
}<|MERGE_RESOLUTION|>--- conflicted
+++ resolved
@@ -1518,40 +1518,6 @@
   destroyReq(pReq);
   return;
 }
-<<<<<<< HEAD
-=======
-static void cliHandleUpdate(SCliMsg* pMsg, SCliThrd* pThrd) {
-  STransConnCtx* pCtx = pMsg->ctx;
-  pThrd->cvtAddr = pCtx->cvtAddr;
-  destroyCmsg(pMsg);
-}
-static void cliHandleFreeById(SCliMsg* pMsg, SCliThrd* pThrd) {
-  int32_t    code = 0;
-  int64_t    refId = (int64_t)(pMsg->msg.info.handle);
-  SExHandle* exh = transAcquireExHandle(transGetRefMgt(), refId);
-  if (exh == NULL) {
-    tDebug("refId %" PRId64 " already released", refId);
-    destroyCmsg(pMsg);
-    return;
-  }
-
-  taosRLockLatch(&exh->latch);
-  SCliConn* conn = exh->handle;
-  taosRUnLockLatch(&exh->latch);
-
-  if (conn == NULL || conn->refId != refId) {
-    TAOS_CHECK_GOTO(TSDB_CODE_REF_INVALID_ID, NULL, _exception);
-  }
-  tDebug("do free conn %p by refId %" PRId64 "", conn, refId);
-
-  int32_t size = transQueueSize(&conn->cliMsgs);
-  if (size == 0) {
-    // already recv, and notify upper layer
-    TAOS_CHECK_GOTO(TSDB_CODE_REF_INVALID_ID, NULL, _exception);
-  } else {
-    destroyCmsg(pMsg);
-    TAOS_UNUSED(transReleaseExHandle(transGetRefMgt(), refId));
->>>>>>> 54bc8c3e
 
 FORCE_INLINE int32_t cliMayCvtFqdnToIp(SEpSet* pEpSet, const SCvtAddr* pCvtAddr) {
   if (pCvtAddr == NULL) {
@@ -3226,7 +3192,6 @@
 
   QUEUE_INIT(&exh->q);
   taosInitRWLatch(&exh->latch);
-<<<<<<< HEAD
   tDebug("trans alloc qid:%" PRId64 ", malloc:%p", exh->refId, exh);
   *refId = exh->refId;
   return 0;
@@ -3235,17 +3200,6 @@
   int32_t code = 0;
   STrans* pInst = (STrans*)transAcquireExHandle(transGetInstMgt(), (int64_t)pInstRef);
   if (pInst == NULL) {
-=======
-  tDebug("pre alloc refId %" PRId64 ", alloc exhandle %p", exh->refId, exh);
-  *refId = exh->refId;
-  return 0;
-}
-int32_t transFreeConnById(void* shandle, int64_t transpointId) {
-  int32_t  code = 0;
-  SCliMsg* pCli = NULL;
-  STrans*  pTransInst = (STrans*)transAcquireExHandle(transGetInstMgt(), (int64_t)shandle);
-  if (pTransInst == NULL) {
->>>>>>> 54bc8c3e
     return TSDB_CODE_RPC_MODULE_QUIT;
   }
   if (transpointId == 0) {
@@ -3258,11 +3212,7 @@
     TAOS_CHECK_GOTO(TSDB_CODE_REF_INVALID_ID, NULL, _exception);
   }
 
-<<<<<<< HEAD
   SCliReq* pCli = taosMemoryCalloc(1, sizeof(SCliReq));
-=======
-  pCli = taosMemoryCalloc(1, sizeof(SCliMsg));
->>>>>>> 54bc8c3e
   if (pCli == NULL) {
     TAOS_CHECK_GOTO(terrno, NULL, _exception);
   }
@@ -3283,7 +3233,6 @@
   }
 
 _exception:
-<<<<<<< HEAD
   transReleaseExHandle(transGetInstMgt(), (int64_t)pInstRef);
   return code;
 }
@@ -3409,22 +3358,6 @@
   if (code != 0) {
     tDebug("conn %p failed delete from heap cache since %s", pConn, tstrerror(code));
   }
-=======
-  transReleaseExHandle(transGetInstMgt(), (int64_t)shandle);
-  if (code != 0) {
-    if (transpointId != 0) {
-      if (transReleaseExHandle(transGetRefMgt(), transpointId) != 0) {
-        tError("failed to release refId %" PRId64 "", transpointId);
-      }
-
-      if (transRemoveExHandle(transGetRefMgt(), transpointId) != 0) {
-        tError("failed to remove refId %" PRId64 "", transpointId);
-      }
-    }
-    taosMemoryFree(pCli);
-  }
-
->>>>>>> 54bc8c3e
   return code;
 }
 // conn heap
