/*
 * Copyright (c) 2019 TAOS Data, Inc. <jhtao@taosdata.com>
 *
 * This program is free software: you can use, redistribute, and/or modify
 * it under the terms of the GNU Affero General Public License, version 3
 * or later ("AGPL"), as published by the Free Software Foundation.
 *
 * This program is distributed in the hope that it will be useful, but WITHOUT
 * ANY WARRANTY; without even the implied warranty of MERCHANTABILITY or
 * FITNESS FOR A PARTICULAR PURPOSE.
 *
 * You should have received a copy of the GNU Affero General Public License
 * along with this program. If not, see <http://www.gnu.org/licenses/>.
 */

#ifdef USE_UV

#include "transComm.h"

typedef struct SCliConn {
  T_REF_DECLARE()
  uv_connect_t connReq;
  uv_stream_t* stream;
  uv_write_t   writeReq;
  void*        hostThrd;
  SConnBuffer  readBuf;
  void*        data;
  queue        conn;
  uint64_t     expireTime;
  int          hThrdIdx;
  bool         broken;  // link broken or not

  int persist;  //
  // spi configure
  char spi;
  char secured;
  // debug and log info
  struct sockaddr_in addr;
  struct sockaddr_in locaddr;

} SCliConn;

typedef struct SCliMsg {
  STransConnCtx* ctx;
  SRpcMsg        msg;
  queue          q;
  uint64_t       st;
} SCliMsg;

typedef struct SCliThrdObj {
  pthread_t   thread;
  uv_loop_t*  loop;
  SAsyncPool* asyncPool;
  uv_timer_t  timer;
  void*       pool;  // conn pool

  // msg queue
  queue           msg;
  pthread_mutex_t msgMtx;

  uint64_t nextTimeout;  // next timeout
  void*    pTransInst;   //
  bool     quit;
} SCliThrdObj;

typedef struct SCliObj {
  char          label[TSDB_LABEL_LEN];
  int32_t       index;
  int           numOfThreads;
  SCliThrdObj** pThreadObj;
} SCliObj;

typedef struct SConnList {
  queue conn;
} SConnList;

// conn pool
// add expire timeout and capacity limit
static void*     createConnPool(int size);
static void*     destroyConnPool(void* pool);
static SCliConn* getConnFromPool(void* pool, char* ip, uint32_t port);
static void      addConnToPool(void* pool, char* ip, uint32_t port, SCliConn* conn);

// register timer in each thread to clear expire conn
static void cliTimeoutCb(uv_timer_t* handle);
// alloc buf for recv
static void cliAllocBufferCb(uv_handle_t* handle, size_t suggested_size, uv_buf_t* buf);
// callback after  read nbytes from socket
static void cliRecvCb(uv_stream_t* cli, ssize_t nread, const uv_buf_t* buf);
// callback after write data to socket
static void cliSendCb(uv_write_t* req, int status);
// callback after conn  to server
static void cliConnCb(uv_connect_t* req, int status);
static void cliAsyncCb(uv_async_t* handle);

static SCliConn* cliCreateConn(SCliThrdObj* thrd);
static void      cliDestroyConn(SCliConn* pConn, bool clear /*clear tcp handle or not*/);
static void      cliDestroy(uv_handle_t* handle);

// process data read from server, add decompress etc later
static void cliHandleResp(SCliConn* conn);
// handle except about conn
static void cliHandleExcept(SCliConn* conn);
// handle req from app
static void cliHandleReq(SCliMsg* pMsg, SCliThrdObj* pThrd);
static void cliHandleQuit(SCliMsg* pMsg, SCliThrdObj* pThrd);
static void cliSendQuit(SCliThrdObj* thrd);
static void destroyUserdata(SRpcMsg* userdata);

static int cliRBChoseIdx(SRpcInfo* pTransInst);

static void destroyCmsg(SCliMsg* cmsg);
static void transDestroyConnCtx(STransConnCtx* ctx);
// thread obj
static SCliThrdObj* createThrdObj();
static void         destroyThrdObj(SCliThrdObj* pThrd);

#define CONN_HOST_THREAD_INDEX(conn) (conn ? ((SCliConn*)conn)->hThrdIdx : -1)
#define CONN_PERSIST_TIME(para) (para * 1000 * 10)

#define CONN_GET_INST_LABEL(conn) (((SRpcInfo*)(((SCliThrdObj*)conn->hostThrd)->pTransInst))->label)
#define CONN_HANDLE_THREAD_QUIT(conn, thrd) \
  do {                                      \
    if (thrd->quit) {                       \
      cliHandleExcept(conn);             \
      goto _RETURE;                         \
    }                                       \
  } while (0)

#define CONN_HANDLE_BROKEN(conn) \
  do {                           \
    if (conn->broken) {          \
      cliHandleExcept(conn);  \
      goto _RETURE;              \
    }                            \
  } while (0);

static void* cliWorkThread(void* arg);

<<<<<<< HEAD
static void* clientNotifyApp() { return NULL; } // to avoid compile error
static void  clientHandleResp(SCliConn* conn) {
=======
static void* cliNotifyApp() {}
static void  cliHandleResp(SCliConn* conn) {
>>>>>>> 02981347
  SCliMsg*       pMsg = conn->data;
  STransConnCtx* pCtx = pMsg->ctx;

  SCliThrdObj* pThrd = conn->hostThrd;
  SRpcInfo*    pTransInst = pThrd->pTransInst;

  STransMsgHead* pHead = (STransMsgHead*)(conn->readBuf.buf);
  pHead->code = htonl(pHead->code);
  pHead->msgLen = htonl(pHead->msgLen);

  // buf's mem alread translated to rpcMsg.pCont
  transClearBuffer(&conn->readBuf);

  SRpcMsg rpcMsg = {0};
  rpcMsg.contLen = transContLenFromMsg(pHead->msgLen);
  rpcMsg.pCont = transContFromHead((char*)pHead);
  rpcMsg.code = pHead->code;
  rpcMsg.msgType = pHead->msgType;
  rpcMsg.ahandle = pCtx->ahandle;

  if (pTransInst->pfp != NULL && (pTransInst->pfp)(pTransInst->parent, rpcMsg.msgType)) {
    rpcMsg.handle = conn;
    transRefCliHandle(conn);

    conn->persist = 1;
    tDebug("cli conn %p persist by app", conn);
  }

  tDebug("%s cli conn %p %s received from %s:%d, local info: %s:%d, msg size: %d", pTransInst->label, conn,
         TMSG_INFO(pHead->msgType), inet_ntoa(conn->addr.sin_addr), ntohs(conn->addr.sin_port),
         inet_ntoa(conn->locaddr.sin_addr), ntohs(conn->locaddr.sin_port), rpcMsg.contLen);

  conn->secured = pHead->secured;

  if (pCtx->pSem == NULL) {
    tTrace("%s cli conn %p handle resp", pTransInst->label, conn);
    (pTransInst->cfp)(pTransInst->parent, &rpcMsg, NULL);
  } else {
    tTrace("%s cli conn(sync) %p handle resp", pTransInst->label, conn);
    memcpy((char*)pCtx->pRsp, (char*)&rpcMsg, sizeof(rpcMsg));
    tsem_post(pCtx->pSem);
  }

  uv_read_start((uv_stream_t*)conn->stream, cliAllocBufferCb, cliRecvCb);

  // user owns conn->persist = 1
  if (conn->persist == 0) {
    addConnToPool(pThrd->pool, pCtx->ip, pCtx->port, conn);
  }
  destroyCmsg(conn->data);
  conn->data = NULL;

  // start thread's timer of conn pool if not active
  if (!uv_is_active((uv_handle_t*)&pThrd->timer) && pTransInst->idleTime > 0) {
    // uv_timer_start((uv_timer_t*)&pThrd->timer, cliTimeoutCb, CONN_PERSIST_TIME(pRpc->idleTime) / 2, 0);
  }
}
static void cliHandleExcept(SCliConn* pConn) {
  if (pConn->data == NULL) {
    // handle conn except in conn pool
    transUnrefCliHandle(pConn);
    return;
  }
  SCliThrdObj* pThrd = pConn->hostThrd;
  SRpcInfo*    pTransInst = pThrd->pTransInst;

  SCliMsg*       pMsg = pConn->data;
  STransConnCtx* pCtx = pMsg->ctx;

  SRpcMsg rpcMsg = {0};
  rpcMsg.ahandle = pCtx->ahandle;
  rpcMsg.code = TSDB_CODE_RPC_NETWORK_UNAVAIL;
  rpcMsg.msgType = pMsg->msg.msgType + 1;

  if (pCtx->pSem == NULL) {
    tTrace("%s cli conn %p handle resp", pTransInst->label, pConn);
    (pTransInst->cfp)(pTransInst->parent, &rpcMsg, NULL);
  } else {
    tTrace("%s cli conn(sync) %p handle resp", pTransInst->label, pConn);
    memcpy((char*)(pCtx->pRsp), (char*)(&rpcMsg), sizeof(rpcMsg));
    tsem_post(pCtx->pSem);
  }
  destroyCmsg(pConn->data);
  pConn->data = NULL;

  tTrace("%s cli conn %p start to destroy", CONN_GET_INST_LABEL(pConn), pConn);
  transUnrefCliHandle(pConn);
}

static void cliTimeoutCb(uv_timer_t* handle) {
  SCliThrdObj* pThrd = handle->data;
  SRpcInfo*    pRpc = pThrd->pTransInst;
  int64_t      currentTime = pThrd->nextTimeout;
  tTrace("%s, cli conn timeout, try to remove expire conn from conn pool", pRpc->label);

  SConnList* p = taosHashIterate((SHashObj*)pThrd->pool, NULL);
  while (p != NULL) {
    while (!QUEUE_IS_EMPTY(&p->conn)) {
      queue*    h = QUEUE_HEAD(&p->conn);
      SCliConn* c = QUEUE_DATA(h, SCliConn, conn);
      if (c->expireTime < currentTime) {
        QUEUE_REMOVE(h);
        transUnrefCliHandle(c);
      } else {
        break;
      }
    }
    p = taosHashIterate((SHashObj*)pThrd->pool, p);
  }

  pThrd->nextTimeout = taosGetTimestampMs() + CONN_PERSIST_TIME(pRpc->idleTime);
  uv_timer_start(handle, cliTimeoutCb, CONN_PERSIST_TIME(pRpc->idleTime) / 2, 0);
}
static void* createConnPool(int size) {
  // thread local, no lock
  return taosHashInit(size, taosGetDefaultHashFunction(TSDB_DATA_TYPE_BINARY), false, HASH_NO_LOCK);
}
static void* destroyConnPool(void* pool) {
  SConnList* connList = taosHashIterate((SHashObj*)pool, NULL);
  while (connList != NULL) {
    while (!QUEUE_IS_EMPTY(&connList->conn)) {
      queue* h = QUEUE_HEAD(&connList->conn);
      QUEUE_REMOVE(h);
      SCliConn* c = QUEUE_DATA(h, SCliConn, conn);
      cliDestroyConn(c, true);
    }
    connList = taosHashIterate((SHashObj*)pool, connList);
  }
  taosHashCleanup(pool);
  return NULL;
}

static SCliConn* getConnFromPool(void* pool, char* ip, uint32_t port) {
  char key[128] = {0};
  tstrncpy(key, ip, strlen(ip));
  tstrncpy(key + strlen(key), (char*)(&port), sizeof(port));

  SHashObj*  pPool = pool;
  SConnList* plist = taosHashGet(pPool, key, strlen(key));
  if (plist == NULL) {
    SConnList list;
    taosHashPut(pPool, key, strlen(key), (void*)&list, sizeof(list));
    plist = taosHashGet(pPool, key, strlen(key));
    QUEUE_INIT(&plist->conn);
  }

  if (QUEUE_IS_EMPTY(&plist->conn)) {
    return NULL;
  }
  queue* h = QUEUE_HEAD(&plist->conn);
  QUEUE_REMOVE(h);

  SCliConn* conn = QUEUE_DATA(h, SCliConn, conn);
  QUEUE_INIT(&conn->conn);
  return conn;
}
static void addConnToPool(void* pool, char* ip, uint32_t port, SCliConn* conn) {
  char key[128] = {0};

  tstrncpy(key, ip, strlen(ip));
  tstrncpy(key + strlen(key), (char*)(&port), sizeof(port));
  tTrace("cli conn %p added to conn pool, read buf cap: %d", conn, conn->readBuf.cap);

  SRpcInfo* pRpc = ((SCliThrdObj*)conn->hostThrd)->pTransInst;

  conn->expireTime = taosGetTimestampMs() + CONN_PERSIST_TIME(pRpc->idleTime);
  SConnList* plist = taosHashGet((SHashObj*)pool, key, strlen(key));
  // list already create before
  assert(plist != NULL);
  QUEUE_PUSH(&plist->conn, &conn->conn);
}
static void cliAllocBufferCb(uv_handle_t* handle, size_t suggested_size, uv_buf_t* buf) {
  SCliConn*    conn = handle->data;
  SConnBuffer* pBuf = &conn->readBuf;
  transAllocBuffer(pBuf, buf);
}
static void cliRecvCb(uv_stream_t* handle, ssize_t nread, const uv_buf_t* buf) {
  // impl later
  if (handle->data == NULL) {
    return;
  }
  SCliConn*    conn = handle->data;
  SConnBuffer* pBuf = &conn->readBuf;
  if (nread > 0) {
    pBuf->len += nread;
    if (transReadComplete(pBuf)) {
      tTrace("%s cli conn %p read complete", CONN_GET_INST_LABEL(conn), conn);
      cliHandleResp(conn);
    } else {
      tTrace("%s cli conn %p read partial packet, continue to read", CONN_GET_INST_LABEL(conn), conn);
    }
    return;
  }

  assert(nread <= 0);
  if (nread == 0) {
    // ref http://docs.libuv.org/en/v1.x/stream.html?highlight=uv_read_start#c.uv_read_cb
    // nread might be 0, which does not indicate an error or EOF. This is equivalent to EAGAIN or EWOULDBLOCK under
    // read(2).
    return;
  }
  if (nread < 0) {
    tError("%s cli conn %p read error: %s", CONN_GET_INST_LABEL(conn), conn, uv_err_name(nread));
    conn->broken = true;
    cliHandleExcept(conn);
  }
}

static SCliConn* cliCreateConn(SCliThrdObj* pThrd) {
  SCliConn* conn = calloc(1, sizeof(SCliConn));
  // read/write stream handle
  conn->stream = (uv_stream_t*)malloc(sizeof(uv_tcp_t));
  uv_tcp_init(pThrd->loop, (uv_tcp_t*)(conn->stream));
  conn->stream->data = conn;

  conn->writeReq.data = conn;
  conn->connReq.data = conn;

  QUEUE_INIT(&conn->conn);
  conn->hostThrd = pThrd;
  conn->broken = false;
  transRefCliHandle(conn);
  return conn;
}
static void cliDestroyConn(SCliConn* conn, bool clear) {
  tTrace("%s cli conn %p remove from conn pool", CONN_GET_INST_LABEL(conn), conn);
  QUEUE_REMOVE(&conn->conn);
  if (clear) {
    uv_close((uv_handle_t*)conn->stream, cliDestroy);
  }
}
static void cliDestroy(uv_handle_t* handle) {
  SCliConn* conn = handle->data;

  free(conn->stream);
  tTrace("%s cli conn %p destroy successfully", CONN_GET_INST_LABEL(conn), conn);
  free(conn);
}

static void cliSendCb(uv_write_t* req, int status) {
  SCliConn* pConn = req->data;

  if (status == 0) {
    tTrace("%s cli conn %p data already was written out", CONN_GET_INST_LABEL(pConn), pConn);
    SCliMsg* pMsg = pConn->data;
    if (pMsg == NULL) {
      return;
    }
    destroyUserdata(&pMsg->msg);
  } else {
    tError("%s cli conn %p failed to write: %s", CONN_GET_INST_LABEL(pConn), pConn, uv_err_name(status));
    cliHandleExcept(pConn);
    return;
  }
  uv_read_start((uv_stream_t*)pConn->stream, cliAllocBufferCb, cliRecvCb);
}

static void cliSend(SCliConn* pConn) {
  CONN_HANDLE_BROKEN(pConn);

  SCliMsg*       pCliMsg = pConn->data;
  STransConnCtx* pCtx = pCliMsg->ctx;

  SCliThrdObj* pThrd = pConn->hostThrd;
  SRpcInfo*    pTransInst = pThrd->pTransInst;

  SRpcMsg* pMsg = (SRpcMsg*)(&pCliMsg->msg);

  STransMsgHead* pHead = transHeadFromCont(pMsg->pCont);
  int            msgLen = transMsgLenFromCont(pMsg->contLen);

  if (!pConn->secured) {
    char* buf = calloc(1, msgLen + sizeof(STransUserMsg));
    memcpy(buf, (char*)pHead, msgLen);

    STransUserMsg* uMsg = (STransUserMsg*)(buf + msgLen);
    memcpy(uMsg->user, pTransInst->user, tListLen(uMsg->user));
    memcpy(uMsg->secret, pTransInst->secret, tListLen(uMsg->secret));

    // to avoid mem leak
    destroyUserdata(pMsg);

    pMsg->pCont = (char*)buf + sizeof(STransMsgHead);
    pMsg->contLen = msgLen + sizeof(STransUserMsg) - sizeof(STransMsgHead);

    pHead = (STransMsgHead*)buf;
    pHead->secured = 1;
    msgLen += sizeof(STransUserMsg);
  }

  pHead->msgType = pMsg->msgType;
  pHead->msgLen = (int32_t)htonl((uint32_t)msgLen);

  uv_buf_t wb = uv_buf_init((char*)pHead, msgLen);
  tDebug("%s cli conn %p %s is send to %s:%d, local info %s:%d", CONN_GET_INST_LABEL(pConn), pConn,
         TMSG_INFO(pHead->msgType), inet_ntoa(pConn->addr.sin_addr), ntohs(pConn->addr.sin_port),
         inet_ntoa(pConn->locaddr.sin_addr), ntohs(pConn->locaddr.sin_port));

  uv_write(&pConn->writeReq, (uv_stream_t*)pConn->stream, &wb, 1, cliSendCb);

  return;
_RETURE:
  return;
}
static void cliConnCb(uv_connect_t* req, int status) {
  // impl later
  SCliConn* pConn = req->data;
  if (status != 0) {
    tError("%s cli conn %p failed to connect server: %s", CONN_GET_INST_LABEL(pConn), pConn, uv_strerror(status));
    cliHandleExcept(pConn);
    return;
  }
  int addrlen = sizeof(pConn->addr);
  uv_tcp_getpeername((uv_tcp_t*)pConn->stream, (struct sockaddr*)&pConn->addr, &addrlen);

  addrlen = sizeof(pConn->locaddr);
  uv_tcp_getsockname((uv_tcp_t*)pConn->stream, (struct sockaddr*)&pConn->locaddr, &addrlen);

  tTrace("%s cli conn %p connect to server successfully", CONN_GET_INST_LABEL(pConn), pConn);

  assert(pConn->stream == req->handle);
  cliSend(pConn);
}

static void cliHandleQuit(SCliMsg* pMsg, SCliThrdObj* pThrd) {
  tDebug("cli work thread %p start to quit", pThrd);
  destroyCmsg(pMsg);
  destroyConnPool(pThrd->pool);

  uv_timer_stop(&pThrd->timer);

  pThrd->quit = true;
  uv_stop(pThrd->loop);
}
static SCliConn* cliGetConn(SCliMsg* pMsg, SCliThrdObj* pThrd) {
  SCliConn* conn = NULL;
  if (pMsg->msg.handle != NULL) {
    conn = (SCliConn*)(pMsg->msg.handle);
    transUnrefCliHandle(conn);
    if (conn != NULL) {
      tTrace("%s cli conn %p reused", CONN_GET_INST_LABEL(conn), conn);
    }
  } else {
    STransConnCtx* pCtx = pMsg->ctx;
    conn = getConnFromPool(pThrd->pool, pCtx->ip, pCtx->port);
    if (conn != NULL) tTrace("%s cli conn %p get from conn pool", CONN_GET_INST_LABEL(conn), conn);
  }
  return conn;
}
static void cliHandleReq(SCliMsg* pMsg, SCliThrdObj* pThrd) {
  uint64_t et = taosGetTimestampUs();
  uint64_t el = et - pMsg->st;
  tTrace("%s cli msg tran time cost: %" PRIu64 "us", ((SRpcInfo*)pThrd->pTransInst)->label, el);

  STransConnCtx* pCtx = pMsg->ctx;
  SRpcInfo*      pTransInst = pThrd->pTransInst;

  SCliConn* conn = cliGetConn(pMsg, pThrd);
  if (conn != NULL) {
    conn->data = pMsg;
    transDestroyBuffer(&conn->readBuf);
    cliSend(conn);
  } else {
    conn = cliCreateConn(pThrd);
    conn->data = pMsg;

    int ret = transSetConnOption((uv_tcp_t*)conn->stream);
    if (ret) {
      tError("%s cli conn %p failed to set conn option, errmsg %s", pTransInst->label, conn, uv_err_name(ret));
    }
    struct sockaddr_in addr;
    uv_ip4_addr(pMsg->ctx->ip, pMsg->ctx->port, &addr);
    // handle error in callback if fail to connect
    tTrace("%s cli conn %p try to connect to %s:%d", pTransInst->label, conn, pMsg->ctx->ip, pMsg->ctx->port);
    uv_tcp_connect(&conn->connReq, (uv_tcp_t*)(conn->stream), (const struct sockaddr*)&addr, cliConnCb);
  }
  conn->hThrdIdx = pCtx->hThrdIdx;
}
static void cliAsyncCb(uv_async_t* handle) {
  SAsyncItem*  item = handle->data;
  SCliThrdObj* pThrd = item->pThrd;
  SCliMsg*     pMsg = NULL;

  // batch process to avoid to lock/unlock frequently
  queue        wq;
  pthread_mutex_lock(&item->mtx);
  QUEUE_MOVE(&item->qmsg, &wq);
  pthread_mutex_unlock(&item->mtx);

  int count = 0;
  while (!QUEUE_IS_EMPTY(&wq)) {
    queue* h = QUEUE_HEAD(&wq);
    QUEUE_REMOVE(h);

    SCliMsg* pMsg = QUEUE_DATA(h, SCliMsg, q);
    if (pMsg->ctx == NULL) {
      cliHandleQuit(pMsg, pThrd);
    } else {
      cliHandleReq(pMsg, pThrd);
    }
    count++;
  }
  if (count >= 2) {
    tTrace("cli process batch size: %d", count);
  }
}

static void* cliWorkThread(void* arg) {
  SCliThrdObj* pThrd = (SCliThrdObj*)arg;
  setThreadName("trans-cli-work");
  uv_run(pThrd->loop, UV_RUN_DEFAULT);

  return NULL;
}

void* taosInitClient(uint32_t ip, uint32_t port, char* label, int numOfThreads, void* fp, void* shandle) {
  SCliObj* cli = calloc(1, sizeof(SCliObj));

  SRpcInfo* pRpc = shandle;
  memcpy(cli->label, label, strlen(label));
  cli->numOfThreads = numOfThreads;
  cli->pThreadObj = (SCliThrdObj**)calloc(cli->numOfThreads, sizeof(SCliThrdObj*));

  for (int i = 0; i < cli->numOfThreads; i++) {
    SCliThrdObj* pThrd = createThrdObj();
    pThrd->nextTimeout = taosGetTimestampMs() + CONN_PERSIST_TIME(pRpc->idleTime);
    pThrd->pTransInst = shandle;

    int err = pthread_create(&pThrd->thread, NULL, cliWorkThread, (void*)(pThrd));
    if (err == 0) {
      tDebug("success to create tranport-cli thread %d", i);
    }
    cli->pThreadObj[i] = pThrd;
  }
  return cli;
}

static void destroyUserdata(SRpcMsg* userdata) {
  if (userdata->pCont == NULL) {
    return;
  }
  transFreeMsg(userdata->pCont);
  userdata->pCont = NULL;
}
static void destroyCmsg(SCliMsg* pMsg) {
  if (pMsg == NULL) {
    return;
  }
  transDestroyConnCtx(pMsg->ctx);
  destroyUserdata(&pMsg->msg);
  free(pMsg);
}

static SCliThrdObj* createThrdObj() {
  SCliThrdObj* pThrd = (SCliThrdObj*)calloc(1, sizeof(SCliThrdObj));

  QUEUE_INIT(&pThrd->msg);
  pthread_mutex_init(&pThrd->msgMtx, NULL);

  pThrd->loop = (uv_loop_t*)malloc(sizeof(uv_loop_t));
  uv_loop_init(pThrd->loop);

  pThrd->asyncPool = transCreateAsyncPool(pThrd->loop, 5, pThrd, cliAsyncCb);

  uv_timer_init(pThrd->loop, &pThrd->timer);
  pThrd->timer.data = pThrd;

  pThrd->pool = createConnPool(4);

  pThrd->quit = false;
  return pThrd;
}
static void destroyThrdObj(SCliThrdObj* pThrd) {
  if (pThrd == NULL) {
    return;
  }
  uv_stop(pThrd->loop);
  pthread_join(pThrd->thread, NULL);
  pthread_mutex_destroy(&pThrd->msgMtx);
  transDestroyAsyncPool(pThrd->asyncPool);

  uv_timer_stop(&pThrd->timer);
  free(pThrd->loop);
  free(pThrd);
}

static void transDestroyConnCtx(STransConnCtx* ctx) {
  if (ctx != NULL) {
    free(ctx->ip);
  }
  free(ctx);
}
//
static void cliSendQuit(SCliThrdObj* thrd) {
  // cli can stop gracefully
  SCliMsg* msg = calloc(1, sizeof(SCliMsg));
  transSendAsync(thrd->asyncPool, &msg->q);
}
void taosCloseClient(void* arg) {
  SCliObj* cli = arg;
  for (int i = 0; i < cli->numOfThreads; i++) {
    cliSendQuit(cli->pThreadObj[i]);
    destroyThrdObj(cli->pThreadObj[i]);
  }
  free(cli->pThreadObj);
  free(cli);
}
static int cliRBChoseIdx(SRpcInfo* pTransInst) {
  int64_t index = pTransInst->index;
  if (pTransInst->index++ >= pTransInst->numOfThreads) {
    pTransInst->index = 0;
  }
  return index % pTransInst->numOfThreads;
}
void transRefCliHandle(void* handle) {
  if (handle == NULL) {
    return;
  }
  int ref = T_REF_INC((SCliConn*)handle);
  UNUSED(ref);
}
void transUnrefCliHandle(void* handle) {
  if (handle == NULL) {
    return;
  }
  int ref = T_REF_DEC((SCliConn*)handle);
  if (ref == 0) {
    cliDestroyConn((SCliConn*)handle, true);
  }

  // unref cli handle
}
void rpcSendRequest(void* shandle, const SEpSet* pEpSet, SRpcMsg* pMsg, int64_t* pRid) {
  // impl later
  char*    ip = (char*)(pEpSet->eps[pEpSet->inUse].fqdn);
  uint32_t port = pEpSet->eps[pEpSet->inUse].port;

  SRpcInfo* pTransInst = (SRpcInfo*)shandle;

  int index = CONN_HOST_THREAD_INDEX(pMsg->handle);
  if (index == -1) {
    index = cliRBChoseIdx(pTransInst);
  }
  int32_t flen = 0;
  if (transCompressMsg(pMsg->pCont, pMsg->contLen, &flen)) {
    // imp later
  }
  STransConnCtx* pCtx = calloc(1, sizeof(STransConnCtx));
  pCtx->ahandle = pMsg->ahandle;
  pCtx->msgType = pMsg->msgType;
  pCtx->ip = strdup(ip);
  pCtx->port = port;
  pCtx->hThrdIdx = index;

  assert(pTransInst->connType == TAOS_CONN_CLIENT);
  // atomic or not

  SCliMsg* cliMsg = malloc(sizeof(SCliMsg));
  cliMsg->ctx = pCtx;
  cliMsg->msg = *pMsg;
  cliMsg->st = taosGetTimestampUs();

  SCliThrdObj* thrd = ((SCliObj*)pTransInst->tcphandle)->pThreadObj[index];
  transSendAsync(thrd->asyncPool, &(cliMsg->q));
}

void rpcSendRecv(void* shandle, SEpSet* pEpSet, SRpcMsg* pReq, SRpcMsg* pRsp) {
  char*    ip = (char*)(pEpSet->eps[pEpSet->inUse].fqdn);
  uint32_t port = pEpSet->eps[pEpSet->inUse].port;

  SRpcInfo* pTransInst = (SRpcInfo*)shandle;

  int index = CONN_HOST_THREAD_INDEX(pReq->handle);
  if (index == -1) {
    index = cliRBChoseIdx(pTransInst);
  }

  STransConnCtx* pCtx = calloc(1, sizeof(STransConnCtx));
  pCtx->ahandle = pReq->ahandle;
  pCtx->msgType = pReq->msgType;
  pCtx->ip = strdup(ip);
  pCtx->port = port;
  pCtx->hThrdIdx = index;
  pCtx->pSem = calloc(1, sizeof(tsem_t));
  pCtx->pRsp = pRsp;
  tsem_init(pCtx->pSem, 0, 0);

  SCliMsg* cliMsg = malloc(sizeof(SCliMsg));
  cliMsg->ctx = pCtx;
  cliMsg->msg = *pReq;
  cliMsg->st = taosGetTimestampUs();

  SCliThrdObj* thrd = ((SCliObj*)pTransInst->tcphandle)->pThreadObj[index];
  transSendAsync(thrd->asyncPool, &(cliMsg->q));
  tsem_t* pSem = pCtx->pSem;
  tsem_wait(pSem);
  tsem_destroy(pSem);
  free(pSem);

  return;
}
#endif<|MERGE_RESOLUTION|>--- conflicted
+++ resolved
@@ -137,13 +137,8 @@
 
 static void* cliWorkThread(void* arg);
 
-<<<<<<< HEAD
 static void* clientNotifyApp() { return NULL; } // to avoid compile error
-static void  clientHandleResp(SCliConn* conn) {
-=======
-static void* cliNotifyApp() {}
 static void  cliHandleResp(SCliConn* conn) {
->>>>>>> 02981347
   SCliMsg*       pMsg = conn->data;
   STransConnCtx* pCtx = pMsg->ctx;
 
