/** Copyright (c) 2019 TAOS Data, Inc. <jhtao@taosdata.com>
 *
 * This program is free software: you can use, redistribute, and/or modify
 * it under the terms of the GNU Affero General Public License, version 3
 * or later ("AGPL"), as published by the Free Software Foundation.
 *
 * This program is distributed in the hope that it will be useful, but WITHOUT
 * ANY WARRANTY; without even the implied warranty of MERCHANTABILITY or
 * FITNESS FOR A PARTICULAR PURPOSE.
 *
 * You should have received a copy of the GNU Affero General Public License
 * along with this program. If not, see <http://www.gnu.org/licenses/>.
 */

// clang-format off
#include "transComm.h"
#include "tmisce.h"
// clang-format on

typedef struct {
  int32_t numOfConn;
  queue   msgQ;
} SMsgList;

typedef struct SConnList {
  queue     conns;
  int32_t   size;
  SMsgList* list;
} SConnList;

typedef struct {
  queue   wq;
  int32_t len;

  int connMax;
  int connCnt;
  int batchLenLimit;
  int sending;

  char*    dst;
  char*    ip;
  uint16_t port;

} SCliBatchList;

typedef struct {
  queue          wq;
  queue          listq;
  int32_t        wLen;
  int32_t        batchSize;  //
  int32_t        batch;
  SCliBatchList* pList;
} SCliBatch;

typedef struct SCliConn {
  T_REF_DECLARE()
  uv_connect_t connReq;
  uv_stream_t* stream;
  queue        wreqQueue;

  uv_timer_t* timer;  // read timer, forbidden

  void* hostThrd;

  SConnBuffer readBuf;
  STransQueue cliMsgs;

  queue      q;
  SConnList* list;

  STransCtx  ctx;
  bool       broken;  // link broken or not
  ConnStatus status;  //

  SCliBatch* pBatch;

  SDelayTask* task;

  uint32_t clientIp;
  uint32_t serverIp;

  char* dstAddr;
  char  src[32];
  char  dst[32];

  int64_t refId;
} SCliConn;

typedef struct SCliMsg {
  STransConnCtx* ctx;
  STransMsg      msg;
  queue          q;
  STransMsgType  type;

  int64_t  refId;
  uint64_t st;
  int      sent;  //(0: no send, 1: alread sent)
  queue    seqq;
} SCliMsg;

typedef struct SCliThrd {
  TdThread      thread;  // tid
  int64_t       pid;     // pid
  uv_loop_t*    loop;
  SAsyncPool*   asyncPool;
  uv_prepare_t* prepare;
  void*         pool;  // conn pool
  // timer handles
  SArray* timerList;
  // msg queue
  queue         msg;
  TdThreadMutex msgMtx;
  SDelayQueue*  delayQueue;
  SDelayQueue*  timeoutQueue;
  SDelayQueue*  waitConnQueue;
  uint64_t      nextTimeout;  // next timeout
  STrans*       pTransInst;   //

  int connCount;
  void (*destroyAhandleFp)(void* ahandle);
  SHashObj* fqdn2ipCache;
  SCvtAddr  cvtAddr;

  SHashObj* failFastCache;
  SHashObj* batchCache;

  SCliMsg* stopMsg;
  bool     quit;
} SCliThrd;

typedef struct SCliObj {
  char       label[TSDB_LABEL_LEN];
  int32_t    index;
  int        numOfThreads;
  SCliThrd** pThreadObj;
} SCliObj;

typedef struct {
  int32_t reinit;
  int64_t timestamp;
  int32_t count;
  int32_t threshold;
  int64_t interval;
} SFailFastItem;

// conn pool
// add expire timeout and capacity limit
static void*     createConnPool(int size);
static void*     destroyConnPool(SCliThrd* thread);
static SCliConn* getConnFromPool(SCliThrd* thread, char* key, bool* exceed);
static void      addConnToPool(void* pool, SCliConn* conn);
static void      doCloseIdleConn(void* param);

// register conn timer
static void cliConnTimeout(uv_timer_t* handle);
// register timer for read
static void cliReadTimeoutCb(uv_timer_t* handle);
// register timer in each thread to clear expire conn
// static void cliTimeoutCb(uv_timer_t* handle);
// alloc buffer for recv
static FORCE_INLINE void cliAllocRecvBufferCb(uv_handle_t* handle, size_t suggested_size, uv_buf_t* buf);
// callback after recv nbytes from socket
static void cliRecvCb(uv_stream_t* cli, ssize_t nread, const uv_buf_t* buf);
// callback after send data to socket
static void cliSendCb(uv_write_t* req, int status);
// callback after conn to server
static void cliConnCb(uv_connect_t* req, int status);
static void cliAsyncCb(uv_async_t* handle);
static void cliIdleCb(uv_idle_t* handle);
static void cliPrepareCb(uv_prepare_t* handle);

static void cliHandleBatchReq(SCliBatch* pBatch, SCliThrd* pThrd);
static void cliSendBatchCb(uv_write_t* req, int status);

SCliBatch* cliGetHeadFromList(SCliBatchList* pList);

static bool cliRecvReleaseReq(SCliConn* conn, STransMsgHead* pHead);

static int32_t allocConnRef(SCliConn* conn, bool update);

static int cliAppCb(SCliConn* pConn, STransMsg* pResp, SCliMsg* pMsg);

static int32_t cliCreateConn(SCliThrd* thrd, SCliConn** pCliConn);
static void    cliDestroyConn(SCliConn* pConn, bool clear /*clear tcp handle or not*/);
static void    cliDestroy(uv_handle_t* handle);
static void    cliSend(SCliConn* pConn);
static void    cliSendBatch(SCliConn* pConn);
static void    cliDestroyConnMsgs(SCliConn* conn, bool destroy);

static void    doFreeTimeoutMsg(void* param);
static int32_t cliPreCheckSessionLimitForMsg(SCliThrd* pThrd, char* addr, SCliMsg** pMsg);

// cli util func
static FORCE_INLINE bool cliIsEpsetUpdated(int32_t code, STransConnCtx* pCtx);
static FORCE_INLINE void cliMayCvtFqdnToIp(SEpSet* pEpSet, SCvtAddr* pCvtAddr);

static FORCE_INLINE int32_t cliBuildExceptResp(SCliMsg* pMsg, STransMsg* resp);

<<<<<<< HEAD
static FORCE_INLINE int32_t cliGetIpFromFqdnCache(SHashObj* cache, char* fqdn, uint32_t* ipaddr);
static FORCE_INLINE int32_t cliUpdateFqdnCache(SHashObj* cache, char* fqdn);
=======
static FORCE_INLINE int32_t cliGetIpFromFqdnCache(SHashObj* cache, char* fqdn, uint32_t* ip);
static FORCE_INLINE void     cliUpdateFqdnCache(SHashObj* cache, char* fqdn);
>>>>>>> 83df6c6f

static FORCE_INLINE void cliMayUpdateFqdnCache(SHashObj* cache, char* dst);
// process data read from server, add decompress etc later
static void cliHandleResp(SCliConn* conn);
// handle except about conn
static void cliHandleExcept(SCliConn* conn, int32_t code);
static void cliReleaseUnfinishedMsg(SCliConn* conn);
static void cliHandleFastFail(SCliConn* pConn, int status);

static void doNotifyApp(SCliMsg* pMsg, SCliThrd* pThrd, int32_t code);
// handle req from app
static void cliHandleReq(SCliMsg* pMsg, SCliThrd* pThrd);
static void cliHandleQuit(SCliMsg* pMsg, SCliThrd* pThrd);
static void cliHandleRelease(SCliMsg* pMsg, SCliThrd* pThrd);
static void cliHandleUpdate(SCliMsg* pMsg, SCliThrd* pThrd);
static void (*cliAsyncHandle[])(SCliMsg* pMsg, SCliThrd* pThrd) = {cliHandleReq, cliHandleQuit, cliHandleRelease, NULL,
                                                                   cliHandleUpdate};
/// static void (*cliAsyncHandle[])(SCliMsg* pMsg, SCliThrd* pThrd) = {cliHandleReq, cliHandleQuit, cliHandleRelease,
/// NULL,cliHandleUpdate};

static FORCE_INLINE void destroyCmsg(void* cmsg);

static FORCE_INLINE void destroyCmsgWrapper(void* arg, void* param);
static FORCE_INLINE void destroyCmsgAndAhandle(void* cmsg);
static FORCE_INLINE int  cliRBChoseIdx(STrans* pTransInst);
static FORCE_INLINE void transDestroyConnCtx(STransConnCtx* ctx);

// thread obj
static int32_t createThrdObj(void* trans, SCliThrd** pThrd);
static void    destroyThrdObj(SCliThrd* pThrd);
static void    cliWalkCb(uv_handle_t* handle, void* arg);

#define CLI_RELEASE_UV(loop)        \
  do {                              \
    uv_walk(loop, cliWalkCb, NULL); \
    uv_run(loop, UV_RUN_DEFAULT);   \
    uv_loop_close(loop);            \
  } while (0);

// snprintf may cause performance problem
#define CONN_CONSTRUCT_HASH_KEY(key, ip, port) \
  do {                                         \
    char*   t = key;                           \
    int16_t len = strlen(ip);                  \
    if (ip != NULL) memcpy(t, ip, len);        \
    t[len] = ':';                              \
    titoa(port, 10, &t[len + 1]);              \
  } while (0)

#define CONN_PERSIST_TIME(para)   ((para) <= 90000 ? 90000 : (para))
#define CONN_GET_INST_LABEL(conn) (((STrans*)(((SCliThrd*)(conn)->hostThrd)->pTransInst))->label)

#define CONN_GET_MSGCTX_BY_AHANDLE(conn, ahandle)                         \
  do {                                                                    \
    int i = 0, sz = transQueueSize(&conn->cliMsgs);                       \
    for (; i < sz; i++) {                                                 \
      pMsg = transQueueGet(&conn->cliMsgs, i);                            \
      if (pMsg->ctx != NULL && (uint64_t)pMsg->ctx->ahandle == ahandle) { \
        break;                                                            \
      }                                                                   \
    }                                                                     \
    if (i == sz) {                                                        \
      pMsg = NULL;                                                        \
    } else {                                                              \
      pMsg = transQueueRm(&conn->cliMsgs, i);                             \
    }                                                                     \
  } while (0)

#define CONN_GET_NEXT_SENDMSG(conn)                 \
  do {                                              \
    int i = 0;                                      \
    do {                                            \
      pCliMsg = transQueueGet(&conn->cliMsgs, i++); \
      if (pCliMsg && 0 == pCliMsg->sent) {          \
        break;                                      \
      }                                             \
    } while (pCliMsg != NULL);                      \
    if (pCliMsg == NULL) {                          \
      goto _RETURN;                                 \
    }                                               \
  } while (0)

#define CONN_SET_PERSIST_BY_APP(conn) \
  do {                                \
    if (conn->status == ConnNormal) { \
      conn->status = ConnAcquire;     \
      transRefCliHandle(conn);        \
    }                                 \
  } while (0)

#define CONN_NO_PERSIST_BY_APP(conn) \
  (((conn)->status == ConnNormal || (conn)->status == ConnInPool) && T_REF_VAL_GET(conn) == 1)
#define CONN_RELEASE_BY_SERVER(conn) \
  (((conn)->status == ConnRelease || (conn)->status == ConnInPool) && T_REF_VAL_GET(conn) == 1)

#define REQUEST_NO_RESP(msg)         ((msg)->info.noResp == 1)
#define REQUEST_PERSIS_HANDLE(msg)   ((msg)->info.persistHandle == 1)
#define REQUEST_RELEASE_HANDLE(cmsg) ((cmsg)->type == Release)

#define EPSET_IS_VALID(epSet)       ((epSet) != NULL && (epSet)->numOfEps >= 0 && (epSet)->inUse >= 0)
#define EPSET_GET_SIZE(epSet)       (epSet)->numOfEps
#define EPSET_GET_INUSE_IP(epSet)   ((epSet)->eps[(epSet)->inUse].fqdn)
#define EPSET_GET_INUSE_PORT(epSet) ((epSet)->eps[(epSet)->inUse].port)
#define EPSET_FORWARD_INUSE(epSet)                             \
  do {                                                         \
    if ((epSet)->numOfEps != 0) {                              \
      ++((epSet)->inUse);                                      \
      (epSet)->inUse = ((epSet)->inUse) % ((epSet)->numOfEps); \
    }                                                          \
  } while (0)

static void* cliWorkThread(void* arg);

static void cliReleaseUnfinishedMsg(SCliConn* conn) {
  SCliThrd* pThrd = conn->hostThrd;

  for (int i = 0; i < transQueueSize(&conn->cliMsgs); i++) {
    SCliMsg* msg = transQueueGet(&conn->cliMsgs, i);
    if (msg != NULL && msg->ctx != NULL && msg->ctx->ahandle != (void*)0x9527) {
      if (conn->ctx.freeFunc != NULL && msg->ctx->ahandle != NULL) {
        conn->ctx.freeFunc(msg->ctx->ahandle);
      } else if (msg->msg.info.notFreeAhandle == 0 && msg->ctx->ahandle != NULL && pThrd->destroyAhandleFp != NULL) {
        tDebug("%s conn %p destroy unfinished ahandle %p", CONN_GET_INST_LABEL(conn), conn, msg->ctx->ahandle);
        pThrd->destroyAhandleFp(msg->ctx->ahandle);
      }
    }
    destroyCmsg(msg);
  }
  transQueueClear(&conn->cliMsgs);
  memset(&conn->ctx, 0, sizeof(conn->ctx));
}
bool cliMaySendCachedMsg(SCliConn* conn) {
  if (!transQueueEmpty(&conn->cliMsgs)) {
    SCliMsg* pCliMsg = NULL;
    CONN_GET_NEXT_SENDMSG(conn);
    cliSend(conn);
    return true;
  }
  return false;
_RETURN:
  return false;
}
bool cliConnSendSeqMsg(int64_t refId, SCliConn* conn) {
  if (refId == 0) return false;
  SExHandle* exh = transAcquireExHandle(transGetRefMgt(), refId);
  if (exh == NULL) {
    tDebug("release conn %p, refId: %" PRId64 "", conn, refId);
    return false;
  }
  taosWLockLatch(&exh->latch);
  if (exh->handle == NULL) exh->handle = conn;
  exh->inited = 1;
  exh->pThrd = conn->hostThrd;
  if (!QUEUE_IS_EMPTY(&exh->q)) {
    queue* h = QUEUE_HEAD(&exh->q);
    QUEUE_REMOVE(h);
    taosWUnLockLatch(&exh->latch);
    SCliMsg* t = QUEUE_DATA(h, SCliMsg, seqq);
    transCtxMerge(&conn->ctx, &t->ctx->appCtx);
    transQueuePush(&conn->cliMsgs, t);
    tDebug("pop from conn %p, refId: %" PRId64 "", conn, refId);
    transReleaseExHandle(transGetRefMgt(), refId);
    cliSend(conn);
    return true;
  }
  taosWUnLockLatch(&exh->latch);
  tDebug("empty conn %p, refId: %" PRId64 "", conn, refId);
  transReleaseExHandle(transGetRefMgt(), refId);
  return false;
}

void cliHandleResp(SCliConn* conn) {
  SCliThrd* pThrd = conn->hostThrd;
  STrans*   pTransInst = pThrd->pTransInst;

  if (conn->timer) {
    if (uv_is_active((uv_handle_t*)conn->timer)) {
      tDebug("%s conn %p stop timer", CONN_GET_INST_LABEL(conn), conn);
      uv_timer_stop(conn->timer);
    }
    taosArrayPush(pThrd->timerList, &conn->timer);
    conn->timer->data = NULL;
    conn->timer = NULL;
  }

  STransMsgHead* pHead = NULL;

  int8_t  resetBuf = conn->status == ConnAcquire ? 0 : 1;
  int32_t msgLen = transDumpFromBuffer(&conn->readBuf, (char**)&pHead, resetBuf);
  if (msgLen <= 0) {
    taosMemoryFree(pHead);
    tDebug("%s conn %p recv invalid packet ", CONN_GET_INST_LABEL(conn), conn);
    return;
  }

  if (resetBuf == 0) {
    tTrace("%s conn %p not reset read buf", transLabel(pTransInst), conn);
  }

  if (transDecompressMsg((char**)&pHead, msgLen) < 0) {
    tDebug("%s conn %p recv invalid packet, failed to decompress", CONN_GET_INST_LABEL(conn), conn);
  }
  pHead->code = htonl(pHead->code);
  pHead->msgLen = htonl(pHead->msgLen);
  if (cliRecvReleaseReq(conn, pHead)) {
    return;
  }

  STransMsg transMsg = {0};
  transMsg.contLen = transContLenFromMsg(pHead->msgLen);
  transMsg.pCont = transContFromHead((char*)pHead);
  transMsg.code = pHead->code;
  transMsg.msgType = pHead->msgType;
  transMsg.info.ahandle = NULL;
  transMsg.info.traceId = pHead->traceId;
  transMsg.info.hasEpSet = pHead->hasEpSet;
  transMsg.info.cliVer = htonl(pHead->compatibilityVer);

  SCliMsg*       pMsg = NULL;
  STransConnCtx* pCtx = NULL;
  if (CONN_NO_PERSIST_BY_APP(conn)) {
    pMsg = transQueuePop(&conn->cliMsgs);

    pCtx = pMsg ? pMsg->ctx : NULL;
    transMsg.info.ahandle = pCtx ? pCtx->ahandle : NULL;
    tDebug("%s conn %p get ahandle %p, persist: 0", CONN_GET_INST_LABEL(conn), conn, transMsg.info.ahandle);
  } else {
    uint64_t ahandle = (uint64_t)pHead->ahandle;
    CONN_GET_MSGCTX_BY_AHANDLE(conn, ahandle);
    if (pMsg == NULL) {
      transMsg.info.ahandle = transCtxDumpVal(&conn->ctx, transMsg.msgType);
      tDebug("%s conn %p construct ahandle %p by %s, persist: 1", CONN_GET_INST_LABEL(conn), conn,
             transMsg.info.ahandle, TMSG_INFO(transMsg.msgType));
      if (!CONN_RELEASE_BY_SERVER(conn) && transMsg.info.ahandle == NULL) {
        transMsg.code = TSDB_CODE_RPC_BROKEN_LINK;
        transMsg.info.ahandle = transCtxDumpBrokenlinkVal(&conn->ctx, (int32_t*)&(transMsg.msgType));
        tDebug("%s conn %p construct ahandle %p due brokenlink, persist: 1", CONN_GET_INST_LABEL(conn), conn,
               transMsg.info.ahandle);
      }
    } else {
      pCtx = pMsg->ctx;
      transMsg.info.ahandle = pCtx ? pCtx->ahandle : NULL;
      tDebug("%s conn %p get ahandle %p, persist: 1", CONN_GET_INST_LABEL(conn), conn, transMsg.info.ahandle);
    }
  }
  // buf's mem alread translated to transMsg.pCont
  if (!CONN_NO_PERSIST_BY_APP(conn)) {
    transMsg.info.handle = (void*)conn->refId;
    transMsg.info.refId = (int64_t)(void*)conn->refId;
    tDebug("%s conn %p ref by app", CONN_GET_INST_LABEL(conn), conn);
  }

  STraceId* trace = &transMsg.info.traceId;
  tGDebug("%s conn %p %s received from %s, local info:%s, len:%d, code str:%s", CONN_GET_INST_LABEL(conn), conn,
          TMSG_INFO(pHead->msgType), conn->dst, conn->src, pHead->msgLen, tstrerror(transMsg.code));

  if (pCtx == NULL && CONN_NO_PERSIST_BY_APP(conn)) {
    tDebug("%s except, conn %p read while cli ignore it", CONN_GET_INST_LABEL(conn), conn);
    transFreeMsg(transMsg.pCont);
    return;
  }
  if (CONN_RELEASE_BY_SERVER(conn) && transMsg.info.ahandle == NULL) {
    tDebug("%s except, conn %p read while cli ignore it", CONN_GET_INST_LABEL(conn), conn);
    transFreeMsg(transMsg.pCont);
    return;
  }

  if (pMsg == NULL || (pMsg && pMsg->type != Release)) {
    if (cliAppCb(conn, &transMsg, pMsg) != 0) {
      return;
    }
  }
  int64_t refId = (pMsg == NULL ? 0 : (int64_t)(pMsg->msg.info.handle));
  tDebug("conn %p msg refId: %" PRId64 "", conn, refId);
  destroyCmsg(pMsg);

  if (cliConnSendSeqMsg(refId, conn)) {
    return;
  }

  if (cliMaySendCachedMsg(conn) == true) {
    return;
  }

  if (CONN_NO_PERSIST_BY_APP(conn)) {
    return addConnToPool(pThrd->pool, conn);
  }

  uv_read_start((uv_stream_t*)conn->stream, cliAllocRecvBufferCb, cliRecvCb);
}
static void cliDestroyMsgInExhandle(int64_t refId) {
  if (refId == 0) return;
  SExHandle* exh = transAcquireExHandle(transGetRefMgt(), refId);
  if (exh) {
    taosWLockLatch(&exh->latch);
    while (!QUEUE_IS_EMPTY(&exh->q)) {
      queue* h = QUEUE_HEAD(&exh->q);
      QUEUE_REMOVE(h);
      SCliMsg* t = QUEUE_DATA(h, SCliMsg, seqq);
      destroyCmsg(t);
    }
    taosWUnLockLatch(&exh->latch);
    transReleaseExHandle(transGetRefMgt(), refId);
  }
}

void cliHandleExceptImpl(SCliConn* pConn, int32_t code) {
  if (transQueueEmpty(&pConn->cliMsgs)) {
    if (pConn->broken == true && CONN_NO_PERSIST_BY_APP(pConn)) {
      tTrace("%s conn %p handle except, persist:0", CONN_GET_INST_LABEL(pConn), pConn);
      if (T_REF_VAL_GET(pConn) > 1) transUnrefCliHandle(pConn);
      transUnrefCliHandle(pConn);
      return;
    }
  }
  SCliThrd* pThrd = pConn->hostThrd;
  STrans*   pTransInst = pThrd->pTransInst;
  bool      once = false;
  do {
    SCliMsg* pMsg = transQueuePop(&pConn->cliMsgs);

    if (pMsg == NULL && once) {
      break;
    }

    if (pMsg != NULL && REQUEST_NO_RESP(&pMsg->msg)) {
      destroyCmsg(pMsg);
      break;
    }

    STransConnCtx* pCtx = pMsg ? pMsg->ctx : NULL;

    STransMsg transMsg = {0};
    transMsg.code = code == -1 ? (pConn->broken ? TSDB_CODE_RPC_BROKEN_LINK : TSDB_CODE_RPC_NETWORK_UNAVAIL) : code;
    transMsg.msgType = pMsg ? pMsg->msg.msgType + 1 : 0;
    transMsg.info.ahandle = NULL;
    transMsg.info.cliVer = pTransInst->compatibilityVer;

    if (pMsg == NULL && !CONN_NO_PERSIST_BY_APP(pConn)) {
      transMsg.info.ahandle = transCtxDumpVal(&pConn->ctx, transMsg.msgType);
      tDebug("%s conn %p construct ahandle %p by %s", CONN_GET_INST_LABEL(pConn), pConn, transMsg.info.ahandle,
             TMSG_INFO(transMsg.msgType));
      if (transMsg.info.ahandle == NULL) {
        int32_t msgType = 0;
        transMsg.info.ahandle = transCtxDumpBrokenlinkVal(&pConn->ctx, &msgType);
        transMsg.msgType = msgType;
        tDebug("%s conn %p construct ahandle %p due to brokenlink", CONN_GET_INST_LABEL(pConn), pConn,
               transMsg.info.ahandle);
      }
    } else {
      transMsg.info.ahandle = (pMsg != NULL && pMsg->type != Release && pCtx) ? pCtx->ahandle : NULL;
    }

    if (pCtx == NULL || pCtx->pSem == NULL) {
      if (transMsg.info.ahandle == NULL) {
        if (pMsg == NULL || REQUEST_NO_RESP(&pMsg->msg) || pMsg->type == Release) {
          destroyCmsg(pMsg);
          once = true;
          continue;
        }
      }
    }

    if (pMsg == NULL || (pMsg && pMsg->type != Release)) {
      int64_t refId = (pMsg == NULL ? 0 : (int64_t)(pMsg->msg.info.handle));
      cliDestroyMsgInExhandle(refId);
      if (cliAppCb(pConn, &transMsg, pMsg) != 0) {
        return;
      }
    }
    destroyCmsg(pMsg);
    tTrace("%s conn %p start to destroy, ref:%d", CONN_GET_INST_LABEL(pConn), pConn, T_REF_VAL_GET(pConn));
  } while (!transQueueEmpty(&pConn->cliMsgs));
  if (T_REF_VAL_GET(pConn) > 1) transUnrefCliHandle(pConn);
  transUnrefCliHandle(pConn);
}
void cliHandleExcept(SCliConn* conn, int32_t code) {
  tTrace("%s conn %p except ref:%d", CONN_GET_INST_LABEL(conn), conn, T_REF_VAL_GET(conn));
  if (code != TSDB_CODE_RPC_FQDN_ERROR) {
    code = -1;
  }
  cliHandleExceptImpl(conn, -1);
}

void cliConnTimeout(uv_timer_t* handle) {
  SCliConn* conn = handle->data;
  SCliThrd* pThrd = conn->hostThrd;

  tTrace("%s conn %p conn timeout, ref:%d", CONN_GET_INST_LABEL(conn), conn, T_REF_VAL_GET(conn));

  uv_timer_stop(handle);
  handle->data = NULL;
  taosArrayPush(pThrd->timerList, &conn->timer);
  conn->timer = NULL;

  cliMayUpdateFqdnCache(pThrd->fqdn2ipCache, conn->dstAddr);
  cliHandleFastFail(conn, UV_ECANCELED);
}
void cliReadTimeoutCb(uv_timer_t* handle) {
  // set up timeout cb
  SCliConn* conn = handle->data;
  tTrace("%s conn %p timeout, ref:%d", CONN_GET_INST_LABEL(conn), conn, T_REF_VAL_GET(conn));
  uv_read_stop(conn->stream);
  cliHandleExceptImpl(conn, TSDB_CODE_RPC_TIMEOUT);
}

void* createConnPool(int size) {
  // thread local, no lock
  return taosHashInit(size, taosGetDefaultHashFunction(TSDB_DATA_TYPE_BINARY), false, HASH_NO_LOCK);
}
void* destroyConnPool(SCliThrd* pThrd) {
  void*      pool = pThrd->pool;
  SConnList* connList = taosHashIterate((SHashObj*)pool, NULL);
  while (connList != NULL) {
    while (!QUEUE_IS_EMPTY(&connList->conns)) {
      queue*    h = QUEUE_HEAD(&connList->conns);
      SCliConn* c = QUEUE_DATA(h, SCliConn, q);
      cliDestroyConn(c, true);
    }

    SMsgList* msglist = connList->list;
    while (!QUEUE_IS_EMPTY(&msglist->msgQ)) {
      queue* h = QUEUE_HEAD(&msglist->msgQ);
      QUEUE_REMOVE(h);

      SCliMsg* pMsg = QUEUE_DATA(h, SCliMsg, q);

      transDQCancel(pThrd->waitConnQueue, pMsg->ctx->task);
      pMsg->ctx->task = NULL;

      doNotifyApp(pMsg, pThrd, TSDB_CODE_RPC_MAX_SESSIONS);
    }
    taosMemoryFree(msglist);

    connList = taosHashIterate((SHashObj*)pool, connList);
  }
  taosHashCleanup(pool);
  pThrd->pool = NULL;
  return NULL;
}

static SCliConn* getConnFromPool(SCliThrd* pThrd, char* key, bool* exceed) {
  void*      pool = pThrd->pool;
  STrans*    pTranInst = pThrd->pTransInst;
  size_t     klen = strlen(key);
  SConnList* plist = taosHashGet((SHashObj*)pool, key, klen);
  if (plist == NULL) {
    SConnList list = {0};
    taosHashPut((SHashObj*)pool, key, klen, (void*)&list, sizeof(list));
    plist = taosHashGet(pool, key, klen);

    SMsgList* nList = taosMemoryCalloc(1, sizeof(SMsgList));
    QUEUE_INIT(&nList->msgQ);
    nList->numOfConn++;

    QUEUE_INIT(&plist->conns);
    plist->list = nList;
  }

  if (QUEUE_IS_EMPTY(&plist->conns)) {
    if (plist->list->numOfConn >= pTranInst->connLimitNum) {
      *exceed = true;
    }
    return NULL;
  }

  queue* h = QUEUE_TAIL(&plist->conns);
  QUEUE_REMOVE(h);
  plist->size -= 1;

  SCliConn* conn = QUEUE_DATA(h, SCliConn, q);
  conn->status = ConnNormal;
  QUEUE_INIT(&conn->q);
  tDebug("conn %p get from pool, pool size: %d, dst: %s", conn, conn->list->size, conn->dstAddr);

  if (conn->task != NULL) {
    transDQCancel(((SCliThrd*)conn->hostThrd)->timeoutQueue, conn->task);
    conn->task = NULL;
  }
  return conn;
}

static SCliConn* getConnFromPool2(SCliThrd* pThrd, char* key, SCliMsg** pMsg) {
  void*      pool = pThrd->pool;
  STrans*    pTransInst = pThrd->pTransInst;
  size_t     klen = strlen(key);
  SConnList* plist = taosHashGet((SHashObj*)pool, key, klen);
  if (plist == NULL) {
    SConnList list = {0};
    taosHashPut((SHashObj*)pool, key, klen, (void*)&list, sizeof(list));
    plist = taosHashGet(pool, key, klen);

    SMsgList* nList = taosMemoryCalloc(1, sizeof(SMsgList));
    QUEUE_INIT(&nList->msgQ);
    nList->numOfConn++;

    QUEUE_INIT(&plist->conns);
    plist->list = nList;
  }

  STraceId* trace = &(*pMsg)->msg.info.traceId;
  // no avaliable conn in pool
  if (QUEUE_IS_EMPTY(&plist->conns)) {
    SMsgList* list = plist->list;
    if ((list)->numOfConn >= pTransInst->connLimitNum) {
      STraceId* trace = &(*pMsg)->msg.info.traceId;
      if (pTransInst->noDelayFp != NULL && pTransInst->noDelayFp((*pMsg)->msg.msgType)) {
        tDebug("%s msg %s not to send, reason: %s", pTransInst->label, TMSG_INFO((*pMsg)->msg.msgType),
               tstrerror(TSDB_CODE_RPC_NETWORK_BUSY));
        doNotifyApp(*pMsg, pThrd, TSDB_CODE_RPC_NETWORK_BUSY);
        *pMsg = NULL;
        return NULL;
      }

      STaskArg* arg = taosMemoryMalloc(sizeof(STaskArg));
      if (arg == NULL) {
        doNotifyApp(*pMsg, pThrd, TSDB_CODE_OUT_OF_MEMORY);
        *pMsg = NULL;
        return NULL;
      }
      arg->param1 = *pMsg;
      arg->param2 = pThrd;

      SDelayTask* task = transDQSched(pThrd->waitConnQueue, doFreeTimeoutMsg, arg, pTransInst->timeToGetConn);
      if (task == NULL) {
        taosMemoryFree(arg);
        doNotifyApp(*pMsg, pThrd, TSDB_CODE_OUT_OF_MEMORY);
        *pMsg = NULL;
        return NULL;
      }
      (*pMsg)->ctx->task = task;
      tGTrace("%s msg %s delay to send, wait for avaiable connect", pTransInst->label, TMSG_INFO((*pMsg)->msg.msgType));
      QUEUE_PUSH(&(list)->msgQ, &(*pMsg)->q);
      *pMsg = NULL;
    } else {
      // send msg in delay queue
      if (!(QUEUE_IS_EMPTY(&(list)->msgQ))) {
        STaskArg* arg = taosMemoryMalloc(sizeof(STaskArg));
        if (arg == NULL) {
          doNotifyApp(*pMsg, pThrd, TSDB_CODE_OUT_OF_MEMORY);
          *pMsg = NULL;
          return NULL;
        }
        arg->param1 = *pMsg;
        arg->param2 = pThrd;

        SDelayTask* task = transDQSched(pThrd->waitConnQueue, doFreeTimeoutMsg, arg, pTransInst->timeToGetConn);
        if (task == NULL) {
          taosMemoryFree(arg);
          doNotifyApp(*pMsg, pThrd, TSDB_CODE_OUT_OF_MEMORY);
          *pMsg = NULL;
          return NULL;
        }

        (*pMsg)->ctx->task = task;
        tGTrace("%s msg %s delay to send, wait for avaiable connect", pTransInst->label,
                TMSG_INFO((*pMsg)->msg.msgType));

        QUEUE_PUSH(&(list)->msgQ, &(*pMsg)->q);
        queue* h = QUEUE_HEAD(&(list)->msgQ);
        QUEUE_REMOVE(h);
        SCliMsg* ans = QUEUE_DATA(h, SCliMsg, q);

        *pMsg = ans;

        trace = &(*pMsg)->msg.info.traceId;
        tGTrace("%s msg %s pop from delay queue, start to send", pTransInst->label, TMSG_INFO((*pMsg)->msg.msgType));
        transDQCancel(pThrd->waitConnQueue, ans->ctx->task);
      }
      list->numOfConn++;
    }
    tDebug("%s numOfConn: %d, limit: %d, dst:%s", pTransInst->label, list->numOfConn, pTransInst->connLimitNum, key);
    return NULL;
  }

  queue* h = QUEUE_TAIL(&plist->conns);
  plist->size -= 1;
  QUEUE_REMOVE(h);

  SCliConn* conn = QUEUE_DATA(h, SCliConn, q);
  conn->status = ConnNormal;
  QUEUE_INIT(&conn->q);
  tDebug("conn %p get from pool, pool size: %d, dst: %s", conn, conn->list->size, conn->dstAddr);

  if (conn->task != NULL) {
    transDQCancel(((SCliThrd*)conn->hostThrd)->timeoutQueue, conn->task);
    conn->task = NULL;
  }
  return conn;
}
static void addConnToPool(void* pool, SCliConn* conn) {
  if (conn->status == ConnInPool) {
    return;
  }
  int32_t code = allocConnRef(conn, true);
  if (code != 0) {
    cliDestroyConn(conn, true);
    return;
  }

  SCliThrd* thrd = conn->hostThrd;
  if (conn->timer != NULL) {
    uv_timer_stop(conn->timer);
    taosArrayPush(thrd->timerList, &conn->timer);
    conn->timer->data = NULL;
    conn->timer = NULL;
  }
  if (T_REF_VAL_GET(conn) > 1) {
    transUnrefCliHandle(conn);
  }

  cliDestroyConnMsgs(conn, false);

  if (conn->list == NULL) {
    conn->list = taosHashGet((SHashObj*)pool, conn->dstAddr, strlen(conn->dstAddr));
  }

  SConnList* pList = conn->list;
  SMsgList*  msgList = pList->list;
  if (!QUEUE_IS_EMPTY(&msgList->msgQ)) {
    queue* h = QUEUE_HEAD(&(msgList)->msgQ);
    QUEUE_REMOVE(h);

    SCliMsg* pMsg = QUEUE_DATA(h, SCliMsg, q);

    transDQCancel(thrd->waitConnQueue, pMsg->ctx->task);
    pMsg->ctx->task = NULL;

    transCtxMerge(&conn->ctx, &pMsg->ctx->appCtx);
    transQueuePush(&conn->cliMsgs, pMsg);

    conn->status = ConnNormal;
    cliSend(conn);
    return;
  }

  conn->status = ConnInPool;
  QUEUE_PUSH(&conn->list->conns, &conn->q);
  conn->list->size += 1;
  tDebug("conn %p added to pool, pool size: %d, dst: %s", conn, conn->list->size, conn->dstAddr);

  if (conn->list->size >= 10) {
    STaskArg* arg = taosMemoryCalloc(1, sizeof(STaskArg));
    if (arg == NULL) return;
    arg->param1 = conn;
    arg->param2 = thrd;

    STrans* pTransInst = thrd->pTransInst;
    conn->task = transDQSched(thrd->timeoutQueue, doCloseIdleConn, arg, 10 * CONN_PERSIST_TIME(pTransInst->idleTime));
  }
}
static int32_t allocConnRef(SCliConn* conn, bool update) {
  if (update) {
    transReleaseExHandle(transGetRefMgt(), conn->refId);
    transRemoveExHandle(transGetRefMgt(), conn->refId);
    conn->refId = -1;
  }

  SExHandle* exh = taosMemoryCalloc(1, sizeof(SExHandle));
  if (exh == NULL) {
    return TSDB_CODE_OUT_OF_MEMORY;
  }

  exh->refId = transAddExHandle(transGetRefMgt(), exh);
  if (exh->refId < 0) {
    taosMemoryFree(exh);
    return TSDB_CODE_REF_INVALID_ID;
  }

  QUEUE_INIT(&exh->q);
  taosInitRWLatch(&exh->latch);
  exh->handle = conn;
  exh->pThrd = conn->hostThrd;

  SExHandle* self = transAcquireExHandle(transGetRefMgt(), exh->refId);
  if (self != exh) {
    taosMemoryFree(exh);
    return TSDB_CODE_REF_INVALID_ID;
  }

  conn->refId = exh->refId;
  if (conn->refId < 0) {
    taosMemoryFree(exh);
  }
  return 0;
}

static int32_t specifyConnRef(SCliConn* conn, bool update, int64_t handle) {
  if (update) {
    transReleaseExHandle(transGetRefMgt(), conn->refId);
    transRemoveExHandle(transGetRefMgt(), conn->refId);
    conn->refId = -1;
  }
  SExHandle* exh = transAcquireExHandle(transGetRefMgt(), handle);
  if (exh == NULL) {
    return -1;
  }
  taosWLockLatch(&exh->latch);
  exh->handle = conn;
  exh->pThrd = conn->hostThrd;
  taosWUnLockLatch(&exh->latch);

  conn->refId = exh->refId;
  taosWUnLockLatch(&exh->latch);

  transReleaseExHandle(transGetRefMgt(), handle);
  return 0;
}

static void cliAllocRecvBufferCb(uv_handle_t* handle, size_t suggested_size, uv_buf_t* buf) {
  SCliConn*    conn = handle->data;
  SConnBuffer* pBuf = &conn->readBuf;
  int32_t      code = transAllocBuffer(pBuf, buf);
  if (code < 0) {
    tError("conn %p failed to alloc buffer, since %s", conn, tstrerror(code));
    // cliDestroyConn(conn, true);
  }
}
static void cliRecvCb(uv_stream_t* handle, ssize_t nread, const uv_buf_t* buf) {
  // impl later
  if (handle->data == NULL) {
    return;
  }
  SCliConn*    conn = handle->data;
  SConnBuffer* pBuf = &conn->readBuf;
  if (nread > 0) {
    pBuf->len += nread;
    while (transReadComplete(pBuf)) {
      tTrace("%s conn %p read complete", CONN_GET_INST_LABEL(conn), conn);
      if (pBuf->invalid) {
        cliHandleExcept(conn, -1);
        break;
      } else {
        cliHandleResp(conn);
      }
    }
    return;
  }

  if (nread == 0) {
    // ref http://docs.libuv.org/en/v1.x/stream.html?highlight=uv_read_start#c.uv_read_cb
    // nread might be 0, which does not indicate an error or EOF. This is equivalent to EAGAIN or EWOULDBLOCK under
    // read(2).
    tTrace("%s conn %p read empty", CONN_GET_INST_LABEL(conn), conn);
    return;
  }
  if (nread < 0) {
    tDebug("%s conn %p read error:%s, ref:%d", CONN_GET_INST_LABEL(conn), conn, uv_err_name(nread),
           T_REF_VAL_GET(conn));
    conn->broken = true;
    cliHandleExcept(conn, -1);
  }
}

static int32_t cliCreateConn(SCliThrd* pThrd, SCliConn** pCliConn) {
  int32_t   code = 0;
  SCliConn* conn = taosMemoryCalloc(1, sizeof(SCliConn));
  if (conn == NULL) {
    return TSDB_CODE_OUT_OF_MEMORY;
  }

  // read/write stream handle
  conn->stream = (uv_stream_t*)taosMemoryMalloc(sizeof(uv_tcp_t));
  if (conn->stream == NULL) {
    code = TSDB_CODE_OUT_OF_MEMORY;
    TAOS_CHECK_GOTO(code, NULL, _failed);
  }

  code = uv_tcp_init(pThrd->loop, (uv_tcp_t*)(conn->stream));
  if (code != 0) {
    tError("failed to init tcp handle, code:%d, %s", code, uv_strerror(code));
    code = TSDB_CODE_THIRDPARTY_ERROR;
    TAOS_CHECK_GOTO(code, NULL, _failed);
  }
  conn->stream->data = conn;

  uv_timer_t* timer = taosArrayGetSize(pThrd->timerList) > 0 ? *(uv_timer_t**)taosArrayPop(pThrd->timerList) : NULL;
  if (timer == NULL) {
    timer = taosMemoryCalloc(1, sizeof(uv_timer_t));
    if (timer == NULL) {
      TAOS_CHECK_GOTO(TSDB_CODE_OUT_OF_MEMORY, NULL, _failed);
    }

    tDebug("no available timer, create a timer %p", timer);
    uv_timer_init(pThrd->loop, timer);
  }
  timer->data = conn;

  conn->timer = timer;
  conn->connReq.data = conn;
  transReqQueueInit(&conn->wreqQueue);

  TAOS_CHECK_GOTO(transQueueInit(&conn->cliMsgs, NULL), NULL, _failed);

  TAOS_CHECK_GOTO(transInitBuffer(&conn->readBuf), NULL, _failed);

  QUEUE_INIT(&conn->q);
  conn->hostThrd = pThrd;
  conn->status = ConnNormal;
  conn->broken = false;
  transRefCliHandle(conn);

  atomic_add_fetch_32(&pThrd->connCount, 1);

  TAOS_CHECK_GOTO(allocConnRef(conn, false), NULL, _failed);

  *pCliConn = conn;
  return code;
_failed:
  if (conn) {
    taosMemoryFree(conn->stream);
    transReqQueueClear(&conn->wreqQueue);
    transDestroyBuffer(&conn->readBuf);
    transQueueDestroy(&conn->cliMsgs);
  }
  taosMemoryFree(conn);
  return code;
}
static void cliDestroyConn(SCliConn* conn, bool clear) {
  SCliThrd* pThrd = conn->hostThrd;
  tTrace("%s conn %p remove from conn pool", CONN_GET_INST_LABEL(conn), conn);
  conn->broken = true;
  QUEUE_REMOVE(&conn->q);
  QUEUE_INIT(&conn->q);

  conn->broken = true;
  if (conn->list == NULL) {
    conn->list = taosHashGet((SHashObj*)pThrd->pool, conn->dstAddr, strlen(conn->dstAddr));
  }

  if (conn->list) {
    SConnList* list = conn->list;
    list->list->numOfConn--;
    if (conn->status == ConnInPool) {
      list->size--;
    }
  }

  conn->list = NULL;

  transReleaseExHandle(transGetRefMgt(), conn->refId);
  transRemoveExHandle(transGetRefMgt(), conn->refId);
  conn->refId = -1;

  if (conn->task != NULL) {
    transDQCancel(pThrd->timeoutQueue, conn->task);
    conn->task = NULL;
  }
  if (conn->timer != NULL) {
    uv_timer_stop(conn->timer);
    conn->timer->data = NULL;
    taosArrayPush(pThrd->timerList, &conn->timer);
    conn->timer = NULL;
  }

  if (clear) {
    if (!uv_is_closing((uv_handle_t*)conn->stream)) {
      uv_read_stop(conn->stream);
      uv_close((uv_handle_t*)conn->stream, cliDestroy);
    }
  }
}
static void cliDestroy(uv_handle_t* handle) {
  if (uv_handle_get_type(handle) != UV_TCP || handle->data == NULL) {
    return;
  }
  SCliConn* conn = handle->data;
  SCliThrd* pThrd = conn->hostThrd;
  if (conn->timer != NULL) {
    uv_timer_stop(conn->timer);
    taosArrayPush(pThrd->timerList, &conn->timer);
    conn->timer->data = NULL;
    conn->timer = NULL;
  }

  atomic_sub_fetch_32(&pThrd->connCount, 1);

  transReleaseExHandle(transGetRefMgt(), conn->refId);
  transRemoveExHandle(transGetRefMgt(), conn->refId);
  taosMemoryFree(conn->dstAddr);
  taosMemoryFree(conn->stream);

  cliDestroyConnMsgs(conn, true);

  tTrace("%s conn %p destroy successfully", CONN_GET_INST_LABEL(conn), conn);
  transReqQueueClear(&conn->wreqQueue);
  transDestroyBuffer(&conn->readBuf);

  taosMemoryFree(conn);
}
static bool cliHandleNoResp(SCliConn* conn) {
  bool res = false;
  if (!transQueueEmpty(&conn->cliMsgs)) {
    SCliMsg* pMsg = transQueueGet(&conn->cliMsgs, 0);
    if (REQUEST_NO_RESP(&pMsg->msg)) {
      transQueuePop(&conn->cliMsgs);
      destroyCmsg(pMsg);
      res = true;
    }
    if (res == true) {
      if (cliMaySendCachedMsg(conn) == false) {
        SCliThrd* thrd = conn->hostThrd;
        addConnToPool(thrd->pool, conn);
        res = false;
      } else {
        res = true;
      }
    }
  }
  return res;
}
static void cliSendCb(uv_write_t* req, int status) {
  SCliConn* pConn = transReqQueueRemove(req);
  if (pConn == NULL) return;

  SCliMsg* pMsg = transQueueGet(&pConn->cliMsgs, 0);
  if (pMsg != NULL) {
    int64_t cost = taosGetTimestampUs() - pMsg->st;
    if (cost > 1000 * 50) {
      tTrace("%s conn %p send cost:%dus ", CONN_GET_INST_LABEL(pConn), pConn, (int)cost);
    }
  }
  if (pMsg != NULL && pMsg->msg.contLen == 0 && pMsg->msg.pCont != 0) {
    rpcFreeCont(pMsg->msg.pCont);
    pMsg->msg.pCont = 0;
  }

  if (status == 0) {
    tDebug("%s conn %p data already was written out", CONN_GET_INST_LABEL(pConn), pConn);
  } else {
    if (!uv_is_closing((uv_handle_t*)&pConn->stream)) {
      tError("%s conn %p failed to write:%s", CONN_GET_INST_LABEL(pConn), pConn, uv_err_name(status));
      cliHandleExcept(pConn, -1);
    }
    return;
  }
  if (cliHandleNoResp(pConn) == true) {
    tTrace("%s conn %p no resp required", CONN_GET_INST_LABEL(pConn), pConn);
    return;
  }
  uv_read_start((uv_stream_t*)pConn->stream, cliAllocRecvBufferCb, cliRecvCb);
}
void cliSendBatch(SCliConn* pConn) {
  SCliThrd* pThrd = pConn->hostThrd;
  STrans*   pTransInst = pThrd->pTransInst;

  SCliBatch* pBatch = pConn->pBatch;
  int32_t    wLen = pBatch->wLen;

  pBatch->pList->connCnt += 1;

  uv_buf_t* wb = taosMemoryCalloc(wLen, sizeof(uv_buf_t));
  int       i = 0;

  queue* h = NULL;
  QUEUE_FOREACH(h, &pBatch->wq) {
    SCliMsg* pCliMsg = QUEUE_DATA(h, SCliMsg, q);

    STransConnCtx* pCtx = pCliMsg->ctx;

    STransMsg* pMsg = (STransMsg*)(&pCliMsg->msg);
    if (pMsg->pCont == 0) {
      pMsg->pCont = (void*)rpcMallocCont(0);
      pMsg->contLen = 0;
    }

    int            msgLen = transMsgLenFromCont(pMsg->contLen);
    STransMsgHead* pHead = transHeadFromCont(pMsg->pCont);

    if (pHead->comp == 0) {
      pHead->ahandle = pCtx != NULL ? (uint64_t)pCtx->ahandle : 0;
      pHead->noResp = REQUEST_NO_RESP(pMsg) ? 1 : 0;
      pHead->persist = REQUEST_PERSIS_HANDLE(pMsg) ? 1 : 0;
      pHead->msgType = pMsg->msgType;
      pHead->msgLen = (int32_t)htonl((uint32_t)msgLen);
      pHead->release = REQUEST_RELEASE_HANDLE(pCliMsg) ? 1 : 0;
      memcpy(pHead->user, pTransInst->user, strlen(pTransInst->user));
      pHead->traceId = pMsg->info.traceId;
      pHead->magicNum = htonl(TRANS_MAGIC_NUM);
      pHead->version = TRANS_VER;
      pHead->compatibilityVer = htonl(pTransInst->compatibilityVer);
    }
    pHead->timestamp = taosHton64(taosGetTimestampUs());

    if (pHead->comp == 0 && pMsg->info.compressed == 0 && pConn->clientIp != pConn->serverIp) {
      if (pTransInst->compressSize != -1 && pTransInst->compressSize < pMsg->contLen) {
        msgLen = transCompressMsg(pMsg->pCont, pMsg->contLen) + sizeof(STransMsgHead);
        pHead->msgLen = (int32_t)htonl((uint32_t)msgLen);
      }
    } else {
      msgLen = (int32_t)ntohl((uint32_t)(pHead->msgLen));
    }
    wb[i++] = uv_buf_init((char*)pHead, msgLen);
  }

  uv_write_t* req = taosMemoryCalloc(1, sizeof(uv_write_t));
  req->data = pConn;
  tDebug("%s conn %p start to send batch msg, batch size:%d, msgLen:%d", CONN_GET_INST_LABEL(pConn), pConn,
         pBatch->wLen, pBatch->batchSize);
  uv_write(req, (uv_stream_t*)pConn->stream, wb, wLen, cliSendBatchCb);
  taosMemoryFree(wb);
}
void cliSend(SCliConn* pConn) {
  SCliThrd* pThrd = pConn->hostThrd;
  STrans*   pTransInst = pThrd->pTransInst;

  if (transQueueEmpty(&pConn->cliMsgs)) {
    tError("%s conn %p not msg to send", pTransInst->label, pConn);
    cliHandleExcept(pConn, -1);
    return;
  }

  SCliMsg* pCliMsg = NULL;
  CONN_GET_NEXT_SENDMSG(pConn);
  pCliMsg->sent = 1;

  STransConnCtx* pCtx = pCliMsg->ctx;

  STransMsg* pMsg = (STransMsg*)(&pCliMsg->msg);
  if (pMsg->pCont == 0) {
    pMsg->pCont = (void*)rpcMallocCont(0);
    tDebug("malloc memory: %p", pMsg->pCont);
    pMsg->contLen = 0;
  }

  int            msgLen = transMsgLenFromCont(pMsg->contLen);
  STransMsgHead* pHead = transHeadFromCont(pMsg->pCont);

  if (pHead->comp == 0) {
    pHead->ahandle = pCtx != NULL ? (uint64_t)pCtx->ahandle : 0;
    pHead->noResp = REQUEST_NO_RESP(pMsg) ? 1 : 0;
    pHead->persist = REQUEST_PERSIS_HANDLE(pMsg) ? 1 : 0;
    pHead->msgType = pMsg->msgType;
    pHead->msgLen = (int32_t)htonl((uint32_t)msgLen);
    pHead->release = REQUEST_RELEASE_HANDLE(pCliMsg) ? 1 : 0;
    memcpy(pHead->user, pTransInst->user, strlen(pTransInst->user));
    pHead->traceId = pMsg->info.traceId;
    pHead->magicNum = htonl(TRANS_MAGIC_NUM);
    pHead->version = TRANS_VER;
    pHead->compatibilityVer = htonl(pTransInst->compatibilityVer);
  }
  pHead->timestamp = taosHton64(taosGetTimestampUs());

  if (pHead->persist == 1) {
    CONN_SET_PERSIST_BY_APP(pConn);
  }

  STraceId* trace = &pMsg->info.traceId;

  if (pTransInst->startTimer != NULL && pTransInst->startTimer(0, pMsg->msgType)) {
    uv_timer_t* timer = taosArrayGetSize(pThrd->timerList) > 0 ? *(uv_timer_t**)taosArrayPop(pThrd->timerList) : NULL;
    if (timer == NULL) {
      timer = taosMemoryCalloc(1, sizeof(uv_timer_t));
      tDebug("no available timer, create a timer %p", timer);
      uv_timer_init(pThrd->loop, timer);
    }
    timer->data = pConn;
    pConn->timer = timer;

    tGTrace("%s conn %p start timer for msg:%s", CONN_GET_INST_LABEL(pConn), pConn, TMSG_INFO(pMsg->msgType));
    uv_timer_start((uv_timer_t*)pConn->timer, cliReadTimeoutCb, TRANS_READ_TIMEOUT, 0);
  }

  if (pHead->comp == 0 && pMsg->info.compressed == 0 && pConn->clientIp != pConn->serverIp) {
    if (pTransInst->compressSize != -1 && pTransInst->compressSize < pMsg->contLen) {
      msgLen = transCompressMsg(pMsg->pCont, pMsg->contLen) + sizeof(STransMsgHead);
      pHead->msgLen = (int32_t)htonl((uint32_t)msgLen);
    }
  } else {
    msgLen = (int32_t)ntohl((uint32_t)(pHead->msgLen));
  }

  tGDebug("%s conn %p %s is sent to %s, local info %s, len:%d", CONN_GET_INST_LABEL(pConn), pConn,
          TMSG_INFO(pHead->msgType), pConn->dst, pConn->src, msgLen);

  uv_buf_t    wb = uv_buf_init((char*)pHead, msgLen);
  uv_write_t* req = transReqQueuePush(&pConn->wreqQueue);

  int status = uv_write(req, (uv_stream_t*)pConn->stream, &wb, 1, cliSendCb);
  if (status != 0) {
    tGError("%s conn %p failed to send msg:%s, errmsg:%s", CONN_GET_INST_LABEL(pConn), pConn, TMSG_INFO(pMsg->msgType),
            uv_err_name(status));
    cliHandleExcept(pConn, -1);
  }
  return;
_RETURN:
  return;
}

static void cliDestroyBatch(SCliBatch* pBatch) {
  if (pBatch == NULL) return;
  while (!QUEUE_IS_EMPTY(&pBatch->wq)) {
    queue* h = QUEUE_HEAD(&pBatch->wq);
    QUEUE_REMOVE(h);

    SCliMsg* p = QUEUE_DATA(h, SCliMsg, q);
    destroyCmsg(p);
  }
  SCliBatchList* p = pBatch->pList;
  p->sending -= 1;
  taosMemoryFree(pBatch);
}
static void cliHandleBatchReq(SCliBatch* pBatch, SCliThrd* pThrd) {
  int32_t code = 0;
  if (pThrd->quit == true) {
    cliDestroyBatch(pBatch);
    return;
  }

  if (pBatch == NULL || pBatch->wLen == 0 || QUEUE_IS_EMPTY(&pBatch->wq)) {
    return;
  }
  STrans*        pTransInst = pThrd->pTransInst;
  SCliBatchList* pList = pBatch->pList;

  char key[TSDB_FQDN_LEN + 64] = {0};
  CONN_CONSTRUCT_HASH_KEY(key, pList->ip, pList->port);

  bool      exceed = false;
  SCliConn* conn = getConnFromPool(pThrd, key, &exceed);

  if (conn == NULL && exceed) {
    tError("%s failed to send batch msg, batch size:%d, msgLen: %d, conn limit:%d", pTransInst->label, pBatch->wLen,
           pBatch->batchSize, pTransInst->connLimitNum);
    cliDestroyBatch(pBatch);
    return;
  }
  if (conn == NULL) {
    code = cliCreateConn(pThrd, &conn);
    if (code != 0) {
      tError("%s failed to send batch msg, batch size:%d, msgLen: %d, conn limit:%d, reason:%s", pTransInst->label,
             pBatch->wLen, pBatch->batchSize, pTransInst->connLimitNum, tstrerror(code));
      cliDestroyBatch(pBatch);
      return;
    }

    conn->pBatch = pBatch;
    conn->dstAddr = taosStrdup(pList->dst);
    if (conn->dstAddr == NULL) {
      tError("%s conn %p failed to send batch msg, reason:%s", transLabel(pTransInst), conn,
             tstrerror(TSDB_CODE_OUT_OF_MEMORY));
      cliHandleFastFail(conn, -1);
      return;
    }

    uint32_t ipaddr = 0;
<<<<<<< HEAD
    if ((code = cliGetIpFromFqdnCache(pThrd->fqdn2ipCache, pList->ip, &ipaddr)) != 0) {
=======
    int32_t code = cliGetIpFromFqdnCache(pThrd->fqdn2ipCache, pList->ip, &ipaddr);
    if (code) {
>>>>>>> 83df6c6f
      uv_timer_stop(conn->timer);
      conn->timer->data = NULL;
      taosArrayPush(pThrd->timerList, &conn->timer);
      conn->timer = NULL;
      cliHandleFastFail(conn, code);
      return;
    }

    struct sockaddr_in addr;
    addr.sin_family = AF_INET;
    addr.sin_addr.s_addr = ipaddr;
    addr.sin_port = (uint16_t)htons(pList->port);

    tTrace("%s conn %p try to connect to %s", pTransInst->label, conn, pList->dst);
    int32_t fd = taosCreateSocketWithTimeout(TRANS_CONN_TIMEOUT * 10);
    if (fd == -1) {
      tError("%s conn %p failed to create socket, reason:%s", transLabel(pTransInst), conn,
             tstrerror(TAOS_SYSTEM_ERROR(errno)));
      cliHandleFastFail(conn, -1);
      return;
    }
    int ret = uv_tcp_open((uv_tcp_t*)conn->stream, fd);
    if (ret != 0) {
      tError("%s conn %p failed to set stream, reason:%s", transLabel(pTransInst), conn, uv_err_name(ret));
      cliHandleFastFail(conn, -1);
      return;
    }
    ret = transSetConnOption((uv_tcp_t*)conn->stream, 20);
    if (ret != 0) {
      tError("%s conn %p failed to set socket opt, reason:%s", transLabel(pTransInst), conn, uv_err_name(ret));
      cliHandleFastFail(conn, -1);
      return;
    }

    ret = uv_tcp_connect(&conn->connReq, (uv_tcp_t*)(conn->stream), (const struct sockaddr*)&addr, cliConnCb);
    if (ret != 0) {
      uv_timer_stop(conn->timer);
      conn->timer->data = NULL;
      taosArrayPush(pThrd->timerList, &conn->timer);
      conn->timer = NULL;

      cliMayUpdateFqdnCache(pThrd->fqdn2ipCache, conn->dstAddr);
      cliHandleFastFail(conn, -1);
      return;
    }
    uv_timer_start(conn->timer, cliConnTimeout, TRANS_CONN_TIMEOUT, 0);
    return;
  }

  conn->pBatch = pBatch;
  cliSendBatch(conn);
}
static void cliSendBatchCb(uv_write_t* req, int status) {
  SCliConn*  conn = req->data;
  SCliThrd*  thrd = conn->hostThrd;
  SCliBatch* p = conn->pBatch;

  SCliBatchList* pBatchList = p->pList;
  SCliBatch*     nxtBatch = cliGetHeadFromList(pBatchList);
  pBatchList->connCnt -= 1;

  conn->pBatch = NULL;

  if (status != 0) {
    tDebug("%s conn %p failed to send batch msg, batch size:%d, msgLen:%d, reason:%s", CONN_GET_INST_LABEL(conn), conn,
           p->wLen, p->batchSize, uv_err_name(status));

    if (!uv_is_closing((uv_handle_t*)&conn->stream)) cliHandleExcept(conn, -1);

    cliHandleBatchReq(nxtBatch, thrd);
  } else {
    tDebug("%s conn %p succ to send batch msg, batch size:%d, msgLen:%d", CONN_GET_INST_LABEL(conn), conn, p->wLen,
           p->batchSize);
    if (!uv_is_closing((uv_handle_t*)&conn->stream) && conn->broken == false) {
      if (nxtBatch != NULL) {
        conn->pBatch = nxtBatch;
        cliSendBatch(conn);
      } else {
        addConnToPool(thrd->pool, conn);
      }
    } else {
      cliDestroyBatch(nxtBatch);
      // conn release by other callback
    }
  }

  cliDestroyBatch(p);
  taosMemoryFree(req);
}
static void cliHandleFastFail(SCliConn* pConn, int status) {
  SCliThrd* pThrd = pConn->hostThrd;
  STrans*   pTransInst = pThrd->pTransInst;

  if (status == -1) status = UV_EADDRNOTAVAIL;

  if (pConn->pBatch == NULL) {
    SCliMsg* pMsg = transQueueGet(&pConn->cliMsgs, 0);

    STraceId* trace = &pMsg->msg.info.traceId;
    tGError("%s msg %s failed to send, conn %p failed to connect to %s, reason: %s", CONN_GET_INST_LABEL(pConn),
            TMSG_INFO(pMsg->msg.msgType), pConn, pConn->dstAddr, uv_strerror(status));

    if (pMsg != NULL && REQUEST_NO_RESP(&pMsg->msg) &&
        (pTransInst->failFastFp != NULL && pTransInst->failFastFp(pMsg->msg.msgType))) {
      SFailFastItem* item = taosHashGet(pThrd->failFastCache, pConn->dstAddr, strlen(pConn->dstAddr));
      int64_t        cTimestamp = taosGetTimestampMs();
      if (item != NULL) {
        int32_t elapse = cTimestamp - item->timestamp;
        if (elapse >= 0 && elapse <= pTransInst->failFastInterval) {
          item->count++;
        } else {
          item->count = 1;
          item->timestamp = cTimestamp;
        }
      } else {
        SFailFastItem item = {.count = 1, .timestamp = cTimestamp};
        taosHashPut(pThrd->failFastCache, pConn->dstAddr, strlen(pConn->dstAddr), &item, sizeof(SFailFastItem));
      }
    }
  } else {
    tError("%s batch msg failed to send, conn %p failed to connect to %s, reason: %s", CONN_GET_INST_LABEL(pConn),
           pConn, pConn->dstAddr, uv_strerror(status));
    cliDestroyBatch(pConn->pBatch);
    pConn->pBatch = NULL;
  }
  cliHandleExcept(pConn, status);
}

void cliConnCb(uv_connect_t* req, int status) {
  SCliConn* pConn = req->data;
  SCliThrd* pThrd = pConn->hostThrd;
  bool      timeout = false;

  if (pConn->timer == NULL) {
    timeout = true;
  } else {
    uv_timer_stop(pConn->timer);
    pConn->timer->data = NULL;
    taosArrayPush(pThrd->timerList, &pConn->timer);
    pConn->timer = NULL;
  }

  if (status != 0) {
    cliMayUpdateFqdnCache(pThrd->fqdn2ipCache, pConn->dstAddr);
    if (timeout == false) {
      cliHandleFastFail(pConn, status);
    } else if (timeout == true) {
      // already deal by timeout
    }
    return;
  }

  struct sockaddr peername, sockname;
  int             addrlen = sizeof(peername);
  uv_tcp_getpeername((uv_tcp_t*)pConn->stream, &peername, &addrlen);
  transSockInfo2Str(&peername, pConn->dst);

  addrlen = sizeof(sockname);
  uv_tcp_getsockname((uv_tcp_t*)pConn->stream, &sockname, &addrlen);
  transSockInfo2Str(&sockname, pConn->src);

  struct sockaddr_in addr = *(struct sockaddr_in*)&sockname;
  struct sockaddr_in saddr = *(struct sockaddr_in*)&peername;

  pConn->clientIp = addr.sin_addr.s_addr;
  pConn->serverIp = saddr.sin_addr.s_addr;

  tTrace("%s conn %p connect to server successfully", CONN_GET_INST_LABEL(pConn), pConn);
  if (pConn->pBatch != NULL) {
    cliSendBatch(pConn);
  } else {
    cliSend(pConn);
  }
}

static void doNotifyApp(SCliMsg* pMsg, SCliThrd* pThrd, int32_t code) {
  STransConnCtx* pCtx = pMsg->ctx;
  STrans*        pTransInst = pThrd->pTransInst;

  STransMsg transMsg = {0};
  transMsg.contLen = 0;
  transMsg.pCont = NULL;
  transMsg.code = code;
  transMsg.msgType = pMsg->msg.msgType + 1;
  transMsg.info.ahandle = pMsg->ctx->ahandle;
  transMsg.info.traceId = pMsg->msg.info.traceId;
  transMsg.info.hasEpSet = false;
  transMsg.info.cliVer = pTransInst->compatibilityVer;
  if (pCtx->pSem != NULL) {
    if (pCtx->pRsp == NULL) {
    } else {
      memcpy((char*)pCtx->pRsp, (char*)&transMsg, sizeof(transMsg));
    }
  } else {
    pTransInst->cfp(pTransInst->parent, &transMsg, NULL);
  }

  destroyCmsg(pMsg);
}
static void cliHandleQuit(SCliMsg* pMsg, SCliThrd* pThrd) {
  if (!transAsyncPoolIsEmpty(pThrd->asyncPool)) {
    pThrd->stopMsg = pMsg;
    return;
  }
  pThrd->stopMsg = NULL;
  pThrd->quit = true;
  tDebug("cli work thread %p start to quit", pThrd);
  destroyCmsg(pMsg);

  destroyConnPool(pThrd);
  uv_walk(pThrd->loop, cliWalkCb, NULL);
}
static void cliHandleRelease(SCliMsg* pMsg, SCliThrd* pThrd) {
  int64_t    refId = (int64_t)(pMsg->msg.info.handle);
  SExHandle* exh = transAcquireExHandle(transGetRefMgt(), refId);
  if (exh == NULL) {
    tDebug("%" PRId64 " already released", refId);
    destroyCmsg(pMsg);
    return;
  }

  taosRLockLatch(&exh->latch);
  SCliConn* conn = exh->handle;
  taosRUnLockLatch(&exh->latch);

  transReleaseExHandle(transGetRefMgt(), refId);
  tDebug("%s conn %p start to release to inst", CONN_GET_INST_LABEL(conn), conn);

  if (T_REF_VAL_GET(conn) == 2) {
    transUnrefCliHandle(conn);
    if (!transQueuePush(&conn->cliMsgs, pMsg)) {
      return;
    }
    cliSend(conn);
  } else {
    tError("%s conn %p already released", CONN_GET_INST_LABEL(conn), conn);
    destroyCmsg(pMsg);
  }
}
static void cliHandleUpdate(SCliMsg* pMsg, SCliThrd* pThrd) {
  STransConnCtx* pCtx = pMsg->ctx;
  pThrd->cvtAddr = pCtx->cvtAddr;
  destroyCmsg(pMsg);
}

SCliConn* cliGetConn(SCliMsg** pMsg, SCliThrd* pThrd, bool* ignore, char* addr) {
  STransConnCtx* pCtx = (*pMsg)->ctx;
  SCliConn*      conn = NULL;

  int64_t refId = (int64_t)((*pMsg)->msg.info.handle);
  if (refId != 0) {
    SExHandle* exh = transAcquireExHandle(transGetRefMgt(), refId);
    if (exh == NULL) {
      tError("failed to get conn, refId: %" PRId64 "", refId);
      *ignore = true;
      return NULL;
    } else {
      taosRLockLatch(&exh->latch);
      conn = exh->handle;
      taosRUnLockLatch(&exh->latch);
      if (conn == NULL) {
        conn = getConnFromPool2(pThrd, addr, pMsg);
        if (conn != NULL) specifyConnRef(conn, true, refId);
      }
      transReleaseExHandle(transGetRefMgt(), refId);
    }
    return conn;
  };

  conn = getConnFromPool2(pThrd, addr, pMsg);
  if (conn != NULL) {
    tTrace("%s conn %p get from conn pool:%p", CONN_GET_INST_LABEL(conn), conn, pThrd->pool);
  } else {
    tTrace("%s not found conn in conn pool:%p, dst:%s", ((STrans*)pThrd->pTransInst)->label, pThrd->pool, addr);
  }
  return conn;
}
FORCE_INLINE void cliMayCvtFqdnToIp(SEpSet* pEpSet, SCvtAddr* pCvtAddr) {
  if (pCvtAddr->cvt == false) {
    return;
  }
  if (pEpSet->numOfEps == 1 && strncmp(pEpSet->eps[0].fqdn, pCvtAddr->fqdn, TSDB_FQDN_LEN) == 0) {
    memset(pEpSet->eps[0].fqdn, 0, TSDB_FQDN_LEN);
    memcpy(pEpSet->eps[0].fqdn, pCvtAddr->ip, TSDB_FQDN_LEN);
  }
}

FORCE_INLINE bool cliIsEpsetUpdated(int32_t code, STransConnCtx* pCtx) {
  if (code != 0) return false;
  // if (pCtx->retryCnt == 0) return false;
  if (transEpSetIsEqual(&pCtx->epSet, &pCtx->origEpSet)) return false;
  return true;
}
FORCE_INLINE int32_t cliBuildExceptResp(SCliMsg* pMsg, STransMsg* pResp) {
  if (pMsg == NULL) return -1;

  // memset(pResp, 0, sizeof(STransMsg));

  if (pResp->code == 0) {
    pResp->code = TSDB_CODE_RPC_BROKEN_LINK;
  }
  pResp->msgType = pMsg->msg.msgType + 1;
  pResp->info.ahandle = pMsg->ctx ? pMsg->ctx->ahandle : NULL;
  pResp->info.traceId = pMsg->msg.info.traceId;

  return 0;
}
<<<<<<< HEAD

static FORCE_INLINE int32_t cliGetIpFromFqdnCache(SHashObj* cache, char* fqdn, uint32_t* ip) {
  int32_t   code = 0;
  uint32_t  addr = 0;
  size_t    len = strlen(fqdn);
  uint32_t* v = taosHashGet(cache, fqdn, len);
  if (v == NULL) {
    addr = taosGetIpv4FromFqdn(fqdn);
    if (addr == 0xffffffff) {
      code = TSDB_CODE_RPC_FQDN_ERROR;
      tError("failed to get ip from fqdn:%s since %s", fqdn, tstrerror(code));
      return code;
    }

    if ((code = taosHashPut(cache, fqdn, len, &addr, sizeof(addr)) != 0)) {
      return code;
    }
    *ip = addr;
  } else {
    *ip = *v;
  }
  return 0;
=======
static FORCE_INLINE int32_t cliGetIpFromFqdnCache(SHashObj* cache, char* fqdn, uint32_t* ip) {
  size_t    len = strlen(fqdn);
  uint32_t* v = taosHashGet(cache, fqdn, len);
  if (v == NULL) {
    int32_t code = taosGetIpv4FromFqdn(fqdn, ip);
    if (code) {
      tError("failed to get ip from fqdn:%s since %s", fqdn, terrstr());
      return code;
    }

    taosHashPut(cache, fqdn, len, ip, sizeof(*ip));
  } else {
    *ip = *v;
  }
  
  return TSDB_CODE_SUCCESS;
>>>>>>> 83df6c6f
}
static FORCE_INLINE int32_t cliUpdateFqdnCache(SHashObj* cache, char* fqdn) {
  // impl later
<<<<<<< HEAD
  int32_t  code = 0;
  uint32_t addr = taosGetIpv4FromFqdn(fqdn);
  if (addr != 0xffffffff) {
=======
  uint32_t addr = 0;
  int32_t code = taosGetIpv4FromFqdn(fqdn, &addr);
  if (TSDB_CODE_SUCCESS == code) {
>>>>>>> 83df6c6f
    size_t    len = strlen(fqdn);
    uint32_t* v = taosHashGet(cache, fqdn, len);
    if (addr != *v) {
      char old[64] = {0}, new[64] = {0};
      tinet_ntoa(old, *v);
      tinet_ntoa(new, addr);
      tWarn("update ip of fqdn:%s, old: %s, new: %s", fqdn, old, new);
      code = taosHashPut(cache, fqdn, strlen(fqdn), &addr, sizeof(addr));
    }
  } else {
    code = TSDB_CODE_RPC_FQDN_ERROR;  // TSDB_CODE_RPC_INVALID_FQDN;
  }
  return code;
}

static void cliMayUpdateFqdnCache(SHashObj* cache, char* dst) {
  if (dst == NULL) return;

  int16_t i = 0, len = strlen(dst);
  for (i = len - 1; i >= 0; i--) {
    if (dst[i] == ':') break;
  }
  if (i > 0) {
    char fqdn[TSDB_FQDN_LEN + 1] = {0};
    memcpy(fqdn, dst, i);
    cliUpdateFqdnCache(cache, fqdn);
  }
}

static void doFreeTimeoutMsg(void* param) {
  STaskArg* arg = param;
  SCliMsg*  pMsg = arg->param1;
  SCliThrd* pThrd = arg->param2;
  STrans*   pTransInst = pThrd->pTransInst;
  int32_t   code = TSDB_CODE_RPC_MAX_SESSIONS;
  QUEUE_REMOVE(&pMsg->q);
  STraceId* trace = &pMsg->msg.info.traceId;
  tGTrace("%s msg %s cannot get available conn after timeout", pTransInst->label, TMSG_INFO(pMsg->msg.msgType));
  doNotifyApp(pMsg, pThrd, code);
  taosMemoryFree(arg);
}

void cliHandleReq(SCliMsg* pMsg, SCliThrd* pThrd) {
  int32_t code = 0;
  STrans* pTransInst = pThrd->pTransInst;

  cliMayCvtFqdnToIp(&pMsg->ctx->epSet, &pThrd->cvtAddr);
  if (!EPSET_IS_VALID(&pMsg->ctx->epSet)) {
    destroyCmsg(pMsg);
    return;
  }

  char*    fqdn = EPSET_GET_INUSE_IP(&pMsg->ctx->epSet);
  uint16_t port = EPSET_GET_INUSE_PORT(&pMsg->ctx->epSet);
  char     addr[TSDB_FQDN_LEN + 64] = {0};
  CONN_CONSTRUCT_HASH_KEY(addr, fqdn, port);

  bool      ignore = false;
  SCliConn* conn = cliGetConn(&pMsg, pThrd, &ignore, addr);
  if (ignore == true) {
    // persist conn already release by server
    STransMsg resp = {0};
    cliBuildExceptResp(pMsg, &resp);
    // refactorr later
    resp.info.cliVer = pTransInst->compatibilityVer;

    if (pMsg->type != Release) {
      pTransInst->cfp(pTransInst->parent, &resp, NULL);
    }
    destroyCmsg(pMsg);
    return;
  }
  if (conn == NULL && pMsg == NULL) {
    return;
  }
  STraceId* trace = &pMsg->msg.info.traceId;

  if (conn != NULL) {
    transCtxMerge(&conn->ctx, &pMsg->ctx->appCtx);
    transQueuePush(&conn->cliMsgs, pMsg);
    cliSend(conn);
  } else {
    code = cliCreateConn(pThrd, &conn);
    if (code != 0) {
      tError("%s failed to create conn, reason:%s", pTransInst->label, tstrerror(code));
      STransMsg resp = {.code = code};
      cliBuildExceptResp(pMsg, &resp);

      resp.info.cliVer = pTransInst->compatibilityVer;
      if (pMsg->type != Release) {
        pTransInst->cfp(pTransInst->parent, &resp, NULL);
      }
      destroyCmsg(pMsg);
      return;
    }

    int64_t refId = (int64_t)pMsg->msg.info.handle;
    if (refId != 0) specifyConnRef(conn, true, refId);

    transCtxMerge(&conn->ctx, &pMsg->ctx->appCtx);
    transQueuePush(&conn->cliMsgs, pMsg);

    conn->dstAddr = taosStrdup(addr);

<<<<<<< HEAD
    uint32_t ipaddr;
    int32_t  code = cliGetIpFromFqdnCache(pThrd->fqdn2ipCache, fqdn, &ipaddr);
    if (code != 0) {
=======
    uint32_t ipaddr = 0;
    int32_t code = cliGetIpFromFqdnCache(pThrd->fqdn2ipCache, fqdn, &ipaddr);
    if (code) {
>>>>>>> 83df6c6f
      uv_timer_stop(conn->timer);
      conn->timer->data = NULL;
      taosArrayPush(pThrd->timerList, &conn->timer);
      conn->timer = NULL;

      cliHandleExcept(conn, code);
      return;
    }

    struct sockaddr_in addr;
    addr.sin_family = AF_INET;
    addr.sin_addr.s_addr = ipaddr;
    addr.sin_port = (uint16_t)htons(port);

    tGTrace("%s conn %p try to connect to %s", pTransInst->label, conn, conn->dstAddr);
    int32_t fd = taosCreateSocketWithTimeout(TRANS_CONN_TIMEOUT * 10);
    if (fd == -1) {
      tGError("%s conn %p failed to create socket, reason:%s", transLabel(pTransInst), conn,
              tstrerror(TAOS_SYSTEM_ERROR(errno)));
      cliHandleExcept(conn, -1);
      errno = 0;
      return;
    }

    int ret = uv_tcp_open((uv_tcp_t*)conn->stream, fd);
    if (ret != 0) {
      tGError("%s conn %p failed to set stream, reason:%s", transLabel(pTransInst), conn, uv_err_name(ret));
      cliHandleExcept(conn, -1);
      return;
    }

    ret = transSetConnOption((uv_tcp_t*)conn->stream, tsKeepAliveIdle);
    if (ret != 0) {
      tGError("%s conn %p failed to set socket opt, reason:%s", transLabel(pTransInst), conn, uv_err_name(ret));
      cliHandleExcept(conn, -1);
      return;
    }

    ret = uv_tcp_connect(&conn->connReq, (uv_tcp_t*)(conn->stream), (const struct sockaddr*)&addr, cliConnCb);
    if (ret != 0) {
      uv_timer_stop(conn->timer);
      conn->timer->data = NULL;
      taosArrayPush(pThrd->timerList, &conn->timer);
      conn->timer = NULL;

      cliMayUpdateFqdnCache(pThrd->fqdn2ipCache, conn->dstAddr);
      cliHandleFastFail(conn, ret);
      return;
    }
    uv_timer_start(conn->timer, cliConnTimeout, TRANS_CONN_TIMEOUT, 0);
  }
  tGTrace("%s conn %p ready", pTransInst->label, conn);
}

static void cliNoBatchDealReq(queue* wq, SCliThrd* pThrd) {
  int count = 0;

  while (!QUEUE_IS_EMPTY(wq)) {
    queue* h = QUEUE_HEAD(wq);
    QUEUE_REMOVE(h);

    SCliMsg* pMsg = QUEUE_DATA(h, SCliMsg, q);

    if (pMsg->type == Quit) {
      pThrd->stopMsg = pMsg;
      continue;
    }
    (*cliAsyncHandle[pMsg->type])(pMsg, pThrd);

    count++;
  }
  if (count >= 2) {
    tTrace("cli process batch size:%d", count);
  }
}
SCliBatch* cliGetHeadFromList(SCliBatchList* pList) {
  if (QUEUE_IS_EMPTY(&pList->wq) || pList->connCnt > pList->connMax || pList->sending > pList->connMax) {
    return NULL;
  }
  queue* hr = QUEUE_HEAD(&pList->wq);
  QUEUE_REMOVE(hr);
  pList->sending += 1;

  pList->len -= 1;

  SCliBatch* batch = QUEUE_DATA(hr, SCliBatch, listq);
  return batch;
}

static void cliBatchDealReq(queue* wq, SCliThrd* pThrd) {
  STrans* pInst = pThrd->pTransInst;

  int count = 0;
  while (!QUEUE_IS_EMPTY(wq)) {
    queue* h = QUEUE_HEAD(wq);
    QUEUE_REMOVE(h);

    SCliMsg* pMsg = QUEUE_DATA(h, SCliMsg, q);

    if (pMsg->type == Quit) {
      pThrd->stopMsg = pMsg;
      continue;
    }

    if (pMsg->type == Normal && REQUEST_NO_RESP(&pMsg->msg)) {
      STransConnCtx* pCtx = pMsg->ctx;

      char*    ip = EPSET_GET_INUSE_IP(&pCtx->epSet);
      uint32_t port = EPSET_GET_INUSE_PORT(&pCtx->epSet);
      char     key[TSDB_FQDN_LEN + 64] = {0};
      CONN_CONSTRUCT_HASH_KEY(key, ip, port);
      size_t          klen = strlen(key);
      SCliBatchList** ppBatchList = taosHashGet(pThrd->batchCache, key, klen);
      if (ppBatchList == NULL || *ppBatchList == NULL) {
        SCliBatchList* pBatchList = taosMemoryCalloc(1, sizeof(SCliBatchList));
        QUEUE_INIT(&pBatchList->wq);
        pBatchList->connMax = pInst->connLimitNum;
        pBatchList->connCnt = 0;
        pBatchList->batchLenLimit = pInst->batchSize;
        pBatchList->len += 1;

        pBatchList->ip = taosStrdup(ip);
        pBatchList->dst = taosStrdup(key);
        pBatchList->port = port;

        SCliBatch* pBatch = taosMemoryCalloc(1, sizeof(SCliBatch));
        QUEUE_INIT(&pBatch->wq);
        QUEUE_INIT(&pBatch->listq);

        QUEUE_PUSH(&pBatch->wq, h);
        pBatch->wLen += 1;
        pBatch->batchSize += pMsg->msg.contLen;
        pBatch->pList = pBatchList;

        QUEUE_PUSH(&pBatchList->wq, &pBatch->listq);

        taosHashPut(pThrd->batchCache, key, klen, &pBatchList, sizeof(void*));
      } else {
        if (QUEUE_IS_EMPTY(&(*ppBatchList)->wq)) {
          SCliBatch* pBatch = taosMemoryCalloc(1, sizeof(SCliBatch));
          QUEUE_INIT(&pBatch->wq);
          QUEUE_INIT(&pBatch->listq);

          QUEUE_PUSH(&pBatch->wq, h);
          pBatch->wLen += 1;
          pBatch->batchSize = pMsg->msg.contLen;
          pBatch->pList = *ppBatchList;

          QUEUE_PUSH(&((*ppBatchList)->wq), &pBatch->listq);
          (*ppBatchList)->len += 1;

          continue;
        }

        queue*     hdr = QUEUE_TAIL(&((*ppBatchList)->wq));
        SCliBatch* pBatch = QUEUE_DATA(hdr, SCliBatch, listq);
        if ((pBatch->batchSize + pMsg->msg.contLen) < (*ppBatchList)->batchLenLimit) {
          QUEUE_PUSH(&pBatch->wq, h);
          pBatch->batchSize += pMsg->msg.contLen;
          pBatch->wLen += 1;
        } else {
          SCliBatch* pBatch = taosMemoryCalloc(1, sizeof(SCliBatch));
          QUEUE_INIT(&pBatch->wq);
          QUEUE_INIT(&pBatch->listq);

          QUEUE_PUSH(&pBatch->wq, h);
          pBatch->wLen += 1;
          pBatch->batchSize += pMsg->msg.contLen;
          pBatch->pList = *ppBatchList;

          QUEUE_PUSH(&((*ppBatchList)->wq), &pBatch->listq);
          (*ppBatchList)->len += 1;
        }
      }
      continue;
    }
    (*cliAsyncHandle[pMsg->type])(pMsg, pThrd);
    count++;
  }

  void** pIter = taosHashIterate(pThrd->batchCache, NULL);
  while (pIter != NULL) {
    SCliBatchList* batchList = (SCliBatchList*)(*pIter);
    SCliBatch*     batch = cliGetHeadFromList(batchList);
    if (batch != NULL) {
      cliHandleBatchReq(batch, pThrd);
    }
    pIter = (void**)taosHashIterate(pThrd->batchCache, pIter);
  }

  if (count >= 2) {
    tTrace("cli process batch size:%d", count);
  }
}

static void cliAsyncCb(uv_async_t* handle) {
  SAsyncItem* item = handle->data;
  SCliThrd*   pThrd = item->pThrd;
  STrans*     pTransInst = pThrd->pTransInst;

  // batch process to avoid to lock/unlock frequently
  queue wq;
  taosThreadMutexLock(&item->mtx);
  QUEUE_MOVE(&item->qmsg, &wq);
  taosThreadMutexUnlock(&item->mtx);

  int8_t supportBatch = pTransInst->supportBatch;
  if (supportBatch == 0) {
    cliNoBatchDealReq(&wq, pThrd);
  } else if (supportBatch == 1) {
    cliBatchDealReq(&wq, pThrd);
  }

  if (pThrd->stopMsg != NULL) cliHandleQuit(pThrd->stopMsg, pThrd);
}
static void cliPrepareCb(uv_prepare_t* handle) {
  SCliThrd* thrd = handle->data;
  tTrace("prepare work start");

  SAsyncPool* pool = thrd->asyncPool;
  for (int i = 0; i < pool->nAsync; i++) {
    uv_async_t* async = &(pool->asyncs[i]);
    SAsyncItem* item = async->data;

    queue wq;
    taosThreadMutexLock(&item->mtx);
    QUEUE_MOVE(&item->qmsg, &wq);
    taosThreadMutexUnlock(&item->mtx);

    int count = 0;
    while (!QUEUE_IS_EMPTY(&wq)) {
      queue* h = QUEUE_HEAD(&wq);
      QUEUE_REMOVE(h);

      SCliMsg* pMsg = QUEUE_DATA(h, SCliMsg, q);
      (*cliAsyncHandle[pMsg->type])(pMsg, thrd);
      count++;
    }
  }
  tTrace("prepare work end");
  if (thrd->stopMsg != NULL) cliHandleQuit(thrd->stopMsg, thrd);
}

void cliDestroyConnMsgs(SCliConn* conn, bool destroy) {
  transCtxCleanup(&conn->ctx);
  cliReleaseUnfinishedMsg(conn);
  if (destroy == 1) {
    transQueueDestroy(&conn->cliMsgs);
  } else {
    transQueueClear(&conn->cliMsgs);
  }
}

void cliConnFreeMsgs(SCliConn* conn) {
  SCliThrd* pThrd = conn->hostThrd;
  STrans*   pTransInst = pThrd->pTransInst;

  for (int i = 0; i < transQueueSize(&conn->cliMsgs); i++) {
    SCliMsg* cmsg = transQueueGet(&conn->cliMsgs, i);
    if (cmsg->type == Release || REQUEST_NO_RESP(&cmsg->msg) || cmsg->msg.msgType == TDMT_SCH_DROP_TASK) {
      continue;
    }

    STransMsg resp = {0};
    if (-1 == cliBuildExceptResp(cmsg, &resp)) {
      continue;
    }
    resp.info.cliVer = pTransInst->compatibilityVer;
    pTransInst->cfp(pTransInst->parent, &resp, NULL);

    cmsg->ctx->ahandle = NULL;
  }
}
bool cliRecvReleaseReq(SCliConn* conn, STransMsgHead* pHead) {
  if (pHead->release == 1 && (pHead->msgLen) == sizeof(*pHead)) {
    uint64_t ahandle = pHead->ahandle;
    SCliMsg* pMsg = NULL;
    CONN_GET_MSGCTX_BY_AHANDLE(conn, ahandle);
    tDebug("%s conn %p receive release request, refId:%" PRId64 ", may ignore", CONN_GET_INST_LABEL(conn), conn,
           conn->refId);

    transClearBuffer(&conn->readBuf);
    transFreeMsg(transContFromHead((char*)pHead));

    for (int i = 0; ahandle == 0 && i < transQueueSize(&conn->cliMsgs); i++) {
      SCliMsg* cliMsg = transQueueGet(&conn->cliMsgs, i);
      if (cliMsg->type == Release) {
        ASSERTS(pMsg == NULL, "trans-cli recv invaid release-req");
        tDebug("%s conn %p receive release request, refId:%" PRId64 ", ignore msg", CONN_GET_INST_LABEL(conn), conn,
               conn->refId);
        cliDestroyConn(conn, true);
        return true;
      }
    }

    cliConnFreeMsgs(conn);

    tDebug("%s conn %p receive release request, refId:%" PRId64 "", CONN_GET_INST_LABEL(conn), conn, conn->refId);
    destroyCmsg(pMsg);

    addConnToPool(((SCliThrd*)conn->hostThrd)->pool, conn);
    return true;
  }
  return false;
}

static void* cliWorkThread(void* arg) {
  char threadName[TSDB_LABEL_LEN] = {0};

  SCliThrd* pThrd = (SCliThrd*)arg;
  pThrd->pid = taosGetSelfPthreadId();

  strtolower(threadName, pThrd->pTransInst->label);
  setThreadName(threadName);

  uv_run(pThrd->loop, UV_RUN_DEFAULT);

  tDebug("thread quit-thread:%08" PRId64, pThrd->pid);
  return NULL;
}

void* transInitClient(uint32_t ip, uint32_t port, char* label, int numOfThreads, void* fp, void* shandle) {
  int32_t  code = 0;
  SCliObj* cli = taosMemoryCalloc(1, sizeof(SCliObj));
  if (cli == NULL) {
    TAOS_CHECK_GOTO(TSDB_CODE_OUT_OF_MEMORY, NULL, _err);
  }

  STrans* pTransInst = shandle;
  memcpy(cli->label, label, TSDB_LABEL_LEN);
  cli->numOfThreads = numOfThreads;

  cli->pThreadObj = (SCliThrd**)taosMemoryCalloc(cli->numOfThreads, sizeof(SCliThrd*));
  if (cli->pThreadObj == NULL) {
    TAOS_CHECK_GOTO(TSDB_CODE_OUT_OF_MEMORY, NULL, _err);
  }

  for (int i = 0; i < cli->numOfThreads; i++) {
    SCliThrd* pThrd = NULL;
    code = createThrdObj(shandle, &pThrd);
    if (code != 0) {
      goto _err;
    }

    int err = taosThreadCreate(&pThrd->thread, NULL, cliWorkThread, (void*)(pThrd));
    if (err != 0) {
      code = TAOS_SYSTEM_ERROR(errno);
      TAOS_CHECK_GOTO(code, NULL, _err);
    } else {
      tDebug("success to create tranport-cli thread:%d", i);
    }
    cli->pThreadObj[i] = pThrd;
  }
  return cli;

_err:
  if (cli) {
    taosMemoryFree(cli->pThreadObj);
    taosMemoryFree(cli);
  }
  terrno = code;
  return NULL;
}

static FORCE_INLINE void destroyCmsg(void* arg) {
  SCliMsg* pMsg = arg;
  if (pMsg == NULL) {
    return;
  }
  tDebug("free memory:%p, free ctx: %p", pMsg, pMsg->ctx);

  transDestroyConnCtx(pMsg->ctx);
  transFreeMsg(pMsg->msg.pCont);
  taosMemoryFree(pMsg);
}
static FORCE_INLINE void destroyCmsgWrapper(void* arg, void* param) {
  if (arg == NULL) return;

  SCliMsg*  pMsg = arg;
  SCliThrd* pThrd = param;
  if (pMsg->msg.info.notFreeAhandle == 0 && pThrd != NULL) {
    if (pThrd->destroyAhandleFp) (*pThrd->destroyAhandleFp)(pMsg->msg.info.ahandle);
  }
  destroyCmsg(pMsg);
}
static FORCE_INLINE void destroyCmsgAndAhandle(void* param) {
  if (param == NULL) return;

  STaskArg* arg = param;
  SCliMsg*  pMsg = arg->param1;
  SCliThrd* pThrd = arg->param2;

  if (pMsg->msg.info.notFreeAhandle == 0 && pThrd != NULL && pThrd->destroyAhandleFp != NULL) {
    pThrd->destroyAhandleFp(pMsg->ctx->ahandle);
  }

  transDestroyConnCtx(pMsg->ctx);
  transFreeMsg(pMsg->msg.pCont);
  taosMemoryFree(pMsg);
}

static int32_t createThrdObj(void* trans, SCliThrd** ppThrd) {
  int32_t code = 0;
  STrans* pTransInst = trans;

  SCliThrd* pThrd = (SCliThrd*)taosMemoryCalloc(1, sizeof(SCliThrd));
  if (pThrd == NULL) {
    TAOS_CHECK_GOTO(TSDB_CODE_OUT_OF_MEMORY, NULL, _end);
  }

  QUEUE_INIT(&pThrd->msg);
  taosThreadMutexInit(&pThrd->msgMtx, NULL);

  pThrd->loop = (uv_loop_t*)taosMemoryMalloc(sizeof(uv_loop_t));
  if (pThrd->loop == NULL) {
    TAOS_CHECK_GOTO(TSDB_CODE_OUT_OF_MEMORY, NULL, _end);
  }

  code = uv_loop_init(pThrd->loop);
  if (code != 0) {
    tError("failed to init uv_loop, reason:%s", uv_err_name(code));
    TAOS_CHECK_GOTO(TSDB_CODE_THIRDPARTY_ERROR, NULL, _end);
  }

  int32_t nSync = pTransInst->supportBatch ? 4 : 8;
  code = transAsyncPoolCreate(pThrd->loop, nSync, pThrd, cliAsyncCb, &pThrd->asyncPool);
  if (code != 0) {
    tError("failed to init async pool since:%s", tstrerror(code));
    TAOS_CHECK_GOTO(code, NULL, _end);
  }

  pThrd->prepare = taosMemoryCalloc(1, sizeof(uv_prepare_t));
  if (pThrd->prepare == NULL) {
    tError("failed to create prepre since:%s", tstrerror(code));
    TAOS_CHECK_GOTO(code, NULL, _end);
  }

  code = uv_prepare_init(pThrd->loop, pThrd->prepare);
  if (code != 0) {
    tError("failed to create prepre since:%s", uv_err_name(code));
    TAOS_CHECK_GOTO(TSDB_CODE_THIRDPARTY_ERROR, NULL, _end);
  }
  pThrd->prepare->data = pThrd;

  int32_t timerSize = 64;
  pThrd->timerList = taosArrayInit(timerSize, sizeof(void*));
  if (pThrd->timerList == NULL) {
    code = TSDB_CODE_OUT_OF_MEMORY;
    TAOS_CHECK_GOTO(TSDB_CODE_OUT_OF_MEMORY, NULL, _end);
  }

  for (int i = 0; i < timerSize; i++) {
    uv_timer_t* timer = taosMemoryCalloc(1, sizeof(uv_timer_t));
    if (timer == NULL) {
      TAOS_CHECK_GOTO(TSDB_CODE_OUT_OF_MEMORY, NULL, _end);
    }
    uv_timer_init(pThrd->loop, timer);
    taosArrayPush(pThrd->timerList, &timer);
  }

  pThrd->pool = createConnPool(4);
  if (pThrd->pool == NULL) {
    code = TSDB_CODE_OUT_OF_MEMORY;
    TAOS_CHECK_GOTO(TSDB_CODE_OUT_OF_MEMORY, NULL, _end);
  }
  if ((code = transDQCreate(pThrd->loop, &pThrd->delayQueue)) != 0) {
    TAOS_CHECK_GOTO(code, NULL, _end);
  }

  if ((code = transDQCreate(pThrd->loop, &pThrd->timeoutQueue)) != 0) {
    TAOS_CHECK_GOTO(code, NULL, _end);
  }

  if ((code = transDQCreate(pThrd->loop, &pThrd->waitConnQueue)) != 0) {
    TAOS_CHECK_GOTO(code, NULL, _end);
  }

  pThrd->destroyAhandleFp = pTransInst->destroyFp;
  pThrd->fqdn2ipCache = taosHashInit(4, taosGetDefaultHashFunction(TSDB_DATA_TYPE_BINARY), true, HASH_NO_LOCK);
  if (pThrd->fqdn2ipCache == NULL) {
    TAOS_CHECK_GOTO(TSDB_CODE_OUT_OF_MEMORY, NULL, _end);
  }
  pThrd->failFastCache = taosHashInit(8, taosGetDefaultHashFunction(TSDB_DATA_TYPE_BINARY), true, HASH_NO_LOCK);
  if (pThrd->failFastCache == NULL) {
    TAOS_CHECK_GOTO(TSDB_CODE_OUT_OF_MEMORY, NULL, _end);
  }

  pThrd->batchCache = taosHashInit(8, taosGetDefaultHashFunction(TSDB_DATA_TYPE_BINARY), true, HASH_NO_LOCK);
  if (pThrd->batchCache == NULL) {
    TAOS_CHECK_GOTO(TSDB_CODE_OUT_OF_MEMORY, NULL, _end);
  }

  pThrd->nextTimeout = taosGetTimestampMs() + CONN_PERSIST_TIME(pTransInst->idleTime);
  pThrd->pTransInst = trans;
  pThrd->quit = false;

  *ppThrd = pThrd;
  return code;

_end:
  if (pThrd) {
    uv_loop_close(pThrd->loop);
    taosMemoryFree(pThrd->loop);
    taosMemoryFree(pThrd->prepare);
    taosThreadMutexDestroy(&pThrd->msgMtx);
    transAsyncPoolDestroy(pThrd->asyncPool);
    for (int i = 0; i < taosArrayGetSize(pThrd->timerList); i++) {
      uv_timer_t* timer = taosArrayGetP(pThrd->timerList, i);
      taosMemoryFree(timer);
    }
    taosArrayDestroy(pThrd->timerList);
    taosMemoryFree(pThrd->prepare);
    taosHashCleanup(pThrd->fqdn2ipCache);
    taosHashCleanup(pThrd->failFastCache);
    taosHashCleanup(pThrd->batchCache);

    taosMemoryFree(pThrd);
  }
  return code;
}
static void destroyThrdObj(SCliThrd* pThrd) {
  if (pThrd == NULL) {
    return;
  }

  taosThreadJoin(pThrd->thread, NULL);
  CLI_RELEASE_UV(pThrd->loop);
  taosThreadMutexDestroy(&pThrd->msgMtx);
  TRANS_DESTROY_ASYNC_POOL_MSG(pThrd->asyncPool, SCliMsg, destroyCmsgWrapper, (void*)pThrd);
  transAsyncPoolDestroy(pThrd->asyncPool);

  transDQDestroy(pThrd->delayQueue, destroyCmsgAndAhandle);
  transDQDestroy(pThrd->timeoutQueue, NULL);
  transDQDestroy(pThrd->waitConnQueue, NULL);

  tDebug("thread destroy %" PRId64, pThrd->pid);
  for (int i = 0; i < taosArrayGetSize(pThrd->timerList); i++) {
    uv_timer_t* timer = taosArrayGetP(pThrd->timerList, i);
    taosMemoryFree(timer);
  }
  taosArrayDestroy(pThrd->timerList);
  taosMemoryFree(pThrd->prepare);
  taosMemoryFree(pThrd->loop);
  taosHashCleanup(pThrd->fqdn2ipCache);
  taosHashCleanup(pThrd->failFastCache);

  void** pIter = taosHashIterate(pThrd->batchCache, NULL);
  while (pIter != NULL) {
    SCliBatchList* pBatchList = (SCliBatchList*)(*pIter);
    while (!QUEUE_IS_EMPTY(&pBatchList->wq)) {
      queue* h = QUEUE_HEAD(&pBatchList->wq);
      QUEUE_REMOVE(h);

      SCliBatch* pBatch = QUEUE_DATA(h, SCliBatch, listq);
      cliDestroyBatch(pBatch);
    }
    taosMemoryFree(pBatchList->ip);
    taosMemoryFree(pBatchList->dst);
    taosMemoryFree(pBatchList);

    pIter = (void**)taosHashIterate(pThrd->batchCache, pIter);
  }
  taosHashCleanup(pThrd->batchCache);
  taosMemoryFree(pThrd);
}

static FORCE_INLINE void transDestroyConnCtx(STransConnCtx* ctx) {
  //
  taosMemoryFree(ctx);
}

int32_t cliSendQuit(SCliThrd* thrd) {
  // cli can stop gracefully
  int32_t  code = 0;
  SCliMsg* msg = taosMemoryCalloc(1, sizeof(SCliMsg));
  if (msg == NULL) {
    return TSDB_CODE_OUT_OF_MEMORY;
  }

  msg->type = Quit;
  if ((code = transAsyncSend(thrd->asyncPool, &msg->q)) != 0) {
    code = (code == TSDB_CODE_RPC_ASYNC_MODULE_QUIT ? TSDB_CODE_RPC_MODULE_QUIT : code);
    taosMemoryFree(msg);
    return code;
  }

  atomic_store_8(&thrd->asyncPool->stop, 1);
  return 0;
}
void cliWalkCb(uv_handle_t* handle, void* arg) {
  if (!uv_is_closing(handle)) {
    if (uv_handle_get_type(handle) == UV_TIMER) {
      // do nothing
    } else {
      uv_read_stop((uv_stream_t*)handle);
    }
    uv_close(handle, cliDestroy);
  }
}

FORCE_INLINE int cliRBChoseIdx(STrans* pTransInst) {
  int32_t index = pTransInst->index;
  if (pTransInst->numOfThreads == 0) {
    return -1;
  }
  /*
   * no lock, and to avoid CPU load imbalance, set limit pTransInst->numOfThreads * 2000;
   */
  if (pTransInst->index++ >= pTransInst->numOfThreads * 2000) {
    pTransInst->index = 0;
  }
  return index % pTransInst->numOfThreads;
}
static FORCE_INLINE void doDelayTask(void* param) {
  STaskArg* arg = param;
  cliHandleReq((SCliMsg*)arg->param1, (SCliThrd*)arg->param2);
  taosMemoryFree(arg);
}

static void doCloseIdleConn(void* param) {
  STaskArg* arg = param;
  SCliConn* conn = arg->param1;
  tDebug("%s conn %p idle, close it", CONN_GET_INST_LABEL(conn), conn);
  conn->task = NULL;
  cliDestroyConn(conn, true);
  taosMemoryFree(arg);
}
static void cliSchedMsgToDebug(SCliMsg* pMsg, char* label) {
  if (!(rpcDebugFlag & DEBUG_DEBUG)) {
    return;
  }
  STransConnCtx* pCtx = pMsg->ctx;
  STraceId*      trace = &pMsg->msg.info.traceId;
  char           tbuf[512] = {0};
  epsetToStr(&pCtx->epSet, tbuf, tListLen(tbuf));
  tGDebug("%s retry on next node,use:%s, step: %d,timeout:%" PRId64 "", label, tbuf, pCtx->retryStep,
          pCtx->retryNextInterval);
  return;
}

static void cliSchedMsgToNextNode(SCliMsg* pMsg, SCliThrd* pThrd) {
  STrans*        pTransInst = pThrd->pTransInst;
  STransConnCtx* pCtx = pMsg->ctx;
  cliSchedMsgToDebug(pMsg, transLabel(pThrd->pTransInst));

  STaskArg* arg = taosMemoryMalloc(sizeof(STaskArg));
  arg->param1 = pMsg;
  arg->param2 = pThrd;

  transDQSched(pThrd->delayQueue, doDelayTask, arg, pCtx->retryNextInterval);
}

FORCE_INLINE bool cliTryExtractEpSet(STransMsg* pResp, SEpSet* dst) {
  if ((pResp == NULL || pResp->info.hasEpSet == 0)) {
    return false;
  }
  // rebuild resp msg
  SEpSet epset;
  if (tDeserializeSEpSet(pResp->pCont, pResp->contLen, &epset) < 0) {
    return false;
  }
  int32_t tlen = tSerializeSEpSet(NULL, 0, dst);

  char*   buf = NULL;
  int32_t len = pResp->contLen - tlen;
  if (len != 0) {
    buf = rpcMallocCont(len);
    memcpy(buf, (char*)pResp->pCont + tlen, len);
  }
  rpcFreeCont(pResp->pCont);

  pResp->pCont = buf;
  pResp->contLen = len;

  epsetAssign(dst, &epset);
  return true;
}
bool cliResetEpset(STransConnCtx* pCtx, STransMsg* pResp, bool hasEpSet) {
  bool noDelay = true;
  if (hasEpSet == false) {
    if (pResp->contLen == 0) {
      if (pCtx->epsetRetryCnt >= pCtx->epSet.numOfEps) {
        noDelay = false;
      } else {
        EPSET_FORWARD_INUSE(&pCtx->epSet);
      }
    } else if (pResp->contLen != 0) {
      SEpSet  epSet;
      int32_t valid = tDeserializeSEpSet(pResp->pCont, pResp->contLen, &epSet);
      if (valid < 0) {
        tDebug("get invalid epset, epset equal, continue");
        if (pCtx->epsetRetryCnt >= pCtx->epSet.numOfEps) {
          noDelay = false;
        } else {
          EPSET_FORWARD_INUSE(&pCtx->epSet);
        }
      } else {
        if (!transEpSetIsEqual2(&pCtx->epSet, &epSet)) {
          tDebug("epset not equal, retry new epset1");
          transPrintEpSet(&pCtx->epSet);
          transPrintEpSet(&epSet);
          epsetAssign(&pCtx->epSet, &epSet);
          noDelay = false;
        } else {
          if (pCtx->epsetRetryCnt >= pCtx->epSet.numOfEps) {
            noDelay = false;
          } else {
            tDebug("epset equal, continue");
            EPSET_FORWARD_INUSE(&pCtx->epSet);
          }
        }
      }
    }
  } else {
    SEpSet  epSet;
    int32_t valid = tDeserializeSEpSet(pResp->pCont, pResp->contLen, &epSet);
    if (valid < 0) {
      tDebug("get invalid epset, epset equal, continue");
      if (pCtx->epsetRetryCnt >= pCtx->epSet.numOfEps) {
        noDelay = false;
      } else {
        EPSET_FORWARD_INUSE(&pCtx->epSet);
      }
    } else {
      if (!transEpSetIsEqual2(&pCtx->epSet, &epSet)) {
        tDebug("epset not equal, retry new epset2");
        transPrintEpSet(&pCtx->epSet);
        transPrintEpSet(&epSet);
        epsetAssign(&pCtx->epSet, &epSet);
        noDelay = false;
      } else {
        if (pCtx->epsetRetryCnt >= pCtx->epSet.numOfEps) {
          noDelay = false;
        } else {
          tDebug("epset equal, continue");
          EPSET_FORWARD_INUSE(&pCtx->epSet);
        }
      }
    }
  }
  return noDelay;
}
bool cliGenRetryRule(SCliConn* pConn, STransMsg* pResp, SCliMsg* pMsg) {
  SCliThrd* pThrd = pConn->hostThrd;
  STrans*   pTransInst = pThrd->pTransInst;

  STransConnCtx* pCtx = pMsg->ctx;
  int32_t        code = pResp->code;

  bool retry = pTransInst->retry != NULL ? pTransInst->retry(code, pResp->msgType - 1) : false;
  if (retry == false) {
    return false;
  }

  if (!pCtx->retryInit) {
    pCtx->retryMinInterval = pTransInst->retryMinInterval;
    pCtx->retryMaxInterval = pTransInst->retryMaxInterval;
    pCtx->retryStepFactor = pTransInst->retryStepFactor;
    pCtx->retryMaxTimeout = pTransInst->retryMaxTimeout;
    pCtx->retryInitTimestamp = taosGetTimestampMs();
    pCtx->retryNextInterval = pCtx->retryMinInterval;
    pCtx->retryStep = 0;
    pCtx->retryInit = true;
    pCtx->retryCode = TSDB_CODE_SUCCESS;

    // already retry, not use handle specified by app;
    pMsg->msg.info.handle = 0;
  }

  if (-1 != pCtx->retryMaxTimeout && taosGetTimestampMs() - pCtx->retryInitTimestamp >= pCtx->retryMaxTimeout) {
    return false;
  }

  // code, msgType

  // A:  epset,   leader, not self
  // B:  epset,   not know leader
  // C:  no epset, leader but not serivce

  bool noDelay = false;
  if (code == TSDB_CODE_RPC_BROKEN_LINK || code == TSDB_CODE_RPC_NETWORK_UNAVAIL) {
    tTrace("code str %s, contlen:%d 0", tstrerror(code), pResp->contLen);
    noDelay = cliResetEpset(pCtx, pResp, false);
    transFreeMsg(pResp->pCont);
    transUnrefCliHandle(pConn);
  } else if (code == TSDB_CODE_SYN_NOT_LEADER || code == TSDB_CODE_SYN_INTERNAL_ERROR ||
             code == TSDB_CODE_SYN_PROPOSE_NOT_READY || code == TSDB_CODE_VND_STOPPED ||
             code == TSDB_CODE_MNODE_NOT_FOUND || code == TSDB_CODE_APP_IS_STARTING ||
             code == TSDB_CODE_APP_IS_STOPPING || code == TSDB_CODE_VND_STOPPED) {
    tTrace("code str %s, contlen:%d 1", tstrerror(code), pResp->contLen);
    noDelay = cliResetEpset(pCtx, pResp, true);
    transFreeMsg(pResp->pCont);
    addConnToPool(pThrd->pool, pConn);
  } else if (code == TSDB_CODE_SYN_RESTORING) {
    tTrace("code str %s, contlen:%d 0", tstrerror(code), pResp->contLen);
    noDelay = cliResetEpset(pCtx, pResp, true);
    addConnToPool(pThrd->pool, pConn);
    transFreeMsg(pResp->pCont);
  } else {
    tTrace("code str %s, contlen:%d 0", tstrerror(code), pResp->contLen);
    noDelay = cliResetEpset(pCtx, pResp, false);
    addConnToPool(pThrd->pool, pConn);
    transFreeMsg(pResp->pCont);
  }
  if (code != TSDB_CODE_RPC_BROKEN_LINK && code != TSDB_CODE_RPC_NETWORK_UNAVAIL && code != TSDB_CODE_SUCCESS) {
    // save one internal code
    pCtx->retryCode = code;
  }

  if (noDelay == false) {
    pCtx->epsetRetryCnt = 1;
    pCtx->retryStep++;

    int64_t factor = pow(pCtx->retryStepFactor, pCtx->retryStep - 1);
    pCtx->retryNextInterval = factor * pCtx->retryMinInterval;
    if (pCtx->retryNextInterval >= pCtx->retryMaxInterval) {
      pCtx->retryNextInterval = pCtx->retryMaxInterval;
    }
  } else {
    pCtx->retryNextInterval = 0;
    pCtx->epsetRetryCnt++;
  }

  pMsg->sent = 0;
  cliSchedMsgToNextNode(pMsg, pThrd);
  return true;
}
int cliAppCb(SCliConn* pConn, STransMsg* pResp, SCliMsg* pMsg) {
  SCliThrd* pThrd = pConn->hostThrd;
  STrans*   pTransInst = pThrd->pTransInst;

  if (pMsg == NULL || pMsg->ctx == NULL) {
    tTrace("%s conn %p handle resp", pTransInst->label, pConn);
    pTransInst->cfp(pTransInst->parent, pResp, NULL);
    return 0;
  }

  STransConnCtx* pCtx = pMsg->ctx;

  bool retry = cliGenRetryRule(pConn, pResp, pMsg);
  if (retry == true) {
    return -1;
  }

  if (pCtx->retryCode != TSDB_CODE_SUCCESS) {
    int32_t code = pResp->code;
    // return internal code app
    if (code == TSDB_CODE_RPC_NETWORK_UNAVAIL || code == TSDB_CODE_RPC_BROKEN_LINK ||
        code == TSDB_CODE_RPC_SOMENODE_NOT_CONNECTED) {
      pResp->code = pCtx->retryCode;
    }
  }

  // check whole vnodes is offline on this vgroup
  if (pCtx->epsetRetryCnt >= pCtx->epSet.numOfEps || pCtx->retryStep > 0) {
    if (pResp->code == TSDB_CODE_RPC_NETWORK_UNAVAIL) {
      pResp->code = TSDB_CODE_RPC_SOMENODE_NOT_CONNECTED;
    } else if (pResp->code == TSDB_CODE_RPC_BROKEN_LINK) {
      pResp->code = TSDB_CODE_RPC_SOMENODE_BROKEN_LINK;
    }
  }

  STraceId* trace = &pResp->info.traceId;
  bool      hasEpSet = cliTryExtractEpSet(pResp, &pCtx->epSet);
  if (hasEpSet) {
    if (rpcDebugFlag & DEBUG_TRACE) {
      char tbuf[512] = {0};
      epsetToStr(&pCtx->epSet, tbuf, tListLen(tbuf));
      tGTrace("%s conn %p extract epset from msg", CONN_GET_INST_LABEL(pConn), pConn);
    }
  }
  if (pCtx->pSem || pCtx->syncMsgRef != 0) {
    tGTrace("%s conn %p(sync) handle resp", CONN_GET_INST_LABEL(pConn), pConn);
    if (pCtx->pSem) {
      if (pCtx->pRsp == NULL) {
        tGTrace("%s conn %p(sync) failed to resp, ignore", CONN_GET_INST_LABEL(pConn), pConn);
      } else {
        memcpy((char*)pCtx->pRsp, (char*)pResp, sizeof(*pResp));
      }
      tsem_post(pCtx->pSem);
      pCtx->pRsp = NULL;
    } else {
      STransSyncMsg* pSyncMsg = taosAcquireRef(transGetSyncMsgMgt(), pCtx->syncMsgRef);
      if (pSyncMsg != NULL) {
        memcpy(pSyncMsg->pRsp, (char*)pResp, sizeof(*pResp));
        if (cliIsEpsetUpdated(pResp->code, pCtx)) {
          pSyncMsg->hasEpSet = 1;
          epsetAssign(&pSyncMsg->epSet, &pCtx->epSet);
        }
        tsem2_post(pSyncMsg->pSem);
        taosReleaseRef(transGetSyncMsgMgt(), pCtx->syncMsgRef);
      } else {
        rpcFreeCont(pResp->pCont);
      }
    }
  } else {
    tGTrace("%s conn %p handle resp", CONN_GET_INST_LABEL(pConn), pConn);
    if (retry == false && hasEpSet == true) {
      pTransInst->cfp(pTransInst->parent, pResp, &pCtx->epSet);
    } else {
      if (!cliIsEpsetUpdated(pResp->code, pCtx)) {
        pTransInst->cfp(pTransInst->parent, pResp, NULL);
      } else {
        pTransInst->cfp(pTransInst->parent, pResp, &pCtx->epSet);
      }
    }
  }
  return 0;
}

void transCloseClient(void* arg) {
  int32_t  code = 0;
  SCliObj* cli = arg;
  for (int i = 0; i < cli->numOfThreads; i++) {
    code = cliSendQuit(cli->pThreadObj[i]);
    if (code != 0) {
      tError("failed to send quit to thread:%d, reason:%s", i, tstrerror(code));
    }

    destroyThrdObj(cli->pThreadObj[i]);
  }
  taosMemoryFree(cli->pThreadObj);
  taosMemoryFree(cli);
}
void transRefCliHandle(void* handle) {
  if (handle == NULL) {
    return;
  }
  int ref = T_REF_INC((SCliConn*)handle);
  tTrace("%s conn %p ref %d", CONN_GET_INST_LABEL((SCliConn*)handle), handle, ref);
  UNUSED(ref);
}
void transUnrefCliHandle(void* handle) {
  if (handle == NULL) {
    return;
  }
  int ref = T_REF_DEC((SCliConn*)handle);
  tTrace("%s conn %p ref:%d", CONN_GET_INST_LABEL((SCliConn*)handle), handle, ref);
  if (ref == 0) {
    cliDestroyConn((SCliConn*)handle, true);
  }
}
static FORCE_INLINE SCliThrd* transGetWorkThrdFromHandle(STrans* trans, int64_t handle) {
  SCliThrd*  pThrd = NULL;
  SExHandle* exh = transAcquireExHandle(transGetRefMgt(), handle);
  if (exh == NULL) {
    return NULL;
  } else {
    tDebug("conn %p got", exh->handle);
  }
  taosWLockLatch(&exh->latch);
  if (exh->pThrd == NULL && trans != NULL) {
    int idx = cliRBChoseIdx(trans);
    if (idx < 0) return NULL;
    exh->pThrd = ((SCliObj*)trans->tcphandle)->pThreadObj[idx];
  }

  pThrd = exh->pThrd;
  taosWUnLockLatch(&exh->latch);
  transReleaseExHandle(transGetRefMgt(), handle);

  return pThrd;
}
SCliThrd* transGetWorkThrd(STrans* trans, int64_t handle) {
  if (handle == 0) {
    int idx = cliRBChoseIdx(trans);
    if (idx < 0) return NULL;
    return ((SCliObj*)trans->tcphandle)->pThreadObj[idx];
  }
  SCliThrd* pThrd = transGetWorkThrdFromHandle(trans, handle);
  return pThrd;
}
int transReleaseCliHandle(void* handle) {
  int32_t   code = 0;
  SCliThrd* pThrd = transGetWorkThrdFromHandle(NULL, (int64_t)handle);
  if (pThrd == NULL) {
    return TSDB_CODE_RPC_BROKEN_LINK;
  }

  STransMsg tmsg = {.info.handle = handle, .info.ahandle = (void*)0x9527};
  TRACE_SET_MSGID(&tmsg.info.traceId, tGenIdPI64());

  STransConnCtx* pCtx = taosMemoryCalloc(1, sizeof(STransConnCtx));
  if (pCtx == NULL) {
    return TSDB_CODE_OUT_OF_MEMORY;
  }

  pCtx->ahandle = tmsg.info.ahandle;

  SCliMsg* cmsg = taosMemoryCalloc(1, sizeof(SCliMsg));
  if (cmsg == NULL) {
    taosMemoryFree(pCtx);
    return TSDB_CODE_OUT_OF_MEMORY;
  }
  cmsg->msg = tmsg;
  cmsg->st = taosGetTimestampUs();
  cmsg->type = Release;
  cmsg->ctx = pCtx;

  STraceId* trace = &tmsg.info.traceId;
  tGDebug("send release request at thread:%08" PRId64 ", malloc memory:%p", pThrd->pid, cmsg);

  if ((code = transAsyncSend(pThrd->asyncPool, &cmsg->q)) != 0) {
    destroyCmsg(cmsg);
    return code == TSDB_CODE_RPC_ASYNC_MODULE_QUIT ? TSDB_CODE_RPC_MODULE_QUIT : code;
  }
  return code;
}

static int32_t transInitMsg(void* shandle, const SEpSet* pEpSet, STransMsg* pReq, STransCtx* ctx, SCliMsg** pCliMsg) {
  TRACE_SET_MSGID(&pReq->info.traceId, tGenIdPI64());
  STransConnCtx* pCtx = taosMemoryCalloc(1, sizeof(STransConnCtx));
  if (pCtx == NULL) {
    return TSDB_CODE_OUT_OF_MEMORY;
  }

  epsetAssign(&pCtx->epSet, pEpSet);
  epsetAssign(&pCtx->origEpSet, pEpSet);

  pCtx->ahandle = pReq->info.ahandle;
  pCtx->msgType = pReq->msgType;

  if (ctx != NULL) pCtx->appCtx = *ctx;

  SCliMsg* cliMsg = taosMemoryCalloc(1, sizeof(SCliMsg));
  if (cliMsg == NULL) {
    taosMemoryFree(pCtx);
    return TSDB_CODE_OUT_OF_MEMORY;
  }

  cliMsg->ctx = pCtx;
  cliMsg->msg = *pReq;
  cliMsg->st = taosGetTimestampUs();
  cliMsg->type = Normal;
  cliMsg->refId = (int64_t)shandle;
  QUEUE_INIT(&cliMsg->seqq);
  *pCliMsg = cliMsg;

  return 0;
}

int transSendRequest(void* shandle, const SEpSet* pEpSet, STransMsg* pReq, STransCtx* ctx) {
  STrans* pTransInst = (STrans*)transAcquireExHandle(transGetInstMgt(), (int64_t)shandle);
  if (pTransInst == NULL) {
    transFreeMsg(pReq->pCont);
    return TSDB_CODE_RPC_BROKEN_LINK;
  }
  int32_t   code = 0;
  int64_t   handle = (int64_t)pReq->info.handle;
  SCliThrd* pThrd = transGetWorkThrd(pTransInst, handle);
  if (pThrd == NULL) {
    transFreeMsg(pReq->pCont);
    transReleaseExHandle(transGetInstMgt(), (int64_t)shandle);
    return TSDB_CODE_RPC_BROKEN_LINK;
  }
  if (handle != 0) {
    SExHandle* exh = transAcquireExHandle(transGetRefMgt(), handle);
    if (exh != NULL) {
      taosWLockLatch(&exh->latch);
      if (exh->handle == NULL && exh->inited != 0) {
        SCliMsg* pCliMsg = NULL;
        code = transInitMsg(shandle, pEpSet, pReq, ctx, &pCliMsg);
        ASSERT(code == 0);

        QUEUE_PUSH(&exh->q, &pCliMsg->seqq);
        taosWUnLockLatch(&exh->latch);
        tDebug("msg refId: %" PRId64 "", handle);
        transReleaseExHandle(transGetInstMgt(), (int64_t)shandle);
        return 0;
      }
      exh->inited = 1;
      taosWUnLockLatch(&exh->latch);
      transReleaseExHandle(transGetRefMgt(), handle);
    }
  }

  SCliMsg* pCliMsg = NULL;
  code = transInitMsg(shandle, pEpSet, pReq, ctx, &pCliMsg);
  if (code != 0) {
    transReleaseExHandle(transGetInstMgt(), (int64_t)shandle);
    return code;
  }

  STraceId* trace = &pReq->info.traceId;
  tGDebug("%s send request at thread:%08" PRId64 ", dst:%s:%d, app:%p", transLabel(pTransInst), pThrd->pid,
          EPSET_GET_INUSE_IP(pEpSet), EPSET_GET_INUSE_PORT(pEpSet), pReq->info.ahandle);
  if ((code = transAsyncSend(pThrd->asyncPool, &(pCliMsg->q))) != 0) {
    destroyCmsg(pCliMsg);
    transReleaseExHandle(transGetInstMgt(), (int64_t)shandle);
    return (code == TSDB_CODE_RPC_ASYNC_MODULE_QUIT ? TSDB_CODE_RPC_MODULE_QUIT : code);
  }
  transReleaseExHandle(transGetInstMgt(), (int64_t)shandle);
  return 0;
}

int transSendRecv(void* shandle, const SEpSet* pEpSet, STransMsg* pReq, STransMsg* pRsp) {
  STrans* pTransInst = (STrans*)transAcquireExHandle(transGetInstMgt(), (int64_t)shandle);
  if (pTransInst == NULL) {
    transFreeMsg(pReq->pCont);
    return TSDB_CODE_RPC_BROKEN_LINK;
  }
  int32_t code = 0;

  STransMsg* pTransRsp = taosMemoryCalloc(1, sizeof(STransMsg));
  if (pTransRsp == NULL) {
    TAOS_CHECK_GOTO(TSDB_CODE_OUT_OF_MEMORY, NULL, _RETURN1);
  }

  SCliThrd* pThrd = transGetWorkThrd(pTransInst, (int64_t)pReq->info.handle);
  if (pThrd == NULL) {
    TAOS_CHECK_GOTO(TSDB_CODE_RPC_BROKEN_LINK, NULL, _RETURN1);
  }

  tsem_t* sem = taosMemoryCalloc(1, sizeof(tsem_t));
  if (sem == NULL) {
    TAOS_CHECK_GOTO(TSDB_CODE_OUT_OF_MEMORY, NULL, _RETURN1);
  }

  code = tsem_init(sem, 0, 0);
  if (code != 0) {
    taosMemoryFree(sem);
    code = TAOS_SYSTEM_ERROR(errno);
    TAOS_CHECK_GOTO(code, NULL, _RETURN1);
  }

  TRACE_SET_MSGID(&pReq->info.traceId, tGenIdPI64());

  STransConnCtx* pCtx = taosMemoryCalloc(1, sizeof(STransConnCtx));
  if (pCtx == NULL) {
    tsem_destroy(sem);
    taosMemoryFree(sem);
    TAOS_CHECK_GOTO(TSDB_CODE_OUT_OF_MEMORY, NULL, _RETURN1);
  }

  epsetAssign(&pCtx->epSet, pEpSet);
  epsetAssign(&pCtx->origEpSet, pEpSet);
  pCtx->ahandle = pReq->info.ahandle;
  pCtx->msgType = pReq->msgType;
  pCtx->pSem = sem;
  pCtx->pRsp = pTransRsp;

  SCliMsg* cliMsg = taosMemoryCalloc(1, sizeof(SCliMsg));
  if (cliMsg == NULL) {
    tsem_destroy(sem);
    taosMemoryFree(sem);
    taosMemoryFree(pCtx);
    TAOS_CHECK_GOTO(TSDB_CODE_OUT_OF_MEMORY, NULL, _RETURN1);
  }

  cliMsg->ctx = pCtx;
  cliMsg->msg = *pReq;
  cliMsg->st = taosGetTimestampUs();
  cliMsg->type = Normal;
  cliMsg->refId = (int64_t)shandle;

  STraceId* trace = &pReq->info.traceId;
  tGDebug("%s send request at thread:%08" PRId64 ", dst:%s:%d, app:%p", transLabel(pTransInst), pThrd->pid,
          EPSET_GET_INUSE_IP(&pCtx->epSet), EPSET_GET_INUSE_PORT(&pCtx->epSet), pReq->info.ahandle);

  code = transAsyncSend(pThrd->asyncPool, &cliMsg->q);
  if (code != 0) {
    destroyCmsg(cliMsg);
    TAOS_CHECK_GOTO((code == TSDB_CODE_RPC_ASYNC_MODULE_QUIT ? TSDB_CODE_RPC_MODULE_QUIT : code), NULL, _RETURN);
  }
  tsem_wait(sem);

  memcpy(pRsp, pTransRsp, sizeof(STransMsg));

_RETURN:
  tsem_destroy(sem);
  taosMemoryFree(sem);
  transReleaseExHandle(transGetInstMgt(), (int64_t)shandle);
  taosMemoryFree(pTransRsp);
  return code;
_RETURN1:
  transReleaseExHandle(transGetInstMgt(), (int64_t)shandle);
  taosMemoryFree(pTransRsp);
  taosMemoryFree(pReq->pCont);
  return code;
}
int32_t transCreateSyncMsg(STransMsg* pTransMsg, int64_t* refId) {
  int32_t  code = 0;
  tsem2_t* sem = taosMemoryCalloc(1, sizeof(tsem2_t));
  if (sem == NULL) {
    return TSDB_CODE_OUT_OF_MEMORY;
  }

  if (tsem2_init(sem, 0, 0) != 0) {
    TAOS_CHECK_GOTO(TAOS_SYSTEM_ERROR(errno), NULL, _EXIT);
  }

  STransSyncMsg* pSyncMsg = taosMemoryCalloc(1, sizeof(STransSyncMsg));
  if (pSyncMsg == NULL) {
    TAOS_CHECK_GOTO(TSDB_CODE_OUT_OF_MEMORY, NULL, _EXIT);
  }

  taosInitRWLatch(&pSyncMsg->latch);
  pSyncMsg->inited = 0;
  pSyncMsg->pRsp = pTransMsg;
  pSyncMsg->pSem = sem;
  pSyncMsg->hasEpSet = 0;

  int64_t id = taosAddRef(transGetSyncMsgMgt(), pSyncMsg);
  if (id < 0) {
    TAOS_CHECK_GOTO(TSDB_CODE_REF_INVALID_ID, NULL, _EXIT);
  } else {
    *refId = id;
  }
  return 0;

_EXIT:
  tsem2_destroy(sem);
  taosMemoryFree(sem);
  taosMemoryFree(pSyncMsg);
  return code;
}
int transSendRecvWithTimeout(void* shandle, SEpSet* pEpSet, STransMsg* pReq, STransMsg* pRsp, int8_t* epUpdated,
                             int32_t timeoutMs) {
  int32_t code = 0;
  STrans* pTransInst = (STrans*)transAcquireExHandle(transGetInstMgt(), (int64_t)shandle);
  if (pTransInst == NULL) {
    transFreeMsg(pReq->pCont);
    return TSDB_CODE_RPC_BROKEN_LINK;
  }

  STransMsg* pTransMsg = taosMemoryCalloc(1, sizeof(STransMsg));
  if (pTransMsg == NULL) {
    TAOS_CHECK_GOTO(TSDB_CODE_OUT_OF_MEMORY, NULL, _RETURN2);
  }

  SCliThrd* pThrd = transGetWorkThrd(pTransInst, (int64_t)pReq->info.handle);
  if (pThrd == NULL) {
    TAOS_CHECK_GOTO(TSDB_CODE_RPC_BROKEN_LINK, NULL, _RETURN2);
  }

  TRACE_SET_MSGID(&pReq->info.traceId, tGenIdPI64());

  STransConnCtx* pCtx = taosMemoryCalloc(1, sizeof(STransConnCtx));
  if (pCtx == NULL) {
    TAOS_CHECK_GOTO(TSDB_CODE_OUT_OF_MEMORY, NULL, _RETURN2);
  }

  epsetAssign(&pCtx->epSet, pEpSet);
  epsetAssign(&pCtx->origEpSet, pEpSet);
  pCtx->ahandle = pReq->info.ahandle;
  pCtx->msgType = pReq->msgType;

  if ((code = transCreateSyncMsg(pTransMsg, &pCtx->syncMsgRef)) != 0) {
    taosMemoryFree(pCtx);
    TAOS_CHECK_GOTO(code, NULL, _RETURN2);
  }

  int64_t        ref = pCtx->syncMsgRef;
  STransSyncMsg* pSyncMsg = taosAcquireRef(transGetSyncMsgMgt(), ref);
  if (pSyncMsg == NULL) {
    taosMemoryFree(pCtx);
    TAOS_CHECK_GOTO(TSDB_CODE_REF_INVALID_ID, NULL, _RETURN2);
  }

  SCliMsg* cliMsg = taosMemoryCalloc(1, sizeof(SCliMsg));
  if (cliMsg == NULL) {
    taosMemoryFree(pCtx);
    TAOS_CHECK_GOTO(TSDB_CODE_OUT_OF_MEMORY, NULL, _RETURN2);
  }

  cliMsg->ctx = pCtx;
  cliMsg->msg = *pReq;
  cliMsg->st = taosGetTimestampUs();
  cliMsg->type = Normal;
  cliMsg->refId = (int64_t)shandle;

  STraceId* trace = &pReq->info.traceId;
  tGDebug("%s send request at thread:%08" PRId64 ", dst:%s:%d, app:%p", transLabel(pTransInst), pThrd->pid,
          EPSET_GET_INUSE_IP(&pCtx->epSet), EPSET_GET_INUSE_PORT(&pCtx->epSet), pReq->info.ahandle);

  code = transAsyncSend(pThrd->asyncPool, &cliMsg->q);
  if (code != 0) {
    destroyCmsg(cliMsg);
    TAOS_CHECK_GOTO(code == TSDB_CODE_RPC_ASYNC_MODULE_QUIT ? TSDB_CODE_RPC_MODULE_QUIT : code, NULL, _RETURN);
    goto _RETURN;
  }

  code = tsem2_timewait(pSyncMsg->pSem, timeoutMs);
  if (code < 0) {
    pRsp->code = TSDB_CODE_TIMEOUT_ERROR;
    code = TSDB_CODE_TIMEOUT_ERROR;
  } else {
    memcpy(pRsp, pSyncMsg->pRsp, sizeof(STransMsg));
    pSyncMsg->pRsp->pCont = NULL;
    if (pSyncMsg->hasEpSet == 1) {
      epsetAssign(pEpSet, &pSyncMsg->epSet);
      *epUpdated = 1;
    }
    code = 0;
  }
_RETURN:
  transReleaseExHandle(transGetInstMgt(), (int64_t)shandle);
  taosReleaseRef(transGetSyncMsgMgt(), ref);
  taosRemoveRef(transGetSyncMsgMgt(), ref);
  return code;
_RETURN2:
  transFreeMsg(pReq->pCont);
  taosMemoryFree(pTransMsg);
  transReleaseExHandle(transGetInstMgt(), (int64_t)shandle);
  return code;
}
/*
 *
 **/
int transSetDefaultAddr(void* shandle, const char* ip, const char* fqdn) {
  STrans* pTransInst = (STrans*)transAcquireExHandle(transGetInstMgt(), (int64_t)shandle);
  if (pTransInst == NULL) {
    return TSDB_CODE_RPC_BROKEN_LINK;
  }

  SCvtAddr cvtAddr = {0};
  if (ip != NULL && fqdn != NULL) {
    tstrncpy(cvtAddr.ip, ip, sizeof(cvtAddr.ip));
    tstrncpy(cvtAddr.fqdn, fqdn, sizeof(cvtAddr.fqdn));
    cvtAddr.cvt = true;
  }

  int32_t code = 0;
  int8_t  i = 0;
  for (i = 0; i < pTransInst->numOfThreads; i++) {
    STransConnCtx* pCtx = taosMemoryCalloc(1, sizeof(STransConnCtx));
    if (pCtx == NULL) {
      code = TSDB_CODE_OUT_OF_MEMORY;
      break;
    }

    pCtx->cvtAddr = cvtAddr;

    SCliMsg* cliMsg = taosMemoryCalloc(1, sizeof(SCliMsg));
    if (cliMsg == NULL) {
      taosMemoryFree(pCtx);
      code = TSDB_CODE_OUT_OF_MEMORY;
      break;
    }

    cliMsg->ctx = pCtx;
    cliMsg->type = Update;
    cliMsg->refId = (int64_t)shandle;

    SCliThrd* thrd = ((SCliObj*)pTransInst->tcphandle)->pThreadObj[i];
    tDebug("%s update epset at thread:%08" PRId64, pTransInst->label, thrd->pid);

    if ((code = transAsyncSend(thrd->asyncPool, &(cliMsg->q))) != 0) {
      destroyCmsg(cliMsg);
      code = (code == TSDB_CODE_RPC_ASYNC_MODULE_QUIT ? TSDB_CODE_RPC_MODULE_QUIT : code);
      break;
    }
  }

  transReleaseExHandle(transGetInstMgt(), (int64_t)shandle);
  return code;
}

int64_t transAllocHandle() {
  SExHandle* exh = taosMemoryCalloc(1, sizeof(SExHandle));
  if (exh == NULL) {
    return TSDB_CODE_OUT_OF_MEMORY;
  }

  exh->refId = transAddExHandle(transGetRefMgt(), exh);
  if (exh->refId < 0) {
    taosMemoryFree(exh);
    return TSDB_CODE_REF_INVALID_ID;
  }

  SExHandle* self = transAcquireExHandle(transGetRefMgt(), exh->refId);
  if (exh != self) {
    taosMemoryFree(exh);
    return TSDB_CODE_REF_INVALID_ID;
  }

  QUEUE_INIT(&exh->q);
  taosInitRWLatch(&exh->latch);
  tDebug("pre alloc refId %" PRId64 "", exh->refId);

  return exh->refId;
}<|MERGE_RESOLUTION|>--- conflicted
+++ resolved
@@ -196,13 +196,8 @@
 
 static FORCE_INLINE int32_t cliBuildExceptResp(SCliMsg* pMsg, STransMsg* resp);
 
-<<<<<<< HEAD
 static FORCE_INLINE int32_t cliGetIpFromFqdnCache(SHashObj* cache, char* fqdn, uint32_t* ipaddr);
 static FORCE_INLINE int32_t cliUpdateFqdnCache(SHashObj* cache, char* fqdn);
-=======
-static FORCE_INLINE int32_t cliGetIpFromFqdnCache(SHashObj* cache, char* fqdn, uint32_t* ip);
-static FORCE_INLINE void     cliUpdateFqdnCache(SHashObj* cache, char* fqdn);
->>>>>>> 83df6c6f
 
 static FORCE_INLINE void cliMayUpdateFqdnCache(SHashObj* cache, char* dst);
 // process data read from server, add decompress etc later
@@ -1349,12 +1344,7 @@
     }
 
     uint32_t ipaddr = 0;
-<<<<<<< HEAD
     if ((code = cliGetIpFromFqdnCache(pThrd->fqdn2ipCache, pList->ip, &ipaddr)) != 0) {
-=======
-    int32_t code = cliGetIpFromFqdnCache(pThrd->fqdn2ipCache, pList->ip, &ipaddr);
-    if (code) {
->>>>>>> 83df6c6f
       uv_timer_stop(conn->timer);
       conn->timer->data = NULL;
       taosArrayPush(pThrd->timerList, &conn->timer);
@@ -1662,7 +1652,6 @@
 
   return 0;
 }
-<<<<<<< HEAD
 
 static FORCE_INLINE int32_t cliGetIpFromFqdnCache(SHashObj* cache, char* fqdn, uint32_t* ip) {
   int32_t   code = 0;
@@ -1670,8 +1659,8 @@
   size_t    len = strlen(fqdn);
   uint32_t* v = taosHashGet(cache, fqdn, len);
   if (v == NULL) {
-    addr = taosGetIpv4FromFqdn(fqdn);
-    if (addr == 0xffffffff) {
+    code = taosGetIpv4FromFqdn(fqdn, &addr);
+    if (code != 0) {
       code = TSDB_CODE_RPC_FQDN_ERROR;
       tError("failed to get ip from fqdn:%s since %s", fqdn, tstrerror(code));
       return code;
@@ -1685,36 +1674,12 @@
     *ip = *v;
   }
   return 0;
-=======
-static FORCE_INLINE int32_t cliGetIpFromFqdnCache(SHashObj* cache, char* fqdn, uint32_t* ip) {
-  size_t    len = strlen(fqdn);
-  uint32_t* v = taosHashGet(cache, fqdn, len);
-  if (v == NULL) {
-    int32_t code = taosGetIpv4FromFqdn(fqdn, ip);
-    if (code) {
-      tError("failed to get ip from fqdn:%s since %s", fqdn, terrstr());
-      return code;
-    }
-
-    taosHashPut(cache, fqdn, len, ip, sizeof(*ip));
-  } else {
-    *ip = *v;
-  }
-  
-  return TSDB_CODE_SUCCESS;
->>>>>>> 83df6c6f
 }
 static FORCE_INLINE int32_t cliUpdateFqdnCache(SHashObj* cache, char* fqdn) {
   // impl later
-<<<<<<< HEAD
-  int32_t  code = 0;
-  uint32_t addr = taosGetIpv4FromFqdn(fqdn);
-  if (addr != 0xffffffff) {
-=======
   uint32_t addr = 0;
-  int32_t code = taosGetIpv4FromFqdn(fqdn, &addr);
-  if (TSDB_CODE_SUCCESS == code) {
->>>>>>> 83df6c6f
+  int32_t  code = taosGetIpv4FromFqdn(fqdn, &addr);
+  if (code == 0) {
     size_t    len = strlen(fqdn);
     uint32_t* v = taosHashGet(cache, fqdn, len);
     if (addr != *v) {
@@ -1819,15 +1784,9 @@
 
     conn->dstAddr = taosStrdup(addr);
 
-<<<<<<< HEAD
     uint32_t ipaddr;
     int32_t  code = cliGetIpFromFqdnCache(pThrd->fqdn2ipCache, fqdn, &ipaddr);
     if (code != 0) {
-=======
-    uint32_t ipaddr = 0;
-    int32_t code = cliGetIpFromFqdnCache(pThrd->fqdn2ipCache, fqdn, &ipaddr);
-    if (code) {
->>>>>>> 83df6c6f
       uv_timer_stop(conn->timer);
       conn->timer->data = NULL;
       taosArrayPush(pThrd->timerList, &conn->timer);
