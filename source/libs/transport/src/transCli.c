--- conflicted
+++ resolved
@@ -770,10 +770,6 @@
     if (plist->list->numOfConn >= pTranInst->connLimitNum) {
       *exceed = true;
       return NULL;
-<<<<<<< HEAD
-      ;
-=======
->>>>>>> 593ccf20
     }
     plist->list->numOfConn++;
     return NULL;
@@ -2246,76 +2242,7 @@
 static void cliBuildBatch(SCliMsg* pMsg, queue* h, SCliThrd* pThrd) {
   STrans*        pInst = pThrd->pTransInst;
   STransConnCtx* pCtx = pMsg->ctx;
-
-  char*    ip = EPSET_GET_INUSE_IP(&pCtx->epSet);
-  uint32_t port = EPSET_GET_INUSE_PORT(&pCtx->epSet);
-  char     key[TSDB_FQDN_LEN + 64] = {0};
-  CONN_CONSTRUCT_HASH_KEY(key, ip, port);
-  size_t          klen = strlen(key);
-  SCliBatchList** ppBatchList = taosHashGet(pThrd->batchCache, key, klen);
-  if (ppBatchList == NULL || *ppBatchList == NULL) {
-    SCliBatchList* pBatchList = taosMemoryCalloc(1, sizeof(SCliBatchList));
-    QUEUE_INIT(&pBatchList->wq);
-    pBatchList->connMax = pInst->connLimitNum;
-    pBatchList->connCnt = 0;
-    pBatchList->batchLenLimit = pInst->batchSize;
-    pBatchList->len += 1;
-
-    pBatchList->ip = taosStrdup(ip);
-    pBatchList->dst = taosStrdup(key);
-    pBatchList->port = port;
-
-    SCliBatch* pBatch = taosMemoryCalloc(1, sizeof(SCliBatch));
-    QUEUE_INIT(&pBatch->wq);
-    QUEUE_INIT(&pBatch->listq);
-
-    QUEUE_PUSH(&pBatch->wq, h);
-    pBatch->wLen += 1;
-    pBatch->batchSize += pMsg->msg.contLen;
-    pBatch->pList = pBatchList;
-
-    QUEUE_PUSH(&pBatchList->wq, &pBatch->listq);
-
-    taosHashPut(pThrd->batchCache, key, klen, &pBatchList, sizeof(void*));
-  } else {
-    if (QUEUE_IS_EMPTY(&(*ppBatchList)->wq)) {
-      SCliBatch* pBatch = taosMemoryCalloc(1, sizeof(SCliBatch));
-      QUEUE_INIT(&pBatch->wq);
-      QUEUE_INIT(&pBatch->listq);
-
-      QUEUE_PUSH(&pBatch->wq, h);
-      pBatch->wLen += 1;
-      pBatch->batchSize = pMsg->msg.contLen;
-      pBatch->pList = *ppBatchList;
-
-      QUEUE_PUSH(&((*ppBatchList)->wq), &pBatch->listq);
-      (*ppBatchList)->len += 1;
-      return;
-    }
-
-<<<<<<< HEAD
-    queue*     hdr = QUEUE_TAIL(&((*ppBatchList)->wq));
-    SCliBatch* pBatch = QUEUE_DATA(hdr, SCliBatch, listq);
-    if ((pBatch->batchSize + pMsg->msg.contLen) < (*ppBatchList)->batchLenLimit) {
-      QUEUE_PUSH(&pBatch->wq, h);
-      pBatch->batchSize += pMsg->msg.contLen;
-      pBatch->wLen += 1;
-    } else {
-      SCliBatch* pBatch = taosMemoryCalloc(1, sizeof(SCliBatch));
-      QUEUE_INIT(&pBatch->wq);
-      QUEUE_INIT(&pBatch->listq);
-
-      QUEUE_PUSH(&pBatch->wq, h);
-      pBatch->wLen += 1;
-      pBatch->batchSize += pMsg->msg.contLen;
-      pBatch->pList = *ppBatchList;
-
-      QUEUE_PUSH(&((*ppBatchList)->wq), &pBatch->listq);
-      (*ppBatchList)->len += 1;
-    }
-  }
-  return;
-=======
+}
 static int32_t createBatchList(SCliBatchList** ppBatchList, char* key, char* ip, uint32_t port) {
   SCliBatchList* pBatchList = taosMemoryCalloc(1, sizeof(SCliBatchList));
   if (pBatchList == NULL) {
@@ -2376,8 +2303,8 @@
 
   *ppBatch = pBatch;
   return 0;
->>>>>>> 593ccf20
-}
+}
+
 static void cliBatchDealReq(queue* wq, SCliThrd* pThrd) {
   STrans* pInst = pThrd->pTransInst;
   int32_t code = 0;
