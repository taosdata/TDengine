--- conflicted
+++ resolved
@@ -829,14 +829,10 @@
   SExHandle* exh = taosMemoryCalloc(1, sizeof(SExHandle));
   exh->refId = transAddExHandle(transGetRefMgt(), exh);
   SExHandle* self = transAcquireExHandle(transGetRefMgt(), exh->refId);
-<<<<<<< HEAD
-  ASSERT(exh == self);
-=======
   if (self != exh) {
     taosMemoryFree(exh);
     return TSDB_CODE_REF_INVALID_ID;
   }
->>>>>>> 139aab7f
 
   QUEUE_INIT(&exh->q);
   taosInitRWLatch(&exh->latch);
@@ -2841,13 +2837,10 @@
   exh->refId = transAddExHandle(transGetRefMgt(), exh);
   SExHandle* self = transAcquireExHandle(transGetRefMgt(), exh->refId);
   ASSERT(exh == self);
-<<<<<<< HEAD
-=======
   if (exh != self) {
     taosMemoryFree(exh);
     return TSDB_CODE_REF_INVALID_ID;
   }
->>>>>>> 139aab7f
 
   QUEUE_INIT(&exh->q);
   taosInitRWLatch(&exh->latch);
