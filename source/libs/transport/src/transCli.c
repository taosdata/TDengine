/*
 * Copyright (c) 2019 TAOS Data, Inc. <jhtao@taosdata.com>
 *
 * This program is free software: you can use, redistribute, and/or modify
 * it under the terms of the GNU Affero General Public License, version 3
 * or later ("AGPL"), as published by the Free Software Foundation.
 *
 * This program is distributed in the hope that it will be useful, but WITHOUT
 * ANY WARRANTY; without even the implied warranty of MERCHANTABILITY or
 * FITNESS FOR A PARTICULAR PURPOSE.
 *
 * You should have received a copy of the GNU Affero General Public License
 * along with this program. If not, see <http://www.gnu.org/licenses/>.
 */

#ifdef USE_UV

#include "transComm.h"

typedef struct SCliConn {
  T_REF_DECLARE()
  uv_connect_t connReq;
  uv_stream_t* stream;
  uv_write_t   writeReq;
  void*        hostThrd;
  SConnBuffer  readBuf;
  void*        data;
  queue        conn;
  uint64_t     expireTime;
  int          hThrdIdx;
  bool         broken;  // link broken or not

  int persist;  //
  // spi configure
  char spi;
  char secured;
  // debug and log info
  struct sockaddr_in addr;
  struct sockaddr_in locaddr;

} SCliConn;

typedef struct SCliMsg {
  STransConnCtx* ctx;
  SRpcMsg        msg;
  queue          q;
  uint64_t       st;
} SCliMsg;

typedef struct SCliThrdObj {
  pthread_t   thread;
  uv_loop_t*  loop;
  SAsyncPool* asyncPool;
  uv_timer_t  timer;
  void*       pool;  // conn pool

  // msg queue
  queue           msg;
  pthread_mutex_t msgMtx;

  uint64_t nextTimeout;  // next timeout
  void*    pTransInst;   //
  bool     quit;
} SCliThrdObj;

typedef struct SClientObj {
  char          label[TSDB_LABEL_LEN];
  int32_t       index;
  int           numOfThreads;
  SCliThrdObj** pThreadObj;
} SClientObj;

typedef struct SConnList {
  queue conn;
} SConnList;

// conn pool
// add expire timeout and capacity limit
static void*     createConnPool(int size);
static void*     destroyConnPool(void* pool);
static SCliConn* getConnFromPool(void* pool, char* ip, uint32_t port);
static void      addConnToPool(void* pool, char* ip, uint32_t port, SCliConn* conn);

// register timer in each thread to clear expire conn
static void clientTimeoutCb(uv_timer_t* handle);
// alloc buf for read
static void clientAllocBufferCb(uv_handle_t* handle, size_t suggested_size, uv_buf_t* buf);
// callback after read nbytes from socket
static void clientRecvCb(uv_stream_t* cli, ssize_t nread, const uv_buf_t* buf);
// callback after write data to socket
static void clientSendDataCb(uv_write_t* req, int status);
// callback after conn  to server
static void clientConnCb(uv_connect_t* req, int status);
static void clientAsyncCb(uv_async_t* handle);

static SCliConn* clientConnCreate(SCliThrdObj* thrd);
static void      clientConnDestroy(SCliConn* pConn, bool clear /*clear tcp handle or not*/);
static void      clientDestroy(uv_handle_t* handle);

// process data read from server, add decompress etc later
static void clientHandleResp(SCliConn* conn);
// handle except about conn
static void clientHandleExcept(SCliConn* conn);
// handle req from app
static void clientHandleReq(SCliMsg* pMsg, SCliThrdObj* pThrd);
static void clientHandleQuit(SCliMsg* pMsg, SCliThrdObj* pThrd);
static void clientSendQuit(SCliThrdObj* thrd);
static void destroyUserdata(SRpcMsg* userdata);

static int clientRBChoseIdx(SRpcInfo* pTransInst);

static void destroyCmsg(SCliMsg* cmsg);
static void transDestroyConnCtx(STransConnCtx* ctx);
// thread obj
static SCliThrdObj* createThrdObj();
static void         destroyThrdObj(SCliThrdObj* pThrd);

#define CONN_HOST_THREAD_INDEX(conn) (conn ? ((SCliConn*)conn)->hThrdIdx : -1)
#define CONN_PERSIST_TIME(para) (para * 1000 * 10)

#define CONN_GET_INST_LABEL(conn) (((SRpcInfo*)(((SCliThrdObj*)conn->hostThrd)->pTransInst))->label)
#define CONN_HANDLE_THREAD_QUIT(conn, thrd) \
  do {                                      \
    if (thrd->quit) {                       \
      clientHandleExcept(conn);             \
      goto _RETURE;                         \
    }                                       \
  } while (0)

#define CONN_HANDLE_BROKEN(conn) \
  do {                           \
    if (conn->broken) {          \
      clientHandleExcept(conn);  \
      goto _RETURE;              \
    }                            \
  } while (0);

static void* clientThread(void* arg);

static void* clientNotifyApp() {}
static void  clientHandleResp(SCliConn* conn) {
  SCliMsg*       pMsg = conn->data;
  STransConnCtx* pCtx = pMsg->ctx;

  SCliThrdObj* pThrd = conn->hostThrd;
  SRpcInfo*    pTransInst = pThrd->pTransInst;

  STransMsgHead* pHead = (STransMsgHead*)(conn->readBuf.buf);
  pHead->code = htonl(pHead->code);
  pHead->msgLen = htonl(pHead->msgLen);

  // buf's mem alread translated to rpcMsg.pCont
  transClearBuffer(&conn->readBuf);

  SRpcMsg rpcMsg = {0};
  rpcMsg.contLen = transContLenFromMsg(pHead->msgLen);
  rpcMsg.pCont = transContFromHead((char*)pHead);
  rpcMsg.code = pHead->code;
  rpcMsg.msgType = pHead->msgType;
  rpcMsg.ahandle = pCtx->ahandle;

  if (pTransInst->pfp != NULL && (pTransInst->pfp)(pTransInst->parent, rpcMsg.msgType)) {
    rpcMsg.handle = conn;
    transRefCliHandle(conn);

    conn->persist = 1;
    tDebug("client conn %p persist by app", conn);
  }

  tDebug("%s client conn %p %s received from %s:%d, local info: %s:%d, msg size: %d", pTransInst->label, conn,
         TMSG_INFO(pHead->msgType), inet_ntoa(conn->addr.sin_addr), ntohs(conn->addr.sin_port),
         inet_ntoa(conn->locaddr.sin_addr), ntohs(conn->locaddr.sin_port), rpcMsg.contLen);

  conn->secured = pHead->secured;

  if (pCtx->pSem == NULL) {
    tTrace("%s client conn %p handle resp", pTransInst->label, conn);
    (pTransInst->cfp)(pTransInst->parent, &rpcMsg, NULL);
  } else {
    tTrace("%s client conn(sync) %p handle resp", pTransInst->label, conn);
    memcpy((char*)pCtx->pRsp, (char*)&rpcMsg, sizeof(rpcMsg));
    tsem_post(pCtx->pSem);
  }

  uv_read_start((uv_stream_t*)conn->stream, clientAllocBufferCb, clientRecvCb);

  // user owns conn->persist = 1
  if (conn->persist == 0) {
    addConnToPool(pThrd->pool, pCtx->ip, pCtx->port, conn);
  }
  destroyCmsg(conn->data);
  conn->data = NULL;

  // start thread's timer of conn pool if not active
  if (!uv_is_active((uv_handle_t*)&pThrd->timer) && pTransInst->idleTime > 0) {
    // uv_timer_start((uv_timer_t*)&pThrd->timer, clientTimeoutCb, CONN_PERSIST_TIME(pRpc->idleTime) / 2, 0);
  }
}
static void clientHandleExcept(SCliConn* pConn) {
  if (pConn->data == NULL) {
    // handle conn except in conn pool
    transUnrefCliHandle(pConn);
    return;
  }
  SCliThrdObj* pThrd = pConn->hostThrd;
  SRpcInfo*    pTransInst = pThrd->pTransInst;

  SCliMsg*       pMsg = pConn->data;
  STransConnCtx* pCtx = pMsg->ctx;

  SRpcMsg rpcMsg = {0};
  rpcMsg.ahandle = pCtx->ahandle;
  rpcMsg.code = TSDB_CODE_RPC_NETWORK_UNAVAIL;
  rpcMsg.msgType = pMsg->msg.msgType + 1;

  if (pCtx->pSem == NULL) {
    tTrace("%s client conn %p handle resp", pTransInst->label, pConn);
    (pTransInst->cfp)(pTransInst->parent, &rpcMsg, NULL);
  } else {
    tTrace("%s client conn(sync) %p handle resp", pTransInst->label, pConn);
    memcpy((char*)(pCtx->pRsp), (char*)(&rpcMsg), sizeof(rpcMsg));
    tsem_post(pCtx->pSem);
  }
  destroyCmsg(pConn->data);
  pConn->data = NULL;

  tTrace("%s client conn %p start to destroy", CONN_GET_INST_LABEL(pConn), pConn);
  transUnrefCliHandle(pConn);
}

static void clientTimeoutCb(uv_timer_t* handle) {
  SCliThrdObj* pThrd = handle->data;
  SRpcInfo*    pRpc = pThrd->pTransInst;
  int64_t      currentTime = pThrd->nextTimeout;
  tTrace("%s, client conn timeout, try to remove expire conn from conn pool", pRpc->label);

  SConnList* p = taosHashIterate((SHashObj*)pThrd->pool, NULL);
  while (p != NULL) {
    while (!QUEUE_IS_EMPTY(&p->conn)) {
      queue*    h = QUEUE_HEAD(&p->conn);
      SCliConn* c = QUEUE_DATA(h, SCliConn, conn);
      if (c->expireTime < currentTime) {
        QUEUE_REMOVE(h);
        transUnrefCliHandle(c);
      } else {
        break;
      }
    }
    p = taosHashIterate((SHashObj*)pThrd->pool, p);
  }

  pThrd->nextTimeout = taosGetTimestampMs() + CONN_PERSIST_TIME(pRpc->idleTime);
  uv_timer_start(handle, clientTimeoutCb, CONN_PERSIST_TIME(pRpc->idleTime) / 2, 0);
}
static void* createConnPool(int size) {
  // thread local, no lock
  return taosHashInit(size, taosGetDefaultHashFunction(TSDB_DATA_TYPE_BINARY), false, HASH_NO_LOCK);
}
static void* destroyConnPool(void* pool) {
  SConnList* connList = taosHashIterate((SHashObj*)pool, NULL);
  while (connList != NULL) {
    while (!QUEUE_IS_EMPTY(&connList->conn)) {
      queue* h = QUEUE_HEAD(&connList->conn);
      QUEUE_REMOVE(h);
      SCliConn* c = QUEUE_DATA(h, SCliConn, conn);
      clientConnDestroy(c, true);
    }
    connList = taosHashIterate((SHashObj*)pool, connList);
  }
<<<<<<< HEAD
  taosHashClear(pool);

  return NULL;
=======
  taosHashCleanup(pool);
>>>>>>> a5d8b20e
}

static SCliConn* getConnFromPool(void* pool, char* ip, uint32_t port) {
  char key[128] = {0};
  tstrncpy(key, ip, strlen(ip));
  tstrncpy(key + strlen(key), (char*)(&port), sizeof(port));

  SHashObj*  pPool = pool;
  SConnList* plist = taosHashGet(pPool, key, strlen(key));
  if (plist == NULL) {
    SConnList list;
    taosHashPut(pPool, key, strlen(key), (void*)&list, sizeof(list));
    plist = taosHashGet(pPool, key, strlen(key));
    QUEUE_INIT(&plist->conn);
  }

  if (QUEUE_IS_EMPTY(&plist->conn)) {
    return NULL;
  }
  queue* h = QUEUE_HEAD(&plist->conn);
  QUEUE_REMOVE(h);

  SCliConn* conn = QUEUE_DATA(h, SCliConn, conn);
  QUEUE_INIT(&conn->conn);
  return conn;
}
static void addConnToPool(void* pool, char* ip, uint32_t port, SCliConn* conn) {
  char key[128] = {0};

  tstrncpy(key, ip, strlen(ip));
  tstrncpy(key + strlen(key), (char*)(&port), sizeof(port));
  tTrace("client conn %p added to conn pool, read buf cap: %d", conn, conn->readBuf.cap);

  SRpcInfo* pRpc = ((SCliThrdObj*)conn->hostThrd)->pTransInst;

  conn->expireTime = taosGetTimestampMs() + CONN_PERSIST_TIME(pRpc->idleTime);
  SConnList* plist = taosHashGet((SHashObj*)pool, key, strlen(key));
  // list already create before
  assert(plist != NULL);
  QUEUE_PUSH(&plist->conn, &conn->conn);
}
static void clientAllocBufferCb(uv_handle_t* handle, size_t suggested_size, uv_buf_t* buf) {
  SCliConn*    conn = handle->data;
  SConnBuffer* pBuf = &conn->readBuf;
  transAllocBuffer(pBuf, buf);
}
static void clientRecvCb(uv_stream_t* handle, ssize_t nread, const uv_buf_t* buf) {
  // impl later
  if (handle->data == NULL) {
    return;
  }
  SCliConn*    conn = handle->data;
  SConnBuffer* pBuf = &conn->readBuf;
  if (nread > 0) {
    pBuf->len += nread;
    if (transReadComplete(pBuf)) {
      tTrace("%s client conn %p read complete", CONN_GET_INST_LABEL(conn), conn);
      clientHandleResp(conn);
    } else {
      tTrace("%s client conn %p read partial packet, continue to read", CONN_GET_INST_LABEL(conn), conn);
    }
    return;
  }

  assert(nread <= 0);
  if (nread == 0) {
    // ref http://docs.libuv.org/en/v1.x/stream.html?highlight=uv_read_start#c.uv_read_cb
    // nread might be 0, which does not indicate an error or EOF. This is equivalent to EAGAIN or EWOULDBLOCK under
    // read(2).
    return;
  }
  if (nread < 0) {
    tError("%s client conn %p read error: %s", CONN_GET_INST_LABEL(conn), conn, uv_err_name(nread));
    conn->broken = true;
    clientHandleExcept(conn);
  }
}

static SCliConn* clientConnCreate(SCliThrdObj* pThrd) {
  SCliConn* conn = calloc(1, sizeof(SCliConn));
  // read/write stream handle
  conn->stream = (uv_stream_t*)malloc(sizeof(uv_tcp_t));
  uv_tcp_init(pThrd->loop, (uv_tcp_t*)(conn->stream));
  conn->stream->data = conn;

  conn->writeReq.data = conn;
  conn->connReq.data = conn;

  QUEUE_INIT(&conn->conn);
  conn->hostThrd = pThrd;
  conn->broken = false;
  transRefCliHandle(conn);
  return conn;
}
static void clientConnDestroy(SCliConn* conn, bool clear) {
  tTrace("%s client conn %p remove from conn pool", CONN_GET_INST_LABEL(conn), conn);
  QUEUE_REMOVE(&conn->conn);
  if (clear) {
    uv_close((uv_handle_t*)conn->stream, clientDestroy);
  }
}
static void clientDestroy(uv_handle_t* handle) {
  SCliConn* conn = handle->data;

  free(conn->stream);
  tTrace("%s client conn %p destroy successfully", CONN_GET_INST_LABEL(conn), conn);
  free(conn);
}

static void clientSendDataCb(uv_write_t* req, int status) {
  SCliConn* pConn = req->data;

  if (status == 0) {
    tTrace("%s client conn %p data already was written out", CONN_GET_INST_LABEL(pConn), pConn);
    SCliMsg* pMsg = pConn->data;
    if (pMsg == NULL) {
      return;
    }
    destroyUserdata(&pMsg->msg);
  } else {
    tError("%s client conn %p failed to write: %s", CONN_GET_INST_LABEL(pConn), pConn, uv_err_name(status));
    clientHandleExcept(pConn);
    return;
  }
  uv_read_start((uv_stream_t*)pConn->stream, clientAllocBufferCb, clientRecvCb);
}

static void clientSendData(SCliConn* pConn) {
  CONN_HANDLE_BROKEN(pConn);

  SCliMsg*       pCliMsg = pConn->data;
  STransConnCtx* pCtx = pCliMsg->ctx;

  SCliThrdObj* pThrd = pConn->hostThrd;
  SRpcInfo*    pTransInst = pThrd->pTransInst;

  SRpcMsg* pMsg = (SRpcMsg*)(&pCliMsg->msg);

  STransMsgHead* pHead = transHeadFromCont(pMsg->pCont);
  int            msgLen = transMsgLenFromCont(pMsg->contLen);

  if (!pConn->secured) {
    char* buf = calloc(1, msgLen + sizeof(STransUserMsg));
    memcpy(buf, (char*)pHead, msgLen);

    STransUserMsg* uMsg = (STransUserMsg*)(buf + msgLen);
    memcpy(uMsg->user, pTransInst->user, tListLen(uMsg->user));
    memcpy(uMsg->secret, pTransInst->secret, tListLen(uMsg->secret));

    // to avoid mem leak
    destroyUserdata(pMsg);

    pMsg->pCont = (char*)buf + sizeof(STransMsgHead);
    pMsg->contLen = msgLen + sizeof(STransUserMsg) - sizeof(STransMsgHead);

    pHead = (STransMsgHead*)buf;
    pHead->secured = 1;
    msgLen += sizeof(STransUserMsg);
  }

  pHead->msgType = pMsg->msgType;
  pHead->msgLen = (int32_t)htonl((uint32_t)msgLen);

  uv_buf_t wb = uv_buf_init((char*)pHead, msgLen);
  tDebug("%s client conn %p %s is send to %s:%d, local info %s:%d", CONN_GET_INST_LABEL(pConn), pConn,
         TMSG_INFO(pHead->msgType), inet_ntoa(pConn->addr.sin_addr), ntohs(pConn->addr.sin_port),
         inet_ntoa(pConn->locaddr.sin_addr), ntohs(pConn->locaddr.sin_port));

  uv_write(&pConn->writeReq, (uv_stream_t*)pConn->stream, &wb, 1, clientSendDataCb);

  return;
_RETURE:
  return;
}
static void clientConnCb(uv_connect_t* req, int status) {
  // impl later
  SCliConn* pConn = req->data;
  if (status != 0) {
    tError("%s client conn %p failed to connect server: %s", CONN_GET_INST_LABEL(pConn), pConn, uv_strerror(status));
    clientHandleExcept(pConn);
    return;
  }
  int addrlen = sizeof(pConn->addr);
  uv_tcp_getpeername((uv_tcp_t*)pConn->stream, (struct sockaddr*)&pConn->addr, &addrlen);

  addrlen = sizeof(pConn->locaddr);
  uv_tcp_getsockname((uv_tcp_t*)pConn->stream, (struct sockaddr*)&pConn->locaddr, &addrlen);

  tTrace("%s client conn %p connect to server successfully", CONN_GET_INST_LABEL(pConn), pConn);

  assert(pConn->stream == req->handle);
  clientSendData(pConn);
}

static void clientHandleQuit(SCliMsg* pMsg, SCliThrdObj* pThrd) {
  tDebug("client work thread %p start to quit", pThrd);
  destroyCmsg(pMsg);
  destroyConnPool(pThrd->pool);

  uv_timer_stop(&pThrd->timer);

  pThrd->quit = true;
  uv_stop(pThrd->loop);
}
static SCliConn* clientGetConn(SCliMsg* pMsg, SCliThrdObj* pThrd) {
  SCliConn* conn = NULL;
  if (pMsg->msg.handle != NULL) {
    conn = (SCliConn*)(pMsg->msg.handle);
    transUnrefCliHandle(conn);
    if (conn != NULL) {
      tTrace("%s client conn %p reused", CONN_GET_INST_LABEL(conn), conn);
    }
  } else {
    STransConnCtx* pCtx = pMsg->ctx;
    conn = getConnFromPool(pThrd->pool, pCtx->ip, pCtx->port);
    if (conn != NULL) tTrace("%s client conn %p get from conn pool", CONN_GET_INST_LABEL(conn), conn);
  }
  return conn;
}
static void clientHandleReq(SCliMsg* pMsg, SCliThrdObj* pThrd) {
  uint64_t et = taosGetTimestampUs();
  uint64_t el = et - pMsg->st;
  tTrace("%s client msg tran time cost: %" PRIu64 "us", ((SRpcInfo*)pThrd->pTransInst)->label, el);

  STransConnCtx* pCtx = pMsg->ctx;
  SRpcInfo*      pTransInst = pThrd->pTransInst;

  SCliConn* conn = clientGetConn(pMsg, pThrd);
  if (conn != NULL) {
    conn->data = pMsg;
    transDestroyBuffer(&conn->readBuf);
    clientSendData(conn);
  } else {
    conn = clientConnCreate(pThrd);
    conn->data = pMsg;

    int ret = transSetConnOption((uv_tcp_t*)conn->stream);
    if (ret) {
      tError("%s client conn %p failed to set conn option, errmsg %s", pTransInst->label, conn, uv_err_name(ret));
    }
    struct sockaddr_in addr;
    uv_ip4_addr(pMsg->ctx->ip, pMsg->ctx->port, &addr);
    // handle error in callback if fail to connect
    tTrace("%s client conn %p try to connect to %s:%d", pTransInst->label, conn, pMsg->ctx->ip, pMsg->ctx->port);
    uv_tcp_connect(&conn->connReq, (uv_tcp_t*)(conn->stream), (const struct sockaddr*)&addr, clientConnCb);
  }
  conn->hThrdIdx = pCtx->hThrdIdx;
}
static void clientAsyncCb(uv_async_t* handle) {
  SAsyncItem*  item = handle->data;
  SCliThrdObj* pThrd = item->pThrd;
  SCliMsg*     pMsg = NULL;
  queue        wq;

  // batch process to avoid to lock/unlock frequently
  pthread_mutex_lock(&item->mtx);
  QUEUE_MOVE(&item->qmsg, &wq);
  pthread_mutex_unlock(&item->mtx);

  int count = 0;
  while (!QUEUE_IS_EMPTY(&wq)) {
    queue* h = QUEUE_HEAD(&wq);
    QUEUE_REMOVE(h);

    SCliMsg* pMsg = QUEUE_DATA(h, SCliMsg, q);
    if (pMsg->ctx == NULL) {
      clientHandleQuit(pMsg, pThrd);
    } else {
      clientHandleReq(pMsg, pThrd);
    }
    count++;
  }
  if (count >= 2) {
    tTrace("client process batch size: %d", count);
  }
}

static void* clientThread(void* arg) {
  SCliThrdObj* pThrd = (SCliThrdObj*)arg;
  setThreadName("trans-client-work");
  uv_run(pThrd->loop, UV_RUN_DEFAULT);

  return NULL;
}

void* taosInitClient(uint32_t ip, uint32_t port, char* label, int numOfThreads, void* fp, void* shandle) {
  SClientObj* cli = calloc(1, sizeof(SClientObj));

  SRpcInfo* pRpc = shandle;
  memcpy(cli->label, label, strlen(label));
  cli->numOfThreads = numOfThreads;
  cli->pThreadObj = (SCliThrdObj**)calloc(cli->numOfThreads, sizeof(SCliThrdObj*));

  for (int i = 0; i < cli->numOfThreads; i++) {
    SCliThrdObj* pThrd = createThrdObj();
    pThrd->nextTimeout = taosGetTimestampMs() + CONN_PERSIST_TIME(pRpc->idleTime);
    pThrd->pTransInst = shandle;

    int err = pthread_create(&pThrd->thread, NULL, clientThread, (void*)(pThrd));
    if (err == 0) {
      tDebug("success to create tranport-client thread %d", i);
    }
    cli->pThreadObj[i] = pThrd;
  }
  return cli;
}

static void destroyUserdata(SRpcMsg* userdata) {
  if (userdata->pCont == NULL) {
    return;
  }
  transFreeMsg(userdata->pCont);
  userdata->pCont = NULL;
}
static void destroyCmsg(SCliMsg* pMsg) {
  if (pMsg == NULL) {
    return;
  }
  transDestroyConnCtx(pMsg->ctx);
  destroyUserdata(&pMsg->msg);
  free(pMsg);
}

static SCliThrdObj* createThrdObj() {
  SCliThrdObj* pThrd = (SCliThrdObj*)calloc(1, sizeof(SCliThrdObj));
  QUEUE_INIT(&pThrd->msg);
  pthread_mutex_init(&pThrd->msgMtx, NULL);

  pThrd->loop = (uv_loop_t*)malloc(sizeof(uv_loop_t));
  uv_loop_init(pThrd->loop);

  pThrd->asyncPool = transCreateAsyncPool(pThrd->loop, 5, pThrd, clientAsyncCb);

  uv_timer_init(pThrd->loop, &pThrd->timer);
  pThrd->timer.data = pThrd;

  pThrd->pool = createConnPool(4);

  pThrd->quit = false;
  return pThrd;
}
static void destroyThrdObj(SCliThrdObj* pThrd) {
  if (pThrd == NULL) {
    return;
  }
  uv_stop(pThrd->loop);
  pthread_join(pThrd->thread, NULL);
  pthread_mutex_destroy(&pThrd->msgMtx);
  transDestroyAsyncPool(pThrd->asyncPool);

  uv_timer_stop(&pThrd->timer);
  free(pThrd->loop);
  free(pThrd);
}

static void transDestroyConnCtx(STransConnCtx* ctx) {
  if (ctx != NULL) {
    free(ctx->ip);
  }
  free(ctx);
}
//
static void clientSendQuit(SCliThrdObj* thrd) {
  // cli can stop gracefully
  SCliMsg* msg = calloc(1, sizeof(SCliMsg));
  transSendAsync(thrd->asyncPool, &msg->q);
}
void taosCloseClient(void* arg) {
  SClientObj* cli = arg;
  for (int i = 0; i < cli->numOfThreads; i++) {
    clientSendQuit(cli->pThreadObj[i]);
    destroyThrdObj(cli->pThreadObj[i]);
  }
  free(cli->pThreadObj);
  free(cli);
}
static int clientRBChoseIdx(SRpcInfo* pTransInst) {
  int64_t index = pTransInst->index;
  if (pTransInst->index++ >= pTransInst->numOfThreads) {
    pTransInst->index = 0;
  }
  return index % pTransInst->numOfThreads;
}
void transRefCliHandle(void* handle) {
  if (handle == NULL) {
    return;
  }
  int ref = T_REF_INC((SCliConn*)handle);
  UNUSED(ref);
}
void transUnrefCliHandle(void* handle) {
  if (handle == NULL) {
    return;
  }
  int ref = T_REF_DEC((SCliConn*)handle);
  if (ref == 0) {
    clientConnDestroy((SCliConn*)handle, true);
  }

  // unref cli handle
}
void rpcSendRequest(void* shandle, const SEpSet* pEpSet, SRpcMsg* pMsg, int64_t* pRid) {
  // impl later
  char*    ip = (char*)(pEpSet->eps[pEpSet->inUse].fqdn);
  uint32_t port = pEpSet->eps[pEpSet->inUse].port;

  SRpcInfo* pTransInst = (SRpcInfo*)shandle;

  int index = CONN_HOST_THREAD_INDEX(pMsg->handle);
  if (index == -1) {
    index = clientRBChoseIdx(pTransInst);
  }
  int32_t flen = 0;
  if (transCompressMsg(pMsg->pCont, pMsg->contLen, &flen)) {
    // imp later
  }
  STransConnCtx* pCtx = calloc(1, sizeof(STransConnCtx));
  pCtx->ahandle = pMsg->ahandle;
  pCtx->msgType = pMsg->msgType;
  pCtx->ip = strdup(ip);
  pCtx->port = port;
  pCtx->hThrdIdx = index;

  assert(pTransInst->connType == TAOS_CONN_CLIENT);
  // atomic or not

  SCliMsg* cliMsg = malloc(sizeof(SCliMsg));
  cliMsg->ctx = pCtx;
  cliMsg->msg = *pMsg;
  cliMsg->st = taosGetTimestampUs();

  SCliThrdObj* thrd = ((SClientObj*)pTransInst->tcphandle)->pThreadObj[index];
  transSendAsync(thrd->asyncPool, &(cliMsg->q));
}

void rpcSendRecv(void* shandle, SEpSet* pEpSet, SRpcMsg* pReq, SRpcMsg* pRsp) {
  char*    ip = (char*)(pEpSet->eps[pEpSet->inUse].fqdn);
  uint32_t port = pEpSet->eps[pEpSet->inUse].port;

  SRpcInfo* pTransInst = (SRpcInfo*)shandle;

  int index = CONN_HOST_THREAD_INDEX(pReq->handle);
  if (index == -1) {
    index = clientRBChoseIdx(pTransInst);
  }

  STransConnCtx* pCtx = calloc(1, sizeof(STransConnCtx));
  pCtx->ahandle = pReq->ahandle;
  pCtx->msgType = pReq->msgType;
  pCtx->ip = strdup(ip);
  pCtx->port = port;
  pCtx->hThrdIdx = index;
  pCtx->pSem = calloc(1, sizeof(tsem_t));
  pCtx->pRsp = pRsp;
  tsem_init(pCtx->pSem, 0, 0);

  SCliMsg* cliMsg = malloc(sizeof(SCliMsg));
  cliMsg->ctx = pCtx;
  cliMsg->msg = *pReq;
  cliMsg->st = taosGetTimestampUs();

  SCliThrdObj* thrd = ((SClientObj*)pTransInst->tcphandle)->pThreadObj[index];
  transSendAsync(thrd->asyncPool, &(cliMsg->q));
  tsem_t* pSem = pCtx->pSem;
  tsem_wait(pSem);
  tsem_destroy(pSem);
  free(pSem);

  return;
}
#endif<|MERGE_RESOLUTION|>--- conflicted
+++ resolved
@@ -137,7 +137,7 @@
 
 static void* clientThread(void* arg);
 
-static void* clientNotifyApp() {}
+static void* clientNotifyApp() { return NULL; } // to avoid compile error
 static void  clientHandleResp(SCliConn* conn) {
   SCliMsg*       pMsg = conn->data;
   STransConnCtx* pCtx = pMsg->ctx;
@@ -267,13 +267,8 @@
     }
     connList = taosHashIterate((SHashObj*)pool, connList);
   }
-<<<<<<< HEAD
-  taosHashClear(pool);
-
+  taosHashCleanup(pool);
   return NULL;
-=======
-  taosHashCleanup(pool);
->>>>>>> a5d8b20e
 }
 
 static SCliConn* getConnFromPool(void* pool, char* ip, uint32_t port) {
