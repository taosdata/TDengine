--- conflicted
+++ resolved
@@ -203,12 +203,8 @@
 // process data read from server, add decompress etc later
 static void cliHandleResp(SCliConn* conn);
 // handle except about conn
-<<<<<<< HEAD
-static void cliHandleExcept(SCliConn* conn);
-=======
 static void cliHandleExcept(SCliConn* conn, int32_t code);
 static void cliReleaseUnfinishedMsg(SCliConn* conn);
->>>>>>> 42beba30
 static void cliHandleFastFail(SCliConn* pConn, int status);
 
 static void doNotifyApp(SCliMsg* pMsg, SCliThrd* pThrd, int32_t code);
