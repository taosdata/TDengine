--- conflicted
+++ resolved
@@ -144,14 +144,7 @@
   } while (0)
 #define CONN_NO_PERSIST_BY_APP(conn) ((conn)->persist == false)
 
-<<<<<<< HEAD
-static void* clientNotifyApp() { return NULL; } // to avoid compile error
-static void  cliHandleResp(SCliConn* conn) {
-  SCliMsg*       pMsg = conn->data;
-  STransConnCtx* pCtx = pMsg->ctx;
-=======
 static void* cliWorkThread(void* arg);
->>>>>>> 4189328d
 
 void cliHandleResp(SCliConn* conn) {
   SCliThrdObj* pThrd = conn->hostThrd;
