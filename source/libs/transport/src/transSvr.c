--- conflicted
+++ resolved
@@ -1491,7 +1491,6 @@
   srv->numOfWorkerReady++;
 }
 
-<<<<<<< HEAD
 #ifdef TD_ACORE
 void* transInitServer(uint32_t ip, uint32_t port, char* label, int numOfThreads, void* fp, void* shandle) {
   int32_t code = 0;
@@ -1499,10 +1498,7 @@
 }
 #else
 
-void* transInitServer(uint32_t ip, uint32_t port, char* label, int numOfThreads, void* fp, void* shandle) {
-=======
 void* transInitServer(uint32_t ip, uint32_t port, char* label, int numOfThreads, void* fp, void* pInit) {
->>>>>>> 6589323f
   int32_t code = 0;
 
   SServerObj* srv = taosMemoryCalloc(1, sizeof(SServerObj));
@@ -2039,7 +2035,6 @@
     tError("ip-white-list update failed since %s", tstrerror(code));
   }
   return code;
-<<<<<<< HEAD
 }
 
 int32_t transGetConnInfo(void* thandle, STransHandleInfo* pConnInfo) { return -1; }
@@ -2109,7 +2104,4 @@
   return;
 }
 
-#endif
-=======
-}
->>>>>>> 6589323f
+#endif