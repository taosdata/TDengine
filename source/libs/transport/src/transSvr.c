--- conflicted
+++ resolved
@@ -140,11 +140,7 @@
 static void (*transAsyncHandle[])(SSvrMsg* msg, SWorkThrd* thrd) = {uvHandleResp, uvHandleQuit, uvHandleRelease,
                                                                     uvHandleRegister, NULL};
 
-<<<<<<< HEAD
-=======
-static int32_t exHandlesMgt;
-
->>>>>>> 70693323
+
 static void uvDestroyConn(uv_handle_t* handle);
 
 // server and worker thread
