/*
 * Copyright (c) 2019 TAOS Data, Inc. <jhtao@taosdata.com>
 * * This program is free software: you can use, redistribute, and/or modify
 * it under the terms of the GNU Affero General Public License, version 3
 * or later ("AGPL"), as published by the Free Software Foundation.
 *
 * This program is distributed in the hope that it will be useful, but WITHOUT
 * ANY WARRANTY; without even the implied warranty of MERCHANTABILITY or
 * FITNESS FOR A PARTICULAR PURPOSE.
 *
 * You should have received a copy of the GNU Affero General Public License
 * along with this program. If not, see <http://www.gnu.org/licenses/>.
 */

#ifdef USE_UV

#include "transComm.h"

static TdThreadOnce transModuleInit = PTHREAD_ONCE_INIT;

static char* notify = "a";

typedef struct {
  int       notifyCount;  //
  int       init;         // init or not
  STransMsg msg;
} SSvrRegArg;

typedef struct SSvrConn {
  T_REF_DECLARE()
  uv_tcp_t*  pTcp;
  uv_write_t pWriter;
  uv_timer_t pTimer;

  queue       queue;
  SConnBuffer readBuf;  // read buf,
  int         inType;
  void*       pTransInst;  // rpc init
  void*       ahandle;     //
  void*       hostThrd;
  STransQueue srvMsgs;

  SSvrRegArg regArg;
  bool       broken;  // conn broken;

  ConnStatus         status;
  struct sockaddr_in addr;
  struct sockaddr_in localAddr;

  int64_t refId;
  int     spi;
  char    info[64];
  char    user[TSDB_UNI_LEN];  // user ID for the link
  char    secret[TSDB_PASSWORD_LEN];
  char    ckey[TSDB_PASSWORD_LEN];  // ciphering key
} SSvrConn;

typedef struct SSvrMsg {
  SSvrConn*     pConn;
  STransMsg     msg;
  queue         q;
  STransMsgType type;
} SSvrMsg;

typedef struct SWorkThrd {
  TdThread      thread;
  uv_connect_t  connect_req;
  uv_pipe_t*    pipe;
  uv_os_fd_t    fd;
  uv_loop_t*    loop;
  SAsyncPool*   asyncPool;
  queue         msg;
  TdThreadMutex msgMtx;

  queue conn;
  void* pTransInst;
  bool  quit;
} SWorkThrd;

typedef struct SServerObj {
  TdThread   thread;
  uv_tcp_t   server;
  uv_loop_t* loop;

  // work thread info
  int         workerIdx;
  int         numOfThreads;
  int         numOfWorkerReady;
  SWorkThrd** pThreadObj;

  uv_pipe_t   pipeListen;
  uv_pipe_t** pipe;
  uint32_t    ip;
  uint32_t    port;
  uv_async_t* pAcceptAsync;  // just to quit from from accept thread

  bool inited;
} SServerObj;

static void uvAllocConnBufferCb(uv_handle_t* handle, size_t suggested_size, uv_buf_t* buf);
static void uvAllocRecvBufferCb(uv_handle_t* handle, size_t suggested_size, uv_buf_t* buf);
static void uvOnRecvCb(uv_stream_t* cli, ssize_t nread, const uv_buf_t* buf);
static void uvOnTimeoutCb(uv_timer_t* handle);
static void uvOnSendCb(uv_write_t* req, int status);
static void uvOnPipeWriteCb(uv_write_t* req, int status);
static void uvOnAcceptCb(uv_stream_t* stream, int status);
static void uvOnConnectionCb(uv_stream_t* q, ssize_t nread, const uv_buf_t* buf);
static void uvWorkerAsyncCb(uv_async_t* handle);
static void uvAcceptAsyncCb(uv_async_t* handle);
static void uvShutDownCb(uv_shutdown_t* req, int status);

/*
 * time-consuming task throwed into BG work thread
 */
static void uvWorkDoTask(uv_work_t* req);
static void uvWorkAfterTask(uv_work_t* req, int status);

static void uvWalkCb(uv_handle_t* handle, void* arg);
static void uvFreeCb(uv_handle_t* handle);

static void uvStartSendRespInternal(SSvrMsg* smsg);
static void uvPrepareSendData(SSvrMsg* msg, uv_buf_t* wb);
static void uvStartSendResp(SSvrMsg* msg);

static void uvNotifyLinkBrokenToApp(SSvrConn* conn);

static void destroySmsg(SSvrMsg* smsg);
// check whether already read complete packet
static SSvrConn* createConn(void* hThrd);
static void      destroyConn(SSvrConn* conn, bool clear /*clear handle or not*/);
static void      destroyConnRegArg(SSvrConn* conn);

static int reallocConnRef(SSvrConn* conn);

static void uvHandleQuit(SSvrMsg* msg, SWorkThrd* thrd);
static void uvHandleRelease(SSvrMsg* msg, SWorkThrd* thrd);
static void uvHandleResp(SSvrMsg* msg, SWorkThrd* thrd);
static void uvHandleRegister(SSvrMsg* msg, SWorkThrd* thrd);
static void (*transAsyncHandle[])(SSvrMsg* msg, SWorkThrd* thrd) = {uvHandleResp, uvHandleQuit, uvHandleRelease,
                                                                    uvHandleRegister, NULL};

static void uvDestroyConn(uv_handle_t* handle);

// server and worker thread
static void* transWorkerThread(void* arg);
static void* transAcceptThread(void* arg);

// add handle loop
static bool addHandleToWorkloop(SWorkThrd* pThrd, char* pipeName);
static bool addHandleToAcceptloop(void* arg);

#define CONN_SHOULD_RELEASE(conn, head)                                               \
  do {                                                                                \
    if ((head)->release == 1 && (head->msgLen) == sizeof(*head)) {                    \
      conn->status = ConnRelease;                                                     \
      transClearBuffer(&conn->readBuf);                                               \
      transFreeMsg(transContFromHead((char*)head));                                   \
      tTrace("conn %p received release request", conn);                               \
                                                                                      \
      STransMsg tmsg = {.code = 0, .info.handle = (void*)conn, .info.ahandle = NULL}; \
      SSvrMsg*  srvMsg = taosMemoryCalloc(1, sizeof(SSvrMsg));                        \
      srvMsg->msg = tmsg;                                                             \
      srvMsg->type = Release;                                                         \
      srvMsg->pConn = conn;                                                           \
      reallocConnRef(conn);                                                           \
      if (!transQueuePush(&conn->srvMsgs, srvMsg)) {                                  \
        return;                                                                       \
      }                                                                               \
      if (conn->regArg.init) {                                                        \
        tTrace("conn %p release, notify server app", conn);                           \
        STrans* pTransInst = conn->pTransInst;                                        \
        (*pTransInst->cfp)(pTransInst->parent, &(conn->regArg.msg), NULL);            \
        memset(&conn->regArg, 0, sizeof(conn->regArg));                               \
      }                                                                               \
      uvStartSendRespInternal(srvMsg);                                                \
      return;                                                                         \
    }                                                                                 \
  } while (0)

#define SRV_RELEASE_UV(loop)       \
  do {                             \
    uv_walk(loop, uvWalkCb, NULL); \
    uv_run(loop, UV_RUN_DEFAULT);  \
    uv_loop_close(loop);           \
  } while (0);

#define ASYNC_ERR_JRET(thrd)                            \
  do {                                                  \
    if (thrd->quit) {                                   \
      tTrace("worker thread already quit, ignore msg"); \
      goto _return1;                                    \
    }                                                   \
  } while (0)

void uvAllocRecvBufferCb(uv_handle_t* handle, size_t suggested_size, uv_buf_t* buf) {
  SSvrConn*    conn = handle->data;
  SConnBuffer* pBuf = &conn->readBuf;
  transAllocBuffer(pBuf, buf);
}

// refers specifically to query or insert timeout
static void uvHandleActivityTimeout(uv_timer_t* handle) {
  SSvrConn* conn = handle->data;
  tDebug("%p timeout since no activity", conn);
}

static void uvHandleReq(SSvrConn* pConn) {
  SConnBuffer* pBuf = &pConn->readBuf;
  char*        msg = pBuf->buf;
  uint32_t     msgLen = pBuf->len;

  STransMsgHead* pHead = (STransMsgHead*)msg;
  pHead->code = htonl(pHead->code);
  pHead->msgLen = htonl(pHead->msgLen);
  memcpy(pConn->user, pHead->user, strlen(pHead->user));

  // TODO(dengyihao): time-consuming task throwed into BG Thread
  //  uv_work_t* wreq = taosMemoryMalloc(sizeof(uv_work_t));
  //  wreq->data = pConn;
  //  uv_read_stop((uv_stream_t*)pConn->pTcp);
  //  transRefSrvHandle(pConn);
  //  uv_queue_work(((SWorkThrd*)pConn->hostThrd)->loop, wreq, uvWorkDoTask, uvWorkAfterTask);

  CONN_SHOULD_RELEASE(pConn, pHead);

  STransMsg transMsg;
  memset(&transMsg, 0, sizeof(transMsg));
  transMsg.contLen = transContLenFromMsg(pHead->msgLen);
  transMsg.pCont = pHead->content;
  transMsg.msgType = pHead->msgType;
  transMsg.code = pHead->code;

  transClearBuffer(&pConn->readBuf);

  pConn->inType = pHead->msgType;
  if (pConn->status == ConnNormal) {
    if (pHead->persist == 1) {
      pConn->status = ConnAcquire;
      transRefSrvHandle(pConn);
      tDebug("conn %p acquired by server app", pConn);
    }
  }
  STrans*   pTransInst = pConn->pTransInst;
  STraceId* trace = &pHead->traceId;
  if (pConn->status == ConnNormal && pHead->noResp == 0) {
    transRefSrvHandle(pConn);

    tGTrace("%s conn %p %s received from %s:%d, local info:%s:%d, msg size:%d", transLabel(pTransInst), pConn,
            TMSG_INFO(transMsg.msgType), taosInetNtoa(pConn->addr.sin_addr), ntohs(pConn->addr.sin_port),
            taosInetNtoa(pConn->localAddr.sin_addr), ntohs(pConn->localAddr.sin_port), transMsg.contLen);
  } else {
    tGTrace("%s conn %p %s received from %s:%d, local info:%s:%d, msg size:%d, resp:%d, code:%d",
            transLabel(pTransInst), pConn, TMSG_INFO(transMsg.msgType), taosInetNtoa(pConn->addr.sin_addr),
            ntohs(pConn->addr.sin_port), taosInetNtoa(pConn->localAddr.sin_addr), ntohs(pConn->localAddr.sin_port),
            transMsg.contLen, pHead->noResp, transMsg.code);
    // no ref here
  }

  // pHead->noResp = 1,
  // 1. server application should not send resp on handle
  // 2. once send out data, cli conn released to conn pool immediately
  // 3. not mixed with persist
  transMsg.info.ahandle = (void*)pHead->ahandle;
  transMsg.info.handle = (void*)transAcquireExHandle(transGetRefMgt(), pConn->refId);
  transMsg.info.refId = pConn->refId;
  transMsg.info.traceId = pHead->traceId;

  tGTrace("%s handle %p conn:%p translated to app, refId:%" PRIu64, transLabel(pTransInst), transMsg.info.handle,
          pConn, pConn->refId);
  assert(transMsg.info.handle != NULL);

  if (pHead->noResp == 1) {
    transMsg.info.refId = -1;
  }

  // set up conn info
  SRpcConnInfo* pConnInfo = &(transMsg.info.conn);
  pConnInfo->clientIp = (uint32_t)(pConn->addr.sin_addr.s_addr);
  pConnInfo->clientPort = ntohs(pConn->addr.sin_port);
  tstrncpy(pConnInfo->user, pConn->user, sizeof(pConnInfo->user));

  transReleaseExHandle(transGetRefMgt(), pConn->refId);

  (*pTransInst->cfp)(pTransInst->parent, &transMsg, NULL);
  // uv_timer_start(&pConn->pTimer, uvHandleActivityTimeout, pRpc->idleTime * 10000, 0);
}

void uvOnRecvCb(uv_stream_t* cli, ssize_t nread, const uv_buf_t* buf) {
  // opt
  SSvrConn*    conn = cli->data;
  SConnBuffer* pBuf = &conn->readBuf;
  STrans*      pTransInst = conn->pTransInst;
  if (nread > 0) {
    pBuf->len += nread;
    tTrace("%s conn %p total read:%d, current read:%d", transLabel(pTransInst), conn, pBuf->len, (int)nread);
    if (transReadComplete(pBuf)) {
      tTrace("%s conn %p alread read complete packet", transLabel(pTransInst), conn);
      uvHandleReq(conn);
    } else {
      tTrace("%s conn %p read partial packet, continue to read", transLabel(pTransInst), conn);
    }
    return;
  }
  if (nread == 0) {
    return;
  }

<<<<<<< HEAD
  tError("%s conn %p read error:%s", transLabel(pTransInst), conn, uv_err_name(nread));
=======
  tWarn("%s conn %p read error: %s", transLabel(pTransInst), conn, uv_err_name(nread));
>>>>>>> 7c39d607
  if (nread < 0) {
    conn->broken = true;
    if (conn->status == ConnAcquire) {
      if (conn->regArg.init) {
        tTrace("%s conn %p broken, notify server app", transLabel(pTransInst), conn);
        STrans* pTransInst = conn->pTransInst;
        (*pTransInst->cfp)(pTransInst->parent, &(conn->regArg.msg), NULL);
        memset(&conn->regArg, 0, sizeof(conn->regArg));
      }
    }
    transUnrefSrvHandle(conn);
  }
}
void uvAllocConnBufferCb(uv_handle_t* handle, size_t suggested_size, uv_buf_t* buf) {
  buf->len = 2;
  buf->base = taosMemoryCalloc(1, sizeof(char) * buf->len);
}

void uvOnTimeoutCb(uv_timer_t* handle) {
  // opt
  SSvrConn* pConn = handle->data;
  tError("conn %p time out", pConn);
}

void uvOnSendCb(uv_write_t* req, int status) {
  SSvrConn* conn = req->data;
  if (status == 0) {
    tTrace("conn %p data already was written on stream", conn);
    if (!transQueueEmpty(&conn->srvMsgs)) {
      SSvrMsg* msg = transQueuePop(&conn->srvMsgs);
      destroySmsg(msg);
      // send cached data
      if (!transQueueEmpty(&conn->srvMsgs)) {
        msg = (SSvrMsg*)transQueueGet(&conn->srvMsgs, 0);
        if (msg->type == Register && conn->status == ConnAcquire) {
          conn->regArg.notifyCount = 0;
          conn->regArg.init = 1;
          conn->regArg.msg = msg->msg;
          if (conn->broken) {
            STrans* pTransInst = conn->pTransInst;
            (pTransInst->cfp)(pTransInst->parent, &(conn->regArg.msg), NULL);
            memset(&conn->regArg, 0, sizeof(conn->regArg));
          }
          transQueuePop(&conn->srvMsgs);
          taosMemoryFree(msg);

          msg = (SSvrMsg*)transQueueGet(&conn->srvMsgs, 0);
          if (msg != NULL) {
            uvStartSendRespInternal(msg);
          }
        } else {
          uvStartSendRespInternal(msg);
        }
      }
    }
    transUnrefSrvHandle(conn);
  } else {
    tError("conn %p failed to write data, %s", conn, uv_err_name(status));
    conn->broken = true;
    transUnrefSrvHandle(conn);
  }
}
static void uvOnPipeWriteCb(uv_write_t* req, int status) {
  if (status == 0) {
    tTrace("success to dispatch conn to work thread");
  } else {
    tError("fail to dispatch conn to work thread");
  }
  uv_close((uv_handle_t*)req->data, uvFreeCb);
  taosMemoryFree(req);
}

static void uvPrepareSendData(SSvrMsg* smsg, uv_buf_t* wb) {
  SSvrConn*  pConn = smsg->pConn;
  STransMsg* pMsg = &smsg->msg;
  if (pMsg->pCont == 0) {
    pMsg->pCont = (void*)rpcMallocCont(0);
    pMsg->contLen = 0;
  }
  STransMsgHead* pHead = transHeadFromCont(pMsg->pCont);
  pHead->ahandle = (uint64_t)pMsg->info.ahandle;
  pHead->traceId = pMsg->info.traceId;
  pHead->hasEpSet = pMsg->info.hasEpSet;

  if (pConn->status == ConnNormal) {
    pHead->msgType = pConn->inType + 1;
  } else {
    if (smsg->type == Release) {
      pHead->msgType = 0;
      pConn->status = ConnNormal;

      destroyConnRegArg(pConn);
      transUnrefSrvHandle(pConn);
    } else {
      pHead->msgType = pMsg->msgType;
      // set up resp msg type
      if (pHead->msgType == 0 && transMsgLenFromCont(pMsg->contLen) == sizeof(STransMsgHead)) {
        pHead->msgType = pConn->inType + 1;
      }
    }
  }

  pHead->release = smsg->type == Release ? 1 : 0;
  pHead->code = htonl(pMsg->code);

  char*   msg = (char*)pHead;
  int32_t len = transMsgLenFromCont(pMsg->contLen);

  STrans*   pTransInst = pConn->pTransInst;
  STraceId* trace = &pMsg->info.traceId;
  tGTrace("%s conn %p %s is sent to %s:%d, local info:%s:%d, msglen:%d", transLabel(pTransInst), pConn,
          TMSG_INFO(pHead->msgType), taosInetNtoa(pConn->addr.sin_addr), ntohs(pConn->addr.sin_port),
          taosInetNtoa(pConn->localAddr.sin_addr), ntohs(pConn->localAddr.sin_port), len);
  pHead->msgLen = htonl(len);

  wb->base = msg;
  wb->len = len;
}

static void uvStartSendRespInternal(SSvrMsg* smsg) {
  SSvrConn* pConn = smsg->pConn;
  if (pConn->broken) {
    return;
  }

  uv_buf_t wb;
  uvPrepareSendData(smsg, &wb);

  transRefSrvHandle(pConn);
  uv_write(&pConn->pWriter, (uv_stream_t*)pConn->pTcp, &wb, 1, uvOnSendCb);
}
static void uvStartSendResp(SSvrMsg* smsg) {
  // impl
  SSvrConn* pConn = smsg->pConn;

  if (pConn->broken == true) {
    // persist by
    transFreeMsg(smsg->msg.pCont);
    taosMemoryFree(smsg);
    transUnrefSrvHandle(pConn);
    return;
  }
  if (pConn->status == ConnNormal) {
    transUnrefSrvHandle(pConn);
  }

  if (!transQueuePush(&pConn->srvMsgs, smsg)) {
    return;
  }
  uvStartSendRespInternal(smsg);
  return;
}

static void destroySmsg(SSvrMsg* smsg) {
  if (smsg == NULL) {
    return;
  }
  transFreeMsg(smsg->msg.pCont);
  taosMemoryFree(smsg);
}
static void destroyAllConn(SWorkThrd* pThrd) {
  tTrace("thread %p destroy all conn ", pThrd);
  while (!QUEUE_IS_EMPTY(&pThrd->conn)) {
    queue* h = QUEUE_HEAD(&pThrd->conn);
    QUEUE_REMOVE(h);
    QUEUE_INIT(h);

    SSvrConn* c = QUEUE_DATA(h, SSvrConn, queue);
    while (T_REF_VAL_GET(c) >= 2) {
      transUnrefSrvHandle(c);
    }
    transUnrefSrvHandle(c);
  }
}
void uvWorkerAsyncCb(uv_async_t* handle) {
  SAsyncItem* item = handle->data;
  SWorkThrd*  pThrd = item->pThrd;
  SSvrConn*   conn = NULL;
  queue       wq;

  // batch process to avoid to lock/unlock frequently
  taosThreadMutexLock(&item->mtx);
  QUEUE_MOVE(&item->qmsg, &wq);
  taosThreadMutexUnlock(&item->mtx);

  while (!QUEUE_IS_EMPTY(&wq)) {
    queue* head = QUEUE_HEAD(&wq);
    QUEUE_REMOVE(head);

    SSvrMsg* msg = QUEUE_DATA(head, SSvrMsg, q);
    if (msg == NULL) {
      tError("unexcept occurred, continue");
      continue;
    }
    // release handle to rpc init
    if (msg->type == Quit) {
      (*transAsyncHandle[msg->type])(msg, pThrd);
      continue;
    } else {
      STransMsg transMsg = msg->msg;

      SExHandle* exh1 = transMsg.info.handle;
      int64_t    refId = transMsg.info.refId;
      SExHandle* exh2 = transAcquireExHandle(transGetRefMgt(), refId);
      if (exh2 == NULL || exh1 != exh2) {
        tTrace("handle except msg %p, ignore it", exh1);
        transReleaseExHandle(transGetRefMgt(), refId);
        destroySmsg(msg);
        continue;
      }
      msg->pConn = exh1->handle;
      transReleaseExHandle(transGetRefMgt(), refId);
      (*transAsyncHandle[msg->type])(msg, pThrd);
    }
  }
}
static void uvWalkCb(uv_handle_t* handle, void* arg) {
  if (!uv_is_closing(handle)) {
    uv_close(handle, NULL);
  }
}
static void uvFreeCb(uv_handle_t* handle) {
  //
  taosMemoryFree(handle);
}

static void uvAcceptAsyncCb(uv_async_t* async) {
  SServerObj* srv = async->data;
  tDebug("close server port %d", srv->port);
  uv_walk(srv->loop, uvWalkCb, NULL);
}

static void uvShutDownCb(uv_shutdown_t* req, int status) {
  if (status != 0) {
    tDebug("conn failed to shut down:%s", uv_err_name(status));
  }
  uv_close((uv_handle_t*)req->handle, uvDestroyConn);
  taosMemoryFree(req);
}

static void uvWorkDoTask(uv_work_t* req) {
  // doing time-consumeing task
  // only auth conn currently, add more func later
  tTrace("conn %p start to be processed in BG Thread", req->data);
  return;
}

static void uvWorkAfterTask(uv_work_t* req, int status) {
  if (status != 0) {
    tTrace("conn %p failed to processed ", req->data);
  }
  // Done time-consumeing task
  // add more func later
  // this func called in main loop
  tTrace("conn %p already processed ", req->data);
  taosMemoryFree(req);
}

void uvOnAcceptCb(uv_stream_t* stream, int status) {
  if (status == -1) {
    return;
  }
  SServerObj* pObj = container_of(stream, SServerObj, server);

  uv_tcp_t* cli = (uv_tcp_t*)taosMemoryMalloc(sizeof(uv_tcp_t));
  uv_tcp_init(pObj->loop, cli);

  if (uv_accept(stream, (uv_stream_t*)cli) == 0) {
    if (pObj->numOfWorkerReady < pObj->numOfThreads) {
      tError("worker-threads are not ready for all, need %d instead of %d.", pObj->numOfThreads,
             pObj->numOfWorkerReady);
      uv_close((uv_handle_t*)cli, NULL);
      return;
    }

    uv_write_t* wr = (uv_write_t*)taosMemoryMalloc(sizeof(uv_write_t));
    wr->data = cli;
    uv_buf_t buf = uv_buf_init((char*)notify, strlen(notify));

    pObj->workerIdx = (pObj->workerIdx + 1) % pObj->numOfThreads;

    tTrace("new conntion accepted by main server, dispatch to %dth worker-thread", pObj->workerIdx);

    uv_write2(wr, (uv_stream_t*)&(pObj->pipe[pObj->workerIdx][0]), &buf, 1, (uv_stream_t*)cli, uvOnPipeWriteCb);
  } else {
    uv_close((uv_handle_t*)cli, NULL);
  }
}
void uvOnConnectionCb(uv_stream_t* q, ssize_t nread, const uv_buf_t* buf) {
  tTrace("connection coming");
  if (nread < 0) {
    if (nread != UV_EOF) {
      tError("read error %s", uv_err_name(nread));
    }
    // TODO(log other failure reason)
    tWarn("failed to create connect:%p", q);
    taosMemoryFree(buf->base);
    uv_close((uv_handle_t*)q, NULL);
    // taosMemoryFree(q);
    return;
  }
  // free memory allocated by
  assert(nread == strlen(notify));
  assert(buf->base[0] == notify[0]);
  taosMemoryFree(buf->base);

  SWorkThrd* pThrd = q->data;

  uv_pipe_t* pipe = (uv_pipe_t*)q;
  if (!uv_pipe_pending_count(pipe)) {
    tError("No pending count");
    return;
  }

  uv_handle_type pending = uv_pipe_pending_type(pipe);
  assert(pending == UV_TCP);

  SSvrConn* pConn = createConn(pThrd);

  pConn->pTransInst = pThrd->pTransInst;
  /* init conn timer*/
  // uv_timer_init(pThrd->loop, &pConn->pTimer);
  // pConn->pTimer.data = pConn;

  pConn->hostThrd = pThrd;

  // init client handle
  pConn->pTcp = (uv_tcp_t*)taosMemoryMalloc(sizeof(uv_tcp_t));
  uv_tcp_init(pThrd->loop, pConn->pTcp);
  pConn->pTcp->data = pConn;

  pConn->pWriter.data = pConn;

  transSetConnOption((uv_tcp_t*)pConn->pTcp);

  if (uv_accept(q, (uv_stream_t*)(pConn->pTcp)) == 0) {
    uv_os_fd_t fd;
    uv_fileno((const uv_handle_t*)pConn->pTcp, &fd);
    tTrace("conn %p created, fd:%d", pConn, fd);

    int addrlen = sizeof(pConn->addr);
    if (0 != uv_tcp_getpeername(pConn->pTcp, (struct sockaddr*)&pConn->addr, &addrlen)) {
      tError("conn %p failed to get peer info", pConn);
      transUnrefSrvHandle(pConn);
      return;
    }

    addrlen = sizeof(pConn->localAddr);
    if (0 != uv_tcp_getsockname(pConn->pTcp, (struct sockaddr*)&pConn->localAddr, &addrlen)) {
      tError("conn %p failed to get local info", pConn);
      transUnrefSrvHandle(pConn);
      return;
    }

    uv_read_start((uv_stream_t*)(pConn->pTcp), uvAllocRecvBufferCb, uvOnRecvCb);

  } else {
    tDebug("failed to create new connection");
    transUnrefSrvHandle(pConn);
  }
}

void* transAcceptThread(void* arg) {
  // opt
  setThreadName("trans-accept");
  SServerObj* srv = (SServerObj*)arg;
  uv_run(srv->loop, UV_RUN_DEFAULT);

  return NULL;
}
void uvOnPipeConnectionCb(uv_connect_t* connect, int status) {
  if (status != 0) {
    return;
  }
  SWorkThrd* pThrd = container_of(connect, SWorkThrd, connect_req);
  uv_read_start((uv_stream_t*)pThrd->pipe, uvAllocConnBufferCb, uvOnConnectionCb);
}
static bool addHandleToWorkloop(SWorkThrd* pThrd, char* pipeName) {
  pThrd->loop = (uv_loop_t*)taosMemoryMalloc(sizeof(uv_loop_t));
  if (0 != uv_loop_init(pThrd->loop)) {
    return false;
  }

  uv_pipe_init(pThrd->loop, pThrd->pipe, 1);
  // int r = uv_pipe_open(pThrd->pipe, pThrd->fd);

  pThrd->pipe->data = pThrd;

  QUEUE_INIT(&pThrd->msg);
  taosThreadMutexInit(&pThrd->msgMtx, NULL);

  // conn set
  QUEUE_INIT(&pThrd->conn);

  pThrd->asyncPool = transCreateAsyncPool(pThrd->loop, 1, pThrd, uvWorkerAsyncCb);
  uv_pipe_connect(&pThrd->connect_req, pThrd->pipe, pipeName, uvOnPipeConnectionCb);
  // uv_read_start((uv_stream_t*)pThrd->pipe, uvAllocConnBufferCb, uvOnConnectionCb);
  return true;
}

static bool addHandleToAcceptloop(void* arg) {
  // impl later
  SServerObj* srv = arg;

  int err = 0;
  if ((err = uv_tcp_init(srv->loop, &srv->server)) != 0) {
    tError("failed to init accept server:%s", uv_err_name(err));
    return false;
  }

  // register an async here to quit server gracefully
  srv->pAcceptAsync = taosMemoryCalloc(1, sizeof(uv_async_t));
  uv_async_init(srv->loop, srv->pAcceptAsync, uvAcceptAsyncCb);
  srv->pAcceptAsync->data = srv;

  struct sockaddr_in bind_addr;
  uv_ip4_addr("0.0.0.0", srv->port, &bind_addr);
  if ((err = uv_tcp_bind(&srv->server, (const struct sockaddr*)&bind_addr, 0)) != 0) {
    tError("failed to bind:%s", uv_err_name(err));
    return false;
  }
  if ((err = uv_listen((uv_stream_t*)&srv->server, 512, uvOnAcceptCb)) != 0) {
    tError("failed to listen:%s", uv_err_name(err));
    terrno = TSDB_CODE_RPC_PORT_EADDRINUSE;
    return false;
  }
  return true;
}
void* transWorkerThread(void* arg) {
  setThreadName("trans-worker");
  SWorkThrd* pThrd = (SWorkThrd*)arg;
  uv_run(pThrd->loop, UV_RUN_DEFAULT);

  return NULL;
}

static SSvrConn* createConn(void* hThrd) {
  SWorkThrd* pThrd = hThrd;

  SSvrConn* pConn = (SSvrConn*)taosMemoryCalloc(1, sizeof(SSvrConn));
  QUEUE_INIT(&pConn->queue);

  QUEUE_PUSH(&pThrd->conn, &pConn->queue);

  transQueueInit(&pConn->srvMsgs, NULL);

  memset(&pConn->regArg, 0, sizeof(pConn->regArg));
  pConn->broken = false;
  pConn->status = ConnNormal;

  SExHandle* exh = taosMemoryMalloc(sizeof(SExHandle));
  exh->handle = pConn;
  exh->pThrd = pThrd;
  exh->refId = transAddExHandle(transGetRefMgt(), exh);
  transAcquireExHandle(transGetRefMgt(), exh->refId);

  STrans* pTransInst = pThrd->pTransInst;
  pConn->refId = exh->refId;
  transRefSrvHandle(pConn);
  tTrace("%s handle %p, conn %p created, refId:%" PRId64, transLabel(pTransInst), exh, pConn, pConn->refId);
  return pConn;
}

static void destroyConn(SSvrConn* conn, bool clear) {
  if (conn == NULL) {
    return;
  }

  transDestroyBuffer(&conn->readBuf);
  if (clear) {
    if (!uv_is_closing((uv_handle_t*)conn->pTcp)) {
      tTrace("conn %p to be destroyed", conn);
      uv_close((uv_handle_t*)conn->pTcp, uvDestroyConn);
    }
    //} else {
    //  uvDestroyConn((uv_handle_t*)conn->pTcp);
    //}
  }
}
static void destroyConnRegArg(SSvrConn* conn) {
  if (conn->regArg.init == 1) {
    transFreeMsg(conn->regArg.msg.pCont);
    conn->regArg.init = 0;
  }
}
static int reallocConnRef(SSvrConn* conn) {
  transReleaseExHandle(transGetRefMgt(), conn->refId);
  transRemoveExHandle(transGetRefMgt(), conn->refId);
  // avoid app continue to send msg on invalid handle
  SExHandle* exh = taosMemoryMalloc(sizeof(SExHandle));
  exh->handle = conn;
  exh->pThrd = conn->hostThrd;
  exh->refId = transAddExHandle(transGetRefMgt(), exh);
  transAcquireExHandle(transGetRefMgt(), exh->refId);
  conn->refId = exh->refId;

  return 0;
}
static void uvDestroyConn(uv_handle_t* handle) {
  SSvrConn* conn = handle->data;
  if (conn == NULL) {
    return;
  }
  SWorkThrd* thrd = conn->hostThrd;

  transReleaseExHandle(transGetRefMgt(), conn->refId);
  transRemoveExHandle(transGetRefMgt(), conn->refId);

  STrans* pTransInst = thrd->pTransInst;
  tDebug("%s conn %p destroy", transLabel(pTransInst), conn);

  for (int i = 0; i < transQueueSize(&conn->srvMsgs); i++) {
    SSvrMsg* msg = transQueueGet(&conn->srvMsgs, i);
    destroySmsg(msg);
  }
  transQueueDestroy(&conn->srvMsgs);

  QUEUE_REMOVE(&conn->queue);
  taosMemoryFree(conn->pTcp);
  destroyConnRegArg(conn);
  taosMemoryFree(conn);

  if (thrd->quit && QUEUE_IS_EMPTY(&thrd->conn)) {
    tTrace("work thread quit");
    uv_walk(thrd->loop, uvWalkCb, NULL);
  }
}
static void uvPipeListenCb(uv_stream_t* handle, int status) {
  ASSERT(status == 0);

  SServerObj* srv = container_of(handle, SServerObj, pipeListen);
  uv_pipe_t*  pipe = &(srv->pipe[srv->numOfWorkerReady][0]);
  ASSERT(0 == uv_pipe_init(srv->loop, pipe, 1));
  ASSERT(0 == uv_accept((uv_stream_t*)&srv->pipeListen, (uv_stream_t*)pipe));

  ASSERT(1 == uv_is_readable((uv_stream_t*)pipe));
  ASSERT(1 == uv_is_writable((uv_stream_t*)pipe));
  ASSERT(0 == uv_is_closing((uv_handle_t*)pipe));

  srv->numOfWorkerReady++;

  // ASSERT(0 == uv_listen((uv_stream_t*)&ctx.send.tcp, 512, uvOnAcceptCb));

  // r = uv_read_start((uv_stream_t*)&ctx.channel, alloc_cb, read_cb);
  // ASSERT(r == 0);
}

void* transInitServer(uint32_t ip, uint32_t port, char* label, int numOfThreads, void* fp, void* shandle) {
  SServerObj* srv = taosMemoryCalloc(1, sizeof(SServerObj));
  srv->loop = (uv_loop_t*)taosMemoryMalloc(sizeof(uv_loop_t));
  srv->numOfThreads = numOfThreads;
  srv->workerIdx = 0;
  srv->numOfWorkerReady = 0;
  srv->pThreadObj = (SWorkThrd**)taosMemoryCalloc(srv->numOfThreads, sizeof(SWorkThrd*));
  srv->pipe = (uv_pipe_t**)taosMemoryCalloc(srv->numOfThreads, sizeof(uv_pipe_t*));
  srv->ip = ip;
  srv->port = port;
  uv_loop_init(srv->loop);

  assert(0 == uv_pipe_init(srv->loop, &srv->pipeListen, 0));
#ifdef WINDOWS
  char pipeName[64];
  snprintf(pipeName, sizeof(pipeName), "\\\\?\\pipe\\trans.rpc.%p-%lu", taosSafeRand(), GetCurrentProcessId());
#else
  char pipeName[PATH_MAX] = {0};
  snprintf(pipeName, sizeof(pipeName), "%s%spipe.trans.rpc.%08X-%lu", tsTempDir, TD_DIRSEP, taosSafeRand(),
           taosGetSelfPthreadId());
#endif
  assert(0 == uv_pipe_bind(&srv->pipeListen, pipeName));
  assert(0 == uv_listen((uv_stream_t*)&srv->pipeListen, SOMAXCONN, uvPipeListenCb));

  for (int i = 0; i < srv->numOfThreads; i++) {
    SWorkThrd* thrd = (SWorkThrd*)taosMemoryCalloc(1, sizeof(SWorkThrd));
    thrd->pTransInst = shandle;
    thrd->quit = false;
    srv->pThreadObj[i] = thrd;
    thrd->pTransInst = shandle;

    srv->pipe[i] = (uv_pipe_t*)taosMemoryCalloc(2, sizeof(uv_pipe_t));
    thrd->pipe = &(srv->pipe[i][1]);  // init read

    if (false == addHandleToWorkloop(thrd, pipeName)) {
      goto End;
    }
    int err = taosThreadCreate(&(thrd->thread), NULL, transWorkerThread, (void*)(thrd));
    if (err == 0) {
      tDebug("sucess to create worker-thread %d", i);
      // printf("thread %d create\n", i);
    } else {
      // TODO: clear all other resource later
      tError("failed to create worker-thread %d", i);
      goto End;
    }
  }
  if (false == taosValidIpAndPort(srv->ip, srv->port)) {
    terrno = TAOS_SYSTEM_ERROR(errno);
    tError("invalid ip/port, %d:%d, reason:%s", srv->ip, srv->port, terrstr());
    goto End;
  }
  if (false == addHandleToAcceptloop(srv)) {
    goto End;
  }
  int err = taosThreadCreate(&srv->thread, NULL, transAcceptThread, (void*)srv);
  if (err == 0) {
    tDebug("success to create accept-thread");
  } else {
    tError("failed  to create accept-thread");
    goto End;
    // clear all resource later
  }
  srv->inited = true;
  return srv;
End:
  transCloseServer(srv);
  return NULL;
}

void uvHandleQuit(SSvrMsg* msg, SWorkThrd* thrd) {
  thrd->quit = true;
  if (QUEUE_IS_EMPTY(&thrd->conn)) {
    uv_walk(thrd->loop, uvWalkCb, NULL);
  } else {
    destroyAllConn(thrd);
  }
  taosMemoryFree(msg);
}
void uvHandleRelease(SSvrMsg* msg, SWorkThrd* thrd) {
  SSvrConn* conn = msg->pConn;
  if (conn->status == ConnAcquire) {
    reallocConnRef(conn);
    if (!transQueuePush(&conn->srvMsgs, msg)) {
      return;
    }
    uvStartSendRespInternal(msg);
    return;
  } else if (conn->status == ConnRelease || conn->status == ConnNormal) {
    tDebug("%s conn %p already released, ignore release-msg", transLabel(thrd->pTransInst), conn);
  }
  destroySmsg(msg);
}
void uvHandleResp(SSvrMsg* msg, SWorkThrd* thrd) {
  // send msg to client
  tDebug("%s conn %p start to send resp (2/2)", transLabel(thrd->pTransInst), msg->pConn);
  uvStartSendResp(msg);
}
void uvHandleRegister(SSvrMsg* msg, SWorkThrd* thrd) {
  SSvrConn* conn = msg->pConn;
  tDebug("%s conn %p register brokenlink callback", transLabel(thrd->pTransInst), conn);
  if (conn->status == ConnAcquire) {
    if (!transQueuePush(&conn->srvMsgs, msg)) {
      return;
    }
    transQueuePop(&conn->srvMsgs);
    conn->regArg.notifyCount = 0;
    conn->regArg.init = 1;
    conn->regArg.msg = msg->msg;
    tDebug("conn %p register brokenlink callback succ", conn);

    if (conn->broken) {
      STrans* pTransInst = conn->pTransInst;
      (*pTransInst->cfp)(pTransInst->parent, &(conn->regArg.msg), NULL);
      memset(&conn->regArg, 0, sizeof(conn->regArg));
    }
    taosMemoryFree(msg);
  }
}
void destroyWorkThrd(SWorkThrd* pThrd) {
  if (pThrd == NULL) {
    return;
  }
  taosThreadJoin(pThrd->thread, NULL);
  SRV_RELEASE_UV(pThrd->loop);
  TRANS_DESTROY_ASYNC_POOL_MSG(pThrd->asyncPool, SSvrMsg, destroySmsg);
  transDestroyAsyncPool(pThrd->asyncPool);
  taosMemoryFree(pThrd->loop);
  taosMemoryFree(pThrd);
}
void sendQuitToWorkThrd(SWorkThrd* pThrd) {
  SSvrMsg* msg = taosMemoryCalloc(1, sizeof(SSvrMsg));
  msg->type = Quit;
  tDebug("server send quit msg to work thread");
  transAsyncSend(pThrd->asyncPool, &msg->q);
}

void transCloseServer(void* arg) {
  // impl later
  SServerObj* srv = arg;

  tDebug("send quit msg to accept thread");
  if (srv->inited) {
    uv_async_send(srv->pAcceptAsync);
    taosThreadJoin(srv->thread, NULL);
  }
  SRV_RELEASE_UV(srv->loop);

  for (int i = 0; i < srv->numOfThreads; i++) {
    sendQuitToWorkThrd(srv->pThreadObj[i]);
    destroyWorkThrd(srv->pThreadObj[i]);
  }

  taosMemoryFree(srv->pThreadObj);
  taosMemoryFree(srv->pAcceptAsync);
  taosMemoryFree(srv->loop);

  for (int i = 0; i < srv->numOfThreads; i++) {
    taosMemoryFree(srv->pipe[i]);
  }
  taosMemoryFree(srv->pipe);

  taosMemoryFree(srv);
}

void transRefSrvHandle(void* handle) {
  if (handle == NULL) {
    return;
  }
  int ref = T_REF_INC((SSvrConn*)handle);
  tDebug("conn %p ref count:%d", handle, ref);
}

void transUnrefSrvHandle(void* handle) {
  if (handle == NULL) {
    return;
  }
  int ref = T_REF_DEC((SSvrConn*)handle);
  tDebug("conn %p ref count:%d", handle, ref);
  if (ref == 0) {
    destroyConn((SSvrConn*)handle, true);
  }
}

void transReleaseSrvHandle(void* handle) {
  SRpcHandleInfo* info = handle;
  SExHandle*      exh = info->handle;
  int64_t         refId = info->refId;

  ASYNC_CHECK_HANDLE(exh, refId);

  SWorkThrd* pThrd = exh->pThrd;
  ASYNC_ERR_JRET(pThrd);

  STransMsg tmsg = {.code = 0, .info.handle = exh, .info.ahandle = NULL, .info.refId = refId};

  SSvrMsg* m = taosMemoryCalloc(1, sizeof(SSvrMsg));
  m->msg = tmsg;
  m->type = Release;

  tTrace("%s conn %p start to release", transLabel(pThrd->pTransInst), exh->handle);
  transAsyncSend(pThrd->asyncPool, &m->q);
  transReleaseExHandle(transGetRefMgt(), refId);
  return;
_return1:
  tTrace("handle %p failed to send to release handle", exh);
  transReleaseExHandle(transGetRefMgt(), refId);
  return;
_return2:
  tTrace("handle %p failed to send to release handle", exh);
  return;
}
void transSendResponse(const STransMsg* msg) {
  SExHandle* exh = msg->info.handle;
  int64_t    refId = msg->info.refId;
  ASYNC_CHECK_HANDLE(exh, refId);
  assert(refId != 0);

  STransMsg tmsg = *msg;
  tmsg.info.refId = refId;

  SWorkThrd* pThrd = exh->pThrd;
  ASYNC_ERR_JRET(pThrd);

  SSvrMsg* m = taosMemoryCalloc(1, sizeof(SSvrMsg));
  m->msg = tmsg;
  m->type = Normal;

  STraceId* trace = (STraceId*)&msg->info.traceId;
  tGTrace("conn %p start to send resp (1/2)", exh->handle);
  transAsyncSend(pThrd->asyncPool, &m->q);
  transReleaseExHandle(transGetRefMgt(), refId);
  return;
_return1:
  tTrace("handle %p failed to send resp", exh);
  rpcFreeCont(msg->pCont);
  transReleaseExHandle(transGetRefMgt(), refId);
  return;
_return2:
  tTrace("handle %p failed to send resp", exh);
  rpcFreeCont(msg->pCont);
  return;
}
void transRegisterMsg(const STransMsg* msg) {
  SExHandle* exh = msg->info.handle;
  int64_t    refId = msg->info.refId;
  ASYNC_CHECK_HANDLE(exh, refId);

  STransMsg tmsg = *msg;
  tmsg.info.refId = refId;

  SWorkThrd* pThrd = exh->pThrd;
  ASYNC_ERR_JRET(pThrd);

  SSvrMsg* m = taosMemoryCalloc(1, sizeof(SSvrMsg));
  m->msg = tmsg;
  m->type = Register;

  STrans* pTransInst = pThrd->pTransInst;
  tTrace("%s conn %p start to register brokenlink callback", transLabel(pTransInst), exh->handle);
  transAsyncSend(pThrd->asyncPool, &m->q);
  transReleaseExHandle(transGetRefMgt(), refId);
  return;

_return1:
  tTrace("handle %p failed to register brokenlink", exh);
  rpcFreeCont(msg->pCont);
  transReleaseExHandle(transGetRefMgt(), refId);
  return;
_return2:
  tTrace("handle %p failed to register brokenlink", exh);
  rpcFreeCont(msg->pCont);
}

int transGetConnInfo(void* thandle, STransHandleInfo* pConnInfo) { return -1; }

#endif<|MERGE_RESOLUTION|>--- conflicted
+++ resolved
@@ -305,11 +305,7 @@
     return;
   }
 
-<<<<<<< HEAD
-  tError("%s conn %p read error:%s", transLabel(pTransInst), conn, uv_err_name(nread));
-=======
-  tWarn("%s conn %p read error: %s", transLabel(pTransInst), conn, uv_err_name(nread));
->>>>>>> 7c39d607
+  tWarn("%s conn %p read error:%s", transLabel(pTransInst), conn, uv_err_name(nread));
   if (nread < 0) {
     conn->broken = true;
     if (conn->status == ConnAcquire) {
