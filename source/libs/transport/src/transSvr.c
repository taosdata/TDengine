--- conflicted
+++ resolved
@@ -1234,11 +1234,7 @@
 
   SSvrConn* pConn = (SSvrConn*)taosMemoryCalloc(1, sizeof(SSvrConn));
   if (pConn == NULL) {
-<<<<<<< HEAD
     TAOS_CHECK_GOTO(TSDB_CODE_OUT_OF_MEMORY, &lino, _end);
-=======
-    TAOS_CHECK_GOTO(terrno, NULL, _end);
->>>>>>> c9175ed2
   }
 
   QUEUE_INIT(&pConn->queue);
@@ -1257,11 +1253,7 @@
 
   SExHandle* exh = taosMemoryMalloc(sizeof(SExHandle));
   if (exh == NULL) {
-<<<<<<< HEAD
     TAOS_CHECK_GOTO(TSDB_CODE_OUT_OF_MEMORY, &lino, _end);
-=======
-    TAOS_CHECK_GOTO(terrno, NULL, _end);
->>>>>>> c9175ed2
   }
 
   exh->handle = pConn;
@@ -1296,11 +1288,7 @@
   // init client handle
   pConn->pTcp = (uv_tcp_t*)taosMemoryMalloc(sizeof(uv_tcp_t));
   if (pConn->pTcp == NULL) {
-<<<<<<< HEAD
     TAOS_CHECK_GOTO(TSDB_CODE_OUT_OF_MEMORY, &lino, _end);
-=======
-    TAOS_CHECK_GOTO(terrno, NULL, _end);
->>>>>>> c9175ed2
   }
 
   pConn->bufSize = BUFFER_LIMIT;
@@ -1345,25 +1333,6 @@
     }
   }
 }
-<<<<<<< HEAD
-=======
-static FORCE_INLINE void destroyConnRegArg(SSvrConn* conn) {
-  if (conn->regArg.init == 1) {
-    transFreeMsg(conn->regArg.msg.pCont);
-    conn->regArg.init = 0;
-  }
-}
-static int32_t reallocConnRef(SSvrConn* conn) {
-  if (conn->refId > 0) {
-    (void)transReleaseExHandle(transGetSvrRefMgt(), conn->refId);
-    (void)transRemoveExHandle(transGetSvrRefMgt(), conn->refId);
-  }
-  // avoid app continue to send msg on invalid handle
-  SExHandle* exh = taosMemoryMalloc(sizeof(SExHandle));
-  if (exh == NULL) {
-    return terrno;
-  }
->>>>>>> c9175ed2
 
 void uvConnDestroyAllState(SSvrConn* p) {
   STrans*   pInst = p->pInst;
