--- conflicted
+++ resolved
@@ -1501,12 +1501,7 @@
 
   if (exh == NULL) {
     rpcFreeCont(msg->pCont);
-<<<<<<< HEAD
-    tTrace("msg handle already released");
-    return -1;
-=======
     return 0;
->>>>>>> 4cac96d2
   }
   int64_t refId = msg->info.refId;
   ASYNC_CHECK_HANDLE(exh, refId);
