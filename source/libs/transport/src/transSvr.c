/*
 * Copyright (c) 2019 TAOS Data, Inc. <jhtao@taosdata.com>
 *
 * This program is free software: you can use, redistribute, and/or modify
 * it under the terms of the GNU Affero General Public License, version 3
 * or later ("AGPL"), as published by the Free Software Foundation.
 *
 * This program is distributed in the hope that it will be useful, but WITHOUT
 * ANY WARRANTY; without even the implied warranty of MERCHANTABILITY or
 * FITNESS FOR A PARTICULAR PURPOSE.
 *
 * You should have received a copy of the GNU Affero General Public License
 * along with this program. If not, see <http://www.gnu.org/licenses/>.
 */

#ifdef USE_UV

#include "transComm.h"

static TdThreadOnce transModuleInit = PTHREAD_ONCE_INIT;

static char* notify = "a";

typedef struct {
  int       notifyCount;  //
  int       init;         // init or not
  STransMsg msg;
} SSvrRegArg;

typedef struct SSvrConn {
  T_REF_DECLARE()
  uv_tcp_t*  pTcp;
  uv_write_t pWriter;
  uv_timer_t pTimer;

  queue       queue;
  SConnBuffer readBuf;  // read buf,
  int         inType;
  void*       pTransInst;  // rpc init
  void*       ahandle;     //
  void*       hostThrd;
  STransQueue srvMsgs;

  SSvrRegArg regArg;
  bool       broken;  // conn broken;

  ConnStatus         status;
  struct sockaddr_in addr;
  struct sockaddr_in localAddr;

  int64_t refId;
  int     spi;
  char    info[64];
  char    user[TSDB_UNI_LEN];  // user ID for the link
  char    secret[TSDB_PASSWORD_LEN];
  char    ckey[TSDB_PASSWORD_LEN];  // ciphering key
} SSvrConn;

typedef struct SSvrMsg {
  SSvrConn*     pConn;
  STransMsg     msg;
  queue         q;
  STransMsgType type;
} SSvrMsg;

typedef struct SWorkThrd {
  TdThread      thread;
  uv_connect_t  connect_req;
  uv_pipe_t*    pipe;
  uv_os_fd_t    fd;
  uv_loop_t*    loop;
  SAsyncPool*   asyncPool;
  queue         msg;
  TdThreadMutex msgMtx;

  queue conn;
  void* pTransInst;
  bool  quit;
} SWorkThrd;

typedef struct SServerObj {
  TdThread   thread;
  uv_tcp_t   server;
  uv_loop_t* loop;

  // work thread info
  int         workerIdx;
  int         numOfThreads;
  int         numOfWorkerReady;
  SWorkThrd** pThreadObj;

  uv_pipe_t   pipeListen;
  uv_pipe_t** pipe;
  uint32_t    ip;
  uint32_t    port;
  uv_async_t* pAcceptAsync;  // just to quit from from accept thread

  bool inited;
} SServerObj;

static void uvAllocConnBufferCb(uv_handle_t* handle, size_t suggested_size, uv_buf_t* buf);
static void uvAllocRecvBufferCb(uv_handle_t* handle, size_t suggested_size, uv_buf_t* buf);
static void uvOnRecvCb(uv_stream_t* cli, ssize_t nread, const uv_buf_t* buf);
static void uvOnTimeoutCb(uv_timer_t* handle);
static void uvOnSendCb(uv_write_t* req, int status);
static void uvOnPipeWriteCb(uv_write_t* req, int status);
static void uvOnAcceptCb(uv_stream_t* stream, int status);
static void uvOnConnectionCb(uv_stream_t* q, ssize_t nread, const uv_buf_t* buf);
static void uvWorkerAsyncCb(uv_async_t* handle);
static void uvAcceptAsyncCb(uv_async_t* handle);
static void uvShutDownCb(uv_shutdown_t* req, int status);

/*
 * time-consuming task throwed into BG work thread
 */
static void uvWorkDoTask(uv_work_t* req);
static void uvWorkAfterTask(uv_work_t* req, int status);

static void uvWalkCb(uv_handle_t* handle, void* arg);
static void uvFreeCb(uv_handle_t* handle);

static void uvStartSendRespInternal(SSvrMsg* smsg);
static void uvPrepareSendData(SSvrMsg* msg, uv_buf_t* wb);
static void uvStartSendResp(SSvrMsg* msg);

static void uvNotifyLinkBrokenToApp(SSvrConn* conn);

static void destroySmsg(SSvrMsg* smsg);
// check whether already read complete packet
static SSvrConn* createConn(void* hThrd);
static void      destroyConn(SSvrConn* conn, bool clear /*clear handle or not*/);
static void      destroyConnRegArg(SSvrConn* conn);

static int reallocConnRef(SSvrConn* conn);

static void uvHandleQuit(SSvrMsg* msg, SWorkThrd* thrd);
static void uvHandleRelease(SSvrMsg* msg, SWorkThrd* thrd);
static void uvHandleResp(SSvrMsg* msg, SWorkThrd* thrd);
static void uvHandleRegister(SSvrMsg* msg, SWorkThrd* thrd);
static void (*transAsyncHandle[])(SSvrMsg* msg, SWorkThrd* thrd) = {uvHandleResp, uvHandleQuit, uvHandleRelease,
                                                                    uvHandleRegister, NULL};

static void uvDestroyConn(uv_handle_t* handle);

// server and worker thread
static void* transWorkerThread(void* arg);
static void* transAcceptThread(void* arg);

// add handle loop
static bool addHandleToWorkloop(SWorkThrd* pThrd, char* pipeName);
static bool addHandleToAcceptloop(void* arg);

#define CONN_SHOULD_RELEASE(conn, head)                                               \
  do {                                                                                \
    if ((head)->release == 1 && (head->msgLen) == sizeof(*head)) {                    \
      conn->status = ConnRelease;                                                     \
      transClearBuffer(&conn->readBuf);                                               \
      transFreeMsg(transContFromHead((char*)head));                                   \
      tTrace("conn %p received release request", conn);                               \
                                                                                      \
      STransMsg tmsg = {.code = 0, .info.handle = (void*)conn, .info.ahandle = NULL}; \
      SSvrMsg*  srvMsg = taosMemoryCalloc(1, sizeof(SSvrMsg));                        \
      srvMsg->msg = tmsg;                                                             \
      srvMsg->type = Release;                                                         \
      srvMsg->pConn = conn;                                                           \
      reallocConnRef(conn);                                                           \
      if (!transQueuePush(&conn->srvMsgs, srvMsg)) {                                  \
        return;                                                                       \
      }                                                                               \
      if (conn->regArg.init) {                                                        \
        tTrace("conn %p release, notify server app", conn);                           \
        STrans* pTransInst = conn->pTransInst;                                        \
        (*pTransInst->cfp)(pTransInst->parent, &(conn->regArg.msg), NULL);            \
        memset(&conn->regArg, 0, sizeof(conn->regArg));                               \
      }                                                                               \
      uvStartSendRespInternal(srvMsg);                                                \
      return;                                                                         \
    }                                                                                 \
  } while (0)

#define SRV_RELEASE_UV(loop)       \
  do {                             \
    uv_walk(loop, uvWalkCb, NULL); \
    uv_run(loop, UV_RUN_DEFAULT);  \
    uv_loop_close(loop);           \
  } while (0);

#define ASYNC_ERR_JRET(thrd)                            \
  do {                                                  \
    if (thrd->quit) {                                   \
      tTrace("worker thread already quit, ignore msg"); \
      goto _return1;                                    \
    }                                                   \
  } while (0)

void uvAllocRecvBufferCb(uv_handle_t* handle, size_t suggested_size, uv_buf_t* buf) {
  SSvrConn*    conn = handle->data;
  SConnBuffer* pBuf = &conn->readBuf;
  transAllocBuffer(pBuf, buf);
}

// refers specifically to query or insert timeout
static void uvHandleActivityTimeout(uv_timer_t* handle) {
  SSvrConn* conn = handle->data;
  tDebug("%p timeout since no activity", conn);
}

static void uvHandleReq(SSvrConn* pConn) {
  SConnBuffer* pBuf = &pConn->readBuf;
  char*        msg = pBuf->buf;
  uint32_t     msgLen = pBuf->len;

  STransMsgHead* pHead = (STransMsgHead*)msg;
  pHead->code = htonl(pHead->code);
  pHead->msgLen = htonl(pHead->msgLen);
  memcpy(pConn->user, pHead->user, strlen(pHead->user));

  // TODO(dengyihao): time-consuming task throwed into BG Thread
  //  uv_work_t* wreq = taosMemoryMalloc(sizeof(uv_work_t));
  //  wreq->data = pConn;
  //  uv_read_stop((uv_stream_t*)pConn->pTcp);
  //  transRefSrvHandle(pConn);
  //  uv_queue_work(((SWorkThrd*)pConn->hostThrd)->loop, wreq, uvWorkDoTask, uvWorkAfterTask);

  CONN_SHOULD_RELEASE(pConn, pHead);

  STransMsg transMsg;
  memset(&transMsg, 0, sizeof(transMsg));
  transMsg.contLen = transContLenFromMsg(pHead->msgLen);
  transMsg.pCont = pHead->content;
  transMsg.msgType = pHead->msgType;
  transMsg.code = pHead->code;

  transClearBuffer(&pConn->readBuf);

  pConn->inType = pHead->msgType;
  if (pConn->status == ConnNormal) {
    if (pHead->persist == 1) {
      pConn->status = ConnAcquire;
      transRefSrvHandle(pConn);
      tDebug("conn %p acquired by server app", pConn);
    }
  }
  STraceId* trace = &pHead->traceId;
  if (pConn->status == ConnNormal && pHead->noResp == 0) {
    transRefSrvHandle(pConn);

    tGTrace("%s conn %p %s received from %s:%d, local info: %s:%d, msg size: %d", transLabel(pConn), pConn,
            TMSG_INFO(transMsg.msgType), taosInetNtoa(pConn->addr.sin_addr), ntohs(pConn->addr.sin_port),
            taosInetNtoa(pConn->localAddr.sin_addr), ntohs(pConn->localAddr.sin_port), transMsg.contLen);
  } else {
    tGTrace("%s conn %p %s received from %s:%d, local info: %s:%d, msg size: %d, resp:%d, code: %d", transLabel(pConn),
            pConn, TMSG_INFO(transMsg.msgType), taosInetNtoa(pConn->addr.sin_addr), ntohs(pConn->addr.sin_port),
            taosInetNtoa(pConn->localAddr.sin_addr), ntohs(pConn->localAddr.sin_port), transMsg.contLen, pHead->noResp,
            transMsg.code);
    // no ref here
  }

  // pHead->noResp = 1,
  // 1. server application should not send resp on handle
  // 2. once send out data, cli conn released to conn pool immediately
  // 3. not mixed with persist
  transMsg.info.ahandle = (void*)pHead->ahandle;
  transMsg.info.handle = (void*)transAcquireExHandle(pConn->refId);
  transMsg.info.refId = pConn->refId;
  transMsg.info.traceId = pHead->traceId;

  tGTrace("%s handle %p conn: %p translated to app, refId: %" PRIu64 "", transLabel(pConn), transMsg.info.handle, pConn,
          pConn->refId);
  assert(transMsg.info.handle != NULL);

  if (pHead->noResp == 1) {
    transMsg.info.refId = -1;
  }

  // set up conn info
  SRpcConnInfo* pConnInfo = &(transMsg.info.conn);
  pConnInfo->clientIp = (uint32_t)(pConn->addr.sin_addr.s_addr);
  pConnInfo->clientPort = ntohs(pConn->addr.sin_port);
  tstrncpy(pConnInfo->user, pConn->user, sizeof(pConnInfo->user));

  transReleaseExHandle(pConn->refId);

  STrans* pTransInst = pConn->pTransInst;
  (*pTransInst->cfp)(pTransInst->parent, &transMsg, NULL);
  // uv_timer_start(&pConn->pTimer, uvHandleActivityTimeout, pRpc->idleTime * 10000, 0);
}

void uvOnRecvCb(uv_stream_t* cli, ssize_t nread, const uv_buf_t* buf) {
  // opt
  SSvrConn*    conn = cli->data;
  SConnBuffer* pBuf = &conn->readBuf;
  if (nread > 0) {
    pBuf->len += nread;
    tTrace("%s conn %p total read: %d, current read: %d", transLabel(conn->pTransInst), conn, pBuf->len, (int)nread);
    if (transReadComplete(pBuf)) {
      tTrace("%s conn %p alread read complete packet", transLabel(conn->pTransInst), conn);
      uvHandleReq(conn);
    } else {
      tTrace("%s conn %p read partial packet, continue to read", transLabel(conn->pTransInst), conn);
    }
    return;
  }
  if (nread == 0) {
    return;
  }

  tError("%s conn %p read error: %s", transLabel(conn->pTransInst), conn, uv_err_name(nread));
  if (nread < 0) {
    conn->broken = true;
    if (conn->status == ConnAcquire) {
      if (conn->regArg.init) {
        tTrace("%s conn %p broken, notify server app", transLabel(conn->pTransInst), conn);
        STrans* pTransInst = conn->pTransInst;
        (*pTransInst->cfp)(pTransInst->parent, &(conn->regArg.msg), NULL);
        memset(&conn->regArg, 0, sizeof(conn->regArg));
      }
    }
    transUnrefSrvHandle(conn);
  }
}
void uvAllocConnBufferCb(uv_handle_t* handle, size_t suggested_size, uv_buf_t* buf) {
  buf->len = 2;
  buf->base = taosMemoryCalloc(1, sizeof(char) * buf->len);
}

void uvOnTimeoutCb(uv_timer_t* handle) {
  // opt
  SSvrConn* pConn = handle->data;
  tError("conn %p time out", pConn);
}

void uvOnSendCb(uv_write_t* req, int status) {
  SSvrConn* conn = req->data;
  // transClearBuffer(&conn->readBuf);
  if (status == 0) {
    tTrace("conn %p data already was written on stream", conn);
    if (!transQueueEmpty(&conn->srvMsgs)) {
      SSvrMsg* msg = transQueuePop(&conn->srvMsgs);
      // if (msg->type == Release && conn->status != ConnNormal) {
      //  conn->status = ConnNormal;
      //  transUnrefSrvHandle(conn);
      //  reallocConnRef(conn);
      //  destroySmsg(msg);
      //  transQueueClear(&conn->srvMsgs);
      //  return;
      //}
      destroySmsg(msg);
      // send second data, just use for push
      if (!transQueueEmpty(&conn->srvMsgs)) {
        msg = (SSvrMsg*)transQueueGet(&conn->srvMsgs, 0);
        if (msg->type == Register && conn->status == ConnAcquire) {
          conn->regArg.notifyCount = 0;
          conn->regArg.init = 1;
          conn->regArg.msg = msg->msg;
          if (conn->broken) {
            STrans* pTransInst = conn->pTransInst;
            (pTransInst->cfp)(pTransInst->parent, &(conn->regArg.msg), NULL);
            memset(&conn->regArg, 0, sizeof(conn->regArg));
          }
          transQueuePop(&conn->srvMsgs);
          taosMemoryFree(msg);

          msg = (SSvrMsg*)transQueueGet(&conn->srvMsgs, 0);
          if (msg != NULL) {
            uvStartSendRespInternal(msg);
          }
        } else {
          uvStartSendRespInternal(msg);
        }
      }
    }
  } else {
    tError("conn %p failed to write data, %s", conn, uv_err_name(status));
    conn->broken = true;
    transUnrefSrvHandle(conn);
  }
}
static void uvOnPipeWriteCb(uv_write_t* req, int status) {
  if (status == 0) {
    tTrace("success to dispatch conn to work thread");
  } else {
    tError("fail to dispatch conn to work thread");
  }
  uv_close((uv_handle_t*)req->data, uvFreeCb);
  // taosMemoryFree(req->data);
  taosMemoryFree(req);
}

static void uvPrepareSendData(SSvrMsg* smsg, uv_buf_t* wb) {
  SSvrConn*  pConn = smsg->pConn;
  STransMsg* pMsg = &smsg->msg;
  if (pMsg->pCont == 0) {
    pMsg->pCont = (void*)rpcMallocCont(0);
    pMsg->contLen = 0;
  }
  STransMsgHead* pHead = transHeadFromCont(pMsg->pCont);
  pHead->ahandle = (uint64_t)pMsg->info.ahandle;
  pHead->traceId = pMsg->info.traceId;

  if (pConn->status == ConnNormal) {
    pHead->msgType = pConn->inType + 1;
  } else {
    if (smsg->type == Release) {
      pHead->msgType = 0;
      pConn->status = ConnNormal;

      destroyConnRegArg(pConn);
      transUnrefSrvHandle(pConn);
    } else {
      pHead->msgType = pMsg->msgType;
      if (pHead->msgType == 0 && transMsgLenFromCont(pMsg->contLen) == sizeof(STransMsgHead))
        pHead->msgType = pConn->inType + 1;
    }
  }

  pHead->release = smsg->type == Release ? 1 : 0;
  pHead->code = htonl(pMsg->code);

  char*   msg = (char*)pHead;
  int32_t len = transMsgLenFromCont(pMsg->contLen);

  STraceId* trace = &pMsg->info.traceId;
  tGTrace("%s conn %p %s is sent to %s:%d, local info: %s:%d, msglen:%d", transLabel(pConn->pTransInst), pConn,
          TMSG_INFO(pHead->msgType), taosInetNtoa(pConn->addr.sin_addr), ntohs(pConn->addr.sin_port),
          taosInetNtoa(pConn->localAddr.sin_addr), ntohs(pConn->localAddr.sin_port), len);
  pHead->msgLen = htonl(len);

  wb->base = msg;
  wb->len = len;
}

static void uvStartSendRespInternal(SSvrMsg* smsg) {
  uv_buf_t wb;
  uvPrepareSendData(smsg, &wb);

  SSvrConn* pConn = smsg->pConn;
  // uv_timer_stop(&pConn->pTimer);
  uv_write(&pConn->pWriter, (uv_stream_t*)pConn->pTcp, &wb, 1, uvOnSendCb);
}
static void uvStartSendResp(SSvrMsg* smsg) {
  // impl
  SSvrConn* pConn = smsg->pConn;

  if (pConn->broken == true) {
    // persist by
    transFreeMsg(smsg->msg.pCont);
    taosMemoryFree(smsg);
    transUnrefSrvHandle(pConn);
    return;
  }
  if (pConn->status == ConnNormal) {
    transUnrefSrvHandle(pConn);
  }

  if (!transQueuePush(&pConn->srvMsgs, smsg)) {
    return;
  }
  uvStartSendRespInternal(smsg);
  return;
}

static void destroySmsg(SSvrMsg* smsg) {
  if (smsg == NULL) {
    return;
  }
  transFreeMsg(smsg->msg.pCont);
  taosMemoryFree(smsg);
}
static void destroyAllConn(SWorkThrd* pThrd) {
  tTrace("thread %p destroy all conn ", pThrd);
  while (!QUEUE_IS_EMPTY(&pThrd->conn)) {
    queue* h = QUEUE_HEAD(&pThrd->conn);
    QUEUE_REMOVE(h);
    QUEUE_INIT(h);

    SSvrConn* c = QUEUE_DATA(h, SSvrConn, queue);
    while (T_REF_VAL_GET(c) >= 2) {
      transUnrefSrvHandle(c);
    }
    transUnrefSrvHandle(c);
  }
}
void uvWorkerAsyncCb(uv_async_t* handle) {
  SAsyncItem* item = handle->data;
  SWorkThrd*  pThrd = item->pThrd;
  SSvrConn*   conn = NULL;
  queue       wq;

  // batch process to avoid to lock/unlock frequently
  taosThreadMutexLock(&item->mtx);
  QUEUE_MOVE(&item->qmsg, &wq);
  taosThreadMutexUnlock(&item->mtx);

  while (!QUEUE_IS_EMPTY(&wq)) {
    queue* head = QUEUE_HEAD(&wq);
    QUEUE_REMOVE(head);

    SSvrMsg* msg = QUEUE_DATA(head, SSvrMsg, q);
    if (msg == NULL) {
      tError("unexcept occurred, continue");
      continue;
    }
    // release handle to rpc init
    if (msg->type == Quit) {
      (*transAsyncHandle[msg->type])(msg, pThrd);
      continue;
    } else {
      STransMsg transMsg = msg->msg;

      SExHandle* exh1 = transMsg.info.handle;
      int64_t    refId = transMsg.info.refId;
      SExHandle* exh2 = transAcquireExHandle(refId);
      if (exh2 == NULL || exh1 != exh2) {
        tTrace("handle except msg %p, ignore it", exh1);
        transReleaseExHandle(refId);
        destroySmsg(msg);
        continue;
      }
      msg->pConn = exh1->handle;
      transReleaseExHandle(refId);
      (*transAsyncHandle[msg->type])(msg, pThrd);
    }
  }
}
static void uvWalkCb(uv_handle_t* handle, void* arg) {
  if (!uv_is_closing(handle)) {
    uv_close(handle, NULL);
  }
}
static void uvFreeCb(uv_handle_t* handle) {
  //
  taosMemoryFree(handle);
}

static void uvAcceptAsyncCb(uv_async_t* async) {
  SServerObj* srv = async->data;
  tDebug("close server port %d", srv->port);
  uv_walk(srv->loop, uvWalkCb, NULL);
}

static void uvShutDownCb(uv_shutdown_t* req, int status) {
  if (status != 0) {
    tDebug("conn failed to shut down: %s", uv_err_name(status));
  }
  uv_close((uv_handle_t*)req->handle, uvDestroyConn);
  taosMemoryFree(req);
}

static void uvWorkDoTask(uv_work_t* req) {
  // doing time-consumeing task
  // only auth conn currently, add more func later
  tTrace("conn %p start to be processed in BG Thread", req->data);
  return;
}

static void uvWorkAfterTask(uv_work_t* req, int status) {
  if (status != 0) {
    tTrace("conn %p failed to processed ", req->data);
  }
  // Done time-consumeing task
  // add more func later
  // this func called in main loop
  tTrace("conn %p already processed ", req->data);
  taosMemoryFree(req);
}

void uvOnAcceptCb(uv_stream_t* stream, int status) {
  if (status == -1) {
    return;
  }
  SServerObj* pObj = container_of(stream, SServerObj, server);

  uv_tcp_t* cli = (uv_tcp_t*)taosMemoryMalloc(sizeof(uv_tcp_t));
  uv_tcp_init(pObj->loop, cli);

  if (uv_accept(stream, (uv_stream_t*)cli) == 0) {
    if (pObj->numOfWorkerReady < pObj->numOfThreads) {
      tError("worker-threads are not ready for all, need %d instead of %d.", pObj->numOfThreads,
             pObj->numOfWorkerReady);
      uv_close((uv_handle_t*)cli, NULL);
      return;
    }

    uv_write_t* wr = (uv_write_t*)taosMemoryMalloc(sizeof(uv_write_t));
    wr->data = cli;
    uv_buf_t buf = uv_buf_init((char*)notify, strlen(notify));

    pObj->workerIdx = (pObj->workerIdx + 1) % pObj->numOfThreads;

    tTrace("new conntion accepted by main server, dispatch to %dth worker-thread", pObj->workerIdx);

    uv_write2(wr, (uv_stream_t*)&(pObj->pipe[pObj->workerIdx][0]), &buf, 1, (uv_stream_t*)cli, uvOnPipeWriteCb);
  } else {
    uv_close((uv_handle_t*)cli, NULL);
  }
}
void uvOnConnectionCb(uv_stream_t* q, ssize_t nread, const uv_buf_t* buf) {
  tTrace("connection coming");
  if (nread < 0) {
    if (nread != UV_EOF) {
      tError("read error %s", uv_err_name(nread));
    }
    // TODO(log other failure reason)
    tError("failed to create connect: %p", q);
    taosMemoryFree(buf->base);
    uv_close((uv_handle_t*)q, NULL);
    // taosMemoryFree(q);
    return;
  }
  // free memory allocated by
  assert(nread == strlen(notify));
  assert(buf->base[0] == notify[0]);
  taosMemoryFree(buf->base);

  SWorkThrd* pThrd = q->data;

  uv_pipe_t* pipe = (uv_pipe_t*)q;
  if (!uv_pipe_pending_count(pipe)) {
    tError("No pending count");
    return;
  }

  uv_handle_type pending = uv_pipe_pending_type(pipe);
  assert(pending == UV_TCP);

  SSvrConn* pConn = createConn(pThrd);

  pConn->pTransInst = pThrd->pTransInst;
  /* init conn timer*/
  // uv_timer_init(pThrd->loop, &pConn->pTimer);
  // pConn->pTimer.data = pConn;

  pConn->hostThrd = pThrd;

  // init client handle
  pConn->pTcp = (uv_tcp_t*)taosMemoryMalloc(sizeof(uv_tcp_t));
  uv_tcp_init(pThrd->loop, pConn->pTcp);
  pConn->pTcp->data = pConn;

  pConn->pWriter.data = pConn;

  transSetConnOption((uv_tcp_t*)pConn->pTcp);

  if (uv_accept(q, (uv_stream_t*)(pConn->pTcp)) == 0) {
    uv_os_fd_t fd;
    uv_fileno((const uv_handle_t*)pConn->pTcp, &fd);
    tTrace("conn %p created, fd: %d", pConn, fd);

    int addrlen = sizeof(pConn->addr);
    if (0 != uv_tcp_getpeername(pConn->pTcp, (struct sockaddr*)&pConn->addr, &addrlen)) {
      tError("conn %p failed to get peer info", pConn);
      transUnrefSrvHandle(pConn);
      return;
    }

    addrlen = sizeof(pConn->localAddr);
    if (0 != uv_tcp_getsockname(pConn->pTcp, (struct sockaddr*)&pConn->localAddr, &addrlen)) {
      tError("conn %p failed to get local info", pConn);
      transUnrefSrvHandle(pConn);
      return;
    }

    uv_read_start((uv_stream_t*)(pConn->pTcp), uvAllocRecvBufferCb, uvOnRecvCb);

  } else {
    tDebug("failed to create new connection");
    transUnrefSrvHandle(pConn);
  }
}

void* transAcceptThread(void* arg) {
  // opt
  setThreadName("trans-accept");
  SServerObj* srv = (SServerObj*)arg;
  uv_run(srv->loop, UV_RUN_DEFAULT);

  return NULL;
}
void uvOnPipeConnectionCb(uv_connect_t* connect, int status) {
  if (status != 0) {
    return;
  }
  SWorkThrd* pThrd = container_of(connect, SWorkThrd, connect_req);
  uv_read_start((uv_stream_t*)pThrd->pipe, uvAllocConnBufferCb, uvOnConnectionCb);
}
static bool addHandleToWorkloop(SWorkThrd* pThrd, char* pipeName) {
  pThrd->loop = (uv_loop_t*)taosMemoryMalloc(sizeof(uv_loop_t));
  if (0 != uv_loop_init(pThrd->loop)) {
    return false;
  }

  uv_pipe_init(pThrd->loop, pThrd->pipe, 1);
  // int r = uv_pipe_open(pThrd->pipe, pThrd->fd);

  pThrd->pipe->data = pThrd;

  QUEUE_INIT(&pThrd->msg);
  taosThreadMutexInit(&pThrd->msgMtx, NULL);

  // conn set
  QUEUE_INIT(&pThrd->conn);

  pThrd->asyncPool = transCreateAsyncPool(pThrd->loop, 1, pThrd, uvWorkerAsyncCb);
  uv_pipe_connect(&pThrd->connect_req, pThrd->pipe, pipeName, uvOnPipeConnectionCb);
  // uv_read_start((uv_stream_t*)pThrd->pipe, uvAllocConnBufferCb, uvOnConnectionCb);
  return true;
}

static bool addHandleToAcceptloop(void* arg) {
  // impl later
  SServerObj* srv = arg;

  int err = 0;
  if ((err = uv_tcp_init(srv->loop, &srv->server)) != 0) {
    tError("failed to init accept server: %s", uv_err_name(err));
    return false;
  }

  // register an async here to quit server gracefully
  srv->pAcceptAsync = taosMemoryCalloc(1, sizeof(uv_async_t));
  uv_async_init(srv->loop, srv->pAcceptAsync, uvAcceptAsyncCb);
  srv->pAcceptAsync->data = srv;

  struct sockaddr_in bind_addr;
  uv_ip4_addr("0.0.0.0", srv->port, &bind_addr);
  if ((err = uv_tcp_bind(&srv->server, (const struct sockaddr*)&bind_addr, 0)) != 0) {
    tError("failed to bind: %s", uv_err_name(err));
    return false;
  }
  if ((err = uv_listen((uv_stream_t*)&srv->server, 512, uvOnAcceptCb)) != 0) {
    tError("failed to listen: %s", uv_err_name(err));
    terrno = TSDB_CODE_RPC_PORT_EADDRINUSE;
    return false;
  }
  return true;
}
void* transWorkerThread(void* arg) {
  setThreadName("trans-worker");
  SWorkThrd* pThrd = (SWorkThrd*)arg;
  uv_run(pThrd->loop, UV_RUN_DEFAULT);

  return NULL;
}

static SSvrConn* createConn(void* hThrd) {
  SWorkThrd* pThrd = hThrd;

  SSvrConn* pConn = (SSvrConn*)taosMemoryCalloc(1, sizeof(SSvrConn));
  QUEUE_INIT(&pConn->queue);

  QUEUE_PUSH(&pThrd->conn, &pConn->queue);

  transQueueInit(&pConn->srvMsgs, NULL);

  memset(&pConn->regArg, 0, sizeof(pConn->regArg));
  pConn->broken = false;
  pConn->status = ConnNormal;

  SExHandle* exh = taosMemoryMalloc(sizeof(SExHandle));
  exh->handle = pConn;
  exh->pThrd = pThrd;
  exh->refId = transAddExHandle(exh);
  transAcquireExHandle(exh->refId);

  pConn->refId = exh->refId;
  transRefSrvHandle(pConn);
  tTrace("%s handle %p, conn %p created, refId: %" PRId64 "", transLabel(pThrd->pTransInst), exh, pConn, pConn->refId);
  return pConn;
}

static void destroyConn(SSvrConn* conn, bool clear) {
  if (conn == NULL) {
    return;
  }

  transDestroyBuffer(&conn->readBuf);
  if (clear) {
    if (uv_is_active((uv_handle_t*)conn->pTcp)) {
      tTrace("conn %p to be destroyed", conn);
      // uv_shutdown_t* req = taosMemoryMalloc(sizeof(uv_shutdown_t));
      uv_close((uv_handle_t*)conn->pTcp, uvDestroyConn);
      // uv_close(conn->pTcp)
      // uv_shutdown(req, (uv_stream_t*)conn->pTcp, uvShutDownCb);
    } else {
      uvDestroyConn((uv_handle_t*)conn->pTcp);
    }
  }
}
static void destroyConnRegArg(SSvrConn* conn) {
  if (conn->regArg.init == 1) {
    transFreeMsg(conn->regArg.msg.pCont);
    conn->regArg.init = 0;
  }
}
static int reallocConnRef(SSvrConn* conn) {
  transReleaseExHandle(conn->refId);
  transRemoveExHandle(conn->refId);
  // avoid app continue to send msg on invalid handle
  SExHandle* exh = taosMemoryMalloc(sizeof(SExHandle));
  exh->handle = conn;
  exh->pThrd = conn->hostThrd;
  exh->refId = transAddExHandle(exh);
  transAcquireExHandle(exh->refId);
  conn->refId = exh->refId;

  return 0;
}
static void uvDestroyConn(uv_handle_t* handle) {
  SSvrConn* conn = handle->data;
  if (conn == NULL) {
    return;
  }
  SWorkThrd* thrd = conn->hostThrd;

  transReleaseExHandle(conn->refId);
  transRemoveExHandle(conn->refId);

  tDebug("%s conn %p destroy", transLabel(thrd->pTransInst), conn);
  transQueueDestroy(&conn->srvMsgs);

  QUEUE_REMOVE(&conn->queue);
  taosMemoryFree(conn->pTcp);
  destroyConnRegArg(conn);
  taosMemoryFree(conn);

  if (thrd->quit && QUEUE_IS_EMPTY(&thrd->conn)) {
    tTrace("work thread quit");
    uv_walk(thrd->loop, uvWalkCb, NULL);
  }
}
static void uvPipeListenCb(uv_stream_t* handle, int status) {
  ASSERT(status == 0);

  SServerObj* srv = container_of(handle, SServerObj, pipeListen);
  uv_pipe_t*  pipe = &(srv->pipe[srv->numOfWorkerReady][0]);
  ASSERT(0 == uv_pipe_init(srv->loop, pipe, 1));
  ASSERT(0 == uv_accept((uv_stream_t*)&srv->pipeListen, (uv_stream_t*)pipe));

  ASSERT(1 == uv_is_readable((uv_stream_t*)pipe));
  ASSERT(1 == uv_is_writable((uv_stream_t*)pipe));
  ASSERT(0 == uv_is_closing((uv_handle_t*)pipe));

  srv->numOfWorkerReady++;

  // ASSERT(0 == uv_listen((uv_stream_t*)&ctx.send.tcp, 512, uvOnAcceptCb));

  // r = uv_read_start((uv_stream_t*)&ctx.channel, alloc_cb, read_cb);
  // ASSERT(r == 0);
}

void* transInitServer(uint32_t ip, uint32_t port, char* label, int numOfThreads, void* fp, void* shandle) {
  SServerObj* srv = taosMemoryCalloc(1, sizeof(SServerObj));
  srv->loop = (uv_loop_t*)taosMemoryMalloc(sizeof(uv_loop_t));
  srv->numOfThreads = numOfThreads;
  srv->workerIdx = 0;
  srv->numOfWorkerReady = 0;
  srv->pThreadObj = (SWorkThrd**)taosMemoryCalloc(srv->numOfThreads, sizeof(SWorkThrd*));
  srv->pipe = (uv_pipe_t**)taosMemoryCalloc(srv->numOfThreads, sizeof(uv_pipe_t*));
  srv->ip = ip;
  srv->port = port;
  uv_loop_init(srv->loop);

  assert(0 == uv_pipe_init(srv->loop, &srv->pipeListen, 0));
#ifdef WINDOWS
  char pipeName[64];
  snprintf(pipeName, sizeof(pipeName), "\\\\?\\pipe\\trans.rpc.%p-%lu", taosSafeRand(), GetCurrentProcessId());
#else
  char pipeName[PATH_MAX] = {0};
  snprintf(pipeName, sizeof(pipeName), "%s%spipe.trans.rpc.%08X-%lu", tsTempDir, TD_DIRSEP, taosSafeRand(),
           taosGetSelfPthreadId());
#endif
  assert(0 == uv_pipe_bind(&srv->pipeListen, pipeName));
  assert(0 == uv_listen((uv_stream_t*)&srv->pipeListen, SOMAXCONN, uvPipeListenCb));

  for (int i = 0; i < srv->numOfThreads; i++) {
    SWorkThrd* thrd = (SWorkThrd*)taosMemoryCalloc(1, sizeof(SWorkThrd));
    thrd->pTransInst = shandle;
    thrd->quit = false;
    srv->pThreadObj[i] = thrd;
    thrd->pTransInst = shandle;

    srv->pipe[i] = (uv_pipe_t*)taosMemoryCalloc(2, sizeof(uv_pipe_t));
    thrd->pipe = &(srv->pipe[i][1]);  // init read

    if (false == addHandleToWorkloop(thrd, pipeName)) {
      goto End;
    }
    int err = taosThreadCreate(&(thrd->thread), NULL, transWorkerThread, (void*)(thrd));
    if (err == 0) {
      tDebug("sucess to create worker-thread %d", i);
      // printf("thread %d create\n", i);
    } else {
      // TODO: clear all other resource later
      tError("failed to create worker-thread %d", i);
      goto End;
    }
  }
  if (false == taosValidIpAndPort(srv->ip, srv->port)) {
    terrno = TAOS_SYSTEM_ERROR(errno);
    tError("invalid ip/port, %d:%d, reason: %s", srv->ip, srv->port, terrstr());
    goto End;
  }
  if (false == addHandleToAcceptloop(srv)) {
    goto End;
  }
  int err = taosThreadCreate(&srv->thread, NULL, transAcceptThread, (void*)srv);
  if (err == 0) {
    tDebug("success to create accept-thread");
  } else {
    tError("failed  to create accept-thread");
    goto End;
    // clear all resource later
  }
  srv->inited = true;
  return srv;
End:
  transCloseServer(srv);
  return NULL;
}

void uvHandleQuit(SSvrMsg* msg, SWorkThrd* thrd) {
  thrd->quit = true;
  if (QUEUE_IS_EMPTY(&thrd->conn)) {
    uv_walk(thrd->loop, uvWalkCb, NULL);
  } else {
    destroyAllConn(thrd);
  }
  taosMemoryFree(msg);
}
void uvHandleRelease(SSvrMsg* msg, SWorkThrd* thrd) {
  SSvrConn* conn = msg->pConn;
  if (conn->status == ConnAcquire) {
    reallocConnRef(conn);
    if (!transQueuePush(&conn->srvMsgs, msg)) {
      return;
    }
    uvStartSendRespInternal(msg);
    return;
  } else if (conn->status == ConnRelease || conn->status == ConnNormal) {
    tDebug("%s conn %p already released, ignore release-msg", transLabel(thrd->pTransInst), conn);
  }
  destroySmsg(msg);
}
void uvHandleResp(SSvrMsg* msg, SWorkThrd* thrd) {
  // send msg to client
  tDebug("%s conn %p start to send resp (2/2)", transLabel(thrd->pTransInst), msg->pConn);
  uvStartSendResp(msg);
}
void uvHandleRegister(SSvrMsg* msg, SWorkThrd* thrd) {
  SSvrConn* conn = msg->pConn;
  tDebug("%s conn %p register brokenlink callback", transLabel(thrd->pTransInst), conn);
  if (conn->status == ConnAcquire) {
    if (!transQueuePush(&conn->srvMsgs, msg)) {
      return;
    }
    transQueuePop(&conn->srvMsgs);
    conn->regArg.notifyCount = 0;
    conn->regArg.init = 1;
    conn->regArg.msg = msg->msg;
    tDebug("conn %p register brokenlink callback succ", conn);

    if (conn->broken) {
      STrans* pTransInst = conn->pTransInst;
      (*pTransInst->cfp)(pTransInst->parent, &(conn->regArg.msg), NULL);
      memset(&conn->regArg, 0, sizeof(conn->regArg));
    }
    taosMemoryFree(msg);
  }
}
void destroyWorkThrd(SWorkThrd* pThrd) {
  if (pThrd == NULL) {
    return;
  }
  taosThreadJoin(pThrd->thread, NULL);
  SRV_RELEASE_UV(pThrd->loop);
  TRANS_DESTROY_ASYNC_POOL_MSG(pThrd->asyncPool, SSvrMsg, destroySmsg);
  transDestroyAsyncPool(pThrd->asyncPool);
  taosMemoryFree(pThrd->loop);
  taosMemoryFree(pThrd);
}
void sendQuitToWorkThrd(SWorkThrd* pThrd) {
  SSvrMsg* msg = taosMemoryCalloc(1, sizeof(SSvrMsg));
  msg->type = Quit;
  tDebug("server send quit msg to work thread");
  transAsyncSend(pThrd->asyncPool, &msg->q);
}

void transCloseServer(void* arg) {
  // impl later
  SServerObj* srv = arg;

  tDebug("send quit msg to accept thread");
  if (srv->inited) {
    uv_async_send(srv->pAcceptAsync);
    taosThreadJoin(srv->thread, NULL);
  }
  SRV_RELEASE_UV(srv->loop);

  for (int i = 0; i < srv->numOfThreads; i++) {
    sendQuitToWorkThrd(srv->pThreadObj[i]);
    destroyWorkThrd(srv->pThreadObj[i]);
  }

  taosMemoryFree(srv->pThreadObj);
  taosMemoryFree(srv->pAcceptAsync);
  taosMemoryFree(srv->loop);

  for (int i = 0; i < srv->numOfThreads; i++) {
    taosMemoryFree(srv->pipe[i]);
  }
  taosMemoryFree(srv->pipe);

  taosMemoryFree(srv);
}

void transRefSrvHandle(void* handle) {
  if (handle == NULL) {
    return;
  }
  int ref = T_REF_INC((SSvrConn*)handle);
  tDebug("conn %p ref count: %d", handle, ref);
}

void transUnrefSrvHandle(void* handle) {
  if (handle == NULL) {
    return;
  }
  int ref = T_REF_DEC((SSvrConn*)handle);
  tDebug("conn %p ref count: %d", handle, ref);
  if (ref == 0) {
    destroyConn((SSvrConn*)handle, true);
  }
}

void transReleaseSrvHandle(void* handle) {
  SExHandle* exh = handle;
  int64_t    refId = exh->refId;

  ASYNC_CHECK_HANDLE(exh, refId);

  SWorkThrd* pThrd = exh->pThrd;
  ASYNC_ERR_JRET(pThrd);

  STransMsg tmsg = {.code = 0, .info.handle = exh, .info.ahandle = NULL, .info.refId = refId};

  SSvrMsg* m = taosMemoryCalloc(1, sizeof(SSvrMsg));
  m->msg = tmsg;
  m->type = Release;

  tTrace("%s conn %p start to release", transLabel(pThrd->pTransInst), exh->handle);
<<<<<<< HEAD
  transSendAsync(pThrd->asyncPool, &m->q);
  transReleaseExHandle(refId);
=======
  transAsyncSend(pThrd->asyncPool, &m->q);
  transReleaseExHandle(refMgt, refId);
>>>>>>> 7beac65a
  return;
_return1:
  tTrace("handle %p failed to send to release handle", exh);
  transReleaseExHandle(refId);
  return;
_return2:
  tTrace("handle %p failed to send to release handle", exh);
  return;
}
void transSendResponse(const STransMsg* msg) {
  SExHandle* exh = msg->info.handle;
  int64_t    refId = msg->info.refId;
  ASYNC_CHECK_HANDLE(exh, refId);
  assert(refId != 0);

  STransMsg tmsg = *msg;
  tmsg.info.refId = refId;

  SWorkThrd* pThrd = exh->pThrd;
  ASYNC_ERR_JRET(pThrd);

  SSvrMsg* m = taosMemoryCalloc(1, sizeof(SSvrMsg));
  m->msg = tmsg;
  m->type = Normal;

  STraceId* trace = (STraceId*)&msg->info.traceId;
  tGTrace("conn %p start to send resp (1/2)", exh->handle);
<<<<<<< HEAD
  transSendAsync(pThrd->asyncPool, &m->q);
  transReleaseExHandle(refId);
=======
  transAsyncSend(pThrd->asyncPool, &m->q);
  transReleaseExHandle(refMgt, refId);
>>>>>>> 7beac65a
  return;
_return1:
  tTrace("handle %p failed to send resp", exh);
  rpcFreeCont(msg->pCont);
  transReleaseExHandle(refId);
  return;
_return2:
  tTrace("handle %p failed to send resp", exh);
  rpcFreeCont(msg->pCont);
  return;
}
void transRegisterMsg(const STransMsg* msg) {
  SExHandle* exh = msg->info.handle;
  int64_t    refId = msg->info.refId;
  ASYNC_CHECK_HANDLE(exh, refId);

  STransMsg tmsg = *msg;
  tmsg.info.refId = refId;

  SWorkThrd* pThrd = exh->pThrd;
  ASYNC_ERR_JRET(pThrd);

  SSvrMsg* m = taosMemoryCalloc(1, sizeof(SSvrMsg));
  m->msg = tmsg;
  m->type = Register;

  tTrace("%s conn %p start to register brokenlink callback", transLabel(pThrd->pTransInst), exh->handle);
<<<<<<< HEAD
  transSendAsync(pThrd->asyncPool, &m->q);
  transReleaseExHandle(refId);
=======
  transAsyncSend(pThrd->asyncPool, &m->q);
  transReleaseExHandle(refMgt, refId);
>>>>>>> 7beac65a
  return;

_return1:
  tTrace("handle %p failed to register brokenlink", exh);
  rpcFreeCont(msg->pCont);
  transReleaseExHandle(refId);
  return;
_return2:
  tTrace("handle %p failed to register brokenlink", exh);
  rpcFreeCont(msg->pCont);
}

int transGetConnInfo(void* thandle, STransHandleInfo* pConnInfo) { return -1; }

#endif<|MERGE_RESOLUTION|>--- conflicted
+++ resolved
@@ -1049,13 +1049,8 @@
   m->type = Release;
 
   tTrace("%s conn %p start to release", transLabel(pThrd->pTransInst), exh->handle);
-<<<<<<< HEAD
   transSendAsync(pThrd->asyncPool, &m->q);
   transReleaseExHandle(refId);
-=======
-  transAsyncSend(pThrd->asyncPool, &m->q);
-  transReleaseExHandle(refMgt, refId);
->>>>>>> 7beac65a
   return;
 _return1:
   tTrace("handle %p failed to send to release handle", exh);
@@ -1083,13 +1078,8 @@
 
   STraceId* trace = (STraceId*)&msg->info.traceId;
   tGTrace("conn %p start to send resp (1/2)", exh->handle);
-<<<<<<< HEAD
   transSendAsync(pThrd->asyncPool, &m->q);
   transReleaseExHandle(refId);
-=======
-  transAsyncSend(pThrd->asyncPool, &m->q);
-  transReleaseExHandle(refMgt, refId);
->>>>>>> 7beac65a
   return;
 _return1:
   tTrace("handle %p failed to send resp", exh);
@@ -1117,13 +1107,8 @@
   m->type = Register;
 
   tTrace("%s conn %p start to register brokenlink callback", transLabel(pThrd->pTransInst), exh->handle);
-<<<<<<< HEAD
   transSendAsync(pThrd->asyncPool, &m->q);
   transReleaseExHandle(refId);
-=======
-  transAsyncSend(pThrd->asyncPool, &m->q);
-  transReleaseExHandle(refMgt, refId);
->>>>>>> 7beac65a
   return;
 
 _return1:
