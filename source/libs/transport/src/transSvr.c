--- conflicted
+++ resolved
@@ -1590,13 +1590,6 @@
     goto End;
   }
 
-<<<<<<< HEAD
-  // if (false == taosValidIpAndPort(srv->ip, srv->port)) {
-  //   code = TAOS_SYSTEM_ERROR(ERRNO);
-  //   tError("invalid ip/port, %d:%d since %s", srv->ip, srv->port, terrstr());
-  //   goto End;
-  // }
-=======
   if (false == taosValidIpAndPort(srv->ip, srv->port)) {
     code = TAOS_SYSTEM_ERROR(ERRNO);
     tError("invalid ip/port, %d:%d since %s", srv->ip, srv->port, terrstr());
@@ -1604,7 +1597,6 @@
     terrno = 0;
   }
 
->>>>>>> b7d4885c
   char pipeName[PATH_MAX];
 
 #if defined(WINDOWS) || defined(DARWIN)
