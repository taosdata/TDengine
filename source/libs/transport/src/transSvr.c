/*
 * Copyright (c) 2019 TAOS Data, Inc. <jhtao@taosdata.com>
 * * This program is free software: you can use, redistribute, and/or modify
 * it under the terms of the GNU Affero General Public License, version 3
 * or later ("AGPL"), as published by the Free Software Foundation.
 *
 * This program is distributed in the hope that it will be useful, but WITHOUT
 * ANY WARRANTY; without even the implied warranty of MERCHANTABILITY or
 * FITNESS FOR A PARTICULAR PURPOSE.
 *
 * You should have received a copy of the GNU Affero General Public License
 * along with this program. If not, see <http://www.gnu.org/licenses/>.
 */

#include "transComm.h"

static TdThreadOnce transModuleInit = PTHREAD_ONCE_INIT;

static char* notify = "a";

typedef struct {
  int       notifyCount;  //
  int       init;         // init or not
  STransMsg msg;
} SSvrRegArg;

typedef struct SSvrConn {
  T_REF_DECLARE()
  uv_tcp_t*  pTcp;
  queue      wreqQueue;
  uv_timer_t pTimer;

  queue       queue;
  SConnBuffer readBuf;  // read buf,
  int         inType;
  void*       pTransInst;  // rpc init
  void*       ahandle;     //
  void*       hostThrd;
  STransQueue srvMsgs;

  SSvrRegArg regArg;
  bool       broken;  // conn broken;

  ConnStatus status;

  uint32_t serverIp;
  uint32_t clientIp;
  uint16_t port;

  char src[32];
  char dst[32];

  int64_t refId;
  int     spi;
  char    info[64];
  char    user[TSDB_UNI_LEN];  // user ID for the link
  char    secret[TSDB_PASSWORD_LEN];
  char    ckey[TSDB_PASSWORD_LEN];  // ciphering key

  int64_t whiteListVer;
} SSvrConn;

typedef struct SSvrMsg {
  SSvrConn*     pConn;
  STransMsg     msg;
  queue         q;
  STransMsgType type;

  void*     arg;
  FilteFunc func;

} SSvrMsg;

typedef struct {
  int64_t       ver;
  SIpWhiteList* pList;
  // SArray* list;

} SWhiteUserList;
typedef struct {
  SHashObj* pList;
  int64_t   ver;
} SIpWhiteListTab;
typedef struct SWorkThrd {
  TdThread      thread;
  uv_connect_t  connect_req;
  uv_pipe_t*    pipe;
  uv_os_fd_t    fd;
  uv_loop_t*    loop;
  SAsyncPool*   asyncPool;
  uv_prepare_t* prepare;
  queue         msg;

  queue conn;
  void* pTransInst;
  bool  quit;

  SIpWhiteListTab* pWhiteList;
  int64_t          whiteListVer;
  int8_t           enableIpWhiteList;
} SWorkThrd;

typedef struct SServerObj {
  TdThread   thread;
  uv_tcp_t   server;
  uv_loop_t* loop;

  // work thread info
  int         workerIdx;
  int         numOfThreads;
  int         numOfWorkerReady;
  SWorkThrd** pThreadObj;

  uv_pipe_t   pipeListen;
  uv_pipe_t** pipe;
  uint32_t    ip;
  uint32_t    port;
  uv_async_t* pAcceptAsync;  // just to quit from from accept thread

  bool inited;
} SServerObj;

SIpWhiteListTab* uvWhiteListCreate();
void             uvWhiteListDestroy(SIpWhiteListTab* pWhite);
int32_t          uvWhiteListAdd(SIpWhiteListTab* pWhite, char* user, SIpWhiteList* pList, int64_t ver);
void             uvWhiteListUpdate(SIpWhiteListTab* pWhite, SHashObj* pTable);
bool             uvWhiteListCheckConn(SIpWhiteListTab* pWhite, SSvrConn* pConn);
bool             uvWhiteListFilte(SIpWhiteListTab* pWhite, char* user, uint32_t ip, int64_t ver);
void             uvWhiteListSetConnVer(SIpWhiteListTab* pWhite, SSvrConn* pConn);

static void uvAllocConnBufferCb(uv_handle_t* handle, size_t suggested_size, uv_buf_t* buf);
static void uvAllocRecvBufferCb(uv_handle_t* handle, size_t suggested_size, uv_buf_t* buf);
static void uvOnRecvCb(uv_stream_t* cli, ssize_t nread, const uv_buf_t* buf);
static void uvOnTimeoutCb(uv_timer_t* handle);
static void uvOnSendCb(uv_write_t* req, int status);
static void uvOnPipeWriteCb(uv_write_t* req, int status);
static void uvOnAcceptCb(uv_stream_t* stream, int status);
static void uvOnConnectionCb(uv_stream_t* q, ssize_t nread, const uv_buf_t* buf);
static void uvWorkerAsyncCb(uv_async_t* handle);
static void uvAcceptAsyncCb(uv_async_t* handle);
static void uvShutDownCb(uv_shutdown_t* req, int status);
static void uvPrepareCb(uv_prepare_t* handle);

static bool uvRecvReleaseReq(SSvrConn* conn, STransMsgHead* pHead);

/*
 * time-consuming task throwed into BG work thread
 */
static void uvWorkDoTask(uv_work_t* req);
static void uvWorkAfterTask(uv_work_t* req, int status);

static void uvWalkCb(uv_handle_t* handle, void* arg);
static void uvFreeCb(uv_handle_t* handle);

static FORCE_INLINE void uvStartSendRespImpl(SSvrMsg* smsg);

static int  uvPrepareSendData(SSvrMsg* msg, uv_buf_t* wb);
static void uvStartSendResp(SSvrMsg* msg);

static void uvNotifyLinkBrokenToApp(SSvrConn* conn);

static FORCE_INLINE void      destroySmsg(SSvrMsg* smsg);
static FORCE_INLINE SSvrConn* createConn(void* hThrd);
static FORCE_INLINE void      destroyConn(SSvrConn* conn, bool clear /*clear handle or not*/);
static FORCE_INLINE void      destroyConnRegArg(SSvrConn* conn);

static int32_t reallocConnRef(SSvrConn* conn);

static void uvHandleQuit(SSvrMsg* msg, SWorkThrd* thrd);
static void uvHandleRelease(SSvrMsg* msg, SWorkThrd* thrd);
static void uvHandleResp(SSvrMsg* msg, SWorkThrd* thrd);
static void uvHandleRegister(SSvrMsg* msg, SWorkThrd* thrd);
static void uvHandleUpdate(SSvrMsg* pMsg, SWorkThrd* thrd);
static void (*transAsyncHandle[])(SSvrMsg* msg, SWorkThrd* thrd) = {uvHandleResp, uvHandleQuit, uvHandleRelease,
                                                                    uvHandleRegister, uvHandleUpdate};

static void uvDestroyConn(uv_handle_t* handle);

// server and worker thread
static void* transWorkerThread(void* arg);
static void* transAcceptThread(void* arg);

// add handle loop
static int32_t addHandleToWorkloop(SWorkThrd* pThrd, char* pipeName);
static int32_t addHandleToAcceptloop(void* arg);

#define SRV_RELEASE_UV(loop)             \
  do {                                   \
    (void)uv_walk(loop, uvWalkCb, NULL); \
    (void)uv_run(loop, UV_RUN_DEFAULT);  \
    (void)uv_loop_close(loop);           \
  } while (0);

#define ASYNC_ERR_JRET(thrd)                            \
  do {                                                  \
    if (thrd->quit) {                                   \
      tTrace("worker thread already quit, ignore msg"); \
      goto _return1;                                    \
    }                                                   \
  } while (0)

void uvAllocRecvBufferCb(uv_handle_t* handle, size_t suggested_size, uv_buf_t* buf) {
  SSvrConn*    conn = handle->data;
  SConnBuffer* pBuf = &conn->readBuf;
  int32_t      code = transAllocBuffer(pBuf, buf);
  if (code < 0) {
    tError("conn %p failed to alloc buffer, since %s", conn, tstrerror(code));
    // destroyConn(conn, true);
  }
}

// refers specifically to query or insert timeout
static void uvHandleActivityTimeout(uv_timer_t* handle) {
  SSvrConn* conn = handle->data;
  tDebug("%p timeout since no activity", conn);
}

static bool uvCheckIp(SIpV4Range* pRange, int32_t ip) {
  // impl later
  SubnetUtils subnet = {0};
  if (subnetInit(&subnet, pRange) != 0) {
    return false;
  }
  return subnetCheckIp(&subnet, ip);
}
SIpWhiteListTab* uvWhiteListCreate() {
  SIpWhiteListTab* pWhiteList = taosMemoryCalloc(1, sizeof(SIpWhiteListTab));
  if (pWhiteList == NULL) {
    return NULL;
  }

  pWhiteList->pList = taosHashInit(8, taosGetDefaultHashFunction(TSDB_DATA_TYPE_BINARY), 0, HASH_NO_LOCK);
  if (pWhiteList->pList == NULL) {
    taosMemoryFree(pWhiteList);
    return NULL;
  }

  pWhiteList->ver = -1;
  return pWhiteList;
}
void uvWhiteListDestroy(SIpWhiteListTab* pWhite) {
  SHashObj* pWhiteList = pWhite->pList;
  void*     pIter = taosHashIterate(pWhiteList, NULL);
  while (pIter) {
    SWhiteUserList* pUserList = *(SWhiteUserList**)pIter;
    taosMemoryFree(pUserList->pList);
    taosMemoryFree(pUserList);

    pIter = taosHashIterate(pWhiteList, pIter);
  }
  taosHashCleanup(pWhiteList);
  taosMemoryFree(pWhite);
}

int32_t uvWhiteListToStr(SWhiteUserList* plist, char* user, char** ppBuf) {
  char*   tmp = NULL;
  int32_t tlen = transUtilSWhiteListToStr(plist->pList, &tmp);
  if (tlen < 0) {
    return tlen;
  }

  char* pBuf = taosMemoryCalloc(1, tlen + 64);
  if (pBuf == NULL) {
    return TSDB_CODE_OUT_OF_MEMORY;
  }

  int32_t len = sprintf(pBuf, "user: %s, ver: %" PRId64 ", ip: {%s}", user, plist->ver, tmp);
  taosMemoryFree(tmp);

  *ppBuf = pBuf;
  return len;
}
void uvWhiteListDebug(SIpWhiteListTab* pWrite) {
  int32_t   code = 0;
  SHashObj* pWhiteList = pWrite->pList;
  void*     pIter = taosHashIterate(pWhiteList, NULL);
  while (pIter) {
    size_t klen = 0;
    char   user[TSDB_USER_LEN + 1] = {0};
    char*  pUser = taosHashGetKey(pIter, &klen);
    memcpy(user, pUser, klen);

    SWhiteUserList* pUserList = *(SWhiteUserList**)pIter;

    char* buf = NULL;

    code = uvWhiteListToStr(pUserList, user, &buf);
    if (code != 0) {
      tDebug("ip-white-list failed to debug to str since %s", buf);
    }
    taosMemoryFree(buf);
    pIter = taosHashIterate(pWhiteList, pIter);
  }
}
int32_t uvWhiteListAdd(SIpWhiteListTab* pWhite, char* user, SIpWhiteList* plist, int64_t ver) {
  int32_t   code = 0;
  SHashObj* pWhiteList = pWhite->pList;

  SWhiteUserList** ppUserList = taosHashGet(pWhiteList, user, strlen(user));
  if (ppUserList == NULL || *ppUserList == NULL) {
    SWhiteUserList* pUserList = taosMemoryCalloc(1, sizeof(SWhiteUserList));
    if (pUserList == NULL) {
      return TSDB_CODE_OUT_OF_MEMORY;
    }

    pUserList->ver = ver;

    pUserList->pList = plist;

    code = taosHashPut(pWhiteList, user, strlen(user), &pUserList, sizeof(void*));
    if (code != 0) {
      taosMemoryFree(pUserList);
      return code;
    }
  } else {
    SWhiteUserList* pUserList = *ppUserList;

    taosMemoryFreeClear(pUserList->pList);
    pUserList->ver = ver;
    pUserList->pList = plist;
  }
  uvWhiteListDebug(pWhite);
  return 0;
}

void uvWhiteListUpdate(SIpWhiteListTab* pWhite, SHashObj* pTable) {
  pWhite->ver++;
  // impl later
}

static bool uvWhiteListIsDefaultAddr(uint32_t ip) {
  // 127.0.0.1
  static SIpV4Range range = {.ip = 16777343, .mask = 32};
  return range.ip == ip;
}
bool uvWhiteListFilte(SIpWhiteListTab* pWhite, char* user, uint32_t ip, int64_t ver) {
  // impl check
  SHashObj* pWhiteList = pWhite->pList;
  bool      valid = false;

  if (uvWhiteListIsDefaultAddr(ip)) return true;

  SWhiteUserList** ppList = taosHashGet(pWhiteList, user, strlen(user));
  if (ppList == NULL || *ppList == NULL) {
    return false;
  }
  SWhiteUserList* pUserList = *ppList;
  if (pUserList->ver == ver) return true;

  SIpWhiteList* pIpWhiteList = pUserList->pList;
  for (int i = 0; i < pIpWhiteList->num; i++) {
    SIpV4Range* range = &pIpWhiteList->pIpRange[i];
    if (uvCheckIp(range, ip)) {
      valid = true;
      break;
    }
  }
  return valid;
}
bool uvWhiteListCheckConn(SIpWhiteListTab* pWhite, SSvrConn* pConn) {
  if (pConn->inType == TDMT_MND_STATUS || pConn->inType == TDMT_MND_RETRIEVE_IP_WHITE ||
      pConn->serverIp == pConn->clientIp ||
      pWhite->ver == pConn->whiteListVer /*|| strncmp(pConn->user, "_dnd", strlen("_dnd")) == 0*/)
    return true;

  return uvWhiteListFilte(pWhite, pConn->user, pConn->clientIp, pConn->whiteListVer);
}
void uvWhiteListSetConnVer(SIpWhiteListTab* pWhite, SSvrConn* pConn) {
  // if conn already check by current whiteLis
  pConn->whiteListVer = pWhite->ver;
}

static void uvPerfLog_receive(SSvrConn* pConn, STransMsgHead* pHead, STransMsg* pTransMsg) {
  if (!(rpcDebugFlag & DEBUG_DEBUG)) {
    return;
  }

  STrans*   pTransInst = pConn->pTransInst;
  STraceId* trace = &pHead->traceId;

  int64_t        cost = taosGetTimestampUs() - taosNtoh64(pHead->timestamp);
  static int64_t EXCEPTION_LIMIT_US = 100 * 1000;

  if (pConn->status == ConnNormal && pHead->noResp == 0) {
    // transRefSrvHandle(pConn);
    if (cost >= EXCEPTION_LIMIT_US) {
      tGDebug("%s conn %p %s received from %s, local info:%s, len:%d, cost:%dus, recv exception",
              transLabel(pTransInst), pConn, TMSG_INFO(pTransMsg->msgType), pConn->dst, pConn->src, pTransMsg->contLen,
              (int)cost);
    } else {
      tGDebug("%s conn %p %s received from %s, local info:%s, len:%d, cost:%dus", transLabel(pTransInst), pConn,
              TMSG_INFO(pTransMsg->msgType), pConn->dst, pConn->src, pTransMsg->contLen, (int)cost);
    }
  } else {
    if (cost >= EXCEPTION_LIMIT_US) {
      tGDebug("%s conn %p %s received from %s, local info:%s, len:%d, noResp:%d, code:%d, cost:%dus, recv exception",
              transLabel(pTransInst), pConn, TMSG_INFO(pTransMsg->msgType), pConn->dst, pConn->src, pTransMsg->contLen,
              pHead->noResp, pTransMsg->code, (int)(cost));
    } else {
      tGDebug("%s conn %p %s received from %s, local info:%s, len:%d, noResp:%d, code:%d, cost:%dus",
              transLabel(pTransInst), pConn, TMSG_INFO(pTransMsg->msgType), pConn->dst, pConn->src, pTransMsg->contLen,
              pHead->noResp, pTransMsg->code, (int)(cost));
    }
  }
  tGTrace("%s handle %p conn:%p translated to app, refId:%" PRIu64, transLabel(pTransInst), pTransMsg->info.handle,
          pConn, pConn->refId);
}

static int8_t uvValidConn(SSvrConn* pConn) {
  STrans*    pTransInst = pConn->pTransInst;
  SWorkThrd* pThrd = pConn->hostThrd;
  int8_t     forbiddenIp = 0;
  if (pThrd->enableIpWhiteList) {
    forbiddenIp = !uvWhiteListCheckConn(pThrd->pWhiteList, pConn) ? 1 : 0;
    if (forbiddenIp == 0) {
      uvWhiteListSetConnVer(pThrd->pWhiteList, pConn);
    }
  }
  return forbiddenIp;
}
static void uvMaySetConnAcquired(SSvrConn* pConn, STransMsgHead* pHead) {
  if (pConn->status == ConnNormal) {
    if (pHead->persist == 1) {
      pConn->status = ConnAcquire;
      transRefSrvHandle(pConn);
      tDebug("conn %p acquired by server app", pConn);
    } else if (pHead->noResp == 0) {
      transRefSrvHandle(pConn);
    }
  }
}
static bool uvHandleReq(SSvrConn* pConn) {
  STrans*    pTransInst = pConn->pTransInst;
  SWorkThrd* pThrd = pConn->hostThrd;

  STransMsgHead* pHead = NULL;

  int8_t resetBuf = pConn->status == ConnAcquire ? 0 : 1;
  int    msgLen = transDumpFromBuffer(&pConn->readBuf, (char**)&pHead, resetBuf);
  if (msgLen <= 0) {
    tError("%s conn %p read invalid packet", transLabel(pTransInst), pConn);
    return false;
  }
  if (resetBuf == 0) {
    tTrace("%s conn %p not reset read buf", transLabel(pTransInst), pConn);
  }

  if (transDecompressMsg((char**)&pHead, msgLen) < 0) {
    tError("%s conn %p recv invalid packet, failed to decompress", transLabel(pTransInst), pConn);
    return false;
  }
  pHead->code = htonl(pHead->code);
  pHead->msgLen = htonl(pHead->msgLen);

  pConn->inType = pHead->msgType;
  memcpy(pConn->user, pHead->user, strlen(pHead->user));

<<<<<<< HEAD
=======
  int8_t forbiddenIp = 0;
  if (pThrd->enableIpWhiteList && tsEnableWhiteList) {
    forbiddenIp = !uvWhiteListCheckConn(pThrd->pWhiteList, pConn) ? 1 : 0;
    if (forbiddenIp == 0) {
      uvWhiteListSetConnVer(pThrd->pWhiteList, pConn);
    }
  }

>>>>>>> 4586e09b
  if (uvRecvReleaseReq(pConn, pHead)) {
    return true;
  }

  STransMsg transMsg = {0};
  transMsg.contLen = transContLenFromMsg(pHead->msgLen);
  transMsg.pCont = pHead->content;
  transMsg.msgType = pHead->msgType;
  transMsg.code = pHead->code;

  if (pHead->seqNum != 0) {
    ASSERT(0);
  }
  // pHead->noResp = 1,
  // 1. server application should not send resp on handle
  // 2. once send out data, cli conn released to conn pool immediately
  // 3. not mixed with persist
  transMsg.info.ahandle = (void*)pHead->ahandle;
  transMsg.info.handle = (void*)transAcquireExHandle(transGetRefMgt(), pConn->refId);
  ASSERTS(transMsg.info.handle != NULL, "trans-svr failed to alloc handle to msg");

  transMsg.info.refId = pHead->noResp == 1 ? -1 : pConn->refId;
  transMsg.info.traceId = pHead->traceId;
  transMsg.info.cliVer = htonl(pHead->compatibilityVer);
<<<<<<< HEAD
  transMsg.info.forbiddenIp = uvValidConn(pConn);
=======
  transMsg.info.forbiddenIp = forbiddenIp;
  transMsg.info.noResp = pHead->noResp == 1 ? 1 : 0;
>>>>>>> 4586e09b

  uvMaySetConnAcquired(pConn, pHead);

  uvPerfLog_receive(pConn, pHead, &transMsg);

  // set up conn info
  SRpcConnInfo* pConnInfo = &(transMsg.info.conn);
  pConnInfo->clientIp = pConn->clientIp;
  pConnInfo->clientPort = pConn->port;
  tstrncpy(pConnInfo->user, pConn->user, sizeof(pConnInfo->user));

  (void)transReleaseExHandle(transGetRefMgt(), pConn->refId);

  (*pTransInst->cfp)(pTransInst->parent, &transMsg, NULL);
  return true;
}

void uvOnRecvCb(uv_stream_t* cli, ssize_t nread, const uv_buf_t* buf) {
  SSvrConn*  conn = cli->data;
  SWorkThrd* pThrd = conn->hostThrd;

  if (true == pThrd->quit) {
    tInfo("work thread received quit msg, destroy conn");
    destroyConn(conn, true);
    return;
  }
  STrans* pTransInst = conn->pTransInst;

  SConnBuffer* pBuf = &conn->readBuf;
  if (nread > 0) {
    pBuf->len += nread;
    if (pBuf->len <= TRANS_PACKET_LIMIT) {
      while (transReadComplete(pBuf)) {
        if (true == pBuf->invalid || false == uvHandleReq(conn)) {
          tError("%s conn %p read invalid packet, received from %s, local info:%s", transLabel(pTransInst), conn,
                 conn->dst, conn->src);
          destroyConn(conn, true);
          return;
        }
      }
      return;
    } else {
      tError("%s conn %p read invalid packet, exceed limit, received from %s, local info:%s", transLabel(pTransInst),
             conn, conn->dst, conn->src);
      destroyConn(conn, true);
      return;
    }
  }
  if (nread == 0) {
    return;
  }

  tDebug("%s conn %p read error:%s", transLabel(pTransInst), conn, uv_err_name(nread));
  if (nread < 0) {
    conn->broken = true;
    if (conn->status == ConnAcquire) {
      if (conn->regArg.init) {
        tTrace("%s conn %p broken, notify server app", transLabel(pTransInst), conn);
        STrans* pTransInst = conn->pTransInst;
        (*pTransInst->cfp)(pTransInst->parent, &(conn->regArg.msg), NULL);
        memset(&conn->regArg, 0, sizeof(conn->regArg));
      }
    }
    destroyConn(conn, true);
  }
}
void uvAllocConnBufferCb(uv_handle_t* handle, size_t suggested_size, uv_buf_t* buf) {
  buf->len = 2;
  buf->base = taosMemoryCalloc(1, sizeof(char) * buf->len);
}

void uvOnTimeoutCb(uv_timer_t* handle) {
  // opt
  SSvrConn* pConn = handle->data;
  tError("conn %p time out", pConn);
}

void uvOnSendCb(uv_write_t* req, int status) {
  SSvrConn* conn = transReqQueueRemove(req);
  if (conn == NULL) return;

  if (status == 0) {
    tTrace("conn %p data already was written on stream", conn);
    if (!transQueueEmpty(&conn->srvMsgs)) {
      SSvrMsg*  msg = transQueuePop(&conn->srvMsgs);
      STraceId* trace = &msg->msg.info.traceId;
      tGDebug("conn %p write data out", conn);

      destroySmsg(msg);
      // send cached data
      if (!transQueueEmpty(&conn->srvMsgs)) {
        msg = (SSvrMsg*)transQueueGet(&conn->srvMsgs, 0);
        if (msg->type == Register && conn->status == ConnAcquire) {
          if (conn->regArg.init) {
            transFreeMsg(conn->regArg.msg.pCont);
            conn->regArg.init = 0;
          }
          conn->regArg.notifyCount = 0;
          conn->regArg.init = 1;
          conn->regArg.msg = msg->msg;
          if (conn->broken) {
            STrans* pTransInst = conn->pTransInst;
            (pTransInst->cfp)(pTransInst->parent, &(conn->regArg.msg), NULL);
            memset(&conn->regArg, 0, sizeof(conn->regArg));
          }
          (void)transQueuePop(&conn->srvMsgs);
          taosMemoryFree(msg);

          msg = (SSvrMsg*)transQueueGet(&conn->srvMsgs, 0);
          if (msg != NULL) {
            uvStartSendRespImpl(msg);
          }
        } else {
          uvStartSendRespImpl(msg);
        }
      }
    }
    transUnrefSrvHandle(conn);
  } else {
    if (!uv_is_closing((uv_handle_t*)(conn->pTcp))) {
      tError("conn %p failed to write data, %s", conn, uv_err_name(status));
      conn->broken = true;
      transUnrefSrvHandle(conn);
    }
  }
}
static void uvOnPipeWriteCb(uv_write_t* req, int status) {
  if (status == 0) {
    tTrace("success to dispatch conn to work thread");
  } else {
    tError("fail to dispatch conn to work thread, reason:%s", uv_strerror(status));
  }
  if (!uv_is_closing((uv_handle_t*)req->data)) {
    uv_close((uv_handle_t*)req->data, uvFreeCb);
  } else {
    taosMemoryFree(req->data);
  }
  taosMemoryFree(req);
}

static int uvPrepareSendData(SSvrMsg* smsg, uv_buf_t* wb) {
  SSvrConn*  pConn = smsg->pConn;
  STransMsg* pMsg = &smsg->msg;
  if (pMsg->pCont == 0) {
    pMsg->pCont = (void*)rpcMallocCont(0);
    if (pMsg->pCont == NULL) {
      return TSDB_CODE_OUT_OF_MEMORY;
    }

    pMsg->contLen = 0;
  }
  STransMsgHead* pHead = transHeadFromCont(pMsg->pCont);
  pHead->ahandle = (uint64_t)pMsg->info.ahandle;
  pHead->traceId = pMsg->info.traceId;
  pHead->hasEpSet = pMsg->info.hasEpSet;
  pHead->magicNum = htonl(TRANS_MAGIC_NUM);
  pHead->compatibilityVer = htonl(((STrans*)pConn->pTransInst)->compatibilityVer);
  pHead->version = TRANS_VER;

  // handle invalid drop_task resp, TD-20098
  if (pConn->inType == TDMT_SCH_DROP_TASK && pMsg->code == TSDB_CODE_VND_INVALID_VGROUP_ID) {
    (void)transQueuePop(&pConn->srvMsgs);
    destroySmsg(smsg);
    return TSDB_CODE_INVALID_MSG;
  }

  if (pConn->status == ConnNormal) {
    pHead->msgType = (0 == pMsg->msgType ? pConn->inType + 1 : pMsg->msgType);
    if (smsg->type == Release) pHead->msgType = 0;
  } else {
    if (smsg->type == Release) {
      pHead->msgType = 0;
      pConn->status = ConnNormal;
      destroyConnRegArg(pConn);
      transUnrefSrvHandle(pConn);
    } else {
      // set up resp msg type
      pHead->msgType = (0 == pMsg->msgType ? pConn->inType + 1 : pMsg->msgType);
    }
  }

  pHead->release = smsg->type == Release ? 1 : 0;
  pHead->code = htonl(pMsg->code);
  pHead->msgLen = htonl(pMsg->contLen + sizeof(STransMsgHead));

  char*   msg = (char*)pHead;
  int32_t len = transMsgLenFromCont(pMsg->contLen);

  STrans* pTransInst = pConn->pTransInst;
  if (pMsg->info.compressed == 0 && pConn->clientIp != pConn->serverIp && pTransInst->compressSize != -1 &&
      pTransInst->compressSize < pMsg->contLen) {
    len = transCompressMsg(pMsg->pCont, pMsg->contLen) + sizeof(STransMsgHead);
    pHead->msgLen = (int32_t)htonl((uint32_t)len);
  }

  STraceId* trace = &pMsg->info.traceId;
  tGDebug("%s conn %p %s is sent to %s, local info:%s, len:%d", transLabel(pTransInst), pConn,
          TMSG_INFO(pHead->msgType), pConn->dst, pConn->src, len);

  wb->base = (char*)pHead;
  wb->len = len;
  return 0;
}

static FORCE_INLINE void uvStartSendRespImpl(SSvrMsg* smsg) {
  SSvrConn* pConn = smsg->pConn;
  if (pConn->broken) {
    return;
  }

  uv_buf_t wb;
  if (uvPrepareSendData(smsg, &wb) < 0) {
    return;
  }

  transRefSrvHandle(pConn);
  uv_write_t* req = transReqQueuePush(&pConn->wreqQueue);
  (void)uv_write(req, (uv_stream_t*)pConn->pTcp, &wb, 1, uvOnSendCb);
}
static void uvStartSendResp(SSvrMsg* smsg) {
  // impl
  SSvrConn* pConn = smsg->pConn;
  if (pConn->broken == true) {
    // persist by
    destroySmsg(smsg);
    transUnrefSrvHandle(pConn);
    return;
  }
  if (pConn->status == ConnNormal) {
    transUnrefSrvHandle(pConn);
  }

  if (!transQueuePush(&pConn->srvMsgs, smsg)) {
    return;
  }
  uvStartSendRespImpl(smsg);
  return;
}

static FORCE_INLINE void destroySmsg(SSvrMsg* smsg) {
  if (smsg == NULL) {
    return;
  }
  transFreeMsg(smsg->msg.pCont);
  taosMemoryFree(smsg);
}
static FORCE_INLINE void destroySmsgWrapper(void* smsg, void* param) { destroySmsg((SSvrMsg*)smsg); }

static void destroyAllConn(SWorkThrd* pThrd) {
  tTrace("thread %p destroy all conn ", pThrd);
  while (!QUEUE_IS_EMPTY(&pThrd->conn)) {
    queue* h = QUEUE_HEAD(&pThrd->conn);
    QUEUE_REMOVE(h);
    QUEUE_INIT(h);

    SSvrConn* c = QUEUE_DATA(h, SSvrConn, queue);
    while (T_REF_VAL_GET(c) >= 2) {
      transUnrefSrvHandle(c);
    }
    transUnrefSrvHandle(c);
  }
}
void uvWorkerAsyncCb(uv_async_t* handle) {
  SAsyncItem* item = handle->data;
  SWorkThrd*  pThrd = item->pThrd;
  SSvrConn*   conn = NULL;
  queue       wq;

  // batch process to avoid to lock/unlock frequently
  (void)taosThreadMutexLock(&item->mtx);
  QUEUE_MOVE(&item->qmsg, &wq);
  (void)taosThreadMutexUnlock(&item->mtx);

  while (!QUEUE_IS_EMPTY(&wq)) {
    queue* head = QUEUE_HEAD(&wq);
    QUEUE_REMOVE(head);

    SSvrMsg* msg = QUEUE_DATA(head, SSvrMsg, q);
    if (msg == NULL) {
      tError("unexcept occurred, continue");
      continue;
    }

    // release handle to rpc init
    if (msg->type == Quit || msg->type == Update) {
      (*transAsyncHandle[msg->type])(msg, pThrd);
    } else {
      STransMsg transMsg = msg->msg;

      SExHandle* exh1 = transMsg.info.handle;
      int64_t    refId = transMsg.info.refId;
      SExHandle* exh2 = transAcquireExHandle(transGetRefMgt(), refId);
      if (exh2 == NULL || exh1 != exh2) {
        tTrace("handle except msg %p, ignore it", exh1);
        (void)transReleaseExHandle(transGetRefMgt(), refId);
        destroySmsg(msg);
        continue;
      }
      msg->pConn = exh1->handle;
      (void)transReleaseExHandle(transGetRefMgt(), refId);
      (*transAsyncHandle[msg->type])(msg, pThrd);
    }
  }
}
static void uvWalkCb(uv_handle_t* handle, void* arg) {
  if (!uv_is_closing(handle)) {
    uv_close(handle, NULL);
  }
}
static void uvFreeCb(uv_handle_t* handle) {
  //
  taosMemoryFree(handle);
}

static void uvAcceptAsyncCb(uv_async_t* async) {
  SServerObj* srv = async->data;
  tDebug("close server port %d", srv->port);
  uv_walk(srv->loop, uvWalkCb, NULL);
}

static void uvShutDownCb(uv_shutdown_t* req, int status) {
  if (status != 0) {
    tDebug("conn failed to shut down:%s", uv_err_name(status));
  }
  uv_close((uv_handle_t*)req->handle, uvDestroyConn);
  taosMemoryFree(req);
}
static bool uvRecvReleaseReq(SSvrConn* pConn, STransMsgHead* pHead) {
  if ((pHead)->release == 1 && (pHead->msgLen) == sizeof(*pHead)) {
    int32_t code = reallocConnRef(pConn);
    if (code != 0) {
      destroyConn(pConn, true);
      return true;
    }
    tTrace("conn %p received release request", pConn);

    STraceId traceId = pHead->traceId;
    (void)transClearBuffer(&pConn->readBuf);
    transFreeMsg(transContFromHead((char*)pHead));
    if (pConn->status != ConnAcquire) {
      return true;
    }
    pConn->status = ConnRelease;

    STransMsg tmsg = {.code = 0, .info.handle = (void*)pConn, .info.traceId = traceId, .info.ahandle = (void*)0x9527};
    SSvrMsg*  srvMsg = taosMemoryCalloc(1, sizeof(SSvrMsg));
    srvMsg->msg = tmsg;
    srvMsg->type = Release;
    srvMsg->pConn = pConn;
    if (!transQueuePush(&pConn->srvMsgs, srvMsg)) {
      return true;
    }
    if (pConn->regArg.init) {
      tTrace("conn %p release, notify server app", pConn);
      STrans* pTransInst = pConn->pTransInst;
      (*pTransInst->cfp)(pTransInst->parent, &(pConn->regArg.msg), NULL);
      memset(&pConn->regArg, 0, sizeof(pConn->regArg));
    }
    uvStartSendRespImpl(srvMsg);
    return true;
  }
  return false;
}
static void uvPrepareCb(uv_prepare_t* handle) {
  // prepare callback
  SWorkThrd*  pThrd = handle->data;
  SAsyncPool* pool = pThrd->asyncPool;

  for (int i = 0; i < pool->nAsync; i++) {
    uv_async_t* async = &(pool->asyncs[i]);
    SAsyncItem* item = async->data;

    queue wq;
    (void)taosThreadMutexLock(&item->mtx);
    QUEUE_MOVE(&item->qmsg, &wq);
    (void)taosThreadMutexUnlock(&item->mtx);

    while (!QUEUE_IS_EMPTY(&wq)) {
      queue* head = QUEUE_HEAD(&wq);
      QUEUE_REMOVE(head);

      SSvrMsg* msg = QUEUE_DATA(head, SSvrMsg, q);
      if (msg == NULL) {
        tError("unexcept occurred, continue");
        continue;
      }
      // release handle to rpc init
      if (msg->type == Quit || msg->type == Update) {
        (*transAsyncHandle[msg->type])(msg, pThrd);
        continue;
      } else {
        STransMsg transMsg = msg->msg;

        SExHandle* exh1 = transMsg.info.handle;
        int64_t    refId = transMsg.info.refId;
        SExHandle* exh2 = transAcquireExHandle(transGetRefMgt(), refId);
        if (exh2 == NULL || exh1 != exh2) {
          tTrace("handle except msg %p, ignore it", exh1);
          (void)transReleaseExHandle(transGetRefMgt(), refId);
          destroySmsg(msg);
          continue;
        }
        msg->pConn = exh1->handle;
        (void)transReleaseExHandle(transGetRefMgt(), refId);
        (*transAsyncHandle[msg->type])(msg, pThrd);
      }
    }
  }
}

static void uvWorkDoTask(uv_work_t* req) {
  // doing time-consumeing task
  // only auth conn currently, add more func later
  tTrace("conn %p start to be processed in BG Thread", req->data);
  return;
}

static void uvWorkAfterTask(uv_work_t* req, int status) {
  if (status != 0) {
    tTrace("conn %p failed to processed ", req->data);
  }
  // Done time-consumeing task
  // add more func later
  // this func called in main loop
  tTrace("conn %p already processed ", req->data);
  taosMemoryFree(req);
}

void uvOnAcceptCb(uv_stream_t* stream, int status) {
  if (status == -1) {
    return;
  }
  SServerObj* pObj = container_of(stream, SServerObj, server);

  uv_tcp_t* cli = (uv_tcp_t*)taosMemoryMalloc(sizeof(uv_tcp_t));
  if (cli == NULL) return;

  int err = uv_tcp_init(pObj->loop, cli);
  if (err != 0) {
    tError("failed to create tcp: %s", uv_err_name(err));
    taosMemoryFree(cli);
    return;
  }
  err = uv_accept(stream, (uv_stream_t*)cli);
  if (err == 0) {
#if defined(WINDOWS) || defined(DARWIN)
    if (pObj->numOfWorkerReady < pObj->numOfThreads) {
      tError("worker-threads are not ready for all, need %d instead of %d.", pObj->numOfThreads,
             pObj->numOfWorkerReady);
      uv_close((uv_handle_t*)cli, uvFreeCb);
      return;
    }
#endif

    uv_write_t* wr = (uv_write_t*)taosMemoryMalloc(sizeof(uv_write_t));
    wr->data = cli;
    uv_buf_t buf = uv_buf_init((char*)notify, strlen(notify));

    pObj->workerIdx = (pObj->workerIdx + 1) % pObj->numOfThreads;

    tTrace("new connection accepted by main server, dispatch to %dth worker-thread", pObj->workerIdx);

    (void)uv_write2(wr, (uv_stream_t*)&(pObj->pipe[pObj->workerIdx][0]), &buf, 1, (uv_stream_t*)cli, uvOnPipeWriteCb);
  } else {
    if (!uv_is_closing((uv_handle_t*)cli)) {
      tError("failed to accept tcp: %s", uv_err_name(err));
      uv_close((uv_handle_t*)cli, uvFreeCb);
    } else {
      tError("failed to accept tcp: %s", uv_err_name(err));
      taosMemoryFree(cli);
    }
  }
}
void uvOnConnectionCb(uv_stream_t* q, ssize_t nread, const uv_buf_t* buf) {
  if (nread < 0) {
    if (nread != UV_EOF) {
      tError("read error %s", uv_err_name(nread));
    }
    // TODO(log other failure reason)
    tWarn("failed to create connect:%p, reason: %s", q, uv_err_name(nread));
    taosMemoryFree(buf->base);
    uv_close((uv_handle_t*)q, NULL);
    return;
  }
  // free memory allocated by
  ASSERTS(nread == strlen(notify), "trans-svr mem corrupted");
  ASSERTS(buf->base[0] == notify[0], "trans-svr mem corrupted");
  taosMemoryFree(buf->base);

  SWorkThrd* pThrd = q->data;

  uv_pipe_t* pipe = (uv_pipe_t*)q;
  if (!uv_pipe_pending_count(pipe)) {
    tError("No pending count");
    uv_close((uv_handle_t*)q, NULL);
    return;
  }
  if (pThrd->quit) {
    tWarn("thread already received quit msg, ignore incoming conn");

    uv_close((uv_handle_t*)q, NULL);
    return;
  }

  SSvrConn* pConn = createConn(pThrd);
  if (pConn == NULL) {
    uv_close((uv_handle_t*)q, NULL);
    return;
  }

<<<<<<< HEAD
  pConn->pTransInst = pThrd->pTransInst;

  pConn->hostThrd = pThrd;

  // init client handle
  pConn->pTcp = (uv_tcp_t*)taosMemoryMalloc(sizeof(uv_tcp_t));
  uv_tcp_init(pThrd->loop, pConn->pTcp);
  pConn->pTcp->data = pConn;

  // transSetConnOption((uv_tcp_t*)pConn->pTcp);
=======
  // pConn->pTransInst = pThrd->pTransInst;
  // /* init conn timer*/
  // // uv_timer_init(pThrd->loop, &pConn->pTimer);
  // // pConn->pTimer.data = pConn;
  // pConn->hostThrd = pThrd;
  // // init client handle
  // pConn->pTcp = (uv_tcp_t*)taosMemoryMalloc(sizeof(uv_tcp_t));
  // uv_tcp_init(pThrd->loop, pConn->pTcp);
  // pConn->pTcp->data = pConn;
>>>>>>> 4586e09b

  if (uv_accept(q, (uv_stream_t*)(pConn->pTcp)) == 0) {
    uv_os_fd_t fd;
    (void)uv_fileno((const uv_handle_t*)pConn->pTcp, &fd);
    tTrace("conn %p created, fd:%d", pConn, fd);

    struct sockaddr peername, sockname;
    int             addrlen = sizeof(peername);
    if (0 != uv_tcp_getpeername(pConn->pTcp, (struct sockaddr*)&peername, &addrlen)) {
      tError("conn %p failed to get peer info", pConn);
      transUnrefSrvHandle(pConn);
      return;
    }
    (void)transSockInfo2Str(&peername, pConn->dst);

    addrlen = sizeof(sockname);
    if (0 != uv_tcp_getsockname(pConn->pTcp, (struct sockaddr*)&sockname, &addrlen)) {
      tError("conn %p failed to get local info", pConn);
      transUnrefSrvHandle(pConn);
      return;
    }
    (void)transSockInfo2Str(&sockname, pConn->src);

    struct sockaddr_in addr = *(struct sockaddr_in*)&peername;
    struct sockaddr_in saddr = *(struct sockaddr_in*)&sockname;

    pConn->clientIp = addr.sin_addr.s_addr;
    pConn->serverIp = saddr.sin_addr.s_addr;
    pConn->port = ntohs(addr.sin_port);

    (void)uv_read_start((uv_stream_t*)(pConn->pTcp), uvAllocRecvBufferCb, uvOnRecvCb);

  } else {
    tDebug("failed to create new connection");
    transUnrefSrvHandle(pConn);
  }
}

void* transAcceptThread(void* arg) {
  // opt
  setThreadName("trans-accept");
  SServerObj* srv = (SServerObj*)arg;
  (void)uv_run(srv->loop, UV_RUN_DEFAULT);

  return NULL;
}
void uvOnPipeConnectionCb(uv_connect_t* connect, int status) {
  if (status != 0) {
    return;
  }
  SWorkThrd* pThrd = container_of(connect, SWorkThrd, connect_req);
  (void)uv_read_start((uv_stream_t*)pThrd->pipe, uvAllocConnBufferCb, uvOnConnectionCb);
}
static int32_t addHandleToWorkloop(SWorkThrd* pThrd, char* pipeName) {
  int32_t code = 0;
  pThrd->loop = (uv_loop_t*)taosMemoryMalloc(sizeof(uv_loop_t));
  if (pThrd->loop == NULL) {
    return TSDB_CODE_OUT_OF_MEMORY;
  }

  if ((code = uv_loop_init(pThrd->loop)) != 0) {
    tError("failed to init loop since %s", uv_err_name(code));
    return TSDB_CODE_THIRDPARTY_ERROR;
  }

#if defined(WINDOWS) || defined(DARWIN)
  code = uv_pipe_init(pThrd->loop, pThrd->pipe, 1);
  if (code != 0) {
    tError("failed to init pip since %s", uv_err_name(code));
    return TSDB_CODE_THIRDPARTY_ERROR;
  }
#else
  code = uv_pipe_init(pThrd->loop, pThrd->pipe, 1);
  if (code != 0) {
    tError("failed to init pip since %s", uv_err_name(code));
    return TSDB_CODE_THIRDPARTY_ERROR;
  }

  code = uv_pipe_open(pThrd->pipe, pThrd->fd);
  if (code != 0) {
    tError("failed to open pip since %s", uv_err_name(code));
    return TSDB_CODE_THIRDPARTY_ERROR;
  }
#endif

  pThrd->pipe->data = pThrd;

  QUEUE_INIT(&pThrd->msg);

  pThrd->prepare = taosMemoryCalloc(1, sizeof(uv_prepare_t));
  if (pThrd->prepare == NULL) {
    tError("failed to init prepare");
    return TSDB_CODE_OUT_OF_MEMORY;
  }

  code = uv_prepare_init(pThrd->loop, pThrd->prepare);
  if (code != 0) {
    tError("failed to init prepare since %s", uv_err_name(code));
    return TSDB_CODE_THIRDPARTY_ERROR;
  }

  code = uv_prepare_start(pThrd->prepare, uvPrepareCb);
  if (code != 0) {
    tError("failed to start prepare since %s", uv_err_name(code));
    return TSDB_CODE_THIRDPARTY_ERROR;
  }
  pThrd->prepare->data = pThrd;

  // conn set
  QUEUE_INIT(&pThrd->conn);

  code = transAsyncPoolCreate(pThrd->loop, 8, pThrd, uvWorkerAsyncCb, &pThrd->asyncPool);
  if (code != 0) {
    tError("failed to init async pool since:%s", tstrerror(code));
    return code;
  }
#if defined(WINDOWS) || defined(DARWIN)
  uv_pipe_connect(&pThrd->connect_req, pThrd->pipe, pipeName, uvOnPipeConnectionCb);

#else
  code = uv_read_start((uv_stream_t*)pThrd->pipe, uvAllocConnBufferCb, uvOnConnectionCb);
  if (code != 0) {
    tError("failed to start read pipe:%s", uv_err_name(code));
    return TSDB_CODE_THIRDPARTY_ERROR;
  }
#endif
  return 0;
}

static int32_t addHandleToAcceptloop(void* arg) {
  // impl later
  SServerObj* srv = arg;

  int code = 0;
  if ((code = uv_tcp_init(srv->loop, &srv->server)) != 0) {
    tError("failed to init accept server since %s", uv_err_name(code));
    return TSDB_CODE_THIRDPARTY_ERROR;
  }

  // register an async here to quit server gracefully
  srv->pAcceptAsync = taosMemoryCalloc(1, sizeof(uv_async_t));
  if (srv->pAcceptAsync == NULL) {
    tError("failed to create async since %s", tstrerror(TSDB_CODE_OUT_OF_MEMORY));
    return TSDB_CODE_OUT_OF_MEMORY;
  }

  code = uv_async_init(srv->loop, srv->pAcceptAsync, uvAcceptAsyncCb);
  if (code != 0) {
    tError("failed to init async since:%s", uv_err_name(code));
    return TSDB_CODE_THIRDPARTY_ERROR;
  }
  srv->pAcceptAsync->data = srv;

  struct sockaddr_in bind_addr;
  if ((code = uv_ip4_addr("0.0.0.0", srv->port, &bind_addr)) != 0) {
    tError("failed to bind addr since %s", uv_err_name(code));
    return TSDB_CODE_THIRDPARTY_ERROR;
  }

  if ((code = uv_tcp_bind(&srv->server, (const struct sockaddr*)&bind_addr, 0)) != 0) {
    tError("failed to bind since %s", uv_err_name(code));
    return TSDB_CODE_THIRDPARTY_ERROR;
  }
  if ((code = uv_listen((uv_stream_t*)&srv->server, 4096 * 2, uvOnAcceptCb)) != 0) {
    tError("failed to listen since %s", uv_err_name(code));
    return TSDB_CODE_RPC_PORT_EADDRINUSE;
  }
  return 0;
}

void* transWorkerThread(void* arg) {
  setThreadName("trans-svr-work");
  SWorkThrd* pThrd = (SWorkThrd*)arg;
  (void)uv_run(pThrd->loop, UV_RUN_DEFAULT);

  return NULL;
}

static FORCE_INLINE SSvrConn* createConn(void* hThrd) {
  int32_t    code = 0;
  SWorkThrd* pThrd = hThrd;

  SSvrConn* pConn = (SSvrConn*)taosMemoryCalloc(1, sizeof(SSvrConn));
  if (pConn == NULL) {
    TAOS_CHECK_GOTO(TSDB_CODE_OUT_OF_MEMORY, NULL, _end);
  }

  transReqQueueInit(&pConn->wreqQueue);
  QUEUE_INIT(&pConn->queue);
  QUEUE_PUSH(&pThrd->conn, &pConn->queue);

  if ((code = transQueueInit(&pConn->srvMsgs, NULL)) != 0) {
    TAOS_CHECK_GOTO(code, NULL, _end);
  }

  if ((code = transInitBuffer(&pConn->readBuf)) != 0) {
    TAOS_CHECK_GOTO(code, NULL, _end);
  }

  memset(&pConn->regArg, 0, sizeof(pConn->regArg));
  pConn->broken = false;
  pConn->status = ConnNormal;

  SExHandle* exh = taosMemoryMalloc(sizeof(SExHandle));
  if (exh == NULL) {
    TAOS_CHECK_GOTO(TSDB_CODE_OUT_OF_MEMORY, NULL, _end);
  }

  exh->handle = pConn;
  exh->pThrd = pThrd;
  exh->refId = transAddExHandle(transGetRefMgt(), exh);
  if (exh->refId < 0) {
    TAOS_CHECK_GOTO(TSDB_CODE_REF_INVALID_ID, NULL, _end);
  }

  QUEUE_INIT(&exh->q);

  SExHandle* pSelf = transAcquireExHandle(transGetRefMgt(), exh->refId);
  if (pSelf != exh) {
    TAOS_CHECK_GOTO(TSDB_CODE_REF_INVALID_ID, NULL, _end);
  }

  STrans* pTransInst = pThrd->pTransInst;
  pConn->refId = exh->refId;

  QUEUE_INIT(&exh->q);
  transRefSrvHandle(pConn);
  tTrace("%s handle %p, conn %p created, refId:%" PRId64, transLabel(pTransInst), exh, pConn, pConn->refId);

  pConn->pTransInst = pThrd->pTransInst;
  /* init conn timer*/
  // uv_timer_init(pThrd->loop, &pConn->pTimer);
  // pConn->pTimer.data = pConn;
  pConn->hostThrd = pThrd;
  // init client handle
  pConn->pTcp = (uv_tcp_t*)taosMemoryMalloc(sizeof(uv_tcp_t));
  if (pConn->pTcp == NULL) {
    TAOS_CHECK_GOTO(TSDB_CODE_OUT_OF_MEMORY, NULL, _end);
  }

  code = uv_tcp_init(pThrd->loop, pConn->pTcp);
  if (code != 0) {
    tError("%s failed to create conn since %s" PRId64, transLabel(pTransInst), uv_strerror(code));
    TAOS_CHECK_GOTO(TSDB_CODE_THIRDPARTY_ERROR, NULL, _end);
  }
  pConn->pTcp->data = pConn;

  return pConn;
_end:
  if (pConn) {
    transQueueDestroy(&pConn->srvMsgs);
    (void)transDestroyBuffer(&pConn->readBuf);
    taosMemoryFree(pConn->pTcp);
    taosMemoryFree(pConn);
    pConn = NULL;
  }
  tError("%s failed to create conn since %s" PRId64, transLabel(pTransInst), tstrerror(code));
  return NULL;
}

static FORCE_INLINE void destroyConn(SSvrConn* conn, bool clear) {
  if (conn == NULL) {
    return;
  }

  if (clear) {
    if (!uv_is_closing((uv_handle_t*)conn->pTcp)) {
      tTrace("conn %p to be destroyed", conn);
      uv_close((uv_handle_t*)conn->pTcp, uvDestroyConn);
    }
  }
}
static FORCE_INLINE void destroyConnRegArg(SSvrConn* conn) {
  if (conn->regArg.init == 1) {
    transFreeMsg(conn->regArg.msg.pCont);
    conn->regArg.init = 0;
  }
}
static int32_t reallocConnRef(SSvrConn* conn) {
  if (conn->refId > 0) {
    (void)transReleaseExHandle(transGetRefMgt(), conn->refId);
    (void)transRemoveExHandle(transGetRefMgt(), conn->refId);
  }
  // avoid app continue to send msg on invalid handle
  SExHandle* exh = taosMemoryMalloc(sizeof(SExHandle));
  if (exh == NULL) {
    return TSDB_CODE_OUT_OF_MEMORY;
  }

  exh->handle = conn;
  exh->pThrd = conn->hostThrd;
  exh->refId = transAddExHandle(transGetRefMgt(), exh);
  if (exh->refId < 0) {
    taosMemoryFree(exh);
    return TSDB_CODE_REF_INVALID_ID;
  }

  QUEUE_INIT(&exh->q);
  SExHandle* pSelf = transAcquireExHandle(transGetRefMgt(), exh->refId);
  if (pSelf != exh) {
    tError("conn %p failed to acquire handle", conn);
    taosMemoryFree(exh);
    return TSDB_CODE_REF_INVALID_ID;
  }

  conn->refId = exh->refId;

  return 0;
}
static void uvDestroyConn(uv_handle_t* handle) {
  SSvrConn* conn = handle->data;

  if (conn == NULL) {
    return;
  }
  SWorkThrd* thrd = conn->hostThrd;

  (void)transReleaseExHandle(transGetRefMgt(), conn->refId);
  (void)transRemoveExHandle(transGetRefMgt(), conn->refId);

  STrans* pTransInst = thrd->pTransInst;
  tDebug("%s conn %p destroy", transLabel(pTransInst), conn);

  for (int i = 0; i < transQueueSize(&conn->srvMsgs); i++) {
    SSvrMsg* msg = transQueueGet(&conn->srvMsgs, i);
    destroySmsg(msg);
  }
  transQueueDestroy(&conn->srvMsgs);
  transReqQueueClear(&conn->wreqQueue);

  QUEUE_REMOVE(&conn->queue);
  taosMemoryFree(conn->pTcp);
  destroyConnRegArg(conn);
  (void)transDestroyBuffer(&conn->readBuf);
  taosMemoryFree(conn);

  if (thrd->quit && QUEUE_IS_EMPTY(&thrd->conn)) {
    tTrace("work thread quit");
    uv_walk(thrd->loop, uvWalkCb, NULL);
  }
}
static void uvPipeListenCb(uv_stream_t* handle, int status) {
  if (status != 0) {
    tError("server failed to init pipe, errmsg: %s", uv_err_name(status));
    return;
  }

  SServerObj* srv = container_of(handle, SServerObj, pipeListen);
  uv_pipe_t*  pipe = &(srv->pipe[srv->numOfWorkerReady][0]);

  int ret = uv_pipe_init(srv->loop, pipe, 1);
  ASSERTS(ret == 0, "trans-svr failed to init pipe");
  if (ret != 0) return;

  ret = uv_accept((uv_stream_t*)&srv->pipeListen, (uv_stream_t*)pipe);
  ASSERTS(ret == 0, "trans-svr failed to accept pipe msg");
  if (ret != 0) return;

  ret = uv_is_readable((uv_stream_t*)pipe);
  ASSERTS(ret == 1, "trans-svr pipe status corrupted");
  if (ret != 1) return;

  ret = uv_is_writable((uv_stream_t*)pipe);
  ASSERTS(ret == 1, "trans-svr pipe status corrupted");
  if (ret != 1) return;

  ret = uv_is_closing((uv_handle_t*)pipe);
  ASSERTS(ret == 0, "trans-svr pipe status corrupted");
  if (ret != 0) return;

  srv->numOfWorkerReady++;
}

void* transInitServer(uint32_t ip, uint32_t port, char* label, int numOfThreads, void* fp, void* shandle) {
  int32_t code = 0;

  SServerObj* srv = taosMemoryCalloc(1, sizeof(SServerObj));
  if (srv == NULL) {
    code = TSDB_CODE_OUT_OF_MEMORY;
    tError("failed to init server since: %s", tstrerror(code));
    return NULL;
  }

  srv->ip = ip;
  srv->port = port;
  srv->numOfThreads = numOfThreads;
  srv->workerIdx = 0;
  srv->numOfWorkerReady = 0;
  srv->loop = (uv_loop_t*)taosMemoryMalloc(sizeof(uv_loop_t));
  srv->pThreadObj = (SWorkThrd**)taosMemoryCalloc(srv->numOfThreads, sizeof(SWorkThrd*));
  srv->pipe = (uv_pipe_t**)taosMemoryCalloc(srv->numOfThreads, sizeof(uv_pipe_t*));
  if (srv->loop == NULL || srv->pThreadObj == NULL || srv->pipe == NULL) {
    code = TSDB_CODE_OUT_OF_MEMORY;
    goto End;
  }

  code = uv_loop_init(srv->loop);
  if (code != 0) {
    tError("failed to init server since: %s", uv_err_name(code));
    code = TSDB_CODE_THIRDPARTY_ERROR;
    goto End;
  }

  if (false == taosValidIpAndPort(srv->ip, srv->port)) {
    code = TAOS_SYSTEM_ERROR(errno);
    tError("invalid ip/port, %d:%d, reason:%s", srv->ip, srv->port, terrstr());
    goto End;
  }
  char pipeName[PATH_MAX];

#if defined(WINDOWS) || defined(DARWIN)
  int ret = uv_pipe_init(srv->loop, &srv->pipeListen, 0);
  if (ret != 0) {
    tError("failed to init pipe, errmsg: %s", uv_err_name(ret));
    goto End;
  }
#if defined(WINDOWS)
  snprintf(pipeName, sizeof(pipeName), "\\\\?\\pipe\\trans.rpc.%d-%" PRIu64, taosSafeRand(), GetCurrentProcessId());
#elif defined(DARWIN)
  snprintf(pipeName, sizeof(pipeName), "%s%spipe.trans.rpc.%08d-%" PRIu64, tsTempDir, TD_DIRSEP, taosSafeRand(),
           taosGetSelfPthreadId());
#endif

  ret = uv_pipe_bind(&srv->pipeListen, pipeName);
  if (ret != 0) {
    tError("failed to bind pipe, errmsg: %s", uv_err_name(ret));
    goto End;
  }

  ret = uv_listen((uv_stream_t*)&srv->pipeListen, SOMAXCONN, uvPipeListenCb);
  if (ret != 0) {
    tError("failed to listen pipe, errmsg: %s", uv_err_name(ret));
    goto End;
  }

  for (int i = 0; i < srv->numOfThreads; i++) {
    SWorkThrd* thrd = (SWorkThrd*)taosMemoryCalloc(1, sizeof(SWorkThrd));
    thrd->pTransInst = shandle;
    thrd->quit = false;
    thrd->pTransInst = shandle;
    thrd->pWhiteList = uvWhiteListCreate();

    srv->pThreadObj[i] = thrd;
    srv->pipe[i] = (uv_pipe_t*)taosMemoryCalloc(2, sizeof(uv_pipe_t));
    thrd->pipe = &(srv->pipe[i][1]);  // init read

    if ((code = addHandleToWorkloop(thrd, pipeName)) != 0) {
      goto End;
    }

    int err = taosThreadCreate(&(thrd->thread), NULL, transWorkerThread, (void*)(thrd));
    if (err == 0) {
      tDebug("success to create worker-thread:%d", i);
    } else {
      // TODO: clear all other resource later
      tError("failed to create worker-thread:%d", i);
      goto End;
    }
  }
#else

  for (int i = 0; i < srv->numOfThreads; i++) {
    SWorkThrd* thrd = (SWorkThrd*)taosMemoryCalloc(1, sizeof(SWorkThrd));
    if (thrd == NULL) {
      code = TSDB_CODE_OUT_OF_MEMORY;
      goto End;
    }

    thrd->pTransInst = shandle;
    thrd->quit = false;
    thrd->pTransInst = shandle;
    thrd->pWhiteList = uvWhiteListCreate();
    if (thrd->pWhiteList == NULL) {
      code = TSDB_CODE_OUT_OF_MEMORY;
      goto End;
    }

    srv->pipe[i] = (uv_pipe_t*)taosMemoryCalloc(2, sizeof(uv_pipe_t));
    if (srv->pipe[i] == NULL) {
      code = TSDB_CODE_OUT_OF_MEMORY;
      goto End;
    }

    srv->pThreadObj[i] = thrd;

    uv_os_sock_t fds[2];
    if ((code = uv_socketpair(SOCK_STREAM, 0, fds, UV_NONBLOCK_PIPE, UV_NONBLOCK_PIPE)) != 0) {
      tError("failed to create pipe, errmsg: %s", uv_err_name(code));
      code = TSDB_CODE_THIRDPARTY_ERROR;
      goto End;
    }

    code = uv_pipe_init(srv->loop, &(srv->pipe[i][0]), 1);
    if (code != 0) {
      tError("failed to init pipe, errmsg: %s", uv_err_name(code));
      code = TSDB_CODE_THIRDPARTY_ERROR;
      goto End;
    }

    code = uv_pipe_open(&(srv->pipe[i][0]), fds[1]);
    if (code != 0) {
      tError("failed to init pipe, errmsg: %s", uv_err_name(code));
      code = TSDB_CODE_THIRDPARTY_ERROR;
      goto End;
    }

    thrd->pipe = &(srv->pipe[i][1]);  // init read
    thrd->fd = fds[0];

    if ((code = addHandleToWorkloop(thrd, pipeName)) != 0) {
      goto End;
    }

    int err = taosThreadCreate(&(thrd->thread), NULL, transWorkerThread, (void*)(thrd));
    if (err == 0) {
      tDebug("success to create worker-thread:%d", i);
    } else {
      // TODO: clear all other resource later
      tError("failed to create worker-thread:%d", i);
      goto End;
    }
  }
#endif

  if ((code = addHandleToAcceptloop(srv)) != 0) {
    goto End;
  }

  code = taosThreadCreate(&srv->thread, NULL, transAcceptThread, (void*)srv);
  if (code == 0) {
    tDebug("success to create accept-thread");
  } else {
    code = TAOS_SYSTEM_ERROR(errno);
    tError("failed  to create accept-thread since %s", tstrerror(code));

    goto End;
    // clear all resource later
  }

  srv->inited = true;
  return srv;
End:
  transCloseServer(srv);
  terrno = code;
  return NULL;
}

void uvHandleQuit(SSvrMsg* msg, SWorkThrd* thrd) {
  thrd->quit = true;
  if (QUEUE_IS_EMPTY(&thrd->conn)) {
    uv_walk(thrd->loop, uvWalkCb, NULL);
  } else {
    destroyAllConn(thrd);
  }
  taosMemoryFree(msg);
}
void uvHandleRelease(SSvrMsg* msg, SWorkThrd* thrd) {
  int32_t   code = 0;
  SSvrConn* conn = msg->pConn;
  if (conn->status == ConnAcquire) {
    code = reallocConnRef(conn);
    if (code != 0) {
      destroyConn(conn, true);
      return;
    }
    if (!transQueuePush(&conn->srvMsgs, msg)) {
      return;
    }
    uvStartSendRespImpl(msg);
    return;
  } else if (conn->status == ConnRelease || conn->status == ConnNormal) {
    tDebug("%s conn %p already released, ignore release-msg", transLabel(thrd->pTransInst), conn);
  }
  destroySmsg(msg);
}
void uvHandleResp(SSvrMsg* msg, SWorkThrd* thrd) {
  // send msg to client
  tDebug("%s conn %p start to send resp (2/2)", transLabel(thrd->pTransInst), msg->pConn);
  uvStartSendResp(msg);
}
void uvHandleRegister(SSvrMsg* msg, SWorkThrd* thrd) {
  SSvrConn* conn = msg->pConn;
  tDebug("%s conn %p register brokenlink callback", transLabel(thrd->pTransInst), conn);
  if (conn->status == ConnAcquire) {
    if (!transQueuePush(&conn->srvMsgs, msg)) {
      return;
    }
    (void)transQueuePop(&conn->srvMsgs);

    if (conn->regArg.init) {
      transFreeMsg(conn->regArg.msg.pCont);
      conn->regArg.init = 0;
    }
    conn->regArg.notifyCount = 0;
    conn->regArg.init = 1;
    conn->regArg.msg = msg->msg;
    tDebug("conn %p register brokenlink callback succ", conn);

    if (conn->broken) {
      STrans* pTransInst = conn->pTransInst;
      (*pTransInst->cfp)(pTransInst->parent, &(conn->regArg.msg), NULL);
      memset(&conn->regArg, 0, sizeof(conn->regArg));
    }
    taosMemoryFree(msg);
  }
}
void uvHandleUpdate(SSvrMsg* msg, SWorkThrd* thrd) {
  SUpdateIpWhite* req = msg->arg;
  if (req == NULL) {
    tDebug("ip-white-list disable on trans");
    thrd->enableIpWhiteList = 0;
    taosMemoryFree(msg);
    return;
  }
  int32_t code = 0;
  for (int i = 0; i < req->numOfUser; i++) {
    SUpdateUserIpWhite* pUser = &req->pUserIpWhite[i];

    int32_t sz = pUser->numOfRange * sizeof(SIpV4Range);

    SIpWhiteList* pList = taosMemoryCalloc(1, sz + sizeof(SIpWhiteList));
    if (pList == NULL) {
      tError("failed to create ip-white-list since %s", tstrerror(code));
      code = TSDB_CODE_OUT_OF_MEMORY;
      break;
    }
    pList->num = pUser->numOfRange;
    memcpy(pList->pIpRange, pUser->pIpRanges, sz);
    code = uvWhiteListAdd(thrd->pWhiteList, pUser->user, pList, pUser->ver);
    if (code != 0) {
      break;
    }
  }

  if (code == 0) {
    thrd->pWhiteList->ver = req->ver;
    thrd->enableIpWhiteList = 1;
  } else {
    tError("failed to update ip-white-list since %s", tstrerror(code));
  }
  tFreeSUpdateIpWhiteReq(req);
  taosMemoryFree(req);
  taosMemoryFree(msg);
}

void destroyWorkThrd(SWorkThrd* pThrd) {
  if (pThrd == NULL) {
    return;
  }
  (void)taosThreadJoin(pThrd->thread, NULL);
  SRV_RELEASE_UV(pThrd->loop);
  TRANS_DESTROY_ASYNC_POOL_MSG(pThrd->asyncPool, SSvrMsg, destroySmsgWrapper, NULL);
  transAsyncPoolDestroy(pThrd->asyncPool);

  uvWhiteListDestroy(pThrd->pWhiteList);

  taosMemoryFree(pThrd->prepare);
  taosMemoryFree(pThrd->loop);
  taosMemoryFree(pThrd);
}
void sendQuitToWorkThrd(SWorkThrd* pThrd) {
  SSvrMsg* msg = taosMemoryCalloc(1, sizeof(SSvrMsg));
  msg->type = Quit;
  tDebug("server send quit msg to work thread");
  (void)transAsyncSend(pThrd->asyncPool, &msg->q);
}

void transCloseServer(void* arg) {
  // impl later
  SServerObj* srv = arg;

  if (srv->inited) {
    tDebug("send quit msg to accept thread");
    (void)uv_async_send(srv->pAcceptAsync);
    (void)taosThreadJoin(srv->thread, NULL);
    SRV_RELEASE_UV(srv->loop);

    for (int i = 0; i < srv->numOfThreads; i++) {
      sendQuitToWorkThrd(srv->pThreadObj[i]);
      destroyWorkThrd(srv->pThreadObj[i]);
    }
  } else {
    (void)uv_loop_close(srv->loop);
  }

  taosMemoryFree(srv->pThreadObj);
  taosMemoryFree(srv->pAcceptAsync);
  taosMemoryFree(srv->loop);

  for (int i = 0; i < srv->numOfThreads; i++) {
    taosMemoryFree(srv->pipe[i]);
  }
  taosMemoryFree(srv->pipe);

  taosMemoryFree(srv);
}

void transRefSrvHandle(void* handle) {
  if (handle == NULL) {
    return;
  }
  int ref = T_REF_INC((SSvrConn*)handle);
  tTrace("conn %p ref count:%d", handle, ref);
}

void transUnrefSrvHandle(void* handle) {
  if (handle == NULL) {
    return;
  }
  int ref = T_REF_DEC((SSvrConn*)handle);
  tTrace("conn %p ref count:%d", handle, ref);
  if (ref == 0) {
    destroyConn((SSvrConn*)handle, true);
  }
}

int32_t transReleaseSrvHandle(void* handle) {
  int32_t         code = 0;
  SRpcHandleInfo* info = handle;
  SExHandle*      exh = info->handle;
  int64_t         refId = info->refId;

  ASYNC_CHECK_HANDLE(exh, refId);

  SWorkThrd* pThrd = exh->pThrd;
  ASYNC_ERR_JRET(pThrd);

  STransMsg tmsg = {.code = 0, .info.handle = exh, .info.ahandle = NULL, .info.refId = refId};

  SSvrMsg* m = taosMemoryCalloc(1, sizeof(SSvrMsg));
  if (m == NULL) {
    code = TSDB_CODE_OUT_OF_MEMORY;
    goto _return1;
  }

  m->msg = tmsg;
  m->type = Release;

  tDebug("%s conn %p start to release", transLabel(pThrd->pTransInst), exh->handle);
  if ((code = transAsyncSend(pThrd->asyncPool, &m->q)) != 0) {
    destroySmsg(m);
    (void)transReleaseExHandle(transGetRefMgt(), refId);
    return code;
  }

  (void)transReleaseExHandle(transGetRefMgt(), refId);
  return 0;
_return1:
  tDebug("handle %p failed to send to release handle", exh);
  (void)transReleaseExHandle(transGetRefMgt(), refId);
  return code;
_return2:
  tDebug("handle %p failed to send to release handle", exh);
  return code;
}

int32_t transSendResponse(const STransMsg* msg) {
  int32_t code = 0;

  if (msg->info.noResp) {
    rpcFreeCont(msg->pCont);
    tTrace("no need send resp");
    return 0;
  }
  SExHandle* exh = msg->info.handle;

  if (exh == NULL) {
    rpcFreeCont(msg->pCont);
    return 0;
  }
  int64_t refId = msg->info.refId;
  ASYNC_CHECK_HANDLE(exh, refId);

  STransMsg tmsg = *msg;
  tmsg.info.refId = refId;

  SWorkThrd* pThrd = exh->pThrd;
  ASYNC_ERR_JRET(pThrd);

  SSvrMsg* m = taosMemoryCalloc(1, sizeof(SSvrMsg));
  if (m == NULL) {
    code = TSDB_CODE_OUT_OF_MEMORY;
    goto _return1;
  }

  m->msg = tmsg;
  m->type = Normal;

  STraceId* trace = (STraceId*)&msg->info.traceId;
  tGDebug("conn %p start to send resp (1/2)", exh->handle);
  if ((code = transAsyncSend(pThrd->asyncPool, &m->q)) != 0) {
    destroySmsg(m);
    (void)transReleaseExHandle(transGetRefMgt(), refId);
    return code;
  }

  (void)transReleaseExHandle(transGetRefMgt(), refId);
  return 0;

_return1:
  tDebug("handle %p failed to send resp", exh);
  rpcFreeCont(msg->pCont);
  (void)transReleaseExHandle(transGetRefMgt(), refId);
  return code;
_return2:
  tDebug("handle %p failed to send resp", exh);
  rpcFreeCont(msg->pCont);
  return code;
}
int32_t transRegisterMsg(const STransMsg* msg) {
  int32_t code = 0;

  SExHandle* exh = msg->info.handle;
  int64_t    refId = msg->info.refId;
  ASYNC_CHECK_HANDLE(exh, refId);

  STransMsg tmsg = *msg;
  tmsg.info.noResp = 1;

  tmsg.info.refId = refId;

  SWorkThrd* pThrd = exh->pThrd;
  ASYNC_ERR_JRET(pThrd);

  SSvrMsg* m = taosMemoryCalloc(1, sizeof(SSvrMsg));
  if (m == NULL) {
    code = TSDB_CODE_OUT_OF_MEMORY;
    goto _return1;
  }

  m->msg = tmsg;
  m->type = Register;

  STrans* pTransInst = pThrd->pTransInst;
  tDebug("%s conn %p start to register brokenlink callback", transLabel(pTransInst), exh->handle);
  if ((code = transAsyncSend(pThrd->asyncPool, &m->q)) != 0) {
    destroySmsg(m);
    (void)transReleaseExHandle(transGetRefMgt(), refId);
    return code;
  }

  (void)transReleaseExHandle(transGetRefMgt(), refId);
  return 0;

_return1:
  tDebug("handle %p failed to register brokenlink", exh);
  rpcFreeCont(msg->pCont);
  (void)transReleaseExHandle(transGetRefMgt(), refId);
  return code;
_return2:
  tDebug("handle %p failed to register brokenlink", exh);
  rpcFreeCont(msg->pCont);
  return code;
}

int32_t transSetIpWhiteList(void* thandle, void* arg, FilteFunc* func) {
  STrans* pTransInst = (STrans*)transAcquireExHandle(transGetInstMgt(), (int64_t)thandle);
  if (pTransInst == NULL) {
    return TSDB_CODE_RPC_MODULE_QUIT;
  }

  int32_t code = 0;

  tDebug("ip-white-list update on rpc");
  SServerObj* svrObj = pTransInst->tcphandle;
  for (int i = 0; i < svrObj->numOfThreads; i++) {
    SWorkThrd* pThrd = svrObj->pThreadObj[i];

    SSvrMsg* msg = taosMemoryCalloc(1, sizeof(SSvrMsg));
    if (msg == NULL) {
      code = TSDB_CODE_OUT_OF_MEMORY;
      break;
    }

    SUpdateIpWhite* pReq = NULL;
    code = cloneSUpdateIpWhiteReq((SUpdateIpWhite*)arg, &pReq);
    if (code != 0) {
      taosMemoryFree(msg);
      break;
    }

    msg->type = Update;
    msg->arg = pReq;

    if ((code = transAsyncSend(pThrd->asyncPool, &msg->q)) != 0) {
      code = (code == TSDB_CODE_RPC_ASYNC_MODULE_QUIT ? TSDB_CODE_RPC_MODULE_QUIT : code);
      tFreeSUpdateIpWhiteReq(pReq);
      taosMemoryFree(pReq);
      taosMemoryFree(msg);
      break;
    }
  }
  (void)transReleaseExHandle(transGetInstMgt(), (int64_t)thandle);

  if (code != 0) {
    tError("ip-white-list update failed since %s", tstrerror(code));
  }
<<<<<<< HEAD
  transReleaseExHandle(transGetInstMgt(), (int64_t)thandle);
}
=======
  return code;
}

int32_t transGetConnInfo(void* thandle, STransHandleInfo* pConnInfo) { return -1; }
>>>>>>> 4586e09b
<|MERGE_RESOLUTION|>--- conflicted
+++ resolved
@@ -455,8 +455,6 @@
   pConn->inType = pHead->msgType;
   memcpy(pConn->user, pHead->user, strlen(pHead->user));
 
-<<<<<<< HEAD
-=======
   int8_t forbiddenIp = 0;
   if (pThrd->enableIpWhiteList && tsEnableWhiteList) {
     forbiddenIp = !uvWhiteListCheckConn(pThrd->pWhiteList, pConn) ? 1 : 0;
@@ -465,7 +463,6 @@
     }
   }
 
->>>>>>> 4586e09b
   if (uvRecvReleaseReq(pConn, pHead)) {
     return true;
   }
@@ -490,12 +487,8 @@
   transMsg.info.refId = pHead->noResp == 1 ? -1 : pConn->refId;
   transMsg.info.traceId = pHead->traceId;
   transMsg.info.cliVer = htonl(pHead->compatibilityVer);
-<<<<<<< HEAD
-  transMsg.info.forbiddenIp = uvValidConn(pConn);
-=======
   transMsg.info.forbiddenIp = forbiddenIp;
   transMsg.info.noResp = pHead->noResp == 1 ? 1 : 0;
->>>>>>> 4586e09b
 
   uvMaySetConnAcquired(pConn, pHead);
 
@@ -1006,29 +999,6 @@
     return;
   }
 
-<<<<<<< HEAD
-  pConn->pTransInst = pThrd->pTransInst;
-
-  pConn->hostThrd = pThrd;
-
-  // init client handle
-  pConn->pTcp = (uv_tcp_t*)taosMemoryMalloc(sizeof(uv_tcp_t));
-  uv_tcp_init(pThrd->loop, pConn->pTcp);
-  pConn->pTcp->data = pConn;
-
-  // transSetConnOption((uv_tcp_t*)pConn->pTcp);
-=======
-  // pConn->pTransInst = pThrd->pTransInst;
-  // /* init conn timer*/
-  // // uv_timer_init(pThrd->loop, &pConn->pTimer);
-  // // pConn->pTimer.data = pConn;
-  // pConn->hostThrd = pThrd;
-  // // init client handle
-  // pConn->pTcp = (uv_tcp_t*)taosMemoryMalloc(sizeof(uv_tcp_t));
-  // uv_tcp_init(pThrd->loop, pConn->pTcp);
-  // pConn->pTcp->data = pConn;
->>>>>>> 4586e09b
-
   if (uv_accept(q, (uv_stream_t*)(pConn->pTcp)) == 0) {
     uv_os_fd_t fd;
     (void)uv_fileno((const uv_handle_t*)pConn->pTcp, &fd);
@@ -1925,12 +1895,7 @@
   if (code != 0) {
     tError("ip-white-list update failed since %s", tstrerror(code));
   }
-<<<<<<< HEAD
-  transReleaseExHandle(transGetInstMgt(), (int64_t)thandle);
-}
-=======
   return code;
 }
 
-int32_t transGetConnInfo(void* thandle, STransHandleInfo* pConnInfo) { return -1; }
->>>>>>> 4586e09b
+int32_t transGetConnInfo(void* thandle, STransHandleInfo* pConnInfo) { return -1; }