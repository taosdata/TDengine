/*
 * Copyright (c) 2019 TAOS Data, Inc. <jhtao@taosdata.com>
 * * This program is free software: you can use, redistribute, and/or modify
 * it under the terms of the GNU Affero General Public License, version 3
 * or later ("AGPL"), as published by the Free Software Foundation.
 *
 * This program is distributed in the hope that it will be useful, but WITHOUT
 * ANY WARRANTY; without even the implied warranty of MERCHANTABILITY or
 * FITNESS FOR A PARTICULAR PURPOSE.
 *
 * You should have received a copy of the GNU Affero General Public License
 * along with this program. If not, see <http://www.gnu.org/licenses/>.
 */

#include "transComm.h"

static TdThreadOnce transModuleInit = PTHREAD_ONCE_INIT;

static char* notify = "a";

typedef struct {
  int       notifyCount;  //
  int       init;         // init or not
  STransMsg msg;
} SSvrRegArg;

typedef struct SSvrConn {
  T_REF_DECLARE()
  uv_tcp_t*  pTcp;
  queue      wreqQueue;
  uv_timer_t pTimer;

  queue       queue;
  SConnBuffer readBuf;  // read buf,
  int         inType;
  void*       pInst;  // rpc init
  void*       ahandle;     //
  void*       hostThrd;
  STransQueue srvMsgs;

  SSvrRegArg regArg;
  bool       broken;  // conn broken;

  ConnStatus status;

  uint32_t serverIp;
  uint32_t clientIp;
  uint16_t port;

  char src[32];
  char dst[32];

  int64_t refId;
  int     spi;
  char    info[64];
  char    user[TSDB_UNI_LEN];  // user ID for the link
  char    secret[TSDB_PASSWORD_LEN];
  char    ckey[TSDB_PASSWORD_LEN];  // ciphering key

  int64_t whiteListVer;
} SSvrConn;

typedef struct SSvrMsg {
  SSvrConn*     pConn;
  STransMsg     msg;
  queue         q;
  STransMsgType type;

  void*     arg;
  FilteFunc func;

} SSvrMsg;

typedef struct {
  int64_t       ver;
  SIpWhiteList* pList;
  // SArray* list;

} SWhiteUserList;
typedef struct {
  SHashObj* pList;
  int64_t   ver;
} SIpWhiteListTab;
typedef struct SWorkThrd {
  TdThread      thread;
  uv_connect_t  connect_req;
  uv_pipe_t*    pipe;
  uv_os_fd_t    fd;
  uv_loop_t*    loop;
  SAsyncPool*   asyncPool;
  uv_prepare_t* prepare;
  queue         msg;

  queue conn;
  void* pInst;
  bool  quit;

  SIpWhiteListTab* pWhiteList;
  int64_t          whiteListVer;
  int8_t           enableIpWhiteList;
} SWorkThrd;

typedef struct SServerObj {
  TdThread   thread;
  uv_tcp_t   server;
  uv_loop_t* loop;

  // work thread info
  int         workerIdx;
  int         numOfThreads;
  int         numOfWorkerReady;
  SWorkThrd** pThreadObj;

  uv_pipe_t   pipeListen;
  uv_pipe_t** pipe;
  uint32_t    ip;
  uint32_t    port;
  uv_async_t* pAcceptAsync;  // just to quit from from accept thread

  bool inited;
} SServerObj;

SIpWhiteListTab* uvWhiteListCreate();
void             uvWhiteListDestroy(SIpWhiteListTab* pWhite);
int32_t          uvWhiteListAdd(SIpWhiteListTab* pWhite, char* user, SIpWhiteList* pList, int64_t ver);
void             uvWhiteListUpdate(SIpWhiteListTab* pWhite, SHashObj* pTable);
bool             uvWhiteListCheckConn(SIpWhiteListTab* pWhite, SSvrConn* pConn);
bool             uvWhiteListFilte(SIpWhiteListTab* pWhite, char* user, uint32_t ip, int64_t ver);
void             uvWhiteListSetConnVer(SIpWhiteListTab* pWhite, SSvrConn* pConn);

static void uvAllocConnBufferCb(uv_handle_t* handle, size_t suggested_size, uv_buf_t* buf);
static void uvAllocRecvBufferCb(uv_handle_t* handle, size_t suggested_size, uv_buf_t* buf);
static void uvOnRecvCb(uv_stream_t* cli, ssize_t nread, const uv_buf_t* buf);
static void uvOnTimeoutCb(uv_timer_t* handle);
static void uvOnSendCb(uv_write_t* req, int status);
static void uvOnPipeWriteCb(uv_write_t* req, int status);
static void uvOnAcceptCb(uv_stream_t* stream, int status);
static void uvOnConnectionCb(uv_stream_t* q, ssize_t nread, const uv_buf_t* buf);
static void uvWorkerAsyncCb(uv_async_t* handle);
static void uvAcceptAsyncCb(uv_async_t* handle);
static void uvShutDownCb(uv_shutdown_t* req, int status);
static void uvPrepareCb(uv_prepare_t* handle);

static bool uvRecvReleaseReq(SSvrConn* conn, STransMsgHead* pHead);

/*
 * time-consuming task throwed into BG work thread
 */
static void uvWorkDoTask(uv_work_t* req);
static void uvWorkAfterTask(uv_work_t* req, int status);

static void uvWalkCb(uv_handle_t* handle, void* arg);
static void uvFreeCb(uv_handle_t* handle);

static FORCE_INLINE void uvStartSendRespImpl(SSvrMsg* smsg);

static int  uvPrepareSendData(SSvrMsg* msg, uv_buf_t* wb);
static void uvStartSendResp(SSvrMsg* msg);

static void uvNotifyLinkBrokenToApp(SSvrConn* conn);

static FORCE_INLINE void      destroySmsg(SSvrMsg* smsg);
static FORCE_INLINE SSvrConn* createConn(void* hThrd);
static FORCE_INLINE void      destroyConn(SSvrConn* conn, bool clear /*clear handle or not*/);
static FORCE_INLINE void      destroyConnRegArg(SSvrConn* conn);

static int32_t reallocConnRef(SSvrConn* conn);

static void uvHandleQuit(SSvrMsg* msg, SWorkThrd* thrd);
static void uvHandleRelease(SSvrMsg* msg, SWorkThrd* thrd);
static void uvHandleResp(SSvrMsg* msg, SWorkThrd* thrd);
static void uvHandleRegister(SSvrMsg* msg, SWorkThrd* thrd);
static void uvHandleUpdate(SSvrMsg* pMsg, SWorkThrd* thrd);
static void (*transAsyncHandle[])(SSvrMsg* msg, SWorkThrd* thrd) = {uvHandleResp, uvHandleQuit, uvHandleRelease,
                                                                    uvHandleRegister, uvHandleUpdate};

static void uvDestroyConn(uv_handle_t* handle);

// server and worker thread
static void* transWorkerThread(void* arg);
static void* transAcceptThread(void* arg);

// add handle loop
static int32_t addHandleToWorkloop(SWorkThrd* pThrd, char* pipeName);
static int32_t addHandleToAcceptloop(void* arg);

#define SRV_RELEASE_UV(loop)             \
  do {                                   \
    (void)uv_walk(loop, uvWalkCb, NULL); \
    (void)uv_run(loop, UV_RUN_DEFAULT);  \
    (void)uv_loop_close(loop);           \
  } while (0);

#define ASYNC_ERR_JRET(thrd)                            \
  do {                                                  \
    if (thrd->quit) {                                   \
      tTrace("worker thread already quit, ignore msg"); \
      goto _return1;                                    \
    }                                                   \
  } while (0)

void uvAllocRecvBufferCb(uv_handle_t* handle, size_t suggested_size, uv_buf_t* buf) {
  SSvrConn*    conn = handle->data;
  SConnBuffer* pBuf = &conn->readBuf;
  int32_t      code = transAllocBuffer(pBuf, buf);
  if (code < 0) {
    tError("conn %p failed to alloc buffer, since %s", conn, tstrerror(code));
  }
}

// refers specifically to query or insert timeout
static void uvHandleActivityTimeout(uv_timer_t* handle) {
  SSvrConn* conn = handle->data;
  tDebug("%p timeout since no activity", conn);
}

static bool uvCheckIp(SIpV4Range* pRange, int32_t ip) {
  // impl later
  SubnetUtils subnet = {0};
  if (subnetInit(&subnet, pRange) != 0) {
    return false;
  }
  return subnetCheckIp(&subnet, ip);
}
SIpWhiteListTab* uvWhiteListCreate() {
  SIpWhiteListTab* pWhiteList = taosMemoryCalloc(1, sizeof(SIpWhiteListTab));
  if (pWhiteList == NULL) {
    return NULL;
  }

  pWhiteList->pList = taosHashInit(8, taosGetDefaultHashFunction(TSDB_DATA_TYPE_BINARY), 0, HASH_NO_LOCK);
  if (pWhiteList->pList == NULL) {
    taosMemoryFree(pWhiteList);
    return NULL;
  }

  pWhiteList->ver = -1;
  return pWhiteList;
}
void uvWhiteListDestroy(SIpWhiteListTab* pWhite) {
  SHashObj* pWhiteList = pWhite->pList;
  void*     pIter = taosHashIterate(pWhiteList, NULL);
  while (pIter) {
    SWhiteUserList* pUserList = *(SWhiteUserList**)pIter;
    taosMemoryFree(pUserList->pList);
    taosMemoryFree(pUserList);

    pIter = taosHashIterate(pWhiteList, pIter);
  }
  taosHashCleanup(pWhiteList);
  taosMemoryFree(pWhite);
}

int32_t uvWhiteListToStr(SWhiteUserList* plist, char* user, char** ppBuf) {
  char*   tmp = NULL;
  int32_t tlen = transUtilSWhiteListToStr(plist->pList, &tmp);
  if (tlen < 0) {
    return tlen;
  }

  char* pBuf = taosMemoryCalloc(1, tlen + 64);
  if (pBuf == NULL) {
    return TSDB_CODE_OUT_OF_MEMORY;
  }

  int32_t len = sprintf(pBuf, "user: %s, ver: %" PRId64 ", ip: {%s}", user, plist->ver, tmp);
  taosMemoryFree(tmp);

  *ppBuf = pBuf;
  return len;
}
void uvWhiteListDebug(SIpWhiteListTab* pWrite) {
  int32_t   code = 0;
  SHashObj* pWhiteList = pWrite->pList;
  void*     pIter = taosHashIterate(pWhiteList, NULL);
  while (pIter) {
    size_t klen = 0;
    char   user[TSDB_USER_LEN + 1] = {0};
    char*  pUser = taosHashGetKey(pIter, &klen);
    memcpy(user, pUser, klen);

    SWhiteUserList* pUserList = *(SWhiteUserList**)pIter;

    char* buf = NULL;

    code = uvWhiteListToStr(pUserList, user, &buf);
    if (code != 0) {
      tDebug("ip-white-list failed to debug to str since %s", buf);
    }
    taosMemoryFree(buf);
    pIter = taosHashIterate(pWhiteList, pIter);
  }
}
int32_t uvWhiteListAdd(SIpWhiteListTab* pWhite, char* user, SIpWhiteList* plist, int64_t ver) {
  int32_t   code = 0;
  SHashObj* pWhiteList = pWhite->pList;

  SWhiteUserList** ppUserList = taosHashGet(pWhiteList, user, strlen(user));
  if (ppUserList == NULL || *ppUserList == NULL) {
    SWhiteUserList* pUserList = taosMemoryCalloc(1, sizeof(SWhiteUserList));
    if (pUserList == NULL) {
      return TSDB_CODE_OUT_OF_MEMORY;
    }

    pUserList->ver = ver;

    pUserList->pList = plist;

    code = taosHashPut(pWhiteList, user, strlen(user), &pUserList, sizeof(void*));
    if (code != 0) {
      taosMemoryFree(pUserList);
      return code;
    }
  } else {
    SWhiteUserList* pUserList = *ppUserList;

    taosMemoryFreeClear(pUserList->pList);
    pUserList->ver = ver;
    pUserList->pList = plist;
  }
  uvWhiteListDebug(pWhite);
  return 0;
}

void uvWhiteListUpdate(SIpWhiteListTab* pWhite, SHashObj* pTable) {
  pWhite->ver++;
  // impl later
}

static bool uvWhiteListIsDefaultAddr(uint32_t ip) {
  // 127.0.0.1
  static SIpV4Range range = {.ip = 16777343, .mask = 32};
  return range.ip == ip;
}
bool uvWhiteListFilte(SIpWhiteListTab* pWhite, char* user, uint32_t ip, int64_t ver) {
  // impl check
  SHashObj* pWhiteList = pWhite->pList;
  bool      valid = false;

  if (uvWhiteListIsDefaultAddr(ip)) return true;

  SWhiteUserList** ppList = taosHashGet(pWhiteList, user, strlen(user));
  if (ppList == NULL || *ppList == NULL) {
    return false;
  }
  SWhiteUserList* pUserList = *ppList;
  if (pUserList->ver == ver) return true;

  SIpWhiteList* pIpWhiteList = pUserList->pList;
  for (int i = 0; i < pIpWhiteList->num; i++) {
    SIpV4Range* range = &pIpWhiteList->pIpRange[i];
    if (uvCheckIp(range, ip)) {
      valid = true;
      break;
    }
  }
  return valid;
}
bool uvWhiteListCheckConn(SIpWhiteListTab* pWhite, SSvrConn* pConn) {
  if (pConn->inType == TDMT_MND_STATUS || pConn->inType == TDMT_MND_RETRIEVE_IP_WHITE ||
      pConn->serverIp == pConn->clientIp ||
      pWhite->ver == pConn->whiteListVer /*|| strncmp(pConn->user, "_dnd", strlen("_dnd")) == 0*/)
    return true;

  return uvWhiteListFilte(pWhite, pConn->user, pConn->clientIp, pConn->whiteListVer);
}
void uvWhiteListSetConnVer(SIpWhiteListTab* pWhite, SSvrConn* pConn) {
  // if conn already check by current whiteLis
  pConn->whiteListVer = pWhite->ver;
}

static void uvPerfLog_receive(SSvrConn* pConn, STransMsgHead* pHead, STransMsg* pTransMsg) {
  if (!(rpcDebugFlag & DEBUG_DEBUG)) {
    return;
  }

  STrans*   pInst = pConn->pInst;
  STraceId* trace = &pHead->traceId;

  int64_t        cost = taosGetTimestampUs() - taosNtoh64(pHead->timestamp);
  static int64_t EXCEPTION_LIMIT_US = 100 * 1000;

  if (pConn->status == ConnNormal && pHead->noResp == 0) {
    // transRefSrvHandle(pConn);
    if (cost >= EXCEPTION_LIMIT_US) {
      tGDebug("%s conn %p %s received from %s, local info:%s, len:%d, cost:%dus, recv exception",
              transLabel(pInst), pConn, TMSG_INFO(pTransMsg->msgType), pConn->dst, pConn->src, pTransMsg->contLen,
              (int)cost);
    } else {
      tGDebug("%s conn %p %s received from %s, local info:%s, len:%d, cost:%dus", transLabel(pInst), pConn,
              TMSG_INFO(pTransMsg->msgType), pConn->dst, pConn->src, pTransMsg->contLen, (int)cost);
    }
  } else {
    if (cost >= EXCEPTION_LIMIT_US) {
      tGDebug("%s conn %p %s received from %s, local info:%s, len:%d, noResp:%d, code:%d, cost:%dus, recv exception",
              transLabel(pInst), pConn, TMSG_INFO(pTransMsg->msgType), pConn->dst, pConn->src, pTransMsg->contLen,
              pHead->noResp, pTransMsg->code, (int)(cost));
    } else {
      tGDebug("%s conn %p %s received from %s, local info:%s, len:%d, noResp:%d, code:%d, cost:%dus",
              transLabel(pInst), pConn, TMSG_INFO(pTransMsg->msgType), pConn->dst, pConn->src, pTransMsg->contLen,
              pHead->noResp, pTransMsg->code, (int)(cost));
    }
  }
  tGTrace("%s handle %p conn:%p translated to app, refId:%" PRIu64, transLabel(pInst), pTransMsg->info.handle,
          pConn, pConn->refId);
}

static int8_t uvValidConn(SSvrConn* pConn) {
  STrans*    pInst = pConn->pInst;
  SWorkThrd* pThrd = pConn->hostThrd;
  int8_t     forbiddenIp = 0;
  if (pThrd->enableIpWhiteList) {
    forbiddenIp = !uvWhiteListCheckConn(pThrd->pWhiteList, pConn) ? 1 : 0;
    if (forbiddenIp == 0) {
      uvWhiteListSetConnVer(pThrd->pWhiteList, pConn);
    }
  }
  return forbiddenIp;
}
static void uvMaySetConnAcquired(SSvrConn* pConn, STransMsgHead* pHead) {
  if (pConn->status == ConnNormal) {
    if (pHead->persist == 1) {
      pConn->status = ConnAcquire;
      transRefSrvHandle(pConn);
      tDebug("conn %p acquired by server app", pConn);
    } else if (pHead->noResp == 0) {
      transRefSrvHandle(pConn);
    }
  }
}
static bool uvHandleReq(SSvrConn* pConn) {
  STrans*    pInst = pConn->pInst;
  SWorkThrd* pThrd = pConn->hostThrd;

  STransMsgHead* pHead = NULL;

  int8_t resetBuf = pConn->status == ConnAcquire ? 0 : 1;
  int    msgLen = transDumpFromBuffer(&pConn->readBuf, (char**)&pHead, resetBuf);
  if (msgLen <= 0) {
    tError("%s conn %p read invalid packet", transLabel(pInst), pConn);
    return false;
  }
  if (resetBuf == 0) {
    tTrace("%s conn %p not reset read buf", transLabel(pInst), pConn);
  }

  if (transDecompressMsg((char**)&pHead, msgLen) < 0) {
    tError("%s conn %p recv invalid packet, failed to decompress", transLabel(pInst), pConn);
    return false;
  }
  pHead->code = htonl(pHead->code);
  pHead->msgLen = htonl(pHead->msgLen);

  pConn->inType = pHead->msgType;
  memcpy(pConn->user, pHead->user, strlen(pHead->user));

  int8_t forbiddenIp = 0;
  if (pThrd->enableIpWhiteList && tsEnableWhiteList) {
    forbiddenIp = !uvWhiteListCheckConn(pThrd->pWhiteList, pConn) ? 1 : 0;
    if (forbiddenIp == 0) {
      uvWhiteListSetConnVer(pThrd->pWhiteList, pConn);
    }
  }

  if (uvRecvReleaseReq(pConn, pHead)) {
    return true;
  }

  STransMsg transMsg = {0};
  transMsg.contLen = transContLenFromMsg(pHead->msgLen);
  transMsg.pCont = pHead->content;
  transMsg.msgType = pHead->msgType;
  transMsg.code = pHead->code;

  if (pHead->seqNum != 0) {
    ASSERT(0);
  }
  // pHead->noResp = 1,
  // 1. server application should not send resp on handle
  // 2. once send out data, cli conn released to conn pool immediately
  // 3. not mixed with persist
  transMsg.info.ahandle = (void*)pHead->ahandle;
  transMsg.info.handle = (void*)transAcquireExHandle(transGetRefMgt(), pConn->refId);
  ASSERTS(transMsg.info.handle != NULL, "trans-svr failed to alloc handle to msg");

  transMsg.info.refId = pHead->noResp == 1 ? -1 : pConn->refId;
  transMsg.info.traceId = pHead->traceId;
  transMsg.info.cliVer = htonl(pHead->compatibilityVer);
  transMsg.info.forbiddenIp = forbiddenIp;
  transMsg.info.noResp = pHead->noResp == 1 ? 1 : 0;

  uvMaySetConnAcquired(pConn, pHead);

  uvPerfLog_receive(pConn, pHead, &transMsg);

  // set up conn info
  SRpcConnInfo* pConnInfo = &(transMsg.info.conn);
  pConnInfo->clientIp = pConn->clientIp;
  pConnInfo->clientPort = pConn->port;
  tstrncpy(pConnInfo->user, pConn->user, sizeof(pConnInfo->user));

  (void)transReleaseExHandle(transGetRefMgt(), pConn->refId);

  (*pInst->cfp)(pInst->parent, &transMsg, NULL);
  return true;
}

void uvOnRecvCb(uv_stream_t* cli, ssize_t nread, const uv_buf_t* buf) {
  SSvrConn*  conn = cli->data;
  SWorkThrd* pThrd = conn->hostThrd;

  STUB_RAND_NETWORK_ERR(nread);

  if (true == pThrd->quit) {
    tInfo("work thread received quit msg, destroy conn");
    destroyConn(conn, true);
    return;
  }
  STrans* pInst = conn->pInst;

  SConnBuffer* pBuf = &conn->readBuf;
  if (nread > 0) {
    pBuf->len += nread;
    if (pBuf->len <= TRANS_PACKET_LIMIT) {
      while (transReadComplete(pBuf)) {
        if (true == pBuf->invalid || false == uvHandleReq(conn)) {
          tError("%s conn %p read invalid packet, received from %s, local info:%s", transLabel(pInst), conn,
                 conn->dst, conn->src);
          destroyConn(conn, true);
          return;
        }
      }
      return;
    } else {
      tError("%s conn %p read invalid packet, exceed limit, received from %s, local info:%s", transLabel(pInst),
             conn, conn->dst, conn->src);
      destroyConn(conn, true);
      return;
    }
  }
  if (nread == 0) {
    return;
  }

  tDebug("%s conn %p read error:%s", transLabel(pInst), conn, uv_err_name(nread));
  if (nread < 0) {
    conn->broken = true;
    if (conn->status == ConnAcquire) {
      if (conn->regArg.init) {
        tTrace("%s conn %p broken, notify server app", transLabel(pInst), conn);
        STrans* pInst = conn->pInst;
        (*pInst->cfp)(pInst->parent, &(conn->regArg.msg), NULL);
        memset(&conn->regArg, 0, sizeof(conn->regArg));
      }
    }
    destroyConn(conn, true);
  }
}
void uvAllocConnBufferCb(uv_handle_t* handle, size_t suggested_size, uv_buf_t* buf) {
  buf->len = 2;
  buf->base = taosMemoryCalloc(1, sizeof(char) * buf->len);
  if (buf->base == NULL) {
    tError("failed to alloc conn read buffer since %s", tstrerror(TSDB_CODE_OUT_OF_MEMORY));
  }
}

void uvOnTimeoutCb(uv_timer_t* handle) {
  // opt
  SSvrConn* pConn = handle->data;
  tError("conn %p time out", pConn);
}

void uvOnSendCb(uv_write_t* req, int status) {
  STUB_RAND_NETWORK_ERR(status);
  SSvrConn* conn = transReqQueueRemove(req);
  if (conn == NULL) return;

  if (status == 0) {
    tTrace("conn %p data already was written on stream", conn);
    if (!transQueueEmpty(&conn->srvMsgs)) {
      SSvrMsg*  msg = transQueuePop(&conn->srvMsgs);
      STraceId* trace = &msg->msg.info.traceId;
      tGDebug("conn %p write data out", conn);

      destroySmsg(msg);
      // send cached data
      if (!transQueueEmpty(&conn->srvMsgs)) {
        msg = (SSvrMsg*)transQueueGet(&conn->srvMsgs, 0);
        if (msg->type == Register && conn->status == ConnAcquire) {
          if (conn->regArg.init) {
            transFreeMsg(conn->regArg.msg.pCont);
            conn->regArg.init = 0;
          }
          conn->regArg.notifyCount = 0;
          conn->regArg.init = 1;
          conn->regArg.msg = msg->msg;
          if (conn->broken) {
            STrans* pInst = conn->pInst;
            (pInst->cfp)(pInst->parent, &(conn->regArg.msg), NULL);
            memset(&conn->regArg, 0, sizeof(conn->regArg));
          }
          (void)transQueuePop(&conn->srvMsgs);
          taosMemoryFree(msg);

          msg = (SSvrMsg*)transQueueGet(&conn->srvMsgs, 0);
          if (msg != NULL) {
            uvStartSendRespImpl(msg);
          }
        } else {
          uvStartSendRespImpl(msg);
        }
      }
    }
    transUnrefSrvHandle(conn);
  } else {
    if (!uv_is_closing((uv_handle_t*)(conn->pTcp))) {
      tError("conn %p failed to write data, %s", conn, uv_err_name(status));
      conn->broken = true;
      transUnrefSrvHandle(conn);
    }
  }
}
static void uvOnPipeWriteCb(uv_write_t* req, int status) {
  STUB_RAND_NETWORK_ERR(status);
  if (status == 0) {
    tTrace("success to dispatch conn to work thread");
  } else {
    tError("fail to dispatch conn to work thread, reason:%s", uv_strerror(status));
  }
  if (!uv_is_closing((uv_handle_t*)req->data)) {
    uv_close((uv_handle_t*)req->data, uvFreeCb);
  } else {
    taosMemoryFree(req->data);
  }
  taosMemoryFree(req);
}

static int uvPrepareSendData(SSvrMsg* smsg, uv_buf_t* wb) {
  SSvrConn*  pConn = smsg->pConn;
  STransMsg* pMsg = &smsg->msg;
  if (pMsg->pCont == 0) {
    pMsg->pCont = (void*)rpcMallocCont(0);
    if (pMsg->pCont == NULL) {
      return TSDB_CODE_OUT_OF_MEMORY;
    }

    pMsg->contLen = 0;
  }
  STransMsgHead* pHead = transHeadFromCont(pMsg->pCont);
  pHead->ahandle = (uint64_t)pMsg->info.ahandle;
  pHead->traceId = pMsg->info.traceId;
  pHead->hasEpSet = pMsg->info.hasEpSet;
  pHead->magicNum = htonl(TRANS_MAGIC_NUM);
  pHead->compatibilityVer = htonl(((STrans*)pConn->pInst)->compatibilityVer);
  pHead->version = TRANS_VER;

  // handle invalid drop_task resp, TD-20098
  if (pConn->inType == TDMT_SCH_DROP_TASK && pMsg->code == TSDB_CODE_VND_INVALID_VGROUP_ID) {
    (void)transQueuePop(&pConn->srvMsgs);
    destroySmsg(smsg);
    return TSDB_CODE_INVALID_MSG;
  }

  if (pConn->status == ConnNormal) {
    pHead->msgType = (0 == pMsg->msgType ? pConn->inType + 1 : pMsg->msgType);
    if (smsg->type == Release) pHead->msgType = 0;
  } else {
    if (smsg->type == Release) {
      pHead->msgType = 0;
      pConn->status = ConnNormal;
      destroyConnRegArg(pConn);
      transUnrefSrvHandle(pConn);
    } else {
      // set up resp msg type
      pHead->msgType = (0 == pMsg->msgType ? pConn->inType + 1 : pMsg->msgType);
    }
  }

  pHead->release = smsg->type == Release ? 1 : 0;
  pHead->code = htonl(pMsg->code);
  pHead->msgLen = htonl(pMsg->contLen + sizeof(STransMsgHead));

  char*   msg = (char*)pHead;
  int32_t len = transMsgLenFromCont(pMsg->contLen);

  STrans* pInst = pConn->pInst;
  if (pMsg->info.compressed == 0 && pConn->clientIp != pConn->serverIp && pInst->compressSize != -1 &&
      pInst->compressSize < pMsg->contLen) {
    len = transCompressMsg(pMsg->pCont, pMsg->contLen) + sizeof(STransMsgHead);
    pHead->msgLen = (int32_t)htonl((uint32_t)len);
  }

  STraceId* trace = &pMsg->info.traceId;
  tGDebug("%s conn %p %s is sent to %s, local info:%s, len:%d", transLabel(pInst), pConn,
          TMSG_INFO(pHead->msgType), pConn->dst, pConn->src, len);

  wb->base = (char*)pHead;
  wb->len = len;
  return 0;
}

static FORCE_INLINE void uvStartSendRespImpl(SSvrMsg* smsg) {
  SSvrConn* pConn = smsg->pConn;
  if (pConn->broken) {
    return;
  }

  uv_buf_t wb;
  if (uvPrepareSendData(smsg, &wb) < 0) {
    return;
  }

  transRefSrvHandle(pConn);
  uv_write_t* req = transReqQueuePush(&pConn->wreqQueue);
  if (req == NULL) {
    if (!uv_is_closing((uv_handle_t*)(pConn->pTcp))) {
      tError("conn %p failed to write data, reason:%s", pConn, tstrerror(TSDB_CODE_OUT_OF_MEMORY));
      pConn->broken = true;
      transUnrefSrvHandle(pConn);
      return;
    }
  }
  (void)uv_write(req, (uv_stream_t*)pConn->pTcp, &wb, 1, uvOnSendCb);
}
static void uvStartSendResp(SSvrMsg* smsg) {
  // impl
  SSvrConn* pConn = smsg->pConn;
  if (pConn->broken == true) {
    // persist by
    destroySmsg(smsg);
    transUnrefSrvHandle(pConn);
    return;
  }
  if (pConn->status == ConnNormal) {
    transUnrefSrvHandle(pConn);
  }

  if (!transQueuePush(&pConn->srvMsgs, smsg)) {
    return;
  }
  uvStartSendRespImpl(smsg);
  return;
}

static FORCE_INLINE void destroySmsg(SSvrMsg* smsg) {
  if (smsg == NULL) {
    return;
  }
  transFreeMsg(smsg->msg.pCont);
  taosMemoryFree(smsg);
}
static FORCE_INLINE void destroySmsgWrapper(void* smsg, void* param) { destroySmsg((SSvrMsg*)smsg); }

static void destroyAllConn(SWorkThrd* pThrd) {
  tTrace("thread %p destroy all conn ", pThrd);
  while (!QUEUE_IS_EMPTY(&pThrd->conn)) {
    queue* h = QUEUE_HEAD(&pThrd->conn);
    QUEUE_REMOVE(h);
    QUEUE_INIT(h);

    SSvrConn* c = QUEUE_DATA(h, SSvrConn, queue);
    while (T_REF_VAL_GET(c) >= 2) {
      transUnrefSrvHandle(c);
    }
    transUnrefSrvHandle(c);
  }
}
void uvWorkerAsyncCb(uv_async_t* handle) {
  SAsyncItem* item = handle->data;
  SWorkThrd*  pThrd = item->pThrd;
  SSvrConn*   conn = NULL;
  queue       wq;

  // batch process to avoid to lock/unlock frequently
  (void)taosThreadMutexLock(&item->mtx);
  QUEUE_MOVE(&item->qmsg, &wq);
  (void)taosThreadMutexUnlock(&item->mtx);

  while (!QUEUE_IS_EMPTY(&wq)) {
    queue* head = QUEUE_HEAD(&wq);
    QUEUE_REMOVE(head);

    SSvrMsg* msg = QUEUE_DATA(head, SSvrMsg, q);
    if (msg == NULL) {
      tError("unexcept occurred, continue");
      continue;
    }

    // release handle to rpc init
    if (msg->type == Quit || msg->type == Update) {
      (*transAsyncHandle[msg->type])(msg, pThrd);
    } else {
      STransMsg transMsg = msg->msg;

      SExHandle* exh1 = transMsg.info.handle;
      int64_t    refId = transMsg.info.refId;
      SExHandle* exh2 = transAcquireExHandle(transGetRefMgt(), refId);
      if (exh2 == NULL || exh1 != exh2) {
        tTrace("handle except msg %p, ignore it", exh1);
        (void)transReleaseExHandle(transGetRefMgt(), refId);
        destroySmsg(msg);
        continue;
      }
      msg->pConn = exh1->handle;
      (void)transReleaseExHandle(transGetRefMgt(), refId);
      (*transAsyncHandle[msg->type])(msg, pThrd);
    }
  }
}
static void uvWalkCb(uv_handle_t* handle, void* arg) {
  if (!uv_is_closing(handle)) {
    uv_close(handle, NULL);
  }
}
static void uvFreeCb(uv_handle_t* handle) {
  //
  taosMemoryFree(handle);
}

static void uvAcceptAsyncCb(uv_async_t* async) {
  SServerObj* srv = async->data;
  tDebug("close server port %d", srv->port);
  uv_walk(srv->loop, uvWalkCb, NULL);
}

static void uvShutDownCb(uv_shutdown_t* req, int status) {
  if (status != 0) {
    tDebug("conn failed to shut down:%s", uv_err_name(status));
  }
  uv_close((uv_handle_t*)req->handle, uvDestroyConn);
  taosMemoryFree(req);
}
static bool uvRecvReleaseReq(SSvrConn* pConn, STransMsgHead* pHead) {
  if ((pHead)->release == 1 && (pHead->msgLen) == sizeof(*pHead)) {
    int32_t code = reallocConnRef(pConn);
    if (code != 0) {
      destroyConn(pConn, true);
      return true;
    }
    tTrace("conn %p received release request", pConn);

    STraceId traceId = pHead->traceId;
    (void)transClearBuffer(&pConn->readBuf);
    transFreeMsg(transContFromHead((char*)pHead));
    if (pConn->status != ConnAcquire) {
      return true;
    }
    pConn->status = ConnRelease;

    STransMsg tmsg = {.code = 0, .info.handle = (void*)pConn, .info.traceId = traceId, .info.ahandle = (void*)0x9527};
    SSvrMsg*  srvMsg = taosMemoryCalloc(1, sizeof(SSvrMsg));
    srvMsg->msg = tmsg;
    srvMsg->type = Release;
    srvMsg->pConn = pConn;
    if (!transQueuePush(&pConn->srvMsgs, srvMsg)) {
      return true;
    }
    if (pConn->regArg.init) {
      tTrace("conn %p release, notify server app", pConn);
      STrans* pInst = pConn->pInst;
      (*pInst->cfp)(pInst->parent, &(pConn->regArg.msg), NULL);
      memset(&pConn->regArg, 0, sizeof(pConn->regArg));
    }
    uvStartSendRespImpl(srvMsg);
    return true;
  }
  return false;
}
static void uvPrepareCb(uv_prepare_t* handle) {
  // prepare callback
  SWorkThrd*  pThrd = handle->data;
  SAsyncPool* pool = pThrd->asyncPool;

  for (int i = 0; i < pool->nAsync; i++) {
    uv_async_t* async = &(pool->asyncs[i]);
    SAsyncItem* item = async->data;

    queue wq;
    (void)taosThreadMutexLock(&item->mtx);
    QUEUE_MOVE(&item->qmsg, &wq);
    (void)taosThreadMutexUnlock(&item->mtx);

    while (!QUEUE_IS_EMPTY(&wq)) {
      queue* head = QUEUE_HEAD(&wq);
      QUEUE_REMOVE(head);

      SSvrMsg* msg = QUEUE_DATA(head, SSvrMsg, q);
      if (msg == NULL) {
        tError("unexcept occurred, continue");
        continue;
      }
      // release handle to rpc init
      if (msg->type == Quit || msg->type == Update) {
        (*transAsyncHandle[msg->type])(msg, pThrd);
        continue;
      } else {
        STransMsg transMsg = msg->msg;

        SExHandle* exh1 = transMsg.info.handle;
        int64_t    refId = transMsg.info.refId;
        SExHandle* exh2 = transAcquireExHandle(transGetRefMgt(), refId);
        if (exh2 == NULL || exh1 != exh2) {
          tTrace("handle except msg %p, ignore it", exh1);
          (void)transReleaseExHandle(transGetRefMgt(), refId);
          destroySmsg(msg);
          continue;
        }
        msg->pConn = exh1->handle;
        (void)transReleaseExHandle(transGetRefMgt(), refId);
        (*transAsyncHandle[msg->type])(msg, pThrd);
      }
    }
  }
}

static void uvWorkDoTask(uv_work_t* req) {
  // doing time-consumeing task
  // only auth conn currently, add more func later
  tTrace("conn %p start to be processed in BG Thread", req->data);
  return;
}

static void uvWorkAfterTask(uv_work_t* req, int status) {
  if (status != 0) {
    tTrace("conn %p failed to processed ", req->data);
  }
  // Done time-consumeing task
  // add more func later
  // this func called in main loop
  tTrace("conn %p already processed ", req->data);
  taosMemoryFree(req);
}

void uvOnAcceptCb(uv_stream_t* stream, int status) {
  if (status == -1) {
    return;
  }
  SServerObj* pObj = container_of(stream, SServerObj, server);

  uv_tcp_t* cli = (uv_tcp_t*)taosMemoryMalloc(sizeof(uv_tcp_t));
  if (cli == NULL) return;

  int err = uv_tcp_init(pObj->loop, cli);
  if (err != 0) {
    tError("failed to create tcp: %s", uv_err_name(err));
    taosMemoryFree(cli);
    return;
  }
  err = uv_accept(stream, (uv_stream_t*)cli);
  if (err == 0) {
#if defined(WINDOWS) || defined(DARWIN)
    if (pObj->numOfWorkerReady < pObj->numOfThreads) {
      tError("worker-threads are not ready for all, need %d instead of %d.", pObj->numOfThreads,
             pObj->numOfWorkerReady);
      uv_close((uv_handle_t*)cli, uvFreeCb);
      return;
    }
#endif

    uv_write_t* wr = (uv_write_t*)taosMemoryMalloc(sizeof(uv_write_t));
    wr->data = cli;
    uv_buf_t buf = uv_buf_init((char*)notify, strlen(notify));

    pObj->workerIdx = (pObj->workerIdx + 1) % pObj->numOfThreads;

    tTrace("new connection accepted by main server, dispatch to %dth worker-thread", pObj->workerIdx);

    (void)uv_write2(wr, (uv_stream_t*)&(pObj->pipe[pObj->workerIdx][0]), &buf, 1, (uv_stream_t*)cli, uvOnPipeWriteCb);
  } else {
    if (!uv_is_closing((uv_handle_t*)cli)) {
      tError("failed to accept tcp: %s", uv_err_name(err));
      uv_close((uv_handle_t*)cli, uvFreeCb);
    } else {
      tError("failed to accept tcp: %s", uv_err_name(err));
      taosMemoryFree(cli);
    }
  }
}
void uvOnConnectionCb(uv_stream_t* q, ssize_t nread, const uv_buf_t* buf) {
  STUB_RAND_NETWORK_ERR(nread);
  if (nread < 0) {
    if (nread != UV_EOF) {
      tError("read error %s", uv_err_name(nread));
    }
    // TODO(log other failure reason)
    tWarn("failed to create connect:%p, reason: %s", q, uv_err_name(nread));
    taosMemoryFree(buf->base);
    // uv_close((uv_handle_t*)q, NULL);
    return;
  }
  // free memory allocated by
  ASSERTS(nread == strlen(notify), "trans-svr mem corrupted");
  ASSERTS(buf->base[0] == notify[0], "trans-svr mem corrupted");
  taosMemoryFree(buf->base);

  SWorkThrd* pThrd = q->data;

  uv_pipe_t* pipe = (uv_pipe_t*)q;
  if (!uv_pipe_pending_count(pipe)) {
    tError("No pending count");
    // uv_close((uv_handle_t*)q, NULL);
    return;
  }
  if (pThrd->quit) {
    tWarn("thread already received quit msg, ignore incoming conn");

    // uv_close((uv_handle_t*)q, NULL);
    return;
  }

  SSvrConn* pConn = createConn(pThrd);
  if (pConn == NULL) {
    // uv_close((uv_handle_t*)q, NULL);
    return;
  }

<<<<<<< HEAD
=======
  // pConn->pInst = pThrd->pInst;
  // /* init conn timer*/
  // // uv_timer_init(pThrd->loop, &pConn->pTimer);
  // // pConn->pTimer.data = pConn;
  // pConn->hostThrd = pThrd;
  // // init client handle
  // pConn->pTcp = (uv_tcp_t*)taosMemoryMalloc(sizeof(uv_tcp_t));
  // uv_tcp_init(pThrd->loop, pConn->pTcp);
  // pConn->pTcp->data = pConn;

>>>>>>> 58569208
  if (uv_accept(q, (uv_stream_t*)(pConn->pTcp)) == 0) {
    uv_os_fd_t fd;
    (void)uv_fileno((const uv_handle_t*)pConn->pTcp, &fd);
    tTrace("conn %p created, fd:%d", pConn, fd);

    struct sockaddr peername, sockname;
    int             addrlen = sizeof(peername);
    if (0 != uv_tcp_getpeername(pConn->pTcp, (struct sockaddr*)&peername, &addrlen)) {
      tError("conn %p failed to get peer info", pConn);
      transUnrefSrvHandle(pConn);
      return;
    }
    (void)transSockInfo2Str(&peername, pConn->dst);

    addrlen = sizeof(sockname);
    if (0 != uv_tcp_getsockname(pConn->pTcp, (struct sockaddr*)&sockname, &addrlen)) {
      tError("conn %p failed to get local info", pConn);
      transUnrefSrvHandle(pConn);
      return;
    }
    (void)transSockInfo2Str(&sockname, pConn->src);

    struct sockaddr_in addr = *(struct sockaddr_in*)&peername;
    struct sockaddr_in saddr = *(struct sockaddr_in*)&sockname;

    pConn->clientIp = addr.sin_addr.s_addr;
    pConn->serverIp = saddr.sin_addr.s_addr;
    pConn->port = ntohs(addr.sin_port);

    (void)uv_read_start((uv_stream_t*)(pConn->pTcp), uvAllocRecvBufferCb, uvOnRecvCb);

  } else {
    tDebug("failed to create new connection");
    transUnrefSrvHandle(pConn);
  }
}

void* transAcceptThread(void* arg) {
  // opt
  setThreadName("trans-accept");
  SServerObj* srv = (SServerObj*)arg;
  (void)uv_run(srv->loop, UV_RUN_DEFAULT);

  return NULL;
}
void uvOnPipeConnectionCb(uv_connect_t* connect, int status) {
  STUB_RAND_NETWORK_ERR(status);
  if (status != 0) {
    return;
  };

  SWorkThrd* pThrd = container_of(connect, SWorkThrd, connect_req);
  (void)uv_read_start((uv_stream_t*)pThrd->pipe, uvAllocConnBufferCb, uvOnConnectionCb);
}
static int32_t addHandleToWorkloop(SWorkThrd* pThrd, char* pipeName) {
  int32_t code = 0;
  pThrd->loop = (uv_loop_t*)taosMemoryMalloc(sizeof(uv_loop_t));
  if (pThrd->loop == NULL) {
    return TSDB_CODE_OUT_OF_MEMORY;
  }

  if ((code = uv_loop_init(pThrd->loop)) != 0) {
    tError("failed to init loop since %s", uv_err_name(code));
    return TSDB_CODE_THIRDPARTY_ERROR;
  }

#if defined(WINDOWS) || defined(DARWIN)
  code = uv_pipe_init(pThrd->loop, pThrd->pipe, 1);
  if (code != 0) {
    tError("failed to init pip since %s", uv_err_name(code));
    return TSDB_CODE_THIRDPARTY_ERROR;
  }
#else
  code = uv_pipe_init(pThrd->loop, pThrd->pipe, 1);
  if (code != 0) {
    tError("failed to init pip since %s", uv_err_name(code));
    return TSDB_CODE_THIRDPARTY_ERROR;
  }

  code = uv_pipe_open(pThrd->pipe, pThrd->fd);
  if (code != 0) {
    tError("failed to open pip since %s", uv_err_name(code));
    return TSDB_CODE_THIRDPARTY_ERROR;
  }
#endif

  pThrd->pipe->data = pThrd;

  QUEUE_INIT(&pThrd->msg);

  pThrd->prepare = taosMemoryCalloc(1, sizeof(uv_prepare_t));
  if (pThrd->prepare == NULL) {
    tError("failed to init prepare");
    return TSDB_CODE_OUT_OF_MEMORY;
  }

  code = uv_prepare_init(pThrd->loop, pThrd->prepare);
  if (code != 0) {
    tError("failed to init prepare since %s", uv_err_name(code));
    return TSDB_CODE_THIRDPARTY_ERROR;
  }

  code = uv_prepare_start(pThrd->prepare, uvPrepareCb);
  if (code != 0) {
    tError("failed to start prepare since %s", uv_err_name(code));
    return TSDB_CODE_THIRDPARTY_ERROR;
  }
  pThrd->prepare->data = pThrd;

  // conn set
  QUEUE_INIT(&pThrd->conn);

  code = transAsyncPoolCreate(pThrd->loop, 8, pThrd, uvWorkerAsyncCb, &pThrd->asyncPool);
  if (code != 0) {
    tError("failed to init async pool since:%s", tstrerror(code));
    return code;
  }
#if defined(WINDOWS) || defined(DARWIN)
  uv_pipe_connect(&pThrd->connect_req, pThrd->pipe, pipeName, uvOnPipeConnectionCb);

#else
  code = uv_read_start((uv_stream_t*)pThrd->pipe, uvAllocConnBufferCb, uvOnConnectionCb);
  if (code != 0) {
    tError("failed to start read pipe:%s", uv_err_name(code));
    return TSDB_CODE_THIRDPARTY_ERROR;
  }
#endif
  return 0;
}

static int32_t addHandleToAcceptloop(void* arg) {
  // impl later
  SServerObj* srv = arg;

  int code = 0;
  if ((code = uv_tcp_init(srv->loop, &srv->server)) != 0) {
    tError("failed to init accept server since %s", uv_err_name(code));
    return TSDB_CODE_THIRDPARTY_ERROR;
  }

  // register an async here to quit server gracefully
  srv->pAcceptAsync = taosMemoryCalloc(1, sizeof(uv_async_t));
  if (srv->pAcceptAsync == NULL) {
    tError("failed to create async since %s", tstrerror(TSDB_CODE_OUT_OF_MEMORY));
    return TSDB_CODE_OUT_OF_MEMORY;
  }

  code = uv_async_init(srv->loop, srv->pAcceptAsync, uvAcceptAsyncCb);
  if (code != 0) {
    tError("failed to init async since:%s", uv_err_name(code));
    return TSDB_CODE_THIRDPARTY_ERROR;
  }
  srv->pAcceptAsync->data = srv;

  struct sockaddr_in bind_addr;
  if ((code = uv_ip4_addr("0.0.0.0", srv->port, &bind_addr)) != 0) {
    tError("failed to bind addr since %s", uv_err_name(code));
    return TSDB_CODE_THIRDPARTY_ERROR;
  }

  if ((code = uv_tcp_bind(&srv->server, (const struct sockaddr*)&bind_addr, 0)) != 0) {
    tError("failed to bind since %s", uv_err_name(code));
    return TSDB_CODE_THIRDPARTY_ERROR;
  }
  if ((code = uv_listen((uv_stream_t*)&srv->server, 4096 * 2, uvOnAcceptCb)) != 0) {
    tError("failed to listen since %s", uv_err_name(code));
    return TSDB_CODE_RPC_PORT_EADDRINUSE;
  }
  return 0;
}

void* transWorkerThread(void* arg) {
  setThreadName("trans-svr-work");
  SWorkThrd* pThrd = (SWorkThrd*)arg;
  tsEnableRandErr = true;
  (void)uv_run(pThrd->loop, UV_RUN_DEFAULT);

  return NULL;
}

static FORCE_INLINE SSvrConn* createConn(void* hThrd) {
  int32_t    code = 0;
  SWorkThrd* pThrd = hThrd;
  STrans*    pTransInst = pThrd->pTransInst;
  int32_t    lino;

  SSvrConn* pConn = (SSvrConn*)taosMemoryCalloc(1, sizeof(SSvrConn));
  if (pConn == NULL) {
    TAOS_CHECK_GOTO(TSDB_CODE_OUT_OF_MEMORY, &lino, _end);
  }

  transReqQueueInit(&pConn->wreqQueue);
  QUEUE_INIT(&pConn->queue);

  if ((code = transQueueInit(&pConn->srvMsgs, NULL)) != 0) {
    TAOS_CHECK_GOTO(code, &lino, _end);
  }

  if ((code = transInitBuffer(&pConn->readBuf)) != 0) {
    TAOS_CHECK_GOTO(code, &lino, _end);
  }

  memset(&pConn->regArg, 0, sizeof(pConn->regArg));
  pConn->broken = false;
  pConn->status = ConnNormal;

  SExHandle* exh = taosMemoryMalloc(sizeof(SExHandle));
  if (exh == NULL) {
    TAOS_CHECK_GOTO(TSDB_CODE_OUT_OF_MEMORY, &lino, _end);
  }

  exh->handle = pConn;
  exh->pThrd = pThrd;
  exh->refId = transAddExHandle(transGetRefMgt(), exh);
  if (exh->refId < 0) {
    TAOS_CHECK_GOTO(TSDB_CODE_REF_INVALID_ID, &lino, _end);
  }

  QUEUE_INIT(&exh->q);

  SExHandle* pSelf = transAcquireExHandle(transGetRefMgt(), exh->refId);
  if (pSelf != exh) {
    TAOS_CHECK_GOTO(TSDB_CODE_REF_INVALID_ID, NULL, _end);
  }

<<<<<<< HEAD
=======
  STrans* pInst = pThrd->pInst;
>>>>>>> 58569208
  pConn->refId = exh->refId;

  QUEUE_INIT(&exh->q);
  transRefSrvHandle(pConn);
  tTrace("%s handle %p, conn %p created, refId:%" PRId64, transLabel(pInst), exh, pConn, pConn->refId);

<<<<<<< HEAD
  pConn->pTransInst = pThrd->pTransInst;
=======
  pConn->pInst = pThrd->pInst;
  /* init conn timer*/
  // uv_timer_init(pThrd->loop, &pConn->pTimer);
  // pConn->pTimer.data = pConn;
>>>>>>> 58569208
  pConn->hostThrd = pThrd;
  // init client handle
  pConn->pTcp = (uv_tcp_t*)taosMemoryMalloc(sizeof(uv_tcp_t));
  if (pConn->pTcp == NULL) {
    TAOS_CHECK_GOTO(TSDB_CODE_OUT_OF_MEMORY, &lino, _end);
  }

  code = uv_tcp_init(pThrd->loop, pConn->pTcp);
  if (code != 0) {
<<<<<<< HEAD
    tError("%s failed to create conn since %s" PRId64, transLabel(pTransInst), uv_strerror(code));
    TAOS_CHECK_GOTO(TSDB_CODE_THIRDPARTY_ERROR, &lino, _end);
=======
    tError("%s failed to create conn since %s" PRId64, transLabel(pInst), uv_strerror(code));
    TAOS_CHECK_GOTO(TSDB_CODE_THIRDPARTY_ERROR, NULL, _end);
>>>>>>> 58569208
  }
  pConn->pTcp->data = pConn;
  QUEUE_PUSH(&pThrd->conn, &pConn->queue);

  return pConn;
_end:
  if (pConn) {
    transQueueDestroy(&pConn->srvMsgs);
    (void)transDestroyBuffer(&pConn->readBuf);
    taosMemoryFree(pConn->pTcp);
    taosMemoryFree(pConn);
    pConn = NULL;
  }
<<<<<<< HEAD
  tError("%s failed to create conn since %s, lino:%d" PRId64, transLabel(pTransInst), tstrerror(code), lino);
=======
  tError("%s failed to create conn since %s" PRId64, transLabel(pInst), tstrerror(code));
>>>>>>> 58569208
  return NULL;
}

static FORCE_INLINE void destroyConn(SSvrConn* conn, bool clear) {
  if (conn == NULL) {
    return;
  }

  if (clear) {
    if (!uv_is_closing((uv_handle_t*)conn->pTcp)) {
      tTrace("conn %p to be destroyed", conn);
      uv_close((uv_handle_t*)conn->pTcp, uvDestroyConn);
    }
  }
}
static FORCE_INLINE void destroyConnRegArg(SSvrConn* conn) {
  if (conn->regArg.init == 1) {
    transFreeMsg(conn->regArg.msg.pCont);
    conn->regArg.init = 0;
  }
}
static int32_t reallocConnRef(SSvrConn* conn) {
  if (conn->refId > 0) {
    (void)transReleaseExHandle(transGetRefMgt(), conn->refId);
    (void)transRemoveExHandle(transGetRefMgt(), conn->refId);
  }
  // avoid app continue to send msg on invalid handle
  SExHandle* exh = taosMemoryMalloc(sizeof(SExHandle));
  if (exh == NULL) {
    return TSDB_CODE_OUT_OF_MEMORY;
  }

  exh->handle = conn;
  exh->pThrd = conn->hostThrd;
  exh->refId = transAddExHandle(transGetRefMgt(), exh);
  if (exh->refId < 0) {
    taosMemoryFree(exh);
    return TSDB_CODE_REF_INVALID_ID;
  }

  QUEUE_INIT(&exh->q);
  SExHandle* pSelf = transAcquireExHandle(transGetRefMgt(), exh->refId);
  if (pSelf != exh) {
    tError("conn %p failed to acquire handle", conn);
    taosMemoryFree(exh);
    return TSDB_CODE_REF_INVALID_ID;
  }

  conn->refId = exh->refId;

  return 0;
}
static void uvDestroyConn(uv_handle_t* handle) {
  SSvrConn* conn = handle->data;

  if (conn == NULL) {
    return;
  }
  SWorkThrd* thrd = conn->hostThrd;

  (void)transReleaseExHandle(transGetRefMgt(), conn->refId);
  (void)transRemoveExHandle(transGetRefMgt(), conn->refId);

  STrans* pInst = thrd->pInst;
  tDebug("%s conn %p destroy", transLabel(pInst), conn);

  for (int i = 0; i < transQueueSize(&conn->srvMsgs); i++) {
    SSvrMsg* msg = transQueueGet(&conn->srvMsgs, i);
    destroySmsg(msg);
  }
  transQueueDestroy(&conn->srvMsgs);
  transReqQueueClear(&conn->wreqQueue);

  QUEUE_REMOVE(&conn->queue);
  taosMemoryFree(conn->pTcp);
  destroyConnRegArg(conn);
  (void)transDestroyBuffer(&conn->readBuf);
  taosMemoryFree(conn);

  if (thrd->quit && QUEUE_IS_EMPTY(&thrd->conn)) {
    tTrace("work thread quit");
    uv_walk(thrd->loop, uvWalkCb, NULL);
  }
}
static void uvPipeListenCb(uv_stream_t* handle, int status) {
  if (status != 0) {
    tError("server failed to init pipe, errmsg: %s", uv_err_name(status));
    return;
  }

  SServerObj* srv = container_of(handle, SServerObj, pipeListen);
  uv_pipe_t*  pipe = &(srv->pipe[srv->numOfWorkerReady][0]);

  int ret = uv_pipe_init(srv->loop, pipe, 1);
  ASSERTS(ret == 0, "trans-svr failed to init pipe");
  if (ret != 0) return;

  ret = uv_accept((uv_stream_t*)&srv->pipeListen, (uv_stream_t*)pipe);
  ASSERTS(ret == 0, "trans-svr failed to accept pipe msg");
  if (ret != 0) return;

  ret = uv_is_readable((uv_stream_t*)pipe);
  ASSERTS(ret == 1, "trans-svr pipe status corrupted");
  if (ret != 1) return;

  ret = uv_is_writable((uv_stream_t*)pipe);
  ASSERTS(ret == 1, "trans-svr pipe status corrupted");
  if (ret != 1) return;

  ret = uv_is_closing((uv_handle_t*)pipe);
  ASSERTS(ret == 0, "trans-svr pipe status corrupted");
  if (ret != 0) return;

  srv->numOfWorkerReady++;
}

void* transInitServer(uint32_t ip, uint32_t port, char* label, int numOfThreads, void* fp, void* shandle) {
  int32_t code = 0;

  SServerObj* srv = taosMemoryCalloc(1, sizeof(SServerObj));
  if (srv == NULL) {
    code = TSDB_CODE_OUT_OF_MEMORY;
    tError("failed to init server since: %s", tstrerror(code));
    return NULL;
  }

  srv->ip = ip;
  srv->port = port;
  srv->numOfThreads = numOfThreads;
  srv->workerIdx = 0;
  srv->numOfWorkerReady = 0;
  srv->loop = (uv_loop_t*)taosMemoryMalloc(sizeof(uv_loop_t));
  srv->pThreadObj = (SWorkThrd**)taosMemoryCalloc(srv->numOfThreads, sizeof(SWorkThrd*));
  srv->pipe = (uv_pipe_t**)taosMemoryCalloc(srv->numOfThreads, sizeof(uv_pipe_t*));
  if (srv->loop == NULL || srv->pThreadObj == NULL || srv->pipe == NULL) {
    code = TSDB_CODE_OUT_OF_MEMORY;
    goto End;
  }

  code = uv_loop_init(srv->loop);
  if (code != 0) {
    tError("failed to init server since: %s", uv_err_name(code));
    code = TSDB_CODE_THIRDPARTY_ERROR;
    goto End;
  }

  if (false == taosValidIpAndPort(srv->ip, srv->port)) {
    code = TAOS_SYSTEM_ERROR(errno);
    tError("invalid ip/port, %d:%d, reason:%s", srv->ip, srv->port, terrstr());
    goto End;
  }
  char pipeName[PATH_MAX];

#if defined(WINDOWS) || defined(DARWIN)
  int ret = uv_pipe_init(srv->loop, &srv->pipeListen, 0);
  if (ret != 0) {
    tError("failed to init pipe, errmsg: %s", uv_err_name(ret));
    goto End;
  }
#if defined(WINDOWS)
  snprintf(pipeName, sizeof(pipeName), "\\\\?\\pipe\\trans.rpc.%d-%" PRIu64, taosSafeRand(), GetCurrentProcessId());
#elif defined(DARWIN)
  snprintf(pipeName, sizeof(pipeName), "%s%spipe.trans.rpc.%08d-%" PRIu64, tsTempDir, TD_DIRSEP, taosSafeRand(),
           taosGetSelfPthreadId());
#endif

  ret = uv_pipe_bind(&srv->pipeListen, pipeName);
  if (ret != 0) {
    tError("failed to bind pipe, errmsg: %s", uv_err_name(ret));
    goto End;
  }

  ret = uv_listen((uv_stream_t*)&srv->pipeListen, SOMAXCONN, uvPipeListenCb);
  if (ret != 0) {
    tError("failed to listen pipe, errmsg: %s", uv_err_name(ret));
    goto End;
  }

  for (int i = 0; i < srv->numOfThreads; i++) {
    SWorkThrd* thrd = (SWorkThrd*)taosMemoryCalloc(1, sizeof(SWorkThrd));
    thrd->pInst = shandle;
    thrd->quit = false;
    thrd->pInst = shandle;
    thrd->pWhiteList = uvWhiteListCreate();

    srv->pThreadObj[i] = thrd;
    srv->pipe[i] = (uv_pipe_t*)taosMemoryCalloc(2, sizeof(uv_pipe_t));
    thrd->pipe = &(srv->pipe[i][1]);  // init read

    if ((code = addHandleToWorkloop(thrd, pipeName)) != 0) {
      goto End;
    }

    int err = taosThreadCreate(&(thrd->thread), NULL, transWorkerThread, (void*)(thrd));
    if (err == 0) {
      tDebug("success to create worker-thread:%d", i);
    } else {
      // TODO: clear all other resource later
      tError("failed to create worker-thread:%d", i);
      goto End;
    }
  }
#else

  for (int i = 0; i < srv->numOfThreads; i++) {
    SWorkThrd* thrd = (SWorkThrd*)taosMemoryCalloc(1, sizeof(SWorkThrd));
    if (thrd == NULL) {
      code = TSDB_CODE_OUT_OF_MEMORY;
      goto End;
    }

    thrd->pInst = shandle;
    thrd->quit = false;
    thrd->pInst = shandle;
    thrd->pWhiteList = uvWhiteListCreate();
    if (thrd->pWhiteList == NULL) {
      code = TSDB_CODE_OUT_OF_MEMORY;
      goto End;
    }

    srv->pipe[i] = (uv_pipe_t*)taosMemoryCalloc(2, sizeof(uv_pipe_t));
    if (srv->pipe[i] == NULL) {
      code = TSDB_CODE_OUT_OF_MEMORY;
      goto End;
    }

    srv->pThreadObj[i] = thrd;

    uv_os_sock_t fds[2];
    if ((code = uv_socketpair(SOCK_STREAM, 0, fds, UV_NONBLOCK_PIPE, UV_NONBLOCK_PIPE)) != 0) {
      tError("failed to create pipe, errmsg: %s", uv_err_name(code));
      code = TSDB_CODE_THIRDPARTY_ERROR;
      goto End;
    }

    code = uv_pipe_init(srv->loop, &(srv->pipe[i][0]), 1);
    if (code != 0) {
      tError("failed to init pipe, errmsg: %s", uv_err_name(code));
      code = TSDB_CODE_THIRDPARTY_ERROR;
      goto End;
    }

    code = uv_pipe_open(&(srv->pipe[i][0]), fds[1]);
    if (code != 0) {
      tError("failed to init pipe, errmsg: %s", uv_err_name(code));
      code = TSDB_CODE_THIRDPARTY_ERROR;
      goto End;
    }

    thrd->pipe = &(srv->pipe[i][1]);  // init read
    thrd->fd = fds[0];

    if ((code = addHandleToWorkloop(thrd, pipeName)) != 0) {
      goto End;
    }

    int err = taosThreadCreate(&(thrd->thread), NULL, transWorkerThread, (void*)(thrd));
    if (err == 0) {
      tDebug("success to create worker-thread:%d", i);
    } else {
      // TODO: clear all other resource later
      tError("failed to create worker-thread:%d", i);
      goto End;
    }
  }
#endif

  if ((code = addHandleToAcceptloop(srv)) != 0) {
    goto End;
  }

  code = taosThreadCreate(&srv->thread, NULL, transAcceptThread, (void*)srv);
  if (code == 0) {
    tDebug("success to create accept-thread");
  } else {
    code = TAOS_SYSTEM_ERROR(errno);
    tError("failed  to create accept-thread since %s", tstrerror(code));

    goto End;
    // clear all resource later
  }

  srv->inited = true;
  return srv;
End:
  transCloseServer(srv);
  terrno = code;
  return NULL;
}

void uvHandleQuit(SSvrMsg* msg, SWorkThrd* thrd) {
  thrd->quit = true;
  if (QUEUE_IS_EMPTY(&thrd->conn)) {
    uv_walk(thrd->loop, uvWalkCb, NULL);
  } else {
    destroyAllConn(thrd);
  }
  taosMemoryFree(msg);
}
void uvHandleRelease(SSvrMsg* msg, SWorkThrd* thrd) {
  int32_t   code = 0;
  SSvrConn* conn = msg->pConn;
  if (conn->status == ConnAcquire) {
    code = reallocConnRef(conn);
    if (code != 0) {
      destroyConn(conn, true);
      return;
    }
    if (!transQueuePush(&conn->srvMsgs, msg)) {
      return;
    }
    uvStartSendRespImpl(msg);
    return;
  } else if (conn->status == ConnRelease || conn->status == ConnNormal) {
    tDebug("%s conn %p already released, ignore release-msg", transLabel(thrd->pInst), conn);
  }
  destroySmsg(msg);
}
void uvHandleResp(SSvrMsg* msg, SWorkThrd* thrd) {
  // send msg to client
  tDebug("%s conn %p start to send resp (2/2)", transLabel(thrd->pInst), msg->pConn);
  uvStartSendResp(msg);
}
void uvHandleRegister(SSvrMsg* msg, SWorkThrd* thrd) {
  SSvrConn* conn = msg->pConn;
  tDebug("%s conn %p register brokenlink callback", transLabel(thrd->pInst), conn);
  if (conn->status == ConnAcquire) {
    if (!transQueuePush(&conn->srvMsgs, msg)) {
      return;
    }
    (void)transQueuePop(&conn->srvMsgs);

    if (conn->regArg.init) {
      transFreeMsg(conn->regArg.msg.pCont);
      conn->regArg.init = 0;
    }
    conn->regArg.notifyCount = 0;
    conn->regArg.init = 1;
    conn->regArg.msg = msg->msg;
    tDebug("conn %p register brokenlink callback succ", conn);

    if (conn->broken) {
      STrans* pInst = conn->pInst;
      (*pInst->cfp)(pInst->parent, &(conn->regArg.msg), NULL);
      memset(&conn->regArg, 0, sizeof(conn->regArg));
    }
    taosMemoryFree(msg);
  }
}
void uvHandleUpdate(SSvrMsg* msg, SWorkThrd* thrd) {
  SUpdateIpWhite* req = msg->arg;
  if (req == NULL) {
    tDebug("ip-white-list disable on trans");
    thrd->enableIpWhiteList = 0;
    taosMemoryFree(msg);
    return;
  }
  int32_t code = 0;
  for (int i = 0; i < req->numOfUser; i++) {
    SUpdateUserIpWhite* pUser = &req->pUserIpWhite[i];

    int32_t sz = pUser->numOfRange * sizeof(SIpV4Range);

    SIpWhiteList* pList = taosMemoryCalloc(1, sz + sizeof(SIpWhiteList));
    if (pList == NULL) {
      tError("failed to create ip-white-list since %s", tstrerror(code));
      code = TSDB_CODE_OUT_OF_MEMORY;
      break;
    }
    pList->num = pUser->numOfRange;
    memcpy(pList->pIpRange, pUser->pIpRanges, sz);
    code = uvWhiteListAdd(thrd->pWhiteList, pUser->user, pList, pUser->ver);
    if (code != 0) {
      break;
    }
  }

  if (code == 0) {
    thrd->pWhiteList->ver = req->ver;
    thrd->enableIpWhiteList = 1;
  } else {
    tError("failed to update ip-white-list since %s", tstrerror(code));
  }
  tFreeSUpdateIpWhiteReq(req);
  taosMemoryFree(req);
  taosMemoryFree(msg);
}

void destroyWorkThrd(SWorkThrd* pThrd) {
  if (pThrd == NULL) {
    return;
  }
  (void)taosThreadJoin(pThrd->thread, NULL);
  SRV_RELEASE_UV(pThrd->loop);
  TRANS_DESTROY_ASYNC_POOL_MSG(pThrd->asyncPool, SSvrMsg, destroySmsgWrapper, NULL);
  transAsyncPoolDestroy(pThrd->asyncPool);

  uvWhiteListDestroy(pThrd->pWhiteList);

  taosMemoryFree(pThrd->prepare);
  taosMemoryFree(pThrd->loop);
  taosMemoryFree(pThrd);
}
void sendQuitToWorkThrd(SWorkThrd* pThrd) {
  SSvrMsg* msg = taosMemoryCalloc(1, sizeof(SSvrMsg));
  msg->type = Quit;
  tDebug("server send quit msg to work thread");
  (void)transAsyncSend(pThrd->asyncPool, &msg->q);
}

void transCloseServer(void* arg) {
  // impl later
  SServerObj* srv = arg;

  if (srv->inited) {
    tDebug("send quit msg to accept thread");
    (void)uv_async_send(srv->pAcceptAsync);
    (void)taosThreadJoin(srv->thread, NULL);
    SRV_RELEASE_UV(srv->loop);

    for (int i = 0; i < srv->numOfThreads; i++) {
      sendQuitToWorkThrd(srv->pThreadObj[i]);
      destroyWorkThrd(srv->pThreadObj[i]);
    }
  } else {
    (void)uv_loop_close(srv->loop);
  }

  taosMemoryFree(srv->pThreadObj);
  taosMemoryFree(srv->pAcceptAsync);
  taosMemoryFree(srv->loop);

  for (int i = 0; i < srv->numOfThreads; i++) {
    taosMemoryFree(srv->pipe[i]);
  }
  taosMemoryFree(srv->pipe);

  taosMemoryFree(srv);
}

void transRefSrvHandle(void* handle) {
  if (handle == NULL) {
    return;
  }
  int ref = T_REF_INC((SSvrConn*)handle);
  tTrace("conn %p ref count:%d", handle, ref);
}

void transUnrefSrvHandle(void* handle) {
  if (handle == NULL) {
    return;
  }
  int ref = T_REF_DEC((SSvrConn*)handle);
  tTrace("conn %p ref count:%d", handle, ref);
  if (ref == 0) {
    destroyConn((SSvrConn*)handle, true);
  }
}

int32_t transReleaseSrvHandle(void* handle) {
  int32_t         code = 0;
  SRpcHandleInfo* info = handle;
  SExHandle*      exh = info->handle;
  int64_t         refId = info->refId;

  ASYNC_CHECK_HANDLE(exh, refId);

  SWorkThrd* pThrd = exh->pThrd;
  ASYNC_ERR_JRET(pThrd);

  STransMsg tmsg = {.code = 0, .info.handle = exh, .info.ahandle = NULL, .info.refId = refId};

  SSvrMsg* m = taosMemoryCalloc(1, sizeof(SSvrMsg));
  if (m == NULL) {
    code = TSDB_CODE_OUT_OF_MEMORY;
    goto _return1;
  }

  m->msg = tmsg;
  m->type = Release;

  tDebug("%s conn %p start to release", transLabel(pThrd->pInst), exh->handle);
  if ((code = transAsyncSend(pThrd->asyncPool, &m->q)) != 0) {
    destroySmsg(m);
    (void)transReleaseExHandle(transGetRefMgt(), refId);
    return code;
  }

  (void)transReleaseExHandle(transGetRefMgt(), refId);
  return 0;
_return1:
  tDebug("handle %p failed to send to release handle", exh);
  (void)transReleaseExHandle(transGetRefMgt(), refId);
  return code;
_return2:
  tDebug("handle %p failed to send to release handle", exh);
  return code;
}

int32_t transSendResponse(const STransMsg* msg) {
  int32_t code = 0;

  if (msg->info.noResp) {
    rpcFreeCont(msg->pCont);
    tTrace("no need send resp");
    return 0;
  }
  SExHandle* exh = msg->info.handle;

  if (exh == NULL) {
    rpcFreeCont(msg->pCont);
    return 0;
  }
  int64_t refId = msg->info.refId;
  ASYNC_CHECK_HANDLE(exh, refId);

  STransMsg tmsg = *msg;
  tmsg.info.refId = refId;

  SWorkThrd* pThrd = exh->pThrd;
  ASYNC_ERR_JRET(pThrd);

  SSvrMsg* m = taosMemoryCalloc(1, sizeof(SSvrMsg));
  if (m == NULL) {
    code = TSDB_CODE_OUT_OF_MEMORY;
    goto _return1;
  }

  m->msg = tmsg;
  m->type = Normal;

  STraceId* trace = (STraceId*)&msg->info.traceId;
  tGDebug("conn %p start to send resp (1/2)", exh->handle);
  if ((code = transAsyncSend(pThrd->asyncPool, &m->q)) != 0) {
    destroySmsg(m);
    (void)transReleaseExHandle(transGetRefMgt(), refId);
    return code;
  }

  (void)transReleaseExHandle(transGetRefMgt(), refId);
  return 0;

_return1:
  tDebug("handle %p failed to send resp", exh);
  rpcFreeCont(msg->pCont);
  (void)transReleaseExHandle(transGetRefMgt(), refId);
  return code;
_return2:
  tDebug("handle %p failed to send resp", exh);
  rpcFreeCont(msg->pCont);
  return code;
}
int32_t transRegisterMsg(const STransMsg* msg) {
  int32_t code = 0;

  SExHandle* exh = msg->info.handle;
  int64_t    refId = msg->info.refId;
  ASYNC_CHECK_HANDLE(exh, refId);

  STransMsg tmsg = *msg;
  tmsg.info.noResp = 1;

  tmsg.info.refId = refId;

  SWorkThrd* pThrd = exh->pThrd;
  ASYNC_ERR_JRET(pThrd);

  SSvrMsg* m = taosMemoryCalloc(1, sizeof(SSvrMsg));
  if (m == NULL) {
    code = TSDB_CODE_OUT_OF_MEMORY;
    goto _return1;
  }

  m->msg = tmsg;
  m->type = Register;

  STrans* pInst = pThrd->pInst;
  tDebug("%s conn %p start to register brokenlink callback", transLabel(pInst), exh->handle);
  if ((code = transAsyncSend(pThrd->asyncPool, &m->q)) != 0) {
    destroySmsg(m);
    (void)transReleaseExHandle(transGetRefMgt(), refId);
    return code;
  }

  (void)transReleaseExHandle(transGetRefMgt(), refId);
  return 0;

_return1:
  tDebug("handle %p failed to register brokenlink", exh);
  rpcFreeCont(msg->pCont);
  (void)transReleaseExHandle(transGetRefMgt(), refId);
  return code;
_return2:
  tDebug("handle %p failed to register brokenlink", exh);
  rpcFreeCont(msg->pCont);
  return code;
}

int32_t transSetIpWhiteList(void* thandle, void* arg, FilteFunc* func) {
  STrans* pInst = (STrans*)transAcquireExHandle(transGetInstMgt(), (int64_t)thandle);
  if (pInst == NULL) {
    return TSDB_CODE_RPC_MODULE_QUIT;
  }

  int32_t code = 0;

  tDebug("ip-white-list update on rpc");
  SServerObj* svrObj = pInst->tcphandle;
  for (int i = 0; i < svrObj->numOfThreads; i++) {
    SWorkThrd* pThrd = svrObj->pThreadObj[i];

    SSvrMsg* msg = taosMemoryCalloc(1, sizeof(SSvrMsg));
    if (msg == NULL) {
      code = TSDB_CODE_OUT_OF_MEMORY;
      break;
    }

    SUpdateIpWhite* pReq = NULL;
    code = cloneSUpdateIpWhiteReq((SUpdateIpWhite*)arg, &pReq);
    if (code != 0) {
      taosMemoryFree(msg);
      break;
    }

    msg->type = Update;
    msg->arg = pReq;

    if ((code = transAsyncSend(pThrd->asyncPool, &msg->q)) != 0) {
      code = (code == TSDB_CODE_RPC_ASYNC_MODULE_QUIT ? TSDB_CODE_RPC_MODULE_QUIT : code);
      tFreeSUpdateIpWhiteReq(pReq);
      taosMemoryFree(pReq);
      taosMemoryFree(msg);
      break;
    }
  }
  (void)transReleaseExHandle(transGetInstMgt(), (int64_t)thandle);

  if (code != 0) {
    tError("ip-white-list update failed since %s", tstrerror(code));
  }
  return code;
}<|MERGE_RESOLUTION|>--- conflicted
+++ resolved
@@ -33,8 +33,8 @@
   queue       queue;
   SConnBuffer readBuf;  // read buf,
   int         inType;
-  void*       pInst;  // rpc init
-  void*       ahandle;     //
+  void*       pInst;    // rpc init
+  void*       ahandle;  //
   void*       hostThrd;
   STransQueue srvMsgs;
 
@@ -383,9 +383,8 @@
   if (pConn->status == ConnNormal && pHead->noResp == 0) {
     // transRefSrvHandle(pConn);
     if (cost >= EXCEPTION_LIMIT_US) {
-      tGDebug("%s conn %p %s received from %s, local info:%s, len:%d, cost:%dus, recv exception",
-              transLabel(pInst), pConn, TMSG_INFO(pTransMsg->msgType), pConn->dst, pConn->src, pTransMsg->contLen,
-              (int)cost);
+      tGDebug("%s conn %p %s received from %s, local info:%s, len:%d, cost:%dus, recv exception", transLabel(pInst),
+              pConn, TMSG_INFO(pTransMsg->msgType), pConn->dst, pConn->src, pTransMsg->contLen, (int)cost);
     } else {
       tGDebug("%s conn %p %s received from %s, local info:%s, len:%d, cost:%dus", transLabel(pInst), pConn,
               TMSG_INFO(pTransMsg->msgType), pConn->dst, pConn->src, pTransMsg->contLen, (int)cost);
@@ -396,13 +395,13 @@
               transLabel(pInst), pConn, TMSG_INFO(pTransMsg->msgType), pConn->dst, pConn->src, pTransMsg->contLen,
               pHead->noResp, pTransMsg->code, (int)(cost));
     } else {
-      tGDebug("%s conn %p %s received from %s, local info:%s, len:%d, noResp:%d, code:%d, cost:%dus",
-              transLabel(pInst), pConn, TMSG_INFO(pTransMsg->msgType), pConn->dst, pConn->src, pTransMsg->contLen,
-              pHead->noResp, pTransMsg->code, (int)(cost));
-    }
-  }
-  tGTrace("%s handle %p conn:%p translated to app, refId:%" PRIu64, transLabel(pInst), pTransMsg->info.handle,
-          pConn, pConn->refId);
+      tGDebug("%s conn %p %s received from %s, local info:%s, len:%d, noResp:%d, code:%d, cost:%dus", transLabel(pInst),
+              pConn, TMSG_INFO(pTransMsg->msgType), pConn->dst, pConn->src, pTransMsg->contLen, pHead->noResp,
+              pTransMsg->code, (int)(cost));
+    }
+  }
+  tGTrace("%s handle %p conn:%p translated to app, refId:%" PRIu64, transLabel(pInst), pTransMsg->info.handle, pConn,
+          pConn->refId);
 }
 
 static int8_t uvValidConn(SSvrConn* pConn) {
@@ -524,16 +523,16 @@
     if (pBuf->len <= TRANS_PACKET_LIMIT) {
       while (transReadComplete(pBuf)) {
         if (true == pBuf->invalid || false == uvHandleReq(conn)) {
-          tError("%s conn %p read invalid packet, received from %s, local info:%s", transLabel(pInst), conn,
-                 conn->dst, conn->src);
+          tError("%s conn %p read invalid packet, received from %s, local info:%s", transLabel(pInst), conn, conn->dst,
+                 conn->src);
           destroyConn(conn, true);
           return;
         }
       }
       return;
     } else {
-      tError("%s conn %p read invalid packet, exceed limit, received from %s, local info:%s", transLabel(pInst),
-             conn, conn->dst, conn->src);
+      tError("%s conn %p read invalid packet, exceed limit, received from %s, local info:%s", transLabel(pInst), conn,
+             conn->dst, conn->src);
       destroyConn(conn, true);
       return;
     }
@@ -691,8 +690,8 @@
   }
 
   STraceId* trace = &pMsg->info.traceId;
-  tGDebug("%s conn %p %s is sent to %s, local info:%s, len:%d", transLabel(pInst), pConn,
-          TMSG_INFO(pHead->msgType), pConn->dst, pConn->src, len);
+  tGDebug("%s conn %p %s is sent to %s, local info:%s, len:%d", transLabel(pInst), pConn, TMSG_INFO(pHead->msgType),
+          pConn->dst, pConn->src, len);
 
   wb->base = (char*)pHead;
   wb->len = len;
@@ -1014,8 +1013,6 @@
     return;
   }
 
-<<<<<<< HEAD
-=======
   // pConn->pInst = pThrd->pInst;
   // /* init conn timer*/
   // // uv_timer_init(pThrd->loop, &pConn->pTimer);
@@ -1026,7 +1023,6 @@
   // uv_tcp_init(pThrd->loop, pConn->pTcp);
   // pConn->pTcp->data = pConn;
 
->>>>>>> 58569208
   if (uv_accept(q, (uv_stream_t*)(pConn->pTcp)) == 0) {
     uv_os_fd_t fd;
     (void)uv_fileno((const uv_handle_t*)pConn->pTcp, &fd);
@@ -1210,7 +1206,6 @@
 static FORCE_INLINE SSvrConn* createConn(void* hThrd) {
   int32_t    code = 0;
   SWorkThrd* pThrd = hThrd;
-  STrans*    pTransInst = pThrd->pTransInst;
   int32_t    lino;
 
   SSvrConn* pConn = (SSvrConn*)taosMemoryCalloc(1, sizeof(SSvrConn));
@@ -1252,24 +1247,17 @@
     TAOS_CHECK_GOTO(TSDB_CODE_REF_INVALID_ID, NULL, _end);
   }
 
-<<<<<<< HEAD
-=======
   STrans* pInst = pThrd->pInst;
->>>>>>> 58569208
   pConn->refId = exh->refId;
 
   QUEUE_INIT(&exh->q);
   transRefSrvHandle(pConn);
   tTrace("%s handle %p, conn %p created, refId:%" PRId64, transLabel(pInst), exh, pConn, pConn->refId);
 
-<<<<<<< HEAD
-  pConn->pTransInst = pThrd->pTransInst;
-=======
   pConn->pInst = pThrd->pInst;
   /* init conn timer*/
   // uv_timer_init(pThrd->loop, &pConn->pTimer);
   // pConn->pTimer.data = pConn;
->>>>>>> 58569208
   pConn->hostThrd = pThrd;
   // init client handle
   pConn->pTcp = (uv_tcp_t*)taosMemoryMalloc(sizeof(uv_tcp_t));
@@ -1279,13 +1267,8 @@
 
   code = uv_tcp_init(pThrd->loop, pConn->pTcp);
   if (code != 0) {
-<<<<<<< HEAD
-    tError("%s failed to create conn since %s" PRId64, transLabel(pTransInst), uv_strerror(code));
-    TAOS_CHECK_GOTO(TSDB_CODE_THIRDPARTY_ERROR, &lino, _end);
-=======
     tError("%s failed to create conn since %s" PRId64, transLabel(pInst), uv_strerror(code));
     TAOS_CHECK_GOTO(TSDB_CODE_THIRDPARTY_ERROR, NULL, _end);
->>>>>>> 58569208
   }
   pConn->pTcp->data = pConn;
   QUEUE_PUSH(&pThrd->conn, &pConn->queue);
@@ -1299,11 +1282,7 @@
     taosMemoryFree(pConn);
     pConn = NULL;
   }
-<<<<<<< HEAD
-  tError("%s failed to create conn since %s, lino:%d" PRId64, transLabel(pTransInst), tstrerror(code), lino);
-=======
   tError("%s failed to create conn since %s" PRId64, transLabel(pInst), tstrerror(code));
->>>>>>> 58569208
   return NULL;
 }
 
