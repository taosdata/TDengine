--- conflicted
+++ resolved
@@ -33,7 +33,7 @@
   queue       queue;
   SConnBuffer readBuf;  // read buf,
   int         inType;
-  void*       pTransInst;  // rpc init
+  void*       pInst;  // rpc init
   void*       ahandle;     //
   void*       hostThrd;
   STransQueue srvMsgs;
@@ -92,7 +92,7 @@
   queue         msg;
 
   queue conn;
-  void* pTransInst;
+  void* pInst;
   bool  quit;
 
   SIpWhiteListTab* pWhiteList;
@@ -374,7 +374,7 @@
     return;
   }
 
-  STrans*   pTransInst = pConn->pTransInst;
+  STrans*   pInst = pConn->pInst;
   STraceId* trace = &pHead->traceId;
 
   int64_t        cost = taosGetTimestampUs() - taosNtoh64(pHead->timestamp);
@@ -384,29 +384,29 @@
     // transRefSrvHandle(pConn);
     if (cost >= EXCEPTION_LIMIT_US) {
       tGDebug("%s conn %p %s received from %s, local info:%s, len:%d, cost:%dus, recv exception",
-              transLabel(pTransInst), pConn, TMSG_INFO(pTransMsg->msgType), pConn->dst, pConn->src, pTransMsg->contLen,
+              transLabel(pInst), pConn, TMSG_INFO(pTransMsg->msgType), pConn->dst, pConn->src, pTransMsg->contLen,
               (int)cost);
     } else {
-      tGDebug("%s conn %p %s received from %s, local info:%s, len:%d, cost:%dus", transLabel(pTransInst), pConn,
+      tGDebug("%s conn %p %s received from %s, local info:%s, len:%d, cost:%dus", transLabel(pInst), pConn,
               TMSG_INFO(pTransMsg->msgType), pConn->dst, pConn->src, pTransMsg->contLen, (int)cost);
     }
   } else {
     if (cost >= EXCEPTION_LIMIT_US) {
       tGDebug("%s conn %p %s received from %s, local info:%s, len:%d, noResp:%d, code:%d, cost:%dus, recv exception",
-              transLabel(pTransInst), pConn, TMSG_INFO(pTransMsg->msgType), pConn->dst, pConn->src, pTransMsg->contLen,
+              transLabel(pInst), pConn, TMSG_INFO(pTransMsg->msgType), pConn->dst, pConn->src, pTransMsg->contLen,
               pHead->noResp, pTransMsg->code, (int)(cost));
     } else {
       tGDebug("%s conn %p %s received from %s, local info:%s, len:%d, noResp:%d, code:%d, cost:%dus",
-              transLabel(pTransInst), pConn, TMSG_INFO(pTransMsg->msgType), pConn->dst, pConn->src, pTransMsg->contLen,
+              transLabel(pInst), pConn, TMSG_INFO(pTransMsg->msgType), pConn->dst, pConn->src, pTransMsg->contLen,
               pHead->noResp, pTransMsg->code, (int)(cost));
     }
   }
-  tGTrace("%s handle %p conn:%p translated to app, refId:%" PRIu64, transLabel(pTransInst), pTransMsg->info.handle,
+  tGTrace("%s handle %p conn:%p translated to app, refId:%" PRIu64, transLabel(pInst), pTransMsg->info.handle,
           pConn, pConn->refId);
 }
 
 static int8_t uvValidConn(SSvrConn* pConn) {
-  STrans*    pTransInst = pConn->pTransInst;
+  STrans*    pInst = pConn->pInst;
   SWorkThrd* pThrd = pConn->hostThrd;
   int8_t     forbiddenIp = 0;
   if (pThrd->enableIpWhiteList) {
@@ -429,7 +429,7 @@
   }
 }
 static bool uvHandleReq(SSvrConn* pConn) {
-  STrans*    pTransInst = pConn->pTransInst;
+  STrans*    pInst = pConn->pInst;
   SWorkThrd* pThrd = pConn->hostThrd;
 
   STransMsgHead* pHead = NULL;
@@ -437,15 +437,15 @@
   int8_t resetBuf = pConn->status == ConnAcquire ? 0 : 1;
   int    msgLen = transDumpFromBuffer(&pConn->readBuf, (char**)&pHead, resetBuf);
   if (msgLen <= 0) {
-    tError("%s conn %p read invalid packet", transLabel(pTransInst), pConn);
+    tError("%s conn %p read invalid packet", transLabel(pInst), pConn);
     return false;
   }
   if (resetBuf == 0) {
-    tTrace("%s conn %p not reset read buf", transLabel(pTransInst), pConn);
+    tTrace("%s conn %p not reset read buf", transLabel(pInst), pConn);
   }
 
   if (transDecompressMsg((char**)&pHead, msgLen) < 0) {
-    tError("%s conn %p recv invalid packet, failed to decompress", transLabel(pTransInst), pConn);
+    tError("%s conn %p recv invalid packet, failed to decompress", transLabel(pInst), pConn);
     return false;
   }
   pHead->code = htonl(pHead->code);
@@ -454,8 +454,6 @@
   pConn->inType = pHead->msgType;
   memcpy(pConn->user, pHead->user, strlen(pHead->user));
 
-<<<<<<< HEAD
-=======
   int8_t forbiddenIp = 0;
   if (pThrd->enableIpWhiteList && tsEnableWhiteList) {
     forbiddenIp = !uvWhiteListCheckConn(pThrd->pWhiteList, pConn) ? 1 : 0;
@@ -464,7 +462,6 @@
     }
   }
 
->>>>>>> 24d51212
   if (uvRecvReleaseReq(pConn, pHead)) {
     return true;
   }
@@ -489,12 +486,8 @@
   transMsg.info.refId = pHead->noResp == 1 ? -1 : pConn->refId;
   transMsg.info.traceId = pHead->traceId;
   transMsg.info.cliVer = htonl(pHead->compatibilityVer);
-<<<<<<< HEAD
-  transMsg.info.forbiddenIp = uvValidConn(pConn);
-=======
   transMsg.info.forbiddenIp = forbiddenIp;
   transMsg.info.noResp = pHead->noResp == 1 ? 1 : 0;
->>>>>>> 24d51212
 
   uvMaySetConnAcquired(pConn, pHead);
 
@@ -508,7 +501,7 @@
 
   (void)transReleaseExHandle(transGetRefMgt(), pConn->refId);
 
-  (*pTransInst->cfp)(pTransInst->parent, &transMsg, NULL);
+  (*pInst->cfp)(pInst->parent, &transMsg, NULL);
   return true;
 }
 
@@ -521,7 +514,7 @@
     destroyConn(conn, true);
     return;
   }
-  STrans* pTransInst = conn->pTransInst;
+  STrans* pInst = conn->pInst;
 
   SConnBuffer* pBuf = &conn->readBuf;
   if (nread > 0) {
@@ -529,7 +522,7 @@
     if (pBuf->len <= TRANS_PACKET_LIMIT) {
       while (transReadComplete(pBuf)) {
         if (true == pBuf->invalid || false == uvHandleReq(conn)) {
-          tError("%s conn %p read invalid packet, received from %s, local info:%s", transLabel(pTransInst), conn,
+          tError("%s conn %p read invalid packet, received from %s, local info:%s", transLabel(pInst), conn,
                  conn->dst, conn->src);
           destroyConn(conn, true);
           return;
@@ -537,7 +530,7 @@
       }
       return;
     } else {
-      tError("%s conn %p read invalid packet, exceed limit, received from %s, local info:%s", transLabel(pTransInst),
+      tError("%s conn %p read invalid packet, exceed limit, received from %s, local info:%s", transLabel(pInst),
              conn, conn->dst, conn->src);
       destroyConn(conn, true);
       return;
@@ -547,14 +540,14 @@
     return;
   }
 
-  tDebug("%s conn %p read error:%s", transLabel(pTransInst), conn, uv_err_name(nread));
+  tDebug("%s conn %p read error:%s", transLabel(pInst), conn, uv_err_name(nread));
   if (nread < 0) {
     conn->broken = true;
     if (conn->status == ConnAcquire) {
       if (conn->regArg.init) {
-        tTrace("%s conn %p broken, notify server app", transLabel(pTransInst), conn);
-        STrans* pTransInst = conn->pTransInst;
-        (*pTransInst->cfp)(pTransInst->parent, &(conn->regArg.msg), NULL);
+        tTrace("%s conn %p broken, notify server app", transLabel(pInst), conn);
+        STrans* pInst = conn->pInst;
+        (*pInst->cfp)(pInst->parent, &(conn->regArg.msg), NULL);
         memset(&conn->regArg, 0, sizeof(conn->regArg));
       }
     }
@@ -599,8 +592,8 @@
           conn->regArg.init = 1;
           conn->regArg.msg = msg->msg;
           if (conn->broken) {
-            STrans* pTransInst = conn->pTransInst;
-            (pTransInst->cfp)(pTransInst->parent, &(conn->regArg.msg), NULL);
+            STrans* pInst = conn->pInst;
+            (pInst->cfp)(pInst->parent, &(conn->regArg.msg), NULL);
             memset(&conn->regArg, 0, sizeof(conn->regArg));
           }
           (void)transQueuePop(&conn->srvMsgs);
@@ -654,7 +647,7 @@
   pHead->traceId = pMsg->info.traceId;
   pHead->hasEpSet = pMsg->info.hasEpSet;
   pHead->magicNum = htonl(TRANS_MAGIC_NUM);
-  pHead->compatibilityVer = htonl(((STrans*)pConn->pTransInst)->compatibilityVer);
+  pHead->compatibilityVer = htonl(((STrans*)pConn->pInst)->compatibilityVer);
   pHead->version = TRANS_VER;
 
   // handle invalid drop_task resp, TD-20098
@@ -686,15 +679,15 @@
   char*   msg = (char*)pHead;
   int32_t len = transMsgLenFromCont(pMsg->contLen);
 
-  STrans* pTransInst = pConn->pTransInst;
-  if (pMsg->info.compressed == 0 && pConn->clientIp != pConn->serverIp && pTransInst->compressSize != -1 &&
-      pTransInst->compressSize < pMsg->contLen) {
+  STrans* pInst = pConn->pInst;
+  if (pMsg->info.compressed == 0 && pConn->clientIp != pConn->serverIp && pInst->compressSize != -1 &&
+      pInst->compressSize < pMsg->contLen) {
     len = transCompressMsg(pMsg->pCont, pMsg->contLen) + sizeof(STransMsgHead);
     pHead->msgLen = (int32_t)htonl((uint32_t)len);
   }
 
   STraceId* trace = &pMsg->info.traceId;
-  tGDebug("%s conn %p %s is sent to %s, local info:%s, len:%d", transLabel(pTransInst), pConn,
+  tGDebug("%s conn %p %s is sent to %s, local info:%s, len:%d", transLabel(pInst), pConn,
           TMSG_INFO(pHead->msgType), pConn->dst, pConn->src, len);
 
   wb->base = (char*)pHead;
@@ -852,8 +845,8 @@
     }
     if (pConn->regArg.init) {
       tTrace("conn %p release, notify server app", pConn);
-      STrans* pTransInst = pConn->pTransInst;
-      (*pTransInst->cfp)(pTransInst->parent, &(pConn->regArg.msg), NULL);
+      STrans* pInst = pConn->pInst;
+      (*pInst->cfp)(pInst->parent, &(pConn->regArg.msg), NULL);
       memset(&pConn->regArg, 0, sizeof(pConn->regArg));
     }
     uvStartSendRespImpl(srvMsg);
@@ -1008,19 +1001,7 @@
     return;
   }
 
-<<<<<<< HEAD
-  pConn->pTransInst = pThrd->pTransInst;
-
-  pConn->hostThrd = pThrd;
-
-  // init client handle
-  pConn->pTcp = (uv_tcp_t*)taosMemoryMalloc(sizeof(uv_tcp_t));
-  uv_tcp_init(pThrd->loop, pConn->pTcp);
-  pConn->pTcp->data = pConn;
-
-  // transSetConnOption((uv_tcp_t*)pConn->pTcp);
-=======
-  // pConn->pTransInst = pThrd->pTransInst;
+  // pConn->pInst = pThrd->pInst;
   // /* init conn timer*/
   // // uv_timer_init(pThrd->loop, &pConn->pTimer);
   // // pConn->pTimer.data = pConn;
@@ -1029,7 +1010,6 @@
   // pConn->pTcp = (uv_tcp_t*)taosMemoryMalloc(sizeof(uv_tcp_t));
   // uv_tcp_init(pThrd->loop, pConn->pTcp);
   // pConn->pTcp->data = pConn;
->>>>>>> 24d51212
 
   if (uv_accept(q, (uv_stream_t*)(pConn->pTcp)) == 0) {
     uv_os_fd_t fd;
@@ -1252,14 +1232,14 @@
     TAOS_CHECK_GOTO(TSDB_CODE_REF_INVALID_ID, NULL, _end);
   }
 
-  STrans* pTransInst = pThrd->pTransInst;
+  STrans* pInst = pThrd->pInst;
   pConn->refId = exh->refId;
 
   QUEUE_INIT(&exh->q);
   transRefSrvHandle(pConn);
-  tTrace("%s handle %p, conn %p created, refId:%" PRId64, transLabel(pTransInst), exh, pConn, pConn->refId);
-
-  pConn->pTransInst = pThrd->pTransInst;
+  tTrace("%s handle %p, conn %p created, refId:%" PRId64, transLabel(pInst), exh, pConn, pConn->refId);
+
+  pConn->pInst = pThrd->pInst;
   /* init conn timer*/
   // uv_timer_init(pThrd->loop, &pConn->pTimer);
   // pConn->pTimer.data = pConn;
@@ -1272,7 +1252,7 @@
 
   code = uv_tcp_init(pThrd->loop, pConn->pTcp);
   if (code != 0) {
-    tError("%s failed to create conn since %s" PRId64, transLabel(pTransInst), uv_strerror(code));
+    tError("%s failed to create conn since %s" PRId64, transLabel(pInst), uv_strerror(code));
     TAOS_CHECK_GOTO(TSDB_CODE_THIRDPARTY_ERROR, NULL, _end);
   }
   pConn->pTcp->data = pConn;
@@ -1286,7 +1266,7 @@
     taosMemoryFree(pConn);
     pConn = NULL;
   }
-  tError("%s failed to create conn since %s" PRId64, transLabel(pTransInst), tstrerror(code));
+  tError("%s failed to create conn since %s" PRId64, transLabel(pInst), tstrerror(code));
   return NULL;
 }
 
@@ -1350,8 +1330,8 @@
   (void)transReleaseExHandle(transGetRefMgt(), conn->refId);
   (void)transRemoveExHandle(transGetRefMgt(), conn->refId);
 
-  STrans* pTransInst = thrd->pTransInst;
-  tDebug("%s conn %p destroy", transLabel(pTransInst), conn);
+  STrans* pInst = thrd->pInst;
+  tDebug("%s conn %p destroy", transLabel(pInst), conn);
 
   for (int i = 0; i < transQueueSize(&conn->srvMsgs); i++) {
     SSvrMsg* msg = transQueueGet(&conn->srvMsgs, i);
@@ -1467,9 +1447,9 @@
 
   for (int i = 0; i < srv->numOfThreads; i++) {
     SWorkThrd* thrd = (SWorkThrd*)taosMemoryCalloc(1, sizeof(SWorkThrd));
-    thrd->pTransInst = shandle;
+    thrd->pInst = shandle;
     thrd->quit = false;
-    thrd->pTransInst = shandle;
+    thrd->pInst = shandle;
     thrd->pWhiteList = uvWhiteListCreate();
 
     srv->pThreadObj[i] = thrd;
@@ -1498,9 +1478,9 @@
       goto End;
     }
 
-    thrd->pTransInst = shandle;
+    thrd->pInst = shandle;
     thrd->quit = false;
-    thrd->pTransInst = shandle;
+    thrd->pInst = shandle;
     thrd->pWhiteList = uvWhiteListCreate();
     if (thrd->pWhiteList == NULL) {
       code = TSDB_CODE_OUT_OF_MEMORY;
@@ -1601,18 +1581,18 @@
     uvStartSendRespImpl(msg);
     return;
   } else if (conn->status == ConnRelease || conn->status == ConnNormal) {
-    tDebug("%s conn %p already released, ignore release-msg", transLabel(thrd->pTransInst), conn);
+    tDebug("%s conn %p already released, ignore release-msg", transLabel(thrd->pInst), conn);
   }
   destroySmsg(msg);
 }
 void uvHandleResp(SSvrMsg* msg, SWorkThrd* thrd) {
   // send msg to client
-  tDebug("%s conn %p start to send resp (2/2)", transLabel(thrd->pTransInst), msg->pConn);
+  tDebug("%s conn %p start to send resp (2/2)", transLabel(thrd->pInst), msg->pConn);
   uvStartSendResp(msg);
 }
 void uvHandleRegister(SSvrMsg* msg, SWorkThrd* thrd) {
   SSvrConn* conn = msg->pConn;
-  tDebug("%s conn %p register brokenlink callback", transLabel(thrd->pTransInst), conn);
+  tDebug("%s conn %p register brokenlink callback", transLabel(thrd->pInst), conn);
   if (conn->status == ConnAcquire) {
     if (!transQueuePush(&conn->srvMsgs, msg)) {
       return;
@@ -1629,8 +1609,8 @@
     tDebug("conn %p register brokenlink callback succ", conn);
 
     if (conn->broken) {
-      STrans* pTransInst = conn->pTransInst;
-      (*pTransInst->cfp)(pTransInst->parent, &(conn->regArg.msg), NULL);
+      STrans* pInst = conn->pInst;
+      (*pInst->cfp)(pInst->parent, &(conn->regArg.msg), NULL);
       memset(&conn->regArg, 0, sizeof(conn->regArg));
     }
     taosMemoryFree(msg);
@@ -1768,7 +1748,7 @@
   m->msg = tmsg;
   m->type = Release;
 
-  tDebug("%s conn %p start to release", transLabel(pThrd->pTransInst), exh->handle);
+  tDebug("%s conn %p start to release", transLabel(pThrd->pInst), exh->handle);
   if ((code = transAsyncSend(pThrd->asyncPool, &m->q)) != 0) {
     destroySmsg(m);
     (void)transReleaseExHandle(transGetRefMgt(), refId);
@@ -1863,8 +1843,8 @@
   m->msg = tmsg;
   m->type = Register;
 
-  STrans* pTransInst = pThrd->pTransInst;
-  tDebug("%s conn %p start to register brokenlink callback", transLabel(pTransInst), exh->handle);
+  STrans* pInst = pThrd->pInst;
+  tDebug("%s conn %p start to register brokenlink callback", transLabel(pInst), exh->handle);
   if ((code = transAsyncSend(pThrd->asyncPool, &m->q)) != 0) {
     destroySmsg(m);
     (void)transReleaseExHandle(transGetRefMgt(), refId);
@@ -1886,15 +1866,15 @@
 }
 
 int32_t transSetIpWhiteList(void* thandle, void* arg, FilteFunc* func) {
-  STrans* pTransInst = (STrans*)transAcquireExHandle(transGetInstMgt(), (int64_t)thandle);
-  if (pTransInst == NULL) {
+  STrans* pInst = (STrans*)transAcquireExHandle(transGetInstMgt(), (int64_t)thandle);
+  if (pInst == NULL) {
     return TSDB_CODE_RPC_MODULE_QUIT;
   }
 
   int32_t code = 0;
 
   tDebug("ip-white-list update on rpc");
-  SServerObj* svrObj = pTransInst->tcphandle;
+  SServerObj* svrObj = pInst->tcphandle;
   for (int i = 0; i < svrObj->numOfThreads; i++) {
     SWorkThrd* pThrd = svrObj->pThreadObj[i];
 
@@ -1927,12 +1907,5 @@
   if (code != 0) {
     tError("ip-white-list update failed since %s", tstrerror(code));
   }
-<<<<<<< HEAD
-  transReleaseExHandle(transGetInstMgt(), (int64_t)thandle);
-}
-=======
   return code;
-}
-
-int32_t transGetConnInfo(void* thandle, STransHandleInfo* pConnInfo) { return -1; }
->>>>>>> 24d51212
+}