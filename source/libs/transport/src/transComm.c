/*
 * Copyright (c) 2019 TAOS Data, Inc. <jhtao@taosdata.com>
 *
 * This program is free software: you can use, redistribute, and/or modify
 * it under the terms of the GNU Affero General Public License, version 3
 * or later ("AGPL"), as published by the Free Software Foundation.
 *
 * This program is distributed in the hope that it will be useful, but WITHOUT
 * ANY WARRANTY; without even the implied warranty of MERCHANTABILITY or
 * FITNESS FOR A PARTICULAR PURPOSE.
 *
 * You should have received a copy of the GNU Affero General Public License
 * along with this program. If not, see <http://www.gnu.org/licenses/>.
 */

#include "transComm.h"
#include "taoserror.h"

#define BUFFER_CAP 8 * 1024

static TdThreadOnce transModuleInit = PTHREAD_ONCE_INIT;

static int32_t refMgt;
static int32_t svrRefMgt;
static int32_t instMgt;
static int32_t transSyncMsgMgt;

static void transDestroySyncMsg(void* msg);
typedef struct {
  int64_t refId;
  int32_t remove;
  STrans* pTrans;
  int32_t ref;
} STransEntry;
typedef struct {
  int32_t     inited;
<<<<<<< HEAD
  STransEntry tran[16];
=======
  STransEntry tran[32];
>>>>>>> 36e957b8
  int32_t     num;
} STransCache;

static STransCache transInstCache;

static void transCacheInit() {
  transInstCache.inited = 1;
  transInstCache.num = 0;
}

int32_t transCachePut(int64_t refId, STrans* pTrans) {
  if (!transInstCache.inited) {
    transCacheInit();
  }

  if (transInstCache.num >= sizeof(transInstCache.tran) / sizeof(STransEntry)) {
    return TSDB_CODE_INVALID_PARA;
  }
  STransEntry entry = {.refId = refId, .pTrans = pTrans, .remove = 0, .ref = 0};
  if (transInstCache.num >= sizeof(transInstCache.tran) / sizeof(STransEntry)) {
    return TSDB_CODE_INVALID_CFG;
  }
  transInstCache.tran[transInstCache.num++] = entry;
  return 0;
}

int32_t transCacheAcquireById(int64_t refId, STrans** pTrans) {
  for (int32_t i = 0; i < transInstCache.num; ++i) {
    if (transInstCache.tran[i].refId == refId && atomic_load_32(&transInstCache.tran[i].remove) == 0) {
      *pTrans = transInstCache.tran[i].pTrans;
      atomic_fetch_add_32(&transInstCache.tran[i].ref, 1);
      tDebug("trans %p acquire by refId:%" PRId64 ", ref count:%d", transInstCache.tran[i].pTrans, refId,
             atomic_load_32(&transInstCache.tran[i].ref));
      return 0;
    }
  }
  return -1;
}

void transCacheRemoveByRefId(int64_t refId) {
  for (int32_t i = 0; i < transInstCache.num; i++) {
    if (transInstCache.tran[i].refId == refId) {
      atomic_store_32(&transInstCache.tran[i].remove, 1);
      while (atomic_load_32(&transInstCache.tran[i].ref) > 0) {
        taosSsleep(1);
      }
      return;
    }
  }
}
void transCacheReleaseByRefId(int64_t refId) {
  for (int32_t i = 0; i < transInstCache.num; i++) {
    if (transInstCache.tran[i].refId == refId) {
      atomic_sub_fetch_32(&transInstCache.tran[i].ref, 1);
      tDebug("trans %p acquire by refId:%" PRId64 ", ref count:%d", transInstCache.tran[i].pTrans, refId,
             atomic_load_32(&transInstCache.tran[i].ref));
      return;
    }
  }
}

void transCacheDestroy() {
  atomic_store_32(&transInstCache.inited, 0);
  transInstCache.num = 0;
}

int32_t transCompressMsg(char* msg, int32_t len) {
  int32_t        ret = 0;
  int            compHdr = sizeof(STransCompMsg);
  STransMsgHead* pHead = transHeadFromCont(msg);

  int64_t start = taosGetTimestampMs();
  char*   buf = taosMemoryMalloc(len + compHdr + 8);  // 8 extra bytes
  if (buf == NULL) {
    tWarn("failed to allocate memory for rpc msg compression, contLen:%d", len);
    ret = len;
    return ret;
  }

  int32_t clen = LZ4_compress_default(msg, buf, len, len + compHdr);
  /*
   * only the compressed size is less than the value of contLen - overhead, the compression is applied
   * The first four bytes is set to 0, the second four bytes are utilized to keep the original length of message
   */
  if (clen > 0 && clen < len - compHdr) {
    STransCompMsg* pComp = (STransCompMsg*)msg;
    pComp->reserved = 0;
    pComp->contLen = htonl(len);
    memcpy(msg + compHdr, buf, clen);

    tDebug("compress rpc msg, before:%d, after:%d", len, clen);
    ret = clen + compHdr;
    pHead->comp = 1;
  } else {
    ret = len;
    pHead->comp = 0;
  }
  taosMemoryFree(buf);
  return ret;
}
int32_t transDecompressMsg(char** msg, int32_t* len) {
  STransMsgHead* pHead = (STransMsgHead*)(*msg);
  if (pHead->comp == 0) return 0;

  char* pCont = transContFromHead(pHead);

  STransCompMsg* pComp = (STransCompMsg*)pCont;
  int32_t        oriLen = htonl(pComp->contLen);

  int32_t tlen = *len;
  char*   buf = taosMemoryCalloc(1, oriLen + sizeof(STransMsgHead));
  if (buf == NULL) {
    return terrno;
  }

  STransMsgHead* pNewHead = (STransMsgHead*)buf;
  int32_t        decompLen = LZ4_decompress_safe(pCont + sizeof(STransCompMsg), (char*)pNewHead->content,
                                                 tlen - sizeof(STransMsgHead) - sizeof(STransCompMsg), oriLen);

  if (decompLen != oriLen) {
    taosMemoryFree(buf);
    return TSDB_CODE_INVALID_MSG;
  }
  memcpy((char*)pNewHead, (char*)pHead, sizeof(STransMsgHead));

  *len = oriLen + sizeof(STransMsgHead);
  pNewHead->msgLen = htonl(oriLen + sizeof(STransMsgHead));

  taosMemoryFree(pHead);
  *msg = buf;
  return 0;
}
int32_t transDecompressMsgExt(char const* msg, int32_t len, char** out, int32_t* outLen) {
  STransMsgHead* pHead = (STransMsgHead*)msg;
  char*          pCont = transContFromHead(pHead);

  STransCompMsg* pComp = (STransCompMsg*)pCont;
  int32_t        oriLen = htonl(pComp->contLen);

  int32_t tlen = len;
  char*   buf = taosMemoryCalloc(1, oriLen + sizeof(STransMsgHead));
  if (buf == NULL) {
    return terrno;
  }

  STransMsgHead* pNewHead = (STransMsgHead*)buf;
  int32_t        decompLen = LZ4_decompress_safe(pCont + sizeof(STransCompMsg), (char*)pNewHead->content,
                                                 tlen - sizeof(STransMsgHead) - sizeof(STransCompMsg), oriLen);
  if (decompLen != oriLen) {
    tError("msgLen:%d, originLen:%d, decompLen:%d", len, oriLen, decompLen);
    taosMemoryFree(buf);
    return TSDB_CODE_INVALID_MSG;
  }
  memcpy((char*)pNewHead, (char*)pHead, sizeof(STransMsgHead));

  *out = buf;
  *outLen = oriLen + sizeof(STransMsgHead);
  pNewHead->msgLen = *outLen;
  pNewHead->comp = 0;

  return 0;
}

void transFreeMsg(void* msg) {
  if (msg == NULL) {
    return;
  }
  tTrace("rpc free cont:%p", (char*)msg - TRANS_MSG_OVERHEAD);
  taosMemoryFree((char*)msg - sizeof(STransMsgHead));
}
void transSockInfo2Str(struct sockaddr* sockname, char* dst) {
  struct sockaddr_in addr = *(struct sockaddr_in*)sockname;

  char buf[20] = {0};
  int  r = uv_ip4_name(&addr, (char*)buf, sizeof(buf));
  sprintf(dst, "%s:%d", buf, ntohs(addr.sin_port));
}
int32_t transInitBuffer(SConnBuffer* buf) {
  buf->buf = taosMemoryCalloc(1, BUFFER_CAP);
  if (buf->buf == NULL) {
    return terrno;
  }

  buf->cap = BUFFER_CAP;
  buf->left = -1;
  buf->len = 0;
  buf->total = 0;
  buf->invalid = 0;
  return 0;
}
void transDestroyBuffer(SConnBuffer* p) {
  taosMemoryFree(p->buf);
  p->buf = NULL;
}

int32_t transClearBuffer(SConnBuffer* buf) {
  SConnBuffer* p = buf;
  if (p->cap > BUFFER_CAP) {
    p->cap = BUFFER_CAP;
    p->buf = taosMemoryRealloc(p->buf, BUFFER_CAP);
    if (p->buf == NULL) {
      return terrno;
    }
  }
  p->left = -1;
  p->len = 0;
  p->total = 0;
  p->invalid = 0;
  return 0;
}

int32_t transDumpFromBuffer(SConnBuffer* connBuf, char** buf, int8_t resetBuf) {
  static const int HEADSIZE = sizeof(STransMsgHead);
  int32_t          code = 0;
  SConnBuffer*     p = connBuf;
  if (p->left != 0 || p->total <= 0) {
    return TSDB_CODE_INVALID_MSG;
  }
  int total = p->total;
  if (total >= HEADSIZE && !p->invalid) {
    *buf = taosMemoryCalloc(1, total);
    if (*buf == NULL) {
      return terrno;
    }
    memcpy(*buf, p->buf, total);
    if ((code = transResetBuffer(connBuf, resetBuf)) < 0) {
      return code;
    }
  } else {
    total = -1;
    return TSDB_CODE_INVALID_MSG;
  }
  return total;
}

int32_t transResetBuffer(SConnBuffer* connBuf, int8_t resetBuf) {
  SConnBuffer* p = connBuf;
  if (p->total < p->len) {
    int left = p->len - p->total;
    memmove(p->buf, p->buf + p->total, left);
    p->left = -1;
    p->total = 0;
    p->len = left;
  } else if (p->total == p->len) {
    p->left = -1;
    p->total = 0;
    p->len = 0;
    if (p->cap > BUFFER_CAP) {
      if (resetBuf) {
        p->cap = BUFFER_CAP;
        p->buf = taosMemoryRealloc(p->buf, p->cap);
        if (p->buf == NULL) {
          return terrno;
        }
      }
    }
  } else {
    tError("failed to reset buffer, total:%d, len:%d since %s", p->total, p->len, tstrerror(TSDB_CODE_INVALID_MSG));
    return TSDB_CODE_INVALID_MSG;
  }
  return 0;
}
int32_t transAllocBuffer(SConnBuffer* connBuf, uv_buf_t* uvBuf) {
  /*
   * formate of data buffer:
   * |<--------------------------data from socket------------------------------->|
   * |<------STransMsgHead------->|<-------------------userdata--------------->|<-----auth data----->|<----user
   * info--->|
   */
  SConnBuffer* p = connBuf;
  uvBuf->base = p->buf + p->len;
  if (p->left == -1) {
    uvBuf->len = p->cap - p->len;
  } else {
    if (p->left < p->cap - p->len) {
      uvBuf->len = p->left;
    } else {
      p->cap = p->left + p->len;
      p->buf = taosMemoryRealloc(p->buf, p->cap);
      if (p->buf == NULL) {
        uvBuf->base = NULL;
        uvBuf->len = 0;
        return terrno;
      }
      uvBuf->base = p->buf + p->len;
      uvBuf->len = p->left;
    }
  }
  return 0;
}
// check whether already read complete
bool transReadComplete(SConnBuffer* connBuf) {
  SConnBuffer* p = connBuf;
  if (p->len >= sizeof(STransMsgHead)) {
    if (p->left == -1) {
      STransMsgHead head;
      memcpy((char*)&head, connBuf->buf, sizeof(head));
      int32_t msgLen = (int32_t)htonl(head.msgLen);
      p->total = msgLen;
      p->invalid = TRANS_NOVALID_PACKET(htonl(head.magicNum)) || head.version != TRANS_VER;
    }
    if (p->total >= p->len) {
      p->left = p->total - p->len;
    } else {
      p->left = 0;
    }
  }
  return (p->left == 0 || p->invalid) ? true : false;
}

int32_t transSetConnOption(uv_tcp_t* stream, int keepalive) {
#if defined(WINDOWS) || defined(DARWIN)
#else
  return uv_tcp_keepalive(stream, 1, keepalive);
#endif
  return uv_tcp_nodelay(stream, 1);
  // int ret = uv_tcp_keepalive(stream, 5, 60);
}

int32_t transAsyncPoolCreate(uv_loop_t* loop, int sz, void* arg, AsyncCB cb, SAsyncPool** pPool) {
  SAsyncPool* pool = taosMemoryCalloc(1, sizeof(SAsyncPool));
  if (pool == NULL) {
    return terrno;
    // return NULL;
  }
  int32_t code = 0;

  pool->nAsync = sz;
  pool->asyncs = taosMemoryCalloc(1, sizeof(uv_async_t) * pool->nAsync);
  if (pool->asyncs == NULL) {
    taosMemoryFree(pool);
    return terrno;
  }

  int i = 0, err = 0;
  for (i = 0; i < pool->nAsync; i++) {
    uv_async_t* async = &(pool->asyncs[i]);

    SAsyncItem* item = taosMemoryCalloc(1, sizeof(SAsyncItem));
    if (item == NULL) {
      code = terrno;
      break;
    }
    item->pThrd = arg;
    QUEUE_INIT(&item->qmsg);
    code = taosThreadMutexInit(&item->mtx, NULL);
    if (code) {
      taosMemoryFree(item);
      break;
    }

    async->data = item;
    err = uv_async_init(loop, async, cb);
    if (err != 0) {
      tError("failed to init async since %s", uv_err_name(err));
      code = TSDB_CODE_THIRDPARTY_ERROR;
      break;
    }
  }

  if (i != pool->nAsync) {
    transAsyncPoolDestroy(pool);
    pool = NULL;
  }

  *pPool = pool;
  return 0;
  // return pool;
}

void transAsyncPoolDestroy(SAsyncPool* pool) {
  if (pool == NULL) return;

  for (int i = 0; i < pool->nAsync; i++) {
    uv_async_t* async = &(pool->asyncs[i]);
    SAsyncItem* item = async->data;
    if (item == NULL) continue;

    TAOS_UNUSED(taosThreadMutexDestroy(&item->mtx));
    taosMemoryFree(item);
  }
  taosMemoryFree(pool->asyncs);
  taosMemoryFree(pool);
}
bool transAsyncPoolIsEmpty(SAsyncPool* pool) {
  for (int i = 0; i < pool->nAsync; i++) {
    uv_async_t* async = &(pool->asyncs[i]);
    SAsyncItem* item = async->data;
    if (!QUEUE_IS_EMPTY(&item->qmsg)) return false;
  }
  return true;
}
int transAsyncSend(SAsyncPool* pool, queue* q) {
  if (atomic_load_8(&pool->stop) == 1) {
    return TSDB_CODE_RPC_ASYNC_MODULE_QUIT;
  }
  int idx = pool->index % pool->nAsync;

  // no need mutex here
  if (pool->index++ > pool->nAsync * 2000) {
    pool->index = 0;
  }
  uv_async_t* async = &(pool->asyncs[idx]);
  SAsyncItem* item = async->data;

  if (taosThreadMutexLock(&item->mtx) != 0) {
    tError("failed to lock mutex since %s", tstrerror(terrno));
    return terrno;
  }

  QUEUE_PUSH(&item->qmsg, q);
  TAOS_UNUSED(taosThreadMutexUnlock(&item->mtx));

  int ret = uv_async_send(async);
  if (ret != 0) {
    tError("failed to send async since %s", uv_err_name(ret));
    return TSDB_CODE_THIRDPARTY_ERROR;
  }
  return 0;
}

void transCtxInit(STransCtx* ctx) {
  // init transCtx
  ctx->args = taosHashInit(2, taosGetDefaultHashFunction(TSDB_DATA_TYPE_INT), true, HASH_NO_LOCK);
}
void transCtxCleanup(STransCtx* ctx) {
  if (ctx == NULL || ctx->args == NULL) {
    return;
  }

  STransCtxVal* iter = taosHashIterate(ctx->args, NULL);
  while (iter) {
    int32_t* type = taosHashGetKey(iter, NULL);
    tDebug("free msg type %s dump func", TMSG_INFO(*type));
    ctx->freeFunc(iter->val);
    iter = taosHashIterate(ctx->args, iter);
  }
  if (ctx->freeFunc) ctx->freeFunc(ctx->brokenVal.val);
  taosHashCleanup(ctx->args);
  ctx->args = NULL;
}

void transCtxMerge(STransCtx* dst, STransCtx* src) {
  if (src->args == NULL || src->freeFunc == NULL) {
    return;
  }
  if (dst->args == NULL) {
    dst->args = src->args;
    dst->brokenVal = src->brokenVal;
    dst->freeFunc = src->freeFunc;
    src->args = NULL;
    return;
  }
  void*  key = NULL;
  size_t klen = 0;
  void*  iter = taosHashIterate(src->args, NULL);
  while (iter) {
    STransCtxVal* sVal = (STransCtxVal*)iter;
    key = taosHashGetKey(sVal, &klen);

    int32_t code = taosHashPut(dst->args, key, klen, sVal, sizeof(*sVal));
    if (code != 0) {
      tError("failed to put val to hash since %s", tstrerror(code));
    }
    iter = taosHashIterate(src->args, iter);
  }
  taosHashCleanup(src->args);
}
void* transCtxDumpVal(STransCtx* ctx, int32_t key) {
  if (ctx->args == NULL) {
    return NULL;
  }
  STransCtxVal* cVal = taosHashGet(ctx->args, (const void*)&key, sizeof(key));
  if (cVal == NULL) {
    return NULL;
  }
  void* ret = NULL;
  TAOS_UNUSED((*cVal->clone)(cVal->val, &ret));
  return ret;
}
void* transCtxDumpBrokenlinkVal(STransCtx* ctx, int32_t* msgType) {
  void* ret = NULL;
  if (ctx->brokenVal.clone == NULL) {
    return ret;
  }
  TAOS_UNUSED((*ctx->brokenVal.clone)(ctx->brokenVal.val, &ret));

  *msgType = ctx->brokenVal.msgType;

  return ret;
}

int32_t transQueueInit(STransQueue* wq, void (*freeFunc)(void* arg)) {
  QUEUE_INIT(&wq->node);
  wq->freeFunc = (void (*)(void*))freeFunc;
  wq->size = 0;
  wq->inited = 1;
  return 0;
}
void transQueuePush(STransQueue* q, void* arg) {
  queue* node = arg;
  QUEUE_PUSH(&q->node, node);
  q->size++;
}
void* transQueuePop(STransQueue* q) {
  if (q->size == 0) return NULL;

  queue* head = QUEUE_HEAD(&q->node);
  QUEUE_REMOVE(head);
  q->size--;
  return head;
}
int32_t transQueueSize(STransQueue* q) { return q->size; }

void* transQueueGet(STransQueue* q, int idx) {
  if (q->size == 0) return NULL;

  while (idx-- > 0) {
    queue* node = QUEUE_NEXT(&q->node);
    if (node == &q->node) return NULL;
  }
  return NULL;
}

void transQueueRemoveByFilter(STransQueue* q, bool (*filter)(void* e, void* arg), void* arg, void* dst, int32_t size) {
  queue* d = dst;
  queue* node = QUEUE_NEXT(&q->node);
  while (node != &q->node) {
    queue* next = QUEUE_NEXT(node);
    if (filter && filter(node, arg)) {
      QUEUE_REMOVE(node);
      q->size--;
      QUEUE_PUSH(d, node);
      if (--size == 0) {
        break;
      }
    }
    node = next;
  }
}

void* tranQueueHead(STransQueue* q) {
  if (q->size == 0) return NULL;

  queue* head = QUEUE_HEAD(&q->node);
  return head;
}

void* transQueueRm(STransQueue* q, int i) {
  // if (queue->q == NULL || taosArrayGetSize(queue->q) == 0) {
  //   return NULL;
  // }
  // if (i >= taosArrayGetSize(queue->q)) {
  //   return NULL;
  // }
  // void* ptr = taosArrayGetP(queue->q, i);
  // taosArrayRemove(queue->q, i);
  // return ptr;
  return NULL;
}

void transQueueRemove(STransQueue* q, void* e) {
  if (q->size == 0) return;
  queue* node = e;
  QUEUE_REMOVE(node);
  q->size--;
}

bool transQueueEmpty(STransQueue* q) { return q->size == 0 ? true : false; }

void transQueueClear(STransQueue* q) {
  if (q->inited == 0) return;
  while (!QUEUE_IS_EMPTY(&q->node)) {
    queue* h = QUEUE_HEAD(&q->node);
    QUEUE_REMOVE(h);
    if (q->freeFunc != NULL) (q->freeFunc)(h);
    q->size--;
  }
}
void transQueueDestroy(STransQueue* q) { transQueueClear(q); }

static FORCE_INLINE int32_t timeCompare(const HeapNode* a, const HeapNode* b) {
  SDelayTask* arg1 = container_of(a, SDelayTask, node);
  SDelayTask* arg2 = container_of(b, SDelayTask, node);
  if (arg1->execTime > arg2->execTime) {
    return 0;
  } else {
    return 1;
  }
}

static void transDQTimeout(uv_timer_t* timer) {
  SDelayQueue* queue = timer->data;
  tTrace("timer %p timeout", timer);
  uint64_t timeout = 0;
  int64_t  current = taosGetTimestampMs();
  do {
    HeapNode* minNode = heapMin(queue->heap);
    if (minNode == NULL) break;
    SDelayTask* task = container_of(minNode, SDelayTask, node);
    if (task->execTime <= current) {
      heapRemove(queue->heap, minNode);
      task->func(task->arg);
      taosMemoryFree(task);
      timeout = 0;
    } else {
      timeout = task->execTime - current;
      break;
    }
  } while (1);
  if (timeout != 0) {
    TAOS_UNUSED(uv_timer_start(queue->timer, transDQTimeout, timeout, 0));
  }
}
int32_t transDQCreate(uv_loop_t* loop, SDelayQueue** queue) {
  int32_t      code = 0;
  Heap*        heap = NULL;
  uv_timer_t*  timer = NULL;
  SDelayQueue* q = NULL;

  timer = taosMemoryCalloc(1, sizeof(uv_timer_t));
  if (timer == NULL) {
    return terrno;
  }

  heap = heapCreate(timeCompare);
  if (heap == NULL) {
    TAOS_CHECK_GOTO(terrno, NULL, _return1);
  }

  q = taosMemoryCalloc(1, sizeof(SDelayQueue));
  if (q == NULL) {
    TAOS_CHECK_GOTO(terrno, NULL, _return1);
  }
  q->heap = heap;
  q->timer = timer;
  q->loop = loop;
  q->timer->data = q;

  int err = uv_timer_init(loop, timer);
  if (err != 0) {
    TAOS_CHECK_GOTO(TSDB_CODE_THIRDPARTY_ERROR, NULL, _return1);
  }

  *queue = q;
  return 0;

_return1:
  taosMemoryFree(timer);
  heapDestroy(heap);
  taosMemoryFree(q);
  return TSDB_CODE_OUT_OF_MEMORY;
}

void transDQDestroy(SDelayQueue* queue, void (*freeFunc)(void* arg)) {
  taosMemoryFree(queue->timer);

  while (heapSize(queue->heap) > 0) {
    HeapNode* minNode = heapMin(queue->heap);
    if (minNode == NULL) {
      return;
    }
    heapRemove(queue->heap, minNode);

    SDelayTask* task = container_of(minNode, SDelayTask, node);

    STaskArg* arg = task->arg;
    if (freeFunc) freeFunc(arg);
    taosMemoryFree(arg);

    taosMemoryFree(task);
  }
  heapDestroy(queue->heap);
  taosMemoryFree(queue);
}
void transDQCancel(SDelayQueue* queue, SDelayTask* task) {
  TAOS_UNUSED(uv_timer_stop(queue->timer));

  if (heapSize(queue->heap) <= 0) {
    taosMemoryFree(task->arg);
    taosMemoryFree(task);
    return;
  }
  heapRemove(queue->heap, &task->node);

  taosMemoryFree(task->arg);
  taosMemoryFree(task);

  if (heapSize(queue->heap) != 0) {
    HeapNode* minNode = heapMin(queue->heap);
    if (minNode == NULL) return;

    uint64_t    now = taosGetTimestampMs();
    SDelayTask* task = container_of(minNode, SDelayTask, node);
    uint64_t    timeout = now > task->execTime ? now - task->execTime : 0;

    TAOS_UNUSED(uv_timer_start(queue->timer, transDQTimeout, timeout, 0));
  }
}

SDelayTask* transDQSched(SDelayQueue* queue, void (*func)(void* arg), void* arg, uint64_t timeoutMs) {
  uint64_t    now = taosGetTimestampMs();
  SDelayTask* task = taosMemoryCalloc(1, sizeof(SDelayTask));
  if (task == NULL) {
    return NULL;
  }

  task->func = func;
  task->arg = arg;
  task->execTime = now + timeoutMs;

  HeapNode* minNode = heapMin(queue->heap);
  if (minNode) {
    SDelayTask* minTask = container_of(minNode, SDelayTask, node);
    if (minTask->execTime < task->execTime) {
      timeoutMs = minTask->execTime <= now ? 0 : minTask->execTime - now;
    }
  }

  tTrace("timer %p put task into delay queue, timeoutMs:%" PRIu64, queue->timer, timeoutMs);
  heapInsert(queue->heap, &task->node);
  TAOS_UNUSED(uv_timer_start(queue->timer, transDQTimeout, timeoutMs, 0));
  return task;
}

void transPrintEpSet(SEpSet* pEpSet) {
  if (pEpSet == NULL) {
    tTrace("NULL epset");
    return;
  }
  char buf[512] = {0};
  int  len = tsnprintf(buf, sizeof(buf), "epset:{");
  for (int i = 0; i < pEpSet->numOfEps; i++) {
    if (i == pEpSet->numOfEps - 1) {
      len += tsnprintf(buf + len, sizeof(buf) - len, "%d. %s:%d", i, pEpSet->eps[i].fqdn, pEpSet->eps[i].port);
    } else {
      len += tsnprintf(buf + len, sizeof(buf) - len, "%d. %s:%d, ", i, pEpSet->eps[i].fqdn, pEpSet->eps[i].port);
    }
  }
  len += tsnprintf(buf + len, sizeof(buf) - len, "}");
  tTrace("%s, inUse:%d", buf, pEpSet->inUse);
}
bool transReqEpsetIsEqual(SReqEpSet* a, SReqEpSet* b) {
  if (a == NULL && b == NULL) {
    return true;
  } else if (a == NULL || b == NULL) {
    return false;
  }

  if (a->numOfEps != b->numOfEps || a->inUse != b->inUse) {
    return false;
  }
  for (int i = 0; i < a->numOfEps; i++) {
    if (strncmp(a->eps[i].fqdn, b->eps[i].fqdn, TSDB_FQDN_LEN) != 0 || a->eps[i].port != b->eps[i].port) {
      return false;
    }
  }
  return true;
}
bool transCompareReqAndUserEpset(SReqEpSet* a, SEpSet* b) {
  if (a->numOfEps != b->numOfEps) {
    return false;
  }
  for (int i = 0; i < a->numOfEps; i++) {
    if (strncmp(a->eps[i].fqdn, b->eps[i].fqdn, TSDB_FQDN_LEN) != 0 || a->eps[i].port != b->eps[i].port) {
      return false;
    }
  }
  return true;
}

static void transInitEnv() {
  refMgt = transOpenRefMgt(50000, transDestroyExHandle);
  svrRefMgt = transOpenRefMgt(50000, transDestroyExHandle);
  instMgt = taosOpenRef(50, rpcCloseImpl);
  transCacheInit();

  transSyncMsgMgt = taosOpenRef(50, transDestroySyncMsg);
  TAOS_UNUSED(uv_os_setenv("UV_TCP_SINGLE_ACCEPT", "1"));
}
static void transDestroyEnv() {
  transCloseRefMgt(refMgt);
  transCloseRefMgt(svrRefMgt);
  transCloseRefMgt(instMgt);
  transCloseRefMgt(transSyncMsgMgt);
}

int32_t transInit() {
  // init env
  int32_t code = taosThreadOnce(&transModuleInit, transInitEnv);
  if (code != 0) {
    code = TAOS_SYSTEM_ERROR(errno);
  }
  return code;
}

int32_t transGetRefMgt() { return refMgt; }
int32_t transGetSvrRefMgt() { return svrRefMgt; }
int32_t transGetInstMgt() { return instMgt; }
int32_t transGetSyncMsgMgt() { return transSyncMsgMgt; }

void transCleanup() {
  // clean env
  transDestroyEnv();
}
int32_t transOpenRefMgt(int size, void (*func)(void*)) {
  // added into once later
  return taosOpenRef(size, func);
}
void transCloseRefMgt(int32_t mgt) {
  // close ref
  taosCloseRef(mgt);
}
int64_t transAddExHandle(int32_t refMgt, void* p) {
  // acquire extern handle
  return taosAddRef(refMgt, p);
}
void transRemoveExHandle(int32_t refMgt, int64_t refId) {
  // acquire extern handle
  int32_t code = taosRemoveRef(refMgt, refId);
  if (code != 0) {
    tTrace("failed to remove %" PRId64 " from resetId:%d", refId, refMgt);
  }
}

void* transAcquireExHandle(int32_t refMgt, int64_t refId) {  // acquire extern handle
  return (void*)taosAcquireRef(refMgt, refId);
}

void transReleaseExHandle(int32_t refMgt, int64_t refId) {
  // release extern handle
  int32_t code = taosReleaseRef(refMgt, refId);
  if (code != 0) {
    tTrace("failed to release %" PRId64 " from resetId:%d", refId, refMgt);
  }
}
void transDestroyExHandle(void* handle) {
  if (handle == NULL) {
    return;
  }
  SExHandle* eh = handle;
  tDebug("trans destroy sid:%" PRId64 ", memory %p", eh->refId, handle);
  taosMemoryFree(handle);
}

void transDestroySyncMsg(void* msg) {
  if (msg == NULL) return;

  STransSyncMsg* pSyncMsg = msg;
  TAOS_UNUSED(tsem2_destroy(pSyncMsg->pSem));
  taosMemoryFree(pSyncMsg->pSem);
  transFreeMsg(pSyncMsg->pRsp->pCont);
  taosMemoryFree(pSyncMsg->pRsp);
  taosMemoryFree(pSyncMsg);
}

uint32_t subnetIpRang2Int(SIpV4Range* pRange) {
  uint32_t ip = pRange->ip;
  return ((ip & 0xFF) << 24) | ((ip & 0xFF00) << 8) | ((ip & 0xFF0000) >> 8) | ((ip >> 24) & 0xFF);
}
int32_t subnetInit(SubnetUtils* pUtils, SIpV4Range* pRange) {
  if (pRange->mask == 32) {
    pUtils->type = 0;
    pUtils->address = pRange->ip;
    return 0;
  }
  pUtils->address = subnetIpRang2Int(pRange);

  for (int i = 0; i < pRange->mask; i++) {
    pUtils->netmask |= (1 << (31 - i));
  }

  pUtils->network = pUtils->address & pUtils->netmask;
  pUtils->broadcast = (pUtils->network) | (pUtils->netmask ^ 0xFFFFFFFF);
  pUtils->type = (pRange->mask == 32 ? 0 : 1);

  return 0;
}
int32_t subnetDebugInfoToBuf(SubnetUtils* pUtils, char* buf) {
  sprintf(buf, "raw: %s, address: %d,  netmask:%d, network:%d, broadcast:%d", pUtils->info, pUtils->address,
          pUtils->netmask, pUtils->network, pUtils->broadcast);
  return 0;
}
int32_t subnetCheckIp(SubnetUtils* pUtils, uint32_t ip) {
  // impl later
  if (pUtils == NULL) return false;
  if (pUtils->type == 0) {
    return pUtils->address == ip;
  } else {
    SIpV4Range range = {.ip = ip, .mask = 32};

    uint32_t t = subnetIpRang2Int(&range);
    return t >= pUtils->network && t <= pUtils->broadcast;
  }
}

int32_t transUtilSIpRangeToStr(SIpV4Range* pRange, char* buf) {
  int32_t len = 0;

  struct in_addr addr;
  addr.s_addr = pRange->ip;

  int32_t err = uv_inet_ntop(AF_INET, &addr, buf, 32);
  if (err != 0) {
    tError("failed to convert ip to string since %s", uv_strerror(err));
    return TSDB_CODE_THIRDPARTY_ERROR;
  }

  len = strlen(buf);

  if (pRange->mask != 32) {
    len += sprintf(buf + len, "/%d", pRange->mask);
  }
  buf[len] = 0;
  return len;
}

int32_t transUtilSWhiteListToStr(SIpWhiteList* pList, char** ppBuf) {
  if (pList->num == 0) {
    *ppBuf = NULL;
    return 0;
  }

  int32_t len = 0;
  char*   pBuf = taosMemoryCalloc(1, pList->num * 36);
  if (pBuf == NULL) {
    return terrno;
  }

  for (int i = 0; i < pList->num; i++) {
    SIpV4Range* pRange = &pList->pIpRange[i];

    char tbuf[32] = {0};
    int  tlen = transUtilSIpRangeToStr(pRange, tbuf);
    if (tlen < 0) {
      taosMemoryFree(pBuf);
      return tlen;
    }

    len += sprintf(pBuf + len, "%s,", tbuf);
  }
  if (len > 0) {
    pBuf[len - 1] = 0;
  }

  *ppBuf = pBuf;
  return len;
}

// int32_t transGenRandomError(int32_t status) {
//   STUB_RAND_NETWORK_ERR(status)
//   return status;
// }

int32_t initWQ(queue* wq) {
  int32_t code = 0;
  QUEUE_INIT(wq);
  for (int i = 0; i < 4; i++) {
    SWReqsWrapper* w = taosMemoryCalloc(1, sizeof(SWReqsWrapper));
    if (w == NULL) {
      TAOS_CHECK_GOTO(terrno, NULL, _exception);
    }
    w->wreq.data = w;
    w->arg = NULL;
    QUEUE_INIT(&w->node);
    QUEUE_PUSH(wq, &w->q);
  }
  return 0;
_exception:
  destroyWQ(wq);
  return code;
}
void destroyWQ(queue* wq) {
  while (!QUEUE_IS_EMPTY(wq)) {
    queue* h = QUEUE_HEAD(wq);
    QUEUE_REMOVE(h);
    SWReqsWrapper* w = QUEUE_DATA(h, SWReqsWrapper, q);
    taosMemoryFree(w);
  }
}

uv_write_t* allocWReqFromWQ(queue* wq, void* arg) {
  if (!QUEUE_IS_EMPTY(wq)) {
    queue* node = QUEUE_HEAD(wq);
    QUEUE_REMOVE(node);
    SWReqsWrapper* w = QUEUE_DATA(node, SWReqsWrapper, q);
    w->arg = arg;
    QUEUE_INIT(&w->node);

    return &w->wreq;
  } else {
    SWReqsWrapper* w = taosMemoryCalloc(1, sizeof(SWReqsWrapper));
    if (w == NULL) {
      return NULL;
    }
    w->wreq.data = w;
    w->arg = arg;
    QUEUE_INIT(&w->node);
    return &w->wreq;
  }
}

void freeWReqToWQ(queue* wq, SWReqsWrapper* w) {
  QUEUE_INIT(&w->node);
  QUEUE_PUSH(wq, &w->q);
}

int32_t transSetReadOption(uv_handle_t* handle) {
  int32_t code = 0;
  int32_t fd;
  int     ret = uv_fileno((uv_handle_t*)handle, &fd);
  if (ret != 0) {
    tWarn("failed to get fd since %s", uv_err_name(ret));
    return TSDB_CODE_THIRDPARTY_ERROR;
  }
  code = taosSetSockOpt2(fd);
  return code;
}

int32_t transCreateReqEpsetFromUserEpset(const SEpSet* pEpset, SReqEpSet** pReqEpSet) {
  if (pEpset == NULL) {
    return TSDB_CODE_INVALID_PARA;
  }

  if (pReqEpSet == NULL) {
    return TSDB_CODE_INVALID_PARA;
  }

  int32_t    size = sizeof(SReqEpSet) + sizeof(SEp) * pEpset->numOfEps;
  SReqEpSet* pReq = (SReqEpSet*)taosMemoryCalloc(1, size);
  if (pReq == NULL) {
    return TSDB_CODE_OUT_OF_MEMORY;
  }
  memcpy((char*)pReq, (char*)pEpset, size);
  // clear previous
  taosMemoryFree(*pReqEpSet);

  if (transValidReqEpset(pReq) != TSDB_CODE_SUCCESS) {
    taosMemoryFree(pReq);
    return TSDB_CODE_INVALID_PARA;
  }

  *pReqEpSet = pReq;
  return TSDB_CODE_SUCCESS;
}

int32_t transCreateUserEpsetFromReqEpset(const SReqEpSet* pReqEpSet, SEpSet* pEpSet) {
  if (pReqEpSet == NULL) {
    return TSDB_CODE_INVALID_PARA;
  }
  memcpy((char*)pEpSet, (char*)pReqEpSet, sizeof(SReqEpSet) + sizeof(SEp) * pReqEpSet->numOfEps);
  return TSDB_CODE_SUCCESS;
}

int32_t transValidReqEpset(SReqEpSet* pReqEpSet) {
  if (pReqEpSet == NULL) {
    return TSDB_CODE_INVALID_PARA;
  }
  if (pReqEpSet->numOfEps == 0 || pReqEpSet->numOfEps > TSDB_MAX_EP_NUM || pReqEpSet->inUse >= TSDB_MAX_EP_NUM) {
    return TSDB_CODE_INVALID_PARA;
  }
  return TSDB_CODE_SUCCESS;
}
STrans* transInstAcquire(int64_t mgtId, int64_t instId) {
  STrans* ppInst = NULL;
  int32_t code = transCacheAcquireById(instId, &ppInst);
  if (code == TSDB_CODE_SUCCESS) {
    return ppInst;
  } else {
    return NULL;
  }
}

void transInstRelease(int64_t instId) { transCacheReleaseByRefId(instId); }<|MERGE_RESOLUTION|>--- conflicted
+++ resolved
@@ -34,11 +34,7 @@
 } STransEntry;
 typedef struct {
   int32_t     inited;
-<<<<<<< HEAD
-  STransEntry tran[16];
-=======
   STransEntry tran[32];
->>>>>>> 36e957b8
   int32_t     num;
 } STransCache;
 
