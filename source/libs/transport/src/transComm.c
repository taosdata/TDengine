/*
 * Copyright (c) 2019 TAOS Data, Inc. <jhtao@taosdata.com>
 *
 * This program is free software: you can use, redistribute, and/or modify
 * it under the terms of the GNU Affero General Public License, version 3
 * or later ("AGPL"), as published by the Free Software Foundation.
 *
 * This program is distributed in the hope that it will be useful, but WITHOUT
 * ANY WARRANTY; without even the implied warranty of MERCHANTABILITY or
 * FITNESS FOR A PARTICULAR PURPOSE.
 *
 * You should have received a copy of the GNU Affero General Public License
 * along with this program. If not, see <http://www.gnu.org/licenses/>.
 */

#include "transComm.h"

#define BUFFER_CAP 8 * 1024

static TdThreadOnce transModuleInit = PTHREAD_ONCE_INIT;

static int32_t refMgt;
static int32_t svrRefMgt;
static int32_t instMgt;
static int32_t transSyncMsgMgt;

void transDestroySyncMsg(void* msg);

int32_t transCompressMsg(char* msg, int32_t len) {
  int32_t        ret = 0;
  int            compHdr = sizeof(STransCompMsg);
  STransMsgHead* pHead = transHeadFromCont(msg);

  char* buf = taosMemoryMalloc(len + compHdr + 8);  // 8 extra bytes
  if (buf == NULL) {
    tWarn("failed to allocate memory for rpc msg compression, contLen:%d", len);
    ret = len;
    return ret;
  }

  int32_t clen = LZ4_compress_default(msg, buf, len, len + compHdr);
  /*
   * only the compressed size is less than the value of contLen - overhead, the compression is applied
   * The first four bytes is set to 0, the second four bytes are utilized to keep the original length of message
   */
  if (clen > 0 && clen < len - compHdr) {
    STransCompMsg* pComp = (STransCompMsg*)msg;
    pComp->reserved = 0;
    pComp->contLen = htonl(len);
    memcpy(msg + compHdr, buf, clen);

    tDebug("compress rpc msg, before:%d, after:%d", len, clen);
    ret = clen + compHdr;
    pHead->comp = 1;
  } else {
    ret = len;
    pHead->comp = 0;
  }
  taosMemoryFree(buf);
  return ret;
}
int32_t transDecompressMsg(char** msg, int32_t* len) {
  STransMsgHead* pHead = (STransMsgHead*)(*msg);
  if (pHead->comp == 0) return 0;

  char* pCont = transContFromHead(pHead);

  STransCompMsg* pComp = (STransCompMsg*)pCont;
  int32_t        oriLen = htonl(pComp->contLen);

  int32_t tlen = *len;
  char*   buf = taosMemoryCalloc(1, oriLen + sizeof(STransMsgHead));
  if (buf == NULL) {
    return terrno;
  }

  STransMsgHead* pNewHead = (STransMsgHead*)buf;
  int32_t        decompLen = LZ4_decompress_safe(pCont + sizeof(STransCompMsg), (char*)pNewHead->content,
                                                 tlen - sizeof(STransMsgHead) - sizeof(STransCompMsg), oriLen);
  memcpy((char*)pNewHead, (char*)pHead, sizeof(STransMsgHead));

  *len = oriLen + sizeof(STransMsgHead);
  pNewHead->msgLen = htonl(oriLen + sizeof(STransMsgHead));

  taosMemoryFree(pHead);
  *msg = buf;
  if (decompLen != oriLen) {
    return TSDB_CODE_INVALID_MSG;
  }
  return 0;
}

void transFreeMsg(void* msg) {
  if (msg == NULL) {
    return;
  }
  tTrace("rpc free cont:%p", (char*)msg - TRANS_MSG_OVERHEAD);
  taosMemoryFree((char*)msg - sizeof(STransMsgHead));
}
int transSockInfo2Str(struct sockaddr* sockname, char* dst) {
  struct sockaddr_in addr = *(struct sockaddr_in*)sockname;

  char buf[20] = {0};
  int  r = uv_ip4_name(&addr, (char*)buf, sizeof(buf));
  sprintf(dst, "%s:%d", buf, ntohs(addr.sin_port));
  return r;
}
int32_t transInitBuffer(SConnBuffer* buf) {
  buf->buf = taosMemoryCalloc(1, BUFFER_CAP);
  if (buf->buf == NULL) {
    return terrno;
  }

  buf->cap = BUFFER_CAP;
  buf->left = -1;
  buf->len = 0;
  buf->total = 0;
  buf->invalid = 0;
  return 0;
}
int32_t transDestroyBuffer(SConnBuffer* p) {
  taosMemoryFree(p->buf);
  p->buf = NULL;
  return 0;
}

int32_t transClearBuffer(SConnBuffer* buf) {
  SConnBuffer* p = buf;
  if (p->cap > BUFFER_CAP) {
    p->cap = BUFFER_CAP;
    p->buf = taosMemoryRealloc(p->buf, BUFFER_CAP);
    if (p->buf == NULL) {
      return terrno;
    }
  }
  p->left = -1;
  p->len = 0;
  p->total = 0;
  p->invalid = 0;
  return 0;
}

int32_t transDumpFromBuffer(SConnBuffer* connBuf, char** buf, int8_t resetBuf) {
  static const int HEADSIZE = sizeof(STransMsgHead);
  int32_t          code = 0;
  SConnBuffer*     p = connBuf;
  if (p->left != 0 || p->total <= 0) {
    return TSDB_CODE_INVALID_MSG;
  }
  int total = p->total;
  if (total >= HEADSIZE && !p->invalid) {
    *buf = taosMemoryCalloc(1, total);
    if (*buf == NULL) {
      return terrno;
    }
    memcpy(*buf, p->buf, total);
    if ((code = transResetBuffer(connBuf, resetBuf)) < 0) {
      return code;
    }
  } else {
    total = -1;
    return TSDB_CODE_INVALID_MSG;
  }
  return total;
}

int32_t transResetBuffer(SConnBuffer* connBuf, int8_t resetBuf) {
  SConnBuffer* p = connBuf;
  if (p->total < p->len) {
    int left = p->len - p->total;
    memmove(p->buf, p->buf + p->total, left);
    p->left = -1;
    p->total = 0;
    p->len = left;
  } else if (p->total == p->len) {
    p->left = -1;
    p->total = 0;
    p->len = 0;
    if (p->cap > BUFFER_CAP) {
      if (resetBuf) {
        p->cap = BUFFER_CAP;
        p->buf = taosMemoryRealloc(p->buf, p->cap);
        if (p->buf == NULL) {
          return terrno;
        }
      }
    }
  } else {
    tError("failed to reset buffer, total:%d, len:%d, reason:%s", p->total, p->len, tstrerror(TSDB_CODE_INVALID_MSG));
    return TSDB_CODE_INVALID_MSG;
  }
  return 0;
}
int32_t transAllocBuffer(SConnBuffer* connBuf, uv_buf_t* uvBuf) {
  /*
   * formate of data buffer:
   * |<--------------------------data from socket------------------------------->|
   * |<------STransMsgHead------->|<-------------------userdata--------------->|<-----auth data----->|<----user
   * info--->|
   */
  SConnBuffer* p = connBuf;
  uvBuf->base = p->buf + p->len;
  if (p->left == -1) {
    uvBuf->len = p->cap - p->len;
  } else {
    if (p->left < p->cap - p->len) {
      uvBuf->len = p->left;
    } else {
      p->cap = p->left + p->len;
      p->buf = taosMemoryRealloc(p->buf, p->cap);
      if (p->buf == NULL) {
        uvBuf->base = NULL;
        uvBuf->len = 0;
        return terrno;
      }
      uvBuf->base = p->buf + p->len;
      uvBuf->len = p->left;
    }
  }
  return 0;
}
// check whether already read complete
bool transReadComplete(SConnBuffer* connBuf) {
  SConnBuffer* p = connBuf;
  if (p->len >= sizeof(STransMsgHead)) {
    if (p->left == -1) {
      STransMsgHead head;
      memcpy((char*)&head, connBuf->buf, sizeof(head));
      int32_t msgLen = (int32_t)htonl(head.msgLen);
      p->total = msgLen;
      p->invalid = TRANS_NOVALID_PACKET(htonl(head.magicNum)) || head.version != TRANS_VER;
    }
    if (p->total >= p->len) {
      p->left = p->total - p->len;
    } else {
      p->left = 0;
    }
  }
  return (p->left == 0 || p->invalid) ? true : false;
}

int32_t transSetConnOption(uv_tcp_t* stream, int keepalive) {
#if defined(WINDOWS) || defined(DARWIN)
#else
  return uv_tcp_keepalive(stream, 1, keepalive);
#endif
  return uv_tcp_nodelay(stream, 1);
  // int ret = uv_tcp_keepalive(stream, 5, 60);
}

int32_t transAsyncPoolCreate(uv_loop_t* loop, int sz, void* arg, AsyncCB cb, SAsyncPool** pPool) {
  SAsyncPool* pool = taosMemoryCalloc(1, sizeof(SAsyncPool));
  if (pool == NULL) {
    return terrno;
    // return NULL;
  }
  int32_t code = 0;

  pool->nAsync = sz;
  pool->asyncs = taosMemoryCalloc(1, sizeof(uv_async_t) * pool->nAsync);
  if (pool->asyncs == NULL) {
    taosMemoryFree(pool);
    return terrno;
  }

  int i = 0, err = 0;
  for (i = 0; i < pool->nAsync; i++) {
    uv_async_t* async = &(pool->asyncs[i]);

    SAsyncItem* item = taosMemoryCalloc(1, sizeof(SAsyncItem));
    if (item == NULL) {
      code = terrno;
      break;
    }
    item->pThrd = arg;
    QUEUE_INIT(&item->qmsg);
    code = taosThreadMutexInit(&item->mtx, NULL);
    if (code) {
      taosMemoryFree(item);
      break;
    }

    async->data = item;
    err = uv_async_init(loop, async, cb);
    if (err != 0) {
      tError("failed to init async, reason:%s", uv_err_name(err));
      code = TSDB_CODE_THIRDPARTY_ERROR;
      break;
    }
  }

  if (i != pool->nAsync) {
    transAsyncPoolDestroy(pool);
    pool = NULL;
  }

  *pPool = pool;
  return 0;
  // return pool;
}

void transAsyncPoolDestroy(SAsyncPool* pool) {
  if (pool == NULL) return;

  for (int i = 0; i < pool->nAsync; i++) {
    uv_async_t* async = &(pool->asyncs[i]);
    SAsyncItem* item = async->data;
    if (item == NULL) continue;

    TAOS_UNUSED(taosThreadMutexDestroy(&item->mtx));
    taosMemoryFree(item);
  }
  taosMemoryFree(pool->asyncs);
  taosMemoryFree(pool);
}
bool transAsyncPoolIsEmpty(SAsyncPool* pool) {
  for (int i = 0; i < pool->nAsync; i++) {
    uv_async_t* async = &(pool->asyncs[i]);
    SAsyncItem* item = async->data;
    if (!QUEUE_IS_EMPTY(&item->qmsg)) return false;
  }
  return true;
}
int transAsyncSend(SAsyncPool* pool, queue* q) {
  if (atomic_load_8(&pool->stop) == 1) {
    return TSDB_CODE_RPC_ASYNC_MODULE_QUIT;
  }
  int idx = pool->index % pool->nAsync;

  // no need mutex here
  if (pool->index++ > pool->nAsync * 2000) {
    pool->index = 0;
  }
  uv_async_t* async = &(pool->asyncs[idx]);
  SAsyncItem* item = async->data;

  if (taosThreadMutexLock(&item->mtx) != 0) {
    tError("failed to lock mutex");
  }

  QUEUE_PUSH(&item->qmsg, q);
  (void)taosThreadMutexUnlock(&item->mtx);

  int ret = uv_async_send(async);
  if (ret != 0) {
    tError("failed to send async,reason:%s", uv_err_name(ret));
    return TSDB_CODE_THIRDPARTY_ERROR;
  }
  return 0;
}

void transCtxInit(STransCtx* ctx) {
  // init transCtx
  ctx->args = taosHashInit(2, taosGetDefaultHashFunction(TSDB_DATA_TYPE_INT), true, HASH_NO_LOCK);
}
void transCtxCleanup(STransCtx* ctx) {
  if (ctx == NULL || ctx->args == NULL) {
    return;
  }

  STransCtxVal* iter = taosHashIterate(ctx->args, NULL);
  while (iter) {
    int32_t* type = taosHashGetKey(iter, NULL);
    tDebug("free msg type %s dump func", TMSG_INFO(*type));
    ctx->freeFunc(iter->val);
    iter = taosHashIterate(ctx->args, iter);
  }
  if (ctx->freeFunc) ctx->freeFunc(ctx->brokenVal.val);
  taosHashCleanup(ctx->args);
  ctx->args = NULL;
}

void transCtxMerge(STransCtx* dst, STransCtx* src) {
  if (src->args == NULL || src->freeFunc == NULL) {
    return;
  }
  if (dst->args == NULL) {
    dst->args = src->args;
    dst->brokenVal = src->brokenVal;
    dst->freeFunc = src->freeFunc;
    src->args = NULL;
    return;
  }
  void*  key = NULL;
  size_t klen = 0;
  void*  iter = taosHashIterate(src->args, NULL);
  while (iter) {
    STransCtxVal* sVal = (STransCtxVal*)iter;
    key = taosHashGetKey(sVal, &klen);

    int32_t code = taosHashPut(dst->args, key, klen, sVal, sizeof(*sVal));
    if (code != 0) {
      tError("failed to put val to hash, reason:%s", tstrerror(code));
    }
    iter = taosHashIterate(src->args, iter);
  }
  taosHashCleanup(src->args);
}
void* transCtxDumpVal(STransCtx* ctx, int32_t key) {
  if (ctx->args == NULL) {
    return NULL;
  }
  STransCtxVal* cVal = taosHashGet(ctx->args, (const void*)&key, sizeof(key));
  if (cVal == NULL) {
    return NULL;
  }
  void* ret = NULL;
  TAOS_UNUSED((*cVal->clone)(cVal->val, &ret));
  return ret;
}
void* transCtxDumpBrokenlinkVal(STransCtx* ctx, int32_t* msgType) {
  void* ret = NULL;
  if (ctx->brokenVal.clone == NULL) {
    return ret;
  }
  TAOS_UNUSED((*ctx->brokenVal.clone)(ctx->brokenVal.val, &ret));

  *msgType = ctx->brokenVal.msgType;

  return ret;
}

int32_t transQueueInit(STransQueue* wq, void (*freeFunc)(void* arg)) {
  QUEUE_INIT(&wq->node);
  wq->freeFunc = (void (*)(void*))freeFunc;
  wq->size = 0;
  return 0;
}
int32_t transQueuePush(STransQueue* q, void* arg) {
  queue* node = arg;
  QUEUE_PUSH(&q->node, node);
  q->size++;

  return 0;
}
void* transQueuePop(STransQueue* q) {
  if (q->size == 0) return NULL;

  queue* head = QUEUE_HEAD(&q->node);
  QUEUE_REMOVE(head);
  q->size--;
  return head;
}
int32_t transQueueSize(STransQueue* q) { return q->size; }

void* transQueueGet(STransQueue* q, int idx) {
  if (q->size == 0) return NULL;

  while (idx-- > 0) {
    queue* node = QUEUE_NEXT(&q->node);
    if (node == &q->node) return NULL;
  }
  return NULL;
}

void transQueueRemoveByFilter(STransQueue* q, bool (*filter)(void* e, void* arg), void* arg, void* dst, int32_t size) {
  queue* d = dst;
  queue* node = QUEUE_NEXT(&q->node);
  while (node != &q->node) {
    queue* next = QUEUE_NEXT(node);
    if (filter && filter(node, arg)) {
      QUEUE_REMOVE(node);
      q->size--;
      QUEUE_PUSH(d, node);
      if (--size == 0) {
        break;
      }
    }
    node = next;
  }
}

void* tranQueueHead(STransQueue* q) {
  if (q->size == 0) return NULL;

  queue* head = QUEUE_HEAD(&q->node);
  return head;
}

void* transQueueRm(STransQueue* q, int i) {
  // if (queue->q == NULL || taosArrayGetSize(queue->q) == 0) {
  //   return NULL;
  // }
  // if (i >= taosArrayGetSize(queue->q)) {
  //   return NULL;
  // }
  // void* ptr = taosArrayGetP(queue->q, i);
  // taosArrayRemove(queue->q, i);
  // return ptr;
  return NULL;
}

void transQueueRemove(STransQueue* q, void* e) {
  if (q->size == 0) return;
  queue* node = e;
  QUEUE_REMOVE(node);
  q->size--;
}

bool transQueueEmpty(STransQueue* q) { return q->size == 0 ? true : false; }

void transQueueClear(STransQueue* q) {
  while (!QUEUE_IS_EMPTY(&q->node)) {
    queue* h = QUEUE_HEAD(&q->node);
    QUEUE_REMOVE(h);
    if (q->freeFunc != NULL) (q->freeFunc)(h);
    q->size--;
  }
}
void transQueueDestroy(STransQueue* q) { transQueueClear(q); }

static FORCE_INLINE int32_t timeCompare(const HeapNode* a, const HeapNode* b) {
  SDelayTask* arg1 = container_of(a, SDelayTask, node);
  SDelayTask* arg2 = container_of(b, SDelayTask, node);
  if (arg1->execTime > arg2->execTime) {
    return 0;
  } else {
    return 1;
  }
}

static void transDQTimeout(uv_timer_t* timer) {
  SDelayQueue* queue = timer->data;
  tTrace("timer %p timeout", timer);
  uint64_t timeout = 0;
  int64_t  current = taosGetTimestampMs();
  do {
    HeapNode* minNode = heapMin(queue->heap);
    if (minNode == NULL) break;
    SDelayTask* task = container_of(minNode, SDelayTask, node);
    if (task->execTime <= current) {
      heapRemove(queue->heap, minNode);
      task->func(task->arg);
      taosMemoryFree(task);
      timeout = 0;
    } else {
      timeout = task->execTime - current;
      break;
    }
  } while (1);
  if (timeout != 0) {
    TAOS_UNUSED(uv_timer_start(queue->timer, transDQTimeout, timeout, 0));
  }
}
int32_t transDQCreate(uv_loop_t* loop, SDelayQueue** queue) {
  int32_t      code = 0;
  Heap*        heap = NULL;
  uv_timer_t*  timer = NULL;
  SDelayQueue* q = NULL;

  timer = taosMemoryCalloc(1, sizeof(uv_timer_t));
  if (timer == NULL) {
    return terrno;
  }

  heap = heapCreate(timeCompare);
  if (heap == NULL) {
    TAOS_CHECK_GOTO(terrno, NULL, _return1);
  }

  q = taosMemoryCalloc(1, sizeof(SDelayQueue));
  if (q == NULL) {
    TAOS_CHECK_GOTO(terrno, NULL, _return1);
  }
  q->heap = heap;
  q->timer = timer;
  q->loop = loop;
  q->timer->data = q;

  int err = uv_timer_init(loop, timer);
  if (err != 0) {
    TAOS_CHECK_GOTO(TSDB_CODE_THIRDPARTY_ERROR, NULL, _return1);
  }

  *queue = q;
  return 0;

_return1:
  taosMemoryFree(timer);
  heapDestroy(heap);
  taosMemoryFree(q);
  return TSDB_CODE_OUT_OF_MEMORY;
}

void transDQDestroy(SDelayQueue* queue, void (*freeFunc)(void* arg)) {
  taosMemoryFree(queue->timer);

  while (heapSize(queue->heap) > 0) {
    HeapNode* minNode = heapMin(queue->heap);
    if (minNode == NULL) {
      return;
    }
    heapRemove(queue->heap, minNode);

    SDelayTask* task = container_of(minNode, SDelayTask, node);

    STaskArg* arg = task->arg;
    if (freeFunc) freeFunc(arg);
    taosMemoryFree(arg);

    taosMemoryFree(task);
  }
  heapDestroy(queue->heap);
  taosMemoryFree(queue);
}
void transDQCancel(SDelayQueue* queue, SDelayTask* task) {
  TAOS_UNUSED(uv_timer_stop(queue->timer));

  if (heapSize(queue->heap) <= 0) {
    taosMemoryFree(task->arg);
    taosMemoryFree(task);
    return;
  }
  heapRemove(queue->heap, &task->node);

  taosMemoryFree(task->arg);
  taosMemoryFree(task);

  if (heapSize(queue->heap) != 0) {
    HeapNode* minNode = heapMin(queue->heap);
    if (minNode == NULL) return;

    uint64_t    now = taosGetTimestampMs();
    SDelayTask* task = container_of(minNode, SDelayTask, node);
    uint64_t    timeout = now > task->execTime ? now - task->execTime : 0;

    TAOS_UNUSED(uv_timer_start(queue->timer, transDQTimeout, timeout, 0));
  }
}

SDelayTask* transDQSched(SDelayQueue* queue, void (*func)(void* arg), void* arg, uint64_t timeoutMs) {
  uint64_t    now = taosGetTimestampMs();
  SDelayTask* task = taosMemoryCalloc(1, sizeof(SDelayTask));
  if (task == NULL) {
    return NULL;
  }

  task->func = func;
  task->arg = arg;
  task->execTime = now + timeoutMs;

  HeapNode* minNode = heapMin(queue->heap);
  if (minNode) {
    SDelayTask* minTask = container_of(minNode, SDelayTask, node);
    if (minTask->execTime < task->execTime) {
      timeoutMs = minTask->execTime <= now ? 0 : minTask->execTime - now;
    }
  }

  tTrace("timer %p put task into delay queue, timeoutMs:%" PRIu64, queue->timer, timeoutMs);
  heapInsert(queue->heap, &task->node);
  TAOS_UNUSED(uv_timer_start(queue->timer, transDQTimeout, timeoutMs, 0));
  return task;
}

void transPrintEpSet(SEpSet* pEpSet) {
  if (pEpSet == NULL) {
    tTrace("NULL epset");
    return;
  }
  char buf[512] = {0};
  int  len = snprintf(buf, sizeof(buf), "epset:{");
  for (int i = 0; i < pEpSet->numOfEps; i++) {
    if (i == pEpSet->numOfEps - 1) {
      len += snprintf(buf + len, sizeof(buf) - len, "%d. %s:%d", i, pEpSet->eps[i].fqdn, pEpSet->eps[i].port);
    } else {
      len += snprintf(buf + len, sizeof(buf) - len, "%d. %s:%d, ", i, pEpSet->eps[i].fqdn, pEpSet->eps[i].port);
    }
  }
  len += snprintf(buf + len, sizeof(buf) - len, "}");
  tTrace("%s, inUse:%d", buf, pEpSet->inUse);
}
bool transEpSetIsEqual(SEpSet* a, SEpSet* b) {
  if (a->numOfEps != b->numOfEps || a->inUse != b->inUse) {
    return false;
  }
  for (int i = 0; i < a->numOfEps; i++) {
    if (strncmp(a->eps[i].fqdn, b->eps[i].fqdn, TSDB_FQDN_LEN) != 0 || a->eps[i].port != b->eps[i].port) {
      return false;
    }
  }
  return true;
}
bool transEpSetIsEqual2(SEpSet* a, SEpSet* b) {
  if (a->numOfEps != b->numOfEps) {
    return false;
  }
  for (int i = 0; i < a->numOfEps; i++) {
    if (strncmp(a->eps[i].fqdn, b->eps[i].fqdn, TSDB_FQDN_LEN) != 0 || a->eps[i].port != b->eps[i].port) {
      return false;
    }
  }
  return true;
}

static void transInitEnv() {
  refMgt = transOpenRefMgt(50000, transDestroyExHandle);
  svrRefMgt = transOpenRefMgt(50000, transDestroyExHandle);
  instMgt = taosOpenRef(50, rpcCloseImpl);
  transSyncMsgMgt = taosOpenRef(50, transDestroySyncMsg);
  TAOS_UNUSED(uv_os_setenv("UV_TCP_SINGLE_ACCEPT", "1"));
}
static void transDestroyEnv() {
  transCloseRefMgt(refMgt);
  transCloseRefMgt(svrRefMgt);
  transCloseRefMgt(instMgt);
  transCloseRefMgt(transSyncMsgMgt);
}

int32_t transInit() {
  // init env
  int32_t code = taosThreadOnce(&transModuleInit, transInitEnv);
  if (code != 0) {
    code = TAOS_SYSTEM_ERROR(errno);
  }
  return code;
}

int32_t transGetRefMgt() { return refMgt; }
int32_t transGetSvrRefMgt() { return svrRefMgt; }
int32_t transGetInstMgt() { return instMgt; }
int32_t transGetSyncMsgMgt() { return transSyncMsgMgt; }

void transCleanup() {
  // clean env
  transDestroyEnv();
}
int32_t transOpenRefMgt(int size, void (*func)(void*)) {
  // added into once later
  return taosOpenRef(size, func);
}
void transCloseRefMgt(int32_t mgt) {
  // close ref
  taosCloseRef(mgt);
}
int64_t transAddExHandle(int32_t refMgt, void* p) {
  // acquire extern handle
  return taosAddRef(refMgt, p);
}
int32_t transRemoveExHandle(int32_t refMgt, int64_t refId) {
  // acquire extern handle
  return taosRemoveRef(refMgt, refId);
}

void* transAcquireExHandle(int32_t refMgt, int64_t refId) {  // acquire extern handle
  return (void*)taosAcquireRef(refMgt, refId);
}

int32_t transReleaseExHandle(int32_t refMgt, int64_t refId) {
  // release extern handle
  return taosReleaseRef(refMgt, refId);
}
void transDestroyExHandle(void* handle) {
  if (handle == NULL) {
    return;
  }
  SExHandle* eh = handle;
<<<<<<< HEAD
  tDebug("trans destroy qid:%" PRId64 ", memory %p", eh->refId, handle);
=======
  if (!QUEUE_IS_EMPTY(&eh->q)) {
    tDebug("handle %p mem leak", handle);
  }
  tDebug("free exhandle %p", handle);
>>>>>>> 54bc8c3e
  taosMemoryFree(handle);
}

void transDestroySyncMsg(void* msg) {
  if (msg == NULL) return;

  STransSyncMsg* pSyncMsg = msg;
  TAOS_UNUSED(tsem2_destroy(pSyncMsg->pSem));
  taosMemoryFree(pSyncMsg->pSem);
  transFreeMsg(pSyncMsg->pRsp->pCont);
  taosMemoryFree(pSyncMsg->pRsp);
  taosMemoryFree(pSyncMsg);
}

uint32_t subnetIpRang2Int(SIpV4Range* pRange) {
  uint32_t ip = pRange->ip;
  return ((ip & 0xFF) << 24) | ((ip & 0xFF00) << 8) | ((ip & 0xFF0000) >> 8) | ((ip >> 24) & 0xFF);
}
int32_t subnetInit(SubnetUtils* pUtils, SIpV4Range* pRange) {
  if (pRange->mask == 32) {
    pUtils->type = 0;
    pUtils->address = pRange->ip;
    return 0;
  }
  pUtils->address = subnetIpRang2Int(pRange);

  for (int i = 0; i < pRange->mask; i++) {
    pUtils->netmask |= (1 << (31 - i));
  }

  pUtils->network = pUtils->address & pUtils->netmask;
  pUtils->broadcast = (pUtils->network) | (pUtils->netmask ^ 0xFFFFFFFF);
  pUtils->type = (pRange->mask == 32 ? 0 : 1);

  return 0;
}
int32_t subnetDebugInfoToBuf(SubnetUtils* pUtils, char* buf) {
  sprintf(buf, "raw: %s, address: %d,  netmask:%d, network:%d, broadcast:%d", pUtils->info, pUtils->address,
          pUtils->netmask, pUtils->network, pUtils->broadcast);
  return 0;
}
int32_t subnetCheckIp(SubnetUtils* pUtils, uint32_t ip) {
  // impl later
  if (pUtils == NULL) return false;
  if (pUtils->type == 0) {
    return pUtils->address == ip;
  } else {
    SIpV4Range range = {.ip = ip, .mask = 32};

    uint32_t t = subnetIpRang2Int(&range);
    return t >= pUtils->network && t <= pUtils->broadcast;
  }
}

int32_t transUtilSIpRangeToStr(SIpV4Range* pRange, char* buf) {
  int32_t len = 0;

  struct in_addr addr;
  addr.s_addr = pRange->ip;

  int32_t err = uv_inet_ntop(AF_INET, &addr, buf, 32);
  if (err != 0) {
    tError("failed to convert ip to string, reason:%s", uv_strerror(err));
    return TSDB_CODE_THIRDPARTY_ERROR;
  }

  len = strlen(buf);

  if (pRange->mask != 32) {
    len += sprintf(buf + len, "/%d", pRange->mask);
  }
  buf[len] = 0;
  return len;
}

int32_t transUtilSWhiteListToStr(SIpWhiteList* pList, char** ppBuf) {
  if (pList->num == 0) {
    *ppBuf = NULL;
    return 0;
  }

  int32_t len = 0;
  char*   pBuf = taosMemoryCalloc(1, pList->num * 36);
  if (pBuf == NULL) {
    return terrno;
  }

  for (int i = 0; i < pList->num; i++) {
    SIpV4Range* pRange = &pList->pIpRange[i];

    char tbuf[32] = {0};
    int  tlen = transUtilSIpRangeToStr(pRange, tbuf);
    if (tlen < 0) {
      taosMemoryFree(pBuf);
      return tlen;
    }

    len += sprintf(pBuf + len, "%s,", tbuf);
  }
  if (len > 0) {
    pBuf[len - 1] = 0;
  }

  *ppBuf = pBuf;
  return len;
}

// int32_t transGenRandomError(int32_t status) {
//   STUB_RAND_NETWORK_ERR(status)
//   return status;
// }

int32_t initWQ(queue* wq) {
  QUEUE_INIT(wq);
  for (int i = 0; i < 4; i++) {
    SWReqsWrapper* w = taosMemoryCalloc(1, sizeof(SWReqsWrapper));
    w->wreq.data = w;
    w->arg = NULL;
    QUEUE_INIT(&w->node);
    QUEUE_PUSH(wq, &w->q);
  }
  return 0;
}
void destroyWQ(queue* wq) {
  while (!QUEUE_IS_EMPTY(wq)) {
    queue* h = QUEUE_HEAD(wq);
    QUEUE_REMOVE(h);
    SWReqsWrapper* w = QUEUE_DATA(h, SWReqsWrapper, q);
    taosMemoryFree(w);
  }
}

uv_write_t* allocWReqFromWQ(queue* wq, void* arg) {
  if (!QUEUE_IS_EMPTY(wq)) {
    queue* node = QUEUE_HEAD(wq);
    QUEUE_REMOVE(node);
    SWReqsWrapper* w = QUEUE_DATA(node, SWReqsWrapper, q);
    w->arg = arg;
    QUEUE_INIT(&w->node);

    return &w->wreq;
  } else {
    SWReqsWrapper* w = taosMemoryCalloc(1, sizeof(SWReqsWrapper));
    w->wreq.data = w;
    w->arg = arg;
    QUEUE_INIT(&w->node);
    return &w->wreq;
  }
}

void freeWReqToWQ(queue* wq, SWReqsWrapper* w) {
  QUEUE_INIT(&w->node);
  QUEUE_PUSH(wq, &w->q);
}<|MERGE_RESOLUTION|>--- conflicted
+++ resolved
@@ -755,14 +755,7 @@
     return;
   }
   SExHandle* eh = handle;
-<<<<<<< HEAD
   tDebug("trans destroy qid:%" PRId64 ", memory %p", eh->refId, handle);
-=======
-  if (!QUEUE_IS_EMPTY(&eh->q)) {
-    tDebug("handle %p mem leak", handle);
-  }
-  tDebug("free exhandle %p", handle);
->>>>>>> 54bc8c3e
   taosMemoryFree(handle);
 }
 
