/*
 * Copyright (c) 2019 TAOS Data, Inc. <jhtao@taosdata.com>
 *
 * This program is free software: you can use, redistribute, and/or modify
 * it under the terms of the GNU Affero General Public License, version 3
 * or later ("AGPL"), as published by the Free Software Foundation.
 *
 * This program is distributed in the hope that it will be useful, but WITHOUT
 * ANY WARRANTY; without even the implied warranty of MERCHANTABILITY or
 * FITNESS FOR A PARTICULAR PURPOSE.
 *
 * You should have received a copy of the GNU Affero General Public License
 * along with this program. If not, see <http://www.gnu.org/licenses/>.
 */

#include "transComm.h"
#include "tqueue.h"

<<<<<<< HEAD
#ifndef TD_ACORE
#define BUFFER_CAP 4096
=======
#define BUFFER_CAP 8 * 1024
>>>>>>> 6589323f

static TdThreadOnce transModuleInit = PTHREAD_ONCE_INIT;

static int32_t refMgt;
static int32_t svrRefMgt;
static int32_t instMgt;
static int32_t transSyncMsgMgt;

void transDestroySyncMsg(void* msg);

int32_t transCompressMsg(char* msg, int32_t len) {
  int32_t        ret = 0;
  int            compHdr = sizeof(STransCompMsg);
  STransMsgHead* pHead = transHeadFromCont(msg);

  char* buf = taosMemoryMalloc(len + compHdr + 8);  // 8 extra bytes
  if (buf == NULL) {
    tWarn("failed to allocate memory for rpc msg compression, contLen:%d", len);
    ret = len;
    return ret;
  }

  int32_t clen = LZ4_compress_default(msg, buf, len, len + compHdr);
  /*
   * only the compressed size is less than the value of contLen - overhead, the compression is applied
   * The first four bytes is set to 0, the second four bytes are utilized to keep the original length of message
   */
  if (clen > 0 && clen < len - compHdr) {
    STransCompMsg* pComp = (STransCompMsg*)msg;
    pComp->reserved = 0;
    pComp->contLen = htonl(len);
    memcpy(msg + compHdr, buf, clen);

    tDebug("compress rpc msg, before:%d, after:%d", len, clen);
    ret = clen + compHdr;
    pHead->comp = 1;
  } else {
    ret = len;
    pHead->comp = 0;
  }
  taosMemoryFree(buf);
  return ret;
}
int32_t transDecompressMsg(char** msg, int32_t* len) {
  STransMsgHead* pHead = (STransMsgHead*)(*msg);
  if (pHead->comp == 0) return 0;

  char* pCont = transContFromHead(pHead);

  STransCompMsg* pComp = (STransCompMsg*)pCont;
  int32_t        oriLen = htonl(pComp->contLen);

  int32_t tlen = *len;
  char*   buf = taosMemoryCalloc(1, oriLen + sizeof(STransMsgHead));
  if (buf == NULL) {
    return terrno;
  }

  STransMsgHead* pNewHead = (STransMsgHead*)buf;
  int32_t        decompLen = LZ4_decompress_safe(pCont + sizeof(STransCompMsg), (char*)pNewHead->content,
                                                 tlen - sizeof(STransMsgHead) - sizeof(STransCompMsg), oriLen);

  if (decompLen != oriLen) {
    taosMemoryFree(buf);
    return TSDB_CODE_INVALID_MSG;
  }
  memcpy((char*)pNewHead, (char*)pHead, sizeof(STransMsgHead));

  *len = oriLen + sizeof(STransMsgHead);
  pNewHead->msgLen = htonl(oriLen + sizeof(STransMsgHead));

  taosMemoryFree(pHead);
  *msg = buf;
  return 0;
}
int32_t transDecompressMsgExt(char const* msg, int32_t len, char** out, int32_t* outLen) {
  STransMsgHead* pHead = (STransMsgHead*)msg;
  char*          pCont = transContFromHead(pHead);

  STransCompMsg* pComp = (STransCompMsg*)pCont;
  int32_t        oriLen = htonl(pComp->contLen);

  int32_t tlen = len;
  char*   buf = taosMemoryCalloc(1, oriLen + sizeof(STransMsgHead));
  if (buf == NULL) {
    return terrno;
  }

  STransMsgHead* pNewHead = (STransMsgHead*)buf;
  int32_t        decompLen = LZ4_decompress_safe(pCont + sizeof(STransCompMsg), (char*)pNewHead->content,
                                                 tlen - sizeof(STransMsgHead) - sizeof(STransCompMsg), oriLen);
  if (decompLen != oriLen) {
    tError("msgLen:%d, originLen:%d, decompLen:%d", len, oriLen, decompLen);
    taosMemoryFree(buf);
    return TSDB_CODE_INVALID_MSG;
  }
  memcpy((char*)pNewHead, (char*)pHead, sizeof(STransMsgHead));

  *out = buf;
  *outLen = oriLen + sizeof(STransMsgHead);
  pNewHead->msgLen = *outLen;
  pNewHead->comp = 0;

  return 0;
}

void transFreeMsg(void* msg) {
  if (msg == NULL) {
    return;
  }
  tTrace("rpc free cont:%p", (char*)msg - TRANS_MSG_OVERHEAD);
  taosMemoryFree((char*)msg - sizeof(STransMsgHead));
}
void transSockInfo2Str(struct sockaddr* sockname, char* dst) {
  struct sockaddr_in addr = *(struct sockaddr_in*)sockname;

  char buf[20] = {0};
  int  r = uv_ip4_name(&addr, (char*)buf, sizeof(buf));
  sprintf(dst, "%s:%d", buf, ntohs(addr.sin_port));
}
int32_t transInitBuffer(SConnBuffer* buf) {
  buf->buf = taosMemoryCalloc(1, BUFFER_CAP);
  if (buf->buf == NULL) {
    return terrno;
  }

  buf->cap = BUFFER_CAP;
  buf->left = -1;
  buf->len = 0;
  buf->total = 0;
  buf->invalid = 0;
  return 0;
}
void transDestroyBuffer(SConnBuffer* p) {
  taosMemoryFree(p->buf);
  p->buf = NULL;
}

int32_t transClearBuffer(SConnBuffer* buf) {
  SConnBuffer* p = buf;
  if (p->cap > BUFFER_CAP) {
    p->cap = BUFFER_CAP;
    p->buf = taosMemoryRealloc(p->buf, BUFFER_CAP);
    if (p->buf == NULL) {
      return terrno;
    }
  }
  p->left = -1;
  p->len = 0;
  p->total = 0;
  p->invalid = 0;
  return 0;
}

int32_t transDumpFromBuffer(SConnBuffer* connBuf, char** buf, int8_t resetBuf) {
  static const int HEADSIZE = sizeof(STransMsgHead);
  int32_t          code = 0;
  SConnBuffer*     p = connBuf;
  if (p->left != 0 || p->total <= 0) {
    return TSDB_CODE_INVALID_MSG;
  }
  int total = p->total;
  if (total >= HEADSIZE && !p->invalid) {
    *buf = taosMemoryCalloc(1, total);
    if (*buf == NULL) {
      return terrno;
    }
    memcpy(*buf, p->buf, total);
    if ((code = transResetBuffer(connBuf, resetBuf)) < 0) {
      return code;
    }
  } else {
    total = -1;
    return TSDB_CODE_INVALID_MSG;
  }
  return total;
}

int32_t transResetBuffer(SConnBuffer* connBuf, int8_t resetBuf) {
  SConnBuffer* p = connBuf;
  if (p->total < p->len) {
    int left = p->len - p->total;
    memmove(p->buf, p->buf + p->total, left);
    p->left = -1;
    p->total = 0;
    p->len = left;
  } else if (p->total == p->len) {
    p->left = -1;
    p->total = 0;
    p->len = 0;
    if (p->cap > BUFFER_CAP) {
      if (resetBuf) {
        p->cap = BUFFER_CAP;
        p->buf = taosMemoryRealloc(p->buf, p->cap);
        if (p->buf == NULL) {
          return terrno;
        }
      }
    }
  } else {
    tError("failed to reset buffer, total:%d, len:%d since %s", p->total, p->len, tstrerror(TSDB_CODE_INVALID_MSG));
    return TSDB_CODE_INVALID_MSG;
  }
  return 0;
}
int32_t transAllocBuffer(SConnBuffer* connBuf, uv_buf_t* uvBuf) {
  /*
   * formate of data buffer:
   * |<--------------------------data from socket------------------------------->|
   * |<------STransMsgHead------->|<-------------------userdata--------------->|<-----auth data----->|<----user
   * info--->|
   */
  SConnBuffer* p = connBuf;
  uvBuf->base = p->buf + p->len;
  if (p->left == -1) {
    uvBuf->len = p->cap - p->len;
  } else {
    if (p->left < p->cap - p->len) {
      uvBuf->len = p->left;
    } else {
      p->cap = p->left + p->len;
      p->buf = taosMemoryRealloc(p->buf, p->cap);
      if (p->buf == NULL) {
        uvBuf->base = NULL;
        uvBuf->len = 0;
        return terrno;
      }
      uvBuf->base = p->buf + p->len;
      uvBuf->len = p->left;
    }
  }
  return 0;
}
// check whether already read complete
bool transReadComplete(SConnBuffer* connBuf) {
  SConnBuffer* p = connBuf;
  if (p->len >= sizeof(STransMsgHead)) {
    if (p->left == -1) {
      STransMsgHead head;
      memcpy((char*)&head, connBuf->buf, sizeof(head));
      int32_t msgLen = (int32_t)htonl(head.msgLen);
      p->total = msgLen;
      p->invalid = TRANS_NOVALID_PACKET(htonl(head.magicNum)) || head.version != TRANS_VER;
    }
    if (p->total >= p->len) {
      p->left = p->total - p->len;
    } else {
      p->left = 0;
    }
  }
  return (p->left == 0 || p->invalid) ? true : false;
}

int32_t transSetConnOption(uv_tcp_t* stream, int keepalive) {
#if defined(WINDOWS) || defined(DARWIN)
#else
  return uv_tcp_keepalive(stream, 1, keepalive);
#endif
  return uv_tcp_nodelay(stream, 1);
  // int ret = uv_tcp_keepalive(stream, 5, 60);
}

int32_t transAsyncPoolCreate(uv_loop_t* loop, int sz, void* arg, AsyncCB cb, SAsyncPool** pPool) {
  SAsyncPool* pool = taosMemoryCalloc(1, sizeof(SAsyncPool));
  if (pool == NULL) {
    return terrno;
    // return NULL;
  }
  int32_t code = 0;

  pool->nAsync = sz;
  pool->asyncs = taosMemoryCalloc(1, sizeof(uv_async_t) * pool->nAsync);
  if (pool->asyncs == NULL) {
    taosMemoryFree(pool);
    return terrno;
  }

  int i = 0, err = 0;
  for (i = 0; i < pool->nAsync; i++) {
    uv_async_t* async = &(pool->asyncs[i]);

    SAsyncItem* item = taosMemoryCalloc(1, sizeof(SAsyncItem));
    if (item == NULL) {
      code = terrno;
      break;
    }
    item->pThrd = arg;
    QUEUE_INIT(&item->qmsg);
    code = taosThreadMutexInit(&item->mtx, NULL);
    if (code) {
      taosMemoryFree(item);
      break;
    }

    async->data = item;
    err = uv_async_init(loop, async, cb);
    if (err != 0) {
      tError("failed to init async since %s", uv_err_name(err));
      code = TSDB_CODE_THIRDPARTY_ERROR;
      break;
    }
  }

  if (i != pool->nAsync) {
    transAsyncPoolDestroy(pool);
    pool = NULL;
  }

  *pPool = pool;
  return 0;
  // return pool;
}

void transAsyncPoolDestroy(SAsyncPool* pool) {
  if (pool == NULL) return;

  for (int i = 0; i < pool->nAsync; i++) {
    uv_async_t* async = &(pool->asyncs[i]);
    SAsyncItem* item = async->data;
    if (item == NULL) continue;

    TAOS_UNUSED(taosThreadMutexDestroy(&item->mtx));
    taosMemoryFree(item);
  }
  taosMemoryFree(pool->asyncs);
  taosMemoryFree(pool);
}
bool transAsyncPoolIsEmpty(SAsyncPool* pool) {
  for (int i = 0; i < pool->nAsync; i++) {
    uv_async_t* async = &(pool->asyncs[i]);
    SAsyncItem* item = async->data;
    if (!QUEUE_IS_EMPTY(&item->qmsg)) return false;
  }
  return true;
}
int transAsyncSend(SAsyncPool* pool, queue* q) {
  if (atomic_load_8(&pool->stop) == 1) {
    return TSDB_CODE_RPC_ASYNC_MODULE_QUIT;
  }
  int idx = pool->index % pool->nAsync;

  // no need mutex here
  if (pool->index++ > pool->nAsync * 2000) {
    pool->index = 0;
  }
  uv_async_t* async = &(pool->asyncs[idx]);
  SAsyncItem* item = async->data;

  if (taosThreadMutexLock(&item->mtx) != 0) {
    tError("failed to lock mutex since %s", tstrerror(terrno));
    return terrno;
  }

  QUEUE_PUSH(&item->qmsg, q);
  TAOS_UNUSED(taosThreadMutexUnlock(&item->mtx));

  int ret = uv_async_send(async);
  if (ret != 0) {
    tError("failed to send async since %s", uv_err_name(ret));
    return TSDB_CODE_THIRDPARTY_ERROR;
  }
  return 0;
}

void transCtxInit(STransCtx* ctx) {
  // init transCtx
  ctx->args = taosHashInit(2, taosGetDefaultHashFunction(TSDB_DATA_TYPE_INT), true, HASH_NO_LOCK);
}
void transCtxCleanup(STransCtx* ctx) {
  if (ctx == NULL || ctx->args == NULL) {
    return;
  }

  STransCtxVal* iter = taosHashIterate(ctx->args, NULL);
  while (iter) {
    int32_t* type = taosHashGetKey(iter, NULL);
    tDebug("free msg type %s dump func", TMSG_INFO(*type));
    ctx->freeFunc(iter->val);
    iter = taosHashIterate(ctx->args, iter);
  }
  if (ctx->freeFunc) ctx->freeFunc(ctx->brokenVal.val);
  taosHashCleanup(ctx->args);
  ctx->args = NULL;
}

void transCtxMerge(STransCtx* dst, STransCtx* src) {
  if (src->args == NULL || src->freeFunc == NULL) {
    return;
  }
  if (dst->args == NULL) {
    dst->args = src->args;
    dst->brokenVal = src->brokenVal;
    dst->freeFunc = src->freeFunc;
    src->args = NULL;
    return;
  }
  void*  key = NULL;
  size_t klen = 0;
  void*  iter = taosHashIterate(src->args, NULL);
  while (iter) {
    STransCtxVal* sVal = (STransCtxVal*)iter;
    key = taosHashGetKey(sVal, &klen);

    int32_t code = taosHashPut(dst->args, key, klen, sVal, sizeof(*sVal));
    if (code != 0) {
      tError("failed to put val to hash since %s", tstrerror(code));
    }
    iter = taosHashIterate(src->args, iter);
  }
  taosHashCleanup(src->args);
}
void* transCtxDumpVal(STransCtx* ctx, int32_t key) {
  if (ctx->args == NULL) {
    return NULL;
  }
  STransCtxVal* cVal = taosHashGet(ctx->args, (const void*)&key, sizeof(key));
  if (cVal == NULL) {
    return NULL;
  }
  void* ret = NULL;
  TAOS_UNUSED((*cVal->clone)(cVal->val, &ret));
  return ret;
}
void* transCtxDumpBrokenlinkVal(STransCtx* ctx, int32_t* msgType) {
  void* ret = NULL;
  if (ctx->brokenVal.clone == NULL) {
    return ret;
  }
  TAOS_UNUSED((*ctx->brokenVal.clone)(ctx->brokenVal.val, &ret));

  *msgType = ctx->brokenVal.msgType;

  return ret;
}

int32_t transQueueInit(STransQueue* wq, void (*freeFunc)(void* arg)) {
  QUEUE_INIT(&wq->node);
  wq->freeFunc = (void (*)(void*))freeFunc;
  wq->size = 0;
  wq->inited = 1;
  return 0;
}
void transQueuePush(STransQueue* q, void* arg) {
  queue* node = arg;
  QUEUE_PUSH(&q->node, node);
  q->size++;
}
void* transQueuePop(STransQueue* q) {
  if (q->size == 0) return NULL;

  queue* head = QUEUE_HEAD(&q->node);
  QUEUE_REMOVE(head);
  q->size--;
  return head;
}
int32_t transQueueSize(STransQueue* q) { return q->size; }

void* transQueueGet(STransQueue* q, int idx) {
  if (q->size == 0) return NULL;

  while (idx-- > 0) {
    queue* node = QUEUE_NEXT(&q->node);
    if (node == &q->node) return NULL;
  }
  return NULL;
}

void transQueueRemoveByFilter(STransQueue* q, bool (*filter)(void* e, void* arg), void* arg, void* dst, int32_t size) {
  queue* d = dst;
  queue* node = QUEUE_NEXT(&q->node);
  while (node != &q->node) {
    queue* next = QUEUE_NEXT(node);
    if (filter && filter(node, arg)) {
      QUEUE_REMOVE(node);
      q->size--;
      QUEUE_PUSH(d, node);
      if (--size == 0) {
        break;
      }
    }
    node = next;
  }
}

void* tranQueueHead(STransQueue* q) {
  if (q->size == 0) return NULL;

  queue* head = QUEUE_HEAD(&q->node);
  return head;
}

void* transQueueRm(STransQueue* q, int i) {
  // if (queue->q == NULL || taosArrayGetSize(queue->q) == 0) {
  //   return NULL;
  // }
  // if (i >= taosArrayGetSize(queue->q)) {
  //   return NULL;
  // }
  // void* ptr = taosArrayGetP(queue->q, i);
  // taosArrayRemove(queue->q, i);
  // return ptr;
  return NULL;
}

void transQueueRemove(STransQueue* q, void* e) {
  if (q->size == 0) return;
  queue* node = e;
  QUEUE_REMOVE(node);
  q->size--;
}

bool transQueueEmpty(STransQueue* q) { return q->size == 0 ? true : false; }

void transQueueClear(STransQueue* q) {
  if (q->inited == 0) return;
  while (!QUEUE_IS_EMPTY(&q->node)) {
    queue* h = QUEUE_HEAD(&q->node);
    QUEUE_REMOVE(h);
    if (q->freeFunc != NULL) (q->freeFunc)(h);
    q->size--;
  }
}
void transQueueDestroy(STransQueue* q) { transQueueClear(q); }

static FORCE_INLINE int32_t timeCompare(const HeapNode* a, const HeapNode* b) {
  SDelayTask* arg1 = container_of(a, SDelayTask, node);
  SDelayTask* arg2 = container_of(b, SDelayTask, node);
  if (arg1->execTime > arg2->execTime) {
    return 0;
  } else {
    return 1;
  }
}

static void transDQTimeout(uv_timer_t* timer) {
  SDelayQueue* queue = timer->data;
  tTrace("timer %p timeout", timer);
  uint64_t timeout = 0;
  int64_t  current = taosGetTimestampMs();
  do {
    HeapNode* minNode = heapMin(queue->heap);
    if (minNode == NULL) break;
    SDelayTask* task = container_of(minNode, SDelayTask, node);
    if (task->execTime <= current) {
      heapRemove(queue->heap, minNode);
      task->func(task->arg);
      taosMemoryFree(task);
      timeout = 0;
    } else {
      timeout = task->execTime - current;
      break;
    }
  } while (1);
  if (timeout != 0) {
    TAOS_UNUSED(uv_timer_start(queue->timer, transDQTimeout, timeout, 0));
  }
}
int32_t transDQCreate(uv_loop_t* loop, SDelayQueue** queue) {
  int32_t      code = 0;
  Heap*        heap = NULL;
  uv_timer_t*  timer = NULL;
  SDelayQueue* q = NULL;

  timer = taosMemoryCalloc(1, sizeof(uv_timer_t));
  if (timer == NULL) {
    return terrno;
  }

  heap = heapCreate(timeCompare);
  if (heap == NULL) {
    TAOS_CHECK_GOTO(terrno, NULL, _return1);
  }

  q = taosMemoryCalloc(1, sizeof(SDelayQueue));
  if (q == NULL) {
    TAOS_CHECK_GOTO(terrno, NULL, _return1);
  }
  q->heap = heap;
  q->timer = timer;
  q->loop = loop;
  q->timer->data = q;

  int err = uv_timer_init(loop, timer);
  if (err != 0) {
    TAOS_CHECK_GOTO(TSDB_CODE_THIRDPARTY_ERROR, NULL, _return1);
  }

  *queue = q;
  return 0;

_return1:
  taosMemoryFree(timer);
  heapDestroy(heap);
  taosMemoryFree(q);
  return TSDB_CODE_OUT_OF_MEMORY;
}

void transDQDestroy(SDelayQueue* queue, void (*freeFunc)(void* arg)) {
  taosMemoryFree(queue->timer);

  while (heapSize(queue->heap) > 0) {
    HeapNode* minNode = heapMin(queue->heap);
    if (minNode == NULL) {
      return;
    }
    heapRemove(queue->heap, minNode);

    SDelayTask* task = container_of(minNode, SDelayTask, node);

    STaskArg* arg = task->arg;
    if (freeFunc) freeFunc(arg);
    taosMemoryFree(arg);

    taosMemoryFree(task);
  }
  heapDestroy(queue->heap);
  taosMemoryFree(queue);
}
void transDQCancel(SDelayQueue* queue, SDelayTask* task) {
  TAOS_UNUSED(uv_timer_stop(queue->timer));

  if (heapSize(queue->heap) <= 0) {
    taosMemoryFree(task->arg);
    taosMemoryFree(task);
    return;
  }
  heapRemove(queue->heap, &task->node);

  taosMemoryFree(task->arg);
  taosMemoryFree(task);

  if (heapSize(queue->heap) != 0) {
    HeapNode* minNode = heapMin(queue->heap);
    if (minNode == NULL) return;

    uint64_t    now = taosGetTimestampMs();
    SDelayTask* task = container_of(minNode, SDelayTask, node);
    uint64_t    timeout = now > task->execTime ? now - task->execTime : 0;

    TAOS_UNUSED(uv_timer_start(queue->timer, transDQTimeout, timeout, 0));
  }
}

SDelayTask* transDQSched(SDelayQueue* queue, void (*func)(void* arg), void* arg, uint64_t timeoutMs) {
  uint64_t    now = taosGetTimestampMs();
  SDelayTask* task = taosMemoryCalloc(1, sizeof(SDelayTask));
  if (task == NULL) {
    return NULL;
  }

  task->func = func;
  task->arg = arg;
  task->execTime = now + timeoutMs;

  HeapNode* minNode = heapMin(queue->heap);
  if (minNode) {
    SDelayTask* minTask = container_of(minNode, SDelayTask, node);
    if (minTask->execTime < task->execTime) {
      timeoutMs = minTask->execTime <= now ? 0 : minTask->execTime - now;
    }
  }

  tTrace("timer %p put task into delay queue, timeoutMs:%" PRIu64, queue->timer, timeoutMs);
  heapInsert(queue->heap, &task->node);
  TAOS_UNUSED(uv_timer_start(queue->timer, transDQTimeout, timeoutMs, 0));
  return task;
}

void transPrintEpSet(SEpSet* pEpSet) {
  if (pEpSet == NULL) {
    tTrace("NULL epset");
    return;
  }
  char buf[512] = {0};
  int  len = tsnprintf(buf, sizeof(buf), "epset:{");
  for (int i = 0; i < pEpSet->numOfEps; i++) {
    if (i == pEpSet->numOfEps - 1) {
      len += tsnprintf(buf + len, sizeof(buf) - len, "%d. %s:%d", i, pEpSet->eps[i].fqdn, pEpSet->eps[i].port);
    } else {
      len += tsnprintf(buf + len, sizeof(buf) - len, "%d. %s:%d, ", i, pEpSet->eps[i].fqdn, pEpSet->eps[i].port);
    }
  }
  len += tsnprintf(buf + len, sizeof(buf) - len, "}");
  tTrace("%s, inUse:%d", buf, pEpSet->inUse);
}
bool transReqEpsetIsEqual(SReqEpSet* a, SReqEpSet* b) {
  if (a == NULL && b == NULL) {
    return true;
  } else if (a == NULL || b == NULL) {
    return false;
  }

  if (a->numOfEps != b->numOfEps || a->inUse != b->inUse) {
    return false;
  }
  for (int i = 0; i < a->numOfEps; i++) {
    if (strncmp(a->eps[i].fqdn, b->eps[i].fqdn, TSDB_FQDN_LEN) != 0 || a->eps[i].port != b->eps[i].port) {
      return false;
    }
  }
  return true;
}
bool transCompareReqAndUserEpset(SReqEpSet* a, SEpSet* b) {
  if (a->numOfEps != b->numOfEps) {
    return false;
  }
  for (int i = 0; i < a->numOfEps; i++) {
    if (strncmp(a->eps[i].fqdn, b->eps[i].fqdn, TSDB_FQDN_LEN) != 0 || a->eps[i].port != b->eps[i].port) {
      return false;
    }
  }
  return true;
}

static void transInitEnv() {
  refMgt = transOpenRefMgt(50000, transDestroyExHandle);
  svrRefMgt = transOpenRefMgt(50000, transDestroyExHandle);
  instMgt = taosOpenRef(50, rpcCloseImpl);
  transSyncMsgMgt = taosOpenRef(50, transDestroySyncMsg);
  TAOS_UNUSED(uv_os_setenv("UV_TCP_SINGLE_ACCEPT", "1"));
}
static void transDestroyEnv() {
  transCloseRefMgt(refMgt);
  transCloseRefMgt(svrRefMgt);
  transCloseRefMgt(instMgt);
  transCloseRefMgt(transSyncMsgMgt);
}

int32_t transInit() {
  // init env
  int32_t code = taosThreadOnce(&transModuleInit, transInitEnv);
  if (code != 0) {
    code = TAOS_SYSTEM_ERROR(errno);
  }
  return code;
}

int32_t transGetRefMgt() { return refMgt; }
int32_t transGetSvrRefMgt() { return svrRefMgt; }
int32_t transGetInstMgt() { return instMgt; }
int32_t transGetSyncMsgMgt() { return transSyncMsgMgt; }

void transCleanup() {
  // clean env
  transDestroyEnv();
}
int32_t transOpenRefMgt(int size, void (*func)(void*)) {
  // added into once later
  return taosOpenRef(size, func);
}
void transCloseRefMgt(int32_t mgt) {
  // close ref
  taosCloseRef(mgt);
}
int64_t transAddExHandle(int32_t refMgt, void* p) {
  // acquire extern handle
  return taosAddRef(refMgt, p);
}
void transRemoveExHandle(int32_t refMgt, int64_t refId) {
  // acquire extern handle
  int32_t code = taosRemoveRef(refMgt, refId);
  if (code != 0) {
    tTrace("failed to remove %" PRId64 " from resetId:%d", refId, refMgt);
  }
}

void* transAcquireExHandle(int32_t refMgt, int64_t refId) {  // acquire extern handle
  return (void*)taosAcquireRef(refMgt, refId);
}

void transReleaseExHandle(int32_t refMgt, int64_t refId) {
  // release extern handle
  int32_t code = taosReleaseRef(refMgt, refId);
  if (code != 0) {
    tTrace("failed to release %" PRId64 " from resetId:%d", refId, refMgt);
  }
}
void transDestroyExHandle(void* handle) {
  if (handle == NULL) {
    return;
  }
  SExHandle* eh = handle;
  tDebug("trans destroy sid:%" PRId64 ", memory %p", eh->refId, handle);
  taosMemoryFree(handle);
}

void transDestroySyncMsg(void* msg) {
  if (msg == NULL) return;

  STransSyncMsg* pSyncMsg = msg;
  TAOS_UNUSED(tsem2_destroy(pSyncMsg->pSem));
  taosMemoryFree(pSyncMsg->pSem);
  transFreeMsg(pSyncMsg->pRsp->pCont);
  taosMemoryFree(pSyncMsg->pRsp);
  taosMemoryFree(pSyncMsg);
}

uint32_t subnetIpRang2Int(SIpV4Range* pRange) {
  uint32_t ip = pRange->ip;
  return ((ip & 0xFF) << 24) | ((ip & 0xFF00) << 8) | ((ip & 0xFF0000) >> 8) | ((ip >> 24) & 0xFF);
}
int32_t subnetInit(SubnetUtils* pUtils, SIpV4Range* pRange) {
  if (pRange->mask == 32) {
    pUtils->type = 0;
    pUtils->address = pRange->ip;
    return 0;
  }
  pUtils->address = subnetIpRang2Int(pRange);

  for (int i = 0; i < pRange->mask; i++) {
    pUtils->netmask |= (1 << (31 - i));
  }

  pUtils->network = pUtils->address & pUtils->netmask;
  pUtils->broadcast = (pUtils->network) | (pUtils->netmask ^ 0xFFFFFFFF);
  pUtils->type = (pRange->mask == 32 ? 0 : 1);

  return 0;
}
int32_t subnetDebugInfoToBuf(SubnetUtils* pUtils, char* buf) {
  sprintf(buf, "raw: %s, address: %d,  netmask:%d, network:%d, broadcast:%d", pUtils->info, pUtils->address,
          pUtils->netmask, pUtils->network, pUtils->broadcast);
  return 0;
}
int32_t subnetCheckIp(SubnetUtils* pUtils, uint32_t ip) {
  // impl later
  if (pUtils == NULL) return false;
  if (pUtils->type == 0) {
    return pUtils->address == ip;
  } else {
    SIpV4Range range = {.ip = ip, .mask = 32};

    uint32_t t = subnetIpRang2Int(&range);
    return t >= pUtils->network && t <= pUtils->broadcast;
  }
}

int32_t transUtilSIpRangeToStr(SIpV4Range* pRange, char* buf) {
  int32_t len = 0;

  struct in_addr addr;
  addr.s_addr = pRange->ip;

  int32_t err = uv_inet_ntop(AF_INET, &addr, buf, 32);
  if (err != 0) {
    tError("failed to convert ip to string since %s", uv_strerror(err));
    return TSDB_CODE_THIRDPARTY_ERROR;
  }

  len = strlen(buf);

  if (pRange->mask != 32) {
    len += sprintf(buf + len, "/%d", pRange->mask);
  }
  buf[len] = 0;
  return len;
}

int32_t transUtilSWhiteListToStr(SIpWhiteList* pList, char** ppBuf) {
  if (pList->num == 0) {
    *ppBuf = NULL;
    return 0;
  }

  int32_t len = 0;
  char*   pBuf = taosMemoryCalloc(1, pList->num * 36);
  if (pBuf == NULL) {
    return terrno;
  }

  for (int i = 0; i < pList->num; i++) {
    SIpV4Range* pRange = &pList->pIpRange[i];

    char tbuf[32] = {0};
    int  tlen = transUtilSIpRangeToStr(pRange, tbuf);
    if (tlen < 0) {
      taosMemoryFree(pBuf);
      return tlen;
    }

    len += sprintf(pBuf + len, "%s,", tbuf);
  }
  if (len > 0) {
    pBuf[len - 1] = 0;
  }

  *ppBuf = pBuf;
  return len;
}

#else
#define BUFFER_CAP 4096

typedef struct {
  int32_t      numOfThread;
  STaosQueue** qhandle;
  STaosQset**  qset;
  int64_t      idx;

} MultiThreadQhandle;
typedef struct TThread {
  TdThread thread;
  int      idx;
} TThread;

TdThreadMutex       mutex[2];
MultiThreadQhandle* multiQ[2] = {NULL, NULL};
static TdThreadOnce transModuleInit = PTHREAD_ONCE_INIT;

static int32_t refMgt;
static int32_t svrRefMgt;
static int32_t instMgt;
static int32_t transSyncMsgMgt;
TdThreadMutex  mutex[2];

TdThreadMutex tableMutex;
SHashObj*     hashTable = NULL;

void transDestroySyncMsg(void* msg);

int32_t transCompressMsg(char* msg, int32_t len) {
  int32_t        ret = 0;
  int            compHdr = sizeof(STransCompMsg);
  STransMsgHead* pHead = transHeadFromCont(msg);

  char* buf = taosMemoryMalloc(len + compHdr + 8);  // 8 extra bytes
  if (buf == NULL) {
    tWarn("failed to allocate memory for rpc msg compression, contLen:%d", len);
    ret = len;
    return ret;
  }

  int32_t clen = LZ4_compress_default(msg, buf, len, len + compHdr);
  /*
   * only the compressed size is less than the value of contLen - overhead, the compression is applied
   * The first four bytes is set to 0, the second four bytes are utilized to keep the original length of message
   */
  if (clen > 0 && clen < len - compHdr) {
    STransCompMsg* pComp = (STransCompMsg*)msg;
    pComp->reserved = 0;
    pComp->contLen = htonl(len);
    memcpy(msg + compHdr, buf, clen);

    tDebug("compress rpc msg, before:%d, after:%d", len, clen);
    ret = clen + compHdr;
    pHead->comp = 1;
  } else {
    ret = len;
    pHead->comp = 0;
  }
  taosMemoryFree(buf);
  return ret;
}
int32_t transDecompressMsg(char** msg, int32_t len) {
  STransMsgHead* pHead = (STransMsgHead*)(*msg);
  if (pHead->comp == 0) return 0;

  char* pCont = transContFromHead(pHead);

  STransCompMsg* pComp = (STransCompMsg*)pCont;
  int32_t        oriLen = htonl(pComp->contLen);

  char* buf = taosMemoryCalloc(1, oriLen + sizeof(STransMsgHead));
  if (buf == NULL) {
    return terrno;
  }

  STransMsgHead* pNewHead = (STransMsgHead*)buf;
  int32_t        decompLen = LZ4_decompress_safe(pCont + sizeof(STransCompMsg), (char*)pNewHead->content,
                                                 len - sizeof(STransMsgHead) - sizeof(STransCompMsg), oriLen);
  memcpy((char*)pNewHead, (char*)pHead, sizeof(STransMsgHead));

  pNewHead->msgLen = htonl(oriLen + sizeof(STransMsgHead));

  taosMemoryFree(pHead);
  *msg = buf;
  if (decompLen != oriLen) {
    return TSDB_CODE_INVALID_MSG;
  }
  return 0;
}

void transFreeMsg(void* msg) {
  if (msg == NULL) {
    return;
  }
  tTrace("rpc free cont:%p", (char*)msg - TRANS_MSG_OVERHEAD);
  taosMemoryFree((char*)msg - sizeof(STransMsgHead));
}
// int transSockInfo2Str(struct sockaddr* sockname, char* dst) {
//   return 0;
//  struct sockaddr_in addr = *(struct sockaddr_in*)sockname;

// char buf[20] = {0};
// int  r = uv_ip4_name(&addr, (char*)buf, sizeof(buf));
// sprintf(dst, "%s:%d", buf, ntohs(addr.sin_port));
// return r;
//}
// int32_t transInitBuffer(SConnBuffer* buf) {
//  buf->buf = taosMemoryCalloc(1, BUFFER_CAP);
//  if (buf->buf == NULL) {
//    return terrno;
//  }

// buf->cap = BUFFER_CAP;
// buf->left = -1;
// buf->len = 0;
// buf->total = 0;
// buf->invalid = 0;
// return 0;
//}
// int32_t transDestroyBuffer(SConnBuffer* p) {
// taosMemoryFree(p->buf);
// p->buf = NULL;
//  return 0;
//}

// int32_t transClearBuffer(SConnBuffer* buf) {
//   SConnBuffer* p = buf;
//  if (p->cap > BUFFER_CAP) {
//    p->cap = BUFFER_CAP;
//    p->buf = taosMemoryRealloc(p->buf, BUFFER_CAP);
//    if (p->buf == NULL) {
//      return terrno;
//    }
//  }
//  p->left = -1;
//  p->len = 0;
//  p->total = 0;
//  p->invalid = 0;
// return 0;
//}

// int32_t transDumpFromBuffer(SConnBuffer* connBuf, char** buf, int8_t resetBuf) {
//   static const int HEADSIZE = sizeof(STransMsgHead);
//   return 0;
//  int32_t          code = 0;
//  SConnBuffer*     p = connBuf;
//  if (p->left != 0 || p->total <= 0) {
//    return TSDB_CODE_INVALID_MSG;
//  }
//  int total = p->total;
//  if (total >= HEADSIZE && !p->invalid) {
//    *buf = taosMemoryCalloc(1, total);
//    if (*buf == NULL) {
//      return terrno;
//    }
//    memcpy(*buf, p->buf, total);
//    if ((code = transResetBuffer(connBuf, resetBuf)) < 0) {
//      return code;
//    }
//  } else {
//    total = -1;
//    return TSDB_CODE_INVALID_MSG;
//  }
//  return total;
//}

// int32_t transResetBuffer(SConnBuffer* connBuf, int8_t resetBuf) {
//   // SConnBuffer* p = connBuf;
//   // if (p->total < p->len) {
//   //   int left = p->len - p->total;
//   //   memmove(p->buf, p->buf + p->total, left);
//   //   p->left = -1;
//   //   p->total = 0;
//   //   p->len = left;
//   // } else if (p->total == p->len) {
//   //   p->left = -1;
//   //   p->total = 0;
//   //   p->len = 0;
//   //   if (p->cap > BUFFER_CAP) {
//   //     if (resetBuf) {
//   //       p->cap = BUFFER_CAP;
//   //       p->buf = taosMemoryRealloc(p->buf, p->cap);
//   //       if (p->buf == NULL) {
//   //         return terrno;
//   //       }
//   //     }
//   //   }
//   // } else {
//   //   tError("failed to reset buffer, total:%d, len:%d, reason:%s", p->total, p->len,
//   //   tstrerror(TSDB_CODE_INVALID_MSG)); return TSDB_CODE_INVALID_MSG;
//   // }
//   return 0;
// }
// int32_t transAllocBuffer(SConnBuffer* connBuf, uv_buf_t* uvBuf) {
//   // /*
//   //  * formate of data buffer:
//   //  * |<--------------------------data from socket------------------------------->|
//   //  * |<------STransMsgHead------->|<-------------------userdata--------------->|<-----auth data----->|<----user
//   //  * info--->|
//   //  */
//   // SConnBuffer* p = connBuf;
//   // uvBuf->base = p->buf + p->len;
//   // if (p->left == -1) {
//   //   uvBuf->len = p->cap - p->len;
//   // } else {
//   //   if (p->left < p->cap - p->len) {
//   //     uvBuf->len = p->left;
//   //   } else {
//   //     p->cap = p->left + p->len;
//   //     p->buf = taosMemoryRealloc(p->buf, p->cap);
//   //     if (p->buf == NULL) {
//   //       uvBuf->base = NULL;
//   //       uvBuf->len = 0;
//   //       return terrno;
//   //     }
//   //     uvBuf->base = p->buf + p->len;
//   //     uvBuf->len = p->left;
//   //   }
//   // }
//   return 0;
// }
// check whether already read complete
// bool transReadComplete(SConnBuffer* connBuf) {
// SConnBuffer* p = connBuf;
// return false;
// if (p->len >= sizeof(STransMsgHead)) {
//   if (p->left == -1) {
//     STransMsgHead head;
//     memcpy((char*)&head, connBuf->buf, sizeof(head));
//     int32_t msgLen = (int32_t)htonl(head.msgLen);
//     p->total = msgLen;
//     p->invalid = TRANS_NOVALID_PACKET(htonl(head.magicNum)) || head.version != TRANS_VER;
//   }
//   if (p->total >= p->len) {
//     p->left = p->total - p->len;
//   } else {
//     p->left = 0;
//   }
// }
// return (p->left == 0 || p->invalid) ? true : false;
//}

// int32_t transSetConnOption(uv_tcp_t* stream, int keepalive) {
// #if defined(WINDOWS) || defined(DARWIN)
// #else
//   return uv_tcp_keepalive(stream, 1, keepalive);
// #endif
//   return uv_tcp_nodelay(stream, 1);
//   // int ret = uv_tcp_keepalive(stream, 5, 60);
// }

// int32_t transAsyncPoolCreate(uv_loop_t* loop, int sz, void* arg, AsyncCB cb, SAsyncPool** pPool) {
//   SAsyncPool* pool = taosMemoryCalloc(1, sizeof(SAsyncPool));
//   if (pool == NULL) {
//     return terrno;
//     // return NULL;
//   }
//   int32_t code = 0;

//   pool->nAsync = sz;
//   pool->asyncs = taosMemoryCalloc(1, sizeof(uv_async_t) * pool->nAsync);
//   if (pool->asyncs == NULL) {
//     taosMemoryFree(pool);
//     return terrno;
//   }

//   int i = 0, err = 0;
//   for (i = 0; i < pool->nAsync; i++) {
//     uv_async_t* async = &(pool->asyncs[i]);

//     SAsyncItem* item = taosMemoryCalloc(1, sizeof(SAsyncItem));
//     if (item == NULL) {
//       code = terrno;
//       break;
//     }
//     item->pThrd = arg;
//     QUEUE_INIT(&item->qmsg);
//     code = taosThreadMutexInit(&item->mtx, NULL);
//     if (code) {
//       taosMemoryFree(item);
//       break;
//     }

//     async->data = item;
//     err = uv_async_init(loop, async, cb);
//     if (err != 0) {
//       tError("failed to init async, reason:%s", uv_err_name(err));
//       code = TSDB_CODE_THIRDPARTY_ERROR;
//       break;
//     }
//   }

//   if (i != pool->nAsync) {
//     transAsyncPoolDestroy(pool);
//     pool = NULL;
//   }

//   *pPool = pool;
//   return 0;
//   // return pool;
// }

// void transAsyncPoolDestroy(SAsyncPool* pool) {
//   if (pool == NULL) return;

//   for (int i = 0; i < pool->nAsync; i++) {
//     uv_async_t* async = &(pool->asyncs[i]);
//     SAsyncItem* item = async->data;
//     if (item == NULL) continue;

//     TAOS_UNUSED(taosThreadMutexDestroy(&item->mtx));
//     taosMemoryFree(item);
//   }
//   taosMemoryFree(pool->asyncs);
//   taosMemoryFree(pool);
// }
// bool transAsyncPoolIsEmpty(SAsyncPool* pool) {
//   for (int i = 0; i < pool->nAsync; i++) {
//     uv_async_t* async = &(pool->asyncs[i]);
//     SAsyncItem* item = async->data;
//     if (!QUEUE_IS_EMPTY(&item->qmsg)) return false;
//   }
//   return true;
// }
// int transAsyncSend(SAsyncPool* pool, queue* q) {
//   if (atomic_load_8(&pool->stop) == 1) {
//     return TSDB_CODE_RPC_ASYNC_MODULE_QUIT;
//   }
//   int idx = pool->index % pool->nAsync;

//   // no need mutex here
//   if (pool->index++ > pool->nAsync * 2000) {
//     pool->index = 0;
//   }
//   uv_async_t* async = &(pool->asyncs[idx]);
//   SAsyncItem* item = async->data;

//   if (taosThreadMutexLock(&item->mtx) != 0) {
//     tError("failed to lock mutex");
//   }

//   QUEUE_PUSH(&item->qmsg, q);
//   TAOS_UNUSED(taosThreadMutexUnlock(&item->mtx));
//   int ret = uv_async_send(async);
//   if (ret != 0) {
//     tError("failed to send async,reason:%s", uv_err_name(ret));
//     return TSDB_CODE_THIRDPARTY_ERROR;
//   }
//   return 0;
// }

void transCtxInit(STransCtx* ctx) {
  // init transCtx
  ctx->args = taosHashInit(2, taosGetDefaultHashFunction(TSDB_DATA_TYPE_UINT), true, HASH_NO_LOCK);
}
void transCtxCleanup(STransCtx* ctx) {
  if (ctx->args == NULL) {
    return;
  }

  STransCtxVal* iter = taosHashIterate(ctx->args, NULL);
  while (iter) {
    ctx->freeFunc(iter->val);
    iter = taosHashIterate(ctx->args, iter);
  }
  if (ctx->freeFunc) ctx->freeFunc(ctx->brokenVal.val);
  taosHashCleanup(ctx->args);
  ctx->args = NULL;
}

void transCtxMerge(STransCtx* dst, STransCtx* src) {
  if (src->args == NULL || src->freeFunc == NULL) {
    return;
  }
  if (dst->args == NULL) {
    dst->args = src->args;
    dst->brokenVal = src->brokenVal;
    dst->freeFunc = src->freeFunc;
    src->args = NULL;
    return;
  }
  void*  key = NULL;
  size_t klen = 0;
  void*  iter = taosHashIterate(src->args, NULL);
  while (iter) {
    STransCtxVal* sVal = (STransCtxVal*)iter;
    key = taosHashGetKey(sVal, &klen);

    int32_t code = taosHashPut(dst->args, key, klen, sVal, sizeof(*sVal));
    if (code != 0) {
      tError("failed to put val to hash, reason:%s", tstrerror(code));
    }
    iter = taosHashIterate(src->args, iter);
  }
  taosHashCleanup(src->args);
}
void* transCtxDumpVal(STransCtx* ctx, int32_t key) {
  if (ctx->args == NULL) {
    return NULL;
  }
  STransCtxVal* cVal = taosHashGet(ctx->args, (const void*)&key, sizeof(key));
  if (cVal == NULL) {
    return NULL;
  }
  void* ret = NULL;
  TAOS_UNUSED((*cVal->clone)(cVal->val, &ret));
  return ret;
}
void* transCtxDumpBrokenlinkVal(STransCtx* ctx, int32_t* msgType) {
  void* ret = NULL;
  if (ctx->brokenVal.clone == NULL) {
    return ret;
  }
  TAOS_UNUSED((*ctx->brokenVal.clone)(ctx->brokenVal.val, &ret));

  *msgType = ctx->brokenVal.msgType;

  return ret;
}

// void transReqQueueInit(queue* q) {
//   // init req queue
//   QUEUE_INIT(q);
// }
// void* transReqQueuePush(queue* q) {
//   STransReq* req = taosMemoryCalloc(1, sizeof(STransReq));
//   if (req == NULL) {
//     return NULL;
//   }
//   req->wreq.data = req;
//   QUEUE_PUSH(q, &req->q);
//   return &req->wreq;
// }
// void* transReqQueueRemove(void* arg) {
//   void*       ret = NULL;
//   uv_write_t* wreq = arg;

//   STransReq* req = wreq ? wreq->data : NULL;
//   if (req == NULL) return NULL;
//   QUEUE_REMOVE(&req->q);

//   ret = wreq && wreq->handle ? wreq->handle->data : NULL;
//   taosMemoryFree(req);

//   return ret;
// }
// void transReqQueueClear(queue* q) {
//   while (!QUEUE_IS_EMPTY(q)) {
//     queue* h = QUEUE_HEAD(q);
//     QUEUE_REMOVE(h);
//     STransReq* req = QUEUE_DATA(h, STransReq, q);
//     taosMemoryFree(req);
//   }
// }

// int32_t transQueueInit(STransQueue* queue, void (*freeFunc)(const void* arg)) {
//   queue->q = taosArrayInit(2, sizeof(void*));
//   if (queue->q == NULL) {
//     return terrno;
//   }
//   queue->freeFunc = (void (*)(const void*))freeFunc;

//   return 0;
// }
// bool transQueuePush(STransQueue* queue, void* arg) {
//   if (queue->q == NULL) {
//     return true;
//   }
//   if (taosArrayPush(queue->q, &arg) == NULL) {
//     return false;
//   }
//   if (taosArrayGetSize(queue->q) > 1) {
//     return false;
//   }
//   return true;
// }
// void* transQueuePop(STransQueue* queue) {
//   if (queue->q == NULL || taosArrayGetSize(queue->q) == 0) {
//     return NULL;
//   }
//   void* ptr = taosArrayGetP(queue->q, 0);
//   taosArrayRemove(queue->q, 0);
//   return ptr;
// }
// int32_t transQueueSize(STransQueue* queue) {
//   if (queue->q == NULL) {
//     return 0;
//   }
//   return taosArrayGetSize(queue->q);
// }
// void* transQueueGet(STransQueue* queue, int i) {
//   if (queue->q == NULL || taosArrayGetSize(queue->q) == 0) {
//     return NULL;
//   }
//   if (i >= taosArrayGetSize(queue->q)) {
//     return NULL;
//   }

//   void* ptr = taosArrayGetP(queue->q, i);
//   return ptr;
// }

// void* transQueueRm(STransQueue* queue, int i) {
//   if (queue->q == NULL || taosArrayGetSize(queue->q) == 0) {
//     return NULL;
//   }
//   if (i >= taosArrayGetSize(queue->q)) {
//     return NULL;
//   }
//   void* ptr = taosArrayGetP(queue->q, i);
//   taosArrayRemove(queue->q, i);
//   return ptr;
// }

// bool transQueueEmpty(STransQueue* queue) {
//   if (queue->q == NULL) {
//     return true;
//   }
//   return taosArrayGetSize(queue->q) == 0;
// }
// void transQueueClear(STransQueue* queue) {
//   if (queue->freeFunc != NULL) {
//     for (int i = 0; i < taosArrayGetSize(queue->q); i++) {
//       void* p = taosArrayGetP(queue->q, i);
//       queue->freeFunc(p);
//     }
//   }
//   taosArrayClear(queue->q);
// }
// void transQueueDestroy(STransQueue* queue) {
//   transQueueClear(queue);
//   taosArrayDestroy(queue->q);
// }

// static FORCE_INLINE int32_t timeCompare(const HeapNode* a, const HeapNode* b) {
//   SDelayTask* arg1 = container_of(a, SDelayTask, node);
//   SDelayTask* arg2 = container_of(b, SDelayTask, node);
//   if (arg1->execTime > arg2->execTime) {
//     return 0;
//   } else {
//     return 1;
//   }
// }

// static void transDQTimeout(uv_timer_t* timer) {
//   SDelayQueue* queue = timer->data;
//   tTrace("timer %p timeout", timer);
//   uint64_t timeout = 0;
//   int64_t  current = taosGetTimestampMs();
//   do {
//     HeapNode* minNode = heapMin(queue->heap);
//     if (minNode == NULL) break;
//     SDelayTask* task = container_of(minNode, SDelayTask, node);
//     if (task->execTime <= current) {
//       heapRemove(queue->heap, minNode);
//       task->func(task->arg);
//       taosMemoryFree(task);
//       timeout = 0;
//     } else {
//       timeout = task->execTime - current;
//       break;
//     }
//   } while (1);
//   if (timeout != 0) {
//     TAOS_UNUSED(uv_timer_start(queue->timer, transDQTimeout, timeout, 0));
//   }
// }
// int32_t transDQCreate(uv_loop_t* loop, SDelayQueue** queue) { return 0; }

// void transDQDestroy(SDelayQueue* queue, void (*freeFunc)(void* arg)) { return; }
// void transDQCancel(SDelayQueue* queue, SDelayTask* task) { return; }

// SDelayTask* transDQSched(SDelayQueue* queue, void (*func)(void* arg), void* arg, uint64_t timeoutMs) { return NULL; }

// void transPrintEpSet(SEpSet* pEpSet) {
//   if (pEpSet == NULL) {
//     tTrace("NULL epset");
//     return;
//   }
//   char buf[512] = {0};
//   int  len = snprintf(buf, sizeof(buf), "epset:{");
//   for (int i = 0; i < pEpSet->numOfEps; i++) {
//     if (i == pEpSet->numOfEps - 1) {
//       len += snprintf(buf + len, sizeof(buf) - len, "%d. %s:%d", i, pEpSet->eps[i].fqdn, pEpSet->eps[i].port);
//     } else {
//       len += snprintf(buf + len, sizeof(buf) - len, "%d. %s:%d, ", i, pEpSet->eps[i].fqdn, pEpSet->eps[i].port);
//     }
//   }
//   len += snprintf(buf + len, sizeof(buf) - len, "}");
//   tTrace("%s, inUse:%d", buf, pEpSet->inUse);
// }
// bool transEpSetIsEqual(SEpSet* a, SEpSet* b) {
//   if (a->numOfEps != b->numOfEps || a->inUse != b->inUse) {
//     return false;
//   }
//   for (int i = 0; i < a->numOfEps; i++) {
//     if (strncmp(a->eps[i].fqdn, b->eps[i].fqdn, TSDB_FQDN_LEN) != 0 || a->eps[i].port != b->eps[i].port) {
//       return false;
//     }
//   }
//   return true;
// }
// bool transEpSetIsEqual2(SEpSet* a, SEpSet* b) {
//   if (a->numOfEps != b->numOfEps) {
//     return false;
//   }
//   for (int i = 0; i < a->numOfEps; i++) {
//     if (strncmp(a->eps[i].fqdn, b->eps[i].fqdn, TSDB_FQDN_LEN) != 0 || a->eps[i].port != b->eps[i].port) {
//       return false;
//     }
//   }
//   return true;
// }

bool cliMayGetAhandle(STrans* pTrans, SRpcMsg* pMsg) {
  int64_t  seq = pMsg->info.seq;
  int32_t* msgType = NULL;

  taosThreadMutexLock(&pTrans->seqMutex);
  msgType = taosHashGet(pTrans->seqTable, &seq, sizeof(seq));
  taosThreadMutexUnlock(&pTrans->seqMutex);
  if (msgType == NULL) {
    STransCtx* ctx = taosHashGet(pTrans->sidTable, &pMsg->info.qId, sizeof(pMsg->info.qId));
    if (ctx == NULL) {
      return false;
    }
    pMsg->info.ahandle = transCtxDumpVal(ctx, pMsg->msgType);
    tError("failed to find msg type for seq:%" PRId64 ", gen ahandle for type %s" PRId64, seq,
           TMSG_INFO(pMsg->msgType));
  } else {
    taosThreadMutexLock(&pTrans->seqMutex);
    taosHashRemove(pTrans->seqTable, &seq, sizeof(seq));
    msgType = taosHashGet(pTrans->seqTable, &seq, sizeof(seq));
    taosThreadMutexUnlock(&pTrans->seqMutex);
  }
  return true;
}

void* processSvrMsg(void* arg) {
  TThread* thread = (TThread*)arg;

  int32_t    idx = thread->idx;
  static int num = 0;
  STaosQall* qall;
  SRpcMsg *  pRpcMsg, rpcMsg;
  int        type;
  SQueueInfo qinfo = {0};

  taosAllocateQall(&qall);

  while (1) {
    int numOfMsgs = taosReadAllQitemsFromQset(multiQ[1]->qset[idx], qall, &qinfo);
    if (numOfMsgs <= 0) break;
    taosResetQitems(qall);
    for (int i = 0; i < numOfMsgs; i++) {
      taosGetQitem(qall, (void**)&pRpcMsg);
      taosThreadMutexLock(&mutex[1]);
      RpcCfp    fp = NULL;
      void*     parent = NULL;
      STraceId* trace = &pRpcMsg->info.traceId;
      tGDebug("taos %s received from taosd", TMSG_INFO(pRpcMsg->msgType));
      STrans* pTrans = NULL;
      transGetCb(pRpcMsg->type, &pTrans);

      taosThreadMutexUnlock(&mutex[1]);

      if (pTrans != NULL) {
        if (cliMayGetAhandle(pTrans, pRpcMsg)) {
          if (pRpcMsg->info.reqWithSem == NULL) {
            (pTrans->cfp)(pTrans->parent, pRpcMsg, NULL);
          } else {
            STransReqWithSem* reqWithSem = pRpcMsg->info.reqWithSem;
            memcpy(&reqWithSem->pMsg, pRpcMsg, sizeof(SRpcMsg));
            tsem_post(reqWithSem->sem);
          }
        } else {
          tDebug("taosd %s received from taosd, ignore", TMSG_INFO(pRpcMsg->msgType));
        }
      }
    }
    taosUpdateItemSize(qinfo.queue, numOfMsgs);
  }

  taosFreeQall(qall);
  return NULL;
}
void* procClientMsg(void* arg) {
  TThread* thread = (TThread*)arg;

  int32_t    idx = thread->idx;
  static int num = 0;
  STaosQall* qall;
  SRpcMsg *  pRpcMsg, rpcMsg;
  int        type;
  SQueueInfo qinfo = {0};

  taosAllocateQall(&qall);

  while (1) {
    int numOfMsgs = taosReadAllQitemsFromQset(multiQ[0]->qset[idx], qall, &qinfo);
    tDebug("%d msgs are received", numOfMsgs);
    if (numOfMsgs <= 0) break;
    taosResetQitems(qall);
    for (int i = 0; i < numOfMsgs; i++) {
      taosGetQitem(qall, (void**)&pRpcMsg);

      STraceId* trace = &pRpcMsg->info.traceId;
      tDebug("taosc %s received from taosc", TMSG_INFO(pRpcMsg->msgType));
      RpcCfp fp = NULL;
      // void*  parent;
      STrans* pTrans = NULL;
      taosThreadMutexLock(&mutex[1]);
      if ((pRpcMsg->type & TD_ACORE_DSVR) != 0) {
        transGetCb(TD_ACORE_DSVR, &pTrans);
      }
      taosThreadMutexUnlock(&mutex[1]);
      if (pTrans->cfp != NULL) {
        (pTrans->cfp)(pTrans->parent, pRpcMsg, NULL);
      } else {
        tError("taosc failed to find callback for msg type:%s", TMSG_INFO(pRpcMsg->msgType));
      }
    }
    taosUpdateItemSize(qinfo.queue, numOfMsgs);
  }

  taosFreeQall(qall);
  return NULL;
}
static void transInitEnv() {
  refMgt = transOpenRefMgt(50000, transDestroyExHandle);
  svrRefMgt = transOpenRefMgt(50000, transDestroyExHandle);
  instMgt = taosOpenRef(50, rpcCloseImpl);
  transSyncMsgMgt = taosOpenRef(50, transDestroySyncMsg);

  taosThreadMutexInit(&tableMutex, NULL);
  hashTable = taosHashInit(2, taosGetDefaultHashFunction(TSDB_DATA_TYPE_UINT), true, HASH_NO_LOCK);

  int32_t numOfAthread = 1;

  multiQ[0] = taosMemoryMalloc(sizeof(MultiThreadQhandle));
  multiQ[0]->numOfThread = numOfAthread;
  multiQ[0]->qhandle = (STaosQueue**)taosMemoryMalloc(sizeof(STaosQueue*) * numOfAthread);
  multiQ[0]->qset = (STaosQset**)taosMemoryMalloc(sizeof(STaosQset*) * numOfAthread);

  taosThreadMutexInit(&mutex[0], NULL);

  for (int i = 0; i < numOfAthread; i++) {
    taosOpenQueue(&(multiQ[0]->qhandle[i]));
    taosOpenQset(&multiQ[0]->qset[i]);
    taosAddIntoQset(multiQ[0]->qset[i], multiQ[0]->qhandle[i], NULL);
  }
  {
    TThread* threads = taosMemoryMalloc(sizeof(TThread) * numOfAthread);
    for (int i = 0; i < numOfAthread; i++) {
      threads[i].idx = i;
      taosThreadCreate(&(threads[i].thread), NULL, procClientMsg, (void*)&threads[i]);
    }
  }

  multiQ[1] = taosMemoryMalloc(sizeof(MultiThreadQhandle));
  multiQ[1]->numOfThread = numOfAthread;
  multiQ[1]->qhandle = (STaosQueue**)taosMemoryMalloc(sizeof(STaosQueue*) * numOfAthread);
  multiQ[1]->qset = (STaosQset**)taosMemoryMalloc(sizeof(STaosQset*) * numOfAthread);
  taosThreadMutexInit(&mutex[1], NULL);

  for (int i = 0; i < numOfAthread; i++) {
    taosOpenQueue(&(multiQ[1]->qhandle[i]));
    taosOpenQset(&multiQ[1]->qset[i]);
    taosAddIntoQset(multiQ[1]->qset[i], multiQ[1]->qhandle[i], NULL);
  }
  {
    TThread* threads = taosMemoryMalloc(sizeof(TThread) * numOfAthread);
    for (int i = 0; i < numOfAthread; i++) {
      threads[i].idx = i;
      taosThreadCreate(&(threads[i].thread), NULL, processSvrMsg, (void*)&threads[i]);
    }
  }
}
static void transDestroyEnv() {
  transCloseRefMgt(refMgt);
  transCloseRefMgt(svrRefMgt);
}

typedef struct {
  void (*fp)(void* parent, SRpcMsg* pMsg, SEpSet* pEpSet);
  RPC_TYPE type;
  void*    parant;
  STrans*  pTransport;
} FP_TYPE;
int32_t transUpdateCb(RPC_TYPE type, STrans* pTransport) {
  taosThreadMutexLock(&tableMutex);

  FP_TYPE t = {.type = type, .pTransport = pTransport};
  int32_t code = taosHashPut(hashTable, &type, sizeof(type), &t, sizeof(t));
  taosThreadMutexUnlock(&tableMutex);
  return 0;
}
int32_t transGetCb(RPC_TYPE type, STrans** ppTransport) {
  taosThreadMutexLock(&tableMutex);
  void* p = taosHashGet(hashTable, &type, sizeof(type));
  if (p == NULL) {
    taosThreadMutexUnlock(&tableMutex);
    return TSDB_CODE_INVALID_MSG;
  }
  FP_TYPE* t = p;
  *ppTransport = t->pTransport;
  // *fp = t->fp;
  // *arg = t->parant;
  taosThreadMutexUnlock(&tableMutex);
  return 0;
}

int32_t transSendReq(STrans* pTransport, SRpcMsg* pMsg, void* pEpSet) {
  SRpcMsg* pTemp;

  taosAllocateQitem(sizeof(SRpcMsg), DEF_QITEM, 0, (void**)&pTemp);
  memcpy(pTemp, pMsg, sizeof(SRpcMsg));

  int64_t cidx = multiQ[0]->idx++;
  int32_t idx = cidx % (multiQ[0]->numOfThread);
  tDebug("taos request is sent , type:%s, contLen:%d, item:%p", TMSG_INFO(pMsg->msgType), pMsg->contLen, pTemp);
  taosWriteQitem(multiQ[0]->qhandle[idx], pTemp);
  return 0;
}
int32_t transSendResp(const SRpcMsg* pMsg) {
  SRpcMsg* pTemp;

  taosAllocateQitem(sizeof(SRpcMsg), DEF_QITEM, 0, (void**)&pTemp);
  memcpy(pTemp, pMsg, sizeof(SRpcMsg));

  int64_t cidx = multiQ[1]->idx++;
  int32_t idx = cidx % (multiQ[1]->numOfThread);
  tDebug("taos resp is sent to, type:%s, contLen:%d, item:%p", TMSG_INFO(pMsg->msgType), pMsg->contLen, pTemp);
  taosWriteQitem(multiQ[1]->qhandle[idx], pTemp);
  return 0;
}

int32_t transInit() {
  // init env
  int32_t code = taosThreadOnce(&transModuleInit, transInitEnv);
  if (code != 0) {
    code = TAOS_SYSTEM_ERROR(errno);
  }
  return code;
}

int32_t transGetRefMgt() { return refMgt; }
int32_t transGetSvrRefMgt() { return svrRefMgt; }
int32_t transGetInstMgt() { return instMgt; }
int32_t transGetSyncMsgMgt() { return transSyncMsgMgt; }

void transCleanup() {
  // clean env
  transDestroyEnv();
  return;
}
int32_t transOpenRefMgt(int size, void (*func)(void*)) {
  /// add later
  return taosOpenRef(size, func);
}
void transCloseRefMgt(int32_t mgt) {
  // close ref
  taosCloseRef(mgt);
  return;
}
int64_t transAddExHandle(int32_t refMgt, void* p) {
  return taosAddRef(refMgt, p);
  // acquire extern handle
}
int32_t transRemoveExHandle(int32_t refMgt, int64_t refId) {
  // acquire extern handle
  return taosRemoveRef(refMgt, refId);
}

void* transAcquireExHandle(int32_t refMgt, int64_t refId) {
  // acquire extern handle
  return (void*)taosAcquireRef(refMgt, refId);
}

int32_t transReleaseExHandle(int32_t refMgt, int64_t refId) {
  // release extern handle
  return taosReleaseRef(refMgt, refId);
}
void transDestroyExHandle(void* handle) {
  if (handle == NULL) {
    return;
  }
  SExHandle* eh = handle;
  if (!QUEUE_IS_EMPTY(&eh->q)) {
    tDebug("handle %p mem leak", handle);
  }
  tDebug("free exhandle %p", handle);
  taosMemoryFree(handle);
  return;
}

void transDestroySyncMsg(void* msg) {
  if (msg == NULL) return;

  STransSyncMsg* pSyncMsg = msg;
  TAOS_UNUSED(tsem2_destroy(pSyncMsg->pSem));
  taosMemoryFree(pSyncMsg->pSem);
  transFreeMsg(pSyncMsg->pRsp->pCont);
  taosMemoryFree(pSyncMsg->pRsp);
  taosMemoryFree(pSyncMsg);
  return;
}

uint32_t subnetIpRang2Int(SIpV4Range* pRange) { return 0; }
int32_t  subnetInit(SubnetUtils* pUtils, SIpV4Range* pRange) { return 0; }
int32_t  subnetDebugInfoToBuf(SubnetUtils* pUtils, char* buf) { return 0; }
int32_t  subnetCheckIp(SubnetUtils* pUtils, uint32_t ip) { return 0; }

int32_t transUtilSIpRangeToStr(SIpV4Range* pRange, char* buf) { return 0; }

int32_t transUtilSWhiteListToStr(SIpWhiteList* pList, char** ppBuf) { return 0; }

#endif
// int32_t transGenRandomError(int32_t status) {
//   STUB_RAND_NETWORK_ERR(status)
//   return status;
// }

int32_t initWQ(queue* wq) {
  int32_t code = 0;
  QUEUE_INIT(wq);
  for (int i = 0; i < 4; i++) {
    SWReqsWrapper* w = taosMemoryCalloc(1, sizeof(SWReqsWrapper));
    if (w == NULL) {
      TAOS_CHECK_GOTO(terrno, NULL, _exception);
    }
    w->wreq.data = w;
    w->arg = NULL;
    QUEUE_INIT(&w->node);
    QUEUE_PUSH(wq, &w->q);
  }
  return 0;
_exception:
  destroyWQ(wq);
  return code;
}
void destroyWQ(queue* wq) {
  while (!QUEUE_IS_EMPTY(wq)) {
    queue* h = QUEUE_HEAD(wq);
    QUEUE_REMOVE(h);
    SWReqsWrapper* w = QUEUE_DATA(h, SWReqsWrapper, q);
    taosMemoryFree(w);
  }
}

uv_write_t* allocWReqFromWQ(queue* wq, void* arg) {
  if (!QUEUE_IS_EMPTY(wq)) {
    queue* node = QUEUE_HEAD(wq);
    QUEUE_REMOVE(node);
    SWReqsWrapper* w = QUEUE_DATA(node, SWReqsWrapper, q);
    w->arg = arg;
    QUEUE_INIT(&w->node);

    return &w->wreq;
  } else {
    SWReqsWrapper* w = taosMemoryCalloc(1, sizeof(SWReqsWrapper));
    if (w == NULL) {
      return NULL;
    }
    w->wreq.data = w;
    w->arg = arg;
    QUEUE_INIT(&w->node);
    return &w->wreq;
  }
}

void freeWReqToWQ(queue* wq, SWReqsWrapper* w) {
  QUEUE_INIT(&w->node);
  QUEUE_PUSH(wq, &w->q);
}

int32_t transSetReadOption(uv_handle_t* handle) {
  int32_t code = 0;
  int32_t fd;
  int     ret = uv_fileno((uv_handle_t*)handle, &fd);
  if (ret != 0) {
    tWarn("failed to get fd since %s", uv_err_name(ret));
    return TSDB_CODE_THIRDPARTY_ERROR;
  }
  code = taosSetSockOpt2(fd);
  return code;
}

int32_t transCreateReqEpsetFromUserEpset(const SEpSet* pEpset, SReqEpSet** pReqEpSet) {
  if (pEpset == NULL) {
    return TSDB_CODE_INVALID_PARA;
  }

  if (pReqEpSet == NULL) {
    return TSDB_CODE_INVALID_PARA;
  }

  int32_t    size = sizeof(SReqEpSet) + sizeof(SEp) * pEpset->numOfEps;
  SReqEpSet* pReq = (SReqEpSet*)taosMemoryCalloc(1, size);
  if (pReq == NULL) {
    return TSDB_CODE_OUT_OF_MEMORY;
  }
  memcpy((char*)pReq, (char*)pEpset, size);
  // clear previous
  taosMemoryFree(*pReqEpSet);

  if (transValidReqEpset(pReq) != TSDB_CODE_SUCCESS) {
    taosMemoryFree(pReq);
    return TSDB_CODE_INVALID_PARA;
  }

  *pReqEpSet = pReq;
  return TSDB_CODE_SUCCESS;
}

int32_t transCreateUserEpsetFromReqEpset(const SReqEpSet* pReqEpSet, SEpSet* pEpSet) {
  if (pReqEpSet == NULL) {
    return TSDB_CODE_INVALID_PARA;
  }
  memcpy((char*)pEpSet, (char*)pReqEpSet, sizeof(SReqEpSet) + sizeof(SEp) * pReqEpSet->numOfEps);
  return TSDB_CODE_SUCCESS;
}

int32_t transValidReqEpset(SReqEpSet* pReqEpSet) {
  if (pReqEpSet == NULL) {
    return TSDB_CODE_INVALID_PARA;
  }
  if (pReqEpSet->numOfEps == 0 || pReqEpSet->numOfEps > TSDB_MAX_EP_NUM || pReqEpSet->inUse >= TSDB_MAX_EP_NUM) {
    return TSDB_CODE_INVALID_PARA;
  }
  return TSDB_CODE_SUCCESS;
}<|MERGE_RESOLUTION|>--- conflicted
+++ resolved
@@ -16,12 +16,8 @@
 #include "transComm.h"
 #include "tqueue.h"
 
-<<<<<<< HEAD
 #ifndef TD_ACORE
-#define BUFFER_CAP 4096
-=======
 #define BUFFER_CAP 8 * 1024
->>>>>>> 6589323f
 
 static TdThreadOnce transModuleInit = PTHREAD_ONCE_INIT;
 
