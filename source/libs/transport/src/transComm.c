/*
 * Copyright (c) 2019 TAOS Data, Inc. <jhtao@taosdata.com>
 *
 * This program is free software: you can use, redistribute, and/or modify
 * it under the terms of the GNU Affero General Public License, version 3
 * or later ("AGPL"), as published by the Free Software Foundation.
 *
 * This program is distributed in the hope that it will be useful, but WITHOUT
 * ANY WARRANTY; without even the implied warranty of MERCHANTABILITY or
 * FITNESS FOR A PARTICULAR PURPOSE.
 *
 * You should have received a copy of the GNU Affero General Public License
 * along with this program. If not, see <http://www.gnu.org/licenses/>.
 */
#ifdef USE_UV

#include "transComm.h"

static TdThreadOnce transModuleInit = PTHREAD_ONCE_INIT;

static int32_t refMgt;
static int32_t instMgt;

int transAuthenticateMsg(void* pMsg, int msgLen, void* pAuth, void* pKey) {
  T_MD5_CTX context;
  int       ret = -1;

  tMD5Init(&context);
  tMD5Update(&context, (uint8_t*)pKey, TSDB_PASSWORD_LEN);
  tMD5Update(&context, (uint8_t*)pMsg, msgLen);
  tMD5Update(&context, (uint8_t*)pKey, TSDB_PASSWORD_LEN);
  tMD5Final(&context);

  if (memcmp(context.digest, pAuth, sizeof(context.digest)) == 0) ret = 0;

  return ret;
}

void transBuildAuthHead(void* pMsg, int msgLen, void* pAuth, void* pKey) {
  T_MD5_CTX context;

  tMD5Init(&context);
  tMD5Update(&context, (uint8_t*)pKey, TSDB_PASSWORD_LEN);
  tMD5Update(&context, (uint8_t*)pMsg, msgLen);
  tMD5Update(&context, (uint8_t*)pKey, TSDB_PASSWORD_LEN);
  tMD5Final(&context);

  memcpy(pAuth, context.digest, sizeof(context.digest));
}

bool transCompressMsg(char* msg, int32_t len, int32_t* flen) {
  return false;
  // SRpcHead* pHead = rpcHeadFromCont(pCont);
  bool succ = false;
  int  overhead = sizeof(STransCompMsg);
  if (!NEEDTO_COMPRESSS_MSG(len)) {
    return succ;
  }

  char* buf = taosMemoryMalloc(len + overhead + 8);  // 8 extra bytes
  if (buf == NULL) {
    tError("failed to allocate memory for rpc msg compression, contLen:%d", len);
    *flen = len;
    return succ;
  }

  int32_t clen = LZ4_compress_default(msg, buf, len, len + overhead);
  tDebug("compress rpc msg, before:%d, after:%d, overhead:%d", len, clen, overhead);
  /*
   * only the compressed size is less than the value of contLen - overhead, the compression is applied
   * The first four bytes is set to 0, the second four bytes are utilized to keep the original length of message
   */
  if (clen > 0 && clen < len - overhead) {
    STransCompMsg* pComp = (STransCompMsg*)msg;
    pComp->reserved = 0;
    pComp->contLen = htonl(len);
    memcpy(msg + overhead, buf, clen);

    tDebug("compress rpc msg, before:%d, after:%d", len, clen);
    *flen = clen + overhead;
    succ = true;
  } else {
    *flen = len;
    succ = false;
  }
  taosMemoryFree(buf);
  return succ;
}
bool transDecompressMsg(char* msg, int32_t len, int32_t* flen) {
  // impl later
  return false;
  STransCompMsg* pComp = (STransCompMsg*)msg;

  int overhead = sizeof(STransCompMsg);
  int clen = 0;
  return false;
}

void transFreeMsg(void* msg) {
  if (msg == NULL) {
    return;
  }
  taosMemoryFree((char*)msg - sizeof(STransMsgHead));
}

int transInitBuffer(SConnBuffer* buf) {
  transClearBuffer(buf);
  return 0;
}
int transClearBuffer(SConnBuffer* buf) {
  memset(buf, 0, sizeof(*buf));
  buf->total = -1;
  return 0;
}
int transAllocBuffer(SConnBuffer* connBuf, uv_buf_t* uvBuf) {
  /*
   * formate of data buffer:
   * |<--------------------------data from socket------------------------------->|
   * |<------STransMsgHead------->|<-------------------userdata--------------->|<-----auth data----->|<----user
   * info--->|
   */
  static const int CAPACITY = sizeof(STransMsgHead);

  SConnBuffer* p = connBuf;
  if (p->cap == 0) {
    p->buf = (char*)taosMemoryCalloc(CAPACITY, sizeof(char));
    p->len = 0;
    p->cap = CAPACITY;
    p->total = -1;

    uvBuf->base = p->buf;
    uvBuf->len = CAPACITY;
  } else if (p->total == -1 && p->len < CAPACITY) {
    uvBuf->base = p->buf + p->len;
    uvBuf->len = CAPACITY - p->len;
  } else {
    p->cap = p->total;
    p->buf = taosMemoryRealloc(p->buf, p->cap);
    tTrace("internal malloc mem: %p, size: %d", p->buf, p->cap);

    uvBuf->base = p->buf + p->len;
    uvBuf->len = p->cap - p->len;
  }
  return 0;
}
// check whether already read complete
bool transReadComplete(SConnBuffer* connBuf) {
  if (connBuf->total == -1 && connBuf->len >= sizeof(STransMsgHead)) {
    STransMsgHead head;
    memcpy((char*)&head, connBuf->buf, sizeof(head));
    int32_t msgLen = (int32_t)htonl(head.msgLen);
    connBuf->total = msgLen;
  }
  if (connBuf->len == connBuf->cap && connBuf->total == connBuf->cap) {
    return true;
  }
  return false;
}
int transPackMsg(STransMsgHead* msgHead, bool sercured, bool auth) { return 0; }

int transUnpackMsg(STransMsgHead* msgHead) { return 0; }
int transDestroyBuffer(SConnBuffer* buf) {
  if (buf->cap > 0) {
    taosMemoryFreeClear(buf->buf);
  }
  transClearBuffer(buf);

  return 0;
}

int transSetConnOption(uv_tcp_t* stream) {
  uv_tcp_nodelay(stream, 1);
  int ret = uv_tcp_keepalive(stream, 5, 5);
  return ret;
}

SAsyncPool* transCreateAsyncPool(uv_loop_t* loop, int sz, void* arg, AsyncCB cb) {
  SAsyncPool* pool = taosMemoryCalloc(1, sizeof(SAsyncPool));
  pool->index = 0;
  pool->nAsync = sz;
  pool->asyncs = taosMemoryCalloc(1, sizeof(uv_async_t) * pool->nAsync);

  for (int i = 0; i < pool->nAsync; i++) {
    uv_async_t* async = &(pool->asyncs[i]);
    uv_async_init(loop, async, cb);

    SAsyncItem* item = taosMemoryCalloc(1, sizeof(SAsyncItem));
    item->pThrd = arg;
    QUEUE_INIT(&item->qmsg);
    taosThreadMutexInit(&item->mtx, NULL);

    async->data = item;
  }
  return pool;
}

void transDestroyAsyncPool(SAsyncPool* pool) {
  for (int i = 0; i < pool->nAsync; i++) {
    uv_async_t* async = &(pool->asyncs[i]);
    // uv_close((uv_handle_t*)async, NULL);
    SAsyncItem* item = async->data;
    taosThreadMutexDestroy(&item->mtx);
    taosMemoryFree(item);
  }
  taosMemoryFree(pool->asyncs);
  taosMemoryFree(pool);
}
int transAsyncSend(SAsyncPool* pool, queue* q) {
  int idx = pool->index;
  idx = idx % pool->nAsync;
  // no need mutex here
  if (pool->index++ > pool->nAsync) {
    pool->index = 0;
  }
  uv_async_t* async = &(pool->asyncs[idx]);
  SAsyncItem* item = async->data;

  int64_t st = taosGetTimestampUs();
  taosThreadMutexLock(&item->mtx);
  QUEUE_PUSH(&item->qmsg, q);
  taosThreadMutexUnlock(&item->mtx);
  int64_t el = taosGetTimestampUs() - st;
  if (el > 50) {
    // tInfo("lock and unlock cost: %d", (int)el);
  }
  return uv_async_send(async);
}

void transCtxInit(STransCtx* ctx) {
  // init transCtx
  ctx->args = taosHashInit(2, taosGetDefaultHashFunction(TSDB_DATA_TYPE_UINT), true, HASH_NO_LOCK);
}
void transCtxCleanup(STransCtx* ctx) {
  if (ctx->args == NULL) {
    return;
  }

  STransCtxVal* iter = taosHashIterate(ctx->args, NULL);
  while (iter) {
    ctx->freeFunc(iter->val);
    iter = taosHashIterate(ctx->args, iter);
  }

  taosHashCleanup(ctx->args);
  ctx->args = NULL;
}

void transCtxMerge(STransCtx* dst, STransCtx* src) {
  if (dst->args == NULL) {
    dst->args = src->args;
    dst->brokenVal = src->brokenVal;
    dst->freeFunc = src->freeFunc;
    src->args = NULL;
    return;
  }
  void*  key = NULL;
  size_t klen = 0;
  void*  iter = taosHashIterate(src->args, NULL);
  while (iter) {
    STransCtxVal* sVal = (STransCtxVal*)iter;
    key = taosHashGetKey(sVal, &klen);

    STransCtxVal* dVal = taosHashGet(dst->args, key, klen);
    if (dVal) {
      dst->freeFunc(dVal->val);
    }
    taosHashPut(dst->args, key, klen, sVal, sizeof(*sVal));
    iter = taosHashIterate(src->args, iter);
  }
  taosHashCleanup(src->args);
}
void* transCtxDumpVal(STransCtx* ctx, int32_t key) {
  if (ctx->args == NULL) {
    return NULL;
  }
  STransCtxVal* cVal = taosHashGet(ctx->args, (const void*)&key, sizeof(key));
  if (cVal == NULL) {
    return NULL;
  }
  void* ret = NULL;
  (*cVal->clone)(cVal->val, &ret);
  return ret;
}
void* transCtxDumpBrokenlinkVal(STransCtx* ctx, int32_t* msgType) {
  void* ret = NULL;
  if (ctx->brokenVal.clone == NULL) {
    return ret;
  }
  (*ctx->brokenVal.clone)(ctx->brokenVal.val, &ret);

  *msgType = ctx->brokenVal.msgType;

  return ret;
}

void transQueueInit(STransQueue* queue, void (*freeFunc)(const void* arg)) {
  queue->q = taosArrayInit(2, sizeof(void*));
  queue->freeFunc = (void (*)(const void*))freeFunc;
}
bool transQueuePush(STransQueue* queue, void* arg) {
  if (queue->q == NULL) {
    return true;
  }
  taosArrayPush(queue->q, &arg);
  if (taosArrayGetSize(queue->q) > 1) {
    return false;
  }
  return true;
}
void* transQueuePop(STransQueue* queue) {
  if (queue->q == NULL || taosArrayGetSize(queue->q) == 0) {
    return NULL;
  }
  void* ptr = taosArrayGetP(queue->q, 0);
  taosArrayRemove(queue->q, 0);
  return ptr;
}
int32_t transQueueSize(STransQueue* queue) {
  if (queue->q == NULL) {
    return 0;
  }
  return taosArrayGetSize(queue->q);
}
void* transQueueGet(STransQueue* queue, int i) {
  if (queue->q == NULL || taosArrayGetSize(queue->q) == 0) {
    return NULL;
  }
  if (i >= taosArrayGetSize(queue->q)) {
    return NULL;
  }

  void* ptr = taosArrayGetP(queue->q, i);
  return ptr;
}

void* transQueueRm(STransQueue* queue, int i) {
  if (queue->q == NULL || taosArrayGetSize(queue->q) == 0) {
    return NULL;
  }
  if (i >= taosArrayGetSize(queue->q)) {
    return NULL;
  }
  void* ptr = taosArrayGetP(queue->q, i);
  taosArrayRemove(queue->q, i);
  return ptr;
}

bool transQueueEmpty(STransQueue* queue) {
  if (queue->q == NULL) {
    return true;
  }
  return taosArrayGetSize(queue->q) == 0;
}
void transQueueClear(STransQueue* queue) {
  if (queue->freeFunc != NULL) {
    for (int i = 0; i < taosArrayGetSize(queue->q); i++) {
      void* p = taosArrayGetP(queue->q, i);
      queue->freeFunc(p);
    }
  }
  taosArrayClear(queue->q);
}
void transQueueDestroy(STransQueue* queue) {
  transQueueClear(queue);
  taosArrayDestroy(queue->q);
}

static int32_t timeCompare(const HeapNode* a, const HeapNode* b) {
  SDelayTask* arg1 = container_of(a, SDelayTask, node);
  SDelayTask* arg2 = container_of(b, SDelayTask, node);
  if (arg1->execTime > arg2->execTime) {
    return 0;
  } else {
    return 1;
  }
}

static void transDQTimeout(uv_timer_t* timer) {
  SDelayQueue* queue = timer->data;
  tTrace("timer %p timeout", timer);
  uint64_t timeout = 0;
  int64_t  current = taosGetTimestampMs();
  do {
    HeapNode* minNode = heapMin(queue->heap);
    if (minNode == NULL) break;
    SDelayTask* task = container_of(minNode, SDelayTask, node);
    if (task->execTime <= current) {
      heapRemove(queue->heap, minNode);
      task->func(task->arg);
      taosMemoryFree(task);
      timeout = 0;
    } else {
      timeout = task->execTime - current;
      break;
    }
  } while (1);
  if (timeout != 0) {
    uv_timer_start(queue->timer, transDQTimeout, timeout, 0);
  }
}
int transDQCreate(uv_loop_t* loop, SDelayQueue** queue) {
  uv_timer_t* timer = taosMemoryCalloc(1, sizeof(uv_timer_t));
  uv_timer_init(loop, timer);

  Heap* heap = heapCreate(timeCompare);

  SDelayQueue* q = taosMemoryCalloc(1, sizeof(SDelayQueue));
  q->heap = heap;
  q->timer = timer;
  q->loop = loop;
  q->timer->data = q;

  *queue = q;
  return 0;
}

void transDQDestroy(SDelayQueue* queue) {
  taosMemoryFree(queue->timer);

  while (heapSize(queue->heap) > 0) {
    HeapNode* minNode = heapMin(queue->heap);
    if (minNode == NULL) {
      return;
    }
    heapRemove(queue->heap, minNode);

    SDelayTask* task = container_of(minNode, SDelayTask, node);
    taosMemoryFree(task);
  }
  heapDestroy(queue->heap);
  taosMemoryFree(queue);
}

int transDQSched(SDelayQueue* queue, void (*func)(void* arg), void* arg, uint64_t timeoutMs) {
  uint64_t    now = taosGetTimestampMs();
  SDelayTask* task = taosMemoryCalloc(1, sizeof(SDelayTask));
  task->func = func;
  task->arg = arg;
  task->execTime = now + timeoutMs;

  HeapNode* minNode = heapMin(queue->heap);
  if (minNode) {
    SDelayTask* minTask = container_of(minNode, SDelayTask, node);
    if (minTask->execTime < task->execTime) {
      timeoutMs = minTask->execTime <= now ? 0 : minTask->execTime - now;
    }
  }

  tTrace("timer %p put task into delay queue, timeoutMs: %" PRIu64 "", queue->timer, timeoutMs);
  heapInsert(queue->heap, &task->node);
  uv_timer_start(queue->timer, transDQTimeout, timeoutMs, 0);
  return 0;
}

void transPrintEpSet(SEpSet* pEpSet) {
  if (pEpSet == NULL) {
    tTrace("NULL epset");
    return;
  }
  char buf[512] = {0};
  int  len = snprintf(buf, sizeof(buf), "epset:{");
  for (int i = 0; i < pEpSet->numOfEps; i++) {
    if (i == pEpSet->numOfEps - 1) {
      len += snprintf(buf + len, sizeof(buf) - len, "%d. %s:%d", i, pEpSet->eps[i].fqdn, pEpSet->eps[i].port);
    } else {
      len += snprintf(buf + len, sizeof(buf) - len, "%d. %s:%d, ", i, pEpSet->eps[i].fqdn, pEpSet->eps[i].port);
    }
  }
  len += snprintf(buf + len, sizeof(buf) - len, "}");
  tTrace("%s, inUse:%d", buf, pEpSet->inUse);
}
bool transEpSetIsEqual(SEpSet* a, SEpSet* b) {
  if (a->numOfEps != b->numOfEps || a->inUse != b->inUse) {
    return false;
  }
  for (int i = 0; i < a->numOfEps; i++) {
    if (strncmp(a->eps[i].fqdn, b->eps[i].fqdn, TSDB_FQDN_LEN) != 0 || a->eps[i].port != b->eps[i].port) {
      return false;
    }
  }
  return true;
}
static int32_t transGetRefMgt() {
  //
  return refMgt;
}

static void transInitEnv() {
  refMgt = transOpenRefMgt(50000, transDestoryExHandle);
  instMgt = taosOpenRef(50, rpcCloseImpl);
  uv_os_setenv("UV_TCP_SINGLE_ACCEPT", "1");
}
static void transDestroyEnv() {
<<<<<<< HEAD
  transCloseRefMgt(refMgt);
  transCloseRefMgt(instMgt);
=======
  // close ref
  transCloseExHandleMgt();
>>>>>>> fb24e6d0
}

void transInit() {
  // init env
  taosThreadOnce(&transModuleInit, transInitEnv);
}

int32_t transGetRefMgt() { return refMgt; }
int32_t transGetInstMgt() { return instMgt; }

void transCleanup() {
  // clean env
  transDestroyEnv();
}
int32_t transOpenRefMgt(int size, void (*func)(void*)) {
  // added into once later
  return taosOpenRef(size, func);
}
void transCloseRefMgt(int32_t mgt) {
  // close ref
<<<<<<< HEAD
  taosCloseRef(mgt);
=======
  taosCloseRef(transGetRefMgt());
>>>>>>> fb24e6d0
}
int64_t transAddExHandle(int32_t refMgt, void* p) {
  // acquire extern handle
  return taosAddRef(transGetRefMgt(), p);
}
int32_t transRemoveExHandle(int32_t refMgt, int64_t refId) {
  // acquire extern handle
  return taosRemoveRef(transGetRefMgt(), refId);
}

void* transAcquireExHandle(int32_t refMgt, int64_t refId) {
  // acquire extern handle
<<<<<<< HEAD
  return (void*)taosAcquireRef(refMgt, refId);
=======
  return (SExHandle*)taosAcquireRef(transGetRefMgt(), refId);
>>>>>>> fb24e6d0
}

int32_t transReleaseExHandle(int32_t refMgt, int64_t refId) {
  // release extern handle
  return taosReleaseRef(transGetRefMgt(), refId);
}
void transDestoryExHandle(void* handle) {
  if (handle == NULL) {
    return;
  }
  taosMemoryFree(handle);
}
#endif<|MERGE_RESOLUTION|>--- conflicted
+++ resolved
@@ -491,13 +491,8 @@
   uv_os_setenv("UV_TCP_SINGLE_ACCEPT", "1");
 }
 static void transDestroyEnv() {
-<<<<<<< HEAD
   transCloseRefMgt(refMgt);
   transCloseRefMgt(instMgt);
-=======
-  // close ref
-  transCloseExHandleMgt();
->>>>>>> fb24e6d0
 }
 
 void transInit() {
@@ -518,11 +513,7 @@
 }
 void transCloseRefMgt(int32_t mgt) {
   // close ref
-<<<<<<< HEAD
   taosCloseRef(mgt);
-=======
-  taosCloseRef(transGetRefMgt());
->>>>>>> fb24e6d0
 }
 int64_t transAddExHandle(int32_t refMgt, void* p) {
   // acquire extern handle
@@ -535,11 +526,7 @@
 
 void* transAcquireExHandle(int32_t refMgt, int64_t refId) {
   // acquire extern handle
-<<<<<<< HEAD
   return (void*)taosAcquireRef(refMgt, refId);
-=======
-  return (SExHandle*)taosAcquireRef(transGetRefMgt(), refId);
->>>>>>> fb24e6d0
 }
 
 int32_t transReleaseExHandle(int32_t refMgt, int64_t refId) {
