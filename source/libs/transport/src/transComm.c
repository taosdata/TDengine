--- conflicted
+++ resolved
@@ -1979,7 +1979,6 @@
   }
   return true;
 }
-<<<<<<< HEAD
 
 int32_t transReloadTlsConfig(void* handle, int8_t type) {
   int32_t code = 0;
@@ -1994,7 +1993,6 @@
   }
   return code;
 }
-=======
 STrans* transInstAcquire(int64_t mgtId, int64_t instId) {
   STrans* ppInst = NULL;
   int32_t code = transCacheAcquireById(instId, &ppInst);
@@ -2005,5 +2003,4 @@
   }
 }
 
-void transInstRelease(int64_t instId) { transCacheReleaseByRefId(instId); }
->>>>>>> b3cee032
+void transInstRelease(int64_t instId) { transCacheReleaseByRefId(instId); }