/*
 * Copyright (c) 2019 TAOS Data, Inc. <jhtao@taosdata.com>
 *
 * This program is free software: you can use, redistribute, and/or modify
 * it under the terms of the GNU Affero General Public License, version 3
 * or later ("AGPL"), as published by the Free Software Foundation.
 *
 * This program is distributed in the hope that it will be useful, but WITHOUT
 * ANY WARRANTY; without even the implied warranty of MERCHANTABILITY or
 * FITNESS FOR A PARTICULAR PURPOSE.
 *
 * You should have received a copy of the GNU Affero General Public License
 * along with this program. If not, see <http://www.gnu.org/licenses/>.
 */

#include "transComm.h"

#define BUFFER_CAP 4096

static TdThreadOnce transModuleInit = PTHREAD_ONCE_INIT;

static int32_t refMgt;
static int32_t instMgt;
static int32_t transSyncMsgMgt;

void transDestroySyncMsg(void* msg);

int32_t transCompressMsg(char* msg, int32_t len) {
  int32_t        ret = 0;
  int            compHdr = sizeof(STransCompMsg);
  STransMsgHead* pHead = transHeadFromCont(msg);

  char* buf = taosMemoryMalloc(len + compHdr + 8);  // 8 extra bytes
  if (buf == NULL) {
    tError("failed to allocate memory for rpc msg compression, contLen:%d", len);
    ret = len;
    return ret;
  }

  int32_t clen = LZ4_compress_default(msg, buf, len, len + compHdr);
  /*
   * only the compressed size is less than the value of contLen - overhead, the compression is applied
   * The first four bytes is set to 0, the second four bytes are utilized to keep the original length of message
   */
  if (clen > 0 && clen < len - compHdr) {
    STransCompMsg* pComp = (STransCompMsg*)msg;
    pComp->reserved = 0;
    pComp->contLen = htonl(len);
    memcpy(msg + compHdr, buf, clen);

    tDebug("compress rpc msg, before:%d, after:%d", len, clen);
    ret = clen + compHdr;
    pHead->comp = 1;
  } else {
    ret = len;
    pHead->comp = 0;
  }
  taosMemoryFree(buf);
  return ret;
}
int32_t transDecompressMsg(char** msg, int32_t len) {
  STransMsgHead* pHead = (STransMsgHead*)(*msg);
  if (pHead->comp == 0) return 0;

  char* pCont = transContFromHead(pHead);

  STransCompMsg* pComp = (STransCompMsg*)pCont;
  int32_t        oriLen = htonl(pComp->contLen);

  char* buf = taosMemoryCalloc(1, oriLen + sizeof(STransMsgHead));
  if (buf == NULL) {
    return TSDB_CODE_OUT_OF_MEMORY;
  }

  STransMsgHead* pNewHead = (STransMsgHead*)buf;
  int32_t        decompLen = LZ4_decompress_safe(pCont + sizeof(STransCompMsg), (char*)pNewHead->content,
                                                 len - sizeof(STransMsgHead) - sizeof(STransCompMsg), oriLen);
  memcpy((char*)pNewHead, (char*)pHead, sizeof(STransMsgHead));

  pNewHead->msgLen = htonl(oriLen + sizeof(STransMsgHead));

  taosMemoryFree(pHead);
  *msg = buf;
  if (decompLen != oriLen) {
    return TSDB_CODE_INVALID_MSG;
  }
  return 0;
}

void transFreeMsg(void* msg) {
  if (msg == NULL) {
    return;
  }
  tTrace("rpc free cont:%p", (char*)msg - TRANS_MSG_OVERHEAD);
  taosMemoryFree((char*)msg - sizeof(STransMsgHead));
}
int transSockInfo2Str(struct sockaddr* sockname, char* dst) {
  struct sockaddr_in addr = *(struct sockaddr_in*)sockname;

  char buf[20] = {0};
  int  r = uv_ip4_name(&addr, (char*)buf, sizeof(buf));
  sprintf(dst, "%s:%d", buf, ntohs(addr.sin_port));
  return r;
}
int32_t transInitBuffer(SConnBuffer* buf) {
  buf->buf = taosMemoryCalloc(1, BUFFER_CAP);
  if (buf->buf == NULL) {
    return TSDB_CODE_OUT_OF_MEMORY;
  }

  buf->cap = BUFFER_CAP;
  buf->left = -1;
  buf->len = 0;
  buf->total = 0;
  buf->invalid = 0;
  return 0;
}
int32_t transDestroyBuffer(SConnBuffer* p) {
  taosMemoryFree(p->buf);
  p->buf = NULL;
  return 0;
}

int32_t transClearBuffer(SConnBuffer* buf) {
  SConnBuffer* p = buf;
  if (p->cap > BUFFER_CAP) {
    p->cap = BUFFER_CAP;
    p->buf = taosMemoryRealloc(p->buf, BUFFER_CAP);
    if (p->buf == NULL) {
      return TSDB_CODE_OUT_OF_MEMORY;
    }
  }
  p->left = -1;
  p->len = 0;
  p->total = 0;
  p->invalid = 0;
  return 0;
}

int32_t transDumpFromBuffer(SConnBuffer* connBuf, char** buf, int8_t resetBuf) {
  static const int HEADSIZE = sizeof(STransMsgHead);
  int32_t          code = 0;
  SConnBuffer*     p = connBuf;
  if (p->left != 0 || p->total <= 0) {
    return TSDB_CODE_INVALID_MSG;
  }
  int total = p->total;
  if (total >= HEADSIZE && !p->invalid) {
    *buf = taosMemoryCalloc(1, total);
    if (*buf == NULL) {
      return TSDB_CODE_OUT_OF_MEMORY;
    }
    memcpy(*buf, p->buf, total);
    if ((code = transResetBuffer(connBuf, resetBuf)) < 0) {
      return code;
    }
  } else {
    total = -1;
    return TSDB_CODE_INVALID_MSG;
  }
  return total;
}

int32_t transResetBuffer(SConnBuffer* connBuf, int8_t resetBuf) {
  SConnBuffer* p = connBuf;
  if (p->total < p->len) {
    int left = p->len - p->total;
    memmove(p->buf, p->buf + p->total, left);
    p->left = -1;
    p->total = 0;
    p->len = left;
  } else if (p->total == p->len) {
    p->left = -1;
    p->total = 0;
    p->len = 0;
    if (p->cap > BUFFER_CAP) {
      if (resetBuf) {
        p->cap = BUFFER_CAP;
        p->buf = taosMemoryRealloc(p->buf, p->cap);
        if (p->buf == NULL) {
          return TSDB_CODE_OUT_OF_MEMORY;
        }
      }
    }
  } else {
    ASSERTS(0, "invalid read from sock buf");
    return TSDB_CODE_INVALID_MSG;
  }
  return 0;
}
int32_t transAllocBuffer(SConnBuffer* connBuf, uv_buf_t* uvBuf) {
  /*
   * formate of data buffer:
   * |<--------------------------data from socket------------------------------->|
   * |<------STransMsgHead------->|<-------------------userdata--------------->|<-----auth data----->|<----user
   * info--->|
   */
  SConnBuffer* p = connBuf;
  uvBuf->base = p->buf + p->len;
  if (p->left == -1) {
    uvBuf->len = p->cap - p->len;
  } else {
    if (p->left < p->cap - p->len) {
      uvBuf->len = p->left;
    } else {
      p->cap = p->left + p->len;
      p->buf = taosMemoryRealloc(p->buf, p->cap);
      if (p->buf == NULL) {
        return TSDB_CODE_OUT_OF_MEMORY;
      }
      uvBuf->base = p->buf + p->len;
      uvBuf->len = p->left;
    }
  }
  return 0;
}
// check whether already read complete
bool transReadComplete(SConnBuffer* connBuf) {
  SConnBuffer* p = connBuf;
  if (p->len >= sizeof(STransMsgHead)) {
    if (p->left == -1) {
      STransMsgHead head;
      memcpy((char*)&head, connBuf->buf, sizeof(head));
      int32_t msgLen = (int32_t)htonl(head.msgLen);
      p->total = msgLen;
      p->invalid = TRANS_NOVALID_PACKET(htonl(head.magicNum)) || head.version != TRANS_VER;
    }
    if (p->total >= p->len) {
      p->left = p->total - p->len;
    } else {
      p->left = 0;
    }
  }
  return (p->left == 0 || p->invalid) ? true : false;
}

int32_t transSetConnOption(uv_tcp_t* stream, int keepalive) {
#if defined(WINDOWS) || defined(DARWIN)
#else
  return uv_tcp_keepalive(stream, 1, keepalive);
#endif
  return uv_tcp_nodelay(stream, 1);
  // int ret = uv_tcp_keepalive(stream, 5, 60);
}

int32_t transAsyncPoolCreate(uv_loop_t* loop, int sz, void* arg, AsyncCB cb, SAsyncPool** pPool) {
  SAsyncPool* pool = taosMemoryCalloc(1, sizeof(SAsyncPool));
  if (pool == NULL) {
    return TSDB_CODE_OUT_OF_MEMORY;
    // return NULL;
  }
  int32_t code = 0;

  pool->nAsync = sz;
  pool->asyncs = taosMemoryCalloc(1, sizeof(uv_async_t) * pool->nAsync);
  if (pool->asyncs == NULL) {
    taosMemoryFree(pool);
    return TSDB_CODE_OUT_OF_MEMORY;
  }

  int i = 0, err = 0;
  for (i = 0; i < pool->nAsync; i++) {
    uv_async_t* async = &(pool->asyncs[i]);

    SAsyncItem* item = taosMemoryCalloc(1, sizeof(SAsyncItem));
    if (item == NULL) {
      code = TSDB_CODE_OUT_OF_MEMORY;
      break;
    }
    item->pThrd = arg;
    QUEUE_INIT(&item->qmsg);
    (void)taosThreadMutexInit(&item->mtx, NULL);

    async->data = item;
    err = uv_async_init(loop, async, cb);
    if (err != 0) {
      tError("failed to init async, reason:%s", uv_err_name(err));
      code = TSDB_CODE_THIRDPARTY_ERROR;
      break;
    }
  }

  if (i != pool->nAsync) {
    transAsyncPoolDestroy(pool);
    pool = NULL;
  }

  *pPool = pool;
  return 0;
  // return pool;
}

void transAsyncPoolDestroy(SAsyncPool* pool) {
  if (pool == NULL) return;

  for (int i = 0; i < pool->nAsync; i++) {
    uv_async_t* async = &(pool->asyncs[i]);
    SAsyncItem* item = async->data;
    if (item == NULL) continue;

    (void)taosThreadMutexDestroy(&item->mtx);
    taosMemoryFree(item);
  }
  taosMemoryFree(pool->asyncs);
  taosMemoryFree(pool);
}
bool transAsyncPoolIsEmpty(SAsyncPool* pool) {
  for (int i = 0; i < pool->nAsync; i++) {
    uv_async_t* async = &(pool->asyncs[i]);
    SAsyncItem* item = async->data;
    if (!QUEUE_IS_EMPTY(&item->qmsg)) return false;
  }
  return true;
}
int transAsyncSend(SAsyncPool* pool, queue* q) {
  if (atomic_load_8(&pool->stop) == 1) {
    return TSDB_CODE_RPC_ASYNC_MODULE_QUIT;
  }
  int idx = pool->index % pool->nAsync;

  // no need mutex here
  if (pool->index++ > pool->nAsync * 2000) {
    pool->index = 0;
  }
  uv_async_t* async = &(pool->asyncs[idx]);
  SAsyncItem* item = async->data;

  (void)taosThreadMutexLock(&item->mtx);
  QUEUE_PUSH(&item->qmsg, q);
  (void)taosThreadMutexUnlock(&item->mtx);
  int ret = uv_async_send(async);
  if (ret != 0) {
    tError("failed to send async,reason:%s", uv_err_name(ret));
    return TSDB_CODE_THIRDPARTY_ERROR;
  }
  return 0;
}

void transCtxInit(STransCtx* ctx) {
  // init transCtx
  ctx->args = taosHashInit(2, taosGetDefaultHashFunction(TSDB_DATA_TYPE_UINT), true, HASH_NO_LOCK);
}
void transCtxCleanup(STransCtx* ctx) {
  if (ctx->args == NULL) {
    return;
  }

  STransCtxVal* iter = taosHashIterate(ctx->args, NULL);
  while (iter) {
    ctx->freeFunc(iter->val);
    iter = taosHashIterate(ctx->args, iter);
  }
  if (ctx->freeFunc) ctx->freeFunc(ctx->brokenVal.val);
  taosHashCleanup(ctx->args);
  ctx->args = NULL;
}

void transCtxMerge(STransCtx* dst, STransCtx* src) {
  if (src->args == NULL || src->freeFunc == NULL) {
    return;
  }
  if (dst->args == NULL) {
    dst->args = src->args;
    dst->brokenVal = src->brokenVal;
    dst->freeFunc = src->freeFunc;
    src->args = NULL;
    return;
  }
  void*  key = NULL;
  size_t klen = 0;
  void*  iter = taosHashIterate(src->args, NULL);
  while (iter) {
    STransCtxVal* sVal = (STransCtxVal*)iter;
    key = taosHashGetKey(sVal, &klen);

<<<<<<< HEAD
    taosHashPut(dst->args, key, klen, sVal, sizeof(*sVal));
=======
    // STransCtxVal* dVal = taosHashGet(dst->args, key, klen);
    // if (dVal) {
    //   dst->freeFunc(dVal->val);
    // }
    (void)taosHashPut(dst->args, key, klen, sVal, sizeof(*sVal));
>>>>>>> 4586e09b
    iter = taosHashIterate(src->args, iter);
  }
  taosHashCleanup(src->args);
}
void* transCtxDumpVal(STransCtx* ctx, int32_t key) {
  if (ctx->args == NULL) {
    return NULL;
  }
  STransCtxVal* cVal = taosHashGet(ctx->args, (const void*)&key, sizeof(key));
  if (cVal == NULL) {
    return NULL;
  }
  void* ret = NULL;
  (void)(*cVal->clone)(cVal->val, &ret);
  return ret;
}
void* transCtxDumpBrokenlinkVal(STransCtx* ctx, int32_t* msgType) {
  void* ret = NULL;
  if (ctx->brokenVal.clone == NULL) {
    return ret;
  }
  (void)(*ctx->brokenVal.clone)(ctx->brokenVal.val, &ret);

  *msgType = ctx->brokenVal.msgType;

  return ret;
}

void transReqQueueInit(queue* q) {
  // init req queue
  QUEUE_INIT(q);
}
void* transReqQueuePush(queue* q) {
  STransReq* req = taosMemoryCalloc(1, sizeof(STransReq));
  req->wreq.data = req;
  QUEUE_PUSH(q, &req->q);
  return &req->wreq;
}
void* transReqQueueRemove(void* arg) {
  void*       ret = NULL;
  uv_write_t* wreq = arg;

  STransReq* req = wreq ? wreq->data : NULL;
  if (req == NULL) return NULL;
  QUEUE_REMOVE(&req->q);

  ret = wreq && wreq->handle ? wreq->handle->data : NULL;
  taosMemoryFree(req);

  return ret;
}
void transReqQueueClear(queue* q) {
  while (!QUEUE_IS_EMPTY(q)) {
    queue* h = QUEUE_HEAD(q);
    QUEUE_REMOVE(h);
    STransReq* req = QUEUE_DATA(h, STransReq, q);
    taosMemoryFree(req);
  }
}

int32_t transQueueInit(STransQueue* queue, void (*freeFunc)(const void* arg)) {
  queue->q = taosArrayInit(2, sizeof(void*));
  queue->freeFunc = (void (*)(const void*))freeFunc;

  if (queue->q == NULL) {
    return TSDB_CODE_OUT_OF_MEMORY;
  }
  return 0;
}
bool transQueuePush(STransQueue* queue, void* arg) {
  if (queue->q == NULL) {
    return true;
  }
  (void)taosArrayPush(queue->q, &arg);
  if (taosArrayGetSize(queue->q) > 1) {
    return false;
  }
  return true;
}
void* transQueuePop(STransQueue* queue) {
  if (queue->q == NULL || taosArrayGetSize(queue->q) == 0) {
    return NULL;
  }
  void* ptr = taosArrayGetP(queue->q, 0);
  taosArrayRemove(queue->q, 0);
  return ptr;
}
int32_t transQueueSize(STransQueue* queue) {
  if (queue->q == NULL) {
    return 0;
  }
  return taosArrayGetSize(queue->q);
}
void* transQueueGet(STransQueue* queue, int i) {
  if (queue->q == NULL || taosArrayGetSize(queue->q) == 0) {
    return NULL;
  }
  if (i >= taosArrayGetSize(queue->q)) {
    return NULL;
  }

  void* ptr = taosArrayGetP(queue->q, i);
  return ptr;
}

void* transQueueRm(STransQueue* queue, int i) {
  if (queue->q == NULL || taosArrayGetSize(queue->q) == 0) {
    return NULL;
  }
  if (i >= taosArrayGetSize(queue->q)) {
    return NULL;
  }
  void* ptr = taosArrayGetP(queue->q, i);
  taosArrayRemove(queue->q, i);
  return ptr;
}

bool transQueueEmpty(STransQueue* queue) {
  if (queue->q == NULL) {
    return true;
  }
  return taosArrayGetSize(queue->q) == 0;
}
void transQueueClear(STransQueue* queue) {
  if (queue->freeFunc != NULL) {
    for (int i = 0; i < taosArrayGetSize(queue->q); i++) {
      void* p = taosArrayGetP(queue->q, i);
      queue->freeFunc(p);
    }
  }
  taosArrayClear(queue->q);
}
void transQueueDestroy(STransQueue* queue) {
  transQueueClear(queue);
  taosArrayDestroy(queue->q);
}

static FORCE_INLINE int32_t timeCompare(const HeapNode* a, const HeapNode* b) {
  SDelayTask* arg1 = container_of(a, SDelayTask, node);
  SDelayTask* arg2 = container_of(b, SDelayTask, node);
  if (arg1->execTime > arg2->execTime) {
    return 0;
  } else {
    return 1;
  }
}

static void transDQTimeout(uv_timer_t* timer) {
  SDelayQueue* queue = timer->data;
  tTrace("timer %p timeout", timer);
  uint64_t timeout = 0;
  int64_t  current = taosGetTimestampMs();
  do {
    HeapNode* minNode = heapMin(queue->heap);
    if (minNode == NULL) break;
    SDelayTask* task = container_of(minNode, SDelayTask, node);
    if (task->execTime <= current) {
      heapRemove(queue->heap, minNode);
      task->func(task->arg);
      taosMemoryFree(task);
      timeout = 0;
    } else {
      timeout = task->execTime - current;
      break;
    }
  } while (1);
  if (timeout != 0) {
    (void)uv_timer_start(queue->timer, transDQTimeout, timeout, 0);
  }
}
int32_t transDQCreate(uv_loop_t* loop, SDelayQueue** queue) {
  int32_t      code = 0;
  Heap*        heap = NULL;
  uv_timer_t*  timer = NULL;
  SDelayQueue* q = NULL;

  timer = taosMemoryCalloc(1, sizeof(uv_timer_t));
  if (timer == NULL) {
    return TSDB_CODE_OUT_OF_MEMORY;
  }

  heap = heapCreate(timeCompare);
  if (heap == NULL) {
    TAOS_CHECK_GOTO(TSDB_CODE_OUT_OF_MEMORY, NULL, _return1);
  }

  q = taosMemoryCalloc(1, sizeof(SDelayQueue));
  if (q == NULL) {
    TAOS_CHECK_GOTO(TSDB_CODE_OUT_OF_MEMORY, NULL, _return1);
  }
  q->heap = heap;
  q->timer = timer;
  q->loop = loop;
  q->timer->data = q;

  int err = uv_timer_init(loop, timer);
  if (err != 0) {
    TAOS_CHECK_GOTO(TSDB_CODE_THIRDPARTY_ERROR, NULL, _return1);
  }

  *queue = q;
  return 0;

_return1:
  taosMemoryFree(timer);
  heapDestroy(heap);
  taosMemoryFree(q);
  return TSDB_CODE_OUT_OF_MEMORY;
}

void transDQDestroy(SDelayQueue* queue, void (*freeFunc)(void* arg)) {
  taosMemoryFree(queue->timer);

  while (heapSize(queue->heap) > 0) {
    HeapNode* minNode = heapMin(queue->heap);
    if (minNode == NULL) {
      return;
    }
    heapRemove(queue->heap, minNode);

    SDelayTask* task = container_of(minNode, SDelayTask, node);

    STaskArg* arg = task->arg;
    if (freeFunc) freeFunc(arg);
    taosMemoryFree(arg);

    taosMemoryFree(task);
  }
  heapDestroy(queue->heap);
  taosMemoryFree(queue);
}
void transDQCancel(SDelayQueue* queue, SDelayTask* task) {
  (void)uv_timer_stop(queue->timer);

  if (heapSize(queue->heap) <= 0) {
    taosMemoryFree(task->arg);
    taosMemoryFree(task);
    return;
  }
  heapRemove(queue->heap, &task->node);

  taosMemoryFree(task->arg);
  taosMemoryFree(task);

  if (heapSize(queue->heap) != 0) {
    HeapNode* minNode = heapMin(queue->heap);
    if (minNode == NULL) return;

    uint64_t    now = taosGetTimestampMs();
    SDelayTask* task = container_of(minNode, SDelayTask, node);
    uint64_t    timeout = now > task->execTime ? now - task->execTime : 0;

    (void)uv_timer_start(queue->timer, transDQTimeout, timeout, 0);
  }
}

SDelayTask* transDQSched(SDelayQueue* queue, void (*func)(void* arg), void* arg, uint64_t timeoutMs) {
  uint64_t    now = taosGetTimestampMs();
  SDelayTask* task = taosMemoryCalloc(1, sizeof(SDelayTask));
  if (task == NULL) {
    return NULL;
  }

  task->func = func;
  task->arg = arg;
  task->execTime = now + timeoutMs;

  HeapNode* minNode = heapMin(queue->heap);
  if (minNode) {
    SDelayTask* minTask = container_of(minNode, SDelayTask, node);
    if (minTask->execTime < task->execTime) {
      timeoutMs = minTask->execTime <= now ? 0 : minTask->execTime - now;
    }
  }

  tTrace("timer %p put task into delay queue, timeoutMs:%" PRIu64, queue->timer, timeoutMs);
  heapInsert(queue->heap, &task->node);
  (void)uv_timer_start(queue->timer, transDQTimeout, timeoutMs, 0);
  return task;
}

void transPrintEpSet(SEpSet* pEpSet) {
  if (pEpSet == NULL) {
    tTrace("NULL epset");
    return;
  }
  char buf[512] = {0};
  int  len = snprintf(buf, sizeof(buf), "epset:{");
  for (int i = 0; i < pEpSet->numOfEps; i++) {
    if (i == pEpSet->numOfEps - 1) {
      len += snprintf(buf + len, sizeof(buf) - len, "%d. %s:%d", i, pEpSet->eps[i].fqdn, pEpSet->eps[i].port);
    } else {
      len += snprintf(buf + len, sizeof(buf) - len, "%d. %s:%d, ", i, pEpSet->eps[i].fqdn, pEpSet->eps[i].port);
    }
  }
  len += snprintf(buf + len, sizeof(buf) - len, "}");
  tTrace("%s, inUse:%d", buf, pEpSet->inUse);
}
bool transEpSetIsEqual(SEpSet* a, SEpSet* b) {
  if (a->numOfEps != b->numOfEps || a->inUse != b->inUse) {
    return false;
  }
  for (int i = 0; i < a->numOfEps; i++) {
    if (strncmp(a->eps[i].fqdn, b->eps[i].fqdn, TSDB_FQDN_LEN) != 0 || a->eps[i].port != b->eps[i].port) {
      return false;
    }
  }
  return true;
}
bool transEpSetIsEqual2(SEpSet* a, SEpSet* b) {
  if (a->numOfEps != b->numOfEps) {
    return false;
  }
  for (int i = 0; i < a->numOfEps; i++) {
    if (strncmp(a->eps[i].fqdn, b->eps[i].fqdn, TSDB_FQDN_LEN) != 0 || a->eps[i].port != b->eps[i].port) {
      return false;
    }
  }
  return true;
}

static void transInitEnv() {
  refMgt = transOpenRefMgt(50000, transDestroyExHandle);
  instMgt = taosOpenRef(50, rpcCloseImpl);
  transSyncMsgMgt = taosOpenRef(50, transDestroySyncMsg);
  (void)uv_os_setenv("UV_TCP_SINGLE_ACCEPT", "1");
}
static void transDestroyEnv() {
  transCloseRefMgt(refMgt);
  transCloseRefMgt(instMgt);
  transCloseRefMgt(transSyncMsgMgt);
}

int32_t transInit() {
  // init env
  int32_t code = taosThreadOnce(&transModuleInit, transInitEnv);
  if (code != 0) {
    code = TAOS_SYSTEM_ERROR(errno);
  }
  return code;
}

int32_t transGetRefMgt() { return refMgt; }
int32_t transGetInstMgt() { return instMgt; }
int32_t transGetSyncMsgMgt() { return transSyncMsgMgt; }

void transCleanup() {
  // clean env
  transDestroyEnv();
}
int32_t transOpenRefMgt(int size, void (*func)(void*)) {
  // added into once later
  return taosOpenRef(size, func);
}
void transCloseRefMgt(int32_t mgt) {
  // close ref
  (void)taosCloseRef(mgt);
}
int64_t transAddExHandle(int32_t refMgt, void* p) {
  // acquire extern handle
  return taosAddRef(refMgt, p);
}
int32_t transRemoveExHandle(int32_t refMgt, int64_t refId) {
  // acquire extern handle
  return taosRemoveRef(refMgt, refId);
}

void* transAcquireExHandle(int32_t refMgt, int64_t refId) {  // acquire extern handle
  return (void*)taosAcquireRef(refMgt, refId);
}

int32_t transReleaseExHandle(int32_t refMgt, int64_t refId) {
  // release extern handle
  return taosReleaseRef(refMgt, refId);
}
void transDestroyExHandle(void* handle) {
  if (handle == NULL) {
    return;
  }
  SExHandle* eh = handle;
  if (!QUEUE_IS_EMPTY(&eh->q)) {
    tDebug("handle %p mem leak", handle);
  }
  taosMemoryFree(handle);
}

void transDestroySyncMsg(void* msg) {
  if (msg == NULL) return;

  STransSyncMsg* pSyncMsg = msg;
  (void)tsem2_destroy(pSyncMsg->pSem);
  taosMemoryFree(pSyncMsg->pSem);
  transFreeMsg(pSyncMsg->pRsp->pCont);
  taosMemoryFree(pSyncMsg->pRsp);
  taosMemoryFree(pSyncMsg);
}

uint32_t subnetIpRang2Int(SIpV4Range* pRange) {
  uint32_t ip = pRange->ip;
  return ((ip & 0xFF) << 24) | ((ip & 0xFF00) << 8) | ((ip & 0xFF0000) >> 8) | ((ip >> 24) & 0xFF);
}
int32_t subnetInit(SubnetUtils* pUtils, SIpV4Range* pRange) {
  if (pRange->mask == 32) {
    pUtils->type = 0;
    pUtils->address = pRange->ip;
    return 0;
  }
  pUtils->address = subnetIpRang2Int(pRange);

  for (int i = 0; i < pRange->mask; i++) {
    pUtils->netmask |= (1 << (31 - i));
  }

  pUtils->network = pUtils->address & pUtils->netmask;
  pUtils->broadcast = (pUtils->network) | (pUtils->netmask ^ 0xFFFFFFFF);
  pUtils->type = (pRange->mask == 32 ? 0 : 1);

  return 0;
}
int32_t subnetDebugInfoToBuf(SubnetUtils* pUtils, char* buf) {
  sprintf(buf, "raw: %s, address: %d,  netmask:%d, network:%d, broadcast:%d", pUtils->info, pUtils->address,
          pUtils->netmask, pUtils->network, pUtils->broadcast);
  return 0;
}
int32_t subnetCheckIp(SubnetUtils* pUtils, uint32_t ip) {
  // impl later
  if (pUtils == NULL) return false;
  if (pUtils->type == 0) {
    return pUtils->address == ip;
  } else {
    SIpV4Range range = {.ip = ip, .mask = 32};

    uint32_t t = subnetIpRang2Int(&range);
    return t >= pUtils->network && t <= pUtils->broadcast;
  }
}

int32_t transUtilSIpRangeToStr(SIpV4Range* pRange, char* buf) {
  int32_t len = 0;

  struct in_addr addr;
  addr.s_addr = pRange->ip;

  int32_t err = uv_inet_ntop(AF_INET, &addr, buf, 32);
  if (err != 0) {
    tError("failed to convert ip to string, reason:%s", uv_strerror(err));
    return TSDB_CODE_THIRDPARTY_ERROR;
  }

  len = strlen(buf);

  if (pRange->mask != 32) {
    len += sprintf(buf + len, "/%d", pRange->mask);
  }
  buf[len] = 0;
  return len;
}

int32_t transUtilSWhiteListToStr(SIpWhiteList* pList, char** ppBuf) {
  if (pList->num == 0) {
    *ppBuf = NULL;
    return 0;
  }

  int32_t len = 0;
  char*   pBuf = taosMemoryCalloc(1, pList->num * 36);
  if (pBuf == NULL) {
    return TSDB_CODE_OUT_OF_MEMORY;
  }

  for (int i = 0; i < pList->num; i++) {
    SIpV4Range* pRange = &pList->pIpRange[i];

    char tbuf[32] = {0};
    int  tlen = transUtilSIpRangeToStr(pRange, tbuf);
    if (tlen < 0) {
      taosMemoryFree(pBuf);
      return tlen;
    }

    len += sprintf(pBuf + len, "%s,", tbuf);
  }
  if (len > 0) {
    pBuf[len - 1] = 0;
  }

  *ppBuf = pBuf;
  return len;
}<|MERGE_RESOLUTION|>--- conflicted
+++ resolved
@@ -373,15 +373,11 @@
     STransCtxVal* sVal = (STransCtxVal*)iter;
     key = taosHashGetKey(sVal, &klen);
 
-<<<<<<< HEAD
-    taosHashPut(dst->args, key, klen, sVal, sizeof(*sVal));
-=======
     // STransCtxVal* dVal = taosHashGet(dst->args, key, klen);
     // if (dVal) {
     //   dst->freeFunc(dVal->val);
     // }
     (void)taosHashPut(dst->args, key, klen, sVal, sizeof(*sVal));
->>>>>>> 4586e09b
     iter = taosHashIterate(src->args, iter);
   }
   taosHashCleanup(src->args);
@@ -847,7 +843,8 @@
   }
 
   int32_t len = 0;
-  char*   pBuf = taosMemoryCalloc(1, pList->num * 36);
+
+  char* pBuf = taosMemoryCalloc(1, pList->num * 36);
   if (pBuf == NULL) {
     return TSDB_CODE_OUT_OF_MEMORY;
   }
