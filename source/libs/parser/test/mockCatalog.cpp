/*
 * Copyright (c) 2019 TAOS Data, Inc. <jhtao@taosdata.com>
 *
 * This program is free software: you can use, redistribute, and/or modify
 * it under the terms of the GNU Affero General Public License, version 3
 * or later ("AGPL"), as published by the Free Software Foundation.
 *
 * This program is distributed in the hope that it will be useful, but WITHOUT
 * ANY WARRANTY; without even the implied warranty of MERCHANTABILITY or
 * FITNESS FOR A PARTICULAR PURPOSE.
 *
 * You should have received a copy of the GNU Affero General Public License
 * along with this program. If not, see <http://www.gnu.org/licenses/>.
 */

#include <iostream>
#include "stub.h"

#pragma GCC diagnostic push
#pragma GCC diagnostic ignored "-Wformat"

#include <addr_any.h>

#pragma GCC diagnostic pop

#include "mockCatalog.h"
namespace {

void generateTestT1(MockCatalogService* mcs) {
  ITableBuilder& builder = mcs->createTableBuilder("test", "t1", TSDB_NORMAL_TABLE, 6)
      .setPrecision(TSDB_TIME_PRECISION_MILLI).setVgid(1).addColumn("ts", TSDB_DATA_TYPE_TIMESTAMP)
      .addColumn("c1", TSDB_DATA_TYPE_INT).addColumn("c2", TSDB_DATA_TYPE_BINARY, 20).addColumn("c3", TSDB_DATA_TYPE_BIGINT)
      .addColumn("c4", TSDB_DATA_TYPE_DOUBLE).addColumn("c5", TSDB_DATA_TYPE_DOUBLE);
  builder.done();
}

void generateTestST1(MockCatalogService* mcs) {
  ITableBuilder& builder = mcs->createTableBuilder("test", "st1", TSDB_SUPER_TABLE, 3, 2)
      .setPrecision(TSDB_TIME_PRECISION_MILLI).addColumn("ts", TSDB_DATA_TYPE_TIMESTAMP)
      .addTag("tag1", TSDB_DATA_TYPE_INT).addTag("tag2", TSDB_DATA_TYPE_BINARY, 20)
      .addColumn("c1", TSDB_DATA_TYPE_INT).addColumn("c2", TSDB_DATA_TYPE_BINARY, 20);
  builder.done();
  mcs->createSubTable("test", "st1", "st1s1", 1);
  mcs->createSubTable("test", "st1", "st1s2", 2);
}

}

int32_t __catalogGetHandle(const char *clusterId, struct SCatalog** catalogHandle) {
  return 0;
}

int32_t __catalogGetTableMeta(struct SCatalog* pCatalog, void *pRpc, const SEpSet* pMgmtEps, const SName* pTableName, STableMeta** pTableMeta) {
  return mockCatalogService->catalogGetTableMeta(pTableName, pTableMeta);
}

int32_t __catalogGetTableHashVgroup(struct SCatalog* pCatalog, void *pRpc, const SEpSet* pMgmtEps, const SName* pTableName, SVgroupInfo* vgInfo) {
  return mockCatalogService->catalogGetTableHashVgroup(pTableName, vgInfo);
}

<<<<<<< HEAD
int32_t __catalogGetTableDistVgInfo(SCatalog* pCatalog, void *pTransporter, const SEpSet* pMgmtEps, const SName* pTableName, SArray** pVgroupList) {
  // return mockCatalogService->catalogGetTableDistVgInfo(pTableName, pVgroupList);
  return 0;
=======
int32_t __catalogGetTableDistVgInfo(SCatalog* pCtg, void *pRpc, const SEpSet* pMgmtEps, const SName* pTableName, SArray** pVgList) {
  return mockCatalogService->catalogGetTableDistVgInfo(pTableName, pVgList);
>>>>>>> b0a4cc81
}

void initMetaDataEnv() {
  mockCatalogService.reset(new MockCatalogService());

  static Stub stub;
  stub.set(catalogGetHandle, __catalogGetHandle);
  stub.set(catalogGetTableMeta, __catalogGetTableMeta);
  stub.set(catalogGetTableHashVgroup, __catalogGetTableHashVgroup);
  stub.set(catalogGetTableDistVgInfo, __catalogGetTableDistVgInfo);
<<<<<<< HEAD
=======

>>>>>>> b0a4cc81
  {
    AddrAny any("libcatalog.so");
    std::map<std::string,void*> result;
    any.get_global_func_addr_dynsym("^catalogGetHandle$", result);
    for (const auto& f : result) {
      stub.set(f.second, __catalogGetHandle);
    }
  }
  {
    AddrAny any("libcatalog.so");
    std::map<std::string,void*> result;
    any.get_global_func_addr_dynsym("^catalogGetTableMeta$", result);
    for (const auto& f : result) {
      stub.set(f.second, __catalogGetTableMeta);
    }
  }
  {
    AddrAny any("libcatalog.so");
    std::map<std::string,void*> result;
    any.get_global_func_addr_dynsym("^catalogGetTableHashVgroup$", result);
    for (const auto& f : result) {
      stub.set(f.second, __catalogGetTableHashVgroup);
    }
  }
  {
    AddrAny any("libcatalog.so");
    std::map<std::string,void*> result;
    any.get_global_func_addr_dynsym("^catalogGetTableDistVgInfo$", result);
    for (const auto& f : result) {
      stub.set(f.second, __catalogGetTableDistVgInfo);
    }
  }
}

void generateMetaData() {
  generateTestT1(mockCatalogService.get());
  generateTestST1(mockCatalogService.get());
  mockCatalogService->showTables();
}

void destroyMetaDataEnv() {
  mockCatalogService.reset();
}<|MERGE_RESOLUTION|>--- conflicted
+++ resolved
@@ -58,14 +58,8 @@
   return mockCatalogService->catalogGetTableHashVgroup(pTableName, vgInfo);
 }
 
-<<<<<<< HEAD
-int32_t __catalogGetTableDistVgInfo(SCatalog* pCatalog, void *pTransporter, const SEpSet* pMgmtEps, const SName* pTableName, SArray** pVgroupList) {
-  // return mockCatalogService->catalogGetTableDistVgInfo(pTableName, pVgroupList);
-  return 0;
-=======
 int32_t __catalogGetTableDistVgInfo(SCatalog* pCtg, void *pRpc, const SEpSet* pMgmtEps, const SName* pTableName, SArray** pVgList) {
   return mockCatalogService->catalogGetTableDistVgInfo(pTableName, pVgList);
->>>>>>> b0a4cc81
 }
 
 void initMetaDataEnv() {
@@ -76,10 +70,6 @@
   stub.set(catalogGetTableMeta, __catalogGetTableMeta);
   stub.set(catalogGetTableHashVgroup, __catalogGetTableHashVgroup);
   stub.set(catalogGetTableDistVgInfo, __catalogGetTableDistVgInfo);
-<<<<<<< HEAD
-=======
-
->>>>>>> b0a4cc81
   {
     AddrAny any("libcatalog.so");
     std::map<std::string,void*> result;
