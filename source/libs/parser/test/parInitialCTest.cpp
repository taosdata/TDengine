--- conflicted
+++ resolved
@@ -21,7 +21,9 @@
 
 class ParserInitialCTest : public ParserDdlTest {};
 
-<<<<<<< HEAD
+/*
+ * COMPACT DATABASE db_name
+ */
 TEST_F(ParserInitialCTest, compact) {
   SCompactDbReq expect = {0};
 
@@ -39,7 +41,6 @@
   run("COMPACT DATABASE wxy_db");
 }
 
-=======
 /*
  * CREATE ACCOUNT account_name PASS value [create_account_options]
  *
@@ -58,7 +59,6 @@
  *   | STATE value
  * }
  */
->>>>>>> ba3697c6
 TEST_F(ParserInitialCTest, createAccount) {
   useDb("root", "test");
 
