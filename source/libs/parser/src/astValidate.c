--- conflicted
+++ resolved
@@ -4312,11 +4312,6 @@
   SMsgBuf m = {.buf = msgBuf, .len = msgBufLen};
   SMsgBuf *pMsgBuf = &m;
 
-<<<<<<< HEAD
-  pDcl->nodeType = pInfo->type;
-
-=======
->>>>>>> 784975da
   switch (pInfo->type) {
     case TSDB_SQL_CREATE_USER:
     case TSDB_SQL_ALTER_USER: {
@@ -4362,12 +4357,8 @@
         }
       }
 
-<<<<<<< HEAD
       pDcl->pMsg = (char*)buildUserManipulationMsg(pInfo, &pDcl->msgLen, pCtx->requestId, msgBuf, msgBufLen);
-=======
-      *output = buildUserManipulationMsg(pInfo, outputLen, pCtx->requestId, msgBuf, msgBufLen);
-      *type = (pInfo->type == TSDB_SQL_CREATE_USER)? TSDB_MSG_TYPE_CREATE_USER:TSDB_MSG_TYPE_ALTER_USER;
->>>>>>> 784975da
+      pDcl->nodeType = (pInfo->type == TSDB_SQL_CREATE_USER)? TSDB_MSG_TYPE_CREATE_USER:TSDB_MSG_TYPE_ALTER_USER;
       break;
     }
 
@@ -4403,33 +4394,21 @@
         }
       }
 
-<<<<<<< HEAD
       pDcl->pMsg = (char*)buildAcctManipulationMsg(pInfo, &pDcl->msgLen, pCtx->requestId, msgBuf, msgBufLen);
-=======
-      *output = buildAcctManipulationMsg(pInfo, outputLen, pCtx->requestId, msgBuf, msgBufLen);
-      *type = (pInfo->type == TSDB_SQL_CREATE_ACCT)? TSDB_MSG_TYPE_CREATE_ACCT:TSDB_MSG_TYPE_ALTER_ACCT;
->>>>>>> 784975da
+      pDcl->nodeType = (pInfo->type == TSDB_SQL_CREATE_ACCT)? TSDB_MSG_TYPE_CREATE_ACCT:TSDB_MSG_TYPE_ALTER_ACCT;
       break;
     }
 
     case TSDB_SQL_DROP_ACCT:
     case TSDB_SQL_DROP_USER: {
-<<<<<<< HEAD
       pDcl->pMsg = (char*)buildDropUserMsg(pInfo, &pDcl->msgLen, pCtx->requestId, msgBuf, msgBufLen);
-=======
-      *output = buildDropUserMsg(pInfo, outputLen, pCtx->requestId, msgBuf, msgBufLen);
-      *type = (pInfo->type == TSDB_SQL_DROP_ACCT)? TSDB_MSG_TYPE_DROP_ACCT:TSDB_MSG_TYPE_DROP_USER;
->>>>>>> 784975da
+      pDcl->nodeType = (pInfo->type == TSDB_SQL_DROP_ACCT)? TSDB_MSG_TYPE_DROP_ACCT:TSDB_MSG_TYPE_DROP_USER;
       break;
     }
     
     case TSDB_SQL_SHOW: {
-<<<<<<< HEAD
-      code = setShowInfo(pInfo, (void**)&pDcl->pMsg, &pDcl->msgLen, pMsgBuf);
-=======
-      code = setShowInfo(&pInfo->pMiscInfo->showOpt, pCtx, output, outputLen, pMsgBuf);
-      *type = TSDB_MSG_TYPE_SHOW;
->>>>>>> 784975da
+      code = setShowInfo(&pInfo->pMiscInfo->showOpt, pCtx, (void**)&pDcl->pMsg, &pDcl->msgLen, pMsgBuf);
+      pDcl->nodeType = TSDB_MSG_TYPE_SHOW;
       break;
     }
 
@@ -4450,14 +4429,9 @@
       SUseDbMsg *pUseDbMsg = (SUseDbMsg *) calloc(1, sizeof(SUseDbMsg));
       tNameExtractFullName(&n, pUseDbMsg->db);
 
-<<<<<<< HEAD
       pDcl->pMsg = (char*)pUseDbMsg;
       pDcl->msgLen = sizeof(SUseDbMsg);
-=======
-      *output    = pUseDbMsg;
-      *outputLen = sizeof(SUseDbMsg);
-      *type      = TSDB_MSG_TYPE_USE_DB;
->>>>>>> 784975da
+      pDcl->nodeType = TSDB_MSG_TYPE_USE_DB;
       break;
     }
 
@@ -4483,16 +4457,11 @@
         return TSDB_CODE_TSC_INVALID_OPERATION;
       }
 
-<<<<<<< HEAD
       strncpy(pCreateMsg->db, token.z, token.n);
 
       pDcl->pMsg = (char*)pCreateMsg;
       pDcl->msgLen = sizeof(SCreateDbMsg);
-=======
-      *output    = pCreateMsg;
-      *outputLen = sizeof(SCreateDbMsg);
-      *type      = (pInfo->type == TSDB_SQL_CREATE_DB)? TSDB_MSG_TYPE_CREATE_DB:TSDB_MSG_TYPE_ALTER_DB;
->>>>>>> 784975da
+      pDcl->nodeType = (pInfo->type == TSDB_SQL_CREATE_DB)? TSDB_MSG_TYPE_CREATE_DB:TSDB_MSG_TYPE_ALTER_DB;
       break;
     }
 
@@ -4514,9 +4483,9 @@
       pDropDbMsg->ignoreNotExists = pInfo->pMiscInfo->existsCheck ? 1 : 0;
       assert(code == TSDB_CODE_SUCCESS && name.type == TSDB_DB_NAME_T);
 
-      *type      = TSDB_MSG_TYPE_DROP_DB;
-      *outputLen = sizeof(SDropDbMsg);
-      *output    = pDropDbMsg;
+      pDcl->nodeType = TSDB_MSG_TYPE_DROP_DB;
+      pDcl->msgLen = sizeof(SDropDbMsg);
+      pDcl->pMsg = (char*)pDropDbMsg;
       return TSDB_CODE_SUCCESS;
     }
 
@@ -4527,13 +4496,8 @@
         if ((code = doCheckForCreateTable(pInfo, pMsgBuf)) != TSDB_CODE_SUCCESS) {
           return code;
         }
-<<<<<<< HEAD
         pDcl->pMsg = (char*)buildCreateTableMsg(pCreateTable, &pDcl->msgLen, pCtx, pMsgBuf);
-=======
-
-        *output = buildCreateTableMsg(pCreateTable, outputLen, pCtx, pMsgBuf);
-        *type = (pCreateTable->type == TSQL_CREATE_TABLE)? TSDB_MSG_TYPE_CREATE_TABLE:TSDB_MSG_TYPE_CREATE_STB;
->>>>>>> 784975da
+        pDcl->nodeType = (pCreateTable->type == TSQL_CREATE_TABLE)? TSDB_MSG_TYPE_CREATE_TABLE:TSDB_MSG_TYPE_CREATE_STB;
       } else if (pCreateTable->type == TSQL_CREATE_CTABLE) {
         //        if ((code = doCheckForCreateFromStable(pSql, pInfo)) != TSDB_CODE_SUCCESS) {
         //          return code;
@@ -4548,12 +4512,12 @@
     }
 
     case TSDB_SQL_DROP_TABLE: {
-      *output = buildDropTableMsg(pInfo, outputLen, pCtx, pMsgBuf);
-      if (output == NULL) {
+      pDcl->pMsg = (char*)buildDropTableMsg(pInfo, &pDcl->msgLen, pCtx, pMsgBuf);
+      if (pDcl->pMsg == NULL) {
         return terrno;
       }
 
-      *type = TSDB_MSG_TYPE_DROP_STB;
+      pDcl->nodeType = TSDB_MSG_TYPE_DROP_STB;
       return TSDB_CODE_SUCCESS;
       break;
     }
