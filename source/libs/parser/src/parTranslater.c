/*
 * Copyright (c) 2019 TAOS Data, Inc. <jhtao@taosdata.com>
 *
 * This program is free software: you can use, redistribute, and/or modify
 * it under the terms of the GNU Affero General Public License, version 3
 * or later ("AGPL"), as published by the Free Software Foundation.
 *
 * This program is distributed in the hope that it will be useful, but WITHOUT
 * ANY WARRANTY; without even the implied warranty of MERCHANTABILITY or
 * FITNESS FOR A PARTICULAR PURPOSE.
 *
 * You should have received a copy of the GNU Affero General Public License
 * along with this program. If not, see <http://www.gnu.org/licenses/>.
 */

#include "parInt.h"

#include "catalog.h"
#include "cmdnodes.h"
#include "filter.h"
#include "functionMgt.h"
#include "parUtil.h"
#include "scalar.h"
#include "systable.h"
#include "tglobal.h"
#include "ttime.h"

#define generateDealNodeErrMsg(pCxt, code, ...) \
  (pCxt->errCode = generateSyntaxErrMsg(&pCxt->msgBuf, code, ##__VA_ARGS__), DEAL_RES_ERROR)

#define SYSTABLE_SHOW_TYPE_OFFSET QUERY_NODE_SHOW_DNODES_STMT

typedef struct SRewriteTbNameContext {
  int32_t          errCode;
  char*            pTbName;
} SRewriteTbNameContext;

typedef struct STranslateContext {
  SParseContext*   pParseCxt;
  int32_t          errCode;
  SMsgBuf          msgBuf;
  SArray*          pNsLevel;  // element is SArray*, the element of this subarray is STableNode*
  int32_t          currLevel;
  int32_t          levelNo;
  ESqlClause       currClause;
  SNode*           pCurrStmt;
  SCmdMsgInfo*     pCmdMsg;
  SHashObj*        pDbs;
  SHashObj*        pTables;
  SHashObj*        pTargetTables;
  SExplainOptions* pExplainOpt;
  SParseMetaCache* pMetaCache;
  bool             createStream;
  bool             stableQuery;
  bool             showRewrite;
} STranslateContext;

typedef struct SFullDatabaseName {
  char fullDbName[TSDB_DB_FNAME_LEN];
} SFullDatabaseName;

typedef struct SSysTableShowAdapter {
  ENodeType   showType;
  const char* pDbName;
  const char* pTableName;
  int32_t     numOfShowCols;
  const char* pShowCols[2];
} SSysTableShowAdapter;

// clang-format off
static const SSysTableShowAdapter sysTableShowAdapter[] = {
  {
    .showType = QUERY_NODE_SHOW_DNODES_STMT,
    .pDbName = TSDB_INFORMATION_SCHEMA_DB,
    .pTableName = TSDB_INS_TABLE_DNODES,
    .numOfShowCols = 1,
    .pShowCols = {"*"}
  },
  {
    .showType = QUERY_NODE_SHOW_MNODES_STMT,
    .pDbName = TSDB_INFORMATION_SCHEMA_DB,
    .pTableName = TSDB_INS_TABLE_MNODES,
    .numOfShowCols = 1,
    .pShowCols = {"*"}
  },
  {
    .showType = QUERY_NODE_SHOW_MODULES_STMT,
    .pDbName = TSDB_INFORMATION_SCHEMA_DB,
    .pTableName = TSDB_INS_TABLE_MODULES,
    .numOfShowCols = 1,
    .pShowCols = {"*"}
  },
  {
    .showType = QUERY_NODE_SHOW_QNODES_STMT,
    .pDbName = TSDB_INFORMATION_SCHEMA_DB,
    .pTableName = TSDB_INS_TABLE_QNODES,
    .numOfShowCols = 1,
    .pShowCols = {"*"}
  },
  {
    .showType = QUERY_NODE_SHOW_SNODES_STMT,
    .pDbName = TSDB_INFORMATION_SCHEMA_DB,
    .pTableName = TSDB_INS_TABLE_SNODES,
    .numOfShowCols = 1,
    .pShowCols = {"*"}
  },
  {
    .showType = QUERY_NODE_SHOW_BNODES_STMT,
    .pDbName = TSDB_INFORMATION_SCHEMA_DB,
    .pTableName = TSDB_INS_TABLE_BNODES,
    .numOfShowCols = 1,
    .pShowCols = {"*"}
  },
  {
    .showType = QUERY_NODE_SHOW_CLUSTER_STMT,
    .pDbName = TSDB_INFORMATION_SCHEMA_DB,
    .pTableName = TSDB_INS_TABLE_CLUSTER,
    .numOfShowCols = 1,
    .pShowCols = {"*"}
  },
  {
    .showType = QUERY_NODE_SHOW_DATABASES_STMT,
    .pDbName = TSDB_INFORMATION_SCHEMA_DB,
    .pTableName = TSDB_INS_TABLE_DATABASES,
    .numOfShowCols = 1,
    .pShowCols = {"name"}
  },
  {
    .showType = QUERY_NODE_SHOW_FUNCTIONS_STMT,
    .pDbName = TSDB_INFORMATION_SCHEMA_DB,
    .pTableName = TSDB_INS_TABLE_FUNCTIONS,
    .numOfShowCols = 1,
    .pShowCols = {"name"}
  },
  {
    .showType = QUERY_NODE_SHOW_INDEXES_STMT,
    .pDbName = TSDB_INFORMATION_SCHEMA_DB,
    .pTableName = TSDB_INS_TABLE_INDEXES,
    .numOfShowCols = 1,
    .pShowCols = {"*"}
  },
  {
    .showType = QUERY_NODE_SHOW_STABLES_STMT,
    .pDbName = TSDB_INFORMATION_SCHEMA_DB,
    .pTableName = TSDB_INS_TABLE_STABLES,
    .numOfShowCols = 1,
    .pShowCols = {"stable_name"}
  },
  {
    .showType = QUERY_NODE_SHOW_STREAMS_STMT,
    .pDbName = TSDB_INFORMATION_SCHEMA_DB,
    .pTableName = TSDB_INS_TABLE_STREAMS,
    .numOfShowCols = 1,
    .pShowCols = {"stream_name"}
  },
  {
    .showType = QUERY_NODE_SHOW_TABLES_STMT,
    .pDbName = TSDB_INFORMATION_SCHEMA_DB,
    .pTableName = TSDB_INS_TABLE_TABLES,
    .numOfShowCols = 1,
    .pShowCols = {"table_name"}
  },
  {
    .showType = QUERY_NODE_SHOW_TAGS_STMT,
    .pDbName = TSDB_INFORMATION_SCHEMA_DB,
    .pTableName = TSDB_INS_TABLE_TAGS,
    .numOfShowCols = 1,
    .pShowCols = {"*"}
  },
  {
    .showType = QUERY_NODE_SHOW_USERS_STMT,
    .pDbName = TSDB_INFORMATION_SCHEMA_DB,
    .pTableName = TSDB_INS_TABLE_USERS,
    .numOfShowCols = 1,
    .pShowCols = {"*"}
  },
  {
    .showType = QUERY_NODE_SHOW_LICENCES_STMT,
    .pDbName = TSDB_INFORMATION_SCHEMA_DB,
    .pTableName = TSDB_INS_TABLE_LICENCES,
    .numOfShowCols = 1,
    .pShowCols = {"*"}
  },
  {
    .showType = QUERY_NODE_SHOW_VGROUPS_STMT,
    .pDbName = TSDB_INFORMATION_SCHEMA_DB,
    .pTableName = TSDB_INS_TABLE_VGROUPS,
    .numOfShowCols = 1,
    .pShowCols = {"*"}
  },
  {
    .showType = QUERY_NODE_SHOW_TOPICS_STMT,
    .pDbName = TSDB_INFORMATION_SCHEMA_DB,
    .pTableName = TSDB_INS_TABLE_TOPICS,
    .numOfShowCols = 1,
    .pShowCols = {"topic_name"}
  },
  {
    .showType = QUERY_NODE_SHOW_CONSUMERS_STMT,
    .pDbName = TSDB_PERFORMANCE_SCHEMA_DB,
    .pTableName = TSDB_PERFS_TABLE_CONSUMERS,
    .numOfShowCols = 1,
    .pShowCols = {"*"}
  },
  {
    .showType = QUERY_NODE_SHOW_CONNECTIONS_STMT,
    .pDbName = TSDB_PERFORMANCE_SCHEMA_DB,
    .pTableName = TSDB_PERFS_TABLE_CONNECTIONS,
    .numOfShowCols = 1,
    .pShowCols = {"*"}
  },
  {
    .showType = QUERY_NODE_SHOW_QUERIES_STMT,
    .pDbName = TSDB_PERFORMANCE_SCHEMA_DB,
    .pTableName = TSDB_PERFS_TABLE_QUERIES,
    .numOfShowCols = 1,
    .pShowCols = {"*"}
  },
  {
    .showType = QUERY_NODE_SHOW_APPS_STMT,
    .pDbName = TSDB_PERFORMANCE_SCHEMA_DB,
    .pTableName = TSDB_PERFS_TABLE_APPS,
    .numOfShowCols = 1,
    .pShowCols = {"*"}
  },
  {
    .showType = QUERY_NODE_SHOW_VARIABLES_STMT,
    .pDbName = TSDB_INFORMATION_SCHEMA_DB,
    .pTableName = TSDB_INS_TABLE_CONFIGS,
    .numOfShowCols = 1,
    .pShowCols = {"*"}
  },
  {
    .showType = QUERY_NODE_SHOW_DNODE_VARIABLES_STMT,
    .pDbName = TSDB_INFORMATION_SCHEMA_DB,
    .pTableName = TSDB_INS_TABLE_DNODE_VARIABLES,
    .numOfShowCols = 1,
    .pShowCols = {"*"}
  },
  {
    .showType = QUERY_NODE_SHOW_TRANSACTIONS_STMT,
    .pDbName = TSDB_PERFORMANCE_SCHEMA_DB,
    .pTableName = TSDB_PERFS_TABLE_TRANS,
    .numOfShowCols = 1,
    .pShowCols = {"*"}
  },
  {
    .showType = QUERY_NODE_SHOW_SUBSCRIPTIONS_STMT,
    .pDbName = TSDB_INFORMATION_SCHEMA_DB,
    .pTableName = TSDB_INS_TABLE_SUBSCRIPTIONS,
    .numOfShowCols = 1,
    .pShowCols = {"*"}
  },
  { .showType = QUERY_NODE_SHOW_VNODES_STMT,
    .pDbName = TSDB_INFORMATION_SCHEMA_DB,
    .pTableName = TSDB_INS_TABLE_VNODES,
    .numOfShowCols = 1,
    .pShowCols = {"*"}
  },
  { .showType = QUERY_NODE_SHOW_USER_PRIVILEGES_STMT,
    .pDbName = TSDB_INFORMATION_SCHEMA_DB,
    .pTableName = TSDB_INS_TABLE_USER_PRIVILEGES,
    .numOfShowCols = 1,
    .pShowCols = {"*"}
  },
};
// clang-format on

static int32_t  translateSubquery(STranslateContext* pCxt, SNode* pNode);
static int32_t  translateQuery(STranslateContext* pCxt, SNode* pNode);
static EDealRes translateValue(STranslateContext* pCxt, SValueNode* pVal);

static bool afterGroupBy(ESqlClause clause) { return clause > SQL_CLAUSE_GROUP_BY; }

static bool beforeHaving(ESqlClause clause) { return clause < SQL_CLAUSE_HAVING; }

static bool afterHaving(ESqlClause clause) { return clause > SQL_CLAUSE_HAVING; }

static bool beforeWindow(ESqlClause clause) { return clause < SQL_CLAUSE_WINDOW; }

static bool hasSameTableAlias(SArray* pTables) {
  if (taosArrayGetSize(pTables) < 2) {
    return false;
  }
  STableNode* pTable0 = taosArrayGetP(pTables, 0);
  for (int32_t i = 1; i < taosArrayGetSize(pTables); ++i) {
    STableNode* pTable = taosArrayGetP(pTables, i);
    if (0 == strcmp(pTable0->tableAlias, pTable->tableAlias)) {
      return true;
    }
  }
  return false;
}

static int32_t addNamespace(STranslateContext* pCxt, void* pTable) {
  size_t currTotalLevel = taosArrayGetSize(pCxt->pNsLevel);
  if (currTotalLevel > pCxt->currLevel) {
    SArray* pTables = taosArrayGetP(pCxt->pNsLevel, pCxt->currLevel);
    taosArrayPush(pTables, &pTable);
    if (hasSameTableAlias(pTables)) {
      return generateSyntaxErrMsgExt(&pCxt->msgBuf, TSDB_CODE_PAR_NOT_UNIQUE_TABLE_ALIAS,
                                     "Not unique table/alias: '%s'", ((STableNode*)pTable)->tableAlias);
    }
  } else {
    do {
      SArray* pTables = taosArrayInit(TARRAY_MIN_SIZE, POINTER_BYTES);
      if (NULL == pTables) {
        return TSDB_CODE_OUT_OF_MEMORY;
      }
      if (pCxt->currLevel == currTotalLevel) {
        taosArrayPush(pTables, &pTable);
        if (hasSameTableAlias(pTables)) {
          taosArrayDestroy(pTables);
          return generateSyntaxErrMsgExt(&pCxt->msgBuf, TSDB_CODE_PAR_NOT_UNIQUE_TABLE_ALIAS,
                                         "Not unique table/alias: '%s'", ((STableNode*)pTable)->tableAlias);
        }
      }
      taosArrayPush(pCxt->pNsLevel, &pTables);
      ++currTotalLevel;
    } while (currTotalLevel <= pCxt->currLevel);
  }
  return TSDB_CODE_SUCCESS;
}

static int32_t collectUseDatabaseImpl(const char* pFullDbName, SHashObj* pDbs) {
  SFullDatabaseName name = {0};
  snprintf(name.fullDbName, sizeof(name.fullDbName), "%s", pFullDbName);
  return taosHashPut(pDbs, pFullDbName, strlen(pFullDbName), &name, sizeof(SFullDatabaseName));
}

static int32_t collectUseDatabase(const SName* pName, SHashObj* pDbs) {
  char dbFName[TSDB_DB_FNAME_LEN] = {0};
  tNameGetFullDbName(pName, dbFName);
  return collectUseDatabaseImpl(dbFName, pDbs);
}

static int32_t collectUseTable(const SName* pName, SHashObj* pTable) {
  char fullName[TSDB_TABLE_FNAME_LEN];
  tNameExtractFullName(pName, fullName);
  return taosHashPut(pTable, fullName, strlen(fullName), pName, sizeof(SName));
}

static int32_t getTableMetaImpl(STranslateContext* pCxt, const SName* pName, STableMeta** pMeta) {
  SParseContext* pParCxt = pCxt->pParseCxt;
  int32_t        code = collectUseDatabase(pName, pCxt->pDbs);
  if (TSDB_CODE_SUCCESS == code) {
    code = collectUseTable(pName, pCxt->pTables);
  }
  if (TSDB_CODE_SUCCESS == code) {
    if (pParCxt->async) {
      code = getTableMetaFromCache(pCxt->pMetaCache, pName, pMeta);
    } else {
      SRequestConnInfo conn = {.pTrans = pParCxt->pTransporter,
                               .requestId = pParCxt->requestId,
                               .requestObjRefId = pParCxt->requestRid,
                               .mgmtEps = pParCxt->mgmtEpSet};
      code = catalogGetTableMeta(pParCxt->pCatalog, &conn, pName, pMeta);
    }
  }
  if (TSDB_CODE_SUCCESS != code && TSDB_CODE_PAR_TABLE_NOT_EXIST != code) {
    parserError("0x%" PRIx64 " catalogGetTableMeta error, code:%s, dbName:%s, tbName:%s", pCxt->pParseCxt->requestId,
                tstrerror(code), pName->dbname, pName->tname);
  }
  return code;
}

static int32_t getTableMeta(STranslateContext* pCxt, const char* pDbName, const char* pTableName, STableMeta** pMeta) {
  SName name;
  return getTableMetaImpl(pCxt, toName(pCxt->pParseCxt->acctId, pDbName, pTableName, &name), pMeta);
}

static int32_t getTableCfg(STranslateContext* pCxt, const SName* pName, STableCfg** pCfg) {
  SParseContext* pParCxt = pCxt->pParseCxt;
  int32_t        code = collectUseDatabase(pName, pCxt->pDbs);
  if (TSDB_CODE_SUCCESS == code) {
    code = collectUseTable(pName, pCxt->pTables);
  }
  if (TSDB_CODE_SUCCESS == code) {
    if (pParCxt->async) {
      code = getTableCfgFromCache(pCxt->pMetaCache, pName, pCfg);
    } else {
      SRequestConnInfo conn = {.pTrans = pParCxt->pTransporter,
                               .requestId = pParCxt->requestId,
                               .requestObjRefId = pParCxt->requestRid,
                               .mgmtEps = pParCxt->mgmtEpSet};
      code = catalogRefreshGetTableCfg(pParCxt->pCatalog, &conn, pName, pCfg);
    }
  }
  if (TSDB_CODE_SUCCESS != code) {
    parserError("0x%" PRIx64 " catalogRefreshGetTableCfg error, code:%s, dbName:%s, tbName:%s",
                pCxt->pParseCxt->requestId, tstrerror(code), pName->dbname, pName->tname);
  }
  return code;
}

static int32_t refreshGetTableMeta(STranslateContext* pCxt, const char* pDbName, const char* pTableName,
                                   STableMeta** pMeta) {
  SParseContext* pParCxt = pCxt->pParseCxt;
  SName          name;
  toName(pCxt->pParseCxt->acctId, pDbName, pTableName, &name);
  int32_t code = TSDB_CODE_SUCCESS;
  if (pParCxt->async) {
    code = getTableMetaFromCache(pCxt->pMetaCache, &name, pMeta);
  } else {
    SRequestConnInfo conn = {.pTrans = pParCxt->pTransporter,
                             .requestId = pParCxt->requestId,
                             .requestObjRefId = pParCxt->requestRid,
                             .mgmtEps = pParCxt->mgmtEpSet};

    code = catalogRefreshGetTableMeta(pParCxt->pCatalog, &conn, &name, pMeta, false);
  }
  if (TSDB_CODE_SUCCESS != code) {
    parserError("0x%" PRIx64 " catalogRefreshGetTableMeta error, code:%s, dbName:%s, tbName:%s",
                pCxt->pParseCxt->requestId, tstrerror(code), pDbName, pTableName);
  }
  return code;
}

static int32_t getDBVgInfoImpl(STranslateContext* pCxt, const SName* pName, SArray** pVgInfo) {
  SParseContext* pParCxt = pCxt->pParseCxt;
  char           fullDbName[TSDB_DB_FNAME_LEN];
  tNameGetFullDbName(pName, fullDbName);
  int32_t code = collectUseDatabaseImpl(fullDbName, pCxt->pDbs);
  if (TSDB_CODE_SUCCESS == code) {
    if (pParCxt->async) {
      code = getDbVgInfoFromCache(pCxt->pMetaCache, fullDbName, pVgInfo);
    } else {
      SRequestConnInfo conn = {.pTrans = pParCxt->pTransporter,
                               .requestId = pParCxt->requestId,
                               .requestObjRefId = pParCxt->requestRid,
                               .mgmtEps = pParCxt->mgmtEpSet};
      code = catalogGetDBVgList(pParCxt->pCatalog, &conn, fullDbName, pVgInfo);
    }
  }
  if (TSDB_CODE_SUCCESS != code) {
    parserError("0x%" PRIx64 " catalogGetDBVgList error, code:%s, dbFName:%s", pCxt->pParseCxt->requestId,
                tstrerror(code), fullDbName);
  }
  return code;
}

static int32_t getDBVgInfo(STranslateContext* pCxt, const char* pDbName, SArray** pVgInfo) {
  SName name;
  tNameSetDbName(&name, pCxt->pParseCxt->acctId, pDbName, strlen(pDbName));
  char dbFname[TSDB_DB_FNAME_LEN] = {0};
  tNameGetFullDbName(&name, dbFname);
  return getDBVgInfoImpl(pCxt, &name, pVgInfo);
}

static int32_t getTableHashVgroupImpl(STranslateContext* pCxt, const SName* pName, SVgroupInfo* pInfo) {
  SParseContext* pParCxt = pCxt->pParseCxt;
  int32_t        code = collectUseDatabase(pName, pCxt->pDbs);
  if (TSDB_CODE_SUCCESS == code) {
    code = collectUseTable(pName, pCxt->pTables);
  }
  if (TSDB_CODE_SUCCESS == code) {
    if (pParCxt->async) {
      code = getTableVgroupFromCache(pCxt->pMetaCache, pName, pInfo);
    } else {
      SRequestConnInfo conn = {.pTrans = pParCxt->pTransporter,
                               .requestId = pParCxt->requestId,
                               .requestObjRefId = pParCxt->requestRid,
                               .mgmtEps = pParCxt->mgmtEpSet};
      code = catalogGetTableHashVgroup(pParCxt->pCatalog, &conn, pName, pInfo);
    }
  }
  if (TSDB_CODE_SUCCESS != code) {
    parserError("0x%" PRIx64 " catalogGetTableHashVgroup error, code:%s, dbName:%s, tbName:%s",
                pCxt->pParseCxt->requestId, tstrerror(code), pName->dbname, pName->tname);
  }
  return code;
}

static int32_t getTableHashVgroup(STranslateContext* pCxt, const char* pDbName, const char* pTableName,
                                  SVgroupInfo* pInfo) {
  SName name;
  return getTableHashVgroupImpl(pCxt, toName(pCxt->pParseCxt->acctId, pDbName, pTableName, &name), pInfo);
}

static int32_t getDBVgVersion(STranslateContext* pCxt, const char* pDbFName, int32_t* pVersion, int64_t* pDbId,
                              int32_t* pTableNum, int64_t* pStateTs) {
  SParseContext* pParCxt = pCxt->pParseCxt;
  int32_t        code = collectUseDatabaseImpl(pDbFName, pCxt->pDbs);
  if (TSDB_CODE_SUCCESS == code) {
    if (pParCxt->async) {
      code = getDbVgVersionFromCache(pCxt->pMetaCache, pDbFName, pVersion, pDbId, pTableNum, pStateTs);
    } else {
      code = catalogGetDBVgVersion(pParCxt->pCatalog, pDbFName, pVersion, pDbId, pTableNum, pStateTs);
    }
  }
  if (TSDB_CODE_SUCCESS != code) {
    parserError("0x%" PRIx64 " catalogGetDBVgVersion error, code:%s, dbFName:%s", pCxt->pParseCxt->requestId,
                tstrerror(code), pDbFName);
  }
  return code;
}

static int32_t getDBCfg(STranslateContext* pCxt, const char* pDbName, SDbCfgInfo* pInfo) {
  SParseContext* pParCxt = pCxt->pParseCxt;
  SName          name;
  tNameSetDbName(&name, pCxt->pParseCxt->acctId, pDbName, strlen(pDbName));
  char dbFname[TSDB_DB_FNAME_LEN] = {0};
  tNameGetFullDbName(&name, dbFname);
  int32_t code = collectUseDatabaseImpl(dbFname, pCxt->pDbs);
  if (TSDB_CODE_SUCCESS == code) {
    if (pParCxt->async) {
      code = getDbCfgFromCache(pCxt->pMetaCache, dbFname, pInfo);
    } else {
      SRequestConnInfo conn = {.pTrans = pParCxt->pTransporter,
                               .requestId = pParCxt->requestId,
                               .requestObjRefId = pParCxt->requestRid,
                               .mgmtEps = pParCxt->mgmtEpSet};

      code = catalogGetDBCfg(pParCxt->pCatalog, &conn, dbFname, pInfo);
    }
  }
  if (TSDB_CODE_SUCCESS != code) {
    parserError("0x%" PRIx64 " catalogGetDBCfg error, code:%s, dbFName:%s", pCxt->pParseCxt->requestId, tstrerror(code),
                dbFname);
  }
  return code;
}

static int32_t getUdfInfo(STranslateContext* pCxt, SFunctionNode* pFunc) {
  SParseContext* pParCxt = pCxt->pParseCxt;
  SFuncInfo      funcInfo = {0};
  int32_t        code = TSDB_CODE_SUCCESS;
  if (pParCxt->async) {
    code = getUdfInfoFromCache(pCxt->pMetaCache, pFunc->functionName, &funcInfo);
  } else {
    SRequestConnInfo conn = {.pTrans = pParCxt->pTransporter,
                             .requestId = pParCxt->requestId,
                             .requestObjRefId = pParCxt->requestRid,
                             .mgmtEps = pParCxt->mgmtEpSet};

    code = catalogGetUdfInfo(pParCxt->pCatalog, &conn, pFunc->functionName, &funcInfo);
  }
  if (TSDB_CODE_SUCCESS == code) {
    pFunc->funcType = FUNCTION_TYPE_UDF;
    pFunc->funcId = TSDB_FUNC_TYPE_AGGREGATE == funcInfo.funcType ? FUNC_AGGREGATE_UDF_ID : FUNC_SCALAR_UDF_ID;
    pFunc->node.resType.type = funcInfo.outputType;
    pFunc->node.resType.bytes = funcInfo.outputLen;
    pFunc->udfBufSize = funcInfo.bufSize;
    tFreeSFuncInfo(&funcInfo);
  }
  if (TSDB_CODE_SUCCESS != code) {
    parserError("0x%" PRIx64 " catalogGetUdfInfo error, code:%s, funcName:%s", pCxt->pParseCxt->requestId,
                tstrerror(code), pFunc->functionName);
  }
  return code;
}

static int32_t getTableIndex(STranslateContext* pCxt, const SName* pName, SArray** pIndexes) {
  SParseContext* pParCxt = pCxt->pParseCxt;
  int32_t        code = collectUseDatabase(pName, pCxt->pDbs);
  if (TSDB_CODE_SUCCESS == code) {
    code = collectUseTable(pName, pCxt->pTables);
  }
  if (TSDB_CODE_SUCCESS == code) {
    if (pParCxt->async) {
      code = getTableIndexFromCache(pCxt->pMetaCache, pName, pIndexes);
    } else {
      SRequestConnInfo conn = {.pTrans = pParCxt->pTransporter,
                               .requestId = pParCxt->requestId,
                               .requestObjRefId = pParCxt->requestRid,
                               .mgmtEps = pParCxt->mgmtEpSet};

      code = catalogGetTableIndex(pParCxt->pCatalog, &conn, pName, pIndexes);
    }
  }
  if (TSDB_CODE_SUCCESS != code) {
    parserError("0x%" PRIx64 " getTableIndex error, code:%s, dbName:%s, tbName:%s", pCxt->pParseCxt->requestId,
                tstrerror(code), pName->dbname, pName->tname);
  }
  return code;
}

static int32_t getDnodeList(STranslateContext* pCxt, SArray** pDnodes) {
  SParseContext* pParCxt = pCxt->pParseCxt;
  int32_t        code = TSDB_CODE_SUCCESS;
  if (pParCxt->async) {
    code = getDnodeListFromCache(pCxt->pMetaCache, pDnodes);
  } else {
    SRequestConnInfo conn = {.pTrans = pParCxt->pTransporter,
                             .requestId = pParCxt->requestId,
                             .requestObjRefId = pParCxt->requestRid,
                             .mgmtEps = pParCxt->mgmtEpSet};
    code = catalogGetDnodeList(pParCxt->pCatalog, &conn, pDnodes);
  }
  if (TSDB_CODE_SUCCESS != code) {
    parserError("0x%" PRIx64 " getDnodeList error, code:%s", pCxt->pParseCxt->requestId, tstrerror(code));
  }
  return code;
}

static int32_t initTranslateContext(SParseContext* pParseCxt, SParseMetaCache* pMetaCache, STranslateContext* pCxt) {
  pCxt->pParseCxt = pParseCxt;
  pCxt->errCode = TSDB_CODE_SUCCESS;
  pCxt->msgBuf.buf = pParseCxt->pMsg;
  pCxt->msgBuf.len = pParseCxt->msgLen;
  pCxt->pNsLevel = taosArrayInit(TARRAY_MIN_SIZE, POINTER_BYTES);
  pCxt->currLevel = 0;
  pCxt->levelNo = 0;
  pCxt->currClause = 0;
  pCxt->pMetaCache = pMetaCache;
  pCxt->pDbs = taosHashInit(4, taosGetDefaultHashFunction(TSDB_DATA_TYPE_BINARY), true, HASH_NO_LOCK);
  pCxt->pTables = taosHashInit(4, taosGetDefaultHashFunction(TSDB_DATA_TYPE_BINARY), true, HASH_NO_LOCK);
  pCxt->pTargetTables = taosHashInit(4, taosGetDefaultHashFunction(TSDB_DATA_TYPE_BINARY), true, HASH_NO_LOCK);
  if (NULL == pCxt->pNsLevel || NULL == pCxt->pDbs || NULL == pCxt->pTables || NULL == pCxt->pTargetTables) {
    return TSDB_CODE_OUT_OF_MEMORY;
  }
  return TSDB_CODE_SUCCESS;
}

static int32_t resetTranslateNamespace(STranslateContext* pCxt) {
  if (NULL != pCxt->pNsLevel) {
    size_t size = taosArrayGetSize(pCxt->pNsLevel);
    for (size_t i = 0; i < size; ++i) {
      taosArrayDestroy(taosArrayGetP(pCxt->pNsLevel, i));
    }
    taosArrayDestroy(pCxt->pNsLevel);
  }
  pCxt->pNsLevel = taosArrayInit(TARRAY_MIN_SIZE, POINTER_BYTES);
  if (NULL == pCxt->pNsLevel) {
    return TSDB_CODE_OUT_OF_MEMORY;
  }
  return TSDB_CODE_SUCCESS;
}

static void destroyTranslateContext(STranslateContext* pCxt) {
  if (NULL != pCxt->pNsLevel) {
    size_t size = taosArrayGetSize(pCxt->pNsLevel);
    for (size_t i = 0; i < size; ++i) {
      taosArrayDestroy(taosArrayGetP(pCxt->pNsLevel, i));
    }
    taosArrayDestroy(pCxt->pNsLevel);
  }

  if (NULL != pCxt->pCmdMsg) {
    taosMemoryFreeClear(pCxt->pCmdMsg->pMsg);
    taosMemoryFreeClear(pCxt->pCmdMsg);
  }

  taosHashCleanup(pCxt->pDbs);
  taosHashCleanup(pCxt->pTables);
  taosHashCleanup(pCxt->pTargetTables);
}

static bool isSelectStmt(SNode* pCurrStmt) {
  return NULL != pCurrStmt && QUERY_NODE_SELECT_STMT == nodeType(pCurrStmt);
}

static bool isDeleteStmt(SNode* pCurrStmt) {
  return NULL != pCurrStmt && QUERY_NODE_DELETE_STMT == nodeType(pCurrStmt);
}

static bool isSetOperator(SNode* pCurrStmt) {
  return NULL != pCurrStmt && QUERY_NODE_SET_OPERATOR == nodeType(pCurrStmt);
}

static SNodeList* getProjectListFromCurrStmt(SNode* pCurrStmt) {
  if (isSelectStmt(pCurrStmt)) {
    return ((SSelectStmt*)pCurrStmt)->pProjectionList;
  }
  if (isSetOperator(pCurrStmt)) {
    return ((SSetOperator*)pCurrStmt)->pProjectionList;
  }
  return NULL;
}

static uint8_t getPrecisionFromCurrStmt(SNode* pCurrStmt, uint8_t defaultVal) {
  if (isSelectStmt(pCurrStmt)) {
    return ((SSelectStmt*)pCurrStmt)->precision;
  }
  if (isSetOperator(pCurrStmt)) {
    return ((SSetOperator*)pCurrStmt)->precision;
  }
  if (NULL != pCurrStmt && QUERY_NODE_CREATE_STREAM_STMT == nodeType(pCurrStmt)) {
    return getPrecisionFromCurrStmt(((SCreateStreamStmt*)pCurrStmt)->pQuery, defaultVal);
  }
  if (isDeleteStmt(pCurrStmt)) {
    return ((SDeleteStmt*)pCurrStmt)->precision;
  }
  return defaultVal;
}

static bool isAliasColumn(const SNode* pNode) {
  return (QUERY_NODE_COLUMN == nodeType(pNode) && ('\0' == ((SColumnNode*)pNode)->tableAlias[0]));
}

static bool isAggFunc(const SNode* pNode) {
  return (QUERY_NODE_FUNCTION == nodeType(pNode) && fmIsAggFunc(((SFunctionNode*)pNode)->funcId));
}

static bool isSelectFunc(const SNode* pNode) {
  return (QUERY_NODE_FUNCTION == nodeType(pNode) && fmIsSelectFunc(((SFunctionNode*)pNode)->funcId));
}

static bool isWindowPseudoColumnFunc(const SNode* pNode) {
  return (QUERY_NODE_FUNCTION == nodeType(pNode) && fmIsWindowPseudoColumnFunc(((SFunctionNode*)pNode)->funcId));
}

static bool isInterpPseudoColumnFunc(const SNode* pNode) {
  return (QUERY_NODE_FUNCTION == nodeType(pNode) && fmIsInterpPseudoColumnFunc(((SFunctionNode*)pNode)->funcId));
}

static bool isTimelineFunc(const SNode* pNode) {
  return (QUERY_NODE_FUNCTION == nodeType(pNode) && fmIsTimelineFunc(((SFunctionNode*)pNode)->funcId));
}

static bool isImplicitTsFunc(const SNode* pNode) {
  return (QUERY_NODE_FUNCTION == nodeType(pNode) && fmIsImplicitTsFunc(((SFunctionNode*)pNode)->funcId));
}

static bool isScanPseudoColumnFunc(const SNode* pNode) {
  return (QUERY_NODE_FUNCTION == nodeType(pNode) && fmIsScanPseudoColumnFunc(((SFunctionNode*)pNode)->funcId));
}

static bool isIndefiniteRowsFunc(const SNode* pNode) {
  return (QUERY_NODE_FUNCTION == nodeType(pNode) && fmIsIndefiniteRowsFunc(((SFunctionNode*)pNode)->funcId));
}

static bool isVectorFunc(const SNode* pNode) {
  return (QUERY_NODE_FUNCTION == nodeType(pNode) && fmIsVectorFunc(((SFunctionNode*)pNode)->funcId));
}

static bool isDistinctOrderBy(STranslateContext* pCxt) {
  return (SQL_CLAUSE_ORDER_BY == pCxt->currClause && isSelectStmt(pCxt->pCurrStmt) &&
          ((SSelectStmt*)pCxt->pCurrStmt)->isDistinct);
}

static bool belongTable(const SColumnNode* pCol, const STableNode* pTable) {
  int cmp = 0;
  if ('\0' != pCol->dbName[0]) {
    cmp = strcmp(pCol->dbName, pTable->dbName);
  }
  if (0 == cmp) {
    cmp = strcmp(pCol->tableAlias, pTable->tableAlias);
  }
  return (0 == cmp);
}

static SNodeList* getProjectList(const SNode* pNode) {
  if (QUERY_NODE_SELECT_STMT == nodeType(pNode)) {
    return ((SSelectStmt*)pNode)->pProjectionList;
  } else if (QUERY_NODE_SET_OPERATOR == nodeType(pNode)) {
    return ((SSetOperator*)pNode)->pProjectionList;
  }
  return NULL;
}

static bool isTimeLineQuery(SNode* pStmt) {
  if (QUERY_NODE_SELECT_STMT == nodeType(pStmt)) {
    return (TIME_LINE_MULTI == ((SSelectStmt*)pStmt)->timeLineResMode) || (TIME_LINE_GLOBAL == ((SSelectStmt*)pStmt)->timeLineResMode);
  } else {
    return false;
  }
}

static bool isGlobalTimeLineQuery(SNode* pStmt) {
  if (QUERY_NODE_SELECT_STMT == nodeType(pStmt)) {
    return TIME_LINE_GLOBAL == ((SSelectStmt*)pStmt)->timeLineResMode;
  } else {
    return false;
  }
}

static bool isTimeLineAlignedQuery(SNode* pStmt) {
  SSelectStmt *pSelect = (SSelectStmt *)pStmt;
  SSelectStmt *pSub = (SSelectStmt *)((STempTableNode*)pSelect->pFromTable)->pSubquery;
  if (isGlobalTimeLineQuery((SNode*)pSub)) {
    return true;
  }
  if (!isTimeLineQuery((SNode*)pSub)) {
    return false;
  }
  if (nodesListMatch(pSelect->pPartitionByList, pSub->pPartitionByList)) {
    return true;
  }
  return false;
}

static bool isPrimaryKeyImpl(SNode* pExpr) {
  if (QUERY_NODE_COLUMN == nodeType(pExpr)) {
    return (PRIMARYKEY_TIMESTAMP_COL_ID == ((SColumnNode*)pExpr)->colId);
  } else if (QUERY_NODE_FUNCTION == nodeType(pExpr)) {
    SFunctionNode* pFunc = (SFunctionNode*)pExpr;
    if (FUNCTION_TYPE_SELECT_VALUE == pFunc->funcType || FUNCTION_TYPE_GROUP_KEY == pFunc->funcType ||
        FUNCTION_TYPE_FIRST == pFunc->funcType || FUNCTION_TYPE_LAST == pFunc->funcType ||
        FUNCTION_TYPE_LAST_ROW == pFunc->funcType) {
      return isPrimaryKeyImpl(nodesListGetNode(pFunc->pParameterList, 0));
    } else if (FUNCTION_TYPE_WSTART == pFunc->funcType || FUNCTION_TYPE_WEND == pFunc->funcType ||
               FUNCTION_TYPE_IROWTS == pFunc->funcType) {
      return true;
    }
  }
  return false;
}

static bool isPrimaryKey(STempTableNode* pTable, SNode* pExpr) {
  if (!isTimeLineQuery(pTable->pSubquery)) {
    return false;
  }
  return isPrimaryKeyImpl(pExpr);
}

static void setColumnInfoBySchema(const SRealTableNode* pTable, const SSchema* pColSchema, int32_t tagFlag,
                                  SColumnNode* pCol) {
  strcpy(pCol->dbName, pTable->table.dbName);
  strcpy(pCol->tableAlias, pTable->table.tableAlias);
  strcpy(pCol->tableName, pTable->table.tableName);
  strcpy(pCol->colName, pColSchema->name);
  if ('\0' == pCol->node.aliasName[0]) {
    strcpy(pCol->node.aliasName, pColSchema->name);
  }
  if ('\0' == pCol->node.userAlias[0]) {
    strcpy(pCol->node.userAlias, pColSchema->name);
  }
  pCol->tableId = pTable->pMeta->uid;
  pCol->tableType = pTable->pMeta->tableType;
  pCol->colId = pColSchema->colId;
  pCol->colType = (tagFlag >= 0 ? COLUMN_TYPE_TAG : COLUMN_TYPE_COLUMN);
  pCol->hasIndex = ((0 == tagFlag) || (pColSchema != NULL && IS_IDX_ON(pColSchema)));
  pCol->node.resType.type = pColSchema->type;
  pCol->node.resType.bytes = pColSchema->bytes;
  if (TSDB_DATA_TYPE_TIMESTAMP == pCol->node.resType.type) {
    pCol->node.resType.precision = pTable->pMeta->tableInfo.precision;
  }
}

static void setColumnInfoByExpr(STempTableNode* pTable, SExprNode* pExpr, SColumnNode** pColRef) {
  SColumnNode* pCol = *pColRef;

  if (NULL == pExpr->pAssociation) {
    pExpr->pAssociation = taosArrayInit(TARRAY_MIN_SIZE, POINTER_BYTES);
  }
  taosArrayPush(pExpr->pAssociation, &pColRef);
  strcpy(pCol->tableAlias, pTable->table.tableAlias);
  pCol->colId = isPrimaryKey(pTable, (SNode*)pExpr) ? PRIMARYKEY_TIMESTAMP_COL_ID : 0;
  strcpy(pCol->colName, pExpr->aliasName);
  if ('\0' == pCol->node.aliasName[0]) {
    strcpy(pCol->node.aliasName, pCol->colName);
  }
  if ('\0' == pCol->node.userAlias[0]) {
    strcpy(pCol->node.userAlias, pCol->colName);
  }
  pCol->node.resType = pExpr->resType;
}

static int32_t createColumnsByTable(STranslateContext* pCxt, const STableNode* pTable, bool igTags, SNodeList* pList) {
  if (QUERY_NODE_REAL_TABLE == nodeType(pTable)) {
    const STableMeta* pMeta = ((SRealTableNode*)pTable)->pMeta;
    int32_t           nums = pMeta->tableInfo.numOfColumns +
                   (igTags ? 0 : ((TSDB_SUPER_TABLE == pMeta->tableType) ? pMeta->tableInfo.numOfTags : 0));
    for (int32_t i = 0; i < nums; ++i) {
      if (invisibleColumn(pCxt->pParseCxt->enableSysInfo, pMeta->tableType, pMeta->schema[i].flags)) {
        continue;
      }
      SColumnNode* pCol = (SColumnNode*)nodesMakeNode(QUERY_NODE_COLUMN);
      if (NULL == pCol) {
        return generateSyntaxErrMsg(&pCxt->msgBuf, TSDB_CODE_OUT_OF_MEMORY);
      }
      setColumnInfoBySchema((SRealTableNode*)pTable, pMeta->schema + i, (i - pMeta->tableInfo.numOfColumns), pCol);
      nodesListAppend(pList, (SNode*)pCol);
    }
  } else {
    STempTableNode* pTempTable = (STempTableNode*)pTable;
    SNodeList*      pProjectList = getProjectList(pTempTable->pSubquery);
    SNode*          pNode;
    FOREACH(pNode, pProjectList) {
      SColumnNode* pCol = (SColumnNode*)nodesMakeNode(QUERY_NODE_COLUMN);
      if (NULL == pCol) {
        return generateSyntaxErrMsg(&pCxt->msgBuf, TSDB_CODE_OUT_OF_MEMORY);
      }
      nodesListAppend(pList, (SNode*)pCol);
      SListCell* pCell = nodesListGetCell(pList, LIST_LENGTH(pList) - 1);
      setColumnInfoByExpr(pTempTable, (SExprNode*)pNode, (SColumnNode**)&pCell->pNode);
    }
  }
  return TSDB_CODE_SUCCESS;
}

static bool isInternalPrimaryKey(const SColumnNode* pCol) {
  return PRIMARYKEY_TIMESTAMP_COL_ID == pCol->colId &&
         (0 == strcmp(pCol->colName, ROWTS_PSEUDO_COLUMN_NAME) || 0 == strcmp(pCol->colName, C0_PSEUDO_COLUMN_NAME));
}

static int32_t findAndSetColumn(STranslateContext* pCxt, SColumnNode** pColRef, const STableNode* pTable,
                                bool* pFound) {
  SColumnNode* pCol = *pColRef;
  *pFound = false;
  if (QUERY_NODE_REAL_TABLE == nodeType(pTable)) {
    const STableMeta* pMeta = ((SRealTableNode*)pTable)->pMeta;
    if (isInternalPrimaryKey(pCol)) {
      setColumnInfoBySchema((SRealTableNode*)pTable, pMeta->schema, -1, pCol);
      *pFound = true;
      return TSDB_CODE_SUCCESS;
    }
    int32_t nums = pMeta->tableInfo.numOfTags + pMeta->tableInfo.numOfColumns;
    for (int32_t i = 0; i < nums; ++i) {
      if (0 == strcmp(pCol->colName, pMeta->schema[i].name) &&
          !invisibleColumn(pCxt->pParseCxt->enableSysInfo, pMeta->tableType, pMeta->schema[i].flags)) {
        setColumnInfoBySchema((SRealTableNode*)pTable, pMeta->schema + i, (i - pMeta->tableInfo.numOfColumns), pCol);
        *pFound = true;
        break;
      }
    }
  } else {
    STempTableNode* pTempTable = (STempTableNode*)pTable;
    SNodeList*      pProjectList = getProjectList(pTempTable->pSubquery);
    SNode*          pNode;
    FOREACH(pNode, pProjectList) {
      SExprNode* pExpr = (SExprNode*)pNode;
      if (0 == strcmp(pCol->colName, pExpr->aliasName)) {
        if (*pFound) {
          return generateSyntaxErrMsg(&pCxt->msgBuf, TSDB_CODE_PAR_AMBIGUOUS_COLUMN, pCol->colName);
        }
        setColumnInfoByExpr(pTempTable, pExpr, pColRef);
        *pFound = true;
      } else if (isPrimaryKey(pTempTable, pNode) && isInternalPrimaryKey(pCol)) {
        setColumnInfoByExpr(pTempTable, pExpr, pColRef);
        *pFound = true;
      }
    }
  }
  return TSDB_CODE_SUCCESS;
}

static EDealRes translateColumnWithPrefix(STranslateContext* pCxt, SColumnNode** pCol) {
  SArray* pTables = taosArrayGetP(pCxt->pNsLevel, pCxt->currLevel);
  size_t  nums = taosArrayGetSize(pTables);
  bool    foundTable = false;
  for (size_t i = 0; i < nums; ++i) {
    STableNode* pTable = taosArrayGetP(pTables, i);
    if (belongTable((*pCol), pTable)) {
      foundTable = true;
      bool foundCol = false;
      pCxt->errCode = findAndSetColumn(pCxt, pCol, pTable, &foundCol);
      if (TSDB_CODE_SUCCESS != pCxt->errCode) {
        return DEAL_RES_ERROR;
      }
      if (foundCol) {
        break;
      }
      return generateDealNodeErrMsg(pCxt, TSDB_CODE_PAR_INVALID_COLUMN, (*pCol)->colName);
    }
  }
  if (!foundTable) {
    return generateDealNodeErrMsg(pCxt, TSDB_CODE_PAR_TABLE_NOT_EXIST, (*pCol)->tableAlias);
  }
  return DEAL_RES_CONTINUE;
}

static EDealRes translateColumnWithoutPrefix(STranslateContext* pCxt, SColumnNode** pCol) {
  SArray* pTables = taosArrayGetP(pCxt->pNsLevel, pCxt->currLevel);
  size_t  nums = taosArrayGetSize(pTables);
  bool    found = false;
  bool    isInternalPk = isInternalPrimaryKey(*pCol);
  for (size_t i = 0; i < nums; ++i) {
    STableNode* pTable = taosArrayGetP(pTables, i);
    bool        foundCol = false;
    pCxt->errCode = findAndSetColumn(pCxt, pCol, pTable, &foundCol);
    if (TSDB_CODE_SUCCESS != pCxt->errCode) {
      return DEAL_RES_ERROR;
    }
    if (foundCol) {
      if (found) {
        return generateDealNodeErrMsg(pCxt, TSDB_CODE_PAR_AMBIGUOUS_COLUMN, (*pCol)->colName);
      }
      found = true;
    }
    if (isInternalPk) {
      break;
    }
  }
  if (!found) {
    if (isInternalPk) {
      if (isSelectStmt(pCxt->pCurrStmt) && NULL != ((SSelectStmt*)pCxt->pCurrStmt)->pWindow) {
        return generateDealNodeErrMsg(pCxt, TSDB_CODE_PAR_NOT_ALLOWED_WIN_QUERY);
      }
      return generateDealNodeErrMsg(pCxt, TSDB_CODE_PAR_INVALID_INTERNAL_PK);
    } else {
      return generateDealNodeErrMsg(pCxt, TSDB_CODE_PAR_INVALID_COLUMN, (*pCol)->colName);
    }
  }
  return DEAL_RES_CONTINUE;
}

static EDealRes translateColumnUseAlias(STranslateContext* pCxt, SColumnNode** pCol, bool* pFound) {
  SNodeList* pProjectionList = getProjectListFromCurrStmt(pCxt->pCurrStmt);
  SNode*     pNode;
  FOREACH(pNode, pProjectionList) {
    SExprNode* pExpr = (SExprNode*)pNode;
    if (0 == strcmp((*pCol)->colName, pExpr->userAlias)) {
      SColumnRefNode* pColRef = (SColumnRefNode*)nodesMakeNode(QUERY_NODE_COLUMN_REF);
      if (NULL == pColRef) {
        pCxt->errCode = TSDB_CODE_OUT_OF_MEMORY;
        return DEAL_RES_ERROR;
      }
      strcpy(pColRef->colName, pExpr->aliasName);
      nodesDestroyNode(*(SNode**)pCol);
      *(SNode**)pCol = (SNode*)pColRef;
      *pFound = true;
      return DEAL_RES_CONTINUE;
    }
  }
  *pFound = false;
  return DEAL_RES_CONTINUE;
}

static EDealRes translateColumn(STranslateContext* pCxt, SColumnNode** pCol) {
  if (NULL == pCxt->pCurrStmt ||
      (isSelectStmt(pCxt->pCurrStmt) && NULL == ((SSelectStmt*)pCxt->pCurrStmt)->pFromTable)) {
    return generateDealNodeErrMsg(pCxt, TSDB_CODE_PAR_INVALID_COLUMN, (*pCol)->colName);
  }

  // count(*)/first(*)/last(*) and so on
  if (0 == strcmp((*pCol)->colName, "*")) {
    return DEAL_RES_CONTINUE;
  }

  EDealRes res = DEAL_RES_CONTINUE;
  if ('\0' != (*pCol)->tableAlias[0]) {
    res = translateColumnWithPrefix(pCxt, pCol);
  } else {
    bool found = false;
    if (SQL_CLAUSE_ORDER_BY == pCxt->currClause) {
      res = translateColumnUseAlias(pCxt, pCol, &found);
    }
    if (DEAL_RES_ERROR != res && !found) {
      if (isSetOperator(pCxt->pCurrStmt)) {
        res = generateDealNodeErrMsg(pCxt, TSDB_CODE_PAR_INVALID_COLUMN, (*pCol)->colName);
      } else {
        res = translateColumnWithoutPrefix(pCxt, pCol);
      }
    }
  }
  return res;
}

static int32_t parseTimeFromValueNode(STranslateContext* pCxt, SValueNode* pVal) {
  if (IS_NUMERIC_TYPE(pVal->node.resType.type) || TSDB_DATA_TYPE_BOOL == pVal->node.resType.type) {
    if (DEAL_RES_ERROR == translateValue(pCxt, pVal)) {
      return pCxt->errCode;
    }
    int64_t value = 0;
    if (IS_UNSIGNED_NUMERIC_TYPE(pVal->node.resType.type)) {
      value = pVal->datum.u;
    } else if (IS_FLOAT_TYPE(pVal->node.resType.type)) {
      value = pVal->datum.d;
    } else if (TSDB_DATA_TYPE_BOOL == pVal->node.resType.type) {
      value = pVal->datum.b;
    } else {
      value = pVal->datum.i;
    }
    pVal->datum.i = value;
    return TSDB_CODE_SUCCESS;
  } else if (IS_VAR_DATA_TYPE(pVal->node.resType.type) || TSDB_DATA_TYPE_TIMESTAMP == pVal->node.resType.type) {
    if (TSDB_CODE_SUCCESS == taosParseTime(pVal->literal, &pVal->datum.i, pVal->node.resType.bytes,
                                           pVal->node.resType.precision, tsDaylight)) {
      return TSDB_CODE_SUCCESS;
    }
    char* pEnd = NULL;
    pVal->datum.i = taosStr2Int64(pVal->literal, &pEnd, 10);
    return (NULL != pEnd && '\0' == *pEnd) ? TSDB_CODE_SUCCESS : TSDB_CODE_PAR_WRONG_VALUE_TYPE;
  } else {
    return TSDB_CODE_PAR_WRONG_VALUE_TYPE;
  }
}

static int32_t parseBoolFromValueNode(STranslateContext* pCxt, SValueNode* pVal) {
  if (IS_VAR_DATA_TYPE(pVal->node.resType.type) || TSDB_DATA_TYPE_BOOL == pVal->node.resType.type) {
    pVal->datum.b = (0 == strcasecmp(pVal->literal, "true"));
    return TSDB_CODE_SUCCESS;
  } else if (IS_INTEGER_TYPE(pVal->node.resType.type)) {
    pVal->datum.b = (0 != taosStr2Int64(pVal->literal, NULL, 10));
    return TSDB_CODE_SUCCESS;
  } else if (IS_FLOAT_TYPE(pVal->node.resType.type)) {
    pVal->datum.b = (0 != taosStr2Double(pVal->literal, NULL));
    return TSDB_CODE_SUCCESS;
  } else {
    return TSDB_CODE_PAR_WRONG_VALUE_TYPE;
  }
}

static EDealRes translateDurationValue(STranslateContext* pCxt, SValueNode* pVal) {
  if (parseNatualDuration(pVal->literal, strlen(pVal->literal), &pVal->datum.i, &pVal->unit,
                          pVal->node.resType.precision) != TSDB_CODE_SUCCESS) {
    return generateDealNodeErrMsg(pCxt, TSDB_CODE_PAR_WRONG_VALUE_TYPE, pVal->literal);
  }
  *(int64_t*)&pVal->typeData = pVal->datum.i;
  return DEAL_RES_CONTINUE;
}

static EDealRes translateNormalValue(STranslateContext* pCxt, SValueNode* pVal, SDataType targetDt, bool strict) {
  int32_t code = TSDB_CODE_SUCCESS;
  switch (targetDt.type) {
    case TSDB_DATA_TYPE_BOOL:
      if (TSDB_CODE_SUCCESS != parseBoolFromValueNode(pCxt, pVal)) {
        return generateDealNodeErrMsg(pCxt, TSDB_CODE_PAR_WRONG_VALUE_TYPE, pVal->literal);
      }
      *(bool*)&pVal->typeData = pVal->datum.b;
      break;
    case TSDB_DATA_TYPE_TINYINT: {
      code = toInteger(pVal->literal, strlen(pVal->literal), 10, &pVal->datum.i);
      if (strict && (TSDB_CODE_SUCCESS != code || !IS_VALID_TINYINT(pVal->datum.i))) {
        return generateDealNodeErrMsg(pCxt, TSDB_CODE_PAR_WRONG_VALUE_TYPE, pVal->literal);
      }
      *(int8_t*)&pVal->typeData = pVal->datum.i;
      break;
    }
    case TSDB_DATA_TYPE_SMALLINT: {
      code = toInteger(pVal->literal, strlen(pVal->literal), 10, &pVal->datum.i);
      if (strict && (TSDB_CODE_SUCCESS != code || !IS_VALID_SMALLINT(pVal->datum.i))) {
        return generateDealNodeErrMsg(pCxt, TSDB_CODE_PAR_WRONG_VALUE_TYPE, pVal->literal);
      }
      *(int16_t*)&pVal->typeData = pVal->datum.i;
      break;
    }
    case TSDB_DATA_TYPE_INT: {
      code = toInteger(pVal->literal, strlen(pVal->literal), 10, &pVal->datum.i);
      if (strict && (TSDB_CODE_SUCCESS != code || !IS_VALID_INT(pVal->datum.i))) {
        return generateDealNodeErrMsg(pCxt, TSDB_CODE_PAR_WRONG_VALUE_TYPE, pVal->literal);
      }
      *(int32_t*)&pVal->typeData = pVal->datum.i;
      break;
    }
    case TSDB_DATA_TYPE_BIGINT: {
      code = toInteger(pVal->literal, strlen(pVal->literal), 10, &pVal->datum.i);
      if (strict && TSDB_CODE_SUCCESS != code) {
        return generateDealNodeErrMsg(pCxt, TSDB_CODE_PAR_WRONG_VALUE_TYPE, pVal->literal);
      }
      *(int64_t*)&pVal->typeData = pVal->datum.i;
      break;
    }
    case TSDB_DATA_TYPE_UTINYINT: {
      code = toUInteger(pVal->literal, strlen(pVal->literal), 10, &pVal->datum.u);
      if (strict && (TSDB_CODE_SUCCESS != code || pVal->datum.u > UINT8_MAX)) {
        return generateDealNodeErrMsg(pCxt, TSDB_CODE_PAR_WRONG_VALUE_TYPE, pVal->literal);
      }
      *(uint8_t*)&pVal->typeData = pVal->datum.u;
      break;
    }
    case TSDB_DATA_TYPE_USMALLINT: {
      code = toUInteger(pVal->literal, strlen(pVal->literal), 10, &pVal->datum.u);
      if (strict && (TSDB_CODE_SUCCESS != code || pVal->datum.u > UINT16_MAX)) {
        return generateDealNodeErrMsg(pCxt, TSDB_CODE_PAR_WRONG_VALUE_TYPE, pVal->literal);
      }
      *(uint16_t*)&pVal->typeData = pVal->datum.u;
      break;
    }
    case TSDB_DATA_TYPE_UINT: {
      code = toUInteger(pVal->literal, strlen(pVal->literal), 10, &pVal->datum.u);
      if (strict && (TSDB_CODE_SUCCESS != code || pVal->datum.u > UINT32_MAX)) {
        return generateDealNodeErrMsg(pCxt, TSDB_CODE_PAR_WRONG_VALUE_TYPE, pVal->literal);
      }
      *(uint32_t*)&pVal->typeData = pVal->datum.u;
      break;
    }
    case TSDB_DATA_TYPE_UBIGINT: {
      code = toUInteger(pVal->literal, strlen(pVal->literal), 10, &pVal->datum.u);
      if (strict && TSDB_CODE_SUCCESS != code) {
        return generateDealNodeErrMsg(pCxt, TSDB_CODE_PAR_WRONG_VALUE_TYPE, pVal->literal);
      }
      *(uint64_t*)&pVal->typeData = pVal->datum.u;
      break;
    }
    case TSDB_DATA_TYPE_FLOAT: {
      pVal->datum.d = taosStr2Double(pVal->literal, NULL);
      if (strict && !IS_VALID_FLOAT(pVal->datum.d)) {
        return generateDealNodeErrMsg(pCxt, TSDB_CODE_PAR_WRONG_VALUE_TYPE, pVal->literal);
      }
      *(float*)&pVal->typeData = pVal->datum.d;
      break;
    }
    case TSDB_DATA_TYPE_DOUBLE: {
      pVal->datum.d = taosStr2Double(pVal->literal, NULL);
      if (strict && (((pVal->datum.d == HUGE_VAL || pVal->datum.d == -HUGE_VAL) && errno == ERANGE) ||
                     isinf(pVal->datum.d) || isnan(pVal->datum.d))) {
        return generateDealNodeErrMsg(pCxt, TSDB_CODE_PAR_WRONG_VALUE_TYPE, pVal->literal);
      }
      *(double*)&pVal->typeData = pVal->datum.d;
      break;
    }
    case TSDB_DATA_TYPE_VARCHAR:
    case TSDB_DATA_TYPE_VARBINARY: {
      if (strict && (pVal->node.resType.bytes > targetDt.bytes - VARSTR_HEADER_SIZE)) {
        return generateDealNodeErrMsg(pCxt, TSDB_CODE_PAR_WRONG_VALUE_TYPE, pVal->literal);
      }
      pVal->datum.p = taosMemoryCalloc(1, targetDt.bytes + 1);
      if (NULL == pVal->datum.p) {
        return generateDealNodeErrMsg(pCxt, TSDB_CODE_OUT_OF_MEMORY);
      }
      int32_t len = TMIN(targetDt.bytes - VARSTR_HEADER_SIZE, pVal->node.resType.bytes);
      varDataSetLen(pVal->datum.p, len);
      strncpy(varDataVal(pVal->datum.p), pVal->literal, len);
      break;
    }
    case TSDB_DATA_TYPE_TIMESTAMP: {
      if (TSDB_CODE_SUCCESS != parseTimeFromValueNode(pCxt, pVal)) {
        return generateDealNodeErrMsg(pCxt, TSDB_CODE_PAR_WRONG_VALUE_TYPE, pVal->literal);
      }
      *(int64_t*)&pVal->typeData = pVal->datum.i;
      break;
    }
    case TSDB_DATA_TYPE_NCHAR: {
      pVal->datum.p = taosMemoryCalloc(1, targetDt.bytes + 1);
      if (NULL == pVal->datum.p) {
        return generateDealNodeErrMsg(pCxt, TSDB_CODE_OUT_OF_MEMORY);
      }

      int32_t len = 0;
      if (!taosMbsToUcs4(pVal->literal, strlen(pVal->literal), (TdUcs4*)varDataVal(pVal->datum.p),
                         targetDt.bytes - VARSTR_HEADER_SIZE, &len)) {
        return generateDealNodeErrMsg(pCxt, TSDB_CODE_PAR_WRONG_VALUE_TYPE, pVal->literal);
      }
      varDataSetLen(pVal->datum.p, len);
      break;
    }
    case TSDB_DATA_TYPE_DECIMAL:
    case TSDB_DATA_TYPE_BLOB:
      return generateDealNodeErrMsg(pCxt, TSDB_CODE_PAR_WRONG_VALUE_TYPE, pVal->literal);
    default:
      break;
  }
  return DEAL_RES_CONTINUE;
}

static EDealRes translateValueImpl(STranslateContext* pCxt, SValueNode* pVal, SDataType targetDt, bool strict) {
  if (pVal->placeholderNo > 0 || pVal->isNull) {
    return DEAL_RES_CONTINUE;
  }

  if (TSDB_DATA_TYPE_NULL == pVal->node.resType.type) {
    pVal->translate = true;
    pVal->isNull = true;
    return DEAL_RES_CONTINUE;
  }

  pVal->node.resType.precision = getPrecisionFromCurrStmt(pCxt->pCurrStmt, targetDt.precision);

  EDealRes res = DEAL_RES_CONTINUE;
  if (pVal->isDuration) {
    res = translateDurationValue(pCxt, pVal);
  } else {
    res = translateNormalValue(pCxt, pVal, targetDt, strict);
  }
  pVal->node.resType.type = targetDt.type;
  pVal->node.resType.bytes = targetDt.bytes;
  pVal->node.resType.scale = pVal->unit;
  pVal->translate = true;
  if (!strict && TSDB_DATA_TYPE_UBIGINT == pVal->node.resType.type && pVal->datum.u <= INT64_MAX) {
    pVal->node.resType.type = TSDB_DATA_TYPE_BIGINT;
  }
  return res;
}

static int32_t calcTypeBytes(SDataType dt) {
  if (TSDB_DATA_TYPE_BINARY == dt.type) {
    return dt.bytes + VARSTR_HEADER_SIZE;
  } else if (TSDB_DATA_TYPE_NCHAR == dt.type) {
    return dt.bytes * TSDB_NCHAR_SIZE + VARSTR_HEADER_SIZE;
  } else {
    return dt.bytes;
  }
}

static EDealRes translateValue(STranslateContext* pCxt, SValueNode* pVal) {
  if (pVal->translate) {
    return TSDB_CODE_SUCCESS;
  }

  SDataType dt = pVal->node.resType;
  dt.bytes = calcTypeBytes(dt);
  return translateValueImpl(pCxt, pVal, dt, false);
}

static int32_t doTranslateValue(STranslateContext* pCxt, SValueNode* pVal) {
  return DEAL_RES_ERROR == translateValue(pCxt, pVal) ? pCxt->errCode : TSDB_CODE_SUCCESS;
}

static bool isMultiResFunc(SNode* pNode) {
  if (NULL == pNode) {
    return false;
  }
  if (QUERY_NODE_FUNCTION != nodeType(pNode) || !fmIsMultiResFunc(((SFunctionNode*)pNode)->funcId)) {
    return false;
  }
  if (FUNCTION_TYPE_TAGS == ((SFunctionNode*)pNode)->funcType) {
    return true;
  }
  SNodeList* pParameterList = ((SFunctionNode*)pNode)->pParameterList;
  if (LIST_LENGTH(pParameterList) > 1) {
    return true;
  }
  SNode* pParam = nodesListGetNode(pParameterList, 0);
  return (QUERY_NODE_COLUMN == nodeType(pParam) ? 0 == strcmp(((SColumnNode*)pParam)->colName, "*") : false);
}

static bool dataTypeEqual(const SDataType* l, const SDataType* r) {
  return (l->type == r->type && l->bytes == r->bytes && l->precision == r->precision && l->scale == r->scale);
}

// 0 means equal, 1 means the left shall prevail, -1 means the right shall prevail
static int32_t dataTypeComp(const SDataType* l, const SDataType* r) {
  if (l->type != r->type) {
    return 1;
  }

  if (l->bytes != r->bytes) {
    return l->bytes > r->bytes ? 1 : -1;
  }

  return (l->precision == r->precision && l->scale == r->scale) ? 0 : 1;
}

static EDealRes translateOperator(STranslateContext* pCxt, SOperatorNode* pOp) {
  if (isMultiResFunc(pOp->pLeft)) {
    return generateDealNodeErrMsg(pCxt, TSDB_CODE_PAR_WRONG_VALUE_TYPE, ((SExprNode*)(pOp->pLeft))->aliasName);
  }
  if (isMultiResFunc(pOp->pRight)) {
    return generateDealNodeErrMsg(pCxt, TSDB_CODE_PAR_WRONG_VALUE_TYPE, ((SExprNode*)(pOp->pRight))->aliasName);
  }

  if (TSDB_CODE_SUCCESS != scalarGetOperatorResultType(pOp)) {
    return generateDealNodeErrMsg(pCxt, TSDB_CODE_PAR_WRONG_VALUE_TYPE, pOp->node.aliasName);
  }

  return DEAL_RES_CONTINUE;
}

static EDealRes haveVectorFunction(SNode* pNode, void* pContext) {
  if (isAggFunc(pNode) || isIndefiniteRowsFunc(pNode) || isWindowPseudoColumnFunc(pNode) ||
      isInterpPseudoColumnFunc(pNode)) {
    *((bool*)pContext) = true;
    return DEAL_RES_END;
  }
  return DEAL_RES_CONTINUE;
}

static int32_t findTable(STranslateContext* pCxt, const char* pTableAlias, STableNode** pOutput) {
  SArray* pTables = taosArrayGetP(pCxt->pNsLevel, pCxt->currLevel);
  size_t  nums = taosArrayGetSize(pTables);
  for (size_t i = 0; i < nums; ++i) {
    STableNode* pTable = taosArrayGetP(pTables, i);
    if (NULL == pTableAlias || 0 == strcmp(pTable->tableAlias, pTableAlias)) {
      *pOutput = pTable;
      return TSDB_CODE_SUCCESS;
    }
  }
  return generateSyntaxErrMsg(&pCxt->msgBuf, TSDB_CODE_PAR_TABLE_NOT_EXIST, pTableAlias);
}

static bool isCountStar(SFunctionNode* pFunc) {
  if (FUNCTION_TYPE_COUNT != pFunc->funcType || 1 != LIST_LENGTH(pFunc->pParameterList)) {
    return false;
  }
  SNode* pPara = nodesListGetNode(pFunc->pParameterList, 0);
  return (QUERY_NODE_COLUMN == nodeType(pPara) && 0 == strcmp(((SColumnNode*)pPara)->colName, "*"));
}

// count(*) is rewritten as count(ts) for scannning optimization
static int32_t rewriteCountStar(STranslateContext* pCxt, SFunctionNode* pCount) {
  SColumnNode* pCol = (SColumnNode*)nodesListGetNode(pCount->pParameterList, 0);
  STableNode*  pTable = NULL;
  int32_t      code = findTable(pCxt, ('\0' == pCol->tableAlias[0] ? NULL : pCol->tableAlias), &pTable);
  if (TSDB_CODE_SUCCESS == code && QUERY_NODE_REAL_TABLE == nodeType(pTable)) {
    setColumnInfoBySchema((SRealTableNode*)pTable, ((SRealTableNode*)pTable)->pMeta->schema, -1, pCol);
  }
  return code;
}

static bool isCountNotNullValue(SFunctionNode* pFunc) {
  if (FUNCTION_TYPE_COUNT != pFunc->funcType || 1 != LIST_LENGTH(pFunc->pParameterList)) {
    return false;
  }
  SNode* pPara = nodesListGetNode(pFunc->pParameterList, 0);
  return (QUERY_NODE_VALUE == nodeType(pPara) && !((SValueNode*)pPara)->isNull);
}

// count(1) is rewritten as count(ts) for scannning optimization
static int32_t rewriteCountNotNullValue(STranslateContext* pCxt, SFunctionNode* pCount) {
  SValueNode* pValue = (SValueNode*)nodesListGetNode(pCount->pParameterList, 0);
  STableNode* pTable = NULL;
  int32_t     code = findTable(pCxt, NULL, &pTable);
  if (TSDB_CODE_SUCCESS == code && QUERY_NODE_REAL_TABLE == nodeType(pTable)) {
    SColumnNode* pCol = (SColumnNode*)nodesMakeNode(QUERY_NODE_COLUMN);
    if (NULL == pCol) {
      code = TSDB_CODE_OUT_OF_MEMORY;
    } else {
      setColumnInfoBySchema((SRealTableNode*)pTable, ((SRealTableNode*)pTable)->pMeta->schema, -1, pCol);
      NODES_DESTORY_LIST(pCount->pParameterList);
      code = nodesListMakeAppend(&pCount->pParameterList, (SNode*)pCol);
    }
  }
  return code;
}

static bool isCountTbname(SFunctionNode* pFunc) {
  if (FUNCTION_TYPE_COUNT != pFunc->funcType || 1 != LIST_LENGTH(pFunc->pParameterList)) {
    return false;
  }
  SNode* pPara = nodesListGetNode(pFunc->pParameterList, 0);
  return (QUERY_NODE_FUNCTION == nodeType(pPara) && FUNCTION_TYPE_TBNAME == ((SFunctionNode*)pPara)->funcType);
}

// count(tbname) is rewritten as count(ts) for scannning optimization
static int32_t rewriteCountTbname(STranslateContext* pCxt, SFunctionNode* pCount) {
  SFunctionNode* pTbname = (SFunctionNode*)nodesListGetNode(pCount->pParameterList, 0);
  const char*    pTableAlias = NULL;
  if (LIST_LENGTH(pTbname->pParameterList) > 0) {
    pTableAlias = ((SValueNode*)nodesListGetNode(pTbname->pParameterList, 0))->literal;
  }
  STableNode* pTable = NULL;
  int32_t     code = findTable(pCxt, pTableAlias, &pTable);
  if (TSDB_CODE_SUCCESS == code) {
    SColumnNode* pCol = (SColumnNode*)nodesMakeNode(QUERY_NODE_COLUMN);
    if (NULL == pCol) {
      code = TSDB_CODE_OUT_OF_MEMORY;
    } else {
      setColumnInfoBySchema((SRealTableNode*)pTable, ((SRealTableNode*)pTable)->pMeta->schema, -1, pCol);
      NODES_DESTORY_LIST(pCount->pParameterList);
      code = nodesListMakeAppend(&pCount->pParameterList, (SNode*)pCol);
    }
  }
  return code;
}

static bool hasInvalidFuncNesting(SNodeList* pParameterList) {
  bool hasInvalidFunc = false;
  nodesWalkExprs(pParameterList, haveVectorFunction, &hasInvalidFunc);
  return hasInvalidFunc;
}

static int32_t getFuncInfo(STranslateContext* pCxt, SFunctionNode* pFunc) {
  // the time precision of the function execution environment
  pFunc->node.resType.precision = getPrecisionFromCurrStmt(pCxt->pCurrStmt, TSDB_TIME_PRECISION_MILLI);
  int32_t code = fmGetFuncInfo(pFunc, pCxt->msgBuf.buf, pCxt->msgBuf.len);
  if (TSDB_CODE_FUNC_NOT_BUILTIN_FUNTION == code) {
    code = getUdfInfo(pCxt, pFunc);
  }
  return code;
}

static int32_t translateAggFunc(STranslateContext* pCxt, SFunctionNode* pFunc) {
  if (!fmIsAggFunc(pFunc->funcId)) {
    return TSDB_CODE_SUCCESS;
  }
  if (beforeHaving(pCxt->currClause)) {
    return generateSyntaxErrMsg(&pCxt->msgBuf, TSDB_CODE_PAR_ILLEGAL_USE_AGG_FUNCTION);
  }
  if (hasInvalidFuncNesting(pFunc->pParameterList)) {
    return generateSyntaxErrMsg(&pCxt->msgBuf, TSDB_CODE_PAR_AGG_FUNC_NESTING);
  }
  // The auto-generated COUNT function in the DELETE statement is legal
  if (isSelectStmt(pCxt->pCurrStmt) &&
      (((SSelectStmt*)pCxt->pCurrStmt)->hasIndefiniteRowsFunc || ((SSelectStmt*)pCxt->pCurrStmt)->hasMultiRowsFunc)) {
    return generateSyntaxErrMsg(&pCxt->msgBuf, TSDB_CODE_PAR_NOT_ALLOWED_FUNC);
  }

  if (isCountStar(pFunc)) {
    return rewriteCountStar(pCxt, pFunc);
  }
  if (isCountNotNullValue(pFunc)) {
    return rewriteCountNotNullValue(pCxt, pFunc);
  }
  if (isCountTbname(pFunc)) {
    return rewriteCountTbname(pCxt, pFunc);
  }
  return TSDB_CODE_SUCCESS;
}

static int32_t translateScanPseudoColumnFunc(STranslateContext* pCxt, SFunctionNode* pFunc) {
  if (!fmIsScanPseudoColumnFunc(pFunc->funcId)) {
    return TSDB_CODE_SUCCESS;
  }
  if (0 == LIST_LENGTH(pFunc->pParameterList)) {
    if (!isSelectStmt(pCxt->pCurrStmt) || NULL == ((SSelectStmt*)pCxt->pCurrStmt)->pFromTable ||
        QUERY_NODE_REAL_TABLE != nodeType(((SSelectStmt*)pCxt->pCurrStmt)->pFromTable)) {
      return generateSyntaxErrMsg(&pCxt->msgBuf, TSDB_CODE_PAR_INVALID_TBNAME);
    }
  } else {
    SValueNode* pVal = (SValueNode*)nodesListGetNode(pFunc->pParameterList, 0);
    STableNode* pTable = NULL;
    pCxt->errCode = findTable(pCxt, pVal->literal, &pTable);
    if (TSDB_CODE_SUCCESS == pCxt->errCode && (NULL == pTable || QUERY_NODE_REAL_TABLE != nodeType(pTable))) {
      return generateSyntaxErrMsg(&pCxt->msgBuf, TSDB_CODE_PAR_INVALID_TBNAME);
    }
  }
  return TSDB_CODE_SUCCESS;
}

static int32_t translateIndefiniteRowsFunc(STranslateContext* pCxt, SFunctionNode* pFunc) {
  if (!fmIsIndefiniteRowsFunc(pFunc->funcId)) {
    return TSDB_CODE_SUCCESS;
  }
  if (!isSelectStmt(pCxt->pCurrStmt) || SQL_CLAUSE_SELECT != pCxt->currClause) {
    return generateSyntaxErrMsg(&pCxt->msgBuf, TSDB_CODE_PAR_NOT_ALLOWED_FUNC);
  }
  SSelectStmt* pSelect = (SSelectStmt*)pCxt->pCurrStmt;
  if (pSelect->hasAggFuncs || pSelect->hasMultiRowsFunc ||
      (pSelect->hasIndefiniteRowsFunc &&
       (FUNC_RETURN_ROWS_INDEFINITE == pSelect->returnRows || pSelect->returnRows != fmGetFuncReturnRows(pFunc)))) {
    return generateSyntaxErrMsg(&pCxt->msgBuf, TSDB_CODE_PAR_NOT_ALLOWED_FUNC);
  }
  if (NULL != pSelect->pWindow || NULL != pSelect->pGroupByList) {
    return generateSyntaxErrMsgExt(&pCxt->msgBuf, TSDB_CODE_PAR_NOT_ALLOWED_FUNC,
                                   "%s function is not supported in window query or group query", pFunc->functionName);
  }
  if (hasInvalidFuncNesting(pFunc->pParameterList)) {
    return generateSyntaxErrMsg(&pCxt->msgBuf, TSDB_CODE_PAR_AGG_FUNC_NESTING);
  }
  return TSDB_CODE_SUCCESS;
}

static int32_t translateMultiRowsFunc(STranslateContext* pCxt, SFunctionNode* pFunc) {
  if (!fmIsMultiRowsFunc(pFunc->funcId)) {
    return TSDB_CODE_SUCCESS;
  }
  if (!isSelectStmt(pCxt->pCurrStmt) || SQL_CLAUSE_SELECT != pCxt->currClause ||
      ((SSelectStmt*)pCxt->pCurrStmt)->hasIndefiniteRowsFunc || ((SSelectStmt*)pCxt->pCurrStmt)->hasAggFuncs ||
      ((SSelectStmt*)pCxt->pCurrStmt)->hasMultiRowsFunc) {
    return generateSyntaxErrMsg(&pCxt->msgBuf, TSDB_CODE_PAR_NOT_ALLOWED_FUNC);
  }
  if (hasInvalidFuncNesting(pFunc->pParameterList)) {
    return generateSyntaxErrMsg(&pCxt->msgBuf, TSDB_CODE_PAR_AGG_FUNC_NESTING);
  }
  return TSDB_CODE_SUCCESS;
}

static int32_t translateInterpFunc(STranslateContext* pCxt, SFunctionNode* pFunc) {
  if (!fmIsInterpFunc(pFunc->funcId)) {
    return TSDB_CODE_SUCCESS;
  }
  if (!isSelectStmt(pCxt->pCurrStmt) || SQL_CLAUSE_SELECT != pCxt->currClause) {
    return generateSyntaxErrMsg(&pCxt->msgBuf, TSDB_CODE_PAR_NOT_ALLOWED_FUNC);
  }
  SSelectStmt* pSelect = (SSelectStmt*)pCxt->pCurrStmt;
  SNode*       pTable = pSelect->pFromTable;

  if (pSelect->hasAggFuncs || pSelect->hasMultiRowsFunc || pSelect->hasIndefiniteRowsFunc) {
    return generateSyntaxErrMsg(&pCxt->msgBuf, TSDB_CODE_PAR_NOT_ALLOWED_FUNC);
  }

  if (pSelect->hasInterpFunc && (FUNC_RETURN_ROWS_INDEFINITE == pSelect->returnRows || pSelect->returnRows != fmGetFuncReturnRows(pFunc))) {
    return generateSyntaxErrMsgExt(&pCxt->msgBuf, TSDB_CODE_PAR_NOT_ALLOWED_FUNC,
                                "%s ignoring null value options cannot be used when applying to multiple columns", pFunc->functionName);
  }

  if (NULL != pSelect->pWindow || NULL != pSelect->pGroupByList) {
    return generateSyntaxErrMsgExt(&pCxt->msgBuf, TSDB_CODE_PAR_NOT_ALLOWED_FUNC,
                                   "%s function is not supported in window query or group query", pFunc->functionName);
  }
  if (hasInvalidFuncNesting(pFunc->pParameterList)) {
    return generateSyntaxErrMsg(&pCxt->msgBuf, TSDB_CODE_PAR_AGG_FUNC_NESTING);
  }
  return TSDB_CODE_SUCCESS;
}

static int32_t translateInterpPseudoColumnFunc(STranslateContext* pCxt, SFunctionNode* pFunc) {
  if (!fmIsInterpPseudoColumnFunc(pFunc->funcId)) {
    return TSDB_CODE_SUCCESS;
  }
  if (!isSelectStmt(pCxt->pCurrStmt)) {
    return generateSyntaxErrMsgExt(&pCxt->msgBuf, TSDB_CODE_PAR_NOT_ALLOWED_FUNC,
                                   "%s must be used in select statements", pFunc->functionName);
  }
  if (pCxt->currClause == SQL_CLAUSE_WHERE) {
    return generateSyntaxErrMsgExt(&pCxt->msgBuf, TSDB_CODE_PAR_INVALID_INTERP_CLAUSE,
                                   "%s is not allowed in where clause", pFunc->functionName);
  }
  return TSDB_CODE_SUCCESS;
}

static int32_t translateTimelineFunc(STranslateContext* pCxt, SFunctionNode* pFunc) {
  if (!fmIsTimelineFunc(pFunc->funcId)) {
    return TSDB_CODE_SUCCESS;
  }
  if (!isSelectStmt(pCxt->pCurrStmt)) {
    return generateSyntaxErrMsgExt(&pCxt->msgBuf, TSDB_CODE_PAR_NOT_ALLOWED_FUNC,
                                   "%s function must be used in select statements", pFunc->functionName);
  }
  SSelectStmt* pSelect = (SSelectStmt*)pCxt->pCurrStmt;
  if (NULL != pSelect->pFromTable && QUERY_NODE_TEMP_TABLE == nodeType(pSelect->pFromTable) &&
      !isGlobalTimeLineQuery(((STempTableNode*)pSelect->pFromTable)->pSubquery)) {
    return generateSyntaxErrMsgExt(&pCxt->msgBuf, TSDB_CODE_PAR_NOT_ALLOWED_FUNC,
                                   "%s function requires valid time series input", pFunc->functionName);
  }
  return TSDB_CODE_SUCCESS;
}

static int32_t translateDateTimeFunc(STranslateContext* pCxt, SFunctionNode* pFunc) {
  if (!fmIsDateTimeFunc(pFunc->funcId)) {
    return TSDB_CODE_SUCCESS;
  }

  if (!isSelectStmt(pCxt->pCurrStmt)) {
    return TSDB_CODE_SUCCESS;
  }

  SSelectStmt* pSelect = (SSelectStmt*)pCxt->pCurrStmt;
  pFunc->node.resType.precision = pSelect->precision;

  return TSDB_CODE_SUCCESS;
}

static bool hasFillClause(SNode* pCurrStmt) {
  if (!isSelectStmt(pCurrStmt)) {
    return false;
  }
  SSelectStmt* pSelect = (SSelectStmt*)pCurrStmt;
  return NULL != pSelect->pWindow && QUERY_NODE_INTERVAL_WINDOW == nodeType(pSelect->pWindow) &&
         NULL != ((SIntervalWindowNode*)pSelect->pWindow)->pFill;
}

static int32_t translateForbidFillFunc(STranslateContext* pCxt, SFunctionNode* pFunc) {
  if (!fmIsForbidFillFunc(pFunc->funcId)) {
    return TSDB_CODE_SUCCESS;
  }
  if (hasFillClause(pCxt->pCurrStmt)) {
    return generateSyntaxErrMsg(&pCxt->msgBuf, TSDB_CODE_PAR_FILL_NOT_ALLOWED_FUNC, pFunc->functionName);
  }
  return TSDB_CODE_SUCCESS;
}

static int32_t translateWindowPseudoColumnFunc(STranslateContext* pCxt, SFunctionNode* pFunc) {
  if (!fmIsWindowPseudoColumnFunc(pFunc->funcId)) {
    return TSDB_CODE_SUCCESS;
  }
  if (!isSelectStmt(pCxt->pCurrStmt) || NULL == ((SSelectStmt*)pCxt->pCurrStmt)->pWindow) {
    return generateSyntaxErrMsg(&pCxt->msgBuf, TSDB_CODE_PAR_INVALID_WINDOW_PC);
  }
  if (beforeWindow(pCxt->currClause)) {
    return generateSyntaxErrMsgExt(&pCxt->msgBuf, TSDB_CODE_PAR_INVALID_WINDOW_PC, "There mustn't be %s",
                                   pFunc->functionName);
  }
  return TSDB_CODE_SUCCESS;
}

static int32_t translateForbidStreamFunc(STranslateContext* pCxt, SFunctionNode* pFunc) {
  if (!fmIsForbidStreamFunc(pFunc->funcId)) {
    return TSDB_CODE_SUCCESS;
  }
  if (pCxt->createStream) {
    return generateSyntaxErrMsg(&pCxt->msgBuf, TSDB_CODE_PAR_STREAM_NOT_ALLOWED_FUNC, pFunc->functionName);
  }
  return TSDB_CODE_SUCCESS;
}

static int32_t translateRepeatScanFunc(STranslateContext* pCxt, SFunctionNode* pFunc) {
  if (!fmIsRepeatScanFunc(pFunc->funcId)) {
    return TSDB_CODE_SUCCESS;
  }
  if (!isSelectStmt(pCxt->pCurrStmt)) {
    return generateSyntaxErrMsgExt(&pCxt->msgBuf, TSDB_CODE_PAR_ONLY_SUPPORT_SINGLE_TABLE,
                                   "%s is only supported in single table query", pFunc->functionName);
  }
  SSelectStmt* pSelect = (SSelectStmt*)pCxt->pCurrStmt;
  SNode*       pTable = pSelect->pFromTable;
  // select percentile() without from clause is also valid
  if ((NULL != pTable && (QUERY_NODE_REAL_TABLE != nodeType(pTable) ||
                          (TSDB_CHILD_TABLE != ((SRealTableNode*)pTable)->pMeta->tableType &&
                           TSDB_NORMAL_TABLE != ((SRealTableNode*)pTable)->pMeta->tableType)))) {
    return generateSyntaxErrMsgExt(&pCxt->msgBuf, TSDB_CODE_PAR_ONLY_SUPPORT_SINGLE_TABLE,
                                   "%s is only supported in single table query", pFunc->functionName);
  }
  if (NULL != pSelect->pPartitionByList) {
    return generateSyntaxErrMsgExt(&pCxt->msgBuf, TSDB_CODE_PAR_NOT_ALLOWED_FUNC,
                                   "%s function is not supported in partition query", pFunc->functionName);
  }
  return TSDB_CODE_SUCCESS;
}

static int32_t translateBlockDistFunc(STranslateContext* pCtx, SFunctionNode* pFunc) {
  if (!fmIsBlockDistFunc(pFunc->funcId)) {
    return TSDB_CODE_SUCCESS;
  }
  if (!isSelectStmt(pCtx->pCurrStmt)) {
    return generateSyntaxErrMsgExt(&pCtx->msgBuf, TSDB_CODE_PAR_ONLY_SUPPORT_SINGLE_TABLE,
                                   "%s is only supported in single table query", pFunc->functionName);
  }
  SSelectStmt* pSelect = (SSelectStmt*)pCtx->pCurrStmt;
  SNode*       pTable = pSelect->pFromTable;
  if (NULL != pTable && (QUERY_NODE_REAL_TABLE != nodeType(pTable) ||
                         (TSDB_SUPER_TABLE != ((SRealTableNode*)pTable)->pMeta->tableType &&
                          TSDB_CHILD_TABLE != ((SRealTableNode*)pTable)->pMeta->tableType &&
                          TSDB_NORMAL_TABLE != ((SRealTableNode*)pTable)->pMeta->tableType))) {
    return generateSyntaxErrMsgExt(&pCtx->msgBuf, TSDB_CODE_PAR_NOT_ALLOWED_FUNC,
                                   "%s is only supported on super table, child table or normal table",
                                   pFunc->functionName);
  }
  return TSDB_CODE_SUCCESS;
}

static bool isStar(SNode* pNode) {
  return (QUERY_NODE_COLUMN == nodeType(pNode)) && ('\0' == ((SColumnNode*)pNode)->tableAlias[0]) &&
         (0 == strcmp(((SColumnNode*)pNode)->colName, "*"));
}

static bool isTableStar(SNode* pNode) {
  return (QUERY_NODE_COLUMN == nodeType(pNode)) && ('\0' != ((SColumnNode*)pNode)->tableAlias[0]) &&
         (0 == strcmp(((SColumnNode*)pNode)->colName, "*"));
}

static bool isStarParam(SNode* pNode) { return isStar(pNode) || isTableStar(pNode); }

static int32_t translateMultiResFunc(STranslateContext* pCxt, SFunctionNode* pFunc) {
  if (!fmIsMultiResFunc(pFunc->funcId)) {
    return TSDB_CODE_SUCCESS;
  }
  if (SQL_CLAUSE_SELECT != pCxt->currClause) {
    SNode* pPara = nodesListGetNode(pFunc->pParameterList, 0);
    if (isStarParam(pPara)) {
      return generateSyntaxErrMsgExt(&pCxt->msgBuf, TSDB_CODE_PAR_NOT_ALLOWED_FUNC,
                                     "%s(*) is only supported in SELECTed list", pFunc->functionName);
    }
  }
  if (tsKeepColumnName && 1 == LIST_LENGTH(pFunc->pParameterList) && !pFunc->node.asAlias) {
    strcpy(pFunc->node.userAlias, ((SExprNode*)nodesListGetNode(pFunc->pParameterList, 0))->userAlias);
    strcpy(pFunc->node.aliasName, pFunc->node.userAlias);
  }
  return TSDB_CODE_SUCCESS;
}

static int32_t getMultiResFuncNum(SNodeList* pParameterList) {
  if (1 == LIST_LENGTH(pParameterList)) {
    return isStarParam(nodesListGetNode(pParameterList, 0)) ? 2 : 1;
  }
  return LIST_LENGTH(pParameterList);
}

static int32_t calcSelectFuncNum(SFunctionNode* pFunc, int32_t currSelectFuncNum) {
  if (fmIsCumulativeFunc(pFunc->funcId)) {
    return currSelectFuncNum > 0 ? currSelectFuncNum : 1;
  }
  return currSelectFuncNum + ((fmIsMultiResFunc(pFunc->funcId) && !fmIsLastRowFunc(pFunc->funcId))
                                  ? getMultiResFuncNum(pFunc->pParameterList)
                                  : 1);
}

static void setFuncClassification(SNode* pCurrStmt, SFunctionNode* pFunc) {
  if (NULL != pCurrStmt && QUERY_NODE_SELECT_STMT == nodeType(pCurrStmt)) {
    SSelectStmt* pSelect = (SSelectStmt*)pCurrStmt;
    pSelect->hasAggFuncs = pSelect->hasAggFuncs ? true : fmIsAggFunc(pFunc->funcId);
    pSelect->hasRepeatScanFuncs = pSelect->hasRepeatScanFuncs ? true : fmIsRepeatScanFunc(pFunc->funcId);

    if (fmIsIndefiniteRowsFunc(pFunc->funcId)) {
      pSelect->hasIndefiniteRowsFunc = true;
      pSelect->returnRows = fmGetFuncReturnRows(pFunc);
    } else if (fmIsInterpFunc(pFunc->funcId)) {
      pSelect->returnRows = fmGetFuncReturnRows(pFunc);
    }

    pSelect->hasMultiRowsFunc = pSelect->hasMultiRowsFunc ? true : fmIsMultiRowsFunc(pFunc->funcId);
    if (fmIsSelectFunc(pFunc->funcId)) {
      pSelect->hasSelectFunc = true;
      pSelect->selectFuncNum = calcSelectFuncNum(pFunc, pSelect->selectFuncNum);
    } else if (fmIsVectorFunc(pFunc->funcId)) {
      pSelect->hasOtherVectorFunc = true;
    }
    pSelect->hasUniqueFunc = pSelect->hasUniqueFunc ? true : (FUNCTION_TYPE_UNIQUE == pFunc->funcType);
    pSelect->hasTailFunc = pSelect->hasTailFunc ? true : (FUNCTION_TYPE_TAIL == pFunc->funcType);
    pSelect->hasInterpFunc = pSelect->hasInterpFunc ? true : (FUNCTION_TYPE_INTERP == pFunc->funcType);
    pSelect->hasInterpPseudoColFunc =
        pSelect->hasInterpPseudoColFunc ? true : fmIsInterpPseudoColumnFunc(pFunc->funcId);
    pSelect->hasLastRowFunc = pSelect->hasLastRowFunc ? true : (FUNCTION_TYPE_LAST_ROW == pFunc->funcType);
    pSelect->hasLastFunc = pSelect->hasLastFunc ? true : (FUNCTION_TYPE_LAST == pFunc->funcType);
    pSelect->hasTimeLineFunc = pSelect->hasTimeLineFunc ? true : fmIsTimelineFunc(pFunc->funcId);
    pSelect->hasUdaf = pSelect->hasUdaf ? true : fmIsUserDefinedFunc(pFunc->funcId) && fmIsAggFunc(pFunc->funcId);
    pSelect->onlyHasKeepOrderFunc = pSelect->onlyHasKeepOrderFunc ? fmIsKeepOrderFunc(pFunc->funcId) : false;
  }
}

static int32_t rewriteFuncToValue(STranslateContext* pCxt, char* pLiteral, SNode** pNode) {
  SValueNode* pVal = (SValueNode*)nodesMakeNode(QUERY_NODE_VALUE);
  if (NULL == pVal) {
    return TSDB_CODE_OUT_OF_MEMORY;
  }
  strcpy(pVal->node.aliasName, ((SExprNode*)*pNode)->aliasName);
  pVal->node.resType = ((SExprNode*)*pNode)->resType;
  if (NULL == pLiteral) {
    pVal->isNull = true;
  } else {
    pVal->literal = pLiteral;
    if (IS_VAR_DATA_TYPE(pVal->node.resType.type)) {
      pVal->node.resType.bytes = strlen(pLiteral);
    }
  }
  if (DEAL_RES_ERROR != translateValue(pCxt, pVal)) {
    nodesDestroyNode(*pNode);
    *pNode = (SNode*)pVal;
  } else {
    nodesDestroyNode((SNode*)pVal);
  }
  return pCxt->errCode;
}

static int32_t rewriteDatabaseFunc(STranslateContext* pCxt, SNode** pNode) {
  char* pCurrDb = NULL;
  if (NULL != pCxt->pParseCxt->db) {
    pCurrDb = taosStrdup((void*)pCxt->pParseCxt->db);
    if (NULL == pCurrDb) {
      return TSDB_CODE_OUT_OF_MEMORY;
    }
  }
  return rewriteFuncToValue(pCxt, pCurrDb, pNode);
}

static int32_t rewriteClentVersionFunc(STranslateContext* pCxt, SNode** pNode) {
  char* pVer = taosStrdup((void*)version);
  if (NULL == pVer) {
    return TSDB_CODE_OUT_OF_MEMORY;
  }
  return rewriteFuncToValue(pCxt, pVer, pNode);
}

static int32_t rewriteServerVersionFunc(STranslateContext* pCxt, SNode** pNode) {
  char* pVer = taosStrdup((void*)pCxt->pParseCxt->svrVer);
  if (NULL == pVer) {
    return TSDB_CODE_OUT_OF_MEMORY;
  }
  return rewriteFuncToValue(pCxt, pVer, pNode);
}

static int32_t rewriteServerStatusFunc(STranslateContext* pCxt, SNode** pNode) {
  if (pCxt->pParseCxt->nodeOffline) {
    return TSDB_CODE_RPC_NETWORK_UNAVAIL;
  }
  char* pStatus = taosStrdup((void*)"1");
  return rewriteFuncToValue(pCxt, pStatus, pNode);
}

static int32_t rewriteUserFunc(STranslateContext* pCxt, SNode** pNode) {
  char    userConn[TSDB_USER_LEN + 1 + TSDB_FQDN_LEN] = {0};  // format 'user@host'
  int32_t len = snprintf(userConn, sizeof(userConn), "%s@", pCxt->pParseCxt->pUser);
  taosGetFqdn(userConn + len);
  char* pUserConn = taosStrdup((void*)userConn);
  if (NULL == pUserConn) {
    return TSDB_CODE_OUT_OF_MEMORY;
  }
  return rewriteFuncToValue(pCxt, pUserConn, pNode);
}

static int32_t rewriteSystemInfoFunc(STranslateContext* pCxt, SNode** pNode) {
  switch (((SFunctionNode*)*pNode)->funcType) {
    case FUNCTION_TYPE_DATABASE:
      return rewriteDatabaseFunc(pCxt, pNode);
    case FUNCTION_TYPE_CLIENT_VERSION:
      return rewriteClentVersionFunc(pCxt, pNode);
    case FUNCTION_TYPE_SERVER_VERSION:
      return rewriteServerVersionFunc(pCxt, pNode);
    case FUNCTION_TYPE_SERVER_STATUS:
      return rewriteServerStatusFunc(pCxt, pNode);
    case FUNCTION_TYPE_CURRENT_USER:
    case FUNCTION_TYPE_USER:
      return rewriteUserFunc(pCxt, pNode);
    default:
      break;
  }
  return TSDB_CODE_PAR_INTERNAL_ERROR;
}

static int32_t translateNormalFunction(STranslateContext* pCxt, SFunctionNode* pFunc) {
  int32_t code = translateAggFunc(pCxt, pFunc);
  if (TSDB_CODE_SUCCESS == code) {
    code = translateScanPseudoColumnFunc(pCxt, pFunc);
  }
  if (TSDB_CODE_SUCCESS == code) {
    code = translateIndefiniteRowsFunc(pCxt, pFunc);
  }
  if (TSDB_CODE_SUCCESS == code) {
    code = translateForbidFillFunc(pCxt, pFunc);
  }
  if (TSDB_CODE_SUCCESS == code) {
    code = translateWindowPseudoColumnFunc(pCxt, pFunc);
  }
  if (TSDB_CODE_SUCCESS == code) {
    code = translateForbidStreamFunc(pCxt, pFunc);
  }
  if (TSDB_CODE_SUCCESS == code) {
    code = translateRepeatScanFunc(pCxt, pFunc);
  }
  if (TSDB_CODE_SUCCESS == code) {
    code = translateMultiResFunc(pCxt, pFunc);
  }
  if (TSDB_CODE_SUCCESS == code) {
    code = translateMultiRowsFunc(pCxt, pFunc);
  }
  if (TSDB_CODE_SUCCESS == code) {
    code = translateInterpFunc(pCxt, pFunc);
  }
  if (TSDB_CODE_SUCCESS == code) {
    code = translateInterpPseudoColumnFunc(pCxt, pFunc);
  }
  if (TSDB_CODE_SUCCESS == code) {
    code = translateTimelineFunc(pCxt, pFunc);
  }
  if (TSDB_CODE_SUCCESS == code) {
    code = translateDateTimeFunc(pCxt, pFunc);
  }
  if (TSDB_CODE_SUCCESS == code) {
    code = translateBlockDistFunc(pCxt, pFunc);
  }
  if (TSDB_CODE_SUCCESS == code) {
    setFuncClassification(pCxt->pCurrStmt, pFunc);
  }
  return code;
}

static int32_t rewriteQueryTimeFunc(STranslateContext* pCxt, int64_t val, SNode** pNode) {
  if (INT64_MIN == val || INT64_MAX == val) {
    return rewriteFuncToValue(pCxt, NULL, pNode);
  }

  char* pStr = taosMemoryCalloc(1, 20);
  if (NULL == pStr) {
    return TSDB_CODE_OUT_OF_MEMORY;
  }
  snprintf(pStr, 20, "%" PRId64 "", val);
  return rewriteFuncToValue(pCxt, pStr, pNode);
}

static int32_t rewriteQstartFunc(STranslateContext* pCxt, SNode** pNode) {
  return rewriteQueryTimeFunc(pCxt, ((SSelectStmt*)pCxt->pCurrStmt)->timeRange.skey, pNode);
}

static int32_t rewriteQendFunc(STranslateContext* pCxt, SNode** pNode) {
  return rewriteQueryTimeFunc(pCxt, ((SSelectStmt*)pCxt->pCurrStmt)->timeRange.ekey, pNode);
}

static int32_t rewriteQdurationFunc(STranslateContext* pCxt, SNode** pNode) {
  STimeWindow range = ((SSelectStmt*)pCxt->pCurrStmt)->timeRange;
  if (INT64_MIN == range.skey || INT64_MAX == range.ekey) {
    return rewriteQueryTimeFunc(pCxt, INT64_MIN, pNode);
  }
  return rewriteQueryTimeFunc(pCxt, range.ekey - range.skey + 1, pNode);
}

static int32_t rewriteClientPseudoColumnFunc(STranslateContext* pCxt, SNode** pNode) {
  if (NULL == pCxt->pCurrStmt || QUERY_NODE_SELECT_STMT != nodeType(pCxt->pCurrStmt) ||
      pCxt->currClause <= SQL_CLAUSE_WHERE) {
    return generateSyntaxErrMsgExt(&pCxt->msgBuf, TSDB_CODE_PAR_NOT_ALLOWED_FUNC, "Illegal pseudo column");
  }
  switch (((SFunctionNode*)*pNode)->funcType) {
    case FUNCTION_TYPE_QSTART:
      return rewriteQstartFunc(pCxt, pNode);
    case FUNCTION_TYPE_QEND:
      return rewriteQendFunc(pCxt, pNode);
    case FUNCTION_TYPE_QDURATION:
      return rewriteQdurationFunc(pCxt, pNode);
    default:
      break;
  }
  return TSDB_CODE_PAR_INTERNAL_ERROR;
}

static int32_t translateFunctionImpl(STranslateContext* pCxt, SFunctionNode** pFunc) {
  if (fmIsSystemInfoFunc((*pFunc)->funcId)) {
    return rewriteSystemInfoFunc(pCxt, (SNode**)pFunc);
  }
  if (fmIsClientPseudoColumnFunc((*pFunc)->funcId)) {
    return rewriteClientPseudoColumnFunc(pCxt, (SNode**)pFunc);
  }
  return translateNormalFunction(pCxt, *pFunc);
}

static EDealRes translateFunction(STranslateContext* pCxt, SFunctionNode** pFunc) {
  SNode* pParam = NULL;
  FOREACH(pParam, (*pFunc)->pParameterList) {
    if (isMultiResFunc(pParam)) {
      return generateDealNodeErrMsg(pCxt, TSDB_CODE_PAR_WRONG_VALUE_TYPE, ((SExprNode*)pParam)->aliasName);
    }
  }

  pCxt->errCode = getFuncInfo(pCxt, *pFunc);
  if (TSDB_CODE_SUCCESS == pCxt->errCode) {
    pCxt->errCode = translateFunctionImpl(pCxt, pFunc);
  }
  return TSDB_CODE_SUCCESS == pCxt->errCode ? DEAL_RES_CONTINUE : DEAL_RES_ERROR;
}

static EDealRes translateExprSubquery(STranslateContext* pCxt, SNode* pNode) {
  return (TSDB_CODE_SUCCESS == translateSubquery(pCxt, pNode) ? DEAL_RES_CONTINUE : DEAL_RES_ERROR);
}

static EDealRes translateLogicCond(STranslateContext* pCxt, SLogicConditionNode* pCond) {
  pCond->node.resType.type = TSDB_DATA_TYPE_BOOL;
  pCond->node.resType.bytes = tDataTypes[TSDB_DATA_TYPE_BOOL].bytes;
  return DEAL_RES_CONTINUE;
}

static int32_t createCastFunc(STranslateContext* pCxt, SNode* pExpr, SDataType dt, SNode** pCast) {
  SFunctionNode* pFunc = (SFunctionNode*)nodesMakeNode(QUERY_NODE_FUNCTION);
  if (NULL == pFunc) {
    return TSDB_CODE_OUT_OF_MEMORY;
  }
  strcpy(pFunc->functionName, "cast");
  pFunc->node.resType = dt;
  if (TSDB_CODE_SUCCESS != nodesListMakeAppend(&pFunc->pParameterList, pExpr)) {
    nodesDestroyNode((SNode*)pFunc);
    return TSDB_CODE_OUT_OF_MEMORY;
  }
  if (TSDB_CODE_SUCCESS != getFuncInfo(pCxt, pFunc)) {
    nodesClearList(pFunc->pParameterList);
    pFunc->pParameterList = NULL;
    nodesDestroyNode((SNode*)pFunc);
    return generateSyntaxErrMsg(&pCxt->msgBuf, TSDB_CODE_PAR_WRONG_VALUE_TYPE, ((SExprNode*)pExpr)->aliasName);
  }
  *pCast = (SNode*)pFunc;
  return TSDB_CODE_SUCCESS;
}

static EDealRes translateWhenThen(STranslateContext* pCxt, SWhenThenNode* pWhenThen) {
  pWhenThen->node.resType = ((SExprNode*)pWhenThen->pThen)->resType;
  return DEAL_RES_CONTINUE;
}

static bool isCondition(const SNode* pNode) {
  if (QUERY_NODE_OPERATOR == nodeType(pNode)) {
    return nodesIsComparisonOp((const SOperatorNode*)pNode);
  }
  return (QUERY_NODE_LOGIC_CONDITION == nodeType(pNode));
}

static int32_t rewriteIsTrue(SNode* pSrc, SNode** pIsTrue) {
  SOperatorNode* pOp = (SOperatorNode*)nodesMakeNode(QUERY_NODE_OPERATOR);
  if (NULL == pOp) {
    return TSDB_CODE_OUT_OF_MEMORY;
  }
  pOp->opType = OP_TYPE_IS_TRUE;
  pOp->pLeft = pSrc;
  pOp->node.resType.type = TSDB_DATA_TYPE_BOOL;
  pOp->node.resType.bytes = tDataTypes[TSDB_DATA_TYPE_BOOL].bytes;
  *pIsTrue = (SNode*)pOp;
  return TSDB_CODE_SUCCESS;
}

static EDealRes translateCaseWhen(STranslateContext* pCxt, SCaseWhenNode* pCaseWhen) {
  bool   first = true;
  bool   allNullThen = true;
  SNode* pNode = NULL;
  FOREACH(pNode, pCaseWhen->pWhenThenList) {
    SWhenThenNode* pWhenThen = (SWhenThenNode*)pNode;
    if (NULL == pCaseWhen->pCase && !isCondition(pWhenThen->pWhen)) {
      SNode* pIsTrue = NULL;
      pCxt->errCode = rewriteIsTrue(pWhenThen->pWhen, &pIsTrue);
      if (TSDB_CODE_SUCCESS != pCxt->errCode) {
        return DEAL_RES_ERROR;
      }
      pWhenThen->pWhen = pIsTrue;
    }

    SExprNode* pThenExpr = (SExprNode*)pNode;
    if (TSDB_DATA_TYPE_NULL == pThenExpr->resType.type) {
      continue;
    }
    allNullThen = false;
    if (first || dataTypeComp(&pCaseWhen->node.resType, &pThenExpr->resType) < 0) {
      pCaseWhen->node.resType = pThenExpr->resType;
    }
    first = false;
  }

  if (allNullThen) {
    if (NULL != pCaseWhen->pElse) {
      pCaseWhen->node.resType = ((SExprNode*)pCaseWhen->pElse)->resType;
    } else {
      pCaseWhen->node.resType.type = TSDB_DATA_TYPE_NULL;
      pCaseWhen->node.resType.bytes = tDataTypes[TSDB_DATA_TYPE_NULL].bytes;
      return DEAL_RES_CONTINUE;
    }
  }

  FOREACH(pNode, pCaseWhen->pWhenThenList) {
    SWhenThenNode* pWhenThen = (SWhenThenNode*)pNode;
    if (!dataTypeEqual(&pCaseWhen->node.resType, &((SExprNode*)pNode)->resType)) {
      SNode* pCastFunc = NULL;
      pCxt->errCode = createCastFunc(pCxt, pWhenThen->pThen, pCaseWhen->node.resType, &pCastFunc);
      if (TSDB_CODE_SUCCESS != pCxt->errCode) {
        return DEAL_RES_ERROR;
      }
      pWhenThen->pThen = pCastFunc;
      pWhenThen->node.resType = pCaseWhen->node.resType;
    }
  }

  if (NULL != pCaseWhen->pElse && !dataTypeEqual(&pCaseWhen->node.resType, &((SExprNode*)pCaseWhen->pElse)->resType)) {
    SNode* pCastFunc = NULL;
    pCxt->errCode = createCastFunc(pCxt, pCaseWhen->pElse, pCaseWhen->node.resType, &pCastFunc);
    if (TSDB_CODE_SUCCESS != pCxt->errCode) {
      return DEAL_RES_ERROR;
    }
    pCaseWhen->pElse = pCastFunc;
    ((SExprNode*)pCaseWhen->pElse)->resType = pCaseWhen->node.resType;
  }
  return DEAL_RES_CONTINUE;
}

static EDealRes doTranslateExpr(SNode** pNode, void* pContext) {
  STranslateContext* pCxt = (STranslateContext*)pContext;
  switch (nodeType(*pNode)) {
    case QUERY_NODE_COLUMN:
      return translateColumn(pCxt, (SColumnNode**)pNode);
    case QUERY_NODE_VALUE:
      return translateValue(pCxt, (SValueNode*)*pNode);
    case QUERY_NODE_OPERATOR:
      return translateOperator(pCxt, (SOperatorNode*)*pNode);
    case QUERY_NODE_FUNCTION:
      return translateFunction(pCxt, (SFunctionNode**)pNode);
    case QUERY_NODE_LOGIC_CONDITION:
      return translateLogicCond(pCxt, (SLogicConditionNode*)*pNode);
    case QUERY_NODE_TEMP_TABLE:
      return translateExprSubquery(pCxt, ((STempTableNode*)*pNode)->pSubquery);
    case QUERY_NODE_WHEN_THEN:
      return translateWhenThen(pCxt, (SWhenThenNode*)*pNode);
    case QUERY_NODE_CASE_WHEN:
      return translateCaseWhen(pCxt, (SCaseWhenNode*)*pNode);
    default:
      break;
  }
  return DEAL_RES_CONTINUE;
}

static int32_t translateExpr(STranslateContext* pCxt, SNode** pNode) {
  nodesRewriteExprPostOrder(pNode, doTranslateExpr, pCxt);
  return pCxt->errCode;
}

static int32_t translateExprList(STranslateContext* pCxt, SNodeList* pList) {
  nodesRewriteExprsPostOrder(pList, doTranslateExpr, pCxt);
  return pCxt->errCode;
}

static SNodeList* getGroupByList(STranslateContext* pCxt) {
  if (isDistinctOrderBy(pCxt)) {
    return ((SSelectStmt*)pCxt->pCurrStmt)->pProjectionList;
  }
  return ((SSelectStmt*)pCxt->pCurrStmt)->pGroupByList;
}

static SNode* getGroupByNode(SNode* pNode) {
  if (QUERY_NODE_GROUPING_SET == nodeType(pNode)) {
    return nodesListGetNode(((SGroupingSetNode*)pNode)->pParameterList, 0);
  }
  return pNode;
}

static int32_t getGroupByErrorCode(STranslateContext* pCxt) {
  if (isDistinctOrderBy(pCxt)) {
    return TSDB_CODE_PAR_NOT_SELECTED_EXPRESSION;
  }
  if (isSelectStmt(pCxt->pCurrStmt) && NULL != ((SSelectStmt*)pCxt->pCurrStmt)->pGroupByList) {
    return TSDB_CODE_PAR_GROUPBY_LACK_EXPRESSION;
  }
  return TSDB_CODE_PAR_INVALID_OPTR_USAGE;
}

static EDealRes rewriteColToSelectValFunc(STranslateContext* pCxt, SNode** pNode) {
  SFunctionNode* pFunc = (SFunctionNode*)nodesMakeNode(QUERY_NODE_FUNCTION);
  if (NULL == pFunc) {
    pCxt->errCode = TSDB_CODE_OUT_OF_MEMORY;
    return DEAL_RES_ERROR;
  }
  strcpy(pFunc->functionName, "_select_value");
  strcpy(pFunc->node.aliasName, ((SExprNode*)*pNode)->aliasName);
  strcpy(pFunc->node.userAlias, ((SExprNode*)*pNode)->userAlias);
  pCxt->errCode = nodesListMakeAppend(&pFunc->pParameterList, *pNode);
  if (TSDB_CODE_SUCCESS == pCxt->errCode) {
    pCxt->errCode = getFuncInfo(pCxt, pFunc);
  }
  if (TSDB_CODE_SUCCESS == pCxt->errCode) {
    *pNode = (SNode*)pFunc;
    ((SSelectStmt*)pCxt->pCurrStmt)->hasSelectValFunc = true;
  } else {
    nodesDestroyNode((SNode*)pFunc);
  }
  return TSDB_CODE_SUCCESS == pCxt->errCode ? DEAL_RES_IGNORE_CHILD : DEAL_RES_ERROR;
}

static EDealRes rewriteExprToGroupKeyFunc(STranslateContext* pCxt, SNode** pNode) {
  SFunctionNode* pFunc = (SFunctionNode*)nodesMakeNode(QUERY_NODE_FUNCTION);
  if (NULL == pFunc) {
    pCxt->errCode = TSDB_CODE_OUT_OF_MEMORY;
    return DEAL_RES_ERROR;
  }

  strcpy(pFunc->functionName, "_group_key");
  strcpy(pFunc->node.aliasName, ((SExprNode*)*pNode)->aliasName);
  strcpy(pFunc->node.userAlias, ((SExprNode*)*pNode)->userAlias);
  pCxt->errCode = nodesListMakeAppend(&pFunc->pParameterList, *pNode);
  if (TSDB_CODE_SUCCESS == pCxt->errCode) {
    *pNode = (SNode*)pFunc;
    pCxt->errCode = fmGetFuncInfo(pFunc, pCxt->msgBuf.buf, pCxt->msgBuf.len);
  }

  return (TSDB_CODE_SUCCESS == pCxt->errCode ? DEAL_RES_IGNORE_CHILD : DEAL_RES_ERROR);
}

static EDealRes doCheckExprForGroupBy(SNode** pNode, void* pContext) {
  STranslateContext* pCxt = (STranslateContext*)pContext;
  SSelectStmt*       pSelect = (SSelectStmt*)pCxt->pCurrStmt;
  if (!nodesIsExprNode(*pNode) || isAliasColumn(*pNode)) {
    return DEAL_RES_CONTINUE;
  }
  if (isVectorFunc(*pNode) && !isDistinctOrderBy(pCxt)) {
    return DEAL_RES_IGNORE_CHILD;
  }
  SNode* pGroupNode = NULL;
  FOREACH(pGroupNode, getGroupByList(pCxt)) {
    if (nodesEqualNode(getGroupByNode(pGroupNode), *pNode)) {
      return DEAL_RES_IGNORE_CHILD;
    }
  }
  SNode* pPartKey = NULL;
  FOREACH(pPartKey, pSelect->pPartitionByList) {
    if (nodesEqualNode(pPartKey, *pNode)) {
      return rewriteExprToGroupKeyFunc(pCxt, pNode);
    }
  }
  if (NULL != pSelect->pWindow && QUERY_NODE_STATE_WINDOW == nodeType(pSelect->pWindow)) {
    if (nodesEqualNode(((SStateWindowNode*)pSelect->pWindow)->pExpr, *pNode)) {
      pSelect->hasStateKey = true;
      return rewriteExprToGroupKeyFunc(pCxt, pNode);
    }
  }
  if (isScanPseudoColumnFunc(*pNode) || QUERY_NODE_COLUMN == nodeType(*pNode)) {
    if (pSelect->selectFuncNum > 1 || pSelect->hasOtherVectorFunc || !pSelect->hasSelectFunc) {
      return generateDealNodeErrMsg(pCxt, getGroupByErrorCode(pCxt), ((SExprNode*)(*pNode))->userAlias);
    } else {
      return rewriteColToSelectValFunc(pCxt, pNode);
    }
  }
  if (isVectorFunc(*pNode) && isDistinctOrderBy(pCxt)) {
    return generateDealNodeErrMsg(pCxt, getGroupByErrorCode(pCxt), ((SExprNode*)(*pNode))->userAlias);
  }
  return DEAL_RES_CONTINUE;
}

static int32_t checkExprForGroupBy(STranslateContext* pCxt, SNode** pNode) {
  nodesRewriteExpr(pNode, doCheckExprForGroupBy, pCxt);
  return pCxt->errCode;
}

static int32_t checkExprListForGroupBy(STranslateContext* pCxt, SSelectStmt* pSelect, SNodeList* pList) {
  if (NULL == getGroupByList(pCxt) && NULL == pSelect->pWindow) {
    return TSDB_CODE_SUCCESS;
  }
  nodesRewriteExprs(pList, doCheckExprForGroupBy, pCxt);
  return pCxt->errCode;
}

static EDealRes rewriteColsToSelectValFuncImpl(SNode** pNode, void* pContext) {
  if (isAggFunc(*pNode) || isIndefiniteRowsFunc(*pNode)) {
    return DEAL_RES_IGNORE_CHILD;
  }
  if (isScanPseudoColumnFunc(*pNode) || QUERY_NODE_COLUMN == nodeType(*pNode)) {
    return rewriteColToSelectValFunc((STranslateContext*)pContext, pNode);
  }
  return DEAL_RES_CONTINUE;
}

static int32_t rewriteColsToSelectValFunc(STranslateContext* pCxt, SSelectStmt* pSelect) {
  nodesRewriteExprs(pSelect->pProjectionList, rewriteColsToSelectValFuncImpl, pCxt);
  if (TSDB_CODE_SUCCESS == pCxt->errCode && !pSelect->isDistinct) {
    nodesRewriteExprs(pSelect->pOrderByList, rewriteColsToSelectValFuncImpl, pCxt);
  }
  return pCxt->errCode;
}

typedef struct CheckAggColCoexistCxt {
  STranslateContext* pTranslateCxt;
  bool               existCol;
} CheckAggColCoexistCxt;

static EDealRes doCheckAggColCoexist(SNode** pNode, void* pContext) {
  CheckAggColCoexistCxt* pCxt = (CheckAggColCoexistCxt*)pContext;
  if (isVectorFunc(*pNode)) {
    return DEAL_RES_IGNORE_CHILD;
  }
  SNode* pPartKey = NULL;
  FOREACH(pPartKey, ((SSelectStmt*)pCxt->pTranslateCxt->pCurrStmt)->pPartitionByList) {
    if (nodesEqualNode(pPartKey, *pNode)) {
      return rewriteExprToGroupKeyFunc(pCxt->pTranslateCxt, pNode);
    }
  }
  if (isScanPseudoColumnFunc(*pNode) || QUERY_NODE_COLUMN == nodeType(*pNode)) {
    pCxt->existCol = true;
  }
  return DEAL_RES_CONTINUE;
}

static int32_t checkAggColCoexist(STranslateContext* pCxt, SSelectStmt* pSelect) {
  if (NULL != pSelect->pGroupByList || NULL != pSelect->pWindow ||
      (!pSelect->hasAggFuncs && !pSelect->hasIndefiniteRowsFunc && !pSelect->hasInterpFunc)) {
    return TSDB_CODE_SUCCESS;
  }
  if (!pSelect->onlyHasKeepOrderFunc) {
    pSelect->timeLineResMode = TIME_LINE_NONE;
  }
  CheckAggColCoexistCxt cxt = {.pTranslateCxt = pCxt, .existCol = false};
  nodesRewriteExprs(pSelect->pProjectionList, doCheckAggColCoexist, &cxt);
  if (!pSelect->isDistinct) {
    nodesRewriteExprs(pSelect->pOrderByList, doCheckAggColCoexist, &cxt);
  }
  if (1 == pSelect->selectFuncNum && !pSelect->hasOtherVectorFunc) {
    return rewriteColsToSelectValFunc(pCxt, pSelect);
  }
  if (cxt.existCol) {
    return generateSyntaxErrMsg(&pCxt->msgBuf, TSDB_CODE_PAR_NOT_SINGLE_GROUP);
  }
  return TSDB_CODE_SUCCESS;
}

static int32_t checkHavingGroupBy(STranslateContext* pCxt, SSelectStmt* pSelect) {
  int32_t code = TSDB_CODE_SUCCESS;
  if (NULL == getGroupByList(pCxt) && NULL == pSelect->pPartitionByList && NULL == pSelect->pWindow) {
    return code;
  }  
  if (NULL != pSelect->pHaving) {
    code = checkExprForGroupBy(pCxt, &pSelect->pHaving);
  }
/*
  if (TSDB_CODE_SUCCESS == code && NULL != pSelect->pProjectionList) {
    code = checkExprListForGroupBy(pCxt, pSelect, pSelect->pProjectionList);
  }
  if (TSDB_CODE_SUCCESS == code && NULL != pSelect->pOrderByList) {
    code = checkExprListForGroupBy(pCxt, pSelect, pSelect->pOrderByList);
  }
*/  
  return code;
}

static int32_t checkWindowFuncCoexist(STranslateContext* pCxt, SSelectStmt* pSelect) {
  if (NULL == pSelect->pWindow) {
    return TSDB_CODE_SUCCESS;
  }
  if (NULL != pSelect->pWindow && !pSelect->hasAggFuncs && !pSelect->hasStateKey) {
    return generateSyntaxErrMsg(&pCxt->msgBuf, TSDB_CODE_PAR_NO_VALID_FUNC_IN_WIN);
  }
  return TSDB_CODE_SUCCESS;
}

static int32_t toVgroupsInfo(SArray* pVgs, SVgroupsInfo** pVgsInfo) {
  size_t vgroupNum = taosArrayGetSize(pVgs);
  *pVgsInfo = taosMemoryCalloc(1, sizeof(SVgroupsInfo) + sizeof(SVgroupInfo) * vgroupNum);
  if (NULL == *pVgsInfo) {
    return TSDB_CODE_OUT_OF_MEMORY;
  }
  (*pVgsInfo)->numOfVgroups = vgroupNum;
  for (int32_t i = 0; i < vgroupNum; ++i) {
    SVgroupInfo* vg = taosArrayGet(pVgs, i);
    (*pVgsInfo)->vgroups[i] = *vg;
  }
  return TSDB_CODE_SUCCESS;
}

static int32_t addMnodeToVgroupList(const SEpSet* pEpSet, SArray** pVgroupList) {
  if (NULL == *pVgroupList) {
    *pVgroupList = taosArrayInit(TARRAY_MIN_SIZE, sizeof(SVgroupInfo));
    if (NULL == *pVgroupList) {
      return TSDB_CODE_OUT_OF_MEMORY;
    }
  }
  SVgroupInfo vg = {.vgId = MNODE_HANDLE};
  memcpy(&vg.epSet, pEpSet, sizeof(SEpSet));
  taosArrayPush(*pVgroupList, &vg);
  return TSDB_CODE_SUCCESS;
}

static int32_t dnodeToVgroupsInfo(SArray* pDnodes, SVgroupsInfo** pVgsInfo) {
  size_t ndnode = taosArrayGetSize(pDnodes);
  *pVgsInfo = taosMemoryCalloc(1, sizeof(SVgroupsInfo) + sizeof(SVgroupInfo) * ndnode);
  if (NULL == *pVgsInfo) {
    return TSDB_CODE_OUT_OF_MEMORY;
  }
  (*pVgsInfo)->numOfVgroups = ndnode;
  for (int32_t i = 0; i < ndnode; ++i) {
    memcpy(&((*pVgsInfo)->vgroups[i].epSet), taosArrayGet(pDnodes, i), sizeof(SEpSet));
  }
  return TSDB_CODE_SUCCESS;
}

static bool sysTableFromVnode(const char* pTable) {
  return ((0 == strcmp(pTable, TSDB_INS_TABLE_TABLES)) || (0 == strcmp(pTable, TSDB_INS_TABLE_TAGS)) ||
          (0 == strcmp(pTable, TSDB_INS_TABLE_COLS)));
}

static bool sysTableFromDnode(const char* pTable) { return 0 == strcmp(pTable, TSDB_INS_TABLE_DNODE_VARIABLES); }

static int32_t getVnodeSysTableVgroupListImpl(STranslateContext* pCxt, SName* pTargetName, SName* pName,
                                              SArray** pVgroupList) {
  if (0 == pTargetName->type) {
    return getDBVgInfoImpl(pCxt, pName, pVgroupList);
  }

  if (0 == strcmp(pTargetName->dbname, TSDB_INFORMATION_SCHEMA_DB) ||
      0 == strcmp(pTargetName->dbname, TSDB_PERFORMANCE_SCHEMA_DB)) {
    pTargetName->type = 0;
    return TSDB_CODE_SUCCESS;
  }

  if (TSDB_DB_NAME_T == pTargetName->type) {
    int32_t code = getDBVgInfoImpl(pCxt, pTargetName, pVgroupList);
    if (!pCxt->showRewrite && (TSDB_CODE_MND_DB_NOT_EXIST == code || TSDB_CODE_MND_DB_IN_CREATING == code ||
                               TSDB_CODE_MND_DB_IN_DROPPING == code)) {
      // system table query should not report errors
      code = TSDB_CODE_SUCCESS;
    }
    return code;
  }

  SVgroupInfo vgInfo = {0};
  int32_t     code = getTableHashVgroupImpl(pCxt, pTargetName, &vgInfo);
  if (TSDB_CODE_SUCCESS == code) {
    *pVgroupList = taosArrayInit(1, sizeof(SVgroupInfo));
    if (NULL == *pVgroupList) {
      code = TSDB_CODE_OUT_OF_MEMORY;
    } else {
      taosArrayPush(*pVgroupList, &vgInfo);
    }
  } else if (TSDB_CODE_MND_DB_NOT_EXIST == code || TSDB_CODE_MND_DB_IN_CREATING == code ||
             TSDB_CODE_MND_DB_IN_DROPPING == code) {
    // system table query should not report errors
    code = TSDB_CODE_SUCCESS;
  }
  return code;
}

static int32_t getVnodeSysTableVgroupList(STranslateContext* pCxt, SName* pName, SArray** pVgs, bool* pHasUserDbCond) {
  if (!isSelectStmt(pCxt->pCurrStmt)) {
    return TSDB_CODE_SUCCESS;
  }
  SSelectStmt* pSelect = (SSelectStmt*)pCxt->pCurrStmt;
  SName        targetName = {0};
  int32_t      code = getVnodeSysTableTargetName(pCxt->pParseCxt->acctId, pSelect->pWhere, &targetName);
  if (TSDB_CODE_SUCCESS == code) {
    code = getVnodeSysTableVgroupListImpl(pCxt, &targetName, pName, pVgs);
  }
  *pHasUserDbCond = (0 != targetName.type && taosArrayGetSize(*pVgs) > 0);
  return code;
}

static int32_t setVnodeSysTableVgroupList(STranslateContext* pCxt, SName* pName, SRealTableNode* pRealTable) {
  bool    hasUserDbCond = false;
  SArray* pVgs = NULL;
  int32_t code = getVnodeSysTableVgroupList(pCxt, pName, &pVgs, &hasUserDbCond);

  if (TSDB_CODE_SUCCESS == code && 0 == strcmp(pRealTable->table.tableName, TSDB_INS_TABLE_TAGS) &&
      isSelectStmt(pCxt->pCurrStmt) && 0 == taosArrayGetSize(pVgs)) {
    ((SSelectStmt*)pCxt->pCurrStmt)->isEmptyResult = true;
  }

  if (TSDB_CODE_SUCCESS == code &&
          (0 == strcmp(pRealTable->table.tableName, TSDB_INS_TABLE_TABLES) && !hasUserDbCond) ||
      0 == strcmp(pRealTable->table.tableName, TSDB_INS_TABLE_COLS)) {
    code = addMnodeToVgroupList(&pCxt->pParseCxt->mgmtEpSet, &pVgs);
  }

  if (TSDB_CODE_SUCCESS == code) {
    code = toVgroupsInfo(pVgs, &pRealTable->pVgroupList);
  }
  taosArrayDestroy(pVgs);

  return code;
}

static int32_t setDnodeSysTableVgroupList(STranslateContext* pCxt, SName* pName, SRealTableNode* pRealTable) {
  SArray* pDnodes = NULL;
  int32_t code = getDnodeList(pCxt, &pDnodes);
  if (TSDB_CODE_SUCCESS == code) {
    code = dnodeToVgroupsInfo(pDnodes, &pRealTable->pVgroupList);
  }
  taosArrayDestroy(pDnodes);
  return code;
}

static int32_t setSysTableVgroupList(STranslateContext* pCxt, SName* pName, SRealTableNode* pRealTable) {
  if (sysTableFromVnode(pRealTable->table.tableName)) {
    return setVnodeSysTableVgroupList(pCxt, pName, pRealTable);
  } else if (sysTableFromDnode(pRealTable->table.tableName)) {
    return setDnodeSysTableVgroupList(pCxt, pName, pRealTable);
  } else {
    return TSDB_CODE_SUCCESS;
  }
}

static int32_t setSuperTableVgroupList(STranslateContext* pCxt, SName* pName, SRealTableNode* pRealTable) {
  SArray* vgroupList = NULL;
  int32_t code = getDBVgInfoImpl(pCxt, pName, &vgroupList);
  if (TSDB_CODE_SUCCESS == code) {
    code = toVgroupsInfo(vgroupList, &pRealTable->pVgroupList);
  }
  taosArrayDestroy(vgroupList);
  return code;
}

static int32_t setNormalTableVgroupList(STranslateContext* pCxt, SName* pName, SRealTableNode* pRealTable) {
  pRealTable->pVgroupList = taosMemoryCalloc(1, sizeof(SVgroupsInfo) + sizeof(SVgroupInfo));
  if (NULL == pRealTable->pVgroupList) {
    return TSDB_CODE_OUT_OF_MEMORY;
  }
  pRealTable->pVgroupList->numOfVgroups = 1;
  return getTableHashVgroupImpl(pCxt, pName, pRealTable->pVgroupList->vgroups);
}

static int32_t setTableVgroupList(STranslateContext* pCxt, SName* pName, SRealTableNode* pRealTable) {
  if (pCxt->pParseCxt->topicQuery) {
    return TSDB_CODE_SUCCESS;
  }

  if (TSDB_SUPER_TABLE == pRealTable->pMeta->tableType) {
    return setSuperTableVgroupList(pCxt, pName, pRealTable);
  }

  if (TSDB_SYSTEM_TABLE == pRealTable->pMeta->tableType) {
    return setSysTableVgroupList(pCxt, pName, pRealTable);
  }

  return setNormalTableVgroupList(pCxt, pName, pRealTable);
}

static uint8_t getStmtPrecision(SNode* pStmt) {
  if (QUERY_NODE_SELECT_STMT == nodeType(pStmt)) {
    return ((SSelectStmt*)pStmt)->precision;
  } else if (QUERY_NODE_SET_OPERATOR == nodeType(pStmt)) {
    return ((SSetOperator*)pStmt)->precision;
  }
  return 0;
}

static bool stmtIsSingleTable(SNode* pStmt) {
  if (QUERY_NODE_SELECT_STMT == nodeType(pStmt)) {
    SSelectStmt* pSelect = (SSelectStmt*)pStmt;
    return NULL == pSelect->pFromTable || ((STableNode*)pSelect->pFromTable)->singleTable;
  }
  return false;
}

static uint8_t calcPrecision(uint8_t lp, uint8_t rp) { return (lp > rp ? rp : lp); }

static uint8_t calcJoinTablePrecision(SJoinTableNode* pJoinTable) {
  return calcPrecision(((STableNode*)pJoinTable->pLeft)->precision, ((STableNode*)pJoinTable->pRight)->precision);
}

static bool joinTableIsSingleTable(SJoinTableNode* pJoinTable) {
  return (((STableNode*)pJoinTable->pLeft)->singleTable && ((STableNode*)pJoinTable->pRight)->singleTable);
}

static bool isSingleTable(SRealTableNode* pRealTable) {
  int8_t tableType = pRealTable->pMeta->tableType;
  if (TSDB_SYSTEM_TABLE == tableType) {
    return 0 != strcmp(pRealTable->table.tableName, TSDB_INS_TABLE_TABLES) &&
           0 != strcmp(pRealTable->table.tableName, TSDB_INS_TABLE_TAGS) &&
           0 != strcmp(pRealTable->table.tableName, TSDB_INS_TABLE_COLS);
  }
  return (TSDB_CHILD_TABLE == tableType || TSDB_NORMAL_TABLE == tableType);
}

static int32_t setTableIndex(STranslateContext* pCxt, SName* pName, SRealTableNode* pRealTable) {
  if (pCxt->createStream || QUERY_SMA_OPTIMIZE_DISABLE == tsQuerySmaOptimize) {
    return TSDB_CODE_SUCCESS;
  }
  if (isSelectStmt(pCxt->pCurrStmt) && NULL != ((SSelectStmt*)pCxt->pCurrStmt)->pWindow &&
      QUERY_NODE_INTERVAL_WINDOW == nodeType(((SSelectStmt*)pCxt->pCurrStmt)->pWindow)) {
    return getTableIndex(pCxt, pName, &pRealTable->pSmaIndexes);
  }
  return TSDB_CODE_SUCCESS;
}

static int32_t setTableCacheLastMode(STranslateContext* pCxt, SSelectStmt* pSelect) {
  if ((!pSelect->hasLastRowFunc && !pSelect->hasLastFunc) || QUERY_NODE_REAL_TABLE != nodeType(pSelect->pFromTable) ||
      TSDB_SYSTEM_TABLE == ((SRealTableNode*)pSelect->pFromTable)->pMeta->tableType) {
    return TSDB_CODE_SUCCESS;
  }

  SRealTableNode* pTable = (SRealTableNode*)pSelect->pFromTable;
  SDbCfgInfo      dbCfg = {0};
  int32_t         code = getDBCfg(pCxt, pTable->table.dbName, &dbCfg);
  if (TSDB_CODE_SUCCESS == code) {
    pTable->cacheLastMode = dbCfg.cacheLast;
  }
  return code;
}

static EDealRes doTranslateTbName(SNode** pNode, void* pContext) {
  switch (nodeType(*pNode)) {
    case QUERY_NODE_FUNCTION: {
      SFunctionNode *pFunc = (SFunctionNode *)*pNode;
      if (FUNCTION_TYPE_TBNAME == pFunc->funcType) {
        SRewriteTbNameContext *pCxt = (SRewriteTbNameContext*)pContext;
        SValueNode* pVal = (SValueNode*)nodesMakeNode(QUERY_NODE_VALUE);
        if (NULL == pVal) {
          pCxt->errCode = TSDB_CODE_OUT_OF_MEMORY;
          return DEAL_RES_ERROR;
        }

        int32_t tbLen = strlen(pCxt->pTbName);
        pVal->literal = taosStrdup(pCxt->pTbName);
        if (NULL == pVal->literal) {
          pCxt->errCode = TSDB_CODE_OUT_OF_MEMORY;
          return DEAL_RES_ERROR;
        }
        pVal->isDuration = false;
        pVal->translate = true;
        pVal->node.resType.type = TSDB_DATA_TYPE_BINARY;
        pVal->node.resType.bytes = tbLen + VARSTR_HEADER_SIZE;
        pVal->datum.p = taosMemoryCalloc(1, tbLen + VARSTR_HEADER_SIZE + 1);
        varDataSetLen(pVal->datum.p, tbLen);
        strncpy(varDataVal(pVal->datum.p), pVal->literal, tbLen);
        strcpy(pVal->node.userAlias, pFunc->node.userAlias);
        strcpy(pVal->node.aliasName, pFunc->node.aliasName);

        nodesDestroyNode(*pNode);
        *pNode = (SNode*)pVal;
      }
      break;
    }
    default:
      break;
  }
  return DEAL_RES_CONTINUE;
}

static int32_t replaceTbName(STranslateContext* pCxt, SSelectStmt* pSelect) {
  if (QUERY_NODE_REAL_TABLE != nodeType(pSelect->pFromTable)) {
    return TSDB_CODE_SUCCESS;
  }

  SRealTableNode* pTable = (SRealTableNode*)pSelect->pFromTable;
  if (TSDB_CHILD_TABLE != pTable->pMeta->tableType && TSDB_NORMAL_TABLE != pTable->pMeta->tableType && TSDB_SYSTEM_TABLE != pTable->pMeta->tableType) {
    return TSDB_CODE_SUCCESS;
  }

  SNode** pNode = NULL;
  SRewriteTbNameContext pRewriteCxt = {0};
  pRewriteCxt.pTbName = pTable->table.tableName;
  
  nodesRewriteExprPostOrder(&pSelect->pWhere, doTranslateTbName, &pRewriteCxt);

  return pRewriteCxt.errCode;
}

static int32_t checkJoinTable(STranslateContext* pCxt, SJoinTableNode* pJoinTable) {
  if ((QUERY_NODE_TEMP_TABLE == nodeType(pJoinTable->pLeft) &&
       !isGlobalTimeLineQuery(((STempTableNode*)pJoinTable->pLeft)->pSubquery)) ||
      (QUERY_NODE_TEMP_TABLE == nodeType(pJoinTable->pRight) &&
       !isGlobalTimeLineQuery(((STempTableNode*)pJoinTable->pRight)->pSubquery))) {
    return generateSyntaxErrMsgExt(&pCxt->msgBuf, TSDB_CODE_PAR_NOT_SUPPORT_JOIN,
                                   "Join requires valid time series input");
  }
  return TSDB_CODE_SUCCESS;
}

static int32_t translateTable(STranslateContext* pCxt, SNode* pTable) {
  int32_t code = TSDB_CODE_SUCCESS;
  switch (nodeType(pTable)) {
    case QUERY_NODE_REAL_TABLE: {
      SRealTableNode* pRealTable = (SRealTableNode*)pTable;
      pRealTable->ratio = (NULL != pCxt->pExplainOpt ? pCxt->pExplainOpt->ratio : 1.0);
      // The SRealTableNode created through ROLLUP already has STableMeta.
      if (NULL == pRealTable->pMeta) {
        SName name;
        code = getTableMetaImpl(
            pCxt, toName(pCxt->pParseCxt->acctId, pRealTable->table.dbName, pRealTable->table.tableName, &name),
            &(pRealTable->pMeta));
        if (TSDB_CODE_SUCCESS != code) {
          return generateSyntaxErrMsg(&pCxt->msgBuf, TSDB_CODE_PAR_GET_META_ERROR, tstrerror(code));
        }
        code = setTableVgroupList(pCxt, &name, pRealTable);
        if (TSDB_CODE_SUCCESS == code) {
          code = setTableIndex(pCxt, &name, pRealTable);
        }
      }
      if (TSDB_CODE_SUCCESS == code) {
        pRealTable->table.precision = pRealTable->pMeta->tableInfo.precision;
        pRealTable->table.singleTable = isSingleTable(pRealTable);
        if (TSDB_SUPER_TABLE == pRealTable->pMeta->tableType) {
          pCxt->stableQuery = true;
        }
<<<<<<< HEAD
        if (TSDB_SYSTEM_TABLE == pRealTable->pMeta->tableType && isSelectStmt(pCxt->pCurrStmt)) {
          ((SSelectStmt*)pCxt->pCurrStmt)->timeLineResMode = TIME_LINE_NONE;
=======
        if (TSDB_SYSTEM_TABLE == pRealTable->pMeta->tableType) {
          if (isSelectStmt(pCxt->pCurrStmt)) {
            ((SSelectStmt*)pCxt->pCurrStmt)->isTimeLineResult = false;
          } else if (isDeleteStmt(pCxt->pCurrStmt)) {
            code = TSDB_CODE_TSC_INVALID_OPERATION;
            break;
          }
>>>>>>> 0bb468af
        }
        code = addNamespace(pCxt, pRealTable);
      }
      break;
    }
    case QUERY_NODE_TEMP_TABLE: {
      STempTableNode* pTempTable = (STempTableNode*)pTable;
      code = translateSubquery(pCxt, pTempTable->pSubquery);
      if (TSDB_CODE_SUCCESS == code) {
        if (QUERY_NODE_SELECT_STMT == nodeType(pTempTable->pSubquery) &&
            ((SSelectStmt*)pTempTable->pSubquery)->isEmptyResult && isSelectStmt(pCxt->pCurrStmt)) {
          ((SSelectStmt*)pCxt->pCurrStmt)->isEmptyResult = true;
        }

        pTempTable->table.precision = getStmtPrecision(pTempTable->pSubquery);
        pTempTable->table.singleTable = stmtIsSingleTable(pTempTable->pSubquery);
        code = addNamespace(pCxt, pTempTable);
      }
      break;
    }
    case QUERY_NODE_JOIN_TABLE: {
      SJoinTableNode* pJoinTable = (SJoinTableNode*)pTable;
      code = translateTable(pCxt, pJoinTable->pLeft);
      if (TSDB_CODE_SUCCESS == code) {
        code = translateTable(pCxt, pJoinTable->pRight);
      }
      if (TSDB_CODE_SUCCESS == code) {
        code = checkJoinTable(pCxt, pJoinTable);
      }
      if (TSDB_CODE_SUCCESS == code) {
        pJoinTable->table.precision = calcJoinTablePrecision(pJoinTable);
        pJoinTable->table.singleTable = joinTableIsSingleTable(pJoinTable);
        code = translateExpr(pCxt, &pJoinTable->pOnCond);
      }
      break;
    }
    default:
      break;
  }
  return code;
}

static int32_t createAllColumns(STranslateContext* pCxt, bool igTags, SNodeList** pCols) {
  *pCols = nodesMakeList();
  if (NULL == *pCols) {
    return generateSyntaxErrMsg(&pCxt->msgBuf, TSDB_CODE_OUT_OF_MEMORY);
  }
  SArray* pTables = taosArrayGetP(pCxt->pNsLevel, pCxt->currLevel);
  size_t  nums = taosArrayGetSize(pTables);
  for (size_t i = 0; i < nums; ++i) {
    STableNode* pTable = taosArrayGetP(pTables, i);
    int32_t     code = createColumnsByTable(pCxt, pTable, igTags, *pCols);
    if (TSDB_CODE_SUCCESS != code) {
      return code;
    }
  }
  return TSDB_CODE_SUCCESS;
}

static SNode* createMultiResFunc(SFunctionNode* pSrcFunc, SExprNode* pExpr) {
  SFunctionNode* pFunc = (SFunctionNode*)nodesMakeNode(QUERY_NODE_FUNCTION);
  if (NULL == pFunc) {
    return NULL;
  }
  pFunc->pParameterList = nodesMakeList();
  if (NULL == pFunc->pParameterList ||
      TSDB_CODE_SUCCESS != nodesListStrictAppend(pFunc->pParameterList, nodesCloneNode((SNode*)pExpr))) {
    nodesDestroyNode((SNode*)pFunc);
    return NULL;
  }

  pFunc->node.resType = pExpr->resType;
  pFunc->funcId = pSrcFunc->funcId;
  pFunc->funcType = pSrcFunc->funcType;
  strcpy(pFunc->functionName, pSrcFunc->functionName);
  char    buf[TSDB_FUNC_NAME_LEN + TSDB_TABLE_NAME_LEN + TSDB_COL_NAME_LEN];
  int32_t len = 0;
  if (QUERY_NODE_COLUMN == nodeType(pExpr)) {
    SColumnNode* pCol = (SColumnNode*)pExpr;
    if (tsKeepColumnName) {
      strcpy(pFunc->node.userAlias, pCol->colName);
      strcpy(pFunc->node.aliasName, pCol->colName);
    } else {
      len = snprintf(buf, sizeof(buf), "%s(%s.%s)", pSrcFunc->functionName, pCol->tableAlias, pCol->colName);
      strncpy(pFunc->node.aliasName, buf, TMIN(len, sizeof(pFunc->node.aliasName) - 1));
      len = snprintf(buf, sizeof(buf), "%s(%s)", pSrcFunc->functionName, pCol->colName);
      strncpy(pFunc->node.userAlias, buf, TMIN(len, sizeof(pFunc->node.userAlias) - 1));
    }
  } else {
    len = snprintf(buf, sizeof(buf), "%s(%s)", pSrcFunc->functionName, pExpr->aliasName);
    strncpy(pFunc->node.aliasName, buf, TMIN(len, sizeof(pFunc->node.aliasName) - 1));
    strncpy(pFunc->node.userAlias, buf, TMIN(len, sizeof(pFunc->node.userAlias) - 1));
  }

  return (SNode*)pFunc;
}

static int32_t createTableAllCols(STranslateContext* pCxt, SColumnNode* pCol, bool igTags, SNodeList** pOutput) {
  STableNode* pTable = NULL;
  int32_t     code = findTable(pCxt, pCol->tableAlias, &pTable);
  if (TSDB_CODE_SUCCESS == code && NULL == *pOutput) {
    *pOutput = nodesMakeList();
    if (NULL == *pOutput) {
      code = generateSyntaxErrMsg(&pCxt->msgBuf, TSDB_CODE_OUT_OF_MEMORY);
    }
  }
  if (TSDB_CODE_SUCCESS == code) {
    code = createColumnsByTable(pCxt, pTable, igTags, *pOutput);
  }
  return code;
}

static int32_t createMultiResFuncsParas(STranslateContext* pCxt, SNodeList* pSrcParas, SNodeList** pOutput) {
  int32_t code = TSDB_CODE_SUCCESS;

  SNodeList* pExprs = NULL;
  SNode*     pPara = NULL;
  FOREACH(pPara, pSrcParas) {
    if (isStar(pPara)) {
      code = createAllColumns(pCxt, true, &pExprs);
    } else if (isTableStar(pPara)) {
      code = createTableAllCols(pCxt, (SColumnNode*)pPara, true, &pExprs);
    } else {
      code = nodesListMakeStrictAppend(&pExprs, nodesCloneNode(pPara));
    }
    if (TSDB_CODE_SUCCESS != code) {
      break;
    }
  }

  if (TSDB_CODE_SUCCESS == code) {
    *pOutput = pExprs;
  } else {
    nodesDestroyList(pExprs);
  }

  return code;
}

static int32_t createMultiResFuncs(SFunctionNode* pSrcFunc, SNodeList* pExprs, SNodeList** pOutput) {
  SNodeList* pFuncs = nodesMakeList();
  if (NULL == pFuncs) {
    return TSDB_CODE_OUT_OF_MEMORY;
  }

  int32_t code = TSDB_CODE_SUCCESS;
  SNode*  pExpr = NULL;
  FOREACH(pExpr, pExprs) {
    code = nodesListStrictAppend(pFuncs, createMultiResFunc(pSrcFunc, (SExprNode*)pExpr));
    if (TSDB_CODE_SUCCESS != code) {
      break;
    }
  }

  if (TSDB_CODE_SUCCESS == code) {
    *pOutput = pFuncs;
  } else {
    nodesDestroyList(pFuncs);
  }

  return code;
}

static int32_t createMultiResFuncsFromStar(STranslateContext* pCxt, SFunctionNode* pSrcFunc, SNodeList** pOutput) {
  SNodeList* pExprs = NULL;
  int32_t    code = createMultiResFuncsParas(pCxt, pSrcFunc->pParameterList, &pExprs);
  if (TSDB_CODE_SUCCESS == code) {
    code = createMultiResFuncs(pSrcFunc, pExprs, pOutput);
  }

  nodesDestroyList(pExprs);
  return code;
}

static int32_t createTags(STranslateContext* pCxt, SNodeList** pOutput) {
  if (QUERY_NODE_REAL_TABLE != nodeType(((SSelectStmt*)pCxt->pCurrStmt)->pFromTable)) {
    return generateSyntaxErrMsgExt(&pCxt->msgBuf, TSDB_CODE_PAR_INVALID_TAGS_PC,
                                   "The _TAGS pseudo column can only be used for subtable and supertable queries");
  }

  SRealTableNode*   pTable = (SRealTableNode*)(((SSelectStmt*)pCxt->pCurrStmt)->pFromTable);
  const STableMeta* pMeta = pTable->pMeta;
  if (TSDB_SUPER_TABLE != pMeta->tableType && TSDB_CHILD_TABLE != pMeta->tableType) {
    return generateSyntaxErrMsg(&pCxt->msgBuf, TSDB_CODE_PAR_INVALID_TAGS_PC,
                                "The _TAGS pseudo column can only be used for subtable and supertable queries");
  }

  SSchema* pTagsSchema = getTableTagSchema(pMeta);
  for (int32_t i = 0; i < pMeta->tableInfo.numOfTags; ++i) {
    SColumnNode* pCol = (SColumnNode*)nodesMakeNode(QUERY_NODE_COLUMN);
    if (NULL == pCol) {
      return generateSyntaxErrMsg(&pCxt->msgBuf, TSDB_CODE_OUT_OF_MEMORY);
    }
    setColumnInfoBySchema(pTable, pTagsSchema + i, 1, pCol);
    if (TSDB_CODE_SUCCESS != nodesListMakeStrictAppend(pOutput, (SNode*)pCol)) {
      NODES_DESTORY_LIST(*pOutput);
      return TSDB_CODE_OUT_OF_MEMORY;
    }
  }
  return TSDB_CODE_SUCCESS;
}

static int32_t translateStar(STranslateContext* pCxt, SSelectStmt* pSelect) {
  SNode* pNode = NULL;
  WHERE_EACH(pNode, pSelect->pProjectionList) {
    int32_t code = TSDB_CODE_SUCCESS;
    if (isStar(pNode)) {
      SNodeList* pCols = NULL;
      code = createAllColumns(pCxt, false, &pCols);
      if (TSDB_CODE_SUCCESS == code) {
        INSERT_LIST(pSelect->pProjectionList, pCols);
        ERASE_NODE(pSelect->pProjectionList);
        continue;
      }
    } else if (isMultiResFunc(pNode)) {
      SNodeList* pNodeList = NULL;
      if (FUNCTION_TYPE_TAGS == ((SFunctionNode*)pNode)->funcType) {
        code = createTags(pCxt, &pNodeList);
      } else {
        code = createMultiResFuncsFromStar(pCxt, (SFunctionNode*)pNode, &pNodeList);
      }
      if (TSDB_CODE_SUCCESS == code) {
        INSERT_LIST(pSelect->pProjectionList, pNodeList);
        ERASE_NODE(pSelect->pProjectionList);
        continue;
      }
    } else if (isTableStar(pNode)) {
      SNodeList* pCols = NULL;
      code = createTableAllCols(pCxt, (SColumnNode*)pNode, false, &pCols);
      if (TSDB_CODE_SUCCESS == code) {
        INSERT_LIST(pSelect->pProjectionList, pCols);
        ERASE_NODE(pSelect->pProjectionList);
        continue;
      }
    }
    if (TSDB_CODE_SUCCESS != code) {
      return code;
    }
    WHERE_NEXT;
  }
  return TSDB_CODE_SUCCESS;
}

static int32_t getPositionValue(const SValueNode* pVal) {
  switch (pVal->node.resType.type) {
    case TSDB_DATA_TYPE_NULL:
    case TSDB_DATA_TYPE_TIMESTAMP:
    case TSDB_DATA_TYPE_NCHAR:
    case TSDB_DATA_TYPE_VARCHAR:
    case TSDB_DATA_TYPE_VARBINARY:
    case TSDB_DATA_TYPE_JSON:
      return -1;
    case TSDB_DATA_TYPE_BOOL:
      return (pVal->datum.b ? 1 : 0);
    case TSDB_DATA_TYPE_TINYINT:
    case TSDB_DATA_TYPE_SMALLINT:
    case TSDB_DATA_TYPE_INT:
    case TSDB_DATA_TYPE_BIGINT:
      return pVal->datum.i;
    case TSDB_DATA_TYPE_FLOAT:
    case TSDB_DATA_TYPE_DOUBLE:
      return pVal->datum.d;
    case TSDB_DATA_TYPE_UTINYINT:
    case TSDB_DATA_TYPE_USMALLINT:
    case TSDB_DATA_TYPE_UINT:
    case TSDB_DATA_TYPE_UBIGINT:
      return pVal->datum.u;
    default:
      break;
  }
  return -1;
}

static int32_t translateOrderByPosition(STranslateContext* pCxt, SNodeList* pProjectionList, SNodeList* pOrderByList,
                                        bool* pOther) {
  *pOther = false;
  SNode* pNode = NULL;
  WHERE_EACH(pNode, pOrderByList) {
    SNode* pExpr = ((SOrderByExprNode*)pNode)->pExpr;
    if (QUERY_NODE_VALUE == nodeType(pExpr)) {
      SValueNode* pVal = (SValueNode*)pExpr;
      if (DEAL_RES_ERROR == translateValue(pCxt, pVal)) {
        return pCxt->errCode;
      }
      int32_t pos = getPositionValue(pVal);
      if (pos < 0) {
        ERASE_NODE(pOrderByList);
        continue;
      } else if (0 == pos || pos > LIST_LENGTH(pProjectionList)) {
        return generateSyntaxErrMsg(&pCxt->msgBuf, TSDB_CODE_PAR_WRONG_NUMBER_OF_SELECT);
      } else {
        SColumnRefNode* pCol = (SColumnRefNode*)nodesMakeNode(QUERY_NODE_COLUMN_REF);
        if (NULL == pCol) {
          return generateSyntaxErrMsg(&pCxt->msgBuf, TSDB_CODE_OUT_OF_MEMORY);
        }
        strcpy(pCol->colName, ((SExprNode*)nodesListGetNode(pProjectionList, pos - 1))->aliasName);
        ((SOrderByExprNode*)pNode)->pExpr = (SNode*)pCol;
        nodesDestroyNode(pExpr);
      }
    } else {
      *pOther = true;
    }
    WHERE_NEXT;
  }
  return TSDB_CODE_SUCCESS;
}

static int32_t translateOrderBy(STranslateContext* pCxt, SSelectStmt* pSelect) {
  bool    other;
  int32_t code = translateOrderByPosition(pCxt, pSelect->pProjectionList, pSelect->pOrderByList, &other);
  if (TSDB_CODE_SUCCESS == code) {
    if (0 == LIST_LENGTH(pSelect->pOrderByList)) {
      NODES_DESTORY_LIST(pSelect->pOrderByList);
      return TSDB_CODE_SUCCESS;
    }
    if (!other) {
      return TSDB_CODE_SUCCESS;
    }
    pCxt->currClause = SQL_CLAUSE_ORDER_BY;
    code = translateExprList(pCxt, pSelect->pOrderByList);
  }
  if (TSDB_CODE_SUCCESS == code) {
    code = checkExprListForGroupBy(pCxt, pSelect, pSelect->pOrderByList);
  }
  return code;
}

static EDealRes needFillImpl(SNode* pNode, void* pContext) {
  if (isAggFunc(pNode) && FUNCTION_TYPE_GROUP_KEY != ((SFunctionNode*)pNode)->funcType) {
    *(bool*)pContext = true;
    return DEAL_RES_END;
  }
  return DEAL_RES_CONTINUE;
}

static bool needFill(SNode* pNode) {
  bool hasFillFunc = false;
  nodesWalkExpr(pNode, needFillImpl, &hasFillFunc);
  return hasFillFunc;
}

static int32_t convertFillValue(STranslateContext* pCxt, SDataType dt, SNodeList* pValues, int32_t index) {
  SListCell* pCell = nodesListGetCell(pValues, index);
  if (dataTypeEqual(&dt, &((SExprNode*)pCell->pNode)->resType)) {
    return TSDB_CODE_SUCCESS;
  }
  SNode*  pCaseFunc = NULL;
  int32_t code = createCastFunc(pCxt, pCell->pNode, dt, &pCaseFunc);
  if (TSDB_CODE_SUCCESS == code) {
    code = scalarCalculateConstants(pCaseFunc, &pCell->pNode);
  }
  if (TSDB_CODE_SUCCESS == code && QUERY_NODE_VALUE != nodeType(pCell->pNode)) {
    code = generateSyntaxErrMsgExt(&pCxt->msgBuf, TSDB_CODE_PAR_WRONG_VALUE_TYPE, "Fill value is just a constant");
  } else if (TSDB_CODE_SUCCESS != code) {
    code = generateSyntaxErrMsgExt(&pCxt->msgBuf, TSDB_CODE_PAR_WRONG_VALUE_TYPE, "Filled data type mismatch");
  }
  return code;
}

static int32_t checkFillValues(STranslateContext* pCxt, SFillNode* pFill, SNodeList* pProjectionList) {
  if (FILL_MODE_VALUE != pFill->mode && FILL_MODE_VALUE_F != pFill->mode) {
    return TSDB_CODE_SUCCESS;
  }

  int32_t        fillNo = 0;
  SNodeListNode* pFillValues = (SNodeListNode*)pFill->pValues;
  SNode*         pProject = NULL;
  FOREACH(pProject, pProjectionList) {
    if (needFill(pProject)) {
      if (fillNo >= LIST_LENGTH(pFillValues->pNodeList)) {
        return generateSyntaxErrMsgExt(&pCxt->msgBuf, TSDB_CODE_PAR_WRONG_VALUE_TYPE, "Filled values number mismatch");
      }
      int32_t code = convertFillValue(pCxt, ((SExprNode*)pProject)->resType, pFillValues->pNodeList, fillNo);
      if (TSDB_CODE_SUCCESS != code) {
        return code;
      }
      ++fillNo;
    }
  }
  if (fillNo != LIST_LENGTH(pFillValues->pNodeList)) {
    return generateSyntaxErrMsgExt(&pCxt->msgBuf, TSDB_CODE_PAR_WRONG_VALUE_TYPE, "Filled values number mismatch");
  }
  return TSDB_CODE_SUCCESS;
}

static int32_t translateFillValues(STranslateContext* pCxt, SSelectStmt* pSelect) {
  if (NULL == pSelect->pWindow || QUERY_NODE_INTERVAL_WINDOW != nodeType(pSelect->pWindow) ||
      NULL == ((SIntervalWindowNode*)pSelect->pWindow)->pFill) {
    return TSDB_CODE_SUCCESS;
  }
  return checkFillValues(pCxt, (SFillNode*)((SIntervalWindowNode*)pSelect->pWindow)->pFill, pSelect->pProjectionList);
}

static int32_t rewriteProjectAlias(SNodeList* pProjectionList) {
  int32_t no = 1;
  SNode*  pProject = NULL;
  FOREACH(pProject, pProjectionList) {
    SExprNode* pExpr = (SExprNode*)pProject;
    if ('\0' == pExpr->userAlias[0]) {
      strcpy(pExpr->userAlias, pExpr->aliasName);
    }
    sprintf(pExpr->aliasName, "#expr_%d", no++);
  }
  return TSDB_CODE_SUCCESS;
}

static int32_t checkProjectAlias(STranslateContext* pCxt, SNodeList* pProjectionList, SHashObj** pOutput) {
  SHashObj* pUserAliasSet = taosHashInit(LIST_LENGTH(pProjectionList),
                                         taosGetDefaultHashFunction(TSDB_DATA_TYPE_BINARY), false, HASH_NO_LOCK);
  SNode*    pProject = NULL;
  FOREACH(pProject, pProjectionList) {
    SExprNode* pExpr = (SExprNode*)pProject;
    if (NULL != taosHashGet(pUserAliasSet, pExpr->userAlias, strlen(pExpr->userAlias))) {
      taosHashCleanup(pUserAliasSet);
      return generateSyntaxErrMsg(&pCxt->msgBuf, TSDB_CODE_PAR_AMBIGUOUS_COLUMN, pExpr->userAlias);
    }
    taosHashPut(pUserAliasSet, pExpr->userAlias, strlen(pExpr->userAlias), &pExpr, POINTER_BYTES);
  }
  if (NULL == pOutput) {
    taosHashCleanup(pUserAliasSet);
  } else {
    *pOutput = pUserAliasSet;
  }
  return TSDB_CODE_SUCCESS;
}

static int32_t translateProjectionList(STranslateContext* pCxt, SSelectStmt* pSelect) {
  if (pSelect->isSubquery) {
    return checkProjectAlias(pCxt, pSelect->pProjectionList, NULL);
  }
  return rewriteProjectAlias(pSelect->pProjectionList);
}

static int32_t translateSelectList(STranslateContext* pCxt, SSelectStmt* pSelect) {
  pCxt->currClause = SQL_CLAUSE_SELECT;
  int32_t code = translateExprList(pCxt, pSelect->pProjectionList);
  if (TSDB_CODE_SUCCESS == code) {
    code = translateStar(pCxt, pSelect);
  }
  if (TSDB_CODE_SUCCESS == code) {
    code = translateProjectionList(pCxt, pSelect);
  }
  if (TSDB_CODE_SUCCESS == code) {
    code = checkExprListForGroupBy(pCxt, pSelect, pSelect->pProjectionList);
  }  
  if (TSDB_CODE_SUCCESS == code) {
    code = translateFillValues(pCxt, pSelect);
  }
  if (NULL == pSelect->pProjectionList || 0 >= pSelect->pProjectionList->length) {
    code = TSDB_CODE_PAR_INVALID_SELECTED_EXPR;
  }
  return code;
}

static int32_t translateHaving(STranslateContext* pCxt, SSelectStmt* pSelect) {
  if (NULL == pSelect->pGroupByList && NULL == pSelect->pPartitionByList && NULL == pSelect->pWindow &&
      NULL != pSelect->pHaving) {
    return generateSyntaxErrMsg(&pCxt->msgBuf, TSDB_CODE_PAR_GROUPBY_LACK_EXPRESSION);
  }
  pCxt->currClause = SQL_CLAUSE_HAVING;
  int32_t code = translateExpr(pCxt, &pSelect->pHaving);
  return code;
}

static int32_t translateGroupBy(STranslateContext* pCxt, SSelectStmt* pSelect) {
  if (NULL == pSelect->pGroupByList) {
    return TSDB_CODE_SUCCESS;
  }
  if (NULL != pSelect->pWindow) {
    return generateSyntaxErrMsg(&pCxt->msgBuf, TSDB_CODE_PAR_GROUPBY_WINDOW_COEXIST);
  }
  pCxt->currClause = SQL_CLAUSE_GROUP_BY;
  pSelect->timeLineResMode = TIME_LINE_NONE;
  return translateExprList(pCxt, pSelect->pGroupByList);
}

static int32_t getTimeRange(SNode** pPrimaryKeyCond, STimeWindow* pTimeRange, bool* pIsStrict) {
  SNode*  pNew = NULL;
  int32_t code = scalarCalculateConstants(*pPrimaryKeyCond, &pNew);
  if (TSDB_CODE_SUCCESS == code) {
    *pPrimaryKeyCond = pNew;
    code = filterGetTimeRange(*pPrimaryKeyCond, pTimeRange, pIsStrict);
  }
  return code;
}

static int32_t getQueryTimeRange(STranslateContext* pCxt, SNode* pWhere, STimeWindow* pTimeRange) {
  if (NULL == pWhere) {
    *pTimeRange = TSWINDOW_INITIALIZER;
    return TSDB_CODE_SUCCESS;
  }

  SNode* pCond = nodesCloneNode(pWhere);
  if (NULL == pCond) {
    return TSDB_CODE_OUT_OF_MEMORY;
  }

  SNode* pPrimaryKeyCond = NULL;
  filterPartitionCond(&pCond, &pPrimaryKeyCond, NULL, NULL, NULL);

  int32_t code = TSDB_CODE_SUCCESS;
  if (NULL != pPrimaryKeyCond) {
    bool isStrict = false;
    code = getTimeRange(&pPrimaryKeyCond, pTimeRange, &isStrict);
  } else {
    *pTimeRange = TSWINDOW_INITIALIZER;
  }
  nodesDestroyNode(pCond);
  nodesDestroyNode(pPrimaryKeyCond);
  return code;
}

static int32_t checkFill(STranslateContext* pCxt, SFillNode* pFill, SValueNode* pInterval, bool isInterpFill) {
  if (FILL_MODE_NONE == pFill->mode) {
    if (isInterpFill) {
      return generateSyntaxErrMsgExt(&pCxt->msgBuf, TSDB_CODE_PAR_WRONG_VALUE_TYPE, "Unsupported fill type");
    }

    return TSDB_CODE_SUCCESS;
  }

  if (!pCxt->createStream && TSWINDOW_IS_EQUAL(pFill->timeRange, TSWINDOW_INITIALIZER)) {
    return generateSyntaxErrMsg(&pCxt->msgBuf, TSDB_CODE_PAR_INVALID_FILL_TIME_RANGE);
  }

  if (TSWINDOW_IS_EQUAL(pFill->timeRange, TSWINDOW_DESC_INITIALIZER)) {
    return TSDB_CODE_SUCCESS;
  }

  // interp FILL clause
  if (NULL == pInterval) {
    return TSDB_CODE_SUCCESS;
  }

  int64_t timeRange = TABS(pFill->timeRange.skey - pFill->timeRange.ekey);
  int64_t intervalRange = 0;
  if (TIME_IS_VAR_DURATION(pInterval->unit)) {
    int64_t f = 1;
    if (pInterval->unit == 'n') {
      f = 30LL * MILLISECOND_PER_DAY;
    } else if (pInterval->unit == 'y') {
      f = 365LL * MILLISECOND_PER_DAY;
    }
    intervalRange = pInterval->datum.i * f;
  } else {
    intervalRange = pInterval->datum.i;
  }

  if ((timeRange / intervalRange) >= MAX_INTERVAL_TIME_WINDOW) {
    return generateSyntaxErrMsg(&pCxt->msgBuf, TSDB_CODE_PAR_INVALID_FILL_TIME_RANGE);
  }

  return TSDB_CODE_SUCCESS;
}

static int32_t translateFill(STranslateContext* pCxt, SSelectStmt* pSelect, SIntervalWindowNode* pInterval) {
  if (NULL == pInterval->pFill) {
    return TSDB_CODE_SUCCESS;
  }

  ((SFillNode*)pInterval->pFill)->timeRange = pSelect->timeRange;
  return checkFill(pCxt, (SFillNode*)pInterval->pFill, (SValueNode*)pInterval->pInterval, false);
}

static int64_t getMonthsFromTimeVal(int64_t val, int32_t fromPrecision, char unit) {
  int64_t days = convertTimeFromPrecisionToUnit(val, fromPrecision, 'd');
  switch (unit) {
    case 'b':
    case 'u':
    case 'a':
    case 's':
    case 'm':
    case 'h':
    case 'd':
    case 'w':
      return days / 28;
    case 'n':
      return val;
    case 'y':
      return val * 12;
    default:
      break;
  }
  return -1;
}

static const char* getPrecisionStr(uint8_t precision) {
  switch (precision) {
    case TSDB_TIME_PRECISION_MILLI:
      return TSDB_TIME_PRECISION_MILLI_STR;
    case TSDB_TIME_PRECISION_MICRO:
      return TSDB_TIME_PRECISION_MICRO_STR;
    case TSDB_TIME_PRECISION_NANO:
      return TSDB_TIME_PRECISION_NANO_STR;
    default:
      break;
  }
  return "unknown";
}

static void convertVarDuration(SValueNode* pOffset, uint8_t precision) {
  const int64_t factors[3] = {NANOSECOND_PER_MSEC, NANOSECOND_PER_USEC, 1};
  const int8_t  units[3] = {TIME_UNIT_MILLISECOND, TIME_UNIT_MICROSECOND, TIME_UNIT_NANOSECOND};

  if (pOffset->unit == 'n') {
    pOffset->datum.i = pOffset->datum.i * 31 * (NANOSECOND_PER_DAY / factors[precision]);
  } else {
    pOffset->datum.i = pOffset->datum.i * 365 * (NANOSECOND_PER_DAY / factors[precision]);
  }

  pOffset->unit = units[precision];
}

static int32_t checkIntervalWindow(STranslateContext* pCxt, SIntervalWindowNode* pInterval) {
  uint8_t precision = ((SColumnNode*)pInterval->pCol)->node.resType.precision;

  SValueNode* pInter = (SValueNode*)pInterval->pInterval;
  bool        valInter = TIME_IS_VAR_DURATION(pInter->unit);
  if (pInter->datum.i <= 0 || (!valInter && pInter->datum.i < tsMinIntervalTime)) {
    return generateSyntaxErrMsg(&pCxt->msgBuf, TSDB_CODE_PAR_INTER_VALUE_TOO_SMALL, tsMinIntervalTime,
                                getPrecisionStr(precision));
  }

  if (NULL != pInterval->pOffset) {
    SValueNode* pOffset = (SValueNode*)pInterval->pOffset;
    if (pOffset->datum.i <= 0) {
      return generateSyntaxErrMsg(&pCxt->msgBuf, TSDB_CODE_PAR_INTER_OFFSET_NEGATIVE);
    }
    if (pInter->unit == 'n' && pOffset->unit == 'y') {
      return generateSyntaxErrMsg(&pCxt->msgBuf, TSDB_CODE_PAR_INTER_OFFSET_UNIT);
    }
    bool fixed = !TIME_IS_VAR_DURATION(pOffset->unit) && !valInter;
    if ((fixed && pOffset->datum.i >= pInter->datum.i) ||
        (!fixed && getMonthsFromTimeVal(pOffset->datum.i, precision, pOffset->unit) >=
                       getMonthsFromTimeVal(pInter->datum.i, precision, pInter->unit))) {
      return generateSyntaxErrMsg(&pCxt->msgBuf, TSDB_CODE_PAR_INTER_OFFSET_TOO_BIG);
    }

    if (pOffset->unit == 'n' || pOffset->unit == 'y') {
      convertVarDuration(pOffset, precision);
    }
  }

  if (NULL != pInterval->pSliding) {
    const static int32_t INTERVAL_SLIDING_FACTOR = 100;

    SValueNode* pSliding = (SValueNode*)pInterval->pSliding;
    if (TIME_IS_VAR_DURATION(pSliding->unit)) {
      return generateSyntaxErrMsg(&pCxt->msgBuf, TSDB_CODE_PAR_INTER_SLIDING_UNIT);
    }
    if ((pSliding->datum.i < convertTimePrecision(tsMinSlidingTime, TSDB_TIME_PRECISION_MILLI, precision)) ||
        (pInter->datum.i / pSliding->datum.i > INTERVAL_SLIDING_FACTOR)) {
      return generateSyntaxErrMsg(&pCxt->msgBuf, TSDB_CODE_PAR_INTER_SLIDING_TOO_SMALL);
    }
    if (pSliding->datum.i > pInter->datum.i) {
      return generateSyntaxErrMsg(&pCxt->msgBuf, TSDB_CODE_PAR_INTER_SLIDING_TOO_BIG);
    }
  }

  return TSDB_CODE_SUCCESS;
}

static int32_t translateIntervalWindow(STranslateContext* pCxt, SSelectStmt* pSelect) {
  SIntervalWindowNode* pInterval = (SIntervalWindowNode*)pSelect->pWindow;
  int32_t              code = checkIntervalWindow(pCxt, pInterval);
  if (TSDB_CODE_SUCCESS == code) {
    code = translateFill(pCxt, pSelect, pInterval);
  }
  return code;
}

static int32_t checkStateExpr(STranslateContext* pCxt, SNode* pNode) {
  int32_t type = ((SExprNode*)pNode)->resType.type;
  if (!IS_INTEGER_TYPE(type) && type != TSDB_DATA_TYPE_BOOL && !IS_VAR_DATA_TYPE(type)) {
    return generateSyntaxErrMsg(&pCxt->msgBuf, TSDB_CODE_PAR_INVALID_STATE_WIN_TYPE);
  }

  if (QUERY_NODE_COLUMN == nodeType(pNode) && COLUMN_TYPE_TAG == ((SColumnNode*)pNode)->colType) {
    return generateSyntaxErrMsg(&pCxt->msgBuf, TSDB_CODE_PAR_INVALID_STATE_WIN_COL);
  }

  return TSDB_CODE_SUCCESS;
}

static bool hasPartitionByTbname(SNodeList* pPartitionByList) {
  SNode* pPartKey = NULL;
  FOREACH(pPartKey, pPartitionByList) {
    if (QUERY_NODE_FUNCTION == nodeType(pPartKey) && FUNCTION_TYPE_TBNAME == ((SFunctionNode*)pPartKey)->funcType) {
      return true;
    }
  }
  return false;
}

static int32_t checkStateWindowForStream(STranslateContext* pCxt, SSelectStmt* pSelect) {
  if (!pCxt->createStream) {
    return TSDB_CODE_SUCCESS;
  }
  if (TSDB_SUPER_TABLE == ((SRealTableNode*)pSelect->pFromTable)->pMeta->tableType &&
      !hasPartitionByTbname(pSelect->pPartitionByList)) {
    return generateSyntaxErrMsgExt(&pCxt->msgBuf, TSDB_CODE_PAR_INVALID_STREAM_QUERY, "Unsupported stream query");
  }
  return TSDB_CODE_SUCCESS;
}

static int32_t translateStateWindow(STranslateContext* pCxt, SSelectStmt* pSelect) {
  if (QUERY_NODE_TEMP_TABLE == nodeType(pSelect->pFromTable) &&
      !isGlobalTimeLineQuery(((STempTableNode*)pSelect->pFromTable)->pSubquery)) {
    return generateSyntaxErrMsgExt(&pCxt->msgBuf, TSDB_CODE_PAR_INVALID_TIMELINE_QUERY,
                                   "STATE_WINDOW requires valid time series input");
  }

  SStateWindowNode* pState = (SStateWindowNode*)pSelect->pWindow;
  int32_t           code = checkStateExpr(pCxt, pState->pExpr);
  if (TSDB_CODE_SUCCESS == code) {
    code = checkStateWindowForStream(pCxt, pSelect);
  }
  return code;
}

static int32_t translateSessionWindow(STranslateContext* pCxt, SSelectStmt* pSelect) {
  if (QUERY_NODE_TEMP_TABLE == nodeType(pSelect->pFromTable) &&
      !isGlobalTimeLineQuery(((STempTableNode*)pSelect->pFromTable)->pSubquery)) {
    return generateSyntaxErrMsgExt(&pCxt->msgBuf, TSDB_CODE_PAR_INVALID_TIMELINE_QUERY,
                                   "SESSION requires valid time series input");
  }

  SSessionWindowNode* pSession = (SSessionWindowNode*)pSelect->pWindow;
  if ('y' == pSession->pGap->unit || 'n' == pSession->pGap->unit || 0 == pSession->pGap->datum.i) {
    return generateSyntaxErrMsg(&pCxt->msgBuf, TSDB_CODE_PAR_INTER_SESSION_GAP);
  }
  if (PRIMARYKEY_TIMESTAMP_COL_ID != pSession->pCol->colId) {
    return generateSyntaxErrMsg(&pCxt->msgBuf, TSDB_CODE_PAR_INTER_SESSION_COL);
  }
  return TSDB_CODE_SUCCESS;
}

static int32_t translateEventWindow(STranslateContext* pCxt, SSelectStmt* pSelect) {
  if (QUERY_NODE_TEMP_TABLE == nodeType(pSelect->pFromTable) &&
      !isGlobalTimeLineQuery(((STempTableNode*)pSelect->pFromTable)->pSubquery)) {
    return generateSyntaxErrMsgExt(&pCxt->msgBuf, TSDB_CODE_PAR_INVALID_TIMELINE_QUERY,
                                   "EVENT_WINDOW requires valid time series input");
  }
  return TSDB_CODE_SUCCESS;
}

static int32_t translateSpecificWindow(STranslateContext* pCxt, SSelectStmt* pSelect) {
  switch (nodeType(pSelect->pWindow)) {
    case QUERY_NODE_STATE_WINDOW:
      return translateStateWindow(pCxt, pSelect);
    case QUERY_NODE_SESSION_WINDOW:
      return translateSessionWindow(pCxt, pSelect);
    case QUERY_NODE_INTERVAL_WINDOW:
      return translateIntervalWindow(pCxt, pSelect);
    case QUERY_NODE_EVENT_WINDOW:
      return translateEventWindow(pCxt, pSelect);
    default:
      break;
  }
  return TSDB_CODE_SUCCESS;
}

static int32_t translateWindow(STranslateContext* pCxt, SSelectStmt* pSelect) {
  if (NULL == pSelect->pWindow) {
    return TSDB_CODE_SUCCESS;
  }
  pCxt->currClause = SQL_CLAUSE_WINDOW;
  int32_t code = translateExpr(pCxt, &pSelect->pWindow);
  if (TSDB_CODE_SUCCESS == code) {
    code = translateSpecificWindow(pCxt, pSelect);
  }
  return code;
}

static int32_t createDefaultFillNode(STranslateContext* pCxt, SNode** pOutput) {
  SFillNode* pFill = (SFillNode*)nodesMakeNode(QUERY_NODE_FILL);
  if (NULL == pFill) {
    return TSDB_CODE_OUT_OF_MEMORY;
  }

  pFill->mode = FILL_MODE_NONE;

  SColumnNode* pCol = (SColumnNode*)nodesMakeNode(QUERY_NODE_COLUMN);
  if (NULL == pCol) {
    nodesDestroyNode((SNode*)pFill);
    return TSDB_CODE_OUT_OF_MEMORY;
  }
  pCol->colId = PRIMARYKEY_TIMESTAMP_COL_ID;
  strcpy(pCol->colName, ROWTS_PSEUDO_COLUMN_NAME);
  pFill->pWStartTs = (SNode*)pCol;

  *pOutput = (SNode*)pFill;
  return TSDB_CODE_SUCCESS;
}

static int32_t checkEvery(STranslateContext* pCxt, SValueNode* pInterval) {
  int32_t len = strlen(pInterval->literal);

  char* unit = &pInterval->literal[len - 1];
  if (*unit == 'n' || *unit == 'y') {
    return generateSyntaxErrMsgExt(&pCxt->msgBuf, TSDB_CODE_PAR_WRONG_VALUE_TYPE,
                                   "Unsupported time unit in EVERY clause");
  }

  return TSDB_CODE_SUCCESS;
}

static int32_t translateInterpEvery(STranslateContext* pCxt, SNode** pEvery) {
  int32_t code = TSDB_CODE_SUCCESS;

  code = checkEvery(pCxt, (SValueNode*)(*pEvery));
  if (TSDB_CODE_SUCCESS == code) {
    code = translateExpr(pCxt, pEvery);
  }

  int64_t interval = ((SValueNode*)(*pEvery))->datum.i;
  if (interval == 0) {
    return generateSyntaxErrMsgExt(&pCxt->msgBuf, TSDB_CODE_PAR_WRONG_VALUE_TYPE,
                                   "Unsupported time unit in EVERY clause");
  }

  return code;
}

static int32_t translateInterpFill(STranslateContext* pCxt, SSelectStmt* pSelect) {
  int32_t code = TSDB_CODE_SUCCESS;

  if (NULL == pSelect->pFill) {
    code = createDefaultFillNode(pCxt, &pSelect->pFill);
  }
  if (TSDB_CODE_SUCCESS == code) {
    code = translateExpr(pCxt, &pSelect->pFill);
  }
  if (TSDB_CODE_SUCCESS == code) {
    code = getQueryTimeRange(pCxt, pSelect->pRange, &(((SFillNode*)pSelect->pFill)->timeRange));
  }
  if (TSDB_CODE_SUCCESS == code) {
    code = checkFill(pCxt, (SFillNode*)pSelect->pFill, (SValueNode*)pSelect->pEvery, true);
  }

  return code;
}

static int32_t translateInterp(STranslateContext* pCxt, SSelectStmt* pSelect) {
  if (!pSelect->hasInterpFunc) {
    if (NULL != pSelect->pRange || NULL != pSelect->pEvery || NULL != pSelect->pFill) {
      return generateSyntaxErrMsg(&pCxt->msgBuf, TSDB_CODE_PAR_INVALID_INTERP_CLAUSE);
    }
    if (pSelect->hasInterpPseudoColFunc) {
      return generateSyntaxErrMsgExt(&pCxt->msgBuf, TSDB_CODE_PAR_NOT_ALLOWED_FUNC,
                                     "Has Interp pseudo column(s) but missing interp function");
    }
    return TSDB_CODE_SUCCESS;
  }

  if (NULL == pSelect->pRange || NULL == pSelect->pEvery || NULL == pSelect->pFill) {
    return generateSyntaxErrMsgExt(&pCxt->msgBuf, TSDB_CODE_PAR_INVALID_INTERP_CLAUSE,
                                   "Missing RANGE clause, EVERY clause or FILL clause");
  }

  int32_t code = translateExpr(pCxt, &pSelect->pRange);
  if (TSDB_CODE_SUCCESS == code) {
    code = translateInterpEvery(pCxt, &pSelect->pEvery);
  }
  if (TSDB_CODE_SUCCESS == code) {
    code = translateInterpFill(pCxt, pSelect);
  }
  return code;
}

static int32_t translatePartitionBy(STranslateContext* pCxt, SSelectStmt* pSelect) {
  pCxt->currClause = SQL_CLAUSE_PARTITION_BY;
  int32_t code = TSDB_CODE_SUCCESS;
  
  if (pSelect->pPartitionByList) {
    int8_t typeType = getTableTypeFromTableNode(pSelect->pFromTable);
    SNode* pPar = nodesListGetNode(pSelect->pPartitionByList, 0);
    if (!((TSDB_NORMAL_TABLE == typeType || TSDB_CHILD_TABLE == typeType) && 
      1 == pSelect->pPartitionByList->length && (QUERY_NODE_FUNCTION == nodeType(pPar) && FUNCTION_TYPE_TBNAME == ((SFunctionNode*)pPar)->funcType))) {
      pSelect->timeLineResMode = TIME_LINE_MULTI;
    }
    
    code = translateExprList(pCxt, pSelect->pPartitionByList);
  }
  if (TSDB_CODE_SUCCESS == code) {
    code = translateExprList(pCxt, pSelect->pTags);
  }
  if (TSDB_CODE_SUCCESS == code) {
    code = translateExpr(pCxt, &pSelect->pSubtable);
  }
  return code;
}

static int32_t translateWhere(STranslateContext* pCxt, SSelectStmt* pSelect) {
  pCxt->currClause = SQL_CLAUSE_WHERE;
  int32_t code = translateExpr(pCxt, &pSelect->pWhere);
  if (TSDB_CODE_SUCCESS == code) {
    code = getQueryTimeRange(pCxt, pSelect->pWhere, &pSelect->timeRange);
  }
  if (TSDB_CODE_SUCCESS == code && pSelect->timeRange.skey > pSelect->timeRange.ekey) {
    pSelect->isEmptyResult = true;
  }
  return code;
}

static int32_t translateFrom(STranslateContext* pCxt, SNode* pTable) {
  pCxt->currClause = SQL_CLAUSE_FROM;
  return translateTable(pCxt, pTable);
}

static int32_t checkLimit(STranslateContext* pCxt, SSelectStmt* pSelect) {
  if ((NULL != pSelect->pLimit && pSelect->pLimit->offset < 0) ||
      (NULL != pSelect->pSlimit && pSelect->pSlimit->offset < 0)) {
    return generateSyntaxErrMsg(&pCxt->msgBuf, TSDB_CODE_PAR_OFFSET_LESS_ZERO);
  }

  if (NULL != pSelect->pSlimit && (NULL == pSelect->pPartitionByList && NULL == pSelect->pGroupByList)) {
    return generateSyntaxErrMsg(&pCxt->msgBuf, TSDB_CODE_PAR_SLIMIT_LEAK_PARTITION_GROUP_BY);
  }

  return TSDB_CODE_SUCCESS;
}

static int32_t createPrimaryKeyColByTable(STranslateContext* pCxt, STableNode* pTable, SNode** pPrimaryKey) {
  SColumnNode* pCol = (SColumnNode*)nodesMakeNode(QUERY_NODE_COLUMN);
  if (NULL == pCol) {
    return TSDB_CODE_OUT_OF_MEMORY;
  }
  pCol->colId = PRIMARYKEY_TIMESTAMP_COL_ID;
  strcpy(pCol->colName, ROWTS_PSEUDO_COLUMN_NAME);
  bool    found = false;
  int32_t code = findAndSetColumn(pCxt, &pCol, pTable, &found);
  if (TSDB_CODE_SUCCESS != code || !found) {
    return generateSyntaxErrMsg(&pCxt->msgBuf, TSDB_CODE_PAR_INVALID_TIMELINE_FUNC);
  }
  *pPrimaryKey = (SNode*)pCol;
  return TSDB_CODE_SUCCESS;
}

static int32_t createPrimaryKeyCol(STranslateContext* pCxt, SNode** pPrimaryKey) {
  STableNode* pTable = NULL;
  int32_t     code = findTable(pCxt, NULL, &pTable);
  if (TSDB_CODE_SUCCESS == code) {
    code = createPrimaryKeyColByTable(pCxt, pTable, pPrimaryKey);
  }
  return code;
}

static EDealRes appendTsForImplicitTsFuncImpl(SNode* pNode, void* pContext) {
  STranslateContext* pCxt = pContext;
  if (isImplicitTsFunc(pNode)) {
    SFunctionNode* pFunc = (SFunctionNode*)pNode;
    SNode*         pPrimaryKey = NULL;
    pCxt->errCode = createPrimaryKeyCol(pCxt, &pPrimaryKey);
    if (TSDB_CODE_SUCCESS == pCxt->errCode) {
      pCxt->errCode = nodesListMakeStrictAppend(&pFunc->pParameterList, pPrimaryKey);
    }
    return TSDB_CODE_SUCCESS == pCxt->errCode ? DEAL_RES_IGNORE_CHILD : DEAL_RES_ERROR;
  }
  return DEAL_RES_CONTINUE;
}

static int32_t appendTsForImplicitTsFunc(STranslateContext* pCxt, SSelectStmt* pSelect) {
  nodesWalkSelectStmt(pSelect, SQL_CLAUSE_FROM, appendTsForImplicitTsFuncImpl, pCxt);
  return pCxt->errCode;
}

typedef struct SReplaceOrderByAliasCxt {
  STranslateContext* pTranslateCxt;
  SNodeList*         pProjectionList;
} SReplaceOrderByAliasCxt;

static EDealRes replaceOrderByAliasImpl(SNode** pNode, void* pContext) {
  SReplaceOrderByAliasCxt* pCxt = pContext;
  if (QUERY_NODE_COLUMN_REF == nodeType(*pNode)) {
    SNodeList* pProjectionList = pCxt->pProjectionList;
    SNode*     pProject = NULL;
    FOREACH(pProject, pProjectionList) {
      SExprNode* pExpr = (SExprNode*)pProject;
      if (0 == strcmp(((SColumnRefNode*)*pNode)->colName, pExpr->aliasName)) {
        SNode* pNew = nodesCloneNode(pProject);
        if (NULL == pNew) {
          pCxt->pTranslateCxt->errCode = TSDB_CODE_OUT_OF_MEMORY;
          return DEAL_RES_ERROR;
        }
        ((SExprNode*)pNew)->orderAlias = true;
        nodesDestroyNode(*pNode);
        *pNode = pNew;
        return DEAL_RES_CONTINUE;
      }
    }
  }
  return DEAL_RES_CONTINUE;
}

static int32_t replaceOrderByAlias(STranslateContext* pCxt, SNodeList* pProjectionList, SNodeList* pOrderByList) {
  if (NULL == pOrderByList) {
    return TSDB_CODE_SUCCESS;
  }
  SReplaceOrderByAliasCxt cxt = {.pTranslateCxt = pCxt, .pProjectionList = pProjectionList};
  nodesRewriteExprsPostOrder(pOrderByList, replaceOrderByAliasImpl, &cxt);
  return pCxt->errCode;
}

static void resetResultTimeline(SSelectStmt* pSelect) {
  if (NULL == pSelect->pOrderByList) {
    return;
  }
  SNode* pOrder = ((SOrderByExprNode*)nodesListGetNode(pSelect->pOrderByList, 0))->pExpr;
  if ((QUERY_NODE_TEMP_TABLE == nodeType(pSelect->pFromTable) &&
       isPrimaryKey((STempTableNode*)pSelect->pFromTable, pOrder)) ||
      (QUERY_NODE_TEMP_TABLE != nodeType(pSelect->pFromTable) && isPrimaryKeyImpl(pOrder))) {
    pSelect->timeLineResMode = TIME_LINE_GLOBAL;
  } else {
    pSelect->timeLineResMode = TIME_LINE_NONE;
  }
}

static int32_t replaceOrderByAliasForSelect(STranslateContext* pCxt, SSelectStmt* pSelect) {
  int32_t code = replaceOrderByAlias(pCxt, pSelect->pProjectionList, pSelect->pOrderByList);
  if (TSDB_CODE_SUCCESS == pCxt->errCode) {
    resetResultTimeline(pSelect);
  }
  return code;
}

static int32_t translateSelectWithoutFrom(STranslateContext* pCxt, SSelectStmt* pSelect) {
  pCxt->pCurrStmt = (SNode*)pSelect;
  pCxt->currClause = SQL_CLAUSE_SELECT;
  return translateExprList(pCxt, pSelect->pProjectionList);
}

static int32_t translateSelectFrom(STranslateContext* pCxt, SSelectStmt* pSelect) {
  pCxt->pCurrStmt = (SNode*)pSelect;
  int32_t code = translateFrom(pCxt, pSelect->pFromTable);
  if (TSDB_CODE_SUCCESS == code) {
    pSelect->precision = ((STableNode*)pSelect->pFromTable)->precision;
    code = translateWhere(pCxt, pSelect);
  }
  if (TSDB_CODE_SUCCESS == code) {
    code = translatePartitionBy(pCxt, pSelect);
  }
  if (TSDB_CODE_SUCCESS == code) {
    code = translateWindow(pCxt, pSelect);
  }
  if (TSDB_CODE_SUCCESS == code) {
    code = translateGroupBy(pCxt, pSelect);
  }
  if (TSDB_CODE_SUCCESS == code) {
    code = translateHaving(pCxt, pSelect);
  }
  if (TSDB_CODE_SUCCESS == code) {
    code = translateSelectList(pCxt, pSelect);
  }
  if (TSDB_CODE_SUCCESS == code) {
    code = checkHavingGroupBy(pCxt, pSelect);
  }
  if (TSDB_CODE_SUCCESS == code) {
    code = translateOrderBy(pCxt, pSelect);
  }
  if (TSDB_CODE_SUCCESS == code) {
    code = checkAggColCoexist(pCxt, pSelect);
  }
  if (TSDB_CODE_SUCCESS == code) {
    code = checkWindowFuncCoexist(pCxt, pSelect);
  }
  if (TSDB_CODE_SUCCESS == code) {
    code = checkLimit(pCxt, pSelect);
  }
  if (TSDB_CODE_SUCCESS == code) {
    code = translateInterp(pCxt, pSelect);
  }
  if (TSDB_CODE_SUCCESS == code) {
    code = appendTsForImplicitTsFunc(pCxt, pSelect);
  }
  if (TSDB_CODE_SUCCESS == code) {
    code = replaceOrderByAliasForSelect(pCxt, pSelect);
  }
  if (TSDB_CODE_SUCCESS == code) {
    code = setTableCacheLastMode(pCxt, pSelect);
  }
  if (TSDB_CODE_SUCCESS == code) {
    code = replaceTbName(pCxt, pSelect);
  }
  
  return code;
}

static int32_t translateSelect(STranslateContext* pCxt, SSelectStmt* pSelect) {
  if (NULL == pSelect->pFromTable) {
    return translateSelectWithoutFrom(pCxt, pSelect);
  } else {
    return translateSelectFrom(pCxt, pSelect);
  }
}

static SNode* createSetOperProject(const char* pTableAlias, SNode* pNode) {
  SColumnNode* pCol = (SColumnNode*)nodesMakeNode(QUERY_NODE_COLUMN);
  if (NULL == pCol) {
    return NULL;
  }
  pCol->node.resType = ((SExprNode*)pNode)->resType;
  snprintf(pCol->tableAlias, sizeof(pCol->tableAlias), "%s", pTableAlias);
  snprintf(pCol->colName, sizeof(pCol->colName), "%s", ((SExprNode*)pNode)->aliasName);
  snprintf(pCol->node.aliasName, sizeof(pCol->node.aliasName), "%s", pCol->colName);
  snprintf(pCol->node.userAlias, sizeof(pCol->node.userAlias), "%s", ((SExprNode*)pNode)->userAlias);
  return (SNode*)pCol;
}

static int32_t translateSetOperProject(STranslateContext* pCxt, SSetOperator* pSetOperator) {
  SNodeList* pLeftProjections = getProjectList(pSetOperator->pLeft);
  SNodeList* pRightProjections = getProjectList(pSetOperator->pRight);
  if (LIST_LENGTH(pLeftProjections) != LIST_LENGTH(pRightProjections)) {
    return generateSyntaxErrMsg(&pCxt->msgBuf, TSDB_CODE_PAR_INCORRECT_NUM_OF_COL);
  }

  SNode* pLeft = NULL;
  SNode* pRight = NULL;
  FORBOTH(pLeft, pLeftProjections, pRight, pRightProjections) {
    SExprNode* pLeftExpr = (SExprNode*)pLeft;
    SExprNode* pRightExpr = (SExprNode*)pRight;
    int32_t    comp = dataTypeComp(&pLeftExpr->resType, &pRightExpr->resType);
    if (comp > 0) {
      SNode*  pRightFunc = NULL;
      int32_t code = createCastFunc(pCxt, pRight, pLeftExpr->resType, &pRightFunc);
      if (TSDB_CODE_SUCCESS != code || NULL == pRightFunc) {  // deal scan coverity
        return code;
      }
      REPLACE_LIST2_NODE(pRightFunc);
      pRightExpr = (SExprNode*)pRightFunc;
    } else if (comp < 0) {
      SNode*  pLeftFunc = NULL;
      int32_t code = createCastFunc(pCxt, pLeft, pRightExpr->resType, &pLeftFunc);
      if (TSDB_CODE_SUCCESS != code || NULL == pLeftFunc) {  // deal scan coverity
        return code;
      }
      REPLACE_LIST1_NODE(pLeftFunc);
      SExprNode* pLeftFuncExpr = (SExprNode*)pLeftFunc;
      snprintf(pLeftFuncExpr->aliasName, sizeof(pLeftFuncExpr->aliasName), "%s", pLeftExpr->aliasName);
      snprintf(pLeftFuncExpr->userAlias, sizeof(pLeftFuncExpr->userAlias), "%s", pLeftExpr->userAlias);
      pLeft = pLeftFunc;
      pLeftExpr = pLeftFuncExpr;
    }
    snprintf(pRightExpr->aliasName, sizeof(pRightExpr->aliasName), "%s", pLeftExpr->aliasName);
    if (TSDB_CODE_SUCCESS != nodesListMakeStrictAppend(&pSetOperator->pProjectionList,
                                                       createSetOperProject(pSetOperator->stmtName, pLeft))) {
      return TSDB_CODE_OUT_OF_MEMORY;
    }
  }
  return TSDB_CODE_SUCCESS;
}

static uint8_t calcSetOperatorPrecision(SSetOperator* pSetOperator) {
  return calcPrecision(getStmtPrecision(pSetOperator->pLeft), getStmtPrecision(pSetOperator->pRight));
}

static int32_t translateSetOperOrderBy(STranslateContext* pCxt, SSetOperator* pSetOperator) {
  bool    other;
  int32_t code = translateOrderByPosition(pCxt, pSetOperator->pProjectionList, pSetOperator->pOrderByList, &other);
  if (TSDB_CODE_SUCCESS == code) {
    if (other) {
      pCxt->currClause = SQL_CLAUSE_ORDER_BY;
      pCxt->pCurrStmt = (SNode*)pSetOperator;
      code = translateExprList(pCxt, pSetOperator->pOrderByList);
    }
  }
  if (TSDB_CODE_SUCCESS == code) {
    code = replaceOrderByAlias(pCxt, pSetOperator->pProjectionList, pSetOperator->pOrderByList);
  }
  return code;
}

static int32_t checkSetOperLimit(STranslateContext* pCxt, SLimitNode* pLimit) {
  if ((NULL != pLimit && pLimit->offset < 0)) {
    return generateSyntaxErrMsg(&pCxt->msgBuf, TSDB_CODE_PAR_OFFSET_LESS_ZERO);
  }
  return TSDB_CODE_SUCCESS;
}

static int32_t translateSetOperator(STranslateContext* pCxt, SSetOperator* pSetOperator) {
  int32_t code = translateQuery(pCxt, pSetOperator->pLeft);
  if (TSDB_CODE_SUCCESS == code) {
    code = resetTranslateNamespace(pCxt);
  }
  if (TSDB_CODE_SUCCESS == code) {
    code = translateQuery(pCxt, pSetOperator->pRight);
  }
  if (TSDB_CODE_SUCCESS == code) {
    pSetOperator->precision = calcSetOperatorPrecision(pSetOperator);
    code = translateSetOperProject(pCxt, pSetOperator);
  }
  if (TSDB_CODE_SUCCESS == code) {
    code = translateSetOperOrderBy(pCxt, pSetOperator);
  }
  if (TSDB_CODE_SUCCESS == code) {
    code = checkSetOperLimit(pCxt, (SLimitNode*)pSetOperator->pLimit);
  }
  return code;
}

static int32_t partitionDeleteWhere(STranslateContext* pCxt, SDeleteStmt* pDelete) {
  if (NULL == pDelete->pWhere) {
    pDelete->timeRange = TSWINDOW_INITIALIZER;
    return TSDB_CODE_SUCCESS;
  }

  SNode*  pPrimaryKeyCond = NULL;
  SNode*  pOtherCond = NULL;
  int32_t code = filterPartitionCond(&pDelete->pWhere, &pPrimaryKeyCond, NULL, &pDelete->pTagCond, &pOtherCond);
  if (TSDB_CODE_SUCCESS == code && NULL != pOtherCond) {
    code = generateSyntaxErrMsg(&pCxt->msgBuf, TSDB_CODE_PAR_INVALID_DELETE_WHERE);
  }
  if (TSDB_CODE_SUCCESS == code) {
    bool isStrict = false;
    code = getTimeRange(&pPrimaryKeyCond, &pDelete->timeRange, &isStrict);
    if (TSDB_CODE_SUCCESS == code && !isStrict) {
      code = generateSyntaxErrMsg(&pCxt->msgBuf, TSDB_CODE_PAR_INVALID_DELETE_WHERE);
    }
  }
  nodesDestroyNode(pPrimaryKeyCond);
  nodesDestroyNode(pOtherCond);
  return code;
}

static int32_t translateDeleteWhere(STranslateContext* pCxt, SDeleteStmt* pDelete) {
  pCxt->currClause = SQL_CLAUSE_WHERE;
  int32_t code = translateExpr(pCxt, &pDelete->pWhere);
  if (TSDB_CODE_SUCCESS == code) {
    code = partitionDeleteWhere(pCxt, pDelete);
  }
  return code;
}

static int32_t translateDelete(STranslateContext* pCxt, SDeleteStmt* pDelete) {
  pCxt->pCurrStmt = (SNode*)pDelete;
  int32_t code = translateFrom(pCxt, pDelete->pFromTable);
  if (TSDB_CODE_SUCCESS == code) {
    pDelete->precision = ((STableNode*)pDelete->pFromTable)->precision;
    code = translateDeleteWhere(pCxt, pDelete);
  }
  pCxt->currClause = SQL_CLAUSE_SELECT;
  if (TSDB_CODE_SUCCESS == code) {
    code = translateExpr(pCxt, &pDelete->pCountFunc);
  }
  if (TSDB_CODE_SUCCESS == code) {
    code = translateExpr(pCxt, &pDelete->pFirstFunc);
  }
  if (TSDB_CODE_SUCCESS == code) {
    code = translateExpr(pCxt, &pDelete->pLastFunc);
  }
  return code;
}

static int32_t translateInsertCols(STranslateContext* pCxt, SInsertStmt* pInsert) {
  if (NULL == pInsert->pCols) {
    return createAllColumns(pCxt, false, &pInsert->pCols);
  }
  return translateExprList(pCxt, pInsert->pCols);
}

static int32_t translateInsertQuery(STranslateContext* pCxt, SInsertStmt* pInsert) {
  int32_t code = resetTranslateNamespace(pCxt);
  if (TSDB_CODE_SUCCESS == code) {
    code = translateQuery(pCxt, pInsert->pQuery);
  }
  return code;
}

static int32_t addOrderByPrimaryKeyToQueryImpl(STranslateContext* pCxt, SNode* pPrimaryKeyExpr,
                                               SNodeList** pOrderByList) {
  SOrderByExprNode* pOrderByExpr = (SOrderByExprNode*)nodesMakeNode(QUERY_NODE_ORDER_BY_EXPR);
  if (NULL == pOrderByExpr) {
    return TSDB_CODE_OUT_OF_MEMORY;
  }
  pOrderByExpr->nullOrder = NULL_ORDER_FIRST;
  pOrderByExpr->order = ORDER_ASC;
  pOrderByExpr->pExpr = nodesCloneNode(pPrimaryKeyExpr);
  if (NULL == pOrderByExpr->pExpr) {
    nodesDestroyNode((SNode*)pOrderByExpr);
    return TSDB_CODE_OUT_OF_MEMORY;
  }
  ((SExprNode*)pOrderByExpr->pExpr)->orderAlias = true;
  NODES_DESTORY_LIST(*pOrderByList);
  return nodesListMakeStrictAppend(pOrderByList, (SNode*)pOrderByExpr);
}

static int32_t addOrderByPrimaryKeyToQuery(STranslateContext* pCxt, SNode* pPrimaryKeyExpr, SNode* pStmt) {
  if (QUERY_NODE_SELECT_STMT == nodeType(pStmt)) {
    return addOrderByPrimaryKeyToQueryImpl(pCxt, pPrimaryKeyExpr, &((SSelectStmt*)pStmt)->pOrderByList);
  }
  return addOrderByPrimaryKeyToQueryImpl(pCxt, pPrimaryKeyExpr, &((SSetOperator*)pStmt)->pOrderByList);
}

static int32_t translateInsertProject(STranslateContext* pCxt, SInsertStmt* pInsert) {
  SNodeList* pProjects = getProjectList(pInsert->pQuery);
  if (LIST_LENGTH(pInsert->pCols) != LIST_LENGTH(pProjects)) {
    return generateSyntaxErrMsgExt(&pCxt->msgBuf, TSDB_CODE_PAR_INVALID_COLUMNS_NUM, "Illegal number of columns");
  }

  SNode* pPrimaryKeyExpr = NULL;
  SNode* pBoundCol = NULL;
  SNode* pProj = NULL;
  FORBOTH(pBoundCol, pInsert->pCols, pProj, pProjects) {
    SColumnNode* pCol = (SColumnNode*)pBoundCol;
    SExprNode*   pExpr = (SExprNode*)pProj;
    if (!dataTypeEqual(&pCol->node.resType, &pExpr->resType)) {
      SNode*  pFunc = NULL;
      int32_t code = createCastFunc(pCxt, pProj, pCol->node.resType, &pFunc);
      if (TSDB_CODE_SUCCESS != code) {
        return code;
      }
      REPLACE_LIST2_NODE(pFunc);
      pExpr = (SExprNode*)pFunc;
    }
    snprintf(pExpr->aliasName, sizeof(pExpr->aliasName), "%s", pCol->colName);
    if (PRIMARYKEY_TIMESTAMP_COL_ID == pCol->colId) {
      pPrimaryKeyExpr = pProj;
    }
  }

  if (NULL == pPrimaryKeyExpr) {
    return generateSyntaxErrMsgExt(&pCxt->msgBuf, TSDB_CODE_PAR_INVALID_COLUMNS_NUM,
                                   "Primary timestamp column can not be null");
  }

  return addOrderByPrimaryKeyToQuery(pCxt, pPrimaryKeyExpr, pInsert->pQuery);
}

static int32_t translateInsertTable(STranslateContext* pCxt, SNode* pTable) {
  int32_t code = translateFrom(pCxt, pTable);
  if (TSDB_CODE_SUCCESS == code && TSDB_CHILD_TABLE != ((SRealTableNode*)pTable)->pMeta->tableType &&
      TSDB_NORMAL_TABLE != ((SRealTableNode*)pTable)->pMeta->tableType) {
    code = generateSyntaxErrMsgExt(&pCxt->msgBuf, TSDB_CODE_PAR_SYNTAX_ERROR,
                                   "insert data into super table is not supported");
  }
  return code;
}

static int32_t translateInsert(STranslateContext* pCxt, SInsertStmt* pInsert) {
  pCxt->pCurrStmt = (SNode*)pInsert;
  int32_t code = translateInsertTable(pCxt, pInsert->pTable);
  if (TSDB_CODE_SUCCESS == code) {
    code = translateInsertCols(pCxt, pInsert);
  }
  if (TSDB_CODE_SUCCESS == code) {
    code = translateInsertQuery(pCxt, pInsert);
  }
  if (TSDB_CODE_SUCCESS == code) {
    code = translateInsertProject(pCxt, pInsert);
  }
  return code;
}

static int64_t getUnitPerMinute(uint8_t precision) {
  switch (precision) {
    case TSDB_TIME_PRECISION_MILLI:
      return MILLISECOND_PER_MINUTE;
    case TSDB_TIME_PRECISION_MICRO:
      return MILLISECOND_PER_MINUTE * 1000LL;
    case TSDB_TIME_PRECISION_NANO:
      return NANOSECOND_PER_MINUTE;
    default:
      break;
  }
  return MILLISECOND_PER_MINUTE;
}

static int64_t getBigintFromValueNode(SValueNode* pVal) {
  if (pVal->isDuration) {
    return pVal->datum.i / getUnitPerMinute(pVal->node.resType.precision);
  }
  return pVal->datum.i;
}

static int32_t buildCreateDbRetentions(const SNodeList* pRetentions, SCreateDbReq* pReq) {
  if (NULL != pRetentions) {
    pReq->pRetensions = taosArrayInit(LIST_LENGTH(pRetentions), sizeof(SRetention));
    if (NULL == pReq->pRetensions) {
      return TSDB_CODE_OUT_OF_MEMORY;
    }
    SValueNode* pFreq = NULL;
    SValueNode* pKeep = NULL;
    SNode*      pNode = NULL;
    int32_t     index = 0;
    FOREACH(pNode, pRetentions) {
      pFreq = (SValueNode*)nodesListGetNode(((SNodeListNode*)pNode)->pNodeList, 0);
      pKeep = (SValueNode*)nodesListGetNode(((SNodeListNode*)pNode)->pNodeList, 1);
      SRetention retention = {
          .freq = pFreq->datum.i, .freqUnit = pFreq->unit, .keep = pKeep->datum.i, .keepUnit = pKeep->unit};
      taosArrayPush(pReq->pRetensions, &retention);
    }
    pReq->numOfRetensions = taosArrayGetSize(pReq->pRetensions);
  }
  return TSDB_CODE_SUCCESS;
}

static int32_t buildCreateDbReq(STranslateContext* pCxt, SCreateDatabaseStmt* pStmt, SCreateDbReq* pReq) {
  SName name = {0};
  tNameSetDbName(&name, pCxt->pParseCxt->acctId, pStmt->dbName, strlen(pStmt->dbName));
  tNameGetFullDbName(&name, pReq->db);
  pReq->numOfVgroups = pStmt->pOptions->numOfVgroups;
  pReq->numOfStables = pStmt->pOptions->singleStable;
  pReq->buffer = pStmt->pOptions->buffer;
  pReq->pageSize = pStmt->pOptions->pagesize;
  pReq->pages = pStmt->pOptions->pages;
  pReq->daysPerFile = pStmt->pOptions->daysPerFile;
  pReq->daysToKeep0 = pStmt->pOptions->keep[0];
  pReq->daysToKeep1 = pStmt->pOptions->keep[1];
  pReq->daysToKeep2 = pStmt->pOptions->keep[2];
  pReq->minRows = pStmt->pOptions->minRowsPerBlock;
  pReq->maxRows = pStmt->pOptions->maxRowsPerBlock;
  pReq->walFsyncPeriod = pStmt->pOptions->fsyncPeriod;
  pReq->walLevel = pStmt->pOptions->walLevel;
  pReq->precision = pStmt->pOptions->precision;
  pReq->compression = pStmt->pOptions->compressionLevel;
  pReq->replications = pStmt->pOptions->replica;
  pReq->strict = pStmt->pOptions->strict;
  pReq->cacheLast = pStmt->pOptions->cacheModel;
  pReq->cacheLastSize = pStmt->pOptions->cacheLastSize;
  pReq->schemaless = pStmt->pOptions->schemaless;
  pReq->walRetentionPeriod = pStmt->pOptions->walRetentionPeriod;
  pReq->walRetentionSize = pStmt->pOptions->walRetentionSize;
  pReq->walRollPeriod = pStmt->pOptions->walRollPeriod;
  pReq->walSegmentSize = pStmt->pOptions->walSegmentSize;
  pReq->sstTrigger = pStmt->pOptions->sstTrigger;
  pReq->hashPrefix = pStmt->pOptions->tablePrefix;
  pReq->hashSuffix = pStmt->pOptions->tableSuffix;
  pReq->tsdbPageSize = pStmt->pOptions->tsdbPageSize;
  pReq->ignoreExist = pStmt->ignoreExists;
  return buildCreateDbRetentions(pStmt->pOptions->pRetentions, pReq);
}

static int32_t checkRangeOption(STranslateContext* pCxt, int32_t code, const char* pName, int64_t val, int64_t minVal,
                                int64_t maxVal) {
  if (val >= 0 && (val < minVal || val > maxVal)) {
    return generateSyntaxErrMsgExt(&pCxt->msgBuf, code,
                                   "Invalid option %s: %" PRId64 " valid range: [%" PRId64 ", %" PRId64 "]", pName, val,
                                   minVal, maxVal);
  }
  return TSDB_CODE_SUCCESS;
}

static int32_t checkDbRangeOption(STranslateContext* pCxt, const char* pName, int32_t val, int32_t minVal,
                                  int32_t maxVal) {
  return checkRangeOption(pCxt, TSDB_CODE_PAR_INVALID_DB_OPTION, pName, val, minVal, maxVal);
}

static int32_t checkTableRangeOption(STranslateContext* pCxt, const char* pName, int64_t val, int64_t minVal,
                                     int64_t maxVal) {
  return checkRangeOption(pCxt, TSDB_CODE_PAR_INVALID_TABLE_OPTION, pName, val, minVal, maxVal);
}

static int32_t checkDbDaysOption(STranslateContext* pCxt, SDatabaseOptions* pOptions) {
  if (NULL != pOptions->pDaysPerFile) {
    if (DEAL_RES_ERROR == translateValue(pCxt, pOptions->pDaysPerFile)) {
      return pCxt->errCode;
    }
    if (TIME_UNIT_MINUTE != pOptions->pDaysPerFile->unit && TIME_UNIT_HOUR != pOptions->pDaysPerFile->unit &&
        TIME_UNIT_DAY != pOptions->pDaysPerFile->unit) {
      return generateSyntaxErrMsgExt(&pCxt->msgBuf, TSDB_CODE_PAR_INVALID_DB_OPTION,
                                     "Invalid option duration unit: %c, only %c, %c, %c allowed",
                                     pOptions->pDaysPerFile->unit, TIME_UNIT_MINUTE, TIME_UNIT_HOUR, TIME_UNIT_DAY);
    }
    pOptions->daysPerFile = getBigintFromValueNode(pOptions->pDaysPerFile);
  }
  return checkDbRangeOption(pCxt, "daysPerFile", pOptions->daysPerFile, TSDB_MIN_DAYS_PER_FILE, TSDB_MAX_DAYS_PER_FILE);
}

static int32_t checkDbKeepOption(STranslateContext* pCxt, SDatabaseOptions* pOptions) {
  if (NULL == pOptions->pKeep) {
    return TSDB_CODE_SUCCESS;
  }

  int32_t numOfKeep = LIST_LENGTH(pOptions->pKeep);
  if (numOfKeep > 3 || numOfKeep < 1) {
    return generateSyntaxErrMsgExt(&pCxt->msgBuf, TSDB_CODE_PAR_INVALID_DB_OPTION, "Invalid number of keep options");
  }

  SNode* pNode = NULL;
  FOREACH(pNode, pOptions->pKeep) {
    SValueNode* pVal = (SValueNode*)pNode;
    if (DEAL_RES_ERROR == translateValue(pCxt, pVal)) {
      return pCxt->errCode;
    }
    if (pVal->isDuration && TIME_UNIT_MINUTE != pVal->unit && TIME_UNIT_HOUR != pVal->unit &&
        TIME_UNIT_DAY != pVal->unit) {
      return generateSyntaxErrMsgExt(&pCxt->msgBuf, TSDB_CODE_PAR_INVALID_DB_OPTION,
                                     "Invalid option keep unit: %c, only m, h, d allowed", pVal->unit);
    }
    if (!pVal->isDuration) {
      pVal->datum.i = pVal->datum.i * 1440;
    }
  }

  pOptions->keep[0] = getBigintFromValueNode((SValueNode*)nodesListGetNode(pOptions->pKeep, 0));

  if (numOfKeep < 2) {
    pOptions->keep[1] = pOptions->keep[0];
  } else {
    pOptions->keep[1] = getBigintFromValueNode((SValueNode*)nodesListGetNode(pOptions->pKeep, 1));
  }
  if (numOfKeep < 3) {
    pOptions->keep[2] = pOptions->keep[1];
  } else {
    pOptions->keep[2] = getBigintFromValueNode((SValueNode*)nodesListGetNode(pOptions->pKeep, 2));
  }

  int64_t tsdbMaxKeep = TSDB_MAX_KEEP;
  if (pOptions->precision == TSDB_TIME_PRECISION_NANO) {
    tsdbMaxKeep = TSDB_MAX_KEEP_NS;
  }

  if (pOptions->keep[0] < TSDB_MIN_KEEP || pOptions->keep[1] < TSDB_MIN_KEEP || pOptions->keep[2] < TSDB_MIN_KEEP ||
      pOptions->keep[0] > tsdbMaxKeep || pOptions->keep[1] > tsdbMaxKeep || pOptions->keep[2] > tsdbMaxKeep) {
    return generateSyntaxErrMsgExt(&pCxt->msgBuf, TSDB_CODE_PAR_INVALID_DB_OPTION,
                                   "Invalid option keep: %" PRId64 ", %" PRId64 ", %" PRId64
                                   " valid range: [%dm, %" PRId64 "m]",
                                   pOptions->keep[0], pOptions->keep[1], pOptions->keep[2], TSDB_MIN_KEEP, tsdbMaxKeep);
  }

  if (!((pOptions->keep[0] <= pOptions->keep[1]) && (pOptions->keep[1] <= pOptions->keep[2]))) {
    return generateSyntaxErrMsgExt(&pCxt->msgBuf, TSDB_CODE_PAR_INVALID_DB_OPTION,
                                   "Invalid keep value, should be keep0 <= keep1 <= keep2");
  }

  return TSDB_CODE_SUCCESS;
}

static int32_t checkDbCacheModelOption(STranslateContext* pCxt, SDatabaseOptions* pOptions) {
  if ('\0' != pOptions->cacheModelStr[0]) {
    if (0 == strcasecmp(pOptions->cacheModelStr, TSDB_CACHE_MODEL_NONE_STR)) {
      pOptions->cacheModel = TSDB_CACHE_MODEL_NONE;
    } else if (0 == strcasecmp(pOptions->cacheModelStr, TSDB_CACHE_MODEL_LAST_ROW_STR)) {
      pOptions->cacheModel = TSDB_CACHE_MODEL_LAST_ROW;
    } else if (0 == strcasecmp(pOptions->cacheModelStr, TSDB_CACHE_MODEL_LAST_VALUE_STR)) {
      pOptions->cacheModel = TSDB_CACHE_MODEL_LAST_VALUE;
    } else if (0 == strcasecmp(pOptions->cacheModelStr, TSDB_CACHE_MODEL_BOTH_STR)) {
      pOptions->cacheModel = TSDB_CACHE_MODEL_BOTH;
    } else {
      return generateSyntaxErrMsgExt(&pCxt->msgBuf, TSDB_CODE_PAR_INVALID_DB_OPTION, "Invalid option cacheModel: %s",
                                     pOptions->cacheModelStr);
    }
  }
  return TSDB_CODE_SUCCESS;
}

static int32_t checkDbPrecisionOption(STranslateContext* pCxt, SDatabaseOptions* pOptions) {
  if ('\0' != pOptions->precisionStr[0]) {
    if (0 == strcasecmp(pOptions->precisionStr, TSDB_TIME_PRECISION_MILLI_STR)) {
      pOptions->precision = TSDB_TIME_PRECISION_MILLI;
    } else if (0 == strcasecmp(pOptions->precisionStr, TSDB_TIME_PRECISION_MICRO_STR)) {
      pOptions->precision = TSDB_TIME_PRECISION_MICRO;
    } else if (0 == strcasecmp(pOptions->precisionStr, TSDB_TIME_PRECISION_NANO_STR)) {
      pOptions->precision = TSDB_TIME_PRECISION_NANO;
    } else {
      return generateSyntaxErrMsgExt(&pCxt->msgBuf, TSDB_CODE_PAR_INVALID_DB_OPTION, "Invalid option precision: %s",
                                     pOptions->precisionStr);
    }
  }
  return TSDB_CODE_SUCCESS;
}

static int32_t checkDbStrictOption(STranslateContext* pCxt, SDatabaseOptions* pOptions) {
  if ('\0' != pOptions->strictStr[0]) {
    if (0 == strcasecmp(pOptions->strictStr, TSDB_DB_STRICT_OFF_STR)) {
      pOptions->strict = TSDB_DB_STRICT_OFF;
    } else if (0 == strcasecmp(pOptions->strictStr, TSDB_DB_STRICT_ON_STR)) {
      pOptions->strict = TSDB_DB_STRICT_ON;
    } else {
      return generateSyntaxErrMsgExt(&pCxt->msgBuf, TSDB_CODE_PAR_INVALID_DB_OPTION, "Invalid option strict: %s",
                                     pOptions->strictStr);
    }
  }
  return TSDB_CODE_SUCCESS;
}

static int32_t checkDbEnumOption(STranslateContext* pCxt, const char* pName, int32_t val, int32_t v1, int32_t v2) {
  if (val >= 0 && val != v1 && val != v2) {
    return generateSyntaxErrMsgExt(&pCxt->msgBuf, TSDB_CODE_PAR_INVALID_DB_OPTION,
                                   "Invalid option %s: %d, only %d, %d allowed", pName, val, v1, v2);
  }
  return TSDB_CODE_SUCCESS;
}

static int32_t checkDbRetentionsOption(STranslateContext* pCxt, SNodeList* pRetentions) {
  if (NULL == pRetentions) {
    return TSDB_CODE_SUCCESS;
  }

  if (LIST_LENGTH(pRetentions) > 3) {
    return generateSyntaxErrMsgExt(&pCxt->msgBuf, TSDB_CODE_PAR_INVALID_DB_OPTION, "Invalid option retentions");
  }

  SValueNode* pPrevFreq = NULL;
  SValueNode* pPrevKeep = NULL;
  SNode*      pRetention = NULL;
  FOREACH(pRetention, pRetentions) {
    SNode* pNode = NULL;
    FOREACH(pNode, ((SNodeListNode*)pRetention)->pNodeList) {
      SValueNode* pVal = (SValueNode*)pNode;
      if (DEAL_RES_ERROR == translateValue(pCxt, pVal)) {
        return pCxt->errCode;
      }
    }

    SValueNode* pFreq = (SValueNode*)nodesListGetNode(((SNodeListNode*)pRetention)->pNodeList, 0);
    SValueNode* pKeep = (SValueNode*)nodesListGetNode(((SNodeListNode*)pRetention)->pNodeList, 1);
    if (pFreq->datum.i <= 0 || 'n' == pFreq->unit || 'y' == pFreq->unit || pFreq->datum.i >= pKeep->datum.i ||
        (NULL != pPrevFreq && pPrevFreq->datum.i >= pFreq->datum.i) ||
        (NULL != pPrevKeep && pPrevKeep->datum.i > pKeep->datum.i)) {
      return generateSyntaxErrMsgExt(&pCxt->msgBuf, TSDB_CODE_PAR_INVALID_DB_OPTION, "Invalid option retentions");
    }
    pPrevFreq = pFreq;
    pPrevKeep = pKeep;
  }

  return TSDB_CODE_SUCCESS;
}

static int32_t checkDbTbPrefixSuffixOptions(STranslateContext* pCxt, int32_t tbPrefix, int32_t tbSuffix) {
  if (tbPrefix < TSDB_MIN_HASH_PREFIX || tbPrefix > TSDB_MAX_HASH_PREFIX) {
    return generateSyntaxErrMsgExt(&pCxt->msgBuf, TSDB_CODE_PAR_INVALID_DB_OPTION,
                                   "Invalid option table_prefix: %d valid range: [%d, %d]", tbPrefix,
                                   TSDB_MIN_HASH_PREFIX, TSDB_MAX_HASH_PREFIX);
  }

  if (tbSuffix < TSDB_MIN_HASH_SUFFIX || tbSuffix > TSDB_MAX_HASH_SUFFIX) {
    return generateSyntaxErrMsgExt(&pCxt->msgBuf, TSDB_CODE_PAR_INVALID_DB_OPTION,
                                   "Invalid option table_suffix: %d valid range: [%d, %d]", tbSuffix,
                                   TSDB_MIN_HASH_SUFFIX, TSDB_MAX_HASH_SUFFIX);
  }

  if ((tbPrefix * tbSuffix) < 0) {
    return generateSyntaxErrMsgExt(&pCxt->msgBuf, TSDB_CODE_PAR_INVALID_DB_OPTION,
                                   "Invalid option table_prefix & table_suffix: mixed usage not allowed");
  }

  if ((tbPrefix + tbSuffix) >= (TSDB_TABLE_NAME_LEN - 1)) {
    return generateSyntaxErrMsgExt(&pCxt->msgBuf, TSDB_CODE_PAR_INVALID_DB_OPTION,
                                   "Invalid option table_prefix & table_suffix: exceed max table name length");
  }

  return TSDB_CODE_SUCCESS;
}

static int32_t checkOptionsDependency(STranslateContext* pCxt, const char* pDbName, SDatabaseOptions* pOptions) {
  int32_t daysPerFile = pOptions->daysPerFile;
  int64_t daysToKeep0 = pOptions->keep[0];
  if (-1 == daysPerFile && -1 == daysToKeep0) {
    return TSDB_CODE_SUCCESS;
  } else if (-1 == daysPerFile || -1 == daysToKeep0) {
    SDbCfgInfo dbCfg = {0};
    int32_t    code = getDBCfg(pCxt, pDbName, &dbCfg);
    if (TSDB_CODE_SUCCESS != code) {
      return code;
    }
    daysPerFile = (-1 == daysPerFile ? dbCfg.daysPerFile : daysPerFile);
    daysToKeep0 = (-1 == daysToKeep0 ? dbCfg.daysToKeep0 : daysToKeep0);
  }
  if (daysPerFile > daysToKeep0) {
    return generateSyntaxErrMsgExt(&pCxt->msgBuf, TSDB_CODE_PAR_INVALID_DB_OPTION,
                                   "Invalid duration value, should be keep2 >= keep1 >= keep0 >= duration");
  }
  return TSDB_CODE_SUCCESS;
}

static int32_t checkDatabaseOptions(STranslateContext* pCxt, const char* pDbName, SDatabaseOptions* pOptions) {
  int32_t code =
      checkDbRangeOption(pCxt, "buffer", pOptions->buffer, TSDB_MIN_BUFFER_PER_VNODE, TSDB_MAX_BUFFER_PER_VNODE);
  if (TSDB_CODE_SUCCESS == code) {
    code = checkDbCacheModelOption(pCxt, pOptions);
  }
  if (TSDB_CODE_SUCCESS == code) {
    code =
        checkDbRangeOption(pCxt, "cacheSize", pOptions->cacheLastSize, TSDB_MIN_DB_CACHE_SIZE, TSDB_MAX_DB_CACHE_SIZE);
  }
  if (TSDB_CODE_SUCCESS == code) {
    code =
        checkDbRangeOption(pCxt, "compression", pOptions->compressionLevel, TSDB_MIN_COMP_LEVEL, TSDB_MAX_COMP_LEVEL);
  }
  if (TSDB_CODE_SUCCESS == code) {
    code = checkDbDaysOption(pCxt, pOptions);
  }
  if (TSDB_CODE_SUCCESS == code) {
    code = checkDbRangeOption(pCxt, "fsyncPeriod", pOptions->fsyncPeriod, TSDB_MIN_FSYNC_PERIOD, TSDB_MAX_FSYNC_PERIOD);
  }
  if (TSDB_CODE_SUCCESS == code) {
    code = checkDbRangeOption(pCxt, "maxRowsPerBlock", pOptions->maxRowsPerBlock, TSDB_MIN_MAXROWS_FBLOCK,
                              TSDB_MAX_MAXROWS_FBLOCK);
  }
  if (TSDB_CODE_SUCCESS == code) {
    code = checkDbRangeOption(pCxt, "minRowsPerBlock", pOptions->minRowsPerBlock, TSDB_MIN_MINROWS_FBLOCK,
                              TSDB_MAX_MINROWS_FBLOCK);
  }
  if (TSDB_CODE_SUCCESS == code) {
    code = checkDbPrecisionOption(pCxt, pOptions);
  }
  if (TSDB_CODE_SUCCESS == code) {
    code = checkDbKeepOption(pCxt, pOptions);  // use precision
  }
  if (TSDB_CODE_SUCCESS == code) {
    code = checkDbRangeOption(pCxt, "pages", pOptions->pages, TSDB_MIN_PAGES_PER_VNODE, TSDB_MAX_PAGES_PER_VNODE);
  }
  if (TSDB_CODE_SUCCESS == code) {
    code = checkDbRangeOption(pCxt, "pagesize", pOptions->pagesize, TSDB_MIN_PAGESIZE_PER_VNODE,
                              TSDB_MAX_PAGESIZE_PER_VNODE);
  }
  if (TSDB_CODE_SUCCESS == code) {
    code = checkDbRangeOption(pCxt, "tsdbPagesize", pOptions->tsdbPageSize, TSDB_MIN_TSDB_PAGESIZE,
                              TSDB_MAX_TSDB_PAGESIZE);
  }
  if (TSDB_CODE_SUCCESS == code) {
    code = checkDbEnumOption(pCxt, "replications", pOptions->replica, TSDB_MIN_DB_REPLICA, TSDB_MAX_DB_REPLICA);
  }
  if (TSDB_CODE_SUCCESS == code) {
    code = checkDbStrictOption(pCxt, pOptions);
  }
  if (TSDB_CODE_SUCCESS == code) {
    code = checkDbEnumOption(pCxt, "walLevel", pOptions->walLevel, TSDB_MIN_WAL_LEVEL, TSDB_MAX_WAL_LEVEL);
  }
  if (TSDB_CODE_SUCCESS == code) {
    code = checkDbRangeOption(pCxt, "vgroups", pOptions->numOfVgroups, TSDB_MIN_VNODES_PER_DB, TSDB_MAX_VNODES_PER_DB);
  }
  if (TSDB_CODE_SUCCESS == code) {
    code = checkDbEnumOption(pCxt, "singleStable", pOptions->singleStable, TSDB_DB_SINGLE_STABLE_ON,
                             TSDB_DB_SINGLE_STABLE_OFF);
  }
  if (TSDB_CODE_SUCCESS == code) {
    code = checkDbRetentionsOption(pCxt, pOptions->pRetentions);
  }
  if (TSDB_CODE_SUCCESS == code) {
    code = checkDbEnumOption(pCxt, "schemaless", pOptions->schemaless, TSDB_DB_SCHEMALESS_ON, TSDB_DB_SCHEMALESS_OFF);
  }
  if (TSDB_CODE_SUCCESS == code) {
    code = checkDbRangeOption(pCxt, "walRetentionPeriod", pOptions->walRetentionPeriod,
                              TSDB_DB_MIN_WAL_RETENTION_PERIOD, INT32_MAX);
  }
  if (TSDB_CODE_SUCCESS == code) {
    code = checkDbRangeOption(pCxt, "walRetentionSize", pOptions->walRetentionSize, TSDB_DB_MIN_WAL_RETENTION_SIZE,
                              INT32_MAX);
  }
  if (TSDB_CODE_SUCCESS == code) {
    code = checkDbRangeOption(pCxt, "walRollPeriod", pOptions->walRollPeriod, TSDB_DB_MIN_WAL_ROLL_PERIOD, INT32_MAX);
  }
  if (TSDB_CODE_SUCCESS == code) {
    code =
        checkDbRangeOption(pCxt, "walSegmentSize", pOptions->walSegmentSize, TSDB_DB_MIN_WAL_SEGMENT_SIZE, INT32_MAX);
  }
  if (TSDB_CODE_SUCCESS == code) {
    code = checkDbRangeOption(pCxt, "sstTrigger", pOptions->sstTrigger, TSDB_MIN_STT_TRIGGER, TSDB_MAX_STT_TRIGGER);
  }
  if (TSDB_CODE_SUCCESS == code) {
    code = checkDbTbPrefixSuffixOptions(pCxt, pOptions->tablePrefix, pOptions->tableSuffix);
  }
  if (TSDB_CODE_SUCCESS == code) {
    code = checkOptionsDependency(pCxt, pDbName, pOptions);
  }
  return code;
}

static int32_t checkCreateDatabase(STranslateContext* pCxt, SCreateDatabaseStmt* pStmt) {
  if (NULL != strchr(pStmt->dbName, '.')) {
    return generateSyntaxErrMsgExt(&pCxt->msgBuf, TSDB_CODE_PAR_INVALID_IDENTIFIER_NAME,
                                   "The database name cannot contain '.'");
  }
  return checkDatabaseOptions(pCxt, pStmt->dbName, pStmt->pOptions);
}

typedef int32_t (*FSerializeFunc)(void* pBuf, int32_t bufLen, void* pReq);

static int32_t buildCmdMsg(STranslateContext* pCxt, int16_t msgType, FSerializeFunc func, void* pReq) {
  pCxt->pCmdMsg = taosMemoryMalloc(sizeof(SCmdMsgInfo));
  if (NULL == pCxt->pCmdMsg) {
    return TSDB_CODE_OUT_OF_MEMORY;
  }
  pCxt->pCmdMsg->epSet = pCxt->pParseCxt->mgmtEpSet;
  pCxt->pCmdMsg->msgType = msgType;
  pCxt->pCmdMsg->msgLen = func(NULL, 0, pReq);
  pCxt->pCmdMsg->pMsg = taosMemoryMalloc(pCxt->pCmdMsg->msgLen);
  if (NULL == pCxt->pCmdMsg->pMsg) {
    return TSDB_CODE_OUT_OF_MEMORY;
  }
  func(pCxt->pCmdMsg->pMsg, pCxt->pCmdMsg->msgLen, pReq);

  return TSDB_CODE_SUCCESS;
}

static int32_t translateCreateDatabase(STranslateContext* pCxt, SCreateDatabaseStmt* pStmt) {
  SCreateDbReq createReq = {0};
  int32_t      code = checkCreateDatabase(pCxt, pStmt);
  if (TSDB_CODE_SUCCESS == code) {
    code = buildCreateDbReq(pCxt, pStmt, &createReq);
  }
  if (TSDB_CODE_SUCCESS == code) {
    code = buildCmdMsg(pCxt, TDMT_MND_CREATE_DB, (FSerializeFunc)tSerializeSCreateDbReq, &createReq);
  }
  tFreeSCreateDbReq(&createReq);
  return code;
}

static int32_t translateDropDatabase(STranslateContext* pCxt, SDropDatabaseStmt* pStmt) {
  SDropDbReq dropReq = {0};
  SName      name = {0};
  tNameSetDbName(&name, pCxt->pParseCxt->acctId, pStmt->dbName, strlen(pStmt->dbName));
  tNameGetFullDbName(&name, dropReq.db);
  dropReq.ignoreNotExists = pStmt->ignoreNotExists;

  return buildCmdMsg(pCxt, TDMT_MND_DROP_DB, (FSerializeFunc)tSerializeSDropDbReq, &dropReq);
}

static void buildAlterDbReq(STranslateContext* pCxt, SAlterDatabaseStmt* pStmt, SAlterDbReq* pReq) {
  SName name = {0};
  tNameSetDbName(&name, pCxt->pParseCxt->acctId, pStmt->dbName, strlen(pStmt->dbName));
  tNameGetFullDbName(&name, pReq->db);
  pReq->buffer = pStmt->pOptions->buffer;
  pReq->pageSize = -1;
  pReq->pages = pStmt->pOptions->pages;
  pReq->daysPerFile = -1;
  pReq->daysToKeep0 = pStmt->pOptions->keep[0];
  pReq->daysToKeep1 = pStmt->pOptions->keep[1];
  pReq->daysToKeep2 = pStmt->pOptions->keep[2];
  pReq->walFsyncPeriod = pStmt->pOptions->fsyncPeriod;
  pReq->walLevel = pStmt->pOptions->walLevel;
  pReq->strict = pStmt->pOptions->strict;
  pReq->cacheLast = pStmt->pOptions->cacheModel;
  pReq->cacheLastSize = pStmt->pOptions->cacheLastSize;
  pReq->replications = pStmt->pOptions->replica;
  pReq->sstTrigger = pStmt->pOptions->sstTrigger;
  pReq->minRows = pStmt->pOptions->minRowsPerBlock;
  pReq->walRetentionPeriod = pStmt->pOptions->walRetentionPeriod;
  pReq->walRetentionSize = pStmt->pOptions->walRetentionSize;
  return;
}

static int32_t translateAlterDatabase(STranslateContext* pCxt, SAlterDatabaseStmt* pStmt) {
  int32_t code = checkDatabaseOptions(pCxt, pStmt->dbName, pStmt->pOptions);
  if (TSDB_CODE_SUCCESS != code) {
    return code;
  }

  SAlterDbReq alterReq = {0};
  buildAlterDbReq(pCxt, pStmt, &alterReq);

  return buildCmdMsg(pCxt, TDMT_MND_ALTER_DB, (FSerializeFunc)tSerializeSAlterDbReq, &alterReq);
}

static int32_t translateTrimDatabase(STranslateContext* pCxt, STrimDatabaseStmt* pStmt) {
  STrimDbReq req = {.maxSpeed = pStmt->maxSpeed};
  SName      name = {0};
  tNameSetDbName(&name, pCxt->pParseCxt->acctId, pStmt->dbName, strlen(pStmt->dbName));
  tNameGetFullDbName(&name, req.db);
  return buildCmdMsg(pCxt, TDMT_MND_TRIM_DB, (FSerializeFunc)tSerializeSTrimDbReq, &req);
}

static int32_t columnDefNodeToField(SNodeList* pList, SArray** pArray) {
  *pArray = taosArrayInit(LIST_LENGTH(pList), sizeof(SField));
  SNode* pNode;
  FOREACH(pNode, pList) {
    SColumnDefNode* pCol = (SColumnDefNode*)pNode;
    SField          field = {.type = pCol->dataType.type, .bytes = calcTypeBytes(pCol->dataType)};
    strcpy(field.name, pCol->colName);
    if (pCol->sma) {
      field.flags |= COL_SMA_ON;
    }
    taosArrayPush(*pArray, &field);
  }
  return TSDB_CODE_SUCCESS;
}

static SColumnDefNode* findColDef(SNodeList* pCols, const SColumnNode* pCol) {
  SNode* pColDef = NULL;
  FOREACH(pColDef, pCols) {
    if (0 == strcmp(pCol->colName, ((SColumnDefNode*)pColDef)->colName)) {
      return (SColumnDefNode*)pColDef;
    }
  }
  return NULL;
}

static int32_t checkTableSmaOption(STranslateContext* pCxt, SCreateTableStmt* pStmt) {
  if (NULL != pStmt->pOptions->pSma) {
    SNode* pNode = NULL;
    FOREACH(pNode, pStmt->pCols) { ((SColumnDefNode*)pNode)->sma = false; }
    FOREACH(pNode, pStmt->pOptions->pSma) {
      SColumnNode*    pSmaCol = (SColumnNode*)pNode;
      SColumnDefNode* pColDef = findColDef(pStmt->pCols, pSmaCol);
      if (NULL == pColDef) {
        return generateSyntaxErrMsg(&pCxt->msgBuf, TSDB_CODE_PAR_INVALID_COLUMN, pSmaCol->colName);
      }
      pSmaCol->node.resType = pColDef->dataType;
      pColDef->sma = true;
    }
  }
  return TSDB_CODE_SUCCESS;
}

static bool validRollupFunc(const char* pFunc) {
  static const char*   rollupFuncs[] = {"avg", "sum", "min", "max", "last", "first"};
  static const int32_t numOfRollupFuncs = (sizeof(rollupFuncs) / sizeof(char*));
  for (int i = 0; i < numOfRollupFuncs; ++i) {
    if (0 == strcmp(rollupFuncs[i], pFunc)) {
      return true;
    }
  }
  return false;
}

static int32_t checkTableRollupOption(STranslateContext* pCxt, SNodeList* pFuncs, bool createStable,
                                      SDbCfgInfo* pDbCfg) {
  if (NULL == pFuncs) {
    if (NULL != pDbCfg->pRetensions) {
      return generateSyntaxErrMsgExt(&pCxt->msgBuf, TSDB_CODE_PAR_INVALID_TABLE_OPTION,
                                     "To create a super table in databases configured with the 'RETENTIONS' option, "
                                     "the 'ROLLUP' option must be present");
    }
    return TSDB_CODE_SUCCESS;
  }

  if (!createStable || NULL == pDbCfg->pRetensions) {
    return generateSyntaxErrMsgExt(&pCxt->msgBuf, TSDB_CODE_PAR_INVALID_TABLE_OPTION,
                                   "Invalid option rollup: Only supported for create super table in databases "
                                   "configured with the 'RETENTIONS' option");
  }
  if (1 != LIST_LENGTH(pFuncs)) {
    return generateSyntaxErrMsgExt(&pCxt->msgBuf, TSDB_CODE_PAR_INVALID_TABLE_OPTION,
                                   "Invalid option rollup: only one function is allowed");
  }
  const char* pFunc = ((SFunctionNode*)nodesListGetNode(pFuncs, 0))->functionName;
  if (!validRollupFunc(pFunc)) {
    return generateSyntaxErrMsgExt(&pCxt->msgBuf, TSDB_CODE_PAR_INVALID_TABLE_OPTION,
                                   "Invalid option rollup: %s function is not supported", pFunc);
  }
  return TSDB_CODE_SUCCESS;
}

static int32_t checkTableTagsSchema(STranslateContext* pCxt, SHashObj* pHash, SNodeList* pTags) {
  int32_t ntags = LIST_LENGTH(pTags);
  if (0 == ntags) {
    return TSDB_CODE_SUCCESS;
  } else if (ntags > TSDB_MAX_TAGS) {
    return generateSyntaxErrMsg(&pCxt->msgBuf, TSDB_CODE_PAR_INVALID_TAGS_NUM);
  }

  int32_t code = TSDB_CODE_SUCCESS;
  int32_t tagsSize = 0;
  SNode*  pNode = NULL;
  FOREACH(pNode, pTags) {
    SColumnDefNode* pTag = (SColumnDefNode*)pNode;
    int32_t         len = strlen(pTag->colName);
    if (NULL != taosHashGet(pHash, pTag->colName, len)) {
      code = generateSyntaxErrMsg(&pCxt->msgBuf, TSDB_CODE_PAR_DUPLICATED_COLUMN);
    }
    if (TSDB_CODE_SUCCESS == code && pTag->dataType.type == TSDB_DATA_TYPE_JSON && ntags > 1) {
      code = generateSyntaxErrMsg(&pCxt->msgBuf, TSDB_CODE_PAR_ONLY_ONE_JSON_TAG);
    }
    if (TSDB_CODE_SUCCESS == code) {
      if ((TSDB_DATA_TYPE_VARCHAR == pTag->dataType.type && calcTypeBytes(pTag->dataType) > TSDB_MAX_TAGS_LEN) ||
          (TSDB_DATA_TYPE_NCHAR == pTag->dataType.type && calcTypeBytes(pTag->dataType) > TSDB_MAX_TAGS_LEN)) {
        code = generateSyntaxErrMsg(&pCxt->msgBuf, TSDB_CODE_PAR_INVALID_VAR_COLUMN_LEN);
      }
    }
    if (TSDB_CODE_SUCCESS == code) {
      code = taosHashPut(pHash, pTag->colName, len, &pTag, POINTER_BYTES);
    }
    if (TSDB_CODE_SUCCESS == code) {
      tagsSize += calcTypeBytes(pTag->dataType);
    } else {
      break;
    }
  }

  if (TSDB_CODE_SUCCESS == code && tagsSize > TSDB_MAX_TAGS_LEN) {
    code = generateSyntaxErrMsg(&pCxt->msgBuf, TSDB_CODE_PAR_INVALID_TAGS_LENGTH, TSDB_MAX_TAGS_LEN);
  }

  return code;
}

static int32_t checkTableColsSchema(STranslateContext* pCxt, SHashObj* pHash, int32_t ntags, SNodeList* pCols) {
  int32_t ncols = LIST_LENGTH(pCols);
  if (ncols < TSDB_MIN_COLUMNS) {
    return generateSyntaxErrMsg(&pCxt->msgBuf, TSDB_CODE_PAR_INVALID_COLUMNS_NUM);
  } else if (ncols + ntags > TSDB_MAX_COLUMNS) {
    return generateSyntaxErrMsg(&pCxt->msgBuf, TSDB_CODE_PAR_TOO_MANY_COLUMNS);
  }

  int32_t code = TSDB_CODE_SUCCESS;

  bool    first = true;
  int32_t rowSize = 0;
  SNode*  pNode = NULL;
  FOREACH(pNode, pCols) {
    SColumnDefNode* pCol = (SColumnDefNode*)pNode;
    if (first) {
      first = false;
      if (TSDB_DATA_TYPE_TIMESTAMP != pCol->dataType.type) {
        code = generateSyntaxErrMsg(&pCxt->msgBuf, TSDB_CODE_PAR_INVALID_FIRST_COLUMN);
      }
    }
    if (TSDB_CODE_SUCCESS == code && pCol->dataType.type == TSDB_DATA_TYPE_JSON) {
      code = generateSyntaxErrMsg(&pCxt->msgBuf, TSDB_CODE_PAR_INVALID_COL_JSON);
    }
    int32_t len = strlen(pCol->colName);
    if (TSDB_CODE_SUCCESS == code && NULL != taosHashGet(pHash, pCol->colName, len)) {
      code = generateSyntaxErrMsg(&pCxt->msgBuf, TSDB_CODE_PAR_DUPLICATED_COLUMN);
    }
    if (TSDB_CODE_SUCCESS == code) {
      if ((TSDB_DATA_TYPE_VARCHAR == pCol->dataType.type && calcTypeBytes(pCol->dataType) > TSDB_MAX_BINARY_LEN) ||
          (TSDB_DATA_TYPE_NCHAR == pCol->dataType.type && calcTypeBytes(pCol->dataType) > TSDB_MAX_NCHAR_LEN)) {
        code = generateSyntaxErrMsg(&pCxt->msgBuf, TSDB_CODE_PAR_INVALID_VAR_COLUMN_LEN);
      }
    }
    if (TSDB_CODE_SUCCESS == code) {
      code = taosHashPut(pHash, pCol->colName, len, &pCol, POINTER_BYTES);
    }
    if (TSDB_CODE_SUCCESS == code) {
      rowSize += calcTypeBytes(pCol->dataType);
    } else {
      break;
    }
  }

  if (TSDB_CODE_SUCCESS == code && rowSize > TSDB_MAX_BYTES_PER_ROW) {
    code = generateSyntaxErrMsg(&pCxt->msgBuf, TSDB_CODE_PAR_INVALID_ROW_LENGTH, TSDB_MAX_BYTES_PER_ROW);
  }

  return code;
}

static int32_t checkTableSchema(STranslateContext* pCxt, SCreateTableStmt* pStmt) {
  SHashObj* pHash = taosHashInit(LIST_LENGTH(pStmt->pTags) + LIST_LENGTH(pStmt->pCols),
                                 taosGetDefaultHashFunction(TSDB_DATA_TYPE_BINARY), false, HASH_NO_LOCK);
  if (NULL == pHash) {
    return TSDB_CODE_OUT_OF_MEMORY;
  }

  int32_t code = checkTableTagsSchema(pCxt, pHash, pStmt->pTags);
  if (TSDB_CODE_SUCCESS == code) {
    code = checkTableColsSchema(pCxt, pHash, LIST_LENGTH(pStmt->pTags), pStmt->pCols);
  }

  taosHashCleanup(pHash);
  return code;
}

static int32_t getTableDelayOrWatermarkOption(STranslateContext* pCxt, const char* pName, int64_t minVal,
                                              int64_t maxVal, SValueNode* pVal, int64_t* pMaxDelay) {
  int32_t code = (DEAL_RES_ERROR == translateValue(pCxt, pVal) ? pCxt->errCode : TSDB_CODE_SUCCESS);
  if (TSDB_CODE_SUCCESS == code && TIME_UNIT_MILLISECOND != pVal->unit && TIME_UNIT_SECOND != pVal->unit &&
      TIME_UNIT_MINUTE != pVal->unit) {
    code = generateSyntaxErrMsgExt(&pCxt->msgBuf, TSDB_CODE_PAR_INVALID_TABLE_OPTION,
                                   "Invalid option %s unit: %c, only %c, %c, %c allowed", pName, pVal->unit,
                                   TIME_UNIT_MILLISECOND, TIME_UNIT_SECOND, TIME_UNIT_MINUTE);
  }
  if (TSDB_CODE_SUCCESS == code) {
    code = checkTableRangeOption(pCxt, pName, pVal->datum.i, minVal, maxVal);
  }
  if (TSDB_CODE_SUCCESS == code) {
    *pMaxDelay = pVal->datum.i;
  }
  return code;
}

static int32_t getTableMaxDelayOption(STranslateContext* pCxt, SValueNode* pVal, int64_t* pMaxDelay) {
  return getTableDelayOrWatermarkOption(pCxt, "maxDelay", TSDB_MIN_ROLLUP_MAX_DELAY, TSDB_MAX_ROLLUP_MAX_DELAY, pVal,
                                        pMaxDelay);
}

static int32_t checkTableMaxDelayOption(STranslateContext* pCxt, STableOptions* pOptions, bool createStable,
                                        SDbCfgInfo* pDbCfg) {
  if (NULL == pOptions->pMaxDelay) {
    return TSDB_CODE_SUCCESS;
  }

  if (!createStable || NULL == pDbCfg->pRetensions) {
    return generateSyntaxErrMsgExt(&pCxt->msgBuf, TSDB_CODE_PAR_INVALID_TABLE_OPTION,
                                   "Invalid option maxdelay: Only supported for create super table in databases "
                                   "configured with the 'RETENTIONS' option");
  }

  if (LIST_LENGTH(pOptions->pMaxDelay) > 2) {
    return generateSyntaxErrMsgExt(&pCxt->msgBuf, TSDB_CODE_PAR_INVALID_TABLE_OPTION, "Invalid option maxdelay");
  }

  int32_t code =
      getTableMaxDelayOption(pCxt, (SValueNode*)nodesListGetNode(pOptions->pMaxDelay, 0), &pOptions->maxDelay1);
  if (TSDB_CODE_SUCCESS == code && 2 == LIST_LENGTH(pOptions->pMaxDelay)) {
    code = getTableMaxDelayOption(pCxt, (SValueNode*)nodesListGetNode(pOptions->pMaxDelay, 1), &pOptions->maxDelay2);
  }

  return code;
}

static int32_t getTableWatermarkOption(STranslateContext* pCxt, SValueNode* pVal, int64_t* pMaxDelay) {
  return getTableDelayOrWatermarkOption(pCxt, "watermark", TSDB_MIN_ROLLUP_WATERMARK, TSDB_MAX_ROLLUP_WATERMARK, pVal,
                                        pMaxDelay);
}

static int32_t checkTableWatermarkOption(STranslateContext* pCxt, STableOptions* pOptions, bool createStable,
                                         SDbCfgInfo* pDbCfg) {
  if (NULL == pOptions->pWatermark) {
    return TSDB_CODE_SUCCESS;
  }

  if (!createStable || NULL == pDbCfg->pRetensions) {
    return generateSyntaxErrMsgExt(&pCxt->msgBuf, TSDB_CODE_PAR_INVALID_TABLE_OPTION,
                                   "Invalid option watermark: Only supported for create super table in databases "
                                   "configured with the 'RETENTIONS' option");
  }

  if (LIST_LENGTH(pOptions->pWatermark) > 2) {
    return generateSyntaxErrMsgExt(&pCxt->msgBuf, TSDB_CODE_PAR_INVALID_TABLE_OPTION, "Invalid option watermark");
  }

  int32_t code =
      getTableWatermarkOption(pCxt, (SValueNode*)nodesListGetNode(pOptions->pWatermark, 0), &pOptions->watermark1);
  if (TSDB_CODE_SUCCESS == code && 2 == LIST_LENGTH(pOptions->pWatermark)) {
    code = getTableWatermarkOption(pCxt, (SValueNode*)nodesListGetNode(pOptions->pWatermark, 1), &pOptions->watermark2);
  }

  return code;
}

static int32_t getTableDeleteMarkOption(STranslateContext* pCxt, SValueNode* pVal, int64_t* pMaxDelay) {
  return getTableDelayOrWatermarkOption(pCxt, "delete_mark", TSDB_MIN_ROLLUP_DELETE_MARK, TSDB_MAX_ROLLUP_DELETE_MARK,
                                        pVal, pMaxDelay);
}

static int32_t checkTableDeleteMarkOption(STranslateContext* pCxt, STableOptions* pOptions, bool createStable,
                                          SDbCfgInfo* pDbCfg) {
  if (NULL == pOptions->pDeleteMark) {
    return TSDB_CODE_SUCCESS;
  }

  if (!createStable || NULL == pDbCfg->pRetensions) {
    return generateSyntaxErrMsgExt(&pCxt->msgBuf, TSDB_CODE_PAR_INVALID_TABLE_OPTION,
                                   "Invalid option delete_mark: Only supported for create super table in databases "
                                   "configured with the 'RETENTIONS' option");
  }

  if (LIST_LENGTH(pOptions->pDeleteMark) > 2) {
    return generateSyntaxErrMsgExt(&pCxt->msgBuf, TSDB_CODE_PAR_INVALID_TABLE_OPTION, "Invalid option delete_mark");
  }

  int32_t code =
      getTableDeleteMarkOption(pCxt, (SValueNode*)nodesListGetNode(pOptions->pDeleteMark, 0), &pOptions->deleteMark1);
  if (TSDB_CODE_SUCCESS == code && 2 == LIST_LENGTH(pOptions->pDeleteMark)) {
    code =
        getTableDeleteMarkOption(pCxt, (SValueNode*)nodesListGetNode(pOptions->pDeleteMark, 1), &pOptions->deleteMark2);
  }

  return code;
}

static int32_t checkCreateTable(STranslateContext* pCxt, SCreateTableStmt* pStmt, bool createStable) {
  if (NULL != strchr(pStmt->tableName, '.')) {
    return generateSyntaxErrMsgExt(&pCxt->msgBuf, TSDB_CODE_PAR_INVALID_IDENTIFIER_NAME,
                                   "The table name cannot contain '.'");
  }

  SDbCfgInfo dbCfg = {0};
  int32_t    code = getDBCfg(pCxt, pStmt->dbName, &dbCfg);
  if (TSDB_CODE_SUCCESS == code && !createStable && NULL != dbCfg.pRetensions) {
    code = generateSyntaxErrMsgExt(
        &pCxt->msgBuf, TSDB_CODE_PAR_INVALID_TABLE_OPTION,
        "Only super table creation is supported in databases configured with the 'RETENTIONS' option");
  }
  if (TSDB_CODE_SUCCESS == code) {
    code = checkTableMaxDelayOption(pCxt, pStmt->pOptions, createStable, &dbCfg);
  }
  if (TSDB_CODE_SUCCESS == code) {
    code = checkTableWatermarkOption(pCxt, pStmt->pOptions, createStable, &dbCfg);
  }
  if (TSDB_CODE_SUCCESS == code) {
    code = checkTableDeleteMarkOption(pCxt, pStmt->pOptions, createStable, &dbCfg);
  }
  if (TSDB_CODE_SUCCESS == code) {
    code = checkTableRollupOption(pCxt, pStmt->pOptions->pRollupFuncs, createStable, &dbCfg);
  }
  if (TSDB_CODE_SUCCESS == code) {
    code = checkTableSmaOption(pCxt, pStmt);
  }
  if (TSDB_CODE_SUCCESS == code) {
    code = checkTableSchema(pCxt, pStmt);
  }
  return code;
}

static void toSchema(const SColumnDefNode* pCol, col_id_t colId, SSchema* pSchema) {
  int8_t flags = 0;
  if (pCol->sma) {
    flags |= COL_SMA_ON;
  }
  pSchema->colId = colId;
  pSchema->type = pCol->dataType.type;
  pSchema->bytes = calcTypeBytes(pCol->dataType);
  pSchema->flags = flags;
  strcpy(pSchema->name, pCol->colName);
}

typedef struct SSampleAstInfo {
  const char* pDbName;
  const char* pTableName;
  SNodeList*  pFuncs;
  SNode*      pInterval;
  SNode*      pOffset;
  SNode*      pSliding;
  SNodeList*  pPartitionByList;
  STableMeta* pRollupTableMeta;
  bool        createSmaIndex;
} SSampleAstInfo;

static int32_t buildTableForSampleAst(SSampleAstInfo* pInfo, SNode** pOutput) {
  SRealTableNode* pTable = (SRealTableNode*)nodesMakeNode(QUERY_NODE_REAL_TABLE);
  if (NULL == pTable) {
    return TSDB_CODE_OUT_OF_MEMORY;
  }
  snprintf(pTable->table.dbName, sizeof(pTable->table.dbName), "%s", pInfo->pDbName);
  snprintf(pTable->table.tableName, sizeof(pTable->table.tableName), "%s", pInfo->pTableName);
  TSWAP(pTable->pMeta, pInfo->pRollupTableMeta);
  *pOutput = (SNode*)pTable;
  return TSDB_CODE_SUCCESS;
}

static int32_t addWstartToSampleProjects(SNodeList* pProjectionList) {
  SFunctionNode* pFunc = (SFunctionNode*)nodesMakeNode(QUERY_NODE_FUNCTION);
  if (NULL == pFunc) {
    return TSDB_CODE_OUT_OF_MEMORY;
  }
  strcpy(pFunc->functionName, "_wstart");
  return nodesListPushFront(pProjectionList, (SNode*)pFunc);
}

static int32_t addWendToSampleProjects(SNodeList* pProjectionList) {
  SFunctionNode* pFunc = (SFunctionNode*)nodesMakeNode(QUERY_NODE_FUNCTION);
  if (NULL == pFunc) {
    return TSDB_CODE_OUT_OF_MEMORY;
  }
  strcpy(pFunc->functionName, "_wend");
  return nodesListAppend(pProjectionList, (SNode*)pFunc);
}

static int32_t addWdurationToSampleProjects(SNodeList* pProjectionList) {
  SFunctionNode* pFunc = (SFunctionNode*)nodesMakeNode(QUERY_NODE_FUNCTION);
  if (NULL == pFunc) {
    return TSDB_CODE_OUT_OF_MEMORY;
  }
  strcpy(pFunc->functionName, "_wduration");
  return nodesListAppend(pProjectionList, (SNode*)pFunc);
}

static int32_t buildProjectsForSampleAst(SSampleAstInfo* pInfo, SNodeList** pList) {
  SNodeList* pProjectionList = pInfo->pFuncs;
  pInfo->pFuncs = NULL;

  int32_t code = addWstartToSampleProjects(pProjectionList);
  if (TSDB_CODE_SUCCESS == code && pInfo->createSmaIndex) {
    code = addWendToSampleProjects(pProjectionList);
    if (TSDB_CODE_SUCCESS == code) {
      code = addWdurationToSampleProjects(pProjectionList);
    }
  }

  if (TSDB_CODE_SUCCESS == code) {
    SNode* pProject = NULL;
    FOREACH(pProject, pProjectionList) { sprintf(((SExprNode*)pProject)->aliasName, "#%p", pProject); }
    *pList = pProjectionList;
  } else {
    nodesDestroyList(pProjectionList);
  }
  return code;
}

static int32_t buildIntervalForSampleAst(SSampleAstInfo* pInfo, SNode** pOutput) {
  SIntervalWindowNode* pInterval = (SIntervalWindowNode*)nodesMakeNode(QUERY_NODE_INTERVAL_WINDOW);
  if (NULL == pInterval) {
    return TSDB_CODE_OUT_OF_MEMORY;
  }
  TSWAP(pInterval->pInterval, pInfo->pInterval);
  TSWAP(pInterval->pOffset, pInfo->pOffset);
  TSWAP(pInterval->pSliding, pInfo->pSliding);
  pInterval->pCol = nodesMakeNode(QUERY_NODE_COLUMN);
  if (NULL == pInterval->pCol) {
    nodesDestroyNode((SNode*)pInterval);
    return TSDB_CODE_OUT_OF_MEMORY;
  }
  ((SColumnNode*)pInterval->pCol)->colId = PRIMARYKEY_TIMESTAMP_COL_ID;
  strcpy(((SColumnNode*)pInterval->pCol)->colName, ROWTS_PSEUDO_COLUMN_NAME);
  *pOutput = (SNode*)pInterval;
  return TSDB_CODE_SUCCESS;
}

static int32_t buildSampleAst(STranslateContext* pCxt, SSampleAstInfo* pInfo, char** pAst, int32_t* pLen, char** pExpr,
                              int32_t* pExprLen) {
  SSelectStmt* pSelect = (SSelectStmt*)nodesMakeNode(QUERY_NODE_SELECT_STMT);
  if (NULL == pSelect) {
    return TSDB_CODE_OUT_OF_MEMORY;
  }
  sprintf(pSelect->stmtName, "%p", pSelect);

  int32_t code = buildTableForSampleAst(pInfo, &pSelect->pFromTable);
  if (TSDB_CODE_SUCCESS == code) {
    code = buildProjectsForSampleAst(pInfo, &pSelect->pProjectionList);
  }
  if (TSDB_CODE_SUCCESS == code) {
    TSWAP(pSelect->pPartitionByList, pInfo->pPartitionByList);
    code = buildIntervalForSampleAst(pInfo, &pSelect->pWindow);
  }
  if (TSDB_CODE_SUCCESS == code) {
    pCxt->createStream = true;
    code = translateQuery(pCxt, (SNode*)pSelect);
  }
  if (TSDB_CODE_SUCCESS == code) {
    code = nodesNodeToString((SNode*)pSelect, false, pAst, pLen);
  }
  if (TSDB_CODE_SUCCESS == code && NULL != pExpr) {
    code = nodesListToString(pSelect->pProjectionList, false, pExpr, pExprLen);
  }
  nodesDestroyNode((SNode*)pSelect);
  return code;
}

static void clearSampleAstInfo(SSampleAstInfo* pInfo) {
  nodesDestroyList(pInfo->pFuncs);
  nodesDestroyNode(pInfo->pInterval);
  nodesDestroyNode(pInfo->pOffset);
  nodesDestroyNode(pInfo->pSliding);
}

static SNode* makeIntervalVal(SRetention* pRetension, int8_t precision) {
  SValueNode* pVal = (SValueNode*)nodesMakeNode(QUERY_NODE_VALUE);
  if (NULL == pVal) {
    return NULL;
  }
  int64_t timeVal = convertTimeFromPrecisionToUnit(pRetension->freq, precision, pRetension->freqUnit);
  char    buf[20] = {0};
  int32_t len = snprintf(buf, sizeof(buf), "%" PRId64 "%c", timeVal, pRetension->freqUnit);
  pVal->literal = strndup(buf, len);
  if (NULL == pVal->literal) {
    nodesDestroyNode((SNode*)pVal);
    return NULL;
  }
  pVal->isDuration = true;
  pVal->node.resType.type = TSDB_DATA_TYPE_BIGINT;
  pVal->node.resType.bytes = tDataTypes[TSDB_DATA_TYPE_BIGINT].bytes;
  pVal->node.resType.precision = precision;
  return (SNode*)pVal;
}

static SNode* createColumnFromDef(SColumnDefNode* pDef) {
  SColumnNode* pCol = (SColumnNode*)nodesMakeNode(QUERY_NODE_COLUMN);
  if (NULL == pCol) {
    return NULL;
  }
  strcpy(pCol->colName, pDef->colName);
  return (SNode*)pCol;
}

static SNode* createRollupFunc(SNode* pSrcFunc, SColumnDefNode* pColDef) {
  SFunctionNode* pFunc = (SFunctionNode*)nodesCloneNode(pSrcFunc);
  if (NULL == pFunc) {
    return NULL;
  }
  if (TSDB_CODE_SUCCESS != nodesListMakeStrictAppend(&pFunc->pParameterList, createColumnFromDef(pColDef))) {
    nodesDestroyNode((SNode*)pFunc);
    return NULL;
  }
  return (SNode*)pFunc;
}

static SNodeList* createRollupFuncs(SCreateTableStmt* pStmt) {
  SNodeList* pFuncs = nodesMakeList();
  if (NULL == pFuncs) {
    return NULL;
  }

  SNode* pFunc = NULL;
  FOREACH(pFunc, pStmt->pOptions->pRollupFuncs) {
    SNode* pCol = NULL;
    bool   primaryKey = true;
    FOREACH(pCol, pStmt->pCols) {
      if (primaryKey) {
        primaryKey = false;
        continue;
      }
      if (TSDB_CODE_SUCCESS != nodesListStrictAppend(pFuncs, createRollupFunc(pFunc, (SColumnDefNode*)pCol))) {
        nodesDestroyList(pFuncs);
        return NULL;
      }
    }
  }

  return pFuncs;
}

static STableMeta* createRollupTableMeta(SCreateTableStmt* pStmt, int8_t precision) {
  int32_t     numOfField = LIST_LENGTH(pStmt->pCols) + LIST_LENGTH(pStmt->pTags);
  STableMeta* pMeta = taosMemoryCalloc(1, sizeof(STableMeta) + numOfField * sizeof(SSchema));
  if (NULL == pMeta) {
    return NULL;
  }
  pMeta->tableType = TSDB_SUPER_TABLE;
  pMeta->tableInfo.numOfTags = LIST_LENGTH(pStmt->pTags);
  pMeta->tableInfo.precision = precision;
  pMeta->tableInfo.numOfColumns = LIST_LENGTH(pStmt->pCols);

  int32_t index = 0;
  SNode*  pCol = NULL;
  FOREACH(pCol, pStmt->pCols) {
    toSchema((SColumnDefNode*)pCol, index + 1, pMeta->schema + index);
    ++index;
  }
  SNode* pTag = NULL;
  FOREACH(pTag, pStmt->pTags) {
    toSchema((SColumnDefNode*)pTag, index + 1, pMeta->schema + index);
    ++index;
  }

  return pMeta;
}

static SNode* createTbnameFunction() {
  SFunctionNode* pFunc = (SFunctionNode*)nodesMakeNode(QUERY_NODE_FUNCTION);
  if (NULL == pFunc) {
    return NULL;
  }
  strcpy(pFunc->functionName, "tbname");
  strcpy(pFunc->node.aliasName, "tbname");
  strcpy(pFunc->node.userAlias, "tbname");
  return (SNode*)pFunc;
}

static int32_t buildSampleAstInfoByTable(STranslateContext* pCxt, SCreateTableStmt* pStmt, SRetention* pRetension,
                                         int8_t precision, SSampleAstInfo* pInfo) {
  pInfo->pDbName = pStmt->dbName;
  pInfo->pTableName = pStmt->tableName;
  pInfo->pFuncs = createRollupFuncs(pStmt);
  pInfo->pInterval = makeIntervalVal(pRetension, precision);
  pInfo->pRollupTableMeta = createRollupTableMeta(pStmt, precision);
  if (NULL == pInfo->pFuncs || NULL == pInfo->pInterval || NULL == pInfo->pRollupTableMeta) {
    return TSDB_CODE_OUT_OF_MEMORY;
  }
  return nodesListMakeStrictAppend(&pInfo->pPartitionByList, createTbnameFunction());
}

static int32_t getRollupAst(STranslateContext* pCxt, SCreateTableStmt* pStmt, SRetention* pRetension, int8_t precision,
                            char** pAst, int32_t* pLen) {
  SSampleAstInfo info = {0};
  int32_t        code = buildSampleAstInfoByTable(pCxt, pStmt, pRetension, precision, &info);
  if (TSDB_CODE_SUCCESS == code) {
    code = buildSampleAst(pCxt, &info, pAst, pLen, NULL, NULL);
  }
  clearSampleAstInfo(&info);
  return code;
}

static int32_t buildRollupAst(STranslateContext* pCxt, SCreateTableStmt* pStmt, SMCreateStbReq* pReq) {
  SDbCfgInfo dbCfg = {0};
  int32_t    code = getDBCfg(pCxt, pStmt->dbName, &dbCfg);
  int32_t    num = taosArrayGetSize(dbCfg.pRetensions);
  if (TSDB_CODE_SUCCESS != code || num < 2) {
    return code;
  }
  for (int32_t i = 1; i < num; ++i) {
    SRetention*       pRetension = taosArrayGet(dbCfg.pRetensions, i);
    STranslateContext cxt = {0};
    initTranslateContext(pCxt->pParseCxt, pCxt->pMetaCache, &cxt);
    code = getRollupAst(&cxt, pStmt, pRetension, dbCfg.precision, 1 == i ? &pReq->pAst1 : &pReq->pAst2,
                        1 == i ? &pReq->ast1Len : &pReq->ast2Len);
    destroyTranslateContext(&cxt);
    if (TSDB_CODE_SUCCESS != code) {
      break;
    }
  }

  return code;
}

static int32_t buildRollupFuncs(SNodeList* pFuncs, SArray** pArray) {
  if (NULL == pFuncs) {
    return TSDB_CODE_SUCCESS;
  }
  *pArray = taosArrayInit(LIST_LENGTH(pFuncs), TSDB_FUNC_NAME_LEN);
  SNode* pNode;
  FOREACH(pNode, pFuncs) { taosArrayPush(*pArray, ((SFunctionNode*)pNode)->functionName); }
  return TSDB_CODE_SUCCESS;
}

static int32_t buildCreateStbReq(STranslateContext* pCxt, SCreateTableStmt* pStmt, SMCreateStbReq* pReq) {
  pReq->igExists = pStmt->ignoreExists;
  pReq->delay1 = pStmt->pOptions->maxDelay1;
  pReq->delay2 = pStmt->pOptions->maxDelay2;
  pReq->watermark1 = pStmt->pOptions->watermark1;
  pReq->watermark2 = pStmt->pOptions->watermark2;
  pReq->deleteMark1 = pStmt->pOptions->deleteMark1;
  pReq->deleteMark2 = pStmt->pOptions->deleteMark2;
  pReq->colVer = 1;
  pReq->tagVer = 1;
  pReq->source = TD_REQ_FROM_APP;
  columnDefNodeToField(pStmt->pCols, &pReq->pColumns);
  columnDefNodeToField(pStmt->pTags, &pReq->pTags);
  pReq->numOfColumns = LIST_LENGTH(pStmt->pCols);
  pReq->numOfTags = LIST_LENGTH(pStmt->pTags);
  if (pStmt->pOptions->commentNull == false) {
    pReq->pComment = taosStrdup(pStmt->pOptions->comment);
    if (NULL == pReq->pComment) {
      return TSDB_CODE_OUT_OF_MEMORY;
    }
    pReq->commentLen = strlen(pStmt->pOptions->comment);
  } else {
    pReq->commentLen = -1;
  }
  buildRollupFuncs(pStmt->pOptions->pRollupFuncs, &pReq->pFuncs);
  pReq->numOfFuncs = taosArrayGetSize(pReq->pFuncs);

  SName tableName;
  tNameExtractFullName(toName(pCxt->pParseCxt->acctId, pStmt->dbName, pStmt->tableName, &tableName), pReq->name);
  int32_t code = collectUseTable(&tableName, pCxt->pTables);
  if (TSDB_CODE_SUCCESS == code) {
    code = collectUseTable(&tableName, pCxt->pTargetTables);
  }
  if (TSDB_CODE_SUCCESS == code) {
    code = buildRollupAst(pCxt, pStmt, pReq);
  }
  return code;
}

static int32_t translateCreateSuperTable(STranslateContext* pCxt, SCreateTableStmt* pStmt) {
  SMCreateStbReq createReq = {0};
  int32_t        code = checkCreateTable(pCxt, pStmt, true);
  if (TSDB_CODE_SUCCESS == code) {
    code = buildCreateStbReq(pCxt, pStmt, &createReq);
  }
  if (TSDB_CODE_SUCCESS == code) {
    code = buildCmdMsg(pCxt, TDMT_MND_CREATE_STB, (FSerializeFunc)tSerializeSMCreateStbReq, &createReq);
  }
  tFreeSMCreateStbReq(&createReq);
  return code;
}

static int32_t doTranslateDropSuperTable(STranslateContext* pCxt, const SName* pTableName, bool ignoreNotExists) {
  int32_t code = collectUseTable(pTableName, pCxt->pTargetTables);
  if (TSDB_CODE_SUCCESS == code) {
    SMDropStbReq dropReq = {0};
    tNameExtractFullName(pTableName, dropReq.name);
    dropReq.igNotExists = ignoreNotExists;
    code = buildCmdMsg(pCxt, TDMT_MND_DROP_STB, (FSerializeFunc)tSerializeSMDropStbReq, &dropReq);
  }
  return code;
}

static int32_t translateDropTable(STranslateContext* pCxt, SDropTableStmt* pStmt) {
  SDropTableClause* pClause = (SDropTableClause*)nodesListGetNode(pStmt->pTables, 0);
  SName             tableName;
  return doTranslateDropSuperTable(
      pCxt, toName(pCxt->pParseCxt->acctId, pClause->dbName, pClause->tableName, &tableName), pClause->ignoreNotExists);
}

static int32_t translateDropSuperTable(STranslateContext* pCxt, SDropSuperTableStmt* pStmt) {
  SName tableName;
  return doTranslateDropSuperTable(pCxt, toName(pCxt->pParseCxt->acctId, pStmt->dbName, pStmt->tableName, &tableName),
                                   pStmt->ignoreNotExists);
}

static int32_t buildAlterSuperTableReq(STranslateContext* pCxt, SAlterTableStmt* pStmt, SMAlterStbReq* pAlterReq) {
  SName tableName;
  tNameExtractFullName(toName(pCxt->pParseCxt->acctId, pStmt->dbName, pStmt->tableName, &tableName), pAlterReq->name);
  pAlterReq->alterType = pStmt->alterType;

  if (TSDB_ALTER_TABLE_UPDATE_OPTIONS == pStmt->alterType) {
    //    pAlterReq->ttl = pStmt->pOptions->ttl;
    if (pStmt->pOptions->commentNull == false) {
      pAlterReq->comment = taosStrdup(pStmt->pOptions->comment);
      if (NULL == pAlterReq->comment) {
        return TSDB_CODE_OUT_OF_MEMORY;
      }
      pAlterReq->commentLen = strlen(pStmt->pOptions->comment);
    } else {
      pAlterReq->commentLen = -1;
    }

    return TSDB_CODE_SUCCESS;
  }

  pAlterReq->pFields = taosArrayInit(2, sizeof(TAOS_FIELD));
  if (NULL == pAlterReq->pFields) {
    return TSDB_CODE_OUT_OF_MEMORY;
  }

  switch (pStmt->alterType) {
    case TSDB_ALTER_TABLE_ADD_TAG:
    case TSDB_ALTER_TABLE_DROP_TAG:
    case TSDB_ALTER_TABLE_ADD_COLUMN:
    case TSDB_ALTER_TABLE_DROP_COLUMN:
    case TSDB_ALTER_TABLE_UPDATE_COLUMN_BYTES:
    case TSDB_ALTER_TABLE_UPDATE_TAG_BYTES: {
      TAOS_FIELD field = {.type = pStmt->dataType.type, .bytes = calcTypeBytes(pStmt->dataType)};
      strcpy(field.name, pStmt->colName);
      taosArrayPush(pAlterReq->pFields, &field);
      break;
    }
    case TSDB_ALTER_TABLE_UPDATE_TAG_NAME:
    case TSDB_ALTER_TABLE_UPDATE_COLUMN_NAME: {
      TAOS_FIELD oldField = {0};
      strcpy(oldField.name, pStmt->colName);
      taosArrayPush(pAlterReq->pFields, &oldField);
      TAOS_FIELD newField = {0};
      strcpy(newField.name, pStmt->newColName);
      taosArrayPush(pAlterReq->pFields, &newField);
      break;
    }
    default:
      break;
  }

  pAlterReq->numOfFields = taosArrayGetSize(pAlterReq->pFields);
  return TSDB_CODE_SUCCESS;
}

static const SSchema* getColSchema(const STableMeta* pTableMeta, const char* pColName) {
  int32_t numOfFields = getNumOfTags(pTableMeta) + getNumOfColumns(pTableMeta);
  for (int32_t i = 0; i < numOfFields; ++i) {
    const SSchema* pSchema = pTableMeta->schema + i;
    if (0 == strcmp(pColName, pSchema->name)) {
      return pSchema;
    }
  }
  return NULL;
}

static const SSchema* getNormalColSchema(const STableMeta* pTableMeta, const char* pColName) {
  int32_t  numOfCols = getNumOfColumns(pTableMeta);
  SSchema* pColsSchema = getTableColumnSchema(pTableMeta);
  for (int32_t i = 0; i < numOfCols; ++i) {
    const SSchema* pSchema = pColsSchema + i;
    if (0 == strcmp(pColName, pSchema->name)) {
      return pSchema;
    }
  }
  return NULL;
}

static SSchema* getTagSchema(const STableMeta* pTableMeta, const char* pTagName) {
  int32_t  numOfTags = getNumOfTags(pTableMeta);
  SSchema* pTagsSchema = getTableTagSchema(pTableMeta);
  for (int32_t i = 0; i < numOfTags; ++i) {
    SSchema* pSchema = pTagsSchema + i;
    if (0 == strcmp(pTagName, pSchema->name)) {
      return pSchema;
    }
  }
  return NULL;
}

static int32_t checkAlterSuperTableBySchema(STranslateContext* pCxt, SAlterTableStmt* pStmt,
                                            const STableMeta* pTableMeta) {
  SSchema* pTagsSchema = getTableTagSchema(pTableMeta);
  if (getNumOfTags(pTableMeta) == 1 && pTagsSchema->type == TSDB_DATA_TYPE_JSON &&
      (pStmt->alterType == TSDB_ALTER_TABLE_ADD_TAG || pStmt->alterType == TSDB_ALTER_TABLE_DROP_TAG ||
       pStmt->alterType == TSDB_ALTER_TABLE_UPDATE_TAG_BYTES)) {
    return generateSyntaxErrMsg(&pCxt->msgBuf, TSDB_CODE_PAR_ONLY_ONE_JSON_TAG);
  }

  int32_t tagsLen = 0;
  for (int32_t i = 0; i < pTableMeta->tableInfo.numOfTags; ++i) {
    tagsLen += pTagsSchema[i].bytes;
  }

  if (TSDB_ALTER_TABLE_UPDATE_COLUMN_BYTES == pStmt->alterType ||
      TSDB_ALTER_TABLE_UPDATE_TAG_BYTES == pStmt->alterType || TSDB_ALTER_TABLE_DROP_COLUMN == pStmt->alterType ||
      TSDB_ALTER_TABLE_DROP_TAG == pStmt->alterType) {
    if (TSDB_SUPER_TABLE != pTableMeta->tableType) {
      return generateSyntaxErrMsgExt(&pCxt->msgBuf, TSDB_CODE_PAR_INVALID_ALTER_TABLE, "Table is not super table");
    }

    const SSchema* pSchema = getColSchema(pTableMeta, pStmt->colName);
    if (NULL == pSchema) {
      return generateSyntaxErrMsg(
          &pCxt->msgBuf,
          (TSDB_ALTER_TABLE_UPDATE_COLUMN_BYTES == pStmt->alterType || TSDB_ALTER_TABLE_DROP_COLUMN == pStmt->alterType)
              ? TSDB_CODE_PAR_INVALID_COLUMN
              : TSDB_CODE_PAR_INVALID_TAG_NAME,
          pStmt->colName);
    }

    if ((TSDB_ALTER_TABLE_UPDATE_COLUMN_BYTES == pStmt->alterType ||
         TSDB_ALTER_TABLE_UPDATE_TAG_BYTES == pStmt->alterType) &&
        (!IS_VAR_DATA_TYPE(pSchema->type) || pSchema->type != pStmt->dataType.type ||
         pSchema->bytes >= calcTypeBytes(pStmt->dataType))) {
      return generateSyntaxErrMsg(&pCxt->msgBuf, TSDB_CODE_PAR_INVALID_MODIFY_COL);
    }

    if (TSDB_ALTER_TABLE_UPDATE_COLUMN_BYTES == pStmt->alterType) {
      if ((TSDB_DATA_TYPE_VARCHAR == pStmt->dataType.type && calcTypeBytes(pStmt->dataType) > TSDB_MAX_BINARY_LEN) ||
          (TSDB_DATA_TYPE_NCHAR == pStmt->dataType.type && calcTypeBytes(pStmt->dataType) > TSDB_MAX_NCHAR_LEN)) {
        return generateSyntaxErrMsg(&pCxt->msgBuf, TSDB_CODE_PAR_INVALID_VAR_COLUMN_LEN);
      }

      if (pTableMeta->tableInfo.rowSize + calcTypeBytes(pStmt->dataType) - pSchema->bytes > TSDB_MAX_BYTES_PER_ROW) {
        return generateSyntaxErrMsg(&pCxt->msgBuf, TSDB_CODE_PAR_INVALID_ROW_LENGTH, TSDB_MAX_BYTES_PER_ROW);
      }
    }

    if (TSDB_ALTER_TABLE_UPDATE_TAG_BYTES == pStmt->alterType) {
      if (calcTypeBytes(pStmt->dataType) > TSDB_MAX_TAGS_LEN) {
        return generateSyntaxErrMsg(&pCxt->msgBuf, TSDB_CODE_PAR_INVALID_VAR_COLUMN_LEN);
      }

      if (tagsLen + calcTypeBytes(pStmt->dataType) - pSchema->bytes > TSDB_MAX_TAGS_LEN) {
        return generateSyntaxErrMsg(&pCxt->msgBuf, TSDB_CODE_PAR_INVALID_TAGS_LENGTH, TSDB_MAX_TAGS_LEN);
      }
    }
  }

  if (TSDB_ALTER_TABLE_ADD_COLUMN == pStmt->alterType) {
    if (TSDB_MAX_COLUMNS == pTableMeta->tableInfo.numOfColumns) {
      return generateSyntaxErrMsg(&pCxt->msgBuf, TSDB_CODE_PAR_TOO_MANY_COLUMNS);
    }

    if ((TSDB_DATA_TYPE_VARCHAR == pStmt->dataType.type && calcTypeBytes(pStmt->dataType) > TSDB_MAX_BINARY_LEN) ||
        (TSDB_DATA_TYPE_NCHAR == pStmt->dataType.type && calcTypeBytes(pStmt->dataType) > TSDB_MAX_NCHAR_LEN)) {
      return generateSyntaxErrMsg(&pCxt->msgBuf, TSDB_CODE_PAR_INVALID_VAR_COLUMN_LEN);
    }

    if (pTableMeta->tableInfo.rowSize + calcTypeBytes(pStmt->dataType) > TSDB_MAX_BYTES_PER_ROW) {
      return generateSyntaxErrMsg(&pCxt->msgBuf, TSDB_CODE_PAR_INVALID_ROW_LENGTH, TSDB_MAX_BYTES_PER_ROW);
    }
  }

  if (TSDB_ALTER_TABLE_ADD_TAG == pStmt->alterType) {
    if (TSDB_MAX_TAGS == pTableMeta->tableInfo.numOfTags) {
      return generateSyntaxErrMsg(&pCxt->msgBuf, TSDB_CODE_PAR_INVALID_TAGS_NUM);
    }

    if (tagsLen + calcTypeBytes(pStmt->dataType) > TSDB_MAX_TAGS_LEN) {
      return generateSyntaxErrMsg(&pCxt->msgBuf, TSDB_CODE_PAR_INVALID_TAGS_LENGTH, TSDB_MAX_TAGS_LEN);
    }
  }

  if (getNumOfTags(pTableMeta) == 1 && pStmt->alterType == TSDB_ALTER_TABLE_DROP_TAG) {
    return generateSyntaxErrMsgExt(&pCxt->msgBuf, TSDB_CODE_PAR_INVALID_ALTER_TABLE, "the only tag cannot be dropped");
  }

  return TSDB_CODE_SUCCESS;
}

static int32_t checkAlterSuperTable(STranslateContext* pCxt, SAlterTableStmt* pStmt) {
  if (TSDB_ALTER_TABLE_UPDATE_TAG_VAL == pStmt->alterType) {
    return generateSyntaxErrMsgExt(&pCxt->msgBuf, TSDB_CODE_PAR_INVALID_ALTER_TABLE,
                                   "Set tag value only available for child table");
  }

  if (TSDB_ALTER_TABLE_UPDATE_COLUMN_NAME == pStmt->alterType) {
    return generateSyntaxErrMsgExt(&pCxt->msgBuf, TSDB_CODE_PAR_INVALID_ALTER_TABLE,
                                   "Rename column only available for normal table");
  }

  if (pStmt->alterType == TSDB_ALTER_TABLE_UPDATE_OPTIONS && -1 != pStmt->pOptions->ttl) {
    return generateSyntaxErrMsg(&pCxt->msgBuf, TSDB_CODE_PAR_INVALID_ALTER_TABLE);
  }

  if (pStmt->dataType.type == TSDB_DATA_TYPE_JSON && pStmt->alterType == TSDB_ALTER_TABLE_ADD_TAG) {
    return generateSyntaxErrMsg(&pCxt->msgBuf, TSDB_CODE_PAR_ONLY_ONE_JSON_TAG);
  }

  if (pStmt->dataType.type == TSDB_DATA_TYPE_JSON && pStmt->alterType == TSDB_ALTER_TABLE_ADD_COLUMN) {
    return generateSyntaxErrMsg(&pCxt->msgBuf, TSDB_CODE_PAR_INVALID_COL_JSON);
  }

  SDbCfgInfo dbCfg = {0};
  int32_t    code = getDBCfg(pCxt, pStmt->dbName, &dbCfg);
  if (TSDB_CODE_SUCCESS == code && NULL != dbCfg.pRetensions &&
      (TSDB_ALTER_TABLE_ADD_COLUMN == pStmt->alterType || TSDB_ALTER_TABLE_DROP_COLUMN == pStmt->alterType ||
       TSDB_ALTER_TABLE_UPDATE_COLUMN_BYTES == pStmt->alterType)) {
    return generateSyntaxErrMsgExt(&pCxt->msgBuf, TSDB_CODE_PAR_INVALID_ALTER_TABLE,
                                   "Modifying the table schema is not supported in databases "
                                   "configured with the 'RETENTIONS' option");
  }
  STableMeta* pTableMeta = NULL;
  if (TSDB_CODE_SUCCESS == code) {
    code = getTableMeta(pCxt, pStmt->dbName, pStmt->tableName, &pTableMeta);
  }
  if (TSDB_CODE_SUCCESS == code) {
    code = checkAlterSuperTableBySchema(pCxt, pStmt, pTableMeta);
  }
  taosMemoryFree(pTableMeta);
  return code;
}

static int32_t translateAlterSuperTable(STranslateContext* pCxt, SAlterTableStmt* pStmt) {
  SMAlterStbReq alterReq = {0};
  int32_t       code = checkAlterSuperTable(pCxt, pStmt);
  if (TSDB_CODE_SUCCESS == code) {
    code = buildAlterSuperTableReq(pCxt, pStmt, &alterReq);
  }
  if (TSDB_CODE_SUCCESS == code) {
    code = buildCmdMsg(pCxt, TDMT_MND_ALTER_STB, (FSerializeFunc)tSerializeSMAlterStbReq, &alterReq);
  }
  tFreeSMAltertbReq(&alterReq);
  return code;
}

static int32_t translateUseDatabase(STranslateContext* pCxt, SUseDatabaseStmt* pStmt) {
  SUseDbReq usedbReq = {0};
  SName     name = {0};
  tNameSetDbName(&name, pCxt->pParseCxt->acctId, pStmt->dbName, strlen(pStmt->dbName));
  tNameExtractFullName(&name, usedbReq.db);
  int32_t code =
      getDBVgVersion(pCxt, usedbReq.db, &usedbReq.vgVersion, &usedbReq.dbId, &usedbReq.numOfTable, &usedbReq.stateTs);
  if (TSDB_CODE_SUCCESS == code) {
    code = buildCmdMsg(pCxt, TDMT_MND_USE_DB, (FSerializeFunc)tSerializeSUseDbReq, &usedbReq);
  }
  return code;
}

static int32_t translateCreateUser(STranslateContext* pCxt, SCreateUserStmt* pStmt) {
  SCreateUserReq createReq = {0};
  strcpy(createReq.user, pStmt->userName);
  createReq.createType = 0;
  createReq.superUser = 0;
  createReq.sysInfo = pStmt->sysinfo;
  createReq.enable = 1;
  strcpy(createReq.pass, pStmt->password);

  return buildCmdMsg(pCxt, TDMT_MND_CREATE_USER, (FSerializeFunc)tSerializeSCreateUserReq, &createReq);
}

static int32_t translateAlterUser(STranslateContext* pCxt, SAlterUserStmt* pStmt) {
  SAlterUserReq alterReq = {0};
  strcpy(alterReq.user, pStmt->userName);
  alterReq.alterType = pStmt->alterType;
  alterReq.superUser = 0;
  alterReq.enable = pStmt->enable;
  alterReq.sysInfo = pStmt->sysinfo;
  snprintf(alterReq.pass, sizeof(alterReq.pass), "%s", pStmt->password);
  if (NULL != pCxt->pParseCxt->db) {
    snprintf(alterReq.objname, sizeof(alterReq.objname), "%s", pCxt->pParseCxt->db);
  }

  return buildCmdMsg(pCxt, TDMT_MND_ALTER_USER, (FSerializeFunc)tSerializeSAlterUserReq, &alterReq);
}

static int32_t translateDropUser(STranslateContext* pCxt, SDropUserStmt* pStmt) {
  SDropUserReq dropReq = {0};
  strcpy(dropReq.user, pStmt->userName);

  return buildCmdMsg(pCxt, TDMT_MND_DROP_USER, (FSerializeFunc)tSerializeSDropUserReq, &dropReq);
}

static int32_t translateCreateDnode(STranslateContext* pCxt, SCreateDnodeStmt* pStmt) {
  SCreateDnodeReq createReq = {0};
  strcpy(createReq.fqdn, pStmt->fqdn);
  createReq.port = pStmt->port;

  return buildCmdMsg(pCxt, TDMT_MND_CREATE_DNODE, (FSerializeFunc)tSerializeSCreateDnodeReq, &createReq);
}

static int32_t translateDropDnode(STranslateContext* pCxt, SDropDnodeStmt* pStmt) {
  SDropDnodeReq dropReq = {0};
  dropReq.dnodeId = pStmt->dnodeId;
  strcpy(dropReq.fqdn, pStmt->fqdn);
  dropReq.port = pStmt->port;
  dropReq.force = pStmt->force;
  dropReq.unsafe = pStmt->unsafe;

  return buildCmdMsg(pCxt, TDMT_MND_DROP_DNODE, (FSerializeFunc)tSerializeSDropDnodeReq, &dropReq);
}

static int32_t translateAlterDnode(STranslateContext* pCxt, SAlterDnodeStmt* pStmt) {
  SMCfgDnodeReq cfgReq = {0};
  cfgReq.dnodeId = pStmt->dnodeId;
  strcpy(cfgReq.config, pStmt->config);
  strcpy(cfgReq.value, pStmt->value);

  return buildCmdMsg(pCxt, TDMT_MND_CONFIG_DNODE, (FSerializeFunc)tSerializeSMCfgDnodeReq, &cfgReq);
}

static int32_t translateRestoreDnode(STranslateContext* pCxt, SRestoreComponentNodeStmt* pStmt) {
  SRestoreDnodeReq restoreReq = {0};
  restoreReq.dnodeId = pStmt->dnodeId;
  switch (nodeType((SNode*)pStmt)) {
    case QUERY_NODE_RESTORE_DNODE_STMT:
      restoreReq.restoreType = RESTORE_TYPE__ALL;
      break;
    case QUERY_NODE_RESTORE_QNODE_STMT:
      restoreReq.restoreType = RESTORE_TYPE__QNODE;
      break;
    case QUERY_NODE_RESTORE_MNODE_STMT:
      restoreReq.restoreType = RESTORE_TYPE__MNODE;
      break;
    case QUERY_NODE_RESTORE_VNODE_STMT:
      restoreReq.restoreType = RESTORE_TYPE__VNODE;
      break;
    default:
      return -1;
  }
  return buildCmdMsg(pCxt, TDMT_MND_RESTORE_DNODE, (FSerializeFunc)tSerializeSRestoreDnodeReq, &restoreReq);
}


static int32_t getSmaIndexDstVgId(STranslateContext* pCxt, const char* pDbName, const char* pTableName,
                                  int32_t* pVgId) {
  SVgroupInfo vg = {0};
  int32_t     code = getTableHashVgroup(pCxt, pDbName, pTableName, &vg);
  if (TSDB_CODE_SUCCESS == code) {
    *pVgId = vg.vgId;
  }
  return code;
}

static int32_t getSmaIndexSql(STranslateContext* pCxt, char** pSql, int32_t* pLen) {
  *pSql = taosStrdup(pCxt->pParseCxt->pSql);
  if (NULL == *pSql) {
    return TSDB_CODE_OUT_OF_MEMORY;
  }
  *pLen = pCxt->pParseCxt->sqlLen + 1;
  return TSDB_CODE_SUCCESS;
}

static int32_t buildSampleAstInfoByIndex(STranslateContext* pCxt, SCreateIndexStmt* pStmt, SSampleAstInfo* pInfo) {
  pInfo->createSmaIndex = true;
  pInfo->pDbName = pStmt->dbName;
  pInfo->pTableName = pStmt->tableName;
  pInfo->pFuncs = nodesCloneList(pStmt->pOptions->pFuncs);
  pInfo->pInterval = nodesCloneNode(pStmt->pOptions->pInterval);
  pInfo->pOffset = nodesCloneNode(pStmt->pOptions->pOffset);
  pInfo->pSliding = nodesCloneNode(pStmt->pOptions->pSliding);
  if (NULL == pInfo->pFuncs || NULL == pInfo->pInterval ||
      (NULL != pStmt->pOptions->pOffset && NULL == pInfo->pOffset) ||
      (NULL != pStmt->pOptions->pSliding && NULL == pInfo->pSliding)) {
    return TSDB_CODE_OUT_OF_MEMORY;
  }
  return TSDB_CODE_SUCCESS;
}

static int32_t getSmaIndexAst(STranslateContext* pCxt, SCreateIndexStmt* pStmt, char** pAst, int32_t* pLen,
                              char** pExpr, int32_t* pExprLen) {
  SSampleAstInfo info = {0};
  int32_t        code = buildSampleAstInfoByIndex(pCxt, pStmt, &info);
  if (TSDB_CODE_SUCCESS == code) {
    code = buildSampleAst(pCxt, &info, pAst, pLen, pExpr, pExprLen);
  }
  clearSampleAstInfo(&info);
  return code;
}

static int32_t buildCreateSmaReq(STranslateContext* pCxt, SCreateIndexStmt* pStmt, SMCreateSmaReq* pReq) {
  SName name;
  tNameExtractFullName(toName(pCxt->pParseCxt->acctId, pStmt->indexDbName, pStmt->indexName, &name), pReq->name);
  memset(&name, 0, sizeof(SName));
  tNameExtractFullName(toName(pCxt->pParseCxt->acctId, pStmt->dbName, pStmt->tableName, &name), pReq->stb);
  pReq->igExists = pStmt->ignoreExists;
  pReq->interval = ((SValueNode*)pStmt->pOptions->pInterval)->datum.i;
  pReq->intervalUnit = ((SValueNode*)pStmt->pOptions->pInterval)->unit;
  pReq->offset = (NULL != pStmt->pOptions->pOffset ? ((SValueNode*)pStmt->pOptions->pOffset)->datum.i : 0);
  pReq->sliding =
      (NULL != pStmt->pOptions->pSliding ? ((SValueNode*)pStmt->pOptions->pSliding)->datum.i : pReq->interval);
  pReq->slidingUnit =
      (NULL != pStmt->pOptions->pSliding ? ((SValueNode*)pStmt->pOptions->pSliding)->unit : pReq->intervalUnit);

  int32_t code = TSDB_CODE_SUCCESS;
  if (NULL != pStmt->pOptions->pStreamOptions) {
    SStreamOptions* pStreamOpt = (SStreamOptions*)pStmt->pOptions->pStreamOptions;
    if (NULL != pStreamOpt->pDelay) {
      code = getTableMaxDelayOption(pCxt, (SValueNode*)pStreamOpt->pDelay, &pReq->maxDelay);
    } else {
      pReq->maxDelay = -1;
    }
    if (TSDB_CODE_SUCCESS == code) {
      if (NULL != pStreamOpt->pWatermark) {
        code = getTableWatermarkOption(pCxt, (SValueNode*)pStreamOpt->pWatermark, &pReq->watermark);
      } else {
        pReq->watermark = TSDB_DEFAULT_ROLLUP_WATERMARK;
      }
    }
    if (TSDB_CODE_SUCCESS == code) {
      if (NULL != pStreamOpt->pDeleteMark) {
        code = getTableDeleteMarkOption(pCxt, (SValueNode*)pStreamOpt->pDeleteMark, &pReq->deleteMark);
      } else {
        pReq->deleteMark = TSDB_DEFAULT_ROLLUP_DELETE_MARK;
      }
    }
  }

  if (TSDB_CODE_SUCCESS == code) {
    code = getSmaIndexDstVgId(pCxt, pStmt->dbName, pStmt->tableName, &pReq->dstVgId);
  }
  if (TSDB_CODE_SUCCESS == code) {
    code = getSmaIndexSql(pCxt, &pReq->sql, &pReq->sqlLen);
  }
  if (TSDB_CODE_SUCCESS == code) {
    code = getSmaIndexAst(pCxt, pStmt, &pReq->ast, &pReq->astLen, &pReq->expr, &pReq->exprLen);
  }

  return code;
}

static int32_t checkCreateSmaIndex(STranslateContext* pCxt, SCreateIndexStmt* pStmt) {
  SDbCfgInfo dbCfg = {0};
  int32_t    code = getDBCfg(pCxt, pStmt->dbName, &dbCfg);
  if (TSDB_CODE_SUCCESS == code && NULL != dbCfg.pRetensions) {
    code = generateSyntaxErrMsgExt(&pCxt->msgBuf, TSDB_CODE_PAR_INVALID_SMA_INDEX,
                                   "Tables configured with the 'ROLLUP' option do not support creating sma index");
  }
  if (TSDB_CODE_SUCCESS == code) {
    code = doTranslateValue(pCxt, (SValueNode*)pStmt->pOptions->pInterval);
  }
  if (TSDB_CODE_SUCCESS == code && NULL != pStmt->pOptions->pOffset) {
    code = doTranslateValue(pCxt, (SValueNode*)pStmt->pOptions->pOffset);
  }
  if (TSDB_CODE_SUCCESS == code && NULL != pStmt->pOptions->pSliding) {
    code = doTranslateValue(pCxt, (SValueNode*)pStmt->pOptions->pSliding);
  }

  return code;
}

static int32_t translateCreateSmaIndex(STranslateContext* pCxt, SCreateIndexStmt* pStmt) {
  SMCreateSmaReq createSmaReq = {0};
  int32_t        code = checkCreateSmaIndex(pCxt, pStmt);
  if (TSDB_CODE_SUCCESS == code) {
    code = buildCreateSmaReq(pCxt, pStmt, &createSmaReq);
  }
  if (TSDB_CODE_SUCCESS == code) {
    code = buildCmdMsg(pCxt, TDMT_MND_CREATE_SMA, (FSerializeFunc)tSerializeSMCreateSmaReq, &createSmaReq);
  }
  tFreeSMCreateSmaReq(&createSmaReq);
  return code;
}

static int32_t buildCreateFullTextReq(STranslateContext* pCxt, SCreateIndexStmt* pStmt, SMCreateFullTextReq* pReq) {
  // impl later
  return TSDB_CODE_SUCCESS;
}

static int32_t buildCreateTagIndexReq(STranslateContext* pCxt, SCreateIndexStmt* pStmt, SCreateTagIndexReq* pReq) {
  SName name;
  tNameExtractFullName(toName(pCxt->pParseCxt->acctId, pStmt->indexDbName, pStmt->indexName, &name), pReq->idxName);
  memset(&name, 0, sizeof(SName));

  tNameExtractFullName(toName(pCxt->pParseCxt->acctId, pStmt->dbName, pStmt->tableName, &name), pReq->stbName);
  memset(&name, 0, sizeof(SName));

  tNameSetDbName(&name, pCxt->pParseCxt->acctId, pStmt->dbName, strlen(pStmt->dbName));
  tNameGetFullDbName(&name, pReq->dbFName);

  SNode* pNode = NULL;
  ASSERT(LIST_LENGTH(pStmt->pCols) == 1);
  FOREACH(pNode, pStmt->pCols) {
    SColumnNode* p = (SColumnNode*)pNode;
    memcpy(pReq->colName, p->colName, sizeof(p->colName));
  }

  // impl later
  return TSDB_CODE_SUCCESS;
}

static int32_t translateCreateFullTextIndex(STranslateContext* pCxt, SCreateIndexStmt* pStmt) {
  SMCreateFullTextReq createFTReq = {0};
  int32_t             code = buildCreateFullTextReq(pCxt, pStmt, &createFTReq);
  if (TSDB_CODE_SUCCESS == code) {
    code = buildCmdMsg(pCxt, TDMT_MND_CREATE_INDEX, (FSerializeFunc)tSerializeSMCreateFullTextReq, &createFTReq);
  }
  tFreeSMCreateFullTextReq(&createFTReq);
  return code;
}

static int32_t translateCreateNormalIndex(STranslateContext* pCxt, SCreateIndexStmt* pStmt) {
  SCreateTagIndexReq createTagIdxReq = {0};
  int32_t            code = buildCreateTagIndexReq(pCxt, pStmt, &createTagIdxReq);
  if (TSDB_CODE_SUCCESS == code) {
    code = buildCmdMsg(pCxt, TDMT_MND_CREATE_INDEX, (FSerializeFunc)tSerializeSCreateTagIdxReq, &createTagIdxReq);
  }
  return code;
}

static int32_t translateCreateIndex(STranslateContext* pCxt, SCreateIndexStmt* pStmt) {
  if (INDEX_TYPE_FULLTEXT == pStmt->indexType) {
    return translateCreateFullTextIndex(pCxt, pStmt);
  } else if (INDEX_TYPE_NORMAL == pStmt->indexType) {
    return translateCreateNormalIndex(pCxt, pStmt);
  }
  return translateCreateSmaIndex(pCxt, pStmt);
}

static int32_t translateDropIndex(STranslateContext* pCxt, SDropIndexStmt* pStmt) {
  SMDropSmaReq dropSmaReq = {0};
  SName        name;
  tNameExtractFullName(toName(pCxt->pParseCxt->acctId, pStmt->indexDbName, pStmt->indexName, &name), dropSmaReq.name);
  dropSmaReq.igNotExists = pStmt->ignoreNotExists;
  return buildCmdMsg(pCxt, TDMT_MND_DROP_SMA, (FSerializeFunc)tSerializeSMDropSmaReq, &dropSmaReq);
}

static int16_t getCreateComponentNodeMsgType(ENodeType type) {
  switch (type) {
    case QUERY_NODE_CREATE_QNODE_STMT:
      return TDMT_MND_CREATE_QNODE;
    case QUERY_NODE_CREATE_BNODE_STMT:
      return TDMT_MND_CREATE_BNODE;
    case QUERY_NODE_CREATE_SNODE_STMT:
      return TDMT_MND_CREATE_SNODE;
    case QUERY_NODE_CREATE_MNODE_STMT:
      return TDMT_MND_CREATE_MNODE;
    default:
      break;
  }
  return -1;
}

static int32_t translateCreateComponentNode(STranslateContext* pCxt, SCreateComponentNodeStmt* pStmt) {
  SMCreateQnodeReq createReq = {.dnodeId = pStmt->dnodeId};
  return buildCmdMsg(pCxt, getCreateComponentNodeMsgType(nodeType(pStmt)),
                     (FSerializeFunc)tSerializeSCreateDropMQSNodeReq, &createReq);
}

static int16_t getDropComponentNodeMsgType(ENodeType type) {
  switch (type) {
    case QUERY_NODE_DROP_QNODE_STMT:
      return TDMT_MND_DROP_QNODE;
    case QUERY_NODE_DROP_BNODE_STMT:
      return TDMT_MND_DROP_BNODE;
    case QUERY_NODE_DROP_SNODE_STMT:
      return TDMT_MND_DROP_SNODE;
    case QUERY_NODE_DROP_MNODE_STMT:
      return TDMT_MND_DROP_MNODE;
    default:
      break;
  }
  return -1;
}

static int32_t translateDropComponentNode(STranslateContext* pCxt, SDropComponentNodeStmt* pStmt) {
  SDDropQnodeReq dropReq = {.dnodeId = pStmt->dnodeId};
  return buildCmdMsg(pCxt, getDropComponentNodeMsgType(nodeType(pStmt)),
                     (FSerializeFunc)tSerializeSCreateDropMQSNodeReq, &dropReq);
}

static int32_t checkTopicQuery(STranslateContext* pCxt, SSelectStmt* pSelect) {
  if (pSelect->hasAggFuncs || pSelect->hasInterpFunc || pSelect->hasIndefiniteRowsFunc) {
    return generateSyntaxErrMsg(&pCxt->msgBuf, TSDB_CODE_PAR_INVALID_TOPIC_QUERY);
  }
  return TSDB_CODE_SUCCESS;
}

static int32_t buildCreateTopicReq(STranslateContext* pCxt, SCreateTopicStmt* pStmt, SCMCreateTopicReq* pReq) {
  snprintf(pReq->name, sizeof(pReq->name), "%d.%s", pCxt->pParseCxt->acctId, pStmt->topicName);
  pReq->igExists = pStmt->ignoreExists;
  pReq->withMeta = pStmt->withMeta;

  pReq->sql = taosStrdup(pCxt->pParseCxt->pSql);
  if (NULL == pReq->sql) {
    return TSDB_CODE_OUT_OF_MEMORY;
  }

  int32_t code = TSDB_CODE_SUCCESS;
  SName   name;
  if ('\0' != pStmt->subSTbName[0]) {
    pReq->subType = TOPIC_SUB_TYPE__TABLE;
    toName(pCxt->pParseCxt->acctId, pStmt->subDbName, pStmt->subSTbName, &name);
    tNameGetFullDbName(&name, pReq->subDbName);
    tNameExtractFullName(&name, pReq->subStbName);
  } else if ('\0' != pStmt->subDbName[0]) {
    pReq->subType = TOPIC_SUB_TYPE__DB;
    tNameSetDbName(&name, pCxt->pParseCxt->acctId, pStmt->subDbName, strlen(pStmt->subDbName));
    tNameGetFullDbName(&name, pReq->subDbName);
  } else {
    pReq->subType = TOPIC_SUB_TYPE__COLUMN;
    char* dbName = ((SRealTableNode*)(((SSelectStmt*)pStmt->pQuery)->pFromTable))->table.dbName;
    tNameSetDbName(&name, pCxt->pParseCxt->acctId, dbName, strlen(dbName));
    tNameGetFullDbName(&name, pReq->subDbName);
    pCxt->pParseCxt->topicQuery = true;
    code = translateQuery(pCxt, pStmt->pQuery);
    if (TSDB_CODE_SUCCESS == code) {
      code = checkTopicQuery(pCxt, (SSelectStmt*)pStmt->pQuery);
    }
    if (TSDB_CODE_SUCCESS == code) {
      code = nodesNodeToString(pStmt->pQuery, false, &pReq->ast, NULL);
    }
  }

  return code;
}

static int32_t checkCreateTopic(STranslateContext* pCxt, SCreateTopicStmt* pStmt) {
  if (NULL == pStmt->pQuery) {
    return TSDB_CODE_SUCCESS;
  }

  if (QUERY_NODE_SELECT_STMT == nodeType(pStmt->pQuery)) {
    SSelectStmt* pSelect = (SSelectStmt*)pStmt->pQuery;
    if (!pSelect->isDistinct &&
        (NULL != pSelect->pFromTable && QUERY_NODE_REAL_TABLE == nodeType(pSelect->pFromTable)) &&
        NULL == pSelect->pGroupByList && NULL == pSelect->pLimit && NULL == pSelect->pSlimit &&
        NULL == pSelect->pOrderByList && NULL == pSelect->pPartitionByList) {
      return TSDB_CODE_SUCCESS;
    }
  }

  return generateSyntaxErrMsg(&pCxt->msgBuf, TSDB_CODE_PAR_INVALID_TOPIC_QUERY);
}

static int32_t translateCreateTopic(STranslateContext* pCxt, SCreateTopicStmt* pStmt) {
  SCMCreateTopicReq createReq = {0};
  int32_t           code = checkCreateTopic(pCxt, pStmt);
  if (TSDB_CODE_SUCCESS == code) {
    code = buildCreateTopicReq(pCxt, pStmt, &createReq);
  }
  if (TSDB_CODE_SUCCESS == code) {
    code = buildCmdMsg(pCxt, TDMT_MND_TMQ_CREATE_TOPIC, (FSerializeFunc)tSerializeSCMCreateTopicReq, &createReq);
  }
  tFreeSCMCreateTopicReq(&createReq);
  return code;
}

static int32_t translateDropTopic(STranslateContext* pCxt, SDropTopicStmt* pStmt) {
  SMDropTopicReq dropReq = {0};

  SName name;
  tNameSetDbName(&name, pCxt->pParseCxt->acctId, pStmt->topicName, strlen(pStmt->topicName));
  tNameGetFullDbName(&name, dropReq.name);
  dropReq.igNotExists = pStmt->ignoreNotExists;

  return buildCmdMsg(pCxt, TDMT_MND_TMQ_DROP_TOPIC, (FSerializeFunc)tSerializeSMDropTopicReq, &dropReq);
}

static int32_t translateDropCGroup(STranslateContext* pCxt, SDropCGroupStmt* pStmt) {
  SMDropCgroupReq dropReq = {0};

  SName name;
  tNameSetDbName(&name, pCxt->pParseCxt->acctId, pStmt->topicName, strlen(pStmt->topicName));
  tNameGetFullDbName(&name, dropReq.topic);
  dropReq.igNotExists = pStmt->ignoreNotExists;
  strcpy(dropReq.cgroup, pStmt->cgroup);

  return buildCmdMsg(pCxt, TDMT_MND_TMQ_DROP_CGROUP, (FSerializeFunc)tSerializeSMDropCgroupReq, &dropReq);
}

static int32_t translateAlterLocal(STranslateContext* pCxt, SAlterLocalStmt* pStmt) {
  // The statement is executed directly on the client without constructing a message.
  if ('\0' != pStmt->value[0]) {
    return TSDB_CODE_SUCCESS;
  }
  char* p = strchr(pStmt->config, ' ');
  if (NULL != p) {
    *p = 0;
    strcpy(pStmt->value, p + 1);
  }
  return TSDB_CODE_SUCCESS;
}

static int32_t translateExplain(STranslateContext* pCxt, SExplainStmt* pStmt) {
  if (pStmt->analyze) {
    pCxt->pExplainOpt = pStmt->pOptions;
  }
  return translateQuery(pCxt, pStmt->pQuery);
}

static int32_t translateDescribe(STranslateContext* pCxt, SDescribeStmt* pStmt) {
  return refreshGetTableMeta(pCxt, pStmt->dbName, pStmt->tableName, &pStmt->pMeta);
}

static int32_t translateCompactRange(STranslateContext* pCxt, SCompactDatabaseStmt* pStmt, SCompactDbReq* pReq) {
  SDbCfgInfo dbCfg = {0};
  int32_t    code = getDBCfg(pCxt, pStmt->dbName, &dbCfg);
  if (TSDB_CODE_SUCCESS == code && NULL != pStmt->pStart) {
    ((SValueNode*)pStmt->pStart)->node.resType.precision = dbCfg.precision;
    ((SValueNode*)pStmt->pStart)->node.resType.type = TSDB_DATA_TYPE_TIMESTAMP;
    code = doTranslateValue(pCxt, (SValueNode*)pStmt->pStart);
  }
  if (TSDB_CODE_SUCCESS == code && NULL != pStmt->pEnd) {
    ((SValueNode*)pStmt->pEnd)->node.resType.precision = dbCfg.precision;
    ((SValueNode*)pStmt->pEnd)->node.resType.type = TSDB_DATA_TYPE_TIMESTAMP;
    code = doTranslateValue(pCxt, (SValueNode*)pStmt->pEnd);
  }
  if (TSDB_CODE_SUCCESS == code) {
    pReq->timeRange.skey = NULL != pStmt->pStart ? ((SValueNode*)pStmt->pStart)->datum.i : INT64_MIN;
    pReq->timeRange.ekey = NULL != pStmt->pEnd ? ((SValueNode*)pStmt->pEnd)->datum.i : INT64_MAX;
  }
  return code;
}

static int32_t translateCompact(STranslateContext* pCxt, SCompactDatabaseStmt* pStmt) {
  SCompactDbReq compactReq = {0};
  SName         name;
  tNameSetDbName(&name, pCxt->pParseCxt->acctId, pStmt->dbName, strlen(pStmt->dbName));
  tNameGetFullDbName(&name, compactReq.db);
  int32_t code = translateCompactRange(pCxt, pStmt, &compactReq);
  if (TSDB_CODE_SUCCESS == code) {
    code = buildCmdMsg(pCxt, TDMT_MND_COMPACT_DB, (FSerializeFunc)tSerializeSCompactDbReq, &compactReq);
  }
  return code;
}

static int32_t translateKillConnection(STranslateContext* pCxt, SKillStmt* pStmt) {
  SKillConnReq killReq = {0};
  killReq.connId = pStmt->targetId;
  return buildCmdMsg(pCxt, TDMT_MND_KILL_CONN, (FSerializeFunc)tSerializeSKillConnReq, &killReq);
}

static int32_t translateKillQuery(STranslateContext* pCxt, SKillQueryStmt* pStmt) {
  SKillQueryReq killReq = {0};
  strcpy(killReq.queryStrId, pStmt->queryId);
  return buildCmdMsg(pCxt, TDMT_MND_KILL_QUERY, (FSerializeFunc)tSerializeSKillQueryReq, &killReq);
}

static int32_t translateKillTransaction(STranslateContext* pCxt, SKillStmt* pStmt) {
  SKillTransReq killReq = {0};
  killReq.transId = pStmt->targetId;
  return buildCmdMsg(pCxt, TDMT_MND_KILL_TRANS, (FSerializeFunc)tSerializeSKillTransReq, &killReq);
}

static bool crossTableWithoutAggOper(SSelectStmt* pSelect) {
  return NULL == pSelect->pWindow && !pSelect->hasAggFuncs && !pSelect->hasIndefiniteRowsFunc &&
         !pSelect->hasInterpFunc && TSDB_SUPER_TABLE == ((SRealTableNode*)pSelect->pFromTable)->pMeta->tableType &&
         !hasPartitionByTbname(pSelect->pPartitionByList);
}

static bool crossTableWithUdaf(SSelectStmt* pSelect) {
  return pSelect->hasUdaf && TSDB_SUPER_TABLE == ((SRealTableNode*)pSelect->pFromTable)->pMeta->tableType &&
         !hasPartitionByTbname(pSelect->pPartitionByList);
}

static int32_t checkCreateStream(STranslateContext* pCxt, SCreateStreamStmt* pStmt) {
  if (NULL == pStmt->pQuery) {
    return TSDB_CODE_SUCCESS;
  }

  if (QUERY_NODE_SELECT_STMT != nodeType(pStmt->pQuery) || NULL == ((SSelectStmt*)pStmt->pQuery)->pFromTable ||
      QUERY_NODE_REAL_TABLE != nodeType(((SSelectStmt*)pStmt->pQuery)->pFromTable)) {
    return generateSyntaxErrMsgExt(&pCxt->msgBuf, TSDB_CODE_PAR_INVALID_STREAM_QUERY, "Unsupported stream query");
  }

  return TSDB_CODE_SUCCESS;
}

static void getSourceDatabase(SNode* pStmt, int32_t acctId, char* pDbFName) {
  SName name = {.type = TSDB_DB_NAME_T, .acctId = acctId};
  strcpy(name.dbname, ((SRealTableNode*)(((SSelectStmt*)pStmt)->pFromTable))->table.dbName);
  tNameGetFullDbName(&name, pDbFName);
}

static void getStreamQueryFirstProjectAliasName(SHashObj* pUserAliasSet, char* aliasName, int32_t len) {
  if (NULL == taosHashGet(pUserAliasSet, "_wstart", strlen("_wstart"))) {
    snprintf(aliasName, len, "%s", "_wstart");
    return;
  }
  if (NULL == taosHashGet(pUserAliasSet, "ts", strlen("ts"))) {
    snprintf(aliasName, len, "%s", "ts");
    return;
  }
  do {
    taosRandStr(aliasName, len - 1);
    aliasName[len - 1] = '\0';
  } while (NULL != taosHashGet(pUserAliasSet, aliasName, strlen(aliasName)));
  return;
}

static int32_t addWstartTsToCreateStreamQueryImpl(STranslateContext* pCxt, SSelectStmt* pSelect,
                                                  SHashObj* pUserAliasSet) {
  SNode* pProj = nodesListGetNode(pSelect->pProjectionList, 0);
  if (NULL == pSelect->pWindow ||
      (QUERY_NODE_FUNCTION == nodeType(pProj) && 0 == strcmp("_wstart", ((SFunctionNode*)pProj)->functionName))) {
    return TSDB_CODE_SUCCESS;
  }
  SFunctionNode* pFunc = (SFunctionNode*)nodesMakeNode(QUERY_NODE_FUNCTION);
  if (NULL == pFunc) {
    return TSDB_CODE_OUT_OF_MEMORY;
  }
  strcpy(pFunc->functionName, "_wstart");
  getStreamQueryFirstProjectAliasName(pUserAliasSet, pFunc->node.aliasName, sizeof(pFunc->node.aliasName));
  int32_t code = getFuncInfo(pCxt, pFunc);
  if (TSDB_CODE_SUCCESS == code) {
    code = nodesListPushFront(pSelect->pProjectionList, (SNode*)pFunc);
  }
  if (TSDB_CODE_SUCCESS != code) {
    nodesDestroyNode((SNode*)pFunc);
  }
  return code;
}

static int32_t addWstartTsToCreateStreamQuery(STranslateContext* pCxt, SNode* pStmt) {
  SSelectStmt* pSelect = (SSelectStmt*)pStmt;
  SHashObj*    pUserAliasSet = NULL;
  int32_t      code = checkProjectAlias(pCxt, pSelect->pProjectionList, &pUserAliasSet);
  if (TSDB_CODE_SUCCESS == code) {
    code = addWstartTsToCreateStreamQueryImpl(pCxt, pSelect, pUserAliasSet);
  }
  taosHashCleanup(pUserAliasSet);
  return code;
}

static const char* getTagNameForCreateStreamTag(SNode* pTag) {
  if (QUERY_NODE_COLUMN_DEF == nodeType(pTag)) {
    return ((SColumnDefNode*)pTag)->colName;
  }
  return ((SColumnNode*)pTag)->colName;
}

static int32_t addTagsToCreateStreamQuery(STranslateContext* pCxt, SCreateStreamStmt* pStmt, SSelectStmt* pSelect) {
  if (NULL == pStmt->pTags) {
    return TSDB_CODE_SUCCESS;
  }

  SNode* pTag = NULL;
  FOREACH(pTag, pStmt->pTags) {
    bool   found = false;
    SNode* pPart = NULL;
    FOREACH(pPart, pSelect->pPartitionByList) {
      if (0 == strcmp(getTagNameForCreateStreamTag(pTag), ((SExprNode*)pPart)->userAlias)) {
        if (TSDB_CODE_SUCCESS != nodesListMakeStrictAppend(&pSelect->pTags, nodesCloneNode(pPart))) {
          return TSDB_CODE_OUT_OF_MEMORY;
        }
        found = true;
        break;
      }
    }
    if (!found) {
      return generateSyntaxErrMsg(&pCxt->msgBuf, TSDB_CODE_PAR_INVALID_COLUMN, ((SColumnDefNode*)pTag)->colName);
    }
  }
  return TSDB_CODE_SUCCESS;
}

static SNode* createNullValue() {
  SValueNode* pValue = (SValueNode*)nodesMakeNode(QUERY_NODE_VALUE);
  if (NULL == pValue) {
    return NULL;
  }
  pValue->isNull = true;
  pValue->node.resType.type = TSDB_DATA_TYPE_NULL;
  pValue->node.resType.bytes = tDataTypes[TSDB_DATA_TYPE_NULL].bytes;
  return (SNode*)pValue;
}

static int32_t addNullTagsForExistTable(STranslateContext* pCxt, STableMeta* pMeta, SSelectStmt* pSelect) {
  int32_t numOfTags = getNumOfTags(pMeta);
  int32_t code = TSDB_CODE_SUCCESS;
  for (int32_t i = 0; TSDB_CODE_SUCCESS == code && i < numOfTags; ++i) {
    code = nodesListMakeStrictAppend(&pSelect->pTags, createNullValue());
  }
  return code;
}

typedef struct SRewriteSubtableCxt {
  STranslateContext* pCxt;
  SNodeList*         pPartitionList;
} SRewriteSubtableCxt;

static EDealRes rewriteSubtable(SNode** pNode, void* pContext) {
  if (QUERY_NODE_COLUMN == nodeType(*pNode)) {
    SRewriteSubtableCxt* pCxt = pContext;
    bool                 found = false;
    SNode*               pPart = NULL;
    FOREACH(pPart, pCxt->pPartitionList) {
      if (0 == strcmp(((SColumnNode*)*pNode)->colName, ((SExprNode*)pPart)->userAlias)) {
        SNode* pNew = nodesCloneNode(pPart);
        if (NULL == pNew) {
          pCxt->pCxt->errCode = TSDB_CODE_OUT_OF_MEMORY;
          return DEAL_RES_ERROR;
        }
        nodesDestroyNode(*pNode);
        *pNode = pNew;
        found = true;
        break;
      }
    }
    if (!found) {
      return generateDealNodeErrMsg(pCxt->pCxt, TSDB_CODE_PAR_INVALID_COLUMN, ((SColumnNode*)*pNode)->colName);
    }
    return DEAL_RES_IGNORE_CHILD;
  }
  return DEAL_RES_CONTINUE;
}

static int32_t addSubtableNameToCreateStreamQuery(STranslateContext* pCxt, SCreateStreamStmt* pStmt,
                                                  SSelectStmt* pSelect) {
  if (NULL == pStmt->pSubtable) {
    return TSDB_CODE_SUCCESS;
  }
  pSelect->pSubtable = nodesCloneNode(pStmt->pSubtable);
  if (NULL == pSelect->pSubtable) {
    return TSDB_CODE_OUT_OF_MEMORY;
  }
  SRewriteSubtableCxt cxt = {.pCxt = pCxt, .pPartitionList = pSelect->pPartitionByList};
  nodesRewriteExpr(&pSelect->pSubtable, rewriteSubtable, &cxt);
  return pCxt->errCode;
}

static int32_t addNullTagsForCreateTable(STranslateContext* pCxt, SCreateStreamStmt* pStmt) {
  int32_t code = TSDB_CODE_SUCCESS;
  for (int32_t i = 0; TSDB_CODE_SUCCESS == code && i < LIST_LENGTH(pStmt->pTags); ++i) {
    code = nodesListMakeStrictAppend(&((SSelectStmt*)pStmt->pQuery)->pTags, createNullValue());
  }
  return code;
}

static int32_t addNullTagsToCreateStreamQuery(STranslateContext* pCxt, STableMeta* pMeta, SCreateStreamStmt* pStmt) {
  if (NULL == pMeta) {
    return addNullTagsForCreateTable(pCxt, pStmt);
  }
  return addNullTagsForExistTable(pCxt, pMeta, (SSelectStmt*)pStmt->pQuery);
}

static int32_t addSubtableInfoToCreateStreamQuery(STranslateContext* pCxt, STableMeta* pMeta,
                                                  SCreateStreamStmt* pStmt) {
  int32_t      code = TSDB_CODE_SUCCESS;
  SSelectStmt* pSelect = (SSelectStmt*)pStmt->pQuery;
  if (NULL == pSelect->pPartitionByList) {
    code = addNullTagsToCreateStreamQuery(pCxt, pMeta, pStmt);
  } else {
    code = addTagsToCreateStreamQuery(pCxt, pStmt, pSelect);
  }
  if (TSDB_CODE_SUCCESS == code) {
    code = addSubtableNameToCreateStreamQuery(pCxt, pStmt, pSelect);
  }

  return code;
}

static bool isEventWindowQuery(SSelectStmt* pSelect) {
  return NULL != pSelect->pWindow && QUERY_NODE_EVENT_WINDOW == nodeType(pSelect->pWindow);
}

static bool hasJsonTypeProjection(SSelectStmt* pSelect) {
  SNode* pProj = NULL;
  FOREACH(pProj, pSelect->pProjectionList) {
    if (TSDB_DATA_TYPE_JSON == ((SExprNode*)pProj)->resType.type) {
      return true;
    }
  }
  return false;
}

static EDealRes hasColumnOrPseudoColumn(SNode* pNode, void* pContext) {
  if (QUERY_NODE_COLUMN == nodeType(pNode)) {
    *(bool*)pContext = true;
    return DEAL_RES_END;
  }
  if (QUERY_NODE_FUNCTION == nodeType(pNode) && fmIsPseudoColumnFunc(((SFunctionNode*)pNode)->funcId)) {
    *(bool*)pContext = true;
    return DEAL_RES_END;
  }
  return DEAL_RES_CONTINUE;
}

static int32_t subtableExprHasColumnOrPseudoColumn(SNode* pNode) {
  bool hasColumn = false;
  nodesWalkExprPostOrder(pNode, hasColumnOrPseudoColumn, &hasColumn);
  return hasColumn;
}

static int32_t checkStreamQuery(STranslateContext* pCxt, SCreateStreamStmt* pStmt) {
  SSelectStmt* pSelect = (SSelectStmt*)pStmt->pQuery;
  if (TSDB_DATA_TYPE_TIMESTAMP != ((SExprNode*)nodesListGetNode(pSelect->pProjectionList, 0))->resType.type ||
<<<<<<< HEAD
      !isTimeLineQuery(pStmt->pQuery) || crossTableWithoutAggOper(pSelect) || NULL != pSelect->pOrderByList ||
      crossTableWithUdaf(pSelect) || isEventWindowQuery(pSelect)) {
=======
      !pSelect->isTimeLineResult || crossTableWithoutAggOper(pSelect) || NULL != pSelect->pOrderByList ||
      crossTableWithUdaf(pSelect) || isEventWindowQuery(pSelect) || hasJsonTypeProjection(pSelect)) {
>>>>>>> 0bb468af
    return generateSyntaxErrMsgExt(&pCxt->msgBuf, TSDB_CODE_PAR_INVALID_STREAM_QUERY, "Unsupported stream query");
  }
  if (NULL != pSelect->pSubtable && TSDB_DATA_TYPE_VARCHAR != ((SExprNode*)pSelect->pSubtable)->resType.type) {
    return generateSyntaxErrMsgExt(&pCxt->msgBuf, TSDB_CODE_PAR_INVALID_STREAM_QUERY,
                                   "SUBTABLE expression must be of VARCHAR type");
  }
  if (NULL != pSelect->pSubtable && 0 == LIST_LENGTH(pSelect->pPartitionByList) && subtableExprHasColumnOrPseudoColumn(pSelect->pSubtable)) {
    return generateSyntaxErrMsgExt(&pCxt->msgBuf, TSDB_CODE_PAR_INVALID_STREAM_QUERY,
                                   "SUBTABLE expression must not has column when no partition by clause");
  }

  if (NULL == pSelect->pWindow && STREAM_TRIGGER_AT_ONCE != pStmt->pOptions->triggerType) {
    return generateSyntaxErrMsgExt(&pCxt->msgBuf, TSDB_CODE_PAR_INVALID_STREAM_QUERY,
                                   "The trigger mode of non window query can only be AT_ONCE");
  }
  return TSDB_CODE_SUCCESS;
}

static int32_t adjustDataTypeOfProjections(STranslateContext* pCxt, const STableMeta* pMeta, SNodeList* pProjections) {
  if (getNumOfColumns(pMeta) != LIST_LENGTH(pProjections)) {
    return generateSyntaxErrMsgExt(&pCxt->msgBuf, TSDB_CODE_PAR_INVALID_COLUMNS_NUM, "Illegal number of columns");
  }

  SSchema* pSchemas = getTableColumnSchema(pMeta);
  int32_t  index = 0;
  SNode*   pProj = NULL;
  FOREACH(pProj, pProjections) {
    SSchema*  pSchema = pSchemas + index++;
    SDataType dt = {.type = pSchema->type, .bytes = pSchema->bytes};
    if (!dataTypeEqual(&dt, &((SExprNode*)pProj)->resType)) {
      SNode*  pFunc = NULL;
      int32_t code = createCastFunc(pCxt, pProj, dt, &pFunc);
      if (TSDB_CODE_SUCCESS != code) {
        return code;
      }
      REPLACE_NODE(pFunc);
    }
  }

  return TSDB_CODE_SUCCESS;
}

typedef struct SProjColPos {
  int32_t colId;
  SNode*  pProj;
} SProjColPos;

static int32_t projColPosCompar(const void* l, const void* r) {
  return ((SProjColPos*)l)->colId > ((SProjColPos*)r)->colId;
}

static void projColPosDelete(void* p) { nodesDestroyNode(((SProjColPos*)p)->pProj); }

static int32_t addProjToProjColPos(STranslateContext* pCxt, const SSchema* pSchema, SNode* pProj, SArray* pProjColPos) {
  SNode* pNewProj = nodesCloneNode(pProj);
  if (NULL == pNewProj) {
    return TSDB_CODE_OUT_OF_MEMORY;
  }

  int32_t   code = TSDB_CODE_SUCCESS;
  SDataType dt = {.type = pSchema->type, .bytes = pSchema->bytes};
  if (!dataTypeEqual(&dt, &((SExprNode*)pNewProj)->resType)) {
    SNode* pFunc = NULL;
    code = createCastFunc(pCxt, pNewProj, dt, &pFunc);
    pNewProj = pFunc;
  }
  if (TSDB_CODE_SUCCESS == code) {
    SProjColPos pos = {.colId = pSchema->colId, .pProj = pNewProj};
    code = (NULL == taosArrayPush(pProjColPos, &pos) ? TSDB_CODE_OUT_OF_MEMORY : TSDB_CODE_SUCCESS);
  }
  if (TSDB_CODE_SUCCESS != code) {
    nodesDestroyNode(pNewProj);
  }
  return code;
}

static int32_t setFillNullCols(SArray* pProjColPos, const STableMeta* pMeta, SCMCreateStreamReq* pReq) {
  int32_t numOfBoundCols = taosArrayGetSize(pProjColPos);
  pReq->fillNullCols = taosArrayInit(pMeta->tableInfo.numOfColumns - numOfBoundCols, sizeof(SColLocation));
  if (NULL == pReq->fillNullCols) {
    return TSDB_CODE_OUT_OF_MEMORY;
  }
  const SSchema* pSchemas = getTableColumnSchema(pMeta);
  int32_t        indexOfBoundCols = 0;
  for (int32_t i = 0; i < pMeta->tableInfo.numOfColumns; ++i) {
    const SSchema* pSchema = pSchemas + i;
    if (indexOfBoundCols < numOfBoundCols) {
      SProjColPos* pPos = taosArrayGet(pProjColPos, indexOfBoundCols);
      if (pSchema->colId == pPos->colId) {
        ++indexOfBoundCols;
        continue;
      }
    }
    SColLocation colLoc = {.colId = pSchema->colId, .slotId = i, .type = pSchema->type};
    taosArrayPush(pReq->fillNullCols, &colLoc);
  }
  return TSDB_CODE_SUCCESS;
}

static int32_t adjustOrderOfProjections(STranslateContext* pCxt, SNodeList* pCols, const STableMeta* pMeta,
                                        SNodeList** pProjections, SCMCreateStreamReq* pReq) {
  if (LIST_LENGTH(pCols) != LIST_LENGTH(*pProjections)) {
    return generateSyntaxErrMsgExt(&pCxt->msgBuf, TSDB_CODE_PAR_INVALID_COLUMNS_NUM, "Illegal number of columns");
  }

  SArray* pProjColPos = taosArrayInit(LIST_LENGTH(pCols), sizeof(SProjColPos));
  if (NULL == pProjColPos) {
    return TSDB_CODE_OUT_OF_MEMORY;
  }

  int32_t code = TSDB_CODE_SUCCESS;
  bool    hasPrimaryKey = false;
  SNode*  pCol = NULL;
  SNode*  pProj = NULL;
  FORBOTH(pCol, pCols, pProj, *pProjections) {
    const SSchema* pSchema = getNormalColSchema(pMeta, ((SColumnNode*)pCol)->colName);
    if (NULL == pSchema) {
      code = generateSyntaxErrMsg(&pCxt->msgBuf, TSDB_CODE_PAR_INVALID_COLUMN, ((SColumnNode*)pCol)->colName);
    }
    if (TSDB_CODE_SUCCESS == code) {
      code = addProjToProjColPos(pCxt, pSchema, pProj, pProjColPos);
    }
    if (TSDB_CODE_SUCCESS != code) {
      break;
    }
    if (PRIMARYKEY_TIMESTAMP_COL_ID == pSchema->colId) {
      hasPrimaryKey = true;
    }
  }

  if (TSDB_CODE_SUCCESS == code && !hasPrimaryKey) {
    code = generateSyntaxErrMsgExt(&pCxt->msgBuf, TSDB_CODE_PAR_INVALID_COLUMNS_NUM,
                                   "primary timestamp column can not be null");
  }

  SNodeList* pNewProjections = NULL;
  if (TSDB_CODE_SUCCESS == code) {
    taosArraySort(pProjColPos, projColPosCompar);
    int32_t num = taosArrayGetSize(pProjColPos);
    pNewProjections = nodesMakeList();
    if (NULL == pNewProjections) {
      code = TSDB_CODE_OUT_OF_MEMORY;
    }
    for (int32_t i = 0; TSDB_CODE_SUCCESS == code && i < num; ++i) {
      SProjColPos* pPos = taosArrayGet(pProjColPos, i);
      code = nodesListStrictAppend(pNewProjections, pPos->pProj);
      pPos->pProj = NULL;
    }
  }

  if (TSDB_CODE_SUCCESS == code && pMeta->tableInfo.numOfColumns > LIST_LENGTH(pCols)) {
    code = setFillNullCols(pProjColPos, pMeta, pReq);
  }

  if (TSDB_CODE_SUCCESS == code) {
    taosArrayDestroy(pProjColPos);
    nodesDestroyList(*pProjections);
    *pProjections = pNewProjections;
  } else {
    taosArrayDestroyEx(pProjColPos, projColPosDelete);
    nodesDestroyList(pNewProjections);
  }

  return code;
}

static int32_t adjustProjectionsForExistTable(STranslateContext* pCxt, SCreateStreamStmt* pStmt,
                                              const STableMeta* pMeta, SCMCreateStreamReq* pReq) {
  SSelectStmt* pSelect = (SSelectStmt*)pStmt->pQuery;
  if (NULL == pStmt->pCols) {
    return adjustDataTypeOfProjections(pCxt, pMeta, pSelect->pProjectionList);
  }
  return adjustOrderOfProjections(pCxt, pStmt->pCols, pMeta, &pSelect->pProjectionList, pReq);
}

static bool isGroupIdTagStream(const STableMeta* pMeta, SNodeList* pTags) {
  return (NULL == pTags && 1 == pMeta->tableInfo.numOfTags && TSDB_DATA_TYPE_UBIGINT == getTableTagSchema(pMeta)->type);
}

static int32_t adjustDataTypeOfTags(STranslateContext* pCxt, const STableMeta* pMeta, SNodeList* pTags) {
  if (isGroupIdTagStream(pMeta, pTags)) {
    return TSDB_CODE_SUCCESS;
  }

  if (getNumOfTags(pMeta) != LIST_LENGTH(pTags)) {
    return generateSyntaxErrMsgExt(&pCxt->msgBuf, TSDB_CODE_PAR_INVALID_COLUMNS_NUM, "Illegal number of tags");
  }

  SSchema* pSchemas = getTableTagSchema(pMeta);
  int32_t  index = 0;
  SNode*   pTag = NULL;
  FOREACH(pTag, pTags) {
    SSchema*  pSchema = pSchemas + index++;
    SDataType dt = {.type = pSchema->type, .bytes = pSchema->bytes};
    if (!dataTypeEqual(&dt, &((SExprNode*)pTag)->resType)) {
      SNode*  pFunc = NULL;
      int32_t code = createCastFunc(pCxt, pTag, dt, &pFunc);
      if (TSDB_CODE_SUCCESS != code) {
        return code;
      }
      REPLACE_NODE(pFunc);
    }
  }

  return TSDB_CODE_SUCCESS;
}

static int32_t adjustOrderOfTags(STranslateContext* pCxt, SNodeList* pTags, const STableMeta* pMeta,
                                 SNodeList** pTagExprs, SCMCreateStreamReq* pReq) {
  if (LIST_LENGTH(pTags) != LIST_LENGTH(*pTagExprs)) {
    return generateSyntaxErrMsgExt(&pCxt->msgBuf, TSDB_CODE_PAR_INVALID_COLUMNS_NUM, "Illegal number of tags");
  }

  SArray* pTagPos = taosArrayInit(LIST_LENGTH(pTags), sizeof(SProjColPos));
  if (NULL == pTagPos) {
    return TSDB_CODE_OUT_OF_MEMORY;
  }

  int32_t code = TSDB_CODE_SUCCESS;
  SNode*  pTag = NULL;
  SNode*  pTagExpr = NULL;
  FORBOTH(pTag, pTags, pTagExpr, *pTagExprs) {
    const SSchema* pSchema = getTagSchema(pMeta, ((SColumnNode*)pTag)->colName);
    if (NULL == pSchema) {
      code = generateSyntaxErrMsg(&pCxt->msgBuf, TSDB_CODE_PAR_INVALID_TAG_NAME, ((SColumnNode*)pTag)->colName);
    }
    if (TSDB_CODE_SUCCESS == code) {
      code = addProjToProjColPos(pCxt, pSchema, pTagExpr, pTagPos);
    }
    if (TSDB_CODE_SUCCESS != code) {
      break;
    }
  }

  SNodeList* pNewTagExprs = NULL;
  if (TSDB_CODE_SUCCESS == code) {
    taosArraySort(pTagPos, projColPosCompar);
    int32_t        indexOfBoundTags = 0;
    int32_t        numOfBoundTags = taosArrayGetSize(pTagPos);
    int32_t        numOfTags = getNumOfTags(pMeta);
    const SSchema* pTagsSchema = getTableTagSchema(pMeta);
    pNewTagExprs = nodesMakeList();
    if (NULL == pNewTagExprs) {
      code = TSDB_CODE_OUT_OF_MEMORY;
    }
    for (int32_t i = 0; TSDB_CODE_SUCCESS == code && i < numOfTags; ++i) {
      const SSchema* pTagSchema = pTagsSchema + i;
      if (indexOfBoundTags < numOfBoundTags) {
        SProjColPos* pPos = taosArrayGet(pTagPos, indexOfBoundTags);
        if (pPos->colId == pTagSchema->colId) {
          ++indexOfBoundTags;
          code = nodesListStrictAppend(pNewTagExprs, pPos->pProj);
          pPos->pProj = NULL;
          continue;
        }
      }
      code = nodesListStrictAppend(pNewTagExprs, createNullValue());
    }
  }

  if (TSDB_CODE_SUCCESS == code) {
    taosArrayDestroy(pTagPos);
    nodesDestroyList(*pTagExprs);
    *pTagExprs = pNewTagExprs;
  } else {
    taosArrayDestroyEx(pTagPos, projColPosDelete);
    nodesDestroyList(pNewTagExprs);
  }

  return code;
}

static int32_t adjustTagsForExistTable(STranslateContext* pCxt, SCreateStreamStmt* pStmt, const STableMeta* pMeta,
                                       SCMCreateStreamReq* pReq) {
  SSelectStmt* pSelect = (SSelectStmt*)pStmt->pQuery;
  if (NULL == pSelect->pPartitionByList) {
    return TSDB_CODE_SUCCESS;
  }
  if (NULL == pStmt->pTags) {
    return adjustDataTypeOfTags(pCxt, pMeta, pSelect->pTags);
  }
  return adjustOrderOfTags(pCxt, pStmt->pTags, pMeta, &pSelect->pTags, pReq);
}

static int32_t adjustTagsForCreateTable(STranslateContext* pCxt, SCreateStreamStmt* pStmt, SCMCreateStreamReq* pReq) {
  SSelectStmt* pSelect = (SSelectStmt*)pStmt->pQuery;
  if (NULL == pSelect->pPartitionByList || NULL == pSelect->pTags) {
    return TSDB_CODE_SUCCESS;
  }

  SNode* pTagDef = NULL;
  SNode* pTagExpr = NULL;
  FORBOTH(pTagDef, pStmt->pTags, pTagExpr, pSelect->pTags) {
    SColumnDefNode* pDef = (SColumnDefNode*)pTagDef;
    if (!dataTypeEqual(&pDef->dataType, &((SExprNode*)pTagExpr)->resType)) {
      SNode*  pFunc = NULL;
      int32_t code = createCastFunc(pCxt, pTagExpr, pDef->dataType, &pFunc);
      if (TSDB_CODE_SUCCESS != code) {
        return code;
      }
      REPLACE_LIST2_NODE(pFunc);
    }
  }

  return TSDB_CODE_SUCCESS;
}

static int32_t adjustTags(STranslateContext* pCxt, SCreateStreamStmt* pStmt, const STableMeta* pMeta,
                          SCMCreateStreamReq* pReq) {
  if (NULL == pMeta) {
    return adjustTagsForCreateTable(pCxt, pStmt, pReq);
  }
  return adjustTagsForExistTable(pCxt, pStmt, pMeta, pReq);
}

static bool isTagDef(SNodeList* pTags) {
  if (NULL == pTags) {
    return false;
  }
  return QUERY_NODE_COLUMN_DEF == nodeType(nodesListGetNode(pTags, 0));
}

static bool isTagBound(SNodeList* pTags) {
  if (NULL == pTags) {
    return false;
  }
  return QUERY_NODE_COLUMN == nodeType(nodesListGetNode(pTags, 0));
}

static int32_t translateStreamTargetTable(STranslateContext* pCxt, SCreateStreamStmt* pStmt, SCMCreateStreamReq* pReq,
                                          STableMeta** pMeta) {
  int32_t code = getTableMeta(pCxt, pStmt->targetDbName, pStmt->targetTabName, pMeta);
  if (TSDB_CODE_PAR_TABLE_NOT_EXIST == code) {
    if (NULL != pStmt->pCols || isTagBound(pStmt->pTags)) {
      return generateSyntaxErrMsg(&pCxt->msgBuf, TSDB_CODE_PAR_TABLE_NOT_EXIST, pStmt->targetTabName);
    }
    pReq->createStb = STREAM_CREATE_STABLE_TRUE;
    pReq->targetStbUid = 0;
    return TSDB_CODE_SUCCESS;
  } else if (TSDB_CODE_SUCCESS == code) {
    if (isTagDef(pStmt->pTags)) {
      return generateSyntaxErrMsgExt(&pCxt->msgBuf, TSDB_CODE_PAR_INVALID_STREAM_QUERY, "Table already exist: %s",
                                     pStmt->targetTabName);
    }
    if (TSDB_SUPER_TABLE != (*pMeta)->tableType) {
      return generateSyntaxErrMsgExt(&pCxt->msgBuf, TSDB_CODE_PAR_INVALID_STREAM_QUERY,
                                     "Stream can only be written to super table");
    }
    pReq->createStb = STREAM_CREATE_STABLE_FALSE;
    pReq->targetStbUid = (*pMeta)->suid;
  }
  return code;
}

static int32_t buildCreateStreamQuery(STranslateContext* pCxt, SCreateStreamStmt* pStmt, SCMCreateStreamReq* pReq) {
  pCxt->createStream = true;
  STableMeta* pMeta = NULL;
  int32_t     code = translateStreamTargetTable(pCxt, pStmt, pReq, &pMeta);
  if (TSDB_CODE_SUCCESS == code) {
    code = addSubtableInfoToCreateStreamQuery(pCxt, pMeta, pStmt);
  }
  if (TSDB_CODE_SUCCESS == code) {
    code = translateQuery(pCxt, pStmt->pQuery);
  }
  if (TSDB_CODE_SUCCESS == code) {
    code = addWstartTsToCreateStreamQuery(pCxt, pStmt->pQuery);
  }
  if (TSDB_CODE_SUCCESS == code) {
    code = checkStreamQuery(pCxt, pStmt);
  }
  if (TSDB_CODE_SUCCESS == code && NULL != pMeta) {
    code = adjustProjectionsForExistTable(pCxt, pStmt, pMeta, pReq);
  }
  if (TSDB_CODE_SUCCESS == code) {
    code = adjustTags(pCxt, pStmt, pMeta, pReq);
  }
  if (TSDB_CODE_SUCCESS == code) {
    getSourceDatabase(pStmt->pQuery, pCxt->pParseCxt->acctId, pReq->sourceDB);
    code = nodesNodeToString(pStmt->pQuery, false, &pReq->ast, NULL);
  }
  taosMemoryFree(pMeta);
  return code;
}

static int32_t translateStreamOptions(STranslateContext* pCxt, SCreateStreamStmt* pStmt) {
  pCxt->pCurrStmt = (SNode*)pStmt;
  SStreamOptions* pOptions = pStmt->pOptions;
  if ((NULL != pOptions->pWatermark && (DEAL_RES_ERROR == translateValue(pCxt, (SValueNode*)pOptions->pWatermark))) ||
      (NULL != pOptions->pDeleteMark && (DEAL_RES_ERROR == translateValue(pCxt, (SValueNode*)pOptions->pDeleteMark))) ||
      (NULL != pOptions->pDelay && (DEAL_RES_ERROR == translateValue(pCxt, (SValueNode*)pOptions->pDelay)))) {
    return pCxt->errCode;
  }
  return TSDB_CODE_SUCCESS;
}

static int32_t buildCreateStreamReq(STranslateContext* pCxt, SCreateStreamStmt* pStmt, SCMCreateStreamReq* pReq) {
  pReq->igExists = pStmt->ignoreExists;

  SName name;
  tNameSetDbName(&name, pCxt->pParseCxt->acctId, pStmt->streamName, strlen(pStmt->streamName));
  tNameGetFullDbName(&name, pReq->name);

  if ('\0' != pStmt->targetTabName[0]) {
    strcpy(name.dbname, pStmt->targetDbName);
    strcpy(name.tname, pStmt->targetTabName);
    tNameExtractFullName(&name, pReq->targetStbFullName);
  }

  int32_t code = buildCreateStreamQuery(pCxt, pStmt, pReq);
  if (TSDB_CODE_SUCCESS == code) {
    pReq->sql = taosStrdup(pCxt->pParseCxt->pSql);
    if (NULL == pReq->sql) {
      code = TSDB_CODE_OUT_OF_MEMORY;
    }
  }

  if (TSDB_CODE_SUCCESS == code) {
    code = translateStreamOptions(pCxt, pStmt);
  }

  if (TSDB_CODE_SUCCESS == code) {
    pReq->triggerType = pStmt->pOptions->triggerType;
    pReq->maxDelay = (NULL != pStmt->pOptions->pDelay ? ((SValueNode*)pStmt->pOptions->pDelay)->datum.i : 0);
    pReq->watermark = (NULL != pStmt->pOptions->pWatermark ? ((SValueNode*)pStmt->pOptions->pWatermark)->datum.i : 0);
    pReq->deleteMark =
        (NULL != pStmt->pOptions->pDeleteMark ? ((SValueNode*)pStmt->pOptions->pDeleteMark)->datum.i : 0);
    pReq->fillHistory = pStmt->pOptions->fillHistory;
    pReq->igExpired = pStmt->pOptions->ignoreExpired;
    if (pReq->createStb) {
      columnDefNodeToField(pStmt->pTags, &pReq->pTags);
      pReq->numOfTags = LIST_LENGTH(pStmt->pTags);
    }
    pReq->igUpdate = pStmt->pOptions->ignoreUpdate;
  }

  return code;
}

static int32_t translateCreateStream(STranslateContext* pCxt, SCreateStreamStmt* pStmt) {
  SCMCreateStreamReq createReq = {0};

  int32_t code = checkCreateStream(pCxt, pStmt);
  if (TSDB_CODE_SUCCESS == code) {
    code = buildCreateStreamReq(pCxt, pStmt, &createReq);
  }
  if (TSDB_CODE_SUCCESS == code) {
    code = buildCmdMsg(pCxt, TDMT_MND_CREATE_STREAM, (FSerializeFunc)tSerializeSCMCreateStreamReq, &createReq);
  }

  tFreeSCMCreateStreamReq(&createReq);
  return code;
}

static int32_t translateDropStream(STranslateContext* pCxt, SDropStreamStmt* pStmt) {
  SMDropStreamReq dropReq = {0};
  SName           name;
  tNameSetDbName(&name, pCxt->pParseCxt->acctId, pStmt->streamName, strlen(pStmt->streamName));
  tNameGetFullDbName(&name, dropReq.name);
  dropReq.igNotExists = pStmt->ignoreNotExists;
  return buildCmdMsg(pCxt, TDMT_MND_DROP_STREAM, (FSerializeFunc)tSerializeSMDropStreamReq, &dropReq);
}

static int32_t translatePauseStream(STranslateContext* pCxt, SPauseStreamStmt* pStmt) {
  SMPauseStreamReq req = {0};
  SName            name;
  tNameSetDbName(&name, pCxt->pParseCxt->acctId, pStmt->streamName, strlen(pStmt->streamName));
  tNameGetFullDbName(&name, req.name);
  req.igNotExists = pStmt->ignoreNotExists;
  return buildCmdMsg(pCxt, TDMT_MND_PAUSE_STREAM, (FSerializeFunc)tSerializeSMPauseStreamReq, &req);
}

static int32_t translateResumeStream(STranslateContext* pCxt, SResumeStreamStmt* pStmt) {
  SMResumeStreamReq req = {0};
  SName             name;
  tNameSetDbName(&name, pCxt->pParseCxt->acctId, pStmt->streamName, strlen(pStmt->streamName));
  tNameGetFullDbName(&name, req.name);
  req.igNotExists = pStmt->ignoreNotExists;
  req.igUntreated = pStmt->ignoreUntreated;
  return buildCmdMsg(pCxt, TDMT_MND_RESUME_STREAM, (FSerializeFunc)tSerializeSMResumeStreamReq, &req);
}

static int32_t readFromFile(char* pName, int32_t* len, char** buf) {
  int64_t filesize = 0;
  if (taosStatFile(pName, &filesize, NULL) < 0) {
    return TAOS_SYSTEM_ERROR(errno);
  }

  *len = filesize;

  if (*len <= 0) {
    return TSDB_CODE_TSC_FILE_EMPTY;
  }

  *buf = taosMemoryCalloc(1, *len);
  if (*buf == NULL) {
    return TSDB_CODE_OUT_OF_MEMORY;
  }

  TdFilePtr tfile = taosOpenFile(pName, O_RDONLY | O_BINARY);
  if (NULL == tfile) {
    taosMemoryFreeClear(*buf);
    return TAOS_SYSTEM_ERROR(errno);
  }

  int64_t s = taosReadFile(tfile, *buf, *len);
  if (s != *len) {
    taosCloseFile(&tfile);
    taosMemoryFreeClear(*buf);
    return TSDB_CODE_APP_ERROR;
  }
  taosCloseFile(&tfile);
  return TSDB_CODE_SUCCESS;
}

static int32_t translateCreateFunction(STranslateContext* pCxt, SCreateFunctionStmt* pStmt) {
  if (fmIsBuiltinFunc(pStmt->funcName)) {
    return generateSyntaxErrMsg(&pCxt->msgBuf, TSDB_CODE_PAR_INVALID_FUNCTION_NAME);
  }

  if (TSDB_DATA_TYPE_JSON == pStmt->outputDt.type || TSDB_DATA_TYPE_VARBINARY == pStmt->outputDt.type ||
      TSDB_DATA_TYPE_DECIMAL == pStmt->outputDt.type || TSDB_DATA_TYPE_BLOB == pStmt->outputDt.type ||
      TSDB_DATA_TYPE_MEDIUMBLOB == pStmt->outputDt.type) {
    return generateSyntaxErrMsgExt(&pCxt->msgBuf, TSDB_CODE_PAR_SYNTAX_ERROR, "Unsupported output type for UDF");
  }

  if (!pStmt->isAgg && pStmt->bufSize > 0) {
    return generateSyntaxErrMsgExt(&pCxt->msgBuf, TSDB_CODE_PAR_SYNTAX_ERROR, "BUFSIZE can only be used with UDAF");
  }

  SCreateFuncReq req = {0};
  strcpy(req.name, pStmt->funcName);
  req.orReplace = pStmt->orReplace;
  req.igExists = pStmt->ignoreExists;
  req.funcType = pStmt->isAgg ? TSDB_FUNC_TYPE_AGGREGATE : TSDB_FUNC_TYPE_SCALAR;
  req.scriptType = pStmt->language;
  req.outputType = pStmt->outputDt.type;
  pStmt->outputDt.bytes = calcTypeBytes(pStmt->outputDt);
  req.outputLen = pStmt->outputDt.bytes;
  req.bufSize = pStmt->bufSize;
  int32_t code = readFromFile(pStmt->libraryPath, &req.codeLen, &req.pCode);
  if (TSDB_CODE_SUCCESS == code) {
    code = buildCmdMsg(pCxt, TDMT_MND_CREATE_FUNC, (FSerializeFunc)tSerializeSCreateFuncReq, &req);
  }
  tFreeSCreateFuncReq(&req);
  return code;
}

static int32_t translateDropFunction(STranslateContext* pCxt, SDropFunctionStmt* pStmt) {
  SDropFuncReq req = {0};
  strcpy(req.name, pStmt->funcName);
  req.igNotExists = pStmt->ignoreNotExists;
  return buildCmdMsg(pCxt, TDMT_MND_DROP_FUNC, (FSerializeFunc)tSerializeSDropFuncReq, &req);
}

static int32_t createRealTableForGrantTable(SGrantStmt* pStmt, SRealTableNode** pTable) {
  SRealTableNode* pRealTable = (SRealTableNode*)nodesMakeNode(QUERY_NODE_REAL_TABLE);
  if (NULL == pRealTable) {
    return TSDB_CODE_OUT_OF_MEMORY;
  }
  strcpy(pRealTable->table.dbName, pStmt->objName);
  strcpy(pRealTable->table.tableName, pStmt->tabName);
  strcpy(pRealTable->table.tableAlias, pStmt->tabName);
  *pTable = pRealTable;
  return TSDB_CODE_SUCCESS;
}

static int32_t translateGrantTagCond(STranslateContext* pCxt, SGrantStmt* pStmt, SAlterUserReq* pReq) {
  SRealTableNode* pTable = NULL;
  if ('\0' == pStmt->tabName[0] || '*' == pStmt->tabName[0]) {
    if (pStmt->pTagCond) {
      return generateSyntaxErrMsgExt(&pCxt->msgBuf, TSDB_CODE_PAR_SYNTAX_ERROR,
                                     "The With clause can only be used for table level privilege");
    } else {
      return TSDB_CODE_SUCCESS;
    }
  }

  int32_t         code = createRealTableForGrantTable(pStmt, &pTable);
  if (TSDB_CODE_SUCCESS == code) {
    SName name;
    code = getTableMetaImpl(pCxt, toName(pCxt->pParseCxt->acctId, pTable->table.dbName, pTable->table.tableName, &name),
                            &(pTable->pMeta));
    if (code) {
      nodesDestroyNode((SNode*)pTable);
      return code;
    }

    if (TSDB_SUPER_TABLE != pTable->pMeta->tableType && TSDB_NORMAL_TABLE != pTable->pMeta->tableType) {
      nodesDestroyNode((SNode*)pTable);
      return generateSyntaxErrMsgExt(&pCxt->msgBuf, TSDB_CODE_PAR_SYNTAX_ERROR,
                                     "Only supertable and normal table can be granted");
    }
  }

  if (TSDB_CODE_SUCCESS == code && NULL == pStmt->pTagCond) {
    nodesDestroyNode((SNode*)pTable);
    return TSDB_CODE_SUCCESS;
  }

  pCxt->pCurrStmt = (SNode*)pStmt;

  if (TSDB_CODE_SUCCESS == code) {
    code = addNamespace(pCxt, pTable);
  }
  if (TSDB_CODE_SUCCESS == code) {
    code = translateExpr(pCxt, &pStmt->pTagCond);
  }
  if (TSDB_CODE_SUCCESS == code) {
    code = nodesNodeToString(pStmt->pTagCond, false, &pReq->tagCond, &pReq->tagCondLen);
  }
  nodesDestroyNode((SNode*)pTable);
  return code;
}

static int32_t translateGrant(STranslateContext* pCxt, SGrantStmt* pStmt) {
  SAlterUserReq req = {0};
  if (BIT_FLAG_TEST_MASK(pStmt->privileges, PRIVILEGE_TYPE_ALL) ||
      (BIT_FLAG_TEST_MASK(pStmt->privileges, PRIVILEGE_TYPE_READ) &&
       BIT_FLAG_TEST_MASK(pStmt->privileges, PRIVILEGE_TYPE_WRITE))) {
    req.alterType = ('\0' == pStmt->tabName[0] ? TSDB_ALTER_USER_ADD_ALL_DB : TSDB_ALTER_USER_ADD_ALL_TABLE);
  } else if (BIT_FLAG_TEST_MASK(pStmt->privileges, PRIVILEGE_TYPE_READ)) {
    req.alterType = ('\0' == pStmt->tabName[0] ? TSDB_ALTER_USER_ADD_READ_DB : TSDB_ALTER_USER_ADD_READ_TABLE);
  } else if (BIT_FLAG_TEST_MASK(pStmt->privileges, PRIVILEGE_TYPE_WRITE)) {
    req.alterType = ('\0' == pStmt->tabName[0] ? TSDB_ALTER_USER_ADD_WRITE_DB : TSDB_ALTER_USER_ADD_WRITE_TABLE);
  } else if (BIT_FLAG_TEST_MASK(pStmt->privileges, PRIVILEGE_TYPE_SUBSCRIBE)) {
    req.alterType = TSDB_ALTER_USER_ADD_SUBSCRIBE_TOPIC;
  }
  strcpy(req.user, pStmt->userName);
  sprintf(req.objname, "%d.%s", pCxt->pParseCxt->acctId, pStmt->objName);
  sprintf(req.tabName, "%s", pStmt->tabName);
  int32_t code = translateGrantTagCond(pCxt, pStmt, &req);
  if (TSDB_CODE_SUCCESS == code) {
    code = buildCmdMsg(pCxt, TDMT_MND_ALTER_USER, (FSerializeFunc)tSerializeSAlterUserReq, &req);
  }
  tFreeSAlterUserReq(&req);
  return code;
}

static int32_t translateRevoke(STranslateContext* pCxt, SRevokeStmt* pStmt) {
  SAlterUserReq req = {0};
  if (BIT_FLAG_TEST_MASK(pStmt->privileges, PRIVILEGE_TYPE_ALL) ||
      (BIT_FLAG_TEST_MASK(pStmt->privileges, PRIVILEGE_TYPE_READ) &&
       BIT_FLAG_TEST_MASK(pStmt->privileges, PRIVILEGE_TYPE_WRITE))) {
    req.alterType = ('\0' == pStmt->tabName[0] ? TSDB_ALTER_USER_REMOVE_ALL_DB : TSDB_ALTER_USER_REMOVE_ALL_TABLE);
  } else if (BIT_FLAG_TEST_MASK(pStmt->privileges, PRIVILEGE_TYPE_READ)) {
    req.alterType = ('\0' == pStmt->tabName[0] ? TSDB_ALTER_USER_REMOVE_READ_DB : TSDB_ALTER_USER_REMOVE_READ_TABLE);
  } else if (BIT_FLAG_TEST_MASK(pStmt->privileges, PRIVILEGE_TYPE_WRITE)) {
    req.alterType = ('\0' == pStmt->tabName[0] ? TSDB_ALTER_USER_REMOVE_WRITE_DB : TSDB_ALTER_USER_REMOVE_WRITE_TABLE);
  } else if (BIT_FLAG_TEST_MASK(pStmt->privileges, PRIVILEGE_TYPE_SUBSCRIBE)) {
    req.alterType = TSDB_ALTER_USER_REMOVE_SUBSCRIBE_TOPIC;
  }
  strcpy(req.user, pStmt->userName);
  sprintf(req.objname, "%d.%s", pCxt->pParseCxt->acctId, pStmt->objName);
  sprintf(req.tabName, "%s", pStmt->tabName);
  return buildCmdMsg(pCxt, TDMT_MND_ALTER_USER, (FSerializeFunc)tSerializeSAlterUserReq, &req);
}

static int32_t translateBalanceVgroup(STranslateContext* pCxt, SBalanceVgroupStmt* pStmt) {
  SBalanceVgroupReq req = {0};
  return buildCmdMsg(pCxt, TDMT_MND_BALANCE_VGROUP, (FSerializeFunc)tSerializeSBalanceVgroupReq, &req);
}

static int32_t translateBalanceVgroupLeader(STranslateContext* pCxt, SBalanceVgroupLeaderStmt* pStmt) {
  SBalanceVgroupLeaderReq req = {0};
  return buildCmdMsg(pCxt, TDMT_MND_BALANCE_VGROUP_LEADER, (FSerializeFunc)tSerializeSBalanceVgroupLeaderReq, &req);
}

static int32_t translateMergeVgroup(STranslateContext* pCxt, SMergeVgroupStmt* pStmt) {
  SMergeVgroupReq req = {.vgId1 = pStmt->vgId1, .vgId2 = pStmt->vgId2};
  return buildCmdMsg(pCxt, TDMT_MND_MERGE_VGROUP, (FSerializeFunc)tSerializeSMergeVgroupReq, &req);
}

static int32_t checkDnodeIds(STranslateContext* pCxt, SRedistributeVgroupStmt* pStmt) {
  int32_t numOfDnodes = LIST_LENGTH(pStmt->pDnodes);
  if (numOfDnodes > 3 || numOfDnodes < 1) {
    return generateSyntaxErrMsg(&pCxt->msgBuf, TSDB_CODE_PAR_INVALID_REDISTRIBUTE_VG);
  }

  SNode* pNode = NULL;
  FOREACH(pNode, pStmt->pDnodes) {
    SValueNode* pVal = (SValueNode*)pNode;
    if (DEAL_RES_ERROR == translateValue(pCxt, pVal)) {
      return pCxt->errCode;
    }
  }

  pStmt->dnodeId1 = getBigintFromValueNode((SValueNode*)nodesListGetNode(pStmt->pDnodes, 0));
  pStmt->dnodeId2 = -1;
  pStmt->dnodeId3 = -1;
  if (numOfDnodes > 1) {
    pStmt->dnodeId2 = getBigintFromValueNode((SValueNode*)nodesListGetNode(pStmt->pDnodes, 1));
  }
  if (numOfDnodes > 2) {
    pStmt->dnodeId3 = getBigintFromValueNode((SValueNode*)nodesListGetNode(pStmt->pDnodes, 2));
  }

  return TSDB_CODE_SUCCESS;
}

static int32_t translateRedistributeVgroup(STranslateContext* pCxt, SRedistributeVgroupStmt* pStmt) {
  SRedistributeVgroupReq req = {.vgId = pStmt->vgId};
  int32_t                code = checkDnodeIds(pCxt, pStmt);
  if (TSDB_CODE_SUCCESS == code) {
    req.dnodeId1 = pStmt->dnodeId1;
    req.dnodeId2 = pStmt->dnodeId2;
    req.dnodeId3 = pStmt->dnodeId3;
    code = buildCmdMsg(pCxt, TDMT_MND_REDISTRIBUTE_VGROUP, (FSerializeFunc)tSerializeSRedistributeVgroupReq, &req);
  }
  return code;
}

static int32_t translateSplitVgroup(STranslateContext* pCxt, SSplitVgroupStmt* pStmt) {
  SSplitVgroupReq req = {.vgId = pStmt->vgId};
  return buildCmdMsg(pCxt, TDMT_MND_SPLIT_VGROUP, (FSerializeFunc)tSerializeSSplitVgroupReq, &req);
}

static int32_t translateShowVariables(STranslateContext* pCxt, SShowStmt* pStmt) {
  SShowVariablesReq req = {0};
  return buildCmdMsg(pCxt, TDMT_MND_SHOW_VARIABLES, (FSerializeFunc)tSerializeSShowVariablesReq, &req);
}

static int32_t translateShowCreateDatabase(STranslateContext* pCxt, SShowCreateDatabaseStmt* pStmt) {
  pStmt->pCfg = taosMemoryCalloc(1, sizeof(SDbCfgInfo));
  if (NULL == pStmt->pCfg) {
    return TSDB_CODE_OUT_OF_MEMORY;
  }

  SName name;
  tNameSetDbName(&name, pCxt->pParseCxt->acctId, pStmt->dbName, strlen(pStmt->dbName));
  tNameGetFullDbName(&name, pStmt->dbFName);

  return getDBCfg(pCxt, pStmt->dbName, (SDbCfgInfo*)pStmt->pCfg);
}

static int32_t translateShowCreateTable(STranslateContext* pCxt, SShowCreateTableStmt* pStmt) {
  pStmt->pDbCfg = taosMemoryCalloc(1, sizeof(SDbCfgInfo));
  if (NULL == pStmt->pDbCfg) {
    return TSDB_CODE_OUT_OF_MEMORY;
  }
  int32_t code = getDBCfg(pCxt, pStmt->dbName, (SDbCfgInfo*)pStmt->pDbCfg);
  if (TSDB_CODE_SUCCESS == code) {
    SName name;
    toName(pCxt->pParseCxt->acctId, pStmt->dbName, pStmt->tableName, &name);
    code = getTableCfg(pCxt, &name, (STableCfg**)&pStmt->pTableCfg);
  }
  return code;
}

static int32_t translateQuery(STranslateContext* pCxt, SNode* pNode) {
  int32_t code = TSDB_CODE_SUCCESS;
  switch (nodeType(pNode)) {
    case QUERY_NODE_SELECT_STMT:
      code = translateSelect(pCxt, (SSelectStmt*)pNode);
      break;
    case QUERY_NODE_SET_OPERATOR:
      code = translateSetOperator(pCxt, (SSetOperator*)pNode);
      break;
    case QUERY_NODE_DELETE_STMT:
      code = translateDelete(pCxt, (SDeleteStmt*)pNode);
      break;
    case QUERY_NODE_INSERT_STMT:
      code = translateInsert(pCxt, (SInsertStmt*)pNode);
      break;
    case QUERY_NODE_CREATE_DATABASE_STMT:
      code = translateCreateDatabase(pCxt, (SCreateDatabaseStmt*)pNode);
      break;
    case QUERY_NODE_DROP_DATABASE_STMT:
      code = translateDropDatabase(pCxt, (SDropDatabaseStmt*)pNode);
      break;
    case QUERY_NODE_ALTER_DATABASE_STMT:
      code = translateAlterDatabase(pCxt, (SAlterDatabaseStmt*)pNode);
      break;
    case QUERY_NODE_TRIM_DATABASE_STMT:
      code = translateTrimDatabase(pCxt, (STrimDatabaseStmt*)pNode);
      break;
    case QUERY_NODE_CREATE_TABLE_STMT:
      code = translateCreateSuperTable(pCxt, (SCreateTableStmt*)pNode);
      break;
    case QUERY_NODE_DROP_TABLE_STMT:
      code = translateDropTable(pCxt, (SDropTableStmt*)pNode);
      break;
    case QUERY_NODE_DROP_SUPER_TABLE_STMT:
      code = translateDropSuperTable(pCxt, (SDropSuperTableStmt*)pNode);
      break;
    case QUERY_NODE_ALTER_TABLE_STMT:
    case QUERY_NODE_ALTER_SUPER_TABLE_STMT:
      code = translateAlterSuperTable(pCxt, (SAlterTableStmt*)pNode);
      break;
    case QUERY_NODE_CREATE_USER_STMT:
      code = translateCreateUser(pCxt, (SCreateUserStmt*)pNode);
      break;
    case QUERY_NODE_ALTER_USER_STMT:
      code = translateAlterUser(pCxt, (SAlterUserStmt*)pNode);
      break;
    case QUERY_NODE_DROP_USER_STMT:
      code = translateDropUser(pCxt, (SDropUserStmt*)pNode);
      break;
    case QUERY_NODE_USE_DATABASE_STMT:
      code = translateUseDatabase(pCxt, (SUseDatabaseStmt*)pNode);
      break;
    case QUERY_NODE_CREATE_DNODE_STMT:
      code = translateCreateDnode(pCxt, (SCreateDnodeStmt*)pNode);
      break;
    case QUERY_NODE_DROP_DNODE_STMT:
      code = translateDropDnode(pCxt, (SDropDnodeStmt*)pNode);
      break;
    case QUERY_NODE_ALTER_DNODE_STMT:
      code = translateAlterDnode(pCxt, (SAlterDnodeStmt*)pNode);
      break;
    case QUERY_NODE_CREATE_INDEX_STMT:
      code = translateCreateIndex(pCxt, (SCreateIndexStmt*)pNode);
      break;
    case QUERY_NODE_DROP_INDEX_STMT:
      code = translateDropIndex(pCxt, (SDropIndexStmt*)pNode);
      break;
    case QUERY_NODE_CREATE_QNODE_STMT:
    case QUERY_NODE_CREATE_BNODE_STMT:
    case QUERY_NODE_CREATE_SNODE_STMT:
    case QUERY_NODE_CREATE_MNODE_STMT:
      code = translateCreateComponentNode(pCxt, (SCreateComponentNodeStmt*)pNode);
      break;
    case QUERY_NODE_DROP_QNODE_STMT:
    case QUERY_NODE_DROP_BNODE_STMT:
    case QUERY_NODE_DROP_SNODE_STMT:
    case QUERY_NODE_DROP_MNODE_STMT:
      code = translateDropComponentNode(pCxt, (SDropComponentNodeStmt*)pNode);
      break;
    case QUERY_NODE_CREATE_TOPIC_STMT:
      code = translateCreateTopic(pCxt, (SCreateTopicStmt*)pNode);
      break;
    case QUERY_NODE_DROP_TOPIC_STMT:
      code = translateDropTopic(pCxt, (SDropTopicStmt*)pNode);
      break;
    case QUERY_NODE_DROP_CGROUP_STMT:
      code = translateDropCGroup(pCxt, (SDropCGroupStmt*)pNode);
      break;
    case QUERY_NODE_ALTER_LOCAL_STMT:
      code = translateAlterLocal(pCxt, (SAlterLocalStmt*)pNode);
      break;
    case QUERY_NODE_EXPLAIN_STMT:
      code = translateExplain(pCxt, (SExplainStmt*)pNode);
      break;
    case QUERY_NODE_DESCRIBE_STMT:
      code = translateDescribe(pCxt, (SDescribeStmt*)pNode);
      break;
    case QUERY_NODE_COMPACT_DATABASE_STMT:
      code = translateCompact(pCxt, (SCompactDatabaseStmt*)pNode);
      break;
    case QUERY_NODE_KILL_CONNECTION_STMT:
      code = translateKillConnection(pCxt, (SKillStmt*)pNode);
      break;
    case QUERY_NODE_KILL_QUERY_STMT:
      code = translateKillQuery(pCxt, (SKillQueryStmt*)pNode);
      break;
    case QUERY_NODE_KILL_TRANSACTION_STMT:
      code = translateKillTransaction(pCxt, (SKillStmt*)pNode);
      break;
    case QUERY_NODE_CREATE_STREAM_STMT:
      code = translateCreateStream(pCxt, (SCreateStreamStmt*)pNode);
      break;
    case QUERY_NODE_DROP_STREAM_STMT:
      code = translateDropStream(pCxt, (SDropStreamStmt*)pNode);
      break;
    case QUERY_NODE_PAUSE_STREAM_STMT:
      code = translatePauseStream(pCxt, (SPauseStreamStmt*)pNode);
      break;
    case QUERY_NODE_RESUME_STREAM_STMT:
      code = translateResumeStream(pCxt, (SResumeStreamStmt*)pNode);
      break;
    case QUERY_NODE_CREATE_FUNCTION_STMT:
      code = translateCreateFunction(pCxt, (SCreateFunctionStmt*)pNode);
      break;
    case QUERY_NODE_DROP_FUNCTION_STMT:
      code = translateDropFunction(pCxt, (SDropFunctionStmt*)pNode);
      break;
    case QUERY_NODE_GRANT_STMT:
      code = translateGrant(pCxt, (SGrantStmt*)pNode);
      break;
    case QUERY_NODE_REVOKE_STMT:
      code = translateRevoke(pCxt, (SRevokeStmt*)pNode);
      break;
    case QUERY_NODE_BALANCE_VGROUP_STMT:
      code = translateBalanceVgroup(pCxt, (SBalanceVgroupStmt*)pNode);
      break;
    case QUERY_NODE_BALANCE_VGROUP_LEADER_STMT:
      code = translateBalanceVgroupLeader(pCxt, (SBalanceVgroupLeaderStmt*)pNode);
      break;
    case QUERY_NODE_MERGE_VGROUP_STMT:
      code = translateMergeVgroup(pCxt, (SMergeVgroupStmt*)pNode);
      break;
    case QUERY_NODE_REDISTRIBUTE_VGROUP_STMT:
      code = translateRedistributeVgroup(pCxt, (SRedistributeVgroupStmt*)pNode);
      break;
    case QUERY_NODE_SPLIT_VGROUP_STMT:
      code = translateSplitVgroup(pCxt, (SSplitVgroupStmt*)pNode);
      break;
    case QUERY_NODE_SHOW_VARIABLES_STMT:
      code = translateShowVariables(pCxt, (SShowStmt*)pNode);
      break;
    case QUERY_NODE_SHOW_CREATE_DATABASE_STMT:
      code = translateShowCreateDatabase(pCxt, (SShowCreateDatabaseStmt*)pNode);
      break;
    case QUERY_NODE_SHOW_CREATE_TABLE_STMT:
    case QUERY_NODE_SHOW_CREATE_STABLE_STMT:
      code = translateShowCreateTable(pCxt, (SShowCreateTableStmt*)pNode);
      break;
    case QUERY_NODE_RESTORE_DNODE_STMT:
    case QUERY_NODE_RESTORE_QNODE_STMT:
    case QUERY_NODE_RESTORE_MNODE_STMT:
    case QUERY_NODE_RESTORE_VNODE_STMT:
      code = translateRestoreDnode(pCxt, (SRestoreComponentNodeStmt*)pNode);
      break;
    default:
      break;
  }
  return code;
}

static int32_t translateSubquery(STranslateContext* pCxt, SNode* pNode) {
  ESqlClause currClause = pCxt->currClause;
  SNode*     pCurrStmt = pCxt->pCurrStmt;
  int32_t    currLevel = pCxt->currLevel;
  pCxt->currLevel = ++(pCxt->levelNo);
  int32_t code = translateQuery(pCxt, pNode);
  pCxt->currClause = currClause;
  pCxt->pCurrStmt = pCurrStmt;
  pCxt->currLevel = currLevel;
  return code;
}

static int32_t extractQueryResultSchema(const SNodeList* pProjections, int32_t* numOfCols, SSchema** pSchema) {
  *numOfCols = LIST_LENGTH(pProjections);
  *pSchema = taosMemoryCalloc((*numOfCols), sizeof(SSchema));
  if (NULL == (*pSchema)) {
    return TSDB_CODE_OUT_OF_MEMORY;
  }

  SNode*  pNode;
  int32_t index = 0;
  FOREACH(pNode, pProjections) {
    SExprNode* pExpr = (SExprNode*)pNode;
    if (TSDB_DATA_TYPE_NULL == pExpr->resType.type) {
      (*pSchema)[index].type = TSDB_DATA_TYPE_VARCHAR;
      (*pSchema)[index].bytes = 0;
    } else {
      (*pSchema)[index].type = pExpr->resType.type;
      (*pSchema)[index].bytes = pExpr->resType.bytes;
    }
    (*pSchema)[index].colId = index + 1;
    if ('\0' != pExpr->userAlias[0]) {
      strcpy((*pSchema)[index].name, pExpr->userAlias);
    } else {
      strcpy((*pSchema)[index].name, pExpr->aliasName);
    }
    index += 1;
  }

  return TSDB_CODE_SUCCESS;
}

static int8_t extractResultTsPrecision(const SSelectStmt* pSelect) { return pSelect->precision; }

static int32_t extractExplainResultSchema(int32_t* numOfCols, SSchema** pSchema) {
  *numOfCols = 1;
  *pSchema = taosMemoryCalloc((*numOfCols), sizeof(SSchema));
  if (NULL == (*pSchema)) {
    return TSDB_CODE_OUT_OF_MEMORY;
  }
  (*pSchema)[0].type = TSDB_DATA_TYPE_BINARY;
  (*pSchema)[0].bytes = TSDB_EXPLAIN_RESULT_ROW_SIZE;
  strcpy((*pSchema)[0].name, TSDB_EXPLAIN_RESULT_COLUMN_NAME);
  return TSDB_CODE_SUCCESS;
}

static int32_t extractDescribeResultSchema(int32_t* numOfCols, SSchema** pSchema) {
  *numOfCols = DESCRIBE_RESULT_COLS;
  *pSchema = taosMemoryCalloc((*numOfCols), sizeof(SSchema));
  if (NULL == (*pSchema)) {
    return TSDB_CODE_OUT_OF_MEMORY;
  }

  (*pSchema)[0].type = TSDB_DATA_TYPE_BINARY;
  (*pSchema)[0].bytes = DESCRIBE_RESULT_FIELD_LEN;
  strcpy((*pSchema)[0].name, "field");

  (*pSchema)[1].type = TSDB_DATA_TYPE_BINARY;
  (*pSchema)[1].bytes = DESCRIBE_RESULT_TYPE_LEN;
  strcpy((*pSchema)[1].name, "type");

  (*pSchema)[2].type = TSDB_DATA_TYPE_INT;
  (*pSchema)[2].bytes = tDataTypes[TSDB_DATA_TYPE_INT].bytes;
  strcpy((*pSchema)[2].name, "length");

  (*pSchema)[3].type = TSDB_DATA_TYPE_BINARY;
  (*pSchema)[3].bytes = DESCRIBE_RESULT_NOTE_LEN;
  strcpy((*pSchema)[3].name, "note");

  return TSDB_CODE_SUCCESS;
}

static int32_t extractShowCreateDatabaseResultSchema(int32_t* numOfCols, SSchema** pSchema) {
  *numOfCols = 2;
  *pSchema = taosMemoryCalloc((*numOfCols), sizeof(SSchema));
  if (NULL == (*pSchema)) {
    return TSDB_CODE_OUT_OF_MEMORY;
  }

  (*pSchema)[0].type = TSDB_DATA_TYPE_BINARY;
  (*pSchema)[0].bytes = TSDB_DB_NAME_LEN;
  strcpy((*pSchema)[0].name, "Database");

  (*pSchema)[1].type = TSDB_DATA_TYPE_BINARY;
  (*pSchema)[1].bytes = TSDB_MAX_BINARY_LEN;
  strcpy((*pSchema)[1].name, "Create Database");

  return TSDB_CODE_SUCCESS;
}

static int32_t extractShowAliveResultSchema(int32_t* numOfCols, SSchema** pSchema) {
  *numOfCols = 1;
  *pSchema = taosMemoryCalloc((*numOfCols), sizeof(SSchema));
  if (NULL == (*pSchema)) {
    return TSDB_CODE_OUT_OF_MEMORY;
  }

  (*pSchema)[0].type = TSDB_DATA_TYPE_INT;
  (*pSchema)[0].bytes = sizeof(int32_t);
  strcpy((*pSchema)[0].name, "status");

  return TSDB_CODE_SUCCESS;
}

static int32_t extractShowCreateTableResultSchema(int32_t* numOfCols, SSchema** pSchema) {
  *numOfCols = 2;
  *pSchema = taosMemoryCalloc((*numOfCols), sizeof(SSchema));
  if (NULL == (*pSchema)) {
    return TSDB_CODE_OUT_OF_MEMORY;
  }

  (*pSchema)[0].type = TSDB_DATA_TYPE_BINARY;
  (*pSchema)[0].bytes = SHOW_CREATE_TB_RESULT_FIELD1_LEN;
  strcpy((*pSchema)[0].name, "Table");

  (*pSchema)[1].type = TSDB_DATA_TYPE_BINARY;
  (*pSchema)[1].bytes = SHOW_CREATE_TB_RESULT_FIELD2_LEN;
  strcpy((*pSchema)[1].name, "Create Table");

  return TSDB_CODE_SUCCESS;
}

static int32_t extractShowVariablesResultSchema(int32_t* numOfCols, SSchema** pSchema) {
  *numOfCols = 2;
  *pSchema = taosMemoryCalloc((*numOfCols), sizeof(SSchema));
  if (NULL == (*pSchema)) {
    return TSDB_CODE_OUT_OF_MEMORY;
  }

  (*pSchema)[0].type = TSDB_DATA_TYPE_BINARY;
  (*pSchema)[0].bytes = TSDB_CONFIG_OPTION_LEN;
  strcpy((*pSchema)[0].name, "name");

  (*pSchema)[1].type = TSDB_DATA_TYPE_BINARY;
  (*pSchema)[1].bytes = TSDB_CONFIG_VALUE_LEN;
  strcpy((*pSchema)[1].name, "value");

  return TSDB_CODE_SUCCESS;
}

int32_t extractResultSchema(const SNode* pRoot, int32_t* numOfCols, SSchema** pSchema) {
  if (NULL == pRoot) {
    return TSDB_CODE_SUCCESS;
  }

  switch (nodeType(pRoot)) {
    case QUERY_NODE_SELECT_STMT:
    case QUERY_NODE_SET_OPERATOR:
      return extractQueryResultSchema(getProjectList(pRoot), numOfCols, pSchema);
    case QUERY_NODE_EXPLAIN_STMT:
      return extractExplainResultSchema(numOfCols, pSchema);
    case QUERY_NODE_DESCRIBE_STMT:
      return extractDescribeResultSchema(numOfCols, pSchema);
    case QUERY_NODE_SHOW_CREATE_DATABASE_STMT:
      return extractShowCreateDatabaseResultSchema(numOfCols, pSchema);
    case QUERY_NODE_SHOW_DB_ALIVE_STMT:
    case QUERY_NODE_SHOW_CLUSTER_ALIVE_STMT:
      return extractShowAliveResultSchema(numOfCols, pSchema);
    case QUERY_NODE_SHOW_CREATE_TABLE_STMT:
    case QUERY_NODE_SHOW_CREATE_STABLE_STMT:
      return extractShowCreateTableResultSchema(numOfCols, pSchema);
    case QUERY_NODE_SHOW_LOCAL_VARIABLES_STMT:
    case QUERY_NODE_SHOW_VARIABLES_STMT:
      return extractShowVariablesResultSchema(numOfCols, pSchema);
    default:
      break;
  }

  return TSDB_CODE_FAILED;
}

static SNode* createStarCol() {
  SColumnNode* pCol = (SColumnNode*)nodesMakeNode(QUERY_NODE_COLUMN);
  if (NULL == pCol) {
    return NULL;
  }
  strcpy(pCol->colName, "*");
  return (SNode*)pCol;
}

static SNode* createProjectCol(const char* pProjCol) {
  SColumnNode* pCol = (SColumnNode*)nodesMakeNode(QUERY_NODE_COLUMN);
  if (NULL == pCol) {
    return NULL;
  }
  snprintf(pCol->colName, sizeof(pCol->colName), "%s", pProjCol);
  return (SNode*)pCol;
}

static SNodeList* createProjectCols(int32_t ncols, const char* const pCols[]) {
  SNodeList* pProjections = NULL;
  if (0 == ncols) {
    nodesListMakeStrictAppend(&pProjections, createStarCol());
    return pProjections;
  }
  for (int32_t i = 0; i < ncols; ++i) {
    int32_t code = nodesListMakeStrictAppend(&pProjections, createProjectCol(pCols[i]));
    if (TSDB_CODE_SUCCESS != code) {
      nodesDestroyList(pProjections);
      return NULL;
    }
  }
  return pProjections;
}

static int32_t createSimpleSelectStmt(const char* pDb, const char* pTable, int32_t numOfProjs,
                                      const char* const pProjCol[], SSelectStmt** pStmt) {
  SSelectStmt* pSelect = (SSelectStmt*)nodesMakeNode(QUERY_NODE_SELECT_STMT);
  if (NULL == pSelect) {
    return TSDB_CODE_OUT_OF_MEMORY;
  }
  sprintf(pSelect->stmtName, "%p", pSelect);

  SRealTableNode* pRealTable = (SRealTableNode*)nodesMakeNode(QUERY_NODE_REAL_TABLE);
  if (NULL == pRealTable) {
    nodesDestroyNode((SNode*)pSelect);
    return TSDB_CODE_OUT_OF_MEMORY;
  }
  snprintf(pRealTable->table.dbName, sizeof(pRealTable->table.dbName), "%s", pDb);
  snprintf(pRealTable->table.tableName, sizeof(pRealTable->table.tableName), "%s", pTable);
  snprintf(pRealTable->table.tableAlias, sizeof(pRealTable->table.tableAlias), "%s", pTable);
  pSelect->pFromTable = (SNode*)pRealTable;

  if (numOfProjs >= 0) {
    pSelect->pProjectionList = createProjectCols(numOfProjs, pProjCol);
    if (NULL == pSelect->pProjectionList) {
      nodesDestroyNode((SNode*)pSelect);
      return TSDB_CODE_OUT_OF_MEMORY;
    }
  }

  *pStmt = pSelect;

  return TSDB_CODE_SUCCESS;
}

static int32_t createSelectStmtForShow(ENodeType showType, SSelectStmt** pStmt) {
  const SSysTableShowAdapter* pShow = &sysTableShowAdapter[showType - SYSTABLE_SHOW_TYPE_OFFSET];
  return createSimpleSelectStmt(pShow->pDbName, pShow->pTableName, pShow->numOfShowCols, pShow->pShowCols, pStmt);
}

static int32_t createSelectStmtForShowTableDist(SShowTableDistributedStmt* pStmt, SSelectStmt** pOutput) {
  return createSimpleSelectStmt(pStmt->dbName, pStmt->tableName, 0, NULL, pOutput);
}

static int32_t createOperatorNode(EOperatorType opType, const char* pColName, SNode* pRight, SNode** pOp) {
  if (NULL == pRight) {
    return TSDB_CODE_SUCCESS;
  }

  SOperatorNode* pOper = (SOperatorNode*)nodesMakeNode(QUERY_NODE_OPERATOR);
  if (NULL == pOper) {
    return TSDB_CODE_OUT_OF_MEMORY;
  }

  pOper->opType = opType;
  pOper->pLeft = nodesMakeNode(QUERY_NODE_COLUMN);
  pOper->pRight = nodesCloneNode(pRight);
  if (NULL == pOper->pLeft || NULL == pOper->pRight) {
    nodesDestroyNode((SNode*)pOper);
    return TSDB_CODE_OUT_OF_MEMORY;
  }
  snprintf(((SColumnNode*)pOper->pLeft)->colName, sizeof(((SColumnNode*)pOper->pLeft)->colName), "%s", pColName);

  *pOp = (SNode*)pOper;
  return TSDB_CODE_SUCCESS;
}

static const char* getTbNameColName(ENodeType type) {
  return (QUERY_NODE_SHOW_STABLES_STMT == type ? "stable_name" : "table_name");
}

static int32_t createLogicCondNode(SNode* pCond1, SNode* pCond2, SNode** pCond) {
  SLogicConditionNode* pCondition = (SLogicConditionNode*)nodesMakeNode(QUERY_NODE_LOGIC_CONDITION);
  if (NULL == pCondition) {
    return TSDB_CODE_OUT_OF_MEMORY;
  }
  pCondition->condType = LOGIC_COND_TYPE_AND;
  pCondition->pParameterList = nodesMakeList();
  if (NULL == pCondition->pParameterList) {
    nodesDestroyNode((SNode*)pCondition);
    return TSDB_CODE_OUT_OF_MEMORY;
  }
  if (TSDB_CODE_SUCCESS != nodesListAppend(pCondition->pParameterList, pCond1) ||
      TSDB_CODE_SUCCESS != nodesListAppend(pCondition->pParameterList, pCond2)) {
    nodesDestroyNode((SNode*)pCondition);
    return TSDB_CODE_OUT_OF_MEMORY;
  }

  *pCond = (SNode*)pCondition;
  return TSDB_CODE_SUCCESS;
}

static int32_t createShowCondition(const SShowStmt* pShow, SSelectStmt* pSelect) {
  SNode* pDbCond = NULL;
  SNode* pTbCond = NULL;
  if (TSDB_CODE_SUCCESS != createOperatorNode(OP_TYPE_EQUAL, "db_name", pShow->pDbName, &pDbCond) ||
      TSDB_CODE_SUCCESS !=
          createOperatorNode(pShow->tableCondType, getTbNameColName(nodeType(pShow)), pShow->pTbName, &pTbCond)) {
    nodesDestroyNode(pDbCond);
    nodesDestroyNode(pTbCond);
    return TSDB_CODE_OUT_OF_MEMORY;
  }

  if (NULL != pDbCond && NULL != pTbCond) {
    if (TSDB_CODE_SUCCESS != createLogicCondNode(pDbCond, pTbCond, &pSelect->pWhere)) {
      nodesDestroyNode(pDbCond);
      nodesDestroyNode(pTbCond);
      return TSDB_CODE_OUT_OF_MEMORY;
    }
  } else {
    pSelect->pWhere = (NULL == pDbCond ? pTbCond : pDbCond);
  }

  if (NULL != pShow->pDbName) {
    strcpy(((SRealTableNode*)pSelect->pFromTable)->qualDbName, ((SValueNode*)pShow->pDbName)->literal);
  }

  return TSDB_CODE_SUCCESS;
}

static int32_t rewriteShow(STranslateContext* pCxt, SQuery* pQuery) {
  SSelectStmt* pStmt = NULL;
  int32_t      code = createSelectStmtForShow(nodeType(pQuery->pRoot), &pStmt);
  if (TSDB_CODE_SUCCESS == code) {
    code = createShowCondition((SShowStmt*)pQuery->pRoot, pStmt);
  }
  if (TSDB_CODE_SUCCESS == code) {
    pCxt->showRewrite = true;
    pQuery->showRewrite = true;
    nodesDestroyNode(pQuery->pRoot);
    pQuery->pRoot = (SNode*)pStmt;
  } else {
    nodesDestroyNode((SNode*)pStmt);
  }
  return code;
}

static int32_t checkShowVgroups(STranslateContext* pCxt, SShowStmt* pShow) {
  // just to verify whether the database exists
  SDbCfgInfo dbCfg = {0};
  return getDBCfg(pCxt, ((SValueNode*)pShow->pDbName)->literal, &dbCfg);
}

static int32_t rewriteShowVgroups(STranslateContext* pCxt, SQuery* pQuery) {
  int32_t code = checkShowVgroups(pCxt, (SShowStmt*)pQuery->pRoot);
  if (TSDB_CODE_SUCCESS == code) {
    code = rewriteShow(pCxt, pQuery);
  }
  return code;
}

static SNode* createTagsFunction() {
  SFunctionNode* pFunc = (SFunctionNode*)nodesMakeNode(QUERY_NODE_FUNCTION);
  if (NULL == pFunc) {
    return NULL;
  }
  strcpy(pFunc->functionName, "_tags");
  return (SNode*)pFunc;
}

static int32_t createShowTableTagsProjections(SNodeList** pProjections, SNodeList** pTags) {
  if (NULL != *pTags) {
    TSWAP(*pProjections, *pTags);
    return TSDB_CODE_SUCCESS;
  }
  int32_t code = nodesListMakeStrictAppend(pProjections, createTbnameFunction());
  if (TSDB_CODE_SUCCESS == code) {
    code = nodesListStrictAppend(*pProjections, createTagsFunction());
  }
  return code;
}

static int32_t rewriteShowStableTags(STranslateContext* pCxt, SQuery* pQuery) {
  SShowTableTagsStmt* pShow = (SShowTableTagsStmt*)pQuery->pRoot;
  SSelectStmt*        pSelect = NULL;
  int32_t code = createSimpleSelectStmt(((SValueNode*)pShow->pDbName)->literal, ((SValueNode*)pShow->pTbName)->literal,
                                        -1, NULL, &pSelect);
  if (TSDB_CODE_SUCCESS == code) {
    code = createShowTableTagsProjections(&pSelect->pProjectionList, &pShow->pTags);
  }
  if (TSDB_CODE_SUCCESS == code) {
    pCxt->showRewrite = true;
    pQuery->showRewrite = true;
    pSelect->tagScan = true;
    nodesDestroyNode(pQuery->pRoot);
    pQuery->pRoot = (SNode*)pSelect;
  } else {
    nodesDestroyNode((SNode*)pSelect);
  }
  return code;
}

static int32_t rewriteShowDnodeVariables(STranslateContext* pCxt, SQuery* pQuery) {
  SShowDnodeVariablesStmt* pStmt = (SShowDnodeVariablesStmt*)pQuery->pRoot;
  SNode*                   pDnodeCond = NULL;
  SNode*                   pLikeCond = NULL;
  SSelectStmt*             pSelect = NULL;
  int32_t                  code = createSelectStmtForShow(nodeType(pQuery->pRoot), &pSelect);
  if (TSDB_CODE_SUCCESS == code) {
    code = createOperatorNode(OP_TYPE_EQUAL, "dnode_id", pStmt->pDnodeId, &pDnodeCond);
  }
  if (TSDB_CODE_SUCCESS == code) {
    code = createOperatorNode(OP_TYPE_LIKE, "name", pStmt->pLikePattern, &pLikeCond);
  }
  if (TSDB_CODE_SUCCESS == code) {
    if (NULL != pLikeCond) {
      code = createLogicCondNode(pDnodeCond, pLikeCond, &pSelect->pWhere);
    } else {
      pSelect->pWhere = pDnodeCond;
    }
  }
  if (TSDB_CODE_SUCCESS == code) {
    pCxt->showRewrite = true;
    pQuery->showRewrite = true;
    nodesDestroyNode(pQuery->pRoot);
    pQuery->pRoot = (SNode*)pSelect;
  }
  return code;
}

static int32_t rewriteShowVnodes(STranslateContext* pCxt, SQuery* pQuery) {
  SShowVnodesStmt* pShow = (SShowVnodesStmt*)(pQuery->pRoot);
  SSelectStmt*     pStmt = NULL;
  int32_t          code = createSelectStmtForShow(QUERY_NODE_SHOW_VNODES_STMT, &pStmt);
  if (TSDB_CODE_SUCCESS == code) {
    if (NULL != pShow->pDnodeId) {
      code = createOperatorNode(OP_TYPE_EQUAL, "dnode_id", pShow->pDnodeId, &pStmt->pWhere);
    } else {
      code = createOperatorNode(OP_TYPE_EQUAL, "dnode_ep", pShow->pDnodeEndpoint, &pStmt->pWhere);
    }
  }
  if (TSDB_CODE_SUCCESS == code) {
    pCxt->showRewrite = true;
    pQuery->showRewrite = true;
    nodesDestroyNode(pQuery->pRoot);
    pQuery->pRoot = (SNode*)pStmt;
  }
  return code;
}

static SNode* createBlockDistInfoFunc() {
  SFunctionNode* pFunc = (SFunctionNode*)nodesMakeNode(QUERY_NODE_FUNCTION);
  if (NULL == pFunc) {
    return NULL;
  }

  strcpy(pFunc->functionName, "_block_dist_info");
  strcpy(pFunc->node.aliasName, "_block_dist_info");
  return (SNode*)pFunc;
}

static SNode* createBlockDistFunc() {
  SFunctionNode* pFunc = (SFunctionNode*)nodesMakeNode(QUERY_NODE_FUNCTION);
  if (NULL == pFunc) {
    return NULL;
  }

  strcpy(pFunc->functionName, "_block_dist");
  strcpy(pFunc->node.aliasName, "_block_dist");
  if (TSDB_CODE_SUCCESS != nodesListMakeStrictAppend(&pFunc->pParameterList, createBlockDistInfoFunc())) {
    nodesDestroyNode((SNode*)pFunc);
    return NULL;
  }
  return (SNode*)pFunc;
}

static int32_t rewriteShowTableDist(STranslateContext* pCxt, SQuery* pQuery) {
  SSelectStmt* pStmt = NULL;
  int32_t      code = createSelectStmtForShowTableDist((SShowTableDistributedStmt*)pQuery->pRoot, &pStmt);
  if (TSDB_CODE_SUCCESS == code) {
    NODES_DESTORY_LIST(pStmt->pProjectionList);
    code = nodesListMakeStrictAppend(&pStmt->pProjectionList, createBlockDistFunc());
  }
  if (TSDB_CODE_SUCCESS == code) {
    pCxt->showRewrite = true;
    pQuery->showRewrite = true;
    nodesDestroyNode(pQuery->pRoot);
    pQuery->pRoot = (SNode*)pStmt;
  }
  return code;
}

typedef struct SVgroupCreateTableBatch {
  SVCreateTbBatchReq req;
  SVgroupInfo        info;
  char               dbName[TSDB_DB_NAME_LEN];
} SVgroupCreateTableBatch;

static int32_t buildNormalTableBatchReq(int32_t acctId, const SCreateTableStmt* pStmt, const SVgroupInfo* pVgroupInfo,
                                        SVgroupCreateTableBatch* pBatch) {
  char  dbFName[TSDB_DB_FNAME_LEN] = {0};
  SName name = {.type = TSDB_DB_NAME_T, .acctId = acctId};
  strcpy(name.dbname, pStmt->dbName);
  tNameGetFullDbName(&name, dbFName);

  SVCreateTbReq req = {0};
  req.type = TD_NORMAL_TABLE;
  req.name = taosStrdup(pStmt->tableName);
  req.ttl = pStmt->pOptions->ttl;
  if (pStmt->pOptions->commentNull == false) {
    req.comment = taosStrdup(pStmt->pOptions->comment);
    if (NULL == req.comment) {
      tdDestroySVCreateTbReq(&req);
      return TSDB_CODE_OUT_OF_MEMORY;
    }
    req.commentLen = strlen(pStmt->pOptions->comment);
  } else {
    req.commentLen = -1;
  }
  req.ntb.schemaRow.nCols = LIST_LENGTH(pStmt->pCols);
  req.ntb.schemaRow.version = 1;
  req.ntb.schemaRow.pSchema = taosMemoryCalloc(req.ntb.schemaRow.nCols, sizeof(SSchema));
  if (NULL == req.name || NULL == req.ntb.schemaRow.pSchema) {
    tdDestroySVCreateTbReq(&req);
    return TSDB_CODE_OUT_OF_MEMORY;
  }
  if (pStmt->ignoreExists) {
    req.flags |= TD_CREATE_IF_NOT_EXISTS;
  }
  SNode*   pCol;
  col_id_t index = 0;
  FOREACH(pCol, pStmt->pCols) {
    toSchema((SColumnDefNode*)pCol, index + 1, req.ntb.schemaRow.pSchema + index);
    ++index;
  }
  pBatch->info = *pVgroupInfo;
  strcpy(pBatch->dbName, pStmt->dbName);
  pBatch->req.pArray = taosArrayInit(1, sizeof(struct SVCreateTbReq));
  if (NULL == pBatch->req.pArray) {
    tdDestroySVCreateTbReq(&req);
    return TSDB_CODE_OUT_OF_MEMORY;
  }
  taosArrayPush(pBatch->req.pArray, &req);

  return TSDB_CODE_SUCCESS;
}

static int32_t serializeVgroupCreateTableBatch(SVgroupCreateTableBatch* pTbBatch, SArray* pBufArray) {
  int      tlen;
  SEncoder coder = {0};

  int32_t ret = 0;
  tEncodeSize(tEncodeSVCreateTbBatchReq, &pTbBatch->req, tlen, ret);
  tlen += sizeof(SMsgHead);
  void* buf = taosMemoryMalloc(tlen);
  if (NULL == buf) {
    return TSDB_CODE_OUT_OF_MEMORY;
  }
  ((SMsgHead*)buf)->vgId = htonl(pTbBatch->info.vgId);
  ((SMsgHead*)buf)->contLen = htonl(tlen);
  void* pBuf = POINTER_SHIFT(buf, sizeof(SMsgHead));

  tEncoderInit(&coder, pBuf, tlen - sizeof(SMsgHead));
  tEncodeSVCreateTbBatchReq(&coder, &pTbBatch->req);
  tEncoderClear(&coder);

  SVgDataBlocks* pVgData = taosMemoryCalloc(1, sizeof(SVgDataBlocks));
  if (NULL == pVgData) {
    return TSDB_CODE_OUT_OF_MEMORY;
  }
  pVgData->vg = pTbBatch->info;
  pVgData->pData = buf;
  pVgData->size = tlen;
  pVgData->numOfTables = (int32_t)taosArrayGetSize(pTbBatch->req.pArray);
  taosArrayPush(pBufArray, &pVgData);

  return TSDB_CODE_SUCCESS;
}

static void destroyCreateTbReqBatch(void* data) {
  SVgroupCreateTableBatch* pTbBatch = (SVgroupCreateTableBatch*)data;
  size_t                   size = taosArrayGetSize(pTbBatch->req.pArray);
  for (int32_t i = 0; i < size; ++i) {
    SVCreateTbReq* pTableReq = taosArrayGet(pTbBatch->req.pArray, i);
    tdDestroySVCreateTbReq(pTableReq);
  }

  taosArrayDestroy(pTbBatch->req.pArray);
}

int32_t rewriteToVnodeModifyOpStmt(SQuery* pQuery, SArray* pBufArray) {
  SVnodeModifyOpStmt* pNewStmt = (SVnodeModifyOpStmt*)nodesMakeNode(QUERY_NODE_VNODE_MODIFY_STMT);
  if (pNewStmt == NULL) {
    return TSDB_CODE_OUT_OF_MEMORY;
  }
  pNewStmt->sqlNodeType = nodeType(pQuery->pRoot);
  pNewStmt->pDataBlocks = pBufArray;
  nodesDestroyNode(pQuery->pRoot);
  pQuery->pRoot = (SNode*)pNewStmt;
  return TSDB_CODE_SUCCESS;
}

static void destroyCreateTbReqArray(SArray* pArray) {
  size_t size = taosArrayGetSize(pArray);
  for (size_t i = 0; i < size; ++i) {
    SVgDataBlocks* pVg = taosArrayGetP(pArray, i);
    taosMemoryFreeClear(pVg->pData);
    taosMemoryFreeClear(pVg);
  }
  taosArrayDestroy(pArray);
}

static int32_t buildCreateTableDataBlock(int32_t acctId, const SCreateTableStmt* pStmt, const SVgroupInfo* pInfo,
                                         SArray** pBufArray) {
  *pBufArray = taosArrayInit(1, POINTER_BYTES);
  if (NULL == *pBufArray) {
    return TSDB_CODE_OUT_OF_MEMORY;
  }

  SVgroupCreateTableBatch tbatch = {0};
  int32_t                 code = buildNormalTableBatchReq(acctId, pStmt, pInfo, &tbatch);
  if (TSDB_CODE_SUCCESS == code) {
    code = serializeVgroupCreateTableBatch(&tbatch, *pBufArray);
  }

  destroyCreateTbReqBatch(&tbatch);
  if (TSDB_CODE_SUCCESS != code) {
    destroyCreateTbReqArray(*pBufArray);
  }
  return code;
}

static int32_t rewriteCreateTable(STranslateContext* pCxt, SQuery* pQuery) {
  SCreateTableStmt* pStmt = (SCreateTableStmt*)pQuery->pRoot;

  int32_t     code = checkCreateTable(pCxt, pStmt, false);
  SVgroupInfo info = {0};
  SName       name;
  toName(pCxt->pParseCxt->acctId, pStmt->dbName, pStmt->tableName, &name);
  if (TSDB_CODE_SUCCESS == code) {
    code = getTableHashVgroupImpl(pCxt, &name, &info);
  }
  if (TSDB_CODE_SUCCESS == code) {
    code = collectUseTable(&name, pCxt->pTargetTables);
  }
  SArray* pBufArray = NULL;
  if (TSDB_CODE_SUCCESS == code) {
    code = buildCreateTableDataBlock(pCxt->pParseCxt->acctId, pStmt, &info, &pBufArray);
  }
  if (TSDB_CODE_SUCCESS == code) {
    code = rewriteToVnodeModifyOpStmt(pQuery, pBufArray);
    if (TSDB_CODE_SUCCESS != code) {
      destroyCreateTbReqArray(pBufArray);
    }
  }

  return code;
}

static void addCreateTbReqIntoVgroup(int32_t acctId, SHashObj* pVgroupHashmap, SCreateSubTableClause* pStmt,
                                     const STag* pTag, uint64_t suid, const char* sTableNmae, SVgroupInfo* pVgInfo,
                                     SArray* tagName, uint8_t tagNum) {
  //  char  dbFName[TSDB_DB_FNAME_LEN] = {0};
  //  SName name = {.type = TSDB_DB_NAME_T, .acctId = acctId};
  //  strcpy(name.dbname, pStmt->dbName);
  //  tNameGetFullDbName(&name, dbFName);

  struct SVCreateTbReq req = {0};
  req.type = TD_CHILD_TABLE;
  req.name = taosStrdup(pStmt->tableName);
  req.ttl = pStmt->pOptions->ttl;
  if (pStmt->pOptions->commentNull == false) {
    req.comment = taosStrdup(pStmt->pOptions->comment);
    req.commentLen = strlen(pStmt->pOptions->comment);
  } else {
    req.commentLen = -1;
  }
  req.ctb.suid = suid;
  req.ctb.tagNum = tagNum;
  req.ctb.stbName = taosStrdup(sTableNmae);
  req.ctb.pTag = (uint8_t*)pTag;
  req.ctb.tagName = taosArrayDup(tagName, NULL);
  if (pStmt->ignoreExists) {
    req.flags |= TD_CREATE_IF_NOT_EXISTS;
  }

  SVgroupCreateTableBatch* pTableBatch = taosHashGet(pVgroupHashmap, &pVgInfo->vgId, sizeof(pVgInfo->vgId));
  if (pTableBatch == NULL) {
    SVgroupCreateTableBatch tBatch = {0};
    tBatch.info = *pVgInfo;
    strcpy(tBatch.dbName, pStmt->dbName);

    tBatch.req.pArray = taosArrayInit(4, sizeof(struct SVCreateTbReq));
    taosArrayPush(tBatch.req.pArray, &req);

    taosHashPut(pVgroupHashmap, &pVgInfo->vgId, sizeof(pVgInfo->vgId), &tBatch, sizeof(tBatch));
  } else {  // add to the correct vgroup
    taosArrayPush(pTableBatch->req.pArray, &req);
  }
}

static SDataType schemaToDataType(uint8_t precision, SSchema* pSchema) {
  SDataType dt = {.type = pSchema->type, .bytes = pSchema->bytes, .precision = precision, .scale = 0};
  return dt;
}

static int32_t createCastFuncForTag(STranslateContext* pCxt, SNode* pNode, SDataType dt, SNode** pCast) {
  SNode* pExpr = nodesCloneNode(pNode);
  if (NULL == pExpr) {
    return TSDB_CODE_OUT_OF_MEMORY;
  }
  int32_t code = translateExpr(pCxt, &pExpr);
  if (TSDB_CODE_SUCCESS == code) {
    code = createCastFunc(pCxt, pExpr, dt, pCast);
  }
  if (TSDB_CODE_SUCCESS != code) {
    nodesDestroyNode(pExpr);
  }
  return code;
}

static int32_t createTagValFromExpr(STranslateContext* pCxt, SDataType targetDt, SNode* pNode, SValueNode** pVal) {
  SNode*  pCast = NULL;
  int32_t code = createCastFuncForTag(pCxt, pNode, targetDt, &pCast);
  SNode*  pNew = NULL;
  if (TSDB_CODE_SUCCESS == code) {
    code = scalarCalculateConstants(pCast, &pNew);
  }
  if (TSDB_CODE_SUCCESS == code) {
    pCast = pNew;
    if (QUERY_NODE_VALUE != nodeType(pCast)) {
      code = generateSyntaxErrMsg(&pCxt->msgBuf, TSDB_CODE_PAR_WRONG_VALUE_TYPE, ((SExprNode*)pNode)->aliasName);
    }
  }

  if (TSDB_CODE_SUCCESS == code) {
    *pVal = (SValueNode*)pCast;
  } else {
    nodesDestroyNode(pCast);
  }
  return code;
}

static int32_t createTagValFromVal(STranslateContext* pCxt, SDataType targetDt, SNode* pNode, SValueNode** pVal) {
  SValueNode* pTempVal = (SValueNode*)nodesCloneNode(pNode);
  if (NULL == pTempVal) {
    return TSDB_CODE_OUT_OF_MEMORY;
  }
  if (DEAL_RES_ERROR == translateValueImpl(pCxt, pTempVal, targetDt, true)) {
    nodesDestroyNode((SNode*)pTempVal);
    return pCxt->errCode;
  }
  *pVal = pTempVal;
  return TSDB_CODE_SUCCESS;
}

static int32_t createTagVal(STranslateContext* pCxt, uint8_t precision, SSchema* pSchema, SNode* pNode,
                            SValueNode** pVal) {
  if (QUERY_NODE_VALUE == nodeType(pNode)) {
    return createTagValFromVal(pCxt, schemaToDataType(precision, pSchema), pNode, pVal);
  } else {
    return createTagValFromExpr(pCxt, schemaToDataType(precision, pSchema), pNode, pVal);
  }
}

static int32_t buildJsonTagVal(STranslateContext* pCxt, SSchema* pTagSchema, SValueNode* pVal, SArray* pTagArray,
                               STag** ppTag) {
  if (pVal->literal && strlen(pVal->literal) > (TSDB_MAX_JSON_TAG_LEN - VARSTR_HEADER_SIZE) / TSDB_NCHAR_SIZE) {
    return buildSyntaxErrMsg(&pCxt->msgBuf, "json string too long than 4095", pVal->literal);
  }

  return parseJsontoTagData(pVal->literal, pTagArray, ppTag, &pCxt->msgBuf);
}

static int32_t buildNormalTagVal(STranslateContext* pCxt, SSchema* pTagSchema, SValueNode* pVal, SArray* pTagArray) {
  if (pVal->node.resType.type != TSDB_DATA_TYPE_NULL) {
    void*   nodeVal = nodesGetValueFromNode(pVal);
    STagVal val = {.cid = pTagSchema->colId, .type = pTagSchema->type};
    //    strcpy(val.colName, pTagSchema->name);
    if (IS_VAR_DATA_TYPE(pTagSchema->type)) {
      val.pData = varDataVal(nodeVal);
      val.nData = varDataLen(nodeVal);
    } else {
      memcpy(&val.i64, nodeVal, pTagSchema->bytes);
    }
    taosArrayPush(pTagArray, &val);
  }
  return TSDB_CODE_SUCCESS;
}

static int32_t buildKVRowForBindTags(STranslateContext* pCxt, SCreateSubTableClause* pStmt, STableMeta* pSuperTableMeta,
                                     STag** ppTag, SArray* tagName) {
  int32_t numOfTags = getNumOfTags(pSuperTableMeta);
  if (LIST_LENGTH(pStmt->pValsOfTags) != LIST_LENGTH(pStmt->pSpecificTags) ||
      numOfTags < LIST_LENGTH(pStmt->pValsOfTags)) {
    return generateSyntaxErrMsg(&pCxt->msgBuf, TSDB_CODE_PAR_TAGS_NOT_MATCHED);
  }

  SArray* pTagArray = taosArrayInit(LIST_LENGTH(pStmt->pValsOfTags), sizeof(STagVal));
  if (NULL == pTagArray) {
    return TSDB_CODE_OUT_OF_MEMORY;
  }

  int32_t code = TSDB_CODE_SUCCESS;

  bool       isJson = false;
  SNodeList* pVals = NULL;
  SNode *    pTag = NULL, *pNode = NULL;
  FORBOTH(pTag, pStmt->pSpecificTags, pNode, pStmt->pValsOfTags) {
    SColumnNode* pCol = (SColumnNode*)pTag;
    SSchema*     pSchema = getTagSchema(pSuperTableMeta, pCol->colName);
    if (NULL == pSchema) {
      code = generateSyntaxErrMsg(&pCxt->msgBuf, TSDB_CODE_PAR_INVALID_TAG_NAME, pCol->colName);
    }
    SValueNode* pVal = NULL;
    if (TSDB_CODE_SUCCESS == code) {
      code = createTagVal(pCxt, pSuperTableMeta->tableInfo.precision, pSchema, pNode, &pVal);
    }
    if (TSDB_CODE_SUCCESS == code) {
      if (pSchema->type == TSDB_DATA_TYPE_JSON) {
        isJson = true;
        code = buildJsonTagVal(pCxt, pSchema, pVal, pTagArray, ppTag);
        taosArrayPush(tagName, pCol->colName);
      } else if (pVal->node.resType.type != TSDB_DATA_TYPE_NULL) {
        code = buildNormalTagVal(pCxt, pSchema, pVal, pTagArray);
        taosArrayPush(tagName, pCol->colName);
      }
    }
    if (TSDB_CODE_SUCCESS == code) {
      code = nodesListMakeAppend(&pVals, (SNode*)pVal);
    }
    if (TSDB_CODE_SUCCESS != code) {
      break;
    }
  }

  if (TSDB_CODE_SUCCESS == code && !isJson) {
    code = tTagNew(pTagArray, 1, false, ppTag);
  }

  nodesDestroyList(pVals);
  taosArrayDestroy(pTagArray);
  return code;
}

static int32_t buildKVRowForAllTags(STranslateContext* pCxt, SCreateSubTableClause* pStmt, STableMeta* pSuperTableMeta,
                                    STag** ppTag, SArray* tagName) {
  if (getNumOfTags(pSuperTableMeta) != LIST_LENGTH(pStmt->pValsOfTags)) {
    return generateSyntaxErrMsg(&pCxt->msgBuf, TSDB_CODE_PAR_TAGS_NOT_MATCHED);
  }

  SArray* pTagArray = taosArrayInit(LIST_LENGTH(pStmt->pValsOfTags), sizeof(STagVal));
  if (NULL == pTagArray) {
    return TSDB_CODE_OUT_OF_MEMORY;
  }

  int32_t code = TSDB_CODE_SUCCESS;

  bool       isJson = false;
  int32_t    index = 0;
  SSchema*   pTagSchemas = getTableTagSchema(pSuperTableMeta);
  SNodeList* pVals = NULL;
  SNode*     pNode;
  FOREACH(pNode, pStmt->pValsOfTags) {
    SValueNode* pVal = NULL;
    SSchema*    pTagSchema = pTagSchemas + index;
    code = createTagVal(pCxt, pSuperTableMeta->tableInfo.precision, pTagSchema, pNode, &pVal);
    if (TSDB_CODE_SUCCESS == code) {
      if (pTagSchema->type == TSDB_DATA_TYPE_JSON) {
        isJson = true;
        code = buildJsonTagVal(pCxt, pTagSchema, pVal, pTagArray, ppTag);
        taosArrayPush(tagName, pTagSchema->name);
      } else if (pVal->node.resType.type != TSDB_DATA_TYPE_NULL && !pVal->isNull) {
        char*   tmpVal = nodesGetValueFromNode(pVal);
        STagVal val = {.cid = pTagSchema->colId, .type = pTagSchema->type};
        //        strcpy(val.colName, pTagSchema->name);
        if (IS_VAR_DATA_TYPE(pTagSchema->type)) {
          val.pData = varDataVal(tmpVal);
          val.nData = varDataLen(tmpVal);
        } else {
          memcpy(&val.i64, tmpVal, pTagSchema->bytes);
        }
        taosArrayPush(pTagArray, &val);
        taosArrayPush(tagName, pTagSchema->name);
      }
    }
    if (TSDB_CODE_SUCCESS == code) {
      code = nodesListMakeAppend(&pVals, (SNode*)pVal);
    }
    if (TSDB_CODE_SUCCESS != code) {
      break;
    }
    ++index;
  }

  if (TSDB_CODE_SUCCESS == code && !isJson) {
    code = tTagNew(pTagArray, 1, false, ppTag);
  }

  nodesDestroyList(pVals);
  taosArrayDestroy(pTagArray);
  return code;
}

static int32_t checkCreateSubTable(STranslateContext* pCxt, SCreateSubTableClause* pStmt) {
  if (0 != strcmp(pStmt->dbName, pStmt->useDbName)) {
    return generateSyntaxErrMsg(&pCxt->msgBuf, TSDB_CODE_PAR_CORRESPONDING_STABLE_ERR);
  }
  if (NULL != strchr(pStmt->tableName, '.')) {
    return generateSyntaxErrMsgExt(&pCxt->msgBuf, TSDB_CODE_PAR_INVALID_IDENTIFIER_NAME,
                                   "The table name cannot contain '.'");
  }
  return TSDB_CODE_SUCCESS;
}
static int32_t rewriteCreateSubTable(STranslateContext* pCxt, SCreateSubTableClause* pStmt, SHashObj* pVgroupHashmap) {
  int32_t code = checkCreateSubTable(pCxt, pStmt);

  STableMeta* pSuperTableMeta = NULL;
  if (TSDB_CODE_SUCCESS == code) {
    code = getTableMeta(pCxt, pStmt->useDbName, pStmt->useTableName, &pSuperTableMeta);
  }
  if (TSDB_CODE_SUCCESS == code) {
    SName name;
    toName(pCxt->pParseCxt->acctId, pStmt->dbName, pStmt->tableName, &name);
    code = collectUseTable(&name, pCxt->pTargetTables);
  }

  STag*   pTag = NULL;
  SArray* tagName = taosArrayInit(8, TSDB_COL_NAME_LEN);

  if (TSDB_CODE_SUCCESS == code) {
    if (NULL != pStmt->pSpecificTags) {
      code = buildKVRowForBindTags(pCxt, pStmt, pSuperTableMeta, &pTag, tagName);
    } else {
      code = buildKVRowForAllTags(pCxt, pStmt, pSuperTableMeta, &pTag, tagName);
    }
  }

  SVgroupInfo info = {0};
  if (TSDB_CODE_SUCCESS == code) {
    code = getTableHashVgroup(pCxt, pStmt->dbName, pStmt->tableName, &info);
  }
  if (TSDB_CODE_SUCCESS == code) {
    addCreateTbReqIntoVgroup(pCxt->pParseCxt->acctId, pVgroupHashmap, pStmt, pTag, pSuperTableMeta->uid,
                             pStmt->useTableName, &info, tagName, pSuperTableMeta->tableInfo.numOfTags);
  } else {
    taosMemoryFree(pTag);
  }

  taosArrayDestroy(tagName);
  taosMemoryFreeClear(pSuperTableMeta);
  return code;
}

SArray* serializeVgroupsCreateTableBatch(SHashObj* pVgroupHashmap) {
  SArray* pBufArray = taosArrayInit(taosHashGetSize(pVgroupHashmap), sizeof(void*));
  if (NULL == pBufArray) {
    return NULL;
  }

  int32_t                  code = TSDB_CODE_SUCCESS;
  SVgroupCreateTableBatch* pTbBatch = NULL;
  do {
    pTbBatch = taosHashIterate(pVgroupHashmap, pTbBatch);
    if (pTbBatch == NULL) {
      break;
    }

    serializeVgroupCreateTableBatch(pTbBatch, pBufArray);
  } while (true);

  return pBufArray;
}

static int32_t rewriteCreateMultiTable(STranslateContext* pCxt, SQuery* pQuery) {
  SCreateMultiTablesStmt* pStmt = (SCreateMultiTablesStmt*)pQuery->pRoot;

  SHashObj* pVgroupHashmap = taosHashInit(4, taosGetDefaultHashFunction(TSDB_DATA_TYPE_INT), false, HASH_NO_LOCK);
  if (NULL == pVgroupHashmap) {
    return TSDB_CODE_OUT_OF_MEMORY;
  }

  taosHashSetFreeFp(pVgroupHashmap, destroyCreateTbReqBatch);
  int32_t code = TSDB_CODE_SUCCESS;
  SNode*  pNode;
  FOREACH(pNode, pStmt->pSubTables) {
    SCreateSubTableClause* pClause = (SCreateSubTableClause*)pNode;
    code = rewriteCreateSubTable(pCxt, pClause, pVgroupHashmap);
    if (TSDB_CODE_SUCCESS != code) {
      taosHashCleanup(pVgroupHashmap);
      return code;
    }
  }

  SArray* pBufArray = serializeVgroupsCreateTableBatch(pVgroupHashmap);
  taosHashCleanup(pVgroupHashmap);
  if (NULL == pBufArray) {
    return TSDB_CODE_OUT_OF_MEMORY;
  }

  return rewriteToVnodeModifyOpStmt(pQuery, pBufArray);
}

typedef struct SVgroupDropTableBatch {
  SVDropTbBatchReq req;
  SVgroupInfo      info;
  char             dbName[TSDB_DB_NAME_LEN];
} SVgroupDropTableBatch;

static void addDropTbReqIntoVgroup(SHashObj* pVgroupHashmap, SDropTableClause* pClause, SVgroupInfo* pVgInfo,
                                   uint64_t suid) {
  SVDropTbReq            req = {.name = pClause->tableName, .suid = suid, .igNotExists = pClause->ignoreNotExists};
  SVgroupDropTableBatch* pTableBatch = taosHashGet(pVgroupHashmap, &pVgInfo->vgId, sizeof(pVgInfo->vgId));
  if (NULL == pTableBatch) {
    SVgroupDropTableBatch tBatch = {0};
    tBatch.info = *pVgInfo;
    tBatch.req.pArray = taosArrayInit(TARRAY_MIN_SIZE, sizeof(SVDropTbReq));
    taosArrayPush(tBatch.req.pArray, &req);

    taosHashPut(pVgroupHashmap, &pVgInfo->vgId, sizeof(pVgInfo->vgId), &tBatch, sizeof(tBatch));
  } else {  // add to the correct vgroup
    taosArrayPush(pTableBatch->req.pArray, &req);
  }
}

static int32_t buildDropTableVgroupHashmap(STranslateContext* pCxt, SDropTableClause* pClause, bool* pIsSuperTable,
                                           SHashObj* pVgroupHashmap) {
  SName name;
  toName(pCxt->pParseCxt->acctId, pClause->dbName, pClause->tableName, &name);
  STableMeta* pTableMeta = NULL;
  int32_t     code = getTableMetaImpl(pCxt, &name, &pTableMeta);
  if (TSDB_CODE_SUCCESS == code) {
    code = collectUseTable(&name, pCxt->pTargetTables);
  }

  if (TSDB_CODE_SUCCESS == code && TSDB_SUPER_TABLE == pTableMeta->tableType) {
    *pIsSuperTable = true;
    goto over;
  }

  if (TSDB_CODE_PAR_TABLE_NOT_EXIST == code && pClause->ignoreNotExists) {
    code = TSDB_CODE_SUCCESS;
    goto over;
  }

  *pIsSuperTable = false;

  SVgroupInfo info = {0};
  if (TSDB_CODE_SUCCESS == code) {
    code = getTableHashVgroup(pCxt, pClause->dbName, pClause->tableName, &info);
  }
  if (TSDB_CODE_SUCCESS == code) {
    addDropTbReqIntoVgroup(pVgroupHashmap, pClause, &info, pTableMeta->suid);
  }

over:
  taosMemoryFreeClear(pTableMeta);
  return code;
}

static void destroyDropTbReqBatch(void* data) {
  SVgroupDropTableBatch* pTbBatch = (SVgroupDropTableBatch*)data;
  taosArrayDestroy(pTbBatch->req.pArray);
}

static int32_t serializeVgroupDropTableBatch(SVgroupDropTableBatch* pTbBatch, SArray* pBufArray) {
  int      tlen;
  SEncoder coder = {0};

  int32_t ret = 0;
  tEncodeSize(tEncodeSVDropTbBatchReq, &pTbBatch->req, tlen, ret);
  tlen += sizeof(SMsgHead);
  void* buf = taosMemoryMalloc(tlen);
  if (NULL == buf) {
    return TSDB_CODE_OUT_OF_MEMORY;
  }
  ((SMsgHead*)buf)->vgId = htonl(pTbBatch->info.vgId);
  ((SMsgHead*)buf)->contLen = htonl(tlen);
  void* pBuf = POINTER_SHIFT(buf, sizeof(SMsgHead));

  tEncoderInit(&coder, pBuf, tlen - sizeof(SMsgHead));
  tEncodeSVDropTbBatchReq(&coder, &pTbBatch->req);
  tEncoderClear(&coder);

  SVgDataBlocks* pVgData = taosMemoryCalloc(1, sizeof(SVgDataBlocks));
  if (NULL == pVgData) {
    return TSDB_CODE_OUT_OF_MEMORY;
  }
  pVgData->vg = pTbBatch->info;
  pVgData->pData = buf;
  pVgData->size = tlen;
  pVgData->numOfTables = (int32_t)taosArrayGetSize(pTbBatch->req.pArray);
  taosArrayPush(pBufArray, &pVgData);

  return TSDB_CODE_SUCCESS;
}

SArray* serializeVgroupsDropTableBatch(SHashObj* pVgroupHashmap) {
  SArray* pBufArray = taosArrayInit(taosHashGetSize(pVgroupHashmap), sizeof(void*));
  if (NULL == pBufArray) {
    return NULL;
  }

  int32_t                code = TSDB_CODE_SUCCESS;
  SVgroupDropTableBatch* pTbBatch = NULL;
  do {
    pTbBatch = taosHashIterate(pVgroupHashmap, pTbBatch);
    if (pTbBatch == NULL) {
      break;
    }

    serializeVgroupDropTableBatch(pTbBatch, pBufArray);
  } while (true);

  return pBufArray;
}

static int32_t rewriteDropTable(STranslateContext* pCxt, SQuery* pQuery) {
  SDropTableStmt* pStmt = (SDropTableStmt*)pQuery->pRoot;

  SHashObj* pVgroupHashmap = taosHashInit(4, taosGetDefaultHashFunction(TSDB_DATA_TYPE_INT), false, HASH_NO_LOCK);
  if (NULL == pVgroupHashmap) {
    return TSDB_CODE_OUT_OF_MEMORY;
  }

  taosHashSetFreeFp(pVgroupHashmap, destroyDropTbReqBatch);
  bool   isSuperTable = false;
  SNode* pNode;
  FOREACH(pNode, pStmt->pTables) {
    int32_t code = buildDropTableVgroupHashmap(pCxt, (SDropTableClause*)pNode, &isSuperTable, pVgroupHashmap);
    if (TSDB_CODE_SUCCESS != code) {
      taosHashCleanup(pVgroupHashmap);
      return code;
    }
    if (isSuperTable && LIST_LENGTH(pStmt->pTables) > 1) {
      return generateSyntaxErrMsg(&pCxt->msgBuf, TSDB_CODE_PAR_INVALID_DROP_STABLE);
    }
  }

  if (isSuperTable || 0 == taosHashGetSize(pVgroupHashmap)) {
    taosHashCleanup(pVgroupHashmap);
    return TSDB_CODE_SUCCESS;
  }

  SArray* pBufArray = serializeVgroupsDropTableBatch(pVgroupHashmap);
  taosHashCleanup(pVgroupHashmap);
  if (NULL == pBufArray) {
    return TSDB_CODE_OUT_OF_MEMORY;
  }

  return rewriteToVnodeModifyOpStmt(pQuery, pBufArray);
}

static int32_t buildUpdateTagValReq(STranslateContext* pCxt, SAlterTableStmt* pStmt, STableMeta* pTableMeta,
                                    SVAlterTbReq* pReq) {
  SSchema* pSchema = getTagSchema(pTableMeta, pStmt->colName);
  if (NULL == pSchema) {
    return generateSyntaxErrMsgExt(&pCxt->msgBuf, TSDB_CODE_PAR_INVALID_ALTER_TABLE, "Invalid tag name: %s",
                                   pStmt->colName);
  }

  pReq->tagName = taosStrdup(pStmt->colName);
  if (NULL == pReq->tagName) {
    return TSDB_CODE_OUT_OF_MEMORY;
  }
  pReq->colId = pSchema->colId;

  SDataType targetDt = schemaToDataType(pTableMeta->tableInfo.precision, pSchema);

  if (QUERY_NODE_VALUE != pStmt->pVal->node.type) {
    SValueNode* pVal = NULL;
    pCxt->errCode = createTagValFromExpr(pCxt, targetDt, (SNode*)pStmt->pVal, &pVal);
    if (pCxt->errCode) {
      return pCxt->errCode;
    }

    nodesDestroyNode((SNode*)pStmt->pVal);
    pStmt->pVal = pVal;
  } else if (DEAL_RES_ERROR == translateValueImpl(pCxt, pStmt->pVal, targetDt, true)) {
    return pCxt->errCode;
  }

  pReq->tagType = targetDt.type;
  if (targetDt.type == TSDB_DATA_TYPE_JSON) {
    if (pStmt->pVal->literal &&
        strlen(pStmt->pVal->literal) > (TSDB_MAX_JSON_TAG_LEN - VARSTR_HEADER_SIZE) / TSDB_NCHAR_SIZE) {
      return buildSyntaxErrMsg(&pCxt->msgBuf, "json string too long than 4095", pStmt->pVal->literal);
    }
    SArray* pTagVals = taosArrayInit(1, sizeof(STagVal));
    int32_t code = TSDB_CODE_SUCCESS;
    STag*   pTag = NULL;
    do {
      code = parseJsontoTagData(pStmt->pVal->literal, pTagVals, &pTag, &pCxt->msgBuf);
      if (TSDB_CODE_SUCCESS != code) {
        break;
      }
    } while (0);

    taosArrayDestroy(pTagVals);
    if (code != TSDB_CODE_SUCCESS) {
      return code;
    }
    pReq->nTagVal = pTag->len;
    pReq->pTagVal = (uint8_t*)pTag;
    pStmt->pVal->datum.p = (char*)pTag;  // for free
  } else {
    pReq->isNull = pStmt->pVal->isNull;
    pReq->nTagVal = pStmt->pVal->node.resType.bytes;
    pReq->pTagVal = nodesGetValueFromNode(pStmt->pVal);

    // data and length are seperated for new tag format STagVal
    if (IS_VAR_DATA_TYPE(pStmt->pVal->node.resType.type)) {
      pReq->nTagVal = varDataLen(pReq->pTagVal);
      pReq->pTagVal = varDataVal(pReq->pTagVal);
    }
  }

  return TSDB_CODE_SUCCESS;
}

static int32_t buildAddColReq(STranslateContext* pCxt, SAlterTableStmt* pStmt, STableMeta* pTableMeta,
                              SVAlterTbReq* pReq) {
  if (NULL != getColSchema(pTableMeta, pStmt->colName)) {
    return generateSyntaxErrMsg(&pCxt->msgBuf, TSDB_CODE_PAR_DUPLICATED_COLUMN);
  }

  if ((TSDB_DATA_TYPE_VARCHAR == pStmt->dataType.type && calcTypeBytes(pStmt->dataType) > TSDB_MAX_BINARY_LEN) ||
      (TSDB_DATA_TYPE_NCHAR == pStmt->dataType.type && calcTypeBytes(pStmt->dataType) > TSDB_MAX_NCHAR_LEN)) {
    return generateSyntaxErrMsg(&pCxt->msgBuf, TSDB_CODE_PAR_INVALID_VAR_COLUMN_LEN);
  }

  if (TSDB_MAX_COLUMNS == pTableMeta->tableInfo.numOfColumns) {
    return generateSyntaxErrMsg(&pCxt->msgBuf, TSDB_CODE_PAR_TOO_MANY_COLUMNS);
  }

  if (pTableMeta->tableInfo.rowSize + calcTypeBytes(pStmt->dataType) > TSDB_MAX_BYTES_PER_ROW) {
    return generateSyntaxErrMsg(&pCxt->msgBuf, TSDB_CODE_PAR_INVALID_ROW_LENGTH, TSDB_MAX_BYTES_PER_ROW);
  }

  pReq->colName = taosStrdup(pStmt->colName);
  if (NULL == pReq->colName) {
    return TSDB_CODE_OUT_OF_MEMORY;
  }

  pReq->type = pStmt->dataType.type;
  pReq->flags = COL_SMA_ON;
  pReq->bytes = calcTypeBytes(pStmt->dataType);
  return TSDB_CODE_SUCCESS;
}

static int32_t buildDropColReq(STranslateContext* pCxt, SAlterTableStmt* pStmt, const STableMeta* pTableMeta,
                               SVAlterTbReq* pReq) {
  if (2 == getNumOfColumns(pTableMeta)) {
    return generateSyntaxErrMsg(&pCxt->msgBuf, TSDB_CODE_PAR_INVALID_DROP_COL);
  }
  const SSchema* pSchema = getColSchema(pTableMeta, pStmt->colName);
  if (NULL == pSchema) {
    return generateSyntaxErrMsg(&pCxt->msgBuf, TSDB_CODE_PAR_INVALID_COLUMN, pStmt->colName);
  } else if (PRIMARYKEY_TIMESTAMP_COL_ID == pSchema->colId) {
    return generateSyntaxErrMsg(&pCxt->msgBuf, TSDB_CODE_PAR_CANNOT_DROP_PRIMARY_KEY);
  }

  pReq->colName = taosStrdup(pStmt->colName);
  if (NULL == pReq->colName) {
    return TSDB_CODE_OUT_OF_MEMORY;
  }
  pReq->colId = pSchema->colId;

  return TSDB_CODE_SUCCESS;
}

static int32_t buildUpdateColReq(STranslateContext* pCxt, SAlterTableStmt* pStmt, const STableMeta* pTableMeta,
                                 SVAlterTbReq* pReq) {
  pReq->colModBytes = calcTypeBytes(pStmt->dataType);
  pReq->colModType = pStmt->dataType.type;
  const SSchema* pSchema = getColSchema(pTableMeta, pStmt->colName);
  if (NULL == pSchema) {
    return generateSyntaxErrMsg(&pCxt->msgBuf, TSDB_CODE_PAR_INVALID_COLUMN, pStmt->colName);
  } else if (!IS_VAR_DATA_TYPE(pSchema->type) || pSchema->type != pStmt->dataType.type ||
             pSchema->bytes >= pReq->colModBytes) {
    return generateSyntaxErrMsg(&pCxt->msgBuf, TSDB_CODE_PAR_INVALID_MODIFY_COL);
  }

  if ((TSDB_DATA_TYPE_VARCHAR == pStmt->dataType.type && calcTypeBytes(pStmt->dataType) > TSDB_MAX_BINARY_LEN) ||
      (TSDB_DATA_TYPE_NCHAR == pStmt->dataType.type && calcTypeBytes(pStmt->dataType) > TSDB_MAX_NCHAR_LEN)) {
    return generateSyntaxErrMsg(&pCxt->msgBuf, TSDB_CODE_PAR_INVALID_VAR_COLUMN_LEN);
  }

  if (pTableMeta->tableInfo.rowSize + pReq->colModBytes - pSchema->bytes > TSDB_MAX_BYTES_PER_ROW) {
    return generateSyntaxErrMsg(&pCxt->msgBuf, TSDB_CODE_PAR_INVALID_ROW_LENGTH, TSDB_MAX_BYTES_PER_ROW);
  }

  pReq->colName = taosStrdup(pStmt->colName);
  if (NULL == pReq->colName) {
    return TSDB_CODE_OUT_OF_MEMORY;
  }
  pReq->colId = pSchema->colId;

  return TSDB_CODE_SUCCESS;
}

static int32_t buildRenameColReq(STranslateContext* pCxt, SAlterTableStmt* pStmt, STableMeta* pTableMeta,
                                 SVAlterTbReq* pReq) {
  if (NULL == getColSchema(pTableMeta, pStmt->colName)) {
    return generateSyntaxErrMsg(&pCxt->msgBuf, TSDB_CODE_PAR_INVALID_COLUMN, pStmt->colName);
  }
  if (NULL != getColSchema(pTableMeta, pStmt->newColName)) {
    return generateSyntaxErrMsg(&pCxt->msgBuf, TSDB_CODE_PAR_DUPLICATED_COLUMN);
  }

  pReq->colName = taosStrdup(pStmt->colName);
  pReq->colNewName = taosStrdup(pStmt->newColName);
  if (NULL == pReq->colName || NULL == pReq->colNewName) {
    return TSDB_CODE_OUT_OF_MEMORY;
  }
  return TSDB_CODE_SUCCESS;
}

static int32_t buildUpdateOptionsReq(STranslateContext* pCxt, SAlterTableStmt* pStmt, SVAlterTbReq* pReq) {
  int32_t code = TSDB_CODE_SUCCESS;

  if (-1 != pStmt->pOptions->ttl) {
    pReq->updateTTL = true;
    pReq->newTTL = pStmt->pOptions->ttl;
  }

  if (TSDB_CODE_SUCCESS == code) {
    if (pStmt->pOptions->commentNull == false) {
      pReq->newComment = taosStrdup(pStmt->pOptions->comment);
      if (NULL == pReq->newComment) {
        code = TSDB_CODE_OUT_OF_MEMORY;
      } else {
        pReq->newCommentLen = strlen(pReq->newComment);
      }
    } else {
      pReq->newCommentLen = -1;
    }
  }

  return code;
}

static int32_t buildAlterTbReq(STranslateContext* pCxt, SAlterTableStmt* pStmt, STableMeta* pTableMeta,
                               SVAlterTbReq* pReq) {
  pReq->tbName = taosStrdup(pStmt->tableName);
  if (NULL == pReq->tbName) {
    return TSDB_CODE_OUT_OF_MEMORY;
  }
  pReq->action = pStmt->alterType;

  switch (pStmt->alterType) {
    case TSDB_ALTER_TABLE_ADD_TAG:
    case TSDB_ALTER_TABLE_DROP_TAG:
    case TSDB_ALTER_TABLE_UPDATE_TAG_NAME:
    case TSDB_ALTER_TABLE_UPDATE_TAG_BYTES:
      return generateSyntaxErrMsg(&pCxt->msgBuf, TSDB_CODE_PAR_INVALID_ALTER_TABLE);
    case TSDB_ALTER_TABLE_UPDATE_TAG_VAL:
      return buildUpdateTagValReq(pCxt, pStmt, pTableMeta, pReq);
    case TSDB_ALTER_TABLE_ADD_COLUMN:
      return buildAddColReq(pCxt, pStmt, pTableMeta, pReq);
    case TSDB_ALTER_TABLE_DROP_COLUMN:
      return buildDropColReq(pCxt, pStmt, pTableMeta, pReq);
    case TSDB_ALTER_TABLE_UPDATE_COLUMN_BYTES:
      return buildUpdateColReq(pCxt, pStmt, pTableMeta, pReq);
    case TSDB_ALTER_TABLE_UPDATE_OPTIONS:
      return buildUpdateOptionsReq(pCxt, pStmt, pReq);
    case TSDB_ALTER_TABLE_UPDATE_COLUMN_NAME:
      if (TSDB_CHILD_TABLE == pTableMeta->tableType) {
        return generateSyntaxErrMsg(&pCxt->msgBuf, TSDB_CODE_PAR_INVALID_ALTER_TABLE);
      } else {
        return buildRenameColReq(pCxt, pStmt, pTableMeta, pReq);
      }
    default:
      break;
  }

  return TSDB_CODE_FAILED;
}

static int32_t serializeAlterTbReq(STranslateContext* pCxt, SAlterTableStmt* pStmt, SVAlterTbReq* pReq,
                                   SArray* pArray) {
  SVgroupInfo vg = {0};
  int32_t     code = getTableHashVgroup(pCxt, pStmt->dbName, pStmt->tableName, &vg);
  int         tlen = 0;
  if (TSDB_CODE_SUCCESS == code) {
    tEncodeSize(tEncodeSVAlterTbReq, pReq, tlen, code);
  }
  if (TSDB_CODE_SUCCESS == code) {
    tlen += sizeof(SMsgHead);
    void* pMsg = taosMemoryMalloc(tlen);
    if (NULL == pMsg) {
      return TSDB_CODE_OUT_OF_MEMORY;
    }
    ((SMsgHead*)pMsg)->vgId = htonl(vg.vgId);
    ((SMsgHead*)pMsg)->contLen = htonl(tlen);
    void*    pBuf = POINTER_SHIFT(pMsg, sizeof(SMsgHead));
    SEncoder coder = {0};
    tEncoderInit(&coder, pBuf, tlen - sizeof(SMsgHead));
    tEncodeSVAlterTbReq(&coder, pReq);
    tEncoderClear(&coder);

    SVgDataBlocks* pVgData = taosMemoryCalloc(1, sizeof(SVgDataBlocks));
    if (NULL == pVgData) {
      taosMemoryFree(pMsg);
      return TSDB_CODE_OUT_OF_MEMORY;
    }
    pVgData->vg = vg;
    pVgData->pData = pMsg;
    pVgData->size = tlen;
    pVgData->numOfTables = 1;
    taosArrayPush(pArray, &pVgData);
  }

  return code;
}

static int32_t buildModifyVnodeArray(STranslateContext* pCxt, SAlterTableStmt* pStmt, SVAlterTbReq* pReq,
                                     SArray** pArray) {
  SArray* pTmpArray = taosArrayInit(1, sizeof(void*));
  if (NULL == pTmpArray) {
    return TSDB_CODE_OUT_OF_MEMORY;
  }

  int32_t code = serializeAlterTbReq(pCxt, pStmt, pReq, pTmpArray);
  if (TSDB_CODE_SUCCESS == code) {
    *pArray = pTmpArray;
  } else {
    taosArrayDestroy(pTmpArray);
  }

  return code;
}

static void destoryAlterTbReq(SVAlterTbReq* pReq) {
  taosMemoryFree(pReq->tbName);
  taosMemoryFree(pReq->colName);
  taosMemoryFree(pReq->colNewName);
  taosMemoryFree(pReq->tagName);
  taosMemoryFree(pReq->newComment);
}

static int32_t rewriteAlterTableImpl(STranslateContext* pCxt, SAlterTableStmt* pStmt, STableMeta* pTableMeta,
                                     SQuery* pQuery) {
  if (TSDB_SUPER_TABLE == pTableMeta->tableType) {
    return TSDB_CODE_SUCCESS;
  } else if (TSDB_CHILD_TABLE != pTableMeta->tableType && TSDB_NORMAL_TABLE != pTableMeta->tableType) {
    return generateSyntaxErrMsg(&pCxt->msgBuf, TSDB_CODE_PAR_INVALID_ALTER_TABLE);
  }

  SVAlterTbReq req = {0};
  int32_t      code = buildAlterTbReq(pCxt, pStmt, pTableMeta, &req);

  SArray* pArray = NULL;
  if (TSDB_CODE_SUCCESS == code) {
    code = buildModifyVnodeArray(pCxt, pStmt, &req, &pArray);
  }
  if (TSDB_CODE_SUCCESS == code) {
    code = rewriteToVnodeModifyOpStmt(pQuery, pArray);
  }
  destoryAlterTbReq(&req);
  return code;
}

static int32_t rewriteAlterTable(STranslateContext* pCxt, SQuery* pQuery) {
  SAlterTableStmt* pStmt = (SAlterTableStmt*)pQuery->pRoot;

  if (pStmt->dataType.type == TSDB_DATA_TYPE_JSON && pStmt->alterType == TSDB_ALTER_TABLE_ADD_COLUMN) {
    return generateSyntaxErrMsg(&pCxt->msgBuf, TSDB_CODE_PAR_INVALID_COL_JSON);
  }

  STableMeta* pTableMeta = NULL;
  int32_t     code = getTableMeta(pCxt, pStmt->dbName, pStmt->tableName, &pTableMeta);
  if (TSDB_CODE_SUCCESS == code) {
    code = rewriteAlterTableImpl(pCxt, pStmt, pTableMeta, pQuery);
  }
  taosMemoryFree(pTableMeta);
  return code;
}

static int32_t serializeFlushVgroup(SVgroupInfo* pVg, SArray* pBufArray) {
  int32_t len = sizeof(SMsgHead);
  void*   buf = taosMemoryMalloc(len);
  if (NULL == buf) {
    return TSDB_CODE_OUT_OF_MEMORY;
  }
  ((SMsgHead*)buf)->vgId = htonl(pVg->vgId);
  ((SMsgHead*)buf)->contLen = htonl(len);

  SVgDataBlocks* pVgData = taosMemoryCalloc(1, sizeof(SVgDataBlocks));
  if (NULL == pVgData) {
    taosMemoryFree(buf);
    return TSDB_CODE_OUT_OF_MEMORY;
  }
  pVgData->vg = *pVg;
  pVgData->pData = buf;
  pVgData->size = len;
  taosArrayPush(pBufArray, &pVgData);

  return TSDB_CODE_SUCCESS;
}

static int32_t serializeFlushDb(SArray* pVgs, SArray** pOutput) {
  int32_t numOfVgs = taosArrayGetSize(pVgs);

  SArray* pBufArray = taosArrayInit(numOfVgs, sizeof(void*));
  if (NULL == pBufArray) {
    return TSDB_CODE_OUT_OF_MEMORY;
  }

  for (int32_t i = 0; i < numOfVgs; ++i) {
    int32_t code = serializeFlushVgroup((SVgroupInfo*)taosArrayGet(pVgs, i), pBufArray);
    if (TSDB_CODE_SUCCESS != code) {
      taosArrayDestroy(pBufArray);
      return code;
    }
  }

  *pOutput = pBufArray;
  return TSDB_CODE_SUCCESS;
}

static int32_t rewriteFlushDatabase(STranslateContext* pCxt, SQuery* pQuery) {
  SFlushDatabaseStmt* pStmt = (SFlushDatabaseStmt*)pQuery->pRoot;

  SArray* pBufArray = NULL;
  SArray* pVgs = NULL;
  int32_t code = getDBVgInfo(pCxt, pStmt->dbName, &pVgs);
  if (TSDB_CODE_SUCCESS == code) {
    code = serializeFlushDb(pVgs, &pBufArray);
  }
  if (TSDB_CODE_SUCCESS == code) {
    code = rewriteToVnodeModifyOpStmt(pQuery, pBufArray);
  }
  if (TSDB_CODE_SUCCESS != code) {
    taosArrayDestroy(pBufArray);
  }
  taosArrayDestroy(pVgs);
  return code;
}

static int32_t rewriteQuery(STranslateContext* pCxt, SQuery* pQuery) {
  int32_t code = TSDB_CODE_SUCCESS;
  switch (nodeType(pQuery->pRoot)) {
    case QUERY_NODE_SHOW_LICENCES_STMT:
    case QUERY_NODE_SHOW_DATABASES_STMT:
    case QUERY_NODE_SHOW_TABLES_STMT:
    case QUERY_NODE_SHOW_STABLES_STMT:
    case QUERY_NODE_SHOW_USERS_STMT:
    case QUERY_NODE_SHOW_DNODES_STMT:
    case QUERY_NODE_SHOW_MNODES_STMT:
    case QUERY_NODE_SHOW_MODULES_STMT:
    case QUERY_NODE_SHOW_QNODES_STMT:
    case QUERY_NODE_SHOW_FUNCTIONS_STMT:
    case QUERY_NODE_SHOW_INDEXES_STMT:
    case QUERY_NODE_SHOW_STREAMS_STMT:
    case QUERY_NODE_SHOW_BNODES_STMT:
    case QUERY_NODE_SHOW_SNODES_STMT:
    case QUERY_NODE_SHOW_CONNECTIONS_STMT:
    case QUERY_NODE_SHOW_QUERIES_STMT:
    case QUERY_NODE_SHOW_CLUSTER_STMT:
    case QUERY_NODE_SHOW_TOPICS_STMT:
    case QUERY_NODE_SHOW_TRANSACTIONS_STMT:
    case QUERY_NODE_SHOW_APPS_STMT:
    case QUERY_NODE_SHOW_CONSUMERS_STMT:
    case QUERY_NODE_SHOW_SUBSCRIPTIONS_STMT:
    case QUERY_NODE_SHOW_TAGS_STMT:
    case QUERY_NODE_SHOW_USER_PRIVILEGES_STMT:
      code = rewriteShow(pCxt, pQuery);
      break;
    case QUERY_NODE_SHOW_VGROUPS_STMT:
      code = rewriteShowVgroups(pCxt, pQuery);
      break;
    case QUERY_NODE_SHOW_TABLE_TAGS_STMT:
      code = rewriteShowStableTags(pCxt, pQuery);
      break;
    case QUERY_NODE_SHOW_DNODE_VARIABLES_STMT:
      code = rewriteShowDnodeVariables(pCxt, pQuery);
      break;
    case QUERY_NODE_SHOW_VNODES_STMT:
      code = rewriteShowVnodes(pCxt, pQuery);
      break;
    case QUERY_NODE_SHOW_TABLE_DISTRIBUTED_STMT:
      code = rewriteShowTableDist(pCxt, pQuery);
      break;
    case QUERY_NODE_CREATE_TABLE_STMT:
      if (NULL == ((SCreateTableStmt*)pQuery->pRoot)->pTags) {
        code = rewriteCreateTable(pCxt, pQuery);
      }
      break;
    case QUERY_NODE_CREATE_MULTI_TABLES_STMT:
      code = rewriteCreateMultiTable(pCxt, pQuery);
      break;
    case QUERY_NODE_DROP_TABLE_STMT:
      code = rewriteDropTable(pCxt, pQuery);
      break;
    case QUERY_NODE_ALTER_TABLE_STMT:
      code = rewriteAlterTable(pCxt, pQuery);
      break;
    case QUERY_NODE_FLUSH_DATABASE_STMT:
      code = rewriteFlushDatabase(pCxt, pQuery);
      break;
    default:
      break;
  }
  return code;
}

static int32_t toMsgType(ENodeType type) {
  switch (type) {
    case QUERY_NODE_CREATE_TABLE_STMT:
      return TDMT_VND_CREATE_TABLE;
    case QUERY_NODE_ALTER_TABLE_STMT:
      return TDMT_VND_ALTER_TABLE;
    case QUERY_NODE_DROP_TABLE_STMT:
      return TDMT_VND_DROP_TABLE;
    default:
      break;
  }
  return TDMT_VND_CREATE_TABLE;
}

static int32_t setRefreshMate(STranslateContext* pCxt, SQuery* pQuery) {
  if (NULL != pCxt->pDbs) {
    taosArrayDestroy(pQuery->pDbList);
    pQuery->pDbList = taosArrayInit(taosHashGetSize(pCxt->pDbs), TSDB_DB_FNAME_LEN);
    if (NULL == pQuery->pDbList) {
      return TSDB_CODE_OUT_OF_MEMORY;
    }
    SFullDatabaseName* pDb = taosHashIterate(pCxt->pDbs, NULL);
    while (NULL != pDb) {
      taosArrayPush(pQuery->pDbList, pDb->fullDbName);
      pDb = taosHashIterate(pCxt->pDbs, pDb);
    }
  }

  if (NULL != pCxt->pTables) {
    taosArrayDestroy(pQuery->pTableList);
    pQuery->pTableList = taosArrayInit(taosHashGetSize(pCxt->pTables), sizeof(SName));
    if (NULL == pQuery->pTableList) {
      return TSDB_CODE_OUT_OF_MEMORY;
    }
    SName* pTable = taosHashIterate(pCxt->pTables, NULL);
    while (NULL != pTable) {
      taosArrayPush(pQuery->pTableList, pTable);
      pTable = taosHashIterate(pCxt->pTables, pTable);
    }
  }

  if (NULL != pCxt->pTargetTables) {
    taosArrayDestroy(pQuery->pTargetTableList);
    pQuery->pTargetTableList = taosArrayInit(taosHashGetSize(pCxt->pTargetTables), sizeof(SName));
    if (NULL == pQuery->pTargetTableList) {
      return TSDB_CODE_OUT_OF_MEMORY;
    }
    SName* pTable = taosHashIterate(pCxt->pTargetTables, NULL);
    while (NULL != pTable) {
      taosArrayPush(pQuery->pTargetTableList, pTable);
      pTable = taosHashIterate(pCxt->pTargetTables, pTable);
    }
  }

  return TSDB_CODE_SUCCESS;
}

static int32_t setQuery(STranslateContext* pCxt, SQuery* pQuery) {
  switch (nodeType(pQuery->pRoot)) {
    case QUERY_NODE_SELECT_STMT:
      if (NULL == ((SSelectStmt*)pQuery->pRoot)->pFromTable) {
        pQuery->execMode = QUERY_EXEC_MODE_LOCAL;
        pQuery->haveResultSet = true;
        break;
      }
    case QUERY_NODE_SET_OPERATOR:
    case QUERY_NODE_EXPLAIN_STMT:
      pQuery->execMode = QUERY_EXEC_MODE_SCHEDULE;
      pQuery->haveResultSet = true;
      pQuery->msgType = TDMT_SCH_QUERY;
      break;
    case QUERY_NODE_DELETE_STMT:
      pQuery->execMode = QUERY_EXEC_MODE_SCHEDULE;
      pQuery->msgType = TDMT_VND_DELETE;
      break;
    case QUERY_NODE_INSERT_STMT:
      pQuery->execMode = QUERY_EXEC_MODE_SCHEDULE;
      pQuery->msgType = TDMT_VND_SUBMIT;
      break;
    case QUERY_NODE_VNODE_MODIFY_STMT:
      pQuery->execMode = QUERY_EXEC_MODE_SCHEDULE;
      pQuery->msgType = toMsgType(((SVnodeModifyOpStmt*)pQuery->pRoot)->sqlNodeType);
      break;
    case QUERY_NODE_DESCRIBE_STMT:
    case QUERY_NODE_SHOW_CREATE_DATABASE_STMT:
    case QUERY_NODE_SHOW_DB_ALIVE_STMT:
    case QUERY_NODE_SHOW_CLUSTER_ALIVE_STMT:
    case QUERY_NODE_SHOW_CREATE_TABLE_STMT:
    case QUERY_NODE_SHOW_CREATE_STABLE_STMT:
    case QUERY_NODE_SHOW_LOCAL_VARIABLES_STMT:
      pQuery->execMode = QUERY_EXEC_MODE_LOCAL;
      pQuery->haveResultSet = true;
      break;
    case QUERY_NODE_RESET_QUERY_CACHE_STMT:
    case QUERY_NODE_ALTER_LOCAL_STMT:
      pQuery->execMode = QUERY_EXEC_MODE_LOCAL;
      break;
    case QUERY_NODE_SHOW_VARIABLES_STMT:
      pQuery->haveResultSet = true;
      pQuery->execMode = QUERY_EXEC_MODE_RPC;
      if (NULL != pCxt->pCmdMsg) {
        TSWAP(pQuery->pCmdMsg, pCxt->pCmdMsg);
        pQuery->msgType = pQuery->pCmdMsg->msgType;
      }
      break;
    default:
      pQuery->execMode = QUERY_EXEC_MODE_RPC;
      if (NULL != pCxt->pCmdMsg) {
        TSWAP(pQuery->pCmdMsg, pCxt->pCmdMsg);
        pQuery->msgType = pQuery->pCmdMsg->msgType;
      }
      break;
  }

  pQuery->stableQuery = pCxt->stableQuery;

  if (pQuery->haveResultSet) {
    taosMemoryFreeClear(pQuery->pResSchema);
    if (TSDB_CODE_SUCCESS != extractResultSchema(pQuery->pRoot, &pQuery->numOfResCols, &pQuery->pResSchema)) {
      return TSDB_CODE_OUT_OF_MEMORY;
    }

    if (nodeType(pQuery->pRoot) == QUERY_NODE_SELECT_STMT) {
      pQuery->precision = extractResultTsPrecision((SSelectStmt*)pQuery->pRoot);
    }
  }

  return TSDB_CODE_SUCCESS;
}

int32_t translate(SParseContext* pParseCxt, SQuery* pQuery, SParseMetaCache* pMetaCache) {
  STranslateContext cxt = {0};

  int32_t code = initTranslateContext(pParseCxt, pMetaCache, &cxt);
  if (TSDB_CODE_SUCCESS == code) {
    code = rewriteQuery(&cxt, pQuery);
  }
  if (TSDB_CODE_SUCCESS == code) {
    code = translateQuery(&cxt, pQuery->pRoot);
  }
  if (TSDB_CODE_SUCCESS == code) {
    code = setQuery(&cxt, pQuery);
  }
  setRefreshMate(&cxt, pQuery);
  destroyTranslateContext(&cxt);
  return code;
}<|MERGE_RESOLUTION|>--- conflicted
+++ resolved
@@ -2677,18 +2677,13 @@
         if (TSDB_SUPER_TABLE == pRealTable->pMeta->tableType) {
           pCxt->stableQuery = true;
         }
-<<<<<<< HEAD
-        if (TSDB_SYSTEM_TABLE == pRealTable->pMeta->tableType && isSelectStmt(pCxt->pCurrStmt)) {
-          ((SSelectStmt*)pCxt->pCurrStmt)->timeLineResMode = TIME_LINE_NONE;
-=======
         if (TSDB_SYSTEM_TABLE == pRealTable->pMeta->tableType) {
           if (isSelectStmt(pCxt->pCurrStmt)) {
-            ((SSelectStmt*)pCxt->pCurrStmt)->isTimeLineResult = false;
+            ((SSelectStmt*)pCxt->pCurrStmt)->timeLineResMode = TIME_LINE_NONE;
           } else if (isDeleteStmt(pCxt->pCurrStmt)) {
             code = TSDB_CODE_TSC_INVALID_OPERATION;
             break;
           }
->>>>>>> 0bb468af
         }
         code = addNamespace(pCxt, pRealTable);
       }
@@ -6243,13 +6238,8 @@
 static int32_t checkStreamQuery(STranslateContext* pCxt, SCreateStreamStmt* pStmt) {
   SSelectStmt* pSelect = (SSelectStmt*)pStmt->pQuery;
   if (TSDB_DATA_TYPE_TIMESTAMP != ((SExprNode*)nodesListGetNode(pSelect->pProjectionList, 0))->resType.type ||
-<<<<<<< HEAD
       !isTimeLineQuery(pStmt->pQuery) || crossTableWithoutAggOper(pSelect) || NULL != pSelect->pOrderByList ||
-      crossTableWithUdaf(pSelect) || isEventWindowQuery(pSelect)) {
-=======
-      !pSelect->isTimeLineResult || crossTableWithoutAggOper(pSelect) || NULL != pSelect->pOrderByList ||
       crossTableWithUdaf(pSelect) || isEventWindowQuery(pSelect) || hasJsonTypeProjection(pSelect)) {
->>>>>>> 0bb468af
     return generateSyntaxErrMsgExt(&pCxt->msgBuf, TSDB_CODE_PAR_INVALID_STREAM_QUERY, "Unsupported stream query");
   }
   if (NULL != pSelect->pSubtable && TSDB_DATA_TYPE_VARCHAR != ((SExprNode*)pSelect->pSubtable)->resType.type) {
