/*
 * Copyright (c) 2019 TAOS Data, Inc. <jhtao@taosdata.com>
 *
 * This program is free software: you can use, redistribute, and/or modify
 * it under the terms of the GNU Affero General Public License, version 3
 * or later ("AGPL"), as published by the Free Software Foundation.
 *
 * This program is distributed in the hope that it will be useful, but WITHOUT
 * ANY WARRANTY; without even the implied warranty of MERCHANTABILITY or
 * FITNESS FOR A PARTICULAR PURPOSE.
 *
 * You should have received a copy of the GNU Affero General Public License
 * along with this program. If not, see <http://www.gnu.org/licenses/>.
 */

#include "parInt.h"

#include "catalog.h"
#include "cmdnodes.h"
#include "filter.h"
#include "functionMgt.h"
#include "parUtil.h"
#include "scalar.h"
#include "systable.h"
#include "tglobal.h"
#include "ttime.h"

#define generateDealNodeErrMsg(pCxt, code, ...) \
  (pCxt->errCode = generateSyntaxErrMsg(&pCxt->msgBuf, code, ##__VA_ARGS__), DEAL_RES_ERROR)

typedef struct STranslateContext {
  SParseContext*   pParseCxt;
  int32_t          errCode;
  SMsgBuf          msgBuf;
  SArray*          pNsLevel;  // element is SArray*, the element of this subarray is STableNode*
  int32_t          currLevel;
  ESqlClause       currClause;
  SSelectStmt*     pCurrSelectStmt;
  SCmdMsgInfo*     pCmdMsg;
  SHashObj*        pDbs;
  SHashObj*        pTables;
  SExplainOptions* pExplainOpt;
  SParseMetaCache* pMetaCache;
  bool             createStream;
} STranslateContext;

typedef struct SFullDatabaseName {
  char fullDbName[TSDB_DB_FNAME_LEN];
} SFullDatabaseName;

static int32_t  translateSubquery(STranslateContext* pCxt, SNode* pNode);
static int32_t  translateQuery(STranslateContext* pCxt, SNode* pNode);
static EDealRes translateValue(STranslateContext* pCxt, SValueNode* pVal);

static bool afterGroupBy(ESqlClause clause) { return clause > SQL_CLAUSE_GROUP_BY; }

static bool beforeHaving(ESqlClause clause) { return clause < SQL_CLAUSE_HAVING; }

static bool afterHaving(ESqlClause clause) { return clause > SQL_CLAUSE_HAVING; }

static int32_t addNamespace(STranslateContext* pCxt, void* pTable) {
  size_t currTotalLevel = taosArrayGetSize(pCxt->pNsLevel);
  if (currTotalLevel > pCxt->currLevel) {
    SArray* pTables = taosArrayGetP(pCxt->pNsLevel, pCxt->currLevel);
    taosArrayPush(pTables, &pTable);
  } else {
    do {
      SArray* pTables = taosArrayInit(TARRAY_MIN_SIZE, POINTER_BYTES);
      if (pCxt->currLevel == currTotalLevel) {
        taosArrayPush(pTables, &pTable);
      }
      taosArrayPush(pCxt->pNsLevel, &pTables);
      ++currTotalLevel;
    } while (currTotalLevel <= pCxt->currLevel);
  }
  return TSDB_CODE_SUCCESS;
}

static SName* toName(int32_t acctId, const char* pDbName, const char* pTableName, SName* pName) {
  pName->type = TSDB_TABLE_NAME_T;
  pName->acctId = acctId;
  strcpy(pName->dbname, pDbName);
  strcpy(pName->tname, pTableName);
  return pName;
}

static int32_t collectUseDatabaseImpl(const char* pFullDbName, SHashObj* pDbs) {
  SFullDatabaseName name = {0};
  strcpy(name.fullDbName, pFullDbName);
  return taosHashPut(pDbs, pFullDbName, strlen(pFullDbName), &name, sizeof(SFullDatabaseName));
}

static int32_t collectUseDatabase(const SName* pName, SHashObj* pDbs) {
  char dbFName[TSDB_DB_FNAME_LEN] = {0};
  tNameGetFullDbName(pName, dbFName);
  return collectUseDatabaseImpl(dbFName, pDbs);
}

static int32_t collectUseTable(const SName* pName, SHashObj* pDbs) {
  char fullName[TSDB_TABLE_FNAME_LEN];
  tNameExtractFullName(pName, fullName);
  return taosHashPut(pDbs, fullName, strlen(fullName), pName, sizeof(SName));
}

static int32_t getTableMetaImpl(STranslateContext* pCxt, const SName* pName, STableMeta** pMeta) {
  SParseContext* pParCxt = pCxt->pParseCxt;
  int32_t        code = collectUseDatabase(pName, pCxt->pDbs);
  if (TSDB_CODE_SUCCESS == code) {
    code = collectUseTable(pName, pCxt->pTables);
  }
  if (TSDB_CODE_SUCCESS == code) {
    if (pParCxt->async) {
      code = getTableMetaFromCache(pCxt->pMetaCache, pName, pMeta);
    } else {
      SRequestConnInfo conn = {.pTrans = pParCxt->pTransporter, 
                               .requestId = pParCxt->requestId,
                               .requestObjRefId = pParCxt->requestRid,
                               .mgmtEps = pParCxt->mgmtEpSet};
      code = catalogGetTableMeta(pParCxt->pCatalog, &conn, pName, pMeta);
    }
  }
  if (TSDB_CODE_SUCCESS != code) {
    parserError("catalogGetTableMeta error, code:%s, dbName:%s, tbName:%s", tstrerror(code), pName->dbname,
                pName->tname);
  }
  return code;
}

static int32_t getTableMeta(STranslateContext* pCxt, const char* pDbName, const char* pTableName, STableMeta** pMeta) {
  SName name;
  return getTableMetaImpl(pCxt, toName(pCxt->pParseCxt->acctId, pDbName, pTableName, &name), pMeta);
}

static int32_t refreshGetTableMeta(STranslateContext* pCxt, const char* pDbName, const char* pTableName,
                                   STableMeta** pMeta) {
  SParseContext* pParCxt = pCxt->pParseCxt;
  SName          name;
  toName(pCxt->pParseCxt->acctId, pDbName, pTableName, &name);
  int32_t code = TSDB_CODE_SUCCESS;
  if (pParCxt->async) {
    code = getTableMetaFromCache(pCxt->pMetaCache, &name, pMeta);
  } else {
    SRequestConnInfo conn = {.pTrans = pParCxt->pTransporter, 
                             .requestId = pParCxt->requestId,
                             .requestObjRefId = pParCxt->requestRid,
                             .mgmtEps = pParCxt->mgmtEpSet};
  
    code =
        catalogRefreshGetTableMeta(pParCxt->pCatalog, &conn, &name, pMeta, false);
  }
  if (TSDB_CODE_SUCCESS != code) {
    parserError("catalogRefreshGetTableMeta error, code:%s, dbName:%s, tbName:%s", tstrerror(code), pDbName,
                pTableName);
  }
  return code;
}

static int32_t getDBVgInfoImpl(STranslateContext* pCxt, const SName* pName, SArray** pVgInfo) {
  SParseContext* pParCxt = pCxt->pParseCxt;
  char           fullDbName[TSDB_DB_FNAME_LEN];
  tNameGetFullDbName(pName, fullDbName);
  int32_t code = collectUseDatabaseImpl(fullDbName, pCxt->pDbs);
  if (TSDB_CODE_SUCCESS == code) {
    if (pParCxt->async) {
      code = getDbVgInfoFromCache(pCxt->pMetaCache, fullDbName, pVgInfo);
    } else {
      SRequestConnInfo conn = {.pTrans = pParCxt->pTransporter, 
                               .requestId = pParCxt->requestId,
                               .requestObjRefId = pParCxt->requestRid,
                               .mgmtEps = pParCxt->mgmtEpSet};
      code = catalogGetDBVgInfo(pParCxt->pCatalog, &conn, fullDbName, pVgInfo);
    }
  }
  if (TSDB_CODE_SUCCESS != code) {
    parserError("catalogGetDBVgInfo error, code:%s, dbFName:%s", tstrerror(code), fullDbName);
  }
  return code;
}

static int32_t getDBVgInfo(STranslateContext* pCxt, const char* pDbName, SArray** pVgInfo) {
  SName name;
  tNameSetDbName(&name, pCxt->pParseCxt->acctId, pDbName, strlen(pDbName));
  char dbFname[TSDB_DB_FNAME_LEN] = {0};
  tNameGetFullDbName(&name, dbFname);
  return getDBVgInfoImpl(pCxt, &name, pVgInfo);
}

static int32_t getTableHashVgroupImpl(STranslateContext* pCxt, const SName* pName, SVgroupInfo* pInfo) {
  SParseContext* pParCxt = pCxt->pParseCxt;
  int32_t        code = collectUseDatabase(pName, pCxt->pDbs);
  if (TSDB_CODE_SUCCESS == code) {
    code = collectUseTable(pName, pCxt->pTables);
  }
  if (TSDB_CODE_SUCCESS == code) {
    if (pParCxt->async) {
      code = getTableVgroupFromCache(pCxt->pMetaCache, pName, pInfo);
    } else {
      SRequestConnInfo conn = {.pTrans = pParCxt->pTransporter, 
                               .requestId = pParCxt->requestId,
                               .requestObjRefId = pParCxt->requestRid,
                               .mgmtEps = pParCxt->mgmtEpSet};
      code = catalogGetTableHashVgroup(pParCxt->pCatalog, &conn, pName, pInfo);
    }
  }
  if (TSDB_CODE_SUCCESS != code) {
    parserError("catalogGetTableHashVgroup error, code:%s, dbName:%s, tbName:%s", tstrerror(code), pName->dbname,
                pName->tname);
  }
  return code;
}

static int32_t getTableHashVgroup(STranslateContext* pCxt, const char* pDbName, const char* pTableName,
                                  SVgroupInfo* pInfo) {
  SName name;
  return getTableHashVgroupImpl(pCxt, toName(pCxt->pParseCxt->acctId, pDbName, pTableName, &name), pInfo);
}

static int32_t getDBVgVersion(STranslateContext* pCxt, const char* pDbFName, int32_t* pVersion, int64_t* pDbId,
                              int32_t* pTableNum) {
  SParseContext* pParCxt = pCxt->pParseCxt;
  int32_t        code = collectUseDatabaseImpl(pDbFName, pCxt->pDbs);
  if (TSDB_CODE_SUCCESS == code) {
    if (pParCxt->async) {
      code = getDbVgVersionFromCache(pCxt->pMetaCache, pDbFName, pVersion, pDbId, pTableNum);
    } else {
      code = catalogGetDBVgVersion(pParCxt->pCatalog, pDbFName, pVersion, pDbId, pTableNum);
    }
  }
  if (TSDB_CODE_SUCCESS != code) {
    parserError("catalogGetDBVgVersion error, code:%s, dbFName:%s", tstrerror(code), pDbFName);
  }
  return code;
}

static int32_t getDBCfg(STranslateContext* pCxt, const char* pDbName, SDbCfgInfo* pInfo) {
  SParseContext* pParCxt = pCxt->pParseCxt;
  SName          name;
  tNameSetDbName(&name, pCxt->pParseCxt->acctId, pDbName, strlen(pDbName));
  char dbFname[TSDB_DB_FNAME_LEN] = {0};
  tNameGetFullDbName(&name, dbFname);
  int32_t code = collectUseDatabaseImpl(dbFname, pCxt->pDbs);
  if (TSDB_CODE_SUCCESS == code) {
    if (pParCxt->async) {
      code = getDbCfgFromCache(pCxt->pMetaCache, dbFname, pInfo);
    } else {
      SRequestConnInfo conn = {.pTrans = pParCxt->pTransporter, 
                               .requestId = pParCxt->requestId,
                               .requestObjRefId = pParCxt->requestRid,
                               .mgmtEps = pParCxt->mgmtEpSet};

      code = catalogGetDBCfg(pParCxt->pCatalog, &conn, dbFname, pInfo);
    }
  }
  if (TSDB_CODE_SUCCESS != code) {
    parserError("catalogGetDBCfg error, code:%s, dbFName:%s", tstrerror(code), dbFname);
  }
  return code;
}

static int32_t getUdfInfo(STranslateContext* pCxt, SFunctionNode* pFunc) {
  SParseContext* pParCxt = pCxt->pParseCxt;
  SFuncInfo      funcInfo = {0};
  int32_t        code = TSDB_CODE_SUCCESS;
  if (pParCxt->async) {
    code = getUdfInfoFromCache(pCxt->pMetaCache, pFunc->functionName, &funcInfo);
  } else {
    SRequestConnInfo conn = {.pTrans = pParCxt->pTransporter, 
                             .requestId = pParCxt->requestId,
                             .requestObjRefId = pParCxt->requestRid,
                             .mgmtEps = pParCxt->mgmtEpSet};

    code = catalogGetUdfInfo(pParCxt->pCatalog, &conn, pFunc->functionName,
                             &funcInfo);
  }
  if (TSDB_CODE_SUCCESS == code) {
    pFunc->funcType = FUNCTION_TYPE_UDF;
    pFunc->funcId = TSDB_FUNC_TYPE_AGGREGATE == funcInfo.funcType ? FUNC_AGGREGATE_UDF_ID : FUNC_SCALAR_UDF_ID;
    pFunc->node.resType.type = funcInfo.outputType;
    pFunc->node.resType.bytes = funcInfo.outputLen;
    pFunc->udfBufSize = funcInfo.bufSize;
    tFreeSFuncInfo(&funcInfo);
  }
  return code;
}

static int32_t getTableIndex(STranslateContext* pCxt, const SName* pName, SArray** pIndexes) {
  SParseContext* pParCxt = pCxt->pParseCxt;
  int32_t        code = collectUseDatabase(pName, pCxt->pDbs);
  if (TSDB_CODE_SUCCESS == code) {
    code = collectUseTable(pName, pCxt->pTables);
  }
  if (pParCxt->async) {
    code = getTableIndexFromCache(pCxt->pMetaCache, pName, pIndexes);
  } else {
    SRequestConnInfo conn = {.pTrans = pParCxt->pTransporter, 
                             .requestId = pParCxt->requestId,
                             .requestObjRefId = pParCxt->requestRid,
                             .mgmtEps = pParCxt->mgmtEpSet};
  
    code = catalogGetTableIndex(pParCxt->pCatalog, &conn, pName, pIndexes);
  }
  if (TSDB_CODE_SUCCESS != code) {
    parserError("getTableIndex error, code:%s, dbName:%s, tbName:%s", tstrerror(code), pName->dbname, pName->tname);
  }
  return code;
}

static int32_t initTranslateContext(SParseContext* pParseCxt, SParseMetaCache* pMetaCache, STranslateContext* pCxt) {
  pCxt->pParseCxt = pParseCxt;
  pCxt->errCode = TSDB_CODE_SUCCESS;
  pCxt->msgBuf.buf = pParseCxt->pMsg;
  pCxt->msgBuf.len = pParseCxt->msgLen;
  pCxt->pNsLevel = taosArrayInit(TARRAY_MIN_SIZE, POINTER_BYTES);
  pCxt->currLevel = 0;
  pCxt->currClause = 0;
  pCxt->pMetaCache = pMetaCache;
  pCxt->pDbs = taosHashInit(4, taosGetDefaultHashFunction(TSDB_DATA_TYPE_BINARY), true, HASH_NO_LOCK);
  pCxt->pTables = taosHashInit(4, taosGetDefaultHashFunction(TSDB_DATA_TYPE_BINARY), true, HASH_NO_LOCK);
  if (NULL == pCxt->pNsLevel || NULL == pCxt->pDbs || NULL == pCxt->pTables) {
    return TSDB_CODE_OUT_OF_MEMORY;
  }
  return TSDB_CODE_SUCCESS;
}

static int32_t resetTranslateNamespace(STranslateContext* pCxt) {
  if (NULL != pCxt->pNsLevel) {
    size_t size = taosArrayGetSize(pCxt->pNsLevel);
    for (size_t i = 0; i < size; ++i) {
      taosArrayDestroy(taosArrayGetP(pCxt->pNsLevel, i));
    }
    taosArrayDestroy(pCxt->pNsLevel);
  }
  pCxt->pNsLevel = taosArrayInit(TARRAY_MIN_SIZE, POINTER_BYTES);
  if (NULL == pCxt->pNsLevel) {
    return TSDB_CODE_OUT_OF_MEMORY;
  }
  return TSDB_CODE_SUCCESS;
}

static void destroyTranslateContext(STranslateContext* pCxt) {
  if (NULL != pCxt->pNsLevel) {
    size_t size = taosArrayGetSize(pCxt->pNsLevel);
    for (size_t i = 0; i < size; ++i) {
      taosArrayDestroy(taosArrayGetP(pCxt->pNsLevel, i));
    }
    taosArrayDestroy(pCxt->pNsLevel);
  }

  if (NULL != pCxt->pCmdMsg) {
    taosMemoryFreeClear(pCxt->pCmdMsg->pMsg);
    taosMemoryFreeClear(pCxt->pCmdMsg);
  }

  taosHashCleanup(pCxt->pDbs);
  taosHashCleanup(pCxt->pTables);
}

static bool isAliasColumn(const SNode* pNode) {
  return (QUERY_NODE_COLUMN == nodeType(pNode) && ('\0' == ((SColumnNode*)pNode)->tableAlias[0]));
}

static bool isAggFunc(const SNode* pNode) {
  return (QUERY_NODE_FUNCTION == nodeType(pNode) && fmIsAggFunc(((SFunctionNode*)pNode)->funcId));
}

static bool isSelectFunc(const SNode* pNode) {
  return (QUERY_NODE_FUNCTION == nodeType(pNode) && fmIsSelectFunc(((SFunctionNode*)pNode)->funcId));
}

static bool isTimelineFunc(const SNode* pNode) {
  return (QUERY_NODE_FUNCTION == nodeType(pNode) && fmIsTimelineFunc(((SFunctionNode*)pNode)->funcId));
}

static bool isScanPseudoColumnFunc(const SNode* pNode) {
  return (QUERY_NODE_FUNCTION == nodeType(pNode) && fmIsScanPseudoColumnFunc(((SFunctionNode*)pNode)->funcId));
}

static bool isIndefiniteRowsFunc(const SNode* pNode) {
  return (QUERY_NODE_FUNCTION == nodeType(pNode) && fmIsIndefiniteRowsFunc(((SFunctionNode*)pNode)->funcId));
}

static bool isVectorFunc(const SNode* pNode) {
  return (QUERY_NODE_FUNCTION == nodeType(pNode) && fmIsVectorFunc(((SFunctionNode*)pNode)->funcId));
}

static bool isDistinctOrderBy(STranslateContext* pCxt) {
  return (SQL_CLAUSE_ORDER_BY == pCxt->currClause && pCxt->pCurrSelectStmt->isDistinct);
}

static bool belongTable(const char* currentDb, const SColumnNode* pCol, const STableNode* pTable) {
  int cmp = 0;
  if ('\0' != pCol->dbName[0]) {
    cmp = strcmp(pCol->dbName, pTable->dbName);
  } else {
    cmp = (QUERY_NODE_REAL_TABLE == nodeType(pTable) ? strcmp(currentDb, pTable->dbName) : 0);
  }
  if (0 == cmp) {
    cmp = strcmp(pCol->tableAlias, pTable->tableAlias);
  }
  return (0 == cmp);
}

static SNodeList* getProjectList(const SNode* pNode) {
  if (QUERY_NODE_SELECT_STMT == nodeType(pNode)) {
    return ((SSelectStmt*)pNode)->pProjectionList;
  } else if (QUERY_NODE_SET_OPERATOR == nodeType(pNode)) {
    return ((SSetOperator*)pNode)->pProjectionList;
  }
  return NULL;
}

static void setColumnInfoBySchema(const SRealTableNode* pTable, const SSchema* pColSchema, int32_t tagFlag,
                                  SColumnNode* pCol) {
  strcpy(pCol->dbName, pTable->table.dbName);
  strcpy(pCol->tableAlias, pTable->table.tableAlias);
  strcpy(pCol->tableName, pTable->table.tableName);
  strcpy(pCol->colName, pColSchema->name);
  if ('\0' == pCol->node.aliasName[0]) {
    strcpy(pCol->node.aliasName, pColSchema->name);
  }
  pCol->tableId = pTable->pMeta->uid;
  pCol->tableType = pTable->pMeta->tableType;
  pCol->colId = pColSchema->colId;
  pCol->colType = (tagFlag >= 0 ? COLUMN_TYPE_TAG : COLUMN_TYPE_COLUMN);
  pCol->hasIndex = (0 == tagFlag);
  pCol->node.resType.type = pColSchema->type;
  pCol->node.resType.bytes = pColSchema->bytes;
  if (TSDB_DATA_TYPE_TIMESTAMP == pCol->node.resType.type) {
    pCol->node.resType.precision = pTable->pMeta->tableInfo.precision;
  }
}

static void setColumnInfoByExpr(const STableNode* pTable, SExprNode* pExpr, SColumnNode** pColRef) {
  SColumnNode* pCol = *pColRef;

  pCol->pProjectRef = (SNode*)pExpr;
  if (NULL == pExpr->pAssociation) {
    pExpr->pAssociation = taosArrayInit(TARRAY_MIN_SIZE, POINTER_BYTES);
  }
  taosArrayPush(pExpr->pAssociation, &pColRef);
  if (NULL != pTable) {
    strcpy(pCol->tableAlias, pTable->tableAlias);
  } else if (QUERY_NODE_COLUMN == nodeType(pExpr)) {
    SColumnNode* pProjCol = (SColumnNode*)pExpr;
    strcpy(pCol->tableAlias, pProjCol->tableAlias);
    pCol->tableId = pProjCol->tableId;
    pCol->colId = pProjCol->colId;
    pCol->colType = pProjCol->colType;
  }
  strcpy(pCol->colName, pExpr->aliasName);
  if ('\0' == pCol->node.aliasName[0]) {
    strcpy(pCol->node.aliasName, pCol->colName);
  }
  pCol->node.resType = pExpr->resType;
}

static int32_t createColumnsByTable(STranslateContext* pCxt, const STableNode* pTable, SNodeList* pList) {
  if (QUERY_NODE_REAL_TABLE == nodeType(pTable)) {
    const STableMeta* pMeta = ((SRealTableNode*)pTable)->pMeta;
    int32_t           nums =
        pMeta->tableInfo.numOfColumns + ((TSDB_SUPER_TABLE == pMeta->tableType) ? pMeta->tableInfo.numOfTags : 0);
    for (int32_t i = 0; i < nums; ++i) {
      SColumnNode* pCol = (SColumnNode*)nodesMakeNode(QUERY_NODE_COLUMN);
      if (NULL == pCol) {
        return generateSyntaxErrMsg(&pCxt->msgBuf, TSDB_CODE_OUT_OF_MEMORY);
      }
      setColumnInfoBySchema((SRealTableNode*)pTable, pMeta->schema + i, (i - pMeta->tableInfo.numOfColumns), pCol);
      nodesListAppend(pList, (SNode*)pCol);
    }
  } else {
    SNodeList* pProjectList = getProjectList(((STempTableNode*)pTable)->pSubquery);
    SNode*     pNode;
    FOREACH(pNode, pProjectList) {
      SColumnNode* pCol = (SColumnNode*)nodesMakeNode(QUERY_NODE_COLUMN);
      if (NULL == pCol) {
        return generateSyntaxErrMsg(&pCxt->msgBuf, TSDB_CODE_OUT_OF_MEMORY);
      }
      setColumnInfoByExpr(pTable, (SExprNode*)pNode, &pCol);
      nodesListAppend(pList, (SNode*)pCol);
    }
  }
  return TSDB_CODE_SUCCESS;
}

static bool isInternalPrimaryKey(const SColumnNode* pCol) {
  return PRIMARYKEY_TIMESTAMP_COL_ID == pCol->colId && 0 == strcmp(pCol->colName, PK_TS_COL_INTERNAL_NAME);
}

static bool isTimeOrderQuery(SNode* pStmt) {
  if (QUERY_NODE_SELECT_STMT == nodeType(pStmt)) {
    return ((SSelectStmt*)pStmt)->isTimeOrderQuery;
  } else {
    return false;
  }
}

static bool isPrimaryKeyImpl(STempTableNode* pTable, SNode* pExpr) {
  if (QUERY_NODE_COLUMN == nodeType(pExpr)) {
    return (PRIMARYKEY_TIMESTAMP_COL_ID == ((SColumnNode*)pExpr)->colId);
  } else if (QUERY_NODE_FUNCTION == nodeType(pExpr)) {
    SFunctionNode* pFunc = (SFunctionNode*)pExpr;
    if (FUNCTION_TYPE_SELECT_VALUE == pFunc->funcType) {
      return isPrimaryKeyImpl(pTable, nodesListGetNode(pFunc->pParameterList, 0));
    } else if (FUNCTION_TYPE_WSTARTTS == pFunc->funcType || FUNCTION_TYPE_WENDTS == pFunc->funcType) {
      return true;
    }
  }
  return false;
}

static bool isPrimaryKey(STempTableNode* pTable, SNode* pExpr) {
  if (!isTimeOrderQuery(pTable->pSubquery)) {
    return false;
  }
  return isPrimaryKeyImpl(pTable, pExpr);
}

static int32_t findAndSetColumn(STranslateContext* pCxt, SColumnNode** pColRef, const STableNode* pTable,
                                bool* pFound) {
  SColumnNode* pCol = *pColRef;
  *pFound = false;
  if (QUERY_NODE_REAL_TABLE == nodeType(pTable)) {
    const STableMeta* pMeta = ((SRealTableNode*)pTable)->pMeta;
    if (isInternalPrimaryKey(pCol)) {
      setColumnInfoBySchema((SRealTableNode*)pTable, pMeta->schema, -1, pCol);
      *pFound = true;
      return TSDB_CODE_SUCCESS;
    }
    int32_t nums = pMeta->tableInfo.numOfTags + pMeta->tableInfo.numOfColumns;
    for (int32_t i = 0; i < nums; ++i) {
      if (0 == strcmp(pCol->colName, pMeta->schema[i].name)) {
        setColumnInfoBySchema((SRealTableNode*)pTable, pMeta->schema + i, (i - pMeta->tableInfo.numOfColumns), pCol);
        *pFound = true;
        break;
      }
    }
  } else {
    SNodeList* pProjectList = getProjectList(((STempTableNode*)pTable)->pSubquery);
    SNode*     pNode;
    FOREACH(pNode, pProjectList) {
      SExprNode* pExpr = (SExprNode*)pNode;
      if (0 == strcmp(pCol->colName, pExpr->aliasName) ||
          (isPrimaryKey((STempTableNode*)pTable, pNode) && isInternalPrimaryKey(pCol))) {
        if (*pFound) {
          return generateSyntaxErrMsg(&pCxt->msgBuf, TSDB_CODE_PAR_AMBIGUOUS_COLUMN, pCol->colName);
        }
        setColumnInfoByExpr(pTable, pExpr, pColRef);
        *pFound = true;
      }
    }
  }
  return TSDB_CODE_SUCCESS;
}

static EDealRes translateColumnWithPrefix(STranslateContext* pCxt, SColumnNode** pCol) {
  SArray* pTables = taosArrayGetP(pCxt->pNsLevel, pCxt->currLevel);
  size_t  nums = taosArrayGetSize(pTables);
  bool    foundTable = false;
  for (size_t i = 0; i < nums; ++i) {
    STableNode* pTable = taosArrayGetP(pTables, i);
    if (belongTable(pCxt->pParseCxt->db, (*pCol), pTable)) {
      foundTable = true;
      bool foundCol = false;
      pCxt->errCode = findAndSetColumn(pCxt, pCol, pTable, &foundCol);
      if (TSDB_CODE_SUCCESS != pCxt->errCode) {
        return DEAL_RES_ERROR;
      }
      if (foundCol) {
        break;
      }
      return generateDealNodeErrMsg(pCxt, TSDB_CODE_PAR_INVALID_COLUMN, (*pCol)->colName);
    }
  }
  if (!foundTable) {
    return generateDealNodeErrMsg(pCxt, TSDB_CODE_PAR_TABLE_NOT_EXIST, (*pCol)->tableAlias);
  }
  return DEAL_RES_CONTINUE;
}

static EDealRes translateColumnWithoutPrefix(STranslateContext* pCxt, SColumnNode** pCol) {
  SArray* pTables = taosArrayGetP(pCxt->pNsLevel, pCxt->currLevel);
  size_t  nums = taosArrayGetSize(pTables);
  bool    found = false;
  bool    isInternalPk = isInternalPrimaryKey(*pCol);
  for (size_t i = 0; i < nums; ++i) {
    STableNode* pTable = taosArrayGetP(pTables, i);
    bool        foundCol = false;
    pCxt->errCode = findAndSetColumn(pCxt, pCol, pTable, &foundCol);
    if (TSDB_CODE_SUCCESS != pCxt->errCode) {
      return DEAL_RES_ERROR;
    }
    if (foundCol) {
      if (found) {
        return generateDealNodeErrMsg(pCxt, TSDB_CODE_PAR_AMBIGUOUS_COLUMN, (*pCol)->colName);
      }
      found = true;
    }
    if (isInternalPk) {
      break;
    }
  }
  if (!found) {
    if (isInternalPk) {
      if (NULL != pCxt->pCurrSelectStmt && NULL != pCxt->pCurrSelectStmt->pWindow) {
        return generateDealNodeErrMsg(pCxt, TSDB_CODE_PAR_NOT_ALLOWED_WIN_QUERY);
      }
      return generateDealNodeErrMsg(pCxt, TSDB_CODE_PAR_INVALID_INTERNAL_PK);
    } else {
      return generateDealNodeErrMsg(pCxt, TSDB_CODE_PAR_INVALID_COLUMN, (*pCol)->colName);
    }
  }
  return DEAL_RES_CONTINUE;
}

static bool translateColumnUseAlias(STranslateContext* pCxt, SColumnNode** pCol) {
  SNodeList* pProjectionList = pCxt->pCurrSelectStmt->pProjectionList;
  SNode*     pNode;
  FOREACH(pNode, pProjectionList) {
    SExprNode* pExpr = (SExprNode*)pNode;
    if (0 == strcmp((*pCol)->colName, pExpr->aliasName)) {
      setColumnInfoByExpr(NULL, pExpr, pCol);
      return true;
    }
  }
  return false;
}

static EDealRes translateColumn(STranslateContext* pCxt, SColumnNode** pCol) {
  // count(*)/first(*)/last(*) and so on
  if (0 == strcmp((*pCol)->colName, "*")) {
    return DEAL_RES_CONTINUE;
  }

  EDealRes res = DEAL_RES_CONTINUE;
  if ('\0' != (*pCol)->tableAlias[0]) {
    res = translateColumnWithPrefix(pCxt, pCol);
  } else {
    bool found = false;
    if (SQL_CLAUSE_ORDER_BY == pCxt->currClause) {
      found = translateColumnUseAlias(pCxt, pCol);
    }
    res = (found ? DEAL_RES_CONTINUE : translateColumnWithoutPrefix(pCxt, pCol));
  }
  return res;
}

static int32_t parseTimeFromValueNode(STranslateContext* pCxt, SValueNode* pVal) {
  if (IS_NUMERIC_TYPE(pVal->node.resType.type) || TSDB_DATA_TYPE_BOOL == pVal->node.resType.type) {
    if (DEAL_RES_ERROR == translateValue(pCxt, pVal)) {
      return pCxt->errCode;
    }
    if (IS_UNSIGNED_NUMERIC_TYPE(pVal->node.resType.type)) {
      pVal->datum.i = pVal->datum.u;
    } else if (IS_FLOAT_TYPE(pVal->node.resType.type)) {
      pVal->datum.i = pVal->datum.d;
    } else if (TSDB_DATA_TYPE_BOOL == pVal->node.resType.type) {
      pVal->datum.i = pVal->datum.b;
    }
    return TSDB_CODE_SUCCESS;
  } else if (IS_VAR_DATA_TYPE(pVal->node.resType.type) || TSDB_DATA_TYPE_TIMESTAMP == pVal->node.resType.type) {
    if (TSDB_CODE_SUCCESS == taosParseTime(pVal->literal, &pVal->datum.i, pVal->node.resType.bytes,
                                           pVal->node.resType.precision, tsDaylight)) {
      return TSDB_CODE_SUCCESS;
    }
    char* pEnd = NULL;
    pVal->datum.i = taosStr2Int64(pVal->literal, &pEnd, 10);
    return (NULL != pEnd && '\0' == *pEnd) ? TSDB_CODE_SUCCESS : TSDB_CODE_FAILED;
  } else {
    return TSDB_CODE_FAILED;
  }
}

static EDealRes translateValueImpl(STranslateContext* pCxt, SValueNode* pVal, SDataType targetDt) {
  uint8_t precision = (NULL != pCxt->pCurrSelectStmt ? pCxt->pCurrSelectStmt->precision : targetDt.precision);
  pVal->node.resType.precision = precision;
  if (pVal->placeholderNo > 0) {
    return DEAL_RES_CONTINUE;
  }
  if (pVal->isDuration) {
    if (parseNatualDuration(pVal->literal, strlen(pVal->literal), &pVal->datum.i, &pVal->unit, precision) !=
        TSDB_CODE_SUCCESS) {
      return generateDealNodeErrMsg(pCxt, TSDB_CODE_PAR_WRONG_VALUE_TYPE, pVal->literal);
    }
    *(int64_t*)&pVal->typeData = pVal->datum.i;
  } else {
    switch (targetDt.type) {
      case TSDB_DATA_TYPE_NULL:
        break;
      case TSDB_DATA_TYPE_BOOL:
        pVal->datum.b = (0 == strcasecmp(pVal->literal, "true"));
        *(bool*)&pVal->typeData = pVal->datum.b;
        break;
      case TSDB_DATA_TYPE_TINYINT: {
        pVal->datum.i = taosStr2Int64(pVal->literal, NULL, 10);
        *(int8_t*)&pVal->typeData = pVal->datum.i;
        break;
      }
      case TSDB_DATA_TYPE_SMALLINT: {
        pVal->datum.i = taosStr2Int64(pVal->literal, NULL, 10);
        *(int16_t*)&pVal->typeData = pVal->datum.i;
        break;
      }
      case TSDB_DATA_TYPE_INT: {
        pVal->datum.i = taosStr2Int64(pVal->literal, NULL, 10);
        *(int32_t*)&pVal->typeData = pVal->datum.i;
        break;
      }
      case TSDB_DATA_TYPE_BIGINT: {
        pVal->datum.i = taosStr2Int64(pVal->literal, NULL, 10);
        *(int64_t*)&pVal->typeData = pVal->datum.i;
        break;
      }
      case TSDB_DATA_TYPE_UTINYINT: {
        pVal->datum.u = taosStr2UInt64(pVal->literal, NULL, 10);
        *(uint8_t*)&pVal->typeData = pVal->datum.u;
        break;
      }
      case TSDB_DATA_TYPE_USMALLINT: {
        pVal->datum.u = taosStr2UInt64(pVal->literal, NULL, 10);
        *(uint16_t*)&pVal->typeData = pVal->datum.u;
        break;
      }
      case TSDB_DATA_TYPE_UINT: {
        pVal->datum.u = taosStr2UInt64(pVal->literal, NULL, 10);
        *(uint32_t*)&pVal->typeData = pVal->datum.u;
        break;
      }
      case TSDB_DATA_TYPE_UBIGINT: {
        pVal->datum.u = taosStr2UInt64(pVal->literal, NULL, 10);
        *(uint64_t*)&pVal->typeData = pVal->datum.u;
        break;
      }
      case TSDB_DATA_TYPE_FLOAT: {
        pVal->datum.d = taosStr2Double(pVal->literal, NULL);
        *(float*)&pVal->typeData = pVal->datum.d;
        break;
      }
      case TSDB_DATA_TYPE_DOUBLE: {
        pVal->datum.d = taosStr2Double(pVal->literal, NULL);
        *(double*)&pVal->typeData = pVal->datum.d;
        break;
      }
      case TSDB_DATA_TYPE_VARCHAR:
      case TSDB_DATA_TYPE_VARBINARY: {
        pVal->datum.p = taosMemoryCalloc(1, targetDt.bytes + 1);
        if (NULL == pVal->datum.p) {
          return generateDealNodeErrMsg(pCxt, TSDB_CODE_OUT_OF_MEMORY);
        }
        int32_t len = TMIN(targetDt.bytes - VARSTR_HEADER_SIZE, pVal->node.resType.bytes);
        varDataSetLen(pVal->datum.p, len);
        strncpy(varDataVal(pVal->datum.p), pVal->literal, len);
        break;
      }
      case TSDB_DATA_TYPE_TIMESTAMP: {
        if (TSDB_CODE_SUCCESS != parseTimeFromValueNode(pCxt, pVal)) {
          return generateDealNodeErrMsg(pCxt, TSDB_CODE_PAR_WRONG_VALUE_TYPE, pVal->literal);
        }
        *(int64_t*)&pVal->typeData = pVal->datum.i;
        break;
      }
      case TSDB_DATA_TYPE_NCHAR: {
        pVal->datum.p = taosMemoryCalloc(1, targetDt.bytes + 1);
        if (NULL == pVal->datum.p) {
          return generateDealNodeErrMsg(pCxt, TSDB_CODE_OUT_OF_MEMORY);
        }

        int32_t len = 0;
        if (!taosMbsToUcs4(pVal->literal, strlen(pVal->literal), (TdUcs4*)varDataVal(pVal->datum.p),
                           targetDt.bytes - VARSTR_HEADER_SIZE, &len)) {
          return generateDealNodeErrMsg(pCxt, TSDB_CODE_PAR_WRONG_VALUE_TYPE, pVal->literal);
        }
        varDataSetLen(pVal->datum.p, len);
        break;
      }
      case TSDB_DATA_TYPE_DECIMAL:
      case TSDB_DATA_TYPE_BLOB:
        return generateDealNodeErrMsg(pCxt, TSDB_CODE_PAR_WRONG_VALUE_TYPE, pVal->literal);
      default:
        break;
    }
  }
  pVal->node.resType = targetDt;
  pVal->translate = true;
  return DEAL_RES_CONTINUE;
}

static int32_t calcTypeBytes(SDataType dt) {
  if (TSDB_DATA_TYPE_BINARY == dt.type) {
    return dt.bytes + VARSTR_HEADER_SIZE;
  } else if (TSDB_DATA_TYPE_NCHAR == dt.type) {
    return dt.bytes * TSDB_NCHAR_SIZE + VARSTR_HEADER_SIZE;
  } else {
    return dt.bytes;
  }
}

static EDealRes translateValue(STranslateContext* pCxt, SValueNode* pVal) {
  SDataType dt = pVal->node.resType;
  dt.bytes = calcTypeBytes(dt);
  return translateValueImpl(pCxt, pVal, dt);
}

static bool isMultiResFunc(SNode* pNode) {
  if (NULL == pNode) {
    return false;
  }
  if (QUERY_NODE_FUNCTION != nodeType(pNode) || !fmIsMultiResFunc(((SFunctionNode*)pNode)->funcId)) {
    return false;
  }
  SNodeList* pParameterList = ((SFunctionNode*)pNode)->pParameterList;
  if (LIST_LENGTH(pParameterList) > 1) {
    return true;
  }
  SNode* pParam = nodesListGetNode(pParameterList, 0);
  return (QUERY_NODE_COLUMN == nodeType(pParam) ? 0 == strcmp(((SColumnNode*)pParam)->colName, "*") : false);
}

static int32_t rewriteNegativeOperator(SNode** pOp) {
  SNode*  pRes = NULL;
  int32_t code = scalarCalculateConstants(*pOp, &pRes);
  if (TSDB_CODE_SUCCESS == code) {
    *pOp = pRes;
  }
  return code;
}

static EDealRes translateUnaryOperator(STranslateContext* pCxt, SOperatorNode** pOpRef) {
  SOperatorNode* pOp = *pOpRef;
  if (OP_TYPE_MINUS == pOp->opType) {
    if (!IS_MATHABLE_TYPE(((SExprNode*)(pOp->pLeft))->resType.type)) {
      return generateDealNodeErrMsg(pCxt, TSDB_CODE_PAR_WRONG_VALUE_TYPE, ((SExprNode*)(pOp->pLeft))->aliasName);
    }
    pOp->node.resType.type = TSDB_DATA_TYPE_DOUBLE;
    pOp->node.resType.bytes = tDataTypes[TSDB_DATA_TYPE_DOUBLE].bytes;

    pCxt->errCode = rewriteNegativeOperator((SNode**)pOpRef);
  } else {
    pOp->node.resType.type = TSDB_DATA_TYPE_BOOL;
    pOp->node.resType.bytes = tDataTypes[TSDB_DATA_TYPE_BOOL].bytes;
  }
  return TSDB_CODE_SUCCESS == pCxt->errCode ? DEAL_RES_CONTINUE : DEAL_RES_ERROR;
}

static EDealRes translateArithmeticOperator(STranslateContext* pCxt, SOperatorNode* pOp) {
  SDataType ldt = ((SExprNode*)(pOp->pLeft))->resType;
  SDataType rdt = ((SExprNode*)(pOp->pRight))->resType;
  if (TSDB_DATA_TYPE_BLOB == ldt.type || TSDB_DATA_TYPE_BLOB == rdt.type) {
    return generateDealNodeErrMsg(pCxt, TSDB_CODE_PAR_WRONG_VALUE_TYPE, ((SExprNode*)(pOp->pRight))->aliasName);
  }
  if ((TSDB_DATA_TYPE_TIMESTAMP == ldt.type && TSDB_DATA_TYPE_TIMESTAMP == rdt.type) ||
      (TSDB_DATA_TYPE_TIMESTAMP == ldt.type && (IS_VAR_DATA_TYPE(rdt.type) || IS_FLOAT_TYPE(rdt.type))) ||
      (TSDB_DATA_TYPE_TIMESTAMP == rdt.type && (IS_VAR_DATA_TYPE(ldt.type) || IS_FLOAT_TYPE(ldt.type)))) {
    return generateDealNodeErrMsg(pCxt, TSDB_CODE_PAR_WRONG_VALUE_TYPE, ((SExprNode*)(pOp->pRight))->aliasName);
  }

  if ((TSDB_DATA_TYPE_TIMESTAMP == ldt.type && IS_INTEGER_TYPE(rdt.type)) ||
      (TSDB_DATA_TYPE_TIMESTAMP == rdt.type && IS_INTEGER_TYPE(ldt.type)) ||
      (TSDB_DATA_TYPE_TIMESTAMP == ldt.type && TSDB_DATA_TYPE_BOOL == rdt.type) ||
      (TSDB_DATA_TYPE_TIMESTAMP == rdt.type && TSDB_DATA_TYPE_BOOL == ldt.type)) {
    pOp->node.resType.type = TSDB_DATA_TYPE_TIMESTAMP;
    pOp->node.resType.bytes = tDataTypes[TSDB_DATA_TYPE_TIMESTAMP].bytes;
  } else {
    pOp->node.resType.type = TSDB_DATA_TYPE_DOUBLE;
    pOp->node.resType.bytes = tDataTypes[TSDB_DATA_TYPE_DOUBLE].bytes;
  }
  return DEAL_RES_CONTINUE;
}

static bool dataTypeEqual(const SDataType* l, const SDataType* r) {
  return (l->type == r->type && l->bytes == r->bytes && l->precision == r->precision && l->scale == r->scale);
}

static EDealRes translateComparisonOperator(STranslateContext* pCxt, SOperatorNode* pOp) {
  SDataType ldt = ((SExprNode*)(pOp->pLeft))->resType;
  SDataType rdt = ((SExprNode*)(pOp->pRight))->resType;
  if (TSDB_DATA_TYPE_BLOB == ldt.type || TSDB_DATA_TYPE_BLOB == rdt.type) {
    return generateDealNodeErrMsg(pCxt, TSDB_CODE_PAR_WRONG_VALUE_TYPE, ((SExprNode*)(pOp->pRight))->aliasName);
  }
  if (OP_TYPE_IN == pOp->opType || OP_TYPE_NOT_IN == pOp->opType) {
    SNodeListNode* pRight = (SNodeListNode*)pOp->pRight;
    bool           first = true;
    SDataType      targetDt = {0};
    SNode*         pNode = NULL;
    FOREACH(pNode, pRight->pNodeList) {
      SDataType dt = ((SExprNode*)pNode)->resType;
      if (first) {
        targetDt = dt;
        if (targetDt.type != TSDB_DATA_TYPE_NULL) {
          first = false;
        }
      } else if (dt.type != targetDt.type && dt.type != TSDB_DATA_TYPE_NULL) {
        return generateDealNodeErrMsg(pCxt, TSDB_CODE_PAR_WRONG_VALUE_TYPE, ((SExprNode*)pNode)->aliasName);
      } else if (dt.bytes > targetDt.bytes) {
        targetDt.bytes = dt.bytes;
      }
    }
    pRight->dataType = targetDt;
  }
  if (nodesIsRegularOp(pOp)) {
    if (!IS_VAR_DATA_TYPE(((SExprNode*)(pOp->pLeft))->resType.type)) {
      return generateDealNodeErrMsg(pCxt, TSDB_CODE_PAR_WRONG_VALUE_TYPE, ((SExprNode*)(pOp->pLeft))->aliasName);
    }
    if (QUERY_NODE_VALUE != nodeType(pOp->pRight) ||
        ((!IS_STR_DATA_TYPE(((SExprNode*)(pOp->pRight))->resType.type)) &&
         (((SExprNode*)(pOp->pRight))->resType.type != TSDB_DATA_TYPE_NULL))) {
      return generateDealNodeErrMsg(pCxt, TSDB_CODE_PAR_WRONG_VALUE_TYPE, ((SExprNode*)(pOp->pRight))->aliasName);
    }
  }
  pOp->node.resType.type = TSDB_DATA_TYPE_BOOL;
  pOp->node.resType.bytes = tDataTypes[TSDB_DATA_TYPE_BOOL].bytes;
  return DEAL_RES_CONTINUE;
}

static EDealRes translateJsonOperator(STranslateContext* pCxt, SOperatorNode* pOp) {
  SDataType ldt = ((SExprNode*)(pOp->pLeft))->resType;
  SDataType rdt = ((SExprNode*)(pOp->pRight))->resType;
  if (TSDB_DATA_TYPE_JSON != ldt.type || TSDB_DATA_TYPE_BINARY != rdt.type) {
    return generateDealNodeErrMsg(pCxt, TSDB_CODE_PAR_WRONG_VALUE_TYPE, ((SExprNode*)(pOp->pRight))->aliasName);
  }
  if (pOp->opType == OP_TYPE_JSON_GET_VALUE) {
    pOp->node.resType.type = TSDB_DATA_TYPE_JSON;
  } else if (pOp->opType == OP_TYPE_JSON_CONTAINS) {
    pOp->node.resType.type = TSDB_DATA_TYPE_BOOL;
  }
  pOp->node.resType.bytes = tDataTypes[pOp->node.resType.type].bytes;
  return DEAL_RES_CONTINUE;
}

static EDealRes translateOperator(STranslateContext* pCxt, SOperatorNode** pOpRef) {
  SOperatorNode* pOp = *pOpRef;

  if (isMultiResFunc(pOp->pLeft)) {
    return generateDealNodeErrMsg(pCxt, TSDB_CODE_PAR_WRONG_VALUE_TYPE, ((SExprNode*)(pOp->pLeft))->aliasName);
  }
  if (isMultiResFunc(pOp->pRight)) {
    return generateDealNodeErrMsg(pCxt, TSDB_CODE_PAR_WRONG_VALUE_TYPE, ((SExprNode*)(pOp->pRight))->aliasName);
  }

  if (nodesIsUnaryOp(pOp)) {
    return translateUnaryOperator(pCxt, pOpRef);
  } else if (nodesIsArithmeticOp(pOp)) {
    return translateArithmeticOperator(pCxt, pOp);
  } else if (nodesIsComparisonOp(pOp)) {
    return translateComparisonOperator(pCxt, pOp);
  } else if (nodesIsJsonOp(pOp)) {
    return translateJsonOperator(pCxt, pOp);
  }
  return DEAL_RES_CONTINUE;
}

static EDealRes haveVectorFunction(SNode* pNode, void* pContext) {
  if (isAggFunc(pNode)) {
    *((bool*)pContext) = true;
    return DEAL_RES_END;
  } else if (isIndefiniteRowsFunc(pNode)) {
    *((bool*)pContext) = true;
    return DEAL_RES_END;
  }
  return DEAL_RES_CONTINUE;
}

static int32_t findTable(STranslateContext* pCxt, const char* pTableAlias, STableNode** pOutput) {
  SArray* pTables = taosArrayGetP(pCxt->pNsLevel, pCxt->currLevel);
  size_t  nums = taosArrayGetSize(pTables);
  for (size_t i = 0; i < nums; ++i) {
    STableNode* pTable = taosArrayGetP(pTables, i);
    if (NULL == pTableAlias || 0 == strcmp(pTable->tableAlias, pTableAlias)) {
      *pOutput = pTable;
      return TSDB_CODE_SUCCESS;
    }
  }
  return generateSyntaxErrMsg(&pCxt->msgBuf, TSDB_CODE_PAR_TABLE_NOT_EXIST, pTableAlias);
}

static bool isCountStar(SFunctionNode* pFunc) {
  if (FUNCTION_TYPE_COUNT != pFunc->funcType || 1 != LIST_LENGTH(pFunc->pParameterList)) {
    return false;
  }
  SNode* pPara = nodesListGetNode(pFunc->pParameterList, 0);
  return (QUERY_NODE_COLUMN == nodeType(pPara) && 0 == strcmp(((SColumnNode*)pPara)->colName, "*"));
}

// count(*) is rewritten as count(ts) for scannning optimization
static int32_t rewriteCountStar(STranslateContext* pCxt, SFunctionNode* pCount) {
  SColumnNode* pCol = (SColumnNode*)nodesListGetNode(pCount->pParameterList, 0);
  STableNode*  pTable = NULL;
  int32_t      code = findTable(pCxt, ('\0' == pCol->tableAlias[0] ? NULL : pCol->tableAlias), &pTable);
  if (TSDB_CODE_SUCCESS == code && QUERY_NODE_REAL_TABLE == nodeType(pTable)) {
    setColumnInfoBySchema((SRealTableNode*)pTable, ((SRealTableNode*)pTable)->pMeta->schema, -1, pCol);
  }
  return code;
}

static bool hasInvalidFuncNesting(SNodeList* pParameterList) {
  bool hasInvalidFunc = false;
  nodesWalkExprs(pParameterList, haveVectorFunction, &hasInvalidFunc);
  return hasInvalidFunc;
}

static int32_t getFuncInfo(STranslateContext* pCxt, SFunctionNode* pFunc) {
  int32_t code = fmGetFuncInfo(pFunc, pCxt->msgBuf.buf, pCxt->msgBuf.len);
  if (TSDB_CODE_FUNC_NOT_BUILTIN_FUNTION == code) {
    code = getUdfInfo(pCxt, pFunc);
  }
  return code;
}

static int32_t translateAggFunc(STranslateContext* pCxt, SFunctionNode* pFunc) {
  if (!fmIsAggFunc(pFunc->funcId)) {
    return TSDB_CODE_SUCCESS;
  }
  if (beforeHaving(pCxt->currClause)) {
    return generateSyntaxErrMsg(&pCxt->msgBuf, TSDB_CODE_PAR_ILLEGAL_USE_AGG_FUNCTION);
  }
  if (hasInvalidFuncNesting(pFunc->pParameterList)) {
    return generateSyntaxErrMsg(&pCxt->msgBuf, TSDB_CODE_PAR_AGG_FUNC_NESTING);
  }
  if (NULL != pCxt->pCurrSelectStmt && pCxt->pCurrSelectStmt->hasIndefiniteRowsFunc) {
    return generateSyntaxErrMsg(&pCxt->msgBuf, TSDB_CODE_PAR_NOT_ALLOWED_FUNC);
  }

  if (isCountStar(pFunc)) {
    return rewriteCountStar(pCxt, pFunc);
  }
  return TSDB_CODE_SUCCESS;
}

static int32_t translateScanPseudoColumnFunc(STranslateContext* pCxt, SFunctionNode* pFunc) {
  if (!fmIsScanPseudoColumnFunc(pFunc->funcId)) {
    return TSDB_CODE_SUCCESS;
  }
  if (0 == LIST_LENGTH(pFunc->pParameterList)) {
    if (QUERY_NODE_REAL_TABLE != nodeType(pCxt->pCurrSelectStmt->pFromTable)) {
      return generateSyntaxErrMsg(&pCxt->msgBuf, TSDB_CODE_PAR_INVALID_TBNAME);
    }
  } else {
    SValueNode* pVal = (SValueNode*)nodesListGetNode(pFunc->pParameterList, 0);
    STableNode* pTable = NULL;
    pCxt->errCode = findTable(pCxt, pVal->literal, &pTable);
    if (TSDB_CODE_SUCCESS == pCxt->errCode && (NULL == pTable || QUERY_NODE_REAL_TABLE != nodeType(pTable))) {
      return generateSyntaxErrMsg(&pCxt->msgBuf, TSDB_CODE_PAR_INVALID_TBNAME);
    }
  }
  return TSDB_CODE_SUCCESS;
}

static int32_t translateIndefiniteRowsFunc(STranslateContext* pCxt, SFunctionNode* pFunc) {
  if (!fmIsIndefiniteRowsFunc(pFunc->funcId)) {
    return TSDB_CODE_SUCCESS;
  }
  if (SQL_CLAUSE_SELECT != pCxt->currClause || pCxt->pCurrSelectStmt->hasIndefiniteRowsFunc ||
      pCxt->pCurrSelectStmt->hasAggFuncs) {
    return generateSyntaxErrMsg(&pCxt->msgBuf, TSDB_CODE_PAR_NOT_ALLOWED_FUNC);
  }
  if (hasInvalidFuncNesting(pFunc->pParameterList)) {
    return generateSyntaxErrMsg(&pCxt->msgBuf, TSDB_CODE_PAR_AGG_FUNC_NESTING);
  }
  return TSDB_CODE_SUCCESS;
}

static int32_t translateForbidFillFunc(STranslateContext* pCxt, SFunctionNode* pFunc) {
  if (!fmIsForbidFillFunc(pFunc->funcId)) {
    return TSDB_CODE_SUCCESS;
  }
  if (NULL != pCxt->pCurrSelectStmt->pWindow &&
      QUERY_NODE_INTERVAL_WINDOW == nodeType(pCxt->pCurrSelectStmt->pWindow) &&
      NULL != ((SIntervalWindowNode*)pCxt->pCurrSelectStmt->pWindow)->pFill) {
    return generateSyntaxErrMsg(&pCxt->msgBuf, TSDB_CODE_PAR_FILL_NOT_ALLOWED_FUNC, pFunc->functionName);
  }
  return TSDB_CODE_SUCCESS;
}

static void setFuncClassification(SSelectStmt* pSelect, SFunctionNode* pFunc) {
  if (NULL != pSelect) {
    pSelect->hasAggFuncs = pSelect->hasAggFuncs ? true : fmIsAggFunc(pFunc->funcId);
    pSelect->hasRepeatScanFuncs = pSelect->hasRepeatScanFuncs ? true : fmIsRepeatScanFunc(pFunc->funcId);
    pSelect->hasIndefiniteRowsFunc = pSelect->hasIndefiniteRowsFunc ? true : fmIsIndefiniteRowsFunc(pFunc->funcId);
  }
}

static EDealRes translateFunction(STranslateContext* pCxt, SFunctionNode* pFunc) {
  SNode* pParam = NULL;
  FOREACH(pParam, pFunc->pParameterList) {
    if (isMultiResFunc(pParam)) {
      return generateDealNodeErrMsg(pCxt, TSDB_CODE_PAR_WRONG_VALUE_TYPE, ((SExprNode*)pParam)->aliasName);
    }
  }

  pCxt->errCode = getFuncInfo(pCxt, pFunc);
  if (TSDB_CODE_SUCCESS == pCxt->errCode) {
    pCxt->errCode = translateAggFunc(pCxt, pFunc);
  }
  if (TSDB_CODE_SUCCESS == pCxt->errCode) {
    pCxt->errCode = translateScanPseudoColumnFunc(pCxt, pFunc);
  }
  if (TSDB_CODE_SUCCESS == pCxt->errCode) {
    pCxt->errCode = translateIndefiniteRowsFunc(pCxt, pFunc);
  }
  if (TSDB_CODE_SUCCESS == pCxt->errCode) {
    pCxt->errCode = translateForbidFillFunc(pCxt, pFunc);
  }
  if (TSDB_CODE_SUCCESS == pCxt->errCode) {
    setFuncClassification(pCxt->pCurrSelectStmt, pFunc);
  }
  return TSDB_CODE_SUCCESS == pCxt->errCode ? DEAL_RES_CONTINUE : DEAL_RES_ERROR;
}

static EDealRes translateExprSubquery(STranslateContext* pCxt, SNode* pNode) {
  return (TSDB_CODE_SUCCESS == translateSubquery(pCxt, pNode) ? DEAL_RES_CONTINUE : DEAL_RES_ERROR);
}

static EDealRes translateLogicCond(STranslateContext* pCxt, SLogicConditionNode* pCond) {
  pCond->node.resType.type = TSDB_DATA_TYPE_BOOL;
  pCond->node.resType.bytes = tDataTypes[TSDB_DATA_TYPE_BOOL].bytes;
  return DEAL_RES_CONTINUE;
}

static EDealRes doTranslateExpr(SNode** pNode, void* pContext) {
  STranslateContext* pCxt = (STranslateContext*)pContext;
  switch (nodeType(*pNode)) {
    case QUERY_NODE_COLUMN:
      return translateColumn(pCxt, (SColumnNode**)pNode);
    case QUERY_NODE_VALUE:
      return translateValue(pCxt, (SValueNode*)*pNode);
    case QUERY_NODE_OPERATOR:
      return translateOperator(pCxt, (SOperatorNode**)pNode);
    case QUERY_NODE_FUNCTION:
      return translateFunction(pCxt, (SFunctionNode*)*pNode);
    case QUERY_NODE_LOGIC_CONDITION:
      return translateLogicCond(pCxt, (SLogicConditionNode*)*pNode);
    case QUERY_NODE_TEMP_TABLE:
      return translateExprSubquery(pCxt, ((STempTableNode*)*pNode)->pSubquery);
    default:
      break;
  }
  return DEAL_RES_CONTINUE;
}

static int32_t translateExpr(STranslateContext* pCxt, SNode** pNode) {
  nodesRewriteExprPostOrder(pNode, doTranslateExpr, pCxt);
  return pCxt->errCode;
}

static int32_t translateExprList(STranslateContext* pCxt, SNodeList* pList) {
  nodesRewriteExprsPostOrder(pList, doTranslateExpr, pCxt);
  return pCxt->errCode;
}

static SNodeList* getGroupByList(STranslateContext* pCxt) {
  if (isDistinctOrderBy(pCxt)) {
    return pCxt->pCurrSelectStmt->pProjectionList;
  }
  return pCxt->pCurrSelectStmt->pGroupByList;
}

static SNode* getGroupByNode(SNode* pNode) {
  if (QUERY_NODE_GROUPING_SET == nodeType(pNode)) {
    return nodesListGetNode(((SGroupingSetNode*)pNode)->pParameterList, 0);
  }
  return pNode;
}

static int32_t getGroupByErrorCode(STranslateContext* pCxt) {
  if (isDistinctOrderBy(pCxt)) {
    return TSDB_CODE_PAR_NOT_SELECTED_EXPRESSION;
  }
  return TSDB_CODE_PAR_GROUPBY_LACK_EXPRESSION;
}

typedef struct SCheckExprForGroupByCxt {
  STranslateContext* pTranslateCxt;
  int32_t            selectFuncNum;
  bool               hasSelectValFunc;
  bool               hasOtherAggFunc;
} SCheckExprForGroupByCxt;

static EDealRes rewriteColToSelectValFunc(STranslateContext* pCxt, SNode** pNode) {
  SFunctionNode* pFunc = (SFunctionNode*)nodesMakeNode(QUERY_NODE_FUNCTION);
  if (NULL == pFunc) {
    pCxt->errCode = TSDB_CODE_OUT_OF_MEMORY;
    return DEAL_RES_ERROR;
  }
  strcpy(pFunc->functionName, "_select_value");
  strcpy(pFunc->node.aliasName, ((SExprNode*)*pNode)->aliasName);
  pCxt->errCode = nodesListMakeAppend(&pFunc->pParameterList, *pNode);
  if (TSDB_CODE_SUCCESS == pCxt->errCode) {
    pCxt->errCode == getFuncInfo(pCxt, pFunc);
  }
  if (TSDB_CODE_SUCCESS == pCxt->errCode) {
    *pNode = (SNode*)pFunc;
    pCxt->pCurrSelectStmt->hasSelectValFunc = true;
  } else {
    nodesDestroyNode((SNode*)pFunc);
  }
  return TSDB_CODE_SUCCESS == pCxt->errCode ? DEAL_RES_IGNORE_CHILD : DEAL_RES_ERROR;
}

static EDealRes doCheckExprForGroupBy(SNode** pNode, void* pContext) {
  SCheckExprForGroupByCxt* pCxt = (SCheckExprForGroupByCxt*)pContext;
  if (!nodesIsExprNode(*pNode) || isAliasColumn(*pNode)) {
    return DEAL_RES_CONTINUE;
  }
  if (isSelectFunc(*pNode)) {
    ++(pCxt->selectFuncNum);
  } else if (isAggFunc(*pNode)) {
    pCxt->hasOtherAggFunc = true;
  }
  if ((pCxt->selectFuncNum > 1 && pCxt->hasSelectValFunc) || (pCxt->hasOtherAggFunc && pCxt->hasSelectValFunc)) {
    return generateDealNodeErrMsg(pCxt->pTranslateCxt, getGroupByErrorCode(pCxt->pTranslateCxt));
  }
  if (isAggFunc(*pNode) && !isDistinctOrderBy(pCxt->pTranslateCxt)) {
    return DEAL_RES_IGNORE_CHILD;
  }
  SNode* pGroupNode;
  FOREACH(pGroupNode, getGroupByList(pCxt->pTranslateCxt)) {
    if (nodesEqualNode(getGroupByNode(pGroupNode), *pNode)) {
      return DEAL_RES_IGNORE_CHILD;
    }
  }
  if (isScanPseudoColumnFunc(*pNode) || QUERY_NODE_COLUMN == nodeType(*pNode)) {
    if (pCxt->selectFuncNum > 1 || pCxt->hasOtherAggFunc) {
      return generateDealNodeErrMsg(pCxt->pTranslateCxt, getGroupByErrorCode(pCxt->pTranslateCxt));
    } else {
      pCxt->hasSelectValFunc = true;
      return rewriteColToSelectValFunc(pCxt->pTranslateCxt, pNode);
    }
  }
  if (isAggFunc(*pNode) && isDistinctOrderBy(pCxt->pTranslateCxt)) {
    return generateDealNodeErrMsg(pCxt->pTranslateCxt, getGroupByErrorCode(pCxt->pTranslateCxt));
  }
  return DEAL_RES_CONTINUE;
}

static int32_t checkExprForGroupBy(STranslateContext* pCxt, SNode** pNode) {
  SCheckExprForGroupByCxt cxt = {
      .pTranslateCxt = pCxt, .selectFuncNum = 0, .hasSelectValFunc = false, .hasOtherAggFunc = false};
  nodesRewriteExpr(pNode, doCheckExprForGroupBy, &cxt);
  if (cxt.selectFuncNum != 1 && cxt.hasSelectValFunc) {
    return generateSyntaxErrMsg(&pCxt->msgBuf, getGroupByErrorCode(pCxt));
  }
  return pCxt->errCode;
}

static int32_t checkExprListForGroupBy(STranslateContext* pCxt, SNodeList* pList) {
  if (NULL == getGroupByList(pCxt)) {
    return TSDB_CODE_SUCCESS;
  }
  SCheckExprForGroupByCxt cxt = {
      .pTranslateCxt = pCxt, .selectFuncNum = 0, .hasSelectValFunc = false, .hasOtherAggFunc = false};
  nodesRewriteExprs(pList, doCheckExprForGroupBy, &cxt);
  if (cxt.selectFuncNum != 1 && cxt.hasSelectValFunc) {
    return generateSyntaxErrMsg(&pCxt->msgBuf, getGroupByErrorCode(pCxt));
  }
  return pCxt->errCode;
}

static EDealRes rewriteColsToSelectValFuncImpl(SNode** pNode, void* pContext) {
  if (isAggFunc(*pNode) || isIndefiniteRowsFunc(*pNode)) {
    return DEAL_RES_IGNORE_CHILD;
  }
  if (isScanPseudoColumnFunc(*pNode) || QUERY_NODE_COLUMN == nodeType(*pNode)) {
    return rewriteColToSelectValFunc((STranslateContext*)pContext, pNode);
  }
  return DEAL_RES_CONTINUE;
}

static int32_t rewriteColsToSelectValFunc(STranslateContext* pCxt, SSelectStmt* pSelect) {
  nodesRewriteExprs(pSelect->pProjectionList, rewriteColsToSelectValFuncImpl, pCxt);
  if (TSDB_CODE_SUCCESS == pCxt->errCode && !pSelect->isDistinct) {
    nodesRewriteExprs(pSelect->pOrderByList, rewriteColsToSelectValFuncImpl, pCxt);
  }
  return pCxt->errCode;
}

typedef struct CheckAggColCoexistCxt {
  STranslateContext* pTranslateCxt;
  bool               existAggFunc;
  bool               existCol;
  bool               existIndefiniteRowsFunc;
  int32_t            selectFuncNum;
  bool               existOtherAggFunc;
} CheckAggColCoexistCxt;

static EDealRes doCheckAggColCoexist(SNode* pNode, void* pContext) {
  CheckAggColCoexistCxt* pCxt = (CheckAggColCoexistCxt*)pContext;
  if (isSelectFunc(pNode)) {
    ++(pCxt->selectFuncNum);
  } else if (isAggFunc(pNode)) {
    pCxt->existOtherAggFunc = true;
  }
  if (isAggFunc(pNode)) {
    pCxt->existAggFunc = true;
    return DEAL_RES_IGNORE_CHILD;
  }
  if (isIndefiniteRowsFunc(pNode)) {
    pCxt->existIndefiniteRowsFunc = true;
    return DEAL_RES_IGNORE_CHILD;
  }
  if (isScanPseudoColumnFunc(pNode) || QUERY_NODE_COLUMN == nodeType(pNode)) {
    pCxt->existCol = true;
  }
  return DEAL_RES_CONTINUE;
}

static int32_t checkAggColCoexist(STranslateContext* pCxt, SSelectStmt* pSelect) {
  if (NULL != pSelect->pGroupByList) {
    return TSDB_CODE_SUCCESS;
  }
  CheckAggColCoexistCxt cxt = {.pTranslateCxt = pCxt,
                               .existAggFunc = false,
                               .existCol = false,
                               .existIndefiniteRowsFunc = false,
                               .selectFuncNum = 0,
                               .existOtherAggFunc = false};
  nodesWalkExprs(pSelect->pProjectionList, doCheckAggColCoexist, &cxt);
  if (!pSelect->isDistinct) {
    nodesWalkExprs(pSelect->pOrderByList, doCheckAggColCoexist, &cxt);
  }
  if (1 == cxt.selectFuncNum && !cxt.existOtherAggFunc) {
    return rewriteColsToSelectValFunc(pCxt, pSelect);
  }
  if ((cxt.selectFuncNum > 1 || cxt.existAggFunc || NULL != pSelect->pWindow) && cxt.existCol) {
    return generateSyntaxErrMsg(&pCxt->msgBuf, TSDB_CODE_PAR_NOT_SINGLE_GROUP);
  }
  if (cxt.existIndefiniteRowsFunc && cxt.existCol) {
    return generateSyntaxErrMsg(&pCxt->msgBuf, TSDB_CODE_PAR_NOT_ALLOWED_FUNC);
  }
  return TSDB_CODE_SUCCESS;
}

static int32_t toVgroupsInfo(SArray* pVgs, SVgroupsInfo** pVgsInfo) {
  size_t vgroupNum = taosArrayGetSize(pVgs);
  *pVgsInfo = taosMemoryCalloc(1, sizeof(SVgroupsInfo) + sizeof(SVgroupInfo) * vgroupNum);
  if (NULL == *pVgsInfo) {
    return TSDB_CODE_OUT_OF_MEMORY;
  }
  (*pVgsInfo)->numOfVgroups = vgroupNum;
  for (int32_t i = 0; i < vgroupNum; ++i) {
    SVgroupInfo* vg = taosArrayGet(pVgs, i);
    (*pVgsInfo)->vgroups[i] = *vg;
  }
  return TSDB_CODE_SUCCESS;
}

static int32_t addMnodeToVgroupList(const SEpSet* pEpSet, SArray** pVgroupList) {
  if (NULL == *pVgroupList) {
    *pVgroupList = taosArrayInit(TARRAY_MIN_SIZE, sizeof(SVgroupInfo));
    if (NULL == *pVgroupList) {
      return TSDB_CODE_OUT_OF_MEMORY;
    }
  }
  SVgroupInfo vg = {.vgId = MNODE_HANDLE};
  memcpy(&vg.epSet, pEpSet, sizeof(SEpSet));
  taosArrayPush(*pVgroupList, &vg);
  return TSDB_CODE_SUCCESS;
}

static int32_t setSysTableVgroupList(STranslateContext* pCxt, SName* pName, SRealTableNode* pRealTable) {
  if (0 != strcmp(pRealTable->table.tableName, TSDB_INS_TABLE_USER_TABLES)) {
    return TSDB_CODE_SUCCESS;
  }

  int32_t code = TSDB_CODE_SUCCESS;
  SArray* vgroupList = NULL;
  if ('\0' != pRealTable->qualDbName[0]) {
    if (0 != strcmp(pRealTable->qualDbName, TSDB_INFORMATION_SCHEMA_DB)) {
      code = getDBVgInfo(pCxt, pRealTable->qualDbName, &vgroupList);
    }
  } else {
    code = getDBVgInfoImpl(pCxt, pName, &vgroupList);
  }

  if (TSDB_CODE_SUCCESS == code) {
    code = addMnodeToVgroupList(&pCxt->pParseCxt->mgmtEpSet, &vgroupList);
  }

  if (TSDB_CODE_SUCCESS == code) {
    code = toVgroupsInfo(vgroupList, &pRealTable->pVgroupList);
  }
  taosArrayDestroy(vgroupList);

  return code;
}

static int32_t setTableVgroupList(STranslateContext* pCxt, SName* pName, SRealTableNode* pRealTable) {
  if (pCxt->pParseCxt->topicQuery) {
    return TSDB_CODE_SUCCESS;
  }

  int32_t code = TSDB_CODE_SUCCESS;
  if (TSDB_SUPER_TABLE == pRealTable->pMeta->tableType) {
    SArray* vgroupList = NULL;
    code = getDBVgInfoImpl(pCxt, pName, &vgroupList);
    if (TSDB_CODE_SUCCESS == code) {
      code = toVgroupsInfo(vgroupList, &pRealTable->pVgroupList);
    }
    taosArrayDestroy(vgroupList);
  } else if (TSDB_SYSTEM_TABLE == pRealTable->pMeta->tableType) {
    code = setSysTableVgroupList(pCxt, pName, pRealTable);
  } else {
    pRealTable->pVgroupList = taosMemoryCalloc(1, sizeof(SVgroupsInfo) + sizeof(SVgroupInfo));
    if (NULL == pRealTable->pVgroupList) {
      return TSDB_CODE_OUT_OF_MEMORY;
    }
    pRealTable->pVgroupList->numOfVgroups = 1;
    code = getTableHashVgroupImpl(pCxt, pName, pRealTable->pVgroupList->vgroups);
  }
  return code;
}

static uint8_t getStmtPrecision(SNode* pStmt) {
  if (QUERY_NODE_SELECT_STMT == nodeType(pStmt)) {
    return ((SSelectStmt*)pStmt)->precision;
  } else if (QUERY_NODE_SET_OPERATOR == nodeType(pStmt)) {
    return ((SSetOperator*)pStmt)->precision;
  }
  return 0;
}

static bool stmtIsSingleTable(SNode* pStmt) {
  if (QUERY_NODE_SELECT_STMT == nodeType(pStmt)) {
    return ((STableNode*)((SSelectStmt*)pStmt)->pFromTable)->singleTable;
  }
  return false;
}

static uint8_t calcPrecision(uint8_t lp, uint8_t rp) { return (lp > rp ? rp : lp); }

static uint8_t calcJoinTablePrecision(SJoinTableNode* pJoinTable) {
  return calcPrecision(((STableNode*)pJoinTable->pLeft)->precision, ((STableNode*)pJoinTable->pRight)->precision);
}

static bool joinTableIsSingleTable(SJoinTableNode* pJoinTable) {
  return (((STableNode*)pJoinTable->pLeft)->singleTable && ((STableNode*)pJoinTable->pRight)->singleTable);
}

static bool isSingleTable(SRealTableNode* pRealTable) {
  int8_t tableType = pRealTable->pMeta->tableType;
  if (TSDB_SYSTEM_TABLE == tableType) {
    return 0 != strcmp(pRealTable->table.tableName, TSDB_INS_TABLE_USER_TABLES);
  }
  return (TSDB_CHILD_TABLE == tableType || TSDB_NORMAL_TABLE == tableType);
}

static int32_t setTableIndex(STranslateContext* pCxt, SName* pName, SRealTableNode* pRealTable) {
  if (pCxt->createStream || QUERY_SMA_OPTIMIZE_DISABLE == tsQuerySmaOptimize) {
    return TSDB_CODE_SUCCESS;
  }
  if (NULL != pCxt->pCurrSelectStmt && NULL != pCxt->pCurrSelectStmt->pWindow &&
      QUERY_NODE_INTERVAL_WINDOW == nodeType(pCxt->pCurrSelectStmt->pWindow)) {
    return getTableIndex(pCxt, pName, &pRealTable->pSmaIndexes);
  }
  return TSDB_CODE_SUCCESS;
}

static int32_t translateTable(STranslateContext* pCxt, SNode* pTable) {
  int32_t code = TSDB_CODE_SUCCESS;
  switch (nodeType(pTable)) {
    case QUERY_NODE_REAL_TABLE: {
      SRealTableNode* pRealTable = (SRealTableNode*)pTable;
      pRealTable->ratio = (NULL != pCxt->pExplainOpt ? pCxt->pExplainOpt->ratio : 1.0);
      // The SRealTableNode created through ROLLUP already has STableMeta.
      if (NULL == pRealTable->pMeta) {
        SName name;
        code = getTableMetaImpl(
            pCxt, toName(pCxt->pParseCxt->acctId, pRealTable->table.dbName, pRealTable->table.tableName, &name),
            &(pRealTable->pMeta));
        if (TSDB_CODE_SUCCESS != code) {
          return generateSyntaxErrMsg(&pCxt->msgBuf, TSDB_CODE_PAR_TABLE_NOT_EXIST, pRealTable->table.tableName);
        }
        code = setTableVgroupList(pCxt, &name, pRealTable);
        if (TSDB_CODE_SUCCESS == code) {
          code = setTableIndex(pCxt, &name, pRealTable);
        }
      }
      pRealTable->table.precision = pRealTable->pMeta->tableInfo.precision;
      pRealTable->table.singleTable = isSingleTable(pRealTable);
      if (TSDB_CODE_SUCCESS == code) {
        code = addNamespace(pCxt, pRealTable);
      }
      break;
    }
    case QUERY_NODE_TEMP_TABLE: {
      STempTableNode* pTempTable = (STempTableNode*)pTable;
      code = translateSubquery(pCxt, pTempTable->pSubquery);
      if (TSDB_CODE_SUCCESS == code) {
        pTempTable->table.precision = getStmtPrecision(pTempTable->pSubquery);
        pTempTable->table.singleTable = stmtIsSingleTable(pTempTable->pSubquery);
        code = addNamespace(pCxt, pTempTable);
      }
      break;
    }
    case QUERY_NODE_JOIN_TABLE: {
      SJoinTableNode* pJoinTable = (SJoinTableNode*)pTable;
      code = translateTable(pCxt, pJoinTable->pLeft);
      if (TSDB_CODE_SUCCESS == code) {
        code = translateTable(pCxt, pJoinTable->pRight);
      }
      if (TSDB_CODE_SUCCESS == code) {
        pJoinTable->table.precision = calcJoinTablePrecision(pJoinTable);
        pJoinTable->table.singleTable = joinTableIsSingleTable(pJoinTable);
        code = translateExpr(pCxt, &pJoinTable->pOnCond);
      }
      break;
    }
    default:
      break;
  }
  return code;
}

static int32_t createAllColumns(STranslateContext* pCxt, SNodeList** pCols) {
  *pCols = nodesMakeList();
  if (NULL == *pCols) {
    return generateSyntaxErrMsg(&pCxt->msgBuf, TSDB_CODE_OUT_OF_MEMORY);
  }
  SArray* pTables = taosArrayGetP(pCxt->pNsLevel, pCxt->currLevel);
  size_t  nums = taosArrayGetSize(pTables);
  for (size_t i = 0; i < nums; ++i) {
    STableNode* pTable = taosArrayGetP(pTables, i);
    int32_t     code = createColumnsByTable(pCxt, pTable, *pCols);
    if (TSDB_CODE_SUCCESS != code) {
      return code;
    }
  }
  return TSDB_CODE_SUCCESS;
}

static SNode* createMultiResFunc(SFunctionNode* pSrcFunc, SExprNode* pExpr) {
  SFunctionNode* pFunc = (SFunctionNode*)nodesMakeNode(QUERY_NODE_FUNCTION);
  if (NULL == pFunc) {
    return NULL;
  }
  pFunc->pParameterList = nodesMakeList();
  if (NULL == pFunc->pParameterList ||
      TSDB_CODE_SUCCESS != nodesListStrictAppend(pFunc->pParameterList, nodesCloneNode((SNode*)pExpr))) {
    nodesDestroyNode((SNode*)pFunc);
    return NULL;
  }

  pFunc->node.resType = pExpr->resType;
  pFunc->funcId = pSrcFunc->funcId;
  pFunc->funcType = pSrcFunc->funcType;
  strcpy(pFunc->functionName, pSrcFunc->functionName);
  char    buf[TSDB_FUNC_NAME_LEN + TSDB_TABLE_NAME_LEN + TSDB_COL_NAME_LEN];
  int32_t len = 0;
  if (QUERY_NODE_COLUMN == nodeType(pExpr)) {
    SColumnNode* pCol = (SColumnNode*)pExpr;
    len = snprintf(buf, sizeof(buf), "%s(%s.%s)", pSrcFunc->functionName, pCol->tableAlias, pCol->colName);
  } else {
    len = snprintf(buf, sizeof(buf), "%s(%s)", pSrcFunc->functionName, pExpr->aliasName);
  }
  strncpy(pFunc->node.aliasName, buf, TMIN(len, sizeof(pFunc->node.aliasName) - 1));

  return (SNode*)pFunc;
}

static int32_t createTableAllCols(STranslateContext* pCxt, SColumnNode* pCol, SNodeList** pOutput) {
  STableNode* pTable = NULL;
  int32_t     code = findTable(pCxt, pCol->tableAlias, &pTable);
  if (TSDB_CODE_SUCCESS == code && NULL == *pOutput) {
    *pOutput = nodesMakeList();
    if (NULL == *pOutput) {
      code = generateSyntaxErrMsg(&pCxt->msgBuf, TSDB_CODE_OUT_OF_MEMORY);
    }
  }
  if (TSDB_CODE_SUCCESS == code) {
    code = createColumnsByTable(pCxt, pTable, *pOutput);
  }
  return code;
}

static bool isStar(SNode* pNode) {
  return (QUERY_NODE_COLUMN == nodeType(pNode)) && ('\0' == ((SColumnNode*)pNode)->tableAlias[0]) &&
         (0 == strcmp(((SColumnNode*)pNode)->colName, "*"));
}

static bool isTableStar(SNode* pNode) {
  return (QUERY_NODE_COLUMN == nodeType(pNode)) && ('\0' != ((SColumnNode*)pNode)->tableAlias[0]) &&
         (0 == strcmp(((SColumnNode*)pNode)->colName, "*"));
}

static int32_t createMultiResFuncsParas(STranslateContext* pCxt, SNodeList* pSrcParas, SNodeList** pOutput) {
  int32_t code = TSDB_CODE_SUCCESS;

  SNodeList* pExprs = NULL;
  SNode*     pPara = NULL;
  FOREACH(pPara, pSrcParas) {
    if (isStar(pPara)) {
      code = createAllColumns(pCxt, &pExprs);
      // The syntax definition ensures that * and other parameters do not appear at the same time
      break;
    } else if (isTableStar(pPara)) {
      code = createTableAllCols(pCxt, (SColumnNode*)pPara, &pExprs);
    } else {
      code = nodesListMakeStrictAppend(&pExprs, nodesCloneNode(pPara));
    }
    if (TSDB_CODE_SUCCESS != code) {
      break;
    }
  }

  if (TSDB_CODE_SUCCESS == code) {
    *pOutput = pExprs;
  } else {
    nodesDestroyList(pExprs);
  }

  return code;
}

static int32_t createMultiResFuncs(SFunctionNode* pSrcFunc, SNodeList* pExprs, SNodeList** pOutput) {
  SNodeList* pFuncs = nodesMakeList();
  if (NULL == pFuncs) {
    return TSDB_CODE_OUT_OF_MEMORY;
  }

  int32_t code = TSDB_CODE_SUCCESS;
  SNode*  pExpr = NULL;
  FOREACH(pExpr, pExprs) {
    code = nodesListStrictAppend(pFuncs, createMultiResFunc(pSrcFunc, (SExprNode*)pExpr));
    if (TSDB_CODE_SUCCESS != code) {
      break;
    }
  }

  if (TSDB_CODE_SUCCESS == code) {
    *pOutput = pFuncs;
  } else {
    nodesDestroyList(pFuncs);
  }

  return code;
}

static int32_t createMultiResFuncsFromStar(STranslateContext* pCxt, SFunctionNode* pSrcFunc, SNodeList** pOutput) {
  SNodeList* pExprs = NULL;
  int32_t    code = createMultiResFuncsParas(pCxt, pSrcFunc->pParameterList, &pExprs);
  if (TSDB_CODE_SUCCESS == code) {
    code = createMultiResFuncs(pSrcFunc, pExprs, pOutput);
  }

  if (TSDB_CODE_SUCCESS != code) {
    nodesDestroyList(pExprs);
  }

  return code;
}

static int32_t translateStar(STranslateContext* pCxt, SSelectStmt* pSelect) {
  if (NULL == pSelect->pProjectionList) {  // select * ...
    return createAllColumns(pCxt, &pSelect->pProjectionList);
  } else {
    SNode* pNode = NULL;
    WHERE_EACH(pNode, pSelect->pProjectionList) {
      int32_t code = TSDB_CODE_SUCCESS;
      if (isMultiResFunc(pNode)) {
        SNodeList* pFuncs = NULL;
        code = createMultiResFuncsFromStar(pCxt, (SFunctionNode*)pNode, &pFuncs);
        if (TSDB_CODE_SUCCESS == code) {
          INSERT_LIST(pSelect->pProjectionList, pFuncs);
          ERASE_NODE(pSelect->pProjectionList);
          continue;
        }
      } else if (isTableStar(pNode)) {
        SNodeList* pCols = NULL;
        code = createTableAllCols(pCxt, (SColumnNode*)pNode, &pCols);
        if (TSDB_CODE_SUCCESS == code) {
          INSERT_LIST(pSelect->pProjectionList, pCols);
          ERASE_NODE(pSelect->pProjectionList);
          continue;
        }
      }
      if (TSDB_CODE_SUCCESS != code) {
        return code;
      }
      WHERE_NEXT;
    }
  }
  return TSDB_CODE_SUCCESS;
}

static int32_t getPositionValue(const SValueNode* pVal) {
  switch (pVal->node.resType.type) {
    case TSDB_DATA_TYPE_NULL:
    case TSDB_DATA_TYPE_TIMESTAMP:
    case TSDB_DATA_TYPE_NCHAR:
    case TSDB_DATA_TYPE_VARCHAR:
    case TSDB_DATA_TYPE_VARBINARY:
    case TSDB_DATA_TYPE_JSON:
      return -1;
    case TSDB_DATA_TYPE_BOOL:
      return (pVal->datum.b ? 1 : 0);
    case TSDB_DATA_TYPE_TINYINT:
    case TSDB_DATA_TYPE_SMALLINT:
    case TSDB_DATA_TYPE_INT:
    case TSDB_DATA_TYPE_BIGINT:
      return pVal->datum.i;
    case TSDB_DATA_TYPE_FLOAT:
    case TSDB_DATA_TYPE_DOUBLE:
      return pVal->datum.d;
    case TSDB_DATA_TYPE_UTINYINT:
    case TSDB_DATA_TYPE_USMALLINT:
    case TSDB_DATA_TYPE_UINT:
    case TSDB_DATA_TYPE_UBIGINT:
      return pVal->datum.u;
    default:
      break;
  }
  return -1;
}

static int32_t translateOrderByPosition(STranslateContext* pCxt, SNodeList* pProjectionList, SNodeList* pOrderByList,
                                        bool* pOther) {
  *pOther = false;
  SNode* pNode = NULL;
  WHERE_EACH(pNode, pOrderByList) {
    SNode* pExpr = ((SOrderByExprNode*)pNode)->pExpr;
    if (QUERY_NODE_VALUE == nodeType(pExpr)) {
      SValueNode* pVal = (SValueNode*)pExpr;
      if (DEAL_RES_ERROR == translateValue(pCxt, pVal)) {
        return pCxt->errCode;
      }
      int32_t pos = getPositionValue(pVal);
      if (pos < 0) {
        ERASE_NODE(pOrderByList);
        continue;
      } else if (0 == pos || pos > LIST_LENGTH(pProjectionList)) {
        return generateSyntaxErrMsg(&pCxt->msgBuf, TSDB_CODE_PAR_WRONG_NUMBER_OF_SELECT);
      } else {
        SColumnNode* pCol = (SColumnNode*)nodesMakeNode(QUERY_NODE_COLUMN);
        if (NULL == pCol) {
          return generateSyntaxErrMsg(&pCxt->msgBuf, TSDB_CODE_OUT_OF_MEMORY);
        }
        setColumnInfoByExpr(NULL, (SExprNode*)nodesListGetNode(pProjectionList, pos - 1), &pCol);
        ((SOrderByExprNode*)pNode)->pExpr = (SNode*)pCol;
        nodesDestroyNode(pExpr);
      }
    } else {
      *pOther = true;
    }
    WHERE_NEXT;
  }
  return TSDB_CODE_SUCCESS;
}

static int32_t translateOrderBy(STranslateContext* pCxt, SSelectStmt* pSelect) {
  bool    other;
  int32_t code = translateOrderByPosition(pCxt, pSelect->pProjectionList, pSelect->pOrderByList, &other);
  if (TSDB_CODE_SUCCESS != code) {
    return code;
  }
  if (!other) {
    return TSDB_CODE_SUCCESS;
  }
  pCxt->currClause = SQL_CLAUSE_ORDER_BY;
  code = translateExprList(pCxt, pSelect->pOrderByList);
  if (TSDB_CODE_SUCCESS == code) {
    code = checkExprListForGroupBy(pCxt, pSelect->pOrderByList);
  }
  return code;
}

static int32_t translateSelectList(STranslateContext* pCxt, SSelectStmt* pSelect) {
  pCxt->currClause = SQL_CLAUSE_SELECT;
  int32_t code = translateExprList(pCxt, pSelect->pProjectionList);
  if (TSDB_CODE_SUCCESS == code) {
    code = translateStar(pCxt, pSelect);
  }
  if (TSDB_CODE_SUCCESS == code) {
    code = checkExprListForGroupBy(pCxt, pSelect->pProjectionList);
  }
  return code;
}

static int32_t translateHaving(STranslateContext* pCxt, SSelectStmt* pSelect) {
  if (NULL == pSelect->pGroupByList && NULL != pSelect->pHaving) {
    return generateSyntaxErrMsg(&pCxt->msgBuf, TSDB_CODE_PAR_GROUPBY_LACK_EXPRESSION);
  }
  pCxt->currClause = SQL_CLAUSE_HAVING;
  int32_t code = translateExpr(pCxt, &pSelect->pHaving);
  if (TSDB_CODE_SUCCESS == code) {
    code = checkExprForGroupBy(pCxt, &pSelect->pHaving);
  }
  return code;
}

static int32_t translateGroupBy(STranslateContext* pCxt, SSelectStmt* pSelect) {
  if (NULL != pSelect->pGroupByList && NULL != pSelect->pWindow) {
    return generateSyntaxErrMsg(&pCxt->msgBuf, TSDB_CODE_PAR_GROUPBY_WINDOW_COEXIST);
  }
  if (NULL != pSelect->pGroupByList) {
    pCxt->currClause = SQL_CLAUSE_GROUP_BY;
    pSelect->isTimeOrderQuery = false;
    return translateExprList(pCxt, pSelect->pGroupByList);
  }
  return TSDB_CODE_SUCCESS;
}

static int32_t getTimeRange(SNode** pPrimaryKeyCond, STimeWindow* pTimeRange, bool* pIsStrict) {
  SNode*  pNew = NULL;
  int32_t code = scalarCalculateConstants(*pPrimaryKeyCond, &pNew);
  if (TSDB_CODE_SUCCESS == code) {
    *pPrimaryKeyCond = pNew;
    code = filterGetTimeRange(*pPrimaryKeyCond, pTimeRange, pIsStrict);
  }
  return code;
}

static int32_t getFillTimeRange(STranslateContext* pCxt, SNode* pWhere, STimeWindow* pTimeRange) {
  if (NULL == pWhere) {
    *pTimeRange = TSWINDOW_INITIALIZER;
    return TSDB_CODE_SUCCESS;
  }

  SNode* pCond = nodesCloneNode(pWhere);
  if (NULL == pCond) {
    return TSDB_CODE_OUT_OF_MEMORY;
  }

  SNode* pPrimaryKeyCond = NULL;
  nodesPartitionCond(&pCond, &pPrimaryKeyCond, NULL, NULL);

  int32_t code = TSDB_CODE_SUCCESS;
  if (NULL != pPrimaryKeyCond) {
    bool isStrict = false;
    code = getTimeRange(&pPrimaryKeyCond, pTimeRange, &isStrict);
  } else {
    *pTimeRange = TSWINDOW_INITIALIZER;
  }
  nodesDestroyNode(pCond);
  nodesDestroyNode(pPrimaryKeyCond);
  return code;
}

static int32_t checkFill(STranslateContext* pCxt, SIntervalWindowNode* pInterval) {
  SFillNode* pFill = (SFillNode*)pInterval->pFill;
  if (TSWINDOW_IS_EQUAL(pFill->timeRange, TSWINDOW_INITIALIZER) ||
      TSWINDOW_IS_EQUAL(pFill->timeRange, TSWINDOW_DESC_INITIALIZER)) {
    return generateSyntaxErrMsg(&pCxt->msgBuf, TSDB_CODE_PAR_INVALID_FILL_TIME_RANGE);
  }

  int64_t     timeRange = TABS(pFill->timeRange.skey - pFill->timeRange.ekey);
  int64_t     intervalRange = 0;
  SValueNode* pInter = (SValueNode*)pInterval->pInterval;
  if (TIME_IS_VAR_DURATION(pInter->unit)) {
    int64_t f = 1;
    if (pInter->unit == 'n') {
      f = 30L * MILLISECOND_PER_DAY;
    } else if (pInter->unit == 'y') {
      f = 365L * MILLISECOND_PER_DAY;
    }
    intervalRange = pInter->datum.i * f;
  } else {
    intervalRange = pInter->datum.i;
  }
  if ((timeRange == 0) || (timeRange / intervalRange) >= MAX_INTERVAL_TIME_WINDOW) {
    return generateSyntaxErrMsg(&pCxt->msgBuf, TSDB_CODE_PAR_INVALID_FILL_TIME_RANGE);
  }

  return TSDB_CODE_SUCCESS;
}

static int32_t translateFill(STranslateContext* pCxt, SNode* pWhere, SIntervalWindowNode* pInterval) {
  if (NULL == pInterval->pFill) {
    return TSDB_CODE_SUCCESS;
  }

  int32_t code = getFillTimeRange(pCxt, pWhere, &(((SFillNode*)pInterval->pFill)->timeRange));
  if (TSDB_CODE_SUCCESS == code) {
    code = checkFill(pCxt, pInterval);
  }
  return code;
}

static int64_t getMonthsFromTimeVal(int64_t val, int32_t fromPrecision, char unit) {
  int64_t days = convertTimeFromPrecisionToUnit(val, fromPrecision, 'd');
  switch (unit) {
    case 'b':
    case 'u':
    case 'a':
    case 's':
    case 'm':
    case 'h':
    case 'd':
    case 'w':
      return days / 28;
    case 'n':
      return val;
    case 'y':
      return val * 12;
    default:
      break;
  }
  return -1;
}

static int32_t checkIntervalWindow(STranslateContext* pCxt, SIntervalWindowNode* pInterval) {
  uint8_t precision = ((SColumnNode*)pInterval->pCol)->node.resType.precision;

  SValueNode* pInter = (SValueNode*)pInterval->pInterval;
  bool        valInter = TIME_IS_VAR_DURATION(pInter->unit);
  if (pInter->datum.i <= 0 ||
      (!valInter && convertTimePrecision(pInter->datum.i, precision, TSDB_TIME_PRECISION_MICRO) < tsMinIntervalTime)) {
    return generateSyntaxErrMsg(&pCxt->msgBuf, TSDB_CODE_PAR_INTER_VALUE_TOO_SMALL, tsMinIntervalTime);
  }

  if (NULL != pInterval->pOffset) {
    SValueNode* pOffset = (SValueNode*)pInterval->pOffset;
    if (pOffset->datum.i <= 0) {
      return generateSyntaxErrMsg(&pCxt->msgBuf, TSDB_CODE_PAR_INTER_OFFSET_NEGATIVE);
    }
    if (pInter->unit == 'n' && pOffset->unit == 'y') {
      return generateSyntaxErrMsg(&pCxt->msgBuf, TSDB_CODE_PAR_INTER_OFFSET_UNIT);
    }
    bool fixed = !TIME_IS_VAR_DURATION(pOffset->unit) && !valInter;
    if ((fixed && pOffset->datum.i >= pInter->datum.i) ||
        (!fixed && getMonthsFromTimeVal(pOffset->datum.i, precision, pOffset->unit) >=
                       getMonthsFromTimeVal(pInter->datum.i, precision, pInter->unit))) {
      return generateSyntaxErrMsg(&pCxt->msgBuf, TSDB_CODE_PAR_INTER_OFFSET_TOO_BIG);
    }
  }

  if (NULL != pInterval->pSliding) {
    const static int32_t INTERVAL_SLIDING_FACTOR = 100;

    SValueNode* pSliding = (SValueNode*)pInterval->pSliding;
    if (TIME_IS_VAR_DURATION(pSliding->unit)) {
      return generateSyntaxErrMsg(&pCxt->msgBuf, TSDB_CODE_PAR_INTER_SLIDING_UNIT);
    }
    if ((pSliding->datum.i < convertTimePrecision(tsMinSlidingTime, TSDB_TIME_PRECISION_MILLI, precision)) ||
        (pInter->datum.i / pSliding->datum.i > INTERVAL_SLIDING_FACTOR)) {
      return generateSyntaxErrMsg(&pCxt->msgBuf, TSDB_CODE_PAR_INTER_SLIDING_TOO_SMALL);
    }
    if (pSliding->datum.i > pInter->datum.i) {
      return generateSyntaxErrMsg(&pCxt->msgBuf, TSDB_CODE_PAR_INTER_SLIDING_TOO_BIG);
    }
  }

  return TSDB_CODE_SUCCESS;
}

static int32_t translateIntervalWindow(STranslateContext* pCxt, SSelectStmt* pSelect, SIntervalWindowNode* pInterval) {
  int32_t code = checkIntervalWindow(pCxt, pInterval);
  if (TSDB_CODE_SUCCESS == code) {
    code = translateFill(pCxt, pSelect->pWhere, pInterval);
  }
  return code;
}

static EDealRes checkStateExpr(SNode* pNode, void* pContext) {
  if (QUERY_NODE_COLUMN == nodeType(pNode)) {
    STranslateContext* pCxt = pContext;
    SColumnNode*       pCol = (SColumnNode*)pNode;

    int32_t type = pCol->node.resType.type;
    if (!IS_INTEGER_TYPE(type) && type != TSDB_DATA_TYPE_BOOL && !IS_VAR_DATA_TYPE(type)) {
      return generateDealNodeErrMsg(pCxt, TSDB_CODE_PAR_INVALID_STATE_WIN_TYPE);
    }
    if (COLUMN_TYPE_TAG == pCol->colType) {
      return generateDealNodeErrMsg(pCxt, TSDB_CODE_PAR_INVALID_STATE_WIN_COL);
    }
    if (TSDB_SUPER_TABLE == pCol->tableType) {
      return generateDealNodeErrMsg(pCxt, TSDB_CODE_PAR_INVALID_STATE_WIN_TABLE);
    }
  }
  return DEAL_RES_CONTINUE;
}

static int32_t translateStateWindow(STranslateContext* pCxt, SStateWindowNode* pState) {
  nodesWalkExprPostOrder(pState->pExpr, checkStateExpr, pCxt);
  // todo check for "function not support for state_window"
  return pCxt->errCode;
}

static int32_t translateSessionWindow(STranslateContext* pCxt, SSessionWindowNode* pSession) {
  if ('y' == pSession->pGap->unit || 'n' == pSession->pGap->unit || 0 == pSession->pGap->datum.i) {
    return generateSyntaxErrMsg(&pCxt->msgBuf, TSDB_CODE_PAR_INTER_SESSION_GAP);
  }
  if (PRIMARYKEY_TIMESTAMP_COL_ID != pSession->pCol->colId) {
    return generateSyntaxErrMsg(&pCxt->msgBuf, TSDB_CODE_PAR_INTER_SESSION_COL);
  }
  // todo check for "function not support for session"
  return TSDB_CODE_SUCCESS;
}

static int32_t translateSpecificWindow(STranslateContext* pCxt, SSelectStmt* pSelect) {
  switch (nodeType(pSelect->pWindow)) {
    case QUERY_NODE_STATE_WINDOW:
      return translateStateWindow(pCxt, (SStateWindowNode*)pSelect->pWindow);
    case QUERY_NODE_SESSION_WINDOW:
      return translateSessionWindow(pCxt, (SSessionWindowNode*)pSelect->pWindow);
    case QUERY_NODE_INTERVAL_WINDOW:
      return translateIntervalWindow(pCxt, pSelect, (SIntervalWindowNode*)pSelect->pWindow);
    default:
      break;
  }
  return TSDB_CODE_SUCCESS;
}

static int32_t translateWindow(STranslateContext* pCxt, SSelectStmt* pSelect) {
  if (NULL == pSelect->pWindow) {
    return TSDB_CODE_SUCCESS;
  }
  pCxt->currClause = SQL_CLAUSE_WINDOW;
  int32_t code = translateExpr(pCxt, &pSelect->pWindow);
  if (TSDB_CODE_SUCCESS == code) {
    code = translateSpecificWindow(pCxt, pSelect);
  }
  return code;
}

static int32_t translatePartitionBy(STranslateContext* pCxt, SNodeList* pPartitionByList) {
  pCxt->currClause = SQL_CLAUSE_PARTITION_BY;
  return translateExprList(pCxt, pPartitionByList);
}

static int32_t translateWhere(STranslateContext* pCxt, SNode** pWhere) {
  pCxt->currClause = SQL_CLAUSE_WHERE;
  return translateExpr(pCxt, pWhere);
}

static int32_t translateFrom(STranslateContext* pCxt, SNode* pTable) {
  pCxt->currClause = SQL_CLAUSE_FROM;
  return translateTable(pCxt, pTable);
}

static int32_t checkLimit(STranslateContext* pCxt, SSelectStmt* pSelect) {
  if ((NULL != pSelect->pLimit && pSelect->pLimit->offset < 0) ||
      (NULL != pSelect->pSlimit && pSelect->pSlimit->offset < 0)) {
    return generateSyntaxErrMsg(&pCxt->msgBuf, TSDB_CODE_PAR_OFFSET_LESS_ZERO);
  }

  if (NULL != pSelect->pSlimit && NULL == pSelect->pPartitionByList) {
    return generateSyntaxErrMsg(&pCxt->msgBuf, TSDB_CODE_PAR_SLIMIT_LEAK_PARTITION_BY);
  }

  return TSDB_CODE_SUCCESS;
}

static int32_t createPrimaryKeyColByTable(STranslateContext* pCxt, STableNode* pTable, SNode** pPrimaryKey) {
  SColumnNode* pCol = (SColumnNode*)nodesMakeNode(QUERY_NODE_COLUMN);
  if (NULL == pCol) {
    return TSDB_CODE_OUT_OF_MEMORY;
  }
  pCol->colId = PRIMARYKEY_TIMESTAMP_COL_ID;
  strcpy(pCol->colName, PK_TS_COL_INTERNAL_NAME);
  bool    found = false;
  int32_t code = findAndSetColumn(pCxt, &pCol, pTable, &found);
  if (TSDB_CODE_SUCCESS != code || !found) {
    return generateSyntaxErrMsg(&pCxt->msgBuf, TSDB_CODE_PAR_INVALID_TIMELINE_FUNC);
  }
  *pPrimaryKey = (SNode*)pCol;
  return TSDB_CODE_SUCCESS;
}

static int32_t createPrimaryKeyCol(STranslateContext* pCxt, SNode** pPrimaryKey) {
  STableNode* pTable = NULL;
  int32_t     code = findTable(pCxt, NULL, &pTable);
  if (TSDB_CODE_SUCCESS == code) {
    code = createPrimaryKeyColByTable(pCxt, pTable, pPrimaryKey);
  }
  return code;
}

static EDealRes rewriteTimelineFuncImpl(SNode* pNode, void* pContext) {
  STranslateContext* pCxt = pContext;
  if (isTimelineFunc(pNode)) {
    SFunctionNode* pFunc = (SFunctionNode*)pNode;
    SNode*         pPrimaryKey = NULL;
    pCxt->errCode = createPrimaryKeyCol(pCxt, &pPrimaryKey);
    if (TSDB_CODE_SUCCESS == pCxt->errCode) {
      pCxt->errCode = nodesListMakeStrictAppend(&pFunc->pParameterList, pPrimaryKey);
    }
    return TSDB_CODE_SUCCESS == pCxt->errCode ? DEAL_RES_IGNORE_CHILD : DEAL_RES_ERROR;
  }
  return DEAL_RES_CONTINUE;
}

static int32_t rewriteTimelineFunc(STranslateContext* pCxt, SSelectStmt* pSelect) {
  nodesWalkSelectStmt(pSelect, SQL_CLAUSE_FROM, rewriteTimelineFuncImpl, pCxt);
  return pCxt->errCode;
}

static int32_t translateSelect(STranslateContext* pCxt, SSelectStmt* pSelect) {
  pCxt->pCurrSelectStmt = pSelect;
  int32_t code = translateFrom(pCxt, pSelect->pFromTable);
  if (TSDB_CODE_SUCCESS == code) {
    pSelect->precision = ((STableNode*)pSelect->pFromTable)->precision;
    code = translateWhere(pCxt, &pSelect->pWhere);
  }
  if (TSDB_CODE_SUCCESS == code) {
    code = translatePartitionBy(pCxt, pSelect->pPartitionByList);
  }
  if (TSDB_CODE_SUCCESS == code) {
    code = translateWindow(pCxt, pSelect);
  }
  if (TSDB_CODE_SUCCESS == code) {
    code = translateGroupBy(pCxt, pSelect);
  }
  if (TSDB_CODE_SUCCESS == code) {
    code = translateHaving(pCxt, pSelect);
  }
  if (TSDB_CODE_SUCCESS == code) {
    code = translateSelectList(pCxt, pSelect);
  }
  if (TSDB_CODE_SUCCESS == code) {
    code = translateOrderBy(pCxt, pSelect);
  }
  if (TSDB_CODE_SUCCESS == code) {
    code = checkAggColCoexist(pCxt, pSelect);
  }
  if (TSDB_CODE_SUCCESS == code) {
    code = checkLimit(pCxt, pSelect);
  }
  if (TSDB_CODE_SUCCESS == code) {
    code = rewriteTimelineFunc(pCxt, pSelect);
  }
  return code;
}

static SNode* createSetOperProject(const char* pTableAlias, SNode* pNode) {
  SColumnNode* pCol = (SColumnNode*)nodesMakeNode(QUERY_NODE_COLUMN);
  if (NULL == pCol) {
    return NULL;
  }
  pCol->node.resType = ((SExprNode*)pNode)->resType;
  strcpy(pCol->tableAlias, pTableAlias);
  strcpy(pCol->colName, ((SExprNode*)pNode)->aliasName);
  strcpy(pCol->node.aliasName, pCol->colName);
  return (SNode*)pCol;
}

static int32_t createCastFunc(STranslateContext* pCxt, SNode* pExpr, SDataType dt, SNode** pCast) {
  SFunctionNode* pFunc = (SFunctionNode*)nodesMakeNode(QUERY_NODE_FUNCTION);
  if (NULL == pFunc) {
    return TSDB_CODE_OUT_OF_MEMORY;
  }
  strcpy(pFunc->functionName, "cast");
  pFunc->node.resType = dt;
  if (TSDB_CODE_SUCCESS != nodesListMakeAppend(&pFunc->pParameterList, pExpr)) {
    nodesDestroyNode((SNode*)pFunc);
    return TSDB_CODE_OUT_OF_MEMORY;
  }
  if (TSDB_CODE_SUCCESS != getFuncInfo(pCxt, pFunc)) {
    nodesClearList(pFunc->pParameterList);
    pFunc->pParameterList = NULL;
    nodesDestroyNode((SNode*)pFunc);
    return generateSyntaxErrMsg(&pCxt->msgBuf, TSDB_CODE_PAR_WRONG_VALUE_TYPE, ((SExprNode*)pExpr)->aliasName);
  }
  *pCast = (SNode*)pFunc;
  return TSDB_CODE_SUCCESS;
}

static int32_t translateSetOperatorImpl(STranslateContext* pCxt, SSetOperator* pSetOperator) {
  SNodeList* pLeftProjections = getProjectList(pSetOperator->pLeft);
  SNodeList* pRightProjections = getProjectList(pSetOperator->pRight);
  if (LIST_LENGTH(pLeftProjections) != LIST_LENGTH(pRightProjections)) {
    return generateSyntaxErrMsg(&pCxt->msgBuf, TSDB_CODE_PAR_INCORRECT_NUM_OF_COL);
  }

  SNode* pLeft = NULL;
  SNode* pRight = NULL;
  FORBOTH(pLeft, pLeftProjections, pRight, pRightProjections) {
    SExprNode* pLeftExpr = (SExprNode*)pLeft;
    SExprNode* pRightExpr = (SExprNode*)pRight;
    if (!dataTypeEqual(&pLeftExpr->resType, &pRightExpr->resType)) {
      SNode*  pRightFunc = NULL;
      int32_t code = createCastFunc(pCxt, pRight, pLeftExpr->resType, &pRightFunc);
      if (TSDB_CODE_SUCCESS != code) {
        return code;
      }
      REPLACE_LIST2_NODE(pRightFunc);
      pRightExpr = (SExprNode*)pRightFunc;
    }
    strcpy(pRightExpr->aliasName, pLeftExpr->aliasName);
    pRightExpr->aliasName[strlen(pLeftExpr->aliasName)] = '\0';
    if (TSDB_CODE_SUCCESS != nodesListMakeStrictAppend(&pSetOperator->pProjectionList,
                                                       createSetOperProject(pSetOperator->stmtName, pLeft))) {
      return TSDB_CODE_OUT_OF_MEMORY;
    }
  }
  return TSDB_CODE_SUCCESS;
}

static uint8_t calcSetOperatorPrecision(SSetOperator* pSetOperator) {
  return calcPrecision(getStmtPrecision(pSetOperator->pLeft), getStmtPrecision(pSetOperator->pRight));
}

static int32_t translateSetOperator(STranslateContext* pCxt, SSetOperator* pSetOperator) {
  int32_t code = translateQuery(pCxt, pSetOperator->pLeft);
  if (TSDB_CODE_SUCCESS == code) {
    code = resetTranslateNamespace(pCxt);
  }
  if (TSDB_CODE_SUCCESS == code) {
    code = translateQuery(pCxt, pSetOperator->pRight);
  }
  if (TSDB_CODE_SUCCESS == code) {
    pSetOperator->precision = calcSetOperatorPrecision(pSetOperator);
    code = translateSetOperatorImpl(pCxt, pSetOperator);
  }
  return code;
}

static int32_t partitionDeleteWhere(STranslateContext* pCxt, SDeleteStmt* pDelete) {
  if (NULL == pDelete->pWhere) {
    pDelete->timeRange = TSWINDOW_INITIALIZER;
    return TSDB_CODE_SUCCESS;
  }

  SNode*  pPrimaryKeyCond = NULL;
  SNode*  pOtherCond = NULL;
  int32_t code = nodesPartitionCond(&pDelete->pWhere, &pPrimaryKeyCond, &pDelete->pTagIndexCond, &pOtherCond);
  if (TSDB_CODE_SUCCESS == code && NULL != pOtherCond) {
    code = generateSyntaxErrMsg(&pCxt->msgBuf, TSDB_CODE_PAR_INVALID_DELETE_WHERE);
  }
  if (TSDB_CODE_SUCCESS == code) {
    bool isStrict = false;
    code = getTimeRange(&pPrimaryKeyCond, &pDelete->timeRange, &isStrict);
    if (TSDB_CODE_SUCCESS == code && !isStrict) {
      code = generateSyntaxErrMsg(&pCxt->msgBuf, TSDB_CODE_PAR_INVALID_DELETE_WHERE);
    }
  }
  nodesDestroyNode(pPrimaryKeyCond);
  nodesDestroyNode(pOtherCond);
  return code;
}

static int32_t translateDeleteWhere(STranslateContext* pCxt, SDeleteStmt* pDelete) {
  int32_t code = translateWhere(pCxt, &pDelete->pWhere);
  if (TSDB_CODE_SUCCESS == code) {
    code = partitionDeleteWhere(pCxt, pDelete);
  }
  return code;
}

static int32_t translateDelete(STranslateContext* pCxt, SDeleteStmt* pDelete) {
  int32_t code = translateFrom(pCxt, pDelete->pFromTable);
  if (TSDB_CODE_SUCCESS == code) {
    code = translateDeleteWhere(pCxt, pDelete);
  }
  if (TSDB_CODE_SUCCESS == code) {
    pCxt->currClause = SQL_CLAUSE_SELECT;
    code = translateExpr(pCxt, &pDelete->pCountFunc);
  }
  return code;
}

static int64_t getUnitPerMinute(uint8_t precision) {
  switch (precision) {
    case TSDB_TIME_PRECISION_MILLI:
      return MILLISECOND_PER_MINUTE;
    case TSDB_TIME_PRECISION_MICRO:
      return MILLISECOND_PER_MINUTE * 1000L;
    case TSDB_TIME_PRECISION_NANO:
      return NANOSECOND_PER_MINUTE;
    default:
      break;
  }
  return MILLISECOND_PER_MINUTE;
}

static int64_t getBigintFromValueNode(SValueNode* pVal) {
  if (pVal->isDuration) {
    return pVal->datum.i / getUnitPerMinute(pVal->node.resType.precision);
  }
  return pVal->datum.i;
}

static int32_t buildCreateDbRetentions(const SNodeList* pRetentions, SCreateDbReq* pReq) {
  if (NULL != pRetentions) {
    pReq->pRetensions = taosArrayInit(LIST_LENGTH(pRetentions), sizeof(SRetention));
    if (NULL == pReq->pRetensions) {
      return TSDB_CODE_OUT_OF_MEMORY;
    }
    SValueNode* pFreq = NULL;
    SValueNode* pKeep = NULL;
    SNode*      pNode = NULL;
    int32_t     index = 0;
    FOREACH(pNode, pRetentions) {
      pFreq = (SValueNode*)nodesListGetNode(((SNodeListNode*)pNode)->pNodeList, 0);
      pKeep = (SValueNode*)nodesListGetNode(((SNodeListNode*)pNode)->pNodeList, 1);
      SRetention retention = {
          .freq = pFreq->datum.i, .freqUnit = pFreq->unit, .keep = pKeep->datum.i, .keepUnit = pKeep->unit};
      taosArrayPush(pReq->pRetensions, &retention);
    }
    pReq->numOfRetensions = taosArrayGetSize(pReq->pRetensions);
  }
  return TSDB_CODE_SUCCESS;
}

static int32_t buildCreateDbReq(STranslateContext* pCxt, SCreateDatabaseStmt* pStmt, SCreateDbReq* pReq) {
  SName name = {0};
  tNameSetDbName(&name, pCxt->pParseCxt->acctId, pStmt->dbName, strlen(pStmt->dbName));
  tNameGetFullDbName(&name, pReq->db);
  pReq->numOfVgroups = pStmt->pOptions->numOfVgroups;
  pReq->numOfStables = pStmt->pOptions->singleStable;
  pReq->buffer = pStmt->pOptions->buffer;
  pReq->pageSize = pStmt->pOptions->pagesize;
  pReq->pages = pStmt->pOptions->pages;
  pReq->daysPerFile = pStmt->pOptions->daysPerFile;
  pReq->daysToKeep0 = pStmt->pOptions->keep[0];
  pReq->daysToKeep1 = pStmt->pOptions->keep[1];
  pReq->daysToKeep2 = pStmt->pOptions->keep[2];
  pReq->minRows = pStmt->pOptions->minRowsPerBlock;
  pReq->maxRows = pStmt->pOptions->maxRowsPerBlock;
  pReq->fsyncPeriod = pStmt->pOptions->fsyncPeriod;
  pReq->walLevel = pStmt->pOptions->walLevel;
  pReq->precision = pStmt->pOptions->precision;
  pReq->compression = pStmt->pOptions->compressionLevel;
  pReq->replications = pStmt->pOptions->replica;
  pReq->strict = pStmt->pOptions->strict;
  pReq->cacheLastRow = pStmt->pOptions->cachelast;
  pReq->schemaless = pStmt->pOptions->schemaless;
  pReq->ignoreExist = pStmt->ignoreExists;
  return buildCreateDbRetentions(pStmt->pOptions->pRetentions, pReq);
}

static int32_t checkRangeOption(STranslateContext* pCxt, const char* pName, int32_t val, int32_t minVal,
                                int32_t maxVal) {
  if (val >= 0 && (val < minVal || val > maxVal)) {
    return generateSyntaxErrMsg(&pCxt->msgBuf, TSDB_CODE_PAR_INVALID_RANGE_OPTION, pName, val, minVal, maxVal);
  }
  return TSDB_CODE_SUCCESS;
}

static int32_t checkDbDaysOption(STranslateContext* pCxt, SDatabaseOptions* pOptions) {
  if (NULL != pOptions->pDaysPerFile) {
    if (DEAL_RES_ERROR == translateValue(pCxt, pOptions->pDaysPerFile)) {
      return pCxt->errCode;
    }
    if (TIME_UNIT_MINUTE != pOptions->pDaysPerFile->unit && TIME_UNIT_HOUR != pOptions->pDaysPerFile->unit &&
        TIME_UNIT_DAY != pOptions->pDaysPerFile->unit) {
      return generateSyntaxErrMsg(&pCxt->msgBuf, TSDB_CODE_PAR_INVALID_OPTION_UNIT, "daysPerFile",
                                  pOptions->pDaysPerFile->unit);
    }
    pOptions->daysPerFile = getBigintFromValueNode(pOptions->pDaysPerFile);
  }
  return checkRangeOption(pCxt, "daysPerFile", pOptions->daysPerFile, TSDB_MIN_DAYS_PER_FILE, TSDB_MAX_DAYS_PER_FILE);
}

static int32_t checkDbKeepOption(STranslateContext* pCxt, SDatabaseOptions* pOptions) {
  if (NULL == pOptions->pKeep) {
    return TSDB_CODE_SUCCESS;
  }

  int32_t numOfKeep = LIST_LENGTH(pOptions->pKeep);
  if (numOfKeep > 3 || numOfKeep < 1) {
    return generateSyntaxErrMsg(&pCxt->msgBuf, TSDB_CODE_PAR_INVALID_KEEP_NUM);
  }

  SNode* pNode = NULL;
  FOREACH(pNode, pOptions->pKeep) {
    SValueNode* pVal = (SValueNode*)pNode;
    if (DEAL_RES_ERROR == translateValue(pCxt, pVal)) {
      return pCxt->errCode;
    }
    if (pVal->isDuration && TIME_UNIT_MINUTE != pVal->unit && TIME_UNIT_HOUR != pVal->unit &&
        TIME_UNIT_DAY != pVal->unit) {
      return generateSyntaxErrMsg(&pCxt->msgBuf, TSDB_CODE_PAR_INVALID_KEEP_UNIT, pVal->unit);
    }
    if (!pVal->isDuration) {
      pVal->datum.i = pVal->datum.i * 1440;
    }
  }

  pOptions->keep[0] = getBigintFromValueNode((SValueNode*)nodesListGetNode(pOptions->pKeep, 0));

  if (numOfKeep < 2) {
    pOptions->keep[1] = pOptions->keep[0];
  } else {
    pOptions->keep[1] = getBigintFromValueNode((SValueNode*)nodesListGetNode(pOptions->pKeep, 1));
  }
  if (numOfKeep < 3) {
    pOptions->keep[2] = pOptions->keep[1];
  } else {
    pOptions->keep[2] = getBigintFromValueNode((SValueNode*)nodesListGetNode(pOptions->pKeep, 2));
  }

  if (pOptions->keep[0] < TSDB_MIN_KEEP || pOptions->keep[1] < TSDB_MIN_KEEP || pOptions->keep[2] < TSDB_MIN_KEEP ||
      pOptions->keep[0] > TSDB_MAX_KEEP || pOptions->keep[1] > TSDB_MAX_KEEP || pOptions->keep[2] > TSDB_MAX_KEEP) {
    return generateSyntaxErrMsg(&pCxt->msgBuf, TSDB_CODE_PAR_INVALID_KEEP_VALUE, pOptions->keep[0], pOptions->keep[1],
                                pOptions->keep[2], TSDB_MIN_KEEP, TSDB_MAX_KEEP);
  }

  if (!((pOptions->keep[0] <= pOptions->keep[1]) && (pOptions->keep[1] <= pOptions->keep[2]))) {
    return generateSyntaxErrMsg(&pCxt->msgBuf, TSDB_CODE_PAR_INVALID_KEEP_ORDER);
  }

  return TSDB_CODE_SUCCESS;
}

static int32_t checkDbPrecisionOption(STranslateContext* pCxt, SDatabaseOptions* pOptions) {
  if ('\0' != pOptions->precisionStr[0]) {
    if (0 == strcmp(pOptions->precisionStr, TSDB_TIME_PRECISION_MILLI_STR)) {
      pOptions->precision = TSDB_TIME_PRECISION_MILLI;
    } else if (0 == strcmp(pOptions->precisionStr, TSDB_TIME_PRECISION_MICRO_STR)) {
      pOptions->precision = TSDB_TIME_PRECISION_MICRO;
    } else if (0 == strcmp(pOptions->precisionStr, TSDB_TIME_PRECISION_NANO_STR)) {
      pOptions->precision = TSDB_TIME_PRECISION_NANO;
    } else {
      return generateSyntaxErrMsg(&pCxt->msgBuf, TSDB_CODE_PAR_INVALID_STR_OPTION, "precision", pOptions->precisionStr);
    }
  }
  return TSDB_CODE_SUCCESS;
}

static int32_t checkDbEnumOption(STranslateContext* pCxt, const char* pName, int32_t val, int32_t v1, int32_t v2) {
  if (val >= 0 && val != v1 && val != v2) {
    return generateSyntaxErrMsg(&pCxt->msgBuf, TSDB_CODE_PAR_INVALID_ENUM_OPTION, pName, val, v1, v2);
  }
  return TSDB_CODE_SUCCESS;
}

static int32_t checkDbRetentionsOption(STranslateContext* pCxt, SNodeList* pRetentions) {
  if (NULL == pRetentions) {
    return TSDB_CODE_SUCCESS;
  }

  if (LIST_LENGTH(pRetentions) > 3) {
    return generateSyntaxErrMsg(&pCxt->msgBuf, TSDB_CODE_PAR_INVALID_RETENTIONS_OPTION);
  }

  SValueNode* pPrevFreq = NULL;
  SValueNode* pPrevKeep = NULL;
  SNode*      pRetention = NULL;
  FOREACH(pRetention, pRetentions) {
    SNode* pNode = NULL;
    FOREACH(pNode, ((SNodeListNode*)pRetention)->pNodeList) {
      SValueNode* pVal = (SValueNode*)pNode;
      if (DEAL_RES_ERROR == translateValue(pCxt, pVal)) {
        return pCxt->errCode;
      }
    }

    SValueNode* pFreq = (SValueNode*)nodesListGetNode(((SNodeListNode*)pRetention)->pNodeList, 0);
    SValueNode* pKeep = (SValueNode*)nodesListGetNode(((SNodeListNode*)pRetention)->pNodeList, 1);
    if (pFreq->datum.i <= 0 || 'n' == pFreq->unit || 'y' == pFreq->unit || pFreq->datum.i >= pKeep->datum.i ||
        (NULL != pPrevFreq && pPrevFreq->datum.i >= pFreq->datum.i) ||
        (NULL != pPrevKeep && pPrevKeep->datum.i > pKeep->datum.i)) {
      return generateSyntaxErrMsg(&pCxt->msgBuf, TSDB_CODE_PAR_INVALID_RETENTIONS_OPTION);
    }
    pPrevFreq = pFreq;
    pPrevKeep = pKeep;
  }

  return TSDB_CODE_SUCCESS;
}

static int32_t checkOptionsDependency(STranslateContext* pCxt, const char* pDbName, SDatabaseOptions* pOptions) {
  int32_t daysPerFile = pOptions->daysPerFile;
  int64_t daysToKeep0 = pOptions->keep[0];
  if (-1 == daysPerFile && -1 == daysToKeep0) {
    return TSDB_CODE_SUCCESS;
  } else if (-1 == daysPerFile || -1 == daysToKeep0) {
    SDbCfgInfo dbCfg = {0};
    int32_t    code = getDBCfg(pCxt, pDbName, &dbCfg);
    if (TSDB_CODE_SUCCESS != code) {
      return code;
    }
    daysPerFile = (-1 == daysPerFile ? dbCfg.daysPerFile : daysPerFile);
    daysToKeep0 = (-1 == daysToKeep0 ? dbCfg.daysToKeep0 : daysToKeep0);
  }
  if (daysPerFile > daysToKeep0) {
    return generateSyntaxErrMsg(&pCxt->msgBuf, TSDB_CODE_PAR_INVALID_DAYS_VALUE);
  }
  return TSDB_CODE_SUCCESS;
}

static int32_t checkDatabaseOptions(STranslateContext* pCxt, const char* pDbName, SDatabaseOptions* pOptions) {
  int32_t code =
      checkRangeOption(pCxt, "buffer", pOptions->buffer, TSDB_MIN_BUFFER_PER_VNODE, TSDB_MAX_BUFFER_PER_VNODE);
  if (TSDB_CODE_SUCCESS == code) {
    code = checkRangeOption(pCxt, "cacheLast", pOptions->cachelast, TSDB_MIN_DB_CACHE_LAST_ROW,
                            TSDB_MAX_DB_CACHE_LAST_ROW);
  }
  if (TSDB_CODE_SUCCESS == code) {
    code = checkRangeOption(pCxt, "compression", pOptions->compressionLevel, TSDB_MIN_COMP_LEVEL, TSDB_MAX_COMP_LEVEL);
  }
  if (TSDB_CODE_SUCCESS == code) {
    code = checkDbDaysOption(pCxt, pOptions);
  }
  if (TSDB_CODE_SUCCESS == code) {
    code = checkRangeOption(pCxt, "fsyncPeriod", pOptions->fsyncPeriod, TSDB_MIN_FSYNC_PERIOD, TSDB_MAX_FSYNC_PERIOD);
  }
  if (TSDB_CODE_SUCCESS == code) {
    code = checkRangeOption(pCxt, "maxRowsPerBlock", pOptions->maxRowsPerBlock, TSDB_MIN_MAXROWS_FBLOCK,
                            TSDB_MAX_MAXROWS_FBLOCK);
  }
  if (TSDB_CODE_SUCCESS == code) {
    code = checkRangeOption(pCxt, "minRowsPerBlock", pOptions->minRowsPerBlock, TSDB_MIN_MINROWS_FBLOCK,
                            TSDB_MAX_MINROWS_FBLOCK);
  }
  if (TSDB_CODE_SUCCESS == code) {
    code = checkDbKeepOption(pCxt, pOptions);
  }
  if (TSDB_CODE_SUCCESS == code) {
    code = checkRangeOption(pCxt, "pages", pOptions->pages, TSDB_MIN_PAGES_PER_VNODE, TSDB_MAX_PAGES_PER_VNODE);
  }
  if (TSDB_CODE_SUCCESS == code) {
    code = checkRangeOption(pCxt, "pagesize", pOptions->pagesize, TSDB_MIN_PAGESIZE_PER_VNODE,
                            TSDB_MAX_PAGESIZE_PER_VNODE);
  }
  if (TSDB_CODE_SUCCESS == code) {
    code = checkDbPrecisionOption(pCxt, pOptions);
  }
  if (TSDB_CODE_SUCCESS == code) {
    code = checkDbEnumOption(pCxt, "replications", pOptions->replica, TSDB_MIN_DB_REPLICA, TSDB_MAX_DB_REPLICA);
  }
  if (TSDB_CODE_SUCCESS == code) {
    code = checkDbEnumOption(pCxt, "strict", pOptions->strict, TSDB_DB_STRICT_OFF, TSDB_DB_STRICT_ON);
  }
  if (TSDB_CODE_SUCCESS == code) {
    code = checkDbEnumOption(pCxt, "walLevel", pOptions->walLevel, TSDB_MIN_WAL_LEVEL, TSDB_MAX_WAL_LEVEL);
  }
  if (TSDB_CODE_SUCCESS == code) {
    code = checkRangeOption(pCxt, "vgroups", pOptions->numOfVgroups, TSDB_MIN_VNODES_PER_DB, TSDB_MAX_VNODES_PER_DB);
  }
  if (TSDB_CODE_SUCCESS == code) {
    code = checkDbEnumOption(pCxt, "singleStable", pOptions->singleStable, TSDB_DB_SINGLE_STABLE_ON,
                             TSDB_DB_SINGLE_STABLE_OFF);
  }
  if (TSDB_CODE_SUCCESS == code) {
    code = checkDbRetentionsOption(pCxt, pOptions->pRetentions);
  }
  if (TSDB_CODE_SUCCESS == code) {
    code = checkDbEnumOption(pCxt, "schemaless", pOptions->schemaless, TSDB_DB_SCHEMALESS_ON, TSDB_DB_SCHEMALESS_OFF);
  }
  if (TSDB_CODE_SUCCESS == code) {
    code = checkOptionsDependency(pCxt, pDbName, pOptions);
  }
  return code;
}

static int32_t checkCreateDatabase(STranslateContext* pCxt, SCreateDatabaseStmt* pStmt) {
  return checkDatabaseOptions(pCxt, pStmt->dbName, pStmt->pOptions);
}

typedef int32_t (*FSerializeFunc)(void* pBuf, int32_t bufLen, void* pReq);

static int32_t buildCmdMsg(STranslateContext* pCxt, int16_t msgType, FSerializeFunc func, void* pReq) {
  pCxt->pCmdMsg = taosMemoryMalloc(sizeof(SCmdMsgInfo));
  if (NULL == pCxt->pCmdMsg) {
    return TSDB_CODE_OUT_OF_MEMORY;
  }
  pCxt->pCmdMsg->epSet = pCxt->pParseCxt->mgmtEpSet;
  pCxt->pCmdMsg->msgType = msgType;
  pCxt->pCmdMsg->msgLen = func(NULL, 0, pReq);
  pCxt->pCmdMsg->pMsg = taosMemoryMalloc(pCxt->pCmdMsg->msgLen);
  if (NULL == pCxt->pCmdMsg->pMsg) {
    return TSDB_CODE_OUT_OF_MEMORY;
  }
  func(pCxt->pCmdMsg->pMsg, pCxt->pCmdMsg->msgLen, pReq);

  return TSDB_CODE_SUCCESS;
}

static int32_t translateCreateDatabase(STranslateContext* pCxt, SCreateDatabaseStmt* pStmt) {
  SCreateDbReq createReq = {0};
  int32_t      code = checkCreateDatabase(pCxt, pStmt);
  if (TSDB_CODE_SUCCESS == code) {
    code = buildCreateDbReq(pCxt, pStmt, &createReq);
  }
  if (TSDB_CODE_SUCCESS == code) {
    code = buildCmdMsg(pCxt, TDMT_MND_CREATE_DB, (FSerializeFunc)tSerializeSCreateDbReq, &createReq);
  }
  tFreeSCreateDbReq(&createReq);
  return code;
}

static int32_t translateDropDatabase(STranslateContext* pCxt, SDropDatabaseStmt* pStmt) {
  SDropDbReq dropReq = {0};
  SName      name = {0};
  tNameSetDbName(&name, pCxt->pParseCxt->acctId, pStmt->dbName, strlen(pStmt->dbName));
  tNameGetFullDbName(&name, dropReq.db);
  dropReq.ignoreNotExists = pStmt->ignoreNotExists;

  return buildCmdMsg(pCxt, TDMT_MND_DROP_DB, (FSerializeFunc)tSerializeSDropDbReq, &dropReq);
}

static void buildAlterDbReq(STranslateContext* pCxt, SAlterDatabaseStmt* pStmt, SAlterDbReq* pReq) {
  SName name = {0};
  tNameSetDbName(&name, pCxt->pParseCxt->acctId, pStmt->dbName, strlen(pStmt->dbName));
  tNameGetFullDbName(&name, pReq->db);
  pReq->buffer = pStmt->pOptions->buffer;
  pReq->pageSize = -1;
  pReq->pages = pStmt->pOptions->pages;
  pReq->daysPerFile = -1;
  pReq->daysToKeep0 = pStmt->pOptions->keep[0];
  pReq->daysToKeep1 = pStmt->pOptions->keep[1];
  pReq->daysToKeep2 = pStmt->pOptions->keep[2];
  pReq->fsyncPeriod = pStmt->pOptions->fsyncPeriod;
  pReq->walLevel = pStmt->pOptions->walLevel;
  pReq->strict = pStmt->pOptions->strict;
  pReq->cacheLastRow = pStmt->pOptions->cachelast;
  pReq->replications = pStmt->pOptions->replica;
  return;
}

static int32_t translateAlterDatabase(STranslateContext* pCxt, SAlterDatabaseStmt* pStmt) {
  int32_t code = checkDatabaseOptions(pCxt, pStmt->dbName, pStmt->pOptions);
  if (TSDB_CODE_SUCCESS != code) {
    return code;
  }

  SAlterDbReq alterReq = {0};
  buildAlterDbReq(pCxt, pStmt, &alterReq);

  return buildCmdMsg(pCxt, TDMT_MND_ALTER_DB, (FSerializeFunc)tSerializeSAlterDbReq, &alterReq);
}

static int32_t columnDefNodeToField(SNodeList* pList, SArray** pArray) {
  *pArray = taosArrayInit(LIST_LENGTH(pList), sizeof(SField));
  SNode* pNode;
  FOREACH(pNode, pList) {
    SColumnDefNode* pCol = (SColumnDefNode*)pNode;
    SField          field = {.type = pCol->dataType.type, .bytes = calcTypeBytes(pCol->dataType)};
    strcpy(field.name, pCol->colName);
    if (pCol->sma) {
      field.flags |= COL_SMA_ON;
    }
    taosArrayPush(*pArray, &field);
  }
  return TSDB_CODE_SUCCESS;
}

static SColumnDefNode* findColDef(SNodeList* pCols, const SColumnNode* pCol) {
  SNode* pColDef = NULL;
  FOREACH(pColDef, pCols) {
    if (0 == strcmp(pCol->colName, ((SColumnDefNode*)pColDef)->colName)) {
      return (SColumnDefNode*)pColDef;
    }
  }
  return NULL;
}

static int32_t checTableFactorOption(STranslateContext* pCxt, float val) {
  if (val < TSDB_MIN_ROLLUP_FILE_FACTOR || val > TSDB_MAX_ROLLUP_FILE_FACTOR) {
    return generateSyntaxErrMsg(&pCxt->msgBuf, TSDB_CODE_PAR_INVALID_F_RANGE_OPTION, "file_factor", val,
                                TSDB_MIN_ROLLUP_FILE_FACTOR, TSDB_MAX_ROLLUP_FILE_FACTOR);
  }
  return TSDB_CODE_SUCCESS;
}

static int32_t checkTableSmaOption(STranslateContext* pCxt, SCreateTableStmt* pStmt) {
  if (NULL != pStmt->pOptions->pSma) {
    SNode* pNode = NULL;
    FOREACH(pNode, pStmt->pCols) { ((SColumnDefNode*)pNode)->sma = false; }
    FOREACH(pNode, pStmt->pOptions->pSma) {
      SColumnNode*    pSmaCol = (SColumnNode*)pNode;
      SColumnDefNode* pColDef = findColDef(pStmt->pCols, pSmaCol);
      if (NULL == pColDef) {
        return generateSyntaxErrMsg(&pCxt->msgBuf, TSDB_CODE_PAR_INVALID_COLUMN, pSmaCol->colName);
      }
      pSmaCol->node.resType = pColDef->dataType;
      pColDef->sma = true;
    }
  }
  return TSDB_CODE_SUCCESS;
}

static bool validRollupFunc(const char* pFunc) {
  static const char*   rollupFuncs[] = {"avg", "sum", "min", "max", "last", "first"};
  static const int32_t numOfRollupFuncs = (sizeof(rollupFuncs) / sizeof(char*));
  for (int i = 0; i < numOfRollupFuncs; ++i) {
    if (0 == strcmp(rollupFuncs[i], pFunc)) {
      return true;
    }
  }
  return false;
}

static int32_t checkTableRollupOption(STranslateContext* pCxt, SNodeList* pFuncs) {
  if (NULL == pFuncs) {
    return TSDB_CODE_SUCCESS;
  }

  if (1 != LIST_LENGTH(pFuncs) || !validRollupFunc(((SFunctionNode*)nodesListGetNode(pFuncs, 0))->functionName)) {
    return generateSyntaxErrMsg(&pCxt->msgBuf, TSDB_CODE_PAR_INVALID_ROLLUP_OPTION);
  }
  return TSDB_CODE_SUCCESS;
}

static int32_t checkTableTagsSchema(STranslateContext* pCxt, SHashObj* pHash, SNodeList* pTags) {
  int32_t ntags = LIST_LENGTH(pTags);
  if (0 == ntags) {
    return TSDB_CODE_SUCCESS;
  } else if (ntags > TSDB_MAX_TAGS) {
    return generateSyntaxErrMsg(&pCxt->msgBuf, TSDB_CODE_PAR_INVALID_TAGS_NUM);
  }

  int32_t code = TSDB_CODE_SUCCESS;
  int32_t tagsSize = 0;
  SNode*  pNode = NULL;
  FOREACH(pNode, pTags) {
    SColumnDefNode* pTag = (SColumnDefNode*)pNode;
    int32_t         len = strlen(pTag->colName);
    if (NULL != taosHashGet(pHash, pTag->colName, len)) {
      code = generateSyntaxErrMsg(&pCxt->msgBuf, TSDB_CODE_PAR_DUPLICATED_COLUMN);
    }
    if (TSDB_CODE_SUCCESS == code && pTag->dataType.type == TSDB_DATA_TYPE_JSON && ntags > 1) {
      code = generateSyntaxErrMsg(&pCxt->msgBuf, TSDB_CODE_PAR_ONLY_ONE_JSON_TAG);
    }
    if (TSDB_CODE_SUCCESS == code) {
      if ((TSDB_DATA_TYPE_VARCHAR == pTag->dataType.type && pTag->dataType.bytes > TSDB_MAX_BINARY_LEN) ||
          (TSDB_DATA_TYPE_NCHAR == pTag->dataType.type && pTag->dataType.bytes > TSDB_MAX_NCHAR_LEN)) {
        code = code = generateSyntaxErrMsg(&pCxt->msgBuf, TSDB_CODE_PAR_INVALID_VAR_COLUMN_LEN);
      }
    }
    if (TSDB_CODE_SUCCESS == code) {
      code = taosHashPut(pHash, pTag->colName, len, &pTag, POINTER_BYTES);
    }
    if (TSDB_CODE_SUCCESS == code) {
      tagsSize += pTag->dataType.bytes;
    } else {
      break;
    }
  }

  if (TSDB_CODE_SUCCESS == code && tagsSize > TSDB_MAX_TAGS_LEN) {
    code = generateSyntaxErrMsg(&pCxt->msgBuf, TSDB_CODE_PAR_INVALID_TAGS_LENGTH, TSDB_MAX_TAGS_LEN);
  }

  return code;
}

static int32_t checkTableColsSchema(STranslateContext* pCxt, SHashObj* pHash, SNodeList* pCols) {
  int32_t ncols = LIST_LENGTH(pCols);
  if (ncols < TSDB_MIN_COLUMNS) {
    return generateSyntaxErrMsg(&pCxt->msgBuf, TSDB_CODE_PAR_INVALID_COLUMNS_NUM);
  } else if (ncols > TSDB_MAX_COLUMNS) {
    return generateSyntaxErrMsg(&pCxt->msgBuf, TSDB_CODE_PAR_TOO_MANY_COLUMNS);
  }

  int32_t code = TSDB_CODE_SUCCESS;

  bool    first = true;
  int32_t rowSize = 0;
  SNode*  pNode = NULL;
  FOREACH(pNode, pCols) {
    SColumnDefNode* pCol = (SColumnDefNode*)pNode;
    if (first) {
      first = false;
      if (TSDB_DATA_TYPE_TIMESTAMP != pCol->dataType.type) {
        code = generateSyntaxErrMsg(&pCxt->msgBuf, TSDB_CODE_PAR_INVALID_FIRST_COLUMN);
      }
    }
    if (TSDB_CODE_SUCCESS == code && pCol->dataType.type == TSDB_DATA_TYPE_JSON) {
      code = generateSyntaxErrMsg(&pCxt->msgBuf, TSDB_CODE_PAR_INVALID_COL_JSON);
    }
    int32_t len = strlen(pCol->colName);
    if (TSDB_CODE_SUCCESS == code && NULL != taosHashGet(pHash, pCol->colName, len)) {
      code = generateSyntaxErrMsg(&pCxt->msgBuf, TSDB_CODE_PAR_DUPLICATED_COLUMN);
    }
    if (TSDB_CODE_SUCCESS == code) {
      if ((TSDB_DATA_TYPE_VARCHAR == pCol->dataType.type && calcTypeBytes(pCol->dataType) > TSDB_MAX_BINARY_LEN) ||
          (TSDB_DATA_TYPE_NCHAR == pCol->dataType.type && calcTypeBytes(pCol->dataType) > TSDB_MAX_NCHAR_LEN)) {
        code = generateSyntaxErrMsg(&pCxt->msgBuf, TSDB_CODE_PAR_INVALID_VAR_COLUMN_LEN);
      }
    }
    if (TSDB_CODE_SUCCESS == code) {
      code = taosHashPut(pHash, pCol->colName, len, &pCol, POINTER_BYTES);
    }
    if (TSDB_CODE_SUCCESS == code) {
      rowSize += pCol->dataType.bytes;
    } else {
      break;
    }
  }

  if (TSDB_CODE_SUCCESS == code && rowSize > TSDB_MAX_BYTES_PER_ROW) {
    code = generateSyntaxErrMsg(&pCxt->msgBuf, TSDB_CODE_PAR_INVALID_ROW_LENGTH, TSDB_MAX_BYTES_PER_ROW);
  }

  return code;
}

static int32_t checkTableSchema(STranslateContext* pCxt, SCreateTableStmt* pStmt) {
  SHashObj* pHash = taosHashInit(LIST_LENGTH(pStmt->pTags) + LIST_LENGTH(pStmt->pCols),
                                 taosGetDefaultHashFunction(TSDB_DATA_TYPE_BINARY), false, HASH_NO_LOCK);
  if (NULL == pHash) {
    return TSDB_CODE_OUT_OF_MEMORY;
  }

  int32_t code = checkTableTagsSchema(pCxt, pHash, pStmt->pTags);
  if (TSDB_CODE_SUCCESS == code) {
    code = checkTableColsSchema(pCxt, pHash, pStmt->pCols);
  }

  taosHashCleanup(pHash);
  return code;
}

static int32_t checkSchemalessDb(STranslateContext* pCxt, const char* pDbName) {
<<<<<<< HEAD
  //  if (0 != pCxt->pParseCxt->schemalessType) {
  //    return TSDB_CODE_SUCCESS;
  //  }
  //  SDbCfgInfo info = {0};
  //  int32_t    code = getDBCfg(pCxt, pDbName, &info);
  //  if (TSDB_CODE_SUCCESS == code) {
  //    code = info.schemaless ? TSDB_CODE_SML_INVALID_DB_CONF : TSDB_CODE_SUCCESS;
  //  }
  //  return code;
=======
//  if (0 != pCxt->pParseCxt->schemalessType) {
//    return TSDB_CODE_SUCCESS;
//  }
//  SDbCfgInfo info = {0};
//  int32_t    code = getDBCfg(pCxt, pDbName, &info);
//  if (TSDB_CODE_SUCCESS == code) {
//    code = info.schemaless ? TSDB_CODE_SML_INVALID_DB_CONF : TSDB_CODE_SUCCESS;
//  }
//  return code;
>>>>>>> 2eed1d4f
  return TSDB_CODE_SUCCESS;
}

static int32_t checkCreateTable(STranslateContext* pCxt, SCreateTableStmt* pStmt) {
  int32_t code = checkSchemalessDb(pCxt, pStmt->dbName);
  if (TSDB_CODE_SUCCESS == code) {
    code = checTableFactorOption(pCxt, pStmt->pOptions->filesFactor);
  }
  if (TSDB_CODE_SUCCESS == code) {
    code = checkTableRollupOption(pCxt, pStmt->pOptions->pRollupFuncs);
  }
  if (TSDB_CODE_SUCCESS == code) {
    code = checkRangeOption(pCxt, "ttl", pStmt->pOptions->ttl, TSDB_MIN_TABLE_TTL, INT32_MAX);
  }
  if (TSDB_CODE_SUCCESS == code) {
    code = checkTableSmaOption(pCxt, pStmt);
  }
  if (TSDB_CODE_SUCCESS == code) {
    code = checkTableSchema(pCxt, pStmt);
  }
  return code;
}

static void toSchema(const SColumnDefNode* pCol, col_id_t colId, SSchema* pSchema) {
  int8_t flags = 0;
  if (pCol->sma) {
    flags |= COL_SMA_ON;
  }
  pSchema->colId = colId;
  pSchema->type = pCol->dataType.type;
  pSchema->bytes = calcTypeBytes(pCol->dataType);
  pSchema->flags = flags;
  strcpy(pSchema->name, pCol->colName);
}

typedef struct SSampleAstInfo {
  const char* pDbName;
  const char* pTableName;
  SNodeList*  pFuncs;
  SNode*      pInterval;
  SNode*      pOffset;
  SNode*      pSliding;
  STableMeta* pRollupTableMeta;
} SSampleAstInfo;

static int32_t buildSampleAst(STranslateContext* pCxt, SSampleAstInfo* pInfo, char** pAst, int32_t* pLen, char** pExpr,
                              int32_t* pExprLen) {
  SSelectStmt* pSelect = (SSelectStmt*)nodesMakeNode(QUERY_NODE_SELECT_STMT);
  if (NULL == pSelect) {
    return TSDB_CODE_OUT_OF_MEMORY;
  }
  sprintf(pSelect->stmtName, "%p", pSelect);

  SRealTableNode* pTable = (SRealTableNode*)nodesMakeNode(QUERY_NODE_REAL_TABLE);
  if (NULL == pTable) {
    nodesDestroyNode((SNode*)pSelect);
    return TSDB_CODE_OUT_OF_MEMORY;
  }
  strcpy(pTable->table.dbName, pInfo->pDbName);
  strcpy(pTable->table.tableName, pInfo->pTableName);
  TSWAP(pTable->pMeta, pInfo->pRollupTableMeta);
  pSelect->pFromTable = (SNode*)pTable;

  TSWAP(pSelect->pProjectionList, pInfo->pFuncs);
  SFunctionNode* pFunc = (SFunctionNode*)nodesMakeNode(QUERY_NODE_FUNCTION);
  if (NULL == pSelect->pProjectionList || NULL == pFunc) {
    nodesDestroyNode((SNode*)pSelect);
    return TSDB_CODE_OUT_OF_MEMORY;
  }
  strcpy(pFunc->functionName, "_wstartts");
  nodesListPushFront(pSelect->pProjectionList, (SNode*)pFunc);
  SNode* pProject = NULL;
  FOREACH(pProject, pSelect->pProjectionList) { sprintf(((SExprNode*)pProject)->aliasName, "#%p", pProject); }

  SIntervalWindowNode* pInterval = (SIntervalWindowNode*)nodesMakeNode(QUERY_NODE_INTERVAL_WINDOW);
  if (NULL == pInterval) {
    nodesDestroyNode((SNode*)pSelect);
    return TSDB_CODE_OUT_OF_MEMORY;
  }
  pSelect->pWindow = (SNode*)pInterval;
  TSWAP(pInterval->pInterval, pInfo->pInterval);
  TSWAP(pInterval->pOffset, pInfo->pOffset);
  TSWAP(pInterval->pSliding, pInfo->pSliding);
  pInterval->pCol = nodesMakeNode(QUERY_NODE_COLUMN);
  if (NULL == pInterval->pCol) {
    nodesDestroyNode((SNode*)pSelect);
    return TSDB_CODE_OUT_OF_MEMORY;
  }
  ((SColumnNode*)pInterval->pCol)->colId = PRIMARYKEY_TIMESTAMP_COL_ID;
  strcpy(((SColumnNode*)pInterval->pCol)->colName, PK_TS_COL_INTERNAL_NAME);

  pCxt->createStream = true;
  int32_t code = translateQuery(pCxt, (SNode*)pSelect);
  if (TSDB_CODE_SUCCESS == code) {
    code = nodesNodeToString((SNode*)pSelect, false, pAst, pLen);
  }
  if (TSDB_CODE_SUCCESS == code && NULL != pExpr) {
    code = nodesListToString(pSelect->pProjectionList, false, pExpr, pExprLen);
  }
  nodesDestroyNode((SNode*)pSelect);
  return code;
}

static void clearSampleAstInfo(SSampleAstInfo* pInfo) {
  nodesDestroyList(pInfo->pFuncs);
  nodesDestroyNode(pInfo->pInterval);
  nodesDestroyNode(pInfo->pOffset);
  nodesDestroyNode(pInfo->pSliding);
}

static SNode* makeIntervalVal(SRetention* pRetension, int8_t precision) {
  SValueNode* pVal = (SValueNode*)nodesMakeNode(QUERY_NODE_VALUE);
  if (NULL == pVal) {
    return NULL;
  }
  int64_t timeVal = convertTimeFromPrecisionToUnit(pRetension->freq, precision, pRetension->freqUnit);
  char    buf[20] = {0};
  int32_t len = snprintf(buf, sizeof(buf), "%" PRId64 "%c", timeVal, pRetension->freqUnit);
  pVal->literal = strndup(buf, len);
  if (NULL == pVal->literal) {
    nodesDestroyNode((SNode*)pVal);
    return NULL;
  }
  pVal->isDuration = true;
  pVal->node.resType.type = TSDB_DATA_TYPE_BIGINT;
  pVal->node.resType.bytes = tDataTypes[TSDB_DATA_TYPE_BIGINT].bytes;
  pVal->node.resType.precision = precision;
  return (SNode*)pVal;
}

static SNode* createColumnFromDef(SColumnDefNode* pDef) {
  SColumnNode* pCol = (SColumnNode*)nodesMakeNode(QUERY_NODE_COLUMN);
  if (NULL == pCol) {
    return NULL;
  }
  strcpy(pCol->colName, pDef->colName);
  return (SNode*)pCol;
}

static SNode* createRollupFunc(SNode* pSrcFunc, SColumnDefNode* pColDef) {
  SFunctionNode* pFunc = (SFunctionNode*)nodesCloneNode(pSrcFunc);
  if (NULL == pFunc) {
    return NULL;
  }
  if (TSDB_CODE_SUCCESS != nodesListMakeStrictAppend(&pFunc->pParameterList, createColumnFromDef(pColDef))) {
    nodesDestroyNode((SNode*)pFunc);
    return NULL;
  }
  return (SNode*)pFunc;
}

static SNodeList* createRollupFuncs(SCreateTableStmt* pStmt) {
  SNodeList* pFuncs = nodesMakeList();
  if (NULL == pFuncs) {
    return NULL;
  }

  SNode* pFunc = NULL;
  FOREACH(pFunc, pStmt->pOptions->pRollupFuncs) {
    SNode* pCol = NULL;
    bool   primaryKey = true;
    FOREACH(pCol, pStmt->pCols) {
      if (primaryKey) {
        primaryKey = false;
        continue;
      }
      if (TSDB_CODE_SUCCESS != nodesListStrictAppend(pFuncs, createRollupFunc(pFunc, (SColumnDefNode*)pCol))) {
        nodesDestroyList(pFuncs);
        return NULL;
      }
    }
  }

  return pFuncs;
}

static STableMeta* createRollupTableMeta(SCreateTableStmt* pStmt, int8_t precision) {
  int32_t     numOfField = LIST_LENGTH(pStmt->pCols) + LIST_LENGTH(pStmt->pTags);
  STableMeta* pMeta = taosMemoryCalloc(1, sizeof(STableMeta) + numOfField * sizeof(SSchema));
  if (NULL == pMeta) {
    return NULL;
  }
  pMeta->tableType = TSDB_SUPER_TABLE;
  pMeta->tableInfo.numOfTags = LIST_LENGTH(pStmt->pTags);
  pMeta->tableInfo.precision = precision;
  pMeta->tableInfo.numOfColumns = LIST_LENGTH(pStmt->pCols);

  int32_t index = 0;
  SNode*  pCol = NULL;
  FOREACH(pCol, pStmt->pCols) {
    toSchema((SColumnDefNode*)pCol, index + 1, pMeta->schema + index);
    ++index;
  }
  SNode* pTag = NULL;
  FOREACH(pTag, pStmt->pTags) {
    toSchema((SColumnDefNode*)pTag, index + 1, pMeta->schema + index);
    ++index;
  }

  return pMeta;
}

static int32_t buildSampleAstInfoByTable(STranslateContext* pCxt, SCreateTableStmt* pStmt, SRetention* pRetension,
                                         int8_t precision, SSampleAstInfo* pInfo) {
  pInfo->pDbName = pStmt->dbName;
  pInfo->pTableName = pStmt->tableName;
  pInfo->pFuncs = createRollupFuncs(pStmt);
  pInfo->pInterval = makeIntervalVal(pRetension, precision);
  pInfo->pRollupTableMeta = createRollupTableMeta(pStmt, precision);
  if (NULL == pInfo->pFuncs || NULL == pInfo->pInterval || NULL == pInfo->pRollupTableMeta) {
    return TSDB_CODE_OUT_OF_MEMORY;
  }
  return TSDB_CODE_SUCCESS;
}

static int32_t getRollupAst(STranslateContext* pCxt, SCreateTableStmt* pStmt, SRetention* pRetension, int8_t precision,
                            char** pAst, int32_t* pLen) {
  SSampleAstInfo info = {0};
  int32_t        code = buildSampleAstInfoByTable(pCxt, pStmt, pRetension, precision, &info);
  if (TSDB_CODE_SUCCESS == code) {
    code = buildSampleAst(pCxt, &info, pAst, pLen, NULL, NULL);
  }
  clearSampleAstInfo(&info);
  return code;
}

static int32_t buildRollupAst(STranslateContext* pCxt, SCreateTableStmt* pStmt, SMCreateStbReq* pReq) {
  SDbCfgInfo dbCfg = {0};
  int32_t    code = getDBCfg(pCxt, pStmt->dbName, &dbCfg);
  int32_t    num = taosArrayGetSize(dbCfg.pRetensions);
  if (TSDB_CODE_SUCCESS != code || num < 2) {
    return code;
  }
  for (int32_t i = 1; i < num; ++i) {
    SRetention*       pRetension = taosArrayGet(dbCfg.pRetensions, i);
    STranslateContext cxt = {0};
    initTranslateContext(pCxt->pParseCxt, pCxt->pMetaCache, &cxt);
    code = getRollupAst(&cxt, pStmt, pRetension, dbCfg.precision, 1 == i ? &pReq->pAst1 : &pReq->pAst2,
                        1 == i ? &pReq->ast1Len : &pReq->ast2Len);
    destroyTranslateContext(&cxt);
    if (TSDB_CODE_SUCCESS != code) {
      break;
    }
  }

  return code;
}

static int32_t buildCreateStbReq(STranslateContext* pCxt, SCreateTableStmt* pStmt, SMCreateStbReq* pReq) {
  pReq->igExists = pStmt->ignoreExists;
  pReq->xFilesFactor = pStmt->pOptions->filesFactor;
  pReq->ttl = pStmt->pOptions->ttl;
  columnDefNodeToField(pStmt->pCols, &pReq->pColumns);
  columnDefNodeToField(pStmt->pTags, &pReq->pTags);
  pReq->numOfColumns = LIST_LENGTH(pStmt->pCols);
  pReq->numOfTags = LIST_LENGTH(pStmt->pTags);
  if ('\0' != pStmt->pOptions->comment[0]) {
    pReq->comment = strdup(pStmt->pOptions->comment);
    if (NULL == pReq->comment) {
      return TSDB_CODE_OUT_OF_MEMORY;
    }
    pReq->commentLen = strlen(pStmt->pOptions->comment) + 1;
  }

  SName tableName;
  tNameExtractFullName(toName(pCxt->pParseCxt->acctId, pStmt->dbName, pStmt->tableName, &tableName), pReq->name);
  int32_t code = collectUseTable(&tableName, pCxt->pTables);
  if (TSDB_CODE_SUCCESS == code) {
    code = buildRollupAst(pCxt, pStmt, pReq);
  }
  return code;
}

static int32_t translateCreateSuperTable(STranslateContext* pCxt, SCreateTableStmt* pStmt) {
  SMCreateStbReq createReq = {0};
  int32_t        code = checkCreateTable(pCxt, pStmt);
  if (TSDB_CODE_SUCCESS == code) {
    code = buildCreateStbReq(pCxt, pStmt, &createReq);
  }
  if (TSDB_CODE_SUCCESS == code) {
    code = buildCmdMsg(pCxt, TDMT_MND_CREATE_STB, (FSerializeFunc)tSerializeSMCreateStbReq, &createReq);
  }
  tFreeSMCreateStbReq(&createReq);
  return code;
}

static int32_t doTranslateDropSuperTable(STranslateContext* pCxt, const SName* pTableName, bool ignoreNotExists) {
  SMDropStbReq dropReq = {0};
  tNameExtractFullName(pTableName, dropReq.name);
  dropReq.igNotExists = ignoreNotExists;

  return buildCmdMsg(pCxt, TDMT_MND_DROP_STB, (FSerializeFunc)tSerializeSMDropStbReq, &dropReq);
}

static int32_t translateDropTable(STranslateContext* pCxt, SDropTableStmt* pStmt) {
  SDropTableClause* pClause = (SDropTableClause*)nodesListGetNode(pStmt->pTables, 0);
  SName             tableName;
  return doTranslateDropSuperTable(
      pCxt, toName(pCxt->pParseCxt->acctId, pClause->dbName, pClause->tableName, &tableName), pClause->ignoreNotExists);
}

static int32_t translateDropSuperTable(STranslateContext* pCxt, SDropSuperTableStmt* pStmt) {
  SName tableName;
  return doTranslateDropSuperTable(pCxt, toName(pCxt->pParseCxt->acctId, pStmt->dbName, pStmt->tableName, &tableName),
                                   pStmt->ignoreNotExists);
}

static int32_t setAlterTableField(SAlterTableStmt* pStmt, SMAlterStbReq* pAlterReq) {
  if (TSDB_ALTER_TABLE_UPDATE_OPTIONS == pStmt->alterType) {
    pAlterReq->ttl = pStmt->pOptions->ttl;
    if ('\0' != pStmt->pOptions->comment[0]) {
      pAlterReq->comment = strdup(pStmt->pOptions->comment);
      if (NULL == pAlterReq->comment) {
        return TSDB_CODE_OUT_OF_MEMORY;
      }
      pAlterReq->commentLen = strlen(pStmt->pOptions->comment) + 1;
    }
    return TSDB_CODE_SUCCESS;
  }

  pAlterReq->pFields = taosArrayInit(2, sizeof(TAOS_FIELD));
  if (NULL == pAlterReq->pFields) {
    return TSDB_CODE_OUT_OF_MEMORY;
  }

  switch (pStmt->alterType) {
    case TSDB_ALTER_TABLE_ADD_TAG:
    case TSDB_ALTER_TABLE_DROP_TAG:
    case TSDB_ALTER_TABLE_ADD_COLUMN:
    case TSDB_ALTER_TABLE_DROP_COLUMN:
    case TSDB_ALTER_TABLE_UPDATE_COLUMN_BYTES:
    case TSDB_ALTER_TABLE_UPDATE_TAG_BYTES: {
      TAOS_FIELD field = {.type = pStmt->dataType.type, .bytes = calcTypeBytes(pStmt->dataType)};
      strcpy(field.name, pStmt->colName);
      taosArrayPush(pAlterReq->pFields, &field);
      break;
    }
    case TSDB_ALTER_TABLE_UPDATE_TAG_NAME:
    case TSDB_ALTER_TABLE_UPDATE_COLUMN_NAME: {
      TAOS_FIELD oldField = {0};
      strcpy(oldField.name, pStmt->colName);
      taosArrayPush(pAlterReq->pFields, &oldField);
      TAOS_FIELD newField = {0};
      strcpy(newField.name, pStmt->newColName);
      taosArrayPush(pAlterReq->pFields, &newField);
      break;
    }
    default:
      break;
  }

  pAlterReq->numOfFields = taosArrayGetSize(pAlterReq->pFields);
  return TSDB_CODE_SUCCESS;
}

static int32_t translateAlterTable(STranslateContext* pCxt, SAlterTableStmt* pStmt) {
  SMAlterStbReq alterReq = {0};
  SName         tableName;
  tNameExtractFullName(toName(pCxt->pParseCxt->acctId, pStmt->dbName, pStmt->tableName, &tableName), alterReq.name);
  alterReq.alterType = pStmt->alterType;
  if (TSDB_ALTER_TABLE_UPDATE_TAG_VAL == pStmt->alterType || TSDB_ALTER_TABLE_UPDATE_COLUMN_NAME == pStmt->alterType) {
    return generateSyntaxErrMsg(&pCxt->msgBuf, TSDB_CODE_PAR_INVALID_ALTER_TABLE);
  }
  int32_t code = setAlterTableField(pStmt, &alterReq);
  if (TSDB_CODE_SUCCESS == code) {
    code = buildCmdMsg(pCxt, TDMT_MND_ALTER_STB, (FSerializeFunc)tSerializeSMAlterStbReq, &alterReq);
  }
  tFreeSMAltertbReq(&alterReq);
  return code;
}

static int32_t translateUseDatabase(STranslateContext* pCxt, SUseDatabaseStmt* pStmt) {
  SUseDbReq usedbReq = {0};
  SName     name = {0};
  tNameSetDbName(&name, pCxt->pParseCxt->acctId, pStmt->dbName, strlen(pStmt->dbName));
  tNameExtractFullName(&name, usedbReq.db);
  int32_t code = getDBVgVersion(pCxt, usedbReq.db, &usedbReq.vgVersion, &usedbReq.dbId, &usedbReq.numOfTable);
  if (TSDB_CODE_SUCCESS == code) {
    code = buildCmdMsg(pCxt, TDMT_MND_USE_DB, (FSerializeFunc)tSerializeSUseDbReq, &usedbReq);
  }
  return code;
}

static int32_t translateCreateUser(STranslateContext* pCxt, SCreateUserStmt* pStmt) {
  SCreateUserReq createReq = {0};
  strcpy(createReq.user, pStmt->useName);
  createReq.createType = 0;
  createReq.superUser = 0;
  strcpy(createReq.pass, pStmt->password);

  return buildCmdMsg(pCxt, TDMT_MND_CREATE_USER, (FSerializeFunc)tSerializeSCreateUserReq, &createReq);
}

static int32_t translateAlterUser(STranslateContext* pCxt, SAlterUserStmt* pStmt) {
  SAlterUserReq alterReq = {0};
  strcpy(alterReq.user, pStmt->useName);
  alterReq.alterType = pStmt->alterType;
  alterReq.superUser = 0;
  strcpy(alterReq.pass, pStmt->password);
  if (NULL != pCxt->pParseCxt->db) {
    strcpy(alterReq.dbname, pCxt->pParseCxt->db);
  }

  return buildCmdMsg(pCxt, TDMT_MND_ALTER_USER, (FSerializeFunc)tSerializeSAlterUserReq, &alterReq);
}

static int32_t translateDropUser(STranslateContext* pCxt, SDropUserStmt* pStmt) {
  SDropUserReq dropReq = {0};
  strcpy(dropReq.user, pStmt->useName);

  return buildCmdMsg(pCxt, TDMT_MND_DROP_USER, (FSerializeFunc)tSerializeSDropUserReq, &dropReq);
}

static int32_t translateCreateDnode(STranslateContext* pCxt, SCreateDnodeStmt* pStmt) {
  SCreateDnodeReq createReq = {0};
  strcpy(createReq.fqdn, pStmt->fqdn);
  createReq.port = pStmt->port;

  return buildCmdMsg(pCxt, TDMT_MND_CREATE_DNODE, (FSerializeFunc)tSerializeSCreateDnodeReq, &createReq);
}

static int32_t translateDropDnode(STranslateContext* pCxt, SDropDnodeStmt* pStmt) {
  SDropDnodeReq dropReq = {0};
  dropReq.dnodeId = pStmt->dnodeId;
  strcpy(dropReq.fqdn, pStmt->fqdn);
  dropReq.port = pStmt->port;

  return buildCmdMsg(pCxt, TDMT_MND_DROP_DNODE, (FSerializeFunc)tSerializeSDropDnodeReq, &dropReq);
}

static int32_t translateAlterDnode(STranslateContext* pCxt, SAlterDnodeStmt* pStmt) {
  SMCfgDnodeReq cfgReq = {0};
  cfgReq.dnodeId = pStmt->dnodeId;
  strcpy(cfgReq.config, pStmt->config);
  strcpy(cfgReq.value, pStmt->value);

  return buildCmdMsg(pCxt, TDMT_MND_CONFIG_DNODE, (FSerializeFunc)tSerializeSMCfgDnodeReq, &cfgReq);
}

static int32_t nodeTypeToShowType(ENodeType nt) {
  switch (nt) {
    case QUERY_NODE_SHOW_CONNECTIONS_STMT:
      return TSDB_MGMT_TABLE_CONNS;
    case QUERY_NODE_SHOW_LICENCE_STMT:
      return TSDB_MGMT_TABLE_GRANTS;
    case QUERY_NODE_SHOW_QUERIES_STMT:
      return TSDB_MGMT_TABLE_QUERIES;
    case QUERY_NODE_SHOW_VARIABLE_STMT:
      return TSDB_MGMT_TABLE_CONFIGS;
    default:
      break;
  }
  return 0;
}

static int32_t translateShow(STranslateContext* pCxt, SShowStmt* pStmt) {
  SShowReq showReq = {.type = nodeTypeToShowType(nodeType(pStmt))};
  return buildCmdMsg(pCxt, TDMT_MND_SHOW, (FSerializeFunc)tSerializeSShowReq, &showReq);
}

static int32_t getSmaIndexDstVgId(STranslateContext* pCxt, char* pTableName, int32_t* pVgId) {
  SVgroupInfo vg = {0};
  int32_t     code = getTableHashVgroup(pCxt, pCxt->pParseCxt->db, pTableName, &vg);
  if (TSDB_CODE_SUCCESS == code) {
    *pVgId = vg.vgId;
  }
  return code;
}

static int32_t getSmaIndexSql(STranslateContext* pCxt, char** pSql, int32_t* pLen) {
  *pSql = strdup(pCxt->pParseCxt->pSql);
  if (NULL == *pSql) {
    return TSDB_CODE_OUT_OF_MEMORY;
  }
  *pLen = pCxt->pParseCxt->sqlLen + 1;
  return TSDB_CODE_SUCCESS;
}

static int32_t buildSampleAstInfoByIndex(STranslateContext* pCxt, SCreateIndexStmt* pStmt, SSampleAstInfo* pInfo) {
  pInfo->pDbName = pCxt->pParseCxt->db;
  pInfo->pTableName = pStmt->tableName;
  pInfo->pFuncs = nodesCloneList(pStmt->pOptions->pFuncs);
  pInfo->pInterval = nodesCloneNode(pStmt->pOptions->pInterval);
  pInfo->pOffset = nodesCloneNode(pStmt->pOptions->pOffset);
  pInfo->pSliding = nodesCloneNode(pStmt->pOptions->pSliding);
  if (NULL == pInfo->pFuncs || NULL == pInfo->pInterval ||
      (NULL != pStmt->pOptions->pOffset && NULL == pInfo->pOffset) ||
      (NULL != pStmt->pOptions->pSliding && NULL == pInfo->pSliding)) {
    return TSDB_CODE_OUT_OF_MEMORY;
  }
  return TSDB_CODE_SUCCESS;
}

static int32_t getSmaIndexAst(STranslateContext* pCxt, SCreateIndexStmt* pStmt, char** pAst, int32_t* pLen,
                              char** pExpr, int32_t* pExprLen) {
  SSampleAstInfo info = {0};
  int32_t        code = buildSampleAstInfoByIndex(pCxt, pStmt, &info);
  if (TSDB_CODE_SUCCESS == code) {
    code = buildSampleAst(pCxt, &info, pAst, pLen, pExpr, pExprLen);
  }
  clearSampleAstInfo(&info);
  return code;
}

static int32_t buildCreateSmaReq(STranslateContext* pCxt, SCreateIndexStmt* pStmt, SMCreateSmaReq* pReq) {
  SName name;
  tNameExtractFullName(toName(pCxt->pParseCxt->acctId, pCxt->pParseCxt->db, pStmt->indexName, &name), pReq->name);
  strcpy(name.tname, pStmt->tableName);
  name.tname[strlen(pStmt->tableName)] = '\0';
  tNameExtractFullName(&name, pReq->stb);
  pReq->igExists = pStmt->ignoreExists;
  pReq->interval = ((SValueNode*)pStmt->pOptions->pInterval)->datum.i;
  pReq->intervalUnit = ((SValueNode*)pStmt->pOptions->pInterval)->unit;
  pReq->offset = (NULL != pStmt->pOptions->pOffset ? ((SValueNode*)pStmt->pOptions->pOffset)->datum.i : 0);
  pReq->sliding =
      (NULL != pStmt->pOptions->pSliding ? ((SValueNode*)pStmt->pOptions->pSliding)->datum.i : pReq->interval);
  pReq->slidingUnit =
      (NULL != pStmt->pOptions->pSliding ? ((SValueNode*)pStmt->pOptions->pSliding)->unit : pReq->intervalUnit);

  int32_t code = getSmaIndexDstVgId(pCxt, pStmt->tableName, &pReq->dstVgId);
  if (TSDB_CODE_SUCCESS == code) {
    code = getSmaIndexSql(pCxt, &pReq->sql, &pReq->sqlLen);
  }
  if (TSDB_CODE_SUCCESS == code) {
    code = getSmaIndexAst(pCxt, pStmt, &pReq->ast, &pReq->astLen, &pReq->expr, &pReq->exprLen);
  }

  return code;
}

static int32_t translateCreateSmaIndex(STranslateContext* pCxt, SCreateIndexStmt* pStmt) {
  if (DEAL_RES_ERROR == translateValue(pCxt, (SValueNode*)pStmt->pOptions->pInterval) ||
      (NULL != pStmt->pOptions->pOffset &&
       DEAL_RES_ERROR == translateValue(pCxt, (SValueNode*)pStmt->pOptions->pOffset)) ||
      (NULL != pStmt->pOptions->pSliding &&
       DEAL_RES_ERROR == translateValue(pCxt, (SValueNode*)pStmt->pOptions->pSliding))) {
    return pCxt->errCode;
  }

  SMCreateSmaReq createSmaReq = {0};
  int32_t        code = buildCreateSmaReq(pCxt, pStmt, &createSmaReq);
  if (TSDB_CODE_SUCCESS == code) {
    code = buildCmdMsg(pCxt, TDMT_MND_CREATE_SMA, (FSerializeFunc)tSerializeSMCreateSmaReq, &createSmaReq);
  }
  tFreeSMCreateSmaReq(&createSmaReq);
  return code;
}

static int32_t buildCreateFullTextReq(STranslateContext* pCxt, SCreateIndexStmt* pStmt, SMCreateFullTextReq* pReq) {
  // impl later
  return 0;
}

static int32_t translateCreateFullTextIndex(STranslateContext* pCxt, SCreateIndexStmt* pStmt) {
  SMCreateFullTextReq createFTReq = {0};
  int32_t             code = buildCreateFullTextReq(pCxt, pStmt, &createFTReq);
  if (TSDB_CODE_SUCCESS == code) {
    code = buildCmdMsg(pCxt, TDMT_MND_CREATE_INDEX, (FSerializeFunc)tSerializeSMCreateFullTextReq, &createFTReq);
  }
  tFreeSMCreateFullTextReq(&createFTReq);
  return code;
}

static int32_t translateCreateIndex(STranslateContext* pCxt, SCreateIndexStmt* pStmt) {
  if (INDEX_TYPE_SMA == pStmt->indexType) {
    return translateCreateSmaIndex(pCxt, pStmt);
  } else if (INDEX_TYPE_FULLTEXT == pStmt->indexType) {
    return translateCreateFullTextIndex(pCxt, pStmt);
  }
  return TSDB_CODE_FAILED;
}

static int32_t translateDropIndex(STranslateContext* pCxt, SDropIndexStmt* pStmt) {
  SEncoder      encoder = {0};
  int32_t       contLen = 0;
  SVDropTSmaReq dropSmaReq = {0};
  strcpy(dropSmaReq.indexName, pStmt->indexName);

  pCxt->pCmdMsg = taosMemoryMalloc(sizeof(SCmdMsgInfo));
  if (NULL == pCxt->pCmdMsg) {
    return TSDB_CODE_OUT_OF_MEMORY;
  }

  int32_t ret = 0;
  tEncodeSize(tEncodeSVDropTSmaReq, &dropSmaReq, contLen, ret);
  if (ret < 0) {
    return TSDB_CODE_OUT_OF_MEMORY;
  }

  pCxt->pCmdMsg->epSet = pCxt->pParseCxt->mgmtEpSet;
  pCxt->pCmdMsg->msgType = TDMT_VND_DROP_SMA;
  pCxt->pCmdMsg->msgLen = contLen;
  pCxt->pCmdMsg->pMsg = taosMemoryMalloc(pCxt->pCmdMsg->msgLen);
  if (NULL == pCxt->pCmdMsg->pMsg) {
    return TSDB_CODE_OUT_OF_MEMORY;
  }
  void* pBuf = pCxt->pCmdMsg->pMsg;
  if (tEncodeSVDropTSmaReq(&encoder, &dropSmaReq) < 0) {
    tEncoderClear(&encoder);
    return TSDB_CODE_OUT_OF_MEMORY;
  }
  tEncoderClear(&encoder);
  return TSDB_CODE_SUCCESS;
}

static int16_t getCreateComponentNodeMsgType(ENodeType type) {
  switch (type) {
    case QUERY_NODE_CREATE_QNODE_STMT:
      return TDMT_MND_CREATE_QNODE;
    case QUERY_NODE_CREATE_BNODE_STMT:
      return TDMT_MND_CREATE_BNODE;
    case QUERY_NODE_CREATE_SNODE_STMT:
      return TDMT_MND_CREATE_SNODE;
    case QUERY_NODE_CREATE_MNODE_STMT:
      return TDMT_MND_CREATE_MNODE;
    default:
      break;
  }
  return -1;
}

static int32_t translateCreateComponentNode(STranslateContext* pCxt, SCreateComponentNodeStmt* pStmt) {
  SMCreateQnodeReq createReq = {.dnodeId = pStmt->dnodeId};
  return buildCmdMsg(pCxt, getCreateComponentNodeMsgType(nodeType(pStmt)),
                     (FSerializeFunc)tSerializeSCreateDropMQSBNodeReq, &createReq);
}

static int16_t getDropComponentNodeMsgType(ENodeType type) {
  switch (type) {
    case QUERY_NODE_DROP_QNODE_STMT:
      return TDMT_MND_DROP_QNODE;
    case QUERY_NODE_DROP_BNODE_STMT:
      return TDMT_MND_DROP_BNODE;
    case QUERY_NODE_DROP_SNODE_STMT:
      return TDMT_MND_DROP_SNODE;
    case QUERY_NODE_DROP_MNODE_STMT:
      return TDMT_MND_DROP_MNODE;
    default:
      break;
  }
  return -1;
}

static int32_t translateDropComponentNode(STranslateContext* pCxt, SDropComponentNodeStmt* pStmt) {
  SDDropQnodeReq dropReq = {.dnodeId = pStmt->dnodeId};
  return buildCmdMsg(pCxt, getDropComponentNodeMsgType(nodeType(pStmt)),
                     (FSerializeFunc)tSerializeSCreateDropMQSBNodeReq, &dropReq);
}

static int32_t buildCreateTopicReq(STranslateContext* pCxt, SCreateTopicStmt* pStmt, SCMCreateTopicReq* pReq) {
  SName name;
  tNameSetDbName(&name, pCxt->pParseCxt->acctId, pStmt->topicName, strlen(pStmt->topicName));
  tNameGetFullDbName(&name, pReq->name);
  pReq->igExists = pStmt->ignoreExists;

  pReq->sql = strdup(pCxt->pParseCxt->pSql);
  if (NULL == pReq->sql) {
    return TSDB_CODE_OUT_OF_MEMORY;
  }

  int32_t code = TSDB_CODE_SUCCESS;

  if ('\0' != pStmt->subSTbName[0]) {
    pReq->subType = TOPIC_SUB_TYPE__TABLE;
    toName(pCxt->pParseCxt->acctId, pStmt->subDbName, pStmt->subSTbName, &name);
    tNameGetFullDbName(&name, pReq->subDbName);
    tNameExtractFullName(&name, pReq->subStbName);
  } else if ('\0' != pStmt->subDbName[0]) {
    pReq->subType = TOPIC_SUB_TYPE__DB;
    tNameSetDbName(&name, pCxt->pParseCxt->acctId, pStmt->subDbName, strlen(pStmt->subDbName));
    tNameGetFullDbName(&name, pReq->subDbName);
  } else {
    pReq->subType = TOPIC_SUB_TYPE__COLUMN;
    char* dbName = ((SRealTableNode*)(((SSelectStmt*)pStmt->pQuery)->pFromTable))->table.dbName;
    tNameSetDbName(&name, pCxt->pParseCxt->acctId, dbName, strlen(dbName));
    tNameGetFullDbName(&name, pReq->subDbName);
    pCxt->pParseCxt->topicQuery = true;
    code = translateQuery(pCxt, pStmt->pQuery);
    if (TSDB_CODE_SUCCESS == code) {
      code = nodesNodeToString(pStmt->pQuery, false, &pReq->ast, NULL);
    }
  }

  return code;
}

static int32_t checkCreateTopic(STranslateContext* pCxt, SCreateTopicStmt* pStmt) {
  if (NULL == pStmt->pQuery) {
    return TSDB_CODE_SUCCESS;
  }

  if (QUERY_NODE_SELECT_STMT == nodeType(pStmt->pQuery)) {
    SSelectStmt* pSelect = (SSelectStmt*)pStmt->pQuery;
    if (!pSelect->isDistinct && QUERY_NODE_REAL_TABLE == nodeType(pSelect->pFromTable) &&
        NULL == pSelect->pGroupByList && NULL == pSelect->pLimit && NULL == pSelect->pSlimit &&
        NULL == pSelect->pOrderByList && NULL == pSelect->pPartitionByList) {
      return TSDB_CODE_SUCCESS;
    }
  }

  return generateSyntaxErrMsg(&pCxt->msgBuf, TSDB_CODE_PAR_INVALID_TOPIC_QUERY);
}

static int32_t translateCreateTopic(STranslateContext* pCxt, SCreateTopicStmt* pStmt) {
  SCMCreateTopicReq createReq = {0};
  int32_t           code = checkCreateTopic(pCxt, pStmt);
  if (TSDB_CODE_SUCCESS == code) {
    code = buildCreateTopicReq(pCxt, pStmt, &createReq);
  }
  if (TSDB_CODE_SUCCESS == code) {
    code = buildCmdMsg(pCxt, TDMT_MND_CREATE_TOPIC, (FSerializeFunc)tSerializeSCMCreateTopicReq, &createReq);
  }
  tFreeSCMCreateTopicReq(&createReq);
  return code;
}

static int32_t translateDropTopic(STranslateContext* pCxt, SDropTopicStmt* pStmt) {
  SMDropTopicReq dropReq = {0};

  SName name;
  tNameSetDbName(&name, pCxt->pParseCxt->acctId, pStmt->topicName, strlen(pStmt->topicName));
  tNameGetFullDbName(&name, dropReq.name);
  dropReq.igNotExists = pStmt->ignoreNotExists;

  return buildCmdMsg(pCxt, TDMT_MND_DROP_TOPIC, (FSerializeFunc)tSerializeSMDropTopicReq, &dropReq);
}

static int32_t translateDropCGroup(STranslateContext* pCxt, SDropCGroupStmt* pStmt) {
  SMDropCgroupReq dropReq = {0};

  SName name;
  tNameSetDbName(&name, pCxt->pParseCxt->acctId, pStmt->topicName, strlen(pStmt->topicName));
  tNameGetFullDbName(&name, dropReq.topic);
  dropReq.igNotExists = pStmt->ignoreNotExists;
  strcpy(dropReq.cgroup, pStmt->cgroup);

  return buildCmdMsg(pCxt, TDMT_MND_MQ_DROP_CGROUP, (FSerializeFunc)tSerializeSMDropCgroupReq, &dropReq);
}

static int32_t translateAlterLocal(STranslateContext* pCxt, SAlterLocalStmt* pStmt) {
  // todo
  return TSDB_CODE_SUCCESS;
}

static int32_t translateExplain(STranslateContext* pCxt, SExplainStmt* pStmt) {
  if (pStmt->analyze) {
    pCxt->pExplainOpt = pStmt->pOptions;
  }
  return translateQuery(pCxt, pStmt->pQuery);
}

static int32_t translateDescribe(STranslateContext* pCxt, SDescribeStmt* pStmt) {
  return refreshGetTableMeta(pCxt, pStmt->dbName, pStmt->tableName, &pStmt->pMeta);
}

static int32_t translateKillConnection(STranslateContext* pCxt, SKillStmt* pStmt) {
  SKillConnReq killReq = {0};
  killReq.connId = pStmt->targetId;
  return buildCmdMsg(pCxt, TDMT_MND_KILL_CONN, (FSerializeFunc)tSerializeSKillQueryReq, &killReq);
}

static int32_t translateKillQuery(STranslateContext* pCxt, SKillStmt* pStmt) {
  SKillQueryReq killReq = {0};
  killReq.queryId = pStmt->targetId;
  return buildCmdMsg(pCxt, TDMT_MND_KILL_QUERY, (FSerializeFunc)tSerializeSKillQueryReq, &killReq);
}

static int32_t translateKillTransaction(STranslateContext* pCxt, SKillStmt* pStmt) {
  SKillTransReq killReq = {0};
  killReq.transId = pStmt->targetId;
  return buildCmdMsg(pCxt, TDMT_MND_KILL_TRANS, (FSerializeFunc)tSerializeSKillTransReq, &killReq);
}

static int32_t checkCreateStream(STranslateContext* pCxt, SCreateStreamStmt* pStmt) {
  if (NULL != pStmt->pOptions->pWatermark &&
      (DEAL_RES_ERROR == translateValue(pCxt, (SValueNode*)pStmt->pOptions->pWatermark))) {
    return pCxt->errCode;
  }

  if (NULL != pStmt->pOptions->pDelay &&
      (DEAL_RES_ERROR == translateValue(pCxt, (SValueNode*)pStmt->pOptions->pDelay))) {
    return pCxt->errCode;
  }

  if (NULL == pStmt->pQuery) {
    return TSDB_CODE_SUCCESS;
  }

  if (QUERY_NODE_SELECT_STMT == nodeType(pStmt->pQuery)) {
    SSelectStmt* pSelect = (SSelectStmt*)pStmt->pQuery;
    if (QUERY_NODE_REAL_TABLE == nodeType(pSelect->pFromTable)) {
      return TSDB_CODE_SUCCESS;
    }
  }

  return generateSyntaxErrMsg(&pCxt->msgBuf, TSDB_CODE_PAR_INVALID_STREAM_QUERY);
}

static void getSourceDatabase(SNode* pStmt, int32_t acctId, char* pDbFName) {
  SName name = {.type = TSDB_DB_NAME_T, .acctId = acctId};
  strcpy(name.dbname, ((SRealTableNode*)(((SSelectStmt*)pStmt)->pFromTable))->table.dbName);
  tNameGetFullDbName(&name, pDbFName);
}

static int32_t buildCreateStreamReq(STranslateContext* pCxt, SCreateStreamStmt* pStmt, SCMCreateStreamReq* pReq) {
  pReq->igExists = pStmt->ignoreExists;

  SName name;
  tNameSetDbName(&name, pCxt->pParseCxt->acctId, pStmt->streamName, strlen(pStmt->streamName));
  tNameGetFullDbName(&name, pReq->name);

  if ('\0' != pStmt->targetTabName[0]) {
    strcpy(name.dbname, pStmt->targetDbName);
    strcpy(name.tname, pStmt->targetTabName);
    tNameExtractFullName(&name, pReq->targetStbFullName);
  }

  pCxt->createStream = true;
  int32_t code = translateQuery(pCxt, pStmt->pQuery);
  if (TSDB_CODE_SUCCESS == code) {
    getSourceDatabase(pStmt->pQuery, pCxt->pParseCxt->acctId, pReq->sourceDB);
    code = nodesNodeToString(pStmt->pQuery, false, &pReq->ast, NULL);
  }

  if (TSDB_CODE_SUCCESS == code) {
    pReq->sql = strdup(pCxt->pParseCxt->pSql);
    if (NULL == pReq->sql) {
      code = TSDB_CODE_OUT_OF_MEMORY;
    }
  }

  if (TSDB_CODE_SUCCESS == code) {
    pReq->triggerType = pStmt->pOptions->triggerType;
    pReq->maxDelay = (NULL != pStmt->pOptions->pDelay ? ((SValueNode*)pStmt->pOptions->pDelay)->datum.i : 0);
    pReq->watermark = (NULL != pStmt->pOptions->pWatermark ? ((SValueNode*)pStmt->pOptions->pWatermark)->datum.i : 0);
  }

  return code;
}

static int32_t translateCreateStream(STranslateContext* pCxt, SCreateStreamStmt* pStmt) {
  SCMCreateStreamReq createReq = {0};

  int32_t code = checkCreateStream(pCxt, pStmt);
  if (TSDB_CODE_SUCCESS == code) {
    code = buildCreateStreamReq(pCxt, pStmt, &createReq);
  }
  if (TSDB_CODE_SUCCESS == code) {
    code = buildCmdMsg(pCxt, TDMT_MND_CREATE_STREAM, (FSerializeFunc)tSerializeSCMCreateStreamReq, &createReq);
  }

  tFreeSCMCreateStreamReq(&createReq);
  return code;
}

static int32_t translateDropStream(STranslateContext* pCxt, SDropStreamStmt* pStmt) {
  // todo
  return TSDB_CODE_SUCCESS;
}

static int32_t readFromFile(char* pName, int32_t* len, char** buf) {
  int64_t filesize = 0;
  if (taosStatFile(pName, &filesize, NULL) < 0) {
    return TAOS_SYSTEM_ERROR(errno);
  }

  *len = filesize;

  if (*len <= 0) {
    return TSDB_CODE_TSC_FILE_EMPTY;
  }

  *buf = taosMemoryCalloc(1, *len);
  if (*buf == NULL) {
    return TSDB_CODE_OUT_OF_MEMORY;
  }

  TdFilePtr tfile = taosOpenFile(pName, O_RDONLY | O_BINARY);
  if (NULL == tfile) {
    taosMemoryFreeClear(*buf);
    return TAOS_SYSTEM_ERROR(errno);
  }

  int64_t s = taosReadFile(tfile, *buf, *len);
  if (s != *len) {
    taosCloseFile(&tfile);
    taosMemoryFreeClear(*buf);
    return TSDB_CODE_TSC_APP_ERROR;
  }
  taosCloseFile(&tfile);
  return TSDB_CODE_SUCCESS;
}

static int32_t translateCreateFunction(STranslateContext* pCxt, SCreateFunctionStmt* pStmt) {
  if (fmIsBuiltinFunc(pStmt->funcName)) {
    return generateSyntaxErrMsg(&pCxt->msgBuf, TSDB_CODE_PAR_INVALID_FUNCTION_NAME);
  }
  SCreateFuncReq req = {0};
  strcpy(req.name, pStmt->funcName);
  req.igExists = pStmt->ignoreExists;
  req.funcType = pStmt->isAgg ? TSDB_FUNC_TYPE_AGGREGATE : TSDB_FUNC_TYPE_SCALAR;
  req.scriptType = TSDB_FUNC_SCRIPT_BIN_LIB;
  req.outputType = pStmt->outputDt.type;
  req.outputLen = pStmt->outputDt.bytes;
  req.bufSize = pStmt->bufSize;
  int32_t code = readFromFile(pStmt->libraryPath, &req.codeLen, &req.pCode);
  if (TSDB_CODE_SUCCESS == code) {
    code = buildCmdMsg(pCxt, TDMT_MND_CREATE_FUNC, (FSerializeFunc)tSerializeSCreateFuncReq, &req);
  }
  return code;
}

static int32_t translateDropFunction(STranslateContext* pCxt, SDropFunctionStmt* pStmt) {
  SDropFuncReq req = {0};
  strcpy(req.name, pStmt->funcName);
  req.igNotExists = pStmt->ignoreNotExists;
  return buildCmdMsg(pCxt, TDMT_MND_DROP_FUNC, (FSerializeFunc)tSerializeSDropFuncReq, &req);
}

static int32_t translateGrant(STranslateContext* pCxt, SGrantStmt* pStmt) {
  SAlterUserReq req = {0};
  if (PRIVILEGE_TYPE_TEST_MASK(pStmt->privileges, PRIVILEGE_TYPE_ALL) ||
      (PRIVILEGE_TYPE_TEST_MASK(pStmt->privileges, PRIVILEGE_TYPE_READ) &&
       PRIVILEGE_TYPE_TEST_MASK(pStmt->privileges, PRIVILEGE_TYPE_WRITE))) {
    req.alterType = TSDB_ALTER_USER_ADD_ALL_DB;
  } else if (PRIVILEGE_TYPE_TEST_MASK(pStmt->privileges, PRIVILEGE_TYPE_READ)) {
    req.alterType = TSDB_ALTER_USER_ADD_READ_DB;
  } else if (PRIVILEGE_TYPE_TEST_MASK(pStmt->privileges, PRIVILEGE_TYPE_WRITE)) {
    req.alterType = TSDB_ALTER_USER_ADD_WRITE_DB;
  }
  strcpy(req.user, pStmt->userName);
  sprintf(req.dbname, "%d.%s", pCxt->pParseCxt->acctId, pStmt->dbName);
  return buildCmdMsg(pCxt, TDMT_MND_ALTER_USER, (FSerializeFunc)tSerializeSAlterUserReq, &req);
}

static int32_t translateRevoke(STranslateContext* pCxt, SRevokeStmt* pStmt) {
  SAlterUserReq req = {0};
  if (PRIVILEGE_TYPE_TEST_MASK(pStmt->privileges, PRIVILEGE_TYPE_ALL) ||
      (PRIVILEGE_TYPE_TEST_MASK(pStmt->privileges, PRIVILEGE_TYPE_READ) &&
       PRIVILEGE_TYPE_TEST_MASK(pStmt->privileges, PRIVILEGE_TYPE_WRITE))) {
    req.alterType = TSDB_ALTER_USER_REMOVE_ALL_DB;
  } else if (PRIVILEGE_TYPE_TEST_MASK(pStmt->privileges, PRIVILEGE_TYPE_READ)) {
    req.alterType = TSDB_ALTER_USER_REMOVE_READ_DB;
  } else if (PRIVILEGE_TYPE_TEST_MASK(pStmt->privileges, PRIVILEGE_TYPE_WRITE)) {
    req.alterType = TSDB_ALTER_USER_REMOVE_WRITE_DB;
  }
  strcpy(req.user, pStmt->userName);
  sprintf(req.dbname, "%d.%s", pCxt->pParseCxt->acctId, pStmt->dbName);
  return buildCmdMsg(pCxt, TDMT_MND_ALTER_USER, (FSerializeFunc)tSerializeSAlterUserReq, &req);
}

static int32_t translateBalanceVgroup(STranslateContext* pCxt, SBalanceVgroupStmt* pStmt) {
  SBalanceVgroupReq req = {0};
  return buildCmdMsg(pCxt, TDMT_MND_BALANCE_VGROUP, (FSerializeFunc)tSerializeSBalanceVgroupReq, &req);
}

static int32_t translateMergeVgroup(STranslateContext* pCxt, SMergeVgroupStmt* pStmt) {
  SMergeVgroupReq req = {.vgId1 = pStmt->vgId1, .vgId2 = pStmt->vgId2};
  return buildCmdMsg(pCxt, TDMT_MND_MERGE_VGROUP, (FSerializeFunc)tSerializeSMergeVgroupReq, &req);
}

static int32_t checkDnodeIds(STranslateContext* pCxt, SRedistributeVgroupStmt* pStmt) {
  int32_t numOfDnodes = LIST_LENGTH(pStmt->pDnodes);
  if (numOfDnodes > 3 || numOfDnodes < 1) {
    return generateSyntaxErrMsg(&pCxt->msgBuf, TSDB_CODE_PAR_INVALID_REDISTRIBUTE_VG);
  }

  SNode* pNode = NULL;
  FOREACH(pNode, pStmt->pDnodes) {
    SValueNode* pVal = (SValueNode*)pNode;
    if (DEAL_RES_ERROR == translateValue(pCxt, pVal)) {
      return pCxt->errCode;
    }
  }

  pStmt->dnodeId1 = getBigintFromValueNode((SValueNode*)nodesListGetNode(pStmt->pDnodes, 0));
  pStmt->dnodeId2 = -1;
  pStmt->dnodeId3 = -1;
  if (numOfDnodes > 1) {
    pStmt->dnodeId2 = getBigintFromValueNode((SValueNode*)nodesListGetNode(pStmt->pDnodes, 1));
  }
  if (numOfDnodes > 2) {
    pStmt->dnodeId3 = getBigintFromValueNode((SValueNode*)nodesListGetNode(pStmt->pDnodes, 2));
  }

  return TSDB_CODE_SUCCESS;
}

static int32_t translateRedistributeVgroup(STranslateContext* pCxt, SRedistributeVgroupStmt* pStmt) {
  SRedistributeVgroupReq req = {.vgId = pStmt->vgId};
  int32_t                code = checkDnodeIds(pCxt, pStmt);
  if (TSDB_CODE_SUCCESS == code) {
    req.dnodeId1 = pStmt->dnodeId1;
    req.dnodeId2 = pStmt->dnodeId2;
    req.dnodeId3 = pStmt->dnodeId3;
    code = buildCmdMsg(pCxt, TDMT_MND_REDISTRIBUTE_VGROUP, (FSerializeFunc)tSerializeSRedistributeVgroupReq, &req);
  }
  return code;
}

static int32_t translateSplitVgroup(STranslateContext* pCxt, SSplitVgroupStmt* pStmt) {
  SSplitVgroupReq req = {.vgId = pStmt->vgId};
  return buildCmdMsg(pCxt, TDMT_MND_SPLIT_VGROUP, (FSerializeFunc)tSerializeSSplitVgroupReq, &req);
}

static int32_t translateQuery(STranslateContext* pCxt, SNode* pNode) {
  int32_t code = TSDB_CODE_SUCCESS;
  switch (nodeType(pNode)) {
    case QUERY_NODE_SELECT_STMT:
      code = translateSelect(pCxt, (SSelectStmt*)pNode);
      break;
    case QUERY_NODE_SET_OPERATOR:
      code = translateSetOperator(pCxt, (SSetOperator*)pNode);
      break;
    case QUERY_NODE_DELETE_STMT:
      code = translateDelete(pCxt, (SDeleteStmt*)pNode);
      break;
    case QUERY_NODE_CREATE_DATABASE_STMT:
      code = translateCreateDatabase(pCxt, (SCreateDatabaseStmt*)pNode);
      break;
    case QUERY_NODE_DROP_DATABASE_STMT:
      code = translateDropDatabase(pCxt, (SDropDatabaseStmt*)pNode);
      break;
    case QUERY_NODE_ALTER_DATABASE_STMT:
      code = translateAlterDatabase(pCxt, (SAlterDatabaseStmt*)pNode);
      break;
    case QUERY_NODE_CREATE_TABLE_STMT:
      code = translateCreateSuperTable(pCxt, (SCreateTableStmt*)pNode);
      break;
    case QUERY_NODE_DROP_TABLE_STMT:
      code = translateDropTable(pCxt, (SDropTableStmt*)pNode);
      break;
    case QUERY_NODE_DROP_SUPER_TABLE_STMT:
      code = translateDropSuperTable(pCxt, (SDropSuperTableStmt*)pNode);
      break;
    case QUERY_NODE_ALTER_TABLE_STMT:
      code = translateAlterTable(pCxt, (SAlterTableStmt*)pNode);
      break;
    case QUERY_NODE_CREATE_USER_STMT:
      code = translateCreateUser(pCxt, (SCreateUserStmt*)pNode);
      break;
    case QUERY_NODE_ALTER_USER_STMT:
      code = translateAlterUser(pCxt, (SAlterUserStmt*)pNode);
      break;
    case QUERY_NODE_DROP_USER_STMT:
      code = translateDropUser(pCxt, (SDropUserStmt*)pNode);
      break;
    case QUERY_NODE_USE_DATABASE_STMT:
      code = translateUseDatabase(pCxt, (SUseDatabaseStmt*)pNode);
      break;
    case QUERY_NODE_CREATE_DNODE_STMT:
      code = translateCreateDnode(pCxt, (SCreateDnodeStmt*)pNode);
      break;
    case QUERY_NODE_DROP_DNODE_STMT:
      code = translateDropDnode(pCxt, (SDropDnodeStmt*)pNode);
      break;
    case QUERY_NODE_ALTER_DNODE_STMT:
      code = translateAlterDnode(pCxt, (SAlterDnodeStmt*)pNode);
      break;
    case QUERY_NODE_SHOW_CONNECTIONS_STMT:
    case QUERY_NODE_SHOW_QUERIES_STMT:
    case QUERY_NODE_SHOW_TOPICS_STMT:
    case QUERY_NODE_SHOW_VARIABLE_STMT:
      code = translateShow(pCxt, (SShowStmt*)pNode);
      break;
    case QUERY_NODE_CREATE_INDEX_STMT:
      code = translateCreateIndex(pCxt, (SCreateIndexStmt*)pNode);
      break;
    case QUERY_NODE_DROP_INDEX_STMT:
      code = translateDropIndex(pCxt, (SDropIndexStmt*)pNode);
      break;
    case QUERY_NODE_CREATE_QNODE_STMT:
    case QUERY_NODE_CREATE_BNODE_STMT:
    case QUERY_NODE_CREATE_SNODE_STMT:
    case QUERY_NODE_CREATE_MNODE_STMT:
      code = translateCreateComponentNode(pCxt, (SCreateComponentNodeStmt*)pNode);
      break;
    case QUERY_NODE_DROP_QNODE_STMT:
    case QUERY_NODE_DROP_BNODE_STMT:
    case QUERY_NODE_DROP_SNODE_STMT:
    case QUERY_NODE_DROP_MNODE_STMT:
      code = translateDropComponentNode(pCxt, (SDropComponentNodeStmt*)pNode);
      break;
    case QUERY_NODE_CREATE_TOPIC_STMT:
      code = translateCreateTopic(pCxt, (SCreateTopicStmt*)pNode);
      break;
    case QUERY_NODE_DROP_TOPIC_STMT:
      code = translateDropTopic(pCxt, (SDropTopicStmt*)pNode);
      break;
    case QUERY_NODE_DROP_CGROUP_STMT:
      code = translateDropCGroup(pCxt, (SDropCGroupStmt*)pNode);
      break;
    case QUERY_NODE_ALTER_LOCAL_STMT:
      code = translateAlterLocal(pCxt, (SAlterLocalStmt*)pNode);
      break;
    case QUERY_NODE_EXPLAIN_STMT:
      code = translateExplain(pCxt, (SExplainStmt*)pNode);
      break;
    case QUERY_NODE_DESCRIBE_STMT:
      code = translateDescribe(pCxt, (SDescribeStmt*)pNode);
      break;
    case QUERY_NODE_KILL_CONNECTION_STMT:
      code = translateKillConnection(pCxt, (SKillStmt*)pNode);
      break;
    case QUERY_NODE_KILL_QUERY_STMT:
      code = translateKillQuery(pCxt, (SKillStmt*)pNode);
      break;
    case QUERY_NODE_KILL_TRANSACTION_STMT:
      code = translateKillTransaction(pCxt, (SKillStmt*)pNode);
      break;
    case QUERY_NODE_CREATE_STREAM_STMT:
      code = translateCreateStream(pCxt, (SCreateStreamStmt*)pNode);
      break;
    case QUERY_NODE_DROP_STREAM_STMT:
      code = translateDropStream(pCxt, (SDropStreamStmt*)pNode);
      break;
    case QUERY_NODE_CREATE_FUNCTION_STMT:
      code = translateCreateFunction(pCxt, (SCreateFunctionStmt*)pNode);
      break;
    case QUERY_NODE_DROP_FUNCTION_STMT:
      code = translateDropFunction(pCxt, (SDropFunctionStmt*)pNode);
      break;
    case QUERY_NODE_GRANT_STMT:
      code = translateGrant(pCxt, (SGrantStmt*)pNode);
      break;
    case QUERY_NODE_REVOKE_STMT:
      code = translateRevoke(pCxt, (SRevokeStmt*)pNode);
      break;
    case QUERY_NODE_BALANCE_VGROUP_STMT:
      code = translateBalanceVgroup(pCxt, (SBalanceVgroupStmt*)pNode);
      break;
    case QUERY_NODE_MERGE_VGROUP_STMT:
      code = translateMergeVgroup(pCxt, (SMergeVgroupStmt*)pNode);
      break;
    case QUERY_NODE_REDISTRIBUTE_VGROUP_STMT:
      code = translateRedistributeVgroup(pCxt, (SRedistributeVgroupStmt*)pNode);
      break;
    case QUERY_NODE_SPLIT_VGROUP_STMT:
      code = translateSplitVgroup(pCxt, (SSplitVgroupStmt*)pNode);
      break;
    default:
      break;
  }
  return code;
}

static int32_t translateSubquery(STranslateContext* pCxt, SNode* pNode) {
  ++(pCxt->currLevel);
  ESqlClause   currClause = pCxt->currClause;
  SSelectStmt* pCurrStmt = pCxt->pCurrSelectStmt;
  int32_t      code = translateQuery(pCxt, pNode);
  --(pCxt->currLevel);
  pCxt->currClause = currClause;
  pCxt->pCurrSelectStmt = pCurrStmt;
  return code;
}

static int32_t extractQueryResultSchema(const SNodeList* pProjections, int32_t* numOfCols, SSchema** pSchema) {
  *numOfCols = LIST_LENGTH(pProjections);
  *pSchema = taosMemoryCalloc((*numOfCols), sizeof(SSchema));
  if (NULL == (*pSchema)) {
    return TSDB_CODE_OUT_OF_MEMORY;
  }

  SNode*  pNode;
  int32_t index = 0;
  FOREACH(pNode, pProjections) {
    SExprNode* pExpr = (SExprNode*)pNode;
    (*pSchema)[index].type = pExpr->resType.type;
    (*pSchema)[index].bytes = pExpr->resType.bytes;
    (*pSchema)[index].colId = index + 1;
    if ('\0' != pExpr->userAlias[0]) {
      strcpy((*pSchema)[index].name, pExpr->userAlias);
    } else {
      strcpy((*pSchema)[index].name, pExpr->aliasName);
    }
    index += 1;
  }

  return TSDB_CODE_SUCCESS;
}

static int8_t extractResultTsPrecision(const SSelectStmt* pSelect) { return pSelect->precision; }

static int32_t extractExplainResultSchema(int32_t* numOfCols, SSchema** pSchema) {
  *numOfCols = 1;
  *pSchema = taosMemoryCalloc((*numOfCols), sizeof(SSchema));
  if (NULL == (*pSchema)) {
    return TSDB_CODE_OUT_OF_MEMORY;
  }
  (*pSchema)[0].type = TSDB_DATA_TYPE_BINARY;
  (*pSchema)[0].bytes = TSDB_EXPLAIN_RESULT_ROW_SIZE;
  strcpy((*pSchema)[0].name, TSDB_EXPLAIN_RESULT_COLUMN_NAME);
  return TSDB_CODE_SUCCESS;
}

static int32_t extractDescribeResultSchema(int32_t* numOfCols, SSchema** pSchema) {
  *numOfCols = DESCRIBE_RESULT_COLS;
  *pSchema = taosMemoryCalloc((*numOfCols), sizeof(SSchema));
  if (NULL == (*pSchema)) {
    return TSDB_CODE_OUT_OF_MEMORY;
  }

  (*pSchema)[0].type = TSDB_DATA_TYPE_BINARY;
  (*pSchema)[0].bytes = DESCRIBE_RESULT_FIELD_LEN;
  strcpy((*pSchema)[0].name, "field");

  (*pSchema)[1].type = TSDB_DATA_TYPE_BINARY;
  (*pSchema)[1].bytes = DESCRIBE_RESULT_TYPE_LEN;
  strcpy((*pSchema)[1].name, "type");

  (*pSchema)[2].type = TSDB_DATA_TYPE_INT;
  (*pSchema)[2].bytes = tDataTypes[TSDB_DATA_TYPE_INT].bytes;
  strcpy((*pSchema)[2].name, "length");

  (*pSchema)[3].type = TSDB_DATA_TYPE_BINARY;
  (*pSchema)[3].bytes = DESCRIBE_RESULT_NOTE_LEN;
  strcpy((*pSchema)[3].name, "note");

  return TSDB_CODE_SUCCESS;
}

int32_t extractResultSchema(const SNode* pRoot, int32_t* numOfCols, SSchema** pSchema) {
  if (NULL == pRoot) {
    return TSDB_CODE_SUCCESS;
  }

  switch (nodeType(pRoot)) {
    case QUERY_NODE_SELECT_STMT:
    case QUERY_NODE_SET_OPERATOR:
      return extractQueryResultSchema(getProjectList(pRoot), numOfCols, pSchema);
    case QUERY_NODE_EXPLAIN_STMT:
      return extractExplainResultSchema(numOfCols, pSchema);
    case QUERY_NODE_DESCRIBE_STMT:
      return extractDescribeResultSchema(numOfCols, pSchema);
    default:
      break;
  }

  return TSDB_CODE_FAILED;
}

static const char* getSysDbName(ENodeType type) {
  switch (type) {
    case QUERY_NODE_SHOW_DATABASES_STMT:
    case QUERY_NODE_SHOW_TABLES_STMT:
    case QUERY_NODE_SHOW_STABLES_STMT:
    case QUERY_NODE_SHOW_USERS_STMT:
    case QUERY_NODE_SHOW_DNODES_STMT:
    case QUERY_NODE_SHOW_VGROUPS_STMT:
    case QUERY_NODE_SHOW_MNODES_STMT:
    case QUERY_NODE_SHOW_MODULES_STMT:
    case QUERY_NODE_SHOW_QNODES_STMT:
    case QUERY_NODE_SHOW_FUNCTIONS_STMT:
    case QUERY_NODE_SHOW_INDEXES_STMT:
    case QUERY_NODE_SHOW_BNODES_STMT:
    case QUERY_NODE_SHOW_SNODES_STMT:
    case QUERY_NODE_SHOW_LICENCE_STMT:
    case QUERY_NODE_SHOW_CLUSTER_STMT:
      return TSDB_INFORMATION_SCHEMA_DB;
    case QUERY_NODE_SHOW_CONNECTIONS_STMT:
    case QUERY_NODE_SHOW_QUERIES_STMT:
    case QUERY_NODE_SHOW_TOPICS_STMT:
    case QUERY_NODE_SHOW_STREAMS_STMT:
    case QUERY_NODE_SHOW_TRANSACTIONS_STMT:
      return TSDB_PERFORMANCE_SCHEMA_DB;
    default:
      break;
  }
  return NULL;
}

static const char* getSysTableName(ENodeType type) {
  switch (type) {
    case QUERY_NODE_SHOW_DATABASES_STMT:
      return TSDB_INS_TABLE_USER_DATABASES;
    case QUERY_NODE_SHOW_TABLES_STMT:
      return TSDB_INS_TABLE_USER_TABLES;
    case QUERY_NODE_SHOW_STABLES_STMT:
      return TSDB_INS_TABLE_USER_STABLES;
    case QUERY_NODE_SHOW_USERS_STMT:
      return TSDB_INS_TABLE_USER_USERS;
    case QUERY_NODE_SHOW_DNODES_STMT:
      return TSDB_INS_TABLE_DNODES;
    case QUERY_NODE_SHOW_VGROUPS_STMT:
      return TSDB_INS_TABLE_VGROUPS;
    case QUERY_NODE_SHOW_MNODES_STMT:
      return TSDB_INS_TABLE_MNODES;
    case QUERY_NODE_SHOW_MODULES_STMT:
      return TSDB_INS_TABLE_MODULES;
    case QUERY_NODE_SHOW_QNODES_STMT:
      return TSDB_INS_TABLE_QNODES;
    case QUERY_NODE_SHOW_FUNCTIONS_STMT:
      return TSDB_INS_TABLE_USER_FUNCTIONS;
    case QUERY_NODE_SHOW_INDEXES_STMT:
      return TSDB_INS_TABLE_USER_INDEXES;
    case QUERY_NODE_SHOW_STREAMS_STMT:
      return TSDB_PERFS_TABLE_STREAMS;
    case QUERY_NODE_SHOW_BNODES_STMT:
      return TSDB_INS_TABLE_BNODES;
    case QUERY_NODE_SHOW_SNODES_STMT:
      return TSDB_INS_TABLE_SNODES;
    case QUERY_NODE_SHOW_LICENCE_STMT:
      return TSDB_INS_TABLE_LICENCES;
    case QUERY_NODE_SHOW_CLUSTER_STMT:
      return TSDB_INS_TABLE_CLUSTER;
    case QUERY_NODE_SHOW_CONNECTIONS_STMT:
      return TSDB_PERFS_TABLE_CONNECTIONS;
    case QUERY_NODE_SHOW_QUERIES_STMT:
      return TSDB_PERFS_TABLE_QUERIES;
    case QUERY_NODE_SHOW_TOPICS_STMT:
      return TSDB_PERFS_TABLE_TOPICS;
    case QUERY_NODE_SHOW_TRANSACTIONS_STMT:
      return TSDB_PERFS_TABLE_TRANS;
    default:
      break;
  }
  return NULL;
}

static int32_t createSelectStmtForShow(ENodeType showType, SSelectStmt** pStmt) {
  SSelectStmt* pSelect = (SSelectStmt*)nodesMakeNode(QUERY_NODE_SELECT_STMT);
  if (NULL == pSelect) {
    return TSDB_CODE_OUT_OF_MEMORY;
  }
  sprintf(pSelect->stmtName, "%p", pSelect);

  SRealTableNode* pTable = (SRealTableNode*)nodesMakeNode(QUERY_NODE_REAL_TABLE);
  if (NULL == pTable) {
    nodesDestroyNode((SNode*)pSelect);
    return TSDB_CODE_OUT_OF_MEMORY;
  }
  strcpy(pTable->table.dbName, getSysDbName(showType));
  strcpy(pTable->table.tableName, getSysTableName(showType));
  strcpy(pTable->table.tableAlias, pTable->table.tableName);
  pSelect->pFromTable = (SNode*)pTable;

  *pStmt = pSelect;

  return TSDB_CODE_SUCCESS;
}

static int32_t createOperatorNode(EOperatorType opType, const char* pColName, SNode* pRight, SNode** pOp) {
  if (NULL == pRight) {
    return TSDB_CODE_SUCCESS;
  }

  SOperatorNode* pOper = (SOperatorNode*)nodesMakeNode(QUERY_NODE_OPERATOR);
  if (NULL == pOper) {
    return TSDB_CODE_OUT_OF_MEMORY;
  }

  pOper->opType = opType;
  pOper->pLeft = nodesMakeNode(QUERY_NODE_COLUMN);
  pOper->pRight = nodesCloneNode(pRight);
  if (NULL == pOper->pLeft || NULL == pOper->pRight) {
    nodesDestroyNode((SNode*)pOper);
    return TSDB_CODE_OUT_OF_MEMORY;
  }
  strcpy(((SColumnNode*)pOper->pLeft)->colName, pColName);

  *pOp = (SNode*)pOper;
  return TSDB_CODE_SUCCESS;
}

static const char* getTbNameColName(ENodeType type) {
  return (QUERY_NODE_SHOW_STABLES_STMT == type ? "stable_name" : "table_name");
}

static int32_t createLogicCondNode(SNode* pCond1, SNode* pCond2, SNode** pCond) {
  SLogicConditionNode* pCondition = (SLogicConditionNode*)nodesMakeNode(QUERY_NODE_LOGIC_CONDITION);
  if (NULL == pCondition) {
    return TSDB_CODE_OUT_OF_MEMORY;
  }
  pCondition->condType = LOGIC_COND_TYPE_AND;
  pCondition->pParameterList = nodesMakeList();
  if (NULL == pCondition->pParameterList) {
    nodesDestroyNode((SNode*)pCondition);
    return TSDB_CODE_OUT_OF_MEMORY;
  }
  if (TSDB_CODE_SUCCESS != nodesListAppend(pCondition->pParameterList, pCond1) ||
      TSDB_CODE_SUCCESS != nodesListAppend(pCondition->pParameterList, pCond2)) {
    nodesDestroyNode((SNode*)pCondition);
    return TSDB_CODE_OUT_OF_MEMORY;
  }

  *pCond = (SNode*)pCondition;
  return TSDB_CODE_SUCCESS;
}

static int32_t createShowCondition(const SShowStmt* pShow, SSelectStmt* pSelect) {
  SNode* pDbCond = NULL;
  SNode* pTbCond = NULL;
  if (TSDB_CODE_SUCCESS != createOperatorNode(OP_TYPE_EQUAL, "db_name", pShow->pDbName, &pDbCond) ||
      TSDB_CODE_SUCCESS !=
          createOperatorNode(OP_TYPE_LIKE, getTbNameColName(nodeType(pShow)), pShow->pTbNamePattern, &pTbCond)) {
    nodesDestroyNode(pDbCond);
    nodesDestroyNode(pTbCond);
    return TSDB_CODE_OUT_OF_MEMORY;
  }

  if (NULL != pDbCond && NULL != pTbCond) {
    if (TSDB_CODE_SUCCESS != createLogicCondNode(pDbCond, pTbCond, &pSelect->pWhere)) {
      nodesDestroyNode(pDbCond);
      nodesDestroyNode(pTbCond);
      return TSDB_CODE_OUT_OF_MEMORY;
    }
  } else {
    pSelect->pWhere = (NULL == pDbCond ? pTbCond : pDbCond);
  }

  if (NULL != pShow->pDbName) {
    strcpy(((SRealTableNode*)pSelect->pFromTable)->qualDbName, ((SValueNode*)pShow->pDbName)->literal);
  }

  return TSDB_CODE_SUCCESS;
}

static int32_t rewriteShow(STranslateContext* pCxt, SQuery* pQuery) {
  SSelectStmt* pStmt = NULL;
  int32_t      code = createSelectStmtForShow(nodeType(pQuery->pRoot), &pStmt);
  if (TSDB_CODE_SUCCESS == code) {
    code = createShowCondition((SShowStmt*)pQuery->pRoot, pStmt);
  }
  if (TSDB_CODE_SUCCESS == code) {
    pQuery->showRewrite = true;
    nodesDestroyNode(pQuery->pRoot);
    pQuery->pRoot = (SNode*)pStmt;
  }
  return code;
}

typedef struct SVgroupCreateTableBatch {
  SVCreateTbBatchReq req;
  SVgroupInfo        info;
  char               dbName[TSDB_DB_NAME_LEN];
} SVgroupCreateTableBatch;

static void destroyCreateTbReq(SVCreateTbReq* pReq) {
  taosMemoryFreeClear(pReq->name);
  taosMemoryFreeClear(pReq->ntb.schemaRow.pSchema);
}

static int32_t buildNormalTableBatchReq(int32_t acctId, const SCreateTableStmt* pStmt, const SVgroupInfo* pVgroupInfo,
                                        SVgroupCreateTableBatch* pBatch) {
  char  dbFName[TSDB_DB_FNAME_LEN] = {0};
  SName name = {.type = TSDB_DB_NAME_T, .acctId = acctId};
  strcpy(name.dbname, pStmt->dbName);
  tNameGetFullDbName(&name, dbFName);

  SVCreateTbReq req = {0};
  req.type = TD_NORMAL_TABLE;
  req.name = strdup(pStmt->tableName);
  req.ntb.schemaRow.nCols = LIST_LENGTH(pStmt->pCols);
  req.ntb.schemaRow.version = 1;
  req.ntb.schemaRow.pSchema = taosMemoryCalloc(req.ntb.schemaRow.nCols, sizeof(SSchema));
  if (NULL == req.name || NULL == req.ntb.schemaRow.pSchema) {
    destroyCreateTbReq(&req);
    return TSDB_CODE_OUT_OF_MEMORY;
  }
  if (pStmt->ignoreExists) {
    req.flags |= TD_CREATE_IF_NOT_EXISTS;
  }
  SNode*   pCol;
  col_id_t index = 0;
  FOREACH(pCol, pStmt->pCols) {
    toSchema((SColumnDefNode*)pCol, index + 1, req.ntb.schemaRow.pSchema + index);
    ++index;
  }
  pBatch->info = *pVgroupInfo;
  strcpy(pBatch->dbName, pStmt->dbName);
  pBatch->req.pArray = taosArrayInit(1, sizeof(struct SVCreateTbReq));
  if (NULL == pBatch->req.pArray) {
    destroyCreateTbReq(&req);
    return TSDB_CODE_OUT_OF_MEMORY;
  }
  taosArrayPush(pBatch->req.pArray, &req);

  return TSDB_CODE_SUCCESS;
}

static int32_t serializeVgroupCreateTableBatch(SVgroupCreateTableBatch* pTbBatch, SArray* pBufArray) {
  int      tlen;
  SEncoder coder = {0};

  int32_t ret = 0;
  tEncodeSize(tEncodeSVCreateTbBatchReq, &pTbBatch->req, tlen, ret);
  tlen += sizeof(SMsgHead);
  void* buf = taosMemoryMalloc(tlen);
  if (NULL == buf) {
    return TSDB_CODE_OUT_OF_MEMORY;
  }
  ((SMsgHead*)buf)->vgId = htonl(pTbBatch->info.vgId);
  ((SMsgHead*)buf)->contLen = htonl(tlen);
  void* pBuf = POINTER_SHIFT(buf, sizeof(SMsgHead));

  tEncoderInit(&coder, pBuf, tlen - sizeof(SMsgHead));
  tEncodeSVCreateTbBatchReq(&coder, &pTbBatch->req);
  tEncoderClear(&coder);

  SVgDataBlocks* pVgData = taosMemoryCalloc(1, sizeof(SVgDataBlocks));
  if (NULL == pVgData) {
    return TSDB_CODE_OUT_OF_MEMORY;
  }
  pVgData->vg = pTbBatch->info;
  pVgData->pData = buf;
  pVgData->size = tlen;
  pVgData->numOfTables = (int32_t)taosArrayGetSize(pTbBatch->req.pArray);
  taosArrayPush(pBufArray, &pVgData);

  return TSDB_CODE_SUCCESS;
}

static void destroyCreateTbReqBatch(SVgroupCreateTableBatch* pTbBatch) {
  size_t size = taosArrayGetSize(pTbBatch->req.pArray);
  for (int32_t i = 0; i < size; ++i) {
    SVCreateTbReq* pTableReq = taosArrayGet(pTbBatch->req.pArray, i);
    taosMemoryFreeClear(pTableReq->name);

    if (pTableReq->type == TSDB_NORMAL_TABLE) {
      taosMemoryFreeClear(pTableReq->ntb.schemaRow.pSchema);
    } else if (pTableReq->type == TSDB_CHILD_TABLE) {
      taosMemoryFreeClear(pTableReq->ctb.pTag);
    }
  }

  taosArrayDestroy(pTbBatch->req.pArray);
}

static int32_t rewriteToVnodeModifyOpStmt(SQuery* pQuery, SArray* pBufArray) {
  SVnodeModifOpStmt* pNewStmt = (SVnodeModifOpStmt*)nodesMakeNode(QUERY_NODE_VNODE_MODIF_STMT);
  if (pNewStmt == NULL) {
    return TSDB_CODE_OUT_OF_MEMORY;
  }
  pNewStmt->sqlNodeType = nodeType(pQuery->pRoot);
  pNewStmt->pDataBlocks = pBufArray;
  nodesDestroyNode(pQuery->pRoot);
  pQuery->pRoot = (SNode*)pNewStmt;
  return TSDB_CODE_SUCCESS;
}

static void destroyCreateTbReqArray(SArray* pArray) {
  size_t size = taosArrayGetSize(pArray);
  for (size_t i = 0; i < size; ++i) {
    SVgDataBlocks* pVg = taosArrayGetP(pArray, i);
    taosMemoryFreeClear(pVg->pData);
    taosMemoryFreeClear(pVg);
  }
  taosArrayDestroy(pArray);
}

static int32_t buildCreateTableDataBlock(int32_t acctId, const SCreateTableStmt* pStmt, const SVgroupInfo* pInfo,
                                         SArray** pBufArray) {
  *pBufArray = taosArrayInit(1, POINTER_BYTES);
  if (NULL == *pBufArray) {
    return TSDB_CODE_OUT_OF_MEMORY;
  }

  SVgroupCreateTableBatch tbatch = {0};
  int32_t                 code = buildNormalTableBatchReq(acctId, pStmt, pInfo, &tbatch);
  if (TSDB_CODE_SUCCESS == code) {
    code = serializeVgroupCreateTableBatch(&tbatch, *pBufArray);
  }

  destroyCreateTbReqBatch(&tbatch);
  if (TSDB_CODE_SUCCESS != code) {
    destroyCreateTbReqArray(*pBufArray);
  }
  return code;
}

static int32_t rewriteCreateTable(STranslateContext* pCxt, SQuery* pQuery) {
  SCreateTableStmt* pStmt = (SCreateTableStmt*)pQuery->pRoot;

  int32_t     code = checkCreateTable(pCxt, pStmt);
  SVgroupInfo info = {0};
  if (TSDB_CODE_SUCCESS == code) {
    code = getTableHashVgroup(pCxt, pStmt->dbName, pStmt->tableName, &info);
  }
  SArray* pBufArray = NULL;
  if (TSDB_CODE_SUCCESS == code) {
    code = buildCreateTableDataBlock(pCxt->pParseCxt->acctId, pStmt, &info, &pBufArray);
  }
  if (TSDB_CODE_SUCCESS == code) {
    code = rewriteToVnodeModifyOpStmt(pQuery, pBufArray);
    if (TSDB_CODE_SUCCESS != code) {
      destroyCreateTbReqArray(pBufArray);
    }
  }

  return code;
}

static void addCreateTbReqIntoVgroup(int32_t acctId, SHashObj* pVgroupHashmap, SCreateSubTableClause* pStmt,
                                     const STag* pTag, uint64_t suid, SVgroupInfo* pVgInfo) {
  char  dbFName[TSDB_DB_FNAME_LEN] = {0};
  SName name = {.type = TSDB_DB_NAME_T, .acctId = acctId};
  strcpy(name.dbname, pStmt->dbName);
  tNameGetFullDbName(&name, dbFName);

  struct SVCreateTbReq req = {0};
  req.type = TD_CHILD_TABLE;
  req.name = strdup(pStmt->tableName);
  req.ctb.suid = suid;
  req.ctb.pTag = (uint8_t*)pTag;
  if (pStmt->ignoreExists) {
    req.flags |= TD_CREATE_IF_NOT_EXISTS;
  }

  SVgroupCreateTableBatch* pTableBatch = taosHashGet(pVgroupHashmap, &pVgInfo->vgId, sizeof(pVgInfo->vgId));
  if (pTableBatch == NULL) {
    SVgroupCreateTableBatch tBatch = {0};
    tBatch.info = *pVgInfo;
    strcpy(tBatch.dbName, pStmt->dbName);

    tBatch.req.pArray = taosArrayInit(4, sizeof(struct SVCreateTbReq));
    taosArrayPush(tBatch.req.pArray, &req);

    taosHashPut(pVgroupHashmap, &pVgInfo->vgId, sizeof(pVgInfo->vgId), &tBatch, sizeof(tBatch));
  } else {  // add to the correct vgroup
    taosArrayPush(pTableBatch->req.pArray, &req);
  }
}

static int32_t createValueFromFunction(STranslateContext* pCxt, SFunctionNode* pFunc, SValueNode** pVal) {
  int32_t code = getFuncInfo(pCxt, pFunc);
  if (TSDB_CODE_SUCCESS == code) {
    code = scalarCalculateConstants((SNode*)pFunc, (SNode**)pVal);
  }
  return code;
}

static SDataType schemaToDataType(uint8_t precision, SSchema* pSchema) {
  SDataType dt = {.type = pSchema->type, .bytes = pSchema->bytes, .precision = precision, .scale = 0};
  return dt;
}

static int32_t translateTagVal(STranslateContext* pCxt, uint8_t precision, SSchema* pSchema, SNode* pNode,
                               SValueNode** pVal) {
  if (QUERY_NODE_FUNCTION == nodeType(pNode)) {
    return createValueFromFunction(pCxt, (SFunctionNode*)pNode, pVal);
  } else if (QUERY_NODE_VALUE == nodeType(pNode)) {
    return (DEAL_RES_ERROR == translateValueImpl(pCxt, (SValueNode*)pNode, schemaToDataType(precision, pSchema))
                ? pCxt->errCode
                : TSDB_CODE_SUCCESS);
  } else {
    return TSDB_CODE_FAILED;
  }
}

static int32_t buildKVRowForBindTags(STranslateContext* pCxt, SCreateSubTableClause* pStmt, STableMeta* pSuperTableMeta,
                                     STag** ppTag) {
  int32_t numOfTags = getNumOfTags(pSuperTableMeta);
  if (LIST_LENGTH(pStmt->pValsOfTags) != LIST_LENGTH(pStmt->pSpecificTags) ||
      numOfTags < LIST_LENGTH(pStmt->pValsOfTags)) {
    return generateSyntaxErrMsg(&pCxt->msgBuf, TSDB_CODE_PAR_TAGS_NOT_MATCHED);
  }

  SArray* pTagArray = taosArrayInit(LIST_LENGTH(pStmt->pValsOfTags), sizeof(STagVal));
  if (!pTagArray) {
    return generateSyntaxErrMsg(&pCxt->msgBuf, TSDB_CODE_TSC_OUT_OF_MEMORY);
  }
  int32_t  code = TSDB_CODE_SUCCESS;
  int16_t  nTags = 0, nBufPos = 0;
  SSchema* pTagSchema = getTableTagSchema(pSuperTableMeta);
  SNode *  pTag = NULL, *pNode = NULL;
  bool     isJson = false;
  FORBOTH(pTag, pStmt->pSpecificTags, pNode, pStmt->pValsOfTags) {
    SColumnNode* pCol = (SColumnNode*)pTag;
    SSchema*     pSchema = NULL;
    for (int32_t i = 0; i < numOfTags; ++i) {
      if (0 == strcmp(pCol->colName, pTagSchema[i].name)) {
        pSchema = pTagSchema + i;
        break;
      }
    }
    if (NULL == pSchema) {
      code = generateSyntaxErrMsg(&pCxt->msgBuf, TSDB_CODE_PAR_INVALID_TAG_NAME, pCol->colName);
      goto end;
    }
    SValueNode* pVal = NULL;
    code = translateTagVal(pCxt, pSuperTableMeta->tableInfo.precision, pSchema, pNode, &pVal);
    if (TSDB_CODE_SUCCESS != code) {
      goto end;
    }

    if (NULL == pVal) {
      pVal = (SValueNode*)pNode;
    } else {
      REPLACE_LIST2_NODE(pVal);
    }
    if (pTagSchema->type == TSDB_DATA_TYPE_JSON) {
      if (pVal->literal && strlen(pVal->literal) > (TSDB_MAX_JSON_TAG_LEN - VARSTR_HEADER_SIZE) / TSDB_NCHAR_SIZE) {
        code = buildSyntaxErrMsg(&pCxt->msgBuf, "json string too long than 4095", pVal->literal);
        goto end;
      }

      isJson = true;
      code = parseJsontoTagData(pVal->literal, pTagArray, ppTag, &pCxt->msgBuf);
      if (code != TSDB_CODE_SUCCESS) {
        goto end;
      }
    } else if (pVal->node.resType.type != TSDB_DATA_TYPE_NULL) {
      void*   nodeVal = nodesGetValueFromNode(pVal);
      STagVal val = {.cid = pTagSchema->colId, .type = pTagSchema->type};
      if (IS_VAR_DATA_TYPE(pTagSchema->type)) {
        val.pData = varDataVal(nodeVal);
        val.nData = varDataLen(nodeVal);
      } else {
        memcpy(&val.i64, nodeVal, pTagSchema->bytes);
      }
      taosArrayPush(pTagArray, &val);
    }
  }

  if (!isJson) code = tTagNew(pTagArray, 1, false, ppTag);

end:
  if (isJson) {
    for (int i = 0; i < taosArrayGetSize(pTagArray); ++i) {
      STagVal* p = (STagVal*)taosArrayGet(pTagArray, i);
      if (IS_VAR_DATA_TYPE(p->type)) {
        taosMemoryFree(p->pData);
      }
    }
  }
  taosArrayDestroy(pTagArray);
  return TSDB_CODE_SUCCESS;
}

static int32_t buildKVRowForAllTags(STranslateContext* pCxt, SCreateSubTableClause* pStmt, STableMeta* pSuperTableMeta,
                                    STag** ppTag) {
  if (getNumOfTags(pSuperTableMeta) != LIST_LENGTH(pStmt->pValsOfTags)) {
    return generateSyntaxErrMsg(&pCxt->msgBuf, TSDB_CODE_PAR_TAGS_NOT_MATCHED);
  }

  SSchema* pTagSchemas = getTableTagSchema(pSuperTableMeta);
  SNode*   pNode;
  int32_t  code = TSDB_CODE_SUCCESS;
  int32_t  index = 0;
  SArray*  pTagArray = taosArrayInit(LIST_LENGTH(pStmt->pValsOfTags), sizeof(STagVal));
  if (!pTagArray) {
    return generateSyntaxErrMsg(&pCxt->msgBuf, TSDB_CODE_TSC_OUT_OF_MEMORY);
  }

  bool isJson = false;
  FOREACH(pNode, pStmt->pValsOfTags) {
    SValueNode* pVal = NULL;
    SSchema*    pTagSchema = pTagSchemas + index;
    code = translateTagVal(pCxt, pSuperTableMeta->tableInfo.precision, pTagSchema, pNode, &pVal);
    if (TSDB_CODE_SUCCESS != code) {
      goto end;
    }
    if (NULL == pVal) {
      pVal = (SValueNode*)pNode;
    } else {
      REPLACE_NODE(pVal);
    }
    if (pTagSchema->type == TSDB_DATA_TYPE_JSON) {
      if (pVal->literal && strlen(pVal->literal) > (TSDB_MAX_JSON_TAG_LEN - VARSTR_HEADER_SIZE) / TSDB_NCHAR_SIZE) {
        code = buildSyntaxErrMsg(&pCxt->msgBuf, "json string too long than 4095", pVal->literal);
        goto end;
      }

      isJson = true;
      code = parseJsontoTagData(pVal->literal, pTagArray, ppTag, &pCxt->msgBuf);
      if (code != TSDB_CODE_SUCCESS) {
        goto end;
      }
    } else if (pVal->node.resType.type != TSDB_DATA_TYPE_NULL) {
      char*   tmpVal = nodesGetValueFromNode(pVal);
      STagVal val = {.cid = pTagSchema->colId, .type = pTagSchema->type};
      if (IS_VAR_DATA_TYPE(pTagSchema->type)) {
        val.pData = varDataVal(tmpVal);
        val.nData = varDataLen(tmpVal);
      } else {
        memcpy(&val.i64, tmpVal, pTagSchema->bytes);
      }
      taosArrayPush(pTagArray, &val);
    }
    ++index;
  }
  if (!isJson) code = tTagNew(pTagArray, 1, false, ppTag);

end:
  if (isJson) {
    for (int i = 0; i < taosArrayGetSize(pTagArray); ++i) {
      STagVal* p = (STagVal*)taosArrayGet(pTagArray, i);
      if (IS_VAR_DATA_TYPE(p->type)) {
        taosMemoryFree(p->pData);
      }
    }
  }

  taosArrayDestroy(pTagArray);
  return code;
}

static int32_t checkCreateSubTable(STranslateContext* pCxt, SCreateSubTableClause* pStmt) {
  if (0 != strcmp(pStmt->dbName, pStmt->useDbName)) {
    return generateSyntaxErrMsg(&pCxt->msgBuf, TSDB_CODE_PAR_CORRESPONDING_STABLE_ERR);
  }
  return TSDB_CODE_SUCCESS;
}
static int32_t rewriteCreateSubTable(STranslateContext* pCxt, SCreateSubTableClause* pStmt, SHashObj* pVgroupHashmap) {
  int32_t code = checkCreateSubTable(pCxt, pStmt);

  STableMeta* pSuperTableMeta = NULL;
  if (TSDB_CODE_SUCCESS == code) {
    code = getTableMeta(pCxt, pStmt->useDbName, pStmt->useTableName, &pSuperTableMeta);
  }

  STag* pTag = NULL;

  if (TSDB_CODE_SUCCESS == code) {
    if (NULL != pStmt->pSpecificTags) {
      code = buildKVRowForBindTags(pCxt, pStmt, pSuperTableMeta, &pTag);
    } else {
      code = buildKVRowForAllTags(pCxt, pStmt, pSuperTableMeta, &pTag);
    }
  }

  SVgroupInfo info = {0};
  if (TSDB_CODE_SUCCESS == code) {
    code = getTableHashVgroup(pCxt, pStmt->dbName, pStmt->tableName, &info);
  }
  if (TSDB_CODE_SUCCESS == code) {
    addCreateTbReqIntoVgroup(pCxt->pParseCxt->acctId, pVgroupHashmap, pStmt, pTag, pSuperTableMeta->uid, &info);
  }

  taosMemoryFreeClear(pSuperTableMeta);
  return code;
}

static SArray* serializeVgroupsCreateTableBatch(int32_t acctId, SHashObj* pVgroupHashmap) {
  SArray* pBufArray = taosArrayInit(taosHashGetSize(pVgroupHashmap), sizeof(void*));
  if (NULL == pBufArray) {
    return NULL;
  }

  int32_t                  code = TSDB_CODE_SUCCESS;
  SVgroupCreateTableBatch* pTbBatch = NULL;
  do {
    pTbBatch = taosHashIterate(pVgroupHashmap, pTbBatch);
    if (pTbBatch == NULL) {
      break;
    }

    serializeVgroupCreateTableBatch(pTbBatch, pBufArray);
    destroyCreateTbReqBatch(pTbBatch);
  } while (true);

  return pBufArray;
}

static int32_t rewriteCreateMultiTable(STranslateContext* pCxt, SQuery* pQuery) {
  SCreateMultiTableStmt* pStmt = (SCreateMultiTableStmt*)pQuery->pRoot;

  SHashObj* pVgroupHashmap = taosHashInit(4, taosGetDefaultHashFunction(TSDB_DATA_TYPE_INT), false, HASH_NO_LOCK);
  if (NULL == pVgroupHashmap) {
    return TSDB_CODE_OUT_OF_MEMORY;
  }

  int32_t code = TSDB_CODE_SUCCESS;
  SNode*  pNode;
  FOREACH(pNode, pStmt->pSubTables) {
    SCreateSubTableClause* pClause = (SCreateSubTableClause*)pNode;
    code = checkSchemalessDb(pCxt, pClause->dbName);
    if (TSDB_CODE_SUCCESS == code) {
      code = rewriteCreateSubTable(pCxt, pClause, pVgroupHashmap);
    }
    if (TSDB_CODE_SUCCESS != code) {
      taosHashCleanup(pVgroupHashmap);
      return code;
    }
  }

  SArray* pBufArray = serializeVgroupsCreateTableBatch(pCxt->pParseCxt->acctId, pVgroupHashmap);
  taosHashCleanup(pVgroupHashmap);
  if (NULL == pBufArray) {
    return TSDB_CODE_OUT_OF_MEMORY;
  }

  return rewriteToVnodeModifyOpStmt(pQuery, pBufArray);
}

typedef struct SVgroupDropTableBatch {
  SVDropTbBatchReq req;
  SVgroupInfo      info;
  char             dbName[TSDB_DB_NAME_LEN];
} SVgroupDropTableBatch;

static void addDropTbReqIntoVgroup(SHashObj* pVgroupHashmap, SDropTableClause* pClause, SVgroupInfo* pVgInfo) {
  SVDropTbReq            req = {.name = pClause->tableName, .igNotExists = pClause->ignoreNotExists};
  SVgroupDropTableBatch* pTableBatch = taosHashGet(pVgroupHashmap, &pVgInfo->vgId, sizeof(pVgInfo->vgId));
  if (NULL == pTableBatch) {
    SVgroupDropTableBatch tBatch = {0};
    tBatch.info = *pVgInfo;
    tBatch.req.pArray = taosArrayInit(TARRAY_MIN_SIZE, sizeof(SVDropTbReq));
    taosArrayPush(tBatch.req.pArray, &req);

    taosHashPut(pVgroupHashmap, &pVgInfo->vgId, sizeof(pVgInfo->vgId), &tBatch, sizeof(tBatch));
  } else {  // add to the correct vgroup
    taosArrayPush(pTableBatch->req.pArray, &req);
  }
}

static int32_t buildDropTableVgroupHashmap(STranslateContext* pCxt, SDropTableClause* pClause, bool* pIsSuperTable,
                                           SHashObj* pVgroupHashmap) {
  STableMeta* pTableMeta = NULL;
  int32_t     code = getTableMeta(pCxt, pClause->dbName, pClause->tableName, &pTableMeta);

  if (TSDB_CODE_SUCCESS == code && TSDB_SUPER_TABLE == pTableMeta->tableType) {
    *pIsSuperTable = true;
    goto over;
  }

  if (TSDB_CODE_PAR_TABLE_NOT_EXIST == code && pClause->ignoreNotExists) {
    code = TSDB_CODE_SUCCESS;
  }

  *pIsSuperTable = false;

  SVgroupInfo info = {0};
  if (TSDB_CODE_SUCCESS == code) {
    code = getTableHashVgroup(pCxt, pClause->dbName, pClause->tableName, &info);
  }
  if (TSDB_CODE_SUCCESS == code) {
    addDropTbReqIntoVgroup(pVgroupHashmap, pClause, &info);
  }

over:
  taosMemoryFreeClear(pTableMeta);
  return code;
}

static void destroyDropTbReqBatch(SVgroupDropTableBatch* pTbBatch) { taosArrayDestroy(pTbBatch->req.pArray); }

static int32_t serializeVgroupDropTableBatch(SVgroupDropTableBatch* pTbBatch, SArray* pBufArray) {
  int      tlen;
  SEncoder coder = {0};

  int32_t ret = 0;
  tEncodeSize(tEncodeSVDropTbBatchReq, &pTbBatch->req, tlen, ret);
  tlen += sizeof(SMsgHead);
  void* buf = taosMemoryMalloc(tlen);
  if (NULL == buf) {
    return TSDB_CODE_OUT_OF_MEMORY;
  }
  ((SMsgHead*)buf)->vgId = htonl(pTbBatch->info.vgId);
  ((SMsgHead*)buf)->contLen = htonl(tlen);
  void* pBuf = POINTER_SHIFT(buf, sizeof(SMsgHead));

  tEncoderInit(&coder, pBuf, tlen - sizeof(SMsgHead));
  tEncodeSVDropTbBatchReq(&coder, &pTbBatch->req);
  tEncoderClear(&coder);

  SVgDataBlocks* pVgData = taosMemoryCalloc(1, sizeof(SVgDataBlocks));
  if (NULL == pVgData) {
    return TSDB_CODE_OUT_OF_MEMORY;
  }
  pVgData->vg = pTbBatch->info;
  pVgData->pData = buf;
  pVgData->size = tlen;
  pVgData->numOfTables = (int32_t)taosArrayGetSize(pTbBatch->req.pArray);
  taosArrayPush(pBufArray, &pVgData);

  return TSDB_CODE_SUCCESS;
}

static SArray* serializeVgroupsDropTableBatch(int32_t acctId, SHashObj* pVgroupHashmap) {
  SArray* pBufArray = taosArrayInit(taosHashGetSize(pVgroupHashmap), sizeof(void*));
  if (NULL == pBufArray) {
    return NULL;
  }

  int32_t                code = TSDB_CODE_SUCCESS;
  SVgroupDropTableBatch* pTbBatch = NULL;
  do {
    pTbBatch = taosHashIterate(pVgroupHashmap, pTbBatch);
    if (pTbBatch == NULL) {
      break;
    }

    serializeVgroupDropTableBatch(pTbBatch, pBufArray);
    destroyDropTbReqBatch(pTbBatch);
  } while (true);

  return pBufArray;
}

static int32_t rewriteDropTable(STranslateContext* pCxt, SQuery* pQuery) {
  SDropTableStmt* pStmt = (SDropTableStmt*)pQuery->pRoot;

  SHashObj* pVgroupHashmap = taosHashInit(4, taosGetDefaultHashFunction(TSDB_DATA_TYPE_INT), false, HASH_NO_LOCK);
  if (NULL == pVgroupHashmap) {
    return TSDB_CODE_OUT_OF_MEMORY;
  }

  bool   isSuperTable = false;
  SNode* pNode;
  FOREACH(pNode, pStmt->pTables) {
    int32_t code = buildDropTableVgroupHashmap(pCxt, (SDropTableClause*)pNode, &isSuperTable, pVgroupHashmap);
    if (TSDB_CODE_SUCCESS != code) {
      taosHashCleanup(pVgroupHashmap);
      return code;
    }
    if (isSuperTable && LIST_LENGTH(pStmt->pTables) > 1) {
      return generateSyntaxErrMsg(&pCxt->msgBuf, TSDB_CODE_PAR_INVALID_DROP_STABLE);
    }
  }

  if (isSuperTable) {
    taosHashCleanup(pVgroupHashmap);
    return TSDB_CODE_SUCCESS;
  }

  SArray* pBufArray = serializeVgroupsDropTableBatch(pCxt->pParseCxt->acctId, pVgroupHashmap);
  taosHashCleanup(pVgroupHashmap);
  if (NULL == pBufArray) {
    return TSDB_CODE_OUT_OF_MEMORY;
  }

  return rewriteToVnodeModifyOpStmt(pQuery, pBufArray);
}

static SSchema* getColSchema(STableMeta* pTableMeta, const char* pTagName) {
  int32_t numOfFields = getNumOfTags(pTableMeta) + getNumOfColumns(pTableMeta);
  for (int32_t i = 0; i < numOfFields; ++i) {
    SSchema* pTagSchema = pTableMeta->schema + i;
    if (0 == strcmp(pTagName, pTagSchema->name)) {
      return pTagSchema;
    }
  }
  return NULL;
}

static int32_t buildUpdateTagValReq(STranslateContext* pCxt, SAlterTableStmt* pStmt, STableMeta* pTableMeta,
                                    SVAlterTbReq* pReq) {
  SSchema* pSchema = getColSchema(pTableMeta, pStmt->colName);
  if (NULL == pSchema) {
    return generateSyntaxErrMsg(&pCxt->msgBuf, TSDB_CODE_PAR_INVALID_ALTER_TABLE);
  }

  pReq->tagName = strdup(pStmt->colName);
  if (NULL == pReq->tagName) {
    return TSDB_CODE_OUT_OF_MEMORY;
  }

  if (DEAL_RES_ERROR ==
      translateValueImpl(pCxt, pStmt->pVal, schemaToDataType(pTableMeta->tableInfo.precision, pSchema))) {
    return pCxt->errCode;
  }

  pReq->isNull = (TSDB_DATA_TYPE_NULL == pStmt->pVal->node.resType.type);
  if (pStmt->pVal->node.resType.type == TSDB_DATA_TYPE_JSON) {
    if (pStmt->pVal->literal &&
        strlen(pStmt->pVal->literal) > (TSDB_MAX_JSON_TAG_LEN - VARSTR_HEADER_SIZE) / TSDB_NCHAR_SIZE) {
      return buildSyntaxErrMsg(&pCxt->msgBuf, "json string too long than 4095", pStmt->pVal->literal);
    }
    SArray* pTagVals = taosArrayInit(1, sizeof(STagVal));
    int32_t code = TSDB_CODE_SUCCESS;
    STag*   pTag = NULL;
    do {
      code = parseJsontoTagData(pStmt->pVal->literal, pTagVals, &pTag, &pCxt->msgBuf);
      if (TSDB_CODE_SUCCESS != code) {
        break;
      }
    } while (0);
    for (int i = 0; i < taosArrayGetSize(pTagVals); ++i) {
      STagVal* p = (STagVal*)taosArrayGet(pTagVals, i);
      if (IS_VAR_DATA_TYPE(p->type)) {
        taosMemoryFree(p->pData);
      }
    }
    taosArrayDestroy(pTagVals);
    if (code != TSDB_CODE_SUCCESS) {
      return code;
    }
    pReq->nTagVal = pTag->len;
    pReq->pTagVal = (uint8_t*)pTag;
    pStmt->pVal->datum.p = (char*)pTag;  // for free
  } else {
    pReq->nTagVal = pStmt->pVal->node.resType.bytes;
    pReq->pTagVal = nodesGetValueFromNode(pStmt->pVal);

    // data and length are seperated for new tag format STagVal
    if (IS_VAR_DATA_TYPE(pStmt->pVal->node.resType.type)) {
      pReq->nTagVal = varDataLen(pReq->pTagVal);
      pReq->pTagVal = varDataVal(pReq->pTagVal);
    }
  }

  return TSDB_CODE_SUCCESS;
}

static int32_t buildAddColReq(STranslateContext* pCxt, SAlterTableStmt* pStmt, STableMeta* pTableMeta,
                              SVAlterTbReq* pReq) {
  if (NULL != getColSchema(pTableMeta, pStmt->colName)) {
    return generateSyntaxErrMsg(&pCxt->msgBuf, TSDB_CODE_PAR_DUPLICATED_COLUMN);
  }

  pReq->colName = strdup(pStmt->colName);
  if (NULL == pReq->colName) {
    return TSDB_CODE_OUT_OF_MEMORY;
  }

  pReq->type = pStmt->dataType.type;
  pReq->flags = COL_SMA_ON;
  pReq->bytes = pStmt->dataType.bytes;
  return TSDB_CODE_SUCCESS;
}

static int32_t buildDropColReq(STranslateContext* pCxt, SAlterTableStmt* pStmt, STableMeta* pTableMeta,
                               SVAlterTbReq* pReq) {
  if (2 == getNumOfColumns(pTableMeta)) {
    return generateSyntaxErrMsg(&pCxt->msgBuf, TSDB_CODE_PAR_INVALID_DROP_COL);
  }
  SSchema* pSchema = getColSchema(pTableMeta, pStmt->colName);
  if (NULL == pSchema) {
    return generateSyntaxErrMsg(&pCxt->msgBuf, TSDB_CODE_PAR_INVALID_COLUMN, pStmt->colName);
  } else if (PRIMARYKEY_TIMESTAMP_COL_ID == pSchema->colId) {
    return generateSyntaxErrMsg(&pCxt->msgBuf, TSDB_CODE_PAR_CANNOT_DROP_PRIMARY_KEY);
  }

  pReq->colName = strdup(pStmt->colName);
  if (NULL == pReq->colName) {
    return TSDB_CODE_OUT_OF_MEMORY;
  }

  return TSDB_CODE_SUCCESS;
}

static int32_t buildUpdateColReq(STranslateContext* pCxt, SAlterTableStmt* pStmt, STableMeta* pTableMeta,
                                 SVAlterTbReq* pReq) {
  pReq->colModBytes = calcTypeBytes(pStmt->dataType);

  SSchema* pSchema = getColSchema(pTableMeta, pStmt->colName);
  if (NULL == pSchema) {
    return generateSyntaxErrMsg(&pCxt->msgBuf, TSDB_CODE_PAR_INVALID_COLUMN, pStmt->colName);
  } else if (!IS_VAR_DATA_TYPE(pSchema->type) || pSchema->type != pStmt->dataType.type ||
             pSchema->bytes >= pReq->colModBytes) {
    return generateSyntaxErrMsg(&pCxt->msgBuf, TSDB_CODE_PAR_INVALID_MODIFY_COL);
  }

  pReq->colName = strdup(pStmt->colName);
  if (NULL == pReq->colName) {
    return TSDB_CODE_OUT_OF_MEMORY;
  }

  return TSDB_CODE_SUCCESS;
}

static int32_t buildRenameColReq(STranslateContext* pCxt, SAlterTableStmt* pStmt, STableMeta* pTableMeta,
                                 SVAlterTbReq* pReq) {
  if (NULL == getColSchema(pTableMeta, pStmt->colName)) {
    return generateSyntaxErrMsg(&pCxt->msgBuf, TSDB_CODE_PAR_INVALID_COLUMN, pStmt->colName);
  }
  if (NULL != getColSchema(pTableMeta, pStmt->newColName)) {
    return generateSyntaxErrMsg(&pCxt->msgBuf, TSDB_CODE_PAR_DUPLICATED_COLUMN);
  }

  pReq->colName = strdup(pStmt->colName);
  pReq->colNewName = strdup(pStmt->newColName);
  if (NULL == pReq->colName || NULL == pReq->colNewName) {
    return TSDB_CODE_OUT_OF_MEMORY;
  }
  return TSDB_CODE_SUCCESS;
}

static int32_t buildUpdateOptionsReq(STranslateContext* pCxt, SAlterTableStmt* pStmt, SVAlterTbReq* pReq) {
  int32_t code = TSDB_CODE_SUCCESS;

  if (-1 != pStmt->pOptions->ttl) {
    code = checkRangeOption(pCxt, "ttl", pStmt->pOptions->ttl, TSDB_MIN_TABLE_TTL, INT32_MAX);
    if (TSDB_CODE_SUCCESS == code) {
      pReq->updateTTL = true;
      pReq->newTTL = pStmt->pOptions->ttl;
    }
  }

  if (TSDB_CODE_SUCCESS == code && '\0' != pStmt->pOptions->comment[0]) {
    pReq->updateComment = true;
    pReq->newComment = strdup(pStmt->pOptions->comment);
    if (NULL == pReq->newComment) {
      code = TSDB_CODE_OUT_OF_MEMORY;
    }
  }

  return code;
}

static int32_t buildAlterTbReq(STranslateContext* pCxt, SAlterTableStmt* pStmt, STableMeta* pTableMeta,
                               SVAlterTbReq* pReq) {
  pReq->tbName = strdup(pStmt->tableName);
  if (NULL == pReq->tbName) {
    return TSDB_CODE_OUT_OF_MEMORY;
  }
  pReq->action = pStmt->alterType;

  switch (pStmt->alterType) {
    case TSDB_ALTER_TABLE_ADD_TAG:
    case TSDB_ALTER_TABLE_DROP_TAG:
    case TSDB_ALTER_TABLE_UPDATE_TAG_NAME:
    case TSDB_ALTER_TABLE_UPDATE_TAG_BYTES:
      return generateSyntaxErrMsg(&pCxt->msgBuf, TSDB_CODE_PAR_INVALID_ALTER_TABLE);
    case TSDB_ALTER_TABLE_UPDATE_TAG_VAL:
      return buildUpdateTagValReq(pCxt, pStmt, pTableMeta, pReq);
    case TSDB_ALTER_TABLE_ADD_COLUMN:
      return buildAddColReq(pCxt, pStmt, pTableMeta, pReq);
    case TSDB_ALTER_TABLE_DROP_COLUMN:
      return buildDropColReq(pCxt, pStmt, pTableMeta, pReq);
    case TSDB_ALTER_TABLE_UPDATE_COLUMN_BYTES:
      return buildUpdateColReq(pCxt, pStmt, pTableMeta, pReq);
    case TSDB_ALTER_TABLE_UPDATE_OPTIONS:
      return buildUpdateOptionsReq(pCxt, pStmt, pReq);
    case TSDB_ALTER_TABLE_UPDATE_COLUMN_NAME:
      if (TSDB_CHILD_TABLE == pTableMeta->tableType) {
        return generateSyntaxErrMsg(&pCxt->msgBuf, TSDB_CODE_PAR_INVALID_ALTER_TABLE);
      } else {
        return buildRenameColReq(pCxt, pStmt, pTableMeta, pReq);
      }
    default:
      break;
  }

  return TSDB_CODE_FAILED;
}

static int32_t serializeAlterTbReq(STranslateContext* pCxt, SAlterTableStmt* pStmt, SVAlterTbReq* pReq,
                                   SArray* pArray) {
  SVgroupInfo vg = {0};
  int32_t     code = getTableHashVgroup(pCxt, pStmt->dbName, pStmt->tableName, &vg);
  int         tlen = 0;
  if (TSDB_CODE_SUCCESS == code) {
    tEncodeSize(tEncodeSVAlterTbReq, pReq, tlen, code);
  }
  if (TSDB_CODE_SUCCESS == code) {
    tlen += sizeof(SMsgHead);
    void* pMsg = taosMemoryMalloc(tlen);
    if (NULL == pMsg) {
      return TSDB_CODE_OUT_OF_MEMORY;
    }
    ((SMsgHead*)pMsg)->vgId = htonl(vg.vgId);
    ((SMsgHead*)pMsg)->contLen = htonl(tlen);
    void*    pBuf = POINTER_SHIFT(pMsg, sizeof(SMsgHead));
    SEncoder coder = {0};
    tEncoderInit(&coder, pBuf, tlen - sizeof(SMsgHead));
    tEncodeSVAlterTbReq(&coder, pReq);
    tEncoderClear(&coder);

    SVgDataBlocks* pVgData = taosMemoryCalloc(1, sizeof(SVgDataBlocks));
    if (NULL == pVgData) {
      taosMemoryFree(pMsg);
      return TSDB_CODE_OUT_OF_MEMORY;
    }
    pVgData->vg = vg;
    pVgData->pData = pMsg;
    pVgData->size = tlen;
    pVgData->numOfTables = 1;
    taosArrayPush(pArray, &pVgData);
  }

  return code;
}

static int32_t buildModifyVnodeArray(STranslateContext* pCxt, SAlterTableStmt* pStmt, SVAlterTbReq* pReq,
                                     SArray** pArray) {
  SArray* pTmpArray = taosArrayInit(1, sizeof(void*));
  if (NULL == pTmpArray) {
    return TSDB_CODE_OUT_OF_MEMORY;
  }

  int32_t code = serializeAlterTbReq(pCxt, pStmt, pReq, pTmpArray);
  if (TSDB_CODE_SUCCESS == code) {
    *pArray = pTmpArray;
  } else {
    taosArrayDestroy(pTmpArray);
  }

  return code;
}

<<<<<<< HEAD
static void destoryAlterTbReq(SVAlterTbReq* pReq) {
  taosMemoryFree(pReq->tbName);
  taosMemoryFree(pReq->colName);
  taosMemoryFree(pReq->colNewName);
  taosMemoryFree(pReq->tagName);
  taosMemoryFree(pReq->newComment);
}
=======
static int32_t rewriteAlterTable(STranslateContext* pCxt, SQuery* pQuery) {
  SAlterTableStmt* pStmt = (SAlterTableStmt*)pQuery->pRoot;
  int32_t          code = checkSchemalessDb(pCxt, pStmt->dbName);
  if (TSDB_CODE_SUCCESS != code) {
    return code;
  }
  STableMeta*      pTableMeta = NULL;
  code = getTableMeta(pCxt, pStmt->dbName, pStmt->tableName, &pTableMeta);
  if (TSDB_CODE_SUCCESS != code) {
    return code;
  }

  if (pStmt->dataType.type == TSDB_DATA_TYPE_JSON && pStmt->alterType == TSDB_ALTER_TABLE_ADD_TAG) {
    return generateSyntaxErrMsg(&pCxt->msgBuf, TSDB_CODE_PAR_ONLY_ONE_JSON_TAG);
  }

  if (pStmt->dataType.type == TSDB_DATA_TYPE_JSON && pStmt->alterType == TSDB_ALTER_TABLE_ADD_COLUMN) {
    return generateSyntaxErrMsg(&pCxt->msgBuf, TSDB_CODE_PAR_INVALID_COL_JSON);
  }
>>>>>>> 2eed1d4f

static int32_t rewriteAlterTableImpl(STranslateContext* pCxt, SAlterTableStmt* pStmt, STableMeta* pTableMeta,
                                     SQuery* pQuery) {
  if (getNumOfTags(pTableMeta) == 1 && pStmt->alterType == TSDB_ALTER_TABLE_DROP_TAG) {
    return generateSyntaxErrMsg(&pCxt->msgBuf, TSDB_CODE_PAR_INVALID_ALTER_TABLE);
  }

  if (TSDB_SUPER_TABLE == pTableMeta->tableType) {
    SSchema* pTagsSchema = getTableTagSchema(pTableMeta);
    if (getNumOfTags(pTableMeta) == 1 && pTagsSchema->type == TSDB_DATA_TYPE_JSON &&
        (pStmt->alterType == TSDB_ALTER_TABLE_ADD_TAG || pStmt->alterType == TSDB_ALTER_TABLE_DROP_TAG ||
         pStmt->alterType == TSDB_ALTER_TABLE_UPDATE_TAG_BYTES)) {
      return generateSyntaxErrMsg(&pCxt->msgBuf, TSDB_CODE_PAR_ONLY_ONE_JSON_TAG);
    }
    return TSDB_CODE_SUCCESS;
  } else if (TSDB_CHILD_TABLE != pTableMeta->tableType && TSDB_NORMAL_TABLE != pTableMeta->tableType) {
    return generateSyntaxErrMsg(&pCxt->msgBuf, TSDB_CODE_PAR_INVALID_ALTER_TABLE);
  }

  SVAlterTbReq req = {0};
  int32_t      code = buildAlterTbReq(pCxt, pStmt, pTableMeta, &req);

  SArray* pArray = NULL;
  if (TSDB_CODE_SUCCESS == code) {
    code = buildModifyVnodeArray(pCxt, pStmt, &req, &pArray);
  }
  if (TSDB_CODE_SUCCESS == code) {
    code = rewriteToVnodeModifyOpStmt(pQuery, pArray);
  }
  destoryAlterTbReq(&req);
  return code;
}

static int32_t rewriteAlterTable(STranslateContext* pCxt, SQuery* pQuery) {
  SAlterTableStmt* pStmt = (SAlterTableStmt*)pQuery->pRoot;

  if (pStmt->dataType.type == TSDB_DATA_TYPE_JSON && pStmt->alterType == TSDB_ALTER_TABLE_ADD_TAG) {
    return generateSyntaxErrMsg(&pCxt->msgBuf, TSDB_CODE_PAR_ONLY_ONE_JSON_TAG);
  }

  if (pStmt->dataType.type == TSDB_DATA_TYPE_JSON && pStmt->alterType == TSDB_ALTER_TABLE_ADD_COLUMN) {
    return generateSyntaxErrMsg(&pCxt->msgBuf, TSDB_CODE_PAR_INVALID_COL_JSON);
  }

  STableMeta* pTableMeta = NULL;
  int32_t     code = getTableMeta(pCxt, pStmt->dbName, pStmt->tableName, &pTableMeta);
  if (TSDB_CODE_SUCCESS == code) {
    code = rewriteAlterTableImpl(pCxt, pStmt, pTableMeta, pQuery);
  }
  taosMemoryFree(pTableMeta);
  return code;
}

static int32_t rewriteQuery(STranslateContext* pCxt, SQuery* pQuery) {
  int32_t code = TSDB_CODE_SUCCESS;
  switch (nodeType(pQuery->pRoot)) {
    case QUERY_NODE_SHOW_LICENCE_STMT:
    case QUERY_NODE_SHOW_DATABASES_STMT:
    case QUERY_NODE_SHOW_TABLES_STMT:
    case QUERY_NODE_SHOW_STABLES_STMT:
    case QUERY_NODE_SHOW_USERS_STMT:
    case QUERY_NODE_SHOW_DNODES_STMT:
    case QUERY_NODE_SHOW_VGROUPS_STMT:
    case QUERY_NODE_SHOW_MNODES_STMT:
    case QUERY_NODE_SHOW_MODULES_STMT:
    case QUERY_NODE_SHOW_QNODES_STMT:
    case QUERY_NODE_SHOW_FUNCTIONS_STMT:
    case QUERY_NODE_SHOW_INDEXES_STMT:
    case QUERY_NODE_SHOW_STREAMS_STMT:
    case QUERY_NODE_SHOW_BNODES_STMT:
    case QUERY_NODE_SHOW_SNODES_STMT:
    case QUERY_NODE_SHOW_CONNECTIONS_STMT:
    case QUERY_NODE_SHOW_QUERIES_STMT:
    case QUERY_NODE_SHOW_CLUSTER_STMT:
    case QUERY_NODE_SHOW_TOPICS_STMT:
    case QUERY_NODE_SHOW_TRANSACTIONS_STMT:
      code = rewriteShow(pCxt, pQuery);
      break;
    case QUERY_NODE_CREATE_TABLE_STMT:
      if (NULL == ((SCreateTableStmt*)pQuery->pRoot)->pTags) {
        code = rewriteCreateTable(pCxt, pQuery);
      }
      break;
    case QUERY_NODE_CREATE_MULTI_TABLE_STMT:
      code = rewriteCreateMultiTable(pCxt, pQuery);
      break;
    case QUERY_NODE_DROP_TABLE_STMT:
      code = rewriteDropTable(pCxt, pQuery);
      break;
    case QUERY_NODE_ALTER_TABLE_STMT:
      code = rewriteAlterTable(pCxt, pQuery);
      break;
    default:
      break;
  }
  return code;
}

static int32_t toMsgType(ENodeType type) {
  switch (type) {
    case QUERY_NODE_CREATE_TABLE_STMT:
      return TDMT_VND_CREATE_TABLE;
    case QUERY_NODE_ALTER_TABLE_STMT:
      return TDMT_VND_ALTER_TABLE;
    case QUERY_NODE_DROP_TABLE_STMT:
      return TDMT_VND_DROP_TABLE;
    default:
      break;
  }
  return TDMT_VND_CREATE_TABLE;
}

static int32_t setRefreshMate(STranslateContext* pCxt, SQuery* pQuery) {
  if (NULL != pCxt->pDbs) {
    pQuery->pDbList = taosArrayInit(taosHashGetSize(pCxt->pDbs), TSDB_DB_FNAME_LEN);
    if (NULL == pQuery->pDbList) {
      return TSDB_CODE_OUT_OF_MEMORY;
    }
    SFullDatabaseName* pDb = taosHashIterate(pCxt->pDbs, NULL);
    while (NULL != pDb) {
      taosArrayPush(pQuery->pDbList, pDb->fullDbName);
      pDb = taosHashIterate(pCxt->pDbs, pDb);
    }
  }

  if (NULL != pCxt->pTables) {
    pQuery->pTableList = taosArrayInit(taosHashGetSize(pCxt->pTables), sizeof(SName));
    if (NULL == pQuery->pTableList) {
      return TSDB_CODE_OUT_OF_MEMORY;
    }
    SName* pTable = taosHashIterate(pCxt->pTables, NULL);
    while (NULL != pTable) {
      taosArrayPush(pQuery->pTableList, pTable);
      pTable = taosHashIterate(pCxt->pTables, pTable);
    }
  }
  return TSDB_CODE_SUCCESS;
}

static int32_t setQuery(STranslateContext* pCxt, SQuery* pQuery) {
  switch (nodeType(pQuery->pRoot)) {
    case QUERY_NODE_SELECT_STMT:
    case QUERY_NODE_SET_OPERATOR:
    case QUERY_NODE_EXPLAIN_STMT:
      pQuery->execMode = QUERY_EXEC_MODE_SCHEDULE;
      pQuery->haveResultSet = true;
      pQuery->msgType = TDMT_VND_QUERY;
      break;
    case QUERY_NODE_DELETE_STMT:
      pQuery->execMode = QUERY_EXEC_MODE_SCHEDULE;
      pQuery->msgType = TDMT_VND_DELETE;
      break;
    case QUERY_NODE_VNODE_MODIF_STMT:
      pQuery->execMode = QUERY_EXEC_MODE_SCHEDULE;
      pQuery->msgType = toMsgType(((SVnodeModifOpStmt*)pQuery->pRoot)->sqlNodeType);
      break;
    case QUERY_NODE_DESCRIBE_STMT:
      pQuery->execMode = QUERY_EXEC_MODE_LOCAL;
      pQuery->haveResultSet = true;
      break;
    case QUERY_NODE_RESET_QUERY_CACHE_STMT:
      pQuery->execMode = QUERY_EXEC_MODE_LOCAL;
      break;
    default:
      pQuery->execMode = QUERY_EXEC_MODE_RPC;
      if (NULL != pCxt->pCmdMsg) {
        TSWAP(pQuery->pCmdMsg, pCxt->pCmdMsg);
        pQuery->msgType = pQuery->pCmdMsg->msgType;
      }
      break;
  }

  if (pQuery->haveResultSet) {
    if (TSDB_CODE_SUCCESS != extractResultSchema(pQuery->pRoot, &pQuery->numOfResCols, &pQuery->pResSchema)) {
      return TSDB_CODE_OUT_OF_MEMORY;
    }

    if (nodeType(pQuery->pRoot) == QUERY_NODE_SELECT_STMT) {
      pQuery->precision = extractResultTsPrecision((SSelectStmt*)pQuery->pRoot);
    }
  }

  return TSDB_CODE_SUCCESS;
}

int32_t translate(SParseContext* pParseCxt, SQuery* pQuery, SParseMetaCache* pMetaCache) {
  STranslateContext cxt = {0};

  int32_t code = initTranslateContext(pParseCxt, pMetaCache, &cxt);
  if (TSDB_CODE_SUCCESS == code) {
    code = rewriteQuery(&cxt, pQuery);
  }
  if (TSDB_CODE_SUCCESS == code) {
    code = translateQuery(&cxt, pQuery->pRoot);
  }
  if (TSDB_CODE_SUCCESS == code) {
    code = setQuery(&cxt, pQuery);
  }
  setRefreshMate(&cxt, pQuery);
  destroyTranslateContext(&cxt);
  return code;
}<|MERGE_RESOLUTION|>--- conflicted
+++ resolved
@@ -112,7 +112,7 @@
     if (pParCxt->async) {
       code = getTableMetaFromCache(pCxt->pMetaCache, pName, pMeta);
     } else {
-      SRequestConnInfo conn = {.pTrans = pParCxt->pTransporter, 
+      SRequestConnInfo conn = {.pTrans = pParCxt->pTransporter,
                                .requestId = pParCxt->requestId,
                                .requestObjRefId = pParCxt->requestRid,
                                .mgmtEps = pParCxt->mgmtEpSet};
@@ -140,13 +140,12 @@
   if (pParCxt->async) {
     code = getTableMetaFromCache(pCxt->pMetaCache, &name, pMeta);
   } else {
-    SRequestConnInfo conn = {.pTrans = pParCxt->pTransporter, 
+    SRequestConnInfo conn = {.pTrans = pParCxt->pTransporter,
                              .requestId = pParCxt->requestId,
                              .requestObjRefId = pParCxt->requestRid,
                              .mgmtEps = pParCxt->mgmtEpSet};
-  
-    code =
-        catalogRefreshGetTableMeta(pParCxt->pCatalog, &conn, &name, pMeta, false);
+
+    code = catalogRefreshGetTableMeta(pParCxt->pCatalog, &conn, &name, pMeta, false);
   }
   if (TSDB_CODE_SUCCESS != code) {
     parserError("catalogRefreshGetTableMeta error, code:%s, dbName:%s, tbName:%s", tstrerror(code), pDbName,
@@ -164,7 +163,7 @@
     if (pParCxt->async) {
       code = getDbVgInfoFromCache(pCxt->pMetaCache, fullDbName, pVgInfo);
     } else {
-      SRequestConnInfo conn = {.pTrans = pParCxt->pTransporter, 
+      SRequestConnInfo conn = {.pTrans = pParCxt->pTransporter,
                                .requestId = pParCxt->requestId,
                                .requestObjRefId = pParCxt->requestRid,
                                .mgmtEps = pParCxt->mgmtEpSet};
@@ -195,7 +194,7 @@
     if (pParCxt->async) {
       code = getTableVgroupFromCache(pCxt->pMetaCache, pName, pInfo);
     } else {
-      SRequestConnInfo conn = {.pTrans = pParCxt->pTransporter, 
+      SRequestConnInfo conn = {.pTrans = pParCxt->pTransporter,
                                .requestId = pParCxt->requestId,
                                .requestObjRefId = pParCxt->requestRid,
                                .mgmtEps = pParCxt->mgmtEpSet};
@@ -243,7 +242,7 @@
     if (pParCxt->async) {
       code = getDbCfgFromCache(pCxt->pMetaCache, dbFname, pInfo);
     } else {
-      SRequestConnInfo conn = {.pTrans = pParCxt->pTransporter, 
+      SRequestConnInfo conn = {.pTrans = pParCxt->pTransporter,
                                .requestId = pParCxt->requestId,
                                .requestObjRefId = pParCxt->requestRid,
                                .mgmtEps = pParCxt->mgmtEpSet};
@@ -264,13 +263,12 @@
   if (pParCxt->async) {
     code = getUdfInfoFromCache(pCxt->pMetaCache, pFunc->functionName, &funcInfo);
   } else {
-    SRequestConnInfo conn = {.pTrans = pParCxt->pTransporter, 
+    SRequestConnInfo conn = {.pTrans = pParCxt->pTransporter,
                              .requestId = pParCxt->requestId,
                              .requestObjRefId = pParCxt->requestRid,
                              .mgmtEps = pParCxt->mgmtEpSet};
 
-    code = catalogGetUdfInfo(pParCxt->pCatalog, &conn, pFunc->functionName,
-                             &funcInfo);
+    code = catalogGetUdfInfo(pParCxt->pCatalog, &conn, pFunc->functionName, &funcInfo);
   }
   if (TSDB_CODE_SUCCESS == code) {
     pFunc->funcType = FUNCTION_TYPE_UDF;
@@ -292,11 +290,11 @@
   if (pParCxt->async) {
     code = getTableIndexFromCache(pCxt->pMetaCache, pName, pIndexes);
   } else {
-    SRequestConnInfo conn = {.pTrans = pParCxt->pTransporter, 
+    SRequestConnInfo conn = {.pTrans = pParCxt->pTransporter,
                              .requestId = pParCxt->requestId,
                              .requestObjRefId = pParCxt->requestRid,
                              .mgmtEps = pParCxt->mgmtEpSet};
-  
+
     code = catalogGetTableIndex(pParCxt->pCatalog, &conn, pName, pIndexes);
   }
   if (TSDB_CODE_SUCCESS != code) {
@@ -2792,7 +2790,6 @@
 }
 
 static int32_t checkSchemalessDb(STranslateContext* pCxt, const char* pDbName) {
-<<<<<<< HEAD
   //  if (0 != pCxt->pParseCxt->schemalessType) {
   //    return TSDB_CODE_SUCCESS;
   //  }
@@ -2802,17 +2799,6 @@
   //    code = info.schemaless ? TSDB_CODE_SML_INVALID_DB_CONF : TSDB_CODE_SUCCESS;
   //  }
   //  return code;
-=======
-//  if (0 != pCxt->pParseCxt->schemalessType) {
-//    return TSDB_CODE_SUCCESS;
-//  }
-//  SDbCfgInfo info = {0};
-//  int32_t    code = getDBCfg(pCxt, pDbName, &info);
-//  if (TSDB_CODE_SUCCESS == code) {
-//    code = info.schemaless ? TSDB_CODE_SML_INVALID_DB_CONF : TSDB_CODE_SUCCESS;
-//  }
-//  return code;
->>>>>>> 2eed1d4f
   return TSDB_CODE_SUCCESS;
 }
 
@@ -5096,7 +5082,6 @@
   return code;
 }
 
-<<<<<<< HEAD
 static void destoryAlterTbReq(SVAlterTbReq* pReq) {
   taosMemoryFree(pReq->tbName);
   taosMemoryFree(pReq->colName);
@@ -5104,27 +5089,6 @@
   taosMemoryFree(pReq->tagName);
   taosMemoryFree(pReq->newComment);
 }
-=======
-static int32_t rewriteAlterTable(STranslateContext* pCxt, SQuery* pQuery) {
-  SAlterTableStmt* pStmt = (SAlterTableStmt*)pQuery->pRoot;
-  int32_t          code = checkSchemalessDb(pCxt, pStmt->dbName);
-  if (TSDB_CODE_SUCCESS != code) {
-    return code;
-  }
-  STableMeta*      pTableMeta = NULL;
-  code = getTableMeta(pCxt, pStmt->dbName, pStmt->tableName, &pTableMeta);
-  if (TSDB_CODE_SUCCESS != code) {
-    return code;
-  }
-
-  if (pStmt->dataType.type == TSDB_DATA_TYPE_JSON && pStmt->alterType == TSDB_ALTER_TABLE_ADD_TAG) {
-    return generateSyntaxErrMsg(&pCxt->msgBuf, TSDB_CODE_PAR_ONLY_ONE_JSON_TAG);
-  }
-
-  if (pStmt->dataType.type == TSDB_DATA_TYPE_JSON && pStmt->alterType == TSDB_ALTER_TABLE_ADD_COLUMN) {
-    return generateSyntaxErrMsg(&pCxt->msgBuf, TSDB_CODE_PAR_INVALID_COL_JSON);
-  }
->>>>>>> 2eed1d4f
 
 static int32_t rewriteAlterTableImpl(STranslateContext* pCxt, SAlterTableStmt* pStmt, STableMeta* pTableMeta,
                                      SQuery* pQuery) {
