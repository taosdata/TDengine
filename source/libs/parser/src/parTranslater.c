/*
 * Copyright (c) 2019 TAOS Data, Inc. <jhtao@taosdata.com>
 *
 * This program is free software: you can use, redistribute, and/or modify
 * it under the terms of the GNU Affero General Public License, version 3
 * or later ("AGPL"), as published by the Free Software Foundation.
 *
 * This program is distributed in the hope that it will be useful, but WITHOUT
 * ANY WARRANTY; without even the implied warranty of MERCHANTABILITY or
 * FITNESS FOR A PARTICULAR PURPOSE.
 *
 * You should have received a copy of the GNU Affero General Public License
 * along with this program. If not, see <http://www.gnu.org/licenses/>.
 */

#include "parInt.h"

#include "catalog.h"
#include "cmdnodes.h"
#include "functionMgt.h"
#include "parUtil.h"
#include "scalar.h"
#include "tglobal.h"
#include "ttime.h"

#define GET_OPTION_VAL(pVal, defaultVal) (NULL == (pVal) ? (defaultVal) : getBigintFromValueNode((SValueNode*)(pVal)))

typedef struct STranslateContext {
  SParseContext*   pParseCxt;
  int32_t          errCode;
  SMsgBuf          msgBuf;
  SArray*          pNsLevel;  // element is SArray*, the element of this subarray is STableNode*
  int32_t          currLevel;
  ESqlClause       currClause;
  SSelectStmt*     pCurrStmt;
  SCmdMsgInfo*     pCmdMsg;
  SHashObj*        pDbs;
  SHashObj*        pTables;
  SExplainOptions* pExplainOpt;
} STranslateContext;

typedef struct SFullDatabaseName {
  char fullDbName[TSDB_DB_FNAME_LEN];
} SFullDatabaseName;

static int32_t translateSubquery(STranslateContext* pCxt, SNode* pNode);
static int32_t translateQuery(STranslateContext* pCxt, SNode* pNode);

static bool afterGroupBy(ESqlClause clause) { return clause > SQL_CLAUSE_GROUP_BY; }

static bool beforeHaving(ESqlClause clause) { return clause < SQL_CLAUSE_HAVING; }

enum EDealRes generateDealNodeErrMsg(STranslateContext* pCxt, int32_t code, ...) {
  va_list ap;
  va_start(ap, code);
  generateSyntaxErrMsg(&pCxt->msgBuf, code, ap);
  va_end(ap);
  pCxt->errCode = code;
  return DEAL_RES_ERROR;
}

static int32_t addNamespace(STranslateContext* pCxt, void* pTable) {
  size_t currTotalLevel = taosArrayGetSize(pCxt->pNsLevel);
  if (currTotalLevel > pCxt->currLevel) {
    SArray* pTables = taosArrayGetP(pCxt->pNsLevel, pCxt->currLevel);
    taosArrayPush(pTables, &pTable);
  } else {
    do {
      SArray* pTables = taosArrayInit(TARRAY_MIN_SIZE, POINTER_BYTES);
      if (pCxt->currLevel == currTotalLevel) {
        taosArrayPush(pTables, &pTable);
      }
      taosArrayPush(pCxt->pNsLevel, &pTables);
      ++currTotalLevel;
    } while (currTotalLevel <= pCxt->currLevel);
  }
  return TSDB_CODE_SUCCESS;
}

static SName* toName(int32_t acctId, const char* pDbName, const char* pTableName, SName* pName) {
  pName->type = TSDB_TABLE_NAME_T;
  pName->acctId = acctId;
  strcpy(pName->dbname, pDbName);
  strcpy(pName->tname, pTableName);
  return pName;
}

static int32_t collectUseDatabaseImpl(const char* pFullDbName, SHashObj* pDbs) {
  SFullDatabaseName name = {0};
  strcpy(name.fullDbName, pFullDbName);
  return taosHashPut(pDbs, pFullDbName, strlen(pFullDbName), &name, sizeof(SFullDatabaseName));
}

static int32_t collectUseDatabase(const SName* pName, SHashObj* pDbs) {
  char dbFName[TSDB_DB_FNAME_LEN] = {0};
  tNameGetFullDbName(pName, dbFName);
  return collectUseDatabaseImpl(dbFName, pDbs);
}

static int32_t collectUseTable(const SName* pName, SHashObj* pDbs) {
  char fullName[TSDB_TABLE_FNAME_LEN];
  tNameExtractFullName(pName, fullName);
  return taosHashPut(pDbs, fullName, strlen(fullName), pName, sizeof(SName));
}

static int32_t getTableMetaImpl(STranslateContext* pCxt, const SName* pName, STableMeta** pMeta) {
  SParseContext* pParCxt = pCxt->pParseCxt;
  int32_t        code = collectUseDatabase(pName, pCxt->pDbs);
  if (TSDB_CODE_SUCCESS == code) {
    code = collectUseTable(pName, pCxt->pTables);
  }
  if (TSDB_CODE_SUCCESS == code) {
    code = catalogGetTableMeta(pParCxt->pCatalog, pParCxt->pTransporter, &pParCxt->mgmtEpSet, pName, pMeta);
  }
  if (TSDB_CODE_SUCCESS != code) {
    parserError("catalogGetTableMeta error, code:%s, dbName:%s, tbName:%s", tstrerror(code), pName->dbname,
                pName->tname);
  }
  return code;
}

static int32_t getTableMeta(STranslateContext* pCxt, const char* pDbName, const char* pTableName, STableMeta** pMeta) {
  SName name;
  return getTableMetaImpl(pCxt, toName(pCxt->pParseCxt->acctId, pDbName, pTableName, &name), pMeta);
}

static int32_t getTableDistVgInfo(STranslateContext* pCxt, const SName* pName, SArray** pVgInfo) {
  SParseContext* pParCxt = pCxt->pParseCxt;
  int32_t        code = collectUseDatabase(pName, pCxt->pDbs);
  if (TSDB_CODE_SUCCESS == code) {
    code = collectUseTable(pName, pCxt->pTables);
  }
  if (TSDB_CODE_SUCCESS == code) {
    code = catalogGetTableDistVgInfo(pParCxt->pCatalog, pParCxt->pTransporter, &pParCxt->mgmtEpSet, pName, pVgInfo);
  }
  if (TSDB_CODE_SUCCESS != code) {
    parserError("catalogGetTableDistVgInfo error, code:%s, dbName:%s, tbName:%s", tstrerror(code), pName->dbname,
                pName->tname);
  }
  return code;
}

static int32_t getDBVgInfoImpl(STranslateContext* pCxt, const SName* pName, SArray** pVgInfo) {
  SParseContext* pParCxt = pCxt->pParseCxt;
  char           fullDbName[TSDB_DB_FNAME_LEN];
  tNameGetFullDbName(pName, fullDbName);
  int32_t code = collectUseDatabaseImpl(fullDbName, pCxt->pDbs);
  if (TSDB_CODE_SUCCESS == code) {
    code = catalogGetDBVgInfo(pParCxt->pCatalog, pParCxt->pTransporter, &pParCxt->mgmtEpSet, fullDbName, pVgInfo);
  }
  if (TSDB_CODE_SUCCESS != code) {
    parserError("catalogGetDBVgInfo error, code:%s, dbFName:%s", tstrerror(code), fullDbName);
  }
  return code;
}

static int32_t getDBVgInfo(STranslateContext* pCxt, const char* pDbName, SArray** pVgInfo) {
  SName name;
  tNameSetDbName(&name, pCxt->pParseCxt->acctId, pDbName, strlen(pDbName));
  char dbFname[TSDB_DB_FNAME_LEN] = {0};
  tNameGetFullDbName(&name, dbFname);
  return getDBVgInfoImpl(pCxt, &name, pVgInfo);
}

static int32_t getTableHashVgroupImpl(STranslateContext* pCxt, const SName* pName, SVgroupInfo* pInfo) {
  SParseContext* pParCxt = pCxt->pParseCxt;
  int32_t        code = collectUseDatabase(pName, pCxt->pDbs);
  if (TSDB_CODE_SUCCESS == code) {
    code = collectUseTable(pName, pCxt->pTables);
  }
  if (TSDB_CODE_SUCCESS == code) {
    code = catalogGetTableHashVgroup(pParCxt->pCatalog, pParCxt->pTransporter, &pParCxt->mgmtEpSet, pName, pInfo);
  }
  if (TSDB_CODE_SUCCESS != code) {
    parserError("catalogGetTableHashVgroup error, code:%s, dbName:%s, tbName:%s", tstrerror(code), pName->dbname,
                pName->tname);
  }
  return code;
}

static int32_t getTableHashVgroup(STranslateContext* pCxt, const char* pDbName, const char* pTableName,
                                  SVgroupInfo* pInfo) {
  SName name;
  return getTableHashVgroupImpl(pCxt, toName(pCxt->pParseCxt->acctId, pDbName, pTableName, &name), pInfo);
}

static int32_t getDBVgVersion(STranslateContext* pCxt, const char* pDbFName, int32_t* pVersion, int64_t* pDbId,
                              int32_t* pTableNum) {
  SParseContext* pParCxt = pCxt->pParseCxt;
  int32_t        code = collectUseDatabaseImpl(pDbFName, pCxt->pDbs);
  if (TSDB_CODE_SUCCESS == code) {
    code = catalogGetDBVgVersion(pParCxt->pCatalog, pDbFName, pVersion, pDbId, pTableNum);
  }
  if (TSDB_CODE_SUCCESS != code) {
    parserError("catalogGetDBVgVersion error, code:%s, dbFName:%s", tstrerror(code), pDbFName);
  }
  return code;
}

static int32_t getDBCfg(STranslateContext* pCxt, const char* pDbName, SDbCfgInfo* pInfo) {
  SParseContext* pParCxt = pCxt->pParseCxt;
  SName          name;
  tNameSetDbName(&name, pCxt->pParseCxt->acctId, pDbName, strlen(pDbName));
  char dbFname[TSDB_DB_FNAME_LEN] = {0};
  tNameGetFullDbName(&name, dbFname);
  int32_t code = collectUseDatabaseImpl(dbFname, pCxt->pDbs);
  if (TSDB_CODE_SUCCESS == code) {
    code = catalogGetDBCfg(pParCxt->pCatalog, pParCxt->pTransporter, &pParCxt->mgmtEpSet, dbFname, pInfo);
  }
  if (TSDB_CODE_SUCCESS != code) {
    parserError("catalogGetDBCfg error, code:%s, dbFName:%s", tstrerror(code), dbFname);
  }
  return code;
}

static int32_t initTranslateContext(SParseContext* pParseCxt, STranslateContext* pCxt) {
  pCxt->pParseCxt = pParseCxt;
  pCxt->errCode = TSDB_CODE_SUCCESS;
  pCxt->msgBuf.buf = pParseCxt->pMsg;
  pCxt->msgBuf.len = pParseCxt->msgLen;
  pCxt->pNsLevel = taosArrayInit(TARRAY_MIN_SIZE, POINTER_BYTES);
  pCxt->currLevel = 0;
  pCxt->currClause = 0;
  pCxt->pDbs = taosHashInit(4, taosGetDefaultHashFunction(TSDB_DATA_TYPE_BINARY), true, HASH_NO_LOCK);
  pCxt->pTables = taosHashInit(4, taosGetDefaultHashFunction(TSDB_DATA_TYPE_BINARY), true, HASH_NO_LOCK);
  if (NULL == pCxt->pNsLevel || NULL == pCxt->pDbs || NULL == pCxt->pTables) {
    return TSDB_CODE_OUT_OF_MEMORY;
  }
  return TSDB_CODE_SUCCESS;
}

static int32_t resetTranslateNamespace(STranslateContext* pCxt) {
  if (NULL != pCxt->pNsLevel) {
    size_t size = taosArrayGetSize(pCxt->pNsLevel);
    for (size_t i = 0; i < size; ++i) {
      taosArrayDestroy(taosArrayGetP(pCxt->pNsLevel, i));
    }
    taosArrayDestroy(pCxt->pNsLevel);
  }
  pCxt->pNsLevel = taosArrayInit(TARRAY_MIN_SIZE, POINTER_BYTES);
  if (NULL == pCxt->pNsLevel) {
    return TSDB_CODE_OUT_OF_MEMORY;
  }
  return TSDB_CODE_SUCCESS;
}

static void destroyTranslateContext(STranslateContext* pCxt) {
  if (NULL != pCxt->pNsLevel) {
    size_t size = taosArrayGetSize(pCxt->pNsLevel);
    for (size_t i = 0; i < size; ++i) {
      taosArrayDestroy(taosArrayGetP(pCxt->pNsLevel, i));
    }
    taosArrayDestroy(pCxt->pNsLevel);
  }

  if (NULL != pCxt->pCmdMsg) {
    taosMemoryFreeClear(pCxt->pCmdMsg->pMsg);
    taosMemoryFreeClear(pCxt->pCmdMsg);
  }

  taosHashCleanup(pCxt->pDbs);
  taosHashCleanup(pCxt->pTables);
}

static bool belongTable(const char* currentDb, const SColumnNode* pCol, const STableNode* pTable) {
  int cmp = 0;
  if ('\0' != pCol->dbName[0]) {
    cmp = strcmp(pCol->dbName, pTable->dbName);
  } else {
    cmp = (QUERY_NODE_REAL_TABLE == nodeType(pTable) ? strcmp(currentDb, pTable->dbName) : 0);
  }
  if (0 == cmp) {
    cmp = strcmp(pCol->tableAlias, pTable->tableAlias);
  }
  return (0 == cmp);
}

static SNodeList* getProjectList(const SNode* pNode) {
  if (QUERY_NODE_SELECT_STMT == nodeType(pNode)) {
    return ((SSelectStmt*)pNode)->pProjectionList;
  } else if (QUERY_NODE_SET_OPERATOR == nodeType(pNode)) {
    return ((SSetOperator*)pNode)->pProjectionList;
  }
  return NULL;
}

static void setColumnInfoBySchema(const SRealTableNode* pTable, const SSchema* pColSchema, bool isTag,
                                  SColumnNode* pCol) {
  strcpy(pCol->dbName, pTable->table.dbName);
  strcpy(pCol->tableAlias, pTable->table.tableAlias);
  strcpy(pCol->tableName, pTable->table.tableName);
  strcpy(pCol->colName, pColSchema->name);
  if ('\0' == pCol->node.aliasName[0]) {
    strcpy(pCol->node.aliasName, pColSchema->name);
  }
  pCol->tableId = pTable->pMeta->uid;
  pCol->tableType = pTable->pMeta->tableType;
  pCol->colId = pColSchema->colId;
  pCol->colType = isTag ? COLUMN_TYPE_TAG : COLUMN_TYPE_COLUMN;
  pCol->node.resType.type = pColSchema->type;
  pCol->node.resType.bytes = pColSchema->bytes;
  if (TSDB_DATA_TYPE_TIMESTAMP == pCol->node.resType.type) {
    pCol->node.resType.precision = pTable->pMeta->tableInfo.precision;
  }
}

static void setColumnInfoByExpr(const STableNode* pTable, SExprNode* pExpr, SColumnNode* pCol) {
  pCol->pProjectRef = (SNode*)pExpr;
  if (NULL == pExpr->pAssociation) {
    pExpr->pAssociation = taosArrayInit(TARRAY_MIN_SIZE, POINTER_BYTES);
  }
  taosArrayPush(pExpr->pAssociation, &pCol);
  if (NULL != pTable) {
    strcpy(pCol->tableAlias, pTable->tableAlias);
  } else if (QUERY_NODE_COLUMN == nodeType(pExpr)) {
    SColumnNode* pProjCol = (SColumnNode*)pExpr;
    strcpy(pCol->tableAlias, pProjCol->tableAlias);
    pCol->tableId = pProjCol->tableId;
    pCol->colId = pProjCol->colId;
    pCol->colType = pProjCol->colType;
  }
  strcpy(pCol->colName, pExpr->aliasName);
  if ('\0' == pCol->node.aliasName[0]) {
    strcpy(pCol->node.aliasName, pCol->colName);
  }
  pCol->node.resType = pExpr->resType;
}

static int32_t createColumnNodeByTable(STranslateContext* pCxt, const STableNode* pTable, SNodeList* pList) {
  if (QUERY_NODE_REAL_TABLE == nodeType(pTable)) {
    const STableMeta* pMeta = ((SRealTableNode*)pTable)->pMeta;
    int32_t           nums =
        pMeta->tableInfo.numOfColumns + ((TSDB_SUPER_TABLE == pMeta->tableType) ? pMeta->tableInfo.numOfTags : 0);
    for (int32_t i = 0; i < nums; ++i) {
      SColumnNode* pCol = (SColumnNode*)nodesMakeNode(QUERY_NODE_COLUMN);
      if (NULL == pCol) {
        return generateSyntaxErrMsg(&pCxt->msgBuf, TSDB_CODE_OUT_OF_MEMORY);
      }
      setColumnInfoBySchema((SRealTableNode*)pTable, pMeta->schema + i, (i >= pMeta->tableInfo.numOfColumns), pCol);
      nodesListAppend(pList, (SNode*)pCol);
    }
  } else {
    SNodeList* pProjectList = getProjectList(((STempTableNode*)pTable)->pSubquery);
    SNode*     pNode;
    FOREACH(pNode, pProjectList) {
      SColumnNode* pCol = (SColumnNode*)nodesMakeNode(QUERY_NODE_COLUMN);
      if (NULL == pCol) {
        return generateSyntaxErrMsg(&pCxt->msgBuf, TSDB_CODE_OUT_OF_MEMORY);
      }
      setColumnInfoByExpr(pTable, (SExprNode*)pNode, pCol);
      nodesListAppend(pList, (SNode*)pCol);
    }
  }
  return TSDB_CODE_SUCCESS;
}

static bool findAndSetColumn(SColumnNode* pCol, const STableNode* pTable) {
  bool found = false;
  if (QUERY_NODE_REAL_TABLE == nodeType(pTable)) {
    const STableMeta* pMeta = ((SRealTableNode*)pTable)->pMeta;
    if (PRIMARYKEY_TIMESTAMP_COL_ID == pCol->colId && 0 == strcmp(pCol->colName, PK_TS_COL_INTERNAL_NAME)) {
      setColumnInfoBySchema((SRealTableNode*)pTable, pMeta->schema, false, pCol);
      return true;
    }
    int32_t nums = pMeta->tableInfo.numOfTags + pMeta->tableInfo.numOfColumns;
    for (int32_t i = 0; i < nums; ++i) {
      if (0 == strcmp(pCol->colName, pMeta->schema[i].name)) {
        setColumnInfoBySchema((SRealTableNode*)pTable, pMeta->schema + i, (i >= pMeta->tableInfo.numOfColumns), pCol);
        found = true;
        break;
      }
    }
  } else {
    SNodeList* pProjectList = getProjectList(((STempTableNode*)pTable)->pSubquery);
    SNode*     pNode;
    FOREACH(pNode, pProjectList) {
      SExprNode* pExpr = (SExprNode*)pNode;
      if (0 == strcmp(pCol->colName, pExpr->aliasName)) {
        setColumnInfoByExpr(pTable, pExpr, pCol);
        found = true;
        break;
      }
    }
  }
  return found;
}

static EDealRes translateColumnWithPrefix(STranslateContext* pCxt, SColumnNode* pCol) {
  SArray* pTables = taosArrayGetP(pCxt->pNsLevel, pCxt->currLevel);
  size_t  nums = taosArrayGetSize(pTables);
  bool    foundTable = false;
  for (size_t i = 0; i < nums; ++i) {
    STableNode* pTable = taosArrayGetP(pTables, i);
    if (belongTable(pCxt->pParseCxt->db, pCol, pTable)) {
      foundTable = true;
      if (findAndSetColumn(pCol, pTable)) {
        break;
      }
      return generateDealNodeErrMsg(pCxt, TSDB_CODE_PAR_INVALID_COLUMN, pCol->colName);
    }
  }
  if (!foundTable) {
    return generateDealNodeErrMsg(pCxt, TSDB_CODE_PAR_TABLE_NOT_EXIST, pCol->tableAlias);
  }
  return DEAL_RES_CONTINUE;
}

static EDealRes translateColumnWithoutPrefix(STranslateContext* pCxt, SColumnNode* pCol) {
  SArray* pTables = taosArrayGetP(pCxt->pNsLevel, pCxt->currLevel);
  size_t  nums = taosArrayGetSize(pTables);
  bool    found = false;
  for (size_t i = 0; i < nums; ++i) {
    STableNode* pTable = taosArrayGetP(pTables, i);
    if (findAndSetColumn(pCol, pTable)) {
      if (found) {
        return generateDealNodeErrMsg(pCxt, TSDB_CODE_PAR_AMBIGUOUS_COLUMN, pCol->colName);
      }
      found = true;
    }
  }
  if (!found) {
    return generateDealNodeErrMsg(pCxt, TSDB_CODE_PAR_INVALID_COLUMN, pCol->colName);
  }
  return DEAL_RES_CONTINUE;
}

static bool translateColumnUseAlias(STranslateContext* pCxt, SColumnNode* pCol) {
  SNodeList* pProjectionList = pCxt->pCurrStmt->pProjectionList;
  SNode*     pNode;
  FOREACH(pNode, pProjectionList) {
    SExprNode* pExpr = (SExprNode*)pNode;
    if (0 == strcmp(pCol->colName, pExpr->aliasName)) {
      setColumnInfoByExpr(NULL, pExpr, pCol);
      return true;
    }
  }
  return false;
}

static EDealRes translateColumn(STranslateContext* pCxt, SColumnNode* pCol) {
  // count(*)/first(*)/last(*) and so on
  if (0 == strcmp(pCol->colName, "*")) {
    return DEAL_RES_CONTINUE;
  }

  EDealRes res = DEAL_RES_CONTINUE;
  if ('\0' != pCol->tableAlias[0]) {
    res = translateColumnWithPrefix(pCxt, pCol);
  } else {
    bool found = false;
    if (SQL_CLAUSE_ORDER_BY == pCxt->currClause) {
      found = translateColumnUseAlias(pCxt, pCol);
    }
    res = (found ? DEAL_RES_CONTINUE : translateColumnWithoutPrefix(pCxt, pCol));
  }
  return res;
}

static EDealRes translateValue(STranslateContext* pCxt, SValueNode* pVal) {
  uint8_t precision = (NULL != pCxt->pCurrStmt ? pCxt->pCurrStmt->precision : pVal->node.resType.precision);
  pVal->node.resType.precision = precision;
  if (pVal->placeholderNo > 0) {
    return DEAL_RES_CONTINUE;
  }
  if (pVal->isDuration) {
    if (parseNatualDuration(pVal->literal, strlen(pVal->literal), &pVal->datum.i, &pVal->unit, precision) !=
        TSDB_CODE_SUCCESS) {
      return generateDealNodeErrMsg(pCxt, TSDB_CODE_PAR_WRONG_VALUE_TYPE, pVal->literal);
    }
  } else {
    switch (pVal->node.resType.type) {
      case TSDB_DATA_TYPE_NULL:
        break;
      case TSDB_DATA_TYPE_BOOL:
        pVal->datum.b = (0 == strcasecmp(pVal->literal, "true"));
        break;
      case TSDB_DATA_TYPE_TINYINT:
      case TSDB_DATA_TYPE_SMALLINT:
      case TSDB_DATA_TYPE_INT:
      case TSDB_DATA_TYPE_BIGINT: {
        char* endPtr = NULL;
        pVal->datum.i = strtoll(pVal->literal, &endPtr, 10);
        break;
      }
      case TSDB_DATA_TYPE_UTINYINT:
      case TSDB_DATA_TYPE_USMALLINT:
      case TSDB_DATA_TYPE_UINT:
      case TSDB_DATA_TYPE_UBIGINT: {
        char* endPtr = NULL;
        pVal->datum.u = strtoull(pVal->literal, &endPtr, 10);
        break;
      }
      case TSDB_DATA_TYPE_FLOAT:
      case TSDB_DATA_TYPE_DOUBLE: {
        char* endPtr = NULL;
        pVal->datum.d = strtold(pVal->literal, &endPtr);
        break;
      }
      case TSDB_DATA_TYPE_VARCHAR:
      case TSDB_DATA_TYPE_VARBINARY: {
        pVal->datum.p = taosMemoryCalloc(1, pVal->node.resType.bytes + VARSTR_HEADER_SIZE + 1);
        if (NULL == pVal->datum.p) {
          return generateDealNodeErrMsg(pCxt, TSDB_CODE_OUT_OF_MEMORY);
        }
        varDataSetLen(pVal->datum.p, pVal->node.resType.bytes);
        strncpy(varDataVal(pVal->datum.p), pVal->literal, pVal->node.resType.bytes);
        break;
      }
      case TSDB_DATA_TYPE_TIMESTAMP: {
        if (taosParseTime(pVal->literal, &pVal->datum.i, pVal->node.resType.bytes, precision, tsDaylight) !=
            TSDB_CODE_SUCCESS) {
          return generateDealNodeErrMsg(pCxt, TSDB_CODE_PAR_WRONG_VALUE_TYPE, pVal->literal);
        }
        break;
      }
      case TSDB_DATA_TYPE_NCHAR:
      case TSDB_DATA_TYPE_JSON:
      case TSDB_DATA_TYPE_DECIMAL:
      case TSDB_DATA_TYPE_BLOB:
        // todo
      default:
        break;
    }
  }
  pVal->translate = true;
  return DEAL_RES_CONTINUE;
}

static EDealRes translateOperator(STranslateContext* pCxt, SOperatorNode* pOp) {
  if (nodesIsUnaryOp(pOp)) {
    if (OP_TYPE_MINUS == pOp->opType) {
      if (!IS_MATHABLE_TYPE(((SExprNode*)(pOp->pLeft))->resType.type)) {
        return generateDealNodeErrMsg(pCxt, TSDB_CODE_PAR_WRONG_VALUE_TYPE, ((SExprNode*)(pOp->pLeft))->aliasName);
      }
      pOp->node.resType.type = TSDB_DATA_TYPE_DOUBLE;
      pOp->node.resType.bytes = tDataTypes[TSDB_DATA_TYPE_DOUBLE].bytes;
    } else {
      pOp->node.resType.type = TSDB_DATA_TYPE_BOOL;
      pOp->node.resType.bytes = tDataTypes[TSDB_DATA_TYPE_BOOL].bytes;
    }
    return DEAL_RES_CONTINUE;
  }
  SDataType ldt = ((SExprNode*)(pOp->pLeft))->resType;
  SDataType rdt = ((SExprNode*)(pOp->pRight))->resType;
  if (nodesIsArithmeticOp(pOp)) {
    if (TSDB_DATA_TYPE_JSON == ldt.type || TSDB_DATA_TYPE_BLOB == ldt.type || TSDB_DATA_TYPE_JSON == rdt.type ||
        TSDB_DATA_TYPE_BLOB == rdt.type) {
      return generateDealNodeErrMsg(pCxt, TSDB_CODE_PAR_WRONG_VALUE_TYPE, ((SExprNode*)(pOp->pRight))->aliasName);
    }
    if ((TSDB_DATA_TYPE_TIMESTAMP == ldt.type && TSDB_DATA_TYPE_TIMESTAMP == rdt.type) ||
        (TSDB_DATA_TYPE_TIMESTAMP == ldt.type && IS_VAR_DATA_TYPE(rdt.type)) ||
        (TSDB_DATA_TYPE_TIMESTAMP == rdt.type && IS_VAR_DATA_TYPE(ldt.type))) {
      return generateDealNodeErrMsg(pCxt, TSDB_CODE_PAR_WRONG_VALUE_TYPE, ((SExprNode*)(pOp->pRight))->aliasName);
    }

    if ((TSDB_DATA_TYPE_TIMESTAMP == ldt.type && IS_INTEGER_TYPE(rdt.type)) ||
        (TSDB_DATA_TYPE_TIMESTAMP == rdt.type && IS_INTEGER_TYPE(ldt.type)) ||
        (TSDB_DATA_TYPE_TIMESTAMP == ldt.type && TSDB_DATA_TYPE_BOOL == rdt.type) ||
        (TSDB_DATA_TYPE_TIMESTAMP == rdt.type && TSDB_DATA_TYPE_BOOL == ldt.type)) {
      pOp->node.resType.type = TSDB_DATA_TYPE_TIMESTAMP;
      pOp->node.resType.bytes = tDataTypes[TSDB_DATA_TYPE_TIMESTAMP].bytes;
    } else {
      pOp->node.resType.type = TSDB_DATA_TYPE_DOUBLE;
      pOp->node.resType.bytes = tDataTypes[TSDB_DATA_TYPE_DOUBLE].bytes;
    }
  } else if (nodesIsComparisonOp(pOp)) {
    if (TSDB_DATA_TYPE_BLOB == ldt.type || TSDB_DATA_TYPE_JSON == rdt.type || TSDB_DATA_TYPE_BLOB == rdt.type) {
      return generateDealNodeErrMsg(pCxt, TSDB_CODE_PAR_WRONG_VALUE_TYPE, ((SExprNode*)(pOp->pRight))->aliasName);
    }
    if (OP_TYPE_IN == pOp->opType || OP_TYPE_NOT_IN == pOp->opType) {
      ((SExprNode*)pOp->pRight)->resType = ((SExprNode*)pOp->pLeft)->resType;
    }
    pOp->node.resType.type = TSDB_DATA_TYPE_BOOL;
    pOp->node.resType.bytes = tDataTypes[TSDB_DATA_TYPE_BOOL].bytes;
  } else if (nodesIsJsonOp(pOp)) {
    if (TSDB_DATA_TYPE_JSON != ldt.type || TSDB_DATA_TYPE_BINARY != rdt.type) {
      return generateDealNodeErrMsg(pCxt, TSDB_CODE_PAR_WRONG_VALUE_TYPE, ((SExprNode*)(pOp->pRight))->aliasName);
    }
    pOp->node.resType.type = TSDB_DATA_TYPE_JSON;
    pOp->node.resType.bytes = tDataTypes[TSDB_DATA_TYPE_JSON].bytes;
  }
  return DEAL_RES_CONTINUE;
}

static EDealRes haveAggFunction(SNode* pNode, void* pContext) {
  if (QUERY_NODE_FUNCTION == nodeType(pNode) && fmIsAggFunc(((SFunctionNode*)pNode)->funcId)) {
    *((bool*)pContext) = true;
    return DEAL_RES_END;
  }
  return DEAL_RES_CONTINUE;
}

static EDealRes translateFunction(STranslateContext* pCxt, SFunctionNode* pFunc) {
<<<<<<< HEAD
  SFmGetFuncInfoParam param = {.pCtg = pCxt->pParseCxt->pCatalog,
                               .pRpc = pCxt->pParseCxt->pTransporter,
                               .pMgmtEps = &pCxt->pParseCxt->mgmtEpSet};
  if (TSDB_CODE_SUCCESS != fmGetFuncInfo(&param, pFunc->functionName, &pFunc->funcId, &pFunc->funcType)) {
    return generateDealNodeErrMsg(pCxt, TSDB_CODE_PAR_INVALID_FUNTION, pFunc->functionName);
  }
  pCxt->errCode = fmGetFuncResultType(pFunc, pCxt->msgBuf.buf, pCxt->msgBuf.len);
=======
  SFmGetFuncInfoParam param = {
    .pCtg = pCxt->pParseCxt->pCatalog,
    .pRpc = pCxt->pParseCxt->pTransporter,
    .pMgmtEps = &pCxt->pParseCxt->mgmtEpSet,
    .pErrBuf = pCxt->msgBuf.buf,
    .errBufLen = pCxt->msgBuf.len
  };
  pCxt->errCode = fmGetFuncInfo(&param, pFunc);
>>>>>>> 3352f952
  if (TSDB_CODE_SUCCESS != pCxt->errCode) {
    return DEAL_RES_ERROR;
  }
  if (fmIsAggFunc(pFunc->funcId) && beforeHaving(pCxt->currClause)) {
    return generateDealNodeErrMsg(pCxt, TSDB_CODE_PAR_ILLEGAL_USE_AGG_FUNCTION);
  }
  bool haveAggFunc = false;
  nodesWalkExprs(pFunc->pParameterList, haveAggFunction, &haveAggFunc);
  if (haveAggFunc) {
    return generateDealNodeErrMsg(pCxt, TSDB_CODE_PAR_AGG_FUNC_NESTING);
  }
  return DEAL_RES_CONTINUE;
}

static EDealRes translateExprSubquery(STranslateContext* pCxt, SNode* pNode) {
  return (TSDB_CODE_SUCCESS == translateSubquery(pCxt, pNode) ? DEAL_RES_CONTINUE : DEAL_RES_ERROR);
}

static EDealRes translateLogicCond(STranslateContext* pCxt, SLogicConditionNode* pCond) {
  pCond->node.resType.type = TSDB_DATA_TYPE_BOOL;
  pCond->node.resType.bytes = tDataTypes[TSDB_DATA_TYPE_BOOL].bytes;
  return DEAL_RES_CONTINUE;
}

static EDealRes doTranslateExpr(SNode* pNode, void* pContext) {
  STranslateContext* pCxt = (STranslateContext*)pContext;
  switch (nodeType(pNode)) {
    case QUERY_NODE_COLUMN:
      return translateColumn(pCxt, (SColumnNode*)pNode);
    case QUERY_NODE_VALUE:
      return translateValue(pCxt, (SValueNode*)pNode);
    case QUERY_NODE_OPERATOR:
      return translateOperator(pCxt, (SOperatorNode*)pNode);
    case QUERY_NODE_FUNCTION:
      return translateFunction(pCxt, (SFunctionNode*)pNode);
    case QUERY_NODE_LOGIC_CONDITION:
      return translateLogicCond(pCxt, (SLogicConditionNode*)pNode);
    case QUERY_NODE_TEMP_TABLE:
      return translateExprSubquery(pCxt, ((STempTableNode*)pNode)->pSubquery);
    default:
      break;
  }
  return DEAL_RES_CONTINUE;
}

static int32_t translateExpr(STranslateContext* pCxt, SNode* pNode) {
  nodesWalkExprPostOrder(pNode, doTranslateExpr, pCxt);
  return pCxt->errCode;
}

static int32_t translateExprList(STranslateContext* pCxt, SNodeList* pList) {
  nodesWalkExprsPostOrder(pList, doTranslateExpr, pCxt);
  return pCxt->errCode;
}

static bool isAliasColumn(SColumnNode* pCol) { return ('\0' == pCol->tableAlias[0]); }

static bool isDistinctOrderBy(STranslateContext* pCxt) {
  return (SQL_CLAUSE_ORDER_BY == pCxt->currClause && pCxt->pCurrStmt->isDistinct);
}

static SNodeList* getGroupByList(STranslateContext* pCxt) {
  if (isDistinctOrderBy(pCxt)) {
    return pCxt->pCurrStmt->pProjectionList;
  }
  return pCxt->pCurrStmt->pGroupByList;
}

static SNode* getGroupByNode(SNode* pNode) {
  if (QUERY_NODE_GROUPING_SET == nodeType(pNode)) {
    return nodesListGetNode(((SGroupingSetNode*)pNode)->pParameterList, 0);
  }
  return pNode;
}

static int32_t getGroupByErrorCode(STranslateContext* pCxt) {
  if (isDistinctOrderBy(pCxt)) {
    return TSDB_CODE_PAR_NOT_SELECTED_EXPRESSION;
  }
  return TSDB_CODE_PAR_GROUPBY_LACK_EXPRESSION;
}

static EDealRes doCheckExprForGroupBy(SNode* pNode, void* pContext) {
  STranslateContext* pCxt = (STranslateContext*)pContext;
  if (!nodesIsExprNode(pNode) || (QUERY_NODE_COLUMN == nodeType(pNode) && isAliasColumn((SColumnNode*)pNode))) {
    return DEAL_RES_CONTINUE;
  }
  if (QUERY_NODE_FUNCTION == nodeType(pNode) && fmIsAggFunc(((SFunctionNode*)pNode)->funcId) &&
      !isDistinctOrderBy(pCxt)) {
    return DEAL_RES_IGNORE_CHILD;
  }
  SNode* pGroupNode;
  FOREACH(pGroupNode, getGroupByList(pCxt)) {
    if (nodesEqualNode(getGroupByNode(pGroupNode), pNode)) {
      return DEAL_RES_IGNORE_CHILD;
    }
  }
  if (QUERY_NODE_COLUMN == nodeType(pNode) ||
      (QUERY_NODE_FUNCTION == nodeType(pNode) && fmIsAggFunc(((SFunctionNode*)pNode)->funcId) &&
       isDistinctOrderBy(pCxt))) {
    return generateDealNodeErrMsg(pCxt, getGroupByErrorCode(pCxt));
  }
  return DEAL_RES_CONTINUE;
}

static int32_t checkExprForGroupBy(STranslateContext* pCxt, SNode* pNode) {
  nodesWalkExpr(pNode, doCheckExprForGroupBy, pCxt);
  return pCxt->errCode;
}

static int32_t checkExprListForGroupBy(STranslateContext* pCxt, SNodeList* pList) {
  if (NULL == getGroupByList(pCxt)) {
    return TSDB_CODE_SUCCESS;
  }
  nodesWalkExprs(pList, doCheckExprForGroupBy, pCxt);
  return pCxt->errCode;
}

typedef struct CheckAggColCoexistCxt {
  STranslateContext* pTranslateCxt;
  bool               existAggFunc;
  bool               existCol;
} CheckAggColCoexistCxt;

static EDealRes doCheckAggColCoexist(SNode* pNode, void* pContext) {
  CheckAggColCoexistCxt* pCxt = (CheckAggColCoexistCxt*)pContext;
  if (QUERY_NODE_FUNCTION == nodeType(pNode) && fmIsAggFunc(((SFunctionNode*)pNode)->funcId)) {
    pCxt->existAggFunc = true;
    return DEAL_RES_IGNORE_CHILD;
  }
  if (QUERY_NODE_COLUMN == nodeType(pNode)) {
    pCxt->existCol = true;
  }
  return DEAL_RES_CONTINUE;
}

static int32_t checkAggColCoexist(STranslateContext* pCxt, SSelectStmt* pSelect) {
  if (NULL != pSelect->pGroupByList) {
    return TSDB_CODE_SUCCESS;
  }
  CheckAggColCoexistCxt cxt = {.pTranslateCxt = pCxt, .existAggFunc = false, .existCol = false};
  nodesWalkExprs(pSelect->pProjectionList, doCheckAggColCoexist, &cxt);
  if (!pSelect->isDistinct) {
    nodesWalkExprs(pSelect->pOrderByList, doCheckAggColCoexist, &cxt);
  }
  if ((cxt.existAggFunc || NULL != pSelect->pWindow) && cxt.existCol) {
    return generateSyntaxErrMsg(&pCxt->msgBuf, TSDB_CODE_PAR_NOT_SINGLE_GROUP);
  }
  return TSDB_CODE_SUCCESS;
}

static int32_t toVgroupsInfo(SArray* pVgs, SVgroupsInfo** pVgsInfo) {
  size_t vgroupNum = taosArrayGetSize(pVgs);
  *pVgsInfo = taosMemoryCalloc(1, sizeof(SVgroupsInfo) + sizeof(SVgroupInfo) * vgroupNum);
  if (NULL == *pVgsInfo) {
    return TSDB_CODE_OUT_OF_MEMORY;
  }
  (*pVgsInfo)->numOfVgroups = vgroupNum;
  for (int32_t i = 0; i < vgroupNum; ++i) {
    SVgroupInfo* vg = taosArrayGet(pVgs, i);
    (*pVgsInfo)->vgroups[i] = *vg;
  }
  return TSDB_CODE_SUCCESS;
}

static int32_t addMnodeToVgroupList(const SEpSet* pEpSet, SArray** pVgroupList) {
  if (NULL == *pVgroupList) {
    *pVgroupList = taosArrayInit(TARRAY_MIN_SIZE, sizeof(SVgroupInfo));
    if (NULL == *pVgroupList) {
      return TSDB_CODE_OUT_OF_MEMORY;
    }
  }
  SVgroupInfo vg = { .vgId = MNODE_HANDLE };
  memcpy(&vg.epSet, pEpSet, sizeof(SEpSet));
  taosArrayPush(*pVgroupList, &vg);
  return TSDB_CODE_SUCCESS;
}

static int32_t setSysTableVgroupList(STranslateContext* pCxt, SName* pName, SRealTableNode* pRealTable) {
  if (0 != strcmp(pRealTable->table.tableName, TSDB_INS_TABLE_USER_TABLES)) {
    return TSDB_CODE_SUCCESS;
  }

  int32_t code = TSDB_CODE_SUCCESS;
  SArray* vgroupList = NULL;
  if ('\0' != pRealTable->qualDbName[0]) {
    // todo release after mnode can be processed
    // if (0 != strcmp(pRealTable->qualDbName, TSDB_INFORMATION_SCHEMA_DB)) {
      code = getDBVgInfo(pCxt, pRealTable->qualDbName, &vgroupList);
    // }
  } else {
    code = getDBVgInfoImpl(pCxt, pName, &vgroupList);
  }

  // todo release after mnode can be processed
  // if (TSDB_CODE_SUCCESS == code) {
  //   code = addMnodeToVgroupList(&pCxt->pParseCxt->mgmtEpSet, &vgroupList);
  // }

  if (TSDB_CODE_SUCCESS == code) {
    code = toVgroupsInfo(vgroupList, &pRealTable->pVgroupList);
  }
  taosArrayDestroy(vgroupList);

  return code;
}

static int32_t setTableVgroupList(STranslateContext* pCxt, SName* pName, SRealTableNode* pRealTable) {
  if (pCxt->pParseCxt->topicQuery) {
    return TSDB_CODE_SUCCESS;
  }

  int32_t code = TSDB_CODE_SUCCESS;
  if (TSDB_SUPER_TABLE == pRealTable->pMeta->tableType) {
    SArray* vgroupList = NULL;
    code = getTableDistVgInfo(pCxt, pName, &vgroupList);
    if (TSDB_CODE_SUCCESS == code) {
      code = toVgroupsInfo(vgroupList, &pRealTable->pVgroupList);
    }
    taosArrayDestroy(vgroupList);
  } else if (TSDB_SYSTEM_TABLE == pRealTable->pMeta->tableType) {
    code = setSysTableVgroupList(pCxt, pName, pRealTable);
  } else {
    pRealTable->pVgroupList = taosMemoryCalloc(1, sizeof(SVgroupsInfo) + sizeof(SVgroupInfo));
    if (NULL == pRealTable->pVgroupList) {
      return TSDB_CODE_OUT_OF_MEMORY;
    }
    pRealTable->pVgroupList->numOfVgroups = 1;
    code = getTableHashVgroupImpl(pCxt, pName, pRealTable->pVgroupList->vgroups);
  }
  return code;
}

static uint8_t getStmtPrecision(SNode* pStmt) {
  if (QUERY_NODE_SELECT_STMT == nodeType(pStmt)) {
    return ((SSelectStmt*)pStmt)->precision;
  }
  return 0;
}

static uint8_t getJoinTablePrecision(SJoinTableNode* pJoinTable) {
  uint8_t lp = ((STableNode*)pJoinTable->pLeft)->precision;
  uint8_t rp = ((STableNode*)pJoinTable->pRight)->precision;
  return (lp > rp ? rp : lp);
}

static int32_t translateTable(STranslateContext* pCxt, SNode* pTable) {
  int32_t code = TSDB_CODE_SUCCESS;
  switch (nodeType(pTable)) {
    case QUERY_NODE_REAL_TABLE: {
      SRealTableNode* pRealTable = (SRealTableNode*)pTable;
      pRealTable->ratio = (NULL != pCxt->pExplainOpt ? pCxt->pExplainOpt->ratio : 1.0);
      // The SRealTableNode created through ROLLUP already has STableMeta.
      if (NULL == pRealTable->pMeta) {
        SName name;
        code = getTableMetaImpl(
            pCxt, toName(pCxt->pParseCxt->acctId, pRealTable->table.dbName, pRealTable->table.tableName, &name),
            &(pRealTable->pMeta));
        if (TSDB_CODE_SUCCESS != code) {
          return generateSyntaxErrMsg(&pCxt->msgBuf, TSDB_CODE_PAR_TABLE_NOT_EXIST, pRealTable->table.tableName);
        }
        code = setTableVgroupList(pCxt, &name, pRealTable);
      }
      pRealTable->table.precision = pRealTable->pMeta->tableInfo.precision;
      if (TSDB_CODE_SUCCESS == code) {
        code = addNamespace(pCxt, pRealTable);
      }
      break;
    }
    case QUERY_NODE_TEMP_TABLE: {
      STempTableNode* pTempTable = (STempTableNode*)pTable;
      code = translateSubquery(pCxt, pTempTable->pSubquery);
      if (TSDB_CODE_SUCCESS == code) {
        pTempTable->table.precision = getStmtPrecision(pTempTable->pSubquery);
        code = addNamespace(pCxt, pTempTable);
      }
      break;
    }
    case QUERY_NODE_JOIN_TABLE: {
      SJoinTableNode* pJoinTable = (SJoinTableNode*)pTable;
      code = translateTable(pCxt, pJoinTable->pLeft);
      if (TSDB_CODE_SUCCESS == code) {
        code = translateTable(pCxt, pJoinTable->pRight);
      }
      if (TSDB_CODE_SUCCESS == code) {
        pJoinTable->table.precision = getJoinTablePrecision(pJoinTable);
        code = translateExpr(pCxt, pJoinTable->pOnCond);
      }
      break;
    }
    default:
      break;
  }
  return code;
}

static int32_t createAllColumns(STranslateContext* pCxt, SNodeList** pCols) {
  *pCols = nodesMakeList();
  if (NULL == *pCols) {
    return generateSyntaxErrMsg(&pCxt->msgBuf, TSDB_CODE_OUT_OF_MEMORY);
  }
  SArray* pTables = taosArrayGetP(pCxt->pNsLevel, pCxt->currLevel);
  size_t  nums = taosArrayGetSize(pTables);
  for (size_t i = 0; i < nums; ++i) {
    STableNode* pTable = taosArrayGetP(pTables, i);
    int32_t     code = createColumnNodeByTable(pCxt, pTable, *pCols);
    if (TSDB_CODE_SUCCESS != code) {
      return code;
    }
  }
  return TSDB_CODE_SUCCESS;
}

static bool isMultiResFunc(SNode* pNode) {
  if (QUERY_NODE_FUNCTION != nodeType(pNode) || !fmIsMultiResFunc(((SFunctionNode*)pNode)->funcId)) {
    return false;
  }
  SNodeList* pParameterList = ((SFunctionNode*)pNode)->pParameterList;
  if (LIST_LENGTH(pParameterList) > 1) {
    return true;
  }
  SNode* pParam = nodesListGetNode(pParameterList, 0);
  return (QUERY_NODE_COLUMN == nodeType(pParam) ? 0 == strcmp(((SColumnNode*)pParam)->colName, "*") : false);
}

static SNode* createMultiResFunc(SFunctionNode* pSrcFunc, SExprNode* pExpr) {
  SFunctionNode* pFunc = nodesMakeNode(QUERY_NODE_FUNCTION);
  if (NULL == pFunc) {
    return NULL;
  }
  pFunc->pParameterList = nodesMakeList();
  if (NULL == pFunc->pParameterList ||
      TSDB_CODE_SUCCESS != nodesListStrictAppend(pFunc->pParameterList, nodesCloneNode(pExpr))) {
    nodesDestroyNode(pFunc);
    return NULL;
  }

  pFunc->node.resType = pExpr->resType;
  pFunc->funcId = pSrcFunc->funcId;
  pFunc->funcType = pSrcFunc->funcType;
  strcpy(pFunc->functionName, pSrcFunc->functionName);
  char    buf[TSDB_FUNC_NAME_LEN + TSDB_TABLE_NAME_LEN + TSDB_COL_NAME_LEN];
  int32_t len = 0;
  if (QUERY_NODE_COLUMN == nodeType(pExpr)) {
    SColumnNode* pCol = (SColumnNode*)pExpr;
    len = snprintf(buf, sizeof(buf), "%s(%s.%s)", pSrcFunc->functionName, pCol->tableAlias, pCol->colName);
  } else {
    len = snprintf(buf, sizeof(buf), "%s(%s)", pSrcFunc->functionName, pExpr->aliasName);
  }
  strncpy(pFunc->node.aliasName, buf, TMIN(len, sizeof(pFunc->node.aliasName) - 1));

  return (SNode*)pFunc;
}

static int32_t findTable(STranslateContext* pCxt, const char* pTableAlias, STableNode** pOutput) {
  SArray* pTables = taosArrayGetP(pCxt->pNsLevel, pCxt->currLevel);
  size_t  nums = taosArrayGetSize(pTables);
  for (size_t i = 0; i < nums; ++i) {
    STableNode* pTable = taosArrayGetP(pTables, i);
    if (NULL == pTableAlias || 0 == strcmp(pTable->tableAlias, pTableAlias)) {
      *pOutput = pTable;
      return TSDB_CODE_SUCCESS;
    }
  }
  return generateSyntaxErrMsg(&pCxt->msgBuf, TSDB_CODE_PAR_TABLE_NOT_EXIST, pTableAlias);
}

static int32_t createTableAllCols(STranslateContext* pCxt, SColumnNode* pCol, SNodeList** pOutput) {
  STableNode* pTable = NULL;
  int32_t     code = findTable(pCxt, pCol->tableAlias, &pTable);
  if (TSDB_CODE_SUCCESS == code && NULL == *pOutput) {
    *pOutput = nodesMakeList();
    if (NULL == *pOutput) {
      code = generateSyntaxErrMsg(&pCxt->msgBuf, TSDB_CODE_OUT_OF_MEMORY);
    }
  }
  if (TSDB_CODE_SUCCESS == code) {
    code = createColumnNodeByTable(pCxt, pTable, *pOutput);
  }
  return code;
}

static bool isStar(SNode* pNode) {
  return (QUERY_NODE_COLUMN == nodeType(pNode)) && ('\0' == ((SColumnNode*)pNode)->tableAlias[0]) &&
         (0 == strcmp(((SColumnNode*)pNode)->colName, "*"));
}

static bool isTableStar(SNode* pNode) {
  return (QUERY_NODE_COLUMN == nodeType(pNode)) && ('\0' != ((SColumnNode*)pNode)->tableAlias[0]) &&
         (0 == strcmp(((SColumnNode*)pNode)->colName, "*"));
}

static int32_t createMultiResFuncsParas(STranslateContext* pCxt, SNodeList* pSrcParas, SNodeList** pOutput) {
  int32_t code = TSDB_CODE_SUCCESS;

  SNodeList* pExprs = NULL;
  SNode*     pPara = NULL;
  FOREACH(pPara, pSrcParas) {
    if (isStar(pPara)) {
      code = createAllColumns(pCxt, &pExprs);
      // The syntax definition ensures that * and other parameters do not appear at the same time
      break;
    } else if (isTableStar(pPara)) {
      code = createTableAllCols(pCxt, (SColumnNode*)pPara, &pExprs);
    } else {
      code = nodesListMakeStrictAppend(&pExprs, nodesCloneNode(pPara));
    }
    if (TSDB_CODE_SUCCESS != code) {
      break;
    }
  }

  if (TSDB_CODE_SUCCESS == code) {
    *pOutput = pExprs;
  } else {
    nodesDestroyList(pExprs);
  }

  return code;
}

static int32_t createMultiResFuncs(SFunctionNode* pSrcFunc, SNodeList* pExprs, SNodeList** pOutput) {
  SNodeList* pFuncs = nodesMakeList();
  if (NULL == pFuncs) {
    return TSDB_CODE_OUT_OF_MEMORY;
  }

  int32_t code = TSDB_CODE_SUCCESS;
  SNode*  pExpr = NULL;
  FOREACH(pExpr, pExprs) {
    code = nodesListStrictAppend(pFuncs, createMultiResFunc(pSrcFunc, (SExprNode*)pExpr));
    if (TSDB_CODE_SUCCESS != code) {
      break;
    }
  }

  if (TSDB_CODE_SUCCESS == code) {
    *pOutput = pFuncs;
  } else {
    nodesDestroyList(pFuncs);
  }

  return code;
}

static int32_t createMultiResFuncsFromStar(STranslateContext* pCxt, SFunctionNode* pSrcFunc, SNodeList** pOutput) {
  SNodeList* pExprs = NULL;
  int32_t    code = createMultiResFuncsParas(pCxt, pSrcFunc->pParameterList, &pExprs);
  if (TSDB_CODE_SUCCESS == code) {
    code = createMultiResFuncs(pSrcFunc, pExprs, pOutput);
  }

  if (TSDB_CODE_SUCCESS != code) {
    nodesDestroyList(pExprs);
  }

  return code;
}

static bool isCountStar(SNode* pNode) {
  if (QUERY_NODE_FUNCTION != nodeType(pNode) || 1 != LIST_LENGTH(((SFunctionNode*)pNode)->pParameterList)) {
    return false;
  }
  SNode* pPara = nodesListGetNode(((SFunctionNode*)pNode)->pParameterList, 0);
  return (QUERY_NODE_COLUMN == nodeType(pPara) && 0 == strcmp(((SColumnNode*)pPara)->colName, "*"));
}

static int32_t rewriteCountStar(STranslateContext* pCxt, SFunctionNode* pCount) {
  SColumnNode* pCol = nodesListGetNode(pCount->pParameterList, 0);
  STableNode*  pTable = NULL;
  int32_t      code = findTable(pCxt, ('\0' == pCol->tableAlias[0] ? NULL : pCol->tableAlias), &pTable);
  if (TSDB_CODE_SUCCESS == code && QUERY_NODE_REAL_TABLE == nodeType(pTable)) {
    setColumnInfoBySchema((SRealTableNode*)pTable, ((SRealTableNode*)pTable)->pMeta->schema, false, pCol);
  }
  return code;
}

static int32_t translateStar(STranslateContext* pCxt, SSelectStmt* pSelect) {
  if (NULL == pSelect->pProjectionList) {  // select * ...
    return createAllColumns(pCxt, &pSelect->pProjectionList);
  } else {
    SNode* pNode = NULL;
    WHERE_EACH(pNode, pSelect->pProjectionList) {
      if (isMultiResFunc(pNode)) {
        SNodeList* pFuncs = NULL;
        if (TSDB_CODE_SUCCESS != createMultiResFuncsFromStar(pCxt, (SFunctionNode*)pNode, &pFuncs)) {
          return TSDB_CODE_OUT_OF_MEMORY;
        }
        INSERT_LIST(pSelect->pProjectionList, pFuncs);
        ERASE_NODE(pSelect->pProjectionList);
        continue;
      } else if (isTableStar(pNode)) {
        SNodeList* pCols = NULL;
        if (TSDB_CODE_SUCCESS != createTableAllCols(pCxt, (SColumnNode*)pNode, &pCols)) {
          return TSDB_CODE_OUT_OF_MEMORY;
        }
        INSERT_LIST(pSelect->pProjectionList, pCols);
        ERASE_NODE(pSelect->pProjectionList);
        continue;
      } else if (isCountStar(pNode)) {
        int32_t code = rewriteCountStar(pCxt, (SFunctionNode*)pNode);
        if (TSDB_CODE_SUCCESS != code) {
          return code;
        }
      }
      WHERE_NEXT;
    }
  }
  return TSDB_CODE_SUCCESS;
}

static int32_t getPositionValue(const SValueNode* pVal) {
  switch (pVal->node.resType.type) {
    case TSDB_DATA_TYPE_NULL:
    case TSDB_DATA_TYPE_TIMESTAMP:
    case TSDB_DATA_TYPE_NCHAR:
    case TSDB_DATA_TYPE_VARCHAR:
    case TSDB_DATA_TYPE_VARBINARY:
    case TSDB_DATA_TYPE_JSON:
      return -1;
    case TSDB_DATA_TYPE_BOOL:
      return (pVal->datum.b ? 1 : 0);
    case TSDB_DATA_TYPE_TINYINT:
    case TSDB_DATA_TYPE_SMALLINT:
    case TSDB_DATA_TYPE_INT:
    case TSDB_DATA_TYPE_BIGINT:
      return pVal->datum.i;
    case TSDB_DATA_TYPE_FLOAT:
    case TSDB_DATA_TYPE_DOUBLE:
      return pVal->datum.d;
    case TSDB_DATA_TYPE_UTINYINT:
    case TSDB_DATA_TYPE_USMALLINT:
    case TSDB_DATA_TYPE_UINT:
    case TSDB_DATA_TYPE_UBIGINT:
      return pVal->datum.u;
    default:
      break;
  }
  return -1;
}

static int32_t translateOrderByPosition(STranslateContext* pCxt, SNodeList* pProjectionList, SNodeList* pOrderByList,
                                        bool* pOther) {
  *pOther = false;
  SNode* pNode = NULL;
  WHERE_EACH(pNode, pOrderByList) {
    SNode* pExpr = ((SOrderByExprNode*)pNode)->pExpr;
    if (QUERY_NODE_VALUE == nodeType(pExpr)) {
      SValueNode* pVal = (SValueNode*)pExpr;
      if (DEAL_RES_ERROR == translateValue(pCxt, pVal)) {
        return pCxt->errCode;
      }
      int32_t pos = getPositionValue(pVal);
      if (pos < 0) {
        ERASE_NODE(pOrderByList);
        continue;
      } else if (0 == pos || pos > LIST_LENGTH(pProjectionList)) {
        return generateSyntaxErrMsg(&pCxt->msgBuf, TSDB_CODE_PAR_WRONG_NUMBER_OF_SELECT);
      } else {
        SColumnNode* pCol = (SColumnNode*)nodesMakeNode(QUERY_NODE_COLUMN);
        if (NULL == pCol) {
          return generateSyntaxErrMsg(&pCxt->msgBuf, TSDB_CODE_OUT_OF_MEMORY);
        }
        setColumnInfoByExpr(NULL, (SExprNode*)nodesListGetNode(pProjectionList, pos - 1), pCol);
        ((SOrderByExprNode*)pNode)->pExpr = (SNode*)pCol;
        nodesDestroyNode(pExpr);
      }
    } else {
      *pOther = true;
    }
    WHERE_NEXT;
  }
  return TSDB_CODE_SUCCESS;
}

static int32_t translateOrderBy(STranslateContext* pCxt, SSelectStmt* pSelect) {
  bool    other;
  int32_t code = translateOrderByPosition(pCxt, pSelect->pProjectionList, pSelect->pOrderByList, &other);
  if (TSDB_CODE_SUCCESS != code) {
    return code;
  }
  if (!other) {
    return TSDB_CODE_SUCCESS;
  }
  pCxt->currClause = SQL_CLAUSE_ORDER_BY;
  code = translateExprList(pCxt, pSelect->pOrderByList);
  if (TSDB_CODE_SUCCESS == code) {
    code = checkExprListForGroupBy(pCxt, pSelect->pOrderByList);
  }
  return code;
}

static int32_t translateSelectList(STranslateContext* pCxt, SSelectStmt* pSelect) {
  pCxt->currClause = SQL_CLAUSE_SELECT;
  int32_t code = translateExprList(pCxt, pSelect->pProjectionList);
  if (TSDB_CODE_SUCCESS == code) {
    code = translateStar(pCxt, pSelect);
  }
  if (TSDB_CODE_SUCCESS == code) {
    code = checkExprListForGroupBy(pCxt, pSelect->pProjectionList);
  }
  return code;
}

static int32_t translateHaving(STranslateContext* pCxt, SSelectStmt* pSelect) {
  if (NULL == pSelect->pGroupByList && NULL != pSelect->pHaving) {
    return generateSyntaxErrMsg(&pCxt->msgBuf, TSDB_CODE_PAR_GROUPBY_LACK_EXPRESSION);
  }
  pCxt->currClause = SQL_CLAUSE_HAVING;
  int32_t code = translateExpr(pCxt, pSelect->pHaving);
  if (TSDB_CODE_SUCCESS == code) {
    code = checkExprForGroupBy(pCxt, pSelect->pHaving);
  }
  return code;
}

static int32_t translateGroupBy(STranslateContext* pCxt, SSelectStmt* pSelect) {
  if (NULL != pSelect->pGroupByList && NULL != pSelect->pWindow) {
    return generateSyntaxErrMsg(&pCxt->msgBuf, TSDB_CODE_PAR_GROUPBY_WINDOW_COEXIST);
  }
  pCxt->currClause = SQL_CLAUSE_GROUP_BY;
  return translateExprList(pCxt, pSelect->pGroupByList);
}

static bool isValTimeUnit(char unit) { return ('n' == unit || 'y' == unit); }

static int64_t getMonthsFromTimeVal(int64_t val, int32_t fromPrecision, char unit) {
  int64_t days = convertTimeFromPrecisionToUnit(val, fromPrecision, 'd');
  switch (unit) {
    case 'b':
    case 'u':
    case 'a':
    case 's':
    case 'm':
    case 'h':
    case 'd':
    case 'w':
      return days / 28;
    case 'n':
      return val;
    case 'y':
      return val * 12;
    default:
      break;
  }
  return -1;
}

static int32_t checkIntervalWindow(STranslateContext* pCxt, SIntervalWindowNode* pInterval) {
  uint8_t precision = ((SColumnNode*)pInterval->pCol)->node.resType.precision;

  SValueNode* pInter = (SValueNode*)pInterval->pInterval;
  bool        valInter = isValTimeUnit(pInter->unit);
  if (pInter->datum.i <= 0 ||
      (!valInter && convertTimePrecision(pInter->datum.i, precision, TSDB_TIME_PRECISION_MICRO) < tsMinIntervalTime)) {
    return generateSyntaxErrMsg(&pCxt->msgBuf, TSDB_CODE_PAR_INTER_VALUE_TOO_SMALL, tsMinIntervalTime);
  }

  if (NULL != pInterval->pOffset) {
    SValueNode* pOffset = (SValueNode*)pInterval->pOffset;
    if (pOffset->datum.i <= 0) {
      return generateSyntaxErrMsg(&pCxt->msgBuf, TSDB_CODE_PAR_INTER_OFFSET_NEGATIVE);
    }
    if (pInter->unit == 'n' && pOffset->unit == 'y') {
      return generateSyntaxErrMsg(&pCxt->msgBuf, TSDB_CODE_PAR_INTER_OFFSET_UNIT);
    }
    bool fixed = !isValTimeUnit(pOffset->unit) && !valInter;
    if ((fixed && pOffset->datum.i >= pInter->datum.i) ||
        (!fixed && getMonthsFromTimeVal(pOffset->datum.i, precision, pOffset->unit) >=
                       getMonthsFromTimeVal(pInter->datum.i, precision, pInter->unit))) {
      return generateSyntaxErrMsg(&pCxt->msgBuf, TSDB_CODE_PAR_INTER_OFFSET_TOO_BIG);
    }
  }

  if (NULL != pInterval->pSliding) {
    const static int32_t INTERVAL_SLIDING_FACTOR = 100;

    SValueNode* pSliding = (SValueNode*)pInterval->pSliding;
    if (pInter->unit == 'n' || pInter->unit == 'y') {
      return generateSyntaxErrMsg(&pCxt->msgBuf, TSDB_CODE_PAR_INTER_SLIDING_UNIT);
    }
    if ((pSliding->datum.i < convertTimePrecision(tsMinSlidingTime, TSDB_TIME_PRECISION_MILLI, precision)) ||
        (pInter->datum.i / pSliding->datum.i > INTERVAL_SLIDING_FACTOR)) {
      return generateSyntaxErrMsg(&pCxt->msgBuf, TSDB_CODE_PAR_INTER_SLIDING_TOO_SMALL);
    }
    if (pSliding->datum.i > pInter->datum.i) {
      return generateSyntaxErrMsg(&pCxt->msgBuf, TSDB_CODE_PAR_INTER_SLIDING_TOO_BIG);
    }
  }

  return TSDB_CODE_SUCCESS;
}

static EDealRes checkStateExpr(SNode* pNode, void* pContext) {
  if (QUERY_NODE_COLUMN == nodeType(pNode)) {
    STranslateContext* pCxt = pContext;
    SColumnNode*       pCol = (SColumnNode*)pNode;
    if (!IS_INTEGER_TYPE(pCol->node.resType.type)) {
      return generateDealNodeErrMsg(pCxt, TSDB_CODE_PAR_INVALID_STATE_WIN_TYPE);
    }
    if (COLUMN_TYPE_TAG == pCol->colType) {
      return generateDealNodeErrMsg(pCxt, TSDB_CODE_PAR_INVALID_STATE_WIN_COL);
    }
    if (TSDB_SUPER_TABLE == pCol->tableType) {
      return generateDealNodeErrMsg(pCxt, TSDB_CODE_PAR_INVALID_STATE_WIN_TABLE);
    }
  }
  return DEAL_RES_CONTINUE;
}

static int32_t checkStateWindow(STranslateContext* pCxt, SStateWindowNode* pState) {
  nodesWalkExprPostOrder(pState->pExpr, checkStateExpr, pCxt);
  // todo check for "function not support for state_window"
  return pCxt->errCode;
}

static int32_t checkSessionWindow(STranslateContext* pCxt, SSessionWindowNode* pSession) {
  if ('y' == pSession->pGap->unit || 'n' == pSession->pGap->unit || 0 == pSession->pGap->datum.i) {
    return generateSyntaxErrMsg(&pCxt->msgBuf, TSDB_CODE_PAR_INTER_SESSION_GAP);
  }
  if (PRIMARYKEY_TIMESTAMP_COL_ID != pSession->pCol->colId) {
    return generateSyntaxErrMsg(&pCxt->msgBuf, TSDB_CODE_PAR_INTER_SESSION_COL);
  }
  // todo check for "function not support for session"
  return TSDB_CODE_SUCCESS;
}

static int32_t checkWindow(STranslateContext* pCxt, SNode* pWindow) {
  switch (nodeType(pWindow)) {
    case QUERY_NODE_STATE_WINDOW:
      return checkStateWindow(pCxt, (SStateWindowNode*)pWindow);
    case QUERY_NODE_SESSION_WINDOW:
      return checkSessionWindow(pCxt, (SSessionWindowNode*)pWindow);
    case QUERY_NODE_INTERVAL_WINDOW:
      return checkIntervalWindow(pCxt, (SIntervalWindowNode*)pWindow);
    default:
      break;
  }
  return TSDB_CODE_SUCCESS;
}

static int32_t translateWindow(STranslateContext* pCxt, SNode* pWindow) {
  if (NULL == pWindow) {
    return TSDB_CODE_SUCCESS;
  }
  pCxt->currClause = SQL_CLAUSE_WINDOW;
  int32_t code = translateExpr(pCxt, pWindow);
  if (TSDB_CODE_SUCCESS == code) {
    code = checkWindow(pCxt, pWindow);
  }
  return code;
}

static int32_t translatePartitionBy(STranslateContext* pCxt, SNodeList* pPartitionByList) {
  pCxt->currClause = SQL_CLAUSE_PARTITION_BY;
  return translateExprList(pCxt, pPartitionByList);
}

static int32_t translateWhere(STranslateContext* pCxt, SNode* pWhere) {
  pCxt->currClause = SQL_CLAUSE_WHERE;
  return translateExpr(pCxt, pWhere);
}

static int32_t translateFrom(STranslateContext* pCxt, SSelectStmt* pSelect) {
  pCxt->currClause = SQL_CLAUSE_FROM;
  int32_t code = translateTable(pCxt, pSelect->pFromTable);
  if (TSDB_CODE_SUCCESS == code) {
    pSelect->precision = ((STableNode*)pSelect->pFromTable)->precision;
  }
  return code;
}

static int32_t checkLimit(STranslateContext* pCxt, SSelectStmt* pSelect) {
  if ((NULL != pSelect->pLimit && pSelect->pLimit->offset < 0) ||
      (NULL != pSelect->pSlimit && pSelect->pSlimit->offset < 0)) {
    return generateSyntaxErrMsg(&pCxt->msgBuf, TSDB_CODE_PAR_OFFSET_LESS_ZERO);
  }

  if (NULL != pSelect->pSlimit && NULL == pSelect->pPartitionByList) {
    return generateSyntaxErrMsg(&pCxt->msgBuf, TSDB_CODE_PAR_SLIMIT_LEAK_PARTITION_BY);
  }

  return TSDB_CODE_SUCCESS;
}

static int32_t translateSelect(STranslateContext* pCxt, SSelectStmt* pSelect) {
  pCxt->pCurrStmt = pSelect;
  int32_t code = translateFrom(pCxt, pSelect);
  if (TSDB_CODE_SUCCESS == code) {
    code = translateWhere(pCxt, pSelect->pWhere);
  }
  if (TSDB_CODE_SUCCESS == code) {
    code = translatePartitionBy(pCxt, pSelect->pPartitionByList);
  }
  if (TSDB_CODE_SUCCESS == code) {
    code = translateWindow(pCxt, pSelect->pWindow);
  }
  if (TSDB_CODE_SUCCESS == code) {
    code = translateGroupBy(pCxt, pSelect);
  }
  if (TSDB_CODE_SUCCESS == code) {
    code = translateHaving(pCxt, pSelect);
  }
  if (TSDB_CODE_SUCCESS == code) {
    code = translateSelectList(pCxt, pSelect);
  }
  if (TSDB_CODE_SUCCESS == code) {
    code = translateOrderBy(pCxt, pSelect);
  }
  if (TSDB_CODE_SUCCESS == code) {
    code = checkAggColCoexist(pCxt, pSelect);
  }
  if (TSDB_CODE_SUCCESS == code) {
    code = checkLimit(pCxt, pSelect);
  }
  return code;
}

static SNode* createSetOperProject(SNode* pNode) {
  SColumnNode* pCol = nodesMakeNode(QUERY_NODE_COLUMN);
  if (NULL == pCol) {
    return NULL;
  }
  pCol->node.resType = ((SExprNode*)pNode)->resType;
  strcpy(pCol->colName, ((SExprNode*)pNode)->aliasName);
  strcpy(pCol->node.aliasName, pCol->colName);
  return (SNode*)pCol;
}

static bool dataTypeEqual(const SDataType* l, const SDataType* r) {
  return (l->type == r->type && l->bytes == l->bytes && l->precision == r->precision && l->scale == l->scale);
}

static int32_t createCastFunc(STranslateContext* pCxt, SNode* pExpr, SDataType dt, SNode** pCast) {
  SFunctionNode* pFunc = nodesMakeNode(QUERY_NODE_FUNCTION);
  if (NULL == pFunc) {
    return TSDB_CODE_OUT_OF_MEMORY;
  }
  strcpy(pFunc->functionName, "cast");
  pFunc->node.resType = dt;
  if (TSDB_CODE_SUCCESS != nodesListMakeAppend(&pFunc->pParameterList, pExpr)) {
    nodesDestroyNode(pFunc);
    return TSDB_CODE_OUT_OF_MEMORY;
  }
  if (DEAL_RES_ERROR == translateFunction(pCxt, pFunc)) {
    nodesClearList(pFunc->pParameterList);
    pFunc->pParameterList = NULL;
    nodesDestroyNode(pFunc);
    return generateSyntaxErrMsg(&pCxt->msgBuf, TSDB_CODE_PAR_WRONG_VALUE_TYPE, ((SExprNode*)pExpr)->aliasName);
  }
  *pCast = (SNode*)pFunc;
  return TSDB_CODE_SUCCESS;
}

static int32_t translateSetOperatorImpl(STranslateContext* pCxt, SSetOperator* pSetOperator) {
  SNodeList* pLeftProjections = getProjectList(pSetOperator->pLeft);
  SNodeList* pRightProjections = getProjectList(pSetOperator->pRight);
  if (LIST_LENGTH(pLeftProjections) != LIST_LENGTH(pRightProjections)) {
    return generateSyntaxErrMsg(&pCxt->msgBuf, TSDB_CODE_PAR_INCORRECT_NUM_OF_COL);
  }

  SNode* pLeft = NULL;
  SNode* pRight = NULL;
  FORBOTH(pLeft, pLeftProjections, pRight, pRightProjections) {
    SExprNode* pLeftExpr = (SExprNode*)pLeft;
    SExprNode* pRightExpr = (SExprNode*)pRight;
    if (!dataTypeEqual(&pLeftExpr->resType, &pRightExpr->resType)) {
      SNode*  pRightFunc = NULL;
      int32_t code = createCastFunc(pCxt, pRight, pLeftExpr->resType, &pRightFunc);
      if (TSDB_CODE_SUCCESS != code) {
        return code;
      }
      REPLACE_LIST2_NODE(pRightFunc);
      pRightExpr = (SExprNode*)pRightFunc;
    }
    strcpy(pRightExpr->aliasName, pLeftExpr->aliasName);
    pRightExpr->aliasName[strlen(pLeftExpr->aliasName)] = '\0';
    if (TSDB_CODE_SUCCESS != nodesListMakeStrictAppend(&pSetOperator->pProjectionList, createSetOperProject(pLeft))) {
      return TSDB_CODE_OUT_OF_MEMORY;
    }
  }
  return TSDB_CODE_SUCCESS;
}

static int32_t translateSetOperator(STranslateContext* pCxt, SSetOperator* pSetOperator) {
  int32_t code = translateQuery(pCxt, pSetOperator->pLeft);
  if (TSDB_CODE_SUCCESS == code) {
    code = resetTranslateNamespace(pCxt);
  }
  if (TSDB_CODE_SUCCESS == code) {
    code = translateQuery(pCxt, pSetOperator->pRight);
  }
  if (TSDB_CODE_SUCCESS == code) {
    code = translateSetOperatorImpl(pCxt, pSetOperator);
  }
  return code;
}

static int64_t getUnitPerMinute(uint8_t precision) {
  switch (precision) {
    case TSDB_TIME_PRECISION_MILLI:
      return MILLISECOND_PER_MINUTE;
    case TSDB_TIME_PRECISION_MICRO:
      return MILLISECOND_PER_MINUTE * 1000L;
    case TSDB_TIME_PRECISION_NANO:
      return NANOSECOND_PER_MINUTE;
    default:
      break;
  }
  return MILLISECOND_PER_MINUTE;
}

static int64_t getBigintFromValueNode(SValueNode* pVal) {
  if (pVal->isDuration) {
    return pVal->datum.i / getUnitPerMinute(pVal->node.resType.precision);
  }
  return pVal->datum.i;
}

static int32_t buildCreateDbRetentions(const SNodeList* pRetentions, SCreateDbReq* pReq) {
  if (NULL != pRetentions) {
    pReq->pRetensions = taosArrayInit(LIST_LENGTH(pRetentions), sizeof(SRetention));
    if (NULL == pReq->pRetensions) {
      return TSDB_CODE_OUT_OF_MEMORY;
    }
    SValueNode* pFreq = NULL;
    SValueNode* pKeep = NULL;
    SNode*      pNode = NULL;
    int32_t     index = 0;
    FOREACH(pNode, pRetentions) {
      pFreq = (SValueNode*)nodesListGetNode(((SNodeListNode*)pNode)->pNodeList, 0);
      pKeep = (SValueNode*)nodesListGetNode(((SNodeListNode*)pNode)->pNodeList, 1);
      SRetention retention = {
          .freq = pFreq->datum.i, .freqUnit = pFreq->unit, .keep = pKeep->datum.i, .keepUnit = pKeep->unit};
      taosArrayPush(pReq->pRetensions, &retention);
    }
    pReq->numOfRetensions = taosArrayGetSize(pReq->pRetensions);
  }
  return TSDB_CODE_SUCCESS;
}

static int32_t buildCreateDbReq(STranslateContext* pCxt, SCreateDatabaseStmt* pStmt, SCreateDbReq* pReq) {
  SName name = {0};
  tNameSetDbName(&name, pCxt->pParseCxt->acctId, pStmt->dbName, strlen(pStmt->dbName));
  tNameGetFullDbName(&name, pReq->db);
  pReq->numOfVgroups = GET_OPTION_VAL(pStmt->pOptions->pNumOfVgroups, TSDB_DEFAULT_VN_PER_DB);
  pReq->cacheBlockSize = GET_OPTION_VAL(pStmt->pOptions->pCacheBlockSize, TSDB_DEFAULT_CACHE_BLOCK_SIZE);
  pReq->totalBlocks = GET_OPTION_VAL(pStmt->pOptions->pNumOfBlocks, TSDB_DEFAULT_TOTAL_BLOCKS);
  pReq->daysPerFile = GET_OPTION_VAL(pStmt->pOptions->pDaysPerFile, TSDB_DEFAULT_DAYS_PER_FILE);
  pReq->daysToKeep0 = GET_OPTION_VAL(nodesListGetNode(pStmt->pOptions->pKeep, 0), TSDB_DEFAULT_KEEP);
  pReq->daysToKeep1 = GET_OPTION_VAL(nodesListGetNode(pStmt->pOptions->pKeep, 1), TSDB_DEFAULT_KEEP);
  pReq->daysToKeep2 = GET_OPTION_VAL(nodesListGetNode(pStmt->pOptions->pKeep, 2), TSDB_DEFAULT_KEEP);
  pReq->minRows = GET_OPTION_VAL(pStmt->pOptions->pMinRowsPerBlock, TSDB_DEFAULT_MINROWS_FBLOCK);
  pReq->maxRows = GET_OPTION_VAL(pStmt->pOptions->pMaxRowsPerBlock, TSDB_DEFAULT_MAXROWS_FBLOCK);
  pReq->commitTime = -1;
  pReq->fsyncPeriod = GET_OPTION_VAL(pStmt->pOptions->pFsyncPeriod, TSDB_DEFAULT_FSYNC_PERIOD);
  pReq->walLevel = GET_OPTION_VAL(pStmt->pOptions->pWalLevel, TSDB_DEFAULT_WAL_LEVEL);
  pReq->precision = GET_OPTION_VAL(pStmt->pOptions->pPrecision, TSDB_TIME_PRECISION_MILLI);
  pReq->compression = GET_OPTION_VAL(pStmt->pOptions->pCompressionLevel, TSDB_DEFAULT_COMP_LEVEL);
  pReq->replications = GET_OPTION_VAL(pStmt->pOptions->pReplica, TSDB_DEFAULT_DB_REPLICA);
  pReq->update = -1;
  pReq->cacheLastRow = GET_OPTION_VAL(pStmt->pOptions->pCachelast, TSDB_DEFAULT_CACHE_LAST_ROW);
  pReq->ignoreExist = pStmt->ignoreExists;
  pReq->streamMode = GET_OPTION_VAL(pStmt->pOptions->pStreamMode, TSDB_DEFAULT_DB_STREAM_MODE);
  pReq->ttl = GET_OPTION_VAL(pStmt->pOptions->pTtl, TSDB_DEFAULT_DB_TTL);
  pReq->singleSTable = GET_OPTION_VAL(pStmt->pOptions->pSingleStable, TSDB_DEFAULT_DB_SINGLE_STABLE);
  pReq->strict = GET_OPTION_VAL(pStmt->pOptions->pStrict, TSDB_DEFAULT_DB_STRICT);

  return buildCreateDbRetentions(pStmt->pOptions->pRetentions, pReq);
}

static int32_t checkRangeOption(STranslateContext* pCxt, const char* pName, SValueNode* pVal, int32_t minVal,
                                int32_t maxVal) {
  if (NULL != pVal) {
    if (DEAL_RES_ERROR == translateValue(pCxt, pVal)) {
      return pCxt->errCode;
    }
    if (pVal->isDuration &&
        (TIME_UNIT_MINUTE != pVal->unit && TIME_UNIT_HOUR != pVal->unit && TIME_UNIT_DAY != pVal->unit)) {
      return generateSyntaxErrMsg(&pCxt->msgBuf, TSDB_CODE_PAR_INVALID_OPTION_UNIT, pName, pVal->unit);
    }
    int64_t val = getBigintFromValueNode(pVal);
    if (val < minVal || val > maxVal) {
      return generateSyntaxErrMsg(&pCxt->msgBuf, TSDB_CODE_PAR_INVALID_RANGE_OPTION, pName, val, minVal, maxVal);
    }
  }
  return TSDB_CODE_SUCCESS;
}

static void convertValueFromStrToInt(SValueNode* pVal, int64_t val) {
  taosMemoryFreeClear(pVal->datum.p);
  pVal->datum.i = val;
  pVal->node.resType.type = TSDB_DATA_TYPE_BIGINT;
  pVal->node.resType.bytes = tDataTypes[pVal->node.resType.type].bytes;
}

static int32_t checkDbPrecisionOption(STranslateContext* pCxt, SValueNode* pVal) {
  if (NULL != pVal) {
    if (DEAL_RES_ERROR == translateValue(pCxt, pVal)) {
      return pCxt->errCode;
    }
    char* pRrecision = varDataVal(pVal->datum.p);
    if (0 == strcmp(pRrecision, TSDB_TIME_PRECISION_MILLI_STR)) {
      convertValueFromStrToInt(pVal, TSDB_TIME_PRECISION_MILLI);
    } else if (0 == strcmp(pRrecision, TSDB_TIME_PRECISION_MICRO_STR)) {
      convertValueFromStrToInt(pVal, TSDB_TIME_PRECISION_MICRO);
    } else if (0 == strcmp(pRrecision, TSDB_TIME_PRECISION_NANO_STR)) {
      convertValueFromStrToInt(pVal, TSDB_TIME_PRECISION_NANO);
    } else {
      return generateSyntaxErrMsg(&pCxt->msgBuf, TSDB_CODE_PAR_INVALID_STR_OPTION, "precision", pVal->datum.p);
    }
  }
  return TSDB_CODE_SUCCESS;
}

static int32_t checkDbEnumOption(STranslateContext* pCxt, const char* pName, SValueNode* pVal, int32_t v1, int32_t v2) {
  if (NULL != pVal) {
    if (DEAL_RES_ERROR == translateValue(pCxt, pVal)) {
      return pCxt->errCode;
    }
    int64_t val = pVal->datum.i;
    if (val != v1 && val != v2) {
      return generateSyntaxErrMsg(&pCxt->msgBuf, TSDB_CODE_PAR_INVALID_ENUM_OPTION, pName, val, v1, v2);
    }
  }
  return TSDB_CODE_SUCCESS;
}

static int32_t checkTtlOption(STranslateContext* pCxt, SValueNode* pVal) {
  if (NULL != pVal) {
    if (DEAL_RES_ERROR == translateValue(pCxt, pVal)) {
      return pCxt->errCode;
    }
    int64_t val = pVal->datum.i;
    if (val < TSDB_MIN_DB_TTL) {
      return generateSyntaxErrMsg(&pCxt->msgBuf, TSDB_CODE_PAR_INVALID_TTL_OPTION, val, TSDB_MIN_DB_TTL);
    }
  }
  return TSDB_CODE_SUCCESS;
}

static int32_t checkKeepOption(STranslateContext* pCxt, SNodeList* pKeep) {
  if (NULL == pKeep) {
    return TSDB_CODE_SUCCESS;
  }

  int32_t numOfKeep = LIST_LENGTH(pKeep);
  if (numOfKeep > 3 || numOfKeep < 1) {
    return generateSyntaxErrMsg(&pCxt->msgBuf, TSDB_CODE_PAR_INVALID_KEEP_NUM);
  }

  SNode* pNode = NULL;
  FOREACH(pNode, pKeep) {
    if (DEAL_RES_ERROR == translateValue(pCxt, (SValueNode*)pNode)) {
      return pCxt->errCode;
    }
  }

  if (1 == numOfKeep) {
    if (TSDB_CODE_SUCCESS != nodesListStrictAppend(pKeep, nodesCloneNode(nodesListGetNode(pKeep, 0)))) {
      return TSDB_CODE_OUT_OF_MEMORY;
    }
    ++numOfKeep;
  }
  if (2 == numOfKeep) {
    if (TSDB_CODE_SUCCESS != nodesListStrictAppend(pKeep, nodesCloneNode(nodesListGetNode(pKeep, 1)))) {
      return TSDB_CODE_OUT_OF_MEMORY;
    }
  }

  SValueNode* pKeep0 = (SValueNode*)nodesListGetNode(pKeep, 0);
  SValueNode* pKeep1 = (SValueNode*)nodesListGetNode(pKeep, 1);
  SValueNode* pKeep2 = (SValueNode*)nodesListGetNode(pKeep, 2);
  if ((pKeep0->isDuration &&
       (TIME_UNIT_MINUTE != pKeep0->unit && TIME_UNIT_HOUR != pKeep0->unit && TIME_UNIT_DAY != pKeep0->unit)) ||
      (pKeep1->isDuration &&
       (TIME_UNIT_MINUTE != pKeep1->unit && TIME_UNIT_HOUR != pKeep1->unit && TIME_UNIT_DAY != pKeep1->unit)) ||
      (pKeep2->isDuration &&
       (TIME_UNIT_MINUTE != pKeep2->unit && TIME_UNIT_HOUR != pKeep2->unit && TIME_UNIT_DAY != pKeep2->unit))) {
    return generateSyntaxErrMsg(&pCxt->msgBuf, TSDB_CODE_PAR_INVALID_KEEP_UNIT, pKeep0->unit, pKeep1->unit,
                                pKeep2->unit);
  }

  int32_t daysToKeep0 = getBigintFromValueNode(pKeep0);
  int32_t daysToKeep1 = getBigintFromValueNode(pKeep1);
  int32_t daysToKeep2 = getBigintFromValueNode(pKeep2);
  if (daysToKeep0 < TSDB_MIN_KEEP || daysToKeep1 < TSDB_MIN_KEEP || daysToKeep2 < TSDB_MIN_KEEP ||
      daysToKeep0 > TSDB_MAX_KEEP || daysToKeep1 > TSDB_MAX_KEEP || daysToKeep2 > TSDB_MAX_KEEP) {
    return generateSyntaxErrMsg(&pCxt->msgBuf, TSDB_CODE_PAR_INVALID_KEEP_VALUE, daysToKeep0, daysToKeep1, daysToKeep2,
                                TSDB_MIN_KEEP, TSDB_MAX_KEEP);
  }

  if (!((daysToKeep0 <= daysToKeep1) && (daysToKeep1 <= daysToKeep2))) {
    return generateSyntaxErrMsg(&pCxt->msgBuf, TSDB_CODE_PAR_INVALID_KEEP_ORDER);
  }

  return TSDB_CODE_SUCCESS;
}

static int32_t checkDbRetentionsOption(STranslateContext* pCxt, SNodeList* pRetentions) {
  if (NULL == pRetentions) {
    return TSDB_CODE_SUCCESS;
  }

  if (LIST_LENGTH(pRetentions) > 3) {
    return generateSyntaxErrMsg(&pCxt->msgBuf, TSDB_CODE_PAR_INVALID_RETENTIONS_OPTION);
  }

  SNode* pNode = NULL;
  FOREACH(pNode, pRetentions) {
    SNode* pVal = NULL;
    FOREACH(pVal, ((SNodeListNode*)pNode)->pNodeList) {
      if (DEAL_RES_ERROR == translateValue(pCxt, (SValueNode*)pVal)) {
        return pCxt->errCode;
      }
    }
  }

  return TSDB_CODE_SUCCESS;
}

static int32_t checkOptionsDependency(STranslateContext* pCxt, const char* pDbName, SDatabaseOptions* pOptions,
                                      bool alter) {
  if (NULL == pOptions->pDaysPerFile && NULL == pOptions->pKeep) {
    return TSDB_CODE_SUCCESS;
  }
  int64_t daysPerFile = GET_OPTION_VAL(pOptions->pDaysPerFile, alter ? -1 : TSDB_DEFAULT_DAYS_PER_FILE);
  int64_t daysToKeep0 = GET_OPTION_VAL(nodesListGetNode(pOptions->pKeep, 0), alter ? -1 : TSDB_DEFAULT_KEEP);
  if (alter && (-1 == daysPerFile || -1 == daysToKeep0)) {
    SDbCfgInfo dbCfg;
    int32_t    code = getDBCfg(pCxt, pDbName, &dbCfg);
    if (TSDB_CODE_SUCCESS != code) {
      return code;
    }
    daysPerFile = (-1 == daysPerFile ? dbCfg.daysPerFile : daysPerFile);
    daysToKeep0 = (-1 == daysPerFile ? dbCfg.daysToKeep0 : daysToKeep0);
  }
  if (daysPerFile > daysToKeep0) {
    return generateSyntaxErrMsg(&pCxt->msgBuf, TSDB_CODE_PAR_INVALID_DAYS_VALUE);
  }
  return TSDB_CODE_SUCCESS;
}

static int32_t checkDatabaseOptions(STranslateContext* pCxt, const char* pDbName, SDatabaseOptions* pOptions,
                                    bool alter) {
  int32_t code =
      checkRangeOption(pCxt, "totalBlocks", pOptions->pNumOfBlocks, TSDB_MIN_TOTAL_BLOCKS, TSDB_MAX_TOTAL_BLOCKS);
  if (TSDB_CODE_SUCCESS == code) {
    code = checkRangeOption(pCxt, "cacheBlockSize", pOptions->pCacheBlockSize, TSDB_MIN_CACHE_BLOCK_SIZE,
                            TSDB_MAX_CACHE_BLOCK_SIZE);
  }
  if (TSDB_CODE_SUCCESS == code) {
    code = checkRangeOption(pCxt, "cacheLast", pOptions->pCachelast, TSDB_MIN_DB_CACHE_LAST_ROW,
                            TSDB_MAX_DB_CACHE_LAST_ROW);
  }
  if (TSDB_CODE_SUCCESS == code) {
    code = checkRangeOption(pCxt, "compression", pOptions->pCompressionLevel, TSDB_MIN_COMP_LEVEL, TSDB_MAX_COMP_LEVEL);
  }
  if (TSDB_CODE_SUCCESS == code) {
    code =
        checkRangeOption(pCxt, "daysPerFile", pOptions->pDaysPerFile, TSDB_MIN_DAYS_PER_FILE, TSDB_MAX_DAYS_PER_FILE);
  }
  if (TSDB_CODE_SUCCESS == code) {
    code = checkRangeOption(pCxt, "fsyncPeriod", pOptions->pFsyncPeriod, TSDB_MIN_FSYNC_PERIOD, TSDB_MAX_FSYNC_PERIOD);
  }
  if (TSDB_CODE_SUCCESS == code) {
    code = checkRangeOption(pCxt, "maxRowsPerBlock", pOptions->pMaxRowsPerBlock, TSDB_MIN_MAXROWS_FBLOCK,
                            TSDB_MAX_MAXROWS_FBLOCK);
  }
  if (TSDB_CODE_SUCCESS == code) {
    code = checkRangeOption(pCxt, "minRowsPerBlock", pOptions->pMinRowsPerBlock, TSDB_MIN_MINROWS_FBLOCK,
                            TSDB_MAX_MINROWS_FBLOCK);
  }
  if (TSDB_CODE_SUCCESS == code) {
    code = checkKeepOption(pCxt, pOptions->pKeep);
  }
  if (TSDB_CODE_SUCCESS == code) {
    code = checkDbPrecisionOption(pCxt, pOptions->pPrecision);
  }
  if (TSDB_CODE_SUCCESS == code) {
    code = checkDbEnumOption(pCxt, "replications", pOptions->pReplica, TSDB_MIN_DB_REPLICA, TSDB_MAX_DB_REPLICA);
  }
  if (TSDB_CODE_SUCCESS == code) {
    code = checkTtlOption(pCxt, pOptions->pTtl);
  }
  if (TSDB_CODE_SUCCESS == code) {
    code = checkDbEnumOption(pCxt, "walLevel", pOptions->pWalLevel, TSDB_MIN_WAL_LEVEL, TSDB_MAX_WAL_LEVEL);
  }
  if (TSDB_CODE_SUCCESS == code) {
    code = checkRangeOption(pCxt, "vgroups", pOptions->pNumOfVgroups, TSDB_MIN_VNODES_PER_DB, TSDB_MAX_VNODES_PER_DB);
  }
  if (TSDB_CODE_SUCCESS == code) {
    code = checkDbEnumOption(pCxt, "singleStable", pOptions->pSingleStable, TSDB_DB_SINGLE_STABLE_ON,
                             TSDB_DB_SINGLE_STABLE_OFF);
  }
  if (TSDB_CODE_SUCCESS == code) {
    code =
        checkDbEnumOption(pCxt, "streamMode", pOptions->pStreamMode, TSDB_DB_STREAM_MODE_OFF, TSDB_DB_STREAM_MODE_ON);
  }
  if (TSDB_CODE_SUCCESS == code) {
    code = checkDbRetentionsOption(pCxt, pOptions->pRetentions);
  }
  if (TSDB_CODE_SUCCESS == code) {
    code = checkDbEnumOption(pCxt, "strict", pOptions->pStrict, TSDB_DB_STRICT_OFF, TSDB_DB_STRICT_ON);
  }
  if (TSDB_CODE_SUCCESS == code) {
    code = checkOptionsDependency(pCxt, pDbName, pOptions, alter);
  }
  return code;
}

static int32_t checkCreateDatabase(STranslateContext* pCxt, SCreateDatabaseStmt* pStmt) {
  return checkDatabaseOptions(pCxt, pStmt->dbName, pStmt->pOptions, false);
}

typedef int32_t (*FSerializeFunc)(void* pBuf, int32_t bufLen, void* pReq);

static int32_t buildCmdMsg(STranslateContext* pCxt, int16_t msgType, FSerializeFunc func, void* pReq) {
  pCxt->pCmdMsg = taosMemoryMalloc(sizeof(SCmdMsgInfo));
  if (NULL == pCxt->pCmdMsg) {
    return TSDB_CODE_OUT_OF_MEMORY;
  }
  pCxt->pCmdMsg->epSet = pCxt->pParseCxt->mgmtEpSet;
  pCxt->pCmdMsg->msgType = msgType;
  pCxt->pCmdMsg->msgLen = func(NULL, 0, pReq);
  pCxt->pCmdMsg->pMsg = taosMemoryMalloc(pCxt->pCmdMsg->msgLen);
  if (NULL == pCxt->pCmdMsg->pMsg) {
    return TSDB_CODE_OUT_OF_MEMORY;
  }
  func(pCxt->pCmdMsg->pMsg, pCxt->pCmdMsg->msgLen, pReq);

  return TSDB_CODE_SUCCESS;
}

static int32_t translateCreateDatabase(STranslateContext* pCxt, SCreateDatabaseStmt* pStmt) {
  SCreateDbReq createReq = {0};

  int32_t code = checkCreateDatabase(pCxt, pStmt);
  if (TSDB_CODE_SUCCESS == code) {
    code = buildCreateDbReq(pCxt, pStmt, &createReq);
  }

  if (TSDB_CODE_SUCCESS == code) {
    code = buildCmdMsg(pCxt, TDMT_MND_CREATE_DB, (FSerializeFunc)tSerializeSCreateDbReq, &createReq);
  }

  return code;
}

static int32_t translateDropDatabase(STranslateContext* pCxt, SDropDatabaseStmt* pStmt) {
  SDropDbReq dropReq = {0};
  SName      name = {0};
  tNameSetDbName(&name, pCxt->pParseCxt->acctId, pStmt->dbName, strlen(pStmt->dbName));
  tNameGetFullDbName(&name, dropReq.db);
  dropReq.ignoreNotExists = pStmt->ignoreNotExists;

  return buildCmdMsg(pCxt, TDMT_MND_DROP_DB, (FSerializeFunc)tSerializeSDropDbReq, &dropReq);
}

static void buildAlterDbReq(STranslateContext* pCxt, SAlterDatabaseStmt* pStmt, SAlterDbReq* pReq) {
  SName name = {0};
  tNameSetDbName(&name, pCxt->pParseCxt->acctId, pStmt->dbName, strlen(pStmt->dbName));
  tNameGetFullDbName(&name, pReq->db);
  pReq->totalBlocks = GET_OPTION_VAL(pStmt->pOptions->pNumOfBlocks, -1);
  pReq->daysToKeep0 = GET_OPTION_VAL(nodesListGetNode(pStmt->pOptions->pKeep, 0), -1);
  pReq->daysToKeep1 = GET_OPTION_VAL(nodesListGetNode(pStmt->pOptions->pKeep, 1), -1);
  pReq->daysToKeep2 = GET_OPTION_VAL(nodesListGetNode(pStmt->pOptions->pKeep, 2), -1);
  pReq->fsyncPeriod = GET_OPTION_VAL(pStmt->pOptions->pFsyncPeriod, -1);
  pReq->walLevel = GET_OPTION_VAL(pStmt->pOptions->pWalLevel, -1);
  pReq->strict = GET_OPTION_VAL(pStmt->pOptions->pQuorum, -1);
  pReq->cacheLastRow = GET_OPTION_VAL(pStmt->pOptions->pCachelast, -1);
  pReq->replications = GET_OPTION_VAL(pStmt->pOptions->pReplica, -1);
  return;
}

static int32_t translateAlterDatabase(STranslateContext* pCxt, SAlterDatabaseStmt* pStmt) {
  int32_t code = checkDatabaseOptions(pCxt, pStmt->dbName, pStmt->pOptions, true);
  if (TSDB_CODE_SUCCESS != code) {
    return code;
  }

  SAlterDbReq alterReq = {0};
  buildAlterDbReq(pCxt, pStmt, &alterReq);

  return buildCmdMsg(pCxt, TDMT_MND_ALTER_DB, (FSerializeFunc)tSerializeSAlterDbReq, &alterReq);
}

static int32_t calcTypeBytes(SDataType dt) {
  if (TSDB_DATA_TYPE_BINARY == dt.type) {
    return dt.bytes + VARSTR_HEADER_SIZE;
  } else if (TSDB_DATA_TYPE_NCHAR == dt.type) {
    return dt.bytes * TSDB_NCHAR_SIZE + VARSTR_HEADER_SIZE;
  } else {
    return dt.bytes;
  }
}

static int32_t columnDefNodeToField(SNodeList* pList, SArray** pArray) {
  *pArray = taosArrayInit(LIST_LENGTH(pList), sizeof(SField));
  SNode* pNode;
  FOREACH(pNode, pList) {
    SColumnDefNode* pCol = (SColumnDefNode*)pNode;
    SField          field = {.type = pCol->dataType.type, .bytes = calcTypeBytes(pCol->dataType)};
    strcpy(field.name, pCol->colName);
    taosArrayPush(*pArray, &field);
  }
  return TSDB_CODE_SUCCESS;
}

static int32_t columnNodeToField(SNodeList* pList, SArray** pArray) {
  *pArray = taosArrayInit(LIST_LENGTH(pList), sizeof(SField));
  SNode* pNode;
  FOREACH(pNode, pList) {
    SColumnNode* pCol = (SColumnNode*)pNode;
    SField       field = {.type = pCol->node.resType.type, .bytes = calcTypeBytes(pCol->node.resType)};
    strcpy(field.name, pCol->colName);
    taosArrayPush(*pArray, &field);
  }
  return TSDB_CODE_SUCCESS;
}

static SColumnDefNode* findColDef(SNodeList* pCols, const SColumnNode* pCol) {
  SNode* pColDef = NULL;
  FOREACH(pColDef, pCols) {
    if (0 == strcmp(pCol->colName, ((SColumnDefNode*)pColDef)->colName)) {
      return (SColumnDefNode*)pColDef;
    }
  }
  return NULL;
}

static int32_t checkTableCommentOption(STranslateContext* pCxt, SValueNode* pVal) {
  if (NULL != pVal) {
    if (DEAL_RES_ERROR == translateValue(pCxt, pVal)) {
      return pCxt->errCode;
    }
    if (pVal->node.resType.bytes >= TSDB_STB_COMMENT_LEN) {
      return generateSyntaxErrMsg(&pCxt->msgBuf, TSDB_CODE_PAR_INVALID_COMMENT_OPTION, TSDB_STB_COMMENT_LEN - 1);
    }
  }
  return TSDB_CODE_SUCCESS;
}

static int32_t checTableFactorOption(STranslateContext* pCxt, SValueNode* pVal) {
  if (NULL != pVal) {
    if (DEAL_RES_ERROR == translateValue(pCxt, pVal)) {
      return pCxt->errCode;
    }
    if (pVal->datum.d < TSDB_MIN_DB_FILE_FACTOR || pVal->datum.d > TSDB_MAX_DB_FILE_FACTOR) {
      return generateSyntaxErrMsg(&pCxt->msgBuf, TSDB_CODE_PAR_INVALID_F_RANGE_OPTION, "file_factor", pVal->datum.d,
                                  TSDB_MIN_DB_FILE_FACTOR, TSDB_MAX_DB_FILE_FACTOR);
    }
  }
  return TSDB_CODE_SUCCESS;
}

static int32_t checkTableSmaOption(STranslateContext* pCxt, SCreateTableStmt* pStmt) {
  if (NULL != pStmt->pOptions->pSma) {
    SNode* pNode = NULL;
    FOREACH(pNode, pStmt->pCols) { ((SColumnDefNode*)pNode)->sma = false; }
    FOREACH(pNode, pStmt->pOptions->pSma) {
      SColumnNode*    pSmaCol = (SColumnNode*)pNode;
      SColumnDefNode* pColDef = findColDef(pStmt->pCols, pSmaCol);
      if (NULL == pColDef) {
        return generateSyntaxErrMsg(&pCxt->msgBuf, TSDB_CODE_PAR_INVALID_COLUMN, pSmaCol->colName);
      }
      pSmaCol->node.resType = pColDef->dataType;
      pColDef->sma = true;
    }
  }
  return TSDB_CODE_SUCCESS;
}

static int32_t checkTableTags(STranslateContext* pCxt, SCreateTableStmt* pStmt) {
  SNode* pNode;
  FOREACH(pNode, pStmt->pTags) {
    SColumnDefNode* pCol = (SColumnDefNode*)pNode;
    if (pCol->dataType.type == TSDB_DATA_TYPE_JSON && LIST_LENGTH(pStmt->pTags) > 1) {
      return generateSyntaxErrMsg(&pCxt->msgBuf, TSDB_CODE_PAR_ONLY_ONE_JSON_TAG);
    }
  }
  return TSDB_CODE_SUCCESS;
}

static int32_t checkTableRollupOption(STranslateContext* pCxt, SNodeList* pFuncs) {
  if (NULL == pFuncs) {
    return TSDB_CODE_SUCCESS;
  }

  if (1 != LIST_LENGTH(pFuncs)) {
<<<<<<< HEAD
    return generateDealNodeErrMsg(pCxt, TSDB_CODE_PAR_INVALID_ROLLUP_OPTION);
  }
  SFunctionNode*      pFunc = nodesListGetNode(pFuncs, 0);
  SFmGetFuncInfoParam param = {.pCtg = pCxt->pParseCxt->pCatalog,
                               .pRpc = pCxt->pParseCxt->pTransporter,
                               .pMgmtEps = &pCxt->pParseCxt->mgmtEpSet};
  if (TSDB_CODE_SUCCESS != fmGetFuncInfo(&param, pFunc->functionName, &pFunc->funcId, &pFunc->funcType)) {
    return generateDealNodeErrMsg(pCxt, TSDB_CODE_PAR_INVALID_FUNTION, pFunc->functionName);
=======
    return generateSyntaxErrMsg(&pCxt->msgBuf, TSDB_CODE_PAR_INVALID_ROLLUP_OPTION);
>>>>>>> 3352f952
  }
  return TSDB_CODE_SUCCESS;
}

static int32_t checkCreateTable(STranslateContext* pCxt, SCreateTableStmt* pStmt) {
  int32_t code = checkKeepOption(pCxt, pStmt->pOptions->pKeep);
  if (TSDB_CODE_SUCCESS == code) {
    code = checkTtlOption(pCxt, pStmt->pOptions->pTtl);
  }
  if (TSDB_CODE_SUCCESS == code) {
    code = checkTableCommentOption(pCxt, pStmt->pOptions->pComments);
  }
  if (TSDB_CODE_SUCCESS == code) {
    code = checkTableSmaOption(pCxt, pStmt);
  }
  if (TSDB_CODE_SUCCESS == code) {
    code = checkTableRollupOption(pCxt, pStmt->pOptions->pFuncs);
  }
  if (TSDB_CODE_SUCCESS == code) {
    code = checTableFactorOption(pCxt, pStmt->pOptions->pFilesFactor);
  }
  if (TSDB_CODE_SUCCESS == code) {
    code = checkRangeOption(pCxt, "delay", pStmt->pOptions->pDelay, TSDB_MIN_DB_DELAY, TSDB_MAX_DB_DELAY);
  }
  if (TSDB_CODE_SUCCESS == code) {
    code = checkTableTags(pCxt, pStmt);
  }
  return code;
}

static void toSchema(const SColumnDefNode* pCol, col_id_t colId, SSchema* pSchema) {
  int8_t flags = 0;
  if (pCol->sma) {
    flags |= SCHEMA_SMA_ON;
  }
  pSchema->colId = colId;
  pSchema->type = pCol->dataType.type;
  pSchema->bytes = calcTypeBytes(pCol->dataType);
  pSchema->flags = flags;
  strcpy(pSchema->name, pCol->colName);
}

typedef struct SSampleAstInfo {
  const char* pDbName;
  const char* pTableName;
  SNodeList*  pFuncs;
  SNode*      pInterval;
  SNode*      pOffset;
  SNode*      pSliding;
  STableMeta* pRollupTableMeta;
} SSampleAstInfo;

static int32_t buildSampleAst(STranslateContext* pCxt, SSampleAstInfo* pInfo, char** pAst, int32_t* pLen) {
  SSelectStmt* pSelect = nodesMakeNode(QUERY_NODE_SELECT_STMT);
  if (NULL == pSelect) {
    return TSDB_CODE_OUT_OF_MEMORY;
  }
  sprintf(pSelect->stmtName, "%p", pSelect);

  SRealTableNode* pTable = nodesMakeNode(QUERY_NODE_REAL_TABLE);
  if (NULL == pTable) {
    nodesDestroyNode(pSelect);
    return TSDB_CODE_OUT_OF_MEMORY;
  }
  strcpy(pTable->table.dbName, pInfo->pDbName);
  strcpy(pTable->table.tableName, pInfo->pTableName);
  TSWAP(pTable->pMeta, pInfo->pRollupTableMeta, STableMeta*);
  pSelect->pFromTable = (SNode*)pTable;

  TSWAP(pSelect->pProjectionList, pInfo->pFuncs, SNodeList*);
  SFunctionNode* pFunc = nodesMakeNode(QUERY_NODE_FUNCTION);
  if (NULL == pSelect->pProjectionList || NULL == pFunc) {
    nodesDestroyNode(pSelect);
    return TSDB_CODE_OUT_OF_MEMORY;
  }
  strcpy(pFunc->functionName, "_wstartts");
  nodesListPushFront(pSelect->pProjectionList, pFunc);
  SNode* pProject = NULL;
  FOREACH(pProject, pSelect->pProjectionList) { sprintf(((SExprNode*)pProject)->aliasName, "#%p", pProject); }

  SIntervalWindowNode* pInterval = nodesMakeNode(QUERY_NODE_INTERVAL_WINDOW);
  if (NULL == pInterval) {
    nodesDestroyNode(pSelect);
    return TSDB_CODE_OUT_OF_MEMORY;
  }
  pSelect->pWindow = (SNode*)pInterval;
  TSWAP(pInterval->pInterval, pInfo->pInterval, SNode*);
  TSWAP(pInterval->pOffset, pInfo->pOffset, SNode*);
  TSWAP(pInterval->pSliding, pInfo->pSliding, SNode*);
  pInterval->pCol = nodesMakeNode(QUERY_NODE_COLUMN);
  if (NULL == pInterval->pCol) {
    nodesDestroyNode(pSelect);
    return TSDB_CODE_OUT_OF_MEMORY;
  }
  ((SColumnNode*)pInterval->pCol)->colId = PRIMARYKEY_TIMESTAMP_COL_ID;
  strcpy(((SColumnNode*)pInterval->pCol)->colName, PK_TS_COL_INTERNAL_NAME);

  int32_t code = translateQuery(pCxt, (SNode*)pSelect);
  if (TSDB_CODE_SUCCESS == code) {
    code = nodesNodeToString(pSelect, false, pAst, pLen);
  }
  nodesDestroyNode(pSelect);
  return code;
}

static void clearSampleAstInfo(SSampleAstInfo* pInfo) {
  nodesDestroyList(pInfo->pFuncs);
  nodesDestroyNode(pInfo->pInterval);
  nodesDestroyNode(pInfo->pOffset);
  nodesDestroyNode(pInfo->pSliding);
}

static SNode* makeIntervalVal(SRetention* pRetension, int8_t precision) {
  SValueNode* pVal = nodesMakeNode(QUERY_NODE_VALUE);
  if (NULL == pVal) {
    return NULL;
  }
  int64_t timeVal = convertTimeFromPrecisionToUnit(pRetension->freq, precision, pRetension->freqUnit);
  char    buf[20] = {0};
  int32_t len = snprintf(buf, sizeof(buf), "%" PRId64 "%c", timeVal, pRetension->freqUnit);
  pVal->literal = strndup(buf, len);
  if (NULL == pVal->literal) {
    nodesDestroyNode(pVal);
    return NULL;
  }
  pVal->isDuration = true;
  pVal->node.resType.type = TSDB_DATA_TYPE_BIGINT;
  pVal->node.resType.bytes = tDataTypes[TSDB_DATA_TYPE_BIGINT].bytes;
  pVal->node.resType.precision = precision;
  return (SNode*)pVal;
}

static SNode* createColumnFromDef(SColumnDefNode* pDef) {
  SColumnNode* pCol = nodesMakeNode(QUERY_NODE_COLUMN);
  if (NULL == pCol) {
    return NULL;
  }
  strcpy(pCol->colName, pDef->colName);
  return (SNode*)pCol;
}

static SNode* createRollupFunc(SNode* pSrcFunc, SColumnDefNode* pColDef) {
  SFunctionNode* pFunc = nodesCloneNode(pSrcFunc);
  if (NULL == pFunc) {
    return NULL;
  }
  if (TSDB_CODE_SUCCESS != nodesListMakeStrictAppend(&pFunc->pParameterList, createColumnFromDef(pColDef))) {
    nodesDestroyNode(pFunc);
    return NULL;
  }
  return (SNode*)pFunc;
}

static SNodeList* createRollupFuncs(SCreateTableStmt* pStmt) {
  SNodeList* pFuncs = nodesMakeList();
  if (NULL == pFuncs) {
    return NULL;
  }

  SNode* pFunc = NULL;
  FOREACH(pFunc, pStmt->pOptions->pFuncs) {
    SNode* pCol = NULL;
    bool   primaryKey = true;
    FOREACH(pCol, pStmt->pCols) {
      if (primaryKey) {
        primaryKey = false;
        continue;
      }
      if (TSDB_CODE_SUCCESS != nodesListStrictAppend(pFuncs, createRollupFunc(pFunc, (SColumnDefNode*)pCol))) {
        nodesDestroyList(pFuncs);
        return NULL;
      }
    }
  }

  return pFuncs;
}

static STableMeta* createRollupTableMeta(SCreateTableStmt* pStmt, int8_t precision) {
  int32_t     numOfField = LIST_LENGTH(pStmt->pCols) + LIST_LENGTH(pStmt->pTags);
  STableMeta* pMeta = taosMemoryCalloc(1, sizeof(STableMeta) + numOfField * sizeof(SSchema));
  if (NULL == pMeta) {
    return NULL;
  }
  pMeta->tableType = TSDB_SUPER_TABLE;
  pMeta->tableInfo.numOfTags = LIST_LENGTH(pStmt->pTags);
  pMeta->tableInfo.precision = precision;
  pMeta->tableInfo.numOfColumns = LIST_LENGTH(pStmt->pCols);

  int32_t index = 0;
  SNode*  pCol = NULL;
  FOREACH(pCol, pStmt->pCols) {
    toSchema((SColumnDefNode*)pCol, index + 1, pMeta->schema + index);
    ++index;
  }
  SNode* pTag = NULL;
  FOREACH(pTag, pStmt->pTags) {
    toSchema((SColumnDefNode*)pTag, index + 1, pMeta->schema + index);
    ++index;
  }

  return pMeta;
}

static int32_t buildSampleAstInfoByTable(STranslateContext* pCxt, SCreateTableStmt* pStmt, SRetention* pRetension,
                                         int8_t precision, SSampleAstInfo* pInfo) {
  pInfo->pDbName = pStmt->dbName;
  pInfo->pTableName = pStmt->tableName;
  pInfo->pFuncs = createRollupFuncs(pStmt);
  pInfo->pInterval = makeIntervalVal(pRetension, precision);
  pInfo->pRollupTableMeta = createRollupTableMeta(pStmt, precision);
  if (NULL == pInfo->pFuncs || NULL == pInfo->pInterval || NULL == pInfo->pRollupTableMeta) {
    return TSDB_CODE_OUT_OF_MEMORY;
  }
  return TSDB_CODE_SUCCESS;
}

static int32_t getRollupAst(STranslateContext* pCxt, SCreateTableStmt* pStmt, SRetention* pRetension, int8_t precision,
                            char** pAst, int32_t* pLen) {
  SSampleAstInfo info = {0};
  int32_t        code = buildSampleAstInfoByTable(pCxt, pStmt, pRetension, precision, &info);
  if (TSDB_CODE_SUCCESS == code) {
    code = buildSampleAst(pCxt, &info, pAst, pLen);
  }
  clearSampleAstInfo(&info);
  return code;
}

static int32_t buildRollupAst(STranslateContext* pCxt, SCreateTableStmt* pStmt, SMCreateStbReq* pReq) {
  SDbCfgInfo dbCfg = {0};
  int32_t    code = getDBCfg(pCxt, pStmt->dbName, &dbCfg);
  int32_t    num = taosArrayGetSize(dbCfg.pRetensions);
  if (TSDB_CODE_SUCCESS != code || num < 2) {
    return code;
  }
  for (int32_t i = 1; i < num; ++i) {
    SRetention*       pRetension = taosArrayGet(dbCfg.pRetensions, i);
    STranslateContext cxt = {0};
    initTranslateContext(pCxt->pParseCxt, &cxt);
    code = getRollupAst(&cxt, pStmt, pRetension, dbCfg.precision, 1 == i ? &pReq->pAst1 : &pReq->pAst2,
                        1 == i ? &pReq->ast1Len : &pReq->ast2Len);
    destroyTranslateContext(&cxt);
    if (TSDB_CODE_SUCCESS != code) {
      break;
    }
  }
  return code;
}

static int32_t buildCreateStbReq(STranslateContext* pCxt, SCreateTableStmt* pStmt, SMCreateStbReq* pReq) {
  pReq->igExists = pStmt->ignoreExists;
  pReq->xFilesFactor = GET_OPTION_VAL(pStmt->pOptions->pFilesFactor, TSDB_DEFAULT_DB_FILE_FACTOR);
  pReq->delay = GET_OPTION_VAL(pStmt->pOptions->pDelay, TSDB_DEFAULT_DB_DELAY);
  columnDefNodeToField(pStmt->pCols, &pReq->pColumns);
  columnDefNodeToField(pStmt->pTags, &pReq->pTags);
  pReq->numOfColumns = LIST_LENGTH(pStmt->pCols);
  pReq->numOfTags = LIST_LENGTH(pStmt->pTags);
  if (NULL == pStmt->pOptions->pSma) {
    columnDefNodeToField(pStmt->pCols, &pReq->pSmas);
    pReq->numOfSmas = pReq->numOfColumns;
  } else {
    columnNodeToField(pStmt->pOptions->pSma, &pReq->pSmas);
    pReq->numOfSmas = LIST_LENGTH(pStmt->pOptions->pSma);
  }

  SName tableName;
  tNameExtractFullName(toName(pCxt->pParseCxt->acctId, pStmt->dbName, pStmt->tableName, &tableName), pReq->name);

  return buildRollupAst(pCxt, pStmt, pReq);
}

static int32_t translateCreateSuperTable(STranslateContext* pCxt, SCreateTableStmt* pStmt) {
  SMCreateStbReq createReq = {0};
  int32_t        code = checkCreateTable(pCxt, pStmt);
  if (TSDB_CODE_SUCCESS == code) {
    code = buildCreateStbReq(pCxt, pStmt, &createReq);
  }
  if (TSDB_CODE_SUCCESS == code) {
    code = buildCmdMsg(pCxt, TDMT_MND_CREATE_STB, (FSerializeFunc)tSerializeSMCreateStbReq, &createReq);
  }
  tFreeSMCreateStbReq(&createReq);
  return code;
}

static int32_t doTranslateDropSuperTable(STranslateContext* pCxt, const SName* pTableName, bool ignoreNotExists) {
  SMDropStbReq dropReq = {0};
  tNameExtractFullName(pTableName, dropReq.name);
  dropReq.igNotExists = ignoreNotExists;

  return buildCmdMsg(pCxt, TDMT_MND_DROP_STB, (FSerializeFunc)tSerializeSMDropStbReq, &dropReq);
}

static int32_t translateDropTable(STranslateContext* pCxt, SDropTableStmt* pStmt) {
  SDropTableClause* pClause = nodesListGetNode(pStmt->pTables, 0);

  STableMeta* pTableMeta = NULL;
  SName       tableName;
  int32_t     code = getTableMetaImpl(
          pCxt, toName(pCxt->pParseCxt->acctId, pClause->dbName, pClause->tableName, &tableName), &pTableMeta);
  if ((TSDB_CODE_TDB_INVALID_TABLE_ID == code || TSDB_CODE_VND_TB_NOT_EXIST == code) && pClause->ignoreNotExists) {
    return TSDB_CODE_SUCCESS;
  }
  if (TSDB_CODE_SUCCESS == code) {
    if (TSDB_SUPER_TABLE == pTableMeta->tableType) {
      code = doTranslateDropSuperTable(pCxt, &tableName, pClause->ignoreNotExists);
    } else {
      // todo : drop normal table or child table
      code = TSDB_CODE_FAILED;
    }
    taosMemoryFreeClear(pTableMeta);
  }

  return code;
}

static int32_t translateDropSuperTable(STranslateContext* pCxt, SDropSuperTableStmt* pStmt) {
  SName tableName;
  return doTranslateDropSuperTable(pCxt, toName(pCxt->pParseCxt->acctId, pStmt->dbName, pStmt->tableName, &tableName),
                                   pStmt->ignoreNotExists);
}

static int32_t setAlterTableField(SAlterTableStmt* pStmt, SMAltertbReq* pAlterReq) {
  pAlterReq->pFields = taosArrayInit(2, sizeof(TAOS_FIELD));
  if (NULL == pAlterReq->pFields) {
    return TSDB_CODE_OUT_OF_MEMORY;
  }

  switch (pStmt->alterType) {
    case TSDB_ALTER_TABLE_ADD_TAG:
    case TSDB_ALTER_TABLE_DROP_TAG:
    case TSDB_ALTER_TABLE_ADD_COLUMN:
    case TSDB_ALTER_TABLE_DROP_COLUMN:
    case TSDB_ALTER_TABLE_UPDATE_COLUMN_BYTES:
    case TSDB_ALTER_TABLE_UPDATE_TAG_BYTES: {
      TAOS_FIELD field = {.type = pStmt->dataType.type, .bytes = pStmt->dataType.bytes};
      strcpy(field.name, pStmt->colName);
      taosArrayPush(pAlterReq->pFields, &field);
      break;
    }
    case TSDB_ALTER_TABLE_UPDATE_TAG_NAME:
    case TSDB_ALTER_TABLE_UPDATE_COLUMN_NAME: {
      TAOS_FIELD oldField = {0};
      strcpy(oldField.name, pStmt->colName);
      taosArrayPush(pAlterReq->pFields, &oldField);
      TAOS_FIELD newField = {0};
      strcpy(oldField.name, pStmt->newColName);
      taosArrayPush(pAlterReq->pFields, &newField);
      break;
    }
    default:
      break;
  }

  return TSDB_CODE_SUCCESS;
}

static int32_t translateAlterTable(STranslateContext* pCxt, SAlterTableStmt* pStmt) {
  SMAltertbReq alterReq = {0};
  SName        tableName;
  tNameExtractFullName(toName(pCxt->pParseCxt->acctId, pStmt->dbName, pStmt->tableName, &tableName), alterReq.name);
  alterReq.alterType = pStmt->alterType;
  alterReq.numOfFields = 1;
  if (TSDB_ALTER_TABLE_UPDATE_OPTIONS == pStmt->alterType) {
    // todo
  } else {
    if (TSDB_CODE_SUCCESS != setAlterTableField(pStmt, &alterReq)) {
      return TSDB_CODE_OUT_OF_MEMORY;
    }
  }

  return buildCmdMsg(pCxt, TDMT_MND_ALTER_STB, (FSerializeFunc)tSerializeSMAlterStbReq, &alterReq);
}

static int32_t translateUseDatabase(STranslateContext* pCxt, SUseDatabaseStmt* pStmt) {
  SUseDbReq usedbReq = {0};
  SName     name = {0};
  tNameSetDbName(&name, pCxt->pParseCxt->acctId, pStmt->dbName, strlen(pStmt->dbName));
  tNameExtractFullName(&name, usedbReq.db);
  int32_t code = getDBVgVersion(pCxt, usedbReq.db, &usedbReq.vgVersion, &usedbReq.dbId, &usedbReq.numOfTable);
  if (TSDB_CODE_SUCCESS == code) {
    code = buildCmdMsg(pCxt, TDMT_MND_USE_DB, (FSerializeFunc)tSerializeSUseDbReq, &usedbReq);
  }
  return code;
}

static int32_t translateCreateUser(STranslateContext* pCxt, SCreateUserStmt* pStmt) {
  SCreateUserReq createReq = {0};
  strcpy(createReq.user, pStmt->useName);
  createReq.createType = 0;
  createReq.superUser = 0;
  strcpy(createReq.pass, pStmt->password);

  return buildCmdMsg(pCxt, TDMT_MND_CREATE_USER, (FSerializeFunc)tSerializeSCreateUserReq, &createReq);
}

static int32_t translateAlterUser(STranslateContext* pCxt, SAlterUserStmt* pStmt) {
  SAlterUserReq alterReq = {0};
  strcpy(alterReq.user, pStmt->useName);
  alterReq.alterType = pStmt->alterType;
  alterReq.superUser = 0;
  strcpy(alterReq.pass, pStmt->password);
  if (NULL != pCxt->pParseCxt->db) {
    strcpy(alterReq.dbname, pCxt->pParseCxt->db);
  }

  return buildCmdMsg(pCxt, TDMT_MND_ALTER_USER, (FSerializeFunc)tSerializeSAlterUserReq, &alterReq);
}

static int32_t translateDropUser(STranslateContext* pCxt, SDropUserStmt* pStmt) {
  SDropUserReq dropReq = {0};
  strcpy(dropReq.user, pStmt->useName);

  return buildCmdMsg(pCxt, TDMT_MND_DROP_USER, (FSerializeFunc)tSerializeSDropUserReq, &dropReq);
}

static int32_t translateCreateDnode(STranslateContext* pCxt, SCreateDnodeStmt* pStmt) {
  SCreateDnodeReq createReq = {0};
  strcpy(createReq.fqdn, pStmt->fqdn);
  createReq.port = pStmt->port;

  return buildCmdMsg(pCxt, TDMT_MND_CREATE_DNODE, (FSerializeFunc)tSerializeSCreateDnodeReq, &createReq);
}

static int32_t translateDropDnode(STranslateContext* pCxt, SDropDnodeStmt* pStmt) {
  SDropDnodeReq dropReq = {0};
  dropReq.dnodeId = pStmt->dnodeId;
  strcpy(dropReq.fqdn, pStmt->fqdn);
  dropReq.port = pStmt->port;

  return buildCmdMsg(pCxt, TDMT_MND_DROP_DNODE, (FSerializeFunc)tSerializeSDropDnodeReq, &dropReq);
}

static int32_t translateAlterDnode(STranslateContext* pCxt, SAlterDnodeStmt* pStmt) {
  SMCfgDnodeReq cfgReq = {0};
  cfgReq.dnodeId = pStmt->dnodeId;
  strcpy(cfgReq.config, pStmt->config);
  strcpy(cfgReq.value, pStmt->value);

  return buildCmdMsg(pCxt, TDMT_MND_CONFIG_DNODE, (FSerializeFunc)tSerializeSMCfgDnodeReq, &cfgReq);
}

static int32_t nodeTypeToShowType(ENodeType nt) {
  switch (nt) {
    case QUERY_NODE_SHOW_CONNECTIONS_STMT:
      return TSDB_MGMT_TABLE_CONNS;
    case QUERY_NODE_SHOW_LICENCE_STMT:
      return TSDB_MGMT_TABLE_GRANTS;
    case QUERY_NODE_SHOW_QUERIES_STMT:
      return TSDB_MGMT_TABLE_QUERIES;
    case QUERY_NODE_SHOW_VARIABLE_STMT:
      return 0;  // todo
    default:
      break;
  }
  return 0;
}

static int32_t translateShow(STranslateContext* pCxt, SShowStmt* pStmt) {
  SShowReq showReq = {.type = nodeTypeToShowType(nodeType(pStmt))};
  return buildCmdMsg(pCxt, TDMT_MND_SHOW, (FSerializeFunc)tSerializeSShowReq, &showReq);
}

static int32_t getSmaIndexDstVgId(STranslateContext* pCxt, char* pTableName, int32_t* pVgId) {
  SVgroupInfo vg = {0};
  int32_t     code = getTableHashVgroup(pCxt, pCxt->pParseCxt->db, pTableName, &vg);
  if (TSDB_CODE_SUCCESS == code) {
    *pVgId = vg.vgId;
  }
  return code;
}

static int32_t getSmaIndexSql(STranslateContext* pCxt, char** pSql, int32_t* pLen) {
  *pSql = strdup(pCxt->pParseCxt->pSql);
  if (NULL == *pSql) {
    return TSDB_CODE_OUT_OF_MEMORY;
  }
  *pLen = pCxt->pParseCxt->sqlLen + 1;
  return TSDB_CODE_SUCCESS;
}

static int32_t getSmaIndexExpr(STranslateContext* pCxt, SCreateIndexStmt* pStmt, char** pExpr, int32_t* pLen) {
  return nodesListToString(pStmt->pOptions->pFuncs, false, pExpr, pLen);
}

static int32_t buildSampleAstInfoByIndex(STranslateContext* pCxt, SCreateIndexStmt* pStmt, SSampleAstInfo* pInfo) {
  pInfo->pDbName = pCxt->pParseCxt->db;
  pInfo->pTableName = pStmt->tableName;
  pInfo->pFuncs = nodesCloneList(pStmt->pOptions->pFuncs);
  pInfo->pInterval = nodesCloneNode(pStmt->pOptions->pInterval);
  pInfo->pOffset = nodesCloneNode(pStmt->pOptions->pOffset);
  pInfo->pSliding = nodesCloneNode(pStmt->pOptions->pSliding);
  if (NULL == pInfo->pFuncs || NULL == pInfo->pInterval ||
      (NULL != pStmt->pOptions->pOffset && NULL == pInfo->pOffset) ||
      (NULL != pStmt->pOptions->pSliding && NULL == pInfo->pSliding)) {
    return TSDB_CODE_OUT_OF_MEMORY;
  }
  return TSDB_CODE_SUCCESS;
}

static int32_t getSmaIndexAst(STranslateContext* pCxt, SCreateIndexStmt* pStmt, char** pAst, int32_t* pLen) {
  SSampleAstInfo info = {0};
  int32_t        code = buildSampleAstInfoByIndex(pCxt, pStmt, &info);
  if (TSDB_CODE_SUCCESS == code) {
    code = buildSampleAst(pCxt, &info, pAst, pLen);
  }
  clearSampleAstInfo(&info);
  return code;
}

static int32_t buildCreateSmaReq(STranslateContext* pCxt, SCreateIndexStmt* pStmt, SMCreateSmaReq* pReq) {
  SName name;
  tNameExtractFullName(toName(pCxt->pParseCxt->acctId, pCxt->pParseCxt->db, pStmt->indexName, &name), pReq->name);
  strcpy(name.tname, pStmt->tableName);
  name.tname[strlen(pStmt->tableName)] = '\0';
  tNameExtractFullName(&name, pReq->stb);
  pReq->igExists = pStmt->ignoreExists;
  pReq->interval = ((SValueNode*)pStmt->pOptions->pInterval)->datum.i;
  pReq->intervalUnit = ((SValueNode*)pStmt->pOptions->pInterval)->unit;
  pReq->offset = (NULL != pStmt->pOptions->pOffset ? ((SValueNode*)pStmt->pOptions->pOffset)->datum.i : 0);
  pReq->sliding =
      (NULL != pStmt->pOptions->pSliding ? ((SValueNode*)pStmt->pOptions->pSliding)->datum.i : pReq->interval);
  pReq->slidingUnit =
      (NULL != pStmt->pOptions->pSliding ? ((SValueNode*)pStmt->pOptions->pSliding)->unit : pReq->intervalUnit);

  int32_t code = getSmaIndexDstVgId(pCxt, pStmt->tableName, &pReq->dstVgId);
  if (TSDB_CODE_SUCCESS == code) {
    code = getSmaIndexSql(pCxt, &pReq->sql, &pReq->sqlLen);
  }
  if (TSDB_CODE_SUCCESS == code) {
    code = getSmaIndexExpr(pCxt, pStmt, &pReq->expr, &pReq->exprLen);
  }
  if (TSDB_CODE_SUCCESS == code) {
    code = getSmaIndexAst(pCxt, pStmt, &pReq->ast, &pReq->astLen);
  }

  return code;
}

static int32_t translateCreateSmaIndex(STranslateContext* pCxt, SCreateIndexStmt* pStmt) {
  if (DEAL_RES_ERROR == translateValue(pCxt, (SValueNode*)pStmt->pOptions->pInterval) ||
      (NULL != pStmt->pOptions->pOffset &&
       DEAL_RES_ERROR == translateValue(pCxt, (SValueNode*)pStmt->pOptions->pOffset)) ||
      (NULL != pStmt->pOptions->pSliding &&
       DEAL_RES_ERROR == translateValue(pCxt, (SValueNode*)pStmt->pOptions->pSliding))) {
    return pCxt->errCode;
  }

  SMCreateSmaReq createSmaReq = {0};
  int32_t        code = buildCreateSmaReq(pCxt, pStmt, &createSmaReq);
  if (TSDB_CODE_SUCCESS == code) {
    code = buildCmdMsg(pCxt, TDMT_MND_CREATE_SMA, (FSerializeFunc)tSerializeSMCreateSmaReq, &createSmaReq);
  }
  tFreeSMCreateSmaReq(&createSmaReq);
  return code;
}

static int32_t buildCreateFullTextReq(STranslateContext* pCxt, SCreateIndexStmt* pStmt, SMCreateFullTextReq* pReq) {
  // impl later
  return 0;
}

static int32_t translateCreateFullTextIndex(STranslateContext* pCxt, SCreateIndexStmt* pStmt) {
  SMCreateFullTextReq createFTReq = {0};
  int32_t             code = buildCreateFullTextReq(pCxt, pStmt, &createFTReq);
  if (TSDB_CODE_SUCCESS == code) {
    code = buildCmdMsg(pCxt, TDMT_MND_CREATE_INDEX, (FSerializeFunc)tSerializeSMCreateFullTextReq, &createFTReq);
  }
  tFreeSMCreateFullTextReq(&createFTReq);
  return code;
}

static int32_t translateCreateIndex(STranslateContext* pCxt, SCreateIndexStmt* pStmt) {
  if (INDEX_TYPE_SMA == pStmt->indexType) {
    return translateCreateSmaIndex(pCxt, pStmt);
  } else if (INDEX_TYPE_FULLTEXT == pStmt->indexType) {
    return translateCreateFullTextIndex(pCxt, pStmt);
  }
  return TSDB_CODE_FAILED;
}

static int32_t translateDropIndex(STranslateContext* pCxt, SDropIndexStmt* pStmt) {
  SVDropTSmaReq dropSmaReq = {0};
  strcpy(dropSmaReq.indexName, pStmt->indexName);

  pCxt->pCmdMsg = taosMemoryMalloc(sizeof(SCmdMsgInfo));
  if (NULL == pCxt->pCmdMsg) {
    return TSDB_CODE_OUT_OF_MEMORY;
  }
  pCxt->pCmdMsg->epSet = pCxt->pParseCxt->mgmtEpSet;
  pCxt->pCmdMsg->msgType = TDMT_VND_DROP_SMA;
  pCxt->pCmdMsg->msgLen = tSerializeSVDropTSmaReq(NULL, &dropSmaReq);
  pCxt->pCmdMsg->pMsg = taosMemoryMalloc(pCxt->pCmdMsg->msgLen);
  if (NULL == pCxt->pCmdMsg->pMsg) {
    return TSDB_CODE_OUT_OF_MEMORY;
  }
  void* pBuf = pCxt->pCmdMsg->pMsg;
  tSerializeSVDropTSmaReq(&pBuf, &dropSmaReq);

  return TSDB_CODE_SUCCESS;
}

static int16_t getCreateComponentNodeMsgType(ENodeType type) {
  switch (type) {
    case QUERY_NODE_CREATE_QNODE_STMT:
      return TDMT_MND_CREATE_QNODE;
    case QUERY_NODE_CREATE_BNODE_STMT:
      return TDMT_MND_CREATE_BNODE;
    case QUERY_NODE_CREATE_SNODE_STMT:
      return TDMT_MND_CREATE_SNODE;
    case QUERY_NODE_CREATE_MNODE_STMT:
      return TDMT_MND_CREATE_MNODE;
    default:
      break;
  }
  return -1;
}

static int32_t translateCreateComponentNode(STranslateContext* pCxt, SCreateComponentNodeStmt* pStmt) {
  SMCreateQnodeReq createReq = {.dnodeId = pStmt->dnodeId};
  return buildCmdMsg(pCxt, getCreateComponentNodeMsgType(nodeType(pStmt)),
                     (FSerializeFunc)tSerializeSCreateDropMQSBNodeReq, &createReq);
}

static int16_t getDropComponentNodeMsgType(ENodeType type) {
  switch (type) {
    case QUERY_NODE_DROP_QNODE_STMT:
      return TDMT_MND_DROP_QNODE;
    case QUERY_NODE_DROP_BNODE_STMT:
      return TDMT_MND_DROP_BNODE;
    case QUERY_NODE_DROP_SNODE_STMT:
      return TDMT_MND_DROP_SNODE;
    case QUERY_NODE_DROP_MNODE_STMT:
      return TDMT_MND_DROP_MNODE;
    default:
      break;
  }
  return -1;
}

static int32_t translateDropComponentNode(STranslateContext* pCxt, SDropComponentNodeStmt* pStmt) {
  SDDropQnodeReq dropReq = {.dnodeId = pStmt->dnodeId};
  return buildCmdMsg(pCxt, getDropComponentNodeMsgType(nodeType(pStmt)),
                     (FSerializeFunc)tSerializeSCreateDropMQSBNodeReq, &dropReq);
}

static int32_t buildCreateTopicReq(STranslateContext* pCxt, SCreateTopicStmt* pStmt, SCMCreateTopicReq* pReq) {
  SName name;
  tNameSetDbName(&name, pCxt->pParseCxt->acctId, pStmt->topicName, strlen(pStmt->topicName));
  tNameGetFullDbName(&name, pReq->name);
  /*tNameExtractFullName(toName(pCxt->pParseCxt->acctId, pCxt->pParseCxt->db, pStmt->topicName, &name), pReq->name);*/
  pReq->igExists = pStmt->ignoreExists;
  pReq->withTbName = pStmt->pOptions->withTable;
  pReq->withSchema = pStmt->pOptions->withSchema;
  pReq->withTag = pStmt->pOptions->withTag;

  pReq->sql = strdup(pCxt->pParseCxt->pSql);
  if (NULL == pReq->sql) {
    return TSDB_CODE_OUT_OF_MEMORY;
  }

  int32_t code = TSDB_CODE_SUCCESS;

  const char* dbName;
  if (NULL != pStmt->pQuery) {
    dbName = ((SRealTableNode*)(((SSelectStmt*)pStmt->pQuery)->pFromTable))->table.dbName;
    pCxt->pParseCxt->topicQuery = true;
    code = translateQuery(pCxt, pStmt->pQuery);
    if (TSDB_CODE_SUCCESS == code) {
      code = nodesNodeToString(pStmt->pQuery, false, &pReq->ast, NULL);
    }
  } else {
    dbName = pStmt->subscribeDbName;
  }
  tNameSetDbName(&name, pCxt->pParseCxt->acctId, dbName, strlen(dbName));
  tNameGetFullDbName(&name, pReq->subscribeDbName);

  return code;
}

static int32_t checkCreateTopic(STranslateContext* pCxt, SCreateTopicStmt* pStmt) {
  if (NULL == pStmt->pQuery) {
    return TSDB_CODE_SUCCESS;
  }

  if (QUERY_NODE_SELECT_STMT == nodeType(pStmt->pQuery)) {
    SSelectStmt* pSelect = (SSelectStmt*)pStmt->pQuery;
    if (!pSelect->isDistinct && QUERY_NODE_REAL_TABLE == nodeType(pSelect->pFromTable) &&
        NULL == pSelect->pGroupByList && NULL == pSelect->pLimit && NULL == pSelect->pSlimit &&
        NULL == pSelect->pOrderByList && NULL == pSelect->pPartitionByList) {
      return TSDB_CODE_SUCCESS;
    }
  }

  return generateSyntaxErrMsg(&pCxt->msgBuf, TSDB_CODE_PAR_INVALID_TOPIC_QUERY);
}

static int32_t translateCreateTopic(STranslateContext* pCxt, SCreateTopicStmt* pStmt) {
  SCMCreateTopicReq createReq = {0};
  int32_t           code = checkCreateTopic(pCxt, pStmt);
  if (TSDB_CODE_SUCCESS == code) {
    code = buildCreateTopicReq(pCxt, pStmt, &createReq);
  }
  if (TSDB_CODE_SUCCESS == code) {
    code = buildCmdMsg(pCxt, TDMT_MND_CREATE_TOPIC, (FSerializeFunc)tSerializeSCMCreateTopicReq, &createReq);
  }
  tFreeSCMCreateTopicReq(&createReq);
  return code;
}

static int32_t translateDropTopic(STranslateContext* pCxt, SDropTopicStmt* pStmt) {
  SMDropTopicReq dropReq = {0};

  SName name;
  tNameExtractFullName(toName(pCxt->pParseCxt->acctId, pCxt->pParseCxt->db, pStmt->topicName, &name), dropReq.name);
  dropReq.igNotExists = pStmt->ignoreNotExists;

  return buildCmdMsg(pCxt, TDMT_MND_DROP_TOPIC, (FSerializeFunc)tSerializeSMDropTopicReq, &dropReq);
}

static int32_t translateAlterLocal(STranslateContext* pCxt, SAlterLocalStmt* pStmt) {
  // todo
  return TSDB_CODE_SUCCESS;
}

static int32_t translateExplain(STranslateContext* pCxt, SExplainStmt* pStmt) {
  if (pStmt->analyze) {
    pCxt->pExplainOpt = pStmt->pOptions;
  }
  return translateQuery(pCxt, pStmt->pQuery);
}

static int32_t translateDescribe(STranslateContext* pCxt, SDescribeStmt* pStmt) {
  return getTableMeta(pCxt, pStmt->dbName, pStmt->tableName, &pStmt->pMeta);
}

static int32_t translateKillConnection(STranslateContext* pCxt, SKillStmt* pStmt) {
  SKillConnReq killReq = {0};
  killReq.connId = pStmt->targetId;
  return buildCmdMsg(pCxt, TDMT_MND_KILL_CONN, (FSerializeFunc)tSerializeSKillQueryReq, &killReq);
}

static int32_t translateKillQuery(STranslateContext* pCxt, SKillStmt* pStmt) {
  SKillQueryReq killReq = {0};
  killReq.queryId = pStmt->targetId;
  return buildCmdMsg(pCxt, TDMT_MND_KILL_QUERY, (FSerializeFunc)tSerializeSKillQueryReq, &killReq);
}

static int32_t translateCreateStream(STranslateContext* pCxt, SCreateStreamStmt* pStmt) {
  SCMCreateStreamReq createReq = {0};

  createReq.igExists = pStmt->ignoreExists;

  SName name;
  tNameExtractFullName(toName(pCxt->pParseCxt->acctId, pCxt->pParseCxt->db, pStmt->streamName, &name), createReq.name);

  if ('\0' != pStmt->targetTabName[0]) {
    strcpy(name.dbname, pStmt->targetDbName);
    strcpy(name.tname, pStmt->targetTabName);
    tNameExtractFullName(&name, createReq.outputSTbName);
  }

  int32_t code = translateQuery(pCxt, pStmt->pQuery);
  if (TSDB_CODE_SUCCESS == code) {
    code = nodesNodeToString(pStmt->pQuery, false, &createReq.ast, NULL);
  }

  if (TSDB_CODE_SUCCESS == code) {
    createReq.sql = strdup(pCxt->pParseCxt->pSql);
    if (NULL == createReq.sql) {
      code = TSDB_CODE_OUT_OF_MEMORY;
    }
  }

  if (TSDB_CODE_SUCCESS == code && NULL != pStmt->pOptions->pWatermark) {
    code = (DEAL_RES_ERROR == translateValue(pCxt, (SValueNode*)pStmt->pOptions->pWatermark)) ? pCxt->errCode
                                                                                              : TSDB_CODE_SUCCESS;
  }
  if (TSDB_CODE_SUCCESS == code) {
    createReq.triggerType = pStmt->pOptions->triggerType;
    createReq.watermark =
        (NULL != pStmt->pOptions->pWatermark ? ((SValueNode*)pStmt->pOptions->pWatermark)->datum.i : 0);
  }

  if (TSDB_CODE_SUCCESS == code) {
    code = buildCmdMsg(pCxt, TDMT_MND_CREATE_STREAM, (FSerializeFunc)tSerializeSCMCreateStreamReq, &createReq);
  }

  tFreeSCMCreateStreamReq(&createReq);
  return code;
}

static int32_t translateDropStream(STranslateContext* pCxt, SDropStreamStmt* pStmt) {
  // todo
  return TSDB_CODE_SUCCESS;
}

static int32_t readFromFile(char* pName, int32_t* len, char** buf) {
  int64_t filesize = 0;
  if (taosStatFile(pName, &filesize, NULL) < 0) {
    return TAOS_SYSTEM_ERROR(errno);
  }

  *len = filesize;

  if (*len <= 0) {
    return TSDB_CODE_TSC_FILE_EMPTY;
  }

  *buf = taosMemoryCalloc(1, *len);
  if (*buf == NULL) {
    return TSDB_CODE_OUT_OF_MEMORY;
  }

  TdFilePtr tfile = taosOpenFile(pName, O_RDONLY | O_BINARY);
  if (NULL == tfile) {
    taosMemoryFreeClear(*buf);
    return TAOS_SYSTEM_ERROR(errno);
  }

  int64_t s = taosReadFile(tfile, *buf, *len);
  if (s != *len) {
    taosCloseFile(&tfile);
    taosMemoryFreeClear(*buf);
    return TSDB_CODE_TSC_APP_ERROR;
  }
  taosCloseFile(&tfile);
  return TSDB_CODE_SUCCESS;
}

static int32_t translateCreateFunction(STranslateContext* pCxt, SCreateFunctionStmt* pStmt) {
  SCreateFuncReq req = {0};
  strcpy(req.name, pStmt->funcName);
  req.igExists = pStmt->ignoreExists;
  req.funcType = pStmt->isAgg ? TSDB_FUNC_TYPE_AGGREGATE : TSDB_FUNC_TYPE_SCALAR;
  req.scriptType = TSDB_FUNC_SCRIPT_BIN_LIB;
  req.outputType = pStmt->outputDt.type;
  req.outputLen = pStmt->outputDt.bytes;
  req.bufSize = pStmt->bufSize;
  int32_t code = readFromFile(pStmt->libraryPath, &req.codeLen, &req.pCode);
  if (TSDB_CODE_SUCCESS == code) {
    code = buildCmdMsg(pCxt, TDMT_MND_CREATE_FUNC, (FSerializeFunc)tSerializeSCreateFuncReq, &req);
  }
  return code;
}

static int32_t translateQuery(STranslateContext* pCxt, SNode* pNode) {
  int32_t code = TSDB_CODE_SUCCESS;
  switch (nodeType(pNode)) {
    case QUERY_NODE_SELECT_STMT:
      code = translateSelect(pCxt, (SSelectStmt*)pNode);
      break;
    case QUERY_NODE_SET_OPERATOR:
      code = translateSetOperator(pCxt, (SSetOperator*)pNode);
      break;
    case QUERY_NODE_CREATE_DATABASE_STMT:
      code = translateCreateDatabase(pCxt, (SCreateDatabaseStmt*)pNode);
      break;
    case QUERY_NODE_DROP_DATABASE_STMT:
      code = translateDropDatabase(pCxt, (SDropDatabaseStmt*)pNode);
      break;
    case QUERY_NODE_ALTER_DATABASE_STMT:
      code = translateAlterDatabase(pCxt, (SAlterDatabaseStmt*)pNode);
      break;
    case QUERY_NODE_CREATE_TABLE_STMT:
      code = translateCreateSuperTable(pCxt, (SCreateTableStmt*)pNode);
      break;
    case QUERY_NODE_DROP_TABLE_STMT:
      code = translateDropTable(pCxt, (SDropTableStmt*)pNode);
      break;
    case QUERY_NODE_DROP_SUPER_TABLE_STMT:
      code = translateDropSuperTable(pCxt, (SDropSuperTableStmt*)pNode);
      break;
    case QUERY_NODE_ALTER_TABLE_STMT:
      code = translateAlterTable(pCxt, (SAlterTableStmt*)pNode);
      break;
    case QUERY_NODE_CREATE_USER_STMT:
      code = translateCreateUser(pCxt, (SCreateUserStmt*)pNode);
      break;
    case QUERY_NODE_ALTER_USER_STMT:
      code = translateAlterUser(pCxt, (SAlterUserStmt*)pNode);
      break;
    case QUERY_NODE_DROP_USER_STMT:
      code = translateDropUser(pCxt, (SDropUserStmt*)pNode);
      break;
    case QUERY_NODE_USE_DATABASE_STMT:
      code = translateUseDatabase(pCxt, (SUseDatabaseStmt*)pNode);
      break;
    case QUERY_NODE_CREATE_DNODE_STMT:
      code = translateCreateDnode(pCxt, (SCreateDnodeStmt*)pNode);
      break;
    case QUERY_NODE_DROP_DNODE_STMT:
      code = translateDropDnode(pCxt, (SDropDnodeStmt*)pNode);
      break;
    case QUERY_NODE_ALTER_DNODE_STMT:
      code = translateAlterDnode(pCxt, (SAlterDnodeStmt*)pNode);
      break;
    case QUERY_NODE_SHOW_CONNECTIONS_STMT:
    case QUERY_NODE_SHOW_QUERIES_STMT:
    case QUERY_NODE_SHOW_TOPICS_STMT:
      code = translateShow(pCxt, (SShowStmt*)pNode);
      break;
    case QUERY_NODE_CREATE_INDEX_STMT:
      code = translateCreateIndex(pCxt, (SCreateIndexStmt*)pNode);
      break;
    case QUERY_NODE_DROP_INDEX_STMT:
      code = translateDropIndex(pCxt, (SDropIndexStmt*)pNode);
      break;
    case QUERY_NODE_CREATE_QNODE_STMT:
    case QUERY_NODE_CREATE_BNODE_STMT:
    case QUERY_NODE_CREATE_SNODE_STMT:
    case QUERY_NODE_CREATE_MNODE_STMT:
      code = translateCreateComponentNode(pCxt, (SCreateComponentNodeStmt*)pNode);
      break;
    case QUERY_NODE_DROP_QNODE_STMT:
    case QUERY_NODE_DROP_BNODE_STMT:
    case QUERY_NODE_DROP_SNODE_STMT:
    case QUERY_NODE_DROP_MNODE_STMT:
      code = translateDropComponentNode(pCxt, (SDropComponentNodeStmt*)pNode);
      break;
    case QUERY_NODE_CREATE_TOPIC_STMT:
      code = translateCreateTopic(pCxt, (SCreateTopicStmt*)pNode);
      break;
    case QUERY_NODE_DROP_TOPIC_STMT:
      code = translateDropTopic(pCxt, (SDropTopicStmt*)pNode);
      break;
    case QUERY_NODE_ALTER_LOCAL_STMT:
      code = translateAlterLocal(pCxt, (SAlterLocalStmt*)pNode);
      break;
    case QUERY_NODE_EXPLAIN_STMT:
      code = translateExplain(pCxt, (SExplainStmt*)pNode);
      break;
    case QUERY_NODE_DESCRIBE_STMT:
      code = translateDescribe(pCxt, (SDescribeStmt*)pNode);
      break;
    case QUERY_NODE_KILL_CONNECTION_STMT:
      code = translateKillConnection(pCxt, (SKillStmt*)pNode);
      break;
    case QUERY_NODE_KILL_QUERY_STMT:
      code = translateKillQuery(pCxt, (SKillStmt*)pNode);
      break;
    case QUERY_NODE_CREATE_STREAM_STMT:
      code = translateCreateStream(pCxt, (SCreateStreamStmt*)pNode);
      break;
    case QUERY_NODE_DROP_STREAM_STMT:
      code = translateDropStream(pCxt, (SDropStreamStmt*)pNode);
      break;
    case QUERY_NODE_CREATE_FUNCTION_STMT:
      code = translateCreateFunction(pCxt, (SCreateFunctionStmt*)pNode);
      break;
    default:
      break;
  }
  return code;
}

static int32_t translateSubquery(STranslateContext* pCxt, SNode* pNode) {
  ++(pCxt->currLevel);
  ESqlClause   currClause = pCxt->currClause;
  SSelectStmt* pCurrStmt = pCxt->pCurrStmt;
  int32_t      code = translateQuery(pCxt, pNode);
  --(pCxt->currLevel);
  pCxt->currClause = currClause;
  pCxt->pCurrStmt = pCurrStmt;
  return code;
}

static int32_t extractQueryResultSchema(const SNodeList* pProjections, int32_t* numOfCols, SSchema** pSchema) {
  *numOfCols = LIST_LENGTH(pProjections);
  *pSchema = taosMemoryCalloc((*numOfCols), sizeof(SSchema));
  if (NULL == (*pSchema)) {
    return TSDB_CODE_OUT_OF_MEMORY;
  }

  SNode*  pNode;
  int32_t index = 0;
  FOREACH(pNode, pProjections) {
    SExprNode* pExpr = (SExprNode*)pNode;
    (*pSchema)[index].type = pExpr->resType.type;
    (*pSchema)[index].bytes = pExpr->resType.bytes;
    (*pSchema)[index].colId = index + 1;
    strcpy((*pSchema)[index].name, pExpr->aliasName);
    index += 1;
  }

  return TSDB_CODE_SUCCESS;
}

static int8_t extractResultTsPrecision(const SSelectStmt* pSelect) { return pSelect->precision; }

static int32_t extractExplainResultSchema(int32_t* numOfCols, SSchema** pSchema) {
  *numOfCols = 1;
  *pSchema = taosMemoryCalloc((*numOfCols), sizeof(SSchema));
  if (NULL == (*pSchema)) {
    return TSDB_CODE_OUT_OF_MEMORY;
  }
  (*pSchema)[0].type = TSDB_DATA_TYPE_BINARY;
  (*pSchema)[0].bytes = TSDB_EXPLAIN_RESULT_ROW_SIZE;
  strcpy((*pSchema)[0].name, TSDB_EXPLAIN_RESULT_COLUMN_NAME);
  return TSDB_CODE_SUCCESS;
}

static int32_t extractDescribeResultSchema(int32_t* numOfCols, SSchema** pSchema) {
  *numOfCols = DESCRIBE_RESULT_COLS;
  *pSchema = taosMemoryCalloc((*numOfCols), sizeof(SSchema));
  if (NULL == (*pSchema)) {
    return TSDB_CODE_OUT_OF_MEMORY;
  }

  (*pSchema)[0].type = TSDB_DATA_TYPE_BINARY;
  (*pSchema)[0].bytes = DESCRIBE_RESULT_FIELD_LEN;
  strcpy((*pSchema)[0].name, "field");

  (*pSchema)[1].type = TSDB_DATA_TYPE_BINARY;
  (*pSchema)[1].bytes = DESCRIBE_RESULT_TYPE_LEN;
  strcpy((*pSchema)[1].name, "type");

  (*pSchema)[2].type = TSDB_DATA_TYPE_INT;
  (*pSchema)[2].bytes = tDataTypes[TSDB_DATA_TYPE_INT].bytes;
  strcpy((*pSchema)[2].name, "length");

  (*pSchema)[3].type = TSDB_DATA_TYPE_BINARY;
  (*pSchema)[3].bytes = DESCRIBE_RESULT_NOTE_LEN;
  strcpy((*pSchema)[3].name, "note");

  return TSDB_CODE_SUCCESS;
}

int32_t extractResultSchema(const SNode* pRoot, int32_t* numOfCols, SSchema** pSchema) {
  if (NULL == pRoot) {
    return TSDB_CODE_SUCCESS;
  }

  switch (nodeType(pRoot)) {
    case QUERY_NODE_SELECT_STMT:
    case QUERY_NODE_SET_OPERATOR:
      return extractQueryResultSchema(getProjectList(pRoot), numOfCols, pSchema);
    case QUERY_NODE_EXPLAIN_STMT:
      return extractExplainResultSchema(numOfCols, pSchema);
    case QUERY_NODE_DESCRIBE_STMT:
      return extractDescribeResultSchema(numOfCols, pSchema);
    default:
      break;
  }

  return TSDB_CODE_FAILED;
}

static const char* getSysDbName(ENodeType type) {
  switch (type) {
    case QUERY_NODE_SHOW_DATABASES_STMT:
    case QUERY_NODE_SHOW_TABLES_STMT:
    case QUERY_NODE_SHOW_STABLES_STMT:
    case QUERY_NODE_SHOW_USERS_STMT:
    case QUERY_NODE_SHOW_DNODES_STMT:
    case QUERY_NODE_SHOW_VGROUPS_STMT:
    case QUERY_NODE_SHOW_MNODES_STMT:
    case QUERY_NODE_SHOW_MODULES_STMT:
    case QUERY_NODE_SHOW_QNODES_STMT:
    case QUERY_NODE_SHOW_FUNCTIONS_STMT:
    case QUERY_NODE_SHOW_INDEXES_STMT:
    case QUERY_NODE_SHOW_STREAMS_STMT:
    case QUERY_NODE_SHOW_BNODES_STMT:
    case QUERY_NODE_SHOW_SNODES_STMT:
    case QUERY_NODE_SHOW_LICENCE_STMT:
    case QUERY_NODE_SHOW_CLUSTER_STMT:
      return TSDB_INFORMATION_SCHEMA_DB;
    case QUERY_NODE_SHOW_CONNECTIONS_STMT:
    case QUERY_NODE_SHOW_QUERIES_STMT:
    case QUERY_NODE_SHOW_TOPICS_STMT:
      return TSDB_PERFORMANCE_SCHEMA_DB;
    default:
      break;
  }
  return NULL;
}

static const char* getSysTableName(ENodeType type) {
  switch (type) {
    case QUERY_NODE_SHOW_DATABASES_STMT:
      return TSDB_INS_TABLE_USER_DATABASES;
    case QUERY_NODE_SHOW_TABLES_STMT:
      return TSDB_INS_TABLE_USER_TABLES;
    case QUERY_NODE_SHOW_STABLES_STMT:
      return TSDB_INS_TABLE_USER_STABLES;
    case QUERY_NODE_SHOW_USERS_STMT:
      return TSDB_INS_TABLE_USER_USERS;
    case QUERY_NODE_SHOW_DNODES_STMT:
      return TSDB_INS_TABLE_DNODES;
    case QUERY_NODE_SHOW_VGROUPS_STMT:
      return TSDB_INS_TABLE_VGROUPS;
    case QUERY_NODE_SHOW_MNODES_STMT:
      return TSDB_INS_TABLE_MNODES;
    case QUERY_NODE_SHOW_MODULES_STMT:
      return TSDB_INS_TABLE_MODULES;
    case QUERY_NODE_SHOW_QNODES_STMT:
      return TSDB_INS_TABLE_QNODES;
    case QUERY_NODE_SHOW_FUNCTIONS_STMT:
      return TSDB_INS_TABLE_USER_FUNCTIONS;
    case QUERY_NODE_SHOW_INDEXES_STMT:
      return TSDB_INS_TABLE_USER_INDEXES;
    case QUERY_NODE_SHOW_STREAMS_STMT:
      return TSDB_INS_TABLE_USER_STREAMS;
    case QUERY_NODE_SHOW_BNODES_STMT:
      return TSDB_INS_TABLE_BNODES;
    case QUERY_NODE_SHOW_SNODES_STMT:
      return TSDB_INS_TABLE_SNODES;
    case QUERY_NODE_SHOW_LICENCE_STMT:
      return TSDB_INS_TABLE_LICENCES;
    case QUERY_NODE_SHOW_CLUSTER_STMT:
      return TSDB_INS_TABLE_CLUSTER;
    case QUERY_NODE_SHOW_CONNECTIONS_STMT:
      return TSDB_PERFS_TABLE_CONNECTIONS;
    case QUERY_NODE_SHOW_QUERIES_STMT:
      return TSDB_PERFS_TABLE_QUERIES;
    case QUERY_NODE_SHOW_TOPICS_STMT:
      return TSDB_PERFS_TABLE_TOPICS;
    default:
      break;
  }
  return NULL;
}

static int32_t createSelectStmtForShow(ENodeType showType, SSelectStmt** pStmt) {
  SSelectStmt* pSelect = nodesMakeNode(QUERY_NODE_SELECT_STMT);
  if (NULL == pSelect) {
    return TSDB_CODE_OUT_OF_MEMORY;
  }
  sprintf(pSelect->stmtName, "%p", pSelect);

  SRealTableNode* pTable = nodesMakeNode(QUERY_NODE_REAL_TABLE);
  if (NULL == pTable) {
    nodesDestroyNode(pSelect);
    return TSDB_CODE_OUT_OF_MEMORY;
  }
  strcpy(pTable->table.dbName, getSysDbName(showType));
  strcpy(pTable->table.tableName, getSysTableName(showType));
  strcpy(pTable->table.tableAlias, pTable->table.tableName);
  pSelect->pFromTable = (SNode*)pTable;

  *pStmt = pSelect;

  return TSDB_CODE_SUCCESS;
}

static int32_t createOperatorNode(EOperatorType opType, const char* pColName, SNode* pRight, SNode** pOp) {
  if (NULL == pRight) {
    return TSDB_CODE_SUCCESS;
  }

  SOperatorNode* pOper = nodesMakeNode(QUERY_NODE_OPERATOR);
  if (NULL == pOper) {
    return TSDB_CODE_OUT_OF_MEMORY;
  }

  pOper->opType = opType;
  pOper->pLeft = nodesMakeNode(QUERY_NODE_COLUMN);
  pOper->pRight = nodesCloneNode(pRight);
  if (NULL == pOper->pLeft || NULL == pOper->pRight) {
    nodesDestroyNode(pOper);
    return TSDB_CODE_OUT_OF_MEMORY;
  }
  strcpy(((SColumnNode*)pOper->pLeft)->colName, pColName);

  *pOp = (SNode*)pOper;
  return TSDB_CODE_SUCCESS;
}

static const char* getTbNameColName(ENodeType type) {
  return (QUERY_NODE_SHOW_STABLES_STMT == type ? "stable_name" : "table_name");
}

static int32_t createLogicCondNode(SNode* pCond1, SNode* pCond2, SNode** pCond) {
  SLogicConditionNode* pCondition = nodesMakeNode(QUERY_NODE_LOGIC_CONDITION);
  if (NULL == pCondition) {
    return TSDB_CODE_OUT_OF_MEMORY;
  }
  pCondition->condType = LOGIC_COND_TYPE_AND;
  pCondition->pParameterList = nodesMakeList();
  if (NULL == pCondition->pParameterList) {
    nodesDestroyNode(pCondition);
    return TSDB_CODE_OUT_OF_MEMORY;
  }
  if (TSDB_CODE_SUCCESS != nodesListAppend(pCondition->pParameterList, pCond1) ||
      TSDB_CODE_SUCCESS != nodesListAppend(pCondition->pParameterList, pCond2)) {
    nodesDestroyNode(pCondition);
    return TSDB_CODE_OUT_OF_MEMORY;
  }

  *pCond = (SNode*)pCondition;
  return TSDB_CODE_SUCCESS;
}

static int32_t createShowCondition(const SShowStmt* pShow, SSelectStmt* pSelect) {
  SNode* pDbCond = NULL;
  SNode* pTbCond = NULL;
  if (TSDB_CODE_SUCCESS != createOperatorNode(OP_TYPE_EQUAL, "db_name", pShow->pDbName, &pDbCond) ||
      TSDB_CODE_SUCCESS !=
          createOperatorNode(OP_TYPE_LIKE, getTbNameColName(nodeType(pShow)), pShow->pTbNamePattern, &pTbCond)) {
    nodesDestroyNode(pDbCond);
    nodesDestroyNode(pTbCond);
    return TSDB_CODE_OUT_OF_MEMORY;
  }

  if (NULL != pDbCond && NULL != pTbCond) {
    if (TSDB_CODE_SUCCESS != createLogicCondNode(pDbCond, pTbCond, &pSelect->pWhere)) {
      nodesDestroyNode(pDbCond);
      nodesDestroyNode(pTbCond);
      return TSDB_CODE_OUT_OF_MEMORY;
    }
  } else {
    pSelect->pWhere = (NULL == pDbCond ? pTbCond : pDbCond);
  }

  if (NULL != pShow->pDbName) {
    strcpy(((SRealTableNode*)pSelect->pFromTable)->qualDbName, ((SValueNode*)pShow->pDbName)->literal);
  }

  return TSDB_CODE_SUCCESS;
}

static int32_t rewriteShow(STranslateContext* pCxt, SQuery* pQuery) {
  SSelectStmt* pStmt = NULL;
  int32_t      code = createSelectStmtForShow(nodeType(pQuery->pRoot), &pStmt);
  if (TSDB_CODE_SUCCESS == code) {
    code = createShowCondition((SShowStmt*)pQuery->pRoot, pStmt);
  }
  if (TSDB_CODE_SUCCESS == code) {
    pQuery->showRewrite = true;
    nodesDestroyNode(pQuery->pRoot);
    pQuery->pRoot = (SNode*)pStmt;
  }
  return code;
}

typedef struct SVgroupTablesBatch {
  SVCreateTbBatchReq req;
  SVgroupInfo        info;
  char               dbName[TSDB_DB_NAME_LEN];
} SVgroupTablesBatch;

static void destroyCreateTbReq(SVCreateTbReq* pReq) {
  taosMemoryFreeClear(pReq->name);
  taosMemoryFreeClear(pReq->ntb.schema.pSchema);
}

static int32_t buildSmaParam(STableOptions* pOptions, SVCreateTbReq* pReq) {
  if (0 == LIST_LENGTH(pOptions->pFuncs)) {
    return TSDB_CODE_SUCCESS;
  }

#if 0
  pReq->ntbCfg.pRSmaParam = taosMemoryCalloc(1, sizeof(SRSmaParam));
  if (NULL == pReq->ntbCfg.pRSmaParam) {
    return TSDB_CODE_OUT_OF_MEMORY;
  }
  pReq->ntbCfg.pRSmaParam->delay = GET_OPTION_VAL(pOptions->pDelay, TSDB_DEFAULT_DB_DELAY);
  pReq->ntbCfg.pRSmaParam->xFilesFactor = GET_OPTION_VAL(pOptions->pFilesFactor, TSDB_DEFAULT_DB_FILE_FACTOR);
<<<<<<< HEAD
  pReq->ntbCfg.pRSmaParam->nFuncIds = LIST_LENGTH(pOptions->pFuncs);
  pReq->ntbCfg.pRSmaParam->pFuncIds = taosMemoryCalloc(pReq->ntbCfg.pRSmaParam->nFuncIds, sizeof(func_id_t));
  if (NULL == pReq->ntbCfg.pRSmaParam->pFuncIds) {
    return TSDB_CODE_OUT_OF_MEMORY;
  }
  int32_t index = 0;
  SNode*  pFunc = NULL;
  FOREACH(pFunc, pOptions->pFuncs) { pReq->ntbCfg.pRSmaParam->pFuncIds[index++] = ((SFunctionNode*)pFunc)->funcId; }
#endif
=======
>>>>>>> 3352f952

  return TSDB_CODE_SUCCESS;
}

static int32_t buildNormalTableBatchReq(int32_t acctId, const SCreateTableStmt* pStmt, const SVgroupInfo* pVgroupInfo,
                                        SVgroupTablesBatch* pBatch) {
  char  dbFName[TSDB_DB_FNAME_LEN] = {0};
  SName name = {.type = TSDB_DB_NAME_T, .acctId = acctId};
  strcpy(name.dbname, pStmt->dbName);
  tNameGetFullDbName(&name, dbFName);

  SVCreateTbReq req = {0};
  req.type = TD_NORMAL_TABLE;
  req.name = strdup(pStmt->tableName);
  req.ntb.schema.nCols = LIST_LENGTH(pStmt->pCols);
  req.ntb.schema.sver = 0;
  req.ntb.schema.pSchema = taosMemoryCalloc(req.ntb.schema.nCols, sizeof(SSchema));
  if (NULL == req.name || NULL == req.ntb.schema.pSchema) {
    destroyCreateTbReq(&req);
    return TSDB_CODE_OUT_OF_MEMORY;
  }
  SNode*   pCol;
  col_id_t index = 0;
  FOREACH(pCol, pStmt->pCols) {
    toSchema((SColumnDefNode*)pCol, index + 1, req.ntb.schema.pSchema + index);
    ++index;
  }
  if (TSDB_CODE_SUCCESS != buildSmaParam(pStmt->pOptions, &req)) {
    destroyCreateTbReq(&req);
    return TSDB_CODE_OUT_OF_MEMORY;
  }

  pBatch->info = *pVgroupInfo;
  strcpy(pBatch->dbName, pStmt->dbName);
  pBatch->req.pArray = taosArrayInit(1, sizeof(struct SVCreateTbReq));
  if (NULL == pBatch->req.pArray) {
    destroyCreateTbReq(&req);
    return TSDB_CODE_OUT_OF_MEMORY;
  }
  taosArrayPush(pBatch->req.pArray, &req);

  return TSDB_CODE_SUCCESS;
}

static int32_t serializeVgroupTablesBatch(SVgroupTablesBatch* pTbBatch, SArray* pBufArray) {
  int    tlen;
  SCoder coder = {0};

  tEncodeSize(tEncodeSVCreateTbBatchReq, &pTbBatch->req, tlen);
  tlen += sizeof(SMsgHead);  //+ tSerializeSVCreateTbBatchReq(NULL, &(pTbBatch->req));
  void* buf = taosMemoryMalloc(tlen);
  if (NULL == buf) {
    return TSDB_CODE_OUT_OF_MEMORY;
  }
  ((SMsgHead*)buf)->vgId = htonl(pTbBatch->info.vgId);
  ((SMsgHead*)buf)->contLen = htonl(tlen);
  void* pBuf = POINTER_SHIFT(buf, sizeof(SMsgHead));

  tCoderInit(&coder, TD_LITTLE_ENDIAN, pBuf, tlen - sizeof(SMsgHead), TD_ENCODER);
  tEncodeSVCreateTbBatchReq(&coder, &pTbBatch->req);
  tCoderClear(&coder);

  SVgDataBlocks* pVgData = taosMemoryCalloc(1, sizeof(SVgDataBlocks));
  if (NULL == pVgData) {
    return TSDB_CODE_OUT_OF_MEMORY;
  }
  pVgData->vg = pTbBatch->info;
  pVgData->pData = buf;
  pVgData->size = tlen;
  pVgData->numOfTables = (int32_t)taosArrayGetSize(pTbBatch->req.pArray);
  taosArrayPush(pBufArray, &pVgData);

  return TSDB_CODE_SUCCESS;
}

static void destroyCreateTbReqBatch(SVgroupTablesBatch* pTbBatch) {
  size_t size = taosArrayGetSize(pTbBatch->req.pArray);
  for (int32_t i = 0; i < size; ++i) {
    SVCreateTbReq* pTableReq = taosArrayGet(pTbBatch->req.pArray, i);
    taosMemoryFreeClear(pTableReq->name);

    if (pTableReq->type == TSDB_NORMAL_TABLE) {
      taosMemoryFreeClear(pTableReq->ntb.schema.pSchema);
    } else if (pTableReq->type == TSDB_CHILD_TABLE) {
      taosMemoryFreeClear(pTableReq->ctb.pTag);
    }
  }

  taosArrayDestroy(pTbBatch->req.pArray);
}

static int32_t rewriteToVnodeModifOpStmt(SQuery* pQuery, SArray* pBufArray) {
  SVnodeModifOpStmt* pNewStmt = nodesMakeNode(QUERY_NODE_VNODE_MODIF_STMT);
  if (pNewStmt == NULL) {
    return TSDB_CODE_OUT_OF_MEMORY;
  }
  pNewStmt->sqlNodeType = nodeType(pQuery->pRoot);
  pNewStmt->pDataBlocks = pBufArray;
  nodesDestroyNode(pQuery->pRoot);
  pQuery->pRoot = (SNode*)pNewStmt;
  return TSDB_CODE_SUCCESS;
}

static void destroyCreateTbReqArray(SArray* pArray) {
  size_t size = taosArrayGetSize(pArray);
  for (size_t i = 0; i < size; ++i) {
    SVgDataBlocks* pVg = taosArrayGetP(pArray, i);
    taosMemoryFreeClear(pVg->pData);
    taosMemoryFreeClear(pVg);
  }
  taosArrayDestroy(pArray);
}

static int32_t buildCreateTableDataBlock(int32_t acctId, const SCreateTableStmt* pStmt, const SVgroupInfo* pInfo,
                                         SArray** pBufArray) {
  *pBufArray = taosArrayInit(1, POINTER_BYTES);
  if (NULL == *pBufArray) {
    return TSDB_CODE_OUT_OF_MEMORY;
  }

  SVgroupTablesBatch tbatch = {0};
  int32_t            code = buildNormalTableBatchReq(acctId, pStmt, pInfo, &tbatch);
  if (TSDB_CODE_SUCCESS == code) {
    code = serializeVgroupTablesBatch(&tbatch, *pBufArray);
  }

  destroyCreateTbReqBatch(&tbatch);
  if (TSDB_CODE_SUCCESS != code) {
    destroyCreateTbReqArray(*pBufArray);
  }
  return code;
}

static int32_t rewriteCreateTable(STranslateContext* pCxt, SQuery* pQuery) {
  SCreateTableStmt* pStmt = (SCreateTableStmt*)pQuery->pRoot;

  int32_t     code = checkCreateTable(pCxt, pStmt);
  SVgroupInfo info = {0};
  if (TSDB_CODE_SUCCESS == code) {
    code = getTableHashVgroup(pCxt, pStmt->dbName, pStmt->tableName, &info);
  }
  SArray* pBufArray = NULL;
  if (TSDB_CODE_SUCCESS == code) {
    code = buildCreateTableDataBlock(pCxt->pParseCxt->acctId, pStmt, &info, &pBufArray);
  }
  if (TSDB_CODE_SUCCESS == code) {
    code = rewriteToVnodeModifOpStmt(pQuery, pBufArray);
    if (TSDB_CODE_SUCCESS != code) {
      destroyCreateTbReqArray(pBufArray);
    }
  }

  return code;
}

static void addCreateTbReqIntoVgroup(int32_t acctId, SHashObj* pVgroupHashmap, const char* pDbName,
                                     const char* pTableName, SKVRow row, uint64_t suid, SVgroupInfo* pVgInfo) {
  char  dbFName[TSDB_DB_FNAME_LEN] = {0};
  SName name = {.type = TSDB_DB_NAME_T, .acctId = acctId};
  strcpy(name.dbname, pDbName);
  tNameGetFullDbName(&name, dbFName);

  struct SVCreateTbReq req = {0};
  req.type = TD_CHILD_TABLE;
  req.name = strdup(pTableName);
  req.ctb.suid = suid;
  req.ctb.pTag = row;

  SVgroupTablesBatch* pTableBatch = taosHashGet(pVgroupHashmap, &pVgInfo->vgId, sizeof(pVgInfo->vgId));
  if (pTableBatch == NULL) {
    SVgroupTablesBatch tBatch = {0};
    tBatch.info = *pVgInfo;
    strcpy(tBatch.dbName, pDbName);

    tBatch.req.pArray = taosArrayInit(4, sizeof(struct SVCreateTbReq));
    taosArrayPush(tBatch.req.pArray, &req);

    taosHashPut(pVgroupHashmap, &pVgInfo->vgId, sizeof(pVgInfo->vgId), &tBatch, sizeof(tBatch));
  } else {  // add to the correct vgroup
    taosArrayPush(pTableBatch->req.pArray, &req);
  }
}

static int32_t addValToKVRow(STranslateContext* pCxt, SValueNode* pVal, const SSchema* pSchema,
                             SKVRowBuilder* pBuilder) {
  if (pSchema->type == TSDB_DATA_TYPE_JSON) {
    if (pVal->literal && strlen(pVal->literal) > (TSDB_MAX_JSON_TAG_LEN - VARSTR_HEADER_SIZE) / TSDB_NCHAR_SIZE) {
      return buildSyntaxErrMsg(&pCxt->msgBuf, "json string too long than 4095", pVal->literal);
    }

    return parseJsontoTagData(pVal->literal, pBuilder, &pCxt->msgBuf, pSchema->colId);
  }

<<<<<<< HEAD
  if (DEAL_RES_ERROR == translateValue(pCxt, pVal)) {
    return pCxt->errCode;
  }

=======
>>>>>>> 3352f952
  if (pVal->node.resType.type == TSDB_DATA_TYPE_NULL) {
    // todo
  } else {
    tdAddColToKVRow(pBuilder, pSchema->colId, &(pVal->datum.p),
                    IS_VAR_DATA_TYPE(pSchema->type) ? varDataTLen(pVal->datum.p) : TYPE_BYTES[pSchema->type]);
  }

  return TSDB_CODE_SUCCESS;
}

static int32_t createValueFromFunction(STranslateContext* pCxt, SFunctionNode* pFunc, SValueNode** pVal) {
  if (DEAL_RES_ERROR == translateFunction(pCxt, pFunc)) {
    return pCxt->errCode;
  }
  return scalarCalculateConstants((SNode*)pFunc, (SNode**)pVal);
}

static int32_t translateTagVal(STranslateContext* pCxt, SNode* pNode, SValueNode** pVal) {
  if (QUERY_NODE_FUNCTION == nodeType(pNode)) {
    return createValueFromFunction(pCxt, (SFunctionNode*)pNode, pVal);
  } else if (QUERY_NODE_VALUE == nodeType(pNode)) {
    return (DEAL_RES_ERROR == translateValue(pCxt, (SValueNode*)pNode) ? pCxt->errCode : TSDB_CODE_SUCCESS);
  } else {
    return TSDB_CODE_FAILED;
  }
}

static int32_t buildKVRowForBindTags(STranslateContext* pCxt, SCreateSubTableClause* pStmt, STableMeta* pSuperTableMeta,
                                     SKVRowBuilder* pBuilder) {
  int32_t numOfTags = getNumOfTags(pSuperTableMeta);
  if (LIST_LENGTH(pStmt->pValsOfTags) != LIST_LENGTH(pStmt->pSpecificTags) ||
      numOfTags < LIST_LENGTH(pStmt->pValsOfTags)) {
    return generateSyntaxErrMsg(&pCxt->msgBuf, TSDB_CODE_PAR_TAGS_NOT_MATCHED);
  }

  SSchema* pTagSchema = getTableTagSchema(pSuperTableMeta);
  SNode *  pTag, *pNode;
  FORBOTH(pTag, pStmt->pSpecificTags, pNode, pStmt->pValsOfTags) {
    SColumnNode* pCol = (SColumnNode*)pTag;
    SSchema*     pSchema = NULL;
    for (int32_t i = 0; i < numOfTags; ++i) {
      if (0 == strcmp(pCol->colName, pTagSchema[i].name)) {
        pSchema = pTagSchema + i;
        break;
      }
    }
    if (NULL == pSchema) {
      return generateSyntaxErrMsg(&pCxt->msgBuf, TSDB_CODE_PAR_INVALID_TAG_NAME, pCol->colName);
    }
    SValueNode* pVal = NULL;
    int32_t code = translateTagVal(pCxt, pNode, &pVal);
    if (TSDB_CODE_SUCCESS == code) {
      if (NULL == pVal) {
        pVal = (SValueNode*)pNode;
      } else {
        REPLACE_LIST2_NODE(pVal);
      }
    }
    if (TSDB_CODE_SUCCESS == code) {
      code = addValToKVRow(pCxt, pVal, pSchema, pBuilder);
    }
    if (TSDB_CODE_SUCCESS != code) {
      return code;
    }
  }

  return TSDB_CODE_SUCCESS;
}

static int32_t buildKVRowForAllTags(STranslateContext* pCxt, SCreateSubTableClause* pStmt, STableMeta* pSuperTableMeta,
                                    SKVRowBuilder* pBuilder) {
  if (getNumOfTags(pSuperTableMeta) != LIST_LENGTH(pStmt->pValsOfTags)) {
    return generateSyntaxErrMsg(&pCxt->msgBuf, TSDB_CODE_PAR_TAGS_NOT_MATCHED);
  }

  SSchema* pTagSchema = getTableTagSchema(pSuperTableMeta);
  SNode*   pNode;
  int32_t  index = 0;
  FOREACH(pNode, pStmt->pValsOfTags) {
    SValueNode* pVal = NULL;
    int32_t code = translateTagVal(pCxt, pNode, &pVal);
    if (TSDB_CODE_SUCCESS == code) {
      if (NULL == pVal) {
        pVal = (SValueNode*)pNode;
      } else {
        REPLACE_NODE(pVal);
      }
    }
    if (TSDB_CODE_SUCCESS == code) {
      code = addValToKVRow(pCxt, pVal, pTagSchema + index++, pBuilder);
    }
    if (TSDB_CODE_SUCCESS != code) {
      return code;
    }
  }

  return TSDB_CODE_SUCCESS;
}

static int32_t checkCreateSubTable(STranslateContext* pCxt, SCreateSubTableClause* pStmt) {
  if (0 != strcmp(pStmt->dbName, pStmt->useDbName)) {
    return generateSyntaxErrMsg(&pCxt->msgBuf, TSDB_CODE_PAR_CORRESPONDING_STABLE_ERR);
  }
  return TSDB_CODE_SUCCESS;
}
static int32_t rewriteCreateSubTable(STranslateContext* pCxt, SCreateSubTableClause* pStmt, SHashObj* pVgroupHashmap) {
  int32_t code = checkCreateSubTable(pCxt, pStmt);

  STableMeta* pSuperTableMeta = NULL;
  if (TSDB_CODE_SUCCESS == code) {
    code = getTableMeta(pCxt, pStmt->useDbName, pStmt->useTableName, &pSuperTableMeta);
  }

  SKVRowBuilder kvRowBuilder = {0};
  if (TSDB_CODE_SUCCESS == code) {
    code = tdInitKVRowBuilder(&kvRowBuilder);
  }

  if (TSDB_CODE_SUCCESS == code) {
    if (NULL != pStmt->pSpecificTags) {
      code = buildKVRowForBindTags(pCxt, pStmt, pSuperTableMeta, &kvRowBuilder);
    } else {
      code = buildKVRowForAllTags(pCxt, pStmt, pSuperTableMeta, &kvRowBuilder);
    }
  }

  SKVRow row = NULL;
  if (TSDB_CODE_SUCCESS == code) {
    row = tdGetKVRowFromBuilder(&kvRowBuilder);
    if (NULL == row) {
      code = TSDB_CODE_OUT_OF_MEMORY;
    } else {
      tdSortKVRowByColIdx(row);
    }
  }

  SVgroupInfo info = {0};
  if (TSDB_CODE_SUCCESS == code) {
    code = getTableHashVgroup(pCxt, pStmt->dbName, pStmt->tableName, &info);
  }
  if (TSDB_CODE_SUCCESS == code) {
    addCreateTbReqIntoVgroup(pCxt->pParseCxt->acctId, pVgroupHashmap, pStmt->dbName, pStmt->tableName, row,
                             pSuperTableMeta->uid, &info);
  }

  taosMemoryFreeClear(pSuperTableMeta);
  tdDestroyKVRowBuilder(&kvRowBuilder);
  return code;
}

static SArray* serializeVgroupsTablesBatch(int32_t acctId, SHashObj* pVgroupHashmap) {
  SArray* pBufArray = taosArrayInit(taosHashGetSize(pVgroupHashmap), sizeof(void*));
  if (NULL == pBufArray) {
    return NULL;
  }

  int32_t             code = TSDB_CODE_SUCCESS;
  SVgroupTablesBatch* pTbBatch = NULL;
  do {
    pTbBatch = taosHashIterate(pVgroupHashmap, pTbBatch);
    if (pTbBatch == NULL) {
      break;
    }

    serializeVgroupTablesBatch(pTbBatch, pBufArray);
    destroyCreateTbReqBatch(pTbBatch);
  } while (true);

  return pBufArray;
}

static int32_t rewriteCreateMultiTable(STranslateContext* pCxt, SQuery* pQuery) {
  SCreateMultiTableStmt* pStmt = (SCreateMultiTableStmt*)pQuery->pRoot;

  SHashObj* pVgroupHashmap = taosHashInit(4, taosGetDefaultHashFunction(TSDB_DATA_TYPE_INT), false, HASH_NO_LOCK);
  if (NULL == pVgroupHashmap) {
    return TSDB_CODE_OUT_OF_MEMORY;
  }

  int32_t code = TSDB_CODE_SUCCESS;
  SNode*  pNode;
  FOREACH(pNode, pStmt->pSubTables) {
    code = rewriteCreateSubTable(pCxt, (SCreateSubTableClause*)pNode, pVgroupHashmap);
    if (TSDB_CODE_SUCCESS != code) {
      taosHashCleanup(pVgroupHashmap);
      return code;
    }
  }

  SArray* pBufArray = serializeVgroupsTablesBatch(pCxt->pParseCxt->acctId, pVgroupHashmap);
  taosHashCleanup(pVgroupHashmap);
  if (NULL == pBufArray) {
    return TSDB_CODE_OUT_OF_MEMORY;
  }

  return rewriteToVnodeModifOpStmt(pQuery, pBufArray);
}

static int32_t rewriteAlterTable(STranslateContext* pCxt, SQuery* pQuery) {
  // todo
  return TSDB_CODE_SUCCESS;
}

static int32_t rewriteQuery(STranslateContext* pCxt, SQuery* pQuery) {
  int32_t code = TSDB_CODE_SUCCESS;
  switch (nodeType(pQuery->pRoot)) {
    case QUERY_NODE_SHOW_LICENCE_STMT:
    case QUERY_NODE_SHOW_DATABASES_STMT:
    case QUERY_NODE_SHOW_TABLES_STMT:
    case QUERY_NODE_SHOW_STABLES_STMT:
    case QUERY_NODE_SHOW_USERS_STMT:
    case QUERY_NODE_SHOW_DNODES_STMT:
    case QUERY_NODE_SHOW_VGROUPS_STMT:
    case QUERY_NODE_SHOW_MNODES_STMT:
    case QUERY_NODE_SHOW_MODULES_STMT:
    case QUERY_NODE_SHOW_QNODES_STMT:
    case QUERY_NODE_SHOW_FUNCTIONS_STMT:
    case QUERY_NODE_SHOW_INDEXES_STMT:
    case QUERY_NODE_SHOW_STREAMS_STMT:
    case QUERY_NODE_SHOW_BNODES_STMT:
    case QUERY_NODE_SHOW_SNODES_STMT:
    case QUERY_NODE_SHOW_CONNECTIONS_STMT:
    case QUERY_NODE_SHOW_QUERIES_STMT:
    case QUERY_NODE_SHOW_CLUSTER_STMT:
    case QUERY_NODE_SHOW_TOPICS_STMT:
      code = rewriteShow(pCxt, pQuery);
      break;
    case QUERY_NODE_CREATE_TABLE_STMT:
      if (NULL == ((SCreateTableStmt*)pQuery->pRoot)->pTags) {
        code = rewriteCreateTable(pCxt, pQuery);
      }
      break;
    case QUERY_NODE_CREATE_MULTI_TABLE_STMT:
      code = rewriteCreateMultiTable(pCxt, pQuery);
      break;
    case QUERY_NODE_ALTER_TABLE_STMT:
      if (TSDB_ALTER_TABLE_UPDATE_TAG_VAL == ((SAlterTableStmt*)pQuery->pRoot)->alterType) {
        code = rewriteAlterTable(pCxt, pQuery);
      }
      break;
    default:
      break;
  }
  return code;
}

static int32_t setQuery(STranslateContext* pCxt, SQuery* pQuery) {
  switch (nodeType(pQuery->pRoot)) {
    case QUERY_NODE_SELECT_STMT:
    case QUERY_NODE_SET_OPERATOR:
    case QUERY_NODE_EXPLAIN_STMT:
      pQuery->execMode = QUERY_EXEC_MODE_SCHEDULE;
      pQuery->haveResultSet = true;
      pQuery->msgType = TDMT_VND_QUERY;
      break;
    case QUERY_NODE_VNODE_MODIF_STMT:
      pQuery->execMode = QUERY_EXEC_MODE_SCHEDULE;
      pQuery->msgType = TDMT_VND_CREATE_TABLE;
      break;
    case QUERY_NODE_DESCRIBE_STMT:
      pQuery->execMode = QUERY_EXEC_MODE_LOCAL;
      pQuery->haveResultSet = true;
      break;
    case QUERY_NODE_RESET_QUERY_CACHE_STMT:
      pQuery->execMode = QUERY_EXEC_MODE_LOCAL;
      break;
    default:
      pQuery->execMode = QUERY_EXEC_MODE_RPC;
      if (NULL != pCxt->pCmdMsg) {
        TSWAP(pQuery->pCmdMsg, pCxt->pCmdMsg, SCmdMsgInfo*);
        pQuery->msgType = pQuery->pCmdMsg->msgType;
      }
      break;
  }

  if (pQuery->haveResultSet) {
    if (TSDB_CODE_SUCCESS != extractResultSchema(pQuery->pRoot, &pQuery->numOfResCols, &pQuery->pResSchema)) {
      return TSDB_CODE_OUT_OF_MEMORY;
    }

    if (nodeType(pQuery->pRoot) == QUERY_NODE_SELECT_STMT) {
      pQuery->precision = extractResultTsPrecision((SSelectStmt*)pQuery->pRoot);
    }
  }

  if (NULL != pCxt->pDbs) {
    pQuery->pDbList = taosArrayInit(taosHashGetSize(pCxt->pDbs), TSDB_DB_FNAME_LEN);
    if (NULL == pQuery->pDbList) {
      return TSDB_CODE_OUT_OF_MEMORY;
    }
    SFullDatabaseName* pDb = taosHashIterate(pCxt->pDbs, NULL);
    while (NULL != pDb) {
      taosArrayPush(pQuery->pDbList, pDb->fullDbName);
      pDb = taosHashIterate(pCxt->pDbs, pDb);
    }
  }

  if (NULL != pCxt->pTables) {
    pQuery->pTableList = taosArrayInit(taosHashGetSize(pCxt->pTables), sizeof(SName));
    if (NULL == pQuery->pTableList) {
      return TSDB_CODE_OUT_OF_MEMORY;
    }
    SName* pTable = taosHashIterate(pCxt->pTables, NULL);
    while (NULL != pTable) {
      taosArrayPush(pQuery->pTableList, pTable);
      pTable = taosHashIterate(pCxt->pTables, pTable);
    }
  }

  return TSDB_CODE_SUCCESS;
}

int32_t translate(SParseContext* pParseCxt, SQuery* pQuery) {
  STranslateContext cxt = {0};
  int32_t           code = initTranslateContext(pParseCxt, &cxt);
  if (TSDB_CODE_SUCCESS == code) {
    code = fmFuncMgtInit();
  }
  if (TSDB_CODE_SUCCESS == code) {
    code = rewriteQuery(&cxt, pQuery);
  }
  if (TSDB_CODE_SUCCESS == code) {
    code = translateQuery(&cxt, pQuery->pRoot);
  }
  if (TSDB_CODE_SUCCESS == code) {
    code = setQuery(&cxt, pQuery);
  }
  destroyTranslateContext(&cxt);
  return code;
}<|MERGE_RESOLUTION|>--- conflicted
+++ resolved
@@ -591,24 +591,12 @@
 }
 
 static EDealRes translateFunction(STranslateContext* pCxt, SFunctionNode* pFunc) {
-<<<<<<< HEAD
   SFmGetFuncInfoParam param = {.pCtg = pCxt->pParseCxt->pCatalog,
                                .pRpc = pCxt->pParseCxt->pTransporter,
-                               .pMgmtEps = &pCxt->pParseCxt->mgmtEpSet};
-  if (TSDB_CODE_SUCCESS != fmGetFuncInfo(&param, pFunc->functionName, &pFunc->funcId, &pFunc->funcType)) {
-    return generateDealNodeErrMsg(pCxt, TSDB_CODE_PAR_INVALID_FUNTION, pFunc->functionName);
-  }
-  pCxt->errCode = fmGetFuncResultType(pFunc, pCxt->msgBuf.buf, pCxt->msgBuf.len);
-=======
-  SFmGetFuncInfoParam param = {
-    .pCtg = pCxt->pParseCxt->pCatalog,
-    .pRpc = pCxt->pParseCxt->pTransporter,
-    .pMgmtEps = &pCxt->pParseCxt->mgmtEpSet,
-    .pErrBuf = pCxt->msgBuf.buf,
-    .errBufLen = pCxt->msgBuf.len
-  };
+                               .pMgmtEps = &pCxt->pParseCxt->mgmtEpSet,
+                               .pErrBuf = pCxt->msgBuf.buf,
+                               .errBufLen = pCxt->msgBuf.len};
   pCxt->errCode = fmGetFuncInfo(&param, pFunc);
->>>>>>> 3352f952
   if (TSDB_CODE_SUCCESS != pCxt->errCode) {
     return DEAL_RES_ERROR;
   }
@@ -781,7 +769,7 @@
       return TSDB_CODE_OUT_OF_MEMORY;
     }
   }
-  SVgroupInfo vg = { .vgId = MNODE_HANDLE };
+  SVgroupInfo vg = {.vgId = MNODE_HANDLE};
   memcpy(&vg.epSet, pEpSet, sizeof(SEpSet));
   taosArrayPush(*pVgroupList, &vg);
   return TSDB_CODE_SUCCESS;
@@ -797,7 +785,7 @@
   if ('\0' != pRealTable->qualDbName[0]) {
     // todo release after mnode can be processed
     // if (0 != strcmp(pRealTable->qualDbName, TSDB_INFORMATION_SCHEMA_DB)) {
-      code = getDBVgInfo(pCxt, pRealTable->qualDbName, &vgroupList);
+    code = getDBVgInfo(pCxt, pRealTable->qualDbName, &vgroupList);
     // }
   } else {
     code = getDBVgInfoImpl(pCxt, pName, &vgroupList);
@@ -1999,18 +1987,7 @@
   }
 
   if (1 != LIST_LENGTH(pFuncs)) {
-<<<<<<< HEAD
-    return generateDealNodeErrMsg(pCxt, TSDB_CODE_PAR_INVALID_ROLLUP_OPTION);
-  }
-  SFunctionNode*      pFunc = nodesListGetNode(pFuncs, 0);
-  SFmGetFuncInfoParam param = {.pCtg = pCxt->pParseCxt->pCatalog,
-                               .pRpc = pCxt->pParseCxt->pTransporter,
-                               .pMgmtEps = &pCxt->pParseCxt->mgmtEpSet};
-  if (TSDB_CODE_SUCCESS != fmGetFuncInfo(&param, pFunc->functionName, &pFunc->funcId, &pFunc->funcType)) {
-    return generateDealNodeErrMsg(pCxt, TSDB_CODE_PAR_INVALID_FUNTION, pFunc->functionName);
-=======
     return generateSyntaxErrMsg(&pCxt->msgBuf, TSDB_CODE_PAR_INVALID_ROLLUP_OPTION);
->>>>>>> 3352f952
   }
   return TSDB_CODE_SUCCESS;
 }
@@ -3268,18 +3245,7 @@
   }
   pReq->ntbCfg.pRSmaParam->delay = GET_OPTION_VAL(pOptions->pDelay, TSDB_DEFAULT_DB_DELAY);
   pReq->ntbCfg.pRSmaParam->xFilesFactor = GET_OPTION_VAL(pOptions->pFilesFactor, TSDB_DEFAULT_DB_FILE_FACTOR);
-<<<<<<< HEAD
-  pReq->ntbCfg.pRSmaParam->nFuncIds = LIST_LENGTH(pOptions->pFuncs);
-  pReq->ntbCfg.pRSmaParam->pFuncIds = taosMemoryCalloc(pReq->ntbCfg.pRSmaParam->nFuncIds, sizeof(func_id_t));
-  if (NULL == pReq->ntbCfg.pRSmaParam->pFuncIds) {
-    return TSDB_CODE_OUT_OF_MEMORY;
-  }
-  int32_t index = 0;
-  SNode*  pFunc = NULL;
-  FOREACH(pFunc, pOptions->pFuncs) { pReq->ntbCfg.pRSmaParam->pFuncIds[index++] = ((SFunctionNode*)pFunc)->funcId; }
 #endif
-=======
->>>>>>> 3352f952
 
   return TSDB_CODE_SUCCESS;
 }
@@ -3473,13 +3439,6 @@
     return parseJsontoTagData(pVal->literal, pBuilder, &pCxt->msgBuf, pSchema->colId);
   }
 
-<<<<<<< HEAD
-  if (DEAL_RES_ERROR == translateValue(pCxt, pVal)) {
-    return pCxt->errCode;
-  }
-
-=======
->>>>>>> 3352f952
   if (pVal->node.resType.type == TSDB_DATA_TYPE_NULL) {
     // todo
   } else {
@@ -3530,7 +3489,7 @@
       return generateSyntaxErrMsg(&pCxt->msgBuf, TSDB_CODE_PAR_INVALID_TAG_NAME, pCol->colName);
     }
     SValueNode* pVal = NULL;
-    int32_t code = translateTagVal(pCxt, pNode, &pVal);
+    int32_t     code = translateTagVal(pCxt, pNode, &pVal);
     if (TSDB_CODE_SUCCESS == code) {
       if (NULL == pVal) {
         pVal = (SValueNode*)pNode;
@@ -3560,7 +3519,7 @@
   int32_t  index = 0;
   FOREACH(pNode, pStmt->pValsOfTags) {
     SValueNode* pVal = NULL;
-    int32_t code = translateTagVal(pCxt, pNode, &pVal);
+    int32_t     code = translateTagVal(pCxt, pNode, &pVal);
     if (TSDB_CODE_SUCCESS == code) {
       if (NULL == pVal) {
         pVal = (SValueNode*)pNode;
