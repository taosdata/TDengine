/*
 * Copyright (c) 2019 TAOS Data, Inc. <jhtao@taosdata.com>
 *
 * This program is free software: you can use, redistribute, and/or modify
 * it under the terms of the GNU Affero General Public License, version 3
 * or later ("AGPL"), as published by the Free Software Foundation.
 *
 * This program is distributed in the hope that it will be useful, but WITHOUT
 * ANY WARRANTY; without even the implied warranty of MERCHANTABILITY or
 * FITNESS FOR A PARTICULAR PURPOSE.
 *
 * You should have received a copy of the GNU Affero General Public License
 * along with this program. If not, see <http://www.gnu.org/licenses/>.
 */

#include "parInt.h"

#include "catalog.h"
#include "cmdnodes.h"
#include "functionMgt.h"
#include "parUtil.h"
#include "tglobal.h"
#include "ttime.h"

#define GET_OPTION_VAL(pVal, defaultVal) (NULL == (pVal) ? (defaultVal) : getBigintFromValueNode((SValueNode*)(pVal)))

typedef struct STranslateContext {
  SParseContext*   pParseCxt;
  int32_t          errCode;
  SMsgBuf          msgBuf;
  SArray*          pNsLevel;  // element is SArray*, the element of this subarray is STableNode*
  int32_t          currLevel;
  ESqlClause       currClause;
  SSelectStmt*     pCurrStmt;
  SCmdMsgInfo*     pCmdMsg;
  SHashObj*        pDbs;
  SHashObj*        pTables;
  SExplainOptions* pExplainOpt;
} STranslateContext;

typedef struct SFullDatabaseName {
  char fullDbName[TSDB_DB_FNAME_LEN];
} SFullDatabaseName;

static int32_t translateSubquery(STranslateContext* pCxt, SNode* pNode);
static int32_t translateQuery(STranslateContext* pCxt, SNode* pNode);

static bool afterGroupBy(ESqlClause clause) { return clause > SQL_CLAUSE_GROUP_BY; }

static bool beforeHaving(ESqlClause clause) { return clause < SQL_CLAUSE_HAVING; }

#define generateDealNodeErrMsg(pCxt, code, ...)               \
  ({                                                          \
    generateSyntaxErrMsg(&pCxt->msgBuf, code, ##__VA_ARGS__); \
    pCxt->errCode = code;                                     \
    DEAL_RES_ERROR;                                           \
  })

static int32_t addNamespace(STranslateContext* pCxt, void* pTable) {
  size_t currTotalLevel = taosArrayGetSize(pCxt->pNsLevel);
  if (currTotalLevel > pCxt->currLevel) {
    SArray* pTables = taosArrayGetP(pCxt->pNsLevel, pCxt->currLevel);
    taosArrayPush(pTables, &pTable);
  } else {
    do {
      SArray* pTables = taosArrayInit(TARRAY_MIN_SIZE, POINTER_BYTES);
      if (pCxt->currLevel == currTotalLevel) {
        taosArrayPush(pTables, &pTable);
      }
      taosArrayPush(pCxt->pNsLevel, &pTables);
      ++currTotalLevel;
    } while (currTotalLevel <= pCxt->currLevel);
  }
  return TSDB_CODE_SUCCESS;
}

static SName* toName(int32_t acctId, const char* pDbName, const char* pTableName, SName* pName) {
  pName->type = TSDB_TABLE_NAME_T;
  pName->acctId = acctId;
  strcpy(pName->dbname, pDbName);
  strcpy(pName->tname, pTableName);
  return pName;
}

static int32_t collectUseDatabaseImpl(const char* pFullDbName, SHashObj* pDbs) {
  SFullDatabaseName name = {0};
  strcpy(name.fullDbName, pFullDbName);
  return taosHashPut(pDbs, pFullDbName, strlen(pFullDbName), &name, sizeof(SFullDatabaseName));
}

static int32_t collectUseDatabase(const SName* pName, SHashObj* pDbs) {
  char dbFName[TSDB_DB_FNAME_LEN] = {0};
  tNameGetFullDbName(pName, dbFName);
  return collectUseDatabaseImpl(dbFName, pDbs);
}

static int32_t collectUseTable(const SName* pName, SHashObj* pDbs) {
  char fullName[TSDB_TABLE_FNAME_LEN];
  tNameExtractFullName(pName, fullName);
  return taosHashPut(pDbs, fullName, strlen(fullName), pName, sizeof(SName));
}

static int32_t getTableMetaImpl(STranslateContext* pCxt, const SName* pName, STableMeta** pMeta) {
  SParseContext* pParCxt = pCxt->pParseCxt;
  int32_t        code = collectUseDatabase(pName, pCxt->pDbs);
  if (TSDB_CODE_SUCCESS == code) {
    code = collectUseTable(pName, pCxt->pTables);
  }
  if (TSDB_CODE_SUCCESS == code) {
    code = catalogGetTableMeta(pParCxt->pCatalog, pParCxt->pTransporter, &pParCxt->mgmtEpSet, pName, pMeta);
  }
  if (TSDB_CODE_SUCCESS != code) {
    parserError("catalogGetTableMeta error, code:%s, dbName:%s, tbName:%s", tstrerror(code), pName->dbname,
                pName->tname);
  }
  return code;
}

static int32_t getTableMeta(STranslateContext* pCxt, const char* pDbName, const char* pTableName, STableMeta** pMeta) {
  SName name = {.type = TSDB_TABLE_NAME_T, .acctId = pCxt->pParseCxt->acctId};
  strcpy(name.dbname, pDbName);
  strcpy(name.tname, pTableName);
  return getTableMetaImpl(pCxt, &name, pMeta);
}

static int32_t getTableDistVgInfo(STranslateContext* pCxt, const SName* pName, SArray** pVgInfo) {
  SParseContext* pParCxt = pCxt->pParseCxt;
  int32_t        code = collectUseDatabase(pName, pCxt->pDbs);
  if (TSDB_CODE_SUCCESS == code) {
    code = collectUseTable(pName, pCxt->pTables);
  }
  if (TSDB_CODE_SUCCESS == code) {
    code = catalogGetTableDistVgInfo(pParCxt->pCatalog, pParCxt->pTransporter, &pParCxt->mgmtEpSet, pName, pVgInfo);
  }
  if (TSDB_CODE_SUCCESS != code) {
    parserError("catalogGetTableDistVgInfo error, code:%s, dbName:%s, tbName:%s", tstrerror(code), pName->dbname,
                pName->tname);
  }
  return code;
}

static int32_t getDBVgInfoImpl(STranslateContext* pCxt, const SName* pName, SArray** pVgInfo) {
  SParseContext* pParCxt = pCxt->pParseCxt;
  char           fullDbName[TSDB_DB_FNAME_LEN];
  tNameGetFullDbName(pName, fullDbName);
  int32_t code = collectUseDatabaseImpl(fullDbName, pCxt->pDbs);
  if (TSDB_CODE_SUCCESS == code) {
    code = catalogGetDBVgInfo(pParCxt->pCatalog, pParCxt->pTransporter, &pParCxt->mgmtEpSet, fullDbName, pVgInfo);
  }
  if (TSDB_CODE_SUCCESS != code) {
    parserError("catalogGetDBVgInfo error, code:%s, dbFName:%s", tstrerror(code), fullDbName);
  }
  return code;
}

static int32_t getDBVgInfo(STranslateContext* pCxt, const char* pDbName, SArray** pVgInfo) {
  SName name;
  tNameSetDbName(&name, pCxt->pParseCxt->acctId, pDbName, strlen(pDbName));
  char dbFname[TSDB_DB_FNAME_LEN] = {0};
  tNameGetFullDbName(&name, dbFname);
  return getDBVgInfoImpl(pCxt, &name, pVgInfo);
}

static int32_t getTableHashVgroupImpl(STranslateContext* pCxt, const SName* pName, SVgroupInfo* pInfo) {
  SParseContext* pParCxt = pCxt->pParseCxt;
  int32_t        code = collectUseDatabase(pName, pCxt->pDbs);
  if (TSDB_CODE_SUCCESS == code) {
    code = collectUseTable(pName, pCxt->pTables);
  }
  if (TSDB_CODE_SUCCESS == code) {
    code = catalogGetTableHashVgroup(pParCxt->pCatalog, pParCxt->pTransporter, &pParCxt->mgmtEpSet, pName, pInfo);
  }
  if (TSDB_CODE_SUCCESS != code) {
    parserError("catalogGetTableHashVgroup error, code:%s, dbName:%s, tbName:%s", tstrerror(code), pName->dbname,
                pName->tname);
  }
  return code;
}

static int32_t getTableHashVgroup(STranslateContext* pCxt, const char* pDbName, const char* pTableName,
                                  SVgroupInfo* pInfo) {
  SName name = {.type = TSDB_TABLE_NAME_T, .acctId = pCxt->pParseCxt->acctId};
  strcpy(name.dbname, pDbName);
  strcpy(name.tname, pTableName);
  return getTableHashVgroupImpl(pCxt, &name, pInfo);
}

static int32_t getDBVgVersion(STranslateContext* pCxt, const char* pDbFName, int32_t* pVersion, int64_t* pDbId,
                              int32_t* pTableNum) {
  SParseContext* pParCxt = pCxt->pParseCxt;
  int32_t        code = collectUseDatabaseImpl(pDbFName, pCxt->pDbs);
  if (TSDB_CODE_SUCCESS == code) {
    code = catalogGetDBVgVersion(pParCxt->pCatalog, pDbFName, pVersion, pDbId, pTableNum);
  }
  if (TSDB_CODE_SUCCESS != code) {
    parserError("catalogGetDBVgVersion error, code:%s, dbFName:%s", tstrerror(code), pDbFName);
  }
  return code;
}

static bool belongTable(const char* currentDb, const SColumnNode* pCol, const STableNode* pTable) {
  int cmp = 0;
  if ('\0' != pCol->dbName[0]) {
    cmp = strcmp(pCol->dbName, pTable->dbName);
  } else {
    cmp = (QUERY_NODE_REAL_TABLE == nodeType(pTable) ? strcmp(currentDb, pTable->dbName) : 0);
  }
  if (0 == cmp) {
    cmp = strcmp(pCol->tableAlias, pTable->tableAlias);
  }
  return (0 == cmp);
}

static SNodeList* getProjectList(SNode* pNode) {
  if (QUERY_NODE_SELECT_STMT == nodeType(pNode)) {
    return ((SSelectStmt*)pNode)->pProjectionList;
  }
  return NULL;
}

static void setColumnInfoBySchema(const SRealTableNode* pTable, const SSchema* pColSchema, bool isTag,
                                  SColumnNode* pCol) {
  strcpy(pCol->dbName, pTable->table.dbName);
  strcpy(pCol->tableAlias, pTable->table.tableAlias);
  strcpy(pCol->tableName, pTable->table.tableName);
  strcpy(pCol->colName, pColSchema->name);
  if ('\0' == pCol->node.aliasName[0]) {
    strcpy(pCol->node.aliasName, pColSchema->name);
  }
  pCol->tableId = pTable->pMeta->uid;
  pCol->tableType = pTable->pMeta->tableType;
  pCol->colId = pColSchema->colId;
  pCol->colType = isTag ? COLUMN_TYPE_TAG : COLUMN_TYPE_COLUMN;
  pCol->node.resType.type = pColSchema->type;
  pCol->node.resType.bytes = pColSchema->bytes;
  if (TSDB_DATA_TYPE_TIMESTAMP == pCol->node.resType.type) {
    pCol->node.resType.precision = pTable->pMeta->tableInfo.precision;
  }
}

static void setColumnInfoByExpr(const STableNode* pTable, SExprNode* pExpr, SColumnNode* pCol) {
  pCol->pProjectRef = (SNode*)pExpr;
  nodesListAppend(pExpr->pAssociationList, (SNode*)pCol);
  if (NULL != pTable) {
    strcpy(pCol->tableAlias, pTable->tableAlias);
  } else if (QUERY_NODE_COLUMN == nodeType(pExpr)) {
    SColumnNode* pProjCol = (SColumnNode*)pExpr;
    strcpy(pCol->tableAlias, pProjCol->tableAlias);
    pCol->tableId = pProjCol->tableId;
    pCol->colId = pProjCol->colId;
    pCol->colType = pProjCol->colType;
  }
  strcpy(pCol->colName, pExpr->aliasName);
  pCol->node.resType = pExpr->resType;
}

static int32_t createColumnNodeByTable(STranslateContext* pCxt, const STableNode* pTable, SNodeList* pList) {
  if (QUERY_NODE_REAL_TABLE == nodeType(pTable)) {
    const STableMeta* pMeta = ((SRealTableNode*)pTable)->pMeta;
    int32_t           nums =
        pMeta->tableInfo.numOfColumns + ((TSDB_SUPER_TABLE == pMeta->tableType) ? pMeta->tableInfo.numOfTags : 0);
    for (int32_t i = 0; i < nums; ++i) {
      SColumnNode* pCol = (SColumnNode*)nodesMakeNode(QUERY_NODE_COLUMN);
      if (NULL == pCol) {
        return generateSyntaxErrMsg(&pCxt->msgBuf, TSDB_CODE_OUT_OF_MEMORY);
      }
      setColumnInfoBySchema((SRealTableNode*)pTable, pMeta->schema + i, (i >= pMeta->tableInfo.numOfColumns), pCol);
      nodesListAppend(pList, (SNode*)pCol);
    }
  } else {
    SNodeList* pProjectList = getProjectList(((STempTableNode*)pTable)->pSubquery);
    SNode*     pNode;
    FOREACH(pNode, pProjectList) {
      SColumnNode* pCol = (SColumnNode*)nodesMakeNode(QUERY_NODE_COLUMN);
      if (NULL == pCol) {
        return generateSyntaxErrMsg(&pCxt->msgBuf, TSDB_CODE_OUT_OF_MEMORY);
      }
      setColumnInfoByExpr(pTable, (SExprNode*)pNode, pCol);
      nodesListAppend(pList, (SNode*)pCol);
    }
  }
  return TSDB_CODE_SUCCESS;
}

static bool findAndSetColumn(SColumnNode* pCol, const STableNode* pTable) {
  bool found = false;
  if (QUERY_NODE_REAL_TABLE == nodeType(pTable)) {
    const STableMeta* pMeta = ((SRealTableNode*)pTable)->pMeta;
    if (PRIMARYKEY_TIMESTAMP_COL_ID == pCol->colId && 0 == strcmp(pCol->colName, PK_TS_COL_INTERNAL_NAME)) {
      setColumnInfoBySchema((SRealTableNode*)pTable, pMeta->schema, false, pCol);
      return true;
    }
    int32_t nums = pMeta->tableInfo.numOfTags + pMeta->tableInfo.numOfColumns;
    for (int32_t i = 0; i < nums; ++i) {
      if (0 == strcmp(pCol->colName, pMeta->schema[i].name)) {
        setColumnInfoBySchema((SRealTableNode*)pTable, pMeta->schema + i, (i >= pMeta->tableInfo.numOfColumns), pCol);
        found = true;
        break;
      }
    }
  } else {
    SNodeList* pProjectList = getProjectList(((STempTableNode*)pTable)->pSubquery);
    SNode*     pNode;
    FOREACH(pNode, pProjectList) {
      SExprNode* pExpr = (SExprNode*)pNode;
      if (0 == strcmp(pCol->colName, pExpr->aliasName)) {
        setColumnInfoByExpr(pTable, pExpr, pCol);
        found = true;
        break;
      }
    }
  }
  return found;
}

static EDealRes translateColumnWithPrefix(STranslateContext* pCxt, SColumnNode* pCol) {
  SArray* pTables = taosArrayGetP(pCxt->pNsLevel, pCxt->currLevel);
  size_t  nums = taosArrayGetSize(pTables);
  bool    foundTable = false;
  for (size_t i = 0; i < nums; ++i) {
    STableNode* pTable = taosArrayGetP(pTables, i);
    if (belongTable(pCxt->pParseCxt->db, pCol, pTable)) {
      foundTable = true;
      if (findAndSetColumn(pCol, pTable)) {
        break;
      }
      return generateDealNodeErrMsg(pCxt, TSDB_CODE_PAR_INVALID_COLUMN, pCol->colName);
    }
  }
  if (!foundTable) {
    return generateDealNodeErrMsg(pCxt, TSDB_CODE_PAR_TABLE_NOT_EXIST, pCol->tableAlias);
  }
  return DEAL_RES_CONTINUE;
}

static EDealRes translateColumnWithoutPrefix(STranslateContext* pCxt, SColumnNode* pCol) {
  SArray* pTables = taosArrayGetP(pCxt->pNsLevel, pCxt->currLevel);
  size_t  nums = taosArrayGetSize(pTables);
  bool    found = false;
  for (size_t i = 0; i < nums; ++i) {
    STableNode* pTable = taosArrayGetP(pTables, i);
    if (findAndSetColumn(pCol, pTable)) {
      if (found) {
        return generateDealNodeErrMsg(pCxt, TSDB_CODE_PAR_AMBIGUOUS_COLUMN, pCol->colName);
      }
      found = true;
    }
  }
  if (!found) {
    return generateDealNodeErrMsg(pCxt, TSDB_CODE_PAR_INVALID_COLUMN, pCol->colName);
  }
  return DEAL_RES_CONTINUE;
}

static bool translateColumnUseAlias(STranslateContext* pCxt, SColumnNode* pCol) {
  SNodeList* pProjectionList = pCxt->pCurrStmt->pProjectionList;
  SNode*     pNode;
  FOREACH(pNode, pProjectionList) {
    SExprNode* pExpr = (SExprNode*)pNode;
    if (0 == strcmp(pCol->colName, pExpr->aliasName)) {
      setColumnInfoByExpr(NULL, pExpr, pCol);
      return true;
    }
  }
  return false;
}

static EDealRes translateColumn(STranslateContext* pCxt, SColumnNode* pCol) {
  // count(*)/first(*)/last(*) and so on
  if (0 == strcmp(pCol->colName, "*")) {
    return DEAL_RES_CONTINUE;
  }

  EDealRes res = DEAL_RES_CONTINUE;
  if ('\0' != pCol->tableAlias[0]) {
    res = translateColumnWithPrefix(pCxt, pCol);
  } else {
    bool found = false;
    if (SQL_CLAUSE_ORDER_BY == pCxt->currClause) {
      found = translateColumnUseAlias(pCxt, pCol);
    }
    res = (found ? DEAL_RES_CONTINUE : translateColumnWithoutPrefix(pCxt, pCol));
  }

  if (DEAL_RES_ERROR == res) {
    return res;
  }

  if (SQL_CLAUSE_WINDOW == pCxt->currClause && QUERY_NODE_STATE_WINDOW == nodeType(pCxt->pCurrStmt->pWindow)) {
    if (!IS_INTEGER_TYPE(pCol->node.resType.type)) {
      return generateDealNodeErrMsg(pCxt, TSDB_CODE_PAR_INVALID_STATE_WIN_TYPE);
    }
    if (COLUMN_TYPE_TAG == pCol->colType) {
      return generateDealNodeErrMsg(pCxt, TSDB_CODE_PAR_INVALID_STATE_WIN_COL);
    }
    if (TSDB_SUPER_TABLE == pCol->tableType) {
      return generateDealNodeErrMsg(pCxt, TSDB_CODE_PAR_INVALID_STATE_WIN_TABLE);
    }
  }
  return DEAL_RES_CONTINUE;
}

static EDealRes translateValue(STranslateContext* pCxt, SValueNode* pVal) {
  uint8_t precision = (NULL != pCxt->pCurrStmt ? pCxt->pCurrStmt->precision : pVal->node.resType.precision);
  pVal->node.resType.precision = precision;
  if (pVal->placeholderNo > 0) {
    return DEAL_RES_CONTINUE;
  }
  if (pVal->isDuration) {
    if (parseNatualDuration(pVal->literal, strlen(pVal->literal), &pVal->datum.i, &pVal->unit, precision) !=
        TSDB_CODE_SUCCESS) {
      return generateDealNodeErrMsg(pCxt, TSDB_CODE_PAR_WRONG_VALUE_TYPE, pVal->literal);
    }
  } else {
    switch (pVal->node.resType.type) {
      case TSDB_DATA_TYPE_NULL:
        break;
      case TSDB_DATA_TYPE_BOOL:
        pVal->datum.b = (0 == strcasecmp(pVal->literal, "true"));
        break;
      case TSDB_DATA_TYPE_TINYINT:
      case TSDB_DATA_TYPE_SMALLINT:
      case TSDB_DATA_TYPE_INT:
      case TSDB_DATA_TYPE_BIGINT: {
        char* endPtr = NULL;
        pVal->datum.i = strtoll(pVal->literal, &endPtr, 10);
        break;
      }
      case TSDB_DATA_TYPE_UTINYINT:
      case TSDB_DATA_TYPE_USMALLINT:
      case TSDB_DATA_TYPE_UINT:
      case TSDB_DATA_TYPE_UBIGINT: {
        char* endPtr = NULL;
        pVal->datum.u = strtoull(pVal->literal, &endPtr, 10);
        break;
      }
      case TSDB_DATA_TYPE_FLOAT:
      case TSDB_DATA_TYPE_DOUBLE: {
        char* endPtr = NULL;
        pVal->datum.d = strtold(pVal->literal, &endPtr);
        break;
      }
      case TSDB_DATA_TYPE_VARCHAR:
      case TSDB_DATA_TYPE_VARBINARY: {
        pVal->datum.p = taosMemoryCalloc(1, pVal->node.resType.bytes + VARSTR_HEADER_SIZE + 1);
        if (NULL == pVal->datum.p) {
          return generateDealNodeErrMsg(pCxt, TSDB_CODE_OUT_OF_MEMORY);
        }
        varDataSetLen(pVal->datum.p, pVal->node.resType.bytes);
        strncpy(varDataVal(pVal->datum.p), pVal->literal, pVal->node.resType.bytes);
        break;
      }
      case TSDB_DATA_TYPE_TIMESTAMP: {
        if (taosParseTime(pVal->literal, &pVal->datum.i, pVal->node.resType.bytes, precision, tsDaylight) !=
            TSDB_CODE_SUCCESS) {
          return generateDealNodeErrMsg(pCxt, TSDB_CODE_PAR_WRONG_VALUE_TYPE, pVal->literal);
        }
        break;
      }
      case TSDB_DATA_TYPE_NCHAR:
      case TSDB_DATA_TYPE_JSON:
      case TSDB_DATA_TYPE_DECIMAL:
      case TSDB_DATA_TYPE_BLOB:
        // todo
      default:
        break;
    }
  }
  pVal->translate = true;
  return DEAL_RES_CONTINUE;
}

static EDealRes translateOperator(STranslateContext* pCxt, SOperatorNode* pOp) {
  if (nodesIsUnaryOp(pOp)) {
    if (OP_TYPE_MINUS == pOp->opType) {
      if (!IS_MATHABLE_TYPE(((SExprNode*)(pOp->pLeft))->resType.type)) {
        return generateDealNodeErrMsg(pCxt, TSDB_CODE_PAR_WRONG_VALUE_TYPE, ((SExprNode*)(pOp->pLeft))->aliasName);
      }
      pOp->node.resType.type = TSDB_DATA_TYPE_DOUBLE;
      pOp->node.resType.bytes = tDataTypes[TSDB_DATA_TYPE_DOUBLE].bytes;
    } else {
      pOp->node.resType.type = TSDB_DATA_TYPE_BOOL;
      pOp->node.resType.bytes = tDataTypes[TSDB_DATA_TYPE_BOOL].bytes;
    }
    return DEAL_RES_CONTINUE;
  }
  SDataType ldt = ((SExprNode*)(pOp->pLeft))->resType;
  SDataType rdt = ((SExprNode*)(pOp->pRight))->resType;
  if (nodesIsArithmeticOp(pOp)) {
    if (TSDB_DATA_TYPE_JSON == ldt.type || TSDB_DATA_TYPE_BLOB == ldt.type || TSDB_DATA_TYPE_JSON == rdt.type ||
        TSDB_DATA_TYPE_BLOB == rdt.type) {
      return generateDealNodeErrMsg(pCxt, TSDB_CODE_PAR_WRONG_VALUE_TYPE, ((SExprNode*)(pOp->pRight))->aliasName);
    }
    if (TSDB_DATA_TYPE_TIMESTAMP == ldt.type && TSDB_DATA_TYPE_TIMESTAMP == rdt.type) {
      return generateDealNodeErrMsg(pCxt, TSDB_CODE_PAR_WRONG_VALUE_TYPE, ((SExprNode*)(pOp->pRight))->aliasName);
    }

    if ((TSDB_DATA_TYPE_TIMESTAMP == ldt.type && IS_INTEGER_TYPE(rdt.type)) ||
        (TSDB_DATA_TYPE_TIMESTAMP == rdt.type && IS_INTEGER_TYPE(ldt.type)) ||
        (TSDB_DATA_TYPE_TIMESTAMP == ldt.type && TSDB_DATA_TYPE_BOOL == rdt.type) ||
<<<<<<< HEAD
        (TSDB_DATA_TYPE_TIMESTAMP == rdt.type && TSDB_DATA_TYPE_BOOL == ldt.type) ) {
=======
        (TSDB_DATA_TYPE_TIMESTAMP == rdt.type && TSDB_DATA_TYPE_BOOL == ldt.type)) {
>>>>>>> 5c9e8159
      pOp->node.resType.type = TSDB_DATA_TYPE_TIMESTAMP;
      pOp->node.resType.bytes = tDataTypes[TSDB_DATA_TYPE_TIMESTAMP].bytes;
    } else {
      pOp->node.resType.type = TSDB_DATA_TYPE_DOUBLE;
      pOp->node.resType.bytes = tDataTypes[TSDB_DATA_TYPE_DOUBLE].bytes;
    }
  } else if (nodesIsComparisonOp(pOp)) {
    if (TSDB_DATA_TYPE_JSON == ldt.type || TSDB_DATA_TYPE_BLOB == ldt.type || TSDB_DATA_TYPE_JSON == rdt.type ||
        TSDB_DATA_TYPE_BLOB == rdt.type) {
      return generateDealNodeErrMsg(pCxt, TSDB_CODE_PAR_WRONG_VALUE_TYPE, ((SExprNode*)(pOp->pRight))->aliasName);
    }
    pOp->node.resType.type = TSDB_DATA_TYPE_BOOL;
    pOp->node.resType.bytes = tDataTypes[TSDB_DATA_TYPE_BOOL].bytes;
  } else {
    // todo json operator
  }
  return DEAL_RES_CONTINUE;
}

static EDealRes haveAggFunction(SNode* pNode, void* pContext) {
  if (QUERY_NODE_FUNCTION == nodeType(pNode) && fmIsAggFunc(((SFunctionNode*)pNode)->funcId)) {
    *((bool*)pContext) = true;
    return DEAL_RES_END;
  }
  return DEAL_RES_CONTINUE;
}

static EDealRes translateFunction(STranslateContext* pCxt, SFunctionNode* pFunc) {
  if (TSDB_CODE_SUCCESS != fmGetFuncInfo(pFunc->functionName, &pFunc->funcId, &pFunc->funcType)) {
    return generateDealNodeErrMsg(pCxt, TSDB_CODE_PAR_INVALID_FUNTION, pFunc->functionName);
  }
  pCxt->errCode = fmGetFuncResultType(pFunc, pCxt->msgBuf.buf, pCxt->msgBuf.len);
  if (TSDB_CODE_SUCCESS != pCxt->errCode) {
    return DEAL_RES_ERROR;
  }
  if (fmIsAggFunc(pFunc->funcId) && beforeHaving(pCxt->currClause)) {
    return generateDealNodeErrMsg(pCxt, TSDB_CODE_PAR_ILLEGAL_USE_AGG_FUNCTION);
  }
  bool haveAggFunc = false;
  nodesWalkExprs(pFunc->pParameterList, haveAggFunction, &haveAggFunc);
  if (haveAggFunc) {
    return generateDealNodeErrMsg(pCxt, TSDB_CODE_PAR_AGG_FUNC_NESTING);
  }
  return DEAL_RES_CONTINUE;
}

static EDealRes translateExprSubquery(STranslateContext* pCxt, SNode* pNode) {
  return (TSDB_CODE_SUCCESS == translateSubquery(pCxt, pNode) ? DEAL_RES_CONTINUE : DEAL_RES_ERROR);
}

static EDealRes translateLogicCond(STranslateContext* pCxt, SLogicConditionNode* pCond) {
  pCond->node.resType.type = TSDB_DATA_TYPE_BOOL;
  pCond->node.resType.bytes = tDataTypes[TSDB_DATA_TYPE_BOOL].bytes;
  return DEAL_RES_CONTINUE;
}

static EDealRes doTranslateExpr(SNode* pNode, void* pContext) {
  STranslateContext* pCxt = (STranslateContext*)pContext;
  switch (nodeType(pNode)) {
    case QUERY_NODE_COLUMN:
      return translateColumn(pCxt, (SColumnNode*)pNode);
    case QUERY_NODE_VALUE:
      return translateValue(pCxt, (SValueNode*)pNode);
    case QUERY_NODE_OPERATOR:
      return translateOperator(pCxt, (SOperatorNode*)pNode);
    case QUERY_NODE_FUNCTION:
      return translateFunction(pCxt, (SFunctionNode*)pNode);
    case QUERY_NODE_LOGIC_CONDITION:
      return translateLogicCond(pCxt, (SLogicConditionNode*)pNode);
    case QUERY_NODE_TEMP_TABLE:
      return translateExprSubquery(pCxt, ((STempTableNode*)pNode)->pSubquery);
    default:
      break;
  }
  return DEAL_RES_CONTINUE;
}

static int32_t translateExpr(STranslateContext* pCxt, SNode* pNode) {
  nodesWalkExprPostOrder(pNode, doTranslateExpr, pCxt);
  return pCxt->errCode;
}

static int32_t translateExprList(STranslateContext* pCxt, SNodeList* pList) {
  nodesWalkExprsPostOrder(pList, doTranslateExpr, pCxt);
  return pCxt->errCode;
}

static bool isAliasColumn(SColumnNode* pCol) { return ('\0' == pCol->tableAlias[0]); }

static bool isDistinctOrderBy(STranslateContext* pCxt) {
  return (SQL_CLAUSE_ORDER_BY == pCxt->currClause && pCxt->pCurrStmt->isDistinct);
}

static SNodeList* getGroupByList(STranslateContext* pCxt) {
  if (isDistinctOrderBy(pCxt)) {
    return pCxt->pCurrStmt->pProjectionList;
  }
  return pCxt->pCurrStmt->pGroupByList;
}

static SNode* getGroupByNode(SNode* pNode) {
  if (QUERY_NODE_GROUPING_SET == nodeType(pNode)) {
    return nodesListGetNode(((SGroupingSetNode*)pNode)->pParameterList, 0);
  }
  return pNode;
}

static int32_t getGroupByErrorCode(STranslateContext* pCxt) {
  if (isDistinctOrderBy(pCxt)) {
    return TSDB_CODE_PAR_NOT_SELECTED_EXPRESSION;
  }
  return TSDB_CODE_PAR_GROUPBY_LACK_EXPRESSION;
}

static EDealRes doCheckExprForGroupBy(SNode* pNode, void* pContext) {
  STranslateContext* pCxt = (STranslateContext*)pContext;
  if (!nodesIsExprNode(pNode) || (QUERY_NODE_COLUMN == nodeType(pNode) && isAliasColumn((SColumnNode*)pNode))) {
    return DEAL_RES_CONTINUE;
  }
  if (QUERY_NODE_FUNCTION == nodeType(pNode) && fmIsAggFunc(((SFunctionNode*)pNode)->funcId) &&
      !isDistinctOrderBy(pCxt)) {
    return DEAL_RES_IGNORE_CHILD;
  }
  SNode* pGroupNode;
  FOREACH(pGroupNode, getGroupByList(pCxt)) {
    if (nodesEqualNode(getGroupByNode(pGroupNode), pNode)) {
      return DEAL_RES_IGNORE_CHILD;
    }
  }
  if (QUERY_NODE_COLUMN == nodeType(pNode) ||
      (QUERY_NODE_FUNCTION == nodeType(pNode) && fmIsAggFunc(((SFunctionNode*)pNode)->funcId) &&
       isDistinctOrderBy(pCxt))) {
    return generateDealNodeErrMsg(pCxt, getGroupByErrorCode(pCxt));
  }
  return DEAL_RES_CONTINUE;
}

static int32_t checkExprForGroupBy(STranslateContext* pCxt, SNode* pNode) {
  nodesWalkExpr(pNode, doCheckExprForGroupBy, pCxt);
  return pCxt->errCode;
}

static int32_t checkExprListForGroupBy(STranslateContext* pCxt, SNodeList* pList) {
  if (NULL == getGroupByList(pCxt)) {
    return TSDB_CODE_SUCCESS;
  }
  nodesWalkExprs(pList, doCheckExprForGroupBy, pCxt);
  return pCxt->errCode;
}

typedef struct CheckAggColCoexistCxt {
  STranslateContext* pTranslateCxt;
  bool               existAggFunc;
  bool               existCol;
} CheckAggColCoexistCxt;

static EDealRes doCheckAggColCoexist(SNode* pNode, void* pContext) {
  CheckAggColCoexistCxt* pCxt = (CheckAggColCoexistCxt*)pContext;
  if (QUERY_NODE_FUNCTION == nodeType(pNode) && fmIsAggFunc(((SFunctionNode*)pNode)->funcId)) {
    pCxt->existAggFunc = true;
    return DEAL_RES_IGNORE_CHILD;
  }
  if (QUERY_NODE_COLUMN == nodeType(pNode)) {
    pCxt->existCol = true;
  }
  return DEAL_RES_CONTINUE;
}

static int32_t checkAggColCoexist(STranslateContext* pCxt, SSelectStmt* pSelect) {
  if (NULL != pSelect->pGroupByList) {
    return TSDB_CODE_SUCCESS;
  }
  CheckAggColCoexistCxt cxt = {.pTranslateCxt = pCxt, .existAggFunc = false, .existCol = false};
  nodesWalkExprs(pSelect->pProjectionList, doCheckAggColCoexist, &cxt);
  if (!pSelect->isDistinct) {
    nodesWalkExprs(pSelect->pOrderByList, doCheckAggColCoexist, &cxt);
  }
  if ((cxt.existAggFunc || NULL != pSelect->pWindow) && cxt.existCol) {
    return generateSyntaxErrMsg(&pCxt->msgBuf, TSDB_CODE_PAR_NOT_SINGLE_GROUP);
  }
  return TSDB_CODE_SUCCESS;
}

static int32_t toVgroupsInfo(SArray* pVgs, SVgroupsInfo** pVgsInfo) {
  size_t vgroupNum = taosArrayGetSize(pVgs);
  *pVgsInfo = taosMemoryCalloc(1, sizeof(SVgroupsInfo) + sizeof(SVgroupInfo) * vgroupNum);
  if (NULL == *pVgsInfo) {
    return TSDB_CODE_OUT_OF_MEMORY;
  }
  (*pVgsInfo)->numOfVgroups = vgroupNum;
  for (int32_t i = 0; i < vgroupNum; ++i) {
    SVgroupInfo* vg = taosArrayGet(pVgs, i);
    (*pVgsInfo)->vgroups[i] = *vg;
  }
  return TSDB_CODE_SUCCESS;
}

static int32_t setSysTableVgroupList(STranslateContext* pCxt, SName* pName, SRealTableNode* pRealTable) {
  if (0 != strcmp(pRealTable->table.tableName, TSDB_INS_TABLE_USER_TABLES)) {
    return TSDB_CODE_SUCCESS;
  }

  int32_t code = TSDB_CODE_SUCCESS;
  SArray* vgroupList = NULL;
  if ('\0' != pRealTable->useDbName[0]) {
    code = getDBVgInfo(pCxt, pRealTable->useDbName, &vgroupList);
  } else {
    code = getDBVgInfoImpl(pCxt, pName, &vgroupList);
  }

  if (TSDB_CODE_SUCCESS == code) {
    code = toVgroupsInfo(vgroupList, &pRealTable->pVgroupList);
  }
  taosArrayDestroy(vgroupList);

  return code;
}

static int32_t setTableVgroupList(STranslateContext* pCxt, SName* pName, SRealTableNode* pRealTable) {
  if (pCxt->pParseCxt->topicQuery) {
    return TSDB_CODE_SUCCESS;
  }

  int32_t code = TSDB_CODE_SUCCESS;
  if (TSDB_SUPER_TABLE == pRealTable->pMeta->tableType) {
    SArray* vgroupList = NULL;
    code = getTableDistVgInfo(pCxt, pName, &vgroupList);
    if (TSDB_CODE_SUCCESS == code) {
      code = toVgroupsInfo(vgroupList, &pRealTable->pVgroupList);
    }
    taosArrayDestroy(vgroupList);
  } else if (TSDB_SYSTEM_TABLE == pRealTable->pMeta->tableType) {
    code = setSysTableVgroupList(pCxt, pName, pRealTable);
  } else {
    pRealTable->pVgroupList = taosMemoryCalloc(1, sizeof(SVgroupsInfo) + sizeof(SVgroupInfo));
    if (NULL == pRealTable->pVgroupList) {
      return TSDB_CODE_OUT_OF_MEMORY;
    }
    pRealTable->pVgroupList->numOfVgroups = 1;
    code = getTableHashVgroupImpl(pCxt, pName, pRealTable->pVgroupList->vgroups);
  }
  return code;
}

static uint8_t getStmtPrecision(SNode* pStmt) {
  if (QUERY_NODE_SELECT_STMT == nodeType(pStmt)) {
    return ((SSelectStmt*)pStmt)->precision;
  }
  return 0;
}

static uint8_t getJoinTablePrecision(SJoinTableNode* pJoinTable) {
  uint8_t lp = ((STableNode*)pJoinTable->pLeft)->precision;
  uint8_t rp = ((STableNode*)pJoinTable->pRight)->precision;
  return (lp > rp ? rp : lp);
}

static int32_t translateTable(STranslateContext* pCxt, SNode* pTable) {
  int32_t code = TSDB_CODE_SUCCESS;
  switch (nodeType(pTable)) {
    case QUERY_NODE_REAL_TABLE: {
      SRealTableNode* pRealTable = (SRealTableNode*)pTable;
      pRealTable->ratio = (NULL != pCxt->pExplainOpt ? pCxt->pExplainOpt->ratio : 1.0);
      SName name;
      code = getTableMetaImpl(
          pCxt, toName(pCxt->pParseCxt->acctId, pRealTable->table.dbName, pRealTable->table.tableName, &name),
          &(pRealTable->pMeta));
      if (TSDB_CODE_SUCCESS != code) {
        return generateSyntaxErrMsg(&pCxt->msgBuf, TSDB_CODE_PAR_TABLE_NOT_EXIST, pRealTable->table.tableName);
      }
      pRealTable->table.precision = pRealTable->pMeta->tableInfo.precision;
      code = setTableVgroupList(pCxt, &name, pRealTable);
      if (TSDB_CODE_SUCCESS == code) {
        code = addNamespace(pCxt, pRealTable);
      }
      break;
    }
    case QUERY_NODE_TEMP_TABLE: {
      STempTableNode* pTempTable = (STempTableNode*)pTable;
      code = translateSubquery(pCxt, pTempTable->pSubquery);
      if (TSDB_CODE_SUCCESS == code) {
        pTempTable->table.precision = getStmtPrecision(pTempTable->pSubquery);
        code = addNamespace(pCxt, pTempTable);
      }
      break;
    }
    case QUERY_NODE_JOIN_TABLE: {
      SJoinTableNode* pJoinTable = (SJoinTableNode*)pTable;
      code = translateTable(pCxt, pJoinTable->pLeft);
      if (TSDB_CODE_SUCCESS == code) {
        code = translateTable(pCxt, pJoinTable->pRight);
      }
      if (TSDB_CODE_SUCCESS == code) {
        pJoinTable->table.precision = getJoinTablePrecision(pJoinTable);
        code = translateExpr(pCxt, pJoinTable->pOnCond);
      }
      break;
    }
    default:
      break;
  }
  return code;
}

static int32_t createAllColumns(STranslateContext* pCxt, SNodeList** pCols) {
  *pCols = nodesMakeList();
  if (NULL == *pCols) {
    return generateSyntaxErrMsg(&pCxt->msgBuf, TSDB_CODE_OUT_OF_MEMORY);
  }
  SArray* pTables = taosArrayGetP(pCxt->pNsLevel, pCxt->currLevel);
  size_t  nums = taosArrayGetSize(pTables);
  for (size_t i = 0; i < nums; ++i) {
    STableNode* pTable = taosArrayGetP(pTables, i);
    int32_t     code = createColumnNodeByTable(pCxt, pTable, *pCols);
    if (TSDB_CODE_SUCCESS != code) {
      return code;
    }
  }
  return TSDB_CODE_SUCCESS;
}

static bool isMultiResFunc(SNode* pNode) {
  if (QUERY_NODE_FUNCTION != nodeType(pNode) || !fmIsMultiResFunc(((SFunctionNode*)pNode)->funcId)) {
    return false;
  }
  SNodeList* pParameterList = ((SFunctionNode*)pNode)->pParameterList;
  if (LIST_LENGTH(pParameterList) > 1) {
    return true;
  }
  SNode* pParam = nodesListGetNode(pParameterList, 0);
  return (QUERY_NODE_COLUMN == nodeType(pParam) ? 0 == strcmp(((SColumnNode*)pParam)->colName, "*") : false);
}

static SNode* createMultiResFunc(SFunctionNode* pSrcFunc, SExprNode* pExpr) {
  SFunctionNode* pFunc = nodesMakeNode(QUERY_NODE_FUNCTION);
  if (NULL == pFunc) {
    return NULL;
  }
  pFunc->pParameterList = nodesMakeList();
  if (NULL == pFunc->pParameterList ||
      TSDB_CODE_SUCCESS != nodesListStrictAppend(pFunc->pParameterList, nodesCloneNode(pExpr))) {
    nodesDestroyNode(pFunc);
    return NULL;
  }

  pFunc->node.resType = pExpr->resType;
  pFunc->funcId = pSrcFunc->funcId;
  pFunc->funcType = pSrcFunc->funcType;
  strcpy(pFunc->functionName, pSrcFunc->functionName);
  char    buf[TSDB_FUNC_NAME_LEN + TSDB_TABLE_NAME_LEN + TSDB_COL_NAME_LEN];
  int32_t len = 0;
  if (QUERY_NODE_COLUMN == nodeType(pExpr)) {
    SColumnNode* pCol = (SColumnNode*)pExpr;
    len = snprintf(buf, sizeof(buf), "%s(%s.%s)", pSrcFunc->functionName, pCol->tableAlias, pCol->colName);
  } else {
    len = snprintf(buf, sizeof(buf), "%s(%s)", pSrcFunc->functionName, pExpr->aliasName);
  }
  strncpy(pFunc->node.aliasName, buf, TMIN(len, sizeof(pFunc->node.aliasName) - 1));

  return (SNode*)pFunc;
}

static int32_t findTable(STranslateContext* pCxt, const char* pTableAlias, STableNode** pOutput) {
  SArray* pTables = taosArrayGetP(pCxt->pNsLevel, pCxt->currLevel);
  size_t  nums = taosArrayGetSize(pTables);
  for (size_t i = 0; i < nums; ++i) {
    STableNode* pTable = taosArrayGetP(pTables, i);
    if (NULL == pTableAlias || 0 == strcmp(pTable->tableAlias, pTableAlias)) {
      *pOutput = pTable;
      return TSDB_CODE_SUCCESS;
    }
  }
  return generateDealNodeErrMsg(pCxt, TSDB_CODE_PAR_TABLE_NOT_EXIST, pTableAlias);
}

static int32_t createTableAllCols(STranslateContext* pCxt, SColumnNode* pCol, SNodeList** pOutput) {
  STableNode* pTable = NULL;
  int32_t     code = findTable(pCxt, pCol->tableAlias, &pTable);
  if (TSDB_CODE_SUCCESS == code && NULL == *pOutput) {
    *pOutput = nodesMakeList();
    if (NULL == *pOutput) {
      code = generateSyntaxErrMsg(&pCxt->msgBuf, TSDB_CODE_OUT_OF_MEMORY);
    }
  }
  if (TSDB_CODE_SUCCESS == code) {
    code = createColumnNodeByTable(pCxt, pTable, *pOutput);
  }
  return code;
}

static bool isStar(SNode* pNode) {
  return (QUERY_NODE_COLUMN == nodeType(pNode)) && ('\0' == ((SColumnNode*)pNode)->tableAlias[0]) &&
         (0 == strcmp(((SColumnNode*)pNode)->colName, "*"));
}

static bool isTableStar(SNode* pNode) {
  return (QUERY_NODE_COLUMN == nodeType(pNode)) && ('\0' != ((SColumnNode*)pNode)->tableAlias[0]) &&
         (0 == strcmp(((SColumnNode*)pNode)->colName, "*"));
}

static int32_t createMultiResFuncsParas(STranslateContext* pCxt, SNodeList* pSrcParas, SNodeList** pOutput) {
  int32_t code = TSDB_CODE_SUCCESS;

  SNodeList* pExprs = NULL;
  SNode*     pPara = NULL;
  FOREACH(pPara, pSrcParas) {
    if (isStar(pPara)) {
      code = createAllColumns(pCxt, &pExprs);
      // The syntax definition ensures that * and other parameters do not appear at the same time
      break;
    } else if (isTableStar(pPara)) {
      code = createTableAllCols(pCxt, (SColumnNode*)pPara, &pExprs);
    } else {
      code = nodesListMakeStrictAppend(&pExprs, nodesCloneNode(pPara));
    }
    if (TSDB_CODE_SUCCESS != code) {
      break;
    }
  }

  if (TSDB_CODE_SUCCESS == code) {
    *pOutput = pExprs;
  } else {
    nodesDestroyList(pExprs);
  }

  return code;
}

static int32_t createMultiResFuncs(SFunctionNode* pSrcFunc, SNodeList* pExprs, SNodeList** pOutput) {
  SNodeList* pFuncs = nodesMakeList();
  if (NULL == pFuncs) {
    return TSDB_CODE_OUT_OF_MEMORY;
  }

  int32_t code = TSDB_CODE_SUCCESS;
  SNode*  pExpr = NULL;
  FOREACH(pExpr, pExprs) {
    code = nodesListStrictAppend(pFuncs, createMultiResFunc(pSrcFunc, (SExprNode*)pExpr));
    if (TSDB_CODE_SUCCESS != code) {
      break;
    }
  }

  if (TSDB_CODE_SUCCESS == code) {
    *pOutput = pFuncs;
  } else {
    nodesDestroyList(pFuncs);
  }

  return code;
}

static int32_t createMultiResFuncsFromStar(STranslateContext* pCxt, SFunctionNode* pSrcFunc, SNodeList** pOutput) {
  SNodeList* pExprs = NULL;
  int32_t    code = createMultiResFuncsParas(pCxt, pSrcFunc->pParameterList, &pExprs);
  if (TSDB_CODE_SUCCESS == code) {
    code = createMultiResFuncs(pSrcFunc, pExprs, pOutput);
  }

  if (TSDB_CODE_SUCCESS != code) {
    nodesDestroyList(pExprs);
  }

  return code;
}

static bool isCountStar(SNode* pNode) {
  if (QUERY_NODE_FUNCTION != nodeType(pNode) || 1 != LIST_LENGTH(((SFunctionNode*)pNode)->pParameterList)) {
    return false;
  }
  SNode* pPara = nodesListGetNode(((SFunctionNode*)pNode)->pParameterList, 0);
  return (QUERY_NODE_COLUMN == nodeType(pPara) && 0 == strcmp(((SColumnNode*)pPara)->colName, "*"));
}

static int32_t rewriteCountStar(STranslateContext* pCxt, SFunctionNode* pCount) {
  SColumnNode* pCol = nodesListGetNode(pCount->pParameterList, 0);
  STableNode*  pTable = NULL;
  int32_t      code = findTable(pCxt, ('\0' == pCol->tableAlias[0] ? NULL : pCol->tableAlias), &pTable);
  if (TSDB_CODE_SUCCESS == code && QUERY_NODE_REAL_TABLE == nodeType(pTable)) {
    setColumnInfoBySchema((SRealTableNode*)pTable, ((SRealTableNode*)pTable)->pMeta->schema, false, pCol);
  }
  return code;
}

static int32_t translateStar(STranslateContext* pCxt, SSelectStmt* pSelect) {
  if (NULL == pSelect->pProjectionList) {  // select * ...
    return createAllColumns(pCxt, &pSelect->pProjectionList);
  } else {
    SNode* pNode = NULL;
    WHERE_EACH(pNode, pSelect->pProjectionList) {
      if (isMultiResFunc(pNode)) {
        SNodeList* pFuncs = NULL;
        if (TSDB_CODE_SUCCESS != createMultiResFuncsFromStar(pCxt, (SFunctionNode*)pNode, &pFuncs)) {
          return TSDB_CODE_OUT_OF_MEMORY;
        }
        INSERT_LIST(pSelect->pProjectionList, pFuncs);
        ERASE_NODE(pSelect->pProjectionList);
        continue;
      } else if (isTableStar(pNode)) {
        SNodeList* pCols = NULL;
        if (TSDB_CODE_SUCCESS != createTableAllCols(pCxt, (SColumnNode*)pNode, &pCols)) {
          return TSDB_CODE_OUT_OF_MEMORY;
        }
        INSERT_LIST(pSelect->pProjectionList, pCols);
        ERASE_NODE(pSelect->pProjectionList);
        continue;
      } else if (isCountStar(pNode)) {
        int32_t code = rewriteCountStar(pCxt, (SFunctionNode*)pNode);
        if (TSDB_CODE_SUCCESS != code) {
          return code;
        }
      }
      WHERE_NEXT;
    }
  }
  return TSDB_CODE_SUCCESS;
}

static int32_t getPositionValue(const SValueNode* pVal) {
  switch (pVal->node.resType.type) {
    case TSDB_DATA_TYPE_NULL:
    case TSDB_DATA_TYPE_TIMESTAMP:
    case TSDB_DATA_TYPE_NCHAR:
    case TSDB_DATA_TYPE_VARCHAR:
    case TSDB_DATA_TYPE_VARBINARY:
    case TSDB_DATA_TYPE_JSON:
      return -1;
    case TSDB_DATA_TYPE_BOOL:
      return (pVal->datum.b ? 1 : 0);
    case TSDB_DATA_TYPE_TINYINT:
    case TSDB_DATA_TYPE_SMALLINT:
    case TSDB_DATA_TYPE_INT:
    case TSDB_DATA_TYPE_BIGINT:
      return pVal->datum.i;
    case TSDB_DATA_TYPE_FLOAT:
    case TSDB_DATA_TYPE_DOUBLE:
      return pVal->datum.d;
    case TSDB_DATA_TYPE_UTINYINT:
    case TSDB_DATA_TYPE_USMALLINT:
    case TSDB_DATA_TYPE_UINT:
    case TSDB_DATA_TYPE_UBIGINT:
      return pVal->datum.u;
    default:
      break;
  }
  return -1;
}

static int32_t translateOrderByPosition(STranslateContext* pCxt, SNodeList* pProjectionList, SNodeList* pOrderByList,
                                        bool* pOther) {
  *pOther = false;
  SNode* pNode = NULL;
  WHERE_EACH(pNode, pOrderByList) {
    SNode* pExpr = ((SOrderByExprNode*)pNode)->pExpr;
    if (QUERY_NODE_VALUE == nodeType(pExpr)) {
      SValueNode* pVal = (SValueNode*)pExpr;
      if (DEAL_RES_ERROR == translateValue(pCxt, pVal)) {
        return pCxt->errCode;
      }
      int32_t pos = getPositionValue(pVal);
      if (pos < 0) {
        ERASE_NODE(pOrderByList);
        continue;
      } else if (0 == pos || pos > LIST_LENGTH(pProjectionList)) {
        return generateSyntaxErrMsg(&pCxt->msgBuf, TSDB_CODE_PAR_WRONG_NUMBER_OF_SELECT);
      } else {
        SColumnNode* pCol = (SColumnNode*)nodesMakeNode(QUERY_NODE_COLUMN);
        if (NULL == pCol) {
          return generateSyntaxErrMsg(&pCxt->msgBuf, TSDB_CODE_OUT_OF_MEMORY);
        }
        setColumnInfoByExpr(NULL, (SExprNode*)nodesListGetNode(pProjectionList, pos - 1), pCol);
        ((SOrderByExprNode*)pNode)->pExpr = (SNode*)pCol;
        nodesDestroyNode(pExpr);
      }
    } else {
      *pOther = true;
    }
    WHERE_NEXT;
  }
  return TSDB_CODE_SUCCESS;
}

static int32_t translateOrderBy(STranslateContext* pCxt, SSelectStmt* pSelect) {
  bool    other;
  int32_t code = translateOrderByPosition(pCxt, pSelect->pProjectionList, pSelect->pOrderByList, &other);
  if (TSDB_CODE_SUCCESS != code) {
    return code;
  }
  if (!other) {
    return TSDB_CODE_SUCCESS;
  }
  pCxt->currClause = SQL_CLAUSE_ORDER_BY;
  code = translateExprList(pCxt, pSelect->pOrderByList);
  if (TSDB_CODE_SUCCESS == code) {
    code = checkExprListForGroupBy(pCxt, pSelect->pOrderByList);
  }
  return code;
}

static int32_t translateSelectList(STranslateContext* pCxt, SSelectStmt* pSelect) {
  pCxt->currClause = SQL_CLAUSE_SELECT;
  int32_t code = translateExprList(pCxt, pSelect->pProjectionList);
  if (TSDB_CODE_SUCCESS == code) {
    code = translateStar(pCxt, pSelect);
  }
  if (TSDB_CODE_SUCCESS == code) {
    code = checkExprListForGroupBy(pCxt, pSelect->pProjectionList);
  }
  return code;
}

static int32_t translateHaving(STranslateContext* pCxt, SSelectStmt* pSelect) {
  if (NULL == pSelect->pGroupByList && NULL != pSelect->pHaving) {
    return generateSyntaxErrMsg(&pCxt->msgBuf, TSDB_CODE_PAR_GROUPBY_LACK_EXPRESSION);
  }
  pCxt->currClause = SQL_CLAUSE_HAVING;
  int32_t code = translateExpr(pCxt, pSelect->pHaving);
  if (TSDB_CODE_SUCCESS == code) {
    code = checkExprForGroupBy(pCxt, pSelect->pHaving);
  }
  return code;
}

static int32_t translateGroupBy(STranslateContext* pCxt, SSelectStmt* pSelect) {
  if (NULL != pSelect->pGroupByList && NULL != pSelect->pWindow) {
    return generateSyntaxErrMsg(&pCxt->msgBuf, TSDB_CODE_PAR_GROUPBY_WINDOW_COEXIST);
  }
  pCxt->currClause = SQL_CLAUSE_GROUP_BY;
  return translateExprList(pCxt, pSelect->pGroupByList);
}

static bool isValTimeUnit(char unit) { return ('n' == unit || 'y' == unit); }

static int64_t getMonthsFromTimeVal(int64_t val, int32_t fromPrecision, char unit) {
  int64_t days = convertTimeFromPrecisionToUnit(val, fromPrecision, 'd');
  switch (unit) {
    case 'b':
    case 'u':
    case 'a':
    case 's':
    case 'm':
    case 'h':
    case 'd':
    case 'w':
      return days / 28;
    case 'n':
      return val;
    case 'y':
      return val * 12;
    default:
      break;
  }
  return -1;
}

static int32_t checkIntervalWindow(STranslateContext* pCxt, SIntervalWindowNode* pInterval) {
  uint8_t precision = ((SColumnNode*)pInterval->pCol)->node.resType.precision;

  SValueNode* pInter = (SValueNode*)pInterval->pInterval;
  bool        valInter = isValTimeUnit(pInter->unit);
  if (pInter->datum.i <= 0 ||
      (!valInter && convertTimePrecision(pInter->datum.i, precision, TSDB_TIME_PRECISION_MICRO) < tsMinIntervalTime)) {
    return generateSyntaxErrMsg(&pCxt->msgBuf, TSDB_CODE_PAR_INTER_VALUE_TOO_SMALL, tsMinIntervalTime);
  }

  if (NULL != pInterval->pOffset) {
    SValueNode* pOffset = (SValueNode*)pInterval->pOffset;
    if (pOffset->datum.i <= 0) {
      return generateSyntaxErrMsg(&pCxt->msgBuf, TSDB_CODE_PAR_INTER_OFFSET_NEGATIVE);
    }
    if (pInter->unit == 'n' && pOffset->unit == 'y') {
      return generateSyntaxErrMsg(&pCxt->msgBuf, TSDB_CODE_PAR_INTER_OFFSET_UNIT);
    }
    bool fixed = !isValTimeUnit(pOffset->unit) && !valInter;
    if ((fixed && pOffset->datum.i >= pInter->datum.i) ||
        (!fixed && getMonthsFromTimeVal(pOffset->datum.i, precision, pOffset->unit) >=
                       getMonthsFromTimeVal(pInter->datum.i, precision, pInter->unit))) {
      return generateSyntaxErrMsg(&pCxt->msgBuf, TSDB_CODE_PAR_INTER_OFFSET_TOO_BIG);
    }
  }

  if (NULL != pInterval->pSliding) {
    const static int32_t INTERVAL_SLIDING_FACTOR = 100;

    SValueNode* pSliding = (SValueNode*)pInterval->pSliding;
    if (pInter->unit == 'n' || pInter->unit == 'y') {
      return generateSyntaxErrMsg(&pCxt->msgBuf, TSDB_CODE_PAR_INTER_SLIDING_UNIT);
    }
    if ((pSliding->datum.i < convertTimePrecision(tsMinSlidingTime, TSDB_TIME_PRECISION_MILLI, precision)) ||
        (pInter->datum.i / pSliding->datum.i > INTERVAL_SLIDING_FACTOR)) {
      return generateSyntaxErrMsg(&pCxt->msgBuf, TSDB_CODE_PAR_INTER_SLIDING_TOO_SMALL);
    }
    if (pSliding->datum.i > pInter->datum.i) {
      return generateSyntaxErrMsg(&pCxt->msgBuf, TSDB_CODE_PAR_INTER_SLIDING_TOO_BIG);
    }
  }

  return TSDB_CODE_SUCCESS;
}

static int32_t checkStateWindow(STranslateContext* pCxt, SStateWindowNode* pState) {
  // todo check for "function not support for state_window"
  return TSDB_CODE_SUCCESS;
}

static int32_t checkSessionWindow(STranslateContext* pCxt, SSessionWindowNode* pSession) {
  if ('y' == pSession->pGap->unit || 'n' == pSession->pGap->unit || 0 == pSession->pGap->datum.i) {
    return generateSyntaxErrMsg(&pCxt->msgBuf, TSDB_CODE_PAR_INTER_SESSION_GAP);
  }
  if (PRIMARYKEY_TIMESTAMP_COL_ID != pSession->pCol->colId) {
    return generateSyntaxErrMsg(&pCxt->msgBuf, TSDB_CODE_PAR_INTER_SESSION_COL);
  }
  // todo check for "function not support for session"
  return TSDB_CODE_SUCCESS;
}

static int32_t checkWindow(STranslateContext* pCxt, SNode* pWindow) {
  switch (nodeType(pWindow)) {
    case QUERY_NODE_STATE_WINDOW:
      return checkStateWindow(pCxt, (SStateWindowNode*)pWindow);
    case QUERY_NODE_SESSION_WINDOW:
      return checkSessionWindow(pCxt, (SSessionWindowNode*)pWindow);
    case QUERY_NODE_INTERVAL_WINDOW:
      return checkIntervalWindow(pCxt, (SIntervalWindowNode*)pWindow);
    default:
      break;
  }
  return TSDB_CODE_SUCCESS;
}

static int32_t translateWindow(STranslateContext* pCxt, SNode* pWindow) {
  if (NULL == pWindow) {
    return TSDB_CODE_SUCCESS;
  }
  pCxt->currClause = SQL_CLAUSE_WINDOW;
  int32_t code = translateExpr(pCxt, pWindow);
  if (TSDB_CODE_SUCCESS == code) {
    code = checkWindow(pCxt, pWindow);
  }
  return code;
}

static int32_t translatePartitionBy(STranslateContext* pCxt, SNodeList* pPartitionByList) {
  pCxt->currClause = SQL_CLAUSE_PARTITION_BY;
  return translateExprList(pCxt, pPartitionByList);
}

static int32_t translateWhere(STranslateContext* pCxt, SNode* pWhere) {
  pCxt->currClause = SQL_CLAUSE_WHERE;
  return translateExpr(pCxt, pWhere);
}

static int32_t translateFrom(STranslateContext* pCxt, SSelectStmt* pSelect) {
  pCxt->currClause = SQL_CLAUSE_FROM;
  int32_t code = translateTable(pCxt, pSelect->pFromTable);
  if (TSDB_CODE_SUCCESS == code) {
    pSelect->precision = ((STableNode*)pSelect->pFromTable)->precision;
  }
  return code;
}

static int32_t translateSelect(STranslateContext* pCxt, SSelectStmt* pSelect) {
  pCxt->pCurrStmt = pSelect;
  int32_t code = translateFrom(pCxt, pSelect);
  if (TSDB_CODE_SUCCESS == code) {
    code = translateWhere(pCxt, pSelect->pWhere);
  }
  if (TSDB_CODE_SUCCESS == code) {
    code = translatePartitionBy(pCxt, pSelect->pPartitionByList);
  }
  if (TSDB_CODE_SUCCESS == code) {
    code = translateWindow(pCxt, pSelect->pWindow);
  }
  if (TSDB_CODE_SUCCESS == code) {
    code = translateGroupBy(pCxt, pSelect);
  }
  if (TSDB_CODE_SUCCESS == code) {
    code = translateHaving(pCxt, pSelect);
  }
  if (TSDB_CODE_SUCCESS == code) {
    code = translateSelectList(pCxt, pSelect);
  }
  if (TSDB_CODE_SUCCESS == code) {
    code = translateOrderBy(pCxt, pSelect);
  }
  if (TSDB_CODE_SUCCESS == code) {
    code = checkAggColCoexist(pCxt, pSelect);
  }
  return code;
}

static int64_t getUnitPerMinute(uint8_t precision) {
  switch (precision) {
    case TSDB_TIME_PRECISION_MILLI:
      return MILLISECOND_PER_MINUTE;
    case TSDB_TIME_PRECISION_MICRO:
      return MILLISECOND_PER_MINUTE * 1000L;
    case TSDB_TIME_PRECISION_NANO:
      return NANOSECOND_PER_MINUTE;
    default:
      break;
  }
  return MILLISECOND_PER_MINUTE;
}

static int64_t getBigintFromValueNode(SValueNode* pVal) {
  if (pVal->isDuration) {
    return pVal->datum.i / getUnitPerMinute(pVal->node.resType.precision);
  }
  return pVal->datum.i;
}

static int32_t buildCreateDbRetentions(const SNodeList* pRetentions, SCreateDbReq* pReq) {
  if (NULL != pRetentions) {
    pReq->pRetensions = taosArrayInit(LIST_LENGTH(pRetentions), sizeof(SRetention));
    if (NULL == pReq->pRetensions) {
      return TSDB_CODE_OUT_OF_MEMORY;
    }
    SValueNode* pFreq = NULL;
    SValueNode* pKeep = NULL;
    SNode*      pNode = NULL;
    int32_t     index = 0;
    FOREACH(pNode, pRetentions) {
      pFreq = (SValueNode*)nodesListGetNode(((SNodeListNode*)pNode)->pNodeList, 0);
      pKeep = (SValueNode*)nodesListGetNode(((SNodeListNode*)pNode)->pNodeList, 1);
      SRetention retention = {
          .freq = pFreq->datum.i, .freqUnit = pFreq->unit, .keep = pKeep->datum.i, .keepUnit = pKeep->unit};
      taosArrayPush(pReq->pRetensions, &retention);
    }
    pReq->numOfRetensions = taosArrayGetSize(pReq->pRetensions);
  }
  return TSDB_CODE_SUCCESS;
}

static int32_t buildCreateDbReq(STranslateContext* pCxt, SCreateDatabaseStmt* pStmt, SCreateDbReq* pReq) {
  SName name = {0};
  tNameSetDbName(&name, pCxt->pParseCxt->acctId, pStmt->dbName, strlen(pStmt->dbName));
  tNameGetFullDbName(&name, pReq->db);
  pReq->numOfVgroups = GET_OPTION_VAL(pStmt->pOptions->pNumOfVgroups, TSDB_DEFAULT_VN_PER_DB);
  pReq->cacheBlockSize = GET_OPTION_VAL(pStmt->pOptions->pCacheBlockSize, TSDB_DEFAULT_CACHE_BLOCK_SIZE);
  pReq->totalBlocks = GET_OPTION_VAL(pStmt->pOptions->pNumOfBlocks, TSDB_DEFAULT_TOTAL_BLOCKS);
  pReq->daysPerFile = GET_OPTION_VAL(pStmt->pOptions->pDaysPerFile, TSDB_DEFAULT_DAYS_PER_FILE);
  pReq->daysToKeep0 = GET_OPTION_VAL(nodesListGetNode(pStmt->pOptions->pKeep, 0), TSDB_DEFAULT_KEEP);
  pReq->daysToKeep1 = GET_OPTION_VAL(nodesListGetNode(pStmt->pOptions->pKeep, 1), TSDB_DEFAULT_KEEP);
  pReq->daysToKeep2 = GET_OPTION_VAL(nodesListGetNode(pStmt->pOptions->pKeep, 2), TSDB_DEFAULT_KEEP);
  pReq->minRows = GET_OPTION_VAL(pStmt->pOptions->pMinRowsPerBlock, TSDB_DEFAULT_MIN_ROW_FBLOCK);
  pReq->maxRows = GET_OPTION_VAL(pStmt->pOptions->pMaxRowsPerBlock, TSDB_DEFAULT_MAX_ROW_FBLOCK);
  pReq->commitTime = -1;
  pReq->fsyncPeriod = GET_OPTION_VAL(pStmt->pOptions->pFsyncPeriod, TSDB_DEFAULT_FSYNC_PERIOD);
  pReq->walLevel = GET_OPTION_VAL(pStmt->pOptions->pWalLevel, TSDB_DEFAULT_WAL_LEVEL);
  pReq->precision = GET_OPTION_VAL(pStmt->pOptions->pPrecision, TSDB_TIME_PRECISION_MILLI);
  pReq->compression = GET_OPTION_VAL(pStmt->pOptions->pCompressionLevel, TSDB_DEFAULT_COMP_LEVEL);
  pReq->replications = GET_OPTION_VAL(pStmt->pOptions->pReplica, TSDB_DEFAULT_DB_REPLICA_OPTION);
  pReq->quorum = GET_OPTION_VAL(pStmt->pOptions->pQuorum, TSDB_DEFAULT_DB_QUORUM_OPTION);
  pReq->update = -1;
  pReq->cacheLastRow = GET_OPTION_VAL(pStmt->pOptions->pCachelast, TSDB_DEFAULT_CACHE_LAST_ROW);
  pReq->ignoreExist = pStmt->ignoreExists;
  pReq->streamMode = GET_OPTION_VAL(pStmt->pOptions->pStreamMode, TSDB_DEFAULT_DB_STREAM_MODE_OPTION);
  pReq->ttl = GET_OPTION_VAL(pStmt->pOptions->pTtl, TSDB_DEFAULT_DB_TTL_OPTION);
  pReq->singleSTable = GET_OPTION_VAL(pStmt->pOptions->pSingleStable, TSDB_DEFAULT_DB_SINGLE_STABLE_OPTION);
  return buildCreateDbRetentions(pStmt->pOptions->pRetentions, pReq);
}

static int32_t checkRangeOption(STranslateContext* pCxt, const char* pName, SValueNode* pVal, int32_t minVal,
                                int32_t maxVal) {
  if (NULL != pVal) {
    if (DEAL_RES_ERROR == translateValue(pCxt, pVal)) {
      return pCxt->errCode;
    }
    if (pVal->isDuration &&
        (TIME_UNIT_MINUTE != pVal->unit && TIME_UNIT_HOUR != pVal->unit && TIME_UNIT_DAY != pVal->unit)) {
      return generateDealNodeErrMsg(pCxt, TSDB_CODE_PAR_INVALID_OPTION_UNIT, pName, pVal->unit);
    }
    int64_t val = getBigintFromValueNode(pVal);
    if (val < minVal || val > maxVal) {
      return generateDealNodeErrMsg(pCxt, TSDB_CODE_PAR_INVALID_RANGE_OPTION, pName, val, minVal, maxVal);
    }
  }
  return TSDB_CODE_SUCCESS;
}

static void convertValueFromStrToInt(SValueNode* pVal, int64_t val) {
  taosMemoryFreeClear(pVal->datum.p);
  pVal->datum.i = val;
  pVal->node.resType.type = TSDB_DATA_TYPE_BIGINT;
  pVal->node.resType.bytes = tDataTypes[pVal->node.resType.type].bytes;
}

static int32_t checkDbPrecisionOption(STranslateContext* pCxt, SValueNode* pVal) {
  if (NULL != pVal) {
    if (DEAL_RES_ERROR == translateValue(pCxt, pVal)) {
      return pCxt->errCode;
    }
    char* pRrecision = varDataVal(pVal->datum.p);
    if (0 == strcmp(pRrecision, TSDB_TIME_PRECISION_MILLI_STR)) {
      convertValueFromStrToInt(pVal, TSDB_TIME_PRECISION_MILLI);
    } else if (0 == strcmp(pRrecision, TSDB_TIME_PRECISION_MICRO_STR)) {
      convertValueFromStrToInt(pVal, TSDB_TIME_PRECISION_MICRO);
    } else if (0 == strcmp(pRrecision, TSDB_TIME_PRECISION_NANO_STR)) {
      convertValueFromStrToInt(pVal, TSDB_TIME_PRECISION_NANO);
    } else {
      return generateDealNodeErrMsg(pCxt, TSDB_CODE_PAR_INVALID_STR_OPTION, "precision", pVal->datum.p);
    }
  }
  return TSDB_CODE_SUCCESS;
}

static int32_t checkDbEnumOption(STranslateContext* pCxt, const char* pName, SValueNode* pVal, int32_t v1, int32_t v2) {
  if (NULL != pVal) {
    if (DEAL_RES_ERROR == translateValue(pCxt, pVal)) {
      return pCxt->errCode;
    }
    int64_t val = pVal->datum.i;
    if (val != v1 && val != v2) {
      return generateDealNodeErrMsg(pCxt, TSDB_CODE_PAR_INVALID_ENUM_OPTION, pName, val, v1, v2);
    }
  }
  return TSDB_CODE_SUCCESS;
}

static int32_t checkTtlOption(STranslateContext* pCxt, SValueNode* pVal) {
  if (NULL != pVal) {
    if (DEAL_RES_ERROR == translateValue(pCxt, pVal)) {
      return pCxt->errCode;
    }
    int64_t val = pVal->datum.i;
    if (val < TSDB_MIN_DB_TTL_OPTION) {
      return generateDealNodeErrMsg(pCxt, TSDB_CODE_PAR_INVALID_TTL_OPTION, val, TSDB_MIN_DB_TTL_OPTION);
    }
  }
  return TSDB_CODE_SUCCESS;
}

static int32_t checkKeepOption(STranslateContext* pCxt, SNodeList* pKeep) {
  if (NULL == pKeep) {
    return TSDB_CODE_SUCCESS;
  }

  int32_t numOfKeep = LIST_LENGTH(pKeep);
  if (numOfKeep > 3 || numOfKeep < 1) {
    return generateDealNodeErrMsg(pCxt, TSDB_CODE_PAR_INVALID_KEEP_NUM);
  }

  SNode* pNode = NULL;
  FOREACH(pNode, pKeep) {
    if (DEAL_RES_ERROR == translateValue(pCxt, (SValueNode*)pNode)) {
      return pCxt->errCode;
    }
  }

  if (1 == numOfKeep) {
    if (TSDB_CODE_SUCCESS != nodesListStrictAppend(pKeep, nodesCloneNode(nodesListGetNode(pKeep, 0)))) {
      return TSDB_CODE_OUT_OF_MEMORY;
    }
    ++numOfKeep;
  }
  if (2 == numOfKeep) {
    if (TSDB_CODE_SUCCESS != nodesListStrictAppend(pKeep, nodesCloneNode(nodesListGetNode(pKeep, 1)))) {
      return TSDB_CODE_OUT_OF_MEMORY;
    }
  }

  SValueNode* pKeep0 = (SValueNode*)nodesListGetNode(pKeep, 0);
  SValueNode* pKeep1 = (SValueNode*)nodesListGetNode(pKeep, 1);
  SValueNode* pKeep2 = (SValueNode*)nodesListGetNode(pKeep, 2);
  if ((pKeep0->isDuration &&
       (TIME_UNIT_MINUTE != pKeep0->unit && TIME_UNIT_HOUR != pKeep0->unit && TIME_UNIT_DAY != pKeep0->unit)) ||
      (pKeep1->isDuration &&
       (TIME_UNIT_MINUTE != pKeep1->unit && TIME_UNIT_HOUR != pKeep1->unit && TIME_UNIT_DAY != pKeep1->unit)) ||
      (pKeep2->isDuration &&
       (TIME_UNIT_MINUTE != pKeep2->unit && TIME_UNIT_HOUR != pKeep2->unit && TIME_UNIT_DAY != pKeep2->unit))) {
    return generateDealNodeErrMsg(pCxt, TSDB_CODE_PAR_INVALID_KEEP_UNIT, pKeep0->unit, pKeep1->unit, pKeep2->unit);
  }

  int32_t daysToKeep0 = getBigintFromValueNode(pKeep0);
  int32_t daysToKeep1 = getBigintFromValueNode(pKeep1);
  int32_t daysToKeep2 = getBigintFromValueNode(pKeep2);
  if (daysToKeep0 < TSDB_MIN_KEEP || daysToKeep1 < TSDB_MIN_KEEP || daysToKeep2 < TSDB_MIN_KEEP ||
      daysToKeep0 > TSDB_MAX_KEEP || daysToKeep1 > TSDB_MAX_KEEP || daysToKeep2 > TSDB_MAX_KEEP) {
    return generateDealNodeErrMsg(pCxt, TSDB_CODE_PAR_INVALID_KEEP_VALUE, daysToKeep0, daysToKeep1, daysToKeep2,
                                  TSDB_MIN_KEEP, TSDB_MAX_KEEP);
  }

  if (!((daysToKeep0 <= daysToKeep1) && (daysToKeep1 <= daysToKeep2))) {
    return generateDealNodeErrMsg(pCxt, TSDB_CODE_PAR_INVALID_KEEP_ORDER);
  }

  return TSDB_CODE_SUCCESS;
}

static int32_t checkDbRetentionsOption(STranslateContext* pCxt, SNodeList* pRetentions) {
  if (NULL == pRetentions) {
    return TSDB_CODE_SUCCESS;
  }

  if (LIST_LENGTH(pRetentions) > 3) {
    return generateDealNodeErrMsg(pCxt, TSDB_CODE_PAR_INVALID_RETENTIONS_OPTION);
  }

  SNode* pNode = NULL;
  FOREACH(pNode, pRetentions) {
    SNode* pVal = NULL;
    FOREACH(pVal, ((SNodeListNode*)pNode)->pNodeList) {
      if (DEAL_RES_ERROR == translateValue(pCxt, (SValueNode*)pVal)) {
        return pCxt->errCode;
      }
    }
  }

  return TSDB_CODE_SUCCESS;
}

static int32_t checkDatabaseOptions(STranslateContext* pCxt, SDatabaseOptions* pOptions) {
  int32_t code =
      checkRangeOption(pCxt, "totalBlocks", pOptions->pNumOfBlocks, TSDB_MIN_TOTAL_BLOCKS, TSDB_MAX_TOTAL_BLOCKS);
  if (TSDB_CODE_SUCCESS == code) {
    code = checkRangeOption(pCxt, "cacheBlockSize", pOptions->pCacheBlockSize, TSDB_MIN_CACHE_BLOCK_SIZE,
                            TSDB_MAX_CACHE_BLOCK_SIZE);
  }
  if (TSDB_CODE_SUCCESS == code) {
    code = checkRangeOption(pCxt, "cacheLast", pOptions->pCachelast, TSDB_MIN_DB_CACHE_LAST_ROW,
                            TSDB_MAX_DB_CACHE_LAST_ROW);
  }
  if (TSDB_CODE_SUCCESS == code) {
    code = checkRangeOption(pCxt, "compression", pOptions->pCompressionLevel, TSDB_MIN_COMP_LEVEL, TSDB_MAX_COMP_LEVEL);
  }
  if (TSDB_CODE_SUCCESS == code) {
    code =
        checkRangeOption(pCxt, "daysPerFile", pOptions->pDaysPerFile, TSDB_MIN_DAYS_PER_FILE, TSDB_MAX_DAYS_PER_FILE);
  }
  if (TSDB_CODE_SUCCESS == code) {
    code = checkRangeOption(pCxt, "fsyncPeriod", pOptions->pFsyncPeriod, TSDB_MIN_FSYNC_PERIOD, TSDB_MAX_FSYNC_PERIOD);
  }
  if (TSDB_CODE_SUCCESS == code) {
    code = checkRangeOption(pCxt, "maxRowsPerBlock", pOptions->pMaxRowsPerBlock, TSDB_MIN_MAX_ROW_FBLOCK,
                            TSDB_MAX_MAX_ROW_FBLOCK);
  }
  if (TSDB_CODE_SUCCESS == code) {
    code = checkRangeOption(pCxt, "minRowsPerBlock", pOptions->pMinRowsPerBlock, TSDB_MIN_MIN_ROW_FBLOCK,
                            TSDB_MAX_MIN_ROW_FBLOCK);
  }
  if (TSDB_CODE_SUCCESS == code) {
    code = checkKeepOption(pCxt, pOptions->pKeep);
  }
  if (TSDB_CODE_SUCCESS == code) {
    code = checkDbPrecisionOption(pCxt, pOptions->pPrecision);
  }
  if (TSDB_CODE_SUCCESS == code) {
    code = checkRangeOption(pCxt, "quorum", pOptions->pQuorum, TSDB_MIN_DB_QUORUM_OPTION, TSDB_MAX_DB_QUORUM_OPTION);
  }
  if (TSDB_CODE_SUCCESS == code) {
    code = checkDbEnumOption(pCxt, "replications", pOptions->pReplica, TSDB_MIN_DB_REPLICA_OPTION,
                             TSDB_MAX_DB_REPLICA_OPTION);
  }
  if (TSDB_CODE_SUCCESS == code) {
    code = checkTtlOption(pCxt, pOptions->pTtl);
  }
  if (TSDB_CODE_SUCCESS == code) {
    code = checkDbEnumOption(pCxt, "walLevel", pOptions->pWalLevel, TSDB_MIN_WAL_LEVEL, TSDB_MAX_WAL_LEVEL);
  }
  if (TSDB_CODE_SUCCESS == code) {
    code = checkRangeOption(pCxt, "vgroups", pOptions->pNumOfVgroups, TSDB_MIN_VNODES_PER_DB, TSDB_MAX_VNODES_PER_DB);
  }
  if (TSDB_CODE_SUCCESS == code) {
    code = checkDbEnumOption(pCxt, "singleStable", pOptions->pSingleStable, TSDB_MIN_DB_SINGLE_STABLE_OPTION,
                             TSDB_MAX_DB_SINGLE_STABLE_OPTION);
  }
  if (TSDB_CODE_SUCCESS == code) {
    code = checkDbEnumOption(pCxt, "streamMode", pOptions->pStreamMode, TSDB_MIN_DB_STREAM_MODE_OPTION,
                             TSDB_MAX_DB_STREAM_MODE_OPTION);
  }
  if (TSDB_CODE_SUCCESS == code) {
    code = checkDbRetentionsOption(pCxt, pOptions->pRetentions);
  }
  return code;
}

static int32_t checkCreateDatabase(STranslateContext* pCxt, SCreateDatabaseStmt* pStmt) {
  return checkDatabaseOptions(pCxt, pStmt->pOptions);
}

typedef int32_t (*FSerializeFunc)(void* pBuf, int32_t bufLen, void* pReq);

static int32_t buildCmdMsg(STranslateContext* pCxt, int16_t msgType, FSerializeFunc func, void* pReq) {
  pCxt->pCmdMsg = taosMemoryMalloc(sizeof(SCmdMsgInfo));
  if (NULL == pCxt->pCmdMsg) {
    return TSDB_CODE_OUT_OF_MEMORY;
  }
  pCxt->pCmdMsg->epSet = pCxt->pParseCxt->mgmtEpSet;
  pCxt->pCmdMsg->msgType = msgType;
  pCxt->pCmdMsg->msgLen = func(NULL, 0, pReq);
  pCxt->pCmdMsg->pMsg = taosMemoryMalloc(pCxt->pCmdMsg->msgLen);
  if (NULL == pCxt->pCmdMsg->pMsg) {
    return TSDB_CODE_OUT_OF_MEMORY;
  }
  func(pCxt->pCmdMsg->pMsg, pCxt->pCmdMsg->msgLen, pReq);

  return TSDB_CODE_SUCCESS;
}

static int32_t translateCreateDatabase(STranslateContext* pCxt, SCreateDatabaseStmt* pStmt) {
  SCreateDbReq createReq = {0};

  int32_t code = checkCreateDatabase(pCxt, pStmt);
  if (TSDB_CODE_SUCCESS == code) {
    code = buildCreateDbReq(pCxt, pStmt, &createReq);
  }

  if (TSDB_CODE_SUCCESS == code) {
    code = buildCmdMsg(pCxt, TDMT_MND_CREATE_DB, (FSerializeFunc)tSerializeSCreateDbReq, &createReq);
  }

  return code;
}

static int32_t translateDropDatabase(STranslateContext* pCxt, SDropDatabaseStmt* pStmt) {
  SDropDbReq dropReq = {0};
  SName      name = {0};
  tNameSetDbName(&name, pCxt->pParseCxt->acctId, pStmt->dbName, strlen(pStmt->dbName));
  tNameGetFullDbName(&name, dropReq.db);
  dropReq.ignoreNotExists = pStmt->ignoreNotExists;

  return buildCmdMsg(pCxt, TDMT_MND_DROP_DB, (FSerializeFunc)tSerializeSDropDbReq, &dropReq);
}

static void buildAlterDbReq(STranslateContext* pCxt, SAlterDatabaseStmt* pStmt, SAlterDbReq* pReq) {
  SName name = {0};
  tNameSetDbName(&name, pCxt->pParseCxt->acctId, pStmt->dbName, strlen(pStmt->dbName));
  tNameGetFullDbName(&name, pReq->db);
  pReq->totalBlocks = GET_OPTION_VAL(pStmt->pOptions->pNumOfBlocks, -1);
  pReq->daysToKeep0 = GET_OPTION_VAL(nodesListGetNode(pStmt->pOptions->pKeep, 0), -1);
  pReq->daysToKeep1 = GET_OPTION_VAL(nodesListGetNode(pStmt->pOptions->pKeep, 1), -1);
  pReq->daysToKeep2 = GET_OPTION_VAL(nodesListGetNode(pStmt->pOptions->pKeep, 2), -1);
  pReq->fsyncPeriod = GET_OPTION_VAL(pStmt->pOptions->pFsyncPeriod, -1);
  pReq->walLevel = GET_OPTION_VAL(pStmt->pOptions->pWalLevel, -1);
  pReq->quorum = GET_OPTION_VAL(pStmt->pOptions->pQuorum, -1);
  pReq->cacheLastRow = GET_OPTION_VAL(pStmt->pOptions->pCachelast, -1);
  pReq->replications = GET_OPTION_VAL(pStmt->pOptions->pReplica, -1);
  return;
}

static int32_t translateAlterDatabase(STranslateContext* pCxt, SAlterDatabaseStmt* pStmt) {
  int32_t code = checkDatabaseOptions(pCxt, pStmt->pOptions);
  if (TSDB_CODE_SUCCESS != code) {
    return code;
  }

  SAlterDbReq alterReq = {0};
  buildAlterDbReq(pCxt, pStmt, &alterReq);

  return buildCmdMsg(pCxt, TDMT_MND_ALTER_DB, (FSerializeFunc)tSerializeSAlterDbReq, &alterReq);
}

static int32_t calcTypeBytes(SDataType dt) {
  if (TSDB_DATA_TYPE_BINARY == dt.type) {
    return dt.bytes + VARSTR_HEADER_SIZE;
  } else if (TSDB_DATA_TYPE_NCHAR == dt.type) {
    return dt.bytes * TSDB_NCHAR_SIZE + VARSTR_HEADER_SIZE;
  } else {
    return dt.bytes;
  }
}

static int32_t columnDefNodeToField(SNodeList* pList, SArray** pArray) {
  *pArray = taosArrayInit(LIST_LENGTH(pList), sizeof(SField));
  SNode* pNode;
  FOREACH(pNode, pList) {
    SColumnDefNode* pCol = (SColumnDefNode*)pNode;
    SField          field = {.type = pCol->dataType.type, .bytes = calcTypeBytes(pCol->dataType)};
    strcpy(field.name, pCol->colName);
    taosArrayPush(*pArray, &field);
  }
  return TSDB_CODE_SUCCESS;
}

static int32_t columnNodeToField(SNodeList* pList, SArray** pArray) {
  *pArray = taosArrayInit(LIST_LENGTH(pList), sizeof(SField));
  SNode* pNode;
  FOREACH(pNode, pList) {
    SColumnNode* pCol = (SColumnNode*)pNode;
    SField       field = {.type = pCol->node.resType.type, .bytes = calcTypeBytes(pCol->node.resType)};
    strcpy(field.name, pCol->colName);
    taosArrayPush(*pArray, &field);
  }
  return TSDB_CODE_SUCCESS;
}

static SColumnDefNode* findColDef(SNodeList* pCols, const SColumnNode* pCol) {
  SNode* pColDef = NULL;
  FOREACH(pColDef, pCols) {
    if (0 == strcmp(pCol->colName, ((SColumnDefNode*)pColDef)->colName)) {
      return (SColumnDefNode*)pColDef;
    }
  }
  return NULL;
}

static int32_t checkTableCommentOption(STranslateContext* pCxt, SValueNode* pVal) {
  if (NULL != pVal) {
    if (DEAL_RES_ERROR == translateValue(pCxt, pVal)) {
      return pCxt->errCode;
    }
    if (pVal->node.resType.bytes >= TSDB_STB_COMMENT_LEN) {
      return generateDealNodeErrMsg(pCxt, TSDB_CODE_PAR_INVALID_COMMENT_OPTION, TSDB_STB_COMMENT_LEN - 1);
    }
  }
  return TSDB_CODE_SUCCESS;
}

static int32_t checTableFactorOption(STranslateContext* pCxt, SValueNode* pVal) {
  if (NULL != pVal) {
    if (DEAL_RES_ERROR == translateValue(pCxt, pVal)) {
      return pCxt->errCode;
    }
    if (pVal->datum.d < TSDB_MIN_DB_FILE_FACTOR || pVal->datum.d > TSDB_MAX_DB_FILE_FACTOR) {
      return generateDealNodeErrMsg(pCxt, TSDB_CODE_PAR_INVALID_F_RANGE_OPTION, "file_factor", pVal->datum.d,
                                    TSDB_MIN_DB_FILE_FACTOR, TSDB_MAX_DB_FILE_FACTOR);
    }
  }
  return TSDB_CODE_SUCCESS;
}

static int32_t checkTableSmaOption(STranslateContext* pCxt, SCreateTableStmt* pStmt) {
  if (NULL != pStmt->pOptions->pSma) {
    SNode* pNode = NULL;
    FOREACH(pNode, pStmt->pCols) { ((SColumnDefNode*)pNode)->sma = false; }
    FOREACH(pNode, pStmt->pOptions->pSma) {
      SColumnNode*    pSmaCol = (SColumnNode*)pNode;
      SColumnDefNode* pColDef = findColDef(pStmt->pCols, pSmaCol);
      if (NULL == pColDef) {
        return generateSyntaxErrMsg(&pCxt->msgBuf, TSDB_CODE_PAR_INVALID_COLUMN, pSmaCol->colName);
      }
      pSmaCol->node.resType = pColDef->dataType;
      pColDef->sma = true;
    }
  }
  return TSDB_CODE_SUCCESS;
}

static int32_t checkTableRollupOption(STranslateContext* pCxt, SNodeList* pFuncs) {
  if (NULL == pFuncs) {
    return TSDB_CODE_SUCCESS;
  }

  if (1 != LIST_LENGTH(pFuncs)) {
    return generateDealNodeErrMsg(pCxt, TSDB_CODE_PAR_INVALID_ROLLUP_OPTION);
  }
  SFunctionNode* pFunc = nodesListGetNode(pFuncs, 0);
  if (TSDB_CODE_SUCCESS != fmGetFuncInfo(pFunc->functionName, &pFunc->funcId, &pFunc->funcType)) {
    return generateDealNodeErrMsg(pCxt, TSDB_CODE_PAR_INVALID_FUNTION, pFunc->functionName);
  }
  return TSDB_CODE_SUCCESS;
}

static int32_t checkCreateTable(STranslateContext* pCxt, SCreateTableStmt* pStmt) {
  int32_t code = checkKeepOption(pCxt, pStmt->pOptions->pKeep);
  if (TSDB_CODE_SUCCESS == code) {
    code = checkTtlOption(pCxt, pStmt->pOptions->pTtl);
  }
  if (TSDB_CODE_SUCCESS == code) {
    code = checkTableCommentOption(pCxt, pStmt->pOptions->pComments);
  }
  if (TSDB_CODE_SUCCESS == code) {
    code = checkTableSmaOption(pCxt, pStmt);
  }
  if (TSDB_CODE_SUCCESS == code) {
    code = checkTableRollupOption(pCxt, pStmt->pOptions->pFuncs);
  }
  if (TSDB_CODE_SUCCESS == code) {
    code = checTableFactorOption(pCxt, pStmt->pOptions->pFilesFactor);
  }
  if (TSDB_CODE_SUCCESS == code) {
    code = checkRangeOption(pCxt, "delay", pStmt->pOptions->pDelay, TSDB_MIN_DB_DELAY, TSDB_MAX_DB_DELAY);
  }
  return code;
}

static int32_t getAggregationMethod(SNodeList* pFuncs) {
  if (NULL == pFuncs) {
    return -1;
  }
  return ((SFunctionNode*)nodesListGetNode(pFuncs, 0))->funcId;
}

static int32_t translateCreateSuperTable(STranslateContext* pCxt, SCreateTableStmt* pStmt) {
  int32_t code = checkCreateTable(pCxt, pStmt);
  if (TSDB_CODE_SUCCESS != code) {
    return code;
  }

  SMCreateStbReq createReq = {0};
  createReq.igExists = pStmt->ignoreExists;
  createReq.aggregationMethod = getAggregationMethod(pStmt->pOptions->pFuncs);
  createReq.xFilesFactor = GET_OPTION_VAL(pStmt->pOptions->pFilesFactor, TSDB_DEFAULT_DB_FILE_FACTOR);
  createReq.delay = GET_OPTION_VAL(pStmt->pOptions->pDelay, TSDB_DEFAULT_DB_DELAY);
  columnDefNodeToField(pStmt->pCols, &createReq.pColumns);
  columnDefNodeToField(pStmt->pTags, &createReq.pTags);
  createReq.numOfColumns = LIST_LENGTH(pStmt->pCols);
  createReq.numOfTags = LIST_LENGTH(pStmt->pTags);
  if (NULL == pStmt->pOptions->pSma) {
    columnDefNodeToField(pStmt->pCols, &createReq.pSmas);
    createReq.numOfSmas = createReq.numOfColumns;
  } else {
    columnNodeToField(pStmt->pOptions->pSma, &createReq.pSmas);
    createReq.numOfSmas = LIST_LENGTH(pStmt->pOptions->pSma);
  }

  SName tableName = {.type = TSDB_TABLE_NAME_T, .acctId = pCxt->pParseCxt->acctId};
  strcpy(tableName.dbname, pStmt->dbName);
  strcpy(tableName.tname, pStmt->tableName);
  tNameExtractFullName(&tableName, createReq.name);

  code = buildCmdMsg(pCxt, TDMT_MND_CREATE_STB, (FSerializeFunc)tSerializeSMCreateStbReq, &createReq);
  tFreeSMCreateStbReq(&createReq);
  return code;
}

static int32_t doTranslateDropSuperTable(STranslateContext* pCxt, const SName* pTableName, bool ignoreNotExists) {
  SMDropStbReq dropReq = {0};
  tNameExtractFullName(pTableName, dropReq.name);
  dropReq.igNotExists = ignoreNotExists;

  return buildCmdMsg(pCxt, TDMT_MND_DROP_STB, (FSerializeFunc)tSerializeSMDropStbReq, &dropReq);
}

static int32_t translateDropTable(STranslateContext* pCxt, SDropTableStmt* pStmt) {
  SDropTableClause* pClause = nodesListGetNode(pStmt->pTables, 0);

  STableMeta* pTableMeta = NULL;
  SName       tableName;
  int32_t     code = getTableMetaImpl(
          pCxt, toName(pCxt->pParseCxt->acctId, pClause->dbName, pClause->tableName, &tableName), &pTableMeta);
  if ((TSDB_CODE_TDB_INVALID_TABLE_ID == code || TSDB_CODE_VND_TB_NOT_EXIST == code) && pClause->ignoreNotExists) {
    return TSDB_CODE_SUCCESS;
  }
  if (TSDB_CODE_SUCCESS == code) {
    if (TSDB_SUPER_TABLE == pTableMeta->tableType) {
      code = doTranslateDropSuperTable(pCxt, &tableName, pClause->ignoreNotExists);
    } else {
      // todo : drop normal table or child table
      code = TSDB_CODE_FAILED;
    }
    taosMemoryFreeClear(pTableMeta);
  }

  return code;
}

static int32_t translateDropSuperTable(STranslateContext* pCxt, SDropSuperTableStmt* pStmt) {
  SName tableName = {.type = TSDB_TABLE_NAME_T, .acctId = pCxt->pParseCxt->acctId};
  strcpy(tableName.dbname, pStmt->dbName);
  strcpy(tableName.tname, pStmt->tableName);
  return doTranslateDropSuperTable(pCxt, &tableName, pStmt->ignoreNotExists);
}

static int32_t setAlterTableField(SAlterTableStmt* pStmt, SMAltertbReq* pAlterReq) {
  pAlterReq->pFields = taosArrayInit(2, sizeof(TAOS_FIELD));
  if (NULL == pAlterReq->pFields) {
    return TSDB_CODE_OUT_OF_MEMORY;
  }

  switch (pStmt->alterType) {
    case TSDB_ALTER_TABLE_ADD_TAG:
    case TSDB_ALTER_TABLE_DROP_TAG:
    case TSDB_ALTER_TABLE_ADD_COLUMN:
    case TSDB_ALTER_TABLE_DROP_COLUMN:
    case TSDB_ALTER_TABLE_UPDATE_COLUMN_BYTES:
    case TSDB_ALTER_TABLE_UPDATE_TAG_BYTES: {
      TAOS_FIELD field = {.type = pStmt->dataType.type, .bytes = pStmt->dataType.bytes};
      strcpy(field.name, pStmt->colName);
      taosArrayPush(pAlterReq->pFields, &field);
      break;
    }
    case TSDB_ALTER_TABLE_UPDATE_TAG_NAME:
    case TSDB_ALTER_TABLE_UPDATE_COLUMN_NAME: {
      TAOS_FIELD oldField = {0};
      strcpy(oldField.name, pStmt->colName);
      taosArrayPush(pAlterReq->pFields, &oldField);
      TAOS_FIELD newField = {0};
      strcpy(oldField.name, pStmt->newColName);
      taosArrayPush(pAlterReq->pFields, &newField);
      break;
    }
    default:
      break;
  }

  return TSDB_CODE_SUCCESS;
}

static int32_t translateAlterTable(STranslateContext* pCxt, SAlterTableStmt* pStmt) {
  SMAltertbReq alterReq = {0};
  SName        tableName = {.type = TSDB_TABLE_NAME_T, .acctId = pCxt->pParseCxt->acctId};
  strcpy(tableName.dbname, pStmt->dbName);
  strcpy(tableName.tname, pStmt->tableName);
  tNameExtractFullName(&tableName, alterReq.name);
  alterReq.alterType = pStmt->alterType;
  alterReq.numOfFields = 1;
  if (TSDB_ALTER_TABLE_UPDATE_OPTIONS == pStmt->alterType) {
    // todo
  } else {
    if (TSDB_CODE_SUCCESS != setAlterTableField(pStmt, &alterReq)) {
      return TSDB_CODE_OUT_OF_MEMORY;
    }
  }

  return buildCmdMsg(pCxt, TDMT_MND_ALTER_STB, (FSerializeFunc)tSerializeSMAlterStbReq, &alterReq);
}

static int32_t translateUseDatabase(STranslateContext* pCxt, SUseDatabaseStmt* pStmt) {
  SUseDbReq usedbReq = {0};
  SName     name = {0};
  tNameSetDbName(&name, pCxt->pParseCxt->acctId, pStmt->dbName, strlen(pStmt->dbName));
  tNameExtractFullName(&name, usedbReq.db);
  int32_t code = getDBVgVersion(pCxt, usedbReq.db, &usedbReq.vgVersion, &usedbReq.dbId, &usedbReq.numOfTable);
  if (TSDB_CODE_SUCCESS == code) {
    code = buildCmdMsg(pCxt, TDMT_MND_USE_DB, (FSerializeFunc)tSerializeSUseDbReq, &usedbReq);
  }
  return code;
}

static int32_t translateCreateUser(STranslateContext* pCxt, SCreateUserStmt* pStmt) {
  SCreateUserReq createReq = {0};
  strcpy(createReq.user, pStmt->useName);
  createReq.createType = 0;
  createReq.superUser = 0;
  strcpy(createReq.pass, pStmt->password);

  return buildCmdMsg(pCxt, TDMT_MND_CREATE_USER, (FSerializeFunc)tSerializeSCreateUserReq, &createReq);
}

static int32_t translateAlterUser(STranslateContext* pCxt, SAlterUserStmt* pStmt) {
  SAlterUserReq alterReq = {0};
  strcpy(alterReq.user, pStmt->useName);
  alterReq.alterType = pStmt->alterType;
  alterReq.superUser = 0;
  strcpy(alterReq.pass, pStmt->password);
  if (NULL != pCxt->pParseCxt->db) {
    strcpy(alterReq.dbname, pCxt->pParseCxt->db);
  }

  return buildCmdMsg(pCxt, TDMT_MND_ALTER_USER, (FSerializeFunc)tSerializeSAlterUserReq, &alterReq);
}

static int32_t translateDropUser(STranslateContext* pCxt, SDropUserStmt* pStmt) {
  SDropUserReq dropReq = {0};
  strcpy(dropReq.user, pStmt->useName);

  return buildCmdMsg(pCxt, TDMT_MND_DROP_USER, (FSerializeFunc)tSerializeSDropUserReq, &dropReq);
}

static int32_t translateCreateDnode(STranslateContext* pCxt, SCreateDnodeStmt* pStmt) {
  SCreateDnodeReq createReq = {0};
  strcpy(createReq.fqdn, pStmt->fqdn);
  createReq.port = pStmt->port;

  return buildCmdMsg(pCxt, TDMT_MND_CREATE_DNODE, (FSerializeFunc)tSerializeSCreateDnodeReq, &createReq);
}

static int32_t translateDropDnode(STranslateContext* pCxt, SDropDnodeStmt* pStmt) {
  SDropDnodeReq dropReq = {0};
  dropReq.dnodeId = pStmt->dnodeId;
  strcpy(dropReq.fqdn, pStmt->fqdn);
  dropReq.port = pStmt->port;

  return buildCmdMsg(pCxt, TDMT_MND_DROP_DNODE, (FSerializeFunc)tSerializeSDropDnodeReq, &dropReq);
}

static int32_t translateAlterDnode(STranslateContext* pCxt, SAlterDnodeStmt* pStmt) {
  SMCfgDnodeReq cfgReq = {0};
  cfgReq.dnodeId = pStmt->dnodeId;
  strcpy(cfgReq.config, pStmt->config);
  strcpy(cfgReq.value, pStmt->value);

  return buildCmdMsg(pCxt, TDMT_MND_CONFIG_DNODE, (FSerializeFunc)tSerializeSMCfgDnodeReq, &cfgReq);
}

static int32_t nodeTypeToShowType(ENodeType nt) {
  // switch (nt) {
  //   case QUERY_NODE_SHOW_CONNECTIONS_STMT:
  //     return TSDB_MGMT_TABLE_CONNS;
  //   case QUERY_NODE_SHOW_LICENCE_STMT:
  //     return TSDB_MGMT_TABLE_GRANTS;
  //   case QUERY_NODE_SHOW_QUERIES_STMT:
  //     return TSDB_MGMT_TABLE_QUERIES;
  //   case QUERY_NODE_SHOW_TOPICS_STMT:
  //     return 0;  // todo
  //   case QUERY_NODE_SHOW_VARIABLE_STMT:
  //     return TSDB_MGMT_TABLE_VARIABLES;
  //   default:
  //     break;
  // }
  return 0;
}

static int32_t translateShow(STranslateContext* pCxt, SShowStmt* pStmt) {
  SShowReq showReq = {.type = nodeTypeToShowType(nodeType(pStmt))};
  return buildCmdMsg(pCxt, TDMT_MND_SHOW, (FSerializeFunc)tSerializeSShowReq, &showReq);
}

static int32_t getSmaIndexDstVgId(STranslateContext* pCxt, char* pTableName, int32_t* pVgId) {
  SVgroupInfo vg = {0};
  int32_t     code = getTableHashVgroup(pCxt, pCxt->pParseCxt->db, pTableName, &vg);
  if (TSDB_CODE_SUCCESS == code) {
    *pVgId = vg.vgId;
  }
  return code;
}

static int32_t getSmaIndexSql(STranslateContext* pCxt, char** pSql, int32_t* pLen) {
  *pSql = strdup(pCxt->pParseCxt->pSql);
  if (NULL == *pSql) {
    return TSDB_CODE_OUT_OF_MEMORY;
  }
  *pLen = pCxt->pParseCxt->sqlLen + 1;
  return TSDB_CODE_SUCCESS;
}

static int32_t getSmaIndexExpr(STranslateContext* pCxt, SCreateIndexStmt* pStmt, char** pExpr, int32_t* pLen) {
  return nodesListToString(pStmt->pOptions->pFuncs, false, pExpr, pLen);
}

static int32_t getSmaIndexBuildAst(STranslateContext* pCxt, SCreateIndexStmt* pStmt, char** pAst, int32_t* pLen) {
  SSelectStmt* pSelect = nodesMakeNode(QUERY_NODE_SELECT_STMT);
  if (NULL == pSelect) {
    return TSDB_CODE_OUT_OF_MEMORY;
  }
  sprintf(pSelect->stmtName, "%p", pSelect);

  SRealTableNode* pTable = nodesMakeNode(QUERY_NODE_REAL_TABLE);
  if (NULL == pTable) {
    nodesDestroyNode(pSelect);
    return TSDB_CODE_OUT_OF_MEMORY;
  }
  strcpy(pTable->table.dbName, pCxt->pParseCxt->db);
  strcpy(pTable->table.tableName, pStmt->tableName);
  pSelect->pFromTable = (SNode*)pTable;

  pSelect->pProjectionList = nodesCloneList(pStmt->pOptions->pFuncs);
  SFunctionNode* pFunc = nodesMakeNode(QUERY_NODE_FUNCTION);
  if (NULL == pSelect->pProjectionList || NULL == pFunc) {
    nodesDestroyNode(pSelect);
    return TSDB_CODE_OUT_OF_MEMORY;
  }
  strcpy(pFunc->functionName, "_wstartts");
  nodesListPushFront(pSelect->pProjectionList, pFunc);
  SNode* pProject = NULL;
  FOREACH(pProject, pSelect->pProjectionList) { sprintf(((SExprNode*)pProject)->aliasName, "#sma_%p", pProject); }

  SIntervalWindowNode* pInterval = nodesMakeNode(QUERY_NODE_INTERVAL_WINDOW);
  if (NULL == pInterval) {
    nodesDestroyNode(pSelect);
    return TSDB_CODE_OUT_OF_MEMORY;
  }
  pSelect->pWindow = (SNode*)pInterval;
  pInterval->pCol = nodesMakeNode(QUERY_NODE_COLUMN);
  pInterval->pInterval = nodesCloneNode(pStmt->pOptions->pInterval);
  pInterval->pOffset = nodesCloneNode(pStmt->pOptions->pOffset);
  pInterval->pSliding = nodesCloneNode(pStmt->pOptions->pSliding);
  if (NULL == pInterval->pCol || NULL == pInterval->pInterval ||
      (NULL != pStmt->pOptions->pOffset && NULL == pInterval->pOffset) ||
      (NULL != pStmt->pOptions->pSliding && NULL == pInterval->pSliding)) {
    nodesDestroyNode(pSelect);
    return TSDB_CODE_OUT_OF_MEMORY;
  }
  ((SColumnNode*)pInterval->pCol)->colId = PRIMARYKEY_TIMESTAMP_COL_ID;
  strcpy(((SColumnNode*)pInterval->pCol)->colName, PK_TS_COL_INTERNAL_NAME);

  int32_t code = translateQuery(pCxt, (SNode*)pSelect);
  if (TSDB_CODE_SUCCESS == code) {
    code = nodesNodeToString(pSelect, false, pAst, pLen);
  }
  nodesDestroyNode(pSelect);
  return code;
}

static int32_t buildCreateSmaReq(STranslateContext* pCxt, SCreateIndexStmt* pStmt, SMCreateSmaReq* pReq) {
  SName name = {.type = TSDB_TABLE_NAME_T, .acctId = pCxt->pParseCxt->acctId};
  strcpy(name.dbname, pCxt->pParseCxt->db);
  strcpy(name.tname, pStmt->indexName);
  tNameExtractFullName(&name, pReq->name);
  strcpy(name.tname, pStmt->tableName);
  name.tname[strlen(pStmt->tableName)] = '\0';
  tNameExtractFullName(&name, pReq->stb);
  pReq->igExists = pStmt->ignoreExists;
  pReq->interval = ((SValueNode*)pStmt->pOptions->pInterval)->datum.i;
  pReq->intervalUnit = ((SValueNode*)pStmt->pOptions->pInterval)->unit;
  pReq->offset = (NULL != pStmt->pOptions->pOffset ? ((SValueNode*)pStmt->pOptions->pOffset)->datum.i : 0);
  pReq->sliding =
      (NULL != pStmt->pOptions->pSliding ? ((SValueNode*)pStmt->pOptions->pSliding)->datum.i : pReq->interval);
  pReq->slidingUnit =
      (NULL != pStmt->pOptions->pSliding ? ((SValueNode*)pStmt->pOptions->pSliding)->unit : pReq->intervalUnit);

  int32_t code = getSmaIndexDstVgId(pCxt, pStmt->tableName, &pReq->dstVgId);
  if (TSDB_CODE_SUCCESS == code) {
    code = getSmaIndexSql(pCxt, &pReq->sql, &pReq->sqlLen);
  }
  if (TSDB_CODE_SUCCESS == code) {
    code = getSmaIndexExpr(pCxt, pStmt, &pReq->expr, &pReq->exprLen);
  }
  if (TSDB_CODE_SUCCESS == code) {
    code = getSmaIndexBuildAst(pCxt, pStmt, &pReq->ast, &pReq->astLen);
  }

  return code;
}

static int32_t translateCreateSmaIndex(STranslateContext* pCxt, SCreateIndexStmt* pStmt) {
  if (DEAL_RES_ERROR == translateValue(pCxt, (SValueNode*)pStmt->pOptions->pInterval) ||
      (NULL != pStmt->pOptions->pOffset &&
       DEAL_RES_ERROR == translateValue(pCxt, (SValueNode*)pStmt->pOptions->pOffset)) ||
      (NULL != pStmt->pOptions->pSliding &&
       DEAL_RES_ERROR == translateValue(pCxt, (SValueNode*)pStmt->pOptions->pSliding))) {
    return pCxt->errCode;
  }

  SMCreateSmaReq createSmaReq = {0};
  int32_t        code = buildCreateSmaReq(pCxt, pStmt, &createSmaReq);
  if (TSDB_CODE_SUCCESS == code) {
    code = buildCmdMsg(pCxt, TDMT_MND_CREATE_SMA, (FSerializeFunc)tSerializeSMCreateSmaReq, &createSmaReq);
  }
  tFreeSMCreateSmaReq(&createSmaReq);
  return code;
}
static int32_t buildCreateFullTextReq(STranslateContext* pCxt, SCreateIndexStmt* pStmt, SMCreateFullTextReq* pReq) {
  // impl later
  return 0;
}
static int32_t translateCreateFullTextIndex(STranslateContext* pCxt, SCreateIndexStmt* pStmt) {
  SMCreateFullTextReq createFTReq = {0};
  int32_t             code = buildCreateFullTextReq(pCxt, pStmt, &createFTReq);
  if (TSDB_CODE_SUCCESS == code) {
    code = buildCmdMsg(pCxt, TDMT_MND_CREATE_INDEX, (FSerializeFunc)tSerializeSMCreateFullTextReq, &createFTReq);
  }
  tFreeSMCreateFullTextReq(&createFTReq);
  return code;
}

static int32_t translateCreateIndex(STranslateContext* pCxt, SCreateIndexStmt* pStmt) {
  if (INDEX_TYPE_SMA == pStmt->indexType) {
    return translateCreateSmaIndex(pCxt, pStmt);
  } else if (INDEX_TYPE_FULLTEXT == pStmt->indexType) {
    return translateCreateFullTextIndex(pCxt, pStmt);
  }
  return TSDB_CODE_FAILED;
}

static int32_t translateDropIndex(STranslateContext* pCxt, SDropIndexStmt* pStmt) {
  SVDropTSmaReq dropSmaReq = {0};
  strcpy(dropSmaReq.indexName, pStmt->indexName);

  pCxt->pCmdMsg = taosMemoryMalloc(sizeof(SCmdMsgInfo));
  if (NULL == pCxt->pCmdMsg) {
    return TSDB_CODE_OUT_OF_MEMORY;
  }
  pCxt->pCmdMsg->epSet = pCxt->pParseCxt->mgmtEpSet;
  pCxt->pCmdMsg->msgType = TDMT_VND_DROP_SMA;
  pCxt->pCmdMsg->msgLen = tSerializeSVDropTSmaReq(NULL, &dropSmaReq);
  pCxt->pCmdMsg->pMsg = taosMemoryMalloc(pCxt->pCmdMsg->msgLen);
  if (NULL == pCxt->pCmdMsg->pMsg) {
    return TSDB_CODE_OUT_OF_MEMORY;
  }
  void* pBuf = pCxt->pCmdMsg->pMsg;
  tSerializeSVDropTSmaReq(&pBuf, &dropSmaReq);

  return TSDB_CODE_SUCCESS;
}

static int16_t getCreateComponentNodeMsgType(ENodeType type) {
  switch (type) {
    case QUERY_NODE_CREATE_QNODE_STMT:
      return TDMT_MND_CREATE_QNODE;
    case QUERY_NODE_CREATE_BNODE_STMT:
      return TDMT_MND_CREATE_BNODE;
    case QUERY_NODE_CREATE_SNODE_STMT:
      return TDMT_MND_CREATE_SNODE;
    case QUERY_NODE_CREATE_MNODE_STMT:
      return TDMT_MND_CREATE_MNODE;
    default:
      break;
  }
  return -1;
}

static int32_t translateCreateComponentNode(STranslateContext* pCxt, SCreateComponentNodeStmt* pStmt) {
  SMCreateQnodeReq createReq = {.dnodeId = pStmt->dnodeId};
  return buildCmdMsg(pCxt, getCreateComponentNodeMsgType(nodeType(pStmt)),
                     (FSerializeFunc)tSerializeSCreateDropMQSBNodeReq, &createReq);
}

static int16_t getDropComponentNodeMsgType(ENodeType type) {
  switch (type) {
    case QUERY_NODE_DROP_QNODE_STMT:
      return TDMT_MND_DROP_QNODE;
    case QUERY_NODE_DROP_BNODE_STMT:
      return TDMT_MND_DROP_BNODE;
    case QUERY_NODE_DROP_SNODE_STMT:
      return TDMT_MND_DROP_SNODE;
    case QUERY_NODE_DROP_MNODE_STMT:
      return TDMT_MND_DROP_MNODE;
    default:
      break;
  }
  return -1;
}

static int32_t translateDropComponentNode(STranslateContext* pCxt, SDropComponentNodeStmt* pStmt) {
  SDDropQnodeReq dropReq = {.dnodeId = pStmt->dnodeId};
  return buildCmdMsg(pCxt, getDropComponentNodeMsgType(nodeType(pStmt)),
                     (FSerializeFunc)tSerializeSCreateDropMQSBNodeReq, &dropReq);
}

static int32_t translateCreateTopic(STranslateContext* pCxt, SCreateTopicStmt* pStmt) {
  SCMCreateTopicReq createReq = {0};

  if (NULL != pStmt->pQuery) {
    pCxt->pParseCxt->topicQuery = true;
    int32_t code = translateQuery(pCxt, pStmt->pQuery);
    if (TSDB_CODE_SUCCESS == code) {
      code = nodesNodeToString(pStmt->pQuery, false, &createReq.ast, NULL);
    }
    if (TSDB_CODE_SUCCESS != code) {
      return code;
    }
  } else {
    strcpy(createReq.subscribeDbName, pStmt->subscribeDbName);
  }

  createReq.sql = strdup(pCxt->pParseCxt->pSql);
  if (NULL == createReq.sql) {
    return TSDB_CODE_OUT_OF_MEMORY;
  }

  SName name = {.type = TSDB_TABLE_NAME_T, .acctId = pCxt->pParseCxt->acctId};
  strcpy(name.dbname, pCxt->pParseCxt->db);
  strcpy(name.tname, pStmt->topicName);
  tNameExtractFullName(&name, createReq.name);
  createReq.igExists = pStmt->ignoreExists;

  int32_t code = buildCmdMsg(pCxt, TDMT_MND_CREATE_TOPIC, (FSerializeFunc)tSerializeSCMCreateTopicReq, &createReq);
  tFreeSCMCreateTopicReq(&createReq);
  return code;
}

static int32_t translateDropTopic(STranslateContext* pCxt, SDropTopicStmt* pStmt) {
  SMDropTopicReq dropReq = {0};

  SName name = {.type = TSDB_TABLE_NAME_T, .acctId = pCxt->pParseCxt->acctId};
  strcpy(name.dbname, pCxt->pParseCxt->db);
  strcpy(name.tname, pStmt->topicName);
  tNameExtractFullName(&name, dropReq.name);
  dropReq.igNotExists = pStmt->ignoreNotExists;

  return buildCmdMsg(pCxt, TDMT_MND_DROP_TOPIC, (FSerializeFunc)tSerializeSMDropTopicReq, &dropReq);
}

static int32_t translateAlterLocal(STranslateContext* pCxt, SAlterLocalStmt* pStmt) {
  // todo
  return TSDB_CODE_SUCCESS;
}

static int32_t translateExplain(STranslateContext* pCxt, SExplainStmt* pStmt) {
  if (pStmt->analyze) {
    pCxt->pExplainOpt = pStmt->pOptions;
  }
  return translateQuery(pCxt, pStmt->pQuery);
}

static int32_t translateDescribe(STranslateContext* pCxt, SDescribeStmt* pStmt) {
  return getTableMeta(pCxt, pStmt->dbName, pStmt->tableName, &pStmt->pMeta);
}

static int32_t translateKillConnection(STranslateContext* pCxt, SKillStmt* pStmt) {
  SKillConnReq killReq = {0};
  killReq.connId = pStmt->targetId;
  return buildCmdMsg(pCxt, TDMT_MND_KILL_CONN, (FSerializeFunc)tSerializeSKillQueryReq, &killReq);
}

static int32_t translateKillQuery(STranslateContext* pCxt, SKillStmt* pStmt) {
  SKillQueryReq killReq = {0};
  killReq.queryId = pStmt->targetId;
  return buildCmdMsg(pCxt, TDMT_MND_KILL_QUERY, (FSerializeFunc)tSerializeSKillQueryReq, &killReq);
}

static int32_t translateCreateStream(STranslateContext* pCxt, SCreateStreamStmt* pStmt) {
  SCMCreateStreamReq createReq = {0};

  createReq.igExists = pStmt->ignoreExists;

  SName name = {.type = TSDB_TABLE_NAME_T, .acctId = pCxt->pParseCxt->acctId};
  strcpy(name.dbname, pCxt->pParseCxt->db);
  strcpy(name.tname, pStmt->streamName);
  tNameExtractFullName(&name, createReq.name);

  if ('\0' != pStmt->targetTabName[0]) {
    strcpy(name.dbname, pStmt->targetDbName);
    strcpy(name.tname, pStmt->targetTabName);
    tNameExtractFullName(&name, createReq.outputSTbName);
  }

  int32_t code = translateQuery(pCxt, pStmt->pQuery);
  if (TSDB_CODE_SUCCESS == code) {
    code = nodesNodeToString(pStmt->pQuery, false, &createReq.ast, NULL);
  }

  if (TSDB_CODE_SUCCESS == code) {
    createReq.sql = strdup(pCxt->pParseCxt->pSql);
    if (NULL == createReq.sql) {
      code = TSDB_CODE_OUT_OF_MEMORY;
    }
  }

  if (TSDB_CODE_SUCCESS == code && NULL != pStmt->pOptions->pWatermark) {
    code = (DEAL_RES_ERROR == translateValue(pCxt, (SValueNode*)pStmt->pOptions->pWatermark)) ? pCxt->errCode
                                                                                              : TSDB_CODE_SUCCESS;
  }
  if (TSDB_CODE_SUCCESS == code) {
    createReq.triggerType = pStmt->pOptions->triggerType;
    createReq.watermark =
        (NULL != pStmt->pOptions->pWatermark ? ((SValueNode*)pStmt->pOptions->pWatermark)->datum.i : 0);
  }

  if (TSDB_CODE_SUCCESS == code) {
    code = buildCmdMsg(pCxt, TDMT_MND_CREATE_STREAM, (FSerializeFunc)tSerializeSCMCreateStreamReq, &createReq);
  }

  tFreeSCMCreateStreamReq(&createReq);
  return code;
}

static int32_t translateDropStream(STranslateContext* pCxt, SDropStreamStmt* pStmt) {
  // todo
  return TSDB_CODE_SUCCESS;
}

static int32_t translateQuery(STranslateContext* pCxt, SNode* pNode) {
  int32_t code = TSDB_CODE_SUCCESS;
  switch (nodeType(pNode)) {
    case QUERY_NODE_SELECT_STMT:
      code = translateSelect(pCxt, (SSelectStmt*)pNode);
      break;
    case QUERY_NODE_CREATE_DATABASE_STMT:
      code = translateCreateDatabase(pCxt, (SCreateDatabaseStmt*)pNode);
      break;
    case QUERY_NODE_DROP_DATABASE_STMT:
      code = translateDropDatabase(pCxt, (SDropDatabaseStmt*)pNode);
      break;
    case QUERY_NODE_ALTER_DATABASE_STMT:
      code = translateAlterDatabase(pCxt, (SAlterDatabaseStmt*)pNode);
      break;
    case QUERY_NODE_CREATE_TABLE_STMT:
      code = translateCreateSuperTable(pCxt, (SCreateTableStmt*)pNode);
      break;
    case QUERY_NODE_DROP_TABLE_STMT:
      code = translateDropTable(pCxt, (SDropTableStmt*)pNode);
      break;
    case QUERY_NODE_DROP_SUPER_TABLE_STMT:
      code = translateDropSuperTable(pCxt, (SDropSuperTableStmt*)pNode);
      break;
    case QUERY_NODE_ALTER_TABLE_STMT:
      code = translateAlterTable(pCxt, (SAlterTableStmt*)pNode);
      break;
    case QUERY_NODE_CREATE_USER_STMT:
      code = translateCreateUser(pCxt, (SCreateUserStmt*)pNode);
      break;
    case QUERY_NODE_ALTER_USER_STMT:
      code = translateAlterUser(pCxt, (SAlterUserStmt*)pNode);
      break;
    case QUERY_NODE_DROP_USER_STMT:
      code = translateDropUser(pCxt, (SDropUserStmt*)pNode);
      break;
    case QUERY_NODE_USE_DATABASE_STMT:
      code = translateUseDatabase(pCxt, (SUseDatabaseStmt*)pNode);
      break;
    case QUERY_NODE_CREATE_DNODE_STMT:
      code = translateCreateDnode(pCxt, (SCreateDnodeStmt*)pNode);
      break;
    case QUERY_NODE_DROP_DNODE_STMT:
      code = translateDropDnode(pCxt, (SDropDnodeStmt*)pNode);
      break;
    case QUERY_NODE_ALTER_DNODE_STMT:
      code = translateAlterDnode(pCxt, (SAlterDnodeStmt*)pNode);
      break;
    case QUERY_NODE_SHOW_CONNECTIONS_STMT:
    case QUERY_NODE_SHOW_QUERIES_STMT:
    case QUERY_NODE_SHOW_TOPICS_STMT:
      code = translateShow(pCxt, (SShowStmt*)pNode);
      break;
    case QUERY_NODE_CREATE_INDEX_STMT:
      code = translateCreateIndex(pCxt, (SCreateIndexStmt*)pNode);
      break;
    case QUERY_NODE_DROP_INDEX_STMT:
      code = translateDropIndex(pCxt, (SDropIndexStmt*)pNode);
      break;
    case QUERY_NODE_CREATE_QNODE_STMT:
    case QUERY_NODE_CREATE_BNODE_STMT:
    case QUERY_NODE_CREATE_SNODE_STMT:
    case QUERY_NODE_CREATE_MNODE_STMT:
      code = translateCreateComponentNode(pCxt, (SCreateComponentNodeStmt*)pNode);
      break;
    case QUERY_NODE_DROP_QNODE_STMT:
    case QUERY_NODE_DROP_BNODE_STMT:
    case QUERY_NODE_DROP_SNODE_STMT:
    case QUERY_NODE_DROP_MNODE_STMT:
      code = translateDropComponentNode(pCxt, (SDropComponentNodeStmt*)pNode);
      break;
    case QUERY_NODE_CREATE_TOPIC_STMT:
      code = translateCreateTopic(pCxt, (SCreateTopicStmt*)pNode);
      break;
    case QUERY_NODE_DROP_TOPIC_STMT:
      code = translateDropTopic(pCxt, (SDropTopicStmt*)pNode);
      break;
    case QUERY_NODE_ALTER_LOCAL_STMT:
      code = translateAlterLocal(pCxt, (SAlterLocalStmt*)pNode);
      break;
    case QUERY_NODE_EXPLAIN_STMT:
      code = translateExplain(pCxt, (SExplainStmt*)pNode);
      break;
    case QUERY_NODE_DESCRIBE_STMT:
      code = translateDescribe(pCxt, (SDescribeStmt*)pNode);
      break;
    case QUERY_NODE_KILL_CONNECTION_STMT:
      code = translateKillConnection(pCxt, (SKillStmt*)pNode);
      break;
    case QUERY_NODE_KILL_QUERY_STMT:
      code = translateKillQuery(pCxt, (SKillStmt*)pNode);
      break;
    case QUERY_NODE_CREATE_STREAM_STMT:
      code = translateCreateStream(pCxt, (SCreateStreamStmt*)pNode);
      break;
    case QUERY_NODE_DROP_STREAM_STMT:
      code = translateDropStream(pCxt, (SDropStreamStmt*)pNode);
      break;
    default:
      break;
  }
  return code;
}

static int32_t translateSubquery(STranslateContext* pCxt, SNode* pNode) {
  ++(pCxt->currLevel);
  ESqlClause   currClause = pCxt->currClause;
  SSelectStmt* pCurrStmt = pCxt->pCurrStmt;
  int32_t      code = translateQuery(pCxt, pNode);
  --(pCxt->currLevel);
  pCxt->currClause = currClause;
  pCxt->pCurrStmt = pCurrStmt;
  return code;
}

static int32_t extractSelectResultSchema(const SSelectStmt* pSelect, int32_t* numOfCols, SSchema** pSchema) {
  *numOfCols = LIST_LENGTH(pSelect->pProjectionList);
  *pSchema = taosMemoryCalloc((*numOfCols), sizeof(SSchema));
  if (NULL == (*pSchema)) {
    return TSDB_CODE_OUT_OF_MEMORY;
  }

  SNode*  pNode;
  int32_t index = 0;
  FOREACH(pNode, pSelect->pProjectionList) {
    SExprNode* pExpr = (SExprNode*)pNode;
    (*pSchema)[index].type = pExpr->resType.type;
    (*pSchema)[index].bytes = pExpr->resType.bytes;
    (*pSchema)[index].colId = index + 1;
    strcpy((*pSchema)[index].name, pExpr->aliasName);
    index += 1;
  }

  return TSDB_CODE_SUCCESS;
}

static int8_t extractResultTsPrecision(const SSelectStmt* pSelect) { return pSelect->precision; }

static int32_t extractExplainResultSchema(int32_t* numOfCols, SSchema** pSchema) {
  *numOfCols = 1;
  *pSchema = taosMemoryCalloc((*numOfCols), sizeof(SSchema));
  if (NULL == (*pSchema)) {
    return TSDB_CODE_OUT_OF_MEMORY;
  }
  (*pSchema)[0].type = TSDB_DATA_TYPE_BINARY;
  (*pSchema)[0].bytes = TSDB_EXPLAIN_RESULT_ROW_SIZE;
  strcpy((*pSchema)[0].name, TSDB_EXPLAIN_RESULT_COLUMN_NAME);
  return TSDB_CODE_SUCCESS;
}

static int32_t extractDescribeResultSchema(int32_t* numOfCols, SSchema** pSchema) {
  *numOfCols = DESCRIBE_RESULT_COLS;
  *pSchema = taosMemoryCalloc((*numOfCols), sizeof(SSchema));
  if (NULL == (*pSchema)) {
    return TSDB_CODE_OUT_OF_MEMORY;
  }

  (*pSchema)[0].type = TSDB_DATA_TYPE_BINARY;
  (*pSchema)[0].bytes = DESCRIBE_RESULT_FIELD_LEN;
  strcpy((*pSchema)[0].name, "field");

  (*pSchema)[1].type = TSDB_DATA_TYPE_BINARY;
  (*pSchema)[1].bytes = DESCRIBE_RESULT_TYPE_LEN;
  strcpy((*pSchema)[1].name, "type");

  (*pSchema)[2].type = TSDB_DATA_TYPE_INT;
  (*pSchema)[2].bytes = tDataTypes[TSDB_DATA_TYPE_INT].bytes;
  strcpy((*pSchema)[2].name, "length");

  (*pSchema)[3].type = TSDB_DATA_TYPE_BINARY;
  (*pSchema)[3].bytes = DESCRIBE_RESULT_NOTE_LEN;
  strcpy((*pSchema)[3].name, "note");

  return TSDB_CODE_SUCCESS;
}

int32_t extractResultSchema(const SNode* pRoot, int32_t* numOfCols, SSchema** pSchema) {
  if (NULL == pRoot) {
    return TSDB_CODE_SUCCESS;
  }

  switch (nodeType(pRoot)) {
    case QUERY_NODE_SELECT_STMT:
      return extractSelectResultSchema((SSelectStmt*)pRoot, numOfCols, pSchema);
    case QUERY_NODE_EXPLAIN_STMT:
      return extractExplainResultSchema(numOfCols, pSchema);
    case QUERY_NODE_DESCRIBE_STMT:
      return extractDescribeResultSchema(numOfCols, pSchema);
    default:
      break;
  }

  return TSDB_CODE_FAILED;
}

static void destroyTranslateContext(STranslateContext* pCxt) {
  if (NULL != pCxt->pNsLevel) {
    size_t size = taosArrayGetSize(pCxt->pNsLevel);
    for (size_t i = 0; i < size; ++i) {
      taosArrayDestroy(taosArrayGetP(pCxt->pNsLevel, i));
    }
    taosArrayDestroy(pCxt->pNsLevel);
  }

  if (NULL != pCxt->pCmdMsg) {
    taosMemoryFreeClear(pCxt->pCmdMsg->pMsg);
    taosMemoryFreeClear(pCxt->pCmdMsg);
  }

  taosHashCleanup(pCxt->pDbs);
  taosHashCleanup(pCxt->pTables);
}

static const char* getSysDbName(ENodeType type) {
  switch (type) {
    case QUERY_NODE_SHOW_DATABASES_STMT:
    case QUERY_NODE_SHOW_TABLES_STMT:
    case QUERY_NODE_SHOW_STABLES_STMT:
    case QUERY_NODE_SHOW_USERS_STMT:
    case QUERY_NODE_SHOW_DNODES_STMT:
    case QUERY_NODE_SHOW_VGROUPS_STMT:
    case QUERY_NODE_SHOW_MNODES_STMT:
    case QUERY_NODE_SHOW_MODULES_STMT:
    case QUERY_NODE_SHOW_QNODES_STMT:
    case QUERY_NODE_SHOW_FUNCTIONS_STMT:
    case QUERY_NODE_SHOW_INDEXES_STMT:
    case QUERY_NODE_SHOW_STREAMS_STMT:
    case QUERY_NODE_SHOW_BNODES_STMT:
    case QUERY_NODE_SHOW_SNODES_STMT:
    case QUERY_NODE_SHOW_LICENCE_STMT:
      return TSDB_INFORMATION_SCHEMA_DB;
    case QUERY_NODE_SHOW_CONNECTIONS_STMT:
    case QUERY_NODE_SHOW_QUERIES_STMT:
      return TSDB_PERFORMANCE_SCHEMA_DB;
    default:
      break;
  }
  return NULL;
}

static const char* getSysTableName(ENodeType type) {
  switch (type) {
    case QUERY_NODE_SHOW_DATABASES_STMT:
      return TSDB_INS_TABLE_USER_DATABASES;
    case QUERY_NODE_SHOW_TABLES_STMT:
      return TSDB_INS_TABLE_USER_TABLES;
    case QUERY_NODE_SHOW_STABLES_STMT:
      return TSDB_INS_TABLE_USER_STABLES;
    case QUERY_NODE_SHOW_USERS_STMT:
      return TSDB_INS_TABLE_USER_USERS;
    case QUERY_NODE_SHOW_DNODES_STMT:
      return TSDB_INS_TABLE_DNODES;
    case QUERY_NODE_SHOW_VGROUPS_STMT:
      return TSDB_INS_TABLE_VGROUPS;
    case QUERY_NODE_SHOW_MNODES_STMT:
      return TSDB_INS_TABLE_MNODES;
    case QUERY_NODE_SHOW_MODULES_STMT:
      return TSDB_INS_TABLE_MODULES;
    case QUERY_NODE_SHOW_QNODES_STMT:
      return TSDB_INS_TABLE_QNODES;
    case QUERY_NODE_SHOW_FUNCTIONS_STMT:
      return TSDB_INS_TABLE_USER_FUNCTIONS;
    case QUERY_NODE_SHOW_INDEXES_STMT:
      return TSDB_INS_TABLE_USER_INDEXES;
    case QUERY_NODE_SHOW_STREAMS_STMT:
      return TSDB_INS_TABLE_USER_STREAMS;
    case QUERY_NODE_SHOW_BNODES_STMT:
      return TSDB_INS_TABLE_BNODES;
    case QUERY_NODE_SHOW_SNODES_STMT:
      return TSDB_INS_TABLE_SNODES;
    case QUERY_NODE_SHOW_LICENCE_STMT:
      return TSDB_INS_TABLE_LICENCES;
    case QUERY_NODE_SHOW_CONNECTIONS_STMT:
    case QUERY_NODE_SHOW_QUERIES_STMT:
      // todo
    default:
      break;
  }
  return NULL;
}

static int32_t createSelectStmtForShow(ENodeType showType, SSelectStmt** pStmt) {
  SSelectStmt* pSelect = nodesMakeNode(QUERY_NODE_SELECT_STMT);
  if (NULL == pSelect) {
    return TSDB_CODE_OUT_OF_MEMORY;
  }
  sprintf(pSelect->stmtName, "%p", pSelect);

  SRealTableNode* pTable = nodesMakeNode(QUERY_NODE_REAL_TABLE);
  if (NULL == pTable) {
    nodesDestroyNode(pSelect);
    return TSDB_CODE_OUT_OF_MEMORY;
  }
  strcpy(pTable->table.dbName, getSysDbName(showType));
  strcpy(pTable->table.tableName, getSysTableName(showType));
  strcpy(pTable->table.tableAlias, pTable->table.tableName);
  pSelect->pFromTable = (SNode*)pTable;

  *pStmt = pSelect;

  return TSDB_CODE_SUCCESS;
}

static int32_t createOperatorNode(EOperatorType opType, const char* pColName, SNode* pRight, SNode** pOp) {
  if (NULL == pRight) {
    return TSDB_CODE_SUCCESS;
  }

  SOperatorNode* pOper = nodesMakeNode(QUERY_NODE_OPERATOR);
  if (NULL == pOper) {
    return TSDB_CODE_OUT_OF_MEMORY;
  }

  pOper->opType = opType;
  pOper->pLeft = nodesMakeNode(QUERY_NODE_COLUMN);
  pOper->pRight = nodesCloneNode(pRight);
  if (NULL == pOper->pLeft || NULL == pOper->pRight) {
    nodesDestroyNode(pOper);
    return TSDB_CODE_OUT_OF_MEMORY;
  }
  strcpy(((SColumnNode*)pOper->pLeft)->colName, pColName);

  *pOp = (SNode*)pOper;
  return TSDB_CODE_SUCCESS;
}

static const char* getTbNameColName(ENodeType type) {
  return (QUERY_NODE_SHOW_STABLES_STMT == type ? "stable_name" : "table_name");
}

static int32_t createLogicCondNode(SNode* pCond1, SNode* pCond2, SNode** pCond) {
  SLogicConditionNode* pCondition = nodesMakeNode(QUERY_NODE_LOGIC_CONDITION);
  if (NULL == pCondition) {
    return TSDB_CODE_OUT_OF_MEMORY;
  }
  pCondition->condType = LOGIC_COND_TYPE_AND;
  pCondition->pParameterList = nodesMakeList();
  if (NULL == pCondition->pParameterList) {
    nodesDestroyNode(pCondition);
    return TSDB_CODE_OUT_OF_MEMORY;
  }
  if (TSDB_CODE_SUCCESS != nodesListAppend(pCondition->pParameterList, pCond1) ||
      TSDB_CODE_SUCCESS != nodesListAppend(pCondition->pParameterList, pCond2)) {
    nodesDestroyNode(pCondition);
    return TSDB_CODE_OUT_OF_MEMORY;
  }

  *pCond = (SNode*)pCondition;
  return TSDB_CODE_SUCCESS;
}

static int32_t createShowCondition(const SShowStmt* pShow, SSelectStmt* pSelect) {
  SNode* pDbCond = NULL;
  SNode* pTbCond = NULL;
  if (TSDB_CODE_SUCCESS != createOperatorNode(OP_TYPE_EQUAL, "db_name", pShow->pDbName, &pDbCond) ||
      TSDB_CODE_SUCCESS !=
          createOperatorNode(OP_TYPE_LIKE, getTbNameColName(nodeType(pShow)), pShow->pTbNamePattern, &pTbCond)) {
    nodesDestroyNode(pDbCond);
    nodesDestroyNode(pTbCond);
    return TSDB_CODE_OUT_OF_MEMORY;
  }

  if (NULL != pDbCond && NULL != pTbCond) {
    if (TSDB_CODE_SUCCESS != createLogicCondNode(pDbCond, pTbCond, &pSelect->pWhere)) {
      nodesDestroyNode(pDbCond);
      nodesDestroyNode(pTbCond);
      return TSDB_CODE_OUT_OF_MEMORY;
    }
  } else {
    pSelect->pWhere = (NULL == pDbCond ? pTbCond : pDbCond);
  }

  if (NULL != pShow->pDbName) {
    strcpy(((SRealTableNode*)pSelect->pFromTable)->useDbName, ((SValueNode*)pShow->pDbName)->literal);
  }

  return TSDB_CODE_SUCCESS;
}

static int32_t rewriteShow(STranslateContext* pCxt, SQuery* pQuery) {
  SSelectStmt* pStmt = NULL;
  int32_t      code = createSelectStmtForShow(nodeType(pQuery->pRoot), &pStmt);
  if (TSDB_CODE_SUCCESS == code) {
    code = createShowCondition((SShowStmt*)pQuery->pRoot, pStmt);
  }
  if (TSDB_CODE_SUCCESS == code) {
    pQuery->showRewrite = true;
    nodesDestroyNode(pQuery->pRoot);
    pQuery->pRoot = (SNode*)pStmt;
  }
  return code;
}

typedef struct SVgroupTablesBatch {
  SVCreateTbBatchReq req;
  SVgroupInfo        info;
  char               dbName[TSDB_DB_NAME_LEN];
} SVgroupTablesBatch;

static void toSchemaEx(const SColumnDefNode* pCol, col_id_t colId, SSchema* pSchema) {
  int8_t flags = 0;
  if (pCol->sma) {
    flags |= SCHEMA_SMA_ON;
  }
  pSchema->colId = colId;
  pSchema->type = pCol->dataType.type;
  pSchema->bytes = calcTypeBytes(pCol->dataType);
  pSchema->flags = flags;
  strcpy(pSchema->name, pCol->colName);
}

static void destroyCreateTbReq(SVCreateTbReq* pReq) {
  taosMemoryFreeClear(pReq->name);
  taosMemoryFreeClear(pReq->ntbCfg.pSchema);
}

static int32_t buildSmaParam(STableOptions* pOptions, SVCreateTbReq* pReq) {
  if (0 == LIST_LENGTH(pOptions->pFuncs)) {
    return TSDB_CODE_SUCCESS;
  }

  pReq->ntbCfg.pRSmaParam = taosMemoryCalloc(1, sizeof(SRSmaParam));
  if (NULL == pReq->ntbCfg.pRSmaParam) {
    return TSDB_CODE_OUT_OF_MEMORY;
  }
  pReq->ntbCfg.pRSmaParam->delay = GET_OPTION_VAL(pOptions->pDelay, TSDB_DEFAULT_DB_DELAY);
  pReq->ntbCfg.pRSmaParam->xFilesFactor = GET_OPTION_VAL(pOptions->pFilesFactor, TSDB_DEFAULT_DB_FILE_FACTOR);
  pReq->ntbCfg.pRSmaParam->nFuncIds = LIST_LENGTH(pOptions->pFuncs);
  pReq->ntbCfg.pRSmaParam->pFuncIds = taosMemoryCalloc(pReq->ntbCfg.pRSmaParam->nFuncIds, sizeof(func_id_t));
  if (NULL == pReq->ntbCfg.pRSmaParam->pFuncIds) {
    return TSDB_CODE_OUT_OF_MEMORY;
  }
  int32_t index = 0;
  SNode*  pFunc = NULL;
  FOREACH(pFunc, pOptions->pFuncs) { pReq->ntbCfg.pRSmaParam->pFuncIds[index++] = ((SFunctionNode*)pFunc)->funcId; }

  return TSDB_CODE_SUCCESS;
}

static int32_t buildNormalTableBatchReq(int32_t acctId, const SCreateTableStmt* pStmt, const SVgroupInfo* pVgroupInfo,
                                        SVgroupTablesBatch* pBatch) {
  char  dbFName[TSDB_DB_FNAME_LEN] = {0};
  SName name = {.type = TSDB_DB_NAME_T, .acctId = acctId};
  strcpy(name.dbname, pStmt->dbName);
  tNameGetFullDbName(&name, dbFName);

  SVCreateTbReq req = {0};
  req.type = TD_NORMAL_TABLE;
  req.name = strdup(pStmt->tableName);
  req.ntbCfg.nCols = LIST_LENGTH(pStmt->pCols);
  req.ntbCfg.pSchema = taosMemoryCalloc(req.ntbCfg.nCols, sizeof(SSchema));
  if (NULL == req.name || NULL == req.ntbCfg.pSchema) {
    destroyCreateTbReq(&req);
    return TSDB_CODE_OUT_OF_MEMORY;
  }
  SNode*   pCol;
  col_id_t index = 0;
  FOREACH(pCol, pStmt->pCols) {
    toSchemaEx((SColumnDefNode*)pCol, index + 1, req.ntbCfg.pSchema + index);
    ++index;
  }
  if (TSDB_CODE_SUCCESS != buildSmaParam(pStmt->pOptions, &req)) {
    destroyCreateTbReq(&req);
    return TSDB_CODE_OUT_OF_MEMORY;
  }

  pBatch->info = *pVgroupInfo;
  strcpy(pBatch->dbName, pStmt->dbName);
  pBatch->req.pArray = taosArrayInit(1, sizeof(struct SVCreateTbReq));
  if (NULL == pBatch->req.pArray) {
    destroyCreateTbReq(&req);
    return TSDB_CODE_OUT_OF_MEMORY;
  }
  taosArrayPush(pBatch->req.pArray, &req);

  return TSDB_CODE_SUCCESS;
}

static int32_t serializeVgroupTablesBatch(SVgroupTablesBatch* pTbBatch, SArray* pBufArray) {
  int   tlen = sizeof(SMsgHead) + tSerializeSVCreateTbBatchReq(NULL, &(pTbBatch->req));
  void* buf = taosMemoryMalloc(tlen);
  if (NULL == buf) {
    return TSDB_CODE_OUT_OF_MEMORY;
  }
  ((SMsgHead*)buf)->vgId = htonl(pTbBatch->info.vgId);
  ((SMsgHead*)buf)->contLen = htonl(tlen);
  void* pBuf = POINTER_SHIFT(buf, sizeof(SMsgHead));
  tSerializeSVCreateTbBatchReq(&pBuf, &(pTbBatch->req));

  SVgDataBlocks* pVgData = taosMemoryCalloc(1, sizeof(SVgDataBlocks));
  if (NULL == pVgData) {
    return TSDB_CODE_OUT_OF_MEMORY;
  }
  pVgData->vg = pTbBatch->info;
  pVgData->pData = buf;
  pVgData->size = tlen;
  pVgData->numOfTables = (int32_t)taosArrayGetSize(pTbBatch->req.pArray);
  taosArrayPush(pBufArray, &pVgData);

  return TSDB_CODE_SUCCESS;
}

static void destroyCreateTbReqBatch(SVgroupTablesBatch* pTbBatch) {
  size_t size = taosArrayGetSize(pTbBatch->req.pArray);
  for (int32_t i = 0; i < size; ++i) {
    SVCreateTbReq* pTableReq = taosArrayGet(pTbBatch->req.pArray, i);
    taosMemoryFreeClear(pTableReq->name);

    if (pTableReq->type == TSDB_NORMAL_TABLE) {
      taosMemoryFreeClear(pTableReq->ntbCfg.pSchema);
    } else if (pTableReq->type == TSDB_CHILD_TABLE) {
      taosMemoryFreeClear(pTableReq->ctbCfg.pTag);
    }
  }

  taosArrayDestroy(pTbBatch->req.pArray);
}

static int32_t rewriteToVnodeModifOpStmt(SQuery* pQuery, SArray* pBufArray) {
  SVnodeModifOpStmt* pNewStmt = nodesMakeNode(QUERY_NODE_VNODE_MODIF_STMT);
  if (pNewStmt == NULL) {
    return TSDB_CODE_OUT_OF_MEMORY;
  }
  pNewStmt->sqlNodeType = nodeType(pQuery->pRoot);
  pNewStmt->pDataBlocks = pBufArray;
  nodesDestroyNode(pQuery->pRoot);
  pQuery->pRoot = (SNode*)pNewStmt;
  return TSDB_CODE_SUCCESS;
}

static void destroyCreateTbReqArray(SArray* pArray) {
  size_t size = taosArrayGetSize(pArray);
  for (size_t i = 0; i < size; ++i) {
    SVgDataBlocks* pVg = taosArrayGetP(pArray, i);
    taosMemoryFreeClear(pVg->pData);
    taosMemoryFreeClear(pVg);
  }
  taosArrayDestroy(pArray);
}

static int32_t buildCreateTableDataBlock(int32_t acctId, const SCreateTableStmt* pStmt, const SVgroupInfo* pInfo,
                                         SArray** pBufArray) {
  *pBufArray = taosArrayInit(1, POINTER_BYTES);
  if (NULL == *pBufArray) {
    return TSDB_CODE_OUT_OF_MEMORY;
  }

  SVgroupTablesBatch tbatch = {0};
  int32_t            code = buildNormalTableBatchReq(acctId, pStmt, pInfo, &tbatch);
  if (TSDB_CODE_SUCCESS == code) {
    code = serializeVgroupTablesBatch(&tbatch, *pBufArray);
  }

  destroyCreateTbReqBatch(&tbatch);
  if (TSDB_CODE_SUCCESS != code) {
    destroyCreateTbReqArray(*pBufArray);
  }
  return code;
}

static int32_t rewriteCreateTable(STranslateContext* pCxt, SQuery* pQuery) {
  SCreateTableStmt* pStmt = (SCreateTableStmt*)pQuery->pRoot;

  int32_t     code = checkCreateTable(pCxt, pStmt);
  SVgroupInfo info = {0};
  if (TSDB_CODE_SUCCESS == code) {
    code = getTableHashVgroup(pCxt, pStmt->dbName, pStmt->tableName, &info);
  }
  SArray* pBufArray = NULL;
  if (TSDB_CODE_SUCCESS == code) {
    code = buildCreateTableDataBlock(pCxt->pParseCxt->acctId, pStmt, &info, &pBufArray);
  }
  if (TSDB_CODE_SUCCESS == code) {
    code = rewriteToVnodeModifOpStmt(pQuery, pBufArray);
    if (TSDB_CODE_SUCCESS != code) {
      destroyCreateTbReqArray(pBufArray);
    }
  }

  return code;
}

static void addCreateTbReqIntoVgroup(int32_t acctId, SHashObj* pVgroupHashmap, const char* pDbName,
                                     const char* pTableName, SKVRow row, uint64_t suid, SVgroupInfo* pVgInfo) {
  char  dbFName[TSDB_DB_FNAME_LEN] = {0};
  SName name = {.type = TSDB_DB_NAME_T, .acctId = acctId};
  strcpy(name.dbname, pDbName);
  tNameGetFullDbName(&name, dbFName);

  struct SVCreateTbReq req = {0};
  req.type = TD_CHILD_TABLE;
  req.name = strdup(pTableName);
  req.ctbCfg.suid = suid;
  req.ctbCfg.pTag = row;

  SVgroupTablesBatch* pTableBatch = taosHashGet(pVgroupHashmap, &pVgInfo->vgId, sizeof(pVgInfo->vgId));
  if (pTableBatch == NULL) {
    SVgroupTablesBatch tBatch = {0};
    tBatch.info = *pVgInfo;
    strcpy(tBatch.dbName, pDbName);

    tBatch.req.pArray = taosArrayInit(4, sizeof(struct SVCreateTbReq));
    taosArrayPush(tBatch.req.pArray, &req);

    taosHashPut(pVgroupHashmap, &pVgInfo->vgId, sizeof(pVgInfo->vgId), &tBatch, sizeof(tBatch));
  } else {  // add to the correct vgroup
    taosArrayPush(pTableBatch->req.pArray, &req);
  }
}

static int32_t addValToKVRow(STranslateContext* pCxt, SValueNode* pVal, const SSchema* pSchema,
                             SKVRowBuilder* pBuilder) {
  if (DEAL_RES_ERROR == translateValue(pCxt, pVal)) {
    return pCxt->errCode;
  }
  SVariant var;
  valueNodeToVariant(pVal, &var);
  char    tagVal[TSDB_MAX_TAGS_LEN] = {0};
  int32_t code = taosVariantDump(&var, tagVal, pSchema->type, true);
  if (TSDB_CODE_SUCCESS == code) {
    tdAddColToKVRow(pBuilder, pSchema->colId, pSchema->type, tagVal);
  }
  return code;
}

static int32_t buildKVRowForBindTags(STranslateContext* pCxt, SCreateSubTableClause* pStmt, STableMeta* pSuperTableMeta,
                                     SKVRowBuilder* pBuilder) {
  int32_t numOfTags = getNumOfTags(pSuperTableMeta);
  if (LIST_LENGTH(pStmt->pValsOfTags) != LIST_LENGTH(pStmt->pSpecificTags) ||
      numOfTags < LIST_LENGTH(pStmt->pValsOfTags)) {
    return generateSyntaxErrMsg(&pCxt->msgBuf, TSDB_CODE_PAR_TAGS_NOT_MATCHED);
  }

  SSchema* pTagSchema = getTableTagSchema(pSuperTableMeta);
  SNode *  pTag, *pVal;
  FORBOTH(pTag, pStmt->pSpecificTags, pVal, pStmt->pValsOfTags) {
    SColumnNode* pCol = (SColumnNode*)pTag;
    SSchema*     pSchema = NULL;
    for (int32_t i = 0; i < numOfTags; ++i) {
      if (0 == strcmp(pCol->colName, pTagSchema[i].name)) {
        pSchema = pTagSchema + i;
        break;
      }
    }
    if (NULL == pSchema) {
      return generateSyntaxErrMsg(&pCxt->msgBuf, TSDB_CODE_PAR_INVALID_TAG_NAME, pCol->colName);
    }
    int32_t code = addValToKVRow(pCxt, (SValueNode*)pVal, pSchema, pBuilder);
    if (TSDB_CODE_SUCCESS != code) {
      return code;
    }
  }

  return TSDB_CODE_SUCCESS;
}

static int32_t buildKVRowForAllTags(STranslateContext* pCxt, SCreateSubTableClause* pStmt, STableMeta* pSuperTableMeta,
                                    SKVRowBuilder* pBuilder) {
  if (getNumOfTags(pSuperTableMeta) != LIST_LENGTH(pStmt->pValsOfTags)) {
    return generateSyntaxErrMsg(&pCxt->msgBuf, TSDB_CODE_PAR_TAGS_NOT_MATCHED);
  }

  SSchema* pTagSchema = getTableTagSchema(pSuperTableMeta);
  SNode*   pVal;
  int32_t  index = 0;
  FOREACH(pVal, pStmt->pValsOfTags) {
    int32_t code = addValToKVRow(pCxt, (SValueNode*)pVal, pTagSchema + index++, pBuilder);
    if (TSDB_CODE_SUCCESS != code) {
      return code;
    }
  }

  return TSDB_CODE_SUCCESS;
}

static int32_t checkCreateSubTable(STranslateContext* pCxt, SCreateSubTableClause* pStmt) {
  if (0 != strcmp(pStmt->dbName, pStmt->useDbName)) {
    return generateSyntaxErrMsg(&pCxt->msgBuf, TSDB_CODE_PAR_CORRESPONDING_STABLE_ERR);
  }
  return TSDB_CODE_SUCCESS;
}
static int32_t rewriteCreateSubTable(STranslateContext* pCxt, SCreateSubTableClause* pStmt, SHashObj* pVgroupHashmap) {
  int32_t code = checkCreateSubTable(pCxt, pStmt);

  STableMeta* pSuperTableMeta = NULL;
  if (TSDB_CODE_SUCCESS == code) {
    code = getTableMeta(pCxt, pStmt->useDbName, pStmt->useTableName, &pSuperTableMeta);
  }

  SKVRowBuilder kvRowBuilder = {0};
  if (TSDB_CODE_SUCCESS == code) {
    code = tdInitKVRowBuilder(&kvRowBuilder);
  }

  if (TSDB_CODE_SUCCESS == code) {
    if (NULL != pStmt->pSpecificTags) {
      code = buildKVRowForBindTags(pCxt, pStmt, pSuperTableMeta, &kvRowBuilder);
    } else {
      code = buildKVRowForAllTags(pCxt, pStmt, pSuperTableMeta, &kvRowBuilder);
    }
  }

  SKVRow row = NULL;
  if (TSDB_CODE_SUCCESS == code) {
    row = tdGetKVRowFromBuilder(&kvRowBuilder);
    if (NULL == row) {
      code = TSDB_CODE_OUT_OF_MEMORY;
    } else {
      tdSortKVRowByColIdx(row);
    }
  }

  SVgroupInfo info = {0};
  if (TSDB_CODE_SUCCESS == code) {
    code = getTableHashVgroup(pCxt, pStmt->dbName, pStmt->tableName, &info);
  }
  if (TSDB_CODE_SUCCESS == code) {
    addCreateTbReqIntoVgroup(pCxt->pParseCxt->acctId, pVgroupHashmap, pStmt->dbName, pStmt->tableName, row,
                             pSuperTableMeta->uid, &info);
  }

  taosMemoryFreeClear(pSuperTableMeta);
  tdDestroyKVRowBuilder(&kvRowBuilder);
  return code;
}

static SArray* serializeVgroupsTablesBatch(int32_t acctId, SHashObj* pVgroupHashmap) {
  SArray* pBufArray = taosArrayInit(taosHashGetSize(pVgroupHashmap), sizeof(void*));
  if (NULL == pBufArray) {
    return NULL;
  }

  int32_t             code = TSDB_CODE_SUCCESS;
  SVgroupTablesBatch* pTbBatch = NULL;
  do {
    pTbBatch = taosHashIterate(pVgroupHashmap, pTbBatch);
    if (pTbBatch == NULL) {
      break;
    }

    serializeVgroupTablesBatch(pTbBatch, pBufArray);
    destroyCreateTbReqBatch(pTbBatch);
  } while (true);

  return pBufArray;
}

static int32_t rewriteCreateMultiTable(STranslateContext* pCxt, SQuery* pQuery) {
  SCreateMultiTableStmt* pStmt = (SCreateMultiTableStmt*)pQuery->pRoot;

  SHashObj* pVgroupHashmap = taosHashInit(4, taosGetDefaultHashFunction(TSDB_DATA_TYPE_INT), false, HASH_NO_LOCK);
  if (NULL == pVgroupHashmap) {
    return TSDB_CODE_OUT_OF_MEMORY;
  }

  int32_t code = TSDB_CODE_SUCCESS;
  SNode*  pNode;
  FOREACH(pNode, pStmt->pSubTables) {
    code = rewriteCreateSubTable(pCxt, (SCreateSubTableClause*)pNode, pVgroupHashmap);
    if (TSDB_CODE_SUCCESS != code) {
      taosHashCleanup(pVgroupHashmap);
      return code;
    }
  }

  SArray* pBufArray = serializeVgroupsTablesBatch(pCxt->pParseCxt->acctId, pVgroupHashmap);
  taosHashCleanup(pVgroupHashmap);
  if (NULL == pBufArray) {
    return TSDB_CODE_OUT_OF_MEMORY;
  }

  return rewriteToVnodeModifOpStmt(pQuery, pBufArray);
}

static int32_t rewriteAlterTable(STranslateContext* pCxt, SQuery* pQuery) {
  // todo
  return TSDB_CODE_SUCCESS;
}

static int32_t rewriteQuery(STranslateContext* pCxt, SQuery* pQuery) {
  int32_t code = TSDB_CODE_SUCCESS;
  switch (nodeType(pQuery->pRoot)) {
    case QUERY_NODE_SHOW_LICENCE_STMT:
    case QUERY_NODE_SHOW_DATABASES_STMT:
    case QUERY_NODE_SHOW_TABLES_STMT:
    case QUERY_NODE_SHOW_STABLES_STMT:
    case QUERY_NODE_SHOW_USERS_STMT:
    case QUERY_NODE_SHOW_DNODES_STMT:
    case QUERY_NODE_SHOW_VGROUPS_STMT:
    case QUERY_NODE_SHOW_MNODES_STMT:
    case QUERY_NODE_SHOW_MODULES_STMT:
    case QUERY_NODE_SHOW_QNODES_STMT:
    case QUERY_NODE_SHOW_FUNCTIONS_STMT:
    case QUERY_NODE_SHOW_INDEXES_STMT:
    case QUERY_NODE_SHOW_STREAMS_STMT:
    case QUERY_NODE_SHOW_BNODES_STMT:
    case QUERY_NODE_SHOW_SNODES_STMT:
    case QUERY_NODE_SHOW_CONNECTIONS_STMT:
    case QUERY_NODE_SHOW_QUERIES_STMT:
      code = rewriteShow(pCxt, pQuery);
      break;
    case QUERY_NODE_CREATE_TABLE_STMT:
      if (NULL == ((SCreateTableStmt*)pQuery->pRoot)->pTags) {
        code = rewriteCreateTable(pCxt, pQuery);
      }
      break;
    case QUERY_NODE_CREATE_MULTI_TABLE_STMT:
      code = rewriteCreateMultiTable(pCxt, pQuery);
      break;
    case QUERY_NODE_ALTER_TABLE_STMT:
      if (TSDB_ALTER_TABLE_UPDATE_TAG_VAL == ((SAlterTableStmt*)pQuery->pRoot)->alterType) {
        code = rewriteAlterTable(pCxt, pQuery);
      }
      break;
    default:
      break;
  }
  return code;
}

static int32_t setQuery(STranslateContext* pCxt, SQuery* pQuery) {
  switch (nodeType(pQuery->pRoot)) {
    case QUERY_NODE_SELECT_STMT:
    case QUERY_NODE_EXPLAIN_STMT:
      pQuery->execMode = QUERY_EXEC_MODE_SCHEDULE;
      pQuery->haveResultSet = true;
      pQuery->msgType = TDMT_VND_QUERY;
      break;
    case QUERY_NODE_VNODE_MODIF_STMT:
      pQuery->execMode = QUERY_EXEC_MODE_SCHEDULE;
      pQuery->msgType = TDMT_VND_CREATE_TABLE;
      break;
    case QUERY_NODE_DESCRIBE_STMT:
      pQuery->execMode = QUERY_EXEC_MODE_LOCAL;
      pQuery->haveResultSet = true;
      break;
    case QUERY_NODE_RESET_QUERY_CACHE_STMT:
      pQuery->execMode = QUERY_EXEC_MODE_LOCAL;
      break;
    default:
      pQuery->execMode = QUERY_EXEC_MODE_RPC;
      if (NULL != pCxt->pCmdMsg) {
        TSWAP(pQuery->pCmdMsg, pCxt->pCmdMsg, SCmdMsgInfo*);
        pQuery->msgType = pQuery->pCmdMsg->msgType;
      }
      break;
  }

  if (pQuery->haveResultSet) {
    if (TSDB_CODE_SUCCESS != extractResultSchema(pQuery->pRoot, &pQuery->numOfResCols, &pQuery->pResSchema)) {
      return TSDB_CODE_OUT_OF_MEMORY;
    }

    pQuery->precision = extractResultTsPrecision((SSelectStmt*)pQuery->pRoot);
  }

  if (NULL != pCxt->pDbs) {
    pQuery->pDbList = taosArrayInit(taosHashGetSize(pCxt->pDbs), TSDB_DB_FNAME_LEN);
    if (NULL == pQuery->pDbList) {
      return TSDB_CODE_OUT_OF_MEMORY;
    }
    SFullDatabaseName* pDb = taosHashIterate(pCxt->pDbs, NULL);
    while (NULL != pDb) {
      taosArrayPush(pQuery->pDbList, pDb->fullDbName);
      pDb = taosHashIterate(pCxt->pDbs, pDb);
    }
  }

  if (NULL != pCxt->pTables) {
    pQuery->pTableList = taosArrayInit(taosHashGetSize(pCxt->pTables), sizeof(SName));
    if (NULL == pQuery->pTableList) {
      return TSDB_CODE_OUT_OF_MEMORY;
    }
    SName* pTable = taosHashIterate(pCxt->pTables, NULL);
    while (NULL != pTable) {
      taosArrayPush(pQuery->pTableList, pTable);
      pTable = taosHashIterate(pCxt->pTables, pTable);
    }
  }

  return TSDB_CODE_SUCCESS;
}

int32_t translate(SParseContext* pParseCxt, SQuery* pQuery) {
  STranslateContext cxt = {
      .pParseCxt = pParseCxt,
      .errCode = TSDB_CODE_SUCCESS,
      .msgBuf = {.buf = pParseCxt->pMsg, .len = pParseCxt->msgLen},
      .pNsLevel = taosArrayInit(TARRAY_MIN_SIZE, POINTER_BYTES),
      .currLevel = 0,
      .currClause = 0,
      .pDbs = taosHashInit(4, taosGetDefaultHashFunction(TSDB_DATA_TYPE_BINARY), true, HASH_NO_LOCK),
      .pTables = taosHashInit(4, taosGetDefaultHashFunction(TSDB_DATA_TYPE_BINARY), true, HASH_NO_LOCK)};
  if (NULL == cxt.pNsLevel) {
    return TSDB_CODE_OUT_OF_MEMORY;
  }
  int32_t code = fmFuncMgtInit();
  if (TSDB_CODE_SUCCESS == code) {
    code = rewriteQuery(&cxt, pQuery);
  }
  if (TSDB_CODE_SUCCESS == code) {
    code = translateQuery(&cxt, pQuery->pRoot);
  }
  if (TSDB_CODE_SUCCESS == code) {
    code = setQuery(&cxt, pQuery);
  }
  destroyTranslateContext(&cxt);
  return code;
}<|MERGE_RESOLUTION|>--- conflicted
+++ resolved
@@ -498,11 +498,7 @@
     if ((TSDB_DATA_TYPE_TIMESTAMP == ldt.type && IS_INTEGER_TYPE(rdt.type)) ||
         (TSDB_DATA_TYPE_TIMESTAMP == rdt.type && IS_INTEGER_TYPE(ldt.type)) ||
         (TSDB_DATA_TYPE_TIMESTAMP == ldt.type && TSDB_DATA_TYPE_BOOL == rdt.type) ||
-<<<<<<< HEAD
-        (TSDB_DATA_TYPE_TIMESTAMP == rdt.type && TSDB_DATA_TYPE_BOOL == ldt.type) ) {
-=======
         (TSDB_DATA_TYPE_TIMESTAMP == rdt.type && TSDB_DATA_TYPE_BOOL == ldt.type)) {
->>>>>>> 5c9e8159
       pOp->node.resType.type = TSDB_DATA_TYPE_TIMESTAMP;
       pOp->node.resType.bytes = tDataTypes[TSDB_DATA_TYPE_TIMESTAMP].bytes;
     } else {
