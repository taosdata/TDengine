--- conflicted
+++ resolved
@@ -1176,14 +1176,9 @@
   if (valNode != NULL) {
     nodesListMakeAppend(&tbNameFunc->pParameterList, (SNode*)valNode);
   }
-<<<<<<< HEAD
-  snprintf(tbNameFunc->node.userAlias, sizeof(tbNameFunc->node.userAlias), (tableAlias) ? "%s.tbname" : "%stbname",
-           (tableAlias) ? tableAlias : "");
-=======
   snprintf(tbNameFunc->node.userAlias, sizeof(tbNameFunc->node.userAlias),
                 (tableAlias)? "%s.tbname" : "%stbname",
                 (tableAlias)? tableAlias : "");
->>>>>>> fff0def6
   strncpy(tbNameFunc->node.aliasName, tbNameFunc->functionName, TSDB_COL_NAME_LEN);
 
   if (funcName == NULL) {
@@ -1195,15 +1190,6 @@
 
     if (tsKeepColumnName) {
       snprintf(multiResFunc->node.userAlias, sizeof(tbNameFunc->node.userAlias),
-<<<<<<< HEAD
-               (tableAlias) ? "%s.tbname" : "%stbname", (tableAlias) ? tableAlias : "");
-      strcpy(multiResFunc->node.aliasName, tbNameFunc->functionName);
-    } else {
-      snprintf(multiResFunc->node.userAlias, sizeof(multiResFunc->node.userAlias),
-               tableAlias ? "%s(%s.tbname)" : "%s(%stbname)", funcName, tableAlias ? tableAlias : "");
-      biMakeAliasNameInMD5(multiResFunc->node.userAlias, strlen(multiResFunc->node.userAlias),
-                           multiResFunc->node.aliasName);
-=======
                 (tableAlias)? "%s.tbname" : "%stbname",
                 (tableAlias)? tableAlias : "");
       strcpy(multiResFunc->node.aliasName, tbNameFunc->functionName);
@@ -1212,7 +1198,6 @@
               tableAlias? "%s(%s.tbname)" : "%s(%stbname)", funcName,
               tableAlias? tableAlias: "");
       biMakeAliasNameInMD5(multiResFunc->node.userAlias, strlen(multiResFunc->node.userAlias), multiResFunc->node.aliasName);
->>>>>>> fff0def6
     }
 
     return (SNode*)multiResFunc;
@@ -1224,12 +1209,8 @@
   SNodeList* pTbnameNodeList = nodesMakeList();
 
   SFunctionNode* pFunc = (SFunctionNode*)pNode;
-<<<<<<< HEAD
-  if (strcasecmp(pFunc->functionName, "last") == 0 || strcasecmp(pFunc->functionName, "last_row") == 0 ||
-=======
   if (strcasecmp(pFunc->functionName, "last") == 0 ||
       strcasecmp(pFunc->functionName, "last_row") == 0 ||
->>>>>>> fff0def6
       strcasecmp(pFunc->functionName, "first") == 0) {
     SNodeList* pParams = pFunc->pParameterList;
     SNode*     pPara = NULL;
@@ -1278,12 +1259,8 @@
       size_t  n = taosArrayGetSize(pTables);
       for (int32_t i = 0; i < n; ++i) {
         STableNode* pTable = taosArrayGetP(pTables, i);
-<<<<<<< HEAD
-        if (nodeType(pTable) == QUERY_NODE_REAL_TABLE && ((SRealTableNode*)pTable)->pMeta != NULL &&
-=======
         if (nodeType(pTable) == QUERY_NODE_REAL_TABLE &&
             ((SRealTableNode*)pTable)->pMeta != NULL &&
->>>>>>> fff0def6
             ((SRealTableNode*)pTable)->pMeta->tableType == TSDB_SUPER_TABLE) {
           SNode* pTbnameNode = biMakeTbnameProjectAstNode(NULL, NULL);
           nodesListAppend(pTbnameNodeList, pTbnameNode);
@@ -1296,15 +1273,10 @@
       char*       pTableAlias = ((SColumnNode*)pNode)->tableAlias;
       STableNode* pTable = NULL;
       int32_t     code = findTable(pCxt, pTableAlias, &pTable);
-<<<<<<< HEAD
-      if (TSDB_CODE_SUCCESS == code && nodeType(pTable) == QUERY_NODE_REAL_TABLE &&
-          ((SRealTableNode*)pTable)->pMeta != NULL && ((SRealTableNode*)pTable)->pMeta->tableType == TSDB_SUPER_TABLE) {
-=======
       if (TSDB_CODE_SUCCESS == code &&
           nodeType(pTable) == QUERY_NODE_REAL_TABLE &&
           ((SRealTableNode*)pTable)->pMeta != NULL &&
           ((SRealTableNode*)pTable)->pMeta->tableType == TSDB_SUPER_TABLE) {
->>>>>>> fff0def6
         SNode* pTbnameNode = biMakeTbnameProjectAstNode(NULL, pTableAlias);
         nodesListAppend(pTbnameNodeList, pTbnameNode);
       }
@@ -2317,18 +2289,6 @@
 }
 
 static int32_t rewriteToColumnAndRetranslate(STranslateContext* pCxt, SNode** ppNode, int32_t errCode) {
-<<<<<<< HEAD
-  int32_t code = replacePsedudoColumnFuncWithColumn(pCxt, ppNode);
-  if (code != TSDB_CODE_SUCCESS) {
-    return code;
-  }
-  translateColumn(pCxt, (SColumnNode**)ppNode);
-  if (pCxt->errCode != TSDB_CODE_SUCCESS) {
-    return generateSyntaxErrMsg(&pCxt->msgBuf, errCode);
-  } else {
-    return TSDB_CODE_SUCCESS;
-  }
-=======
     int32_t code = replacePsedudoColumnFuncWithColumn(pCxt, ppNode);
     if (code != TSDB_CODE_SUCCESS) {
       return code;
@@ -2339,7 +2299,6 @@
     } else {
       return TSDB_CODE_SUCCESS;
     }
->>>>>>> fff0def6
 }
 
 static int32_t translateWindowPseudoColumnFunc(STranslateContext* pCxt, SNode** ppNode, bool* pRewriteToColumn) {
@@ -2874,13 +2833,8 @@
   if (!pSelect->isDistinct) {
     nodesRewriteExprs(pSelect->pOrderByList, doCheckAggColCoexist, &cxt);
   }
-<<<<<<< HEAD
-  if (((!cxt.existCol && 0 < pSelect->selectFuncNum) || (cxt.existCol && 1 == pSelect->selectFuncNum)) &&
-      !pSelect->hasOtherVectorFunc) {
-=======
   if (((!cxt.existCol && 0 < pSelect->selectFuncNum) || (cxt.existCol && 1 == pSelect->selectFuncNum) )
     && !pSelect->hasOtherVectorFunc) {
->>>>>>> fff0def6
     return rewriteColsToSelectValFunc(pCxt, pSelect);
   }
   if (cxt.existCol) {
@@ -4425,13 +4379,8 @@
     } else {
       code = findTable(pCxt, pTableAlias, &pTable);
     }
-<<<<<<< HEAD
-    if (code == TSDB_CODE_SUCCESS && nodeType(pTable) == QUERY_NODE_REAL_TABLE && ((SRealTableNode*)pTable)->pMeta &&
-        ((SRealTableNode*)pTable)->pMeta->tableType == TSDB_SUPER_TABLE) {
-=======
     if (code == TSDB_CODE_SUCCESS && nodeType(pTable) == QUERY_NODE_REAL_TABLE &&
       ((SRealTableNode*)pTable)->pMeta && ((SRealTableNode*)pTable)->pMeta->tableType == TSDB_SUPER_TABLE) {
->>>>>>> fff0def6
       pInfo->pRealTable = (SRealTableNode*)pTable;
       return true;
     }
@@ -4466,11 +4415,7 @@
         }
       }
     }
-<<<<<<< HEAD
     // TODO: logic cond
-=======
-    //TODO: logic cond
->>>>>>> fff0def6
   }
 }
 
@@ -5109,10 +5054,6 @@
   if (TSDB_CODE_SUCCESS == code && TSDB_CHILD_TABLE != ((SRealTableNode*)*pTable)->pMeta->tableType &&
       TSDB_NORMAL_TABLE != ((SRealTableNode*)*pTable)->pMeta->tableType) {
     code = buildInvalidOperationMsg(&pCxt->msgBuf, "insert data into super table is not supported");
-<<<<<<< HEAD
-=======
-
->>>>>>> fff0def6
   }
   return code;
 }
@@ -5531,19 +5472,16 @@
     return generateSyntaxErrMsgExt(&pCxt->msgBuf, TSDB_CODE_PAR_INVALID_DB_OPTION,
                                    "Invalid duration value, should be keep2 >= keep1 >= keep0 >= 3 * duration");
   }
-<<<<<<< HEAD
   if (s3KeepLocal > 0 && daysPerFile > s3KeepLocal / 3) {
     return generateSyntaxErrMsgExt(&pCxt->msgBuf, TSDB_CODE_PAR_INVALID_DB_OPTION,
                                    "Invalid parameters, should be s3_keeplocal >= 3 * duration");
   }
-=======
 
   if ((pOptions->replica == 2) ^ (pOptions->withArbitrator == TSDB_MAX_DB_WITH_ARBITRATOR)) {
     return generateSyntaxErrMsgExt(&pCxt->msgBuf, TSDB_CODE_PAR_INVALID_DB_OPTION,
                                    "Invalid database option, with_arbitrator should be used with replica 2");
   }
 
->>>>>>> fff0def6
   return TSDB_CODE_SUCCESS;
 }
 
@@ -5860,12 +5798,9 @@
   pReq->minRows = pStmt->pOptions->minRowsPerBlock;
   pReq->walRetentionPeriod = pStmt->pOptions->walRetentionPeriod;
   pReq->walRetentionSize = pStmt->pOptions->walRetentionSize;
-<<<<<<< HEAD
   pReq->s3KeepLocal = pStmt->pOptions->s3KeepLocal;
   pReq->s3Compact = pStmt->pOptions->s3Compact;
-=======
   pReq->withArbitrator = pStmt->pOptions->withArbitrator;
->>>>>>> fff0def6
   return;
 }
 
@@ -7983,34 +7918,8 @@
 
     if (pStmt->pOptions->ignoreExpired != 1) {
       return generateSyntaxErrMsgExt(&pCxt->msgBuf, TSDB_CODE_PAR_INVALID_STREAM_QUERY,
-<<<<<<< HEAD
-                                     "Ignore expired data of Count window must be 1.");
-    }
-
-    SCountWindowNode* pCountWin = (SCountWindowNode*)pSelect->pWindow;
-    if (pCountWin->windowCount <= 1) {
-      return generateSyntaxErrMsgExt(&pCxt->msgBuf, TSDB_CODE_PAR_INVALID_STREAM_QUERY,
-                                     "Size of Count window must exceed 1.");
-    }
-
-    if (pCountWin->windowSliding <= 0) {
-      return generateSyntaxErrMsgExt(&pCxt->msgBuf, TSDB_CODE_PAR_INVALID_STREAM_QUERY,
-                                     "Size of Count window must exceed 0.");
-    }
-
-    if (pCountWin->windowSliding > pCountWin->windowCount) {
-      return generateSyntaxErrMsgExt(&pCxt->msgBuf, TSDB_CODE_PAR_INVALID_STREAM_QUERY,
-                                     "sliding value no larger than the count value.");
-    }
-
-    if (pCountWin->windowCount > INT32_MAX) {
-      return generateSyntaxErrMsgExt(&pCxt->msgBuf, TSDB_CODE_PAR_INVALID_STREAM_QUERY,
-                                     "Size of Count window must less than 2147483647(INT32_MAX).");
-    }
-=======
                                     "Ignore expired data of Count window must be 1.");
     }
->>>>>>> fff0def6
   }
 
   return TSDB_CODE_SUCCESS;
@@ -8744,12 +8653,7 @@
 
   int32_t code = validateCreateView(pCxt, pStmt);
   if (TSDB_CODE_SUCCESS == code) {
-<<<<<<< HEAD
-    code = (*pCxt->pParseCxt->parseSqlFp)(pCxt->pParseCxt->parseSqlParam, pStmt->dbName, pStmt->pQuerySql, false, NULL,
-                                          &res);
-=======
     code = (*pCxt->pParseCxt->parseSqlFp)(pCxt->pParseCxt->parseSqlParam, pStmt->dbName, pStmt->pQuerySql, false, NULL, &res);
->>>>>>> fff0def6
   }
   if (TSDB_CODE_SUCCESS == code) {
     code = collectUseTable(&name, pCxt->pTargetTables);
