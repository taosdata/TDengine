--- conflicted
+++ resolved
@@ -1550,29 +1550,6 @@
   return TSDB_CODE_SUCCESS;
 }
 
-<<<<<<< HEAD
-=======
-static int32_t translateScanPseudoColumnFunc(STranslateContext* pCxt, SFunctionNode* pFunc) {
-  if (!fmIsScanPseudoColumnFunc(pFunc->funcId)) {
-    return TSDB_CODE_SUCCESS;
-  }
-  if (0 == LIST_LENGTH(pFunc->pParameterList)) {
-    if (!isSelectStmt(pCxt->pCurrStmt) || NULL == ((SSelectStmt*)pCxt->pCurrStmt)->pFromTable ||
-        QUERY_NODE_REAL_TABLE != nodeType(((SSelectStmt*)pCxt->pCurrStmt)->pFromTable)) {
-      return generateSyntaxErrMsg(&pCxt->msgBuf, TSDB_CODE_PAR_INVALID_TBNAME);
-    }
-  } else {
-    SValueNode* pVal = (SValueNode*)nodesListGetNode(pFunc->pParameterList, 0);
-    STableNode* pTable = NULL;
-    pCxt->errCode = findTable(pCxt, pVal->literal, &pTable);
-    if (TSDB_CODE_SUCCESS == pCxt->errCode && (NULL == pTable || QUERY_NODE_REAL_TABLE != nodeType(pTable))) {
-      return generateSyntaxErrMsg(&pCxt->msgBuf, TSDB_CODE_PAR_INVALID_TBNAME);
-    }
-  }
-  return TSDB_CODE_SUCCESS;
-}
-
->>>>>>> 1aad9055
 static int32_t translateIndefiniteRowsFunc(STranslateContext* pCxt, SFunctionNode* pFunc) {
   if (!fmIsIndefiniteRowsFunc(pFunc->funcId)) {
     return TSDB_CODE_SUCCESS;
