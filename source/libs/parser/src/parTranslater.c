--- conflicted
+++ resolved
@@ -5910,7 +5910,6 @@
   return buildCmdMsg(pCxt, TDMT_MND_TRIM_DB, (FSerializeFunc)tSerializeSTrimDbReq, &req);
 }
 
-<<<<<<< HEAD
 static int32_t translateS3MigrateDatabase(STranslateContext* pCxt, SS3MigrateDatabaseStmt* pStmt) {
   SS3MigrateDbReq req = {0};
   SName           name = {0};
@@ -5919,10 +5918,7 @@
   return buildCmdMsg(pCxt, TDMT_MND_S3MIGRATE_DB, (FSerializeFunc)tSerializeSS3MigrateDbReq, &req);
 }
 
-static int32_t columnDefNodeToField(SNodeList* pList, SArray** pArray) {
-=======
 static int32_t columnDefNodeToField(SNodeList* pList, SArray** pArray, bool calBytes) {
->>>>>>> df516703
   *pArray = taosArrayInit(LIST_LENGTH(pList), sizeof(SField));
   SNode* pNode;
   FOREACH(pNode, pList) {
