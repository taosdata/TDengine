/*
 * Copyright (c) 2019 TAOS Data, Inc. <jhtao@taosdata.com>
 *
 * This program is free software: you can use, redistribute, and/or modify
 * it under the terms of the GNU Affero General Public License, version 3
 * or later ("AGPL"), as published by the Free Software Foundation.
 *
 * This program is distributed in the hope that it will be useful, but WITHOUT
 * ANY WARRANTY; without even the implied warranty of MERCHANTABILITY or
 * FITNESS FOR A PARTICULAR PURPOSE.
 *
 * You should have received a copy of the GNU Affero General Public License
 * along with this program. If not, see <http://www.gnu.org/licenses/>.
 */

#include "parTranslater.h"
#include "parInt.h"
#include "tdatablock.h"

#include "catalog.h"
#include "cmdnodes.h"
#include "filter.h"
#include "functionMgt.h"
#include "parUtil.h"
#include "scalar.h"
#include "systable.h"
#include "tcol.h"
#include "tglobal.h"
#include "ttime.h"

#define generateDealNodeErrMsg(pCxt, code, ...) \
  (pCxt->errCode = generateSyntaxErrMsg(&pCxt->msgBuf, code, ##__VA_ARGS__), DEAL_RES_ERROR)

#define SYSTABLE_SHOW_TYPE_OFFSET QUERY_NODE_SHOW_DNODES_STMT

typedef struct SRewriteTbNameContext {
  int32_t errCode;
  char*   pTbName;
} SRewriteTbNameContext;

typedef struct SBuildTopicContext {
  bool        colExists;
  bool        colNotFound;
  STableMeta* pMeta;
  SNodeList*  pTags;
} SBuildTopicContext;

typedef struct SFullDatabaseName {
  char fullDbName[TSDB_DB_FNAME_LEN];
} SFullDatabaseName;

typedef struct SSysTableShowAdapter {
  ENodeType   showType;
  const char* pDbName;
  const char* pTableName;
  int32_t     numOfShowCols;
  const char* pShowCols[2];
} SSysTableShowAdapter;

// clang-format off
static const SSysTableShowAdapter sysTableShowAdapter[] = {
  {
    .showType = QUERY_NODE_SHOW_DNODES_STMT,
    .pDbName = TSDB_INFORMATION_SCHEMA_DB,
    .pTableName = TSDB_INS_TABLE_DNODES,
    .numOfShowCols = 1,
    .pShowCols = {"*"}
  },
  {
    .showType = QUERY_NODE_SHOW_MNODES_STMT,
    .pDbName = TSDB_INFORMATION_SCHEMA_DB,
    .pTableName = TSDB_INS_TABLE_MNODES,
    .numOfShowCols = 1,
    .pShowCols = {"*"}
  },
  {
    .showType = QUERY_NODE_SHOW_MODULES_STMT,
    .pDbName = TSDB_INFORMATION_SCHEMA_DB,
    .pTableName = TSDB_INS_TABLE_MODULES,
    .numOfShowCols = 1,
    .pShowCols = {"*"}
  },
  {
    .showType = QUERY_NODE_SHOW_QNODES_STMT,
    .pDbName = TSDB_INFORMATION_SCHEMA_DB,
    .pTableName = TSDB_INS_TABLE_QNODES,
    .numOfShowCols = 1,
    .pShowCols = {"*"}
  },
  {
    .showType = QUERY_NODE_SHOW_SNODES_STMT,
    .pDbName = TSDB_INFORMATION_SCHEMA_DB,
    .pTableName = TSDB_INS_TABLE_SNODES,
    .numOfShowCols = 1,
    .pShowCols = {"*"}
  },
  {
    .showType = QUERY_NODE_SHOW_BNODES_STMT,
    .pDbName = TSDB_INFORMATION_SCHEMA_DB,
    .pTableName = TSDB_INS_TABLE_BNODES,
    .numOfShowCols = 1,
    .pShowCols = {"*"}
  },
  {
    .showType = QUERY_NODE_SHOW_ARBGROUPS_STMT,
    .pDbName = TSDB_INFORMATION_SCHEMA_DB,
    .pTableName = TSDB_INS_TABLE_ARBGROUPS,
    .numOfShowCols = 1,
    .pShowCols = {"*"}
  },
  {
    .showType = QUERY_NODE_SHOW_CLUSTER_STMT,
    .pDbName = TSDB_INFORMATION_SCHEMA_DB,
    .pTableName = TSDB_INS_TABLE_CLUSTER,
    .numOfShowCols = 1,
    .pShowCols = {"*"}
  },
  {
    .showType = QUERY_NODE_SHOW_DATABASES_STMT,
    .pDbName = TSDB_INFORMATION_SCHEMA_DB,
    .pTableName = TSDB_INS_TABLE_DATABASES,
    .numOfShowCols = 1,
    .pShowCols = {"name"}
  },
  {
    .showType = QUERY_NODE_SHOW_FUNCTIONS_STMT,
    .pDbName = TSDB_INFORMATION_SCHEMA_DB,
    .pTableName = TSDB_INS_TABLE_FUNCTIONS,
    .numOfShowCols = 1,
    .pShowCols = {"name"}
  },
  {
    .showType = QUERY_NODE_SHOW_INDEXES_STMT,
    .pDbName = TSDB_INFORMATION_SCHEMA_DB,
    .pTableName = TSDB_INS_TABLE_INDEXES,
    .numOfShowCols = 1,
    .pShowCols = {"*"}
  },
  {
    .showType = QUERY_NODE_SHOW_STABLES_STMT,
    .pDbName = TSDB_INFORMATION_SCHEMA_DB,
    .pTableName = TSDB_INS_TABLE_STABLES,
    .numOfShowCols = 1,
    .pShowCols = {"stable_name"}
  },
  {
    .showType = QUERY_NODE_SHOW_STREAMS_STMT,
    .pDbName = TSDB_INFORMATION_SCHEMA_DB,
    .pTableName = TSDB_INS_TABLE_STREAMS,
    .numOfShowCols = 1,
    .pShowCols = {"stream_name"}
  },
  {
    .showType = QUERY_NODE_SHOW_TABLES_STMT,
    .pDbName = TSDB_INFORMATION_SCHEMA_DB,
    .pTableName = TSDB_INS_TABLE_TABLES,
    .numOfShowCols = 1,
    .pShowCols = {"table_name"}
  },
  {
    .showType = QUERY_NODE_SHOW_TAGS_STMT,
    .pDbName = TSDB_INFORMATION_SCHEMA_DB,
    .pTableName = TSDB_INS_TABLE_TAGS,
    .numOfShowCols = 1,
    .pShowCols = {"*"}
  },
  {
    .showType = QUERY_NODE_SHOW_USERS_STMT,
    .pDbName = TSDB_INFORMATION_SCHEMA_DB,
    .pTableName = TSDB_INS_TABLE_USERS,
    .numOfShowCols = 1,
    .pShowCols = {"*"}
  },
  {
    .showType = QUERY_NODE_SHOW_LICENCES_STMT,
    .pDbName = TSDB_INFORMATION_SCHEMA_DB,
    .pTableName = TSDB_INS_TABLE_LICENCES,
    .numOfShowCols = 1,
    .pShowCols = {"*"}
  },
  {
    .showType = QUERY_NODE_SHOW_VGROUPS_STMT,
    .pDbName = TSDB_INFORMATION_SCHEMA_DB,
    .pTableName = TSDB_INS_TABLE_VGROUPS,
    .numOfShowCols = 1,
    .pShowCols = {"*"}
  },
  {
    .showType = QUERY_NODE_SHOW_TOPICS_STMT,
    .pDbName = TSDB_INFORMATION_SCHEMA_DB,
    .pTableName = TSDB_INS_TABLE_TOPICS,
    .numOfShowCols = 1,
    .pShowCols = {"topic_name"}
  },
  {
    .showType = QUERY_NODE_SHOW_CONSUMERS_STMT,
    .pDbName = TSDB_PERFORMANCE_SCHEMA_DB,
    .pTableName = TSDB_PERFS_TABLE_CONSUMERS,
    .numOfShowCols = 1,
    .pShowCols = {"*"}
  },
  {
    .showType = QUERY_NODE_SHOW_CONNECTIONS_STMT,
    .pDbName = TSDB_PERFORMANCE_SCHEMA_DB,
    .pTableName = TSDB_PERFS_TABLE_CONNECTIONS,
    .numOfShowCols = 1,
    .pShowCols = {"*"}
  },
  {
    .showType = QUERY_NODE_SHOW_QUERIES_STMT,
    .pDbName = TSDB_PERFORMANCE_SCHEMA_DB,
    .pTableName = TSDB_PERFS_TABLE_QUERIES,
    .numOfShowCols = 1,
    .pShowCols = {"*"}
  },
  {
    .showType = QUERY_NODE_SHOW_APPS_STMT,
    .pDbName = TSDB_PERFORMANCE_SCHEMA_DB,
    .pTableName = TSDB_PERFS_TABLE_APPS,
    .numOfShowCols = 1,
    .pShowCols = {"*"}
  },
  {
    .showType = QUERY_NODE_SHOW_VARIABLES_STMT,
    .pDbName = TSDB_INFORMATION_SCHEMA_DB,
    .pTableName = TSDB_INS_TABLE_CONFIGS,
    .numOfShowCols = 1,
    .pShowCols = {"*"}
  },
  {
    .showType = QUERY_NODE_SHOW_DNODE_VARIABLES_STMT,
    .pDbName = TSDB_INFORMATION_SCHEMA_DB,
    .pTableName = TSDB_INS_TABLE_DNODE_VARIABLES,
    .numOfShowCols = 1,
    .pShowCols = {"*"}
  },
  {
    .showType = QUERY_NODE_SHOW_TRANSACTIONS_STMT,
    .pDbName = TSDB_PERFORMANCE_SCHEMA_DB,
    .pTableName = TSDB_PERFS_TABLE_TRANS,
    .numOfShowCols = 1,
    .pShowCols = {"*"}
  },
  {
    .showType = QUERY_NODE_SHOW_SUBSCRIPTIONS_STMT,
    .pDbName = TSDB_INFORMATION_SCHEMA_DB,
    .pTableName = TSDB_INS_TABLE_SUBSCRIPTIONS,
    .numOfShowCols = 1,
    .pShowCols = {"*"}
  },
  { .showType = QUERY_NODE_SHOW_VNODES_STMT,
    .pDbName = TSDB_INFORMATION_SCHEMA_DB,
    .pTableName = TSDB_INS_TABLE_VNODES,
    .numOfShowCols = 1,
    .pShowCols = {"*"}
  },
  { .showType = QUERY_NODE_SHOW_USER_PRIVILEGES_STMT,
    .pDbName = TSDB_INFORMATION_SCHEMA_DB,
    .pTableName = TSDB_INS_TABLE_USER_PRIVILEGES,
    .numOfShowCols = 1,
    .pShowCols = {"*"}
  },
  { .showType = QUERY_NODE_SHOW_VIEWS_STMT,
    .pDbName = TSDB_INFORMATION_SCHEMA_DB,
    .pTableName = TSDB_INS_TABLE_VIEWS,
    .numOfShowCols = 1,
    .pShowCols = {"*"}
  },
  { .showType = QUERY_NODE_SHOW_COMPACTS_STMT,
    .pDbName = TSDB_INFORMATION_SCHEMA_DB,
    .pTableName = TSDB_INS_TABLE_COMPACTS,
    .numOfShowCols = 1,
    .pShowCols = {"*"}
  },
  { .showType = QUERY_NODE_SHOW_COMPACT_DETAILS_STMT,
    .pDbName = TSDB_INFORMATION_SCHEMA_DB,
    .pTableName = TSDB_INS_TABLE_COMPACT_DETAILS,
    .numOfShowCols = 1,
    .pShowCols = {"*"}
  },
  { .showType = QUERY_NODE_SHOW_GRANTS_FULL_STMT,
    .pDbName = TSDB_INFORMATION_SCHEMA_DB,
    .pTableName = TSDB_INS_TABLE_GRANTS_FULL,
    .numOfShowCols = 1,
    .pShowCols = {"*"}
  },
  { .showType = QUERY_NODE_SHOW_GRANTS_LOGS_STMT,
    .pDbName = TSDB_INFORMATION_SCHEMA_DB,
    .pTableName = TSDB_INS_TABLE_GRANTS_LOGS,
    .numOfShowCols = 1,
    .pShowCols = {"*"}
  },
  { .showType = QUERY_NODE_SHOW_CLUSTER_MACHINES_STMT,
    .pDbName = TSDB_INFORMATION_SCHEMA_DB,
    .pTableName = TSDB_INS_TABLE_MACHINES,
    .numOfShowCols = 1,
    .pShowCols = {"*"}
  },
};
// clang-format on

static int32_t  translateSubquery(STranslateContext* pCxt, SNode* pNode);
static int32_t  translateQuery(STranslateContext* pCxt, SNode* pNode);
static EDealRes translateValue(STranslateContext* pCxt, SValueNode* pVal);
static EDealRes translateFunction(STranslateContext* pCxt, SFunctionNode** pFunc);
static int32_t  createSimpleSelectStmtFromProjList(const char* pDb, const char* pTable, SNodeList* pProjectionList,
                                                   SSelectStmt** pStmt);
static int32_t  createLastTsSelectStmt(char* pDb, char* pTable, STableMeta* pMeta, SNode** pQuery);
static int32_t  setQuery(STranslateContext* pCxt, SQuery* pQuery);
static int32_t  setRefreshMeta(STranslateContext* pCxt, SQuery* pQuery);

static int32_t replacePsedudoColumnFuncWithColumn(STranslateContext* pCxt, SNode** ppNode);

static bool afterGroupBy(ESqlClause clause) { return clause > SQL_CLAUSE_GROUP_BY; }

static bool beforeHaving(ESqlClause clause) { return clause < SQL_CLAUSE_HAVING; }

static bool afterHaving(ESqlClause clause) { return clause > SQL_CLAUSE_HAVING; }

static bool beforeWindow(ESqlClause clause) { return clause < SQL_CLAUSE_WINDOW; }

static bool hasSameTableAlias(SArray* pTables) {
  if (taosArrayGetSize(pTables) < 2) {
    return false;
  }
  STableNode* pTable0 = taosArrayGetP(pTables, 0);
  for (int32_t i = 1; i < taosArrayGetSize(pTables); ++i) {
    STableNode* pTable = taosArrayGetP(pTables, i);
    if (0 == strcmp(pTable0->tableAlias, pTable->tableAlias)) {
      return true;
    }
  }
  return false;
}

static int32_t addNamespace(STranslateContext* pCxt, void* pTable) {
  size_t currTotalLevel = taosArrayGetSize(pCxt->pNsLevel);
  if (currTotalLevel > pCxt->currLevel) {
    SArray* pTables = taosArrayGetP(pCxt->pNsLevel, pCxt->currLevel);
    taosArrayPush(pTables, &pTable);
    if (hasSameTableAlias(pTables)) {
      return generateSyntaxErrMsgExt(&pCxt->msgBuf, TSDB_CODE_PAR_NOT_UNIQUE_TABLE_ALIAS,
                                     "Not unique table/alias: '%s'", ((STableNode*)pTable)->tableAlias);
    }
  } else {
    do {
      SArray* pTables = taosArrayInit(TARRAY_MIN_SIZE, POINTER_BYTES);
      if (NULL == pTables) {
        return TSDB_CODE_OUT_OF_MEMORY;
      }
      if (pCxt->currLevel == currTotalLevel) {
        taosArrayPush(pTables, &pTable);
        if (hasSameTableAlias(pTables)) {
          taosArrayDestroy(pTables);
          return generateSyntaxErrMsgExt(&pCxt->msgBuf, TSDB_CODE_PAR_NOT_UNIQUE_TABLE_ALIAS,
                                         "Not unique table/alias: '%s'", ((STableNode*)pTable)->tableAlias);
        }
      }
      taosArrayPush(pCxt->pNsLevel, &pTables);
      ++currTotalLevel;
    } while (currTotalLevel <= pCxt->currLevel);
  }
  return TSDB_CODE_SUCCESS;
}

static int32_t collectUseDatabaseImpl(const char* pFullDbName, SHashObj* pDbs) {
  SFullDatabaseName name = {0};
  snprintf(name.fullDbName, sizeof(name.fullDbName), "%s", pFullDbName);
  return taosHashPut(pDbs, pFullDbName, strlen(pFullDbName), &name, sizeof(SFullDatabaseName));
}

static int32_t collectUseDatabase(const SName* pName, SHashObj* pDbs) {
  char dbFName[TSDB_DB_FNAME_LEN] = {0};
  tNameGetFullDbName(pName, dbFName);
  return collectUseDatabaseImpl(dbFName, pDbs);
}

static int32_t collectUseTable(const SName* pName, SHashObj* pTable) {
  char fullName[TSDB_TABLE_FNAME_LEN];
  tNameExtractFullName(pName, fullName);
  return taosHashPut(pTable, fullName, strlen(fullName), pName, sizeof(SName));
}

#ifdef BUILD_NO_CALL
static int32_t getViewMetaImpl(SParseContext* pParCxt, SParseMetaCache* pMetaCache, const SName* pName,
                               STableMeta** pMeta) {
#ifndef TD_ENTERPRISE
  return TSDB_CODE_PAR_TABLE_NOT_EXIST;
#endif

  int32_t code = TSDB_CODE_SUCCESS;

  if (pParCxt->async) {
    code = getViewMetaFromCache(pMetaCache, pName, pMeta);
  } else {
    SRequestConnInfo conn = {.pTrans = pParCxt->pTransporter,
                             .requestId = pParCxt->requestId,
                             .requestObjRefId = pParCxt->requestRid,
                             .mgmtEps = pParCxt->mgmtEpSet};
    code = catalogGetViewMeta(pParCxt->pCatalog, &conn, pName, pMeta);
  }

  if (TSDB_CODE_SUCCESS != code && TSDB_CODE_PAR_TABLE_NOT_EXIST != code) {
    parserError("0x%" PRIx64 " catalogGetViewMeta error, code:%s, dbName:%s, viewName:%s", pParCxt->requestId,
                tstrerror(code), pName->dbname, pName->tname);
  }
  return code;
}
#endif

int32_t getTargetMetaImpl(SParseContext* pParCxt, SParseMetaCache* pMetaCache, const SName* pName, STableMeta** pMeta,
                          bool couldBeView) {
  int32_t code = TSDB_CODE_SUCCESS;

  if (pParCxt->async) {
    code = getTableMetaFromCache(pMetaCache, pName, pMeta);
#ifdef TD_ENTERPRISE
    if ((TSDB_CODE_PAR_TABLE_NOT_EXIST == code || TSDB_CODE_PAR_INTERNAL_ERROR == code) && couldBeView) {
      int32_t origCode = code;
      code = getViewMetaFromCache(pMetaCache, pName, pMeta);
      if (TSDB_CODE_SUCCESS != code) {
        code = origCode;
      }
    }
#endif
  } else {
    SRequestConnInfo conn = {.pTrans = pParCxt->pTransporter,
                             .requestId = pParCxt->requestId,
                             .requestObjRefId = pParCxt->requestRid,
                             .mgmtEps = pParCxt->mgmtEpSet};
    code = catalogGetTableMeta(pParCxt->pCatalog, &conn, pName, pMeta);
  }

  if (TSDB_CODE_SUCCESS != code && TSDB_CODE_PAR_TABLE_NOT_EXIST != code) {
    parserError("0x%" PRIx64 " catalogGetTableMeta error, code:%s, dbName:%s, tbName:%s", pParCxt->requestId,
                tstrerror(code), pName->dbname, pName->tname);
  }
  return code;
}

static int32_t getTargetMeta(STranslateContext* pCxt, const SName* pName, STableMeta** pMeta, bool couldBeView) {
  SParseContext* pParCxt = pCxt->pParseCxt;
  int32_t        code = collectUseDatabase(pName, pCxt->pDbs);
  if (TSDB_CODE_SUCCESS == code) {
    code = collectUseTable(pName, pCxt->pTables);
  }
  if (TSDB_CODE_SUCCESS == code) {
    code = getTargetMetaImpl(pParCxt, pCxt->pMetaCache, pName, pMeta, couldBeView);
  }
  if (TSDB_CODE_SUCCESS != code && TSDB_CODE_PAR_TABLE_NOT_EXIST != code) {
    parserError("0x%" PRIx64 " catalogGetTableMeta error, code:%s, dbName:%s, tbName:%s", pCxt->pParseCxt->requestId,
                tstrerror(code), pName->dbname, pName->tname);
  }
  return code;
}

static int32_t getTableMeta(STranslateContext* pCxt, const char* pDbName, const char* pTableName, STableMeta** pMeta) {
  SName name;
  return getTargetMeta(pCxt, toName(pCxt->pParseCxt->acctId, pDbName, pTableName, &name), pMeta, false);
}

static int32_t getTableCfg(STranslateContext* pCxt, const SName* pName, STableCfg** pCfg) {
  SParseContext* pParCxt = pCxt->pParseCxt;
  int32_t        code = collectUseDatabase(pName, pCxt->pDbs);
  if (TSDB_CODE_SUCCESS == code) {
    code = collectUseTable(pName, pCxt->pTables);
  }
  if (TSDB_CODE_SUCCESS == code) {
    if (pParCxt->async) {
      code = getTableCfgFromCache(pCxt->pMetaCache, pName, pCfg);
    } else {
      SRequestConnInfo conn = {.pTrans = pParCxt->pTransporter,
                               .requestId = pParCxt->requestId,
                               .requestObjRefId = pParCxt->requestRid,
                               .mgmtEps = pParCxt->mgmtEpSet};
      code = catalogRefreshGetTableCfg(pParCxt->pCatalog, &conn, pName, pCfg);
    }
  }
  if (TSDB_CODE_SUCCESS != code) {
    parserError("0x%" PRIx64 " catalogRefreshGetTableCfg error, code:%s, dbName:%s, tbName:%s",
                pCxt->pParseCxt->requestId, tstrerror(code), pName->dbname, pName->tname);
  }
  return code;
}

static int32_t refreshGetTableMeta(STranslateContext* pCxt, const char* pDbName, const char* pTableName,
                                   STableMeta** pMeta) {
  SParseContext* pParCxt = pCxt->pParseCxt;
  SName          name;
  toName(pCxt->pParseCxt->acctId, pDbName, pTableName, &name);
  int32_t code = TSDB_CODE_SUCCESS;
  if (pParCxt->async) {
    code = getTableMetaFromCache(pCxt->pMetaCache, &name, pMeta);
  } else {
    SRequestConnInfo conn = {.pTrans = pParCxt->pTransporter,
                             .requestId = pParCxt->requestId,
                             .requestObjRefId = pParCxt->requestRid,
                             .mgmtEps = pParCxt->mgmtEpSet};

    code = catalogRefreshGetTableMeta(pParCxt->pCatalog, &conn, &name, pMeta, false);
  }
  if (TSDB_CODE_SUCCESS != code) {
    parserError("0x%" PRIx64 " catalogRefreshGetTableMeta error, code:%s, dbName:%s, tbName:%s",
                pCxt->pParseCxt->requestId, tstrerror(code), pDbName, pTableName);
  }
  return code;
}

static int32_t getDBVgInfoImpl(STranslateContext* pCxt, const SName* pName, SArray** pVgInfo) {
  SParseContext* pParCxt = pCxt->pParseCxt;
  char           fullDbName[TSDB_DB_FNAME_LEN];
  tNameGetFullDbName(pName, fullDbName);
  int32_t code = collectUseDatabaseImpl(fullDbName, pCxt->pDbs);
  if (TSDB_CODE_SUCCESS == code) {
    if (pParCxt->async) {
      code = getDbVgInfoFromCache(pCxt->pMetaCache, fullDbName, pVgInfo);
    } else {
      SRequestConnInfo conn = {.pTrans = pParCxt->pTransporter,
                               .requestId = pParCxt->requestId,
                               .requestObjRefId = pParCxt->requestRid,
                               .mgmtEps = pParCxt->mgmtEpSet};
      code = catalogGetDBVgList(pParCxt->pCatalog, &conn, fullDbName, pVgInfo);
    }
  }
  if (TSDB_CODE_SUCCESS != code) {
    parserError("0x%" PRIx64 " catalogGetDBVgList error, code:%s, dbFName:%s", pCxt->pParseCxt->requestId,
                tstrerror(code), fullDbName);
  }
  return code;
}

static int32_t getDBVgInfo(STranslateContext* pCxt, const char* pDbName, SArray** pVgInfo) {
  SName name;
  tNameSetDbName(&name, pCxt->pParseCxt->acctId, pDbName, strlen(pDbName));
  char dbFname[TSDB_DB_FNAME_LEN] = {0};
  tNameGetFullDbName(&name, dbFname);
  return getDBVgInfoImpl(pCxt, &name, pVgInfo);
}

static int32_t getTableHashVgroupImpl(STranslateContext* pCxt, const SName* pName, SVgroupInfo* pInfo) {
  SParseContext* pParCxt = pCxt->pParseCxt;
  int32_t        code = collectUseDatabase(pName, pCxt->pDbs);
  if (TSDB_CODE_SUCCESS == code) {
    code = collectUseTable(pName, pCxt->pTables);
  }
  if (TSDB_CODE_SUCCESS == code) {
    if (pParCxt->async) {
      code = getTableVgroupFromCache(pCxt->pMetaCache, pName, pInfo);
    } else {
      SRequestConnInfo conn = {.pTrans = pParCxt->pTransporter,
                               .requestId = pParCxt->requestId,
                               .requestObjRefId = pParCxt->requestRid,
                               .mgmtEps = pParCxt->mgmtEpSet};
      code = catalogGetTableHashVgroup(pParCxt->pCatalog, &conn, pName, pInfo);
    }
  }
  if (TSDB_CODE_SUCCESS != code) {
    parserError("0x%" PRIx64 " catalogGetTableHashVgroup error, code:%s, dbName:%s, tbName:%s",
                pCxt->pParseCxt->requestId, tstrerror(code), pName->dbname, pName->tname);
  }
  return code;
}

static int32_t getTableHashVgroup(STranslateContext* pCxt, const char* pDbName, const char* pTableName,
                                  SVgroupInfo* pInfo) {
  SName name;
  return getTableHashVgroupImpl(pCxt, toName(pCxt->pParseCxt->acctId, pDbName, pTableName, &name), pInfo);
}

static int32_t getDBVgVersion(STranslateContext* pCxt, const char* pDbFName, int32_t* pVersion, int64_t* pDbId,
                              int32_t* pTableNum, int64_t* pStateTs) {
  SParseContext* pParCxt = pCxt->pParseCxt;
  int32_t        code = collectUseDatabaseImpl(pDbFName, pCxt->pDbs);
  if (TSDB_CODE_SUCCESS == code) {
    if (pParCxt->async) {
      code = getDbVgVersionFromCache(pCxt->pMetaCache, pDbFName, pVersion, pDbId, pTableNum, pStateTs);
    } else {
      code = catalogGetDBVgVersion(pParCxt->pCatalog, pDbFName, pVersion, pDbId, pTableNum, pStateTs);
    }
  }
  if (TSDB_CODE_SUCCESS != code) {
    parserError("0x%" PRIx64 " catalogGetDBVgVersion error, code:%s, dbFName:%s", pCxt->pParseCxt->requestId,
                tstrerror(code), pDbFName);
  }
  return code;
}

static int32_t getDBCfg(STranslateContext* pCxt, const char* pDbName, SDbCfgInfo* pInfo) {
  if (IS_SYS_DBNAME(pDbName)) {
    return TSDB_CODE_SUCCESS;
  }

  SParseContext* pParCxt = pCxt->pParseCxt;
  SName          name;
  tNameSetDbName(&name, pCxt->pParseCxt->acctId, pDbName, strlen(pDbName));
  char dbFname[TSDB_DB_FNAME_LEN] = {0};
  tNameGetFullDbName(&name, dbFname);
  int32_t code = collectUseDatabaseImpl(dbFname, pCxt->pDbs);
  if (TSDB_CODE_SUCCESS == code) {
    if (pParCxt->async) {
      code = getDbCfgFromCache(pCxt->pMetaCache, dbFname, pInfo);
    } else {
      SRequestConnInfo conn = {.pTrans = pParCxt->pTransporter,
                               .requestId = pParCxt->requestId,
                               .requestObjRefId = pParCxt->requestRid,
                               .mgmtEps = pParCxt->mgmtEpSet};

      code = catalogGetDBCfg(pParCxt->pCatalog, &conn, dbFname, pInfo);
    }
  }
  if (TSDB_CODE_SUCCESS != code) {
    parserError("0x%" PRIx64 " catalogGetDBCfg error, code:%s, dbFName:%s", pCxt->pParseCxt->requestId, tstrerror(code),
                dbFname);
  }
  return code;
}

static int32_t getUdfInfo(STranslateContext* pCxt, SFunctionNode* pFunc) {
  SParseContext* pParCxt = pCxt->pParseCxt;
  SFuncInfo      funcInfo = {0};
  int32_t        code = TSDB_CODE_SUCCESS;
  if (pParCxt->async) {
    code = getUdfInfoFromCache(pCxt->pMetaCache, pFunc->functionName, &funcInfo);
  } else {
    SRequestConnInfo conn = {.pTrans = pParCxt->pTransporter,
                             .requestId = pParCxt->requestId,
                             .requestObjRefId = pParCxt->requestRid,
                             .mgmtEps = pParCxt->mgmtEpSet};

    code = catalogGetUdfInfo(pParCxt->pCatalog, &conn, pFunc->functionName, &funcInfo);
  }
  if (TSDB_CODE_SUCCESS == code) {
    pFunc->funcType = FUNCTION_TYPE_UDF;
    pFunc->funcId = TSDB_FUNC_TYPE_AGGREGATE == funcInfo.funcType ? FUNC_AGGREGATE_UDF_ID : FUNC_SCALAR_UDF_ID;
    pFunc->node.resType.type = funcInfo.outputType;
    pFunc->node.resType.bytes = funcInfo.outputLen;
    pFunc->udfBufSize = funcInfo.bufSize;
    tFreeSFuncInfo(&funcInfo);
  }
  if (TSDB_CODE_SUCCESS != code) {
    parserError("0x%" PRIx64 " catalogGetUdfInfo error, code:%s, funcName:%s", pCxt->pParseCxt->requestId,
                tstrerror(code), pFunc->functionName);
  }
  return code;
}

static int32_t getTableIndex(STranslateContext* pCxt, const SName* pName, SArray** pIndexes) {
  SParseContext* pParCxt = pCxt->pParseCxt;
  int32_t        code = collectUseDatabase(pName, pCxt->pDbs);
  if (TSDB_CODE_SUCCESS == code) {
    code = collectUseTable(pName, pCxt->pTables);
  }
  if (TSDB_CODE_SUCCESS == code) {
    if (pParCxt->async) {
      code = getTableIndexFromCache(pCxt->pMetaCache, pName, pIndexes);
    } else {
      SRequestConnInfo conn = {.pTrans = pParCxt->pTransporter,
                               .requestId = pParCxt->requestId,
                               .requestObjRefId = pParCxt->requestRid,
                               .mgmtEps = pParCxt->mgmtEpSet};

      code = catalogGetTableIndex(pParCxt->pCatalog, &conn, pName, pIndexes);
    }
  }
  if (TSDB_CODE_SUCCESS != code) {
    parserError("0x%" PRIx64 " getTableIndex error, code:%s, dbName:%s, tbName:%s", pCxt->pParseCxt->requestId,
                tstrerror(code), pName->dbname, pName->tname);
  }
  return code;
}

static int32_t getDnodeList(STranslateContext* pCxt, SArray** pDnodes) {
  SParseContext* pParCxt = pCxt->pParseCxt;
  int32_t        code = TSDB_CODE_SUCCESS;
  if (pParCxt->async) {
    code = getDnodeListFromCache(pCxt->pMetaCache, pDnodes);
  } else {
    SRequestConnInfo conn = {.pTrans = pParCxt->pTransporter,
                             .requestId = pParCxt->requestId,
                             .requestObjRefId = pParCxt->requestRid,
                             .mgmtEps = pParCxt->mgmtEpSet};
    code = catalogGetDnodeList(pParCxt->pCatalog, &conn, pDnodes);
  }
  if (TSDB_CODE_SUCCESS != code) {
    parserError("0x%" PRIx64 " getDnodeList error, code:%s", pCxt->pParseCxt->requestId, tstrerror(code));
  }
  return code;
}

static int32_t initTranslateContext(SParseContext* pParseCxt, SParseMetaCache* pMetaCache, STranslateContext* pCxt) {
  pCxt->pParseCxt = pParseCxt;
  pCxt->errCode = TSDB_CODE_SUCCESS;
  pCxt->msgBuf.buf = pParseCxt->pMsg;
  pCxt->msgBuf.len = pParseCxt->msgLen;
  pCxt->pNsLevel = taosArrayInit(TARRAY_MIN_SIZE, POINTER_BYTES);
  pCxt->currLevel = 0;
  pCxt->levelNo = 0;
  pCxt->currClause = 0;
  pCxt->pMetaCache = pMetaCache;
  pCxt->pDbs = taosHashInit(4, taosGetDefaultHashFunction(TSDB_DATA_TYPE_BINARY), true, HASH_NO_LOCK);
  pCxt->pTables = taosHashInit(4, taosGetDefaultHashFunction(TSDB_DATA_TYPE_BINARY), true, HASH_NO_LOCK);
  pCxt->pTargetTables = taosHashInit(4, taosGetDefaultHashFunction(TSDB_DATA_TYPE_BINARY), true, HASH_NO_LOCK);
  if (NULL == pCxt->pNsLevel || NULL == pCxt->pDbs || NULL == pCxt->pTables || NULL == pCxt->pTargetTables) {
    return TSDB_CODE_OUT_OF_MEMORY;
  }
  return TSDB_CODE_SUCCESS;
}

static int32_t resetTranslateNamespace(STranslateContext* pCxt) {
  if (NULL != pCxt->pNsLevel) {
    size_t size = taosArrayGetSize(pCxt->pNsLevel);
    for (size_t i = 0; i < size; ++i) {
      taosArrayDestroy(taosArrayGetP(pCxt->pNsLevel, i));
    }
    taosArrayDestroy(pCxt->pNsLevel);
  }
  pCxt->pNsLevel = taosArrayInit(TARRAY_MIN_SIZE, POINTER_BYTES);
  if (NULL == pCxt->pNsLevel) {
    return TSDB_CODE_OUT_OF_MEMORY;
  }
  return TSDB_CODE_SUCCESS;
}

static void destroyTranslateContext(STranslateContext* pCxt) {
  if (NULL != pCxt->pNsLevel) {
    size_t size = taosArrayGetSize(pCxt->pNsLevel);
    for (size_t i = 0; i < size; ++i) {
      taosArrayDestroy(taosArrayGetP(pCxt->pNsLevel, i));
    }
    taosArrayDestroy(pCxt->pNsLevel);
  }

  if (NULL != pCxt->pCmdMsg) {
    taosMemoryFreeClear(pCxt->pCmdMsg->pMsg);
    taosMemoryFreeClear(pCxt->pCmdMsg);
  }

  taosHashCleanup(pCxt->pDbs);
  taosHashCleanup(pCxt->pTables);
  taosHashCleanup(pCxt->pTargetTables);
}

static bool isSelectStmt(SNode* pCurrStmt) {
  return NULL != pCurrStmt && QUERY_NODE_SELECT_STMT == nodeType(pCurrStmt);
}

static bool isDeleteStmt(SNode* pCurrStmt) {
  return NULL != pCurrStmt && QUERY_NODE_DELETE_STMT == nodeType(pCurrStmt);
}

static bool isSetOperator(SNode* pCurrStmt) {
  return NULL != pCurrStmt && QUERY_NODE_SET_OPERATOR == nodeType(pCurrStmt);
}

static SNodeList* getProjectListFromCurrStmt(SNode* pCurrStmt) {
  if (isSelectStmt(pCurrStmt)) {
    return ((SSelectStmt*)pCurrStmt)->pProjectionList;
  }
  if (isSetOperator(pCurrStmt)) {
    return ((SSetOperator*)pCurrStmt)->pProjectionList;
  }
  return NULL;
}

static uint8_t getPrecisionFromCurrStmt(SNode* pCurrStmt, uint8_t defaultVal) {
  if (isSelectStmt(pCurrStmt)) {
    return ((SSelectStmt*)pCurrStmt)->precision;
  }
  if (isSetOperator(pCurrStmt)) {
    return ((SSetOperator*)pCurrStmt)->precision;
  }
  if (NULL != pCurrStmt && QUERY_NODE_CREATE_STREAM_STMT == nodeType(pCurrStmt)) {
    return getPrecisionFromCurrStmt(((SCreateStreamStmt*)pCurrStmt)->pQuery, defaultVal);
  }
  if (isDeleteStmt(pCurrStmt)) {
    return ((SDeleteStmt*)pCurrStmt)->precision;
  }
  return defaultVal;
}

static bool isAliasColumn(const SNode* pNode) {
  return (QUERY_NODE_COLUMN == nodeType(pNode) && ('\0' == ((SColumnNode*)pNode)->tableAlias[0]));
}

static bool isAggFunc(const SNode* pNode) {
  return (QUERY_NODE_FUNCTION == nodeType(pNode) && fmIsAggFunc(((SFunctionNode*)pNode)->funcId));
}

#ifdef BUILD_NO_CALL
static bool isSelectFunc(const SNode* pNode) {
  return (QUERY_NODE_FUNCTION == nodeType(pNode) && fmIsSelectFunc(((SFunctionNode*)pNode)->funcId));
}
#endif

static bool isWindowPseudoColumnFunc(const SNode* pNode) {
  return (QUERY_NODE_FUNCTION == nodeType(pNode) && fmIsWindowPseudoColumnFunc(((SFunctionNode*)pNode)->funcId));
}

static bool isInterpFunc(const SNode* pNode) {
  return (QUERY_NODE_FUNCTION == nodeType(pNode) && fmIsInterpFunc(((SFunctionNode*)pNode)->funcId));
}

static bool isInterpPseudoColumnFunc(const SNode* pNode) {
  return (QUERY_NODE_FUNCTION == nodeType(pNode) && fmIsInterpPseudoColumnFunc(((SFunctionNode*)pNode)->funcId));
}

#ifdef BUILD_NO_CALL
static bool isTimelineFunc(const SNode* pNode) {
  return (QUERY_NODE_FUNCTION == nodeType(pNode) && fmIsTimelineFunc(((SFunctionNode*)pNode)->funcId));
}
#endif

static bool isImplicitTsFunc(const SNode* pNode) {
  return (QUERY_NODE_FUNCTION == nodeType(pNode) && fmIsImplicitTsFunc(((SFunctionNode*)pNode)->funcId));
}

static bool isPkFunc(const SNode* pNode) {
  return (QUERY_NODE_FUNCTION == nodeType(pNode) && fmIsPrimaryKeyFunc(((SFunctionNode*)pNode)->funcId));
}

static bool isScanPseudoColumnFunc(const SNode* pNode) {
  return (QUERY_NODE_FUNCTION == nodeType(pNode) && fmIsScanPseudoColumnFunc(((SFunctionNode*)pNode)->funcId));
}

static bool isIndefiniteRowsFunc(const SNode* pNode) {
  return (QUERY_NODE_FUNCTION == nodeType(pNode) && fmIsIndefiniteRowsFunc(((SFunctionNode*)pNode)->funcId));
}

static bool isVectorFunc(const SNode* pNode) {
  return (QUERY_NODE_FUNCTION == nodeType(pNode) && fmIsVectorFunc(((SFunctionNode*)pNode)->funcId));
}

static bool isDistinctOrderBy(STranslateContext* pCxt) {
  return (SQL_CLAUSE_ORDER_BY == pCxt->currClause && isSelectStmt(pCxt->pCurrStmt) &&
          ((SSelectStmt*)pCxt->pCurrStmt)->isDistinct);
}

static bool belongTable(const SColumnNode* pCol, const STableNode* pTable) {
  int cmp = 0;
  if ('\0' != pCol->dbName[0]) {
    cmp = strcmp(pCol->dbName, pTable->dbName);
  }
  if (0 == cmp) {
    cmp = strcmp(pCol->tableAlias, pTable->tableAlias);
  }
  return (0 == cmp);
}

static SNodeList* getProjectList(const SNode* pNode) {
  if (QUERY_NODE_SELECT_STMT == nodeType(pNode)) {
    return ((SSelectStmt*)pNode)->pProjectionList;
  } else if (QUERY_NODE_SET_OPERATOR == nodeType(pNode)) {
    return ((SSetOperator*)pNode)->pProjectionList;
  }
  return NULL;
}

static bool isTimeLineQuery(SNode* pStmt) {
  if (QUERY_NODE_SELECT_STMT == nodeType(pStmt)) {
    return (TIME_LINE_MULTI == ((SSelectStmt*)pStmt)->timeLineResMode) ||
           (TIME_LINE_GLOBAL == ((SSelectStmt*)pStmt)->timeLineResMode);
  } else if (QUERY_NODE_SET_OPERATOR == nodeType(pStmt)) {
    return TIME_LINE_GLOBAL == ((SSetOperator*)pStmt)->timeLineResMode;
  } else {
    return false;
  }
}

static bool isGlobalTimeLineQuery(SNode* pStmt) {
  if (QUERY_NODE_SELECT_STMT == nodeType(pStmt)) {
    return TIME_LINE_GLOBAL == ((SSelectStmt*)pStmt)->timeLineResMode;
  } else if (QUERY_NODE_SET_OPERATOR == nodeType(pStmt)) {
    return TIME_LINE_GLOBAL == ((SSetOperator*)pStmt)->timeLineResMode;
  } else {
    return false;
  }
}

static bool isTimeLineAlignedQuery(SNode* pStmt) {
  SSelectStmt* pSelect = (SSelectStmt*)pStmt;
  if (isGlobalTimeLineQuery(((STempTableNode*)pSelect->pFromTable)->pSubquery)) {
    return true;
  }
  if (!isTimeLineQuery(((STempTableNode*)pSelect->pFromTable)->pSubquery)) {
    return false;
  }
  if (QUERY_NODE_SELECT_STMT != nodeType(((STempTableNode*)pSelect->pFromTable)->pSubquery)) {
    return false;
  }
  SSelectStmt* pSub = (SSelectStmt*)((STempTableNode*)pSelect->pFromTable)->pSubquery;
  if (nodesListMatch(pSelect->pPartitionByList, pSub->pPartitionByList)) {
    return true;
  }
  return false;
}

static bool isPrimaryKeyImpl(SNode* pExpr) {
  if (QUERY_NODE_COLUMN == nodeType(pExpr)) {
    return (PRIMARYKEY_TIMESTAMP_COL_ID == ((SColumnNode*)pExpr)->colId);
  } else if (QUERY_NODE_FUNCTION == nodeType(pExpr)) {
    SFunctionNode* pFunc = (SFunctionNode*)pExpr;
    if (FUNCTION_TYPE_SELECT_VALUE == pFunc->funcType || FUNCTION_TYPE_GROUP_KEY == pFunc->funcType ||
        FUNCTION_TYPE_FIRST == pFunc->funcType || FUNCTION_TYPE_LAST == pFunc->funcType ||
        FUNCTION_TYPE_LAST_ROW == pFunc->funcType) {
      return isPrimaryKeyImpl(nodesListGetNode(pFunc->pParameterList, 0));
    } else if (FUNCTION_TYPE_WSTART == pFunc->funcType || FUNCTION_TYPE_WEND == pFunc->funcType ||
               FUNCTION_TYPE_IROWTS == pFunc->funcType) {
      return true;
    }
  } else if (QUERY_NODE_OPERATOR == nodeType(pExpr)) {
    SOperatorNode* pOper = (SOperatorNode*)pExpr;
    if (OP_TYPE_ADD != pOper->opType && OP_TYPE_SUB != pOper->opType) {
      return false;
    }
    if (!isPrimaryKeyImpl(pOper->pLeft)) {
      return false;
    }
    if (QUERY_NODE_VALUE != nodeType(pOper->pRight)) {
      return false;
    }
    return true;
  }
  return false;
}

static bool isPrimaryKey(STempTableNode* pTable, SNode* pExpr) {
  if (!isTimeLineQuery(pTable->pSubquery)) {
    return false;
  }
  return isPrimaryKeyImpl(pExpr);
}

static bool hasPkInTable(const STableMeta* pTableMeta) {
  bool hasPK = pTableMeta->tableInfo.numOfColumns >= 2 && pTableMeta->schema[1].flags & COL_IS_KEY;
  if (hasPK) {
    uInfo("has primary key, %s", pTableMeta->schema[1].name);
  } else {
    uInfo("no primary key, %s", pTableMeta->schema[1].name);
  }
  return hasPK;
}

static void setColumnInfoBySchema(const SRealTableNode* pTable, const SSchema* pColSchema, int32_t tagFlag,
                                  SColumnNode* pCol) {
  strcpy(pCol->dbName, pTable->table.dbName);
  strcpy(pCol->tableAlias, pTable->table.tableAlias);
  strcpy(pCol->tableName, pTable->table.tableName);
  strcpy(pCol->colName, pColSchema->name);
  if ('\0' == pCol->node.aliasName[0]) {
    strcpy(pCol->node.aliasName, pColSchema->name);
  }
  if ('\0' == pCol->node.userAlias[0]) {
    strcpy(pCol->node.userAlias, pColSchema->name);
  }
  pCol->tableId = pTable->pMeta->uid;
  pCol->tableType = pTable->pMeta->tableType;
  pCol->colId = pColSchema->colId;
  pCol->colType = (tagFlag >= 0 ? COLUMN_TYPE_TAG : COLUMN_TYPE_COLUMN);
  pCol->hasIndex = (pColSchema != NULL && IS_IDX_ON(pColSchema));
  pCol->node.resType.type = pColSchema->type;
  pCol->node.resType.bytes = pColSchema->bytes;
  if (TSDB_DATA_TYPE_TIMESTAMP == pCol->node.resType.type) {
    pCol->node.resType.precision = pTable->pMeta->tableInfo.precision;
  }
  pCol->tableHasPk = hasPkInTable(pTable->pMeta);
  pCol->isPk = (pCol->tableHasPk) && (pColSchema->flags & COL_IS_KEY);
  pCol->numOfPKs = pTable->pMeta->tableInfo.numOfPKs;
}

static void setColumnInfoByExpr(STempTableNode* pTable, SExprNode* pExpr, SColumnNode** pColRef) {
  SColumnNode* pCol = *pColRef;

  if (NULL == pExpr->pAssociation) {
    pExpr->pAssociation = taosArrayInit(TARRAY_MIN_SIZE, sizeof(SAssociationNode));
  }
  SAssociationNode assNode;
  assNode.pPlace = (SNode**)pColRef;
  assNode.pAssociationNode = (SNode*)*pColRef;
  taosArrayPush(pExpr->pAssociation, &assNode);

  strcpy(pCol->tableAlias, pTable->table.tableAlias);
  pCol->colId = isPrimaryKey(pTable, (SNode*)pExpr) ? PRIMARYKEY_TIMESTAMP_COL_ID : 0;
  strcpy(pCol->colName, pExpr->aliasName);
  if ('\0' == pCol->node.aliasName[0]) {
    strcpy(pCol->node.aliasName, pCol->colName);
  }
  if ('\0' == pCol->node.userAlias[0]) {
    strcpy(pCol->node.userAlias, pExpr->userAlias);
  }
  pCol->node.resType = pExpr->resType;
}

static int32_t createColumnsByTable(STranslateContext* pCxt, const STableNode* pTable, bool igTags, SNodeList* pList) {
  if (QUERY_NODE_REAL_TABLE == nodeType(pTable)) {
    const STableMeta* pMeta = ((SRealTableNode*)pTable)->pMeta;
    int32_t           nums = pMeta->tableInfo.numOfColumns +
                   (igTags ? 0 : ((TSDB_SUPER_TABLE == pMeta->tableType) ? pMeta->tableInfo.numOfTags : 0));
    for (int32_t i = 0; i < nums; ++i) {
      if (invisibleColumn(pCxt->pParseCxt->enableSysInfo, pMeta->tableType, pMeta->schema[i].flags)) {
        pCxt->pParseCxt->hasInvisibleCol = true;
        continue;
      }
      SColumnNode* pCol = (SColumnNode*)nodesMakeNode(QUERY_NODE_COLUMN);
      if (NULL == pCol) {
        return generateSyntaxErrMsg(&pCxt->msgBuf, TSDB_CODE_OUT_OF_MEMORY);
      }
      setColumnInfoBySchema((SRealTableNode*)pTable, pMeta->schema + i, (i - pMeta->tableInfo.numOfColumns), pCol);
      nodesListAppend(pList, (SNode*)pCol);
    }
  } else {
    STempTableNode* pTempTable = (STempTableNode*)pTable;
    SNodeList*      pProjectList = getProjectList(pTempTable->pSubquery);
    SNode*          pNode;
    FOREACH(pNode, pProjectList) {
      SColumnNode* pCol = (SColumnNode*)nodesMakeNode(QUERY_NODE_COLUMN);
      if (NULL == pCol) {
        return generateSyntaxErrMsg(&pCxt->msgBuf, TSDB_CODE_OUT_OF_MEMORY);
      }
      nodesListAppend(pList, (SNode*)pCol);
      SListCell* pCell = nodesListGetCell(pList, LIST_LENGTH(pList) - 1);
      setColumnInfoByExpr(pTempTable, (SExprNode*)pNode, (SColumnNode**)&pCell->pNode);
    }
  }
  return TSDB_CODE_SUCCESS;
}

static bool isInternalPrimaryKey(const SColumnNode* pCol) {
  return PRIMARYKEY_TIMESTAMP_COL_ID == pCol->colId &&
         (0 == strcmp(pCol->colName, ROWTS_PSEUDO_COLUMN_NAME) || 0 == strcmp(pCol->colName, C0_PSEUDO_COLUMN_NAME));
}

static int32_t findAndSetColumn(STranslateContext* pCxt, SColumnNode** pColRef, const STableNode* pTable,
                                bool* pFound) {
  SColumnNode* pCol = *pColRef;
  *pFound = false;
  if (QUERY_NODE_REAL_TABLE == nodeType(pTable)) {
    const STableMeta* pMeta = ((SRealTableNode*)pTable)->pMeta;
    if (isInternalPrimaryKey(pCol)) {
      if (TSDB_SYSTEM_TABLE == pMeta->tableType) {
        return generateSyntaxErrMsg(&pCxt->msgBuf, TSDB_CODE_PAR_INVALID_COLUMN, pCol->colName);
      }

      setColumnInfoBySchema((SRealTableNode*)pTable, pMeta->schema, -1, pCol);
      *pFound = true;
      return TSDB_CODE_SUCCESS;
    }
    int32_t nums = pMeta->tableInfo.numOfTags + pMeta->tableInfo.numOfColumns;
    for (int32_t i = 0; i < nums; ++i) {
      if (0 == strcmp(pCol->colName, pMeta->schema[i].name) &&
          !invisibleColumn(pCxt->pParseCxt->enableSysInfo, pMeta->tableType, pMeta->schema[i].flags)) {
        setColumnInfoBySchema((SRealTableNode*)pTable, pMeta->schema + i, (i - pMeta->tableInfo.numOfColumns), pCol);
        *pFound = true;
        break;
      }
    }
  } else {
    STempTableNode* pTempTable = (STempTableNode*)pTable;
    SNodeList*      pProjectList = getProjectList(pTempTable->pSubquery);
    SNode*          pNode;
    FOREACH(pNode, pProjectList) {
      SExprNode* pExpr = (SExprNode*)pNode;
      if (0 == strcmp(pCol->colName, pExpr->aliasName)) {
        if (*pFound) {
          return generateSyntaxErrMsg(&pCxt->msgBuf, TSDB_CODE_PAR_AMBIGUOUS_COLUMN, pCol->colName);
        }
        setColumnInfoByExpr(pTempTable, pExpr, pColRef);
        *pFound = true;
      } else if (isPrimaryKey(pTempTable, pNode) && isInternalPrimaryKey(pCol)) {
        setColumnInfoByExpr(pTempTable, pExpr, pColRef);
        *pFound = true;
      }
    }
  }
  return TSDB_CODE_SUCCESS;
}

static EDealRes translateColumnWithPrefix(STranslateContext* pCxt, SColumnNode** pCol) {
  SArray* pTables = taosArrayGetP(pCxt->pNsLevel, pCxt->currLevel);
  size_t  nums = taosArrayGetSize(pTables);
  bool    foundTable = false;
  for (size_t i = 0; i < nums; ++i) {
    STableNode* pTable = taosArrayGetP(pTables, i);
    if (belongTable((*pCol), pTable)) {
      foundTable = true;
      bool foundCol = false;
      pCxt->errCode = findAndSetColumn(pCxt, pCol, pTable, &foundCol);
      if (TSDB_CODE_SUCCESS != pCxt->errCode) {
        return DEAL_RES_ERROR;
      }
      if (foundCol) {
        break;
      }
      return generateDealNodeErrMsg(pCxt, TSDB_CODE_PAR_INVALID_COLUMN, (*pCol)->colName);
    }
  }
  if (!foundTable) {
    return generateDealNodeErrMsg(pCxt, TSDB_CODE_PAR_TABLE_NOT_EXIST, (*pCol)->tableAlias);
  }
  return DEAL_RES_CONTINUE;
}

static EDealRes translateColumnWithoutPrefix(STranslateContext* pCxt, SColumnNode** pCol) {
  SArray* pTables = taosArrayGetP(pCxt->pNsLevel, pCxt->currLevel);
  size_t  nums = taosArrayGetSize(pTables);
  bool    found = false;
  bool    isInternalPk = isInternalPrimaryKey(*pCol);
  for (size_t i = 0; i < nums; ++i) {
    STableNode* pTable = taosArrayGetP(pTables, i);
    bool        foundCol = false;
    pCxt->errCode = findAndSetColumn(pCxt, pCol, pTable, &foundCol);
    if (TSDB_CODE_SUCCESS != pCxt->errCode) {
      return DEAL_RES_ERROR;
    }
    if (foundCol) {
      if (found) {
        return generateDealNodeErrMsg(pCxt, TSDB_CODE_PAR_AMBIGUOUS_COLUMN, (*pCol)->colName);
      }
      found = true;
    }
    if (isInternalPk) {
      break;
    }
  }
  if (!found) {
    if (isInternalPk) {
      if (isSelectStmt(pCxt->pCurrStmt) && NULL != ((SSelectStmt*)pCxt->pCurrStmt)->pWindow) {
        return generateDealNodeErrMsg(pCxt, TSDB_CODE_PAR_NOT_ALLOWED_WIN_QUERY);
      }
      return generateDealNodeErrMsg(pCxt, TSDB_CODE_PAR_INVALID_INTERNAL_PK);
    } else {
      return generateDealNodeErrMsg(pCxt, TSDB_CODE_PAR_INVALID_COLUMN, (*pCol)->colName);
    }
  }
  return DEAL_RES_CONTINUE;
}

static EDealRes translateColumnUseAlias(STranslateContext* pCxt, SColumnNode** pCol, bool* pFound) {
  SNodeList* pProjectionList = getProjectListFromCurrStmt(pCxt->pCurrStmt);
  SNode*     pNode;
  SNode*     pFoundNode = NULL;
  *pFound = false;
  FOREACH(pNode, pProjectionList) {
    SExprNode* pExpr = (SExprNode*)pNode;
    if (0 == strcmp((*pCol)->colName, pExpr->userAlias)) {
      if (true == *pFound) {
        if (nodesEqualNode(pFoundNode, pNode)) {
          continue;
        }
        pCxt->errCode = generateSyntaxErrMsg(&pCxt->msgBuf, TSDB_CODE_PAR_ORDERBY_AMBIGUOUS, (*pCol)->colName);
        return DEAL_RES_ERROR;
      }
      *pFound = true;
      pFoundNode = pNode;
    }
  }
  if (*pFound) {
    SNode* pNew = nodesCloneNode(pFoundNode);
    if (NULL == pNew) {
      pCxt->errCode = TSDB_CODE_OUT_OF_MEMORY;
      return DEAL_RES_ERROR;
    }
    nodesDestroyNode(*(SNode**)pCol);
    *(SNode**)pCol = (SNode*)pNew;
  }
  return DEAL_RES_CONTINUE;
}

static void biMakeAliasNameInMD5(char* pExprStr, int32_t len, char* pAlias) {
  T_MD5_CTX ctx;
  tMD5Init(&ctx);
  tMD5Update(&ctx, pExprStr, len);
  tMD5Final(&ctx);
  char* p = pAlias;
  for (uint8_t i = 0; i < tListLen(ctx.digest); ++i) {
    sprintf(p, "%02x", ctx.digest[i]);
    p += 2;
  }
}

static SNode* biMakeTbnameProjectAstNode(char* funcName, char* tableAlias) {
  SValueNode* valNode = NULL;
  if (tableAlias != NULL) {
    SValueNode* n = (SValueNode*)nodesMakeNode(QUERY_NODE_VALUE);
    n->literal = tstrdup(tableAlias);
    n->node.resType.type = TSDB_DATA_TYPE_BINARY;
    n->node.resType.bytes = strlen(n->literal);
    n->isDuration = false;
    n->translate = false;
    valNode = n;
  }

  SFunctionNode* tbNameFunc = (SFunctionNode*)nodesMakeNode(QUERY_NODE_FUNCTION);
  tstrncpy(tbNameFunc->functionName, "tbname", TSDB_FUNC_NAME_LEN);
  if (valNode != NULL) {
    nodesListMakeAppend(&tbNameFunc->pParameterList, (SNode*)valNode);
  }
  snprintf(tbNameFunc->node.userAlias, sizeof(tbNameFunc->node.userAlias), (tableAlias) ? "%s.tbname" : "%stbname",
           (tableAlias) ? tableAlias : "");
  strncpy(tbNameFunc->node.aliasName, tbNameFunc->functionName, TSDB_COL_NAME_LEN);

  if (funcName == NULL) {
    return (SNode*)tbNameFunc;
  } else {
    SFunctionNode* multiResFunc = (SFunctionNode*)nodesMakeNode(QUERY_NODE_FUNCTION);
    tstrncpy(multiResFunc->functionName, funcName, TSDB_FUNC_NAME_LEN);
    nodesListMakeAppend(&multiResFunc->pParameterList, (SNode*)tbNameFunc);

    if (tsKeepColumnName) {
      snprintf(multiResFunc->node.userAlias, sizeof(tbNameFunc->node.userAlias),
               (tableAlias) ? "%s.tbname" : "%stbname", (tableAlias) ? tableAlias : "");
      strcpy(multiResFunc->node.aliasName, tbNameFunc->functionName);
    } else {
      snprintf(multiResFunc->node.userAlias, sizeof(multiResFunc->node.userAlias),
               tableAlias ? "%s(%s.tbname)" : "%s(%stbname)", funcName, tableAlias ? tableAlias : "");
      biMakeAliasNameInMD5(multiResFunc->node.userAlias, strlen(multiResFunc->node.userAlias),
                           multiResFunc->node.aliasName);
    }

    return (SNode*)multiResFunc;
  }
}

static int32_t biRewriteSelectFuncParamStar(STranslateContext* pCxt, SSelectStmt* pSelect, SNode* pNode,
                                            SListCell* pSelectListCell) {
  SNodeList* pTbnameNodeList = nodesMakeList();

  SFunctionNode* pFunc = (SFunctionNode*)pNode;
  if (strcasecmp(pFunc->functionName, "last") == 0 || strcasecmp(pFunc->functionName, "last_row") == 0 ||
      strcasecmp(pFunc->functionName, "first") == 0) {
    SNodeList* pParams = pFunc->pParameterList;
    SNode*     pPara = NULL;
    FOREACH(pPara, pParams) {
      if (nodesIsStar(pPara)) {
        SArray* pTables = taosArrayGetP(pCxt->pNsLevel, pCxt->currLevel);
        size_t  n = taosArrayGetSize(pTables);
        for (int32_t i = 0; i < n; ++i) {
          STableNode* pTable = taosArrayGetP(pTables, i);
          if (nodeType(pTable) == QUERY_NODE_REAL_TABLE && ((SRealTableNode*)pTable)->pMeta != NULL &&
              ((SRealTableNode*)pTable)->pMeta->tableType == TSDB_SUPER_TABLE) {
            SNode* pTbnameNode = biMakeTbnameProjectAstNode(pFunc->functionName, NULL);
            nodesListAppend(pTbnameNodeList, pTbnameNode);
          }
        }
        if (LIST_LENGTH(pTbnameNodeList) > 0) {
          nodesListInsertListAfterPos(pSelect->pProjectionList, pSelectListCell, pTbnameNodeList);
        }
      } else if (nodesIsTableStar(pPara)) {
        char*       pTableAlias = ((SColumnNode*)pPara)->tableAlias;
        STableNode* pTable = NULL;
        int32_t     code = findTable(pCxt, pTableAlias, &pTable);
        if (TSDB_CODE_SUCCESS == code && nodeType(pTable) == QUERY_NODE_REAL_TABLE &&
            ((SRealTableNode*)pTable)->pMeta != NULL &&
            ((SRealTableNode*)pTable)->pMeta->tableType == TSDB_SUPER_TABLE) {
          SNode* pTbnameNode = biMakeTbnameProjectAstNode(pFunc->functionName, pTableAlias);
          nodesListAppend(pTbnameNodeList, pTbnameNode);
        }
        if (LIST_LENGTH(pTbnameNodeList) > 0) {
          nodesListInsertListAfterPos(pSelect->pProjectionList, pSelectListCell, pTbnameNodeList);
        }
      }
    }
  }
  return TSDB_CODE_SUCCESS;
}

// after translate from
// before translate select list
int32_t biRewriteSelectStar(STranslateContext* pCxt, SSelectStmt* pSelect) {
  SNode*     pNode = NULL;
  SNodeList* pTbnameNodeList = nodesMakeList();
  WHERE_EACH(pNode, pSelect->pProjectionList) {
    if (nodesIsStar(pNode)) {
      SArray* pTables = taosArrayGetP(pCxt->pNsLevel, pCxt->currLevel);
      size_t  n = taosArrayGetSize(pTables);
      for (int32_t i = 0; i < n; ++i) {
        STableNode* pTable = taosArrayGetP(pTables, i);
        if (nodeType(pTable) == QUERY_NODE_REAL_TABLE && ((SRealTableNode*)pTable)->pMeta != NULL &&
            ((SRealTableNode*)pTable)->pMeta->tableType == TSDB_SUPER_TABLE) {
          SNode* pTbnameNode = biMakeTbnameProjectAstNode(NULL, NULL);
          nodesListAppend(pTbnameNodeList, pTbnameNode);
        }
      }
      if (LIST_LENGTH(pTbnameNodeList) > 0) {
        nodesListInsertListAfterPos(pSelect->pProjectionList, cell, pTbnameNodeList);
      }
    } else if (nodesIsTableStar(pNode)) {
      char*       pTableAlias = ((SColumnNode*)pNode)->tableAlias;
      STableNode* pTable = NULL;
      int32_t     code = findTable(pCxt, pTableAlias, &pTable);
      if (TSDB_CODE_SUCCESS == code && nodeType(pTable) == QUERY_NODE_REAL_TABLE &&
          ((SRealTableNode*)pTable)->pMeta != NULL && ((SRealTableNode*)pTable)->pMeta->tableType == TSDB_SUPER_TABLE) {
        SNode* pTbnameNode = biMakeTbnameProjectAstNode(NULL, pTableAlias);
        nodesListAppend(pTbnameNodeList, pTbnameNode);
      }
      if (LIST_LENGTH(pTbnameNodeList) > 0) {
        nodesListInsertListAfterPos(pSelect->pProjectionList, cell, pTbnameNodeList);
      }
    } else if (nodeType(pNode) == QUERY_NODE_FUNCTION) {
      biRewriteSelectFuncParamStar(pCxt, pSelect, pNode, cell);
    }
    WHERE_NEXT;
  }

  return TSDB_CODE_SUCCESS;
}

bool biRewriteToTbnameFunc(STranslateContext* pCxt, SNode** ppNode) {
  SColumnNode* pCol = (SColumnNode*)(*ppNode);
  if ((strcasecmp(pCol->colName, "tbname") == 0) && ((SSelectStmt*)pCxt->pCurrStmt)->pFromTable &&
      QUERY_NODE_REAL_TABLE == nodeType(((SSelectStmt*)pCxt->pCurrStmt)->pFromTable)) {
    SFunctionNode* tbnameFuncNode = NULL;
    tbnameFuncNode =
        (SFunctionNode*)biMakeTbnameProjectAstNode(NULL, (pCol->tableAlias[0] != '\0') ? pCol->tableAlias : NULL);
    tbnameFuncNode->node.resType = pCol->node.resType;
    strcpy(tbnameFuncNode->node.aliasName, pCol->node.aliasName);
    strcpy(tbnameFuncNode->node.userAlias, pCol->node.userAlias);

    nodesDestroyNode(*ppNode);
    *ppNode = (SNode*)tbnameFuncNode;
    return true;
  }

  return false;
}

int32_t biCheckCreateTableTbnameCol(STranslateContext* pCxt, SCreateTableStmt* pStmt) {
  if (pStmt->pTags) {
    SNode* pNode = NULL;
    FOREACH(pNode, pStmt->pTags) {
      SColumnDefNode* pTag = (SColumnDefNode*)pNode;
      if (strcasecmp(pTag->colName, "tbname") == 0) {
        int32_t code = generateSyntaxErrMsgExt(&pCxt->msgBuf, TSDB_CODE_PAR_INVALID_TAG_NAME,
                                               "tbname can not used for tags in BI mode");
        return code;
      }
    }
  }
  if (pStmt->pCols) {
    SNode* pNode = NULL;
    FOREACH(pNode, pStmt->pCols) {
      SColumnDefNode* pCol = (SColumnDefNode*)pNode;
      if (strcasecmp(pCol->colName, "tbname") == 0) {
        int32_t code = generateSyntaxErrMsgExt(&pCxt->msgBuf, TSDB_CODE_PAR_INVALID_COLUMN,
                                               "tbname can not used for columns in BI mode");
        return code;
      }
    }
  }
  return TSDB_CODE_SUCCESS;
}

static EDealRes translateColumn(STranslateContext* pCxt, SColumnNode** pCol) {
  if (NULL == pCxt->pCurrStmt ||
      (isSelectStmt(pCxt->pCurrStmt) && NULL == ((SSelectStmt*)pCxt->pCurrStmt)->pFromTable)) {
    return generateDealNodeErrMsg(pCxt, TSDB_CODE_PAR_INVALID_COLUMN, (*pCol)->colName);
  }

  // count(*)/first(*)/last(*) and so on
  if (0 == strcmp((*pCol)->colName, "*")) {
    return DEAL_RES_CONTINUE;
  }

  if (pCxt->pParseCxt->biMode) {
    SNode** ppNode = (SNode**)pCol;
    if (biRewriteToTbnameFunc(pCxt, ppNode)) {
      return translateFunction(pCxt, (SFunctionNode**)ppNode);
    }
  }

  EDealRes res = DEAL_RES_CONTINUE;
  if ('\0' != (*pCol)->tableAlias[0]) {
    res = translateColumnWithPrefix(pCxt, pCol);
  } else {
    bool found = false;
    if (SQL_CLAUSE_ORDER_BY == pCxt->currClause && !(*pCol)->node.asParam) {
      res = translateColumnUseAlias(pCxt, pCol, &found);
    }
    if (DEAL_RES_ERROR != res && !found) {
      if (isSetOperator(pCxt->pCurrStmt)) {
        res = generateDealNodeErrMsg(pCxt, TSDB_CODE_PAR_INVALID_COLUMN, (*pCol)->colName);
      } else {
        res = translateColumnWithoutPrefix(pCxt, pCol);
      }
    }
    if (SQL_CLAUSE_ORDER_BY == pCxt->currClause && !(*pCol)->node.asParam && res != DEAL_RES_CONTINUE &&
        res != DEAL_RES_END) {
      res = translateColumnUseAlias(pCxt, pCol, &found);
    }
  }
  return res;
}

static int32_t parseTimeFromValueNode(STranslateContext* pCxt, SValueNode* pVal) {
  if (IS_NUMERIC_TYPE(pVal->node.resType.type) || TSDB_DATA_TYPE_BOOL == pVal->node.resType.type) {
    if (DEAL_RES_ERROR == translateValue(pCxt, pVal)) {
      return pCxt->errCode;
    }
    int64_t value = 0;
    if (IS_UNSIGNED_NUMERIC_TYPE(pVal->node.resType.type)) {
      value = pVal->datum.u;
    } else if (IS_FLOAT_TYPE(pVal->node.resType.type)) {
      value = pVal->datum.d;
    } else if (TSDB_DATA_TYPE_BOOL == pVal->node.resType.type) {
      value = pVal->datum.b;
    } else {
      value = pVal->datum.i;
    }
    pVal->datum.i = value;
    return TSDB_CODE_SUCCESS;
  } else if (IS_VAR_DATA_TYPE(pVal->node.resType.type) || TSDB_DATA_TYPE_TIMESTAMP == pVal->node.resType.type) {
    if (TSDB_CODE_SUCCESS == taosParseTime(pVal->literal, &pVal->datum.i, pVal->node.resType.bytes,
                                           pVal->node.resType.precision, tsDaylight)) {
      return TSDB_CODE_SUCCESS;
    }
    char* pEnd = NULL;
    pVal->datum.i = taosStr2Int64(pVal->literal, &pEnd, 10);
    return (NULL != pEnd && '\0' == *pEnd) ? TSDB_CODE_SUCCESS : TSDB_CODE_PAR_WRONG_VALUE_TYPE;
  } else {
    return TSDB_CODE_PAR_WRONG_VALUE_TYPE;
  }
}

static int32_t parseBoolFromValueNode(STranslateContext* pCxt, SValueNode* pVal) {
  if (IS_VAR_DATA_TYPE(pVal->node.resType.type) || TSDB_DATA_TYPE_BOOL == pVal->node.resType.type) {
    pVal->datum.b = (0 == strcasecmp(pVal->literal, "true"));
    return TSDB_CODE_SUCCESS;
  } else if (IS_INTEGER_TYPE(pVal->node.resType.type)) {
    pVal->datum.b = (0 != taosStr2Int64(pVal->literal, NULL, 10));
    return TSDB_CODE_SUCCESS;
  } else if (IS_FLOAT_TYPE(pVal->node.resType.type)) {
    pVal->datum.b = (0 != taosStr2Double(pVal->literal, NULL));
    return TSDB_CODE_SUCCESS;
  } else {
    return TSDB_CODE_PAR_WRONG_VALUE_TYPE;
  }
}

static EDealRes translateDurationValue(STranslateContext* pCxt, SValueNode* pVal) {
  if (parseNatualDuration(pVal->literal, strlen(pVal->literal), &pVal->datum.i, &pVal->unit,
                          pVal->node.resType.precision) != TSDB_CODE_SUCCESS) {
    return generateDealNodeErrMsg(pCxt, TSDB_CODE_PAR_WRONG_VALUE_TYPE, pVal->literal);
  }
  *(int64_t*)&pVal->typeData = pVal->datum.i;
  return DEAL_RES_CONTINUE;
}

static EDealRes translateNormalValue(STranslateContext* pCxt, SValueNode* pVal, SDataType targetDt, bool strict) {
  int32_t code = TSDB_CODE_SUCCESS;
  switch (targetDt.type) {
    case TSDB_DATA_TYPE_BOOL:
      if (TSDB_CODE_SUCCESS != parseBoolFromValueNode(pCxt, pVal)) {
        return generateDealNodeErrMsg(pCxt, TSDB_CODE_PAR_WRONG_VALUE_TYPE, pVal->literal);
      }
      *(bool*)&pVal->typeData = pVal->datum.b;
      break;
    case TSDB_DATA_TYPE_TINYINT: {
      code = toInteger(pVal->literal, strlen(pVal->literal), 10, &pVal->datum.i);
      if (strict && (TSDB_CODE_SUCCESS != code || !IS_VALID_TINYINT(pVal->datum.i))) {
        return generateDealNodeErrMsg(pCxt, TSDB_CODE_PAR_WRONG_VALUE_TYPE, pVal->literal);
      }
      *(int8_t*)&pVal->typeData = pVal->datum.i;
      break;
    }
    case TSDB_DATA_TYPE_SMALLINT: {
      code = toInteger(pVal->literal, strlen(pVal->literal), 10, &pVal->datum.i);
      if (strict && (TSDB_CODE_SUCCESS != code || !IS_VALID_SMALLINT(pVal->datum.i))) {
        return generateDealNodeErrMsg(pCxt, TSDB_CODE_PAR_WRONG_VALUE_TYPE, pVal->literal);
      }
      *(int16_t*)&pVal->typeData = pVal->datum.i;
      break;
    }
    case TSDB_DATA_TYPE_INT: {
      code = toInteger(pVal->literal, strlen(pVal->literal), 10, &pVal->datum.i);
      if (strict && (TSDB_CODE_SUCCESS != code || !IS_VALID_INT(pVal->datum.i))) {
        return generateDealNodeErrMsg(pCxt, TSDB_CODE_PAR_WRONG_VALUE_TYPE, pVal->literal);
      }
      *(int32_t*)&pVal->typeData = pVal->datum.i;
      break;
    }
    case TSDB_DATA_TYPE_BIGINT: {
      code = toInteger(pVal->literal, strlen(pVal->literal), 10, &pVal->datum.i);
      if (strict && TSDB_CODE_SUCCESS != code) {
        return generateDealNodeErrMsg(pCxt, TSDB_CODE_PAR_WRONG_VALUE_TYPE, pVal->literal);
      }
      *(int64_t*)&pVal->typeData = pVal->datum.i;
      break;
    }
    case TSDB_DATA_TYPE_UTINYINT: {
      code = toUInteger(pVal->literal, strlen(pVal->literal), 10, &pVal->datum.u);
      if (strict && (TSDB_CODE_SUCCESS != code || pVal->datum.u > UINT8_MAX)) {
        return generateDealNodeErrMsg(pCxt, TSDB_CODE_PAR_WRONG_VALUE_TYPE, pVal->literal);
      }
      *(uint8_t*)&pVal->typeData = pVal->datum.u;
      break;
    }
    case TSDB_DATA_TYPE_USMALLINT: {
      code = toUInteger(pVal->literal, strlen(pVal->literal), 10, &pVal->datum.u);
      if (strict && (TSDB_CODE_SUCCESS != code || pVal->datum.u > UINT16_MAX)) {
        return generateDealNodeErrMsg(pCxt, TSDB_CODE_PAR_WRONG_VALUE_TYPE, pVal->literal);
      }
      *(uint16_t*)&pVal->typeData = pVal->datum.u;
      break;
    }
    case TSDB_DATA_TYPE_UINT: {
      code = toUInteger(pVal->literal, strlen(pVal->literal), 10, &pVal->datum.u);
      if (strict && (TSDB_CODE_SUCCESS != code || pVal->datum.u > UINT32_MAX)) {
        return generateDealNodeErrMsg(pCxt, TSDB_CODE_PAR_WRONG_VALUE_TYPE, pVal->literal);
      }
      *(uint32_t*)&pVal->typeData = pVal->datum.u;
      break;
    }
    case TSDB_DATA_TYPE_UBIGINT: {
      code = toUInteger(pVal->literal, strlen(pVal->literal), 10, &pVal->datum.u);
      if (strict && TSDB_CODE_SUCCESS != code) {
        return generateDealNodeErrMsg(pCxt, TSDB_CODE_PAR_WRONG_VALUE_TYPE, pVal->literal);
      }
      *(uint64_t*)&pVal->typeData = pVal->datum.u;
      break;
    }
    case TSDB_DATA_TYPE_FLOAT: {
      pVal->datum.d = taosStr2Double(pVal->literal, NULL);
      if (strict && !IS_VALID_FLOAT(pVal->datum.d)) {
        return generateDealNodeErrMsg(pCxt, TSDB_CODE_PAR_WRONG_VALUE_TYPE, pVal->literal);
      }
      *(float*)&pVal->typeData = pVal->datum.d;
      break;
    }
    case TSDB_DATA_TYPE_DOUBLE: {
      pVal->datum.d = taosStr2Double(pVal->literal, NULL);
      if (strict && (((pVal->datum.d == HUGE_VAL || pVal->datum.d == -HUGE_VAL) && errno == ERANGE) ||
                     isinf(pVal->datum.d) || isnan(pVal->datum.d))) {
        return generateDealNodeErrMsg(pCxt, TSDB_CODE_PAR_WRONG_VALUE_TYPE, pVal->literal);
      }
      *(double*)&pVal->typeData = pVal->datum.d;
      break;
    }
    case TSDB_DATA_TYPE_VARBINARY: {
      if (pVal->node.resType.type != TSDB_DATA_TYPE_BINARY) {
        return generateDealNodeErrMsg(pCxt, TSDB_CODE_PAR_WRONG_VALUE_TYPE, pVal->literal);
      }

      void*    data = NULL;
      uint32_t size = 0;
      uint32_t vlen = strlen(pVal->literal);
      bool     isHexChar = isHex(pVal->literal, vlen);
      if (isHexChar) {
        if (!isValidateHex(pVal->literal, vlen)) {
          return TSDB_CODE_PAR_INVALID_VARBINARY;
        }
        if (taosHex2Ascii(pVal->literal, vlen, &data, &size) < 0) {
          return TSDB_CODE_OUT_OF_MEMORY;
        }
      } else {
        size = pVal->node.resType.bytes;
        data = pVal->literal;
      }

      if (size + VARSTR_HEADER_SIZE > targetDt.bytes) {
        if (isHexChar) taosMemoryFree(data);
        return generateDealNodeErrMsg(pCxt, TSDB_CODE_PAR_VALUE_TOO_LONG, pVal->literal);
      }
      pVal->datum.p = taosMemoryCalloc(1, size + VARSTR_HEADER_SIZE);
      if (NULL == pVal->datum.p) {
        if (isHexChar) taosMemoryFree(data);
        return generateDealNodeErrMsg(pCxt, TSDB_CODE_OUT_OF_MEMORY);
      }
      varDataSetLen(pVal->datum.p, size);
      memcpy(varDataVal(pVal->datum.p), data, size);
      if (isHexChar) taosMemoryFree(data);
      break;
    }
    case TSDB_DATA_TYPE_VARCHAR:
    case TSDB_DATA_TYPE_GEOMETRY: {
      int32_t vlen = IS_VAR_DATA_TYPE(pVal->node.resType.type) ? pVal->node.resType.bytes : strlen(pVal->literal);
      if (strict && (vlen > targetDt.bytes - VARSTR_HEADER_SIZE)) {
        return generateDealNodeErrMsg(pCxt, TSDB_CODE_PAR_VALUE_TOO_LONG, pVal->literal);
      }
      int32_t len = TMIN(targetDt.bytes - VARSTR_HEADER_SIZE, vlen);
      pVal->datum.p = taosMemoryCalloc(1, len + VARSTR_HEADER_SIZE + 1);
      if (NULL == pVal->datum.p) {
        return generateDealNodeErrMsg(pCxt, TSDB_CODE_OUT_OF_MEMORY);
      }
      varDataSetLen(pVal->datum.p, len);
      strncpy(varDataVal(pVal->datum.p), pVal->literal, len);
      break;
    }
    case TSDB_DATA_TYPE_TIMESTAMP: {
      if (TSDB_CODE_SUCCESS != parseTimeFromValueNode(pCxt, pVal)) {
        return generateDealNodeErrMsg(pCxt, TSDB_CODE_PAR_WRONG_VALUE_TYPE, pVal->literal);
      }
      *(int64_t*)&pVal->typeData = pVal->datum.i;
      break;
    }
    case TSDB_DATA_TYPE_NCHAR: {
      pVal->datum.p = taosMemoryCalloc(1, targetDt.bytes + 1);
      if (NULL == pVal->datum.p) {
        return generateDealNodeErrMsg(pCxt, TSDB_CODE_OUT_OF_MEMORY);
      }

      int32_t len = 0;
      if (!taosMbsToUcs4(pVal->literal, strlen(pVal->literal), (TdUcs4*)varDataVal(pVal->datum.p),
                         targetDt.bytes - VARSTR_HEADER_SIZE, &len)) {
        return generateDealNodeErrMsg(pCxt, TSDB_CODE_PAR_WRONG_VALUE_TYPE, pVal->literal);
      }
      varDataSetLen(pVal->datum.p, len);
      break;
    }
    case TSDB_DATA_TYPE_DECIMAL:
    case TSDB_DATA_TYPE_BLOB:
      return generateDealNodeErrMsg(pCxt, TSDB_CODE_PAR_WRONG_VALUE_TYPE, pVal->literal);
    default:
      break;
  }
  return DEAL_RES_CONTINUE;
}

static EDealRes translateValueImpl(STranslateContext* pCxt, SValueNode* pVal, SDataType targetDt, bool strict) {
  if (pVal->placeholderNo > 0 || pVal->isNull) {
    return DEAL_RES_CONTINUE;
  }

  if (TSDB_DATA_TYPE_NULL == pVal->node.resType.type) {
    pVal->translate = true;
    pVal->isNull = true;
    return DEAL_RES_CONTINUE;
  }

  pVal->node.resType.precision = getPrecisionFromCurrStmt(pCxt->pCurrStmt, targetDt.precision);

  EDealRes res = DEAL_RES_CONTINUE;
  if (pVal->isDuration) {
    res = translateDurationValue(pCxt, pVal);
  } else {
    res = translateNormalValue(pCxt, pVal, targetDt, strict);
  }
  pVal->node.resType.type = targetDt.type;
  pVal->node.resType.bytes = targetDt.bytes;
  pVal->node.resType.scale = pVal->unit;
  pVal->translate = true;
  if (!strict && TSDB_DATA_TYPE_UBIGINT == pVal->node.resType.type && pVal->datum.u <= INT64_MAX) {
    pVal->node.resType.type = TSDB_DATA_TYPE_BIGINT;
  }
  return res;
}

static int32_t calcTypeBytes(SDataType dt) {
  if (TSDB_DATA_TYPE_BINARY == dt.type || TSDB_DATA_TYPE_VARBINARY == dt.type || TSDB_DATA_TYPE_GEOMETRY == dt.type) {
    return dt.bytes + VARSTR_HEADER_SIZE;
  } else if (TSDB_DATA_TYPE_NCHAR == dt.type) {
    return dt.bytes * TSDB_NCHAR_SIZE + VARSTR_HEADER_SIZE;
  } else {
    return dt.bytes;
  }
}

static EDealRes translateValue(STranslateContext* pCxt, SValueNode* pVal) {
  if (pVal->translate) {
    return TSDB_CODE_SUCCESS;
  }

  SDataType dt = pVal->node.resType;
  dt.bytes = calcTypeBytes(dt);
  return translateValueImpl(pCxt, pVal, dt, false);
}

static int32_t doTranslateValue(STranslateContext* pCxt, SValueNode* pVal) {
  return DEAL_RES_ERROR == translateValue(pCxt, pVal) ? pCxt->errCode : TSDB_CODE_SUCCESS;
}

static bool isMultiResFunc(SNode* pNode) {
  if (NULL == pNode) {
    return false;
  }
  if (QUERY_NODE_FUNCTION != nodeType(pNode) || !fmIsMultiResFunc(((SFunctionNode*)pNode)->funcId)) {
    return false;
  }
  if (FUNCTION_TYPE_TAGS == ((SFunctionNode*)pNode)->funcType) {
    return true;
  }
  SNodeList* pParameterList = ((SFunctionNode*)pNode)->pParameterList;
  if (LIST_LENGTH(pParameterList) > 1) {
    return true;
  }
  SNode* pParam = nodesListGetNode(pParameterList, 0);
  return (QUERY_NODE_COLUMN == nodeType(pParam) ? 0 == strcmp(((SColumnNode*)pParam)->colName, "*") : false);
}

static bool dataTypeEqual(const SDataType* l, const SDataType* r) {
  return (l->type == r->type && l->bytes == r->bytes && l->precision == r->precision && l->scale == r->scale);
}

// 0 means equal, 1 means the left shall prevail, -1 means the right shall prevail
static int32_t dataTypeComp(const SDataType* l, const SDataType* r) {
  if (l->type != r->type) {
    return 1;
  }

  if (l->bytes != r->bytes) {
    return l->bytes > r->bytes ? 1 : -1;
  }

  return (l->precision == r->precision && l->scale == r->scale) ? 0 : 1;
}

static EDealRes translateOperator(STranslateContext* pCxt, SOperatorNode* pOp) {
  if (isMultiResFunc(pOp->pLeft)) {
    generateDealNodeErrMsg(pCxt, TSDB_CODE_PAR_NOT_SUPPORT_MULTI_RESULT, ((SExprNode*)(pOp->pLeft))->userAlias);
    return DEAL_RES_ERROR;
  }
  if (isMultiResFunc(pOp->pRight)) {
    generateDealNodeErrMsg(pCxt, TSDB_CODE_PAR_NOT_SUPPORT_MULTI_RESULT, ((SExprNode*)(pOp->pRight))->userAlias);
    return DEAL_RES_ERROR;
  }

  int32_t res = scalarGetOperatorResultType(pOp);
  if (TSDB_CODE_SUCCESS != res) {
    pCxt->errCode = res;
    return DEAL_RES_ERROR;
  }

  return DEAL_RES_CONTINUE;
}

static EDealRes haveVectorFunction(SNode* pNode, void* pContext) {
  if (isAggFunc(pNode) || isIndefiniteRowsFunc(pNode) || isWindowPseudoColumnFunc(pNode) ||
      isInterpPseudoColumnFunc(pNode)) {
    *((bool*)pContext) = true;
    return DEAL_RES_END;
  }
  return DEAL_RES_CONTINUE;
}

int32_t findTable(STranslateContext* pCxt, const char* pTableAlias, STableNode** pOutput) {
  SArray* pTables = taosArrayGetP(pCxt->pNsLevel, pCxt->currLevel);
  size_t  nums = taosArrayGetSize(pTables);
  for (size_t i = 0; i < nums; ++i) {
    STableNode* pTable = taosArrayGetP(pTables, i);
    if (NULL == pTableAlias || 0 == strcmp(pTable->tableAlias, pTableAlias)) {
      *pOutput = pTable;
      return TSDB_CODE_SUCCESS;
    }
  }
  return generateSyntaxErrMsg(&pCxt->msgBuf, TSDB_CODE_PAR_TABLE_NOT_EXIST, pTableAlias);
}

static bool isCountStar(SFunctionNode* pFunc) {
  if (FUNCTION_TYPE_COUNT != pFunc->funcType || 1 != LIST_LENGTH(pFunc->pParameterList)) {
    return false;
  }
  SNode* pPara = nodesListGetNode(pFunc->pParameterList, 0);
  return (QUERY_NODE_COLUMN == nodeType(pPara) && 0 == strcmp(((SColumnNode*)pPara)->colName, "*"));
}

static int32_t rewriteCountStarAsCount1(STranslateContext* pCxt, SFunctionNode* pCount) {
  int32_t     code = TSDB_CODE_SUCCESS;
  SValueNode* pVal = (SValueNode*)nodesMakeNode(QUERY_NODE_VALUE);
  if (NULL == pVal) {
    return TSDB_CODE_OUT_OF_MEMORY;
  }
  pVal->node.resType.type = TSDB_DATA_TYPE_INT;
  pVal->node.resType.bytes = tDataTypes[TSDB_DATA_TYPE_INT].bytes;
  const int32_t val = 1;
  nodesSetValueNodeValue(pVal, (void*)&val);
  pVal->translate = true;
  nodesListErase(pCount->pParameterList, nodesListGetCell(pCount->pParameterList, 0));
  code = nodesListAppend(pCount->pParameterList, (SNode*)pVal);
  return code;
}

// count(*) is rewritten as count(ts) for scannning optimization
static int32_t rewriteCountStar(STranslateContext* pCxt, SFunctionNode* pCount) {
  SColumnNode* pCol = (SColumnNode*)nodesListGetNode(pCount->pParameterList, 0);
  STableNode*  pTable = NULL;
  int32_t      code = findTable(pCxt, ('\0' == pCol->tableAlias[0] ? NULL : pCol->tableAlias), &pTable);
  if (TSDB_CODE_SUCCESS == code) {
    if (QUERY_NODE_REAL_TABLE == nodeType(pTable)) {
      setColumnInfoBySchema((SRealTableNode*)pTable, ((SRealTableNode*)pTable)->pMeta->schema, -1, pCol);
    } else {
      code = rewriteCountStarAsCount1(pCxt, pCount);
    }
  }
  return code;
}

static bool isCountNotNullValue(SFunctionNode* pFunc) {
  if (FUNCTION_TYPE_COUNT != pFunc->funcType || 1 != LIST_LENGTH(pFunc->pParameterList)) {
    return false;
  }
  SNode* pPara = nodesListGetNode(pFunc->pParameterList, 0);
  return (QUERY_NODE_VALUE == nodeType(pPara) && !((SValueNode*)pPara)->isNull);
}

// count(1) is rewritten as count(ts) for scannning optimization
static int32_t rewriteCountNotNullValue(STranslateContext* pCxt, SFunctionNode* pCount) {
  SValueNode* pValue = (SValueNode*)nodesListGetNode(pCount->pParameterList, 0);
  STableNode* pTable = NULL;
  int32_t     code = findTable(pCxt, NULL, &pTable);
  if (TSDB_CODE_SUCCESS == code && QUERY_NODE_REAL_TABLE == nodeType(pTable)) {
    SColumnNode* pCol = (SColumnNode*)nodesMakeNode(QUERY_NODE_COLUMN);
    if (NULL == pCol) {
      code = TSDB_CODE_OUT_OF_MEMORY;
    } else {
      setColumnInfoBySchema((SRealTableNode*)pTable, ((SRealTableNode*)pTable)->pMeta->schema, -1, pCol);
      NODES_DESTORY_LIST(pCount->pParameterList);
      code = nodesListMakeAppend(&pCount->pParameterList, (SNode*)pCol);
    }
  }
  return code;
}

static bool isCountTbname(SFunctionNode* pFunc) {
  if (FUNCTION_TYPE_COUNT != pFunc->funcType || 1 != LIST_LENGTH(pFunc->pParameterList)) {
    return false;
  }
  SNode* pPara = nodesListGetNode(pFunc->pParameterList, 0);
  return (QUERY_NODE_FUNCTION == nodeType(pPara) && FUNCTION_TYPE_TBNAME == ((SFunctionNode*)pPara)->funcType);
}

// count(tbname) is rewritten as count(ts) for scannning optimization
static int32_t rewriteCountTbname(STranslateContext* pCxt, SFunctionNode* pCount) {
  SFunctionNode* pTbname = (SFunctionNode*)nodesListGetNode(pCount->pParameterList, 0);
  const char*    pTableAlias = NULL;
  if (LIST_LENGTH(pTbname->pParameterList) > 0) {
    pTableAlias = ((SValueNode*)nodesListGetNode(pTbname->pParameterList, 0))->literal;
  }
  STableNode* pTable = NULL;
  int32_t     code = findTable(pCxt, pTableAlias, &pTable);
  if (TSDB_CODE_SUCCESS == code) {
    SColumnNode* pCol = (SColumnNode*)nodesMakeNode(QUERY_NODE_COLUMN);
    if (NULL == pCol) {
      code = TSDB_CODE_OUT_OF_MEMORY;
    } else {
      setColumnInfoBySchema((SRealTableNode*)pTable, ((SRealTableNode*)pTable)->pMeta->schema, -1, pCol);
      NODES_DESTORY_LIST(pCount->pParameterList);
      code = nodesListMakeAppend(&pCount->pParameterList, (SNode*)pCol);
    }
  }
  return code;
}

static bool hasInvalidFuncNesting(SNodeList* pParameterList) {
  bool hasInvalidFunc = false;
  nodesWalkExprs(pParameterList, haveVectorFunction, &hasInvalidFunc);
  return hasInvalidFunc;
}

static int32_t getFuncInfo(STranslateContext* pCxt, SFunctionNode* pFunc) {
  // the time precision of the function execution environment
  pFunc->node.resType.precision = getPrecisionFromCurrStmt(pCxt->pCurrStmt, TSDB_TIME_PRECISION_MILLI);
  int32_t code = fmGetFuncInfo(pFunc, pCxt->msgBuf.buf, pCxt->msgBuf.len);
  if (TSDB_CODE_FUNC_NOT_BUILTIN_FUNTION == code) {
    code = getUdfInfo(pCxt, pFunc);
  }
  return code;
}

static int32_t translateAggFunc(STranslateContext* pCxt, SFunctionNode* pFunc) {
  if (!fmIsAggFunc(pFunc->funcId)) {
    return TSDB_CODE_SUCCESS;
  }
  if (beforeHaving(pCxt->currClause)) {
    return generateSyntaxErrMsg(&pCxt->msgBuf, TSDB_CODE_PAR_ILLEGAL_USE_AGG_FUNCTION);
  }
  if (hasInvalidFuncNesting(pFunc->pParameterList)) {
    return generateSyntaxErrMsg(&pCxt->msgBuf, TSDB_CODE_PAR_AGG_FUNC_NESTING);
  }
  // The auto-generated COUNT function in the DELETE statement is legal
  if (isSelectStmt(pCxt->pCurrStmt) &&
      (((SSelectStmt*)pCxt->pCurrStmt)->hasIndefiniteRowsFunc || ((SSelectStmt*)pCxt->pCurrStmt)->hasMultiRowsFunc)) {
    return generateSyntaxErrMsg(&pCxt->msgBuf, TSDB_CODE_PAR_NOT_ALLOWED_FUNC);
  }

  if (isCountStar(pFunc)) {
    return rewriteCountStar(pCxt, pFunc);
  }
  if (isCountNotNullValue(pFunc)) {
    return rewriteCountNotNullValue(pCxt, pFunc);
  }
  if (isCountTbname(pFunc)) {
    return rewriteCountTbname(pCxt, pFunc);
  }
  return TSDB_CODE_SUCCESS;
}

static int32_t translateIndefiniteRowsFunc(STranslateContext* pCxt, SFunctionNode* pFunc) {
  if (!fmIsIndefiniteRowsFunc(pFunc->funcId)) {
    return TSDB_CODE_SUCCESS;
  }
  if (!isSelectStmt(pCxt->pCurrStmt) || SQL_CLAUSE_SELECT != pCxt->currClause) {
    return generateSyntaxErrMsg(&pCxt->msgBuf, TSDB_CODE_PAR_NOT_ALLOWED_FUNC);
  }
  SSelectStmt* pSelect = (SSelectStmt*)pCxt->pCurrStmt;
  if (pSelect->hasAggFuncs || pSelect->hasMultiRowsFunc ||
      (pSelect->hasIndefiniteRowsFunc &&
       (FUNC_RETURN_ROWS_INDEFINITE == pSelect->returnRows || pSelect->returnRows != fmGetFuncReturnRows(pFunc)))) {
    return generateSyntaxErrMsg(&pCxt->msgBuf, TSDB_CODE_PAR_NOT_ALLOWED_FUNC);
  }
  if (NULL != pSelect->pWindow || NULL != pSelect->pGroupByList) {
    return generateSyntaxErrMsgExt(&pCxt->msgBuf, TSDB_CODE_PAR_NOT_ALLOWED_FUNC,
                                   "%s function is not supported in window query or group query", pFunc->functionName);
  }
  if (hasInvalidFuncNesting(pFunc->pParameterList)) {
    return generateSyntaxErrMsg(&pCxt->msgBuf, TSDB_CODE_PAR_AGG_FUNC_NESTING);
  }
  return TSDB_CODE_SUCCESS;
}

static int32_t translateMultiRowsFunc(STranslateContext* pCxt, SFunctionNode* pFunc) {
  if (!fmIsMultiRowsFunc(pFunc->funcId)) {
    return TSDB_CODE_SUCCESS;
  }
  if (!isSelectStmt(pCxt->pCurrStmt) || SQL_CLAUSE_SELECT != pCxt->currClause ||
      ((SSelectStmt*)pCxt->pCurrStmt)->hasIndefiniteRowsFunc || ((SSelectStmt*)pCxt->pCurrStmt)->hasAggFuncs ||
      ((SSelectStmt*)pCxt->pCurrStmt)->hasMultiRowsFunc) {
    return generateSyntaxErrMsg(&pCxt->msgBuf, TSDB_CODE_PAR_NOT_ALLOWED_FUNC);
  }
  if (hasInvalidFuncNesting(pFunc->pParameterList)) {
    return generateSyntaxErrMsg(&pCxt->msgBuf, TSDB_CODE_PAR_AGG_FUNC_NESTING);
  }
  return TSDB_CODE_SUCCESS;
}

static int32_t translateInterpFunc(STranslateContext* pCxt, SFunctionNode* pFunc) {
  if (!fmIsInterpFunc(pFunc->funcId)) {
    return TSDB_CODE_SUCCESS;
  }
  if (!isSelectStmt(pCxt->pCurrStmt) || SQL_CLAUSE_SELECT != pCxt->currClause) {
    return generateSyntaxErrMsg(&pCxt->msgBuf, TSDB_CODE_PAR_NOT_ALLOWED_FUNC);
  }
  SSelectStmt* pSelect = (SSelectStmt*)pCxt->pCurrStmt;
  SNode*       pTable = pSelect->pFromTable;

  if (pSelect->hasAggFuncs || pSelect->hasMultiRowsFunc || pSelect->hasIndefiniteRowsFunc) {
    return generateSyntaxErrMsg(&pCxt->msgBuf, TSDB_CODE_PAR_NOT_ALLOWED_FUNC);
  }

  if (pSelect->hasInterpFunc &&
      (FUNC_RETURN_ROWS_INDEFINITE == pSelect->returnRows || pSelect->returnRows != fmGetFuncReturnRows(pFunc))) {
    return generateSyntaxErrMsgExt(&pCxt->msgBuf, TSDB_CODE_PAR_NOT_ALLOWED_FUNC,
                                   "%s ignoring null value options cannot be used when applying to multiple columns",
                                   pFunc->functionName);
  }

  if (NULL != pSelect->pWindow || NULL != pSelect->pGroupByList) {
    return generateSyntaxErrMsgExt(&pCxt->msgBuf, TSDB_CODE_PAR_NOT_ALLOWED_FUNC,
                                   "%s function is not supported in window query or group query", pFunc->functionName);
  }
  if (hasInvalidFuncNesting(pFunc->pParameterList)) {
    return generateSyntaxErrMsg(&pCxt->msgBuf, TSDB_CODE_PAR_AGG_FUNC_NESTING);
  }
  return TSDB_CODE_SUCCESS;
}

static int32_t translateInterpPseudoColumnFunc(STranslateContext* pCxt, SNode** ppNode, bool* pRewriteToColumn) {
  SFunctionNode* pFunc = (SFunctionNode*)(*ppNode);
  if (!fmIsInterpPseudoColumnFunc(pFunc->funcId)) {
    return TSDB_CODE_SUCCESS;
  }
  if (!isSelectStmt(pCxt->pCurrStmt)) {
    return generateSyntaxErrMsgExt(&pCxt->msgBuf, TSDB_CODE_PAR_NOT_ALLOWED_FUNC,
                                   "%s must be used in select statements", pFunc->functionName);
  }
  if (pCxt->currClause == SQL_CLAUSE_WHERE) {
    return generateSyntaxErrMsgExt(&pCxt->msgBuf, TSDB_CODE_PAR_INVALID_INTERP_CLAUSE,
                                   "%s is not allowed in where clause", pFunc->functionName);
  }

  SSelectStmt* pSelect = (SSelectStmt*)pCxt->pCurrStmt;
  SNode*       pNode = NULL;
  bool         bFound = false;
  FOREACH(pNode, pSelect->pProjectionList) {
    if (nodeType(pNode) == QUERY_NODE_FUNCTION && strcasecmp(((SFunctionNode*)pNode)->functionName, "interp") == 0) {
      bFound = true;
      break;
    }
  }
  if (!bFound) {
    *pRewriteToColumn = true;
    int32_t code = replacePsedudoColumnFuncWithColumn(pCxt, ppNode);
    if (code != TSDB_CODE_SUCCESS) {
      return code;
    }
    translateColumn(pCxt, (SColumnNode**)ppNode);
    return pCxt->errCode;
  }
  return TSDB_CODE_SUCCESS;
}

static int32_t translateTimelineFunc(STranslateContext* pCxt, SFunctionNode* pFunc) {
  if (!fmIsTimelineFunc(pFunc->funcId)) {
    return TSDB_CODE_SUCCESS;
  }
  if (!isSelectStmt(pCxt->pCurrStmt)) {
    return generateSyntaxErrMsgExt(&pCxt->msgBuf, TSDB_CODE_PAR_NOT_ALLOWED_FUNC,
                                   "%s function must be used in select statements", pFunc->functionName);
  }
  SSelectStmt* pSelect = (SSelectStmt*)pCxt->pCurrStmt;
  if (NULL != pSelect->pFromTable && QUERY_NODE_TEMP_TABLE == nodeType(pSelect->pFromTable) &&
      !isGlobalTimeLineQuery(((STempTableNode*)pSelect->pFromTable)->pSubquery) &&
      !isTimeLineAlignedQuery(pCxt->pCurrStmt)) {
    return generateSyntaxErrMsgExt(&pCxt->msgBuf, TSDB_CODE_PAR_NOT_ALLOWED_FUNC,
                                   "%s function requires valid time series input", pFunc->functionName);
  }
  return TSDB_CODE_SUCCESS;
}

static int32_t translateDateTimeFunc(STranslateContext* pCxt, SFunctionNode* pFunc) {
  if (!fmIsDateTimeFunc(pFunc->funcId)) {
    return TSDB_CODE_SUCCESS;
  }

  if (!isSelectStmt(pCxt->pCurrStmt)) {
    return TSDB_CODE_SUCCESS;
  }

  SSelectStmt* pSelect = (SSelectStmt*)pCxt->pCurrStmt;
  pFunc->node.resType.precision = pSelect->precision;

  return TSDB_CODE_SUCCESS;
}

static bool hasFillClause(SNode* pCurrStmt) {
  if (!isSelectStmt(pCurrStmt)) {
    return false;
  }
  SSelectStmt* pSelect = (SSelectStmt*)pCurrStmt;
  return NULL != pSelect->pWindow && QUERY_NODE_INTERVAL_WINDOW == nodeType(pSelect->pWindow) &&
         NULL != ((SIntervalWindowNode*)pSelect->pWindow)->pFill;
}

static int32_t translateForbidFillFunc(STranslateContext* pCxt, SFunctionNode* pFunc) {
  if (!fmIsForbidFillFunc(pFunc->funcId)) {
    return TSDB_CODE_SUCCESS;
  }
  if (hasFillClause(pCxt->pCurrStmt)) {
    return generateSyntaxErrMsg(&pCxt->msgBuf, TSDB_CODE_PAR_FILL_NOT_ALLOWED_FUNC, pFunc->functionName);
  }
  return TSDB_CODE_SUCCESS;
}

static int32_t translateForbidStreamFunc(STranslateContext* pCxt, SFunctionNode* pFunc) {
  if (!fmIsForbidStreamFunc(pFunc->funcId)) {
    return TSDB_CODE_SUCCESS;
  }
  if (pCxt->createStream) {
    return generateSyntaxErrMsg(&pCxt->msgBuf, TSDB_CODE_PAR_STREAM_NOT_ALLOWED_FUNC, pFunc->functionName);
  }
  return TSDB_CODE_SUCCESS;
}

static int32_t translateForbidSysTableFunc(STranslateContext* pCxt, SFunctionNode* pFunc) {
  if (!fmIsForbidSysTableFunc(pFunc->funcId)) {
    return TSDB_CODE_SUCCESS;
  }

  SSelectStmt* pSelect = (SSelectStmt*)pCxt->pCurrStmt;
  SNode*       pTable = pSelect->pFromTable;
  if (NULL != pTable && QUERY_NODE_REAL_TABLE == nodeType(pTable) &&
      TSDB_SYSTEM_TABLE == ((SRealTableNode*)pTable)->pMeta->tableType) {
    return generateSyntaxErrMsg(&pCxt->msgBuf, TSDB_CODE_PAR_SYSTABLE_NOT_ALLOWED_FUNC, pFunc->functionName);
  }
  return TSDB_CODE_SUCCESS;
}

static int32_t translateRepeatScanFunc(STranslateContext* pCxt, SFunctionNode* pFunc) {
  if (!fmIsRepeatScanFunc(pFunc->funcId)) {
    return TSDB_CODE_SUCCESS;
  }
  if (!isSelectStmt(pCxt->pCurrStmt)) {
    return generateSyntaxErrMsgExt(&pCxt->msgBuf, TSDB_CODE_PAR_ONLY_SUPPORT_SINGLE_TABLE,
                                   "%s is only supported in single table query", pFunc->functionName);
  }
  SSelectStmt* pSelect = (SSelectStmt*)pCxt->pCurrStmt;
  SNode*       pTable = pSelect->pFromTable;
  // select percentile() without from clause is also valid
  if ((NULL != pTable && (QUERY_NODE_REAL_TABLE != nodeType(pTable) ||
                          (TSDB_CHILD_TABLE != ((SRealTableNode*)pTable)->pMeta->tableType &&
                           TSDB_NORMAL_TABLE != ((SRealTableNode*)pTable)->pMeta->tableType)))) {
    return generateSyntaxErrMsgExt(&pCxt->msgBuf, TSDB_CODE_PAR_ONLY_SUPPORT_SINGLE_TABLE,
                                   "%s is only supported in single table query", pFunc->functionName);
  }
  if (NULL != pSelect->pPartitionByList) {
    return generateSyntaxErrMsgExt(&pCxt->msgBuf, TSDB_CODE_PAR_NOT_ALLOWED_FUNC,
                                   "%s function is not supported in partition query", pFunc->functionName);
  }
  return TSDB_CODE_SUCCESS;
}

static int32_t translateBlockDistFunc(STranslateContext* pCtx, SFunctionNode* pFunc) {
  if (!fmIsBlockDistFunc(pFunc->funcId)) {
    return TSDB_CODE_SUCCESS;
  }
  if (!isSelectStmt(pCtx->pCurrStmt)) {
    return generateSyntaxErrMsgExt(&pCtx->msgBuf, TSDB_CODE_PAR_ONLY_SUPPORT_SINGLE_TABLE,
                                   "%s is only supported in single table query", pFunc->functionName);
  }
  SSelectStmt* pSelect = (SSelectStmt*)pCtx->pCurrStmt;
  SNode*       pTable = pSelect->pFromTable;
  if (NULL != pTable && (QUERY_NODE_REAL_TABLE != nodeType(pTable) ||
                         (TSDB_SUPER_TABLE != ((SRealTableNode*)pTable)->pMeta->tableType &&
                          TSDB_CHILD_TABLE != ((SRealTableNode*)pTable)->pMeta->tableType &&
                          TSDB_NORMAL_TABLE != ((SRealTableNode*)pTable)->pMeta->tableType))) {
    return generateSyntaxErrMsgExt(&pCtx->msgBuf, TSDB_CODE_PAR_NOT_ALLOWED_FUNC,
                                   "%s is only supported on super table, child table or normal table",
                                   pFunc->functionName);
  }
  return TSDB_CODE_SUCCESS;
}

static bool isStarParam(SNode* pNode) { return nodesIsStar(pNode) || nodesIsTableStar(pNode); }

static int32_t translateMultiResFunc(STranslateContext* pCxt, SFunctionNode* pFunc) {
  if (!fmIsMultiResFunc(pFunc->funcId)) {
    return TSDB_CODE_SUCCESS;
  }
  if (SQL_CLAUSE_SELECT != pCxt->currClause) {
    SNode* pPara = nodesListGetNode(pFunc->pParameterList, 0);
    if (isStarParam(pPara)) {
      return generateSyntaxErrMsgExt(&pCxt->msgBuf, TSDB_CODE_PAR_NOT_ALLOWED_FUNC,
                                     "%s(*) is only supported in SELECTed list", pFunc->functionName);
    }
  }
  if (tsKeepColumnName && 1 == LIST_LENGTH(pFunc->pParameterList) && !pFunc->node.asAlias && !pFunc->node.asParam) {
    strcpy(pFunc->node.userAlias, ((SExprNode*)nodesListGetNode(pFunc->pParameterList, 0))->userAlias);
  }
  return TSDB_CODE_SUCCESS;
}

static int32_t getMultiResFuncNum(SNodeList* pParameterList) {
  if (1 == LIST_LENGTH(pParameterList)) {
    return isStarParam(nodesListGetNode(pParameterList, 0)) ? 2 : 1;
  }
  return LIST_LENGTH(pParameterList);
}

static int32_t calcSelectFuncNum(SFunctionNode* pFunc, int32_t currSelectFuncNum) {
  if (fmIsCumulativeFunc(pFunc->funcId)) {
    return currSelectFuncNum > 0 ? currSelectFuncNum : 1;
  }
  return currSelectFuncNum + ((fmIsMultiResFunc(pFunc->funcId) && !fmIsLastRowFunc(pFunc->funcId))
                                  ? getMultiResFuncNum(pFunc->pParameterList)
                                  : 1);
}

static void setFuncClassification(SNode* pCurrStmt, SFunctionNode* pFunc) {
  if (NULL != pCurrStmt && QUERY_NODE_SELECT_STMT == nodeType(pCurrStmt)) {
    SSelectStmt* pSelect = (SSelectStmt*)pCurrStmt;
    pSelect->hasAggFuncs = pSelect->hasAggFuncs ? true : fmIsAggFunc(pFunc->funcId);
    pSelect->hasCountFunc = pSelect->hasCountFunc ? true : (FUNCTION_TYPE_COUNT == pFunc->funcType);
    pSelect->hasRepeatScanFuncs = pSelect->hasRepeatScanFuncs ? true : fmIsRepeatScanFunc(pFunc->funcId);

    if (fmIsIndefiniteRowsFunc(pFunc->funcId)) {
      pSelect->hasIndefiniteRowsFunc = true;
      pSelect->returnRows = fmGetFuncReturnRows(pFunc);
    } else if (fmIsInterpFunc(pFunc->funcId)) {
      pSelect->returnRows = fmGetFuncReturnRows(pFunc);
    }

    pSelect->hasMultiRowsFunc = pSelect->hasMultiRowsFunc ? true : fmIsMultiRowsFunc(pFunc->funcId);
    if (fmIsSelectFunc(pFunc->funcId)) {
      pSelect->hasSelectFunc = true;
      pSelect->selectFuncNum = calcSelectFuncNum(pFunc, pSelect->selectFuncNum);
    } else if (fmIsVectorFunc(pFunc->funcId)) {
      pSelect->hasOtherVectorFunc = true;
    }
    pSelect->hasUniqueFunc = pSelect->hasUniqueFunc ? true : (FUNCTION_TYPE_UNIQUE == pFunc->funcType);
    pSelect->hasTailFunc = pSelect->hasTailFunc ? true : (FUNCTION_TYPE_TAIL == pFunc->funcType);
    pSelect->hasInterpFunc = pSelect->hasInterpFunc ? true : (FUNCTION_TYPE_INTERP == pFunc->funcType);
    pSelect->hasInterpPseudoColFunc =
        pSelect->hasInterpPseudoColFunc ? true : fmIsInterpPseudoColumnFunc(pFunc->funcId);
    pSelect->hasLastRowFunc = pSelect->hasLastRowFunc ? true : (FUNCTION_TYPE_LAST_ROW == pFunc->funcType);
    pSelect->hasLastFunc = pSelect->hasLastFunc ? true : (FUNCTION_TYPE_LAST == pFunc->funcType);
    pSelect->hasTimeLineFunc = pSelect->hasTimeLineFunc ? true : fmIsTimelineFunc(pFunc->funcId);
    pSelect->hasUdaf = pSelect->hasUdaf ? true : fmIsUserDefinedFunc(pFunc->funcId) && fmIsAggFunc(pFunc->funcId);
    pSelect->onlyHasKeepOrderFunc = pSelect->onlyHasKeepOrderFunc ? fmIsKeepOrderFunc(pFunc->funcId) : false;
  }
}

static int32_t rewriteFuncToValue(STranslateContext* pCxt, char* pLiteral, SNode** pNode) {
  SValueNode* pVal = (SValueNode*)nodesMakeNode(QUERY_NODE_VALUE);
  if (NULL == pVal) {
    return TSDB_CODE_OUT_OF_MEMORY;
  }
  strcpy(pVal->node.aliasName, ((SExprNode*)*pNode)->aliasName);
  strcpy(pVal->node.userAlias, ((SExprNode*)*pNode)->userAlias);
  pVal->node.resType = ((SExprNode*)*pNode)->resType;
  if (NULL == pLiteral) {
    pVal->isNull = true;
  } else {
    pVal->literal = pLiteral;
    if (IS_VAR_DATA_TYPE(pVal->node.resType.type)) {
      pVal->node.resType.bytes = strlen(pLiteral);
    }
  }
  if (DEAL_RES_ERROR != translateValue(pCxt, pVal)) {
    nodesDestroyNode(*pNode);
    *pNode = (SNode*)pVal;
  } else {
    nodesDestroyNode((SNode*)pVal);
  }
  return pCxt->errCode;
}

static int32_t rewriteDatabaseFunc(STranslateContext* pCxt, SNode** pNode) {
  char* pCurrDb = NULL;
  if (NULL != pCxt->pParseCxt->db) {
    pCurrDb = taosStrdup((void*)pCxt->pParseCxt->db);
    if (NULL == pCurrDb) {
      return TSDB_CODE_OUT_OF_MEMORY;
    }
  }
  return rewriteFuncToValue(pCxt, pCurrDb, pNode);
}

static int32_t rewriteClentVersionFunc(STranslateContext* pCxt, SNode** pNode) {
  char* pVer = taosStrdup((void*)version);
  if (NULL == pVer) {
    return TSDB_CODE_OUT_OF_MEMORY;
  }
  return rewriteFuncToValue(pCxt, pVer, pNode);
}

static int32_t rewriteServerVersionFunc(STranslateContext* pCxt, SNode** pNode) {
  char* pVer = taosStrdup((void*)pCxt->pParseCxt->svrVer);
  if (NULL == pVer) {
    return TSDB_CODE_OUT_OF_MEMORY;
  }
  return rewriteFuncToValue(pCxt, pVer, pNode);
}

static int32_t rewriteServerStatusFunc(STranslateContext* pCxt, SNode** pNode) {
  if (pCxt->pParseCxt->nodeOffline) {
    return TSDB_CODE_RPC_NETWORK_UNAVAIL;
  }
  char* pStatus = taosStrdup((void*)"1");
  return rewriteFuncToValue(pCxt, pStatus, pNode);
}

static int32_t rewriteUserFunc(STranslateContext* pCxt, SNode** pNode) {
  char    userConn[TSDB_USER_LEN + 1 + TSDB_FQDN_LEN] = {0};  // format 'user@host'
  int32_t len = snprintf(userConn, sizeof(userConn), "%s@", pCxt->pParseCxt->pUser);
  taosGetFqdn(userConn + len);
  char* pUserConn = taosStrdup((void*)userConn);
  if (NULL == pUserConn) {
    return TSDB_CODE_OUT_OF_MEMORY;
  }
  return rewriteFuncToValue(pCxt, pUserConn, pNode);
}

static int32_t rewriteSystemInfoFunc(STranslateContext* pCxt, SNode** pNode) {
  switch (((SFunctionNode*)*pNode)->funcType) {
    case FUNCTION_TYPE_DATABASE:
      return rewriteDatabaseFunc(pCxt, pNode);
    case FUNCTION_TYPE_CLIENT_VERSION:
      return rewriteClentVersionFunc(pCxt, pNode);
    case FUNCTION_TYPE_SERVER_VERSION:
      return rewriteServerVersionFunc(pCxt, pNode);
    case FUNCTION_TYPE_SERVER_STATUS:
      return rewriteServerStatusFunc(pCxt, pNode);
    case FUNCTION_TYPE_CURRENT_USER:
    case FUNCTION_TYPE_USER:
      return rewriteUserFunc(pCxt, pNode);
    default:
      break;
  }
  return TSDB_CODE_PAR_INTERNAL_ERROR;
}

static int32_t replacePsedudoColumnFuncWithColumn(STranslateContext* pCxt, SNode** ppNode) {
  SColumnNode* pCol = (SColumnNode*)nodesMakeNode(QUERY_NODE_COLUMN);
  if (pCol == NULL) {
    return TSDB_CODE_OUT_OF_MEMORY;
  }
  SExprNode* pOldExpr = (SExprNode*)(*ppNode);
  // rewrite a.tbname == tbname(a)
  if (nodeType(*ppNode) == QUERY_NODE_FUNCTION && ((SFunctionNode*)(*ppNode))->funcType == FUNCTION_TYPE_TBNAME) {
    SFunctionNode* pFunc = (SFunctionNode*)(*ppNode);
    if (0 != LIST_LENGTH(pFunc->pParameterList)) {
      SValueNode* pVal = (SValueNode*)nodesListGetNode(pFunc->pParameterList, 0);
      pCol->node.resType = pOldExpr->resType;
      strcpy(pCol->tableAlias, pVal->literal);
      strcpy(pCol->colName, pFunc->functionName);
      strcpy(pCol->node.aliasName, pCol->colName);
      strcpy(pCol->node.userAlias, pCol->colName);
      nodesDestroyNode(*ppNode);
      *ppNode = (SNode*)pCol;

      return TSDB_CODE_SUCCESS;
    }
  }
  pCol->node.resType = pOldExpr->resType;
  strcpy(pCol->node.aliasName, pOldExpr->aliasName);
  strcpy(pCol->node.userAlias, pOldExpr->userAlias);
  strcpy(pCol->colName, pOldExpr->aliasName);

  nodesDestroyNode(*ppNode);
  *ppNode = (SNode*)pCol;

  return TSDB_CODE_SUCCESS;
}

static int32_t rewriteToColumnAndRetranslate(STranslateContext* pCxt, SNode** ppNode, int32_t errCode) {
  int32_t code = replacePsedudoColumnFuncWithColumn(pCxt, ppNode);
  if (code != TSDB_CODE_SUCCESS) {
    return code;
  }
  translateColumn(pCxt, (SColumnNode**)ppNode);
  if (pCxt->errCode != TSDB_CODE_SUCCESS) {
    return generateSyntaxErrMsg(&pCxt->msgBuf, errCode);
  } else {
    return TSDB_CODE_SUCCESS;
  }
}

static int32_t translateWindowPseudoColumnFunc(STranslateContext* pCxt, SNode** ppNode, bool* pRewriteToColumn) {
  SFunctionNode* pFunc = (SFunctionNode*)(*ppNode);
  if (!fmIsWindowPseudoColumnFunc(pFunc->funcId)) {
    return TSDB_CODE_SUCCESS;
  }
  if (!isSelectStmt(pCxt->pCurrStmt)) {
    return generateSyntaxErrMsg(&pCxt->msgBuf, TSDB_CODE_PAR_INVALID_WINDOW_PC);
  }
  if (((SSelectStmt*)pCxt->pCurrStmt)->pWindow && beforeWindow(pCxt->currClause)) {
    return generateSyntaxErrMsgExt(&pCxt->msgBuf, TSDB_CODE_PAR_INVALID_WINDOW_PC, "There mustn't be %s",
                                   pFunc->functionName);
  }
  if (NULL == ((SSelectStmt*)pCxt->pCurrStmt)->pWindow) {
    *pRewriteToColumn = true;
    return rewriteToColumnAndRetranslate(pCxt, ppNode, TSDB_CODE_PAR_INVALID_WINDOW_PC);
  }
  return TSDB_CODE_SUCCESS;
}

static int32_t translateScanPseudoColumnFunc(STranslateContext* pCxt, SNode** ppNode, bool* pRewriteToColumn) {
  SFunctionNode* pFunc = (SFunctionNode*)(*ppNode);
  if (!fmIsScanPseudoColumnFunc(pFunc->funcId)) {
    return TSDB_CODE_SUCCESS;
  }
  if (0 == LIST_LENGTH(pFunc->pParameterList)) {
    if (!isSelectStmt(pCxt->pCurrStmt) || NULL == ((SSelectStmt*)pCxt->pCurrStmt)->pFromTable) {
      return generateSyntaxErrMsg(&pCxt->msgBuf, TSDB_CODE_PAR_INVALID_TBNAME);
    }
    if (QUERY_NODE_REAL_TABLE != nodeType(((SSelectStmt*)pCxt->pCurrStmt)->pFromTable)) {
      *pRewriteToColumn = true;
      return rewriteToColumnAndRetranslate(pCxt, ppNode, TSDB_CODE_PAR_INVALID_TBNAME);
    }
  } else {
    SValueNode* pVal = (SValueNode*)nodesListGetNode(pFunc->pParameterList, 0);
    STableNode* pTable = NULL;
    pCxt->errCode = findTable(pCxt, pVal->literal, &pTable);
    if (TSDB_CODE_SUCCESS != pCxt->errCode || (NULL == pTable)) {
      return generateSyntaxErrMsg(&pCxt->msgBuf, TSDB_CODE_PAR_INVALID_TBNAME);
    }
    if (nodeType(pTable) != QUERY_NODE_REAL_TABLE) {
      *pRewriteToColumn = true;
      return rewriteToColumnAndRetranslate(pCxt, ppNode, TSDB_CODE_PAR_INVALID_TBNAME);
    }
  }
  return TSDB_CODE_SUCCESS;
}

static int32_t translateNormalFunction(STranslateContext* pCxt, SNode** ppNode) {
  SFunctionNode* pFunc = (SFunctionNode*)(*ppNode);
  int32_t        code = translateAggFunc(pCxt, pFunc);
  if (TSDB_CODE_SUCCESS == code) {
    bool bRewriteToColumn = false;
    code = translateScanPseudoColumnFunc(pCxt, ppNode, &bRewriteToColumn);
    if (bRewriteToColumn) {
      return code;
    }
  }
  if (TSDB_CODE_SUCCESS == code) {
    code = translateIndefiniteRowsFunc(pCxt, pFunc);
  }
  if (TSDB_CODE_SUCCESS == code) {
    code = translateForbidFillFunc(pCxt, pFunc);
  }
  if (TSDB_CODE_SUCCESS == code) {
    bool bRewriteToColumn = false;
    code = translateWindowPseudoColumnFunc(pCxt, ppNode, &bRewriteToColumn);
    if (bRewriteToColumn) {
      return code;
    }
  }
  if (TSDB_CODE_SUCCESS == code) {
    code = translateForbidStreamFunc(pCxt, pFunc);
  }
  if (TSDB_CODE_SUCCESS == code) {
    code = translateForbidSysTableFunc(pCxt, pFunc);
  }
  if (TSDB_CODE_SUCCESS == code) {
    code = translateRepeatScanFunc(pCxt, pFunc);
  }
  if (TSDB_CODE_SUCCESS == code) {
    code = translateMultiResFunc(pCxt, pFunc);
  }
  if (TSDB_CODE_SUCCESS == code) {
    code = translateMultiRowsFunc(pCxt, pFunc);
  }
  if (TSDB_CODE_SUCCESS == code) {
    code = translateInterpFunc(pCxt, pFunc);
  }
  if (TSDB_CODE_SUCCESS == code) {
    bool bRewriteToColumn = false;
    code = translateInterpPseudoColumnFunc(pCxt, ppNode, &bRewriteToColumn);
    if (bRewriteToColumn) {
      return code;
    }
  }
  if (TSDB_CODE_SUCCESS == code) {
    code = translateTimelineFunc(pCxt, pFunc);
  }
  if (TSDB_CODE_SUCCESS == code) {
    code = translateDateTimeFunc(pCxt, pFunc);
  }
  if (TSDB_CODE_SUCCESS == code) {
    code = translateBlockDistFunc(pCxt, pFunc);
  }
  if (TSDB_CODE_SUCCESS == code) {
    setFuncClassification(pCxt->pCurrStmt, pFunc);
  }
  return code;
}

static int32_t rewriteQueryTimeFunc(STranslateContext* pCxt, int64_t val, SNode** pNode) {
  if (INT64_MIN == val || INT64_MAX == val) {
    return rewriteFuncToValue(pCxt, NULL, pNode);
  }

  char* pStr = taosMemoryCalloc(1, 20);
  if (NULL == pStr) {
    return TSDB_CODE_OUT_OF_MEMORY;
  }
  snprintf(pStr, 20, "%" PRId64 "", val);
  return rewriteFuncToValue(pCxt, pStr, pNode);
}

static int32_t rewriteQstartFunc(STranslateContext* pCxt, SNode** pNode) {
  return rewriteQueryTimeFunc(pCxt, ((SSelectStmt*)pCxt->pCurrStmt)->timeRange.skey, pNode);
}

static int32_t rewriteQendFunc(STranslateContext* pCxt, SNode** pNode) {
  return rewriteQueryTimeFunc(pCxt, ((SSelectStmt*)pCxt->pCurrStmt)->timeRange.ekey, pNode);
}

static int32_t rewriteQdurationFunc(STranslateContext* pCxt, SNode** pNode) {
  STimeWindow range = ((SSelectStmt*)pCxt->pCurrStmt)->timeRange;
  if (INT64_MIN == range.skey || INT64_MAX == range.ekey) {
    return rewriteQueryTimeFunc(pCxt, INT64_MIN, pNode);
  }
  return rewriteQueryTimeFunc(pCxt, range.ekey - range.skey + 1, pNode);
}

static int32_t rewriteClientPseudoColumnFunc(STranslateContext* pCxt, SNode** pNode) {
  if (NULL == pCxt->pCurrStmt || QUERY_NODE_SELECT_STMT != nodeType(pCxt->pCurrStmt) ||
      pCxt->currClause <= SQL_CLAUSE_WHERE) {
    return generateSyntaxErrMsgExt(&pCxt->msgBuf, TSDB_CODE_PAR_NOT_ALLOWED_FUNC, "Illegal pseudo column");
  }
  switch (((SFunctionNode*)*pNode)->funcType) {
    case FUNCTION_TYPE_QSTART:
      return rewriteQstartFunc(pCxt, pNode);
    case FUNCTION_TYPE_QEND:
      return rewriteQendFunc(pCxt, pNode);
    case FUNCTION_TYPE_QDURATION:
      return rewriteQdurationFunc(pCxt, pNode);
    default:
      break;
  }
  return TSDB_CODE_PAR_INTERNAL_ERROR;
}

static int32_t translateFunctionImpl(STranslateContext* pCxt, SFunctionNode** pFunc) {
  if (fmIsSystemInfoFunc((*pFunc)->funcId)) {
    return rewriteSystemInfoFunc(pCxt, (SNode**)pFunc);
  }
  if (fmIsClientPseudoColumnFunc((*pFunc)->funcId)) {
    return rewriteClientPseudoColumnFunc(pCxt, (SNode**)pFunc);
  }
  return translateNormalFunction(pCxt, (SNode**)pFunc);
}

static EDealRes translateFunction(STranslateContext* pCxt, SFunctionNode** pFunc) {
  SNode* pParam = NULL;
  if (strcmp((*pFunc)->functionName, "tbname") == 0 && (*pFunc)->pParameterList != NULL) {
    pParam = nodesListGetNode((*pFunc)->pParameterList, 0);
    if(pParam && nodeType(pParam) == QUERY_NODE_VALUE) {
      if (pCxt && pCxt->pCurrStmt && pCxt->pCurrStmt->type == QUERY_NODE_SELECT_STMT &&
          ((SSelectStmt*)pCxt->pCurrStmt)->pFromTable &&
          nodeType(((SSelectStmt*)pCxt->pCurrStmt)->pFromTable) == QUERY_NODE_REAL_TABLE) {
        SRealTableNode* pRealTable = (SRealTableNode*)((SSelectStmt*)pCxt->pCurrStmt)->pFromTable;
        if (strcmp(((SValueNode*)pParam)->literal, pRealTable->table.tableName) == 0) {
          NODES_DESTORY_LIST((*pFunc)->pParameterList);
          (*pFunc)->pParameterList = NULL;
        }
      }
    }
  }
  FOREACH(pParam, (*pFunc)->pParameterList) {
    if (isMultiResFunc(pParam)) {
      pCxt->errCode = TSDB_CODE_FUNC_FUNTION_PARA_NUM;
      return DEAL_RES_ERROR;
    }
  }

  pCxt->errCode = getFuncInfo(pCxt, *pFunc);
  if (TSDB_CODE_SUCCESS == pCxt->errCode) {
    pCxt->errCode = translateFunctionImpl(pCxt, pFunc);
  }
  return TSDB_CODE_SUCCESS == pCxt->errCode ? DEAL_RES_CONTINUE : DEAL_RES_ERROR;
}

static EDealRes translateExprSubquery(STranslateContext* pCxt, SNode* pNode) {
  return (TSDB_CODE_SUCCESS == translateSubquery(pCxt, pNode) ? DEAL_RES_CONTINUE : DEAL_RES_ERROR);
}

static EDealRes translateLogicCond(STranslateContext* pCxt, SLogicConditionNode* pCond) {
  pCond->node.resType.type = TSDB_DATA_TYPE_BOOL;
  pCond->node.resType.bytes = tDataTypes[TSDB_DATA_TYPE_BOOL].bytes;
  return DEAL_RES_CONTINUE;
}

static int32_t createCastFunc(STranslateContext* pCxt, SNode* pExpr, SDataType dt, SNode** pCast) {
  SFunctionNode* pFunc = (SFunctionNode*)nodesMakeNode(QUERY_NODE_FUNCTION);
  if (NULL == pFunc) {
    return TSDB_CODE_OUT_OF_MEMORY;
  }
  strcpy(pFunc->functionName, "cast");
  pFunc->node.resType = dt;
  if (TSDB_CODE_SUCCESS != nodesListMakeAppend(&pFunc->pParameterList, pExpr)) {
    nodesDestroyNode((SNode*)pFunc);
    return TSDB_CODE_OUT_OF_MEMORY;
  }
  int32_t code = getFuncInfo(pCxt, pFunc);
  if (TSDB_CODE_SUCCESS != code) {
    nodesClearList(pFunc->pParameterList);
    pFunc->pParameterList = NULL;
    nodesDestroyNode((SNode*)pFunc);
    return code;
  }
  *pCast = (SNode*)pFunc;
  return TSDB_CODE_SUCCESS;
}

static EDealRes translateWhenThen(STranslateContext* pCxt, SWhenThenNode* pWhenThen) {
  pWhenThen->node.resType = ((SExprNode*)pWhenThen->pThen)->resType;
  return DEAL_RES_CONTINUE;
}

static bool isCondition(const SNode* pNode) {
  if (QUERY_NODE_OPERATOR == nodeType(pNode)) {
    return nodesIsComparisonOp((const SOperatorNode*)pNode);
  }
  return (QUERY_NODE_LOGIC_CONDITION == nodeType(pNode));
}

static int32_t rewriteIsTrue(SNode* pSrc, SNode** pIsTrue) {
  SOperatorNode* pOp = (SOperatorNode*)nodesMakeNode(QUERY_NODE_OPERATOR);
  if (NULL == pOp) {
    return TSDB_CODE_OUT_OF_MEMORY;
  }
  pOp->opType = OP_TYPE_IS_TRUE;
  pOp->pLeft = pSrc;
  pOp->node.resType.type = TSDB_DATA_TYPE_BOOL;
  pOp->node.resType.bytes = tDataTypes[TSDB_DATA_TYPE_BOOL].bytes;
  *pIsTrue = (SNode*)pOp;
  return TSDB_CODE_SUCCESS;
}

static EDealRes translateCaseWhen(STranslateContext* pCxt, SCaseWhenNode* pCaseWhen) {
  bool   first = true;
  bool   allNullThen = true;
  SNode* pNode = NULL;
  FOREACH(pNode, pCaseWhen->pWhenThenList) {
    SWhenThenNode* pWhenThen = (SWhenThenNode*)pNode;
    if (NULL == pCaseWhen->pCase && !isCondition(pWhenThen->pWhen)) {
      SNode* pIsTrue = NULL;
      pCxt->errCode = rewriteIsTrue(pWhenThen->pWhen, &pIsTrue);
      if (TSDB_CODE_SUCCESS != pCxt->errCode) {
        return DEAL_RES_ERROR;
      }
      pWhenThen->pWhen = pIsTrue;
    }

    SExprNode* pThenExpr = (SExprNode*)pNode;
    if (TSDB_DATA_TYPE_NULL == pThenExpr->resType.type) {
      continue;
    }
    allNullThen = false;
    if (first || dataTypeComp(&pCaseWhen->node.resType, &pThenExpr->resType) < 0) {
      pCaseWhen->node.resType = pThenExpr->resType;
    }
    first = false;
  }

  if (allNullThen) {
    if (NULL != pCaseWhen->pElse) {
      pCaseWhen->node.resType = ((SExprNode*)pCaseWhen->pElse)->resType;
    } else {
      pCaseWhen->node.resType.type = TSDB_DATA_TYPE_NULL;
      pCaseWhen->node.resType.bytes = tDataTypes[TSDB_DATA_TYPE_NULL].bytes;
      return DEAL_RES_CONTINUE;
    }
  }

  FOREACH(pNode, pCaseWhen->pWhenThenList) {
    SWhenThenNode* pWhenThen = (SWhenThenNode*)pNode;
    if (!dataTypeEqual(&pCaseWhen->node.resType, &((SExprNode*)pNode)->resType)) {
      SNode* pCastFunc = NULL;
      pCxt->errCode = createCastFunc(pCxt, pWhenThen->pThen, pCaseWhen->node.resType, &pCastFunc);
      if (TSDB_CODE_SUCCESS != pCxt->errCode) {
        return DEAL_RES_ERROR;
      }
      pWhenThen->pThen = pCastFunc;
      pWhenThen->node.resType = pCaseWhen->node.resType;
    }
  }

  if (NULL != pCaseWhen->pElse && !dataTypeEqual(&pCaseWhen->node.resType, &((SExprNode*)pCaseWhen->pElse)->resType)) {
    SNode* pCastFunc = NULL;
    pCxt->errCode = createCastFunc(pCxt, pCaseWhen->pElse, pCaseWhen->node.resType, &pCastFunc);
    if (TSDB_CODE_SUCCESS != pCxt->errCode) {
      return DEAL_RES_ERROR;
    }
    pCaseWhen->pElse = pCastFunc;
    ((SExprNode*)pCaseWhen->pElse)->resType = pCaseWhen->node.resType;
  }
  return DEAL_RES_CONTINUE;
}

static EDealRes doTranslateExpr(SNode** pNode, void* pContext) {
  STranslateContext* pCxt = (STranslateContext*)pContext;
  switch (nodeType(*pNode)) {
    case QUERY_NODE_COLUMN:
      return translateColumn(pCxt, (SColumnNode**)pNode);
    case QUERY_NODE_VALUE:
      return translateValue(pCxt, (SValueNode*)*pNode);
    case QUERY_NODE_OPERATOR:
      return translateOperator(pCxt, (SOperatorNode*)*pNode);
    case QUERY_NODE_FUNCTION:
      return translateFunction(pCxt, (SFunctionNode**)pNode);
    case QUERY_NODE_LOGIC_CONDITION:
      return translateLogicCond(pCxt, (SLogicConditionNode*)*pNode);
    case QUERY_NODE_TEMP_TABLE:
      return translateExprSubquery(pCxt, ((STempTableNode*)*pNode)->pSubquery);
    case QUERY_NODE_WHEN_THEN:
      return translateWhenThen(pCxt, (SWhenThenNode*)*pNode);
    case QUERY_NODE_CASE_WHEN:
      return translateCaseWhen(pCxt, (SCaseWhenNode*)*pNode);
    default:
      break;
  }
  return DEAL_RES_CONTINUE;
}

static int32_t translateExpr(STranslateContext* pCxt, SNode** pNode) {
  nodesRewriteExprPostOrder(pNode, doTranslateExpr, pCxt);
  return pCxt->errCode;
}

static int32_t translateExprList(STranslateContext* pCxt, SNodeList* pList) {
  nodesRewriteExprsPostOrder(pList, doTranslateExpr, pCxt);
  return pCxt->errCode;
}

static SNodeList* getGroupByList(STranslateContext* pCxt) {
  if (isDistinctOrderBy(pCxt)) {
    return ((SSelectStmt*)pCxt->pCurrStmt)->pProjectionList;
  }
  return ((SSelectStmt*)pCxt->pCurrStmt)->pGroupByList;
}

static SNode* getGroupByNode(SNode* pNode) {
  if (QUERY_NODE_GROUPING_SET == nodeType(pNode)) {
    return nodesListGetNode(((SGroupingSetNode*)pNode)->pParameterList, 0);
  }
  return pNode;
}

static int32_t getGroupByErrorCode(STranslateContext* pCxt) {
  if (isDistinctOrderBy(pCxt)) {
    return TSDB_CODE_PAR_NOT_SELECTED_EXPRESSION;
  }
  if (isSelectStmt(pCxt->pCurrStmt) && NULL != ((SSelectStmt*)pCxt->pCurrStmt)->pGroupByList) {
    return TSDB_CODE_PAR_GROUPBY_LACK_EXPRESSION;
  }
  return TSDB_CODE_PAR_INVALID_OPTR_USAGE;
}

static EDealRes rewriteColToSelectValFunc(STranslateContext* pCxt, SNode** pNode) {
  SFunctionNode* pFunc = (SFunctionNode*)nodesMakeNode(QUERY_NODE_FUNCTION);
  if (NULL == pFunc) {
    pCxt->errCode = TSDB_CODE_OUT_OF_MEMORY;
    return DEAL_RES_ERROR;
  }
  strcpy(pFunc->functionName, "_select_value");
  strcpy(pFunc->node.aliasName, ((SExprNode*)*pNode)->aliasName);
  strcpy(pFunc->node.userAlias, ((SExprNode*)*pNode)->userAlias);
  pCxt->errCode = nodesListMakeAppend(&pFunc->pParameterList, *pNode);
  if (TSDB_CODE_SUCCESS == pCxt->errCode) {
    pCxt->errCode = getFuncInfo(pCxt, pFunc);
  }
  if (TSDB_CODE_SUCCESS == pCxt->errCode) {
    *pNode = (SNode*)pFunc;
    ((SSelectStmt*)pCxt->pCurrStmt)->hasSelectValFunc = true;
  } else {
    nodesDestroyNode((SNode*)pFunc);
  }
  return TSDB_CODE_SUCCESS == pCxt->errCode ? DEAL_RES_IGNORE_CHILD : DEAL_RES_ERROR;
}

static EDealRes rewriteExprToGroupKeyFunc(STranslateContext* pCxt, SNode** pNode) {
  SFunctionNode* pFunc = (SFunctionNode*)nodesMakeNode(QUERY_NODE_FUNCTION);
  if (NULL == pFunc) {
    pCxt->errCode = TSDB_CODE_OUT_OF_MEMORY;
    return DEAL_RES_ERROR;
  }

  strcpy(pFunc->functionName, "_group_key");
  strcpy(pFunc->node.aliasName, ((SExprNode*)*pNode)->aliasName);
  strcpy(pFunc->node.userAlias, ((SExprNode*)*pNode)->userAlias);
  pCxt->errCode = nodesListMakeAppend(&pFunc->pParameterList, *pNode);
  if (TSDB_CODE_SUCCESS == pCxt->errCode) {
    *pNode = (SNode*)pFunc;
    pCxt->errCode = fmGetFuncInfo(pFunc, pCxt->msgBuf.buf, pCxt->msgBuf.len);
  }

  return (TSDB_CODE_SUCCESS == pCxt->errCode ? DEAL_RES_IGNORE_CHILD : DEAL_RES_ERROR);
}

static bool isTbnameFuction(SNode* pNode) {
  return QUERY_NODE_FUNCTION == nodeType(pNode) && FUNCTION_TYPE_TBNAME == ((SFunctionNode*)pNode)->funcType;
}

static bool hasTbnameFunction(SNodeList* pPartitionByList) {
  SNode* pPartKey = NULL;
  FOREACH(pPartKey, pPartitionByList) {
    if (isTbnameFuction(pPartKey)) {
      return true;
    }
  }
  return false;
}

static bool fromSingleTable(SNode* table) {
  if (NULL == table) return false;
  if (table->type == QUERY_NODE_REAL_TABLE && ((SRealTableNode*)table)->pMeta) {
        int8_t type = ((SRealTableNode*)table)->pMeta->tableType;
        if(type == TSDB_CHILD_TABLE || type == TSDB_NORMAL_TABLE
        || type == TSDB_SYSTEM_TABLE) {
          return true;
        }
  }
  return false;
}

static EDealRes doCheckExprForGroupBy(SNode** pNode, void* pContext) {
  STranslateContext* pCxt = (STranslateContext*)pContext;
  SSelectStmt*       pSelect = (SSelectStmt*)pCxt->pCurrStmt;
  if (!nodesIsExprNode(*pNode) || isAliasColumn(*pNode)) {
    return DEAL_RES_CONTINUE;
  }
  if (isVectorFunc(*pNode) && !isDistinctOrderBy(pCxt)) {
    return DEAL_RES_IGNORE_CHILD;
  }
  SNode* pGroupNode = NULL;
  FOREACH(pGroupNode, getGroupByList(pCxt)) {
    SNode* pActualNode = getGroupByNode(pGroupNode);
    if (nodesEqualNode(pActualNode, *pNode)) {
      return DEAL_RES_IGNORE_CHILD;
    }
    if (isTbnameFuction(pActualNode) && QUERY_NODE_COLUMN == nodeType(*pNode) &&
        ((SColumnNode*)*pNode)->colType == COLUMN_TYPE_TAG) {
      return rewriteExprToGroupKeyFunc(pCxt, pNode);
    }
  }
  SNode* pPartKey = NULL;
  bool   partionByTbname = hasTbnameFunction(pSelect->pPartitionByList);
  FOREACH(pPartKey, pSelect->pPartitionByList) {
    if (nodesEqualNode(pPartKey, *pNode)) {
      return rewriteExprToGroupKeyFunc(pCxt, pNode);
    }
    if ((partionByTbname) && QUERY_NODE_COLUMN == nodeType(*pNode) &&
        ((SColumnNode*)*pNode)->colType == COLUMN_TYPE_TAG) {
      return rewriteExprToGroupKeyFunc(pCxt, pNode);
    }
  }
  if (NULL != pSelect->pWindow && QUERY_NODE_STATE_WINDOW == nodeType(pSelect->pWindow)) {
    if (nodesEqualNode(((SStateWindowNode*)pSelect->pWindow)->pExpr, *pNode)) {
      pSelect->hasStateKey = true;
      return rewriteExprToGroupKeyFunc(pCxt, pNode);
    }
  }
  if (isScanPseudoColumnFunc(*pNode) || QUERY_NODE_COLUMN == nodeType(*pNode)) {
    if (pSelect->selectFuncNum > 1 || pSelect->hasOtherVectorFunc || !pSelect->hasSelectFunc ||
        (isDistinctOrderBy(pCxt) && pCxt->currClause == SQL_CLAUSE_ORDER_BY)) {
      return generateDealNodeErrMsg(pCxt, getGroupByErrorCode(pCxt), ((SExprNode*)(*pNode))->userAlias);
    } else {
      return rewriteColToSelectValFunc(pCxt, pNode);
    }
  }
  if (isVectorFunc(*pNode) && isDistinctOrderBy(pCxt)) {
    return generateDealNodeErrMsg(pCxt, getGroupByErrorCode(pCxt), ((SExprNode*)(*pNode))->userAlias);
  }
  return DEAL_RES_CONTINUE;
}

static int32_t checkExprForGroupBy(STranslateContext* pCxt, SNode** pNode) {
  nodesRewriteExpr(pNode, doCheckExprForGroupBy, pCxt);
  return pCxt->errCode;
}

static int32_t checkExprListForGroupBy(STranslateContext* pCxt, SSelectStmt* pSelect, SNodeList* pList) {
  if (NULL == getGroupByList(pCxt) && NULL == pSelect->pWindow) {
    return TSDB_CODE_SUCCESS;
  }
  nodesRewriteExprs(pList, doCheckExprForGroupBy, pCxt);
  return pCxt->errCode;
}

static EDealRes rewriteColsToSelectValFuncImpl(SNode** pNode, void* pContext) {
  if (isAggFunc(*pNode) || isIndefiniteRowsFunc(*pNode)) {
    return DEAL_RES_IGNORE_CHILD;
  }
  if (isScanPseudoColumnFunc(*pNode) || QUERY_NODE_COLUMN == nodeType(*pNode)) {
    return rewriteColToSelectValFunc((STranslateContext*)pContext, pNode);
  }
  return DEAL_RES_CONTINUE;
}

static int32_t rewriteColsToSelectValFunc(STranslateContext* pCxt, SSelectStmt* pSelect) {
  nodesRewriteExprs(pSelect->pProjectionList, rewriteColsToSelectValFuncImpl, pCxt);
  if (TSDB_CODE_SUCCESS == pCxt->errCode && !pSelect->isDistinct) {
    nodesRewriteExprs(pSelect->pOrderByList, rewriteColsToSelectValFuncImpl, pCxt);
  }
  return pCxt->errCode;
}

typedef struct CheckAggColCoexistCxt {
  STranslateContext* pTranslateCxt;
  bool               existCol;
} CheckAggColCoexistCxt;

static EDealRes doCheckAggColCoexist(SNode** pNode, void* pContext) {
  CheckAggColCoexistCxt* pCxt = (CheckAggColCoexistCxt*)pContext;
  if (isVectorFunc(*pNode)) {
    return DEAL_RES_IGNORE_CHILD;
  }
  SNode* pPartKey = NULL;
  bool   partionByTbname = false;
  if (fromSingleTable(((SSelectStmt*)pCxt->pTranslateCxt->pCurrStmt)->pFromTable) ||
      hasTbnameFunction(((SSelectStmt*)pCxt->pTranslateCxt->pCurrStmt)->pPartitionByList)) {
    partionByTbname = true;
  }
  FOREACH(pPartKey, ((SSelectStmt*)pCxt->pTranslateCxt->pCurrStmt)->pPartitionByList) {
    if (nodesEqualNode(pPartKey, *pNode)) {
      return rewriteExprToGroupKeyFunc(pCxt->pTranslateCxt, pNode);
    }
  }
  if (partionByTbname &&
      ((QUERY_NODE_COLUMN == nodeType(*pNode) && ((SColumnNode*)*pNode)->colType == COLUMN_TYPE_TAG) ||
       (QUERY_NODE_FUNCTION == nodeType(*pNode) && FUNCTION_TYPE_TBNAME == ((SFunctionNode*)*pNode)->funcType))) {
    return rewriteExprToGroupKeyFunc(pCxt->pTranslateCxt, pNode);
  }
  if (isScanPseudoColumnFunc(*pNode) || QUERY_NODE_COLUMN == nodeType(*pNode)) {
    pCxt->existCol = true;
  }
  return DEAL_RES_CONTINUE;
}

static int32_t checkIsEmptyResult(STranslateContext* pCxt, SSelectStmt* pSelect) {
  if (pSelect->timeRange.skey > pSelect->timeRange.ekey && !pSelect->hasCountFunc) {
    pSelect->isEmptyResult = true;
  }
  return TSDB_CODE_SUCCESS;
}

static int32_t resetSelectFuncNumWithoutDup(SSelectStmt* pSelect) {
  if (pSelect->selectFuncNum <= 1) return TSDB_CODE_SUCCESS;
  pSelect->selectFuncNum = 0;
  SNodeList* pNodeList = nodesMakeList();
  int32_t    code = nodesCollectSelectFuncs(pSelect, SQL_CLAUSE_FROM, NULL, fmIsSelectFunc, pNodeList);
  if (TSDB_CODE_SUCCESS != code) {
    nodesDestroyList(pNodeList);
    return code;
  }
  SNode* pNode = NULL;
  FOREACH(pNode, pNodeList) {
    pSelect->selectFuncNum = calcSelectFuncNum((SFunctionNode*)pNode, pSelect->selectFuncNum);
  }
  nodesDestroyList(pNodeList);
  return TSDB_CODE_SUCCESS;
}

static int32_t checkAggColCoexist(STranslateContext* pCxt, SSelectStmt* pSelect) {
  if (NULL != pSelect->pGroupByList || NULL != pSelect->pWindow ||
      (!pSelect->hasAggFuncs && !pSelect->hasIndefiniteRowsFunc && !pSelect->hasInterpFunc)) {
    return TSDB_CODE_SUCCESS;
  }
  if (!pSelect->onlyHasKeepOrderFunc) {
    pSelect->timeLineResMode = TIME_LINE_NONE;
  }
  CheckAggColCoexistCxt cxt = {.pTranslateCxt = pCxt, .existCol = false};
  nodesRewriteExprs(pSelect->pProjectionList, doCheckAggColCoexist, &cxt);
  if (!pSelect->isDistinct) {
    nodesRewriteExprs(pSelect->pOrderByList, doCheckAggColCoexist, &cxt);
  }
  if (((!cxt.existCol && 0 < pSelect->selectFuncNum) || (cxt.existCol && 1 == pSelect->selectFuncNum)) &&
      !pSelect->hasOtherVectorFunc) {
    return rewriteColsToSelectValFunc(pCxt, pSelect);
  }
  if (cxt.existCol) {
    return generateSyntaxErrMsg(&pCxt->msgBuf, TSDB_CODE_PAR_NOT_SINGLE_GROUP);
  }
  return TSDB_CODE_SUCCESS;
}

static int32_t checkHavingGroupBy(STranslateContext* pCxt, SSelectStmt* pSelect) {
  int32_t code = TSDB_CODE_SUCCESS;
  if (NULL == getGroupByList(pCxt) && NULL == pSelect->pPartitionByList && NULL == pSelect->pWindow) {
    return code;
  }
  if (NULL != pSelect->pHaving) {
    code = checkExprForGroupBy(pCxt, &pSelect->pHaving);
  }
  /*
    if (TSDB_CODE_SUCCESS == code && NULL != pSelect->pProjectionList) {
      code = checkExprListForGroupBy(pCxt, pSelect, pSelect->pProjectionList);
    }
    if (TSDB_CODE_SUCCESS == code && NULL != pSelect->pOrderByList) {
      code = checkExprListForGroupBy(pCxt, pSelect, pSelect->pOrderByList);
    }
  */
  return code;
}

static int32_t checkWindowFuncCoexist(STranslateContext* pCxt, SSelectStmt* pSelect) {
  if (NULL == pSelect->pWindow) {
    return TSDB_CODE_SUCCESS;
  }
  if (NULL != pSelect->pWindow && !pSelect->hasAggFuncs && !pSelect->hasStateKey) {
    return generateSyntaxErrMsg(&pCxt->msgBuf, TSDB_CODE_PAR_NO_VALID_FUNC_IN_WIN);
  }
  return TSDB_CODE_SUCCESS;
}

static int32_t toVgroupsInfo(SArray* pVgs, SVgroupsInfo** pVgsInfo) {
  size_t vgroupNum = taosArrayGetSize(pVgs);
  *pVgsInfo = taosMemoryCalloc(1, sizeof(SVgroupsInfo) + sizeof(SVgroupInfo) * vgroupNum);
  if (NULL == *pVgsInfo) {
    return TSDB_CODE_OUT_OF_MEMORY;
  }
  (*pVgsInfo)->numOfVgroups = vgroupNum;
  for (int32_t i = 0; i < vgroupNum; ++i) {
    SVgroupInfo* vg = taosArrayGet(pVgs, i);
    (*pVgsInfo)->vgroups[i] = *vg;
  }
  return TSDB_CODE_SUCCESS;
}

static int32_t addMnodeToVgroupList(const SEpSet* pEpSet, SArray** pVgroupList) {
  if (NULL == *pVgroupList) {
    *pVgroupList = taosArrayInit(TARRAY_MIN_SIZE, sizeof(SVgroupInfo));
    if (NULL == *pVgroupList) {
      return TSDB_CODE_OUT_OF_MEMORY;
    }
  }
  SVgroupInfo vg = {.vgId = MNODE_HANDLE};
  memcpy(&vg.epSet, pEpSet, sizeof(SEpSet));
  taosArrayPush(*pVgroupList, &vg);
  return TSDB_CODE_SUCCESS;
}

static int32_t dnodeToVgroupsInfo(SArray* pDnodes, SVgroupsInfo** pVgsInfo) {
  size_t ndnode = taosArrayGetSize(pDnodes);
  *pVgsInfo = taosMemoryCalloc(1, sizeof(SVgroupsInfo) + sizeof(SVgroupInfo) * ndnode);
  if (NULL == *pVgsInfo) {
    return TSDB_CODE_OUT_OF_MEMORY;
  }
  (*pVgsInfo)->numOfVgroups = ndnode;
  for (int32_t i = 0; i < ndnode; ++i) {
    memcpy(&((*pVgsInfo)->vgroups[i].epSet), taosArrayGet(pDnodes, i), sizeof(SEpSet));
  }
  return TSDB_CODE_SUCCESS;
}

static bool sysTableFromVnode(const char* pTable) {
  return ((0 == strcmp(pTable, TSDB_INS_TABLE_TABLES)) || (0 == strcmp(pTable, TSDB_INS_TABLE_TAGS)) ||
          (0 == strcmp(pTable, TSDB_INS_TABLE_COLS)));
}

static bool sysTableFromDnode(const char* pTable) { return 0 == strcmp(pTable, TSDB_INS_TABLE_DNODE_VARIABLES); }

static int32_t getVnodeSysTableVgroupListImpl(STranslateContext* pCxt, SName* pTargetName, SName* pName,
                                              SArray** pVgroupList) {
  if (0 == pTargetName->type) {
    return getDBVgInfoImpl(pCxt, pName, pVgroupList);
  }

  if (0 == strcmp(pTargetName->dbname, TSDB_INFORMATION_SCHEMA_DB) ||
      0 == strcmp(pTargetName->dbname, TSDB_PERFORMANCE_SCHEMA_DB)) {
    pTargetName->type = 0;
    return TSDB_CODE_SUCCESS;
  }

  if (TSDB_DB_NAME_T == pTargetName->type) {
    int32_t code = getDBVgInfoImpl(pCxt, pTargetName, pVgroupList);
    if (!pCxt->showRewrite && (TSDB_CODE_MND_DB_NOT_EXIST == code || TSDB_CODE_MND_DB_IN_CREATING == code ||
                               TSDB_CODE_MND_DB_IN_DROPPING == code)) {
      // system table query should not report errors
      code = TSDB_CODE_SUCCESS;
    }
    return code;
  }

  SVgroupInfo vgInfo = {0};
  int32_t     code = getTableHashVgroupImpl(pCxt, pTargetName, &vgInfo);
  if (TSDB_CODE_SUCCESS == code) {
    *pVgroupList = taosArrayInit(1, sizeof(SVgroupInfo));
    if (NULL == *pVgroupList) {
      code = TSDB_CODE_OUT_OF_MEMORY;
    } else {
      taosArrayPush(*pVgroupList, &vgInfo);
    }
  } else if (TSDB_CODE_MND_DB_NOT_EXIST == code || TSDB_CODE_MND_DB_IN_CREATING == code ||
             TSDB_CODE_MND_DB_IN_DROPPING == code) {
    // system table query should not report errors
    code = TSDB_CODE_SUCCESS;
  }
  return code;
}

static int32_t getVnodeSysTableVgroupList(STranslateContext* pCxt, SName* pName, SArray** pVgs, bool* pHasUserDbCond) {
  if (!isSelectStmt(pCxt->pCurrStmt)) {
    return TSDB_CODE_SUCCESS;
  }
  SSelectStmt* pSelect = (SSelectStmt*)pCxt->pCurrStmt;
  SName        targetName = {0};
  int32_t      code = getVnodeSysTableTargetName(pCxt->pParseCxt->acctId, pSelect->pWhere, &targetName);
  if (TSDB_CODE_SUCCESS == code) {
    code = getVnodeSysTableVgroupListImpl(pCxt, &targetName, pName, pVgs);
  }
  *pHasUserDbCond = (0 != targetName.type && taosArrayGetSize(*pVgs) > 0);
  return code;
}

static int32_t setVnodeSysTableVgroupList(STranslateContext* pCxt, SName* pName, SRealTableNode* pRealTable) {
  bool    hasUserDbCond = false;
  SArray* pVgs = NULL;
  int32_t code = getVnodeSysTableVgroupList(pCxt, pName, &pVgs, &hasUserDbCond);

  if (TSDB_CODE_SUCCESS == code && 0 == strcmp(pRealTable->table.tableName, TSDB_INS_TABLE_TAGS) &&
      isSelectStmt(pCxt->pCurrStmt) && 0 == taosArrayGetSize(pVgs)) {
    ((SSelectStmt*)pCxt->pCurrStmt)->isEmptyResult = true;
  }

  if (TSDB_CODE_SUCCESS == code &&
          (0 == strcmp(pRealTable->table.tableName, TSDB_INS_TABLE_TABLES) && !hasUserDbCond) ||
      0 == strcmp(pRealTable->table.tableName, TSDB_INS_TABLE_COLS)) {
    code = addMnodeToVgroupList(&pCxt->pParseCxt->mgmtEpSet, &pVgs);
  }

  if (TSDB_CODE_SUCCESS == code) {
    code = toVgroupsInfo(pVgs, &pRealTable->pVgroupList);
  }
  taosArrayDestroy(pVgs);

  return code;
}

static int32_t setDnodeSysTableVgroupList(STranslateContext* pCxt, SName* pName, SRealTableNode* pRealTable) {
  SArray* pDnodes = NULL;
  int32_t code = getDnodeList(pCxt, &pDnodes);
  if (TSDB_CODE_SUCCESS == code) {
    code = dnodeToVgroupsInfo(pDnodes, &pRealTable->pVgroupList);
  }
  taosArrayDestroy(pDnodes);
  return code;
}

static int32_t setSysTableVgroupList(STranslateContext* pCxt, SName* pName, SRealTableNode* pRealTable) {
  if (sysTableFromVnode(pRealTable->table.tableName)) {
    return setVnodeSysTableVgroupList(pCxt, pName, pRealTable);
  } else if (sysTableFromDnode(pRealTable->table.tableName)) {
    return setDnodeSysTableVgroupList(pCxt, pName, pRealTable);
  } else {
    return TSDB_CODE_SUCCESS;
  }
}

static int32_t setSuperTableVgroupList(STranslateContext* pCxt, SName* pName, SRealTableNode* pRealTable) {
  SArray* vgroupList = NULL;
  int32_t code = getDBVgInfoImpl(pCxt, pName, &vgroupList);
  if (TSDB_CODE_SUCCESS == code) {
    code = toVgroupsInfo(vgroupList, &pRealTable->pVgroupList);
  }
  taosArrayDestroy(vgroupList);
  return code;
}

static int32_t setNormalTableVgroupList(STranslateContext* pCxt, SName* pName, SRealTableNode* pRealTable) {
  pRealTable->pVgroupList = taosMemoryCalloc(1, sizeof(SVgroupsInfo) + sizeof(SVgroupInfo));
  if (NULL == pRealTable->pVgroupList) {
    return TSDB_CODE_OUT_OF_MEMORY;
  }
  pRealTable->pVgroupList->numOfVgroups = 1;
  return getTableHashVgroupImpl(pCxt, pName, pRealTable->pVgroupList->vgroups);
}

static int32_t setTableVgroupList(STranslateContext* pCxt, SName* pName, SRealTableNode* pRealTable) {
  if (pCxt->pParseCxt->topicQuery) {
    return TSDB_CODE_SUCCESS;
  }

  if (TSDB_SUPER_TABLE == pRealTable->pMeta->tableType) {
    return setSuperTableVgroupList(pCxt, pName, pRealTable);
  }

  if (TSDB_SYSTEM_TABLE == pRealTable->pMeta->tableType) {
    return setSysTableVgroupList(pCxt, pName, pRealTable);
  }

  return setNormalTableVgroupList(pCxt, pName, pRealTable);
}

static uint8_t getStmtPrecision(SNode* pStmt) {
  if (QUERY_NODE_SELECT_STMT == nodeType(pStmt)) {
    return ((SSelectStmt*)pStmt)->precision;
  } else if (QUERY_NODE_SET_OPERATOR == nodeType(pStmt)) {
    return ((SSetOperator*)pStmt)->precision;
  }
  return 0;
}

static bool stmtIsSingleTable(SNode* pStmt) {
  if (QUERY_NODE_SELECT_STMT == nodeType(pStmt)) {
    SSelectStmt* pSelect = (SSelectStmt*)pStmt;
    return NULL == pSelect->pFromTable || ((STableNode*)pSelect->pFromTable)->singleTable;
  }
  return false;
}

static uint8_t calcPrecision(uint8_t lp, uint8_t rp) { return (lp > rp ? rp : lp); }

static uint8_t calcJoinTablePrecision(SJoinTableNode* pJoinTable) {
  return calcPrecision(((STableNode*)pJoinTable->pLeft)->precision, ((STableNode*)pJoinTable->pRight)->precision);
}

static bool joinTableIsSingleTable(SJoinTableNode* pJoinTable) {
  return (((STableNode*)pJoinTable->pLeft)->singleTable && ((STableNode*)pJoinTable->pRight)->singleTable);
}

static bool isSingleTable(SRealTableNode* pRealTable) {
  int8_t tableType = pRealTable->pMeta->tableType;
  if (TSDB_SYSTEM_TABLE == tableType) {
    return 0 != strcmp(pRealTable->table.tableName, TSDB_INS_TABLE_TABLES) &&
           0 != strcmp(pRealTable->table.tableName, TSDB_INS_TABLE_TAGS) &&
           0 != strcmp(pRealTable->table.tableName, TSDB_INS_TABLE_COLS);
  }
  return (TSDB_CHILD_TABLE == tableType || TSDB_NORMAL_TABLE == tableType);
}

static int32_t setTableIndex(STranslateContext* pCxt, SName* pName, SRealTableNode* pRealTable) {
  if (pCxt->createStream || QUERY_SMA_OPTIMIZE_DISABLE == tsQuerySmaOptimize) {
    return TSDB_CODE_SUCCESS;
  }
  if (isSelectStmt(pCxt->pCurrStmt) && NULL != ((SSelectStmt*)pCxt->pCurrStmt)->pWindow &&
      QUERY_NODE_INTERVAL_WINDOW == nodeType(((SSelectStmt*)pCxt->pCurrStmt)->pWindow)) {
    return getTableIndex(pCxt, pName, &pRealTable->pSmaIndexes);
  }
  return TSDB_CODE_SUCCESS;
}

static int32_t setTableCacheLastMode(STranslateContext* pCxt, SSelectStmt* pSelect) {
  if ((!pSelect->hasLastRowFunc && !pSelect->hasLastFunc) || QUERY_NODE_REAL_TABLE != nodeType(pSelect->pFromTable) ||
      TSDB_SYSTEM_TABLE == ((SRealTableNode*)pSelect->pFromTable)->pMeta->tableType) {
    return TSDB_CODE_SUCCESS;
  }

  SRealTableNode* pTable = (SRealTableNode*)pSelect->pFromTable;
  SDbCfgInfo      dbCfg = {0};
  int32_t         code = getDBCfg(pCxt, pTable->table.dbName, &dbCfg);
  if (TSDB_CODE_SUCCESS == code) {
    pTable->cacheLastMode = dbCfg.cacheLast;
  }
  return code;
}

static EDealRes doTranslateTbName(SNode** pNode, void* pContext) {
  switch (nodeType(*pNode)) {
    case QUERY_NODE_FUNCTION: {
      SFunctionNode* pFunc = (SFunctionNode*)*pNode;
      if (FUNCTION_TYPE_TBNAME == pFunc->funcType) {
        SRewriteTbNameContext* pCxt = (SRewriteTbNameContext*)pContext;
        SValueNode*            pVal = (SValueNode*)nodesMakeNode(QUERY_NODE_VALUE);
        if (NULL == pVal) {
          pCxt->errCode = TSDB_CODE_OUT_OF_MEMORY;
          return DEAL_RES_ERROR;
        }

        int32_t tbLen = strlen(pCxt->pTbName);
        pVal->literal = taosStrdup(pCxt->pTbName);
        if (NULL == pVal->literal) {
          pCxt->errCode = TSDB_CODE_OUT_OF_MEMORY;
          return DEAL_RES_ERROR;
        }
        pVal->isDuration = false;
        pVal->translate = true;
        pVal->node.resType.type = TSDB_DATA_TYPE_BINARY;
        pVal->node.resType.bytes = tbLen + VARSTR_HEADER_SIZE;
        pVal->datum.p = taosMemoryCalloc(1, tbLen + VARSTR_HEADER_SIZE + 1);
        varDataSetLen(pVal->datum.p, tbLen);
        strncpy(varDataVal(pVal->datum.p), pVal->literal, tbLen);
        strcpy(pVal->node.userAlias, pFunc->node.userAlias);
        strcpy(pVal->node.aliasName, pFunc->node.aliasName);

        nodesDestroyNode(*pNode);
        *pNode = (SNode*)pVal;
      }
      break;
    }
    default:
      break;
  }
  return DEAL_RES_CONTINUE;
}

static int32_t replaceTbName(STranslateContext* pCxt, SSelectStmt* pSelect) {
  if (QUERY_NODE_REAL_TABLE != nodeType(pSelect->pFromTable)) {
    return TSDB_CODE_SUCCESS;
  }

  SRealTableNode* pTable = (SRealTableNode*)pSelect->pFromTable;
  if (TSDB_CHILD_TABLE != pTable->pMeta->tableType && TSDB_NORMAL_TABLE != pTable->pMeta->tableType &&
      TSDB_SYSTEM_TABLE != pTable->pMeta->tableType) {
    return TSDB_CODE_SUCCESS;
  }

  SNode**               pNode = NULL;
  SRewriteTbNameContext pRewriteCxt = {0};
  pRewriteCxt.pTbName = pTable->table.tableName;

  nodesRewriteExprPostOrder(&pSelect->pWhere, doTranslateTbName, &pRewriteCxt);

  return pRewriteCxt.errCode;
}

static int32_t checkJoinTable(STranslateContext* pCxt, SJoinTableNode* pJoinTable) {
  if ((QUERY_NODE_TEMP_TABLE == nodeType(pJoinTable->pLeft) &&
       !isGlobalTimeLineQuery(((STempTableNode*)pJoinTable->pLeft)->pSubquery)) ||
      (QUERY_NODE_TEMP_TABLE == nodeType(pJoinTable->pRight) &&
       !isGlobalTimeLineQuery(((STempTableNode*)pJoinTable->pRight)->pSubquery))) {
    return generateSyntaxErrMsgExt(&pCxt->msgBuf, TSDB_CODE_PAR_NOT_SUPPORT_JOIN,
                                   "Join requires valid time series input");
  }
  return TSDB_CODE_SUCCESS;
}

static int32_t translateAudit(STranslateContext* pCxt, SRealTableNode* pRealTable, SName* pName) {
  if (pRealTable->pMeta->tableType == TSDB_SUPER_TABLE) {
    if (IS_AUDIT_DBNAME(pName->dbname) && IS_AUDIT_STB_NAME(pName->tname)) {
      pCxt->pParseCxt->isAudit = true;
    }
  } else if (pRealTable->pMeta->tableType == TSDB_CHILD_TABLE) {
    if (IS_AUDIT_DBNAME(pName->dbname) && IS_AUDIT_CTB_NAME(pName->tname)) {
      pCxt->pParseCxt->isAudit = true;
    }
  }
  return 0;
}

int32_t translateTable(STranslateContext* pCxt, SNode** pTable) {
  int32_t code = TSDB_CODE_SUCCESS;
  switch (nodeType(*pTable)) {
    case QUERY_NODE_REAL_TABLE: {
      SRealTableNode* pRealTable = (SRealTableNode*)*pTable;
      pRealTable->ratio = (NULL != pCxt->pExplainOpt ? pCxt->pExplainOpt->ratio : 1.0);
      // The SRealTableNode created through ROLLUP already has STableMeta.
      if (NULL == pRealTable->pMeta) {
        SName name;
        code = getTargetMeta(
            pCxt, toName(pCxt->pParseCxt->acctId, pRealTable->table.dbName, pRealTable->table.tableName, &name),
            &(pRealTable->pMeta), true);
        if (TSDB_CODE_SUCCESS != code) {
          return generateSyntaxErrMsg(&pCxt->msgBuf, TSDB_CODE_PAR_GET_META_ERROR, tstrerror(code));
        }
#ifdef TD_ENTERPRISE
        if (TSDB_VIEW_TABLE == pRealTable->pMeta->tableType) {
          return translateView(pCxt, pTable, &name);
        }
        translateAudit(pCxt, pRealTable, &name);
#endif
        code = setTableVgroupList(pCxt, &name, pRealTable);
        if (TSDB_CODE_SUCCESS == code) {
          code = setTableIndex(pCxt, &name, pRealTable);
        }
      }
      if (TSDB_CODE_SUCCESS == code) {
        pRealTable->table.precision = pRealTable->pMeta->tableInfo.precision;
        pRealTable->table.singleTable = isSingleTable(pRealTable);
        if (TSDB_SUPER_TABLE == pRealTable->pMeta->tableType) {
          pCxt->stableQuery = true;
        }
        if (TSDB_SYSTEM_TABLE == pRealTable->pMeta->tableType) {
          if (isSelectStmt(pCxt->pCurrStmt)) {
            ((SSelectStmt*)pCxt->pCurrStmt)->timeLineResMode = TIME_LINE_NONE;
          } else if (isDeleteStmt(pCxt->pCurrStmt)) {
            code = TSDB_CODE_TSC_INVALID_OPERATION;
            break;
          }
        }
        code = addNamespace(pCxt, pRealTable);
      }
      break;
    }
    case QUERY_NODE_TEMP_TABLE: {
      STempTableNode* pTempTable = (STempTableNode*)*pTable;
      code = translateSubquery(pCxt, pTempTable->pSubquery);
      if (TSDB_CODE_SUCCESS == code) {
        if (QUERY_NODE_SELECT_STMT == nodeType(pTempTable->pSubquery) &&
            ((SSelectStmt*)pTempTable->pSubquery)->isEmptyResult && isSelectStmt(pCxt->pCurrStmt)) {
          ((SSelectStmt*)pCxt->pCurrStmt)->isEmptyResult = true;
        }
        if (QUERY_NODE_SELECT_STMT == nodeType(pTempTable->pSubquery) && isSelectStmt(pCxt->pCurrStmt)) {
          SSelectStmt* pSubStmt = (SSelectStmt*)pTempTable->pSubquery;
          SSelectStmt* pCurrSmt = (SSelectStmt*)(pCxt->pCurrStmt);
          pCurrSmt->timeLineResMode = pSubStmt->timeLineResMode;
        }
        pTempTable->table.precision = getStmtPrecision(pTempTable->pSubquery);
        pTempTable->table.singleTable = stmtIsSingleTable(pTempTable->pSubquery);
        code = addNamespace(pCxt, pTempTable);
      }
      break;
    }
    case QUERY_NODE_JOIN_TABLE: {
      SJoinTableNode* pJoinTable = (SJoinTableNode*)*pTable;
      code = translateTable(pCxt, &pJoinTable->pLeft);
      if (TSDB_CODE_SUCCESS == code) {
        code = translateTable(pCxt, &pJoinTable->pRight);
      }
      if (TSDB_CODE_SUCCESS == code) {
        code = checkJoinTable(pCxt, pJoinTable);
      }
      if (TSDB_CODE_SUCCESS == code) {
        pJoinTable->table.precision = calcJoinTablePrecision(pJoinTable);
        pJoinTable->table.singleTable = joinTableIsSingleTable(pJoinTable);
        code = translateExpr(pCxt, &pJoinTable->pOnCond);
        pJoinTable->hasSubQuery = (nodeType(pJoinTable->pLeft) != QUERY_NODE_REAL_TABLE) ||
                                  (nodeType(pJoinTable->pRight) != QUERY_NODE_REAL_TABLE);
        if (nodeType(pJoinTable->pLeft) == QUERY_NODE_JOIN_TABLE) {
          ((SJoinTableNode*)pJoinTable->pLeft)->isLowLevelJoin = true;
        }
        if (nodeType(pJoinTable->pRight) == QUERY_NODE_JOIN_TABLE) {
          ((SJoinTableNode*)pJoinTable->pRight)->isLowLevelJoin = true;
        }
      }
      break;
    }
    default:
      break;
  }
  return code;
}

static int32_t createAllColumns(STranslateContext* pCxt, bool igTags, SNodeList** pCols) {
  *pCols = nodesMakeList();
  if (NULL == *pCols) {
    return generateSyntaxErrMsg(&pCxt->msgBuf, TSDB_CODE_OUT_OF_MEMORY);
  }
  SArray* pTables = taosArrayGetP(pCxt->pNsLevel, pCxt->currLevel);
  size_t  nums = taosArrayGetSize(pTables);
  for (size_t i = 0; i < nums; ++i) {
    STableNode* pTable = taosArrayGetP(pTables, i);
    int32_t     code = createColumnsByTable(pCxt, pTable, igTags, *pCols);
    if (TSDB_CODE_SUCCESS != code) {
      return code;
    }
  }
  return TSDB_CODE_SUCCESS;
}

static SNode* createMultiResFunc(SFunctionNode* pSrcFunc, SExprNode* pExpr) {
  SFunctionNode* pFunc = (SFunctionNode*)nodesMakeNode(QUERY_NODE_FUNCTION);
  if (NULL == pFunc) {
    return NULL;
  }
  pFunc->pParameterList = nodesMakeList();
  if (NULL == pFunc->pParameterList ||
      TSDB_CODE_SUCCESS != nodesListStrictAppend(pFunc->pParameterList, nodesCloneNode((SNode*)pExpr))) {
    nodesDestroyNode((SNode*)pFunc);
    return NULL;
  }

  pFunc->node.resType = pExpr->resType;
  pFunc->funcId = pSrcFunc->funcId;
  pFunc->funcType = pSrcFunc->funcType;
  strcpy(pFunc->functionName, pSrcFunc->functionName);
  char    buf[TSDB_FUNC_NAME_LEN + TSDB_TABLE_NAME_LEN + TSDB_COL_NAME_LEN + TSDB_NAME_DELIMITER_LEN + 3] = {0};
  int32_t len = 0;
  if (QUERY_NODE_COLUMN == nodeType(pExpr)) {
    SColumnNode* pCol = (SColumnNode*)pExpr;
    if (tsKeepColumnName) {
      strcpy(pFunc->node.userAlias, pCol->colName);
      strcpy(pFunc->node.aliasName, pCol->colName);
    } else {
      len = snprintf(buf, sizeof(buf) - 1, "%s(%s.%s)", pSrcFunc->functionName, pCol->tableAlias, pCol->colName);
      taosCreateMD5Hash(buf, len);
      strncpy(pFunc->node.aliasName, buf, TSDB_COL_NAME_LEN - 1);
      len = snprintf(buf, sizeof(buf) - 1, "%s(%s)", pSrcFunc->functionName, pCol->colName);
      // note: userAlias could be truncated here
      strncpy(pFunc->node.userAlias, buf, TSDB_COL_NAME_LEN - 1);
    }
  } else {
    len = snprintf(buf, sizeof(buf) - 1, "%s(%s)", pSrcFunc->functionName, pExpr->aliasName);
    taosCreateMD5Hash(buf, len);
    strncpy(pFunc->node.aliasName, buf, TSDB_COL_NAME_LEN - 1);
    len = snprintf(buf, sizeof(buf) - 1, "%s(%s)", pSrcFunc->functionName, pExpr->userAlias);
    // note: userAlias could be truncated here
    strncpy(pFunc->node.userAlias, buf, TSDB_COL_NAME_LEN - 1);
  }

  return (SNode*)pFunc;
}

static int32_t createTableAllCols(STranslateContext* pCxt, SColumnNode* pCol, bool igTags, SNodeList** pOutput) {
  STableNode* pTable = NULL;
  int32_t     code = findTable(pCxt, pCol->tableAlias, &pTable);
  if (TSDB_CODE_SUCCESS == code && NULL == *pOutput) {
    *pOutput = nodesMakeList();
    if (NULL == *pOutput) {
      code = generateSyntaxErrMsg(&pCxt->msgBuf, TSDB_CODE_OUT_OF_MEMORY);
    }
  }
  if (TSDB_CODE_SUCCESS == code) {
    code = createColumnsByTable(pCxt, pTable, igTags, *pOutput);
  }
  return code;
}

static int32_t createMultiResFuncsParas(STranslateContext* pCxt, SNodeList* pSrcParas, SNodeList** pOutput) {
  int32_t code = TSDB_CODE_SUCCESS;

  SNodeList* pExprs = NULL;
  SNode*     pPara = NULL;
  FOREACH(pPara, pSrcParas) {
    if (nodesIsStar(pPara)) {
      code = createAllColumns(pCxt, !tsMultiResultFunctionStarReturnTags, &pExprs);
    } else if (nodesIsTableStar(pPara)) {
      code = createTableAllCols(pCxt, (SColumnNode*)pPara, !tsMultiResultFunctionStarReturnTags, &pExprs);
    } else {
      code = nodesListMakeStrictAppend(&pExprs, nodesCloneNode(pPara));
    }
    if (TSDB_CODE_SUCCESS != code) {
      break;
    }
  }

  if (TSDB_CODE_SUCCESS == code) {
    *pOutput = pExprs;
  } else {
    nodesDestroyList(pExprs);
  }

  return code;
}

static int32_t createMultiResFuncs(SFunctionNode* pSrcFunc, SNodeList* pExprs, SNodeList** pOutput) {
  SNodeList* pFuncs = nodesMakeList();
  if (NULL == pFuncs) {
    return TSDB_CODE_OUT_OF_MEMORY;
  }

  int32_t code = TSDB_CODE_SUCCESS;
  SNode*  pExpr = NULL;
  FOREACH(pExpr, pExprs) {
    code = nodesListStrictAppend(pFuncs, createMultiResFunc(pSrcFunc, (SExprNode*)pExpr));
    if (TSDB_CODE_SUCCESS != code) {
      break;
    }
  }

  if (TSDB_CODE_SUCCESS == code) {
    *pOutput = pFuncs;
  } else {
    nodesDestroyList(pFuncs);
  }

  return code;
}

static int32_t createMultiResFuncsFromStar(STranslateContext* pCxt, SFunctionNode* pSrcFunc, SNodeList** pOutput) {
  SNodeList* pExprs = NULL;
  int32_t    code = createMultiResFuncsParas(pCxt, pSrcFunc->pParameterList, &pExprs);
  if (TSDB_CODE_SUCCESS == code) {
    code = createMultiResFuncs(pSrcFunc, pExprs, pOutput);
  }

  nodesDestroyList(pExprs);
  return code;
}

static int32_t createTags(STranslateContext* pCxt, SNodeList** pOutput) {
  if (QUERY_NODE_REAL_TABLE != nodeType(((SSelectStmt*)pCxt->pCurrStmt)->pFromTable)) {
    return generateSyntaxErrMsgExt(&pCxt->msgBuf, TSDB_CODE_PAR_INVALID_TAGS_PC,
                                   "The _TAGS pseudo column can only be used for child table and super table queries");
  }

  SRealTableNode*   pTable = (SRealTableNode*)(((SSelectStmt*)pCxt->pCurrStmt)->pFromTable);
  const STableMeta* pMeta = pTable->pMeta;
  if (TSDB_SUPER_TABLE != pMeta->tableType && TSDB_CHILD_TABLE != pMeta->tableType) {
    return generateSyntaxErrMsg(&pCxt->msgBuf, TSDB_CODE_PAR_INVALID_TAGS_PC,
                                "The _TAGS pseudo column can only be used for child table and super table queries");
  }

  SSchema* pTagsSchema = getTableTagSchema(pMeta);
  for (int32_t i = 0; i < pMeta->tableInfo.numOfTags; ++i) {
    SColumnNode* pCol = (SColumnNode*)nodesMakeNode(QUERY_NODE_COLUMN);
    if (NULL == pCol) {
      return generateSyntaxErrMsg(&pCxt->msgBuf, TSDB_CODE_OUT_OF_MEMORY);
    }
    setColumnInfoBySchema(pTable, pTagsSchema + i, 1, pCol);
    if (TSDB_CODE_SUCCESS != nodesListMakeStrictAppend(pOutput, (SNode*)pCol)) {
      NODES_DESTORY_LIST(*pOutput);
      return TSDB_CODE_OUT_OF_MEMORY;
    }
  }
  return TSDB_CODE_SUCCESS;
}

static int32_t translateStar(STranslateContext* pCxt, SSelectStmt* pSelect) {
  SNode* pNode = NULL;
  WHERE_EACH(pNode, pSelect->pProjectionList) {
    int32_t code = TSDB_CODE_SUCCESS;
    if (nodesIsStar(pNode)) {
      SNodeList* pCols = NULL;
      code = createAllColumns(pCxt, false, &pCols);
      if (TSDB_CODE_SUCCESS == code) {
        INSERT_LIST(pSelect->pProjectionList, pCols);
        ERASE_NODE(pSelect->pProjectionList);
        continue;
      }
    } else if (isMultiResFunc(pNode)) {
      SNodeList* pNodeList = NULL;
      if (FUNCTION_TYPE_TAGS == ((SFunctionNode*)pNode)->funcType) {
        code = createTags(pCxt, &pNodeList);
      } else {
        code = createMultiResFuncsFromStar(pCxt, (SFunctionNode*)pNode, &pNodeList);
      }
      if (TSDB_CODE_SUCCESS == code) {
        INSERT_LIST(pSelect->pProjectionList, pNodeList);
        ERASE_NODE(pSelect->pProjectionList);
        continue;
      }
    } else if (nodesIsTableStar(pNode)) {
      SNodeList* pCols = NULL;
      code = createTableAllCols(pCxt, (SColumnNode*)pNode, false, &pCols);
      if (TSDB_CODE_SUCCESS == code) {
        INSERT_LIST(pSelect->pProjectionList, pCols);
        ERASE_NODE(pSelect->pProjectionList);
        continue;
      }
    }
    if (TSDB_CODE_SUCCESS != code) {
      return code;
    }
    WHERE_NEXT;
  }
  return TSDB_CODE_SUCCESS;
}

static int32_t getPositionValue(const SValueNode* pVal) {
  switch (pVal->node.resType.type) {
    case TSDB_DATA_TYPE_NULL:
    case TSDB_DATA_TYPE_TIMESTAMP:
    case TSDB_DATA_TYPE_NCHAR:
    case TSDB_DATA_TYPE_VARCHAR:
    case TSDB_DATA_TYPE_VARBINARY:
    case TSDB_DATA_TYPE_JSON:
    case TSDB_DATA_TYPE_GEOMETRY:
      return -1;
    case TSDB_DATA_TYPE_BOOL:
      return (pVal->datum.b ? 1 : 0);
    case TSDB_DATA_TYPE_TINYINT:
    case TSDB_DATA_TYPE_SMALLINT:
    case TSDB_DATA_TYPE_INT:
    case TSDB_DATA_TYPE_BIGINT:
      return pVal->datum.i;
    case TSDB_DATA_TYPE_FLOAT:
    case TSDB_DATA_TYPE_DOUBLE:
      return pVal->datum.d;
    case TSDB_DATA_TYPE_UTINYINT:
    case TSDB_DATA_TYPE_USMALLINT:
    case TSDB_DATA_TYPE_UINT:
    case TSDB_DATA_TYPE_UBIGINT:
      return pVal->datum.u;
    default:
      break;
  }
  return -1;
}

static int32_t translateOrderByPosition(STranslateContext* pCxt, SNodeList* pProjectionList, SNodeList* pOrderByList,
                                        bool* pOther) {
  *pOther = false;
  SNode* pNode = NULL;
  WHERE_EACH(pNode, pOrderByList) {
    SNode* pExpr = ((SOrderByExprNode*)pNode)->pExpr;
    if (QUERY_NODE_VALUE == nodeType(pExpr)) {
      SValueNode* pVal = (SValueNode*)pExpr;
      if (DEAL_RES_ERROR == translateValue(pCxt, pVal)) {
        return pCxt->errCode;
      }
      int32_t pos = getPositionValue(pVal);
      if (pos < 0) {
        ERASE_NODE(pOrderByList);
        continue;
      } else if (0 == pos || pos > LIST_LENGTH(pProjectionList)) {
        return generateSyntaxErrMsg(&pCxt->msgBuf, TSDB_CODE_PAR_WRONG_NUMBER_OF_SELECT);
      } else {
        // No longer using SColumnRefNode, processing in replaceOrderByAliasImpl function
      }
    } else {
      *pOther = true;
    }
    WHERE_NEXT;
  }
  return TSDB_CODE_SUCCESS;
}

static int32_t translateOrderBy(STranslateContext* pCxt, SSelectStmt* pSelect) {
  bool    other;
  int32_t code = translateOrderByPosition(pCxt, pSelect->pProjectionList, pSelect->pOrderByList, &other);
  if (TSDB_CODE_SUCCESS == code) {
    if (0 == LIST_LENGTH(pSelect->pOrderByList)) {
      NODES_DESTORY_LIST(pSelect->pOrderByList);
      return TSDB_CODE_SUCCESS;
    }
    if (!other) {
      return TSDB_CODE_SUCCESS;
    }
    pCxt->currClause = SQL_CLAUSE_ORDER_BY;
    code = translateExprList(pCxt, pSelect->pOrderByList);
  }
  if (TSDB_CODE_SUCCESS == code) {
    code = checkExprListForGroupBy(pCxt, pSelect, pSelect->pOrderByList);
  }
  return code;
}

static EDealRes needFillImpl(SNode* pNode, void* pContext) {
  if ((isAggFunc(pNode) || isInterpFunc(pNode)) && FUNCTION_TYPE_GROUP_KEY != ((SFunctionNode*)pNode)->funcType) {
    *(bool*)pContext = true;
    return DEAL_RES_END;
  }
  return DEAL_RES_CONTINUE;
}

static bool needFill(SNode* pNode) {
  bool hasFillFunc = false;
  nodesWalkExpr(pNode, needFillImpl, &hasFillFunc);
  return hasFillFunc;
}

static int32_t convertFillValue(STranslateContext* pCxt, SDataType dt, SNodeList* pValues, int32_t index) {
  SListCell* pCell = nodesListGetCell(pValues, index);
  if (dataTypeEqual(&dt, &((SExprNode*)pCell->pNode)->resType) && (QUERY_NODE_VALUE == nodeType(pCell->pNode))) {
    return TSDB_CODE_SUCCESS;
  }
  SNode*  pCastFunc = NULL;
  int32_t code = createCastFunc(pCxt, pCell->pNode, dt, &pCastFunc);
  if (TSDB_CODE_SUCCESS == code) {
    code = scalarCalculateConstants(pCastFunc, &pCell->pNode);
  }
  if (TSDB_CODE_SUCCESS == code && QUERY_NODE_VALUE != nodeType(pCell->pNode)) {
    code =
        generateSyntaxErrMsgExt(&pCxt->msgBuf, TSDB_CODE_PAR_WRONG_VALUE_TYPE, "Fill value can only accept constant");
  } else if (TSDB_CODE_SUCCESS != code) {
    code = generateSyntaxErrMsgExt(&pCxt->msgBuf, TSDB_CODE_PAR_WRONG_VALUE_TYPE, "Filled data type mismatch");
  }
  return code;
}

static int32_t checkFillValues(STranslateContext* pCxt, SFillNode* pFill, SNodeList* pProjectionList) {
  if (FILL_MODE_VALUE != pFill->mode && FILL_MODE_VALUE_F != pFill->mode) {
    return TSDB_CODE_SUCCESS;
  }

  int32_t        fillNo = 0;
  SNodeListNode* pFillValues = (SNodeListNode*)pFill->pValues;
  SNode*         pProject = NULL;
  FOREACH(pProject, pProjectionList) {
    if (needFill(pProject)) {
      if (fillNo >= LIST_LENGTH(pFillValues->pNodeList)) {
        return generateSyntaxErrMsgExt(&pCxt->msgBuf, TSDB_CODE_PAR_WRONG_VALUE_TYPE, "Filled values number mismatch");
      }
      int32_t code = convertFillValue(pCxt, ((SExprNode*)pProject)->resType, pFillValues->pNodeList, fillNo);
      if (TSDB_CODE_SUCCESS != code) {
        return code;
      }

      ++fillNo;
    }
  }
  if (fillNo != LIST_LENGTH(pFillValues->pNodeList)) {
    return generateSyntaxErrMsgExt(&pCxt->msgBuf, TSDB_CODE_PAR_WRONG_VALUE_TYPE, "Filled values number mismatch");
  }
  return TSDB_CODE_SUCCESS;
}

static int32_t translateFillValues(STranslateContext* pCxt, SSelectStmt* pSelect) {
  if (NULL == pSelect->pWindow || QUERY_NODE_INTERVAL_WINDOW != nodeType(pSelect->pWindow) ||
      NULL == ((SIntervalWindowNode*)pSelect->pWindow)->pFill) {
    return TSDB_CODE_SUCCESS;
  }
  return checkFillValues(pCxt, (SFillNode*)((SIntervalWindowNode*)pSelect->pWindow)->pFill, pSelect->pProjectionList);
}

static int32_t rewriteProjectAlias(SNodeList* pProjectionList) {
  int32_t no = 1;
  SNode*  pProject = NULL;
  FOREACH(pProject, pProjectionList) {
    SExprNode* pExpr = (SExprNode*)pProject;
    if ('\0' == pExpr->userAlias[0]) {
      strcpy(pExpr->userAlias, pExpr->aliasName);
    }
    sprintf(pExpr->aliasName, "#expr_%d", no++);
  }
  return TSDB_CODE_SUCCESS;
}

static int32_t checkProjectAlias(STranslateContext* pCxt, SNodeList* pProjectionList, SHashObj** pOutput) {
  SHashObj* pUserAliasSet = taosHashInit(LIST_LENGTH(pProjectionList),
                                         taosGetDefaultHashFunction(TSDB_DATA_TYPE_BINARY), false, HASH_NO_LOCK);
  SNode*    pProject = NULL;
  FOREACH(pProject, pProjectionList) {
    SExprNode* pExpr = (SExprNode*)pProject;
    if (NULL != taosHashGet(pUserAliasSet, pExpr->userAlias, strlen(pExpr->userAlias))) {
      taosHashCleanup(pUserAliasSet);
      return generateSyntaxErrMsg(&pCxt->msgBuf, TSDB_CODE_PAR_AMBIGUOUS_COLUMN, pExpr->userAlias);
    }
    taosHashPut(pUserAliasSet, pExpr->userAlias, strlen(pExpr->userAlias), &pExpr, POINTER_BYTES);
  }
  if (NULL == pOutput) {
    taosHashCleanup(pUserAliasSet);
  } else {
    *pOutput = pUserAliasSet;
  }
  return TSDB_CODE_SUCCESS;
}

static int32_t translateProjectionList(STranslateContext* pCxt, SSelectStmt* pSelect) {
  if (!pSelect->isSubquery) {
    return rewriteProjectAlias(pSelect->pProjectionList);
  } else {
    return TSDB_CODE_SUCCESS;
  }
}

static int32_t translateSelectList(STranslateContext* pCxt, SSelectStmt* pSelect) {
  pCxt->currClause = SQL_CLAUSE_SELECT;
  int32_t code = translateExprList(pCxt, pSelect->pProjectionList);
  if (TSDB_CODE_SUCCESS == code) {
    code = translateStar(pCxt, pSelect);
  }
  if (TSDB_CODE_SUCCESS == code) {
    code = translateProjectionList(pCxt, pSelect);
  }
  if (TSDB_CODE_SUCCESS == code) {
    code = checkExprListForGroupBy(pCxt, pSelect, pSelect->pProjectionList);
  }
  if (TSDB_CODE_SUCCESS == code) {
    code = translateFillValues(pCxt, pSelect);
  }
  if (NULL == pSelect->pProjectionList || 0 >= pSelect->pProjectionList->length) {
    if (pCxt->pParseCxt->hasInvisibleCol) {
      code = TSDB_CODE_PAR_PERMISSION_DENIED;
    } else {
      code = TSDB_CODE_PAR_INVALID_SELECTED_EXPR;
    }
  }
  return code;
}

static int32_t translateHaving(STranslateContext* pCxt, SSelectStmt* pSelect) {
  if (NULL == pSelect->pGroupByList && NULL == pSelect->pPartitionByList && NULL == pSelect->pWindow &&
      NULL != pSelect->pHaving) {
    return generateSyntaxErrMsg(&pCxt->msgBuf, TSDB_CODE_PAR_GROUPBY_LACK_EXPRESSION);
  }
  pCxt->currClause = SQL_CLAUSE_HAVING;
  int32_t code = translateExpr(pCxt, &pSelect->pHaving);
  return code;
}

static int32_t translateGroupBy(STranslateContext* pCxt, SSelectStmt* pSelect) {
  if (NULL == pSelect->pGroupByList) {
    return TSDB_CODE_SUCCESS;
  }
  if (NULL != pSelect->pWindow) {
    return generateSyntaxErrMsg(&pCxt->msgBuf, TSDB_CODE_PAR_GROUPBY_WINDOW_COEXIST);
  }
  pCxt->currClause = SQL_CLAUSE_GROUP_BY;
  pSelect->timeLineResMode = TIME_LINE_NONE;
  return translateExprList(pCxt, pSelect->pGroupByList);
}

static int32_t getTimeRange(SNode** pPrimaryKeyCond, STimeWindow* pTimeRange, bool* pIsStrict) {
  SNode*  pNew = NULL;
  int32_t code = scalarCalculateConstants(*pPrimaryKeyCond, &pNew);
  if (TSDB_CODE_SUCCESS == code) {
    *pPrimaryKeyCond = pNew;
    code = filterGetTimeRange(*pPrimaryKeyCond, pTimeRange, pIsStrict);
  }
  return code;
}

static int32_t getQueryTimeRange(STranslateContext* pCxt, SNode* pWhere, STimeWindow* pTimeRange) {
  if (NULL == pWhere) {
    *pTimeRange = TSWINDOW_INITIALIZER;
    return TSDB_CODE_SUCCESS;
  }

  SNode* pCond = nodesCloneNode(pWhere);
  if (NULL == pCond) {
    return TSDB_CODE_OUT_OF_MEMORY;
  }

  SNode* pPrimaryKeyCond = NULL;
  filterPartitionCond(&pCond, &pPrimaryKeyCond, NULL, NULL, NULL);

  int32_t code = TSDB_CODE_SUCCESS;
  if (NULL != pPrimaryKeyCond) {
    bool isStrict = false;
    code = getTimeRange(&pPrimaryKeyCond, pTimeRange, &isStrict);
  } else {
    *pTimeRange = TSWINDOW_INITIALIZER;
  }
  nodesDestroyNode(pCond);
  nodesDestroyNode(pPrimaryKeyCond);
  return code;
}

static int32_t checkFill(STranslateContext* pCxt, SFillNode* pFill, SValueNode* pInterval, bool isInterpFill) {
  if (FILL_MODE_NONE == pFill->mode) {
    if (isInterpFill) {
      return generateSyntaxErrMsgExt(&pCxt->msgBuf, TSDB_CODE_PAR_WRONG_VALUE_TYPE, "Unsupported fill type");
    }

    return TSDB_CODE_SUCCESS;
  }

  if (!pCxt->createStream && TSWINDOW_IS_EQUAL(pFill->timeRange, TSWINDOW_INITIALIZER)) {
    return generateSyntaxErrMsg(&pCxt->msgBuf, TSDB_CODE_PAR_INVALID_FILL_TIME_RANGE);
  }

  if (TSWINDOW_IS_EQUAL(pFill->timeRange, TSWINDOW_DESC_INITIALIZER)) {
    return TSDB_CODE_SUCCESS;
  }

  // interp FILL clause
  if (NULL == pInterval) {
    return TSDB_CODE_SUCCESS;
  }
  int64_t timeRange = 0;
  int64_t intervalRange = 0;
  if (!pCxt->createStream) {
    int64_t res = int64SafeSub(pFill->timeRange.skey, pFill->timeRange.ekey);
    timeRange = res < 0 ? res == INT64_MIN ? INT64_MAX : -res : res;
    if (IS_CALENDAR_TIME_DURATION(pInterval->unit)) {
      int64_t f = 1;
      if (pInterval->unit == 'n') {
        f = 30LL * MILLISECOND_PER_DAY;
      } else if (pInterval->unit == 'y') {
        f = 365LL * MILLISECOND_PER_DAY;
      }
      intervalRange = pInterval->datum.i * f;
    } else {
      intervalRange = pInterval->datum.i;
    }
    if ((timeRange / intervalRange) >= MAX_INTERVAL_TIME_WINDOW) {
      return generateSyntaxErrMsg(&pCxt->msgBuf, TSDB_CODE_PAR_INVALID_FILL_TIME_RANGE);
    }
  }

  return TSDB_CODE_SUCCESS;
}

static int32_t translateFill(STranslateContext* pCxt, SSelectStmt* pSelect, SIntervalWindowNode* pInterval) {
  if (NULL == pInterval->pFill) {
    return TSDB_CODE_SUCCESS;
  }

  ((SFillNode*)pInterval->pFill)->timeRange = pSelect->timeRange;
  return checkFill(pCxt, (SFillNode*)pInterval->pFill, (SValueNode*)pInterval->pInterval, false);
}

static int64_t getMonthsFromTimeVal(int64_t val, int32_t fromPrecision, char unit) {
  int64_t days = convertTimeFromPrecisionToUnit(val, fromPrecision, 'd');
  switch (unit) {
    case 'b':
    case 'u':
    case 'a':
    case 's':
    case 'm':
    case 'h':
    case 'd':
    case 'w':
      return days / 28;
    case 'n':
      return val;
    case 'y':
      return val * 12;
    default:
      break;
  }
  return -1;
}

static const char* getPrecisionStr(uint8_t precision) {
  switch (precision) {
    case TSDB_TIME_PRECISION_MILLI:
      return TSDB_TIME_PRECISION_MILLI_STR;
    case TSDB_TIME_PRECISION_MICRO:
      return TSDB_TIME_PRECISION_MICRO_STR;
    case TSDB_TIME_PRECISION_NANO:
      return TSDB_TIME_PRECISION_NANO_STR;
    default:
      break;
  }
  return "unknown";
}

static int64_t getPrecisionMultiple(uint8_t precision) {
  switch (precision) {
    case TSDB_TIME_PRECISION_MILLI:
      return 1;
    case TSDB_TIME_PRECISION_MICRO:
      return 1000;
    case TSDB_TIME_PRECISION_NANO:
      return 1000000;
    default:
      break;
  }
  return 1;
}

static void convertVarDuration(SValueNode* pOffset, uint8_t precision) {
  const int64_t factors[3] = {NANOSECOND_PER_MSEC, NANOSECOND_PER_USEC, 1};
  const int8_t  units[3] = {TIME_UNIT_MILLISECOND, TIME_UNIT_MICROSECOND, TIME_UNIT_NANOSECOND};

  if (pOffset->unit == 'n') {
    pOffset->datum.i = pOffset->datum.i * 31 * (NANOSECOND_PER_DAY / factors[precision]);
  } else {
    pOffset->datum.i = pOffset->datum.i * 365 * (NANOSECOND_PER_DAY / factors[precision]);
  }

  pOffset->unit = units[precision];
}

static const int64_t tsdbMaxKeepMS = (int64_t)60 * 1000 * TSDB_MAX_KEEP;
static int32_t       checkIntervalWindow(STranslateContext* pCxt, SIntervalWindowNode* pInterval) {
<<<<<<< HEAD
  uint8_t precision = ((SColumnNode*)pInterval->pCol)->node.resType.precision;
=======
        uint8_t precision = ((SColumnNode*)pInterval->pCol)->node.resType.precision;
>>>>>>> d57f3324

        SValueNode* pInter = (SValueNode*)pInterval->pInterval;
        bool        valInter = IS_CALENDAR_TIME_DURATION(pInter->unit);
        if (pInter->datum.i <= 0 || (!valInter && pInter->datum.i < tsMinIntervalTime)) {
          return generateSyntaxErrMsg(&pCxt->msgBuf, TSDB_CODE_PAR_INTER_VALUE_TOO_SMALL, tsMinIntervalTime,
                                      getPrecisionStr(precision));
  } else if (pInter->datum.i / getPrecisionMultiple(precision) > tsdbMaxKeepMS) {
          return generateSyntaxErrMsg(&pCxt->msgBuf, TSDB_CODE_PAR_INTER_VALUE_TOO_BIG, 1000, "years");
  }

        if (NULL != pInterval->pOffset) {
          SValueNode* pOffset = (SValueNode*)pInterval->pOffset;
          if (pOffset->datum.i <= 0) {
            return generateSyntaxErrMsg(&pCxt->msgBuf, TSDB_CODE_PAR_INTER_OFFSET_NEGATIVE);
    }
          if (pInter->unit == 'n' && pOffset->unit == 'y') {
            return generateSyntaxErrMsg(&pCxt->msgBuf, TSDB_CODE_PAR_INTER_OFFSET_UNIT);
    }
          bool fixed = !IS_CALENDAR_TIME_DURATION(pOffset->unit) && !valInter;
          if ((fixed && pOffset->datum.i >= pInter->datum.i) ||
        (!fixed && getMonthsFromTimeVal(pOffset->datum.i, precision, pOffset->unit) >=
                       getMonthsFromTimeVal(pInter->datum.i, precision, pInter->unit))) {
            return generateSyntaxErrMsg(&pCxt->msgBuf, TSDB_CODE_PAR_INTER_OFFSET_TOO_BIG);
    }

          if (pOffset->unit == 'n' || pOffset->unit == 'y') {
            convertVarDuration(pOffset, precision);
    }
  }

        if (NULL != pInterval->pSliding) {
          const static int32_t INTERVAL_SLIDING_FACTOR = 100;

          SValueNode* pSliding = (SValueNode*)pInterval->pSliding;
          if (IS_CALENDAR_TIME_DURATION(pSliding->unit)) {
            return generateSyntaxErrMsg(&pCxt->msgBuf, TSDB_CODE_PAR_INTER_SLIDING_UNIT);
    }
          if ((pSliding->datum.i <
         convertTimeFromPrecisionToUnit(tsMinSlidingTime, TSDB_TIME_PRECISION_MILLI, pSliding->unit)) ||
        (pInter->datum.i / pSliding->datum.i > INTERVAL_SLIDING_FACTOR)) {
            return generateSyntaxErrMsg(&pCxt->msgBuf, TSDB_CODE_PAR_INTER_SLIDING_TOO_SMALL);
    }
          if (pSliding->datum.i > pInter->datum.i) {
            return generateSyntaxErrMsg(&pCxt->msgBuf, TSDB_CODE_PAR_INTER_SLIDING_TOO_BIG);
    }
  }

        return TSDB_CODE_SUCCESS;
}

static int32_t translateIntervalWindow(STranslateContext* pCxt, SSelectStmt* pSelect) {
  SIntervalWindowNode* pInterval = (SIntervalWindowNode*)pSelect->pWindow;
  int32_t              code = checkIntervalWindow(pCxt, pInterval);
  if (TSDB_CODE_SUCCESS == code) {
    code = translateFill(pCxt, pSelect, pInterval);
  }
  return code;
}

static int32_t checkStateExpr(STranslateContext* pCxt, SNode* pNode) {
  int32_t type = ((SExprNode*)pNode)->resType.type;
  if (!IS_INTEGER_TYPE(type) && type != TSDB_DATA_TYPE_BOOL && !IS_VAR_DATA_TYPE(type)) {
    return generateSyntaxErrMsg(&pCxt->msgBuf, TSDB_CODE_PAR_INVALID_STATE_WIN_TYPE);
  }

  if (QUERY_NODE_COLUMN == nodeType(pNode) && COLUMN_TYPE_TAG == ((SColumnNode*)pNode)->colType) {
    return generateSyntaxErrMsg(&pCxt->msgBuf, TSDB_CODE_PAR_INVALID_STATE_WIN_COL);
  }

  return TSDB_CODE_SUCCESS;
}

static int32_t checkStateWindowForStream(STranslateContext* pCxt, SSelectStmt* pSelect) {
  if (!pCxt->createStream) {
    return TSDB_CODE_SUCCESS;
  }
  if (TSDB_SUPER_TABLE == ((SRealTableNode*)pSelect->pFromTable)->pMeta->tableType &&
      !hasTbnameFunction(pSelect->pPartitionByList)) {
    return generateSyntaxErrMsgExt(&pCxt->msgBuf, TSDB_CODE_PAR_INVALID_STREAM_QUERY, "Unsupported stream query");
  }
  if ((SRealTableNode*)pSelect->pFromTable && hasPkInTable(((SRealTableNode*)pSelect->pFromTable)->pMeta)) {
    return generateSyntaxErrMsgExt(&pCxt->msgBuf, TSDB_CODE_PAR_INVALID_STREAM_QUERY,
                                   "Source table of State window must not has primary key");
  }
  return TSDB_CODE_SUCCESS;
}

static int32_t translateStateWindow(STranslateContext* pCxt, SSelectStmt* pSelect) {
  if (QUERY_NODE_TEMP_TABLE == nodeType(pSelect->pFromTable) &&
      !isGlobalTimeLineQuery(((STempTableNode*)pSelect->pFromTable)->pSubquery)) {
    return generateSyntaxErrMsgExt(&pCxt->msgBuf, TSDB_CODE_PAR_INVALID_TIMELINE_QUERY,
                                   "STATE_WINDOW requires valid time series input");
  }

  SStateWindowNode* pState = (SStateWindowNode*)pSelect->pWindow;
  int32_t           code = checkStateExpr(pCxt, pState->pExpr);
  if (TSDB_CODE_SUCCESS == code) {
    code = checkStateWindowForStream(pCxt, pSelect);
  }
  return code;
}

static int32_t translateSessionWindow(STranslateContext* pCxt, SSelectStmt* pSelect) {
  if (QUERY_NODE_TEMP_TABLE == nodeType(pSelect->pFromTable) &&
      !isGlobalTimeLineQuery(((STempTableNode*)pSelect->pFromTable)->pSubquery)) {
    return generateSyntaxErrMsgExt(&pCxt->msgBuf, TSDB_CODE_PAR_INVALID_TIMELINE_QUERY,
                                   "SESSION requires valid time series input");
  }

  SSessionWindowNode* pSession = (SSessionWindowNode*)pSelect->pWindow;
  if ('y' == pSession->pGap->unit || 'n' == pSession->pGap->unit || 0 == pSession->pGap->datum.i) {
    return generateSyntaxErrMsg(&pCxt->msgBuf, TSDB_CODE_PAR_INTER_SESSION_GAP);
  }
  if (PRIMARYKEY_TIMESTAMP_COL_ID != pSession->pCol->colId) {
    return generateSyntaxErrMsg(&pCxt->msgBuf, TSDB_CODE_PAR_INTER_SESSION_COL);
  }
  return TSDB_CODE_SUCCESS;
}

static int32_t translateEventWindow(STranslateContext* pCxt, SSelectStmt* pSelect) {
  if (QUERY_NODE_TEMP_TABLE == nodeType(pSelect->pFromTable) &&
      !isGlobalTimeLineQuery(((STempTableNode*)pSelect->pFromTable)->pSubquery)) {
    return generateSyntaxErrMsgExt(&pCxt->msgBuf, TSDB_CODE_PAR_INVALID_TIMELINE_QUERY,
                                   "EVENT_WINDOW requires valid time series input");
  }
  return TSDB_CODE_SUCCESS;
}

static int32_t translateCountWindow(STranslateContext* pCxt, SSelectStmt* pSelect) {
  SCountWindowNode* pCountWin = (SCountWindowNode*)pSelect->pWindow;
  if (pCountWin->windowCount <= 1) {
    return generateSyntaxErrMsgExt(&pCxt->msgBuf, TSDB_CODE_PAR_INVALID_STREAM_QUERY,
                                   "Size of Count window must exceed 1.");
  }

  if (pCountWin->windowSliding <= 0) {
    return generateSyntaxErrMsgExt(&pCxt->msgBuf, TSDB_CODE_PAR_INVALID_STREAM_QUERY,
                                   "Size of Count window must exceed 0.");
  }

  if (pCountWin->windowSliding > pCountWin->windowCount) {
    return generateSyntaxErrMsgExt(&pCxt->msgBuf, TSDB_CODE_PAR_INVALID_STREAM_QUERY,
                                   "sliding value no larger than the count value.");
  }

  if (pCountWin->windowCount > INT32_MAX) {
    return generateSyntaxErrMsgExt(&pCxt->msgBuf, TSDB_CODE_PAR_INVALID_STREAM_QUERY,
                                   "Size of Count window must less than 2147483647(INT32_MAX).");
  }
  if (QUERY_NODE_TEMP_TABLE == nodeType(pSelect->pFromTable) &&
      !isGlobalTimeLineQuery(((STempTableNode*)pSelect->pFromTable)->pSubquery)) {
    return generateSyntaxErrMsgExt(&pCxt->msgBuf, TSDB_CODE_PAR_INVALID_TIMELINE_QUERY,
                                   "COUNT_WINDOW requires valid time series input");
  }
  return TSDB_CODE_SUCCESS;
}

static int32_t translateSpecificWindow(STranslateContext* pCxt, SSelectStmt* pSelect) {
  switch (nodeType(pSelect->pWindow)) {
    case QUERY_NODE_STATE_WINDOW:
      return translateStateWindow(pCxt, pSelect);
    case QUERY_NODE_SESSION_WINDOW:
      return translateSessionWindow(pCxt, pSelect);
    case QUERY_NODE_INTERVAL_WINDOW:
      return translateIntervalWindow(pCxt, pSelect);
    case QUERY_NODE_EVENT_WINDOW:
      return translateEventWindow(pCxt, pSelect);
    case QUERY_NODE_COUNT_WINDOW:
      return translateCountWindow(pCxt, pSelect);
    default:
      break;
  }
  return TSDB_CODE_SUCCESS;
}

static EDealRes collectWindowsPseudocolumns(SNode* pNode, void* pContext) {
  SNodeList* pCols = (SNodeList*)pContext;
  if (QUERY_NODE_FUNCTION == nodeType(pNode)) {
    SFunctionNode* pFunc = (SFunctionNode*)pNode;
    if (FUNCTION_TYPE_WSTART == pFunc->funcType || FUNCTION_TYPE_WEND == pFunc->funcType ||
        FUNCTION_TYPE_WDURATION == pFunc->funcType) {
      nodesListStrictAppend(pCols, nodesCloneNode(pNode));
    }
  }
  return DEAL_RES_CONTINUE;
}

static int32_t checkWindowsConditonValid(SNode* pNode) {
  int32_t code = TSDB_CODE_SUCCESS;
  if (QUERY_NODE_EVENT_WINDOW != nodeType(pNode)) return code;

  SEventWindowNode* pEventWindowNode = (SEventWindowNode*)pNode;
  SNodeList*        pCols = nodesMakeList();
  if (NULL == pCols) {
    return TSDB_CODE_OUT_OF_MEMORY;
  }
  nodesWalkExpr(pEventWindowNode->pStartCond, collectWindowsPseudocolumns, pCols);
  if (pCols->length > 0) {
    code = TSDB_CODE_QRY_INVALID_WINDOW_CONDITION;
  }
  if (TSDB_CODE_SUCCESS == code) {
    nodesWalkExpr(pEventWindowNode->pEndCond, collectWindowsPseudocolumns, pCols);
    if (pCols->length > 0) {
      code = TSDB_CODE_QRY_INVALID_WINDOW_CONDITION;
    }
  }

  nodesDestroyList(pCols);
  return code;
}

static int32_t translateWindow(STranslateContext* pCxt, SSelectStmt* pSelect) {
  if (NULL == pSelect->pWindow) {
    return TSDB_CODE_SUCCESS;
  }
  if (pSelect->pFromTable->type == QUERY_NODE_REAL_TABLE &&
      ((SRealTableNode*)pSelect->pFromTable)->pMeta->tableType == TSDB_SYSTEM_TABLE) {
    return generateSyntaxErrMsg(&pCxt->msgBuf, TSDB_CODE_PAR_SYSTABLE_NOT_ALLOWED, "WINDOW");
  }
  pCxt->currClause = SQL_CLAUSE_WINDOW;
  int32_t code = translateExpr(pCxt, &pSelect->pWindow);
  if (TSDB_CODE_SUCCESS == code) {
    code = translateSpecificWindow(pCxt, pSelect);
  }
  if (TSDB_CODE_SUCCESS == code) {
    code = checkWindowsConditonValid(pSelect->pWindow);
  }
  return code;
}

static int32_t createDefaultFillNode(STranslateContext* pCxt, SNode** pOutput) {
  SFillNode* pFill = (SFillNode*)nodesMakeNode(QUERY_NODE_FILL);
  if (NULL == pFill) {
    return TSDB_CODE_OUT_OF_MEMORY;
  }

  pFill->mode = FILL_MODE_NONE;

  SColumnNode* pCol = (SColumnNode*)nodesMakeNode(QUERY_NODE_COLUMN);
  if (NULL == pCol) {
    nodesDestroyNode((SNode*)pFill);
    return TSDB_CODE_OUT_OF_MEMORY;
  }
  pCol->colId = PRIMARYKEY_TIMESTAMP_COL_ID;
  strcpy(pCol->colName, ROWTS_PSEUDO_COLUMN_NAME);
  pFill->pWStartTs = (SNode*)pCol;

  *pOutput = (SNode*)pFill;
  return TSDB_CODE_SUCCESS;
}

static int32_t createDefaultEveryNode(STranslateContext* pCxt, SNode** pOutput) {
  SValueNode* pEvery = (SValueNode*)nodesMakeNode(QUERY_NODE_VALUE);
  if (NULL == pEvery) {
    return TSDB_CODE_OUT_OF_MEMORY;
  }

  pEvery->node.resType.type = TSDB_DATA_TYPE_BIGINT;
  pEvery->node.resType.bytes = tDataTypes[TSDB_DATA_TYPE_BIGINT].bytes;
  pEvery->isDuration = true;
  pEvery->literal = taosStrdup("1s");

  *pOutput = (SNode*)pEvery;
  return TSDB_CODE_SUCCESS;
}

static int32_t checkEvery(STranslateContext* pCxt, SValueNode* pInterval) {
  int32_t len = strlen(pInterval->literal);

  char* unit = &pInterval->literal[len - 1];
  if (*unit == 'n' || *unit == 'y') {
    return generateSyntaxErrMsgExt(&pCxt->msgBuf, TSDB_CODE_PAR_WRONG_VALUE_TYPE,
                                   "Unsupported time unit in EVERY clause");
  }

  return TSDB_CODE_SUCCESS;
}

static int32_t translateInterpEvery(STranslateContext* pCxt, SNode** pEvery) {
  int32_t code = TSDB_CODE_SUCCESS;

  if (NULL == *pEvery) {
    code = createDefaultEveryNode(pCxt, pEvery);
  }
  if (TSDB_CODE_SUCCESS == code) {
    code = checkEvery(pCxt, (SValueNode*)(*pEvery));
  }
  if (TSDB_CODE_SUCCESS == code) {
    code = translateExpr(pCxt, pEvery);
  }

  int64_t interval = ((SValueNode*)(*pEvery))->datum.i;
  if (interval == 0) {
    return generateSyntaxErrMsgExt(&pCxt->msgBuf, TSDB_CODE_PAR_WRONG_VALUE_TYPE,
                                   "Unsupported time unit in EVERY clause");
  }

  return code;
}

static int32_t translateInterpFill(STranslateContext* pCxt, SSelectStmt* pSelect) {
  int32_t code = TSDB_CODE_SUCCESS;

  if (NULL == pSelect->pFill) {
    code = createDefaultFillNode(pCxt, &pSelect->pFill);
  }
  if (TSDB_CODE_SUCCESS == code) {
    code = translateExpr(pCxt, &pSelect->pFill);
  }
  if (TSDB_CODE_SUCCESS == code) {
    code = getQueryTimeRange(pCxt, pSelect->pRange, &(((SFillNode*)pSelect->pFill)->timeRange));
  }
  if (TSDB_CODE_SUCCESS == code) {
    code = checkFill(pCxt, (SFillNode*)pSelect->pFill, (SValueNode*)pSelect->pEvery, true);
  }
  if (TSDB_CODE_SUCCESS == code) {
    code = checkFillValues(pCxt, (SFillNode*)pSelect->pFill, pSelect->pProjectionList);
  }

  return code;
}

static int32_t translateInterp(STranslateContext* pCxt, SSelectStmt* pSelect) {
  if (!pSelect->hasInterpFunc) {
    if (NULL != pSelect->pRange || NULL != pSelect->pEvery || NULL != pSelect->pFill) {
      return generateSyntaxErrMsg(&pCxt->msgBuf, TSDB_CODE_PAR_INVALID_INTERP_CLAUSE);
    }
    if (pSelect->hasInterpPseudoColFunc) {
      return generateSyntaxErrMsgExt(&pCxt->msgBuf, TSDB_CODE_PAR_NOT_ALLOWED_FUNC,
                                     "Has Interp pseudo column(s) but missing interp function");
    }
    return TSDB_CODE_SUCCESS;
  }

  if (NULL == pSelect->pRange || NULL == pSelect->pEvery || NULL == pSelect->pFill) {
    if (pSelect->pRange != NULL && QUERY_NODE_OPERATOR == nodeType(pSelect->pRange) && pSelect->pEvery == NULL) {
      // single point interp every can be omitted
    } else {
      return generateSyntaxErrMsgExt(&pCxt->msgBuf, TSDB_CODE_PAR_INVALID_INTERP_CLAUSE,
                                     "Missing RANGE clause, EVERY clause or FILL clause");
    }
  }

  int32_t code = translateExpr(pCxt, &pSelect->pRange);
  if (TSDB_CODE_SUCCESS == code) {
    code = translateInterpEvery(pCxt, &pSelect->pEvery);
  }
  if (TSDB_CODE_SUCCESS == code) {
    code = translateInterpFill(pCxt, pSelect);
  }
  return code;
}

static int32_t removeConstantValueFromList(SNodeList** pList) {
  SNode* pNode = NULL;
  WHERE_EACH(pNode, *pList) {
    if (nodeType(pNode) == QUERY_NODE_VALUE ||
        (nodeType(pNode) == QUERY_NODE_FUNCTION && fmIsConstantResFunc((SFunctionNode*)pNode) &&
         fmIsScalarFunc(((SFunctionNode*)pNode)->funcId))) {
      ERASE_NODE(*pList);
      continue;
    }
    WHERE_NEXT;
  }

  if (*pList && (*pList)->length <= 0) {
    nodesDestroyList(*pList);
    *pList = NULL;
  }

  return TSDB_CODE_SUCCESS;
}

static int32_t translatePartitionBy(STranslateContext* pCxt, SSelectStmt* pSelect) {
  pCxt->currClause = SQL_CLAUSE_PARTITION_BY;
  int32_t code = TSDB_CODE_SUCCESS;

  if (pSelect->pPartitionByList) {
    code = removeConstantValueFromList(&pSelect->pPartitionByList);
  }

  if (TSDB_CODE_SUCCESS == code && pSelect->pPartitionByList) {
    int8_t typeType = getTableTypeFromTableNode(pSelect->pFromTable);
    SNode* pPar = nodesListGetNode(pSelect->pPartitionByList, 0);
    if (!((TSDB_NORMAL_TABLE == typeType || TSDB_CHILD_TABLE == typeType) && 1 == pSelect->pPartitionByList->length &&
          (QUERY_NODE_FUNCTION == nodeType(pPar) && FUNCTION_TYPE_TBNAME == ((SFunctionNode*)pPar)->funcType))) {
      pSelect->timeLineResMode = TIME_LINE_MULTI;
    }

    code = translateExprList(pCxt, pSelect->pPartitionByList);
  }
  if (TSDB_CODE_SUCCESS == code) {
    code = translateExprList(pCxt, pSelect->pTags);
  }
  if (TSDB_CODE_SUCCESS == code) {
    code = translateExpr(pCxt, &pSelect->pSubtable);
  }
  return code;
}

typedef struct SEqCondTbNameTableInfo {
  SRealTableNode* pRealTable;
  SArray*         aTbnames;
} SEqCondTbNameTableInfo;

//[tableAlias.]tbname = tbNamVal
static bool isOperatorEqTbnameCond(STranslateContext* pCxt, SOperatorNode* pOperator, char** ppTableAlias,
                                   SArray** ppTabNames) {
  if (pOperator->opType != OP_TYPE_EQUAL) return false;
  SFunctionNode* pTbnameFunc = NULL;
  SValueNode*    pValueNode = NULL;
  if (nodeType(pOperator->pLeft) == QUERY_NODE_FUNCTION &&
      ((SFunctionNode*)(pOperator->pLeft))->funcType == FUNCTION_TYPE_TBNAME &&
      nodeType(pOperator->pRight) == QUERY_NODE_VALUE) {
    pTbnameFunc = (SFunctionNode*)pOperator->pLeft;
    pValueNode = (SValueNode*)pOperator->pRight;
  } else if (nodeType(pOperator->pRight) == QUERY_NODE_FUNCTION &&
             ((SFunctionNode*)(pOperator->pRight))->funcType == FUNCTION_TYPE_TBNAME &&
             nodeType(pOperator->pLeft) == QUERY_NODE_VALUE) {
    pTbnameFunc = (SFunctionNode*)pOperator->pRight;
    pValueNode = (SValueNode*)pOperator->pLeft;
  } else {
    return false;
  }

  if (LIST_LENGTH(pTbnameFunc->pParameterList) == 0) {
    *ppTableAlias = NULL;
  } else if (LIST_LENGTH(pTbnameFunc->pParameterList) == 1) {
    SNode* pQualNode = nodesListGetNode(pTbnameFunc->pParameterList, 0);
    if (nodeType(pQualNode) != QUERY_NODE_VALUE) return false;
    SValueNode* pQualValNode = (SValueNode*)pQualNode;
    *ppTableAlias = pQualValNode->literal;
  } else {
    return false;
  }
  *ppTabNames = taosArrayInit(1, sizeof(void*));
  taosArrayPush(*ppTabNames, &(pValueNode->literal));
  return true;
}

//[tableAlias.]tbname in (value1, value2, ...)
static bool isOperatorTbnameInCond(STranslateContext* pCxt, SOperatorNode* pOperator, char** ppTableAlias,
                                   SArray** ppTbNames) {
  if (pOperator->opType != OP_TYPE_IN) return false;
  if (nodeType(pOperator->pLeft) != QUERY_NODE_FUNCTION ||
      ((SFunctionNode*)(pOperator->pLeft))->funcType != FUNCTION_TYPE_TBNAME ||
      nodeType(pOperator->pRight) != QUERY_NODE_NODE_LIST) {
    return false;
  }

  SFunctionNode* pTbnameFunc = (SFunctionNode*)pOperator->pLeft;
  if (LIST_LENGTH(pTbnameFunc->pParameterList) == 0) {
    *ppTableAlias = NULL;
  } else if (LIST_LENGTH(pTbnameFunc->pParameterList) == 1) {
    SNode* pQualNode = nodesListGetNode(pTbnameFunc->pParameterList, 0);
    if (nodeType(pQualNode) != QUERY_NODE_VALUE) return false;
    SValueNode* pQualValNode = (SValueNode*)pQualNode;
    *ppTableAlias = pQualValNode->literal;
  } else {
    return false;
  }
  *ppTbNames = taosArrayInit(1, sizeof(void*));
  SNodeListNode* pValueListNode = (SNodeListNode*)pOperator->pRight;
  SNodeList*     pValueNodeList = pValueListNode->pNodeList;
  SNode*         pValNode = NULL;
  FOREACH(pValNode, pValueNodeList) {
    if (nodeType(pValNode) != QUERY_NODE_VALUE) {
      return false;
    }
    taosArrayPush(*ppTbNames, &((SValueNode*)pValNode)->literal);
  }
  return true;
}

static bool findEqCondTbNameInOperatorNode(STranslateContext* pCxt, SNode* pWhere, SEqCondTbNameTableInfo* pInfo) {
  int32_t code = TSDB_CODE_SUCCESS;
  char*   pTableAlias = NULL;
  char*   pTbNameVal = NULL;
  if (isOperatorEqTbnameCond(pCxt, (SOperatorNode*)pWhere, &pTableAlias, &pInfo->aTbnames) ||
      isOperatorTbnameInCond(pCxt, (SOperatorNode*)pWhere, &pTableAlias, &pInfo->aTbnames)) {
    STableNode* pTable;
    if (pTableAlias == NULL) {
      pTable = (STableNode*)((SSelectStmt*)(pCxt->pCurrStmt))->pFromTable;
    } else {
      code = findTable(pCxt, pTableAlias, &pTable);
    }
    if (code == TSDB_CODE_SUCCESS && nodeType(pTable) == QUERY_NODE_REAL_TABLE && ((SRealTableNode*)pTable)->pMeta &&
        ((SRealTableNode*)pTable)->pMeta->tableType == TSDB_SUPER_TABLE) {
      pInfo->pRealTable = (SRealTableNode*)pTable;
      return true;
    }
    taosArrayDestroy(pInfo->aTbnames);
    pInfo->aTbnames = NULL;
  }
  return false;
}

static bool isTableExistInTableTbnames(SArray* aTableTbNames, SRealTableNode* pTable) {
  for (int i = 0; i < taosArrayGetSize(aTableTbNames); ++i) {
    SEqCondTbNameTableInfo* info = taosArrayGet(aTableTbNames, i);
    if (info->pRealTable == pTable) {
      return true;
    }
  }
  return false;
}

static void findEqualCondTbnameInLogicCondAnd(STranslateContext* pCxt, SNode* pWhere, SArray* aTableTbnames) {
  SNode* pTmpNode = NULL;
  FOREACH(pTmpNode, ((SLogicConditionNode*)pWhere)->pParameterList) {
    if (nodeType(pTmpNode) == QUERY_NODE_OPERATOR) {
      SEqCondTbNameTableInfo info = {0};
      bool                   bIsEqTbnameCond = findEqCondTbNameInOperatorNode(pCxt, pTmpNode, &info);
      if (bIsEqTbnameCond) {
        if (!isTableExistInTableTbnames(aTableTbnames, info.pRealTable)) {
          // TODO: intersect tbNames of same table? speed
          taosArrayPush(aTableTbnames, &info);
        } else {
          taosArrayDestroy(info.aTbnames);
        }
      }
    }
    // TODO: logic cond
  }
}

static void unionEqualCondTbnamesOfSameTable(SArray* aTableTbnames, SEqCondTbNameTableInfo* pInfo) {
  bool bFoundTable = false;
  for (int i = 0; i < taosArrayGetSize(aTableTbnames); ++i) {
    SEqCondTbNameTableInfo* info = taosArrayGet(aTableTbnames, i);
    if (info->pRealTable == pInfo->pRealTable) {
      taosArrayAddAll(info->aTbnames, pInfo->aTbnames);
      taosArrayDestroy(pInfo->aTbnames);
      pInfo->aTbnames = NULL;
      bFoundTable = true;
      break;
    }
  }
  if (!bFoundTable) {
    taosArrayPush(aTableTbnames, pInfo);
  }
}

static void findEqualCondTbnameInLogicCondOr(STranslateContext* pCxt, SNode* pWhere, SArray* aTableTbnames) {
  bool   bAllTbName = true;
  SNode* pTmpNode = NULL;
  FOREACH(pTmpNode, ((SLogicConditionNode*)pWhere)->pParameterList) {
    // TODO: logic cond
    if (nodeType(pTmpNode) == QUERY_NODE_OPERATOR) {
      SEqCondTbNameTableInfo info = {0};
      bool                   bIsEqTbnameCond = findEqCondTbNameInOperatorNode(pCxt, pTmpNode, &info);
      if (!bIsEqTbnameCond) {
        bAllTbName = false;
        break;
      } else {
        unionEqualCondTbnamesOfSameTable(aTableTbnames, &info);
      }
    } else {
      bAllTbName = false;
      break;
    }
  }
  if (!bAllTbName) {
    for (int i = 0; i < taosArrayGetSize(aTableTbnames); ++i) {
      SEqCondTbNameTableInfo* pInfo = taosArrayGet(aTableTbnames, i);
      taosArrayDestroy(pInfo->aTbnames);
      pInfo->aTbnames = NULL;
    }
    taosArrayClear(aTableTbnames);
  }
}

static int32_t findEqualCondTbname(STranslateContext* pCxt, SNode* pWhere, SArray* aTableTbnames) {
  // TODO: optimize nested and/or condition. now only the fist level is processed.
  if (nodeType(pWhere) == QUERY_NODE_OPERATOR) {
    SEqCondTbNameTableInfo info = {0};
    bool                   bIsEqTbnameCond = findEqCondTbNameInOperatorNode(pCxt, pWhere, &info);
    if (bIsEqTbnameCond) {
      taosArrayPush(aTableTbnames, &info);
    }
  } else if (nodeType(pWhere) == QUERY_NODE_LOGIC_CONDITION) {
    if (((SLogicConditionNode*)pWhere)->condType == LOGIC_COND_TYPE_AND) {
      findEqualCondTbnameInLogicCondAnd(pCxt, pWhere, aTableTbnames);
    } else if (((SLogicConditionNode*)pWhere)->condType == LOGIC_COND_TYPE_OR) {
      findEqualCondTbnameInLogicCondOr(pCxt, pWhere, aTableTbnames);
    }
  }
  return TSDB_CODE_SUCCESS;
}

static int32_t findVgroupsFromEqualTbname(STranslateContext* pCxt, SEqCondTbNameTableInfo* pInfo,
                                          SVgroupsInfo* vgsInfo) {
  int32_t nVgroups = 0;
  int32_t nTbls = taosArrayGetSize(pInfo->aTbnames);

  if (nTbls >= pInfo->pRealTable->pVgroupList->numOfVgroups) {
    vgsInfo->numOfVgroups = 0;
    return TSDB_CODE_SUCCESS;
  }

  for (int j = 0; j < nTbls; ++j) {
    char* dbName = pInfo->pRealTable->table.dbName;
    SName snameTb;
    char* tbName = taosArrayGetP(pInfo->aTbnames, j);
    toName(pCxt->pParseCxt->acctId, dbName, tbName, &snameTb);
    SVgroupInfo vgInfo = {0};
    bool        bExists;
    int32_t     code = catalogGetCachedTableHashVgroup(pCxt->pParseCxt->pCatalog, &snameTb, &vgInfo, &bExists);
    if (code == TSDB_CODE_SUCCESS && bExists) {
      bool bFoundVg = false;
      for (int32_t k = 0; k < nVgroups; ++k) {
        if (vgsInfo->vgroups[k].vgId == vgInfo.vgId) {
          bFoundVg = true;
          break;
        }
      }
      if (!bFoundVg) {
        vgsInfo->vgroups[nVgroups] = vgInfo;
        ++nVgroups;
        vgsInfo->numOfVgroups = nVgroups;
      }
    } else {
      vgsInfo->numOfVgroups = 0;
      break;
    }
  }
  return TSDB_CODE_SUCCESS;
}

static int32_t setEqualTbnameTableVgroups(STranslateContext* pCxt, SSelectStmt* pSelect, SArray* aTables) {
  int32_t code = TSDB_CODE_SUCCESS;
  for (int i = 0; i < taosArrayGetSize(aTables); ++i) {
    SEqCondTbNameTableInfo* pInfo = taosArrayGet(aTables, i);
    int32_t                 nTbls = taosArrayGetSize(pInfo->aTbnames);

    SVgroupsInfo* vgsInfo = taosMemoryMalloc(sizeof(SVgroupsInfo) + nTbls * sizeof(SVgroupInfo));
    int32_t       nVgroups = 0;
    findVgroupsFromEqualTbname(pCxt, pInfo, vgsInfo);
    if (vgsInfo->numOfVgroups != 0) {
      taosMemoryFree(pInfo->pRealTable->pVgroupList);
      pInfo->pRealTable->pVgroupList = vgsInfo;
    } else {
      taosMemoryFree(vgsInfo);
    }
  }
  return TSDB_CODE_SUCCESS;
}

static int32_t setTableVgroupsFromEqualTbnameCond(STranslateContext* pCxt, SSelectStmt* pSelect) {
  int32_t code = TSDB_CODE_SUCCESS;
  SArray* aTables = taosArrayInit(1, sizeof(SEqCondTbNameTableInfo));
  code = findEqualCondTbname(pCxt, pSelect->pWhere, aTables);
  if (code == TSDB_CODE_SUCCESS) {
    code = setEqualTbnameTableVgroups(pCxt, pSelect, aTables);
  }
  for (int i = 0; i < taosArrayGetSize(aTables); ++i) {
    SEqCondTbNameTableInfo* pInfo = taosArrayGet(aTables, i);
    taosArrayDestroy(pInfo->aTbnames);
  }
  taosArrayDestroy(aTables);
  return code;
}

static int32_t translateWhere(STranslateContext* pCxt, SSelectStmt* pSelect) {
  pCxt->currClause = SQL_CLAUSE_WHERE;
  int32_t code = translateExpr(pCxt, &pSelect->pWhere);
  if (TSDB_CODE_SUCCESS == code) {
    code = getQueryTimeRange(pCxt, pSelect->pWhere, &pSelect->timeRange);
  }
  if (pSelect->pWhere != NULL && pCxt->pParseCxt->topicQuery == false) {
    setTableVgroupsFromEqualTbnameCond(pCxt, pSelect);
  }
  return code;
}

static int32_t translateFrom(STranslateContext* pCxt, SNode** pTable) {
  pCxt->currClause = SQL_CLAUSE_FROM;
  return translateTable(pCxt, pTable);
}

static int32_t checkLimit(STranslateContext* pCxt, SSelectStmt* pSelect) {
  if ((NULL != pSelect->pLimit && pSelect->pLimit->offset < 0) ||
      (NULL != pSelect->pSlimit && pSelect->pSlimit->offset < 0)) {
    return generateSyntaxErrMsg(&pCxt->msgBuf, TSDB_CODE_PAR_OFFSET_LESS_ZERO);
  }

  if (NULL != pSelect->pSlimit && (NULL == pSelect->pPartitionByList && NULL == pSelect->pGroupByList)) {
    return generateSyntaxErrMsg(&pCxt->msgBuf, TSDB_CODE_PAR_SLIMIT_LEAK_PARTITION_GROUP_BY);
  }

  return TSDB_CODE_SUCCESS;
}

static int32_t createPrimaryKeyColByTable(STranslateContext* pCxt, STableNode* pTable, SNode** pPrimaryKey) {
  SColumnNode* pCol = (SColumnNode*)nodesMakeNode(QUERY_NODE_COLUMN);
  if (NULL == pCol) {
    return TSDB_CODE_OUT_OF_MEMORY;
  }
  pCol->colId = PRIMARYKEY_TIMESTAMP_COL_ID;
  strcpy(pCol->colName, ROWTS_PSEUDO_COLUMN_NAME);
  bool    found = false;
  int32_t code = findAndSetColumn(pCxt, &pCol, pTable, &found);
  if (TSDB_CODE_SUCCESS != code || !found) {
    return generateSyntaxErrMsg(&pCxt->msgBuf, TSDB_CODE_PAR_INVALID_TIMELINE_FUNC);
  }
  *pPrimaryKey = (SNode*)pCol;
  return TSDB_CODE_SUCCESS;
}

static int32_t createPrimaryKeyCol(STranslateContext* pCxt, SNode** pPrimaryKey) {
  STableNode* pTable = NULL;
  int32_t     code = findTable(pCxt, NULL, &pTable);
  if (TSDB_CODE_SUCCESS == code) {
    code = createPrimaryKeyColByTable(pCxt, pTable, pPrimaryKey);
  }
  return code;
}

static EDealRes appendTsForImplicitTsFuncImpl(SNode* pNode, void* pContext) {
  STranslateContext* pCxt = pContext;
  if (isImplicitTsFunc(pNode)) {
    SFunctionNode* pFunc = (SFunctionNode*)pNode;
    SNode*         pPrimaryKey = NULL;
    pCxt->errCode = createPrimaryKeyCol(pCxt, &pPrimaryKey);
    if (TSDB_CODE_SUCCESS == pCxt->errCode) {
      pCxt->errCode = nodesListMakeStrictAppend(&pFunc->pParameterList, pPrimaryKey);
    }
    return TSDB_CODE_SUCCESS == pCxt->errCode ? DEAL_RES_IGNORE_CHILD : DEAL_RES_ERROR;
  }
  return DEAL_RES_CONTINUE;
}

static int32_t appendTsForImplicitTsFunc(STranslateContext* pCxt, SSelectStmt* pSelect) {
  nodesWalkSelectStmt(pSelect, SQL_CLAUSE_FROM, appendTsForImplicitTsFuncImpl, pCxt);
  return pCxt->errCode;
}

static int32_t createPkColByTable(STranslateContext* pCxt, SRealTableNode* pTable, SNode** pPk) {
  SColumnNode* pCol = (SColumnNode*)nodesMakeNode(QUERY_NODE_COLUMN);
  if (NULL == pCol) {
    return TSDB_CODE_OUT_OF_MEMORY;
  }
  pCol->colId = pTable->pMeta->schema[1].colId;
  strcpy(pCol->colName, pTable->pMeta->schema[1].name);
  bool    found = false;
  int32_t code = findAndSetColumn(pCxt, &pCol, (STableNode*)pTable, &found);
  if (TSDB_CODE_SUCCESS != code || !found) {
    return generateSyntaxErrMsg(&pCxt->msgBuf, TSDB_CODE_PAR_INTERNAL_ERROR);
  }
  *pPk = (SNode*)pCol;
  return TSDB_CODE_SUCCESS;
}

static EDealRes hasPkColImpl(SNode* pNode, void* pContext) {
  if (nodeType(pNode) == QUERY_NODE_COLUMN && ((SColumnNode*)pNode)->tableHasPk) {
    *(bool*)pContext = true;
    return DEAL_RES_END;
  }
  return DEAL_RES_CONTINUE;
}

static bool hasPkCol(SNode* pNode) {
  bool hasPk = false;
  nodesWalkExprPostOrder(pNode, hasPkColImpl, &hasPk);
  return hasPk;
}

static EDealRes appendPkForPkFuncImpl(SNode* pNode, void* pContext) {
  STranslateContext* pCxt = pContext;
  STableNode*        pTable = NULL;
  int32_t            code = findTable(pCxt, NULL, &pTable);
  if (TSDB_CODE_SUCCESS == code && QUERY_NODE_REAL_TABLE == nodeType(pTable) && isPkFunc(pNode) && hasPkCol(pNode)) {
    SFunctionNode*  pFunc = (SFunctionNode*)pNode;
    SRealTableNode* pRealTable = (SRealTableNode*)pTable;
    SNode*          pPk = NULL;
    pCxt->errCode = createPkColByTable(pCxt, pRealTable, &pPk);
    if (TSDB_CODE_SUCCESS == pCxt->errCode) {
      pCxt->errCode = nodesListMakeStrictAppend(&pFunc->pParameterList, pPk);
    }
    if (TSDB_CODE_SUCCESS == pCxt->errCode) {
      pFunc->hasPk = true;
      pFunc->pkBytes = ((SColumnNode*)pPk)->node.resType.bytes;
    }
    return TSDB_CODE_SUCCESS == pCxt->errCode ? DEAL_RES_IGNORE_CHILD : DEAL_RES_ERROR;
  }
  return DEAL_RES_CONTINUE;
}

static int32_t appendPkParamForPkFunc(STranslateContext* pCxt, SSelectStmt* pSelect) {
  nodesWalkSelectStmt(pSelect, SQL_CLAUSE_FROM, appendPkForPkFuncImpl, pCxt);
  return pCxt->errCode;
}

typedef struct SReplaceOrderByAliasCxt {
  STranslateContext* pTranslateCxt;
  SNodeList*         pProjectionList;
} SReplaceOrderByAliasCxt;

static EDealRes replaceOrderByAliasImpl(SNode** pNode, void* pContext) {
  SReplaceOrderByAliasCxt* pCxt = pContext;
  SNodeList*               pProjectionList = pCxt->pProjectionList;
  SNode*                   pProject = NULL;
  if (QUERY_NODE_COLUMN == nodeType(*pNode)) {
    FOREACH(pProject, pProjectionList) {
      SExprNode* pExpr = (SExprNode*)pProject;
      if (0 == strcmp(((SColumnRefNode*)*pNode)->colName, pExpr->userAlias) && nodeType(*pNode) == nodeType(pProject)) {
        if (QUERY_NODE_COLUMN == nodeType(pProject) && !nodesEqualNode(*pNode, pProject)) {
          continue;
        }
        SNode* pNew = nodesCloneNode(pProject);
        if (NULL == pNew) {
          pCxt->pTranslateCxt->errCode = TSDB_CODE_OUT_OF_MEMORY;
          return DEAL_RES_ERROR;
        }
        ((SExprNode*)pNew)->orderAlias = true;
        nodesDestroyNode(*pNode);
        *pNode = pNew;
        return DEAL_RES_CONTINUE;
      }
    }
  } else if (QUERY_NODE_ORDER_BY_EXPR == nodeType(*pNode)) {
    STranslateContext* pTransCxt = pCxt->pTranslateCxt;
    SNode*             pExpr = ((SOrderByExprNode*)*pNode)->pExpr;
    if (QUERY_NODE_VALUE == nodeType(pExpr)) {
      SValueNode* pVal = (SValueNode*)pExpr;
      if (DEAL_RES_ERROR == translateValue(pTransCxt, pVal)) {
        return pTransCxt->errCode;
      }
      int32_t pos = getPositionValue(pVal);
      if (0 < pos && pos <= LIST_LENGTH(pProjectionList)) {
        SNode* pNew = nodesCloneNode(nodesListGetNode(pProjectionList, pos - 1));
        if (NULL == pNew) {
          pCxt->pTranslateCxt->errCode = TSDB_CODE_OUT_OF_MEMORY;
          return DEAL_RES_ERROR;
        }
        ((SExprNode*)pNew)->orderAlias = true;
        ((SOrderByExprNode*)*pNode)->pExpr = pNew;
        nodesDestroyNode(pExpr);
        return DEAL_RES_CONTINUE;
      }
    }
  }

  return DEAL_RES_CONTINUE;
}

static int32_t replaceOrderByAlias(STranslateContext* pCxt, SNodeList* pProjectionList, SNodeList* pOrderByList) {
  if (NULL == pOrderByList) {
    return TSDB_CODE_SUCCESS;
  }
  SReplaceOrderByAliasCxt cxt = {.pTranslateCxt = pCxt, .pProjectionList = pProjectionList};
  nodesRewriteExprsPostOrder(pOrderByList, replaceOrderByAliasImpl, &cxt);
  return pCxt->errCode;
}

static void resetResultTimeline(SSelectStmt* pSelect) {
  if (NULL == pSelect->pOrderByList) {
    return;
  }
  SNode* pOrder = ((SOrderByExprNode*)nodesListGetNode(pSelect->pOrderByList, 0))->pExpr;
  if ((QUERY_NODE_TEMP_TABLE == nodeType(pSelect->pFromTable) &&
       isPrimaryKey((STempTableNode*)pSelect->pFromTable, pOrder)) ||
      (QUERY_NODE_TEMP_TABLE != nodeType(pSelect->pFromTable) && isPrimaryKeyImpl(pOrder))) {
    pSelect->timeLineResMode = TIME_LINE_GLOBAL;
  } else {
    pSelect->timeLineResMode = TIME_LINE_NONE;
  }
}

static int32_t replaceOrderByAliasForSelect(STranslateContext* pCxt, SSelectStmt* pSelect) {
  int32_t code = replaceOrderByAlias(pCxt, pSelect->pProjectionList, pSelect->pOrderByList);
  if (TSDB_CODE_SUCCESS == pCxt->errCode) {
    resetResultTimeline(pSelect);
  }
  return code;
}

static int32_t translateSelectWithoutFrom(STranslateContext* pCxt, SSelectStmt* pSelect) {
  pCxt->pCurrStmt = (SNode*)pSelect;
  pCxt->currClause = SQL_CLAUSE_SELECT;
  return translateExprList(pCxt, pSelect->pProjectionList);
}

static int32_t translateSelectFrom(STranslateContext* pCxt, SSelectStmt* pSelect) {
  pCxt->pCurrStmt = (SNode*)pSelect;
  int32_t code = translateFrom(pCxt, &pSelect->pFromTable);
  if (TSDB_CODE_SUCCESS == code) {
    pSelect->precision = ((STableNode*)pSelect->pFromTable)->precision;
    code = translateWhere(pCxt, pSelect);
  }
  if (TSDB_CODE_SUCCESS == code) {
    code = translatePartitionBy(pCxt, pSelect);
  }
  if (TSDB_CODE_SUCCESS == code) {
    code = translateWindow(pCxt, pSelect);
  }
  if (TSDB_CODE_SUCCESS == code) {
    code = translateGroupBy(pCxt, pSelect);
  }
  if (TSDB_CODE_SUCCESS == code) {
    code = translateHaving(pCxt, pSelect);
  }
  if (TSDB_CODE_SUCCESS == code && pCxt->pParseCxt->biMode != 0) {
    code = biRewriteSelectStar(pCxt, pSelect);
  }
  if (TSDB_CODE_SUCCESS == code) {
    code = translateSelectList(pCxt, pSelect);
  }
  if (TSDB_CODE_SUCCESS == code) {
    code = checkHavingGroupBy(pCxt, pSelect);
  }
  if (TSDB_CODE_SUCCESS == code) {
    code = translateOrderBy(pCxt, pSelect);
  }
  if (TSDB_CODE_SUCCESS == code) {
    code = checkIsEmptyResult(pCxt, pSelect);
  }
  if (TSDB_CODE_SUCCESS == code) {
    resetSelectFuncNumWithoutDup(pSelect);
    code = checkAggColCoexist(pCxt, pSelect);
  }
  if (TSDB_CODE_SUCCESS == code) {
    code = checkWindowFuncCoexist(pCxt, pSelect);
  }
  if (TSDB_CODE_SUCCESS == code) {
    code = checkLimit(pCxt, pSelect);
  }
  if (TSDB_CODE_SUCCESS == code) {
    code = translateInterp(pCxt, pSelect);
  }
  if (TSDB_CODE_SUCCESS == code) {
    code = appendTsForImplicitTsFunc(pCxt, pSelect);
  }
  if (TSDB_CODE_SUCCESS == code) {
    code = appendPkParamForPkFunc(pCxt, pSelect);
  }
  if (TSDB_CODE_SUCCESS == code) {
    code = replaceOrderByAliasForSelect(pCxt, pSelect);
  }
  if (TSDB_CODE_SUCCESS == code) {
    code = setTableCacheLastMode(pCxt, pSelect);
  }
  if (TSDB_CODE_SUCCESS == code) {
    code = replaceTbName(pCxt, pSelect);
  }
  if (TSDB_CODE_SUCCESS == code) {
    if (pSelect->pPartitionByList) {
      code = removeConstantValueFromList(&pSelect->pPartitionByList);
    }
  }

  return code;
}

static int32_t translateSelect(STranslateContext* pCxt, SSelectStmt* pSelect) {
  if (NULL == pSelect->pFromTable) {
    return translateSelectWithoutFrom(pCxt, pSelect);
  } else {
    return translateSelectFrom(pCxt, pSelect);
  }
}

static SNode* createSetOperProject(const char* pTableAlias, SNode* pNode) {
  SColumnNode* pCol = (SColumnNode*)nodesMakeNode(QUERY_NODE_COLUMN);
  if (NULL == pCol) {
    return NULL;
  }
  pCol->node.resType = ((SExprNode*)pNode)->resType;
  snprintf(pCol->tableAlias, sizeof(pCol->tableAlias), "%s", pTableAlias);
  snprintf(pCol->colName, sizeof(pCol->colName), "%s", ((SExprNode*)pNode)->aliasName);
  snprintf(pCol->node.aliasName, sizeof(pCol->node.aliasName), "%s", pCol->colName);
  snprintf(pCol->node.userAlias, sizeof(pCol->node.userAlias), "%s", ((SExprNode*)pNode)->userAlias);
  return (SNode*)pCol;
}

static int32_t translateSetOperProject(STranslateContext* pCxt, SSetOperator* pSetOperator) {
  SNodeList* pLeftProjections = getProjectList(pSetOperator->pLeft);
  SNodeList* pRightProjections = getProjectList(pSetOperator->pRight);
  if (LIST_LENGTH(pLeftProjections) != LIST_LENGTH(pRightProjections)) {
    return generateSyntaxErrMsg(&pCxt->msgBuf, TSDB_CODE_PAR_INCORRECT_NUM_OF_COL);
  }

  SNode* pLeft = NULL;
  SNode* pRight = NULL;
  FORBOTH(pLeft, pLeftProjections, pRight, pRightProjections) {
    SExprNode* pLeftExpr = (SExprNode*)pLeft;
    SExprNode* pRightExpr = (SExprNode*)pRight;
    int32_t    comp = dataTypeComp(&pLeftExpr->resType, &pRightExpr->resType);
    if (comp > 0) {
      SNode*  pRightFunc = NULL;
      int32_t code = createCastFunc(pCxt, pRight, pLeftExpr->resType, &pRightFunc);
      if (TSDB_CODE_SUCCESS != code || NULL == pRightFunc) {  // deal scan coverity
        return code;
      }
      REPLACE_LIST2_NODE(pRightFunc);
      pRightExpr = (SExprNode*)pRightFunc;
    } else if (comp < 0) {
      SNode*  pLeftFunc = NULL;
      int32_t code = createCastFunc(pCxt, pLeft, pRightExpr->resType, &pLeftFunc);
      if (TSDB_CODE_SUCCESS != code || NULL == pLeftFunc) {  // deal scan coverity
        return code;
      }
      REPLACE_LIST1_NODE(pLeftFunc);
      SExprNode* pLeftFuncExpr = (SExprNode*)pLeftFunc;
      snprintf(pLeftFuncExpr->aliasName, sizeof(pLeftFuncExpr->aliasName), "%s", pLeftExpr->aliasName);
      snprintf(pLeftFuncExpr->userAlias, sizeof(pLeftFuncExpr->userAlias), "%s", pLeftExpr->userAlias);
      pLeft = pLeftFunc;
      pLeftExpr = pLeftFuncExpr;
    }
    snprintf(pRightExpr->aliasName, sizeof(pRightExpr->aliasName), "%s", pLeftExpr->aliasName);
    SNode* pProj = createSetOperProject(pSetOperator->stmtName, pLeft);
    if (QUERY_NODE_COLUMN == nodeType(pLeft) && QUERY_NODE_COLUMN == nodeType(pRight) &&
        ((SColumnNode*)pLeft)->colId == PRIMARYKEY_TIMESTAMP_COL_ID &&
        ((SColumnNode*)pRight)->colId == PRIMARYKEY_TIMESTAMP_COL_ID) {
      ((SColumnNode*)pProj)->colId = PRIMARYKEY_TIMESTAMP_COL_ID;
    }
    if (TSDB_CODE_SUCCESS != nodesListMakeStrictAppend(&pSetOperator->pProjectionList, pProj)) {
      return TSDB_CODE_OUT_OF_MEMORY;
    }
  }
  return TSDB_CODE_SUCCESS;
}

static uint8_t calcSetOperatorPrecision(SSetOperator* pSetOperator) {
  return calcPrecision(getStmtPrecision(pSetOperator->pLeft), getStmtPrecision(pSetOperator->pRight));
}

static int32_t translateSetOperOrderBy(STranslateContext* pCxt, SSetOperator* pSetOperator) {
  if (NULL == pSetOperator->pOrderByList || pSetOperator->pOrderByList->length <= 0) {
    return TSDB_CODE_SUCCESS;
  }

  bool    other;
  int32_t code = translateOrderByPosition(pCxt, pSetOperator->pProjectionList, pSetOperator->pOrderByList, &other);
  if (TSDB_CODE_SUCCESS == code) {
    if (other) {
      pCxt->currClause = SQL_CLAUSE_ORDER_BY;
      pCxt->pCurrStmt = (SNode*)pSetOperator;
      code = translateExprList(pCxt, pSetOperator->pOrderByList);
    }
  }
  if (TSDB_CODE_SUCCESS == code) {
    code = replaceOrderByAlias(pCxt, pSetOperator->pProjectionList, pSetOperator->pOrderByList);
  }
  if (TSDB_CODE_SUCCESS == code) {
    SNode* pOrder = ((SOrderByExprNode*)nodesListGetNode(pSetOperator->pOrderByList, 0))->pExpr;
    if (isPrimaryKeyImpl(pOrder)) {
      pSetOperator->timeLineResMode = TIME_LINE_GLOBAL;
    } else {
      pSetOperator->timeLineResMode = TIME_LINE_NONE;
    }
  }
  return code;
}

static int32_t checkSetOperLimit(STranslateContext* pCxt, SLimitNode* pLimit) {
  if ((NULL != pLimit && pLimit->offset < 0)) {
    return generateSyntaxErrMsg(&pCxt->msgBuf, TSDB_CODE_PAR_OFFSET_LESS_ZERO);
  }
  return TSDB_CODE_SUCCESS;
}

static int32_t translateSetOperator(STranslateContext* pCxt, SSetOperator* pSetOperator) {
  int32_t code = translateQuery(pCxt, pSetOperator->pLeft);
  if (TSDB_CODE_SUCCESS == code) {
    code = resetTranslateNamespace(pCxt);
  }
  if (TSDB_CODE_SUCCESS == code) {
    code = translateQuery(pCxt, pSetOperator->pRight);
  }
  if (TSDB_CODE_SUCCESS == code) {
    pSetOperator->precision = calcSetOperatorPrecision(pSetOperator);
    code = translateSetOperProject(pCxt, pSetOperator);
  }
  if (TSDB_CODE_SUCCESS == code) {
    code = translateSetOperOrderBy(pCxt, pSetOperator);
  }
  if (TSDB_CODE_SUCCESS == code) {
    code = checkSetOperLimit(pCxt, (SLimitNode*)pSetOperator->pLimit);
  }
  return code;
}

static int32_t partitionDeleteWhere(STranslateContext* pCxt, SDeleteStmt* pDelete) {
  if (NULL == pDelete->pWhere) {
    pDelete->timeRange = TSWINDOW_INITIALIZER;
    return TSDB_CODE_SUCCESS;
  }

  SNode*  pPrimaryKeyCond = NULL;
  SNode*  pOtherCond = NULL;
  int32_t code = filterPartitionCond(&pDelete->pWhere, &pPrimaryKeyCond, NULL, &pDelete->pTagCond, &pOtherCond);
  if (TSDB_CODE_SUCCESS == code && NULL != pOtherCond) {
    code = generateSyntaxErrMsg(&pCxt->msgBuf, TSDB_CODE_PAR_INVALID_DELETE_WHERE);
  }
  if (TSDB_CODE_SUCCESS == code) {
    bool isStrict = false;
    code = getTimeRange(&pPrimaryKeyCond, &pDelete->timeRange, &isStrict);
    if (TSDB_CODE_SUCCESS == code && !isStrict) {
      code = generateSyntaxErrMsg(&pCxt->msgBuf, TSDB_CODE_PAR_INVALID_DELETE_WHERE);
    }
  }
  nodesDestroyNode(pPrimaryKeyCond);
  nodesDestroyNode(pOtherCond);
  return code;
}

static int32_t translateDeleteWhere(STranslateContext* pCxt, SDeleteStmt* pDelete) {
  pCxt->currClause = SQL_CLAUSE_WHERE;
  int32_t code = translateExpr(pCxt, &pDelete->pWhere);
  if (TSDB_CODE_SUCCESS == code) {
    code = partitionDeleteWhere(pCxt, pDelete);
  }
  return code;
}

static int32_t translateDelete(STranslateContext* pCxt, SDeleteStmt* pDelete) {
  pCxt->pCurrStmt = (SNode*)pDelete;
  int32_t code = translateFrom(pCxt, &pDelete->pFromTable);
  if (TSDB_CODE_SUCCESS == code) {
    pDelete->precision = ((STableNode*)pDelete->pFromTable)->precision;
    code = translateDeleteWhere(pCxt, pDelete);
  }
  pCxt->currClause = SQL_CLAUSE_SELECT;
  if (TSDB_CODE_SUCCESS == code) {
    code = translateExpr(pCxt, &pDelete->pCountFunc);
  }
  if (TSDB_CODE_SUCCESS == code) {
    code = translateExpr(pCxt, &pDelete->pFirstFunc);
  }
  if (TSDB_CODE_SUCCESS == code) {
    code = translateExpr(pCxt, &pDelete->pLastFunc);
  }
  return code;
}

static int32_t translateInsertCols(STranslateContext* pCxt, SInsertStmt* pInsert) {
  if (NULL == pInsert->pCols) {
    return createAllColumns(pCxt, false, &pInsert->pCols);
  }
  return translateExprList(pCxt, pInsert->pCols);
}

static int32_t translateInsertQuery(STranslateContext* pCxt, SInsertStmt* pInsert) {
  int32_t code = resetTranslateNamespace(pCxt);
  if (TSDB_CODE_SUCCESS == code) {
    code = translateQuery(pCxt, pInsert->pQuery);
  }
  return code;
}

static int32_t addOrderByPrimaryKeyToQueryImpl(STranslateContext* pCxt, SNode* pPrimaryKeyExpr,
                                               SNodeList** pOrderByList) {
  SOrderByExprNode* pOrderByExpr = (SOrderByExprNode*)nodesMakeNode(QUERY_NODE_ORDER_BY_EXPR);
  if (NULL == pOrderByExpr) {
    return TSDB_CODE_OUT_OF_MEMORY;
  }
  pOrderByExpr->nullOrder = NULL_ORDER_FIRST;
  pOrderByExpr->order = ORDER_ASC;
  pOrderByExpr->pExpr = nodesCloneNode(pPrimaryKeyExpr);
  if (NULL == pOrderByExpr->pExpr) {
    nodesDestroyNode((SNode*)pOrderByExpr);
    return TSDB_CODE_OUT_OF_MEMORY;
  }
  ((SExprNode*)pOrderByExpr->pExpr)->orderAlias = true;
  // NODES_DESTORY_LIST(*pOrderByList);
  return nodesListMakeStrictAppend(pOrderByList, (SNode*)pOrderByExpr);
}

static int32_t addOrderByPrimaryKeyToQuery(STranslateContext* pCxt, SNode* pPrimaryKeyExpr, SNode* pStmt) {
  SNodeList* pOrederList = ((SSelectStmt*)pStmt)->pOrderByList;
  if (pOrederList && pOrederList->length > 0) {
    return TSDB_CODE_SUCCESS;
  }
  if (QUERY_NODE_SELECT_STMT == nodeType(pStmt)) {
    return addOrderByPrimaryKeyToQueryImpl(pCxt, pPrimaryKeyExpr, &((SSelectStmt*)pStmt)->pOrderByList);
  }
  return addOrderByPrimaryKeyToQueryImpl(pCxt, pPrimaryKeyExpr, &((SSetOperator*)pStmt)->pOrderByList);
}

static int32_t translateInsertProject(STranslateContext* pCxt, SInsertStmt* pInsert) {
  SNodeList* pProjects = getProjectList(pInsert->pQuery);
  if (LIST_LENGTH(pInsert->pCols) != LIST_LENGTH(pProjects)) {
    return generateSyntaxErrMsgExt(&pCxt->msgBuf, TSDB_CODE_PAR_INVALID_COLUMNS_NUM, "Illegal number of columns");
  }

  SNode*  pPrimaryKeyExpr = NULL;
  SNode*  pBoundCol = NULL;
  SNode*  pProj = NULL;
  int16_t numOfTargetPKs = 0;
  int16_t numOfBoundPKs = 0;
  FORBOTH(pBoundCol, pInsert->pCols, pProj, pProjects) {
    SColumnNode* pCol = (SColumnNode*)pBoundCol;
    SExprNode*   pExpr = (SExprNode*)pProj;
    if (!dataTypeEqual(&pCol->node.resType, &pExpr->resType)) {
      SNode*  pFunc = NULL;
      int32_t code = createCastFunc(pCxt, pProj, pCol->node.resType, &pFunc);
      if (TSDB_CODE_SUCCESS != code) {
        return code;
      }
      REPLACE_LIST2_NODE(pFunc);
      pExpr = (SExprNode*)pFunc;
    }
    snprintf(pExpr->aliasName, sizeof(pExpr->aliasName), "%s", pCol->colName);
    if (PRIMARYKEY_TIMESTAMP_COL_ID == pCol->colId) {
      pPrimaryKeyExpr = (SNode*)pExpr;
      numOfTargetPKs = pCol->numOfPKs;
    }
    if (pCol->isPk) ++numOfBoundPKs;
  }

  if (NULL == pPrimaryKeyExpr) {
    return generateSyntaxErrMsgExt(&pCxt->msgBuf, TSDB_CODE_PAR_INVALID_COLUMNS_NUM,
                                   "Primary timestamp column should not be null");
  }

  if (numOfBoundPKs != numOfTargetPKs) {
    return generateSyntaxErrMsgExt(&pCxt->msgBuf, TSDB_CODE_PAR_SYNTAX_ERROR, "Primary key column should not be none");
  }

  return addOrderByPrimaryKeyToQuery(pCxt, pPrimaryKeyExpr, pInsert->pQuery);
}

static int32_t translateInsertTable(STranslateContext* pCxt, SNode** pTable) {
  int32_t code = translateFrom(pCxt, pTable);
  if (TSDB_CODE_SUCCESS == code && TSDB_CHILD_TABLE != ((SRealTableNode*)*pTable)->pMeta->tableType &&
      TSDB_NORMAL_TABLE != ((SRealTableNode*)*pTable)->pMeta->tableType) {
    code = buildInvalidOperationMsg(&pCxt->msgBuf, "insert data into super table is not supported");
  }
  return code;
}

static int32_t translateInsert(STranslateContext* pCxt, SInsertStmt* pInsert) {
  pCxt->pCurrStmt = (SNode*)pInsert;
  int32_t code = translateInsertTable(pCxt, &pInsert->pTable);
  if (TSDB_CODE_SUCCESS == code) {
    code = translateInsertCols(pCxt, pInsert);
  }
  if (TSDB_CODE_SUCCESS == code) {
    code = translateInsertQuery(pCxt, pInsert);
  }
  if (TSDB_CODE_SUCCESS == code) {
    code = translateInsertProject(pCxt, pInsert);
  }
  return code;
}

static int64_t getUnitPerMinute(uint8_t precision) {
  switch (precision) {
    case TSDB_TIME_PRECISION_MILLI:
      return MILLISECOND_PER_MINUTE;
    case TSDB_TIME_PRECISION_MICRO:
      return MILLISECOND_PER_MINUTE * 1000LL;
    case TSDB_TIME_PRECISION_NANO:
      return NANOSECOND_PER_MINUTE;
    default:
      break;
  }
  return MILLISECOND_PER_MINUTE;
}

static int64_t getBigintFromValueNode(SValueNode* pVal) {
  if (pVal->isDuration) {
    return pVal->datum.i / getUnitPerMinute(pVal->node.resType.precision);
  }
  return pVal->datum.i;
}

static int32_t buildCreateDbRetentions(const SNodeList* pRetentions, SCreateDbReq* pReq) {
  if (NULL != pRetentions) {
    pReq->pRetensions = taosArrayInit(LIST_LENGTH(pRetentions), sizeof(SRetention));
    if (NULL == pReq->pRetensions) {
      return TSDB_CODE_OUT_OF_MEMORY;
    }
    SValueNode* pFreq = NULL;
    SValueNode* pKeep = NULL;
    SNode*      pNode = NULL;
    int32_t     index = 0;
    FOREACH(pNode, pRetentions) {
      pFreq = (SValueNode*)nodesListGetNode(((SNodeListNode*)pNode)->pNodeList, 0);
      pKeep = (SValueNode*)nodesListGetNode(((SNodeListNode*)pNode)->pNodeList, 1);
      SRetention retention = {
          .freq = pFreq->datum.i, .freqUnit = pFreq->unit, .keep = pKeep->datum.i, .keepUnit = pKeep->unit};
      taosArrayPush(pReq->pRetensions, &retention);
    }
    pReq->numOfRetensions = taosArrayGetSize(pReq->pRetensions);
  }
  return TSDB_CODE_SUCCESS;
}

static int32_t buildCreateDbReq(STranslateContext* pCxt, SCreateDatabaseStmt* pStmt, SCreateDbReq* pReq) {
  SName name = {0};
  tNameSetDbName(&name, pCxt->pParseCxt->acctId, pStmt->dbName, strlen(pStmt->dbName));
  tNameGetFullDbName(&name, pReq->db);
  pReq->numOfVgroups = pStmt->pOptions->numOfVgroups;
  pReq->numOfStables = pStmt->pOptions->singleStable;
  pReq->buffer = pStmt->pOptions->buffer;
  pReq->pageSize = pStmt->pOptions->pagesize;
  pReq->pages = pStmt->pOptions->pages;
  pReq->daysPerFile = pStmt->pOptions->daysPerFile;
  pReq->daysToKeep0 = pStmt->pOptions->keep[0];
  pReq->daysToKeep1 = pStmt->pOptions->keep[1];
  pReq->daysToKeep2 = pStmt->pOptions->keep[2];
  pReq->minRows = pStmt->pOptions->minRowsPerBlock;
  pReq->maxRows = pStmt->pOptions->maxRowsPerBlock;
  pReq->walFsyncPeriod = pStmt->pOptions->fsyncPeriod;
  pReq->walLevel = pStmt->pOptions->walLevel;
  pReq->precision = pStmt->pOptions->precision;
  pReq->compression = pStmt->pOptions->compressionLevel;
  pReq->replications = pStmt->pOptions->replica;
  pReq->strict = pStmt->pOptions->strict;
  pReq->cacheLast = pStmt->pOptions->cacheModel;
  pReq->cacheLastSize = pStmt->pOptions->cacheLastSize;
  pReq->schemaless = pStmt->pOptions->schemaless;
  pReq->walRetentionPeriod = pStmt->pOptions->walRetentionPeriod;
  pReq->walRetentionSize = pStmt->pOptions->walRetentionSize;
  pReq->walRollPeriod = pStmt->pOptions->walRollPeriod;
  pReq->walSegmentSize = pStmt->pOptions->walSegmentSize;
  pReq->sstTrigger = pStmt->pOptions->sstTrigger;
  pReq->hashPrefix = pStmt->pOptions->tablePrefix;
  pReq->hashSuffix = pStmt->pOptions->tableSuffix;
  pReq->tsdbPageSize = pStmt->pOptions->tsdbPageSize;
  pReq->keepTimeOffset = pStmt->pOptions->keepTimeOffset;
  pReq->s3ChunkSize = pStmt->pOptions->s3ChunkSize;
  pReq->s3KeepLocal = pStmt->pOptions->s3KeepLocal;
  pReq->s3Compact = pStmt->pOptions->s3Compact;
  pReq->ignoreExist = pStmt->ignoreExists;
  pReq->withArbitrator = pStmt->pOptions->withArbitrator;
  return buildCreateDbRetentions(pStmt->pOptions->pRetentions, pReq);
}

static int32_t checkRangeOption(STranslateContext* pCxt, int32_t code, const char* pName, int64_t val, int64_t minVal,
                                int64_t maxVal) {
  if (val >= 0 && (val < minVal || val > maxVal)) {
    return generateSyntaxErrMsgExt(&pCxt->msgBuf, code,
                                   "Invalid option %s: %" PRId64 " valid range: [%" PRId64 ", %" PRId64 "]", pName, val,
                                   minVal, maxVal);
  }
  return TSDB_CODE_SUCCESS;
}

static int32_t checkDbRangeOption(STranslateContext* pCxt, const char* pName, int32_t val, int32_t minVal,
                                  int32_t maxVal) {
  return checkRangeOption(pCxt, TSDB_CODE_PAR_INVALID_DB_OPTION, pName, val, minVal, maxVal);
}

static int32_t checkTableRangeOption(STranslateContext* pCxt, const char* pName, int64_t val, int64_t minVal,
                                     int64_t maxVal) {
  return checkRangeOption(pCxt, TSDB_CODE_PAR_INVALID_TABLE_OPTION, pName, val, minVal, maxVal);
}

static int32_t checkDbS3KeepLocalOption(STranslateContext* pCxt, SDatabaseOptions* pOptions) {
  if (NULL != pOptions->s3KeepLocalStr) {
    if (DEAL_RES_ERROR == translateValue(pCxt, pOptions->s3KeepLocalStr)) {
      return pCxt->errCode;
    }
    if (TIME_UNIT_MINUTE != pOptions->s3KeepLocalStr->unit && TIME_UNIT_HOUR != pOptions->s3KeepLocalStr->unit &&
        TIME_UNIT_DAY != pOptions->s3KeepLocalStr->unit) {
      return generateSyntaxErrMsgExt(&pCxt->msgBuf, TSDB_CODE_PAR_INVALID_DB_OPTION,
                                     "Invalid option s3_keeplocal unit: %c, only %c, %c, %c allowed",
                                     pOptions->s3KeepLocalStr->unit, TIME_UNIT_MINUTE, TIME_UNIT_HOUR, TIME_UNIT_DAY);
    }
    pOptions->s3KeepLocal = getBigintFromValueNode(pOptions->s3KeepLocalStr);
  }
  return checkDbRangeOption(pCxt, "s3KeepLocal", pOptions->s3KeepLocal, TSDB_MIN_S3_KEEP_LOCAL, TSDB_MAX_S3_KEEP_LOCAL);
}

static int32_t checkDbDaysOption(STranslateContext* pCxt, SDatabaseOptions* pOptions) {
  if (NULL != pOptions->pDaysPerFile) {
    if (DEAL_RES_ERROR == translateValue(pCxt, pOptions->pDaysPerFile)) {
      return pCxt->errCode;
    }
    if (TIME_UNIT_MINUTE != pOptions->pDaysPerFile->unit && TIME_UNIT_HOUR != pOptions->pDaysPerFile->unit &&
        TIME_UNIT_DAY != pOptions->pDaysPerFile->unit) {
      return generateSyntaxErrMsgExt(&pCxt->msgBuf, TSDB_CODE_PAR_INVALID_DB_OPTION,
                                     "Invalid option duration unit: %c, only %c, %c, %c allowed",
                                     pOptions->pDaysPerFile->unit, TIME_UNIT_MINUTE, TIME_UNIT_HOUR, TIME_UNIT_DAY);
    }
    pOptions->daysPerFile = getBigintFromValueNode(pOptions->pDaysPerFile);
  }
  return checkDbRangeOption(pCxt, "daysPerFile", pOptions->daysPerFile, TSDB_MIN_DAYS_PER_FILE, TSDB_MAX_DAYS_PER_FILE);
}

static int32_t checkDbKeepOption(STranslateContext* pCxt, SDatabaseOptions* pOptions) {
  if (NULL == pOptions->pKeep) {
    return TSDB_CODE_SUCCESS;
  }

  int32_t numOfKeep = LIST_LENGTH(pOptions->pKeep);
  if (numOfKeep > 3 || numOfKeep < 1) {
    return generateSyntaxErrMsgExt(&pCxt->msgBuf, TSDB_CODE_PAR_INVALID_DB_OPTION, "Invalid number of keep options");
  }

  SNode* pNode = NULL;
  FOREACH(pNode, pOptions->pKeep) {
    SValueNode* pVal = (SValueNode*)pNode;
    if (DEAL_RES_ERROR == translateValue(pCxt, pVal)) {
      return pCxt->errCode;
    }
    if (pVal->isDuration && TIME_UNIT_MINUTE != pVal->unit && TIME_UNIT_HOUR != pVal->unit &&
        TIME_UNIT_DAY != pVal->unit) {
      return generateSyntaxErrMsgExt(&pCxt->msgBuf, TSDB_CODE_PAR_INVALID_DB_OPTION,
                                     "Invalid option keep unit: %c, only m, h, d allowed", pVal->unit);
    }
    if (!pVal->isDuration) {
      pVal->datum.i = pVal->datum.i * 1440;
    }
  }

  pOptions->keep[0] = getBigintFromValueNode((SValueNode*)nodesListGetNode(pOptions->pKeep, 0));

  if (numOfKeep < 2) {
    pOptions->keep[1] = pOptions->keep[0];
  } else {
    pOptions->keep[1] = getBigintFromValueNode((SValueNode*)nodesListGetNode(pOptions->pKeep, 1));
  }
  if (numOfKeep < 3) {
    pOptions->keep[2] = pOptions->keep[1];
  } else {
    pOptions->keep[2] = getBigintFromValueNode((SValueNode*)nodesListGetNode(pOptions->pKeep, 2));
  }

  int64_t tsdbMaxKeep = TSDB_MAX_KEEP;
  if (pOptions->precision == TSDB_TIME_PRECISION_NANO) {
    tsdbMaxKeep = TSDB_MAX_KEEP_NS;
  }

  if (pOptions->keep[0] < TSDB_MIN_KEEP || pOptions->keep[1] < TSDB_MIN_KEEP || pOptions->keep[2] < TSDB_MIN_KEEP ||
      pOptions->keep[0] > tsdbMaxKeep || pOptions->keep[1] > tsdbMaxKeep || pOptions->keep[2] > tsdbMaxKeep) {
    return generateSyntaxErrMsgExt(&pCxt->msgBuf, TSDB_CODE_PAR_INVALID_DB_OPTION,
                                   "Invalid option keep: %" PRId64 ", %" PRId64 ", %" PRId64
                                   " valid range: [%dm, %" PRId64 "m]",
                                   pOptions->keep[0], pOptions->keep[1], pOptions->keep[2], TSDB_MIN_KEEP, tsdbMaxKeep);
  }

  if (!((pOptions->keep[0] <= pOptions->keep[1]) && (pOptions->keep[1] <= pOptions->keep[2]))) {
    return generateSyntaxErrMsgExt(&pCxt->msgBuf, TSDB_CODE_PAR_INVALID_DB_OPTION,
                                   "Invalid keep value, should be keep0 <= keep1 <= keep2");
  }

  return TSDB_CODE_SUCCESS;
}

static int32_t checkDbKeepTimeOffsetOption(STranslateContext* pCxt, SDatabaseOptions* pOptions) {
  if (pOptions->keepTimeOffset < TSDB_MIN_KEEP_TIME_OFFSET || pOptions->keepTimeOffset > TSDB_MAX_KEEP_TIME_OFFSET) {
    return generateSyntaxErrMsgExt(&pCxt->msgBuf, TSDB_CODE_PAR_INVALID_DB_OPTION,
                                   "Invalid option keep_time_offset: %d"
                                   " valid range: [%d, %d]",
                                   pOptions->keepTimeOffset, TSDB_MIN_KEEP_TIME_OFFSET, TSDB_MAX_KEEP_TIME_OFFSET);
  }

  return TSDB_CODE_SUCCESS;
}

static int32_t checkDbCacheModelOption(STranslateContext* pCxt, SDatabaseOptions* pOptions) {
  if ('\0' != pOptions->cacheModelStr[0]) {
    if (0 == strcasecmp(pOptions->cacheModelStr, TSDB_CACHE_MODEL_NONE_STR)) {
      pOptions->cacheModel = TSDB_CACHE_MODEL_NONE;
    } else if (0 == strcasecmp(pOptions->cacheModelStr, TSDB_CACHE_MODEL_LAST_ROW_STR)) {
      pOptions->cacheModel = TSDB_CACHE_MODEL_LAST_ROW;
    } else if (0 == strcasecmp(pOptions->cacheModelStr, TSDB_CACHE_MODEL_LAST_VALUE_STR)) {
      pOptions->cacheModel = TSDB_CACHE_MODEL_LAST_VALUE;
    } else if (0 == strcasecmp(pOptions->cacheModelStr, TSDB_CACHE_MODEL_BOTH_STR)) {
      pOptions->cacheModel = TSDB_CACHE_MODEL_BOTH;
    } else {
      return generateSyntaxErrMsgExt(&pCxt->msgBuf, TSDB_CODE_PAR_INVALID_DB_OPTION, "Invalid option cacheModel: %s",
                                     pOptions->cacheModelStr);
    }
  }
  return TSDB_CODE_SUCCESS;
}

static int32_t checkDbPrecisionOption(STranslateContext* pCxt, SDatabaseOptions* pOptions) {
  if ('\0' != pOptions->precisionStr[0]) {
    if (0 == strcasecmp(pOptions->precisionStr, TSDB_TIME_PRECISION_MILLI_STR)) {
      pOptions->precision = TSDB_TIME_PRECISION_MILLI;
    } else if (0 == strcasecmp(pOptions->precisionStr, TSDB_TIME_PRECISION_MICRO_STR)) {
      pOptions->precision = TSDB_TIME_PRECISION_MICRO;
    } else if (0 == strcasecmp(pOptions->precisionStr, TSDB_TIME_PRECISION_NANO_STR)) {
      pOptions->precision = TSDB_TIME_PRECISION_NANO;
    } else {
      return generateSyntaxErrMsgExt(&pCxt->msgBuf, TSDB_CODE_PAR_INVALID_DB_OPTION, "Invalid option precision: %s",
                                     pOptions->precisionStr);
    }
  }
  return TSDB_CODE_SUCCESS;
}

static int32_t checkDbStrictOption(STranslateContext* pCxt, SDatabaseOptions* pOptions) {
  if ('\0' != pOptions->strictStr[0]) {
    if (0 == strcasecmp(pOptions->strictStr, TSDB_DB_STRICT_OFF_STR)) {
      pOptions->strict = TSDB_DB_STRICT_OFF;
    } else if (0 == strcasecmp(pOptions->strictStr, TSDB_DB_STRICT_ON_STR)) {
      pOptions->strict = TSDB_DB_STRICT_ON;
    } else {
      return generateSyntaxErrMsgExt(&pCxt->msgBuf, TSDB_CODE_PAR_INVALID_DB_OPTION, "Invalid option strict: %s",
                                     pOptions->strictStr);
    }
  }
  return TSDB_CODE_SUCCESS;
}

static int32_t checkDbEnumOption(STranslateContext* pCxt, const char* pName, int32_t val, int32_t v1, int32_t v2) {
  if (val >= 0 && val != v1 && val != v2) {
    return generateSyntaxErrMsgExt(&pCxt->msgBuf, TSDB_CODE_PAR_INVALID_DB_OPTION,
                                   "Invalid option %s: %d, only %d, %d allowed", pName, val, v1, v2);
  }
  return TSDB_CODE_SUCCESS;
}

static int32_t checkDbRetentionsOption(STranslateContext* pCxt, SNodeList* pRetentions, int8_t precision) {
  if (NULL == pRetentions) {
    return TSDB_CODE_SUCCESS;
  }

  if (LIST_LENGTH(pRetentions) > 3) {
    return generateSyntaxErrMsgExt(&pCxt->msgBuf, TSDB_CODE_PAR_INVALID_DB_OPTION, "Invalid option retentions");
  }

  SValueNode* pPrevFreq = NULL;
  SValueNode* pPrevKeep = NULL;
  SNode*      pRetention = NULL;
  bool        firstFreq = true;
  FOREACH(pRetention, pRetentions) {
    SNode* pNode = NULL;
    FOREACH(pNode, ((SNodeListNode*)pRetention)->pNodeList) {
      SValueNode* pVal = (SValueNode*)pNode;
      if (firstFreq) {
        firstFreq = false;
        if (pVal->literal[0] != '-' || strlen(pVal->literal) != 1) {
          return generateSyntaxErrMsgExt(
              &pCxt->msgBuf, TSDB_CODE_PAR_INVALID_DB_OPTION,
              "Invalid option retentions(freq): %s, the interval of 1st retention level should be '-'", pVal->literal);
        }
        pVal->unit = TIME_UNIT_SECOND;  // assign minimum unit
        pVal->datum.i = 0;              // assign minimum value
        continue;
      }
      if (DEAL_RES_ERROR == translateValue(pCxt, pVal)) {
        return pCxt->errCode;
      }
    }

    SValueNode* pFreq = (SValueNode*)nodesListGetNode(((SNodeListNode*)pRetention)->pNodeList, 0);
    SValueNode* pKeep = (SValueNode*)nodesListGetNode(((SNodeListNode*)pRetention)->pNodeList, 1);

    ASSERTS(pFreq->isDuration && pKeep->isDuration, "Retentions freq/keep should have unit");

    // check unit
    if (pFreq->isDuration && TIME_UNIT_SECOND != pFreq->unit && TIME_UNIT_MINUTE != pFreq->unit &&
        TIME_UNIT_HOUR != pFreq->unit && TIME_UNIT_DAY != pFreq->unit && TIME_UNIT_WEEK != pFreq->unit) {
      return generateSyntaxErrMsgExt(&pCxt->msgBuf, TSDB_CODE_PAR_INVALID_DB_OPTION,
                                     "Invalid option retentions(freq): %s, only s, m, h, d, w allowed", pFreq->literal);
    }

    if (pKeep->isDuration && TIME_UNIT_MINUTE != pKeep->unit && TIME_UNIT_HOUR != pKeep->unit &&
        TIME_UNIT_DAY != pKeep->unit) {
      return generateSyntaxErrMsgExt(&pCxt->msgBuf, TSDB_CODE_PAR_INVALID_DB_OPTION,
                                     "Invalid option retentions(keep): %s, only m, h, d allowed", pKeep->literal);
    }

    // check value range
    if (pPrevFreq != NULL && pFreq->datum.i <= 0) {
      return generateSyntaxErrMsgExt(&pCxt->msgBuf, TSDB_CODE_PAR_INVALID_DB_OPTION,
                                     "Invalid option retentions(freq): %s should larger than 0", pFreq->literal);
    }
    int64_t keepMinute = pKeep->datum.i / getUnitPerMinute(pKeep->node.resType.precision);
    int64_t tsdbMaxKeep = TSDB_TIME_PRECISION_NANO == precision ? TSDB_MAX_KEEP_NS : TSDB_MAX_KEEP;
    if (keepMinute < TSDB_MIN_KEEP || keepMinute > tsdbMaxKeep) {
      return generateSyntaxErrMsgExt(&pCxt->msgBuf, TSDB_CODE_PAR_INVALID_DB_OPTION,
                                     "Invalid option retentions(keep): %" PRId64 "m, valid range: [%" PRIi64
                                     "m, %" PRId64 "m]",
                                     keepMinute, TSDB_MIN_KEEP, tsdbMaxKeep);
    }

    // check relationships
    if (pFreq->datum.i >= pKeep->datum.i) {
      return generateSyntaxErrMsgExt(&pCxt->msgBuf, TSDB_CODE_PAR_INVALID_DB_OPTION,
                                     "Invalid option retentions(freq/keep): %s should larger than %s", pKeep->literal,
                                     pFreq->literal);
    }

    if (NULL != pPrevFreq && pPrevFreq->datum.i >= pFreq->datum.i) {
      return generateSyntaxErrMsgExt(&pCxt->msgBuf, TSDB_CODE_PAR_INVALID_DB_OPTION,
                                     "Invalid option retentions(freq): %s should larger than %s", pFreq->literal,
                                     pPrevFreq->literal);
    }

    if (NULL != pPrevKeep && pPrevKeep->datum.i > pKeep->datum.i) {
      return generateSyntaxErrMsgExt(&pCxt->msgBuf, TSDB_CODE_PAR_INVALID_DB_OPTION,
                                     "Invalid option retentions(keep): %s should not larger than %s",
                                     pPrevKeep->literal, pKeep->literal);
    }

    pPrevFreq = pFreq;
    pPrevKeep = pKeep;
  }

  return TSDB_CODE_SUCCESS;
}

static int32_t checkDbTbPrefixSuffixOptions(STranslateContext* pCxt, int32_t tbPrefix, int32_t tbSuffix) {
  if (tbPrefix < TSDB_MIN_HASH_PREFIX || tbPrefix > TSDB_MAX_HASH_PREFIX) {
    return generateSyntaxErrMsgExt(&pCxt->msgBuf, TSDB_CODE_PAR_INVALID_DB_OPTION,
                                   "Invalid option table_prefix: %d valid range: [%d, %d]", tbPrefix,
                                   TSDB_MIN_HASH_PREFIX, TSDB_MAX_HASH_PREFIX);
  }

  if (tbSuffix < TSDB_MIN_HASH_SUFFIX || tbSuffix > TSDB_MAX_HASH_SUFFIX) {
    return generateSyntaxErrMsgExt(&pCxt->msgBuf, TSDB_CODE_PAR_INVALID_DB_OPTION,
                                   "Invalid option table_suffix: %d valid range: [%d, %d]", tbSuffix,
                                   TSDB_MIN_HASH_SUFFIX, TSDB_MAX_HASH_SUFFIX);
  }

  if ((tbPrefix * tbSuffix) < 0) {
    return generateSyntaxErrMsgExt(&pCxt->msgBuf, TSDB_CODE_PAR_INVALID_DB_OPTION,
                                   "Invalid option table_prefix & table_suffix: mixed usage not allowed");
  }

  if ((tbPrefix + tbSuffix) >= (TSDB_TABLE_NAME_LEN - 1)) {
    return generateSyntaxErrMsgExt(&pCxt->msgBuf, TSDB_CODE_PAR_INVALID_DB_OPTION,
                                   "Invalid option table_prefix & table_suffix: exceed max table name length");
  }

  return TSDB_CODE_SUCCESS;
}

static int32_t checkOptionsDependency(STranslateContext* pCxt, const char* pDbName, SDatabaseOptions* pOptions) {
  int32_t daysPerFile = pOptions->daysPerFile;
  int32_t s3KeepLocal = pOptions->s3KeepLocal;
  int64_t daysToKeep0 = pOptions->keep[0];
  if (-1 == daysPerFile && -1 == daysToKeep0) {
    return TSDB_CODE_SUCCESS;
  } else if (-1 == daysPerFile || -1 == daysToKeep0) {
    SDbCfgInfo dbCfg = {0};
    int32_t    code = getDBCfg(pCxt, pDbName, &dbCfg);
    if (TSDB_CODE_SUCCESS != code) {
      return code;
    }
    daysPerFile = (-1 == daysPerFile ? dbCfg.daysPerFile : daysPerFile);
    daysToKeep0 = (-1 == daysToKeep0 ? dbCfg.daysToKeep0 : daysToKeep0);
  }
  if (daysPerFile > daysToKeep0 / 3) {
    return generateSyntaxErrMsgExt(&pCxt->msgBuf, TSDB_CODE_PAR_INVALID_DB_OPTION,
                                   "Invalid duration value, should be keep2 >= keep1 >= keep0 >= 3 * duration");
  }
  if (s3KeepLocal > 0 && daysPerFile > s3KeepLocal / 3) {
    return generateSyntaxErrMsgExt(&pCxt->msgBuf, TSDB_CODE_PAR_INVALID_DB_OPTION,
                                   "Invalid parameters, should be s3_keeplocal >= 3 * duration");
  }

  if ((pOptions->replica == 2) ^ (pOptions->withArbitrator == TSDB_MAX_DB_WITH_ARBITRATOR)) {
    return generateSyntaxErrMsgExt(&pCxt->msgBuf, TSDB_CODE_PAR_INVALID_DB_OPTION,
                                   "Invalid database option, with_arbitrator should be used with replica 2");
  }

  return TSDB_CODE_SUCCESS;
}

static int32_t checkDatabaseOptions(STranslateContext* pCxt, const char* pDbName, SDatabaseOptions* pOptions) {
  int32_t code =
      checkDbRangeOption(pCxt, "buffer", pOptions->buffer, TSDB_MIN_BUFFER_PER_VNODE, TSDB_MAX_BUFFER_PER_VNODE);
  if (TSDB_CODE_SUCCESS == code) {
    code = checkDbCacheModelOption(pCxt, pOptions);
  }
  if (TSDB_CODE_SUCCESS == code) {
    code =
        checkDbRangeOption(pCxt, "cacheSize", pOptions->cacheLastSize, TSDB_MIN_DB_CACHE_SIZE, TSDB_MAX_DB_CACHE_SIZE);
  }
  if (TSDB_CODE_SUCCESS == code) {
    code =
        checkDbRangeOption(pCxt, "compression", pOptions->compressionLevel, TSDB_MIN_COMP_LEVEL, TSDB_MAX_COMP_LEVEL);
  }
  if (TSDB_CODE_SUCCESS == code) {
    code = checkDbDaysOption(pCxt, pOptions);
  }
  if (TSDB_CODE_SUCCESS == code) {
    code = checkDbRangeOption(pCxt, "fsyncPeriod", pOptions->fsyncPeriod, TSDB_MIN_FSYNC_PERIOD, TSDB_MAX_FSYNC_PERIOD);
  }
  if (TSDB_CODE_SUCCESS == code) {
    code = checkDbRangeOption(pCxt, "maxRowsPerBlock", pOptions->maxRowsPerBlock, TSDB_MIN_MAXROWS_FBLOCK,
                              TSDB_MAX_MAXROWS_FBLOCK);
  }
  if (TSDB_CODE_SUCCESS == code) {
    code = checkDbRangeOption(pCxt, "minRowsPerBlock", pOptions->minRowsPerBlock, TSDB_MIN_MINROWS_FBLOCK,
                              TSDB_MAX_MINROWS_FBLOCK);
  }
  if (TSDB_CODE_SUCCESS == code) {
    code = checkDbPrecisionOption(pCxt, pOptions);
  }
  if (TSDB_CODE_SUCCESS == code) {
    code = checkDbKeepOption(pCxt, pOptions);  // use precision
  }
  if (TSDB_CODE_SUCCESS == code) {
    code = checkDbKeepTimeOffsetOption(pCxt, pOptions);
  }
  if (TSDB_CODE_SUCCESS == code) {
    code = checkDbRangeOption(pCxt, "pages", pOptions->pages, TSDB_MIN_PAGES_PER_VNODE, TSDB_MAX_PAGES_PER_VNODE);
  }
  if (TSDB_CODE_SUCCESS == code) {
    code = checkDbRangeOption(pCxt, "pagesize", pOptions->pagesize, TSDB_MIN_PAGESIZE_PER_VNODE,
                              TSDB_MAX_PAGESIZE_PER_VNODE);
  }
  if (TSDB_CODE_SUCCESS == code) {
    code = checkDbRangeOption(pCxt, "tsdbPagesize", pOptions->tsdbPageSize, TSDB_MIN_TSDB_PAGESIZE,
                              TSDB_MAX_TSDB_PAGESIZE);
  }
  if (TSDB_CODE_SUCCESS == code) {
    code = checkDbRangeOption(pCxt, "replications", pOptions->replica, TSDB_MIN_DB_REPLICA, TSDB_MAX_DB_REPLICA);
  }
  if (TSDB_CODE_SUCCESS == code) {
    code = checkDbStrictOption(pCxt, pOptions);
  }
  if (TSDB_CODE_SUCCESS == code) {
    code = checkDbEnumOption(pCxt, "walLevel", pOptions->walLevel, TSDB_MIN_WAL_LEVEL, TSDB_MAX_WAL_LEVEL);
  }
  if (TSDB_CODE_SUCCESS == code) {
    code = checkDbRangeOption(pCxt, "vgroups", pOptions->numOfVgroups, TSDB_MIN_VNODES_PER_DB, TSDB_MAX_VNODES_PER_DB);
  }
  if (TSDB_CODE_SUCCESS == code) {
    code = checkDbEnumOption(pCxt, "singleStable", pOptions->singleStable, TSDB_DB_SINGLE_STABLE_ON,
                             TSDB_DB_SINGLE_STABLE_OFF);
  }
  if (TSDB_CODE_SUCCESS == code) {
    code = checkDbRetentionsOption(pCxt, pOptions->pRetentions, pOptions->precision);
  }
  if (TSDB_CODE_SUCCESS == code) {
    code = checkDbEnumOption(pCxt, "schemaless", pOptions->schemaless, TSDB_DB_SCHEMALESS_ON, TSDB_DB_SCHEMALESS_OFF);
  }
  if (TSDB_CODE_SUCCESS == code) {
    code = checkDbRangeOption(pCxt, "walRetentionPeriod", pOptions->walRetentionPeriod,
                              TSDB_DB_MIN_WAL_RETENTION_PERIOD, INT32_MAX);
  }
  if (TSDB_CODE_SUCCESS == code) {
    code = checkDbRangeOption(pCxt, "walRetentionSize", pOptions->walRetentionSize, TSDB_DB_MIN_WAL_RETENTION_SIZE,
                              INT32_MAX);
  }
  if (TSDB_CODE_SUCCESS == code) {
    code = checkDbRangeOption(pCxt, "walRollPeriod", pOptions->walRollPeriod, TSDB_DB_MIN_WAL_ROLL_PERIOD, INT32_MAX);
  }
  if (TSDB_CODE_SUCCESS == code) {
    code =
        checkDbRangeOption(pCxt, "walSegmentSize", pOptions->walSegmentSize, TSDB_DB_MIN_WAL_SEGMENT_SIZE, INT32_MAX);
  }
  if (TSDB_CODE_SUCCESS == code) {
    code = checkDbRangeOption(pCxt, "sstTrigger", pOptions->sstTrigger, TSDB_MIN_STT_TRIGGER, TSDB_MAX_STT_TRIGGER);
  }
  if (TSDB_CODE_SUCCESS == code) {
    code = checkDbEnumOption(pCxt, "withArbitrator", pOptions->withArbitrator, TSDB_MIN_DB_WITH_ARBITRATOR,
                             TSDB_MAX_DB_WITH_ARBITRATOR);
  }
  if (TSDB_CODE_SUCCESS == code) {
    code = checkDbTbPrefixSuffixOptions(pCxt, pOptions->tablePrefix, pOptions->tableSuffix);
  }
  if (TSDB_CODE_SUCCESS == code) {
    code = checkDbS3KeepLocalOption(pCxt, pOptions);
  }
  if (TSDB_CODE_SUCCESS == code) {
    code = checkOptionsDependency(pCxt, pDbName, pOptions);
  }
  if (TSDB_CODE_SUCCESS == code) {
    code =
        checkDbRangeOption(pCxt, "s3_chunksize", pOptions->s3ChunkSize, TSDB_MIN_S3_CHUNK_SIZE, TSDB_MAX_S3_CHUNK_SIZE);
  }
  if (TSDB_CODE_SUCCESS == code) {
    code = checkDbRangeOption(pCxt, "s3_compact", pOptions->s3Compact, TSDB_MIN_S3_COMPACT, TSDB_MAX_S3_COMPACT);
  }
  return code;
}

static int32_t checkCreateDatabase(STranslateContext* pCxt, SCreateDatabaseStmt* pStmt) {
  if (NULL != strchr(pStmt->dbName, '.')) {
    return generateSyntaxErrMsgExt(&pCxt->msgBuf, TSDB_CODE_PAR_INVALID_IDENTIFIER_NAME,
                                   "The database name cannot contain '.'");
  }
  return checkDatabaseOptions(pCxt, pStmt->dbName, pStmt->pOptions);
}

#define FILL_CMD_SQL(sql, sqlLen, pCmdReq, CMD_TYPE, genericCmd) \
  CMD_TYPE* pCmdReq = genericCmd;                                \
  char*     cmdSql = taosMemoryMalloc(sqlLen);                   \
  if (cmdSql == NULL) {                                          \
    return TSDB_CODE_OUT_OF_MEMORY;                              \
  }                                                              \
  memcpy(cmdSql, sql, sqlLen);                                   \
  pCmdReq->sqlLen = sqlLen;                                      \
  pCmdReq->sql = cmdSql;

static int32_t fillCmdSql(STranslateContext* pCxt, int16_t msgType, void* pReq) {
  const char* sql = pCxt->pParseCxt->pSql;
  size_t      sqlLen = pCxt->pParseCxt->sqlLen;

  switch (msgType) {
    case TDMT_MND_CREATE_DB: {
      FILL_CMD_SQL(sql, sqlLen, pCmdReq, SCreateDbReq, pReq);
      break;
    }
    case TDMT_MND_ALTER_DB: {
      FILL_CMD_SQL(sql, sqlLen, pCmdReq, SAlterDbReq, pReq);
      break;
    }
    case TDMT_MND_DROP_DB: {
      FILL_CMD_SQL(sql, sqlLen, pCmdReq, SDropDbReq, pReq);
      break;
    }
    case TDMT_MND_COMPACT_DB: {
      FILL_CMD_SQL(sql, sqlLen, pCmdReq, SCompactDbReq, pReq);
      break;
    }

    case TDMT_MND_TMQ_DROP_TOPIC: {
      FILL_CMD_SQL(sql, sqlLen, pCmdReq, SMDropTopicReq, pReq);
      break;
    }

    case TDMT_MND_BALANCE_VGROUP_LEADER: {
      FILL_CMD_SQL(sql, sqlLen, pCmdReq, SBalanceVgroupLeaderReq, pReq);
      break;
    }
    case TDMT_MND_BALANCE_VGROUP: {
      FILL_CMD_SQL(sql, sqlLen, pCmdReq, SBalanceVgroupReq, pReq);
      break;
    }
    case TDMT_MND_REDISTRIBUTE_VGROUP: {
      FILL_CMD_SQL(sql, sqlLen, pCmdReq, SRedistributeVgroupReq, pReq);
      break;
    }
    case TDMT_MND_CREATE_STB: {
      FILL_CMD_SQL(sql, sqlLen, pCmdReq, SMCreateStbReq, pReq);
      break;
    }
    case TDMT_MND_DROP_STB: {
      FILL_CMD_SQL(sql, sqlLen, pCmdReq, SMDropStbReq, pReq);
      break;
    }
    case TDMT_MND_ALTER_STB: {
      FILL_CMD_SQL(sql, sqlLen, pCmdReq, SMAlterStbReq, pReq);
      break;
    }

    case TDMT_MND_DROP_USER: {
      FILL_CMD_SQL(sql, sqlLen, pCmdReq, SDropUserReq, pReq);
      break;
    }
    case TDMT_MND_CREATE_USER: {
      FILL_CMD_SQL(sql, sqlLen, pCmdReq, SCreateUserReq, pReq);
      break;
    }
    case TDMT_MND_ALTER_USER: {
      FILL_CMD_SQL(sql, sqlLen, pCmdReq, SAlterUserReq, pReq);
      break;
    }

    case TDMT_MND_CREATE_QNODE: {
      FILL_CMD_SQL(sql, sqlLen, pCmdReq, SMCreateQnodeReq, pReq);
      break;
    }
    case TDMT_MND_DROP_QNODE: {
      FILL_CMD_SQL(sql, sqlLen, pCmdReq, SMDropQnodeReq, pReq);
      break;
    }

    case TDMT_MND_CREATE_MNODE: {
      FILL_CMD_SQL(sql, sqlLen, pCmdReq, SMCreateMnodeReq, pReq);
      break;
    }
    case TDMT_MND_DROP_MNODE: {
      FILL_CMD_SQL(sql, sqlLen, pCmdReq, SMDropMnodeReq, pReq);
      break;
    }

    case TDMT_MND_CREATE_DNODE: {
      FILL_CMD_SQL(sql, sqlLen, pCmdReq, SCreateDnodeReq, pReq);
      break;
    }
    case TDMT_MND_DROP_DNODE: {
      FILL_CMD_SQL(sql, sqlLen, pCmdReq, SDropDnodeReq, pReq);
      break;
    }
    case TDMT_MND_RESTORE_DNODE: {
      FILL_CMD_SQL(sql, sqlLen, pCmdReq, SRestoreDnodeReq, pReq);
      break;
    }
    case TDMT_MND_CONFIG_DNODE: {
      FILL_CMD_SQL(sql, sqlLen, pCmdReq, SMCfgDnodeReq, pReq);
      break;
    }

    case TDMT_MND_DROP_STREAM: {
      FILL_CMD_SQL(sql, sqlLen, pCmdReq, SMDropStreamReq, pReq);
      break;
    }

    case TDMT_MND_CONFIG_CLUSTER: {
      FILL_CMD_SQL(sql, sqlLen, pCmdReq, SMCfgClusterReq, pReq);
      break;
    }
    default: {
      break;
    }
  }

  return TSDB_CODE_SUCCESS;
}

typedef int32_t (*FSerializeFunc)(void* pBuf, int32_t bufLen, void* pReq);

static int32_t buildCmdMsg(STranslateContext* pCxt, int16_t msgType, FSerializeFunc func, void* pReq) {
  fillCmdSql(pCxt, msgType, pReq);
  pCxt->pCmdMsg = taosMemoryMalloc(sizeof(SCmdMsgInfo));
  if (NULL == pCxt->pCmdMsg) {
    return TSDB_CODE_OUT_OF_MEMORY;
  }
  pCxt->pCmdMsg->epSet = pCxt->pParseCxt->mgmtEpSet;
  pCxt->pCmdMsg->msgType = msgType;
  pCxt->pCmdMsg->msgLen = func(NULL, 0, pReq);
  pCxt->pCmdMsg->pMsg = taosMemoryMalloc(pCxt->pCmdMsg->msgLen);
  if (NULL == pCxt->pCmdMsg->pMsg) {
    return TSDB_CODE_OUT_OF_MEMORY;
  }
  func(pCxt->pCmdMsg->pMsg, pCxt->pCmdMsg->msgLen, pReq);

  return TSDB_CODE_SUCCESS;
}

static int32_t translateCreateDatabase(STranslateContext* pCxt, SCreateDatabaseStmt* pStmt) {
  SCreateDbReq createReq = {0};
  int32_t      code = checkCreateDatabase(pCxt, pStmt);
  if (TSDB_CODE_SUCCESS == code) {
    code = buildCreateDbReq(pCxt, pStmt, &createReq);
  }
  if (TSDB_CODE_SUCCESS == code) {
    code = buildCmdMsg(pCxt, TDMT_MND_CREATE_DB, (FSerializeFunc)tSerializeSCreateDbReq, &createReq);
  }
  tFreeSCreateDbReq(&createReq);
  return code;
}

static int32_t translateDropDatabase(STranslateContext* pCxt, SDropDatabaseStmt* pStmt) {
  SDropDbReq dropReq = {0};
  SName      name = {0};
  tNameSetDbName(&name, pCxt->pParseCxt->acctId, pStmt->dbName, strlen(pStmt->dbName));
  tNameGetFullDbName(&name, dropReq.db);
  dropReq.ignoreNotExists = pStmt->ignoreNotExists;

  int32_t code = buildCmdMsg(pCxt, TDMT_MND_DROP_DB, (FSerializeFunc)tSerializeSDropDbReq, &dropReq);
  tFreeSDropDbReq(&dropReq);
  return code;
}

static void buildAlterDbReq(STranslateContext* pCxt, SAlterDatabaseStmt* pStmt, SAlterDbReq* pReq) {
  SName name = {0};
  tNameSetDbName(&name, pCxt->pParseCxt->acctId, pStmt->dbName, strlen(pStmt->dbName));
  tNameGetFullDbName(&name, pReq->db);
  pReq->buffer = pStmt->pOptions->buffer;
  pReq->pageSize = -1;
  pReq->pages = pStmt->pOptions->pages;
  pReq->daysPerFile = -1;
  pReq->daysToKeep0 = pStmt->pOptions->keep[0];
  pReq->daysToKeep1 = pStmt->pOptions->keep[1];
  pReq->daysToKeep2 = pStmt->pOptions->keep[2];
  pReq->keepTimeOffset = pStmt->pOptions->keepTimeOffset;
  pReq->walFsyncPeriod = pStmt->pOptions->fsyncPeriod;
  pReq->walLevel = pStmt->pOptions->walLevel;
  pReq->strict = pStmt->pOptions->strict;
  pReq->cacheLast = pStmt->pOptions->cacheModel;
  pReq->cacheLastSize = pStmt->pOptions->cacheLastSize;
  pReq->replications = pStmt->pOptions->replica;
  pReq->sstTrigger = pStmt->pOptions->sstTrigger;
  pReq->minRows = pStmt->pOptions->minRowsPerBlock;
  pReq->walRetentionPeriod = pStmt->pOptions->walRetentionPeriod;
  pReq->walRetentionSize = pStmt->pOptions->walRetentionSize;
  pReq->s3KeepLocal = pStmt->pOptions->s3KeepLocal;
  pReq->s3Compact = pStmt->pOptions->s3Compact;
  pReq->withArbitrator = pStmt->pOptions->withArbitrator;
  return;
}

static int32_t translateAlterDatabase(STranslateContext* pCxt, SAlterDatabaseStmt* pStmt) {
  int32_t code = checkDatabaseOptions(pCxt, pStmt->dbName, pStmt->pOptions);
  if (TSDB_CODE_SUCCESS != code) {
    return code;
  }

  SAlterDbReq alterReq = {0};
  buildAlterDbReq(pCxt, pStmt, &alterReq);

  code = buildCmdMsg(pCxt, TDMT_MND_ALTER_DB, (FSerializeFunc)tSerializeSAlterDbReq, &alterReq);
  tFreeSAlterDbReq(&alterReq);
  return code;
}

static int32_t translateTrimDatabase(STranslateContext* pCxt, STrimDatabaseStmt* pStmt) {
  STrimDbReq req = {.maxSpeed = pStmt->maxSpeed};
  SName      name = {0};
  tNameSetDbName(&name, pCxt->pParseCxt->acctId, pStmt->dbName, strlen(pStmt->dbName));
  tNameGetFullDbName(&name, req.db);
  return buildCmdMsg(pCxt, TDMT_MND_TRIM_DB, (FSerializeFunc)tSerializeSTrimDbReq, &req);
}

<<<<<<< HEAD
// <<<<<<< HEAD
// static int32_t columnDefNodeToField(SNodeList* pList, SArray** pArray, bool calBytes) {
// =======
static int32_t checkColumnOptions(SNodeList* pList) {
  SNode* pNode;
  FOREACH(pNode, pList) {
    SColumnDefNode* pCol = (SColumnDefNode*)pNode;
    if (!pCol->pOptions) return TSDB_CODE_TSC_ENCODE_PARAM_NULL;
    if (!checkColumnEncodeOrSetDefault(pCol->dataType.type, ((SColumnOptions*)pCol->pOptions)->encode))
      return TSDB_CODE_TSC_ENCODE_PARAM_ERROR;
    if (!checkColumnCompressOrSetDefault(pCol->dataType.type, ((SColumnOptions*)pCol->pOptions)->compress))
      return TSDB_CODE_TSC_ENCODE_PARAM_ERROR;
    if (!checkColumnLevelOrSetDefault(pCol->dataType.type, ((SColumnOptions*)pCol->pOptions)->compressLevel))
      return TSDB_CODE_TSC_ENCODE_PARAM_ERROR;
  }
  return TSDB_CODE_SUCCESS;
=======
static int32_t translateS3MigrateDatabase(STranslateContext* pCxt, SS3MigrateDatabaseStmt* pStmt) {
  SS3MigrateDbReq req = {0};
  SName           name = {0};
  tNameSetDbName(&name, pCxt->pParseCxt->acctId, pStmt->dbName, strlen(pStmt->dbName));
  tNameGetFullDbName(&name, req.db);
  return buildCmdMsg(pCxt, TDMT_MND_S3MIGRATE_DB, (FSerializeFunc)tSerializeSS3MigrateDbReq, &req);
>>>>>>> d57f3324
}

static int32_t columnDefNodeToField(SNodeList* pList, SArray** pArray, bool calBytes) {
  *pArray = taosArrayInit(LIST_LENGTH(pList), sizeof(SFieldWithOptions));
  SNode* pNode;
  FOREACH(pNode, pList) {
    SColumnDefNode*   pCol = (SColumnDefNode*)pNode;
    SFieldWithOptions field = {.type = pCol->dataType.type, .bytes = calcTypeBytes(pCol->dataType)};
    strcpy(field.name, pCol->colName);
    if (pCol->pOptions) {
      setColEncode(&field.compress, columnEncodeVal(((SColumnOptions*)pCol->pOptions)->encode));
      setColCompress(&field.compress, columnCompressVal(((SColumnOptions*)pCol->pOptions)->compress));
      setColLevel(&field.compress, columnLevelVal(((SColumnOptions*)pCol->pOptions)->compressLevel));
    }
    if (pCol->sma) {
      field.flags |= COL_SMA_ON;
    }
    if (pCol->pOptions && ((SColumnOptions*)pCol->pOptions)->bPrimaryKey) {
      field.flags |= COL_IS_KEY;
    }
    taosArrayPush(*pArray, &field);
  }
  return TSDB_CODE_SUCCESS;
}

static int32_t tagDefNodeToField(SNodeList* pList, SArray** pArray, bool calBytes) {
  *pArray = taosArrayInit(LIST_LENGTH(pList), sizeof(SField));
  SNode* pNode;
  FOREACH(pNode, pList) {
    SColumnDefNode* pCol = (SColumnDefNode*)pNode;
    SField          field = {
        .type = pCol->dataType.type,
    };
    if (calBytes) {
      field.bytes = calcTypeBytes(pCol->dataType);
    } else {
      field.bytes = pCol->dataType.bytes;
    }
    strcpy(field.name, pCol->colName);
    if (pCol->sma) {
      field.flags |= COL_SMA_ON;
    }
    taosArrayPush(*pArray, &field);
  }
  return TSDB_CODE_SUCCESS;
}

static SColumnDefNode* findColDef(SNodeList* pCols, const SColumnNode* pCol) {
  SNode* pColDef = NULL;
  FOREACH(pColDef, pCols) {
    if (0 == strcmp(pCol->colName, ((SColumnDefNode*)pColDef)->colName)) {
      return (SColumnDefNode*)pColDef;
    }
  }
  return NULL;
}

static int32_t checkTableSmaOption(STranslateContext* pCxt, SCreateTableStmt* pStmt) {
  if (NULL != pStmt->pOptions->pSma) {
    SNode* pNode = NULL;
    FOREACH(pNode, pStmt->pCols) { ((SColumnDefNode*)pNode)->sma = false; }
    FOREACH(pNode, pStmt->pOptions->pSma) {
      SColumnNode*    pSmaCol = (SColumnNode*)pNode;
      SColumnDefNode* pColDef = findColDef(pStmt->pCols, pSmaCol);
      if (NULL == pColDef) {
        return generateSyntaxErrMsg(&pCxt->msgBuf, TSDB_CODE_PAR_INVALID_COLUMN, pSmaCol->colName);
      }
      pSmaCol->node.resType = pColDef->dataType;
      pColDef->sma = true;
    }
  }
  return TSDB_CODE_SUCCESS;
}

static bool validRollupFunc(const char* pFunc) {
  static const char*   rollupFuncs[] = {"avg", "sum", "min", "max", "last", "first"};
  static const int32_t numOfRollupFuncs = (sizeof(rollupFuncs) / sizeof(char*));
  for (int i = 0; i < numOfRollupFuncs; ++i) {
    if (0 == strcmp(rollupFuncs[i], pFunc)) {
      return true;
    }
  }
  return false;
}

static bool aggrRollupFunc(const char* pFunc) {
  static const char*   aggrRollupFuncs[] = {"avg", "sum"};
  static const int32_t numOfAggrRollupFuncs = (sizeof(aggrRollupFuncs) / sizeof(char*));
  for (int i = 0; i < numOfAggrRollupFuncs; ++i) {
    if (0 == strcmp(aggrRollupFuncs[i], pFunc)) {
      return true;
    }
  }
  return false;
}

static int32_t checkTableRollupOption(STranslateContext* pCxt, SNodeList* pFuncs, bool createStable,
                                      SDbCfgInfo* pDbCfg) {
  if (NULL == pFuncs) {
    if (NULL != pDbCfg->pRetensions) {
      return generateSyntaxErrMsgExt(&pCxt->msgBuf, TSDB_CODE_PAR_INVALID_TABLE_OPTION,
                                     "To create a super table in databases configured with the 'RETENTIONS' option, "
                                     "the 'ROLLUP' option must be present");
    }
    return TSDB_CODE_SUCCESS;
  }

  if (!createStable || NULL == pDbCfg->pRetensions) {
    return generateSyntaxErrMsgExt(&pCxt->msgBuf, TSDB_CODE_PAR_INVALID_TABLE_OPTION,
                                   "Invalid option rollup: Only supported for create super table in databases "
                                   "configured with the 'RETENTIONS' option");
  }
  if (1 != LIST_LENGTH(pFuncs)) {
    return generateSyntaxErrMsgExt(&pCxt->msgBuf, TSDB_CODE_PAR_INVALID_TABLE_OPTION,
                                   "Invalid option rollup: only one function is allowed");
  }
  const char* pFunc = ((SFunctionNode*)nodesListGetNode(pFuncs, 0))->functionName;
  if (!validRollupFunc(pFunc)) {
    return generateSyntaxErrMsgExt(&pCxt->msgBuf, TSDB_CODE_PAR_INVALID_TABLE_OPTION,
                                   "Invalid option rollup: %s function is not supported", pFunc);
  }
  return TSDB_CODE_SUCCESS;
}

static int32_t checkTableTagsSchema(STranslateContext* pCxt, SHashObj* pHash, SNodeList* pTags) {
  int32_t ntags = LIST_LENGTH(pTags);
  if (0 == ntags) {
    return TSDB_CODE_SUCCESS;
  } else if (ntags > TSDB_MAX_TAGS) {
    return generateSyntaxErrMsg(&pCxt->msgBuf, TSDB_CODE_PAR_INVALID_TAGS_NUM);
  }

  int32_t code = TSDB_CODE_SUCCESS;
  int32_t tagsSize = 0;
  SNode*  pNode = NULL;
  FOREACH(pNode, pTags) {
    SColumnDefNode* pTag = (SColumnDefNode*)pNode;
    int32_t         len = strlen(pTag->colName);
    if (NULL != taosHashGet(pHash, pTag->colName, len)) {
      code = generateSyntaxErrMsg(&pCxt->msgBuf, TSDB_CODE_PAR_DUPLICATED_COLUMN);
    }
    if (TSDB_CODE_SUCCESS == code && pTag->dataType.type == TSDB_DATA_TYPE_JSON && ntags > 1) {
      code = generateSyntaxErrMsg(&pCxt->msgBuf, TSDB_CODE_PAR_ONLY_ONE_JSON_TAG);
    }
    if (TSDB_CODE_SUCCESS == code) {
      if ((TSDB_DATA_TYPE_VARCHAR == pTag->dataType.type && calcTypeBytes(pTag->dataType) > TSDB_MAX_TAGS_LEN) ||
          (TSDB_DATA_TYPE_VARBINARY == pTag->dataType.type && calcTypeBytes(pTag->dataType) > TSDB_MAX_TAGS_LEN) ||
          (TSDB_DATA_TYPE_NCHAR == pTag->dataType.type && calcTypeBytes(pTag->dataType) > TSDB_MAX_TAGS_LEN) ||
          (TSDB_DATA_TYPE_GEOMETRY == pTag->dataType.type && calcTypeBytes(pTag->dataType) > TSDB_MAX_TAGS_LEN)) {
        code = generateSyntaxErrMsg(&pCxt->msgBuf, TSDB_CODE_PAR_INVALID_VAR_COLUMN_LEN);
      }
    }
    if (TSDB_CODE_SUCCESS == code) {
      code = taosHashPut(pHash, pTag->colName, len, &pTag, POINTER_BYTES);
    }
    if (TSDB_CODE_SUCCESS == code) {
      tagsSize += calcTypeBytes(pTag->dataType);
    } else {
      break;
    }
  }

  if (TSDB_CODE_SUCCESS == code && tagsSize > TSDB_MAX_TAGS_LEN) {
    code = generateSyntaxErrMsg(&pCxt->msgBuf, TSDB_CODE_PAR_INVALID_TAGS_LENGTH, TSDB_MAX_TAGS_LEN);
  }

  return code;
}

static int32_t checkTableColsSchema(STranslateContext* pCxt, SHashObj* pHash, int32_t ntags, SNodeList* pCols,
                                    SNodeList* pRollupFuncs) {
  int32_t ncols = LIST_LENGTH(pCols);
  if (ncols < TSDB_MIN_COLUMNS) {
    return generateSyntaxErrMsg(&pCxt->msgBuf, TSDB_CODE_PAR_INVALID_COLUMNS_NUM);
  } else if (ncols + ntags > TSDB_MAX_COLUMNS) {
    return generateSyntaxErrMsg(&pCxt->msgBuf, TSDB_CODE_PAR_TOO_MANY_COLUMNS);
  }

  int32_t code = TSDB_CODE_SUCCESS;

  int32_t colIndex = 0;
  int32_t rowSize = 0;
  SNode*  pNode = NULL;
  char*   pFunc = NULL;
  bool    isAggrRollup = false;

  if (pRollupFuncs) {
    pFunc = ((SFunctionNode*)nodesListGetNode(pRollupFuncs, 0))->functionName;
    isAggrRollup = aggrRollupFunc(pFunc);
  }
  FOREACH(pNode, pCols) {
    SColumnDefNode* pCol = (SColumnDefNode*)pNode;
    if (0 == colIndex) {
      if (TSDB_DATA_TYPE_TIMESTAMP != pCol->dataType.type) {
        code = generateSyntaxErrMsg(&pCxt->msgBuf, TSDB_CODE_PAR_INVALID_FIRST_COLUMN);
      }
    }
    if (TSDB_CODE_SUCCESS == code && pCol->pOptions && ((SColumnOptions*)pCol->pOptions)->bPrimaryKey && colIndex != 1) {
      code = generateSyntaxErrMsg(&pCxt->msgBuf, TSDB_CODE_PAR_SECOND_COL_PK);
    }
    if (TSDB_CODE_SUCCESS == code && pCol->pOptions && ((SColumnOptions*)pCol->pOptions)->bPrimaryKey &&
        !(TSDB_DATA_TYPE_INT == pCol->dataType.type || TSDB_DATA_TYPE_UINT == pCol->dataType.type ||
          TSDB_DATA_TYPE_BIGINT == pCol->dataType.type || TSDB_DATA_TYPE_UBIGINT == pCol->dataType.type ||
          TSDB_DATA_TYPE_VARCHAR == pCol->dataType.type)) {
      code = generateSyntaxErrMsg(&pCxt->msgBuf, TSDB_CODE_PAR_COL_PK_TYPE);
    }
    if (TSDB_CODE_SUCCESS == code && pCol->dataType.type == TSDB_DATA_TYPE_JSON) {
      code = generateSyntaxErrMsg(&pCxt->msgBuf, TSDB_CODE_PAR_INVALID_COL_JSON);
    }
    int32_t len = strlen(pCol->colName);
    if (TSDB_CODE_SUCCESS == code && NULL != taosHashGet(pHash, pCol->colName, len)) {
      code = generateSyntaxErrMsg(&pCxt->msgBuf, TSDB_CODE_PAR_DUPLICATED_COLUMN);
    }
    if (TSDB_CODE_SUCCESS == code) {
      if ((TSDB_DATA_TYPE_VARCHAR == pCol->dataType.type && calcTypeBytes(pCol->dataType) > TSDB_MAX_BINARY_LEN) ||
          (TSDB_DATA_TYPE_VARBINARY == pCol->dataType.type && calcTypeBytes(pCol->dataType) > TSDB_MAX_BINARY_LEN) ||
          (TSDB_DATA_TYPE_NCHAR == pCol->dataType.type && calcTypeBytes(pCol->dataType) > TSDB_MAX_NCHAR_LEN) ||
          (TSDB_DATA_TYPE_GEOMETRY == pCol->dataType.type && calcTypeBytes(pCol->dataType) > TSDB_MAX_GEOMETRY_LEN)) {
        code = generateSyntaxErrMsg(&pCxt->msgBuf, TSDB_CODE_PAR_INVALID_VAR_COLUMN_LEN);
      }
    }

    if (TSDB_CODE_SUCCESS == code && isAggrRollup && 0 != colIndex) {
      if (pCol->dataType.type != TSDB_DATA_TYPE_FLOAT && pCol->dataType.type != TSDB_DATA_TYPE_DOUBLE) {
        code =
            generateSyntaxErrMsgExt(&pCxt->msgBuf, TSDB_CODE_PAR_INVALID_COLUMN,
                                    "Invalid column type: %s, only float/double allowed for %s", pCol->colName, pFunc);
      }
    }

    if (TSDB_CODE_SUCCESS == code) {
      code = taosHashPut(pHash, pCol->colName, len, &pCol, POINTER_BYTES);
    }
    if (TSDB_CODE_SUCCESS == code) {
      rowSize += calcTypeBytes(pCol->dataType);
    } else {
      break;
    }
    // next column
    ++colIndex;
  }

  if (TSDB_CODE_SUCCESS == code && rowSize > TSDB_MAX_BYTES_PER_ROW) {
    code = generateSyntaxErrMsg(&pCxt->msgBuf, TSDB_CODE_PAR_INVALID_ROW_LENGTH, TSDB_MAX_BYTES_PER_ROW);
  }

  return code;
}

static int32_t checkTableSchemaImpl(STranslateContext* pCxt, SNodeList* pTags, SNodeList* pCols,
                                    SNodeList* pRollupFuncs) {
  SHashObj* pHash = taosHashInit(LIST_LENGTH(pTags) + LIST_LENGTH(pCols),
                                 taosGetDefaultHashFunction(TSDB_DATA_TYPE_BINARY), false, HASH_NO_LOCK);
  if (NULL == pHash) {
    return TSDB_CODE_OUT_OF_MEMORY;
  }

  int32_t code = checkTableTagsSchema(pCxt, pHash, pTags);
  if (TSDB_CODE_SUCCESS == code) {
    code = checkTableColsSchema(pCxt, pHash, LIST_LENGTH(pTags), pCols, pRollupFuncs);
  }

  taosHashCleanup(pHash);
  return code;
}

static int32_t checkTableSchema(STranslateContext* pCxt, SCreateTableStmt* pStmt) {
  return checkTableSchemaImpl(pCxt, pStmt->pTags, pStmt->pCols, pStmt->pOptions->pRollupFuncs);
}

static int32_t getTableDelayOrWatermarkOption(STranslateContext* pCxt, const char* pName, int64_t minVal,
                                              int64_t maxVal, SValueNode* pVal, int64_t* pMaxDelay) {
  int32_t code = (DEAL_RES_ERROR == translateValue(pCxt, pVal) ? pCxt->errCode : TSDB_CODE_SUCCESS);
  if (TSDB_CODE_SUCCESS == code && TIME_UNIT_MILLISECOND != pVal->unit && TIME_UNIT_SECOND != pVal->unit &&
      TIME_UNIT_MINUTE != pVal->unit) {
    code = generateSyntaxErrMsgExt(&pCxt->msgBuf, TSDB_CODE_PAR_INVALID_TABLE_OPTION,
                                   "Invalid option %s unit: %c, only %c, %c, %c allowed", pName, pVal->unit,
                                   TIME_UNIT_MILLISECOND, TIME_UNIT_SECOND, TIME_UNIT_MINUTE);
  }
  if (TSDB_CODE_SUCCESS == code) {
    code = checkTableRangeOption(pCxt, pName, pVal->datum.i, minVal, maxVal);
  }
  if (TSDB_CODE_SUCCESS == code) {
    *pMaxDelay = pVal->datum.i;
  }
  return code;
}

static int32_t getTableMaxDelayOption(STranslateContext* pCxt, SValueNode* pVal, int64_t* pMaxDelay) {
  return getTableDelayOrWatermarkOption(pCxt, "maxDelay", TSDB_MIN_ROLLUP_MAX_DELAY, TSDB_MAX_ROLLUP_MAX_DELAY, pVal,
                                        pMaxDelay);
}

static int32_t checkTableMaxDelayOption(STranslateContext* pCxt, STableOptions* pOptions, bool createStable,
                                        SDbCfgInfo* pDbCfg) {
  if (NULL == pOptions->pMaxDelay) {
    return TSDB_CODE_SUCCESS;
  }

  if (!createStable || NULL == pDbCfg->pRetensions) {
    return generateSyntaxErrMsgExt(&pCxt->msgBuf, TSDB_CODE_PAR_INVALID_TABLE_OPTION,
                                   "Invalid option maxdelay: Only supported for create super table in databases "
                                   "configured with the 'RETENTIONS' option");
  }

  if (LIST_LENGTH(pOptions->pMaxDelay) > 2) {
    return generateSyntaxErrMsgExt(&pCxt->msgBuf, TSDB_CODE_PAR_INVALID_TABLE_OPTION, "Invalid option maxdelay");
  }

  int32_t code =
      getTableMaxDelayOption(pCxt, (SValueNode*)nodesListGetNode(pOptions->pMaxDelay, 0), &pOptions->maxDelay1);
  if (TSDB_CODE_SUCCESS == code && 2 == LIST_LENGTH(pOptions->pMaxDelay)) {
    code = getTableMaxDelayOption(pCxt, (SValueNode*)nodesListGetNode(pOptions->pMaxDelay, 1), &pOptions->maxDelay2);
  }

  return code;
}

static int32_t getTableWatermarkOption(STranslateContext* pCxt, SValueNode* pVal, int64_t* pMaxDelay) {
  return getTableDelayOrWatermarkOption(pCxt, "watermark", TSDB_MIN_ROLLUP_WATERMARK, TSDB_MAX_ROLLUP_WATERMARK, pVal,
                                        pMaxDelay);
}

static int32_t checkTableWatermarkOption(STranslateContext* pCxt, STableOptions* pOptions, bool createStable,
                                         SDbCfgInfo* pDbCfg) {
  if (NULL == pOptions->pWatermark) {
    return TSDB_CODE_SUCCESS;
  }

  if (!createStable || NULL == pDbCfg->pRetensions) {
    return generateSyntaxErrMsgExt(&pCxt->msgBuf, TSDB_CODE_PAR_INVALID_TABLE_OPTION,
                                   "Invalid option watermark: Only supported for create super table in databases "
                                   "configured with the 'RETENTIONS' option");
  }

  if (LIST_LENGTH(pOptions->pWatermark) > 2) {
    return generateSyntaxErrMsgExt(&pCxt->msgBuf, TSDB_CODE_PAR_INVALID_TABLE_OPTION, "Invalid option watermark");
  }

  int32_t code =
      getTableWatermarkOption(pCxt, (SValueNode*)nodesListGetNode(pOptions->pWatermark, 0), &pOptions->watermark1);
  if (TSDB_CODE_SUCCESS == code && 2 == LIST_LENGTH(pOptions->pWatermark)) {
    code = getTableWatermarkOption(pCxt, (SValueNode*)nodesListGetNode(pOptions->pWatermark, 1), &pOptions->watermark2);
  }

  return code;
}

static int32_t getTableDeleteMarkOption(STranslateContext* pCxt, SValueNode* pVal, int64_t* pMaxDelay) {
  return getTableDelayOrWatermarkOption(pCxt, "delete_mark", TSDB_MIN_ROLLUP_DELETE_MARK, TSDB_MAX_ROLLUP_DELETE_MARK,
                                        pVal, pMaxDelay);
}

static int32_t checkTableDeleteMarkOption(STranslateContext* pCxt, STableOptions* pOptions, bool createStable,
                                          SDbCfgInfo* pDbCfg) {
  if (NULL == pOptions->pDeleteMark) {
    return TSDB_CODE_SUCCESS;
  }

  if (!createStable || NULL == pDbCfg->pRetensions) {
    return generateSyntaxErrMsgExt(&pCxt->msgBuf, TSDB_CODE_PAR_INVALID_TABLE_OPTION,
                                   "Invalid option delete_mark: Only supported for create super table in databases "
                                   "configured with the 'RETENTIONS' option");
  }

  if (LIST_LENGTH(pOptions->pDeleteMark) > 2) {
    return generateSyntaxErrMsgExt(&pCxt->msgBuf, TSDB_CODE_PAR_INVALID_TABLE_OPTION, "Invalid option delete_mark");
  }

  int32_t code =
      getTableDeleteMarkOption(pCxt, (SValueNode*)nodesListGetNode(pOptions->pDeleteMark, 0), &pOptions->deleteMark1);
  if (TSDB_CODE_SUCCESS == code && 2 == LIST_LENGTH(pOptions->pDeleteMark)) {
    code =
        getTableDeleteMarkOption(pCxt, (SValueNode*)nodesListGetNode(pOptions->pDeleteMark, 1), &pOptions->deleteMark2);
  }

  return code;
}

static int32_t checkCreateTable(STranslateContext* pCxt, SCreateTableStmt* pStmt, bool createStable) {
  if (NULL != strchr(pStmt->tableName, '.')) {
    return generateSyntaxErrMsgExt(&pCxt->msgBuf, TSDB_CODE_PAR_INVALID_IDENTIFIER_NAME,
                                   "The table name cannot contain '.'");
  }

  SDbCfgInfo dbCfg = {0};
  int32_t    code = getDBCfg(pCxt, pStmt->dbName, &dbCfg);
  if (TSDB_CODE_SUCCESS == code && !createStable && NULL != dbCfg.pRetensions) {
    code = generateSyntaxErrMsgExt(
        &pCxt->msgBuf, TSDB_CODE_PAR_INVALID_TABLE_OPTION,
        "Only super table creation is supported in databases configured with the 'RETENTIONS' option");
  }
  if (TSDB_CODE_SUCCESS == code) {
    code = checkTableMaxDelayOption(pCxt, pStmt->pOptions, createStable, &dbCfg);
  }
  if (TSDB_CODE_SUCCESS == code) {
    code = checkTableWatermarkOption(pCxt, pStmt->pOptions, createStable, &dbCfg);
  }
  if (TSDB_CODE_SUCCESS == code) {
    code = checkTableDeleteMarkOption(pCxt, pStmt->pOptions, createStable, &dbCfg);
  }
  if (TSDB_CODE_SUCCESS == code) {
    code = checkTableRollupOption(pCxt, pStmt->pOptions->pRollupFuncs, createStable, &dbCfg);
  }
  if (TSDB_CODE_SUCCESS == code) {
    code = checkTableSmaOption(pCxt, pStmt);
  }
  if (TSDB_CODE_SUCCESS == code) {
    code = checkTableSchema(pCxt, pStmt);
  }
  if (TSDB_CODE_SUCCESS == code) {
    code = checkColumnOptions(pStmt->pCols);
  }
  if (TSDB_CODE_SUCCESS == code) {
    if (createStable && pStmt->pOptions->ttl != 0) {
      code = generateSyntaxErrMsgExt(&pCxt->msgBuf, TSDB_CODE_PAR_INVALID_TABLE_OPTION,
                                     "Only supported for create non-super table in databases "
                                     "configured with the 'TTL' option");
    }
  }
  if (pCxt->pParseCxt->biMode != 0 && TSDB_CODE_SUCCESS == code) {
    code = biCheckCreateTableTbnameCol(pCxt, pStmt);
  }
  return code;
}

static void toSchema(const SColumnDefNode* pCol, col_id_t colId, SSchema* pSchema) {
  int8_t flags = 0;
  if (pCol->sma) {
    flags |= COL_SMA_ON;
  }
  if (pCol->pOptions && ((SColumnOptions*)pCol->pOptions)->bPrimaryKey) {
    flags |= COL_IS_KEY;
  }
  pSchema->colId = colId;
  pSchema->type = pCol->dataType.type;
  pSchema->bytes = calcTypeBytes(pCol->dataType);
  pSchema->flags = flags;
  strcpy(pSchema->name, pCol->colName);
}

typedef struct SSampleAstInfo {
  const char* pDbName;
  const char* pTableName;
  SNodeList*  pFuncs;
  SNode*      pInterval;
  SNode*      pOffset;
  SNode*      pSliding;
  SNodeList*  pPartitionByList;
  STableMeta* pRollupTableMeta;
  bool        createSmaIndex;
} SSampleAstInfo;

static int32_t buildTableForSampleAst(SSampleAstInfo* pInfo, SNode** pOutput) {
  SRealTableNode* pTable = (SRealTableNode*)nodesMakeNode(QUERY_NODE_REAL_TABLE);
  if (NULL == pTable) {
    return TSDB_CODE_OUT_OF_MEMORY;
  }
  snprintf(pTable->table.dbName, sizeof(pTable->table.dbName), "%s", pInfo->pDbName);
  snprintf(pTable->table.tableName, sizeof(pTable->table.tableName), "%s", pInfo->pTableName);
  snprintf(pTable->table.tableAlias, sizeof(pTable->table.tableAlias), "%s", pInfo->pTableName);
  TSWAP(pTable->pMeta, pInfo->pRollupTableMeta);
  *pOutput = (SNode*)pTable;
  return TSDB_CODE_SUCCESS;
}

static int32_t addWstartToSampleProjects(SNodeList* pProjectionList) {
  SFunctionNode* pFunc = (SFunctionNode*)nodesMakeNode(QUERY_NODE_FUNCTION);
  if (NULL == pFunc) {
    return TSDB_CODE_OUT_OF_MEMORY;
  }
  strcpy(pFunc->functionName, "_wstart");
  return nodesListPushFront(pProjectionList, (SNode*)pFunc);
}

static int32_t addWendToSampleProjects(SNodeList* pProjectionList) {
  SFunctionNode* pFunc = (SFunctionNode*)nodesMakeNode(QUERY_NODE_FUNCTION);
  if (NULL == pFunc) {
    return TSDB_CODE_OUT_OF_MEMORY;
  }
  strcpy(pFunc->functionName, "_wend");
  return nodesListAppend(pProjectionList, (SNode*)pFunc);
}

static int32_t addWdurationToSampleProjects(SNodeList* pProjectionList) {
  SFunctionNode* pFunc = (SFunctionNode*)nodesMakeNode(QUERY_NODE_FUNCTION);
  if (NULL == pFunc) {
    return TSDB_CODE_OUT_OF_MEMORY;
  }
  strcpy(pFunc->functionName, "_wduration");
  return nodesListAppend(pProjectionList, (SNode*)pFunc);
}

static int32_t buildProjectsForSampleAst(SSampleAstInfo* pInfo, SNodeList** pList) {
  SNodeList* pProjectionList = pInfo->pFuncs;
  pInfo->pFuncs = NULL;

  int32_t code = addWstartToSampleProjects(pProjectionList);
  if (TSDB_CODE_SUCCESS == code && pInfo->createSmaIndex) {
    code = addWendToSampleProjects(pProjectionList);
    if (TSDB_CODE_SUCCESS == code) {
      code = addWdurationToSampleProjects(pProjectionList);
    }
  }

  if (TSDB_CODE_SUCCESS == code) {
    SNode* pProject = NULL;
    FOREACH(pProject, pProjectionList) { sprintf(((SExprNode*)pProject)->aliasName, "#%p", pProject); }
    *pList = pProjectionList;
  } else {
    nodesDestroyList(pProjectionList);
  }
  return code;
}

static int32_t buildIntervalForSampleAst(SSampleAstInfo* pInfo, SNode** pOutput) {
  SIntervalWindowNode* pInterval = (SIntervalWindowNode*)nodesMakeNode(QUERY_NODE_INTERVAL_WINDOW);
  if (NULL == pInterval) {
    return TSDB_CODE_OUT_OF_MEMORY;
  }
  TSWAP(pInterval->pInterval, pInfo->pInterval);
  TSWAP(pInterval->pOffset, pInfo->pOffset);
  TSWAP(pInterval->pSliding, pInfo->pSliding);
  pInterval->pCol = nodesMakeNode(QUERY_NODE_COLUMN);
  if (NULL == pInterval->pCol) {
    nodesDestroyNode((SNode*)pInterval);
    return TSDB_CODE_OUT_OF_MEMORY;
  }
  ((SColumnNode*)pInterval->pCol)->colId = PRIMARYKEY_TIMESTAMP_COL_ID;
  strcpy(((SColumnNode*)pInterval->pCol)->colName, ROWTS_PSEUDO_COLUMN_NAME);
  *pOutput = (SNode*)pInterval;
  return TSDB_CODE_SUCCESS;
}

static int32_t buildSampleAst(STranslateContext* pCxt, SSampleAstInfo* pInfo, char** pAst, int32_t* pLen, char** pExpr,
                              int32_t* pExprLen) {
  SSelectStmt* pSelect = (SSelectStmt*)nodesMakeNode(QUERY_NODE_SELECT_STMT);
  if (NULL == pSelect) {
    return TSDB_CODE_OUT_OF_MEMORY;
  }
  sprintf(pSelect->stmtName, "%p", pSelect);

  int32_t code = buildTableForSampleAst(pInfo, &pSelect->pFromTable);
  if (TSDB_CODE_SUCCESS == code) {
    code = buildProjectsForSampleAst(pInfo, &pSelect->pProjectionList);
  }
  if (TSDB_CODE_SUCCESS == code) {
    TSWAP(pSelect->pPartitionByList, pInfo->pPartitionByList);
    code = buildIntervalForSampleAst(pInfo, &pSelect->pWindow);
  }
  if (TSDB_CODE_SUCCESS == code) {
    pCxt->createStream = true;
    code = translateQuery(pCxt, (SNode*)pSelect);
  }
  if (TSDB_CODE_SUCCESS == code) {
    code = nodesNodeToString((SNode*)pSelect, false, pAst, pLen);
  }
  if (TSDB_CODE_SUCCESS == code && NULL != pExpr) {
    code = nodesListToString(pSelect->pProjectionList, false, pExpr, pExprLen);
  }
  nodesDestroyNode((SNode*)pSelect);
  return code;
}

static void clearSampleAstInfo(SSampleAstInfo* pInfo) {
  nodesDestroyList(pInfo->pFuncs);
  nodesDestroyNode(pInfo->pInterval);
  nodesDestroyNode(pInfo->pOffset);
  nodesDestroyNode(pInfo->pSliding);
}

static SNode* makeIntervalVal(SRetention* pRetension, int8_t precision) {
  SValueNode* pVal = (SValueNode*)nodesMakeNode(QUERY_NODE_VALUE);
  if (NULL == pVal) {
    return NULL;
  }
  int64_t timeVal = convertTimeFromPrecisionToUnit(pRetension->freq, precision, pRetension->freqUnit);
  char    buf[20] = {0};
  int32_t len = snprintf(buf, sizeof(buf), "%" PRId64 "%c", timeVal, pRetension->freqUnit);
  pVal->literal = strndup(buf, len);
  if (NULL == pVal->literal) {
    nodesDestroyNode((SNode*)pVal);
    return NULL;
  }
  pVal->isDuration = true;
  pVal->node.resType.type = TSDB_DATA_TYPE_BIGINT;
  pVal->node.resType.bytes = tDataTypes[TSDB_DATA_TYPE_BIGINT].bytes;
  pVal->node.resType.precision = precision;
  return (SNode*)pVal;
}

static SNode* createColumnFromDef(SColumnDefNode* pDef) {
  SColumnNode* pCol = (SColumnNode*)nodesMakeNode(QUERY_NODE_COLUMN);
  if (NULL == pCol) {
    return NULL;
  }
  strcpy(pCol->colName, pDef->colName);
  return (SNode*)pCol;
}

static SNode* createRollupFunc(SNode* pSrcFunc, SColumnDefNode* pColDef) {
  SFunctionNode* pFunc = (SFunctionNode*)nodesCloneNode(pSrcFunc);
  if (NULL == pFunc) {
    return NULL;
  }
  if (TSDB_CODE_SUCCESS != nodesListMakeStrictAppend(&pFunc->pParameterList, createColumnFromDef(pColDef))) {
    nodesDestroyNode((SNode*)pFunc);
    return NULL;
  }
  return (SNode*)pFunc;
}

static SNodeList* createRollupFuncs(SCreateTableStmt* pStmt) {
  SNodeList* pFuncs = nodesMakeList();
  if (NULL == pFuncs) {
    return NULL;
  }

  SNode* pFunc = NULL;
  FOREACH(pFunc, pStmt->pOptions->pRollupFuncs) {
    SNode* pCol = NULL;
    bool   primaryKey = true;
    FOREACH(pCol, pStmt->pCols) {
      if (primaryKey) {
        primaryKey = false;
        continue;
      }
      if (TSDB_CODE_SUCCESS != nodesListStrictAppend(pFuncs, createRollupFunc(pFunc, (SColumnDefNode*)pCol))) {
        nodesDestroyList(pFuncs);
        return NULL;
      }
    }
  }

  return pFuncs;
}

static STableMeta* createRollupTableMeta(SCreateTableStmt* pStmt, int8_t precision) {
  int32_t     numOfField = LIST_LENGTH(pStmt->pCols) + LIST_LENGTH(pStmt->pTags);
  STableMeta* pMeta = taosMemoryCalloc(1, sizeof(STableMeta) + numOfField * sizeof(SSchema));
  if (NULL == pMeta) {
    return NULL;
  }
  pMeta->tableType = TSDB_SUPER_TABLE;
  pMeta->tableInfo.numOfTags = LIST_LENGTH(pStmt->pTags);
  pMeta->tableInfo.precision = precision;
  pMeta->tableInfo.numOfColumns = LIST_LENGTH(pStmt->pCols);

  int32_t index = 0;
  SNode*  pCol = NULL;
  FOREACH(pCol, pStmt->pCols) {
    toSchema((SColumnDefNode*)pCol, index + 1, pMeta->schema + index);
    ++index;
  }
  SNode* pTag = NULL;
  FOREACH(pTag, pStmt->pTags) {
    toSchema((SColumnDefNode*)pTag, index + 1, pMeta->schema + index);
    ++index;
  }

  return pMeta;
}

static SNode* createTbnameFunction() {
  SFunctionNode* pFunc = (SFunctionNode*)nodesMakeNode(QUERY_NODE_FUNCTION);
  if (NULL == pFunc) {
    return NULL;
  }
  strcpy(pFunc->functionName, "tbname");
  strcpy(pFunc->node.aliasName, "tbname");
  strcpy(pFunc->node.userAlias, "tbname");
  return (SNode*)pFunc;
}

static int32_t buildSampleAstInfoByTable(STranslateContext* pCxt, SCreateTableStmt* pStmt, SRetention* pRetension,
                                         int8_t precision, SSampleAstInfo* pInfo) {
  pInfo->pDbName = pStmt->dbName;
  pInfo->pTableName = pStmt->tableName;
  pInfo->pFuncs = createRollupFuncs(pStmt);
  pInfo->pInterval = makeIntervalVal(pRetension, precision);
  pInfo->pRollupTableMeta = createRollupTableMeta(pStmt, precision);
  if (NULL == pInfo->pFuncs || NULL == pInfo->pInterval || NULL == pInfo->pRollupTableMeta) {
    return TSDB_CODE_OUT_OF_MEMORY;
  }
  return nodesListMakeStrictAppend(&pInfo->pPartitionByList, createTbnameFunction());
}

static int32_t getRollupAst(STranslateContext* pCxt, SCreateTableStmt* pStmt, SRetention* pRetension, int8_t precision,
                            char** pAst, int32_t* pLen) {
  SSampleAstInfo info = {0};
  int32_t        code = buildSampleAstInfoByTable(pCxt, pStmt, pRetension, precision, &info);
  if (TSDB_CODE_SUCCESS == code) {
    code = buildSampleAst(pCxt, &info, pAst, pLen, NULL, NULL);
  }
  clearSampleAstInfo(&info);
  return code;
}

static int32_t buildRollupAst(STranslateContext* pCxt, SCreateTableStmt* pStmt, SMCreateStbReq* pReq) {
  SDbCfgInfo dbCfg = {0};
  int32_t    code = getDBCfg(pCxt, pStmt->dbName, &dbCfg);
  int32_t    num = taosArrayGetSize(dbCfg.pRetensions);
  if (TSDB_CODE_SUCCESS != code || num < 2) {
    return code;
  }
  for (int32_t i = 1; i < num; ++i) {
    SRetention*       pRetension = taosArrayGet(dbCfg.pRetensions, i);
    STranslateContext cxt = {0};
    initTranslateContext(pCxt->pParseCxt, pCxt->pMetaCache, &cxt);
    code = getRollupAst(&cxt, pStmt, pRetension, dbCfg.precision, 1 == i ? &pReq->pAst1 : &pReq->pAst2,
                        1 == i ? &pReq->ast1Len : &pReq->ast2Len);
    destroyTranslateContext(&cxt);
    if (TSDB_CODE_SUCCESS != code) {
      break;
    }
  }

  return code;
}

static int32_t buildRollupFuncs(SNodeList* pFuncs, SArray** pArray) {
  if (NULL == pFuncs) {
    return TSDB_CODE_SUCCESS;
  }
  *pArray = taosArrayInit(LIST_LENGTH(pFuncs), TSDB_FUNC_NAME_LEN);
  SNode* pNode;
  FOREACH(pNode, pFuncs) { taosArrayPush(*pArray, ((SFunctionNode*)pNode)->functionName); }
  return TSDB_CODE_SUCCESS;
}

static int32_t buildCreateStbReq(STranslateContext* pCxt, SCreateTableStmt* pStmt, SMCreateStbReq* pReq) {
  pReq->igExists = pStmt->ignoreExists;
  pReq->delay1 = pStmt->pOptions->maxDelay1;
  pReq->delay2 = pStmt->pOptions->maxDelay2;
  pReq->watermark1 = pStmt->pOptions->watermark1;
  pReq->watermark2 = pStmt->pOptions->watermark2;
  pReq->deleteMark1 = pStmt->pOptions->deleteMark1;
  pReq->deleteMark2 = pStmt->pOptions->deleteMark2;
  pReq->colVer = 1;
  pReq->tagVer = 1;
  pReq->source = TD_REQ_FROM_APP;
  // columnDefNodeToField(pStmt->pCols, &pReq->pColumns, true);
  // columnDefNodeToField(pStmt->pTags, &pReq->pTags, true);
  columnDefNodeToField(pStmt->pCols, &pReq->pColumns, true);
  tagDefNodeToField(pStmt->pTags, &pReq->pTags, true);
  pReq->numOfColumns = LIST_LENGTH(pStmt->pCols);
  pReq->numOfTags = LIST_LENGTH(pStmt->pTags);
  if (pStmt->pOptions->commentNull == false) {
    pReq->pComment = taosStrdup(pStmt->pOptions->comment);
    if (NULL == pReq->pComment) {
      return TSDB_CODE_OUT_OF_MEMORY;
    }
    pReq->commentLen = strlen(pStmt->pOptions->comment);
  } else {
    pReq->commentLen = -1;
  }
  buildRollupFuncs(pStmt->pOptions->pRollupFuncs, &pReq->pFuncs);
  pReq->numOfFuncs = taosArrayGetSize(pReq->pFuncs);

  SName tableName;
  tNameExtractFullName(toName(pCxt->pParseCxt->acctId, pStmt->dbName, pStmt->tableName, &tableName), pReq->name);
  int32_t code = collectUseTable(&tableName, pCxt->pTables);
  if (TSDB_CODE_SUCCESS == code) {
    code = collectUseTable(&tableName, pCxt->pTargetTables);
  }
  if (TSDB_CODE_SUCCESS == code) {
    code = buildRollupAst(pCxt, pStmt, pReq);
  }
  return code;
}

static int32_t translateCreateSuperTable(STranslateContext* pCxt, SCreateTableStmt* pStmt) {
  SMCreateStbReq createReq = {0};
  int32_t        code = checkCreateTable(pCxt, pStmt, true);
  if (TSDB_CODE_SUCCESS == code) {
    code = buildCreateStbReq(pCxt, pStmt, &createReq);
  }
  if (TSDB_CODE_SUCCESS == code) {
    code = buildCmdMsg(pCxt, TDMT_MND_CREATE_STB, (FSerializeFunc)tSerializeSMCreateStbReq, &createReq);
  }
  tFreeSMCreateStbReq(&createReq);
  return code;
}

static int32_t doTranslateDropSuperTable(STranslateContext* pCxt, const SName* pTableName, bool ignoreNotExists) {
  int32_t code = collectUseTable(pTableName, pCxt->pTargetTables);
  if (TSDB_CODE_SUCCESS == code) {
    SMDropStbReq dropReq = {0};
    tNameExtractFullName(pTableName, dropReq.name);
    dropReq.igNotExists = ignoreNotExists;
    code = buildCmdMsg(pCxt, TDMT_MND_DROP_STB, (FSerializeFunc)tSerializeSMDropStbReq, &dropReq);
    tFreeSMDropStbReq(&dropReq);
  }
  return code;
}

static int32_t translateDropTable(STranslateContext* pCxt, SDropTableStmt* pStmt) {
  SDropTableClause* pClause = (SDropTableClause*)nodesListGetNode(pStmt->pTables, 0);
  SName             tableName;
  return doTranslateDropSuperTable(
      pCxt, toName(pCxt->pParseCxt->acctId, pClause->dbName, pClause->tableName, &tableName), pClause->ignoreNotExists);
}

static int32_t translateDropSuperTable(STranslateContext* pCxt, SDropSuperTableStmt* pStmt) {
  SName tableName;
  return doTranslateDropSuperTable(pCxt, toName(pCxt->pParseCxt->acctId, pStmt->dbName, pStmt->tableName, &tableName),
                                   pStmt->ignoreNotExists);
}

static int32_t buildAlterSuperTableReq(STranslateContext* pCxt, SAlterTableStmt* pStmt, SMAlterStbReq* pAlterReq) {
  SName tableName;
  tNameExtractFullName(toName(pCxt->pParseCxt->acctId, pStmt->dbName, pStmt->tableName, &tableName), pAlterReq->name);
  pAlterReq->alterType = pStmt->alterType;

  if (TSDB_ALTER_TABLE_UPDATE_OPTIONS == pStmt->alterType) {
    //    pAlterReq->ttl = pStmt->pOptions->ttl;
    if (pStmt->pOptions->commentNull == false) {
      pAlterReq->comment = taosStrdup(pStmt->pOptions->comment);
      if (NULL == pAlterReq->comment) {
        return TSDB_CODE_OUT_OF_MEMORY;
      }
      pAlterReq->commentLen = strlen(pStmt->pOptions->comment);
    } else {
      pAlterReq->commentLen = -1;
    }

    return TSDB_CODE_SUCCESS;
  }

  pAlterReq->pFields = taosArrayInit(2, sizeof(TAOS_FIELD));
  if (NULL == pAlterReq->pFields) {
    return TSDB_CODE_OUT_OF_MEMORY;
  }

  switch (pStmt->alterType) {
    case TSDB_ALTER_TABLE_ADD_TAG:
    case TSDB_ALTER_TABLE_DROP_TAG:
    case TSDB_ALTER_TABLE_ADD_COLUMN:
    case TSDB_ALTER_TABLE_DROP_COLUMN:
    case TSDB_ALTER_TABLE_UPDATE_COLUMN_BYTES:
    case TSDB_ALTER_TABLE_UPDATE_TAG_BYTES: {
      TAOS_FIELD field = {.type = pStmt->dataType.type, .bytes = calcTypeBytes(pStmt->dataType)};
      strcpy(field.name, pStmt->colName);
      taosArrayPush(pAlterReq->pFields, &field);
      break;
    }
    case TSDB_ALTER_TABLE_UPDATE_TAG_NAME:
    case TSDB_ALTER_TABLE_UPDATE_COLUMN_NAME: {
      TAOS_FIELD oldField = {0};
      strcpy(oldField.name, pStmt->colName);
      taosArrayPush(pAlterReq->pFields, &oldField);
      TAOS_FIELD newField = {0};
      strcpy(newField.name, pStmt->newColName);
      taosArrayPush(pAlterReq->pFields, &newField);
      break;
    }
    case TSDB_ALTER_TABLE_UPDATE_COLUMN_COMPRESS: {
      TAOS_FIELD field = {0};
      strcpy(field.name, pStmt->colName);
      if (!checkColumnEncode(pStmt->pColOptions->encode)) return TSDB_CODE_TSC_ENCODE_PARAM_ERROR;
      if (!checkColumnCompress(pStmt->pColOptions->compress)) return TSDB_CODE_TSC_ENCODE_PARAM_ERROR;
      if (!checkColumnLevel(pStmt->pColOptions->compressLevel)) return TSDB_CODE_TSC_ENCODE_PARAM_ERROR;
      int8_t valid =
          setColCompressByOption(pStmt->dataType.type, columnEncodeVal(pStmt->pColOptions->encode),
                                 columnCompressVal(pStmt->pColOptions->compress),
                                 columnLevelVal(pStmt->pColOptions->compressLevel), false, (uint32_t*)&field.bytes);
      if (!valid) return TSDB_CODE_TSC_ENCODE_PARAM_ERROR;
      taosArrayPush(pAlterReq->pFields, &field);
      break;
    }
    default:
      break;
  }

  pAlterReq->numOfFields = taosArrayGetSize(pAlterReq->pFields);
  return TSDB_CODE_SUCCESS;
}

static const SSchema* getColSchema(const STableMeta* pTableMeta, const char* pColName) {
  int32_t numOfFields = getNumOfTags(pTableMeta) + getNumOfColumns(pTableMeta);
  for (int32_t i = 0; i < numOfFields; ++i) {
    const SSchema* pSchema = pTableMeta->schema + i;
    if (0 == strcmp(pColName, pSchema->name)) {
      return pSchema;
    }
  }
  return NULL;
}

static const SSchema* getNormalColSchema(const STableMeta* pTableMeta, const char* pColName) {
  int32_t  numOfCols = getNumOfColumns(pTableMeta);
  SSchema* pColsSchema = getTableColumnSchema(pTableMeta);
  for (int32_t i = 0; i < numOfCols; ++i) {
    const SSchema* pSchema = pColsSchema + i;
    if (0 == strcmp(pColName, pSchema->name)) {
      return pSchema;
    }
  }
  return NULL;
}

static SSchema* getTagSchema(const STableMeta* pTableMeta, const char* pTagName) {
  int32_t  numOfTags = getNumOfTags(pTableMeta);
  SSchema* pTagsSchema = getTableTagSchema(pTableMeta);
  for (int32_t i = 0; i < numOfTags; ++i) {
    SSchema* pSchema = pTagsSchema + i;
    if (0 == strcmp(pTagName, pSchema->name)) {
      return pSchema;
    }
  }
  return NULL;
}

static int32_t checkAlterSuperTableBySchema(STranslateContext* pCxt, SAlterTableStmt* pStmt,
                                            const STableMeta* pTableMeta) {
  SSchema* pTagsSchema = getTableTagSchema(pTableMeta);
  if (getNumOfTags(pTableMeta) == 1 && pTagsSchema->type == TSDB_DATA_TYPE_JSON &&
      (pStmt->alterType == TSDB_ALTER_TABLE_ADD_TAG || pStmt->alterType == TSDB_ALTER_TABLE_DROP_TAG ||
       pStmt->alterType == TSDB_ALTER_TABLE_UPDATE_TAG_BYTES)) {
    return generateSyntaxErrMsg(&pCxt->msgBuf, TSDB_CODE_PAR_ONLY_ONE_JSON_TAG);
  }

  int32_t tagsLen = 0;
  for (int32_t i = 0; i < pTableMeta->tableInfo.numOfTags; ++i) {
    tagsLen += pTagsSchema[i].bytes;
  }

  if (TSDB_ALTER_TABLE_UPDATE_COLUMN_BYTES == pStmt->alterType ||
      TSDB_ALTER_TABLE_UPDATE_TAG_BYTES == pStmt->alterType || TSDB_ALTER_TABLE_DROP_COLUMN == pStmt->alterType ||
      TSDB_ALTER_TABLE_DROP_TAG == pStmt->alterType) {
    if (TSDB_SUPER_TABLE != pTableMeta->tableType) {
      return generateSyntaxErrMsgExt(&pCxt->msgBuf, TSDB_CODE_PAR_INVALID_ALTER_TABLE, "Table is not super table");
    }

    const SSchema* pSchema = getColSchema(pTableMeta, pStmt->colName);
    if (NULL == pSchema) {
      return generateSyntaxErrMsg(
          &pCxt->msgBuf,
          (TSDB_ALTER_TABLE_UPDATE_COLUMN_BYTES == pStmt->alterType || TSDB_ALTER_TABLE_DROP_COLUMN == pStmt->alterType)
              ? TSDB_CODE_PAR_INVALID_COLUMN
              : TSDB_CODE_PAR_INVALID_TAG_NAME,
          pStmt->colName);
    }
    if (hasPkInTable(pTableMeta) && (pSchema->flags & COL_IS_KEY)) {
      if (TSDB_ALTER_TABLE_DROP_COLUMN == pStmt->alterType ||
          TSDB_ALTER_TABLE_UPDATE_COLUMN_BYTES == pStmt->alterType ||
          TSDB_ALTER_TABLE_UPDATE_COLUMN_NAME == pStmt->alterType) {
        return generateSyntaxErrMsg(&pCxt->msgBuf, TSDB_CODE_PAR_INVALID_PK_OP, pStmt->colName);
      }
    }
    if ((TSDB_ALTER_TABLE_UPDATE_COLUMN_BYTES == pStmt->alterType ||
         TSDB_ALTER_TABLE_UPDATE_TAG_BYTES == pStmt->alterType) &&
        (!IS_VAR_DATA_TYPE(pSchema->type) || pSchema->type != pStmt->dataType.type ||
         pSchema->bytes >= calcTypeBytes(pStmt->dataType))) {
      return generateSyntaxErrMsg(&pCxt->msgBuf, TSDB_CODE_PAR_INVALID_MODIFY_COL);
    }

    if (TSDB_ALTER_TABLE_UPDATE_COLUMN_BYTES == pStmt->alterType) {
      if ((TSDB_DATA_TYPE_VARCHAR == pStmt->dataType.type && calcTypeBytes(pStmt->dataType) > TSDB_MAX_BINARY_LEN) ||
          (TSDB_DATA_TYPE_VARBINARY == pStmt->dataType.type && calcTypeBytes(pStmt->dataType) > TSDB_MAX_BINARY_LEN) ||
          (TSDB_DATA_TYPE_NCHAR == pStmt->dataType.type && calcTypeBytes(pStmt->dataType) > TSDB_MAX_NCHAR_LEN)) {
        return generateSyntaxErrMsg(&pCxt->msgBuf, TSDB_CODE_PAR_INVALID_VAR_COLUMN_LEN);
      }

      if (pTableMeta->tableInfo.rowSize + calcTypeBytes(pStmt->dataType) - pSchema->bytes > TSDB_MAX_BYTES_PER_ROW) {
        return generateSyntaxErrMsg(&pCxt->msgBuf, TSDB_CODE_PAR_INVALID_ROW_LENGTH, TSDB_MAX_BYTES_PER_ROW);
      }
    }

    if (TSDB_ALTER_TABLE_UPDATE_TAG_BYTES == pStmt->alterType) {
      if (calcTypeBytes(pStmt->dataType) > TSDB_MAX_TAGS_LEN) {
        return generateSyntaxErrMsg(&pCxt->msgBuf, TSDB_CODE_PAR_INVALID_VAR_COLUMN_LEN);
      }

      if (tagsLen + calcTypeBytes(pStmt->dataType) - pSchema->bytes > TSDB_MAX_TAGS_LEN) {
        return generateSyntaxErrMsg(&pCxt->msgBuf, TSDB_CODE_PAR_INVALID_TAGS_LENGTH, TSDB_MAX_TAGS_LEN);
      }
    }
  }

  if (TSDB_ALTER_TABLE_ADD_COLUMN == pStmt->alterType) {
    if (TSDB_MAX_COLUMNS == pTableMeta->tableInfo.numOfColumns) {
      return generateSyntaxErrMsg(&pCxt->msgBuf, TSDB_CODE_PAR_TOO_MANY_COLUMNS);
    }

    if ((TSDB_DATA_TYPE_VARCHAR == pStmt->dataType.type && calcTypeBytes(pStmt->dataType) > TSDB_MAX_BINARY_LEN) ||
        (TSDB_DATA_TYPE_VARBINARY == pStmt->dataType.type && calcTypeBytes(pStmt->dataType) > TSDB_MAX_BINARY_LEN) ||
        (TSDB_DATA_TYPE_NCHAR == pStmt->dataType.type && calcTypeBytes(pStmt->dataType) > TSDB_MAX_NCHAR_LEN)) {
      return generateSyntaxErrMsg(&pCxt->msgBuf, TSDB_CODE_PAR_INVALID_VAR_COLUMN_LEN);
    }

    if (pTableMeta->tableInfo.rowSize + calcTypeBytes(pStmt->dataType) > TSDB_MAX_BYTES_PER_ROW) {
      return generateSyntaxErrMsg(&pCxt->msgBuf, TSDB_CODE_PAR_INVALID_ROW_LENGTH, TSDB_MAX_BYTES_PER_ROW);
    }
  }

  if (TSDB_ALTER_TABLE_ADD_TAG == pStmt->alterType) {
    if (TSDB_MAX_TAGS == pTableMeta->tableInfo.numOfTags) {
      return generateSyntaxErrMsg(&pCxt->msgBuf, TSDB_CODE_PAR_INVALID_TAGS_NUM);
    }

    if (tagsLen + calcTypeBytes(pStmt->dataType) > TSDB_MAX_TAGS_LEN) {
      return generateSyntaxErrMsg(&pCxt->msgBuf, TSDB_CODE_PAR_INVALID_TAGS_LENGTH, TSDB_MAX_TAGS_LEN);
    }
  }

  if (getNumOfTags(pTableMeta) == 1 && pStmt->alterType == TSDB_ALTER_TABLE_DROP_TAG) {
    return generateSyntaxErrMsgExt(&pCxt->msgBuf, TSDB_CODE_PAR_INVALID_ALTER_TABLE, "the only tag cannot be dropped");
  }

  return TSDB_CODE_SUCCESS;
}

static int32_t checkAlterSuperTable(STranslateContext* pCxt, SAlterTableStmt* pStmt) {
  if (TSDB_ALTER_TABLE_UPDATE_TAG_VAL == pStmt->alterType) {
    return generateSyntaxErrMsgExt(&pCxt->msgBuf, TSDB_CODE_PAR_INVALID_ALTER_TABLE,
                                   "Set tag value only available for child table");
  }

  if (TSDB_ALTER_TABLE_UPDATE_COLUMN_NAME == pStmt->alterType) {
    return generateSyntaxErrMsgExt(&pCxt->msgBuf, TSDB_CODE_PAR_INVALID_ALTER_TABLE,
                                   "Rename column only available for normal table");
  }

  if (pStmt->alterType == TSDB_ALTER_TABLE_UPDATE_OPTIONS && -1 != pStmt->pOptions->ttl) {
    return generateSyntaxErrMsg(&pCxt->msgBuf, TSDB_CODE_PAR_INVALID_ALTER_TABLE);
  }

  if (pStmt->dataType.type == TSDB_DATA_TYPE_JSON && pStmt->alterType == TSDB_ALTER_TABLE_ADD_TAG) {
    return generateSyntaxErrMsg(&pCxt->msgBuf, TSDB_CODE_PAR_ONLY_ONE_JSON_TAG);
  }

  if (pStmt->dataType.type == TSDB_DATA_TYPE_JSON && pStmt->alterType == TSDB_ALTER_TABLE_ADD_COLUMN) {
    return generateSyntaxErrMsg(&pCxt->msgBuf, TSDB_CODE_PAR_INVALID_COL_JSON);
  }

  SDbCfgInfo dbCfg = {0};
  int32_t    code = getDBCfg(pCxt, pStmt->dbName, &dbCfg);
  if (TSDB_CODE_SUCCESS == code && NULL != dbCfg.pRetensions &&
      (TSDB_ALTER_TABLE_ADD_COLUMN == pStmt->alterType || TSDB_ALTER_TABLE_DROP_COLUMN == pStmt->alterType ||
       TSDB_ALTER_TABLE_UPDATE_COLUMN_BYTES == pStmt->alterType)) {
    return generateSyntaxErrMsgExt(&pCxt->msgBuf, TSDB_CODE_PAR_INVALID_ALTER_TABLE,
                                   "Modifying the table schema is not supported in databases "
                                   "configured with the 'RETENTIONS' option");
  }
  STableMeta* pTableMeta = NULL;
  if (TSDB_CODE_SUCCESS == code) {
    code = getTableMeta(pCxt, pStmt->dbName, pStmt->tableName, &pTableMeta);
  }
  if (TSDB_CODE_SUCCESS == code) {
    code = checkAlterSuperTableBySchema(pCxt, pStmt, pTableMeta);
  }
  taosMemoryFree(pTableMeta);
  return code;
}

static int32_t translateAlterSuperTable(STranslateContext* pCxt, SAlterTableStmt* pStmt) {
  SMAlterStbReq alterReq = {0};
  int32_t       code = checkAlterSuperTable(pCxt, pStmt);
  if (TSDB_CODE_SUCCESS == code) {
    code = buildAlterSuperTableReq(pCxt, pStmt, &alterReq);
  }
  if (TSDB_CODE_SUCCESS == code) {
    code = buildCmdMsg(pCxt, TDMT_MND_ALTER_STB, (FSerializeFunc)tSerializeSMAlterStbReq, &alterReq);
  }
  tFreeSMAltertbReq(&alterReq);
  return code;
}

static int32_t translateUseDatabase(STranslateContext* pCxt, SUseDatabaseStmt* pStmt) {
  SUseDbReq usedbReq = {0};
  SName     name = {0};
  tNameSetDbName(&name, pCxt->pParseCxt->acctId, pStmt->dbName, strlen(pStmt->dbName));
  tNameExtractFullName(&name, usedbReq.db);
  int32_t code =
      getDBVgVersion(pCxt, usedbReq.db, &usedbReq.vgVersion, &usedbReq.dbId, &usedbReq.numOfTable, &usedbReq.stateTs);
  if (TSDB_CODE_SUCCESS == code) {
    code = buildCmdMsg(pCxt, TDMT_MND_USE_DB, (FSerializeFunc)tSerializeSUseDbReq, &usedbReq);
  }
  return code;
}

static int32_t translateCreateUser(STranslateContext* pCxt, SCreateUserStmt* pStmt) {
  SCreateUserReq createReq = {0};
  strcpy(createReq.user, pStmt->userName);
  createReq.createType = 0;
  createReq.superUser = 0;
  createReq.sysInfo = pStmt->sysinfo;
  createReq.enable = 1;
  strcpy(createReq.pass, pStmt->password);

  createReq.numIpRanges = pStmt->numIpRanges;
  if (pStmt->numIpRanges > 0) {
    createReq.pIpRanges = taosMemoryMalloc(createReq.numIpRanges * sizeof(SIpV4Range));
    memcpy(createReq.pIpRanges, pStmt->pIpRanges, sizeof(SIpV4Range) * createReq.numIpRanges);
  }
  int32_t code = buildCmdMsg(pCxt, TDMT_MND_CREATE_USER, (FSerializeFunc)tSerializeSCreateUserReq, &createReq);
  tFreeSCreateUserReq(&createReq);
  return code;
}

static int32_t translateAlterUser(STranslateContext* pCxt, SAlterUserStmt* pStmt) {
  SAlterUserReq alterReq = {0};
  strcpy(alterReq.user, pStmt->userName);
  alterReq.alterType = pStmt->alterType;
  alterReq.superUser = 0;
  alterReq.enable = pStmt->enable;
  alterReq.sysInfo = pStmt->sysinfo;
  snprintf(alterReq.pass, sizeof(alterReq.pass), "%s", pStmt->password);
  if (NULL != pCxt->pParseCxt->db) {
    snprintf(alterReq.objname, sizeof(alterReq.objname), "%s", pCxt->pParseCxt->db);
  }

  alterReq.numIpRanges = pStmt->numIpRanges;
  if (pStmt->numIpRanges > 0) {
    alterReq.pIpRanges = taosMemoryMalloc(alterReq.numIpRanges * sizeof(SIpV4Range));
    memcpy(alterReq.pIpRanges, pStmt->pIpRanges, sizeof(SIpV4Range) * alterReq.numIpRanges);
  }
  int32_t code = buildCmdMsg(pCxt, TDMT_MND_ALTER_USER, (FSerializeFunc)tSerializeSAlterUserReq, &alterReq);
  tFreeSAlterUserReq(&alterReq);
  return code;
}

static int32_t translateDropUser(STranslateContext* pCxt, SDropUserStmt* pStmt) {
  SDropUserReq dropReq = {0};
  strcpy(dropReq.user, pStmt->userName);

  int32_t code = buildCmdMsg(pCxt, TDMT_MND_DROP_USER, (FSerializeFunc)tSerializeSDropUserReq, &dropReq);
  tFreeSDropUserReq(&dropReq);
  return code;
}

static int32_t translateCreateDnode(STranslateContext* pCxt, SCreateDnodeStmt* pStmt) {
  SCreateDnodeReq createReq = {0};
  strcpy(createReq.fqdn, pStmt->fqdn);
  createReq.port = pStmt->port;

  int32_t code = buildCmdMsg(pCxt, TDMT_MND_CREATE_DNODE, (FSerializeFunc)tSerializeSCreateDnodeReq, &createReq);
  tFreeSCreateDnodeReq(&createReq);
  return code;
}

static int32_t translateDropDnode(STranslateContext* pCxt, SDropDnodeStmt* pStmt) {
  SDropDnodeReq dropReq = {0};
  dropReq.dnodeId = pStmt->dnodeId;
  strcpy(dropReq.fqdn, pStmt->fqdn);
  dropReq.port = pStmt->port;
  dropReq.force = pStmt->force;
  dropReq.unsafe = pStmt->unsafe;

  int32_t code = buildCmdMsg(pCxt, TDMT_MND_DROP_DNODE, (FSerializeFunc)tSerializeSDropDnodeReq, &dropReq);
  tFreeSDropDnodeReq(&dropReq);
  return code;
}

static int32_t translateAlterDnode(STranslateContext* pCxt, SAlterDnodeStmt* pStmt) {
  SMCfgDnodeReq cfgReq = {0};
  cfgReq.dnodeId = pStmt->dnodeId;
  strcpy(cfgReq.config, pStmt->config);
  strcpy(cfgReq.value, pStmt->value);

  int32_t code = buildCmdMsg(pCxt, TDMT_MND_CONFIG_DNODE, (FSerializeFunc)tSerializeSMCfgDnodeReq, &cfgReq);
  tFreeSMCfgDnodeReq(&cfgReq);
  return code;
}

static int32_t translateRestoreDnode(STranslateContext* pCxt, SRestoreComponentNodeStmt* pStmt) {
  SRestoreDnodeReq restoreReq = {0};
  restoreReq.dnodeId = pStmt->dnodeId;
  switch (nodeType((SNode*)pStmt)) {
    case QUERY_NODE_RESTORE_DNODE_STMT:
      restoreReq.restoreType = RESTORE_TYPE__ALL;
      break;
    case QUERY_NODE_RESTORE_QNODE_STMT:
      restoreReq.restoreType = RESTORE_TYPE__QNODE;
      break;
    case QUERY_NODE_RESTORE_MNODE_STMT:
      restoreReq.restoreType = RESTORE_TYPE__MNODE;
      break;
    case QUERY_NODE_RESTORE_VNODE_STMT:
      restoreReq.restoreType = RESTORE_TYPE__VNODE;
      break;
    default:
      return -1;
  }

  int32_t code = buildCmdMsg(pCxt, TDMT_MND_RESTORE_DNODE, (FSerializeFunc)tSerializeSRestoreDnodeReq, &restoreReq);
  tFreeSRestoreDnodeReq(&restoreReq);
  return code;
}

static int32_t translateAlterCluster(STranslateContext* pCxt, SAlterClusterStmt* pStmt) {
  SMCfgClusterReq cfgReq = {0};
  strcpy(cfgReq.config, pStmt->config);
  strcpy(cfgReq.value, pStmt->value);

  int32_t code = buildCmdMsg(pCxt, TDMT_MND_CONFIG_CLUSTER, (FSerializeFunc)tSerializeSMCfgClusterReq, &cfgReq);
  tFreeSMCfgClusterReq(&cfgReq);
  return code;
}

static int32_t getSmaIndexDstVgId(STranslateContext* pCxt, const char* pDbName, const char* pTableName,
                                  int32_t* pVgId) {
  SVgroupInfo vg = {0};
  int32_t     code = getTableHashVgroup(pCxt, pDbName, pTableName, &vg);
  if (TSDB_CODE_SUCCESS == code) {
    *pVgId = vg.vgId;
  }
  return code;
}

static int32_t getSmaIndexSql(STranslateContext* pCxt, char** pSql, int32_t* pLen) {
  *pSql = taosStrdup(pCxt->pParseCxt->pSql);
  if (NULL == *pSql) {
    return TSDB_CODE_OUT_OF_MEMORY;
  }
  *pLen = pCxt->pParseCxt->sqlLen + 1;
  return TSDB_CODE_SUCCESS;
}

static int32_t buildSampleAstInfoByIndex(STranslateContext* pCxt, SCreateIndexStmt* pStmt, SSampleAstInfo* pInfo) {
  pInfo->createSmaIndex = true;
  pInfo->pDbName = pStmt->dbName;
  pInfo->pTableName = pStmt->tableName;
  pInfo->pFuncs = nodesCloneList(pStmt->pOptions->pFuncs);
  pInfo->pInterval = nodesCloneNode(pStmt->pOptions->pInterval);
  pInfo->pOffset = nodesCloneNode(pStmt->pOptions->pOffset);
  pInfo->pSliding = nodesCloneNode(pStmt->pOptions->pSliding);
  if (NULL == pInfo->pFuncs || NULL == pInfo->pInterval ||
      (NULL != pStmt->pOptions->pOffset && NULL == pInfo->pOffset) ||
      (NULL != pStmt->pOptions->pSliding && NULL == pInfo->pSliding)) {
    return TSDB_CODE_OUT_OF_MEMORY;
  }
  return TSDB_CODE_SUCCESS;
}

static int32_t getSmaIndexAst(STranslateContext* pCxt, SCreateIndexStmt* pStmt, char** pAst, int32_t* pLen,
                              char** pExpr, int32_t* pExprLen) {
  SSampleAstInfo info = {0};
  int32_t        code = buildSampleAstInfoByIndex(pCxt, pStmt, &info);
  if (TSDB_CODE_SUCCESS == code) {
    code = buildSampleAst(pCxt, &info, pAst, pLen, pExpr, pExprLen);
  }
  clearSampleAstInfo(&info);
  return code;
}

static int32_t buildCreateSmaReq(STranslateContext* pCxt, SCreateIndexStmt* pStmt, SMCreateSmaReq* pReq) {
  SName name;
  tNameExtractFullName(toName(pCxt->pParseCxt->acctId, pStmt->indexDbName, pStmt->indexName, &name), pReq->name);
  memset(&name, 0, sizeof(SName));
  tNameExtractFullName(toName(pCxt->pParseCxt->acctId, pStmt->dbName, pStmt->tableName, &name), pReq->stb);
  pReq->igExists = pStmt->ignoreExists;
  pReq->interval = ((SValueNode*)pStmt->pOptions->pInterval)->datum.i;
  pReq->intervalUnit = ((SValueNode*)pStmt->pOptions->pInterval)->unit;
  pReq->offset = (NULL != pStmt->pOptions->pOffset ? ((SValueNode*)pStmt->pOptions->pOffset)->datum.i : 0);
  pReq->sliding =
      (NULL != pStmt->pOptions->pSliding ? ((SValueNode*)pStmt->pOptions->pSliding)->datum.i : pReq->interval);
  pReq->slidingUnit =
      (NULL != pStmt->pOptions->pSliding ? ((SValueNode*)pStmt->pOptions->pSliding)->unit : pReq->intervalUnit);

  int32_t code = TSDB_CODE_SUCCESS;
  if (NULL != pStmt->pOptions->pStreamOptions) {
    SStreamOptions* pStreamOpt = (SStreamOptions*)pStmt->pOptions->pStreamOptions;
    if (NULL != pStreamOpt->pDelay) {
      code = getTableMaxDelayOption(pCxt, (SValueNode*)pStreamOpt->pDelay, &pReq->maxDelay);
    } else {
      pReq->maxDelay = -1;
    }
    if (TSDB_CODE_SUCCESS == code) {
      if (NULL != pStreamOpt->pWatermark) {
        code = getTableWatermarkOption(pCxt, (SValueNode*)pStreamOpt->pWatermark, &pReq->watermark);
      } else {
        pReq->watermark = TSDB_DEFAULT_ROLLUP_WATERMARK;
      }
    }
    if (TSDB_CODE_SUCCESS == code) {
      if (NULL != pStreamOpt->pDeleteMark) {
        code = getTableDeleteMarkOption(pCxt, (SValueNode*)pStreamOpt->pDeleteMark, &pReq->deleteMark);
      } else {
        pReq->deleteMark = TSDB_DEFAULT_ROLLUP_DELETE_MARK;
      }
    }
  }

  if (TSDB_CODE_SUCCESS == code) {
    code = getSmaIndexDstVgId(pCxt, pStmt->dbName, pStmt->tableName, &pReq->dstVgId);
  }
  if (TSDB_CODE_SUCCESS == code) {
    code = getSmaIndexSql(pCxt, &pReq->sql, &pReq->sqlLen);
  }
  if (TSDB_CODE_SUCCESS == code) {
    code = getSmaIndexAst(pCxt, pStmt, &pReq->ast, &pReq->astLen, &pReq->expr, &pReq->exprLen);
  }
  if (TSDB_CODE_SUCCESS == code) {
    STableMeta* pMetaCache = NULL;
    code = getTableMeta(pCxt, pStmt->dbName, pStmt->tableName, &pMetaCache);
    if (TSDB_CODE_SUCCESS == code) {
      pStmt->pOptions->tsPrecision = pMetaCache->tableInfo.precision;
      code = createLastTsSelectStmt(pStmt->dbName, pStmt->tableName, pMetaCache, &pStmt->pPrevQuery);
    }
    taosMemoryFreeClear(pMetaCache);
  }

  return code;
}

static int32_t checkCreateSmaIndex(STranslateContext* pCxt, SCreateIndexStmt* pStmt) {
  SDbCfgInfo dbCfg = {0};
  int32_t    code = getDBCfg(pCxt, pStmt->dbName, &dbCfg);
  if (TSDB_CODE_SUCCESS == code && NULL != dbCfg.pRetensions) {
    code = generateSyntaxErrMsgExt(&pCxt->msgBuf, TSDB_CODE_PAR_INVALID_SMA_INDEX,
                                   "Tables configured with the 'ROLLUP' option do not support creating sma index");
  }
  if (TSDB_CODE_SUCCESS == code) {
    code = doTranslateValue(pCxt, (SValueNode*)pStmt->pOptions->pInterval);
  }
  if (TSDB_CODE_SUCCESS == code && NULL != pStmt->pOptions->pOffset) {
    code = doTranslateValue(pCxt, (SValueNode*)pStmt->pOptions->pOffset);
  }
  if (TSDB_CODE_SUCCESS == code && NULL != pStmt->pOptions->pSliding) {
    code = doTranslateValue(pCxt, (SValueNode*)pStmt->pOptions->pSliding);
  }

  return code;
}

static int32_t translateCreateSmaIndex(STranslateContext* pCxt, SCreateIndexStmt* pStmt) {
  int32_t code = checkCreateSmaIndex(pCxt, pStmt);
  pStmt->pReq = taosMemoryCalloc(1, sizeof(SMCreateSmaReq));
  if (pStmt->pReq == NULL) code = TSDB_CODE_OUT_OF_MEMORY;
  if (TSDB_CODE_SUCCESS == code) {
    code = buildCreateSmaReq(pCxt, pStmt, pStmt->pReq);
  }
  TSWAP(pCxt->pPrevRoot, pStmt->pPrevQuery);
  return code;
}

int32_t createIntervalFromCreateSmaIndexStmt(SCreateIndexStmt* pStmt, SInterval* pInterval) {
  pInterval->interval = ((SValueNode*)pStmt->pOptions->pInterval)->datum.i;
  pInterval->intervalUnit = ((SValueNode*)pStmt->pOptions->pInterval)->unit;
  pInterval->offset = NULL != pStmt->pOptions->pOffset ? ((SValueNode*)pStmt->pOptions->pOffset)->datum.i : 0;
  pInterval->sliding =
      NULL != pStmt->pOptions->pSliding ? ((SValueNode*)pStmt->pOptions->pSliding)->datum.i : pInterval->interval;
  pInterval->slidingUnit =
      NULL != pStmt->pOptions->pSliding ? ((SValueNode*)pStmt->pOptions->pSliding)->unit : pInterval->intervalUnit;
  pInterval->precision = pStmt->pOptions->tsPrecision;
  return TSDB_CODE_SUCCESS;
}

int32_t translatePostCreateSmaIndex(SParseContext* pParseCxt, SQuery* pQuery, SSDataBlock* pBlock) {
  int32_t           code = TSDB_CODE_SUCCESS;
  SCreateIndexStmt* pStmt = (SCreateIndexStmt*)pQuery->pRoot;
  int64_t           lastTs = 0;
  SInterval         interval = {0};
  STranslateContext pCxt = {0};
  code = initTranslateContext(pParseCxt, NULL, &pCxt);
  if (TSDB_CODE_SUCCESS == code) {
    code = createIntervalFromCreateSmaIndexStmt(pStmt, &interval);
  }

  if (TSDB_CODE_SUCCESS == code) {
    if (pBlock != NULL && pBlock->info.rows >= 1) {
      SColumnInfoData* pColInfo = taosArrayGet(pBlock->pDataBlock, 0);
      lastTs = *(int64_t*)colDataGetData(pColInfo, 0);
    } else if (interval.interval > 0) {
      lastTs = taosGetTimestamp(interval.precision);
    } else {
      lastTs = taosGetTimestampMs();
    }
  }
  if (TSDB_CODE_SUCCESS == code) {
    if (interval.interval > 0) {
      pStmt->pReq->lastTs = taosTimeTruncate(lastTs, &interval);
    } else {
      pStmt->pReq->lastTs = lastTs;
    }
    code = buildCmdMsg(&pCxt, TDMT_MND_CREATE_SMA, (FSerializeFunc)tSerializeSMCreateSmaReq, pStmt->pReq);
  }
  if (TSDB_CODE_SUCCESS == code) {
    code = setQuery(&pCxt, pQuery);
  }
  setRefreshMeta(&pCxt, pQuery);
  destroyTranslateContext(&pCxt);
  tFreeSMCreateSmaReq(pStmt->pReq);
  taosMemoryFreeClear(pStmt->pReq);
  return code;
}

static int32_t buildCreateFullTextReq(STranslateContext* pCxt, SCreateIndexStmt* pStmt, SMCreateFullTextReq* pReq) {
  // impl later
  return TSDB_CODE_SUCCESS;
}

static int32_t buildCreateTagIndexReq(STranslateContext* pCxt, SCreateIndexStmt* pStmt, SCreateTagIndexReq* pReq) {
  SName name;
  tNameExtractFullName(toName(pCxt->pParseCxt->acctId, pStmt->indexDbName, pStmt->indexName, &name), pReq->idxName);
  memset(&name, 0, sizeof(SName));

  tNameExtractFullName(toName(pCxt->pParseCxt->acctId, pStmt->dbName, pStmt->tableName, &name), pReq->stbName);
  memset(&name, 0, sizeof(SName));

  tNameSetDbName(&name, pCxt->pParseCxt->acctId, pStmt->dbName, strlen(pStmt->dbName));
  tNameGetFullDbName(&name, pReq->dbFName);

  SNode* pNode = NULL;
  ASSERT(LIST_LENGTH(pStmt->pCols) == 1);
  FOREACH(pNode, pStmt->pCols) {
    SColumnNode* p = (SColumnNode*)pNode;
    memcpy(pReq->colName, p->colName, sizeof(p->colName));
  }

  // impl later
  return TSDB_CODE_SUCCESS;
}

static int32_t translateCreateFullTextIndex(STranslateContext* pCxt, SCreateIndexStmt* pStmt) {
  SMCreateFullTextReq createFTReq = {0};
  int32_t             code = buildCreateFullTextReq(pCxt, pStmt, &createFTReq);
  if (TSDB_CODE_SUCCESS == code) {
    code = buildCmdMsg(pCxt, TDMT_MND_CREATE_INDEX, (FSerializeFunc)tSerializeSMCreateFullTextReq, &createFTReq);
  }
  tFreeSMCreateFullTextReq(&createFTReq);
  return code;
}

static int32_t translateCreateNormalIndex(STranslateContext* pCxt, SCreateIndexStmt* pStmt) {
  int32_t     code = 0;
  SName       name;
  STableMeta* pMeta = NULL;

  code = getTargetMeta(pCxt, toName(pCxt->pParseCxt->acctId, pStmt->dbName, pStmt->tableName, &name), &pMeta, false);
  if (code) {
    taosMemoryFree(pMeta);
    return code;
  }

  if (LIST_LENGTH(pStmt->pCols) != 1) {
    taosMemoryFree(pMeta);
    return generateSyntaxErrMsgExt(&pCxt->msgBuf, TSDB_CODE_PAR_INVALID_TAGS_NUM, "Only one tag is allowed");
  }

  SNode* pNode = NULL;
  FOREACH(pNode, pStmt->pCols) {
    const SSchema* pSchema = getTagSchema(pMeta, ((SColumnNode*)pNode)->colName);
    if (!pSchema) {
      taosMemoryFree(pMeta);
      return generateSyntaxErrMsg(&pCxt->msgBuf, TSDB_CODE_PAR_INVALID_TAG_NAME, ((SColumnNode*)pNode)->colName);
    }
  }

  SCreateTagIndexReq createTagIdxReq = {0};
  code = buildCreateTagIndexReq(pCxt, pStmt, &createTagIdxReq);
  if (TSDB_CODE_SUCCESS == code) {
    code = buildCmdMsg(pCxt, TDMT_MND_CREATE_INDEX, (FSerializeFunc)tSerializeSCreateTagIdxReq, &createTagIdxReq);
  }
_exit:
  taosMemoryFree(pMeta);
  return code;
}

static int32_t translateCreateIndex(STranslateContext* pCxt, SCreateIndexStmt* pStmt) {
  if (INDEX_TYPE_FULLTEXT == pStmt->indexType) {
    return translateCreateFullTextIndex(pCxt, pStmt);
  } else if (INDEX_TYPE_NORMAL == pStmt->indexType) {
    return translateCreateNormalIndex(pCxt, pStmt);
  }
  return translateCreateSmaIndex(pCxt, pStmt);
}

static int32_t translateDropIndex(STranslateContext* pCxt, SDropIndexStmt* pStmt) {
  SMDropSmaReq dropSmaReq = {0};
  SName        name;
  tNameExtractFullName(toName(pCxt->pParseCxt->acctId, pStmt->indexDbName, pStmt->indexName, &name), dropSmaReq.name);
  dropSmaReq.igNotExists = pStmt->ignoreNotExists;
  return buildCmdMsg(pCxt, TDMT_MND_DROP_SMA, (FSerializeFunc)tSerializeSMDropSmaReq, &dropSmaReq);
}

static int16_t getCreateComponentNodeMsgType(ENodeType type) {
  switch (type) {
    case QUERY_NODE_CREATE_QNODE_STMT:
      return TDMT_MND_CREATE_QNODE;
    case QUERY_NODE_CREATE_BNODE_STMT:
      return TDMT_MND_CREATE_BNODE;
    case QUERY_NODE_CREATE_SNODE_STMT:
      return TDMT_MND_CREATE_SNODE;
    case QUERY_NODE_CREATE_MNODE_STMT:
      return TDMT_MND_CREATE_MNODE;
    default:
      break;
  }
  return -1;
}

static int32_t translateCreateComponentNode(STranslateContext* pCxt, SCreateComponentNodeStmt* pStmt) {
  SMCreateQnodeReq createReq = {.dnodeId = pStmt->dnodeId};
  int32_t          code = buildCmdMsg(pCxt, getCreateComponentNodeMsgType(nodeType(pStmt)),
<<<<<<< HEAD
                             (FSerializeFunc)tSerializeSCreateDropMQSNodeReq, &createReq);
=======
                                      (FSerializeFunc)tSerializeSCreateDropMQSNodeReq, &createReq);
>>>>>>> d57f3324
  tFreeSMCreateQnodeReq(&createReq);
  return code;
}

static int16_t getDropComponentNodeMsgType(ENodeType type) {
  switch (type) {
    case QUERY_NODE_DROP_QNODE_STMT:
      return TDMT_MND_DROP_QNODE;
    case QUERY_NODE_DROP_BNODE_STMT:
      return TDMT_MND_DROP_BNODE;
    case QUERY_NODE_DROP_SNODE_STMT:
      return TDMT_MND_DROP_SNODE;
    case QUERY_NODE_DROP_MNODE_STMT:
      return TDMT_MND_DROP_MNODE;
    default:
      break;
  }
  return -1;
}

static int32_t translateDropComponentNode(STranslateContext* pCxt, SDropComponentNodeStmt* pStmt) {
  SDDropQnodeReq dropReq = {.dnodeId = pStmt->dnodeId};
  int32_t        code = buildCmdMsg(pCxt, getDropComponentNodeMsgType(nodeType(pStmt)),
<<<<<<< HEAD
                             (FSerializeFunc)tSerializeSCreateDropMQSNodeReq, &dropReq);
=======
                                    (FSerializeFunc)tSerializeSCreateDropMQSNodeReq, &dropReq);
>>>>>>> d57f3324
  tFreeSDDropQnodeReq(&dropReq);
  return code;
}

static int32_t checkTopicQuery(STranslateContext* pCxt, SSelectStmt* pSelect) {
  if (pSelect->hasAggFuncs || pSelect->hasInterpFunc || pSelect->hasIndefiniteRowsFunc) {
    return generateSyntaxErrMsg(&pCxt->msgBuf, TSDB_CODE_PAR_INVALID_TOPIC_QUERY);
  }
  return TSDB_CODE_SUCCESS;
}

static int32_t buildCreateTopicReq(STranslateContext* pCxt, SCreateTopicStmt* pStmt, SCMCreateTopicReq* pReq) {
  snprintf(pReq->name, sizeof(pReq->name), "%d.%s", pCxt->pParseCxt->acctId, pStmt->topicName);
  pReq->igExists = pStmt->ignoreExists;
  pReq->withMeta = pStmt->withMeta;

  pReq->sql = taosStrdup(pCxt->pParseCxt->pSql);
  if (NULL == pReq->sql) {
    return TSDB_CODE_OUT_OF_MEMORY;
  }

  int32_t code = TSDB_CODE_SUCCESS;
  SName   name;
  if ('\0' != pStmt->subSTbName[0]) {
    pReq->subType = TOPIC_SUB_TYPE__TABLE;
    toName(pCxt->pParseCxt->acctId, pStmt->subDbName, pStmt->subSTbName, &name);
    tNameGetFullDbName(&name, pReq->subDbName);
    tNameExtractFullName(&name, pReq->subStbName);
    if (pStmt->pQuery != NULL) {
      code = nodesNodeToString(pStmt->pQuery, false, &pReq->ast, NULL);
    }
  } else if ('\0' != pStmt->subDbName[0]) {
    pReq->subType = TOPIC_SUB_TYPE__DB;
    tNameSetDbName(&name, pCxt->pParseCxt->acctId, pStmt->subDbName, strlen(pStmt->subDbName));
    tNameGetFullDbName(&name, pReq->subDbName);
  } else {
    pReq->subType = TOPIC_SUB_TYPE__COLUMN;
    char* dbName = ((SRealTableNode*)(((SSelectStmt*)pStmt->pQuery)->pFromTable))->table.dbName;
    tNameSetDbName(&name, pCxt->pParseCxt->acctId, dbName, strlen(dbName));
    tNameGetFullDbName(&name, pReq->subDbName);
    pCxt->pParseCxt->topicQuery = true;
    code = translateQuery(pCxt, pStmt->pQuery);
    if (TSDB_CODE_SUCCESS == code) {
      code = checkTopicQuery(pCxt, (SSelectStmt*)pStmt->pQuery);
    }
    if (TSDB_CODE_SUCCESS == code) {
      code = nodesNodeToString(pStmt->pQuery, false, &pReq->ast, NULL);
    }
  }

  return code;
}

static int32_t addTagList(SNodeList** ppList, SNode* pNode) {
  if (NULL == *ppList) {
    *ppList = nodesMakeList();
  }

  nodesListStrictAppend(*ppList, pNode);

  return TSDB_CODE_SUCCESS;
}

static EDealRes checkColumnTagsInCond(SNode* pNode, void* pContext) {
  SBuildTopicContext* pCxt = (SBuildTopicContext*)pContext;
  if (QUERY_NODE_COLUMN == nodeType(pNode)) {
    ETableColumnType type;
    getColumnTypeFromMeta(pCxt->pMeta, ((SColumnNode*)pNode)->colName, &type);
    if (type == TCOL_TYPE_COLUMN) {
      pCxt->colExists = true;
      return DEAL_RES_ERROR;
    } else if (type == TCOL_TYPE_TAG) {
      addTagList(&pCxt->pTags, nodesCloneNode(pNode));
    } else {
      pCxt->colNotFound = true;
      return DEAL_RES_ERROR;
    }
  } else if (QUERY_NODE_FUNCTION == nodeType(pNode)) {
    SFunctionNode* pFunc = (SFunctionNode*)pNode;
    if (0 == strcasecmp(pFunc->functionName, "tbname")) {
      addTagList(&pCxt->pTags, nodesCloneNode(pNode));
    }
  }

  return DEAL_RES_CONTINUE;
}

static int32_t checkCollectTopicTags(STranslateContext* pCxt, SCreateTopicStmt* pStmt, STableMeta* pMeta,
                                     SNodeList** ppProjection) {
  SBuildTopicContext colCxt = {.colExists = false, .colNotFound = false, .pMeta = pMeta, .pTags = NULL};
  nodesWalkExprPostOrder(pStmt->pWhere, checkColumnTagsInCond, &colCxt);
  if (colCxt.colNotFound) {
    nodesDestroyList(colCxt.pTags);
    return generateSyntaxErrMsgExt(&pCxt->msgBuf, TSDB_CODE_PAR_SYNTAX_ERROR, "Invalid column name");
  } else if (colCxt.colExists) {
    nodesDestroyList(colCxt.pTags);
    return generateSyntaxErrMsgExt(&pCxt->msgBuf, TSDB_CODE_PAR_SYNTAX_ERROR, "Columns are forbidden in where clause");
  }
  if (NULL == colCxt.pTags) {  // put one column to select
                               //    for (int32_t i = 0; i < pMeta->tableInfo.numOfColumns; ++i) {
    SSchema*     column = &pMeta->schema[0];
    SColumnNode* col = (SColumnNode*)nodesMakeNode(QUERY_NODE_COLUMN);
    if (NULL == col) {
      return TSDB_CODE_OUT_OF_MEMORY;
    }
    strcpy(col->colName, column->name);
    strcpy(col->node.aliasName, col->colName);
    strcpy(col->node.userAlias, col->colName);
    addTagList(&colCxt.pTags, (SNode*)col);
    //    }
  }

  *ppProjection = colCxt.pTags;
  return TSDB_CODE_SUCCESS;
}

static int32_t buildQueryForTableTopic(STranslateContext* pCxt, SCreateTopicStmt* pStmt, SNode** pSelect) {
  SParseContext*   pParCxt = pCxt->pParseCxt;
  SRequestConnInfo connInfo = {.pTrans = pParCxt->pTransporter,
                               .requestId = pParCxt->requestId,
                               .requestObjRefId = pParCxt->requestRid,
                               .mgmtEps = pParCxt->mgmtEpSet};
  SName            name;
  STableMeta*      pMeta = NULL;
  int32_t          code =
      getTargetMeta(pCxt, toName(pParCxt->acctId, pStmt->subDbName, pStmt->subSTbName, &name), &pMeta, false);
  if (code) {
    taosMemoryFree(pMeta);
    return code;
  }
  if (TSDB_SUPER_TABLE != pMeta->tableType) {
    taosMemoryFree(pMeta);
    return generateSyntaxErrMsgExt(&pCxt->msgBuf, TSDB_CODE_PAR_SYNTAX_ERROR, "Only supertable table can be used");
  }

  SNodeList* pProjection = NULL;
  code = checkCollectTopicTags(pCxt, pStmt, pMeta, &pProjection);
  if (TSDB_CODE_SUCCESS == code) {
    SRealTableNode* realTable = (SRealTableNode*)nodesMakeNode(QUERY_NODE_REAL_TABLE);
    strcpy(realTable->table.dbName, pStmt->subDbName);
    strcpy(realTable->table.tableName, pStmt->subSTbName);
    strcpy(realTable->table.tableAlias, pStmt->subSTbName);
    *pSelect = createSelectStmtImpl(true, pProjection, (SNode*)realTable, NULL);
    ((SSelectStmt*)*pSelect)->pWhere = nodesCloneNode(pStmt->pWhere);
    pCxt->pParseCxt->topicQuery = true;
    code = translateQuery(pCxt, *pSelect);
  }

  taosMemoryFree(pMeta);
  return code;
}

static int32_t checkCreateTopic(STranslateContext* pCxt, SCreateTopicStmt* pStmt) {
  if (NULL == pStmt->pQuery && NULL == pStmt->pWhere) {
    return TSDB_CODE_SUCCESS;
  }

  if (pStmt->pWhere) {
    return buildQueryForTableTopic(pCxt, pStmt, &pStmt->pQuery);
  } else if (QUERY_NODE_SELECT_STMT == nodeType(pStmt->pQuery)) {
    SSelectStmt* pSelect = (SSelectStmt*)pStmt->pQuery;
    if (!pSelect->isDistinct &&
        (NULL != pSelect->pFromTable && QUERY_NODE_REAL_TABLE == nodeType(pSelect->pFromTable)) &&
        NULL == pSelect->pGroupByList && NULL == pSelect->pLimit && NULL == pSelect->pSlimit &&
        NULL == pSelect->pOrderByList && NULL == pSelect->pPartitionByList) {
      return TSDB_CODE_SUCCESS;
    }
  }

  return generateSyntaxErrMsg(&pCxt->msgBuf, TSDB_CODE_PAR_INVALID_TOPIC_QUERY);
}

static int32_t translateCreateTopic(STranslateContext* pCxt, SCreateTopicStmt* pStmt) {
  SCMCreateTopicReq createReq = {0};
  int32_t           code = checkCreateTopic(pCxt, pStmt);
  if (TSDB_CODE_SUCCESS == code) {
    code = buildCreateTopicReq(pCxt, pStmt, &createReq);
  }
  if (TSDB_CODE_SUCCESS == code) {
    code = buildCmdMsg(pCxt, TDMT_MND_TMQ_CREATE_TOPIC, (FSerializeFunc)tSerializeSCMCreateTopicReq, &createReq);
  }
  tFreeSCMCreateTopicReq(&createReq);
  return code;
}

static int32_t translateDropTopic(STranslateContext* pCxt, SDropTopicStmt* pStmt) {
  SMDropTopicReq dropReq = {0};

  snprintf(dropReq.name, sizeof(dropReq.name), "%d.%s", pCxt->pParseCxt->acctId, pStmt->topicName);
  dropReq.igNotExists = pStmt->ignoreNotExists;

  int32_t code = buildCmdMsg(pCxt, TDMT_MND_TMQ_DROP_TOPIC, (FSerializeFunc)tSerializeSMDropTopicReq, &dropReq);
  tFreeSMDropTopicReq(&dropReq);
  return code;
}

static int32_t translateDropCGroup(STranslateContext* pCxt, SDropCGroupStmt* pStmt) {
  SMDropCgroupReq dropReq = {0};

  SName name;
  tNameSetDbName(&name, pCxt->pParseCxt->acctId, pStmt->topicName, strlen(pStmt->topicName));
  tNameGetFullDbName(&name, dropReq.topic);
  dropReq.igNotExists = pStmt->ignoreNotExists;
  strcpy(dropReq.cgroup, pStmt->cgroup);

  return buildCmdMsg(pCxt, TDMT_MND_TMQ_DROP_CGROUP, (FSerializeFunc)tSerializeSMDropCgroupReq, &dropReq);
}

static int32_t translateAlterLocal(STranslateContext* pCxt, SAlterLocalStmt* pStmt) {
  // The statement is executed directly on the client without constructing a message.
  if ('\0' != pStmt->value[0]) {
    return TSDB_CODE_SUCCESS;
  }
  char* p = strchr(pStmt->config, ' ');
  if (NULL != p) {
    *p = 0;
    tstrncpy(pStmt->value, p + 1, sizeof(pStmt->value));
  }
  return TSDB_CODE_SUCCESS;
}

static int32_t translateExplain(STranslateContext* pCxt, SExplainStmt* pStmt) {
  if (pStmt->analyze) {
    pCxt->pExplainOpt = pStmt->pOptions;
  }
  return translateQuery(pCxt, pStmt->pQuery);
}

static int32_t translateDescribe(STranslateContext* pCxt, SDescribeStmt* pStmt) {
  int32_t code = refreshGetTableMeta(pCxt, pStmt->dbName, pStmt->tableName, &pStmt->pMeta);
#ifdef TD_ENTERPRISE
  if (TSDB_CODE_PAR_TABLE_NOT_EXIST == code) {
    int32_t origCode = code;
    SName   name;
    toName(pCxt->pParseCxt->acctId, pStmt->dbName, pStmt->tableName, &name);
    SViewMeta* pMeta = NULL;
    code = getViewMetaFromMetaCache(pCxt, &name, &pMeta);
    if (TSDB_CODE_SUCCESS != code) {
      code = origCode;
    } else {
      SParseSqlRes res = {.resType = PARSE_SQL_RES_SCHEMA};
      char         dbFName[TSDB_DB_FNAME_LEN];
      tNameGetFullDbName(&name, dbFName);
      code = (*pCxt->pParseCxt->parseSqlFp)(pCxt->pParseCxt->parseSqlParam, name.dbname, pMeta->querySql, false,
                                            pMeta->user, &res);
      if (TSDB_CODE_SUCCESS == code) {
        code = collectUseTable(&name, pCxt->pTargetTables);
      }
      if (TSDB_CODE_SUCCESS == code) {
        SViewMeta viewMeta = {0};
        viewMeta.viewId = pMeta->viewId;
        viewMeta.precision = res.schemaRes.precision;
        viewMeta.type = pMeta->type;
        viewMeta.version = pMeta->version;
        viewMeta.numOfCols = res.schemaRes.numOfCols;
        viewMeta.pSchema = res.schemaRes.pSchema;
        code = buildTableMetaFromViewMeta(&pStmt->pMeta, &viewMeta);
        parserDebug("rebuild view meta, view:%s.%s, numOfCols:%d, code:0x%x", dbFName, pStmt->tableName,
                    viewMeta.numOfCols, code);
      }
      taosMemoryFree(res.schemaRes.pSchema);
    }
  }
#endif

  return code;
}

static int32_t translateCompactRange(STranslateContext* pCxt, SCompactDatabaseStmt* pStmt, SCompactDbReq* pReq) {
  SDbCfgInfo dbCfg = {0};
  int32_t    code = getDBCfg(pCxt, pStmt->dbName, &dbCfg);
  if (TSDB_CODE_SUCCESS == code && NULL != pStmt->pStart) {
    ((SValueNode*)pStmt->pStart)->node.resType.precision = dbCfg.precision;
    ((SValueNode*)pStmt->pStart)->node.resType.type = TSDB_DATA_TYPE_TIMESTAMP;
    code = doTranslateValue(pCxt, (SValueNode*)pStmt->pStart);
  }
  if (TSDB_CODE_SUCCESS == code && NULL != pStmt->pEnd) {
    ((SValueNode*)pStmt->pEnd)->node.resType.precision = dbCfg.precision;
    ((SValueNode*)pStmt->pEnd)->node.resType.type = TSDB_DATA_TYPE_TIMESTAMP;
    code = doTranslateValue(pCxt, (SValueNode*)pStmt->pEnd);
  }
  if (TSDB_CODE_SUCCESS == code) {
    pReq->timeRange.skey = NULL != pStmt->pStart ? ((SValueNode*)pStmt->pStart)->datum.i : INT64_MIN;
    pReq->timeRange.ekey = NULL != pStmt->pEnd ? ((SValueNode*)pStmt->pEnd)->datum.i : INT64_MAX;
  }
  return code;
}

static int32_t translateCompact(STranslateContext* pCxt, SCompactDatabaseStmt* pStmt) {
  SCompactDbReq compactReq = {0};
  SName         name;
  tNameSetDbName(&name, pCxt->pParseCxt->acctId, pStmt->dbName, strlen(pStmt->dbName));
  tNameGetFullDbName(&name, compactReq.db);
  int32_t code = translateCompactRange(pCxt, pStmt, &compactReq);
  if (TSDB_CODE_SUCCESS == code) {
    code = buildCmdMsg(pCxt, TDMT_MND_COMPACT_DB, (FSerializeFunc)tSerializeSCompactDbReq, &compactReq);
  }
  tFreeSCompactDbReq(&compactReq);
  return code;
}

static int32_t translateKillConnection(STranslateContext* pCxt, SKillStmt* pStmt) {
  SKillConnReq killReq = {0};
  killReq.connId = pStmt->targetId;
  return buildCmdMsg(pCxt, TDMT_MND_KILL_CONN, (FSerializeFunc)tSerializeSKillConnReq, &killReq);
}

static int32_t translateKillCompact(STranslateContext* pCxt, SKillStmt* pStmt) {
  SKillCompactReq killReq = {0};
  killReq.compactId = pStmt->targetId;
  return buildCmdMsg(pCxt, TDMT_MND_KILL_COMPACT, (FSerializeFunc)tSerializeSKillCompactReq, &killReq);
}

static int32_t translateKillQuery(STranslateContext* pCxt, SKillQueryStmt* pStmt) {
  SKillQueryReq killReq = {0};
  strcpy(killReq.queryStrId, pStmt->queryId);
  return buildCmdMsg(pCxt, TDMT_MND_KILL_QUERY, (FSerializeFunc)tSerializeSKillQueryReq, &killReq);
}

static int32_t translateKillTransaction(STranslateContext* pCxt, SKillStmt* pStmt) {
  SKillTransReq killReq = {0};
  killReq.transId = pStmt->targetId;
  return buildCmdMsg(pCxt, TDMT_MND_KILL_TRANS, (FSerializeFunc)tSerializeSKillTransReq, &killReq);
}

static bool crossTableWithoutAggOper(SSelectStmt* pSelect) {
  return NULL == pSelect->pWindow && !pSelect->hasAggFuncs && !pSelect->hasIndefiniteRowsFunc &&
         !pSelect->hasInterpFunc && TSDB_SUPER_TABLE == ((SRealTableNode*)pSelect->pFromTable)->pMeta->tableType &&
         !hasTbnameFunction(pSelect->pPartitionByList);
}

static bool crossTableWithUdaf(SSelectStmt* pSelect) {
  return pSelect->hasUdaf && TSDB_SUPER_TABLE == ((SRealTableNode*)pSelect->pFromTable)->pMeta->tableType &&
         !hasTbnameFunction(pSelect->pPartitionByList);
}

static int32_t checkCreateStream(STranslateContext* pCxt, SCreateStreamStmt* pStmt) {
  if (NULL == pStmt->pQuery) {
    return TSDB_CODE_SUCCESS;
  }

  if (QUERY_NODE_SELECT_STMT != nodeType(pStmt->pQuery) || NULL == ((SSelectStmt*)pStmt->pQuery)->pFromTable ||
      QUERY_NODE_REAL_TABLE != nodeType(((SSelectStmt*)pStmt->pQuery)->pFromTable)) {
    return generateSyntaxErrMsgExt(&pCxt->msgBuf, TSDB_CODE_PAR_INVALID_STREAM_QUERY, "Unsupported stream query");
  }

#ifdef TD_ENTERPRISE
  SRealTableNode* pRealTable = (SRealTableNode*)((SSelectStmt*)pStmt->pQuery)->pFromTable;
  SName           name;
  STableMeta*     pMeta = NULL;
  int8_t          tableType = 0;
  int32_t         code =
      getTargetMeta(pCxt, toName(pCxt->pParseCxt->acctId, pRealTable->table.dbName, pRealTable->table.tableName, &name),
                    &pMeta, true);
  if (NULL != pMeta) {
    tableType = pMeta->tableType;
    taosMemoryFree(pMeta);
  }
  if (TSDB_CODE_SUCCESS != code) {
    return generateSyntaxErrMsg(&pCxt->msgBuf, TSDB_CODE_PAR_GET_META_ERROR, tstrerror(code));
  }
  if (TSDB_VIEW_TABLE == tableType) {
    return generateSyntaxErrMsgExt(&pCxt->msgBuf, TSDB_CODE_PAR_INVALID_STREAM_QUERY, "Unsupported stream query");
  }
#endif

  return TSDB_CODE_SUCCESS;
}

static void getSourceDatabase(SNode* pStmt, int32_t acctId, char* pDbFName) {
  SName name = {.type = TSDB_DB_NAME_T, .acctId = acctId};
  strcpy(name.dbname, ((SRealTableNode*)(((SSelectStmt*)pStmt)->pFromTable))->table.dbName);
  tNameGetFullDbName(&name, pDbFName);
}

static void getStreamQueryFirstProjectAliasName(SHashObj* pUserAliasSet, char* aliasName, int32_t len) {
  if (NULL == taosHashGet(pUserAliasSet, "_wstart", strlen("_wstart"))) {
    snprintf(aliasName, len, "%s", "_wstart");
    return;
  }
  if (NULL == taosHashGet(pUserAliasSet, "ts", strlen("ts"))) {
    snprintf(aliasName, len, "%s", "ts");
    return;
  }
  do {
    taosRandStr(aliasName, len - 1);
    aliasName[len - 1] = '\0';
  } while (NULL != taosHashGet(pUserAliasSet, aliasName, strlen(aliasName)));
  return;
}

static void setColumnDefNodePrimaryKey(SColumnDefNode* pNode, bool isPk) {
  if (!pNode) return;
  if (!isPk && !pNode->pOptions) return;
  if(!pNode->pOptions) {
    pNode->pOptions = nodesMakeNode(QUERY_NODE_COLUMN_OPTIONS);
  }
  ((SColumnOptions*)pNode->pOptions)->bPrimaryKey = isPk;
  return;
}

static int32_t addWstartTsToCreateStreamQueryImpl(STranslateContext* pCxt, SSelectStmt* pSelect,
                                                  SHashObj* pUserAliasSet, SNodeList* pCols, SCMCreateStreamReq* pReq) {
  SNode* pProj = nodesListGetNode(pSelect->pProjectionList, 0);
  if (NULL == pSelect->pWindow ||
      (QUERY_NODE_FUNCTION == nodeType(pProj) && 0 == strcmp("_wstart", ((SFunctionNode*)pProj)->functionName))) {
    return TSDB_CODE_SUCCESS;
  }
  SFunctionNode* pFunc = (SFunctionNode*)nodesMakeNode(QUERY_NODE_FUNCTION);
  if (NULL == pFunc) {
    return TSDB_CODE_OUT_OF_MEMORY;
  }
  strcpy(pFunc->functionName, "_wstart");
  getStreamQueryFirstProjectAliasName(pUserAliasSet, pFunc->node.aliasName, sizeof(pFunc->node.aliasName));
  int32_t code = getFuncInfo(pCxt, pFunc);
  if (TSDB_CODE_SUCCESS == code) {
    code = nodesListPushFront(pSelect->pProjectionList, (SNode*)pFunc);
  }

  if (TSDB_CODE_SUCCESS == code && STREAM_CREATE_STABLE_TRUE == pReq->createStb) {
    SColumnDefNode* pColDef = (SColumnDefNode*)nodesMakeNode(QUERY_NODE_COLUMN_DEF);
    strcpy(pColDef->colName, pFunc->node.aliasName);
    pColDef->dataType = pFunc->node.resType;
    pColDef->sma = true;
    setColumnDefNodePrimaryKey(pColDef, false);
    code = nodesListPushFront(pCols, (SNode*)pColDef);
  }
  if (TSDB_CODE_SUCCESS != code) {
    nodesDestroyNode((SNode*)pFunc);
  }
  return code;
}

static int32_t addWstartTsToCreateStreamQuery(STranslateContext* pCxt, SNode* pStmt, SNodeList* pCols,
                                              SCMCreateStreamReq* pReq) {
  SSelectStmt* pSelect = (SSelectStmt*)pStmt;
  SHashObj*    pUserAliasSet = NULL;
  int32_t      code = checkProjectAlias(pCxt, pSelect->pProjectionList, &pUserAliasSet);
  if (TSDB_CODE_SUCCESS == code) {
    code = addWstartTsToCreateStreamQueryImpl(pCxt, pSelect, pUserAliasSet, pCols, pReq);
  }
  taosHashCleanup(pUserAliasSet);
  return code;
}

static const char* getTagNameForCreateStreamTag(SNode* pTag) {
  if (QUERY_NODE_COLUMN_DEF == nodeType(pTag)) {
    return ((SColumnDefNode*)pTag)->colName;
  }
  return ((SColumnNode*)pTag)->colName;
}

static int32_t addTagsToCreateStreamQuery(STranslateContext* pCxt, SCreateStreamStmt* pStmt, SSelectStmt* pSelect) {
  if (NULL == pStmt->pTags) {
    return TSDB_CODE_SUCCESS;
  }

  SNode* pTag = NULL;
  FOREACH(pTag, pStmt->pTags) {
    bool   found = false;
    SNode* pPart = NULL;
    FOREACH(pPart, pSelect->pPartitionByList) {
      if (0 == strcmp(getTagNameForCreateStreamTag(pTag), ((SExprNode*)pPart)->userAlias)) {
        if (TSDB_CODE_SUCCESS != nodesListMakeStrictAppend(&pSelect->pTags, nodesCloneNode(pPart))) {
          return TSDB_CODE_OUT_OF_MEMORY;
        }
        found = true;
        break;
      }
    }
    if (!found) {
      return generateSyntaxErrMsg(&pCxt->msgBuf, TSDB_CODE_PAR_INVALID_COLUMN, getTagNameForCreateStreamTag(pTag));
    }
  }
  return TSDB_CODE_SUCCESS;
}

static SNode* createNullValue() {
  SValueNode* pValue = (SValueNode*)nodesMakeNode(QUERY_NODE_VALUE);
  if (NULL == pValue) {
    return NULL;
  }
  pValue->isNull = true;
  pValue->node.resType.type = TSDB_DATA_TYPE_NULL;
  pValue->node.resType.bytes = tDataTypes[TSDB_DATA_TYPE_NULL].bytes;
  return (SNode*)pValue;
}

static int32_t addNullTagsForExistTable(STranslateContext* pCxt, STableMeta* pMeta, SSelectStmt* pSelect) {
  int32_t numOfTags = getNumOfTags(pMeta);
  int32_t code = TSDB_CODE_SUCCESS;
  for (int32_t i = 0; TSDB_CODE_SUCCESS == code && i < numOfTags; ++i) {
    code = nodesListMakeStrictAppend(&pSelect->pTags, createNullValue());
  }
  return code;
}

typedef struct SRewriteSubtableCxt {
  STranslateContext* pCxt;
  SNodeList*         pPartitionList;
} SRewriteSubtableCxt;

static EDealRes rewriteSubtable(SNode** pNode, void* pContext) {
  if (QUERY_NODE_COLUMN == nodeType(*pNode)) {
    SRewriteSubtableCxt* pCxt = pContext;
    bool                 found = false;
    SNode*               pPart = NULL;
    FOREACH(pPart, pCxt->pPartitionList) {
      if (0 == strcmp(((SColumnNode*)*pNode)->colName, ((SExprNode*)pPart)->userAlias)) {
        SNode* pNew = nodesCloneNode(pPart);
        if (NULL == pNew) {
          pCxt->pCxt->errCode = TSDB_CODE_OUT_OF_MEMORY;
          return DEAL_RES_ERROR;
        }
        nodesDestroyNode(*pNode);
        *pNode = pNew;
        found = true;
        break;
      }
    }
    if (!found) {
      return generateDealNodeErrMsg(pCxt->pCxt, TSDB_CODE_PAR_INVALID_COLUMN, ((SColumnNode*)*pNode)->colName);
    }
    return DEAL_RES_IGNORE_CHILD;
  }
  return DEAL_RES_CONTINUE;
}

static int32_t addSubtableNameToCreateStreamQuery(STranslateContext* pCxt, SCreateStreamStmt* pStmt,
                                                  SSelectStmt* pSelect) {
  if (NULL == pStmt->pSubtable) {
    return TSDB_CODE_SUCCESS;
  }
  pSelect->pSubtable = nodesCloneNode(pStmt->pSubtable);
  if (NULL == pSelect->pSubtable) {
    return TSDB_CODE_OUT_OF_MEMORY;
  }
  SRewriteSubtableCxt cxt = {.pCxt = pCxt, .pPartitionList = pSelect->pPartitionByList};
  nodesRewriteExpr(&pSelect->pSubtable, rewriteSubtable, &cxt);
  return pCxt->errCode;
}

static int32_t addNullTagsForCreateTable(STranslateContext* pCxt, SCreateStreamStmt* pStmt) {
  int32_t code = TSDB_CODE_SUCCESS;
  for (int32_t i = 0; TSDB_CODE_SUCCESS == code && i < LIST_LENGTH(pStmt->pTags); ++i) {
    code = nodesListMakeStrictAppend(&((SSelectStmt*)pStmt->pQuery)->pTags, createNullValue());
  }
  return code;
}

static int32_t addNullTagsToCreateStreamQuery(STranslateContext* pCxt, STableMeta* pMeta, SCreateStreamStmt* pStmt) {
  if (NULL == pMeta) {
    return addNullTagsForCreateTable(pCxt, pStmt);
  }
  return addNullTagsForExistTable(pCxt, pMeta, (SSelectStmt*)pStmt->pQuery);
}

static int32_t addColDefNodeByProj(SNodeList** ppCols, SNode* pProject, int8_t flags) {
  SExprNode*      pExpr = (SExprNode*)pProject;
  SColumnDefNode* pColDef = (SColumnDefNode*)nodesMakeNode(QUERY_NODE_COLUMN_DEF);
  strcpy(pColDef->colName, pExpr->userAlias);
  pColDef->dataType = pExpr->resType;
  pColDef->sma = flags & COL_SMA_ON;
  setColumnDefNodePrimaryKey(pColDef, flags & COL_IS_KEY);
  return nodesListMakeAppend(ppCols, (SNode*)pColDef);
}

static int32_t addColsToCreateStreamQuery(STranslateContext* pCxt, SCreateStreamStmt* pStmt, SCMCreateStreamReq* pReq) {
  if (STREAM_CREATE_STABLE_FALSE == pReq->createStb) {
    return TSDB_CODE_SUCCESS;
  }
  SSelectStmt* pSelect = (SSelectStmt*)pStmt->pQuery;
  SNode*       pProject = NULL;
  SNode*       pNode = NULL;
  if (0 != LIST_LENGTH(pStmt->pCols)) {
    if (LIST_LENGTH(pStmt->pCols) != LIST_LENGTH(pSelect->pProjectionList)) {
      return generateSyntaxErrMsg(&pCxt->msgBuf, TSDB_CODE_PAR_INVALID_COLUMNS_NUM);
    }
    FORBOTH(pNode, pStmt->pCols, pProject, pSelect->pProjectionList) {
      SExprNode*      pExpr = (SExprNode*)pProject;
      SColumnDefNode* pColDef = (SColumnDefNode*)pNode;
      pColDef->dataType = pExpr->resType;
    }
    return TSDB_CODE_SUCCESS;
  }

  FOREACH(pProject, pSelect->pProjectionList) {
    int32_t code = addColDefNodeByProj(&pStmt->pCols, pProject, 0);
    if (TSDB_CODE_SUCCESS != code) {
      return code;
    }
  }
  return TSDB_CODE_SUCCESS;
}

static int32_t addSubtableInfoToCreateStreamQuery(STranslateContext* pCxt, STableMeta* pMeta,
                                                  SCreateStreamStmt* pStmt) {
  int32_t      code = TSDB_CODE_SUCCESS;
  SSelectStmt* pSelect = (SSelectStmt*)pStmt->pQuery;
  if (NULL == pSelect->pPartitionByList) {
    code = addNullTagsToCreateStreamQuery(pCxt, pMeta, pStmt);
  } else {
    code = addTagsToCreateStreamQuery(pCxt, pStmt, pSelect);
  }
  if (TSDB_CODE_SUCCESS == code) {
    code = addSubtableNameToCreateStreamQuery(pCxt, pStmt, pSelect);
  }

  return code;
}

#ifdef BUILD_NO_CALL
static bool isEventWindowQuery(SSelectStmt* pSelect) {
  return NULL != pSelect->pWindow && QUERY_NODE_EVENT_WINDOW == nodeType(pSelect->pWindow);
}
#endif

static bool hasJsonTypeProjection(SSelectStmt* pSelect) {
  SNode* pProj = NULL;
  FOREACH(pProj, pSelect->pProjectionList) {
    if (TSDB_DATA_TYPE_JSON == ((SExprNode*)pProj)->resType.type) {
      return true;
    }
  }
  return false;
}

static EDealRes hasColumnOrPseudoColumn(SNode* pNode, void* pContext) {
  if (QUERY_NODE_COLUMN == nodeType(pNode)) {
    *(bool*)pContext = true;
    return DEAL_RES_END;
  }
  if (QUERY_NODE_FUNCTION == nodeType(pNode) && fmIsPseudoColumnFunc(((SFunctionNode*)pNode)->funcId)) {
    *(bool*)pContext = true;
    return DEAL_RES_END;
  }
  return DEAL_RES_CONTINUE;
}

static int32_t subtableExprHasColumnOrPseudoColumn(SNode* pNode) {
  bool hasColumn = false;
  nodesWalkExprPostOrder(pNode, hasColumnOrPseudoColumn, &hasColumn);
  return hasColumn;
}

static int32_t checkStreamQuery(STranslateContext* pCxt, SCreateStreamStmt* pStmt) {
  SSelectStmt* pSelect = (SSelectStmt*)pStmt->pQuery;
  if ((SRealTableNode*)pSelect->pFromTable && ((SRealTableNode*)pSelect->pFromTable)->pMeta &&
      TSDB_SUPER_TABLE == ((SRealTableNode*)pSelect->pFromTable)->pMeta->tableType &&
      !hasTbnameFunction(pSelect->pPartitionByList) && pSelect->pWindow != NULL &&
      pSelect->pWindow->type == QUERY_NODE_EVENT_WINDOW) {
    return generateSyntaxErrMsgExt(&pCxt->msgBuf, TSDB_CODE_PAR_INVALID_STREAM_QUERY,
                                   "Event window for stream on super table must patitioned by table name");
  }

  if (pSelect->pWindow != NULL && pSelect->pWindow->type == QUERY_NODE_EVENT_WINDOW &&
      (SRealTableNode*)pSelect->pFromTable && hasPkInTable(((SRealTableNode*)pSelect->pFromTable)->pMeta)) {
    return generateSyntaxErrMsgExt(&pCxt->msgBuf, TSDB_CODE_PAR_INVALID_STREAM_QUERY,
                                   "Source table of Event window must not has primary key");
  }

  if (TSDB_DATA_TYPE_TIMESTAMP != ((SExprNode*)nodesListGetNode(pSelect->pProjectionList, 0))->resType.type ||
      !isTimeLineQuery(pStmt->pQuery) || crossTableWithoutAggOper(pSelect) || NULL != pSelect->pOrderByList ||
      crossTableWithUdaf(pSelect) || hasJsonTypeProjection(pSelect)) {
    return generateSyntaxErrMsgExt(&pCxt->msgBuf, TSDB_CODE_PAR_INVALID_STREAM_QUERY, "Unsupported stream query");
  }
  if (NULL != pSelect->pSubtable && TSDB_DATA_TYPE_VARCHAR != ((SExprNode*)pSelect->pSubtable)->resType.type) {
    return generateSyntaxErrMsgExt(&pCxt->msgBuf, TSDB_CODE_PAR_INVALID_STREAM_QUERY,
                                   "SUBTABLE expression must be of VARCHAR type");
  }
  if (NULL != pSelect->pSubtable && 0 == LIST_LENGTH(pSelect->pPartitionByList) &&
      subtableExprHasColumnOrPseudoColumn(pSelect->pSubtable)) {
    return generateSyntaxErrMsgExt(&pCxt->msgBuf, TSDB_CODE_PAR_INVALID_STREAM_QUERY,
                                   "SUBTABLE expression must not has column when no partition by clause");
  }

  if (NULL == pSelect->pWindow && STREAM_TRIGGER_AT_ONCE != pStmt->pOptions->triggerType) {
    return generateSyntaxErrMsgExt(&pCxt->msgBuf, TSDB_CODE_PAR_INVALID_STREAM_QUERY,
                                   "The trigger mode of non window query can only be AT_ONCE");
  }

  if (pSelect->pWindow != NULL && pSelect->pWindow->type == QUERY_NODE_COUNT_WINDOW) {
    if ((SRealTableNode*)pSelect->pFromTable && ((SRealTableNode*)pSelect->pFromTable)->pMeta &&
        TSDB_SUPER_TABLE == ((SRealTableNode*)pSelect->pFromTable)->pMeta->tableType &&
        !hasTbnameFunction(pSelect->pPartitionByList)) {
      return generateSyntaxErrMsgExt(&pCxt->msgBuf, TSDB_CODE_PAR_INVALID_STREAM_QUERY,
                                     "Count window for stream on super table must patitioned by table name");
    }

    int64_t watermark = 0;
    if (pStmt->pOptions->pWatermark) {
      translateValue(pCxt, (SValueNode*)pStmt->pOptions->pWatermark);
      watermark = ((SValueNode*)pStmt->pOptions->pWatermark)->datum.i;
    }
    if (watermark <= 0) {
      return generateSyntaxErrMsgExt(&pCxt->msgBuf, TSDB_CODE_PAR_INVALID_STREAM_QUERY,
                                     "Watermark of Count window must exceed 0.");
    }

    if (pStmt->pOptions->ignoreExpired != 1) {
      return generateSyntaxErrMsgExt(&pCxt->msgBuf, TSDB_CODE_PAR_INVALID_STREAM_QUERY,
                                     "Ignore expired data of Count window must be 1.");
    }

    if ((SRealTableNode*)pSelect->pFromTable && hasPkInTable(((SRealTableNode*)pSelect->pFromTable)->pMeta)) {
      return generateSyntaxErrMsgExt(&pCxt->msgBuf, TSDB_CODE_PAR_INVALID_STREAM_QUERY,
                                     "Source table of Count window must not has primary key");
    }
  }

  return TSDB_CODE_SUCCESS;
}

static int32_t adjustDataTypeOfProjections(STranslateContext* pCxt, const STableMeta* pMeta, SNodeList* pProjections,
                                           SNodeList** ppCols) {
  if (getNumOfColumns(pMeta) != LIST_LENGTH(pProjections)) {
    return generateSyntaxErrMsgExt(&pCxt->msgBuf, TSDB_CODE_PAR_INVALID_COLUMNS_NUM, "Illegal number of columns");
  }

  SSchema* pSchemas = getTableColumnSchema(pMeta);
  int32_t  index = 0;
  SNode*   pProj = NULL;
  FOREACH(pProj, pProjections) {
    SSchema*  pSchema = pSchemas + index++;
    SDataType dt = {.type = pSchema->type, .bytes = pSchema->bytes};
    if (!dataTypeEqual(&dt, &((SExprNode*)pProj)->resType)) {
      SNode*  pFunc = NULL;
      int32_t code = createCastFunc(pCxt, pProj, dt, &pFunc);
      if (TSDB_CODE_SUCCESS != code) {
        return code;
      }
      REPLACE_NODE(pFunc);
    }
    SColumnDefNode* pColDef = (SColumnDefNode*)nodesMakeNode(QUERY_NODE_COLUMN_DEF);
    strcpy(pColDef->colName, pSchema->name);
    pColDef->dataType = dt;
    pColDef->sma = pSchema->flags & COL_SMA_ON;
    setColumnDefNodePrimaryKey(pColDef, pSchema->flags & COL_IS_KEY);
    int32_t code = nodesListMakeAppend(ppCols, (SNode*)pColDef);
    if (TSDB_CODE_SUCCESS != code) {
      return code;
    }
  }

  return TSDB_CODE_SUCCESS;
}

typedef struct SProjColPos {
  int32_t colId;
  int8_t  flags;
  SNode*  pProj;
} SProjColPos;

static int32_t projColPosCompar(const void* l, const void* r) {
  if (((SProjColPos*)l)->colId < ((SProjColPos*)r)->colId) {
    return -1;
  }
  return ((SProjColPos*)l)->colId == ((SProjColPos*)r)->colId ? 0 : 1;
}

static void projColPosDelete(void* p) { nodesDestroyNode(((SProjColPos*)p)->pProj); }

static int32_t addProjToProjColPos(STranslateContext* pCxt, const SSchema* pSchema, SNode* pProj, SArray* pProjColPos) {
  SNode* pNewProj = nodesCloneNode(pProj);
  if (NULL == pNewProj) {
    return TSDB_CODE_OUT_OF_MEMORY;
  }

  int32_t   code = TSDB_CODE_SUCCESS;
  SDataType dt = {.type = pSchema->type, .bytes = pSchema->bytes};
  if (!dataTypeEqual(&dt, &((SExprNode*)pNewProj)->resType)) {
    SNode* pFunc = NULL;
    code = createCastFunc(pCxt, pNewProj, dt, &pFunc);
    strcpy(((SExprNode*)pFunc)->userAlias, ((SExprNode*)pNewProj)->userAlias);
    pNewProj = pFunc;
  }
  if (TSDB_CODE_SUCCESS == code) {
    SProjColPos pos = {.colId = pSchema->colId, .pProj = pNewProj, .flags = pSchema->flags};
    code = (NULL == taosArrayPush(pProjColPos, &pos) ? TSDB_CODE_OUT_OF_MEMORY : TSDB_CODE_SUCCESS);
  }
  if (TSDB_CODE_SUCCESS != code) {
    nodesDestroyNode(pNewProj);
  }
  return code;
}

static int32_t setFillNullCols(SArray* pProjColPos, const STableMeta* pMeta, SCMCreateStreamReq* pReq) {
  int32_t numOfBoundCols = taosArrayGetSize(pProjColPos);
  pReq->fillNullCols = taosArrayInit(pMeta->tableInfo.numOfColumns - numOfBoundCols, sizeof(SColLocation));
  if (NULL == pReq->fillNullCols) {
    return TSDB_CODE_OUT_OF_MEMORY;
  }
  const SSchema* pSchemas = getTableColumnSchema(pMeta);
  int32_t        indexOfBoundCols = 0;
  for (int32_t i = 0; i < pMeta->tableInfo.numOfColumns; ++i) {
    const SSchema* pSchema = pSchemas + i;
    if (indexOfBoundCols < numOfBoundCols) {
      SProjColPos* pPos = taosArrayGet(pProjColPos, indexOfBoundCols);
      if (pSchema->colId == pPos->colId) {
        ++indexOfBoundCols;
        continue;
      }
    }
    SColLocation colLoc = {.colId = pSchema->colId, .slotId = i, .type = pSchema->type};
    taosArrayPush(pReq->fillNullCols, &colLoc);
  }
  return TSDB_CODE_SUCCESS;
}

static int32_t adjustOrderOfProjections(STranslateContext* pCxt, SNodeList** ppCols, const STableMeta* pMeta,
                                        SNodeList** pProjections, SCMCreateStreamReq* pReq) {
  if (LIST_LENGTH((*ppCols)) != LIST_LENGTH(*pProjections)) {
    return generateSyntaxErrMsgExt(&pCxt->msgBuf, TSDB_CODE_PAR_INVALID_COLUMNS_NUM, "Illegal number of columns");
  }

  SArray* pProjColPos = taosArrayInit(LIST_LENGTH((*ppCols)), sizeof(SProjColPos));
  if (NULL == pProjColPos) {
    return TSDB_CODE_OUT_OF_MEMORY;
  }

  int32_t code = TSDB_CODE_SUCCESS;
  bool    hasTsKey = false;
  bool    hasPrimaryKey = false;
  SNode*  pCol = NULL;
  SNode*  pProj = NULL;
  FORBOTH(pCol, (*ppCols), pProj, *pProjections) {
    const SSchema* pSchema = getNormalColSchema(pMeta, ((SColumnDefNode*)pCol)->colName);
    if (NULL == pSchema) {
      code = generateSyntaxErrMsg(&pCxt->msgBuf, TSDB_CODE_PAR_INVALID_COLUMN, ((SColumnDefNode*)pCol)->colName);
    }
    if (TSDB_CODE_SUCCESS == code) {
      code = addProjToProjColPos(pCxt, pSchema, pProj, pProjColPos);
    }
    if (TSDB_CODE_SUCCESS != code) {
      break;
    }
    if (PRIMARYKEY_TIMESTAMP_COL_ID == pSchema->colId) {
      hasTsKey = true;
    }

    if (pSchema->flags & COL_IS_KEY) {
      hasPrimaryKey = true;
    }
  }

  if (TSDB_CODE_SUCCESS == code && !hasTsKey) {
    code = generateSyntaxErrMsgExt(&pCxt->msgBuf, TSDB_CODE_PAR_INVALID_COLUMNS_NUM,
                                   "Primary timestamp column  of dest table can not be null");
  }

  if (TSDB_CODE_SUCCESS == code && !hasPrimaryKey && hasPkInTable(pMeta)) {
    code = generateSyntaxErrMsgExt(&pCxt->msgBuf, TSDB_CODE_PAR_INVALID_COLUMNS_NUM,
                                   "Primary key column name must be defined in existed-stable field");
  }

  SNodeList* pNewProjections = NULL;
  SNodeList* pNewCols = NULL;
  if (TSDB_CODE_SUCCESS == code) {
    taosArraySort(pProjColPos, projColPosCompar);
    int32_t num = taosArrayGetSize(pProjColPos);
    pNewProjections = nodesMakeList();
    pNewCols = nodesMakeList();
    if (NULL == pNewProjections) {
      code = TSDB_CODE_OUT_OF_MEMORY;
    }
    for (int32_t i = 0; TSDB_CODE_SUCCESS == code && i < num; ++i) {
      SProjColPos* pPos = taosArrayGet(pProjColPos, i);
      code = nodesListStrictAppend(pNewProjections, pPos->pProj);
      addColDefNodeByProj(&pNewCols, pPos->pProj, pPos->flags);
      pPos->pProj = NULL;
    }
  }

  if (TSDB_CODE_SUCCESS == code && pMeta->tableInfo.numOfColumns > LIST_LENGTH((*ppCols))) {
    code = setFillNullCols(pProjColPos, pMeta, pReq);
  }

  if (TSDB_CODE_SUCCESS == code) {
    taosArrayDestroy(pProjColPos);
    nodesDestroyList(*pProjections);
    nodesDestroyList(*ppCols);
    *pProjections = pNewProjections;
    *ppCols = pNewCols;
  } else {
    taosArrayDestroyEx(pProjColPos, projColPosDelete);
    nodesDestroyList(pNewProjections);
    nodesDestroyList(pNewCols);
  }

  return code;
}

static int32_t adjustProjectionsForExistTable(STranslateContext* pCxt, SCreateStreamStmt* pStmt,
                                              const STableMeta* pMeta, SCMCreateStreamReq* pReq) {
  SSelectStmt* pSelect = (SSelectStmt*)pStmt->pQuery;
  if (NULL == pStmt->pCols) {
    return adjustDataTypeOfProjections(pCxt, pMeta, pSelect->pProjectionList, &pStmt->pCols);
  }
  return adjustOrderOfProjections(pCxt, &pStmt->pCols, pMeta, &pSelect->pProjectionList, pReq);
}

static bool isGroupIdTagStream(const STableMeta* pMeta, SNodeList* pTags) {
  return (NULL == pTags && 1 == pMeta->tableInfo.numOfTags && TSDB_DATA_TYPE_UBIGINT == getTableTagSchema(pMeta)->type);
}

static int32_t adjustDataTypeOfTags(STranslateContext* pCxt, const STableMeta* pMeta, SNodeList* pTags) {
  if (isGroupIdTagStream(pMeta, pTags)) {
    return TSDB_CODE_SUCCESS;
  }

  if (getNumOfTags(pMeta) != LIST_LENGTH(pTags)) {
    return generateSyntaxErrMsgExt(&pCxt->msgBuf, TSDB_CODE_PAR_INVALID_COLUMNS_NUM, "Illegal number of tags");
  }

  SSchema* pSchemas = getTableTagSchema(pMeta);
  int32_t  index = 0;
  SNode*   pTag = NULL;
  FOREACH(pTag, pTags) {
    SSchema*  pSchema = pSchemas + index++;
    SDataType dt = {.type = pSchema->type, .bytes = pSchema->bytes};
    if (!dataTypeEqual(&dt, &((SExprNode*)pTag)->resType)) {
      SNode*  pFunc = NULL;
      int32_t code = createCastFunc(pCxt, pTag, dt, &pFunc);
      if (TSDB_CODE_SUCCESS != code) {
        return code;
      }
      REPLACE_NODE(pFunc);
    }
  }

  return TSDB_CODE_SUCCESS;
}

static int32_t adjustOrderOfTags(STranslateContext* pCxt, SNodeList* pTags, const STableMeta* pMeta,
                                 SNodeList** pTagExprs, SCMCreateStreamReq* pReq) {
  if (LIST_LENGTH(pTags) != LIST_LENGTH(*pTagExprs)) {
    return generateSyntaxErrMsgExt(&pCxt->msgBuf, TSDB_CODE_PAR_INVALID_COLUMNS_NUM, "Illegal number of tags");
  }

  SArray* pTagPos = taosArrayInit(LIST_LENGTH(pTags), sizeof(SProjColPos));
  if (NULL == pTagPos) {
    return TSDB_CODE_OUT_OF_MEMORY;
  }

  int32_t code = TSDB_CODE_SUCCESS;
  SNode*  pTag = NULL;
  SNode*  pTagExpr = NULL;
  FORBOTH(pTag, pTags, pTagExpr, *pTagExprs) {
    const SSchema* pSchema = getTagSchema(pMeta, ((SColumnDefNode*)pTag)->colName);
    if (NULL == pSchema) {
      code = generateSyntaxErrMsg(&pCxt->msgBuf, TSDB_CODE_PAR_INVALID_TAG_NAME, ((SColumnDefNode*)pTag)->colName);
    }
    if (TSDB_CODE_SUCCESS == code) {
      code = addProjToProjColPos(pCxt, pSchema, pTagExpr, pTagPos);
    }
    if (TSDB_CODE_SUCCESS != code) {
      break;
    }
  }

  SNodeList* pNewTagExprs = NULL;
  if (TSDB_CODE_SUCCESS == code) {
    taosArraySort(pTagPos, projColPosCompar);
    int32_t        indexOfBoundTags = 0;
    int32_t        numOfBoundTags = taosArrayGetSize(pTagPos);
    int32_t        numOfTags = getNumOfTags(pMeta);
    const SSchema* pTagsSchema = getTableTagSchema(pMeta);
    pNewTagExprs = nodesMakeList();
    if (NULL == pNewTagExprs) {
      code = TSDB_CODE_OUT_OF_MEMORY;
    }
    for (int32_t i = 0; TSDB_CODE_SUCCESS == code && i < numOfTags; ++i) {
      const SSchema* pTagSchema = pTagsSchema + i;
      if (indexOfBoundTags < numOfBoundTags) {
        SProjColPos* pPos = taosArrayGet(pTagPos, indexOfBoundTags);
        if (pPos->colId == pTagSchema->colId) {
          ++indexOfBoundTags;
          code = nodesListStrictAppend(pNewTagExprs, pPos->pProj);
          pPos->pProj = NULL;
          continue;
        }
      }
      code = nodesListStrictAppend(pNewTagExprs, createNullValue());
    }
  }

  if (TSDB_CODE_SUCCESS == code) {
    taosArrayDestroy(pTagPos);
    nodesDestroyList(*pTagExprs);
    *pTagExprs = pNewTagExprs;
  } else {
    taosArrayDestroyEx(pTagPos, projColPosDelete);
    nodesDestroyList(pNewTagExprs);
  }

  return code;
}

static int32_t adjustTagsForExistTable(STranslateContext* pCxt, SCreateStreamStmt* pStmt, const STableMeta* pMeta,
                                       SCMCreateStreamReq* pReq) {
  SSelectStmt* pSelect = (SSelectStmt*)pStmt->pQuery;
  if (NULL == pSelect->pPartitionByList) {
    return TSDB_CODE_SUCCESS;
  }
  if (NULL == pStmt->pTags) {
    return adjustDataTypeOfTags(pCxt, pMeta, pSelect->pTags);
  }
  return adjustOrderOfTags(pCxt, pStmt->pTags, pMeta, &pSelect->pTags, pReq);
}

static int32_t adjustTagsForCreateTable(STranslateContext* pCxt, SCreateStreamStmt* pStmt, SCMCreateStreamReq* pReq) {
  SSelectStmt* pSelect = (SSelectStmt*)pStmt->pQuery;
  if (NULL == pSelect->pPartitionByList || NULL == pSelect->pTags) {
    return TSDB_CODE_SUCCESS;
  }

  SNode* pTagDef = NULL;
  SNode* pTagExpr = NULL;
  FORBOTH(pTagDef, pStmt->pTags, pTagExpr, pSelect->pTags) {
    SColumnDefNode* pDef = (SColumnDefNode*)pTagDef;
    if (!dataTypeEqual(&pDef->dataType, &((SExprNode*)pTagExpr)->resType)) {
      SNode*    pFunc = NULL;
      SDataType defType = pDef->dataType;
      defType.bytes = calcTypeBytes(defType);
      int32_t code = createCastFunc(pCxt, pTagExpr, defType, &pFunc);
      if (TSDB_CODE_SUCCESS != code) {
        return code;
      }
      REPLACE_LIST2_NODE(pFunc);
    }
  }

  return TSDB_CODE_SUCCESS;
}

static int32_t adjustTags(STranslateContext* pCxt, SCreateStreamStmt* pStmt, const STableMeta* pMeta,
                          SCMCreateStreamReq* pReq) {
  if (NULL == pMeta) {
    return adjustTagsForCreateTable(pCxt, pStmt, pReq);
  }
  return adjustTagsForExistTable(pCxt, pStmt, pMeta, pReq);
}

static bool isTagDef(SNodeList* pTags) {
  if (NULL == pTags) {
    return false;
  }
  SColumnDefNode* pColDef = (SColumnDefNode*)nodesListGetNode(pTags, 0);
  return TSDB_DATA_TYPE_NULL != pColDef->dataType.type;
}

static bool isTagBound(SNodeList* pTags) {
  if (NULL == pTags) {
    return false;
  }
  SColumnDefNode* pColDef = (SColumnDefNode*)nodesListGetNode(pTags, 0);
  return TSDB_DATA_TYPE_NULL == pColDef->dataType.type;
}

static int32_t translateStreamTargetTable(STranslateContext* pCxt, SCreateStreamStmt* pStmt, SCMCreateStreamReq* pReq,
                                          STableMeta** pMeta) {
  int32_t code = getTableMeta(pCxt, pStmt->targetDbName, pStmt->targetTabName, pMeta);
  if (TSDB_CODE_PAR_TABLE_NOT_EXIST == code) {
    if (isTagBound(pStmt->pTags)) {
      return generateSyntaxErrMsg(&pCxt->msgBuf, TSDB_CODE_PAR_TABLE_NOT_EXIST, pStmt->targetTabName);
    }
    pReq->createStb = STREAM_CREATE_STABLE_TRUE;
    pReq->targetStbUid = 0;
    return TSDB_CODE_SUCCESS;
  } else if (TSDB_CODE_SUCCESS == code) {
    if (isTagDef(pStmt->pTags)) {
      return generateSyntaxErrMsgExt(&pCxt->msgBuf, TSDB_CODE_PAR_INVALID_STREAM_QUERY, "Table already exist: %s",
                                     pStmt->targetTabName);
    }
    if (TSDB_SUPER_TABLE != (*pMeta)->tableType) {
      return generateSyntaxErrMsgExt(&pCxt->msgBuf, TSDB_CODE_PAR_INVALID_STREAM_QUERY,
                                     "Stream can only be written to super table");
    }
    pReq->createStb = STREAM_CREATE_STABLE_FALSE;
    pReq->targetStbUid = (*pMeta)->suid;
  }
  return code;
}

static int32_t createLastTsSelectStmt(char* pDb, char* pTable, STableMeta* pMeta, SNode** pQuery) {
  SColumnNode* col = (SColumnNode*)nodesMakeNode(QUERY_NODE_COLUMN);
  if (NULL == col) {
    return TSDB_CODE_OUT_OF_MEMORY;
  }

  tstrncpy(col->tableAlias, pTable, tListLen(col->tableAlias));
  tstrncpy(col->colName, pMeta->schema[0].name, tListLen(col->colName));
  SNodeList* pParameterList = nodesMakeList();
  if (NULL == pParameterList) {
    nodesDestroyNode((SNode*)col);
    return TSDB_CODE_OUT_OF_MEMORY;
  }

  int32_t code = nodesListStrictAppend(pParameterList, (SNode*)col);
  if (code) {
    nodesDestroyList(pParameterList);
    return code;
  }

  SNode* pFunc = (SNode*)createFunction("last", pParameterList);
  if (NULL == pFunc) {
    nodesDestroyList(pParameterList);
    return TSDB_CODE_OUT_OF_MEMORY;
  }

  SNodeList* pProjectionList = nodesMakeList();
  if (NULL == pProjectionList) {
    nodesDestroyNode(pFunc);
    return TSDB_CODE_OUT_OF_MEMORY;
  }

  code = nodesListStrictAppend(pProjectionList, pFunc);
  if (code) {
    nodesDestroyList(pProjectionList);
    return code;
  }

  SFunctionNode* pFunc1 = createFunction("_vgid", NULL);
  if (NULL == pFunc1) {
    nodesDestroyList(pProjectionList);
    return TSDB_CODE_OUT_OF_MEMORY;
  }

  snprintf(pFunc1->node.aliasName, sizeof(pFunc1->node.aliasName), "%s.%p", pFunc1->functionName, pFunc1);
  code = nodesListStrictAppend(pProjectionList, (SNode*)pFunc1);
  if (code) {
    nodesDestroyList(pProjectionList);
    return code;
  }

  SFunctionNode* pFunc2 = createFunction("_vgver", NULL);
  if (NULL == pFunc2) {
    nodesDestroyList(pProjectionList);
    return TSDB_CODE_OUT_OF_MEMORY;
  }

  snprintf(pFunc2->node.aliasName, sizeof(pFunc2->node.aliasName), "%s.%p", pFunc2->functionName, pFunc2);
  code = nodesListStrictAppend(pProjectionList, (SNode*)pFunc2);
  if (code) {
    nodesDestroyList(pProjectionList);
    return code;
  }

  code = createSimpleSelectStmtFromProjList(pDb, pTable, pProjectionList, (SSelectStmt**)pQuery);
  if (code) {
    nodesDestroyList(pProjectionList);
    return code;
  }

  SSelectStmt** pSelect1 = (SSelectStmt**)pQuery;
  (*pSelect1)->pGroupByList = nodesMakeList();
  if (NULL == (*pSelect1)->pGroupByList) {
    return TSDB_CODE_OUT_OF_MEMORY;
  }

  SGroupingSetNode* pNode1 = (SGroupingSetNode*)nodesMakeNode(QUERY_NODE_GROUPING_SET);
  if (NULL == pNode1) {
    return TSDB_CODE_OUT_OF_MEMORY;
  }

  pNode1->groupingSetType = GP_TYPE_NORMAL;
  pNode1->pParameterList = nodesMakeList();
  if (NULL == pNode1->pParameterList) {
    nodesDestroyNode((SNode*)pNode1);
    return TSDB_CODE_OUT_OF_MEMORY;
  }

  code = nodesListStrictAppend(pNode1->pParameterList, nodesCloneNode((SNode*)pFunc1));
  if (code) {
    nodesDestroyNode((SNode*)pNode1);
    return code;
  }

  code = nodesListAppend((*pSelect1)->pGroupByList, (SNode*)pNode1);
  if (code) {
    return code;
  }

  SGroupingSetNode* pNode2 = (SGroupingSetNode*)nodesMakeNode(QUERY_NODE_GROUPING_SET);
  if (NULL == pNode2) {
    return TSDB_CODE_OUT_OF_MEMORY;
  }

  pNode2->groupingSetType = GP_TYPE_NORMAL;
  pNode2->pParameterList = nodesMakeList();
  if (NULL == pNode2->pParameterList) {
    nodesDestroyNode((SNode*)pNode2);
    return TSDB_CODE_OUT_OF_MEMORY;
  }

  code = nodesListStrictAppend(pNode2->pParameterList, nodesCloneNode((SNode*)pFunc2));
  if (code) {
    nodesDestroyNode((SNode*)pNode2);
    return code;
  }

  return nodesListAppend((*pSelect1)->pGroupByList, (SNode*)pNode2);
}

static int32_t checkAndAdjStreamDestTableSchema(STranslateContext* pCxt, SCreateStreamStmt* pStmt,
                                                SCMCreateStreamReq* pReq) {
  SSelectStmt*    pSelect = (SSelectStmt*)pStmt->pQuery;
  SNode*          pNode = nodesListGetNode(pStmt->pCols, 0);
  SColumnDefNode* pCol = (SColumnDefNode*)pNode;
  if (pCol && pCol->dataType.type != TSDB_DATA_TYPE_TIMESTAMP) {
    pCol->dataType = (SDataType){.type = TSDB_DATA_TYPE_TIMESTAMP,
                                 .precision = 0,
                                 .scale = 0,
                                 .bytes = tDataTypes[TSDB_DATA_TYPE_TIMESTAMP].bytes};
  }
  int32_t code = checkTableSchemaImpl(pCxt, pStmt->pTags, pStmt->pCols, NULL);
  if (TSDB_CODE_SUCCESS == code && NULL == pSelect->pWindow &&
      ((SRealTableNode*)pSelect->pFromTable && hasPkInTable(((SRealTableNode*)pSelect->pFromTable)->pMeta))) {
    if (1 >= LIST_LENGTH(pStmt->pCols) || 1 >= LIST_LENGTH(pSelect->pProjectionList)) {
      return generateSyntaxErrMsg(&pCxt->msgBuf, TSDB_CODE_PAR_INVALID_STREAM_QUERY);
    }

    SNode* pProj = nodesListGetNode(pSelect->pProjectionList, 1);
    if (QUERY_NODE_COLUMN != nodeType(pProj) ||
        0 != strcmp(((SColumnNode*)pProj)->colName, ((SRealTableNode*)pSelect->pFromTable)->pMeta->schema[1].name)) {
      return generateSyntaxErrMsgExt(&pCxt->msgBuf, TSDB_CODE_PAR_INVALID_STREAM_QUERY,
                                     "Source table has primary key, result must has primary key");
    }

    pNode = nodesListGetNode(pStmt->pCols, 1);
    pCol = (SColumnDefNode*)pNode;
    if (STREAM_CREATE_STABLE_TRUE == pReq->createStb) {
      setColumnDefNodePrimaryKey(pCol, true);
    }
    if (!pCol->pOptions || !((SColumnOptions*)pCol->pOptions)->bPrimaryKey) {
      return generateSyntaxErrMsgExt(&pCxt->msgBuf, TSDB_CODE_PAR_INVALID_STREAM_QUERY,
                                     "Source table has primary key, dest table must has primary key");
    }
  }
  return code;
}

static int32_t buildCreateStreamQuery(STranslateContext* pCxt, SCreateStreamStmt* pStmt, SCMCreateStreamReq* pReq) {
  pCxt->createStream = true;
  STableMeta* pMeta = NULL;
  int32_t     code = translateStreamTargetTable(pCxt, pStmt, pReq, &pMeta);
  if (TSDB_CODE_SUCCESS == code) {
    code = addSubtableInfoToCreateStreamQuery(pCxt, pMeta, pStmt);
  }
  if (TSDB_CODE_SUCCESS == code) {
    code = translateQuery(pCxt, pStmt->pQuery);
  }
  if (TSDB_CODE_SUCCESS == code) {
    code = addColsToCreateStreamQuery(pCxt, pStmt, pReq);
  }
  if (TSDB_CODE_SUCCESS == code) {
    code = addWstartTsToCreateStreamQuery(pCxt, pStmt->pQuery, pStmt->pCols, pReq);
  }
  if (TSDB_CODE_SUCCESS == code) {
    code = checkStreamQuery(pCxt, pStmt);
  }
  if (TSDB_CODE_SUCCESS == code && NULL != pMeta) {
    code = adjustProjectionsForExistTable(pCxt, pStmt, pMeta, pReq);
  }
  if (TSDB_CODE_SUCCESS == code) {
    code = adjustTags(pCxt, pStmt, pMeta, pReq);
  }
  if (TSDB_CODE_SUCCESS == code) {
    code = checkAndAdjStreamDestTableSchema(pCxt, pStmt, pReq);
  }
  if (TSDB_CODE_SUCCESS == code) {
    getSourceDatabase(pStmt->pQuery, pCxt->pParseCxt->acctId, pReq->sourceDB);
    code = nodesNodeToString(pStmt->pQuery, false, &pReq->ast, NULL);
  }
  if (TSDB_CODE_SUCCESS == code && pStmt->pOptions->fillHistory) {
    SRealTableNode* pTable = (SRealTableNode*)(((SSelectStmt*)pStmt->pQuery)->pFromTable);
    code = createLastTsSelectStmt(pTable->table.dbName, pTable->table.tableName, pTable->pMeta, &pStmt->pPrevQuery);
    /*
        if (TSDB_CODE_SUCCESS == code) {
          STranslateContext cxt = {0};
          int32_t code = initTranslateContext(pCxt->pParseCxt, pCxt->pMetaCache, &cxt);
          code = translateQuery(&cxt, pStmt->pPrevQuery);
          destroyTranslateContext(&cxt);
        }
    */
  }
  taosMemoryFree(pMeta);
  return code;
}

static int32_t translateStreamOptions(STranslateContext* pCxt, SCreateStreamStmt* pStmt) {
  pCxt->pCurrStmt = (SNode*)pStmt;
  SStreamOptions* pOptions = pStmt->pOptions;
  if ((NULL != pOptions->pWatermark && (DEAL_RES_ERROR == translateValue(pCxt, (SValueNode*)pOptions->pWatermark))) ||
      (NULL != pOptions->pDeleteMark && (DEAL_RES_ERROR == translateValue(pCxt, (SValueNode*)pOptions->pDeleteMark))) ||
      (NULL != pOptions->pDelay && (DEAL_RES_ERROR == translateValue(pCxt, (SValueNode*)pOptions->pDelay)))) {
    return pCxt->errCode;
  }
  return TSDB_CODE_SUCCESS;
}

static int32_t buildCreateStreamReq(STranslateContext* pCxt, SCreateStreamStmt* pStmt, SCMCreateStreamReq* pReq) {
  pReq->igExists = pStmt->ignoreExists;

  SName name;
  tNameSetDbName(&name, pCxt->pParseCxt->acctId, pStmt->streamName, strlen(pStmt->streamName));
  tNameGetFullDbName(&name, pReq->name);

  if ('\0' != pStmt->targetTabName[0]) {
    strcpy(name.dbname, pStmt->targetDbName);
    strcpy(name.tname, pStmt->targetTabName);
    tNameExtractFullName(&name, pReq->targetStbFullName);
  }

  int32_t code = buildCreateStreamQuery(pCxt, pStmt, pReq);
  if (TSDB_CODE_SUCCESS == code) {
    pReq->sql = taosStrdup(pCxt->pParseCxt->pSql);
    if (NULL == pReq->sql) {
      code = TSDB_CODE_OUT_OF_MEMORY;
    }
  }

  if (TSDB_CODE_SUCCESS == code) {
    code = translateStreamOptions(pCxt, pStmt);
  }

  if (TSDB_CODE_SUCCESS == code) {
    pReq->triggerType = pStmt->pOptions->triggerType;
    pReq->maxDelay = (NULL != pStmt->pOptions->pDelay ? ((SValueNode*)pStmt->pOptions->pDelay)->datum.i : 0);
    pReq->watermark = (NULL != pStmt->pOptions->pWatermark ? ((SValueNode*)pStmt->pOptions->pWatermark)->datum.i : 0);
    pReq->deleteMark =
        (NULL != pStmt->pOptions->pDeleteMark ? ((SValueNode*)pStmt->pOptions->pDeleteMark)->datum.i : 0);
    pReq->fillHistory = pStmt->pOptions->fillHistory;
    pReq->igExpired = pStmt->pOptions->ignoreExpired;
    if (pReq->createStb) {
      tagDefNodeToField(pStmt->pTags, &pReq->pTags, true);
      pReq->numOfTags = LIST_LENGTH(pStmt->pTags);
    }
    columnDefNodeToField(pStmt->pCols, &pReq->pCols, false);
    pReq->igUpdate = pStmt->pOptions->ignoreUpdate;
  }

  return code;
}

static int32_t translateCreateStream(STranslateContext* pCxt, SCreateStreamStmt* pStmt) {
  SCMCreateStreamReq createReq = {0};

  int32_t code = checkCreateStream(pCxt, pStmt);
  if (TSDB_CODE_SUCCESS == code) {
    code = buildCreateStreamReq(pCxt, pStmt, &createReq);
  }
  if (TSDB_CODE_SUCCESS == code) {
    if (NULL == pStmt->pPrevQuery) {
      code = buildCmdMsg(pCxt, TDMT_MND_CREATE_STREAM, (FSerializeFunc)tSerializeSCMCreateStreamReq, &createReq);
    } else {
      pStmt->pReq = taosMemoryMalloc(sizeof(createReq));
      if (NULL == pStmt->pReq) {
        code = TSDB_CODE_OUT_OF_MEMORY;
      } else {
        memcpy(pStmt->pReq, &createReq, sizeof(createReq));
        memset(&createReq, 0, sizeof(createReq));
        TSWAP(pCxt->pPrevRoot, pStmt->pPrevQuery);
      }
    }
  }

  tFreeSCMCreateStreamReq(&createReq);
  return code;
}

static int32_t buildIntervalForCreateStream(SCreateStreamStmt* pStmt, SInterval* pInterval) {
  int32_t code = TSDB_CODE_SUCCESS;
  if (QUERY_NODE_SELECT_STMT != nodeType(pStmt->pQuery)) {
    return code;
  }
  SSelectStmt* pSelect = (SSelectStmt*)pStmt->pQuery;
  if (NULL == pSelect->pWindow || QUERY_NODE_INTERVAL_WINDOW != nodeType(pSelect->pWindow)) {
    return code;
  }

  SIntervalWindowNode* pWindow = (SIntervalWindowNode*)pSelect->pWindow;
  pInterval->interval = ((SValueNode*)pWindow->pInterval)->datum.i;
  pInterval->intervalUnit = ((SValueNode*)pWindow->pInterval)->unit;
  pInterval->offset = (NULL != pWindow->pOffset ? ((SValueNode*)pWindow->pOffset)->datum.i : 0);
  pInterval->sliding = (NULL != pWindow->pSliding ? ((SValueNode*)pWindow->pSliding)->datum.i : pInterval->interval);
  pInterval->slidingUnit =
      (NULL != pWindow->pSliding ? ((SValueNode*)pWindow->pSliding)->unit : pInterval->intervalUnit);
  pInterval->precision = ((SColumnNode*)pWindow->pCol)->node.resType.precision;

  return code;
}

// ts, vgroup_id, vgroup_version
static int32_t createStreamReqVersionInfo(SSDataBlock* pBlock, SArray** pArray, int64_t* lastTs, SInterval* pInterval) {
  *pArray = taosArrayInit(pBlock->info.rows, sizeof(SVgroupVer));
  if (*pArray == NULL) {
    return TSDB_CODE_OUT_OF_MEMORY;
  }

  if (pBlock->info.rows > 0) {
    *lastTs = pBlock->info.window.ekey;
    SColumnInfoData* pCol1 = taosArrayGet(pBlock->pDataBlock, 1);
    SColumnInfoData* pCol2 = taosArrayGet(pBlock->pDataBlock, 2);

    for (int32_t i = 0; i < pBlock->info.rows; ++i) {
      SVgroupVer v = {.vgId = *(int32_t*)colDataGetData(pCol1, i), .ver = *(int64_t*)colDataGetData(pCol2, i)};
      taosArrayPush(*pArray, &v);
    }
  } else {
    int32_t precision = (pInterval->interval > 0) ? pInterval->precision : TSDB_TIME_PRECISION_MILLI;
    *lastTs = taosGetTimestamp(precision);
  }

  return TSDB_CODE_SUCCESS;
}

int32_t translatePostCreateStream(SParseContext* pParseCxt, SQuery* pQuery, SSDataBlock* pBlock) {
  SCreateStreamStmt* pStmt = (SCreateStreamStmt*)pQuery->pRoot;
  STranslateContext  cxt = {0};
  SInterval          interval = {0};
  int64_t            lastTs = 0;

  int32_t code = initTranslateContext(pParseCxt, NULL, &cxt);
  if (TSDB_CODE_SUCCESS == code) {
    code = buildIntervalForCreateStream(pStmt, &interval);
  }

  if (TSDB_CODE_SUCCESS == code) {
    code = createStreamReqVersionInfo(pBlock, &pStmt->pReq->pVgroupVerList, &lastTs, &interval);
  }

  if (TSDB_CODE_SUCCESS == code) {
    if (interval.interval > 0) {
      pStmt->pReq->lastTs = taosTimeAdd(taosTimeTruncate(lastTs, &interval), interval.interval, interval.intervalUnit,
                                        interval.precision);
    } else {
      pStmt->pReq->lastTs = lastTs + 1;  // start key of the next time window
    }
    code = buildCmdMsg(&cxt, TDMT_MND_CREATE_STREAM, (FSerializeFunc)tSerializeSCMCreateStreamReq, pStmt->pReq);
  }

  if (TSDB_CODE_SUCCESS == code) {
    code = setQuery(&cxt, pQuery);
  }

  setRefreshMeta(&cxt, pQuery);
  destroyTranslateContext(&cxt);

  tFreeSCMCreateStreamReq(pStmt->pReq);
  taosMemoryFreeClear(pStmt->pReq);

  return code;
}

static int32_t translateDropStream(STranslateContext* pCxt, SDropStreamStmt* pStmt) {
  SMDropStreamReq dropReq = {0};
  SName           name;
  tNameSetDbName(&name, pCxt->pParseCxt->acctId, pStmt->streamName, strlen(pStmt->streamName));
  tNameGetFullDbName(&name, dropReq.name);
  dropReq.igNotExists = pStmt->ignoreNotExists;
  int32_t code = buildCmdMsg(pCxt, TDMT_MND_DROP_STREAM, (FSerializeFunc)tSerializeSMDropStreamReq, &dropReq);
  tFreeMDropStreamReq(&dropReq);
  return code;
}

static int32_t translatePauseStream(STranslateContext* pCxt, SPauseStreamStmt* pStmt) {
  SMPauseStreamReq req = {0};
  SName            name;
  tNameSetDbName(&name, pCxt->pParseCxt->acctId, pStmt->streamName, strlen(pStmt->streamName));
  tNameGetFullDbName(&name, req.name);
  req.igNotExists = pStmt->ignoreNotExists;
  return buildCmdMsg(pCxt, TDMT_MND_PAUSE_STREAM, (FSerializeFunc)tSerializeSMPauseStreamReq, &req);
}

static int32_t translateResumeStream(STranslateContext* pCxt, SResumeStreamStmt* pStmt) {
  SMResumeStreamReq req = {0};
  SName             name;
  tNameSetDbName(&name, pCxt->pParseCxt->acctId, pStmt->streamName, strlen(pStmt->streamName));
  tNameGetFullDbName(&name, req.name);
  req.igNotExists = pStmt->ignoreNotExists;
  req.igUntreated = pStmt->ignoreUntreated;
  return buildCmdMsg(pCxt, TDMT_MND_RESUME_STREAM, (FSerializeFunc)tSerializeSMResumeStreamReq, &req);
}

static int32_t validateCreateView(STranslateContext* pCxt, SCreateViewStmt* pStmt) {
  if (QUERY_NODE_SELECT_STMT != nodeType(pStmt->pQuery) && QUERY_NODE_SET_OPERATOR != nodeType(pStmt->pQuery)) {
    return generateSyntaxErrMsgExt(&pCxt->msgBuf, TSDB_CODE_PAR_INVALID_VIEW_QUERY, "Invalid view query type");
  }

  /*
    STableMeta* pMetaCache = NULL;
    int32_t code = getTableMeta(pCxt, pStmt->dbName, pStmt->viewName, &pMetaCache);
    if (TSDB_CODE_SUCCESS == code) {
      taosMemoryFreeClear(pMetaCache);
      return generateSyntaxErrMsgExt(&pCxt->msgBuf, TSDB_CODE_PAR_VIEW_CONFLICT_WITH_TABLE, "View name is conflict with
    table");
    }
  */

  return TSDB_CODE_SUCCESS;
}

static int32_t translateCreateView(STranslateContext* pCxt, SCreateViewStmt* pStmt) {
#ifndef TD_ENTERPRISE
  return TSDB_CODE_OPS_NOT_SUPPORT;
#endif

  SParseSqlRes res = {.resType = PARSE_SQL_RES_SCHEMA};
  SName        name;
  char         dbFName[TSDB_DB_FNAME_LEN];
  toName(pCxt->pParseCxt->acctId, pStmt->dbName, pStmt->viewName, &name);
  tNameGetFullDbName(&name, dbFName);

  int32_t code = validateCreateView(pCxt, pStmt);
  if (TSDB_CODE_SUCCESS == code) {
    code = (*pCxt->pParseCxt->parseSqlFp)(pCxt->pParseCxt->parseSqlParam, pStmt->dbName, pStmt->pQuerySql, false, NULL,
                                          &res);
  }
  if (TSDB_CODE_SUCCESS == code) {
    code = collectUseTable(&name, pCxt->pTargetTables);
  }
  if (TSDB_CODE_SUCCESS == code) {
    pStmt->createReq.precision = res.schemaRes.precision;
    pStmt->createReq.numOfCols = res.schemaRes.numOfCols;
    pStmt->createReq.pSchema = res.schemaRes.pSchema;
    strncpy(pStmt->createReq.name, pStmt->viewName, sizeof(pStmt->createReq.name) - 1);
    tstrncpy(pStmt->createReq.dbFName, dbFName, sizeof(pStmt->createReq.dbFName));
    snprintf(pStmt->createReq.fullname, sizeof(pStmt->createReq.fullname) - 1, "%s.%s", pStmt->createReq.dbFName,
             pStmt->viewName);
    TSWAP(pStmt->createReq.querySql, pStmt->pQuerySql);
    pStmt->createReq.orReplace = pStmt->orReplace;
    pStmt->createReq.sql = tstrdup(pCxt->pParseCxt->pSql);
    if (NULL == pStmt->createReq.sql) {
      code = TSDB_CODE_OUT_OF_MEMORY;
    }
  }
  if (TSDB_CODE_SUCCESS == code) {
    code = buildCmdMsg(pCxt, TDMT_MND_CREATE_VIEW, (FSerializeFunc)tSerializeSCMCreateViewReq, &pStmt->createReq);
  }

  tFreeSCMCreateViewReq(&pStmt->createReq);
  return code;
}

static int32_t translateDropView(STranslateContext* pCxt, SDropViewStmt* pStmt) {
#ifndef TD_ENTERPRISE
  return TSDB_CODE_OPS_NOT_SUPPORT;
#endif

  SCMDropViewReq dropReq = {0};
  SName          name;
  tNameSetDbName(&name, pCxt->pParseCxt->acctId, pStmt->dbName, strlen(pStmt->dbName));
  tNameGetFullDbName(&name, dropReq.dbFName);
  strncpy(dropReq.name, pStmt->viewName, sizeof(dropReq.name) - 1);
  snprintf(dropReq.fullname, sizeof(dropReq.fullname) - 1, "%s.%s", dropReq.dbFName, dropReq.name);
  dropReq.sql = (char*)pCxt->pParseCxt->pSql;
  if (NULL == dropReq.sql) {
    return TSDB_CODE_OUT_OF_MEMORY;
  }
  dropReq.igNotExists = pStmt->ignoreNotExists;

  toName(pCxt->pParseCxt->acctId, pStmt->dbName, pStmt->viewName, &name);
  int32_t code = collectUseTable(&name, pCxt->pTargetTables);
  if (TSDB_CODE_SUCCESS != code) {
    return code;
  }

  return buildCmdMsg(pCxt, TDMT_MND_DROP_VIEW, (FSerializeFunc)tSerializeSCMDropViewReq, &dropReq);
}

static int32_t readFromFile(char* pName, int32_t* len, char** buf) {
  int64_t filesize = 0;
  if (taosStatFile(pName, &filesize, NULL, NULL) < 0) {
    return TAOS_SYSTEM_ERROR(errno);
  }

  *len = filesize;

  if (*len <= 0) {
    return TSDB_CODE_TSC_FILE_EMPTY;
  }

  *buf = taosMemoryCalloc(1, *len);
  if (*buf == NULL) {
    return TSDB_CODE_OUT_OF_MEMORY;
  }

  TdFilePtr tfile = taosOpenFile(pName, O_RDONLY | O_BINARY);
  if (NULL == tfile) {
    taosMemoryFreeClear(*buf);
    return TAOS_SYSTEM_ERROR(errno);
  }

  int64_t s = taosReadFile(tfile, *buf, *len);
  if (s != *len) {
    taosCloseFile(&tfile);
    taosMemoryFreeClear(*buf);
    return TSDB_CODE_APP_ERROR;
  }
  taosCloseFile(&tfile);
  return TSDB_CODE_SUCCESS;
}

static int32_t translateCreateFunction(STranslateContext* pCxt, SCreateFunctionStmt* pStmt) {
  if (fmIsBuiltinFunc(pStmt->funcName)) {
    return generateSyntaxErrMsg(&pCxt->msgBuf, TSDB_CODE_PAR_INVALID_FUNCTION_NAME);
  }

  if (TSDB_DATA_TYPE_JSON == pStmt->outputDt.type || TSDB_DATA_TYPE_VARBINARY == pStmt->outputDt.type ||
      TSDB_DATA_TYPE_DECIMAL == pStmt->outputDt.type || TSDB_DATA_TYPE_BLOB == pStmt->outputDt.type ||
      TSDB_DATA_TYPE_MEDIUMBLOB == pStmt->outputDt.type) {
    return generateSyntaxErrMsgExt(&pCxt->msgBuf, TSDB_CODE_PAR_SYNTAX_ERROR, "Unsupported output type for UDF");
  }

  if (!pStmt->isAgg && pStmt->bufSize > 0) {
    return generateSyntaxErrMsgExt(&pCxt->msgBuf, TSDB_CODE_PAR_SYNTAX_ERROR, "BUFSIZE can only be used with UDAF");
  }

  SCreateFuncReq req = {0};
  strcpy(req.name, pStmt->funcName);
  req.orReplace = pStmt->orReplace;
  req.igExists = pStmt->ignoreExists;
  req.funcType = pStmt->isAgg ? TSDB_FUNC_TYPE_AGGREGATE : TSDB_FUNC_TYPE_SCALAR;
  req.scriptType = pStmt->language;
  req.outputType = pStmt->outputDt.type;
  pStmt->outputDt.bytes = calcTypeBytes(pStmt->outputDt);
  req.outputLen = pStmt->outputDt.bytes;
  req.bufSize = pStmt->bufSize;
  int32_t code = readFromFile(pStmt->libraryPath, &req.codeLen, &req.pCode);
  if (TSDB_CODE_SUCCESS == code) {
    code = buildCmdMsg(pCxt, TDMT_MND_CREATE_FUNC, (FSerializeFunc)tSerializeSCreateFuncReq, &req);
  }
  tFreeSCreateFuncReq(&req);
  return code;
}

static int32_t translateDropFunction(STranslateContext* pCxt, SDropFunctionStmt* pStmt) {
  SDropFuncReq req = {0};
  strcpy(req.name, pStmt->funcName);
  req.igNotExists = pStmt->ignoreNotExists;
  return buildCmdMsg(pCxt, TDMT_MND_DROP_FUNC, (FSerializeFunc)tSerializeSDropFuncReq, &req);
}

static int32_t createRealTableForGrantTable(SGrantStmt* pStmt, SRealTableNode** pTable) {
  SRealTableNode* pRealTable = (SRealTableNode*)nodesMakeNode(QUERY_NODE_REAL_TABLE);
  if (NULL == pRealTable) {
    return TSDB_CODE_OUT_OF_MEMORY;
  }
  strcpy(pRealTable->table.dbName, pStmt->objName);
  strcpy(pRealTable->table.tableName, pStmt->tabName);
  strcpy(pRealTable->table.tableAlias, pStmt->tabName);
  *pTable = pRealTable;
  return TSDB_CODE_SUCCESS;
}

static int32_t translateGrantTagCond(STranslateContext* pCxt, SGrantStmt* pStmt, SAlterUserReq* pReq) {
  SRealTableNode* pTable = NULL;
  if ('\0' == pStmt->tabName[0] || '*' == pStmt->tabName[0]) {
    if (pStmt->pTagCond) {
      return generateSyntaxErrMsgExt(&pCxt->msgBuf, TSDB_CODE_PAR_SYNTAX_ERROR,
                                     "The With clause can only be used for table level privilege");
    } else {
      return TSDB_CODE_SUCCESS;
    }
  }

  int32_t code = createRealTableForGrantTable(pStmt, &pTable);
  if (TSDB_CODE_SUCCESS == code) {
    SName name;
    code = getTargetMeta(pCxt, toName(pCxt->pParseCxt->acctId, pTable->table.dbName, pTable->table.tableName, &name),
                         &(pTable->pMeta), false);
    if (code) {
      nodesDestroyNode((SNode*)pTable);
      return code;
    }

    if (TSDB_SUPER_TABLE != pTable->pMeta->tableType && TSDB_NORMAL_TABLE != pTable->pMeta->tableType) {
      nodesDestroyNode((SNode*)pTable);
      return generateSyntaxErrMsgExt(&pCxt->msgBuf, TSDB_CODE_PAR_SYNTAX_ERROR,
                                     "Only supertable and normal table can be granted");
    }
  }

  if (TSDB_CODE_SUCCESS == code && NULL == pStmt->pTagCond) {
    nodesDestroyNode((SNode*)pTable);
    return TSDB_CODE_SUCCESS;
  }

  pCxt->pCurrStmt = (SNode*)pStmt;

  if (TSDB_CODE_SUCCESS == code) {
    code = addNamespace(pCxt, pTable);
  }
  if (TSDB_CODE_SUCCESS == code) {
    code = translateExpr(pCxt, &pStmt->pTagCond);
  }
  if (TSDB_CODE_SUCCESS == code) {
    code = nodesNodeToString(pStmt->pTagCond, false, &pReq->tagCond, &pReq->tagCondLen);
  }
  nodesDestroyNode((SNode*)pTable);
  return code;
}

static int32_t translateGrant(STranslateContext* pCxt, SGrantStmt* pStmt) {
  int32_t       code = 0;
  SAlterUserReq req = {0};
  req.alterType = TSDB_ALTER_USER_ADD_PRIVILEGES;
  req.privileges = pStmt->privileges;
#ifdef TD_ENTERPRISE
  if (0 != pStmt->tabName[0]) {
    SName       name;
    STableMeta* pTableMeta = NULL;
    code =
        getTargetMeta(pCxt, toName(pCxt->pParseCxt->acctId, pStmt->objName, pStmt->tabName, &name), &pTableMeta, true);
    if (TSDB_CODE_SUCCESS != code) {
      if (TSDB_CODE_PAR_TABLE_NOT_EXIST != code) {
        return generateSyntaxErrMsg(&pCxt->msgBuf, TSDB_CODE_PAR_GET_META_ERROR, tstrerror(code));
      }
    } else if (TSDB_VIEW_TABLE == pTableMeta->tableType) {
      req.isView = true;
    }
    taosMemoryFree(pTableMeta);
  }
#endif

  strcpy(req.user, pStmt->userName);
  sprintf(req.objname, "%d.%s", pCxt->pParseCxt->acctId, pStmt->objName);
  sprintf(req.tabName, "%s", pStmt->tabName);
  if (!req.isView) {
    code = translateGrantTagCond(pCxt, pStmt, &req);
  }
  if (TSDB_CODE_SUCCESS == code) {
    code = buildCmdMsg(pCxt, TDMT_MND_ALTER_USER, (FSerializeFunc)tSerializeSAlterUserReq, &req);
  }
  tFreeSAlterUserReq(&req);
  return code;
}

static int32_t translateRevoke(STranslateContext* pCxt, SRevokeStmt* pStmt) {
  int32_t       code = 0;
  SAlterUserReq req = {0};
  req.alterType = TSDB_ALTER_USER_DEL_PRIVILEGES;
  req.privileges = pStmt->privileges;

#ifdef TD_ENTERPRISE
  if (0 != pStmt->tabName[0]) {
    SName       name;
    STableMeta* pTableMeta = NULL;
    code =
        getTargetMeta(pCxt, toName(pCxt->pParseCxt->acctId, pStmt->objName, pStmt->tabName, &name), &pTableMeta, true);
    if (TSDB_CODE_SUCCESS != code) {
      if (TSDB_CODE_PAR_TABLE_NOT_EXIST != code) {
        return generateSyntaxErrMsg(&pCxt->msgBuf, TSDB_CODE_PAR_GET_META_ERROR, tstrerror(code));
      }
    } else if (TSDB_VIEW_TABLE == pTableMeta->tableType) {
      req.isView = true;
    }
    taosMemoryFree(pTableMeta);
  }
#endif

  strcpy(req.user, pStmt->userName);
  sprintf(req.objname, "%d.%s", pCxt->pParseCxt->acctId, pStmt->objName);
  sprintf(req.tabName, "%s", pStmt->tabName);
  code = buildCmdMsg(pCxt, TDMT_MND_ALTER_USER, (FSerializeFunc)tSerializeSAlterUserReq, &req);
  tFreeSAlterUserReq(&req);
  return code;
}

static int32_t translateBalanceVgroup(STranslateContext* pCxt, SBalanceVgroupStmt* pStmt) {
  SBalanceVgroupReq req = {0};
  int32_t code = buildCmdMsg(pCxt, TDMT_MND_BALANCE_VGROUP, (FSerializeFunc)tSerializeSBalanceVgroupReq, &req);
  tFreeSBalanceVgroupReq(&req);
  return code;
}

static int32_t translateBalanceVgroupLeader(STranslateContext* pCxt, SBalanceVgroupLeaderStmt* pStmt) {
  SBalanceVgroupLeaderReq req = {0};
  req.vgId = pStmt->vgId;
  int32_t code =
      buildCmdMsg(pCxt, TDMT_MND_BALANCE_VGROUP_LEADER, (FSerializeFunc)tSerializeSBalanceVgroupLeaderReq, &req);
  tFreeSBalanceVgroupLeaderReq(&req);
  return code;
}

static int32_t translateMergeVgroup(STranslateContext* pCxt, SMergeVgroupStmt* pStmt) {
  SMergeVgroupReq req = {.vgId1 = pStmt->vgId1, .vgId2 = pStmt->vgId2};
  return buildCmdMsg(pCxt, TDMT_MND_MERGE_VGROUP, (FSerializeFunc)tSerializeSMergeVgroupReq, &req);
}

static int32_t checkDnodeIds(STranslateContext* pCxt, SRedistributeVgroupStmt* pStmt) {
  int32_t numOfDnodes = LIST_LENGTH(pStmt->pDnodes);
  if (numOfDnodes > 3 || numOfDnodes < 1) {
    return generateSyntaxErrMsg(&pCxt->msgBuf, TSDB_CODE_PAR_INVALID_REDISTRIBUTE_VG);
  }

  SNode* pNode = NULL;
  FOREACH(pNode, pStmt->pDnodes) {
    SValueNode* pVal = (SValueNode*)pNode;
    if (DEAL_RES_ERROR == translateValue(pCxt, pVal)) {
      return pCxt->errCode;
    }
  }

  pStmt->dnodeId1 = getBigintFromValueNode((SValueNode*)nodesListGetNode(pStmt->pDnodes, 0));
  pStmt->dnodeId2 = -1;
  pStmt->dnodeId3 = -1;
  if (numOfDnodes > 1) {
    pStmt->dnodeId2 = getBigintFromValueNode((SValueNode*)nodesListGetNode(pStmt->pDnodes, 1));
  }
  if (numOfDnodes > 2) {
    pStmt->dnodeId3 = getBigintFromValueNode((SValueNode*)nodesListGetNode(pStmt->pDnodes, 2));
  }

  return TSDB_CODE_SUCCESS;
}

static int32_t translateRedistributeVgroup(STranslateContext* pCxt, SRedistributeVgroupStmt* pStmt) {
  SRedistributeVgroupReq req = {.vgId = pStmt->vgId};
  int32_t                code = checkDnodeIds(pCxt, pStmt);
  if (TSDB_CODE_SUCCESS == code) {
    req.dnodeId1 = pStmt->dnodeId1;
    req.dnodeId2 = pStmt->dnodeId2;
    req.dnodeId3 = pStmt->dnodeId3;
    code = buildCmdMsg(pCxt, TDMT_MND_REDISTRIBUTE_VGROUP, (FSerializeFunc)tSerializeSRedistributeVgroupReq, &req);
  }
  tFreeSRedistributeVgroupReq(&req);
  return code;
}

static int32_t translateSplitVgroup(STranslateContext* pCxt, SSplitVgroupStmt* pStmt) {
  SSplitVgroupReq req = {.vgId = pStmt->vgId};
  return buildCmdMsg(pCxt, TDMT_MND_SPLIT_VGROUP, (FSerializeFunc)tSerializeSSplitVgroupReq, &req);
}

static int32_t translateShowVariables(STranslateContext* pCxt, SShowStmt* pStmt) {
  SShowVariablesReq req = {0};
  return buildCmdMsg(pCxt, TDMT_MND_SHOW_VARIABLES, (FSerializeFunc)tSerializeSShowVariablesReq, &req);
}

static int32_t translateShowCreateDatabase(STranslateContext* pCxt, SShowCreateDatabaseStmt* pStmt) {
  pStmt->pCfg = taosMemoryCalloc(1, sizeof(SDbCfgInfo));
  if (NULL == pStmt->pCfg) {
    return TSDB_CODE_OUT_OF_MEMORY;
  }

  SName name;
  tNameSetDbName(&name, pCxt->pParseCxt->acctId, pStmt->dbName, strlen(pStmt->dbName));
  tNameGetFullDbName(&name, pStmt->dbFName);

  return getDBCfg(pCxt, pStmt->dbName, (SDbCfgInfo*)pStmt->pCfg);
}

static int32_t translateShowCreateTable(STranslateContext* pCxt, SShowCreateTableStmt* pStmt) {
  pStmt->pDbCfg = taosMemoryCalloc(1, sizeof(SDbCfgInfo));
  if (NULL == pStmt->pDbCfg) {
    return TSDB_CODE_OUT_OF_MEMORY;
  }
  int32_t code = getDBCfg(pCxt, pStmt->dbName, (SDbCfgInfo*)pStmt->pDbCfg);
  if (TSDB_CODE_SUCCESS == code) {
    SName name;
    toName(pCxt->pParseCxt->acctId, pStmt->dbName, pStmt->tableName, &name);
    code = getTableCfg(pCxt, &name, (STableCfg**)&pStmt->pTableCfg);
  }
  return code;
}

static int32_t translateShowCreateView(STranslateContext* pCxt, SShowCreateViewStmt* pStmt) {
#ifndef TD_ENTERPRISE
  return TSDB_CODE_OPS_NOT_SUPPORT;
#else
  SName name;
  toName(pCxt->pParseCxt->acctId, pStmt->dbName, pStmt->viewName, &name);
  return getViewMetaFromMetaCache(pCxt, &name, (SViewMeta**)&pStmt->pViewMeta);
#endif
}

static int32_t translateQuery(STranslateContext* pCxt, SNode* pNode) {
  int32_t code = TSDB_CODE_SUCCESS;
  switch (nodeType(pNode)) {
    case QUERY_NODE_SELECT_STMT:
      code = translateSelect(pCxt, (SSelectStmt*)pNode);
      break;
    case QUERY_NODE_SET_OPERATOR:
      code = translateSetOperator(pCxt, (SSetOperator*)pNode);
      break;
    case QUERY_NODE_DELETE_STMT:
      code = translateDelete(pCxt, (SDeleteStmt*)pNode);
      break;
    case QUERY_NODE_INSERT_STMT:
      code = translateInsert(pCxt, (SInsertStmt*)pNode);
      break;
    case QUERY_NODE_CREATE_DATABASE_STMT:
      code = translateCreateDatabase(pCxt, (SCreateDatabaseStmt*)pNode);
      break;
    case QUERY_NODE_DROP_DATABASE_STMT:
      code = translateDropDatabase(pCxt, (SDropDatabaseStmt*)pNode);
      break;
    case QUERY_NODE_ALTER_DATABASE_STMT:
      code = translateAlterDatabase(pCxt, (SAlterDatabaseStmt*)pNode);
      break;
    case QUERY_NODE_TRIM_DATABASE_STMT:
      code = translateTrimDatabase(pCxt, (STrimDatabaseStmt*)pNode);
      break;
    case QUERY_NODE_S3MIGRATE_DATABASE_STMT:
      code = translateS3MigrateDatabase(pCxt, (SS3MigrateDatabaseStmt*)pNode);
      break;
    case QUERY_NODE_CREATE_TABLE_STMT:
      code = translateCreateSuperTable(pCxt, (SCreateTableStmt*)pNode);
      break;
    case QUERY_NODE_DROP_TABLE_STMT:
      code = translateDropTable(pCxt, (SDropTableStmt*)pNode);
      break;
    case QUERY_NODE_DROP_SUPER_TABLE_STMT:
      code = translateDropSuperTable(pCxt, (SDropSuperTableStmt*)pNode);
      break;
    case QUERY_NODE_ALTER_TABLE_STMT:
    case QUERY_NODE_ALTER_SUPER_TABLE_STMT:
      code = translateAlterSuperTable(pCxt, (SAlterTableStmt*)pNode);
      break;
    case QUERY_NODE_CREATE_USER_STMT:
      code = translateCreateUser(pCxt, (SCreateUserStmt*)pNode);
      break;
    case QUERY_NODE_ALTER_USER_STMT:
      code = translateAlterUser(pCxt, (SAlterUserStmt*)pNode);
      break;
    case QUERY_NODE_DROP_USER_STMT:
      code = translateDropUser(pCxt, (SDropUserStmt*)pNode);
      break;
    case QUERY_NODE_USE_DATABASE_STMT:
      code = translateUseDatabase(pCxt, (SUseDatabaseStmt*)pNode);
      break;
    case QUERY_NODE_CREATE_DNODE_STMT:
      code = translateCreateDnode(pCxt, (SCreateDnodeStmt*)pNode);
      break;
    case QUERY_NODE_DROP_DNODE_STMT:
      code = translateDropDnode(pCxt, (SDropDnodeStmt*)pNode);
      break;
    case QUERY_NODE_ALTER_DNODE_STMT:
      code = translateAlterDnode(pCxt, (SAlterDnodeStmt*)pNode);
      break;
    case QUERY_NODE_CREATE_INDEX_STMT:
      code = translateCreateIndex(pCxt, (SCreateIndexStmt*)pNode);
      break;
    case QUERY_NODE_DROP_INDEX_STMT:
      code = translateDropIndex(pCxt, (SDropIndexStmt*)pNode);
      break;
    case QUERY_NODE_CREATE_QNODE_STMT:
    case QUERY_NODE_CREATE_BNODE_STMT:
    case QUERY_NODE_CREATE_SNODE_STMT:
    case QUERY_NODE_CREATE_MNODE_STMT:
      code = translateCreateComponentNode(pCxt, (SCreateComponentNodeStmt*)pNode);
      break;
    case QUERY_NODE_DROP_QNODE_STMT:
    case QUERY_NODE_DROP_BNODE_STMT:
    case QUERY_NODE_DROP_SNODE_STMT:
    case QUERY_NODE_DROP_MNODE_STMT:
      code = translateDropComponentNode(pCxt, (SDropComponentNodeStmt*)pNode);
      break;
    case QUERY_NODE_CREATE_TOPIC_STMT:
      code = translateCreateTopic(pCxt, (SCreateTopicStmt*)pNode);
      break;
    case QUERY_NODE_DROP_TOPIC_STMT:
      code = translateDropTopic(pCxt, (SDropTopicStmt*)pNode);
      break;
    case QUERY_NODE_DROP_CGROUP_STMT:
      code = translateDropCGroup(pCxt, (SDropCGroupStmt*)pNode);
      break;
    case QUERY_NODE_ALTER_LOCAL_STMT:
      code = translateAlterLocal(pCxt, (SAlterLocalStmt*)pNode);
      break;
    case QUERY_NODE_EXPLAIN_STMT:
      code = translateExplain(pCxt, (SExplainStmt*)pNode);
      break;
    case QUERY_NODE_DESCRIBE_STMT:
      code = translateDescribe(pCxt, (SDescribeStmt*)pNode);
      break;
    case QUERY_NODE_COMPACT_DATABASE_STMT:
      code = translateCompact(pCxt, (SCompactDatabaseStmt*)pNode);
      break;
    case QUERY_NODE_ALTER_CLUSTER_STMT:
      code = translateAlterCluster(pCxt, (SAlterClusterStmt*)pNode);
      break;
    case QUERY_NODE_KILL_CONNECTION_STMT:
      code = translateKillConnection(pCxt, (SKillStmt*)pNode);
      break;
    case QUERY_NODE_KILL_COMPACT_STMT:
      code = translateKillCompact(pCxt, (SKillStmt*)pNode);
      break;
    case QUERY_NODE_KILL_QUERY_STMT:
      code = translateKillQuery(pCxt, (SKillQueryStmt*)pNode);
      break;
    case QUERY_NODE_KILL_TRANSACTION_STMT:
      code = translateKillTransaction(pCxt, (SKillStmt*)pNode);
      break;
    case QUERY_NODE_CREATE_STREAM_STMT:
      code = translateCreateStream(pCxt, (SCreateStreamStmt*)pNode);
      break;
    case QUERY_NODE_DROP_STREAM_STMT:
      code = translateDropStream(pCxt, (SDropStreamStmt*)pNode);
      break;
    case QUERY_NODE_PAUSE_STREAM_STMT:
      code = translatePauseStream(pCxt, (SPauseStreamStmt*)pNode);
      break;
    case QUERY_NODE_RESUME_STREAM_STMT:
      code = translateResumeStream(pCxt, (SResumeStreamStmt*)pNode);
      break;
    case QUERY_NODE_CREATE_FUNCTION_STMT:
      code = translateCreateFunction(pCxt, (SCreateFunctionStmt*)pNode);
      break;
    case QUERY_NODE_DROP_FUNCTION_STMT:
      code = translateDropFunction(pCxt, (SDropFunctionStmt*)pNode);
      break;
    case QUERY_NODE_GRANT_STMT:
      code = translateGrant(pCxt, (SGrantStmt*)pNode);
      break;
    case QUERY_NODE_REVOKE_STMT:
      code = translateRevoke(pCxt, (SRevokeStmt*)pNode);
      break;
    case QUERY_NODE_BALANCE_VGROUP_STMT:
      code = translateBalanceVgroup(pCxt, (SBalanceVgroupStmt*)pNode);
      break;
    case QUERY_NODE_BALANCE_VGROUP_LEADER_STMT:
      code = translateBalanceVgroupLeader(pCxt, (SBalanceVgroupLeaderStmt*)pNode);
      break;
    case QUERY_NODE_MERGE_VGROUP_STMT:
      code = translateMergeVgroup(pCxt, (SMergeVgroupStmt*)pNode);
      break;
    case QUERY_NODE_REDISTRIBUTE_VGROUP_STMT:
      code = translateRedistributeVgroup(pCxt, (SRedistributeVgroupStmt*)pNode);
      break;
    case QUERY_NODE_SPLIT_VGROUP_STMT:
      code = translateSplitVgroup(pCxt, (SSplitVgroupStmt*)pNode);
      break;
    case QUERY_NODE_SHOW_VARIABLES_STMT:
      code = translateShowVariables(pCxt, (SShowStmt*)pNode);
      break;
    case QUERY_NODE_SHOW_CREATE_DATABASE_STMT:
      code = translateShowCreateDatabase(pCxt, (SShowCreateDatabaseStmt*)pNode);
      break;
    case QUERY_NODE_SHOW_CREATE_TABLE_STMT:
    case QUERY_NODE_SHOW_CREATE_STABLE_STMT:
      code = translateShowCreateTable(pCxt, (SShowCreateTableStmt*)pNode);
      break;
    case QUERY_NODE_SHOW_CREATE_VIEW_STMT:
      code = translateShowCreateView(pCxt, (SShowCreateViewStmt*)pNode);
      break;
    case QUERY_NODE_RESTORE_DNODE_STMT:
    case QUERY_NODE_RESTORE_QNODE_STMT:
    case QUERY_NODE_RESTORE_MNODE_STMT:
    case QUERY_NODE_RESTORE_VNODE_STMT:
      code = translateRestoreDnode(pCxt, (SRestoreComponentNodeStmt*)pNode);
      break;
    case QUERY_NODE_CREATE_VIEW_STMT:
      code = translateCreateView(pCxt, (SCreateViewStmt*)pNode);
      break;
    case QUERY_NODE_DROP_VIEW_STMT:
      code = translateDropView(pCxt, (SDropViewStmt*)pNode);
      break;

    default:
      break;
  }
  return code;
}

static int32_t translateSubquery(STranslateContext* pCxt, SNode* pNode) {
  ESqlClause currClause = pCxt->currClause;
  SNode*     pCurrStmt = pCxt->pCurrStmt;
  int32_t    currLevel = pCxt->currLevel;
  pCxt->currLevel = ++(pCxt->levelNo);
  int32_t code = translateQuery(pCxt, pNode);
  pCxt->currClause = currClause;
  pCxt->pCurrStmt = pCurrStmt;
  pCxt->currLevel = currLevel;
  return code;
}

static int32_t extractQueryResultSchema(const SNodeList* pProjections, int32_t* numOfCols, SSchema** pSchema) {
  *numOfCols = LIST_LENGTH(pProjections);
  *pSchema = taosMemoryCalloc((*numOfCols), sizeof(SSchema));
  if (NULL == (*pSchema)) {
    return TSDB_CODE_OUT_OF_MEMORY;
  }

  SNode*  pNode;
  int32_t index = 0;
  FOREACH(pNode, pProjections) {
    SExprNode* pExpr = (SExprNode*)pNode;
    if (TSDB_DATA_TYPE_NULL == pExpr->resType.type) {
      (*pSchema)[index].type = TSDB_DATA_TYPE_VARCHAR;
      (*pSchema)[index].bytes = VARSTR_HEADER_SIZE;
    } else {
      (*pSchema)[index].type = pExpr->resType.type;
      (*pSchema)[index].bytes = pExpr->resType.bytes;
    }
    (*pSchema)[index].colId = index + 1;
    if ('\0' != pExpr->userAlias[0]) {
      strcpy((*pSchema)[index].name, pExpr->userAlias);
    } else {
      strcpy((*pSchema)[index].name, pExpr->aliasName);
    }
    index += 1;
  }

  return TSDB_CODE_SUCCESS;
}

static int8_t extractResultTsPrecision(const SSelectStmt* pSelect) { return pSelect->precision; }

static int32_t extractExplainResultSchema(int32_t* numOfCols, SSchema** pSchema) {
  *numOfCols = 1;
  *pSchema = taosMemoryCalloc((*numOfCols), sizeof(SSchema));
  if (NULL == (*pSchema)) {
    return TSDB_CODE_OUT_OF_MEMORY;
  }
  (*pSchema)[0].type = TSDB_DATA_TYPE_BINARY;
  (*pSchema)[0].bytes = TSDB_EXPLAIN_RESULT_ROW_SIZE;
  strcpy((*pSchema)[0].name, TSDB_EXPLAIN_RESULT_COLUMN_NAME);
  return TSDB_CODE_SUCCESS;
}

static int32_t extractDescribeResultSchema(STableMeta* pMeta, int32_t* numOfCols, SSchema** pSchema) {
  *numOfCols = DESCRIBE_RESULT_COLS;
  if (pMeta && useCompress(pMeta->tableType)) *numOfCols = DESCRIBE_RESULT_COLS_COMPRESS;
  *pSchema = taosMemoryCalloc((*numOfCols), sizeof(SSchema));
  if (NULL == (*pSchema)) {
    return TSDB_CODE_OUT_OF_MEMORY;
  }

  (*pSchema)[0].type = TSDB_DATA_TYPE_BINARY;
  (*pSchema)[0].bytes = DESCRIBE_RESULT_FIELD_LEN;
  strcpy((*pSchema)[0].name, "field");

  (*pSchema)[1].type = TSDB_DATA_TYPE_BINARY;
  (*pSchema)[1].bytes = DESCRIBE_RESULT_TYPE_LEN;
  strcpy((*pSchema)[1].name, "type");

  (*pSchema)[2].type = TSDB_DATA_TYPE_INT;
  (*pSchema)[2].bytes = tDataTypes[TSDB_DATA_TYPE_INT].bytes;
  strcpy((*pSchema)[2].name, "length");

  (*pSchema)[3].type = TSDB_DATA_TYPE_BINARY;
  (*pSchema)[3].bytes = DESCRIBE_RESULT_NOTE_LEN;
  strcpy((*pSchema)[3].name, "note");

  if (pMeta && useCompress(pMeta->tableType)) {
    (*pSchema)[4].type = TSDB_DATA_TYPE_BINARY;
    (*pSchema)[4].bytes = DESCRIBE_RESULT_COPRESS_OPTION_LEN;
    strcpy((*pSchema)[4].name, "encode");

    (*pSchema)[5].type = TSDB_DATA_TYPE_BINARY;
    (*pSchema)[5].bytes = DESCRIBE_RESULT_COPRESS_OPTION_LEN;
    strcpy((*pSchema)[5].name, "compress");

    (*pSchema)[6].type = TSDB_DATA_TYPE_BINARY;
    (*pSchema)[6].bytes = DESCRIBE_RESULT_COPRESS_OPTION_LEN;
    strcpy((*pSchema)[6].name, "level");
  }

  return TSDB_CODE_SUCCESS;
}

static int32_t extractShowCreateDatabaseResultSchema(int32_t* numOfCols, SSchema** pSchema) {
  *numOfCols = 2;
  *pSchema = taosMemoryCalloc((*numOfCols), sizeof(SSchema));
  if (NULL == (*pSchema)) {
    return TSDB_CODE_OUT_OF_MEMORY;
  }

  (*pSchema)[0].type = TSDB_DATA_TYPE_BINARY;
  (*pSchema)[0].bytes = TSDB_DB_NAME_LEN;
  strcpy((*pSchema)[0].name, "Database");

  (*pSchema)[1].type = TSDB_DATA_TYPE_BINARY;
  (*pSchema)[1].bytes = TSDB_MAX_BINARY_LEN;
  strcpy((*pSchema)[1].name, "Create Database");

  return TSDB_CODE_SUCCESS;
}

static int32_t extractShowAliveResultSchema(int32_t* numOfCols, SSchema** pSchema) {
  *numOfCols = 1;
  *pSchema = taosMemoryCalloc((*numOfCols), sizeof(SSchema));
  if (NULL == (*pSchema)) {
    return TSDB_CODE_OUT_OF_MEMORY;
  }

  (*pSchema)[0].type = TSDB_DATA_TYPE_INT;
  (*pSchema)[0].bytes = sizeof(int32_t);
  strcpy((*pSchema)[0].name, "status");

  return TSDB_CODE_SUCCESS;
}

static int32_t extractShowCreateTableResultSchema(int32_t* numOfCols, SSchema** pSchema) {
  *numOfCols = 2;
  *pSchema = taosMemoryCalloc((*numOfCols), sizeof(SSchema));
  if (NULL == (*pSchema)) {
    return TSDB_CODE_OUT_OF_MEMORY;
  }

  (*pSchema)[0].type = TSDB_DATA_TYPE_BINARY;
  (*pSchema)[0].bytes = SHOW_CREATE_TB_RESULT_FIELD1_LEN;
  strcpy((*pSchema)[0].name, "Table");

  (*pSchema)[1].type = TSDB_DATA_TYPE_BINARY;
  (*pSchema)[1].bytes = SHOW_CREATE_TB_RESULT_FIELD2_LEN;
  strcpy((*pSchema)[1].name, "Create Table");

  return TSDB_CODE_SUCCESS;
}

static int32_t extractShowCreateViewResultSchema(int32_t* numOfCols, SSchema** pSchema) {
  *numOfCols = SHOW_CREATE_VIEW_RESULT_COLS;
  *pSchema = taosMemoryCalloc((*numOfCols), sizeof(SSchema));
  if (NULL == (*pSchema)) {
    return TSDB_CODE_OUT_OF_MEMORY;
  }

  (*pSchema)[0].type = TSDB_DATA_TYPE_BINARY;
  (*pSchema)[0].bytes = SHOW_CREATE_VIEW_RESULT_FIELD1_LEN;
  strcpy((*pSchema)[0].name, "View");

  (*pSchema)[1].type = TSDB_DATA_TYPE_BINARY;
  (*pSchema)[1].bytes = SHOW_CREATE_VIEW_RESULT_FIELD2_LEN;
  strcpy((*pSchema)[1].name, "Create View");

  return TSDB_CODE_SUCCESS;
}

static int32_t extractShowVariablesResultSchema(int32_t* numOfCols, SSchema** pSchema) {
  *numOfCols = 3;
  *pSchema = taosMemoryCalloc((*numOfCols), sizeof(SSchema));
  if (NULL == (*pSchema)) {
    return TSDB_CODE_OUT_OF_MEMORY;
  }

  (*pSchema)[0].type = TSDB_DATA_TYPE_BINARY;
  (*pSchema)[0].bytes = TSDB_CONFIG_OPTION_LEN;
  strcpy((*pSchema)[0].name, "name");

  (*pSchema)[1].type = TSDB_DATA_TYPE_BINARY;
  (*pSchema)[1].bytes = TSDB_CONFIG_VALUE_LEN;
  strcpy((*pSchema)[1].name, "value");

  (*pSchema)[2].type = TSDB_DATA_TYPE_BINARY;
  (*pSchema)[2].bytes = TSDB_CONFIG_SCOPE_LEN;
  strcpy((*pSchema)[2].name, "scope");

  return TSDB_CODE_SUCCESS;
}

static int32_t extractCompactDbResultSchema(int32_t* numOfCols, SSchema** pSchema) {
  *numOfCols = COMPACT_DB_RESULT_COLS;
  *pSchema = taosMemoryCalloc((*numOfCols), sizeof(SSchema));
  if (NULL == (*pSchema)) {
    return TSDB_CODE_OUT_OF_MEMORY;
  }

  (*pSchema)[0].type = TSDB_DATA_TYPE_BINARY;
  (*pSchema)[0].bytes = COMPACT_DB_RESULT_FIELD1_LEN;
  strcpy((*pSchema)[0].name, "result");

  (*pSchema)[1].type = TSDB_DATA_TYPE_INT;
  (*pSchema)[1].bytes = tDataTypes[TSDB_DATA_TYPE_INT].bytes;
  strcpy((*pSchema)[1].name, "id");

  (*pSchema)[2].type = TSDB_DATA_TYPE_BINARY;
  (*pSchema)[2].bytes = COMPACT_DB_RESULT_FIELD3_LEN;
  strcpy((*pSchema)[2].name, "reason");

  return TSDB_CODE_SUCCESS;
}

int32_t extractResultSchema(const SNode* pRoot, int32_t* numOfCols, SSchema** pSchema) {
  if (NULL == pRoot) {
    return TSDB_CODE_SUCCESS;
  }

  switch (nodeType(pRoot)) {
    case QUERY_NODE_SELECT_STMT:
    case QUERY_NODE_SET_OPERATOR:
      return extractQueryResultSchema(getProjectList(pRoot), numOfCols, pSchema);
    case QUERY_NODE_EXPLAIN_STMT:
      return extractExplainResultSchema(numOfCols, pSchema);
    case QUERY_NODE_DESCRIBE_STMT: {
      SDescribeStmt* pNode = (SDescribeStmt*)pRoot;
      return extractDescribeResultSchema(pNode->pMeta, numOfCols, pSchema);
    }
    case QUERY_NODE_SHOW_CREATE_DATABASE_STMT:
      return extractShowCreateDatabaseResultSchema(numOfCols, pSchema);
    case QUERY_NODE_SHOW_DB_ALIVE_STMT:
    case QUERY_NODE_SHOW_CLUSTER_ALIVE_STMT:
      return extractShowAliveResultSchema(numOfCols, pSchema);
    case QUERY_NODE_SHOW_CREATE_TABLE_STMT:
    case QUERY_NODE_SHOW_CREATE_STABLE_STMT:
      return extractShowCreateTableResultSchema(numOfCols, pSchema);
    case QUERY_NODE_SHOW_CREATE_VIEW_STMT:
      return extractShowCreateViewResultSchema(numOfCols, pSchema);
    case QUERY_NODE_SHOW_LOCAL_VARIABLES_STMT:
    case QUERY_NODE_SHOW_VARIABLES_STMT:
      return extractShowVariablesResultSchema(numOfCols, pSchema);
    case QUERY_NODE_COMPACT_DATABASE_STMT:
      return extractCompactDbResultSchema(numOfCols, pSchema);
    default:
      break;
  }

  return TSDB_CODE_FAILED;
}

static SNode* createStarCol() {
  SColumnNode* pCol = (SColumnNode*)nodesMakeNode(QUERY_NODE_COLUMN);
  if (NULL == pCol) {
    return NULL;
  }
  strcpy(pCol->colName, "*");
  return (SNode*)pCol;
}

static SNode* createProjectCol(const char* pProjCol) {
  SColumnNode* pCol = (SColumnNode*)nodesMakeNode(QUERY_NODE_COLUMN);
  if (NULL == pCol) {
    return NULL;
  }
  snprintf(pCol->colName, sizeof(pCol->colName), "%s", pProjCol);
  return (SNode*)pCol;
}

static SNodeList* createProjectCols(int32_t ncols, const char* const pCols[]) {
  SNodeList* pProjections = NULL;
  if (0 == ncols) {
    nodesListMakeStrictAppend(&pProjections, createStarCol());
    return pProjections;
  }
  for (int32_t i = 0; i < ncols; ++i) {
    int32_t code = nodesListMakeStrictAppend(&pProjections, createProjectCol(pCols[i]));
    if (TSDB_CODE_SUCCESS != code) {
      nodesDestroyList(pProjections);
      return NULL;
    }
  }
  return pProjections;
}

static int32_t createSimpleSelectStmtImpl(const char* pDb, const char* pTable, SNodeList* pProjectionList,
                                          SSelectStmt** pStmt) {
  SSelectStmt* pSelect = (SSelectStmt*)nodesMakeNode(QUERY_NODE_SELECT_STMT);
  if (NULL == pSelect) {
    return TSDB_CODE_OUT_OF_MEMORY;
  }
  sprintf(pSelect->stmtName, "%p", pSelect);

  SRealTableNode* pRealTable = (SRealTableNode*)nodesMakeNode(QUERY_NODE_REAL_TABLE);
  if (NULL == pRealTable) {
    nodesDestroyNode((SNode*)pSelect);
    return TSDB_CODE_OUT_OF_MEMORY;
  }
  snprintf(pRealTable->table.dbName, sizeof(pRealTable->table.dbName), "%s", pDb);
  snprintf(pRealTable->table.tableName, sizeof(pRealTable->table.tableName), "%s", pTable);
  snprintf(pRealTable->table.tableAlias, sizeof(pRealTable->table.tableAlias), "%s", pTable);
  pSelect->pFromTable = (SNode*)pRealTable;
  pSelect->pProjectionList = pProjectionList;

  *pStmt = pSelect;

  return TSDB_CODE_SUCCESS;
}

static int32_t createSimpleSelectStmtFromCols(const char* pDb, const char* pTable, int32_t numOfProjs,
                                              const char* const pProjCol[], SSelectStmt** pStmt) {
  SNodeList* pProjectionList = NULL;
  if (numOfProjs >= 0) {
    pProjectionList = createProjectCols(numOfProjs, pProjCol);
    if (NULL == pProjectionList) {
      return TSDB_CODE_OUT_OF_MEMORY;
    }
  }

  return createSimpleSelectStmtImpl(pDb, pTable, pProjectionList, pStmt);
}

static int32_t createSimpleSelectStmtFromProjList(const char* pDb, const char* pTable, SNodeList* pProjectionList,
                                                  SSelectStmt** pStmt) {
  return createSimpleSelectStmtImpl(pDb, pTable, pProjectionList, pStmt);
}

static int32_t createSelectStmtForShow(ENodeType showType, SSelectStmt** pStmt) {
  const SSysTableShowAdapter* pShow = &sysTableShowAdapter[showType - SYSTABLE_SHOW_TYPE_OFFSET];
  return createSimpleSelectStmtFromCols(pShow->pDbName, pShow->pTableName, pShow->numOfShowCols, pShow->pShowCols,
                                        pStmt);
}

static int32_t createSelectStmtForShowTableDist(SShowTableDistributedStmt* pStmt, SSelectStmt** pOutput) {
  return createSimpleSelectStmtFromCols(pStmt->dbName, pStmt->tableName, 0, NULL, pOutput);
}

static int32_t createOperatorNode(EOperatorType opType, const char* pColName, SNode* pRight, SNode** pOp) {
  if (NULL == pRight) {
    return TSDB_CODE_SUCCESS;
  }

  SOperatorNode* pOper = (SOperatorNode*)nodesMakeNode(QUERY_NODE_OPERATOR);
  if (NULL == pOper) {
    return TSDB_CODE_OUT_OF_MEMORY;
  }

  pOper->opType = opType;
  pOper->pLeft = nodesMakeNode(QUERY_NODE_COLUMN);
  pOper->pRight = nodesCloneNode(pRight);
  if (NULL == pOper->pLeft || NULL == pOper->pRight) {
    nodesDestroyNode((SNode*)pOper);
    return TSDB_CODE_OUT_OF_MEMORY;
  }
  snprintf(((SColumnNode*)pOper->pLeft)->colName, sizeof(((SColumnNode*)pOper->pLeft)->colName), "%s", pColName);

  *pOp = (SNode*)pOper;
  return TSDB_CODE_SUCCESS;
}

static const char* getTbNameColName(ENodeType type) {
  const char* colName;
  switch (type) {
    case QUERY_NODE_SHOW_VIEWS_STMT:
      colName = "view_name";
      break;
    case QUERY_NODE_SHOW_STABLES_STMT:
      colName = "stable_name";
      break;
    default:
      colName = "table_name";
      break;
  }
  return colName;
}

static int32_t createLogicCondNode(SNode* pCond1, SNode* pCond2, SNode** pCond, ELogicConditionType logicCondType) {
  SLogicConditionNode* pCondition = (SLogicConditionNode*)nodesMakeNode(QUERY_NODE_LOGIC_CONDITION);
  if (NULL == pCondition) {
    return TSDB_CODE_OUT_OF_MEMORY;
  }
  pCondition->condType = logicCondType;
  pCondition->pParameterList = nodesMakeList();
  if (NULL == pCondition->pParameterList) {
    nodesDestroyNode((SNode*)pCondition);
    return TSDB_CODE_OUT_OF_MEMORY;
  }
  if (TSDB_CODE_SUCCESS != nodesListAppend(pCondition->pParameterList, pCond1) ||
      TSDB_CODE_SUCCESS != nodesListAppend(pCondition->pParameterList, pCond2)) {
    nodesDestroyNode((SNode*)pCondition);
    return TSDB_CODE_OUT_OF_MEMORY;
  }

  *pCond = (SNode*)pCondition;
  return TSDB_CODE_SUCCESS;
}

static int32_t insertCondIntoSelectStmt(SSelectStmt* pSelect, SNode* pCond) {
  if (pSelect->pWhere == NULL) {
    pSelect->pWhere = pCond;
  } else {
    SNodeList* pLogicCondListWhere = NULL;
    SNodeList* pLogicCondList2 = NULL;
    if (nodeType(pSelect->pWhere) == QUERY_NODE_LOGIC_CONDITION &&
        ((SLogicConditionNode*)pSelect->pWhere)->condType == LOGIC_COND_TYPE_AND) {
      pLogicCondListWhere = ((SLogicConditionNode*)pSelect->pWhere)->pParameterList;
    } else {
      nodesListMakeAppend(&pLogicCondListWhere, pSelect->pWhere);
    }

    if (nodeType(pCond) == QUERY_NODE_LOGIC_CONDITION &&
        ((SLogicConditionNode*)pCond)->condType == LOGIC_COND_TYPE_AND) {
      pLogicCondList2 = ((SLogicConditionNode*)pCond)->pParameterList;
    } else {
      nodesListMakeAppend(&pLogicCondList2, pCond);
    }

    nodesListAppendList(pLogicCondListWhere, pLogicCondList2);

    SLogicConditionNode* pWhere = (SLogicConditionNode*)nodesMakeNode(QUERY_NODE_LOGIC_CONDITION);
    pWhere->condType = LOGIC_COND_TYPE_AND;
    pWhere->pParameterList = pLogicCondListWhere;

    pSelect->pWhere = (SNode*)pWhere;
  }
  return TSDB_CODE_SUCCESS;
}

static int32_t addShowUserDatabasesCond(SSelectStmt* pSelect) {
  SNode*      pNameCond1 = NULL;
  SNode*      pNameCond2 = NULL;
  SValueNode* pValNode1 = nodesMakeValueNodeFromString(TSDB_INFORMATION_SCHEMA_DB);
  SValueNode* pValNode2 = nodesMakeValueNodeFromString(TSDB_PERFORMANCE_SCHEMA_DB);
  createOperatorNode(OP_TYPE_NOT_EQUAL, "name", (SNode*)pValNode1, &pNameCond1);
  createOperatorNode(OP_TYPE_NOT_EQUAL, "name", (SNode*)pValNode2, &pNameCond2);
  nodesDestroyNode((SNode*)pValNode2);
  nodesDestroyNode((SNode*)pValNode1);
  SNode* pNameCond = NULL;
  createLogicCondNode(pNameCond1, pNameCond2, &pNameCond, LOGIC_COND_TYPE_AND);
  insertCondIntoSelectStmt(pSelect, pNameCond);
  return TSDB_CODE_SUCCESS;
}

static int32_t addShowSystemDatabasesCond(SSelectStmt* pSelect) {
  SNode*      pNameCond1 = NULL;
  SNode*      pNameCond2 = NULL;
  SValueNode* pValNode1 = nodesMakeValueNodeFromString(TSDB_INFORMATION_SCHEMA_DB);
  SValueNode* pValNode2 = nodesMakeValueNodeFromString(TSDB_PERFORMANCE_SCHEMA_DB);
  createOperatorNode(OP_TYPE_EQUAL, "name", (SNode*)pValNode1, &pNameCond1);
  createOperatorNode(OP_TYPE_EQUAL, "name", (SNode*)pValNode2, &pNameCond2);
  nodesDestroyNode((SNode*)pValNode2);
  nodesDestroyNode((SNode*)pValNode1);
  SNode* pNameCond = NULL;
  createLogicCondNode(pNameCond1, pNameCond2, &pNameCond, LOGIC_COND_TYPE_OR);
  insertCondIntoSelectStmt(pSelect, pNameCond);
  return TSDB_CODE_SUCCESS;
}

static int32_t addShowNormalTablesCond(SSelectStmt* pSelect) {
  SNode*      pTypeCond = NULL;
  SValueNode* pValNode1 = nodesMakeValueNodeFromString("NORMAL_TABLE");
  createOperatorNode(OP_TYPE_EQUAL, "type", (SNode*)pValNode1, &pTypeCond);
  nodesDestroyNode((SNode*)pValNode1);
  insertCondIntoSelectStmt(pSelect, pTypeCond);
  return TSDB_CODE_SUCCESS;
}

static int32_t addShowChildTablesCond(SSelectStmt* pSelect) {
  SNode*      pTypeCond = NULL;
  SValueNode* pValNode1 = nodesMakeValueNodeFromString("CHILD_TABLE");
  createOperatorNode(OP_TYPE_EQUAL, "type", (SNode*)pValNode1, &pTypeCond);
  nodesDestroyNode((SNode*)pValNode1);
  insertCondIntoSelectStmt(pSelect, pTypeCond);
  return TSDB_CODE_SUCCESS;
}

static int32_t addShowKindCond(const SShowStmt* pShow, SSelectStmt* pSelect) {
  if (pShow->type != QUERY_NODE_SHOW_DATABASES_STMT && pShow->type != QUERY_NODE_SHOW_TABLES_STMT ||
      pShow->showKind == SHOW_KIND_ALL) {
    return TSDB_CODE_SUCCESS;
  }
  if (pShow->type == QUERY_NODE_SHOW_DATABASES_STMT) {
    if (pShow->showKind == SHOW_KIND_DATABASES_USER) {
      addShowUserDatabasesCond(pSelect);
    } else if (pShow->showKind == SHOW_KIND_DATABASES_SYSTEM) {
      addShowSystemDatabasesCond(pSelect);
    }
  } else if (pShow->type == QUERY_NODE_SHOW_TABLES_STMT) {
    if (pShow->showKind == SHOW_KIND_TABLES_NORMAL) {
      addShowNormalTablesCond(pSelect);
    } else if (pShow->showKind == SHOW_KIND_TABLES_CHILD) {
      addShowChildTablesCond(pSelect);
    }
  }
  return TSDB_CODE_SUCCESS;
}

static int32_t createShowCondition(const SShowStmt* pShow, SSelectStmt* pSelect) {
  SNode* pDbCond = NULL;
  SNode* pTbCond = NULL;
  if (TSDB_CODE_SUCCESS != createOperatorNode(OP_TYPE_EQUAL, "db_name", pShow->pDbName, &pDbCond) ||
      TSDB_CODE_SUCCESS !=
          createOperatorNode(pShow->tableCondType, getTbNameColName(nodeType(pShow)), pShow->pTbName, &pTbCond)) {
    nodesDestroyNode(pDbCond);
    nodesDestroyNode(pTbCond);
    return TSDB_CODE_OUT_OF_MEMORY;
  }

  if (NULL != pDbCond && NULL != pTbCond) {
    if (TSDB_CODE_SUCCESS != createLogicCondNode(pDbCond, pTbCond, &pSelect->pWhere, LOGIC_COND_TYPE_AND)) {
      nodesDestroyNode(pDbCond);
      nodesDestroyNode(pTbCond);
      return TSDB_CODE_OUT_OF_MEMORY;
    }
  } else {
    pSelect->pWhere = (NULL == pDbCond ? pTbCond : pDbCond);
  }

  int32_t code = addShowKindCond(pShow, pSelect);
  if (TSDB_CODE_SUCCESS != code) {
    return code;
  }

  if (NULL != pShow->pDbName) {
    strcpy(((SRealTableNode*)pSelect->pFromTable)->qualDbName, ((SValueNode*)pShow->pDbName)->literal);
  }

  return TSDB_CODE_SUCCESS;
}

static int32_t rewriteShow(STranslateContext* pCxt, SQuery* pQuery) {
  SSelectStmt* pStmt = NULL;
  int32_t      code = createSelectStmtForShow(nodeType(pQuery->pRoot), &pStmt);
  if (TSDB_CODE_SUCCESS == code) {
    code = createShowCondition((SShowStmt*)pQuery->pRoot, pStmt);
  }
  if (TSDB_CODE_SUCCESS == code) {
    pCxt->showRewrite = true;
    pQuery->showRewrite = true;
    nodesDestroyNode(pQuery->pRoot);
    pQuery->pRoot = (SNode*)pStmt;
  } else {
    nodesDestroyNode((SNode*)pStmt);
  }
  return code;
}

static int32_t checkShowVgroups(STranslateContext* pCxt, SShowStmt* pShow) {
  // just to verify whether the database exists
  SDbCfgInfo dbCfg = {0};
  return getDBCfg(pCxt, ((SValueNode*)pShow->pDbName)->literal, &dbCfg);
}

static int32_t rewriteShowVgroups(STranslateContext* pCxt, SQuery* pQuery) {
  int32_t code = checkShowVgroups(pCxt, (SShowStmt*)pQuery->pRoot);
  if (TSDB_CODE_SUCCESS == code) {
    code = rewriteShow(pCxt, pQuery);
  }
  return code;
}

static SNode* createTagsFunction() {
  SFunctionNode* pFunc = (SFunctionNode*)nodesMakeNode(QUERY_NODE_FUNCTION);
  if (NULL == pFunc) {
    return NULL;
  }
  strcpy(pFunc->functionName, "_tags");
  return (SNode*)pFunc;
}

static int32_t createShowTableTagsProjections(SNodeList** pProjections, SNodeList** pTags) {
  if (NULL != *pTags) {
    TSWAP(*pProjections, *pTags);
    return TSDB_CODE_SUCCESS;
  }
  int32_t code = nodesListMakeStrictAppend(pProjections, createTbnameFunction());
  if (TSDB_CODE_SUCCESS == code) {
    code = nodesListStrictAppend(*pProjections, createTagsFunction());
  }
  return code;
}

static int32_t rewriteShowStableTags(STranslateContext* pCxt, SQuery* pQuery) {
  SShowTableTagsStmt* pShow = (SShowTableTagsStmt*)pQuery->pRoot;
  SSelectStmt*        pSelect = NULL;
  int32_t             code = createSimpleSelectStmtFromCols(((SValueNode*)pShow->pDbName)->literal,
                                                ((SValueNode*)pShow->pTbName)->literal, -1, NULL, &pSelect);
  if (TSDB_CODE_SUCCESS == code) {
    code = createShowTableTagsProjections(&pSelect->pProjectionList, &pShow->pTags);
  }
  if (TSDB_CODE_SUCCESS == code) {
    pCxt->showRewrite = true;
    pQuery->showRewrite = true;
    pSelect->tagScan = true;
    nodesDestroyNode(pQuery->pRoot);
    pQuery->pRoot = (SNode*)pSelect;
  } else {
    nodesDestroyNode((SNode*)pSelect);
  }
  return code;
}

static int32_t rewriteShowDnodeVariables(STranslateContext* pCxt, SQuery* pQuery) {
  SShowDnodeVariablesStmt* pStmt = (SShowDnodeVariablesStmt*)pQuery->pRoot;
  SNode*                   pDnodeCond = NULL;
  SNode*                   pLikeCond = NULL;
  SSelectStmt*             pSelect = NULL;
  int32_t                  code = createSelectStmtForShow(nodeType(pQuery->pRoot), &pSelect);
  if (TSDB_CODE_SUCCESS == code) {
    code = createOperatorNode(OP_TYPE_EQUAL, "dnode_id", pStmt->pDnodeId, &pDnodeCond);
  }
  if (TSDB_CODE_SUCCESS == code) {
    code = createOperatorNode(OP_TYPE_LIKE, "name", pStmt->pLikePattern, &pLikeCond);
  }
  if (TSDB_CODE_SUCCESS == code) {
    if (NULL != pLikeCond) {
      code = createLogicCondNode(pDnodeCond, pLikeCond, &pSelect->pWhere, LOGIC_COND_TYPE_AND);
    } else {
      pSelect->pWhere = pDnodeCond;
    }
  }
  if (TSDB_CODE_SUCCESS == code) {
    pCxt->showRewrite = true;
    pQuery->showRewrite = true;
    nodesDestroyNode(pQuery->pRoot);
    pQuery->pRoot = (SNode*)pSelect;
  }
  return code;
}

static int32_t rewriteShowVnodes(STranslateContext* pCxt, SQuery* pQuery) {
  SShowVnodesStmt* pShow = (SShowVnodesStmt*)(pQuery->pRoot);
  SSelectStmt*     pStmt = NULL;
  int32_t          code = createSelectStmtForShow(QUERY_NODE_SHOW_VNODES_STMT, &pStmt);
  if (TSDB_CODE_SUCCESS == code) {
    if (NULL != pShow->pDnodeId) {
      code = createOperatorNode(OP_TYPE_EQUAL, "dnode_id", pShow->pDnodeId, &pStmt->pWhere);
    }
  }
  if (TSDB_CODE_SUCCESS == code) {
    pCxt->showRewrite = true;
    pQuery->showRewrite = true;
    nodesDestroyNode(pQuery->pRoot);
    pQuery->pRoot = (SNode*)pStmt;
  }
  return code;
}

static SNode* createBlockDistInfoFunc() {
  SFunctionNode* pFunc = (SFunctionNode*)nodesMakeNode(QUERY_NODE_FUNCTION);
  if (NULL == pFunc) {
    return NULL;
  }

  strcpy(pFunc->functionName, "_block_dist_info");
  strcpy(pFunc->node.aliasName, "_block_dist_info");
  return (SNode*)pFunc;
}

static SNode* createBlockDistFunc() {
  SFunctionNode* pFunc = (SFunctionNode*)nodesMakeNode(QUERY_NODE_FUNCTION);
  if (NULL == pFunc) {
    return NULL;
  }

  strcpy(pFunc->functionName, "_block_dist");
  strcpy(pFunc->node.aliasName, "_block_dist");
  if (TSDB_CODE_SUCCESS != nodesListMakeStrictAppend(&pFunc->pParameterList, createBlockDistInfoFunc())) {
    nodesDestroyNode((SNode*)pFunc);
    return NULL;
  }
  return (SNode*)pFunc;
}

static int32_t rewriteShowTableDist(STranslateContext* pCxt, SQuery* pQuery) {
  SSelectStmt* pStmt = NULL;
  int32_t      code = createSelectStmtForShowTableDist((SShowTableDistributedStmt*)pQuery->pRoot, &pStmt);
  if (TSDB_CODE_SUCCESS == code) {
    NODES_DESTORY_LIST(pStmt->pProjectionList);
    code = nodesListMakeStrictAppend(&pStmt->pProjectionList, createBlockDistFunc());
  }
  if (TSDB_CODE_SUCCESS == code) {
    pCxt->showRewrite = true;
    pQuery->showRewrite = true;
    nodesDestroyNode(pQuery->pRoot);
    pQuery->pRoot = (SNode*)pStmt;
  }
  return code;
}

typedef struct SVgroupCreateTableBatch {
  SVCreateTbBatchReq req;
  SVgroupInfo        info;
  char               dbName[TSDB_DB_NAME_LEN];
} SVgroupCreateTableBatch;

static int32_t buildNormalTableBatchReq(int32_t acctId, const SCreateTableStmt* pStmt, const SVgroupInfo* pVgroupInfo,
                                        SVgroupCreateTableBatch* pBatch) {
  char  dbFName[TSDB_DB_FNAME_LEN] = {0};
  SName name = {.type = TSDB_DB_NAME_T, .acctId = acctId};
  strcpy(name.dbname, pStmt->dbName);
  tNameGetFullDbName(&name, dbFName);

  SVCreateTbReq req = {0};
  req.type = TD_NORMAL_TABLE;
  req.name = taosStrdup(pStmt->tableName);
  req.ttl = pStmt->pOptions->ttl;
  if (pStmt->pOptions->commentNull == false) {
    req.comment = taosStrdup(pStmt->pOptions->comment);
    if (NULL == req.comment) {
      tdDestroySVCreateTbReq(&req);
      return TSDB_CODE_OUT_OF_MEMORY;
    }
    req.commentLen = strlen(pStmt->pOptions->comment);
  } else {
    req.commentLen = -1;
  }
  req.ntb.schemaRow.nCols = LIST_LENGTH(pStmt->pCols);
  req.ntb.schemaRow.version = 1;
  req.ntb.schemaRow.pSchema = taosMemoryCalloc(req.ntb.schemaRow.nCols, sizeof(SSchema));
  if (NULL == req.name || NULL == req.ntb.schemaRow.pSchema) {
    tdDestroySVCreateTbReq(&req);
    return TSDB_CODE_OUT_OF_MEMORY;
  }
  if (pStmt->ignoreExists) {
    req.flags |= TD_CREATE_IF_NOT_EXISTS;
  }
  SNode*   pCol;
  col_id_t index = 0;
  tInitDefaultSColCmprWrapperByCols(&req.colCmpr, req.ntb.schemaRow.nCols);
  FOREACH(pCol, pStmt->pCols) {
    SColumnDefNode* pColDef = (SColumnDefNode*)pCol;
    SSchema*        pScheam = req.ntb.schemaRow.pSchema + index;
    toSchema(pColDef, index + 1, pScheam);
    if (pColDef->pOptions) {
      req.colCmpr.pColCmpr[index].id = index + 1;
      int8_t valid = setColCompressByOption(
          pScheam->type, columnEncodeVal(((SColumnOptions*)pColDef->pOptions)->encode), columnCompressVal(((SColumnOptions*)pColDef->pOptions)->compress),
          columnLevelVal(((SColumnOptions*)pColDef->pOptions)->compressLevel), true, &req.colCmpr.pColCmpr[index].alg);
      if (!valid) {
        tdDestroySVCreateTbReq(&req);
        return TSDB_CODE_TSC_ENCODE_PARAM_ERROR;
      }
    }
    ++index;
  }
  pBatch->info = *pVgroupInfo;
  strcpy(pBatch->dbName, pStmt->dbName);
  pBatch->req.pArray = taosArrayInit(1, sizeof(struct SVCreateTbReq));
  if (NULL == pBatch->req.pArray) {
    tdDestroySVCreateTbReq(&req);
    return TSDB_CODE_OUT_OF_MEMORY;
  }
  taosArrayPush(pBatch->req.pArray, &req);

  return TSDB_CODE_SUCCESS;
}

static int32_t serializeVgroupCreateTableBatch(SVgroupCreateTableBatch* pTbBatch, SArray* pBufArray) {
  int      tlen;
  SEncoder coder = {0};

  int32_t ret = 0;
  tEncodeSize(tEncodeSVCreateTbBatchReq, &pTbBatch->req, tlen, ret);
  tlen += sizeof(SMsgHead);
  void* buf = taosMemoryMalloc(tlen);
  if (NULL == buf) {
    return TSDB_CODE_OUT_OF_MEMORY;
  }
  ((SMsgHead*)buf)->vgId = htonl(pTbBatch->info.vgId);
  ((SMsgHead*)buf)->contLen = htonl(tlen);
  void* pBuf = POINTER_SHIFT(buf, sizeof(SMsgHead));

  tEncoderInit(&coder, pBuf, tlen - sizeof(SMsgHead));
  tEncodeSVCreateTbBatchReq(&coder, &pTbBatch->req);
  tEncoderClear(&coder);

  SVgDataBlocks* pVgData = taosMemoryCalloc(1, sizeof(SVgDataBlocks));
  if (NULL == pVgData) {
    return TSDB_CODE_OUT_OF_MEMORY;
  }
  pVgData->vg = pTbBatch->info;
  pVgData->pData = buf;
  pVgData->size = tlen;
  pVgData->numOfTables = (int32_t)taosArrayGetSize(pTbBatch->req.pArray);
  taosArrayPush(pBufArray, &pVgData);

  return TSDB_CODE_SUCCESS;
}

static void destroyCreateTbReqBatch(void* data) {
  SVgroupCreateTableBatch* pTbBatch = (SVgroupCreateTableBatch*)data;
  size_t                   size = taosArrayGetSize(pTbBatch->req.pArray);
  for (int32_t i = 0; i < size; ++i) {
    SVCreateTbReq* pTableReq = taosArrayGet(pTbBatch->req.pArray, i);
    tdDestroySVCreateTbReq(pTableReq);
  }

  taosArrayDestroy(pTbBatch->req.pArray);
}

int32_t rewriteToVnodeModifyOpStmt(SQuery* pQuery, SArray* pBufArray) {
  SVnodeModifyOpStmt* pNewStmt = (SVnodeModifyOpStmt*)nodesMakeNode(QUERY_NODE_VNODE_MODIFY_STMT);
  if (pNewStmt == NULL) {
    return TSDB_CODE_OUT_OF_MEMORY;
  }
  pNewStmt->sqlNodeType = nodeType(pQuery->pRoot);
  pNewStmt->pDataBlocks = pBufArray;
  nodesDestroyNode(pQuery->pRoot);
  pQuery->pRoot = (SNode*)pNewStmt;
  return TSDB_CODE_SUCCESS;
}

static void destroyCreateTbReqArray(SArray* pArray) {
  size_t size = taosArrayGetSize(pArray);
  for (size_t i = 0; i < size; ++i) {
    SVgDataBlocks* pVg = taosArrayGetP(pArray, i);
    taosMemoryFreeClear(pVg->pData);
    taosMemoryFreeClear(pVg);
  }
  taosArrayDestroy(pArray);
}

static int32_t buildCreateTableDataBlock(int32_t acctId, const SCreateTableStmt* pStmt, const SVgroupInfo* pInfo,
                                         SArray** pBufArray) {
  *pBufArray = taosArrayInit(1, POINTER_BYTES);
  if (NULL == *pBufArray) {
    return TSDB_CODE_OUT_OF_MEMORY;
  }

  SVgroupCreateTableBatch tbatch = {0};
  int32_t                 code = buildNormalTableBatchReq(acctId, pStmt, pInfo, &tbatch);
  if (TSDB_CODE_SUCCESS == code) {
    code = serializeVgroupCreateTableBatch(&tbatch, *pBufArray);
  }

  destroyCreateTbReqBatch(&tbatch);
  if (TSDB_CODE_SUCCESS != code) {
    destroyCreateTbReqArray(*pBufArray);
  }
  return code;
}

static int32_t rewriteCreateTable(STranslateContext* pCxt, SQuery* pQuery) {
  SCreateTableStmt* pStmt = (SCreateTableStmt*)pQuery->pRoot;

  int32_t     code = checkCreateTable(pCxt, pStmt, false);
  SVgroupInfo info = {0};
  SName       name;
  toName(pCxt->pParseCxt->acctId, pStmt->dbName, pStmt->tableName, &name);
  if (TSDB_CODE_SUCCESS == code) {
    code = getTableHashVgroupImpl(pCxt, &name, &info);
  }
  if (TSDB_CODE_SUCCESS == code) {
    code = collectUseTable(&name, pCxt->pTargetTables);
  }
  SArray* pBufArray = NULL;
  if (TSDB_CODE_SUCCESS == code) {
    code = buildCreateTableDataBlock(pCxt->pParseCxt->acctId, pStmt, &info, &pBufArray);
  }
  if (TSDB_CODE_SUCCESS == code) {
    code = rewriteToVnodeModifyOpStmt(pQuery, pBufArray);
    if (TSDB_CODE_SUCCESS != code) {
      destroyCreateTbReqArray(pBufArray);
    }
  }

  return code;
}

static void addCreateTbReqIntoVgroup(int32_t acctId, SHashObj* pVgroupHashmap, SCreateSubTableClause* pStmt,
                                     const STag* pTag, uint64_t suid, const char* sTableNmae, SVgroupInfo* pVgInfo,
                                     SArray* tagName, uint8_t tagNum) {
  //  char  dbFName[TSDB_DB_FNAME_LEN] = {0};
  //  SName name = {.type = TSDB_DB_NAME_T, .acctId = acctId};
  //  strcpy(name.dbname, pStmt->dbName);
  //  tNameGetFullDbName(&name, dbFName);

  struct SVCreateTbReq req = {0};
  req.type = TD_CHILD_TABLE;
  req.name = taosStrdup(pStmt->tableName);
  req.ttl = pStmt->pOptions->ttl;
  if (pStmt->pOptions->commentNull == false) {
    req.comment = taosStrdup(pStmt->pOptions->comment);
    req.commentLen = strlen(pStmt->pOptions->comment);
  } else {
    req.commentLen = -1;
  }
  req.ctb.suid = suid;
  req.ctb.tagNum = tagNum;
  req.ctb.stbName = taosStrdup(sTableNmae);
  req.ctb.pTag = (uint8_t*)pTag;
  req.ctb.tagName = taosArrayDup(tagName, NULL);
  if (pStmt->ignoreExists) {
    req.flags |= TD_CREATE_IF_NOT_EXISTS;
  }

  SVgroupCreateTableBatch* pTableBatch = taosHashGet(pVgroupHashmap, &pVgInfo->vgId, sizeof(pVgInfo->vgId));
  if (pTableBatch == NULL) {
    SVgroupCreateTableBatch tBatch = {0};
    tBatch.info = *pVgInfo;
    strcpy(tBatch.dbName, pStmt->dbName);

    tBatch.req.pArray = taosArrayInit(4, sizeof(struct SVCreateTbReq));
    taosArrayPush(tBatch.req.pArray, &req);

    taosHashPut(pVgroupHashmap, &pVgInfo->vgId, sizeof(pVgInfo->vgId), &tBatch, sizeof(tBatch));
  } else {  // add to the correct vgroup
    taosArrayPush(pTableBatch->req.pArray, &req);
  }
}

static SDataType schemaToDataType(uint8_t precision, SSchema* pSchema) {
  SDataType dt = {.type = pSchema->type, .bytes = pSchema->bytes, .precision = precision, .scale = 0};
  return dt;
}

static int32_t createCastFuncForTag(STranslateContext* pCxt, SNode* pNode, SDataType dt, SNode** pCast) {
  SNode* pExpr = nodesCloneNode(pNode);
  if (NULL == pExpr) {
    return TSDB_CODE_OUT_OF_MEMORY;
  }
  int32_t code = translateExpr(pCxt, &pExpr);
  if (TSDB_CODE_SUCCESS == code) {
    code = createCastFunc(pCxt, pExpr, dt, pCast);
  }
  if (TSDB_CODE_SUCCESS != code) {
    nodesDestroyNode(pExpr);
  }
  return code;
}

static int32_t buildKVRowForBindTags(STranslateContext* pCxt, SCreateSubTableClause* pStmt, STableMeta* pSuperTableMeta,
                                     STag** ppTag, SArray* tagName) {
  int32_t numOfTags = getNumOfTags(pSuperTableMeta);
  if (LIST_LENGTH(pStmt->pValsOfTags) != LIST_LENGTH(pStmt->pSpecificTags) ||
      numOfTags < LIST_LENGTH(pStmt->pValsOfTags)) {
    return generateSyntaxErrMsg(&pCxt->msgBuf, TSDB_CODE_PAR_TAGS_NOT_MATCHED);
  }

  SArray* pTagArray = taosArrayInit(LIST_LENGTH(pStmt->pValsOfTags), sizeof(STagVal));
  if (NULL == pTagArray) {
    return TSDB_CODE_OUT_OF_MEMORY;
  }

  int32_t code = TSDB_CODE_SUCCESS;

  bool        isJson = false;
  SNode *     pTagNode = NULL, *pNode = NULL;
  uint8_t     precision = pSuperTableMeta->tableInfo.precision;
  SToken      token;
  char        tokenBuf[TSDB_MAX_TAGS_LEN];
  const char* tagStr = NULL;
  FORBOTH(pTagNode, pStmt->pSpecificTags, pNode, pStmt->pValsOfTags) {
    tagStr = ((SValueNode*)pNode)->literal;
    NEXT_TOKEN_WITH_PREV(tagStr, token);

    SSchema* pSchema = NULL;
    if (TSDB_CODE_SUCCESS == code) {
      if ((pSchema = getTagSchema(pSuperTableMeta, ((SColumnNode*)pTagNode)->colName))) {
        code = checkAndTrimValue(&token, tokenBuf, &pCxt->msgBuf, pSchema->type);
        if (TSDB_CODE_SUCCESS == code && TK_NK_VARIABLE == token.type) {
          code = TSDB_CODE_TSC_SQL_SYNTAX_ERROR;
        }
      } else {
        code = generateSyntaxErrMsg(&pCxt->msgBuf, TSDB_CODE_PAR_INVALID_TAG_NAME, ((SColumnNode*)pTagNode)->colName);
      }
    }

    if (TSDB_CODE_SUCCESS == code) {
      if (pSchema->type == TSDB_DATA_TYPE_JSON) {
        isJson = true;
      }
      code = parseTagValue(&pCxt->msgBuf, &tagStr, precision, pSchema, &token, tagName, pTagArray, ppTag);
    }

    if (TSDB_CODE_SUCCESS == code) {
      NEXT_VALID_TOKEN(tagStr, token);
      if (token.n != 0) {
        code = buildSyntaxErrMsg(&pCxt->msgBuf, "not expected tags values", token.z);
      }
    }

    if (TSDB_CODE_SUCCESS != code) {
      break;
    }
  }
  if (TSDB_CODE_SUCCESS == code && !isJson) {
    code = tTagNew(pTagArray, 1, false, ppTag);
  }

  for (int i = 0; i < taosArrayGetSize(pTagArray); ++i) {
    STagVal* p = (STagVal*)taosArrayGet(pTagArray, i);
    if (IS_VAR_DATA_TYPE(p->type)) {
      taosMemoryFreeClear(p->pData);
    }
  }
  taosArrayDestroy(pTagArray);
  return code;
}

static int32_t buildKVRowForAllTags(STranslateContext* pCxt, SCreateSubTableClause* pStmt, STableMeta* pSuperTableMeta,
                                    STag** ppTag, SArray* tagName) {
  if (getNumOfTags(pSuperTableMeta) != LIST_LENGTH(pStmt->pValsOfTags)) {
    return generateSyntaxErrMsg(&pCxt->msgBuf, TSDB_CODE_PAR_TAGS_NOT_MATCHED);
  }

  SArray* pTagArray = taosArrayInit(LIST_LENGTH(pStmt->pValsOfTags), sizeof(STagVal));
  if (NULL == pTagArray) {
    return TSDB_CODE_OUT_OF_MEMORY;
  }

  int32_t code = TSDB_CODE_SUCCESS;

  bool        isJson = false;
  SNode*      pNode;
  uint8_t     precision = pSuperTableMeta->tableInfo.precision;
  SSchema*    pTagSchema = getTableTagSchema(pSuperTableMeta);
  SToken      token;
  char        tokenBuf[TSDB_MAX_TAGS_LEN];
  const char* tagStr = NULL;
  FOREACH(pNode, pStmt->pValsOfTags) {
    tagStr = ((SValueNode*)pNode)->literal;
    NEXT_TOKEN_WITH_PREV(tagStr, token);

    code = checkAndTrimValue(&token, tokenBuf, &pCxt->msgBuf, pTagSchema->type);
    if (TSDB_CODE_SUCCESS == code && TK_NK_VARIABLE == token.type) {
      code = buildSyntaxErrMsg(&pCxt->msgBuf, "not expected tags values", token.z);
    }

    if (TSDB_CODE_SUCCESS == code) {
      if (pTagSchema->type == TSDB_DATA_TYPE_JSON) {
        isJson = true;
      }
      code = parseTagValue(&pCxt->msgBuf, &tagStr, precision, pTagSchema, &token, tagName, pTagArray, ppTag);
    }

    if (TSDB_CODE_SUCCESS == code) {
      NEXT_VALID_TOKEN(tagStr, token);
      if (token.n != 0) {
        code = buildSyntaxErrMsg(&pCxt->msgBuf, "not expected tags values", token.z);
      }
    }

    if (TSDB_CODE_SUCCESS != code) {
      break;
    }
    ++pTagSchema;
  }

  if (TSDB_CODE_SUCCESS == code && !isJson) {
    code = tTagNew(pTagArray, 1, false, ppTag);
  }

  for (int32_t i = 0; i < TARRAY_SIZE(pTagArray); ++i) {
    STagVal* p = (STagVal*)TARRAY_GET_ELEM(pTagArray, i);
    if (IS_VAR_DATA_TYPE(p->type)) {
      taosMemoryFreeClear(p->pData);
    }
  }
  taosArrayDestroy(pTagArray);
  return code;
}

static int32_t checkCreateSubTable(STranslateContext* pCxt, SCreateSubTableClause* pStmt) {
  if (0 != strcmp(pStmt->dbName, pStmt->useDbName)) {
    return generateSyntaxErrMsg(&pCxt->msgBuf, TSDB_CODE_PAR_CORRESPONDING_STABLE_ERR);
  }
  if (NULL != strchr(pStmt->tableName, '.')) {
    return generateSyntaxErrMsgExt(&pCxt->msgBuf, TSDB_CODE_PAR_INVALID_IDENTIFIER_NAME,
                                   "The table name cannot contain '.'");
  }
  return TSDB_CODE_SUCCESS;
}
static int32_t rewriteCreateSubTable(STranslateContext* pCxt, SCreateSubTableClause* pStmt, SHashObj* pVgroupHashmap) {
  int32_t code = checkCreateSubTable(pCxt, pStmt);

  STableMeta* pSuperTableMeta = NULL;
  if (TSDB_CODE_SUCCESS == code) {
    code = getTableMeta(pCxt, pStmt->useDbName, pStmt->useTableName, &pSuperTableMeta);
  }
  if (TSDB_CODE_SUCCESS == code) {
    SName name;
    toName(pCxt->pParseCxt->acctId, pStmt->dbName, pStmt->tableName, &name);
    code = collectUseTable(&name, pCxt->pTargetTables);
  }

  STag*   pTag = NULL;
  SArray* tagName = taosArrayInit(8, TSDB_COL_NAME_LEN);

  if (TSDB_CODE_SUCCESS == code) {
    if (NULL != pStmt->pSpecificTags) {
      code = buildKVRowForBindTags(pCxt, pStmt, pSuperTableMeta, &pTag, tagName);
    } else {
      code = buildKVRowForAllTags(pCxt, pStmt, pSuperTableMeta, &pTag, tagName);
    }
  }

  SVgroupInfo info = {0};
  if (TSDB_CODE_SUCCESS == code) {
    code = getTableHashVgroup(pCxt, pStmt->dbName, pStmt->tableName, &info);
  }
  if (TSDB_CODE_SUCCESS == code) {
    addCreateTbReqIntoVgroup(pCxt->pParseCxt->acctId, pVgroupHashmap, pStmt, pTag, pSuperTableMeta->uid,
                             pStmt->useTableName, &info, tagName, pSuperTableMeta->tableInfo.numOfTags);
  } else {
    taosMemoryFree(pTag);
  }

  taosArrayDestroy(tagName);
  taosMemoryFreeClear(pSuperTableMeta);
  return code;
}

SArray* serializeVgroupsCreateTableBatch(SHashObj* pVgroupHashmap) {
  SArray* pBufArray = taosArrayInit(taosHashGetSize(pVgroupHashmap), sizeof(void*));
  if (NULL == pBufArray) {
    return NULL;
  }

  int32_t                  code = TSDB_CODE_SUCCESS;
  SVgroupCreateTableBatch* pTbBatch = NULL;
  do {
    pTbBatch = taosHashIterate(pVgroupHashmap, pTbBatch);
    if (pTbBatch == NULL) {
      break;
    }

    serializeVgroupCreateTableBatch(pTbBatch, pBufArray);
  } while (true);

  return pBufArray;
}

static int32_t rewriteCreateMultiTable(STranslateContext* pCxt, SQuery* pQuery) {
  SCreateMultiTablesStmt* pStmt = (SCreateMultiTablesStmt*)pQuery->pRoot;

  SHashObj* pVgroupHashmap = taosHashInit(4, taosGetDefaultHashFunction(TSDB_DATA_TYPE_INT), false, HASH_NO_LOCK);
  if (NULL == pVgroupHashmap) {
    return TSDB_CODE_OUT_OF_MEMORY;
  }

  taosHashSetFreeFp(pVgroupHashmap, destroyCreateTbReqBatch);
  int32_t code = TSDB_CODE_SUCCESS;
  SNode*  pNode;
  FOREACH(pNode, pStmt->pSubTables) {
    SCreateSubTableClause* pClause = (SCreateSubTableClause*)pNode;
    code = rewriteCreateSubTable(pCxt, pClause, pVgroupHashmap);
    if (TSDB_CODE_SUCCESS != code) {
      taosHashCleanup(pVgroupHashmap);
      return code;
    }
  }

  SArray* pBufArray = serializeVgroupsCreateTableBatch(pVgroupHashmap);
  taosHashCleanup(pVgroupHashmap);
  if (NULL == pBufArray) {
    return TSDB_CODE_OUT_OF_MEMORY;
  }

  return rewriteToVnodeModifyOpStmt(pQuery, pBufArray);
}

typedef struct SVgroupDropTableBatch {
  SVDropTbBatchReq req;
  SVgroupInfo      info;
  char             dbName[TSDB_DB_NAME_LEN];
} SVgroupDropTableBatch;

static void addDropTbReqIntoVgroup(SHashObj* pVgroupHashmap, SDropTableClause* pClause, SVgroupInfo* pVgInfo,
                                   uint64_t suid) {
  SVDropTbReq            req = {.name = pClause->tableName, .suid = suid, .igNotExists = pClause->ignoreNotExists};
  SVgroupDropTableBatch* pTableBatch = taosHashGet(pVgroupHashmap, &pVgInfo->vgId, sizeof(pVgInfo->vgId));
  if (NULL == pTableBatch) {
    SVgroupDropTableBatch tBatch = {0};
    tBatch.info = *pVgInfo;
    tBatch.req.pArray = taosArrayInit(TARRAY_MIN_SIZE, sizeof(SVDropTbReq));
    taosArrayPush(tBatch.req.pArray, &req);

    taosHashPut(pVgroupHashmap, &pVgInfo->vgId, sizeof(pVgInfo->vgId), &tBatch, sizeof(tBatch));
  } else {  // add to the correct vgroup
    taosArrayPush(pTableBatch->req.pArray, &req);
  }
}

static int32_t buildDropTableVgroupHashmap(STranslateContext* pCxt, SDropTableClause* pClause, bool* pIsSuperTable,
                                           SHashObj* pVgroupHashmap) {
  SName name;
  toName(pCxt->pParseCxt->acctId, pClause->dbName, pClause->tableName, &name);
  STableMeta* pTableMeta = NULL;
  int32_t     code = getTargetMeta(pCxt, &name, &pTableMeta, false);
  if (TSDB_CODE_SUCCESS == code) {
    code = collectUseTable(&name, pCxt->pTargetTables);
  }

  if (TSDB_CODE_SUCCESS == code && TSDB_SUPER_TABLE == pTableMeta->tableType) {
    *pIsSuperTable = true;
    goto over;
  }

  if (TSDB_CODE_PAR_TABLE_NOT_EXIST == code && pClause->ignoreNotExists) {
    code = TSDB_CODE_SUCCESS;
    goto over;
  }

  *pIsSuperTable = false;

  SVgroupInfo info = {0};
  if (TSDB_CODE_SUCCESS == code) {
    code = getTableHashVgroup(pCxt, pClause->dbName, pClause->tableName, &info);
  }
  if (TSDB_CODE_SUCCESS == code) {
    addDropTbReqIntoVgroup(pVgroupHashmap, pClause, &info, pTableMeta->suid);
  }

over:
  taosMemoryFreeClear(pTableMeta);
  return code;
}

static void destroyDropTbReqBatch(void* data) {
  SVgroupDropTableBatch* pTbBatch = (SVgroupDropTableBatch*)data;
  taosArrayDestroy(pTbBatch->req.pArray);
}

static int32_t serializeVgroupDropTableBatch(SVgroupDropTableBatch* pTbBatch, SArray* pBufArray) {
  int      tlen;
  SEncoder coder = {0};

  int32_t ret = 0;
  tEncodeSize(tEncodeSVDropTbBatchReq, &pTbBatch->req, tlen, ret);
  tlen += sizeof(SMsgHead);
  void* buf = taosMemoryMalloc(tlen);
  if (NULL == buf) {
    return TSDB_CODE_OUT_OF_MEMORY;
  }
  ((SMsgHead*)buf)->vgId = htonl(pTbBatch->info.vgId);
  ((SMsgHead*)buf)->contLen = htonl(tlen);
  void* pBuf = POINTER_SHIFT(buf, sizeof(SMsgHead));

  tEncoderInit(&coder, pBuf, tlen - sizeof(SMsgHead));
  tEncodeSVDropTbBatchReq(&coder, &pTbBatch->req);
  tEncoderClear(&coder);

  SVgDataBlocks* pVgData = taosMemoryCalloc(1, sizeof(SVgDataBlocks));
  if (NULL == pVgData) {
    return TSDB_CODE_OUT_OF_MEMORY;
  }
  pVgData->vg = pTbBatch->info;
  pVgData->pData = buf;
  pVgData->size = tlen;
  pVgData->numOfTables = (int32_t)taosArrayGetSize(pTbBatch->req.pArray);
  taosArrayPush(pBufArray, &pVgData);

  return TSDB_CODE_SUCCESS;
}

SArray* serializeVgroupsDropTableBatch(SHashObj* pVgroupHashmap) {
  SArray* pBufArray = taosArrayInit(taosHashGetSize(pVgroupHashmap), sizeof(void*));
  if (NULL == pBufArray) {
    return NULL;
  }

  int32_t                code = TSDB_CODE_SUCCESS;
  SVgroupDropTableBatch* pTbBatch = NULL;
  do {
    pTbBatch = taosHashIterate(pVgroupHashmap, pTbBatch);
    if (pTbBatch == NULL) {
      break;
    }

    serializeVgroupDropTableBatch(pTbBatch, pBufArray);
  } while (true);

  return pBufArray;
}

static int32_t rewriteDropTable(STranslateContext* pCxt, SQuery* pQuery) {
  SDropTableStmt* pStmt = (SDropTableStmt*)pQuery->pRoot;

  SHashObj* pVgroupHashmap = taosHashInit(4, taosGetDefaultHashFunction(TSDB_DATA_TYPE_INT), false, HASH_NO_LOCK);
  if (NULL == pVgroupHashmap) {
    return TSDB_CODE_OUT_OF_MEMORY;
  }

  taosHashSetFreeFp(pVgroupHashmap, destroyDropTbReqBatch);
  bool   isSuperTable = false;
  SNode* pNode;
  FOREACH(pNode, pStmt->pTables) {
    int32_t code = buildDropTableVgroupHashmap(pCxt, (SDropTableClause*)pNode, &isSuperTable, pVgroupHashmap);
    if (TSDB_CODE_SUCCESS != code) {
      taosHashCleanup(pVgroupHashmap);
      return code;
    }
    if (isSuperTable && LIST_LENGTH(pStmt->pTables) > 1) {
      return generateSyntaxErrMsg(&pCxt->msgBuf, TSDB_CODE_PAR_INVALID_DROP_STABLE);
    }
  }

  if (isSuperTable || 0 == taosHashGetSize(pVgroupHashmap)) {
    taosHashCleanup(pVgroupHashmap);
    return TSDB_CODE_SUCCESS;
  }

  SArray* pBufArray = serializeVgroupsDropTableBatch(pVgroupHashmap);
  taosHashCleanup(pVgroupHashmap);
  if (NULL == pBufArray) {
    return TSDB_CODE_OUT_OF_MEMORY;
  }

  return rewriteToVnodeModifyOpStmt(pQuery, pBufArray);
}

static int32_t buildUpdateTagValReq(STranslateContext* pCxt, SAlterTableStmt* pStmt, STableMeta* pTableMeta,
                                    SVAlterTbReq* pReq) {
  SSchema* pSchema = getTagSchema(pTableMeta, pStmt->colName);
  if (NULL == pSchema) {
    return generateSyntaxErrMsgExt(&pCxt->msgBuf, TSDB_CODE_PAR_INVALID_ALTER_TABLE, "Invalid tag name: %s",
                                   pStmt->colName);
  }
  pReq->tagName = taosStrdup(pStmt->colName);
  if (NULL == pReq->tagName) {
    return TSDB_CODE_OUT_OF_MEMORY;
  }
  pReq->pTagArray = taosArrayInit(1, sizeof(STagVal));
  if (NULL == pReq->pTagArray) {
    return TSDB_CODE_OUT_OF_MEMORY;
  }
  pReq->colId = pSchema->colId;
  pReq->tagType = pSchema->type;

  int32_t code = 0;

  STag*       pTag = NULL;
  SToken      token;
  char        tokenBuf[TSDB_MAX_TAGS_LEN];
  const char* tagStr = pStmt->pVal->literal;
  NEXT_TOKEN_WITH_PREV(tagStr, token);
  if (TSDB_CODE_SUCCESS == code) {
    code = checkAndTrimValue(&token, tokenBuf, &pCxt->msgBuf, pSchema->type);
    if (TSDB_CODE_SUCCESS == code && TK_NK_VARIABLE == token.type) {
      code = buildSyntaxErrMsg(&pCxt->msgBuf, "not expected tags values", token.z);
    }
  }

  if (TSDB_CODE_SUCCESS == code) {
    code = parseTagValue(&pCxt->msgBuf, &tagStr, pTableMeta->tableInfo.precision, pSchema, &token, NULL,
                         pReq->pTagArray, &pTag);
    if (pSchema->type == TSDB_DATA_TYPE_JSON && token.type == TK_NULL && code == TSDB_CODE_SUCCESS) {
      pReq->tagFree = true;
    }
  }
  if (TSDB_CODE_SUCCESS == code && tagStr) {
    NEXT_VALID_TOKEN(tagStr, token);
    if (token.n != 0) {
      code = buildSyntaxErrMsg(&pCxt->msgBuf, "not expected tags values", token.z);
    }
  }

  if (TSDB_CODE_SUCCESS == code) {
    if (pSchema->type == TSDB_DATA_TYPE_JSON) {
      pReq->nTagVal = pTag->len;
      pReq->pTagVal = (uint8_t*)pTag;
      pStmt->pVal->datum.p = (char*)pTag;  // for free
    } else {
      STagVal* pTagVal = taosArrayGet(pReq->pTagArray, 0);
      if (pTagVal) {
        pReq->isNull = false;
        if (IS_VAR_DATA_TYPE(pSchema->type)) {
          pReq->nTagVal = pTagVal->nData;
          pReq->pTagVal = pTagVal->pData;
        } else {
          pReq->nTagVal = pSchema->bytes;
          pReq->pTagVal = (uint8_t*)&pTagVal->i64;
        }
      } else {
        pReq->isNull = true;
      }
    }
  }

  return code;
}

static int32_t buildAddColReq(STranslateContext* pCxt, SAlterTableStmt* pStmt, STableMeta* pTableMeta,
                              SVAlterTbReq* pReq) {
  if (NULL != getColSchema(pTableMeta, pStmt->colName)) {
    return generateSyntaxErrMsg(&pCxt->msgBuf, TSDB_CODE_PAR_DUPLICATED_COLUMN);
  }

  if ((TSDB_DATA_TYPE_VARCHAR == pStmt->dataType.type && calcTypeBytes(pStmt->dataType) > TSDB_MAX_BINARY_LEN) ||
      (TSDB_DATA_TYPE_VARBINARY == pStmt->dataType.type && calcTypeBytes(pStmt->dataType) > TSDB_MAX_BINARY_LEN) ||
      (TSDB_DATA_TYPE_NCHAR == pStmt->dataType.type && calcTypeBytes(pStmt->dataType) > TSDB_MAX_NCHAR_LEN)) {
    return generateSyntaxErrMsg(&pCxt->msgBuf, TSDB_CODE_PAR_INVALID_VAR_COLUMN_LEN);
  }

  if (TSDB_MAX_COLUMNS == pTableMeta->tableInfo.numOfColumns) {
    return generateSyntaxErrMsg(&pCxt->msgBuf, TSDB_CODE_PAR_TOO_MANY_COLUMNS);
  }

  if (pTableMeta->tableInfo.rowSize + calcTypeBytes(pStmt->dataType) > TSDB_MAX_BYTES_PER_ROW) {
    return generateSyntaxErrMsg(&pCxt->msgBuf, TSDB_CODE_PAR_INVALID_ROW_LENGTH, TSDB_MAX_BYTES_PER_ROW);
  }

  pReq->colName = taosStrdup(pStmt->colName);
  if (NULL == pReq->colName) {
    return TSDB_CODE_OUT_OF_MEMORY;
  }

  pReq->type = pStmt->dataType.type;
  pReq->flags = COL_SMA_ON;
  pReq->bytes = calcTypeBytes(pStmt->dataType);
  return TSDB_CODE_SUCCESS;
}

static int32_t buildDropColReq(STranslateContext* pCxt, SAlterTableStmt* pStmt, const STableMeta* pTableMeta,
                               SVAlterTbReq* pReq) {
  if (2 == getNumOfColumns(pTableMeta)) {
    return generateSyntaxErrMsg(&pCxt->msgBuf, TSDB_CODE_PAR_INVALID_DROP_COL);
  }
  const SSchema* pSchema = getColSchema(pTableMeta, pStmt->colName);
  if (NULL == pSchema) {
    return generateSyntaxErrMsg(&pCxt->msgBuf, TSDB_CODE_PAR_INVALID_COLUMN, pStmt->colName);
  } else if (PRIMARYKEY_TIMESTAMP_COL_ID == pSchema->colId) {
    return generateSyntaxErrMsg(&pCxt->msgBuf, TSDB_CODE_PAR_CANNOT_DROP_PRIMARY_KEY);
  }

  pReq->colName = taosStrdup(pStmt->colName);
  if (NULL == pReq->colName) {
    return TSDB_CODE_OUT_OF_MEMORY;
  }
  pReq->colId = pSchema->colId;

  return TSDB_CODE_SUCCESS;
}

static int32_t buildUpdateColReq(STranslateContext* pCxt, SAlterTableStmt* pStmt, const STableMeta* pTableMeta,
                                 SVAlterTbReq* pReq) {
  pReq->colModBytes = calcTypeBytes(pStmt->dataType);
  pReq->colModType = pStmt->dataType.type;
  const SSchema* pSchema = getColSchema(pTableMeta, pStmt->colName);
  if (NULL == pSchema) {
    return generateSyntaxErrMsg(&pCxt->msgBuf, TSDB_CODE_PAR_INVALID_COLUMN, pStmt->colName);
  } else if (!IS_VAR_DATA_TYPE(pSchema->type) || pSchema->type != pStmt->dataType.type ||
             pSchema->bytes >= pReq->colModBytes) {
    return generateSyntaxErrMsg(&pCxt->msgBuf, TSDB_CODE_PAR_INVALID_MODIFY_COL);
  }

  if ((TSDB_DATA_TYPE_VARCHAR == pStmt->dataType.type && calcTypeBytes(pStmt->dataType) > TSDB_MAX_BINARY_LEN) ||
      (TSDB_DATA_TYPE_VARBINARY == pStmt->dataType.type && calcTypeBytes(pStmt->dataType) > TSDB_MAX_BINARY_LEN) ||
      (TSDB_DATA_TYPE_NCHAR == pStmt->dataType.type && calcTypeBytes(pStmt->dataType) > TSDB_MAX_NCHAR_LEN)) {
    return generateSyntaxErrMsg(&pCxt->msgBuf, TSDB_CODE_PAR_INVALID_VAR_COLUMN_LEN);
  }

  if (pTableMeta->tableInfo.rowSize + pReq->colModBytes - pSchema->bytes > TSDB_MAX_BYTES_PER_ROW) {
    return generateSyntaxErrMsg(&pCxt->msgBuf, TSDB_CODE_PAR_INVALID_ROW_LENGTH, TSDB_MAX_BYTES_PER_ROW);
  }

  pReq->colName = taosStrdup(pStmt->colName);
  if (NULL == pReq->colName) {
    return TSDB_CODE_OUT_OF_MEMORY;
  }
  pReq->colId = pSchema->colId;

  return TSDB_CODE_SUCCESS;
}

static int32_t buildRenameColReq(STranslateContext* pCxt, SAlterTableStmt* pStmt, STableMeta* pTableMeta,
                                 SVAlterTbReq* pReq) {
  if (NULL == getColSchema(pTableMeta, pStmt->colName)) {
    return generateSyntaxErrMsg(&pCxt->msgBuf, TSDB_CODE_PAR_INVALID_COLUMN, pStmt->colName);
  }
  if (NULL != getColSchema(pTableMeta, pStmt->newColName)) {
    return generateSyntaxErrMsg(&pCxt->msgBuf, TSDB_CODE_PAR_DUPLICATED_COLUMN);
  }

  pReq->colName = taosStrdup(pStmt->colName);
  pReq->colNewName = taosStrdup(pStmt->newColName);
  if (NULL == pReq->colName || NULL == pReq->colNewName) {
    return TSDB_CODE_OUT_OF_MEMORY;
  }
  return TSDB_CODE_SUCCESS;
}

static int32_t buildUpdateOptionsReq(STranslateContext* pCxt, SAlterTableStmt* pStmt, SVAlterTbReq* pReq) {
  int32_t code = TSDB_CODE_SUCCESS;

  if (-1 != pStmt->pOptions->ttl) {
    pReq->updateTTL = true;
    pReq->newTTL = pStmt->pOptions->ttl;
  }

  if (TSDB_CODE_SUCCESS == code) {
    if (pStmt->pOptions->commentNull == false) {
      pReq->newComment = taosStrdup(pStmt->pOptions->comment);
      if (NULL == pReq->newComment) {
        code = TSDB_CODE_OUT_OF_MEMORY;
      } else {
        pReq->newCommentLen = strlen(pReq->newComment);
      }
    } else {
      pReq->newCommentLen = -1;
    }
  }

  return code;
}

static int buildAlterTableColumnCompress(STranslateContext* pCxt, SAlterTableStmt* pStmt, STableMeta* pTableMeta,
                                         SVAlterTbReq* pReq) {
  const SSchema* pSchema = getColSchema(pTableMeta, pStmt->colName);
  if (NULL == pSchema) {
    return generateSyntaxErrMsg(&pCxt->msgBuf, TSDB_CODE_PAR_INVALID_COLUMN, pStmt->colName);
  }

  pReq->colName = taosStrdup(pStmt->colName);
  pReq->colId = pSchema->colId;
  if (NULL == pReq->colName) {
    return TSDB_CODE_OUT_OF_MEMORY;
  }

  if (!checkColumnEncode(pStmt->pColOptions->encode)) return TSDB_CODE_TSC_ENCODE_PARAM_ERROR;
  if (!checkColumnCompress(pStmt->pColOptions->compress)) return TSDB_CODE_TSC_ENCODE_PARAM_ERROR;
  if (!checkColumnLevel(pStmt->pColOptions->compressLevel)) return TSDB_CODE_TSC_ENCODE_PARAM_ERROR;
  int8_t valid = setColCompressByOption(pSchema->type, columnEncodeVal(pStmt->pColOptions->encode),
                                        columnCompressVal(pStmt->pColOptions->compress),
                                        columnLevelVal(pStmt->pColOptions->compressLevel), true, &pReq->compress);
  if (!valid) return TSDB_CODE_TSC_ENCODE_PARAM_ERROR;

  return TSDB_CODE_SUCCESS;
}

static int32_t buildAlterTbReq(STranslateContext* pCxt, SAlterTableStmt* pStmt, STableMeta* pTableMeta,
                               SVAlterTbReq* pReq) {
  pReq->tbName = taosStrdup(pStmt->tableName);
  if (NULL == pReq->tbName) {
    return TSDB_CODE_OUT_OF_MEMORY;
  }
  pReq->action = pStmt->alterType;

  switch (pStmt->alterType) {
    case TSDB_ALTER_TABLE_ADD_TAG:
    case TSDB_ALTER_TABLE_DROP_TAG:
    case TSDB_ALTER_TABLE_UPDATE_TAG_NAME:
    case TSDB_ALTER_TABLE_UPDATE_TAG_BYTES:
      return generateSyntaxErrMsg(&pCxt->msgBuf, TSDB_CODE_PAR_INVALID_ALTER_TABLE);
    case TSDB_ALTER_TABLE_UPDATE_TAG_VAL:
      return buildUpdateTagValReq(pCxt, pStmt, pTableMeta, pReq);
    case TSDB_ALTER_TABLE_ADD_COLUMN:
      return buildAddColReq(pCxt, pStmt, pTableMeta, pReq);
    case TSDB_ALTER_TABLE_DROP_COLUMN:
      return buildDropColReq(pCxt, pStmt, pTableMeta, pReq);
    case TSDB_ALTER_TABLE_UPDATE_COLUMN_BYTES:
      return buildUpdateColReq(pCxt, pStmt, pTableMeta, pReq);
    case TSDB_ALTER_TABLE_UPDATE_OPTIONS:
      return buildUpdateOptionsReq(pCxt, pStmt, pReq);
    case TSDB_ALTER_TABLE_UPDATE_COLUMN_NAME:
      if (TSDB_CHILD_TABLE == pTableMeta->tableType) {
        return generateSyntaxErrMsg(&pCxt->msgBuf, TSDB_CODE_PAR_INVALID_ALTER_TABLE);
      } else {
        return buildRenameColReq(pCxt, pStmt, pTableMeta, pReq);
      }
    case TSDB_ALTER_TABLE_UPDATE_COLUMN_COMPRESS:
      if (TSDB_CHILD_TABLE == pTableMeta->tableType) {
        return generateSyntaxErrMsg(&pCxt->msgBuf, TSDB_CODE_PAR_INVALID_ALTER_TABLE);
      } else {
        return buildAlterTableColumnCompress(pCxt, pStmt, pTableMeta, pReq);
      }
    default:
      break;
  }

  return TSDB_CODE_FAILED;
}

static int32_t serializeAlterTbReq(STranslateContext* pCxt, SAlterTableStmt* pStmt, SVAlterTbReq* pReq,
                                   SArray* pArray) {
  SVgroupInfo vg = {0};
  int32_t     code = getTableHashVgroup(pCxt, pStmt->dbName, pStmt->tableName, &vg);
  int         tlen = 0;
  if (TSDB_CODE_SUCCESS == code) {
    tEncodeSize(tEncodeSVAlterTbReq, pReq, tlen, code);
  }
  if (TSDB_CODE_SUCCESS == code) {
    tlen += sizeof(SMsgHead);
    void* pMsg = taosMemoryMalloc(tlen);
    if (NULL == pMsg) {
      return TSDB_CODE_OUT_OF_MEMORY;
    }
    ((SMsgHead*)pMsg)->vgId = htonl(vg.vgId);
    ((SMsgHead*)pMsg)->contLen = htonl(tlen);
    void*    pBuf = POINTER_SHIFT(pMsg, sizeof(SMsgHead));
    SEncoder coder = {0};
    tEncoderInit(&coder, pBuf, tlen - sizeof(SMsgHead));
    tEncodeSVAlterTbReq(&coder, pReq);
    tEncoderClear(&coder);

    SVgDataBlocks* pVgData = taosMemoryCalloc(1, sizeof(SVgDataBlocks));
    if (NULL == pVgData) {
      taosMemoryFree(pMsg);
      return TSDB_CODE_OUT_OF_MEMORY;
    }
    pVgData->vg = vg;
    pVgData->pData = pMsg;
    pVgData->size = tlen;
    pVgData->numOfTables = 1;
    taosArrayPush(pArray, &pVgData);
  }

  return code;
}

static int32_t buildModifyVnodeArray(STranslateContext* pCxt, SAlterTableStmt* pStmt, SVAlterTbReq* pReq,
                                     SArray** pArray) {
  SArray* pTmpArray = taosArrayInit(1, sizeof(void*));
  if (NULL == pTmpArray) {
    return TSDB_CODE_OUT_OF_MEMORY;
  }

  int32_t code = serializeAlterTbReq(pCxt, pStmt, pReq, pTmpArray);
  if (TSDB_CODE_SUCCESS == code) {
    *pArray = pTmpArray;
  } else {
    taosArrayDestroy(pTmpArray);
  }

  return code;
}

static void destoryAlterTbReq(SVAlterTbReq* pReq) {
  taosMemoryFree(pReq->tbName);
  taosMemoryFree(pReq->colName);
  taosMemoryFree(pReq->colNewName);
  taosMemoryFree(pReq->tagName);
  taosMemoryFree(pReq->newComment);
  for (int i = 0; i < taosArrayGetSize(pReq->pTagArray); ++i) {
    STagVal* p = (STagVal*)taosArrayGet(pReq->pTagArray, i);
    if (IS_VAR_DATA_TYPE(p->type)) {
      taosMemoryFreeClear(p->pData);
    }
  }
  taosArrayDestroy(pReq->pTagArray);
  if (pReq->tagFree) tTagFree((STag*)pReq->pTagVal);
}

static int32_t rewriteAlterTableImpl(STranslateContext* pCxt, SAlterTableStmt* pStmt, STableMeta* pTableMeta,
                                     SQuery* pQuery) {
  if (TSDB_SUPER_TABLE == pTableMeta->tableType) {
    return TSDB_CODE_SUCCESS;
  } else if (TSDB_CHILD_TABLE != pTableMeta->tableType && TSDB_NORMAL_TABLE != pTableMeta->tableType) {
    return generateSyntaxErrMsg(&pCxt->msgBuf, TSDB_CODE_PAR_INVALID_ALTER_TABLE);
  }

  const SSchema* pSchema = getNormalColSchema(pTableMeta, pStmt->colName);
  if (hasPkInTable(pTableMeta) && pSchema && (pSchema->flags & COL_IS_KEY) &&
      (TSDB_ALTER_TABLE_DROP_COLUMN == pStmt->alterType || TSDB_ALTER_TABLE_UPDATE_COLUMN_BYTES == pStmt->alterType ||
       TSDB_ALTER_TABLE_UPDATE_COLUMN_NAME == pStmt->alterType)) {
    return generateSyntaxErrMsg(&pCxt->msgBuf, TSDB_CODE_PAR_INVALID_PK_OP);
  }

  SVAlterTbReq req = {0};
  int32_t      code = buildAlterTbReq(pCxt, pStmt, pTableMeta, &req);

  SArray* pArray = NULL;
  if (TSDB_CODE_SUCCESS == code) {
    code = buildModifyVnodeArray(pCxt, pStmt, &req, &pArray);
  }
  if (TSDB_CODE_SUCCESS == code) {
    code = rewriteToVnodeModifyOpStmt(pQuery, pArray);
  }
  destoryAlterTbReq(&req);
  return code;
}

static int32_t rewriteAlterTable(STranslateContext* pCxt, SQuery* pQuery) {
  SAlterTableStmt* pStmt = (SAlterTableStmt*)pQuery->pRoot;

  if (pStmt->dataType.type == TSDB_DATA_TYPE_JSON && pStmt->alterType == TSDB_ALTER_TABLE_ADD_COLUMN) {
    return generateSyntaxErrMsg(&pCxt->msgBuf, TSDB_CODE_PAR_INVALID_COL_JSON);
  }

  STableMeta* pTableMeta = NULL;
  int32_t     code = getTableMeta(pCxt, pStmt->dbName, pStmt->tableName, &pTableMeta);
  if (TSDB_CODE_SUCCESS == code) {
    code = rewriteAlterTableImpl(pCxt, pStmt, pTableMeta, pQuery);
  }
  taosMemoryFree(pTableMeta);
  return code;
}

static int32_t serializeFlushVgroup(SVgroupInfo* pVg, SArray* pBufArray) {
  int32_t len = sizeof(SMsgHead);
  void*   buf = taosMemoryMalloc(len);
  if (NULL == buf) {
    return TSDB_CODE_OUT_OF_MEMORY;
  }
  ((SMsgHead*)buf)->vgId = htonl(pVg->vgId);
  ((SMsgHead*)buf)->contLen = htonl(len);

  SVgDataBlocks* pVgData = taosMemoryCalloc(1, sizeof(SVgDataBlocks));
  if (NULL == pVgData) {
    taosMemoryFree(buf);
    return TSDB_CODE_OUT_OF_MEMORY;
  }
  pVgData->vg = *pVg;
  pVgData->pData = buf;
  pVgData->size = len;
  taosArrayPush(pBufArray, &pVgData);

  return TSDB_CODE_SUCCESS;
}

static int32_t serializeFlushDb(SArray* pVgs, SArray** pOutput) {
  int32_t numOfVgs = taosArrayGetSize(pVgs);

  SArray* pBufArray = taosArrayInit(numOfVgs, sizeof(void*));
  if (NULL == pBufArray) {
    return TSDB_CODE_OUT_OF_MEMORY;
  }

  for (int32_t i = 0; i < numOfVgs; ++i) {
    int32_t code = serializeFlushVgroup((SVgroupInfo*)taosArrayGet(pVgs, i), pBufArray);
    if (TSDB_CODE_SUCCESS != code) {
      taosArrayDestroy(pBufArray);
      return code;
    }
  }

  *pOutput = pBufArray;
  return TSDB_CODE_SUCCESS;
}

static int32_t rewriteFlushDatabase(STranslateContext* pCxt, SQuery* pQuery) {
  SFlushDatabaseStmt* pStmt = (SFlushDatabaseStmt*)pQuery->pRoot;

  SArray* pBufArray = NULL;
  SArray* pVgs = NULL;
  int32_t code = getDBVgInfo(pCxt, pStmt->dbName, &pVgs);
  if (TSDB_CODE_SUCCESS == code) {
    code = serializeFlushDb(pVgs, &pBufArray);
  }
  if (TSDB_CODE_SUCCESS == code) {
    code = rewriteToVnodeModifyOpStmt(pQuery, pBufArray);
  }
  if (TSDB_CODE_SUCCESS != code) {
    taosArrayDestroy(pBufArray);
  }
  taosArrayDestroy(pVgs);
  return code;
}

static int32_t rewriteShowCompacts(STranslateContext* pCxt, SQuery* pQuery) {
  SShowCompactsStmt* pShow = (SShowCompactsStmt*)(pQuery->pRoot);
  SSelectStmt*       pStmt = NULL;
  int32_t            code = createSelectStmtForShow(QUERY_NODE_SHOW_COMPACTS_STMT, &pStmt);
  if (TSDB_CODE_SUCCESS == code) {
    pCxt->showRewrite = true;
    pQuery->showRewrite = true;
    nodesDestroyNode(pQuery->pRoot);
    pQuery->pRoot = (SNode*)pStmt;
  }
  return code;
}

static int32_t rewriteShowCompactDetailsStmt(STranslateContext* pCxt, SQuery* pQuery) {
  SShowCompactDetailsStmt* pShow = (SShowCompactDetailsStmt*)(pQuery->pRoot);
  SSelectStmt*             pStmt = NULL;
  int32_t                  code = createSelectStmtForShow(QUERY_NODE_SHOW_COMPACT_DETAILS_STMT, &pStmt);
  if (TSDB_CODE_SUCCESS == code) {
    if (NULL != pShow->pCompactId) {
      code = createOperatorNode(OP_TYPE_EQUAL, "compact_id", pShow->pCompactId, &pStmt->pWhere);
    }
  }
  if (TSDB_CODE_SUCCESS == code) {
    pCxt->showRewrite = true;
    pQuery->showRewrite = true;
    nodesDestroyNode(pQuery->pRoot);
    pQuery->pRoot = (SNode*)pStmt;
  }
  return code;
}

static int32_t rewriteQuery(STranslateContext* pCxt, SQuery* pQuery) {
  int32_t code = TSDB_CODE_SUCCESS;
  switch (nodeType(pQuery->pRoot)) {
    case QUERY_NODE_SHOW_LICENCES_STMT:
    case QUERY_NODE_SHOW_DATABASES_STMT:
    case QUERY_NODE_SHOW_TABLES_STMT:
    case QUERY_NODE_SHOW_STABLES_STMT:
    case QUERY_NODE_SHOW_USERS_STMT:
    case QUERY_NODE_SHOW_DNODES_STMT:
    case QUERY_NODE_SHOW_MNODES_STMT:
    case QUERY_NODE_SHOW_MODULES_STMT:
    case QUERY_NODE_SHOW_QNODES_STMT:
    case QUERY_NODE_SHOW_FUNCTIONS_STMT:
    case QUERY_NODE_SHOW_INDEXES_STMT:
    case QUERY_NODE_SHOW_STREAMS_STMT:
    case QUERY_NODE_SHOW_BNODES_STMT:
    case QUERY_NODE_SHOW_SNODES_STMT:
    case QUERY_NODE_SHOW_CONNECTIONS_STMT:
    case QUERY_NODE_SHOW_QUERIES_STMT:
    case QUERY_NODE_SHOW_CLUSTER_STMT:
    case QUERY_NODE_SHOW_TOPICS_STMT:
    case QUERY_NODE_SHOW_TRANSACTIONS_STMT:
    case QUERY_NODE_SHOW_APPS_STMT:
    case QUERY_NODE_SHOW_CONSUMERS_STMT:
    case QUERY_NODE_SHOW_SUBSCRIPTIONS_STMT:
    case QUERY_NODE_SHOW_TAGS_STMT:
    case QUERY_NODE_SHOW_USER_PRIVILEGES_STMT:
    case QUERY_NODE_SHOW_VIEWS_STMT:
    case QUERY_NODE_SHOW_GRANTS_FULL_STMT:
    case QUERY_NODE_SHOW_GRANTS_LOGS_STMT:
    case QUERY_NODE_SHOW_CLUSTER_MACHINES_STMT:
    case QUERY_NODE_SHOW_ARBGROUPS_STMT:
      code = rewriteShow(pCxt, pQuery);
      break;
    case QUERY_NODE_SHOW_VGROUPS_STMT:
      code = rewriteShowVgroups(pCxt, pQuery);
      break;
    case QUERY_NODE_SHOW_TABLE_TAGS_STMT:
      code = rewriteShowStableTags(pCxt, pQuery);
      break;
    case QUERY_NODE_SHOW_DNODE_VARIABLES_STMT:
      code = rewriteShowDnodeVariables(pCxt, pQuery);
      break;
    case QUERY_NODE_SHOW_VNODES_STMT:
      code = rewriteShowVnodes(pCxt, pQuery);
      break;
    case QUERY_NODE_SHOW_TABLE_DISTRIBUTED_STMT:
      code = rewriteShowTableDist(pCxt, pQuery);
      break;
    case QUERY_NODE_CREATE_TABLE_STMT:
      if (NULL == ((SCreateTableStmt*)pQuery->pRoot)->pTags) {
        code = rewriteCreateTable(pCxt, pQuery);
      }
      break;
    case QUERY_NODE_CREATE_MULTI_TABLES_STMT:
      code = rewriteCreateMultiTable(pCxt, pQuery);
      break;
    case QUERY_NODE_DROP_TABLE_STMT:
      code = rewriteDropTable(pCxt, pQuery);
      break;
    case QUERY_NODE_ALTER_TABLE_STMT:
      code = rewriteAlterTable(pCxt, pQuery);
      break;
    case QUERY_NODE_FLUSH_DATABASE_STMT:
      code = rewriteFlushDatabase(pCxt, pQuery);
      break;
    case QUERY_NODE_SHOW_COMPACTS_STMT:
      code = rewriteShowCompacts(pCxt, pQuery);
      break;
    case QUERY_NODE_SHOW_COMPACT_DETAILS_STMT:
      code = rewriteShowCompactDetailsStmt(pCxt, pQuery);
      break;
    default:
      break;
  }
  return code;
}

static int32_t toMsgType(ENodeType type) {
  switch (type) {
    case QUERY_NODE_CREATE_TABLE_STMT:
      return TDMT_VND_CREATE_TABLE;
    case QUERY_NODE_ALTER_TABLE_STMT:
      return TDMT_VND_ALTER_TABLE;
    case QUERY_NODE_DROP_TABLE_STMT:
      return TDMT_VND_DROP_TABLE;
    default:
      break;
  }
  return TDMT_VND_CREATE_TABLE;
}

static int32_t setRefreshMeta(STranslateContext* pCxt, SQuery* pQuery) {
  if (NULL != pCxt->pDbs) {
    taosArrayDestroy(pQuery->pDbList);
    pQuery->pDbList = taosArrayInit(taosHashGetSize(pCxt->pDbs), TSDB_DB_FNAME_LEN);
    if (NULL == pQuery->pDbList) {
      return TSDB_CODE_OUT_OF_MEMORY;
    }
    SFullDatabaseName* pDb = taosHashIterate(pCxt->pDbs, NULL);
    while (NULL != pDb) {
      taosArrayPush(pQuery->pDbList, pDb->fullDbName);
      pDb = taosHashIterate(pCxt->pDbs, pDb);
    }
  }

  if (NULL != pCxt->pTables) {
    taosArrayDestroy(pQuery->pTableList);
    pQuery->pTableList = taosArrayInit(taosHashGetSize(pCxt->pTables), sizeof(SName));
    if (NULL == pQuery->pTableList) {
      return TSDB_CODE_OUT_OF_MEMORY;
    }
    SName* pTable = taosHashIterate(pCxt->pTables, NULL);
    while (NULL != pTable) {
      taosArrayPush(pQuery->pTableList, pTable);
      pTable = taosHashIterate(pCxt->pTables, pTable);
    }
  }

  if (NULL != pCxt->pTargetTables) {
    taosArrayDestroy(pQuery->pTargetTableList);
    pQuery->pTargetTableList = taosArrayInit(taosHashGetSize(pCxt->pTargetTables), sizeof(SName));
    if (NULL == pQuery->pTargetTableList) {
      return TSDB_CODE_OUT_OF_MEMORY;
    }
    SName* pTable = taosHashIterate(pCxt->pTargetTables, NULL);
    while (NULL != pTable) {
      taosArrayPush(pQuery->pTargetTableList, pTable);
      pTable = taosHashIterate(pCxt->pTargetTables, pTable);
    }
  }

  return TSDB_CODE_SUCCESS;
}

static int32_t setQuery(STranslateContext* pCxt, SQuery* pQuery) {
  switch (nodeType(pQuery->pRoot)) {
    case QUERY_NODE_SELECT_STMT:
      if (NULL == ((SSelectStmt*)pQuery->pRoot)->pFromTable) {
        pQuery->execMode = QUERY_EXEC_MODE_LOCAL;
        pQuery->haveResultSet = true;
        break;
      }
    case QUERY_NODE_SET_OPERATOR:
    case QUERY_NODE_EXPLAIN_STMT:
      pQuery->execMode = QUERY_EXEC_MODE_SCHEDULE;
      pQuery->haveResultSet = true;
      pQuery->msgType = TDMT_SCH_QUERY;
      break;
    case QUERY_NODE_DELETE_STMT:
      pQuery->execMode = QUERY_EXEC_MODE_SCHEDULE;
      pQuery->msgType = TDMT_VND_DELETE;
      break;
    case QUERY_NODE_INSERT_STMT:
      pQuery->execMode = QUERY_EXEC_MODE_SCHEDULE;
      pQuery->msgType = TDMT_VND_SUBMIT;
      break;
    case QUERY_NODE_VNODE_MODIFY_STMT:
      pQuery->execMode = QUERY_EXEC_MODE_SCHEDULE;
      pQuery->msgType = toMsgType(((SVnodeModifyOpStmt*)pQuery->pRoot)->sqlNodeType);
      break;
    case QUERY_NODE_DESCRIBE_STMT:
    case QUERY_NODE_SHOW_CREATE_DATABASE_STMT:
    case QUERY_NODE_SHOW_DB_ALIVE_STMT:
    case QUERY_NODE_SHOW_CLUSTER_ALIVE_STMT:
    case QUERY_NODE_SHOW_CREATE_TABLE_STMT:
    case QUERY_NODE_SHOW_CREATE_STABLE_STMT:
    case QUERY_NODE_SHOW_CREATE_VIEW_STMT:
    case QUERY_NODE_SHOW_LOCAL_VARIABLES_STMT:
      pQuery->execMode = QUERY_EXEC_MODE_LOCAL;
      pQuery->haveResultSet = true;
      break;
    case QUERY_NODE_RESET_QUERY_CACHE_STMT:
    case QUERY_NODE_ALTER_LOCAL_STMT:
      pQuery->execMode = QUERY_EXEC_MODE_LOCAL;
      break;
    case QUERY_NODE_SHOW_VARIABLES_STMT:
    case QUERY_NODE_COMPACT_DATABASE_STMT:
      pQuery->haveResultSet = true;
      pQuery->execMode = QUERY_EXEC_MODE_RPC;
      if (NULL != pCxt->pCmdMsg) {
        TSWAP(pQuery->pCmdMsg, pCxt->pCmdMsg);
        pQuery->msgType = pQuery->pCmdMsg->msgType;
      }
      break;
    default:
      pQuery->haveResultSet = false;
      pQuery->execMode = QUERY_EXEC_MODE_RPC;
      if (NULL != pCxt->pCmdMsg) {
        TSWAP(pQuery->pCmdMsg, pCxt->pCmdMsg);
        pQuery->msgType = pQuery->pCmdMsg->msgType;
      }
      break;
  }

  pQuery->stableQuery = pCxt->stableQuery;

  if (pQuery->haveResultSet) {
    taosMemoryFreeClear(pQuery->pResSchema);
    if (TSDB_CODE_SUCCESS != extractResultSchema(pQuery->pRoot, &pQuery->numOfResCols, &pQuery->pResSchema)) {
      return TSDB_CODE_OUT_OF_MEMORY;
    }

    if (nodeType(pQuery->pRoot) == QUERY_NODE_SELECT_STMT) {
      pQuery->precision = extractResultTsPrecision((SSelectStmt*)pQuery->pRoot);
    } else if (nodeType(pQuery->pRoot) == QUERY_NODE_SET_OPERATOR) {
      pQuery->precision = ((SSetOperator*)pQuery->pRoot)->precision;
    }
  }

  return TSDB_CODE_SUCCESS;
}

int32_t translate(SParseContext* pParseCxt, SQuery* pQuery, SParseMetaCache* pMetaCache) {
  STranslateContext cxt = {0};

  int32_t code = initTranslateContext(pParseCxt, pMetaCache, &cxt);
  if (TSDB_CODE_SUCCESS == code) {
    code = rewriteQuery(&cxt, pQuery);
  }
  if (TSDB_CODE_SUCCESS == code) {
    code = translateQuery(&cxt, pQuery->pRoot);
  }
  if (TSDB_CODE_SUCCESS == code && (cxt.pPrevRoot || cxt.pPostRoot)) {
    pQuery->pPrevRoot = cxt.pPrevRoot;
    pQuery->pPostRoot = cxt.pPostRoot;
  }
  if (TSDB_CODE_SUCCESS == code) {
    code = setQuery(&cxt, pQuery);
  }
  setRefreshMeta(&cxt, pQuery);
  destroyTranslateContext(&cxt);
  return code;
}<|MERGE_RESOLUTION|>--- conflicted
+++ resolved
@@ -2483,7 +2483,7 @@
   SNode* pParam = NULL;
   if (strcmp((*pFunc)->functionName, "tbname") == 0 && (*pFunc)->pParameterList != NULL) {
     pParam = nodesListGetNode((*pFunc)->pParameterList, 0);
-    if(pParam && nodeType(pParam) == QUERY_NODE_VALUE) {
+    if (pParam && nodeType(pParam) == QUERY_NODE_VALUE) {
       if (pCxt && pCxt->pCurrStmt && pCxt->pCurrStmt->type == QUERY_NODE_SELECT_STMT &&
           ((SSelectStmt*)pCxt->pCurrStmt)->pFromTable &&
           nodeType(((SSelectStmt*)pCxt->pCurrStmt)->pFromTable) == QUERY_NODE_REAL_TABLE) {
@@ -2744,11 +2744,10 @@
 static bool fromSingleTable(SNode* table) {
   if (NULL == table) return false;
   if (table->type == QUERY_NODE_REAL_TABLE && ((SRealTableNode*)table)->pMeta) {
-        int8_t type = ((SRealTableNode*)table)->pMeta->tableType;
-        if(type == TSDB_CHILD_TABLE || type == TSDB_NORMAL_TABLE
-        || type == TSDB_SYSTEM_TABLE) {
-          return true;
-        }
+    int8_t type = ((SRealTableNode*)table)->pMeta->tableType;
+    if (type == TSDB_CHILD_TABLE || type == TSDB_NORMAL_TABLE || type == TSDB_SYSTEM_TABLE) {
+      return true;
+    }
   }
   return false;
 }
@@ -3956,60 +3955,57 @@
 }
 
 static const int64_t tsdbMaxKeepMS = (int64_t)60 * 1000 * TSDB_MAX_KEEP;
-static int32_t       checkIntervalWindow(STranslateContext* pCxt, SIntervalWindowNode* pInterval) {
-<<<<<<< HEAD
+
+static int32_t checkIntervalWindow(STranslateContext* pCxt, SIntervalWindowNode* pInterval) {
   uint8_t precision = ((SColumnNode*)pInterval->pCol)->node.resType.precision;
-=======
-        uint8_t precision = ((SColumnNode*)pInterval->pCol)->node.resType.precision;
->>>>>>> d57f3324
-
-        SValueNode* pInter = (SValueNode*)pInterval->pInterval;
-        bool        valInter = IS_CALENDAR_TIME_DURATION(pInter->unit);
-        if (pInter->datum.i <= 0 || (!valInter && pInter->datum.i < tsMinIntervalTime)) {
-          return generateSyntaxErrMsg(&pCxt->msgBuf, TSDB_CODE_PAR_INTER_VALUE_TOO_SMALL, tsMinIntervalTime,
-                                      getPrecisionStr(precision));
+
+  SValueNode* pInter = (SValueNode*)pInterval->pInterval;
+  bool        valInter = IS_CALENDAR_TIME_DURATION(pInter->unit);
+  if (pInter->datum.i <= 0 || (!valInter && pInter->datum.i < tsMinIntervalTime)) {
+    return generateSyntaxErrMsg(&pCxt->msgBuf, TSDB_CODE_PAR_INTER_VALUE_TOO_SMALL, tsMinIntervalTime,
+                                getPrecisionStr(precision));
   } else if (pInter->datum.i / getPrecisionMultiple(precision) > tsdbMaxKeepMS) {
-          return generateSyntaxErrMsg(&pCxt->msgBuf, TSDB_CODE_PAR_INTER_VALUE_TOO_BIG, 1000, "years");
-  }
-
-        if (NULL != pInterval->pOffset) {
-          SValueNode* pOffset = (SValueNode*)pInterval->pOffset;
-          if (pOffset->datum.i <= 0) {
-            return generateSyntaxErrMsg(&pCxt->msgBuf, TSDB_CODE_PAR_INTER_OFFSET_NEGATIVE);
-    }
-          if (pInter->unit == 'n' && pOffset->unit == 'y') {
-            return generateSyntaxErrMsg(&pCxt->msgBuf, TSDB_CODE_PAR_INTER_OFFSET_UNIT);
-    }
-          bool fixed = !IS_CALENDAR_TIME_DURATION(pOffset->unit) && !valInter;
-          if ((fixed && pOffset->datum.i >= pInter->datum.i) ||
+    return generateSyntaxErrMsg(&pCxt->msgBuf, TSDB_CODE_PAR_INTER_VALUE_TOO_BIG, 1000, "years");
+  }
+
+  if (NULL != pInterval->pOffset) {
+    SValueNode* pOffset = (SValueNode*)pInterval->pOffset;
+    if (pOffset->datum.i <= 0) {
+      return generateSyntaxErrMsg(&pCxt->msgBuf, TSDB_CODE_PAR_INTER_OFFSET_NEGATIVE);
+    }
+    if (pInter->unit == 'n' && pOffset->unit == 'y') {
+      return generateSyntaxErrMsg(&pCxt->msgBuf, TSDB_CODE_PAR_INTER_OFFSET_UNIT);
+    }
+    bool fixed = !IS_CALENDAR_TIME_DURATION(pOffset->unit) && !valInter;
+    if ((fixed && pOffset->datum.i >= pInter->datum.i) ||
         (!fixed && getMonthsFromTimeVal(pOffset->datum.i, precision, pOffset->unit) >=
                        getMonthsFromTimeVal(pInter->datum.i, precision, pInter->unit))) {
-            return generateSyntaxErrMsg(&pCxt->msgBuf, TSDB_CODE_PAR_INTER_OFFSET_TOO_BIG);
-    }
-
-          if (pOffset->unit == 'n' || pOffset->unit == 'y') {
-            convertVarDuration(pOffset, precision);
-    }
-  }
-
-        if (NULL != pInterval->pSliding) {
-          const static int32_t INTERVAL_SLIDING_FACTOR = 100;
-
-          SValueNode* pSliding = (SValueNode*)pInterval->pSliding;
-          if (IS_CALENDAR_TIME_DURATION(pSliding->unit)) {
-            return generateSyntaxErrMsg(&pCxt->msgBuf, TSDB_CODE_PAR_INTER_SLIDING_UNIT);
-    }
-          if ((pSliding->datum.i <
+      return generateSyntaxErrMsg(&pCxt->msgBuf, TSDB_CODE_PAR_INTER_OFFSET_TOO_BIG);
+    }
+
+    if (pOffset->unit == 'n' || pOffset->unit == 'y') {
+      convertVarDuration(pOffset, precision);
+    }
+  }
+
+  if (NULL != pInterval->pSliding) {
+    const static int32_t INTERVAL_SLIDING_FACTOR = 100;
+
+    SValueNode* pSliding = (SValueNode*)pInterval->pSliding;
+    if (IS_CALENDAR_TIME_DURATION(pSliding->unit)) {
+      return generateSyntaxErrMsg(&pCxt->msgBuf, TSDB_CODE_PAR_INTER_SLIDING_UNIT);
+    }
+    if ((pSliding->datum.i <
          convertTimeFromPrecisionToUnit(tsMinSlidingTime, TSDB_TIME_PRECISION_MILLI, pSliding->unit)) ||
         (pInter->datum.i / pSliding->datum.i > INTERVAL_SLIDING_FACTOR)) {
-            return generateSyntaxErrMsg(&pCxt->msgBuf, TSDB_CODE_PAR_INTER_SLIDING_TOO_SMALL);
-    }
-          if (pSliding->datum.i > pInter->datum.i) {
-            return generateSyntaxErrMsg(&pCxt->msgBuf, TSDB_CODE_PAR_INTER_SLIDING_TOO_BIG);
-    }
-  }
-
-        return TSDB_CODE_SUCCESS;
+      return generateSyntaxErrMsg(&pCxt->msgBuf, TSDB_CODE_PAR_INTER_SLIDING_TOO_SMALL);
+    }
+    if (pSliding->datum.i > pInter->datum.i) {
+      return generateSyntaxErrMsg(&pCxt->msgBuf, TSDB_CODE_PAR_INTER_SLIDING_TOO_BIG);
+    }
+  }
+
+  return TSDB_CODE_SUCCESS;
 }
 
 static int32_t translateIntervalWindow(STranslateContext* pCxt, SSelectStmt* pSelect) {
@@ -5962,7 +5958,6 @@
   return buildCmdMsg(pCxt, TDMT_MND_TRIM_DB, (FSerializeFunc)tSerializeSTrimDbReq, &req);
 }
 
-<<<<<<< HEAD
 // <<<<<<< HEAD
 // static int32_t columnDefNodeToField(SNodeList* pList, SArray** pArray, bool calBytes) {
 // =======
@@ -5979,14 +5974,13 @@
       return TSDB_CODE_TSC_ENCODE_PARAM_ERROR;
   }
   return TSDB_CODE_SUCCESS;
-=======
+}
 static int32_t translateS3MigrateDatabase(STranslateContext* pCxt, SS3MigrateDatabaseStmt* pStmt) {
   SS3MigrateDbReq req = {0};
   SName           name = {0};
   tNameSetDbName(&name, pCxt->pParseCxt->acctId, pStmt->dbName, strlen(pStmt->dbName));
   tNameGetFullDbName(&name, req.db);
   return buildCmdMsg(pCxt, TDMT_MND_S3MIGRATE_DB, (FSerializeFunc)tSerializeSS3MigrateDbReq, &req);
->>>>>>> d57f3324
 }
 
 static int32_t columnDefNodeToField(SNodeList* pList, SArray** pArray, bool calBytes) {
@@ -6018,7 +6012,7 @@
   FOREACH(pNode, pList) {
     SColumnDefNode* pCol = (SColumnDefNode*)pNode;
     SField          field = {
-        .type = pCol->dataType.type,
+                 .type = pCol->dataType.type,
     };
     if (calBytes) {
       field.bytes = calcTypeBytes(pCol->dataType);
@@ -6184,7 +6178,8 @@
         code = generateSyntaxErrMsg(&pCxt->msgBuf, TSDB_CODE_PAR_INVALID_FIRST_COLUMN);
       }
     }
-    if (TSDB_CODE_SUCCESS == code && pCol->pOptions && ((SColumnOptions*)pCol->pOptions)->bPrimaryKey && colIndex != 1) {
+    if (TSDB_CODE_SUCCESS == code && pCol->pOptions && ((SColumnOptions*)pCol->pOptions)->bPrimaryKey &&
+        colIndex != 1) {
       code = generateSyntaxErrMsg(&pCxt->msgBuf, TSDB_CODE_PAR_SECOND_COL_PK);
     }
     if (TSDB_CODE_SUCCESS == code && pCol->pOptions && ((SColumnOptions*)pCol->pOptions)->bPrimaryKey &&
@@ -7484,11 +7479,7 @@
 static int32_t translateCreateComponentNode(STranslateContext* pCxt, SCreateComponentNodeStmt* pStmt) {
   SMCreateQnodeReq createReq = {.dnodeId = pStmt->dnodeId};
   int32_t          code = buildCmdMsg(pCxt, getCreateComponentNodeMsgType(nodeType(pStmt)),
-<<<<<<< HEAD
-                             (FSerializeFunc)tSerializeSCreateDropMQSNodeReq, &createReq);
-=======
                                       (FSerializeFunc)tSerializeSCreateDropMQSNodeReq, &createReq);
->>>>>>> d57f3324
   tFreeSMCreateQnodeReq(&createReq);
   return code;
 }
@@ -7512,11 +7503,7 @@
 static int32_t translateDropComponentNode(STranslateContext* pCxt, SDropComponentNodeStmt* pStmt) {
   SDDropQnodeReq dropReq = {.dnodeId = pStmt->dnodeId};
   int32_t        code = buildCmdMsg(pCxt, getDropComponentNodeMsgType(nodeType(pStmt)),
-<<<<<<< HEAD
-                             (FSerializeFunc)tSerializeSCreateDropMQSNodeReq, &dropReq);
-=======
                                     (FSerializeFunc)tSerializeSCreateDropMQSNodeReq, &dropReq);
->>>>>>> d57f3324
   tFreeSDDropQnodeReq(&dropReq);
   return code;
 }
@@ -7911,7 +7898,7 @@
 static void setColumnDefNodePrimaryKey(SColumnDefNode* pNode, bool isPk) {
   if (!pNode) return;
   if (!isPk && !pNode->pOptions) return;
-  if(!pNode->pOptions) {
+  if (!pNode->pOptions) {
     pNode->pOptions = nodesMakeNode(QUERY_NODE_COLUMN_OPTIONS);
   }
   ((SColumnOptions*)pNode->pOptions)->bPrimaryKey = isPk;
@@ -10165,7 +10152,7 @@
   SShowTableTagsStmt* pShow = (SShowTableTagsStmt*)pQuery->pRoot;
   SSelectStmt*        pSelect = NULL;
   int32_t             code = createSimpleSelectStmtFromCols(((SValueNode*)pShow->pDbName)->literal,
-                                                ((SValueNode*)pShow->pTbName)->literal, -1, NULL, &pSelect);
+                                                            ((SValueNode*)pShow->pTbName)->literal, -1, NULL, &pSelect);
   if (TSDB_CODE_SUCCESS == code) {
     code = createShowTableTagsProjections(&pSelect->pProjectionList, &pShow->pTags);
   }
@@ -10316,7 +10303,8 @@
     if (pColDef->pOptions) {
       req.colCmpr.pColCmpr[index].id = index + 1;
       int8_t valid = setColCompressByOption(
-          pScheam->type, columnEncodeVal(((SColumnOptions*)pColDef->pOptions)->encode), columnCompressVal(((SColumnOptions*)pColDef->pOptions)->compress),
+          pScheam->type, columnEncodeVal(((SColumnOptions*)pColDef->pOptions)->encode),
+          columnCompressVal(((SColumnOptions*)pColDef->pOptions)->compress),
           columnLevelVal(((SColumnOptions*)pColDef->pOptions)->compressLevel), true, &req.colCmpr.pColCmpr[index].alg);
       if (!valid) {
         tdDestroySVCreateTbReq(&req);
