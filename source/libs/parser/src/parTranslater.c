/*
 * Copyright (c) 2019 TAOS Data, Inc. <jhtao@taosdata.com>
 *
 * This program is free software: you can use, redistribute, and/or modify
 * it under the terms of the GNU Affero General Public License, version 3
 * or later ("AGPL"), as published by the Free Software Foundation.
 *
 * This program is distributed in the hope that it will be useful, but WITHOUT
 * ANY WARRANTY; without even the implied warranty of MERCHANTABILITY or
 * FITNESS FOR A PARTICULAR PURPOSE.
 *
 * You should have received a copy of the GNU Affero General Public License
 * along with this program. If not, see <http://www.gnu.org/licenses/>.
 */

#include "parInt.h"

#include "catalog.h"
#include "cmdnodes.h"
#include "filter.h"
#include "functionMgt.h"
#include "parUtil.h"
#include "scalar.h"
#include "systable.h"
#include "tglobal.h"
#include "ttime.h"

#define generateDealNodeErrMsg(pCxt, code, ...) \
  (pCxt->errCode = generateSyntaxErrMsg(&pCxt->msgBuf, code, ##__VA_ARGS__), DEAL_RES_ERROR)

typedef struct STranslateContext {
  SParseContext*   pParseCxt;
  int32_t          errCode;
  SMsgBuf          msgBuf;
  SArray*          pNsLevel;  // element is SArray*, the element of this subarray is STableNode*
  int32_t          currLevel;
  ESqlClause       currClause;
  SNode*           pCurrStmt;
  SCmdMsgInfo*     pCmdMsg;
  SHashObj*        pDbs;
  SHashObj*        pTables;
  SExplainOptions* pExplainOpt;
  SParseMetaCache* pMetaCache;
  bool             createStream;
  bool             stableQuery;
} STranslateContext;

typedef struct SFullDatabaseName {
  char fullDbName[TSDB_DB_FNAME_LEN];
} SFullDatabaseName;

static int32_t  translateSubquery(STranslateContext* pCxt, SNode* pNode);
static int32_t  translateQuery(STranslateContext* pCxt, SNode* pNode);
static EDealRes translateValue(STranslateContext* pCxt, SValueNode* pVal);

static bool afterGroupBy(ESqlClause clause) { return clause > SQL_CLAUSE_GROUP_BY; }

static bool beforeHaving(ESqlClause clause) { return clause < SQL_CLAUSE_HAVING; }

static bool afterHaving(ESqlClause clause) { return clause > SQL_CLAUSE_HAVING; }

static int32_t addNamespace(STranslateContext* pCxt, void* pTable) {
  size_t currTotalLevel = taosArrayGetSize(pCxt->pNsLevel);
  if (currTotalLevel > pCxt->currLevel) {
    SArray* pTables = taosArrayGetP(pCxt->pNsLevel, pCxt->currLevel);
    taosArrayPush(pTables, &pTable);
  } else {
    do {
      SArray* pTables = taosArrayInit(TARRAY_MIN_SIZE, POINTER_BYTES);
      if (pCxt->currLevel == currTotalLevel) {
        taosArrayPush(pTables, &pTable);
      }
      taosArrayPush(pCxt->pNsLevel, &pTables);
      ++currTotalLevel;
    } while (currTotalLevel <= pCxt->currLevel);
  }
  return TSDB_CODE_SUCCESS;
}

static int32_t collectUseDatabaseImpl(const char* pFullDbName, SHashObj* pDbs) {
  SFullDatabaseName name = {0};
  strcpy(name.fullDbName, pFullDbName);
  return taosHashPut(pDbs, pFullDbName, strlen(pFullDbName), &name, sizeof(SFullDatabaseName));
}

static int32_t collectUseDatabase(const SName* pName, SHashObj* pDbs) {
  char dbFName[TSDB_DB_FNAME_LEN] = {0};
  tNameGetFullDbName(pName, dbFName);
  return collectUseDatabaseImpl(dbFName, pDbs);
}

static int32_t collectUseTable(const SName* pName, SHashObj* pDbs) {
  char fullName[TSDB_TABLE_FNAME_LEN];
  tNameExtractFullName(pName, fullName);
  return taosHashPut(pDbs, fullName, strlen(fullName), pName, sizeof(SName));
}

static int32_t getTableMetaImpl(STranslateContext* pCxt, const SName* pName, STableMeta** pMeta) {
  SParseContext* pParCxt = pCxt->pParseCxt;
  int32_t        code = collectUseDatabase(pName, pCxt->pDbs);
  if (TSDB_CODE_SUCCESS == code) {
    code = collectUseTable(pName, pCxt->pTables);
  }
  if (TSDB_CODE_SUCCESS == code) {
    if (pParCxt->async) {
      code = getTableMetaFromCache(pCxt->pMetaCache, pName, pMeta);
    } else {
      SRequestConnInfo conn = {.pTrans = pParCxt->pTransporter,
                               .requestId = pParCxt->requestId,
                               .requestObjRefId = pParCxt->requestRid,
                               .mgmtEps = pParCxt->mgmtEpSet};
      code = catalogGetTableMeta(pParCxt->pCatalog, &conn, pName, pMeta);
    }
  }
  if (TSDB_CODE_SUCCESS != code) {
    parserError("0x%" PRIx64 " catalogGetTableMeta error, code:%s, dbName:%s, tbName:%s", pCxt->pParseCxt->requestId,
                tstrerror(code), pName->dbname, pName->tname);
  }
  return code;
}

static int32_t getTableMeta(STranslateContext* pCxt, const char* pDbName, const char* pTableName, STableMeta** pMeta) {
  SName name;
  return getTableMetaImpl(pCxt, toName(pCxt->pParseCxt->acctId, pDbName, pTableName, &name), pMeta);
}

static int32_t getTableCfg(STranslateContext* pCxt, const SName* pName, STableCfg** pCfg) {
  SParseContext* pParCxt = pCxt->pParseCxt;
  int32_t        code = collectUseDatabase(pName, pCxt->pDbs);
  if (TSDB_CODE_SUCCESS == code) {
    code = collectUseTable(pName, pCxt->pTables);
  }
  if (TSDB_CODE_SUCCESS == code) {
    if (pParCxt->async) {
      code = getTableCfgFromCache(pCxt->pMetaCache, pName, pCfg);
    } else {
      SRequestConnInfo conn = {.pTrans = pParCxt->pTransporter,
                               .requestId = pParCxt->requestId,
                               .requestObjRefId = pParCxt->requestRid,
                               .mgmtEps = pParCxt->mgmtEpSet};
      code = catalogRefreshGetTableCfg(pParCxt->pCatalog, &conn, pName, pCfg);
    }
  }
  if (TSDB_CODE_SUCCESS != code) {
    parserError("0x%" PRIx64 " catalogRefreshGetTableCfg error, code:%s, dbName:%s, tbName:%s",
                pCxt->pParseCxt->requestId, tstrerror(code), pName->dbname, pName->tname);
  }
  return code;
}

static int32_t refreshGetTableMeta(STranslateContext* pCxt, const char* pDbName, const char* pTableName,
                                   STableMeta** pMeta) {
  SParseContext* pParCxt = pCxt->pParseCxt;
  SName          name;
  toName(pCxt->pParseCxt->acctId, pDbName, pTableName, &name);
  int32_t code = TSDB_CODE_SUCCESS;
  if (pParCxt->async) {
    code = getTableMetaFromCache(pCxt->pMetaCache, &name, pMeta);
  } else {
    SRequestConnInfo conn = {.pTrans = pParCxt->pTransporter,
                             .requestId = pParCxt->requestId,
                             .requestObjRefId = pParCxt->requestRid,
                             .mgmtEps = pParCxt->mgmtEpSet};

    code = catalogRefreshGetTableMeta(pParCxt->pCatalog, &conn, &name, pMeta, false);
  }
  if (TSDB_CODE_SUCCESS != code) {
    parserError("0x%" PRIx64 " catalogRefreshGetTableMeta error, code:%s, dbName:%s, tbName:%s",
                pCxt->pParseCxt->requestId, tstrerror(code), pDbName, pTableName);
  }
  return code;
}

static int32_t getDBVgInfoImpl(STranslateContext* pCxt, const SName* pName, SArray** pVgInfo) {
  SParseContext* pParCxt = pCxt->pParseCxt;
  char           fullDbName[TSDB_DB_FNAME_LEN];
  tNameGetFullDbName(pName, fullDbName);
  int32_t code = collectUseDatabaseImpl(fullDbName, pCxt->pDbs);
  if (TSDB_CODE_SUCCESS == code) {
    if (pParCxt->async) {
      code = getDbVgInfoFromCache(pCxt->pMetaCache, fullDbName, pVgInfo);
    } else {
      SRequestConnInfo conn = {.pTrans = pParCxt->pTransporter,
                               .requestId = pParCxt->requestId,
                               .requestObjRefId = pParCxt->requestRid,
                               .mgmtEps = pParCxt->mgmtEpSet};
      code = catalogGetDBVgInfo(pParCxt->pCatalog, &conn, fullDbName, pVgInfo);
    }
  }
  if (TSDB_CODE_SUCCESS != code) {
    parserError("0x%" PRIx64 " catalogGetDBVgInfo error, code:%s, dbFName:%s", pCxt->pParseCxt->requestId,
                tstrerror(code), fullDbName);
  }
  return code;
}

static int32_t getDBVgInfo(STranslateContext* pCxt, const char* pDbName, SArray** pVgInfo) {
  SName name;
  tNameSetDbName(&name, pCxt->pParseCxt->acctId, pDbName, strlen(pDbName));
  char dbFname[TSDB_DB_FNAME_LEN] = {0};
  tNameGetFullDbName(&name, dbFname);
  return getDBVgInfoImpl(pCxt, &name, pVgInfo);
}

static int32_t getTableHashVgroupImpl(STranslateContext* pCxt, const SName* pName, SVgroupInfo* pInfo) {
  SParseContext* pParCxt = pCxt->pParseCxt;
  int32_t        code = collectUseDatabase(pName, pCxt->pDbs);
  if (TSDB_CODE_SUCCESS == code) {
    code = collectUseTable(pName, pCxt->pTables);
  }
  if (TSDB_CODE_SUCCESS == code) {
    if (pParCxt->async) {
      code = getTableVgroupFromCache(pCxt->pMetaCache, pName, pInfo);
    } else {
      SRequestConnInfo conn = {.pTrans = pParCxt->pTransporter,
                               .requestId = pParCxt->requestId,
                               .requestObjRefId = pParCxt->requestRid,
                               .mgmtEps = pParCxt->mgmtEpSet};
      code = catalogGetTableHashVgroup(pParCxt->pCatalog, &conn, pName, pInfo);
    }
  }
  if (TSDB_CODE_SUCCESS != code) {
    parserError("0x%" PRIx64 " catalogGetTableHashVgroup error, code:%s, dbName:%s, tbName:%s",
                pCxt->pParseCxt->requestId, tstrerror(code), pName->dbname, pName->tname);
  }
  return code;
}

static int32_t getTableHashVgroup(STranslateContext* pCxt, const char* pDbName, const char* pTableName,
                                  SVgroupInfo* pInfo) {
  SName name;
  return getTableHashVgroupImpl(pCxt, toName(pCxt->pParseCxt->acctId, pDbName, pTableName, &name), pInfo);
}

static int32_t getDBVgVersion(STranslateContext* pCxt, const char* pDbFName, int32_t* pVersion, int64_t* pDbId,
                              int32_t* pTableNum) {
  SParseContext* pParCxt = pCxt->pParseCxt;
  int32_t        code = collectUseDatabaseImpl(pDbFName, pCxt->pDbs);
  if (TSDB_CODE_SUCCESS == code) {
    if (pParCxt->async) {
      code = getDbVgVersionFromCache(pCxt->pMetaCache, pDbFName, pVersion, pDbId, pTableNum);
    } else {
      code = catalogGetDBVgVersion(pParCxt->pCatalog, pDbFName, pVersion, pDbId, pTableNum);
    }
  }
  if (TSDB_CODE_SUCCESS != code) {
    parserError("0x%" PRIx64 " catalogGetDBVgVersion error, code:%s, dbFName:%s", pCxt->pParseCxt->requestId,
                tstrerror(code), pDbFName);
  }
  return code;
}

static int32_t getDBCfg(STranslateContext* pCxt, const char* pDbName, SDbCfgInfo* pInfo) {
  SParseContext* pParCxt = pCxt->pParseCxt;
  SName          name;
  tNameSetDbName(&name, pCxt->pParseCxt->acctId, pDbName, strlen(pDbName));
  char dbFname[TSDB_DB_FNAME_LEN] = {0};
  tNameGetFullDbName(&name, dbFname);
  int32_t code = collectUseDatabaseImpl(dbFname, pCxt->pDbs);
  if (TSDB_CODE_SUCCESS == code) {
    if (pParCxt->async) {
      code = getDbCfgFromCache(pCxt->pMetaCache, dbFname, pInfo);
    } else {
      SRequestConnInfo conn = {.pTrans = pParCxt->pTransporter,
                               .requestId = pParCxt->requestId,
                               .requestObjRefId = pParCxt->requestRid,
                               .mgmtEps = pParCxt->mgmtEpSet};

      code = catalogGetDBCfg(pParCxt->pCatalog, &conn, dbFname, pInfo);
    }
  }
  if (TSDB_CODE_SUCCESS != code) {
    parserError("0x%" PRIx64 " catalogGetDBCfg error, code:%s, dbFName:%s", pCxt->pParseCxt->requestId, tstrerror(code),
                dbFname);
  }
  return code;
}

static int32_t getUdfInfo(STranslateContext* pCxt, SFunctionNode* pFunc) {
  SParseContext* pParCxt = pCxt->pParseCxt;
  SFuncInfo      funcInfo = {0};
  int32_t        code = TSDB_CODE_SUCCESS;
  if (pParCxt->async) {
    code = getUdfInfoFromCache(pCxt->pMetaCache, pFunc->functionName, &funcInfo);
  } else {
    SRequestConnInfo conn = {.pTrans = pParCxt->pTransporter,
                             .requestId = pParCxt->requestId,
                             .requestObjRefId = pParCxt->requestRid,
                             .mgmtEps = pParCxt->mgmtEpSet};

    code = catalogGetUdfInfo(pParCxt->pCatalog, &conn, pFunc->functionName, &funcInfo);
  }
  if (TSDB_CODE_SUCCESS == code) {
    pFunc->funcType = FUNCTION_TYPE_UDF;
    pFunc->funcId = TSDB_FUNC_TYPE_AGGREGATE == funcInfo.funcType ? FUNC_AGGREGATE_UDF_ID : FUNC_SCALAR_UDF_ID;
    pFunc->node.resType.type = funcInfo.outputType;
    pFunc->node.resType.bytes = funcInfo.outputLen;
    pFunc->udfBufSize = funcInfo.bufSize;
    tFreeSFuncInfo(&funcInfo);
  }
  if (TSDB_CODE_SUCCESS != code) {
    parserError("0x%" PRIx64 " catalogGetUdfInfo error, code:%s, funcName:%s", pCxt->pParseCxt->requestId,
                tstrerror(code), pFunc->functionName);
  }
  return code;
}

static int32_t getTableIndex(STranslateContext* pCxt, const SName* pName, SArray** pIndexes) {
  SParseContext* pParCxt = pCxt->pParseCxt;
  int32_t        code = collectUseDatabase(pName, pCxt->pDbs);
  if (TSDB_CODE_SUCCESS == code) {
    code = collectUseTable(pName, pCxt->pTables);
  }
  if (pParCxt->async) {
    code = getTableIndexFromCache(pCxt->pMetaCache, pName, pIndexes);
  } else {
    SRequestConnInfo conn = {.pTrans = pParCxt->pTransporter,
                             .requestId = pParCxt->requestId,
                             .requestObjRefId = pParCxt->requestRid,
                             .mgmtEps = pParCxt->mgmtEpSet};

    code = catalogGetTableIndex(pParCxt->pCatalog, &conn, pName, pIndexes);
  }
  if (TSDB_CODE_SUCCESS != code) {
    parserError("0x%" PRIx64 " getTableIndex error, code:%s, dbName:%s, tbName:%s", pCxt->pParseCxt->requestId,
                tstrerror(code), pName->dbname, pName->tname);
  }
  return code;
}

static int32_t getDnodeList(STranslateContext* pCxt, SArray** pDnodes) {
  SParseContext* pParCxt = pCxt->pParseCxt;
  int32_t        code = TSDB_CODE_SUCCESS;
  if (pParCxt->async) {
    code = getDnodeListFromCache(pCxt->pMetaCache, pDnodes);
  } else {
    SRequestConnInfo conn = {.pTrans = pParCxt->pTransporter,
                             .requestId = pParCxt->requestId,
                             .requestObjRefId = pParCxt->requestRid,
                             .mgmtEps = pParCxt->mgmtEpSet};
    code = catalogGetDnodeList(pParCxt->pCatalog, &conn, pDnodes);
  }
  if (TSDB_CODE_SUCCESS != code) {
    parserError("0x%" PRIx64 " getDnodeList error, code:%s", pCxt->pParseCxt->requestId, tstrerror(code));
  }
  return code;
}

static int32_t initTranslateContext(SParseContext* pParseCxt, SParseMetaCache* pMetaCache, STranslateContext* pCxt) {
  pCxt->pParseCxt = pParseCxt;
  pCxt->errCode = TSDB_CODE_SUCCESS;
  pCxt->msgBuf.buf = pParseCxt->pMsg;
  pCxt->msgBuf.len = pParseCxt->msgLen;
  pCxt->pNsLevel = taosArrayInit(TARRAY_MIN_SIZE, POINTER_BYTES);
  pCxt->currLevel = 0;
  pCxt->currClause = 0;
  pCxt->pMetaCache = pMetaCache;
  pCxt->pDbs = taosHashInit(4, taosGetDefaultHashFunction(TSDB_DATA_TYPE_BINARY), true, HASH_NO_LOCK);
  pCxt->pTables = taosHashInit(4, taosGetDefaultHashFunction(TSDB_DATA_TYPE_BINARY), true, HASH_NO_LOCK);
  if (NULL == pCxt->pNsLevel || NULL == pCxt->pDbs || NULL == pCxt->pTables) {
    return TSDB_CODE_OUT_OF_MEMORY;
  }
  return TSDB_CODE_SUCCESS;
}

static int32_t resetTranslateNamespace(STranslateContext* pCxt) {
  if (NULL != pCxt->pNsLevel) {
    size_t size = taosArrayGetSize(pCxt->pNsLevel);
    for (size_t i = 0; i < size; ++i) {
      taosArrayDestroy(taosArrayGetP(pCxt->pNsLevel, i));
    }
    taosArrayDestroy(pCxt->pNsLevel);
  }
  pCxt->pNsLevel = taosArrayInit(TARRAY_MIN_SIZE, POINTER_BYTES);
  if (NULL == pCxt->pNsLevel) {
    return TSDB_CODE_OUT_OF_MEMORY;
  }
  return TSDB_CODE_SUCCESS;
}

static void destroyTranslateContext(STranslateContext* pCxt) {
  if (NULL != pCxt->pNsLevel) {
    size_t size = taosArrayGetSize(pCxt->pNsLevel);
    for (size_t i = 0; i < size; ++i) {
      taosArrayDestroy(taosArrayGetP(pCxt->pNsLevel, i));
    }
    taosArrayDestroy(pCxt->pNsLevel);
  }

  if (NULL != pCxt->pCmdMsg) {
    taosMemoryFreeClear(pCxt->pCmdMsg->pMsg);
    taosMemoryFreeClear(pCxt->pCmdMsg);
  }

  taosHashCleanup(pCxt->pDbs);
  taosHashCleanup(pCxt->pTables);
}

static bool isSelectStmt(SNode* pCurrStmt) {
  return NULL != pCurrStmt && QUERY_NODE_SELECT_STMT == nodeType(pCurrStmt);
}

static bool isSetOperator(SNode* pCurrStmt) {
  return NULL != pCurrStmt && QUERY_NODE_SET_OPERATOR == nodeType(pCurrStmt);
}

static SNodeList* getProjectListFromCurrStmt(SNode* pCurrStmt) {
  if (isSelectStmt(pCurrStmt)) {
    return ((SSelectStmt*)pCurrStmt)->pProjectionList;
  }
  if (isSetOperator(pCurrStmt)) {
    return ((SSetOperator*)pCurrStmt)->pProjectionList;
  }
  return NULL;
}

static uint8_t getPrecisionFromCurrStmt(SNode* pCurrStmt, uint8_t defaultVal) {
  if (isSelectStmt(pCurrStmt)) {
    return ((SSelectStmt*)pCurrStmt)->precision;
  }
  if (isSetOperator(pCurrStmt)) {
    return ((SSetOperator*)pCurrStmt)->precision;
  }
  return defaultVal;
}

static bool isAliasColumn(const SNode* pNode) {
  return (QUERY_NODE_COLUMN == nodeType(pNode) && ('\0' == ((SColumnNode*)pNode)->tableAlias[0]));
}

static bool isAggFunc(const SNode* pNode) {
  return (QUERY_NODE_FUNCTION == nodeType(pNode) && fmIsAggFunc(((SFunctionNode*)pNode)->funcId));
}

static bool isSelectFunc(const SNode* pNode) {
  return (QUERY_NODE_FUNCTION == nodeType(pNode) && fmIsSelectFunc(((SFunctionNode*)pNode)->funcId));
}

static bool isTimelineFunc(const SNode* pNode) {
  return (QUERY_NODE_FUNCTION == nodeType(pNode) && fmIsTimelineFunc(((SFunctionNode*)pNode)->funcId));
}

static bool isImplicitTsFunc(const SNode* pNode) {
  return (QUERY_NODE_FUNCTION == nodeType(pNode) && fmIsImplicitTsFunc(((SFunctionNode*)pNode)->funcId));
}

static bool isScanPseudoColumnFunc(const SNode* pNode) {
  return (QUERY_NODE_FUNCTION == nodeType(pNode) && fmIsScanPseudoColumnFunc(((SFunctionNode*)pNode)->funcId));
}

static bool isIndefiniteRowsFunc(const SNode* pNode) {
  return (QUERY_NODE_FUNCTION == nodeType(pNode) && fmIsIndefiniteRowsFunc(((SFunctionNode*)pNode)->funcId));
}

static bool isVectorFunc(const SNode* pNode) {
  return (QUERY_NODE_FUNCTION == nodeType(pNode) && fmIsVectorFunc(((SFunctionNode*)pNode)->funcId));
}

static bool isDistinctOrderBy(STranslateContext* pCxt) {
  return (SQL_CLAUSE_ORDER_BY == pCxt->currClause && isSelectStmt(pCxt->pCurrStmt) &&
          ((SSelectStmt*)pCxt->pCurrStmt)->isDistinct);
}

static bool belongTable(const SColumnNode* pCol, const STableNode* pTable) {
  int cmp = 0;
  if ('\0' != pCol->dbName[0]) {
    cmp = strcmp(pCol->dbName, pTable->dbName);
  }
  if (0 == cmp) {
    cmp = strcmp(pCol->tableAlias, pTable->tableAlias);
  }
  return (0 == cmp);
}

static SNodeList* getProjectList(const SNode* pNode) {
  if (QUERY_NODE_SELECT_STMT == nodeType(pNode)) {
    return ((SSelectStmt*)pNode)->pProjectionList;
  } else if (QUERY_NODE_SET_OPERATOR == nodeType(pNode)) {
    return ((SSetOperator*)pNode)->pProjectionList;
  }
  return NULL;
}

static bool isTimeLineQuery(SNode* pStmt) {
  if (QUERY_NODE_SELECT_STMT == nodeType(pStmt)) {
    return ((SSelectStmt*)pStmt)->isTimeLineResult;
  } else {
    return false;
  }
}

static bool isPrimaryKeyImpl(SNode* pExpr) {
  if (QUERY_NODE_COLUMN == nodeType(pExpr)) {
    return (PRIMARYKEY_TIMESTAMP_COL_ID == ((SColumnNode*)pExpr)->colId);
  } else if (QUERY_NODE_FUNCTION == nodeType(pExpr)) {
    SFunctionNode* pFunc = (SFunctionNode*)pExpr;
    if (FUNCTION_TYPE_SELECT_VALUE == pFunc->funcType) {
      return isPrimaryKeyImpl(nodesListGetNode(pFunc->pParameterList, 0));
    } else if (FUNCTION_TYPE_WSTART == pFunc->funcType || FUNCTION_TYPE_WEND == pFunc->funcType) {
      return true;
    }
  }
  return false;
}

static bool isPrimaryKey(STempTableNode* pTable, SNode* pExpr) {
  if (!isTimeLineQuery(pTable->pSubquery)) {
    return false;
  }
  return isPrimaryKeyImpl(pExpr);
}

static void setColumnInfoBySchema(const SRealTableNode* pTable, const SSchema* pColSchema, int32_t tagFlag,
                                  SColumnNode* pCol) {
  strcpy(pCol->dbName, pTable->table.dbName);
  strcpy(pCol->tableAlias, pTable->table.tableAlias);
  strcpy(pCol->tableName, pTable->table.tableName);
  strcpy(pCol->colName, pColSchema->name);
  if ('\0' == pCol->node.aliasName[0]) {
    strcpy(pCol->node.aliasName, pColSchema->name);
  }
  pCol->tableId = pTable->pMeta->uid;
  pCol->tableType = pTable->pMeta->tableType;
  pCol->colId = pColSchema->colId;
  pCol->colType = (tagFlag >= 0 ? COLUMN_TYPE_TAG : COLUMN_TYPE_COLUMN);
  pCol->hasIndex = (0 == tagFlag);
  pCol->node.resType.type = pColSchema->type;
  pCol->node.resType.bytes = pColSchema->bytes;
  if (TSDB_DATA_TYPE_TIMESTAMP == pCol->node.resType.type) {
    pCol->node.resType.precision = pTable->pMeta->tableInfo.precision;
  }
}

static void setColumnInfoByExpr(STempTableNode* pTable, SExprNode* pExpr, SColumnNode** pColRef) {
  SColumnNode* pCol = *pColRef;

  // pCol->pProjectRef = (SNode*)pExpr;
  if (NULL == pExpr->pAssociation) {
    pExpr->pAssociation = taosArrayInit(TARRAY_MIN_SIZE, POINTER_BYTES);
  }
  taosArrayPush(pExpr->pAssociation, &pColRef);
  strcpy(pCol->tableAlias, pTable->table.tableAlias);
  pCol->colId = isPrimaryKey(pTable, (SNode*)pExpr) ? PRIMARYKEY_TIMESTAMP_COL_ID : 0;
  strcpy(pCol->colName, pExpr->aliasName);
  if ('\0' == pCol->node.aliasName[0]) {
    strcpy(pCol->node.aliasName, pCol->colName);
  }
  pCol->node.resType = pExpr->resType;
}

static int32_t createColumnsByTable(STranslateContext* pCxt, const STableNode* pTable, bool igTags, SNodeList* pList) {
  if (QUERY_NODE_REAL_TABLE == nodeType(pTable)) {
    const STableMeta* pMeta = ((SRealTableNode*)pTable)->pMeta;
    int32_t           nums = pMeta->tableInfo.numOfColumns +
                   (igTags ? 0 : ((TSDB_SUPER_TABLE == pMeta->tableType) ? pMeta->tableInfo.numOfTags : 0));
    for (int32_t i = 0; i < nums; ++i) {
      SColumnNode* pCol = (SColumnNode*)nodesMakeNode(QUERY_NODE_COLUMN);
      if (NULL == pCol) {
        return generateSyntaxErrMsg(&pCxt->msgBuf, TSDB_CODE_OUT_OF_MEMORY);
      }
      setColumnInfoBySchema((SRealTableNode*)pTable, pMeta->schema + i, (i - pMeta->tableInfo.numOfColumns), pCol);
      nodesListAppend(pList, (SNode*)pCol);
    }
  } else {
    STempTableNode* pTempTable = (STempTableNode*)pTable;
    SNodeList*      pProjectList = getProjectList(pTempTable->pSubquery);
    SNode*          pNode;
    FOREACH(pNode, pProjectList) {
      SColumnNode* pCol = (SColumnNode*)nodesMakeNode(QUERY_NODE_COLUMN);
      if (NULL == pCol) {
        return generateSyntaxErrMsg(&pCxt->msgBuf, TSDB_CODE_OUT_OF_MEMORY);
      }
      nodesListAppend(pList, (SNode*)pCol);
      SListCell* pCell = nodesListGetCell(pList, LIST_LENGTH(pList) - 1);
      setColumnInfoByExpr(pTempTable, (SExprNode*)pNode, (SColumnNode**)&pCell->pNode);
    }
  }
  return TSDB_CODE_SUCCESS;
}

static bool isInternalPrimaryKey(const SColumnNode* pCol) {
  return PRIMARYKEY_TIMESTAMP_COL_ID == pCol->colId && 0 == strcmp(pCol->colName, PK_TS_COL_INTERNAL_NAME);
}

static int32_t findAndSetColumn(STranslateContext* pCxt, SColumnNode** pColRef, const STableNode* pTable,
                                bool* pFound) {
  SColumnNode* pCol = *pColRef;
  *pFound = false;
  if (QUERY_NODE_REAL_TABLE == nodeType(pTable)) {
    const STableMeta* pMeta = ((SRealTableNode*)pTable)->pMeta;
    if (isInternalPrimaryKey(pCol)) {
      setColumnInfoBySchema((SRealTableNode*)pTable, pMeta->schema, -1, pCol);
      *pFound = true;
      return TSDB_CODE_SUCCESS;
    }
    int32_t nums = pMeta->tableInfo.numOfTags + pMeta->tableInfo.numOfColumns;
    for (int32_t i = 0; i < nums; ++i) {
      if (0 == strcmp(pCol->colName, pMeta->schema[i].name)) {
        setColumnInfoBySchema((SRealTableNode*)pTable, pMeta->schema + i, (i - pMeta->tableInfo.numOfColumns), pCol);
        *pFound = true;
        break;
      }
    }
  } else {
    STempTableNode* pTempTable = (STempTableNode*)pTable;
    SNodeList*      pProjectList = getProjectList(pTempTable->pSubquery);
    SNode*          pNode;
    FOREACH(pNode, pProjectList) {
      SExprNode* pExpr = (SExprNode*)pNode;
      if (0 == strcmp(pCol->colName, pExpr->aliasName)) {
        if (*pFound) {
          return generateSyntaxErrMsg(&pCxt->msgBuf, TSDB_CODE_PAR_AMBIGUOUS_COLUMN, pCol->colName);
        }
        setColumnInfoByExpr(pTempTable, pExpr, pColRef);
        *pFound = true;
      } else if (isPrimaryKey(pTempTable, pNode) && isInternalPrimaryKey(pCol)) {
        setColumnInfoByExpr(pTempTable, pExpr, pColRef);
        *pFound = true;
      }
    }
  }
  return TSDB_CODE_SUCCESS;
}

static EDealRes translateColumnWithPrefix(STranslateContext* pCxt, SColumnNode** pCol) {
  SArray* pTables = taosArrayGetP(pCxt->pNsLevel, pCxt->currLevel);
  size_t  nums = taosArrayGetSize(pTables);
  bool    foundTable = false;
  for (size_t i = 0; i < nums; ++i) {
    STableNode* pTable = taosArrayGetP(pTables, i);
    if (belongTable((*pCol), pTable)) {
      foundTable = true;
      bool foundCol = false;
      pCxt->errCode = findAndSetColumn(pCxt, pCol, pTable, &foundCol);
      if (TSDB_CODE_SUCCESS != pCxt->errCode) {
        return DEAL_RES_ERROR;
      }
      if (foundCol) {
        break;
      }
      return generateDealNodeErrMsg(pCxt, TSDB_CODE_PAR_INVALID_COLUMN, (*pCol)->colName);
    }
  }
  if (!foundTable) {
    return generateDealNodeErrMsg(pCxt, TSDB_CODE_PAR_TABLE_NOT_EXIST, (*pCol)->tableAlias);
  }
  return DEAL_RES_CONTINUE;
}

static EDealRes translateColumnWithoutPrefix(STranslateContext* pCxt, SColumnNode** pCol) {
  SArray* pTables = taosArrayGetP(pCxt->pNsLevel, pCxt->currLevel);
  size_t  nums = taosArrayGetSize(pTables);
  bool    found = false;
  bool    isInternalPk = isInternalPrimaryKey(*pCol);
  for (size_t i = 0; i < nums; ++i) {
    STableNode* pTable = taosArrayGetP(pTables, i);
    bool        foundCol = false;
    pCxt->errCode = findAndSetColumn(pCxt, pCol, pTable, &foundCol);
    if (TSDB_CODE_SUCCESS != pCxt->errCode) {
      return DEAL_RES_ERROR;
    }
    if (foundCol) {
      if (found) {
        return generateDealNodeErrMsg(pCxt, TSDB_CODE_PAR_AMBIGUOUS_COLUMN, (*pCol)->colName);
      }
      found = true;
    }
    if (isInternalPk) {
      break;
    }
  }
  if (!found) {
    if (isInternalPk) {
      if (isSelectStmt(pCxt->pCurrStmt) && NULL != ((SSelectStmt*)pCxt->pCurrStmt)->pWindow) {
        return generateDealNodeErrMsg(pCxt, TSDB_CODE_PAR_NOT_ALLOWED_WIN_QUERY);
      }
      return generateDealNodeErrMsg(pCxt, TSDB_CODE_PAR_INVALID_INTERNAL_PK);
    } else {
      return generateDealNodeErrMsg(pCxt, TSDB_CODE_PAR_INVALID_COLUMN, (*pCol)->colName);
    }
  }
  return DEAL_RES_CONTINUE;
}

static EDealRes translateColumnUseAlias(STranslateContext* pCxt, SColumnNode** pCol, bool* pFound) {
  SNodeList* pProjectionList = getProjectListFromCurrStmt(pCxt->pCurrStmt);
  SNode*     pNode;
  FOREACH(pNode, pProjectionList) {
    SExprNode* pExpr = (SExprNode*)pNode;
    if (0 == strcmp((*pCol)->colName, pExpr->aliasName)) {
      SColumnRefNode* pColRef = (SColumnRefNode*)nodesMakeNode(QUERY_NODE_COLUMN_REF);
      if (NULL == pColRef) {
        pCxt->errCode = TSDB_CODE_OUT_OF_MEMORY;
        return DEAL_RES_ERROR;
      }
      strcpy(pColRef->colName, pExpr->aliasName);
      nodesDestroyNode(*(SNode**)pCol);
      *(SNode**)pCol = (SNode*)pColRef;
      *pFound = true;
      return DEAL_RES_CONTINUE;
    }
  }
  *pFound = false;
  return DEAL_RES_CONTINUE;
}

static EDealRes translateColumn(STranslateContext* pCxt, SColumnNode** pCol) {
  if (NULL == pCxt->pCurrStmt || isSelectStmt(pCxt->pCurrStmt) && NULL == ((SSelectStmt*)pCxt->pCurrStmt)->pFromTable) {
    return generateDealNodeErrMsg(pCxt, TSDB_CODE_PAR_INVALID_COLUMN, (*pCol)->colName);
  }

  // count(*)/first(*)/last(*) and so on
  if (0 == strcmp((*pCol)->colName, "*")) {
    return DEAL_RES_CONTINUE;
  }

  EDealRes res = DEAL_RES_CONTINUE;
  if ('\0' != (*pCol)->tableAlias[0]) {
    res = translateColumnWithPrefix(pCxt, pCol);
  } else {
    bool found = false;
    if (SQL_CLAUSE_ORDER_BY == pCxt->currClause) {
      res = translateColumnUseAlias(pCxt, pCol, &found);
    }
    if (DEAL_RES_ERROR != res && !found) {
      if (isSetOperator(pCxt->pCurrStmt)) {
        res = generateDealNodeErrMsg(pCxt, TSDB_CODE_PAR_INVALID_COLUMN, (*pCol)->colName);
      } else {
        res = translateColumnWithoutPrefix(pCxt, pCol);
      }
    }
  }
  return res;
}

static int32_t parseTimeFromValueNode(STranslateContext* pCxt, SValueNode* pVal) {
  if (IS_NUMERIC_TYPE(pVal->node.resType.type) || TSDB_DATA_TYPE_BOOL == pVal->node.resType.type) {
    if (DEAL_RES_ERROR == translateValue(pCxt, pVal)) {
      return pCxt->errCode;
    }
    if (IS_UNSIGNED_NUMERIC_TYPE(pVal->node.resType.type)) {
      pVal->datum.i = pVal->datum.u;
    } else if (IS_FLOAT_TYPE(pVal->node.resType.type)) {
      pVal->datum.i = pVal->datum.d;
    } else if (TSDB_DATA_TYPE_BOOL == pVal->node.resType.type) {
      pVal->datum.i = pVal->datum.b;
    }
    return TSDB_CODE_SUCCESS;
  } else if (IS_VAR_DATA_TYPE(pVal->node.resType.type) || TSDB_DATA_TYPE_TIMESTAMP == pVal->node.resType.type) {
    if (TSDB_CODE_SUCCESS == taosParseTime(pVal->literal, &pVal->datum.i, pVal->node.resType.bytes,
                                           pVal->node.resType.precision, tsDaylight)) {
      return TSDB_CODE_SUCCESS;
    }
    char* pEnd = NULL;
    pVal->datum.i = taosStr2Int64(pVal->literal, &pEnd, 10);
    return (NULL != pEnd && '\0' == *pEnd) ? TSDB_CODE_SUCCESS : TSDB_CODE_PAR_WRONG_VALUE_TYPE;
  } else {
    return TSDB_CODE_PAR_WRONG_VALUE_TYPE;
  }
}

static int32_t parseBoolFromValueNode(STranslateContext* pCxt, SValueNode* pVal) {
  if (IS_VAR_DATA_TYPE(pVal->node.resType.type) || TSDB_DATA_TYPE_BOOL == pVal->node.resType.type) {
    pVal->datum.b = (0 == strcasecmp(pVal->literal, "true"));
    return TSDB_CODE_SUCCESS;
  } else if (IS_INTEGER_TYPE(pVal->node.resType.type)) {
    pVal->datum.b = (0 != taosStr2Int64(pVal->literal, NULL, 10));
    return TSDB_CODE_SUCCESS;
  } else if (IS_FLOAT_TYPE(pVal->node.resType.type)) {
    pVal->datum.b = (0 != taosStr2Double(pVal->literal, NULL));
    return TSDB_CODE_SUCCESS;
  } else {
    return TSDB_CODE_PAR_WRONG_VALUE_TYPE;
  }
}

static EDealRes translateDurationValue(STranslateContext* pCxt, SValueNode* pVal) {
  if (parseNatualDuration(pVal->literal, strlen(pVal->literal), &pVal->datum.i, &pVal->unit,
                          pVal->node.resType.precision) != TSDB_CODE_SUCCESS) {
    return generateDealNodeErrMsg(pCxt, TSDB_CODE_PAR_WRONG_VALUE_TYPE, pVal->literal);
  }
  *(int64_t*)&pVal->typeData = pVal->datum.i;
  return DEAL_RES_CONTINUE;
}

static EDealRes translateNormalValue(STranslateContext* pCxt, SValueNode* pVal, SDataType targetDt, bool strict) {
  int32_t code = TSDB_CODE_SUCCESS;
  switch (targetDt.type) {
    case TSDB_DATA_TYPE_BOOL:
      if (TSDB_CODE_SUCCESS != parseBoolFromValueNode(pCxt, pVal)) {
        return generateDealNodeErrMsg(pCxt, TSDB_CODE_PAR_WRONG_VALUE_TYPE, pVal->literal);
      }
      *(bool*)&pVal->typeData = pVal->datum.b;
      break;
    case TSDB_DATA_TYPE_TINYINT: {
      code = toInteger(pVal->literal, strlen(pVal->literal), 10, &pVal->datum.i);
      if (strict && (TSDB_CODE_SUCCESS != code || !IS_VALID_TINYINT(pVal->datum.i))) {
        return generateDealNodeErrMsg(pCxt, TSDB_CODE_PAR_WRONG_VALUE_TYPE, pVal->literal);
      }
      *(int8_t*)&pVal->typeData = pVal->datum.i;
      break;
    }
    case TSDB_DATA_TYPE_SMALLINT: {
      code = toInteger(pVal->literal, strlen(pVal->literal), 10, &pVal->datum.i);
      if (strict && (TSDB_CODE_SUCCESS != code || !IS_VALID_SMALLINT(pVal->datum.i))) {
        return generateDealNodeErrMsg(pCxt, TSDB_CODE_PAR_WRONG_VALUE_TYPE, pVal->literal);
      }
      *(int16_t*)&pVal->typeData = pVal->datum.i;
      break;
    }
    case TSDB_DATA_TYPE_INT: {
      code = toInteger(pVal->literal, strlen(pVal->literal), 10, &pVal->datum.i);
      if (strict && (TSDB_CODE_SUCCESS != code || !IS_VALID_INT(pVal->datum.i))) {
        return generateDealNodeErrMsg(pCxt, TSDB_CODE_PAR_WRONG_VALUE_TYPE, pVal->literal);
      }
      *(int32_t*)&pVal->typeData = pVal->datum.i;
      break;
    }
    case TSDB_DATA_TYPE_BIGINT: {
      code = toInteger(pVal->literal, strlen(pVal->literal), 10, &pVal->datum.i);
      if (strict && (TSDB_CODE_SUCCESS != code || !IS_VALID_BIGINT(pVal->datum.i))) {
        return generateDealNodeErrMsg(pCxt, TSDB_CODE_PAR_WRONG_VALUE_TYPE, pVal->literal);
      }
      *(int64_t*)&pVal->typeData = pVal->datum.i;
      break;
    }
    case TSDB_DATA_TYPE_UTINYINT: {
      code = toUInteger(pVal->literal, strlen(pVal->literal), 10, &pVal->datum.u);
      if (strict && (TSDB_CODE_SUCCESS != code || !IS_VALID_UTINYINT(pVal->datum.u))) {
        return generateDealNodeErrMsg(pCxt, TSDB_CODE_PAR_WRONG_VALUE_TYPE, pVal->literal);
      }
      *(uint8_t*)&pVal->typeData = pVal->datum.u;
      break;
    }
    case TSDB_DATA_TYPE_USMALLINT: {
      code = toUInteger(pVal->literal, strlen(pVal->literal), 10, &pVal->datum.u);
      if (strict && (TSDB_CODE_SUCCESS != code || !IS_VALID_USMALLINT(pVal->datum.u))) {
        return generateDealNodeErrMsg(pCxt, TSDB_CODE_PAR_WRONG_VALUE_TYPE, pVal->literal);
      }
      *(uint16_t*)&pVal->typeData = pVal->datum.u;
      break;
    }
    case TSDB_DATA_TYPE_UINT: {
      code = toUInteger(pVal->literal, strlen(pVal->literal), 10, &pVal->datum.u);
      if (strict && (TSDB_CODE_SUCCESS != code || !IS_VALID_UINT(pVal->datum.u))) {
        return generateDealNodeErrMsg(pCxt, TSDB_CODE_PAR_WRONG_VALUE_TYPE, pVal->literal);
      }
      *(uint32_t*)&pVal->typeData = pVal->datum.u;
      break;
    }
    case TSDB_DATA_TYPE_UBIGINT: {
      code = toUInteger(pVal->literal, strlen(pVal->literal), 10, &pVal->datum.u);
      if (strict && (TSDB_CODE_SUCCESS != code || !IS_VALID_UBIGINT(pVal->datum.u))) {
        return generateDealNodeErrMsg(pCxt, TSDB_CODE_PAR_WRONG_VALUE_TYPE, pVal->literal);
      }
      *(uint64_t*)&pVal->typeData = pVal->datum.u;
      break;
    }
    case TSDB_DATA_TYPE_FLOAT: {
      pVal->datum.d = taosStr2Double(pVal->literal, NULL);
      if (strict && !IS_VALID_FLOAT(pVal->datum.d)) {
        return generateDealNodeErrMsg(pCxt, TSDB_CODE_PAR_WRONG_VALUE_TYPE, pVal->literal);
      }
      *(float*)&pVal->typeData = pVal->datum.d;
      break;
    }
    case TSDB_DATA_TYPE_DOUBLE: {
      pVal->datum.d = taosStr2Double(pVal->literal, NULL);
      if (strict && (((pVal->datum.d == HUGE_VAL || pVal->datum.d == -HUGE_VAL) && errno == ERANGE) ||
                     isinf(pVal->datum.d) || isnan(pVal->datum.d))) {
        return generateDealNodeErrMsg(pCxt, TSDB_CODE_PAR_WRONG_VALUE_TYPE, pVal->literal);
      }
      *(double*)&pVal->typeData = pVal->datum.d;
      break;
    }
    case TSDB_DATA_TYPE_VARCHAR:
    case TSDB_DATA_TYPE_VARBINARY: {
      if (strict && (!IS_VAR_DATA_TYPE(pVal->node.resType.type) ||
                     pVal->node.resType.bytes > targetDt.bytes - VARSTR_HEADER_SIZE)) {
        return generateDealNodeErrMsg(pCxt, TSDB_CODE_PAR_WRONG_VALUE_TYPE, pVal->literal);
      }
      pVal->datum.p = taosMemoryCalloc(1, targetDt.bytes + 1);
      if (NULL == pVal->datum.p) {
        return generateDealNodeErrMsg(pCxt, TSDB_CODE_OUT_OF_MEMORY);
      }
      int32_t len = TMIN(targetDt.bytes - VARSTR_HEADER_SIZE, pVal->node.resType.bytes);
      varDataSetLen(pVal->datum.p, len);
      strncpy(varDataVal(pVal->datum.p), pVal->literal, len);
      break;
    }
    case TSDB_DATA_TYPE_TIMESTAMP: {
      if (TSDB_CODE_SUCCESS != parseTimeFromValueNode(pCxt, pVal)) {
        return generateDealNodeErrMsg(pCxt, TSDB_CODE_PAR_WRONG_VALUE_TYPE, pVal->literal);
      }
      *(int64_t*)&pVal->typeData = pVal->datum.i;
      break;
    }
    case TSDB_DATA_TYPE_NCHAR: {
      if (strict && !IS_VAR_DATA_TYPE(pVal->node.resType.type)) {
        return generateDealNodeErrMsg(pCxt, TSDB_CODE_PAR_WRONG_VALUE_TYPE, pVal->literal);
      }
      pVal->datum.p = taosMemoryCalloc(1, targetDt.bytes + 1);
      if (NULL == pVal->datum.p) {
        return generateDealNodeErrMsg(pCxt, TSDB_CODE_OUT_OF_MEMORY);
      }

      int32_t len = 0;
      if (!taosMbsToUcs4(pVal->literal, strlen(pVal->literal), (TdUcs4*)varDataVal(pVal->datum.p),
                         targetDt.bytes - VARSTR_HEADER_SIZE, &len)) {
        return generateDealNodeErrMsg(pCxt, TSDB_CODE_PAR_WRONG_VALUE_TYPE, pVal->literal);
      }
      varDataSetLen(pVal->datum.p, len);
      break;
    }
    case TSDB_DATA_TYPE_DECIMAL:
    case TSDB_DATA_TYPE_BLOB:
      return generateDealNodeErrMsg(pCxt, TSDB_CODE_PAR_WRONG_VALUE_TYPE, pVal->literal);
    default:
      break;
  }
  return DEAL_RES_CONTINUE;
}

static EDealRes translateValueImpl(STranslateContext* pCxt, SValueNode* pVal, SDataType targetDt, bool strict) {
  if (pVal->placeholderNo > 0 || pVal->isNull) {
    return DEAL_RES_CONTINUE;
  }

  if (TSDB_DATA_TYPE_NULL == pVal->node.resType.type) {
    pVal->translate = true;
    pVal->isNull = true;
    return DEAL_RES_CONTINUE;
  }

  pVal->node.resType.precision = getPrecisionFromCurrStmt(pCxt->pCurrStmt, targetDt.precision);

  EDealRes res = DEAL_RES_CONTINUE;
  if (pVal->isDuration) {
    res = translateDurationValue(pCxt, pVal);
  } else {
    res = translateNormalValue(pCxt, pVal, targetDt, strict);
  }
  pVal->node.resType = targetDt;
  pVal->node.resType.scale = pVal->unit;
  pVal->translate = true;
  if (!strict && TSDB_DATA_TYPE_UBIGINT == pVal->node.resType.type && pVal->datum.u <= INT64_MAX) {
    pVal->node.resType.type = TSDB_DATA_TYPE_BIGINT;
  }
  return res;
}

static int32_t calcTypeBytes(SDataType dt) {
  if (TSDB_DATA_TYPE_BINARY == dt.type) {
    return dt.bytes + VARSTR_HEADER_SIZE;
  } else if (TSDB_DATA_TYPE_NCHAR == dt.type) {
    return dt.bytes * TSDB_NCHAR_SIZE + VARSTR_HEADER_SIZE;
  } else {
    return dt.bytes;
  }
}

static EDealRes translateValue(STranslateContext* pCxt, SValueNode* pVal) {
  SDataType dt = pVal->node.resType;
  dt.bytes = calcTypeBytes(dt);
  return translateValueImpl(pCxt, pVal, dt, false);
}

static int32_t doTranslateValue(STranslateContext* pCxt, SValueNode* pVal) {
  return DEAL_RES_ERROR == translateValue(pCxt, pVal) ? pCxt->errCode : TSDB_CODE_SUCCESS;
}

static bool isMultiResFunc(SNode* pNode) {
  if (NULL == pNode) {
    return false;
  }
  if (QUERY_NODE_FUNCTION != nodeType(pNode) || !fmIsMultiResFunc(((SFunctionNode*)pNode)->funcId)) {
    return false;
  }
  SNodeList* pParameterList = ((SFunctionNode*)pNode)->pParameterList;
  if (LIST_LENGTH(pParameterList) > 1) {
    return true;
  }
  SNode* pParam = nodesListGetNode(pParameterList, 0);
  return (QUERY_NODE_COLUMN == nodeType(pParam) ? 0 == strcmp(((SColumnNode*)pParam)->colName, "*") : false);
}

static bool dataTypeEqual(const SDataType* l, const SDataType* r) {
  return (l->type == r->type && l->bytes == r->bytes && l->precision == r->precision && l->scale == r->scale);
}

static EDealRes translateOperator(STranslateContext* pCxt, SOperatorNode* pOp) {
  if (isMultiResFunc(pOp->pLeft)) {
    return generateDealNodeErrMsg(pCxt, TSDB_CODE_PAR_WRONG_VALUE_TYPE, ((SExprNode*)(pOp->pLeft))->aliasName);
  }
  if (isMultiResFunc(pOp->pRight)) {
    return generateDealNodeErrMsg(pCxt, TSDB_CODE_PAR_WRONG_VALUE_TYPE, ((SExprNode*)(pOp->pRight))->aliasName);
  }

  if (TSDB_CODE_SUCCESS != scalarGetOperatorResultType(pOp)) {
    return generateDealNodeErrMsg(pCxt, TSDB_CODE_PAR_WRONG_VALUE_TYPE, pOp->node.aliasName);
  }

  return DEAL_RES_CONTINUE;
}

static EDealRes haveVectorFunction(SNode* pNode, void* pContext) {
  if (isAggFunc(pNode)) {
    *((bool*)pContext) = true;
    return DEAL_RES_END;
  } else if (isIndefiniteRowsFunc(pNode)) {
    *((bool*)pContext) = true;
    return DEAL_RES_END;
  }
  return DEAL_RES_CONTINUE;
}

static int32_t findTable(STranslateContext* pCxt, const char* pTableAlias, STableNode** pOutput) {
  SArray* pTables = taosArrayGetP(pCxt->pNsLevel, pCxt->currLevel);
  size_t  nums = taosArrayGetSize(pTables);
  for (size_t i = 0; i < nums; ++i) {
    STableNode* pTable = taosArrayGetP(pTables, i);
    if (NULL == pTableAlias || 0 == strcmp(pTable->tableAlias, pTableAlias)) {
      *pOutput = pTable;
      return TSDB_CODE_SUCCESS;
    }
  }
  return generateSyntaxErrMsg(&pCxt->msgBuf, TSDB_CODE_PAR_TABLE_NOT_EXIST, pTableAlias);
}

static bool isCountStar(SFunctionNode* pFunc) {
  if (FUNCTION_TYPE_COUNT != pFunc->funcType || 1 != LIST_LENGTH(pFunc->pParameterList)) {
    return false;
  }
  SNode* pPara = nodesListGetNode(pFunc->pParameterList, 0);
  return (QUERY_NODE_COLUMN == nodeType(pPara) && 0 == strcmp(((SColumnNode*)pPara)->colName, "*"));
}

// count(*) is rewritten as count(ts) for scannning optimization
static int32_t rewriteCountStar(STranslateContext* pCxt, SFunctionNode* pCount) {
  SColumnNode* pCol = (SColumnNode*)nodesListGetNode(pCount->pParameterList, 0);
  STableNode*  pTable = NULL;
  int32_t      code = findTable(pCxt, ('\0' == pCol->tableAlias[0] ? NULL : pCol->tableAlias), &pTable);
  if (TSDB_CODE_SUCCESS == code && QUERY_NODE_REAL_TABLE == nodeType(pTable)) {
    setColumnInfoBySchema((SRealTableNode*)pTable, ((SRealTableNode*)pTable)->pMeta->schema, -1, pCol);
  }
  return code;
}

static bool hasInvalidFuncNesting(SNodeList* pParameterList) {
  bool hasInvalidFunc = false;
  nodesWalkExprs(pParameterList, haveVectorFunction, &hasInvalidFunc);
  return hasInvalidFunc;
}

static int32_t getFuncInfo(STranslateContext* pCxt, SFunctionNode* pFunc) {
  // the time precision of the function execution environment
  pFunc->node.resType.precision = getPrecisionFromCurrStmt(pCxt->pCurrStmt, TSDB_TIME_PRECISION_MILLI);
  int32_t code = fmGetFuncInfo(pFunc, pCxt->msgBuf.buf, pCxt->msgBuf.len);
  if (TSDB_CODE_FUNC_NOT_BUILTIN_FUNTION == code) {
    code = getUdfInfo(pCxt, pFunc);
  }
  return code;
}

static int32_t translateAggFunc(STranslateContext* pCxt, SFunctionNode* pFunc) {
  if (!fmIsAggFunc(pFunc->funcId)) {
    return TSDB_CODE_SUCCESS;
  }
  if (beforeHaving(pCxt->currClause)) {
    return generateSyntaxErrMsg(&pCxt->msgBuf, TSDB_CODE_PAR_ILLEGAL_USE_AGG_FUNCTION);
  }
  if (hasInvalidFuncNesting(pFunc->pParameterList)) {
    return generateSyntaxErrMsg(&pCxt->msgBuf, TSDB_CODE_PAR_AGG_FUNC_NESTING);
  }
  // The auto-generated COUNT function in the DELETE statement is legal
  if (isSelectStmt(pCxt->pCurrStmt) &&
      (((SSelectStmt*)pCxt->pCurrStmt)->hasIndefiniteRowsFunc || ((SSelectStmt*)pCxt->pCurrStmt)->hasMultiRowsFunc)) {
    return generateSyntaxErrMsg(&pCxt->msgBuf, TSDB_CODE_PAR_NOT_ALLOWED_FUNC);
  }

  if (isCountStar(pFunc)) {
    return rewriteCountStar(pCxt, pFunc);
  }
  return TSDB_CODE_SUCCESS;
}

static int32_t translateScanPseudoColumnFunc(STranslateContext* pCxt, SFunctionNode* pFunc) {
  if (!fmIsScanPseudoColumnFunc(pFunc->funcId)) {
    return TSDB_CODE_SUCCESS;
  }
  if (0 == LIST_LENGTH(pFunc->pParameterList)) {
    if (!isSelectStmt(pCxt->pCurrStmt) || NULL == ((SSelectStmt*)pCxt->pCurrStmt)->pFromTable ||
        QUERY_NODE_REAL_TABLE != nodeType(((SSelectStmt*)pCxt->pCurrStmt)->pFromTable)) {
      return generateSyntaxErrMsg(&pCxt->msgBuf, TSDB_CODE_PAR_INVALID_TBNAME);
    }
  } else {
    SValueNode* pVal = (SValueNode*)nodesListGetNode(pFunc->pParameterList, 0);
    STableNode* pTable = NULL;
    pCxt->errCode = findTable(pCxt, pVal->literal, &pTable);
    if (TSDB_CODE_SUCCESS == pCxt->errCode && (NULL == pTable || QUERY_NODE_REAL_TABLE != nodeType(pTable))) {
      return generateSyntaxErrMsg(&pCxt->msgBuf, TSDB_CODE_PAR_INVALID_TBNAME);
    }
  }
  return TSDB_CODE_SUCCESS;
}

static int32_t translateIndefiniteRowsFunc(STranslateContext* pCxt, SFunctionNode* pFunc) {
  if (!fmIsIndefiniteRowsFunc(pFunc->funcId)) {
    return TSDB_CODE_SUCCESS;
  }
  if (!isSelectStmt(pCxt->pCurrStmt) || SQL_CLAUSE_SELECT != pCxt->currClause ||
      ((SSelectStmt*)pCxt->pCurrStmt)->hasIndefiniteRowsFunc || ((SSelectStmt*)pCxt->pCurrStmt)->hasAggFuncs ||
      ((SSelectStmt*)pCxt->pCurrStmt)->hasMultiRowsFunc) {
    return generateSyntaxErrMsg(&pCxt->msgBuf, TSDB_CODE_PAR_NOT_ALLOWED_FUNC);
  }
  if (NULL != ((SSelectStmt*)pCxt->pCurrStmt)->pWindow || NULL != ((SSelectStmt*)pCxt->pCurrStmt)->pGroupByList) {
    return generateSyntaxErrMsgExt(&pCxt->msgBuf, TSDB_CODE_PAR_NOT_ALLOWED_FUNC,
                                   "%s function is not supported in window query or group query", pFunc->functionName);
  }
  if (hasInvalidFuncNesting(pFunc->pParameterList)) {
    return generateSyntaxErrMsg(&pCxt->msgBuf, TSDB_CODE_PAR_AGG_FUNC_NESTING);
  }
  return TSDB_CODE_SUCCESS;
}

static int32_t translateMultiRowsFunc(STranslateContext* pCxt, SFunctionNode* pFunc) {
  if (!fmIsMultiRowsFunc(pFunc->funcId)) {
    return TSDB_CODE_SUCCESS;
  }
  if (!isSelectStmt(pCxt->pCurrStmt) || SQL_CLAUSE_SELECT != pCxt->currClause ||
      ((SSelectStmt*)pCxt->pCurrStmt)->hasIndefiniteRowsFunc || ((SSelectStmt*)pCxt->pCurrStmt)->hasAggFuncs ||
      ((SSelectStmt*)pCxt->pCurrStmt)->hasMultiRowsFunc) {
    return generateSyntaxErrMsg(&pCxt->msgBuf, TSDB_CODE_PAR_NOT_ALLOWED_FUNC);
  }
  if (hasInvalidFuncNesting(pFunc->pParameterList)) {
    return generateSyntaxErrMsg(&pCxt->msgBuf, TSDB_CODE_PAR_AGG_FUNC_NESTING);
  }
  return TSDB_CODE_SUCCESS;
}

static bool hasFillClause(SNode* pCurrStmt) {
  if (!isSelectStmt(pCurrStmt)) {
    return false;
  }
  SSelectStmt* pSelect = (SSelectStmt*)pCurrStmt;
  return NULL != pSelect->pWindow && QUERY_NODE_INTERVAL_WINDOW == nodeType(pSelect->pWindow) &&
         NULL != ((SIntervalWindowNode*)pSelect->pWindow)->pFill;
}

static int32_t translateForbidFillFunc(STranslateContext* pCxt, SFunctionNode* pFunc) {
  if (!fmIsForbidFillFunc(pFunc->funcId)) {
    return TSDB_CODE_SUCCESS;
  }
  if (hasFillClause(pCxt->pCurrStmt)) {
    return generateSyntaxErrMsg(&pCxt->msgBuf, TSDB_CODE_PAR_FILL_NOT_ALLOWED_FUNC, pFunc->functionName);
  }
  return TSDB_CODE_SUCCESS;
}

static int32_t translateWindowPseudoColumnFunc(STranslateContext* pCxt, SFunctionNode* pFunc) {
  if (!fmIsWindowPseudoColumnFunc(pFunc->funcId)) {
    return TSDB_CODE_SUCCESS;
  }
  if (!isSelectStmt(pCxt->pCurrStmt) || NULL == ((SSelectStmt*)pCxt->pCurrStmt)->pWindow) {
    return generateSyntaxErrMsg(&pCxt->msgBuf, TSDB_CODE_PAR_INVALID_WINDOW_PC);
  }
  return TSDB_CODE_SUCCESS;
}

static int32_t translateForbidStreamFunc(STranslateContext* pCxt, SFunctionNode* pFunc) {
  if (!fmIsForbidStreamFunc(pFunc->funcId)) {
    return TSDB_CODE_SUCCESS;
  }
  if (pCxt->createStream) {
    return generateSyntaxErrMsg(&pCxt->msgBuf, TSDB_CODE_PAR_STREAM_NOT_ALLOWED_FUNC, pFunc->functionName);
  }
  return TSDB_CODE_SUCCESS;
}

static int32_t translateRepeatScanFunc(STranslateContext* pCxt, SFunctionNode* pFunc) {
  if (!fmIsRepeatScanFunc(pFunc->funcId)) {
    return TSDB_CODE_SUCCESS;
  }
  if (isSelectStmt(pCxt->pCurrStmt)) {
    // select percentile() without from clause is also valid
    if (NULL == ((SSelectStmt*)pCxt->pCurrStmt)->pFromTable) {
      return TSDB_CODE_SUCCESS;
    }
    SNode* pTable = ((SSelectStmt*)pCxt->pCurrStmt)->pFromTable;
    if (QUERY_NODE_REAL_TABLE == nodeType(pTable) &&
        (TSDB_CHILD_TABLE == ((SRealTableNode*)pTable)->pMeta->tableType ||
         TSDB_NORMAL_TABLE == ((SRealTableNode*)pTable)->pMeta->tableType)) {
      return TSDB_CODE_SUCCESS;
    }
  }
  return generateSyntaxErrMsgExt(&pCxt->msgBuf, TSDB_CODE_PAR_ONLY_SUPPORT_SINGLE_TABLE,
                                 "%s is only supported in single table query", pFunc->functionName);
}

static bool isStar(SNode* pNode) {
  return (QUERY_NODE_COLUMN == nodeType(pNode)) && ('\0' == ((SColumnNode*)pNode)->tableAlias[0]) &&
         (0 == strcmp(((SColumnNode*)pNode)->colName, "*"));
}

static bool isTableStar(SNode* pNode) {
  return (QUERY_NODE_COLUMN == nodeType(pNode)) && ('\0' != ((SColumnNode*)pNode)->tableAlias[0]) &&
         (0 == strcmp(((SColumnNode*)pNode)->colName, "*"));
}

static int32_t translateMultiResFunc(STranslateContext* pCxt, SFunctionNode* pFunc) {
  if (!fmIsMultiResFunc(pFunc->funcId)) {
    return TSDB_CODE_SUCCESS;
  }
  if (SQL_CLAUSE_SELECT != pCxt->currClause) {
    SNode* pPara = nodesListGetNode(pFunc->pParameterList, 0);
    if (isStar(pPara) || isTableStar(pPara)) {
      return generateSyntaxErrMsgExt(&pCxt->msgBuf, TSDB_CODE_PAR_NOT_ALLOWED_FUNC,
                                     "%s(*) is only supported in SELECTed list", pFunc->functionName);
    }
  }
  return TSDB_CODE_SUCCESS;
}
static void setFuncClassification(SNode* pCurrStmt, SFunctionNode* pFunc) {
  if (NULL != pCurrStmt && QUERY_NODE_SELECT_STMT == nodeType(pCurrStmt)) {
    SSelectStmt* pSelect = (SSelectStmt*)pCurrStmt;
    pSelect->hasAggFuncs = pSelect->hasAggFuncs ? true : fmIsAggFunc(pFunc->funcId);
    pSelect->hasRepeatScanFuncs = pSelect->hasRepeatScanFuncs ? true : fmIsRepeatScanFunc(pFunc->funcId);
    pSelect->hasIndefiniteRowsFunc = pSelect->hasIndefiniteRowsFunc ? true : fmIsIndefiniteRowsFunc(pFunc->funcId);
    pSelect->hasMultiRowsFunc = pSelect->hasMultiRowsFunc ? true : fmIsMultiRowsFunc(pFunc->funcId);
    if (fmIsSelectFunc(pFunc->funcId)) {
      pSelect->hasSelectFunc = true;
      ++(pSelect->selectFuncNum);
    } else if (fmIsVectorFunc(pFunc->funcId)) {
      pSelect->hasOtherVectorFunc = true;
    }
    pSelect->hasUniqueFunc = pSelect->hasUniqueFunc ? true : (FUNCTION_TYPE_UNIQUE == pFunc->funcType);
    pSelect->hasTailFunc = pSelect->hasTailFunc ? true : (FUNCTION_TYPE_TAIL == pFunc->funcType);
    pSelect->hasInterpFunc = pSelect->hasInterpFunc ? true : (FUNCTION_TYPE_INTERP == pFunc->funcType);
    pSelect->hasLastRowFunc = pSelect->hasLastRowFunc ? true : (FUNCTION_TYPE_LAST_ROW == pFunc->funcType);
    pSelect->hasTimeLineFunc = pSelect->hasLastRowFunc ? true : fmIsTimelineFunc(pFunc->funcId);
  }
}

static int32_t rewriteFuncToValue(STranslateContext* pCxt, char* pLiteral, SNode** pNode) {
  SValueNode* pVal = (SValueNode*)nodesMakeNode(QUERY_NODE_VALUE);
  if (NULL == pVal) {
    return TSDB_CODE_OUT_OF_MEMORY;
  }
  strcpy(pVal->node.aliasName, ((SExprNode*)*pNode)->aliasName);
  pVal->node.resType = ((SExprNode*)*pNode)->resType;
  if (NULL == pLiteral) {
    pVal->isNull = true;
  } else {
    pVal->literal = pLiteral;
    if (IS_VAR_DATA_TYPE(pVal->node.resType.type)) {
      pVal->node.resType.bytes = strlen(pLiteral);
    }
  }
  if (DEAL_RES_ERROR != translateValue(pCxt, pVal)) {
    nodesDestroyNode(*pNode);
    *pNode = (SNode*)pVal;
  } else {
    nodesDestroyNode((SNode*)pVal);
  }
  return pCxt->errCode;
}

static int32_t rewriteDatabaseFunc(STranslateContext* pCxt, SNode** pNode) {
  char* pCurrDb = NULL;
  if (NULL != pCxt->pParseCxt->db) {
    pCurrDb = taosMemoryStrDup((void*)pCxt->pParseCxt->db);
    if (NULL == pCurrDb) {
      return TSDB_CODE_OUT_OF_MEMORY;
    }
  }
  return rewriteFuncToValue(pCxt, pCurrDb, pNode);
}

static int32_t rewriteClentVersionFunc(STranslateContext* pCxt, SNode** pNode) {
  char* pVer = taosMemoryStrDup((void*)version);
  if (NULL == pVer) {
    return TSDB_CODE_OUT_OF_MEMORY;
  }
  return rewriteFuncToValue(pCxt, pVer, pNode);
}

static int32_t rewriteServerVersionFunc(STranslateContext* pCxt, SNode** pNode) {
  char* pVer = taosMemoryStrDup((void*)pCxt->pParseCxt->svrVer);
  if (NULL == pVer) {
    return TSDB_CODE_OUT_OF_MEMORY;
  }
  return rewriteFuncToValue(pCxt, pVer, pNode);
}

static int32_t rewriteServerStatusFunc(STranslateContext* pCxt, SNode** pNode) {
  if (pCxt->pParseCxt->nodeOffline) {
    return TSDB_CODE_RPC_NETWORK_UNAVAIL;
  }
  char* pStatus = taosMemoryStrDup((void*)"1");
  return rewriteFuncToValue(pCxt, pStatus, pNode);
}

static int32_t rewriteUserFunc(STranslateContext* pCxt, SNode** pNode) {
  char    userConn[TSDB_USER_LEN + 1 + TSDB_FQDN_LEN] = {0};  // format 'user@host'
  int32_t len = snprintf(userConn, sizeof(userConn), "%s@", pCxt->pParseCxt->pUser);
  taosGetFqdn(userConn + len);
  char* pUserConn = taosMemoryStrDup((void*)userConn);
  if (NULL == pUserConn) {
    return TSDB_CODE_OUT_OF_MEMORY;
  }
  return rewriteFuncToValue(pCxt, pUserConn, pNode);
}

static int32_t rewriteSystemInfoFunc(STranslateContext* pCxt, SNode** pNode) {
  switch (((SFunctionNode*)*pNode)->funcType) {
    case FUNCTION_TYPE_DATABASE:
      return rewriteDatabaseFunc(pCxt, pNode);
    case FUNCTION_TYPE_CLIENT_VERSION:
      return rewriteClentVersionFunc(pCxt, pNode);
    case FUNCTION_TYPE_SERVER_VERSION:
      return rewriteServerVersionFunc(pCxt, pNode);
    case FUNCTION_TYPE_SERVER_STATUS:
      return rewriteServerStatusFunc(pCxt, pNode);
    case FUNCTION_TYPE_CURRENT_USER:
    case FUNCTION_TYPE_USER:
      return rewriteUserFunc(pCxt, pNode);
    default:
      break;
  }
  return TSDB_CODE_PAR_INTERNAL_ERROR;
}

static int32_t translateNoramlFunction(STranslateContext* pCxt, SFunctionNode* pFunc) {
  int32_t code = translateAggFunc(pCxt, pFunc);
  if (TSDB_CODE_SUCCESS == code) {
    code = translateScanPseudoColumnFunc(pCxt, pFunc);
  }
  if (TSDB_CODE_SUCCESS == code) {
    code = translateIndefiniteRowsFunc(pCxt, pFunc);
  }
  if (TSDB_CODE_SUCCESS == code) {
    code = translateForbidFillFunc(pCxt, pFunc);
  }
  if (TSDB_CODE_SUCCESS == code) {
    code = translateWindowPseudoColumnFunc(pCxt, pFunc);
  }
  if (TSDB_CODE_SUCCESS == code) {
    code = translateForbidStreamFunc(pCxt, pFunc);
  }
  if (TSDB_CODE_SUCCESS == code) {
    code = translateRepeatScanFunc(pCxt, pFunc);
  }
  if (TSDB_CODE_SUCCESS == code) {
    code = translateMultiResFunc(pCxt, pFunc);
  }
  if (TSDB_CODE_SUCCESS == code) {
    code = translateMultiRowsFunc(pCxt, pFunc);
  }
  if (TSDB_CODE_SUCCESS == code) {
    setFuncClassification(pCxt->pCurrStmt, pFunc);
  }
  return code;
}

static int32_t rewriteQueryTimeFunc(STranslateContext* pCxt, int64_t val, SNode** pNode) {
  if (INT64_MIN == val || INT64_MAX == val) {
    return rewriteFuncToValue(pCxt, NULL, pNode);
  }

  char* pStr = taosMemoryCalloc(1, 20);
  if (NULL == pStr) {
    return TSDB_CODE_OUT_OF_MEMORY;
  }
  snprintf(pStr, 20, "%" PRId64 "", val);
  return rewriteFuncToValue(pCxt, pStr, pNode);
}

static int32_t rewriteQstartFunc(STranslateContext* pCxt, SNode** pNode) {
  return rewriteQueryTimeFunc(pCxt, ((SSelectStmt*)pCxt->pCurrStmt)->timeRange.skey, pNode);
}

static int32_t rewriteQendFunc(STranslateContext* pCxt, SNode** pNode) {
  return rewriteQueryTimeFunc(pCxt, ((SSelectStmt*)pCxt->pCurrStmt)->timeRange.ekey, pNode);
}

static int32_t rewriteQdurationFunc(STranslateContext* pCxt, SNode** pNode) {
  STimeWindow range = ((SSelectStmt*)pCxt->pCurrStmt)->timeRange;
  if (INT64_MIN == range.skey || INT64_MAX == range.ekey) {
    return rewriteQueryTimeFunc(pCxt, INT64_MIN, pNode);
  }
  return rewriteQueryTimeFunc(pCxt, range.ekey - range.skey + 1, pNode);
}

static int32_t rewriteClientPseudoColumnFunc(STranslateContext* pCxt, SNode** pNode) {
  if (NULL == pCxt->pCurrStmt || QUERY_NODE_SELECT_STMT != nodeType(pCxt->pCurrStmt) ||
      pCxt->currClause <= SQL_CLAUSE_WHERE) {
    return generateSyntaxErrMsgExt(&pCxt->msgBuf, TSDB_CODE_PAR_NOT_ALLOWED_FUNC, "Illegal pseudo column");
  }
  switch (((SFunctionNode*)*pNode)->funcType) {
    case FUNCTION_TYPE_QSTART:
      return rewriteQstartFunc(pCxt, pNode);
    case FUNCTION_TYPE_QEND:
      return rewriteQendFunc(pCxt, pNode);
    case FUNCTION_TYPE_QDURATION:
      return rewriteQdurationFunc(pCxt, pNode);
    default:
      break;
  }
  return TSDB_CODE_PAR_INTERNAL_ERROR;
}

static int32_t translateFunctionImpl(STranslateContext* pCxt, SFunctionNode** pFunc) {
  if (fmIsSystemInfoFunc((*pFunc)->funcId)) {
    return rewriteSystemInfoFunc(pCxt, (SNode**)pFunc);
  }
  if (fmIsClientPseudoColumnFunc((*pFunc)->funcId)) {
    return rewriteClientPseudoColumnFunc(pCxt, (SNode**)pFunc);
  }
  return translateNoramlFunction(pCxt, *pFunc);
}

static EDealRes translateFunction(STranslateContext* pCxt, SFunctionNode** pFunc) {
  SNode* pParam = NULL;
  FOREACH(pParam, (*pFunc)->pParameterList) {
    if (isMultiResFunc(pParam)) {
      return generateDealNodeErrMsg(pCxt, TSDB_CODE_PAR_WRONG_VALUE_TYPE, ((SExprNode*)pParam)->aliasName);
    }
  }

  pCxt->errCode = getFuncInfo(pCxt, *pFunc);
  if (TSDB_CODE_SUCCESS == pCxt->errCode) {
    pCxt->errCode = translateFunctionImpl(pCxt, pFunc);
  }
  return TSDB_CODE_SUCCESS == pCxt->errCode ? DEAL_RES_CONTINUE : DEAL_RES_ERROR;
}

static EDealRes translateExprSubquery(STranslateContext* pCxt, SNode* pNode) {
  return (TSDB_CODE_SUCCESS == translateSubquery(pCxt, pNode) ? DEAL_RES_CONTINUE : DEAL_RES_ERROR);
}

static EDealRes translateLogicCond(STranslateContext* pCxt, SLogicConditionNode* pCond) {
  pCond->node.resType.type = TSDB_DATA_TYPE_BOOL;
  pCond->node.resType.bytes = tDataTypes[TSDB_DATA_TYPE_BOOL].bytes;
  return DEAL_RES_CONTINUE;
}

static EDealRes doTranslateExpr(SNode** pNode, void* pContext) {
  STranslateContext* pCxt = (STranslateContext*)pContext;
  switch (nodeType(*pNode)) {
    case QUERY_NODE_COLUMN:
      return translateColumn(pCxt, (SColumnNode**)pNode);
    case QUERY_NODE_VALUE:
      return translateValue(pCxt, (SValueNode*)*pNode);
    case QUERY_NODE_OPERATOR:
      return translateOperator(pCxt, (SOperatorNode*)*pNode);
    case QUERY_NODE_FUNCTION:
      return translateFunction(pCxt, (SFunctionNode**)pNode);
    case QUERY_NODE_LOGIC_CONDITION:
      return translateLogicCond(pCxt, (SLogicConditionNode*)*pNode);
    case QUERY_NODE_TEMP_TABLE:
      return translateExprSubquery(pCxt, ((STempTableNode*)*pNode)->pSubquery);
    default:
      break;
  }
  return DEAL_RES_CONTINUE;
}

static int32_t translateExpr(STranslateContext* pCxt, SNode** pNode) {
  nodesRewriteExprPostOrder(pNode, doTranslateExpr, pCxt);
  return pCxt->errCode;
}

static int32_t translateExprList(STranslateContext* pCxt, SNodeList* pList) {
  nodesRewriteExprsPostOrder(pList, doTranslateExpr, pCxt);
  return pCxt->errCode;
}

static SNodeList* getGroupByList(STranslateContext* pCxt) {
  if (isDistinctOrderBy(pCxt)) {
    return ((SSelectStmt*)pCxt->pCurrStmt)->pProjectionList;
  }
  return ((SSelectStmt*)pCxt->pCurrStmt)->pGroupByList;
}

static SNode* getGroupByNode(SNode* pNode) {
  if (QUERY_NODE_GROUPING_SET == nodeType(pNode)) {
    return nodesListGetNode(((SGroupingSetNode*)pNode)->pParameterList, 0);
  }
  return pNode;
}

static int32_t getGroupByErrorCode(STranslateContext* pCxt) {
  if (isDistinctOrderBy(pCxt)) {
    return TSDB_CODE_PAR_NOT_SELECTED_EXPRESSION;
  }
  if (isSelectStmt(pCxt->pCurrStmt) && NULL != ((SSelectStmt*)pCxt->pCurrStmt)->pGroupByList) {
    return TSDB_CODE_PAR_GROUPBY_LACK_EXPRESSION;
  }
  return TSDB_CODE_PAR_NO_VALID_FUNC_IN_WIN;
}

static EDealRes rewriteColToSelectValFunc(STranslateContext* pCxt, SNode** pNode) {
  SFunctionNode* pFunc = (SFunctionNode*)nodesMakeNode(QUERY_NODE_FUNCTION);
  if (NULL == pFunc) {
    pCxt->errCode = TSDB_CODE_OUT_OF_MEMORY;
    return DEAL_RES_ERROR;
  }
  strcpy(pFunc->functionName, "_select_value");
  strcpy(pFunc->node.aliasName, ((SExprNode*)*pNode)->aliasName);
  pCxt->errCode = nodesListMakeAppend(&pFunc->pParameterList, *pNode);
  if (TSDB_CODE_SUCCESS == pCxt->errCode) {
    pCxt->errCode = getFuncInfo(pCxt, pFunc);
  }
  if (TSDB_CODE_SUCCESS == pCxt->errCode) {
    *pNode = (SNode*)pFunc;
    ((SSelectStmt*)pCxt->pCurrStmt)->hasSelectValFunc = true;
  } else {
    nodesDestroyNode((SNode*)pFunc);
  }
  return TSDB_CODE_SUCCESS == pCxt->errCode ? DEAL_RES_IGNORE_CHILD : DEAL_RES_ERROR;
}

static EDealRes rewriteExprToGroupKeyFunc(STranslateContext* pCxt, SNode** pNode) {
  SFunctionNode* pFunc = (SFunctionNode*)nodesMakeNode(QUERY_NODE_FUNCTION);
  if (NULL == pFunc) {
    pCxt->errCode = TSDB_CODE_OUT_OF_MEMORY;
    return DEAL_RES_ERROR;
  }

  strcpy(pFunc->functionName, "_group_key");
  strcpy(pFunc->node.aliasName, ((SExprNode*)*pNode)->aliasName);
  pCxt->errCode = nodesListMakeAppend(&pFunc->pParameterList, *pNode);
  if (TSDB_CODE_SUCCESS == pCxt->errCode) {
    *pNode = (SNode*)pFunc;
    pCxt->errCode = fmGetFuncInfo(pFunc, pCxt->msgBuf.buf, pCxt->msgBuf.len);
  }

  return (TSDB_CODE_SUCCESS == pCxt->errCode ? DEAL_RES_IGNORE_CHILD : DEAL_RES_ERROR);
}

static EDealRes doCheckExprForGroupBy(SNode** pNode, void* pContext) {
  STranslateContext* pCxt = (STranslateContext*)pContext;
  SSelectStmt*       pSelect = (SSelectStmt*)pCxt->pCurrStmt;
  if (!nodesIsExprNode(*pNode) || isAliasColumn(*pNode)) {
    return DEAL_RES_CONTINUE;
  }
  if (isVectorFunc(*pNode) && !isDistinctOrderBy(pCxt)) {
    return DEAL_RES_IGNORE_CHILD;
  }
  SNode* pGroupNode = NULL;
  FOREACH(pGroupNode, getGroupByList(pCxt)) {
    if (nodesEqualNode(getGroupByNode(pGroupNode), *pNode)) {
      return DEAL_RES_IGNORE_CHILD;
    }
  }
  SNode* pPartKey = NULL;
  FOREACH(pPartKey, pSelect->pPartitionByList) {
    if (nodesEqualNode(pPartKey, *pNode)) {
      return rewriteExprToGroupKeyFunc(pCxt, pNode);
    }
  }
  if (isScanPseudoColumnFunc(*pNode) || QUERY_NODE_COLUMN == nodeType(*pNode)) {
    if (pSelect->selectFuncNum > 1 || pSelect->hasOtherVectorFunc || !pSelect->hasSelectFunc) {
      return generateDealNodeErrMsg(pCxt, getGroupByErrorCode(pCxt));
    } else {
      return rewriteColToSelectValFunc(pCxt, pNode);
    }
  }
  if (isVectorFunc(*pNode) && isDistinctOrderBy(pCxt)) {
    return generateDealNodeErrMsg(pCxt, getGroupByErrorCode(pCxt));
  }
  return DEAL_RES_CONTINUE;
}

static int32_t checkExprForGroupBy(STranslateContext* pCxt, SNode** pNode) {
  nodesRewriteExpr(pNode, doCheckExprForGroupBy, pCxt);
  return pCxt->errCode;
}

static int32_t checkExprListForGroupBy(STranslateContext* pCxt, SSelectStmt* pSelect, SNodeList* pList) {
  if (NULL == getGroupByList(pCxt) && NULL == pSelect->pWindow) {
    return TSDB_CODE_SUCCESS;
  }
  nodesRewriteExprs(pList, doCheckExprForGroupBy, pCxt);
  return pCxt->errCode;
}

static EDealRes rewriteColsToSelectValFuncImpl(SNode** pNode, void* pContext) {
  if (isAggFunc(*pNode) || isIndefiniteRowsFunc(*pNode)) {
    return DEAL_RES_IGNORE_CHILD;
  }
  if (isScanPseudoColumnFunc(*pNode) || QUERY_NODE_COLUMN == nodeType(*pNode)) {
    return rewriteColToSelectValFunc((STranslateContext*)pContext, pNode);
  }
  return DEAL_RES_CONTINUE;
}

static int32_t rewriteColsToSelectValFunc(STranslateContext* pCxt, SSelectStmt* pSelect) {
  nodesRewriteExprs(pSelect->pProjectionList, rewriteColsToSelectValFuncImpl, pCxt);
  if (TSDB_CODE_SUCCESS == pCxt->errCode && !pSelect->isDistinct) {
    nodesRewriteExprs(pSelect->pOrderByList, rewriteColsToSelectValFuncImpl, pCxt);
  }
  return pCxt->errCode;
}

typedef struct CheckAggColCoexistCxt {
  STranslateContext* pTranslateCxt;
  bool               existCol;
} CheckAggColCoexistCxt;

static EDealRes doCheckAggColCoexist(SNode** pNode, void* pContext) {
  CheckAggColCoexistCxt* pCxt = (CheckAggColCoexistCxt*)pContext;
  if (isVectorFunc(*pNode)) {
    return DEAL_RES_IGNORE_CHILD;
  }
  SNode* pPartKey = NULL;
  FOREACH(pPartKey, ((SSelectStmt*)pCxt->pTranslateCxt->pCurrStmt)->pPartitionByList) {
    if (nodesEqualNode(pPartKey, *pNode)) {
      return rewriteExprToGroupKeyFunc(pCxt->pTranslateCxt, pNode);
    }
  }
  if (isScanPseudoColumnFunc(*pNode) || QUERY_NODE_COLUMN == nodeType(*pNode)) {
    pCxt->existCol = true;
  }
  return DEAL_RES_CONTINUE;
}

static int32_t checkAggColCoexist(STranslateContext* pCxt, SSelectStmt* pSelect) {
  if (NULL != pSelect->pGroupByList || NULL != pSelect->pWindow ||
      (!pSelect->hasAggFuncs && !pSelect->hasIndefiniteRowsFunc && !pSelect->hasInterpFunc)) {
    return TSDB_CODE_SUCCESS;
  }
  CheckAggColCoexistCxt cxt = {.pTranslateCxt = pCxt, .existCol = false};
  nodesRewriteExprs(pSelect->pProjectionList, doCheckAggColCoexist, &cxt);
  if (!pSelect->isDistinct) {
    nodesRewriteExprs(pSelect->pOrderByList, doCheckAggColCoexist, &cxt);
  }
  if (1 == pSelect->selectFuncNum && !pSelect->hasOtherVectorFunc) {
    return rewriteColsToSelectValFunc(pCxt, pSelect);
  }
  if (cxt.existCol) {
    return generateSyntaxErrMsg(&pCxt->msgBuf, TSDB_CODE_PAR_NOT_SINGLE_GROUP);
  }
  return TSDB_CODE_SUCCESS;
}

static int32_t checkWindowFuncCoexist(STranslateContext* pCxt, SSelectStmt* pSelect) {
  if (NULL == pSelect->pWindow) {
    return TSDB_CODE_SUCCESS;
  }
  if (NULL != pSelect->pWindow && !pSelect->hasAggFuncs) {
    return generateSyntaxErrMsg(&pCxt->msgBuf, TSDB_CODE_PAR_NO_VALID_FUNC_IN_WIN);
  }
  return TSDB_CODE_SUCCESS;
}

static int32_t toVgroupsInfo(SArray* pVgs, SVgroupsInfo** pVgsInfo) {
  size_t vgroupNum = taosArrayGetSize(pVgs);
  *pVgsInfo = taosMemoryCalloc(1, sizeof(SVgroupsInfo) + sizeof(SVgroupInfo) * vgroupNum);
  if (NULL == *pVgsInfo) {
    return TSDB_CODE_OUT_OF_MEMORY;
  }
  (*pVgsInfo)->numOfVgroups = vgroupNum;
  for (int32_t i = 0; i < vgroupNum; ++i) {
    SVgroupInfo* vg = taosArrayGet(pVgs, i);
    (*pVgsInfo)->vgroups[i] = *vg;
  }
  return TSDB_CODE_SUCCESS;
}

static int32_t addMnodeToVgroupList(const SEpSet* pEpSet, SArray** pVgroupList) {
  if (NULL == *pVgroupList) {
    *pVgroupList = taosArrayInit(TARRAY_MIN_SIZE, sizeof(SVgroupInfo));
    if (NULL == *pVgroupList) {
      return TSDB_CODE_OUT_OF_MEMORY;
    }
  }
  SVgroupInfo vg = {.vgId = MNODE_HANDLE};
  memcpy(&vg.epSet, pEpSet, sizeof(SEpSet));
  taosArrayPush(*pVgroupList, &vg);
  return TSDB_CODE_SUCCESS;
}

static int32_t dnodeToVgroupsInfo(SArray* pDnodes, SVgroupsInfo** pVgsInfo) {
  size_t ndnode = taosArrayGetSize(pDnodes);
  *pVgsInfo = taosMemoryCalloc(1, sizeof(SVgroupsInfo) + sizeof(SVgroupInfo) * ndnode);
  if (NULL == *pVgsInfo) {
    return TSDB_CODE_OUT_OF_MEMORY;
  }
  (*pVgsInfo)->numOfVgroups = ndnode;
  for (int32_t i = 0; i < ndnode; ++i) {
    memcpy(&((*pVgsInfo)->vgroups[i].epSet), taosArrayGet(pDnodes, i), sizeof(SEpSet));
  }
  return TSDB_CODE_SUCCESS;
}

static bool sysTableFromVnode(const char* pTable) {
  return (0 == strcmp(pTable, TSDB_INS_TABLE_USER_TABLES)) ||
         (0 == strcmp(pTable, TSDB_INS_TABLE_USER_TABLE_DISTRIBUTED) ||
          (0 == strcmp(pTable, TSDB_INS_TABLE_USER_TAGS)));
}

static bool sysTableFromDnode(const char* pTable) { return 0 == strcmp(pTable, TSDB_INS_TABLE_DNODE_VARIABLES); }

static int32_t setVnodeSysTableVgroupList(STranslateContext* pCxt, SName* pName, SRealTableNode* pRealTable) {
  int32_t code = TSDB_CODE_SUCCESS;
  SArray* vgroupList = NULL;
  if ('\0' != pRealTable->qualDbName[0]) {
    if (0 != strcmp(pRealTable->qualDbName, TSDB_INFORMATION_SCHEMA_DB)) {
      code = getDBVgInfo(pCxt, pRealTable->qualDbName, &vgroupList);
    }
  } else {
    code = getDBVgInfoImpl(pCxt, pName, &vgroupList);
  }

  if (TSDB_CODE_SUCCESS == code && 0 == strcmp(pRealTable->table.tableName, TSDB_INS_TABLE_USER_TABLES)) {
    code = addMnodeToVgroupList(&pCxt->pParseCxt->mgmtEpSet, &vgroupList);
  }

  if (TSDB_CODE_SUCCESS == code) {
    code = toVgroupsInfo(vgroupList, &pRealTable->pVgroupList);
  }
  taosArrayDestroy(vgroupList);

  return code;
}

static int32_t setDnodeSysTableVgroupList(STranslateContext* pCxt, SName* pName, SRealTableNode* pRealTable) {
  SArray* pDnodes = NULL;
  int32_t code = getDnodeList(pCxt, &pDnodes);
  if (TSDB_CODE_SUCCESS == code) {
    code = dnodeToVgroupsInfo(pDnodes, &pRealTable->pVgroupList);
  }
  taosArrayDestroy(pDnodes);
  return code;
}

static int32_t setSysTableVgroupList(STranslateContext* pCxt, SName* pName, SRealTableNode* pRealTable) {
  if (sysTableFromVnode(pRealTable->table.tableName)) {
    return setVnodeSysTableVgroupList(pCxt, pName, pRealTable);
  } else if (sysTableFromDnode(pRealTable->table.tableName)) {
    return setDnodeSysTableVgroupList(pCxt, pName, pRealTable);
  } else {
    return TSDB_CODE_SUCCESS;
  }
}

static int32_t setTableVgroupList(STranslateContext* pCxt, SName* pName, SRealTableNode* pRealTable) {
  if (pCxt->pParseCxt->topicQuery) {
    return TSDB_CODE_SUCCESS;
  }

  int32_t code = TSDB_CODE_SUCCESS;
  if (TSDB_SUPER_TABLE == pRealTable->pMeta->tableType) {
    SArray* vgroupList = NULL;
    code = getDBVgInfoImpl(pCxt, pName, &vgroupList);
    if (TSDB_CODE_SUCCESS == code) {
      code = toVgroupsInfo(vgroupList, &pRealTable->pVgroupList);
    }
    taosArrayDestroy(vgroupList);
  } else if (TSDB_SYSTEM_TABLE == pRealTable->pMeta->tableType) {
    code = setSysTableVgroupList(pCxt, pName, pRealTable);
  } else {
    pRealTable->pVgroupList = taosMemoryCalloc(1, sizeof(SVgroupsInfo) + sizeof(SVgroupInfo));
    if (NULL == pRealTable->pVgroupList) {
      return TSDB_CODE_OUT_OF_MEMORY;
    }
    pRealTable->pVgroupList->numOfVgroups = 1;
    code = getTableHashVgroupImpl(pCxt, pName, pRealTable->pVgroupList->vgroups);
  }
  return code;
}

static uint8_t getStmtPrecision(SNode* pStmt) {
  if (QUERY_NODE_SELECT_STMT == nodeType(pStmt)) {
    return ((SSelectStmt*)pStmt)->precision;
  } else if (QUERY_NODE_SET_OPERATOR == nodeType(pStmt)) {
    return ((SSetOperator*)pStmt)->precision;
  }
  return 0;
}

static bool stmtIsSingleTable(SNode* pStmt) {
  if (QUERY_NODE_SELECT_STMT == nodeType(pStmt)) {
    SSelectStmt* pSelect = (SSelectStmt*)pStmt;
    return NULL == pSelect->pFromTable || ((STableNode*)pSelect->pFromTable)->singleTable;
  }
  return false;
}

static uint8_t calcPrecision(uint8_t lp, uint8_t rp) { return (lp > rp ? rp : lp); }

static uint8_t calcJoinTablePrecision(SJoinTableNode* pJoinTable) {
  return calcPrecision(((STableNode*)pJoinTable->pLeft)->precision, ((STableNode*)pJoinTable->pRight)->precision);
}

static bool joinTableIsSingleTable(SJoinTableNode* pJoinTable) {
  return (((STableNode*)pJoinTable->pLeft)->singleTable && ((STableNode*)pJoinTable->pRight)->singleTable);
}

static bool isSingleTable(SRealTableNode* pRealTable) {
  int8_t tableType = pRealTable->pMeta->tableType;
  if (TSDB_SYSTEM_TABLE == tableType) {
    return 0 != strcmp(pRealTable->table.tableName, TSDB_INS_TABLE_USER_TABLES) &&
           0 != strcmp(pRealTable->table.tableName, TSDB_INS_TABLE_USER_TABLE_DISTRIBUTED) &&
           0 != strcmp(pRealTable->table.tableName, TSDB_INS_TABLE_USER_TAGS);
  }
  return (TSDB_CHILD_TABLE == tableType || TSDB_NORMAL_TABLE == tableType);
}

static int32_t setTableIndex(STranslateContext* pCxt, SName* pName, SRealTableNode* pRealTable) {
  if (pCxt->createStream || QUERY_SMA_OPTIMIZE_DISABLE == tsQuerySmaOptimize) {
    return TSDB_CODE_SUCCESS;
  }
  if (isSelectStmt(pCxt->pCurrStmt) && NULL != ((SSelectStmt*)pCxt->pCurrStmt)->pWindow &&
      QUERY_NODE_INTERVAL_WINDOW == nodeType(((SSelectStmt*)pCxt->pCurrStmt)->pWindow)) {
    return getTableIndex(pCxt, pName, &pRealTable->pSmaIndexes);
  }
  return TSDB_CODE_SUCCESS;
}

static int32_t setTableCacheLastMode(STranslateContext* pCxt, SName* pName, SRealTableNode* pRealTable) {
  if (TSDB_SYSTEM_TABLE == pRealTable->pMeta->tableType) {
    return TSDB_CODE_SUCCESS;
  }

  SDbCfgInfo dbCfg = {0};
  int32_t    code = getDBCfg(pCxt, pRealTable->table.dbName, &dbCfg);
  if (TSDB_CODE_SUCCESS == code) {
    pRealTable->cacheLastMode = dbCfg.cacheLast;
  }
  return code;
}

static int32_t translateTable(STranslateContext* pCxt, SNode* pTable) {
  int32_t code = TSDB_CODE_SUCCESS;
  switch (nodeType(pTable)) {
    case QUERY_NODE_REAL_TABLE: {
      SRealTableNode* pRealTable = (SRealTableNode*)pTable;
      pRealTable->ratio = (NULL != pCxt->pExplainOpt ? pCxt->pExplainOpt->ratio : 1.0);
      // The SRealTableNode created through ROLLUP already has STableMeta.
      if (NULL == pRealTable->pMeta) {
        SName name;
        code = getTableMetaImpl(
            pCxt, toName(pCxt->pParseCxt->acctId, pRealTable->table.dbName, pRealTable->table.tableName, &name),
            &(pRealTable->pMeta));
        if (TSDB_CODE_SUCCESS != code) {
          return generateSyntaxErrMsg(&pCxt->msgBuf, TSDB_CODE_PAR_TABLE_NOT_EXIST, pRealTable->table.tableName);
        }
        code = setTableVgroupList(pCxt, &name, pRealTable);
        if (TSDB_CODE_SUCCESS == code) {
          code = setTableIndex(pCxt, &name, pRealTable);
        }
        if (TSDB_CODE_SUCCESS == code) {
          code = setTableCacheLastMode(pCxt, &name, pRealTable);
        }
      }
      pRealTable->table.precision = pRealTable->pMeta->tableInfo.precision;
      pRealTable->table.singleTable = isSingleTable(pRealTable);
      if (TSDB_CODE_SUCCESS == code) {
        code = addNamespace(pCxt, pRealTable);
      }
      if (TSDB_SUPER_TABLE == pRealTable->pMeta->tableType) {
        pCxt->stableQuery = true;
      }
      break;
    }
    case QUERY_NODE_TEMP_TABLE: {
      STempTableNode* pTempTable = (STempTableNode*)pTable;
      code = translateSubquery(pCxt, pTempTable->pSubquery);
      if (TSDB_CODE_SUCCESS == code) {
        pTempTable->table.precision = getStmtPrecision(pTempTable->pSubquery);
        pTempTable->table.singleTable = stmtIsSingleTable(pTempTable->pSubquery);
        code = addNamespace(pCxt, pTempTable);
      }
      break;
    }
    case QUERY_NODE_JOIN_TABLE: {
      SJoinTableNode* pJoinTable = (SJoinTableNode*)pTable;
      code = translateTable(pCxt, pJoinTable->pLeft);
      if (TSDB_CODE_SUCCESS == code) {
        code = translateTable(pCxt, pJoinTable->pRight);
      }
      if (TSDB_CODE_SUCCESS == code) {
        pJoinTable->table.precision = calcJoinTablePrecision(pJoinTable);
        pJoinTable->table.singleTable = joinTableIsSingleTable(pJoinTable);
        code = translateExpr(pCxt, &pJoinTable->pOnCond);
      }
      break;
    }
    default:
      break;
  }
  return code;
}

static int32_t createAllColumns(STranslateContext* pCxt, bool igTags, SNodeList** pCols) {
  *pCols = nodesMakeList();
  if (NULL == *pCols) {
    return generateSyntaxErrMsg(&pCxt->msgBuf, TSDB_CODE_OUT_OF_MEMORY);
  }
  SArray* pTables = taosArrayGetP(pCxt->pNsLevel, pCxt->currLevel);
  size_t  nums = taosArrayGetSize(pTables);
  for (size_t i = 0; i < nums; ++i) {
    STableNode* pTable = taosArrayGetP(pTables, i);
    int32_t     code = createColumnsByTable(pCxt, pTable, igTags, *pCols);
    if (TSDB_CODE_SUCCESS != code) {
      return code;
    }
  }
  return TSDB_CODE_SUCCESS;
}

static SNode* createMultiResFunc(SFunctionNode* pSrcFunc, SExprNode* pExpr) {
  SFunctionNode* pFunc = (SFunctionNode*)nodesMakeNode(QUERY_NODE_FUNCTION);
  if (NULL == pFunc) {
    return NULL;
  }
  pFunc->pParameterList = nodesMakeList();
  if (NULL == pFunc->pParameterList ||
      TSDB_CODE_SUCCESS != nodesListStrictAppend(pFunc->pParameterList, nodesCloneNode((SNode*)pExpr))) {
    nodesDestroyNode((SNode*)pFunc);
    return NULL;
  }

  pFunc->node.resType = pExpr->resType;
  pFunc->funcId = pSrcFunc->funcId;
  pFunc->funcType = pSrcFunc->funcType;
  strcpy(pFunc->functionName, pSrcFunc->functionName);
  char    buf[TSDB_FUNC_NAME_LEN + TSDB_TABLE_NAME_LEN + TSDB_COL_NAME_LEN];
  int32_t len = 0;
  if (QUERY_NODE_COLUMN == nodeType(pExpr)) {
    SColumnNode* pCol = (SColumnNode*)pExpr;
    len = snprintf(buf, sizeof(buf), "%s(%s.%s)", pSrcFunc->functionName, pCol->tableAlias, pCol->colName);
  } else {
    len = snprintf(buf, sizeof(buf), "%s(%s)", pSrcFunc->functionName, pExpr->aliasName);
  }
  strncpy(pFunc->node.aliasName, buf, TMIN(len, sizeof(pFunc->node.aliasName) - 1));

  return (SNode*)pFunc;
}

static int32_t createTableAllCols(STranslateContext* pCxt, SColumnNode* pCol, bool igTags, SNodeList** pOutput) {
  STableNode* pTable = NULL;
  int32_t     code = findTable(pCxt, pCol->tableAlias, &pTable);
  if (TSDB_CODE_SUCCESS == code && NULL == *pOutput) {
    *pOutput = nodesMakeList();
    if (NULL == *pOutput) {
      code = generateSyntaxErrMsg(&pCxt->msgBuf, TSDB_CODE_OUT_OF_MEMORY);
    }
  }
  if (TSDB_CODE_SUCCESS == code) {
    code = createColumnsByTable(pCxt, pTable, igTags, *pOutput);
  }
  return code;
}

static int32_t createMultiResFuncsParas(STranslateContext* pCxt, SNodeList* pSrcParas, SNodeList** pOutput) {
  int32_t code = TSDB_CODE_SUCCESS;

  SNodeList* pExprs = NULL;
  SNode*     pPara = NULL;
  FOREACH(pPara, pSrcParas) {
    if (isStar(pPara)) {
      code = createAllColumns(pCxt, true, &pExprs);
    } else if (isTableStar(pPara)) {
      code = createTableAllCols(pCxt, (SColumnNode*)pPara, true, &pExprs);
    } else {
      code = nodesListMakeStrictAppend(&pExprs, nodesCloneNode(pPara));
    }
    if (TSDB_CODE_SUCCESS != code) {
      break;
    }
  }

  if (TSDB_CODE_SUCCESS == code) {
    *pOutput = pExprs;
  } else {
    nodesDestroyList(pExprs);
  }

  return code;
}

static int32_t createMultiResFuncs(SFunctionNode* pSrcFunc, SNodeList* pExprs, SNodeList** pOutput) {
  SNodeList* pFuncs = nodesMakeList();
  if (NULL == pFuncs) {
    return TSDB_CODE_OUT_OF_MEMORY;
  }

  int32_t code = TSDB_CODE_SUCCESS;
  SNode*  pExpr = NULL;
  FOREACH(pExpr, pExprs) {
    code = nodesListStrictAppend(pFuncs, createMultiResFunc(pSrcFunc, (SExprNode*)pExpr));
    if (TSDB_CODE_SUCCESS != code) {
      break;
    }
  }

  if (TSDB_CODE_SUCCESS == code) {
    *pOutput = pFuncs;
  } else {
    nodesDestroyList(pFuncs);
  }

  return code;
}

static int32_t createMultiResFuncsFromStar(STranslateContext* pCxt, SFunctionNode* pSrcFunc, SNodeList** pOutput) {
  SNodeList* pExprs = NULL;
  int32_t    code = createMultiResFuncsParas(pCxt, pSrcFunc->pParameterList, &pExprs);
  if (TSDB_CODE_SUCCESS == code) {
    code = createMultiResFuncs(pSrcFunc, pExprs, pOutput);
  }

  nodesDestroyList(pExprs);
  return code;
}

static int32_t translateStar(STranslateContext* pCxt, SSelectStmt* pSelect) {
  SNode* pNode = NULL;
  WHERE_EACH(pNode, pSelect->pProjectionList) {
    int32_t code = TSDB_CODE_SUCCESS;
    if (isStar(pNode)) {
      SNodeList* pCols = NULL;
      code = createAllColumns(pCxt, false, &pCols);
      if (TSDB_CODE_SUCCESS == code) {
        INSERT_LIST(pSelect->pProjectionList, pCols);
        ERASE_NODE(pSelect->pProjectionList);
        continue;
      }
    } else if (isMultiResFunc(pNode)) {
      SNodeList* pFuncs = NULL;
      code = createMultiResFuncsFromStar(pCxt, (SFunctionNode*)pNode, &pFuncs);
      if (TSDB_CODE_SUCCESS == code) {
        INSERT_LIST(pSelect->pProjectionList, pFuncs);
        ERASE_NODE(pSelect->pProjectionList);
        continue;
      }
    } else if (isTableStar(pNode)) {
      SNodeList* pCols = NULL;
      code = createTableAllCols(pCxt, (SColumnNode*)pNode, false, &pCols);
      if (TSDB_CODE_SUCCESS == code) {
        INSERT_LIST(pSelect->pProjectionList, pCols);
        ERASE_NODE(pSelect->pProjectionList);
        continue;
      }
    }
    if (TSDB_CODE_SUCCESS != code) {
      return code;
    }
    WHERE_NEXT;
  }
  return TSDB_CODE_SUCCESS;
}

static int32_t getPositionValue(const SValueNode* pVal) {
  switch (pVal->node.resType.type) {
    case TSDB_DATA_TYPE_NULL:
    case TSDB_DATA_TYPE_TIMESTAMP:
    case TSDB_DATA_TYPE_NCHAR:
    case TSDB_DATA_TYPE_VARCHAR:
    case TSDB_DATA_TYPE_VARBINARY:
    case TSDB_DATA_TYPE_JSON:
      return -1;
    case TSDB_DATA_TYPE_BOOL:
      return (pVal->datum.b ? 1 : 0);
    case TSDB_DATA_TYPE_TINYINT:
    case TSDB_DATA_TYPE_SMALLINT:
    case TSDB_DATA_TYPE_INT:
    case TSDB_DATA_TYPE_BIGINT:
      return pVal->datum.i;
    case TSDB_DATA_TYPE_FLOAT:
    case TSDB_DATA_TYPE_DOUBLE:
      return pVal->datum.d;
    case TSDB_DATA_TYPE_UTINYINT:
    case TSDB_DATA_TYPE_USMALLINT:
    case TSDB_DATA_TYPE_UINT:
    case TSDB_DATA_TYPE_UBIGINT:
      return pVal->datum.u;
    default:
      break;
  }
  return -1;
}

static int32_t translateOrderByPosition(STranslateContext* pCxt, SNodeList* pProjectionList, SNodeList* pOrderByList,
                                        bool* pOther) {
  *pOther = false;
  SNode* pNode = NULL;
  WHERE_EACH(pNode, pOrderByList) {
    SNode* pExpr = ((SOrderByExprNode*)pNode)->pExpr;
    if (QUERY_NODE_VALUE == nodeType(pExpr)) {
      SValueNode* pVal = (SValueNode*)pExpr;
      if (DEAL_RES_ERROR == translateValue(pCxt, pVal)) {
        return pCxt->errCode;
      }
      int32_t pos = getPositionValue(pVal);
      if (pos < 0) {
        ERASE_NODE(pOrderByList);
        continue;
      } else if (0 == pos || pos > LIST_LENGTH(pProjectionList)) {
        return generateSyntaxErrMsg(&pCxt->msgBuf, TSDB_CODE_PAR_WRONG_NUMBER_OF_SELECT);
      } else {
        SColumnRefNode* pCol = (SColumnRefNode*)nodesMakeNode(QUERY_NODE_COLUMN_REF);
        if (NULL == pCol) {
          return generateSyntaxErrMsg(&pCxt->msgBuf, TSDB_CODE_OUT_OF_MEMORY);
        }
        strcpy(pCol->colName, ((SExprNode*)nodesListGetNode(pProjectionList, pos - 1))->aliasName);
        ((SOrderByExprNode*)pNode)->pExpr = (SNode*)pCol;
        nodesDestroyNode(pExpr);
      }
    } else {
      *pOther = true;
    }
    WHERE_NEXT;
  }
  return TSDB_CODE_SUCCESS;
}

static int32_t translateOrderBy(STranslateContext* pCxt, SSelectStmt* pSelect) {
  bool    other;
  int32_t code = translateOrderByPosition(pCxt, pSelect->pProjectionList, pSelect->pOrderByList, &other);
  if (TSDB_CODE_SUCCESS == code) {
    if (!other) {
      return TSDB_CODE_SUCCESS;
    }
    pCxt->currClause = SQL_CLAUSE_ORDER_BY;
    code = translateExprList(pCxt, pSelect->pOrderByList);
    if (TSDB_CODE_SUCCESS == code) {
      code = checkExprListForGroupBy(pCxt, pSelect, pSelect->pOrderByList);
    }
  }
  return code;
}

static int32_t translateSelectList(STranslateContext* pCxt, SSelectStmt* pSelect) {
  pCxt->currClause = SQL_CLAUSE_SELECT;
  int32_t code = translateExprList(pCxt, pSelect->pProjectionList);
  if (TSDB_CODE_SUCCESS == code) {
    code = translateStar(pCxt, pSelect);
  }
  if (TSDB_CODE_SUCCESS == code) {
    code = checkExprListForGroupBy(pCxt, pSelect, pSelect->pProjectionList);
  }
  return code;
}

static int32_t translateHaving(STranslateContext* pCxt, SSelectStmt* pSelect) {
  if (NULL == pSelect->pGroupByList && NULL != pSelect->pHaving) {
    return generateSyntaxErrMsg(&pCxt->msgBuf, TSDB_CODE_PAR_GROUPBY_LACK_EXPRESSION);
  }
  pCxt->currClause = SQL_CLAUSE_HAVING;
  int32_t code = translateExpr(pCxt, &pSelect->pHaving);
  if (TSDB_CODE_SUCCESS == code) {
    code = checkExprForGroupBy(pCxt, &pSelect->pHaving);
  }
  return code;
}

static int32_t translateGroupBy(STranslateContext* pCxt, SSelectStmt* pSelect) {
  if (NULL != pSelect->pGroupByList && NULL != pSelect->pWindow) {
    return generateSyntaxErrMsg(&pCxt->msgBuf, TSDB_CODE_PAR_GROUPBY_WINDOW_COEXIST);
  }
  if (NULL != pSelect->pGroupByList) {
    pCxt->currClause = SQL_CLAUSE_GROUP_BY;
    pSelect->isTimeLineResult = false;
    return translateExprList(pCxt, pSelect->pGroupByList);
  }
  return TSDB_CODE_SUCCESS;
}

static int32_t getTimeRange(SNode** pPrimaryKeyCond, STimeWindow* pTimeRange, bool* pIsStrict) {
  SNode*  pNew = NULL;
  int32_t code = scalarCalculateConstants(*pPrimaryKeyCond, &pNew);
  if (TSDB_CODE_SUCCESS == code) {
    *pPrimaryKeyCond = pNew;
    code = filterGetTimeRange(*pPrimaryKeyCond, pTimeRange, pIsStrict);
  }
  return code;
}

static int32_t getQueryTimeRange(STranslateContext* pCxt, SNode* pWhere, STimeWindow* pTimeRange) {
  if (NULL == pWhere) {
    *pTimeRange = TSWINDOW_INITIALIZER;
    return TSDB_CODE_SUCCESS;
  }

  SNode* pCond = nodesCloneNode(pWhere);
  if (NULL == pCond) {
    return TSDB_CODE_OUT_OF_MEMORY;
  }

  SNode* pPrimaryKeyCond = NULL;
  nodesPartitionCond(&pCond, &pPrimaryKeyCond, NULL, NULL, NULL);

  int32_t code = TSDB_CODE_SUCCESS;
  if (NULL != pPrimaryKeyCond) {
    bool isStrict = false;
    code = getTimeRange(&pPrimaryKeyCond, pTimeRange, &isStrict);
  } else {
    *pTimeRange = TSWINDOW_INITIALIZER;
  }
  nodesDestroyNode(pCond);
  nodesDestroyNode(pPrimaryKeyCond);
  return code;
}

static int32_t checkFill(STranslateContext* pCxt, SFillNode* pFill, SValueNode* pInterval) {
  if (FILL_MODE_NONE == pFill->mode) {
    return TSDB_CODE_SUCCESS;
  }

  if (TSWINDOW_IS_EQUAL(pFill->timeRange, TSWINDOW_INITIALIZER) ||
      TSWINDOW_IS_EQUAL(pFill->timeRange, TSWINDOW_DESC_INITIALIZER)) {
    return generateSyntaxErrMsg(&pCxt->msgBuf, TSDB_CODE_PAR_INVALID_FILL_TIME_RANGE);
  }

  // interp FILL clause
  if (NULL == pInterval) {
    return TSDB_CODE_SUCCESS;
  }

  int64_t timeRange = TABS(pFill->timeRange.skey - pFill->timeRange.ekey);
  int64_t intervalRange = 0;
  if (TIME_IS_VAR_DURATION(pInterval->unit)) {
    int64_t f = 1;
    if (pInterval->unit == 'n') {
      f = 30LL * MILLISECOND_PER_DAY;
    } else if (pInterval->unit == 'y') {
      f = 365LL * MILLISECOND_PER_DAY;
    }
    intervalRange = pInterval->datum.i * f;
  } else {
    intervalRange = pInterval->datum.i;
  }
  if ((timeRange == 0) || (timeRange / intervalRange) >= MAX_INTERVAL_TIME_WINDOW) {
    return generateSyntaxErrMsg(&pCxt->msgBuf, TSDB_CODE_PAR_INVALID_FILL_TIME_RANGE);
  }

  return TSDB_CODE_SUCCESS;
}

static int32_t translateFill(STranslateContext* pCxt, SSelectStmt* pSelect, SIntervalWindowNode* pInterval) {
  if (NULL == pInterval->pFill) {
    return TSDB_CODE_SUCCESS;
  }

  ((SFillNode*)pInterval->pFill)->timeRange = pSelect->timeRange;
  return checkFill(pCxt, (SFillNode*)pInterval->pFill, (SValueNode*)pInterval->pInterval);
}

static int64_t getMonthsFromTimeVal(int64_t val, int32_t fromPrecision, char unit) {
  int64_t days = convertTimeFromPrecisionToUnit(val, fromPrecision, 'd');
  switch (unit) {
    case 'b':
    case 'u':
    case 'a':
    case 's':
    case 'm':
    case 'h':
    case 'd':
    case 'w':
      return days / 28;
    case 'n':
      return val;
    case 'y':
      return val * 12;
    default:
      break;
  }
  return -1;
}

static const char* getPrecisionStr(uint8_t precision) {
  switch (precision) {
    case TSDB_TIME_PRECISION_MILLI:
      return TSDB_TIME_PRECISION_MILLI_STR;
    case TSDB_TIME_PRECISION_MICRO:
      return TSDB_TIME_PRECISION_MICRO_STR;
    case TSDB_TIME_PRECISION_NANO:
      return TSDB_TIME_PRECISION_NANO_STR;
    default:
      break;
  }
  return "unknown";
}

static int32_t checkIntervalWindow(STranslateContext* pCxt, SIntervalWindowNode* pInterval) {
  uint8_t precision = ((SColumnNode*)pInterval->pCol)->node.resType.precision;

  SValueNode* pInter = (SValueNode*)pInterval->pInterval;
  bool        valInter = TIME_IS_VAR_DURATION(pInter->unit);
  if (pInter->datum.i <= 0 || (!valInter && pInter->datum.i < tsMinIntervalTime)) {
    return generateSyntaxErrMsg(&pCxt->msgBuf, TSDB_CODE_PAR_INTER_VALUE_TOO_SMALL, tsMinIntervalTime,
                                getPrecisionStr(precision));
  }

  if (NULL != pInterval->pOffset) {
    SValueNode* pOffset = (SValueNode*)pInterval->pOffset;
    if (pOffset->datum.i <= 0) {
      return generateSyntaxErrMsg(&pCxt->msgBuf, TSDB_CODE_PAR_INTER_OFFSET_NEGATIVE);
    }
    if (pInter->unit == 'n' && pOffset->unit == 'y') {
      return generateSyntaxErrMsg(&pCxt->msgBuf, TSDB_CODE_PAR_INTER_OFFSET_UNIT);
    }
    bool fixed = !TIME_IS_VAR_DURATION(pOffset->unit) && !valInter;
    if ((fixed && pOffset->datum.i >= pInter->datum.i) ||
        (!fixed && getMonthsFromTimeVal(pOffset->datum.i, precision, pOffset->unit) >=
                       getMonthsFromTimeVal(pInter->datum.i, precision, pInter->unit))) {
      return generateSyntaxErrMsg(&pCxt->msgBuf, TSDB_CODE_PAR_INTER_OFFSET_TOO_BIG);
    }
  }

  if (NULL != pInterval->pSliding) {
    const static int32_t INTERVAL_SLIDING_FACTOR = 100;

    SValueNode* pSliding = (SValueNode*)pInterval->pSliding;
    if (TIME_IS_VAR_DURATION(pSliding->unit)) {
      return generateSyntaxErrMsg(&pCxt->msgBuf, TSDB_CODE_PAR_INTER_SLIDING_UNIT);
    }
    if ((pSliding->datum.i < convertTimePrecision(tsMinSlidingTime, TSDB_TIME_PRECISION_MILLI, precision)) ||
        (pInter->datum.i / pSliding->datum.i > INTERVAL_SLIDING_FACTOR)) {
      return generateSyntaxErrMsg(&pCxt->msgBuf, TSDB_CODE_PAR_INTER_SLIDING_TOO_SMALL);
    }
    if (pSliding->datum.i > pInter->datum.i) {
      return generateSyntaxErrMsg(&pCxt->msgBuf, TSDB_CODE_PAR_INTER_SLIDING_TOO_BIG);
    }
  }

  return TSDB_CODE_SUCCESS;
}

static int32_t translateIntervalWindow(STranslateContext* pCxt, SSelectStmt* pSelect, SIntervalWindowNode* pInterval) {
  int32_t code = checkIntervalWindow(pCxt, pInterval);
  if (TSDB_CODE_SUCCESS == code) {
    code = translateFill(pCxt, pSelect, pInterval);
  }
  return code;
}

static EDealRes checkStateExpr(SNode* pNode, void* pContext) {
  if (QUERY_NODE_COLUMN == nodeType(pNode)) {
    STranslateContext* pCxt = pContext;
    SColumnNode*       pCol = (SColumnNode*)pNode;

    int32_t type = pCol->node.resType.type;
    if (!IS_INTEGER_TYPE(type) && type != TSDB_DATA_TYPE_BOOL && !IS_VAR_DATA_TYPE(type)) {
      return generateDealNodeErrMsg(pCxt, TSDB_CODE_PAR_INVALID_STATE_WIN_TYPE);
    }
    if (COLUMN_TYPE_TAG == pCol->colType) {
      return generateDealNodeErrMsg(pCxt, TSDB_CODE_PAR_INVALID_STATE_WIN_COL);
    }
  }
  return DEAL_RES_CONTINUE;
}

static int32_t translateStateWindow(STranslateContext* pCxt, SStateWindowNode* pState) {
  nodesWalkExprPostOrder(pState->pExpr, checkStateExpr, pCxt);
  // todo check for "function not support for state_window"
  return pCxt->errCode;
}

static int32_t translateSessionWindow(STranslateContext* pCxt, SSessionWindowNode* pSession) {
  if ('y' == pSession->pGap->unit || 'n' == pSession->pGap->unit || 0 == pSession->pGap->datum.i) {
    return generateSyntaxErrMsg(&pCxt->msgBuf, TSDB_CODE_PAR_INTER_SESSION_GAP);
  }
  if (PRIMARYKEY_TIMESTAMP_COL_ID != pSession->pCol->colId) {
    return generateSyntaxErrMsg(&pCxt->msgBuf, TSDB_CODE_PAR_INTER_SESSION_COL);
  }
  // todo check for "function not support for session"
  return TSDB_CODE_SUCCESS;
}

static int32_t translateSpecificWindow(STranslateContext* pCxt, SSelectStmt* pSelect) {
  switch (nodeType(pSelect->pWindow)) {
    case QUERY_NODE_STATE_WINDOW:
      return translateStateWindow(pCxt, (SStateWindowNode*)pSelect->pWindow);
    case QUERY_NODE_SESSION_WINDOW:
      return translateSessionWindow(pCxt, (SSessionWindowNode*)pSelect->pWindow);
    case QUERY_NODE_INTERVAL_WINDOW:
      return translateIntervalWindow(pCxt, pSelect, (SIntervalWindowNode*)pSelect->pWindow);
    default:
      break;
  }
  return TSDB_CODE_SUCCESS;
}

static int32_t translateWindow(STranslateContext* pCxt, SSelectStmt* pSelect) {
  if (NULL == pSelect->pWindow) {
    return TSDB_CODE_SUCCESS;
  }
  pCxt->currClause = SQL_CLAUSE_WINDOW;
  int32_t code = translateExpr(pCxt, &pSelect->pWindow);
  if (TSDB_CODE_SUCCESS == code) {
    code = translateSpecificWindow(pCxt, pSelect);
  }
  return code;
}

static int32_t createDefaultFillNode(STranslateContext* pCxt, SNode** pOutput) {
  SFillNode* pFill = (SFillNode*)nodesMakeNode(QUERY_NODE_FILL);
  if (NULL == pFill) {
    return TSDB_CODE_OUT_OF_MEMORY;
  }

  pFill->mode = FILL_MODE_NONE;

  SColumnNode* pCol = (SColumnNode*)nodesMakeNode(QUERY_NODE_COLUMN);
  if (NULL == pCol) {
    nodesDestroyNode((SNode*)pFill);
    return TSDB_CODE_OUT_OF_MEMORY;
  }
  pCol->colId = PRIMARYKEY_TIMESTAMP_COL_ID;
  strcpy(pCol->colName, PK_TS_COL_INTERNAL_NAME);
  pFill->pWStartTs = (SNode*)pCol;

  *pOutput = (SNode*)pFill;
  return TSDB_CODE_SUCCESS;
}

static int32_t translateInterpFill(STranslateContext* pCxt, SSelectStmt* pSelect) {
  int32_t code = TSDB_CODE_SUCCESS;

  if (NULL == pSelect->pFill) {
    code = createDefaultFillNode(pCxt, &pSelect->pFill);
  }
  if (TSDB_CODE_SUCCESS == code) {
    code = translateExpr(pCxt, &pSelect->pFill);
  }
  if (TSDB_CODE_SUCCESS == code) {
    code = getQueryTimeRange(pCxt, pSelect->pRange, &(((SFillNode*)pSelect->pFill)->timeRange));
  }
  if (TSDB_CODE_SUCCESS == code) {
    code = checkFill(pCxt, (SFillNode*)pSelect->pFill, (SValueNode*)pSelect->pEvery);
  }

  return code;
}

static int32_t translateInterp(STranslateContext* pCxt, SSelectStmt* pSelect) {
  if (!pSelect->hasInterpFunc) {
    if (NULL != pSelect->pRange || NULL != pSelect->pEvery || NULL != pSelect->pFill) {
      return generateSyntaxErrMsg(&pCxt->msgBuf, TSDB_CODE_PAR_INVALID_INTERP_CLAUSE);
    }
    return TSDB_CODE_SUCCESS;
  }

  int32_t code = translateExpr(pCxt, &pSelect->pRange);
  if (TSDB_CODE_SUCCESS == code) {
    code = translateExpr(pCxt, &pSelect->pEvery);
  }
  if (TSDB_CODE_SUCCESS == code) {
    code = translateInterpFill(pCxt, pSelect);
  }
  return code;
}

static int32_t translatePartitionBy(STranslateContext* pCxt, SNodeList* pPartitionByList) {
  pCxt->currClause = SQL_CLAUSE_PARTITION_BY;
  return translateExprList(pCxt, pPartitionByList);
}

static int32_t translateWhere(STranslateContext* pCxt, SSelectStmt* pSelect) {
  pCxt->currClause = SQL_CLAUSE_WHERE;
  int32_t code = translateExpr(pCxt, &pSelect->pWhere);
  if (TSDB_CODE_SUCCESS == code) {
    code = getQueryTimeRange(pCxt, pSelect->pWhere, &pSelect->timeRange);
  }
  return code;
}

static int32_t translateFrom(STranslateContext* pCxt, SNode* pTable) {
  pCxt->currClause = SQL_CLAUSE_FROM;
  return translateTable(pCxt, pTable);
}

static int32_t checkLimit(STranslateContext* pCxt, SSelectStmt* pSelect) {
  if ((NULL != pSelect->pLimit && pSelect->pLimit->offset < 0) ||
      (NULL != pSelect->pSlimit && pSelect->pSlimit->offset < 0)) {
    return generateSyntaxErrMsg(&pCxt->msgBuf, TSDB_CODE_PAR_OFFSET_LESS_ZERO);
  }

  if (NULL != pSelect->pSlimit && NULL == pSelect->pPartitionByList) {
    return generateSyntaxErrMsg(&pCxt->msgBuf, TSDB_CODE_PAR_SLIMIT_LEAK_PARTITION_BY);
  }

  return TSDB_CODE_SUCCESS;
}

static int32_t createPrimaryKeyColByTable(STranslateContext* pCxt, STableNode* pTable, SNode** pPrimaryKey) {
  SColumnNode* pCol = (SColumnNode*)nodesMakeNode(QUERY_NODE_COLUMN);
  if (NULL == pCol) {
    return TSDB_CODE_OUT_OF_MEMORY;
  }
  pCol->colId = PRIMARYKEY_TIMESTAMP_COL_ID;
  strcpy(pCol->colName, PK_TS_COL_INTERNAL_NAME);
  bool    found = false;
  int32_t code = findAndSetColumn(pCxt, &pCol, pTable, &found);
  if (TSDB_CODE_SUCCESS != code || !found) {
    return generateSyntaxErrMsg(&pCxt->msgBuf, TSDB_CODE_PAR_INVALID_TIMELINE_FUNC);
  }
  *pPrimaryKey = (SNode*)pCol;
  return TSDB_CODE_SUCCESS;
}

static int32_t createPrimaryKeyCol(STranslateContext* pCxt, SNode** pPrimaryKey) {
  STableNode* pTable = NULL;
  int32_t     code = findTable(pCxt, NULL, &pTable);
  if (TSDB_CODE_SUCCESS == code) {
    code = createPrimaryKeyColByTable(pCxt, pTable, pPrimaryKey);
  }
  return code;
}

static EDealRes appendTsForImplicitTsFuncImpl(SNode* pNode, void* pContext) {
  STranslateContext* pCxt = pContext;
  if (isImplicitTsFunc(pNode)) {
    SFunctionNode* pFunc = (SFunctionNode*)pNode;
    SNode*         pPrimaryKey = NULL;
    pCxt->errCode = createPrimaryKeyCol(pCxt, &pPrimaryKey);
    if (TSDB_CODE_SUCCESS == pCxt->errCode) {
      pCxt->errCode = nodesListMakeStrictAppend(&pFunc->pParameterList, pPrimaryKey);
    }
    return TSDB_CODE_SUCCESS == pCxt->errCode ? DEAL_RES_IGNORE_CHILD : DEAL_RES_ERROR;
  }
  return DEAL_RES_CONTINUE;
}

static int32_t appendTsForImplicitTsFunc(STranslateContext* pCxt, SSelectStmt* pSelect) {
  nodesWalkSelectStmt(pSelect, SQL_CLAUSE_FROM, appendTsForImplicitTsFuncImpl, pCxt);
  return pCxt->errCode;
}

typedef struct SRwriteUniqueCxt {
  STranslateContext* pTranslateCxt;
  SNode*             pExpr;
} SRwriteUniqueCxt;

static EDealRes rewriteSeletcValueFunc(STranslateContext* pCxt, SNode** pNode) {
  SFunctionNode* pFirst = (SFunctionNode*)nodesMakeNode(QUERY_NODE_FUNCTION);
  if (NULL == pFirst) {
    pCxt->errCode = TSDB_CODE_OUT_OF_MEMORY;
    return DEAL_RES_ERROR;
  }
  strcpy(pFirst->functionName, "first");
  TSWAP(pFirst->pParameterList, ((SFunctionNode*)*pNode)->pParameterList);
  strcpy(pFirst->node.aliasName, ((SExprNode*)*pNode)->aliasName);
  nodesDestroyNode(*pNode);
  *pNode = (SNode*)pFirst;
  pCxt->errCode = fmGetFuncInfo(pFirst, pCxt->msgBuf.buf, pCxt->msgBuf.len);
  ((SSelectStmt*)pCxt->pCurrStmt)->hasAggFuncs = true;
  return TSDB_CODE_SUCCESS == pCxt->errCode ? DEAL_RES_IGNORE_CHILD : DEAL_RES_ERROR;
}

typedef struct SReplaceOrderByAliasCxt {
  STranslateContext* pTranslateCxt;
  SNodeList*         pProjectionList;
} SReplaceOrderByAliasCxt;

static EDealRes replaceOrderByAliasImpl(SNode** pNode, void* pContext) {
  SReplaceOrderByAliasCxt* pCxt = pContext;
  if (QUERY_NODE_COLUMN_REF == nodeType(*pNode)) {
    SNodeList* pProjectionList = pCxt->pProjectionList;
    SNode*     pProject = NULL;
    FOREACH(pProject, pProjectionList) {
      SExprNode* pExpr = (SExprNode*)pProject;
      if (0 == strcmp(((SColumnRefNode*)*pNode)->colName, pExpr->aliasName)) {
        SNode* pNew = nodesCloneNode(pProject);
        if (NULL == pNew) {
          pCxt->pTranslateCxt->errCode = TSDB_CODE_OUT_OF_MEMORY;
          return DEAL_RES_ERROR;
        }
        ((SExprNode*)pNew)->orderAlias = true;
        nodesDestroyNode(*pNode);
        *pNode = pNew;
        return DEAL_RES_CONTINUE;
      }
    }
  }
  return DEAL_RES_CONTINUE;
}

static int32_t replaceOrderByAlias(STranslateContext* pCxt, SNodeList* pProjectionList, SNodeList* pOrderByList) {
  SReplaceOrderByAliasCxt cxt = {.pTranslateCxt = pCxt, .pProjectionList = pProjectionList};
  nodesRewriteExprsPostOrder(pOrderByList, replaceOrderByAliasImpl, &cxt);
  return pCxt->errCode;
}

static int32_t translateSelectWithoutFrom(STranslateContext* pCxt, SSelectStmt* pSelect) {
  pCxt->pCurrStmt = (SNode*)pSelect;
  pCxt->currClause = SQL_CLAUSE_SELECT;
  return translateExprList(pCxt, pSelect->pProjectionList);
}

static int32_t translateSelectFrom(STranslateContext* pCxt, SSelectStmt* pSelect) {
  pCxt->pCurrStmt = (SNode*)pSelect;
  int32_t code = translateFrom(pCxt, pSelect->pFromTable);
  if (TSDB_CODE_SUCCESS == code) {
    pSelect->precision = ((STableNode*)pSelect->pFromTable)->precision;
    code = translateWhere(pCxt, pSelect);
  }
  if (TSDB_CODE_SUCCESS == code) {
    code = translatePartitionBy(pCxt, pSelect->pPartitionByList);
  }
  if (TSDB_CODE_SUCCESS == code) {
    code = translateWindow(pCxt, pSelect);
  }
  if (TSDB_CODE_SUCCESS == code) {
    code = translateGroupBy(pCxt, pSelect);
  }
  if (TSDB_CODE_SUCCESS == code) {
    code = translateHaving(pCxt, pSelect);
  }
  if (TSDB_CODE_SUCCESS == code) {
    code = translateSelectList(pCxt, pSelect);
  }
  if (TSDB_CODE_SUCCESS == code) {
    code = translateOrderBy(pCxt, pSelect);
  }
  if (TSDB_CODE_SUCCESS == code) {
    code = checkAggColCoexist(pCxt, pSelect);
  }
  if (TSDB_CODE_SUCCESS == code) {
    code = checkWindowFuncCoexist(pCxt, pSelect);
  }
  if (TSDB_CODE_SUCCESS == code) {
    code = checkLimit(pCxt, pSelect);
  }
  if (TSDB_CODE_SUCCESS == code) {
    code = translateInterp(pCxt, pSelect);
  }
  if (TSDB_CODE_SUCCESS == code) {
    code = appendTsForImplicitTsFunc(pCxt, pSelect);
  }
  if (TSDB_CODE_SUCCESS == code) {
    code = replaceOrderByAlias(pCxt, pSelect->pProjectionList, pSelect->pOrderByList);
  }
  return code;
}

static int32_t translateSelect(STranslateContext* pCxt, SSelectStmt* pSelect) {
  if (NULL == pSelect->pFromTable) {
    return translateSelectWithoutFrom(pCxt, pSelect);
  } else {
    return translateSelectFrom(pCxt, pSelect);
  }
}

static SNode* createSetOperProject(const char* pTableAlias, SNode* pNode) {
  SColumnNode* pCol = (SColumnNode*)nodesMakeNode(QUERY_NODE_COLUMN);
  if (NULL == pCol) {
    return NULL;
  }
  pCol->node.resType = ((SExprNode*)pNode)->resType;
  strcpy(pCol->tableAlias, pTableAlias);
  strcpy(pCol->colName, ((SExprNode*)pNode)->aliasName);
  strcpy(pCol->node.aliasName, pCol->colName);
  return (SNode*)pCol;
}

static int32_t createCastFunc(STranslateContext* pCxt, SNode* pExpr, SDataType dt, SNode** pCast) {
  SFunctionNode* pFunc = (SFunctionNode*)nodesMakeNode(QUERY_NODE_FUNCTION);
  if (NULL == pFunc) {
    return TSDB_CODE_OUT_OF_MEMORY;
  }
  strcpy(pFunc->functionName, "cast");
  pFunc->node.resType = dt;
  if (TSDB_CODE_SUCCESS != nodesListMakeAppend(&pFunc->pParameterList, pExpr)) {
    nodesDestroyNode((SNode*)pFunc);
    return TSDB_CODE_OUT_OF_MEMORY;
  }
  if (TSDB_CODE_SUCCESS != getFuncInfo(pCxt, pFunc)) {
    nodesClearList(pFunc->pParameterList);
    pFunc->pParameterList = NULL;
    nodesDestroyNode((SNode*)pFunc);
    return generateSyntaxErrMsg(&pCxt->msgBuf, TSDB_CODE_PAR_WRONG_VALUE_TYPE, ((SExprNode*)pExpr)->aliasName);
  }
  *pCast = (SNode*)pFunc;
  return TSDB_CODE_SUCCESS;
}

static int32_t translateSetOperProject(STranslateContext* pCxt, SSetOperator* pSetOperator) {
  SNodeList* pLeftProjections = getProjectList(pSetOperator->pLeft);
  SNodeList* pRightProjections = getProjectList(pSetOperator->pRight);
  if (LIST_LENGTH(pLeftProjections) != LIST_LENGTH(pRightProjections)) {
    return generateSyntaxErrMsg(&pCxt->msgBuf, TSDB_CODE_PAR_INCORRECT_NUM_OF_COL);
  }

  SNode* pLeft = NULL;
  SNode* pRight = NULL;
  FORBOTH(pLeft, pLeftProjections, pRight, pRightProjections) {
    SExprNode* pLeftExpr = (SExprNode*)pLeft;
    SExprNode* pRightExpr = (SExprNode*)pRight;
    if (!dataTypeEqual(&pLeftExpr->resType, &pRightExpr->resType)) {
      SNode*  pRightFunc = NULL;
      int32_t code = createCastFunc(pCxt, pRight, pLeftExpr->resType, &pRightFunc);
      if (TSDB_CODE_SUCCESS != code) {
        return code;
      }
      REPLACE_LIST2_NODE(pRightFunc);
      pRightExpr = (SExprNode*)pRightFunc;
    }
    strcpy(pRightExpr->aliasName, pLeftExpr->aliasName);
    pRightExpr->aliasName[strlen(pLeftExpr->aliasName)] = '\0';
    if (TSDB_CODE_SUCCESS != nodesListMakeStrictAppend(&pSetOperator->pProjectionList,
                                                       createSetOperProject(pSetOperator->stmtName, pLeft))) {
      return TSDB_CODE_OUT_OF_MEMORY;
    }
  }
  return TSDB_CODE_SUCCESS;
}

static uint8_t calcSetOperatorPrecision(SSetOperator* pSetOperator) {
  return calcPrecision(getStmtPrecision(pSetOperator->pLeft), getStmtPrecision(pSetOperator->pRight));
}

static int32_t translateSetOperOrderBy(STranslateContext* pCxt, SSetOperator* pSetOperator) {
  bool    other;
  int32_t code = translateOrderByPosition(pCxt, pSetOperator->pProjectionList, pSetOperator->pOrderByList, &other);
  if (TSDB_CODE_SUCCESS == code) {
    if (other) {
      pCxt->currClause = SQL_CLAUSE_ORDER_BY;
      pCxt->pCurrStmt = (SNode*)pSetOperator;
      code = translateExprList(pCxt, pSetOperator->pOrderByList);
    }
  }
  if (TSDB_CODE_SUCCESS == code) {
    code = replaceOrderByAlias(pCxt, pSetOperator->pProjectionList, pSetOperator->pOrderByList);
  }
  return code;
}

static int32_t checkSetOperLimit(STranslateContext* pCxt, SLimitNode* pLimit) {
  if ((NULL != pLimit && pLimit->offset < 0)) {
    return generateSyntaxErrMsg(&pCxt->msgBuf, TSDB_CODE_PAR_OFFSET_LESS_ZERO);
  }
  return TSDB_CODE_SUCCESS;
}

static int32_t translateSetOperator(STranslateContext* pCxt, SSetOperator* pSetOperator) {
  int32_t code = translateQuery(pCxt, pSetOperator->pLeft);
  if (TSDB_CODE_SUCCESS == code) {
    code = resetTranslateNamespace(pCxt);
  }
  if (TSDB_CODE_SUCCESS == code) {
    code = translateQuery(pCxt, pSetOperator->pRight);
  }
  if (TSDB_CODE_SUCCESS == code) {
    pSetOperator->precision = calcSetOperatorPrecision(pSetOperator);
    code = translateSetOperProject(pCxt, pSetOperator);
  }
  if (TSDB_CODE_SUCCESS == code) {
    code = translateSetOperOrderBy(pCxt, pSetOperator);
  }
  if (TSDB_CODE_SUCCESS == code) {
    code = checkSetOperLimit(pCxt, (SLimitNode*)pSetOperator->pLimit);
  }
  return code;
}

static int32_t partitionDeleteWhere(STranslateContext* pCxt, SDeleteStmt* pDelete) {
  if (NULL == pDelete->pWhere) {
    pDelete->timeRange = TSWINDOW_INITIALIZER;
    return TSDB_CODE_SUCCESS;
  }

  SNode*  pPrimaryKeyCond = NULL;
  SNode*  pOtherCond = NULL;
  int32_t code = nodesPartitionCond(&pDelete->pWhere, &pPrimaryKeyCond, NULL, &pDelete->pTagCond, &pOtherCond);
  if (TSDB_CODE_SUCCESS == code && NULL != pOtherCond) {
    code = generateSyntaxErrMsg(&pCxt->msgBuf, TSDB_CODE_PAR_INVALID_DELETE_WHERE);
  }
  if (TSDB_CODE_SUCCESS == code) {
    bool isStrict = false;
    code = getTimeRange(&pPrimaryKeyCond, &pDelete->timeRange, &isStrict);
    if (TSDB_CODE_SUCCESS == code && !isStrict) {
      code = generateSyntaxErrMsg(&pCxt->msgBuf, TSDB_CODE_PAR_INVALID_DELETE_WHERE);
    }
  }
  nodesDestroyNode(pPrimaryKeyCond);
  nodesDestroyNode(pOtherCond);
  return code;
}

static int32_t translateDeleteWhere(STranslateContext* pCxt, SDeleteStmt* pDelete) {
  pCxt->currClause = SQL_CLAUSE_WHERE;
  int32_t code = translateExpr(pCxt, &pDelete->pWhere);
  if (TSDB_CODE_SUCCESS == code) {
    code = partitionDeleteWhere(pCxt, pDelete);
  }
  return code;
}

static int32_t translateDelete(STranslateContext* pCxt, SDeleteStmt* pDelete) {
  pCxt->pCurrStmt = (SNode*)pDelete;
  int32_t code = translateFrom(pCxt, pDelete->pFromTable);
  if (TSDB_CODE_SUCCESS == code) {
    code = translateDeleteWhere(pCxt, pDelete);
  }
  if (TSDB_CODE_SUCCESS == code) {
    pCxt->currClause = SQL_CLAUSE_SELECT;
    code = translateExpr(pCxt, &pDelete->pCountFunc);
  }
  return code;
}

static int32_t translateInsertCols(STranslateContext* pCxt, SInsertStmt* pInsert) {
  if (NULL == pInsert->pCols) {
    return createAllColumns(pCxt, false, &pInsert->pCols);
  }
  return translateExprList(pCxt, pInsert->pCols);
}

static int32_t translateInsertQuery(STranslateContext* pCxt, SInsertStmt* pInsert) {
  int32_t code = resetTranslateNamespace(pCxt);
  if (TSDB_CODE_SUCCESS == code) {
    code = translateQuery(pCxt, pInsert->pQuery);
  }
  return code;
}

static int32_t addOrderByPrimaryKeyToQueryImpl(STranslateContext* pCxt, SNode* pPrimaryKeyExpr,
                                               SNodeList** pOrderByList) {
  SOrderByExprNode* pOrderByExpr = (SOrderByExprNode*)nodesMakeNode(QUERY_NODE_ORDER_BY_EXPR);
  if (NULL == pOrderByExpr) {
    return TSDB_CODE_OUT_OF_MEMORY;
  }
  pOrderByExpr->nullOrder = NULL_ORDER_FIRST;
  pOrderByExpr->order = ORDER_ASC;
  pOrderByExpr->pExpr = nodesCloneNode(pPrimaryKeyExpr);
  if (NULL == pOrderByExpr->pExpr) {
    nodesDestroyNode((SNode*)pOrderByExpr);
    return TSDB_CODE_OUT_OF_MEMORY;
  }
  ((SExprNode*)pOrderByExpr->pExpr)->orderAlias = true;
  NODES_DESTORY_LIST(*pOrderByList);
  return nodesListMakeStrictAppend(pOrderByList, (SNode*)pOrderByExpr);
}

static int32_t addOrderByPrimaryKeyToQuery(STranslateContext* pCxt, SNode* pPrimaryKeyExpr, SNode* pStmt) {
  if (QUERY_NODE_SELECT_STMT == nodeType(pStmt)) {
    return addOrderByPrimaryKeyToQueryImpl(pCxt, pPrimaryKeyExpr, &((SSelectStmt*)pStmt)->pOrderByList);
  }
  return addOrderByPrimaryKeyToQueryImpl(pCxt, pPrimaryKeyExpr, &((SSetOperator*)pStmt)->pOrderByList);
}

static int32_t translateInsertProject(STranslateContext* pCxt, SInsertStmt* pInsert) {
  SNodeList* pProjects = getProjectList(pInsert->pQuery);
  if (LIST_LENGTH(pInsert->pCols) != LIST_LENGTH(pProjects)) {
    return generateSyntaxErrMsgExt(&pCxt->msgBuf, TSDB_CODE_PAR_INVALID_COLUMNS_NUM, "Illegal number of columns");
  }

  SNode* pPrimaryKeyExpr = NULL;
  SNode* pBoundCol = NULL;
  SNode* pProj = NULL;
  FORBOTH(pBoundCol, pInsert->pCols, pProj, pProjects) {
    SColumnNode* pCol = (SColumnNode*)pBoundCol;
    SExprNode*   pExpr = (SExprNode*)pProj;
    if (!dataTypeEqual(&pCol->node.resType, &pExpr->resType)) {
      SNode*  pFunc = NULL;
      int32_t code = createCastFunc(pCxt, pProj, pCol->node.resType, &pFunc);
      if (TSDB_CODE_SUCCESS != code) {
        return code;
      }
      REPLACE_LIST2_NODE(pFunc);
      pExpr = (SExprNode*)pFunc;
    }
    snprintf(pExpr->aliasName, sizeof(pExpr->aliasName), "%s", pCol->colName);
    if (PRIMARYKEY_TIMESTAMP_COL_ID == pCol->colId) {
      pPrimaryKeyExpr = pProj;
    }
  }

  if (NULL == pPrimaryKeyExpr) {
    return generateSyntaxErrMsgExt(&pCxt->msgBuf, TSDB_CODE_PAR_INVALID_COLUMNS_NUM,
                                   "Primary timestamp column can not be null");
  }

  return addOrderByPrimaryKeyToQuery(pCxt, pPrimaryKeyExpr, pInsert->pQuery);
}

static int32_t translateInsert(STranslateContext* pCxt, SInsertStmt* pInsert) {
  pCxt->pCurrStmt = (SNode*)pInsert;
  int32_t code = translateFrom(pCxt, pInsert->pTable);
  if (TSDB_CODE_SUCCESS == code) {
    code = translateInsertCols(pCxt, pInsert);
  }
  if (TSDB_CODE_SUCCESS == code) {
    code = translateInsertQuery(pCxt, pInsert);
  }
  if (TSDB_CODE_SUCCESS == code) {
    code = translateInsertProject(pCxt, pInsert);
  }
  return code;
}

static int64_t getUnitPerMinute(uint8_t precision) {
  switch (precision) {
    case TSDB_TIME_PRECISION_MILLI:
      return MILLISECOND_PER_MINUTE;
    case TSDB_TIME_PRECISION_MICRO:
      return MILLISECOND_PER_MINUTE * 1000LL;
    case TSDB_TIME_PRECISION_NANO:
      return NANOSECOND_PER_MINUTE;
    default:
      break;
  }
  return MILLISECOND_PER_MINUTE;
}

static int64_t getBigintFromValueNode(SValueNode* pVal) {
  if (pVal->isDuration) {
    return pVal->datum.i / getUnitPerMinute(pVal->node.resType.precision);
  }
  return pVal->datum.i;
}

static int32_t buildCreateDbRetentions(const SNodeList* pRetentions, SCreateDbReq* pReq) {
  if (NULL != pRetentions) {
    pReq->pRetensions = taosArrayInit(LIST_LENGTH(pRetentions), sizeof(SRetention));
    if (NULL == pReq->pRetensions) {
      return TSDB_CODE_OUT_OF_MEMORY;
    }
    SValueNode* pFreq = NULL;
    SValueNode* pKeep = NULL;
    SNode*      pNode = NULL;
    int32_t     index = 0;
    FOREACH(pNode, pRetentions) {
      pFreq = (SValueNode*)nodesListGetNode(((SNodeListNode*)pNode)->pNodeList, 0);
      pKeep = (SValueNode*)nodesListGetNode(((SNodeListNode*)pNode)->pNodeList, 1);
      SRetention retention = {
          .freq = pFreq->datum.i, .freqUnit = pFreq->unit, .keep = pKeep->datum.i, .keepUnit = pKeep->unit};
      taosArrayPush(pReq->pRetensions, &retention);
    }
    pReq->numOfRetensions = taosArrayGetSize(pReq->pRetensions);
  }
  return TSDB_CODE_SUCCESS;
}

static int32_t buildCreateDbReq(STranslateContext* pCxt, SCreateDatabaseStmt* pStmt, SCreateDbReq* pReq) {
  SName name = {0};
  tNameSetDbName(&name, pCxt->pParseCxt->acctId, pStmt->dbName, strlen(pStmt->dbName));
  tNameGetFullDbName(&name, pReq->db);
  pReq->numOfVgroups = pStmt->pOptions->numOfVgroups;
  pReq->numOfStables = pStmt->pOptions->singleStable;
  pReq->buffer = pStmt->pOptions->buffer;
  pReq->pageSize = pStmt->pOptions->pagesize;
  pReq->pages = pStmt->pOptions->pages;
  pReq->daysPerFile = pStmt->pOptions->daysPerFile;
  pReq->daysToKeep0 = pStmt->pOptions->keep[0];
  pReq->daysToKeep1 = pStmt->pOptions->keep[1];
  pReq->daysToKeep2 = pStmt->pOptions->keep[2];
  pReq->minRows = pStmt->pOptions->minRowsPerBlock;
  pReq->maxRows = pStmt->pOptions->maxRowsPerBlock;
  pReq->fsyncPeriod = pStmt->pOptions->fsyncPeriod;
  pReq->walLevel = pStmt->pOptions->walLevel;
  pReq->precision = pStmt->pOptions->precision;
  pReq->compression = pStmt->pOptions->compressionLevel;
  pReq->replications = pStmt->pOptions->replica;
  pReq->strict = pStmt->pOptions->strict;
  pReq->cacheLast = pStmt->pOptions->cacheModel;
  pReq->cacheLastSize = pStmt->pOptions->cacheLastSize;
  pReq->schemaless = pStmt->pOptions->schemaless;
  pReq->ignoreExist = pStmt->ignoreExists;
  return buildCreateDbRetentions(pStmt->pOptions->pRetentions, pReq);
}

static int32_t checkRangeOption(STranslateContext* pCxt, int32_t code, const char* pName, int32_t val, int32_t minVal,
                                int32_t maxVal) {
  if (val >= 0 && (val < minVal || val > maxVal)) {
    return generateSyntaxErrMsgExt(&pCxt->msgBuf, code, "Invalid option %s: %" PRId64 " valid range: [%d, %d]", pName,
                                   val, minVal, maxVal);
  }
  return TSDB_CODE_SUCCESS;
}

static int32_t checkDbRangeOption(STranslateContext* pCxt, const char* pName, int32_t val, int32_t minVal,
                                  int32_t maxVal) {
  return checkRangeOption(pCxt, TSDB_CODE_PAR_INVALID_DB_OPTION, pName, val, minVal, maxVal);
}

static int32_t checkTableRangeOption(STranslateContext* pCxt, const char* pName, int32_t val, int32_t minVal,
                                     int32_t maxVal) {
  return checkRangeOption(pCxt, TSDB_CODE_PAR_INVALID_TABLE_OPTION, pName, val, minVal, maxVal);
}

static int32_t checkDbDaysOption(STranslateContext* pCxt, SDatabaseOptions* pOptions) {
  if (NULL != pOptions->pDaysPerFile) {
    if (DEAL_RES_ERROR == translateValue(pCxt, pOptions->pDaysPerFile)) {
      return pCxt->errCode;
    }
    if (TIME_UNIT_MINUTE != pOptions->pDaysPerFile->unit && TIME_UNIT_HOUR != pOptions->pDaysPerFile->unit &&
        TIME_UNIT_DAY != pOptions->pDaysPerFile->unit) {
      return generateSyntaxErrMsgExt(&pCxt->msgBuf, TSDB_CODE_PAR_INVALID_DB_OPTION,
                                     "Invalid option duration unit: %c, only %c, %c, %c allowed",
                                     pOptions->pDaysPerFile->unit, TIME_UNIT_MINUTE, TIME_UNIT_HOUR, TIME_UNIT_DAY);
    }
    pOptions->daysPerFile = getBigintFromValueNode(pOptions->pDaysPerFile);
  }
  return checkDbRangeOption(pCxt, "daysPerFile", pOptions->daysPerFile, TSDB_MIN_DAYS_PER_FILE, TSDB_MAX_DAYS_PER_FILE);
}

static int32_t checkDbKeepOption(STranslateContext* pCxt, SDatabaseOptions* pOptions) {
  if (NULL == pOptions->pKeep) {
    return TSDB_CODE_SUCCESS;
  }

  int32_t numOfKeep = LIST_LENGTH(pOptions->pKeep);
  if (numOfKeep > 3 || numOfKeep < 1) {
    return generateSyntaxErrMsgExt(&pCxt->msgBuf, TSDB_CODE_PAR_INVALID_DB_OPTION, "Invalid number of keep options");
  }

  SNode* pNode = NULL;
  FOREACH(pNode, pOptions->pKeep) {
    SValueNode* pVal = (SValueNode*)pNode;
    if (DEAL_RES_ERROR == translateValue(pCxt, pVal)) {
      return pCxt->errCode;
    }
    if (pVal->isDuration && TIME_UNIT_MINUTE != pVal->unit && TIME_UNIT_HOUR != pVal->unit &&
        TIME_UNIT_DAY != pVal->unit) {
      return generateSyntaxErrMsgExt(&pCxt->msgBuf, TSDB_CODE_PAR_INVALID_DB_OPTION,
                                     "Invalid option keep unit: %c, only m, h, d allowed", pVal->unit);
    }
    if (!pVal->isDuration) {
      pVal->datum.i = pVal->datum.i * 1440;
    }
  }

  pOptions->keep[0] = getBigintFromValueNode((SValueNode*)nodesListGetNode(pOptions->pKeep, 0));

  if (numOfKeep < 2) {
    pOptions->keep[1] = pOptions->keep[0];
  } else {
    pOptions->keep[1] = getBigintFromValueNode((SValueNode*)nodesListGetNode(pOptions->pKeep, 1));
  }
  if (numOfKeep < 3) {
    pOptions->keep[2] = pOptions->keep[1];
  } else {
    pOptions->keep[2] = getBigintFromValueNode((SValueNode*)nodesListGetNode(pOptions->pKeep, 2));
  }

  if (pOptions->keep[0] < TSDB_MIN_KEEP || pOptions->keep[1] < TSDB_MIN_KEEP || pOptions->keep[2] < TSDB_MIN_KEEP ||
      pOptions->keep[0] > TSDB_MAX_KEEP || pOptions->keep[1] > TSDB_MAX_KEEP || pOptions->keep[2] > TSDB_MAX_KEEP) {
    return generateSyntaxErrMsgExt(&pCxt->msgBuf, TSDB_CODE_PAR_INVALID_DB_OPTION,
                                   "Invalid option keep: %" PRId64 ", %" PRId64 ", %" PRId64 " valid range: [%dm, %dm]",
                                   pOptions->keep[0], pOptions->keep[1], pOptions->keep[2], TSDB_MIN_KEEP,
                                   TSDB_MAX_KEEP);
  }

  if (!((pOptions->keep[0] <= pOptions->keep[1]) && (pOptions->keep[1] <= pOptions->keep[2]))) {
    return generateSyntaxErrMsgExt(&pCxt->msgBuf, TSDB_CODE_PAR_INVALID_DB_OPTION,
                                   "Invalid keep value, should be keep0 <= keep1 <= keep2");
  }

  return TSDB_CODE_SUCCESS;
}

static int32_t checkDbCacheModelOption(STranslateContext* pCxt, SDatabaseOptions* pOptions) {
  if ('\0' != pOptions->cacheModelStr[0]) {
    if (0 == strcasecmp(pOptions->cacheModelStr, TSDB_CACHE_MODEL_NONE_STR)) {
      pOptions->cacheModel = TSDB_CACHE_MODEL_NONE;
    } else if (0 == strcasecmp(pOptions->cacheModelStr, TSDB_CACHE_MODEL_LAST_ROW_STR)) {
      pOptions->cacheModel = TSDB_CACHE_MODEL_LAST_ROW;
    } else if (0 == strcasecmp(pOptions->cacheModelStr, TSDB_CACHE_MODEL_LAST_VALUE_STR)) {
      pOptions->cacheModel = TSDB_CACHE_MODEL_LAST_VALUE;
    } else if (0 == strcasecmp(pOptions->cacheModelStr, TSDB_CACHE_MODEL_BOTH_STR)) {
      pOptions->cacheModel = TSDB_CACHE_MODEL_BOTH;
    } else {
      return generateSyntaxErrMsgExt(&pCxt->msgBuf, TSDB_CODE_PAR_INVALID_DB_OPTION, "Invalid option cacheModel: %s",
                                     pOptions->cacheModelStr);
    }
  }
  return TSDB_CODE_SUCCESS;
}

static int32_t checkDbPrecisionOption(STranslateContext* pCxt, SDatabaseOptions* pOptions) {
  if ('\0' != pOptions->precisionStr[0]) {
    if (0 == strcasecmp(pOptions->precisionStr, TSDB_TIME_PRECISION_MILLI_STR)) {
      pOptions->precision = TSDB_TIME_PRECISION_MILLI;
    } else if (0 == strcasecmp(pOptions->precisionStr, TSDB_TIME_PRECISION_MICRO_STR)) {
      pOptions->precision = TSDB_TIME_PRECISION_MICRO;
    } else if (0 == strcasecmp(pOptions->precisionStr, TSDB_TIME_PRECISION_NANO_STR)) {
      pOptions->precision = TSDB_TIME_PRECISION_NANO;
    } else {
      return generateSyntaxErrMsgExt(&pCxt->msgBuf, TSDB_CODE_PAR_INVALID_DB_OPTION, "Invalid option precision: %s",
                                     pOptions->precisionStr);
    }
  }
  return TSDB_CODE_SUCCESS;
}

static int32_t checkDbStrictOption(STranslateContext* pCxt, SDatabaseOptions* pOptions) {
  if ('\0' != pOptions->strictStr[0]) {
    if (0 == strcasecmp(pOptions->strictStr, TSDB_DB_STRICT_OFF_STR)) {
      pOptions->strict = TSDB_DB_STRICT_OFF;
    } else if (0 == strcasecmp(pOptions->strictStr, TSDB_DB_STRICT_ON_STR)) {
      pOptions->strict = TSDB_DB_STRICT_ON;
    } else {
      return generateSyntaxErrMsgExt(&pCxt->msgBuf, TSDB_CODE_PAR_INVALID_DB_OPTION, "Invalid option strict: %s",
                                     pOptions->strictStr);
    }
  }
  return TSDB_CODE_SUCCESS;
}

static int32_t checkDbEnumOption(STranslateContext* pCxt, const char* pName, int32_t val, int32_t v1, int32_t v2) {
  if (val >= 0 && val != v1 && val != v2) {
    return generateSyntaxErrMsgExt(&pCxt->msgBuf, TSDB_CODE_PAR_INVALID_DB_OPTION,
                                   "Invalid option %s: %" PRId64 ", only %d, %d allowed", pName, val, v1, v2);
  }
  return TSDB_CODE_SUCCESS;
}

static int32_t checkDbRetentionsOption(STranslateContext* pCxt, SNodeList* pRetentions) {
  if (NULL == pRetentions) {
    return TSDB_CODE_SUCCESS;
  }

  if (LIST_LENGTH(pRetentions) > 3) {
    return generateSyntaxErrMsgExt(&pCxt->msgBuf, TSDB_CODE_PAR_INVALID_DB_OPTION, "Invalid option retentions");
  }

  SValueNode* pPrevFreq = NULL;
  SValueNode* pPrevKeep = NULL;
  SNode*      pRetention = NULL;
  FOREACH(pRetention, pRetentions) {
    SNode* pNode = NULL;
    FOREACH(pNode, ((SNodeListNode*)pRetention)->pNodeList) {
      SValueNode* pVal = (SValueNode*)pNode;
      if (DEAL_RES_ERROR == translateValue(pCxt, pVal)) {
        return pCxt->errCode;
      }
    }

    SValueNode* pFreq = (SValueNode*)nodesListGetNode(((SNodeListNode*)pRetention)->pNodeList, 0);
    SValueNode* pKeep = (SValueNode*)nodesListGetNode(((SNodeListNode*)pRetention)->pNodeList, 1);
    if (pFreq->datum.i <= 0 || 'n' == pFreq->unit || 'y' == pFreq->unit || pFreq->datum.i >= pKeep->datum.i ||
        (NULL != pPrevFreq && pPrevFreq->datum.i >= pFreq->datum.i) ||
        (NULL != pPrevKeep && pPrevKeep->datum.i > pKeep->datum.i)) {
      return generateSyntaxErrMsgExt(&pCxt->msgBuf, TSDB_CODE_PAR_INVALID_DB_OPTION, "Invalid option retentions");
    }
    pPrevFreq = pFreq;
    pPrevKeep = pKeep;
  }

  return TSDB_CODE_SUCCESS;
}

static int32_t checkOptionsDependency(STranslateContext* pCxt, const char* pDbName, SDatabaseOptions* pOptions) {
  int32_t daysPerFile = pOptions->daysPerFile;
  int64_t daysToKeep0 = pOptions->keep[0];
  if (-1 == daysPerFile && -1 == daysToKeep0) {
    return TSDB_CODE_SUCCESS;
  } else if (-1 == daysPerFile || -1 == daysToKeep0) {
    SDbCfgInfo dbCfg = {0};
    int32_t    code = getDBCfg(pCxt, pDbName, &dbCfg);
    if (TSDB_CODE_SUCCESS != code) {
      return code;
    }
    daysPerFile = (-1 == daysPerFile ? dbCfg.daysPerFile : daysPerFile);
    daysToKeep0 = (-1 == daysToKeep0 ? dbCfg.daysToKeep0 : daysToKeep0);
  }
  if (daysPerFile > daysToKeep0) {
    return generateSyntaxErrMsg(&pCxt->msgBuf, TSDB_CODE_PAR_INVALID_DAYS_VALUE);
  }
  return TSDB_CODE_SUCCESS;
}

static int32_t checkDatabaseOptions(STranslateContext* pCxt, const char* pDbName, SDatabaseOptions* pOptions) {
  int32_t code =
      checkDbRangeOption(pCxt, "buffer", pOptions->buffer, TSDB_MIN_BUFFER_PER_VNODE, TSDB_MAX_BUFFER_PER_VNODE);
  if (TSDB_CODE_SUCCESS == code) {
    code = checkDbCacheModelOption(pCxt, pOptions);
  }
  if (TSDB_CODE_SUCCESS == code) {
    code =
        checkDbRangeOption(pCxt, "cacheSize", pOptions->cacheLastSize, TSDB_MIN_DB_CACHE_SIZE, TSDB_MAX_DB_CACHE_SIZE);
  }
  if (TSDB_CODE_SUCCESS == code) {
    code =
        checkDbRangeOption(pCxt, "compression", pOptions->compressionLevel, TSDB_MIN_COMP_LEVEL, TSDB_MAX_COMP_LEVEL);
  }
  if (TSDB_CODE_SUCCESS == code) {
    code = checkDbDaysOption(pCxt, pOptions);
  }
  if (TSDB_CODE_SUCCESS == code) {
    code = checkDbRangeOption(pCxt, "fsyncPeriod", pOptions->fsyncPeriod, TSDB_MIN_FSYNC_PERIOD, TSDB_MAX_FSYNC_PERIOD);
  }
  if (TSDB_CODE_SUCCESS == code) {
    code = checkDbRangeOption(pCxt, "maxRowsPerBlock", pOptions->maxRowsPerBlock, TSDB_MIN_MAXROWS_FBLOCK,
                              TSDB_MAX_MAXROWS_FBLOCK);
  }
  if (TSDB_CODE_SUCCESS == code) {
    code = checkDbRangeOption(pCxt, "minRowsPerBlock", pOptions->minRowsPerBlock, TSDB_MIN_MINROWS_FBLOCK,
                              TSDB_MAX_MINROWS_FBLOCK);
  }
  if (TSDB_CODE_SUCCESS == code) {
    code = checkDbKeepOption(pCxt, pOptions);
  }
  if (TSDB_CODE_SUCCESS == code) {
    code = checkDbRangeOption(pCxt, "pages", pOptions->pages, TSDB_MIN_PAGES_PER_VNODE, TSDB_MAX_PAGES_PER_VNODE);
  }
  if (TSDB_CODE_SUCCESS == code) {
    code = checkDbRangeOption(pCxt, "pagesize", pOptions->pagesize, TSDB_MIN_PAGESIZE_PER_VNODE,
                              TSDB_MAX_PAGESIZE_PER_VNODE);
  }
  if (TSDB_CODE_SUCCESS == code) {
    code = checkDbPrecisionOption(pCxt, pOptions);
  }
  if (TSDB_CODE_SUCCESS == code) {
    code = checkDbEnumOption(pCxt, "replications", pOptions->replica, TSDB_MIN_DB_REPLICA, TSDB_MAX_DB_REPLICA);
  }
  if (TSDB_CODE_SUCCESS == code) {
    code = checkDbStrictOption(pCxt, pOptions);
  }
  if (TSDB_CODE_SUCCESS == code) {
    code = checkDbEnumOption(pCxt, "walLevel", pOptions->walLevel, TSDB_MIN_WAL_LEVEL, TSDB_MAX_WAL_LEVEL);
  }
  if (TSDB_CODE_SUCCESS == code) {
    code = checkDbRangeOption(pCxt, "vgroups", pOptions->numOfVgroups, TSDB_MIN_VNODES_PER_DB, TSDB_MAX_VNODES_PER_DB);
  }
  if (TSDB_CODE_SUCCESS == code) {
    code = checkDbEnumOption(pCxt, "singleStable", pOptions->singleStable, TSDB_DB_SINGLE_STABLE_ON,
                             TSDB_DB_SINGLE_STABLE_OFF);
  }
  if (TSDB_CODE_SUCCESS == code) {
    code = checkDbRetentionsOption(pCxt, pOptions->pRetentions);
  }
  if (TSDB_CODE_SUCCESS == code) {
    code = checkDbEnumOption(pCxt, "schemaless", pOptions->schemaless, TSDB_DB_SCHEMALESS_ON, TSDB_DB_SCHEMALESS_OFF);
  }
  if (TSDB_CODE_SUCCESS == code) {
    code = checkOptionsDependency(pCxt, pDbName, pOptions);
  }
  return code;
}

static int32_t checkCreateDatabase(STranslateContext* pCxt, SCreateDatabaseStmt* pStmt) {
  return checkDatabaseOptions(pCxt, pStmt->dbName, pStmt->pOptions);
}

typedef int32_t (*FSerializeFunc)(void* pBuf, int32_t bufLen, void* pReq);

static int32_t buildCmdMsg(STranslateContext* pCxt, int16_t msgType, FSerializeFunc func, void* pReq) {
  pCxt->pCmdMsg = taosMemoryMalloc(sizeof(SCmdMsgInfo));
  if (NULL == pCxt->pCmdMsg) {
    return TSDB_CODE_OUT_OF_MEMORY;
  }
  pCxt->pCmdMsg->epSet = pCxt->pParseCxt->mgmtEpSet;
  pCxt->pCmdMsg->msgType = msgType;
  pCxt->pCmdMsg->msgLen = func(NULL, 0, pReq);
  pCxt->pCmdMsg->pMsg = taosMemoryMalloc(pCxt->pCmdMsg->msgLen);
  if (NULL == pCxt->pCmdMsg->pMsg) {
    return TSDB_CODE_OUT_OF_MEMORY;
  }
  func(pCxt->pCmdMsg->pMsg, pCxt->pCmdMsg->msgLen, pReq);

  return TSDB_CODE_SUCCESS;
}

static int32_t translateCreateDatabase(STranslateContext* pCxt, SCreateDatabaseStmt* pStmt) {
  SCreateDbReq createReq = {0};
  int32_t      code = checkCreateDatabase(pCxt, pStmt);
  if (TSDB_CODE_SUCCESS == code) {
    code = buildCreateDbReq(pCxt, pStmt, &createReq);
  }
  if (TSDB_CODE_SUCCESS == code) {
    code = buildCmdMsg(pCxt, TDMT_MND_CREATE_DB, (FSerializeFunc)tSerializeSCreateDbReq, &createReq);
  }
  tFreeSCreateDbReq(&createReq);
  return code;
}

static int32_t translateDropDatabase(STranslateContext* pCxt, SDropDatabaseStmt* pStmt) {
  SDropDbReq dropReq = {0};
  SName      name = {0};
  tNameSetDbName(&name, pCxt->pParseCxt->acctId, pStmt->dbName, strlen(pStmt->dbName));
  tNameGetFullDbName(&name, dropReq.db);
  dropReq.ignoreNotExists = pStmt->ignoreNotExists;

  return buildCmdMsg(pCxt, TDMT_MND_DROP_DB, (FSerializeFunc)tSerializeSDropDbReq, &dropReq);
}

static void buildAlterDbReq(STranslateContext* pCxt, SAlterDatabaseStmt* pStmt, SAlterDbReq* pReq) {
  SName name = {0};
  tNameSetDbName(&name, pCxt->pParseCxt->acctId, pStmt->dbName, strlen(pStmt->dbName));
  tNameGetFullDbName(&name, pReq->db);
  pReq->buffer = pStmt->pOptions->buffer;
  pReq->pageSize = -1;
  pReq->pages = pStmt->pOptions->pages;
  pReq->daysPerFile = -1;
  pReq->daysToKeep0 = pStmt->pOptions->keep[0];
  pReq->daysToKeep1 = pStmt->pOptions->keep[1];
  pReq->daysToKeep2 = pStmt->pOptions->keep[2];
  pReq->fsyncPeriod = pStmt->pOptions->fsyncPeriod;
  pReq->walLevel = pStmt->pOptions->walLevel;
  pReq->strict = pStmt->pOptions->strict;
  pReq->cacheLast = pStmt->pOptions->cacheModel;
  pReq->cacheLastSize = pStmt->pOptions->cacheLastSize;
  pReq->replications = pStmt->pOptions->replica;
  return;
}

static int32_t translateAlterDatabase(STranslateContext* pCxt, SAlterDatabaseStmt* pStmt) {
  int32_t code = checkDatabaseOptions(pCxt, pStmt->dbName, pStmt->pOptions);
  if (TSDB_CODE_SUCCESS != code) {
    return code;
  }

  SAlterDbReq alterReq = {0};
  buildAlterDbReq(pCxt, pStmt, &alterReq);

  return buildCmdMsg(pCxt, TDMT_MND_ALTER_DB, (FSerializeFunc)tSerializeSAlterDbReq, &alterReq);
}

static int32_t translateTrimDatabase(STranslateContext* pCxt, STrimDatabaseStmt* pStmt) {
  STrimDbReq req = {0};
  SName      name = {0};
  tNameSetDbName(&name, pCxt->pParseCxt->acctId, pStmt->dbName, strlen(pStmt->dbName));
  tNameGetFullDbName(&name, req.db);
  return buildCmdMsg(pCxt, TDMT_MND_TRIM_DB, (FSerializeFunc)tSerializeSTrimDbReq, &req);
}

static int32_t columnDefNodeToField(SNodeList* pList, SArray** pArray) {
  *pArray = taosArrayInit(LIST_LENGTH(pList), sizeof(SField));
  SNode* pNode;
  FOREACH(pNode, pList) {
    SColumnDefNode* pCol = (SColumnDefNode*)pNode;
    SField          field = {.type = pCol->dataType.type, .bytes = calcTypeBytes(pCol->dataType)};
    strcpy(field.name, pCol->colName);
    if (pCol->sma) {
      field.flags |= COL_SMA_ON;
    }
    taosArrayPush(*pArray, &field);
  }
  return TSDB_CODE_SUCCESS;
}

static SColumnDefNode* findColDef(SNodeList* pCols, const SColumnNode* pCol) {
  SNode* pColDef = NULL;
  FOREACH(pColDef, pCols) {
    if (0 == strcmp(pCol->colName, ((SColumnDefNode*)pColDef)->colName)) {
      return (SColumnDefNode*)pColDef;
    }
  }
  return NULL;
}

static int32_t checkTableSmaOption(STranslateContext* pCxt, SCreateTableStmt* pStmt) {
  if (NULL != pStmt->pOptions->pSma) {
    SNode* pNode = NULL;
    FOREACH(pNode, pStmt->pCols) { ((SColumnDefNode*)pNode)->sma = false; }
    FOREACH(pNode, pStmt->pOptions->pSma) {
      SColumnNode*    pSmaCol = (SColumnNode*)pNode;
      SColumnDefNode* pColDef = findColDef(pStmt->pCols, pSmaCol);
      if (NULL == pColDef) {
        return generateSyntaxErrMsg(&pCxt->msgBuf, TSDB_CODE_PAR_INVALID_COLUMN, pSmaCol->colName);
      }
      pSmaCol->node.resType = pColDef->dataType;
      pColDef->sma = true;
    }
  }
  return TSDB_CODE_SUCCESS;
}

static bool validRollupFunc(const char* pFunc) {
  static const char*   rollupFuncs[] = {"avg", "sum", "min", "max", "last", "first"};
  static const int32_t numOfRollupFuncs = (sizeof(rollupFuncs) / sizeof(char*));
  for (int i = 0; i < numOfRollupFuncs; ++i) {
    if (0 == strcmp(rollupFuncs[i], pFunc)) {
      return true;
    }
  }
  return false;
}

static int32_t checkTableRollupOption(STranslateContext* pCxt, SNodeList* pFuncs, bool createStable,
                                      SDbCfgInfo* pDbCfg) {
  if (NULL == pFuncs) {
    if (NULL != pDbCfg->pRetensions) {
      return generateSyntaxErrMsgExt(&pCxt->msgBuf, TSDB_CODE_PAR_INVALID_TABLE_OPTION,
                                     "To create a super table in databases configured with the 'RETENTIONS' option, "
                                     "the 'ROLLUP' option must be present");
    }
    return TSDB_CODE_SUCCESS;
  }

  if (!createStable || NULL == pDbCfg->pRetensions) {
    return generateSyntaxErrMsgExt(&pCxt->msgBuf, TSDB_CODE_PAR_INVALID_TABLE_OPTION,
                                   "Invalid option rollup: Only supported for create super table in databases "
                                   "configured with the 'RETENTIONS' option");
  }
  if (1 != LIST_LENGTH(pFuncs)) {
    return generateSyntaxErrMsgExt(&pCxt->msgBuf, TSDB_CODE_PAR_INVALID_TABLE_OPTION,
                                   "Invalid option rollup: only one function is allowed");
  }
  const char* pFunc = ((SFunctionNode*)nodesListGetNode(pFuncs, 0))->functionName;
  if (!validRollupFunc(pFunc)) {
    return generateSyntaxErrMsgExt(&pCxt->msgBuf, TSDB_CODE_PAR_INVALID_TABLE_OPTION,
                                   "Invalid option rollup: %s function is not supported", pFunc);
  }
  return TSDB_CODE_SUCCESS;
}

static int32_t checkTableTagsSchema(STranslateContext* pCxt, SHashObj* pHash, SNodeList* pTags) {
  int32_t ntags = LIST_LENGTH(pTags);
  if (0 == ntags) {
    return TSDB_CODE_SUCCESS;
  } else if (ntags > TSDB_MAX_TAGS) {
    return generateSyntaxErrMsg(&pCxt->msgBuf, TSDB_CODE_PAR_INVALID_TAGS_NUM);
  }

  int32_t code = TSDB_CODE_SUCCESS;
  int32_t tagsSize = 0;
  SNode*  pNode = NULL;
  FOREACH(pNode, pTags) {
    SColumnDefNode* pTag = (SColumnDefNode*)pNode;
    int32_t         len = strlen(pTag->colName);
    if (NULL != taosHashGet(pHash, pTag->colName, len)) {
      code = generateSyntaxErrMsg(&pCxt->msgBuf, TSDB_CODE_PAR_DUPLICATED_COLUMN);
    }
    if (TSDB_CODE_SUCCESS == code && pTag->dataType.type == TSDB_DATA_TYPE_JSON && ntags > 1) {
      code = generateSyntaxErrMsg(&pCxt->msgBuf, TSDB_CODE_PAR_ONLY_ONE_JSON_TAG);
    }
    if (TSDB_CODE_SUCCESS == code) {
      if ((TSDB_DATA_TYPE_VARCHAR == pTag->dataType.type && calcTypeBytes(pTag->dataType) > TSDB_MAX_BINARY_LEN) ||
          (TSDB_DATA_TYPE_NCHAR == pTag->dataType.type && calcTypeBytes(pTag->dataType) > TSDB_MAX_NCHAR_LEN)) {
        code = generateSyntaxErrMsg(&pCxt->msgBuf, TSDB_CODE_PAR_INVALID_VAR_COLUMN_LEN);
      }
    }
    if (TSDB_CODE_SUCCESS == code) {
      code = taosHashPut(pHash, pTag->colName, len, &pTag, POINTER_BYTES);
    }
    if (TSDB_CODE_SUCCESS == code) {
      tagsSize += pTag->dataType.bytes;
    } else {
      break;
    }
  }

  if (TSDB_CODE_SUCCESS == code && tagsSize > TSDB_MAX_TAGS_LEN) {
    code = generateSyntaxErrMsg(&pCxt->msgBuf, TSDB_CODE_PAR_INVALID_TAGS_LENGTH, TSDB_MAX_TAGS_LEN);
  }

  return code;
}

static int32_t checkTableColsSchema(STranslateContext* pCxt, SHashObj* pHash, int32_t ntags, SNodeList* pCols) {
  int32_t ncols = LIST_LENGTH(pCols);
  if (ncols < TSDB_MIN_COLUMNS) {
    return generateSyntaxErrMsg(&pCxt->msgBuf, TSDB_CODE_PAR_INVALID_COLUMNS_NUM);
  } else if (ncols + ntags > TSDB_MAX_COLUMNS) {
    return generateSyntaxErrMsg(&pCxt->msgBuf, TSDB_CODE_PAR_TOO_MANY_COLUMNS);
  }

  int32_t code = TSDB_CODE_SUCCESS;

  bool    first = true;
  int32_t rowSize = 0;
  SNode*  pNode = NULL;
  FOREACH(pNode, pCols) {
    SColumnDefNode* pCol = (SColumnDefNode*)pNode;
    if (first) {
      first = false;
      if (TSDB_DATA_TYPE_TIMESTAMP != pCol->dataType.type) {
        code = generateSyntaxErrMsg(&pCxt->msgBuf, TSDB_CODE_PAR_INVALID_FIRST_COLUMN);
      }
    }
    if (TSDB_CODE_SUCCESS == code && pCol->dataType.type == TSDB_DATA_TYPE_JSON) {
      code = generateSyntaxErrMsg(&pCxt->msgBuf, TSDB_CODE_PAR_INVALID_COL_JSON);
    }
    int32_t len = strlen(pCol->colName);
    if (TSDB_CODE_SUCCESS == code && NULL != taosHashGet(pHash, pCol->colName, len)) {
      code = generateSyntaxErrMsg(&pCxt->msgBuf, TSDB_CODE_PAR_DUPLICATED_COLUMN);
    }
    if (TSDB_CODE_SUCCESS == code) {
      if ((TSDB_DATA_TYPE_VARCHAR == pCol->dataType.type && calcTypeBytes(pCol->dataType) > TSDB_MAX_BINARY_LEN) ||
          (TSDB_DATA_TYPE_NCHAR == pCol->dataType.type && calcTypeBytes(pCol->dataType) > TSDB_MAX_NCHAR_LEN)) {
        code = generateSyntaxErrMsg(&pCxt->msgBuf, TSDB_CODE_PAR_INVALID_VAR_COLUMN_LEN);
      }
    }
    if (TSDB_CODE_SUCCESS == code) {
      code = taosHashPut(pHash, pCol->colName, len, &pCol, POINTER_BYTES);
    }
    if (TSDB_CODE_SUCCESS == code) {
      rowSize += pCol->dataType.bytes;
    } else {
      break;
    }
  }

  if (TSDB_CODE_SUCCESS == code && rowSize > TSDB_MAX_BYTES_PER_ROW) {
    code = generateSyntaxErrMsg(&pCxt->msgBuf, TSDB_CODE_PAR_INVALID_ROW_LENGTH, TSDB_MAX_BYTES_PER_ROW);
  }

  return code;
}

static int32_t checkTableSchema(STranslateContext* pCxt, SCreateTableStmt* pStmt) {
  SHashObj* pHash = taosHashInit(LIST_LENGTH(pStmt->pTags) + LIST_LENGTH(pStmt->pCols),
                                 taosGetDefaultHashFunction(TSDB_DATA_TYPE_BINARY), false, HASH_NO_LOCK);
  if (NULL == pHash) {
    return TSDB_CODE_OUT_OF_MEMORY;
  }

  int32_t code = checkTableTagsSchema(pCxt, pHash, pStmt->pTags);
  if (TSDB_CODE_SUCCESS == code) {
    code = checkTableColsSchema(pCxt, pHash, LIST_LENGTH(pStmt->pTags), pStmt->pCols);
  }

  taosHashCleanup(pHash);
  return code;
}

static int32_t getTableDelayOrWatermarkOption(STranslateContext* pCxt, const char* pName, int64_t minVal,
                                              int64_t maxVal, SValueNode* pVal, int64_t* pMaxDelay) {
  int32_t code = (DEAL_RES_ERROR == translateValue(pCxt, pVal) ? pCxt->errCode : TSDB_CODE_SUCCESS);
  if (TSDB_CODE_SUCCESS == code && TIME_UNIT_MILLISECOND != pVal->unit && TIME_UNIT_SECOND != pVal->unit &&
      TIME_UNIT_MINUTE != pVal->unit) {
    code = generateSyntaxErrMsgExt(&pCxt->msgBuf, TSDB_CODE_PAR_INVALID_TABLE_OPTION,
                                   "Invalid option %s unit: %c, only %c, %c, %c allowed", pName, pVal->unit,
                                   TIME_UNIT_MILLISECOND, TIME_UNIT_SECOND, TIME_UNIT_MINUTE);
  }
  if (TSDB_CODE_SUCCESS == code) {
    code = checkTableRangeOption(pCxt, pName, pVal->datum.i, minVal, maxVal);
  }
  if (TSDB_CODE_SUCCESS == code) {
    *pMaxDelay = pVal->datum.i;
  }
  return code;
}

static int32_t getTableMaxDelayOption(STranslateContext* pCxt, SValueNode* pVal, int64_t* pMaxDelay) {
  return getTableDelayOrWatermarkOption(pCxt, "maxDelay", TSDB_MIN_ROLLUP_MAX_DELAY, TSDB_MAX_ROLLUP_MAX_DELAY, pVal,
                                        pMaxDelay);
}

static int32_t checkTableMaxDelayOption(STranslateContext* pCxt, STableOptions* pOptions, bool createStable,
                                        SDbCfgInfo* pDbCfg) {
  if (NULL == pOptions->pMaxDelay) {
    return TSDB_CODE_SUCCESS;
  }

  if (!createStable || NULL == pDbCfg->pRetensions) {
    return generateSyntaxErrMsgExt(&pCxt->msgBuf, TSDB_CODE_PAR_INVALID_TABLE_OPTION,
                                   "Invalid option maxdelay: Only supported for create super table in databases "
                                   "configured with the 'RETENTIONS' option");
  }

  if (LIST_LENGTH(pOptions->pMaxDelay) > 2) {
    return generateSyntaxErrMsgExt(&pCxt->msgBuf, TSDB_CODE_PAR_INVALID_TABLE_OPTION, "Invalid option maxdelay");
  }

  int32_t code =
      getTableMaxDelayOption(pCxt, (SValueNode*)nodesListGetNode(pOptions->pMaxDelay, 0), &pOptions->maxDelay1);
  if (TSDB_CODE_SUCCESS == code && 2 == LIST_LENGTH(pOptions->pMaxDelay)) {
    code = getTableMaxDelayOption(pCxt, (SValueNode*)nodesListGetNode(pOptions->pMaxDelay, 1), &pOptions->maxDelay2);
  }

  return code;
}

static int32_t getTableWatermarkOption(STranslateContext* pCxt, SValueNode* pVal, int64_t* pMaxDelay) {
  return getTableDelayOrWatermarkOption(pCxt, "watermark", TSDB_MIN_ROLLUP_WATERMARK, TSDB_MAX_ROLLUP_WATERMARK, pVal,
                                        pMaxDelay);
}

static int32_t checkTableWatermarkOption(STranslateContext* pCxt, STableOptions* pOptions, bool createStable,
                                         SDbCfgInfo* pDbCfg) {
  if (NULL == pOptions->pWatermark) {
    return TSDB_CODE_SUCCESS;
  }

  if (!createStable || NULL == pDbCfg->pRetensions) {
    return generateSyntaxErrMsgExt(&pCxt->msgBuf, TSDB_CODE_PAR_INVALID_TABLE_OPTION,
                                   "Invalid option watermark: Only supported for create super table in databases "
                                   "configured with the 'RETENTIONS' option");
  }

  if (LIST_LENGTH(pOptions->pWatermark) > 2) {
    return generateSyntaxErrMsgExt(&pCxt->msgBuf, TSDB_CODE_PAR_INVALID_TABLE_OPTION, "Invalid option watermark");
  }

  int32_t code =
      getTableWatermarkOption(pCxt, (SValueNode*)nodesListGetNode(pOptions->pWatermark, 0), &pOptions->watermark1);
  if (TSDB_CODE_SUCCESS == code && 2 == LIST_LENGTH(pOptions->pWatermark)) {
    code = getTableWatermarkOption(pCxt, (SValueNode*)nodesListGetNode(pOptions->pWatermark, 1), &pOptions->watermark2);
  }

  return code;
}

static int32_t checkCreateTable(STranslateContext* pCxt, SCreateTableStmt* pStmt, bool createStable) {
  SDbCfgInfo dbCfg = {0};
  int32_t    code = getDBCfg(pCxt, pStmt->dbName, &dbCfg);
  if (TSDB_CODE_SUCCESS == code && !createStable && NULL != dbCfg.pRetensions) {
    code = generateSyntaxErrMsgExt(
        &pCxt->msgBuf, TSDB_CODE_PAR_INVALID_TABLE_OPTION,
        "Only super table creation is supported in databases configured with the 'RETENTIONS' option");
  }
  if (TSDB_CODE_SUCCESS == code) {
    code = checkTableMaxDelayOption(pCxt, pStmt->pOptions, createStable, &dbCfg);
  }
  if (TSDB_CODE_SUCCESS == code) {
    code = checkTableWatermarkOption(pCxt, pStmt->pOptions, createStable, &dbCfg);
  }
  if (TSDB_CODE_SUCCESS == code) {
    code = checkTableRollupOption(pCxt, pStmt->pOptions->pRollupFuncs, createStable, &dbCfg);
  }
  if (TSDB_CODE_SUCCESS == code) {
    code = checkTableSmaOption(pCxt, pStmt);
  }
  if (TSDB_CODE_SUCCESS == code) {
    code = checkTableSchema(pCxt, pStmt);
  }
  if (TSDB_CODE_SUCCESS == code) {
    if(pCxt->pParseCxt->schemalessType == 0){
      code = isNotSchemalessDb(pCxt->pParseCxt, pStmt->dbName);
    }
  }
  return code;
}

static void toSchema(const SColumnDefNode* pCol, col_id_t colId, SSchema* pSchema) {
  int8_t flags = 0;
  if (pCol->sma) {
    flags |= COL_SMA_ON;
  }
  pSchema->colId = colId;
  pSchema->type = pCol->dataType.type;
  pSchema->bytes = calcTypeBytes(pCol->dataType);
  pSchema->flags = flags;
  strcpy(pSchema->name, pCol->colName);
}

typedef struct SSampleAstInfo {
  const char* pDbName;
  const char* pTableName;
  SNodeList*  pFuncs;
  SNode*      pInterval;
  SNode*      pOffset;
  SNode*      pSliding;
  SNodeList*  pPartitionByList;
  STableMeta* pRollupTableMeta;
} SSampleAstInfo;

static int32_t buildSampleAst(STranslateContext* pCxt, SSampleAstInfo* pInfo, char** pAst, int32_t* pLen, char** pExpr,
                              int32_t* pExprLen) {
  SSelectStmt* pSelect = (SSelectStmt*)nodesMakeNode(QUERY_NODE_SELECT_STMT);
  if (NULL == pSelect) {
    return TSDB_CODE_OUT_OF_MEMORY;
  }
  sprintf(pSelect->stmtName, "%p", pSelect);

  SRealTableNode* pTable = (SRealTableNode*)nodesMakeNode(QUERY_NODE_REAL_TABLE);
  if (NULL == pTable) {
    nodesDestroyNode((SNode*)pSelect);
    return TSDB_CODE_OUT_OF_MEMORY;
  }
  strcpy(pTable->table.dbName, pInfo->pDbName);
  strcpy(pTable->table.tableName, pInfo->pTableName);
  TSWAP(pTable->pMeta, pInfo->pRollupTableMeta);
  pSelect->pFromTable = (SNode*)pTable;

  TSWAP(pSelect->pProjectionList, pInfo->pFuncs);
  SFunctionNode* pFunc = (SFunctionNode*)nodesMakeNode(QUERY_NODE_FUNCTION);
  if (NULL == pSelect->pProjectionList || NULL == pFunc) {
    nodesDestroyNode((SNode*)pSelect);
    return TSDB_CODE_OUT_OF_MEMORY;
  }
  strcpy(pFunc->functionName, "_wstart");
  nodesListPushFront(pSelect->pProjectionList, (SNode*)pFunc);
  SNode* pProject = NULL;
  FOREACH(pProject, pSelect->pProjectionList) { sprintf(((SExprNode*)pProject)->aliasName, "#%p", pProject); }

  TSWAP(pSelect->pPartitionByList, pInfo->pPartitionByList);

  SIntervalWindowNode* pInterval = (SIntervalWindowNode*)nodesMakeNode(QUERY_NODE_INTERVAL_WINDOW);
  if (NULL == pInterval) {
    nodesDestroyNode((SNode*)pSelect);
    return TSDB_CODE_OUT_OF_MEMORY;
  }
  pSelect->pWindow = (SNode*)pInterval;
  TSWAP(pInterval->pInterval, pInfo->pInterval);
  TSWAP(pInterval->pOffset, pInfo->pOffset);
  TSWAP(pInterval->pSliding, pInfo->pSliding);
  pInterval->pCol = nodesMakeNode(QUERY_NODE_COLUMN);
  if (NULL == pInterval->pCol) {
    nodesDestroyNode((SNode*)pSelect);
    return TSDB_CODE_OUT_OF_MEMORY;
  }
  ((SColumnNode*)pInterval->pCol)->colId = PRIMARYKEY_TIMESTAMP_COL_ID;
  strcpy(((SColumnNode*)pInterval->pCol)->colName, PK_TS_COL_INTERNAL_NAME);

  pCxt->createStream = true;
  int32_t code = translateQuery(pCxt, (SNode*)pSelect);
  if (TSDB_CODE_SUCCESS == code) {
    code = nodesNodeToString((SNode*)pSelect, false, pAst, pLen);
  }
  if (TSDB_CODE_SUCCESS == code && NULL != pExpr) {
    code = nodesListToString(pSelect->pProjectionList, false, pExpr, pExprLen);
  }
  nodesDestroyNode((SNode*)pSelect);
  return code;
}

static void clearSampleAstInfo(SSampleAstInfo* pInfo) {
  nodesDestroyList(pInfo->pFuncs);
  nodesDestroyNode(pInfo->pInterval);
  nodesDestroyNode(pInfo->pOffset);
  nodesDestroyNode(pInfo->pSliding);
}

static SNode* makeIntervalVal(SRetention* pRetension, int8_t precision) {
  SValueNode* pVal = (SValueNode*)nodesMakeNode(QUERY_NODE_VALUE);
  if (NULL == pVal) {
    return NULL;
  }
  int64_t timeVal = convertTimeFromPrecisionToUnit(pRetension->freq, precision, pRetension->freqUnit);
  char    buf[20] = {0};
  int32_t len = snprintf(buf, sizeof(buf), "%" PRId64 "%c", timeVal, pRetension->freqUnit);
  pVal->literal = strndup(buf, len);
  if (NULL == pVal->literal) {
    nodesDestroyNode((SNode*)pVal);
    return NULL;
  }
  pVal->isDuration = true;
  pVal->node.resType.type = TSDB_DATA_TYPE_BIGINT;
  pVal->node.resType.bytes = tDataTypes[TSDB_DATA_TYPE_BIGINT].bytes;
  pVal->node.resType.precision = precision;
  return (SNode*)pVal;
}

static SNode* createColumnFromDef(SColumnDefNode* pDef) {
  SColumnNode* pCol = (SColumnNode*)nodesMakeNode(QUERY_NODE_COLUMN);
  if (NULL == pCol) {
    return NULL;
  }
  strcpy(pCol->colName, pDef->colName);
  return (SNode*)pCol;
}

static SNode* createRollupFunc(SNode* pSrcFunc, SColumnDefNode* pColDef) {
  SFunctionNode* pFunc = (SFunctionNode*)nodesCloneNode(pSrcFunc);
  if (NULL == pFunc) {
    return NULL;
  }
  if (TSDB_CODE_SUCCESS != nodesListMakeStrictAppend(&pFunc->pParameterList, createColumnFromDef(pColDef))) {
    nodesDestroyNode((SNode*)pFunc);
    return NULL;
  }
  return (SNode*)pFunc;
}

static SNodeList* createRollupFuncs(SCreateTableStmt* pStmt) {
  SNodeList* pFuncs = nodesMakeList();
  if (NULL == pFuncs) {
    return NULL;
  }

  SNode* pFunc = NULL;
  FOREACH(pFunc, pStmt->pOptions->pRollupFuncs) {
    SNode* pCol = NULL;
    bool   primaryKey = true;
    FOREACH(pCol, pStmt->pCols) {
      if (primaryKey) {
        primaryKey = false;
        continue;
      }
      if (TSDB_CODE_SUCCESS != nodesListStrictAppend(pFuncs, createRollupFunc(pFunc, (SColumnDefNode*)pCol))) {
        nodesDestroyList(pFuncs);
        return NULL;
      }
    }
  }

  return pFuncs;
}

static STableMeta* createRollupTableMeta(SCreateTableStmt* pStmt, int8_t precision) {
  int32_t     numOfField = LIST_LENGTH(pStmt->pCols) + LIST_LENGTH(pStmt->pTags);
  STableMeta* pMeta = taosMemoryCalloc(1, sizeof(STableMeta) + numOfField * sizeof(SSchema));
  if (NULL == pMeta) {
    return NULL;
  }
  pMeta->tableType = TSDB_SUPER_TABLE;
  pMeta->tableInfo.numOfTags = LIST_LENGTH(pStmt->pTags);
  pMeta->tableInfo.precision = precision;
  pMeta->tableInfo.numOfColumns = LIST_LENGTH(pStmt->pCols);

  int32_t index = 0;
  SNode*  pCol = NULL;
  FOREACH(pCol, pStmt->pCols) {
    toSchema((SColumnDefNode*)pCol, index + 1, pMeta->schema + index);
    ++index;
  }
  SNode* pTag = NULL;
  FOREACH(pTag, pStmt->pTags) {
    toSchema((SColumnDefNode*)pTag, index + 1, pMeta->schema + index);
    ++index;
  }

  return pMeta;
}

static SNode* createTbnameFunction() {
  SFunctionNode* pFunc = (SFunctionNode*)nodesMakeNode(QUERY_NODE_FUNCTION);
  if (NULL == pFunc) {
    return NULL;
  }
  strcpy(pFunc->functionName, "tbname");
  return (SNode*)pFunc;
}

static int32_t buildSampleAstInfoByTable(STranslateContext* pCxt, SCreateTableStmt* pStmt, SRetention* pRetension,
                                         int8_t precision, SSampleAstInfo* pInfo) {
  pInfo->pDbName = pStmt->dbName;
  pInfo->pTableName = pStmt->tableName;
  pInfo->pFuncs = createRollupFuncs(pStmt);
  pInfo->pInterval = makeIntervalVal(pRetension, precision);
  pInfo->pRollupTableMeta = createRollupTableMeta(pStmt, precision);
  if (NULL == pInfo->pFuncs || NULL == pInfo->pInterval || NULL == pInfo->pRollupTableMeta) {
    return TSDB_CODE_OUT_OF_MEMORY;
  }
  return nodesListMakeStrictAppend(&pInfo->pPartitionByList, createTbnameFunction());
}

static int32_t getRollupAst(STranslateContext* pCxt, SCreateTableStmt* pStmt, SRetention* pRetension, int8_t precision,
                            char** pAst, int32_t* pLen) {
  SSampleAstInfo info = {0};
  int32_t        code = buildSampleAstInfoByTable(pCxt, pStmt, pRetension, precision, &info);
  if (TSDB_CODE_SUCCESS == code) {
    code = buildSampleAst(pCxt, &info, pAst, pLen, NULL, NULL);
  }
  clearSampleAstInfo(&info);
  return code;
}

static int32_t buildRollupAst(STranslateContext* pCxt, SCreateTableStmt* pStmt, SMCreateStbReq* pReq) {
  SDbCfgInfo dbCfg = {0};
  int32_t    code = getDBCfg(pCxt, pStmt->dbName, &dbCfg);
  int32_t    num = taosArrayGetSize(dbCfg.pRetensions);
  if (TSDB_CODE_SUCCESS != code || num < 2) {
    return code;
  }
  for (int32_t i = 1; i < num; ++i) {
    SRetention*       pRetension = taosArrayGet(dbCfg.pRetensions, i);
    STranslateContext cxt = {0};
    initTranslateContext(pCxt->pParseCxt, pCxt->pMetaCache, &cxt);
    code = getRollupAst(&cxt, pStmt, pRetension, dbCfg.precision, 1 == i ? &pReq->pAst1 : &pReq->pAst2,
                        1 == i ? &pReq->ast1Len : &pReq->ast2Len);
    destroyTranslateContext(&cxt);
    if (TSDB_CODE_SUCCESS != code) {
      break;
    }
  }

  return code;
}

static int32_t buildRollupFuncs(SNodeList* pFuncs, SArray** pArray) {
  if (NULL == pFuncs) {
    return TSDB_CODE_SUCCESS;
  }
  *pArray = taosArrayInit(LIST_LENGTH(pFuncs), TSDB_FUNC_NAME_LEN);
  SNode* pNode;
  FOREACH(pNode, pFuncs) { taosArrayPush(*pArray, ((SFunctionNode*)pNode)->functionName); }
  return TSDB_CODE_SUCCESS;
}

static int32_t buildCreateStbReq(STranslateContext* pCxt, SCreateTableStmt* pStmt, SMCreateStbReq* pReq) {
  pReq->igExists = pStmt->ignoreExists;
  pReq->delay1 = pStmt->pOptions->maxDelay1;
  pReq->delay2 = pStmt->pOptions->maxDelay2;
  pReq->watermark1 = pStmt->pOptions->watermark1;
  pReq->watermark2 = pStmt->pOptions->watermark2;
  pReq->colVer = 1;
  pReq->tagVer = 1;
  pReq->source = TD_REQ_FROM_APP;
  columnDefNodeToField(pStmt->pCols, &pReq->pColumns);
  columnDefNodeToField(pStmt->pTags, &pReq->pTags);
  pReq->numOfColumns = LIST_LENGTH(pStmt->pCols);
  pReq->numOfTags = LIST_LENGTH(pStmt->pTags);
  if (pStmt->pOptions->commentNull == false) {
    pReq->pComment = strdup(pStmt->pOptions->comment);
    if (NULL == pReq->pComment) {
      return TSDB_CODE_OUT_OF_MEMORY;
    }
    pReq->commentLen = strlen(pStmt->pOptions->comment);
  } else {
    pReq->commentLen = -1;
  }
  buildRollupFuncs(pStmt->pOptions->pRollupFuncs, &pReq->pFuncs);
  pReq->numOfFuncs = taosArrayGetSize(pReq->pFuncs);

  SName tableName;
  tNameExtractFullName(toName(pCxt->pParseCxt->acctId, pStmt->dbName, pStmt->tableName, &tableName), pReq->name);
  int32_t code = collectUseTable(&tableName, pCxt->pTables);
  if (TSDB_CODE_SUCCESS == code) {
    code = buildRollupAst(pCxt, pStmt, pReq);
  }
  return code;
}

static int32_t translateCreateSuperTable(STranslateContext* pCxt, SCreateTableStmt* pStmt) {
  SMCreateStbReq createReq = {0};
  int32_t        code = checkCreateTable(pCxt, pStmt, true);
  if (TSDB_CODE_SUCCESS == code) {
    code = buildCreateStbReq(pCxt, pStmt, &createReq);
  }
  if (TSDB_CODE_SUCCESS == code) {
    code = buildCmdMsg(pCxt, TDMT_MND_CREATE_STB, (FSerializeFunc)tSerializeSMCreateStbReq, &createReq);
  }
  tFreeSMCreateStbReq(&createReq);
  return code;
}

static int32_t doTranslateDropSuperTable(STranslateContext* pCxt, const SName* pTableName, bool ignoreNotExists) {
  SMDropStbReq dropReq = {0};
  tNameExtractFullName(pTableName, dropReq.name);
  dropReq.igNotExists = ignoreNotExists;

  return buildCmdMsg(pCxt, TDMT_MND_DROP_STB, (FSerializeFunc)tSerializeSMDropStbReq, &dropReq);
}

static int32_t translateDropTable(STranslateContext* pCxt, SDropTableStmt* pStmt) {
  SDropTableClause* pClause = (SDropTableClause*)nodesListGetNode(pStmt->pTables, 0);
  SName             tableName;
  return doTranslateDropSuperTable(
      pCxt, toName(pCxt->pParseCxt->acctId, pClause->dbName, pClause->tableName, &tableName), pClause->ignoreNotExists);
}

static int32_t translateDropSuperTable(STranslateContext* pCxt, SDropSuperTableStmt* pStmt) {
  SName tableName;
  return doTranslateDropSuperTable(pCxt, toName(pCxt->pParseCxt->acctId, pStmt->dbName, pStmt->tableName, &tableName),
                                   pStmt->ignoreNotExists);
}

static int32_t buildAlterSuperTableReq(STranslateContext* pCxt, SAlterTableStmt* pStmt, SMAlterStbReq* pAlterReq) {
  SName tableName;
  tNameExtractFullName(toName(pCxt->pParseCxt->acctId, pStmt->dbName, pStmt->tableName, &tableName), pAlterReq->name);
  pAlterReq->alterType = pStmt->alterType;

  if (TSDB_ALTER_TABLE_UPDATE_OPTIONS == pStmt->alterType) {
    //    pAlterReq->ttl = pStmt->pOptions->ttl;
    if (pStmt->pOptions->commentNull == false) {
      pAlterReq->comment = strdup(pStmt->pOptions->comment);
      if (NULL == pAlterReq->comment) {
        return TSDB_CODE_OUT_OF_MEMORY;
      }
      pAlterReq->commentLen = strlen(pStmt->pOptions->comment);
    } else {
      pAlterReq->commentLen = -1;
    }

    return TSDB_CODE_SUCCESS;
  }

  pAlterReq->pFields = taosArrayInit(2, sizeof(TAOS_FIELD));
  if (NULL == pAlterReq->pFields) {
    return TSDB_CODE_OUT_OF_MEMORY;
  }

  switch (pStmt->alterType) {
    case TSDB_ALTER_TABLE_ADD_TAG:
    case TSDB_ALTER_TABLE_DROP_TAG:
    case TSDB_ALTER_TABLE_ADD_COLUMN:
    case TSDB_ALTER_TABLE_DROP_COLUMN:
    case TSDB_ALTER_TABLE_UPDATE_COLUMN_BYTES:
    case TSDB_ALTER_TABLE_UPDATE_TAG_BYTES: {
      TAOS_FIELD field = {.type = pStmt->dataType.type, .bytes = calcTypeBytes(pStmt->dataType)};
      strcpy(field.name, pStmt->colName);
      taosArrayPush(pAlterReq->pFields, &field);
      break;
    }
    case TSDB_ALTER_TABLE_UPDATE_TAG_NAME:
    case TSDB_ALTER_TABLE_UPDATE_COLUMN_NAME: {
      TAOS_FIELD oldField = {0};
      strcpy(oldField.name, pStmt->colName);
      taosArrayPush(pAlterReq->pFields, &oldField);
      TAOS_FIELD newField = {0};
      strcpy(newField.name, pStmt->newColName);
      taosArrayPush(pAlterReq->pFields, &newField);
      break;
    }
    default:
      break;
  }

  pAlterReq->numOfFields = taosArrayGetSize(pAlterReq->pFields);
  return TSDB_CODE_SUCCESS;
}

static SSchema* getColSchema(STableMeta* pTableMeta, const char* pColName) {
  int32_t numOfFields = getNumOfTags(pTableMeta) + getNumOfColumns(pTableMeta);
  for (int32_t i = 0; i < numOfFields; ++i) {
    SSchema* pSchema = pTableMeta->schema + i;
    if (0 == strcmp(pColName, pSchema->name)) {
      return pSchema;
    }
  }
  return NULL;
}

static SSchema* getTagSchema(STableMeta* pTableMeta, const char* pTagName) {
  int32_t  numOfTags = getNumOfTags(pTableMeta);
  SSchema* pTagsSchema = getTableTagSchema(pTableMeta);
  for (int32_t i = 0; i < numOfTags; ++i) {
    SSchema* pSchema = pTagsSchema + i;
    if (0 == strcmp(pTagName, pSchema->name)) {
      return pSchema;
    }
  }
  return NULL;
}

static int32_t checkAlterSuperTableImpl(STranslateContext* pCxt, SAlterTableStmt* pStmt, STableMeta* pTableMeta) {
  SSchema* pTagsSchema = getTableTagSchema(pTableMeta);
  if (getNumOfTags(pTableMeta) == 1 && pTagsSchema->type == TSDB_DATA_TYPE_JSON &&
      (pStmt->alterType == TSDB_ALTER_TABLE_ADD_TAG || pStmt->alterType == TSDB_ALTER_TABLE_DROP_TAG ||
       pStmt->alterType == TSDB_ALTER_TABLE_UPDATE_TAG_BYTES)) {
    return generateSyntaxErrMsg(&pCxt->msgBuf, TSDB_CODE_PAR_ONLY_ONE_JSON_TAG);
  }

  if (TSDB_ALTER_TABLE_UPDATE_COLUMN_BYTES == pStmt->alterType ||
      TSDB_ALTER_TABLE_UPDATE_TAG_BYTES == pStmt->alterType) {
    if (TSDB_SUPER_TABLE != pTableMeta->tableType) {
      return generateSyntaxErrMsgExt(&pCxt->msgBuf, TSDB_CODE_PAR_INVALID_ALTER_TABLE, "Table is not super table");
    }

    SSchema* pSchema = getColSchema(pTableMeta, pStmt->colName);
    if (NULL == pSchema) {
      return generateSyntaxErrMsg(&pCxt->msgBuf, TSDB_CODE_PAR_INVALID_COLUMN, pStmt->colName);
    } else if (!IS_VAR_DATA_TYPE(pSchema->type) || pSchema->type != pStmt->dataType.type ||
               pSchema->bytes >= calcTypeBytes(pStmt->dataType)) {
      return generateSyntaxErrMsg(&pCxt->msgBuf, TSDB_CODE_PAR_INVALID_MODIFY_COL);
    }
  }
  return TSDB_CODE_SUCCESS;
}

static int32_t checkAlterSuperTable(STranslateContext* pCxt, SAlterTableStmt* pStmt) {
  if (TSDB_ALTER_TABLE_UPDATE_TAG_VAL == pStmt->alterType || TSDB_ALTER_TABLE_UPDATE_COLUMN_NAME == pStmt->alterType) {
    return generateSyntaxErrMsgExt(&pCxt->msgBuf, TSDB_CODE_PAR_INVALID_ALTER_TABLE,
                                   "Set tag value only available for child table");
  }

  if (pStmt->alterType == TSDB_ALTER_TABLE_UPDATE_OPTIONS && -1 != pStmt->pOptions->ttl) {
    return generateSyntaxErrMsg(&pCxt->msgBuf, TSDB_CODE_PAR_INVALID_ALTER_TABLE);
  }

  if (pStmt->dataType.type == TSDB_DATA_TYPE_JSON && pStmt->alterType == TSDB_ALTER_TABLE_ADD_TAG) {
    return generateSyntaxErrMsg(&pCxt->msgBuf, TSDB_CODE_PAR_ONLY_ONE_JSON_TAG);
  }

  if (pStmt->dataType.type == TSDB_DATA_TYPE_JSON && pStmt->alterType == TSDB_ALTER_TABLE_ADD_COLUMN) {
    return generateSyntaxErrMsg(&pCxt->msgBuf, TSDB_CODE_PAR_INVALID_COL_JSON);
  }

  STableMeta* pTableMeta = NULL;
  int32_t     code = getTableMeta(pCxt, pStmt->dbName, pStmt->tableName, &pTableMeta);
  if (TSDB_CODE_SUCCESS == code) {
    code = checkAlterSuperTableImpl(pCxt, pStmt, pTableMeta);
  }
  taosMemoryFree(pTableMeta);
  return code;
}

static int32_t translateAlterSuperTable(STranslateContext* pCxt, SAlterTableStmt* pStmt) {
  SMAlterStbReq alterReq = {0};
  int32_t       code = checkAlterSuperTable(pCxt, pStmt);
  if (TSDB_CODE_SUCCESS == code) {
    code = buildAlterSuperTableReq(pCxt, pStmt, &alterReq);
  }
  if (TSDB_CODE_SUCCESS == code) {
    code = buildCmdMsg(pCxt, TDMT_MND_ALTER_STB, (FSerializeFunc)tSerializeSMAlterStbReq, &alterReq);
  }
  tFreeSMAltertbReq(&alterReq);
  return code;
}

static int32_t translateUseDatabase(STranslateContext* pCxt, SUseDatabaseStmt* pStmt) {
  SUseDbReq usedbReq = {0};
  SName     name = {0};
  tNameSetDbName(&name, pCxt->pParseCxt->acctId, pStmt->dbName, strlen(pStmt->dbName));
  tNameExtractFullName(&name, usedbReq.db);
  int32_t code = getDBVgVersion(pCxt, usedbReq.db, &usedbReq.vgVersion, &usedbReq.dbId, &usedbReq.numOfTable);
  if (TSDB_CODE_SUCCESS == code) {
    code = buildCmdMsg(pCxt, TDMT_MND_USE_DB, (FSerializeFunc)tSerializeSUseDbReq, &usedbReq);
  }
  return code;
}

static int32_t translateCreateUser(STranslateContext* pCxt, SCreateUserStmt* pStmt) {
  SCreateUserReq createReq = {0};
  strcpy(createReq.user, pStmt->useName);
  createReq.createType = 0;
  createReq.superUser = 0;
  createReq.sysInfo = pStmt->sysinfo;
  createReq.enable = 1;
  strcpy(createReq.pass, pStmt->password);

  return buildCmdMsg(pCxt, TDMT_MND_CREATE_USER, (FSerializeFunc)tSerializeSCreateUserReq, &createReq);
}

static int32_t translateAlterUser(STranslateContext* pCxt, SAlterUserStmt* pStmt) {
  SAlterUserReq alterReq = {0};
  strcpy(alterReq.user, pStmt->useName);
  alterReq.alterType = pStmt->alterType;
  alterReq.superUser = 0;
  alterReq.enable = pStmt->enable;
  alterReq.sysInfo = pStmt->sysinfo;
  strcpy(alterReq.pass, pStmt->password);
  if (NULL != pCxt->pParseCxt->db) {
    strcpy(alterReq.dbname, pCxt->pParseCxt->db);
  }

  return buildCmdMsg(pCxt, TDMT_MND_ALTER_USER, (FSerializeFunc)tSerializeSAlterUserReq, &alterReq);
}

static int32_t translateDropUser(STranslateContext* pCxt, SDropUserStmt* pStmt) {
  SDropUserReq dropReq = {0};
  strcpy(dropReq.user, pStmt->useName);

  return buildCmdMsg(pCxt, TDMT_MND_DROP_USER, (FSerializeFunc)tSerializeSDropUserReq, &dropReq);
}

static int32_t translateCreateDnode(STranslateContext* pCxt, SCreateDnodeStmt* pStmt) {
  SCreateDnodeReq createReq = {0};
  strcpy(createReq.fqdn, pStmt->fqdn);
  createReq.port = pStmt->port;

  return buildCmdMsg(pCxt, TDMT_MND_CREATE_DNODE, (FSerializeFunc)tSerializeSCreateDnodeReq, &createReq);
}

static int32_t translateDropDnode(STranslateContext* pCxt, SDropDnodeStmt* pStmt) {
  SDropDnodeReq dropReq = {0};
  dropReq.dnodeId = pStmt->dnodeId;
  strcpy(dropReq.fqdn, pStmt->fqdn);
  dropReq.port = pStmt->port;

  return buildCmdMsg(pCxt, TDMT_MND_DROP_DNODE, (FSerializeFunc)tSerializeSDropDnodeReq, &dropReq);
}

static int32_t translateAlterDnode(STranslateContext* pCxt, SAlterDnodeStmt* pStmt) {
  SMCfgDnodeReq cfgReq = {0};
  cfgReq.dnodeId = pStmt->dnodeId;
  strcpy(cfgReq.config, pStmt->config);
  strcpy(cfgReq.value, pStmt->value);

  return buildCmdMsg(pCxt, TDMT_MND_CONFIG_DNODE, (FSerializeFunc)tSerializeSMCfgDnodeReq, &cfgReq);
}

static int32_t getSmaIndexDstVgId(STranslateContext* pCxt, char* pTableName, int32_t* pVgId) {
  SVgroupInfo vg = {0};
  int32_t     code = getTableHashVgroup(pCxt, pCxt->pParseCxt->db, pTableName, &vg);
  if (TSDB_CODE_SUCCESS == code) {
    *pVgId = vg.vgId;
  }
  return code;
}

static int32_t getSmaIndexSql(STranslateContext* pCxt, char** pSql, int32_t* pLen) {
  *pSql = strdup(pCxt->pParseCxt->pSql);
  if (NULL == *pSql) {
    return TSDB_CODE_OUT_OF_MEMORY;
  }
  *pLen = pCxt->pParseCxt->sqlLen + 1;
  return TSDB_CODE_SUCCESS;
}

static int32_t buildSampleAstInfoByIndex(STranslateContext* pCxt, SCreateIndexStmt* pStmt, SSampleAstInfo* pInfo) {
  pInfo->pDbName = pCxt->pParseCxt->db;
  pInfo->pTableName = pStmt->tableName;
  pInfo->pFuncs = nodesCloneList(pStmt->pOptions->pFuncs);
  pInfo->pInterval = nodesCloneNode(pStmt->pOptions->pInterval);
  pInfo->pOffset = nodesCloneNode(pStmt->pOptions->pOffset);
  pInfo->pSliding = nodesCloneNode(pStmt->pOptions->pSliding);
  if (NULL == pInfo->pFuncs || NULL == pInfo->pInterval ||
      (NULL != pStmt->pOptions->pOffset && NULL == pInfo->pOffset) ||
      (NULL != pStmt->pOptions->pSliding && NULL == pInfo->pSliding)) {
    return TSDB_CODE_OUT_OF_MEMORY;
  }
  return TSDB_CODE_SUCCESS;
}

static int32_t getSmaIndexAst(STranslateContext* pCxt, SCreateIndexStmt* pStmt, char** pAst, int32_t* pLen,
                              char** pExpr, int32_t* pExprLen) {
  SSampleAstInfo info = {0};
  int32_t        code = buildSampleAstInfoByIndex(pCxt, pStmt, &info);
  if (TSDB_CODE_SUCCESS == code) {
    code = buildSampleAst(pCxt, &info, pAst, pLen, pExpr, pExprLen);
  }
  clearSampleAstInfo(&info);
  return code;
}

static int32_t buildCreateSmaReq(STranslateContext* pCxt, SCreateIndexStmt* pStmt, SMCreateSmaReq* pReq) {
  SName name;
  tNameExtractFullName(toName(pCxt->pParseCxt->acctId, pCxt->pParseCxt->db, pStmt->indexName, &name), pReq->name);
  strcpy(name.tname, pStmt->tableName);
  name.tname[strlen(pStmt->tableName)] = '\0';
  tNameExtractFullName(&name, pReq->stb);
  pReq->igExists = pStmt->ignoreExists;
  pReq->interval = ((SValueNode*)pStmt->pOptions->pInterval)->datum.i;
  pReq->intervalUnit = ((SValueNode*)pStmt->pOptions->pInterval)->unit;
  pReq->offset = (NULL != pStmt->pOptions->pOffset ? ((SValueNode*)pStmt->pOptions->pOffset)->datum.i : 0);
  pReq->sliding =
      (NULL != pStmt->pOptions->pSliding ? ((SValueNode*)pStmt->pOptions->pSliding)->datum.i : pReq->interval);
  pReq->slidingUnit =
      (NULL != pStmt->pOptions->pSliding ? ((SValueNode*)pStmt->pOptions->pSliding)->unit : pReq->intervalUnit);
  if (NULL != pStmt->pOptions->pStreamOptions) {
    SStreamOptions* pStreamOpt = (SStreamOptions*)pStmt->pOptions->pStreamOptions;
    pReq->maxDelay = (NULL != pStreamOpt->pDelay ? ((SValueNode*)pStreamOpt->pDelay)->datum.i : -1);
    pReq->watermark = (NULL != pStreamOpt->pWatermark ? ((SValueNode*)pStreamOpt->pWatermark)->datum.i
                                                      : TSDB_DEFAULT_ROLLUP_WATERMARK);
    if (pReq->watermark < TSDB_MIN_ROLLUP_WATERMARK) {
      pReq->watermark = TSDB_MIN_ROLLUP_WATERMARK;
    }
    if (pReq->watermark > TSDB_MAX_ROLLUP_WATERMARK) {
      pReq->watermark = TSDB_MAX_ROLLUP_WATERMARK;
    }
  }

  int32_t code = getSmaIndexDstVgId(pCxt, pStmt->tableName, &pReq->dstVgId);
  if (TSDB_CODE_SUCCESS == code) {
    code = getSmaIndexSql(pCxt, &pReq->sql, &pReq->sqlLen);
  }
  if (TSDB_CODE_SUCCESS == code) {
    code = getSmaIndexAst(pCxt, pStmt, &pReq->ast, &pReq->astLen, &pReq->expr, &pReq->exprLen);
  }

  return code;
}

static int32_t checkCreateSmaIndex(STranslateContext* pCxt, SCreateIndexStmt* pStmt) {
  SDbCfgInfo dbCfg = {0};
  int32_t    code = getDBCfg(pCxt, pCxt->pParseCxt->db, &dbCfg);
  if (TSDB_CODE_SUCCESS == code && NULL != dbCfg.pRetensions) {
    code = generateSyntaxErrMsgExt(&pCxt->msgBuf, TSDB_CODE_PAR_INVALID_SMA_INDEX,
                                   "Tables configured with the 'ROLLUP' option do not support creating sma index");
  }
  if (TSDB_CODE_SUCCESS == code) {
    code = doTranslateValue(pCxt, (SValueNode*)pStmt->pOptions->pInterval);
  }
  if (TSDB_CODE_SUCCESS == code && NULL != pStmt->pOptions->pOffset) {
    code = doTranslateValue(pCxt, (SValueNode*)pStmt->pOptions->pOffset);
  }
  if (TSDB_CODE_SUCCESS == code && NULL != pStmt->pOptions->pSliding) {
    code = doTranslateValue(pCxt, (SValueNode*)pStmt->pOptions->pSliding);
  }

  if (TSDB_CODE_SUCCESS == code && NULL != pStmt->pOptions->pStreamOptions) {
    SStreamOptions* pStreamOpt = (SStreamOptions*)pStmt->pOptions->pStreamOptions;
    if (NULL != pStreamOpt->pWatermark) {
      code = doTranslateValue(pCxt, (SValueNode*)pStreamOpt->pWatermark);
    }
    if (TSDB_CODE_SUCCESS == code && NULL != pStreamOpt->pDelay) {
      code = doTranslateValue(pCxt, (SValueNode*)pStreamOpt->pDelay);
    }
  }

  return code;
}

static int32_t translateCreateSmaIndex(STranslateContext* pCxt, SCreateIndexStmt* pStmt) {
  SMCreateSmaReq createSmaReq = {0};
  int32_t        code = checkCreateSmaIndex(pCxt, pStmt);
  if (TSDB_CODE_SUCCESS == code) {
    code = buildCreateSmaReq(pCxt, pStmt, &createSmaReq);
  }
  if (TSDB_CODE_SUCCESS == code) {
    code = buildCmdMsg(pCxt, TDMT_MND_CREATE_SMA, (FSerializeFunc)tSerializeSMCreateSmaReq, &createSmaReq);
  }
  tFreeSMCreateSmaReq(&createSmaReq);
  return code;
}

static int32_t buildCreateFullTextReq(STranslateContext* pCxt, SCreateIndexStmt* pStmt, SMCreateFullTextReq* pReq) {
  // impl later
  return 0;
}

static int32_t translateCreateFullTextIndex(STranslateContext* pCxt, SCreateIndexStmt* pStmt) {
  SMCreateFullTextReq createFTReq = {0};
  int32_t             code = buildCreateFullTextReq(pCxt, pStmt, &createFTReq);
  if (TSDB_CODE_SUCCESS == code) {
    code = buildCmdMsg(pCxt, TDMT_MND_CREATE_INDEX, (FSerializeFunc)tSerializeSMCreateFullTextReq, &createFTReq);
  }
  tFreeSMCreateFullTextReq(&createFTReq);
  return code;
}

static int32_t translateCreateIndex(STranslateContext* pCxt, SCreateIndexStmt* pStmt) {
  if (INDEX_TYPE_SMA == pStmt->indexType) {
    return translateCreateSmaIndex(pCxt, pStmt);
  } else if (INDEX_TYPE_FULLTEXT == pStmt->indexType) {
    return translateCreateFullTextIndex(pCxt, pStmt);
  }
  return TSDB_CODE_FAILED;
}

static int32_t translateDropIndex(STranslateContext* pCxt, SDropIndexStmt* pStmt) {
  SMDropSmaReq dropSmaReq = {0};
  SName        name;
  tNameExtractFullName(toName(pCxt->pParseCxt->acctId, pCxt->pParseCxt->db, pStmt->indexName, &name), dropSmaReq.name);
  dropSmaReq.igNotExists = pStmt->ignoreNotExists;
  return buildCmdMsg(pCxt, TDMT_MND_DROP_SMA, (FSerializeFunc)tSerializeSMDropSmaReq, &dropSmaReq);
}

static int16_t getCreateComponentNodeMsgType(ENodeType type) {
  switch (type) {
    case QUERY_NODE_CREATE_QNODE_STMT:
      return TDMT_MND_CREATE_QNODE;
    case QUERY_NODE_CREATE_BNODE_STMT:
      return TDMT_MND_CREATE_BNODE;
    case QUERY_NODE_CREATE_SNODE_STMT:
      return TDMT_MND_CREATE_SNODE;
    case QUERY_NODE_CREATE_MNODE_STMT:
      return TDMT_MND_CREATE_MNODE;
    default:
      break;
  }
  return -1;
}

static int32_t translateCreateComponentNode(STranslateContext* pCxt, SCreateComponentNodeStmt* pStmt) {
  SMCreateQnodeReq createReq = {.dnodeId = pStmt->dnodeId};
  return buildCmdMsg(pCxt, getCreateComponentNodeMsgType(nodeType(pStmt)),
                     (FSerializeFunc)tSerializeSCreateDropMQSBNodeReq, &createReq);
}

static int16_t getDropComponentNodeMsgType(ENodeType type) {
  switch (type) {
    case QUERY_NODE_DROP_QNODE_STMT:
      return TDMT_MND_DROP_QNODE;
    case QUERY_NODE_DROP_BNODE_STMT:
      return TDMT_MND_DROP_BNODE;
    case QUERY_NODE_DROP_SNODE_STMT:
      return TDMT_MND_DROP_SNODE;
    case QUERY_NODE_DROP_MNODE_STMT:
      return TDMT_MND_DROP_MNODE;
    default:
      break;
  }
  return -1;
}

static int32_t translateDropComponentNode(STranslateContext* pCxt, SDropComponentNodeStmt* pStmt) {
  SDDropQnodeReq dropReq = {.dnodeId = pStmt->dnodeId};
  return buildCmdMsg(pCxt, getDropComponentNodeMsgType(nodeType(pStmt)),
                     (FSerializeFunc)tSerializeSCreateDropMQSBNodeReq, &dropReq);
}

static int32_t buildCreateTopicReq(STranslateContext* pCxt, SCreateTopicStmt* pStmt, SCMCreateTopicReq* pReq) {
  SName name;
  tNameSetDbName(&name, pCxt->pParseCxt->acctId, pStmt->topicName, strlen(pStmt->topicName));
  tNameGetFullDbName(&name, pReq->name);
  pReq->igExists = pStmt->ignoreExists;
  pReq->withMeta = pStmt->withMeta;

  pReq->sql = strdup(pCxt->pParseCxt->pSql);
  if (NULL == pReq->sql) {
    return TSDB_CODE_OUT_OF_MEMORY;
  }

  int32_t code = TSDB_CODE_SUCCESS;

  if ('\0' != pStmt->subSTbName[0]) {
    pReq->subType = TOPIC_SUB_TYPE__TABLE;
    toName(pCxt->pParseCxt->acctId, pStmt->subDbName, pStmt->subSTbName, &name);
    tNameGetFullDbName(&name, pReq->subDbName);
    tNameExtractFullName(&name, pReq->subStbName);
  } else if ('\0' != pStmt->subDbName[0]) {
    pReq->subType = TOPIC_SUB_TYPE__DB;
    tNameSetDbName(&name, pCxt->pParseCxt->acctId, pStmt->subDbName, strlen(pStmt->subDbName));
    tNameGetFullDbName(&name, pReq->subDbName);
  } else {
    pReq->subType = TOPIC_SUB_TYPE__COLUMN;
    char* dbName = ((SRealTableNode*)(((SSelectStmt*)pStmt->pQuery)->pFromTable))->table.dbName;
    tNameSetDbName(&name, pCxt->pParseCxt->acctId, dbName, strlen(dbName));
    tNameGetFullDbName(&name, pReq->subDbName);
    pCxt->pParseCxt->topicQuery = true;
    code = translateQuery(pCxt, pStmt->pQuery);
    if (TSDB_CODE_SUCCESS == code) {
      code = nodesNodeToString(pStmt->pQuery, false, &pReq->ast, NULL);
    }
  }

  return code;
}

static int32_t checkCreateTopic(STranslateContext* pCxt, SCreateTopicStmt* pStmt) {
  if (NULL == pStmt->pQuery) {
    return TSDB_CODE_SUCCESS;
  }

  if (QUERY_NODE_SELECT_STMT == nodeType(pStmt->pQuery)) {
    SSelectStmt* pSelect = (SSelectStmt*)pStmt->pQuery;
    if (!pSelect->isDistinct && QUERY_NODE_REAL_TABLE == nodeType(pSelect->pFromTable) &&
        NULL == pSelect->pGroupByList && NULL == pSelect->pLimit && NULL == pSelect->pSlimit &&
        NULL == pSelect->pOrderByList && NULL == pSelect->pPartitionByList) {
      return TSDB_CODE_SUCCESS;
    }
  }

  return generateSyntaxErrMsg(&pCxt->msgBuf, TSDB_CODE_PAR_INVALID_TOPIC_QUERY);
}

static int32_t translateCreateTopic(STranslateContext* pCxt, SCreateTopicStmt* pStmt) {
  SCMCreateTopicReq createReq = {0};
  int32_t           code = checkCreateTopic(pCxt, pStmt);
  if (TSDB_CODE_SUCCESS == code) {
    code = buildCreateTopicReq(pCxt, pStmt, &createReq);
  }
  if (TSDB_CODE_SUCCESS == code) {
    code = buildCmdMsg(pCxt, TDMT_MND_CREATE_TOPIC, (FSerializeFunc)tSerializeSCMCreateTopicReq, &createReq);
  }
  tFreeSCMCreateTopicReq(&createReq);
  return code;
}

static int32_t translateDropTopic(STranslateContext* pCxt, SDropTopicStmt* pStmt) {
  SMDropTopicReq dropReq = {0};

  SName name;
  tNameSetDbName(&name, pCxt->pParseCxt->acctId, pStmt->topicName, strlen(pStmt->topicName));
  tNameGetFullDbName(&name, dropReq.name);
  dropReq.igNotExists = pStmt->ignoreNotExists;

  return buildCmdMsg(pCxt, TDMT_MND_DROP_TOPIC, (FSerializeFunc)tSerializeSMDropTopicReq, &dropReq);
}

static int32_t translateDropCGroup(STranslateContext* pCxt, SDropCGroupStmt* pStmt) {
  SMDropCgroupReq dropReq = {0};

  SName name;
  tNameSetDbName(&name, pCxt->pParseCxt->acctId, pStmt->topicName, strlen(pStmt->topicName));
  tNameGetFullDbName(&name, dropReq.topic);
  dropReq.igNotExists = pStmt->ignoreNotExists;
  strcpy(dropReq.cgroup, pStmt->cgroup);

  return buildCmdMsg(pCxt, TDMT_MND_MQ_DROP_CGROUP, (FSerializeFunc)tSerializeSMDropCgroupReq, &dropReq);
}

static int32_t translateAlterLocal(STranslateContext* pCxt, SAlterLocalStmt* pStmt) {
  // todo
  return TSDB_CODE_SUCCESS;
}

static int32_t translateExplain(STranslateContext* pCxt, SExplainStmt* pStmt) {
  if (pStmt->analyze) {
    pCxt->pExplainOpt = pStmt->pOptions;
  }
  return translateQuery(pCxt, pStmt->pQuery);
}

static int32_t translateDescribe(STranslateContext* pCxt, SDescribeStmt* pStmt) {
  return refreshGetTableMeta(pCxt, pStmt->dbName, pStmt->tableName, &pStmt->pMeta);
}

static int32_t translateKillConnection(STranslateContext* pCxt, SKillStmt* pStmt) {
  SKillConnReq killReq = {0};
  killReq.connId = pStmt->targetId;
  return buildCmdMsg(pCxt, TDMT_MND_KILL_CONN, (FSerializeFunc)tSerializeSKillConnReq, &killReq);
}

static int32_t translateKillQuery(STranslateContext* pCxt, SKillQueryStmt* pStmt) {
  SKillQueryReq killReq = {0};
  strcpy(killReq.queryStrId, pStmt->queryId);
  return buildCmdMsg(pCxt, TDMT_MND_KILL_QUERY, (FSerializeFunc)tSerializeSKillQueryReq, &killReq);
}

static int32_t translateKillTransaction(STranslateContext* pCxt, SKillStmt* pStmt) {
  SKillTransReq killReq = {0};
  killReq.transId = pStmt->targetId;
  return buildCmdMsg(pCxt, TDMT_MND_KILL_TRANS, (FSerializeFunc)tSerializeSKillTransReq, &killReq);
}

static int32_t checkCreateStream(STranslateContext* pCxt, SCreateStreamStmt* pStmt) {
  if (NULL != pStmt->pOptions->pWatermark &&
      (DEAL_RES_ERROR == translateValue(pCxt, (SValueNode*)pStmt->pOptions->pWatermark))) {
    return pCxt->errCode;
  }

  if (NULL != pStmt->pOptions->pDelay &&
      (DEAL_RES_ERROR == translateValue(pCxt, (SValueNode*)pStmt->pOptions->pDelay))) {
    return pCxt->errCode;
  }

  if (NULL == pStmt->pQuery) {
    return TSDB_CODE_SUCCESS;
  }

  if (QUERY_NODE_SELECT_STMT == nodeType(pStmt->pQuery)) {
    SSelectStmt* pSelect = (SSelectStmt*)pStmt->pQuery;
    if (QUERY_NODE_REAL_TABLE == nodeType(pSelect->pFromTable)) {
      return TSDB_CODE_SUCCESS;
    }
  }

  return generateSyntaxErrMsg(&pCxt->msgBuf, TSDB_CODE_PAR_INVALID_STREAM_QUERY);
}

static void getSourceDatabase(SNode* pStmt, int32_t acctId, char* pDbFName) {
  SName name = {.type = TSDB_DB_NAME_T, .acctId = acctId};
  strcpy(name.dbname, ((SRealTableNode*)(((SSelectStmt*)pStmt)->pFromTable))->table.dbName);
  tNameGetFullDbName(&name, pDbFName);
}

static int32_t addWstartTsToCreateStreamQuery(SNode* pStmt) {
  SSelectStmt* pSelect = (SSelectStmt*)pStmt;
  SNode*       pProj = nodesListGetNode(pSelect->pProjectionList, 0);
  if (NULL == pSelect->pWindow ||
      (QUERY_NODE_FUNCTION == nodeType(pProj) && 0 == strcmp("_wstart", ((SFunctionNode*)pProj)->functionName))) {
    return TSDB_CODE_SUCCESS;
  }
  SFunctionNode* pFunc = (SFunctionNode*)nodesMakeNode(QUERY_NODE_FUNCTION);
  if (NULL == pFunc) {
    return TSDB_CODE_OUT_OF_MEMORY;
  }
  strcpy(pFunc->functionName, "_wstart");
  strcpy(pFunc->node.aliasName, pFunc->functionName);
  int32_t code = nodesListPushFront(pSelect->pProjectionList, (SNode*)pFunc);
  if (TSDB_CODE_SUCCESS != code) {
    nodesDestroyNode((SNode*)pFunc);
  }
  return code;
}

static int32_t buildCreateStreamQuery(STranslateContext* pCxt, SNode* pStmt, SCMCreateStreamReq* pReq) {
  pCxt->createStream = true;
  int32_t code = addWstartTsToCreateStreamQuery(pStmt);
  if (TSDB_CODE_SUCCESS == code) {
    code = translateQuery(pCxt, pStmt);
  }
  if (TSDB_CODE_SUCCESS == code) {
    getSourceDatabase(pStmt, pCxt->pParseCxt->acctId, pReq->sourceDB);
    code = nodesNodeToString(pStmt, false, &pReq->ast, NULL);
  }
  return code;
}

static int32_t buildCreateStreamReq(STranslateContext* pCxt, SCreateStreamStmt* pStmt, SCMCreateStreamReq* pReq) {
  pReq->igExists = pStmt->ignoreExists;

  SName name;
  tNameSetDbName(&name, pCxt->pParseCxt->acctId, pStmt->streamName, strlen(pStmt->streamName));
  tNameGetFullDbName(&name, pReq->name);

  if ('\0' != pStmt->targetTabName[0]) {
    strcpy(name.dbname, pStmt->targetDbName);
    strcpy(name.tname, pStmt->targetTabName);
    tNameExtractFullName(&name, pReq->targetStbFullName);
  }

  int32_t code = buildCreateStreamQuery(pCxt, pStmt->pQuery, pReq);
  if (TSDB_CODE_SUCCESS == code) {
    pReq->sql = strdup(pCxt->pParseCxt->pSql);
    if (NULL == pReq->sql) {
      code = TSDB_CODE_OUT_OF_MEMORY;
    }
  }

  if (TSDB_CODE_SUCCESS == code) {
    pReq->triggerType = pStmt->pOptions->triggerType;
    pReq->maxDelay = (NULL != pStmt->pOptions->pDelay ? ((SValueNode*)pStmt->pOptions->pDelay)->datum.i : 0);
    pReq->watermark = (NULL != pStmt->pOptions->pWatermark ? ((SValueNode*)pStmt->pOptions->pWatermark)->datum.i : 0);
    pReq->igExpired = pStmt->pOptions->ignoreExpired;
  }

  return code;
}

static int32_t translateCreateStream(STranslateContext* pCxt, SCreateStreamStmt* pStmt) {
  SCMCreateStreamReq createReq = {0};

  int32_t code = checkCreateStream(pCxt, pStmt);
  if (TSDB_CODE_SUCCESS == code) {
    code = buildCreateStreamReq(pCxt, pStmt, &createReq);
  }
  if (TSDB_CODE_SUCCESS == code) {
    code = buildCmdMsg(pCxt, TDMT_MND_CREATE_STREAM, (FSerializeFunc)tSerializeSCMCreateStreamReq, &createReq);
  }

  tFreeSCMCreateStreamReq(&createReq);
  return code;
}

static int32_t translateDropStream(STranslateContext* pCxt, SDropStreamStmt* pStmt) {
  SMDropStreamReq dropReq = {0};
  SName           name;
  tNameSetDbName(&name, pCxt->pParseCxt->acctId, pStmt->streamName, strlen(pStmt->streamName));
  tNameGetFullDbName(&name, dropReq.name);
  dropReq.igNotExists = pStmt->ignoreNotExists;
  return buildCmdMsg(pCxt, TDMT_MND_DROP_STREAM, (FSerializeFunc)tSerializeSMDropStreamReq, &dropReq);
}

static int32_t readFromFile(char* pName, int32_t* len, char** buf) {
  int64_t filesize = 0;
  if (taosStatFile(pName, &filesize, NULL) < 0) {
    return TAOS_SYSTEM_ERROR(errno);
  }

  *len = filesize;

  if (*len <= 0) {
    return TSDB_CODE_TSC_FILE_EMPTY;
  }

  *buf = taosMemoryCalloc(1, *len);
  if (*buf == NULL) {
    return TSDB_CODE_OUT_OF_MEMORY;
  }

  TdFilePtr tfile = taosOpenFile(pName, O_RDONLY | O_BINARY);
  if (NULL == tfile) {
    taosMemoryFreeClear(*buf);
    return TAOS_SYSTEM_ERROR(errno);
  }

  int64_t s = taosReadFile(tfile, *buf, *len);
  if (s != *len) {
    taosCloseFile(&tfile);
    taosMemoryFreeClear(*buf);
    return TSDB_CODE_TSC_APP_ERROR;
  }
  taosCloseFile(&tfile);
  return TSDB_CODE_SUCCESS;
}

static int32_t translateCreateFunction(STranslateContext* pCxt, SCreateFunctionStmt* pStmt) {
  if (fmIsBuiltinFunc(pStmt->funcName)) {
    return generateSyntaxErrMsg(&pCxt->msgBuf, TSDB_CODE_PAR_INVALID_FUNCTION_NAME);
  }
  SCreateFuncReq req = {0};
  strcpy(req.name, pStmt->funcName);
  req.igExists = pStmt->ignoreExists;
  req.funcType = pStmt->isAgg ? TSDB_FUNC_TYPE_AGGREGATE : TSDB_FUNC_TYPE_SCALAR;
  req.scriptType = TSDB_FUNC_SCRIPT_BIN_LIB;
  req.outputType = pStmt->outputDt.type;
  req.outputLen = pStmt->outputDt.bytes;
  req.bufSize = pStmt->bufSize;
  int32_t code = readFromFile(pStmt->libraryPath, &req.codeLen, &req.pCode);
  if (TSDB_CODE_SUCCESS == code) {
    code = buildCmdMsg(pCxt, TDMT_MND_CREATE_FUNC, (FSerializeFunc)tSerializeSCreateFuncReq, &req);
  }
  return code;
}

static int32_t translateDropFunction(STranslateContext* pCxt, SDropFunctionStmt* pStmt) {
  SDropFuncReq req = {0};
  strcpy(req.name, pStmt->funcName);
  req.igNotExists = pStmt->ignoreNotExists;
  return buildCmdMsg(pCxt, TDMT_MND_DROP_FUNC, (FSerializeFunc)tSerializeSDropFuncReq, &req);
}

static int32_t translateGrant(STranslateContext* pCxt, SGrantStmt* pStmt) {
  SAlterUserReq req = {0};
  if (PRIVILEGE_TYPE_TEST_MASK(pStmt->privileges, PRIVILEGE_TYPE_ALL) ||
      (PRIVILEGE_TYPE_TEST_MASK(pStmt->privileges, PRIVILEGE_TYPE_READ) &&
       PRIVILEGE_TYPE_TEST_MASK(pStmt->privileges, PRIVILEGE_TYPE_WRITE))) {
    req.alterType = TSDB_ALTER_USER_ADD_ALL_DB;
  } else if (PRIVILEGE_TYPE_TEST_MASK(pStmt->privileges, PRIVILEGE_TYPE_READ)) {
    req.alterType = TSDB_ALTER_USER_ADD_READ_DB;
  } else if (PRIVILEGE_TYPE_TEST_MASK(pStmt->privileges, PRIVILEGE_TYPE_WRITE)) {
    req.alterType = TSDB_ALTER_USER_ADD_WRITE_DB;
  }
  strcpy(req.user, pStmt->userName);
  sprintf(req.dbname, "%d.%s", pCxt->pParseCxt->acctId, pStmt->dbName);
  return buildCmdMsg(pCxt, TDMT_MND_ALTER_USER, (FSerializeFunc)tSerializeSAlterUserReq, &req);
}

static int32_t translateRevoke(STranslateContext* pCxt, SRevokeStmt* pStmt) {
  SAlterUserReq req = {0};
  if (PRIVILEGE_TYPE_TEST_MASK(pStmt->privileges, PRIVILEGE_TYPE_ALL) ||
      (PRIVILEGE_TYPE_TEST_MASK(pStmt->privileges, PRIVILEGE_TYPE_READ) &&
       PRIVILEGE_TYPE_TEST_MASK(pStmt->privileges, PRIVILEGE_TYPE_WRITE))) {
    req.alterType = TSDB_ALTER_USER_REMOVE_ALL_DB;
  } else if (PRIVILEGE_TYPE_TEST_MASK(pStmt->privileges, PRIVILEGE_TYPE_READ)) {
    req.alterType = TSDB_ALTER_USER_REMOVE_READ_DB;
  } else if (PRIVILEGE_TYPE_TEST_MASK(pStmt->privileges, PRIVILEGE_TYPE_WRITE)) {
    req.alterType = TSDB_ALTER_USER_REMOVE_WRITE_DB;
  }
  strcpy(req.user, pStmt->userName);
  sprintf(req.dbname, "%d.%s", pCxt->pParseCxt->acctId, pStmt->dbName);
  return buildCmdMsg(pCxt, TDMT_MND_ALTER_USER, (FSerializeFunc)tSerializeSAlterUserReq, &req);
}

static int32_t translateBalanceVgroup(STranslateContext* pCxt, SBalanceVgroupStmt* pStmt) {
  SBalanceVgroupReq req = {0};
  return buildCmdMsg(pCxt, TDMT_MND_BALANCE_VGROUP, (FSerializeFunc)tSerializeSBalanceVgroupReq, &req);
}

static int32_t translateMergeVgroup(STranslateContext* pCxt, SMergeVgroupStmt* pStmt) {
  SMergeVgroupReq req = {.vgId1 = pStmt->vgId1, .vgId2 = pStmt->vgId2};
  return buildCmdMsg(pCxt, TDMT_MND_MERGE_VGROUP, (FSerializeFunc)tSerializeSMergeVgroupReq, &req);
}

static int32_t checkDnodeIds(STranslateContext* pCxt, SRedistributeVgroupStmt* pStmt) {
  int32_t numOfDnodes = LIST_LENGTH(pStmt->pDnodes);
  if (numOfDnodes > 3 || numOfDnodes < 1) {
    return generateSyntaxErrMsg(&pCxt->msgBuf, TSDB_CODE_PAR_INVALID_REDISTRIBUTE_VG);
  }

  SNode* pNode = NULL;
  FOREACH(pNode, pStmt->pDnodes) {
    SValueNode* pVal = (SValueNode*)pNode;
    if (DEAL_RES_ERROR == translateValue(pCxt, pVal)) {
      return pCxt->errCode;
    }
  }

  pStmt->dnodeId1 = getBigintFromValueNode((SValueNode*)nodesListGetNode(pStmt->pDnodes, 0));
  pStmt->dnodeId2 = -1;
  pStmt->dnodeId3 = -1;
  if (numOfDnodes > 1) {
    pStmt->dnodeId2 = getBigintFromValueNode((SValueNode*)nodesListGetNode(pStmt->pDnodes, 1));
  }
  if (numOfDnodes > 2) {
    pStmt->dnodeId3 = getBigintFromValueNode((SValueNode*)nodesListGetNode(pStmt->pDnodes, 2));
  }

  return TSDB_CODE_SUCCESS;
}

static int32_t translateRedistributeVgroup(STranslateContext* pCxt, SRedistributeVgroupStmt* pStmt) {
  SRedistributeVgroupReq req = {.vgId = pStmt->vgId};
  int32_t                code = checkDnodeIds(pCxt, pStmt);
  if (TSDB_CODE_SUCCESS == code) {
    req.dnodeId1 = pStmt->dnodeId1;
    req.dnodeId2 = pStmt->dnodeId2;
    req.dnodeId3 = pStmt->dnodeId3;
    code = buildCmdMsg(pCxt, TDMT_MND_REDISTRIBUTE_VGROUP, (FSerializeFunc)tSerializeSRedistributeVgroupReq, &req);
  }
  return code;
}

static int32_t translateSplitVgroup(STranslateContext* pCxt, SSplitVgroupStmt* pStmt) {
  SSplitVgroupReq req = {.vgId = pStmt->vgId};
  return buildCmdMsg(pCxt, TDMT_MND_SPLIT_VGROUP, (FSerializeFunc)tSerializeSSplitVgroupReq, &req);
}

static int32_t translateShowVariables(STranslateContext* pCxt, SShowStmt* pStmt) {
  SShowVariablesReq req = {0};
  return buildCmdMsg(pCxt, TDMT_MND_SHOW_VARIABLES, (FSerializeFunc)tSerializeSShowVariablesReq, &req);
}

static int32_t translateShowCreateDatabase(STranslateContext* pCxt, SShowCreateDatabaseStmt* pStmt) {
  pStmt->pCfg = taosMemoryCalloc(1, sizeof(SDbCfgInfo));
  if (NULL == pStmt->pCfg) {
    return TSDB_CODE_OUT_OF_MEMORY;
  }
  return getDBCfg(pCxt, pStmt->dbName, (SDbCfgInfo*)pStmt->pCfg);
}

static int32_t translateShowCreateTable(STranslateContext* pCxt, SShowCreateTableStmt* pStmt) {
  SName name;
  toName(pCxt->pParseCxt->acctId, pStmt->dbName, pStmt->tableName, &name);

  return getTableCfg(pCxt, &name, (STableCfg**)&pStmt->pCfg);
}

static int32_t translateQuery(STranslateContext* pCxt, SNode* pNode) {
  int32_t code = TSDB_CODE_SUCCESS;
  switch (nodeType(pNode)) {
    case QUERY_NODE_SELECT_STMT:
      code = translateSelect(pCxt, (SSelectStmt*)pNode);
      break;
    case QUERY_NODE_SET_OPERATOR:
      code = translateSetOperator(pCxt, (SSetOperator*)pNode);
      break;
    case QUERY_NODE_DELETE_STMT:
      code = translateDelete(pCxt, (SDeleteStmt*)pNode);
      break;
    case QUERY_NODE_INSERT_STMT:
      code = translateInsert(pCxt, (SInsertStmt*)pNode);
      break;
    case QUERY_NODE_CREATE_DATABASE_STMT:
      code = translateCreateDatabase(pCxt, (SCreateDatabaseStmt*)pNode);
      break;
    case QUERY_NODE_DROP_DATABASE_STMT:
      code = translateDropDatabase(pCxt, (SDropDatabaseStmt*)pNode);
      break;
    case QUERY_NODE_ALTER_DATABASE_STMT:
      code = translateAlterDatabase(pCxt, (SAlterDatabaseStmt*)pNode);
      break;
    case QUERY_NODE_TRIM_DATABASE_STMT:
      code = translateTrimDatabase(pCxt, (STrimDatabaseStmt*)pNode);
      break;
    case QUERY_NODE_CREATE_TABLE_STMT:
      code = translateCreateSuperTable(pCxt, (SCreateTableStmt*)pNode);
      break;
    case QUERY_NODE_DROP_TABLE_STMT:
      code = translateDropTable(pCxt, (SDropTableStmt*)pNode);
      break;
    case QUERY_NODE_DROP_SUPER_TABLE_STMT:
      code = translateDropSuperTable(pCxt, (SDropSuperTableStmt*)pNode);
      break;
    case QUERY_NODE_ALTER_TABLE_STMT:
    case QUERY_NODE_ALTER_SUPER_TABLE_STMT:
      code = translateAlterSuperTable(pCxt, (SAlterTableStmt*)pNode);
      break;
    case QUERY_NODE_CREATE_USER_STMT:
      code = translateCreateUser(pCxt, (SCreateUserStmt*)pNode);
      break;
    case QUERY_NODE_ALTER_USER_STMT:
      code = translateAlterUser(pCxt, (SAlterUserStmt*)pNode);
      break;
    case QUERY_NODE_DROP_USER_STMT:
      code = translateDropUser(pCxt, (SDropUserStmt*)pNode);
      break;
    case QUERY_NODE_USE_DATABASE_STMT:
      code = translateUseDatabase(pCxt, (SUseDatabaseStmt*)pNode);
      break;
    case QUERY_NODE_CREATE_DNODE_STMT:
      code = translateCreateDnode(pCxt, (SCreateDnodeStmt*)pNode);
      break;
    case QUERY_NODE_DROP_DNODE_STMT:
      code = translateDropDnode(pCxt, (SDropDnodeStmt*)pNode);
      break;
    case QUERY_NODE_ALTER_DNODE_STMT:
      code = translateAlterDnode(pCxt, (SAlterDnodeStmt*)pNode);
      break;
    case QUERY_NODE_CREATE_INDEX_STMT:
      code = translateCreateIndex(pCxt, (SCreateIndexStmt*)pNode);
      break;
    case QUERY_NODE_DROP_INDEX_STMT:
      code = translateDropIndex(pCxt, (SDropIndexStmt*)pNode);
      break;
    case QUERY_NODE_CREATE_QNODE_STMT:
    case QUERY_NODE_CREATE_BNODE_STMT:
    case QUERY_NODE_CREATE_SNODE_STMT:
    case QUERY_NODE_CREATE_MNODE_STMT:
      code = translateCreateComponentNode(pCxt, (SCreateComponentNodeStmt*)pNode);
      break;
    case QUERY_NODE_DROP_QNODE_STMT:
    case QUERY_NODE_DROP_BNODE_STMT:
    case QUERY_NODE_DROP_SNODE_STMT:
    case QUERY_NODE_DROP_MNODE_STMT:
      code = translateDropComponentNode(pCxt, (SDropComponentNodeStmt*)pNode);
      break;
    case QUERY_NODE_CREATE_TOPIC_STMT:
      code = translateCreateTopic(pCxt, (SCreateTopicStmt*)pNode);
      break;
    case QUERY_NODE_DROP_TOPIC_STMT:
      code = translateDropTopic(pCxt, (SDropTopicStmt*)pNode);
      break;
    case QUERY_NODE_DROP_CGROUP_STMT:
      code = translateDropCGroup(pCxt, (SDropCGroupStmt*)pNode);
      break;
    case QUERY_NODE_ALTER_LOCAL_STMT:
      code = translateAlterLocal(pCxt, (SAlterLocalStmt*)pNode);
      break;
    case QUERY_NODE_EXPLAIN_STMT:
      code = translateExplain(pCxt, (SExplainStmt*)pNode);
      break;
    case QUERY_NODE_DESCRIBE_STMT:
      code = translateDescribe(pCxt, (SDescribeStmt*)pNode);
      break;
    case QUERY_NODE_KILL_CONNECTION_STMT:
      code = translateKillConnection(pCxt, (SKillStmt*)pNode);
      break;
    case QUERY_NODE_KILL_QUERY_STMT:
      code = translateKillQuery(pCxt, (SKillQueryStmt*)pNode);
      break;
    case QUERY_NODE_KILL_TRANSACTION_STMT:
      code = translateKillTransaction(pCxt, (SKillStmt*)pNode);
      break;
    case QUERY_NODE_CREATE_STREAM_STMT:
      code = translateCreateStream(pCxt, (SCreateStreamStmt*)pNode);
      break;
    case QUERY_NODE_DROP_STREAM_STMT:
      code = translateDropStream(pCxt, (SDropStreamStmt*)pNode);
      break;
    case QUERY_NODE_CREATE_FUNCTION_STMT:
      code = translateCreateFunction(pCxt, (SCreateFunctionStmt*)pNode);
      break;
    case QUERY_NODE_DROP_FUNCTION_STMT:
      code = translateDropFunction(pCxt, (SDropFunctionStmt*)pNode);
      break;
    case QUERY_NODE_GRANT_STMT:
      code = translateGrant(pCxt, (SGrantStmt*)pNode);
      break;
    case QUERY_NODE_REVOKE_STMT:
      code = translateRevoke(pCxt, (SRevokeStmt*)pNode);
      break;
    case QUERY_NODE_BALANCE_VGROUP_STMT:
      code = translateBalanceVgroup(pCxt, (SBalanceVgroupStmt*)pNode);
      break;
    case QUERY_NODE_MERGE_VGROUP_STMT:
      code = translateMergeVgroup(pCxt, (SMergeVgroupStmt*)pNode);
      break;
    case QUERY_NODE_REDISTRIBUTE_VGROUP_STMT:
      code = translateRedistributeVgroup(pCxt, (SRedistributeVgroupStmt*)pNode);
      break;
    case QUERY_NODE_SPLIT_VGROUP_STMT:
      code = translateSplitVgroup(pCxt, (SSplitVgroupStmt*)pNode);
      break;
    case QUERY_NODE_SHOW_VARIABLES_STMT:
      code = translateShowVariables(pCxt, (SShowStmt*)pNode);
      break;
    case QUERY_NODE_SHOW_CREATE_DATABASE_STMT:
      code = translateShowCreateDatabase(pCxt, (SShowCreateDatabaseStmt*)pNode);
      break;
    case QUERY_NODE_SHOW_CREATE_TABLE_STMT:
    case QUERY_NODE_SHOW_CREATE_STABLE_STMT:
      code = translateShowCreateTable(pCxt, (SShowCreateTableStmt*)pNode);
      break;
    default:
      break;
  }
  return code;
}

static int32_t translateSubquery(STranslateContext* pCxt, SNode* pNode) {
  ++(pCxt->currLevel);
  ESqlClause currClause = pCxt->currClause;
  SNode*     pCurrStmt = pCxt->pCurrStmt;
  int32_t    code = translateQuery(pCxt, pNode);
  --(pCxt->currLevel);
  pCxt->currClause = currClause;
  pCxt->pCurrStmt = pCurrStmt;
  return code;
}

static int32_t extractQueryResultSchema(const SNodeList* pProjections, int32_t* numOfCols, SSchema** pSchema) {
  *numOfCols = LIST_LENGTH(pProjections);
  *pSchema = taosMemoryCalloc((*numOfCols), sizeof(SSchema));
  if (NULL == (*pSchema)) {
    return TSDB_CODE_OUT_OF_MEMORY;
  }

  SNode*  pNode;
  int32_t index = 0;
  FOREACH(pNode, pProjections) {
    SExprNode* pExpr = (SExprNode*)pNode;
    if (TSDB_DATA_TYPE_NULL == pExpr->resType.type) {
      (*pSchema)[index].type = TSDB_DATA_TYPE_VARCHAR;
      (*pSchema)[index].bytes = 0;
    } else {
      (*pSchema)[index].type = pExpr->resType.type;
      (*pSchema)[index].bytes = pExpr->resType.bytes;
    }
    (*pSchema)[index].colId = index + 1;
    if ('\0' != pExpr->userAlias[0]) {
      strcpy((*pSchema)[index].name, pExpr->userAlias);
    } else {
      strcpy((*pSchema)[index].name, pExpr->aliasName);
    }
    index += 1;
  }

  return TSDB_CODE_SUCCESS;
}

static int8_t extractResultTsPrecision(const SSelectStmt* pSelect) { return pSelect->precision; }

static int32_t extractExplainResultSchema(int32_t* numOfCols, SSchema** pSchema) {
  *numOfCols = 1;
  *pSchema = taosMemoryCalloc((*numOfCols), sizeof(SSchema));
  if (NULL == (*pSchema)) {
    return TSDB_CODE_OUT_OF_MEMORY;
  }
  (*pSchema)[0].type = TSDB_DATA_TYPE_BINARY;
  (*pSchema)[0].bytes = TSDB_EXPLAIN_RESULT_ROW_SIZE;
  strcpy((*pSchema)[0].name, TSDB_EXPLAIN_RESULT_COLUMN_NAME);
  return TSDB_CODE_SUCCESS;
}

static int32_t extractDescribeResultSchema(int32_t* numOfCols, SSchema** pSchema) {
  *numOfCols = DESCRIBE_RESULT_COLS;
  *pSchema = taosMemoryCalloc((*numOfCols), sizeof(SSchema));
  if (NULL == (*pSchema)) {
    return TSDB_CODE_OUT_OF_MEMORY;
  }

  (*pSchema)[0].type = TSDB_DATA_TYPE_BINARY;
  (*pSchema)[0].bytes = DESCRIBE_RESULT_FIELD_LEN;
  strcpy((*pSchema)[0].name, "field");

  (*pSchema)[1].type = TSDB_DATA_TYPE_BINARY;
  (*pSchema)[1].bytes = DESCRIBE_RESULT_TYPE_LEN;
  strcpy((*pSchema)[1].name, "type");

  (*pSchema)[2].type = TSDB_DATA_TYPE_INT;
  (*pSchema)[2].bytes = tDataTypes[TSDB_DATA_TYPE_INT].bytes;
  strcpy((*pSchema)[2].name, "length");

  (*pSchema)[3].type = TSDB_DATA_TYPE_BINARY;
  (*pSchema)[3].bytes = DESCRIBE_RESULT_NOTE_LEN;
  strcpy((*pSchema)[3].name, "note");

  return TSDB_CODE_SUCCESS;
}

static int32_t extractShowCreateDatabaseResultSchema(int32_t* numOfCols, SSchema** pSchema) {
  *numOfCols = 2;
  *pSchema = taosMemoryCalloc((*numOfCols), sizeof(SSchema));
  if (NULL == (*pSchema)) {
    return TSDB_CODE_OUT_OF_MEMORY;
  }

  (*pSchema)[0].type = TSDB_DATA_TYPE_BINARY;
  (*pSchema)[0].bytes = TSDB_DB_NAME_LEN;
  strcpy((*pSchema)[0].name, "Database");

  (*pSchema)[1].type = TSDB_DATA_TYPE_BINARY;
  (*pSchema)[1].bytes = TSDB_MAX_BINARY_LEN;
  strcpy((*pSchema)[1].name, "Create Database");

  return TSDB_CODE_SUCCESS;
}

static int32_t extractShowCreateTableResultSchema(int32_t* numOfCols, SSchema** pSchema) {
  *numOfCols = 2;
  *pSchema = taosMemoryCalloc((*numOfCols), sizeof(SSchema));
  if (NULL == (*pSchema)) {
    return TSDB_CODE_OUT_OF_MEMORY;
  }

  (*pSchema)[0].type = TSDB_DATA_TYPE_BINARY;
  (*pSchema)[0].bytes = TSDB_TABLE_NAME_LEN;
  strcpy((*pSchema)[0].name, "Table");

  (*pSchema)[1].type = TSDB_DATA_TYPE_BINARY;
  (*pSchema)[1].bytes = TSDB_MAX_BINARY_LEN;
  strcpy((*pSchema)[1].name, "Create Table");

  return TSDB_CODE_SUCCESS;
}

static int32_t extractShowVariablesResultSchema(int32_t* numOfCols, SSchema** pSchema) {
  *numOfCols = 2;
  *pSchema = taosMemoryCalloc((*numOfCols), sizeof(SSchema));
  if (NULL == (*pSchema)) {
    return TSDB_CODE_OUT_OF_MEMORY;
  }

  (*pSchema)[0].type = TSDB_DATA_TYPE_BINARY;
  (*pSchema)[0].bytes = TSDB_CONFIG_OPTION_LEN;
  strcpy((*pSchema)[0].name, "name");

  (*pSchema)[1].type = TSDB_DATA_TYPE_BINARY;
  (*pSchema)[1].bytes = TSDB_CONFIG_VALUE_LEN;
  strcpy((*pSchema)[1].name, "value");

  return TSDB_CODE_SUCCESS;
}

int32_t extractResultSchema(const SNode* pRoot, int32_t* numOfCols, SSchema** pSchema) {
  if (NULL == pRoot) {
    return TSDB_CODE_SUCCESS;
  }

  switch (nodeType(pRoot)) {
    case QUERY_NODE_SELECT_STMT:
    case QUERY_NODE_SET_OPERATOR:
      return extractQueryResultSchema(getProjectList(pRoot), numOfCols, pSchema);
    case QUERY_NODE_EXPLAIN_STMT:
      return extractExplainResultSchema(numOfCols, pSchema);
    case QUERY_NODE_DESCRIBE_STMT:
      return extractDescribeResultSchema(numOfCols, pSchema);
    case QUERY_NODE_SHOW_CREATE_DATABASE_STMT:
      return extractShowCreateDatabaseResultSchema(numOfCols, pSchema);
    case QUERY_NODE_SHOW_CREATE_TABLE_STMT:
    case QUERY_NODE_SHOW_CREATE_STABLE_STMT:
      return extractShowCreateTableResultSchema(numOfCols, pSchema);
    case QUERY_NODE_SHOW_LOCAL_VARIABLES_STMT:
    case QUERY_NODE_SHOW_VARIABLES_STMT:
      return extractShowVariablesResultSchema(numOfCols, pSchema);
    default:
      break;
  }

  return TSDB_CODE_FAILED;
}

static const char* getSysDbName(ENodeType type) {
  switch (type) {
    case QUERY_NODE_SHOW_DATABASES_STMT:
    case QUERY_NODE_SHOW_TABLES_STMT:
    case QUERY_NODE_SHOW_STABLES_STMT:
    case QUERY_NODE_SHOW_USERS_STMT:
    case QUERY_NODE_SHOW_DNODES_STMT:
    case QUERY_NODE_SHOW_VGROUPS_STMT:
    case QUERY_NODE_SHOW_MNODES_STMT:
    case QUERY_NODE_SHOW_MODULES_STMT:
    case QUERY_NODE_SHOW_QNODES_STMT:
    case QUERY_NODE_SHOW_FUNCTIONS_STMT:
    case QUERY_NODE_SHOW_INDEXES_STMT:
    case QUERY_NODE_SHOW_BNODES_STMT:
    case QUERY_NODE_SHOW_SNODES_STMT:
    case QUERY_NODE_SHOW_LICENCE_STMT:
    case QUERY_NODE_SHOW_CLUSTER_STMT:
    case QUERY_NODE_SHOW_VARIABLES_STMT:
    case QUERY_NODE_SHOW_DNODE_VARIABLES_STMT:
    case QUERY_NODE_SHOW_TAGS_STMT:
      return TSDB_INFORMATION_SCHEMA_DB;
    case QUERY_NODE_SHOW_CONNECTIONS_STMT:
    case QUERY_NODE_SHOW_QUERIES_STMT:
    case QUERY_NODE_SHOW_TOPICS_STMT:
    case QUERY_NODE_SHOW_STREAMS_STMT:
    case QUERY_NODE_SHOW_TRANSACTIONS_STMT:
    case QUERY_NODE_SHOW_APPS_STMT:
    case QUERY_NODE_SHOW_CONSUMERS_STMT:
    case QUERY_NODE_SHOW_SUBSCRIPTIONS_STMT:
      return TSDB_PERFORMANCE_SCHEMA_DB;
    default:
      break;
  }
  return NULL;
}

static const char* getSysTableName(ENodeType type) {
  switch (type) {
    case QUERY_NODE_SHOW_DATABASES_STMT:
      return TSDB_INS_TABLE_USER_DATABASES;
    case QUERY_NODE_SHOW_TABLES_STMT:
      return TSDB_INS_TABLE_USER_TABLES;
    case QUERY_NODE_SHOW_TAGS_STMT:
      return TSDB_INS_TABLE_USER_TAGS;
    case QUERY_NODE_SHOW_STABLES_STMT:
      return TSDB_INS_TABLE_USER_STABLES;
    case QUERY_NODE_SHOW_USERS_STMT:
      return TSDB_INS_TABLE_USER_USERS;
    case QUERY_NODE_SHOW_DNODES_STMT:
      return TSDB_INS_TABLE_DNODES;
    case QUERY_NODE_SHOW_VGROUPS_STMT:
      return TSDB_INS_TABLE_VGROUPS;
    case QUERY_NODE_SHOW_MNODES_STMT:
      return TSDB_INS_TABLE_MNODES;
    case QUERY_NODE_SHOW_MODULES_STMT:
      return TSDB_INS_TABLE_MODULES;
    case QUERY_NODE_SHOW_QNODES_STMT:
      return TSDB_INS_TABLE_QNODES;
    case QUERY_NODE_SHOW_FUNCTIONS_STMT:
      return TSDB_INS_TABLE_USER_FUNCTIONS;
    case QUERY_NODE_SHOW_INDEXES_STMT:
      return TSDB_INS_TABLE_USER_INDEXES;
    case QUERY_NODE_SHOW_STREAMS_STMT:
      return TSDB_PERFS_TABLE_STREAMS;
    case QUERY_NODE_SHOW_BNODES_STMT:
      return TSDB_INS_TABLE_BNODES;
    case QUERY_NODE_SHOW_SNODES_STMT:
      return TSDB_INS_TABLE_SNODES;
    case QUERY_NODE_SHOW_LICENCE_STMT:
      return TSDB_INS_TABLE_LICENCES;
    case QUERY_NODE_SHOW_CLUSTER_STMT:
      return TSDB_INS_TABLE_CLUSTER;
    case QUERY_NODE_SHOW_CONNECTIONS_STMT:
      return TSDB_PERFS_TABLE_CONNECTIONS;
    case QUERY_NODE_SHOW_QUERIES_STMT:
      return TSDB_PERFS_TABLE_QUERIES;
    case QUERY_NODE_SHOW_TOPICS_STMT:
      return TSDB_PERFS_TABLE_TOPICS;
    case QUERY_NODE_SHOW_TRANSACTIONS_STMT:
      return TSDB_PERFS_TABLE_TRANS;
    case QUERY_NODE_SHOW_VARIABLES_STMT:
      return TSDB_INS_TABLE_CONFIGS;
    case QUERY_NODE_SHOW_APPS_STMT:
      return TSDB_PERFS_TABLE_APPS;
    case QUERY_NODE_SHOW_DNODE_VARIABLES_STMT:
      return TSDB_INS_TABLE_DNODE_VARIABLES;
    case QUERY_NODE_SHOW_CONSUMERS_STMT:
      return TSDB_PERFS_TABLE_CONSUMERS;
    case QUERY_NODE_SHOW_SUBSCRIPTIONS_STMT:
      return TSDB_PERFS_TABLE_SUBSCRIPTIONS;
    default:
      break;
  }
  return NULL;
}

static SNode* createStarCol() {
  SColumnNode* pCol = (SColumnNode*)nodesMakeNode(QUERY_NODE_COLUMN);
  if (NULL == pCol) {
    return NULL;
  }
  strcpy(pCol->colName, "*");
  return (SNode*)pCol;
}

static int32_t createSimpleSelectStmt(const char* pDb, const char* pTable, SSelectStmt** pStmt) {
  SSelectStmt* pSelect = (SSelectStmt*)nodesMakeNode(QUERY_NODE_SELECT_STMT);
  if (NULL == pSelect) {
    return TSDB_CODE_OUT_OF_MEMORY;
  }
  sprintf(pSelect->stmtName, "%p", pSelect);

  SRealTableNode* pRealTable = (SRealTableNode*)nodesMakeNode(QUERY_NODE_REAL_TABLE);
  if (NULL == pRealTable) {
    nodesDestroyNode((SNode*)pSelect);
    return TSDB_CODE_OUT_OF_MEMORY;
  }
  strcpy(pRealTable->table.dbName, pDb);
  strcpy(pRealTable->table.tableName, pTable);
  strcpy(pRealTable->table.tableAlias, pTable);
  pSelect->pFromTable = (SNode*)pRealTable;

  if (TSDB_CODE_SUCCESS != nodesListMakeStrictAppend(&pSelect->pProjectionList, createStarCol())) {
    nodesDestroyNode((SNode*)pSelect);
    return TSDB_CODE_OUT_OF_MEMORY;
  }

  *pStmt = pSelect;

  return TSDB_CODE_SUCCESS;
}

static int32_t createSelectStmtForShow(ENodeType showType, SSelectStmt** pStmt) {
  return createSimpleSelectStmt(getSysDbName(showType), getSysTableName(showType), pStmt);
}

static int32_t createSelectStmtForShowTableDist(SShowTableDistributedStmt* pStmt, SSelectStmt** pOutput) {
  return createSimpleSelectStmt(pStmt->dbName, pStmt->tableName, pOutput);
}

static int32_t createOperatorNode(EOperatorType opType, const char* pColName, SNode* pRight, SNode** pOp) {
  if (NULL == pRight) {
    return TSDB_CODE_SUCCESS;
  }

  SOperatorNode* pOper = (SOperatorNode*)nodesMakeNode(QUERY_NODE_OPERATOR);
  if (NULL == pOper) {
    return TSDB_CODE_OUT_OF_MEMORY;
  }

  pOper->opType = opType;
  pOper->pLeft = nodesMakeNode(QUERY_NODE_COLUMN);
  pOper->pRight = nodesCloneNode(pRight);
  if (NULL == pOper->pLeft || NULL == pOper->pRight) {
    nodesDestroyNode((SNode*)pOper);
    return TSDB_CODE_OUT_OF_MEMORY;
  }
  strcpy(((SColumnNode*)pOper->pLeft)->colName, pColName);

  *pOp = (SNode*)pOper;
  return TSDB_CODE_SUCCESS;
}

static const char* getTbNameColName(ENodeType type) {
  return (QUERY_NODE_SHOW_STABLES_STMT == type ? "stable_name" : "table_name");
}

static int32_t createLogicCondNode(SNode* pCond1, SNode* pCond2, SNode** pCond) {
  SLogicConditionNode* pCondition = (SLogicConditionNode*)nodesMakeNode(QUERY_NODE_LOGIC_CONDITION);
  if (NULL == pCondition) {
    return TSDB_CODE_OUT_OF_MEMORY;
  }
  pCondition->condType = LOGIC_COND_TYPE_AND;
  pCondition->pParameterList = nodesMakeList();
  if (NULL == pCondition->pParameterList) {
    nodesDestroyNode((SNode*)pCondition);
    return TSDB_CODE_OUT_OF_MEMORY;
  }
  if (TSDB_CODE_SUCCESS != nodesListAppend(pCondition->pParameterList, pCond1) ||
      TSDB_CODE_SUCCESS != nodesListAppend(pCondition->pParameterList, pCond2)) {
    nodesDestroyNode((SNode*)pCondition);
    return TSDB_CODE_OUT_OF_MEMORY;
  }

  *pCond = (SNode*)pCondition;
  return TSDB_CODE_SUCCESS;
}

static int32_t createShowCondition(const SShowStmt* pShow, SSelectStmt* pSelect) {
  SNode* pDbCond = NULL;
  SNode* pTbCond = NULL;
  if (TSDB_CODE_SUCCESS != createOperatorNode(OP_TYPE_EQUAL, "db_name", pShow->pDbName, &pDbCond) ||
      TSDB_CODE_SUCCESS !=
          createOperatorNode(pShow->tableCondType, getTbNameColName(nodeType(pShow)), pShow->pTbName, &pTbCond)) {
    nodesDestroyNode(pDbCond);
    nodesDestroyNode(pTbCond);
    return TSDB_CODE_OUT_OF_MEMORY;
  }

  if (NULL != pDbCond && NULL != pTbCond) {
    if (TSDB_CODE_SUCCESS != createLogicCondNode(pDbCond, pTbCond, &pSelect->pWhere)) {
      nodesDestroyNode(pDbCond);
      nodesDestroyNode(pTbCond);
      return TSDB_CODE_OUT_OF_MEMORY;
    }
  } else {
    pSelect->pWhere = (NULL == pDbCond ? pTbCond : pDbCond);
  }

  if (NULL != pShow->pDbName) {
    strcpy(((SRealTableNode*)pSelect->pFromTable)->qualDbName, ((SValueNode*)pShow->pDbName)->literal);
  }

  return TSDB_CODE_SUCCESS;
}

static int32_t rewriteShow(STranslateContext* pCxt, SQuery* pQuery) {
  SSelectStmt* pStmt = NULL;
  int32_t      code = createSelectStmtForShow(nodeType(pQuery->pRoot), &pStmt);
  if (TSDB_CODE_SUCCESS == code) {
    code = createShowCondition((SShowStmt*)pQuery->pRoot, pStmt);
  }
  if (TSDB_CODE_SUCCESS == code) {
    pQuery->showRewrite = true;
    nodesDestroyNode(pQuery->pRoot);
    pQuery->pRoot = (SNode*)pStmt;
  }
  return code;
}

static int32_t rewriteShowDnodeVariables(STranslateContext* pCxt, SQuery* pQuery) {
  SSelectStmt* pStmt = NULL;
  int32_t      code = createSelectStmtForShow(nodeType(pQuery->pRoot), &pStmt);
  if (TSDB_CODE_SUCCESS == code) {
    code = createOperatorNode(OP_TYPE_EQUAL, "dnode_id", ((SShowDnodeVariablesStmt*)pQuery->pRoot)->pDnodeId,
                              &pStmt->pWhere);
  }
  if (TSDB_CODE_SUCCESS == code) {
    pQuery->showRewrite = true;
    nodesDestroyNode(pQuery->pRoot);
    pQuery->pRoot = (SNode*)pStmt;
  }
  return code;
}

static SNode* createBlockDistInfoFunc() {
  SFunctionNode* pFunc = (SFunctionNode*)nodesMakeNode(QUERY_NODE_FUNCTION);
  if (NULL == pFunc) {
    return NULL;
  }

  strcpy(pFunc->functionName, "_block_dist_info");
  strcpy(pFunc->node.aliasName, "_block_dist_info");
  return (SNode*)pFunc;
}

static SNode* createBlockDistFunc() {
  SFunctionNode* pFunc = (SFunctionNode*)nodesMakeNode(QUERY_NODE_FUNCTION);
  if (NULL == pFunc) {
    return NULL;
  }

  strcpy(pFunc->functionName, "_block_dist");
  strcpy(pFunc->node.aliasName, "_block_dist");
  if (TSDB_CODE_SUCCESS != nodesListMakeStrictAppend(&pFunc->pParameterList, createBlockDistInfoFunc())) {
    nodesDestroyNode((SNode*)pFunc);
    return NULL;
  }
  return (SNode*)pFunc;
}

static int32_t rewriteShowTableDist(STranslateContext* pCxt, SQuery* pQuery) {
  SSelectStmt* pStmt = NULL;
  int32_t      code = createSelectStmtForShowTableDist((SShowTableDistributedStmt*)pQuery->pRoot, &pStmt);
  if (TSDB_CODE_SUCCESS == code) {
    NODES_DESTORY_LIST(pStmt->pProjectionList);
    code = nodesListMakeStrictAppend(&pStmt->pProjectionList, createBlockDistFunc());
  }
  if (TSDB_CODE_SUCCESS == code) {
    pQuery->showRewrite = true;
    nodesDestroyNode(pQuery->pRoot);
    pQuery->pRoot = (SNode*)pStmt;
  }
  return code;
}

typedef struct SVgroupCreateTableBatch {
  SVCreateTbBatchReq req;
  SVgroupInfo        info;
  char               dbName[TSDB_DB_NAME_LEN];
} SVgroupCreateTableBatch;

static void destroyCreateTbReq(SVCreateTbReq* pReq) {
  taosMemoryFreeClear(pReq->name);
  taosMemoryFreeClear(pReq->comment);
  taosMemoryFreeClear(pReq->ntb.schemaRow.pSchema);
}

static int32_t buildNormalTableBatchReq(int32_t acctId, const SCreateTableStmt* pStmt, const SVgroupInfo* pVgroupInfo,
                                        SVgroupCreateTableBatch* pBatch) {
  char  dbFName[TSDB_DB_FNAME_LEN] = {0};
  SName name = {.type = TSDB_DB_NAME_T, .acctId = acctId};
  strcpy(name.dbname, pStmt->dbName);
  tNameGetFullDbName(&name, dbFName);

  SVCreateTbReq req = {0};
  req.type = TD_NORMAL_TABLE;
  req.name = strdup(pStmt->tableName);
  req.ttl = pStmt->pOptions->ttl;
  if (pStmt->pOptions->commentNull == false) {
    req.comment = strdup(pStmt->pOptions->comment);
    if (NULL == req.comment) {
      destroyCreateTbReq(&req);
      return TSDB_CODE_OUT_OF_MEMORY;
    }
    req.commentLen = strlen(pStmt->pOptions->comment);
  } else {
    req.commentLen = -1;
  }
  req.ntb.schemaRow.nCols = LIST_LENGTH(pStmt->pCols);
  req.ntb.schemaRow.version = 1;
  req.ntb.schemaRow.pSchema = taosMemoryCalloc(req.ntb.schemaRow.nCols, sizeof(SSchema));
  if (NULL == req.name || NULL == req.ntb.schemaRow.pSchema) {
    destroyCreateTbReq(&req);
    return TSDB_CODE_OUT_OF_MEMORY;
  }
  if (pStmt->ignoreExists) {
    req.flags |= TD_CREATE_IF_NOT_EXISTS;
  }
  SNode*   pCol;
  col_id_t index = 0;
  FOREACH(pCol, pStmt->pCols) {
    toSchema((SColumnDefNode*)pCol, index + 1, req.ntb.schemaRow.pSchema + index);
    ++index;
  }
  pBatch->info = *pVgroupInfo;
  strcpy(pBatch->dbName, pStmt->dbName);
  pBatch->req.pArray = taosArrayInit(1, sizeof(struct SVCreateTbReq));
  if (NULL == pBatch->req.pArray) {
    destroyCreateTbReq(&req);
    return TSDB_CODE_OUT_OF_MEMORY;
  }
  taosArrayPush(pBatch->req.pArray, &req);

  return TSDB_CODE_SUCCESS;
}

static int32_t serializeVgroupCreateTableBatch(SVgroupCreateTableBatch* pTbBatch, SArray* pBufArray) {
  int      tlen;
  SEncoder coder = {0};

  int32_t ret = 0;
  tEncodeSize(tEncodeSVCreateTbBatchReq, &pTbBatch->req, tlen, ret);
  tlen += sizeof(SMsgHead);
  void* buf = taosMemoryMalloc(tlen);
  if (NULL == buf) {
    return TSDB_CODE_OUT_OF_MEMORY;
  }
  ((SMsgHead*)buf)->vgId = htonl(pTbBatch->info.vgId);
  ((SMsgHead*)buf)->contLen = htonl(tlen);
  void* pBuf = POINTER_SHIFT(buf, sizeof(SMsgHead));

  tEncoderInit(&coder, pBuf, tlen - sizeof(SMsgHead));
  tEncodeSVCreateTbBatchReq(&coder, &pTbBatch->req);
  tEncoderClear(&coder);

  SVgDataBlocks* pVgData = taosMemoryCalloc(1, sizeof(SVgDataBlocks));
  if (NULL == pVgData) {
    return TSDB_CODE_OUT_OF_MEMORY;
  }
  pVgData->vg = pTbBatch->info;
  pVgData->pData = buf;
  pVgData->size = tlen;
  pVgData->numOfTables = (int32_t)taosArrayGetSize(pTbBatch->req.pArray);
  taosArrayPush(pBufArray, &pVgData);

  return TSDB_CODE_SUCCESS;
}

static void destroyCreateTbReqBatch(void* data) {
  SVgroupCreateTableBatch* pTbBatch = (SVgroupCreateTableBatch*)data;
  size_t                   size = taosArrayGetSize(pTbBatch->req.pArray);
  for (int32_t i = 0; i < size; ++i) {
    SVCreateTbReq* pTableReq = taosArrayGet(pTbBatch->req.pArray, i);
    taosMemoryFreeClear(pTableReq->name);
    taosMemoryFreeClear(pTableReq->comment);

    if (pTableReq->type == TSDB_NORMAL_TABLE) {
      taosMemoryFreeClear(pTableReq->ntb.schemaRow.pSchema);
    } else if (pTableReq->type == TSDB_CHILD_TABLE) {
      taosMemoryFreeClear(pTableReq->ctb.pTag);
      taosMemoryFreeClear(pTableReq->ctb.name);
      taosArrayDestroy(pTableReq->ctb.tagName);
    }
  }

  taosArrayDestroy(pTbBatch->req.pArray);
}

int32_t rewriteToVnodeModifyOpStmt(SQuery* pQuery, SArray* pBufArray) {
  SVnodeModifOpStmt* pNewStmt = (SVnodeModifOpStmt*)nodesMakeNode(QUERY_NODE_VNODE_MODIF_STMT);
  if (pNewStmt == NULL) {
    return TSDB_CODE_OUT_OF_MEMORY;
  }
  pNewStmt->sqlNodeType = nodeType(pQuery->pRoot);
  pNewStmt->pDataBlocks = pBufArray;
  nodesDestroyNode(pQuery->pRoot);
  pQuery->pRoot = (SNode*)pNewStmt;
  return TSDB_CODE_SUCCESS;
}

static void destroyCreateTbReqArray(SArray* pArray) {
  size_t size = taosArrayGetSize(pArray);
  for (size_t i = 0; i < size; ++i) {
    SVgDataBlocks* pVg = taosArrayGetP(pArray, i);
    taosMemoryFreeClear(pVg->pData);
    taosMemoryFreeClear(pVg);
  }
  taosArrayDestroy(pArray);
}

static int32_t buildCreateTableDataBlock(int32_t acctId, const SCreateTableStmt* pStmt, const SVgroupInfo* pInfo,
                                         SArray** pBufArray) {
  *pBufArray = taosArrayInit(1, POINTER_BYTES);
  if (NULL == *pBufArray) {
    return TSDB_CODE_OUT_OF_MEMORY;
  }

  SVgroupCreateTableBatch tbatch = {0};
  int32_t                 code = buildNormalTableBatchReq(acctId, pStmt, pInfo, &tbatch);
  if (TSDB_CODE_SUCCESS == code) {
    code = serializeVgroupCreateTableBatch(&tbatch, *pBufArray);
  }

  destroyCreateTbReqBatch(&tbatch);
  if (TSDB_CODE_SUCCESS != code) {
    destroyCreateTbReqArray(*pBufArray);
  }
  return code;
}

static int32_t rewriteCreateTable(STranslateContext* pCxt, SQuery* pQuery) {
  SCreateTableStmt* pStmt = (SCreateTableStmt*)pQuery->pRoot;

  int32_t     code = checkCreateTable(pCxt, pStmt, false);
  SVgroupInfo info = {0};
  if (TSDB_CODE_SUCCESS == code) {
    code = getTableHashVgroup(pCxt, pStmt->dbName, pStmt->tableName, &info);
  }
  SArray* pBufArray = NULL;
  if (TSDB_CODE_SUCCESS == code) {
    code = buildCreateTableDataBlock(pCxt->pParseCxt->acctId, pStmt, &info, &pBufArray);
  }
  if (TSDB_CODE_SUCCESS == code) {
    code = rewriteToVnodeModifyOpStmt(pQuery, pBufArray);
    if (TSDB_CODE_SUCCESS != code) {
      destroyCreateTbReqArray(pBufArray);
    }
  }

  return code;
}

static void addCreateTbReqIntoVgroup(int32_t acctId, SHashObj* pVgroupHashmap, SCreateSubTableClause* pStmt,
                                     const STag* pTag, uint64_t suid, const char* sTableNmae, SVgroupInfo* pVgInfo,
                                     SArray* tagName) {
  //  char  dbFName[TSDB_DB_FNAME_LEN] = {0};
  //  SName name = {.type = TSDB_DB_NAME_T, .acctId = acctId};
  //  strcpy(name.dbname, pStmt->dbName);
  //  tNameGetFullDbName(&name, dbFName);

  struct SVCreateTbReq req = {0};
  req.type = TD_CHILD_TABLE;
  req.name = strdup(pStmt->tableName);
  req.ttl = pStmt->pOptions->ttl;
  if (pStmt->pOptions->commentNull == false) {
    req.comment = strdup(pStmt->pOptions->comment);
    req.commentLen = strlen(pStmt->pOptions->comment);
  } else {
    req.commentLen = -1;
  }
  req.ctb.suid = suid;
  req.ctb.name = strdup(sTableNmae);
  req.ctb.pTag = (uint8_t*)pTag;
  req.ctb.tagName = taosArrayDup(tagName);
  if (pStmt->ignoreExists) {
    req.flags |= TD_CREATE_IF_NOT_EXISTS;
  }

  SVgroupCreateTableBatch* pTableBatch = taosHashGet(pVgroupHashmap, &pVgInfo->vgId, sizeof(pVgInfo->vgId));
  if (pTableBatch == NULL) {
    SVgroupCreateTableBatch tBatch = {0};
    tBatch.info = *pVgInfo;
    strcpy(tBatch.dbName, pStmt->dbName);

    tBatch.req.pArray = taosArrayInit(4, sizeof(struct SVCreateTbReq));
    taosArrayPush(tBatch.req.pArray, &req);

    taosHashPut(pVgroupHashmap, &pVgInfo->vgId, sizeof(pVgInfo->vgId), &tBatch, sizeof(tBatch));
  } else {  // add to the correct vgroup
    taosArrayPush(pTableBatch->req.pArray, &req);
  }
}

static SDataType schemaToDataType(uint8_t precision, SSchema* pSchema) {
  SDataType dt = {.type = pSchema->type, .bytes = pSchema->bytes, .precision = precision, .scale = 0};
  return dt;
}

static int32_t createCastFuncForTag(STranslateContext* pCxt, SNode* pNode, SDataType dt, SNode** pCast) {
  SNode* pExpr = nodesCloneNode(pNode);
  if (NULL == pExpr) {
    return TSDB_CODE_OUT_OF_MEMORY;
  }
  int32_t code = translateExpr(pCxt, &pExpr);
  if (TSDB_CODE_SUCCESS == code) {
    code = createCastFunc(pCxt, pExpr, dt, pCast);
  }
  if (TSDB_CODE_SUCCESS != code) {
    nodesDestroyNode(pExpr);
  }
  return code;
}

static int32_t createTagValFromExpr(STranslateContext* pCxt, SDataType targetDt, SNode* pNode, SValueNode** pVal) {
  SNode*  pCast = NULL;
  int32_t code = createCastFuncForTag(pCxt, pNode, targetDt, &pCast);
  SNode*  pNew = NULL;
  if (TSDB_CODE_SUCCESS == code) {
    code = scalarCalculateConstants(pCast, &pNew);
  }
  if (TSDB_CODE_SUCCESS == code) {
    pCast = pNew;
    if (QUERY_NODE_VALUE != nodeType(pCast)) {
      code = generateSyntaxErrMsg(&pCxt->msgBuf, TSDB_CODE_PAR_WRONG_VALUE_TYPE, ((SExprNode*)pNode)->aliasName);
    }
  }

  if (TSDB_CODE_SUCCESS == code) {
    *pVal = (SValueNode*)pCast;
  } else {
    nodesDestroyNode(pCast);
  }
  return code;
}

static int32_t createTagValFromVal(STranslateContext* pCxt, SDataType targetDt, SNode* pNode, SValueNode** pVal) {
  *pVal = (SValueNode*)nodesCloneNode(pNode);
  if (NULL == *pVal) {
    return TSDB_CODE_OUT_OF_MEMORY;
  }
  return DEAL_RES_ERROR == translateValueImpl(pCxt, *pVal, targetDt, true) ? pCxt->errCode : TSDB_CODE_SUCCESS;
}

static int32_t createTagVal(STranslateContext* pCxt, uint8_t precision, SSchema* pSchema, SNode* pNode,
                            SValueNode** pVal) {
  if (QUERY_NODE_VALUE == nodeType(pNode)) {
    return createTagValFromVal(pCxt, schemaToDataType(precision, pSchema), pNode, pVal);
  } else {
    return createTagValFromExpr(pCxt, schemaToDataType(precision, pSchema), pNode, pVal);
  }
}

static int32_t buildJsonTagVal(STranslateContext* pCxt, SSchema* pTagSchema, SValueNode* pVal, SArray* pTagArray,
                               STag** ppTag) {
  if (pVal->literal && strlen(pVal->literal) > (TSDB_MAX_JSON_TAG_LEN - VARSTR_HEADER_SIZE) / TSDB_NCHAR_SIZE) {
    return buildSyntaxErrMsg(&pCxt->msgBuf, "json string too long than 4095", pVal->literal);
  }

  return parseJsontoTagData(pVal->literal, pTagArray, ppTag, &pCxt->msgBuf);
}

static int32_t buildNormalTagVal(STranslateContext* pCxt, SSchema* pTagSchema, SValueNode* pVal, SArray* pTagArray) {
  if (pVal->node.resType.type != TSDB_DATA_TYPE_NULL) {
    void*   nodeVal = nodesGetValueFromNode(pVal);
    STagVal val = {.cid = pTagSchema->colId, .type = pTagSchema->type};
    //    strcpy(val.colName, pTagSchema->name);
    if (IS_VAR_DATA_TYPE(pTagSchema->type)) {
      val.pData = varDataVal(nodeVal);
      val.nData = varDataLen(nodeVal);
    } else {
      memcpy(&val.i64, nodeVal, pTagSchema->bytes);
    }
    taosArrayPush(pTagArray, &val);
  }
  return TSDB_CODE_SUCCESS;
}

static int32_t buildKVRowForBindTags(STranslateContext* pCxt, SCreateSubTableClause* pStmt, STableMeta* pSuperTableMeta,
                                     STag** ppTag, SArray* tagName) {
  int32_t numOfTags = getNumOfTags(pSuperTableMeta);
  if (LIST_LENGTH(pStmt->pValsOfTags) != LIST_LENGTH(pStmt->pSpecificTags) ||
      numOfTags < LIST_LENGTH(pStmt->pValsOfTags)) {
    return generateSyntaxErrMsg(&pCxt->msgBuf, TSDB_CODE_PAR_TAGS_NOT_MATCHED);
  }

  SArray* pTagArray = taosArrayInit(LIST_LENGTH(pStmt->pValsOfTags), sizeof(STagVal));
  if (NULL == pTagArray) {
    return TSDB_CODE_OUT_OF_MEMORY;
  }

  int32_t code = TSDB_CODE_SUCCESS;

  bool       isJson = false;
  SNodeList* pVals = NULL;
  SNode *    pTag = NULL, *pNode = NULL;
  FORBOTH(pTag, pStmt->pSpecificTags, pNode, pStmt->pValsOfTags) {
    SColumnNode* pCol = (SColumnNode*)pTag;
    SSchema*     pSchema = getTagSchema(pSuperTableMeta, pCol->colName);
    if (NULL == pSchema) {
      code = generateSyntaxErrMsg(&pCxt->msgBuf, TSDB_CODE_PAR_INVALID_TAG_NAME, pCol->colName);
    }
    SValueNode* pVal = NULL;
    if (TSDB_CODE_SUCCESS == code) {
      code = createTagVal(pCxt, pSuperTableMeta->tableInfo.precision, pSchema, pNode, &pVal);
    }
    if (TSDB_CODE_SUCCESS == code) {
      if (pSchema->type == TSDB_DATA_TYPE_JSON) {
        isJson = true;
        code = buildJsonTagVal(pCxt, pSchema, pVal, pTagArray, ppTag);
        taosArrayPush(tagName, pCol->colName);
      } else if (pVal->node.resType.type != TSDB_DATA_TYPE_NULL) {
        code = buildNormalTagVal(pCxt, pSchema, pVal, pTagArray);
        taosArrayPush(tagName, pCol->colName);
      }
    }
    if (TSDB_CODE_SUCCESS == code) {
      code = nodesListMakeAppend(&pVals, (SNode*)pVal);
    }
    if (TSDB_CODE_SUCCESS != code) {
      break;
    }
  }

  if (TSDB_CODE_SUCCESS == code && !isJson) {
    code = tTagNew(pTagArray, 1, false, ppTag);
  }

  nodesDestroyList(pVals);
  taosArrayDestroy(pTagArray);
  return code;
}

static int32_t buildKVRowForAllTags(STranslateContext* pCxt, SCreateSubTableClause* pStmt, STableMeta* pSuperTableMeta,
                                    STag** ppTag, SArray* tagName) {
  if (getNumOfTags(pSuperTableMeta) != LIST_LENGTH(pStmt->pValsOfTags)) {
    return generateSyntaxErrMsg(&pCxt->msgBuf, TSDB_CODE_PAR_TAGS_NOT_MATCHED);
  }

  SArray* pTagArray = taosArrayInit(LIST_LENGTH(pStmt->pValsOfTags), sizeof(STagVal));
  if (NULL == pTagArray) {
    return TSDB_CODE_OUT_OF_MEMORY;
  }

  int32_t code = TSDB_CODE_SUCCESS;

  bool       isJson = false;
  int32_t    index = 0;
  SSchema*   pTagSchemas = getTableTagSchema(pSuperTableMeta);
  SNodeList* pVals = NULL;
  SNode*     pNode;
  FOREACH(pNode, pStmt->pValsOfTags) {
    SValueNode* pVal = NULL;
    SSchema*    pTagSchema = pTagSchemas + index;
    code = createTagVal(pCxt, pSuperTableMeta->tableInfo.precision, pTagSchema, pNode, &pVal);
    if (TSDB_CODE_SUCCESS == code) {
      if (pTagSchema->type == TSDB_DATA_TYPE_JSON) {
        isJson = true;
        code = buildJsonTagVal(pCxt, pTagSchema, pVal, pTagArray, ppTag);
        taosArrayPush(tagName, pTagSchema->name);
      } else if (pVal->node.resType.type != TSDB_DATA_TYPE_NULL && !pVal->isNull) {
        char*   tmpVal = nodesGetValueFromNode(pVal);
        STagVal val = {.cid = pTagSchema->colId, .type = pTagSchema->type};
        //        strcpy(val.colName, pTagSchema->name);
        if (IS_VAR_DATA_TYPE(pTagSchema->type)) {
          val.pData = varDataVal(tmpVal);
          val.nData = varDataLen(tmpVal);
        } else {
          memcpy(&val.i64, tmpVal, pTagSchema->bytes);
        }
        taosArrayPush(pTagArray, &val);
        taosArrayPush(tagName, pTagSchema->name);
      }
    }
    if (TSDB_CODE_SUCCESS == code) {
      code = nodesListMakeAppend(&pVals, (SNode*)pVal);
    }
    if (TSDB_CODE_SUCCESS != code) {
      break;
    }
    ++index;
  }

  if (TSDB_CODE_SUCCESS == code && !isJson) {
    code = tTagNew(pTagArray, 1, false, ppTag);
  }

  nodesDestroyList(pVals);
  taosArrayDestroy(pTagArray);
  return code;
}

static int32_t checkCreateSubTable(STranslateContext* pCxt, SCreateSubTableClause* pStmt) {
  if (0 != strcmp(pStmt->dbName, pStmt->useDbName)) {
    return generateSyntaxErrMsg(&pCxt->msgBuf, TSDB_CODE_PAR_CORRESPONDING_STABLE_ERR);
  }
  return TSDB_CODE_SUCCESS;
}
static int32_t rewriteCreateSubTable(STranslateContext* pCxt, SCreateSubTableClause* pStmt, SHashObj* pVgroupHashmap) {
  int32_t code = checkCreateSubTable(pCxt, pStmt);

  STableMeta* pSuperTableMeta = NULL;
  if (TSDB_CODE_SUCCESS == code) {
    code = getTableMeta(pCxt, pStmt->useDbName, pStmt->useTableName, &pSuperTableMeta);
  }

  STag*   pTag = NULL;
  SArray* tagName = taosArrayInit(8, TSDB_COL_NAME_LEN);

  if (TSDB_CODE_SUCCESS == code) {
    if (NULL != pStmt->pSpecificTags) {
      code = buildKVRowForBindTags(pCxt, pStmt, pSuperTableMeta, &pTag, tagName);
    } else {
      code = buildKVRowForAllTags(pCxt, pStmt, pSuperTableMeta, &pTag, tagName);
    }
  }

  SVgroupInfo info = {0};
  if (TSDB_CODE_SUCCESS == code) {
    code = getTableHashVgroup(pCxt, pStmt->dbName, pStmt->tableName, &info);
  }
  if (TSDB_CODE_SUCCESS == code) {
    addCreateTbReqIntoVgroup(pCxt->pParseCxt->acctId, pVgroupHashmap, pStmt, pTag, pSuperTableMeta->uid,
                             pStmt->useTableName, &info, tagName);
  }

  taosArrayDestroy(tagName);
  taosMemoryFreeClear(pSuperTableMeta);
  return code;
}

SArray* serializeVgroupsCreateTableBatch(SHashObj* pVgroupHashmap) {
  SArray* pBufArray = taosArrayInit(taosHashGetSize(pVgroupHashmap), sizeof(void*));
  if (NULL == pBufArray) {
    return NULL;
  }

  int32_t                  code = TSDB_CODE_SUCCESS;
  SVgroupCreateTableBatch* pTbBatch = NULL;
  do {
    pTbBatch = taosHashIterate(pVgroupHashmap, pTbBatch);
    if (pTbBatch == NULL) {
      break;
    }

    serializeVgroupCreateTableBatch(pTbBatch, pBufArray);
  } while (true);

  return pBufArray;
}

static int32_t rewriteCreateMultiTable(STranslateContext* pCxt, SQuery* pQuery) {

  SCreateMultiTableStmt* pStmt = (SCreateMultiTableStmt*)pQuery->pRoot;

  SHashObj* pVgroupHashmap = taosHashInit(4, taosGetDefaultHashFunction(TSDB_DATA_TYPE_INT), false, HASH_NO_LOCK);
  if (NULL == pVgroupHashmap) {
    return TSDB_CODE_OUT_OF_MEMORY;
  }

  taosHashSetFreeFp(pVgroupHashmap, destroyCreateTbReqBatch);
  int32_t code = TSDB_CODE_SUCCESS;
  SNode*  pNode;
  FOREACH(pNode, pStmt->pSubTables) {
<<<<<<< HEAD
    if(pCxt->pParseCxt->schemalessType == 0 &&
        (code = isNotSchemalessDb(pCxt->pParseCxt, ((SCreateSubTableClause*)pNode)->dbName)) != TSDB_CODE_SUCCESS){
      return code;
    }
    code = rewriteCreateSubTable(pCxt, (SCreateSubTableClause*)pNode, pVgroupHashmap);
=======
    SCreateSubTableClause* pClause = (SCreateSubTableClause*)pNode;
    code = rewriteCreateSubTable(pCxt, pClause, pVgroupHashmap);
>>>>>>> 2fddb8a6
    if (TSDB_CODE_SUCCESS != code) {
      taosHashCleanup(pVgroupHashmap);
      return code;
    }
  }

  SArray* pBufArray = serializeVgroupsCreateTableBatch(pVgroupHashmap);
  taosHashCleanup(pVgroupHashmap);
  if (NULL == pBufArray) {
    return TSDB_CODE_OUT_OF_MEMORY;
  }

  return rewriteToVnodeModifyOpStmt(pQuery, pBufArray);
}

typedef struct SVgroupDropTableBatch {
  SVDropTbBatchReq req;
  SVgroupInfo      info;
  char             dbName[TSDB_DB_NAME_LEN];
} SVgroupDropTableBatch;

static void addDropTbReqIntoVgroup(SHashObj* pVgroupHashmap, SDropTableClause* pClause, SVgroupInfo* pVgInfo) {
  SVDropTbReq            req = {.name = pClause->tableName, .igNotExists = pClause->ignoreNotExists};
  SVgroupDropTableBatch* pTableBatch = taosHashGet(pVgroupHashmap, &pVgInfo->vgId, sizeof(pVgInfo->vgId));
  if (NULL == pTableBatch) {
    SVgroupDropTableBatch tBatch = {0};
    tBatch.info = *pVgInfo;
    tBatch.req.pArray = taosArrayInit(TARRAY_MIN_SIZE, sizeof(SVDropTbReq));
    taosArrayPush(tBatch.req.pArray, &req);

    taosHashPut(pVgroupHashmap, &pVgInfo->vgId, sizeof(pVgInfo->vgId), &tBatch, sizeof(tBatch));
  } else {  // add to the correct vgroup
    taosArrayPush(pTableBatch->req.pArray, &req);
  }
}

static int32_t buildDropTableVgroupHashmap(STranslateContext* pCxt, SDropTableClause* pClause, bool* pIsSuperTable,
                                           SHashObj* pVgroupHashmap) {
  STableMeta* pTableMeta = NULL;
  int32_t     code = getTableMeta(pCxt, pClause->dbName, pClause->tableName, &pTableMeta);

  if (TSDB_CODE_SUCCESS == code && TSDB_SUPER_TABLE == pTableMeta->tableType) {
    *pIsSuperTable = true;
    goto over;
  }

  if (TSDB_CODE_PAR_TABLE_NOT_EXIST == code && pClause->ignoreNotExists) {
    code = TSDB_CODE_SUCCESS;
    goto over;
  }

  *pIsSuperTable = false;

  SVgroupInfo info = {0};
  if (TSDB_CODE_SUCCESS == code) {
    code = getTableHashVgroup(pCxt, pClause->dbName, pClause->tableName, &info);
  }
  if (TSDB_CODE_SUCCESS == code) {
    addDropTbReqIntoVgroup(pVgroupHashmap, pClause, &info);
  }

over:
  taosMemoryFreeClear(pTableMeta);
  return code;
}

static void destroyDropTbReqBatch(void* data) {
  SVgroupDropTableBatch* pTbBatch = (SVgroupDropTableBatch*)data;
  taosArrayDestroy(pTbBatch->req.pArray);
}

static int32_t serializeVgroupDropTableBatch(SVgroupDropTableBatch* pTbBatch, SArray* pBufArray) {
  int      tlen;
  SEncoder coder = {0};

  int32_t ret = 0;
  tEncodeSize(tEncodeSVDropTbBatchReq, &pTbBatch->req, tlen, ret);
  tlen += sizeof(SMsgHead);
  void* buf = taosMemoryMalloc(tlen);
  if (NULL == buf) {
    return TSDB_CODE_OUT_OF_MEMORY;
  }
  ((SMsgHead*)buf)->vgId = htonl(pTbBatch->info.vgId);
  ((SMsgHead*)buf)->contLen = htonl(tlen);
  void* pBuf = POINTER_SHIFT(buf, sizeof(SMsgHead));

  tEncoderInit(&coder, pBuf, tlen - sizeof(SMsgHead));
  tEncodeSVDropTbBatchReq(&coder, &pTbBatch->req);
  tEncoderClear(&coder);

  SVgDataBlocks* pVgData = taosMemoryCalloc(1, sizeof(SVgDataBlocks));
  if (NULL == pVgData) {
    return TSDB_CODE_OUT_OF_MEMORY;
  }
  pVgData->vg = pTbBatch->info;
  pVgData->pData = buf;
  pVgData->size = tlen;
  pVgData->numOfTables = (int32_t)taosArrayGetSize(pTbBatch->req.pArray);
  taosArrayPush(pBufArray, &pVgData);

  return TSDB_CODE_SUCCESS;
}

SArray* serializeVgroupsDropTableBatch(SHashObj* pVgroupHashmap) {
  SArray* pBufArray = taosArrayInit(taosHashGetSize(pVgroupHashmap), sizeof(void*));
  if (NULL == pBufArray) {
    return NULL;
  }

  int32_t                code = TSDB_CODE_SUCCESS;
  SVgroupDropTableBatch* pTbBatch = NULL;
  do {
    pTbBatch = taosHashIterate(pVgroupHashmap, pTbBatch);
    if (pTbBatch == NULL) {
      break;
    }

    serializeVgroupDropTableBatch(pTbBatch, pBufArray);
  } while (true);

  return pBufArray;
}

static int32_t rewriteDropTable(STranslateContext* pCxt, SQuery* pQuery) {
  SDropTableStmt* pStmt = (SDropTableStmt*)pQuery->pRoot;

  SHashObj* pVgroupHashmap = taosHashInit(4, taosGetDefaultHashFunction(TSDB_DATA_TYPE_INT), false, HASH_NO_LOCK);
  if (NULL == pVgroupHashmap) {
    return TSDB_CODE_OUT_OF_MEMORY;
  }

  taosHashSetFreeFp(pVgroupHashmap, destroyDropTbReqBatch);
  bool   isSuperTable = false;
  SNode* pNode;
  FOREACH(pNode, pStmt->pTables) {
    int32_t code = buildDropTableVgroupHashmap(pCxt, (SDropTableClause*)pNode, &isSuperTable, pVgroupHashmap);
    if (TSDB_CODE_SUCCESS != code) {
      taosHashCleanup(pVgroupHashmap);
      return code;
    }
    if (isSuperTable && LIST_LENGTH(pStmt->pTables) > 1) {
      return generateSyntaxErrMsg(&pCxt->msgBuf, TSDB_CODE_PAR_INVALID_DROP_STABLE);
    }
  }

  if (isSuperTable || 0 == taosHashGetSize(pVgroupHashmap)) {
    taosHashCleanup(pVgroupHashmap);
    return TSDB_CODE_SUCCESS;
  }

  SArray* pBufArray = serializeVgroupsDropTableBatch(pVgroupHashmap);
  taosHashCleanup(pVgroupHashmap);
  if (NULL == pBufArray) {
    return TSDB_CODE_OUT_OF_MEMORY;
  }

  return rewriteToVnodeModifyOpStmt(pQuery, pBufArray);
}

static int32_t buildUpdateTagValReq(STranslateContext* pCxt, SAlterTableStmt* pStmt, STableMeta* pTableMeta,
                                    SVAlterTbReq* pReq) {
  SSchema* pSchema = getColSchema(pTableMeta, pStmt->colName);
  if (NULL == pSchema) {
    return generateSyntaxErrMsg(&pCxt->msgBuf, TSDB_CODE_PAR_INVALID_ALTER_TABLE);
  }

  pReq->tagName = strdup(pStmt->colName);
  if (NULL == pReq->tagName) {
    return TSDB_CODE_OUT_OF_MEMORY;
  }
  pReq->colId = pSchema->colId;

  SDataType targetDt = schemaToDataType(pTableMeta->tableInfo.precision, pSchema);
  if (DEAL_RES_ERROR == translateValueImpl(pCxt, pStmt->pVal, targetDt, true)) {
    return pCxt->errCode;
  }

  pReq->tagType = targetDt.type;
  if (targetDt.type == TSDB_DATA_TYPE_JSON) {
    if (pStmt->pVal->literal &&
        strlen(pStmt->pVal->literal) > (TSDB_MAX_JSON_TAG_LEN - VARSTR_HEADER_SIZE) / TSDB_NCHAR_SIZE) {
      return buildSyntaxErrMsg(&pCxt->msgBuf, "json string too long than 4095", pStmt->pVal->literal);
    }
    SArray* pTagVals = taosArrayInit(1, sizeof(STagVal));
    int32_t code = TSDB_CODE_SUCCESS;
    STag*   pTag = NULL;
    do {
      code = parseJsontoTagData(pStmt->pVal->literal, pTagVals, &pTag, &pCxt->msgBuf);
      if (TSDB_CODE_SUCCESS != code) {
        break;
      }
    } while (0);
    for (int i = 0; i < taosArrayGetSize(pTagVals); ++i) {
      STagVal* p = (STagVal*)taosArrayGet(pTagVals, i);
      if (IS_VAR_DATA_TYPE(p->type)) {
        taosMemoryFree(p->pData);
      }
    }
    taosArrayDestroy(pTagVals);
    if (code != TSDB_CODE_SUCCESS) {
      return code;
    }
    pReq->nTagVal = pTag->len;
    pReq->pTagVal = (uint8_t*)pTag;
    pStmt->pVal->datum.p = (char*)pTag;  // for free
  } else {
    pReq->isNull = (TSDB_DATA_TYPE_NULL == pStmt->pVal->node.resType.type);
    pReq->nTagVal = pStmt->pVal->node.resType.bytes;
    pReq->pTagVal = nodesGetValueFromNode(pStmt->pVal);

    // data and length are seperated for new tag format STagVal
    if (IS_VAR_DATA_TYPE(pStmt->pVal->node.resType.type)) {
      pReq->nTagVal = varDataLen(pReq->pTagVal);
      pReq->pTagVal = varDataVal(pReq->pTagVal);
    }
  }

  return TSDB_CODE_SUCCESS;
}

static int32_t buildAddColReq(STranslateContext* pCxt, SAlterTableStmt* pStmt, STableMeta* pTableMeta,
                              SVAlterTbReq* pReq) {
  if (NULL != getColSchema(pTableMeta, pStmt->colName)) {
    return generateSyntaxErrMsg(&pCxt->msgBuf, TSDB_CODE_PAR_DUPLICATED_COLUMN);
  }

  pReq->colName = strdup(pStmt->colName);
  if (NULL == pReq->colName) {
    return TSDB_CODE_OUT_OF_MEMORY;
  }

  pReq->type = pStmt->dataType.type;
  pReq->flags = COL_SMA_ON;
  // pReq->bytes = pStmt->dataType.bytes;
  pReq->bytes = calcTypeBytes(pStmt->dataType);
  return TSDB_CODE_SUCCESS;
}

static int32_t buildDropColReq(STranslateContext* pCxt, SAlterTableStmt* pStmt, STableMeta* pTableMeta,
                               SVAlterTbReq* pReq) {
  if (2 == getNumOfColumns(pTableMeta)) {
    return generateSyntaxErrMsg(&pCxt->msgBuf, TSDB_CODE_PAR_INVALID_DROP_COL);
  }
  SSchema* pSchema = getColSchema(pTableMeta, pStmt->colName);
  if (NULL == pSchema) {
    return generateSyntaxErrMsg(&pCxt->msgBuf, TSDB_CODE_PAR_INVALID_COLUMN, pStmt->colName);
  } else if (PRIMARYKEY_TIMESTAMP_COL_ID == pSchema->colId) {
    return generateSyntaxErrMsg(&pCxt->msgBuf, TSDB_CODE_PAR_CANNOT_DROP_PRIMARY_KEY);
  }

  pReq->colName = strdup(pStmt->colName);
  if (NULL == pReq->colName) {
    return TSDB_CODE_OUT_OF_MEMORY;
  }
  pReq->colId = pSchema->colId;

  return TSDB_CODE_SUCCESS;
}

static int32_t buildUpdateColReq(STranslateContext* pCxt, SAlterTableStmt* pStmt, STableMeta* pTableMeta,
                                 SVAlterTbReq* pReq) {
  pReq->colModBytes = calcTypeBytes(pStmt->dataType);
  pReq->colModType = pStmt->dataType.type;
  SSchema* pSchema = getColSchema(pTableMeta, pStmt->colName);
  if (NULL == pSchema) {
    return generateSyntaxErrMsg(&pCxt->msgBuf, TSDB_CODE_PAR_INVALID_COLUMN, pStmt->colName);
  } else if (!IS_VAR_DATA_TYPE(pSchema->type) || pSchema->type != pStmt->dataType.type ||
             pSchema->bytes >= pReq->colModBytes) {
    return generateSyntaxErrMsg(&pCxt->msgBuf, TSDB_CODE_PAR_INVALID_MODIFY_COL);
  }

  pReq->colName = strdup(pStmt->colName);
  if (NULL == pReq->colName) {
    return TSDB_CODE_OUT_OF_MEMORY;
  }
  pReq->colId = pSchema->colId;

  return TSDB_CODE_SUCCESS;
}

static int32_t buildRenameColReq(STranslateContext* pCxt, SAlterTableStmt* pStmt, STableMeta* pTableMeta,
                                 SVAlterTbReq* pReq) {
  if (NULL == getColSchema(pTableMeta, pStmt->colName)) {
    return generateSyntaxErrMsg(&pCxt->msgBuf, TSDB_CODE_PAR_INVALID_COLUMN, pStmt->colName);
  }
  if (NULL != getColSchema(pTableMeta, pStmt->newColName)) {
    return generateSyntaxErrMsg(&pCxt->msgBuf, TSDB_CODE_PAR_DUPLICATED_COLUMN);
  }

  pReq->colName = strdup(pStmt->colName);
  pReq->colNewName = strdup(pStmt->newColName);
  if (NULL == pReq->colName || NULL == pReq->colNewName) {
    return TSDB_CODE_OUT_OF_MEMORY;
  }
  return TSDB_CODE_SUCCESS;
}

static int32_t buildUpdateOptionsReq(STranslateContext* pCxt, SAlterTableStmt* pStmt, SVAlterTbReq* pReq) {
  int32_t code = TSDB_CODE_SUCCESS;

  if (-1 != pStmt->pOptions->ttl) {
    pReq->updateTTL = true;
    pReq->newTTL = pStmt->pOptions->ttl;
  }

  if (TSDB_CODE_SUCCESS == code) {
    if (pStmt->pOptions->commentNull == false) {
      pReq->newComment = strdup(pStmt->pOptions->comment);
      if (NULL == pReq->newComment) {
        code = TSDB_CODE_OUT_OF_MEMORY;
      }
      pReq->newCommentLen = strlen(pReq->newComment);
    } else {
      pReq->newCommentLen = -1;
    }
  }

  return code;
}

static int32_t buildAlterTbReq(STranslateContext* pCxt, SAlterTableStmt* pStmt, STableMeta* pTableMeta,
                               SVAlterTbReq* pReq) {
  pReq->tbName = strdup(pStmt->tableName);
  if (NULL == pReq->tbName) {
    return TSDB_CODE_OUT_OF_MEMORY;
  }
  pReq->action = pStmt->alterType;

  switch (pStmt->alterType) {
    case TSDB_ALTER_TABLE_ADD_TAG:
    case TSDB_ALTER_TABLE_DROP_TAG:
    case TSDB_ALTER_TABLE_UPDATE_TAG_NAME:
    case TSDB_ALTER_TABLE_UPDATE_TAG_BYTES:
      return generateSyntaxErrMsg(&pCxt->msgBuf, TSDB_CODE_PAR_INVALID_ALTER_TABLE);
    case TSDB_ALTER_TABLE_UPDATE_TAG_VAL:
      return buildUpdateTagValReq(pCxt, pStmt, pTableMeta, pReq);
    case TSDB_ALTER_TABLE_ADD_COLUMN:
      return buildAddColReq(pCxt, pStmt, pTableMeta, pReq);
    case TSDB_ALTER_TABLE_DROP_COLUMN:
      return buildDropColReq(pCxt, pStmt, pTableMeta, pReq);
    case TSDB_ALTER_TABLE_UPDATE_COLUMN_BYTES:
      return buildUpdateColReq(pCxt, pStmt, pTableMeta, pReq);
    case TSDB_ALTER_TABLE_UPDATE_OPTIONS:
      return buildUpdateOptionsReq(pCxt, pStmt, pReq);
    case TSDB_ALTER_TABLE_UPDATE_COLUMN_NAME:
      if (TSDB_CHILD_TABLE == pTableMeta->tableType) {
        return generateSyntaxErrMsg(&pCxt->msgBuf, TSDB_CODE_PAR_INVALID_ALTER_TABLE);
      } else {
        return buildRenameColReq(pCxt, pStmt, pTableMeta, pReq);
      }
    default:
      break;
  }

  return TSDB_CODE_FAILED;
}

static int32_t serializeAlterTbReq(STranslateContext* pCxt, SAlterTableStmt* pStmt, SVAlterTbReq* pReq,
                                   SArray* pArray) {
  SVgroupInfo vg = {0};
  int32_t     code = getTableHashVgroup(pCxt, pStmt->dbName, pStmt->tableName, &vg);
  int         tlen = 0;
  if (TSDB_CODE_SUCCESS == code) {
    tEncodeSize(tEncodeSVAlterTbReq, pReq, tlen, code);
  }
  if (TSDB_CODE_SUCCESS == code) {
    tlen += sizeof(SMsgHead);
    void* pMsg = taosMemoryMalloc(tlen);
    if (NULL == pMsg) {
      return TSDB_CODE_OUT_OF_MEMORY;
    }
    ((SMsgHead*)pMsg)->vgId = htonl(vg.vgId);
    ((SMsgHead*)pMsg)->contLen = htonl(tlen);
    void*    pBuf = POINTER_SHIFT(pMsg, sizeof(SMsgHead));
    SEncoder coder = {0};
    tEncoderInit(&coder, pBuf, tlen - sizeof(SMsgHead));
    tEncodeSVAlterTbReq(&coder, pReq);
    tEncoderClear(&coder);

    SVgDataBlocks* pVgData = taosMemoryCalloc(1, sizeof(SVgDataBlocks));
    if (NULL == pVgData) {
      taosMemoryFree(pMsg);
      return TSDB_CODE_OUT_OF_MEMORY;
    }
    pVgData->vg = vg;
    pVgData->pData = pMsg;
    pVgData->size = tlen;
    pVgData->numOfTables = 1;
    taosArrayPush(pArray, &pVgData);
  }

  return code;
}

static int32_t buildModifyVnodeArray(STranslateContext* pCxt, SAlterTableStmt* pStmt, SVAlterTbReq* pReq,
                                     SArray** pArray) {
  SArray* pTmpArray = taosArrayInit(1, sizeof(void*));
  if (NULL == pTmpArray) {
    return TSDB_CODE_OUT_OF_MEMORY;
  }

  int32_t code = serializeAlterTbReq(pCxt, pStmt, pReq, pTmpArray);
  if (TSDB_CODE_SUCCESS == code) {
    *pArray = pTmpArray;
  } else {
    taosArrayDestroy(pTmpArray);
  }

  return code;
}

static void destoryAlterTbReq(SVAlterTbReq* pReq) {
  taosMemoryFree(pReq->tbName);
  taosMemoryFree(pReq->colName);
  taosMemoryFree(pReq->colNewName);
  taosMemoryFree(pReq->tagName);
  taosMemoryFree(pReq->newComment);
}

static int32_t rewriteAlterTableImpl(STranslateContext* pCxt, SAlterTableStmt* pStmt, STableMeta* pTableMeta,
                                     SQuery* pQuery) {
  if (getNumOfTags(pTableMeta) == 1 && pStmt->alterType == TSDB_ALTER_TABLE_DROP_TAG) {
    return generateSyntaxErrMsg(&pCxt->msgBuf, TSDB_CODE_PAR_INVALID_ALTER_TABLE);
  }

  if (TSDB_SUPER_TABLE == pTableMeta->tableType) {
    return TSDB_CODE_SUCCESS;
  } else if (TSDB_CHILD_TABLE != pTableMeta->tableType && TSDB_NORMAL_TABLE != pTableMeta->tableType) {
    return generateSyntaxErrMsg(&pCxt->msgBuf, TSDB_CODE_PAR_INVALID_ALTER_TABLE);
  }

  SVAlterTbReq req = {0};
  int32_t      code = buildAlterTbReq(pCxt, pStmt, pTableMeta, &req);

  SArray* pArray = NULL;
  if (TSDB_CODE_SUCCESS == code) {
    code = buildModifyVnodeArray(pCxt, pStmt, &req, &pArray);
  }
  if (TSDB_CODE_SUCCESS == code) {
    code = rewriteToVnodeModifyOpStmt(pQuery, pArray);
  }
  destoryAlterTbReq(&req);
  return code;
}

static int32_t rewriteAlterTable(STranslateContext* pCxt, SQuery* pQuery) {
  SAlterTableStmt* pStmt = (SAlterTableStmt*)pQuery->pRoot;
  int32_t     code = TSDB_CODE_SUCCESS;
  if(pCxt->pParseCxt->schemalessType == 0 &&
      (code = isNotSchemalessDb(pCxt->pParseCxt, pStmt->dbName)) != TSDB_CODE_SUCCESS){
    return code;
  }

  if (pStmt->dataType.type == TSDB_DATA_TYPE_JSON && pStmt->alterType == TSDB_ALTER_TABLE_ADD_COLUMN) {
    return generateSyntaxErrMsg(&pCxt->msgBuf, TSDB_CODE_PAR_INVALID_COL_JSON);
  }

  STableMeta* pTableMeta = NULL;
<<<<<<< HEAD
  code = getTableMeta(pCxt, pStmt->dbName, pStmt->tableName, &pTableMeta);
  if (TSDB_CODE_SUCCESS != code) {
    return code;
=======
  int32_t     code = getTableMeta(pCxt, pStmt->dbName, pStmt->tableName, &pTableMeta);
  if (TSDB_CODE_SUCCESS == code) {
    code = rewriteAlterTableImpl(pCxt, pStmt, pTableMeta, pQuery);
>>>>>>> 2fddb8a6
  }
  taosMemoryFree(pTableMeta);
  return code;
}

static int32_t serializeFlushVgroup(SVgroupInfo* pVg, SArray* pBufArray) {
  int32_t len = sizeof(SMsgHead);
  void*   buf = taosMemoryMalloc(len);
  if (NULL == buf) {
    return TSDB_CODE_OUT_OF_MEMORY;
  }
  ((SMsgHead*)buf)->vgId = htonl(pVg->vgId);
  ((SMsgHead*)buf)->contLen = htonl(len);

  SVgDataBlocks* pVgData = taosMemoryCalloc(1, sizeof(SVgDataBlocks));
  if (NULL == pVgData) {
    taosMemoryFree(buf);
    return TSDB_CODE_OUT_OF_MEMORY;
  }
  pVgData->vg = *pVg;
  pVgData->pData = buf;
  pVgData->size = len;
  taosArrayPush(pBufArray, &pVgData);

  return TSDB_CODE_SUCCESS;
}

static int32_t serializeFlushDb(SArray* pVgs, SArray** pOutput) {
  int32_t numOfVgs = taosArrayGetSize(pVgs);

  SArray* pBufArray = taosArrayInit(numOfVgs, sizeof(void*));
  if (NULL == pBufArray) {
    return TSDB_CODE_OUT_OF_MEMORY;
  }

  for (int32_t i = 0; i < numOfVgs; ++i) {
    int32_t code = serializeFlushVgroup((SVgroupInfo*)taosArrayGet(pVgs, i), pBufArray);
    if (TSDB_CODE_SUCCESS != code) {
      taosArrayDestroy(pBufArray);
      return code;
    }
  }

  *pOutput = pBufArray;
  return TSDB_CODE_SUCCESS;
}

static int32_t rewriteFlushDatabase(STranslateContext* pCxt, SQuery* pQuery) {
  SFlushDatabaseStmt* pStmt = (SFlushDatabaseStmt*)pQuery->pRoot;

  SArray* pBufArray = NULL;
  SArray* pVgs = NULL;
  int32_t code = getDBVgInfo(pCxt, pStmt->dbName, &pVgs);
  if (TSDB_CODE_SUCCESS == code) {
    code = serializeFlushDb(pVgs, &pBufArray);
  }
  if (TSDB_CODE_SUCCESS == code) {
    code = rewriteToVnodeModifyOpStmt(pQuery, pBufArray);
  }
  if (TSDB_CODE_SUCCESS != code) {
    taosArrayDestroy(pBufArray);
  }
  taosArrayDestroy(pVgs);
  return code;
}

static int32_t rewriteQuery(STranslateContext* pCxt, SQuery* pQuery) {
  int32_t code = TSDB_CODE_SUCCESS;
  switch (nodeType(pQuery->pRoot)) {
    case QUERY_NODE_SHOW_LICENCE_STMT:
    case QUERY_NODE_SHOW_DATABASES_STMT:
    case QUERY_NODE_SHOW_TABLES_STMT:
    case QUERY_NODE_SHOW_STABLES_STMT:
    case QUERY_NODE_SHOW_USERS_STMT:
    case QUERY_NODE_SHOW_DNODES_STMT:
    case QUERY_NODE_SHOW_VGROUPS_STMT:
    case QUERY_NODE_SHOW_MNODES_STMT:
    case QUERY_NODE_SHOW_MODULES_STMT:
    case QUERY_NODE_SHOW_QNODES_STMT:
    case QUERY_NODE_SHOW_FUNCTIONS_STMT:
    case QUERY_NODE_SHOW_INDEXES_STMT:
    case QUERY_NODE_SHOW_STREAMS_STMT:
    case QUERY_NODE_SHOW_BNODES_STMT:
    case QUERY_NODE_SHOW_SNODES_STMT:
    case QUERY_NODE_SHOW_CONNECTIONS_STMT:
    case QUERY_NODE_SHOW_QUERIES_STMT:
    case QUERY_NODE_SHOW_CLUSTER_STMT:
    case QUERY_NODE_SHOW_TOPICS_STMT:
    case QUERY_NODE_SHOW_TRANSACTIONS_STMT:
    case QUERY_NODE_SHOW_APPS_STMT:
    case QUERY_NODE_SHOW_CONSUMERS_STMT:
    case QUERY_NODE_SHOW_SUBSCRIPTIONS_STMT:
    case QUERY_NODE_SHOW_TAGS_STMT:
      code = rewriteShow(pCxt, pQuery);
      break;
    case QUERY_NODE_SHOW_DNODE_VARIABLES_STMT:
      code = rewriteShowDnodeVariables(pCxt, pQuery);
      break;
    case QUERY_NODE_SHOW_TABLE_DISTRIBUTED_STMT:
      code = rewriteShowTableDist(pCxt, pQuery);
      break;
    case QUERY_NODE_CREATE_TABLE_STMT:
      if (NULL == ((SCreateTableStmt*)pQuery->pRoot)->pTags) {
        code = rewriteCreateTable(pCxt, pQuery);
      }
      break;
    case QUERY_NODE_CREATE_MULTI_TABLE_STMT:
      code = rewriteCreateMultiTable(pCxt, pQuery);
      break;
    case QUERY_NODE_DROP_TABLE_STMT:
      code = rewriteDropTable(pCxt, pQuery);
      break;
    case QUERY_NODE_ALTER_TABLE_STMT:
      code = rewriteAlterTable(pCxt, pQuery);
      break;
    case QUERY_NODE_FLUSH_DATABASE_STMT:
      code = rewriteFlushDatabase(pCxt, pQuery);
      break;
    default:
      break;
  }
  return code;
}

static int32_t toMsgType(ENodeType type) {
  switch (type) {
    case QUERY_NODE_CREATE_TABLE_STMT:
      return TDMT_VND_CREATE_TABLE;
    case QUERY_NODE_ALTER_TABLE_STMT:
      return TDMT_VND_ALTER_TABLE;
    case QUERY_NODE_DROP_TABLE_STMT:
      return TDMT_VND_DROP_TABLE;
    default:
      break;
  }
  return TDMT_VND_CREATE_TABLE;
}

static int32_t setRefreshMate(STranslateContext* pCxt, SQuery* pQuery) {
  if (NULL != pCxt->pDbs) {
<<<<<<< HEAD
=======
    taosArrayDestroy(pQuery->pDbList);
>>>>>>> 2fddb8a6
    pQuery->pDbList = taosArrayInit(taosHashGetSize(pCxt->pDbs), TSDB_DB_FNAME_LEN);
    if (NULL == pQuery->pDbList) {
      return TSDB_CODE_OUT_OF_MEMORY;
    }
    SFullDatabaseName* pDb = taosHashIterate(pCxt->pDbs, NULL);
    while (NULL != pDb) {
      taosArrayPush(pQuery->pDbList, pDb->fullDbName);
      pDb = taosHashIterate(pCxt->pDbs, pDb);
    }
  }

  if (NULL != pCxt->pTables) {
<<<<<<< HEAD
=======
    taosArrayDestroy(pQuery->pTableList);
>>>>>>> 2fddb8a6
    pQuery->pTableList = taosArrayInit(taosHashGetSize(pCxt->pTables), sizeof(SName));
    if (NULL == pQuery->pTableList) {
      return TSDB_CODE_OUT_OF_MEMORY;
    }
    SName* pTable = taosHashIterate(pCxt->pTables, NULL);
    while (NULL != pTable) {
      taosArrayPush(pQuery->pTableList, pTable);
      pTable = taosHashIterate(pCxt->pTables, pTable);
    }
  }
  return TSDB_CODE_SUCCESS;
}

static int32_t setQuery(STranslateContext* pCxt, SQuery* pQuery) {
  switch (nodeType(pQuery->pRoot)) {
    case QUERY_NODE_SELECT_STMT:
      if (NULL == ((SSelectStmt*)pQuery->pRoot)->pFromTable) {
        pQuery->execMode = QUERY_EXEC_MODE_LOCAL;
        pQuery->haveResultSet = true;
        break;
      }
    case QUERY_NODE_SET_OPERATOR:
    case QUERY_NODE_EXPLAIN_STMT:
      pQuery->execMode = QUERY_EXEC_MODE_SCHEDULE;
      pQuery->haveResultSet = true;
      pQuery->msgType = TDMT_SCH_QUERY;
      break;
    case QUERY_NODE_DELETE_STMT:
      pQuery->execMode = QUERY_EXEC_MODE_SCHEDULE;
      pQuery->msgType = TDMT_VND_DELETE;
      break;
    case QUERY_NODE_INSERT_STMT:
      pQuery->execMode = QUERY_EXEC_MODE_SCHEDULE;
      pQuery->msgType = TDMT_VND_SUBMIT;
      break;
    case QUERY_NODE_VNODE_MODIF_STMT:
      pQuery->execMode = QUERY_EXEC_MODE_SCHEDULE;
      pQuery->msgType = toMsgType(((SVnodeModifOpStmt*)pQuery->pRoot)->sqlNodeType);
      break;
    case QUERY_NODE_DESCRIBE_STMT:
    case QUERY_NODE_SHOW_CREATE_DATABASE_STMT:
    case QUERY_NODE_SHOW_CREATE_TABLE_STMT:
    case QUERY_NODE_SHOW_CREATE_STABLE_STMT:
    case QUERY_NODE_SHOW_LOCAL_VARIABLES_STMT:
      pQuery->execMode = QUERY_EXEC_MODE_LOCAL;
      pQuery->haveResultSet = true;
      break;
    case QUERY_NODE_RESET_QUERY_CACHE_STMT:
    case QUERY_NODE_ALTER_LOCAL_STMT:
      pQuery->execMode = QUERY_EXEC_MODE_LOCAL;
      break;
    case QUERY_NODE_SHOW_VARIABLES_STMT:
      pQuery->haveResultSet = true;
      pQuery->execMode = QUERY_EXEC_MODE_RPC;
      if (NULL != pCxt->pCmdMsg) {
        TSWAP(pQuery->pCmdMsg, pCxt->pCmdMsg);
        pQuery->msgType = pQuery->pCmdMsg->msgType;
      }
      break;
    default:
      pQuery->execMode = QUERY_EXEC_MODE_RPC;
      if (NULL != pCxt->pCmdMsg) {
        TSWAP(pQuery->pCmdMsg, pCxt->pCmdMsg);
        pQuery->msgType = pQuery->pCmdMsg->msgType;
      }
      break;
  }

  pQuery->stableQuery = pCxt->stableQuery;

  if (pQuery->haveResultSet) {
    taosMemoryFreeClear(pQuery->pResSchema);
    if (TSDB_CODE_SUCCESS != extractResultSchema(pQuery->pRoot, &pQuery->numOfResCols, &pQuery->pResSchema)) {
      return TSDB_CODE_OUT_OF_MEMORY;
    }

    if (nodeType(pQuery->pRoot) == QUERY_NODE_SELECT_STMT) {
      pQuery->precision = extractResultTsPrecision((SSelectStmt*)pQuery->pRoot);
    }
  }

  return TSDB_CODE_SUCCESS;
}

int32_t translate(SParseContext* pParseCxt, SQuery* pQuery, SParseMetaCache* pMetaCache) {
  STranslateContext cxt = {0};

  int32_t code = initTranslateContext(pParseCxt, pMetaCache, &cxt);
  if (TSDB_CODE_SUCCESS == code) {
    code = rewriteQuery(&cxt, pQuery);
  }
  if (TSDB_CODE_SUCCESS == code) {
    code = translateQuery(&cxt, pQuery->pRoot);
  }
  if (TSDB_CODE_SUCCESS == code) {
    code = setQuery(&cxt, pQuery);
  }
  setRefreshMate(&cxt, pQuery);
  destroyTranslateContext(&cxt);
  return code;
}<|MERGE_RESOLUTION|>--- conflicted
+++ resolved
@@ -3613,11 +3613,6 @@
   }
   if (TSDB_CODE_SUCCESS == code) {
     code = checkTableSchema(pCxt, pStmt);
-  }
-  if (TSDB_CODE_SUCCESS == code) {
-    if(pCxt->pParseCxt->schemalessType == 0){
-      code = isNotSchemalessDb(pCxt->pParseCxt, pStmt->dbName);
-    }
   }
   return code;
 }
@@ -5839,7 +5834,6 @@
 }
 
 static int32_t rewriteCreateMultiTable(STranslateContext* pCxt, SQuery* pQuery) {
-
   SCreateMultiTableStmt* pStmt = (SCreateMultiTableStmt*)pQuery->pRoot;
 
   SHashObj* pVgroupHashmap = taosHashInit(4, taosGetDefaultHashFunction(TSDB_DATA_TYPE_INT), false, HASH_NO_LOCK);
@@ -5851,16 +5845,8 @@
   int32_t code = TSDB_CODE_SUCCESS;
   SNode*  pNode;
   FOREACH(pNode, pStmt->pSubTables) {
-<<<<<<< HEAD
-    if(pCxt->pParseCxt->schemalessType == 0 &&
-        (code = isNotSchemalessDb(pCxt->pParseCxt, ((SCreateSubTableClause*)pNode)->dbName)) != TSDB_CODE_SUCCESS){
-      return code;
-    }
-    code = rewriteCreateSubTable(pCxt, (SCreateSubTableClause*)pNode, pVgroupHashmap);
-=======
     SCreateSubTableClause* pClause = (SCreateSubTableClause*)pNode;
     code = rewriteCreateSubTable(pCxt, pClause, pVgroupHashmap);
->>>>>>> 2fddb8a6
     if (TSDB_CODE_SUCCESS != code) {
       taosHashCleanup(pVgroupHashmap);
       return code;
@@ -6308,26 +6294,15 @@
 
 static int32_t rewriteAlterTable(STranslateContext* pCxt, SQuery* pQuery) {
   SAlterTableStmt* pStmt = (SAlterTableStmt*)pQuery->pRoot;
-  int32_t     code = TSDB_CODE_SUCCESS;
-  if(pCxt->pParseCxt->schemalessType == 0 &&
-      (code = isNotSchemalessDb(pCxt->pParseCxt, pStmt->dbName)) != TSDB_CODE_SUCCESS){
-    return code;
-  }
 
   if (pStmt->dataType.type == TSDB_DATA_TYPE_JSON && pStmt->alterType == TSDB_ALTER_TABLE_ADD_COLUMN) {
     return generateSyntaxErrMsg(&pCxt->msgBuf, TSDB_CODE_PAR_INVALID_COL_JSON);
   }
 
   STableMeta* pTableMeta = NULL;
-<<<<<<< HEAD
-  code = getTableMeta(pCxt, pStmt->dbName, pStmt->tableName, &pTableMeta);
-  if (TSDB_CODE_SUCCESS != code) {
-    return code;
-=======
   int32_t     code = getTableMeta(pCxt, pStmt->dbName, pStmt->tableName, &pTableMeta);
   if (TSDB_CODE_SUCCESS == code) {
     code = rewriteAlterTableImpl(pCxt, pStmt, pTableMeta, pQuery);
->>>>>>> 2fddb8a6
   }
   taosMemoryFree(pTableMeta);
   return code;
@@ -6468,10 +6443,7 @@
 
 static int32_t setRefreshMate(STranslateContext* pCxt, SQuery* pQuery) {
   if (NULL != pCxt->pDbs) {
-<<<<<<< HEAD
-=======
     taosArrayDestroy(pQuery->pDbList);
->>>>>>> 2fddb8a6
     pQuery->pDbList = taosArrayInit(taosHashGetSize(pCxt->pDbs), TSDB_DB_FNAME_LEN);
     if (NULL == pQuery->pDbList) {
       return TSDB_CODE_OUT_OF_MEMORY;
@@ -6484,10 +6456,7 @@
   }
 
   if (NULL != pCxt->pTables) {
-<<<<<<< HEAD
-=======
     taosArrayDestroy(pQuery->pTableList);
->>>>>>> 2fddb8a6
     pQuery->pTableList = taosArrayInit(taosHashGetSize(pCxt->pTables), sizeof(SName));
     if (NULL == pQuery->pTableList) {
       return TSDB_CODE_OUT_OF_MEMORY;
