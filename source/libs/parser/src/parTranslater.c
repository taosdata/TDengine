/*
 * Copyright (c) 2019 TAOS Data, Inc. <jhtao@taosdata.com>
 *
 * This program is free software: you can use, redistribute, and/or modify
 * it under the terms of the GNU Affero General Public License, version 3
 * or later ("AGPL"), as published by the Free Software Foundation.
 *
 * This program is distributed in the hope that it will be useful, but WITHOUT
 * ANY WARRANTY; without even the implied warranty of MERCHANTABILITY or
 * FITNESS FOR A PARTICULAR PURPOSE.
 *
 * You should have received a copy of the GNU Affero General Public License
 * along with this program. If not, see <http://www.gnu.org/licenses/>.
 */

#include "parTranslater.h"
#include "parInt.h"

#include "catalog.h"
#include "cmdnodes.h"
#include "filter.h"
#include "functionMgt.h"
#include "parUtil.h"
#include "scalar.h"
#include "systable.h"
#include "tglobal.h"
#include "ttime.h"

#define generateDealNodeErrMsg(pCxt, code, ...) \
  (pCxt->errCode = generateSyntaxErrMsg(&pCxt->msgBuf, code, ##__VA_ARGS__), DEAL_RES_ERROR)

#define SYSTABLE_SHOW_TYPE_OFFSET QUERY_NODE_SHOW_DNODES_STMT

typedef struct SRewriteTbNameContext {
  int32_t errCode;
  char*   pTbName;
} SRewriteTbNameContext;

typedef struct SBuildTopicContext {
  bool        colExists;
  bool        colNotFound;
  STableMeta* pMeta;
  SNodeList*  pTags;
} SBuildTopicContext;

typedef struct SFullDatabaseName {
  char fullDbName[TSDB_DB_FNAME_LEN];
} SFullDatabaseName;

typedef struct SSysTableShowAdapter {
  ENodeType   showType;
  const char* pDbName;
  const char* pTableName;
  int32_t     numOfShowCols;
  const char* pShowCols[2];
} SSysTableShowAdapter;

// clang-format off
static const SSysTableShowAdapter sysTableShowAdapter[] = {
  {
    .showType = QUERY_NODE_SHOW_DNODES_STMT,
    .pDbName = TSDB_INFORMATION_SCHEMA_DB,
    .pTableName = TSDB_INS_TABLE_DNODES,
    .numOfShowCols = 1,
    .pShowCols = {"*"}
  },
  {
    .showType = QUERY_NODE_SHOW_MNODES_STMT,
    .pDbName = TSDB_INFORMATION_SCHEMA_DB,
    .pTableName = TSDB_INS_TABLE_MNODES,
    .numOfShowCols = 1,
    .pShowCols = {"*"}
  },
  {
    .showType = QUERY_NODE_SHOW_MODULES_STMT,
    .pDbName = TSDB_INFORMATION_SCHEMA_DB,
    .pTableName = TSDB_INS_TABLE_MODULES,
    .numOfShowCols = 1,
    .pShowCols = {"*"}
  },
  {
    .showType = QUERY_NODE_SHOW_QNODES_STMT,
    .pDbName = TSDB_INFORMATION_SCHEMA_DB,
    .pTableName = TSDB_INS_TABLE_QNODES,
    .numOfShowCols = 1,
    .pShowCols = {"*"}
  },
  {
    .showType = QUERY_NODE_SHOW_SNODES_STMT,
    .pDbName = TSDB_INFORMATION_SCHEMA_DB,
    .pTableName = TSDB_INS_TABLE_SNODES,
    .numOfShowCols = 1,
    .pShowCols = {"*"}
  },
  {
    .showType = QUERY_NODE_SHOW_BNODES_STMT,
    .pDbName = TSDB_INFORMATION_SCHEMA_DB,
    .pTableName = TSDB_INS_TABLE_BNODES,
    .numOfShowCols = 1,
    .pShowCols = {"*"}
  },
  {
    .showType = QUERY_NODE_SHOW_CLUSTER_STMT,
    .pDbName = TSDB_INFORMATION_SCHEMA_DB,
    .pTableName = TSDB_INS_TABLE_CLUSTER,
    .numOfShowCols = 1,
    .pShowCols = {"*"}
  },
  {
    .showType = QUERY_NODE_SHOW_DATABASES_STMT,
    .pDbName = TSDB_INFORMATION_SCHEMA_DB,
    .pTableName = TSDB_INS_TABLE_DATABASES,
    .numOfShowCols = 1,
    .pShowCols = {"name"}
  },
  {
    .showType = QUERY_NODE_SHOW_FUNCTIONS_STMT,
    .pDbName = TSDB_INFORMATION_SCHEMA_DB,
    .pTableName = TSDB_INS_TABLE_FUNCTIONS,
    .numOfShowCols = 1,
    .pShowCols = {"name"}
  },
  {
    .showType = QUERY_NODE_SHOW_INDEXES_STMT,
    .pDbName = TSDB_INFORMATION_SCHEMA_DB,
    .pTableName = TSDB_INS_TABLE_INDEXES,
    .numOfShowCols = 1,
    .pShowCols = {"*"}
  },
  {
    .showType = QUERY_NODE_SHOW_STABLES_STMT,
    .pDbName = TSDB_INFORMATION_SCHEMA_DB,
    .pTableName = TSDB_INS_TABLE_STABLES,
    .numOfShowCols = 1,
    .pShowCols = {"stable_name"}
  },
  {
    .showType = QUERY_NODE_SHOW_STREAMS_STMT,
    .pDbName = TSDB_INFORMATION_SCHEMA_DB,
    .pTableName = TSDB_INS_TABLE_STREAMS,
    .numOfShowCols = 1,
    .pShowCols = {"stream_name"}
  },
  {
    .showType = QUERY_NODE_SHOW_TABLES_STMT,
    .pDbName = TSDB_INFORMATION_SCHEMA_DB,
    .pTableName = TSDB_INS_TABLE_TABLES,
    .numOfShowCols = 1,
    .pShowCols = {"table_name"}
  },
  {
    .showType = QUERY_NODE_SHOW_TAGS_STMT,
    .pDbName = TSDB_INFORMATION_SCHEMA_DB,
    .pTableName = TSDB_INS_TABLE_TAGS,
    .numOfShowCols = 1,
    .pShowCols = {"*"}
  },
  {
    .showType = QUERY_NODE_SHOW_USERS_STMT,
    .pDbName = TSDB_INFORMATION_SCHEMA_DB,
    .pTableName = TSDB_INS_TABLE_USERS,
    .numOfShowCols = 1,
    .pShowCols = {"*"}
  },
  {
    .showType = QUERY_NODE_SHOW_LICENCES_STMT,
    .pDbName = TSDB_INFORMATION_SCHEMA_DB,
    .pTableName = TSDB_INS_TABLE_LICENCES,
    .numOfShowCols = 1,
    .pShowCols = {"*"}
  },
  {
    .showType = QUERY_NODE_SHOW_VGROUPS_STMT,
    .pDbName = TSDB_INFORMATION_SCHEMA_DB,
    .pTableName = TSDB_INS_TABLE_VGROUPS,
    .numOfShowCols = 1,
    .pShowCols = {"*"}
  },
  {
    .showType = QUERY_NODE_SHOW_TOPICS_STMT,
    .pDbName = TSDB_INFORMATION_SCHEMA_DB,
    .pTableName = TSDB_INS_TABLE_TOPICS,
    .numOfShowCols = 1,
    .pShowCols = {"topic_name"}
  },
  {
    .showType = QUERY_NODE_SHOW_CONSUMERS_STMT,
    .pDbName = TSDB_PERFORMANCE_SCHEMA_DB,
    .pTableName = TSDB_PERFS_TABLE_CONSUMERS,
    .numOfShowCols = 1,
    .pShowCols = {"*"}
  },
  {
    .showType = QUERY_NODE_SHOW_CONNECTIONS_STMT,
    .pDbName = TSDB_PERFORMANCE_SCHEMA_DB,
    .pTableName = TSDB_PERFS_TABLE_CONNECTIONS,
    .numOfShowCols = 1,
    .pShowCols = {"*"}
  },
  {
    .showType = QUERY_NODE_SHOW_QUERIES_STMT,
    .pDbName = TSDB_PERFORMANCE_SCHEMA_DB,
    .pTableName = TSDB_PERFS_TABLE_QUERIES,
    .numOfShowCols = 1,
    .pShowCols = {"*"}
  },
  {
    .showType = QUERY_NODE_SHOW_APPS_STMT,
    .pDbName = TSDB_PERFORMANCE_SCHEMA_DB,
    .pTableName = TSDB_PERFS_TABLE_APPS,
    .numOfShowCols = 1,
    .pShowCols = {"*"}
  },
  {
    .showType = QUERY_NODE_SHOW_VARIABLES_STMT,
    .pDbName = TSDB_INFORMATION_SCHEMA_DB,
    .pTableName = TSDB_INS_TABLE_CONFIGS,
    .numOfShowCols = 1,
    .pShowCols = {"*"}
  },
  {
    .showType = QUERY_NODE_SHOW_DNODE_VARIABLES_STMT,
    .pDbName = TSDB_INFORMATION_SCHEMA_DB,
    .pTableName = TSDB_INS_TABLE_DNODE_VARIABLES,
    .numOfShowCols = 1,
    .pShowCols = {"*"}
  },
  {
    .showType = QUERY_NODE_SHOW_TRANSACTIONS_STMT,
    .pDbName = TSDB_PERFORMANCE_SCHEMA_DB,
    .pTableName = TSDB_PERFS_TABLE_TRANS,
    .numOfShowCols = 1,
    .pShowCols = {"*"}
  },
  {
    .showType = QUERY_NODE_SHOW_SUBSCRIPTIONS_STMT,
    .pDbName = TSDB_INFORMATION_SCHEMA_DB,
    .pTableName = TSDB_INS_TABLE_SUBSCRIPTIONS,
    .numOfShowCols = 1,
    .pShowCols = {"*"}
  },
  { .showType = QUERY_NODE_SHOW_VNODES_STMT,
    .pDbName = TSDB_INFORMATION_SCHEMA_DB,
    .pTableName = TSDB_INS_TABLE_VNODES,
    .numOfShowCols = 1,
    .pShowCols = {"*"}
  },
  { .showType = QUERY_NODE_SHOW_USER_PRIVILEGES_STMT,
    .pDbName = TSDB_INFORMATION_SCHEMA_DB,
    .pTableName = TSDB_INS_TABLE_USER_PRIVILEGES,
    .numOfShowCols = 1,
    .pShowCols = {"*"}
  },
};
// clang-format on

static int32_t  translateSubquery(STranslateContext* pCxt, SNode* pNode);
static int32_t  translateQuery(STranslateContext* pCxt, SNode* pNode);
static EDealRes translateValue(STranslateContext* pCxt, SValueNode* pVal);
static int32_t  createSimpleSelectStmtFromProjList(const char* pDb, const char* pTable, SNodeList* pProjectionList,
                                                   SSelectStmt** pStmt);
static int32_t  createLastTsSelectStmt(char* pDb, char* pTable, STableMeta* pMeta, SNode** pQuery);
static int32_t  setQuery(STranslateContext* pCxt, SQuery* pQuery);
static int32_t  setRefreshMate(STranslateContext* pCxt, SQuery* pQuery);

static bool afterGroupBy(ESqlClause clause) { return clause > SQL_CLAUSE_GROUP_BY; }

static bool beforeHaving(ESqlClause clause) { return clause < SQL_CLAUSE_HAVING; }

static bool afterHaving(ESqlClause clause) { return clause > SQL_CLAUSE_HAVING; }

static bool beforeWindow(ESqlClause clause) { return clause < SQL_CLAUSE_WINDOW; }

static bool hasSameTableAlias(SArray* pTables) {
  if (taosArrayGetSize(pTables) < 2) {
    return false;
  }
  STableNode* pTable0 = taosArrayGetP(pTables, 0);
  for (int32_t i = 1; i < taosArrayGetSize(pTables); ++i) {
    STableNode* pTable = taosArrayGetP(pTables, i);
    if (0 == strcmp(pTable0->tableAlias, pTable->tableAlias)) {
      return true;
    }
  }
  return false;
}

static int32_t addNamespace(STranslateContext* pCxt, void* pTable) {
  size_t currTotalLevel = taosArrayGetSize(pCxt->pNsLevel);
  if (currTotalLevel > pCxt->currLevel) {
    SArray* pTables = taosArrayGetP(pCxt->pNsLevel, pCxt->currLevel);
    taosArrayPush(pTables, &pTable);
    if (hasSameTableAlias(pTables)) {
      return generateSyntaxErrMsgExt(&pCxt->msgBuf, TSDB_CODE_PAR_NOT_UNIQUE_TABLE_ALIAS,
                                     "Not unique table/alias: '%s'", ((STableNode*)pTable)->tableAlias);
    }
  } else {
    do {
      SArray* pTables = taosArrayInit(TARRAY_MIN_SIZE, POINTER_BYTES);
      if (NULL == pTables) {
        return TSDB_CODE_OUT_OF_MEMORY;
      }
      if (pCxt->currLevel == currTotalLevel) {
        taosArrayPush(pTables, &pTable);
        if (hasSameTableAlias(pTables)) {
          taosArrayDestroy(pTables);
          return generateSyntaxErrMsgExt(&pCxt->msgBuf, TSDB_CODE_PAR_NOT_UNIQUE_TABLE_ALIAS,
                                         "Not unique table/alias: '%s'", ((STableNode*)pTable)->tableAlias);
        }
      }
      taosArrayPush(pCxt->pNsLevel, &pTables);
      ++currTotalLevel;
    } while (currTotalLevel <= pCxt->currLevel);
  }
  return TSDB_CODE_SUCCESS;
}

static int32_t collectUseDatabaseImpl(const char* pFullDbName, SHashObj* pDbs) {
  SFullDatabaseName name = {0};
  snprintf(name.fullDbName, sizeof(name.fullDbName), "%s", pFullDbName);
  return taosHashPut(pDbs, pFullDbName, strlen(pFullDbName), &name, sizeof(SFullDatabaseName));
}

static int32_t collectUseDatabase(const SName* pName, SHashObj* pDbs) {
  char dbFName[TSDB_DB_FNAME_LEN] = {0};
  tNameGetFullDbName(pName, dbFName);
  return collectUseDatabaseImpl(dbFName, pDbs);
}

static int32_t collectUseTable(const SName* pName, SHashObj* pTable) {
  char fullName[TSDB_TABLE_FNAME_LEN];
  tNameExtractFullName(pName, fullName);
  return taosHashPut(pTable, fullName, strlen(fullName), pName, sizeof(SName));
}

static int32_t getTableMetaImpl(STranslateContext* pCxt, const SName* pName, STableMeta** pMeta) {
  SParseContext* pParCxt = pCxt->pParseCxt;
  int32_t        code = collectUseDatabase(pName, pCxt->pDbs);
  if (TSDB_CODE_SUCCESS == code) {
    code = collectUseTable(pName, pCxt->pTables);
  }
  if (TSDB_CODE_SUCCESS == code) {
    if (pParCxt->async) {
      code = getTableMetaFromCache(pCxt->pMetaCache, pName, pMeta);
    } else {
      SRequestConnInfo conn = {.pTrans = pParCxt->pTransporter,
                               .requestId = pParCxt->requestId,
                               .requestObjRefId = pParCxt->requestRid,
                               .mgmtEps = pParCxt->mgmtEpSet};
      code = catalogGetTableMeta(pParCxt->pCatalog, &conn, pName, pMeta);
    }
  }
  if (TSDB_CODE_SUCCESS != code && TSDB_CODE_PAR_TABLE_NOT_EXIST != code) {
    parserError("0x%" PRIx64 " catalogGetTableMeta error, code:%s, dbName:%s, tbName:%s", pCxt->pParseCxt->requestId,
                tstrerror(code), pName->dbname, pName->tname);
  }
  return code;
}

static int32_t getTableMeta(STranslateContext* pCxt, const char* pDbName, const char* pTableName, STableMeta** pMeta) {
  SName name;
  return getTableMetaImpl(pCxt, toName(pCxt->pParseCxt->acctId, pDbName, pTableName, &name), pMeta);
}

static int32_t getTableCfg(STranslateContext* pCxt, const SName* pName, STableCfg** pCfg) {
  SParseContext* pParCxt = pCxt->pParseCxt;
  int32_t        code = collectUseDatabase(pName, pCxt->pDbs);
  if (TSDB_CODE_SUCCESS == code) {
    code = collectUseTable(pName, pCxt->pTables);
  }
  if (TSDB_CODE_SUCCESS == code) {
    if (pParCxt->async) {
      code = getTableCfgFromCache(pCxt->pMetaCache, pName, pCfg);
    } else {
      SRequestConnInfo conn = {.pTrans = pParCxt->pTransporter,
                               .requestId = pParCxt->requestId,
                               .requestObjRefId = pParCxt->requestRid,
                               .mgmtEps = pParCxt->mgmtEpSet};
      code = catalogRefreshGetTableCfg(pParCxt->pCatalog, &conn, pName, pCfg);
    }
  }
  if (TSDB_CODE_SUCCESS != code) {
    parserError("0x%" PRIx64 " catalogRefreshGetTableCfg error, code:%s, dbName:%s, tbName:%s",
                pCxt->pParseCxt->requestId, tstrerror(code), pName->dbname, pName->tname);
  }
  return code;
}

static int32_t refreshGetTableMeta(STranslateContext* pCxt, const char* pDbName, const char* pTableName,
                                   STableMeta** pMeta) {
  SParseContext* pParCxt = pCxt->pParseCxt;
  SName          name;
  toName(pCxt->pParseCxt->acctId, pDbName, pTableName, &name);
  int32_t code = TSDB_CODE_SUCCESS;
  if (pParCxt->async) {
    code = getTableMetaFromCache(pCxt->pMetaCache, &name, pMeta);
  } else {
    SRequestConnInfo conn = {.pTrans = pParCxt->pTransporter,
                             .requestId = pParCxt->requestId,
                             .requestObjRefId = pParCxt->requestRid,
                             .mgmtEps = pParCxt->mgmtEpSet};

    code = catalogRefreshGetTableMeta(pParCxt->pCatalog, &conn, &name, pMeta, false);
  }
  if (TSDB_CODE_SUCCESS != code) {
    parserError("0x%" PRIx64 " catalogRefreshGetTableMeta error, code:%s, dbName:%s, tbName:%s",
                pCxt->pParseCxt->requestId, tstrerror(code), pDbName, pTableName);
  }
  return code;
}

static int32_t getDBVgInfoImpl(STranslateContext* pCxt, const SName* pName, SArray** pVgInfo) {
  SParseContext* pParCxt = pCxt->pParseCxt;
  char           fullDbName[TSDB_DB_FNAME_LEN];
  tNameGetFullDbName(pName, fullDbName);
  int32_t code = collectUseDatabaseImpl(fullDbName, pCxt->pDbs);
  if (TSDB_CODE_SUCCESS == code) {
    if (pParCxt->async) {
      code = getDbVgInfoFromCache(pCxt->pMetaCache, fullDbName, pVgInfo);
    } else {
      SRequestConnInfo conn = {.pTrans = pParCxt->pTransporter,
                               .requestId = pParCxt->requestId,
                               .requestObjRefId = pParCxt->requestRid,
                               .mgmtEps = pParCxt->mgmtEpSet};
      code = catalogGetDBVgList(pParCxt->pCatalog, &conn, fullDbName, pVgInfo);
    }
  }
  if (TSDB_CODE_SUCCESS != code) {
    parserError("0x%" PRIx64 " catalogGetDBVgList error, code:%s, dbFName:%s", pCxt->pParseCxt->requestId,
                tstrerror(code), fullDbName);
  }
  return code;
}

static int32_t getDBVgInfo(STranslateContext* pCxt, const char* pDbName, SArray** pVgInfo) {
  SName name;
  tNameSetDbName(&name, pCxt->pParseCxt->acctId, pDbName, strlen(pDbName));
  char dbFname[TSDB_DB_FNAME_LEN] = {0};
  tNameGetFullDbName(&name, dbFname);
  return getDBVgInfoImpl(pCxt, &name, pVgInfo);
}

static int32_t getTableHashVgroupImpl(STranslateContext* pCxt, const SName* pName, SVgroupInfo* pInfo) {
  SParseContext* pParCxt = pCxt->pParseCxt;
  int32_t        code = collectUseDatabase(pName, pCxt->pDbs);
  if (TSDB_CODE_SUCCESS == code) {
    code = collectUseTable(pName, pCxt->pTables);
  }
  if (TSDB_CODE_SUCCESS == code) {
    if (pParCxt->async) {
      code = getTableVgroupFromCache(pCxt->pMetaCache, pName, pInfo);
    } else {
      SRequestConnInfo conn = {.pTrans = pParCxt->pTransporter,
                               .requestId = pParCxt->requestId,
                               .requestObjRefId = pParCxt->requestRid,
                               .mgmtEps = pParCxt->mgmtEpSet};
      code = catalogGetTableHashVgroup(pParCxt->pCatalog, &conn, pName, pInfo);
    }
  }
  if (TSDB_CODE_SUCCESS != code) {
    parserError("0x%" PRIx64 " catalogGetTableHashVgroup error, code:%s, dbName:%s, tbName:%s",
                pCxt->pParseCxt->requestId, tstrerror(code), pName->dbname, pName->tname);
  }
  return code;
}

static int32_t getTableHashVgroup(STranslateContext* pCxt, const char* pDbName, const char* pTableName,
                                  SVgroupInfo* pInfo) {
  SName name;
  return getTableHashVgroupImpl(pCxt, toName(pCxt->pParseCxt->acctId, pDbName, pTableName, &name), pInfo);
}

static int32_t getDBVgVersion(STranslateContext* pCxt, const char* pDbFName, int32_t* pVersion, int64_t* pDbId,
                              int32_t* pTableNum, int64_t* pStateTs) {
  SParseContext* pParCxt = pCxt->pParseCxt;
  int32_t        code = collectUseDatabaseImpl(pDbFName, pCxt->pDbs);
  if (TSDB_CODE_SUCCESS == code) {
    if (pParCxt->async) {
      code = getDbVgVersionFromCache(pCxt->pMetaCache, pDbFName, pVersion, pDbId, pTableNum, pStateTs);
    } else {
      code = catalogGetDBVgVersion(pParCxt->pCatalog, pDbFName, pVersion, pDbId, pTableNum, pStateTs);
    }
  }
  if (TSDB_CODE_SUCCESS != code) {
    parserError("0x%" PRIx64 " catalogGetDBVgVersion error, code:%s, dbFName:%s", pCxt->pParseCxt->requestId,
                tstrerror(code), pDbFName);
  }
  return code;
}

static int32_t getDBCfg(STranslateContext* pCxt, const char* pDbName, SDbCfgInfo* pInfo) {
  if (IS_SYS_DBNAME(pDbName)) {
    return TSDB_CODE_SUCCESS;
  }

  SParseContext* pParCxt = pCxt->pParseCxt;
  SName          name;
  tNameSetDbName(&name, pCxt->pParseCxt->acctId, pDbName, strlen(pDbName));
  char dbFname[TSDB_DB_FNAME_LEN] = {0};
  tNameGetFullDbName(&name, dbFname);
  int32_t code = collectUseDatabaseImpl(dbFname, pCxt->pDbs);
  if (TSDB_CODE_SUCCESS == code) {
    if (pParCxt->async) {
      code = getDbCfgFromCache(pCxt->pMetaCache, dbFname, pInfo);
    } else {
      SRequestConnInfo conn = {.pTrans = pParCxt->pTransporter,
                               .requestId = pParCxt->requestId,
                               .requestObjRefId = pParCxt->requestRid,
                               .mgmtEps = pParCxt->mgmtEpSet};

      code = catalogGetDBCfg(pParCxt->pCatalog, &conn, dbFname, pInfo);
    }
  }
  if (TSDB_CODE_SUCCESS != code) {
    parserError("0x%" PRIx64 " catalogGetDBCfg error, code:%s, dbFName:%s", pCxt->pParseCxt->requestId, tstrerror(code),
                dbFname);
  }
  return code;
}

static int32_t getUdfInfo(STranslateContext* pCxt, SFunctionNode* pFunc) {
  SParseContext* pParCxt = pCxt->pParseCxt;
  SFuncInfo      funcInfo = {0};
  int32_t        code = TSDB_CODE_SUCCESS;
  if (pParCxt->async) {
    code = getUdfInfoFromCache(pCxt->pMetaCache, pFunc->functionName, &funcInfo);
  } else {
    SRequestConnInfo conn = {.pTrans = pParCxt->pTransporter,
                             .requestId = pParCxt->requestId,
                             .requestObjRefId = pParCxt->requestRid,
                             .mgmtEps = pParCxt->mgmtEpSet};

    code = catalogGetUdfInfo(pParCxt->pCatalog, &conn, pFunc->functionName, &funcInfo);
  }
  if (TSDB_CODE_SUCCESS == code) {
    pFunc->funcType = FUNCTION_TYPE_UDF;
    pFunc->funcId = TSDB_FUNC_TYPE_AGGREGATE == funcInfo.funcType ? FUNC_AGGREGATE_UDF_ID : FUNC_SCALAR_UDF_ID;
    pFunc->node.resType.type = funcInfo.outputType;
    pFunc->node.resType.bytes = funcInfo.outputLen;
    pFunc->udfBufSize = funcInfo.bufSize;
    tFreeSFuncInfo(&funcInfo);
  }
  if (TSDB_CODE_SUCCESS != code) {
    parserError("0x%" PRIx64 " catalogGetUdfInfo error, code:%s, funcName:%s", pCxt->pParseCxt->requestId,
                tstrerror(code), pFunc->functionName);
  }
  return code;
}

static int32_t getTableIndex(STranslateContext* pCxt, const SName* pName, SArray** pIndexes) {
  SParseContext* pParCxt = pCxt->pParseCxt;
  int32_t        code = collectUseDatabase(pName, pCxt->pDbs);
  if (TSDB_CODE_SUCCESS == code) {
    code = collectUseTable(pName, pCxt->pTables);
  }
  if (TSDB_CODE_SUCCESS == code) {
    if (pParCxt->async) {
      code = getTableIndexFromCache(pCxt->pMetaCache, pName, pIndexes);
    } else {
      SRequestConnInfo conn = {.pTrans = pParCxt->pTransporter,
                               .requestId = pParCxt->requestId,
                               .requestObjRefId = pParCxt->requestRid,
                               .mgmtEps = pParCxt->mgmtEpSet};

      code = catalogGetTableIndex(pParCxt->pCatalog, &conn, pName, pIndexes);
    }
  }
  if (TSDB_CODE_SUCCESS != code) {
    parserError("0x%" PRIx64 " getTableIndex error, code:%s, dbName:%s, tbName:%s", pCxt->pParseCxt->requestId,
                tstrerror(code), pName->dbname, pName->tname);
  }
  return code;
}

static int32_t getDnodeList(STranslateContext* pCxt, SArray** pDnodes) {
  SParseContext* pParCxt = pCxt->pParseCxt;
  int32_t        code = TSDB_CODE_SUCCESS;
  if (pParCxt->async) {
    code = getDnodeListFromCache(pCxt->pMetaCache, pDnodes);
  } else {
    SRequestConnInfo conn = {.pTrans = pParCxt->pTransporter,
                             .requestId = pParCxt->requestId,
                             .requestObjRefId = pParCxt->requestRid,
                             .mgmtEps = pParCxt->mgmtEpSet};
    code = catalogGetDnodeList(pParCxt->pCatalog, &conn, pDnodes);
  }
  if (TSDB_CODE_SUCCESS != code) {
    parserError("0x%" PRIx64 " getDnodeList error, code:%s", pCxt->pParseCxt->requestId, tstrerror(code));
  }
  return code;
}

static int32_t initTranslateContext(SParseContext* pParseCxt, SParseMetaCache* pMetaCache, STranslateContext* pCxt) {
  pCxt->pParseCxt = pParseCxt;
  pCxt->errCode = TSDB_CODE_SUCCESS;
  pCxt->msgBuf.buf = pParseCxt->pMsg;
  pCxt->msgBuf.len = pParseCxt->msgLen;
  pCxt->pNsLevel = taosArrayInit(TARRAY_MIN_SIZE, POINTER_BYTES);
  pCxt->currLevel = 0;
  pCxt->levelNo = 0;
  pCxt->currClause = 0;
  pCxt->pMetaCache = pMetaCache;
  pCxt->pDbs = taosHashInit(4, taosGetDefaultHashFunction(TSDB_DATA_TYPE_BINARY), true, HASH_NO_LOCK);
  pCxt->pTables = taosHashInit(4, taosGetDefaultHashFunction(TSDB_DATA_TYPE_BINARY), true, HASH_NO_LOCK);
  pCxt->pTargetTables = taosHashInit(4, taosGetDefaultHashFunction(TSDB_DATA_TYPE_BINARY), true, HASH_NO_LOCK);
  if (NULL == pCxt->pNsLevel || NULL == pCxt->pDbs || NULL == pCxt->pTables || NULL == pCxt->pTargetTables) {
    return TSDB_CODE_OUT_OF_MEMORY;
  }
  return TSDB_CODE_SUCCESS;
}

static int32_t resetTranslateNamespace(STranslateContext* pCxt) {
  if (NULL != pCxt->pNsLevel) {
    size_t size = taosArrayGetSize(pCxt->pNsLevel);
    for (size_t i = 0; i < size; ++i) {
      taosArrayDestroy(taosArrayGetP(pCxt->pNsLevel, i));
    }
    taosArrayDestroy(pCxt->pNsLevel);
  }
  pCxt->pNsLevel = taosArrayInit(TARRAY_MIN_SIZE, POINTER_BYTES);
  if (NULL == pCxt->pNsLevel) {
    return TSDB_CODE_OUT_OF_MEMORY;
  }
  return TSDB_CODE_SUCCESS;
}

static void destroyTranslateContext(STranslateContext* pCxt) {
  if (NULL != pCxt->pNsLevel) {
    size_t size = taosArrayGetSize(pCxt->pNsLevel);
    for (size_t i = 0; i < size; ++i) {
      taosArrayDestroy(taosArrayGetP(pCxt->pNsLevel, i));
    }
    taosArrayDestroy(pCxt->pNsLevel);
  }

  if (NULL != pCxt->pCmdMsg) {
    taosMemoryFreeClear(pCxt->pCmdMsg->pMsg);
    taosMemoryFreeClear(pCxt->pCmdMsg);
  }

  taosHashCleanup(pCxt->pDbs);
  taosHashCleanup(pCxt->pTables);
  taosHashCleanup(pCxt->pTargetTables);
}

static bool isSelectStmt(SNode* pCurrStmt) {
  return NULL != pCurrStmt && QUERY_NODE_SELECT_STMT == nodeType(pCurrStmt);
}

static bool isDeleteStmt(SNode* pCurrStmt) {
  return NULL != pCurrStmt && QUERY_NODE_DELETE_STMT == nodeType(pCurrStmt);
}

static bool isSetOperator(SNode* pCurrStmt) {
  return NULL != pCurrStmt && QUERY_NODE_SET_OPERATOR == nodeType(pCurrStmt);
}

static SNodeList* getProjectListFromCurrStmt(SNode* pCurrStmt) {
  if (isSelectStmt(pCurrStmt)) {
    return ((SSelectStmt*)pCurrStmt)->pProjectionList;
  }
  if (isSetOperator(pCurrStmt)) {
    return ((SSetOperator*)pCurrStmt)->pProjectionList;
  }
  return NULL;
}

static uint8_t getPrecisionFromCurrStmt(SNode* pCurrStmt, uint8_t defaultVal) {
  if (isSelectStmt(pCurrStmt)) {
    return ((SSelectStmt*)pCurrStmt)->precision;
  }
  if (isSetOperator(pCurrStmt)) {
    return ((SSetOperator*)pCurrStmt)->precision;
  }
  if (NULL != pCurrStmt && QUERY_NODE_CREATE_STREAM_STMT == nodeType(pCurrStmt)) {
    return getPrecisionFromCurrStmt(((SCreateStreamStmt*)pCurrStmt)->pQuery, defaultVal);
  }
  if (isDeleteStmt(pCurrStmt)) {
    return ((SDeleteStmt*)pCurrStmt)->precision;
  }
  return defaultVal;
}

static bool isAliasColumn(const SNode* pNode) {
  return (QUERY_NODE_COLUMN == nodeType(pNode) && ('\0' == ((SColumnNode*)pNode)->tableAlias[0]));
}

static bool isAggFunc(const SNode* pNode) {
  return (QUERY_NODE_FUNCTION == nodeType(pNode) && fmIsAggFunc(((SFunctionNode*)pNode)->funcId));
}

static bool isSelectFunc(const SNode* pNode) {
  return (QUERY_NODE_FUNCTION == nodeType(pNode) && fmIsSelectFunc(((SFunctionNode*)pNode)->funcId));
}

static bool isWindowPseudoColumnFunc(const SNode* pNode) {
  return (QUERY_NODE_FUNCTION == nodeType(pNode) && fmIsWindowPseudoColumnFunc(((SFunctionNode*)pNode)->funcId));
}

static bool isInterpFunc(const SNode* pNode) {
  return (QUERY_NODE_FUNCTION == nodeType(pNode) && fmIsInterpFunc(((SFunctionNode*)pNode)->funcId));
}

static bool isInterpPseudoColumnFunc(const SNode* pNode) {
  return (QUERY_NODE_FUNCTION == nodeType(pNode) && fmIsInterpPseudoColumnFunc(((SFunctionNode*)pNode)->funcId));
}

static bool isTimelineFunc(const SNode* pNode) {
  return (QUERY_NODE_FUNCTION == nodeType(pNode) && fmIsTimelineFunc(((SFunctionNode*)pNode)->funcId));
}

static bool isImplicitTsFunc(const SNode* pNode) {
  return (QUERY_NODE_FUNCTION == nodeType(pNode) && fmIsImplicitTsFunc(((SFunctionNode*)pNode)->funcId));
}

static bool isScanPseudoColumnFunc(const SNode* pNode) {
  return (QUERY_NODE_FUNCTION == nodeType(pNode) && fmIsScanPseudoColumnFunc(((SFunctionNode*)pNode)->funcId));
}

static bool isIndefiniteRowsFunc(const SNode* pNode) {
  return (QUERY_NODE_FUNCTION == nodeType(pNode) && fmIsIndefiniteRowsFunc(((SFunctionNode*)pNode)->funcId));
}

static bool isVectorFunc(const SNode* pNode) {
  return (QUERY_NODE_FUNCTION == nodeType(pNode) && fmIsVectorFunc(((SFunctionNode*)pNode)->funcId));
}

static bool isDistinctOrderBy(STranslateContext* pCxt) {
  return (SQL_CLAUSE_ORDER_BY == pCxt->currClause && isSelectStmt(pCxt->pCurrStmt) &&
          ((SSelectStmt*)pCxt->pCurrStmt)->isDistinct);
}

static bool belongTable(const SColumnNode* pCol, const STableNode* pTable) {
  int cmp = 0;
  if ('\0' != pCol->dbName[0]) {
    cmp = strcmp(pCol->dbName, pTable->dbName);
  }
  if (0 == cmp) {
    cmp = strcmp(pCol->tableAlias, pTable->tableAlias);
  }
  return (0 == cmp);
}

static SNodeList* getProjectList(const SNode* pNode) {
  if (QUERY_NODE_SELECT_STMT == nodeType(pNode)) {
    return ((SSelectStmt*)pNode)->pProjectionList;
  } else if (QUERY_NODE_SET_OPERATOR == nodeType(pNode)) {
    return ((SSetOperator*)pNode)->pProjectionList;
  }
  return NULL;
}

static bool isTimeLineQuery(SNode* pStmt) {
  if (QUERY_NODE_SELECT_STMT == nodeType(pStmt)) {
    return (TIME_LINE_MULTI == ((SSelectStmt*)pStmt)->timeLineResMode) ||
           (TIME_LINE_GLOBAL == ((SSelectStmt*)pStmt)->timeLineResMode);
  } else if (QUERY_NODE_SET_OPERATOR == nodeType(pStmt)) {
    return TIME_LINE_GLOBAL == ((SSetOperator*)pStmt)->timeLineResMode;
  } else {
    return false;
  }
}

static bool isGlobalTimeLineQuery(SNode* pStmt) {
  if (QUERY_NODE_SELECT_STMT == nodeType(pStmt)) {
    return TIME_LINE_GLOBAL == ((SSelectStmt*)pStmt)->timeLineResMode;
  } else if (QUERY_NODE_SET_OPERATOR == nodeType(pStmt)) {
    return TIME_LINE_GLOBAL == ((SSetOperator*)pStmt)->timeLineResMode;
  } else {
    return false;
  }
}

static bool isTimeLineAlignedQuery(SNode* pStmt) {
  SSelectStmt* pSelect = (SSelectStmt*)pStmt;
  if (isGlobalTimeLineQuery(((STempTableNode*)pSelect->pFromTable)->pSubquery)) {
    return true;
  }
  if (!isTimeLineQuery(((STempTableNode*)pSelect->pFromTable)->pSubquery)) {
    return false;
  }
  if (QUERY_NODE_SELECT_STMT != nodeType(((STempTableNode*)pSelect->pFromTable)->pSubquery)) {
    return false;
  }
  SSelectStmt* pSub = (SSelectStmt*)((STempTableNode*)pSelect->pFromTable)->pSubquery;
  if (nodesListMatch(pSelect->pPartitionByList, pSub->pPartitionByList)) {
    return true;
  }
  return false;
}

static bool isPrimaryKeyImpl(SNode* pExpr) {
  if (QUERY_NODE_COLUMN == nodeType(pExpr)) {
    return (PRIMARYKEY_TIMESTAMP_COL_ID == ((SColumnNode*)pExpr)->colId);
  } else if (QUERY_NODE_FUNCTION == nodeType(pExpr)) {
    SFunctionNode* pFunc = (SFunctionNode*)pExpr;
    if (FUNCTION_TYPE_SELECT_VALUE == pFunc->funcType || FUNCTION_TYPE_GROUP_KEY == pFunc->funcType ||
        FUNCTION_TYPE_FIRST == pFunc->funcType || FUNCTION_TYPE_LAST == pFunc->funcType ||
        FUNCTION_TYPE_LAST_ROW == pFunc->funcType) {
      return isPrimaryKeyImpl(nodesListGetNode(pFunc->pParameterList, 0));
    } else if (FUNCTION_TYPE_WSTART == pFunc->funcType || FUNCTION_TYPE_WEND == pFunc->funcType ||
               FUNCTION_TYPE_IROWTS == pFunc->funcType) {
      return true;
    }
  } else if (QUERY_NODE_OPERATOR == nodeType(pExpr)) {
    SOperatorNode* pOper = (SOperatorNode*)pExpr;
    if (OP_TYPE_ADD != pOper->opType && OP_TYPE_SUB != pOper->opType) {
      return false;
    }
    if (!isPrimaryKeyImpl(pOper->pLeft)) {
      return false;
    }
    if (QUERY_NODE_VALUE != nodeType(pOper->pRight)) {
      return false;
    }
    return true;
  }
  return false;
}

static bool isPrimaryKey(STempTableNode* pTable, SNode* pExpr) {
  if (!isTimeLineQuery(pTable->pSubquery)) {
    return false;
  }
  return isPrimaryKeyImpl(pExpr);
}

static void setColumnInfoBySchema(const SRealTableNode* pTable, const SSchema* pColSchema, int32_t tagFlag,
                                  SColumnNode* pCol) {
  strcpy(pCol->dbName, pTable->table.dbName);
  strcpy(pCol->tableAlias, pTable->table.tableAlias);
  strcpy(pCol->tableName, pTable->table.tableName);
  strcpy(pCol->colName, pColSchema->name);
  if ('\0' == pCol->node.aliasName[0]) {
    strcpy(pCol->node.aliasName, pColSchema->name);
  }
  if ('\0' == pCol->node.userAlias[0]) {
    strcpy(pCol->node.userAlias, pColSchema->name);
  }
  pCol->tableId = pTable->pMeta->uid;
  pCol->tableType = pTable->pMeta->tableType;
  pCol->colId = pColSchema->colId;
  pCol->colType = (tagFlag >= 0 ? COLUMN_TYPE_TAG : COLUMN_TYPE_COLUMN);
  pCol->hasIndex = (pColSchema != NULL && IS_IDX_ON(pColSchema));
  pCol->node.resType.type = pColSchema->type;
  pCol->node.resType.bytes = pColSchema->bytes;
  if (TSDB_DATA_TYPE_TIMESTAMP == pCol->node.resType.type) {
    pCol->node.resType.precision = pTable->pMeta->tableInfo.precision;
  }
}

static void setColumnInfoByExpr(STempTableNode* pTable, SExprNode* pExpr, SColumnNode** pColRef) {
  SColumnNode* pCol = *pColRef;

  if (NULL == pExpr->pAssociation) {
    pExpr->pAssociation = taosArrayInit(TARRAY_MIN_SIZE, POINTER_BYTES);
  }
  taosArrayPush(pExpr->pAssociation, &pColRef);
  strcpy(pCol->tableAlias, pTable->table.tableAlias);
  pCol->colId = isPrimaryKey(pTable, (SNode*)pExpr) ? PRIMARYKEY_TIMESTAMP_COL_ID : 0;
  strcpy(pCol->colName, pExpr->aliasName);
  if ('\0' == pCol->node.aliasName[0]) {
    strcpy(pCol->node.aliasName, pCol->colName);
  }
  if ('\0' == pCol->node.userAlias[0]) {
    strcpy(pCol->node.userAlias, pExpr->userAlias);
  }
  pCol->node.resType = pExpr->resType;
}

static int32_t createColumnsByTable(STranslateContext* pCxt, const STableNode* pTable, bool igTags, SNodeList* pList) {
  if (QUERY_NODE_REAL_TABLE == nodeType(pTable)) {
    const STableMeta* pMeta = ((SRealTableNode*)pTable)->pMeta;
    int32_t           nums = pMeta->tableInfo.numOfColumns +
                   (igTags ? 0 : ((TSDB_SUPER_TABLE == pMeta->tableType) ? pMeta->tableInfo.numOfTags : 0));
    for (int32_t i = 0; i < nums; ++i) {
      if (invisibleColumn(pCxt->pParseCxt->enableSysInfo, pMeta->tableType, pMeta->schema[i].flags)) {
        pCxt->pParseCxt->hasInvisibleCol = true;
        continue;
      }
      SColumnNode* pCol = (SColumnNode*)nodesMakeNode(QUERY_NODE_COLUMN);
      if (NULL == pCol) {
        return generateSyntaxErrMsg(&pCxt->msgBuf, TSDB_CODE_OUT_OF_MEMORY);
      }
      setColumnInfoBySchema((SRealTableNode*)pTable, pMeta->schema + i, (i - pMeta->tableInfo.numOfColumns), pCol);
      nodesListAppend(pList, (SNode*)pCol);
    }
  } else {
    STempTableNode* pTempTable = (STempTableNode*)pTable;
    SNodeList*      pProjectList = getProjectList(pTempTable->pSubquery);
    SNode*          pNode;
    FOREACH(pNode, pProjectList) {
      SColumnNode* pCol = (SColumnNode*)nodesMakeNode(QUERY_NODE_COLUMN);
      if (NULL == pCol) {
        return generateSyntaxErrMsg(&pCxt->msgBuf, TSDB_CODE_OUT_OF_MEMORY);
      }
      nodesListAppend(pList, (SNode*)pCol);
      SListCell* pCell = nodesListGetCell(pList, LIST_LENGTH(pList) - 1);
      setColumnInfoByExpr(pTempTable, (SExprNode*)pNode, (SColumnNode**)&pCell->pNode);
    }
  }
  return TSDB_CODE_SUCCESS;
}

static bool isInternalPrimaryKey(const SColumnNode* pCol) {
  return PRIMARYKEY_TIMESTAMP_COL_ID == pCol->colId &&
         (0 == strcmp(pCol->colName, ROWTS_PSEUDO_COLUMN_NAME) || 0 == strcmp(pCol->colName, C0_PSEUDO_COLUMN_NAME));
}

static int32_t findAndSetColumn(STranslateContext* pCxt, SColumnNode** pColRef, const STableNode* pTable,
                                bool* pFound) {
  SColumnNode* pCol = *pColRef;
  *pFound = false;
  if (QUERY_NODE_REAL_TABLE == nodeType(pTable)) {
    const STableMeta* pMeta = ((SRealTableNode*)pTable)->pMeta;
    if (isInternalPrimaryKey(pCol)) {
      if (TSDB_SYSTEM_TABLE == pMeta->tableType) {
        return generateSyntaxErrMsg(&pCxt->msgBuf, TSDB_CODE_PAR_INVALID_COLUMN, pCol->colName);
      }

      setColumnInfoBySchema((SRealTableNode*)pTable, pMeta->schema, -1, pCol);
      *pFound = true;
      return TSDB_CODE_SUCCESS;
    }
    int32_t nums = pMeta->tableInfo.numOfTags + pMeta->tableInfo.numOfColumns;
    for (int32_t i = 0; i < nums; ++i) {
      if (0 == strcmp(pCol->colName, pMeta->schema[i].name) &&
          !invisibleColumn(pCxt->pParseCxt->enableSysInfo, pMeta->tableType, pMeta->schema[i].flags)) {
        setColumnInfoBySchema((SRealTableNode*)pTable, pMeta->schema + i, (i - pMeta->tableInfo.numOfColumns), pCol);
        *pFound = true;
        break;
      }
    }
  } else {
    STempTableNode* pTempTable = (STempTableNode*)pTable;
    SNodeList*      pProjectList = getProjectList(pTempTable->pSubquery);
    SNode*          pNode;
    FOREACH(pNode, pProjectList) {
      SExprNode* pExpr = (SExprNode*)pNode;
      if (0 == strcmp(pCol->colName, pExpr->aliasName)) {
        if (*pFound) {
          return generateSyntaxErrMsg(&pCxt->msgBuf, TSDB_CODE_PAR_AMBIGUOUS_COLUMN, pCol->colName);
        }
        setColumnInfoByExpr(pTempTable, pExpr, pColRef);
        *pFound = true;
      } else if (isPrimaryKey(pTempTable, pNode) && isInternalPrimaryKey(pCol)) {
        setColumnInfoByExpr(pTempTable, pExpr, pColRef);
        *pFound = true;
      }
    }
  }
  return TSDB_CODE_SUCCESS;
}

static EDealRes translateColumnWithPrefix(STranslateContext* pCxt, SColumnNode** pCol) {
  SArray* pTables = taosArrayGetP(pCxt->pNsLevel, pCxt->currLevel);
  size_t  nums = taosArrayGetSize(pTables);
  bool    foundTable = false;
  for (size_t i = 0; i < nums; ++i) {
    STableNode* pTable = taosArrayGetP(pTables, i);
    if (belongTable((*pCol), pTable)) {
      foundTable = true;
      bool foundCol = false;
      pCxt->errCode = findAndSetColumn(pCxt, pCol, pTable, &foundCol);
      if (TSDB_CODE_SUCCESS != pCxt->errCode) {
        return DEAL_RES_ERROR;
      }
      if (foundCol) {
        break;
      }
      return generateDealNodeErrMsg(pCxt, TSDB_CODE_PAR_INVALID_COLUMN, (*pCol)->colName);
    }
  }
  if (!foundTable) {
    return generateDealNodeErrMsg(pCxt, TSDB_CODE_PAR_TABLE_NOT_EXIST, (*pCol)->tableAlias);
  }
  return DEAL_RES_CONTINUE;
}

static EDealRes translateColumnWithoutPrefix(STranslateContext* pCxt, SColumnNode** pCol) {
  SArray* pTables = taosArrayGetP(pCxt->pNsLevel, pCxt->currLevel);
  size_t  nums = taosArrayGetSize(pTables);
  bool    found = false;
  bool    isInternalPk = isInternalPrimaryKey(*pCol);
  for (size_t i = 0; i < nums; ++i) {
    STableNode* pTable = taosArrayGetP(pTables, i);
    bool        foundCol = false;
    pCxt->errCode = findAndSetColumn(pCxt, pCol, pTable, &foundCol);
    if (TSDB_CODE_SUCCESS != pCxt->errCode) {
      return DEAL_RES_ERROR;
    }
    if (foundCol) {
      if (found) {
        return generateDealNodeErrMsg(pCxt, TSDB_CODE_PAR_AMBIGUOUS_COLUMN, (*pCol)->colName);
      }
      found = true;
    }
    if (isInternalPk) {
      break;
    }
  }
  if (!found) {
    if (isInternalPk) {
      if (isSelectStmt(pCxt->pCurrStmt) && NULL != ((SSelectStmt*)pCxt->pCurrStmt)->pWindow) {
        return generateDealNodeErrMsg(pCxt, TSDB_CODE_PAR_NOT_ALLOWED_WIN_QUERY);
      }
      return generateDealNodeErrMsg(pCxt, TSDB_CODE_PAR_INVALID_INTERNAL_PK);
    } else {
      return generateDealNodeErrMsg(pCxt, TSDB_CODE_PAR_INVALID_COLUMN, (*pCol)->colName);
    }
  }
  return DEAL_RES_CONTINUE;
}

static EDealRes translateColumnUseAlias(STranslateContext* pCxt, SColumnNode** pCol, bool* pFound) {
  SNodeList* pProjectionList = getProjectListFromCurrStmt(pCxt->pCurrStmt);
  SNode*     pNode;
  FOREACH(pNode, pProjectionList) {
    SExprNode* pExpr = (SExprNode*)pNode;
    if (0 == strcmp((*pCol)->colName, pExpr->userAlias)) {
      SColumnRefNode* pColRef = (SColumnRefNode*)nodesMakeNode(QUERY_NODE_COLUMN_REF);
      if (NULL == pColRef) {
        pCxt->errCode = TSDB_CODE_OUT_OF_MEMORY;
        return DEAL_RES_ERROR;
      }
      strcpy(pColRef->colName, pExpr->aliasName);
      nodesDestroyNode(*(SNode**)pCol);
      *(SNode**)pCol = (SNode*)pColRef;
      *pFound = true;
      return DEAL_RES_CONTINUE;
    }
  }
  *pFound = false;
  return DEAL_RES_CONTINUE;
}

static EDealRes translateColumn(STranslateContext* pCxt, SColumnNode** pCol) {
  if (NULL == pCxt->pCurrStmt ||
      (isSelectStmt(pCxt->pCurrStmt) && NULL == ((SSelectStmt*)pCxt->pCurrStmt)->pFromTable)) {
    return generateDealNodeErrMsg(pCxt, TSDB_CODE_PAR_INVALID_COLUMN, (*pCol)->colName);
  }

  // count(*)/first(*)/last(*) and so on
  if (0 == strcmp((*pCol)->colName, "*")) {
    return DEAL_RES_CONTINUE;
  }

  EDealRes res = DEAL_RES_CONTINUE;
  if ('\0' != (*pCol)->tableAlias[0]) {
    res = translateColumnWithPrefix(pCxt, pCol);
  } else {
    bool found = false;
    if (SQL_CLAUSE_ORDER_BY == pCxt->currClause) {
      res = translateColumnUseAlias(pCxt, pCol, &found);
    }
    if (DEAL_RES_ERROR != res && !found) {
      if (isSetOperator(pCxt->pCurrStmt)) {
        res = generateDealNodeErrMsg(pCxt, TSDB_CODE_PAR_INVALID_COLUMN, (*pCol)->colName);
      } else {
        res = translateColumnWithoutPrefix(pCxt, pCol);
      }
    }
  }
  return res;
}

static int32_t parseTimeFromValueNode(STranslateContext* pCxt, SValueNode* pVal) {
  if (IS_NUMERIC_TYPE(pVal->node.resType.type) || TSDB_DATA_TYPE_BOOL == pVal->node.resType.type) {
    if (DEAL_RES_ERROR == translateValue(pCxt, pVal)) {
      return pCxt->errCode;
    }
    int64_t value = 0;
    if (IS_UNSIGNED_NUMERIC_TYPE(pVal->node.resType.type)) {
      value = pVal->datum.u;
    } else if (IS_FLOAT_TYPE(pVal->node.resType.type)) {
      value = pVal->datum.d;
    } else if (TSDB_DATA_TYPE_BOOL == pVal->node.resType.type) {
      value = pVal->datum.b;
    } else {
      value = pVal->datum.i;
    }
    pVal->datum.i = value;
    return TSDB_CODE_SUCCESS;
  } else if (IS_VAR_DATA_TYPE(pVal->node.resType.type) || TSDB_DATA_TYPE_TIMESTAMP == pVal->node.resType.type) {
    if (TSDB_CODE_SUCCESS == taosParseTime(pVal->literal, &pVal->datum.i, pVal->node.resType.bytes,
                                           pVal->node.resType.precision, tsDaylight)) {
      return TSDB_CODE_SUCCESS;
    }
    char* pEnd = NULL;
    pVal->datum.i = taosStr2Int64(pVal->literal, &pEnd, 10);
    return (NULL != pEnd && '\0' == *pEnd) ? TSDB_CODE_SUCCESS : TSDB_CODE_PAR_WRONG_VALUE_TYPE;
  } else {
    return TSDB_CODE_PAR_WRONG_VALUE_TYPE;
  }
}

static int32_t parseBoolFromValueNode(STranslateContext* pCxt, SValueNode* pVal) {
  if (IS_VAR_DATA_TYPE(pVal->node.resType.type) || TSDB_DATA_TYPE_BOOL == pVal->node.resType.type) {
    pVal->datum.b = (0 == strcasecmp(pVal->literal, "true"));
    return TSDB_CODE_SUCCESS;
  } else if (IS_INTEGER_TYPE(pVal->node.resType.type)) {
    pVal->datum.b = (0 != taosStr2Int64(pVal->literal, NULL, 10));
    return TSDB_CODE_SUCCESS;
  } else if (IS_FLOAT_TYPE(pVal->node.resType.type)) {
    pVal->datum.b = (0 != taosStr2Double(pVal->literal, NULL));
    return TSDB_CODE_SUCCESS;
  } else {
    return TSDB_CODE_PAR_WRONG_VALUE_TYPE;
  }
}

static EDealRes translateDurationValue(STranslateContext* pCxt, SValueNode* pVal) {
  if (parseNatualDuration(pVal->literal, strlen(pVal->literal), &pVal->datum.i, &pVal->unit,
                          pVal->node.resType.precision) != TSDB_CODE_SUCCESS) {
    return generateDealNodeErrMsg(pCxt, TSDB_CODE_PAR_WRONG_VALUE_TYPE, pVal->literal);
  }
  *(int64_t*)&pVal->typeData = pVal->datum.i;
  return DEAL_RES_CONTINUE;
}

static EDealRes translateNormalValue(STranslateContext* pCxt, SValueNode* pVal, SDataType targetDt, bool strict) {
  int32_t code = TSDB_CODE_SUCCESS;
  switch (targetDt.type) {
    case TSDB_DATA_TYPE_BOOL:
      if (TSDB_CODE_SUCCESS != parseBoolFromValueNode(pCxt, pVal)) {
        return generateDealNodeErrMsg(pCxt, TSDB_CODE_PAR_WRONG_VALUE_TYPE, pVal->literal);
      }
      *(bool*)&pVal->typeData = pVal->datum.b;
      break;
    case TSDB_DATA_TYPE_TINYINT: {
      code = toInteger(pVal->literal, strlen(pVal->literal), 10, &pVal->datum.i);
      if (strict && (TSDB_CODE_SUCCESS != code || !IS_VALID_TINYINT(pVal->datum.i))) {
        return generateDealNodeErrMsg(pCxt, TSDB_CODE_PAR_WRONG_VALUE_TYPE, pVal->literal);
      }
      *(int8_t*)&pVal->typeData = pVal->datum.i;
      break;
    }
    case TSDB_DATA_TYPE_SMALLINT: {
      code = toInteger(pVal->literal, strlen(pVal->literal), 10, &pVal->datum.i);
      if (strict && (TSDB_CODE_SUCCESS != code || !IS_VALID_SMALLINT(pVal->datum.i))) {
        return generateDealNodeErrMsg(pCxt, TSDB_CODE_PAR_WRONG_VALUE_TYPE, pVal->literal);
      }
      *(int16_t*)&pVal->typeData = pVal->datum.i;
      break;
    }
    case TSDB_DATA_TYPE_INT: {
      code = toInteger(pVal->literal, strlen(pVal->literal), 10, &pVal->datum.i);
      if (strict && (TSDB_CODE_SUCCESS != code || !IS_VALID_INT(pVal->datum.i))) {
        return generateDealNodeErrMsg(pCxt, TSDB_CODE_PAR_WRONG_VALUE_TYPE, pVal->literal);
      }
      *(int32_t*)&pVal->typeData = pVal->datum.i;
      break;
    }
    case TSDB_DATA_TYPE_BIGINT: {
      code = toInteger(pVal->literal, strlen(pVal->literal), 10, &pVal->datum.i);
      if (strict && TSDB_CODE_SUCCESS != code) {
        return generateDealNodeErrMsg(pCxt, TSDB_CODE_PAR_WRONG_VALUE_TYPE, pVal->literal);
      }
      *(int64_t*)&pVal->typeData = pVal->datum.i;
      break;
    }
    case TSDB_DATA_TYPE_UTINYINT: {
      code = toUInteger(pVal->literal, strlen(pVal->literal), 10, &pVal->datum.u);
      if (strict && (TSDB_CODE_SUCCESS != code || pVal->datum.u > UINT8_MAX)) {
        return generateDealNodeErrMsg(pCxt, TSDB_CODE_PAR_WRONG_VALUE_TYPE, pVal->literal);
      }
      *(uint8_t*)&pVal->typeData = pVal->datum.u;
      break;
    }
    case TSDB_DATA_TYPE_USMALLINT: {
      code = toUInteger(pVal->literal, strlen(pVal->literal), 10, &pVal->datum.u);
      if (strict && (TSDB_CODE_SUCCESS != code || pVal->datum.u > UINT16_MAX)) {
        return generateDealNodeErrMsg(pCxt, TSDB_CODE_PAR_WRONG_VALUE_TYPE, pVal->literal);
      }
      *(uint16_t*)&pVal->typeData = pVal->datum.u;
      break;
    }
    case TSDB_DATA_TYPE_UINT: {
      code = toUInteger(pVal->literal, strlen(pVal->literal), 10, &pVal->datum.u);
      if (strict && (TSDB_CODE_SUCCESS != code || pVal->datum.u > UINT32_MAX)) {
        return generateDealNodeErrMsg(pCxt, TSDB_CODE_PAR_WRONG_VALUE_TYPE, pVal->literal);
      }
      *(uint32_t*)&pVal->typeData = pVal->datum.u;
      break;
    }
    case TSDB_DATA_TYPE_UBIGINT: {
      code = toUInteger(pVal->literal, strlen(pVal->literal), 10, &pVal->datum.u);
      if (strict && TSDB_CODE_SUCCESS != code) {
        return generateDealNodeErrMsg(pCxt, TSDB_CODE_PAR_WRONG_VALUE_TYPE, pVal->literal);
      }
      *(uint64_t*)&pVal->typeData = pVal->datum.u;
      break;
    }
    case TSDB_DATA_TYPE_FLOAT: {
      pVal->datum.d = taosStr2Double(pVal->literal, NULL);
      if (strict && !IS_VALID_FLOAT(pVal->datum.d)) {
        return generateDealNodeErrMsg(pCxt, TSDB_CODE_PAR_WRONG_VALUE_TYPE, pVal->literal);
      }
      *(float*)&pVal->typeData = pVal->datum.d;
      break;
    }
    case TSDB_DATA_TYPE_DOUBLE: {
      pVal->datum.d = taosStr2Double(pVal->literal, NULL);
      if (strict && (((pVal->datum.d == HUGE_VAL || pVal->datum.d == -HUGE_VAL) && errno == ERANGE) ||
                     isinf(pVal->datum.d) || isnan(pVal->datum.d))) {
        return generateDealNodeErrMsg(pCxt, TSDB_CODE_PAR_WRONG_VALUE_TYPE, pVal->literal);
      }
      *(double*)&pVal->typeData = pVal->datum.d;
      break;
    }
    case TSDB_DATA_TYPE_VARBINARY: {
      if (pVal->node.resType.type != TSDB_DATA_TYPE_BINARY) {
        return generateDealNodeErrMsg(pCxt, TSDB_CODE_PAR_WRONG_VALUE_TYPE, pVal->literal);
      }

      void*    data = NULL;
      uint32_t size = 0;
      bool     isHexChar = isHex(pVal->literal, strlen(pVal->literal));
      if (isHexChar) {
        if (!isValidateHex(pVal->literal, strlen(pVal->literal))) {
          return TSDB_CODE_PAR_INVALID_VARBINARY;
        }
        if (taosHex2Ascii(pVal->literal, strlen(pVal->literal), &data, &size) < 0) {
          return TSDB_CODE_OUT_OF_MEMORY;
        }
      } else {
        size = pVal->node.resType.bytes;
        data = pVal->literal;
      }

      if (size + VARSTR_HEADER_SIZE > targetDt.bytes) {
        if (isHexChar) taosMemoryFree(data);
        return generateDealNodeErrMsg(pCxt, TSDB_CODE_PAR_VALUE_TOO_LONG, pVal->literal);
      }
      pVal->datum.p = taosMemoryCalloc(1, size + VARSTR_HEADER_SIZE);
      if (NULL == pVal->datum.p) {
        if (isHexChar) taosMemoryFree(data);
        return generateDealNodeErrMsg(pCxt, TSDB_CODE_OUT_OF_MEMORY);
      }
      varDataSetLen(pVal->datum.p, size);
      memcpy(varDataVal(pVal->datum.p), data, size);
      if (isHexChar) taosMemoryFree(data);
      break;
    }
    case TSDB_DATA_TYPE_VARCHAR:
    case TSDB_DATA_TYPE_GEOMETRY: {
      if (strict && (pVal->node.resType.bytes > targetDt.bytes - VARSTR_HEADER_SIZE)) {
        return generateDealNodeErrMsg(pCxt, TSDB_CODE_PAR_WRONG_VALUE_TYPE, pVal->literal);
      }
      pVal->datum.p = taosMemoryCalloc(1, targetDt.bytes + 1);
      if (NULL == pVal->datum.p) {
        return generateDealNodeErrMsg(pCxt, TSDB_CODE_OUT_OF_MEMORY);
      }
      int32_t len = TMIN(targetDt.bytes - VARSTR_HEADER_SIZE, pVal->node.resType.bytes);
      varDataSetLen(pVal->datum.p, len);
      strncpy(varDataVal(pVal->datum.p), pVal->literal, len);
      break;
    }
    case TSDB_DATA_TYPE_TIMESTAMP: {
      if (TSDB_CODE_SUCCESS != parseTimeFromValueNode(pCxt, pVal)) {
        return generateDealNodeErrMsg(pCxt, TSDB_CODE_PAR_WRONG_VALUE_TYPE, pVal->literal);
      }
      *(int64_t*)&pVal->typeData = pVal->datum.i;
      break;
    }
    case TSDB_DATA_TYPE_NCHAR: {
      pVal->datum.p = taosMemoryCalloc(1, targetDt.bytes + 1);
      if (NULL == pVal->datum.p) {
        return generateDealNodeErrMsg(pCxt, TSDB_CODE_OUT_OF_MEMORY);
      }

      int32_t len = 0;
      if (!taosMbsToUcs4(pVal->literal, strlen(pVal->literal), (TdUcs4*)varDataVal(pVal->datum.p),
                         targetDt.bytes - VARSTR_HEADER_SIZE, &len)) {
        return generateDealNodeErrMsg(pCxt, TSDB_CODE_PAR_WRONG_VALUE_TYPE, pVal->literal);
      }
      varDataSetLen(pVal->datum.p, len);
      break;
    }
    case TSDB_DATA_TYPE_DECIMAL:
    case TSDB_DATA_TYPE_BLOB:
      return generateDealNodeErrMsg(pCxt, TSDB_CODE_PAR_WRONG_VALUE_TYPE, pVal->literal);
    default:
      break;
  }
  return DEAL_RES_CONTINUE;
}

static EDealRes translateValueImpl(STranslateContext* pCxt, SValueNode* pVal, SDataType targetDt, bool strict) {
  if (pVal->placeholderNo > 0 || pVal->isNull) {
    return DEAL_RES_CONTINUE;
  }

  if (TSDB_DATA_TYPE_NULL == pVal->node.resType.type) {
    pVal->translate = true;
    pVal->isNull = true;
    return DEAL_RES_CONTINUE;
  }

  pVal->node.resType.precision = getPrecisionFromCurrStmt(pCxt->pCurrStmt, targetDt.precision);

  EDealRes res = DEAL_RES_CONTINUE;
  if (pVal->isDuration) {
    res = translateDurationValue(pCxt, pVal);
  } else {
    res = translateNormalValue(pCxt, pVal, targetDt, strict);
  }
  pVal->node.resType.type = targetDt.type;
  pVal->node.resType.bytes = targetDt.bytes;
  pVal->node.resType.scale = pVal->unit;
  pVal->translate = true;
  if (!strict && TSDB_DATA_TYPE_UBIGINT == pVal->node.resType.type && pVal->datum.u <= INT64_MAX) {
    pVal->node.resType.type = TSDB_DATA_TYPE_BIGINT;
  }
  return res;
}

static int32_t calcTypeBytes(SDataType dt) {
  if (TSDB_DATA_TYPE_BINARY == dt.type || TSDB_DATA_TYPE_VARBINARY == dt.type || TSDB_DATA_TYPE_GEOMETRY == dt.type) {
    return dt.bytes + VARSTR_HEADER_SIZE;
  } else if (TSDB_DATA_TYPE_NCHAR == dt.type) {
    return dt.bytes * TSDB_NCHAR_SIZE + VARSTR_HEADER_SIZE;
  } else {
    return dt.bytes;
  }
}

static EDealRes translateValue(STranslateContext* pCxt, SValueNode* pVal) {
  if (pVal->translate) {
    return TSDB_CODE_SUCCESS;
  }

  SDataType dt = pVal->node.resType;
  dt.bytes = calcTypeBytes(dt);
  return translateValueImpl(pCxt, pVal, dt, false);
}

static int32_t doTranslateValue(STranslateContext* pCxt, SValueNode* pVal) {
  return DEAL_RES_ERROR == translateValue(pCxt, pVal) ? pCxt->errCode : TSDB_CODE_SUCCESS;
}

static bool isMultiResFunc(SNode* pNode) {
  if (NULL == pNode) {
    return false;
  }
  if (QUERY_NODE_FUNCTION != nodeType(pNode) || !fmIsMultiResFunc(((SFunctionNode*)pNode)->funcId)) {
    return false;
  }
  if (FUNCTION_TYPE_TAGS == ((SFunctionNode*)pNode)->funcType) {
    return true;
  }
  SNodeList* pParameterList = ((SFunctionNode*)pNode)->pParameterList;
  if (LIST_LENGTH(pParameterList) > 1) {
    return true;
  }
  SNode* pParam = nodesListGetNode(pParameterList, 0);
  return (QUERY_NODE_COLUMN == nodeType(pParam) ? 0 == strcmp(((SColumnNode*)pParam)->colName, "*") : false);
}

static bool dataTypeEqual(const SDataType* l, const SDataType* r) {
  return (l->type == r->type && l->bytes == r->bytes && l->precision == r->precision && l->scale == r->scale);
}

// 0 means equal, 1 means the left shall prevail, -1 means the right shall prevail
static int32_t dataTypeComp(const SDataType* l, const SDataType* r) {
  if (l->type != r->type) {
    return 1;
  }

  if (l->bytes != r->bytes) {
    return l->bytes > r->bytes ? 1 : -1;
  }

  return (l->precision == r->precision && l->scale == r->scale) ? 0 : 1;
}

static EDealRes translateOperator(STranslateContext* pCxt, SOperatorNode* pOp) {
  if (isMultiResFunc(pOp->pLeft)) {
    return generateDealNodeErrMsg(pCxt, TSDB_CODE_PAR_WRONG_VALUE_TYPE, ((SExprNode*)(pOp->pLeft))->aliasName);
  }
  if (isMultiResFunc(pOp->pRight)) {
    return generateDealNodeErrMsg(pCxt, TSDB_CODE_PAR_WRONG_VALUE_TYPE, ((SExprNode*)(pOp->pRight))->aliasName);
  }

  if (TSDB_CODE_SUCCESS != scalarGetOperatorResultType(pOp)) {
    return generateDealNodeErrMsg(pCxt, TSDB_CODE_PAR_WRONG_VALUE_TYPE, pOp->node.aliasName);
  }

  return DEAL_RES_CONTINUE;
}

static EDealRes haveVectorFunction(SNode* pNode, void* pContext) {
  if (isAggFunc(pNode) || isIndefiniteRowsFunc(pNode) || isWindowPseudoColumnFunc(pNode) ||
      isInterpPseudoColumnFunc(pNode)) {
    *((bool*)pContext) = true;
    return DEAL_RES_END;
  }
  return DEAL_RES_CONTINUE;
}

int32_t findTable(STranslateContext* pCxt, const char* pTableAlias, STableNode** pOutput) {
  SArray* pTables = taosArrayGetP(pCxt->pNsLevel, pCxt->currLevel);
  size_t  nums = taosArrayGetSize(pTables);
  for (size_t i = 0; i < nums; ++i) {
    STableNode* pTable = taosArrayGetP(pTables, i);
    if (NULL == pTableAlias || 0 == strcmp(pTable->tableAlias, pTableAlias)) {
      *pOutput = pTable;
      return TSDB_CODE_SUCCESS;
    }
  }
  return generateSyntaxErrMsg(&pCxt->msgBuf, TSDB_CODE_PAR_TABLE_NOT_EXIST, pTableAlias);
}

static bool isCountStar(SFunctionNode* pFunc) {
  if (FUNCTION_TYPE_COUNT != pFunc->funcType || 1 != LIST_LENGTH(pFunc->pParameterList)) {
    return false;
  }
  SNode* pPara = nodesListGetNode(pFunc->pParameterList, 0);
  return (QUERY_NODE_COLUMN == nodeType(pPara) && 0 == strcmp(((SColumnNode*)pPara)->colName, "*"));
}

static int32_t rewriteCountStarAsCount1(STranslateContext* pCxt, SFunctionNode* pCount) {
  int32_t     code = TSDB_CODE_SUCCESS;
  SValueNode* pVal = (SValueNode*)nodesMakeNode(QUERY_NODE_VALUE);
  if (NULL == pVal) {
    return TSDB_CODE_OUT_OF_MEMORY;
  }
  pVal->node.resType.type = TSDB_DATA_TYPE_INT;
  pVal->node.resType.bytes = tDataTypes[TSDB_DATA_TYPE_INT].bytes;
  const int32_t val = 1;
  nodesSetValueNodeValue(pVal, (void*)&val);
  pVal->translate = true;
  nodesListErase(pCount->pParameterList, nodesListGetCell(pCount->pParameterList, 0));
  code = nodesListAppend(pCount->pParameterList, (SNode*)pVal);
  return code;
}

// count(*) is rewritten as count(ts) for scannning optimization
static int32_t rewriteCountStar(STranslateContext* pCxt, SFunctionNode* pCount) {
  SColumnNode* pCol = (SColumnNode*)nodesListGetNode(pCount->pParameterList, 0);
  STableNode*  pTable = NULL;
  int32_t      code = findTable(pCxt, ('\0' == pCol->tableAlias[0] ? NULL : pCol->tableAlias), &pTable);
  if (TSDB_CODE_SUCCESS == code) {
    if (QUERY_NODE_REAL_TABLE == nodeType(pTable)) {
      setColumnInfoBySchema((SRealTableNode*)pTable, ((SRealTableNode*)pTable)->pMeta->schema, -1, pCol);
    } else {
      code = rewriteCountStarAsCount1(pCxt, pCount);
    }
  }
  return code;
}

static bool isCountNotNullValue(SFunctionNode* pFunc) {
  if (FUNCTION_TYPE_COUNT != pFunc->funcType || 1 != LIST_LENGTH(pFunc->pParameterList)) {
    return false;
  }
  SNode* pPara = nodesListGetNode(pFunc->pParameterList, 0);
  return (QUERY_NODE_VALUE == nodeType(pPara) && !((SValueNode*)pPara)->isNull);
}

// count(1) is rewritten as count(ts) for scannning optimization
static int32_t rewriteCountNotNullValue(STranslateContext* pCxt, SFunctionNode* pCount) {
  SValueNode* pValue = (SValueNode*)nodesListGetNode(pCount->pParameterList, 0);
  STableNode* pTable = NULL;
  int32_t     code = findTable(pCxt, NULL, &pTable);
  if (TSDB_CODE_SUCCESS == code && QUERY_NODE_REAL_TABLE == nodeType(pTable)) {
    SColumnNode* pCol = (SColumnNode*)nodesMakeNode(QUERY_NODE_COLUMN);
    if (NULL == pCol) {
      code = TSDB_CODE_OUT_OF_MEMORY;
    } else {
      setColumnInfoBySchema((SRealTableNode*)pTable, ((SRealTableNode*)pTable)->pMeta->schema, -1, pCol);
      NODES_DESTORY_LIST(pCount->pParameterList);
      code = nodesListMakeAppend(&pCount->pParameterList, (SNode*)pCol);
    }
  }
  return code;
}

static bool isCountTbname(SFunctionNode* pFunc) {
  if (FUNCTION_TYPE_COUNT != pFunc->funcType || 1 != LIST_LENGTH(pFunc->pParameterList)) {
    return false;
  }
  SNode* pPara = nodesListGetNode(pFunc->pParameterList, 0);
  return (QUERY_NODE_FUNCTION == nodeType(pPara) && FUNCTION_TYPE_TBNAME == ((SFunctionNode*)pPara)->funcType);
}

// count(tbname) is rewritten as count(ts) for scannning optimization
static int32_t rewriteCountTbname(STranslateContext* pCxt, SFunctionNode* pCount) {
  SFunctionNode* pTbname = (SFunctionNode*)nodesListGetNode(pCount->pParameterList, 0);
  const char*    pTableAlias = NULL;
  if (LIST_LENGTH(pTbname->pParameterList) > 0) {
    pTableAlias = ((SValueNode*)nodesListGetNode(pTbname->pParameterList, 0))->literal;
  }
  STableNode* pTable = NULL;
  int32_t     code = findTable(pCxt, pTableAlias, &pTable);
  if (TSDB_CODE_SUCCESS == code) {
    SColumnNode* pCol = (SColumnNode*)nodesMakeNode(QUERY_NODE_COLUMN);
    if (NULL == pCol) {
      code = TSDB_CODE_OUT_OF_MEMORY;
    } else {
      setColumnInfoBySchema((SRealTableNode*)pTable, ((SRealTableNode*)pTable)->pMeta->schema, -1, pCol);
      NODES_DESTORY_LIST(pCount->pParameterList);
      code = nodesListMakeAppend(&pCount->pParameterList, (SNode*)pCol);
    }
  }
  return code;
}

static bool hasInvalidFuncNesting(SNodeList* pParameterList) {
  bool hasInvalidFunc = false;
  nodesWalkExprs(pParameterList, haveVectorFunction, &hasInvalidFunc);
  return hasInvalidFunc;
}

static int32_t getFuncInfo(STranslateContext* pCxt, SFunctionNode* pFunc) {
  // the time precision of the function execution environment
  pFunc->node.resType.precision = getPrecisionFromCurrStmt(pCxt->pCurrStmt, TSDB_TIME_PRECISION_MILLI);
  int32_t code = fmGetFuncInfo(pFunc, pCxt->msgBuf.buf, pCxt->msgBuf.len);
  if (TSDB_CODE_FUNC_NOT_BUILTIN_FUNTION == code) {
    code = getUdfInfo(pCxt, pFunc);
  }
  return code;
}

static int32_t translateAggFunc(STranslateContext* pCxt, SFunctionNode* pFunc) {
  if (!fmIsAggFunc(pFunc->funcId)) {
    return TSDB_CODE_SUCCESS;
  }
  if (beforeHaving(pCxt->currClause)) {
    return generateSyntaxErrMsg(&pCxt->msgBuf, TSDB_CODE_PAR_ILLEGAL_USE_AGG_FUNCTION);
  }
  if (hasInvalidFuncNesting(pFunc->pParameterList)) {
    return generateSyntaxErrMsg(&pCxt->msgBuf, TSDB_CODE_PAR_AGG_FUNC_NESTING);
  }
  // The auto-generated COUNT function in the DELETE statement is legal
  if (isSelectStmt(pCxt->pCurrStmt) &&
      (((SSelectStmt*)pCxt->pCurrStmt)->hasIndefiniteRowsFunc || ((SSelectStmt*)pCxt->pCurrStmt)->hasMultiRowsFunc)) {
    return generateSyntaxErrMsg(&pCxt->msgBuf, TSDB_CODE_PAR_NOT_ALLOWED_FUNC);
  }

  if (isCountStar(pFunc)) {
    return rewriteCountStar(pCxt, pFunc);
  }
  if (isCountNotNullValue(pFunc)) {
    return rewriteCountNotNullValue(pCxt, pFunc);
  }
  if (isCountTbname(pFunc)) {
    return rewriteCountTbname(pCxt, pFunc);
  }
  return TSDB_CODE_SUCCESS;
}

static int32_t translateScanPseudoColumnFunc(STranslateContext* pCxt, SFunctionNode* pFunc) {
  if (!fmIsScanPseudoColumnFunc(pFunc->funcId)) {
    return TSDB_CODE_SUCCESS;
  }
  if (0 == LIST_LENGTH(pFunc->pParameterList)) {
    if (!isSelectStmt(pCxt->pCurrStmt) || NULL == ((SSelectStmt*)pCxt->pCurrStmt)->pFromTable ||
        QUERY_NODE_REAL_TABLE != nodeType(((SSelectStmt*)pCxt->pCurrStmt)->pFromTable)) {
      return generateSyntaxErrMsg(&pCxt->msgBuf, TSDB_CODE_PAR_INVALID_TBNAME);
    }
  } else {
    SValueNode* pVal = (SValueNode*)nodesListGetNode(pFunc->pParameterList, 0);
    STableNode* pTable = NULL;
    pCxt->errCode = findTable(pCxt, pVal->literal, &pTable);
    if (TSDB_CODE_SUCCESS == pCxt->errCode && (NULL == pTable || QUERY_NODE_REAL_TABLE != nodeType(pTable))) {
      return generateSyntaxErrMsg(&pCxt->msgBuf, TSDB_CODE_PAR_INVALID_TBNAME);
    }
  }
  return TSDB_CODE_SUCCESS;
}

static int32_t translateIndefiniteRowsFunc(STranslateContext* pCxt, SFunctionNode* pFunc) {
  if (!fmIsIndefiniteRowsFunc(pFunc->funcId)) {
    return TSDB_CODE_SUCCESS;
  }
  if (!isSelectStmt(pCxt->pCurrStmt) || SQL_CLAUSE_SELECT != pCxt->currClause) {
    return generateSyntaxErrMsg(&pCxt->msgBuf, TSDB_CODE_PAR_NOT_ALLOWED_FUNC);
  }
  SSelectStmt* pSelect = (SSelectStmt*)pCxt->pCurrStmt;
  if (pSelect->hasAggFuncs || pSelect->hasMultiRowsFunc ||
      (pSelect->hasIndefiniteRowsFunc &&
       (FUNC_RETURN_ROWS_INDEFINITE == pSelect->returnRows || pSelect->returnRows != fmGetFuncReturnRows(pFunc)))) {
    return generateSyntaxErrMsg(&pCxt->msgBuf, TSDB_CODE_PAR_NOT_ALLOWED_FUNC);
  }
  if (NULL != pSelect->pWindow || NULL != pSelect->pGroupByList) {
    return generateSyntaxErrMsgExt(&pCxt->msgBuf, TSDB_CODE_PAR_NOT_ALLOWED_FUNC,
                                   "%s function is not supported in window query or group query", pFunc->functionName);
  }
  if (hasInvalidFuncNesting(pFunc->pParameterList)) {
    return generateSyntaxErrMsg(&pCxt->msgBuf, TSDB_CODE_PAR_AGG_FUNC_NESTING);
  }
  return TSDB_CODE_SUCCESS;
}

static int32_t translateMultiRowsFunc(STranslateContext* pCxt, SFunctionNode* pFunc) {
  if (!fmIsMultiRowsFunc(pFunc->funcId)) {
    return TSDB_CODE_SUCCESS;
  }
  if (!isSelectStmt(pCxt->pCurrStmt) || SQL_CLAUSE_SELECT != pCxt->currClause ||
      ((SSelectStmt*)pCxt->pCurrStmt)->hasIndefiniteRowsFunc || ((SSelectStmt*)pCxt->pCurrStmt)->hasAggFuncs ||
      ((SSelectStmt*)pCxt->pCurrStmt)->hasMultiRowsFunc) {
    return generateSyntaxErrMsg(&pCxt->msgBuf, TSDB_CODE_PAR_NOT_ALLOWED_FUNC);
  }
  if (hasInvalidFuncNesting(pFunc->pParameterList)) {
    return generateSyntaxErrMsg(&pCxt->msgBuf, TSDB_CODE_PAR_AGG_FUNC_NESTING);
  }
  return TSDB_CODE_SUCCESS;
}

static int32_t translateInterpFunc(STranslateContext* pCxt, SFunctionNode* pFunc) {
  if (!fmIsInterpFunc(pFunc->funcId)) {
    return TSDB_CODE_SUCCESS;
  }
  if (!isSelectStmt(pCxt->pCurrStmt) || SQL_CLAUSE_SELECT != pCxt->currClause) {
    return generateSyntaxErrMsg(&pCxt->msgBuf, TSDB_CODE_PAR_NOT_ALLOWED_FUNC);
  }
  SSelectStmt* pSelect = (SSelectStmt*)pCxt->pCurrStmt;
  SNode*       pTable = pSelect->pFromTable;

  if (pSelect->hasAggFuncs || pSelect->hasMultiRowsFunc || pSelect->hasIndefiniteRowsFunc) {
    return generateSyntaxErrMsg(&pCxt->msgBuf, TSDB_CODE_PAR_NOT_ALLOWED_FUNC);
  }

  if (pSelect->hasInterpFunc &&
      (FUNC_RETURN_ROWS_INDEFINITE == pSelect->returnRows || pSelect->returnRows != fmGetFuncReturnRows(pFunc))) {
    return generateSyntaxErrMsgExt(&pCxt->msgBuf, TSDB_CODE_PAR_NOT_ALLOWED_FUNC,
                                   "%s ignoring null value options cannot be used when applying to multiple columns",
                                   pFunc->functionName);
  }

  if (NULL != pSelect->pWindow || NULL != pSelect->pGroupByList) {
    return generateSyntaxErrMsgExt(&pCxt->msgBuf, TSDB_CODE_PAR_NOT_ALLOWED_FUNC,
                                   "%s function is not supported in window query or group query", pFunc->functionName);
  }
  if (hasInvalidFuncNesting(pFunc->pParameterList)) {
    return generateSyntaxErrMsg(&pCxt->msgBuf, TSDB_CODE_PAR_AGG_FUNC_NESTING);
  }
  return TSDB_CODE_SUCCESS;
}

static int32_t translateInterpPseudoColumnFunc(STranslateContext* pCxt, SFunctionNode* pFunc) {
  if (!fmIsInterpPseudoColumnFunc(pFunc->funcId)) {
    return TSDB_CODE_SUCCESS;
  }
  if (!isSelectStmt(pCxt->pCurrStmt)) {
    return generateSyntaxErrMsgExt(&pCxt->msgBuf, TSDB_CODE_PAR_NOT_ALLOWED_FUNC,
                                   "%s must be used in select statements", pFunc->functionName);
  }
  if (pCxt->currClause == SQL_CLAUSE_WHERE) {
    return generateSyntaxErrMsgExt(&pCxt->msgBuf, TSDB_CODE_PAR_INVALID_INTERP_CLAUSE,
                                   "%s is not allowed in where clause", pFunc->functionName);
  }
  return TSDB_CODE_SUCCESS;
}

static int32_t translateTimelineFunc(STranslateContext* pCxt, SFunctionNode* pFunc) {
  if (!fmIsTimelineFunc(pFunc->funcId)) {
    return TSDB_CODE_SUCCESS;
  }
  if (!isSelectStmt(pCxt->pCurrStmt)) {
    return generateSyntaxErrMsgExt(&pCxt->msgBuf, TSDB_CODE_PAR_NOT_ALLOWED_FUNC,
                                   "%s function must be used in select statements", pFunc->functionName);
  }
  SSelectStmt* pSelect = (SSelectStmt*)pCxt->pCurrStmt;
  if (NULL != pSelect->pFromTable && QUERY_NODE_TEMP_TABLE == nodeType(pSelect->pFromTable) &&
      !isGlobalTimeLineQuery(((STempTableNode*)pSelect->pFromTable)->pSubquery) &&
      !isTimeLineAlignedQuery(pCxt->pCurrStmt)) {
    return generateSyntaxErrMsgExt(&pCxt->msgBuf, TSDB_CODE_PAR_NOT_ALLOWED_FUNC,
                                   "%s function requires valid time series input", pFunc->functionName);
  }
  return TSDB_CODE_SUCCESS;
}

static int32_t translateDateTimeFunc(STranslateContext* pCxt, SFunctionNode* pFunc) {
  if (!fmIsDateTimeFunc(pFunc->funcId)) {
    return TSDB_CODE_SUCCESS;
  }

  if (!isSelectStmt(pCxt->pCurrStmt)) {
    return TSDB_CODE_SUCCESS;
  }

  SSelectStmt* pSelect = (SSelectStmt*)pCxt->pCurrStmt;
  pFunc->node.resType.precision = pSelect->precision;

  return TSDB_CODE_SUCCESS;
}

static bool hasFillClause(SNode* pCurrStmt) {
  if (!isSelectStmt(pCurrStmt)) {
    return false;
  }
  SSelectStmt* pSelect = (SSelectStmt*)pCurrStmt;
  return NULL != pSelect->pWindow && QUERY_NODE_INTERVAL_WINDOW == nodeType(pSelect->pWindow) &&
         NULL != ((SIntervalWindowNode*)pSelect->pWindow)->pFill;
}

static int32_t translateForbidFillFunc(STranslateContext* pCxt, SFunctionNode* pFunc) {
  if (!fmIsForbidFillFunc(pFunc->funcId)) {
    return TSDB_CODE_SUCCESS;
  }
  if (hasFillClause(pCxt->pCurrStmt)) {
    return generateSyntaxErrMsg(&pCxt->msgBuf, TSDB_CODE_PAR_FILL_NOT_ALLOWED_FUNC, pFunc->functionName);
  }
  return TSDB_CODE_SUCCESS;
}

static int32_t translateWindowPseudoColumnFunc(STranslateContext* pCxt, SFunctionNode* pFunc) {
  if (!fmIsWindowPseudoColumnFunc(pFunc->funcId)) {
    return TSDB_CODE_SUCCESS;
  }
  if (!isSelectStmt(pCxt->pCurrStmt) || NULL == ((SSelectStmt*)pCxt->pCurrStmt)->pWindow) {
    return generateSyntaxErrMsg(&pCxt->msgBuf, TSDB_CODE_PAR_INVALID_WINDOW_PC);
  }
  if (beforeWindow(pCxt->currClause)) {
    return generateSyntaxErrMsgExt(&pCxt->msgBuf, TSDB_CODE_PAR_INVALID_WINDOW_PC, "There mustn't be %s",
                                   pFunc->functionName);
  }
  return TSDB_CODE_SUCCESS;
}

static int32_t translateForbidStreamFunc(STranslateContext* pCxt, SFunctionNode* pFunc) {
  if (!fmIsForbidStreamFunc(pFunc->funcId)) {
    return TSDB_CODE_SUCCESS;
  }
  if (pCxt->createStream) {
    return generateSyntaxErrMsg(&pCxt->msgBuf, TSDB_CODE_PAR_STREAM_NOT_ALLOWED_FUNC, pFunc->functionName);
  }
  return TSDB_CODE_SUCCESS;
}

static int32_t translateForbidSysTableFunc(STranslateContext* pCxt, SFunctionNode* pFunc) {
  if (!fmIsForbidSysTableFunc(pFunc->funcId)) {
    return TSDB_CODE_SUCCESS;
  }

  SSelectStmt* pSelect = (SSelectStmt*)pCxt->pCurrStmt;
  SNode*       pTable = pSelect->pFromTable;
  if (NULL != pTable && QUERY_NODE_REAL_TABLE == nodeType(pTable) &&
      TSDB_SYSTEM_TABLE == ((SRealTableNode*)pTable)->pMeta->tableType) {
    return generateSyntaxErrMsg(&pCxt->msgBuf, TSDB_CODE_PAR_SYSTABLE_NOT_ALLOWED_FUNC, pFunc->functionName);
  }
  return TSDB_CODE_SUCCESS;
}

static int32_t translateRepeatScanFunc(STranslateContext* pCxt, SFunctionNode* pFunc) {
  if (!fmIsRepeatScanFunc(pFunc->funcId)) {
    return TSDB_CODE_SUCCESS;
  }
  if (!isSelectStmt(pCxt->pCurrStmt)) {
    return generateSyntaxErrMsgExt(&pCxt->msgBuf, TSDB_CODE_PAR_ONLY_SUPPORT_SINGLE_TABLE,
                                   "%s is only supported in single table query", pFunc->functionName);
  }
  SSelectStmt* pSelect = (SSelectStmt*)pCxt->pCurrStmt;
  SNode*       pTable = pSelect->pFromTable;
  // select percentile() without from clause is also valid
  if ((NULL != pTable && (QUERY_NODE_REAL_TABLE != nodeType(pTable) ||
                          (TSDB_CHILD_TABLE != ((SRealTableNode*)pTable)->pMeta->tableType &&
                           TSDB_NORMAL_TABLE != ((SRealTableNode*)pTable)->pMeta->tableType)))) {
    return generateSyntaxErrMsgExt(&pCxt->msgBuf, TSDB_CODE_PAR_ONLY_SUPPORT_SINGLE_TABLE,
                                   "%s is only supported in single table query", pFunc->functionName);
  }
  if (NULL != pSelect->pPartitionByList) {
    return generateSyntaxErrMsgExt(&pCxt->msgBuf, TSDB_CODE_PAR_NOT_ALLOWED_FUNC,
                                   "%s function is not supported in partition query", pFunc->functionName);
  }
  return TSDB_CODE_SUCCESS;
}

static int32_t translateBlockDistFunc(STranslateContext* pCtx, SFunctionNode* pFunc) {
  if (!fmIsBlockDistFunc(pFunc->funcId)) {
    return TSDB_CODE_SUCCESS;
  }
  if (!isSelectStmt(pCtx->pCurrStmt)) {
    return generateSyntaxErrMsgExt(&pCtx->msgBuf, TSDB_CODE_PAR_ONLY_SUPPORT_SINGLE_TABLE,
                                   "%s is only supported in single table query", pFunc->functionName);
  }
  SSelectStmt* pSelect = (SSelectStmt*)pCtx->pCurrStmt;
  SNode*       pTable = pSelect->pFromTable;
  if (NULL != pTable && (QUERY_NODE_REAL_TABLE != nodeType(pTable) ||
                         (TSDB_SUPER_TABLE != ((SRealTableNode*)pTable)->pMeta->tableType &&
                          TSDB_CHILD_TABLE != ((SRealTableNode*)pTable)->pMeta->tableType &&
                          TSDB_NORMAL_TABLE != ((SRealTableNode*)pTable)->pMeta->tableType))) {
    return generateSyntaxErrMsgExt(&pCtx->msgBuf, TSDB_CODE_PAR_NOT_ALLOWED_FUNC,
                                   "%s is only supported on super table, child table or normal table",
                                   pFunc->functionName);
  }
  return TSDB_CODE_SUCCESS;
}

static bool isStarParam(SNode* pNode) { return nodesIsStar(pNode) || nodesIsTableStar(pNode); }

static int32_t translateMultiResFunc(STranslateContext* pCxt, SFunctionNode* pFunc) {
  if (!fmIsMultiResFunc(pFunc->funcId)) {
    return TSDB_CODE_SUCCESS;
  }
  if (SQL_CLAUSE_SELECT != pCxt->currClause) {
    SNode* pPara = nodesListGetNode(pFunc->pParameterList, 0);
    if (isStarParam(pPara)) {
      return generateSyntaxErrMsgExt(&pCxt->msgBuf, TSDB_CODE_PAR_NOT_ALLOWED_FUNC,
                                     "%s(*) is only supported in SELECTed list", pFunc->functionName);
    }
  }
  if (tsKeepColumnName && 1 == LIST_LENGTH(pFunc->pParameterList) && !pFunc->node.asAlias && !pFunc->node.asParam) {
    strcpy(pFunc->node.userAlias, ((SExprNode*)nodesListGetNode(pFunc->pParameterList, 0))->userAlias);
    strcpy(pFunc->node.aliasName, pFunc->node.userAlias);
  }
  return TSDB_CODE_SUCCESS;
}

static int32_t getMultiResFuncNum(SNodeList* pParameterList) {
  if (1 == LIST_LENGTH(pParameterList)) {
    return isStarParam(nodesListGetNode(pParameterList, 0)) ? 2 : 1;
  }
  return LIST_LENGTH(pParameterList);
}

static int32_t calcSelectFuncNum(SFunctionNode* pFunc, int32_t currSelectFuncNum) {
  if (fmIsCumulativeFunc(pFunc->funcId)) {
    return currSelectFuncNum > 0 ? currSelectFuncNum : 1;
  }
  return currSelectFuncNum + ((fmIsMultiResFunc(pFunc->funcId) && !fmIsLastRowFunc(pFunc->funcId))
                                  ? getMultiResFuncNum(pFunc->pParameterList)
                                  : 1);
}

static void setFuncClassification(SNode* pCurrStmt, SFunctionNode* pFunc) {
  if (NULL != pCurrStmt && QUERY_NODE_SELECT_STMT == nodeType(pCurrStmt)) {
    SSelectStmt* pSelect = (SSelectStmt*)pCurrStmt;
    pSelect->hasAggFuncs = pSelect->hasAggFuncs ? true : fmIsAggFunc(pFunc->funcId);
    pSelect->hasRepeatScanFuncs = pSelect->hasRepeatScanFuncs ? true : fmIsRepeatScanFunc(pFunc->funcId);

    if (fmIsIndefiniteRowsFunc(pFunc->funcId)) {
      pSelect->hasIndefiniteRowsFunc = true;
      pSelect->returnRows = fmGetFuncReturnRows(pFunc);
    } else if (fmIsInterpFunc(pFunc->funcId)) {
      pSelect->returnRows = fmGetFuncReturnRows(pFunc);
    }

    pSelect->hasMultiRowsFunc = pSelect->hasMultiRowsFunc ? true : fmIsMultiRowsFunc(pFunc->funcId);
    if (fmIsSelectFunc(pFunc->funcId)) {
      pSelect->hasSelectFunc = true;
      pSelect->selectFuncNum = calcSelectFuncNum(pFunc, pSelect->selectFuncNum);
    } else if (fmIsVectorFunc(pFunc->funcId)) {
      pSelect->hasOtherVectorFunc = true;
    }
    pSelect->hasUniqueFunc = pSelect->hasUniqueFunc ? true : (FUNCTION_TYPE_UNIQUE == pFunc->funcType);
    pSelect->hasTailFunc = pSelect->hasTailFunc ? true : (FUNCTION_TYPE_TAIL == pFunc->funcType);
    pSelect->hasInterpFunc = pSelect->hasInterpFunc ? true : (FUNCTION_TYPE_INTERP == pFunc->funcType);
    pSelect->hasInterpPseudoColFunc =
        pSelect->hasInterpPseudoColFunc ? true : fmIsInterpPseudoColumnFunc(pFunc->funcId);
    pSelect->hasLastRowFunc = pSelect->hasLastRowFunc ? true : (FUNCTION_TYPE_LAST_ROW == pFunc->funcType);
    pSelect->hasLastFunc = pSelect->hasLastFunc ? true : (FUNCTION_TYPE_LAST == pFunc->funcType);
    pSelect->hasTimeLineFunc = pSelect->hasTimeLineFunc ? true : fmIsTimelineFunc(pFunc->funcId);
    pSelect->hasUdaf = pSelect->hasUdaf ? true : fmIsUserDefinedFunc(pFunc->funcId) && fmIsAggFunc(pFunc->funcId);
    pSelect->onlyHasKeepOrderFunc = pSelect->onlyHasKeepOrderFunc ? fmIsKeepOrderFunc(pFunc->funcId) : false;
  }
}

static int32_t rewriteFuncToValue(STranslateContext* pCxt, char* pLiteral, SNode** pNode) {
  SValueNode* pVal = (SValueNode*)nodesMakeNode(QUERY_NODE_VALUE);
  if (NULL == pVal) {
    return TSDB_CODE_OUT_OF_MEMORY;
  }
  strcpy(pVal->node.aliasName, ((SExprNode*)*pNode)->aliasName);
  strcpy(pVal->node.userAlias, ((SExprNode*)*pNode)->userAlias);
  pVal->node.resType = ((SExprNode*)*pNode)->resType;
  if (NULL == pLiteral) {
    pVal->isNull = true;
  } else {
    pVal->literal = pLiteral;
    if (IS_VAR_DATA_TYPE(pVal->node.resType.type)) {
      pVal->node.resType.bytes = strlen(pLiteral);
    }
  }
  if (DEAL_RES_ERROR != translateValue(pCxt, pVal)) {
    nodesDestroyNode(*pNode);
    *pNode = (SNode*)pVal;
  } else {
    nodesDestroyNode((SNode*)pVal);
  }
  return pCxt->errCode;
}

static int32_t rewriteDatabaseFunc(STranslateContext* pCxt, SNode** pNode) {
  char* pCurrDb = NULL;
  if (NULL != pCxt->pParseCxt->db) {
    pCurrDb = taosStrdup((void*)pCxt->pParseCxt->db);
    if (NULL == pCurrDb) {
      return TSDB_CODE_OUT_OF_MEMORY;
    }
  }
  return rewriteFuncToValue(pCxt, pCurrDb, pNode);
}

static int32_t rewriteClentVersionFunc(STranslateContext* pCxt, SNode** pNode) {
  char* pVer = taosStrdup((void*)version);
  if (NULL == pVer) {
    return TSDB_CODE_OUT_OF_MEMORY;
  }
  return rewriteFuncToValue(pCxt, pVer, pNode);
}

static int32_t rewriteServerVersionFunc(STranslateContext* pCxt, SNode** pNode) {
  char* pVer = taosStrdup((void*)pCxt->pParseCxt->svrVer);
  if (NULL == pVer) {
    return TSDB_CODE_OUT_OF_MEMORY;
  }
  return rewriteFuncToValue(pCxt, pVer, pNode);
}

static int32_t rewriteServerStatusFunc(STranslateContext* pCxt, SNode** pNode) {
  if (pCxt->pParseCxt->nodeOffline) {
    return TSDB_CODE_RPC_NETWORK_UNAVAIL;
  }
  char* pStatus = taosStrdup((void*)"1");
  return rewriteFuncToValue(pCxt, pStatus, pNode);
}

static int32_t rewriteUserFunc(STranslateContext* pCxt, SNode** pNode) {
  char    userConn[TSDB_USER_LEN + 1 + TSDB_FQDN_LEN] = {0};  // format 'user@host'
  int32_t len = snprintf(userConn, sizeof(userConn), "%s@", pCxt->pParseCxt->pUser);
  taosGetFqdn(userConn + len);
  char* pUserConn = taosStrdup((void*)userConn);
  if (NULL == pUserConn) {
    return TSDB_CODE_OUT_OF_MEMORY;
  }
  return rewriteFuncToValue(pCxt, pUserConn, pNode);
}

static int32_t rewriteSystemInfoFunc(STranslateContext* pCxt, SNode** pNode) {
  switch (((SFunctionNode*)*pNode)->funcType) {
    case FUNCTION_TYPE_DATABASE:
      return rewriteDatabaseFunc(pCxt, pNode);
    case FUNCTION_TYPE_CLIENT_VERSION:
      return rewriteClentVersionFunc(pCxt, pNode);
    case FUNCTION_TYPE_SERVER_VERSION:
      return rewriteServerVersionFunc(pCxt, pNode);
    case FUNCTION_TYPE_SERVER_STATUS:
      return rewriteServerStatusFunc(pCxt, pNode);
    case FUNCTION_TYPE_CURRENT_USER:
    case FUNCTION_TYPE_USER:
      return rewriteUserFunc(pCxt, pNode);
    default:
      break;
  }
  return TSDB_CODE_PAR_INTERNAL_ERROR;
}

static int32_t translateNormalFunction(STranslateContext* pCxt, SFunctionNode* pFunc) {
  int32_t code = translateAggFunc(pCxt, pFunc);
  if (TSDB_CODE_SUCCESS == code) {
    code = translateScanPseudoColumnFunc(pCxt, pFunc);
  }
  if (TSDB_CODE_SUCCESS == code) {
    code = translateIndefiniteRowsFunc(pCxt, pFunc);
  }
  if (TSDB_CODE_SUCCESS == code) {
    code = translateForbidFillFunc(pCxt, pFunc);
  }
  if (TSDB_CODE_SUCCESS == code) {
    code = translateWindowPseudoColumnFunc(pCxt, pFunc);
  }
  if (TSDB_CODE_SUCCESS == code) {
    code = translateForbidStreamFunc(pCxt, pFunc);
  }
  if (TSDB_CODE_SUCCESS == code) {
    code = translateForbidSysTableFunc(pCxt, pFunc);
  }
  if (TSDB_CODE_SUCCESS == code) {
    code = translateRepeatScanFunc(pCxt, pFunc);
  }
  if (TSDB_CODE_SUCCESS == code) {
    code = translateMultiResFunc(pCxt, pFunc);
  }
  if (TSDB_CODE_SUCCESS == code) {
    code = translateMultiRowsFunc(pCxt, pFunc);
  }
  if (TSDB_CODE_SUCCESS == code) {
    code = translateInterpFunc(pCxt, pFunc);
  }
  if (TSDB_CODE_SUCCESS == code) {
    code = translateInterpPseudoColumnFunc(pCxt, pFunc);
  }
  if (TSDB_CODE_SUCCESS == code) {
    code = translateTimelineFunc(pCxt, pFunc);
  }
  if (TSDB_CODE_SUCCESS == code) {
    code = translateDateTimeFunc(pCxt, pFunc);
  }
  if (TSDB_CODE_SUCCESS == code) {
    code = translateBlockDistFunc(pCxt, pFunc);
  }
  if (TSDB_CODE_SUCCESS == code) {
    setFuncClassification(pCxt->pCurrStmt, pFunc);
  }
  return code;
}

static int32_t rewriteQueryTimeFunc(STranslateContext* pCxt, int64_t val, SNode** pNode) {
  if (INT64_MIN == val || INT64_MAX == val) {
    return rewriteFuncToValue(pCxt, NULL, pNode);
  }

  char* pStr = taosMemoryCalloc(1, 20);
  if (NULL == pStr) {
    return TSDB_CODE_OUT_OF_MEMORY;
  }
  snprintf(pStr, 20, "%" PRId64 "", val);
  return rewriteFuncToValue(pCxt, pStr, pNode);
}

static int32_t rewriteQstartFunc(STranslateContext* pCxt, SNode** pNode) {
  return rewriteQueryTimeFunc(pCxt, ((SSelectStmt*)pCxt->pCurrStmt)->timeRange.skey, pNode);
}

static int32_t rewriteQendFunc(STranslateContext* pCxt, SNode** pNode) {
  return rewriteQueryTimeFunc(pCxt, ((SSelectStmt*)pCxt->pCurrStmt)->timeRange.ekey, pNode);
}

static int32_t rewriteQdurationFunc(STranslateContext* pCxt, SNode** pNode) {
  STimeWindow range = ((SSelectStmt*)pCxt->pCurrStmt)->timeRange;
  if (INT64_MIN == range.skey || INT64_MAX == range.ekey) {
    return rewriteQueryTimeFunc(pCxt, INT64_MIN, pNode);
  }
  return rewriteQueryTimeFunc(pCxt, range.ekey - range.skey + 1, pNode);
}

static int32_t rewriteClientPseudoColumnFunc(STranslateContext* pCxt, SNode** pNode) {
  if (NULL == pCxt->pCurrStmt || QUERY_NODE_SELECT_STMT != nodeType(pCxt->pCurrStmt) ||
      pCxt->currClause <= SQL_CLAUSE_WHERE) {
    return generateSyntaxErrMsgExt(&pCxt->msgBuf, TSDB_CODE_PAR_NOT_ALLOWED_FUNC, "Illegal pseudo column");
  }
  switch (((SFunctionNode*)*pNode)->funcType) {
    case FUNCTION_TYPE_QSTART:
      return rewriteQstartFunc(pCxt, pNode);
    case FUNCTION_TYPE_QEND:
      return rewriteQendFunc(pCxt, pNode);
    case FUNCTION_TYPE_QDURATION:
      return rewriteQdurationFunc(pCxt, pNode);
    default:
      break;
  }
  return TSDB_CODE_PAR_INTERNAL_ERROR;
}

static int32_t translateFunctionImpl(STranslateContext* pCxt, SFunctionNode** pFunc) {
  if (fmIsSystemInfoFunc((*pFunc)->funcId)) {
    return rewriteSystemInfoFunc(pCxt, (SNode**)pFunc);
  }
  if (fmIsClientPseudoColumnFunc((*pFunc)->funcId)) {
    return rewriteClientPseudoColumnFunc(pCxt, (SNode**)pFunc);
  }
  return translateNormalFunction(pCxt, *pFunc);
}

static EDealRes translateFunction(STranslateContext* pCxt, SFunctionNode** pFunc) {
  SNode* pParam = NULL;
  FOREACH(pParam, (*pFunc)->pParameterList) {
    if (isMultiResFunc(pParam)) {
      return generateDealNodeErrMsg(pCxt, TSDB_CODE_PAR_WRONG_VALUE_TYPE, ((SExprNode*)pParam)->aliasName);
    }
  }

  pCxt->errCode = getFuncInfo(pCxt, *pFunc);
  if (TSDB_CODE_SUCCESS == pCxt->errCode) {
    pCxt->errCode = translateFunctionImpl(pCxt, pFunc);
  }
  return TSDB_CODE_SUCCESS == pCxt->errCode ? DEAL_RES_CONTINUE : DEAL_RES_ERROR;
}

static EDealRes translateExprSubquery(STranslateContext* pCxt, SNode* pNode) {
  return (TSDB_CODE_SUCCESS == translateSubquery(pCxt, pNode) ? DEAL_RES_CONTINUE : DEAL_RES_ERROR);
}

static EDealRes translateLogicCond(STranslateContext* pCxt, SLogicConditionNode* pCond) {
  pCond->node.resType.type = TSDB_DATA_TYPE_BOOL;
  pCond->node.resType.bytes = tDataTypes[TSDB_DATA_TYPE_BOOL].bytes;
  return DEAL_RES_CONTINUE;
}

static int32_t createCastFunc(STranslateContext* pCxt, SNode* pExpr, SDataType dt, SNode** pCast) {
  SFunctionNode* pFunc = (SFunctionNode*)nodesMakeNode(QUERY_NODE_FUNCTION);
  if (NULL == pFunc) {
    return TSDB_CODE_OUT_OF_MEMORY;
  }
  strcpy(pFunc->functionName, "cast");
  pFunc->node.resType = dt;
  if (TSDB_CODE_SUCCESS != nodesListMakeAppend(&pFunc->pParameterList, pExpr)) {
    nodesDestroyNode((SNode*)pFunc);
    return TSDB_CODE_OUT_OF_MEMORY;
  }
  if (TSDB_CODE_SUCCESS != getFuncInfo(pCxt, pFunc)) {
    nodesClearList(pFunc->pParameterList);
    pFunc->pParameterList = NULL;
    nodesDestroyNode((SNode*)pFunc);
    return generateSyntaxErrMsg(&pCxt->msgBuf, TSDB_CODE_PAR_WRONG_VALUE_TYPE, ((SExprNode*)pExpr)->aliasName);
  }
  *pCast = (SNode*)pFunc;
  return TSDB_CODE_SUCCESS;
}

static EDealRes translateWhenThen(STranslateContext* pCxt, SWhenThenNode* pWhenThen) {
  pWhenThen->node.resType = ((SExprNode*)pWhenThen->pThen)->resType;
  return DEAL_RES_CONTINUE;
}

static bool isCondition(const SNode* pNode) {
  if (QUERY_NODE_OPERATOR == nodeType(pNode)) {
    return nodesIsComparisonOp((const SOperatorNode*)pNode);
  }
  return (QUERY_NODE_LOGIC_CONDITION == nodeType(pNode));
}

static int32_t rewriteIsTrue(SNode* pSrc, SNode** pIsTrue) {
  SOperatorNode* pOp = (SOperatorNode*)nodesMakeNode(QUERY_NODE_OPERATOR);
  if (NULL == pOp) {
    return TSDB_CODE_OUT_OF_MEMORY;
  }
  pOp->opType = OP_TYPE_IS_TRUE;
  pOp->pLeft = pSrc;
  pOp->node.resType.type = TSDB_DATA_TYPE_BOOL;
  pOp->node.resType.bytes = tDataTypes[TSDB_DATA_TYPE_BOOL].bytes;
  *pIsTrue = (SNode*)pOp;
  return TSDB_CODE_SUCCESS;
}

static EDealRes translateCaseWhen(STranslateContext* pCxt, SCaseWhenNode* pCaseWhen) {
  bool   first = true;
  bool   allNullThen = true;
  SNode* pNode = NULL;
  FOREACH(pNode, pCaseWhen->pWhenThenList) {
    SWhenThenNode* pWhenThen = (SWhenThenNode*)pNode;
    if (NULL == pCaseWhen->pCase && !isCondition(pWhenThen->pWhen)) {
      SNode* pIsTrue = NULL;
      pCxt->errCode = rewriteIsTrue(pWhenThen->pWhen, &pIsTrue);
      if (TSDB_CODE_SUCCESS != pCxt->errCode) {
        return DEAL_RES_ERROR;
      }
      pWhenThen->pWhen = pIsTrue;
    }

    SExprNode* pThenExpr = (SExprNode*)pNode;
    if (TSDB_DATA_TYPE_NULL == pThenExpr->resType.type) {
      continue;
    }
    allNullThen = false;
    if (first || dataTypeComp(&pCaseWhen->node.resType, &pThenExpr->resType) < 0) {
      pCaseWhen->node.resType = pThenExpr->resType;
    }
    first = false;
  }

  if (allNullThen) {
    if (NULL != pCaseWhen->pElse) {
      pCaseWhen->node.resType = ((SExprNode*)pCaseWhen->pElse)->resType;
    } else {
      pCaseWhen->node.resType.type = TSDB_DATA_TYPE_NULL;
      pCaseWhen->node.resType.bytes = tDataTypes[TSDB_DATA_TYPE_NULL].bytes;
      return DEAL_RES_CONTINUE;
    }
  }

  FOREACH(pNode, pCaseWhen->pWhenThenList) {
    SWhenThenNode* pWhenThen = (SWhenThenNode*)pNode;
    if (!dataTypeEqual(&pCaseWhen->node.resType, &((SExprNode*)pNode)->resType)) {
      SNode* pCastFunc = NULL;
      pCxt->errCode = createCastFunc(pCxt, pWhenThen->pThen, pCaseWhen->node.resType, &pCastFunc);
      if (TSDB_CODE_SUCCESS != pCxt->errCode) {
        return DEAL_RES_ERROR;
      }
      pWhenThen->pThen = pCastFunc;
      pWhenThen->node.resType = pCaseWhen->node.resType;
    }
  }

  if (NULL != pCaseWhen->pElse && !dataTypeEqual(&pCaseWhen->node.resType, &((SExprNode*)pCaseWhen->pElse)->resType)) {
    SNode* pCastFunc = NULL;
    pCxt->errCode = createCastFunc(pCxt, pCaseWhen->pElse, pCaseWhen->node.resType, &pCastFunc);
    if (TSDB_CODE_SUCCESS != pCxt->errCode) {
      return DEAL_RES_ERROR;
    }
    pCaseWhen->pElse = pCastFunc;
    ((SExprNode*)pCaseWhen->pElse)->resType = pCaseWhen->node.resType;
  }
  return DEAL_RES_CONTINUE;
}

static EDealRes doTranslateExpr(SNode** pNode, void* pContext) {
  STranslateContext* pCxt = (STranslateContext*)pContext;
  switch (nodeType(*pNode)) {
    case QUERY_NODE_COLUMN:
      return translateColumn(pCxt, (SColumnNode**)pNode);
    case QUERY_NODE_VALUE:
      return translateValue(pCxt, (SValueNode*)*pNode);
    case QUERY_NODE_OPERATOR:
      return translateOperator(pCxt, (SOperatorNode*)*pNode);
    case QUERY_NODE_FUNCTION:
      return translateFunction(pCxt, (SFunctionNode**)pNode);
    case QUERY_NODE_LOGIC_CONDITION:
      return translateLogicCond(pCxt, (SLogicConditionNode*)*pNode);
    case QUERY_NODE_TEMP_TABLE:
      return translateExprSubquery(pCxt, ((STempTableNode*)*pNode)->pSubquery);
    case QUERY_NODE_WHEN_THEN:
      return translateWhenThen(pCxt, (SWhenThenNode*)*pNode);
    case QUERY_NODE_CASE_WHEN:
      return translateCaseWhen(pCxt, (SCaseWhenNode*)*pNode);
    default:
      break;
  }
  return DEAL_RES_CONTINUE;
}

static int32_t translateExpr(STranslateContext* pCxt, SNode** pNode) {
  nodesRewriteExprPostOrder(pNode, doTranslateExpr, pCxt);
  return pCxt->errCode;
}

static int32_t translateExprList(STranslateContext* pCxt, SNodeList* pList) {
  nodesRewriteExprsPostOrder(pList, doTranslateExpr, pCxt);
  return pCxt->errCode;
}

static SNodeList* getGroupByList(STranslateContext* pCxt) {
  if (isDistinctOrderBy(pCxt)) {
    return ((SSelectStmt*)pCxt->pCurrStmt)->pProjectionList;
  }
  return ((SSelectStmt*)pCxt->pCurrStmt)->pGroupByList;
}

static SNode* getGroupByNode(SNode* pNode) {
  if (QUERY_NODE_GROUPING_SET == nodeType(pNode)) {
    return nodesListGetNode(((SGroupingSetNode*)pNode)->pParameterList, 0);
  }
  return pNode;
}

static int32_t getGroupByErrorCode(STranslateContext* pCxt) {
  if (isDistinctOrderBy(pCxt)) {
    return TSDB_CODE_PAR_NOT_SELECTED_EXPRESSION;
  }
  if (isSelectStmt(pCxt->pCurrStmt) && NULL != ((SSelectStmt*)pCxt->pCurrStmt)->pGroupByList) {
    return TSDB_CODE_PAR_GROUPBY_LACK_EXPRESSION;
  }
  return TSDB_CODE_PAR_INVALID_OPTR_USAGE;
}

static EDealRes rewriteColToSelectValFunc(STranslateContext* pCxt, SNode** pNode) {
  SFunctionNode* pFunc = (SFunctionNode*)nodesMakeNode(QUERY_NODE_FUNCTION);
  if (NULL == pFunc) {
    pCxt->errCode = TSDB_CODE_OUT_OF_MEMORY;
    return DEAL_RES_ERROR;
  }
  strcpy(pFunc->functionName, "_select_value");
  strcpy(pFunc->node.aliasName, ((SExprNode*)*pNode)->aliasName);
  strcpy(pFunc->node.userAlias, ((SExprNode*)*pNode)->userAlias);
  pCxt->errCode = nodesListMakeAppend(&pFunc->pParameterList, *pNode);
  if (TSDB_CODE_SUCCESS == pCxt->errCode) {
    pCxt->errCode = getFuncInfo(pCxt, pFunc);
  }
  if (TSDB_CODE_SUCCESS == pCxt->errCode) {
    *pNode = (SNode*)pFunc;
    ((SSelectStmt*)pCxt->pCurrStmt)->hasSelectValFunc = true;
  } else {
    nodesDestroyNode((SNode*)pFunc);
  }
  return TSDB_CODE_SUCCESS == pCxt->errCode ? DEAL_RES_IGNORE_CHILD : DEAL_RES_ERROR;
}

static EDealRes rewriteExprToGroupKeyFunc(STranslateContext* pCxt, SNode** pNode) {
  SFunctionNode* pFunc = (SFunctionNode*)nodesMakeNode(QUERY_NODE_FUNCTION);
  if (NULL == pFunc) {
    pCxt->errCode = TSDB_CODE_OUT_OF_MEMORY;
    return DEAL_RES_ERROR;
  }

  strcpy(pFunc->functionName, "_group_key");
  strcpy(pFunc->node.aliasName, ((SExprNode*)*pNode)->aliasName);
  strcpy(pFunc->node.userAlias, ((SExprNode*)*pNode)->userAlias);
  pCxt->errCode = nodesListMakeAppend(&pFunc->pParameterList, *pNode);
  if (TSDB_CODE_SUCCESS == pCxt->errCode) {
    *pNode = (SNode*)pFunc;
    pCxt->errCode = fmGetFuncInfo(pFunc, pCxt->msgBuf.buf, pCxt->msgBuf.len);
  }

  return (TSDB_CODE_SUCCESS == pCxt->errCode ? DEAL_RES_IGNORE_CHILD : DEAL_RES_ERROR);
}

static EDealRes doCheckExprForGroupBy(SNode** pNode, void* pContext) {
  STranslateContext* pCxt = (STranslateContext*)pContext;
  SSelectStmt*       pSelect = (SSelectStmt*)pCxt->pCurrStmt;
  if (!nodesIsExprNode(*pNode) || isAliasColumn(*pNode)) {
    return DEAL_RES_CONTINUE;
  }
  if (isVectorFunc(*pNode) && !isDistinctOrderBy(pCxt)) {
    return DEAL_RES_IGNORE_CHILD;
  }
  SNode* pGroupNode = NULL;
  FOREACH(pGroupNode, getGroupByList(pCxt)) {
    if (nodesEqualNode(getGroupByNode(pGroupNode), *pNode)) {
      return DEAL_RES_IGNORE_CHILD;
    }
  }
  SNode* pPartKey = NULL;
  FOREACH(pPartKey, pSelect->pPartitionByList) {
    if (nodesEqualNode(pPartKey, *pNode)) {
      return rewriteExprToGroupKeyFunc(pCxt, pNode);
    }
  }
  if (NULL != pSelect->pWindow && QUERY_NODE_STATE_WINDOW == nodeType(pSelect->pWindow)) {
    if (nodesEqualNode(((SStateWindowNode*)pSelect->pWindow)->pExpr, *pNode)) {
      pSelect->hasStateKey = true;
      return rewriteExprToGroupKeyFunc(pCxt, pNode);
    }
  }
  if (isScanPseudoColumnFunc(*pNode) || QUERY_NODE_COLUMN == nodeType(*pNode)) {
    if (pSelect->selectFuncNum > 1 || pSelect->hasOtherVectorFunc || !pSelect->hasSelectFunc ||
        (isDistinctOrderBy(pCxt) && pCxt->currClause == SQL_CLAUSE_ORDER_BY)) {
      return generateDealNodeErrMsg(pCxt, getGroupByErrorCode(pCxt), ((SExprNode*)(*pNode))->userAlias);
    } else {
      return rewriteColToSelectValFunc(pCxt, pNode);
    }
  }
  if (isVectorFunc(*pNode) && isDistinctOrderBy(pCxt)) {
    return generateDealNodeErrMsg(pCxt, getGroupByErrorCode(pCxt), ((SExprNode*)(*pNode))->userAlias);
  }
  return DEAL_RES_CONTINUE;
}

static int32_t checkExprForGroupBy(STranslateContext* pCxt, SNode** pNode) {
  nodesRewriteExpr(pNode, doCheckExprForGroupBy, pCxt);
  return pCxt->errCode;
}

static int32_t checkExprListForGroupBy(STranslateContext* pCxt, SSelectStmt* pSelect, SNodeList* pList) {
  if (NULL == getGroupByList(pCxt) && NULL == pSelect->pWindow) {
    return TSDB_CODE_SUCCESS;
  }
  nodesRewriteExprs(pList, doCheckExprForGroupBy, pCxt);
  return pCxt->errCode;
}

static EDealRes rewriteColsToSelectValFuncImpl(SNode** pNode, void* pContext) {
  if (isAggFunc(*pNode) || isIndefiniteRowsFunc(*pNode)) {
    return DEAL_RES_IGNORE_CHILD;
  }
  if (isScanPseudoColumnFunc(*pNode) || QUERY_NODE_COLUMN == nodeType(*pNode)) {
    return rewriteColToSelectValFunc((STranslateContext*)pContext, pNode);
  }
  return DEAL_RES_CONTINUE;
}

static int32_t rewriteColsToSelectValFunc(STranslateContext* pCxt, SSelectStmt* pSelect) {
  nodesRewriteExprs(pSelect->pProjectionList, rewriteColsToSelectValFuncImpl, pCxt);
  if (TSDB_CODE_SUCCESS == pCxt->errCode && !pSelect->isDistinct) {
    nodesRewriteExprs(pSelect->pOrderByList, rewriteColsToSelectValFuncImpl, pCxt);
  }
  return pCxt->errCode;
}

typedef struct CheckAggColCoexistCxt {
  STranslateContext* pTranslateCxt;
  bool               existCol;
} CheckAggColCoexistCxt;

static EDealRes doCheckAggColCoexist(SNode** pNode, void* pContext) {
  CheckAggColCoexistCxt* pCxt = (CheckAggColCoexistCxt*)pContext;
  if (isVectorFunc(*pNode)) {
    return DEAL_RES_IGNORE_CHILD;
  }
  SNode* pPartKey = NULL;
  FOREACH(pPartKey, ((SSelectStmt*)pCxt->pTranslateCxt->pCurrStmt)->pPartitionByList) {
    if (nodesEqualNode(pPartKey, *pNode)) {
      return rewriteExprToGroupKeyFunc(pCxt->pTranslateCxt, pNode);
    }
  }
  if (isScanPseudoColumnFunc(*pNode) || QUERY_NODE_COLUMN == nodeType(*pNode)) {
    pCxt->existCol = true;
  }
  return DEAL_RES_CONTINUE;
}

static int32_t checkAggColCoexist(STranslateContext* pCxt, SSelectStmt* pSelect) {
  if (NULL != pSelect->pGroupByList || NULL != pSelect->pWindow ||
      (!pSelect->hasAggFuncs && !pSelect->hasIndefiniteRowsFunc && !pSelect->hasInterpFunc)) {
    return TSDB_CODE_SUCCESS;
  }
  if (!pSelect->onlyHasKeepOrderFunc) {
    pSelect->timeLineResMode = TIME_LINE_NONE;
  }
  CheckAggColCoexistCxt cxt = {.pTranslateCxt = pCxt, .existCol = false};
  nodesRewriteExprs(pSelect->pProjectionList, doCheckAggColCoexist, &cxt);
  if (!pSelect->isDistinct) {
    nodesRewriteExprs(pSelect->pOrderByList, doCheckAggColCoexist, &cxt);
  }
  if (1 == pSelect->selectFuncNum && !pSelect->hasOtherVectorFunc) {
    return rewriteColsToSelectValFunc(pCxt, pSelect);
  }
  if (cxt.existCol) {
    return generateSyntaxErrMsg(&pCxt->msgBuf, TSDB_CODE_PAR_NOT_SINGLE_GROUP);
  }
  return TSDB_CODE_SUCCESS;
}

static int32_t checkHavingGroupBy(STranslateContext* pCxt, SSelectStmt* pSelect) {
  int32_t code = TSDB_CODE_SUCCESS;
  if (NULL == getGroupByList(pCxt) && NULL == pSelect->pPartitionByList && NULL == pSelect->pWindow) {
    return code;
  }
  if (NULL != pSelect->pHaving) {
    code = checkExprForGroupBy(pCxt, &pSelect->pHaving);
  }
  /*
    if (TSDB_CODE_SUCCESS == code && NULL != pSelect->pProjectionList) {
      code = checkExprListForGroupBy(pCxt, pSelect, pSelect->pProjectionList);
    }
    if (TSDB_CODE_SUCCESS == code && NULL != pSelect->pOrderByList) {
      code = checkExprListForGroupBy(pCxt, pSelect, pSelect->pOrderByList);
    }
  */
  return code;
}

static int32_t checkWindowFuncCoexist(STranslateContext* pCxt, SSelectStmt* pSelect) {
  if (NULL == pSelect->pWindow) {
    return TSDB_CODE_SUCCESS;
  }
  if (NULL != pSelect->pWindow && !pSelect->hasAggFuncs && !pSelect->hasStateKey) {
    return generateSyntaxErrMsg(&pCxt->msgBuf, TSDB_CODE_PAR_NO_VALID_FUNC_IN_WIN);
  }
  return TSDB_CODE_SUCCESS;
}

static int32_t toVgroupsInfo(SArray* pVgs, SVgroupsInfo** pVgsInfo) {
  size_t vgroupNum = taosArrayGetSize(pVgs);
  *pVgsInfo = taosMemoryCalloc(1, sizeof(SVgroupsInfo) + sizeof(SVgroupInfo) * vgroupNum);
  if (NULL == *pVgsInfo) {
    return TSDB_CODE_OUT_OF_MEMORY;
  }
  (*pVgsInfo)->numOfVgroups = vgroupNum;
  for (int32_t i = 0; i < vgroupNum; ++i) {
    SVgroupInfo* vg = taosArrayGet(pVgs, i);
    (*pVgsInfo)->vgroups[i] = *vg;
  }
  return TSDB_CODE_SUCCESS;
}

static int32_t addMnodeToVgroupList(const SEpSet* pEpSet, SArray** pVgroupList) {
  if (NULL == *pVgroupList) {
    *pVgroupList = taosArrayInit(TARRAY_MIN_SIZE, sizeof(SVgroupInfo));
    if (NULL == *pVgroupList) {
      return TSDB_CODE_OUT_OF_MEMORY;
    }
  }
  SVgroupInfo vg = {.vgId = MNODE_HANDLE};
  memcpy(&vg.epSet, pEpSet, sizeof(SEpSet));
  taosArrayPush(*pVgroupList, &vg);
  return TSDB_CODE_SUCCESS;
}

static int32_t dnodeToVgroupsInfo(SArray* pDnodes, SVgroupsInfo** pVgsInfo) {
  size_t ndnode = taosArrayGetSize(pDnodes);
  *pVgsInfo = taosMemoryCalloc(1, sizeof(SVgroupsInfo) + sizeof(SVgroupInfo) * ndnode);
  if (NULL == *pVgsInfo) {
    return TSDB_CODE_OUT_OF_MEMORY;
  }
  (*pVgsInfo)->numOfVgroups = ndnode;
  for (int32_t i = 0; i < ndnode; ++i) {
    memcpy(&((*pVgsInfo)->vgroups[i].epSet), taosArrayGet(pDnodes, i), sizeof(SEpSet));
  }
  return TSDB_CODE_SUCCESS;
}

static bool sysTableFromVnode(const char* pTable) {
  return ((0 == strcmp(pTable, TSDB_INS_TABLE_TABLES)) || (0 == strcmp(pTable, TSDB_INS_TABLE_TAGS)) ||
          (0 == strcmp(pTable, TSDB_INS_TABLE_COLS)));
}

static bool sysTableFromDnode(const char* pTable) { return 0 == strcmp(pTable, TSDB_INS_TABLE_DNODE_VARIABLES); }

static int32_t getVnodeSysTableVgroupListImpl(STranslateContext* pCxt, SName* pTargetName, SName* pName,
                                              SArray** pVgroupList) {
  if (0 == pTargetName->type) {
    return getDBVgInfoImpl(pCxt, pName, pVgroupList);
  }

  if (0 == strcmp(pTargetName->dbname, TSDB_INFORMATION_SCHEMA_DB) ||
      0 == strcmp(pTargetName->dbname, TSDB_PERFORMANCE_SCHEMA_DB)) {
    pTargetName->type = 0;
    return TSDB_CODE_SUCCESS;
  }

  if (TSDB_DB_NAME_T == pTargetName->type) {
    int32_t code = getDBVgInfoImpl(pCxt, pTargetName, pVgroupList);
    if (!pCxt->showRewrite && (TSDB_CODE_MND_DB_NOT_EXIST == code || TSDB_CODE_MND_DB_IN_CREATING == code ||
                               TSDB_CODE_MND_DB_IN_DROPPING == code)) {
      // system table query should not report errors
      code = TSDB_CODE_SUCCESS;
    }
    return code;
  }

  SVgroupInfo vgInfo = {0};
  int32_t     code = getTableHashVgroupImpl(pCxt, pTargetName, &vgInfo);
  if (TSDB_CODE_SUCCESS == code) {
    *pVgroupList = taosArrayInit(1, sizeof(SVgroupInfo));
    if (NULL == *pVgroupList) {
      code = TSDB_CODE_OUT_OF_MEMORY;
    } else {
      taosArrayPush(*pVgroupList, &vgInfo);
    }
  } else if (TSDB_CODE_MND_DB_NOT_EXIST == code || TSDB_CODE_MND_DB_IN_CREATING == code ||
             TSDB_CODE_MND_DB_IN_DROPPING == code) {
    // system table query should not report errors
    code = TSDB_CODE_SUCCESS;
  }
  return code;
}

static int32_t getVnodeSysTableVgroupList(STranslateContext* pCxt, SName* pName, SArray** pVgs, bool* pHasUserDbCond) {
  if (!isSelectStmt(pCxt->pCurrStmt)) {
    return TSDB_CODE_SUCCESS;
  }
  SSelectStmt* pSelect = (SSelectStmt*)pCxt->pCurrStmt;
  SName        targetName = {0};
  int32_t      code = getVnodeSysTableTargetName(pCxt->pParseCxt->acctId, pSelect->pWhere, &targetName);
  if (TSDB_CODE_SUCCESS == code) {
    code = getVnodeSysTableVgroupListImpl(pCxt, &targetName, pName, pVgs);
  }
  *pHasUserDbCond = (0 != targetName.type && taosArrayGetSize(*pVgs) > 0);
  return code;
}

static int32_t setVnodeSysTableVgroupList(STranslateContext* pCxt, SName* pName, SRealTableNode* pRealTable) {
  bool    hasUserDbCond = false;
  SArray* pVgs = NULL;
  int32_t code = getVnodeSysTableVgroupList(pCxt, pName, &pVgs, &hasUserDbCond);

  if (TSDB_CODE_SUCCESS == code && 0 == strcmp(pRealTable->table.tableName, TSDB_INS_TABLE_TAGS) &&
      isSelectStmt(pCxt->pCurrStmt) && 0 == taosArrayGetSize(pVgs)) {
    ((SSelectStmt*)pCxt->pCurrStmt)->isEmptyResult = true;
  }

  if (TSDB_CODE_SUCCESS == code &&
          (0 == strcmp(pRealTable->table.tableName, TSDB_INS_TABLE_TABLES) && !hasUserDbCond) ||
      0 == strcmp(pRealTable->table.tableName, TSDB_INS_TABLE_COLS)) {
    code = addMnodeToVgroupList(&pCxt->pParseCxt->mgmtEpSet, &pVgs);
  }

  if (TSDB_CODE_SUCCESS == code) {
    code = toVgroupsInfo(pVgs, &pRealTable->pVgroupList);
  }
  taosArrayDestroy(pVgs);

  return code;
}

static int32_t setDnodeSysTableVgroupList(STranslateContext* pCxt, SName* pName, SRealTableNode* pRealTable) {
  SArray* pDnodes = NULL;
  int32_t code = getDnodeList(pCxt, &pDnodes);
  if (TSDB_CODE_SUCCESS == code) {
    code = dnodeToVgroupsInfo(pDnodes, &pRealTable->pVgroupList);
  }
  taosArrayDestroy(pDnodes);
  return code;
}

static int32_t setSysTableVgroupList(STranslateContext* pCxt, SName* pName, SRealTableNode* pRealTable) {
  if (sysTableFromVnode(pRealTable->table.tableName)) {
    return setVnodeSysTableVgroupList(pCxt, pName, pRealTable);
  } else if (sysTableFromDnode(pRealTable->table.tableName)) {
    return setDnodeSysTableVgroupList(pCxt, pName, pRealTable);
  } else {
    return TSDB_CODE_SUCCESS;
  }
}

static int32_t setSuperTableVgroupList(STranslateContext* pCxt, SName* pName, SRealTableNode* pRealTable) {
  SArray* vgroupList = NULL;
  int32_t code = getDBVgInfoImpl(pCxt, pName, &vgroupList);
  if (TSDB_CODE_SUCCESS == code) {
    code = toVgroupsInfo(vgroupList, &pRealTable->pVgroupList);
  }
  taosArrayDestroy(vgroupList);
  return code;
}

static int32_t setNormalTableVgroupList(STranslateContext* pCxt, SName* pName, SRealTableNode* pRealTable) {
  pRealTable->pVgroupList = taosMemoryCalloc(1, sizeof(SVgroupsInfo) + sizeof(SVgroupInfo));
  if (NULL == pRealTable->pVgroupList) {
    return TSDB_CODE_OUT_OF_MEMORY;
  }
  pRealTable->pVgroupList->numOfVgroups = 1;
  return getTableHashVgroupImpl(pCxt, pName, pRealTable->pVgroupList->vgroups);
}

static int32_t setTableVgroupList(STranslateContext* pCxt, SName* pName, SRealTableNode* pRealTable) {
  if (pCxt->pParseCxt->topicQuery) {
    return TSDB_CODE_SUCCESS;
  }

  if (TSDB_SUPER_TABLE == pRealTable->pMeta->tableType) {
    return setSuperTableVgroupList(pCxt, pName, pRealTable);
  }

  if (TSDB_SYSTEM_TABLE == pRealTable->pMeta->tableType) {
    return setSysTableVgroupList(pCxt, pName, pRealTable);
  }

  return setNormalTableVgroupList(pCxt, pName, pRealTable);
}

static uint8_t getStmtPrecision(SNode* pStmt) {
  if (QUERY_NODE_SELECT_STMT == nodeType(pStmt)) {
    return ((SSelectStmt*)pStmt)->precision;
  } else if (QUERY_NODE_SET_OPERATOR == nodeType(pStmt)) {
    return ((SSetOperator*)pStmt)->precision;
  }
  return 0;
}

static bool stmtIsSingleTable(SNode* pStmt) {
  if (QUERY_NODE_SELECT_STMT == nodeType(pStmt)) {
    SSelectStmt* pSelect = (SSelectStmt*)pStmt;
    return NULL == pSelect->pFromTable || ((STableNode*)pSelect->pFromTable)->singleTable;
  }
  return false;
}

static uint8_t calcPrecision(uint8_t lp, uint8_t rp) { return (lp > rp ? rp : lp); }

static uint8_t calcJoinTablePrecision(SJoinTableNode* pJoinTable) {
  return calcPrecision(((STableNode*)pJoinTable->pLeft)->precision, ((STableNode*)pJoinTable->pRight)->precision);
}

static bool joinTableIsSingleTable(SJoinTableNode* pJoinTable) {
  return (((STableNode*)pJoinTable->pLeft)->singleTable && ((STableNode*)pJoinTable->pRight)->singleTable);
}

static bool isSingleTable(SRealTableNode* pRealTable) {
  int8_t tableType = pRealTable->pMeta->tableType;
  if (TSDB_SYSTEM_TABLE == tableType) {
    return 0 != strcmp(pRealTable->table.tableName, TSDB_INS_TABLE_TABLES) &&
           0 != strcmp(pRealTable->table.tableName, TSDB_INS_TABLE_TAGS) &&
           0 != strcmp(pRealTable->table.tableName, TSDB_INS_TABLE_COLS);
  }
  return (TSDB_CHILD_TABLE == tableType || TSDB_NORMAL_TABLE == tableType);
}

static int32_t setTableIndex(STranslateContext* pCxt, SName* pName, SRealTableNode* pRealTable) {
  if (pCxt->createStream || QUERY_SMA_OPTIMIZE_DISABLE == tsQuerySmaOptimize) {
    return TSDB_CODE_SUCCESS;
  }
  if (isSelectStmt(pCxt->pCurrStmt) && NULL != ((SSelectStmt*)pCxt->pCurrStmt)->pWindow &&
      QUERY_NODE_INTERVAL_WINDOW == nodeType(((SSelectStmt*)pCxt->pCurrStmt)->pWindow)) {
    return getTableIndex(pCxt, pName, &pRealTable->pSmaIndexes);
  }
  return TSDB_CODE_SUCCESS;
}

static int32_t setTableCacheLastMode(STranslateContext* pCxt, SSelectStmt* pSelect) {
  if ((!pSelect->hasLastRowFunc && !pSelect->hasLastFunc) || QUERY_NODE_REAL_TABLE != nodeType(pSelect->pFromTable) ||
      TSDB_SYSTEM_TABLE == ((SRealTableNode*)pSelect->pFromTable)->pMeta->tableType) {
    return TSDB_CODE_SUCCESS;
  }

  SRealTableNode* pTable = (SRealTableNode*)pSelect->pFromTable;
  SDbCfgInfo      dbCfg = {0};
  int32_t         code = getDBCfg(pCxt, pTable->table.dbName, &dbCfg);
  if (TSDB_CODE_SUCCESS == code) {
    pTable->cacheLastMode = dbCfg.cacheLast;
  }
  return code;
}

static EDealRes doTranslateTbName(SNode** pNode, void* pContext) {
  switch (nodeType(*pNode)) {
    case QUERY_NODE_FUNCTION: {
      SFunctionNode* pFunc = (SFunctionNode*)*pNode;
      if (FUNCTION_TYPE_TBNAME == pFunc->funcType) {
        SRewriteTbNameContext* pCxt = (SRewriteTbNameContext*)pContext;
        SValueNode*            pVal = (SValueNode*)nodesMakeNode(QUERY_NODE_VALUE);
        if (NULL == pVal) {
          pCxt->errCode = TSDB_CODE_OUT_OF_MEMORY;
          return DEAL_RES_ERROR;
        }

        int32_t tbLen = strlen(pCxt->pTbName);
        pVal->literal = taosStrdup(pCxt->pTbName);
        if (NULL == pVal->literal) {
          pCxt->errCode = TSDB_CODE_OUT_OF_MEMORY;
          return DEAL_RES_ERROR;
        }
        pVal->isDuration = false;
        pVal->translate = true;
        pVal->node.resType.type = TSDB_DATA_TYPE_BINARY;
        pVal->node.resType.bytes = tbLen + VARSTR_HEADER_SIZE;
        pVal->datum.p = taosMemoryCalloc(1, tbLen + VARSTR_HEADER_SIZE + 1);
        varDataSetLen(pVal->datum.p, tbLen);
        strncpy(varDataVal(pVal->datum.p), pVal->literal, tbLen);
        strcpy(pVal->node.userAlias, pFunc->node.userAlias);
        strcpy(pVal->node.aliasName, pFunc->node.aliasName);

        nodesDestroyNode(*pNode);
        *pNode = (SNode*)pVal;
      }
      break;
    }
    default:
      break;
  }
  return DEAL_RES_CONTINUE;
}

static int32_t replaceTbName(STranslateContext* pCxt, SSelectStmt* pSelect) {
  if (QUERY_NODE_REAL_TABLE != nodeType(pSelect->pFromTable)) {
    return TSDB_CODE_SUCCESS;
  }

  SRealTableNode* pTable = (SRealTableNode*)pSelect->pFromTable;
  if (TSDB_CHILD_TABLE != pTable->pMeta->tableType && TSDB_NORMAL_TABLE != pTable->pMeta->tableType &&
      TSDB_SYSTEM_TABLE != pTable->pMeta->tableType) {
    return TSDB_CODE_SUCCESS;
  }

  SNode**               pNode = NULL;
  SRewriteTbNameContext pRewriteCxt = {0};
  pRewriteCxt.pTbName = pTable->table.tableName;

  nodesRewriteExprPostOrder(&pSelect->pWhere, doTranslateTbName, &pRewriteCxt);

  return pRewriteCxt.errCode;
}

static int32_t checkJoinTable(STranslateContext* pCxt, SJoinTableNode* pJoinTable) {
  if ((QUERY_NODE_TEMP_TABLE == nodeType(pJoinTable->pLeft) &&
       !isGlobalTimeLineQuery(((STempTableNode*)pJoinTable->pLeft)->pSubquery)) ||
      (QUERY_NODE_TEMP_TABLE == nodeType(pJoinTable->pRight) &&
       !isGlobalTimeLineQuery(((STempTableNode*)pJoinTable->pRight)->pSubquery))) {
    return generateSyntaxErrMsgExt(&pCxt->msgBuf, TSDB_CODE_PAR_NOT_SUPPORT_JOIN,
                                   "Join requires valid time series input");
  }
  return TSDB_CODE_SUCCESS;
}

static int32_t translateTable(STranslateContext* pCxt, SNode* pTable) {
  int32_t code = TSDB_CODE_SUCCESS;
  switch (nodeType(pTable)) {
    case QUERY_NODE_REAL_TABLE: {
      SRealTableNode* pRealTable = (SRealTableNode*)pTable;
      pRealTable->ratio = (NULL != pCxt->pExplainOpt ? pCxt->pExplainOpt->ratio : 1.0);
      // The SRealTableNode created through ROLLUP already has STableMeta.
      if (NULL == pRealTable->pMeta) {
        SName name;
        code = getTableMetaImpl(
            pCxt, toName(pCxt->pParseCxt->acctId, pRealTable->table.dbName, pRealTable->table.tableName, &name),
            &(pRealTable->pMeta));
        if (TSDB_CODE_SUCCESS != code) {
          return generateSyntaxErrMsg(&pCxt->msgBuf, TSDB_CODE_PAR_GET_META_ERROR, tstrerror(code));
        }
        code = setTableVgroupList(pCxt, &name, pRealTable);
        if (TSDB_CODE_SUCCESS == code) {
          code = setTableIndex(pCxt, &name, pRealTable);
        }
      }
      if (TSDB_CODE_SUCCESS == code) {
        pRealTable->table.precision = pRealTable->pMeta->tableInfo.precision;
        pRealTable->table.singleTable = isSingleTable(pRealTable);
        if (TSDB_SUPER_TABLE == pRealTable->pMeta->tableType) {
          pCxt->stableQuery = true;
        }
        if (TSDB_SYSTEM_TABLE == pRealTable->pMeta->tableType) {
          if (isSelectStmt(pCxt->pCurrStmt)) {
            ((SSelectStmt*)pCxt->pCurrStmt)->timeLineResMode = TIME_LINE_NONE;
          } else if (isDeleteStmt(pCxt->pCurrStmt)) {
            code = TSDB_CODE_TSC_INVALID_OPERATION;
            break;
          }
        }
        code = addNamespace(pCxt, pRealTable);
      }
      break;
    }
    case QUERY_NODE_TEMP_TABLE: {
      STempTableNode* pTempTable = (STempTableNode*)pTable;
      code = translateSubquery(pCxt, pTempTable->pSubquery);
      if (TSDB_CODE_SUCCESS == code) {
        if (QUERY_NODE_SELECT_STMT == nodeType(pTempTable->pSubquery) &&
            ((SSelectStmt*)pTempTable->pSubquery)->isEmptyResult && isSelectStmt(pCxt->pCurrStmt)) {
          ((SSelectStmt*)pCxt->pCurrStmt)->isEmptyResult = true;
        }

        pTempTable->table.precision = getStmtPrecision(pTempTable->pSubquery);
        pTempTable->table.singleTable = stmtIsSingleTable(pTempTable->pSubquery);
        code = addNamespace(pCxt, pTempTable);
      }
      break;
    }
    case QUERY_NODE_JOIN_TABLE: {
      SJoinTableNode* pJoinTable = (SJoinTableNode*)pTable;
      code = translateTable(pCxt, pJoinTable->pLeft);
      if (TSDB_CODE_SUCCESS == code) {
        code = translateTable(pCxt, pJoinTable->pRight);
      }
      if (TSDB_CODE_SUCCESS == code) {
        code = checkJoinTable(pCxt, pJoinTable);
      }
      if (TSDB_CODE_SUCCESS == code) {
        pJoinTable->table.precision = calcJoinTablePrecision(pJoinTable);
        pJoinTable->table.singleTable = joinTableIsSingleTable(pJoinTable);
        code = translateExpr(pCxt, &pJoinTable->pOnCond);
        pJoinTable->hasSubQuery = (nodeType(pJoinTable->pLeft) != QUERY_NODE_REAL_TABLE) ||
                                  (nodeType(pJoinTable->pRight) != QUERY_NODE_REAL_TABLE);
        if (nodeType(pJoinTable->pLeft) == QUERY_NODE_JOIN_TABLE) {
          ((SJoinTableNode*)pJoinTable->pLeft)->isLowLevelJoin = true;
        }
        if (nodeType(pJoinTable->pRight) == QUERY_NODE_JOIN_TABLE) {
          ((SJoinTableNode*)pJoinTable->pRight)->isLowLevelJoin = true;
        }
      }
      break;
    }
    default:
      break;
  }
  return code;
}

static int32_t createAllColumns(STranslateContext* pCxt, bool igTags, SNodeList** pCols) {
  *pCols = nodesMakeList();
  if (NULL == *pCols) {
    return generateSyntaxErrMsg(&pCxt->msgBuf, TSDB_CODE_OUT_OF_MEMORY);
  }
  SArray* pTables = taosArrayGetP(pCxt->pNsLevel, pCxt->currLevel);
  size_t  nums = taosArrayGetSize(pTables);
  for (size_t i = 0; i < nums; ++i) {
    STableNode* pTable = taosArrayGetP(pTables, i);
    int32_t     code = createColumnsByTable(pCxt, pTable, igTags, *pCols);
    if (TSDB_CODE_SUCCESS != code) {
      return code;
    }
  }
  return TSDB_CODE_SUCCESS;
}

static SNode* createMultiResFunc(SFunctionNode* pSrcFunc, SExprNode* pExpr) {
  SFunctionNode* pFunc = (SFunctionNode*)nodesMakeNode(QUERY_NODE_FUNCTION);
  if (NULL == pFunc) {
    return NULL;
  }
  pFunc->pParameterList = nodesMakeList();
  if (NULL == pFunc->pParameterList ||
      TSDB_CODE_SUCCESS != nodesListStrictAppend(pFunc->pParameterList, nodesCloneNode((SNode*)pExpr))) {
    nodesDestroyNode((SNode*)pFunc);
    return NULL;
  }

  pFunc->node.resType = pExpr->resType;
  pFunc->funcId = pSrcFunc->funcId;
  pFunc->funcType = pSrcFunc->funcType;
  strcpy(pFunc->functionName, pSrcFunc->functionName);
  char    buf[TSDB_FUNC_NAME_LEN + TSDB_TABLE_NAME_LEN + TSDB_COL_NAME_LEN + TSDB_NAME_DELIMITER_LEN + 3] = {0};
  int32_t len = 0;
  if (QUERY_NODE_COLUMN == nodeType(pExpr)) {
    SColumnNode* pCol = (SColumnNode*)pExpr;
    if (tsKeepColumnName) {
      strcpy(pFunc->node.userAlias, pCol->colName);
      strcpy(pFunc->node.aliasName, pCol->colName);
    } else {
      len = snprintf(buf, sizeof(buf) - 1, "%s(%s.%s)", pSrcFunc->functionName, pCol->tableAlias, pCol->colName);
      taosCreateMD5Hash(buf, len);
      strncpy(pFunc->node.aliasName, buf, TSDB_COL_NAME_LEN - 1);
      len = snprintf(buf, sizeof(buf) - 1, "%s(%s)", pSrcFunc->functionName, pCol->colName);
      // note: userAlias could be truncated here
      strncpy(pFunc->node.userAlias, buf, TSDB_COL_NAME_LEN - 1);
    }
  } else {
    len = snprintf(buf, sizeof(buf) - 1, "%s(%s)", pSrcFunc->functionName, pExpr->aliasName);
    taosCreateMD5Hash(buf, len);
    strncpy(pFunc->node.aliasName, buf, TSDB_COL_NAME_LEN - 1);
    len = snprintf(buf, sizeof(buf) - 1, "%s(%s)", pSrcFunc->functionName, pExpr->userAlias);
    // note: userAlias could be truncated here
    strncpy(pFunc->node.userAlias, buf, TSDB_COL_NAME_LEN - 1);
  }

  return (SNode*)pFunc;
}

static int32_t createTableAllCols(STranslateContext* pCxt, SColumnNode* pCol, bool igTags, SNodeList** pOutput) {
  STableNode* pTable = NULL;
  int32_t     code = findTable(pCxt, pCol->tableAlias, &pTable);
  if (TSDB_CODE_SUCCESS == code && NULL == *pOutput) {
    *pOutput = nodesMakeList();
    if (NULL == *pOutput) {
      code = generateSyntaxErrMsg(&pCxt->msgBuf, TSDB_CODE_OUT_OF_MEMORY);
    }
  }
  if (TSDB_CODE_SUCCESS == code) {
    code = createColumnsByTable(pCxt, pTable, igTags, *pOutput);
  }
  return code;
}

static int32_t createMultiResFuncsParas(STranslateContext* pCxt, SNodeList* pSrcParas, SNodeList** pOutput) {
  int32_t code = TSDB_CODE_SUCCESS;

  SNodeList* pExprs = NULL;
  SNode*     pPara = NULL;
  FOREACH(pPara, pSrcParas) {
    if (nodesIsStar(pPara)) {
      code = createAllColumns(pCxt, true, &pExprs);
    } else if (nodesIsTableStar(pPara)) {
      code = createTableAllCols(pCxt, (SColumnNode*)pPara, true, &pExprs);
    } else {
      code = nodesListMakeStrictAppend(&pExprs, nodesCloneNode(pPara));
    }
    if (TSDB_CODE_SUCCESS != code) {
      break;
    }
  }

  if (TSDB_CODE_SUCCESS == code) {
    *pOutput = pExprs;
  } else {
    nodesDestroyList(pExprs);
  }

  return code;
}

static int32_t createMultiResFuncs(SFunctionNode* pSrcFunc, SNodeList* pExprs, SNodeList** pOutput) {
  SNodeList* pFuncs = nodesMakeList();
  if (NULL == pFuncs) {
    return TSDB_CODE_OUT_OF_MEMORY;
  }

  int32_t code = TSDB_CODE_SUCCESS;
  SNode*  pExpr = NULL;
  FOREACH(pExpr, pExprs) {
    code = nodesListStrictAppend(pFuncs, createMultiResFunc(pSrcFunc, (SExprNode*)pExpr));
    if (TSDB_CODE_SUCCESS != code) {
      break;
    }
  }

  if (TSDB_CODE_SUCCESS == code) {
    *pOutput = pFuncs;
  } else {
    nodesDestroyList(pFuncs);
  }

  return code;
}

static int32_t createMultiResFuncsFromStar(STranslateContext* pCxt, SFunctionNode* pSrcFunc, SNodeList** pOutput) {
  SNodeList* pExprs = NULL;
  int32_t    code = createMultiResFuncsParas(pCxt, pSrcFunc->pParameterList, &pExprs);
  if (TSDB_CODE_SUCCESS == code) {
    code = createMultiResFuncs(pSrcFunc, pExprs, pOutput);
  }

  nodesDestroyList(pExprs);
  return code;
}

static int32_t createTags(STranslateContext* pCxt, SNodeList** pOutput) {
  if (QUERY_NODE_REAL_TABLE != nodeType(((SSelectStmt*)pCxt->pCurrStmt)->pFromTable)) {
    return generateSyntaxErrMsgExt(&pCxt->msgBuf, TSDB_CODE_PAR_INVALID_TAGS_PC,
                                   "The _TAGS pseudo column can only be used for child table and super table queries");
  }

  SRealTableNode*   pTable = (SRealTableNode*)(((SSelectStmt*)pCxt->pCurrStmt)->pFromTable);
  const STableMeta* pMeta = pTable->pMeta;
  if (TSDB_SUPER_TABLE != pMeta->tableType && TSDB_CHILD_TABLE != pMeta->tableType) {
    return generateSyntaxErrMsg(&pCxt->msgBuf, TSDB_CODE_PAR_INVALID_TAGS_PC,
                                "The _TAGS pseudo column can only be used for child table and super table queries");
  }

  SSchema* pTagsSchema = getTableTagSchema(pMeta);
  for (int32_t i = 0; i < pMeta->tableInfo.numOfTags; ++i) {
    SColumnNode* pCol = (SColumnNode*)nodesMakeNode(QUERY_NODE_COLUMN);
    if (NULL == pCol) {
      return generateSyntaxErrMsg(&pCxt->msgBuf, TSDB_CODE_OUT_OF_MEMORY);
    }
    setColumnInfoBySchema(pTable, pTagsSchema + i, 1, pCol);
    if (TSDB_CODE_SUCCESS != nodesListMakeStrictAppend(pOutput, (SNode*)pCol)) {
      NODES_DESTORY_LIST(*pOutput);
      return TSDB_CODE_OUT_OF_MEMORY;
    }
  }
  return TSDB_CODE_SUCCESS;
}

#ifndef TD_ENTERPRISE
int32_t biRewriteSelectStar(STranslateContext* pCxt, SSelectStmt* pSelect) { return TSDB_CODE_SUCCESS; }
#endif

static int32_t translateStar(STranslateContext* pCxt, SSelectStmt* pSelect) {
  SNode* pNode = NULL;
  WHERE_EACH(pNode, pSelect->pProjectionList) {
    int32_t code = TSDB_CODE_SUCCESS;
    if (nodesIsStar(pNode)) {
      SNodeList* pCols = NULL;
      code = createAllColumns(pCxt, false, &pCols);
      if (TSDB_CODE_SUCCESS == code) {
        INSERT_LIST(pSelect->pProjectionList, pCols);
        ERASE_NODE(pSelect->pProjectionList);
        continue;
      }
    } else if (isMultiResFunc(pNode)) {
      SNodeList* pNodeList = NULL;
      if (FUNCTION_TYPE_TAGS == ((SFunctionNode*)pNode)->funcType) {
        code = createTags(pCxt, &pNodeList);
      } else {
        code = createMultiResFuncsFromStar(pCxt, (SFunctionNode*)pNode, &pNodeList);
      }
      if (TSDB_CODE_SUCCESS == code) {
        INSERT_LIST(pSelect->pProjectionList, pNodeList);
        ERASE_NODE(pSelect->pProjectionList);
        continue;
      }
    } else if (nodesIsTableStar(pNode)) {
      SNodeList* pCols = NULL;
      code = createTableAllCols(pCxt, (SColumnNode*)pNode, false, &pCols);
      if (TSDB_CODE_SUCCESS == code) {
        INSERT_LIST(pSelect->pProjectionList, pCols);
        ERASE_NODE(pSelect->pProjectionList);
        continue;
      }
    }
    if (TSDB_CODE_SUCCESS != code) {
      return code;
    }
    WHERE_NEXT;
  }
  return TSDB_CODE_SUCCESS;
}

static int32_t getPositionValue(const SValueNode* pVal) {
  switch (pVal->node.resType.type) {
    case TSDB_DATA_TYPE_NULL:
    case TSDB_DATA_TYPE_TIMESTAMP:
    case TSDB_DATA_TYPE_NCHAR:
    case TSDB_DATA_TYPE_VARCHAR:
    case TSDB_DATA_TYPE_VARBINARY:
    case TSDB_DATA_TYPE_JSON:
    case TSDB_DATA_TYPE_GEOMETRY:
      return -1;
    case TSDB_DATA_TYPE_BOOL:
      return (pVal->datum.b ? 1 : 0);
    case TSDB_DATA_TYPE_TINYINT:
    case TSDB_DATA_TYPE_SMALLINT:
    case TSDB_DATA_TYPE_INT:
    case TSDB_DATA_TYPE_BIGINT:
      return pVal->datum.i;
    case TSDB_DATA_TYPE_FLOAT:
    case TSDB_DATA_TYPE_DOUBLE:
      return pVal->datum.d;
    case TSDB_DATA_TYPE_UTINYINT:
    case TSDB_DATA_TYPE_USMALLINT:
    case TSDB_DATA_TYPE_UINT:
    case TSDB_DATA_TYPE_UBIGINT:
      return pVal->datum.u;
    default:
      break;
  }
  return -1;
}

static int32_t translateOrderByPosition(STranslateContext* pCxt, SNodeList* pProjectionList, SNodeList* pOrderByList,
                                        bool* pOther) {
  *pOther = false;
  SNode* pNode = NULL;
  WHERE_EACH(pNode, pOrderByList) {
    SNode* pExpr = ((SOrderByExprNode*)pNode)->pExpr;
    if (QUERY_NODE_VALUE == nodeType(pExpr)) {
      SValueNode* pVal = (SValueNode*)pExpr;
      if (DEAL_RES_ERROR == translateValue(pCxt, pVal)) {
        return pCxt->errCode;
      }
      int32_t pos = getPositionValue(pVal);
      if (pos < 0) {
        ERASE_NODE(pOrderByList);
        continue;
      } else if (0 == pos || pos > LIST_LENGTH(pProjectionList)) {
        return generateSyntaxErrMsg(&pCxt->msgBuf, TSDB_CODE_PAR_WRONG_NUMBER_OF_SELECT);
      } else {
        SColumnRefNode* pCol = (SColumnRefNode*)nodesMakeNode(QUERY_NODE_COLUMN_REF);
        if (NULL == pCol) {
          return generateSyntaxErrMsg(&pCxt->msgBuf, TSDB_CODE_OUT_OF_MEMORY);
        }
        strcpy(pCol->colName, ((SExprNode*)nodesListGetNode(pProjectionList, pos - 1))->aliasName);
        ((SOrderByExprNode*)pNode)->pExpr = (SNode*)pCol;
        nodesDestroyNode(pExpr);
      }
    } else {
      *pOther = true;
    }
    WHERE_NEXT;
  }
  return TSDB_CODE_SUCCESS;
}

static int32_t translateOrderBy(STranslateContext* pCxt, SSelectStmt* pSelect) {
  bool    other;
  int32_t code = translateOrderByPosition(pCxt, pSelect->pProjectionList, pSelect->pOrderByList, &other);
  if (TSDB_CODE_SUCCESS == code) {
    if (0 == LIST_LENGTH(pSelect->pOrderByList)) {
      NODES_DESTORY_LIST(pSelect->pOrderByList);
      return TSDB_CODE_SUCCESS;
    }
    if (!other) {
      return TSDB_CODE_SUCCESS;
    }
    pCxt->currClause = SQL_CLAUSE_ORDER_BY;
    code = translateExprList(pCxt, pSelect->pOrderByList);
  }
  if (TSDB_CODE_SUCCESS == code) {
    code = checkExprListForGroupBy(pCxt, pSelect, pSelect->pOrderByList);
  }
  return code;
}

static EDealRes needFillImpl(SNode* pNode, void* pContext) {
  if ((isAggFunc(pNode) || isInterpFunc(pNode)) && FUNCTION_TYPE_GROUP_KEY != ((SFunctionNode*)pNode)->funcType) {
    *(bool*)pContext = true;
    return DEAL_RES_END;
  }
  return DEAL_RES_CONTINUE;
}

static bool needFill(SNode* pNode) {
  bool hasFillFunc = false;
  nodesWalkExpr(pNode, needFillImpl, &hasFillFunc);
  return hasFillFunc;
}

static int32_t convertFillValue(STranslateContext* pCxt, SDataType dt, SNodeList* pValues, int32_t index) {
  SListCell* pCell = nodesListGetCell(pValues, index);
  if (dataTypeEqual(&dt, &((SExprNode*)pCell->pNode)->resType) && (QUERY_NODE_VALUE == nodeType(pCell->pNode))) {
    return TSDB_CODE_SUCCESS;
  }
  SNode*  pCastFunc = NULL;
  int32_t code = createCastFunc(pCxt, pCell->pNode, dt, &pCastFunc);
  if (TSDB_CODE_SUCCESS == code) {
    code = scalarCalculateConstants(pCastFunc, &pCell->pNode);
  }
  if (TSDB_CODE_SUCCESS == code && QUERY_NODE_VALUE != nodeType(pCell->pNode)) {
    code =
        generateSyntaxErrMsgExt(&pCxt->msgBuf, TSDB_CODE_PAR_WRONG_VALUE_TYPE, "Fill value can only accept constant");
  } else if (TSDB_CODE_SUCCESS != code) {
    code = generateSyntaxErrMsgExt(&pCxt->msgBuf, TSDB_CODE_PAR_WRONG_VALUE_TYPE, "Filled data type mismatch");
  }
  return code;
}

static int32_t checkFillValues(STranslateContext* pCxt, SFillNode* pFill, SNodeList* pProjectionList) {
  if (FILL_MODE_VALUE != pFill->mode && FILL_MODE_VALUE_F != pFill->mode) {
    return TSDB_CODE_SUCCESS;
  }

  int32_t        fillNo = 0;
  SNodeListNode* pFillValues = (SNodeListNode*)pFill->pValues;
  SNode*         pProject = NULL;
  FOREACH(pProject, pProjectionList) {
    if (needFill(pProject)) {
      if (fillNo >= LIST_LENGTH(pFillValues->pNodeList)) {
        return generateSyntaxErrMsgExt(&pCxt->msgBuf, TSDB_CODE_PAR_WRONG_VALUE_TYPE, "Filled values number mismatch");
      }
      int32_t code = convertFillValue(pCxt, ((SExprNode*)pProject)->resType, pFillValues->pNodeList, fillNo);
      if (TSDB_CODE_SUCCESS != code) {
        return code;
      }

      ++fillNo;
    }
  }
  if (fillNo != LIST_LENGTH(pFillValues->pNodeList)) {
    return generateSyntaxErrMsgExt(&pCxt->msgBuf, TSDB_CODE_PAR_WRONG_VALUE_TYPE, "Filled values number mismatch");
  }
  return TSDB_CODE_SUCCESS;
}

static int32_t translateFillValues(STranslateContext* pCxt, SSelectStmt* pSelect) {
  if (NULL == pSelect->pWindow || QUERY_NODE_INTERVAL_WINDOW != nodeType(pSelect->pWindow) ||
      NULL == ((SIntervalWindowNode*)pSelect->pWindow)->pFill) {
    return TSDB_CODE_SUCCESS;
  }
  return checkFillValues(pCxt, (SFillNode*)((SIntervalWindowNode*)pSelect->pWindow)->pFill, pSelect->pProjectionList);
}

static int32_t rewriteProjectAlias(SNodeList* pProjectionList) {
  int32_t no = 1;
  SNode*  pProject = NULL;
  FOREACH(pProject, pProjectionList) {
    SExprNode* pExpr = (SExprNode*)pProject;
    if ('\0' == pExpr->userAlias[0]) {
      strcpy(pExpr->userAlias, pExpr->aliasName);
    }
    sprintf(pExpr->aliasName, "#expr_%d", no++);
  }
  return TSDB_CODE_SUCCESS;
}

static int32_t checkProjectAlias(STranslateContext* pCxt, SNodeList* pProjectionList, SHashObj** pOutput) {
  SHashObj* pUserAliasSet = taosHashInit(LIST_LENGTH(pProjectionList),
                                         taosGetDefaultHashFunction(TSDB_DATA_TYPE_BINARY), false, HASH_NO_LOCK);
  SNode*    pProject = NULL;
  FOREACH(pProject, pProjectionList) {
    SExprNode* pExpr = (SExprNode*)pProject;
    if (NULL != taosHashGet(pUserAliasSet, pExpr->userAlias, strlen(pExpr->userAlias))) {
      taosHashCleanup(pUserAliasSet);
      return generateSyntaxErrMsg(&pCxt->msgBuf, TSDB_CODE_PAR_AMBIGUOUS_COLUMN, pExpr->userAlias);
    }
    taosHashPut(pUserAliasSet, pExpr->userAlias, strlen(pExpr->userAlias), &pExpr, POINTER_BYTES);
  }
  if (NULL == pOutput) {
    taosHashCleanup(pUserAliasSet);
  } else {
    *pOutput = pUserAliasSet;
  }
  return TSDB_CODE_SUCCESS;
}

static int32_t translateProjectionList(STranslateContext* pCxt, SSelectStmt* pSelect) {
  if (pSelect->isSubquery) {
    return checkProjectAlias(pCxt, pSelect->pProjectionList, NULL);
  }
  return rewriteProjectAlias(pSelect->pProjectionList);
}

static int32_t translateSelectList(STranslateContext* pCxt, SSelectStmt* pSelect) {
  pCxt->currClause = SQL_CLAUSE_SELECT;
  int32_t code = translateExprList(pCxt, pSelect->pProjectionList);
  if (TSDB_CODE_SUCCESS == code) {
    code = translateStar(pCxt, pSelect);
  }
  if (TSDB_CODE_SUCCESS == code) {
    code = translateProjectionList(pCxt, pSelect);
  }
  if (TSDB_CODE_SUCCESS == code) {
    code = checkExprListForGroupBy(pCxt, pSelect, pSelect->pProjectionList);
  }
  if (TSDB_CODE_SUCCESS == code) {
    code = translateFillValues(pCxt, pSelect);
  }
  if (NULL == pSelect->pProjectionList || 0 >= pSelect->pProjectionList->length) {
    if (pCxt->pParseCxt->hasInvisibleCol) {
      code = TSDB_CODE_PAR_PERMISSION_DENIED;
    } else {
      code = TSDB_CODE_PAR_INVALID_SELECTED_EXPR;
    }
  }
  return code;
}

static int32_t translateHaving(STranslateContext* pCxt, SSelectStmt* pSelect) {
  if (NULL == pSelect->pGroupByList && NULL == pSelect->pPartitionByList && NULL == pSelect->pWindow &&
      NULL != pSelect->pHaving) {
    return generateSyntaxErrMsg(&pCxt->msgBuf, TSDB_CODE_PAR_GROUPBY_LACK_EXPRESSION);
  }
  pCxt->currClause = SQL_CLAUSE_HAVING;
  int32_t code = translateExpr(pCxt, &pSelect->pHaving);
  return code;
}

static int32_t translateGroupBy(STranslateContext* pCxt, SSelectStmt* pSelect) {
  if (NULL == pSelect->pGroupByList) {
    return TSDB_CODE_SUCCESS;
  }
  if (NULL != pSelect->pWindow) {
    return generateSyntaxErrMsg(&pCxt->msgBuf, TSDB_CODE_PAR_GROUPBY_WINDOW_COEXIST);
  }
  pCxt->currClause = SQL_CLAUSE_GROUP_BY;
  pSelect->timeLineResMode = TIME_LINE_NONE;
  return translateExprList(pCxt, pSelect->pGroupByList);
}

static int32_t getTimeRange(SNode** pPrimaryKeyCond, STimeWindow* pTimeRange, bool* pIsStrict) {
  SNode*  pNew = NULL;
  int32_t code = scalarCalculateConstants(*pPrimaryKeyCond, &pNew);
  if (TSDB_CODE_SUCCESS == code) {
    *pPrimaryKeyCond = pNew;
    code = filterGetTimeRange(*pPrimaryKeyCond, pTimeRange, pIsStrict);
  }
  return code;
}

static int32_t getQueryTimeRange(STranslateContext* pCxt, SNode* pWhere, STimeWindow* pTimeRange) {
  if (NULL == pWhere) {
    *pTimeRange = TSWINDOW_INITIALIZER;
    return TSDB_CODE_SUCCESS;
  }

  SNode* pCond = nodesCloneNode(pWhere);
  if (NULL == pCond) {
    return TSDB_CODE_OUT_OF_MEMORY;
  }

  SNode* pPrimaryKeyCond = NULL;
  filterPartitionCond(&pCond, &pPrimaryKeyCond, NULL, NULL, NULL);

  int32_t code = TSDB_CODE_SUCCESS;
  if (NULL != pPrimaryKeyCond) {
    bool isStrict = false;
    code = getTimeRange(&pPrimaryKeyCond, pTimeRange, &isStrict);
  } else {
    *pTimeRange = TSWINDOW_INITIALIZER;
  }
  nodesDestroyNode(pCond);
  nodesDestroyNode(pPrimaryKeyCond);
  return code;
}

static int32_t checkFill(STranslateContext* pCxt, SFillNode* pFill, SValueNode* pInterval, bool isInterpFill) {
  if (FILL_MODE_NONE == pFill->mode) {
    if (isInterpFill) {
      return generateSyntaxErrMsgExt(&pCxt->msgBuf, TSDB_CODE_PAR_WRONG_VALUE_TYPE, "Unsupported fill type");
    }

    return TSDB_CODE_SUCCESS;
  }

  if (!pCxt->createStream && TSWINDOW_IS_EQUAL(pFill->timeRange, TSWINDOW_INITIALIZER)) {
    return generateSyntaxErrMsg(&pCxt->msgBuf, TSDB_CODE_PAR_INVALID_FILL_TIME_RANGE);
  }

  if (TSWINDOW_IS_EQUAL(pFill->timeRange, TSWINDOW_DESC_INITIALIZER)) {
    return TSDB_CODE_SUCCESS;
  }

  // interp FILL clause
  if (NULL == pInterval) {
    return TSDB_CODE_SUCCESS;
  }
  int64_t timeRange = 0;
  int64_t intervalRange = 0;
  if (!pCxt->createStream) {
    int64_t res = int64SafeSub(pFill->timeRange.skey, pFill->timeRange.ekey);
    timeRange = res < 0 ? res == INT64_MIN ? INT64_MAX : -res : res;
    if (IS_CALENDAR_TIME_DURATION(pInterval->unit)) {
      int64_t f = 1;
      if (pInterval->unit == 'n') {
        f = 30LL * MILLISECOND_PER_DAY;
      } else if (pInterval->unit == 'y') {
        f = 365LL * MILLISECOND_PER_DAY;
      }
      intervalRange = pInterval->datum.i * f;
    } else {
      intervalRange = pInterval->datum.i;
    }
    if ((timeRange / intervalRange) >= MAX_INTERVAL_TIME_WINDOW) {
      return generateSyntaxErrMsg(&pCxt->msgBuf, TSDB_CODE_PAR_INVALID_FILL_TIME_RANGE);
    }
  }

  return TSDB_CODE_SUCCESS;
}

static int32_t translateFill(STranslateContext* pCxt, SSelectStmt* pSelect, SIntervalWindowNode* pInterval) {
  if (NULL == pInterval->pFill) {
    return TSDB_CODE_SUCCESS;
  }

  ((SFillNode*)pInterval->pFill)->timeRange = pSelect->timeRange;
  return checkFill(pCxt, (SFillNode*)pInterval->pFill, (SValueNode*)pInterval->pInterval, false);
}

static int64_t getMonthsFromTimeVal(int64_t val, int32_t fromPrecision, char unit) {
  int64_t days = convertTimeFromPrecisionToUnit(val, fromPrecision, 'd');
  switch (unit) {
    case 'b':
    case 'u':
    case 'a':
    case 's':
    case 'm':
    case 'h':
    case 'd':
    case 'w':
      return days / 28;
    case 'n':
      return val;
    case 'y':
      return val * 12;
    default:
      break;
  }
  return -1;
}

static const char* getPrecisionStr(uint8_t precision) {
  switch (precision) {
    case TSDB_TIME_PRECISION_MILLI:
      return TSDB_TIME_PRECISION_MILLI_STR;
    case TSDB_TIME_PRECISION_MICRO:
      return TSDB_TIME_PRECISION_MICRO_STR;
    case TSDB_TIME_PRECISION_NANO:
      return TSDB_TIME_PRECISION_NANO_STR;
    default:
      break;
  }
  return "unknown";
}

static void convertVarDuration(SValueNode* pOffset, uint8_t precision) {
  const int64_t factors[3] = {NANOSECOND_PER_MSEC, NANOSECOND_PER_USEC, 1};
  const int8_t  units[3] = {TIME_UNIT_MILLISECOND, TIME_UNIT_MICROSECOND, TIME_UNIT_NANOSECOND};

  if (pOffset->unit == 'n') {
    pOffset->datum.i = pOffset->datum.i * 31 * (NANOSECOND_PER_DAY / factors[precision]);
  } else {
    pOffset->datum.i = pOffset->datum.i * 365 * (NANOSECOND_PER_DAY / factors[precision]);
  }

  pOffset->unit = units[precision];
}

static int32_t checkIntervalWindow(STranslateContext* pCxt, SIntervalWindowNode* pInterval) {
  uint8_t precision = ((SColumnNode*)pInterval->pCol)->node.resType.precision;

  SValueNode* pInter = (SValueNode*)pInterval->pInterval;
  bool        valInter = IS_CALENDAR_TIME_DURATION(pInter->unit);
  if (pInter->datum.i <= 0 || (!valInter && pInter->datum.i < tsMinIntervalTime)) {
    return generateSyntaxErrMsg(&pCxt->msgBuf, TSDB_CODE_PAR_INTER_VALUE_TOO_SMALL, tsMinIntervalTime,
                                getPrecisionStr(precision));
  }

  if (NULL != pInterval->pOffset) {
    SValueNode* pOffset = (SValueNode*)pInterval->pOffset;
    if (pOffset->datum.i <= 0) {
      return generateSyntaxErrMsg(&pCxt->msgBuf, TSDB_CODE_PAR_INTER_OFFSET_NEGATIVE);
    }
    if (pInter->unit == 'n' && pOffset->unit == 'y') {
      return generateSyntaxErrMsg(&pCxt->msgBuf, TSDB_CODE_PAR_INTER_OFFSET_UNIT);
    }
    bool fixed = !IS_CALENDAR_TIME_DURATION(pOffset->unit) && !valInter;
    if ((fixed && pOffset->datum.i >= pInter->datum.i) ||
        (!fixed && getMonthsFromTimeVal(pOffset->datum.i, precision, pOffset->unit) >=
                       getMonthsFromTimeVal(pInter->datum.i, precision, pInter->unit))) {
      return generateSyntaxErrMsg(&pCxt->msgBuf, TSDB_CODE_PAR_INTER_OFFSET_TOO_BIG);
    }

    if (pOffset->unit == 'n' || pOffset->unit == 'y') {
      convertVarDuration(pOffset, precision);
    }
  }

  if (NULL != pInterval->pSliding) {
    const static int32_t INTERVAL_SLIDING_FACTOR = 100;

    SValueNode* pSliding = (SValueNode*)pInterval->pSliding;
    if (IS_CALENDAR_TIME_DURATION(pSliding->unit)) {
      return generateSyntaxErrMsg(&pCxt->msgBuf, TSDB_CODE_PAR_INTER_SLIDING_UNIT);
    }
    if ((pSliding->datum.i <
         convertTimeFromPrecisionToUnit(tsMinSlidingTime, TSDB_TIME_PRECISION_MILLI, pSliding->unit)) ||
        (pInter->datum.i / pSliding->datum.i > INTERVAL_SLIDING_FACTOR)) {
      return generateSyntaxErrMsg(&pCxt->msgBuf, TSDB_CODE_PAR_INTER_SLIDING_TOO_SMALL);
    }
    if (pSliding->datum.i > pInter->datum.i) {
      return generateSyntaxErrMsg(&pCxt->msgBuf, TSDB_CODE_PAR_INTER_SLIDING_TOO_BIG);
    }
  }

  return TSDB_CODE_SUCCESS;
}

static int32_t translateIntervalWindow(STranslateContext* pCxt, SSelectStmt* pSelect) {
  SIntervalWindowNode* pInterval = (SIntervalWindowNode*)pSelect->pWindow;
  int32_t              code = checkIntervalWindow(pCxt, pInterval);
  if (TSDB_CODE_SUCCESS == code) {
    code = translateFill(pCxt, pSelect, pInterval);
  }
  return code;
}

static int32_t checkStateExpr(STranslateContext* pCxt, SNode* pNode) {
  int32_t type = ((SExprNode*)pNode)->resType.type;
  if (!IS_INTEGER_TYPE(type) && type != TSDB_DATA_TYPE_BOOL && !IS_VAR_DATA_TYPE(type)) {
    return generateSyntaxErrMsg(&pCxt->msgBuf, TSDB_CODE_PAR_INVALID_STATE_WIN_TYPE);
  }

  if (QUERY_NODE_COLUMN == nodeType(pNode) && COLUMN_TYPE_TAG == ((SColumnNode*)pNode)->colType) {
    return generateSyntaxErrMsg(&pCxt->msgBuf, TSDB_CODE_PAR_INVALID_STATE_WIN_COL);
  }

  return TSDB_CODE_SUCCESS;
}

static bool hasPartitionByTbname(SNodeList* pPartitionByList) {
  SNode* pPartKey = NULL;
  FOREACH(pPartKey, pPartitionByList) {
    if (QUERY_NODE_FUNCTION == nodeType(pPartKey) && FUNCTION_TYPE_TBNAME == ((SFunctionNode*)pPartKey)->funcType) {
      return true;
    }
  }
  return false;
}

static int32_t checkStateWindowForStream(STranslateContext* pCxt, SSelectStmt* pSelect) {
  if (!pCxt->createStream) {
    return TSDB_CODE_SUCCESS;
  }
  if (TSDB_SUPER_TABLE == ((SRealTableNode*)pSelect->pFromTable)->pMeta->tableType &&
      !hasPartitionByTbname(pSelect->pPartitionByList)) {
    return generateSyntaxErrMsgExt(&pCxt->msgBuf, TSDB_CODE_PAR_INVALID_STREAM_QUERY, "Unsupported stream query");
  }
  return TSDB_CODE_SUCCESS;
}

static int32_t translateStateWindow(STranslateContext* pCxt, SSelectStmt* pSelect) {
  if (QUERY_NODE_TEMP_TABLE == nodeType(pSelect->pFromTable) &&
      !isGlobalTimeLineQuery(((STempTableNode*)pSelect->pFromTable)->pSubquery)) {
    return generateSyntaxErrMsgExt(&pCxt->msgBuf, TSDB_CODE_PAR_INVALID_TIMELINE_QUERY,
                                   "STATE_WINDOW requires valid time series input");
  }

  SStateWindowNode* pState = (SStateWindowNode*)pSelect->pWindow;
  int32_t           code = checkStateExpr(pCxt, pState->pExpr);
  if (TSDB_CODE_SUCCESS == code) {
    code = checkStateWindowForStream(pCxt, pSelect);
  }
  return code;
}

static int32_t translateSessionWindow(STranslateContext* pCxt, SSelectStmt* pSelect) {
  if (QUERY_NODE_TEMP_TABLE == nodeType(pSelect->pFromTable) &&
      !isGlobalTimeLineQuery(((STempTableNode*)pSelect->pFromTable)->pSubquery)) {
    return generateSyntaxErrMsgExt(&pCxt->msgBuf, TSDB_CODE_PAR_INVALID_TIMELINE_QUERY,
                                   "SESSION requires valid time series input");
  }

  SSessionWindowNode* pSession = (SSessionWindowNode*)pSelect->pWindow;
  if ('y' == pSession->pGap->unit || 'n' == pSession->pGap->unit || 0 == pSession->pGap->datum.i) {
    return generateSyntaxErrMsg(&pCxt->msgBuf, TSDB_CODE_PAR_INTER_SESSION_GAP);
  }
  if (PRIMARYKEY_TIMESTAMP_COL_ID != pSession->pCol->colId) {
    return generateSyntaxErrMsg(&pCxt->msgBuf, TSDB_CODE_PAR_INTER_SESSION_COL);
  }
  return TSDB_CODE_SUCCESS;
}

static int32_t translateEventWindow(STranslateContext* pCxt, SSelectStmt* pSelect) {
  if (QUERY_NODE_TEMP_TABLE == nodeType(pSelect->pFromTable) &&
      !isGlobalTimeLineQuery(((STempTableNode*)pSelect->pFromTable)->pSubquery)) {
    return generateSyntaxErrMsgExt(&pCxt->msgBuf, TSDB_CODE_PAR_INVALID_TIMELINE_QUERY,
                                   "EVENT_WINDOW requires valid time series input");
  }
  return TSDB_CODE_SUCCESS;
}

static int32_t translateSpecificWindow(STranslateContext* pCxt, SSelectStmt* pSelect) {
  switch (nodeType(pSelect->pWindow)) {
    case QUERY_NODE_STATE_WINDOW:
      return translateStateWindow(pCxt, pSelect);
    case QUERY_NODE_SESSION_WINDOW:
      return translateSessionWindow(pCxt, pSelect);
    case QUERY_NODE_INTERVAL_WINDOW:
      return translateIntervalWindow(pCxt, pSelect);
    case QUERY_NODE_EVENT_WINDOW:
      return translateEventWindow(pCxt, pSelect);
    default:
      break;
  }
  return TSDB_CODE_SUCCESS;
}

static int32_t translateWindow(STranslateContext* pCxt, SSelectStmt* pSelect) {
  if (NULL == pSelect->pWindow) {
    return TSDB_CODE_SUCCESS;
  }
  if (pSelect->pFromTable->type == QUERY_NODE_REAL_TABLE &&
      ((SRealTableNode*)pSelect->pFromTable)->pMeta->tableType == TSDB_SYSTEM_TABLE) {
    return generateSyntaxErrMsg(&pCxt->msgBuf, TSDB_CODE_PAR_SYSTABLE_NOT_ALLOWED, "WINDOW");
  }
  pCxt->currClause = SQL_CLAUSE_WINDOW;
  int32_t code = translateExpr(pCxt, &pSelect->pWindow);
  if (TSDB_CODE_SUCCESS == code) {
    code = translateSpecificWindow(pCxt, pSelect);
  }
  return code;
}

static int32_t createDefaultFillNode(STranslateContext* pCxt, SNode** pOutput) {
  SFillNode* pFill = (SFillNode*)nodesMakeNode(QUERY_NODE_FILL);
  if (NULL == pFill) {
    return TSDB_CODE_OUT_OF_MEMORY;
  }

  pFill->mode = FILL_MODE_NONE;

  SColumnNode* pCol = (SColumnNode*)nodesMakeNode(QUERY_NODE_COLUMN);
  if (NULL == pCol) {
    nodesDestroyNode((SNode*)pFill);
    return TSDB_CODE_OUT_OF_MEMORY;
  }
  pCol->colId = PRIMARYKEY_TIMESTAMP_COL_ID;
  strcpy(pCol->colName, ROWTS_PSEUDO_COLUMN_NAME);
  pFill->pWStartTs = (SNode*)pCol;

  *pOutput = (SNode*)pFill;
  return TSDB_CODE_SUCCESS;
}

static int32_t createDefaultEveryNode(STranslateContext* pCxt, SNode** pOutput) {
  SValueNode* pEvery = (SValueNode*)nodesMakeNode(QUERY_NODE_VALUE);
  if (NULL == pEvery) {
    return TSDB_CODE_OUT_OF_MEMORY;
  }

  pEvery->node.resType.type = TSDB_DATA_TYPE_BIGINT;
  pEvery->node.resType.bytes = tDataTypes[TSDB_DATA_TYPE_BIGINT].bytes;
  pEvery->isDuration = true;
  pEvery->literal = taosStrdup("1s");

  *pOutput = (SNode*)pEvery;
  return TSDB_CODE_SUCCESS;
}

static int32_t checkEvery(STranslateContext* pCxt, SValueNode* pInterval) {
  int32_t len = strlen(pInterval->literal);

  char* unit = &pInterval->literal[len - 1];
  if (*unit == 'n' || *unit == 'y') {
    return generateSyntaxErrMsgExt(&pCxt->msgBuf, TSDB_CODE_PAR_WRONG_VALUE_TYPE,
                                   "Unsupported time unit in EVERY clause");
  }

  return TSDB_CODE_SUCCESS;
}

static int32_t translateInterpEvery(STranslateContext* pCxt, SNode** pEvery) {
  int32_t code = TSDB_CODE_SUCCESS;

  if (NULL == *pEvery) {
    code = createDefaultEveryNode(pCxt, pEvery);
  }
  if (TSDB_CODE_SUCCESS == code) {
    code = checkEvery(pCxt, (SValueNode*)(*pEvery));
  }
  if (TSDB_CODE_SUCCESS == code) {
    code = translateExpr(pCxt, pEvery);
  }

  int64_t interval = ((SValueNode*)(*pEvery))->datum.i;
  if (interval == 0) {
    return generateSyntaxErrMsgExt(&pCxt->msgBuf, TSDB_CODE_PAR_WRONG_VALUE_TYPE,
                                   "Unsupported time unit in EVERY clause");
  }

  return code;
}

static int32_t translateInterpFill(STranslateContext* pCxt, SSelectStmt* pSelect) {
  int32_t code = TSDB_CODE_SUCCESS;

  if (NULL == pSelect->pFill) {
    code = createDefaultFillNode(pCxt, &pSelect->pFill);
  }
  if (TSDB_CODE_SUCCESS == code) {
    code = translateExpr(pCxt, &pSelect->pFill);
  }
  if (TSDB_CODE_SUCCESS == code) {
    code = getQueryTimeRange(pCxt, pSelect->pRange, &(((SFillNode*)pSelect->pFill)->timeRange));
  }
  if (TSDB_CODE_SUCCESS == code) {
    code = checkFill(pCxt, (SFillNode*)pSelect->pFill, (SValueNode*)pSelect->pEvery, true);
  }
  if (TSDB_CODE_SUCCESS == code) {
    code = checkFillValues(pCxt, (SFillNode*)pSelect->pFill, pSelect->pProjectionList);
  }

  return code;
}

static int32_t translateInterp(STranslateContext* pCxt, SSelectStmt* pSelect) {
  if (!pSelect->hasInterpFunc) {
    if (NULL != pSelect->pRange || NULL != pSelect->pEvery || NULL != pSelect->pFill) {
      return generateSyntaxErrMsg(&pCxt->msgBuf, TSDB_CODE_PAR_INVALID_INTERP_CLAUSE);
    }
    if (pSelect->hasInterpPseudoColFunc) {
      return generateSyntaxErrMsgExt(&pCxt->msgBuf, TSDB_CODE_PAR_NOT_ALLOWED_FUNC,
                                     "Has Interp pseudo column(s) but missing interp function");
    }
    return TSDB_CODE_SUCCESS;
  }

  if (NULL == pSelect->pRange || NULL == pSelect->pEvery || NULL == pSelect->pFill) {
    if (pSelect->pRange != NULL && QUERY_NODE_OPERATOR == nodeType(pSelect->pRange) && pSelect->pEvery == NULL) {
      // single point interp every can be omitted
    } else {
      return generateSyntaxErrMsgExt(&pCxt->msgBuf, TSDB_CODE_PAR_INVALID_INTERP_CLAUSE,
                                     "Missing RANGE clause, EVERY clause or FILL clause");
    }
  }

  int32_t code = translateExpr(pCxt, &pSelect->pRange);
  if (TSDB_CODE_SUCCESS == code) {
    code = translateInterpEvery(pCxt, &pSelect->pEvery);
  }
  if (TSDB_CODE_SUCCESS == code) {
    code = translateInterpFill(pCxt, pSelect);
  }
  return code;
}

static int32_t removeConstantValueFromList(SNodeList** pList) {
  SNode* pNode = NULL;
  WHERE_EACH(pNode, *pList) {
    if (nodeType(pNode) == QUERY_NODE_VALUE ||
        (nodeType(pNode) == QUERY_NODE_FUNCTION && fmIsConstantResFunc((SFunctionNode*)pNode) &&
         fmIsScalarFunc(((SFunctionNode*)pNode)->funcId))) {
      ERASE_NODE(*pList);
      continue;
    }
    WHERE_NEXT;
  }

  if (*pList && (*pList)->length <= 0) {
    nodesDestroyList(*pList);
    *pList = NULL;
  }

  return TSDB_CODE_SUCCESS;
}

static int32_t translatePartitionBy(STranslateContext* pCxt, SSelectStmt* pSelect) {
  pCxt->currClause = SQL_CLAUSE_PARTITION_BY;
  int32_t code = TSDB_CODE_SUCCESS;

  if (pSelect->pPartitionByList) {
    code = removeConstantValueFromList(&pSelect->pPartitionByList);
  }

  if (TSDB_CODE_SUCCESS == code && pSelect->pPartitionByList) {
    int8_t typeType = getTableTypeFromTableNode(pSelect->pFromTable);
    SNode* pPar = nodesListGetNode(pSelect->pPartitionByList, 0);
    if (!((TSDB_NORMAL_TABLE == typeType || TSDB_CHILD_TABLE == typeType) && 1 == pSelect->pPartitionByList->length &&
          (QUERY_NODE_FUNCTION == nodeType(pPar) && FUNCTION_TYPE_TBNAME == ((SFunctionNode*)pPar)->funcType))) {
      pSelect->timeLineResMode = TIME_LINE_MULTI;
    }

    code = translateExprList(pCxt, pSelect->pPartitionByList);
  }
  if (TSDB_CODE_SUCCESS == code) {
    code = translateExprList(pCxt, pSelect->pTags);
  }
  if (TSDB_CODE_SUCCESS == code) {
    code = translateExpr(pCxt, &pSelect->pSubtable);
  }
  return code;
}

static int32_t translateWhere(STranslateContext* pCxt, SSelectStmt* pSelect) {
  pCxt->currClause = SQL_CLAUSE_WHERE;
  int32_t code = translateExpr(pCxt, &pSelect->pWhere);
  if (TSDB_CODE_SUCCESS == code) {
    code = getQueryTimeRange(pCxt, pSelect->pWhere, &pSelect->timeRange);
  }
  if (TSDB_CODE_SUCCESS == code && pSelect->timeRange.skey > pSelect->timeRange.ekey) {
    pSelect->isEmptyResult = true;
  }
  return code;
}

static int32_t translateFrom(STranslateContext* pCxt, SNode* pTable) {
  pCxt->currClause = SQL_CLAUSE_FROM;
  return translateTable(pCxt, pTable);
}

static int32_t checkLimit(STranslateContext* pCxt, SSelectStmt* pSelect) {
  if ((NULL != pSelect->pLimit && pSelect->pLimit->offset < 0) ||
      (NULL != pSelect->pSlimit && pSelect->pSlimit->offset < 0)) {
    return generateSyntaxErrMsg(&pCxt->msgBuf, TSDB_CODE_PAR_OFFSET_LESS_ZERO);
  }

  if (NULL != pSelect->pSlimit && (NULL == pSelect->pPartitionByList && NULL == pSelect->pGroupByList)) {
    return generateSyntaxErrMsg(&pCxt->msgBuf, TSDB_CODE_PAR_SLIMIT_LEAK_PARTITION_GROUP_BY);
  }

  return TSDB_CODE_SUCCESS;
}

static int32_t createPrimaryKeyColByTable(STranslateContext* pCxt, STableNode* pTable, SNode** pPrimaryKey) {
  SColumnNode* pCol = (SColumnNode*)nodesMakeNode(QUERY_NODE_COLUMN);
  if (NULL == pCol) {
    return TSDB_CODE_OUT_OF_MEMORY;
  }
  pCol->colId = PRIMARYKEY_TIMESTAMP_COL_ID;
  strcpy(pCol->colName, ROWTS_PSEUDO_COLUMN_NAME);
  bool    found = false;
  int32_t code = findAndSetColumn(pCxt, &pCol, pTable, &found);
  if (TSDB_CODE_SUCCESS != code || !found) {
    return generateSyntaxErrMsg(&pCxt->msgBuf, TSDB_CODE_PAR_INVALID_TIMELINE_FUNC);
  }
  *pPrimaryKey = (SNode*)pCol;
  return TSDB_CODE_SUCCESS;
}

static int32_t createPrimaryKeyCol(STranslateContext* pCxt, SNode** pPrimaryKey) {
  STableNode* pTable = NULL;
  int32_t     code = findTable(pCxt, NULL, &pTable);
  if (TSDB_CODE_SUCCESS == code) {
    code = createPrimaryKeyColByTable(pCxt, pTable, pPrimaryKey);
  }
  return code;
}

static EDealRes appendTsForImplicitTsFuncImpl(SNode* pNode, void* pContext) {
  STranslateContext* pCxt = pContext;
  if (isImplicitTsFunc(pNode)) {
    SFunctionNode* pFunc = (SFunctionNode*)pNode;
    SNode*         pPrimaryKey = NULL;
    pCxt->errCode = createPrimaryKeyCol(pCxt, &pPrimaryKey);
    if (TSDB_CODE_SUCCESS == pCxt->errCode) {
      pCxt->errCode = nodesListMakeStrictAppend(&pFunc->pParameterList, pPrimaryKey);
    }
    return TSDB_CODE_SUCCESS == pCxt->errCode ? DEAL_RES_IGNORE_CHILD : DEAL_RES_ERROR;
  }
  return DEAL_RES_CONTINUE;
}

static int32_t appendTsForImplicitTsFunc(STranslateContext* pCxt, SSelectStmt* pSelect) {
  nodesWalkSelectStmt(pSelect, SQL_CLAUSE_FROM, appendTsForImplicitTsFuncImpl, pCxt);
  return pCxt->errCode;
}

typedef struct SReplaceOrderByAliasCxt {
  STranslateContext* pTranslateCxt;
  SNodeList*         pProjectionList;
} SReplaceOrderByAliasCxt;

static EDealRes replaceOrderByAliasImpl(SNode** pNode, void* pContext) {
  SReplaceOrderByAliasCxt* pCxt = pContext;
  if (QUERY_NODE_COLUMN_REF == nodeType(*pNode)) {
    SNodeList* pProjectionList = pCxt->pProjectionList;
    SNode*     pProject = NULL;
    FOREACH(pProject, pProjectionList) {
      SExprNode* pExpr = (SExprNode*)pProject;
      if (0 == strcmp(((SColumnRefNode*)*pNode)->colName, pExpr->aliasName)) {
        SNode* pNew = nodesCloneNode(pProject);
        if (NULL == pNew) {
          pCxt->pTranslateCxt->errCode = TSDB_CODE_OUT_OF_MEMORY;
          return DEAL_RES_ERROR;
        }
        ((SExprNode*)pNew)->orderAlias = true;
        nodesDestroyNode(*pNode);
        *pNode = pNew;
        return DEAL_RES_CONTINUE;
      }
    }
  }
  return DEAL_RES_CONTINUE;
}

static int32_t replaceOrderByAlias(STranslateContext* pCxt, SNodeList* pProjectionList, SNodeList* pOrderByList) {
  if (NULL == pOrderByList) {
    return TSDB_CODE_SUCCESS;
  }
  SReplaceOrderByAliasCxt cxt = {.pTranslateCxt = pCxt, .pProjectionList = pProjectionList};
  nodesRewriteExprsPostOrder(pOrderByList, replaceOrderByAliasImpl, &cxt);
  return pCxt->errCode;
}

static void resetResultTimeline(SSelectStmt* pSelect) {
  if (NULL == pSelect->pOrderByList) {
    return;
  }
  SNode* pOrder = ((SOrderByExprNode*)nodesListGetNode(pSelect->pOrderByList, 0))->pExpr;
  if ((QUERY_NODE_TEMP_TABLE == nodeType(pSelect->pFromTable) &&
       isPrimaryKey((STempTableNode*)pSelect->pFromTable, pOrder)) ||
      (QUERY_NODE_TEMP_TABLE != nodeType(pSelect->pFromTable) && isPrimaryKeyImpl(pOrder))) {
    pSelect->timeLineResMode = TIME_LINE_GLOBAL;
  } else {
    pSelect->timeLineResMode = TIME_LINE_NONE;
  }
}

static int32_t replaceOrderByAliasForSelect(STranslateContext* pCxt, SSelectStmt* pSelect) {
  int32_t code = replaceOrderByAlias(pCxt, pSelect->pProjectionList, pSelect->pOrderByList);
  if (TSDB_CODE_SUCCESS == pCxt->errCode) {
    resetResultTimeline(pSelect);
  }
  return code;
}

static int32_t translateSelectWithoutFrom(STranslateContext* pCxt, SSelectStmt* pSelect) {
  pCxt->pCurrStmt = (SNode*)pSelect;
  pCxt->currClause = SQL_CLAUSE_SELECT;
  return translateExprList(pCxt, pSelect->pProjectionList);
}

static int32_t translateSelectFrom(STranslateContext* pCxt, SSelectStmt* pSelect) {
  pCxt->pCurrStmt = (SNode*)pSelect;
  int32_t code = translateFrom(pCxt, pSelect->pFromTable);
  if (TSDB_CODE_SUCCESS == code) {
    pSelect->precision = ((STableNode*)pSelect->pFromTable)->precision;
    code = translateWhere(pCxt, pSelect);
  }
  if (TSDB_CODE_SUCCESS == code) {
    code = translatePartitionBy(pCxt, pSelect);
  }
  if (TSDB_CODE_SUCCESS == code) {
    code = translateWindow(pCxt, pSelect);
  }
  if (TSDB_CODE_SUCCESS == code) {
    code = translateGroupBy(pCxt, pSelect);
  }
  if (TSDB_CODE_SUCCESS == code) {
    code = translateHaving(pCxt, pSelect);
  }
  if (TSDB_CODE_SUCCESS == code && pCxt->pParseCxt->biMode != 0) {
    code = biRewriteSelectStar(pCxt, pSelect);
  }
  if (TSDB_CODE_SUCCESS == code) {
    code = translateSelectList(pCxt, pSelect);
  }
  if (TSDB_CODE_SUCCESS == code) {
    code = checkHavingGroupBy(pCxt, pSelect);
  }
  if (TSDB_CODE_SUCCESS == code) {
    code = translateOrderBy(pCxt, pSelect);
  }
  if (TSDB_CODE_SUCCESS == code) {
    code = checkAggColCoexist(pCxt, pSelect);
  }
  if (TSDB_CODE_SUCCESS == code) {
    code = checkWindowFuncCoexist(pCxt, pSelect);
  }
  if (TSDB_CODE_SUCCESS == code) {
    code = checkLimit(pCxt, pSelect);
  }
  if (TSDB_CODE_SUCCESS == code) {
    code = translateInterp(pCxt, pSelect);
  }
  if (TSDB_CODE_SUCCESS == code) {
    code = appendTsForImplicitTsFunc(pCxt, pSelect);
  }
  if (TSDB_CODE_SUCCESS == code) {
    code = replaceOrderByAliasForSelect(pCxt, pSelect);
  }
  if (TSDB_CODE_SUCCESS == code) {
    code = setTableCacheLastMode(pCxt, pSelect);
  }
  if (TSDB_CODE_SUCCESS == code) {
    code = replaceTbName(pCxt, pSelect);
  }
  if (TSDB_CODE_SUCCESS == code) {
    if (pSelect->pPartitionByList) {
      code = removeConstantValueFromList(&pSelect->pPartitionByList);
    }
  }

  return code;
}

static int32_t translateSelect(STranslateContext* pCxt, SSelectStmt* pSelect) {
  if (NULL == pSelect->pFromTable) {
    return translateSelectWithoutFrom(pCxt, pSelect);
  } else {
    return translateSelectFrom(pCxt, pSelect);
  }
}

static SNode* createSetOperProject(const char* pTableAlias, SNode* pNode) {
  SColumnNode* pCol = (SColumnNode*)nodesMakeNode(QUERY_NODE_COLUMN);
  if (NULL == pCol) {
    return NULL;
  }
  pCol->node.resType = ((SExprNode*)pNode)->resType;
  snprintf(pCol->tableAlias, sizeof(pCol->tableAlias), "%s", pTableAlias);
  snprintf(pCol->colName, sizeof(pCol->colName), "%s", ((SExprNode*)pNode)->aliasName);
  snprintf(pCol->node.aliasName, sizeof(pCol->node.aliasName), "%s", pCol->colName);
  snprintf(pCol->node.userAlias, sizeof(pCol->node.userAlias), "%s", ((SExprNode*)pNode)->userAlias);
  return (SNode*)pCol;
}

static int32_t translateSetOperProject(STranslateContext* pCxt, SSetOperator* pSetOperator) {
  SNodeList* pLeftProjections = getProjectList(pSetOperator->pLeft);
  SNodeList* pRightProjections = getProjectList(pSetOperator->pRight);
  if (LIST_LENGTH(pLeftProjections) != LIST_LENGTH(pRightProjections)) {
    return generateSyntaxErrMsg(&pCxt->msgBuf, TSDB_CODE_PAR_INCORRECT_NUM_OF_COL);
  }

  SNode* pLeft = NULL;
  SNode* pRight = NULL;
  FORBOTH(pLeft, pLeftProjections, pRight, pRightProjections) {
    SExprNode* pLeftExpr = (SExprNode*)pLeft;
    SExprNode* pRightExpr = (SExprNode*)pRight;
    int32_t    comp = dataTypeComp(&pLeftExpr->resType, &pRightExpr->resType);
    if (comp > 0) {
      SNode*  pRightFunc = NULL;
      int32_t code = createCastFunc(pCxt, pRight, pLeftExpr->resType, &pRightFunc);
      if (TSDB_CODE_SUCCESS != code || NULL == pRightFunc) {  // deal scan coverity
        return code;
      }
      REPLACE_LIST2_NODE(pRightFunc);
      pRightExpr = (SExprNode*)pRightFunc;
    } else if (comp < 0) {
      SNode*  pLeftFunc = NULL;
      int32_t code = createCastFunc(pCxt, pLeft, pRightExpr->resType, &pLeftFunc);
      if (TSDB_CODE_SUCCESS != code || NULL == pLeftFunc) {  // deal scan coverity
        return code;
      }
      REPLACE_LIST1_NODE(pLeftFunc);
      SExprNode* pLeftFuncExpr = (SExprNode*)pLeftFunc;
      snprintf(pLeftFuncExpr->aliasName, sizeof(pLeftFuncExpr->aliasName), "%s", pLeftExpr->aliasName);
      snprintf(pLeftFuncExpr->userAlias, sizeof(pLeftFuncExpr->userAlias), "%s", pLeftExpr->userAlias);
      pLeft = pLeftFunc;
      pLeftExpr = pLeftFuncExpr;
    }
    snprintf(pRightExpr->aliasName, sizeof(pRightExpr->aliasName), "%s", pLeftExpr->aliasName);
    SNode* pProj = createSetOperProject(pSetOperator->stmtName, pLeft);
    if (QUERY_NODE_COLUMN == nodeType(pLeft) && QUERY_NODE_COLUMN == nodeType(pRight) &&
        ((SColumnNode*)pLeft)->colId == PRIMARYKEY_TIMESTAMP_COL_ID &&
        ((SColumnNode*)pRight)->colId == PRIMARYKEY_TIMESTAMP_COL_ID) {
      ((SColumnNode*)pProj)->colId = PRIMARYKEY_TIMESTAMP_COL_ID;
    }
    if (TSDB_CODE_SUCCESS != nodesListMakeStrictAppend(&pSetOperator->pProjectionList, pProj)) {
      return TSDB_CODE_OUT_OF_MEMORY;
    }
  }
  return TSDB_CODE_SUCCESS;
}

static uint8_t calcSetOperatorPrecision(SSetOperator* pSetOperator) {
  return calcPrecision(getStmtPrecision(pSetOperator->pLeft), getStmtPrecision(pSetOperator->pRight));
}

static int32_t translateSetOperOrderBy(STranslateContext* pCxt, SSetOperator* pSetOperator) {
  if (NULL == pSetOperator->pOrderByList || pSetOperator->pOrderByList->length <= 0) {
    return TSDB_CODE_SUCCESS;
  }

  bool    other;
  int32_t code = translateOrderByPosition(pCxt, pSetOperator->pProjectionList, pSetOperator->pOrderByList, &other);
  if (TSDB_CODE_SUCCESS == code) {
    if (other) {
      pCxt->currClause = SQL_CLAUSE_ORDER_BY;
      pCxt->pCurrStmt = (SNode*)pSetOperator;
      code = translateExprList(pCxt, pSetOperator->pOrderByList);
    }
  }
  if (TSDB_CODE_SUCCESS == code) {
    code = replaceOrderByAlias(pCxt, pSetOperator->pProjectionList, pSetOperator->pOrderByList);
  }
  if (TSDB_CODE_SUCCESS == code) {
    SNode* pOrder = ((SOrderByExprNode*)nodesListGetNode(pSetOperator->pOrderByList, 0))->pExpr;
    if (isPrimaryKeyImpl(pOrder)) {
      pSetOperator->timeLineResMode = TIME_LINE_GLOBAL;
    } else {
      pSetOperator->timeLineResMode = TIME_LINE_NONE;
    }
  }
  return code;
}

static int32_t checkSetOperLimit(STranslateContext* pCxt, SLimitNode* pLimit) {
  if ((NULL != pLimit && pLimit->offset < 0)) {
    return generateSyntaxErrMsg(&pCxt->msgBuf, TSDB_CODE_PAR_OFFSET_LESS_ZERO);
  }
  return TSDB_CODE_SUCCESS;
}

static int32_t translateSetOperator(STranslateContext* pCxt, SSetOperator* pSetOperator) {
  int32_t code = translateQuery(pCxt, pSetOperator->pLeft);
  if (TSDB_CODE_SUCCESS == code) {
    code = resetTranslateNamespace(pCxt);
  }
  if (TSDB_CODE_SUCCESS == code) {
    code = translateQuery(pCxt, pSetOperator->pRight);
  }
  if (TSDB_CODE_SUCCESS == code) {
    pSetOperator->precision = calcSetOperatorPrecision(pSetOperator);
    code = translateSetOperProject(pCxt, pSetOperator);
  }
  if (TSDB_CODE_SUCCESS == code) {
    code = translateSetOperOrderBy(pCxt, pSetOperator);
  }
  if (TSDB_CODE_SUCCESS == code) {
    code = checkSetOperLimit(pCxt, (SLimitNode*)pSetOperator->pLimit);
  }
  return code;
}

static int32_t partitionDeleteWhere(STranslateContext* pCxt, SDeleteStmt* pDelete) {
  if (NULL == pDelete->pWhere) {
    pDelete->timeRange = TSWINDOW_INITIALIZER;
    return TSDB_CODE_SUCCESS;
  }

  SNode*  pPrimaryKeyCond = NULL;
  SNode*  pOtherCond = NULL;
  int32_t code = filterPartitionCond(&pDelete->pWhere, &pPrimaryKeyCond, NULL, &pDelete->pTagCond, &pOtherCond);
  if (TSDB_CODE_SUCCESS == code && NULL != pOtherCond) {
    code = generateSyntaxErrMsg(&pCxt->msgBuf, TSDB_CODE_PAR_INVALID_DELETE_WHERE);
  }
  if (TSDB_CODE_SUCCESS == code) {
    bool isStrict = false;
    code = getTimeRange(&pPrimaryKeyCond, &pDelete->timeRange, &isStrict);
    if (TSDB_CODE_SUCCESS == code && !isStrict) {
      code = generateSyntaxErrMsg(&pCxt->msgBuf, TSDB_CODE_PAR_INVALID_DELETE_WHERE);
    }
  }
  nodesDestroyNode(pPrimaryKeyCond);
  nodesDestroyNode(pOtherCond);
  return code;
}

static int32_t translateDeleteWhere(STranslateContext* pCxt, SDeleteStmt* pDelete) {
  pCxt->currClause = SQL_CLAUSE_WHERE;
  int32_t code = translateExpr(pCxt, &pDelete->pWhere);
  if (TSDB_CODE_SUCCESS == code) {
    code = partitionDeleteWhere(pCxt, pDelete);
  }
  return code;
}

static int32_t translateDelete(STranslateContext* pCxt, SDeleteStmt* pDelete) {
  pCxt->pCurrStmt = (SNode*)pDelete;
  int32_t code = translateFrom(pCxt, pDelete->pFromTable);
  if (TSDB_CODE_SUCCESS == code) {
    pDelete->precision = ((STableNode*)pDelete->pFromTable)->precision;
    code = translateDeleteWhere(pCxt, pDelete);
  }
  pCxt->currClause = SQL_CLAUSE_SELECT;
  if (TSDB_CODE_SUCCESS == code) {
    code = translateExpr(pCxt, &pDelete->pCountFunc);
  }
  if (TSDB_CODE_SUCCESS == code) {
    code = translateExpr(pCxt, &pDelete->pFirstFunc);
  }
  if (TSDB_CODE_SUCCESS == code) {
    code = translateExpr(pCxt, &pDelete->pLastFunc);
  }
  return code;
}

static int32_t translateInsertCols(STranslateContext* pCxt, SInsertStmt* pInsert) {
  if (NULL == pInsert->pCols) {
    return createAllColumns(pCxt, false, &pInsert->pCols);
  }
  return translateExprList(pCxt, pInsert->pCols);
}

static int32_t translateInsertQuery(STranslateContext* pCxt, SInsertStmt* pInsert) {
  int32_t code = resetTranslateNamespace(pCxt);
  if (TSDB_CODE_SUCCESS == code) {
    code = translateQuery(pCxt, pInsert->pQuery);
  }
  return code;
}

static int32_t addOrderByPrimaryKeyToQueryImpl(STranslateContext* pCxt, SNode* pPrimaryKeyExpr,
                                               SNodeList** pOrderByList) {
  SOrderByExprNode* pOrderByExpr = (SOrderByExprNode*)nodesMakeNode(QUERY_NODE_ORDER_BY_EXPR);
  if (NULL == pOrderByExpr) {
    return TSDB_CODE_OUT_OF_MEMORY;
  }
  pOrderByExpr->nullOrder = NULL_ORDER_FIRST;
  pOrderByExpr->order = ORDER_ASC;
  pOrderByExpr->pExpr = nodesCloneNode(pPrimaryKeyExpr);
  if (NULL == pOrderByExpr->pExpr) {
    nodesDestroyNode((SNode*)pOrderByExpr);
    return TSDB_CODE_OUT_OF_MEMORY;
  }
  ((SExprNode*)pOrderByExpr->pExpr)->orderAlias = true;
  NODES_DESTORY_LIST(*pOrderByList);
  return nodesListMakeStrictAppend(pOrderByList, (SNode*)pOrderByExpr);
}

static int32_t addOrderByPrimaryKeyToQuery(STranslateContext* pCxt, SNode* pPrimaryKeyExpr, SNode* pStmt) {
  if (QUERY_NODE_SELECT_STMT == nodeType(pStmt)) {
    return addOrderByPrimaryKeyToQueryImpl(pCxt, pPrimaryKeyExpr, &((SSelectStmt*)pStmt)->pOrderByList);
  }
  return addOrderByPrimaryKeyToQueryImpl(pCxt, pPrimaryKeyExpr, &((SSetOperator*)pStmt)->pOrderByList);
}

static int32_t translateInsertProject(STranslateContext* pCxt, SInsertStmt* pInsert) {
  SNodeList* pProjects = getProjectList(pInsert->pQuery);
  if (LIST_LENGTH(pInsert->pCols) != LIST_LENGTH(pProjects)) {
    return generateSyntaxErrMsgExt(&pCxt->msgBuf, TSDB_CODE_PAR_INVALID_COLUMNS_NUM, "Illegal number of columns");
  }

  SNode* pPrimaryKeyExpr = NULL;
  SNode* pBoundCol = NULL;
  SNode* pProj = NULL;
  FORBOTH(pBoundCol, pInsert->pCols, pProj, pProjects) {
    SColumnNode* pCol = (SColumnNode*)pBoundCol;
    SExprNode*   pExpr = (SExprNode*)pProj;
    if (!dataTypeEqual(&pCol->node.resType, &pExpr->resType)) {
      SNode*  pFunc = NULL;
      int32_t code = createCastFunc(pCxt, pProj, pCol->node.resType, &pFunc);
      if (TSDB_CODE_SUCCESS != code) {
        return code;
      }
      REPLACE_LIST2_NODE(pFunc);
      pExpr = (SExprNode*)pFunc;
    }
    snprintf(pExpr->aliasName, sizeof(pExpr->aliasName), "%s", pCol->colName);
    if (PRIMARYKEY_TIMESTAMP_COL_ID == pCol->colId) {
      pPrimaryKeyExpr = pProj;
    }
  }

  if (NULL == pPrimaryKeyExpr) {
    return generateSyntaxErrMsgExt(&pCxt->msgBuf, TSDB_CODE_PAR_INVALID_COLUMNS_NUM,
                                   "Primary timestamp column can not be null");
  }

  return addOrderByPrimaryKeyToQuery(pCxt, pPrimaryKeyExpr, pInsert->pQuery);
}

static int32_t translateInsertTable(STranslateContext* pCxt, SNode* pTable) {
  int32_t code = translateFrom(pCxt, pTable);
  if (TSDB_CODE_SUCCESS == code && TSDB_CHILD_TABLE != ((SRealTableNode*)pTable)->pMeta->tableType &&
      TSDB_NORMAL_TABLE != ((SRealTableNode*)pTable)->pMeta->tableType) {
    code = generateSyntaxErrMsgExt(&pCxt->msgBuf, TSDB_CODE_PAR_SYNTAX_ERROR,
                                   "insert data into super table is not supported");
  }
  return code;
}

static int32_t translateInsert(STranslateContext* pCxt, SInsertStmt* pInsert) {
  pCxt->pCurrStmt = (SNode*)pInsert;
  int32_t code = translateInsertTable(pCxt, pInsert->pTable);
  if (TSDB_CODE_SUCCESS == code) {
    code = translateInsertCols(pCxt, pInsert);
  }
  if (TSDB_CODE_SUCCESS == code) {
    code = translateInsertQuery(pCxt, pInsert);
  }
  if (TSDB_CODE_SUCCESS == code) {
    code = translateInsertProject(pCxt, pInsert);
  }
  return code;
}

static int64_t getUnitPerMinute(uint8_t precision) {
  switch (precision) {
    case TSDB_TIME_PRECISION_MILLI:
      return MILLISECOND_PER_MINUTE;
    case TSDB_TIME_PRECISION_MICRO:
      return MILLISECOND_PER_MINUTE * 1000LL;
    case TSDB_TIME_PRECISION_NANO:
      return NANOSECOND_PER_MINUTE;
    default:
      break;
  }
  return MILLISECOND_PER_MINUTE;
}

static int64_t getBigintFromValueNode(SValueNode* pVal) {
  if (pVal->isDuration) {
    return pVal->datum.i / getUnitPerMinute(pVal->node.resType.precision);
  }
  return pVal->datum.i;
}

static int32_t buildCreateDbRetentions(const SNodeList* pRetentions, SCreateDbReq* pReq) {
  if (NULL != pRetentions) {
    pReq->pRetensions = taosArrayInit(LIST_LENGTH(pRetentions), sizeof(SRetention));
    if (NULL == pReq->pRetensions) {
      return TSDB_CODE_OUT_OF_MEMORY;
    }
    SValueNode* pFreq = NULL;
    SValueNode* pKeep = NULL;
    SNode*      pNode = NULL;
    int32_t     index = 0;
    FOREACH(pNode, pRetentions) {
      pFreq = (SValueNode*)nodesListGetNode(((SNodeListNode*)pNode)->pNodeList, 0);
      pKeep = (SValueNode*)nodesListGetNode(((SNodeListNode*)pNode)->pNodeList, 1);
      SRetention retention = {
          .freq = pFreq->datum.i, .freqUnit = pFreq->unit, .keep = pKeep->datum.i, .keepUnit = pKeep->unit};
      taosArrayPush(pReq->pRetensions, &retention);
    }
    pReq->numOfRetensions = taosArrayGetSize(pReq->pRetensions);
  }
  return TSDB_CODE_SUCCESS;
}

static int32_t buildCreateDbReq(STranslateContext* pCxt, SCreateDatabaseStmt* pStmt, SCreateDbReq* pReq) {
  SName name = {0};
  tNameSetDbName(&name, pCxt->pParseCxt->acctId, pStmt->dbName, strlen(pStmt->dbName));
  tNameGetFullDbName(&name, pReq->db);
  pReq->numOfVgroups = pStmt->pOptions->numOfVgroups;
  pReq->numOfStables = pStmt->pOptions->singleStable;
  pReq->buffer = pStmt->pOptions->buffer;
  pReq->pageSize = pStmt->pOptions->pagesize;
  pReq->pages = pStmt->pOptions->pages;
  pReq->daysPerFile = pStmt->pOptions->daysPerFile;
  pReq->daysToKeep0 = pStmt->pOptions->keep[0];
  pReq->daysToKeep1 = pStmt->pOptions->keep[1];
  pReq->daysToKeep2 = pStmt->pOptions->keep[2];
  pReq->minRows = pStmt->pOptions->minRowsPerBlock;
  pReq->maxRows = pStmt->pOptions->maxRowsPerBlock;
  pReq->walFsyncPeriod = pStmt->pOptions->fsyncPeriod;
  pReq->walLevel = pStmt->pOptions->walLevel;
  pReq->precision = pStmt->pOptions->precision;
  pReq->compression = pStmt->pOptions->compressionLevel;
  pReq->replications = pStmt->pOptions->replica;
  pReq->strict = pStmt->pOptions->strict;
  pReq->cacheLast = pStmt->pOptions->cacheModel;
  pReq->cacheLastSize = pStmt->pOptions->cacheLastSize;
  pReq->schemaless = pStmt->pOptions->schemaless;
  pReq->walRetentionPeriod = pStmt->pOptions->walRetentionPeriod;
  pReq->walRetentionSize = pStmt->pOptions->walRetentionSize;
  pReq->walRollPeriod = pStmt->pOptions->walRollPeriod;
  pReq->walSegmentSize = pStmt->pOptions->walSegmentSize;
  pReq->sstTrigger = pStmt->pOptions->sstTrigger;
  pReq->hashPrefix = pStmt->pOptions->tablePrefix;
  pReq->hashSuffix = pStmt->pOptions->tableSuffix;
  pReq->tsdbPageSize = pStmt->pOptions->tsdbPageSize;
  pReq->keepTimeOffset = pStmt->pOptions->keepTimeOffset;
  pReq->ignoreExist = pStmt->ignoreExists;
  return buildCreateDbRetentions(pStmt->pOptions->pRetentions, pReq);
}

static int32_t checkRangeOption(STranslateContext* pCxt, int32_t code, const char* pName, int64_t val, int64_t minVal,
                                int64_t maxVal) {
  if (val >= 0 && (val < minVal || val > maxVal)) {
    return generateSyntaxErrMsgExt(&pCxt->msgBuf, code,
                                   "Invalid option %s: %" PRId64 " valid range: [%" PRId64 ", %" PRId64 "]", pName, val,
                                   minVal, maxVal);
  }
  return TSDB_CODE_SUCCESS;
}

static int32_t checkDbRangeOption(STranslateContext* pCxt, const char* pName, int32_t val, int32_t minVal,
                                  int32_t maxVal) {
  return checkRangeOption(pCxt, TSDB_CODE_PAR_INVALID_DB_OPTION, pName, val, minVal, maxVal);
}

static int32_t checkTableRangeOption(STranslateContext* pCxt, const char* pName, int64_t val, int64_t minVal,
                                     int64_t maxVal) {
  return checkRangeOption(pCxt, TSDB_CODE_PAR_INVALID_TABLE_OPTION, pName, val, minVal, maxVal);
}

static int32_t checkDbDaysOption(STranslateContext* pCxt, SDatabaseOptions* pOptions) {
  if (NULL != pOptions->pDaysPerFile) {
    if (DEAL_RES_ERROR == translateValue(pCxt, pOptions->pDaysPerFile)) {
      return pCxt->errCode;
    }
    if (TIME_UNIT_MINUTE != pOptions->pDaysPerFile->unit && TIME_UNIT_HOUR != pOptions->pDaysPerFile->unit &&
        TIME_UNIT_DAY != pOptions->pDaysPerFile->unit) {
      return generateSyntaxErrMsgExt(&pCxt->msgBuf, TSDB_CODE_PAR_INVALID_DB_OPTION,
                                     "Invalid option duration unit: %c, only %c, %c, %c allowed",
                                     pOptions->pDaysPerFile->unit, TIME_UNIT_MINUTE, TIME_UNIT_HOUR, TIME_UNIT_DAY);
    }
    pOptions->daysPerFile = getBigintFromValueNode(pOptions->pDaysPerFile);
  }
  return checkDbRangeOption(pCxt, "daysPerFile", pOptions->daysPerFile, TSDB_MIN_DAYS_PER_FILE, TSDB_MAX_DAYS_PER_FILE);
}

static int32_t checkDbKeepOption(STranslateContext* pCxt, SDatabaseOptions* pOptions) {
  if (NULL == pOptions->pKeep) {
    return TSDB_CODE_SUCCESS;
  }

  int32_t numOfKeep = LIST_LENGTH(pOptions->pKeep);
  if (numOfKeep > 3 || numOfKeep < 1) {
    return generateSyntaxErrMsgExt(&pCxt->msgBuf, TSDB_CODE_PAR_INVALID_DB_OPTION, "Invalid number of keep options");
  }

  SNode* pNode = NULL;
  FOREACH(pNode, pOptions->pKeep) {
    SValueNode* pVal = (SValueNode*)pNode;
    if (DEAL_RES_ERROR == translateValue(pCxt, pVal)) {
      return pCxt->errCode;
    }
    if (pVal->isDuration && TIME_UNIT_MINUTE != pVal->unit && TIME_UNIT_HOUR != pVal->unit &&
        TIME_UNIT_DAY != pVal->unit) {
      return generateSyntaxErrMsgExt(&pCxt->msgBuf, TSDB_CODE_PAR_INVALID_DB_OPTION,
                                     "Invalid option keep unit: %c, only m, h, d allowed", pVal->unit);
    }
    if (!pVal->isDuration) {
      pVal->datum.i = pVal->datum.i * 1440;
    }
  }

  pOptions->keep[0] = getBigintFromValueNode((SValueNode*)nodesListGetNode(pOptions->pKeep, 0));

  if (numOfKeep < 2) {
    pOptions->keep[1] = pOptions->keep[0];
  } else {
    pOptions->keep[1] = getBigintFromValueNode((SValueNode*)nodesListGetNode(pOptions->pKeep, 1));
  }
  if (numOfKeep < 3) {
    pOptions->keep[2] = pOptions->keep[1];
  } else {
    pOptions->keep[2] = getBigintFromValueNode((SValueNode*)nodesListGetNode(pOptions->pKeep, 2));
  }

  int64_t tsdbMaxKeep = TSDB_MAX_KEEP;
  if (pOptions->precision == TSDB_TIME_PRECISION_NANO) {
    tsdbMaxKeep = TSDB_MAX_KEEP_NS;
  }

  if (pOptions->keep[0] < TSDB_MIN_KEEP || pOptions->keep[1] < TSDB_MIN_KEEP || pOptions->keep[2] < TSDB_MIN_KEEP ||
      pOptions->keep[0] > tsdbMaxKeep || pOptions->keep[1] > tsdbMaxKeep || pOptions->keep[2] > tsdbMaxKeep) {
    return generateSyntaxErrMsgExt(&pCxt->msgBuf, TSDB_CODE_PAR_INVALID_DB_OPTION,
                                   "Invalid option keep: %" PRId64 ", %" PRId64 ", %" PRId64
                                   " valid range: [%dm, %" PRId64 "m]",
                                   pOptions->keep[0], pOptions->keep[1], pOptions->keep[2], TSDB_MIN_KEEP, tsdbMaxKeep);
  }

  if (!((pOptions->keep[0] <= pOptions->keep[1]) && (pOptions->keep[1] <= pOptions->keep[2]))) {
    return generateSyntaxErrMsgExt(&pCxt->msgBuf, TSDB_CODE_PAR_INVALID_DB_OPTION,
                                   "Invalid keep value, should be keep0 <= keep1 <= keep2");
  }

  return TSDB_CODE_SUCCESS;
}

static int32_t checkDbKeepTimeOffsetOption(STranslateContext* pCxt, SDatabaseOptions* pOptions) {
  if (pOptions->keepTimeOffset < TSDB_MIN_KEEP_TIME_OFFSET || pOptions->keepTimeOffset > TSDB_MAX_KEEP_TIME_OFFSET) {
    return generateSyntaxErrMsgExt(&pCxt->msgBuf, TSDB_CODE_PAR_INVALID_DB_OPTION,
                                   "Invalid option keep_time_offset: %d"
                                   " valid range: [%d, %d]",
                                   pOptions->keepTimeOffset, TSDB_MIN_KEEP_TIME_OFFSET, TSDB_MAX_KEEP_TIME_OFFSET);
  }

  return TSDB_CODE_SUCCESS;
}

static int32_t checkDbCacheModelOption(STranslateContext* pCxt, SDatabaseOptions* pOptions) {
  if ('\0' != pOptions->cacheModelStr[0]) {
    if (0 == strcasecmp(pOptions->cacheModelStr, TSDB_CACHE_MODEL_NONE_STR)) {
      pOptions->cacheModel = TSDB_CACHE_MODEL_NONE;
    } else if (0 == strcasecmp(pOptions->cacheModelStr, TSDB_CACHE_MODEL_LAST_ROW_STR)) {
      pOptions->cacheModel = TSDB_CACHE_MODEL_LAST_ROW;
    } else if (0 == strcasecmp(pOptions->cacheModelStr, TSDB_CACHE_MODEL_LAST_VALUE_STR)) {
      pOptions->cacheModel = TSDB_CACHE_MODEL_LAST_VALUE;
    } else if (0 == strcasecmp(pOptions->cacheModelStr, TSDB_CACHE_MODEL_BOTH_STR)) {
      pOptions->cacheModel = TSDB_CACHE_MODEL_BOTH;
    } else {
      return generateSyntaxErrMsgExt(&pCxt->msgBuf, TSDB_CODE_PAR_INVALID_DB_OPTION, "Invalid option cacheModel: %s",
                                     pOptions->cacheModelStr);
    }
  }
  return TSDB_CODE_SUCCESS;
}

static int32_t checkDbPrecisionOption(STranslateContext* pCxt, SDatabaseOptions* pOptions) {
  if ('\0' != pOptions->precisionStr[0]) {
    if (0 == strcasecmp(pOptions->precisionStr, TSDB_TIME_PRECISION_MILLI_STR)) {
      pOptions->precision = TSDB_TIME_PRECISION_MILLI;
    } else if (0 == strcasecmp(pOptions->precisionStr, TSDB_TIME_PRECISION_MICRO_STR)) {
      pOptions->precision = TSDB_TIME_PRECISION_MICRO;
    } else if (0 == strcasecmp(pOptions->precisionStr, TSDB_TIME_PRECISION_NANO_STR)) {
      pOptions->precision = TSDB_TIME_PRECISION_NANO;
    } else {
      return generateSyntaxErrMsgExt(&pCxt->msgBuf, TSDB_CODE_PAR_INVALID_DB_OPTION, "Invalid option precision: %s",
                                     pOptions->precisionStr);
    }
  }
  return TSDB_CODE_SUCCESS;
}

static int32_t checkDbStrictOption(STranslateContext* pCxt, SDatabaseOptions* pOptions) {
  if ('\0' != pOptions->strictStr[0]) {
    if (0 == strcasecmp(pOptions->strictStr, TSDB_DB_STRICT_OFF_STR)) {
      pOptions->strict = TSDB_DB_STRICT_OFF;
    } else if (0 == strcasecmp(pOptions->strictStr, TSDB_DB_STRICT_ON_STR)) {
      pOptions->strict = TSDB_DB_STRICT_ON;
    } else {
      return generateSyntaxErrMsgExt(&pCxt->msgBuf, TSDB_CODE_PAR_INVALID_DB_OPTION, "Invalid option strict: %s",
                                     pOptions->strictStr);
    }
  }
  return TSDB_CODE_SUCCESS;
}

static int32_t checkDbEnumOption(STranslateContext* pCxt, const char* pName, int32_t val, int32_t v1, int32_t v2) {
  if (val >= 0 && val != v1 && val != v2) {
    return generateSyntaxErrMsgExt(&pCxt->msgBuf, TSDB_CODE_PAR_INVALID_DB_OPTION,
                                   "Invalid option %s: %d, only %d, %d allowed", pName, val, v1, v2);
  }
  return TSDB_CODE_SUCCESS;
}

static int32_t checkDbRetentionsOption(STranslateContext* pCxt, SNodeList* pRetentions) {
  if (NULL == pRetentions) {
    return TSDB_CODE_SUCCESS;
  }

  if (LIST_LENGTH(pRetentions) > 3) {
    return generateSyntaxErrMsgExt(&pCxt->msgBuf, TSDB_CODE_PAR_INVALID_DB_OPTION, "Invalid option retentions");
  }

  SValueNode* pPrevFreq = NULL;
  SValueNode* pPrevKeep = NULL;
  SNode*      pRetention = NULL;
  FOREACH(pRetention, pRetentions) {
    SNode* pNode = NULL;
    FOREACH(pNode, ((SNodeListNode*)pRetention)->pNodeList) {
      SValueNode* pVal = (SValueNode*)pNode;
      if (DEAL_RES_ERROR == translateValue(pCxt, pVal)) {
        return pCxt->errCode;
      }
    }

    SValueNode* pFreq = (SValueNode*)nodesListGetNode(((SNodeListNode*)pRetention)->pNodeList, 0);
    SValueNode* pKeep = (SValueNode*)nodesListGetNode(((SNodeListNode*)pRetention)->pNodeList, 1);
    if (pFreq->datum.i <= 0 || 'n' == pFreq->unit || 'y' == pFreq->unit || pFreq->datum.i >= pKeep->datum.i ||
        (NULL != pPrevFreq && pPrevFreq->datum.i >= pFreq->datum.i) ||
        (NULL != pPrevKeep && pPrevKeep->datum.i > pKeep->datum.i)) {
      return generateSyntaxErrMsgExt(&pCxt->msgBuf, TSDB_CODE_PAR_INVALID_DB_OPTION, "Invalid option retentions");
    }
    pPrevFreq = pFreq;
    pPrevKeep = pKeep;
  }

  return TSDB_CODE_SUCCESS;
}

static int32_t checkDbTbPrefixSuffixOptions(STranslateContext* pCxt, int32_t tbPrefix, int32_t tbSuffix) {
  if (tbPrefix < TSDB_MIN_HASH_PREFIX || tbPrefix > TSDB_MAX_HASH_PREFIX) {
    return generateSyntaxErrMsgExt(&pCxt->msgBuf, TSDB_CODE_PAR_INVALID_DB_OPTION,
                                   "Invalid option table_prefix: %d valid range: [%d, %d]", tbPrefix,
                                   TSDB_MIN_HASH_PREFIX, TSDB_MAX_HASH_PREFIX);
  }

  if (tbSuffix < TSDB_MIN_HASH_SUFFIX || tbSuffix > TSDB_MAX_HASH_SUFFIX) {
    return generateSyntaxErrMsgExt(&pCxt->msgBuf, TSDB_CODE_PAR_INVALID_DB_OPTION,
                                   "Invalid option table_suffix: %d valid range: [%d, %d]", tbSuffix,
                                   TSDB_MIN_HASH_SUFFIX, TSDB_MAX_HASH_SUFFIX);
  }

  if ((tbPrefix * tbSuffix) < 0) {
    return generateSyntaxErrMsgExt(&pCxt->msgBuf, TSDB_CODE_PAR_INVALID_DB_OPTION,
                                   "Invalid option table_prefix & table_suffix: mixed usage not allowed");
  }

  if ((tbPrefix + tbSuffix) >= (TSDB_TABLE_NAME_LEN - 1)) {
    return generateSyntaxErrMsgExt(&pCxt->msgBuf, TSDB_CODE_PAR_INVALID_DB_OPTION,
                                   "Invalid option table_prefix & table_suffix: exceed max table name length");
  }

  return TSDB_CODE_SUCCESS;
}

static int32_t checkOptionsDependency(STranslateContext* pCxt, const char* pDbName, SDatabaseOptions* pOptions) {
  int32_t daysPerFile = pOptions->daysPerFile;
  int64_t daysToKeep0 = pOptions->keep[0];
  if (-1 == daysPerFile && -1 == daysToKeep0) {
    return TSDB_CODE_SUCCESS;
  } else if (-1 == daysPerFile || -1 == daysToKeep0) {
    SDbCfgInfo dbCfg = {0};
    int32_t    code = getDBCfg(pCxt, pDbName, &dbCfg);
    if (TSDB_CODE_SUCCESS != code) {
      return code;
    }
    daysPerFile = (-1 == daysPerFile ? dbCfg.daysPerFile : daysPerFile);
    daysToKeep0 = (-1 == daysToKeep0 ? dbCfg.daysToKeep0 : daysToKeep0);
  }
  if (daysPerFile > daysToKeep0 / 3) {
    return generateSyntaxErrMsgExt(&pCxt->msgBuf, TSDB_CODE_PAR_INVALID_DB_OPTION,
                                   "Invalid duration value, should be keep2 >= keep1 >= keep0 >= 3 * duration");
  }
  return TSDB_CODE_SUCCESS;
}

static int32_t checkDatabaseOptions(STranslateContext* pCxt, const char* pDbName, SDatabaseOptions* pOptions) {
  int32_t code =
      checkDbRangeOption(pCxt, "buffer", pOptions->buffer, TSDB_MIN_BUFFER_PER_VNODE, TSDB_MAX_BUFFER_PER_VNODE);
  if (TSDB_CODE_SUCCESS == code) {
    code = checkDbCacheModelOption(pCxt, pOptions);
  }
  if (TSDB_CODE_SUCCESS == code) {
    code =
        checkDbRangeOption(pCxt, "cacheSize", pOptions->cacheLastSize, TSDB_MIN_DB_CACHE_SIZE, TSDB_MAX_DB_CACHE_SIZE);
  }
  if (TSDB_CODE_SUCCESS == code) {
    code =
        checkDbRangeOption(pCxt, "compression", pOptions->compressionLevel, TSDB_MIN_COMP_LEVEL, TSDB_MAX_COMP_LEVEL);
  }
  if (TSDB_CODE_SUCCESS == code) {
    code = checkDbDaysOption(pCxt, pOptions);
  }
  if (TSDB_CODE_SUCCESS == code) {
    code = checkDbRangeOption(pCxt, "fsyncPeriod", pOptions->fsyncPeriod, TSDB_MIN_FSYNC_PERIOD, TSDB_MAX_FSYNC_PERIOD);
  }
  if (TSDB_CODE_SUCCESS == code) {
    code = checkDbRangeOption(pCxt, "maxRowsPerBlock", pOptions->maxRowsPerBlock, TSDB_MIN_MAXROWS_FBLOCK,
                              TSDB_MAX_MAXROWS_FBLOCK);
  }
  if (TSDB_CODE_SUCCESS == code) {
    code = checkDbRangeOption(pCxt, "minRowsPerBlock", pOptions->minRowsPerBlock, TSDB_MIN_MINROWS_FBLOCK,
                              TSDB_MAX_MINROWS_FBLOCK);
  }
  if (TSDB_CODE_SUCCESS == code) {
    code = checkDbPrecisionOption(pCxt, pOptions);
  }
  if (TSDB_CODE_SUCCESS == code) {
    code = checkDbKeepOption(pCxt, pOptions);  // use precision
  }
  if (TSDB_CODE_SUCCESS == code) {
    code = checkDbKeepTimeOffsetOption(pCxt, pOptions);
  }
  if (TSDB_CODE_SUCCESS == code) {
    code = checkDbRangeOption(pCxt, "pages", pOptions->pages, TSDB_MIN_PAGES_PER_VNODE, TSDB_MAX_PAGES_PER_VNODE);
  }
  if (TSDB_CODE_SUCCESS == code) {
    code = checkDbRangeOption(pCxt, "pagesize", pOptions->pagesize, TSDB_MIN_PAGESIZE_PER_VNODE,
                              TSDB_MAX_PAGESIZE_PER_VNODE);
  }
  if (TSDB_CODE_SUCCESS == code) {
    code = checkDbRangeOption(pCxt, "tsdbPagesize", pOptions->tsdbPageSize, TSDB_MIN_TSDB_PAGESIZE,
                              TSDB_MAX_TSDB_PAGESIZE);
  }
  if (TSDB_CODE_SUCCESS == code) {
    code = checkDbEnumOption(pCxt, "replications", pOptions->replica, TSDB_MIN_DB_REPLICA, TSDB_MAX_DB_REPLICA);
  }
  if (TSDB_CODE_SUCCESS == code) {
    code = checkDbStrictOption(pCxt, pOptions);
  }
  if (TSDB_CODE_SUCCESS == code) {
    code = checkDbEnumOption(pCxt, "walLevel", pOptions->walLevel, TSDB_MIN_WAL_LEVEL, TSDB_MAX_WAL_LEVEL);
  }
  if (TSDB_CODE_SUCCESS == code) {
    code = checkDbRangeOption(pCxt, "vgroups", pOptions->numOfVgroups, TSDB_MIN_VNODES_PER_DB, TSDB_MAX_VNODES_PER_DB);
  }
  if (TSDB_CODE_SUCCESS == code) {
    code = checkDbEnumOption(pCxt, "singleStable", pOptions->singleStable, TSDB_DB_SINGLE_STABLE_ON,
                             TSDB_DB_SINGLE_STABLE_OFF);
  }
  if (TSDB_CODE_SUCCESS == code) {
    code = checkDbRetentionsOption(pCxt, pOptions->pRetentions);
  }
  if (TSDB_CODE_SUCCESS == code) {
    code = checkDbEnumOption(pCxt, "schemaless", pOptions->schemaless, TSDB_DB_SCHEMALESS_ON, TSDB_DB_SCHEMALESS_OFF);
  }
  if (TSDB_CODE_SUCCESS == code) {
    code = checkDbRangeOption(pCxt, "walRetentionPeriod", pOptions->walRetentionPeriod,
                              TSDB_DB_MIN_WAL_RETENTION_PERIOD, INT32_MAX);
  }
  if (TSDB_CODE_SUCCESS == code) {
    code = checkDbRangeOption(pCxt, "walRetentionSize", pOptions->walRetentionSize, TSDB_DB_MIN_WAL_RETENTION_SIZE,
                              INT32_MAX);
  }
  if (TSDB_CODE_SUCCESS == code) {
    code = checkDbRangeOption(pCxt, "walRollPeriod", pOptions->walRollPeriod, TSDB_DB_MIN_WAL_ROLL_PERIOD, INT32_MAX);
  }
  if (TSDB_CODE_SUCCESS == code) {
    code =
        checkDbRangeOption(pCxt, "walSegmentSize", pOptions->walSegmentSize, TSDB_DB_MIN_WAL_SEGMENT_SIZE, INT32_MAX);
  }
  if (TSDB_CODE_SUCCESS == code) {
    code = checkDbRangeOption(pCxt, "sstTrigger", pOptions->sstTrigger, TSDB_MIN_STT_TRIGGER, TSDB_MAX_STT_TRIGGER);
  }
  if (TSDB_CODE_SUCCESS == code) {
    code = checkDbTbPrefixSuffixOptions(pCxt, pOptions->tablePrefix, pOptions->tableSuffix);
  }
  if (TSDB_CODE_SUCCESS == code) {
    code = checkOptionsDependency(pCxt, pDbName, pOptions);
  }
  return code;
}

static int32_t checkCreateDatabase(STranslateContext* pCxt, SCreateDatabaseStmt* pStmt) {
  if (NULL != strchr(pStmt->dbName, '.')) {
    return generateSyntaxErrMsgExt(&pCxt->msgBuf, TSDB_CODE_PAR_INVALID_IDENTIFIER_NAME,
                                   "The database name cannot contain '.'");
  }
  return checkDatabaseOptions(pCxt, pStmt->dbName, pStmt->pOptions);
}

#define FILL_CMD_SQL(sql, sqlLen, pCmdReq, CMD_TYPE, genericCmd) \
  CMD_TYPE* pCmdReq = genericCmd;                                                   \
  char* cmdSql = taosMemoryMalloc(sqlLen); \
  if (cmdSql == NULL) { \
    return TSDB_CODE_OUT_OF_MEMORY; \
  } \
  memcpy(cmdSql, sql, sqlLen); \
  pCmdReq->sqlLen = sqlLen; \
  pCmdReq->sql = cmdSql;                                        \

static int32_t fillCmdSql(STranslateContext* pCxt, int16_t msgType, void* pReq) {
  const char* sql = pCxt->pParseCxt->pSql;
  size_t sqlLen = pCxt->pParseCxt->sqlLen;

  switch (msgType) {
    case TDMT_MND_CREATE_DB: {
      FILL_CMD_SQL(sql, sqlLen, pCmdReq, SCreateDbReq, pReq);
      break;
    }
    case TDMT_MND_ALTER_DB: {
      FILL_CMD_SQL(sql, sqlLen, pCmdReq, SAlterDbReq, pReq);
      break;
    }
    case TDMT_MND_DROP_DB: {
      FILL_CMD_SQL(sql, sqlLen, pCmdReq, SDropDbReq, pReq);
      break;
    }  
    case TDMT_MND_COMPACT_DB: {
      FILL_CMD_SQL(sql, sqlLen, pCmdReq, SCompactDbReq, pReq);
      break;
    }

    case TDMT_MND_TMQ_DROP_TOPIC: {
      FILL_CMD_SQL(sql, sqlLen, pCmdReq, SMDropTopicReq, pReq);     
      break; 
    }

    case TDMT_MND_BALANCE_VGROUP_LEADER: {
      FILL_CMD_SQL(sql, sqlLen, pCmdReq, SBalanceVgroupLeaderReq, pReq);  
      break;          
    }    
    case TDMT_MND_BALANCE_VGROUP: {
      FILL_CMD_SQL(sql, sqlLen, pCmdReq, SBalanceVgroupReq, pReq);
      break;            
    }
    case TDMT_MND_REDISTRIBUTE_VGROUP: {
      FILL_CMD_SQL(sql, sqlLen, pCmdReq, SRedistributeVgroupReq, pReq);
      break;            
    }
    case TDMT_MND_CREATE_STB: {
      FILL_CMD_SQL(sql, sqlLen, pCmdReq, SMCreateStbReq, pReq);
      break;
    }
    case TDMT_MND_DROP_STB: {
      FILL_CMD_SQL(sql, sqlLen, pCmdReq, SMDropStbReq, pReq);
      break;
    }
    case TDMT_MND_ALTER_STB: {
      FILL_CMD_SQL(sql, sqlLen, pCmdReq, SMAlterStbReq, pReq);
      break;
    }

    case TDMT_MND_DROP_USER: {
      FILL_CMD_SQL(sql, sqlLen, pCmdReq, SDropUserReq, pReq);
      break;
    }
    case TDMT_MND_CREATE_USER: {
      FILL_CMD_SQL(sql, sqlLen, pCmdReq, SCreateUserReq, pReq);
      break;
    }
    case TDMT_MND_ALTER_USER: {
      FILL_CMD_SQL(sql, sqlLen, pCmdReq, SAlterUserReq, pReq);
      break;
    }

    case TDMT_MND_CREATE_QNODE: {
      FILL_CMD_SQL(sql, sqlLen, pCmdReq, SMCreateQnodeReq, pReq);
      break;
    }
    case TDMT_MND_DROP_QNODE: {
      FILL_CMD_SQL(sql, sqlLen, pCmdReq, SMDropQnodeReq, pReq);
      break;
    }

    case TDMT_MND_CREATE_MNODE: {
      FILL_CMD_SQL(sql, sqlLen, pCmdReq, SMCreateMnodeReq, pReq);
      break;
    }
    case TDMT_MND_DROP_MNODE: {
      FILL_CMD_SQL(sql, sqlLen, pCmdReq, SMDropMnodeReq, pReq);
      break;
    }

    case TDMT_MND_CREATE_DNODE: {
      FILL_CMD_SQL(sql, sqlLen, pCmdReq, SCreateDnodeReq, pReq);
      break;
    }
    case TDMT_MND_DROP_DNODE: {
      FILL_CMD_SQL(sql, sqlLen, pCmdReq, SDropDnodeReq, pReq);
      break;
    }
    case TDMT_MND_RESTORE_DNODE: {
      FILL_CMD_SQL(sql, sqlLen, pCmdReq, SRestoreDnodeReq, pReq);
      break;
    }
    case TDMT_MND_CONFIG_DNODE: {
      FILL_CMD_SQL(sql, sqlLen, pCmdReq, SMCfgDnodeReq, pReq);
      break;
    }

    case TDMT_MND_DROP_STREAM: {
      FILL_CMD_SQL(sql, sqlLen, pCmdReq, SMDropStreamReq, pReq);
      break;
    }
    default: {
      break;
    }
  
  }
  
  return TSDB_CODE_SUCCESS;
}

typedef int32_t (*FSerializeFunc)(void* pBuf, int32_t bufLen, void* pReq);

static int32_t buildCmdMsg(STranslateContext* pCxt, int16_t msgType, FSerializeFunc func, void* pReq) {
  fillCmdSql(pCxt, msgType, pReq);
  pCxt->pCmdMsg = taosMemoryMalloc(sizeof(SCmdMsgInfo));
  if (NULL == pCxt->pCmdMsg) {
    return TSDB_CODE_OUT_OF_MEMORY;
  }
  pCxt->pCmdMsg->epSet = pCxt->pParseCxt->mgmtEpSet;
  pCxt->pCmdMsg->msgType = msgType;
  pCxt->pCmdMsg->msgLen = func(NULL, 0, pReq);
  pCxt->pCmdMsg->pMsg = taosMemoryMalloc(pCxt->pCmdMsg->msgLen);
  if (NULL == pCxt->pCmdMsg->pMsg) {
    return TSDB_CODE_OUT_OF_MEMORY;
  }
  func(pCxt->pCmdMsg->pMsg, pCxt->pCmdMsg->msgLen, pReq);

  return TSDB_CODE_SUCCESS;
}

static int32_t translateCreateDatabase(STranslateContext* pCxt, SCreateDatabaseStmt* pStmt) {
  SCreateDbReq createReq = {0};
  int32_t      code = checkCreateDatabase(pCxt, pStmt);
  if (TSDB_CODE_SUCCESS == code) {
    code = buildCreateDbReq(pCxt, pStmt, &createReq);
  }
  if (TSDB_CODE_SUCCESS == code) {
    code = buildCmdMsg(pCxt, TDMT_MND_CREATE_DB, (FSerializeFunc)tSerializeSCreateDbReq, &createReq);
  }
  tFreeSCreateDbReq(&createReq);
  return code;
}

static int32_t translateDropDatabase(STranslateContext* pCxt, SDropDatabaseStmt* pStmt) {
  SDropDbReq dropReq = {0};
  SName      name = {0};
  tNameSetDbName(&name, pCxt->pParseCxt->acctId, pStmt->dbName, strlen(pStmt->dbName));
  tNameGetFullDbName(&name, dropReq.db);
  dropReq.ignoreNotExists = pStmt->ignoreNotExists;

  int32_t code = buildCmdMsg(pCxt, TDMT_MND_DROP_DB, (FSerializeFunc)tSerializeSDropDbReq, &dropReq);
  tFreeSDropDbReq(&dropReq);
  return code;
}

static void buildAlterDbReq(STranslateContext* pCxt, SAlterDatabaseStmt* pStmt, SAlterDbReq* pReq) {
  SName name = {0};
  tNameSetDbName(&name, pCxt->pParseCxt->acctId, pStmt->dbName, strlen(pStmt->dbName));
  tNameGetFullDbName(&name, pReq->db);
  pReq->buffer = pStmt->pOptions->buffer;
  pReq->pageSize = -1;
  pReq->pages = pStmt->pOptions->pages;
  pReq->daysPerFile = -1;
  pReq->daysToKeep0 = pStmt->pOptions->keep[0];
  pReq->daysToKeep1 = pStmt->pOptions->keep[1];
  pReq->daysToKeep2 = pStmt->pOptions->keep[2];
  pReq->keepTimeOffset = pStmt->pOptions->keepTimeOffset;
  pReq->walFsyncPeriod = pStmt->pOptions->fsyncPeriod;
  pReq->walLevel = pStmt->pOptions->walLevel;
  pReq->strict = pStmt->pOptions->strict;
  pReq->cacheLast = pStmt->pOptions->cacheModel;
  pReq->cacheLastSize = pStmt->pOptions->cacheLastSize;
  pReq->replications = pStmt->pOptions->replica;
  pReq->sstTrigger = pStmt->pOptions->sstTrigger;
  pReq->minRows = pStmt->pOptions->minRowsPerBlock;
  pReq->walRetentionPeriod = pStmt->pOptions->walRetentionPeriod;
  pReq->walRetentionSize = pStmt->pOptions->walRetentionSize;
  return;
}

static int32_t translateAlterDatabase(STranslateContext* pCxt, SAlterDatabaseStmt* pStmt) {
  int32_t code = checkDatabaseOptions(pCxt, pStmt->dbName, pStmt->pOptions);
  if (TSDB_CODE_SUCCESS != code) {
    return code;
  }

  SAlterDbReq alterReq = {0};
  buildAlterDbReq(pCxt, pStmt, &alterReq);

  code = buildCmdMsg(pCxt, TDMT_MND_ALTER_DB, (FSerializeFunc)tSerializeSAlterDbReq, &alterReq);
  tFreeSAlterDbReq(&alterReq);
  return code;
}

static int32_t translateTrimDatabase(STranslateContext* pCxt, STrimDatabaseStmt* pStmt) {
  STrimDbReq req = {.maxSpeed = pStmt->maxSpeed};
  SName      name = {0};
  tNameSetDbName(&name, pCxt->pParseCxt->acctId, pStmt->dbName, strlen(pStmt->dbName));
  tNameGetFullDbName(&name, req.db);
  return buildCmdMsg(pCxt, TDMT_MND_TRIM_DB, (FSerializeFunc)tSerializeSTrimDbReq, &req);
}

static int32_t columnDefNodeToField(SNodeList* pList, SArray** pArray) {
  *pArray = taosArrayInit(LIST_LENGTH(pList), sizeof(SField));
  SNode* pNode;
  FOREACH(pNode, pList) {
    SColumnDefNode* pCol = (SColumnDefNode*)pNode;
    SField          field = {.type = pCol->dataType.type, .bytes = calcTypeBytes(pCol->dataType)};
    strcpy(field.name, pCol->colName);
    if (pCol->sma) {
      field.flags |= COL_SMA_ON;
    }
    taosArrayPush(*pArray, &field);
  }
  return TSDB_CODE_SUCCESS;
}

static SColumnDefNode* findColDef(SNodeList* pCols, const SColumnNode* pCol) {
  SNode* pColDef = NULL;
  FOREACH(pColDef, pCols) {
    if (0 == strcmp(pCol->colName, ((SColumnDefNode*)pColDef)->colName)) {
      return (SColumnDefNode*)pColDef;
    }
  }
  return NULL;
}

static int32_t checkTableSmaOption(STranslateContext* pCxt, SCreateTableStmt* pStmt) {
  if (NULL != pStmt->pOptions->pSma) {
    SNode* pNode = NULL;
    FOREACH(pNode, pStmt->pCols) { ((SColumnDefNode*)pNode)->sma = false; }
    FOREACH(pNode, pStmt->pOptions->pSma) {
      SColumnNode*    pSmaCol = (SColumnNode*)pNode;
      SColumnDefNode* pColDef = findColDef(pStmt->pCols, pSmaCol);
      if (NULL == pColDef) {
        return generateSyntaxErrMsg(&pCxt->msgBuf, TSDB_CODE_PAR_INVALID_COLUMN, pSmaCol->colName);
      }
      pSmaCol->node.resType = pColDef->dataType;
      pColDef->sma = true;
    }
  }
  return TSDB_CODE_SUCCESS;
}

static bool validRollupFunc(const char* pFunc) {
  static const char*   rollupFuncs[] = {"avg", "sum", "min", "max", "last", "first"};
  static const int32_t numOfRollupFuncs = (sizeof(rollupFuncs) / sizeof(char*));
  for (int i = 0; i < numOfRollupFuncs; ++i) {
    if (0 == strcmp(rollupFuncs[i], pFunc)) {
      return true;
    }
  }
  return false;
}

static int32_t checkTableRollupOption(STranslateContext* pCxt, SNodeList* pFuncs, bool createStable,
                                      SDbCfgInfo* pDbCfg) {
  if (NULL == pFuncs) {
    if (NULL != pDbCfg->pRetensions) {
      return generateSyntaxErrMsgExt(&pCxt->msgBuf, TSDB_CODE_PAR_INVALID_TABLE_OPTION,
                                     "To create a super table in databases configured with the 'RETENTIONS' option, "
                                     "the 'ROLLUP' option must be present");
    }
    return TSDB_CODE_SUCCESS;
  }

  if (!createStable || NULL == pDbCfg->pRetensions) {
    return generateSyntaxErrMsgExt(&pCxt->msgBuf, TSDB_CODE_PAR_INVALID_TABLE_OPTION,
                                   "Invalid option rollup: Only supported for create super table in databases "
                                   "configured with the 'RETENTIONS' option");
  }
  if (1 != LIST_LENGTH(pFuncs)) {
    return generateSyntaxErrMsgExt(&pCxt->msgBuf, TSDB_CODE_PAR_INVALID_TABLE_OPTION,
                                   "Invalid option rollup: only one function is allowed");
  }
  const char* pFunc = ((SFunctionNode*)nodesListGetNode(pFuncs, 0))->functionName;
  if (!validRollupFunc(pFunc)) {
    return generateSyntaxErrMsgExt(&pCxt->msgBuf, TSDB_CODE_PAR_INVALID_TABLE_OPTION,
                                   "Invalid option rollup: %s function is not supported", pFunc);
  }
  return TSDB_CODE_SUCCESS;
}

static int32_t checkTableTagsSchema(STranslateContext* pCxt, SHashObj* pHash, SNodeList* pTags) {
  int32_t ntags = LIST_LENGTH(pTags);
  if (0 == ntags) {
    return TSDB_CODE_SUCCESS;
  } else if (ntags > TSDB_MAX_TAGS) {
    return generateSyntaxErrMsg(&pCxt->msgBuf, TSDB_CODE_PAR_INVALID_TAGS_NUM);
  }

  int32_t code = TSDB_CODE_SUCCESS;
  int32_t tagsSize = 0;
  SNode*  pNode = NULL;
  FOREACH(pNode, pTags) {
    SColumnDefNode* pTag = (SColumnDefNode*)pNode;
    int32_t         len = strlen(pTag->colName);
    if (NULL != taosHashGet(pHash, pTag->colName, len)) {
      code = generateSyntaxErrMsg(&pCxt->msgBuf, TSDB_CODE_PAR_DUPLICATED_COLUMN);
    }
    if (TSDB_CODE_SUCCESS == code && pTag->dataType.type == TSDB_DATA_TYPE_JSON && ntags > 1) {
      code = generateSyntaxErrMsg(&pCxt->msgBuf, TSDB_CODE_PAR_ONLY_ONE_JSON_TAG);
    }
    if (TSDB_CODE_SUCCESS == code) {
      if ((TSDB_DATA_TYPE_VARCHAR == pTag->dataType.type && calcTypeBytes(pTag->dataType) > TSDB_MAX_TAGS_LEN) ||
          (TSDB_DATA_TYPE_VARBINARY == pTag->dataType.type && calcTypeBytes(pTag->dataType) > TSDB_MAX_TAGS_LEN) ||
          (TSDB_DATA_TYPE_NCHAR == pTag->dataType.type && calcTypeBytes(pTag->dataType) > TSDB_MAX_TAGS_LEN) ||
          (TSDB_DATA_TYPE_GEOMETRY == pTag->dataType.type && calcTypeBytes(pTag->dataType) > TSDB_MAX_TAGS_LEN)) {
        code = generateSyntaxErrMsg(&pCxt->msgBuf, TSDB_CODE_PAR_INVALID_VAR_COLUMN_LEN);
      }
    }
    if (TSDB_CODE_SUCCESS == code) {
      code = taosHashPut(pHash, pTag->colName, len, &pTag, POINTER_BYTES);
    }
    if (TSDB_CODE_SUCCESS == code) {
      tagsSize += calcTypeBytes(pTag->dataType);
    } else {
      break;
    }
  }

  if (TSDB_CODE_SUCCESS == code && tagsSize > TSDB_MAX_TAGS_LEN) {
    code = generateSyntaxErrMsg(&pCxt->msgBuf, TSDB_CODE_PAR_INVALID_TAGS_LENGTH, TSDB_MAX_TAGS_LEN);
  }

  return code;
}

static int32_t checkTableColsSchema(STranslateContext* pCxt, SHashObj* pHash, int32_t ntags, SNodeList* pCols) {
  int32_t ncols = LIST_LENGTH(pCols);
  if (ncols < TSDB_MIN_COLUMNS) {
    return generateSyntaxErrMsg(&pCxt->msgBuf, TSDB_CODE_PAR_INVALID_COLUMNS_NUM);
  } else if (ncols + ntags > TSDB_MAX_COLUMNS) {
    return generateSyntaxErrMsg(&pCxt->msgBuf, TSDB_CODE_PAR_TOO_MANY_COLUMNS);
  }

  int32_t code = TSDB_CODE_SUCCESS;

  bool    first = true;
  int32_t rowSize = 0;
  SNode*  pNode = NULL;
  FOREACH(pNode, pCols) {
    SColumnDefNode* pCol = (SColumnDefNode*)pNode;
    if (first) {
      first = false;
      if (TSDB_DATA_TYPE_TIMESTAMP != pCol->dataType.type) {
        code = generateSyntaxErrMsg(&pCxt->msgBuf, TSDB_CODE_PAR_INVALID_FIRST_COLUMN);
      }
    }
    if (TSDB_CODE_SUCCESS == code && pCol->dataType.type == TSDB_DATA_TYPE_JSON) {
      code = generateSyntaxErrMsg(&pCxt->msgBuf, TSDB_CODE_PAR_INVALID_COL_JSON);
    }
    int32_t len = strlen(pCol->colName);
    if (TSDB_CODE_SUCCESS == code && NULL != taosHashGet(pHash, pCol->colName, len)) {
      code = generateSyntaxErrMsg(&pCxt->msgBuf, TSDB_CODE_PAR_DUPLICATED_COLUMN);
    }
    if (TSDB_CODE_SUCCESS == code) {
      if ((TSDB_DATA_TYPE_VARCHAR == pCol->dataType.type && calcTypeBytes(pCol->dataType) > TSDB_MAX_BINARY_LEN) ||
          (TSDB_DATA_TYPE_VARBINARY == pCol->dataType.type && calcTypeBytes(pCol->dataType) > TSDB_MAX_BINARY_LEN) ||
          (TSDB_DATA_TYPE_NCHAR == pCol->dataType.type && calcTypeBytes(pCol->dataType) > TSDB_MAX_NCHAR_LEN) ||
          (TSDB_DATA_TYPE_GEOMETRY == pCol->dataType.type && calcTypeBytes(pCol->dataType) > TSDB_MAX_GEOMETRY_LEN)) {
        code = generateSyntaxErrMsg(&pCxt->msgBuf, TSDB_CODE_PAR_INVALID_VAR_COLUMN_LEN);
      }
    }
    if (TSDB_CODE_SUCCESS == code) {
      code = taosHashPut(pHash, pCol->colName, len, &pCol, POINTER_BYTES);
    }
    if (TSDB_CODE_SUCCESS == code) {
      rowSize += calcTypeBytes(pCol->dataType);
    } else {
      break;
    }
  }

  if (TSDB_CODE_SUCCESS == code && rowSize > TSDB_MAX_BYTES_PER_ROW) {
    code = generateSyntaxErrMsg(&pCxt->msgBuf, TSDB_CODE_PAR_INVALID_ROW_LENGTH, TSDB_MAX_BYTES_PER_ROW);
  }

  return code;
}

static int32_t checkTableSchema(STranslateContext* pCxt, SCreateTableStmt* pStmt) {
  SHashObj* pHash = taosHashInit(LIST_LENGTH(pStmt->pTags) + LIST_LENGTH(pStmt->pCols),
                                 taosGetDefaultHashFunction(TSDB_DATA_TYPE_BINARY), false, HASH_NO_LOCK);
  if (NULL == pHash) {
    return TSDB_CODE_OUT_OF_MEMORY;
  }

  int32_t code = checkTableTagsSchema(pCxt, pHash, pStmt->pTags);
  if (TSDB_CODE_SUCCESS == code) {
    code = checkTableColsSchema(pCxt, pHash, LIST_LENGTH(pStmt->pTags), pStmt->pCols);
  }

  taosHashCleanup(pHash);
  return code;
}

static int32_t getTableDelayOrWatermarkOption(STranslateContext* pCxt, const char* pName, int64_t minVal,
                                              int64_t maxVal, SValueNode* pVal, int64_t* pMaxDelay) {
  int32_t code = (DEAL_RES_ERROR == translateValue(pCxt, pVal) ? pCxt->errCode : TSDB_CODE_SUCCESS);
  if (TSDB_CODE_SUCCESS == code && TIME_UNIT_MILLISECOND != pVal->unit && TIME_UNIT_SECOND != pVal->unit &&
      TIME_UNIT_MINUTE != pVal->unit) {
    code = generateSyntaxErrMsgExt(&pCxt->msgBuf, TSDB_CODE_PAR_INVALID_TABLE_OPTION,
                                   "Invalid option %s unit: %c, only %c, %c, %c allowed", pName, pVal->unit,
                                   TIME_UNIT_MILLISECOND, TIME_UNIT_SECOND, TIME_UNIT_MINUTE);
  }
  if (TSDB_CODE_SUCCESS == code) {
    code = checkTableRangeOption(pCxt, pName, pVal->datum.i, minVal, maxVal);
  }
  if (TSDB_CODE_SUCCESS == code) {
    *pMaxDelay = pVal->datum.i;
  }
  return code;
}

static int32_t getTableMaxDelayOption(STranslateContext* pCxt, SValueNode* pVal, int64_t* pMaxDelay) {
  return getTableDelayOrWatermarkOption(pCxt, "maxDelay", TSDB_MIN_ROLLUP_MAX_DELAY, TSDB_MAX_ROLLUP_MAX_DELAY, pVal,
                                        pMaxDelay);
}

static int32_t checkTableMaxDelayOption(STranslateContext* pCxt, STableOptions* pOptions, bool createStable,
                                        SDbCfgInfo* pDbCfg) {
  if (NULL == pOptions->pMaxDelay) {
    return TSDB_CODE_SUCCESS;
  }

  if (!createStable || NULL == pDbCfg->pRetensions) {
    return generateSyntaxErrMsgExt(&pCxt->msgBuf, TSDB_CODE_PAR_INVALID_TABLE_OPTION,
                                   "Invalid option maxdelay: Only supported for create super table in databases "
                                   "configured with the 'RETENTIONS' option");
  }

  if (LIST_LENGTH(pOptions->pMaxDelay) > 2) {
    return generateSyntaxErrMsgExt(&pCxt->msgBuf, TSDB_CODE_PAR_INVALID_TABLE_OPTION, "Invalid option maxdelay");
  }

  int32_t code =
      getTableMaxDelayOption(pCxt, (SValueNode*)nodesListGetNode(pOptions->pMaxDelay, 0), &pOptions->maxDelay1);
  if (TSDB_CODE_SUCCESS == code && 2 == LIST_LENGTH(pOptions->pMaxDelay)) {
    code = getTableMaxDelayOption(pCxt, (SValueNode*)nodesListGetNode(pOptions->pMaxDelay, 1), &pOptions->maxDelay2);
  }

  return code;
}

static int32_t getTableWatermarkOption(STranslateContext* pCxt, SValueNode* pVal, int64_t* pMaxDelay) {
  return getTableDelayOrWatermarkOption(pCxt, "watermark", TSDB_MIN_ROLLUP_WATERMARK, TSDB_MAX_ROLLUP_WATERMARK, pVal,
                                        pMaxDelay);
}

static int32_t checkTableWatermarkOption(STranslateContext* pCxt, STableOptions* pOptions, bool createStable,
                                         SDbCfgInfo* pDbCfg) {
  if (NULL == pOptions->pWatermark) {
    return TSDB_CODE_SUCCESS;
  }

  if (!createStable || NULL == pDbCfg->pRetensions) {
    return generateSyntaxErrMsgExt(&pCxt->msgBuf, TSDB_CODE_PAR_INVALID_TABLE_OPTION,
                                   "Invalid option watermark: Only supported for create super table in databases "
                                   "configured with the 'RETENTIONS' option");
  }

  if (LIST_LENGTH(pOptions->pWatermark) > 2) {
    return generateSyntaxErrMsgExt(&pCxt->msgBuf, TSDB_CODE_PAR_INVALID_TABLE_OPTION, "Invalid option watermark");
  }

  int32_t code =
      getTableWatermarkOption(pCxt, (SValueNode*)nodesListGetNode(pOptions->pWatermark, 0), &pOptions->watermark1);
  if (TSDB_CODE_SUCCESS == code && 2 == LIST_LENGTH(pOptions->pWatermark)) {
    code = getTableWatermarkOption(pCxt, (SValueNode*)nodesListGetNode(pOptions->pWatermark, 1), &pOptions->watermark2);
  }

  return code;
}

static int32_t getTableDeleteMarkOption(STranslateContext* pCxt, SValueNode* pVal, int64_t* pMaxDelay) {
  return getTableDelayOrWatermarkOption(pCxt, "delete_mark", TSDB_MIN_ROLLUP_DELETE_MARK, TSDB_MAX_ROLLUP_DELETE_MARK,
                                        pVal, pMaxDelay);
}

static int32_t checkTableDeleteMarkOption(STranslateContext* pCxt, STableOptions* pOptions, bool createStable,
                                          SDbCfgInfo* pDbCfg) {
  if (NULL == pOptions->pDeleteMark) {
    return TSDB_CODE_SUCCESS;
  }

  if (!createStable || NULL == pDbCfg->pRetensions) {
    return generateSyntaxErrMsgExt(&pCxt->msgBuf, TSDB_CODE_PAR_INVALID_TABLE_OPTION,
                                   "Invalid option delete_mark: Only supported for create super table in databases "
                                   "configured with the 'RETENTIONS' option");
  }

  if (LIST_LENGTH(pOptions->pDeleteMark) > 2) {
    return generateSyntaxErrMsgExt(&pCxt->msgBuf, TSDB_CODE_PAR_INVALID_TABLE_OPTION, "Invalid option delete_mark");
  }

  int32_t code =
      getTableDeleteMarkOption(pCxt, (SValueNode*)nodesListGetNode(pOptions->pDeleteMark, 0), &pOptions->deleteMark1);
  if (TSDB_CODE_SUCCESS == code && 2 == LIST_LENGTH(pOptions->pDeleteMark)) {
    code =
        getTableDeleteMarkOption(pCxt, (SValueNode*)nodesListGetNode(pOptions->pDeleteMark, 1), &pOptions->deleteMark2);
  }

  return code;
}

static int32_t checkCreateTable(STranslateContext* pCxt, SCreateTableStmt* pStmt, bool createStable) {
  if (NULL != strchr(pStmt->tableName, '.')) {
    return generateSyntaxErrMsgExt(&pCxt->msgBuf, TSDB_CODE_PAR_INVALID_IDENTIFIER_NAME,
                                   "The table name cannot contain '.'");
  }

  SDbCfgInfo dbCfg = {0};
  int32_t    code = getDBCfg(pCxt, pStmt->dbName, &dbCfg);
  if (TSDB_CODE_SUCCESS == code && !createStable && NULL != dbCfg.pRetensions) {
    code = generateSyntaxErrMsgExt(
        &pCxt->msgBuf, TSDB_CODE_PAR_INVALID_TABLE_OPTION,
        "Only super table creation is supported in databases configured with the 'RETENTIONS' option");
  }
  if (TSDB_CODE_SUCCESS == code) {
    code = checkTableMaxDelayOption(pCxt, pStmt->pOptions, createStable, &dbCfg);
  }
  if (TSDB_CODE_SUCCESS == code) {
    code = checkTableWatermarkOption(pCxt, pStmt->pOptions, createStable, &dbCfg);
  }
  if (TSDB_CODE_SUCCESS == code) {
    code = checkTableDeleteMarkOption(pCxt, pStmt->pOptions, createStable, &dbCfg);
  }
  if (TSDB_CODE_SUCCESS == code) {
    code = checkTableRollupOption(pCxt, pStmt->pOptions->pRollupFuncs, createStable, &dbCfg);
  }
  if (TSDB_CODE_SUCCESS == code) {
    code = checkTableSmaOption(pCxt, pStmt);
  }
  if (TSDB_CODE_SUCCESS == code) {
    code = checkTableSchema(pCxt, pStmt);
  }
  if (TSDB_CODE_SUCCESS == code) {
    if (createStable && pStmt->pOptions->ttl != 0) {
      code = generateSyntaxErrMsgExt(&pCxt->msgBuf, TSDB_CODE_PAR_INVALID_TABLE_OPTION,
                                     "Only supported for create non-super table in databases "
                                     "configured with the 'TTL' option");
    }
  }

  return code;
}

static void toSchema(const SColumnDefNode* pCol, col_id_t colId, SSchema* pSchema) {
  int8_t flags = 0;
  if (pCol->sma) {
    flags |= COL_SMA_ON;
  }
  pSchema->colId = colId;
  pSchema->type = pCol->dataType.type;
  pSchema->bytes = calcTypeBytes(pCol->dataType);
  pSchema->flags = flags;
  strcpy(pSchema->name, pCol->colName);
}

typedef struct SSampleAstInfo {
  const char* pDbName;
  const char* pTableName;
  SNodeList*  pFuncs;
  SNode*      pInterval;
  SNode*      pOffset;
  SNode*      pSliding;
  SNodeList*  pPartitionByList;
  STableMeta* pRollupTableMeta;
  bool        createSmaIndex;
} SSampleAstInfo;

static int32_t buildTableForSampleAst(SSampleAstInfo* pInfo, SNode** pOutput) {
  SRealTableNode* pTable = (SRealTableNode*)nodesMakeNode(QUERY_NODE_REAL_TABLE);
  if (NULL == pTable) {
    return TSDB_CODE_OUT_OF_MEMORY;
  }
  snprintf(pTable->table.dbName, sizeof(pTable->table.dbName), "%s", pInfo->pDbName);
  snprintf(pTable->table.tableName, sizeof(pTable->table.tableName), "%s", pInfo->pTableName);
  snprintf(pTable->table.tableAlias, sizeof(pTable->table.tableAlias), "%s", pInfo->pTableName);
  TSWAP(pTable->pMeta, pInfo->pRollupTableMeta);
  *pOutput = (SNode*)pTable;
  return TSDB_CODE_SUCCESS;
}

static int32_t addWstartToSampleProjects(SNodeList* pProjectionList) {
  SFunctionNode* pFunc = (SFunctionNode*)nodesMakeNode(QUERY_NODE_FUNCTION);
  if (NULL == pFunc) {
    return TSDB_CODE_OUT_OF_MEMORY;
  }
  strcpy(pFunc->functionName, "_wstart");
  return nodesListPushFront(pProjectionList, (SNode*)pFunc);
}

static int32_t addWendToSampleProjects(SNodeList* pProjectionList) {
  SFunctionNode* pFunc = (SFunctionNode*)nodesMakeNode(QUERY_NODE_FUNCTION);
  if (NULL == pFunc) {
    return TSDB_CODE_OUT_OF_MEMORY;
  }
  strcpy(pFunc->functionName, "_wend");
  return nodesListAppend(pProjectionList, (SNode*)pFunc);
}

static int32_t addWdurationToSampleProjects(SNodeList* pProjectionList) {
  SFunctionNode* pFunc = (SFunctionNode*)nodesMakeNode(QUERY_NODE_FUNCTION);
  if (NULL == pFunc) {
    return TSDB_CODE_OUT_OF_MEMORY;
  }
  strcpy(pFunc->functionName, "_wduration");
  return nodesListAppend(pProjectionList, (SNode*)pFunc);
}

static int32_t buildProjectsForSampleAst(SSampleAstInfo* pInfo, SNodeList** pList) {
  SNodeList* pProjectionList = pInfo->pFuncs;
  pInfo->pFuncs = NULL;

  int32_t code = addWstartToSampleProjects(pProjectionList);
  if (TSDB_CODE_SUCCESS == code && pInfo->createSmaIndex) {
    code = addWendToSampleProjects(pProjectionList);
    if (TSDB_CODE_SUCCESS == code) {
      code = addWdurationToSampleProjects(pProjectionList);
    }
  }

  if (TSDB_CODE_SUCCESS == code) {
    SNode* pProject = NULL;
    FOREACH(pProject, pProjectionList) { sprintf(((SExprNode*)pProject)->aliasName, "#%p", pProject); }
    *pList = pProjectionList;
  } else {
    nodesDestroyList(pProjectionList);
  }
  return code;
}

static int32_t buildIntervalForSampleAst(SSampleAstInfo* pInfo, SNode** pOutput) {
  SIntervalWindowNode* pInterval = (SIntervalWindowNode*)nodesMakeNode(QUERY_NODE_INTERVAL_WINDOW);
  if (NULL == pInterval) {
    return TSDB_CODE_OUT_OF_MEMORY;
  }
  TSWAP(pInterval->pInterval, pInfo->pInterval);
  TSWAP(pInterval->pOffset, pInfo->pOffset);
  TSWAP(pInterval->pSliding, pInfo->pSliding);
  pInterval->pCol = nodesMakeNode(QUERY_NODE_COLUMN);
  if (NULL == pInterval->pCol) {
    nodesDestroyNode((SNode*)pInterval);
    return TSDB_CODE_OUT_OF_MEMORY;
  }
  ((SColumnNode*)pInterval->pCol)->colId = PRIMARYKEY_TIMESTAMP_COL_ID;
  strcpy(((SColumnNode*)pInterval->pCol)->colName, ROWTS_PSEUDO_COLUMN_NAME);
  *pOutput = (SNode*)pInterval;
  return TSDB_CODE_SUCCESS;
}

static int32_t buildSampleAst(STranslateContext* pCxt, SSampleAstInfo* pInfo, char** pAst, int32_t* pLen, char** pExpr,
                              int32_t* pExprLen) {
  SSelectStmt* pSelect = (SSelectStmt*)nodesMakeNode(QUERY_NODE_SELECT_STMT);
  if (NULL == pSelect) {
    return TSDB_CODE_OUT_OF_MEMORY;
  }
  sprintf(pSelect->stmtName, "%p", pSelect);

  int32_t code = buildTableForSampleAst(pInfo, &pSelect->pFromTable);
  if (TSDB_CODE_SUCCESS == code) {
    code = buildProjectsForSampleAst(pInfo, &pSelect->pProjectionList);
  }
  if (TSDB_CODE_SUCCESS == code) {
    TSWAP(pSelect->pPartitionByList, pInfo->pPartitionByList);
    code = buildIntervalForSampleAst(pInfo, &pSelect->pWindow);
  }
  if (TSDB_CODE_SUCCESS == code) {
    pCxt->createStream = true;
    code = translateQuery(pCxt, (SNode*)pSelect);
  }
  if (TSDB_CODE_SUCCESS == code) {
    code = nodesNodeToString((SNode*)pSelect, false, pAst, pLen);
  }
  if (TSDB_CODE_SUCCESS == code && NULL != pExpr) {
    code = nodesListToString(pSelect->pProjectionList, false, pExpr, pExprLen);
  }
  nodesDestroyNode((SNode*)pSelect);
  return code;
}

static void clearSampleAstInfo(SSampleAstInfo* pInfo) {
  nodesDestroyList(pInfo->pFuncs);
  nodesDestroyNode(pInfo->pInterval);
  nodesDestroyNode(pInfo->pOffset);
  nodesDestroyNode(pInfo->pSliding);
}

static SNode* makeIntervalVal(SRetention* pRetension, int8_t precision) {
  SValueNode* pVal = (SValueNode*)nodesMakeNode(QUERY_NODE_VALUE);
  if (NULL == pVal) {
    return NULL;
  }
  int64_t timeVal = convertTimeFromPrecisionToUnit(pRetension->freq, precision, pRetension->freqUnit);
  char    buf[20] = {0};
  int32_t len = snprintf(buf, sizeof(buf), "%" PRId64 "%c", timeVal, pRetension->freqUnit);
  pVal->literal = strndup(buf, len);
  if (NULL == pVal->literal) {
    nodesDestroyNode((SNode*)pVal);
    return NULL;
  }
  pVal->isDuration = true;
  pVal->node.resType.type = TSDB_DATA_TYPE_BIGINT;
  pVal->node.resType.bytes = tDataTypes[TSDB_DATA_TYPE_BIGINT].bytes;
  pVal->node.resType.precision = precision;
  return (SNode*)pVal;
}

static SNode* createColumnFromDef(SColumnDefNode* pDef) {
  SColumnNode* pCol = (SColumnNode*)nodesMakeNode(QUERY_NODE_COLUMN);
  if (NULL == pCol) {
    return NULL;
  }
  strcpy(pCol->colName, pDef->colName);
  return (SNode*)pCol;
}

static SNode* createRollupFunc(SNode* pSrcFunc, SColumnDefNode* pColDef) {
  SFunctionNode* pFunc = (SFunctionNode*)nodesCloneNode(pSrcFunc);
  if (NULL == pFunc) {
    return NULL;
  }
  if (TSDB_CODE_SUCCESS != nodesListMakeStrictAppend(&pFunc->pParameterList, createColumnFromDef(pColDef))) {
    nodesDestroyNode((SNode*)pFunc);
    return NULL;
  }
  return (SNode*)pFunc;
}

static SNodeList* createRollupFuncs(SCreateTableStmt* pStmt) {
  SNodeList* pFuncs = nodesMakeList();
  if (NULL == pFuncs) {
    return NULL;
  }

  SNode* pFunc = NULL;
  FOREACH(pFunc, pStmt->pOptions->pRollupFuncs) {
    SNode* pCol = NULL;
    bool   primaryKey = true;
    FOREACH(pCol, pStmt->pCols) {
      if (primaryKey) {
        primaryKey = false;
        continue;
      }
      if (TSDB_CODE_SUCCESS != nodesListStrictAppend(pFuncs, createRollupFunc(pFunc, (SColumnDefNode*)pCol))) {
        nodesDestroyList(pFuncs);
        return NULL;
      }
    }
  }

  return pFuncs;
}

static STableMeta* createRollupTableMeta(SCreateTableStmt* pStmt, int8_t precision) {
  int32_t     numOfField = LIST_LENGTH(pStmt->pCols) + LIST_LENGTH(pStmt->pTags);
  STableMeta* pMeta = taosMemoryCalloc(1, sizeof(STableMeta) + numOfField * sizeof(SSchema));
  if (NULL == pMeta) {
    return NULL;
  }
  pMeta->tableType = TSDB_SUPER_TABLE;
  pMeta->tableInfo.numOfTags = LIST_LENGTH(pStmt->pTags);
  pMeta->tableInfo.precision = precision;
  pMeta->tableInfo.numOfColumns = LIST_LENGTH(pStmt->pCols);

  int32_t index = 0;
  SNode*  pCol = NULL;
  FOREACH(pCol, pStmt->pCols) {
    toSchema((SColumnDefNode*)pCol, index + 1, pMeta->schema + index);
    ++index;
  }
  SNode* pTag = NULL;
  FOREACH(pTag, pStmt->pTags) {
    toSchema((SColumnDefNode*)pTag, index + 1, pMeta->schema + index);
    ++index;
  }

  return pMeta;
}

static SNode* createTbnameFunction() {
  SFunctionNode* pFunc = (SFunctionNode*)nodesMakeNode(QUERY_NODE_FUNCTION);
  if (NULL == pFunc) {
    return NULL;
  }
  strcpy(pFunc->functionName, "tbname");
  strcpy(pFunc->node.aliasName, "tbname");
  strcpy(pFunc->node.userAlias, "tbname");
  return (SNode*)pFunc;
}

static int32_t buildSampleAstInfoByTable(STranslateContext* pCxt, SCreateTableStmt* pStmt, SRetention* pRetension,
                                         int8_t precision, SSampleAstInfo* pInfo) {
  pInfo->pDbName = pStmt->dbName;
  pInfo->pTableName = pStmt->tableName;
  pInfo->pFuncs = createRollupFuncs(pStmt);
  pInfo->pInterval = makeIntervalVal(pRetension, precision);
  pInfo->pRollupTableMeta = createRollupTableMeta(pStmt, precision);
  if (NULL == pInfo->pFuncs || NULL == pInfo->pInterval || NULL == pInfo->pRollupTableMeta) {
    return TSDB_CODE_OUT_OF_MEMORY;
  }
  return nodesListMakeStrictAppend(&pInfo->pPartitionByList, createTbnameFunction());
}

static int32_t getRollupAst(STranslateContext* pCxt, SCreateTableStmt* pStmt, SRetention* pRetension, int8_t precision,
                            char** pAst, int32_t* pLen) {
  SSampleAstInfo info = {0};
  int32_t        code = buildSampleAstInfoByTable(pCxt, pStmt, pRetension, precision, &info);
  if (TSDB_CODE_SUCCESS == code) {
    code = buildSampleAst(pCxt, &info, pAst, pLen, NULL, NULL);
  }
  clearSampleAstInfo(&info);
  return code;
}

static int32_t buildRollupAst(STranslateContext* pCxt, SCreateTableStmt* pStmt, SMCreateStbReq* pReq) {
  SDbCfgInfo dbCfg = {0};
  int32_t    code = getDBCfg(pCxt, pStmt->dbName, &dbCfg);
  int32_t    num = taosArrayGetSize(dbCfg.pRetensions);
  if (TSDB_CODE_SUCCESS != code || num < 2) {
    return code;
  }
  for (int32_t i = 1; i < num; ++i) {
    SRetention*       pRetension = taosArrayGet(dbCfg.pRetensions, i);
    STranslateContext cxt = {0};
    initTranslateContext(pCxt->pParseCxt, pCxt->pMetaCache, &cxt);
    code = getRollupAst(&cxt, pStmt, pRetension, dbCfg.precision, 1 == i ? &pReq->pAst1 : &pReq->pAst2,
                        1 == i ? &pReq->ast1Len : &pReq->ast2Len);
    destroyTranslateContext(&cxt);
    if (TSDB_CODE_SUCCESS != code) {
      break;
    }
  }

  return code;
}

static int32_t buildRollupFuncs(SNodeList* pFuncs, SArray** pArray) {
  if (NULL == pFuncs) {
    return TSDB_CODE_SUCCESS;
  }
  *pArray = taosArrayInit(LIST_LENGTH(pFuncs), TSDB_FUNC_NAME_LEN);
  SNode* pNode;
  FOREACH(pNode, pFuncs) { taosArrayPush(*pArray, ((SFunctionNode*)pNode)->functionName); }
  return TSDB_CODE_SUCCESS;
}

static int32_t buildCreateStbReq(STranslateContext* pCxt, SCreateTableStmt* pStmt, SMCreateStbReq* pReq) {
  pReq->igExists = pStmt->ignoreExists;
  pReq->delay1 = pStmt->pOptions->maxDelay1;
  pReq->delay2 = pStmt->pOptions->maxDelay2;
  pReq->watermark1 = pStmt->pOptions->watermark1;
  pReq->watermark2 = pStmt->pOptions->watermark2;
  pReq->deleteMark1 = pStmt->pOptions->deleteMark1;
  pReq->deleteMark2 = pStmt->pOptions->deleteMark2;
  pReq->colVer = 1;
  pReq->tagVer = 1;
  pReq->source = TD_REQ_FROM_APP;
  columnDefNodeToField(pStmt->pCols, &pReq->pColumns);
  columnDefNodeToField(pStmt->pTags, &pReq->pTags);
  pReq->numOfColumns = LIST_LENGTH(pStmt->pCols);
  pReq->numOfTags = LIST_LENGTH(pStmt->pTags);
  if (pStmt->pOptions->commentNull == false) {
    pReq->pComment = taosStrdup(pStmt->pOptions->comment);
    if (NULL == pReq->pComment) {
      return TSDB_CODE_OUT_OF_MEMORY;
    }
    pReq->commentLen = strlen(pStmt->pOptions->comment);
  } else {
    pReq->commentLen = -1;
  }
  buildRollupFuncs(pStmt->pOptions->pRollupFuncs, &pReq->pFuncs);
  pReq->numOfFuncs = taosArrayGetSize(pReq->pFuncs);

  SName tableName;
  tNameExtractFullName(toName(pCxt->pParseCxt->acctId, pStmt->dbName, pStmt->tableName, &tableName), pReq->name);
  int32_t code = collectUseTable(&tableName, pCxt->pTables);
  if (TSDB_CODE_SUCCESS == code) {
    code = collectUseTable(&tableName, pCxt->pTargetTables);
  }
  if (TSDB_CODE_SUCCESS == code) {
    code = buildRollupAst(pCxt, pStmt, pReq);
  }
  return code;
}

static int32_t translateCreateSuperTable(STranslateContext* pCxt, SCreateTableStmt* pStmt) {
  SMCreateStbReq createReq = {0};
  int32_t        code = checkCreateTable(pCxt, pStmt, true);
  if (TSDB_CODE_SUCCESS == code) {
    code = buildCreateStbReq(pCxt, pStmt, &createReq);
  }
  if (TSDB_CODE_SUCCESS == code) {
    code = buildCmdMsg(pCxt, TDMT_MND_CREATE_STB, (FSerializeFunc)tSerializeSMCreateStbReq, &createReq);
  }
  tFreeSMCreateStbReq(&createReq);
  return code;
}

static int32_t doTranslateDropSuperTable(STranslateContext* pCxt, const SName* pTableName, bool ignoreNotExists) {
  int32_t code = collectUseTable(pTableName, pCxt->pTargetTables);
  if (TSDB_CODE_SUCCESS == code) {
    SMDropStbReq dropReq = {0};
    tNameExtractFullName(pTableName, dropReq.name);
    dropReq.igNotExists = ignoreNotExists;
    code = buildCmdMsg(pCxt, TDMT_MND_DROP_STB, (FSerializeFunc)tSerializeSMDropStbReq, &dropReq);
    tFreeSMDropStbReq(&dropReq);
  }
  return code;
}

static int32_t translateDropTable(STranslateContext* pCxt, SDropTableStmt* pStmt) {
  SDropTableClause* pClause = (SDropTableClause*)nodesListGetNode(pStmt->pTables, 0);
  SName             tableName;
  return doTranslateDropSuperTable(
      pCxt, toName(pCxt->pParseCxt->acctId, pClause->dbName, pClause->tableName, &tableName), pClause->ignoreNotExists);
}

static int32_t translateDropSuperTable(STranslateContext* pCxt, SDropSuperTableStmt* pStmt) {
  SName tableName;
  return doTranslateDropSuperTable(pCxt, toName(pCxt->pParseCxt->acctId, pStmt->dbName, pStmt->tableName, &tableName),
                                   pStmt->ignoreNotExists);
}

static int32_t buildAlterSuperTableReq(STranslateContext* pCxt, SAlterTableStmt* pStmt, SMAlterStbReq* pAlterReq) {
  SName tableName;
  tNameExtractFullName(toName(pCxt->pParseCxt->acctId, pStmt->dbName, pStmt->tableName, &tableName), pAlterReq->name);
  pAlterReq->alterType = pStmt->alterType;

  if (TSDB_ALTER_TABLE_UPDATE_OPTIONS == pStmt->alterType) {
    //    pAlterReq->ttl = pStmt->pOptions->ttl;
    if (pStmt->pOptions->commentNull == false) {
      pAlterReq->comment = taosStrdup(pStmt->pOptions->comment);
      if (NULL == pAlterReq->comment) {
        return TSDB_CODE_OUT_OF_MEMORY;
      }
      pAlterReq->commentLen = strlen(pStmt->pOptions->comment);
    } else {
      pAlterReq->commentLen = -1;
    }

    return TSDB_CODE_SUCCESS;
  }

  pAlterReq->pFields = taosArrayInit(2, sizeof(TAOS_FIELD));
  if (NULL == pAlterReq->pFields) {
    return TSDB_CODE_OUT_OF_MEMORY;
  }

  switch (pStmt->alterType) {
    case TSDB_ALTER_TABLE_ADD_TAG:
    case TSDB_ALTER_TABLE_DROP_TAG:
    case TSDB_ALTER_TABLE_ADD_COLUMN:
    case TSDB_ALTER_TABLE_DROP_COLUMN:
    case TSDB_ALTER_TABLE_UPDATE_COLUMN_BYTES:
    case TSDB_ALTER_TABLE_UPDATE_TAG_BYTES: {
      TAOS_FIELD field = {.type = pStmt->dataType.type, .bytes = calcTypeBytes(pStmt->dataType)};
      strcpy(field.name, pStmt->colName);
      taosArrayPush(pAlterReq->pFields, &field);
      break;
    }
    case TSDB_ALTER_TABLE_UPDATE_TAG_NAME:
    case TSDB_ALTER_TABLE_UPDATE_COLUMN_NAME: {
      TAOS_FIELD oldField = {0};
      strcpy(oldField.name, pStmt->colName);
      taosArrayPush(pAlterReq->pFields, &oldField);
      TAOS_FIELD newField = {0};
      strcpy(newField.name, pStmt->newColName);
      taosArrayPush(pAlterReq->pFields, &newField);
      break;
    }
    default:
      break;
  }

  pAlterReq->numOfFields = taosArrayGetSize(pAlterReq->pFields);
  return TSDB_CODE_SUCCESS;
}

static const SSchema* getColSchema(const STableMeta* pTableMeta, const char* pColName) {
  int32_t numOfFields = getNumOfTags(pTableMeta) + getNumOfColumns(pTableMeta);
  for (int32_t i = 0; i < numOfFields; ++i) {
    const SSchema* pSchema = pTableMeta->schema + i;
    if (0 == strcmp(pColName, pSchema->name)) {
      return pSchema;
    }
  }
  return NULL;
}

static const SSchema* getNormalColSchema(const STableMeta* pTableMeta, const char* pColName) {
  int32_t  numOfCols = getNumOfColumns(pTableMeta);
  SSchema* pColsSchema = getTableColumnSchema(pTableMeta);
  for (int32_t i = 0; i < numOfCols; ++i) {
    const SSchema* pSchema = pColsSchema + i;
    if (0 == strcmp(pColName, pSchema->name)) {
      return pSchema;
    }
  }
  return NULL;
}

static SSchema* getTagSchema(const STableMeta* pTableMeta, const char* pTagName) {
  int32_t  numOfTags = getNumOfTags(pTableMeta);
  SSchema* pTagsSchema = getTableTagSchema(pTableMeta);
  for (int32_t i = 0; i < numOfTags; ++i) {
    SSchema* pSchema = pTagsSchema + i;
    if (0 == strcmp(pTagName, pSchema->name)) {
      return pSchema;
    }
  }
  return NULL;
}

static int32_t checkAlterSuperTableBySchema(STranslateContext* pCxt, SAlterTableStmt* pStmt,
                                            const STableMeta* pTableMeta) {
  SSchema* pTagsSchema = getTableTagSchema(pTableMeta);
  if (getNumOfTags(pTableMeta) == 1 && pTagsSchema->type == TSDB_DATA_TYPE_JSON &&
      (pStmt->alterType == TSDB_ALTER_TABLE_ADD_TAG || pStmt->alterType == TSDB_ALTER_TABLE_DROP_TAG ||
       pStmt->alterType == TSDB_ALTER_TABLE_UPDATE_TAG_BYTES)) {
    return generateSyntaxErrMsg(&pCxt->msgBuf, TSDB_CODE_PAR_ONLY_ONE_JSON_TAG);
  }

  int32_t tagsLen = 0;
  for (int32_t i = 0; i < pTableMeta->tableInfo.numOfTags; ++i) {
    tagsLen += pTagsSchema[i].bytes;
  }

  if (TSDB_ALTER_TABLE_UPDATE_COLUMN_BYTES == pStmt->alterType ||
      TSDB_ALTER_TABLE_UPDATE_TAG_BYTES == pStmt->alterType || TSDB_ALTER_TABLE_DROP_COLUMN == pStmt->alterType ||
      TSDB_ALTER_TABLE_DROP_TAG == pStmt->alterType) {
    if (TSDB_SUPER_TABLE != pTableMeta->tableType) {
      return generateSyntaxErrMsgExt(&pCxt->msgBuf, TSDB_CODE_PAR_INVALID_ALTER_TABLE, "Table is not super table");
    }

    const SSchema* pSchema = getColSchema(pTableMeta, pStmt->colName);
    if (NULL == pSchema) {
      return generateSyntaxErrMsg(
          &pCxt->msgBuf,
          (TSDB_ALTER_TABLE_UPDATE_COLUMN_BYTES == pStmt->alterType || TSDB_ALTER_TABLE_DROP_COLUMN == pStmt->alterType)
              ? TSDB_CODE_PAR_INVALID_COLUMN
              : TSDB_CODE_PAR_INVALID_TAG_NAME,
          pStmt->colName);
    }

    if ((TSDB_ALTER_TABLE_UPDATE_COLUMN_BYTES == pStmt->alterType ||
         TSDB_ALTER_TABLE_UPDATE_TAG_BYTES == pStmt->alterType) &&
        (!IS_VAR_DATA_TYPE(pSchema->type) || pSchema->type != pStmt->dataType.type ||
         pSchema->bytes >= calcTypeBytes(pStmt->dataType))) {
      return generateSyntaxErrMsg(&pCxt->msgBuf, TSDB_CODE_PAR_INVALID_MODIFY_COL);
    }

    if (TSDB_ALTER_TABLE_UPDATE_COLUMN_BYTES == pStmt->alterType) {
      if ((TSDB_DATA_TYPE_VARCHAR == pStmt->dataType.type && calcTypeBytes(pStmt->dataType) > TSDB_MAX_BINARY_LEN) ||
          (TSDB_DATA_TYPE_VARBINARY == pStmt->dataType.type && calcTypeBytes(pStmt->dataType) > TSDB_MAX_BINARY_LEN) ||
          (TSDB_DATA_TYPE_NCHAR == pStmt->dataType.type && calcTypeBytes(pStmt->dataType) > TSDB_MAX_NCHAR_LEN)) {
        return generateSyntaxErrMsg(&pCxt->msgBuf, TSDB_CODE_PAR_INVALID_VAR_COLUMN_LEN);
      }

      if (pTableMeta->tableInfo.rowSize + calcTypeBytes(pStmt->dataType) - pSchema->bytes > TSDB_MAX_BYTES_PER_ROW) {
        return generateSyntaxErrMsg(&pCxt->msgBuf, TSDB_CODE_PAR_INVALID_ROW_LENGTH, TSDB_MAX_BYTES_PER_ROW);
      }
    }

    if (TSDB_ALTER_TABLE_UPDATE_TAG_BYTES == pStmt->alterType) {
      if (calcTypeBytes(pStmt->dataType) > TSDB_MAX_TAGS_LEN) {
        return generateSyntaxErrMsg(&pCxt->msgBuf, TSDB_CODE_PAR_INVALID_VAR_COLUMN_LEN);
      }

      if (tagsLen + calcTypeBytes(pStmt->dataType) - pSchema->bytes > TSDB_MAX_TAGS_LEN) {
        return generateSyntaxErrMsg(&pCxt->msgBuf, TSDB_CODE_PAR_INVALID_TAGS_LENGTH, TSDB_MAX_TAGS_LEN);
      }
    }
  }

  if (TSDB_ALTER_TABLE_ADD_COLUMN == pStmt->alterType) {
    if (TSDB_MAX_COLUMNS == pTableMeta->tableInfo.numOfColumns) {
      return generateSyntaxErrMsg(&pCxt->msgBuf, TSDB_CODE_PAR_TOO_MANY_COLUMNS);
    }

    if ((TSDB_DATA_TYPE_VARCHAR == pStmt->dataType.type && calcTypeBytes(pStmt->dataType) > TSDB_MAX_BINARY_LEN) ||
        (TSDB_DATA_TYPE_VARBINARY == pStmt->dataType.type && calcTypeBytes(pStmt->dataType) > TSDB_MAX_BINARY_LEN) ||
        (TSDB_DATA_TYPE_NCHAR == pStmt->dataType.type && calcTypeBytes(pStmt->dataType) > TSDB_MAX_NCHAR_LEN)) {
      return generateSyntaxErrMsg(&pCxt->msgBuf, TSDB_CODE_PAR_INVALID_VAR_COLUMN_LEN);
    }

    if (pTableMeta->tableInfo.rowSize + calcTypeBytes(pStmt->dataType) > TSDB_MAX_BYTES_PER_ROW) {
      return generateSyntaxErrMsg(&pCxt->msgBuf, TSDB_CODE_PAR_INVALID_ROW_LENGTH, TSDB_MAX_BYTES_PER_ROW);
    }
  }

  if (TSDB_ALTER_TABLE_ADD_TAG == pStmt->alterType) {
    if (TSDB_MAX_TAGS == pTableMeta->tableInfo.numOfTags) {
      return generateSyntaxErrMsg(&pCxt->msgBuf, TSDB_CODE_PAR_INVALID_TAGS_NUM);
    }

    if (tagsLen + calcTypeBytes(pStmt->dataType) > TSDB_MAX_TAGS_LEN) {
      return generateSyntaxErrMsg(&pCxt->msgBuf, TSDB_CODE_PAR_INVALID_TAGS_LENGTH, TSDB_MAX_TAGS_LEN);
    }
  }

  if (getNumOfTags(pTableMeta) == 1 && pStmt->alterType == TSDB_ALTER_TABLE_DROP_TAG) {
    return generateSyntaxErrMsgExt(&pCxt->msgBuf, TSDB_CODE_PAR_INVALID_ALTER_TABLE, "the only tag cannot be dropped");
  }

  return TSDB_CODE_SUCCESS;
}

static int32_t checkAlterSuperTable(STranslateContext* pCxt, SAlterTableStmt* pStmt) {
  if (TSDB_ALTER_TABLE_UPDATE_TAG_VAL == pStmt->alterType) {
    return generateSyntaxErrMsgExt(&pCxt->msgBuf, TSDB_CODE_PAR_INVALID_ALTER_TABLE,
                                   "Set tag value only available for child table");
  }

  if (TSDB_ALTER_TABLE_UPDATE_COLUMN_NAME == pStmt->alterType) {
    return generateSyntaxErrMsgExt(&pCxt->msgBuf, TSDB_CODE_PAR_INVALID_ALTER_TABLE,
                                   "Rename column only available for normal table");
  }

  if (pStmt->alterType == TSDB_ALTER_TABLE_UPDATE_OPTIONS && -1 != pStmt->pOptions->ttl) {
    return generateSyntaxErrMsg(&pCxt->msgBuf, TSDB_CODE_PAR_INVALID_ALTER_TABLE);
  }

  if (pStmt->dataType.type == TSDB_DATA_TYPE_JSON && pStmt->alterType == TSDB_ALTER_TABLE_ADD_TAG) {
    return generateSyntaxErrMsg(&pCxt->msgBuf, TSDB_CODE_PAR_ONLY_ONE_JSON_TAG);
  }

  if (pStmt->dataType.type == TSDB_DATA_TYPE_JSON && pStmt->alterType == TSDB_ALTER_TABLE_ADD_COLUMN) {
    return generateSyntaxErrMsg(&pCxt->msgBuf, TSDB_CODE_PAR_INVALID_COL_JSON);
  }

  SDbCfgInfo dbCfg = {0};
  int32_t    code = getDBCfg(pCxt, pStmt->dbName, &dbCfg);
  if (TSDB_CODE_SUCCESS == code && NULL != dbCfg.pRetensions &&
      (TSDB_ALTER_TABLE_ADD_COLUMN == pStmt->alterType || TSDB_ALTER_TABLE_DROP_COLUMN == pStmt->alterType ||
       TSDB_ALTER_TABLE_UPDATE_COLUMN_BYTES == pStmt->alterType)) {
    return generateSyntaxErrMsgExt(&pCxt->msgBuf, TSDB_CODE_PAR_INVALID_ALTER_TABLE,
                                   "Modifying the table schema is not supported in databases "
                                   "configured with the 'RETENTIONS' option");
  }
  STableMeta* pTableMeta = NULL;
  if (TSDB_CODE_SUCCESS == code) {
    code = getTableMeta(pCxt, pStmt->dbName, pStmt->tableName, &pTableMeta);
  }
  if (TSDB_CODE_SUCCESS == code) {
    code = checkAlterSuperTableBySchema(pCxt, pStmt, pTableMeta);
  }
  taosMemoryFree(pTableMeta);
  return code;
}

static int32_t translateAlterSuperTable(STranslateContext* pCxt, SAlterTableStmt* pStmt) {
  SMAlterStbReq alterReq = {0};
  int32_t       code = checkAlterSuperTable(pCxt, pStmt);
  if (TSDB_CODE_SUCCESS == code) {
    code = buildAlterSuperTableReq(pCxt, pStmt, &alterReq);
  }
  if (TSDB_CODE_SUCCESS == code) {
    code = buildCmdMsg(pCxt, TDMT_MND_ALTER_STB, (FSerializeFunc)tSerializeSMAlterStbReq, &alterReq);
  }
  tFreeSMAltertbReq(&alterReq);
  return code;
}

static int32_t translateUseDatabase(STranslateContext* pCxt, SUseDatabaseStmt* pStmt) {
  SUseDbReq usedbReq = {0};
  SName     name = {0};
  tNameSetDbName(&name, pCxt->pParseCxt->acctId, pStmt->dbName, strlen(pStmt->dbName));
  tNameExtractFullName(&name, usedbReq.db);
  int32_t code =
      getDBVgVersion(pCxt, usedbReq.db, &usedbReq.vgVersion, &usedbReq.dbId, &usedbReq.numOfTable, &usedbReq.stateTs);
  if (TSDB_CODE_SUCCESS == code) {
    code = buildCmdMsg(pCxt, TDMT_MND_USE_DB, (FSerializeFunc)tSerializeSUseDbReq, &usedbReq);
  }
  return code;
}

static int32_t translateCreateUser(STranslateContext* pCxt, SCreateUserStmt* pStmt) {
  SCreateUserReq createReq = {0};
  strcpy(createReq.user, pStmt->userName);
  createReq.createType = 0;
  createReq.superUser = 0;
  createReq.sysInfo = pStmt->sysinfo;
  createReq.enable = 1;
  strcpy(createReq.pass, pStmt->password);

<<<<<<< HEAD
=======
  createReq.numIpRanges = pStmt->numIpRanges;
  if (pStmt->numIpRanges > 0) {
    createReq.pIpRanges = taosMemoryMalloc(createReq.numIpRanges * sizeof(SIpV4Range));
    memcpy(createReq.pIpRanges, pStmt->pIpRanges, sizeof(SIpV4Range) * createReq.numIpRanges);
  }
>>>>>>> ee7258bb
  int32_t code = buildCmdMsg(pCxt, TDMT_MND_CREATE_USER, (FSerializeFunc)tSerializeSCreateUserReq, &createReq);
  tFreeSCreateUserReq(&createReq);
  return code;
}

static int32_t translateAlterUser(STranslateContext* pCxt, SAlterUserStmt* pStmt) {
  SAlterUserReq alterReq = {0};
  strcpy(alterReq.user, pStmt->userName);
  alterReq.alterType = pStmt->alterType;
  alterReq.superUser = 0;
  alterReq.enable = pStmt->enable;
  alterReq.sysInfo = pStmt->sysinfo;
  snprintf(alterReq.pass, sizeof(alterReq.pass), "%s", pStmt->password);
  if (NULL != pCxt->pParseCxt->db) {
    snprintf(alterReq.objname, sizeof(alterReq.objname), "%s", pCxt->pParseCxt->db);
  }

<<<<<<< HEAD
=======
  alterReq.numIpRanges = pStmt->numIpRanges;
  if (pStmt->numIpRanges > 0) {
    alterReq.pIpRanges = taosMemoryMalloc(alterReq.numIpRanges * sizeof(SIpV4Range));
    memcpy(alterReq.pIpRanges, pStmt->pIpRanges, sizeof(SIpV4Range) * alterReq.numIpRanges);
  }
>>>>>>> ee7258bb
  int32_t code = buildCmdMsg(pCxt, TDMT_MND_ALTER_USER, (FSerializeFunc)tSerializeSAlterUserReq, &alterReq);
  tFreeSAlterUserReq(&alterReq);
  return code;
}

static int32_t translateDropUser(STranslateContext* pCxt, SDropUserStmt* pStmt) {
  SDropUserReq dropReq = {0};
  strcpy(dropReq.user, pStmt->userName);

  int32_t code = buildCmdMsg(pCxt, TDMT_MND_DROP_USER, (FSerializeFunc)tSerializeSDropUserReq, &dropReq);
  tFreeSDropUserReq(&dropReq);
  return code;
}

static int32_t translateCreateDnode(STranslateContext* pCxt, SCreateDnodeStmt* pStmt) {
  SCreateDnodeReq createReq = {0};
  strcpy(createReq.fqdn, pStmt->fqdn);
  createReq.port = pStmt->port;

  int32_t code = buildCmdMsg(pCxt, TDMT_MND_CREATE_DNODE, (FSerializeFunc)tSerializeSCreateDnodeReq, &createReq);
  tFreeSCreateDnodeReq(&createReq);
  return code;
}

static int32_t translateDropDnode(STranslateContext* pCxt, SDropDnodeStmt* pStmt) {
  SDropDnodeReq dropReq = {0};
  dropReq.dnodeId = pStmt->dnodeId;
  strcpy(dropReq.fqdn, pStmt->fqdn);
  dropReq.port = pStmt->port;
  dropReq.force = pStmt->force;
  dropReq.unsafe = pStmt->unsafe;

  int32_t code = buildCmdMsg(pCxt, TDMT_MND_DROP_DNODE, (FSerializeFunc)tSerializeSDropDnodeReq, &dropReq);
  tFreeSDropDnodeReq(&dropReq);
  return code;
}

static int32_t translateAlterDnode(STranslateContext* pCxt, SAlterDnodeStmt* pStmt) {
  SMCfgDnodeReq cfgReq = {0};
  cfgReq.dnodeId = pStmt->dnodeId;
  strcpy(cfgReq.config, pStmt->config);
  strcpy(cfgReq.value, pStmt->value);

  int32_t code = buildCmdMsg(pCxt, TDMT_MND_CONFIG_DNODE, (FSerializeFunc)tSerializeSMCfgDnodeReq, &cfgReq);
  tFreeSMCfgDnodeReq(&cfgReq);
  return code;
}

static int32_t translateRestoreDnode(STranslateContext* pCxt, SRestoreComponentNodeStmt* pStmt) {
  SRestoreDnodeReq restoreReq = {0};
  restoreReq.dnodeId = pStmt->dnodeId;
  switch (nodeType((SNode*)pStmt)) {
    case QUERY_NODE_RESTORE_DNODE_STMT:
      restoreReq.restoreType = RESTORE_TYPE__ALL;
      break;
    case QUERY_NODE_RESTORE_QNODE_STMT:
      restoreReq.restoreType = RESTORE_TYPE__QNODE;
      break;
    case QUERY_NODE_RESTORE_MNODE_STMT:
      restoreReq.restoreType = RESTORE_TYPE__MNODE;
      break;
    case QUERY_NODE_RESTORE_VNODE_STMT:
      restoreReq.restoreType = RESTORE_TYPE__VNODE;
      break;
    default:
      return -1;
  }

  int32_t code = buildCmdMsg(pCxt, TDMT_MND_RESTORE_DNODE, (FSerializeFunc)tSerializeSRestoreDnodeReq, &restoreReq);
  tFreeSRestoreDnodeReq(&restoreReq);
  return code;
}

static int32_t getSmaIndexDstVgId(STranslateContext* pCxt, const char* pDbName, const char* pTableName,
                                  int32_t* pVgId) {
  SVgroupInfo vg = {0};
  int32_t     code = getTableHashVgroup(pCxt, pDbName, pTableName, &vg);
  if (TSDB_CODE_SUCCESS == code) {
    *pVgId = vg.vgId;
  }
  return code;
}

static int32_t getSmaIndexSql(STranslateContext* pCxt, char** pSql, int32_t* pLen) {
  *pSql = taosStrdup(pCxt->pParseCxt->pSql);
  if (NULL == *pSql) {
    return TSDB_CODE_OUT_OF_MEMORY;
  }
  *pLen = pCxt->pParseCxt->sqlLen + 1;
  return TSDB_CODE_SUCCESS;
}

static int32_t buildSampleAstInfoByIndex(STranslateContext* pCxt, SCreateIndexStmt* pStmt, SSampleAstInfo* pInfo) {
  pInfo->createSmaIndex = true;
  pInfo->pDbName = pStmt->dbName;
  pInfo->pTableName = pStmt->tableName;
  pInfo->pFuncs = nodesCloneList(pStmt->pOptions->pFuncs);
  pInfo->pInterval = nodesCloneNode(pStmt->pOptions->pInterval);
  pInfo->pOffset = nodesCloneNode(pStmt->pOptions->pOffset);
  pInfo->pSliding = nodesCloneNode(pStmt->pOptions->pSliding);
  if (NULL == pInfo->pFuncs || NULL == pInfo->pInterval ||
      (NULL != pStmt->pOptions->pOffset && NULL == pInfo->pOffset) ||
      (NULL != pStmt->pOptions->pSliding && NULL == pInfo->pSliding)) {
    return TSDB_CODE_OUT_OF_MEMORY;
  }
  return TSDB_CODE_SUCCESS;
}

static int32_t getSmaIndexAst(STranslateContext* pCxt, SCreateIndexStmt* pStmt, char** pAst, int32_t* pLen,
                              char** pExpr, int32_t* pExprLen) {
  SSampleAstInfo info = {0};
  int32_t        code = buildSampleAstInfoByIndex(pCxt, pStmt, &info);
  if (TSDB_CODE_SUCCESS == code) {
    code = buildSampleAst(pCxt, &info, pAst, pLen, pExpr, pExprLen);
  }
  clearSampleAstInfo(&info);
  return code;
}

static int32_t buildCreateSmaReq(STranslateContext* pCxt, SCreateIndexStmt* pStmt, SMCreateSmaReq* pReq) {
  SName name;
  tNameExtractFullName(toName(pCxt->pParseCxt->acctId, pStmt->indexDbName, pStmt->indexName, &name), pReq->name);
  memset(&name, 0, sizeof(SName));
  tNameExtractFullName(toName(pCxt->pParseCxt->acctId, pStmt->dbName, pStmt->tableName, &name), pReq->stb);
  pReq->igExists = pStmt->ignoreExists;
  pReq->interval = ((SValueNode*)pStmt->pOptions->pInterval)->datum.i;
  pReq->intervalUnit = ((SValueNode*)pStmt->pOptions->pInterval)->unit;
  pReq->offset = (NULL != pStmt->pOptions->pOffset ? ((SValueNode*)pStmt->pOptions->pOffset)->datum.i : 0);
  pReq->sliding =
      (NULL != pStmt->pOptions->pSliding ? ((SValueNode*)pStmt->pOptions->pSliding)->datum.i : pReq->interval);
  pReq->slidingUnit =
      (NULL != pStmt->pOptions->pSliding ? ((SValueNode*)pStmt->pOptions->pSliding)->unit : pReq->intervalUnit);

  int32_t code = TSDB_CODE_SUCCESS;
  if (NULL != pStmt->pOptions->pStreamOptions) {
    SStreamOptions* pStreamOpt = (SStreamOptions*)pStmt->pOptions->pStreamOptions;
    if (NULL != pStreamOpt->pDelay) {
      code = getTableMaxDelayOption(pCxt, (SValueNode*)pStreamOpt->pDelay, &pReq->maxDelay);
    } else {
      pReq->maxDelay = -1;
    }
    if (TSDB_CODE_SUCCESS == code) {
      if (NULL != pStreamOpt->pWatermark) {
        code = getTableWatermarkOption(pCxt, (SValueNode*)pStreamOpt->pWatermark, &pReq->watermark);
      } else {
        pReq->watermark = TSDB_DEFAULT_ROLLUP_WATERMARK;
      }
    }
    if (TSDB_CODE_SUCCESS == code) {
      if (NULL != pStreamOpt->pDeleteMark) {
        code = getTableDeleteMarkOption(pCxt, (SValueNode*)pStreamOpt->pDeleteMark, &pReq->deleteMark);
      } else {
        pReq->deleteMark = TSDB_DEFAULT_ROLLUP_DELETE_MARK;
      }
    }
  }

  if (TSDB_CODE_SUCCESS == code) {
    code = getSmaIndexDstVgId(pCxt, pStmt->dbName, pStmt->tableName, &pReq->dstVgId);
  }
  if (TSDB_CODE_SUCCESS == code) {
    code = getSmaIndexSql(pCxt, &pReq->sql, &pReq->sqlLen);
  }
  if (TSDB_CODE_SUCCESS == code) {
    code = getSmaIndexAst(pCxt, pStmt, &pReq->ast, &pReq->astLen, &pReq->expr, &pReq->exprLen);
  }
  if (TSDB_CODE_SUCCESS == code) {
    STableMeta* pMetaCache = NULL;
    code = getTableMeta(pCxt, pStmt->dbName, pStmt->tableName, &pMetaCache);
    if (TSDB_CODE_SUCCESS == code) {
      pStmt->pOptions->tsPrecision = pMetaCache->tableInfo.precision;
      code = createLastTsSelectStmt(pStmt->dbName, pStmt->tableName, pMetaCache, &pStmt->pPrevQuery);
    }
    taosMemoryFreeClear(pMetaCache);
  }

  return code;
}

static int32_t checkCreateSmaIndex(STranslateContext* pCxt, SCreateIndexStmt* pStmt) {
  SDbCfgInfo dbCfg = {0};
  int32_t    code = getDBCfg(pCxt, pStmt->dbName, &dbCfg);
  if (TSDB_CODE_SUCCESS == code && NULL != dbCfg.pRetensions) {
    code = generateSyntaxErrMsgExt(&pCxt->msgBuf, TSDB_CODE_PAR_INVALID_SMA_INDEX,
                                   "Tables configured with the 'ROLLUP' option do not support creating sma index");
  }
  if (TSDB_CODE_SUCCESS == code) {
    code = doTranslateValue(pCxt, (SValueNode*)pStmt->pOptions->pInterval);
  }
  if (TSDB_CODE_SUCCESS == code && NULL != pStmt->pOptions->pOffset) {
    code = doTranslateValue(pCxt, (SValueNode*)pStmt->pOptions->pOffset);
  }
  if (TSDB_CODE_SUCCESS == code && NULL != pStmt->pOptions->pSliding) {
    code = doTranslateValue(pCxt, (SValueNode*)pStmt->pOptions->pSliding);
  }

  return code;
}

static int32_t translateCreateSmaIndex(STranslateContext* pCxt, SCreateIndexStmt* pStmt) {
  int32_t code = checkCreateSmaIndex(pCxt, pStmt);
  pStmt->pReq = taosMemoryCalloc(1, sizeof(SMCreateSmaReq));
  if (pStmt->pReq == NULL) code = TSDB_CODE_OUT_OF_MEMORY;
  if (TSDB_CODE_SUCCESS == code) {
    code = buildCreateSmaReq(pCxt, pStmt, pStmt->pReq);
  }
  TSWAP(pCxt->pPrevRoot, pStmt->pPrevQuery);
  return code;
}

int32_t createIntervalFromCreateSmaIndexStmt(SCreateIndexStmt* pStmt, SInterval* pInterval) {
  pInterval->interval = ((SValueNode*)pStmt->pOptions->pInterval)->datum.i;
  pInterval->intervalUnit = ((SValueNode*)pStmt->pOptions->pInterval)->unit;
  pInterval->offset = NULL != pStmt->pOptions->pOffset ? ((SValueNode*)pStmt->pOptions->pOffset)->datum.i : 0;
  pInterval->sliding =
      NULL != pStmt->pOptions->pSliding ? ((SValueNode*)pStmt->pOptions->pSliding)->datum.i : pInterval->interval;
  pInterval->slidingUnit =
      NULL != pStmt->pOptions->pSliding ? ((SValueNode*)pStmt->pOptions->pSliding)->unit : pInterval->intervalUnit;
  pInterval->precision = pStmt->pOptions->tsPrecision;
  return TSDB_CODE_SUCCESS;
}

int32_t translatePostCreateSmaIndex(SParseContext* pParseCxt, SQuery* pQuery, void** pResRow) {
  int32_t           code = TSDB_CODE_SUCCESS;
  SCreateIndexStmt* pStmt = (SCreateIndexStmt*)pQuery->pRoot;
  int64_t           lastTs = 0;
  SInterval         interval = {0};
  STranslateContext pCxt = {0};
  code = initTranslateContext(pParseCxt, NULL, &pCxt);
  if (TSDB_CODE_SUCCESS == code) {
    code = createIntervalFromCreateSmaIndexStmt(pStmt, &interval);
  }
  if (TSDB_CODE_SUCCESS == code) {
    if (pResRow && pResRow[0]) {
      lastTs = *(int64_t*)pResRow[0];
    } else if (interval.interval > 0) {
      lastTs = convertTimePrecision(taosGetTimestampMs(), TSDB_TIME_PRECISION_MILLI, interval.precision);
    } else {
      lastTs = taosGetTimestampMs();
    }
  }
  if (TSDB_CODE_SUCCESS == code) {
    if (interval.interval > 0) {
      pStmt->pReq->lastTs = taosTimeTruncate(lastTs, &interval);
    } else {
      pStmt->pReq->lastTs = lastTs;
    }
    code = buildCmdMsg(&pCxt, TDMT_MND_CREATE_SMA, (FSerializeFunc)tSerializeSMCreateSmaReq, pStmt->pReq);
  }
  if (TSDB_CODE_SUCCESS == code) {
    code = setQuery(&pCxt, pQuery);
  }
  setRefreshMate(&pCxt, pQuery);
  destroyTranslateContext(&pCxt);
  tFreeSMCreateSmaReq(pStmt->pReq);
  taosMemoryFreeClear(pStmt->pReq);
  return code;
}

static int32_t buildCreateFullTextReq(STranslateContext* pCxt, SCreateIndexStmt* pStmt, SMCreateFullTextReq* pReq) {
  // impl later
  return TSDB_CODE_SUCCESS;
}

static int32_t buildCreateTagIndexReq(STranslateContext* pCxt, SCreateIndexStmt* pStmt, SCreateTagIndexReq* pReq) {
  SName name;
  tNameExtractFullName(toName(pCxt->pParseCxt->acctId, pStmt->indexDbName, pStmt->indexName, &name), pReq->idxName);
  memset(&name, 0, sizeof(SName));

  tNameExtractFullName(toName(pCxt->pParseCxt->acctId, pStmt->dbName, pStmt->tableName, &name), pReq->stbName);
  memset(&name, 0, sizeof(SName));

  tNameSetDbName(&name, pCxt->pParseCxt->acctId, pStmt->dbName, strlen(pStmt->dbName));
  tNameGetFullDbName(&name, pReq->dbFName);

  SNode* pNode = NULL;
  ASSERT(LIST_LENGTH(pStmt->pCols) == 1);
  FOREACH(pNode, pStmt->pCols) {
    SColumnNode* p = (SColumnNode*)pNode;
    memcpy(pReq->colName, p->colName, sizeof(p->colName));
  }

  // impl later
  return TSDB_CODE_SUCCESS;
}

static int32_t translateCreateFullTextIndex(STranslateContext* pCxt, SCreateIndexStmt* pStmt) {
  SMCreateFullTextReq createFTReq = {0};
  int32_t             code = buildCreateFullTextReq(pCxt, pStmt, &createFTReq);
  if (TSDB_CODE_SUCCESS == code) {
    code = buildCmdMsg(pCxt, TDMT_MND_CREATE_INDEX, (FSerializeFunc)tSerializeSMCreateFullTextReq, &createFTReq);
  }
  tFreeSMCreateFullTextReq(&createFTReq);
  return code;
}

static int32_t translateCreateNormalIndex(STranslateContext* pCxt, SCreateIndexStmt* pStmt) {
  SCreateTagIndexReq createTagIdxReq = {0};
  int32_t            code = buildCreateTagIndexReq(pCxt, pStmt, &createTagIdxReq);
  if (TSDB_CODE_SUCCESS == code) {
    code = buildCmdMsg(pCxt, TDMT_MND_CREATE_INDEX, (FSerializeFunc)tSerializeSCreateTagIdxReq, &createTagIdxReq);
  }
  return code;
}

static int32_t translateCreateIndex(STranslateContext* pCxt, SCreateIndexStmt* pStmt) {
  if (INDEX_TYPE_FULLTEXT == pStmt->indexType) {
    return translateCreateFullTextIndex(pCxt, pStmt);
  } else if (INDEX_TYPE_NORMAL == pStmt->indexType) {
    return translateCreateNormalIndex(pCxt, pStmt);
  }
  return translateCreateSmaIndex(pCxt, pStmt);
}

static int32_t translateDropIndex(STranslateContext* pCxt, SDropIndexStmt* pStmt) {
  SMDropSmaReq dropSmaReq = {0};
  SName        name;
  tNameExtractFullName(toName(pCxt->pParseCxt->acctId, pStmt->indexDbName, pStmt->indexName, &name), dropSmaReq.name);
  dropSmaReq.igNotExists = pStmt->ignoreNotExists;
  return buildCmdMsg(pCxt, TDMT_MND_DROP_SMA, (FSerializeFunc)tSerializeSMDropSmaReq, &dropSmaReq);
}

static int16_t getCreateComponentNodeMsgType(ENodeType type) {
  switch (type) {
    case QUERY_NODE_CREATE_QNODE_STMT:
      return TDMT_MND_CREATE_QNODE;
    case QUERY_NODE_CREATE_BNODE_STMT:
      return TDMT_MND_CREATE_BNODE;
    case QUERY_NODE_CREATE_SNODE_STMT:
      return TDMT_MND_CREATE_SNODE;
    case QUERY_NODE_CREATE_MNODE_STMT:
      return TDMT_MND_CREATE_MNODE;
    default:
      break;
  }
  return -1;
}

static int32_t translateCreateComponentNode(STranslateContext* pCxt, SCreateComponentNodeStmt* pStmt) {
  SMCreateQnodeReq createReq = {.dnodeId = pStmt->dnodeId};
  int32_t code = buildCmdMsg(pCxt, getCreateComponentNodeMsgType(nodeType(pStmt)),
                     (FSerializeFunc)tSerializeSCreateDropMQSNodeReq, &createReq);
  tFreeSMCreateQnodeReq(&createReq);
  return code;                   
}

static int16_t getDropComponentNodeMsgType(ENodeType type) {
  switch (type) {
    case QUERY_NODE_DROP_QNODE_STMT:
      return TDMT_MND_DROP_QNODE;
    case QUERY_NODE_DROP_BNODE_STMT:
      return TDMT_MND_DROP_BNODE;
    case QUERY_NODE_DROP_SNODE_STMT:
      return TDMT_MND_DROP_SNODE;
    case QUERY_NODE_DROP_MNODE_STMT:
      return TDMT_MND_DROP_MNODE;
    default:
      break;
  }
  return -1;
}

static int32_t translateDropComponentNode(STranslateContext* pCxt, SDropComponentNodeStmt* pStmt) {
  SDDropQnodeReq dropReq = {.dnodeId = pStmt->dnodeId};
  int32_t code = buildCmdMsg(pCxt, getDropComponentNodeMsgType(nodeType(pStmt)),
                     (FSerializeFunc)tSerializeSCreateDropMQSNodeReq, &dropReq);
  tFreeSDDropQnodeReq(&dropReq);
  return code;                   
}

static int32_t checkTopicQuery(STranslateContext* pCxt, SSelectStmt* pSelect) {
  if (pSelect->hasAggFuncs || pSelect->hasInterpFunc || pSelect->hasIndefiniteRowsFunc) {
    return generateSyntaxErrMsg(&pCxt->msgBuf, TSDB_CODE_PAR_INVALID_TOPIC_QUERY);
  }
  return TSDB_CODE_SUCCESS;
}

static int32_t buildCreateTopicReq(STranslateContext* pCxt, SCreateTopicStmt* pStmt, SCMCreateTopicReq* pReq) {
  snprintf(pReq->name, sizeof(pReq->name), "%d.%s", pCxt->pParseCxt->acctId, pStmt->topicName);
  pReq->igExists = pStmt->ignoreExists;
  pReq->withMeta = pStmt->withMeta;

  pReq->sql = taosStrdup(pCxt->pParseCxt->pSql);
  if (NULL == pReq->sql) {
    return TSDB_CODE_OUT_OF_MEMORY;
  }

  int32_t code = TSDB_CODE_SUCCESS;
  SName   name;
  if ('\0' != pStmt->subSTbName[0]) {
    pReq->subType = TOPIC_SUB_TYPE__TABLE;
    toName(pCxt->pParseCxt->acctId, pStmt->subDbName, pStmt->subSTbName, &name);
    tNameGetFullDbName(&name, pReq->subDbName);
    tNameExtractFullName(&name, pReq->subStbName);
    if (pStmt->pQuery != NULL) {
      code = nodesNodeToString(pStmt->pQuery, false, &pReq->ast, NULL);
    }
  } else if ('\0' != pStmt->subDbName[0]) {
    pReq->subType = TOPIC_SUB_TYPE__DB;
    tNameSetDbName(&name, pCxt->pParseCxt->acctId, pStmt->subDbName, strlen(pStmt->subDbName));
    tNameGetFullDbName(&name, pReq->subDbName);
  } else {
    pReq->subType = TOPIC_SUB_TYPE__COLUMN;
    char* dbName = ((SRealTableNode*)(((SSelectStmt*)pStmt->pQuery)->pFromTable))->table.dbName;
    tNameSetDbName(&name, pCxt->pParseCxt->acctId, dbName, strlen(dbName));
    tNameGetFullDbName(&name, pReq->subDbName);
    pCxt->pParseCxt->topicQuery = true;
    code = translateQuery(pCxt, pStmt->pQuery);
    if (TSDB_CODE_SUCCESS == code) {
      code = checkTopicQuery(pCxt, (SSelectStmt*)pStmt->pQuery);
    }
    if (TSDB_CODE_SUCCESS == code) {
      code = nodesNodeToString(pStmt->pQuery, false, &pReq->ast, NULL);
    }
  }

  return code;
}

static int32_t addTagList(SNodeList** ppList, SNode* pNode) {
  if (NULL == *ppList) {
    *ppList = nodesMakeList();
  }

  nodesListStrictAppend(*ppList, pNode);

  return TSDB_CODE_SUCCESS;
}

static EDealRes checkColumnTagsInCond(SNode* pNode, void* pContext) {
  SBuildTopicContext* pCxt = (SBuildTopicContext*)pContext;
  if (QUERY_NODE_COLUMN == nodeType(pNode)) {
    ETableColumnType type;
    getColumnTypeFromMeta(pCxt->pMeta, ((SColumnNode*)pNode)->colName, &type);
    if (type == TCOL_TYPE_COLUMN) {
      pCxt->colExists = true;
      return DEAL_RES_ERROR;
    } else if (type == TCOL_TYPE_TAG) {
      addTagList(&pCxt->pTags, nodesCloneNode(pNode));
    } else {
      pCxt->colNotFound = true;
      return DEAL_RES_ERROR;
    }
  } else if (QUERY_NODE_FUNCTION == nodeType(pNode)) {
    SFunctionNode* pFunc = (SFunctionNode*)pNode;
    if (0 == strcasecmp(pFunc->functionName, "tbname")) {
      addTagList(&pCxt->pTags, nodesCloneNode(pNode));
    }
  }

  return DEAL_RES_CONTINUE;
}

static int32_t checkCollectTopicTags(STranslateContext* pCxt, SCreateTopicStmt* pStmt, STableMeta* pMeta,
                                     SNodeList** ppProjection) {
  SBuildTopicContext colCxt = {.colExists = false, .colNotFound = false, .pMeta = pMeta, .pTags = NULL};
  nodesWalkExprPostOrder(pStmt->pWhere, checkColumnTagsInCond, &colCxt);
  if (colCxt.colNotFound) {
    nodesDestroyList(colCxt.pTags);
    return generateSyntaxErrMsgExt(&pCxt->msgBuf, TSDB_CODE_PAR_SYNTAX_ERROR, "Invalid column name");
  } else if (colCxt.colExists) {
    nodesDestroyList(colCxt.pTags);
    return generateSyntaxErrMsgExt(&pCxt->msgBuf, TSDB_CODE_PAR_SYNTAX_ERROR, "Columns are forbidden in where clause");
  }
  if (NULL == colCxt.pTags) {  // put one column to select
                               //    for (int32_t i = 0; i < pMeta->tableInfo.numOfColumns; ++i) {
    SSchema*     column = &pMeta->schema[0];
    SColumnNode* col = (SColumnNode*)nodesMakeNode(QUERY_NODE_COLUMN);
    if (NULL == col) {
      return TSDB_CODE_OUT_OF_MEMORY;
    }
    strcpy(col->colName, column->name);
    strcpy(col->node.aliasName, col->colName);
    strcpy(col->node.userAlias, col->colName);
    addTagList(&colCxt.pTags, (SNode*)col);
    //    }
  }

  *ppProjection = colCxt.pTags;
  return TSDB_CODE_SUCCESS;
}

static int32_t buildQueryForTableTopic(STranslateContext* pCxt, SCreateTopicStmt* pStmt, SNode** pSelect) {
  SParseContext*   pParCxt = pCxt->pParseCxt;
  SRequestConnInfo connInfo = {.pTrans = pParCxt->pTransporter,
                               .requestId = pParCxt->requestId,
                               .requestObjRefId = pParCxt->requestRid,
                               .mgmtEps = pParCxt->mgmtEpSet};
  SName            name;
  STableMeta*      pMeta = NULL;
  int32_t code = getTableMetaImpl(pCxt, toName(pParCxt->acctId, pStmt->subDbName, pStmt->subSTbName, &name), &pMeta);
  if (code) {
    taosMemoryFree(pMeta);
    return code;
  }
  if (TSDB_SUPER_TABLE != pMeta->tableType) {
    taosMemoryFree(pMeta);
    return generateSyntaxErrMsgExt(&pCxt->msgBuf, TSDB_CODE_PAR_SYNTAX_ERROR, "Only supertable table can be used");
  }

  SNodeList* pProjection = NULL;
  code = checkCollectTopicTags(pCxt, pStmt, pMeta, &pProjection);
  if (TSDB_CODE_SUCCESS == code) {
    SRealTableNode* realTable = (SRealTableNode*)nodesMakeNode(QUERY_NODE_REAL_TABLE);
    strcpy(realTable->table.dbName, pStmt->subDbName);
    strcpy(realTable->table.tableName, pStmt->subSTbName);
    strcpy(realTable->table.tableAlias, pStmt->subSTbName);
    *pSelect = createSelectStmtImpl(true, pProjection, (SNode*)realTable, NULL);
    ((SSelectStmt*)*pSelect)->pWhere = nodesCloneNode(pStmt->pWhere);
    pCxt->pParseCxt->topicQuery = true;
    code = translateQuery(pCxt, *pSelect);
  }

  taosMemoryFree(pMeta);
  return code;
}

static int32_t checkCreateTopic(STranslateContext* pCxt, SCreateTopicStmt* pStmt) {
  if (NULL == pStmt->pQuery && NULL == pStmt->pWhere) {
    return TSDB_CODE_SUCCESS;
  }

  if (pStmt->pWhere) {
    return buildQueryForTableTopic(pCxt, pStmt, &pStmt->pQuery);
  } else if (QUERY_NODE_SELECT_STMT == nodeType(pStmt->pQuery)) {
    SSelectStmt* pSelect = (SSelectStmt*)pStmt->pQuery;
    if (!pSelect->isDistinct &&
        (NULL != pSelect->pFromTable && QUERY_NODE_REAL_TABLE == nodeType(pSelect->pFromTable)) &&
        NULL == pSelect->pGroupByList && NULL == pSelect->pLimit && NULL == pSelect->pSlimit &&
        NULL == pSelect->pOrderByList && NULL == pSelect->pPartitionByList) {
      return TSDB_CODE_SUCCESS;
    }
  }

  return generateSyntaxErrMsg(&pCxt->msgBuf, TSDB_CODE_PAR_INVALID_TOPIC_QUERY);
}

static int32_t translateCreateTopic(STranslateContext* pCxt, SCreateTopicStmt* pStmt) {
  SCMCreateTopicReq createReq = {0};
  int32_t           code = checkCreateTopic(pCxt, pStmt);
  if (TSDB_CODE_SUCCESS == code) {
    code = buildCreateTopicReq(pCxt, pStmt, &createReq);
  }
  if (TSDB_CODE_SUCCESS == code) {
    code = buildCmdMsg(pCxt, TDMT_MND_TMQ_CREATE_TOPIC, (FSerializeFunc)tSerializeSCMCreateTopicReq, &createReq);
  }
  tFreeSCMCreateTopicReq(&createReq);
  return code;
}

static int32_t translateDropTopic(STranslateContext* pCxt, SDropTopicStmt* pStmt) {
  SMDropTopicReq dropReq = {0};

  snprintf(dropReq.name, sizeof(dropReq.name), "%d.%s", pCxt->pParseCxt->acctId, pStmt->topicName);
  dropReq.igNotExists = pStmt->ignoreNotExists;

  int32_t code = buildCmdMsg(pCxt, TDMT_MND_TMQ_DROP_TOPIC, (FSerializeFunc)tSerializeSMDropTopicReq, &dropReq);
  tFreeSMDropTopicReq(&dropReq);
  return code;
}

static int32_t translateDropCGroup(STranslateContext* pCxt, SDropCGroupStmt* pStmt) {
  SMDropCgroupReq dropReq = {0};

  SName name;
  tNameSetDbName(&name, pCxt->pParseCxt->acctId, pStmt->topicName, strlen(pStmt->topicName));
  tNameGetFullDbName(&name, dropReq.topic);
  dropReq.igNotExists = pStmt->ignoreNotExists;
  strcpy(dropReq.cgroup, pStmt->cgroup);

  return buildCmdMsg(pCxt, TDMT_MND_TMQ_DROP_CGROUP, (FSerializeFunc)tSerializeSMDropCgroupReq, &dropReq);
}

static int32_t translateAlterLocal(STranslateContext* pCxt, SAlterLocalStmt* pStmt) {
  // The statement is executed directly on the client without constructing a message.
  if ('\0' != pStmt->value[0]) {
    return TSDB_CODE_SUCCESS;
  }
  char* p = strchr(pStmt->config, ' ');
  if (NULL != p) {
    *p = 0;
    tstrncpy(pStmt->value, p + 1, sizeof(pStmt->value));
  }
  return TSDB_CODE_SUCCESS;
}

static int32_t translateExplain(STranslateContext* pCxt, SExplainStmt* pStmt) {
  if (pStmt->analyze) {
    pCxt->pExplainOpt = pStmt->pOptions;
  }
  return translateQuery(pCxt, pStmt->pQuery);
}

static int32_t translateDescribe(STranslateContext* pCxt, SDescribeStmt* pStmt) {
  return refreshGetTableMeta(pCxt, pStmt->dbName, pStmt->tableName, &pStmt->pMeta);
}

static int32_t translateCompactRange(STranslateContext* pCxt, SCompactDatabaseStmt* pStmt, SCompactDbReq* pReq) {
  SDbCfgInfo dbCfg = {0};
  int32_t    code = getDBCfg(pCxt, pStmt->dbName, &dbCfg);
  if (TSDB_CODE_SUCCESS == code && NULL != pStmt->pStart) {
    ((SValueNode*)pStmt->pStart)->node.resType.precision = dbCfg.precision;
    ((SValueNode*)pStmt->pStart)->node.resType.type = TSDB_DATA_TYPE_TIMESTAMP;
    code = doTranslateValue(pCxt, (SValueNode*)pStmt->pStart);
  }
  if (TSDB_CODE_SUCCESS == code && NULL != pStmt->pEnd) {
    ((SValueNode*)pStmt->pEnd)->node.resType.precision = dbCfg.precision;
    ((SValueNode*)pStmt->pEnd)->node.resType.type = TSDB_DATA_TYPE_TIMESTAMP;
    code = doTranslateValue(pCxt, (SValueNode*)pStmt->pEnd);
  }
  if (TSDB_CODE_SUCCESS == code) {
    pReq->timeRange.skey = NULL != pStmt->pStart ? ((SValueNode*)pStmt->pStart)->datum.i : INT64_MIN;
    pReq->timeRange.ekey = NULL != pStmt->pEnd ? ((SValueNode*)pStmt->pEnd)->datum.i : INT64_MAX;
  }
  return code;
}

static int32_t translateCompact(STranslateContext* pCxt, SCompactDatabaseStmt* pStmt) {
  SCompactDbReq compactReq = {0};
  SName         name;
  tNameSetDbName(&name, pCxt->pParseCxt->acctId, pStmt->dbName, strlen(pStmt->dbName));
  tNameGetFullDbName(&name, compactReq.db);
  int32_t code = translateCompactRange(pCxt, pStmt, &compactReq);
  if (TSDB_CODE_SUCCESS == code) {
    code = buildCmdMsg(pCxt, TDMT_MND_COMPACT_DB, (FSerializeFunc)tSerializeSCompactDbReq, &compactReq);
  }
  tFreeSCompactDbReq(&compactReq);
  return code;
}

static int32_t translateKillConnection(STranslateContext* pCxt, SKillStmt* pStmt) {
  SKillConnReq killReq = {0};
  killReq.connId = pStmt->targetId;
  return buildCmdMsg(pCxt, TDMT_MND_KILL_CONN, (FSerializeFunc)tSerializeSKillConnReq, &killReq);
}

static int32_t translateKillQuery(STranslateContext* pCxt, SKillQueryStmt* pStmt) {
  SKillQueryReq killReq = {0};
  strcpy(killReq.queryStrId, pStmt->queryId);
  return buildCmdMsg(pCxt, TDMT_MND_KILL_QUERY, (FSerializeFunc)tSerializeSKillQueryReq, &killReq);
}

static int32_t translateKillTransaction(STranslateContext* pCxt, SKillStmt* pStmt) {
  SKillTransReq killReq = {0};
  killReq.transId = pStmt->targetId;
  return buildCmdMsg(pCxt, TDMT_MND_KILL_TRANS, (FSerializeFunc)tSerializeSKillTransReq, &killReq);
}

static bool crossTableWithoutAggOper(SSelectStmt* pSelect) {
  return NULL == pSelect->pWindow && !pSelect->hasAggFuncs && !pSelect->hasIndefiniteRowsFunc &&
         !pSelect->hasInterpFunc && TSDB_SUPER_TABLE == ((SRealTableNode*)pSelect->pFromTable)->pMeta->tableType &&
         !hasPartitionByTbname(pSelect->pPartitionByList);
}

static bool crossTableWithUdaf(SSelectStmt* pSelect) {
  return pSelect->hasUdaf && TSDB_SUPER_TABLE == ((SRealTableNode*)pSelect->pFromTable)->pMeta->tableType &&
         !hasPartitionByTbname(pSelect->pPartitionByList);
}

static int32_t checkCreateStream(STranslateContext* pCxt, SCreateStreamStmt* pStmt) {
  if (NULL == pStmt->pQuery) {
    return TSDB_CODE_SUCCESS;
  }

  if (QUERY_NODE_SELECT_STMT != nodeType(pStmt->pQuery) || NULL == ((SSelectStmt*)pStmt->pQuery)->pFromTable ||
      QUERY_NODE_REAL_TABLE != nodeType(((SSelectStmt*)pStmt->pQuery)->pFromTable)) {
    return generateSyntaxErrMsgExt(&pCxt->msgBuf, TSDB_CODE_PAR_INVALID_STREAM_QUERY, "Unsupported stream query");
  }

  return TSDB_CODE_SUCCESS;
}

static void getSourceDatabase(SNode* pStmt, int32_t acctId, char* pDbFName) {
  SName name = {.type = TSDB_DB_NAME_T, .acctId = acctId};
  strcpy(name.dbname, ((SRealTableNode*)(((SSelectStmt*)pStmt)->pFromTable))->table.dbName);
  tNameGetFullDbName(&name, pDbFName);
}

static void getStreamQueryFirstProjectAliasName(SHashObj* pUserAliasSet, char* aliasName, int32_t len) {
  if (NULL == taosHashGet(pUserAliasSet, "_wstart", strlen("_wstart"))) {
    snprintf(aliasName, len, "%s", "_wstart");
    return;
  }
  if (NULL == taosHashGet(pUserAliasSet, "ts", strlen("ts"))) {
    snprintf(aliasName, len, "%s", "ts");
    return;
  }
  do {
    taosRandStr(aliasName, len - 1);
    aliasName[len - 1] = '\0';
  } while (NULL != taosHashGet(pUserAliasSet, aliasName, strlen(aliasName)));
  return;
}

static int32_t addWstartTsToCreateStreamQueryImpl(STranslateContext* pCxt, SSelectStmt* pSelect,
                                                  SHashObj* pUserAliasSet) {
  SNode* pProj = nodesListGetNode(pSelect->pProjectionList, 0);
  if (NULL == pSelect->pWindow ||
      (QUERY_NODE_FUNCTION == nodeType(pProj) && 0 == strcmp("_wstart", ((SFunctionNode*)pProj)->functionName))) {
    return TSDB_CODE_SUCCESS;
  }
  SFunctionNode* pFunc = (SFunctionNode*)nodesMakeNode(QUERY_NODE_FUNCTION);
  if (NULL == pFunc) {
    return TSDB_CODE_OUT_OF_MEMORY;
  }
  strcpy(pFunc->functionName, "_wstart");
  getStreamQueryFirstProjectAliasName(pUserAliasSet, pFunc->node.aliasName, sizeof(pFunc->node.aliasName));
  int32_t code = getFuncInfo(pCxt, pFunc);
  if (TSDB_CODE_SUCCESS == code) {
    code = nodesListPushFront(pSelect->pProjectionList, (SNode*)pFunc);
  }
  if (TSDB_CODE_SUCCESS != code) {
    nodesDestroyNode((SNode*)pFunc);
  }
  return code;
}

static int32_t addWstartTsToCreateStreamQuery(STranslateContext* pCxt, SNode* pStmt) {
  SSelectStmt* pSelect = (SSelectStmt*)pStmt;
  SHashObj*    pUserAliasSet = NULL;
  int32_t      code = checkProjectAlias(pCxt, pSelect->pProjectionList, &pUserAliasSet);
  if (TSDB_CODE_SUCCESS == code) {
    code = addWstartTsToCreateStreamQueryImpl(pCxt, pSelect, pUserAliasSet);
  }
  taosHashCleanup(pUserAliasSet);
  return code;
}

static const char* getTagNameForCreateStreamTag(SNode* pTag) {
  if (QUERY_NODE_COLUMN_DEF == nodeType(pTag)) {
    return ((SColumnDefNode*)pTag)->colName;
  }
  return ((SColumnNode*)pTag)->colName;
}

static int32_t addTagsToCreateStreamQuery(STranslateContext* pCxt, SCreateStreamStmt* pStmt, SSelectStmt* pSelect) {
  if (NULL == pStmt->pTags) {
    return TSDB_CODE_SUCCESS;
  }

  SNode* pTag = NULL;
  FOREACH(pTag, pStmt->pTags) {
    bool   found = false;
    SNode* pPart = NULL;
    FOREACH(pPart, pSelect->pPartitionByList) {
      if (0 == strcmp(getTagNameForCreateStreamTag(pTag), ((SExprNode*)pPart)->userAlias)) {
        if (TSDB_CODE_SUCCESS != nodesListMakeStrictAppend(&pSelect->pTags, nodesCloneNode(pPart))) {
          return TSDB_CODE_OUT_OF_MEMORY;
        }
        found = true;
        break;
      }
    }
    if (!found) {
      return generateSyntaxErrMsg(&pCxt->msgBuf, TSDB_CODE_PAR_INVALID_COLUMN, ((SColumnDefNode*)pTag)->colName);
    }
  }
  return TSDB_CODE_SUCCESS;
}

static SNode* createNullValue() {
  SValueNode* pValue = (SValueNode*)nodesMakeNode(QUERY_NODE_VALUE);
  if (NULL == pValue) {
    return NULL;
  }
  pValue->isNull = true;
  pValue->node.resType.type = TSDB_DATA_TYPE_NULL;
  pValue->node.resType.bytes = tDataTypes[TSDB_DATA_TYPE_NULL].bytes;
  return (SNode*)pValue;
}

static int32_t addNullTagsForExistTable(STranslateContext* pCxt, STableMeta* pMeta, SSelectStmt* pSelect) {
  int32_t numOfTags = getNumOfTags(pMeta);
  int32_t code = TSDB_CODE_SUCCESS;
  for (int32_t i = 0; TSDB_CODE_SUCCESS == code && i < numOfTags; ++i) {
    code = nodesListMakeStrictAppend(&pSelect->pTags, createNullValue());
  }
  return code;
}

typedef struct SRewriteSubtableCxt {
  STranslateContext* pCxt;
  SNodeList*         pPartitionList;
} SRewriteSubtableCxt;

static EDealRes rewriteSubtable(SNode** pNode, void* pContext) {
  if (QUERY_NODE_COLUMN == nodeType(*pNode)) {
    SRewriteSubtableCxt* pCxt = pContext;
    bool                 found = false;
    SNode*               pPart = NULL;
    FOREACH(pPart, pCxt->pPartitionList) {
      if (0 == strcmp(((SColumnNode*)*pNode)->colName, ((SExprNode*)pPart)->userAlias)) {
        SNode* pNew = nodesCloneNode(pPart);
        if (NULL == pNew) {
          pCxt->pCxt->errCode = TSDB_CODE_OUT_OF_MEMORY;
          return DEAL_RES_ERROR;
        }
        nodesDestroyNode(*pNode);
        *pNode = pNew;
        found = true;
        break;
      }
    }
    if (!found) {
      return generateDealNodeErrMsg(pCxt->pCxt, TSDB_CODE_PAR_INVALID_COLUMN, ((SColumnNode*)*pNode)->colName);
    }
    return DEAL_RES_IGNORE_CHILD;
  }
  return DEAL_RES_CONTINUE;
}

static int32_t addSubtableNameToCreateStreamQuery(STranslateContext* pCxt, SCreateStreamStmt* pStmt,
                                                  SSelectStmt* pSelect) {
  if (NULL == pStmt->pSubtable) {
    return TSDB_CODE_SUCCESS;
  }
  pSelect->pSubtable = nodesCloneNode(pStmt->pSubtable);
  if (NULL == pSelect->pSubtable) {
    return TSDB_CODE_OUT_OF_MEMORY;
  }
  SRewriteSubtableCxt cxt = {.pCxt = pCxt, .pPartitionList = pSelect->pPartitionByList};
  nodesRewriteExpr(&pSelect->pSubtable, rewriteSubtable, &cxt);
  return pCxt->errCode;
}

static int32_t addNullTagsForCreateTable(STranslateContext* pCxt, SCreateStreamStmt* pStmt) {
  int32_t code = TSDB_CODE_SUCCESS;
  for (int32_t i = 0; TSDB_CODE_SUCCESS == code && i < LIST_LENGTH(pStmt->pTags); ++i) {
    code = nodesListMakeStrictAppend(&((SSelectStmt*)pStmt->pQuery)->pTags, createNullValue());
  }
  return code;
}

static int32_t addNullTagsToCreateStreamQuery(STranslateContext* pCxt, STableMeta* pMeta, SCreateStreamStmt* pStmt) {
  if (NULL == pMeta) {
    return addNullTagsForCreateTable(pCxt, pStmt);
  }
  return addNullTagsForExistTable(pCxt, pMeta, (SSelectStmt*)pStmt->pQuery);
}

static int32_t addSubtableInfoToCreateStreamQuery(STranslateContext* pCxt, STableMeta* pMeta,
                                                  SCreateStreamStmt* pStmt) {
  int32_t      code = TSDB_CODE_SUCCESS;
  SSelectStmt* pSelect = (SSelectStmt*)pStmt->pQuery;
  if (NULL == pSelect->pPartitionByList) {
    code = addNullTagsToCreateStreamQuery(pCxt, pMeta, pStmt);
  } else {
    code = addTagsToCreateStreamQuery(pCxt, pStmt, pSelect);
  }
  if (TSDB_CODE_SUCCESS == code) {
    code = addSubtableNameToCreateStreamQuery(pCxt, pStmt, pSelect);
  }

  return code;
}

static bool isEventWindowQuery(SSelectStmt* pSelect) {
  return NULL != pSelect->pWindow && QUERY_NODE_EVENT_WINDOW == nodeType(pSelect->pWindow);
}

static bool hasJsonTypeProjection(SSelectStmt* pSelect) {
  SNode* pProj = NULL;
  FOREACH(pProj, pSelect->pProjectionList) {
    if (TSDB_DATA_TYPE_JSON == ((SExprNode*)pProj)->resType.type) {
      return true;
    }
  }
  return false;
}

static EDealRes hasColumnOrPseudoColumn(SNode* pNode, void* pContext) {
  if (QUERY_NODE_COLUMN == nodeType(pNode)) {
    *(bool*)pContext = true;
    return DEAL_RES_END;
  }
  if (QUERY_NODE_FUNCTION == nodeType(pNode) && fmIsPseudoColumnFunc(((SFunctionNode*)pNode)->funcId)) {
    *(bool*)pContext = true;
    return DEAL_RES_END;
  }
  return DEAL_RES_CONTINUE;
}

static int32_t subtableExprHasColumnOrPseudoColumn(SNode* pNode) {
  bool hasColumn = false;
  nodesWalkExprPostOrder(pNode, hasColumnOrPseudoColumn, &hasColumn);
  return hasColumn;
}

static int32_t checkStreamQuery(STranslateContext* pCxt, SCreateStreamStmt* pStmt) {
  SSelectStmt* pSelect = (SSelectStmt*)pStmt->pQuery;
  if (TSDB_DATA_TYPE_TIMESTAMP != ((SExprNode*)nodesListGetNode(pSelect->pProjectionList, 0))->resType.type ||
      !isTimeLineQuery(pStmt->pQuery) || crossTableWithoutAggOper(pSelect) || NULL != pSelect->pOrderByList ||
      crossTableWithUdaf(pSelect) || isEventWindowQuery(pSelect) || hasJsonTypeProjection(pSelect)) {
    return generateSyntaxErrMsgExt(&pCxt->msgBuf, TSDB_CODE_PAR_INVALID_STREAM_QUERY, "Unsupported stream query");
  }
  if (NULL != pSelect->pSubtable && TSDB_DATA_TYPE_VARCHAR != ((SExprNode*)pSelect->pSubtable)->resType.type) {
    return generateSyntaxErrMsgExt(&pCxt->msgBuf, TSDB_CODE_PAR_INVALID_STREAM_QUERY,
                                   "SUBTABLE expression must be of VARCHAR type");
  }
  if (NULL != pSelect->pSubtable && 0 == LIST_LENGTH(pSelect->pPartitionByList) &&
      subtableExprHasColumnOrPseudoColumn(pSelect->pSubtable)) {
    return generateSyntaxErrMsgExt(&pCxt->msgBuf, TSDB_CODE_PAR_INVALID_STREAM_QUERY,
                                   "SUBTABLE expression must not has column when no partition by clause");
  }

  if (NULL == pSelect->pWindow && STREAM_TRIGGER_AT_ONCE != pStmt->pOptions->triggerType) {
    return generateSyntaxErrMsgExt(&pCxt->msgBuf, TSDB_CODE_PAR_INVALID_STREAM_QUERY,
                                   "The trigger mode of non window query can only be AT_ONCE");
  }
  return TSDB_CODE_SUCCESS;
}

static int32_t adjustDataTypeOfProjections(STranslateContext* pCxt, const STableMeta* pMeta, SNodeList* pProjections) {
  if (getNumOfColumns(pMeta) != LIST_LENGTH(pProjections)) {
    return generateSyntaxErrMsgExt(&pCxt->msgBuf, TSDB_CODE_PAR_INVALID_COLUMNS_NUM, "Illegal number of columns");
  }

  SSchema* pSchemas = getTableColumnSchema(pMeta);
  int32_t  index = 0;
  SNode*   pProj = NULL;
  FOREACH(pProj, pProjections) {
    SSchema*  pSchema = pSchemas + index++;
    SDataType dt = {.type = pSchema->type, .bytes = pSchema->bytes};
    if (!dataTypeEqual(&dt, &((SExprNode*)pProj)->resType)) {
      SNode*  pFunc = NULL;
      int32_t code = createCastFunc(pCxt, pProj, dt, &pFunc);
      if (TSDB_CODE_SUCCESS != code) {
        return code;
      }
      REPLACE_NODE(pFunc);
    }
  }

  return TSDB_CODE_SUCCESS;
}

typedef struct SProjColPos {
  int32_t colId;
  SNode*  pProj;
} SProjColPos;

static int32_t projColPosCompar(const void* l, const void* r) {
  if (((SProjColPos*)l)->colId < ((SProjColPos*)r)->colId) {
    return -1;
  }
  return ((SProjColPos*)l)->colId == ((SProjColPos*)r)->colId ? 0 : 1;
}

static void projColPosDelete(void* p) { nodesDestroyNode(((SProjColPos*)p)->pProj); }

static int32_t addProjToProjColPos(STranslateContext* pCxt, const SSchema* pSchema, SNode* pProj, SArray* pProjColPos) {
  SNode* pNewProj = nodesCloneNode(pProj);
  if (NULL == pNewProj) {
    return TSDB_CODE_OUT_OF_MEMORY;
  }

  int32_t   code = TSDB_CODE_SUCCESS;
  SDataType dt = {.type = pSchema->type, .bytes = pSchema->bytes};
  if (!dataTypeEqual(&dt, &((SExprNode*)pNewProj)->resType)) {
    SNode* pFunc = NULL;
    code = createCastFunc(pCxt, pNewProj, dt, &pFunc);
    pNewProj = pFunc;
  }
  if (TSDB_CODE_SUCCESS == code) {
    SProjColPos pos = {.colId = pSchema->colId, .pProj = pNewProj};
    code = (NULL == taosArrayPush(pProjColPos, &pos) ? TSDB_CODE_OUT_OF_MEMORY : TSDB_CODE_SUCCESS);
  }
  if (TSDB_CODE_SUCCESS != code) {
    nodesDestroyNode(pNewProj);
  }
  return code;
}

static int32_t setFillNullCols(SArray* pProjColPos, const STableMeta* pMeta, SCMCreateStreamReq* pReq) {
  int32_t numOfBoundCols = taosArrayGetSize(pProjColPos);
  pReq->fillNullCols = taosArrayInit(pMeta->tableInfo.numOfColumns - numOfBoundCols, sizeof(SColLocation));
  if (NULL == pReq->fillNullCols) {
    return TSDB_CODE_OUT_OF_MEMORY;
  }
  const SSchema* pSchemas = getTableColumnSchema(pMeta);
  int32_t        indexOfBoundCols = 0;
  for (int32_t i = 0; i < pMeta->tableInfo.numOfColumns; ++i) {
    const SSchema* pSchema = pSchemas + i;
    if (indexOfBoundCols < numOfBoundCols) {
      SProjColPos* pPos = taosArrayGet(pProjColPos, indexOfBoundCols);
      if (pSchema->colId == pPos->colId) {
        ++indexOfBoundCols;
        continue;
      }
    }
    SColLocation colLoc = {.colId = pSchema->colId, .slotId = i, .type = pSchema->type};
    taosArrayPush(pReq->fillNullCols, &colLoc);
  }
  return TSDB_CODE_SUCCESS;
}

static int32_t adjustOrderOfProjections(STranslateContext* pCxt, SNodeList* pCols, const STableMeta* pMeta,
                                        SNodeList** pProjections, SCMCreateStreamReq* pReq) {
  if (LIST_LENGTH(pCols) != LIST_LENGTH(*pProjections)) {
    return generateSyntaxErrMsgExt(&pCxt->msgBuf, TSDB_CODE_PAR_INVALID_COLUMNS_NUM, "Illegal number of columns");
  }

  SArray* pProjColPos = taosArrayInit(LIST_LENGTH(pCols), sizeof(SProjColPos));
  if (NULL == pProjColPos) {
    return TSDB_CODE_OUT_OF_MEMORY;
  }

  int32_t code = TSDB_CODE_SUCCESS;
  bool    hasPrimaryKey = false;
  SNode*  pCol = NULL;
  SNode*  pProj = NULL;
  FORBOTH(pCol, pCols, pProj, *pProjections) {
    const SSchema* pSchema = getNormalColSchema(pMeta, ((SColumnNode*)pCol)->colName);
    if (NULL == pSchema) {
      code = generateSyntaxErrMsg(&pCxt->msgBuf, TSDB_CODE_PAR_INVALID_COLUMN, ((SColumnNode*)pCol)->colName);
    }
    if (TSDB_CODE_SUCCESS == code) {
      code = addProjToProjColPos(pCxt, pSchema, pProj, pProjColPos);
    }
    if (TSDB_CODE_SUCCESS != code) {
      break;
    }
    if (PRIMARYKEY_TIMESTAMP_COL_ID == pSchema->colId) {
      hasPrimaryKey = true;
    }
  }

  if (TSDB_CODE_SUCCESS == code && !hasPrimaryKey) {
    code = generateSyntaxErrMsgExt(&pCxt->msgBuf, TSDB_CODE_PAR_INVALID_COLUMNS_NUM,
                                   "primary timestamp column can not be null");
  }

  SNodeList* pNewProjections = NULL;
  if (TSDB_CODE_SUCCESS == code) {
    taosArraySort(pProjColPos, projColPosCompar);
    int32_t num = taosArrayGetSize(pProjColPos);
    pNewProjections = nodesMakeList();
    if (NULL == pNewProjections) {
      code = TSDB_CODE_OUT_OF_MEMORY;
    }
    for (int32_t i = 0; TSDB_CODE_SUCCESS == code && i < num; ++i) {
      SProjColPos* pPos = taosArrayGet(pProjColPos, i);
      code = nodesListStrictAppend(pNewProjections, pPos->pProj);
      pPos->pProj = NULL;
    }
  }

  if (TSDB_CODE_SUCCESS == code && pMeta->tableInfo.numOfColumns > LIST_LENGTH(pCols)) {
    code = setFillNullCols(pProjColPos, pMeta, pReq);
  }

  if (TSDB_CODE_SUCCESS == code) {
    taosArrayDestroy(pProjColPos);
    nodesDestroyList(*pProjections);
    *pProjections = pNewProjections;
  } else {
    taosArrayDestroyEx(pProjColPos, projColPosDelete);
    nodesDestroyList(pNewProjections);
  }

  return code;
}

static int32_t adjustProjectionsForExistTable(STranslateContext* pCxt, SCreateStreamStmt* pStmt,
                                              const STableMeta* pMeta, SCMCreateStreamReq* pReq) {
  SSelectStmt* pSelect = (SSelectStmt*)pStmt->pQuery;
  if (NULL == pStmt->pCols) {
    return adjustDataTypeOfProjections(pCxt, pMeta, pSelect->pProjectionList);
  }
  return adjustOrderOfProjections(pCxt, pStmt->pCols, pMeta, &pSelect->pProjectionList, pReq);
}

static bool isGroupIdTagStream(const STableMeta* pMeta, SNodeList* pTags) {
  return (NULL == pTags && 1 == pMeta->tableInfo.numOfTags && TSDB_DATA_TYPE_UBIGINT == getTableTagSchema(pMeta)->type);
}

static int32_t adjustDataTypeOfTags(STranslateContext* pCxt, const STableMeta* pMeta, SNodeList* pTags) {
  if (isGroupIdTagStream(pMeta, pTags)) {
    return TSDB_CODE_SUCCESS;
  }

  if (getNumOfTags(pMeta) != LIST_LENGTH(pTags)) {
    return generateSyntaxErrMsgExt(&pCxt->msgBuf, TSDB_CODE_PAR_INVALID_COLUMNS_NUM, "Illegal number of tags");
  }

  SSchema* pSchemas = getTableTagSchema(pMeta);
  int32_t  index = 0;
  SNode*   pTag = NULL;
  FOREACH(pTag, pTags) {
    SSchema*  pSchema = pSchemas + index++;
    SDataType dt = {.type = pSchema->type, .bytes = pSchema->bytes};
    if (!dataTypeEqual(&dt, &((SExprNode*)pTag)->resType)) {
      SNode*  pFunc = NULL;
      int32_t code = createCastFunc(pCxt, pTag, dt, &pFunc);
      if (TSDB_CODE_SUCCESS != code) {
        return code;
      }
      REPLACE_NODE(pFunc);
    }
  }

  return TSDB_CODE_SUCCESS;
}

static int32_t adjustOrderOfTags(STranslateContext* pCxt, SNodeList* pTags, const STableMeta* pMeta,
                                 SNodeList** pTagExprs, SCMCreateStreamReq* pReq) {
  if (LIST_LENGTH(pTags) != LIST_LENGTH(*pTagExprs)) {
    return generateSyntaxErrMsgExt(&pCxt->msgBuf, TSDB_CODE_PAR_INVALID_COLUMNS_NUM, "Illegal number of tags");
  }

  SArray* pTagPos = taosArrayInit(LIST_LENGTH(pTags), sizeof(SProjColPos));
  if (NULL == pTagPos) {
    return TSDB_CODE_OUT_OF_MEMORY;
  }

  int32_t code = TSDB_CODE_SUCCESS;
  SNode*  pTag = NULL;
  SNode*  pTagExpr = NULL;
  FORBOTH(pTag, pTags, pTagExpr, *pTagExprs) {
    const SSchema* pSchema = getTagSchema(pMeta, ((SColumnNode*)pTag)->colName);
    if (NULL == pSchema) {
      code = generateSyntaxErrMsg(&pCxt->msgBuf, TSDB_CODE_PAR_INVALID_TAG_NAME, ((SColumnNode*)pTag)->colName);
    }
    if (TSDB_CODE_SUCCESS == code) {
      code = addProjToProjColPos(pCxt, pSchema, pTagExpr, pTagPos);
    }
    if (TSDB_CODE_SUCCESS != code) {
      break;
    }
  }

  SNodeList* pNewTagExprs = NULL;
  if (TSDB_CODE_SUCCESS == code) {
    taosArraySort(pTagPos, projColPosCompar);
    int32_t        indexOfBoundTags = 0;
    int32_t        numOfBoundTags = taosArrayGetSize(pTagPos);
    int32_t        numOfTags = getNumOfTags(pMeta);
    const SSchema* pTagsSchema = getTableTagSchema(pMeta);
    pNewTagExprs = nodesMakeList();
    if (NULL == pNewTagExprs) {
      code = TSDB_CODE_OUT_OF_MEMORY;
    }
    for (int32_t i = 0; TSDB_CODE_SUCCESS == code && i < numOfTags; ++i) {
      const SSchema* pTagSchema = pTagsSchema + i;
      if (indexOfBoundTags < numOfBoundTags) {
        SProjColPos* pPos = taosArrayGet(pTagPos, indexOfBoundTags);
        if (pPos->colId == pTagSchema->colId) {
          ++indexOfBoundTags;
          code = nodesListStrictAppend(pNewTagExprs, pPos->pProj);
          pPos->pProj = NULL;
          continue;
        }
      }
      code = nodesListStrictAppend(pNewTagExprs, createNullValue());
    }
  }

  if (TSDB_CODE_SUCCESS == code) {
    taosArrayDestroy(pTagPos);
    nodesDestroyList(*pTagExprs);
    *pTagExprs = pNewTagExprs;
  } else {
    taosArrayDestroyEx(pTagPos, projColPosDelete);
    nodesDestroyList(pNewTagExprs);
  }

  return code;
}

static int32_t adjustTagsForExistTable(STranslateContext* pCxt, SCreateStreamStmt* pStmt, const STableMeta* pMeta,
                                       SCMCreateStreamReq* pReq) {
  SSelectStmt* pSelect = (SSelectStmt*)pStmt->pQuery;
  if (NULL == pSelect->pPartitionByList) {
    return TSDB_CODE_SUCCESS;
  }
  if (NULL == pStmt->pTags) {
    return adjustDataTypeOfTags(pCxt, pMeta, pSelect->pTags);
  }
  return adjustOrderOfTags(pCxt, pStmt->pTags, pMeta, &pSelect->pTags, pReq);
}

static int32_t adjustTagsForCreateTable(STranslateContext* pCxt, SCreateStreamStmt* pStmt, SCMCreateStreamReq* pReq) {
  SSelectStmt* pSelect = (SSelectStmt*)pStmt->pQuery;
  if (NULL == pSelect->pPartitionByList || NULL == pSelect->pTags) {
    return TSDB_CODE_SUCCESS;
  }

  SNode* pTagDef = NULL;
  SNode* pTagExpr = NULL;
  FORBOTH(pTagDef, pStmt->pTags, pTagExpr, pSelect->pTags) {
    SColumnDefNode* pDef = (SColumnDefNode*)pTagDef;
    if (!dataTypeEqual(&pDef->dataType, &((SExprNode*)pTagExpr)->resType)) {
      SNode*  pFunc = NULL;
      int32_t code = createCastFunc(pCxt, pTagExpr, pDef->dataType, &pFunc);
      if (TSDB_CODE_SUCCESS != code) {
        return code;
      }
      REPLACE_LIST2_NODE(pFunc);
    }
  }

  return TSDB_CODE_SUCCESS;
}

static int32_t adjustTags(STranslateContext* pCxt, SCreateStreamStmt* pStmt, const STableMeta* pMeta,
                          SCMCreateStreamReq* pReq) {
  if (NULL == pMeta) {
    return adjustTagsForCreateTable(pCxt, pStmt, pReq);
  }
  return adjustTagsForExistTable(pCxt, pStmt, pMeta, pReq);
}

static bool isTagDef(SNodeList* pTags) {
  if (NULL == pTags) {
    return false;
  }
  return QUERY_NODE_COLUMN_DEF == nodeType(nodesListGetNode(pTags, 0));
}

static bool isTagBound(SNodeList* pTags) {
  if (NULL == pTags) {
    return false;
  }
  return QUERY_NODE_COLUMN == nodeType(nodesListGetNode(pTags, 0));
}

static int32_t translateStreamTargetTable(STranslateContext* pCxt, SCreateStreamStmt* pStmt, SCMCreateStreamReq* pReq,
                                          STableMeta** pMeta) {
  int32_t code = getTableMeta(pCxt, pStmt->targetDbName, pStmt->targetTabName, pMeta);
  if (TSDB_CODE_PAR_TABLE_NOT_EXIST == code) {
    if (NULL != pStmt->pCols || isTagBound(pStmt->pTags)) {
      return generateSyntaxErrMsg(&pCxt->msgBuf, TSDB_CODE_PAR_TABLE_NOT_EXIST, pStmt->targetTabName);
    }
    pReq->createStb = STREAM_CREATE_STABLE_TRUE;
    pReq->targetStbUid = 0;
    return TSDB_CODE_SUCCESS;
  } else if (TSDB_CODE_SUCCESS == code) {
    if (isTagDef(pStmt->pTags)) {
      return generateSyntaxErrMsgExt(&pCxt->msgBuf, TSDB_CODE_PAR_INVALID_STREAM_QUERY, "Table already exist: %s",
                                     pStmt->targetTabName);
    }
    if (TSDB_SUPER_TABLE != (*pMeta)->tableType) {
      return generateSyntaxErrMsgExt(&pCxt->msgBuf, TSDB_CODE_PAR_INVALID_STREAM_QUERY,
                                     "Stream can only be written to super table");
    }
    pReq->createStb = STREAM_CREATE_STABLE_FALSE;
    pReq->targetStbUid = (*pMeta)->suid;
  }
  return code;
}

static int32_t createLastTsSelectStmt(char* pDb, char* pTable, STableMeta* pMeta, SNode** pQuery) {
  SColumnNode* col = (SColumnNode*)nodesMakeNode(QUERY_NODE_COLUMN);
  if (NULL == col) {
    return TSDB_CODE_OUT_OF_MEMORY;
  }

  tstrncpy(col->tableAlias, pTable, tListLen(col->tableAlias));
  tstrncpy(col->colName, pMeta->schema[0].name, tListLen(col->colName));
  SNodeList* pParamterList = nodesMakeList();
  if (NULL == pParamterList) {
    nodesDestroyNode((SNode*)col);
    return TSDB_CODE_OUT_OF_MEMORY;
  }

  int32_t code = nodesListStrictAppend(pParamterList, (SNode*)col);
  if (code) {
    nodesDestroyList(pParamterList);
    return code;
  }

  SNode* pFunc = (SNode*)createFunction("last", pParamterList);
  if (NULL == pFunc) {
    nodesDestroyList(pParamterList);
    return TSDB_CODE_OUT_OF_MEMORY;
  }

  SNodeList* pProjectionList = nodesMakeList();
  if (NULL == pProjectionList) {
    nodesDestroyList(pParamterList);
    return TSDB_CODE_OUT_OF_MEMORY;
  }
  code = nodesListStrictAppend(pProjectionList, pFunc);
  if (code) {
    nodesDestroyList(pProjectionList);
    return code;
  }

  code = createSimpleSelectStmtFromProjList(pDb, pTable, pProjectionList, (SSelectStmt**)pQuery);
  if (code) {
    nodesDestroyList(pProjectionList);
    return code;
  }

  return code;
}

static int32_t buildCreateStreamQuery(STranslateContext* pCxt, SCreateStreamStmt* pStmt, SCMCreateStreamReq* pReq) {
  pCxt->createStream = true;
  STableMeta* pMeta = NULL;
  int32_t     code = translateStreamTargetTable(pCxt, pStmt, pReq, &pMeta);
  if (TSDB_CODE_SUCCESS == code) {
    code = addSubtableInfoToCreateStreamQuery(pCxt, pMeta, pStmt);
  }
  if (TSDB_CODE_SUCCESS == code) {
    code = translateQuery(pCxt, pStmt->pQuery);
  }
  if (TSDB_CODE_SUCCESS == code) {
    code = addWstartTsToCreateStreamQuery(pCxt, pStmt->pQuery);
  }
  if (TSDB_CODE_SUCCESS == code) {
    code = checkStreamQuery(pCxt, pStmt);
  }
  if (TSDB_CODE_SUCCESS == code && NULL != pMeta) {
    code = adjustProjectionsForExistTable(pCxt, pStmt, pMeta, pReq);
  }
  if (TSDB_CODE_SUCCESS == code) {
    code = adjustTags(pCxt, pStmt, pMeta, pReq);
  }
  if (TSDB_CODE_SUCCESS == code) {
    getSourceDatabase(pStmt->pQuery, pCxt->pParseCxt->acctId, pReq->sourceDB);
    code = nodesNodeToString(pStmt->pQuery, false, &pReq->ast, NULL);
  }
  if (TSDB_CODE_SUCCESS == code && pStmt->pOptions->fillHistory) {
    SRealTableNode* pTable = (SRealTableNode*)(((SSelectStmt*)pStmt->pQuery)->pFromTable);
    code = createLastTsSelectStmt(pTable->table.dbName, pTable->table.tableName, pTable->pMeta, &pStmt->pPrevQuery);
    /*
        if (TSDB_CODE_SUCCESS == code) {
          STranslateContext cxt = {0};
          int32_t code = initTranslateContext(pCxt->pParseCxt, pCxt->pMetaCache, &cxt);
          code = translateQuery(&cxt, pStmt->pPrevQuery);
          destroyTranslateContext(&cxt);
        }
    */
  }
  taosMemoryFree(pMeta);
  return code;
}

static int32_t translateStreamOptions(STranslateContext* pCxt, SCreateStreamStmt* pStmt) {
  pCxt->pCurrStmt = (SNode*)pStmt;
  SStreamOptions* pOptions = pStmt->pOptions;
  if ((NULL != pOptions->pWatermark && (DEAL_RES_ERROR == translateValue(pCxt, (SValueNode*)pOptions->pWatermark))) ||
      (NULL != pOptions->pDeleteMark && (DEAL_RES_ERROR == translateValue(pCxt, (SValueNode*)pOptions->pDeleteMark))) ||
      (NULL != pOptions->pDelay && (DEAL_RES_ERROR == translateValue(pCxt, (SValueNode*)pOptions->pDelay)))) {
    return pCxt->errCode;
  }
  return TSDB_CODE_SUCCESS;
}

static int32_t buildCreateStreamReq(STranslateContext* pCxt, SCreateStreamStmt* pStmt, SCMCreateStreamReq* pReq) {
  pReq->igExists = pStmt->ignoreExists;

  SName name;
  tNameSetDbName(&name, pCxt->pParseCxt->acctId, pStmt->streamName, strlen(pStmt->streamName));
  tNameGetFullDbName(&name, pReq->name);

  if ('\0' != pStmt->targetTabName[0]) {
    strcpy(name.dbname, pStmt->targetDbName);
    strcpy(name.tname, pStmt->targetTabName);
    tNameExtractFullName(&name, pReq->targetStbFullName);
  }

  int32_t code = buildCreateStreamQuery(pCxt, pStmt, pReq);
  if (TSDB_CODE_SUCCESS == code) {
    pReq->sql = taosStrdup(pCxt->pParseCxt->pSql);
    if (NULL == pReq->sql) {
      code = TSDB_CODE_OUT_OF_MEMORY;
    }
  }

  if (TSDB_CODE_SUCCESS == code) {
    code = translateStreamOptions(pCxt, pStmt);
  }

  if (TSDB_CODE_SUCCESS == code) {
    pReq->triggerType = pStmt->pOptions->triggerType;
    pReq->maxDelay = (NULL != pStmt->pOptions->pDelay ? ((SValueNode*)pStmt->pOptions->pDelay)->datum.i : 0);
    pReq->watermark = (NULL != pStmt->pOptions->pWatermark ? ((SValueNode*)pStmt->pOptions->pWatermark)->datum.i : 0);
    pReq->deleteMark =
        (NULL != pStmt->pOptions->pDeleteMark ? ((SValueNode*)pStmt->pOptions->pDeleteMark)->datum.i : 0);
    pReq->fillHistory = pStmt->pOptions->fillHistory;
    pReq->igExpired = pStmt->pOptions->ignoreExpired;
    if (pReq->createStb) {
      columnDefNodeToField(pStmt->pTags, &pReq->pTags);
      pReq->numOfTags = LIST_LENGTH(pStmt->pTags);
    }
    pReq->igUpdate = pStmt->pOptions->ignoreUpdate;
  }

  return code;
}

static int32_t translateCreateStream(STranslateContext* pCxt, SCreateStreamStmt* pStmt) {
  SCMCreateStreamReq createReq = {0};

  int32_t code = checkCreateStream(pCxt, pStmt);
  if (TSDB_CODE_SUCCESS == code) {
    code = buildCreateStreamReq(pCxt, pStmt, &createReq);
  }
  if (TSDB_CODE_SUCCESS == code) {
    if (NULL == pStmt->pPrevQuery) {
      code = buildCmdMsg(pCxt, TDMT_MND_CREATE_STREAM, (FSerializeFunc)tSerializeSCMCreateStreamReq, &createReq);
    } else {
      pStmt->pReq = taosMemoryMalloc(sizeof(createReq));
      if (NULL == pStmt->pReq) {
        code = TSDB_CODE_OUT_OF_MEMORY;
      } else {
        memcpy(pStmt->pReq, &createReq, sizeof(createReq));
        memset(&createReq, 0, sizeof(createReq));
        TSWAP(pCxt->pPrevRoot, pStmt->pPrevQuery);
      }
    }
  }

  tFreeSCMCreateStreamReq(&createReq);
  return code;
}

static int32_t buildIntervalForCreateStream(SCreateStreamStmt* pStmt, SInterval* pInterval) {
  int32_t code = TSDB_CODE_SUCCESS;
  if (QUERY_NODE_SELECT_STMT != nodeType(pStmt->pQuery)) {
    return code;
  }
  SSelectStmt* pSelect = (SSelectStmt*)pStmt->pQuery;
  if (NULL == pSelect->pWindow || QUERY_NODE_INTERVAL_WINDOW != nodeType(pSelect->pWindow)) {
    return code;
  }

  SIntervalWindowNode* pWindow = (SIntervalWindowNode*)pSelect->pWindow;
  pInterval->interval = ((SValueNode*)pWindow->pInterval)->datum.i;
  pInterval->intervalUnit = ((SValueNode*)pWindow->pInterval)->unit;
  pInterval->offset = (NULL != pWindow->pOffset ? ((SValueNode*)pWindow->pOffset)->datum.i : 0);
  pInterval->sliding = (NULL != pWindow->pSliding ? ((SValueNode*)pWindow->pSliding)->datum.i : pInterval->interval);
  pInterval->slidingUnit =
      (NULL != pWindow->pSliding ? ((SValueNode*)pWindow->pSliding)->unit : pInterval->intervalUnit);
  pInterval->precision = ((SColumnNode*)pWindow->pCol)->node.resType.precision;

  return code;
}

int32_t translatePostCreateStream(SParseContext* pParseCxt, SQuery* pQuery, void** pResRow) {
  SCreateStreamStmt* pStmt = (SCreateStreamStmt*)pQuery->pRoot;
  STranslateContext  cxt = {0};
  SInterval          interval = {0};
  int64_t            lastTs = 0;

  int32_t code = initTranslateContext(pParseCxt, NULL, &cxt);
  if (TSDB_CODE_SUCCESS == code) {
    code = buildIntervalForCreateStream(pStmt, &interval);
  }
  if (TSDB_CODE_SUCCESS == code) {
    if (pResRow && pResRow[0]) {
      lastTs = *(int64_t*)pResRow[0];
    } else if (interval.interval > 0) {
      lastTs = convertTimePrecision(taosGetTimestampMs(), TSDB_TIME_PRECISION_MILLI, interval.precision);
    } else {
      lastTs = taosGetTimestampMs();
    }
  }
  if (TSDB_CODE_SUCCESS == code) {
    if (interval.interval > 0) {
      pStmt->pReq->lastTs = taosTimeTruncate(lastTs, &interval);
    } else {
      pStmt->pReq->lastTs = lastTs;
    }
    code = buildCmdMsg(&cxt, TDMT_MND_CREATE_STREAM, (FSerializeFunc)tSerializeSCMCreateStreamReq, pStmt->pReq);
  }
  if (TSDB_CODE_SUCCESS == code) {
    code = setQuery(&cxt, pQuery);
  }
  setRefreshMate(&cxt, pQuery);
  destroyTranslateContext(&cxt);

  tFreeSCMCreateStreamReq(pStmt->pReq);
  taosMemoryFreeClear(pStmt->pReq);

  return code;
}

static int32_t translateDropStream(STranslateContext* pCxt, SDropStreamStmt* pStmt) {
  SMDropStreamReq dropReq = {0};
  SName           name;
  tNameSetDbName(&name, pCxt->pParseCxt->acctId, pStmt->streamName, strlen(pStmt->streamName));
  tNameGetFullDbName(&name, dropReq.name);
  dropReq.igNotExists = pStmt->ignoreNotExists;
  int32_t code = buildCmdMsg(pCxt, TDMT_MND_DROP_STREAM, (FSerializeFunc)tSerializeSMDropStreamReq, &dropReq);
  tFreeSMDropStreamReq(&dropReq);
  return code;
}

static int32_t translatePauseStream(STranslateContext* pCxt, SPauseStreamStmt* pStmt) {
  SMPauseStreamReq req = {0};
  SName            name;
  tNameSetDbName(&name, pCxt->pParseCxt->acctId, pStmt->streamName, strlen(pStmt->streamName));
  tNameGetFullDbName(&name, req.name);
  req.igNotExists = pStmt->ignoreNotExists;
  return buildCmdMsg(pCxt, TDMT_MND_PAUSE_STREAM, (FSerializeFunc)tSerializeSMPauseStreamReq, &req);
}

static int32_t translateResumeStream(STranslateContext* pCxt, SResumeStreamStmt* pStmt) {
  SMResumeStreamReq req = {0};
  SName             name;
  tNameSetDbName(&name, pCxt->pParseCxt->acctId, pStmt->streamName, strlen(pStmt->streamName));
  tNameGetFullDbName(&name, req.name);
  req.igNotExists = pStmt->ignoreNotExists;
  req.igUntreated = pStmt->ignoreUntreated;
  return buildCmdMsg(pCxt, TDMT_MND_RESUME_STREAM, (FSerializeFunc)tSerializeSMResumeStreamReq, &req);
}

static int32_t readFromFile(char* pName, int32_t* len, char** buf) {
  int64_t filesize = 0;
  if (taosStatFile(pName, &filesize, NULL, NULL) < 0) {
    return TAOS_SYSTEM_ERROR(errno);
  }

  *len = filesize;

  if (*len <= 0) {
    return TSDB_CODE_TSC_FILE_EMPTY;
  }

  *buf = taosMemoryCalloc(1, *len);
  if (*buf == NULL) {
    return TSDB_CODE_OUT_OF_MEMORY;
  }

  TdFilePtr tfile = taosOpenFile(pName, O_RDONLY | O_BINARY);
  if (NULL == tfile) {
    taosMemoryFreeClear(*buf);
    return TAOS_SYSTEM_ERROR(errno);
  }

  int64_t s = taosReadFile(tfile, *buf, *len);
  if (s != *len) {
    taosCloseFile(&tfile);
    taosMemoryFreeClear(*buf);
    return TSDB_CODE_APP_ERROR;
  }
  taosCloseFile(&tfile);
  return TSDB_CODE_SUCCESS;
}

static int32_t translateCreateFunction(STranslateContext* pCxt, SCreateFunctionStmt* pStmt) {
  if (fmIsBuiltinFunc(pStmt->funcName)) {
    return generateSyntaxErrMsg(&pCxt->msgBuf, TSDB_CODE_PAR_INVALID_FUNCTION_NAME);
  }

  if (TSDB_DATA_TYPE_JSON == pStmt->outputDt.type || TSDB_DATA_TYPE_VARBINARY == pStmt->outputDt.type ||
      TSDB_DATA_TYPE_DECIMAL == pStmt->outputDt.type || TSDB_DATA_TYPE_BLOB == pStmt->outputDt.type ||
      TSDB_DATA_TYPE_MEDIUMBLOB == pStmt->outputDt.type) {
    return generateSyntaxErrMsgExt(&pCxt->msgBuf, TSDB_CODE_PAR_SYNTAX_ERROR, "Unsupported output type for UDF");
  }

  if (!pStmt->isAgg && pStmt->bufSize > 0) {
    return generateSyntaxErrMsgExt(&pCxt->msgBuf, TSDB_CODE_PAR_SYNTAX_ERROR, "BUFSIZE can only be used with UDAF");
  }

  SCreateFuncReq req = {0};
  strcpy(req.name, pStmt->funcName);
  req.orReplace = pStmt->orReplace;
  req.igExists = pStmt->ignoreExists;
  req.funcType = pStmt->isAgg ? TSDB_FUNC_TYPE_AGGREGATE : TSDB_FUNC_TYPE_SCALAR;
  req.scriptType = pStmt->language;
  req.outputType = pStmt->outputDt.type;
  pStmt->outputDt.bytes = calcTypeBytes(pStmt->outputDt);
  req.outputLen = pStmt->outputDt.bytes;
  req.bufSize = pStmt->bufSize;
  int32_t code = readFromFile(pStmt->libraryPath, &req.codeLen, &req.pCode);
  if (TSDB_CODE_SUCCESS == code) {
    code = buildCmdMsg(pCxt, TDMT_MND_CREATE_FUNC, (FSerializeFunc)tSerializeSCreateFuncReq, &req);
  }
  tFreeSCreateFuncReq(&req);
  return code;
}

static int32_t translateDropFunction(STranslateContext* pCxt, SDropFunctionStmt* pStmt) {
  SDropFuncReq req = {0};
  strcpy(req.name, pStmt->funcName);
  req.igNotExists = pStmt->ignoreNotExists;
  return buildCmdMsg(pCxt, TDMT_MND_DROP_FUNC, (FSerializeFunc)tSerializeSDropFuncReq, &req);
}

static int32_t createRealTableForGrantTable(SGrantStmt* pStmt, SRealTableNode** pTable) {
  SRealTableNode* pRealTable = (SRealTableNode*)nodesMakeNode(QUERY_NODE_REAL_TABLE);
  if (NULL == pRealTable) {
    return TSDB_CODE_OUT_OF_MEMORY;
  }
  strcpy(pRealTable->table.dbName, pStmt->objName);
  strcpy(pRealTable->table.tableName, pStmt->tabName);
  strcpy(pRealTable->table.tableAlias, pStmt->tabName);
  *pTable = pRealTable;
  return TSDB_CODE_SUCCESS;
}

static int32_t translateGrantTagCond(STranslateContext* pCxt, SGrantStmt* pStmt, SAlterUserReq* pReq) {
  SRealTableNode* pTable = NULL;
  if ('\0' == pStmt->tabName[0] || '*' == pStmt->tabName[0]) {
    if (pStmt->pTagCond) {
      return generateSyntaxErrMsgExt(&pCxt->msgBuf, TSDB_CODE_PAR_SYNTAX_ERROR,
                                     "The With clause can only be used for table level privilege");
    } else {
      return TSDB_CODE_SUCCESS;
    }
  }

  int32_t code = createRealTableForGrantTable(pStmt, &pTable);
  if (TSDB_CODE_SUCCESS == code) {
    SName name;
    code = getTableMetaImpl(pCxt, toName(pCxt->pParseCxt->acctId, pTable->table.dbName, pTable->table.tableName, &name),
                            &(pTable->pMeta));
    if (code) {
      nodesDestroyNode((SNode*)pTable);
      return code;
    }

    if (TSDB_SUPER_TABLE != pTable->pMeta->tableType && TSDB_NORMAL_TABLE != pTable->pMeta->tableType) {
      nodesDestroyNode((SNode*)pTable);
      return generateSyntaxErrMsgExt(&pCxt->msgBuf, TSDB_CODE_PAR_SYNTAX_ERROR,
                                     "Only supertable and normal table can be granted");
    }
  }

  if (TSDB_CODE_SUCCESS == code && NULL == pStmt->pTagCond) {
    nodesDestroyNode((SNode*)pTable);
    return TSDB_CODE_SUCCESS;
  }

  pCxt->pCurrStmt = (SNode*)pStmt;

  if (TSDB_CODE_SUCCESS == code) {
    code = addNamespace(pCxt, pTable);
  }
  if (TSDB_CODE_SUCCESS == code) {
    code = translateExpr(pCxt, &pStmt->pTagCond);
  }
  if (TSDB_CODE_SUCCESS == code) {
    code = nodesNodeToString(pStmt->pTagCond, false, &pReq->tagCond, &pReq->tagCondLen);
  }
  nodesDestroyNode((SNode*)pTable);
  return code;
}

static int32_t translateGrant(STranslateContext* pCxt, SGrantStmt* pStmt) {
  SAlterUserReq req = {0};
  if (BIT_FLAG_TEST_MASK(pStmt->privileges, PRIVILEGE_TYPE_ALL) ||
      (BIT_FLAG_TEST_MASK(pStmt->privileges, PRIVILEGE_TYPE_READ) &&
       BIT_FLAG_TEST_MASK(pStmt->privileges, PRIVILEGE_TYPE_WRITE))) {
    req.alterType = ('\0' == pStmt->tabName[0] ? TSDB_ALTER_USER_ADD_ALL_DB : TSDB_ALTER_USER_ADD_ALL_TABLE);
  } else if (BIT_FLAG_TEST_MASK(pStmt->privileges, PRIVILEGE_TYPE_READ)) {
    req.alterType = ('\0' == pStmt->tabName[0] ? TSDB_ALTER_USER_ADD_READ_DB : TSDB_ALTER_USER_ADD_READ_TABLE);
  } else if (BIT_FLAG_TEST_MASK(pStmt->privileges, PRIVILEGE_TYPE_WRITE)) {
    req.alterType = ('\0' == pStmt->tabName[0] ? TSDB_ALTER_USER_ADD_WRITE_DB : TSDB_ALTER_USER_ADD_WRITE_TABLE);
  } else if (BIT_FLAG_TEST_MASK(pStmt->privileges, PRIVILEGE_TYPE_SUBSCRIBE)) {
    req.alterType = TSDB_ALTER_USER_ADD_SUBSCRIBE_TOPIC;
  }
  strcpy(req.user, pStmt->userName);
  sprintf(req.objname, "%d.%s", pCxt->pParseCxt->acctId, pStmt->objName);
  sprintf(req.tabName, "%s", pStmt->tabName);
  int32_t code = translateGrantTagCond(pCxt, pStmt, &req);
  if (TSDB_CODE_SUCCESS == code) {
    code = buildCmdMsg(pCxt, TDMT_MND_ALTER_USER, (FSerializeFunc)tSerializeSAlterUserReq, &req);
  }
  tFreeSAlterUserReq(&req);
  return code;
}

static int32_t translateRevoke(STranslateContext* pCxt, SRevokeStmt* pStmt) {
  SAlterUserReq req = {0};
  if (BIT_FLAG_TEST_MASK(pStmt->privileges, PRIVILEGE_TYPE_ALL) ||
      (BIT_FLAG_TEST_MASK(pStmt->privileges, PRIVILEGE_TYPE_READ) &&
       BIT_FLAG_TEST_MASK(pStmt->privileges, PRIVILEGE_TYPE_WRITE))) {
    req.alterType = ('\0' == pStmt->tabName[0] ? TSDB_ALTER_USER_REMOVE_ALL_DB : TSDB_ALTER_USER_REMOVE_ALL_TABLE);
  } else if (BIT_FLAG_TEST_MASK(pStmt->privileges, PRIVILEGE_TYPE_READ)) {
    req.alterType = ('\0' == pStmt->tabName[0] ? TSDB_ALTER_USER_REMOVE_READ_DB : TSDB_ALTER_USER_REMOVE_READ_TABLE);
  } else if (BIT_FLAG_TEST_MASK(pStmt->privileges, PRIVILEGE_TYPE_WRITE)) {
    req.alterType = ('\0' == pStmt->tabName[0] ? TSDB_ALTER_USER_REMOVE_WRITE_DB : TSDB_ALTER_USER_REMOVE_WRITE_TABLE);
  } else if (BIT_FLAG_TEST_MASK(pStmt->privileges, PRIVILEGE_TYPE_SUBSCRIBE)) {
    req.alterType = TSDB_ALTER_USER_REMOVE_SUBSCRIBE_TOPIC;
  }
  strcpy(req.user, pStmt->userName);
  sprintf(req.objname, "%d.%s", pCxt->pParseCxt->acctId, pStmt->objName);
  sprintf(req.tabName, "%s", pStmt->tabName);
  int32_t code = buildCmdMsg(pCxt, TDMT_MND_ALTER_USER, (FSerializeFunc)tSerializeSAlterUserReq, &req);
  tFreeSAlterUserReq(&req);
  return code;
}

static int32_t translateBalanceVgroup(STranslateContext* pCxt, SBalanceVgroupStmt* pStmt) {
  SBalanceVgroupReq req = {0};
  int32_t code = buildCmdMsg(pCxt, TDMT_MND_BALANCE_VGROUP, (FSerializeFunc)tSerializeSBalanceVgroupReq, &req);
  tFreeSBalanceVgroupReq(&req);
  return code;
}

static int32_t translateBalanceVgroupLeader(STranslateContext* pCxt, SBalanceVgroupLeaderStmt* pStmt) {
  SBalanceVgroupLeaderReq req = {0};
<<<<<<< HEAD
  int32_t code = buildCmdMsg(pCxt, TDMT_MND_BALANCE_VGROUP_LEADER, (FSerializeFunc)tSerializeSBalanceVgroupLeaderReq, &req);
  tFreeSBalanceVgroupLeaderReq(&req);
  return code;
=======
  req.vgId = pStmt->vgId;
  return buildCmdMsg(pCxt, TDMT_MND_BALANCE_VGROUP_LEADER, (FSerializeFunc)tSerializeSBalanceVgroupLeaderReq, &req);
>>>>>>> ee7258bb
}

static int32_t translateMergeVgroup(STranslateContext* pCxt, SMergeVgroupStmt* pStmt) {
  SMergeVgroupReq req = {.vgId1 = pStmt->vgId1, .vgId2 = pStmt->vgId2};
  return buildCmdMsg(pCxt, TDMT_MND_MERGE_VGROUP, (FSerializeFunc)tSerializeSMergeVgroupReq, &req);
}

static int32_t checkDnodeIds(STranslateContext* pCxt, SRedistributeVgroupStmt* pStmt) {
  int32_t numOfDnodes = LIST_LENGTH(pStmt->pDnodes);
  if (numOfDnodes > 3 || numOfDnodes < 1) {
    return generateSyntaxErrMsg(&pCxt->msgBuf, TSDB_CODE_PAR_INVALID_REDISTRIBUTE_VG);
  }

  SNode* pNode = NULL;
  FOREACH(pNode, pStmt->pDnodes) {
    SValueNode* pVal = (SValueNode*)pNode;
    if (DEAL_RES_ERROR == translateValue(pCxt, pVal)) {
      return pCxt->errCode;
    }
  }

  pStmt->dnodeId1 = getBigintFromValueNode((SValueNode*)nodesListGetNode(pStmt->pDnodes, 0));
  pStmt->dnodeId2 = -1;
  pStmt->dnodeId3 = -1;
  if (numOfDnodes > 1) {
    pStmt->dnodeId2 = getBigintFromValueNode((SValueNode*)nodesListGetNode(pStmt->pDnodes, 1));
  }
  if (numOfDnodes > 2) {
    pStmt->dnodeId3 = getBigintFromValueNode((SValueNode*)nodesListGetNode(pStmt->pDnodes, 2));
  }

  return TSDB_CODE_SUCCESS;
}

static int32_t translateRedistributeVgroup(STranslateContext* pCxt, SRedistributeVgroupStmt* pStmt) {
  SRedistributeVgroupReq req = {.vgId = pStmt->vgId};
  int32_t                code = checkDnodeIds(pCxt, pStmt);
  if (TSDB_CODE_SUCCESS == code) {
    req.dnodeId1 = pStmt->dnodeId1;
    req.dnodeId2 = pStmt->dnodeId2;
    req.dnodeId3 = pStmt->dnodeId3;
    code = buildCmdMsg(pCxt, TDMT_MND_REDISTRIBUTE_VGROUP, (FSerializeFunc)tSerializeSRedistributeVgroupReq, &req);
  }
  tFreeSRedistributeVgroupReq(&req);
  return code;
}

static int32_t translateSplitVgroup(STranslateContext* pCxt, SSplitVgroupStmt* pStmt) {
  SSplitVgroupReq req = {.vgId = pStmt->vgId};
  return buildCmdMsg(pCxt, TDMT_MND_SPLIT_VGROUP, (FSerializeFunc)tSerializeSSplitVgroupReq, &req);
}

static int32_t translateShowVariables(STranslateContext* pCxt, SShowStmt* pStmt) {
  SShowVariablesReq req = {0};
  return buildCmdMsg(pCxt, TDMT_MND_SHOW_VARIABLES, (FSerializeFunc)tSerializeSShowVariablesReq, &req);
}

static int32_t translateShowCreateDatabase(STranslateContext* pCxt, SShowCreateDatabaseStmt* pStmt) {
  pStmt->pCfg = taosMemoryCalloc(1, sizeof(SDbCfgInfo));
  if (NULL == pStmt->pCfg) {
    return TSDB_CODE_OUT_OF_MEMORY;
  }

  SName name;
  tNameSetDbName(&name, pCxt->pParseCxt->acctId, pStmt->dbName, strlen(pStmt->dbName));
  tNameGetFullDbName(&name, pStmt->dbFName);

  return getDBCfg(pCxt, pStmt->dbName, (SDbCfgInfo*)pStmt->pCfg);
}

static int32_t translateShowCreateTable(STranslateContext* pCxt, SShowCreateTableStmt* pStmt) {
  pStmt->pDbCfg = taosMemoryCalloc(1, sizeof(SDbCfgInfo));
  if (NULL == pStmt->pDbCfg) {
    return TSDB_CODE_OUT_OF_MEMORY;
  }
  int32_t code = getDBCfg(pCxt, pStmt->dbName, (SDbCfgInfo*)pStmt->pDbCfg);
  if (TSDB_CODE_SUCCESS == code) {
    SName name;
    toName(pCxt->pParseCxt->acctId, pStmt->dbName, pStmt->tableName, &name);
    code = getTableCfg(pCxt, &name, (STableCfg**)&pStmt->pTableCfg);
  }
  return code;
}

static int32_t translateQuery(STranslateContext* pCxt, SNode* pNode) {
  int32_t code = TSDB_CODE_SUCCESS;
  switch (nodeType(pNode)) {
    case QUERY_NODE_SELECT_STMT:
      code = translateSelect(pCxt, (SSelectStmt*)pNode);
      break;
    case QUERY_NODE_SET_OPERATOR:
      code = translateSetOperator(pCxt, (SSetOperator*)pNode);
      break;
    case QUERY_NODE_DELETE_STMT:
      code = translateDelete(pCxt, (SDeleteStmt*)pNode);
      break;
    case QUERY_NODE_INSERT_STMT:
      code = translateInsert(pCxt, (SInsertStmt*)pNode);
      break;
    case QUERY_NODE_CREATE_DATABASE_STMT:
      code = translateCreateDatabase(pCxt, (SCreateDatabaseStmt*)pNode);
      break;
    case QUERY_NODE_DROP_DATABASE_STMT:
      code = translateDropDatabase(pCxt, (SDropDatabaseStmt*)pNode);
      break;
    case QUERY_NODE_ALTER_DATABASE_STMT:
      code = translateAlterDatabase(pCxt, (SAlterDatabaseStmt*)pNode);
      break;
    case QUERY_NODE_TRIM_DATABASE_STMT:
      code = translateTrimDatabase(pCxt, (STrimDatabaseStmt*)pNode);
      break;
    case QUERY_NODE_CREATE_TABLE_STMT:
      code = translateCreateSuperTable(pCxt, (SCreateTableStmt*)pNode);
      break;
    case QUERY_NODE_DROP_TABLE_STMT:
      code = translateDropTable(pCxt, (SDropTableStmt*)pNode);
      break;
    case QUERY_NODE_DROP_SUPER_TABLE_STMT:
      code = translateDropSuperTable(pCxt, (SDropSuperTableStmt*)pNode);
      break;
    case QUERY_NODE_ALTER_TABLE_STMT:
    case QUERY_NODE_ALTER_SUPER_TABLE_STMT:
      code = translateAlterSuperTable(pCxt, (SAlterTableStmt*)pNode);
      break;
    case QUERY_NODE_CREATE_USER_STMT:
      code = translateCreateUser(pCxt, (SCreateUserStmt*)pNode);
      break;
    case QUERY_NODE_ALTER_USER_STMT:
      code = translateAlterUser(pCxt, (SAlterUserStmt*)pNode);
      break;
    case QUERY_NODE_DROP_USER_STMT:
      code = translateDropUser(pCxt, (SDropUserStmt*)pNode);
      break;
    case QUERY_NODE_USE_DATABASE_STMT:
      code = translateUseDatabase(pCxt, (SUseDatabaseStmt*)pNode);
      break;
    case QUERY_NODE_CREATE_DNODE_STMT:
      code = translateCreateDnode(pCxt, (SCreateDnodeStmt*)pNode);
      break;
    case QUERY_NODE_DROP_DNODE_STMT:
      code = translateDropDnode(pCxt, (SDropDnodeStmt*)pNode);
      break;
    case QUERY_NODE_ALTER_DNODE_STMT:
      code = translateAlterDnode(pCxt, (SAlterDnodeStmt*)pNode);
      break;
    case QUERY_NODE_CREATE_INDEX_STMT:
      code = translateCreateIndex(pCxt, (SCreateIndexStmt*)pNode);
      break;
    case QUERY_NODE_DROP_INDEX_STMT:
      code = translateDropIndex(pCxt, (SDropIndexStmt*)pNode);
      break;
    case QUERY_NODE_CREATE_QNODE_STMT:
    case QUERY_NODE_CREATE_BNODE_STMT:
    case QUERY_NODE_CREATE_SNODE_STMT:
    case QUERY_NODE_CREATE_MNODE_STMT:
      code = translateCreateComponentNode(pCxt, (SCreateComponentNodeStmt*)pNode);
      break;
    case QUERY_NODE_DROP_QNODE_STMT:
    case QUERY_NODE_DROP_BNODE_STMT:
    case QUERY_NODE_DROP_SNODE_STMT:
    case QUERY_NODE_DROP_MNODE_STMT:
      code = translateDropComponentNode(pCxt, (SDropComponentNodeStmt*)pNode);
      break;
    case QUERY_NODE_CREATE_TOPIC_STMT:
      code = translateCreateTopic(pCxt, (SCreateTopicStmt*)pNode);
      break;
    case QUERY_NODE_DROP_TOPIC_STMT:
      code = translateDropTopic(pCxt, (SDropTopicStmt*)pNode);
      break;
    case QUERY_NODE_DROP_CGROUP_STMT:
      code = translateDropCGroup(pCxt, (SDropCGroupStmt*)pNode);
      break;
    case QUERY_NODE_ALTER_LOCAL_STMT:
      code = translateAlterLocal(pCxt, (SAlterLocalStmt*)pNode);
      break;
    case QUERY_NODE_EXPLAIN_STMT:
      code = translateExplain(pCxt, (SExplainStmt*)pNode);
      break;
    case QUERY_NODE_DESCRIBE_STMT:
      code = translateDescribe(pCxt, (SDescribeStmt*)pNode);
      break;
    case QUERY_NODE_COMPACT_DATABASE_STMT:
      code = translateCompact(pCxt, (SCompactDatabaseStmt*)pNode);
      break;
    case QUERY_NODE_KILL_CONNECTION_STMT:
      code = translateKillConnection(pCxt, (SKillStmt*)pNode);
      break;
    case QUERY_NODE_KILL_QUERY_STMT:
      code = translateKillQuery(pCxt, (SKillQueryStmt*)pNode);
      break;
    case QUERY_NODE_KILL_TRANSACTION_STMT:
      code = translateKillTransaction(pCxt, (SKillStmt*)pNode);
      break;
    case QUERY_NODE_CREATE_STREAM_STMT:
      code = translateCreateStream(pCxt, (SCreateStreamStmt*)pNode);
      break;
    case QUERY_NODE_DROP_STREAM_STMT:
      code = translateDropStream(pCxt, (SDropStreamStmt*)pNode);
      break;
    case QUERY_NODE_PAUSE_STREAM_STMT:
      code = translatePauseStream(pCxt, (SPauseStreamStmt*)pNode);
      break;
    case QUERY_NODE_RESUME_STREAM_STMT:
      code = translateResumeStream(pCxt, (SResumeStreamStmt*)pNode);
      break;
    case QUERY_NODE_CREATE_FUNCTION_STMT:
      code = translateCreateFunction(pCxt, (SCreateFunctionStmt*)pNode);
      break;
    case QUERY_NODE_DROP_FUNCTION_STMT:
      code = translateDropFunction(pCxt, (SDropFunctionStmt*)pNode);
      break;
    case QUERY_NODE_GRANT_STMT:
      code = translateGrant(pCxt, (SGrantStmt*)pNode);
      break;
    case QUERY_NODE_REVOKE_STMT:
      code = translateRevoke(pCxt, (SRevokeStmt*)pNode);
      break;
    case QUERY_NODE_BALANCE_VGROUP_STMT:
      code = translateBalanceVgroup(pCxt, (SBalanceVgroupStmt*)pNode);
      break;
    case QUERY_NODE_BALANCE_VGROUP_LEADER_STMT:
      code = translateBalanceVgroupLeader(pCxt, (SBalanceVgroupLeaderStmt*)pNode);
      break;
    case QUERY_NODE_MERGE_VGROUP_STMT:
      code = translateMergeVgroup(pCxt, (SMergeVgroupStmt*)pNode);
      break;
    case QUERY_NODE_REDISTRIBUTE_VGROUP_STMT:
      code = translateRedistributeVgroup(pCxt, (SRedistributeVgroupStmt*)pNode);
      break;
    case QUERY_NODE_SPLIT_VGROUP_STMT:
      code = translateSplitVgroup(pCxt, (SSplitVgroupStmt*)pNode);
      break;
    case QUERY_NODE_SHOW_VARIABLES_STMT:
      code = translateShowVariables(pCxt, (SShowStmt*)pNode);
      break;
    case QUERY_NODE_SHOW_CREATE_DATABASE_STMT:
      code = translateShowCreateDatabase(pCxt, (SShowCreateDatabaseStmt*)pNode);
      break;
    case QUERY_NODE_SHOW_CREATE_TABLE_STMT:
    case QUERY_NODE_SHOW_CREATE_STABLE_STMT:
      code = translateShowCreateTable(pCxt, (SShowCreateTableStmt*)pNode);
      break;
    case QUERY_NODE_RESTORE_DNODE_STMT:
    case QUERY_NODE_RESTORE_QNODE_STMT:
    case QUERY_NODE_RESTORE_MNODE_STMT:
    case QUERY_NODE_RESTORE_VNODE_STMT:
      code = translateRestoreDnode(pCxt, (SRestoreComponentNodeStmt*)pNode);
      break;
    default:
      break;
  }
  return code;
}

static int32_t translateSubquery(STranslateContext* pCxt, SNode* pNode) {
  ESqlClause currClause = pCxt->currClause;
  SNode*     pCurrStmt = pCxt->pCurrStmt;
  int32_t    currLevel = pCxt->currLevel;
  pCxt->currLevel = ++(pCxt->levelNo);
  int32_t code = translateQuery(pCxt, pNode);
  pCxt->currClause = currClause;
  pCxt->pCurrStmt = pCurrStmt;
  pCxt->currLevel = currLevel;
  return code;
}

static int32_t extractQueryResultSchema(const SNodeList* pProjections, int32_t* numOfCols, SSchema** pSchema) {
  *numOfCols = LIST_LENGTH(pProjections);
  *pSchema = taosMemoryCalloc((*numOfCols), sizeof(SSchema));
  if (NULL == (*pSchema)) {
    return TSDB_CODE_OUT_OF_MEMORY;
  }

  SNode*  pNode;
  int32_t index = 0;
  FOREACH(pNode, pProjections) {
    SExprNode* pExpr = (SExprNode*)pNode;
    if (TSDB_DATA_TYPE_NULL == pExpr->resType.type) {
      (*pSchema)[index].type = TSDB_DATA_TYPE_VARCHAR;
      (*pSchema)[index].bytes = 0;
    } else {
      (*pSchema)[index].type = pExpr->resType.type;
      (*pSchema)[index].bytes = pExpr->resType.bytes;
    }
    (*pSchema)[index].colId = index + 1;
    if ('\0' != pExpr->userAlias[0]) {
      strcpy((*pSchema)[index].name, pExpr->userAlias);
    } else {
      strcpy((*pSchema)[index].name, pExpr->aliasName);
    }
    index += 1;
  }

  return TSDB_CODE_SUCCESS;
}

static int8_t extractResultTsPrecision(const SSelectStmt* pSelect) { return pSelect->precision; }

static int32_t extractExplainResultSchema(int32_t* numOfCols, SSchema** pSchema) {
  *numOfCols = 1;
  *pSchema = taosMemoryCalloc((*numOfCols), sizeof(SSchema));
  if (NULL == (*pSchema)) {
    return TSDB_CODE_OUT_OF_MEMORY;
  }
  (*pSchema)[0].type = TSDB_DATA_TYPE_BINARY;
  (*pSchema)[0].bytes = TSDB_EXPLAIN_RESULT_ROW_SIZE;
  strcpy((*pSchema)[0].name, TSDB_EXPLAIN_RESULT_COLUMN_NAME);
  return TSDB_CODE_SUCCESS;
}

static int32_t extractDescribeResultSchema(int32_t* numOfCols, SSchema** pSchema) {
  *numOfCols = DESCRIBE_RESULT_COLS;
  *pSchema = taosMemoryCalloc((*numOfCols), sizeof(SSchema));
  if (NULL == (*pSchema)) {
    return TSDB_CODE_OUT_OF_MEMORY;
  }

  (*pSchema)[0].type = TSDB_DATA_TYPE_BINARY;
  (*pSchema)[0].bytes = DESCRIBE_RESULT_FIELD_LEN;
  strcpy((*pSchema)[0].name, "field");

  (*pSchema)[1].type = TSDB_DATA_TYPE_BINARY;
  (*pSchema)[1].bytes = DESCRIBE_RESULT_TYPE_LEN;
  strcpy((*pSchema)[1].name, "type");

  (*pSchema)[2].type = TSDB_DATA_TYPE_INT;
  (*pSchema)[2].bytes = tDataTypes[TSDB_DATA_TYPE_INT].bytes;
  strcpy((*pSchema)[2].name, "length");

  (*pSchema)[3].type = TSDB_DATA_TYPE_BINARY;
  (*pSchema)[3].bytes = DESCRIBE_RESULT_NOTE_LEN;
  strcpy((*pSchema)[3].name, "note");

  return TSDB_CODE_SUCCESS;
}

static int32_t extractShowCreateDatabaseResultSchema(int32_t* numOfCols, SSchema** pSchema) {
  *numOfCols = 2;
  *pSchema = taosMemoryCalloc((*numOfCols), sizeof(SSchema));
  if (NULL == (*pSchema)) {
    return TSDB_CODE_OUT_OF_MEMORY;
  }

  (*pSchema)[0].type = TSDB_DATA_TYPE_BINARY;
  (*pSchema)[0].bytes = TSDB_DB_NAME_LEN;
  strcpy((*pSchema)[0].name, "Database");

  (*pSchema)[1].type = TSDB_DATA_TYPE_BINARY;
  (*pSchema)[1].bytes = TSDB_MAX_BINARY_LEN;
  strcpy((*pSchema)[1].name, "Create Database");

  return TSDB_CODE_SUCCESS;
}

static int32_t extractShowAliveResultSchema(int32_t* numOfCols, SSchema** pSchema) {
  *numOfCols = 1;
  *pSchema = taosMemoryCalloc((*numOfCols), sizeof(SSchema));
  if (NULL == (*pSchema)) {
    return TSDB_CODE_OUT_OF_MEMORY;
  }

  (*pSchema)[0].type = TSDB_DATA_TYPE_INT;
  (*pSchema)[0].bytes = sizeof(int32_t);
  strcpy((*pSchema)[0].name, "status");

  return TSDB_CODE_SUCCESS;
}

static int32_t extractShowCreateTableResultSchema(int32_t* numOfCols, SSchema** pSchema) {
  *numOfCols = 2;
  *pSchema = taosMemoryCalloc((*numOfCols), sizeof(SSchema));
  if (NULL == (*pSchema)) {
    return TSDB_CODE_OUT_OF_MEMORY;
  }

  (*pSchema)[0].type = TSDB_DATA_TYPE_BINARY;
  (*pSchema)[0].bytes = SHOW_CREATE_TB_RESULT_FIELD1_LEN;
  strcpy((*pSchema)[0].name, "Table");

  (*pSchema)[1].type = TSDB_DATA_TYPE_BINARY;
  (*pSchema)[1].bytes = SHOW_CREATE_TB_RESULT_FIELD2_LEN;
  strcpy((*pSchema)[1].name, "Create Table");

  return TSDB_CODE_SUCCESS;
}

static int32_t extractShowVariablesResultSchema(int32_t* numOfCols, SSchema** pSchema) {
  *numOfCols = 3;
  *pSchema = taosMemoryCalloc((*numOfCols), sizeof(SSchema));
  if (NULL == (*pSchema)) {
    return TSDB_CODE_OUT_OF_MEMORY;
  }

  (*pSchema)[0].type = TSDB_DATA_TYPE_BINARY;
  (*pSchema)[0].bytes = TSDB_CONFIG_OPTION_LEN;
  strcpy((*pSchema)[0].name, "name");

  (*pSchema)[1].type = TSDB_DATA_TYPE_BINARY;
  (*pSchema)[1].bytes = TSDB_CONFIG_VALUE_LEN;
  strcpy((*pSchema)[1].name, "value");

  (*pSchema)[2].type = TSDB_DATA_TYPE_BINARY;
  (*pSchema)[2].bytes = TSDB_CONFIG_SCOPE_LEN;
  strcpy((*pSchema)[2].name, "scope");

  return TSDB_CODE_SUCCESS;
}

int32_t extractResultSchema(const SNode* pRoot, int32_t* numOfCols, SSchema** pSchema) {
  if (NULL == pRoot) {
    return TSDB_CODE_SUCCESS;
  }

  switch (nodeType(pRoot)) {
    case QUERY_NODE_SELECT_STMT:
    case QUERY_NODE_SET_OPERATOR:
      return extractQueryResultSchema(getProjectList(pRoot), numOfCols, pSchema);
    case QUERY_NODE_EXPLAIN_STMT:
      return extractExplainResultSchema(numOfCols, pSchema);
    case QUERY_NODE_DESCRIBE_STMT:
      return extractDescribeResultSchema(numOfCols, pSchema);
    case QUERY_NODE_SHOW_CREATE_DATABASE_STMT:
      return extractShowCreateDatabaseResultSchema(numOfCols, pSchema);
    case QUERY_NODE_SHOW_DB_ALIVE_STMT:
    case QUERY_NODE_SHOW_CLUSTER_ALIVE_STMT:
      return extractShowAliveResultSchema(numOfCols, pSchema);
    case QUERY_NODE_SHOW_CREATE_TABLE_STMT:
    case QUERY_NODE_SHOW_CREATE_STABLE_STMT:
      return extractShowCreateTableResultSchema(numOfCols, pSchema);
    case QUERY_NODE_SHOW_LOCAL_VARIABLES_STMT:
    case QUERY_NODE_SHOW_VARIABLES_STMT:
      return extractShowVariablesResultSchema(numOfCols, pSchema);
    default:
      break;
  }

  return TSDB_CODE_FAILED;
}

static SNode* createStarCol() {
  SColumnNode* pCol = (SColumnNode*)nodesMakeNode(QUERY_NODE_COLUMN);
  if (NULL == pCol) {
    return NULL;
  }
  strcpy(pCol->colName, "*");
  return (SNode*)pCol;
}

static SNode* createProjectCol(const char* pProjCol) {
  SColumnNode* pCol = (SColumnNode*)nodesMakeNode(QUERY_NODE_COLUMN);
  if (NULL == pCol) {
    return NULL;
  }
  snprintf(pCol->colName, sizeof(pCol->colName), "%s", pProjCol);
  return (SNode*)pCol;
}

static SNodeList* createProjectCols(int32_t ncols, const char* const pCols[]) {
  SNodeList* pProjections = NULL;
  if (0 == ncols) {
    nodesListMakeStrictAppend(&pProjections, createStarCol());
    return pProjections;
  }
  for (int32_t i = 0; i < ncols; ++i) {
    int32_t code = nodesListMakeStrictAppend(&pProjections, createProjectCol(pCols[i]));
    if (TSDB_CODE_SUCCESS != code) {
      nodesDestroyList(pProjections);
      return NULL;
    }
  }
  return pProjections;
}

static int32_t createSimpleSelectStmtImpl(const char* pDb, const char* pTable, SNodeList* pProjectionList,
                                          SSelectStmt** pStmt) {
  SSelectStmt* pSelect = (SSelectStmt*)nodesMakeNode(QUERY_NODE_SELECT_STMT);
  if (NULL == pSelect) {
    return TSDB_CODE_OUT_OF_MEMORY;
  }
  sprintf(pSelect->stmtName, "%p", pSelect);

  SRealTableNode* pRealTable = (SRealTableNode*)nodesMakeNode(QUERY_NODE_REAL_TABLE);
  if (NULL == pRealTable) {
    nodesDestroyNode((SNode*)pSelect);
    return TSDB_CODE_OUT_OF_MEMORY;
  }
  snprintf(pRealTable->table.dbName, sizeof(pRealTable->table.dbName), "%s", pDb);
  snprintf(pRealTable->table.tableName, sizeof(pRealTable->table.tableName), "%s", pTable);
  snprintf(pRealTable->table.tableAlias, sizeof(pRealTable->table.tableAlias), "%s", pTable);
  pSelect->pFromTable = (SNode*)pRealTable;
  pSelect->pProjectionList = pProjectionList;

  *pStmt = pSelect;

  return TSDB_CODE_SUCCESS;
}

static int32_t createSimpleSelectStmtFromCols(const char* pDb, const char* pTable, int32_t numOfProjs,
                                              const char* const pProjCol[], SSelectStmt** pStmt) {
  SNodeList* pProjectionList = NULL;
  if (numOfProjs >= 0) {
    pProjectionList = createProjectCols(numOfProjs, pProjCol);
    if (NULL == pProjectionList) {
      return TSDB_CODE_OUT_OF_MEMORY;
    }
  }

  return createSimpleSelectStmtImpl(pDb, pTable, pProjectionList, pStmt);
}

static int32_t createSimpleSelectStmtFromProjList(const char* pDb, const char* pTable, SNodeList* pProjectionList,
                                                  SSelectStmt** pStmt) {
  return createSimpleSelectStmtImpl(pDb, pTable, pProjectionList, pStmt);
}

static int32_t createSelectStmtForShow(ENodeType showType, SSelectStmt** pStmt) {
  const SSysTableShowAdapter* pShow = &sysTableShowAdapter[showType - SYSTABLE_SHOW_TYPE_OFFSET];
  return createSimpleSelectStmtFromCols(pShow->pDbName, pShow->pTableName, pShow->numOfShowCols, pShow->pShowCols,
                                        pStmt);
}

static int32_t createSelectStmtForShowTableDist(SShowTableDistributedStmt* pStmt, SSelectStmt** pOutput) {
  return createSimpleSelectStmtFromCols(pStmt->dbName, pStmt->tableName, 0, NULL, pOutput);
}

static int32_t createOperatorNode(EOperatorType opType, const char* pColName, SNode* pRight, SNode** pOp) {
  if (NULL == pRight) {
    return TSDB_CODE_SUCCESS;
  }

  SOperatorNode* pOper = (SOperatorNode*)nodesMakeNode(QUERY_NODE_OPERATOR);
  if (NULL == pOper) {
    return TSDB_CODE_OUT_OF_MEMORY;
  }

  pOper->opType = opType;
  pOper->pLeft = nodesMakeNode(QUERY_NODE_COLUMN);
  pOper->pRight = nodesCloneNode(pRight);
  if (NULL == pOper->pLeft || NULL == pOper->pRight) {
    nodesDestroyNode((SNode*)pOper);
    return TSDB_CODE_OUT_OF_MEMORY;
  }
  snprintf(((SColumnNode*)pOper->pLeft)->colName, sizeof(((SColumnNode*)pOper->pLeft)->colName), "%s", pColName);

  *pOp = (SNode*)pOper;
  return TSDB_CODE_SUCCESS;
}

static const char* getTbNameColName(ENodeType type) {
  return (QUERY_NODE_SHOW_STABLES_STMT == type ? "stable_name" : "table_name");
}

static int32_t createLogicCondNode(SNode* pCond1, SNode* pCond2, SNode** pCond, ELogicConditionType logicCondType) {
  SLogicConditionNode* pCondition = (SLogicConditionNode*)nodesMakeNode(QUERY_NODE_LOGIC_CONDITION);
  if (NULL == pCondition) {
    return TSDB_CODE_OUT_OF_MEMORY;
  }
  pCondition->condType = logicCondType;
  pCondition->pParameterList = nodesMakeList();
  if (NULL == pCondition->pParameterList) {
    nodesDestroyNode((SNode*)pCondition);
    return TSDB_CODE_OUT_OF_MEMORY;
  }
  if (TSDB_CODE_SUCCESS != nodesListAppend(pCondition->pParameterList, pCond1) ||
      TSDB_CODE_SUCCESS != nodesListAppend(pCondition->pParameterList, pCond2)) {
    nodesDestroyNode((SNode*)pCondition);
    return TSDB_CODE_OUT_OF_MEMORY;
  }

  *pCond = (SNode*)pCondition;
  return TSDB_CODE_SUCCESS;
}

static int32_t insertCondIntoSelectStmt(SSelectStmt* pSelect, SNode* pCond) {
  if (pSelect->pWhere == NULL) {
    pSelect->pWhere = pCond;
  } else {
    SNodeList* pLogicCondListWhere = NULL;
    SNodeList* pLogicCondList2 = NULL;
    if (nodeType(pSelect->pWhere) == QUERY_NODE_LOGIC_CONDITION &&
        ((SLogicConditionNode*)pSelect->pWhere)->condType == LOGIC_COND_TYPE_AND) {
        pLogicCondListWhere = ((SLogicConditionNode*)pSelect->pWhere)->pParameterList;
    } else {
      nodesListMakeAppend(&pLogicCondListWhere, pSelect->pWhere);
    }

    if (nodeType(pCond) == QUERY_NODE_LOGIC_CONDITION &&
        ((SLogicConditionNode*)pCond)->condType == LOGIC_COND_TYPE_AND) {
         pLogicCondList2 = ((SLogicConditionNode*)pCond)->pParameterList;
    } else {
      nodesListMakeAppend(&pLogicCondList2, pCond);
    }

    nodesListAppendList(pLogicCondListWhere, pLogicCondList2);

    SLogicConditionNode* pWhere = (SLogicConditionNode*)nodesMakeNode(QUERY_NODE_LOGIC_CONDITION);
    pWhere->condType = LOGIC_COND_TYPE_AND;
    pWhere->pParameterList = pLogicCondListWhere;

    pSelect->pWhere = (SNode*)pWhere;
  }
  return TSDB_CODE_SUCCESS;
}

static int32_t addShowUserDatabasesCond(SSelectStmt* pSelect) {
  SNode*      pNameCond1 = NULL;
  SNode*      pNameCond2 = NULL;
  SValueNode* pValNode1 = nodesMakeValueNodeFromString(TSDB_INFORMATION_SCHEMA_DB);
  SValueNode* pValNode2 = nodesMakeValueNodeFromString(TSDB_PERFORMANCE_SCHEMA_DB);
  createOperatorNode(OP_TYPE_NOT_EQUAL, "name", (SNode*)pValNode1, &pNameCond1);
  createOperatorNode(OP_TYPE_NOT_EQUAL, "name", (SNode*)pValNode2, &pNameCond2);
  nodesDestroyNode((SNode*)pValNode2);
  nodesDestroyNode((SNode*)pValNode1);
  SNode* pNameCond = NULL;
  createLogicCondNode(pNameCond1, pNameCond2, &pNameCond, LOGIC_COND_TYPE_AND);
  insertCondIntoSelectStmt(pSelect, pNameCond);
  return TSDB_CODE_SUCCESS;
}

static int32_t addShowSystemDatabasesCond(SSelectStmt* pSelect) {
  SNode*      pNameCond1 = NULL;
  SNode*      pNameCond2 = NULL;
  SValueNode* pValNode1 = nodesMakeValueNodeFromString(TSDB_INFORMATION_SCHEMA_DB);
  SValueNode* pValNode2 = nodesMakeValueNodeFromString(TSDB_PERFORMANCE_SCHEMA_DB);
  createOperatorNode(OP_TYPE_EQUAL, "name", (SNode*)pValNode1, &pNameCond1);
  createOperatorNode(OP_TYPE_EQUAL, "name", (SNode*)pValNode2, &pNameCond2);
  nodesDestroyNode((SNode*)pValNode2);
  nodesDestroyNode((SNode*)pValNode1);
  SNode* pNameCond = NULL;
  createLogicCondNode(pNameCond1, pNameCond2, &pNameCond, LOGIC_COND_TYPE_OR);
  insertCondIntoSelectStmt(pSelect, pNameCond);
  return TSDB_CODE_SUCCESS;
}

static int32_t addShowNormalTablesCond(SSelectStmt* pSelect) {
  SNode*      pTypeCond = NULL;
  SValueNode* pValNode1 = nodesMakeValueNodeFromString("NORMAL_TABLE");
  createOperatorNode(OP_TYPE_EQUAL, "type", (SNode*)pValNode1, &pTypeCond);
  nodesDestroyNode((SNode*)pValNode1);
  insertCondIntoSelectStmt(pSelect, pTypeCond);
  return TSDB_CODE_SUCCESS;
}

static int32_t addShowChildTablesCond(SSelectStmt* pSelect) {
  SNode*      pTypeCond = NULL;
  SValueNode* pValNode1 = nodesMakeValueNodeFromString("CHILD_TABLE");
  createOperatorNode(OP_TYPE_EQUAL, "type", (SNode*)pValNode1, &pTypeCond);
  nodesDestroyNode((SNode*)pValNode1);
  insertCondIntoSelectStmt(pSelect, pTypeCond);
  return TSDB_CODE_SUCCESS;
}

static int32_t addShowKindCond(const SShowStmt* pShow, SSelectStmt* pSelect) {
  if (pShow->type != QUERY_NODE_SHOW_DATABASES_STMT && pShow->type != QUERY_NODE_SHOW_TABLES_STMT ||
      pShow->showKind == SHOW_KIND_ALL) {
    return TSDB_CODE_SUCCESS;
  }
  if (pShow->type == QUERY_NODE_SHOW_DATABASES_STMT) {
    if (pShow->showKind == SHOW_KIND_DATABASES_USER) {
      addShowUserDatabasesCond(pSelect);
    } else if (pShow->showKind == SHOW_KIND_DATABASES_SYSTEM) {
      addShowSystemDatabasesCond(pSelect);
    }
  } else if (pShow->type == QUERY_NODE_SHOW_TABLES_STMT) {
    if (pShow->showKind == SHOW_KIND_TABLES_NORMAL) {
      addShowNormalTablesCond(pSelect);
    } else if (pShow->showKind == SHOW_KIND_TABLES_CHILD) {
      addShowChildTablesCond(pSelect);
    }
  }
  return TSDB_CODE_SUCCESS;
}

static int32_t createShowCondition(const SShowStmt* pShow, SSelectStmt* pSelect) {
  SNode* pDbCond = NULL;
  SNode* pTbCond = NULL;
  if (TSDB_CODE_SUCCESS != createOperatorNode(OP_TYPE_EQUAL, "db_name", pShow->pDbName, &pDbCond) ||
      TSDB_CODE_SUCCESS !=
          createOperatorNode(pShow->tableCondType, getTbNameColName(nodeType(pShow)), pShow->pTbName, &pTbCond)) {
    nodesDestroyNode(pDbCond);
    nodesDestroyNode(pTbCond);
    return TSDB_CODE_OUT_OF_MEMORY;
  }

  if (NULL != pDbCond && NULL != pTbCond) {
    if (TSDB_CODE_SUCCESS != createLogicCondNode(pDbCond, pTbCond, &pSelect->pWhere, LOGIC_COND_TYPE_AND)) {
      nodesDestroyNode(pDbCond);
      nodesDestroyNode(pTbCond);
      return TSDB_CODE_OUT_OF_MEMORY;
    }
  } else {
    pSelect->pWhere = (NULL == pDbCond ? pTbCond : pDbCond);
  }

  int32_t code = addShowKindCond(pShow, pSelect);
  if (TSDB_CODE_SUCCESS != code) {
    return code;
  }

  if (NULL != pShow->pDbName) {
    strcpy(((SRealTableNode*)pSelect->pFromTable)->qualDbName, ((SValueNode*)pShow->pDbName)->literal);
  }

  return TSDB_CODE_SUCCESS;
}

static int32_t rewriteShow(STranslateContext* pCxt, SQuery* pQuery) {
  SSelectStmt* pStmt = NULL;
  int32_t      code = createSelectStmtForShow(nodeType(pQuery->pRoot), &pStmt);
  if (TSDB_CODE_SUCCESS == code) {
    code = createShowCondition((SShowStmt*)pQuery->pRoot, pStmt);
  }
  if (TSDB_CODE_SUCCESS == code) {
    pCxt->showRewrite = true;
    pQuery->showRewrite = true;
    nodesDestroyNode(pQuery->pRoot);
    pQuery->pRoot = (SNode*)pStmt;
  } else {
    nodesDestroyNode((SNode*)pStmt);
  }
  return code;
}

static int32_t checkShowVgroups(STranslateContext* pCxt, SShowStmt* pShow) {
  // just to verify whether the database exists
  SDbCfgInfo dbCfg = {0};
  return getDBCfg(pCxt, ((SValueNode*)pShow->pDbName)->literal, &dbCfg);
}

static int32_t rewriteShowVgroups(STranslateContext* pCxt, SQuery* pQuery) {
  int32_t code = checkShowVgroups(pCxt, (SShowStmt*)pQuery->pRoot);
  if (TSDB_CODE_SUCCESS == code) {
    code = rewriteShow(pCxt, pQuery);
  }
  return code;
}

static SNode* createTagsFunction() {
  SFunctionNode* pFunc = (SFunctionNode*)nodesMakeNode(QUERY_NODE_FUNCTION);
  if (NULL == pFunc) {
    return NULL;
  }
  strcpy(pFunc->functionName, "_tags");
  return (SNode*)pFunc;
}

static int32_t createShowTableTagsProjections(SNodeList** pProjections, SNodeList** pTags) {
  if (NULL != *pTags) {
    TSWAP(*pProjections, *pTags);
    return TSDB_CODE_SUCCESS;
  }
  int32_t code = nodesListMakeStrictAppend(pProjections, createTbnameFunction());
  if (TSDB_CODE_SUCCESS == code) {
    code = nodesListStrictAppend(*pProjections, createTagsFunction());
  }
  return code;
}

static int32_t rewriteShowStableTags(STranslateContext* pCxt, SQuery* pQuery) {
  SShowTableTagsStmt* pShow = (SShowTableTagsStmt*)pQuery->pRoot;
  SSelectStmt*        pSelect = NULL;
  int32_t             code = createSimpleSelectStmtFromCols(((SValueNode*)pShow->pDbName)->literal,
                                                            ((SValueNode*)pShow->pTbName)->literal, -1, NULL, &pSelect);
  if (TSDB_CODE_SUCCESS == code) {
    code = createShowTableTagsProjections(&pSelect->pProjectionList, &pShow->pTags);
  }
  if (TSDB_CODE_SUCCESS == code) {
    pCxt->showRewrite = true;
    pQuery->showRewrite = true;
    pSelect->tagScan = true;
    nodesDestroyNode(pQuery->pRoot);
    pQuery->pRoot = (SNode*)pSelect;
  } else {
    nodesDestroyNode((SNode*)pSelect);
  }
  return code;
}

static int32_t rewriteShowDnodeVariables(STranslateContext* pCxt, SQuery* pQuery) {
  SShowDnodeVariablesStmt* pStmt = (SShowDnodeVariablesStmt*)pQuery->pRoot;
  SNode*                   pDnodeCond = NULL;
  SNode*                   pLikeCond = NULL;
  SSelectStmt*             pSelect = NULL;
  int32_t                  code = createSelectStmtForShow(nodeType(pQuery->pRoot), &pSelect);
  if (TSDB_CODE_SUCCESS == code) {
    code = createOperatorNode(OP_TYPE_EQUAL, "dnode_id", pStmt->pDnodeId, &pDnodeCond);
  }
  if (TSDB_CODE_SUCCESS == code) {
    code = createOperatorNode(OP_TYPE_LIKE, "name", pStmt->pLikePattern, &pLikeCond);
  }
  if (TSDB_CODE_SUCCESS == code) {
    if (NULL != pLikeCond) {
      code = createLogicCondNode(pDnodeCond, pLikeCond, &pSelect->pWhere, LOGIC_COND_TYPE_AND);
    } else {
      pSelect->pWhere = pDnodeCond;
    }
  }
  if (TSDB_CODE_SUCCESS == code) {
    pCxt->showRewrite = true;
    pQuery->showRewrite = true;
    nodesDestroyNode(pQuery->pRoot);
    pQuery->pRoot = (SNode*)pSelect;
  }
  return code;
}

static int32_t rewriteShowVnodes(STranslateContext* pCxt, SQuery* pQuery) {
  SShowVnodesStmt* pShow = (SShowVnodesStmt*)(pQuery->pRoot);
  SSelectStmt*     pStmt = NULL;
  int32_t          code = createSelectStmtForShow(QUERY_NODE_SHOW_VNODES_STMT, &pStmt);
  if (TSDB_CODE_SUCCESS == code) {
    if (NULL != pShow->pDnodeId) {
      code = createOperatorNode(OP_TYPE_EQUAL, "dnode_id", pShow->pDnodeId, &pStmt->pWhere);
    }
  }
  if (TSDB_CODE_SUCCESS == code) {
    pCxt->showRewrite = true;
    pQuery->showRewrite = true;
    nodesDestroyNode(pQuery->pRoot);
    pQuery->pRoot = (SNode*)pStmt;
  }
  return code;
}

static SNode* createBlockDistInfoFunc() {
  SFunctionNode* pFunc = (SFunctionNode*)nodesMakeNode(QUERY_NODE_FUNCTION);
  if (NULL == pFunc) {
    return NULL;
  }

  strcpy(pFunc->functionName, "_block_dist_info");
  strcpy(pFunc->node.aliasName, "_block_dist_info");
  return (SNode*)pFunc;
}

static SNode* createBlockDistFunc() {
  SFunctionNode* pFunc = (SFunctionNode*)nodesMakeNode(QUERY_NODE_FUNCTION);
  if (NULL == pFunc) {
    return NULL;
  }

  strcpy(pFunc->functionName, "_block_dist");
  strcpy(pFunc->node.aliasName, "_block_dist");
  if (TSDB_CODE_SUCCESS != nodesListMakeStrictAppend(&pFunc->pParameterList, createBlockDistInfoFunc())) {
    nodesDestroyNode((SNode*)pFunc);
    return NULL;
  }
  return (SNode*)pFunc;
}

static int32_t rewriteShowTableDist(STranslateContext* pCxt, SQuery* pQuery) {
  SSelectStmt* pStmt = NULL;
  int32_t      code = createSelectStmtForShowTableDist((SShowTableDistributedStmt*)pQuery->pRoot, &pStmt);
  if (TSDB_CODE_SUCCESS == code) {
    NODES_DESTORY_LIST(pStmt->pProjectionList);
    code = nodesListMakeStrictAppend(&pStmt->pProjectionList, createBlockDistFunc());
  }
  if (TSDB_CODE_SUCCESS == code) {
    pCxt->showRewrite = true;
    pQuery->showRewrite = true;
    nodesDestroyNode(pQuery->pRoot);
    pQuery->pRoot = (SNode*)pStmt;
  }
  return code;
}

typedef struct SVgroupCreateTableBatch {
  SVCreateTbBatchReq req;
  SVgroupInfo        info;
  char               dbName[TSDB_DB_NAME_LEN];
} SVgroupCreateTableBatch;

static int32_t buildNormalTableBatchReq(int32_t acctId, const SCreateTableStmt* pStmt, const SVgroupInfo* pVgroupInfo,
                                        SVgroupCreateTableBatch* pBatch) {
  char  dbFName[TSDB_DB_FNAME_LEN] = {0};
  SName name = {.type = TSDB_DB_NAME_T, .acctId = acctId};
  strcpy(name.dbname, pStmt->dbName);
  tNameGetFullDbName(&name, dbFName);

  SVCreateTbReq req = {0};
  req.type = TD_NORMAL_TABLE;
  req.name = taosStrdup(pStmt->tableName);
  req.ttl = pStmt->pOptions->ttl;
  if (pStmt->pOptions->commentNull == false) {
    req.comment = taosStrdup(pStmt->pOptions->comment);
    if (NULL == req.comment) {
      tdDestroySVCreateTbReq(&req);
      return TSDB_CODE_OUT_OF_MEMORY;
    }
    req.commentLen = strlen(pStmt->pOptions->comment);
  } else {
    req.commentLen = -1;
  }
  req.ntb.schemaRow.nCols = LIST_LENGTH(pStmt->pCols);
  req.ntb.schemaRow.version = 1;
  req.ntb.schemaRow.pSchema = taosMemoryCalloc(req.ntb.schemaRow.nCols, sizeof(SSchema));
  if (NULL == req.name || NULL == req.ntb.schemaRow.pSchema) {
    tdDestroySVCreateTbReq(&req);
    return TSDB_CODE_OUT_OF_MEMORY;
  }
  if (pStmt->ignoreExists) {
    req.flags |= TD_CREATE_IF_NOT_EXISTS;
  }
  SNode*   pCol;
  col_id_t index = 0;
  FOREACH(pCol, pStmt->pCols) {
    toSchema((SColumnDefNode*)pCol, index + 1, req.ntb.schemaRow.pSchema + index);
    ++index;
  }
  pBatch->info = *pVgroupInfo;
  strcpy(pBatch->dbName, pStmt->dbName);
  pBatch->req.pArray = taosArrayInit(1, sizeof(struct SVCreateTbReq));
  if (NULL == pBatch->req.pArray) {
    tdDestroySVCreateTbReq(&req);
    return TSDB_CODE_OUT_OF_MEMORY;
  }
  taosArrayPush(pBatch->req.pArray, &req);

  return TSDB_CODE_SUCCESS;
}

static int32_t serializeVgroupCreateTableBatch(SVgroupCreateTableBatch* pTbBatch, SArray* pBufArray) {
  int      tlen;
  SEncoder coder = {0};

  int32_t ret = 0;
  tEncodeSize(tEncodeSVCreateTbBatchReq, &pTbBatch->req, tlen, ret);
  tlen += sizeof(SMsgHead);
  void* buf = taosMemoryMalloc(tlen);
  if (NULL == buf) {
    return TSDB_CODE_OUT_OF_MEMORY;
  }
  ((SMsgHead*)buf)->vgId = htonl(pTbBatch->info.vgId);
  ((SMsgHead*)buf)->contLen = htonl(tlen);
  void* pBuf = POINTER_SHIFT(buf, sizeof(SMsgHead));

  tEncoderInit(&coder, pBuf, tlen - sizeof(SMsgHead));
  tEncodeSVCreateTbBatchReq(&coder, &pTbBatch->req);
  tEncoderClear(&coder);

  SVgDataBlocks* pVgData = taosMemoryCalloc(1, sizeof(SVgDataBlocks));
  if (NULL == pVgData) {
    return TSDB_CODE_OUT_OF_MEMORY;
  }
  pVgData->vg = pTbBatch->info;
  pVgData->pData = buf;
  pVgData->size = tlen;
  pVgData->numOfTables = (int32_t)taosArrayGetSize(pTbBatch->req.pArray);
  taosArrayPush(pBufArray, &pVgData);

  return TSDB_CODE_SUCCESS;
}

static void destroyCreateTbReqBatch(void* data) {
  SVgroupCreateTableBatch* pTbBatch = (SVgroupCreateTableBatch*)data;
  size_t                   size = taosArrayGetSize(pTbBatch->req.pArray);
  for (int32_t i = 0; i < size; ++i) {
    SVCreateTbReq* pTableReq = taosArrayGet(pTbBatch->req.pArray, i);
    tdDestroySVCreateTbReq(pTableReq);
  }

  taosArrayDestroy(pTbBatch->req.pArray);
}

int32_t rewriteToVnodeModifyOpStmt(SQuery* pQuery, SArray* pBufArray) {
  SVnodeModifyOpStmt* pNewStmt = (SVnodeModifyOpStmt*)nodesMakeNode(QUERY_NODE_VNODE_MODIFY_STMT);
  if (pNewStmt == NULL) {
    return TSDB_CODE_OUT_OF_MEMORY;
  }
  pNewStmt->sqlNodeType = nodeType(pQuery->pRoot);
  pNewStmt->pDataBlocks = pBufArray;
  nodesDestroyNode(pQuery->pRoot);
  pQuery->pRoot = (SNode*)pNewStmt;
  return TSDB_CODE_SUCCESS;
}

static void destroyCreateTbReqArray(SArray* pArray) {
  size_t size = taosArrayGetSize(pArray);
  for (size_t i = 0; i < size; ++i) {
    SVgDataBlocks* pVg = taosArrayGetP(pArray, i);
    taosMemoryFreeClear(pVg->pData);
    taosMemoryFreeClear(pVg);
  }
  taosArrayDestroy(pArray);
}

static int32_t buildCreateTableDataBlock(int32_t acctId, const SCreateTableStmt* pStmt, const SVgroupInfo* pInfo,
                                         SArray** pBufArray) {
  *pBufArray = taosArrayInit(1, POINTER_BYTES);
  if (NULL == *pBufArray) {
    return TSDB_CODE_OUT_OF_MEMORY;
  }

  SVgroupCreateTableBatch tbatch = {0};
  int32_t                 code = buildNormalTableBatchReq(acctId, pStmt, pInfo, &tbatch);
  if (TSDB_CODE_SUCCESS == code) {
    code = serializeVgroupCreateTableBatch(&tbatch, *pBufArray);
  }

  destroyCreateTbReqBatch(&tbatch);
  if (TSDB_CODE_SUCCESS != code) {
    destroyCreateTbReqArray(*pBufArray);
  }
  return code;
}

static int32_t rewriteCreateTable(STranslateContext* pCxt, SQuery* pQuery) {
  SCreateTableStmt* pStmt = (SCreateTableStmt*)pQuery->pRoot;

  int32_t     code = checkCreateTable(pCxt, pStmt, false);
  SVgroupInfo info = {0};
  SName       name;
  toName(pCxt->pParseCxt->acctId, pStmt->dbName, pStmt->tableName, &name);
  if (TSDB_CODE_SUCCESS == code) {
    code = getTableHashVgroupImpl(pCxt, &name, &info);
  }
  if (TSDB_CODE_SUCCESS == code) {
    code = collectUseTable(&name, pCxt->pTargetTables);
  }
  SArray* pBufArray = NULL;
  if (TSDB_CODE_SUCCESS == code) {
    code = buildCreateTableDataBlock(pCxt->pParseCxt->acctId, pStmt, &info, &pBufArray);
  }
  if (TSDB_CODE_SUCCESS == code) {
    code = rewriteToVnodeModifyOpStmt(pQuery, pBufArray);
    if (TSDB_CODE_SUCCESS != code) {
      destroyCreateTbReqArray(pBufArray);
    }
  }

  return code;
}

static void addCreateTbReqIntoVgroup(int32_t acctId, SHashObj* pVgroupHashmap, SCreateSubTableClause* pStmt,
                                     const STag* pTag, uint64_t suid, const char* sTableNmae, SVgroupInfo* pVgInfo,
                                     SArray* tagName, uint8_t tagNum) {
  //  char  dbFName[TSDB_DB_FNAME_LEN] = {0};
  //  SName name = {.type = TSDB_DB_NAME_T, .acctId = acctId};
  //  strcpy(name.dbname, pStmt->dbName);
  //  tNameGetFullDbName(&name, dbFName);

  struct SVCreateTbReq req = {0};
  req.type = TD_CHILD_TABLE;
  req.name = taosStrdup(pStmt->tableName);
  req.ttl = pStmt->pOptions->ttl;
  if (pStmt->pOptions->commentNull == false) {
    req.comment = taosStrdup(pStmt->pOptions->comment);
    req.commentLen = strlen(pStmt->pOptions->comment);
  } else {
    req.commentLen = -1;
  }
  req.ctb.suid = suid;
  req.ctb.tagNum = tagNum;
  req.ctb.stbName = taosStrdup(sTableNmae);
  req.ctb.pTag = (uint8_t*)pTag;
  req.ctb.tagName = taosArrayDup(tagName, NULL);
  if (pStmt->ignoreExists) {
    req.flags |= TD_CREATE_IF_NOT_EXISTS;
  }

  SVgroupCreateTableBatch* pTableBatch = taosHashGet(pVgroupHashmap, &pVgInfo->vgId, sizeof(pVgInfo->vgId));
  if (pTableBatch == NULL) {
    SVgroupCreateTableBatch tBatch = {0};
    tBatch.info = *pVgInfo;
    strcpy(tBatch.dbName, pStmt->dbName);

    tBatch.req.pArray = taosArrayInit(4, sizeof(struct SVCreateTbReq));
    taosArrayPush(tBatch.req.pArray, &req);

    taosHashPut(pVgroupHashmap, &pVgInfo->vgId, sizeof(pVgInfo->vgId), &tBatch, sizeof(tBatch));
  } else {  // add to the correct vgroup
    taosArrayPush(pTableBatch->req.pArray, &req);
  }
}

static SDataType schemaToDataType(uint8_t precision, SSchema* pSchema) {
  SDataType dt = {.type = pSchema->type, .bytes = pSchema->bytes, .precision = precision, .scale = 0};
  return dt;
}

static int32_t createCastFuncForTag(STranslateContext* pCxt, SNode* pNode, SDataType dt, SNode** pCast) {
  SNode* pExpr = nodesCloneNode(pNode);
  if (NULL == pExpr) {
    return TSDB_CODE_OUT_OF_MEMORY;
  }
  int32_t code = translateExpr(pCxt, &pExpr);
  if (TSDB_CODE_SUCCESS == code) {
    code = createCastFunc(pCxt, pExpr, dt, pCast);
  }
  if (TSDB_CODE_SUCCESS != code) {
    nodesDestroyNode(pExpr);
  }
  return code;
}

static int32_t createTagValFromExpr(STranslateContext* pCxt, SDataType targetDt, SNode* pNode, SValueNode** pVal) {
  SNode*  pCast = NULL;
  int32_t code = createCastFuncForTag(pCxt, pNode, targetDt, &pCast);
  SNode*  pNew = NULL;
  if (TSDB_CODE_SUCCESS == code) {
    code = scalarCalculateConstants(pCast, &pNew);
  }
  if (TSDB_CODE_SUCCESS == code) {
    pCast = pNew;
    if (QUERY_NODE_VALUE != nodeType(pCast)) {
      code = generateSyntaxErrMsg(&pCxt->msgBuf, TSDB_CODE_PAR_WRONG_VALUE_TYPE, ((SExprNode*)pNode)->aliasName);
    }
  }

  if (TSDB_CODE_SUCCESS == code) {
    *pVal = (SValueNode*)pCast;
  } else {
    nodesDestroyNode(pCast);
  }
  return code;
}

static int32_t createTagValFromVal(STranslateContext* pCxt, SDataType targetDt, SNode* pNode, SValueNode** pVal) {
  SValueNode* pTempVal = (SValueNode*)nodesCloneNode(pNode);
  if (NULL == pTempVal) {
    return TSDB_CODE_OUT_OF_MEMORY;
  }
  if (DEAL_RES_ERROR == translateValueImpl(pCxt, pTempVal, targetDt, true)) {
    nodesDestroyNode((SNode*)pTempVal);
    return pCxt->errCode;
  }
  *pVal = pTempVal;
  return TSDB_CODE_SUCCESS;
}

static int32_t createTagVal(STranslateContext* pCxt, uint8_t precision, SSchema* pSchema, SNode* pNode,
                            SValueNode** pVal) {
  if (QUERY_NODE_VALUE == nodeType(pNode)) {
    return createTagValFromVal(pCxt, schemaToDataType(precision, pSchema), pNode, pVal);
  } else {
    return createTagValFromExpr(pCxt, schemaToDataType(precision, pSchema), pNode, pVal);
  }
}

static int32_t buildJsonTagVal(STranslateContext* pCxt, SSchema* pTagSchema, SValueNode* pVal, SArray* pTagArray,
                               STag** ppTag) {
  if (pVal->literal && strlen(pVal->literal) > (TSDB_MAX_JSON_TAG_LEN - VARSTR_HEADER_SIZE) / TSDB_NCHAR_SIZE) {
    return buildSyntaxErrMsg(&pCxt->msgBuf, "json string too long than 4095", pVal->literal);
  }

  return parseJsontoTagData(pVal->literal, pTagArray, ppTag, &pCxt->msgBuf);
}

static int32_t buildNormalTagVal(STranslateContext* pCxt, SSchema* pTagSchema, SValueNode* pVal, SArray* pTagArray) {
  if (pVal->node.resType.type != TSDB_DATA_TYPE_NULL) {
    void*   nodeVal = nodesGetValueFromNode(pVal);
    STagVal val = {.cid = pTagSchema->colId, .type = pTagSchema->type};
    //    strcpy(val.colName, pTagSchema->name);
    if (IS_VAR_DATA_TYPE(pTagSchema->type)) {
      val.pData = varDataVal(nodeVal);
      val.nData = varDataLen(nodeVal);
    } else {
      memcpy(&val.i64, nodeVal, pTagSchema->bytes);
    }
    taosArrayPush(pTagArray, &val);
  }
  return TSDB_CODE_SUCCESS;
}

static int32_t buildKVRowForBindTags(STranslateContext* pCxt, SCreateSubTableClause* pStmt, STableMeta* pSuperTableMeta,
                                     STag** ppTag, SArray* tagName) {
  int32_t numOfTags = getNumOfTags(pSuperTableMeta);
  if (LIST_LENGTH(pStmt->pValsOfTags) != LIST_LENGTH(pStmt->pSpecificTags) ||
      numOfTags < LIST_LENGTH(pStmt->pValsOfTags)) {
    return generateSyntaxErrMsg(&pCxt->msgBuf, TSDB_CODE_PAR_TAGS_NOT_MATCHED);
  }

  SArray* pTagArray = taosArrayInit(LIST_LENGTH(pStmt->pValsOfTags), sizeof(STagVal));
  if (NULL == pTagArray) {
    return TSDB_CODE_OUT_OF_MEMORY;
  }

  int32_t code = TSDB_CODE_SUCCESS;

  bool       isJson = false;
  SNodeList* pVals = NULL;
  SNode *    pTag = NULL, *pNode = NULL;
  FORBOTH(pTag, pStmt->pSpecificTags, pNode, pStmt->pValsOfTags) {
    SColumnNode* pCol = (SColumnNode*)pTag;
    SSchema*     pSchema = getTagSchema(pSuperTableMeta, pCol->colName);
    if (NULL == pSchema) {
      code = generateSyntaxErrMsg(&pCxt->msgBuf, TSDB_CODE_PAR_INVALID_TAG_NAME, pCol->colName);
    }
    SValueNode* pVal = NULL;
    if (TSDB_CODE_SUCCESS == code) {
      code = createTagVal(pCxt, pSuperTableMeta->tableInfo.precision, pSchema, pNode, &pVal);
    }
    if (TSDB_CODE_SUCCESS == code) {
      if (pSchema->type == TSDB_DATA_TYPE_JSON) {
        isJson = true;
        code = buildJsonTagVal(pCxt, pSchema, pVal, pTagArray, ppTag);
        taosArrayPush(tagName, pCol->colName);
      } else if (pVal->node.resType.type != TSDB_DATA_TYPE_NULL) {
        code = buildNormalTagVal(pCxt, pSchema, pVal, pTagArray);
        taosArrayPush(tagName, pCol->colName);
      }
    }
    if (TSDB_CODE_SUCCESS == code) {
      code = nodesListMakeAppend(&pVals, (SNode*)pVal);
    }
    if (TSDB_CODE_SUCCESS != code) {
      break;
    }
  }

  if (TSDB_CODE_SUCCESS == code && !isJson) {
    code = tTagNew(pTagArray, 1, false, ppTag);
  }

  nodesDestroyList(pVals);
  taosArrayDestroy(pTagArray);
  return code;
}

static int32_t buildKVRowForAllTags(STranslateContext* pCxt, SCreateSubTableClause* pStmt, STableMeta* pSuperTableMeta,
                                    STag** ppTag, SArray* tagName) {
  if (getNumOfTags(pSuperTableMeta) != LIST_LENGTH(pStmt->pValsOfTags)) {
    return generateSyntaxErrMsg(&pCxt->msgBuf, TSDB_CODE_PAR_TAGS_NOT_MATCHED);
  }

  SArray* pTagArray = taosArrayInit(LIST_LENGTH(pStmt->pValsOfTags), sizeof(STagVal));
  if (NULL == pTagArray) {
    return TSDB_CODE_OUT_OF_MEMORY;
  }

  int32_t code = TSDB_CODE_SUCCESS;

  bool       isJson = false;
  int32_t    index = 0;
  SSchema*   pTagSchemas = getTableTagSchema(pSuperTableMeta);
  SNodeList* pVals = NULL;
  SNode*     pNode;
  FOREACH(pNode, pStmt->pValsOfTags) {
    SValueNode* pVal = NULL;
    SSchema*    pTagSchema = pTagSchemas + index;
    code = createTagVal(pCxt, pSuperTableMeta->tableInfo.precision, pTagSchema, pNode, &pVal);
    if (TSDB_CODE_SUCCESS == code) {
      if (pTagSchema->type == TSDB_DATA_TYPE_JSON) {
        isJson = true;
        code = buildJsonTagVal(pCxt, pTagSchema, pVal, pTagArray, ppTag);
        if (TSDB_CODE_SUCCESS != code) {
          nodesDestroyNode((SNode*)pVal);
        }
        taosArrayPush(tagName, pTagSchema->name);
      } else if (pVal->node.resType.type != TSDB_DATA_TYPE_NULL && !pVal->isNull) {
        char*   tmpVal = nodesGetValueFromNode(pVal);
        STagVal val = {.cid = pTagSchema->colId, .type = pTagSchema->type};
        //        strcpy(val.colName, pTagSchema->name);
        if (IS_VAR_DATA_TYPE(pTagSchema->type)) {
          val.pData = varDataVal(tmpVal);
          val.nData = varDataLen(tmpVal);
        } else {
          memcpy(&val.i64, tmpVal, pTagSchema->bytes);
        }
        taosArrayPush(pTagArray, &val);
        taosArrayPush(tagName, pTagSchema->name);
      }
    }
    if (TSDB_CODE_SUCCESS == code) {
      code = nodesListMakeAppend(&pVals, (SNode*)pVal);
    }
    if (TSDB_CODE_SUCCESS != code) {
      break;
    }
    ++index;
  }

  if (TSDB_CODE_SUCCESS == code && !isJson) {
    code = tTagNew(pTagArray, 1, false, ppTag);
  }

  nodesDestroyList(pVals);
  taosArrayDestroy(pTagArray);
  return code;
}

static int32_t checkCreateSubTable(STranslateContext* pCxt, SCreateSubTableClause* pStmt) {
  if (0 != strcmp(pStmt->dbName, pStmt->useDbName)) {
    return generateSyntaxErrMsg(&pCxt->msgBuf, TSDB_CODE_PAR_CORRESPONDING_STABLE_ERR);
  }
  if (NULL != strchr(pStmt->tableName, '.')) {
    return generateSyntaxErrMsgExt(&pCxt->msgBuf, TSDB_CODE_PAR_INVALID_IDENTIFIER_NAME,
                                   "The table name cannot contain '.'");
  }
  return TSDB_CODE_SUCCESS;
}
static int32_t rewriteCreateSubTable(STranslateContext* pCxt, SCreateSubTableClause* pStmt, SHashObj* pVgroupHashmap) {
  int32_t code = checkCreateSubTable(pCxt, pStmt);

  STableMeta* pSuperTableMeta = NULL;
  if (TSDB_CODE_SUCCESS == code) {
    code = getTableMeta(pCxt, pStmt->useDbName, pStmt->useTableName, &pSuperTableMeta);
  }
  if (TSDB_CODE_SUCCESS == code) {
    SName name;
    toName(pCxt->pParseCxt->acctId, pStmt->dbName, pStmt->tableName, &name);
    code = collectUseTable(&name, pCxt->pTargetTables);
  }

  STag*   pTag = NULL;
  SArray* tagName = taosArrayInit(8, TSDB_COL_NAME_LEN);

  if (TSDB_CODE_SUCCESS == code) {
    if (NULL != pStmt->pSpecificTags) {
      code = buildKVRowForBindTags(pCxt, pStmt, pSuperTableMeta, &pTag, tagName);
    } else {
      code = buildKVRowForAllTags(pCxt, pStmt, pSuperTableMeta, &pTag, tagName);
    }
  }

  SVgroupInfo info = {0};
  if (TSDB_CODE_SUCCESS == code) {
    code = getTableHashVgroup(pCxt, pStmt->dbName, pStmt->tableName, &info);
  }
  if (TSDB_CODE_SUCCESS == code) {
    addCreateTbReqIntoVgroup(pCxt->pParseCxt->acctId, pVgroupHashmap, pStmt, pTag, pSuperTableMeta->uid,
                             pStmt->useTableName, &info, tagName, pSuperTableMeta->tableInfo.numOfTags);
  } else {
    taosMemoryFree(pTag);
  }

  taosArrayDestroy(tagName);
  taosMemoryFreeClear(pSuperTableMeta);
  return code;
}

SArray* serializeVgroupsCreateTableBatch(SHashObj* pVgroupHashmap) {
  SArray* pBufArray = taosArrayInit(taosHashGetSize(pVgroupHashmap), sizeof(void*));
  if (NULL == pBufArray) {
    return NULL;
  }

  int32_t                  code = TSDB_CODE_SUCCESS;
  SVgroupCreateTableBatch* pTbBatch = NULL;
  do {
    pTbBatch = taosHashIterate(pVgroupHashmap, pTbBatch);
    if (pTbBatch == NULL) {
      break;
    }

    serializeVgroupCreateTableBatch(pTbBatch, pBufArray);
  } while (true);

  return pBufArray;
}

static int32_t rewriteCreateMultiTable(STranslateContext* pCxt, SQuery* pQuery) {
  SCreateMultiTablesStmt* pStmt = (SCreateMultiTablesStmt*)pQuery->pRoot;

  SHashObj* pVgroupHashmap = taosHashInit(4, taosGetDefaultHashFunction(TSDB_DATA_TYPE_INT), false, HASH_NO_LOCK);
  if (NULL == pVgroupHashmap) {
    return TSDB_CODE_OUT_OF_MEMORY;
  }

  taosHashSetFreeFp(pVgroupHashmap, destroyCreateTbReqBatch);
  int32_t code = TSDB_CODE_SUCCESS;
  SNode*  pNode;
  FOREACH(pNode, pStmt->pSubTables) {
    SCreateSubTableClause* pClause = (SCreateSubTableClause*)pNode;
    code = rewriteCreateSubTable(pCxt, pClause, pVgroupHashmap);
    if (TSDB_CODE_SUCCESS != code) {
      taosHashCleanup(pVgroupHashmap);
      return code;
    }
  }

  SArray* pBufArray = serializeVgroupsCreateTableBatch(pVgroupHashmap);
  taosHashCleanup(pVgroupHashmap);
  if (NULL == pBufArray) {
    return TSDB_CODE_OUT_OF_MEMORY;
  }

  return rewriteToVnodeModifyOpStmt(pQuery, pBufArray);
}

typedef struct SVgroupDropTableBatch {
  SVDropTbBatchReq req;
  SVgroupInfo      info;
  char             dbName[TSDB_DB_NAME_LEN];
} SVgroupDropTableBatch;

static void addDropTbReqIntoVgroup(SHashObj* pVgroupHashmap, SDropTableClause* pClause, SVgroupInfo* pVgInfo,
                                   uint64_t suid) {
  SVDropTbReq            req = {.name = pClause->tableName, .suid = suid, .igNotExists = pClause->ignoreNotExists};
  SVgroupDropTableBatch* pTableBatch = taosHashGet(pVgroupHashmap, &pVgInfo->vgId, sizeof(pVgInfo->vgId));
  if (NULL == pTableBatch) {
    SVgroupDropTableBatch tBatch = {0};
    tBatch.info = *pVgInfo;
    tBatch.req.pArray = taosArrayInit(TARRAY_MIN_SIZE, sizeof(SVDropTbReq));
    taosArrayPush(tBatch.req.pArray, &req);

    taosHashPut(pVgroupHashmap, &pVgInfo->vgId, sizeof(pVgInfo->vgId), &tBatch, sizeof(tBatch));
  } else {  // add to the correct vgroup
    taosArrayPush(pTableBatch->req.pArray, &req);
  }
}

static int32_t buildDropTableVgroupHashmap(STranslateContext* pCxt, SDropTableClause* pClause, bool* pIsSuperTable,
                                           SHashObj* pVgroupHashmap) {
  SName name;
  toName(pCxt->pParseCxt->acctId, pClause->dbName, pClause->tableName, &name);
  STableMeta* pTableMeta = NULL;
  int32_t     code = getTableMetaImpl(pCxt, &name, &pTableMeta);
  if (TSDB_CODE_SUCCESS == code) {
    code = collectUseTable(&name, pCxt->pTargetTables);
  }

  if (TSDB_CODE_SUCCESS == code && TSDB_SUPER_TABLE == pTableMeta->tableType) {
    *pIsSuperTable = true;
    goto over;
  }

  if (TSDB_CODE_PAR_TABLE_NOT_EXIST == code && pClause->ignoreNotExists) {
    code = TSDB_CODE_SUCCESS;
    goto over;
  }

  *pIsSuperTable = false;

  SVgroupInfo info = {0};
  if (TSDB_CODE_SUCCESS == code) {
    code = getTableHashVgroup(pCxt, pClause->dbName, pClause->tableName, &info);
  }
  if (TSDB_CODE_SUCCESS == code) {
    addDropTbReqIntoVgroup(pVgroupHashmap, pClause, &info, pTableMeta->suid);
  }

over:
  taosMemoryFreeClear(pTableMeta);
  return code;
}

static void destroyDropTbReqBatch(void* data) {
  SVgroupDropTableBatch* pTbBatch = (SVgroupDropTableBatch*)data;
  taosArrayDestroy(pTbBatch->req.pArray);
}

static int32_t serializeVgroupDropTableBatch(SVgroupDropTableBatch* pTbBatch, SArray* pBufArray) {
  int      tlen;
  SEncoder coder = {0};

  int32_t ret = 0;
  tEncodeSize(tEncodeSVDropTbBatchReq, &pTbBatch->req, tlen, ret);
  tlen += sizeof(SMsgHead);
  void* buf = taosMemoryMalloc(tlen);
  if (NULL == buf) {
    return TSDB_CODE_OUT_OF_MEMORY;
  }
  ((SMsgHead*)buf)->vgId = htonl(pTbBatch->info.vgId);
  ((SMsgHead*)buf)->contLen = htonl(tlen);
  void* pBuf = POINTER_SHIFT(buf, sizeof(SMsgHead));

  tEncoderInit(&coder, pBuf, tlen - sizeof(SMsgHead));
  tEncodeSVDropTbBatchReq(&coder, &pTbBatch->req);
  tEncoderClear(&coder);

  SVgDataBlocks* pVgData = taosMemoryCalloc(1, sizeof(SVgDataBlocks));
  if (NULL == pVgData) {
    return TSDB_CODE_OUT_OF_MEMORY;
  }
  pVgData->vg = pTbBatch->info;
  pVgData->pData = buf;
  pVgData->size = tlen;
  pVgData->numOfTables = (int32_t)taosArrayGetSize(pTbBatch->req.pArray);
  taosArrayPush(pBufArray, &pVgData);

  return TSDB_CODE_SUCCESS;
}

SArray* serializeVgroupsDropTableBatch(SHashObj* pVgroupHashmap) {
  SArray* pBufArray = taosArrayInit(taosHashGetSize(pVgroupHashmap), sizeof(void*));
  if (NULL == pBufArray) {
    return NULL;
  }

  int32_t                code = TSDB_CODE_SUCCESS;
  SVgroupDropTableBatch* pTbBatch = NULL;
  do {
    pTbBatch = taosHashIterate(pVgroupHashmap, pTbBatch);
    if (pTbBatch == NULL) {
      break;
    }

    serializeVgroupDropTableBatch(pTbBatch, pBufArray);
  } while (true);

  return pBufArray;
}

static int32_t rewriteDropTable(STranslateContext* pCxt, SQuery* pQuery) {
  SDropTableStmt* pStmt = (SDropTableStmt*)pQuery->pRoot;

  SHashObj* pVgroupHashmap = taosHashInit(4, taosGetDefaultHashFunction(TSDB_DATA_TYPE_INT), false, HASH_NO_LOCK);
  if (NULL == pVgroupHashmap) {
    return TSDB_CODE_OUT_OF_MEMORY;
  }

  taosHashSetFreeFp(pVgroupHashmap, destroyDropTbReqBatch);
  bool   isSuperTable = false;
  SNode* pNode;
  FOREACH(pNode, pStmt->pTables) {
    int32_t code = buildDropTableVgroupHashmap(pCxt, (SDropTableClause*)pNode, &isSuperTable, pVgroupHashmap);
    if (TSDB_CODE_SUCCESS != code) {
      taosHashCleanup(pVgroupHashmap);
      return code;
    }
    if (isSuperTable && LIST_LENGTH(pStmt->pTables) > 1) {
      return generateSyntaxErrMsg(&pCxt->msgBuf, TSDB_CODE_PAR_INVALID_DROP_STABLE);
    }
  }

  if (isSuperTable || 0 == taosHashGetSize(pVgroupHashmap)) {
    taosHashCleanup(pVgroupHashmap);
    return TSDB_CODE_SUCCESS;
  }

  SArray* pBufArray = serializeVgroupsDropTableBatch(pVgroupHashmap);
  taosHashCleanup(pVgroupHashmap);
  if (NULL == pBufArray) {
    return TSDB_CODE_OUT_OF_MEMORY;
  }

  return rewriteToVnodeModifyOpStmt(pQuery, pBufArray);
}

static int32_t buildUpdateTagValReq(STranslateContext* pCxt, SAlterTableStmt* pStmt, STableMeta* pTableMeta,
                                    SVAlterTbReq* pReq) {
  SSchema* pSchema = getTagSchema(pTableMeta, pStmt->colName);
  if (NULL == pSchema) {
    return generateSyntaxErrMsgExt(&pCxt->msgBuf, TSDB_CODE_PAR_INVALID_ALTER_TABLE, "Invalid tag name: %s",
                                   pStmt->colName);
  }

  pReq->tagName = taosStrdup(pStmt->colName);
  if (NULL == pReq->tagName) {
    return TSDB_CODE_OUT_OF_MEMORY;
  }
  pReq->colId = pSchema->colId;

  SDataType targetDt = schemaToDataType(pTableMeta->tableInfo.precision, pSchema);

  if (QUERY_NODE_VALUE != pStmt->pVal->node.type) {
    SValueNode* pVal = NULL;
    pCxt->errCode = createTagValFromExpr(pCxt, targetDt, (SNode*)pStmt->pVal, &pVal);
    if (pCxt->errCode) {
      return pCxt->errCode;
    }

    nodesDestroyNode((SNode*)pStmt->pVal);
    pStmt->pVal = pVal;
  } else if (DEAL_RES_ERROR == translateValueImpl(pCxt, pStmt->pVal, targetDt, true)) {
    return pCxt->errCode;
  }

  pReq->tagType = targetDt.type;
  if (targetDt.type == TSDB_DATA_TYPE_JSON) {
    if (pStmt->pVal->literal &&
        strlen(pStmt->pVal->literal) > (TSDB_MAX_JSON_TAG_LEN - VARSTR_HEADER_SIZE) / TSDB_NCHAR_SIZE) {
      return buildSyntaxErrMsg(&pCxt->msgBuf, "json string too long than 4095", pStmt->pVal->literal);
    }
    SArray* pTagVals = taosArrayInit(1, sizeof(STagVal));
    int32_t code = TSDB_CODE_SUCCESS;
    STag*   pTag = NULL;
    code = parseJsontoTagData(pStmt->pVal->literal, pTagVals, &pTag, &pCxt->msgBuf);
    taosArrayDestroy(pTagVals);
    if (code != TSDB_CODE_SUCCESS) {
      return code;
    }
    pReq->nTagVal = pTag->len;
    pReq->pTagVal = (uint8_t*)pTag;
    pStmt->pVal->datum.p = (char*)pTag;  // for free
  } else {
    pReq->isNull = pStmt->pVal->isNull;
    pReq->nTagVal = pStmt->pVal->node.resType.bytes;
    pReq->pTagVal = nodesGetValueFromNode(pStmt->pVal);

    // data and length are seperated for new tag format STagVal
    if (IS_VAR_DATA_TYPE(pStmt->pVal->node.resType.type)) {
      pReq->nTagVal = varDataLen(pReq->pTagVal);
      pReq->pTagVal = varDataVal(pReq->pTagVal);
    }
  }

  return TSDB_CODE_SUCCESS;
}

static int32_t buildAddColReq(STranslateContext* pCxt, SAlterTableStmt* pStmt, STableMeta* pTableMeta,
                              SVAlterTbReq* pReq) {
  if (NULL != getColSchema(pTableMeta, pStmt->colName)) {
    return generateSyntaxErrMsg(&pCxt->msgBuf, TSDB_CODE_PAR_DUPLICATED_COLUMN);
  }

  if ((TSDB_DATA_TYPE_VARCHAR == pStmt->dataType.type && calcTypeBytes(pStmt->dataType) > TSDB_MAX_BINARY_LEN) ||
      (TSDB_DATA_TYPE_VARBINARY == pStmt->dataType.type && calcTypeBytes(pStmt->dataType) > TSDB_MAX_BINARY_LEN) ||
      (TSDB_DATA_TYPE_NCHAR == pStmt->dataType.type && calcTypeBytes(pStmt->dataType) > TSDB_MAX_NCHAR_LEN)) {
    return generateSyntaxErrMsg(&pCxt->msgBuf, TSDB_CODE_PAR_INVALID_VAR_COLUMN_LEN);
  }

  if (TSDB_MAX_COLUMNS == pTableMeta->tableInfo.numOfColumns) {
    return generateSyntaxErrMsg(&pCxt->msgBuf, TSDB_CODE_PAR_TOO_MANY_COLUMNS);
  }

  if (pTableMeta->tableInfo.rowSize + calcTypeBytes(pStmt->dataType) > TSDB_MAX_BYTES_PER_ROW) {
    return generateSyntaxErrMsg(&pCxt->msgBuf, TSDB_CODE_PAR_INVALID_ROW_LENGTH, TSDB_MAX_BYTES_PER_ROW);
  }

  pReq->colName = taosStrdup(pStmt->colName);
  if (NULL == pReq->colName) {
    return TSDB_CODE_OUT_OF_MEMORY;
  }

  pReq->type = pStmt->dataType.type;
  pReq->flags = COL_SMA_ON;
  pReq->bytes = calcTypeBytes(pStmt->dataType);
  return TSDB_CODE_SUCCESS;
}

static int32_t buildDropColReq(STranslateContext* pCxt, SAlterTableStmt* pStmt, const STableMeta* pTableMeta,
                               SVAlterTbReq* pReq) {
  if (2 == getNumOfColumns(pTableMeta)) {
    return generateSyntaxErrMsg(&pCxt->msgBuf, TSDB_CODE_PAR_INVALID_DROP_COL);
  }
  const SSchema* pSchema = getColSchema(pTableMeta, pStmt->colName);
  if (NULL == pSchema) {
    return generateSyntaxErrMsg(&pCxt->msgBuf, TSDB_CODE_PAR_INVALID_COLUMN, pStmt->colName);
  } else if (PRIMARYKEY_TIMESTAMP_COL_ID == pSchema->colId) {
    return generateSyntaxErrMsg(&pCxt->msgBuf, TSDB_CODE_PAR_CANNOT_DROP_PRIMARY_KEY);
  }

  pReq->colName = taosStrdup(pStmt->colName);
  if (NULL == pReq->colName) {
    return TSDB_CODE_OUT_OF_MEMORY;
  }
  pReq->colId = pSchema->colId;

  return TSDB_CODE_SUCCESS;
}

static int32_t buildUpdateColReq(STranslateContext* pCxt, SAlterTableStmt* pStmt, const STableMeta* pTableMeta,
                                 SVAlterTbReq* pReq) {
  pReq->colModBytes = calcTypeBytes(pStmt->dataType);
  pReq->colModType = pStmt->dataType.type;
  const SSchema* pSchema = getColSchema(pTableMeta, pStmt->colName);
  if (NULL == pSchema) {
    return generateSyntaxErrMsg(&pCxt->msgBuf, TSDB_CODE_PAR_INVALID_COLUMN, pStmt->colName);
  } else if (!IS_VAR_DATA_TYPE(pSchema->type) || pSchema->type != pStmt->dataType.type ||
             pSchema->bytes >= pReq->colModBytes) {
    return generateSyntaxErrMsg(&pCxt->msgBuf, TSDB_CODE_PAR_INVALID_MODIFY_COL);
  }

  if ((TSDB_DATA_TYPE_VARCHAR == pStmt->dataType.type && calcTypeBytes(pStmt->dataType) > TSDB_MAX_BINARY_LEN) ||
      (TSDB_DATA_TYPE_VARBINARY == pStmt->dataType.type && calcTypeBytes(pStmt->dataType) > TSDB_MAX_BINARY_LEN) ||
      (TSDB_DATA_TYPE_NCHAR == pStmt->dataType.type && calcTypeBytes(pStmt->dataType) > TSDB_MAX_NCHAR_LEN)) {
    return generateSyntaxErrMsg(&pCxt->msgBuf, TSDB_CODE_PAR_INVALID_VAR_COLUMN_LEN);
  }

  if (pTableMeta->tableInfo.rowSize + pReq->colModBytes - pSchema->bytes > TSDB_MAX_BYTES_PER_ROW) {
    return generateSyntaxErrMsg(&pCxt->msgBuf, TSDB_CODE_PAR_INVALID_ROW_LENGTH, TSDB_MAX_BYTES_PER_ROW);
  }

  pReq->colName = taosStrdup(pStmt->colName);
  if (NULL == pReq->colName) {
    return TSDB_CODE_OUT_OF_MEMORY;
  }
  pReq->colId = pSchema->colId;

  return TSDB_CODE_SUCCESS;
}

static int32_t buildRenameColReq(STranslateContext* pCxt, SAlterTableStmt* pStmt, STableMeta* pTableMeta,
                                 SVAlterTbReq* pReq) {
  if (NULL == getColSchema(pTableMeta, pStmt->colName)) {
    return generateSyntaxErrMsg(&pCxt->msgBuf, TSDB_CODE_PAR_INVALID_COLUMN, pStmt->colName);
  }
  if (NULL != getColSchema(pTableMeta, pStmt->newColName)) {
    return generateSyntaxErrMsg(&pCxt->msgBuf, TSDB_CODE_PAR_DUPLICATED_COLUMN);
  }

  pReq->colName = taosStrdup(pStmt->colName);
  pReq->colNewName = taosStrdup(pStmt->newColName);
  if (NULL == pReq->colName || NULL == pReq->colNewName) {
    return TSDB_CODE_OUT_OF_MEMORY;
  }
  return TSDB_CODE_SUCCESS;
}

static int32_t buildUpdateOptionsReq(STranslateContext* pCxt, SAlterTableStmt* pStmt, SVAlterTbReq* pReq) {
  int32_t code = TSDB_CODE_SUCCESS;

  if (-1 != pStmt->pOptions->ttl) {
    pReq->updateTTL = true;
    pReq->newTTL = pStmt->pOptions->ttl;
  }

  if (TSDB_CODE_SUCCESS == code) {
    if (pStmt->pOptions->commentNull == false) {
      pReq->newComment = taosStrdup(pStmt->pOptions->comment);
      if (NULL == pReq->newComment) {
        code = TSDB_CODE_OUT_OF_MEMORY;
      } else {
        pReq->newCommentLen = strlen(pReq->newComment);
      }
    } else {
      pReq->newCommentLen = -1;
    }
  }

  return code;
}

static int32_t buildAlterTbReq(STranslateContext* pCxt, SAlterTableStmt* pStmt, STableMeta* pTableMeta,
                               SVAlterTbReq* pReq) {
  pReq->tbName = taosStrdup(pStmt->tableName);
  if (NULL == pReq->tbName) {
    return TSDB_CODE_OUT_OF_MEMORY;
  }
  pReq->action = pStmt->alterType;

  switch (pStmt->alterType) {
    case TSDB_ALTER_TABLE_ADD_TAG:
    case TSDB_ALTER_TABLE_DROP_TAG:
    case TSDB_ALTER_TABLE_UPDATE_TAG_NAME:
    case TSDB_ALTER_TABLE_UPDATE_TAG_BYTES:
      return generateSyntaxErrMsg(&pCxt->msgBuf, TSDB_CODE_PAR_INVALID_ALTER_TABLE);
    case TSDB_ALTER_TABLE_UPDATE_TAG_VAL:
      return buildUpdateTagValReq(pCxt, pStmt, pTableMeta, pReq);
    case TSDB_ALTER_TABLE_ADD_COLUMN:
      return buildAddColReq(pCxt, pStmt, pTableMeta, pReq);
    case TSDB_ALTER_TABLE_DROP_COLUMN:
      return buildDropColReq(pCxt, pStmt, pTableMeta, pReq);
    case TSDB_ALTER_TABLE_UPDATE_COLUMN_BYTES:
      return buildUpdateColReq(pCxt, pStmt, pTableMeta, pReq);
    case TSDB_ALTER_TABLE_UPDATE_OPTIONS:
      return buildUpdateOptionsReq(pCxt, pStmt, pReq);
    case TSDB_ALTER_TABLE_UPDATE_COLUMN_NAME:
      if (TSDB_CHILD_TABLE == pTableMeta->tableType) {
        return generateSyntaxErrMsg(&pCxt->msgBuf, TSDB_CODE_PAR_INVALID_ALTER_TABLE);
      } else {
        return buildRenameColReq(pCxt, pStmt, pTableMeta, pReq);
      }
    default:
      break;
  }

  return TSDB_CODE_FAILED;
}

static int32_t serializeAlterTbReq(STranslateContext* pCxt, SAlterTableStmt* pStmt, SVAlterTbReq* pReq,
                                   SArray* pArray) {
  SVgroupInfo vg = {0};
  int32_t     code = getTableHashVgroup(pCxt, pStmt->dbName, pStmt->tableName, &vg);
  int         tlen = 0;
  if (TSDB_CODE_SUCCESS == code) {
    tEncodeSize(tEncodeSVAlterTbReq, pReq, tlen, code);
  }
  if (TSDB_CODE_SUCCESS == code) {
    tlen += sizeof(SMsgHead);
    void* pMsg = taosMemoryMalloc(tlen);
    if (NULL == pMsg) {
      return TSDB_CODE_OUT_OF_MEMORY;
    }
    ((SMsgHead*)pMsg)->vgId = htonl(vg.vgId);
    ((SMsgHead*)pMsg)->contLen = htonl(tlen);
    void*    pBuf = POINTER_SHIFT(pMsg, sizeof(SMsgHead));
    SEncoder coder = {0};
    tEncoderInit(&coder, pBuf, tlen - sizeof(SMsgHead));
    tEncodeSVAlterTbReq(&coder, pReq);
    tEncoderClear(&coder);

    SVgDataBlocks* pVgData = taosMemoryCalloc(1, sizeof(SVgDataBlocks));
    if (NULL == pVgData) {
      taosMemoryFree(pMsg);
      return TSDB_CODE_OUT_OF_MEMORY;
    }
    pVgData->vg = vg;
    pVgData->pData = pMsg;
    pVgData->size = tlen;
    pVgData->numOfTables = 1;
    taosArrayPush(pArray, &pVgData);
  }

  return code;
}

static int32_t buildModifyVnodeArray(STranslateContext* pCxt, SAlterTableStmt* pStmt, SVAlterTbReq* pReq,
                                     SArray** pArray) {
  SArray* pTmpArray = taosArrayInit(1, sizeof(void*));
  if (NULL == pTmpArray) {
    return TSDB_CODE_OUT_OF_MEMORY;
  }

  int32_t code = serializeAlterTbReq(pCxt, pStmt, pReq, pTmpArray);
  if (TSDB_CODE_SUCCESS == code) {
    *pArray = pTmpArray;
  } else {
    taosArrayDestroy(pTmpArray);
  }

  return code;
}

static void destoryAlterTbReq(SVAlterTbReq* pReq) {
  taosMemoryFree(pReq->tbName);
  taosMemoryFree(pReq->colName);
  taosMemoryFree(pReq->colNewName);
  taosMemoryFree(pReq->tagName);
  taosMemoryFree(pReq->newComment);
}

static int32_t rewriteAlterTableImpl(STranslateContext* pCxt, SAlterTableStmt* pStmt, STableMeta* pTableMeta,
                                     SQuery* pQuery) {
  if (TSDB_SUPER_TABLE == pTableMeta->tableType) {
    return TSDB_CODE_SUCCESS;
  } else if (TSDB_CHILD_TABLE != pTableMeta->tableType && TSDB_NORMAL_TABLE != pTableMeta->tableType) {
    return generateSyntaxErrMsg(&pCxt->msgBuf, TSDB_CODE_PAR_INVALID_ALTER_TABLE);
  }

  SVAlterTbReq req = {0};
  int32_t      code = buildAlterTbReq(pCxt, pStmt, pTableMeta, &req);

  SArray* pArray = NULL;
  if (TSDB_CODE_SUCCESS == code) {
    code = buildModifyVnodeArray(pCxt, pStmt, &req, &pArray);
  }
  if (TSDB_CODE_SUCCESS == code) {
    code = rewriteToVnodeModifyOpStmt(pQuery, pArray);
  }
  destoryAlterTbReq(&req);
  return code;
}

static int32_t rewriteAlterTable(STranslateContext* pCxt, SQuery* pQuery) {
  SAlterTableStmt* pStmt = (SAlterTableStmt*)pQuery->pRoot;

  if (pStmt->dataType.type == TSDB_DATA_TYPE_JSON && pStmt->alterType == TSDB_ALTER_TABLE_ADD_COLUMN) {
    return generateSyntaxErrMsg(&pCxt->msgBuf, TSDB_CODE_PAR_INVALID_COL_JSON);
  }

  STableMeta* pTableMeta = NULL;
  int32_t     code = getTableMeta(pCxt, pStmt->dbName, pStmt->tableName, &pTableMeta);
  if (TSDB_CODE_SUCCESS == code) {
    code = rewriteAlterTableImpl(pCxt, pStmt, pTableMeta, pQuery);
  }
  taosMemoryFree(pTableMeta);
  return code;
}

static int32_t serializeFlushVgroup(SVgroupInfo* pVg, SArray* pBufArray) {
  int32_t len = sizeof(SMsgHead);
  void*   buf = taosMemoryMalloc(len);
  if (NULL == buf) {
    return TSDB_CODE_OUT_OF_MEMORY;
  }
  ((SMsgHead*)buf)->vgId = htonl(pVg->vgId);
  ((SMsgHead*)buf)->contLen = htonl(len);

  SVgDataBlocks* pVgData = taosMemoryCalloc(1, sizeof(SVgDataBlocks));
  if (NULL == pVgData) {
    taosMemoryFree(buf);
    return TSDB_CODE_OUT_OF_MEMORY;
  }
  pVgData->vg = *pVg;
  pVgData->pData = buf;
  pVgData->size = len;
  taosArrayPush(pBufArray, &pVgData);

  return TSDB_CODE_SUCCESS;
}

static int32_t serializeFlushDb(SArray* pVgs, SArray** pOutput) {
  int32_t numOfVgs = taosArrayGetSize(pVgs);

  SArray* pBufArray = taosArrayInit(numOfVgs, sizeof(void*));
  if (NULL == pBufArray) {
    return TSDB_CODE_OUT_OF_MEMORY;
  }

  for (int32_t i = 0; i < numOfVgs; ++i) {
    int32_t code = serializeFlushVgroup((SVgroupInfo*)taosArrayGet(pVgs, i), pBufArray);
    if (TSDB_CODE_SUCCESS != code) {
      taosArrayDestroy(pBufArray);
      return code;
    }
  }

  *pOutput = pBufArray;
  return TSDB_CODE_SUCCESS;
}

static int32_t rewriteFlushDatabase(STranslateContext* pCxt, SQuery* pQuery) {
  SFlushDatabaseStmt* pStmt = (SFlushDatabaseStmt*)pQuery->pRoot;

  SArray* pBufArray = NULL;
  SArray* pVgs = NULL;
  int32_t code = getDBVgInfo(pCxt, pStmt->dbName, &pVgs);
  if (TSDB_CODE_SUCCESS == code) {
    code = serializeFlushDb(pVgs, &pBufArray);
  }
  if (TSDB_CODE_SUCCESS == code) {
    code = rewriteToVnodeModifyOpStmt(pQuery, pBufArray);
  }
  if (TSDB_CODE_SUCCESS != code) {
    taosArrayDestroy(pBufArray);
  }
  taosArrayDestroy(pVgs);
  return code;
}

static int32_t rewriteQuery(STranslateContext* pCxt, SQuery* pQuery) {
  int32_t code = TSDB_CODE_SUCCESS;
  switch (nodeType(pQuery->pRoot)) {
    case QUERY_NODE_SHOW_LICENCES_STMT:
    case QUERY_NODE_SHOW_DATABASES_STMT:
    case QUERY_NODE_SHOW_TABLES_STMT:
    case QUERY_NODE_SHOW_STABLES_STMT:
    case QUERY_NODE_SHOW_USERS_STMT:
    case QUERY_NODE_SHOW_DNODES_STMT:
    case QUERY_NODE_SHOW_MNODES_STMT:
    case QUERY_NODE_SHOW_MODULES_STMT:
    case QUERY_NODE_SHOW_QNODES_STMT:
    case QUERY_NODE_SHOW_FUNCTIONS_STMT:
    case QUERY_NODE_SHOW_INDEXES_STMT:
    case QUERY_NODE_SHOW_STREAMS_STMT:
    case QUERY_NODE_SHOW_BNODES_STMT:
    case QUERY_NODE_SHOW_SNODES_STMT:
    case QUERY_NODE_SHOW_CONNECTIONS_STMT:
    case QUERY_NODE_SHOW_QUERIES_STMT:
    case QUERY_NODE_SHOW_CLUSTER_STMT:
    case QUERY_NODE_SHOW_TOPICS_STMT:
    case QUERY_NODE_SHOW_TRANSACTIONS_STMT:
    case QUERY_NODE_SHOW_APPS_STMT:
    case QUERY_NODE_SHOW_CONSUMERS_STMT:
    case QUERY_NODE_SHOW_SUBSCRIPTIONS_STMT:
    case QUERY_NODE_SHOW_TAGS_STMT:
    case QUERY_NODE_SHOW_USER_PRIVILEGES_STMT:
      code = rewriteShow(pCxt, pQuery);
      break;
    case QUERY_NODE_SHOW_VGROUPS_STMT:
      code = rewriteShowVgroups(pCxt, pQuery);
      break;
    case QUERY_NODE_SHOW_TABLE_TAGS_STMT:
      code = rewriteShowStableTags(pCxt, pQuery);
      break;
    case QUERY_NODE_SHOW_DNODE_VARIABLES_STMT:
      code = rewriteShowDnodeVariables(pCxt, pQuery);
      break;
    case QUERY_NODE_SHOW_VNODES_STMT:
      code = rewriteShowVnodes(pCxt, pQuery);
      break;
    case QUERY_NODE_SHOW_TABLE_DISTRIBUTED_STMT:
      code = rewriteShowTableDist(pCxt, pQuery);
      break;
    case QUERY_NODE_CREATE_TABLE_STMT:
      if (NULL == ((SCreateTableStmt*)pQuery->pRoot)->pTags) {
        code = rewriteCreateTable(pCxt, pQuery);
      }
      break;
    case QUERY_NODE_CREATE_MULTI_TABLES_STMT:
      code = rewriteCreateMultiTable(pCxt, pQuery);
      break;
    case QUERY_NODE_DROP_TABLE_STMT:
      code = rewriteDropTable(pCxt, pQuery);
      break;
    case QUERY_NODE_ALTER_TABLE_STMT:
      code = rewriteAlterTable(pCxt, pQuery);
      break;
    case QUERY_NODE_FLUSH_DATABASE_STMT:
      code = rewriteFlushDatabase(pCxt, pQuery);
      break;
    default:
      break;
  }
  return code;
}

static int32_t toMsgType(ENodeType type) {
  switch (type) {
    case QUERY_NODE_CREATE_TABLE_STMT:
      return TDMT_VND_CREATE_TABLE;
    case QUERY_NODE_ALTER_TABLE_STMT:
      return TDMT_VND_ALTER_TABLE;
    case QUERY_NODE_DROP_TABLE_STMT:
      return TDMT_VND_DROP_TABLE;
    default:
      break;
  }
  return TDMT_VND_CREATE_TABLE;
}

static int32_t setRefreshMate(STranslateContext* pCxt, SQuery* pQuery) {
  if (NULL != pCxt->pDbs) {
    taosArrayDestroy(pQuery->pDbList);
    pQuery->pDbList = taosArrayInit(taosHashGetSize(pCxt->pDbs), TSDB_DB_FNAME_LEN);
    if (NULL == pQuery->pDbList) {
      return TSDB_CODE_OUT_OF_MEMORY;
    }
    SFullDatabaseName* pDb = taosHashIterate(pCxt->pDbs, NULL);
    while (NULL != pDb) {
      taosArrayPush(pQuery->pDbList, pDb->fullDbName);
      pDb = taosHashIterate(pCxt->pDbs, pDb);
    }
  }

  if (NULL != pCxt->pTables) {
    taosArrayDestroy(pQuery->pTableList);
    pQuery->pTableList = taosArrayInit(taosHashGetSize(pCxt->pTables), sizeof(SName));
    if (NULL == pQuery->pTableList) {
      return TSDB_CODE_OUT_OF_MEMORY;
    }
    SName* pTable = taosHashIterate(pCxt->pTables, NULL);
    while (NULL != pTable) {
      taosArrayPush(pQuery->pTableList, pTable);
      pTable = taosHashIterate(pCxt->pTables, pTable);
    }
  }

  if (NULL != pCxt->pTargetTables) {
    taosArrayDestroy(pQuery->pTargetTableList);
    pQuery->pTargetTableList = taosArrayInit(taosHashGetSize(pCxt->pTargetTables), sizeof(SName));
    if (NULL == pQuery->pTargetTableList) {
      return TSDB_CODE_OUT_OF_MEMORY;
    }
    SName* pTable = taosHashIterate(pCxt->pTargetTables, NULL);
    while (NULL != pTable) {
      taosArrayPush(pQuery->pTargetTableList, pTable);
      pTable = taosHashIterate(pCxt->pTargetTables, pTable);
    }
  }

  return TSDB_CODE_SUCCESS;
}

static int32_t setQuery(STranslateContext* pCxt, SQuery* pQuery) {
  switch (nodeType(pQuery->pRoot)) {
    case QUERY_NODE_SELECT_STMT:
      if (NULL == ((SSelectStmt*)pQuery->pRoot)->pFromTable) {
        pQuery->execMode = QUERY_EXEC_MODE_LOCAL;
        pQuery->haveResultSet = true;
        break;
      }
    case QUERY_NODE_SET_OPERATOR:
    case QUERY_NODE_EXPLAIN_STMT:
      pQuery->execMode = QUERY_EXEC_MODE_SCHEDULE;
      pQuery->haveResultSet = true;
      pQuery->msgType = TDMT_SCH_QUERY;
      break;
    case QUERY_NODE_DELETE_STMT:
      pQuery->execMode = QUERY_EXEC_MODE_SCHEDULE;
      pQuery->msgType = TDMT_VND_DELETE;
      break;
    case QUERY_NODE_INSERT_STMT:
      pQuery->execMode = QUERY_EXEC_MODE_SCHEDULE;
      pQuery->msgType = TDMT_VND_SUBMIT;
      break;
    case QUERY_NODE_VNODE_MODIFY_STMT:
      pQuery->execMode = QUERY_EXEC_MODE_SCHEDULE;
      pQuery->msgType = toMsgType(((SVnodeModifyOpStmt*)pQuery->pRoot)->sqlNodeType);
      break;
    case QUERY_NODE_DESCRIBE_STMT:
    case QUERY_NODE_SHOW_CREATE_DATABASE_STMT:
    case QUERY_NODE_SHOW_DB_ALIVE_STMT:
    case QUERY_NODE_SHOW_CLUSTER_ALIVE_STMT:
    case QUERY_NODE_SHOW_CREATE_TABLE_STMT:
    case QUERY_NODE_SHOW_CREATE_STABLE_STMT:
    case QUERY_NODE_SHOW_LOCAL_VARIABLES_STMT:
      pQuery->execMode = QUERY_EXEC_MODE_LOCAL;
      pQuery->haveResultSet = true;
      break;
    case QUERY_NODE_RESET_QUERY_CACHE_STMT:
    case QUERY_NODE_ALTER_LOCAL_STMT:
      pQuery->execMode = QUERY_EXEC_MODE_LOCAL;
      break;
    case QUERY_NODE_SHOW_VARIABLES_STMT:
      pQuery->haveResultSet = true;
      pQuery->execMode = QUERY_EXEC_MODE_RPC;
      if (NULL != pCxt->pCmdMsg) {
        TSWAP(pQuery->pCmdMsg, pCxt->pCmdMsg);
        pQuery->msgType = pQuery->pCmdMsg->msgType;
      }
      break;
    default:
      pQuery->haveResultSet = false;
      pQuery->execMode = QUERY_EXEC_MODE_RPC;
      if (NULL != pCxt->pCmdMsg) {
        TSWAP(pQuery->pCmdMsg, pCxt->pCmdMsg);
        pQuery->msgType = pQuery->pCmdMsg->msgType;
      }
      break;
  }

  pQuery->stableQuery = pCxt->stableQuery;

  if (pQuery->haveResultSet) {
    taosMemoryFreeClear(pQuery->pResSchema);
    if (TSDB_CODE_SUCCESS != extractResultSchema(pQuery->pRoot, &pQuery->numOfResCols, &pQuery->pResSchema)) {
      return TSDB_CODE_OUT_OF_MEMORY;
    }

    if (nodeType(pQuery->pRoot) == QUERY_NODE_SELECT_STMT) {
      pQuery->precision = extractResultTsPrecision((SSelectStmt*)pQuery->pRoot);
    }
  }

  return TSDB_CODE_SUCCESS;
}

int32_t translate(SParseContext* pParseCxt, SQuery* pQuery, SParseMetaCache* pMetaCache) {
  STranslateContext cxt = {0};

  int32_t code = initTranslateContext(pParseCxt, pMetaCache, &cxt);
  if (TSDB_CODE_SUCCESS == code) {
    code = rewriteQuery(&cxt, pQuery);
  }
  if (TSDB_CODE_SUCCESS == code) {
    code = translateQuery(&cxt, pQuery->pRoot);
  }
  if (TSDB_CODE_SUCCESS == code && (cxt.pPrevRoot || cxt.pPostRoot)) {
    pQuery->pPrevRoot = cxt.pPrevRoot;
    pQuery->pPostRoot = cxt.pPostRoot;
  }
  if (TSDB_CODE_SUCCESS == code) {
    code = setQuery(&cxt, pQuery);
  }
  setRefreshMate(&cxt, pQuery);
  destroyTranslateContext(&cxt);
  return code;
}<|MERGE_RESOLUTION|>--- conflicted
+++ resolved
@@ -4693,28 +4693,28 @@
     case TDMT_MND_DROP_DB: {
       FILL_CMD_SQL(sql, sqlLen, pCmdReq, SDropDbReq, pReq);
       break;
-    }  
+    }
     case TDMT_MND_COMPACT_DB: {
       FILL_CMD_SQL(sql, sqlLen, pCmdReq, SCompactDbReq, pReq);
       break;
     }
 
     case TDMT_MND_TMQ_DROP_TOPIC: {
-      FILL_CMD_SQL(sql, sqlLen, pCmdReq, SMDropTopicReq, pReq);     
-      break; 
+      FILL_CMD_SQL(sql, sqlLen, pCmdReq, SMDropTopicReq, pReq);
+      break;
     }
 
     case TDMT_MND_BALANCE_VGROUP_LEADER: {
-      FILL_CMD_SQL(sql, sqlLen, pCmdReq, SBalanceVgroupLeaderReq, pReq);  
-      break;          
-    }    
+      FILL_CMD_SQL(sql, sqlLen, pCmdReq, SBalanceVgroupLeaderReq, pReq);
+      break;
+    }
     case TDMT_MND_BALANCE_VGROUP: {
       FILL_CMD_SQL(sql, sqlLen, pCmdReq, SBalanceVgroupReq, pReq);
-      break;            
+      break;
     }
     case TDMT_MND_REDISTRIBUTE_VGROUP: {
       FILL_CMD_SQL(sql, sqlLen, pCmdReq, SRedistributeVgroupReq, pReq);
-      break;            
+      break;
     }
     case TDMT_MND_CREATE_STB: {
       FILL_CMD_SQL(sql, sqlLen, pCmdReq, SMCreateStbReq, pReq);
@@ -4784,9 +4784,9 @@
     default: {
       break;
     }
-  
-  }
-  
+
+  }
+
   return TSDB_CODE_SUCCESS;
 }
 
@@ -5868,14 +5868,11 @@
   createReq.enable = 1;
   strcpy(createReq.pass, pStmt->password);
 
-<<<<<<< HEAD
-=======
   createReq.numIpRanges = pStmt->numIpRanges;
   if (pStmt->numIpRanges > 0) {
     createReq.pIpRanges = taosMemoryMalloc(createReq.numIpRanges * sizeof(SIpV4Range));
     memcpy(createReq.pIpRanges, pStmt->pIpRanges, sizeof(SIpV4Range) * createReq.numIpRanges);
   }
->>>>>>> ee7258bb
   int32_t code = buildCmdMsg(pCxt, TDMT_MND_CREATE_USER, (FSerializeFunc)tSerializeSCreateUserReq, &createReq);
   tFreeSCreateUserReq(&createReq);
   return code;
@@ -5893,14 +5890,11 @@
     snprintf(alterReq.objname, sizeof(alterReq.objname), "%s", pCxt->pParseCxt->db);
   }
 
-<<<<<<< HEAD
-=======
   alterReq.numIpRanges = pStmt->numIpRanges;
   if (pStmt->numIpRanges > 0) {
     alterReq.pIpRanges = taosMemoryMalloc(alterReq.numIpRanges * sizeof(SIpV4Range));
     memcpy(alterReq.pIpRanges, pStmt->pIpRanges, sizeof(SIpV4Range) * alterReq.numIpRanges);
   }
->>>>>>> ee7258bb
   int32_t code = buildCmdMsg(pCxt, TDMT_MND_ALTER_USER, (FSerializeFunc)tSerializeSAlterUserReq, &alterReq);
   tFreeSAlterUserReq(&alterReq);
   return code;
@@ -6244,7 +6238,7 @@
   int32_t code = buildCmdMsg(pCxt, getCreateComponentNodeMsgType(nodeType(pStmt)),
                      (FSerializeFunc)tSerializeSCreateDropMQSNodeReq, &createReq);
   tFreeSMCreateQnodeReq(&createReq);
-  return code;                   
+  return code;
 }
 
 static int16_t getDropComponentNodeMsgType(ENodeType type) {
@@ -6268,7 +6262,7 @@
   int32_t code = buildCmdMsg(pCxt, getDropComponentNodeMsgType(nodeType(pStmt)),
                      (FSerializeFunc)tSerializeSCreateDropMQSNodeReq, &dropReq);
   tFreeSDDropQnodeReq(&dropReq);
-  return code;                   
+  return code;
 }
 
 static int32_t checkTopicQuery(STranslateContext* pCxt, SSelectStmt* pSelect) {
@@ -7598,14 +7592,10 @@
 
 static int32_t translateBalanceVgroupLeader(STranslateContext* pCxt, SBalanceVgroupLeaderStmt* pStmt) {
   SBalanceVgroupLeaderReq req = {0};
-<<<<<<< HEAD
+  req.vgId = pStmt->vgId;
   int32_t code = buildCmdMsg(pCxt, TDMT_MND_BALANCE_VGROUP_LEADER, (FSerializeFunc)tSerializeSBalanceVgroupLeaderReq, &req);
   tFreeSBalanceVgroupLeaderReq(&req);
   return code;
-=======
-  req.vgId = pStmt->vgId;
-  return buildCmdMsg(pCxt, TDMT_MND_BALANCE_VGROUP_LEADER, (FSerializeFunc)tSerializeSBalanceVgroupLeaderReq, &req);
->>>>>>> ee7258bb
 }
 
 static int32_t translateMergeVgroup(STranslateContext* pCxt, SMergeVgroupStmt* pStmt) {
