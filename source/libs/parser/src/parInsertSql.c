/*
 * Copyright (c) 2019 TAOS Data, Inc. <jhtao@taosdata.com>
 *
 * This program is free software: you can use, redistribute, and/or modify
 * it under the terms of the GNU Affero General Public License, version 3
 * or later ("AGPL"), as published by the Free Software Foundation.
 *
 * This program is distributed in the hope that it will be useful, but WITHOUT
 * ANY WARRANTY; without even the implied warranty of MERCHANTABILITY or
 * FITNESS FOR A PARTICULAR PURPOSE.
 *
 * You should have received a copy of the GNU Affero General Public License
 * along with this program. If not, see <http://www.gnu.org/licenses/>.
 */

#include "parInsertUtil.h"
#include "parToken.h"
#include "tglobal.h"
#include "ttime.h"

#define NEXT_TOKEN_WITH_PREV(pSql, token)     \
  do {                                        \
    int32_t index = 0;                        \
    token = tStrGetToken(pSql, &index, true); \
    pSql += index;                            \
  } while (0)

#define NEXT_TOKEN_KEEP_SQL(pSql, token, index) \
  do {                                          \
    token = tStrGetToken(pSql, &index, false);  \
  } while (0)

#define NEXT_VALID_TOKEN(pSql, token)           \
  do {                                          \
    (token).n = tGetToken(pSql, &(token).type); \
    (token).z = (char*)pSql;                    \
    pSql += (token).n;                          \
  } while (TK_NK_SPACE == (token).type)

typedef struct SInsertParseContext {
<<<<<<< HEAD
  SParseContext* pComCxt;
  SMsgBuf        msg;
  char           tmpTokenBuf[TSDB_MAX_BYTES_PER_ROW];
  SBoundColInfo  tags;  // for stmt
  bool           missCache;
  bool           usingDuplicateTable;
=======
  SParseContext*     pComCxt;
  SMsgBuf            msg;
  char               tmpTokenBuf[TSDB_MAX_BYTES_PER_ROW];
  SParsedDataColInfo tags;  // for stmt
  bool               missCache;
  bool               usingDuplicateTable;
  bool               forceUpdate;
>>>>>>> b9447601
} SInsertParseContext;

typedef int32_t (*_row_append_fn_t)(SMsgBuf* pMsgBuf, const void* value, int32_t len, void* param);

static uint8_t TRUE_VALUE = (uint8_t)TSDB_TRUE;
static uint8_t FALSE_VALUE = (uint8_t)TSDB_FALSE;

static bool isNullStr(SToken* pToken) {
  return ((pToken->type == TK_NK_STRING) && (strlen(TSDB_DATA_NULL_STR_L) == pToken->n) &&
          (strncasecmp(TSDB_DATA_NULL_STR_L, pToken->z, pToken->n) == 0));
}

static bool isNullValue(int8_t dataType, SToken* pToken) {
  return TK_NULL == pToken->type || (!IS_STR_DATA_TYPE(dataType) && isNullStr(pToken));
}

static FORCE_INLINE int32_t toDouble(SToken* pToken, double* value, char** endPtr) {
  errno = 0;
  *value = taosStr2Double(pToken->z, endPtr);

  // not a valid integer number, return error
  if ((*endPtr - pToken->z) != pToken->n) {
    return TK_NK_ILLEGAL;
  }

  return pToken->type;
}

static int32_t skipInsertInto(const char** pSql, SMsgBuf* pMsg) {
  SToken token;
  NEXT_TOKEN(*pSql, token);
  if (TK_INSERT != token.type && TK_IMPORT != token.type) {
    return buildSyntaxErrMsg(pMsg, "keyword INSERT is expected", token.z);
  }
  NEXT_TOKEN(*pSql, token);
  if (TK_INTO != token.type) {
    return buildSyntaxErrMsg(pMsg, "keyword INTO is expected", token.z);
  }
  return TSDB_CODE_SUCCESS;
}

static int32_t skipParentheses(SInsertParseContext* pCxt, const char** pSql) {
  SToken  token;
  int32_t expectRightParenthesis = 1;
  while (1) {
    NEXT_TOKEN(*pSql, token);
    if (TK_NK_LP == token.type) {
      ++expectRightParenthesis;
    } else if (TK_NK_RP == token.type && 0 == --expectRightParenthesis) {
      break;
    }
    if (0 == token.n) {
      return buildSyntaxErrMsg(&pCxt->msg, ") expected", NULL);
    }
  }
  return TSDB_CODE_SUCCESS;
}

static int32_t skipTableOptions(SInsertParseContext* pCxt, const char** pSql) {
  do {
    int32_t index = 0;
    SToken  token;
    NEXT_TOKEN_KEEP_SQL(*pSql, token, index);
    if (TK_TTL == token.type || TK_COMMENT == token.type) {
      *pSql += index;
      NEXT_TOKEN_WITH_PREV(*pSql, token);
    } else {
      break;
    }
  } while (1);
  return TSDB_CODE_SUCCESS;
}

// pSql -> stb_name [(tag1_name, ...)] TAGS (tag1_value, ...)
static int32_t ignoreUsingClause(SInsertParseContext* pCxt, const char** pSql) {
  int32_t code = TSDB_CODE_SUCCESS;
  SToken  token;
  NEXT_TOKEN(*pSql, token);

  NEXT_TOKEN(*pSql, token);
  if (TK_NK_LP == token.type) {
    code = skipParentheses(pCxt, pSql);
    if (TSDB_CODE_SUCCESS == code) {
      NEXT_TOKEN(*pSql, token);
    }
  }

  // pSql -> TAGS (tag1_value, ...)
  if (TSDB_CODE_SUCCESS == code) {
    if (TK_TAGS != token.type) {
      code = buildSyntaxErrMsg(&pCxt->msg, "TAGS is expected", token.z);
    } else {
      NEXT_TOKEN(*pSql, token);
    }
  }
  if (TSDB_CODE_SUCCESS == code) {
    if (TK_NK_LP != token.type) {
      code = buildSyntaxErrMsg(&pCxt->msg, "( is expected", token.z);
    } else {
      code = skipParentheses(pCxt, pSql);
    }
  }

  if (TSDB_CODE_SUCCESS == code) {
    code = skipTableOptions(pCxt, pSql);
  }

  return code;
}

static int32_t parseDuplicateUsingClause(SInsertParseContext* pCxt, SVnodeModifOpStmt* pStmt, bool* pDuplicate) {
  *pDuplicate = false;

  char tbFName[TSDB_TABLE_FNAME_LEN];
  tNameExtractFullName(&pStmt->targetTableName, tbFName);
  STableMeta** pMeta = taosHashGet(pStmt->pSubTableHashObj, tbFName, strlen(tbFName));
  if (NULL != pMeta) {
    *pDuplicate = true;
    int32_t code = ignoreUsingClause(pCxt, &pStmt->pSql);
    if (TSDB_CODE_SUCCESS == code) {
      return cloneTableMeta(*pMeta, &pStmt->pTableMeta);
    }
  }

  return TSDB_CODE_SUCCESS;
}

// pStmt->pSql -> field1_name, ...)
static int32_t parseBoundColumns(SInsertParseContext* pCxt, const char** pSql, bool isTags, SSchema* pSchema,
                                 SBoundColInfo* pBoundInfo) {
  bool* pUseCols = taosMemoryCalloc(pBoundInfo->numOfCols, sizeof(bool));
  if (NULL == pUseCols) {
    return TSDB_CODE_OUT_OF_MEMORY;
  }

  pBoundInfo->numOfBound = 0;

  int16_t lastColIdx = -1;  // last column found
  int32_t code = TSDB_CODE_SUCCESS;
  while (TSDB_CODE_SUCCESS == code) {
    SToken token;
    NEXT_TOKEN(*pSql, token);

    if (TK_NK_RP == token.type) {
      break;
    }

    char tmpTokenBuf[TSDB_COL_NAME_LEN + 2] = {0};  // used for deleting Escape character backstick(`)
    strncpy(tmpTokenBuf, token.z, token.n);
    token.z = tmpTokenBuf;
    token.n = strdequote(token.z);

    int16_t t = lastColIdx + 1;
    int16_t index = insFindCol(&token, t, pBoundInfo->numOfCols, pSchema);
    if (index < 0 && t > 0) {
      index = insFindCol(&token, 0, t, pSchema);
    }
    if (index < 0) {
      code = generateSyntaxErrMsg(&pCxt->msg, TSDB_CODE_PAR_INVALID_COLUMN, token.z);
    } else if (pUseCols[index]) {
      code = buildSyntaxErrMsg(&pCxt->msg, "duplicated column name", token.z);
    } else {
      lastColIdx = index;
      pUseCols[index] = true;
      pBoundInfo->pColIndex[pBoundInfo->numOfBound] = index;
      ++pBoundInfo->numOfBound;
    }
  }

  if (TSDB_CODE_SUCCESS == code && !isTags && !pUseCols[0]) {
    code = buildInvalidOperationMsg(&pCxt->msg, "primary timestamp column can not be null");
  }

  taosMemoryFree(pUseCols);

  return code;
}

static int parseTime(const char** end, SToken* pToken, int16_t timePrec, int64_t* time, SMsgBuf* pMsgBuf) {
  int32_t     index = 0;
  int64_t     interval;
  int64_t     ts = 0;
  const char* pTokenEnd = *end;

  if (pToken->type == TK_NOW) {
    ts = taosGetTimestamp(timePrec);
  } else if (pToken->type == TK_TODAY) {
    ts = taosGetTimestampToday(timePrec);
  } else if (pToken->type == TK_NK_INTEGER) {
    if (TSDB_CODE_SUCCESS != toInteger(pToken->z, pToken->n, 10, &ts)) {
      return buildSyntaxErrMsg(pMsgBuf, "invalid timestamp format", pToken->z);
    }
  } else {  // parse the RFC-3339/ISO-8601 timestamp format string
    if (taosParseTime(pToken->z, time, pToken->n, timePrec, tsDaylight) != TSDB_CODE_SUCCESS) {
      return buildSyntaxErrMsg(pMsgBuf, "invalid timestamp format", pToken->z);
    }

    return TSDB_CODE_SUCCESS;
  }

  for (int k = pToken->n; pToken->z[k] != '\0'; k++) {
    if (pToken->z[k] == ' ' || pToken->z[k] == '\t') continue;
    if (pToken->z[k] == '(' && pToken->z[k + 1] == ')') {  // for insert NOW()/TODAY()
      *end = pTokenEnd = &pToken->z[k + 2];
      k++;
      continue;
    }
    if (pToken->z[k] == ',') {
      *end = pTokenEnd;
      *time = ts;
      return 0;
    }

    break;
  }

  /*
   * time expression:
   * e.g., now+12a, now-5h
   */
  index = 0;
  SToken token = tStrGetToken(pTokenEnd, &index, false);
  pTokenEnd += index;

  if (token.type == TK_NK_MINUS || token.type == TK_NK_PLUS) {
    index = 0;
    SToken valueToken = tStrGetToken(pTokenEnd, &index, false);
    pTokenEnd += index;

    if (valueToken.n < 2) {
      return buildSyntaxErrMsg(pMsgBuf, "value expected in timestamp", token.z);
    }

    char unit = 0;
    if (parseAbsoluteDuration(valueToken.z, valueToken.n, &interval, &unit, timePrec) != TSDB_CODE_SUCCESS) {
      return TSDB_CODE_TSC_INVALID_OPERATION;
    }

    if (token.type == TK_NK_PLUS) {
      ts += interval;
    } else {
      ts = ts - interval;
    }

    *end = pTokenEnd;
  }

  *time = ts;
  return TSDB_CODE_SUCCESS;
}

static int32_t parseTagToken(const char** end, SToken* pToken, SSchema* pSchema, int16_t timePrec, STagVal* val,
                             SMsgBuf* pMsgBuf) {
  int64_t  iv;
  uint64_t uv;
  char*    endptr = NULL;

  if (isNullValue(pSchema->type, pToken)) {
    if (TSDB_DATA_TYPE_TIMESTAMP == pSchema->type && PRIMARYKEY_TIMESTAMP_COL_ID == pSchema->colId) {
      return buildSyntaxErrMsg(pMsgBuf, "primary timestamp should not be null", pToken->z);
    }

    return TSDB_CODE_SUCCESS;
  }

  //  strcpy(val->colName, pSchema->name);
  val->cid = pSchema->colId;
  val->type = pSchema->type;

  switch (pSchema->type) {
    case TSDB_DATA_TYPE_BOOL: {
      if ((pToken->type == TK_NK_BOOL || pToken->type == TK_NK_STRING) && (pToken->n != 0)) {
        if (strncmp(pToken->z, "true", pToken->n) == 0) {
          *(int8_t*)(&val->i64) = TRUE_VALUE;
        } else if (strncmp(pToken->z, "false", pToken->n) == 0) {
          *(int8_t*)(&val->i64) = FALSE_VALUE;
        } else {
          return buildSyntaxErrMsg(pMsgBuf, "invalid bool data", pToken->z);
        }
      } else if (pToken->type == TK_NK_INTEGER) {
        *(int8_t*)(&val->i64) = ((taosStr2Int64(pToken->z, NULL, 10) == 0) ? FALSE_VALUE : TRUE_VALUE);
      } else if (pToken->type == TK_NK_FLOAT) {
        *(int8_t*)(&val->i64) = ((taosStr2Double(pToken->z, NULL) == 0) ? FALSE_VALUE : TRUE_VALUE);
      } else {
        return buildSyntaxErrMsg(pMsgBuf, "invalid bool data", pToken->z);
      }
      break;
    }

    case TSDB_DATA_TYPE_TINYINT: {
      if (TSDB_CODE_SUCCESS != toInteger(pToken->z, pToken->n, 10, &iv)) {
        return buildSyntaxErrMsg(pMsgBuf, "invalid tinyint data", pToken->z);
      } else if (!IS_VALID_TINYINT(iv)) {
        return buildSyntaxErrMsg(pMsgBuf, "tinyint data overflow", pToken->z);
      }

      *(int8_t*)(&val->i64) = iv;
      break;
    }

    case TSDB_DATA_TYPE_UTINYINT: {
      if (TSDB_CODE_SUCCESS != toUInteger(pToken->z, pToken->n, 10, &uv)) {
        return buildSyntaxErrMsg(pMsgBuf, "invalid unsigned tinyint data", pToken->z);
      } else if (uv > UINT8_MAX) {
        return buildSyntaxErrMsg(pMsgBuf, "unsigned tinyint data overflow", pToken->z);
      }
      *(uint8_t*)(&val->i64) = uv;
      break;
    }

    case TSDB_DATA_TYPE_SMALLINT: {
      if (TSDB_CODE_SUCCESS != toInteger(pToken->z, pToken->n, 10, &iv)) {
        return buildSyntaxErrMsg(pMsgBuf, "invalid smallint data", pToken->z);
      } else if (!IS_VALID_SMALLINT(iv)) {
        return buildSyntaxErrMsg(pMsgBuf, "smallint data overflow", pToken->z);
      }
      *(int16_t*)(&val->i64) = iv;
      break;
    }

    case TSDB_DATA_TYPE_USMALLINT: {
      if (TSDB_CODE_SUCCESS != toUInteger(pToken->z, pToken->n, 10, &uv)) {
        return buildSyntaxErrMsg(pMsgBuf, "invalid unsigned smallint data", pToken->z);
      } else if (uv > UINT16_MAX) {
        return buildSyntaxErrMsg(pMsgBuf, "unsigned smallint data overflow", pToken->z);
      }
      *(uint16_t*)(&val->i64) = uv;
      break;
    }

    case TSDB_DATA_TYPE_INT: {
      if (TSDB_CODE_SUCCESS != toInteger(pToken->z, pToken->n, 10, &iv)) {
        return buildSyntaxErrMsg(pMsgBuf, "invalid int data", pToken->z);
      } else if (!IS_VALID_INT(iv)) {
        return buildSyntaxErrMsg(pMsgBuf, "int data overflow", pToken->z);
      }
      *(int32_t*)(&val->i64) = iv;
      break;
    }

    case TSDB_DATA_TYPE_UINT: {
      if (TSDB_CODE_SUCCESS != toUInteger(pToken->z, pToken->n, 10, &uv)) {
        return buildSyntaxErrMsg(pMsgBuf, "invalid unsigned int data", pToken->z);
      } else if (uv > UINT32_MAX) {
        return buildSyntaxErrMsg(pMsgBuf, "unsigned int data overflow", pToken->z);
      }
      *(uint32_t*)(&val->i64) = uv;
      break;
    }

    case TSDB_DATA_TYPE_BIGINT: {
      if (TSDB_CODE_SUCCESS != toInteger(pToken->z, pToken->n, 10, &iv)) {
        return buildSyntaxErrMsg(pMsgBuf, "invalid bigint data", pToken->z);
      }
      val->i64 = iv;
      break;
    }

    case TSDB_DATA_TYPE_UBIGINT: {
      if (TSDB_CODE_SUCCESS != toUInteger(pToken->z, pToken->n, 10, &uv)) {
        return buildSyntaxErrMsg(pMsgBuf, "invalid unsigned bigint data", pToken->z);
      }
      *(uint64_t*)(&val->i64) = uv;
      break;
    }

    case TSDB_DATA_TYPE_FLOAT: {
      double dv;
      if (TK_NK_ILLEGAL == toDouble(pToken, &dv, &endptr)) {
        return buildSyntaxErrMsg(pMsgBuf, "illegal float data", pToken->z);
      }
      if (((dv == HUGE_VAL || dv == -HUGE_VAL) && errno == ERANGE) || dv > FLT_MAX || dv < -FLT_MAX || isinf(dv) ||
          isnan(dv)) {
        return buildSyntaxErrMsg(pMsgBuf, "illegal float data", pToken->z);
      }
      *(float*)(&val->i64) = dv;
      break;
    }

    case TSDB_DATA_TYPE_DOUBLE: {
      double dv;
      if (TK_NK_ILLEGAL == toDouble(pToken, &dv, &endptr)) {
        return buildSyntaxErrMsg(pMsgBuf, "illegal double data", pToken->z);
      }
      if (((dv == HUGE_VAL || dv == -HUGE_VAL) && errno == ERANGE) || isinf(dv) || isnan(dv)) {
        return buildSyntaxErrMsg(pMsgBuf, "illegal double data", pToken->z);
      }

      *(double*)(&val->i64) = dv;
      break;
    }

    case TSDB_DATA_TYPE_BINARY: {
      // Too long values will raise the invalid sql error message
      if (pToken->n + VARSTR_HEADER_SIZE > pSchema->bytes) {
        return generateSyntaxErrMsg(pMsgBuf, TSDB_CODE_PAR_VALUE_TOO_LONG, pSchema->name);
      }
      val->pData = strdup(pToken->z);
      val->nData = pToken->n;
      break;
    }

    case TSDB_DATA_TYPE_NCHAR: {
      int32_t output = 0;
      void*   p = taosMemoryCalloc(1, pSchema->bytes - VARSTR_HEADER_SIZE);
      if (p == NULL) {
        return TSDB_CODE_OUT_OF_MEMORY;
      }
      if (!taosMbsToUcs4(pToken->z, pToken->n, (TdUcs4*)(p), pSchema->bytes - VARSTR_HEADER_SIZE, &output)) {
        if (errno == E2BIG) {
          taosMemoryFree(p);
          return generateSyntaxErrMsg(pMsgBuf, TSDB_CODE_PAR_VALUE_TOO_LONG, pSchema->name);
        }
        char buf[512] = {0};
        snprintf(buf, tListLen(buf), " taosMbsToUcs4 error:%s", strerror(errno));
        taosMemoryFree(p);
        return buildSyntaxErrMsg(pMsgBuf, buf, pToken->z);
      }
      val->pData = p;
      val->nData = output;
      break;
    }
    case TSDB_DATA_TYPE_TIMESTAMP: {
      if (parseTime(end, pToken, timePrec, &iv, pMsgBuf) != TSDB_CODE_SUCCESS) {
        return buildSyntaxErrMsg(pMsgBuf, "invalid timestamp", pToken->z);
      }

      val->i64 = iv;
      break;
    }
  }

  return TSDB_CODE_SUCCESS;
}

// input pStmt->pSql:  [(tag1_name, ...)] TAGS (tag1_value, ...) ...
// output pStmt->pSql: TAGS (tag1_value, ...) ...
static int32_t parseBoundTagsClause(SInsertParseContext* pCxt, SVnodeModifOpStmt* pStmt) {
  insInitBoundColsInfo(getNumOfTags(pStmt->pTableMeta), &pCxt->tags);

  SToken  token;
  int32_t index = 0;
  NEXT_TOKEN_KEEP_SQL(pStmt->pSql, token, index);
  if (TK_NK_LP != token.type) {
    return TSDB_CODE_SUCCESS;
  }

  pStmt->pSql += index;
  return parseBoundColumns(pCxt, &pStmt->pSql, true, getTableTagSchema(pStmt->pTableMeta), &pCxt->tags);
}

static int32_t parseTagValue(SInsertParseContext* pCxt, SVnodeModifOpStmt* pStmt, SSchema* pTagSchema, SToken* pToken,
                             SArray* pTagName, SArray* pTagVals, STag** pTag) {
  if (!isNullValue(pTagSchema->type, pToken)) {
    taosArrayPush(pTagName, pTagSchema->name);
  }

  if (pTagSchema->type == TSDB_DATA_TYPE_JSON) {
    if (pToken->n > (TSDB_MAX_JSON_TAG_LEN - VARSTR_HEADER_SIZE) / TSDB_NCHAR_SIZE) {
      return buildSyntaxErrMsg(&pCxt->msg, "json string too long than 4095", pToken->z);
    }

    if (isNullValue(pTagSchema->type, pToken)) {
      return tTagNew(pTagVals, 1, true, pTag);
    } else {
      return parseJsontoTagData(pToken->z, pTagVals, pTag, &pCxt->msg);
    }
  }

  STagVal val = {0};
  int32_t code =
      parseTagToken(&pStmt->pSql, pToken, pTagSchema, pStmt->pTableMeta->tableInfo.precision, &val, &pCxt->msg);
  if (TSDB_CODE_SUCCESS == code) {
    taosArrayPush(pTagVals, &val);
  }

  return code;
}

static int32_t buildCreateTbReq(SVnodeModifOpStmt* pStmt, STag* pTag, SArray* pTagName) {
  pStmt->pCreateTblReq = taosMemoryCalloc(1, sizeof(SVCreateTbReq));
  if (NULL == pStmt->pCreateTblReq) {
    return TSDB_CODE_OUT_OF_MEMORY;
  }
  insBuildCreateTbReq(pStmt->pCreateTblReq, pStmt->targetTableName.tname, pTag, pStmt->pTableMeta->suid,
                      pStmt->usingTableName.tname, pTagName, pStmt->pTableMeta->tableInfo.numOfTags,
                      TSDB_DEFAULT_TABLE_TTL);
  return TSDB_CODE_SUCCESS;
}

static int32_t checkAndTrimValue(SToken* pToken, char* tmpTokenBuf, SMsgBuf* pMsgBuf) {
  if ((pToken->type != TK_NOW && pToken->type != TK_TODAY && pToken->type != TK_NK_INTEGER &&
       pToken->type != TK_NK_STRING && pToken->type != TK_NK_FLOAT && pToken->type != TK_NK_BOOL &&
       pToken->type != TK_NULL && pToken->type != TK_NK_HEX && pToken->type != TK_NK_OCT &&
       pToken->type != TK_NK_BIN) ||
      (pToken->n == 0) || (pToken->type == TK_NK_RP)) {
    return buildSyntaxErrMsg(pMsgBuf, "invalid data or symbol", pToken->z);
  }

  // Remove quotation marks
  if (TK_NK_STRING == pToken->type) {
    if (pToken->n >= TSDB_MAX_BYTES_PER_ROW) {
      return buildSyntaxErrMsg(pMsgBuf, "too long string", pToken->z);
    }

    int32_t len = trimString(pToken->z, pToken->n, tmpTokenBuf, TSDB_MAX_BYTES_PER_ROW);
    pToken->z = tmpTokenBuf;
    pToken->n = len;
  }

  return TSDB_CODE_SUCCESS;
}

// pSql -> tag1_value, ...)
static int32_t parseTagsClauseImpl(SInsertParseContext* pCxt, SVnodeModifOpStmt* pStmt) {
  int32_t  code = TSDB_CODE_SUCCESS;
  SSchema* pSchema = getTableTagSchema(pStmt->pTableMeta);
  SArray*  pTagVals = taosArrayInit(pCxt->tags.numOfBound, sizeof(STagVal));
  SArray*  pTagName = taosArrayInit(8, TSDB_COL_NAME_LEN);
  SToken   token;
  bool     isParseBindParam = false;
  bool     isJson = false;
  STag*    pTag = NULL;
  for (int i = 0; TSDB_CODE_SUCCESS == code && i < pCxt->tags.numOfBound; ++i) {
    NEXT_TOKEN_WITH_PREV(pStmt->pSql, token);

    if (token.type == TK_NK_QUESTION) {
      isParseBindParam = true;
      if (NULL == pCxt->pComCxt->pStmtCb) {
        code = buildSyntaxErrMsg(&pCxt->msg, "? only used in stmt", token.z);
        break;
      }

      continue;
    }

    if (isParseBindParam) {
      code = buildInvalidOperationMsg(&pCxt->msg, "no mix usage for ? and tag values");
      break;
    }

    SSchema* pTagSchema = &pSchema[pCxt->tags.pColIndex[i]];
    isJson = pTagSchema->type == TSDB_DATA_TYPE_JSON;
    code = checkAndTrimValue(&token, pCxt->tmpTokenBuf, &pCxt->msg);
    if (TSDB_CODE_SUCCESS == code) {
      code = parseTagValue(pCxt, pStmt, pTagSchema, &token, pTagName, pTagVals, &pTag);
    }
  }

  if (TSDB_CODE_SUCCESS == code && !isParseBindParam && !isJson) {
    code = tTagNew(pTagVals, 1, false, &pTag);
  }

  if (TSDB_CODE_SUCCESS == code && !isParseBindParam) {
    code = buildCreateTbReq(pStmt, pTag, pTagName);
    pTag = NULL;
  }

  for (int i = 0; i < taosArrayGetSize(pTagVals); ++i) {
    STagVal* p = (STagVal*)taosArrayGet(pTagVals, i);
    if (IS_VAR_DATA_TYPE(p->type)) {
      taosMemoryFreeClear(p->pData);
    }
  }
  taosArrayDestroy(pTagVals);
  taosArrayDestroy(pTagName);
  tTagFree(pTag);
  return code;
}

// input pStmt->pSql:  TAGS (tag1_value, ...) [table_options] ...
// output pStmt->pSql: [table_options] ...
static int32_t parseTagsClause(SInsertParseContext* pCxt, SVnodeModifOpStmt* pStmt) {
  SToken token;
  NEXT_TOKEN(pStmt->pSql, token);
  if (TK_TAGS != token.type) {
    return buildSyntaxErrMsg(&pCxt->msg, "TAGS is expected", token.z);
  }

  NEXT_TOKEN(pStmt->pSql, token);
  if (TK_NK_LP != token.type) {
    return buildSyntaxErrMsg(&pCxt->msg, "( is expected", token.z);
  }

  int32_t code = parseTagsClauseImpl(pCxt, pStmt);
  if (TSDB_CODE_SUCCESS == code) {
    NEXT_VALID_TOKEN(pStmt->pSql, token);
    if (TK_NK_COMMA == token.type) {
      code = generateSyntaxErrMsg(&pCxt->msg, TSDB_CODE_PAR_TAGS_NOT_MATCHED);
    } else if (TK_NK_RP != token.type) {
      code = buildSyntaxErrMsg(&pCxt->msg, ") is expected", token.z);
    }
  }
  return code;
}

static int32_t storeTableMeta(SInsertParseContext* pCxt, SVnodeModifOpStmt* pStmt) {
  pStmt->pTableMeta->suid = pStmt->pTableMeta->uid;
  pStmt->pTableMeta->uid = pStmt->totalTbNum;
  pStmt->pTableMeta->tableType = TSDB_CHILD_TABLE;

  STableMeta* pBackup = NULL;
  if (TSDB_CODE_SUCCESS != cloneTableMeta(pStmt->pTableMeta, &pBackup)) {
    return TSDB_CODE_OUT_OF_MEMORY;
  }

  char tbFName[TSDB_TABLE_FNAME_LEN];
  tNameExtractFullName(&pStmt->targetTableName, tbFName);
  return taosHashPut(pStmt->pSubTableHashObj, tbFName, strlen(tbFName), &pBackup, POINTER_BYTES);
}

static int32_t parseTableOptions(SInsertParseContext* pCxt, SVnodeModifOpStmt* pStmt) {
  do {
    int32_t index = 0;
    SToken  token;
    NEXT_TOKEN_KEEP_SQL(pStmt->pSql, token, index);
    if (TK_TTL == token.type) {
      pStmt->pSql += index;
      NEXT_TOKEN_WITH_PREV(pStmt->pSql, token);
      if (TK_NK_INTEGER != token.type) {
        return buildSyntaxErrMsg(&pCxt->msg, "Invalid option ttl", token.z);
      }
      pStmt->pCreateTblReq->ttl = taosStr2Int32(token.z, NULL, 10);
      if (pStmt->pCreateTblReq->ttl < 0) {
        return buildSyntaxErrMsg(&pCxt->msg, "Invalid option ttl", token.z);
      }
    } else if (TK_COMMENT == token.type) {
      pStmt->pSql += index;
      NEXT_TOKEN(pStmt->pSql, token);
      if (TK_NK_STRING != token.type) {
        return buildSyntaxErrMsg(&pCxt->msg, "Invalid option comment", token.z);
      }
      if (token.n >= TSDB_TB_COMMENT_LEN) {
        return buildSyntaxErrMsg(&pCxt->msg, "comment too long", token.z);
      }
      int32_t len = trimString(token.z, token.n, pCxt->tmpTokenBuf, TSDB_TB_COMMENT_LEN);
      pStmt->pCreateTblReq->comment = strndup(pCxt->tmpTokenBuf, len);
      if (NULL == pStmt->pCreateTblReq->comment) {
        return TSDB_CODE_OUT_OF_MEMORY;
      }
      pStmt->pCreateTblReq->commentLen = len;
    } else {
      break;
    }
  } while (1);
  return TSDB_CODE_SUCCESS;
}

// input pStmt->pSql:
//   1. [(tag1_name, ...)] ...
//   2. VALUES ... | FILE ...
// output pStmt->pSql:
//   1. [(field1_name, ...)]
//   2. VALUES ... | FILE ...
static int32_t parseUsingClauseBottom(SInsertParseContext* pCxt, SVnodeModifOpStmt* pStmt) {
  if (!pStmt->usingTableProcessing || pCxt->usingDuplicateTable) {
    return TSDB_CODE_SUCCESS;
  }

  int32_t code = parseBoundTagsClause(pCxt, pStmt);
  if (TSDB_CODE_SUCCESS == code) {
    code = parseTagsClause(pCxt, pStmt);
  }
  if (TSDB_CODE_SUCCESS == code) {
    code = parseTableOptions(pCxt, pStmt);
  }

  return code;
}

static int32_t checkAuth(SParseContext* pCxt, SName* pTbName, bool* pMissCache) {
  char dbFName[TSDB_DB_FNAME_LEN];
  tNameGetFullDbName(pTbName, dbFName);
  int32_t code = TSDB_CODE_SUCCESS;
  bool    pass = true;
  bool    exists = true;
  if (pCxt->async) {
    code = catalogChkAuthFromCache(pCxt->pCatalog, pCxt->pUser, dbFName, AUTH_TYPE_WRITE, &pass, &exists);
  } else {
    SRequestConnInfo conn = {.pTrans = pCxt->pTransporter,
                             .requestId = pCxt->requestId,
                             .requestObjRefId = pCxt->requestRid,
                             .mgmtEps = pCxt->mgmtEpSet};
    code = catalogChkAuth(pCxt->pCatalog, &conn, pCxt->pUser, dbFName, AUTH_TYPE_WRITE, &pass);
  }
  if (TSDB_CODE_SUCCESS == code) {
    if (!exists) {
      *pMissCache = true;
    } else if (!pass) {
      code = TSDB_CODE_PAR_PERMISSION_DENIED;
    }
  }
  return code;
}

static int32_t getTableMeta(SInsertParseContext* pCxt, SName* pTbName, bool isStb, STableMeta** pTableMeta,
                            bool* pMissCache) {
  SParseContext* pComCxt = pCxt->pComCxt;
  int32_t        code = TSDB_CODE_SUCCESS;
  if (pComCxt->async) {
    if (isStb) {
      code = catalogGetCachedSTableMeta(pComCxt->pCatalog, pTbName, pTableMeta);
    } else {
      code = catalogGetCachedTableMeta(pComCxt->pCatalog, pTbName, pTableMeta);
    }
  } else {
    SRequestConnInfo conn = {.pTrans = pComCxt->pTransporter,
                             .requestId = pComCxt->requestId,
                             .requestObjRefId = pComCxt->requestRid,
                             .mgmtEps = pComCxt->mgmtEpSet};
    if (isStb) {
      code = catalogGetSTableMeta(pComCxt->pCatalog, &conn, pTbName, pTableMeta);
    } else {
      code = catalogGetTableMeta(pComCxt->pCatalog, &conn, pTbName, pTableMeta);
    }
  }
  if (TSDB_CODE_SUCCESS == code) {
    if (NULL == *pTableMeta) {
      *pMissCache = true;
    } else if (isStb && TSDB_SUPER_TABLE != (*pTableMeta)->tableType) {
      code = buildInvalidOperationMsg(&pCxt->msg, "create table only from super table is allowed");
    } else if (!isStb && TSDB_SUPER_TABLE == (*pTableMeta)->tableType) {
      code = buildInvalidOperationMsg(&pCxt->msg, "insert data into super table is not supported");
    }
  }
  return code;
}

static int32_t getTableVgroup(SParseContext* pCxt, SVnodeModifOpStmt* pStmt, bool isStb, bool* pMissCache) {
  int32_t     code = TSDB_CODE_SUCCESS;
  SVgroupInfo vg;
  bool        exists = true;
  if (pCxt->async) {
    code = catalogGetCachedTableHashVgroup(pCxt->pCatalog, &pStmt->targetTableName, &vg, &exists);
  } else {
    SRequestConnInfo conn = {.pTrans = pCxt->pTransporter,
                             .requestId = pCxt->requestId,
                             .requestObjRefId = pCxt->requestRid,
                             .mgmtEps = pCxt->mgmtEpSet};
    code = catalogGetTableHashVgroup(pCxt->pCatalog, &conn, &pStmt->targetTableName, &vg);
  }
  if (TSDB_CODE_SUCCESS == code) {
    if (exists) {
      if (isStb) {
        pStmt->pTableMeta->vgId = vg.vgId;
      }
      code = taosHashPut(pStmt->pVgroupsHashObj, (const char*)&vg.vgId, sizeof(vg.vgId), (char*)&vg, sizeof(vg));
    }
    *pMissCache = !exists;
  }
  return code;
}

static int32_t getTargetTableSchema(SInsertParseContext* pCxt, SVnodeModifOpStmt* pStmt) {
  if (pCxt->forceUpdate) {
    pCxt->missCache = true;
    return TSDB_CODE_SUCCESS;
  }

  int32_t code = checkAuth(pCxt->pComCxt, &pStmt->targetTableName, &pCxt->missCache);
  if (TSDB_CODE_SUCCESS == code && !pCxt->missCache) {
    code = getTableMeta(pCxt, &pStmt->targetTableName, false, &pStmt->pTableMeta, &pCxt->missCache);
  }
  if (TSDB_CODE_SUCCESS == code && !pCxt->missCache) {
    code = getTableVgroup(pCxt->pComCxt, pStmt, false, &pCxt->missCache);
  }
  return code;
}

static int32_t preParseUsingTableName(SInsertParseContext* pCxt, SVnodeModifOpStmt* pStmt, SToken* pTbName) {
  return insCreateSName(&pStmt->usingTableName, pTbName, pCxt->pComCxt->acctId, pCxt->pComCxt->db, &pCxt->msg);
}

static int32_t getUsingTableSchema(SInsertParseContext* pCxt, SVnodeModifOpStmt* pStmt) {
  if (pCxt->forceUpdate) {
    pCxt->missCache = true;
    return TSDB_CODE_SUCCESS;
  }

  int32_t code = checkAuth(pCxt->pComCxt, &pStmt->targetTableName, &pCxt->missCache);
  if (TSDB_CODE_SUCCESS == code && !pCxt->missCache) {
    code = getTableMeta(pCxt, &pStmt->usingTableName, true, &pStmt->pTableMeta, &pCxt->missCache);
  }
  if (TSDB_CODE_SUCCESS == code && !pCxt->missCache) {
    code = getTableVgroup(pCxt->pComCxt, pStmt, true, &pCxt->missCache);
  }
  return code;
}

static int32_t parseUsingTableNameImpl(SInsertParseContext* pCxt, SVnodeModifOpStmt* pStmt) {
  SToken token;
  NEXT_TOKEN(pStmt->pSql, token);
  int32_t code = preParseUsingTableName(pCxt, pStmt, &token);
  if (TSDB_CODE_SUCCESS == code) {
    code = getUsingTableSchema(pCxt, pStmt);
  }
  if (TSDB_CODE_SUCCESS == code && !pCxt->missCache) {
    code = storeTableMeta(pCxt, pStmt);
  }
  return code;
}

// input pStmt->pSql:
//   1(care). [USING stb_name [(tag1_name, ...)] TAGS (tag1_value, ...) [table_options]] ...
//   2. VALUES ... | FILE ...
// output pStmt->pSql:
//   1. [(tag1_name, ...)] TAGS (tag1_value, ...) [table_options]] ...
//   2. VALUES ... | FILE ...
static int32_t parseUsingTableName(SInsertParseContext* pCxt, SVnodeModifOpStmt* pStmt) {
  SToken  token;
  int32_t index = 0;
  NEXT_TOKEN_KEEP_SQL(pStmt->pSql, token, index);
  if (TK_USING != token.type) {
    return getTargetTableSchema(pCxt, pStmt);
  }

  pStmt->usingTableProcessing = true;
  // pStmt->pSql -> stb_name [(tag1_name, ...)
  pStmt->pSql += index;
  int32_t code = parseDuplicateUsingClause(pCxt, pStmt, &pCxt->usingDuplicateTable);
  if (TSDB_CODE_SUCCESS == code && !pCxt->usingDuplicateTable) {
    return parseUsingTableNameImpl(pCxt, pStmt);
  }
  return code;
}

static int32_t preParseTargetTableName(SInsertParseContext* pCxt, SVnodeModifOpStmt* pStmt, SToken* pTbName) {
  return insCreateSName(&pStmt->targetTableName, pTbName, pCxt->pComCxt->acctId, pCxt->pComCxt->db, &pCxt->msg);
}

// input pStmt->pSql:
//   1(care). [(field1_name, ...)] ...
//   2. [ USING ... ] ...
//   3. VALUES ... | FILE ...
// output pStmt->pSql:
//   1. [ USING ... ] ...
//   2. VALUES ... | FILE ...
static int32_t preParseBoundColumnsClause(SInsertParseContext* pCxt, SVnodeModifOpStmt* pStmt) {
  SToken  token;
  int32_t index = 0;
  NEXT_TOKEN_KEEP_SQL(pStmt->pSql, token, index);
  if (TK_NK_LP != token.type) {
    return TSDB_CODE_SUCCESS;
  }

  // pStmt->pSql -> field1_name, ...)
  pStmt->pSql += index;
  pStmt->pBoundCols = pStmt->pSql;
  return skipParentheses(pCxt, &pStmt->pSql);
}

static int32_t getTableDataCxt(SInsertParseContext* pCxt, SVnodeModifOpStmt* pStmt, STableDataCxt** pTableCxt) {
  if (pCxt->pComCxt->async) {
    return insGetTableDataCxt(pStmt->pTableBlockHashObj, &pStmt->pTableMeta->uid, sizeof(pStmt->pTableMeta->uid),
                              pStmt->pTableMeta, &pStmt->pCreateTblReq, pTableCxt, false);
  }

  char tbFName[TSDB_TABLE_FNAME_LEN];
  tNameExtractFullName(&pStmt->targetTableName, tbFName);
  if (pStmt->usingTableProcessing) {
    pStmt->pTableMeta->uid = 0;
  }
  return insGetTableDataCxt(pStmt->pTableBlockHashObj, tbFName, strlen(tbFName), pStmt->pTableMeta,
                            &pStmt->pCreateTblReq, pTableCxt, NULL != pCxt->pComCxt->pStmtCb);
}

static int32_t parseBoundColumnsClause(SInsertParseContext* pCxt, SVnodeModifOpStmt* pStmt, STableDataCxt* pTableCxt) {
  SToken  token;
  int32_t index = 0;
  NEXT_TOKEN_KEEP_SQL(pStmt->pSql, token, index);
  if (TK_NK_LP == token.type) {
    pStmt->pSql += index;
    if (NULL != pStmt->pBoundCols) {
      return buildSyntaxErrMsg(&pCxt->msg, "keyword VALUES or FILE is expected", token.z);
    }
    // pStmt->pSql -> field1_name, ...)
    return parseBoundColumns(pCxt, &pStmt->pSql, false, getTableColumnSchema(pStmt->pTableMeta),
                             &pTableCxt->boundColsInfo);
  }

  if (NULL != pStmt->pBoundCols) {
    return parseBoundColumns(pCxt, &pStmt->pBoundCols, false, getTableColumnSchema(pStmt->pTableMeta),
                             &pTableCxt->boundColsInfo);
  }

  return TSDB_CODE_SUCCESS;
}

int32_t initTableColSubmitData(STableDataCxt* pTableCxt) {
  if (0 == (pTableCxt->pData->flags & SUBMIT_REQ_COLUMN_DATA_FORMAT)) {
    return TSDB_CODE_SUCCESS;
  }

  for (int32_t i = 0; i < pTableCxt->boundColsInfo.numOfBound; ++i) {
    SSchema*  pSchema = &pTableCxt->pMeta->schema[pTableCxt->boundColsInfo.pColIndex[i]];
    SColData* pCol = taosArrayReserve(pTableCxt->pData->aCol, 1);
    if (NULL == pCol) {
      return TSDB_CODE_OUT_OF_MEMORY;
    }
    tColDataInit(pCol, pSchema->colId, pSchema->type, 0);
  }

  return TSDB_CODE_SUCCESS;
}

// input pStmt->pSql:
//   1. [(tag1_name, ...)] ...
//   2. VALUES ... | FILE ...
// output pStmt->pSql: VALUES ... | FILE ...
static int32_t parseSchemaClauseBottom(SInsertParseContext* pCxt, SVnodeModifOpStmt* pStmt, STableDataCxt** pTableCxt) {
  int32_t code = parseUsingClauseBottom(pCxt, pStmt);
  if (TSDB_CODE_SUCCESS == code) {
    code = getTableDataCxt(pCxt, pStmt, pTableCxt);
  }
  if (TSDB_CODE_SUCCESS == code) {
    code = parseBoundColumnsClause(pCxt, pStmt, *pTableCxt);
  }
  if (TSDB_CODE_SUCCESS == code) {
    code = initTableColSubmitData(*pTableCxt);
  }
  return code;
}

// input pStmt->pSql: [(field1_name, ...)] [ USING ... ] VALUES ... | FILE ...
// output pStmt->pSql:
//   1. [(tag1_name, ...)] ...
//   2. VALUES ... | FILE ...
static int32_t parseSchemaClauseTop(SInsertParseContext* pCxt, SVnodeModifOpStmt* pStmt, SToken* pTbName) {
  int32_t code = preParseTargetTableName(pCxt, pStmt, pTbName);
  if (TSDB_CODE_SUCCESS == code) {
    // option: [(field1_name, ...)]
    code = preParseBoundColumnsClause(pCxt, pStmt);
  }
  if (TSDB_CODE_SUCCESS == code) {
    // option: [USING stb_name]
    code = parseUsingTableName(pCxt, pStmt);
  }
  return code;
}

static int32_t parseValueTokenImpl(SInsertParseContext* pCxt, const char** pSql, SToken* pToken, SSchema* pSchema,
                                   int16_t timePrec, SColVal* pVal) {
  switch (pSchema->type) {
    case TSDB_DATA_TYPE_BOOL: {
      if ((pToken->type == TK_NK_BOOL || pToken->type == TK_NK_STRING) && (pToken->n != 0)) {
        if (strncmp(pToken->z, "true", pToken->n) == 0) {
          pVal->value.val = TRUE_VALUE;
        } else if (strncmp(pToken->z, "false", pToken->n) == 0) {
          pVal->value.val = FALSE_VALUE;
        } else {
          return buildSyntaxErrMsg(&pCxt->msg, "invalid bool data", pToken->z);
        }
      } else if (pToken->type == TK_NK_INTEGER) {
        pVal->value.val = ((taosStr2Int64(pToken->z, NULL, 10) == 0) ? FALSE_VALUE : TRUE_VALUE);
      } else if (pToken->type == TK_NK_FLOAT) {
        pVal->value.val = ((taosStr2Double(pToken->z, NULL) == 0) ? FALSE_VALUE : TRUE_VALUE);
      } else {
        return buildSyntaxErrMsg(&pCxt->msg, "invalid bool data", pToken->z);
      }
      break;
    }
    case TSDB_DATA_TYPE_TINYINT: {
      if (TSDB_CODE_SUCCESS != toInteger(pToken->z, pToken->n, 10, &pVal->value.val)) {
        return buildSyntaxErrMsg(&pCxt->msg, "invalid tinyint data", pToken->z);
      } else if (!IS_VALID_TINYINT(pVal->value.val)) {
        return buildSyntaxErrMsg(&pCxt->msg, "tinyint data overflow", pToken->z);
      }
      break;
    }
    case TSDB_DATA_TYPE_UTINYINT: {
      if (TSDB_CODE_SUCCESS != toUInteger(pToken->z, pToken->n, 10, &pVal->value.val)) {
        return buildSyntaxErrMsg(&pCxt->msg, "invalid unsigned tinyint data", pToken->z);
      } else if (pVal->value.val > UINT8_MAX) {
        return buildSyntaxErrMsg(&pCxt->msg, "unsigned tinyint data overflow", pToken->z);
      }
      break;
    }
    case TSDB_DATA_TYPE_SMALLINT: {
      if (TSDB_CODE_SUCCESS != toInteger(pToken->z, pToken->n, 10, &pVal->value.val)) {
        return buildSyntaxErrMsg(&pCxt->msg, "invalid smallint data", pToken->z);
      } else if (!IS_VALID_SMALLINT(pVal->value.val)) {
        return buildSyntaxErrMsg(&pCxt->msg, "smallint data overflow", pToken->z);
      }
      break;
    }
    case TSDB_DATA_TYPE_USMALLINT: {
      if (TSDB_CODE_SUCCESS != toUInteger(pToken->z, pToken->n, 10, &pVal->value.val)) {
        return buildSyntaxErrMsg(&pCxt->msg, "invalid unsigned smallint data", pToken->z);
      } else if (pVal->value.val > UINT16_MAX) {
        return buildSyntaxErrMsg(&pCxt->msg, "unsigned smallint data overflow", pToken->z);
      }
      break;
    }
    case TSDB_DATA_TYPE_INT: {
      if (TSDB_CODE_SUCCESS != toInteger(pToken->z, pToken->n, 10, &pVal->value.val)) {
        return buildSyntaxErrMsg(&pCxt->msg, "invalid int data", pToken->z);
      } else if (!IS_VALID_INT(pVal->value.val)) {
        return buildSyntaxErrMsg(&pCxt->msg, "int data overflow", pToken->z);
      }
      break;
    }
    case TSDB_DATA_TYPE_UINT: {
      if (TSDB_CODE_SUCCESS != toUInteger(pToken->z, pToken->n, 10, &pVal->value.val)) {
        return buildSyntaxErrMsg(&pCxt->msg, "invalid unsigned int data", pToken->z);
      } else if (pVal->value.val > UINT32_MAX) {
        return buildSyntaxErrMsg(&pCxt->msg, "unsigned int data overflow", pToken->z);
      }
      break;
    }
    case TSDB_DATA_TYPE_BIGINT: {
      if (TSDB_CODE_SUCCESS != toInteger(pToken->z, pToken->n, 10, &pVal->value.val)) {
        return buildSyntaxErrMsg(&pCxt->msg, "invalid bigint data", pToken->z);
      }
      break;
    }
    case TSDB_DATA_TYPE_UBIGINT: {
      if (TSDB_CODE_SUCCESS != toUInteger(pToken->z, pToken->n, 10, &pVal->value.val)) {
        return buildSyntaxErrMsg(&pCxt->msg, "invalid unsigned bigint data", pToken->z);
      }
      break;
    }
    case TSDB_DATA_TYPE_FLOAT: {
      char*  endptr = NULL;
      double dv;
      if (TK_NK_ILLEGAL == toDouble(pToken, &dv, &endptr)) {
        return buildSyntaxErrMsg(&pCxt->msg, "illegal float data", pToken->z);
      }
      if (((dv == HUGE_VAL || dv == -HUGE_VAL) && errno == ERANGE) || dv > FLT_MAX || dv < -FLT_MAX || isinf(dv) ||
          isnan(dv)) {
        return buildSyntaxErrMsg(&pCxt->msg, "illegal float data", pToken->z);
      }
      float f = dv;
      memcpy(&pVal->value.val, &f, sizeof(f));
      break;
    }
    case TSDB_DATA_TYPE_DOUBLE: {
      char*  endptr = NULL;
      double dv;
      if (TK_NK_ILLEGAL == toDouble(pToken, &dv, &endptr)) {
        return buildSyntaxErrMsg(&pCxt->msg, "illegal double data", pToken->z);
      }
      if (((dv == HUGE_VAL || dv == -HUGE_VAL) && errno == ERANGE) || isinf(dv) || isnan(dv)) {
        return buildSyntaxErrMsg(&pCxt->msg, "illegal double data", pToken->z);
      }
      pVal->value.val = *(int64_t*)&dv;
      break;
    }
    case TSDB_DATA_TYPE_BINARY: {
      // Too long values will raise the invalid sql error message
      if (pToken->n + VARSTR_HEADER_SIZE > pSchema->bytes) {
        return generateSyntaxErrMsg(&pCxt->msg, TSDB_CODE_PAR_VALUE_TOO_LONG, pSchema->name);
      }
      pVal->value.pData = taosMemoryMalloc(pToken->n);
      if (NULL == pVal->value.pData) {
        return TSDB_CODE_OUT_OF_MEMORY;
      }
      memcpy(pVal->value.pData, pToken->z, pToken->n);
      pVal->value.nData = pToken->n;
      break;
    }
    case TSDB_DATA_TYPE_NCHAR: {
      // if the converted output len is over than pColumnModel->bytes, return error: 'Argument list too long'
      int32_t len = 0;
      char*   pUcs4 = taosMemoryCalloc(1, pSchema->bytes - VARSTR_HEADER_SIZE);
      if (NULL == pUcs4) {
        return TSDB_CODE_OUT_OF_MEMORY;
      }
      if (!taosMbsToUcs4(pToken->z, pToken->n, (TdUcs4*)pUcs4, pSchema->bytes - VARSTR_HEADER_SIZE, &len)) {
        if (errno == E2BIG) {
          return generateSyntaxErrMsg(&pCxt->msg, TSDB_CODE_PAR_VALUE_TOO_LONG, pSchema->name);
        }
        char buf[512] = {0};
        snprintf(buf, tListLen(buf), "%s", strerror(errno));
        return buildSyntaxErrMsg(&pCxt->msg, buf, pToken->z);
      }
      pVal->value.pData = pUcs4;
      pVal->value.nData = len;
      break;
    }
    case TSDB_DATA_TYPE_JSON: {
      if (pToken->n > (TSDB_MAX_JSON_TAG_LEN - VARSTR_HEADER_SIZE) / TSDB_NCHAR_SIZE) {
        return buildSyntaxErrMsg(&pCxt->msg, "json string too long than 4095", pToken->z);
      }
      pVal->value.pData = taosMemoryMalloc(pToken->n);
      if (NULL == pVal->value.pData) {
        return TSDB_CODE_OUT_OF_MEMORY;
      }
      memcpy(pVal->value.pData, pToken->z, pToken->n);
      pVal->value.nData = pToken->n;
      break;
    }
    case TSDB_DATA_TYPE_TIMESTAMP: {
      if (parseTime(pSql, pToken, timePrec, &pVal->value.val, &pCxt->msg) != TSDB_CODE_SUCCESS) {
        return buildSyntaxErrMsg(&pCxt->msg, "invalid timestamp", pToken->z);
      }
      break;
    }
    default:
      return TSDB_CODE_FAILED;
  }

  pVal->flag = CV_FLAG_VALUE;
  return TSDB_CODE_SUCCESS;
}

static int32_t parseValueToken(SInsertParseContext* pCxt, const char** pSql, SToken* pToken, SSchema* pSchema,
                               int16_t timePrec, SColVal* pVal) {
  int32_t code = checkAndTrimValue(pToken, pCxt->tmpTokenBuf, &pCxt->msg);
  if (TSDB_CODE_SUCCESS == code && isNullValue(pSchema->type, pToken)) {
    if (TSDB_DATA_TYPE_TIMESTAMP == pSchema->type && PRIMARYKEY_TIMESTAMP_COL_ID == pSchema->colId) {
      return buildSyntaxErrMsg(&pCxt->msg, "primary timestamp should not be null", pToken->z);
    }
    pVal->flag = CV_FLAG_NULL;
    return TSDB_CODE_SUCCESS;
  }

  if (TSDB_CODE_SUCCESS == code && IS_NUMERIC_TYPE(pSchema->type) && pToken->n == 0) {
    return buildSyntaxErrMsg(&pCxt->msg, "invalid numeric data", pToken->z);
  }

  if (TSDB_CODE_SUCCESS == code) {
    code = parseValueTokenImpl(pCxt, pSql, pToken, pSchema, timePrec, pVal);
  }

  return code;
}

static void clearColValArray(SArray* pCols) {
  int32_t num = taosArrayGetSize(pCols);
  for (int32_t i = 0; i < num; ++i) {
    SColVal* pCol = taosArrayGet(pCols, i);
    if (IS_VAR_DATA_TYPE(pCol->type)) {
      taosMemoryFreeClear(pCol->value.pData);
    }
  }
}

static int parseOneRow(SInsertParseContext* pCxt, const char** pSql, STableDataCxt* pTableCxt, bool* pGotRow,
                       SToken* pToken) {
  SBoundColInfo* pCols = &pTableCxt->boundColsInfo;
  bool           isParseBindParam = false;
  SSchema*       pSchemas = getTableColumnSchema(pTableCxt->pMeta);

  int32_t code = TSDB_CODE_SUCCESS;
  // 1. set the parsed value from sql string
  for (int i = 0; i < pCols->numOfBound && TSDB_CODE_SUCCESS == code; ++i) {
    NEXT_TOKEN_WITH_PREV(*pSql, *pToken);
    SSchema* pSchema = &pSchemas[pCols->pColIndex[i]];
    SColVal* pVal = taosArrayGet(pTableCxt->pValues, pCols->pColIndex[i]);

    if (pToken->type == TK_NK_QUESTION) {
      isParseBindParam = true;
      if (NULL == pCxt->pComCxt->pStmtCb) {
        code = buildSyntaxErrMsg(&pCxt->msg, "? only used in stmt", pToken->z);
      }
      continue;
    }

    if (TSDB_CODE_SUCCESS == code && TK_NK_RP == pToken->type) {
      code = generateSyntaxErrMsg(&pCxt->msg, TSDB_CODE_PAR_INVALID_COLUMNS_NUM);
    }

    if (TSDB_CODE_SUCCESS == code && isParseBindParam) {
      code = buildInvalidOperationMsg(&pCxt->msg, "no mix usage for ? and values");
    }

    if (TSDB_CODE_SUCCESS == code) {
      code = parseValueToken(pCxt, pSql, pToken, pSchema, getTableInfo(pTableCxt->pMeta).precision, pVal);
    }

    if (TSDB_CODE_SUCCESS == code && i < pCols->numOfBound - 1) {
      NEXT_VALID_TOKEN(*pSql, *pToken);
      if (TK_NK_COMMA != pToken->type) {
        code = buildSyntaxErrMsg(&pCxt->msg, ", expected", pToken->z);
      }
    }
  }

  if (TSDB_CODE_SUCCESS == code && !isParseBindParam) {
    SRow** pRow = taosArrayReserve(pTableCxt->pData->aRowP, 1);
    code = tRowBuild(pTableCxt->pValues, pTableCxt->pSchema, pRow);
    if (TSDB_CODE_SUCCESS == code) {
      insCheckTableDataOrder(pTableCxt, TD_ROW_KEY(*pRow));
    }
  }

  if (TSDB_CODE_SUCCESS == code && !isParseBindParam) {
    *pGotRow = true;
  }

  clearColValArray(pTableCxt->pValues);

  return code;
}

// pSql -> (field1_value, ...) [(field1_value2, ...) ...]
static int32_t parseValues(SInsertParseContext* pCxt, SVnodeModifOpStmt* pStmt, STableDataCxt* pTableCxt,
                           int32_t* pNumOfRows, SToken* pToken) {
  int32_t code = TSDB_CODE_SUCCESS;

  (*pNumOfRows) = 0;
  while (TSDB_CODE_SUCCESS == code) {
    int32_t index = 0;
    NEXT_TOKEN_KEEP_SQL(pStmt->pSql, *pToken, index);
    if (TK_NK_LP != pToken->type) {
      break;
    }
    pStmt->pSql += index;

    bool gotRow = false;
    if (TSDB_CODE_SUCCESS == code) {
      code = parseOneRow(pCxt, &pStmt->pSql, pTableCxt, &gotRow, pToken);
    }

    if (TSDB_CODE_SUCCESS == code) {
      NEXT_VALID_TOKEN(pStmt->pSql, *pToken);
      if (TK_NK_COMMA == pToken->type) {
        code = generateSyntaxErrMsg(&pCxt->msg, TSDB_CODE_PAR_INVALID_COLUMNS_NUM);
      } else if (TK_NK_RP != pToken->type) {
        code = buildSyntaxErrMsg(&pCxt->msg, ") expected", pToken->z);
      }
    }

    if (TSDB_CODE_SUCCESS == code && gotRow) {
      (*pNumOfRows)++;
    }
  }

  if (TSDB_CODE_SUCCESS == code && 0 == (*pNumOfRows) &&
      (!TSDB_QUERY_HAS_TYPE(pStmt->insertType, TSDB_QUERY_TYPE_STMT_INSERT))) {
    code = buildSyntaxErrMsg(&pCxt->msg, "no any data points", NULL);
  }
  return code;
}

// VALUES (field1_value, ...) [(field1_value2, ...) ...]
static int32_t parseValuesClause(SInsertParseContext* pCxt, SVnodeModifOpStmt* pStmt, STableDataCxt* pTableCxt,
                                 SToken* pToken) {
  int32_t numOfRows = 0;
  int32_t code = parseValues(pCxt, pStmt, pTableCxt, &numOfRows, pToken);
  if (TSDB_CODE_SUCCESS == code) {
    pStmt->totalRowsNum += numOfRows;
    pStmt->totalTbNum += 1;
    TSDB_QUERY_SET_TYPE(pStmt->insertType, TSDB_QUERY_TYPE_INSERT);
  }
  return code;
}

static int32_t parseCsvFile(SInsertParseContext* pCxt, SVnodeModifOpStmt* pStmt, STableDataCxt* pTableCxt,
                            int32_t* pNumOfRows) {
  int32_t code = TSDB_CODE_SUCCESS;
  (*pNumOfRows) = 0;
  char*   pLine = NULL;
  int64_t readLen = 0;
  pStmt->fileProcessing = false;
  while (TSDB_CODE_SUCCESS == code && (readLen = taosGetLineFile(pStmt->fp, &pLine)) != -1) {
    if (('\r' == pLine[readLen - 1]) || ('\n' == pLine[readLen - 1])) {
      pLine[--readLen] = '\0';
    }

    if (readLen == 0) {
      continue;
    }

    bool gotRow = false;
    if (TSDB_CODE_SUCCESS == code) {
      SToken token;
      strtolower(pLine, pLine);
      const char* pRow = pLine;
      code = parseOneRow(pCxt, (const char**)&pRow, pTableCxt, &gotRow, &token);
    }

    if (TSDB_CODE_SUCCESS == code && gotRow) {
      (*pNumOfRows)++;
    }

    if (TSDB_CODE_SUCCESS == code && (*pNumOfRows) > tsMaxMemUsedByInsert * 1024 * 1024) {
      pStmt->fileProcessing = true;
      break;
    }
  }
  taosMemoryFree(pLine);

  if (TSDB_CODE_SUCCESS == code && 0 == (*pNumOfRows) &&
      (!TSDB_QUERY_HAS_TYPE(pStmt->insertType, TSDB_QUERY_TYPE_STMT_INSERT)) && !pStmt->fileProcessing) {
    code = buildSyntaxErrMsg(&pCxt->msg, "no any data points", NULL);
  }
  return code;
}

static int32_t parseDataFromFileImpl(SInsertParseContext* pCxt, SVnodeModifOpStmt* pStmt, STableDataCxt* pTableCxt) {
  int32_t numOfRows = 0;
  int32_t code = parseCsvFile(pCxt, pStmt, pTableCxt, &numOfRows);
  if (TSDB_CODE_SUCCESS == code) {
    pStmt->totalRowsNum += numOfRows;
    pStmt->totalTbNum += 1;
    TSDB_QUERY_SET_TYPE(pStmt->insertType, TSDB_QUERY_TYPE_FILE_INSERT);
    if (!pStmt->fileProcessing) {
      taosCloseFile(&pStmt->fp);
    } else {
      parserDebug("0x%" PRIx64 " insert from csv. File is too large, do it in batches.", pCxt->pComCxt->requestId);
    }
  }
  return code;
}

static int32_t parseDataFromFile(SInsertParseContext* pCxt, SVnodeModifOpStmt* pStmt, SToken* pFilePath,
                                 STableDataCxt* pTableCxt) {
  char filePathStr[TSDB_FILENAME_LEN] = {0};
  if (TK_NK_STRING == pFilePath->type) {
    trimString(pFilePath->z, pFilePath->n, filePathStr, sizeof(filePathStr));
  } else {
    strncpy(filePathStr, pFilePath->z, pFilePath->n);
  }
  pStmt->fp = taosOpenFile(filePathStr, TD_FILE_READ | TD_FILE_STREAM);
  if (NULL == pStmt->fp) {
    return TAOS_SYSTEM_ERROR(errno);
  }

  return parseDataFromFileImpl(pCxt, pStmt, pTableCxt);
}

static int32_t parseFileClause(SInsertParseContext* pCxt, SVnodeModifOpStmt* pStmt, STableDataCxt* pTableCxt,
                               SToken* pToken) {
  NEXT_TOKEN(pStmt->pSql, *pToken);
  if (0 == pToken->n || (TK_NK_STRING != pToken->type && TK_NK_ID != pToken->type)) {
    return buildSyntaxErrMsg(&pCxt->msg, "file path is required following keyword FILE", pToken->z);
  }
  return parseDataFromFile(pCxt, pStmt, pToken, pTableCxt);
}

// VALUES (field1_value, ...) [(field1_value2, ...) ...] | FILE csv_file_path
static int32_t parseDataClause(SInsertParseContext* pCxt, SVnodeModifOpStmt* pStmt, STableDataCxt* pTableCxt) {
  SToken token;
  NEXT_TOKEN(pStmt->pSql, token);
  switch (token.type) {
    case TK_VALUES:
      return parseValuesClause(pCxt, pStmt, pTableCxt, &token);
    case TK_FILE:
      return parseFileClause(pCxt, pStmt, pTableCxt, &token);
    default:
      break;
  }
  return buildSyntaxErrMsg(&pCxt->msg, "keyword VALUES or FILE is expected", token.z);
}

// input pStmt->pSql:
//   1. [(tag1_name, ...)] ...
//   2. VALUES ... | FILE ...
static int32_t parseInsertTableClauseBottom(SInsertParseContext* pCxt, SVnodeModifOpStmt* pStmt) {
  STableDataCxt* pTableCxt = NULL;
  int32_t        code = parseSchemaClauseBottom(pCxt, pStmt, &pTableCxt);
  if (TSDB_CODE_SUCCESS == code) {
    code = parseDataClause(pCxt, pStmt, pTableCxt);
  }
  return code;
}

static void resetEnvPreTable(SInsertParseContext* pCxt, SVnodeModifOpStmt* pStmt) {
  destroyBoundColInfo(&pCxt->tags);
  taosMemoryFreeClear(pStmt->pTableMeta);
  tdDestroySVCreateTbReq(pStmt->pCreateTblReq);
  taosMemoryFreeClear(pStmt->pCreateTblReq);
  pCxt->missCache = false;
  pCxt->usingDuplicateTable = false;
  pStmt->pBoundCols = NULL;
  pStmt->usingTableProcessing = false;
  pStmt->fileProcessing = false;
}

// input pStmt->pSql: [(field1_name, ...)] [ USING ... ] VALUES ... | FILE ...
static int32_t parseInsertTableClause(SInsertParseContext* pCxt, SVnodeModifOpStmt* pStmt, SToken* pTbName) {
  resetEnvPreTable(pCxt, pStmt);
  int32_t code = parseSchemaClauseTop(pCxt, pStmt, pTbName);
  if (TSDB_CODE_SUCCESS == code && !pCxt->missCache) {
    code = parseInsertTableClauseBottom(pCxt, pStmt);
  }
  return code;
}

static int32_t checkTableClauseFirstToken(SInsertParseContext* pCxt, SVnodeModifOpStmt* pStmt, SToken* pTbName,
                                          bool* pHasData) {
  // no data in the sql string anymore.
  if (0 == pTbName->n) {
    if (0 != pTbName->type && '\0' != pStmt->pSql[0]) {
      return buildSyntaxErrMsg(&pCxt->msg, "invalid charactor in SQL", pTbName->z);
    }

    if (0 == pStmt->totalRowsNum && (!TSDB_QUERY_HAS_TYPE(pStmt->insertType, TSDB_QUERY_TYPE_STMT_INSERT))) {
      return buildInvalidOperationMsg(&pCxt->msg, "no data in sql");
    }

    *pHasData = false;
    return TSDB_CODE_SUCCESS;
  }

  if (TSDB_QUERY_HAS_TYPE(pStmt->insertType, TSDB_QUERY_TYPE_STMT_INSERT) && pStmt->totalTbNum > 0) {
    return buildInvalidOperationMsg(&pCxt->msg, "single table allowed in one stmt");
  }

  if (TK_NK_QUESTION == pTbName->type) {
    if (NULL == pCxt->pComCxt->pStmtCb) {
      return buildSyntaxErrMsg(&pCxt->msg, "? only used in stmt", pTbName->z);
    }

    char*   tbName = NULL;
    int32_t code = (*pCxt->pComCxt->pStmtCb->getTbNameFn)(pCxt->pComCxt->pStmtCb->pStmt, &tbName);
    if (TSDB_CODE_SUCCESS == code) {
      pTbName->z = tbName;
      pTbName->n = strlen(tbName);
    } else {
      return code;
    }
  }

  *pHasData = true;
  return TSDB_CODE_SUCCESS;
}

static int32_t setStmtInfo(SInsertParseContext* pCxt, SVnodeModifOpStmt* pStmt) {
  SParsedDataColInfo* tags = taosMemoryMalloc(sizeof(pCxt->tags));
  if (NULL == tags) {
    return TSDB_CODE_OUT_OF_MEMORY;
  }
  memcpy(tags, &pCxt->tags, sizeof(pCxt->tags));

  SStmtCallback* pStmtCb = pCxt->pComCxt->pStmtCb;
  int32_t        code = (*pStmtCb->setInfoFn)(pStmtCb->pStmt, pStmt->pTableMeta, tags, &pStmt->targetTableName,
                                       pStmt->usingTableProcessing, pStmt->pVgroupsHashObj, pStmt->pTableBlockHashObj,
                                       pStmt->usingTableName.tname);

  memset(&pCxt->tags, 0, sizeof(pCxt->tags));
  pStmt->pVgroupsHashObj = NULL;
  pStmt->pTableBlockHashObj = NULL;
  return code;
}

static int32_t parseInsertBodyBottom(SInsertParseContext* pCxt, SVnodeModifOpStmt* pStmt) {
  if (TSDB_QUERY_HAS_TYPE(pStmt->insertType, TSDB_QUERY_TYPE_STMT_INSERT)) {
    return setStmtInfo(pCxt, pStmt);
  }

  // merge according to vgId
  int32_t code = insMergeTableDataCxt(pStmt->pTableBlockHashObj, &pStmt->pVgDataBlocks);
  if (TSDB_CODE_SUCCESS == code) {
    code = insBuildVgDataBlocks(pStmt->pVgroupsHashObj, pStmt->pVgDataBlocks, &pStmt->pDataBlocks);
  }

  return code;
}

// tb_name
//     [USING stb_name [(tag1_name, ...)] TAGS (tag1_value, ...)]
//     [(field1_name, ...)]
//     VALUES (field1_value, ...) [(field1_value2, ...) ...] | FILE csv_file_path
// [...];
static int32_t parseInsertBody(SInsertParseContext* pCxt, SVnodeModifOpStmt* pStmt) {
  SToken  token;
  int32_t code = TSDB_CODE_SUCCESS;
  bool    hasData = true;
  // for each table
  while (TSDB_CODE_SUCCESS == code && hasData && !pCxt->missCache && !pStmt->fileProcessing) {
    // pStmt->pSql -> tb_name ...
    NEXT_TOKEN(pStmt->pSql, token);
    code = checkTableClauseFirstToken(pCxt, pStmt, &token, &hasData);
    if (TSDB_CODE_SUCCESS == code && hasData) {
      code = parseInsertTableClause(pCxt, pStmt, &token);
    }
  }

  if (TSDB_CODE_SUCCESS == code && !pCxt->missCache) {
    code = parseInsertBodyBottom(pCxt, pStmt);
  }
  return code;
}

static void destroySubTableHashElem(void* p) { taosMemoryFree(*(STableMeta**)p); }

static int32_t createVnodeModifOpStmt(SInsertParseContext* pCxt, bool reentry, SNode** pOutput) {
  SVnodeModifOpStmt* pStmt = (SVnodeModifOpStmt*)nodesMakeNode(QUERY_NODE_VNODE_MODIF_STMT);
  if (NULL == pStmt) {
    return TSDB_CODE_OUT_OF_MEMORY;
  }

  if (pCxt->pComCxt->pStmtCb) {
    TSDB_QUERY_SET_TYPE(pStmt->insertType, TSDB_QUERY_TYPE_STMT_INSERT);
  }
  pStmt->pSql = pCxt->pComCxt->pSql;
  pStmt->freeHashFunc = insDestroyTableDataCxtHashMap;
  pStmt->freeArrayFunc = insDestroyVgroupDataCxtList;

  if (!reentry) {
    pStmt->pVgroupsHashObj = taosHashInit(128, taosGetDefaultHashFunction(TSDB_DATA_TYPE_INT), true, HASH_NO_LOCK);
    pStmt->pTableBlockHashObj =
        taosHashInit(128, taosGetDefaultHashFunction(TSDB_DATA_TYPE_BIGINT), true, HASH_NO_LOCK);
  }
  pStmt->pSubTableHashObj = taosHashInit(128, taosGetDefaultHashFunction(TSDB_DATA_TYPE_VARCHAR), true, HASH_NO_LOCK);
  pStmt->pTableNameHashObj = taosHashInit(128, taosGetDefaultHashFunction(TSDB_DATA_TYPE_VARCHAR), true, HASH_NO_LOCK);
  pStmt->pDbFNameHashObj = taosHashInit(64, taosGetDefaultHashFunction(TSDB_DATA_TYPE_VARCHAR), true, HASH_NO_LOCK);
  if ((!reentry && (NULL == pStmt->pVgroupsHashObj || NULL == pStmt->pTableBlockHashObj)) ||
      NULL == pStmt->pSubTableHashObj || NULL == pStmt->pTableNameHashObj || NULL == pStmt->pDbFNameHashObj) {
    nodesDestroyNode((SNode*)pStmt);
    return TSDB_CODE_OUT_OF_MEMORY;
  }

  taosHashSetFreeFp(pStmt->pSubTableHashObj, destroySubTableHashElem);

  *pOutput = (SNode*)pStmt;
  return TSDB_CODE_SUCCESS;
}

static int32_t createInsertQuery(SInsertParseContext* pCxt, SQuery** pOutput) {
  SQuery* pQuery = (SQuery*)nodesMakeNode(QUERY_NODE_QUERY);
  if (NULL == pQuery) {
    return TSDB_CODE_OUT_OF_MEMORY;
  }

  pQuery->execMode = QUERY_EXEC_MODE_SCHEDULE;
  pQuery->haveResultSet = false;
  pQuery->msgType = TDMT_VND_SUBMIT;

  int32_t code = createVnodeModifOpStmt(pCxt, false, &pQuery->pRoot);
  if (TSDB_CODE_SUCCESS == code) {
    *pOutput = pQuery;
  } else {
    nodesDestroyNode((SNode*)pQuery);
  }
  return code;
}

static int32_t checkAuthFromMetaData(const SArray* pUsers) {
  if (1 != taosArrayGetSize(pUsers)) {
    return TSDB_CODE_FAILED;
  }

  SMetaRes* pRes = taosArrayGet(pUsers, 0);
  if (TSDB_CODE_SUCCESS == pRes->code) {
    return (*(bool*)pRes->pRes) ? TSDB_CODE_SUCCESS : TSDB_CODE_PAR_PERMISSION_DENIED;
  }
  return pRes->code;
}

static int32_t getTableMetaFromMetaData(const SArray* pTables, STableMeta** pMeta) {
  if (1 != taosArrayGetSize(pTables)) {
    return TSDB_CODE_FAILED;
  }
  SMetaRes* pRes = taosArrayGet(pTables, 0);
  if (TSDB_CODE_SUCCESS == pRes->code) {
    *pMeta = tableMetaDup((const STableMeta*)pRes->pRes);
    if (NULL == *pMeta) {
      return TSDB_CODE_OUT_OF_MEMORY;
    }
  }
  return pRes->code;
}

static int32_t getTableVgroupFromMetaData(const SArray* pTables, SVnodeModifOpStmt* pStmt, bool isStb) {
  if (1 != taosArrayGetSize(pTables)) {
    return TSDB_CODE_FAILED;
  }

  SMetaRes* pRes = taosArrayGet(pTables, 0);
  if (TSDB_CODE_SUCCESS != pRes->code) {
    return pRes->code;
  }

  SVgroupInfo* pVg = pRes->pRes;
  if (isStb) {
    pStmt->pTableMeta->vgId = pVg->vgId;
  }
  return taosHashPut(pStmt->pVgroupsHashObj, (const char*)&pVg->vgId, sizeof(pVg->vgId), (char*)pVg,
                     sizeof(SVgroupInfo));
}

static int32_t getTableSchemaFromMetaData(SInsertParseContext* pCxt, const SMetaData* pMetaData,
                                          SVnodeModifOpStmt* pStmt, bool isStb) {
  int32_t code = checkAuthFromMetaData(pMetaData->pUser);
  if (TSDB_CODE_SUCCESS == code) {
    code = getTableMetaFromMetaData(pMetaData->pTableMeta, &pStmt->pTableMeta);
  }
  if (TSDB_CODE_SUCCESS == code && !isStb && TSDB_SUPER_TABLE == pStmt->pTableMeta->tableType) {
    code = buildInvalidOperationMsg(&pCxt->msg, "insert data into super table is not supported");
  }
  if (TSDB_CODE_SUCCESS == code) {
    code = getTableVgroupFromMetaData(pMetaData->pTableHash, pStmt, isStb);
  }
  return code;
}

static void destoryTablesReq(void* p) {
  STablesReq* pRes = (STablesReq*)p;
  taosArrayDestroy(pRes->pTables);
}

static void clearCatalogReq(SCatalogReq* pCatalogReq) {
  if (NULL == pCatalogReq) {
    return;
  }

  taosArrayDestroyEx(pCatalogReq->pTableMeta, destoryTablesReq);
  pCatalogReq->pTableMeta = NULL;
  taosArrayDestroyEx(pCatalogReq->pTableHash, destoryTablesReq);
  pCatalogReq->pTableHash = NULL;
  taosArrayDestroy(pCatalogReq->pUser);
  pCatalogReq->pUser = NULL;
}

static int32_t setVnodeModifOpStmt(SInsertParseContext* pCxt, SCatalogReq* pCatalogReq, const SMetaData* pMetaData,
                                   SVnodeModifOpStmt* pStmt) {
  clearCatalogReq(pCatalogReq);

  if (pStmt->usingTableProcessing) {
    return getTableSchemaFromMetaData(pCxt, pMetaData, pStmt, true);
  }
  return getTableSchemaFromMetaData(pCxt, pMetaData, pStmt, false);
}

static int32_t resetVnodeModifOpStmt(SInsertParseContext* pCxt, SQuery* pQuery) {
  nodesDestroyNode(pQuery->pRoot);

  int32_t code = createVnodeModifOpStmt(pCxt, true, &pQuery->pRoot);
  if (TSDB_CODE_SUCCESS == code) {
    SVnodeModifOpStmt* pStmt = (SVnodeModifOpStmt*)pQuery->pRoot;

    (*pCxt->pComCxt->pStmtCb->getExecInfoFn)(pCxt->pComCxt->pStmtCb->pStmt, &pStmt->pVgroupsHashObj,
                                             &pStmt->pTableBlockHashObj);
    if (NULL == pStmt->pVgroupsHashObj) {
      pStmt->pVgroupsHashObj = taosHashInit(128, taosGetDefaultHashFunction(TSDB_DATA_TYPE_INT), true, HASH_NO_LOCK);
    }
    if (NULL == pStmt->pTableBlockHashObj) {
      pStmt->pTableBlockHashObj =
          taosHashInit(128, taosGetDefaultHashFunction(TSDB_DATA_TYPE_BINARY), true, HASH_NO_LOCK);
    }
    if (NULL == pStmt->pVgroupsHashObj || NULL == pStmt->pTableBlockHashObj) {
      code = TSDB_CODE_OUT_OF_MEMORY;
    }
  }

  return code;
}

static int32_t initInsertQuery(SInsertParseContext* pCxt, SCatalogReq* pCatalogReq, const SMetaData* pMetaData,
                               SQuery** pQuery) {
  if (NULL == *pQuery) {
    return createInsertQuery(pCxt, pQuery);
  }

  if (NULL != pCxt->pComCxt->pStmtCb) {
    return resetVnodeModifOpStmt(pCxt, *pQuery);
  }

  SVnodeModifOpStmt* pStmt = (SVnodeModifOpStmt*)(*pQuery)->pRoot;

  if (!pStmt->fileProcessing) {
    return setVnodeModifOpStmt(pCxt, pCatalogReq, pMetaData, pStmt);
  }

  return TSDB_CODE_SUCCESS;
}

static int32_t setRefreshMate(SQuery* pQuery) {
  SVnodeModifOpStmt* pStmt = (SVnodeModifOpStmt*)pQuery->pRoot;
  SName*             pTable = taosHashIterate(pStmt->pTableNameHashObj, NULL);
  while (NULL != pTable) {
    taosArrayPush(pQuery->pTableList, pTable);
    pTable = taosHashIterate(pStmt->pTableNameHashObj, pTable);
  }

  char* pDb = taosHashIterate(pStmt->pDbFNameHashObj, NULL);
  while (NULL != pDb) {
    taosArrayPush(pQuery->pDbList, pDb);
    pDb = taosHashIterate(pStmt->pDbFNameHashObj, pDb);
  }

  return TSDB_CODE_SUCCESS;
}

// INSERT INTO
//   tb_name
//       [USING stb_name [(tag1_name, ...)] TAGS (tag1_value, ...) [table_options]]
//       [(field1_name, ...)]
//       VALUES (field1_value, ...) [(field1_value2, ...) ...] | FILE csv_file_path
//   [...];
static int32_t parseInsertSqlFromStart(SInsertParseContext* pCxt, SVnodeModifOpStmt* pStmt) {
  int32_t code = skipInsertInto(&pStmt->pSql, &pCxt->msg);
  if (TSDB_CODE_SUCCESS == code) {
    code = parseInsertBody(pCxt, pStmt);
  }
  return code;
}

static int32_t parseInsertSqlFromCsv(SInsertParseContext* pCxt, SVnodeModifOpStmt* pStmt) {
  STableDataCxt* pTableCxt = NULL;
  int32_t        code = getTableDataCxt(pCxt, pStmt, &pTableCxt);
  if (TSDB_CODE_SUCCESS == code) {
    code = parseDataFromFileImpl(pCxt, pStmt, pTableCxt);
  }

  if (TSDB_CODE_SUCCESS == code) {
    if (pStmt->fileProcessing) {
      code = parseInsertBodyBottom(pCxt, pStmt);
    } else {
      code = parseInsertBody(pCxt, pStmt);
    }
  }

  return code;
}

static int32_t parseInsertSqlFromTable(SInsertParseContext* pCxt, SVnodeModifOpStmt* pStmt) {
  int32_t code = parseInsertTableClauseBottom(pCxt, pStmt);
  if (TSDB_CODE_SUCCESS == code) {
    code = parseInsertBody(pCxt, pStmt);
  }
  return code;
}

static int32_t parseInsertSqlImpl(SInsertParseContext* pCxt, SVnodeModifOpStmt* pStmt) {
  if (pStmt->pSql == pCxt->pComCxt->pSql || NULL != pCxt->pComCxt->pStmtCb) {
    return parseInsertSqlFromStart(pCxt, pStmt);
  }

  if (pStmt->fileProcessing) {
    return parseInsertSqlFromCsv(pCxt, pStmt);
  }

  return parseInsertSqlFromTable(pCxt, pStmt);
}

static int32_t buildInsertTableReq(SName* pName, SArray** pTables) {
  *pTables = taosArrayInit(1, sizeof(SName));
  if (NULL == *pTables) {
    return TSDB_CODE_OUT_OF_MEMORY;
  }

  taosArrayPush(*pTables, pName);
  return TSDB_CODE_SUCCESS;
}

static int32_t buildInsertDbReq(SName* pName, SArray** pDbs) {
  if (NULL == *pDbs) {
    *pDbs = taosArrayInit(1, sizeof(STablesReq));
    if (NULL == *pDbs) {
      return TSDB_CODE_OUT_OF_MEMORY;
    }
  }

  STablesReq req = {0};
  tNameGetFullDbName(pName, req.dbFName);
  buildInsertTableReq(pName, &req.pTables);
  taosArrayPush(*pDbs, &req);

  return TSDB_CODE_SUCCESS;
}

static int32_t buildInsertUserAuthReq(const char* pUser, SName* pName, SArray** pUserAuth) {
  *pUserAuth = taosArrayInit(1, sizeof(SUserAuthInfo));
  if (NULL == *pUserAuth) {
    return TSDB_CODE_OUT_OF_MEMORY;
  }

  SUserAuthInfo userAuth = {.type = AUTH_TYPE_WRITE};
  snprintf(userAuth.user, sizeof(userAuth.user), "%s", pUser);
  tNameGetFullDbName(pName, userAuth.dbFName);
  taosArrayPush(*pUserAuth, &userAuth);

  return TSDB_CODE_SUCCESS;
}

static int32_t buildInsertCatalogReq(SInsertParseContext* pCxt, SVnodeModifOpStmt* pStmt, SCatalogReq* pCatalogReq) {
  int32_t code = buildInsertUserAuthReq(pCxt->pComCxt->pUser, &pStmt->targetTableName, &pCatalogReq->pUser);
  if (TSDB_CODE_SUCCESS == code) {
    if (0 == pStmt->usingTableName.type) {
      code = buildInsertDbReq(&pStmt->targetTableName, &pCatalogReq->pTableMeta);
    } else {
      code = buildInsertDbReq(&pStmt->usingTableName, &pCatalogReq->pTableMeta);
    }
  }
  if (TSDB_CODE_SUCCESS == code) {
    code = buildInsertDbReq(&pStmt->targetTableName, &pCatalogReq->pTableHash);
  }
  return code;
}

static int32_t setNextStageInfo(SInsertParseContext* pCxt, SQuery* pQuery, SCatalogReq* pCatalogReq) {
  if (pCxt->missCache) {
    parserDebug("0x%" PRIx64 " %d rows have been inserted before cache miss", pCxt->pComCxt->requestId,
                ((SVnodeModifOpStmt*)pQuery->pRoot)->totalRowsNum);

    pQuery->execStage = QUERY_EXEC_STAGE_PARSE;
    return buildInsertCatalogReq(pCxt, (SVnodeModifOpStmt*)pQuery->pRoot, pCatalogReq);
  }

  parserDebug("0x%" PRIx64 " %d rows have been inserted", pCxt->pComCxt->requestId,
              ((SVnodeModifOpStmt*)pQuery->pRoot)->totalRowsNum);

  pQuery->execStage = QUERY_EXEC_STAGE_SCHEDULE;
  return TSDB_CODE_SUCCESS;
}

int32_t parseInsertSql(SParseContext* pCxt, SQuery** pQuery, SCatalogReq* pCatalogReq, const SMetaData* pMetaData) {
  SInsertParseContext context = {
      .pComCxt = pCxt,
      .msg = {.buf = pCxt->pMsg, .len = pCxt->msgLen},
      .missCache = false,
      .usingDuplicateTable = false,
      .forceUpdate = (NULL != pCatalogReq ? pCatalogReq->forceUpdate : false)
  };

  int32_t code = initInsertQuery(&context, pCatalogReq, pMetaData, pQuery);
  if (TSDB_CODE_SUCCESS == code) {
    code = parseInsertSqlImpl(&context, (SVnodeModifOpStmt*)(*pQuery)->pRoot);
  }
  if (TSDB_CODE_SUCCESS == code) {
    code = setNextStageInfo(&context, *pQuery, pCatalogReq);
  }
  if ((TSDB_CODE_SUCCESS == code || NEED_CLIENT_HANDLE_ERROR(code)) &&
      QUERY_EXEC_STAGE_SCHEDULE == (*pQuery)->execStage) {
    code = setRefreshMate(*pQuery);
  }
  destroyBoundColInfo(&context.tags);
  return code;
}<|MERGE_RESOLUTION|>--- conflicted
+++ resolved
@@ -38,14 +38,6 @@
   } while (TK_NK_SPACE == (token).type)
 
 typedef struct SInsertParseContext {
-<<<<<<< HEAD
-  SParseContext* pComCxt;
-  SMsgBuf        msg;
-  char           tmpTokenBuf[TSDB_MAX_BYTES_PER_ROW];
-  SBoundColInfo  tags;  // for stmt
-  bool           missCache;
-  bool           usingDuplicateTable;
-=======
   SParseContext*     pComCxt;
   SMsgBuf            msg;
   char               tmpTokenBuf[TSDB_MAX_BYTES_PER_ROW];
@@ -53,7 +45,6 @@
   bool               missCache;
   bool               usingDuplicateTable;
   bool               forceUpdate;
->>>>>>> b9447601
 } SInsertParseContext;
 
 typedef int32_t (*_row_append_fn_t)(SMsgBuf* pMsgBuf, const void* value, int32_t len, void* param);
