--- conflicted
+++ resolved
@@ -246,13 +246,8 @@
   return code;
 }
 
-<<<<<<< HEAD
-static int parseTimestampOrInterval(const char** end, SToken* pToken, int16_t timePrec, int64_t* ts, int64_t* interval,
+static int32_t parseTimestampOrInterval(const char** end, SToken* pToken, int16_t timePrec, int64_t* ts, int64_t* interval,
                                     SMsgBuf* pMsgBuf, bool* isTs, timezone_t tz) {
-=======
-static int32_t parseTimestampOrInterval(const char** end, SToken* pToken, int16_t timePrec, int64_t* ts, int64_t* interval,
-                                    SMsgBuf* pMsgBuf, bool* isTs) {
->>>>>>> ed3cc875
   if (pToken->type == TK_NOW) {
     *isTs = true;
     *ts = taosGetTimestamp(timePrec);
@@ -1850,11 +1845,6 @@
         if (TK_NK_VARIABLE == pToken->type) {
           code = buildInvalidOperationMsg(&pCxt->msg, "not expected row value");
         }
-<<<<<<< HEAD
-        if (code == TSDB_CODE_SUCCESS) {
-          code = parseTagValue(&pCxt->msg, ppSql, precision, (SSchema*)pTagSchema, pToken, pTagNames, pTagVals,
-                               &pStbRowsCxt->pTag, pCxt->pComCxt->timezone);
-=======
       } else if (pCols->pColIndex[i] < tbnameIdx) {
         const SSchema* pTagSchema = &pSchemas[pCols->pColIndex[i]];
         if (canParseTagsAfter) {
@@ -1868,14 +1858,13 @@
           }
           if (code == TSDB_CODE_SUCCESS) {
             code = parseTagValue(&pCxt->msg, ppSql, precision, (SSchema*)pTagSchema, pToken, pTagNames, pTagVals,
-                                 &pStbRowsCxt->pTag);
+                                 &pStbRowsCxt->pTag, pCxt->pComCxt->timezone);
           }
         }
       } else if (pCols->pColIndex[i] == tbnameIdx) {
         code = checkAndTrimValue(pToken, pCxt->tmpTokenBuf, &pCxt->msg, TSDB_DATA_TYPE_BINARY);
         if (TK_NK_VARIABLE == pToken->type) {
           code = buildInvalidOperationMsg(&pCxt->msg, "not expected tbname");
->>>>>>> ed3cc875
         }
 
         if (code == TSDB_CODE_SUCCESS) {
