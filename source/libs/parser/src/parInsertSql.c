/*
 * Copyright (c) 2019 TAOS Data, Inc. <jhtao@taosdata.com>
 *
 * This program is free software: you can use, redistribute, and/or modify
 * it under the terms of the GNU Affero General Public License, version 3
 * or later ("AGPL"), as published by the Free Software Foundation.
 *
 * This program is distributed in the hope that it will be useful, but WITHOUT
 * ANY WARRANTY; without even the implied warranty of MERCHANTABILITY or
 * FITNESS FOR A PARTICULAR PURPOSE.
 *
 * You should have received a copy of the GNU Affero General Public License
 * along with this program. If not, see <http://www.gnu.org/licenses/>.
 */

#include "parInsertUtil.h"
#include "parToken.h"
#include "scalar.h"
#include "tglobal.h"
#include "ttime.h"
#include "geosWrapper.h"

#define NEXT_TOKEN_WITH_PREV(pSql, token)           \
  do {                                              \
    int32_t index = 0;                              \
    token = tStrGetToken(pSql, &index, true, NULL); \
    pSql += index;                                  \
  } while (0)

#define NEXT_TOKEN_WITH_PREV_EXT(pSql, token, pIgnoreComma) \
  do {                                                      \
    int32_t index = 0;                                      \
    token = tStrGetToken(pSql, &index, true, pIgnoreComma); \
    pSql += index;                                          \
  } while (0)

#define NEXT_TOKEN_KEEP_SQL(pSql, token, index)      \
  do {                                               \
    token = tStrGetToken(pSql, &index, false, NULL); \
  } while (0)

#define NEXT_VALID_TOKEN(pSql, token)           \
  do {                                          \
    (token).n = tGetToken(pSql, &(token).type); \
    (token).z = (char*)pSql;                    \
    pSql += (token).n;                          \
  } while (TK_NK_SPACE == (token).type)

typedef struct SInsertParseContext {
  SParseContext* pComCxt;
  SMsgBuf        msg;
  char           tmpTokenBuf[TSDB_MAX_BYTES_PER_ROW];
  SBoundColInfo  tags;  // for stmt
  bool           missCache;
  bool           usingDuplicateTable;
  bool           forceUpdate;
  bool           needTableTagVal;
} SInsertParseContext;

typedef int32_t (*_row_append_fn_t)(SMsgBuf* pMsgBuf, const void* value, int32_t len, void* param);

static uint8_t TRUE_VALUE = (uint8_t)TSDB_TRUE;
static uint8_t FALSE_VALUE = (uint8_t)TSDB_FALSE;

static bool isNullStr(SToken* pToken) {
  return ((pToken->type == TK_NK_STRING) && (strlen(TSDB_DATA_NULL_STR_L) == pToken->n) &&
          (strncasecmp(TSDB_DATA_NULL_STR_L, pToken->z, pToken->n) == 0));
}

static bool isNullValue(int8_t dataType, SToken* pToken) {
  return TK_NULL == pToken->type || (!IS_STR_DATA_TYPE(dataType) && isNullStr(pToken));
}

static FORCE_INLINE int32_t toDouble(SToken* pToken, double* value, char** endPtr) {
  errno = 0;
  *value = taosStr2Double(pToken->z, endPtr);

  // not a valid integer number, return error
  if ((*endPtr - pToken->z) != pToken->n) {
    return TK_NK_ILLEGAL;
  }

  return pToken->type;
}

static int32_t skipInsertInto(const char** pSql, SMsgBuf* pMsg) {
  SToken token;
  NEXT_TOKEN(*pSql, token);
  if (TK_INSERT != token.type && TK_IMPORT != token.type) {
    return buildSyntaxErrMsg(pMsg, "keyword INSERT is expected", token.z);
  }
  NEXT_TOKEN(*pSql, token);
  if (TK_INTO != token.type) {
    return buildSyntaxErrMsg(pMsg, "keyword INTO is expected", token.z);
  }
  return TSDB_CODE_SUCCESS;
}

static int32_t skipParentheses(SInsertParseContext* pCxt, const char** pSql) {
  SToken  token;
  int32_t expectRightParenthesis = 1;
  while (1) {
    NEXT_TOKEN(*pSql, token);
    if (TK_NK_LP == token.type) {
      ++expectRightParenthesis;
    } else if (TK_NK_RP == token.type && 0 == --expectRightParenthesis) {
      break;
    }
    if (0 == token.n) {
      return buildSyntaxErrMsg(&pCxt->msg, ") expected", NULL);
    }
  }
  return TSDB_CODE_SUCCESS;
}

static int32_t skipTableOptions(SInsertParseContext* pCxt, const char** pSql) {
  do {
    int32_t index = 0;
    SToken  token;
    NEXT_TOKEN_KEEP_SQL(*pSql, token, index);
    if (TK_TTL == token.type || TK_COMMENT == token.type) {
      *pSql += index;
      NEXT_TOKEN_WITH_PREV(*pSql, token);
    } else {
      break;
    }
  } while (1);
  return TSDB_CODE_SUCCESS;
}

// pSql -> stb_name [(tag1_name, ...)] TAGS (tag1_value, ...)
static int32_t ignoreUsingClause(SInsertParseContext* pCxt, const char** pSql) {
  int32_t code = TSDB_CODE_SUCCESS;
  SToken  token;
  NEXT_TOKEN(*pSql, token);

  NEXT_TOKEN(*pSql, token);
  if (TK_NK_LP == token.type) {
    code = skipParentheses(pCxt, pSql);
    if (TSDB_CODE_SUCCESS == code) {
      NEXT_TOKEN(*pSql, token);
    }
  }

  // pSql -> TAGS (tag1_value, ...)
  if (TSDB_CODE_SUCCESS == code) {
    if (TK_TAGS != token.type) {
      code = buildSyntaxErrMsg(&pCxt->msg, "TAGS is expected", token.z);
    } else {
      NEXT_TOKEN(*pSql, token);
    }
  }
  if (TSDB_CODE_SUCCESS == code) {
    if (TK_NK_LP != token.type) {
      code = buildSyntaxErrMsg(&pCxt->msg, "( is expected", token.z);
    } else {
      code = skipParentheses(pCxt, pSql);
    }
  }

  if (TSDB_CODE_SUCCESS == code) {
    code = skipTableOptions(pCxt, pSql);
  }

  return code;
}

static int32_t parseDuplicateUsingClause(SInsertParseContext* pCxt, SVnodeModifyOpStmt* pStmt, bool* pDuplicate) {
  *pDuplicate = false;

  char tbFName[TSDB_TABLE_FNAME_LEN];
  tNameExtractFullName(&pStmt->targetTableName, tbFName);
  STableMeta** pMeta = taosHashGet(pStmt->pSubTableHashObj, tbFName, strlen(tbFName));
  if (NULL != pMeta) {
    *pDuplicate = true;
    int32_t code = ignoreUsingClause(pCxt, &pStmt->pSql);
    if (TSDB_CODE_SUCCESS == code) {
      return cloneTableMeta(*pMeta, &pStmt->pTableMeta);
    }
  }

  return TSDB_CODE_SUCCESS;
}

typedef enum {
  BOUND_TAGS,
  BOUND_COLUMNS,
  BOUND_ALL_AND_TBNAME
} EBoundColumnsType;

static int32_t getTbnameSchemaIndex(STableMeta* pTableMeta) {
  return pTableMeta->tableInfo.numOfTags + pTableMeta->tableInfo.numOfColumns;
}

// pStmt->pSql -> field1_name, ...)
static int32_t parseBoundColumns(SInsertParseContext* pCxt, const char** pSql, EBoundColumnsType boundColsType, STableMeta* pTableMeta,
                                 SBoundColInfo* pBoundInfo) {
  SSchema* pSchema = NULL;
  if (boundColsType == BOUND_TAGS) {
    pSchema = getTableTagSchema(pTableMeta);
  } else if (boundColsType == BOUND_COLUMNS) {
    pSchema = getTableColumnSchema(pTableMeta);
  } else {
    pSchema = pTableMeta->schema;
    if (pBoundInfo->numOfCols != getTbnameSchemaIndex(pTableMeta) + 1) {
      return TSDB_CODE_PAR_INTERNAL_ERROR;
    }
  }
  int32_t tbnameSchemaIndex = getTbnameSchemaIndex(pTableMeta);

  bool* pUseCols = taosMemoryCalloc(pBoundInfo->numOfCols, sizeof(bool));
  if (NULL == pUseCols) {
    return TSDB_CODE_OUT_OF_MEMORY;
  }

  pBoundInfo->numOfBound = 0;

  int16_t lastColIdx = -1;  // last column found
  int32_t code = TSDB_CODE_SUCCESS;
  while (TSDB_CODE_SUCCESS == code) {
    SToken token;
    NEXT_TOKEN(*pSql, token);

    if (TK_NK_RP == token.type) {
      break;
    }

    char tmpTokenBuf[TSDB_COL_NAME_LEN + 2] = {0};  // used for deleting Escape character backstick(`)
    strncpy(tmpTokenBuf, token.z, token.n);
    token.z = tmpTokenBuf;
    token.n = strdequote(token.z);

    if (boundColsType == BOUND_ALL_AND_TBNAME) {
      if (token.n == strlen("tbname") && (strcasecmp(token.z, "tbname") == 0)) {
        pBoundInfo->pColIndex[pBoundInfo->numOfBound] = tbnameSchemaIndex;
        pUseCols[tbnameSchemaIndex] = true;
        ++pBoundInfo->numOfBound;
        continue;
      }
    }
    int16_t t = lastColIdx + 1;
    int16_t index = insFindCol(&token, t, pBoundInfo->numOfCols, pSchema);
    if (index < 0 && t > 0) {
      index = insFindCol(&token, 0, t, pSchema);
    }
    if (index < 0) {
      code = generateSyntaxErrMsg(&pCxt->msg, TSDB_CODE_PAR_INVALID_COLUMN, token.z);
    } else if (pUseCols[index]) {
      code = buildSyntaxErrMsg(&pCxt->msg, "duplicated column name", token.z);
    } else {
      lastColIdx = index;
      pUseCols[index] = true;
      pBoundInfo->pColIndex[pBoundInfo->numOfBound] = index;
      ++pBoundInfo->numOfBound;
    }
  }

  if (TSDB_CODE_SUCCESS == code && (BOUND_TAGS != boundColsType) && !pUseCols[0]) {
    code = buildInvalidOperationMsg(&pCxt->msg, "primary timestamp column can not be null");
  }
  if (TSDB_CODE_SUCCESS == code && (BOUND_ALL_AND_TBNAME == boundColsType) &&!pUseCols[tbnameSchemaIndex]) {
    code = buildInvalidOperationMsg(&pCxt->msg, "tbname column can not be null");
  }
  taosMemoryFree(pUseCols);

  return code;
}

static int parseTime(const char** end, SToken* pToken, int16_t timePrec, int64_t* time, SMsgBuf* pMsgBuf) {
  int32_t     index = 0;
  int64_t     interval;
  int64_t     ts = 0;
  const char* pTokenEnd = *end;

  if (pToken->type == TK_NOW) {
    ts = taosGetTimestamp(timePrec);
  } else if (pToken->type == TK_TODAY) {
    ts = taosGetTimestampToday(timePrec);
  } else if (pToken->type == TK_NK_INTEGER) {
    if (TSDB_CODE_SUCCESS != toInteger(pToken->z, pToken->n, 10, &ts)) {
      return buildSyntaxErrMsg(pMsgBuf, "invalid timestamp format", pToken->z);
    }
  } else {  // parse the RFC-3339/ISO-8601 timestamp format string
    if (taosParseTime(pToken->z, time, pToken->n, timePrec, tsDaylight) != TSDB_CODE_SUCCESS) {
      return buildSyntaxErrMsg(pMsgBuf, "invalid timestamp format", pToken->z);
    }

    return TSDB_CODE_SUCCESS;
  }

  for (int k = pToken->n; pToken->z[k] != '\0'; k++) {
    if (pToken->z[k] == ' ' || pToken->z[k] == '\t') continue;
    if (pToken->z[k] == '(' && pToken->z[k + 1] == ')') {  // for insert NOW()/TODAY()
      *end = pTokenEnd = &pToken->z[k + 2];
      k++;
      continue;
    }
    if (pToken->z[k] == ',') {
      *end = pTokenEnd;
      *time = ts;
      return 0;
    }

    break;
  }

  /*
   * time expression:
   * e.g., now+12a, now-5h
   */
  index = 0;
  SToken token = tStrGetToken(pTokenEnd, &index, false, NULL);
  pTokenEnd += index;

  if (token.type == TK_NK_MINUS || token.type == TK_NK_PLUS) {
    index = 0;
    SToken valueToken = tStrGetToken(pTokenEnd, &index, false, NULL);
    pTokenEnd += index;

    if (valueToken.n < 2) {
      return buildSyntaxErrMsg(pMsgBuf, "value expected in timestamp", token.z);
    }

    char unit = 0;
    if (parseAbsoluteDuration(valueToken.z, valueToken.n, &interval, &unit, timePrec) != TSDB_CODE_SUCCESS) {
      return TSDB_CODE_TSC_INVALID_OPERATION;
    }

    if (token.type == TK_NK_PLUS) {
      ts += interval;
    } else {
      ts = ts - interval;
    }

    *end = pTokenEnd;
  }

  *time = ts;
  return TSDB_CODE_SUCCESS;
}

// need to call geosFreeBuffer(*output) later
static int parseGeometry(SToken *pToken, unsigned char **output, size_t *size) {
  int32_t code = TSDB_CODE_FAILED;

  //[ToDo] support to parse WKB as well as WKT
  if (pToken->type == TK_NK_STRING) {
    code = initCtxGeomFromText();
    if (code != TSDB_CODE_SUCCESS) {
      return code;
    }

    code = doGeomFromText(pToken->z, output, size);
    if (code != TSDB_CODE_SUCCESS) {
      return code;
    }
  }

  return code;
}

static int32_t parseVarbinary(SToken* pToken, uint8_t **pData, uint32_t *nData, int32_t bytes){
  if(pToken->type != TK_NK_STRING){
    return TSDB_CODE_PAR_INVALID_VARBINARY;
  }

  if(isHex(pToken->z, pToken->n)){
    if(!isValidateHex(pToken->z, pToken->n)){
      return TSDB_CODE_PAR_INVALID_VARBINARY;
    }

    void* data = NULL;
    uint32_t size = 0;
    if(taosHex2Ascii(pToken->z, pToken->n, &data, &size) < 0){
      return TSDB_CODE_OUT_OF_MEMORY;
    }

    if (size + VARSTR_HEADER_SIZE > bytes) {
      taosMemoryFree(data);
      return TSDB_CODE_PAR_VALUE_TOO_LONG;
    }
    *pData = data;
    *nData = size;
  }else{
    if (pToken->n + VARSTR_HEADER_SIZE > bytes) {
      return TSDB_CODE_PAR_VALUE_TOO_LONG;
    }
    *pData = taosStrdup(pToken->z);
    *nData = pToken->n;
  }
  return TSDB_CODE_SUCCESS;
}

static int32_t parseTagToken(const char** end, SToken* pToken, SSchema* pSchema, int16_t timePrec, STagVal* val,
                             SMsgBuf* pMsgBuf) {
  int64_t  iv;
  uint64_t uv;
  char*    endptr = NULL;
  int32_t  code = TSDB_CODE_SUCCESS;

  if (isNullValue(pSchema->type, pToken)) {
    if (TSDB_DATA_TYPE_TIMESTAMP == pSchema->type && PRIMARYKEY_TIMESTAMP_COL_ID == pSchema->colId) {
      return buildSyntaxErrMsg(pMsgBuf, "primary timestamp should not be null", pToken->z);
    }

    return TSDB_CODE_SUCCESS;
  }

  //  strcpy(val->colName, pSchema->name);
  val->cid = pSchema->colId;
  val->type = pSchema->type;

  switch (pSchema->type) {
    case TSDB_DATA_TYPE_BOOL: {
      if ((pToken->type == TK_NK_BOOL || pToken->type == TK_NK_STRING) && (pToken->n != 0)) {
        if (strncmp(pToken->z, "true", pToken->n) == 0) {
          *(int8_t*)(&val->i64) = TRUE_VALUE;
        } else if (strncmp(pToken->z, "false", pToken->n) == 0) {
          *(int8_t*)(&val->i64) = FALSE_VALUE;
        } else {
          return buildSyntaxErrMsg(pMsgBuf, "invalid bool data", pToken->z);
        }
      } else if (pToken->type == TK_NK_INTEGER) {
        *(int8_t*)(&val->i64) = ((taosStr2Int64(pToken->z, NULL, 10) == 0) ? FALSE_VALUE : TRUE_VALUE);
      } else if (pToken->type == TK_NK_FLOAT) {
        *(int8_t*)(&val->i64) = ((taosStr2Double(pToken->z, NULL) == 0) ? FALSE_VALUE : TRUE_VALUE);
      } else {
        return buildSyntaxErrMsg(pMsgBuf, "invalid bool data", pToken->z);
      }
      break;
    }

    case TSDB_DATA_TYPE_TINYINT: {
      if (TSDB_CODE_SUCCESS != toInteger(pToken->z, pToken->n, 10, &iv)) {
        return buildSyntaxErrMsg(pMsgBuf, "invalid tinyint data", pToken->z);
      } else if (!IS_VALID_TINYINT(iv)) {
        return buildSyntaxErrMsg(pMsgBuf, "tinyint data overflow", pToken->z);
      }

      *(int8_t*)(&val->i64) = iv;
      break;
    }

    case TSDB_DATA_TYPE_UTINYINT: {
      if (TSDB_CODE_SUCCESS != toUInteger(pToken->z, pToken->n, 10, &uv)) {
        return buildSyntaxErrMsg(pMsgBuf, "invalid unsigned tinyint data", pToken->z);
      } else if (uv > UINT8_MAX) {
        return buildSyntaxErrMsg(pMsgBuf, "unsigned tinyint data overflow", pToken->z);
      }
      *(uint8_t*)(&val->i64) = uv;
      break;
    }

    case TSDB_DATA_TYPE_SMALLINT: {
      if (TSDB_CODE_SUCCESS != toInteger(pToken->z, pToken->n, 10, &iv)) {
        return buildSyntaxErrMsg(pMsgBuf, "invalid smallint data", pToken->z);
      } else if (!IS_VALID_SMALLINT(iv)) {
        return buildSyntaxErrMsg(pMsgBuf, "smallint data overflow", pToken->z);
      }
      *(int16_t*)(&val->i64) = iv;
      break;
    }

    case TSDB_DATA_TYPE_USMALLINT: {
      if (TSDB_CODE_SUCCESS != toUInteger(pToken->z, pToken->n, 10, &uv)) {
        return buildSyntaxErrMsg(pMsgBuf, "invalid unsigned smallint data", pToken->z);
      } else if (uv > UINT16_MAX) {
        return buildSyntaxErrMsg(pMsgBuf, "unsigned smallint data overflow", pToken->z);
      }
      *(uint16_t*)(&val->i64) = uv;
      break;
    }

    case TSDB_DATA_TYPE_INT: {
      if (TSDB_CODE_SUCCESS != toInteger(pToken->z, pToken->n, 10, &iv)) {
        return buildSyntaxErrMsg(pMsgBuf, "invalid int data", pToken->z);
      } else if (!IS_VALID_INT(iv)) {
        return buildSyntaxErrMsg(pMsgBuf, "int data overflow", pToken->z);
      }
      *(int32_t*)(&val->i64) = iv;
      break;
    }

    case TSDB_DATA_TYPE_UINT: {
      if (TSDB_CODE_SUCCESS != toUInteger(pToken->z, pToken->n, 10, &uv)) {
        return buildSyntaxErrMsg(pMsgBuf, "invalid unsigned int data", pToken->z);
      } else if (uv > UINT32_MAX) {
        return buildSyntaxErrMsg(pMsgBuf, "unsigned int data overflow", pToken->z);
      }
      *(uint32_t*)(&val->i64) = uv;
      break;
    }

    case TSDB_DATA_TYPE_BIGINT: {
      if (TSDB_CODE_SUCCESS != toInteger(pToken->z, pToken->n, 10, &iv)) {
        return buildSyntaxErrMsg(pMsgBuf, "invalid bigint data", pToken->z);
      }
      val->i64 = iv;
      break;
    }

    case TSDB_DATA_TYPE_UBIGINT: {
      if (TSDB_CODE_SUCCESS != toUInteger(pToken->z, pToken->n, 10, &uv)) {
        return buildSyntaxErrMsg(pMsgBuf, "invalid unsigned bigint data", pToken->z);
      }
      *(uint64_t*)(&val->i64) = uv;
      break;
    }

    case TSDB_DATA_TYPE_FLOAT: {
      double dv;
      if (TK_NK_ILLEGAL == toDouble(pToken, &dv, &endptr)) {
        return buildSyntaxErrMsg(pMsgBuf, "illegal float data", pToken->z);
      }
      if (((dv == HUGE_VAL || dv == -HUGE_VAL) && errno == ERANGE) || dv > FLT_MAX || dv < -FLT_MAX || isinf(dv) ||
          isnan(dv)) {
        return buildSyntaxErrMsg(pMsgBuf, "illegal float data", pToken->z);
      }
      *(float*)(&val->i64) = dv;
      break;
    }

    case TSDB_DATA_TYPE_DOUBLE: {
      double dv;
      if (TK_NK_ILLEGAL == toDouble(pToken, &dv, &endptr)) {
        return buildSyntaxErrMsg(pMsgBuf, "illegal double data", pToken->z);
      }
      if (((dv == HUGE_VAL || dv == -HUGE_VAL) && errno == ERANGE) || isinf(dv) || isnan(dv)) {
        return buildSyntaxErrMsg(pMsgBuf, "illegal double data", pToken->z);
      }

      *(double*)(&val->i64) = dv;
      break;
    }

    case TSDB_DATA_TYPE_BINARY: {
      // Too long values will raise the invalid sql error message
      if (pToken->n + VARSTR_HEADER_SIZE > pSchema->bytes) {
        return generateSyntaxErrMsg(pMsgBuf, TSDB_CODE_PAR_VALUE_TOO_LONG, pSchema->name);
      }
      val->pData = taosStrdup(pToken->z);
      val->nData = pToken->n;
      break;
    }
    case TSDB_DATA_TYPE_VARBINARY: {
      code = parseVarbinary(pToken, &val->pData, &val->nData, pSchema->bytes);
      if(code != TSDB_CODE_SUCCESS){
        return generateSyntaxErrMsg(pMsgBuf, code, pSchema->name);
      }
      break;
    }
    case TSDB_DATA_TYPE_GEOMETRY: {
      unsigned char* output = NULL;
      size_t         size = 0;

      code = parseGeometry(pToken, &output, &size);
      if (code != TSDB_CODE_SUCCESS) {
        code = buildSyntaxErrMsg(pMsgBuf, getThreadLocalGeosCtx()->errMsg, pToken->z);
      } else if (size + VARSTR_HEADER_SIZE > pSchema->bytes) {
        // Too long values will raise the invalid sql error message
        code = generateSyntaxErrMsg(pMsgBuf, TSDB_CODE_PAR_VALUE_TOO_LONG, pSchema->name);
      } else {
        val->pData = taosMemoryMalloc(size);
        if (NULL == val->pData) {
          code = TSDB_CODE_OUT_OF_MEMORY;
        } else {
          memcpy(val->pData, output, size);
          val->nData = size;
        }
      }

      geosFreeBuffer(output);
      break;
    }

    case TSDB_DATA_TYPE_NCHAR: {
      int32_t output = 0;
      void*   p = taosMemoryCalloc(1, pSchema->bytes - VARSTR_HEADER_SIZE);
      if (p == NULL) {
        return TSDB_CODE_OUT_OF_MEMORY;
      }
      if (!taosMbsToUcs4(pToken->z, pToken->n, (TdUcs4*)(p), pSchema->bytes - VARSTR_HEADER_SIZE, &output)) {
        if (errno == E2BIG) {
          taosMemoryFree(p);
          return generateSyntaxErrMsg(pMsgBuf, TSDB_CODE_PAR_VALUE_TOO_LONG, pSchema->name);
        }
        char buf[512] = {0};
        snprintf(buf, tListLen(buf), " taosMbsToUcs4 error:%s", strerror(errno));
        taosMemoryFree(p);
        return buildSyntaxErrMsg(pMsgBuf, buf, pToken->z);
      }
      val->pData = p;
      val->nData = output;
      break;
    }
    case TSDB_DATA_TYPE_TIMESTAMP: {
      if (parseTime(end, pToken, timePrec, &iv, pMsgBuf) != TSDB_CODE_SUCCESS) {
        return buildSyntaxErrMsg(pMsgBuf, "invalid timestamp", pToken->z);
      }

      val->i64 = iv;
      break;
    }
  }

  return code;
}

// input pStmt->pSql:  [(tag1_name, ...)] TAGS (tag1_value, ...) ...
// output pStmt->pSql: TAGS (tag1_value, ...) ...
static int32_t parseBoundTagsClause(SInsertParseContext* pCxt, SVnodeModifyOpStmt* pStmt) {
  insInitBoundColsInfo(getNumOfTags(pStmt->pTableMeta), &pCxt->tags);

  SToken  token;
  int32_t index = 0;
  NEXT_TOKEN_KEEP_SQL(pStmt->pSql, token, index);
  if (TK_NK_LP != token.type) {
    return TSDB_CODE_SUCCESS;
  }

  pStmt->pSql += index;
  return parseBoundColumns(pCxt, &pStmt->pSql, BOUND_TAGS, pStmt->pTableMeta, &pCxt->tags);
}

static int32_t parseTagValue(SInsertParseContext* pCxt, SVnodeModifyOpStmt* pStmt, const char** ppSql, SSchema* pTagSchema, SToken* pToken,
                             SArray* pTagName, SArray* pTagVals, STag** pTag) {
  if (!isNullValue(pTagSchema->type, pToken)) {
    taosArrayPush(pTagName, pTagSchema->name);
  }

  if (pTagSchema->type == TSDB_DATA_TYPE_JSON) {
    if (pToken->n > (TSDB_MAX_JSON_TAG_LEN - VARSTR_HEADER_SIZE) / TSDB_NCHAR_SIZE) {
      return buildSyntaxErrMsg(&pCxt->msg, "json string too long than 4095", pToken->z);
    }

    if (isNullValue(pTagSchema->type, pToken)) {
      return tTagNew(pTagVals, 1, true, pTag);
    } else {
      return parseJsontoTagData(pToken->z, pTagVals, pTag, &pCxt->msg);
    }
  }

  STagVal val = {0};
  int32_t code =
      parseTagToken(ppSql, pToken, pTagSchema, pStmt->pTableMeta->tableInfo.precision, &val, &pCxt->msg);
  if (TSDB_CODE_SUCCESS == code) {
    taosArrayPush(pTagVals, &val);
  }

  return code;
}

static int32_t buildCreateTbReq(SVnodeModifyOpStmt* pStmt, STag* pTag, SArray* pTagName) {
  pStmt->pCreateTblReq = taosMemoryCalloc(1, sizeof(SVCreateTbReq));
  if (NULL == pStmt->pCreateTblReq) {
    return TSDB_CODE_OUT_OF_MEMORY;
  }
  insBuildCreateTbReq(pStmt->pCreateTblReq, pStmt->targetTableName.tname, pTag, pStmt->pTableMeta->suid,
                      pStmt->usingTableName.tname, pTagName, pStmt->pTableMeta->tableInfo.numOfTags,
                      TSDB_DEFAULT_TABLE_TTL);
  return TSDB_CODE_SUCCESS;
}

static int32_t checkAndTrimValue(SToken* pToken, char* tmpTokenBuf, SMsgBuf* pMsgBuf) {
  if ((pToken->type != TK_NOW && pToken->type != TK_TODAY && pToken->type != TK_NK_INTEGER &&
       pToken->type != TK_NK_STRING && pToken->type != TK_NK_FLOAT && pToken->type != TK_NK_BOOL &&
       pToken->type != TK_NULL && pToken->type != TK_NK_HEX && pToken->type != TK_NK_OCT &&
       pToken->type != TK_NK_BIN) ||
      (pToken->n == 0) || (pToken->type == TK_NK_RP)) {
    return buildSyntaxErrMsg(pMsgBuf, "invalid data or symbol", pToken->z);
  }

  // Remove quotation marks
  if (TK_NK_STRING == pToken->type) {
    if (pToken->n >= TSDB_MAX_BYTES_PER_ROW) {
      return buildSyntaxErrMsg(pMsgBuf, "too long string", pToken->z);
    }

    int32_t len = trimString(pToken->z, pToken->n, tmpTokenBuf, TSDB_MAX_BYTES_PER_ROW);
    pToken->z = tmpTokenBuf;
    pToken->n = len;
  }

  return TSDB_CODE_SUCCESS;
}

typedef struct SRewriteTagCondCxt {
  SArray* pTagVals;
  SArray* pTagName;
  int32_t code;
} SRewriteTagCondCxt;

static int32_t rewriteTagCondColumnImpl(STagVal* pVal, SNode** pNode) {
  SValueNode* pValue = (SValueNode*)nodesMakeNode(QUERY_NODE_VALUE);
  if (NULL == pValue) {
    return TSDB_CODE_OUT_OF_MEMORY;
  }

  pValue->node.resType = ((SColumnNode*)*pNode)->node.resType;
  nodesDestroyNode(*pNode);
  *pNode = (SNode*)pValue;

  switch (pVal->type) {
    case TSDB_DATA_TYPE_BOOL:
      pValue->datum.b = *(int8_t*)(&pVal->i64);
      *(bool*)&pValue->typeData = pValue->datum.b;
      break;
    case TSDB_DATA_TYPE_TINYINT:
      pValue->datum.i = *(int8_t*)(&pVal->i64);
      *(int8_t*)&pValue->typeData = pValue->datum.i;
      break;
    case TSDB_DATA_TYPE_SMALLINT:
      pValue->datum.i = *(int16_t*)(&pVal->i64);
      *(int16_t*)&pValue->typeData = pValue->datum.i;
      break;
    case TSDB_DATA_TYPE_INT:
      pValue->datum.i = *(int32_t*)(&pVal->i64);
      *(int32_t*)&pValue->typeData = pValue->datum.i;
      break;
    case TSDB_DATA_TYPE_BIGINT:
      pValue->datum.i = pVal->i64;
      pValue->typeData = pValue->datum.i;
      break;
    case TSDB_DATA_TYPE_FLOAT:
      pValue->datum.d = *(float*)(&pVal->i64);
      *(float*)&pValue->typeData = pValue->datum.d;
      break;
    case TSDB_DATA_TYPE_DOUBLE:
      pValue->datum.d = *(double*)(&pVal->i64);
      *(double*)&pValue->typeData = pValue->datum.d;
      break;
    case TSDB_DATA_TYPE_VARCHAR:
    case TSDB_DATA_TYPE_VARBINARY:
    case TSDB_DATA_TYPE_NCHAR:
      pValue->datum.p = taosMemoryCalloc(1, pVal->nData + VARSTR_HEADER_SIZE);
      if (NULL == pValue->datum.p) {
        return TSDB_CODE_OUT_OF_MEMORY;
      }
      varDataSetLen(pValue->datum.p, pVal->nData);
      memcpy(varDataVal(pValue->datum.p), pVal->pData, pVal->nData);
      break;
    case TSDB_DATA_TYPE_TIMESTAMP:
      pValue->datum.i = pVal->i64;
      pValue->typeData = pValue->datum.i;
      break;
    case TSDB_DATA_TYPE_UTINYINT:
      pValue->datum.i = *(uint8_t*)(&pVal->i64);
      *(uint8_t*)&pValue->typeData = pValue->datum.i;
      break;
    case TSDB_DATA_TYPE_USMALLINT:
      pValue->datum.i = *(uint16_t*)(&pVal->i64);
      *(uint16_t*)&pValue->typeData = pValue->datum.i;
      break;
    case TSDB_DATA_TYPE_UINT:
      pValue->datum.i = *(uint32_t*)(&pVal->i64);
      *(uint32_t*)&pValue->typeData = pValue->datum.i;
      break;
    case TSDB_DATA_TYPE_UBIGINT:
      pValue->datum.i = *(uint64_t*)(&pVal->i64);
      *(uint64_t*)&pValue->typeData = pValue->datum.i;
      break;
    case TSDB_DATA_TYPE_JSON:
    case TSDB_DATA_TYPE_DECIMAL:
    case TSDB_DATA_TYPE_BLOB:
    case TSDB_DATA_TYPE_MEDIUMBLOB:
    default:
      return TSDB_CODE_FAILED;
  }
  return TSDB_CODE_SUCCESS;
}

static int32_t rewriteTagCondColumn(SArray* pTagVals, SArray* pTagName, SNode** pNode) {
  SColumnNode* pCol = (SColumnNode*)*pNode;
  int32_t      ntags = taosArrayGetSize(pTagName);
  for (int32_t i = 0; i < ntags; ++i) {
    char* pTagColName = taosArrayGet(pTagName, i);
    if (0 == strcmp(pTagColName, pCol->colName)) {
      return rewriteTagCondColumnImpl(taosArrayGet(pTagVals, i), pNode);
    }
  }
  return TSDB_CODE_PAR_PERMISSION_DENIED;
}

static EDealRes rewriteTagCond(SNode** pNode, void* pContext) {
  if (QUERY_NODE_COLUMN == nodeType(*pNode)) {
    SRewriteTagCondCxt* pCxt = pContext;
    pCxt->code = rewriteTagCondColumn(pCxt->pTagVals, pCxt->pTagName, pNode);
    return (TSDB_CODE_SUCCESS == pCxt->code ? DEAL_RES_IGNORE_CHILD : DEAL_RES_ERROR);
  }
  return DEAL_RES_CONTINUE;
}

static int32_t setTagVal(SArray* pTagVals, SArray* pTagName, SNode* pCond) {
  SRewriteTagCondCxt cxt = {.code = TSDB_CODE_SUCCESS, .pTagVals = pTagVals, .pTagName = pTagName};
  nodesRewriteExpr(&pCond, rewriteTagCond, &cxt);
  return cxt.code;
}

static int32_t checkTagCondResult(SNode* pResult) {
  return (QUERY_NODE_VALUE == nodeType(pResult) && ((SValueNode*)pResult)->datum.b) ? TSDB_CODE_SUCCESS
                                                                                    : TSDB_CODE_PAR_PERMISSION_DENIED;
}

static int32_t checkSubtablePrivilege(SArray* pTagVals, SArray* pTagName, SNode** pCond) {
  int32_t code = setTagVal(pTagVals, pTagName, *pCond);
  if (TSDB_CODE_SUCCESS == code) {
    code = scalarCalculateConstants(*pCond, pCond);
  }
  if (TSDB_CODE_SUCCESS == code) {
    code = checkTagCondResult(*pCond);
  }
  NODES_DESTORY_NODE(*pCond);
  return code;
}

// pSql -> tag1_value, ...)
static int32_t parseTagsClauseImpl(SInsertParseContext* pCxt, SVnodeModifyOpStmt* pStmt) {
  int32_t  code = TSDB_CODE_SUCCESS;
  SSchema* pSchema = getTableTagSchema(pStmt->pTableMeta);
  SArray*  pTagVals = taosArrayInit(pCxt->tags.numOfBound, sizeof(STagVal));
  SArray*  pTagName = taosArrayInit(8, TSDB_COL_NAME_LEN);
  SToken   token;
  bool     isParseBindParam = false;
  bool     isJson = false;
  STag*    pTag = NULL;
  for (int i = 0; TSDB_CODE_SUCCESS == code && i < pCxt->tags.numOfBound; ++i) {
    NEXT_TOKEN_WITH_PREV(pStmt->pSql, token);

    if (token.type == TK_NK_QUESTION) {
      isParseBindParam = true;
      if (NULL == pCxt->pComCxt->pStmtCb) {
        code = buildSyntaxErrMsg(&pCxt->msg, "? only used in stmt", token.z);
        break;
      }

      continue;
    }

    if (isParseBindParam) {
      code = buildInvalidOperationMsg(&pCxt->msg, "no mix usage for ? and tag values");
      break;
    }

    SSchema* pTagSchema = &pSchema[pCxt->tags.pColIndex[i]];
    isJson = pTagSchema->type == TSDB_DATA_TYPE_JSON;
    code = checkAndTrimValue(&token, pCxt->tmpTokenBuf, &pCxt->msg);
    if (TSDB_CODE_SUCCESS == code) {
      code = parseTagValue(pCxt, pStmt, &pStmt->pSql, pTagSchema, &token, pTagName, pTagVals, &pTag);
    }
  }

  if (TSDB_CODE_SUCCESS == code && NULL != pStmt->pTagCond) {
    code = checkSubtablePrivilege(pTagVals, pTagName, &pStmt->pTagCond);
  }

  if (TSDB_CODE_SUCCESS == code && !isParseBindParam && !isJson) {
    code = tTagNew(pTagVals, 1, false, &pTag);
  }

  if (TSDB_CODE_SUCCESS == code && !isParseBindParam) {
    code = buildCreateTbReq(pStmt, pTag, pTagName);
    pTag = NULL;
  }

  for (int i = 0; i < taosArrayGetSize(pTagVals); ++i) {
    STagVal* p = (STagVal*)taosArrayGet(pTagVals, i);
    if (IS_VAR_DATA_TYPE(p->type)) {
      taosMemoryFreeClear(p->pData);
    }
  }
  taosArrayDestroy(pTagVals);
  taosArrayDestroy(pTagName);
  tTagFree(pTag);
  return code;
}

// input pStmt->pSql:  TAGS (tag1_value, ...) [table_options] ...
// output pStmt->pSql: [table_options] ...
static int32_t parseTagsClause(SInsertParseContext* pCxt, SVnodeModifyOpStmt* pStmt) {
  SToken token;
  NEXT_TOKEN(pStmt->pSql, token);
  if (TK_TAGS != token.type) {
    return buildSyntaxErrMsg(&pCxt->msg, "TAGS is expected", token.z);
  }

  NEXT_TOKEN(pStmt->pSql, token);
  if (TK_NK_LP != token.type) {
    return buildSyntaxErrMsg(&pCxt->msg, "( is expected", token.z);
  }

  int32_t code = parseTagsClauseImpl(pCxt, pStmt);
  if (TSDB_CODE_SUCCESS == code) {
    NEXT_VALID_TOKEN(pStmt->pSql, token);
    if (TK_NK_COMMA == token.type) {
      code = generateSyntaxErrMsg(&pCxt->msg, TSDB_CODE_PAR_TAGS_NOT_MATCHED);
    } else if (TK_NK_RP != token.type) {
      code = buildSyntaxErrMsg(&pCxt->msg, ") is expected", token.z);
    }
  }
  return code;
}

static int32_t storeChildTableMeta(SInsertParseContext* pCxt, SVnodeModifyOpStmt* pStmt) {
  pStmt->pTableMeta->suid = pStmt->pTableMeta->uid;
  pStmt->pTableMeta->uid = pStmt->totalTbNum;
  pStmt->pTableMeta->tableType = TSDB_CHILD_TABLE;

  STableMeta* pBackup = NULL;
  if (TSDB_CODE_SUCCESS != cloneTableMeta(pStmt->pTableMeta, &pBackup)) {
    return TSDB_CODE_OUT_OF_MEMORY;
  }

  char tbFName[TSDB_TABLE_FNAME_LEN];
  tNameExtractFullName(&pStmt->targetTableName, tbFName);
  return taosHashPut(pStmt->pSubTableHashObj, tbFName, strlen(tbFName), &pBackup, POINTER_BYTES);
}

static int32_t parseTableOptions(SInsertParseContext* pCxt, SVnodeModifyOpStmt* pStmt) {
  do {
    int32_t index = 0;
    SToken  token;
    NEXT_TOKEN_KEEP_SQL(pStmt->pSql, token, index);
    if (TK_TTL == token.type) {
      pStmt->pSql += index;
      NEXT_TOKEN_WITH_PREV(pStmt->pSql, token);
      if (TK_NK_INTEGER != token.type) {
        return buildSyntaxErrMsg(&pCxt->msg, "Invalid option ttl", token.z);
      }
      pStmt->pCreateTblReq->ttl = taosStr2Int32(token.z, NULL, 10);
      if (pStmt->pCreateTblReq->ttl < 0) {
        return buildSyntaxErrMsg(&pCxt->msg, "Invalid option ttl", token.z);
      }
    } else if (TK_COMMENT == token.type) {
      pStmt->pSql += index;
      NEXT_TOKEN(pStmt->pSql, token);
      if (TK_NK_STRING != token.type) {
        return buildSyntaxErrMsg(&pCxt->msg, "Invalid option comment", token.z);
      }
      if (token.n >= TSDB_TB_COMMENT_LEN) {
        return buildSyntaxErrMsg(&pCxt->msg, "comment too long", token.z);
      }
      int32_t len = trimString(token.z, token.n, pCxt->tmpTokenBuf, TSDB_TB_COMMENT_LEN);
      pStmt->pCreateTblReq->comment = strndup(pCxt->tmpTokenBuf, len);
      if (NULL == pStmt->pCreateTblReq->comment) {
        return TSDB_CODE_OUT_OF_MEMORY;
      }
      pStmt->pCreateTblReq->commentLen = len;
    } else {
      break;
    }
  } while (1);
  return TSDB_CODE_SUCCESS;
}

// input pStmt->pSql:
//   1. [(tag1_name, ...)] ...
//   2. VALUES ... | FILE ...
// output pStmt->pSql:
//   1. [(field1_name, ...)]
//   2. VALUES ... | FILE ...
static int32_t parseUsingClauseBottom(SInsertParseContext* pCxt, SVnodeModifyOpStmt* pStmt) {
  if (!pStmt->usingTableProcessing || pCxt->usingDuplicateTable) {
    return TSDB_CODE_SUCCESS;
  }

  int32_t code = parseBoundTagsClause(pCxt, pStmt);
  if (TSDB_CODE_SUCCESS == code) {
    code = parseTagsClause(pCxt, pStmt);
  }
  if (TSDB_CODE_SUCCESS == code) {
    code = parseTableOptions(pCxt, pStmt);
  }

  return code;
}

static void setUserAuthInfo(SParseContext* pCxt, SName* pTbName, SUserAuthInfo* pInfo) {
  snprintf(pInfo->user, sizeof(pInfo->user), "%s", pCxt->pUser);
  memcpy(&pInfo->tbName, pTbName, sizeof(SName));
  pInfo->type = AUTH_TYPE_WRITE;
}

static int32_t checkAuth(SParseContext* pCxt, SName* pTbName, bool* pMissCache, SNode** pTagCond) {
  int32_t       code = TSDB_CODE_SUCCESS;
  SUserAuthInfo authInfo = {0};
  setUserAuthInfo(pCxt, pTbName, &authInfo);
  SUserAuthRes authRes = {0};
  bool         exists = true;
  if (pCxt->async) {
    code = catalogChkAuthFromCache(pCxt->pCatalog, &authInfo, &authRes, &exists);
  } else {
    SRequestConnInfo conn = {.pTrans = pCxt->pTransporter,
                             .requestId = pCxt->requestId,
                             .requestObjRefId = pCxt->requestRid,
                             .mgmtEps = pCxt->mgmtEpSet};
    code = catalogChkAuth(pCxt->pCatalog, &conn, &authInfo, &authRes);
  }
  if (TSDB_CODE_SUCCESS == code) {
    if (!exists) {
      *pMissCache = true;
    } else if (!authRes.pass) {
      code = TSDB_CODE_PAR_PERMISSION_DENIED;
    } else if (NULL != authRes.pCond) {
      *pTagCond = authRes.pCond;
    }
  }
  return code;
}

static int32_t getTableMeta(SInsertParseContext* pCxt, SName* pTbName, STableMeta** pTableMeta,
                            bool* pMissCache, bool bUsingTable) {
  SParseContext* pComCxt = pCxt->pComCxt;
  int32_t        code = TSDB_CODE_SUCCESS;
  if (pComCxt->async) {
    if (bUsingTable) {
      code = catalogGetCachedSTableMeta(pComCxt->pCatalog, pTbName, pTableMeta);
    } else {
      code = catalogGetCachedTableMeta(pComCxt->pCatalog, pTbName, pTableMeta);
    }
  } else {
    SRequestConnInfo conn = {.pTrans = pComCxt->pTransporter,
                             .requestId = pComCxt->requestId,
                             .requestObjRefId = pComCxt->requestRid,
                             .mgmtEps = pComCxt->mgmtEpSet};
    if (bUsingTable) {
      code = catalogGetSTableMeta(pComCxt->pCatalog, &conn, pTbName, pTableMeta);
    } else {
      code = catalogGetTableMeta(pComCxt->pCatalog, &conn, pTbName, pTableMeta);
    }
  }
  if (TSDB_CODE_SUCCESS == code) {
    if (NULL == *pTableMeta) {
      *pMissCache = true;
    } else if (bUsingTable && TSDB_SUPER_TABLE != (*pTableMeta)->tableType) {
      code = buildInvalidOperationMsg(&pCxt->msg, "create table only from super table is allowed");
    }
  }
  return code;
}

static int32_t getTargetTableVgroup(SParseContext* pCxt, SVnodeModifyOpStmt* pStmt, bool isStb, bool* pMissCache) {
  int32_t     code = TSDB_CODE_SUCCESS;
  SVgroupInfo vg;
  bool        exists = true;
  if (pCxt->async) {
    code = catalogGetCachedTableHashVgroup(pCxt->pCatalog, &pStmt->targetTableName, &vg, &exists);
  } else {
    SRequestConnInfo conn = {.pTrans = pCxt->pTransporter,
                             .requestId = pCxt->requestId,
                             .requestObjRefId = pCxt->requestRid,
                             .mgmtEps = pCxt->mgmtEpSet};
    code = catalogGetTableHashVgroup(pCxt->pCatalog, &conn, &pStmt->targetTableName, &vg);
  }
  if (TSDB_CODE_SUCCESS == code) {
    if (exists) {
      if (isStb) {
        pStmt->pTableMeta->vgId = vg.vgId;
      }
      code = taosHashPut(pStmt->pVgroupsHashObj, (const char*)&vg.vgId, sizeof(vg.vgId), (char*)&vg, sizeof(vg));
    }
    *pMissCache = !exists;
  }
  return code;
}

static int32_t getTargetTableMetaAndVgroup(SInsertParseContext* pCxt, SVnodeModifyOpStmt* pStmt, bool* pMissCache) {
  SParseContext* pComCxt = pCxt->pComCxt;
  int32_t        code = TSDB_CODE_SUCCESS;
  if (pComCxt->async) {
    {
      SVgroupInfo vg;
      code = catalogGetCachedTableVgMeta(pComCxt->pCatalog, &pStmt->targetTableName, &vg, &pStmt->pTableMeta);
      if (TSDB_CODE_SUCCESS == code) {
        if (NULL != pStmt->pTableMeta) {
          if (pStmt->pTableMeta->tableType == TSDB_SUPER_TABLE) {
            pStmt->stbSyntax = true;
<<<<<<< HEAD
            tNameAssign(&pStmt->superTableName, &pStmt->targetTableName);
=======
>>>>>>> 6134346d
          } else {
            code = taosHashPut(pStmt->pVgroupsHashObj, (const char*)&vg.vgId, sizeof(vg.vgId), (char*)&vg, sizeof(vg));
          }
        }
        *pMissCache = (NULL == pStmt->pTableMeta);
      }
    }
  } else {
    bool bUsingTable = false;
    code = getTableMeta(pCxt, &pStmt->targetTableName, &pStmt->pTableMeta, pMissCache, bUsingTable);
    if (TSDB_CODE_SUCCESS == code && !pCxt->missCache) {
      if (TSDB_SUPER_TABLE == pStmt->pTableMeta->tableType) {
        pStmt->stbSyntax = true;
<<<<<<< HEAD
        tNameAssign(&pStmt->superTableName, &pStmt->targetTableName);
      }
      if (!pStmt->stbSyntax) {
        code = getTableVgroup(pCxt->pComCxt, pStmt, false, &pCxt->missCache);
=======
      }
      if (!pStmt->stbSyntax) {
        code = getTargetTableVgroup(pCxt->pComCxt, pStmt, false, &pCxt->missCache);
>>>>>>> 6134346d
      }
    }
  }
  return code;
}

static int32_t collectUseTable(const SName* pName, SHashObj* pTable) {
  char fullName[TSDB_TABLE_FNAME_LEN];
  tNameExtractFullName(pName, fullName);
  return taosHashPut(pTable, fullName, strlen(fullName), pName, sizeof(SName));
}

static int32_t collectUseDatabase(const SName* pName, SHashObj* pDbs) {
  char dbFName[TSDB_DB_FNAME_LEN] = {0};
  tNameGetFullDbName(pName, dbFName);
  return taosHashPut(pDbs, dbFName, strlen(dbFName), dbFName, sizeof(dbFName));
}

static int32_t getTargetTableSchema(SInsertParseContext* pCxt, SVnodeModifyOpStmt* pStmt) {
  if (pCxt->forceUpdate) {
    pCxt->missCache = true;
    return TSDB_CODE_SUCCESS;
  }
  SNode* pTagCond = NULL;
  int32_t code = checkAuth(pCxt->pComCxt, &pStmt->targetTableName, &pCxt->missCache, &pTagCond);
  if (TSDB_CODE_SUCCESS == code && !pCxt->missCache) {
    code = getTargetTableMetaAndVgroup(pCxt, pStmt, &pCxt->missCache);
  }
  if (TSDB_CODE_SUCCESS == code && !pCxt->missCache) {
    if (TSDB_SUPER_TABLE != pStmt->pTableMeta->tableType) {
      pCxt->needTableTagVal = (NULL != pTagCond);
      pCxt->missCache = (NULL != pTagCond);
    } else {
      pStmt->pTagCond = nodesCloneNode(pTagCond);
    }
  }
  nodesDestroyNode(pTagCond);

  if (TSDB_CODE_SUCCESS == code && !pCxt->pComCxt->async) {
    code = collectUseDatabase(&pStmt->targetTableName, pStmt->pDbFNameHashObj);
    if (TSDB_CODE_SUCCESS == code) {
      code = collectUseTable(&pStmt->targetTableName, pStmt->pTableNameHashObj);
    }
  }
  return code;
}

static int32_t preParseUsingTableName(SInsertParseContext* pCxt, SVnodeModifyOpStmt* pStmt, SToken* pTbName) {
  return insCreateSName(&pStmt->usingTableName, pTbName, pCxt->pComCxt->acctId, pCxt->pComCxt->db, &pCxt->msg);
}

static int32_t getUsingTableSchema(SInsertParseContext* pCxt, SVnodeModifyOpStmt* pStmt) {
  if (pCxt->forceUpdate) {
    pCxt->missCache = true;
    return TSDB_CODE_SUCCESS;
  }

  int32_t code = checkAuth(pCxt->pComCxt, &pStmt->usingTableName, &pCxt->missCache, &pStmt->pTagCond);
  if (TSDB_CODE_SUCCESS == code && !pCxt->missCache) {
    bool bUsingTable = true;
    code = getTableMeta(pCxt, &pStmt->usingTableName, &pStmt->pTableMeta, &pCxt->missCache, bUsingTable);
  }
  if (TSDB_CODE_SUCCESS == code && !pCxt->missCache) {
    code = getTargetTableVgroup(pCxt->pComCxt, pStmt, true, &pCxt->missCache);
  }
  if (TSDB_CODE_SUCCESS == code && !pCxt->pComCxt->async) {
    code = collectUseDatabase(&pStmt->usingTableName, pStmt->pDbFNameHashObj);
    if (TSDB_CODE_SUCCESS == code) {
      code = collectUseTable(&pStmt->usingTableName, pStmt->pTableNameHashObj);
    }
  }
  return code;
}

static int32_t parseUsingTableNameImpl(SInsertParseContext* pCxt, SVnodeModifyOpStmt* pStmt) {
  SToken token;
  NEXT_TOKEN(pStmt->pSql, token);
  int32_t code = preParseUsingTableName(pCxt, pStmt, &token);
  if (TSDB_CODE_SUCCESS == code) {
    code = getUsingTableSchema(pCxt, pStmt);
  }
  if (TSDB_CODE_SUCCESS == code && !pCxt->missCache) {
    code = storeChildTableMeta(pCxt, pStmt);
  }
  return code;
}

// input pStmt->pSql:
//   1(care). [USING stb_name [(tag1_name, ...)] TAGS (tag1_value, ...) [table_options]] ...
//   2. VALUES ... | FILE ...
// output pStmt->pSql:
//   1. [(tag1_name, ...)] TAGS (tag1_value, ...) [table_options]] ...
//   2. VALUES ... | FILE ...
static int32_t parseUsingTableName(SInsertParseContext* pCxt, SVnodeModifyOpStmt* pStmt) {
  SToken  token;
  int32_t index = 0;
  NEXT_TOKEN_KEEP_SQL(pStmt->pSql, token, index);
  if (TK_USING != token.type) {
    return getTargetTableSchema(pCxt, pStmt);
  }

  pStmt->usingTableProcessing = true;
  // pStmt->pSql -> stb_name [(tag1_name, ...)
  pStmt->pSql += index;
  int32_t code = parseDuplicateUsingClause(pCxt, pStmt, &pCxt->usingDuplicateTable);
  if (TSDB_CODE_SUCCESS == code && !pCxt->usingDuplicateTable) {
    return parseUsingTableNameImpl(pCxt, pStmt);
  }
  return code;
}

static int32_t preParseTargetTableName(SInsertParseContext* pCxt, SVnodeModifyOpStmt* pStmt, SToken* pTbName) {
  return insCreateSName(&pStmt->targetTableName, pTbName, pCxt->pComCxt->acctId, pCxt->pComCxt->db, &pCxt->msg);
}

// input pStmt->pSql:
//   1(care). [(field1_name, ...)] ...
//   2. [ USING ... ] ...
//   3. VALUES ... | FILE ...
// output pStmt->pSql:
//   1. [ USING ... ] ...
//   2. VALUES ... | FILE ...
static int32_t preParseBoundColumnsClause(SInsertParseContext* pCxt, SVnodeModifyOpStmt* pStmt) {
  SToken  token;
  int32_t index = 0;
  NEXT_TOKEN_KEEP_SQL(pStmt->pSql, token, index);
  if (TK_NK_LP != token.type) {
    return TSDB_CODE_SUCCESS;
  }

  // pStmt->pSql -> field1_name, ...)
  pStmt->pSql += index;
  pStmt->pBoundCols = pStmt->pSql;
  return skipParentheses(pCxt, &pStmt->pSql);
}

static int32_t getTableDataCxt(SInsertParseContext* pCxt, SVnodeModifyOpStmt* pStmt, STableDataCxt** pTableCxt) {
  if (pCxt->pComCxt->async) {
    return insGetTableDataCxt(pStmt->pTableBlockHashObj, &pStmt->pTableMeta->uid, sizeof(pStmt->pTableMeta->uid),
                              pStmt->pTableMeta, &pStmt->pCreateTblReq, pTableCxt, false);
  }

  char tbFName[TSDB_TABLE_FNAME_LEN];
  tNameExtractFullName(&pStmt->targetTableName, tbFName);
  if (pStmt->usingTableProcessing) {
    pStmt->pTableMeta->uid = 0;
  }
  return insGetTableDataCxt(pStmt->pTableBlockHashObj, tbFName, strlen(tbFName), pStmt->pTableMeta,
                            &pStmt->pCreateTblReq, pTableCxt, NULL != pCxt->pComCxt->pStmtCb);
}

static int32_t parseBoundColumnsClause(SInsertParseContext* pCxt, SVnodeModifyOpStmt* pStmt, STableDataCxt* pTableCxt) {
  SToken  token;
  int32_t index = 0;
  NEXT_TOKEN_KEEP_SQL(pStmt->pSql, token, index);
  if (TK_NK_LP == token.type) {
    pStmt->pSql += index;
    if (NULL != pStmt->pBoundCols) {
      return buildSyntaxErrMsg(&pCxt->msg, "keyword VALUES or FILE is expected", token.z);
    }
    // pStmt->pSql -> field1_name, ...)
    return parseBoundColumns(pCxt, &pStmt->pSql, BOUND_COLUMNS, pStmt->pTableMeta,
                             &pTableCxt->boundColsInfo);
  }

  if (NULL != pStmt->pBoundCols) {
    return parseBoundColumns(pCxt, &pStmt->pBoundCols, BOUND_COLUMNS, pStmt->pTableMeta,
                             &pTableCxt->boundColsInfo);
  }

  return TSDB_CODE_SUCCESS;
}

int32_t initTableColSubmitData(STableDataCxt* pTableCxt) {
  if (0 == (pTableCxt->pData->flags & SUBMIT_REQ_COLUMN_DATA_FORMAT)) {
    return TSDB_CODE_SUCCESS;
  }

  for (int32_t i = 0; i < pTableCxt->boundColsInfo.numOfBound; ++i) {
    SSchema*  pSchema = &pTableCxt->pMeta->schema[pTableCxt->boundColsInfo.pColIndex[i]];
    SColData* pCol = taosArrayReserve(pTableCxt->pData->aCol, 1);
    if (NULL == pCol) {
      return TSDB_CODE_OUT_OF_MEMORY;
    }
    tColDataInit(pCol, pSchema->colId, pSchema->type, 0);
  }

  return TSDB_CODE_SUCCESS;
}

// input pStmt->pSql:
//   1. [(tag1_name, ...)] ...
//   2. VALUES ... | FILE ...
// output pStmt->pSql: VALUES ... | FILE ...
static int32_t parseSchemaClauseBottom(SInsertParseContext* pCxt, SVnodeModifyOpStmt* pStmt,
                                       STableDataCxt** pTableCxt) {
  int32_t code = parseUsingClauseBottom(pCxt, pStmt);
  if (TSDB_CODE_SUCCESS == code) {
    code = getTableDataCxt(pCxt, pStmt, pTableCxt);
  }
  if (TSDB_CODE_SUCCESS == code) {
    code = parseBoundColumnsClause(pCxt, pStmt, *pTableCxt);
  }
  if (TSDB_CODE_SUCCESS == code) {
    code = initTableColSubmitData(*pTableCxt);
  }
  return code;
}

// input pStmt->pSql: [(field1_name, ...)] [ USING ... ] VALUES ... | FILE ...
// output pStmt->pSql:
//   1. [(tag1_name, ...)] ...
//   2. VALUES ... | FILE ...
static int32_t parseSchemaClauseTop(SInsertParseContext* pCxt, SVnodeModifyOpStmt* pStmt, SToken* pTbName) {
  int32_t code = preParseTargetTableName(pCxt, pStmt, pTbName);
  if (TSDB_CODE_SUCCESS == code) {
    // option: [(field1_name, ...)]
    code = preParseBoundColumnsClause(pCxt, pStmt);
  }
  if (TSDB_CODE_SUCCESS == code) {
    // option: [USING stb_name]
    code = parseUsingTableName(pCxt, pStmt);
  }
  return code;
}

static int32_t parseValueTokenImpl(SInsertParseContext* pCxt, const char** pSql, SToken* pToken, SSchema* pSchema,
                                   int16_t timePrec, SColVal* pVal) {
  switch (pSchema->type) {
    case TSDB_DATA_TYPE_BOOL: {
      if ((pToken->type == TK_NK_BOOL || pToken->type == TK_NK_STRING) && (pToken->n != 0)) {
        if (strncmp(pToken->z, "true", pToken->n) == 0) {
          pVal->value.val = TRUE_VALUE;
        } else if (strncmp(pToken->z, "false", pToken->n) == 0) {
          pVal->value.val = FALSE_VALUE;
        } else {
          return buildSyntaxErrMsg(&pCxt->msg, "invalid bool data", pToken->z);
        }
      } else if (pToken->type == TK_NK_INTEGER) {
        pVal->value.val = ((taosStr2Int64(pToken->z, NULL, 10) == 0) ? FALSE_VALUE : TRUE_VALUE);
      } else if (pToken->type == TK_NK_FLOAT) {
        pVal->value.val = ((taosStr2Double(pToken->z, NULL) == 0) ? FALSE_VALUE : TRUE_VALUE);
      } else {
        return buildSyntaxErrMsg(&pCxt->msg, "invalid bool data", pToken->z);
      }
      break;
    }
    case TSDB_DATA_TYPE_TINYINT: {
      if (TSDB_CODE_SUCCESS != toInteger(pToken->z, pToken->n, 10, &pVal->value.val)) {
        return buildSyntaxErrMsg(&pCxt->msg, "invalid tinyint data", pToken->z);
      } else if (!IS_VALID_TINYINT(pVal->value.val)) {
        return buildSyntaxErrMsg(&pCxt->msg, "tinyint data overflow", pToken->z);
      }
      break;
    }
    case TSDB_DATA_TYPE_UTINYINT: {
      if (TSDB_CODE_SUCCESS != toUInteger(pToken->z, pToken->n, 10, &pVal->value.val)) {
        return buildSyntaxErrMsg(&pCxt->msg, "invalid unsigned tinyint data", pToken->z);
      } else if (pVal->value.val > UINT8_MAX) {
        return buildSyntaxErrMsg(&pCxt->msg, "unsigned tinyint data overflow", pToken->z);
      }
      break;
    }
    case TSDB_DATA_TYPE_SMALLINT: {
      if (TSDB_CODE_SUCCESS != toInteger(pToken->z, pToken->n, 10, &pVal->value.val)) {
        return buildSyntaxErrMsg(&pCxt->msg, "invalid smallint data", pToken->z);
      } else if (!IS_VALID_SMALLINT(pVal->value.val)) {
        return buildSyntaxErrMsg(&pCxt->msg, "smallint data overflow", pToken->z);
      }
      break;
    }
    case TSDB_DATA_TYPE_USMALLINT: {
      if (TSDB_CODE_SUCCESS != toUInteger(pToken->z, pToken->n, 10, &pVal->value.val)) {
        return buildSyntaxErrMsg(&pCxt->msg, "invalid unsigned smallint data", pToken->z);
      } else if (pVal->value.val > UINT16_MAX) {
        return buildSyntaxErrMsg(&pCxt->msg, "unsigned smallint data overflow", pToken->z);
      }
      break;
    }
    case TSDB_DATA_TYPE_INT: {
      if (TSDB_CODE_SUCCESS != toInteger(pToken->z, pToken->n, 10, &pVal->value.val)) {
        return buildSyntaxErrMsg(&pCxt->msg, "invalid int data", pToken->z);
      } else if (!IS_VALID_INT(pVal->value.val)) {
        return buildSyntaxErrMsg(&pCxt->msg, "int data overflow", pToken->z);
      }
      break;
    }
    case TSDB_DATA_TYPE_UINT: {
      if (TSDB_CODE_SUCCESS != toUInteger(pToken->z, pToken->n, 10, &pVal->value.val)) {
        return buildSyntaxErrMsg(&pCxt->msg, "invalid unsigned int data", pToken->z);
      } else if (pVal->value.val > UINT32_MAX) {
        return buildSyntaxErrMsg(&pCxt->msg, "unsigned int data overflow", pToken->z);
      }
      break;
    }
    case TSDB_DATA_TYPE_BIGINT: {
      if (TSDB_CODE_SUCCESS != toInteger(pToken->z, pToken->n, 10, &pVal->value.val)) {
        return buildSyntaxErrMsg(&pCxt->msg, "invalid bigint data", pToken->z);
      }
      break;
    }
    case TSDB_DATA_TYPE_UBIGINT: {
      if (TSDB_CODE_SUCCESS != toUInteger(pToken->z, pToken->n, 10, &pVal->value.val)) {
        return buildSyntaxErrMsg(&pCxt->msg, "invalid unsigned bigint data", pToken->z);
      }
      break;
    }
    case TSDB_DATA_TYPE_FLOAT: {
      char*  endptr = NULL;
      double dv;
      if (TK_NK_ILLEGAL == toDouble(pToken, &dv, &endptr)) {
        return buildSyntaxErrMsg(&pCxt->msg, "illegal float data", pToken->z);
      }
      if (((dv == HUGE_VAL || dv == -HUGE_VAL) && errno == ERANGE) || dv > FLT_MAX || dv < -FLT_MAX || isinf(dv) ||
          isnan(dv)) {
        return buildSyntaxErrMsg(&pCxt->msg, "illegal float data", pToken->z);
      }
      float f = dv;
      memcpy(&pVal->value.val, &f, sizeof(f));
      break;
    }
    case TSDB_DATA_TYPE_DOUBLE: {
      char*  endptr = NULL;
      double dv;
      if (TK_NK_ILLEGAL == toDouble(pToken, &dv, &endptr)) {
        return buildSyntaxErrMsg(&pCxt->msg, "illegal double data", pToken->z);
      }
      if (((dv == HUGE_VAL || dv == -HUGE_VAL) && errno == ERANGE) || isinf(dv) || isnan(dv)) {
        return buildSyntaxErrMsg(&pCxt->msg, "illegal double data", pToken->z);
      }
      pVal->value.val = *(int64_t*)&dv;
      break;
    }
    case TSDB_DATA_TYPE_BINARY: {
      // Too long values will raise the invalid sql error message
      if (pToken->n + VARSTR_HEADER_SIZE > pSchema->bytes) {
        return generateSyntaxErrMsg(&pCxt->msg, TSDB_CODE_PAR_VALUE_TOO_LONG, pSchema->name);
      }
      pVal->value.pData = taosMemoryMalloc(pToken->n);
      if (NULL == pVal->value.pData) {
        return TSDB_CODE_OUT_OF_MEMORY;
      }
      memcpy(pVal->value.pData, pToken->z, pToken->n);
      pVal->value.nData = pToken->n;
      break;
    }
    case TSDB_DATA_TYPE_VARBINARY: {
      int32_t code = parseVarbinary(pToken, &pVal->value.pData, &pVal->value.nData, pSchema->bytes);
      if(code != TSDB_CODE_SUCCESS){
        return generateSyntaxErrMsg(&pCxt->msg, code, pSchema->name);
      }
      break;
    }
    case TSDB_DATA_TYPE_NCHAR: {
      // if the converted output len is over than pColumnModel->bytes, return error: 'Argument list too long'
      int32_t len = 0;
      char*   pUcs4 = taosMemoryCalloc(1, pSchema->bytes - VARSTR_HEADER_SIZE);
      if (NULL == pUcs4) {
        return TSDB_CODE_OUT_OF_MEMORY;
      }
      if (!taosMbsToUcs4(pToken->z, pToken->n, (TdUcs4*)pUcs4, pSchema->bytes - VARSTR_HEADER_SIZE, &len)) {
        taosMemoryFree(pUcs4);
        if (errno == E2BIG) {
          return generateSyntaxErrMsg(&pCxt->msg, TSDB_CODE_PAR_VALUE_TOO_LONG, pSchema->name);
        }
        char buf[512] = {0};
        snprintf(buf, tListLen(buf), "%s", strerror(errno));
        return buildSyntaxErrMsg(&pCxt->msg, buf, pToken->z);
      }
      pVal->value.pData = pUcs4;
      pVal->value.nData = len;
      break;
    }
    case TSDB_DATA_TYPE_JSON: {
      if (pToken->n > (TSDB_MAX_JSON_TAG_LEN - VARSTR_HEADER_SIZE) / TSDB_NCHAR_SIZE) {
        return buildSyntaxErrMsg(&pCxt->msg, "json string too long than 4095", pToken->z);
      }
      pVal->value.pData = taosMemoryMalloc(pToken->n);
      if (NULL == pVal->value.pData) {
        return TSDB_CODE_OUT_OF_MEMORY;
      }
      memcpy(pVal->value.pData, pToken->z, pToken->n);
      pVal->value.nData = pToken->n;
      break;
    }
    case TSDB_DATA_TYPE_GEOMETRY: {
      int32_t code = TSDB_CODE_FAILED;
      unsigned char *output = NULL;
      size_t size = 0;

      code = parseGeometry(pToken, &output, &size);
      if (code != TSDB_CODE_SUCCESS) {
        code = buildSyntaxErrMsg(&pCxt->msg, getThreadLocalGeosCtx()->errMsg, pToken->z);
      }
      // Too long values will raise the invalid sql error message
      else if (size + VARSTR_HEADER_SIZE > pSchema->bytes) {
        code = generateSyntaxErrMsg(&pCxt->msg, TSDB_CODE_PAR_VALUE_TOO_LONG, pSchema->name);
      }
      else {
        pVal->value.pData = taosMemoryMalloc(size);
        if (NULL == pVal->value.pData) {
          code = TSDB_CODE_OUT_OF_MEMORY;
        }
        else {
          memcpy(pVal->value.pData, output, size);
          pVal->value.nData = size;
        }
      }

      geosFreeBuffer(output);
      if (code != TSDB_CODE_SUCCESS) {
        return code;
      }

      break;
    }
    case TSDB_DATA_TYPE_TIMESTAMP: {
      if (parseTime(pSql, pToken, timePrec, &pVal->value.val, &pCxt->msg) != TSDB_CODE_SUCCESS) {
        return buildSyntaxErrMsg(&pCxt->msg, "invalid timestamp", pToken->z);
      }
      break;
    }
    default:
      return TSDB_CODE_FAILED;
  }

  pVal->flag = CV_FLAG_VALUE;
  return TSDB_CODE_SUCCESS;
}

static int32_t parseValueToken(SInsertParseContext* pCxt, const char** pSql, SToken* pToken, SSchema* pSchema,
                               int16_t timePrec, SColVal* pVal) {
  int32_t code = checkAndTrimValue(pToken, pCxt->tmpTokenBuf, &pCxt->msg);
  if (TSDB_CODE_SUCCESS == code && isNullValue(pSchema->type, pToken)) {
    if (TSDB_DATA_TYPE_TIMESTAMP == pSchema->type && PRIMARYKEY_TIMESTAMP_COL_ID == pSchema->colId) {
      return buildSyntaxErrMsg(&pCxt->msg, "primary timestamp should not be null", pToken->z);
    }
    pVal->flag = CV_FLAG_NULL;
    return TSDB_CODE_SUCCESS;
  }

  if (TSDB_CODE_SUCCESS == code && IS_NUMERIC_TYPE(pSchema->type) && pToken->n == 0) {
    return buildSyntaxErrMsg(&pCxt->msg, "invalid numeric data", pToken->z);
  }

  if (TSDB_CODE_SUCCESS == code) {
    code = parseValueTokenImpl(pCxt, pSql, pToken, pSchema, timePrec, pVal);
  }

  return code;
}

static void clearColValArray(SArray* pCols) {
  int32_t num = taosArrayGetSize(pCols);
  for (int32_t i = 0; i < num; ++i) {
    SColVal* pCol = taosArrayGet(pCols, i);
    if (IS_VAR_DATA_TYPE(pCol->type)) {
      taosMemoryFreeClear(pCol->value.pData);
    }
  }
}

typedef struct SStbRowsDataContext {
  SName stbName;

  STableMeta* pStbMeta;
  SNode* pTagCond;
  SBoundColInfo boundColsInfo;

  // the following fields are for each stb row
  SArray* aTagVals;
  SArray* aColVals;
  SArray* aTagNames;
  SName ctbName;
  STag* pTag;
  STableMeta* pCtbMeta;
  SVCreateTbReq* pCreateCtbReq;
} SStbRowsDataContext;

typedef union SRowsDataContext{
  STableDataCxt* pTableDataCxt;
  SStbRowsDataContext* pStbRowsCxt;
} SRowsDataContext;

static int32_t getStbRowValues(SInsertParseContext* pCxt, SVnodeModifyOpStmt* pStmt,  const char** ppSql,
                                                    SStbRowsDataContext* pStbRowsCxt, bool* pGotRow, SToken* pToken) {
  SBoundColInfo* pCols = &pStbRowsCxt->boundColsInfo;
  SSchema*       pSchemas = getTableColumnSchema(pStbRowsCxt->pStbMeta);

  bool isJsonTag = false;
  SArray*  pTagName = pStbRowsCxt->aTagNames;
  SArray*  pTagVals = pStbRowsCxt->aTagVals;

  bool bFoundTbName = false;
  const char* pOrigSql = *ppSql;

  int32_t code = TSDB_CODE_SUCCESS;
  for (int i = 0; i < pCols->numOfBound && code == TSDB_CODE_SUCCESS; ++i) {
    const char* pTmpSql = *ppSql;
    bool        ignoreComma = false;
    NEXT_TOKEN_WITH_PREV_EXT(*ppSql, *pToken, &ignoreComma);
    if (ignoreComma) {
      code = buildSyntaxErrMsg(&pCxt->msg, "invalid data or symbol", pTmpSql);
      break;
    }

    if (TK_NK_RP == pToken->type) {
      code = generateSyntaxErrMsg(&pCxt->msg, TSDB_CODE_PAR_INVALID_COLUMNS_NUM);
      break;
    }

    if (pCols->pColIndex[i] < getNumOfColumns(pStbRowsCxt->pStbMeta)) {
      SSchema* pSchema = &pSchemas[pCols->pColIndex[i]];
      SColVal* pVal = taosArrayGet(pStbRowsCxt->aColVals, pCols->pColIndex[i]);
      code = parseValueToken(pCxt, ppSql, pToken, pSchema, getTableInfo(pStbRowsCxt->pStbMeta).precision, pVal);
    } else if (pCols->pColIndex[i] < getTbnameSchemaIndex(pStbRowsCxt->pStbMeta)) {
      SSchema* pTagSchema = &pSchemas[pCols->pColIndex[i]];
      isJsonTag = pTagSchema->type == TSDB_DATA_TYPE_JSON;
      code = checkAndTrimValue(pToken, pCxt->tmpTokenBuf, &pCxt->msg);
      if (code == TSDB_CODE_SUCCESS) {
        code = parseTagValue(pCxt, pStmt, ppSql, pTagSchema, pToken, pTagName, pTagVals, &pStbRowsCxt->pTag);
      }
    }
    else if (pCols->pColIndex[i] == getTbnameSchemaIndex(pStbRowsCxt->pStbMeta)) {
      SColVal tbnameVal = COL_VAL_NONE(-1, TSDB_DATA_TYPE_BINARY);
      code = parseValueToken(pCxt, ppSql, pToken, (SSchema*)tGetTbnameColumnSchema(),
                             getTableInfo(pStbRowsCxt->pStbMeta).precision, &tbnameVal);
      if (code == TSDB_CODE_SUCCESS && COL_VAL_IS_VALUE(&tbnameVal)) {
        tNameSetDbName(&pStbRowsCxt->ctbName, pStbRowsCxt->stbName.acctId, pStbRowsCxt->stbName.dbname, strlen(pStbRowsCxt->stbName.dbname));
        char ctbName[TSDB_TABLE_NAME_LEN];
        memcpy(ctbName, tbnameVal.value.pData, tbnameVal.value.nData);
        ctbName[tbnameVal.value.nData] = '\0';
        tNameAddTbName(&pStbRowsCxt->ctbName, ctbName, tbnameVal.value.nData);
        bFoundTbName = true;
        taosMemoryFreeClear(tbnameVal.value.pData);
      }
    }

    if (code == TSDB_CODE_SUCCESS && i < pCols->numOfBound - 1) {
      NEXT_VALID_TOKEN(*ppSql, *pToken);
      if (TK_NK_COMMA != pToken->type) {
        code = buildSyntaxErrMsg(&pCxt->msg, ", expected", pToken->z);
      }
    }
  }
  if (!bFoundTbName) {
    code = buildSyntaxErrMsg(&pCxt->msg, "tbname value expected", pOrigSql);
  }
  if (code == TSDB_CODE_SUCCESS && !isJsonTag) {
    code = tTagNew(pTagVals, 1, false, &pStbRowsCxt->pTag);
  }
  if (code == TSDB_CODE_SUCCESS) {
    *pGotRow = true;
  }
  return code;
}

static int32_t processCtbAutoCreationAndCtbMeta(SInsertParseContext* pCxt, SVnodeModifyOpStmt* pStmt, SStbRowsDataContext* pStbRowsCxt) {
  int32_t code = TSDB_CODE_SUCCESS;
  if (pStbRowsCxt->pTagCond) {
    code = checkSubtablePrivilege(pStbRowsCxt->aTagVals, pStbRowsCxt->aTagNames, &pStbRowsCxt->pTagCond);
  }

  pStbRowsCxt->pCreateCtbReq = taosMemoryCalloc(1, sizeof(SVCreateTbReq));
  if (pStbRowsCxt->pCreateCtbReq == NULL) {
    code = TSDB_CODE_OUT_OF_MEMORY;
  }
  if (code == TSDB_CODE_SUCCESS) {
    insBuildCreateTbReq(pStbRowsCxt->pCreateCtbReq, pStbRowsCxt->ctbName.tname, pStbRowsCxt->pTag, pStbRowsCxt->pStbMeta->uid,
                        pStbRowsCxt->stbName.tname, pStbRowsCxt->aTagNames, getNumOfTags(pStbRowsCxt->pStbMeta),
                        TSDB_DEFAULT_TABLE_TTL);
    pStbRowsCxt->pTag = NULL;
  }

  if (code == TSDB_CODE_SUCCESS) {
    collectUseTable(&pStbRowsCxt->ctbName, pStmt->pTableNameHashObj);

    char ctbFName[TSDB_TABLE_FNAME_LEN];
    tNameExtractFullName(&pStbRowsCxt->ctbName, ctbFName);
    STableMeta** pCtbMeta = taosHashGet(pStmt->pSubTableHashObj, ctbFName, strlen(ctbFName));
    if (NULL != pCtbMeta) {
      pStbRowsCxt->pCtbMeta->uid = (*pCtbMeta)->uid;
      pStbRowsCxt->pCtbMeta->vgId = (*pCtbMeta)->vgId;
    } else {
      SVgroupInfo vg;
      SRequestConnInfo conn = {.pTrans = pCxt->pComCxt->pTransporter,
                               .requestId = pCxt->pComCxt->requestId,
                               .requestObjRefId = pCxt->pComCxt->requestRid,
                               .mgmtEps = pCxt->pComCxt->mgmtEpSet};
      code = catalogGetTableHashVgroup(pCxt->pComCxt->pCatalog, &conn, &pStmt->targetTableName, &vg);
      taosHashPut(pStmt->pVgroupsHashObj, (const char*)(&vg.vgId), sizeof(vg.vgId), &vg, sizeof(vg));
      pStbRowsCxt->pCtbMeta->uid = taosHashGetSize(pStmt->pSubTableHashObj) + 1;
      pStbRowsCxt->pCtbMeta->vgId = vg.vgId;
      STableMeta* pBackup = NULL;
      cloneTableMeta(pStmt->pTableMeta, &pBackup);
      taosHashPut(pStmt->pSubTableHashObj, ctbFName, strlen(ctbFName), &pBackup, POINTER_BYTES);
    }
  }
  return code;
}

static void resetStbRowsDataContextPreStbRow(SStbRowsDataContext* pStbRowsCxt) {
  pStbRowsCxt->pCtbMeta->tableType = TSDB_CHILD_TABLE;
  pStbRowsCxt->pCtbMeta->suid = pStbRowsCxt->pStbMeta->uid;

  insInitColValues(pStbRowsCxt->pStbMeta, pStbRowsCxt->aColVals);
}

static void clearStbRowsDataContext(SStbRowsDataContext* pStbRowsCxt) {
  if (pStbRowsCxt == NULL) return;

  taosArrayClear(pStbRowsCxt->aTagNames);
  for (int i = 0; i < taosArrayGetSize(pStbRowsCxt->aTagVals); ++i) {
    STagVal* p = (STagVal*)taosArrayGet(pStbRowsCxt->aTagVals, i);
    if (IS_VAR_DATA_TYPE(p->type)) {
      taosMemoryFreeClear(p->pData);
    }
  }
  taosArrayClear(pStbRowsCxt->aTagVals);

  clearColValArray(pStbRowsCxt->aColVals);
  taosArrayClear(pStbRowsCxt->aColVals);

  tTagFree(pStbRowsCxt->pTag);
  pStbRowsCxt->pTag = NULL;
  pStbRowsCxt->pCtbMeta->uid = 0;
  pStbRowsCxt->pCtbMeta->vgId = 0;
  tdDestroySVCreateTbReq(pStbRowsCxt->pCreateCtbReq);
  taosMemoryFreeClear(pStbRowsCxt->pCreateCtbReq);
}

static int32_t parseOneStbRow(SInsertParseContext* pCxt, SVnodeModifyOpStmt* pStmt,  const char** ppSql,
                              SStbRowsDataContext* pStbRowsCxt, bool* pGotRow, SToken* pToken) {
  resetStbRowsDataContextPreStbRow(pStbRowsCxt);                                
  int32_t code = getStbRowValues(pCxt, pStmt, ppSql, pStbRowsCxt, pGotRow, pToken);
  if (code != TSDB_CODE_SUCCESS || !*pGotRow) {
    return code;
  }

  if (code == TSDB_CODE_SUCCESS) {
      code = processCtbAutoCreationAndCtbMeta(pCxt, pStmt, pStbRowsCxt);
  }

  STableDataCxt* pTableDataCxt = NULL;
  code = insGetTableDataCxt(pStmt->pTableBlockHashObj, &pStbRowsCxt->pCtbMeta->uid, sizeof(pStbRowsCxt->pCtbMeta->uid),
                     pStbRowsCxt->pCtbMeta, &pStbRowsCxt->pCreateCtbReq, &pTableDataCxt, false);
  initTableColSubmitData(pTableDataCxt);
  if (code == TSDB_CODE_SUCCESS) {
    SRow** pRow = taosArrayReserve(pTableDataCxt->pData->aRowP, 1);
    code = tRowBuild(pStbRowsCxt->aColVals, pTableDataCxt->pSchema, pRow);
    if (TSDB_CODE_SUCCESS == code) {
      insCheckTableDataOrder(pTableDataCxt, TD_ROW_KEY(*pRow));
    }
  }
  if (code == TSDB_CODE_SUCCESS) {
    *pGotRow = true;
  }

  clearStbRowsDataContext(pStbRowsCxt);

  return TSDB_CODE_SUCCESS;
}

static int parseOneRow(SInsertParseContext* pCxt, const char** pSql, STableDataCxt* pTableCxt, bool* pGotRow, SToken* pToken) {
  SBoundColInfo* pCols = &pTableCxt->boundColsInfo;
  bool           isParseBindParam = false;
  SSchema*       pSchemas = getTableColumnSchema(pTableCxt->pMeta);

  int32_t code = TSDB_CODE_SUCCESS;
  // 1. set the parsed value from sql string
  for (int i = 0; i < pCols->numOfBound && TSDB_CODE_SUCCESS == code; ++i) {
    const char* pOrigSql = *pSql;
    bool        ignoreComma = false;
    NEXT_TOKEN_WITH_PREV_EXT(*pSql, *pToken, &ignoreComma);
    if (ignoreComma) {
      code = buildSyntaxErrMsg(&pCxt->msg, "invalid data or symbol", pOrigSql);
      break;
    }

    SSchema* pSchema = &pSchemas[pCols->pColIndex[i]];
    SColVal* pVal = taosArrayGet(pTableCxt->pValues, pCols->pColIndex[i]);

    if (pToken->type == TK_NK_QUESTION) {
      isParseBindParam = true;
      if (NULL == pCxt->pComCxt->pStmtCb) {
        code = buildSyntaxErrMsg(&pCxt->msg, "? only used in stmt", pToken->z);
        break;
      }
    } else {
      if (TK_NK_RP == pToken->type) {
        code = generateSyntaxErrMsg(&pCxt->msg, TSDB_CODE_PAR_INVALID_COLUMNS_NUM);
        break;
      }

      if (isParseBindParam) {
        code = buildInvalidOperationMsg(&pCxt->msg, "no mix usage for ? and values");
        break;
      }

      if (TSDB_CODE_SUCCESS == code) {
        code = parseValueToken(pCxt, pSql, pToken, pSchema, getTableInfo(pTableCxt->pMeta).precision, pVal);
      }
    }

    if (TSDB_CODE_SUCCESS == code && i < pCols->numOfBound - 1) {
      NEXT_VALID_TOKEN(*pSql, *pToken);
      if (TK_NK_COMMA != pToken->type) {
        code = buildSyntaxErrMsg(&pCxt->msg, ", expected", pToken->z);
      }
    }
  }

  if (TSDB_CODE_SUCCESS == code && !isParseBindParam) {
    SRow** pRow = taosArrayReserve(pTableCxt->pData->aRowP, 1);
    code = tRowBuild(pTableCxt->pValues, pTableCxt->pSchema, pRow);
    if (TSDB_CODE_SUCCESS == code) {
      insCheckTableDataOrder(pTableCxt, TD_ROW_KEY(*pRow));
    }
  }

  if (TSDB_CODE_SUCCESS == code && !isParseBindParam) {
    *pGotRow = true;
  }

  clearColValArray(pTableCxt->pValues);

  return code;
}

// pSql -> (field1_value, ...) [(field1_value2, ...) ...]
static int32_t parseValues(SInsertParseContext* pCxt, SVnodeModifyOpStmt* pStmt, SRowsDataContext rowsDataCxt,
                           int32_t* pNumOfRows, SToken* pToken) {
  int32_t code = TSDB_CODE_SUCCESS;

  (*pNumOfRows) = 0;
  while (TSDB_CODE_SUCCESS == code) {
    int32_t index = 0;
    NEXT_TOKEN_KEEP_SQL(pStmt->pSql, *pToken, index);
    if (TK_NK_LP != pToken->type) {
      break;
    }
    pStmt->pSql += index;

    bool gotRow = false;
    if (TSDB_CODE_SUCCESS == code) {
      if (!pStmt->stbSyntax) {
        code = parseOneRow(pCxt, &pStmt->pSql, rowsDataCxt.pTableDataCxt, &gotRow, pToken);
      } else {
        code = parseOneStbRow(pCxt, pStmt, &pStmt->pSql, rowsDataCxt.pStbRowsCxt, &gotRow, pToken);
      }
    }

    if (TSDB_CODE_SUCCESS == code) {
      NEXT_VALID_TOKEN(pStmt->pSql, *pToken);
      if (TK_NK_COMMA == pToken->type) {
        code = generateSyntaxErrMsg(&pCxt->msg, TSDB_CODE_PAR_INVALID_COLUMNS_NUM);
      } else if (TK_NK_RP != pToken->type) {
        code = buildSyntaxErrMsg(&pCxt->msg, ") expected", pToken->z);
      }
    }

    if (TSDB_CODE_SUCCESS == code && gotRow) {
      (*pNumOfRows)++;
    }
  }

  if (TSDB_CODE_SUCCESS == code && 0 == (*pNumOfRows) &&
      (!TSDB_QUERY_HAS_TYPE(pStmt->insertType, TSDB_QUERY_TYPE_STMT_INSERT))) {
    code = buildSyntaxErrMsg(&pCxt->msg, "no any data points", NULL);
  }
  return code;
}

// VALUES (field1_value, ...) [(field1_value2, ...) ...]
static int32_t parseValuesClause(SInsertParseContext* pCxt, SVnodeModifyOpStmt* pStmt, SRowsDataContext rowsDataContext,
                                 SToken* pToken) {
  int32_t numOfRows = 0;
  int32_t code = parseValues(pCxt, pStmt, rowsDataContext, &numOfRows, pToken);
  if (TSDB_CODE_SUCCESS == code) {
    pStmt->totalRowsNum += numOfRows;
    pStmt->totalTbNum += 1;
    TSDB_QUERY_SET_TYPE(pStmt->insertType, TSDB_QUERY_TYPE_INSERT);
  }
  return code;
}

static int32_t parseCsvFile(SInsertParseContext* pCxt, SVnodeModifyOpStmt* pStmt, SRowsDataContext rowsDataCxt,
                            int32_t* pNumOfRows) {
  int32_t code = TSDB_CODE_SUCCESS;
  (*pNumOfRows) = 0;
  char*   pLine = NULL;
  int64_t readLen = 0;
  bool    firstLine = (pStmt->fileProcessing == false);
  pStmt->fileProcessing = false;
  while (TSDB_CODE_SUCCESS == code && (readLen = taosGetLineFile(pStmt->fp, &pLine)) != -1) {
    if (('\r' == pLine[readLen - 1]) || ('\n' == pLine[readLen - 1])) {
      pLine[--readLen] = '\0';
    }

    if (readLen == 0) {
      firstLine = false;
      continue;
    }

    bool gotRow = false;
    if (TSDB_CODE_SUCCESS == code) {
      SToken token;
      strtolower(pLine, pLine);
      const char* pRow = pLine;
      if (!pStmt->stbSyntax) {
        code = parseOneRow(pCxt, (const char**)&pRow, rowsDataCxt.pTableDataCxt, &gotRow, &token);
      } else {
        code = parseOneStbRow(pCxt, pStmt, (const char**)&pRow, rowsDataCxt.pStbRowsCxt, &gotRow, &token);
      }
      if (code && firstLine) {
        firstLine = false;
        code = 0;
        continue;
      }
    }

    if (TSDB_CODE_SUCCESS == code && gotRow) {
      (*pNumOfRows)++;
    }

    if (TSDB_CODE_SUCCESS == code && (*pNumOfRows) > tsMaxInsertBatchRows) {
      pStmt->fileProcessing = true;
      break;
    }

    firstLine = false;
  }
  taosMemoryFree(pLine);

  parserDebug("0x%" PRIx64 " %d rows have been parsed", pCxt->pComCxt->requestId, *pNumOfRows);

  if (TSDB_CODE_SUCCESS == code && 0 == (*pNumOfRows) &&
      (!TSDB_QUERY_HAS_TYPE(pStmt->insertType, TSDB_QUERY_TYPE_STMT_INSERT)) && !pStmt->fileProcessing) {
    code = buildSyntaxErrMsg(&pCxt->msg, "no any data points", NULL);
  }
  return code;
}

static int32_t parseDataFromFileImpl(SInsertParseContext* pCxt, SVnodeModifyOpStmt* pStmt, SRowsDataContext rowsDataCxt) {
  int32_t numOfRows = 0;
  int32_t code = parseCsvFile(pCxt, pStmt, rowsDataCxt, &numOfRows);
  if (TSDB_CODE_SUCCESS == code) {
    pStmt->totalRowsNum += numOfRows;
    pStmt->totalTbNum += 1;
    TSDB_QUERY_SET_TYPE(pStmt->insertType, TSDB_QUERY_TYPE_FILE_INSERT);
    if (!pStmt->fileProcessing) {
      taosCloseFile(&pStmt->fp);
    } else {
      parserDebug("0x%" PRIx64 " insert from csv. File is too large, do it in batches.", pCxt->pComCxt->requestId);
    }
  }
  return code;
}

static int32_t parseDataFromFile(SInsertParseContext* pCxt, SVnodeModifyOpStmt* pStmt, SToken* pFilePath,
                                 SRowsDataContext rowsDataCxt) {
  char filePathStr[TSDB_FILENAME_LEN] = {0};
  if (TK_NK_STRING == pFilePath->type) {
    trimString(pFilePath->z, pFilePath->n, filePathStr, sizeof(filePathStr));
  } else {
    strncpy(filePathStr, pFilePath->z, pFilePath->n);
  }
  pStmt->fp = taosOpenFile(filePathStr, TD_FILE_READ | TD_FILE_STREAM);
  if (NULL == pStmt->fp) {
    return TAOS_SYSTEM_ERROR(errno);
  }

  return parseDataFromFileImpl(pCxt, pStmt, rowsDataCxt);
}

static int32_t parseFileClause(SInsertParseContext* pCxt, SVnodeModifyOpStmt* pStmt, SRowsDataContext rowsDataCxt,
                               SToken* pToken) {
  if (tsUseAdapter) {
    return buildInvalidOperationMsg(&pCxt->msg, "proxy mode does not support csv loading");
  }

  NEXT_TOKEN(pStmt->pSql, *pToken);
  if (0 == pToken->n || (TK_NK_STRING != pToken->type && TK_NK_ID != pToken->type)) {
    return buildSyntaxErrMsg(&pCxt->msg, "file path is required following keyword FILE", pToken->z);
  }
  return parseDataFromFile(pCxt, pStmt, pToken, rowsDataCxt);
}

// VALUES (field1_value, ...) [(field1_value2, ...) ...] | FILE csv_file_path
static int32_t parseDataClause(SInsertParseContext* pCxt, SVnodeModifyOpStmt* pStmt, SRowsDataContext rowsDataCxt) {
  SToken token;
  NEXT_TOKEN(pStmt->pSql, token);
  switch (token.type) {
    case TK_VALUES:
      return parseValuesClause(pCxt, pStmt, rowsDataCxt, &token);
    case TK_FILE:
      return parseFileClause(pCxt, pStmt, rowsDataCxt, &token);
    default:
      break;
  }
  return buildSyntaxErrMsg(&pCxt->msg, "keyword VALUES or FILE is expected", token.z);
}

static void destroyStbRowsDataContext(SStbRowsDataContext* pStbRowsCxt) {
  if (pStbRowsCxt == NULL) return;
  clearStbRowsDataContext(pStbRowsCxt);
  taosArrayDestroy(pStbRowsCxt->aColVals);
  pStbRowsCxt->aColVals = NULL;
  taosArrayDestroy(pStbRowsCxt->aTagVals);
  pStbRowsCxt->aTagVals = NULL;
  taosArrayDestroy(pStbRowsCxt->aTagNames);
  pStbRowsCxt->aTagNames = NULL;
  insDestroyBoundColInfo(&pStbRowsCxt->boundColsInfo);
  tTagFree(pStbRowsCxt->pTag);
  pStbRowsCxt->pTag = NULL;
  taosMemoryFreeClear(pStbRowsCxt->pCtbMeta);
  tdDestroySVCreateTbReq(pStbRowsCxt->pCreateCtbReq);
  taosMemoryFreeClear(pStbRowsCxt->pCreateCtbReq);
}

static int32_t constructStbRowsDataContext(SVnodeModifyOpStmt* pStmt, SStbRowsDataContext** ppStbRowsCxt) {
  SStbRowsDataContext* pStbRowsCxt = taosMemoryCalloc(1, sizeof(SStbRowsDataContext));
  if (!pStbRowsCxt) {
    return TSDB_CODE_OUT_OF_MEMORY;
  }
  tNameAssign(&pStbRowsCxt->stbName, &pStmt->targetTableName);
  collectUseTable(&pStbRowsCxt->stbName, pStmt->pTableNameHashObj);
  collectUseDatabase(&pStbRowsCxt->stbName, pStmt->pDbFNameHashObj);

  pStbRowsCxt->pTagCond = pStmt->pTagCond;
  pStbRowsCxt->pStbMeta = pStmt->pTableMeta;

  cloneTableMeta(pStbRowsCxt->pStbMeta, &pStbRowsCxt->pCtbMeta);
  pStbRowsCxt->pCtbMeta->tableType = TSDB_CHILD_TABLE;
  pStbRowsCxt->pCtbMeta->suid = pStbRowsCxt->pStbMeta->uid;
  
  pStbRowsCxt->aTagNames = taosArrayInit(8, TSDB_COL_NAME_LEN);
  pStbRowsCxt->aTagVals = taosArrayInit(8, sizeof(STagVal));

  // col values and bound cols info of STableDataContext is not used
  pStbRowsCxt->aColVals = taosArrayInit(getNumOfColumns(pStbRowsCxt->pStbMeta), sizeof(SColVal));
  insInitColValues(pStbRowsCxt->pStbMeta, pStbRowsCxt->aColVals);

  STableComInfo tblInfo = getTableInfo(pStmt->pTableMeta);
  insInitBoundColsInfo(tblInfo.numOfColumns + tblInfo.numOfTags + 1, &pStbRowsCxt->boundColsInfo);

  *ppStbRowsCxt = pStbRowsCxt;
  return TSDB_CODE_SUCCESS;
}

static int32_t parseInsertStbClauseBottom(SInsertParseContext* pCxt, SVnodeModifyOpStmt* pStmt) {
  int32_t code = TSDB_CODE_SUCCESS;
  if (!pStmt->pBoundCols) {
    return buildSyntaxErrMsg(&pCxt->msg, "(...tbname, ts...) bounded cols is expected for supertable insertion", pStmt->pSql);
  }

  SStbRowsDataContext* pStbRowsCxt = NULL;
  code = constructStbRowsDataContext(pStmt, &pStbRowsCxt);

  if (code == TSDB_CODE_SUCCESS) {
    code = parseBoundColumns(pCxt, &pStmt->pBoundCols, BOUND_ALL_AND_TBNAME, pStmt->pTableMeta,
                             &pStbRowsCxt->boundColsInfo);
    pStmt->pStbRowsCxt = pStbRowsCxt;
  }

  if (code == TSDB_CODE_SUCCESS) {
    SRowsDataContext rowsDataCxt;
    rowsDataCxt.pStbRowsCxt = pStbRowsCxt;
    code = parseDataClause(pCxt, pStmt, rowsDataCxt);
  }

  if (code != TSDB_CODE_SUCCESS) {
    destroyStbRowsDataContext(pStbRowsCxt);
    taosMemoryFreeClear(pStbRowsCxt);
  }

  return code;
}

// input pStmt->pSql:
//   1. [(tag1_name, ...)] ...
//   2. VALUES ... | FILE ...
static int32_t parseInsertTableClauseBottom(SInsertParseContext* pCxt, SVnodeModifyOpStmt* pStmt) {
  if (pStmt->stbSyntax && TSDB_QUERY_HAS_TYPE(pStmt->insertType, TSDB_QUERY_TYPE_STMT_INSERT)) {
    return buildSyntaxErrMsg(&pCxt->msg, "insert into super table syntax is not supported for stmt", NULL);
  }
  if (!pStmt->stbSyntax) {
    STableDataCxt* pTableCxt = NULL;
    int32_t        code = parseSchemaClauseBottom(pCxt, pStmt, &pTableCxt);
    SRowsDataContext rowsDataCxt;
    rowsDataCxt.pTableDataCxt = pTableCxt;
    if (TSDB_CODE_SUCCESS == code) {
      code = parseDataClause(pCxt, pStmt, rowsDataCxt);
    }
    return code;
  } else {
    int32_t code = parseInsertStbClauseBottom(pCxt, pStmt);
    return code;
  }
}

static void resetEnvPreTable(SInsertParseContext* pCxt, SVnodeModifyOpStmt* pStmt) {
  insDestroyBoundColInfo(&pCxt->tags);
  taosMemoryFreeClear(pStmt->pTableMeta);
  nodesDestroyNode(pStmt->pTagCond);
  taosArrayDestroy(pStmt->pTableTag);
  tdDestroySVCreateTbReq(pStmt->pCreateTblReq);
  taosMemoryFreeClear(pStmt->pCreateTblReq);
  pCxt->missCache = false;
  pCxt->usingDuplicateTable = false;
  pStmt->pBoundCols = NULL;
  pStmt->usingTableProcessing = false;
  pStmt->fileProcessing = false;
  pStmt->usingTableName.type = 0;
<<<<<<< HEAD
  pStmt->stbSyntax = false;
}

static int32_t parseStbBoundColumnsClause(SInsertParseContext* pCxt, const char* pBoundCols, 
                                          STableMeta* pTableMeta, SBoundColInfo* pBoundColsInfo) {
      return TSDB_CODE_SUCCESS;
}

static int32_t parseInsertStbClauseBottom(SInsertParseContext* pCxt, SVnodeModifyOpStmt* pStmt) {
  int32_t code = TSDB_CODE_SUCCESS;
  STableComInfo tblInfo = getTableInfo(pStmt->pTableMeta);
  SBoundColInfo stbBoundColInfo;
  insInitBoundColsInfo(tblInfo.numOfColumns + tblInfo.numOfTags + 1, &stbBoundColInfo);
  if (!pStmt->pBoundCols) {
    return buildSyntaxErrMsg(&pCxt->msg, "(...tbname...) bounded cols is expected", pStmt->pSql);
  }
  SToken token;
  int32_t index = 0;
  parseStbBoundColumnsClause(pCxt, pStmt->pBoundCols, pStmt->pTableMeta, &stbBoundColInfo);
  return code;
=======

  destroyStbRowsDataContext(pStmt->pStbRowsCxt);
  taosMemoryFreeClear(pStmt->pStbRowsCxt);
  pStmt->stbSyntax = false;
>>>>>>> 6134346d
}

// input pStmt->pSql: [(field1_name, ...)] [ USING ... ] VALUES ... | FILE ...
static int32_t parseInsertTableClause(SInsertParseContext* pCxt, SVnodeModifyOpStmt* pStmt, SToken* pTbName) {
  resetEnvPreTable(pCxt, pStmt);
  int32_t code = parseSchemaClauseTop(pCxt, pStmt, pTbName);
  if (TSDB_CODE_SUCCESS == code && !pCxt->missCache) {
    if (!pStmt->stbSyntax) {
      code = parseInsertTableClauseBottom(pCxt, pStmt);
    } else {
      code = parseInsertStbClauseBottom(pCxt, pStmt);
    }
  }

  return code;
}

static int32_t checkTableClauseFirstToken(SInsertParseContext* pCxt, SVnodeModifyOpStmt* pStmt, SToken* pTbName,
                                          bool* pHasData) {
  // no data in the sql string anymore.
  if (0 == pTbName->n) {
    if (0 != pTbName->type && '\0' != pStmt->pSql[0]) {
      return buildSyntaxErrMsg(&pCxt->msg, "invalid charactor in SQL", pTbName->z);
    }

    if (0 == pStmt->totalRowsNum && (!TSDB_QUERY_HAS_TYPE(pStmt->insertType, TSDB_QUERY_TYPE_STMT_INSERT))) {
      return buildInvalidOperationMsg(&pCxt->msg, "no data in sql");
    }

    *pHasData = false;
    return TSDB_CODE_SUCCESS;
  }

  if (TSDB_QUERY_HAS_TYPE(pStmt->insertType, TSDB_QUERY_TYPE_STMT_INSERT) && pStmt->totalTbNum > 0) {
    return buildInvalidOperationMsg(&pCxt->msg, "single table allowed in one stmt");
  }

  if (TK_NK_QUESTION == pTbName->type) {
    if (NULL == pCxt->pComCxt->pStmtCb) {
      return buildSyntaxErrMsg(&pCxt->msg, "? only used in stmt", pTbName->z);
    }

    char*   tbName = NULL;
    int32_t code = (*pCxt->pComCxt->pStmtCb->getTbNameFn)(pCxt->pComCxt->pStmtCb->pStmt, &tbName);
    if (TSDB_CODE_SUCCESS == code) {
      pTbName->z = tbName;
      pTbName->n = strlen(tbName);
    } else {
      return code;
    }
  }

  if (TK_NK_ID != pTbName->type && TK_NK_STRING != pTbName->type && TK_NK_QUESTION != pTbName->type) {
    return buildSyntaxErrMsg(&pCxt->msg, "table_name is expected", pTbName->z);
  }

  *pHasData = true;
  return TSDB_CODE_SUCCESS;
}

static int32_t setStmtInfo(SInsertParseContext* pCxt, SVnodeModifyOpStmt* pStmt) {
  SBoundColInfo* tags = taosMemoryMalloc(sizeof(pCxt->tags));
  if (NULL == tags) {
    return TSDB_CODE_OUT_OF_MEMORY;
  }
  memcpy(tags, &pCxt->tags, sizeof(pCxt->tags));

  SStmtCallback* pStmtCb = pCxt->pComCxt->pStmtCb;
  int32_t        code = (*pStmtCb->setInfoFn)(pStmtCb->pStmt, pStmt->pTableMeta, tags, &pStmt->targetTableName,
                                       pStmt->usingTableProcessing, pStmt->pVgroupsHashObj, pStmt->pTableBlockHashObj,
                                       pStmt->usingTableName.tname);

  memset(&pCxt->tags, 0, sizeof(pCxt->tags));
  pStmt->pVgroupsHashObj = NULL;
  pStmt->pTableBlockHashObj = NULL;
  return code;
}

static int32_t parseInsertBodyBottom(SInsertParseContext* pCxt, SVnodeModifyOpStmt* pStmt) {
  if (TSDB_QUERY_HAS_TYPE(pStmt->insertType, TSDB_QUERY_TYPE_STMT_INSERT)) {
    return setStmtInfo(pCxt, pStmt);
  }

  // merge according to vgId
  int32_t code = insMergeTableDataCxt(pStmt->pTableBlockHashObj, &pStmt->pVgDataBlocks);
  if (TSDB_CODE_SUCCESS == code) {
    code = insBuildVgDataBlocks(pStmt->pVgroupsHashObj, pStmt->pVgDataBlocks, &pStmt->pDataBlocks);
  }

  return code;
}

// tb_name
//     [USING stb_name [(tag1_name, ...)] TAGS (tag1_value, ...)]
//     [(field1_name, ...)]
//     VALUES (field1_value, ...) [(field1_value2, ...) ...] | FILE csv_file_path
// [...];
static int32_t parseInsertBody(SInsertParseContext* pCxt, SVnodeModifyOpStmt* pStmt) {
  SToken  token;
  int32_t code = TSDB_CODE_SUCCESS;
  bool    hasData = true;
  // for each table
  while (TSDB_CODE_SUCCESS == code && hasData && !pCxt->missCache && !pStmt->fileProcessing) {
    // pStmt->pSql -> tb_name ...
    NEXT_TOKEN(pStmt->pSql, token);
    code = checkTableClauseFirstToken(pCxt, pStmt, &token, &hasData);
    if (TSDB_CODE_SUCCESS == code && hasData) {
      code = parseInsertTableClause(pCxt, pStmt, &token);
    }
  }

  if (TSDB_CODE_SUCCESS == code && !pCxt->missCache) {
    code = parseInsertBodyBottom(pCxt, pStmt);
  }
  return code;
}

static void destroySubTableHashElem(void* p) { taosMemoryFree(*(STableMeta**)p); }

static int32_t createVnodeModifOpStmt(SInsertParseContext* pCxt, bool reentry, SNode** pOutput) {
  SVnodeModifyOpStmt* pStmt = (SVnodeModifyOpStmt*)nodesMakeNode(QUERY_NODE_VNODE_MODIFY_STMT);
  if (NULL == pStmt) {
    return TSDB_CODE_OUT_OF_MEMORY;
  }

  if (pCxt->pComCxt->pStmtCb) {
    TSDB_QUERY_SET_TYPE(pStmt->insertType, TSDB_QUERY_TYPE_STMT_INSERT);
  }
  pStmt->pSql = pCxt->pComCxt->pSql;

  pStmt->freeHashFunc = insDestroyTableDataCxtHashMap;
  pStmt->freeArrayFunc = insDestroyVgroupDataCxtList;
  pStmt->freeStbRowsCxtFunc = destroyStbRowsDataContext;
  
  if (!reentry) {
    pStmt->pVgroupsHashObj = taosHashInit(128, taosGetDefaultHashFunction(TSDB_DATA_TYPE_INT), true, HASH_NO_LOCK);
    pStmt->pTableBlockHashObj =
        taosHashInit(128, taosGetDefaultHashFunction(TSDB_DATA_TYPE_BIGINT), true, HASH_NO_LOCK);
  }
  pStmt->pSubTableHashObj = taosHashInit(128, taosGetDefaultHashFunction(TSDB_DATA_TYPE_VARCHAR), true, HASH_NO_LOCK);
  pStmt->pTableNameHashObj = taosHashInit(128, taosGetDefaultHashFunction(TSDB_DATA_TYPE_VARCHAR), true, HASH_NO_LOCK);
  pStmt->pDbFNameHashObj = taosHashInit(64, taosGetDefaultHashFunction(TSDB_DATA_TYPE_VARCHAR), true, HASH_NO_LOCK);
  if ((!reentry && (NULL == pStmt->pVgroupsHashObj || NULL == pStmt->pTableBlockHashObj)) ||
      NULL == pStmt->pSubTableHashObj || NULL == pStmt->pTableNameHashObj || NULL == pStmt->pDbFNameHashObj) {
    nodesDestroyNode((SNode*)pStmt);
    return TSDB_CODE_OUT_OF_MEMORY;
  }

  taosHashSetFreeFp(pStmt->pSubTableHashObj, destroySubTableHashElem);

  *pOutput = (SNode*)pStmt;
  return TSDB_CODE_SUCCESS;
}

static int32_t createInsertQuery(SInsertParseContext* pCxt, SQuery** pOutput) {
  SQuery* pQuery = (SQuery*)nodesMakeNode(QUERY_NODE_QUERY);
  if (NULL == pQuery) {
    return TSDB_CODE_OUT_OF_MEMORY;
  }

  pQuery->execMode = QUERY_EXEC_MODE_SCHEDULE;
  pQuery->haveResultSet = false;
  pQuery->msgType = TDMT_VND_SUBMIT;

  int32_t code = createVnodeModifOpStmt(pCxt, false, &pQuery->pRoot);
  if (TSDB_CODE_SUCCESS == code) {
    *pOutput = pQuery;
  } else {
    nodesDestroyNode((SNode*)pQuery);
  }
  return code;
}

static int32_t checkAuthFromMetaData(const SArray* pUsers, SNode** pTagCond) {
  if (1 != taosArrayGetSize(pUsers)) {
    return TSDB_CODE_FAILED;
  }

  SMetaRes* pRes = taosArrayGet(pUsers, 0);
  if (TSDB_CODE_SUCCESS == pRes->code) {
    SUserAuthRes* pAuth = pRes->pRes;
    if (NULL != pAuth->pCond) {
      *pTagCond = nodesCloneNode(pAuth->pCond);
    }
    return pAuth->pass ? TSDB_CODE_SUCCESS : TSDB_CODE_PAR_PERMISSION_DENIED;
  }
  return pRes->code;
}

static int32_t getTableMetaFromMetaData(const SArray* pTables, STableMeta** pMeta) {
  if (1 != taosArrayGetSize(pTables)) {
    return TSDB_CODE_FAILED;
  }

  taosMemoryFreeClear(*pMeta);
  SMetaRes* pRes = taosArrayGet(pTables, 0);
  if (TSDB_CODE_SUCCESS == pRes->code) {
    *pMeta = tableMetaDup((const STableMeta*)pRes->pRes);
    if (NULL == *pMeta) {
      return TSDB_CODE_OUT_OF_MEMORY;
    }
  }
  return pRes->code;
}

static int32_t addTableVgroupFromMetaData(const SArray* pTables, SVnodeModifyOpStmt* pStmt, bool isStb) {
  if (1 != taosArrayGetSize(pTables)) {
    return TSDB_CODE_FAILED;
  }

  SMetaRes* pRes = taosArrayGet(pTables, 0);
  if (TSDB_CODE_SUCCESS != pRes->code) {
    return pRes->code;
  }

  SVgroupInfo* pVg = pRes->pRes;
  if (isStb) {
    pStmt->pTableMeta->vgId = pVg->vgId;
  }
  return taosHashPut(pStmt->pVgroupsHashObj, (const char*)&pVg->vgId, sizeof(pVg->vgId), (char*)pVg,
                     sizeof(SVgroupInfo));
}

static int32_t buildTagNameFromMeta(STableMeta* pMeta, SArray** pTagName) {
  *pTagName = taosArrayInit(pMeta->tableInfo.numOfTags, TSDB_COL_NAME_LEN);
  if (NULL == *pTagName) {
    return TSDB_CODE_OUT_OF_MEMORY;
  }
  SSchema* pSchema = getTableTagSchema(pMeta);
  for (int32_t i = 0; i < pMeta->tableInfo.numOfTags; ++i) {
    taosArrayPush(*pTagName, pSchema[i].name);
  }
  return TSDB_CODE_SUCCESS;
}

static int32_t checkSubtablePrivilegeForTable(const SArray* pTables, SVnodeModifyOpStmt* pStmt) {
  if (1 != taosArrayGetSize(pTables)) {
    return TSDB_CODE_FAILED;
  }

  SMetaRes* pRes = taosArrayGet(pTables, 0);
  if (TSDB_CODE_SUCCESS != pRes->code) {
    return pRes->code;
  }

  SArray* pTagName = NULL;
  int32_t code = buildTagNameFromMeta(pStmt->pTableMeta, &pTagName);
  if (TSDB_CODE_SUCCESS == code) {
    code = checkSubtablePrivilege((SArray*)pRes->pRes, pTagName, &pStmt->pTagCond);
  }
  taosArrayDestroy(pTagName);
  return code;
}

static int32_t processTableSchemaFromMetaData(SInsertParseContext* pCxt, const SMetaData* pMetaData,
                                          SVnodeModifyOpStmt* pStmt, bool isStb) {
  int32_t code = TSDB_CODE_SUCCESS;
  if (!isStb && TSDB_SUPER_TABLE == pStmt->pTableMeta->tableType) {
    code = buildInvalidOperationMsg(&pCxt->msg, "insert data into super table is not supported");
  }
  if (TSDB_CODE_SUCCESS == code && isStb) {
    code = storeChildTableMeta(pCxt, pStmt);
  }
  if (TSDB_CODE_SUCCESS == code) {
    code = addTableVgroupFromMetaData(pMetaData->pTableHash, pStmt, isStb);
  }
  if (TSDB_CODE_SUCCESS == code && !isStb && NULL != pStmt->pTagCond) {
    code = checkSubtablePrivilegeForTable(pMetaData->pTableTag, pStmt);
  }
  return code;
}

static void destoryTablesReq(void* p) {
  STablesReq* pRes = (STablesReq*)p;
  taosArrayDestroy(pRes->pTables);
}

static void clearCatalogReq(SCatalogReq* pCatalogReq) {
  if (NULL == pCatalogReq) {
    return;
  }

  taosArrayDestroyEx(pCatalogReq->pTableMeta, destoryTablesReq);
  pCatalogReq->pTableMeta = NULL;
  taosArrayDestroyEx(pCatalogReq->pTableHash, destoryTablesReq);
  pCatalogReq->pTableHash = NULL;
  taosArrayDestroy(pCatalogReq->pUser);
  pCatalogReq->pUser = NULL;
  taosArrayDestroy(pCatalogReq->pTableTag);
  pCatalogReq->pTableTag = NULL;
}

static int32_t setVnodeModifOpStmt(SInsertParseContext* pCxt, SCatalogReq* pCatalogReq, const SMetaData* pMetaData,
                                   SVnodeModifyOpStmt* pStmt) {
  clearCatalogReq(pCatalogReq);
  int32_t code = checkAuthFromMetaData(pMetaData->pUser, &pStmt->pTagCond);
  if (code == TSDB_CODE_SUCCESS) {
    code = getTableMetaFromMetaData(pMetaData->pTableMeta, &pStmt->pTableMeta);
  }
  if (code == TSDB_CODE_SUCCESS) {
    if (pStmt->pTableMeta->tableType == TSDB_SUPER_TABLE && !pStmt->usingTableProcessing) {
      pStmt->stbSyntax = true;
    }
<<<<<<< HEAD
    if (pStmt->usingTableProcessing || pStmt->stbSyntax) {
      return processTableSchemaFromMetaData(pCxt, pMetaData, pStmt, true);
    }
    return processTableSchemaFromMetaData(pCxt, pMetaData, pStmt, false);
=======
    if (!pStmt->stbSyntax) {
      if (pStmt->usingTableProcessing) {
        return processTableSchemaFromMetaData(pCxt, pMetaData, pStmt, true);
      }
      return processTableSchemaFromMetaData(pCxt, pMetaData, pStmt, false);
    }
>>>>>>> 6134346d
  }
  return code;
}

static int32_t resetVnodeModifOpStmt(SInsertParseContext* pCxt, SQuery* pQuery) {
  nodesDestroyNode(pQuery->pRoot);

  int32_t code = createVnodeModifOpStmt(pCxt, true, &pQuery->pRoot);
  if (TSDB_CODE_SUCCESS == code) {
    SVnodeModifyOpStmt* pStmt = (SVnodeModifyOpStmt*)pQuery->pRoot;

    (*pCxt->pComCxt->pStmtCb->getExecInfoFn)(pCxt->pComCxt->pStmtCb->pStmt, &pStmt->pVgroupsHashObj,
                                             &pStmt->pTableBlockHashObj);
    if (NULL == pStmt->pVgroupsHashObj) {
      pStmt->pVgroupsHashObj = taosHashInit(128, taosGetDefaultHashFunction(TSDB_DATA_TYPE_INT), true, HASH_NO_LOCK);
    }
    if (NULL == pStmt->pTableBlockHashObj) {
      pStmt->pTableBlockHashObj =
          taosHashInit(128, taosGetDefaultHashFunction(TSDB_DATA_TYPE_BINARY), true, HASH_NO_LOCK);
    }
    if (NULL == pStmt->pVgroupsHashObj || NULL == pStmt->pTableBlockHashObj) {
      code = TSDB_CODE_OUT_OF_MEMORY;
    }
  }

  return code;
}

static int32_t initInsertQuery(SInsertParseContext* pCxt, SCatalogReq* pCatalogReq, const SMetaData* pMetaData,
                               SQuery** pQuery) {
  if (NULL == *pQuery) {
    return createInsertQuery(pCxt, pQuery);
  }

  if (NULL != pCxt->pComCxt->pStmtCb) {
    return resetVnodeModifOpStmt(pCxt, *pQuery);
  }

  SVnodeModifyOpStmt* pStmt = (SVnodeModifyOpStmt*)(*pQuery)->pRoot;

  if (!pStmt->fileProcessing) {
    return setVnodeModifOpStmt(pCxt, pCatalogReq, pMetaData, pStmt);
  }

  return TSDB_CODE_SUCCESS;
}

static int32_t setRefreshMeta(SQuery* pQuery) {
  SVnodeModifyOpStmt* pStmt = (SVnodeModifyOpStmt*)pQuery->pRoot;

  if (taosHashGetSize(pStmt->pTableNameHashObj) > 0) {
    taosArrayDestroy(pQuery->pTableList);
    pQuery->pTableList = taosArrayInit(taosHashGetSize(pStmt->pTableNameHashObj), sizeof(SName));
    SName* pTable = taosHashIterate(pStmt->pTableNameHashObj, NULL);
    while (NULL != pTable) {
      taosArrayPush(pQuery->pTableList, pTable);
      pTable = taosHashIterate(pStmt->pTableNameHashObj, pTable);
    }
  }

  if (taosHashGetSize(pStmt->pDbFNameHashObj) > 0) {
    taosArrayDestroy(pQuery->pDbList);
    pQuery->pDbList = taosArrayInit(taosHashGetSize(pStmt->pDbFNameHashObj), TSDB_DB_FNAME_LEN);
    char* pDb = taosHashIterate(pStmt->pDbFNameHashObj, NULL);
    while (NULL != pDb) {
      taosArrayPush(pQuery->pDbList, pDb);
      pDb = taosHashIterate(pStmt->pDbFNameHashObj, pDb);
    }
  }

  return TSDB_CODE_SUCCESS;
}

// INSERT INTO
//   tb_name
//       [USING stb_name [(tag1_name, ...)] TAGS (tag1_value, ...) [table_options]]
//       [(field1_name, ...)]
//       VALUES (field1_value, ...) [(field1_value2, ...) ...] | FILE csv_file_path
//   [...];
static int32_t parseInsertSqlFromStart(SInsertParseContext* pCxt, SVnodeModifyOpStmt* pStmt) {
  int32_t code = skipInsertInto(&pStmt->pSql, &pCxt->msg);
  if (TSDB_CODE_SUCCESS == code) {
    code = parseInsertBody(pCxt, pStmt);
  }
  return code;
}

static int32_t parseInsertSqlFromCsv(SInsertParseContext* pCxt, SVnodeModifyOpStmt* pStmt) {
  int32_t code = TSDB_CODE_SUCCESS;
  SRowsDataContext rowsDataCxt;

  if (!pStmt->stbSyntax) {
    STableDataCxt*   pTableCxt = NULL;
    code = getTableDataCxt(pCxt, pStmt, &pTableCxt);
    rowsDataCxt.pTableDataCxt = pTableCxt;
  } else {
    rowsDataCxt.pStbRowsCxt = pStmt->pStbRowsCxt;
  }
  if (TSDB_CODE_SUCCESS == code) {
    code = parseDataFromFileImpl(pCxt, pStmt, rowsDataCxt);
  }

  if (TSDB_CODE_SUCCESS == code) {
    if (pStmt->fileProcessing) {
      code = parseInsertBodyBottom(pCxt, pStmt);
    } else {
      code = parseInsertBody(pCxt, pStmt);
    }
  }

  return code;
}

static int32_t parseInsertSqlFromTable(SInsertParseContext* pCxt, SVnodeModifyOpStmt* pStmt) {
  int32_t code = parseInsertTableClauseBottom(pCxt, pStmt);
  if (TSDB_CODE_SUCCESS == code) {
    code = parseInsertBody(pCxt, pStmt);
  }
  return code;
}

static int32_t parseInsertSqlImpl(SInsertParseContext* pCxt, SVnodeModifyOpStmt* pStmt) {
  if (pStmt->pSql == pCxt->pComCxt->pSql || NULL != pCxt->pComCxt->pStmtCb) {
    return parseInsertSqlFromStart(pCxt, pStmt);
  }

  if (pStmt->fileProcessing) {
    return parseInsertSqlFromCsv(pCxt, pStmt);
  }

  return parseInsertSqlFromTable(pCxt, pStmt);
}

static int32_t buildInsertTableReq(SName* pName, SArray** pTables) {
  *pTables = taosArrayInit(1, sizeof(SName));
  if (NULL == *pTables) {
    return TSDB_CODE_OUT_OF_MEMORY;
  }

  taosArrayPush(*pTables, pName);
  return TSDB_CODE_SUCCESS;
}

static int32_t buildInsertDbReq(SName* pName, SArray** pDbs) {
  if (NULL == *pDbs) {
    *pDbs = taosArrayInit(1, sizeof(STablesReq));
    if (NULL == *pDbs) {
      return TSDB_CODE_OUT_OF_MEMORY;
    }
  }

  STablesReq req = {0};
  tNameGetFullDbName(pName, req.dbFName);
  buildInsertTableReq(pName, &req.pTables);
  taosArrayPush(*pDbs, &req);

  return TSDB_CODE_SUCCESS;
}

static int32_t buildInsertUserAuthReq(const char* pUser, SName* pName, SArray** pUserAuth) {
  *pUserAuth = taosArrayInit(1, sizeof(SUserAuthInfo));
  if (NULL == *pUserAuth) {
    return TSDB_CODE_OUT_OF_MEMORY;
  }

  SUserAuthInfo userAuth = {.type = AUTH_TYPE_WRITE};
  snprintf(userAuth.user, sizeof(userAuth.user), "%s", pUser);
  memcpy(&userAuth.tbName, pName, sizeof(SName));
  taosArrayPush(*pUserAuth, &userAuth);

  return TSDB_CODE_SUCCESS;
}

static int32_t buildInsertTableTagReq(SName* pName, SArray** pTables) { return buildInsertTableReq(pName, pTables); }

static int32_t buildInsertCatalogReq(SInsertParseContext* pCxt, SVnodeModifyOpStmt* pStmt, SCatalogReq* pCatalogReq) {
  int32_t code = buildInsertUserAuthReq(
      pCxt->pComCxt->pUser, (0 == pStmt->usingTableName.type ? &pStmt->targetTableName : &pStmt->usingTableName),
      &pCatalogReq->pUser);
  if (TSDB_CODE_SUCCESS == code && pCxt->needTableTagVal) {
    code = buildInsertTableTagReq(&pStmt->targetTableName, &pCatalogReq->pTableTag);
  }
  if (TSDB_CODE_SUCCESS == code) {
    if (0 == pStmt->usingTableName.type) {
      code = buildInsertDbReq(&pStmt->targetTableName, &pCatalogReq->pTableMeta);
    } else {
      code = buildInsertDbReq(&pStmt->usingTableName, &pCatalogReq->pTableMeta);
    }
  }
  if (TSDB_CODE_SUCCESS == code) {
    code = buildInsertDbReq(&pStmt->targetTableName, &pCatalogReq->pTableHash);
  }
  return code;
}

static int32_t setNextStageInfo(SInsertParseContext* pCxt, SQuery* pQuery, SCatalogReq* pCatalogReq) {
  SVnodeModifyOpStmt* pStmt = (SVnodeModifyOpStmt*)pQuery->pRoot;
  if (pCxt->missCache) {
    parserDebug("0x%" PRIx64 " %d rows of %d tables have been inserted before cache miss", pCxt->pComCxt->requestId,
                pStmt->totalRowsNum, pStmt->totalTbNum);

    pQuery->execStage = QUERY_EXEC_STAGE_PARSE;
    return buildInsertCatalogReq(pCxt, pStmt, pCatalogReq);
  }

  parserDebug("0x%" PRIx64 " %d rows of %d tables have been inserted", pCxt->pComCxt->requestId, pStmt->totalRowsNum,
              pStmt->totalTbNum);

  pQuery->execStage = QUERY_EXEC_STAGE_SCHEDULE;
  return TSDB_CODE_SUCCESS;
}

int32_t parseInsertSql(SParseContext* pCxt, SQuery** pQuery, SCatalogReq* pCatalogReq, const SMetaData* pMetaData) {
  SInsertParseContext context = {.pComCxt = pCxt,
                                 .msg = {.buf = pCxt->pMsg, .len = pCxt->msgLen},
                                 .missCache = false,
                                 .usingDuplicateTable = false,
                                 .forceUpdate = (NULL != pCatalogReq ? pCatalogReq->forceUpdate : false)};

  int32_t code = initInsertQuery(&context, pCatalogReq, pMetaData, pQuery);
  if (TSDB_CODE_SUCCESS == code) {
    code = parseInsertSqlImpl(&context, (SVnodeModifyOpStmt*)(*pQuery)->pRoot);
  }
  if (TSDB_CODE_SUCCESS == code) {
    code = setNextStageInfo(&context, *pQuery, pCatalogReq);
  }
  if ((TSDB_CODE_SUCCESS == code || NEED_CLIENT_HANDLE_ERROR(code)) &&
      QUERY_EXEC_STAGE_SCHEDULE == (*pQuery)->execStage) {
    code = setRefreshMeta(*pQuery);
  }
  insDestroyBoundColInfo(&context.tags);
  return code;
}<|MERGE_RESOLUTION|>--- conflicted
+++ resolved
@@ -1074,10 +1074,6 @@
         if (NULL != pStmt->pTableMeta) {
           if (pStmt->pTableMeta->tableType == TSDB_SUPER_TABLE) {
             pStmt->stbSyntax = true;
-<<<<<<< HEAD
-            tNameAssign(&pStmt->superTableName, &pStmt->targetTableName);
-=======
->>>>>>> 6134346d
           } else {
             code = taosHashPut(pStmt->pVgroupsHashObj, (const char*)&vg.vgId, sizeof(vg.vgId), (char*)&vg, sizeof(vg));
           }
@@ -1091,16 +1087,9 @@
     if (TSDB_CODE_SUCCESS == code && !pCxt->missCache) {
       if (TSDB_SUPER_TABLE == pStmt->pTableMeta->tableType) {
         pStmt->stbSyntax = true;
-<<<<<<< HEAD
-        tNameAssign(&pStmt->superTableName, &pStmt->targetTableName);
-      }
-      if (!pStmt->stbSyntax) {
-        code = getTableVgroup(pCxt->pComCxt, pStmt, false, &pCxt->missCache);
-=======
       }
       if (!pStmt->stbSyntax) {
         code = getTargetTableVgroup(pCxt->pComCxt, pStmt, false, &pCxt->missCache);
->>>>>>> 6134346d
       }
     }
   }
@@ -2115,33 +2104,10 @@
   pStmt->usingTableProcessing = false;
   pStmt->fileProcessing = false;
   pStmt->usingTableName.type = 0;
-<<<<<<< HEAD
-  pStmt->stbSyntax = false;
-}
-
-static int32_t parseStbBoundColumnsClause(SInsertParseContext* pCxt, const char* pBoundCols, 
-                                          STableMeta* pTableMeta, SBoundColInfo* pBoundColsInfo) {
-      return TSDB_CODE_SUCCESS;
-}
-
-static int32_t parseInsertStbClauseBottom(SInsertParseContext* pCxt, SVnodeModifyOpStmt* pStmt) {
-  int32_t code = TSDB_CODE_SUCCESS;
-  STableComInfo tblInfo = getTableInfo(pStmt->pTableMeta);
-  SBoundColInfo stbBoundColInfo;
-  insInitBoundColsInfo(tblInfo.numOfColumns + tblInfo.numOfTags + 1, &stbBoundColInfo);
-  if (!pStmt->pBoundCols) {
-    return buildSyntaxErrMsg(&pCxt->msg, "(...tbname...) bounded cols is expected", pStmt->pSql);
-  }
-  SToken token;
-  int32_t index = 0;
-  parseStbBoundColumnsClause(pCxt, pStmt->pBoundCols, pStmt->pTableMeta, &stbBoundColInfo);
-  return code;
-=======
 
   destroyStbRowsDataContext(pStmt->pStbRowsCxt);
   taosMemoryFreeClear(pStmt->pStbRowsCxt);
   pStmt->stbSyntax = false;
->>>>>>> 6134346d
 }
 
 // input pStmt->pSql: [(field1_name, ...)] [ USING ... ] VALUES ... | FILE ...
@@ -2149,11 +2115,7 @@
   resetEnvPreTable(pCxt, pStmt);
   int32_t code = parseSchemaClauseTop(pCxt, pStmt, pTbName);
   if (TSDB_CODE_SUCCESS == code && !pCxt->missCache) {
-    if (!pStmt->stbSyntax) {
-      code = parseInsertTableClauseBottom(pCxt, pStmt);
-    } else {
-      code = parseInsertStbClauseBottom(pCxt, pStmt);
-    }
+    code = parseInsertTableClauseBottom(pCxt, pStmt);
   }
 
   return code;
@@ -2445,19 +2407,12 @@
     if (pStmt->pTableMeta->tableType == TSDB_SUPER_TABLE && !pStmt->usingTableProcessing) {
       pStmt->stbSyntax = true;
     }
-<<<<<<< HEAD
-    if (pStmt->usingTableProcessing || pStmt->stbSyntax) {
-      return processTableSchemaFromMetaData(pCxt, pMetaData, pStmt, true);
-    }
-    return processTableSchemaFromMetaData(pCxt, pMetaData, pStmt, false);
-=======
     if (!pStmt->stbSyntax) {
       if (pStmt->usingTableProcessing) {
         return processTableSchemaFromMetaData(pCxt, pMetaData, pStmt, true);
       }
       return processTableSchemaFromMetaData(pCxt, pMetaData, pStmt, false);
     }
->>>>>>> 6134346d
   }
   return code;
 }
