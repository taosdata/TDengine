/*
 * Copyright (c) 2019 TAOS Data, Inc. <jhtao@taosdata.com>
 *
 * This program is free software: you can use, redistribute, and/or modify
 * it under the terms of the GNU Affero General Public License, version 3
 * or later ("AGPL"), as published by the Free Software Foundation.
 *
 * This program is distributed in the hope that it will be useful, but WITHOUT
 * ANY WARRANTY; without even the implied warranty of MERCHANTABILITY or
 * FITNESS FOR A PARTICULAR PURPOSE.
 *
 * You should have received a copy of the GNU Affero General Public License
 * along with this program. If not, see <http://www.gnu.org/licenses/>.
 */

#include "parInsertUtil.h"
#include "parToken.h"
#include "scalar.h"
#include "tglobal.h"
#include "ttime.h"
#include "geosWrapper.h"

typedef struct SInsertParseContext {
  SParseContext* pComCxt;
  SMsgBuf        msg;
  char           tmpTokenBuf[TSDB_MAX_BYTES_PER_ROW];
  SBoundColInfo  tags;  // for stmt
  bool           missCache;
  bool           usingDuplicateTable;
  bool           forceUpdate;
  bool           needTableTagVal;
  bool           needRequest;       // whether or not request server
} SInsertParseContext;

typedef int32_t (*_row_append_fn_t)(SMsgBuf* pMsgBuf, const void* value, int32_t len, void* param);

static uint8_t TRUE_VALUE = (uint8_t)TSDB_TRUE;
static uint8_t FALSE_VALUE = (uint8_t)TSDB_FALSE;

static bool isNullStr(SToken* pToken) {
  return ((pToken->type == TK_NK_STRING) && (strlen(TSDB_DATA_NULL_STR_L) == pToken->n) &&
          (strncasecmp(TSDB_DATA_NULL_STR_L, pToken->z, pToken->n) == 0));
}

static bool isNullValue(int8_t dataType, SToken* pToken) {
  return TK_NULL == pToken->type || (!IS_STR_DATA_TYPE(dataType) && isNullStr(pToken));
}

static FORCE_INLINE int32_t toDouble(SToken* pToken, double* value, char** endPtr) {
  errno = 0;
  *value = taosStr2Double(pToken->z, endPtr);

  // not a valid integer number, return error
  if ((*endPtr - pToken->z) != pToken->n) {
    return TK_NK_ILLEGAL;
  }

  return pToken->type;
}

static int32_t skipInsertInto(const char** pSql, SMsgBuf* pMsg) {
  SToken token;
  NEXT_TOKEN(*pSql, token);
  if (TK_INSERT != token.type && TK_IMPORT != token.type) {
    return buildSyntaxErrMsg(pMsg, "keyword INSERT is expected", token.z);
  }
  NEXT_TOKEN(*pSql, token);
  if (TK_INTO != token.type) {
    return buildSyntaxErrMsg(pMsg, "keyword INTO is expected", token.z);
  }
  return TSDB_CODE_SUCCESS;
}

static int32_t skipParentheses(SInsertParseContext* pCxt, const char** pSql) {
  SToken  token;
  int32_t expectRightParenthesis = 1;
  while (1) {
    NEXT_TOKEN(*pSql, token);
    if (TK_NK_LP == token.type) {
      ++expectRightParenthesis;
    } else if (TK_NK_RP == token.type && 0 == --expectRightParenthesis) {
      break;
    }
    if (0 == token.n) {
      return buildSyntaxErrMsg(&pCxt->msg, ") expected", NULL);
    }
  }
  return TSDB_CODE_SUCCESS;
}

static int32_t skipTableOptions(SInsertParseContext* pCxt, const char** pSql) {
  do {
    int32_t index = 0;
    SToken  token;
    NEXT_TOKEN_KEEP_SQL(*pSql, token, index);
    if (TK_TTL == token.type || TK_COMMENT == token.type) {
      *pSql += index;
      NEXT_TOKEN_WITH_PREV(*pSql, token);
    } else {
      break;
    }
  } while (1);
  return TSDB_CODE_SUCCESS;
}

// pSql -> stb_name [(tag1_name, ...)] TAGS (tag1_value, ...)
static int32_t ignoreUsingClause(SInsertParseContext* pCxt, const char** pSql) {
  int32_t code = TSDB_CODE_SUCCESS;
  SToken  token;
  NEXT_TOKEN(*pSql, token);

  NEXT_TOKEN(*pSql, token);
  if (TK_NK_LP == token.type) {
    code = skipParentheses(pCxt, pSql);
    if (TSDB_CODE_SUCCESS == code) {
      NEXT_TOKEN(*pSql, token);
    }
  }

  // pSql -> TAGS (tag1_value, ...)
  if (TSDB_CODE_SUCCESS == code) {
    if (TK_TAGS != token.type) {
      code = buildSyntaxErrMsg(&pCxt->msg, "TAGS is expected", token.z);
    } else {
      NEXT_TOKEN(*pSql, token);
    }
  }
  if (TSDB_CODE_SUCCESS == code) {
    if (TK_NK_LP != token.type) {
      code = buildSyntaxErrMsg(&pCxt->msg, "( is expected", token.z);
    } else {
      code = skipParentheses(pCxt, pSql);
    }
  }

  if (TSDB_CODE_SUCCESS == code) {
    code = skipTableOptions(pCxt, pSql);
  }

  return code;
}

static int32_t parseDuplicateUsingClause(SInsertParseContext* pCxt, SVnodeModifyOpStmt* pStmt, bool* pDuplicate) {
  int32_t code = TSDB_CODE_SUCCESS;
  *pDuplicate = false;

  char tbFName[TSDB_TABLE_FNAME_LEN];
  tNameExtractFullName(&pStmt->targetTableName, tbFName);
  STableMeta** pMeta = taosHashGet(pStmt->pSubTableHashObj, tbFName, strlen(tbFName));
  if (NULL != pMeta) {
    *pDuplicate = true;
    code = ignoreUsingClause(pCxt, &pStmt->pSql);
    if (TSDB_CODE_SUCCESS == code) {
      return cloneTableMeta(*pMeta, &pStmt->pTableMeta);
    }
  }

  return code;
}

// pStmt->pSql -> field1_name, ...)
static int32_t parseBoundColumns(SInsertParseContext* pCxt, const char** pSql, bool isTags, SSchema* pSchema,
                                 SBoundColInfo* pBoundInfo) {
  bool* pUseCols = taosMemoryCalloc(pBoundInfo->numOfCols, sizeof(bool));
  if (NULL == pUseCols) {
    return TSDB_CODE_OUT_OF_MEMORY;
  }

  pBoundInfo->numOfBound = 0;

  int16_t lastColIdx = -1;  // last column found
  int32_t code = TSDB_CODE_SUCCESS;
  while (TSDB_CODE_SUCCESS == code) {
    SToken token;
    NEXT_TOKEN(*pSql, token);

    if (TK_NK_RP == token.type) {
      break;
    }

    char tmpTokenBuf[TSDB_COL_NAME_LEN + 2] = {0};  // used for deleting Escape character backstick(`)
    strncpy(tmpTokenBuf, token.z, token.n);
    token.z = tmpTokenBuf;
    token.n = strdequote(token.z);

    int16_t t = lastColIdx + 1;
    int16_t index = insFindCol(&token, t, pBoundInfo->numOfCols, pSchema);
    if (index < 0 && t > 0) {
      index = insFindCol(&token, 0, t, pSchema);
    }
    if (index < 0) {
      code = generateSyntaxErrMsg(&pCxt->msg, TSDB_CODE_PAR_INVALID_COLUMN, token.z);
    } else if (pUseCols[index]) {
      code = buildSyntaxErrMsg(&pCxt->msg, "duplicated column name", token.z);
    } else {
      lastColIdx = index;
      pUseCols[index] = true;
      pBoundInfo->pColIndex[pBoundInfo->numOfBound] = index;
      ++pBoundInfo->numOfBound;
    }
  }

  if (TSDB_CODE_SUCCESS == code && !isTags && !pUseCols[0]) {
    code = buildInvalidOperationMsg(&pCxt->msg, "primary timestamp column can not be null");
  }

  taosMemoryFree(pUseCols);

  return code;
}

static int parseTimestampOrInterval(const char** end, SToken* pToken, int16_t timePrec, int64_t* ts, int64_t* interval, SMsgBuf* pMsgBuf, bool* isTs) {
  if (pToken->type == TK_NOW) {
    *isTs = true;
    *ts = taosGetTimestamp(timePrec);
  } else if (pToken->type == TK_TODAY) {
    *isTs = true;
    *ts = taosGetTimestampToday(timePrec);
  } else if (pToken->type == TK_NK_INTEGER) {
    *isTs = true;
    if (TSDB_CODE_SUCCESS != toInteger(pToken->z, pToken->n, 10, ts)) {
      return buildSyntaxErrMsg(pMsgBuf, "invalid timestamp format", pToken->z);
    }
  } else if (pToken->type == TK_NK_VARIABLE) {
    char unit = 0;
    *isTs = false;
    if (parseAbsoluteDuration(pToken->z, pToken->n, interval, &unit, timePrec) != TSDB_CODE_SUCCESS) {
      return TSDB_CODE_TSC_INVALID_OPERATION;
    }
  } else {  // parse the RFC-3339/ISO-8601 timestamp format string
    *isTs = true;
<<<<<<< HEAD
    if (taosParseTime(pToken->z, ts, pToken->n, timePrec, tsDaylight) != TSDB_CODE_SUCCESS &&
        ((pToken->type == TK_NK_STRING && TSDB_CODE_SUCCESS != toInteger(pToken->z, pToken->n, 10, ts) ||
          pToken->type != TK_NK_STRING))) {
=======
    if (taosParseTime(pToken->z, ts, pToken->n, timePrec, tsDaylight) != TSDB_CODE_SUCCESS) {
>>>>>>> c92c17c0
      return buildSyntaxErrMsg(pMsgBuf, "invalid timestamp format", pToken->z);
    }
  }

  return TSDB_CODE_SUCCESS;
}

static int parseTime(const char** end, SToken* pToken, int16_t timePrec, int64_t* time, SMsgBuf* pMsgBuf) {
  int32_t     index = 0, i = 0;
  int64_t     interval = 0, tempInterval = 0;
  int64_t     ts = 0, tempTs = 0;
  bool firstIsTS = false, secondIsTs = false;
  const char* pTokenEnd = *end;

  if (TSDB_CODE_SUCCESS != parseTimestampOrInterval(&pTokenEnd, pToken, timePrec, &ts, &interval, pMsgBuf, &firstIsTS)) {
    return buildSyntaxErrMsg(pMsgBuf, "invalid timestamp format", pToken->z);
  }

  if (firstIsTS) {
    *time = ts;
  }

  for (int k = pToken->n; pToken->z[k] != '\0'; k++) {
    if (pToken->z[k] == ' ' || pToken->z[k] == '\t') continue;
    if (pToken->z[k] == '(' && pToken->z[k + 1] == ')') {  // for insert NOW()/TODAY()
      *end = pTokenEnd = &pToken->z[k + 2];
      k++;
      continue;
    }
    if (pToken->z[k] == ',') {
      *end = pTokenEnd;
      if (!firstIsTS) {
        return buildSyntaxErrMsg(pMsgBuf, "invalid timestamp format", pToken->z);
      }
      *time = ts;
      return TSDB_CODE_SUCCESS;
    }
    break;
  }

  while (pTokenEnd[i] != '\0') {
    if (pTokenEnd[i] == ' ' || pTokenEnd[i] == '\t') {
      i++;
      continue;
    }
    else if (pTokenEnd[i] == ',' || pTokenEnd[i] == ')') {
      *end = pTokenEnd + i;
      if (!firstIsTS) {
        return buildSyntaxErrMsg(pMsgBuf, "invalid timestamp format", pToken->z);
      }
      *time = ts;
      return TSDB_CODE_SUCCESS;
    } else {
      break;
    }
  }
  pTokenEnd = pTokenEnd + i;

  index = 0;
  SToken token = tStrGetToken(pTokenEnd, &index, false, NULL);

  if (token.type == TK_NK_MINUS || token.type == TK_NK_PLUS) {
    pTokenEnd += index;
    index = 0;
    SToken valueToken = tStrGetToken(pTokenEnd, &index, false, NULL);
    pTokenEnd += index;
    char tmpTokenBuf[TSDB_MAX_BYTES_PER_ROW];
    if (TK_NK_STRING == valueToken.type) {
      if (valueToken.n >= TSDB_MAX_BYTES_PER_ROW) {
        return buildSyntaxErrMsg(pMsgBuf, "invalid timestamp format", valueToken.z);
      }
      int32_t len = trimString(valueToken.z, valueToken.n, tmpTokenBuf, TSDB_MAX_BYTES_PER_ROW);
      valueToken.z = tmpTokenBuf;
      valueToken.n = len;
    }

    if (TSDB_CODE_SUCCESS != parseTimestampOrInterval(&pTokenEnd, &valueToken, timePrec, &tempTs, &tempInterval, pMsgBuf, &secondIsTs)) {
      return buildSyntaxErrMsg(pMsgBuf, "invalid timestamp format", pToken->z);
    }

    if (valueToken.n < 2) {
      return buildSyntaxErrMsg(pMsgBuf, "value expected in timestamp", token.z);
    }

    if (secondIsTs) {
      // not support operator between tow timestamp, such as today() + now()
      if (firstIsTS) {
        return buildSyntaxErrMsg(pMsgBuf, "invalid timestamp format", pToken->z);
      }
      ts = tempTs;
    }else {
      // not support operator between tow interval, such as 2h + 3s
      if (!firstIsTS) {
        return buildSyntaxErrMsg(pMsgBuf, "invalid timestamp format", pToken->z);
      }
      interval = tempInterval;
    }
    if (token.type == TK_NK_MINUS) {
      // not support interval - ts,such as 2h - today()
      if (secondIsTs) {
        return buildSyntaxErrMsg(pMsgBuf, "invalid timestamp format", pToken->z);
      }
      *time = ts - interval;
    } else {
      *time = ts + interval;
    }

    for (int k = valueToken.n; valueToken.z[k] != '\0'; k++) {
      if (valueToken.z[k] == ' ' || valueToken.z[k] == '\t') continue;
      if (valueToken.z[k] == '(' && valueToken.z[k + 1] == ')') {  // for insert NOW()/TODAY()
        *end = pTokenEnd = &valueToken.z[k + 2];
        k++;
        continue;
      }
      if (valueToken.z[k] == ',' || valueToken.z[k] == ')') {
        *end = pTokenEnd;
        return TSDB_CODE_SUCCESS;
      }
      return buildSyntaxErrMsg(pMsgBuf, "invalid timestamp format", pToken->z);
    }
  }

  *end = pTokenEnd;
  return TSDB_CODE_SUCCESS;
}

// need to call geosFreeBuffer(*output) later
static int parseGeometry(SToken *pToken, unsigned char **output, size_t *size) {
  int32_t code = TSDB_CODE_FAILED;

  //[ToDo] support to parse WKB as well as WKT
  if (pToken->type == TK_NK_STRING) {
    code = initCtxGeomFromText();
    if (code != TSDB_CODE_SUCCESS) {
      return code;
    }

    code = doGeomFromText(pToken->z, output, size);
    if (code != TSDB_CODE_SUCCESS) {
      return code;
    }
  }

  return code;
}

static int32_t parseVarbinary(SToken* pToken, uint8_t **pData, uint32_t *nData, int32_t bytes){
  if(pToken->type != TK_NK_STRING){
    return TSDB_CODE_PAR_INVALID_VARBINARY;
  }

  if(isHex(pToken->z + 1, pToken->n - 2)){
    if(!isValidateHex(pToken->z + 1, pToken->n - 2)){
      return TSDB_CODE_PAR_INVALID_VARBINARY;
    }

    void* data = NULL;
    uint32_t size = 0;
    if(taosHex2Ascii(pToken->z + 1, pToken->n - 2, &data, &size) < 0){
      return TSDB_CODE_OUT_OF_MEMORY;
    }

    if (size + VARSTR_HEADER_SIZE > bytes) {
      taosMemoryFree(data);
      return TSDB_CODE_PAR_VALUE_TOO_LONG;
    }
    *pData = data;
    *nData = size;
  }else{
    *pData = taosMemoryCalloc(1, pToken->n);
    int32_t len = trimString(pToken->z, pToken->n, *pData, pToken->n);
    *nData = len;

    if (*nData + VARSTR_HEADER_SIZE > bytes) {
      return TSDB_CODE_PAR_VALUE_TOO_LONG;
    }
  }
  return TSDB_CODE_SUCCESS;
}

static int32_t parseTagToken(const char** end, SToken* pToken, SSchema* pSchema, int16_t timePrec, STagVal* val,
                             SMsgBuf* pMsgBuf) {
  int64_t  iv;
  uint64_t uv;
  char*    endptr = NULL;
  int32_t  code = TSDB_CODE_SUCCESS;

  if (isNullValue(pSchema->type, pToken)) {
    if (TSDB_DATA_TYPE_TIMESTAMP == pSchema->type && PRIMARYKEY_TIMESTAMP_COL_ID == pSchema->colId) {
      return buildSyntaxErrMsg(pMsgBuf, "primary timestamp should not be null", pToken->z);
    }

    return TSDB_CODE_SUCCESS;
  }

  //  strcpy(val->colName, pSchema->name);
  val->cid = pSchema->colId;
  val->type = pSchema->type;

  switch (pSchema->type) {
    case TSDB_DATA_TYPE_BOOL: {
      if ((pToken->type == TK_NK_BOOL || pToken->type == TK_NK_STRING) && (pToken->n != 0)) {
        if (strncasecmp(pToken->z, "true", pToken->n) == 0) {
          *(int8_t*)(&val->i64) = TRUE_VALUE;
        } else if (strncasecmp(pToken->z, "false", pToken->n) == 0) {
          *(int8_t*)(&val->i64) = FALSE_VALUE;
        } else {
          return buildSyntaxErrMsg(pMsgBuf, "invalid bool data", pToken->z);
        }
      } else if (pToken->type == TK_NK_INTEGER) {
        *(int8_t*)(&val->i64) = ((taosStr2Int64(pToken->z, NULL, 10) == 0) ? FALSE_VALUE : TRUE_VALUE);
      } else if (pToken->type == TK_NK_FLOAT) {
        *(int8_t*)(&val->i64) = ((taosStr2Double(pToken->z, NULL) == 0) ? FALSE_VALUE : TRUE_VALUE);
      } else {
        return buildSyntaxErrMsg(pMsgBuf, "invalid bool data", pToken->z);
      }
      break;
    }

    case TSDB_DATA_TYPE_TINYINT: {
      code = toIntegerEx(pToken->z, pToken->n, pToken->type, &iv);
      if (TSDB_CODE_SUCCESS != code) {
        return buildSyntaxErrMsg(pMsgBuf, "invalid tinyint data", pToken->z);
      } else if (!IS_VALID_TINYINT(iv)) {
        return buildSyntaxErrMsg(pMsgBuf, "tinyint data overflow", pToken->z);
      }

      *(int8_t*)(&val->i64) = iv;
      break;
    }

    case TSDB_DATA_TYPE_UTINYINT: {
      code = toUIntegerEx(pToken->z, pToken->n, pToken->type, &uv);
      if (TSDB_CODE_SUCCESS != code) {
        return buildSyntaxErrMsg(pMsgBuf, "invalid unsigned tinyint data", pToken->z);
      } else if (uv > UINT8_MAX) {
        return buildSyntaxErrMsg(pMsgBuf, "unsigned tinyint data overflow", pToken->z);
      }
      *(uint8_t*)(&val->i64) = uv;
      break;
    }

    case TSDB_DATA_TYPE_SMALLINT: {
      code = toIntegerEx(pToken->z, pToken->n, pToken->type, &iv);
      if (TSDB_CODE_SUCCESS != code) {
        return buildSyntaxErrMsg(pMsgBuf, "invalid smallint data", pToken->z);
      } else if (!IS_VALID_SMALLINT(iv)) {
        return buildSyntaxErrMsg(pMsgBuf, "smallint data overflow", pToken->z);
      }
      *(int16_t*)(&val->i64) = iv;
      break;
    }

    case TSDB_DATA_TYPE_USMALLINT: {
      code = toUIntegerEx(pToken->z, pToken->n, pToken->type, &uv);
      if (TSDB_CODE_SUCCESS != code) {
        return buildSyntaxErrMsg(pMsgBuf, "invalid unsigned smallint data", pToken->z);
      } else if (uv > UINT16_MAX) {
        return buildSyntaxErrMsg(pMsgBuf, "unsigned smallint data overflow", pToken->z);
      }
      *(uint16_t*)(&val->i64) = uv;
      break;
    }

    case TSDB_DATA_TYPE_INT: {
      code = toIntegerEx(pToken->z, pToken->n, pToken->type, &iv);
      if (TSDB_CODE_SUCCESS != code) {
        return buildSyntaxErrMsg(pMsgBuf, "invalid int data", pToken->z);
      } else if (!IS_VALID_INT(iv)) {
        return buildSyntaxErrMsg(pMsgBuf, "int data overflow", pToken->z);
      }
      *(int32_t*)(&val->i64) = iv;
      break;
    }

    case TSDB_DATA_TYPE_UINT: {
      code = toUIntegerEx(pToken->z, pToken->n, pToken->type, &uv);
      if (TSDB_CODE_SUCCESS != code) {
        return buildSyntaxErrMsg(pMsgBuf, "invalid unsigned int data", pToken->z);
      } else if (uv > UINT32_MAX) {
        return buildSyntaxErrMsg(pMsgBuf, "unsigned int data overflow", pToken->z);
      }
      *(uint32_t*)(&val->i64) = uv;
      break;
    }

    case TSDB_DATA_TYPE_BIGINT: {
      code = toIntegerEx(pToken->z, pToken->n, pToken->type, &iv);
      if (TSDB_CODE_SUCCESS != code) {
        return buildSyntaxErrMsg(pMsgBuf, "invalid bigint data", pToken->z);
      }
      val->i64 = iv;
      break;
    }

    case TSDB_DATA_TYPE_UBIGINT: {
      code = toUIntegerEx(pToken->z, pToken->n, pToken->type, &uv);
      if (TSDB_CODE_SUCCESS != code) {
        return buildSyntaxErrMsg(pMsgBuf, "invalid unsigned bigint data", pToken->z);
      }
      *(uint64_t*)(&val->i64) = uv;
      break;
    }

    case TSDB_DATA_TYPE_FLOAT: {
      double dv;
      code = toDoubleEx(pToken->z, pToken->n, pToken->type, &dv);
      if (TSDB_CODE_SUCCESS != code) {
        return buildSyntaxErrMsg(pMsgBuf, "illegal float data", pToken->z);
      }
      if (dv > FLT_MAX || dv < -FLT_MAX || isinf(dv) || isnan(dv)) {
        return buildSyntaxErrMsg(pMsgBuf, "illegal float data", pToken->z);
      }
      *(float*)(&val->i64) = dv;
      break;
    }

    case TSDB_DATA_TYPE_DOUBLE: {
      double dv;
      code = toDoubleEx(pToken->z, pToken->n, pToken->type, &dv);
      if (TSDB_CODE_SUCCESS != code) {
        return buildSyntaxErrMsg(pMsgBuf, "illegal float data", pToken->z);
      }
      if (((dv == HUGE_VAL || dv == -HUGE_VAL) && errno == ERANGE) || isinf(dv) || isnan(dv)) {
        return buildSyntaxErrMsg(pMsgBuf, "illegal double data", pToken->z);
      }

      *(double*)(&val->i64) = dv;
      break;
    }

    case TSDB_DATA_TYPE_BINARY: {
      // Too long values will raise the invalid sql error message
      if (pToken->n + VARSTR_HEADER_SIZE > pSchema->bytes) {
        return generateSyntaxErrMsg(pMsgBuf, TSDB_CODE_PAR_VALUE_TOO_LONG, pSchema->name);
      }
      val->pData = taosStrdup(pToken->z);
      val->nData = pToken->n;
      break;
    }
    case TSDB_DATA_TYPE_VARBINARY: {
      code = parseVarbinary(pToken, &val->pData, &val->nData, pSchema->bytes);
      if(code != TSDB_CODE_SUCCESS){
        return generateSyntaxErrMsg(pMsgBuf, code, pSchema->name);
      }
      break;
    }
    case TSDB_DATA_TYPE_GEOMETRY: {
      unsigned char* output = NULL;
      size_t         size = 0;

      code = parseGeometry(pToken, &output, &size);
      if (code != TSDB_CODE_SUCCESS) {
        code = buildSyntaxErrMsg(pMsgBuf, getThreadLocalGeosCtx()->errMsg, pToken->z);
      } else if (size + VARSTR_HEADER_SIZE > pSchema->bytes) {
        // Too long values will raise the invalid sql error message
        code = generateSyntaxErrMsg(pMsgBuf, TSDB_CODE_PAR_VALUE_TOO_LONG, pSchema->name);
      } else {
        val->pData = taosMemoryMalloc(size);
        if (NULL == val->pData) {
          code = TSDB_CODE_OUT_OF_MEMORY;
        } else {
          memcpy(val->pData, output, size);
          val->nData = size;
        }
      }

      geosFreeBuffer(output);
      break;
    }

    case TSDB_DATA_TYPE_NCHAR: {
      int32_t output = 0;
      void*   p = taosMemoryCalloc(1, pSchema->bytes - VARSTR_HEADER_SIZE);
      if (p == NULL) {
        return TSDB_CODE_OUT_OF_MEMORY;
      }
      if (!taosMbsToUcs4(pToken->z, pToken->n, (TdUcs4*)(p), pSchema->bytes - VARSTR_HEADER_SIZE, &output)) {
        if (errno == E2BIG) {
          taosMemoryFree(p);
          return generateSyntaxErrMsg(pMsgBuf, TSDB_CODE_PAR_VALUE_TOO_LONG, pSchema->name);
        }
        char buf[512] = {0};
        snprintf(buf, tListLen(buf), " taosMbsToUcs4 error:%s", strerror(errno));
        taosMemoryFree(p);
        return buildSyntaxErrMsg(pMsgBuf, buf, pToken->z);
      }
      val->pData = p;
      val->nData = output;
      break;
    }
    case TSDB_DATA_TYPE_TIMESTAMP: {
      if (parseTime(end, pToken, timePrec, &iv, pMsgBuf) != TSDB_CODE_SUCCESS) {
        return buildSyntaxErrMsg(pMsgBuf, "invalid timestamp", pToken->z);
      }

      val->i64 = iv;
      break;
    }
  }

  return code;
}

// input pStmt->pSql:  [(tag1_name, ...)] TAGS (tag1_value, ...) ...
// output pStmt->pSql: TAGS (tag1_value, ...) ...
static int32_t parseBoundTagsClause(SInsertParseContext* pCxt, SVnodeModifyOpStmt* pStmt) {
  insInitBoundColsInfo(getNumOfTags(pStmt->pTableMeta), &pCxt->tags);

  SToken  token;
  int32_t index = 0;
  NEXT_TOKEN_KEEP_SQL(pStmt->pSql, token, index);
  if (TK_NK_LP != token.type) {
    return TSDB_CODE_SUCCESS;
  }

  pStmt->pSql += index;
  return parseBoundColumns(pCxt, &pStmt->pSql, true, getTableTagSchema(pStmt->pTableMeta), &pCxt->tags);
}

int32_t parseTagValue(SMsgBuf* pMsgBuf, const char** pSql, uint8_t precision, SSchema* pTagSchema, SToken* pToken,
                      SArray* pTagName, SArray* pTagVals, STag** pTag) {
  bool isNull = isNullValue(pTagSchema->type, pToken);
  if (!isNull && pTagName) {
    taosArrayPush(pTagName, pTagSchema->name);
  }

  if (pTagSchema->type == TSDB_DATA_TYPE_JSON) {
    if (pToken->n > (TSDB_MAX_JSON_TAG_LEN - VARSTR_HEADER_SIZE) / TSDB_NCHAR_SIZE) {
      return buildSyntaxErrMsg(pMsgBuf, "json string too long than 4095", pToken->z);
    }

    if (isNull) {
      return tTagNew(pTagVals, 1, true, pTag);
    } else {
      return parseJsontoTagData(pToken->z, pTagVals, pTag, pMsgBuf);
    }
  }

  if (isNull) return 0;

  STagVal val = {0};
  int32_t code = parseTagToken(pSql, pToken, pTagSchema, precision, &val, pMsgBuf);
  if (TSDB_CODE_SUCCESS == code) {
    taosArrayPush(pTagVals, &val);
  }

  return code;
}

static int32_t buildCreateTbReq(SVnodeModifyOpStmt* pStmt, STag* pTag, SArray* pTagName) {
  if (pStmt->pCreateTblReq) {
    tdDestroySVCreateTbReq(pStmt->pCreateTblReq);
    taosMemoryFreeClear(pStmt->pCreateTblReq);
  }
  pStmt->pCreateTblReq = taosMemoryCalloc(1, sizeof(SVCreateTbReq));
  if (NULL == pStmt->pCreateTblReq) {
    return TSDB_CODE_OUT_OF_MEMORY;
  }
  insBuildCreateTbReq(pStmt->pCreateTblReq, pStmt->targetTableName.tname, pTag, pStmt->pTableMeta->suid,
                      pStmt->usingTableName.tname, pTagName, pStmt->pTableMeta->tableInfo.numOfTags,
                      TSDB_DEFAULT_TABLE_TTL);
  return TSDB_CODE_SUCCESS;
}

<<<<<<< HEAD
int32_t checkAndTrimValue(SToken* pToken, char* tmpTokenBuf, SMsgBuf* pMsgBuf) {
=======
static int32_t checkAndTrimValue(SToken* pToken, char* tmpTokenBuf, SMsgBuf* pMsgBuf, int8_t type) {
>>>>>>> c92c17c0
  if ((pToken->type != TK_NOW && pToken->type != TK_TODAY && pToken->type != TK_NK_INTEGER &&
       pToken->type != TK_NK_STRING && pToken->type != TK_NK_FLOAT && pToken->type != TK_NK_BOOL &&
       pToken->type != TK_NULL && pToken->type != TK_NK_HEX && pToken->type != TK_NK_OCT &&
       pToken->type != TK_NK_BIN && pToken->type != TK_NK_VARIABLE) ||
      (pToken->n == 0) || (pToken->type == TK_NK_RP)) {
    return buildSyntaxErrMsg(pMsgBuf, "invalid data or symbol", pToken->z);
  }

  // Remove quotation marks
  if (TK_NK_STRING == pToken->type && type != TSDB_DATA_TYPE_VARBINARY) {
    if (pToken->n >= TSDB_MAX_BYTES_PER_ROW) {
      return buildSyntaxErrMsg(pMsgBuf, "too long string", pToken->z);
    }

    int32_t len = trimString(pToken->z, pToken->n, tmpTokenBuf, TSDB_MAX_BYTES_PER_ROW);
    pToken->z = tmpTokenBuf;
    pToken->n = len;
  }

  return TSDB_CODE_SUCCESS;
}

typedef struct SRewriteTagCondCxt {
  SArray* pTagVals;
  SArray* pTagName;
  int32_t code;
} SRewriteTagCondCxt;

static int32_t rewriteTagCondColumnImpl(STagVal* pVal, SNode** pNode) {
  SValueNode* pValue = (SValueNode*)nodesMakeNode(QUERY_NODE_VALUE);
  if (NULL == pValue) {
    return TSDB_CODE_OUT_OF_MEMORY;
  }

  pValue->node.resType = ((SColumnNode*)*pNode)->node.resType;
  nodesDestroyNode(*pNode);
  *pNode = (SNode*)pValue;

  switch (pVal->type) {
    case TSDB_DATA_TYPE_BOOL:
      pValue->datum.b = *(int8_t*)(&pVal->i64);
      *(bool*)&pValue->typeData = pValue->datum.b;
      break;
    case TSDB_DATA_TYPE_TINYINT:
      pValue->datum.i = *(int8_t*)(&pVal->i64);
      *(int8_t*)&pValue->typeData = pValue->datum.i;
      break;
    case TSDB_DATA_TYPE_SMALLINT:
      pValue->datum.i = *(int16_t*)(&pVal->i64);
      *(int16_t*)&pValue->typeData = pValue->datum.i;
      break;
    case TSDB_DATA_TYPE_INT:
      pValue->datum.i = *(int32_t*)(&pVal->i64);
      *(int32_t*)&pValue->typeData = pValue->datum.i;
      break;
    case TSDB_DATA_TYPE_BIGINT:
      pValue->datum.i = pVal->i64;
      pValue->typeData = pValue->datum.i;
      break;
    case TSDB_DATA_TYPE_FLOAT:
      pValue->datum.d = *(float*)(&pVal->i64);
      *(float*)&pValue->typeData = pValue->datum.d;
      break;
    case TSDB_DATA_TYPE_DOUBLE:
      pValue->datum.d = *(double*)(&pVal->i64);
      *(double*)&pValue->typeData = pValue->datum.d;
      break;
    case TSDB_DATA_TYPE_VARCHAR:
    case TSDB_DATA_TYPE_VARBINARY:
    case TSDB_DATA_TYPE_NCHAR:
      pValue->datum.p = taosMemoryCalloc(1, pVal->nData + VARSTR_HEADER_SIZE);
      if (NULL == pValue->datum.p) {
        return TSDB_CODE_OUT_OF_MEMORY;
      }
      varDataSetLen(pValue->datum.p, pVal->nData);
      memcpy(varDataVal(pValue->datum.p), pVal->pData, pVal->nData);
      break;
    case TSDB_DATA_TYPE_TIMESTAMP:
      pValue->datum.i = pVal->i64;
      pValue->typeData = pValue->datum.i;
      break;
    case TSDB_DATA_TYPE_UTINYINT:
      pValue->datum.i = *(uint8_t*)(&pVal->i64);
      *(uint8_t*)&pValue->typeData = pValue->datum.i;
      break;
    case TSDB_DATA_TYPE_USMALLINT:
      pValue->datum.i = *(uint16_t*)(&pVal->i64);
      *(uint16_t*)&pValue->typeData = pValue->datum.i;
      break;
    case TSDB_DATA_TYPE_UINT:
      pValue->datum.i = *(uint32_t*)(&pVal->i64);
      *(uint32_t*)&pValue->typeData = pValue->datum.i;
      break;
    case TSDB_DATA_TYPE_UBIGINT:
      pValue->datum.i = *(uint64_t*)(&pVal->i64);
      *(uint64_t*)&pValue->typeData = pValue->datum.i;
      break;
    case TSDB_DATA_TYPE_JSON:
    case TSDB_DATA_TYPE_DECIMAL:
    case TSDB_DATA_TYPE_BLOB:
    case TSDB_DATA_TYPE_MEDIUMBLOB:
    default:
      return TSDB_CODE_FAILED;
  }
  return TSDB_CODE_SUCCESS;
}

static int32_t rewriteTagCondColumn(SArray* pTagVals, SArray* pTagName, SNode** pNode) {
  SColumnNode* pCol = (SColumnNode*)*pNode;
  int32_t      ntags = taosArrayGetSize(pTagName);
  for (int32_t i = 0; i < ntags; ++i) {
    char* pTagColName = taosArrayGet(pTagName, i);
    if (0 == strcmp(pTagColName, pCol->colName)) {
      return rewriteTagCondColumnImpl(taosArrayGet(pTagVals, i), pNode);
    }
  }
  return TSDB_CODE_PAR_PERMISSION_DENIED;
}

static EDealRes rewriteTagCond(SNode** pNode, void* pContext) {
  if (QUERY_NODE_COLUMN == nodeType(*pNode)) {
    SRewriteTagCondCxt* pCxt = pContext;
    pCxt->code = rewriteTagCondColumn(pCxt->pTagVals, pCxt->pTagName, pNode);
    return (TSDB_CODE_SUCCESS == pCxt->code ? DEAL_RES_IGNORE_CHILD : DEAL_RES_ERROR);
  }
  return DEAL_RES_CONTINUE;
}

static int32_t setTagVal(SArray* pTagVals, SArray* pTagName, SNode* pCond) {
  SRewriteTagCondCxt cxt = {.code = TSDB_CODE_SUCCESS, .pTagVals = pTagVals, .pTagName = pTagName};
  nodesRewriteExpr(&pCond, rewriteTagCond, &cxt);
  return cxt.code;
}

static int32_t checkTagCondResult(SNode* pResult) {
  return (QUERY_NODE_VALUE == nodeType(pResult) && ((SValueNode*)pResult)->datum.b) ? TSDB_CODE_SUCCESS
                                                                                    : TSDB_CODE_PAR_PERMISSION_DENIED;
}

static int32_t checkSubtablePrivilege(SArray* pTagVals, SArray* pTagName, SNode** pCond) {
  int32_t code = setTagVal(pTagVals, pTagName, *pCond);
  if (TSDB_CODE_SUCCESS == code) {
    code = scalarCalculateConstants(*pCond, pCond);
  }
  if (TSDB_CODE_SUCCESS == code) {
    code = checkTagCondResult(*pCond);
  }
  NODES_DESTORY_NODE(*pCond);
  return code;
}

// pSql -> tag1_value, ...)
static int32_t parseTagsClauseImpl(SInsertParseContext* pCxt, SVnodeModifyOpStmt* pStmt) {
  int32_t  code = TSDB_CODE_SUCCESS;
  SSchema* pSchema = getTableTagSchema(pStmt->pTableMeta);
  SArray*  pTagVals = taosArrayInit(pCxt->tags.numOfBound, sizeof(STagVal));
  SArray*  pTagName = taosArrayInit(8, TSDB_COL_NAME_LEN);
  uint8_t  precision = pStmt->pTableMeta->tableInfo.precision;
  SToken   token;
  bool     isParseBindParam = false;
  bool     isJson = false;
  STag*    pTag = NULL;
  for (int i = 0; TSDB_CODE_SUCCESS == code && i < pCxt->tags.numOfBound; ++i) {
    NEXT_TOKEN_WITH_PREV(pStmt->pSql, token);

    if (token.type == TK_NK_QUESTION) {
      isParseBindParam = true;
      if (NULL == pCxt->pComCxt->pStmtCb) {
        code = buildSyntaxErrMsg(&pCxt->msg, "? only used in stmt", token.z);
        break;
      }

      continue;
    }

    if (isParseBindParam) {
      code = buildInvalidOperationMsg(&pCxt->msg, "no mix usage for ? and tag values");
      break;
    }

    SSchema* pTagSchema = &pSchema[pCxt->tags.pColIndex[i]];
    isJson = pTagSchema->type == TSDB_DATA_TYPE_JSON;
    code = checkAndTrimValue(&token, pCxt->tmpTokenBuf, &pCxt->msg, pTagSchema->type);
    if (TK_NK_VARIABLE == token.type) {
      code = buildSyntaxErrMsg(&pCxt->msg, "not expected tags values", token.z);
    }
    if (TSDB_CODE_SUCCESS == code) {
      code = parseTagValue(&pCxt->msg, &pStmt->pSql, precision, pTagSchema, &token, pTagName, pTagVals, &pTag);
    }
  }

  if (TSDB_CODE_SUCCESS == code && NULL != pStmt->pTagCond) {
    code = checkSubtablePrivilege(pTagVals, pTagName, &pStmt->pTagCond);
  }

  if (TSDB_CODE_SUCCESS == code && !isParseBindParam && !isJson) {
    code = tTagNew(pTagVals, 1, false, &pTag);
  }

  if (TSDB_CODE_SUCCESS == code && !isParseBindParam) {
    code = buildCreateTbReq(pStmt, pTag, pTagName);
    pTag = NULL;
  }

  for (int i = 0; i < taosArrayGetSize(pTagVals); ++i) {
    STagVal* p = (STagVal*)taosArrayGet(pTagVals, i);
    if (IS_VAR_DATA_TYPE(p->type)) {
      taosMemoryFreeClear(p->pData);
    }
  }
  taosArrayDestroy(pTagVals);
  taosArrayDestroy(pTagName);
  tTagFree(pTag);
  return code;
}

// input pStmt->pSql:  TAGS (tag1_value, ...) [table_options] ...
// output pStmt->pSql: [table_options] ...
static int32_t parseTagsClause(SInsertParseContext* pCxt, SVnodeModifyOpStmt* pStmt) {
  SToken token;
  NEXT_TOKEN(pStmt->pSql, token);
  if (TK_TAGS != token.type) {
    return buildSyntaxErrMsg(&pCxt->msg, "TAGS is expected", token.z);
  }

  NEXT_TOKEN(pStmt->pSql, token);
  if (TK_NK_LP != token.type) {
    return buildSyntaxErrMsg(&pCxt->msg, "( is expected", token.z);
  }

  int32_t code = parseTagsClauseImpl(pCxt, pStmt);
  if (TSDB_CODE_SUCCESS == code) {
    NEXT_VALID_TOKEN(pStmt->pSql, token);
    if (TK_NK_COMMA == token.type) {
      code = generateSyntaxErrMsg(&pCxt->msg, TSDB_CODE_PAR_TAGS_NOT_MATCHED);
    } else if (TK_NK_RP != token.type) {
      code = buildSyntaxErrMsg(&pCxt->msg, ") is expected", token.z);
    }
  }
  return code;
}

static int32_t storeTableMeta(SInsertParseContext* pCxt, SVnodeModifyOpStmt* pStmt) {
  pStmt->pTableMeta->suid = pStmt->pTableMeta->uid;
  pStmt->pTableMeta->uid = pStmt->totalTbNum;
  pStmt->pTableMeta->tableType = TSDB_CHILD_TABLE;

  STableMeta* pBackup = NULL;
  if (TSDB_CODE_SUCCESS != cloneTableMeta(pStmt->pTableMeta, &pBackup)) {
    return TSDB_CODE_OUT_OF_MEMORY;
  }

  char tbFName[TSDB_TABLE_FNAME_LEN];
  tNameExtractFullName(&pStmt->targetTableName, tbFName);
  return taosHashPut(pStmt->pSubTableHashObj, tbFName, strlen(tbFName), &pBackup, POINTER_BYTES);
}

static int32_t parseTableOptions(SInsertParseContext* pCxt, SVnodeModifyOpStmt* pStmt) {
  do {
    int32_t index = 0;
    SToken  token;
    NEXT_TOKEN_KEEP_SQL(pStmt->pSql, token, index);
    if (TK_TTL == token.type) {
      pStmt->pSql += index;
      NEXT_TOKEN_WITH_PREV(pStmt->pSql, token);
      if (TK_NK_INTEGER != token.type) {
        return buildSyntaxErrMsg(&pCxt->msg, "Invalid option ttl", token.z);
      }
      pStmt->pCreateTblReq->ttl = taosStr2Int32(token.z, NULL, 10);
      if (pStmt->pCreateTblReq->ttl < 0) {
        return buildSyntaxErrMsg(&pCxt->msg, "Invalid option ttl", token.z);
      }
    } else if (TK_COMMENT == token.type) {
      pStmt->pSql += index;
      NEXT_TOKEN(pStmt->pSql, token);
      if (TK_NK_STRING != token.type) {
        return buildSyntaxErrMsg(&pCxt->msg, "Invalid option comment", token.z);
      }
      if (token.n >= TSDB_TB_COMMENT_LEN) {
        return buildSyntaxErrMsg(&pCxt->msg, "comment too long", token.z);
      }
      int32_t len = trimString(token.z, token.n, pCxt->tmpTokenBuf, TSDB_TB_COMMENT_LEN);
      pStmt->pCreateTblReq->comment = strndup(pCxt->tmpTokenBuf, len);
      if (NULL == pStmt->pCreateTblReq->comment) {
        return TSDB_CODE_OUT_OF_MEMORY;
      }
      pStmt->pCreateTblReq->commentLen = len;
    } else {
      break;
    }
  } while (1);
  return TSDB_CODE_SUCCESS;
}

// input pStmt->pSql:
//   1. [(tag1_name, ...)] ...
//   2. VALUES ... | FILE ...
// output pStmt->pSql:
//   1. [(field1_name, ...)]
//   2. VALUES ... | FILE ...
static int32_t parseUsingClauseBottom(SInsertParseContext* pCxt, SVnodeModifyOpStmt* pStmt) {
  if (!pStmt->usingTableProcessing || pCxt->usingDuplicateTable) {
    return TSDB_CODE_SUCCESS;
  }

  int32_t code = parseBoundTagsClause(pCxt, pStmt);
  if (TSDB_CODE_SUCCESS == code) {
    code = parseTagsClause(pCxt, pStmt);
  }
  if (TSDB_CODE_SUCCESS == code) {
    code = parseTableOptions(pCxt, pStmt);
  }

  return code;
}

static void setUserAuthInfo(SParseContext* pCxt, SName* pTbName, SUserAuthInfo* pInfo) {
  snprintf(pInfo->user, sizeof(pInfo->user), "%s", pCxt->pUser);
  memcpy(&pInfo->tbName, pTbName, sizeof(SName));
  pInfo->type = AUTH_TYPE_WRITE;
}

static int32_t checkAuth(SParseContext* pCxt, SName* pTbName, bool* pMissCache, SNode** pTagCond) {
  int32_t       code = TSDB_CODE_SUCCESS;
  SUserAuthInfo authInfo = {0};
  setUserAuthInfo(pCxt, pTbName, &authInfo);
  SUserAuthRes authRes = {0};
  bool         exists = true;
  if (pCxt->async) {
    code = catalogChkAuthFromCache(pCxt->pCatalog, &authInfo, &authRes, &exists);
  } else {
    SRequestConnInfo conn = {.pTrans = pCxt->pTransporter,
                             .requestId = pCxt->requestId,
                             .requestObjRefId = pCxt->requestRid,
                             .mgmtEps = pCxt->mgmtEpSet};
    code = catalogChkAuth(pCxt->pCatalog, &conn, &authInfo, &authRes);
  }
  if (TSDB_CODE_SUCCESS == code) {
    if (!exists) {
      *pMissCache = true;
    } else if (!authRes.pass) {
      code = TSDB_CODE_PAR_PERMISSION_DENIED;
    } else if (NULL != authRes.pCond) {
      *pTagCond = authRes.pCond;
    }
  }
  return code;
}

static int32_t checkAuthForTable(SParseContext* pCxt, SName* pTbName, bool* pMissCache, bool* pNeedTableTagVal) {
  SNode*  pTagCond = NULL;
  int32_t code = checkAuth(pCxt, pTbName, pMissCache, &pTagCond);
  if (TSDB_CODE_SUCCESS == code) {
    *pNeedTableTagVal = ((*pMissCache) || (NULL != pTagCond));
    *pMissCache = (NULL != pTagCond);
  }
  nodesDestroyNode(pTagCond);
  return code;
}

static int32_t checkAuthForStable(SParseContext* pCxt, SName* pTbName, bool* pMissCache, SNode** pTagCond) {
  return checkAuth(pCxt, pTbName, pMissCache, pTagCond);
}

static int32_t getTableMeta(SInsertParseContext* pCxt, SName* pTbName, bool isStb, STableMeta** pTableMeta,
                            bool* pMissCache) {
  SParseContext* pComCxt = pCxt->pComCxt;
  int32_t        code = TSDB_CODE_SUCCESS;
  if (pComCxt->async) {
    if (isStb) {
      code = catalogGetCachedSTableMeta(pComCxt->pCatalog, pTbName, pTableMeta);
    } else {
      code = catalogGetCachedTableMeta(pComCxt->pCatalog, pTbName, pTableMeta);
    }
  } else {
    SRequestConnInfo conn = {.pTrans = pComCxt->pTransporter,
                             .requestId = pComCxt->requestId,
                             .requestObjRefId = pComCxt->requestRid,
                             .mgmtEps = pComCxt->mgmtEpSet};
    if (isStb) {
      code = catalogGetSTableMeta(pComCxt->pCatalog, &conn, pTbName, pTableMeta);
    } else {
      code = catalogGetTableMeta(pComCxt->pCatalog, &conn, pTbName, pTableMeta);
    }
  }
  if (TSDB_CODE_SUCCESS == code) {
    if (NULL == *pTableMeta) {
      *pMissCache = true;
    } else if (isStb && TSDB_SUPER_TABLE != (*pTableMeta)->tableType) {
      code = buildInvalidOperationMsg(&pCxt->msg, "create table only from super table is allowed");
    } else if (!isStb && TSDB_SUPER_TABLE == (*pTableMeta)->tableType) {
      code = buildInvalidOperationMsg(&pCxt->msg, "insert data into super table is not supported");
    }
  }
  return code;
}

static int32_t getTableVgroup(SParseContext* pCxt, SVnodeModifyOpStmt* pStmt, bool isStb, bool* pMissCache) {
  int32_t     code = TSDB_CODE_SUCCESS;
  SVgroupInfo vg;
  bool        exists = true;
  if (pCxt->async) {
    code = catalogGetCachedTableHashVgroup(pCxt->pCatalog, &pStmt->targetTableName, &vg, &exists);
  } else {
    SRequestConnInfo conn = {.pTrans = pCxt->pTransporter,
                             .requestId = pCxt->requestId,
                             .requestObjRefId = pCxt->requestRid,
                             .mgmtEps = pCxt->mgmtEpSet};
    code = catalogGetTableHashVgroup(pCxt->pCatalog, &conn, &pStmt->targetTableName, &vg);
  }
  if (TSDB_CODE_SUCCESS == code) {
    if (exists) {
      if (isStb) {
        pStmt->pTableMeta->vgId = vg.vgId;
      }
      code = taosHashPut(pStmt->pVgroupsHashObj, (const char*)&vg.vgId, sizeof(vg.vgId), (char*)&vg, sizeof(vg));
    }
    *pMissCache = !exists;
  }
  return code;
}

static int32_t getTableMetaAndVgroupImpl(SParseContext* pCxt, SVnodeModifyOpStmt* pStmt, bool* pMissCache) {
  SVgroupInfo vg;
  int32_t     code = catalogGetCachedTableVgMeta(pCxt->pCatalog, &pStmt->targetTableName, &vg, &pStmt->pTableMeta);
  if (TSDB_CODE_SUCCESS == code) {
    if (NULL != pStmt->pTableMeta) {
      code = taosHashPut(pStmt->pVgroupsHashObj, (const char*)&vg.vgId, sizeof(vg.vgId), (char*)&vg, sizeof(vg));
    }
    *pMissCache = (NULL == pStmt->pTableMeta);
  }
  return code;
}

static int32_t getTableMetaAndVgroup(SInsertParseContext* pCxt, SVnodeModifyOpStmt* pStmt, bool* pMissCache) {
  SParseContext* pComCxt = pCxt->pComCxt;
  int32_t        code = TSDB_CODE_SUCCESS;
  if (pComCxt->async) {
    code = getTableMetaAndVgroupImpl(pComCxt, pStmt, pMissCache);
  } else {
    code = getTableMeta(pCxt, &pStmt->targetTableName, false, &pStmt->pTableMeta, pMissCache);
    if (TSDB_CODE_SUCCESS == code && !pCxt->missCache) {
      code = getTableVgroup(pCxt->pComCxt, pStmt, false, &pCxt->missCache);
    }
  }
  return code;
}

static int32_t collectUseTable(const SName* pName, SHashObj* pTable) {
  char fullName[TSDB_TABLE_FNAME_LEN];
  tNameExtractFullName(pName, fullName);
  return taosHashPut(pTable, fullName, strlen(fullName), pName, sizeof(SName));
}

static int32_t collectUseDatabase(const SName* pName, SHashObj* pDbs) {
  char dbFName[TSDB_DB_FNAME_LEN] = {0};
  tNameGetFullDbName(pName, dbFName);
  return taosHashPut(pDbs, dbFName, strlen(dbFName), dbFName, sizeof(dbFName));
}

static int32_t getTargetTableSchema(SInsertParseContext* pCxt, SVnodeModifyOpStmt* pStmt) {
  if (pCxt->forceUpdate) {
    pCxt->missCache = true;
    return TSDB_CODE_SUCCESS;
  }

  int32_t code = checkAuthForTable(pCxt->pComCxt, &pStmt->targetTableName, &pCxt->missCache, &pCxt->needTableTagVal);
  if (TSDB_CODE_SUCCESS == code && !pCxt->missCache) {
    code = getTableMetaAndVgroup(pCxt, pStmt, &pCxt->missCache);
  }
  if (TSDB_CODE_SUCCESS == code && !pCxt->pComCxt->async) {
    code = collectUseDatabase(&pStmt->targetTableName, pStmt->pDbFNameHashObj);
    if (TSDB_CODE_SUCCESS == code) {
      code = collectUseTable(&pStmt->targetTableName, pStmt->pTableNameHashObj);
    }
  }
  return code;
}

static int32_t preParseUsingTableName(SInsertParseContext* pCxt, SVnodeModifyOpStmt* pStmt, SToken* pTbName) {
  return insCreateSName(&pStmt->usingTableName, pTbName, pCxt->pComCxt->acctId, pCxt->pComCxt->db, &pCxt->msg);
}

static int32_t getUsingTableSchema(SInsertParseContext* pCxt, SVnodeModifyOpStmt* pStmt) {
  if (pCxt->forceUpdate) {
    pCxt->missCache = true;
    return TSDB_CODE_SUCCESS;
  }

  int32_t code = checkAuthForStable(pCxt->pComCxt, &pStmt->usingTableName, &pCxt->missCache, &pStmt->pTagCond);
  if (TSDB_CODE_SUCCESS == code && !pCxt->missCache) {
    code = getTableMeta(pCxt, &pStmt->usingTableName, true, &pStmt->pTableMeta, &pCxt->missCache);
  }
  if (TSDB_CODE_SUCCESS == code && !pCxt->missCache) {
    code = getTableVgroup(pCxt->pComCxt, pStmt, true, &pCxt->missCache);
  }
  if (TSDB_CODE_SUCCESS == code && !pCxt->pComCxt->async) {
    code = collectUseDatabase(&pStmt->usingTableName, pStmt->pDbFNameHashObj);
    if (TSDB_CODE_SUCCESS == code) {
      code = collectUseTable(&pStmt->usingTableName, pStmt->pTableNameHashObj);
    }
  }
  return code;
}

static int32_t parseUsingTableNameImpl(SInsertParseContext* pCxt, SVnodeModifyOpStmt* pStmt) {
  SToken token;
  NEXT_TOKEN(pStmt->pSql, token);
  int32_t code = preParseUsingTableName(pCxt, pStmt, &token);
  if (TSDB_CODE_SUCCESS == code) {
    code = getUsingTableSchema(pCxt, pStmt);
  }
  if (TSDB_CODE_SUCCESS == code && !pCxt->missCache) {
    code = storeTableMeta(pCxt, pStmt);
  }
  return code;
}

// input pStmt->pSql:
//   1(care). [USING stb_name [(tag1_name, ...)] TAGS (tag1_value, ...) [table_options]] ...
//   2. VALUES ... | FILE ...
// output pStmt->pSql:
//   1. [(tag1_name, ...)] TAGS (tag1_value, ...) [table_options]] ...
//   2. VALUES ... | FILE ...
static int32_t parseUsingTableName(SInsertParseContext* pCxt, SVnodeModifyOpStmt* pStmt) {
  SToken  token;
  int32_t index = 0;
  NEXT_TOKEN_KEEP_SQL(pStmt->pSql, token, index);
  if (TK_USING != token.type) {
    return getTargetTableSchema(pCxt, pStmt);
  }

  pStmt->usingTableProcessing = true;
  // pStmt->pSql -> stb_name [(tag1_name, ...)
  pStmt->pSql += index;
  int32_t code = parseDuplicateUsingClause(pCxt, pStmt, &pCxt->usingDuplicateTable);
  if (TSDB_CODE_SUCCESS == code && !pCxt->usingDuplicateTable) {
    return parseUsingTableNameImpl(pCxt, pStmt);
  }
  return code;
}

static int32_t preParseTargetTableName(SInsertParseContext* pCxt, SVnodeModifyOpStmt* pStmt, SToken* pTbName) {
  return insCreateSName(&pStmt->targetTableName, pTbName, pCxt->pComCxt->acctId, pCxt->pComCxt->db, &pCxt->msg);
}

// input pStmt->pSql:
//   1(care). [(field1_name, ...)] ...
//   2. [ USING ... ] ...
//   3. VALUES ... | FILE ...
// output pStmt->pSql:
//   1. [ USING ... ] ...
//   2. VALUES ... | FILE ...
static int32_t preParseBoundColumnsClause(SInsertParseContext* pCxt, SVnodeModifyOpStmt* pStmt) {
  SToken  token;
  int32_t index = 0;
  NEXT_TOKEN_KEEP_SQL(pStmt->pSql, token, index);
  if (TK_NK_LP != token.type) {
    return TSDB_CODE_SUCCESS;
  }

  // pStmt->pSql -> field1_name, ...)
  pStmt->pSql += index;
  pStmt->pBoundCols = pStmt->pSql;
  return skipParentheses(pCxt, &pStmt->pSql);
}

static int32_t getTableDataCxt(SInsertParseContext* pCxt, SVnodeModifyOpStmt* pStmt, STableDataCxt** pTableCxt) {
  if (pCxt->pComCxt->async) {
    return insGetTableDataCxt(pStmt->pTableBlockHashObj, &pStmt->pTableMeta->uid, sizeof(pStmt->pTableMeta->uid),
                              pStmt->pTableMeta, &pStmt->pCreateTblReq, pTableCxt, false);
  }

  char tbFName[TSDB_TABLE_FNAME_LEN];
  tNameExtractFullName(&pStmt->targetTableName, tbFName);
  if (pStmt->usingTableProcessing) {
    pStmt->pTableMeta->uid = 0;
  }
  return insGetTableDataCxt(pStmt->pTableBlockHashObj, tbFName, strlen(tbFName), pStmt->pTableMeta,
                            &pStmt->pCreateTblReq, pTableCxt, NULL != pCxt->pComCxt->pStmtCb);
}

static int32_t parseBoundColumnsClause(SInsertParseContext* pCxt, SVnodeModifyOpStmt* pStmt, STableDataCxt* pTableCxt) {
  SToken  token;
  int32_t index = 0;
  NEXT_TOKEN_KEEP_SQL(pStmt->pSql, token, index);
  if (TK_NK_LP == token.type) {
    pStmt->pSql += index;
    if (NULL != pStmt->pBoundCols) {
      return buildSyntaxErrMsg(&pCxt->msg, "keyword VALUES or FILE is expected", token.z);
    }
    // pStmt->pSql -> field1_name, ...)
    return parseBoundColumns(pCxt, &pStmt->pSql, false, getTableColumnSchema(pStmt->pTableMeta),
                             &pTableCxt->boundColsInfo);
  }

  if (NULL != pStmt->pBoundCols) {
    return parseBoundColumns(pCxt, &pStmt->pBoundCols, false, getTableColumnSchema(pStmt->pTableMeta),
                             &pTableCxt->boundColsInfo);
  }

  return TSDB_CODE_SUCCESS;
}

int32_t initTableColSubmitData(STableDataCxt* pTableCxt) {
  if (0 == (pTableCxt->pData->flags & SUBMIT_REQ_COLUMN_DATA_FORMAT)) {
    return TSDB_CODE_SUCCESS;
  }

  for (int32_t i = 0; i < pTableCxt->boundColsInfo.numOfBound; ++i) {
    SSchema*  pSchema = &pTableCxt->pMeta->schema[pTableCxt->boundColsInfo.pColIndex[i]];
    SColData* pCol = taosArrayReserve(pTableCxt->pData->aCol, 1);
    if (NULL == pCol) {
      return TSDB_CODE_OUT_OF_MEMORY;
    }
    tColDataInit(pCol, pSchema->colId, pSchema->type, 0);
  }

  return TSDB_CODE_SUCCESS;
}

// input pStmt->pSql:
//   1. [(tag1_name, ...)] ...
//   2. VALUES ... | FILE ...
// output pStmt->pSql: VALUES ... | FILE ...
static int32_t parseSchemaClauseBottom(SInsertParseContext* pCxt, SVnodeModifyOpStmt* pStmt,
                                       STableDataCxt** pTableCxt) {
  int32_t code = parseUsingClauseBottom(pCxt, pStmt);
  if (TSDB_CODE_SUCCESS == code) {
    code = getTableDataCxt(pCxt, pStmt, pTableCxt);
  }
  if (TSDB_CODE_SUCCESS == code) {
    code = parseBoundColumnsClause(pCxt, pStmt, *pTableCxt);
  }
  if (TSDB_CODE_SUCCESS == code) {
    code = initTableColSubmitData(*pTableCxt);
  }
  return code;
}

// input pStmt->pSql: [(field1_name, ...)] [ USING ... ] VALUES ... | FILE ...
// output pStmt->pSql:
//   1. [(tag1_name, ...)] ...
//   2. VALUES ... | FILE ...
static int32_t parseSchemaClauseTop(SInsertParseContext* pCxt, SVnodeModifyOpStmt* pStmt, SToken* pTbName) {
  int32_t code = preParseTargetTableName(pCxt, pStmt, pTbName);
  if (TSDB_CODE_SUCCESS == code) {
    // option: [(field1_name, ...)]
    code = preParseBoundColumnsClause(pCxt, pStmt);
  }
  if (TSDB_CODE_SUCCESS == code) {
    // option: [USING stb_name]
    code = parseUsingTableName(pCxt, pStmt);
  }
  return code;
}

static int32_t parseValueTokenImpl(SInsertParseContext* pCxt, const char** pSql, SToken* pToken, SSchema* pSchema,
                                   int16_t timePrec, SColVal* pVal) {
  switch (pSchema->type) {
    case TSDB_DATA_TYPE_BOOL: {
      if ((pToken->type == TK_NK_BOOL || pToken->type == TK_NK_STRING) && (pToken->n != 0)) {
        if (strncasecmp(pToken->z, "true", pToken->n) == 0) {
          pVal->value.val = TRUE_VALUE;
        } else if (strncasecmp(pToken->z, "false", pToken->n) == 0) {
          pVal->value.val = FALSE_VALUE;
        } else {
          return buildSyntaxErrMsg(&pCxt->msg, "invalid bool data", pToken->z);
        }
      } else if (pToken->type == TK_NK_INTEGER) {
        pVal->value.val = ((taosStr2Int64(pToken->z, NULL, 10) == 0) ? FALSE_VALUE : TRUE_VALUE);
      } else if (pToken->type == TK_NK_FLOAT) {
        pVal->value.val = ((taosStr2Double(pToken->z, NULL) == 0) ? FALSE_VALUE : TRUE_VALUE);
      } else {
        return buildSyntaxErrMsg(&pCxt->msg, "invalid bool data", pToken->z);
      }
      break;
    }
    case TSDB_DATA_TYPE_TINYINT: {
      int32_t code = toIntegerEx(pToken->z, pToken->n, pToken->type, &pVal->value.val);
      if (TSDB_CODE_SUCCESS != code) {
        return buildSyntaxErrMsg(&pCxt->msg, "invalid tinyint data", pToken->z);
      } else if (!IS_VALID_TINYINT(pVal->value.val)) {
        return buildSyntaxErrMsg(&pCxt->msg, "tinyint data overflow", pToken->z);
      }
      break;
    }
    case TSDB_DATA_TYPE_UTINYINT: {
      int32_t code = toUIntegerEx(pToken->z, pToken->n, pToken->type, &pVal->value.val);
      if (TSDB_CODE_SUCCESS != code) {
        return buildSyntaxErrMsg(&pCxt->msg, "invalid unsigned tinyint data", pToken->z);
      } else if (pVal->value.val > UINT8_MAX) {
        return buildSyntaxErrMsg(&pCxt->msg, "unsigned tinyint data overflow", pToken->z);
      }
      break;
    }
    case TSDB_DATA_TYPE_SMALLINT: {
      int32_t code = toIntegerEx(pToken->z, pToken->n, pToken->type, &pVal->value.val);
      if (TSDB_CODE_SUCCESS != code) {
        return buildSyntaxErrMsg(&pCxt->msg, "invalid smallint data", pToken->z);
      } else if (!IS_VALID_SMALLINT(pVal->value.val)) {
        return buildSyntaxErrMsg(&pCxt->msg, "smallint data overflow", pToken->z);
      }
      break;
    }
    case TSDB_DATA_TYPE_USMALLINT: {
      int32_t code = toUIntegerEx(pToken->z, pToken->n, pToken->type, &pVal->value.val);
      if (TSDB_CODE_SUCCESS != code) {
        return buildSyntaxErrMsg(&pCxt->msg, "invalid unsigned smallint data", pToken->z);
      } else if (pVal->value.val > UINT16_MAX) {
        return buildSyntaxErrMsg(&pCxt->msg, "unsigned smallint data overflow", pToken->z);
      }
      break;
    }
    case TSDB_DATA_TYPE_INT: {
      int32_t code = toIntegerEx(pToken->z, pToken->n, pToken->type, &pVal->value.val);
      if (TSDB_CODE_SUCCESS != code) {
        return buildSyntaxErrMsg(&pCxt->msg, "invalid int data", pToken->z);
      } else if (!IS_VALID_INT(pVal->value.val)) {
        return buildSyntaxErrMsg(&pCxt->msg, "int data overflow", pToken->z);
      }
      break;
    }
    case TSDB_DATA_TYPE_UINT: {
      int32_t code = toUIntegerEx(pToken->z, pToken->n, pToken->type, &pVal->value.val);
      if (TSDB_CODE_SUCCESS != code) {
        return buildSyntaxErrMsg(&pCxt->msg, "invalid unsigned int data", pToken->z);
      } else if (pVal->value.val > UINT32_MAX) {
        return buildSyntaxErrMsg(&pCxt->msg, "unsigned int data overflow", pToken->z);
      }
      break;
    }
    case TSDB_DATA_TYPE_BIGINT: {
      int32_t code = toIntegerEx(pToken->z, pToken->n, pToken->type, &pVal->value.val);
      if (TSDB_CODE_SUCCESS != code) {
        return buildSyntaxErrMsg(&pCxt->msg, "invalid bigint data", pToken->z);
      }
      break;
    }
    case TSDB_DATA_TYPE_UBIGINT: {
      int32_t code = toUIntegerEx(pToken->z, pToken->n, pToken->type, &pVal->value.val);
      if (TSDB_CODE_SUCCESS != code) {
        return buildSyntaxErrMsg(&pCxt->msg, "invalid unsigned bigint data", pToken->z);
      }
      break;
    }
    case TSDB_DATA_TYPE_FLOAT: {
      double dv;
      int32_t code = toDoubleEx(pToken->z, pToken->n, pToken->type, &dv);
      if (TSDB_CODE_SUCCESS != code) {
        return buildSyntaxErrMsg(&pCxt->msg, "illegal float data", pToken->z);
      }
      if (dv > FLT_MAX || dv < -FLT_MAX || isinf(dv) || isnan(dv)) {
        return buildSyntaxErrMsg(&pCxt->msg, "illegal float data", pToken->z);
      }
      float f = dv;
      memcpy(&pVal->value.val, &f, sizeof(f));
      break;
    }
    case TSDB_DATA_TYPE_DOUBLE: {
      double dv;
      int32_t code = toDoubleEx(pToken->z, pToken->n, pToken->type, &dv);
      if (TSDB_CODE_SUCCESS != code) {
        return buildSyntaxErrMsg(&pCxt->msg, "illegal float data", pToken->z);
      }
      if (isinf(dv) || isnan(dv)) {
        return buildSyntaxErrMsg(&pCxt->msg, "illegal double data", pToken->z);
      }
      pVal->value.val = *(int64_t*)&dv;
      break;
    }
    case TSDB_DATA_TYPE_BINARY: {
      // Too long values will raise the invalid sql error message
      if (pToken->n + VARSTR_HEADER_SIZE > pSchema->bytes) {
        return generateSyntaxErrMsg(&pCxt->msg, TSDB_CODE_PAR_VALUE_TOO_LONG, pSchema->name);
      }
      pVal->value.pData = taosMemoryMalloc(pToken->n);
      if (NULL == pVal->value.pData) {
        return TSDB_CODE_OUT_OF_MEMORY;
      }
      memcpy(pVal->value.pData, pToken->z, pToken->n);
      pVal->value.nData = pToken->n;
      break;
    }
    case TSDB_DATA_TYPE_VARBINARY: {
      int32_t code = parseVarbinary(pToken, &pVal->value.pData, &pVal->value.nData, pSchema->bytes);
      if(code != TSDB_CODE_SUCCESS){
        return generateSyntaxErrMsg(&pCxt->msg, code, pSchema->name);
      }
      break;
    }
    case TSDB_DATA_TYPE_NCHAR: {
      // if the converted output len is over than pColumnModel->bytes, return error: 'Argument list too long'
      int32_t len = 0;
      char*   pUcs4 = taosMemoryCalloc(1, pSchema->bytes - VARSTR_HEADER_SIZE);
      if (NULL == pUcs4) {
        return TSDB_CODE_OUT_OF_MEMORY;
      }
      if (!taosMbsToUcs4(pToken->z, pToken->n, (TdUcs4*)pUcs4, pSchema->bytes - VARSTR_HEADER_SIZE, &len)) {
        taosMemoryFree(pUcs4);
        if (errno == E2BIG) {
          return generateSyntaxErrMsg(&pCxt->msg, TSDB_CODE_PAR_VALUE_TOO_LONG, pSchema->name);
        }
        char buf[512] = {0};
        snprintf(buf, tListLen(buf), "%s", strerror(errno));
        return buildSyntaxErrMsg(&pCxt->msg, buf, pToken->z);
      }
      pVal->value.pData = pUcs4;
      pVal->value.nData = len;
      break;
    }
    case TSDB_DATA_TYPE_JSON: {
      if (pToken->n > (TSDB_MAX_JSON_TAG_LEN - VARSTR_HEADER_SIZE) / TSDB_NCHAR_SIZE) {
        return buildSyntaxErrMsg(&pCxt->msg, "json string too long than 4095", pToken->z);
      }
      pVal->value.pData = taosMemoryMalloc(pToken->n);
      if (NULL == pVal->value.pData) {
        return TSDB_CODE_OUT_OF_MEMORY;
      }
      memcpy(pVal->value.pData, pToken->z, pToken->n);
      pVal->value.nData = pToken->n;
      break;
    }
    case TSDB_DATA_TYPE_GEOMETRY: {
      int32_t code = TSDB_CODE_FAILED;
      unsigned char *output = NULL;
      size_t size = 0;

      code = parseGeometry(pToken, &output, &size);
      if (code != TSDB_CODE_SUCCESS) {
        code = buildSyntaxErrMsg(&pCxt->msg, getThreadLocalGeosCtx()->errMsg, pToken->z);
      }
      // Too long values will raise the invalid sql error message
      else if (size + VARSTR_HEADER_SIZE > pSchema->bytes) {
        code = generateSyntaxErrMsg(&pCxt->msg, TSDB_CODE_PAR_VALUE_TOO_LONG, pSchema->name);
      }
      else {
        pVal->value.pData = taosMemoryMalloc(size);
        if (NULL == pVal->value.pData) {
          code = TSDB_CODE_OUT_OF_MEMORY;
        }
        else {
          memcpy(pVal->value.pData, output, size);
          pVal->value.nData = size;
        }
      }

      geosFreeBuffer(output);
      if (code != TSDB_CODE_SUCCESS) {
        return code;
      }

      break;
    }
    case TSDB_DATA_TYPE_TIMESTAMP: {
      if (parseTime(pSql, pToken, timePrec, &pVal->value.val, &pCxt->msg) != TSDB_CODE_SUCCESS) {
        return buildSyntaxErrMsg(&pCxt->msg, "invalid timestamp", pToken->z);
      }
      break;
    }
    default:
      return TSDB_CODE_FAILED;
  }

  pVal->flag = CV_FLAG_VALUE;
  return TSDB_CODE_SUCCESS;
}

static int32_t parseValueToken(SInsertParseContext* pCxt, const char** pSql, SToken* pToken, SSchema* pSchema,
                               int16_t timePrec, SColVal* pVal) {
  int32_t code = checkAndTrimValue(pToken, pCxt->tmpTokenBuf, &pCxt->msg, pSchema->type);
  if (TSDB_CODE_SUCCESS == code && isNullValue(pSchema->type, pToken)) {
    if (TSDB_DATA_TYPE_TIMESTAMP == pSchema->type && PRIMARYKEY_TIMESTAMP_COL_ID == pSchema->colId) {
      return buildSyntaxErrMsg(&pCxt->msg, "primary timestamp should not be null", pToken->z);
    }

    if (TK_NK_VARIABLE == pToken->type && pSchema->type != TSDB_DATA_TYPE_TIMESTAMP) {
      return buildSyntaxErrMsg(&pCxt->msg, "invalid values", pToken->z);
    }
    pVal->flag = CV_FLAG_NULL;
    return TSDB_CODE_SUCCESS;
  }

  if (TSDB_CODE_SUCCESS == code && IS_NUMERIC_TYPE(pSchema->type) && pToken->n == 0) {
    return buildSyntaxErrMsg(&pCxt->msg, "invalid numeric data", pToken->z);
  }

  if (TSDB_CODE_SUCCESS == code) {
    code = parseValueTokenImpl(pCxt, pSql, pToken, pSchema, timePrec, pVal);
  }

  return code;
}

static void clearColValArray(SArray* pCols) {
  int32_t num = taosArrayGetSize(pCols);
  for (int32_t i = 0; i < num; ++i) {
    SColVal* pCol = taosArrayGet(pCols, i);
    if (IS_VAR_DATA_TYPE(pCol->type)) {
      taosMemoryFreeClear(pCol->value.pData);
    }
  }
}

static int parseOneRow(SInsertParseContext* pCxt, const char** pSql, STableDataCxt* pTableCxt, bool* pGotRow,
                       SToken* pToken) {
  SBoundColInfo* pCols = &pTableCxt->boundColsInfo;
  bool           isParseBindParam = false;
  SSchema*       pSchemas = getTableColumnSchema(pTableCxt->pMeta);

  int32_t code = TSDB_CODE_SUCCESS;
  // 1. set the parsed value from sql string
  for (int i = 0; i < pCols->numOfBound && TSDB_CODE_SUCCESS == code; ++i) {
    const char* pOrigSql = *pSql;
    bool        ignoreComma = false;
    NEXT_TOKEN_WITH_PREV_EXT(*pSql, *pToken, &ignoreComma);
    if (ignoreComma) {
      code = buildSyntaxErrMsg(&pCxt->msg, "invalid data or symbol", pOrigSql);
      break;
    }

    SSchema* pSchema = &pSchemas[pCols->pColIndex[i]];
    SColVal* pVal = taosArrayGet(pTableCxt->pValues, pCols->pColIndex[i]);

    if (pToken->type == TK_NK_QUESTION) {
      isParseBindParam = true;
      if (NULL == pCxt->pComCxt->pStmtCb) {
        code = buildSyntaxErrMsg(&pCxt->msg, "? only used in stmt", pToken->z);
        break;
      }
    } else {
      if (TK_NK_RP == pToken->type) {
        code = generateSyntaxErrMsg(&pCxt->msg, TSDB_CODE_PAR_INVALID_COLUMNS_NUM);
        break;
      }

      if (isParseBindParam) {
        code = buildInvalidOperationMsg(&pCxt->msg, "no mix usage for ? and values");
        break;
      }

      if (TSDB_CODE_SUCCESS == code) {
        code = parseValueToken(pCxt, pSql, pToken, pSchema, getTableInfo(pTableCxt->pMeta).precision, pVal);
      }
    }

    if (TSDB_CODE_SUCCESS == code && i < pCols->numOfBound - 1) {
      NEXT_VALID_TOKEN(*pSql, *pToken);
      if (TK_NK_COMMA != pToken->type) {
        code = buildSyntaxErrMsg(&pCxt->msg, ", expected", pToken->z);
      }
    }
  }

  if (TSDB_CODE_SUCCESS == code && !isParseBindParam) {
    SRow** pRow = taosArrayReserve(pTableCxt->pData->aRowP, 1);
    code = tRowBuild(pTableCxt->pValues, pTableCxt->pSchema, pRow);
    if (TSDB_CODE_SUCCESS == code) {
      insCheckTableDataOrder(pTableCxt, TD_ROW_KEY(*pRow));
    }
  }

  if (TSDB_CODE_SUCCESS == code && !isParseBindParam) {
    *pGotRow = true;
  }

  clearColValArray(pTableCxt->pValues);

  return code;
}

// pSql -> (field1_value, ...) [(field1_value2, ...) ...]
static int32_t parseValues(SInsertParseContext* pCxt, SVnodeModifyOpStmt* pStmt, STableDataCxt* pTableCxt,
                           int32_t* pNumOfRows, SToken* pToken) {
  int32_t code = TSDB_CODE_SUCCESS;

  (*pNumOfRows) = 0;
  while (TSDB_CODE_SUCCESS == code) {
    int32_t index = 0;
    NEXT_TOKEN_KEEP_SQL(pStmt->pSql, *pToken, index);
    if (TK_NK_LP != pToken->type) {
      break;
    }
    pStmt->pSql += index;

    bool gotRow = false;
    if (TSDB_CODE_SUCCESS == code) {
      code = parseOneRow(pCxt, &pStmt->pSql, pTableCxt, &gotRow, pToken);
    }

    if (TSDB_CODE_SUCCESS == code) {
      NEXT_VALID_TOKEN(pStmt->pSql, *pToken);
      if (TK_NK_COMMA == pToken->type) {
        code = generateSyntaxErrMsg(&pCxt->msg, TSDB_CODE_PAR_INVALID_COLUMNS_NUM);
      } else if (TK_NK_RP != pToken->type) {
        code = buildSyntaxErrMsg(&pCxt->msg, ") expected", pToken->z);
      }
    }

    if (TSDB_CODE_SUCCESS == code && gotRow) {
      (*pNumOfRows)++;
    }
  }

  if (TSDB_CODE_SUCCESS == code && 0 == (*pNumOfRows) &&
      (!TSDB_QUERY_HAS_TYPE(pStmt->insertType, TSDB_QUERY_TYPE_STMT_INSERT))) {
    code = buildSyntaxErrMsg(&pCxt->msg, "no any data points", NULL);
  }
  return code;
}

// VALUES (field1_value, ...) [(field1_value2, ...) ...]
static int32_t parseValuesClause(SInsertParseContext* pCxt, SVnodeModifyOpStmt* pStmt, STableDataCxt* pTableCxt,
                                 SToken* pToken) {
  int32_t numOfRows = 0;
  int32_t code = parseValues(pCxt, pStmt, pTableCxt, &numOfRows, pToken);
  if (TSDB_CODE_SUCCESS == code) {
    pStmt->totalRowsNum += numOfRows;
    pStmt->totalTbNum += 1;
    TSDB_QUERY_SET_TYPE(pStmt->insertType, TSDB_QUERY_TYPE_INSERT);
  }
  return code;
}

static int32_t parseCsvFile(SInsertParseContext* pCxt, SVnodeModifyOpStmt* pStmt, STableDataCxt* pTableCxt,
                            int32_t* pNumOfRows) {
  int32_t code = TSDB_CODE_SUCCESS;
  (*pNumOfRows) = 0;
  char*   pLine = NULL;
  int64_t readLen = 0;
  bool    firstLine = (pStmt->fileProcessing == false);
  pStmt->fileProcessing = false;
  while (TSDB_CODE_SUCCESS == code && (readLen = taosGetLineFile(pStmt->fp, &pLine)) != -1) {
    if (('\r' == pLine[readLen - 1]) || ('\n' == pLine[readLen - 1])) {
      pLine[--readLen] = '\0';
    }

    if (readLen == 0) {
      firstLine = false;
      continue;
    }

    bool gotRow = false;
    if (TSDB_CODE_SUCCESS == code) {
      SToken token;
      strtolower(pLine, pLine);
      const char* pRow = pLine;

      code = parseOneRow(pCxt, (const char**)&pRow, pTableCxt, &gotRow, &token);
      if (code && firstLine) {
        firstLine = false;
        code = 0;
        continue;
      }
    }

    if (TSDB_CODE_SUCCESS == code && gotRow) {
      (*pNumOfRows)++;
    }

    if (TSDB_CODE_SUCCESS == code && (*pNumOfRows) >= tsMaxInsertBatchRows) {
      pStmt->fileProcessing = true;
      break;
    }

    firstLine = false;
  }
  taosMemoryFree(pLine);

  parserDebug("0x%" PRIx64 " %d rows have been parsed", pCxt->pComCxt->requestId, *pNumOfRows);

  if (TSDB_CODE_SUCCESS == code && (*pNumOfRows) == 0 && pStmt->totalRowsNum == 0 &&
      (!TSDB_QUERY_HAS_TYPE(pStmt->insertType, TSDB_QUERY_TYPE_STMT_INSERT)) && !pStmt->fileProcessing) {
    code = buildSyntaxErrMsg(&pCxt->msg, "no any data points", NULL);
  }
  return code;
}

static int32_t parseDataFromFileImpl(SInsertParseContext* pCxt, SVnodeModifyOpStmt* pStmt, STableDataCxt* pTableCxt) {
  int32_t numOfRows = 0;
  int32_t code = parseCsvFile(pCxt, pStmt, pTableCxt, &numOfRows);
  if (TSDB_CODE_SUCCESS == code) {
    pStmt->totalRowsNum += numOfRows;
    pStmt->totalTbNum += 1;
    TSDB_QUERY_SET_TYPE(pStmt->insertType, TSDB_QUERY_TYPE_FILE_INSERT);
    if (!pStmt->fileProcessing) {
      taosCloseFile(&pStmt->fp);
    } else {
      parserDebug("0x%" PRIx64 " insert from csv. File is too large, do it in batches.", pCxt->pComCxt->requestId);
    }
    if (pStmt->insertType != TSDB_QUERY_TYPE_FILE_INSERT) {
      return buildSyntaxErrMsg(&pCxt->msg, "keyword VALUES or FILE is exclusive", NULL);
    }
  }
  // just record pTableCxt whose data come from file
  if (numOfRows > 0) {
    if (NULL == pStmt->pTableCxtHashObj) {
      pStmt->pTableCxtHashObj =
          taosHashInit(128, taosGetDefaultHashFunction(TSDB_DATA_TYPE_BINARY), true, HASH_NO_LOCK);
    }
    void* pData = pTableCxt;
    taosHashPut(pStmt->pTableCxtHashObj, &pStmt->pTableMeta->uid, sizeof(pStmt->pTableMeta->uid), &pData,
                POINTER_BYTES);
  }
  return code;
}

static int32_t parseDataFromFile(SInsertParseContext* pCxt, SVnodeModifyOpStmt* pStmt, SToken* pFilePath,
                                 STableDataCxt* pTableCxt) {
  char filePathStr[TSDB_FILENAME_LEN] = {0};
  if (TK_NK_STRING == pFilePath->type) {
    trimString(pFilePath->z, pFilePath->n, filePathStr, sizeof(filePathStr));
  } else {
    strncpy(filePathStr, pFilePath->z, pFilePath->n);
  }
  pStmt->fp = taosOpenFile(filePathStr, TD_FILE_READ | TD_FILE_STREAM);
  if (NULL == pStmt->fp) {
    return TAOS_SYSTEM_ERROR(errno);
  }

  return parseDataFromFileImpl(pCxt, pStmt, pTableCxt);
}

static int32_t parseFileClause(SInsertParseContext* pCxt, SVnodeModifyOpStmt* pStmt, STableDataCxt* pTableCxt,
                               SToken* pToken) {
  if (tsUseAdapter) {
    return buildInvalidOperationMsg(&pCxt->msg, "proxy mode does not support csv loading");
  }

  NEXT_TOKEN(pStmt->pSql, *pToken);
  if (0 == pToken->n || (TK_NK_STRING != pToken->type && TK_NK_ID != pToken->type)) {
    return buildSyntaxErrMsg(&pCxt->msg, "file path is required following keyword FILE", pToken->z);
  }
  return parseDataFromFile(pCxt, pStmt, pToken, pTableCxt);
}

// VALUES (field1_value, ...) [(field1_value2, ...) ...] | FILE csv_file_path
static int32_t parseDataClause(SInsertParseContext* pCxt, SVnodeModifyOpStmt* pStmt, STableDataCxt* pTableCxt) {
  SToken token;
  NEXT_TOKEN(pStmt->pSql, token);
  switch (token.type) {
    case TK_VALUES:
      if (TSDB_QUERY_HAS_TYPE(pStmt->insertType, TSDB_QUERY_TYPE_FILE_INSERT)) {
        return buildSyntaxErrMsg(&pCxt->msg, "keyword VALUES or FILE is exclusive", token.z);
      }
      return parseValuesClause(pCxt, pStmt, pTableCxt, &token);
    case TK_FILE:
      return parseFileClause(pCxt, pStmt, pTableCxt, &token);
    default:
      break;
  }
  return buildSyntaxErrMsg(&pCxt->msg, "keyword VALUES or FILE is expected", token.z);
}

// input pStmt->pSql:
//   1. [(tag1_name, ...)] ...
//   2. VALUES ... | FILE ...
static int32_t parseInsertTableClauseBottom(SInsertParseContext* pCxt, SVnodeModifyOpStmt* pStmt) {
  STableDataCxt* pTableCxt = NULL;
  int32_t        code = parseSchemaClauseBottom(pCxt, pStmt, &pTableCxt);
  if (TSDB_CODE_SUCCESS == code) {
    code = parseDataClause(pCxt, pStmt, pTableCxt);
  }
  return code;
}

static void resetEnvPreTable(SInsertParseContext* pCxt, SVnodeModifyOpStmt* pStmt) {
  insDestroyBoundColInfo(&pCxt->tags);
  taosMemoryFreeClear(pStmt->pTableMeta);
  nodesDestroyNode(pStmt->pTagCond);
  taosArrayDestroy(pStmt->pTableTag);
  tdDestroySVCreateTbReq(pStmt->pCreateTblReq);
  taosMemoryFreeClear(pStmt->pCreateTblReq);
  pCxt->missCache = false;
  pCxt->usingDuplicateTable = false;
  pStmt->pBoundCols = NULL;
  pStmt->usingTableProcessing = false;
  pStmt->fileProcessing = false;
  pStmt->usingTableName.type = 0;
}

// input pStmt->pSql: [(field1_name, ...)] [ USING ... ] VALUES ... | FILE ...
static int32_t parseInsertTableClause(SInsertParseContext* pCxt, SVnodeModifyOpStmt* pStmt, SToken* pTbName) {
  resetEnvPreTable(pCxt, pStmt);
  int32_t code = parseSchemaClauseTop(pCxt, pStmt, pTbName);
  if (TSDB_CODE_SUCCESS == code && !pCxt->missCache) {
    code = parseInsertTableClauseBottom(pCxt, pStmt);
  }
  return code;
}

static int32_t checkTableClauseFirstToken(SInsertParseContext* pCxt, SVnodeModifyOpStmt* pStmt, SToken* pTbName,
                                          bool* pHasData) {
  // no data in the sql string anymore.
  if (0 == pTbName->n) {
    if (0 != pTbName->type && '\0' != pStmt->pSql[0]) {
      return buildSyntaxErrMsg(&pCxt->msg, "invalid charactor in SQL", pTbName->z);
    }

    if (0 == pStmt->totalRowsNum && (!TSDB_QUERY_HAS_TYPE(pStmt->insertType, TSDB_QUERY_TYPE_STMT_INSERT))) {
      return buildInvalidOperationMsg(&pCxt->msg, "no data in sql");
    }

    *pHasData = false;
    return TSDB_CODE_SUCCESS;
  }

  if (TSDB_QUERY_HAS_TYPE(pStmt->insertType, TSDB_QUERY_TYPE_STMT_INSERT) && pStmt->totalTbNum > 0) {
    return buildInvalidOperationMsg(&pCxt->msg, "single table allowed in one stmt");
  }

  if (TK_NK_QUESTION == pTbName->type) {
    if (NULL == pCxt->pComCxt->pStmtCb) {
      return buildSyntaxErrMsg(&pCxt->msg, "? only used in stmt", pTbName->z);
    }

    char*   tbName = NULL;
    int32_t code = (*pCxt->pComCxt->pStmtCb->getTbNameFn)(pCxt->pComCxt->pStmtCb->pStmt, &tbName);
    if (TSDB_CODE_SUCCESS == code) {
      pTbName->z = tbName;
      pTbName->n = strlen(tbName);
    } else {
      return code;
    }
  }

  if (TK_NK_ID != pTbName->type && TK_NK_STRING != pTbName->type && TK_NK_QUESTION != pTbName->type) {
    return buildSyntaxErrMsg(&pCxt->msg, "table_name is expected", pTbName->z);
  }

  *pHasData = true;
  return TSDB_CODE_SUCCESS;
}

static int32_t setStmtInfo(SInsertParseContext* pCxt, SVnodeModifyOpStmt* pStmt) {
  SBoundColInfo* tags = taosMemoryMalloc(sizeof(pCxt->tags));
  if (NULL == tags) {
    return TSDB_CODE_OUT_OF_MEMORY;
  }
  memcpy(tags, &pCxt->tags, sizeof(pCxt->tags));

  SStmtCallback* pStmtCb = pCxt->pComCxt->pStmtCb;
  int32_t        code = (*pStmtCb->setInfoFn)(pStmtCb->pStmt, pStmt->pTableMeta, tags, &pStmt->targetTableName,
                                       pStmt->usingTableProcessing, pStmt->pVgroupsHashObj, pStmt->pTableBlockHashObj,
                                       pStmt->usingTableName.tname);

  memset(&pCxt->tags, 0, sizeof(pCxt->tags));
  pStmt->pVgroupsHashObj = NULL;
  pStmt->pTableBlockHashObj = NULL;
  return code;
}

static int32_t parseInsertBodyBottom(SInsertParseContext* pCxt, SVnodeModifyOpStmt* pStmt) {
  if (TSDB_QUERY_HAS_TYPE(pStmt->insertType, TSDB_QUERY_TYPE_STMT_INSERT)) {
    return setStmtInfo(pCxt, pStmt);
  }

  // release old array alloced by merge
  pStmt->freeArrayFunc(pStmt->pVgDataBlocks);
  pStmt->pVgDataBlocks = NULL;
  bool fileOnly = (pStmt->insertType == TSDB_QUERY_TYPE_FILE_INSERT);
  if (fileOnly) {
    // none data, skip merge, buildvgdata 
    if (0 == taosHashGetSize(pStmt->pTableCxtHashObj)) {
      pCxt->needRequest = false;
      return TSDB_CODE_SUCCESS;
    }
  }

  // merge according to vgId
  int32_t code = insMergeTableDataCxt(fileOnly ? pStmt->pTableCxtHashObj : pStmt->pTableBlockHashObj,
                                      &pStmt->pVgDataBlocks, pStmt->fileProcessing);
  // clear tmp hashobj only
  taosHashClear(pStmt->pTableCxtHashObj);

  if (TSDB_CODE_SUCCESS == code) {
    code = insBuildVgDataBlocks(pStmt->pVgroupsHashObj, pStmt->pVgDataBlocks, &pStmt->pDataBlocks);
  }

  return code;
}

// tb_name
//     [USING stb_name [(tag1_name, ...)] TAGS (tag1_value, ...)]
//     [(field1_name, ...)]
//     VALUES (field1_value, ...) [(field1_value2, ...) ...] | FILE csv_file_path
// [...];
static int32_t parseInsertBody(SInsertParseContext* pCxt, SVnodeModifyOpStmt* pStmt) {
  SToken  token;
  int32_t code = TSDB_CODE_SUCCESS;
  bool    hasData = true;
  // for each table
  while (TSDB_CODE_SUCCESS == code && hasData && !pCxt->missCache && !pStmt->fileProcessing) {
    // pStmt->pSql -> tb_name ...
    NEXT_TOKEN(pStmt->pSql, token);
    code = checkTableClauseFirstToken(pCxt, pStmt, &token, &hasData);
    if (TSDB_CODE_SUCCESS == code && hasData) {
      code = parseInsertTableClause(pCxt, pStmt, &token);
    }
  }

  if (TSDB_CODE_SUCCESS == code && !pCxt->missCache) {
    code = parseInsertBodyBottom(pCxt, pStmt);
  }
  return code;
}

static void destroySubTableHashElem(void* p) { taosMemoryFree(*(STableMeta**)p); }

static int32_t createVnodeModifOpStmt(SInsertParseContext* pCxt, bool reentry, SNode** pOutput) {
  SVnodeModifyOpStmt* pStmt = (SVnodeModifyOpStmt*)nodesMakeNode(QUERY_NODE_VNODE_MODIFY_STMT);
  if (NULL == pStmt) {
    return TSDB_CODE_OUT_OF_MEMORY;
  }

  if (pCxt->pComCxt->pStmtCb) {
    TSDB_QUERY_SET_TYPE(pStmt->insertType, TSDB_QUERY_TYPE_STMT_INSERT);
  }
  pStmt->pSql = pCxt->pComCxt->pSql;
  pStmt->freeHashFunc = insDestroyTableDataCxtHashMap;
  pStmt->freeArrayFunc = insDestroyVgroupDataCxtList;
  
  if (!reentry) {
    pStmt->pVgroupsHashObj = taosHashInit(128, taosGetDefaultHashFunction(TSDB_DATA_TYPE_INT), true, HASH_NO_LOCK);
    if (pCxt->pComCxt->pStmtCb) {
      pStmt->pTableBlockHashObj =
          taosHashInit(128, taosGetDefaultHashFunction(TSDB_DATA_TYPE_BINARY), true, HASH_NO_LOCK);
    } else {
      pStmt->pTableBlockHashObj =
          taosHashInit(128, taosGetDefaultHashFunction(TSDB_DATA_TYPE_BIGINT), true, HASH_NO_LOCK);
    }
  }
  pStmt->pSubTableHashObj = taosHashInit(128, taosGetDefaultHashFunction(TSDB_DATA_TYPE_VARCHAR), true, HASH_NO_LOCK);
  pStmt->pTableNameHashObj = taosHashInit(128, taosGetDefaultHashFunction(TSDB_DATA_TYPE_VARCHAR), true, HASH_NO_LOCK);
  pStmt->pDbFNameHashObj = taosHashInit(64, taosGetDefaultHashFunction(TSDB_DATA_TYPE_VARCHAR), true, HASH_NO_LOCK);
  if ((!reentry && (NULL == pStmt->pVgroupsHashObj || NULL == pStmt->pTableBlockHashObj)) ||
      NULL == pStmt->pSubTableHashObj || NULL == pStmt->pTableNameHashObj || NULL == pStmt->pDbFNameHashObj) {
    nodesDestroyNode((SNode*)pStmt);
    return TSDB_CODE_OUT_OF_MEMORY;
  }

  taosHashSetFreeFp(pStmt->pSubTableHashObj, destroySubTableHashElem);

  *pOutput = (SNode*)pStmt;
  return TSDB_CODE_SUCCESS;
}

static int32_t createInsertQuery(SInsertParseContext* pCxt, SQuery** pOutput) {
  SQuery* pQuery = (SQuery*)nodesMakeNode(QUERY_NODE_QUERY);
  if (NULL == pQuery) {
    return TSDB_CODE_OUT_OF_MEMORY;
  }

  pQuery->execMode = QUERY_EXEC_MODE_SCHEDULE;
  pQuery->haveResultSet = false;
  pQuery->msgType = TDMT_VND_SUBMIT;

  int32_t code = createVnodeModifOpStmt(pCxt, false, &pQuery->pRoot);
  if (TSDB_CODE_SUCCESS == code) {
    *pOutput = pQuery;
  } else {
    nodesDestroyNode((SNode*)pQuery);
  }
  return code;
}

static int32_t checkAuthFromMetaData(const SArray* pUsers, SNode** pTagCond) {
  if (1 != taosArrayGetSize(pUsers)) {
    return TSDB_CODE_FAILED;
  }

  SMetaRes* pRes = taosArrayGet(pUsers, 0);
  if (TSDB_CODE_SUCCESS == pRes->code) {
    SUserAuthRes* pAuth = pRes->pRes;
    if (NULL != pAuth->pCond) {
      *pTagCond = nodesCloneNode(pAuth->pCond);
    }
    return pAuth->pass ? TSDB_CODE_SUCCESS : TSDB_CODE_PAR_PERMISSION_DENIED;
  }
  return pRes->code;
}

static int32_t getTableMetaFromMetaData(const SArray* pTables, STableMeta** pMeta) {
  if (1 != taosArrayGetSize(pTables)) {
    return TSDB_CODE_FAILED;
  }

  taosMemoryFreeClear(*pMeta);
  SMetaRes* pRes = taosArrayGet(pTables, 0);
  if (TSDB_CODE_SUCCESS == pRes->code) {
    *pMeta = tableMetaDup((const STableMeta*)pRes->pRes);
    if (NULL == *pMeta) {
      return TSDB_CODE_OUT_OF_MEMORY;
    }
  }
  return pRes->code;
}

static int32_t getTableVgroupFromMetaData(const SArray* pTables, SVnodeModifyOpStmt* pStmt, bool isStb) {
  if (1 != taosArrayGetSize(pTables)) {
    return TSDB_CODE_FAILED;
  }

  SMetaRes* pRes = taosArrayGet(pTables, 0);
  if (TSDB_CODE_SUCCESS != pRes->code) {
    return pRes->code;
  }

  SVgroupInfo* pVg = pRes->pRes;
  if (isStb) {
    pStmt->pTableMeta->vgId = pVg->vgId;
  }
  return taosHashPut(pStmt->pVgroupsHashObj, (const char*)&pVg->vgId, sizeof(pVg->vgId), (char*)pVg,
                     sizeof(SVgroupInfo));
}

static int32_t buildTagNameFromMeta(STableMeta* pMeta, SArray** pTagName) {
  *pTagName = taosArrayInit(pMeta->tableInfo.numOfTags, TSDB_COL_NAME_LEN);
  if (NULL == *pTagName) {
    return TSDB_CODE_OUT_OF_MEMORY;
  }
  SSchema* pSchema = getTableTagSchema(pMeta);
  for (int32_t i = 0; i < pMeta->tableInfo.numOfTags; ++i) {
    taosArrayPush(*pTagName, pSchema[i].name);
  }
  return TSDB_CODE_SUCCESS;
}

static int32_t checkSubtablePrivilegeForTable(const SArray* pTables, SVnodeModifyOpStmt* pStmt) {
  if (1 != taosArrayGetSize(pTables)) {
    return TSDB_CODE_FAILED;
  }

  SMetaRes* pRes = taosArrayGet(pTables, 0);
  if (TSDB_CODE_SUCCESS != pRes->code) {
    return pRes->code;
  }

  SArray* pTagName = NULL;
  int32_t code = buildTagNameFromMeta(pStmt->pTableMeta, &pTagName);
  if (TSDB_CODE_SUCCESS == code) {
    code = checkSubtablePrivilege((SArray*)pRes->pRes, pTagName, &pStmt->pTagCond);
  }
  taosArrayDestroy(pTagName);
  return code;
}

static int32_t getTableSchemaFromMetaData(SInsertParseContext* pCxt, const SMetaData* pMetaData,
                                          SVnodeModifyOpStmt* pStmt, bool isStb) {
  int32_t code = checkAuthFromMetaData(pMetaData->pUser, &pStmt->pTagCond);
  if (TSDB_CODE_SUCCESS == code) {
    code = getTableMetaFromMetaData(pMetaData->pTableMeta, &pStmt->pTableMeta);
  }
  if (TSDB_CODE_SUCCESS == code && !isStb && TSDB_SUPER_TABLE == pStmt->pTableMeta->tableType) {
    code = buildInvalidOperationMsg(&pCxt->msg, "insert data into super table is not supported");
  }
  if (TSDB_CODE_SUCCESS == code && isStb) {
    code = storeTableMeta(pCxt, pStmt);
  }
  if (TSDB_CODE_SUCCESS == code) {
    code = getTableVgroupFromMetaData(pMetaData->pTableHash, pStmt, isStb);
  }
  if (TSDB_CODE_SUCCESS == code && !isStb && NULL != pStmt->pTagCond) {
    code = checkSubtablePrivilegeForTable(pMetaData->pTableTag, pStmt);
  }
  return code;
}

static void destoryTablesReq(void* p) {
  STablesReq* pRes = (STablesReq*)p;
  taosArrayDestroy(pRes->pTables);
}

static void clearCatalogReq(SCatalogReq* pCatalogReq) {
  if (NULL == pCatalogReq) {
    return;
  }

  taosArrayDestroyEx(pCatalogReq->pTableMeta, destoryTablesReq);
  pCatalogReq->pTableMeta = NULL;
  taosArrayDestroyEx(pCatalogReq->pTableHash, destoryTablesReq);
  pCatalogReq->pTableHash = NULL;
  taosArrayDestroy(pCatalogReq->pUser);
  pCatalogReq->pUser = NULL;
  taosArrayDestroy(pCatalogReq->pTableTag);
  pCatalogReq->pTableTag = NULL;
}

static int32_t setVnodeModifOpStmt(SInsertParseContext* pCxt, SCatalogReq* pCatalogReq, const SMetaData* pMetaData,
                                   SVnodeModifyOpStmt* pStmt) {
  clearCatalogReq(pCatalogReq);

  if (pStmt->usingTableProcessing) {
    return getTableSchemaFromMetaData(pCxt, pMetaData, pStmt, true);
  }
  return getTableSchemaFromMetaData(pCxt, pMetaData, pStmt, false);
}

static int32_t resetVnodeModifOpStmt(SInsertParseContext* pCxt, SQuery* pQuery) {
  nodesDestroyNode(pQuery->pRoot);

  int32_t code = createVnodeModifOpStmt(pCxt, true, &pQuery->pRoot);
  if (TSDB_CODE_SUCCESS == code) {
    SVnodeModifyOpStmt* pStmt = (SVnodeModifyOpStmt*)pQuery->pRoot;

    (*pCxt->pComCxt->pStmtCb->getExecInfoFn)(pCxt->pComCxt->pStmtCb->pStmt, &pStmt->pVgroupsHashObj,
                                             &pStmt->pTableBlockHashObj);
    if (NULL == pStmt->pVgroupsHashObj) {
      pStmt->pVgroupsHashObj = taosHashInit(128, taosGetDefaultHashFunction(TSDB_DATA_TYPE_INT), true, HASH_NO_LOCK);
    }
    if (NULL == pStmt->pTableBlockHashObj) {
      pStmt->pTableBlockHashObj =
          taosHashInit(128, taosGetDefaultHashFunction(TSDB_DATA_TYPE_BINARY), true, HASH_NO_LOCK);
    }
    if (NULL == pStmt->pVgroupsHashObj || NULL == pStmt->pTableBlockHashObj) {
      code = TSDB_CODE_OUT_OF_MEMORY;
    }
  }

  return code;
}

static int32_t initInsertQuery(SInsertParseContext* pCxt, SCatalogReq* pCatalogReq, const SMetaData* pMetaData,
                               SQuery** pQuery) {
  if (NULL == *pQuery) {
    return createInsertQuery(pCxt, pQuery);
  }

  if (NULL != pCxt->pComCxt->pStmtCb) {
    return resetVnodeModifOpStmt(pCxt, *pQuery);
  }

  SVnodeModifyOpStmt* pStmt = (SVnodeModifyOpStmt*)(*pQuery)->pRoot;

  if (!pStmt->fileProcessing) {
    return setVnodeModifOpStmt(pCxt, pCatalogReq, pMetaData, pStmt);
  }

  return TSDB_CODE_SUCCESS;
}

static int32_t setRefreshMate(SQuery* pQuery) {
  SVnodeModifyOpStmt* pStmt = (SVnodeModifyOpStmt*)pQuery->pRoot;

  if (taosHashGetSize(pStmt->pTableNameHashObj) > 0) {
    taosArrayDestroy(pQuery->pTableList);
    pQuery->pTableList = taosArrayInit(taosHashGetSize(pStmt->pTableNameHashObj), sizeof(SName));
    SName* pTable = taosHashIterate(pStmt->pTableNameHashObj, NULL);
    while (NULL != pTable) {
      taosArrayPush(pQuery->pTableList, pTable);
      pTable = taosHashIterate(pStmt->pTableNameHashObj, pTable);
    }
  }

  if (taosHashGetSize(pStmt->pDbFNameHashObj) > 0) {
    taosArrayDestroy(pQuery->pDbList);
    pQuery->pDbList = taosArrayInit(taosHashGetSize(pStmt->pDbFNameHashObj), TSDB_DB_FNAME_LEN);
    char* pDb = taosHashIterate(pStmt->pDbFNameHashObj, NULL);
    while (NULL != pDb) {
      taosArrayPush(pQuery->pDbList, pDb);
      pDb = taosHashIterate(pStmt->pDbFNameHashObj, pDb);
    }
  }

  return TSDB_CODE_SUCCESS;
}

// INSERT INTO
//   tb_name
//       [USING stb_name [(tag1_name, ...)] TAGS (tag1_value, ...) [table_options]]
//       [(field1_name, ...)]
//       VALUES (field1_value, ...) [(field1_value2, ...) ...] | FILE csv_file_path
//   [...];
static int32_t parseInsertSqlFromStart(SInsertParseContext* pCxt, SVnodeModifyOpStmt* pStmt) {
  int32_t code = skipInsertInto(&pStmt->pSql, &pCxt->msg);
  if (TSDB_CODE_SUCCESS == code) {
    code = parseInsertBody(pCxt, pStmt);
  }
  return code;
}

static int32_t parseInsertSqlFromCsv(SInsertParseContext* pCxt, SVnodeModifyOpStmt* pStmt) {
  STableDataCxt* pTableCxt = NULL;
  int32_t        code = getTableDataCxt(pCxt, pStmt, &pTableCxt);
  if (TSDB_CODE_SUCCESS == code) {
    code = parseDataFromFileImpl(pCxt, pStmt, pTableCxt);
  }

  if (TSDB_CODE_SUCCESS == code) {
    if (pStmt->fileProcessing) {
      code = parseInsertBodyBottom(pCxt, pStmt);
    } else {
      code = parseInsertBody(pCxt, pStmt);
    }
  }

  return code;
}

static int32_t parseInsertSqlFromTable(SInsertParseContext* pCxt, SVnodeModifyOpStmt* pStmt) {
  int32_t code = parseInsertTableClauseBottom(pCxt, pStmt);
  if (TSDB_CODE_SUCCESS == code) {
    code = parseInsertBody(pCxt, pStmt);
  }
  return code;
}

static int32_t parseInsertSqlImpl(SInsertParseContext* pCxt, SVnodeModifyOpStmt* pStmt) {
  if (pStmt->pSql == pCxt->pComCxt->pSql || NULL != pCxt->pComCxt->pStmtCb) {
    return parseInsertSqlFromStart(pCxt, pStmt);
  }

  if (pStmt->fileProcessing) {
    return parseInsertSqlFromCsv(pCxt, pStmt);
  }

  return parseInsertSqlFromTable(pCxt, pStmt);
}

static int32_t buildInsertTableReq(SName* pName, SArray** pTables) {
  *pTables = taosArrayInit(1, sizeof(SName));
  if (NULL == *pTables) {
    return TSDB_CODE_OUT_OF_MEMORY;
  }

  taosArrayPush(*pTables, pName);
  return TSDB_CODE_SUCCESS;
}

static int32_t buildInsertDbReq(SName* pName, SArray** pDbs) {
  if (NULL == *pDbs) {
    *pDbs = taosArrayInit(1, sizeof(STablesReq));
    if (NULL == *pDbs) {
      return TSDB_CODE_OUT_OF_MEMORY;
    }
  }

  STablesReq req = {0};
  tNameGetFullDbName(pName, req.dbFName);
  buildInsertTableReq(pName, &req.pTables);
  taosArrayPush(*pDbs, &req);

  return TSDB_CODE_SUCCESS;
}

static int32_t buildInsertUserAuthReq(const char* pUser, SName* pName, SArray** pUserAuth) {
  *pUserAuth = taosArrayInit(1, sizeof(SUserAuthInfo));
  if (NULL == *pUserAuth) {
    return TSDB_CODE_OUT_OF_MEMORY;
  }

  SUserAuthInfo userAuth = {.type = AUTH_TYPE_WRITE};
  snprintf(userAuth.user, sizeof(userAuth.user), "%s", pUser);
  memcpy(&userAuth.tbName, pName, sizeof(SName));
  taosArrayPush(*pUserAuth, &userAuth);

  return TSDB_CODE_SUCCESS;
}

static int32_t buildInsertTableTagReq(SName* pName, SArray** pTables) { return buildInsertTableReq(pName, pTables); }

static int32_t buildInsertCatalogReq(SInsertParseContext* pCxt, SVnodeModifyOpStmt* pStmt, SCatalogReq* pCatalogReq) {
  int32_t code = buildInsertUserAuthReq(
      pCxt->pComCxt->pUser, (0 == pStmt->usingTableName.type ? &pStmt->targetTableName : &pStmt->usingTableName),
      &pCatalogReq->pUser);
  if (TSDB_CODE_SUCCESS == code && pCxt->needTableTagVal) {
    code = buildInsertTableTagReq(&pStmt->targetTableName, &pCatalogReq->pTableTag);
  }
  if (TSDB_CODE_SUCCESS == code) {
    if (0 == pStmt->usingTableName.type) {
      code = buildInsertDbReq(&pStmt->targetTableName, &pCatalogReq->pTableMeta);
    } else {
      code = buildInsertDbReq(&pStmt->usingTableName, &pCatalogReq->pTableMeta);
    }
  }
  if (TSDB_CODE_SUCCESS == code) {
    code = buildInsertDbReq(&pStmt->targetTableName, &pCatalogReq->pTableHash);
  }
  return code;
}

static int32_t setNextStageInfo(SInsertParseContext* pCxt, SQuery* pQuery, SCatalogReq* pCatalogReq) {
  SVnodeModifyOpStmt* pStmt = (SVnodeModifyOpStmt*)pQuery->pRoot;
  if (pCxt->missCache) {
    parserDebug("0x%" PRIx64 " %d rows of %d tables have been inserted before cache miss", pCxt->pComCxt->requestId,
                pStmt->totalRowsNum, pStmt->totalTbNum);

    pQuery->execStage = QUERY_EXEC_STAGE_PARSE;
    return buildInsertCatalogReq(pCxt, pStmt, pCatalogReq);
  }

  parserDebug("0x%" PRIx64 " %d rows of %d tables have been inserted", pCxt->pComCxt->requestId, pStmt->totalRowsNum,
              pStmt->totalTbNum);

  pQuery->execStage = QUERY_EXEC_STAGE_SCHEDULE;
  return TSDB_CODE_SUCCESS;
}

int32_t parseInsertSql(SParseContext* pCxt, SQuery** pQuery, SCatalogReq* pCatalogReq, const SMetaData* pMetaData) {
  SInsertParseContext context = {.pComCxt = pCxt,
                                 .msg = {.buf = pCxt->pMsg, .len = pCxt->msgLen},
                                 .missCache = false,
                                 .usingDuplicateTable = false,
                                 .needRequest = true,
                                 .forceUpdate = (NULL != pCatalogReq ? pCatalogReq->forceUpdate : false)};

  int32_t code = initInsertQuery(&context, pCatalogReq, pMetaData, pQuery);
  if (TSDB_CODE_SUCCESS == code) {
    code = parseInsertSqlImpl(&context, (SVnodeModifyOpStmt*)(*pQuery)->pRoot);
  }
  if (TSDB_CODE_SUCCESS == code) {
    code = setNextStageInfo(&context, *pQuery, pCatalogReq);
  }
  if ((TSDB_CODE_SUCCESS == code || NEED_CLIENT_HANDLE_ERROR(code)) &&
      QUERY_EXEC_STAGE_SCHEDULE == (*pQuery)->execStage) {
    code = setRefreshMate(*pQuery);
  }
  insDestroyBoundColInfo(&context.tags);

  // if no data to insert, set emptyMode to avoid request server
  if (!context.needRequest) {
    (*pQuery)->execMode = QUERY_EXEC_MODE_EMPTY_RESULT;
  }
  return code;
}<|MERGE_RESOLUTION|>--- conflicted
+++ resolved
@@ -229,13 +229,9 @@
     }
   } else {  // parse the RFC-3339/ISO-8601 timestamp format string
     *isTs = true;
-<<<<<<< HEAD
     if (taosParseTime(pToken->z, ts, pToken->n, timePrec, tsDaylight) != TSDB_CODE_SUCCESS &&
         ((pToken->type == TK_NK_STRING && TSDB_CODE_SUCCESS != toInteger(pToken->z, pToken->n, 10, ts) ||
           pToken->type != TK_NK_STRING))) {
-=======
-    if (taosParseTime(pToken->z, ts, pToken->n, timePrec, tsDaylight) != TSDB_CODE_SUCCESS) {
->>>>>>> c92c17c0
       return buildSyntaxErrMsg(pMsgBuf, "invalid timestamp format", pToken->z);
     }
   }
@@ -701,11 +697,7 @@
   return TSDB_CODE_SUCCESS;
 }
 
-<<<<<<< HEAD
-int32_t checkAndTrimValue(SToken* pToken, char* tmpTokenBuf, SMsgBuf* pMsgBuf) {
-=======
-static int32_t checkAndTrimValue(SToken* pToken, char* tmpTokenBuf, SMsgBuf* pMsgBuf, int8_t type) {
->>>>>>> c92c17c0
+int32_t checkAndTrimValue(SToken* pToken, char* tmpTokenBuf, SMsgBuf* pMsgBuf, int8_t type) {
   if ((pToken->type != TK_NOW && pToken->type != TK_TODAY && pToken->type != TK_NK_INTEGER &&
        pToken->type != TK_NK_STRING && pToken->type != TK_NK_FLOAT && pToken->type != TK_NK_BOOL &&
        pToken->type != TK_NULL && pToken->type != TK_NK_HEX && pToken->type != TK_NK_OCT &&
