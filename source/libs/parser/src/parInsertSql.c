--- conflicted
+++ resolved
@@ -247,13 +247,8 @@
   return code;
 }
 
-<<<<<<< HEAD
 static int32_t parseTimestampOrInterval(const char** end, SToken* pToken, int16_t timePrec, int64_t* ts, int64_t* interval,
                                     SMsgBuf* pMsgBuf, bool* isTs, timezone_t tz) {
-=======
-static int32_t parseTimestampOrInterval(const char** end, SToken* pToken, int16_t timePrec, int64_t* ts,
-                                        int64_t* interval, SMsgBuf* pMsgBuf, bool* isTs) {
->>>>>>> 50087851
   if (pToken->type == TK_NOW) {
     *isTs = true;
     *ts = taosGetTimestamp(timePrec);
