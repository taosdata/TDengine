/*
 * Copyright (c) 2019 TAOS Data, Inc. <jhtao@taosdata.com>
 *
 * This program is free software: you can use, redistribute, and/or modify
 * it under the terms of the GNU Affero General Public License, version 3
 * or later ("AGPL"), as published by the Free Software Foundation.
 *
 * This program is distributed in the hope that it will be useful, but WITHOUT
 * ANY WARRANTY; without even the implied warranty of MERCHANTABILITY or
 * FITNESS FOR A PARTICULAR PURPOSE.
 *
 * You should have received a copy of the GNU Affero General Public License
 * along with this program. If not, see <http://www.gnu.org/licenses/>.
 */

#include "parInsertUtil.h"
#include "parToken.h"
#include "tglobal.h"
#include "ttime.h"

#define NEXT_TOKEN_WITH_PREV(pSql, token)     \
  do {                                        \
    int32_t index = 0;                        \
    token = tStrGetToken(pSql, &index, true); \
    pSql += index;                            \
  } while (0)

#define NEXT_TOKEN_KEEP_SQL(pSql, token, index) \
  do {                                          \
    token = tStrGetToken(pSql, &index, false);  \
  } while (0)

#define NEXT_VALID_TOKEN(pSql, token)           \
  do {                                          \
    (token).n = tGetToken(pSql, &(token).type); \
    (token).z = (char*)pSql;                    \
    pSql += (token).n;                          \
  } while (TK_NK_SPACE == (token).type)

typedef struct SInsertParseContext {
  SParseContext* pComCxt;
  SMsgBuf        msg;
  char           tmpTokenBuf[TSDB_MAX_BYTES_PER_ROW];
  SBoundColInfo  tags;  // for stmt
  bool           missCache;
  bool           usingDuplicateTable;
} SInsertParseContext;

typedef int32_t (*_row_append_fn_t)(SMsgBuf* pMsgBuf, const void* value, int32_t len, void* param);

static uint8_t TRUE_VALUE = (uint8_t)TSDB_TRUE;
static uint8_t FALSE_VALUE = (uint8_t)TSDB_FALSE;

static bool isNullStr(SToken* pToken) {
  return ((pToken->type == TK_NK_STRING) && (strlen(TSDB_DATA_NULL_STR_L) == pToken->n) &&
          (strncasecmp(TSDB_DATA_NULL_STR_L, pToken->z, pToken->n) == 0));
}

static bool isNullValue(int8_t dataType, SToken* pToken) {
  return TK_NULL == pToken->type || (!IS_STR_DATA_TYPE(dataType) && isNullStr(pToken));
}

static FORCE_INLINE int32_t toDouble(SToken* pToken, double* value, char** endPtr) {
  errno = 0;
  *value = taosStr2Double(pToken->z, endPtr);

  // not a valid integer number, return error
  if ((*endPtr - pToken->z) != pToken->n) {
    return TK_NK_ILLEGAL;
  }

  return pToken->type;
}

static int32_t skipInsertInto(const char** pSql, SMsgBuf* pMsg) {
  SToken token;
  NEXT_TOKEN(*pSql, token);
  if (TK_INSERT != token.type && TK_IMPORT != token.type) {
    return buildSyntaxErrMsg(pMsg, "keyword INSERT is expected", token.z);
  }
  NEXT_TOKEN(*pSql, token);
  if (TK_INTO != token.type) {
    return buildSyntaxErrMsg(pMsg, "keyword INTO is expected", token.z);
  }
  return TSDB_CODE_SUCCESS;
}

static int32_t skipParentheses(SInsertParseContext* pCxt, const char** pSql) {
  SToken  token;
  int32_t expectRightParenthesis = 1;
  while (1) {
    NEXT_TOKEN(*pSql, token);
    if (TK_NK_LP == token.type) {
      ++expectRightParenthesis;
    } else if (TK_NK_RP == token.type && 0 == --expectRightParenthesis) {
      break;
    }
    if (0 == token.n) {
      return buildSyntaxErrMsg(&pCxt->msg, ") expected", NULL);
    }
  }
  return TSDB_CODE_SUCCESS;
}

static int32_t skipTableOptions(SInsertParseContext* pCxt, const char** pSql) {
  do {
    int32_t index = 0;
    SToken  token;
    NEXT_TOKEN_KEEP_SQL(*pSql, token, index);
    if (TK_TTL == token.type || TK_COMMENT == token.type) {
      *pSql += index;
      NEXT_TOKEN_WITH_PREV(*pSql, token);
    } else {
      break;
    }
  } while (1);
  return TSDB_CODE_SUCCESS;
}

// pSql -> stb_name [(tag1_name, ...)] TAGS (tag1_value, ...)
static int32_t ignoreUsingClause(SInsertParseContext* pCxt, const char** pSql) {
  int32_t code = TSDB_CODE_SUCCESS;
  SToken  token;
  NEXT_TOKEN(*pSql, token);

  NEXT_TOKEN(*pSql, token);
  if (TK_NK_LP == token.type) {
    code = skipParentheses(pCxt, pSql);
    if (TSDB_CODE_SUCCESS == code) {
      NEXT_TOKEN(*pSql, token);
    }
  }

  // pSql -> TAGS (tag1_value, ...)
  if (TSDB_CODE_SUCCESS == code) {
    if (TK_TAGS != token.type) {
      code = buildSyntaxErrMsg(&pCxt->msg, "TAGS is expected", token.z);
    } else {
      NEXT_TOKEN(*pSql, token);
    }
  }
  if (TSDB_CODE_SUCCESS == code) {
    if (TK_NK_LP != token.type) {
      code = buildSyntaxErrMsg(&pCxt->msg, "( is expected", token.z);
    } else {
      code = skipParentheses(pCxt, pSql);
    }
  }

  if (TSDB_CODE_SUCCESS == code) {
    code = skipTableOptions(pCxt, pSql);
  }

  return code;
}

static int32_t parseDuplicateUsingClause(SInsertParseContext* pCxt, SVnodeModifOpStmt* pStmt, bool* pDuplicate) {
  *pDuplicate = false;

  char tbFName[TSDB_TABLE_FNAME_LEN];
  tNameExtractFullName(&pStmt->targetTableName, tbFName);
  STableMeta** pMeta = taosHashGet(pStmt->pSubTableHashObj, tbFName, strlen(tbFName));
  if (NULL != pMeta) {
    *pDuplicate = true;
    int32_t code = ignoreUsingClause(pCxt, &pStmt->pSql);
    if (TSDB_CODE_SUCCESS == code) {
      return cloneTableMeta(*pMeta, &pStmt->pTableMeta);
    }
  }

  return TSDB_CODE_SUCCESS;
}

// pStmt->pSql -> field1_name, ...)
static int32_t parseBoundColumns(SInsertParseContext* pCxt, const char** pSql, bool isTags, SSchema* pSchema,
                                 SBoundColInfo* pBoundInfo) {
  bool* pUseCols = taosMemoryCalloc(pBoundInfo->numOfCols, sizeof(bool));
  if (NULL == pUseCols) {
    return TSDB_CODE_OUT_OF_MEMORY;
  }

  pBoundInfo->numOfBound = 0;

  int32_t lastColIdx = -1;  // last column found
  int32_t code = TSDB_CODE_SUCCESS;
  while (TSDB_CODE_SUCCESS == code) {
    SToken token;
    NEXT_TOKEN(*pSql, token);

    if (TK_NK_RP == token.type) {
      break;
    }

    char tmpTokenBuf[TSDB_COL_NAME_LEN + 2] = {0};  // used for deleting Escape character backstick(`)
    strncpy(tmpTokenBuf, token.z, token.n);
    token.z = tmpTokenBuf;
    token.n = strdequote(token.z);

    int32_t t = lastColIdx + 1;
    int32_t index = insFindCol(&token, t, pBoundInfo->numOfCols, pSchema);
    if (index < 0 && t > 0) {
      index = insFindCol(&token, 0, t, pSchema);
    }
    if (index < 0) {
      code = generateSyntaxErrMsg(&pCxt->msg, TSDB_CODE_PAR_INVALID_COLUMN, token.z);
    } else if (pUseCols[index]) {
      code = buildSyntaxErrMsg(&pCxt->msg, "duplicated column name", token.z);
    } else {
      lastColIdx = index;
      pUseCols[index] = true;
      pBoundInfo->pColIndex[pBoundInfo->numOfBound] = index;
      ++pBoundInfo->numOfBound;
    }
  }

  if (TSDB_CODE_SUCCESS == code && !isTags && !pUseCols[0]) {
    code = buildInvalidOperationMsg(&pCxt->msg, "primary timestamp column can not be null");
  }

  taosMemoryFree(pUseCols);

  return code;
}

static int parseTime(const char** end, SToken* pToken, int16_t timePrec, int64_t* time, SMsgBuf* pMsgBuf) {
  int32_t     index = 0;
  int64_t     interval;
  int64_t     ts = 0;
  const char* pTokenEnd = *end;

  if (pToken->type == TK_NOW) {
    ts = taosGetTimestamp(timePrec);
  } else if (pToken->type == TK_TODAY) {
    ts = taosGetTimestampToday(timePrec);
  } else if (pToken->type == TK_NK_INTEGER) {
    if (TSDB_CODE_SUCCESS != toInteger(pToken->z, pToken->n, 10, &ts)) {
      return buildSyntaxErrMsg(pMsgBuf, "invalid timestamp format", pToken->z);
    }
  } else {  // parse the RFC-3339/ISO-8601 timestamp format string
    if (taosParseTime(pToken->z, time, pToken->n, timePrec, tsDaylight) != TSDB_CODE_SUCCESS) {
      return buildSyntaxErrMsg(pMsgBuf, "invalid timestamp format", pToken->z);
    }

    return TSDB_CODE_SUCCESS;
  }

  for (int k = pToken->n; pToken->z[k] != '\0'; k++) {
    if (pToken->z[k] == ' ' || pToken->z[k] == '\t') continue;
    if (pToken->z[k] == '(' && pToken->z[k + 1] == ')') {  // for insert NOW()/TODAY()
      *end = pTokenEnd = &pToken->z[k + 2];
      k++;
      continue;
    }
    if (pToken->z[k] == ',') {
      *end = pTokenEnd;
      *time = ts;
      return 0;
    }

    break;
  }

  /*
   * time expression:
   * e.g., now+12a, now-5h
   */
  index = 0;
  SToken token = tStrGetToken(pTokenEnd, &index, false);
  pTokenEnd += index;

  if (token.type == TK_NK_MINUS || token.type == TK_NK_PLUS) {
    index = 0;
    SToken valueToken = tStrGetToken(pTokenEnd, &index, false);
    pTokenEnd += index;

    if (valueToken.n < 2) {
      return buildSyntaxErrMsg(pMsgBuf, "value expected in timestamp", token.z);
    }

    char unit = 0;
    if (parseAbsoluteDuration(valueToken.z, valueToken.n, &interval, &unit, timePrec) != TSDB_CODE_SUCCESS) {
      return TSDB_CODE_TSC_INVALID_OPERATION;
    }

    if (token.type == TK_NK_PLUS) {
      ts += interval;
    } else {
      ts = ts - interval;
    }

    *end = pTokenEnd;
  }

  *time = ts;
  return TSDB_CODE_SUCCESS;
}

static int32_t parseTagToken(const char** end, SToken* pToken, SSchema* pSchema, int16_t timePrec, STagVal* val,
                             SMsgBuf* pMsgBuf) {
  int64_t  iv;
  uint64_t uv;
  char*    endptr = NULL;

  if (isNullValue(pSchema->type, pToken)) {
    if (TSDB_DATA_TYPE_TIMESTAMP == pSchema->type && PRIMARYKEY_TIMESTAMP_COL_ID == pSchema->colId) {
      return buildSyntaxErrMsg(pMsgBuf, "primary timestamp should not be null", pToken->z);
    }

    return TSDB_CODE_SUCCESS;
  }

  //  strcpy(val->colName, pSchema->name);
  val->cid = pSchema->colId;
  val->type = pSchema->type;

  switch (pSchema->type) {
    case TSDB_DATA_TYPE_BOOL: {
      if ((pToken->type == TK_NK_BOOL || pToken->type == TK_NK_STRING) && (pToken->n != 0)) {
        if (strncmp(pToken->z, "true", pToken->n) == 0) {
          *(int8_t*)(&val->i64) = TRUE_VALUE;
        } else if (strncmp(pToken->z, "false", pToken->n) == 0) {
          *(int8_t*)(&val->i64) = FALSE_VALUE;
        } else {
          return buildSyntaxErrMsg(pMsgBuf, "invalid bool data", pToken->z);
        }
      } else if (pToken->type == TK_NK_INTEGER) {
        *(int8_t*)(&val->i64) = ((taosStr2Int64(pToken->z, NULL, 10) == 0) ? FALSE_VALUE : TRUE_VALUE);
      } else if (pToken->type == TK_NK_FLOAT) {
        *(int8_t*)(&val->i64) = ((taosStr2Double(pToken->z, NULL) == 0) ? FALSE_VALUE : TRUE_VALUE);
      } else {
        return buildSyntaxErrMsg(pMsgBuf, "invalid bool data", pToken->z);
      }
      break;
    }

    case TSDB_DATA_TYPE_TINYINT: {
      if (TSDB_CODE_SUCCESS != toInteger(pToken->z, pToken->n, 10, &iv)) {
        return buildSyntaxErrMsg(pMsgBuf, "invalid tinyint data", pToken->z);
      } else if (!IS_VALID_TINYINT(iv)) {
        return buildSyntaxErrMsg(pMsgBuf, "tinyint data overflow", pToken->z);
      }

      *(int8_t*)(&val->i64) = iv;
      break;
    }

    case TSDB_DATA_TYPE_UTINYINT: {
      if (TSDB_CODE_SUCCESS != toUInteger(pToken->z, pToken->n, 10, &uv)) {
        return buildSyntaxErrMsg(pMsgBuf, "invalid unsigned tinyint data", pToken->z);
      } else if (uv > UINT8_MAX) {
        return buildSyntaxErrMsg(pMsgBuf, "unsigned tinyint data overflow", pToken->z);
      }
      *(uint8_t*)(&val->i64) = uv;
      break;
    }

    case TSDB_DATA_TYPE_SMALLINT: {
      if (TSDB_CODE_SUCCESS != toInteger(pToken->z, pToken->n, 10, &iv)) {
        return buildSyntaxErrMsg(pMsgBuf, "invalid smallint data", pToken->z);
      } else if (!IS_VALID_SMALLINT(iv)) {
        return buildSyntaxErrMsg(pMsgBuf, "smallint data overflow", pToken->z);
      }
      *(int16_t*)(&val->i64) = iv;
      break;
    }

    case TSDB_DATA_TYPE_USMALLINT: {
      if (TSDB_CODE_SUCCESS != toUInteger(pToken->z, pToken->n, 10, &uv)) {
        return buildSyntaxErrMsg(pMsgBuf, "invalid unsigned smallint data", pToken->z);
      } else if (uv > UINT16_MAX) {
        return buildSyntaxErrMsg(pMsgBuf, "unsigned smallint data overflow", pToken->z);
      }
      *(uint16_t*)(&val->i64) = uv;
      break;
    }

    case TSDB_DATA_TYPE_INT: {
      if (TSDB_CODE_SUCCESS != toInteger(pToken->z, pToken->n, 10, &iv)) {
        return buildSyntaxErrMsg(pMsgBuf, "invalid int data", pToken->z);
      } else if (!IS_VALID_INT(iv)) {
        return buildSyntaxErrMsg(pMsgBuf, "int data overflow", pToken->z);
      }
      *(int32_t*)(&val->i64) = iv;
      break;
    }

    case TSDB_DATA_TYPE_UINT: {
      if (TSDB_CODE_SUCCESS != toUInteger(pToken->z, pToken->n, 10, &uv)) {
        return buildSyntaxErrMsg(pMsgBuf, "invalid unsigned int data", pToken->z);
      } else if (uv > UINT32_MAX) {
        return buildSyntaxErrMsg(pMsgBuf, "unsigned int data overflow", pToken->z);
      }
      *(uint32_t*)(&val->i64) = uv;
      break;
    }

    case TSDB_DATA_TYPE_BIGINT: {
      if (TSDB_CODE_SUCCESS != toInteger(pToken->z, pToken->n, 10, &iv)) {
        return buildSyntaxErrMsg(pMsgBuf, "invalid bigint data", pToken->z);
      }
      val->i64 = iv;
      break;
    }

    case TSDB_DATA_TYPE_UBIGINT: {
      if (TSDB_CODE_SUCCESS != toUInteger(pToken->z, pToken->n, 10, &uv)) {
        return buildSyntaxErrMsg(pMsgBuf, "invalid unsigned bigint data", pToken->z);
      }
      *(uint64_t*)(&val->i64) = uv;
      break;
    }

    case TSDB_DATA_TYPE_FLOAT: {
      double dv;
      if (TK_NK_ILLEGAL == toDouble(pToken, &dv, &endptr)) {
        return buildSyntaxErrMsg(pMsgBuf, "illegal float data", pToken->z);
      }
      if (((dv == HUGE_VAL || dv == -HUGE_VAL) && errno == ERANGE) || dv > FLT_MAX || dv < -FLT_MAX || isinf(dv) ||
          isnan(dv)) {
        return buildSyntaxErrMsg(pMsgBuf, "illegal float data", pToken->z);
      }
      *(float*)(&val->i64) = dv;
      break;
    }

    case TSDB_DATA_TYPE_DOUBLE: {
      double dv;
      if (TK_NK_ILLEGAL == toDouble(pToken, &dv, &endptr)) {
        return buildSyntaxErrMsg(pMsgBuf, "illegal double data", pToken->z);
      }
      if (((dv == HUGE_VAL || dv == -HUGE_VAL) && errno == ERANGE) || isinf(dv) || isnan(dv)) {
        return buildSyntaxErrMsg(pMsgBuf, "illegal double data", pToken->z);
      }

      *(double*)(&val->i64) = dv;
      break;
    }

    case TSDB_DATA_TYPE_BINARY: {
      // Too long values will raise the invalid sql error message
      if (pToken->n + VARSTR_HEADER_SIZE > pSchema->bytes) {
        return generateSyntaxErrMsg(pMsgBuf, TSDB_CODE_PAR_VALUE_TOO_LONG, pSchema->name);
      }
      val->pData = strdup(pToken->z);
      val->nData = pToken->n;
      break;
    }

    case TSDB_DATA_TYPE_NCHAR: {
      int32_t output = 0;
      void*   p = taosMemoryCalloc(1, pSchema->bytes - VARSTR_HEADER_SIZE);
      if (p == NULL) {
        return TSDB_CODE_OUT_OF_MEMORY;
      }
      if (!taosMbsToUcs4(pToken->z, pToken->n, (TdUcs4*)(p), pSchema->bytes - VARSTR_HEADER_SIZE, &output)) {
        if (errno == E2BIG) {
          taosMemoryFree(p);
          return generateSyntaxErrMsg(pMsgBuf, TSDB_CODE_PAR_VALUE_TOO_LONG, pSchema->name);
        }
        char buf[512] = {0};
        snprintf(buf, tListLen(buf), " taosMbsToUcs4 error:%s", strerror(errno));
        taosMemoryFree(p);
        return buildSyntaxErrMsg(pMsgBuf, buf, pToken->z);
      }
      val->pData = p;
      val->nData = output;
      break;
    }
    case TSDB_DATA_TYPE_TIMESTAMP: {
      if (parseTime(end, pToken, timePrec, &iv, pMsgBuf) != TSDB_CODE_SUCCESS) {
        return buildSyntaxErrMsg(pMsgBuf, "invalid timestamp", pToken->z);
      }

      val->i64 = iv;
      break;
    }
  }

  return TSDB_CODE_SUCCESS;
}

// input pStmt->pSql:  [(tag1_name, ...)] TAGS (tag1_value, ...) ...
// output pStmt->pSql: TAGS (tag1_value, ...) ...
static int32_t parseBoundTagsClause(SInsertParseContext* pCxt, SVnodeModifOpStmt* pStmt) {
  insInitBoundColsInfo(getNumOfTags(pStmt->pTableMeta), &pCxt->tags);

  SToken  token;
  int32_t index = 0;
  NEXT_TOKEN_KEEP_SQL(pStmt->pSql, token, index);
  if (TK_NK_LP != token.type) {
    return TSDB_CODE_SUCCESS;
  }

  pStmt->pSql += index;
  return parseBoundColumns(pCxt, &pStmt->pSql, true, getTableTagSchema(pStmt->pTableMeta), &pCxt->tags);
}

static int32_t parseTagValue(SInsertParseContext* pCxt, SVnodeModifOpStmt* pStmt, SSchema* pTagSchema, SToken* pToken,
                             SArray* pTagName, SArray* pTagVals, STag** pTag) {
  if (!isNullValue(pTagSchema->type, pToken)) {
    taosArrayPush(pTagName, pTagSchema->name);
  }

  if (pTagSchema->type == TSDB_DATA_TYPE_JSON) {
    if (pToken->n > (TSDB_MAX_JSON_TAG_LEN - VARSTR_HEADER_SIZE) / TSDB_NCHAR_SIZE) {
      return buildSyntaxErrMsg(&pCxt->msg, "json string too long than 4095", pToken->z);
    }

    if (isNullValue(pTagSchema->type, pToken)) {
      return tTagNew(pTagVals, 1, true, pTag);
    } else {
      return parseJsontoTagData(pToken->z, pTagVals, pTag, &pCxt->msg);
    }
  }

  STagVal val = {0};
  int32_t code =
      parseTagToken(&pStmt->pSql, pToken, pTagSchema, pStmt->pTableMeta->tableInfo.precision, &val, &pCxt->msg);
  if (TSDB_CODE_SUCCESS == code) {
    taosArrayPush(pTagVals, &val);
  }

  return code;
}

<<<<<<< HEAD
static int32_t buildCreateTbReq(SVnodeModifOpStmt* pStmt, STag* pTag, SArray* pTagName) {
  pStmt->pCreateTblReq = taosMemoryCalloc(1, sizeof(SVCreateTbReq));
  if (NULL == pStmt->pCreateTblReq) {
    return TSDB_CODE_OUT_OF_MEMORY;
  }
  insBuildCreateTbReq(pStmt->pCreateTblReq, pStmt->targetTableName.tname, pTag, pStmt->pTableMeta->suid,
                      pStmt->usingTableName.tname, pTagName, pStmt->pTableMeta->tableInfo.numOfTags);
  return TSDB_CODE_SUCCESS;
=======
static void buildCreateTbReq(SVnodeModifOpStmt* pStmt, STag* pTag, SArray* pTagName) {
  insBuildCreateTbReq(&pStmt->createTblReq, pStmt->targetTableName.tname, pTag, pStmt->pTableMeta->suid,
                      pStmt->usingTableName.tname, pTagName, pStmt->pTableMeta->tableInfo.numOfTags, TSDB_DEFAULT_TABLE_TTL);
>>>>>>> 1d7a4044
}

static int32_t checkAndTrimValue(SToken* pToken, char* tmpTokenBuf, SMsgBuf* pMsgBuf) {
  if ((pToken->type != TK_NOW && pToken->type != TK_TODAY && pToken->type != TK_NK_INTEGER &&
       pToken->type != TK_NK_STRING && pToken->type != TK_NK_FLOAT && pToken->type != TK_NK_BOOL &&
       pToken->type != TK_NULL && pToken->type != TK_NK_HEX && pToken->type != TK_NK_OCT &&
       pToken->type != TK_NK_BIN) ||
      (pToken->n == 0) || (pToken->type == TK_NK_RP)) {
    return buildSyntaxErrMsg(pMsgBuf, "invalid data or symbol", pToken->z);
  }

  // Remove quotation marks
  if (TK_NK_STRING == pToken->type) {
    if (pToken->n >= TSDB_MAX_BYTES_PER_ROW) {
      return buildSyntaxErrMsg(pMsgBuf, "too long string", pToken->z);
    }

    int32_t len = trimString(pToken->z, pToken->n, tmpTokenBuf, TSDB_MAX_BYTES_PER_ROW);
    pToken->z = tmpTokenBuf;
    pToken->n = len;
  }

  return TSDB_CODE_SUCCESS;
}

// pSql -> tag1_value, ...)
static int32_t parseTagsClauseImpl(SInsertParseContext* pCxt, SVnodeModifOpStmt* pStmt) {
  int32_t  code = TSDB_CODE_SUCCESS;
  SSchema* pSchema = getTableTagSchema(pStmt->pTableMeta);
  SArray*  pTagVals = taosArrayInit(pCxt->tags.numOfBound, sizeof(STagVal));
  SArray*  pTagName = taosArrayInit(8, TSDB_COL_NAME_LEN);
  SToken   token;
  bool     isParseBindParam = false;
  bool     isJson = false;
  STag*    pTag = NULL;
  for (int i = 0; TSDB_CODE_SUCCESS == code && i < pCxt->tags.numOfBound; ++i) {
    NEXT_TOKEN_WITH_PREV(pStmt->pSql, token);

    if (token.type == TK_NK_QUESTION) {
      isParseBindParam = true;
      if (NULL == pCxt->pComCxt->pStmtCb) {
        code = buildSyntaxErrMsg(&pCxt->msg, "? only used in stmt", token.z);
        break;
      }

      continue;
    }

    if (isParseBindParam) {
      code = buildInvalidOperationMsg(&pCxt->msg, "no mix usage for ? and tag values");
      break;
    }

    SSchema* pTagSchema = &pSchema[pCxt->tags.pColIndex[i]];
    isJson = pTagSchema->type == TSDB_DATA_TYPE_JSON;
    code = checkAndTrimValue(&token, pCxt->tmpTokenBuf, &pCxt->msg);
    if (TSDB_CODE_SUCCESS == code) {
      code = parseTagValue(pCxt, pStmt, pTagSchema, &token, pTagName, pTagVals, &pTag);
    }
  }

  if (TSDB_CODE_SUCCESS == code && !isParseBindParam && !isJson) {
    code = tTagNew(pTagVals, 1, false, &pTag);
  }

  if (TSDB_CODE_SUCCESS == code && !isParseBindParam) {
    code = buildCreateTbReq(pStmt, pTag, pTagName);
    pTag = NULL;
  }

  for (int i = 0; i < taosArrayGetSize(pTagVals); ++i) {
    STagVal* p = (STagVal*)taosArrayGet(pTagVals, i);
    if (IS_VAR_DATA_TYPE(p->type)) {
      taosMemoryFreeClear(p->pData);
    }
  }
  taosArrayDestroy(pTagVals);
  taosArrayDestroy(pTagName);
  tTagFree(pTag);
  return code;
}

// input pStmt->pSql:  TAGS (tag1_value, ...) [table_options] ...
// output pStmt->pSql: [table_options] ...
static int32_t parseTagsClause(SInsertParseContext* pCxt, SVnodeModifOpStmt* pStmt) {
  SToken token;
  NEXT_TOKEN(pStmt->pSql, token);
  if (TK_TAGS != token.type) {
    return buildSyntaxErrMsg(&pCxt->msg, "TAGS is expected", token.z);
  }

  NEXT_TOKEN(pStmt->pSql, token);
  if (TK_NK_LP != token.type) {
    return buildSyntaxErrMsg(&pCxt->msg, "( is expected", token.z);
  }

  int32_t code = parseTagsClauseImpl(pCxt, pStmt);
  if (TSDB_CODE_SUCCESS == code) {
    NEXT_VALID_TOKEN(pStmt->pSql, token);
    if (TK_NK_COMMA == token.type) {
      code = generateSyntaxErrMsg(&pCxt->msg, TSDB_CODE_PAR_TAGS_NOT_MATCHED);
    } else if (TK_NK_RP != token.type) {
      code = buildSyntaxErrMsg(&pCxt->msg, ") is expected", token.z);
    }
  }
  return code;
}

static int32_t storeTableMeta(SInsertParseContext* pCxt, SVnodeModifOpStmt* pStmt) {
  pStmt->pTableMeta->suid = pStmt->pTableMeta->uid;
  pStmt->pTableMeta->uid = pStmt->totalTbNum;
  pStmt->pTableMeta->tableType = TSDB_CHILD_TABLE;

  STableMeta* pBackup = NULL;
  if (TSDB_CODE_SUCCESS != cloneTableMeta(pStmt->pTableMeta, &pBackup)) {
    return TSDB_CODE_OUT_OF_MEMORY;
  }

  char tbFName[TSDB_TABLE_FNAME_LEN];
  tNameExtractFullName(&pStmt->targetTableName, tbFName);
  return taosHashPut(pStmt->pSubTableHashObj, tbFName, strlen(tbFName), &pBackup, POINTER_BYTES);
}

static int32_t parseTableOptions(SInsertParseContext* pCxt, SVnodeModifOpStmt* pStmt) {
  do {
    int32_t index = 0;
    SToken  token;
    NEXT_TOKEN_KEEP_SQL(pStmt->pSql, token, index);
    if (TK_TTL == token.type) {
      pStmt->pSql += index;
      NEXT_TOKEN_WITH_PREV(pStmt->pSql, token);
      if (TK_NK_INTEGER != token.type) {
        return buildSyntaxErrMsg(&pCxt->msg, "Invalid option ttl", token.z);
      }
      pStmt->pCreateTblReq->ttl = taosStr2Int32(token.z, NULL, 10);
      if (pStmt->pCreateTblReq->ttl < 0) {
        return buildSyntaxErrMsg(&pCxt->msg, "Invalid option ttl", token.z);
      }
    } else if (TK_COMMENT == token.type) {
      pStmt->pSql += index;
      NEXT_TOKEN(pStmt->pSql, token);
      if (TK_NK_STRING != token.type) {
        return buildSyntaxErrMsg(&pCxt->msg, "Invalid option comment", token.z);
      }
      if (token.n >= TSDB_TB_COMMENT_LEN) {
        return buildSyntaxErrMsg(&pCxt->msg, "comment too long", token.z);
      }
      int32_t len = trimString(token.z, token.n, pCxt->tmpTokenBuf, TSDB_TB_COMMENT_LEN);
      pStmt->pCreateTblReq->comment = strndup(pCxt->tmpTokenBuf, len);
      if (NULL == pStmt->pCreateTblReq->comment) {
        return TSDB_CODE_OUT_OF_MEMORY;
      }
      pStmt->pCreateTblReq->commentLen = len;
    } else {
      break;
    }
  } while (1);
  return TSDB_CODE_SUCCESS;
}

// input pStmt->pSql:
//   1. [(tag1_name, ...)] ...
//   2. VALUES ... | FILE ...
// output pStmt->pSql:
//   1. [(field1_name, ...)]
//   2. VALUES ... | FILE ...
static int32_t parseUsingClauseBottom(SInsertParseContext* pCxt, SVnodeModifOpStmt* pStmt) {
  if (!pStmt->usingTableProcessing || pCxt->usingDuplicateTable) {
    return TSDB_CODE_SUCCESS;
  }

  int32_t code = parseBoundTagsClause(pCxt, pStmt);
  if (TSDB_CODE_SUCCESS == code) {
    code = parseTagsClause(pCxt, pStmt);
  }
  if (TSDB_CODE_SUCCESS == code) {
    code = parseTableOptions(pCxt, pStmt);
  }

  return code;
}

static int32_t checkAuth(SParseContext* pCxt, SName* pTbName, bool* pMissCache) {
  char dbFName[TSDB_DB_FNAME_LEN];
  tNameGetFullDbName(pTbName, dbFName);
  int32_t code = TSDB_CODE_SUCCESS;
  bool    pass = true;
  bool    exists = true;
  if (pCxt->async) {
    code = catalogChkAuthFromCache(pCxt->pCatalog, pCxt->pUser, dbFName, AUTH_TYPE_WRITE, &pass, &exists);
  } else {
    SRequestConnInfo conn = {.pTrans = pCxt->pTransporter,
                             .requestId = pCxt->requestId,
                             .requestObjRefId = pCxt->requestRid,
                             .mgmtEps = pCxt->mgmtEpSet};
    code = catalogChkAuth(pCxt->pCatalog, &conn, pCxt->pUser, dbFName, AUTH_TYPE_WRITE, &pass);
  }
  if (TSDB_CODE_SUCCESS == code) {
    if (!exists) {
      *pMissCache = true;
    } else if (!pass) {
      code = TSDB_CODE_PAR_PERMISSION_DENIED;
    }
  }
  return code;
}

static int32_t getTableMeta(SInsertParseContext* pCxt, SName* pTbName, bool isStb, STableMeta** pTableMeta,
                            bool* pMissCache) {
  SParseContext* pComCxt = pCxt->pComCxt;
  int32_t        code = TSDB_CODE_SUCCESS;
  if (pComCxt->async) {
    if (isStb) {
      code = catalogGetCachedSTableMeta(pComCxt->pCatalog, pTbName, pTableMeta);
    } else {
      code = catalogGetCachedTableMeta(pComCxt->pCatalog, pTbName, pTableMeta);
    }
  } else {
    SRequestConnInfo conn = {.pTrans = pComCxt->pTransporter,
                             .requestId = pComCxt->requestId,
                             .requestObjRefId = pComCxt->requestRid,
                             .mgmtEps = pComCxt->mgmtEpSet};
    if (isStb) {
      code = catalogGetSTableMeta(pComCxt->pCatalog, &conn, pTbName, pTableMeta);
    } else {
      code = catalogGetTableMeta(pComCxt->pCatalog, &conn, pTbName, pTableMeta);
    }
  }
  if (TSDB_CODE_SUCCESS == code) {
    if (NULL == *pTableMeta) {
      *pMissCache = true;
    } else if (isStb && TSDB_SUPER_TABLE != (*pTableMeta)->tableType) {
      code = buildInvalidOperationMsg(&pCxt->msg, "create table only from super table is allowed");
    } else if (!isStb && TSDB_SUPER_TABLE == (*pTableMeta)->tableType) {
      code = buildInvalidOperationMsg(&pCxt->msg, "insert data into super table is not supported");
    }
  }
  return code;
}

static int32_t getTableVgroup(SParseContext* pCxt, SVnodeModifOpStmt* pStmt, bool isStb, bool* pMissCache) {
  int32_t     code = TSDB_CODE_SUCCESS;
  SVgroupInfo vg;
  bool        exists = true;
  if (pCxt->async) {
    code = catalogGetCachedTableHashVgroup(pCxt->pCatalog, &pStmt->targetTableName, &vg, &exists);
  } else {
    SRequestConnInfo conn = {.pTrans = pCxt->pTransporter,
                             .requestId = pCxt->requestId,
                             .requestObjRefId = pCxt->requestRid,
                             .mgmtEps = pCxt->mgmtEpSet};
    code = catalogGetTableHashVgroup(pCxt->pCatalog, &conn, &pStmt->targetTableName, &vg);
  }
  if (TSDB_CODE_SUCCESS == code) {
    if (exists) {
      if (isStb) {
        pStmt->pTableMeta->vgId = vg.vgId;
      }
      code = taosHashPut(pStmt->pVgroupsHashObj, (const char*)&vg.vgId, sizeof(vg.vgId), (char*)&vg, sizeof(vg));
    }
    *pMissCache = !exists;
  }
  return code;
}

static int32_t getTargetTableSchema(SInsertParseContext* pCxt, SVnodeModifOpStmt* pStmt) {
  int32_t code = checkAuth(pCxt->pComCxt, &pStmt->targetTableName, &pCxt->missCache);
  if (TSDB_CODE_SUCCESS == code && !pCxt->missCache) {
    code = getTableMeta(pCxt, &pStmt->targetTableName, false, &pStmt->pTableMeta, &pCxt->missCache);
  }
  if (TSDB_CODE_SUCCESS == code && !pCxt->missCache) {
    code = getTableVgroup(pCxt->pComCxt, pStmt, false, &pCxt->missCache);
  }
  return code;
}

static int32_t preParseUsingTableName(SInsertParseContext* pCxt, SVnodeModifOpStmt* pStmt, SToken* pTbName) {
  return insCreateSName(&pStmt->usingTableName, pTbName, pCxt->pComCxt->acctId, pCxt->pComCxt->db, &pCxt->msg);
}

static int32_t getUsingTableSchema(SInsertParseContext* pCxt, SVnodeModifOpStmt* pStmt) {
  int32_t code = checkAuth(pCxt->pComCxt, &pStmt->targetTableName, &pCxt->missCache);
  if (TSDB_CODE_SUCCESS == code && !pCxt->missCache) {
    code = getTableMeta(pCxt, &pStmt->usingTableName, true, &pStmt->pTableMeta, &pCxt->missCache);
  }
  if (TSDB_CODE_SUCCESS == code && !pCxt->missCache) {
    code = getTableVgroup(pCxt->pComCxt, pStmt, true, &pCxt->missCache);
  }
  return code;
}

static int32_t parseUsingTableNameImpl(SInsertParseContext* pCxt, SVnodeModifOpStmt* pStmt) {
  SToken token;
  NEXT_TOKEN(pStmt->pSql, token);
  int32_t code = preParseUsingTableName(pCxt, pStmt, &token);
  if (TSDB_CODE_SUCCESS == code) {
    code = getUsingTableSchema(pCxt, pStmt);
  }
  if (TSDB_CODE_SUCCESS == code && !pCxt->missCache) {
    code = storeTableMeta(pCxt, pStmt);
  }
  return code;
}

// input pStmt->pSql:
//   1(care). [USING stb_name [(tag1_name, ...)] TAGS (tag1_value, ...) [table_options]] ...
//   2. VALUES ... | FILE ...
// output pStmt->pSql:
//   1. [(tag1_name, ...)] TAGS (tag1_value, ...) [table_options]] ...
//   2. VALUES ... | FILE ...
static int32_t parseUsingTableName(SInsertParseContext* pCxt, SVnodeModifOpStmt* pStmt) {
  SToken  token;
  int32_t index = 0;
  NEXT_TOKEN_KEEP_SQL(pStmt->pSql, token, index);
  if (TK_USING != token.type) {
    return getTargetTableSchema(pCxt, pStmt);
  }

  pStmt->usingTableProcessing = true;
  // pStmt->pSql -> stb_name [(tag1_name, ...)
  pStmt->pSql += index;
  int32_t code = parseDuplicateUsingClause(pCxt, pStmt, &pCxt->usingDuplicateTable);
  if (TSDB_CODE_SUCCESS == code && !pCxt->usingDuplicateTable) {
    return parseUsingTableNameImpl(pCxt, pStmt);
  }
  return code;
}

static int32_t preParseTargetTableName(SInsertParseContext* pCxt, SVnodeModifOpStmt* pStmt, SToken* pTbName) {
  return insCreateSName(&pStmt->targetTableName, pTbName, pCxt->pComCxt->acctId, pCxt->pComCxt->db, &pCxt->msg);
}

// input pStmt->pSql:
//   1(care). [(field1_name, ...)] ...
//   2. [ USING ... ] ...
//   3. VALUES ... | FILE ...
// output pStmt->pSql:
//   1. [ USING ... ] ...
//   2. VALUES ... | FILE ...
static int32_t preParseBoundColumnsClause(SInsertParseContext* pCxt, SVnodeModifOpStmt* pStmt) {
  SToken  token;
  int32_t index = 0;
  NEXT_TOKEN_KEEP_SQL(pStmt->pSql, token, index);
  if (TK_NK_LP != token.type) {
    return TSDB_CODE_SUCCESS;
  }

  // pStmt->pSql -> field1_name, ...)
  pStmt->pSql += index;
  pStmt->pBoundCols = pStmt->pSql;
  return skipParentheses(pCxt, &pStmt->pSql);
}

static int32_t getTableDataCxt(SInsertParseContext* pCxt, SVnodeModifOpStmt* pStmt, STableDataCxt** pTableCxt) {
  if (pCxt->pComCxt->async) {
    uint64_t uid = pStmt->pTableMeta->uid;
    if (pStmt->usingTableProcessing) {
      pStmt->pTableMeta->uid = 0;
    }
    return insGetTableDataCxt(pStmt->pTableBlockHashObj, &uid, sizeof(pStmt->pTableMeta->uid), pStmt->pTableMeta,
                              &pStmt->pCreateTblReq, pTableCxt);
  }
  char tbFName[TSDB_TABLE_FNAME_LEN];
  tNameExtractFullName(&pStmt->targetTableName, tbFName);
  return insGetTableDataCxt(pStmt->pTableBlockHashObj, tbFName, strlen(tbFName), pStmt->pTableMeta,
                            &pStmt->pCreateTblReq, pTableCxt);
}

static int32_t parseBoundColumnsClause(SInsertParseContext* pCxt, SVnodeModifOpStmt* pStmt, STableDataCxt* pTableCxt) {
  SToken  token;
  int32_t index = 0;
  NEXT_TOKEN_KEEP_SQL(pStmt->pSql, token, index);
  if (TK_NK_LP == token.type) {
    pStmt->pSql += index;
    if (NULL != pStmt->pBoundCols) {
      return buildSyntaxErrMsg(&pCxt->msg, "keyword VALUES or FILE is expected", token.z);
    }
    // pStmt->pSql -> field1_name, ...)
    return parseBoundColumns(pCxt, &pStmt->pSql, false, getTableColumnSchema(pStmt->pTableMeta),
                             &pTableCxt->boundColsInfo);
  }

  if (NULL != pStmt->pBoundCols) {
    return parseBoundColumns(pCxt, &pStmt->pBoundCols, false, getTableColumnSchema(pStmt->pTableMeta),
                             &pTableCxt->boundColsInfo);
  }

  return TSDB_CODE_SUCCESS;
}

// input pStmt->pSql:
//   1. [(tag1_name, ...)] ...
//   2. VALUES ... | FILE ...
// output pStmt->pSql: VALUES ... | FILE ...
static int32_t parseSchemaClauseBottom(SInsertParseContext* pCxt, SVnodeModifOpStmt* pStmt, STableDataCxt** pTableCxt) {
  int32_t code = parseUsingClauseBottom(pCxt, pStmt);
  if (TSDB_CODE_SUCCESS == code) {
    code = getTableDataCxt(pCxt, pStmt, pTableCxt);
  }
  if (TSDB_CODE_SUCCESS == code) {
    code = parseBoundColumnsClause(pCxt, pStmt, *pTableCxt);
  }
  return code;
}

// input pStmt->pSql: [(field1_name, ...)] [ USING ... ] VALUES ... | FILE ...
// output pStmt->pSql:
//   1. [(tag1_name, ...)] ...
//   2. VALUES ... | FILE ...
static int32_t parseSchemaClauseTop(SInsertParseContext* pCxt, SVnodeModifOpStmt* pStmt, SToken* pTbName) {
  int32_t code = preParseTargetTableName(pCxt, pStmt, pTbName);
  if (TSDB_CODE_SUCCESS == code) {
    // option: [(field1_name, ...)]
    code = preParseBoundColumnsClause(pCxt, pStmt);
  }
  if (TSDB_CODE_SUCCESS == code) {
    // option: [USING stb_name]
    code = parseUsingTableName(pCxt, pStmt);
  }
  return code;
}

static int32_t parseValueTokenImpl(SInsertParseContext* pCxt, const char** pSql, SToken* pToken, SSchema* pSchema,
                                   int16_t timePrec, SColVal* pVal) {
  switch (pSchema->type) {
    case TSDB_DATA_TYPE_BOOL: {
      if ((pToken->type == TK_NK_BOOL || pToken->type == TK_NK_STRING) && (pToken->n != 0)) {
        if (strncmp(pToken->z, "true", pToken->n) == 0) {
          pVal->value.val = TRUE_VALUE;
        } else if (strncmp(pToken->z, "false", pToken->n) == 0) {
          pVal->value.val = FALSE_VALUE;
        } else {
          return buildSyntaxErrMsg(&pCxt->msg, "invalid bool data", pToken->z);
        }
      } else if (pToken->type == TK_NK_INTEGER) {
        pVal->value.val = ((taosStr2Int64(pToken->z, NULL, 10) == 0) ? FALSE_VALUE : TRUE_VALUE);
      } else if (pToken->type == TK_NK_FLOAT) {
        pVal->value.val = ((taosStr2Double(pToken->z, NULL) == 0) ? FALSE_VALUE : TRUE_VALUE);
      } else {
        return buildSyntaxErrMsg(&pCxt->msg, "invalid bool data", pToken->z);
      }
      break;
    }
    case TSDB_DATA_TYPE_TINYINT: {
      if (TSDB_CODE_SUCCESS != toInteger(pToken->z, pToken->n, 10, &pVal->value.val)) {
        return buildSyntaxErrMsg(&pCxt->msg, "invalid tinyint data", pToken->z);
      } else if (!IS_VALID_TINYINT(pVal->value.val)) {
        return buildSyntaxErrMsg(&pCxt->msg, "tinyint data overflow", pToken->z);
      }
      break;
    }
    case TSDB_DATA_TYPE_UTINYINT: {
      if (TSDB_CODE_SUCCESS != toUInteger(pToken->z, pToken->n, 10, &pVal->value.val)) {
        return buildSyntaxErrMsg(&pCxt->msg, "invalid unsigned tinyint data", pToken->z);
      } else if (pVal->value.val > UINT8_MAX) {
        return buildSyntaxErrMsg(&pCxt->msg, "unsigned tinyint data overflow", pToken->z);
      }
      break;
    }
    case TSDB_DATA_TYPE_SMALLINT: {
      if (TSDB_CODE_SUCCESS != toInteger(pToken->z, pToken->n, 10, &pVal->value.val)) {
        return buildSyntaxErrMsg(&pCxt->msg, "invalid smallint data", pToken->z);
      } else if (!IS_VALID_SMALLINT(pVal->value.val)) {
        return buildSyntaxErrMsg(&pCxt->msg, "smallint data overflow", pToken->z);
      }
      break;
    }
    case TSDB_DATA_TYPE_USMALLINT: {
      if (TSDB_CODE_SUCCESS != toUInteger(pToken->z, pToken->n, 10, &pVal->value.val)) {
        return buildSyntaxErrMsg(&pCxt->msg, "invalid unsigned smallint data", pToken->z);
      } else if (pVal->value.val > UINT16_MAX) {
        return buildSyntaxErrMsg(&pCxt->msg, "unsigned smallint data overflow", pToken->z);
      }
      break;
    }
    case TSDB_DATA_TYPE_INT: {
      if (TSDB_CODE_SUCCESS != toInteger(pToken->z, pToken->n, 10, &pVal->value.val)) {
        return buildSyntaxErrMsg(&pCxt->msg, "invalid int data", pToken->z);
      } else if (!IS_VALID_INT(pVal->value.val)) {
        return buildSyntaxErrMsg(&pCxt->msg, "int data overflow", pToken->z);
      }
      break;
    }
    case TSDB_DATA_TYPE_UINT: {
      if (TSDB_CODE_SUCCESS != toUInteger(pToken->z, pToken->n, 10, &pVal->value.val)) {
        return buildSyntaxErrMsg(&pCxt->msg, "invalid unsigned int data", pToken->z);
      } else if (pVal->value.val > UINT32_MAX) {
        return buildSyntaxErrMsg(&pCxt->msg, "unsigned int data overflow", pToken->z);
      }
      break;
    }
    case TSDB_DATA_TYPE_BIGINT: {
      if (TSDB_CODE_SUCCESS != toInteger(pToken->z, pToken->n, 10, &pVal->value.val)) {
        return buildSyntaxErrMsg(&pCxt->msg, "invalid bigint data", pToken->z);
      }
      break;
    }
    case TSDB_DATA_TYPE_UBIGINT: {
      if (TSDB_CODE_SUCCESS != toUInteger(pToken->z, pToken->n, 10, &pVal->value.val)) {
        return buildSyntaxErrMsg(&pCxt->msg, "invalid unsigned bigint data", pToken->z);
      }
      break;
    }
    case TSDB_DATA_TYPE_FLOAT: {
      char*  endptr = NULL;
      double dv;
      if (TK_NK_ILLEGAL == toDouble(pToken, &dv, &endptr)) {
        return buildSyntaxErrMsg(&pCxt->msg, "illegal float data", pToken->z);
      }
      if (((dv == HUGE_VAL || dv == -HUGE_VAL) && errno == ERANGE) || dv > FLT_MAX || dv < -FLT_MAX || isinf(dv) ||
          isnan(dv)) {
        return buildSyntaxErrMsg(&pCxt->msg, "illegal float data", pToken->z);
      }
      pVal->value.val = *(int64_t*)&dv;
      break;
    }
    case TSDB_DATA_TYPE_DOUBLE: {
      char*  endptr = NULL;
      double dv;
      if (TK_NK_ILLEGAL == toDouble(pToken, &dv, &endptr)) {
        return buildSyntaxErrMsg(&pCxt->msg, "illegal double data", pToken->z);
      }
      if (((dv == HUGE_VAL || dv == -HUGE_VAL) && errno == ERANGE) || isinf(dv) || isnan(dv)) {
        return buildSyntaxErrMsg(&pCxt->msg, "illegal double data", pToken->z);
      }
      pVal->value.val = *(int64_t*)&dv;
      break;
    }
    case TSDB_DATA_TYPE_BINARY: {
      // Too long values will raise the invalid sql error message
      if (pToken->n + VARSTR_HEADER_SIZE > pSchema->bytes) {
        return generateSyntaxErrMsg(&pCxt->msg, TSDB_CODE_PAR_VALUE_TOO_LONG, pSchema->name);
      }
      pVal->value.pData = pToken->z;
      pVal->value.nData = pToken->n;
      break;
    }
    case TSDB_DATA_TYPE_NCHAR: {
      // if the converted output len is over than pColumnModel->bytes, return error: 'Argument list too long'
      int32_t len = 0;
      char*   pUcs4 = taosMemoryCalloc(1, pSchema->bytes - VARSTR_HEADER_SIZE);
      if (NULL == pUcs4) {
        return TSDB_CODE_OUT_OF_MEMORY;
      }
      if (!taosMbsToUcs4(pToken->z, pToken->n, (TdUcs4*)pUcs4, pSchema->bytes - VARSTR_HEADER_SIZE, &len)) {
        if (errno == E2BIG) {
          return generateSyntaxErrMsg(&pCxt->msg, TSDB_CODE_PAR_VALUE_TOO_LONG, pSchema->name);
        }
        char buf[512] = {0};
        snprintf(buf, tListLen(buf), "%s", strerror(errno));
        return buildSyntaxErrMsg(&pCxt->msg, buf, pToken->z);
      }
      pVal->value.pData = pUcs4;
      pVal->value.nData = len;
      break;
    }
    case TSDB_DATA_TYPE_JSON: {
      if (pToken->n > (TSDB_MAX_JSON_TAG_LEN - VARSTR_HEADER_SIZE) / TSDB_NCHAR_SIZE) {
        return buildSyntaxErrMsg(&pCxt->msg, "json string too long than 4095", pToken->z);
      }
      pVal->value.pData = pToken->z;
      pVal->value.nData = pToken->n;
      break;
    }
    case TSDB_DATA_TYPE_TIMESTAMP: {
      if (parseTime(pSql, pToken, timePrec, &pVal->value.val, &pCxt->msg) != TSDB_CODE_SUCCESS) {
        return buildSyntaxErrMsg(&pCxt->msg, "invalid timestamp", pToken->z);
      }
      break;
    }
    default:
      return TSDB_CODE_FAILED;
  }

  pVal->flag = CV_FLAG_VALUE;
  return TSDB_CODE_SUCCESS;
}

static int32_t parseValueToken(SInsertParseContext* pCxt, const char** pSql, SToken* pToken, SSchema* pSchema,
                               int16_t timePrec, SColVal* pVal) {
  int32_t code = checkAndTrimValue(pToken, pCxt->tmpTokenBuf, &pCxt->msg);
  if (TSDB_CODE_SUCCESS == code && isNullValue(pSchema->type, pToken)) {
    if (TSDB_DATA_TYPE_TIMESTAMP == pSchema->type && PRIMARYKEY_TIMESTAMP_COL_ID == pSchema->colId) {
      return buildSyntaxErrMsg(&pCxt->msg, "primary timestamp should not be null", pToken->z);
    }
    pVal->flag = CV_FLAG_NULL;
    return TSDB_CODE_SUCCESS;
  }

  if (TSDB_CODE_SUCCESS == code && IS_NUMERIC_TYPE(pSchema->type) && pToken->n == 0) {
    return buildSyntaxErrMsg(&pCxt->msg, "invalid numeric data", pToken->z);
  }

  if (TSDB_CODE_SUCCESS == code) {
    code = parseValueTokenImpl(pCxt, pSql, pToken, pSchema, timePrec, pVal);
  }

  return code;
}

static int parseOneRow(SInsertParseContext* pCxt, const char** pSql, STableDataCxt* pTableCxt, bool* pGotRow,
                       SToken* pToken) {
  SBoundColInfo* pCols = &pTableCxt->boundColsInfo;
  bool           isParseBindParam = false;
  SSchema*       pSchemas = getTableColumnSchema(pTableCxt->pMeta);

  int32_t code = TSDB_CODE_SUCCESS;
  // 1. set the parsed value from sql string
  for (int i = 0; i < pCols->numOfBound && TSDB_CODE_SUCCESS == code; ++i) {
    NEXT_TOKEN_WITH_PREV(*pSql, *pToken);
    SSchema* pSchema = &pSchemas[pCols->pColIndex[i]];
    SColVal* pVal = taosArrayGet(pTableCxt->pValues, pCols->pColIndex[i]);

    if (pToken->type == TK_NK_QUESTION) {
      isParseBindParam = true;
      if (NULL == pCxt->pComCxt->pStmtCb) {
        code = buildSyntaxErrMsg(&pCxt->msg, "? only used in stmt", pToken->z);
      }
      continue;
    }

    if (TSDB_CODE_SUCCESS == code && TK_NK_RP == pToken->type) {
      code = generateSyntaxErrMsg(&pCxt->msg, TSDB_CODE_PAR_INVALID_COLUMNS_NUM);
    }

    if (TSDB_CODE_SUCCESS == code && isParseBindParam) {
      code = buildInvalidOperationMsg(&pCxt->msg, "no mix usage for ? and values");
    }

    if (TSDB_CODE_SUCCESS == code) {
      code = parseValueToken(pCxt, pSql, pToken, pSchema, getTableInfo(pTableCxt->pMeta).precision, pVal);
    }

    if (TSDB_CODE_SUCCESS == code && i < pCols->numOfBound - 1) {
      NEXT_VALID_TOKEN(*pSql, *pToken);
      if (TK_NK_COMMA != pToken->type) {
        code = buildSyntaxErrMsg(&pCxt->msg, ", expected", pToken->z);
      }
    }
  }

  if (TSDB_CODE_SUCCESS == code) {
    SRow** pRow = taosArrayReserve(pTableCxt->pData->aRowP, 1);
    code = tRowBuild(pTableCxt->pValues, pTableCxt->pSchema, pRow);
    if (TSDB_CODE_SUCCESS == code) {
      insCheckTableDataOrder(pTableCxt, TD_ROW_KEY(*pRow));
    }
  }

  if (TSDB_CODE_SUCCESS == code && !isParseBindParam) {
    *pGotRow = true;
  }

  return code;
}

// pSql -> (field1_value, ...) [(field1_value2, ...) ...]
static int32_t parseValues(SInsertParseContext* pCxt, SVnodeModifOpStmt* pStmt, STableDataCxt* pTableCxt,
                           int32_t* pNumOfRows, SToken* pToken) {
  int32_t code = TSDB_CODE_SUCCESS;

  (*pNumOfRows) = 0;
  while (TSDB_CODE_SUCCESS == code) {
    int32_t index = 0;
    NEXT_TOKEN_KEEP_SQL(pStmt->pSql, *pToken, index);
    if (TK_NK_LP != pToken->type) {
      break;
    }
    pStmt->pSql += index;

    bool gotRow = false;
    if (TSDB_CODE_SUCCESS == code) {
      code = parseOneRow(pCxt, &pStmt->pSql, pTableCxt, &gotRow, pToken);
    }

    if (TSDB_CODE_SUCCESS == code) {
      NEXT_VALID_TOKEN(pStmt->pSql, *pToken);
      if (TK_NK_COMMA == pToken->type) {
        code = generateSyntaxErrMsg(&pCxt->msg, TSDB_CODE_PAR_INVALID_COLUMNS_NUM);
      } else if (TK_NK_RP != pToken->type) {
        code = buildSyntaxErrMsg(&pCxt->msg, ") expected", pToken->z);
      }
    }

    if (TSDB_CODE_SUCCESS == code && gotRow) {
      (*pNumOfRows)++;
    }
  }

  if (TSDB_CODE_SUCCESS == code && 0 == (*pNumOfRows) &&
      (!TSDB_QUERY_HAS_TYPE(pStmt->insertType, TSDB_QUERY_TYPE_STMT_INSERT))) {
    code = buildSyntaxErrMsg(&pCxt->msg, "no any data points", NULL);
  }
  return code;
}

// VALUES (field1_value, ...) [(field1_value2, ...) ...]
static int32_t parseValuesClause(SInsertParseContext* pCxt, SVnodeModifOpStmt* pStmt, STableDataCxt* pTableCxt,
                                 SToken* pToken) {
  int32_t numOfRows = 0;
  int32_t code = parseValues(pCxt, pStmt, pTableCxt, &numOfRows, pToken);
  if (TSDB_CODE_SUCCESS == code) {
    pStmt->totalRowsNum += numOfRows;
    pStmt->totalTbNum += 1;
    TSDB_QUERY_SET_TYPE(pStmt->insertType, TSDB_QUERY_TYPE_INSERT);
  }
  return code;
}

static int32_t parseCsvFile(SInsertParseContext* pCxt, SVnodeModifOpStmt* pStmt, STableDataCxt* pTableCxt,
                            int32_t* pNumOfRows) {
  int32_t code = TSDB_CODE_SUCCESS;
  (*pNumOfRows) = 0;
  char*   pLine = NULL;
  int64_t readLen = 0;
  pStmt->fileProcessing = false;
  while (TSDB_CODE_SUCCESS == code && (readLen = taosGetLineFile(pStmt->fp, &pLine)) != -1) {
    if (('\r' == pLine[readLen - 1]) || ('\n' == pLine[readLen - 1])) {
      pLine[--readLen] = '\0';
    }

    if (readLen == 0) {
      continue;
    }

    bool gotRow = false;
    if (TSDB_CODE_SUCCESS == code) {
      SToken token;
      strtolower(pLine, pLine);
      const char* pRow = pLine;
      code = parseOneRow(pCxt, (const char**)&pRow, pTableCxt, &gotRow, &token);
    }

    if (TSDB_CODE_SUCCESS == code && gotRow) {
      (*pNumOfRows)++;
    }

    if (TSDB_CODE_SUCCESS == code && (*pNumOfRows) > tsMaxMemUsedByInsert * 1024 * 1024) {
      pStmt->fileProcessing = true;
      break;
    }
  }
  taosMemoryFree(pLine);

  if (TSDB_CODE_SUCCESS == code && 0 == (*pNumOfRows) &&
      (!TSDB_QUERY_HAS_TYPE(pStmt->insertType, TSDB_QUERY_TYPE_STMT_INSERT)) && !pStmt->fileProcessing) {
    code = buildSyntaxErrMsg(&pCxt->msg, "no any data points", NULL);
  }
  return code;
}

static int32_t parseDataFromFileImpl(SInsertParseContext* pCxt, SVnodeModifOpStmt* pStmt, STableDataCxt* pTableCxt) {
  int32_t numOfRows = 0;
  int32_t code = parseCsvFile(pCxt, pStmt, pTableCxt, &numOfRows);
  if (TSDB_CODE_SUCCESS == code) {
    pStmt->totalRowsNum += numOfRows;
    pStmt->totalTbNum += 1;
    TSDB_QUERY_SET_TYPE(pStmt->insertType, TSDB_QUERY_TYPE_FILE_INSERT);
    if (!pStmt->fileProcessing) {
      taosCloseFile(&pStmt->fp);
    } else {
      parserDebug("0x%" PRIx64 " insert from csv. File is too large, do it in batches.", pCxt->pComCxt->requestId);
    }
  }
  return code;
}

static int32_t parseDataFromFile(SInsertParseContext* pCxt, SVnodeModifOpStmt* pStmt, SToken* pFilePath,
                                 STableDataCxt* pTableCxt) {
  char filePathStr[TSDB_FILENAME_LEN] = {0};
  if (TK_NK_STRING == pFilePath->type) {
    trimString(pFilePath->z, pFilePath->n, filePathStr, sizeof(filePathStr));
  } else {
    strncpy(filePathStr, pFilePath->z, pFilePath->n);
  }
  pStmt->fp = taosOpenFile(filePathStr, TD_FILE_READ | TD_FILE_STREAM);
  if (NULL == pStmt->fp) {
    return TAOS_SYSTEM_ERROR(errno);
  }

  return parseDataFromFileImpl(pCxt, pStmt, pTableCxt);
}

static int32_t parseFileClause(SInsertParseContext* pCxt, SVnodeModifOpStmt* pStmt, STableDataCxt* pTableCxt,
                               SToken* pToken) {
  NEXT_TOKEN(pStmt->pSql, *pToken);
  if (0 == pToken->n || (TK_NK_STRING != pToken->type && TK_NK_ID != pToken->type)) {
    return buildSyntaxErrMsg(&pCxt->msg, "file path is required following keyword FILE", pToken->z);
  }
  return parseDataFromFile(pCxt, pStmt, pToken, pTableCxt);
}

// VALUES (field1_value, ...) [(field1_value2, ...) ...] | FILE csv_file_path
static int32_t parseDataClause(SInsertParseContext* pCxt, SVnodeModifOpStmt* pStmt, STableDataCxt* pTableCxt) {
  SToken token;
  NEXT_TOKEN(pStmt->pSql, token);
  switch (token.type) {
    case TK_VALUES:
      return parseValuesClause(pCxt, pStmt, pTableCxt, &token);
    case TK_FILE:
      return parseFileClause(pCxt, pStmt, pTableCxt, &token);
    default:
      break;
  }
  return buildSyntaxErrMsg(&pCxt->msg, "keyword VALUES or FILE is expected", token.z);
}

// input pStmt->pSql:
//   1. [(tag1_name, ...)] ...
//   2. VALUES ... | FILE ...
static int32_t parseInsertTableClauseBottom(SInsertParseContext* pCxt, SVnodeModifOpStmt* pStmt) {
  STableDataCxt* pTableCxt = NULL;
  int32_t        code = parseSchemaClauseBottom(pCxt, pStmt, &pTableCxt);
  if (TSDB_CODE_SUCCESS == code) {
    code = parseDataClause(pCxt, pStmt, pTableCxt);
  }
  return code;
}

static void destroyBoundColInfo(SBoundColInfo* pInfo) { taosMemoryFreeClear(pInfo->pColIndex); }

static void resetEnvPreTable(SInsertParseContext* pCxt, SVnodeModifOpStmt* pStmt) {
  destroyBoundColInfo(&pCxt->tags);
  taosMemoryFreeClear(pStmt->pTableMeta);
  tdDestroySVCreateTbReq(pStmt->pCreateTblReq);
  taosMemoryFreeClear(pStmt->pCreateTblReq);
  pCxt->missCache = false;
  pCxt->usingDuplicateTable = false;
  pStmt->pBoundCols = NULL;
  pStmt->usingTableProcessing = false;
  pStmt->fileProcessing = false;
}

// input pStmt->pSql: [(field1_name, ...)] [ USING ... ] VALUES ... | FILE ...
static int32_t parseInsertTableClause(SInsertParseContext* pCxt, SVnodeModifOpStmt* pStmt, SToken* pTbName) {
  resetEnvPreTable(pCxt, pStmt);
  int32_t code = parseSchemaClauseTop(pCxt, pStmt, pTbName);
  if (TSDB_CODE_SUCCESS == code && !pCxt->missCache) {
    code = parseInsertTableClauseBottom(pCxt, pStmt);
  }
  return code;
}

static int32_t checkTableClauseFirstToken(SInsertParseContext* pCxt, SVnodeModifOpStmt* pStmt, SToken* pTbName,
                                          bool* pHasData) {
  // no data in the sql string anymore.
  if (0 == pTbName->n) {
    if (0 != pTbName->type && '\0' != pStmt->pSql[0]) {
      return buildSyntaxErrMsg(&pCxt->msg, "invalid charactor in SQL", pTbName->z);
    }

    if (0 == pStmt->totalRowsNum && (!TSDB_QUERY_HAS_TYPE(pStmt->insertType, TSDB_QUERY_TYPE_STMT_INSERT))) {
      return buildInvalidOperationMsg(&pCxt->msg, "no data in sql");
    }

    *pHasData = false;
    return TSDB_CODE_SUCCESS;
  }

  if (TSDB_QUERY_HAS_TYPE(pStmt->insertType, TSDB_QUERY_TYPE_STMT_INSERT) && pStmt->totalTbNum > 0) {
    return buildInvalidOperationMsg(&pCxt->msg, "single table allowed in one stmt");
  }

  if (TK_NK_QUESTION == pTbName->type) {
    if (NULL == pCxt->pComCxt->pStmtCb) {
      return buildSyntaxErrMsg(&pCxt->msg, "? only used in stmt", pTbName->z);
    }

    char*   tbName = NULL;
    int32_t code = (*pCxt->pComCxt->pStmtCb->getTbNameFn)(pCxt->pComCxt->pStmtCb->pStmt, &tbName);
    if (TSDB_CODE_SUCCESS == code) {
      pTbName->z = tbName;
      pTbName->n = strlen(tbName);
    } else {
      return code;
    }
  }

  *pHasData = true;
  return TSDB_CODE_SUCCESS;
}

static int32_t setStmtInfo(SInsertParseContext* pCxt, SVnodeModifOpStmt* pStmt) {
#if 0
  SParsedDataColInfo* tags = taosMemoryMalloc(sizeof(pCxt->tags));
  if (NULL == tags) {
    return TSDB_CODE_TSC_OUT_OF_MEMORY;
  }
  memcpy(tags, &pCxt->tags, sizeof(pCxt->tags));

  SStmtCallback* pStmtCb = pCxt->pComCxt->pStmtCb;
  int32_t code = (*pStmtCb->setInfoFn)(pStmtCb->pStmt, pStmt->pTableMeta, tags, &pStmt->targetTableName, pStmt->usingTableProcessing,
                                       pStmt->pVgroupsHashObj, pStmt->pTableBlockHashObj, pStmt->usingTableName.tname);

  memset(&pCxt->tags, 0, sizeof(pCxt->tags));
  pStmt->pVgroupsHashObj = NULL;
  pStmt->pTableBlockHashObj = NULL;
  return code;
#else
  return TSDB_CODE_FAILED;
#endif
}

static int32_t parseInsertBodyBottom(SInsertParseContext* pCxt, SVnodeModifOpStmt* pStmt) {
  if (TSDB_QUERY_HAS_TYPE(pStmt->insertType, TSDB_QUERY_TYPE_STMT_INSERT)) {
    return setStmtInfo(pCxt, pStmt);
  }

  // merge according to vgId
  int32_t code = insMergeTableDataCxt(pStmt->pTableBlockHashObj, &pStmt->pVgDataBlocks);
  if (TSDB_CODE_SUCCESS == code) {
    code = insBuildVgDataBlocks(pStmt->pVgroupsHashObj, pStmt->pVgDataBlocks, &pStmt->pDataBlocks);
  }

  return code;
}

// tb_name
//     [USING stb_name [(tag1_name, ...)] TAGS (tag1_value, ...)]
//     [(field1_name, ...)]
//     VALUES (field1_value, ...) [(field1_value2, ...) ...] | FILE csv_file_path
// [...];
static int32_t parseInsertBody(SInsertParseContext* pCxt, SVnodeModifOpStmt* pStmt) {
  SToken  token;
  int32_t code = TSDB_CODE_SUCCESS;
  bool    hasData = true;
  // for each table
  while (TSDB_CODE_SUCCESS == code && hasData && !pCxt->missCache && !pStmt->fileProcessing) {
    // pStmt->pSql -> tb_name ...
    NEXT_TOKEN(pStmt->pSql, token);
    code = checkTableClauseFirstToken(pCxt, pStmt, &token, &hasData);
    if (TSDB_CODE_SUCCESS == code && hasData) {
      code = parseInsertTableClause(pCxt, pStmt, &token);
    }
  }

  if (TSDB_CODE_SUCCESS == code && !pCxt->missCache) {
    code = parseInsertBodyBottom(pCxt, pStmt);
  }
  return code;
}

static void destroySubTableHashElem(void* p) { taosMemoryFree(*(STableMeta**)p); }

static int32_t createVnodeModifOpStmt(SInsertParseContext* pCxt, bool reentry, SNode** pOutput) {
  SVnodeModifOpStmt* pStmt = (SVnodeModifOpStmt*)nodesMakeNode(QUERY_NODE_VNODE_MODIF_STMT);
  if (NULL == pStmt) {
    return TSDB_CODE_OUT_OF_MEMORY;
  }

  if (pCxt->pComCxt->pStmtCb) {
    TSDB_QUERY_SET_TYPE(pStmt->insertType, TSDB_QUERY_TYPE_STMT_INSERT);
  }
  pStmt->pSql = pCxt->pComCxt->pSql;
  pStmt->freeHashFunc = insDestroyTableDataCxtHashMap;
  pStmt->freeArrayFunc = insDestroyVgroupDataCxtList;

  if (!reentry) {
    pStmt->pVgroupsHashObj = taosHashInit(128, taosGetDefaultHashFunction(TSDB_DATA_TYPE_INT), true, HASH_NO_LOCK);
    pStmt->pTableBlockHashObj =
        taosHashInit(128, taosGetDefaultHashFunction(TSDB_DATA_TYPE_BIGINT), true, HASH_NO_LOCK);
  }
  pStmt->pSubTableHashObj = taosHashInit(128, taosGetDefaultHashFunction(TSDB_DATA_TYPE_VARCHAR), true, HASH_NO_LOCK);
  pStmt->pTableNameHashObj = taosHashInit(128, taosGetDefaultHashFunction(TSDB_DATA_TYPE_VARCHAR), true, HASH_NO_LOCK);
  pStmt->pDbFNameHashObj = taosHashInit(64, taosGetDefaultHashFunction(TSDB_DATA_TYPE_VARCHAR), true, HASH_NO_LOCK);
  if ((!reentry && (NULL == pStmt->pVgroupsHashObj || NULL == pStmt->pTableBlockHashObj)) ||
      NULL == pStmt->pSubTableHashObj || NULL == pStmt->pTableNameHashObj || NULL == pStmt->pDbFNameHashObj) {
    nodesDestroyNode((SNode*)pStmt);
    return TSDB_CODE_OUT_OF_MEMORY;
  }

  taosHashSetFreeFp(pStmt->pSubTableHashObj, destroySubTableHashElem);

  *pOutput = (SNode*)pStmt;
  return TSDB_CODE_SUCCESS;
}

static int32_t createInsertQuery(SInsertParseContext* pCxt, SQuery** pOutput) {
  SQuery* pQuery = (SQuery*)nodesMakeNode(QUERY_NODE_QUERY);
  if (NULL == pQuery) {
    return TSDB_CODE_OUT_OF_MEMORY;
  }

  pQuery->execMode = QUERY_EXEC_MODE_SCHEDULE;
  pQuery->haveResultSet = false;
  pQuery->msgType = TDMT_VND_SUBMIT;

  int32_t code = createVnodeModifOpStmt(pCxt, false, &pQuery->pRoot);
  if (TSDB_CODE_SUCCESS == code) {
    *pOutput = pQuery;
  } else {
    nodesDestroyNode((SNode*)pQuery);
  }
  return code;
}

static int32_t checkAuthFromMetaData(const SArray* pUsers) {
  if (1 != taosArrayGetSize(pUsers)) {
    return TSDB_CODE_FAILED;
  }

  SMetaRes* pRes = taosArrayGet(pUsers, 0);
  if (TSDB_CODE_SUCCESS == pRes->code) {
    return (*(bool*)pRes->pRes) ? TSDB_CODE_SUCCESS : TSDB_CODE_PAR_PERMISSION_DENIED;
  }
  return pRes->code;
}

static int32_t getTableMetaFromMetaData(const SArray* pTables, STableMeta** pMeta) {
  if (1 != taosArrayGetSize(pTables)) {
    return TSDB_CODE_FAILED;
  }
  SMetaRes* pRes = taosArrayGet(pTables, 0);
  if (TSDB_CODE_SUCCESS == pRes->code) {
    *pMeta = tableMetaDup((const STableMeta*)pRes->pRes);
    if (NULL == *pMeta) {
      return TSDB_CODE_OUT_OF_MEMORY;
    }
  }
  return pRes->code;
}

static int32_t getTableVgroupFromMetaData(const SArray* pTables, SVnodeModifOpStmt* pStmt, bool isStb) {
  if (1 != taosArrayGetSize(pTables)) {
    return TSDB_CODE_FAILED;
  }

  SMetaRes* pRes = taosArrayGet(pTables, 0);
  if (TSDB_CODE_SUCCESS != pRes->code) {
    return pRes->code;
  }

  SVgroupInfo* pVg = pRes->pRes;
  if (isStb) {
    pStmt->pTableMeta->vgId = pVg->vgId;
  }
  return taosHashPut(pStmt->pVgroupsHashObj, (const char*)&pVg->vgId, sizeof(pVg->vgId), (char*)pVg,
                     sizeof(SVgroupInfo));
}

static int32_t getTableSchemaFromMetaData(SInsertParseContext* pCxt, const SMetaData* pMetaData,
                                          SVnodeModifOpStmt* pStmt, bool isStb) {
  int32_t code = checkAuthFromMetaData(pMetaData->pUser);
  if (TSDB_CODE_SUCCESS == code) {
    code = getTableMetaFromMetaData(pMetaData->pTableMeta, &pStmt->pTableMeta);
  }
  if (TSDB_CODE_SUCCESS == code && !isStb && TSDB_SUPER_TABLE == pStmt->pTableMeta->tableType) {
    code = buildInvalidOperationMsg(&pCxt->msg, "insert data into super table is not supported");
  }
  if (TSDB_CODE_SUCCESS == code) {
    code = getTableVgroupFromMetaData(pMetaData->pTableHash, pStmt, isStb);
  }
  return code;
}

static void destoryTablesReq(void* p) {
  STablesReq* pRes = (STablesReq*)p;
  taosArrayDestroy(pRes->pTables);
}

static void clearCatalogReq(SCatalogReq* pCatalogReq) {
  if (NULL == pCatalogReq) {
    return;
  }

  taosArrayDestroyEx(pCatalogReq->pTableMeta, destoryTablesReq);
  pCatalogReq->pTableMeta = NULL;
  taosArrayDestroyEx(pCatalogReq->pTableHash, destoryTablesReq);
  pCatalogReq->pTableHash = NULL;
  taosArrayDestroy(pCatalogReq->pUser);
  pCatalogReq->pUser = NULL;
}

static int32_t setVnodeModifOpStmt(SInsertParseContext* pCxt, SCatalogReq* pCatalogReq, const SMetaData* pMetaData,
                                   SVnodeModifOpStmt* pStmt) {
  clearCatalogReq(pCatalogReq);

  if (pStmt->usingTableProcessing) {
    return getTableSchemaFromMetaData(pCxt, pMetaData, pStmt, true);
  }
  return getTableSchemaFromMetaData(pCxt, pMetaData, pStmt, false);
}

static int32_t resetVnodeModifOpStmt(SInsertParseContext* pCxt, SQuery* pQuery) {
  nodesDestroyNode(pQuery->pRoot);

  int32_t code = createVnodeModifOpStmt(pCxt, true, &pQuery->pRoot);
  if (TSDB_CODE_SUCCESS == code) {
    SVnodeModifOpStmt* pStmt = (SVnodeModifOpStmt*)pQuery->pRoot;

    (*pCxt->pComCxt->pStmtCb->getExecInfoFn)(pCxt->pComCxt->pStmtCb->pStmt, &pStmt->pVgroupsHashObj,
                                             &pStmt->pTableBlockHashObj);
    if (NULL == pStmt->pVgroupsHashObj) {
      pStmt->pVgroupsHashObj = taosHashInit(128, taosGetDefaultHashFunction(TSDB_DATA_TYPE_INT), true, HASH_NO_LOCK);
    }
    if (NULL == pStmt->pTableBlockHashObj) {
      pStmt->pTableBlockHashObj =
          taosHashInit(128, taosGetDefaultHashFunction(TSDB_DATA_TYPE_BINARY), true, HASH_NO_LOCK);
    }
    if (NULL == pStmt->pVgroupsHashObj || NULL == pStmt->pTableBlockHashObj) {
      code = TSDB_CODE_OUT_OF_MEMORY;
    }
  }

  return code;
}

static int32_t initInsertQuery(SInsertParseContext* pCxt, SCatalogReq* pCatalogReq, const SMetaData* pMetaData,
                               SQuery** pQuery) {
  if (NULL == *pQuery) {
    return createInsertQuery(pCxt, pQuery);
  }

  if (NULL != pCxt->pComCxt->pStmtCb) {
    return resetVnodeModifOpStmt(pCxt, *pQuery);
  }

  SVnodeModifOpStmt* pStmt = (SVnodeModifOpStmt*)(*pQuery)->pRoot;

  if (!pStmt->fileProcessing) {
    return setVnodeModifOpStmt(pCxt, pCatalogReq, pMetaData, pStmt);
  }

  return TSDB_CODE_SUCCESS;
}

static int32_t setRefreshMate(SQuery* pQuery) {
  SVnodeModifOpStmt* pStmt = (SVnodeModifOpStmt*)pQuery->pRoot;
  SName*             pTable = taosHashIterate(pStmt->pTableNameHashObj, NULL);
  while (NULL != pTable) {
    taosArrayPush(pQuery->pTableList, pTable);
    pTable = taosHashIterate(pStmt->pTableNameHashObj, pTable);
  }

  char* pDb = taosHashIterate(pStmt->pDbFNameHashObj, NULL);
  while (NULL != pDb) {
    taosArrayPush(pQuery->pDbList, pDb);
    pDb = taosHashIterate(pStmt->pDbFNameHashObj, pDb);
  }

  return TSDB_CODE_SUCCESS;
}

// INSERT INTO
//   tb_name
//       [USING stb_name [(tag1_name, ...)] TAGS (tag1_value, ...) [table_options]]
//       [(field1_name, ...)]
//       VALUES (field1_value, ...) [(field1_value2, ...) ...] | FILE csv_file_path
//   [...];
static int32_t parseInsertSqlFromStart(SInsertParseContext* pCxt, SVnodeModifOpStmt* pStmt) {
  int32_t code = skipInsertInto(&pStmt->pSql, &pCxt->msg);
  if (TSDB_CODE_SUCCESS == code) {
    code = parseInsertBody(pCxt, pStmt);
  }
  return code;
}

static int32_t parseInsertSqlFromCsv(SInsertParseContext* pCxt, SVnodeModifOpStmt* pStmt) {
  STableDataCxt* pTableCxt = NULL;
  int32_t        code = getTableDataCxt(pCxt, pStmt, &pTableCxt);
  if (TSDB_CODE_SUCCESS == code) {
    code = parseDataFromFileImpl(pCxt, pStmt, pTableCxt);
  }

  if (TSDB_CODE_SUCCESS == code) {
    if (pStmt->fileProcessing) {
      code = parseInsertBodyBottom(pCxt, pStmt);
    } else {
      code = parseInsertBody(pCxt, pStmt);
    }
  }

  return code;
}

static int32_t parseInsertSqlFromTable(SInsertParseContext* pCxt, SVnodeModifOpStmt* pStmt) {
  int32_t code = parseInsertTableClauseBottom(pCxt, pStmt);
  if (TSDB_CODE_SUCCESS == code) {
    code = parseInsertBody(pCxt, pStmt);
  }
  return code;
}

static int32_t parseInsertSqlImpl(SInsertParseContext* pCxt, SVnodeModifOpStmt* pStmt) {
  if (pStmt->pSql == pCxt->pComCxt->pSql || NULL != pCxt->pComCxt->pStmtCb) {
    return parseInsertSqlFromStart(pCxt, pStmt);
  }

  if (pStmt->fileProcessing) {
    return parseInsertSqlFromCsv(pCxt, pStmt);
  }

  return parseInsertSqlFromTable(pCxt, pStmt);
}

static int32_t buildInsertTableReq(SName* pName, SArray** pTables) {
  *pTables = taosArrayInit(1, sizeof(SName));
  if (NULL == *pTables) {
    return TSDB_CODE_OUT_OF_MEMORY;
  }

  taosArrayPush(*pTables, pName);
  return TSDB_CODE_SUCCESS;
}

static int32_t buildInsertDbReq(SName* pName, SArray** pDbs) {
  if (NULL == *pDbs) {
    *pDbs = taosArrayInit(1, sizeof(STablesReq));
    if (NULL == *pDbs) {
      return TSDB_CODE_OUT_OF_MEMORY;
    }
  }

  STablesReq req = {0};
  tNameGetFullDbName(pName, req.dbFName);
  buildInsertTableReq(pName, &req.pTables);
  taosArrayPush(*pDbs, &req);

  return TSDB_CODE_SUCCESS;
}

static int32_t buildInsertUserAuthReq(const char* pUser, SName* pName, SArray** pUserAuth) {
  *pUserAuth = taosArrayInit(1, sizeof(SUserAuthInfo));
  if (NULL == *pUserAuth) {
    return TSDB_CODE_OUT_OF_MEMORY;
  }

  SUserAuthInfo userAuth = {.type = AUTH_TYPE_WRITE};
  snprintf(userAuth.user, sizeof(userAuth.user), "%s", pUser);
  tNameGetFullDbName(pName, userAuth.dbFName);
  taosArrayPush(*pUserAuth, &userAuth);

  return TSDB_CODE_SUCCESS;
}

static int32_t buildInsertCatalogReq(SInsertParseContext* pCxt, SVnodeModifOpStmt* pStmt, SCatalogReq* pCatalogReq) {
  int32_t code = buildInsertUserAuthReq(pCxt->pComCxt->pUser, &pStmt->targetTableName, &pCatalogReq->pUser);
  if (TSDB_CODE_SUCCESS == code) {
    if (0 == pStmt->usingTableName.type) {
      code = buildInsertDbReq(&pStmt->targetTableName, &pCatalogReq->pTableMeta);
    } else {
      code = buildInsertDbReq(&pStmt->usingTableName, &pCatalogReq->pTableMeta);
    }
  }
  if (TSDB_CODE_SUCCESS == code) {
    code = buildInsertDbReq(&pStmt->targetTableName, &pCatalogReq->pTableHash);
  }
  return code;
}

static int32_t setNextStageInfo(SInsertParseContext* pCxt, SQuery* pQuery, SCatalogReq* pCatalogReq) {
  if (pCxt->missCache) {
    parserDebug("0x%" PRIx64 " %d rows have been inserted before cache miss", pCxt->pComCxt->requestId,
                ((SVnodeModifOpStmt*)pQuery->pRoot)->totalRowsNum);

    pQuery->execStage = QUERY_EXEC_STAGE_PARSE;
    return buildInsertCatalogReq(pCxt, (SVnodeModifOpStmt*)pQuery->pRoot, pCatalogReq);
  }

  parserDebug("0x%" PRIx64 " %d rows have been inserted", pCxt->pComCxt->requestId,
              ((SVnodeModifOpStmt*)pQuery->pRoot)->totalRowsNum);

  pQuery->execStage = QUERY_EXEC_STAGE_SCHEDULE;
  return TSDB_CODE_SUCCESS;
}

int32_t parseInsertSql(SParseContext* pCxt, SQuery** pQuery, SCatalogReq* pCatalogReq, const SMetaData* pMetaData) {
  SInsertParseContext context = {
      .pComCxt = pCxt,
      .msg = {.buf = pCxt->pMsg, .len = pCxt->msgLen},
      .missCache = false,
      .usingDuplicateTable = false,
  };

  int32_t code = initInsertQuery(&context, pCatalogReq, pMetaData, pQuery);
  if (TSDB_CODE_SUCCESS == code) {
    code = parseInsertSqlImpl(&context, (SVnodeModifOpStmt*)(*pQuery)->pRoot);
  }
  if (TSDB_CODE_SUCCESS == code) {
    code = setNextStageInfo(&context, *pQuery, pCatalogReq);
  }
  if ((TSDB_CODE_SUCCESS == code || NEED_CLIENT_HANDLE_ERROR(code)) &&
      QUERY_EXEC_STAGE_SCHEDULE == (*pQuery)->execStage) {
    code = setRefreshMate(*pQuery);
  }
  destroyBoundColInfo(&context.tags);
  return code;
}<|MERGE_RESOLUTION|>--- conflicted
+++ resolved
@@ -523,20 +523,15 @@
   return code;
 }
 
-<<<<<<< HEAD
 static int32_t buildCreateTbReq(SVnodeModifOpStmt* pStmt, STag* pTag, SArray* pTagName) {
   pStmt->pCreateTblReq = taosMemoryCalloc(1, sizeof(SVCreateTbReq));
   if (NULL == pStmt->pCreateTblReq) {
     return TSDB_CODE_OUT_OF_MEMORY;
   }
   insBuildCreateTbReq(pStmt->pCreateTblReq, pStmt->targetTableName.tname, pTag, pStmt->pTableMeta->suid,
-                      pStmt->usingTableName.tname, pTagName, pStmt->pTableMeta->tableInfo.numOfTags);
+                      pStmt->usingTableName.tname, pTagName, pStmt->pTableMeta->tableInfo.numOfTags,
+                      TSDB_DEFAULT_TABLE_TTL);
   return TSDB_CODE_SUCCESS;
-=======
-static void buildCreateTbReq(SVnodeModifOpStmt* pStmt, STag* pTag, SArray* pTagName) {
-  insBuildCreateTbReq(&pStmt->createTblReq, pStmt->targetTableName.tname, pTag, pStmt->pTableMeta->suid,
-                      pStmt->usingTableName.tname, pTagName, pStmt->pTableMeta->tableInfo.numOfTags, TSDB_DEFAULT_TABLE_TTL);
->>>>>>> 1d7a4044
 }
 
 static int32_t checkAndTrimValue(SToken* pToken, char* tmpTokenBuf, SMsgBuf* pMsgBuf) {
