/*
 * Copyright (c) 2019 TAOS Data, Inc. <jhtao@taosdata.com>
 *
 * This program is free software: you can use, redistribute, and/or modify
 * it under the terms of the GNU Affero General Public License, version 3
 * or later ("AGPL"), as published by the Free Software Foundation.
 *
 * This program is distributed in the hope that it will be useful, but WITHOUT
 * ANY WARRANTY; without even the implied warranty of MERCHANTABILITY or
 * FITNESS FOR A PARTICULAR PURPOSE.
 *
 * You should have received a copy of the GNU Affero General Public License
 * along with this program. If not, see <http://www.gnu.org/licenses/>.
 */

#include "decimal.h"
#include "geosWrapper.h"
#include "parInsertUtil.h"
#include "parToken.h"
#include "query.h"
#include "scalar.h"
#include "tglobal.h"
#include "ttime.h"

// CSV delimiter and quote character definitions
#define CSV_DEFAULT_DELIMITER ','
#define CSV_QUOTE_SINGLE      '\''
#define CSV_QUOTE_DOUBLE      '"'
#define CSV_ESCAPE_CHAR       '\\'
#define CSV_QUOTE_NONE        '\0'

typedef struct SCsvParser {
  char      delimiter;            // Field delimiter (default: ',')
  char      quote;                // Quote character (default: '"')
  char      escape;               // Escape character (default: '\')
  bool      allowNewlineInField;  // Allow newlines in quoted fields
  char*     buffer;               // Read buffer
  size_t    bufferSize;           // Buffer size
  size_t    bufferPos;            // Current position in buffer
  size_t    bufferLen;            // Valid data length in buffer
  bool      eof;                  // End of file reached
  TdFilePtr pFile;                // File pointer
  // Line buffer for reuse to avoid frequent memory allocation
  char*  lineBuffer;          // Reusable line buffer
  size_t lineBufferCapacity;  // Line buffer capacity
} SCsvParser;

typedef struct SInsertParseContext {
  SParseContext* pComCxt;
  SMsgBuf        msg;
  char           tmpTokenBuf[TSDB_MAX_BYTES_PER_ROW];
  SBoundColInfo  tags;  // for stmt
  bool           missCache;
  bool           usingDuplicateTable;
  bool           forceUpdate;
  bool           needTableTagVal;
  bool           needRequest;  // whether or not request server
  bool           isStmtBind;   // whether is stmt bind
  uint8_t        stmtTbNameFlag;
  SArray*        pParsedValues;  // <SColVal> for stmt bind col
} SInsertParseContext;

typedef int32_t (*_row_append_fn_t)(SMsgBuf* pMsgBuf, const void* value, int32_t len, void* param);
static int32_t parseBoundTagsClause(SInsertParseContext* pCxt, SVnodeModifyOpStmt* pStmt);
static int32_t parseTagsClause(SInsertParseContext* pCxt, SVnodeModifyOpStmt* pStmt, bool autoCreate);

// CSV parser function declarations
static int32_t csvParserInit(SCsvParser* parser, TdFilePtr pFile);
static void    csvParserDestroy(SCsvParser* parser);
static int32_t csvParserFillBuffer(SCsvParser* parser);
static int32_t csvParserReadLine(SCsvParser* parser);
static void    destroySavedCsvParser(SVnodeModifyOpStmt* pStmt);
static int32_t csvParserExpandLineBuffer(SCsvParser* parser, size_t requiredLen);


static uint8_t TRUE_VALUE = (uint8_t)TSDB_TRUE;
static uint8_t FALSE_VALUE = (uint8_t)TSDB_FALSE;

static FORCE_INLINE bool isNullValue(int8_t dataType, SToken* pToken) {
  return TK_NULL == pToken->type ||
         (TK_NK_STRING == pToken->type && !IS_STR_DATA_TYPE(dataType) && IS_NULL_STR(pToken->z, pToken->n));
}

static FORCE_INLINE int32_t toDouble(SToken* pToken, double* value, char** endPtr) {
  SET_ERRNO(0);
  *value = taosStr2Double(pToken->z, endPtr);

  // not a valid integer number, return error
  if ((*endPtr - pToken->z) != pToken->n) {
    return TK_NK_ILLEGAL;
  }

  return pToken->type;
}

static int32_t skipInsertInto(const char** pSql, SMsgBuf* pMsg) {
  SToken token;
  NEXT_TOKEN(*pSql, token);
  if (TK_INSERT != token.type && TK_IMPORT != token.type) {
    return buildSyntaxErrMsg(pMsg, "keyword INSERT is expected", token.z);
  }
  NEXT_TOKEN(*pSql, token);
  if (TK_INTO != token.type) {
    return buildSyntaxErrMsg(pMsg, "keyword INTO is expected", token.z);
  }
  return TSDB_CODE_SUCCESS;
}

static int32_t skipParentheses(SInsertParseContext* pCxt, const char** pSql) {
  SToken  token;
  int32_t expectRightParenthesis = 1;
  while (1) {
    NEXT_TOKEN(*pSql, token);
    if (TK_NK_LP == token.type) {
      ++expectRightParenthesis;
    } else if (TK_NK_RP == token.type && 0 == --expectRightParenthesis) {
      break;
    }
    if (0 == token.n) {
      return buildSyntaxErrMsg(&pCxt->msg, ") expected", NULL);
    }
  }
  return TSDB_CODE_SUCCESS;
}

static int32_t skipTableOptions(SInsertParseContext* pCxt, const char** pSql) {
  do {
    int32_t index = 0;
    SToken  token;
    NEXT_TOKEN_KEEP_SQL(*pSql, token, index);
    if (TK_TTL == token.type || TK_COMMENT == token.type) {
      *pSql += index;
      NEXT_TOKEN_WITH_PREV(*pSql, token);
    } else {
      break;
    }
  } while (1);
  return TSDB_CODE_SUCCESS;
}

// pSql -> stb_name [(tag1_name, ...)] TAGS (tag1_value, ...)
static int32_t ignoreUsingClause(SInsertParseContext* pCxt, SVnodeModifyOpStmt* pStmt) {
  const char** pSql = &pStmt->pSql;
  int32_t      code = TSDB_CODE_SUCCESS;
  SToken       token;
  NEXT_TOKEN(*pSql, token);

  NEXT_TOKEN(*pSql, token);
  if (TK_NK_LP == token.type) {
    code = skipParentheses(pCxt, pSql);
    if (TSDB_CODE_SUCCESS == code) {
      NEXT_TOKEN(*pSql, token);
    }
  }

  // pSql -> TAGS (tag1_value, ...)
  if (TSDB_CODE_SUCCESS == code) {
    if (TK_TAGS != token.type) {
      code = buildSyntaxErrMsg(&pCxt->msg, "TAGS is expected", token.z);
    } else {
      NEXT_TOKEN(*pSql, token);
    }
  }
  if (TSDB_CODE_SUCCESS == code) {
    if (TK_NK_LP != token.type) {
      code = buildSyntaxErrMsg(&pCxt->msg, "( is expected", token.z);
    } else {
      code = skipParentheses(pCxt, pSql);
    }
  }

  if (TSDB_CODE_SUCCESS == code) {
    code = skipTableOptions(pCxt, pSql);
  }

  return code;
}

static int32_t ignoreUsingClauseAndCheckTagValues(SInsertParseContext* pCxt, SVnodeModifyOpStmt* pStmt) {
  const char** pSql = &pStmt->pSql;
  int32_t      code = TSDB_CODE_SUCCESS;
  code = parseBoundTagsClause(pCxt, pStmt);
  if (TSDB_CODE_SUCCESS != code) {
    return code;
  }
  // pSql -> TAGS (tag1_value, ...)
  code = parseTagsClause(pCxt, pStmt, true);
  if (TSDB_CODE_SUCCESS != code) {
    return code;
  }

  if (TSDB_CODE_SUCCESS == code) {
    code = skipTableOptions(pCxt, pSql);
  }

  return code;
}

static int32_t parseDuplicateUsingClause(SInsertParseContext* pCxt, SVnodeModifyOpStmt* pStmt, bool* pDuplicate) {
  int32_t code = TSDB_CODE_SUCCESS;
  *pDuplicate = false;

  char tbFName[TSDB_TABLE_FNAME_LEN];
  code = tNameExtractFullName(&pStmt->targetTableName, tbFName);
  if (TSDB_CODE_SUCCESS != code) {
    return code;
  }
  STableMeta** pMeta = taosHashGet(pStmt->pSubTableHashObj, tbFName, strlen(tbFName));
  if (NULL != pMeta) {
    *pDuplicate = true;
    pCxt->missCache = false;
    code = cloneTableMeta(*pMeta, &pStmt->pTableMeta);
    if (TSDB_CODE_SUCCESS != code) {
      return code;
    }
    return ignoreUsingClause(pCxt, pStmt);
  }

  return code;
}

typedef enum { BOUND_TAGS, BOUND_COLUMNS, BOUND_ALL_AND_TBNAME } EBoundColumnsType;

static int32_t getTbnameSchemaIndex(STableMeta* pTableMeta) {
  return pTableMeta->tableInfo.numOfTags + pTableMeta->tableInfo.numOfColumns;
}

// pStmt->pSql -> field1_name, ...)
static int32_t parseBoundColumns(SInsertParseContext* pCxt, const char** pSql, EBoundColumnsType boundColsType,
                                 STableMeta* pTableMeta, SBoundColInfo* pBoundInfo) {
  SSchema* pSchema = NULL;
  if (boundColsType == BOUND_TAGS) {
    pSchema = getTableTagSchema(pTableMeta);
  } else if (boundColsType == BOUND_COLUMNS) {
    pSchema = getTableColumnSchema(pTableMeta);
  } else {
    pSchema = pTableMeta->schema;
    if (pBoundInfo->numOfCols != getTbnameSchemaIndex(pTableMeta) + 1) {
      return TSDB_CODE_PAR_INTERNAL_ERROR;
    }
  }
  int32_t tbnameSchemaIndex = getTbnameSchemaIndex(pTableMeta);

  bool* pUseCols = taosMemoryCalloc(pBoundInfo->numOfCols, sizeof(bool));
  if (NULL == pUseCols) {
    return terrno;
  }

  pBoundInfo->numOfBound = 0;
  pBoundInfo->hasBoundCols = true;

  bool    hasPK = pTableMeta->tableInfo.numOfPKs;
  int16_t numOfBoundPKs = 0;
  int16_t lastColIdx = -1;  // last column found
  int32_t code = TSDB_CODE_SUCCESS;
  while (TSDB_CODE_SUCCESS == code) {
    SToken token;
    NEXT_TOKEN(*pSql, token);

    if (TK_NK_RP == token.type) {
      break;
    }

    char tmpTokenBuf[TSDB_COL_NAME_LEN + 2] = {0};  // used for deleting Escape character backstick(`)
    strncpy(tmpTokenBuf, token.z, token.n);
    token.z = tmpTokenBuf;
    token.n = strdequote(token.z);

    if (boundColsType == BOUND_ALL_AND_TBNAME && token.n == strlen("tbname") && (strcasecmp(token.z, "tbname") == 0)) {
      pBoundInfo->pColIndex[pBoundInfo->numOfBound] = tbnameSchemaIndex;
      pUseCols[tbnameSchemaIndex] = true;
      ++pBoundInfo->numOfBound;
      continue;
    }
    int16_t t = lastColIdx + 1;
    int16_t end = (boundColsType == BOUND_ALL_AND_TBNAME) ? (pBoundInfo->numOfCols - 1) : pBoundInfo->numOfCols;
    int16_t index = insFindCol(&token, t, end, pSchema);
    if (index < 0 && t > 0) {
      index = insFindCol(&token, 0, t, pSchema);
    }
    if (index < 0) {
      code = generateSyntaxErrMsg(&pCxt->msg, TSDB_CODE_PAR_INVALID_COLUMN, token.z);
    } else if (pUseCols[index]) {
      code = buildSyntaxErrMsg(&pCxt->msg, "duplicated column name", token.z);
    } else {
      lastColIdx = index;
      pUseCols[index] = true;
      pBoundInfo->pColIndex[pBoundInfo->numOfBound] = index;
      ++pBoundInfo->numOfBound;
      if (hasPK && (pSchema[index].flags & COL_IS_KEY)) ++numOfBoundPKs;
    }
  }

  if (TSDB_CODE_SUCCESS == code && (BOUND_TAGS != boundColsType)) {
    if (!pUseCols[0]) {
      code = buildInvalidOperationMsg(&pCxt->msg, "Primary timestamp column should not be null");
    }
    if (numOfBoundPKs != pTableMeta->tableInfo.numOfPKs) {
      code = buildInvalidOperationMsg(&pCxt->msg, "Primary key column should not be none");
    }
  }
  if (TSDB_CODE_SUCCESS == code && (BOUND_ALL_AND_TBNAME == boundColsType) && !pUseCols[tbnameSchemaIndex]) {
    code = buildInvalidOperationMsg(&pCxt->msg, "tbname column should not be null");
  }
  taosMemoryFree(pUseCols);

  return code;
}

static int32_t parseTimestampOrInterval(const char** end, SToken* pToken, int16_t timePrec, int64_t* ts,
                                        int64_t* interval, SMsgBuf* pMsgBuf, bool* isTs, timezone_t tz) {
  if (pToken->type == TK_NOW) {
    *isTs = true;
    *ts = taosGetTimestamp(timePrec);
  } else if (pToken->type == TK_TODAY) {
    *isTs = true;
    *ts = taosGetTimestampToday(timePrec, tz);
  } else if (pToken->type == TK_NK_INTEGER) {
    *isTs = true;
    if (TSDB_CODE_SUCCESS != toInteger(pToken->z, pToken->n, 10, ts)) {
      return buildSyntaxErrMsg(pMsgBuf, "invalid timestamp format", pToken->z);
    }
  } else if (pToken->type == TK_NK_VARIABLE) {
    char unit = 0;
    *isTs = false;
    if (parseAbsoluteDuration(pToken->z, pToken->n, interval, &unit, timePrec) != TSDB_CODE_SUCCESS) {
      return TSDB_CODE_TSC_INVALID_OPERATION;
    }
  } else {  // parse the RFC-3339/ISO-8601 timestamp format string
    *isTs = true;
    if (taosParseTime(pToken->z, ts, pToken->n, timePrec, tz) != TSDB_CODE_SUCCESS) {
      if ((pToken->n == 0) ||
          (pToken->type != TK_NK_STRING && pToken->type != TK_NK_HEX && pToken->type != TK_NK_BIN)) {
        return buildSyntaxErrMsg(pMsgBuf, "invalid timestamp format", pToken->z);
      }
      if (IS_NOW_STR(pToken->z, pToken->n)) {
        *isTs = true;
        *ts = taosGetTimestamp(timePrec);
      } else if (IS_TODAY_STR(pToken->z, pToken->n)) {
        *isTs = true;
        *ts = taosGetTimestampToday(timePrec, tz);
      } else if (TSDB_CODE_SUCCESS == toIntegerPure(pToken->z, pToken->n, 10, ts)) {
        *isTs = true;
      } else {
        return buildSyntaxErrMsg(pMsgBuf, "invalid timestamp format", pToken->z);
      }
    }
  }

  return TSDB_CODE_SUCCESS;
}

static int parseTime(const char** end, SToken* pToken, int16_t timePrec, int64_t* time, SMsgBuf* pMsgBuf,
                     timezone_t tz) {
  int32_t     index = 0, i = 0;
  int64_t     interval = 0, tempInterval = 0;
  int64_t     ts = 0, tempTs = 0;
  bool        firstIsTS = false, secondIsTs = false;
  const char* pTokenEnd = *end;

  if (TSDB_CODE_SUCCESS !=
      parseTimestampOrInterval(&pTokenEnd, pToken, timePrec, &ts, &interval, pMsgBuf, &firstIsTS, tz)) {
    return buildSyntaxErrMsg(pMsgBuf, "invalid timestamp format", pToken->z);
  }

  if (firstIsTS) {
    *time = ts;
  }

  for (int k = pToken->n; pToken->z[k] != '\0'; k++) {
    if (pToken->z[k] == ' ' || pToken->z[k] == '\t') continue;
    if (pToken->z[k] == '(') {  // for insert NOW()/TODAY()
      if (pToken->z[k + 1] == ')') {
        *end = pTokenEnd = &pToken->z[k + 2];
        ++k;
        continue;
      } else {
        char nc = pToken->z[k + 1];
        while (nc == ' ' || nc == '\t' || nc == '\n' || nc == '\r' || nc == '\f') {
          nc = pToken->z[(++k) + 1];
        }
        if (nc == ')') {
          *end = pTokenEnd = &pToken->z[k + 2];
          ++k;
          continue;
        }
      }
    }
    if (pToken->z[k] == ',') {
      *end = pTokenEnd;
      if (!firstIsTS) {
        return buildSyntaxErrMsg(pMsgBuf, "invalid timestamp format", pToken->z);
      }
      *time = ts;
      return TSDB_CODE_SUCCESS;
    }
    break;
  }

  while (pTokenEnd[i] != '\0') {
    if (pTokenEnd[i] == ' ' || pTokenEnd[i] == '\t') {
      i++;
      continue;
    } else if (pTokenEnd[i] == ',' || pTokenEnd[i] == ')') {
      *end = pTokenEnd + i;
      if (!firstIsTS) {
        return buildSyntaxErrMsg(pMsgBuf, "invalid timestamp format", pToken->z);
      }
      *time = ts;
      return TSDB_CODE_SUCCESS;
    } else {
      break;
    }
  }
  pTokenEnd = pTokenEnd + i;

  index = 0;
  SToken token = tStrGetToken(pTokenEnd, &index, false, NULL);

  if (token.type == TK_NK_MINUS || token.type == TK_NK_PLUS) {
    pTokenEnd += index;
    index = 0;
    SToken valueToken = tStrGetToken(pTokenEnd, &index, false, NULL);
    pTokenEnd += index;
    char tmpTokenBuf[TSDB_MAX_BYTES_PER_ROW];
    if (TK_NK_STRING == valueToken.type) {
      if (valueToken.n >= TSDB_MAX_BYTES_PER_ROW) {
        return buildSyntaxErrMsg(pMsgBuf, "invalid timestamp format", valueToken.z);
      }
      int32_t len = trimString(valueToken.z, valueToken.n, tmpTokenBuf, TSDB_MAX_BYTES_PER_ROW);
      valueToken.z = tmpTokenBuf;
      valueToken.n = len;
    }

    if (TSDB_CODE_SUCCESS !=
        parseTimestampOrInterval(&pTokenEnd, &valueToken, timePrec, &tempTs, &tempInterval, pMsgBuf, &secondIsTs, tz)) {
      return buildSyntaxErrMsg(pMsgBuf, "invalid timestamp format", pToken->z);
    }

    if (valueToken.n < 2) {
      return buildSyntaxErrMsg(pMsgBuf, "value expected in timestamp", token.z);
    }

    if (secondIsTs) {
      // not support operator between tow timestamp, such as today() + now()
      if (firstIsTS) {
        return buildSyntaxErrMsg(pMsgBuf, "invalid timestamp format", pToken->z);
      }
      ts = tempTs;
    } else {
      // not support operator between tow interval, such as 2h + 3s
      if (!firstIsTS) {
        return buildSyntaxErrMsg(pMsgBuf, "invalid timestamp format", pToken->z);
      }
      interval = tempInterval;
    }
    if (token.type == TK_NK_MINUS) {
      // not support interval - ts,such as 2h - today()
      if (secondIsTs) {
        return buildSyntaxErrMsg(pMsgBuf, "invalid timestamp format", pToken->z);
      }
      *time = ts - interval;
    } else {
      *time = ts + interval;
    }

    for (int k = valueToken.n; valueToken.z[k] != '\0'; k++) {
      if (valueToken.z[k] == ' ' || valueToken.z[k] == '\t') continue;
      if (valueToken.z[k] == '(' && valueToken.z[k + 1] == ')') {  // for insert NOW()/TODAY()
        *end = pTokenEnd = &valueToken.z[k + 2];
        k++;
        continue;
      }
      if (valueToken.z[k] == ',' || valueToken.z[k] == ')') {
        *end = pTokenEnd;
        return TSDB_CODE_SUCCESS;
      }
      return buildSyntaxErrMsg(pMsgBuf, "invalid timestamp format", pToken->z);
    }
  }

  *end = pTokenEnd;
  return TSDB_CODE_SUCCESS;
}

// need to call geosFreeBuffer(*output) later
static int parseGeometry(SToken* pToken, unsigned char** output, size_t* size) {
#ifdef USE_GEOS
  int32_t code = TSDB_CODE_FAILED;

  //[ToDo] support to parse WKB as well as WKT
  if (pToken->type == TK_NK_STRING) {
    code = initCtxGeomFromText();
    if (code != TSDB_CODE_SUCCESS) {
      return code;
    }

    code = doGeomFromText(pToken->z, output, size);
    if (code != TSDB_CODE_SUCCESS) {
      return code;
    }
  }

  return code;
#else
  TAOS_RETURN(TSDB_CODE_OPS_NOT_SUPPORT);
#endif
}

static int32_t parseVarbinary(SToken* pToken, uint8_t** pData, uint32_t* nData, int32_t bytes) {
  if (pToken->type != TK_NK_STRING) {
    return TSDB_CODE_PAR_INVALID_VARBINARY;
  }

  if (isHex(pToken->z + 1, pToken->n - 2)) {
    if (!isValidateHex(pToken->z + 1, pToken->n - 2)) {
      return TSDB_CODE_PAR_INVALID_VARBINARY;
    }

    void*    data = NULL;
    uint32_t size = 0;
    if (taosHex2Ascii(pToken->z + 1, pToken->n - 2, &data, &size) < 0) {
      return TSDB_CODE_OUT_OF_MEMORY;
    }

    if (size + VARSTR_HEADER_SIZE > bytes) {
      taosMemoryFree(data);
      return TSDB_CODE_PAR_VALUE_TOO_LONG;
    }
    *pData = data;
    *nData = size;
  } else {
    *pData = taosMemoryCalloc(1, pToken->n);
    if (!pData) return terrno;
    int32_t len = trimString(pToken->z, pToken->n, *pData, pToken->n);
    *nData = len;

    if (*nData + VARSTR_HEADER_SIZE > bytes) {
      return TSDB_CODE_PAR_VALUE_TOO_LONG;
    }
  }
  return TSDB_CODE_SUCCESS;
}
static int32_t parseBlob(SToken* pToken, uint8_t** pData, uint32_t* nData, int32_t bytes) {
  if (pToken->type != TK_NK_STRING) {
    return TSDB_CODE_PAR_INVALID_VARBINARY;
  }
  int32_t  code = 0;
  int32_t  lino = 0;
  uint32_t size = 0;
  *pData = NULL;

  if (isHex(pToken->z + 1, pToken->n - 2)) {
    if (!isValidateHex(pToken->z + 1, pToken->n - 2)) {
      return TSDB_CODE_PAR_INVALID_VARBINARY;
    }
    void* data = NULL;

    if (taosHex2Ascii(pToken->z + 1, pToken->n - 2, &data, &size) < 0) {
      TSDB_CHECK_CODE(code, lino, _error);
    }
    *pData = data;
    *nData = size;
  } else {
    *pData = taosMemoryCalloc(1, pToken->n);
    if (!pData) return terrno;
    size = trimString(pToken->z, pToken->n, (char*)*pData, pToken->n);
    *nData = size;
  }

  if (size + BLOBSTR_HEADER_SIZE > TSDB_MAX_BLOB_LEN) {
    TSDB_CHECK_CODE(code = TSDB_CODE_BLOB_VALUE_TOO_LONG, lino, _error);
  }

_error:
  if (code != 0) {
    taosMemoryFree(pData);
    uError("parseBlob failed at lino %d code: %s", lino, tstrerror(code));
    return code;
  }
  *nData = size;
  return TSDB_CODE_SUCCESS;
}

static int32_t parseTagToken(const char** end, SToken* pToken, SSchema* pSchema, int16_t timePrec, STagVal* val,
                             SMsgBuf* pMsgBuf, timezone_t tz, void* charsetCxt) {
  int64_t  iv;
  uint64_t uv;
  char*    endptr = NULL;
  int32_t  code = TSDB_CODE_SUCCESS;

#if 0
  if (isNullValue(pSchema->type, pToken)) {
    if (TSDB_DATA_TYPE_TIMESTAMP == pSchema->type && PRIMARYKEY_TIMESTAMP_COL_ID == pSchema->colId) {
      return buildSyntaxErrMsg(pMsgBuf, "Primary timestamp column can not be null", pToken->z);
    }

    return TSDB_CODE_SUCCESS;
  }
#endif

  //  strcpy(val->colName, pSchema->name);
  val->cid = pSchema->colId;
  val->type = pSchema->type;

  switch (pSchema->type) {
    case TSDB_DATA_TYPE_BOOL: {
      if ((pToken->type == TK_NK_BOOL || pToken->type == TK_NK_STRING) && (pToken->n != 0)) {
        if (IS_TRUE_STR(pToken->z, pToken->n)) {
          *(int8_t*)(&val->i64) = TRUE_VALUE;
        } else if (IS_FALSE_STR(pToken->z, pToken->n)) {
          *(int8_t*)(&val->i64) = FALSE_VALUE;
        } else if (TSDB_CODE_SUCCESS == toDoubleEx(pToken->z, pToken->n, pToken->type, (double*)&iv)) {
          *(int8_t*)(&val->i64) = (*(double*)&iv == 0 ? FALSE_VALUE : TRUE_VALUE);
        } else {
          return buildSyntaxErrMsg(pMsgBuf, "invalid bool data", pToken->z);
        }
      } else if (pToken->type == TK_NK_INTEGER) {
        *(int8_t*)(&val->i64) = ((taosStr2Int64(pToken->z, NULL, 10) == 0) ? FALSE_VALUE : TRUE_VALUE);
      } else if (pToken->type == TK_NK_FLOAT) {
        *(int8_t*)(&val->i64) = ((taosStr2Double(pToken->z, NULL) == 0) ? FALSE_VALUE : TRUE_VALUE);
      } else if ((pToken->type == TK_NK_HEX || pToken->type == TK_NK_BIN) &&
                 (TSDB_CODE_SUCCESS == toDoubleEx(pToken->z, pToken->n, pToken->type, (double*)&iv))) {
        *(int8_t*)(&val->i64) = (*(double*)&iv == 0 ? FALSE_VALUE : TRUE_VALUE);
      } else {
        return buildSyntaxErrMsg(pMsgBuf, "invalid bool data", pToken->z);
      }
      break;
    }

    case TSDB_DATA_TYPE_TINYINT: {
      code = toIntegerEx(pToken->z, pToken->n, pToken->type, &iv);
      if (TSDB_CODE_SUCCESS != code) {
        return buildSyntaxErrMsg(pMsgBuf, "invalid tinyint data", pToken->z);
      } else if (!IS_VALID_TINYINT(iv)) {
        return buildSyntaxErrMsg(pMsgBuf, "tinyint data overflow", pToken->z);
      }

      *(int8_t*)(&val->i64) = iv;
      break;
    }

    case TSDB_DATA_TYPE_UTINYINT: {
      code = toUIntegerEx(pToken->z, pToken->n, pToken->type, &uv);
      if (TSDB_CODE_SUCCESS != code) {
        return buildSyntaxErrMsg(pMsgBuf, "invalid unsigned tinyint data", pToken->z);
      } else if (uv > UINT8_MAX) {
        return buildSyntaxErrMsg(pMsgBuf, "unsigned tinyint data overflow", pToken->z);
      }
      *(uint8_t*)(&val->i64) = uv;
      break;
    }

    case TSDB_DATA_TYPE_SMALLINT: {
      code = toIntegerEx(pToken->z, pToken->n, pToken->type, &iv);
      if (TSDB_CODE_SUCCESS != code) {
        return buildSyntaxErrMsg(pMsgBuf, "invalid smallint data", pToken->z);
      } else if (!IS_VALID_SMALLINT(iv)) {
        return buildSyntaxErrMsg(pMsgBuf, "smallint data overflow", pToken->z);
      }
      *(int16_t*)(&val->i64) = iv;
      break;
    }

    case TSDB_DATA_TYPE_USMALLINT: {
      code = toUIntegerEx(pToken->z, pToken->n, pToken->type, &uv);
      if (TSDB_CODE_SUCCESS != code) {
        return buildSyntaxErrMsg(pMsgBuf, "invalid unsigned smallint data", pToken->z);
      } else if (uv > UINT16_MAX) {
        return buildSyntaxErrMsg(pMsgBuf, "unsigned smallint data overflow", pToken->z);
      }
      *(uint16_t*)(&val->i64) = uv;
      break;
    }

    case TSDB_DATA_TYPE_INT: {
      code = toIntegerEx(pToken->z, pToken->n, pToken->type, &iv);
      if (TSDB_CODE_SUCCESS != code) {
        return buildSyntaxErrMsg(pMsgBuf, "invalid int data", pToken->z);
      } else if (!IS_VALID_INT(iv)) {
        return buildSyntaxErrMsg(pMsgBuf, "int data overflow", pToken->z);
      }
      *(int32_t*)(&val->i64) = iv;
      break;
    }

    case TSDB_DATA_TYPE_UINT: {
      code = toUIntegerEx(pToken->z, pToken->n, pToken->type, &uv);
      if (TSDB_CODE_SUCCESS != code) {
        return buildSyntaxErrMsg(pMsgBuf, "invalid unsigned int data", pToken->z);
      } else if (uv > UINT32_MAX) {
        return buildSyntaxErrMsg(pMsgBuf, "unsigned int data overflow", pToken->z);
      }
      *(uint32_t*)(&val->i64) = uv;
      break;
    }

    case TSDB_DATA_TYPE_BIGINT: {
      code = toIntegerEx(pToken->z, pToken->n, pToken->type, &iv);
      if (TSDB_CODE_SUCCESS != code) {
        return buildSyntaxErrMsg(pMsgBuf, "invalid bigint data", pToken->z);
      }
      val->i64 = iv;
      break;
    }

    case TSDB_DATA_TYPE_UBIGINT: {
      code = toUIntegerEx(pToken->z, pToken->n, pToken->type, &uv);
      if (TSDB_CODE_SUCCESS != code) {
        return buildSyntaxErrMsg(pMsgBuf, "invalid unsigned bigint data", pToken->z);
      }
      *(uint64_t*)(&val->i64) = uv;
      break;
    }

    case TSDB_DATA_TYPE_FLOAT: {
      double dv;
      code = toDoubleEx(pToken->z, pToken->n, pToken->type, &dv);
      if (TSDB_CODE_SUCCESS != code) {
        return buildSyntaxErrMsg(pMsgBuf, "illegal float data", pToken->z);
      }
      if (dv > FLT_MAX || dv < -FLT_MAX || isinf(dv) || isnan(dv)) {
        return buildSyntaxErrMsg(pMsgBuf, "illegal float data", pToken->z);
      }
      *(float*)(&val->i64) = dv;
      break;
    }

    case TSDB_DATA_TYPE_DOUBLE: {
      double dv;
      code = toDoubleEx(pToken->z, pToken->n, pToken->type, &dv);
      if (TSDB_CODE_SUCCESS != code) {
        return buildSyntaxErrMsg(pMsgBuf, "illegal float data", pToken->z);
      }
      if (((dv == HUGE_VAL || dv == -HUGE_VAL) && ERRNO == ERANGE) || isinf(dv) || isnan(dv)) {
        return buildSyntaxErrMsg(pMsgBuf, "illegal double data", pToken->z);
      }

      *(double*)(&val->i64) = dv;
      break;
    }

    case TSDB_DATA_TYPE_BINARY: {
      // Too long values will raise the invalid sql error message
      if (pToken->n + VARSTR_HEADER_SIZE > pSchema->bytes) {
        return generateSyntaxErrMsg(pMsgBuf, TSDB_CODE_PAR_VALUE_TOO_LONG, pSchema->name);
      }
      val->pData = taosStrdup(pToken->z);
      if (!val->pData) {
        return terrno;
      }
      val->nData = pToken->n;
      break;
    }
    case TSDB_DATA_TYPE_VARBINARY: {
      code = parseVarbinary(pToken, &val->pData, &val->nData, pSchema->bytes);
      if (code != TSDB_CODE_SUCCESS) {
        return generateSyntaxErrMsg(pMsgBuf, code, pSchema->name);
      }
      break;
    }
    case TSDB_DATA_TYPE_GEOMETRY: {
      unsigned char* output = NULL;
      size_t         size = 0;

      code = parseGeometry(pToken, &output, &size);
      if (code != TSDB_CODE_SUCCESS) {
        code = buildSyntaxErrMsg(pMsgBuf, getGeosErrMsg(code), pToken->z);
      } else if (size + VARSTR_HEADER_SIZE > pSchema->bytes) {
        // Too long values will raise the invalid sql error message
        code = generateSyntaxErrMsg(pMsgBuf, TSDB_CODE_PAR_VALUE_TOO_LONG, pSchema->name);
      } else {
        val->pData = taosMemoryMalloc(size);
        if (NULL == val->pData) {
          code = terrno;
        } else {
          memcpy(val->pData, output, size);
          val->nData = size;
        }
      }

      geosFreeBuffer(output);
      break;
    }

    case TSDB_DATA_TYPE_NCHAR: {
      int32_t output = 0;
      int64_t realLen = pToken->n << 2;
      if (realLen > pSchema->bytes - VARSTR_HEADER_SIZE) realLen = pSchema->bytes - VARSTR_HEADER_SIZE;
      void* p = taosMemoryMalloc(realLen);
      if (p == NULL) {
        return terrno;
      }
      if (!taosMbsToUcs4(pToken->z, pToken->n, (TdUcs4*)(p), realLen, &output, charsetCxt)) {
        if (terrno == TAOS_SYSTEM_ERROR(E2BIG)) {
          taosMemoryFree(p);
          return generateSyntaxErrMsg(pMsgBuf, TSDB_CODE_PAR_VALUE_TOO_LONG, pSchema->name);
        }
        char buf[512] = {0};
        snprintf(buf, tListLen(buf), " taosMbsToUcs4 error:%s %d %d", strerror(terrno), ERRNO, EILSEQ);
        taosMemoryFree(p);
        return buildSyntaxErrMsg(pMsgBuf, buf, pToken->z);
      }
      val->pData = p;
      val->nData = output;
      break;
    }
    case TSDB_DATA_TYPE_TIMESTAMP: {
      if (parseTime(end, pToken, timePrec, &iv, pMsgBuf, tz) != TSDB_CODE_SUCCESS) {
        return buildSyntaxErrMsg(pMsgBuf, "invalid timestamp", pToken->z);
      }

      val->i64 = iv;
      break;
    }
    case TSDB_DATA_TYPE_MEDIUMBLOB:
    case TSDB_DATA_TYPE_BLOB: {
      code = generateSyntaxErrMsg(pMsgBuf, TSDB_CODE_BLOB_NOT_SUPPORT_TAG, pSchema->name);
      break;
    }
  }

  return code;
}

// input pStmt->pSql:  [(tag1_name, ...)] TAGS (tag1_value, ...) ...
// output pStmt->pSql: TAGS (tag1_value, ...) ...
static int32_t parseBoundTagsClause(SInsertParseContext* pCxt, SVnodeModifyOpStmt* pStmt) {
  int32_t code = insInitBoundColsInfo(getNumOfTags(pStmt->pTableMeta), &pCxt->tags);
  if (TSDB_CODE_SUCCESS != code) {
    return code;
  }

  SToken  token;
  int32_t index = 0;
  NEXT_TOKEN_KEEP_SQL(pStmt->pSql, token, index);
  if (TK_NK_LP != token.type) {
    return TSDB_CODE_SUCCESS;
  }

  pStmt->pSql += index;
  return parseBoundColumns(pCxt, &pStmt->pSql, BOUND_TAGS, pStmt->pTableMeta, &pCxt->tags);
}

int32_t parseTagValue(SMsgBuf* pMsgBuf, const char** pSql, uint8_t precision, SSchema* pTagSchema, SToken* pToken,
                      SArray* pTagName, SArray* pTagVals, STag** pTag, timezone_t tz, void* charsetCxt) {
  bool isNull = isNullValue(pTagSchema->type, pToken);
  if (!isNull && pTagName) {
    if (NULL == taosArrayPush(pTagName, pTagSchema->name)) {
      return terrno;
    }
  }

  if (pTagSchema->type == TSDB_DATA_TYPE_JSON) {
    if (pToken->n > (TSDB_MAX_JSON_TAG_LEN - VARSTR_HEADER_SIZE) / TSDB_NCHAR_SIZE) {
      return buildSyntaxErrMsg(pMsgBuf, "json string too long than 4095", pToken->z);
    }

    if (isNull) {
      return tTagNew(pTagVals, 1, true, pTag);
    } else {
      return parseJsontoTagData(pToken->z, pTagVals, pTag, pMsgBuf, charsetCxt);
    }
  }

  if (isNull) return 0;

  STagVal val = {0};
  int32_t code = parseTagToken(pSql, pToken, pTagSchema, precision, &val, pMsgBuf, tz, charsetCxt);
  if (TSDB_CODE_SUCCESS == code) {
    if (NULL == taosArrayPush(pTagVals, &val)) {
      code = terrno;
    }
  }

  return code;
}

static int32_t buildCreateTbReq(SVnodeModifyOpStmt* pStmt, STag* pTag, SArray* pTagName) {
  if (pStmt->pCreateTblReq) {
    tdDestroySVCreateTbReq(pStmt->pCreateTblReq);
    taosMemoryFreeClear(pStmt->pCreateTblReq);
  }
  pStmt->pCreateTblReq = taosMemoryCalloc(1, sizeof(SVCreateTbReq));
  if (NULL == pStmt->pCreateTblReq) {
    return terrno;
  }
  return insBuildCreateTbReq(pStmt->pCreateTblReq, pStmt->targetTableName.tname, pTag, pStmt->pTableMeta->suid,
                             pStmt->usingTableName.tname, pTagName, pStmt->pTableMeta->tableInfo.numOfTags,
                             TSDB_DEFAULT_TABLE_TTL);
}

int32_t checkAndTrimValue(SToken* pToken, char* tmpTokenBuf, SMsgBuf* pMsgBuf, int8_t type) {
  if (pToken->type == TK_NK_QUESTION) {
    return buildInvalidOperationMsg(pMsgBuf, "insert into super table syntax is not supported for stmt");
  }
  if ((pToken->type != TK_NOW && pToken->type != TK_TODAY && pToken->type != TK_NK_INTEGER &&
       pToken->type != TK_NK_STRING && pToken->type != TK_NK_FLOAT && pToken->type != TK_NK_BOOL &&
       pToken->type != TK_NULL && pToken->type != TK_NK_HEX && pToken->type != TK_NK_OCT && pToken->type != TK_NK_BIN &&
       pToken->type != TK_NK_VARIABLE) ||
      (pToken->n == 0) || (pToken->type == TK_NK_RP)) {
    return buildSyntaxErrMsg(pMsgBuf, "invalid data or symbol", pToken->z);
  }

  // Remove quotation marks
  if (TK_NK_STRING == pToken->type && type != TSDB_DATA_TYPE_VARBINARY && !IS_STR_DATA_BLOB(type)) {
    if (!IS_STR_DATA_BLOB(type)) {
      if (pToken->n >= TSDB_MAX_BYTES_PER_ROW) {
        return buildSyntaxErrMsg(pMsgBuf, "too long string", pToken->z);
      }

      int32_t len = trimString(pToken->z, pToken->n, tmpTokenBuf, TSDB_MAX_BYTES_PER_ROW);
      pToken->z = tmpTokenBuf;
      pToken->n = len;
    } else {
      if (pToken->n >= TSDB_MAX_BLOB_LEN) {
        return buildSyntaxErrMsg(pMsgBuf, "too long blob", pToken->z);
      }

      int32_t len = trimString(pToken->z, pToken->n, tmpTokenBuf, TSDB_MAX_BLOB_LEN);
      pToken->z = tmpTokenBuf;
      pToken->n = len;
    }
  }

  return TSDB_CODE_SUCCESS;
}

typedef struct SRewriteTagCondCxt {
  SArray* pTagVals;
  SArray* pTagName;
  int32_t code;
} SRewriteTagCondCxt;

static int32_t rewriteTagCondColumnImpl(STagVal* pVal, SNode** pNode) {
  SValueNode* pValue = NULL;
  int32_t     code = nodesMakeNode(QUERY_NODE_VALUE, (SNode**)&pValue);
  if (NULL == pValue) {
    return code;
  }

  pValue->node.resType = ((SColumnNode*)*pNode)->node.resType;
  nodesDestroyNode(*pNode);
  *pNode = (SNode*)pValue;

  switch (pVal->type) {
    case TSDB_DATA_TYPE_BOOL:
      pValue->datum.b = *(int8_t*)(&pVal->i64);
      *(bool*)&pValue->typeData = pValue->datum.b;
      break;
    case TSDB_DATA_TYPE_TINYINT:
      pValue->datum.i = *(int8_t*)(&pVal->i64);
      *(int8_t*)&pValue->typeData = pValue->datum.i;
      break;
    case TSDB_DATA_TYPE_SMALLINT:
      pValue->datum.i = *(int16_t*)(&pVal->i64);
      *(int16_t*)&pValue->typeData = pValue->datum.i;
      break;
    case TSDB_DATA_TYPE_INT:
      pValue->datum.i = *(int32_t*)(&pVal->i64);
      *(int32_t*)&pValue->typeData = pValue->datum.i;
      break;
    case TSDB_DATA_TYPE_BIGINT:
      pValue->datum.i = pVal->i64;
      pValue->typeData = pValue->datum.i;
      break;
    case TSDB_DATA_TYPE_FLOAT:
      pValue->datum.d = *(float*)(&pVal->i64);
      *(float*)&pValue->typeData = pValue->datum.d;
      break;
    case TSDB_DATA_TYPE_DOUBLE:
      pValue->datum.d = *(double*)(&pVal->i64);
      *(double*)&pValue->typeData = pValue->datum.d;
      break;
    case TSDB_DATA_TYPE_VARCHAR:
    case TSDB_DATA_TYPE_VARBINARY:
    case TSDB_DATA_TYPE_NCHAR:
      pValue->datum.p = taosMemoryCalloc(1, pVal->nData + VARSTR_HEADER_SIZE);
      if (NULL == pValue->datum.p) {
        return terrno;
      }
      varDataSetLen(pValue->datum.p, pVal->nData);
      memcpy(varDataVal(pValue->datum.p), pVal->pData, pVal->nData);
      break;
    case TSDB_DATA_TYPE_TIMESTAMP:
      pValue->datum.i = pVal->i64;
      pValue->typeData = pValue->datum.i;
      break;
    case TSDB_DATA_TYPE_UTINYINT:
      pValue->datum.i = *(uint8_t*)(&pVal->i64);
      *(uint8_t*)&pValue->typeData = pValue->datum.i;
      break;
    case TSDB_DATA_TYPE_USMALLINT:
      pValue->datum.i = *(uint16_t*)(&pVal->i64);
      *(uint16_t*)&pValue->typeData = pValue->datum.i;
      break;
    case TSDB_DATA_TYPE_UINT:
      pValue->datum.i = *(uint32_t*)(&pVal->i64);
      *(uint32_t*)&pValue->typeData = pValue->datum.i;
      break;
    case TSDB_DATA_TYPE_UBIGINT:
      pValue->datum.i = *(uint64_t*)(&pVal->i64);
      *(uint64_t*)&pValue->typeData = pValue->datum.i;
      break;
    case TSDB_DATA_TYPE_JSON:
    case TSDB_DATA_TYPE_DECIMAL:
    case TSDB_DATA_TYPE_BLOB:
    case TSDB_DATA_TYPE_MEDIUMBLOB:
    default:
      return TSDB_CODE_FAILED;
  }
  return TSDB_CODE_SUCCESS;
}

static int32_t rewriteTagCondColumn(SArray* pTagVals, SArray* pTagName, SNode** pNode) {
  SColumnNode* pCol = (SColumnNode*)*pNode;
  int32_t      ntags = taosArrayGetSize(pTagName);
  for (int32_t i = 0; i < ntags; ++i) {
    char* pTagColName = taosArrayGet(pTagName, i);
    if (0 == strcmp(pTagColName, pCol->colName)) {
      return rewriteTagCondColumnImpl(taosArrayGet(pTagVals, i), pNode);
    }
  }
  return TSDB_CODE_PAR_PERMISSION_DENIED;
}

static EDealRes rewriteTagCond(SNode** pNode, void* pContext) {
  if (QUERY_NODE_COLUMN == nodeType(*pNode)) {
    SRewriteTagCondCxt* pCxt = pContext;
    pCxt->code = rewriteTagCondColumn(pCxt->pTagVals, pCxt->pTagName, pNode);
    return (TSDB_CODE_SUCCESS == pCxt->code ? DEAL_RES_IGNORE_CHILD : DEAL_RES_ERROR);
  }
  return DEAL_RES_CONTINUE;
}

static int32_t setTagVal(SArray* pTagVals, SArray* pTagName, SNode* pCond) {
  SRewriteTagCondCxt cxt = {.code = TSDB_CODE_SUCCESS, .pTagVals = pTagVals, .pTagName = pTagName};
  nodesRewriteExpr(&pCond, rewriteTagCond, &cxt);
  return cxt.code;
}

static int32_t checkTagCondResult(SNode* pResult) {
  return (QUERY_NODE_VALUE == nodeType(pResult) && ((SValueNode*)pResult)->datum.b) ? TSDB_CODE_SUCCESS
                                                                                    : TSDB_CODE_PAR_PERMISSION_DENIED;
}

static int32_t checkSubtablePrivilege(SArray* pTagVals, SArray* pTagName, SNode** pCond) {
  int32_t code = setTagVal(pTagVals, pTagName, *pCond);
  if (TSDB_CODE_SUCCESS == code) {
    code = scalarCalculateConstants(*pCond, pCond);
  }
  if (TSDB_CODE_SUCCESS == code) {
    code = checkTagCondResult(*pCond);
  }
  NODES_DESTORY_NODE(*pCond);
  return code;
}

// pSql -> tag1_value, ...)
static int32_t parseTagsClauseImpl(SInsertParseContext* pCxt, SVnodeModifyOpStmt* pStmt, bool autoCreate) {
  int32_t  code = TSDB_CODE_SUCCESS;
  SSchema* pSchema = getTableTagSchema(pStmt->pTableMeta);
  SArray*  pTagVals = NULL;
  SArray*  pTagName = NULL;
  uint8_t  precision = pStmt->pTableMeta->tableInfo.precision;
  SToken   token;
  bool     isJson = false;
  STag*    pTag = NULL;
  uint8_t*    pTagsIndex;
  int32_t     numOfTags = 0;
  bool        isStmt = (pCxt->pComCxt->isStmtBind && pCxt->pComCxt->pStmtCb != NULL);

  if (isStmt) {
    pTagsIndex = taosMemoryCalloc(pCxt->tags.numOfBound, sizeof(uint8_t));
  }

  if (!(pTagVals = taosArrayInit(pCxt->tags.numOfBound, sizeof(STagVal))) ||
      !(pTagName = taosArrayInit(pCxt->tags.numOfBound, TSDB_COL_NAME_LEN))) {
    code = terrno;
    goto _exit;
  }

  for (int i = 0; TSDB_CODE_SUCCESS == code && i < pCxt->tags.numOfBound; ++i) {
    NEXT_TOKEN_WITH_PREV(pStmt->pSql, token);

    if (token.type == TK_NK_QUESTION) {
      if (NULL == pCxt->pComCxt->pStmtCb || !pCxt->isStmtBind) {
        code = buildSyntaxErrMsg(&pCxt->msg, "? only used in stmt", token.z);
        break;
      }

      continue;
    }

    SSchema* pTagSchema = &pSchema[pCxt->tags.pColIndex[i]];
    isJson = pTagSchema->type == TSDB_DATA_TYPE_JSON;
    code = checkAndTrimValue(&token, pCxt->tmpTokenBuf, &pCxt->msg, pTagSchema->type);
    if (TSDB_CODE_SUCCESS == code && TK_NK_VARIABLE == token.type) {
      code = buildSyntaxErrMsg(&pCxt->msg, "not expected tags values ", token.z);
    }
    if (TSDB_CODE_SUCCESS == code) {
      code = parseTagValue(&pCxt->msg, &pStmt->pSql, precision, pTagSchema, &token, pTagName, pTagVals, &pTag,
                           pCxt->pComCxt->timezone, pCxt->pComCxt->charsetCxt);
    }
    if (isStmt) {
      pTagsIndex[numOfTags++] = pCxt->tags.pColIndex[i];
    }
  }

  if (TSDB_CODE_SUCCESS == code && NULL != pStmt->pTagCond) {
    code = checkSubtablePrivilege(pTagVals, pTagName, &pStmt->pTagCond);
  }

  if (TSDB_CODE_SUCCESS == code && isStmt) {
    if (numOfTags > 0) {
      if (pTagVals->size == pCxt->tags.numOfBound) {
        pCxt->stmtTbNameFlag |= IS_FIXED_TAG;
      } else {
        pCxt->stmtTbNameFlag &= ~IS_FIXED_TAG;
        pCxt->tags.parseredTags = taosMemoryMalloc(sizeof(STagsInfo));
        if (pCxt->tags.parseredTags == NULL) {
          code = terrno;
          goto _exit;
        }
        pCxt->tags.parseredTags->numOfTags = numOfTags;
        pCxt->tags.parseredTags->pTagIndex = pTagsIndex;
        pCxt->tags.parseredTags->pTagVals = pTagVals;
        pCxt->tags.parseredTags->STagNames = pTagName;
      }
    } else {
      goto _exit;
    }
  }

  if (TSDB_CODE_SUCCESS == code && !isJson) {
    code = tTagNew(pTagVals, 1, false, &pTag);
  }

  if (TSDB_CODE_SUCCESS == code && !autoCreate) {
    code = buildCreateTbReq(pStmt, pTag, pTagName);
    pTag = NULL;
  }

_exit:
  if (pCxt->tags.parseredTags == NULL) {
    for (int32_t i = 0; i < taosArrayGetSize(pTagVals); ++i) {
      STagVal* p = (STagVal*)TARRAY_GET_ELEM(pTagVals, i);
      if (IS_VAR_DATA_TYPE(p->type)) {
        taosMemoryFreeClear(p->pData);
      }
    }
    taosArrayDestroy(pTagVals);
    taosArrayDestroy(pTagName);
    if (isStmt) {
      taosMemoryFreeClear(pTagsIndex);
    }
  }

  tTagFree(pTag);
  return code;
}

// input pStmt->pSql:  TAGS (tag1_value, ...) [table_options] ...
// output pStmt->pSql: [table_options] ...
static int32_t parseTagsClause(SInsertParseContext* pCxt, SVnodeModifyOpStmt* pStmt, bool autoCreate) {
  SToken token;
  NEXT_TOKEN(pStmt->pSql, token);
  if (TK_TAGS != token.type) {
    return buildSyntaxErrMsg(&pCxt->msg, "TAGS is expected", token.z);
  }

  NEXT_TOKEN(pStmt->pSql, token);
  if (TK_NK_LP != token.type) {
    return buildSyntaxErrMsg(&pCxt->msg, "( is expected", token.z);
  }

  int32_t code = parseTagsClauseImpl(pCxt, pStmt, autoCreate);
  if (TSDB_CODE_SUCCESS == code) {
    NEXT_VALID_TOKEN(pStmt->pSql, token);
    if (TK_NK_COMMA == token.type) {
      code = generateSyntaxErrMsg(&pCxt->msg, TSDB_CODE_PAR_TAGS_NOT_MATCHED);
    } else if (TK_NK_RP != token.type) {
      code = buildSyntaxErrMsg(&pCxt->msg, ") is expected", token.z);
    }
  }
  return code;
}

static int32_t storeChildTableMeta(SInsertParseContext* pCxt, SVnodeModifyOpStmt* pStmt) {
  pStmt->pTableMeta->suid = pStmt->pTableMeta->uid;
  pStmt->pTableMeta->uid = pStmt->totalTbNum;
  pStmt->pTableMeta->tableType = TSDB_CHILD_TABLE;

  STableMeta* pBackup = NULL;
  if (TSDB_CODE_SUCCESS != cloneTableMeta(pStmt->pTableMeta, &pBackup)) {
    return TSDB_CODE_OUT_OF_MEMORY;
  }

  char    tbFName[TSDB_TABLE_FNAME_LEN];
  int32_t code = tNameExtractFullName(&pStmt->targetTableName, tbFName);
  if (TSDB_CODE_SUCCESS != code) {
    taosMemoryFree(pBackup);
    return code;
  }
  code = taosHashPut(pStmt->pSubTableHashObj, tbFName, strlen(tbFName), &pBackup, POINTER_BYTES);
  if (TSDB_CODE_SUCCESS != code) {
    taosMemoryFree(pBackup);
  }
  return code;
}

static int32_t parseTableOptions(SInsertParseContext* pCxt, SVnodeModifyOpStmt* pStmt) {
  do {
    int32_t index = 0;
    SToken  token;
    NEXT_TOKEN_KEEP_SQL(pStmt->pSql, token, index);
    if (TK_TTL == token.type) {
      pStmt->pSql += index;
      NEXT_TOKEN_WITH_PREV(pStmt->pSql, token);
      if (TK_NK_INTEGER != token.type) {
        return buildSyntaxErrMsg(&pCxt->msg, "Invalid option ttl", token.z);
      }
      pStmt->pCreateTblReq->ttl = taosStr2Int32(token.z, NULL, 10);
      if (pStmt->pCreateTblReq->ttl < 0) {
        return buildSyntaxErrMsg(&pCxt->msg, "Invalid option ttl", token.z);
      }
    } else if (TK_COMMENT == token.type) {
      pStmt->pSql += index;
      NEXT_TOKEN(pStmt->pSql, token);
      if (TK_NK_STRING != token.type) {
        return buildSyntaxErrMsg(&pCxt->msg, "Invalid option comment", token.z);
      }
      if (token.n >= TSDB_TB_COMMENT_LEN) {
        return buildSyntaxErrMsg(&pCxt->msg, "comment too long", token.z);
      }
      int32_t len = trimString(token.z, token.n, pCxt->tmpTokenBuf, TSDB_TB_COMMENT_LEN);
      pStmt->pCreateTblReq->comment = taosStrndup(pCxt->tmpTokenBuf, len);
      if (NULL == pStmt->pCreateTblReq->comment) {
        return terrno;
      }
      pStmt->pCreateTblReq->commentLen = len;
    } else {
      break;
    }
  } while (1);
  return TSDB_CODE_SUCCESS;
}

// input pStmt->pSql:
//   1. [(tag1_name, ...)] ...
//   2. VALUES ... | FILE ...
// output pStmt->pSql:
//   1. [(field1_name, ...)]
//   2. VALUES ... | FILE ...
static int32_t parseUsingClauseBottom(SInsertParseContext* pCxt, SVnodeModifyOpStmt* pStmt) {
  if (!pStmt->usingTableProcessing || pCxt->usingDuplicateTable) {
    return TSDB_CODE_SUCCESS;
  }

  int32_t code = parseBoundTagsClause(pCxt, pStmt);
  if (TSDB_CODE_SUCCESS == code) {
    code = parseTagsClause(pCxt, pStmt, false);
  }
  if (TSDB_CODE_SUCCESS == code) {
    code = parseTableOptions(pCxt, pStmt);
  }

  return code;
}

static void setUserAuthInfo(SParseContext* pCxt, SName* pTbName, SUserAuthInfo* pInfo) {
  snprintf(pInfo->user, sizeof(pInfo->user), "%s", pCxt->pUser);
  memcpy(&pInfo->tbName, pTbName, sizeof(SName));
  pInfo->type = AUTH_TYPE_WRITE;
}

static int32_t checkAuth(SParseContext* pCxt, SName* pTbName, bool* pMissCache, SNode** pTagCond) {
  int32_t       code = TSDB_CODE_SUCCESS;
  SUserAuthInfo authInfo = {0};
  setUserAuthInfo(pCxt, pTbName, &authInfo);
  SUserAuthRes authRes = {0};
  bool         exists = true;
  if (pCxt->async) {
    code = catalogChkAuthFromCache(pCxt->pCatalog, &authInfo, &authRes, &exists);
  } else {
    SRequestConnInfo conn = {.pTrans = pCxt->pTransporter,
                             .requestId = pCxt->requestId,
                             .requestObjRefId = pCxt->requestRid,
                             .mgmtEps = pCxt->mgmtEpSet};
    code = catalogChkAuth(pCxt->pCatalog, &conn, &authInfo, &authRes);
  }
  if (TSDB_CODE_SUCCESS == code) {
    if (!exists) {
      *pMissCache = true;
    } else if (!authRes.pass[AUTH_RES_BASIC]) {
      code = TSDB_CODE_PAR_PERMISSION_DENIED;
    } else if (NULL != authRes.pCond[AUTH_RES_BASIC]) {
      *pTagCond = authRes.pCond[AUTH_RES_BASIC];
    }
  }
  return code;
}

static int32_t getTableMeta(SInsertParseContext* pCxt, SName* pTbName, STableMeta** pTableMeta, bool* pMissCache,
                            bool bUsingTable) {
  SParseContext* pComCxt = pCxt->pComCxt;
  int32_t        code = TSDB_CODE_SUCCESS;
  if (pComCxt->async) {
    if (bUsingTable) {
      code = catalogGetCachedSTableMeta(pComCxt->pCatalog, pTbName, pTableMeta);
    } else {
      code = catalogGetCachedTableMeta(pComCxt->pCatalog, pTbName, pTableMeta);
    }
  } else {
    SRequestConnInfo conn = {.pTrans = pComCxt->pTransporter,
                             .requestId = pComCxt->requestId,
                             .requestObjRefId = pComCxt->requestRid,
                             .mgmtEps = pComCxt->mgmtEpSet};
    if (bUsingTable) {
      code = catalogGetSTableMeta(pComCxt->pCatalog, &conn, pTbName, pTableMeta);
    } else {
      code = catalogGetTableMeta(pComCxt->pCatalog, &conn, pTbName, pTableMeta);
    }
  }
  if (TSDB_CODE_SUCCESS == code) {
    if (NULL == *pTableMeta) {
      *pMissCache = true;
    } else if (bUsingTable && TSDB_SUPER_TABLE != (*pTableMeta)->tableType) {
      code = buildInvalidOperationMsg(&pCxt->msg, "create table only from super table is allowed");
    } else if (((*pTableMeta)->virtualStb) || TSDB_VIRTUAL_CHILD_TABLE == (*pTableMeta)->tableType ||
               TSDB_VIRTUAL_NORMAL_TABLE == (*pTableMeta)->tableType) {
      code = TSDB_CODE_VTABLE_NOT_SUPPORT_STMT;
    }
  }
  return code;
}

static int32_t getTargetTableVgroup(SParseContext* pCxt, SVnodeModifyOpStmt* pStmt, bool isStb, bool* pMissCache) {
  int32_t     code = TSDB_CODE_SUCCESS;
  SVgroupInfo vg;
  bool        exists = true;
  if (pCxt->async) {
    code = catalogGetCachedTableHashVgroup(pCxt->pCatalog, &pStmt->targetTableName, &vg, &exists);
  } else {
    SRequestConnInfo conn = {.pTrans = pCxt->pTransporter,
                             .requestId = pCxt->requestId,
                             .requestObjRefId = pCxt->requestRid,
                             .mgmtEps = pCxt->mgmtEpSet};
    code = catalogGetTableHashVgroup(pCxt->pCatalog, &conn, &pStmt->targetTableName, &vg);
  }
  if (TSDB_CODE_SUCCESS == code) {
    if (exists) {
      if (isStb) {
        pStmt->pTableMeta->vgId = vg.vgId;
      }
      code = taosHashPut(pStmt->pVgroupsHashObj, (const char*)&vg.vgId, sizeof(vg.vgId), (char*)&vg, sizeof(vg));
    }
    *pMissCache = !exists;
  }
  return code;
}

static int32_t getTargetTableMetaAndVgroup(SInsertParseContext* pCxt, SVnodeModifyOpStmt* pStmt, bool* pMissCache) {
  SParseContext* pComCxt = pCxt->pComCxt;
  int32_t        code = TSDB_CODE_SUCCESS;
  if (pComCxt->async) {
    {
      SVgroupInfo vg;
      code = catalogGetCachedTableVgMeta(pComCxt->pCatalog, &pStmt->targetTableName, &vg, &pStmt->pTableMeta);
      if (TSDB_CODE_SUCCESS == code) {
        if (NULL != pStmt->pTableMeta) {
          if (pStmt->pTableMeta->tableType == TSDB_SUPER_TABLE) {
            pStmt->stbSyntax = true;
          } else {
            code = taosHashPut(pStmt->pVgroupsHashObj, (const char*)&vg.vgId, sizeof(vg.vgId), (char*)&vg, sizeof(vg));
          }
        }
        *pMissCache = (NULL == pStmt->pTableMeta);
      }
    }
  } else {
    bool bUsingTable = false;
    code = getTableMeta(pCxt, &pStmt->targetTableName, &pStmt->pTableMeta, pMissCache, bUsingTable);
    if (TSDB_CODE_SUCCESS == code && !pCxt->missCache) {
      if (TSDB_SUPER_TABLE == pStmt->pTableMeta->tableType) {
        pStmt->stbSyntax = true;
      }
      if (!pStmt->stbSyntax) {
        code = getTargetTableVgroup(pCxt->pComCxt, pStmt, false, &pCxt->missCache);
      }
    }
  }
  return code;
}

static int32_t collectUseTable(const SName* pName, SHashObj* pTable) {
  char    fullName[TSDB_TABLE_FNAME_LEN];
  int32_t code = tNameExtractFullName(pName, fullName);
  if (TSDB_CODE_SUCCESS != code) {
    return code;
  }
  return taosHashPut(pTable, fullName, strlen(fullName), pName, sizeof(SName));
}

static int32_t collectUseDatabase(const SName* pName, SHashObj* pDbs) {
  char dbFName[TSDB_DB_FNAME_LEN] = {0};
  (void)tNameGetFullDbName(pName, dbFName);
  return taosHashPut(pDbs, dbFName, strlen(dbFName), dbFName, sizeof(dbFName));
}

static int32_t getTargetTableSchema(SInsertParseContext* pCxt, SVnodeModifyOpStmt* pStmt) {
  if (pCxt->forceUpdate) {
    pCxt->missCache = true;
    return TSDB_CODE_SUCCESS;
  }
  SNode*  pTagCond = NULL;
  int32_t code = checkAuth(pCxt->pComCxt, &pStmt->targetTableName, &pCxt->missCache, &pTagCond);
  if (TSDB_CODE_SUCCESS == code && !pCxt->missCache) {
    code = getTargetTableMetaAndVgroup(pCxt, pStmt, &pCxt->missCache);
  }

  if (TSDB_CODE_SUCCESS == code && !pCxt->missCache) {
    if (TSDB_SUPER_TABLE != pStmt->pTableMeta->tableType) {
      pCxt->needTableTagVal = (NULL != pTagCond);
      pCxt->missCache = (NULL != pTagCond);
    } else {
      pStmt->pTagCond = NULL;
      code = nodesCloneNode(pTagCond, &pStmt->pTagCond);
    }
  }
  nodesDestroyNode(pTagCond);

  if (TSDB_CODE_SUCCESS == code && !pCxt->pComCxt->async) {
    code = collectUseDatabase(&pStmt->targetTableName, pStmt->pDbFNameHashObj);
    if (TSDB_CODE_SUCCESS == code) {
      code = collectUseTable(&pStmt->targetTableName, pStmt->pTableNameHashObj);
    }
  }
  return code;
}

static int32_t preParseUsingTableName(SInsertParseContext* pCxt, SVnodeModifyOpStmt* pStmt, SToken* pTbName) {
  return insCreateSName(&pStmt->usingTableName, pTbName, pCxt->pComCxt->acctId, pCxt->pComCxt->db, &pCxt->msg);
}

static int32_t getUsingTableSchema(SInsertParseContext* pCxt, SVnodeModifyOpStmt* pStmt, bool* ctbCacheHit) {
  int32_t     code = TSDB_CODE_SUCCESS;
  STableMeta* pStableMeta = NULL;
  STableMeta* pCtableMeta = NULL;
  if (pCxt->forceUpdate) {
    pCxt->missCache = true;
    return TSDB_CODE_SUCCESS;
  }
  char stableFName[TSDB_TABLE_FNAME_LEN];
  code = tNameExtractFullName(&pStmt->usingTableName, stableFName);
  if (TSDB_CODE_SUCCESS != code) {
    return code;
  }

  char ctableFName[TSDB_TABLE_FNAME_LEN];
  code = tNameExtractFullName(&pStmt->targetTableName, ctableFName);
  if (TSDB_CODE_SUCCESS != code) {
    return code;
  }

  if (strcmp(stableFName, ctableFName) == 0) {
    return TSDB_CODE_TDB_TABLE_IN_OTHER_STABLE;
  }
  if (!pCxt->missCache) {
    char tbFName[TSDB_TABLE_FNAME_LEN];
    code = tNameExtractFullName(&pStmt->usingTableName, tbFName);
    if (TSDB_CODE_SUCCESS != code) {
      return code;
    }
    STableMeta** ppStableMeta = taosHashGet(pStmt->pSuperTableHashObj, tbFName, strlen(tbFName));
    if (NULL != ppStableMeta) {
      pStableMeta = *ppStableMeta;
    }
    if (NULL == pStableMeta) {
      bool bUsingTable = true;
      code = getTableMeta(pCxt, &pStmt->usingTableName, &pStableMeta, &pCxt->missCache, bUsingTable);
      if (TSDB_CODE_SUCCESS == code) {
        code = taosHashPut(pStmt->pSuperTableHashObj, tbFName, strlen(tbFName), &pStableMeta, POINTER_BYTES);
      } else {
        taosMemoryFreeClear(pStableMeta);
      }
    }
  }
  if (pCxt->isStmtBind) {
    goto _no_ctb_cache;
  }

  if (TSDB_CODE_SUCCESS == code && !pCxt->missCache) {
    bool bUsingTable = false;
    code = getTableMeta(pCxt, &pStmt->targetTableName, &pCtableMeta, &pCxt->missCache, bUsingTable);
  }

  if (TSDB_CODE_SUCCESS == code && !pCxt->missCache) {
    code = (pStableMeta->suid == pCtableMeta->suid) ? TSDB_CODE_SUCCESS : TSDB_CODE_TDB_TABLE_IN_OTHER_STABLE;
    *ctbCacheHit = true;
  }
_no_ctb_cache:
  if (TSDB_CODE_SUCCESS == code) {
    if (*ctbCacheHit) {
      code = cloneTableMeta(pCtableMeta, &pStmt->pTableMeta);
    } else {
      code = cloneTableMeta(pStableMeta, &pStmt->pTableMeta);
    }
  }
  taosMemoryFree(pCtableMeta);
  if (TSDB_CODE_SUCCESS == code && !pCxt->missCache) {
    code = getTargetTableVgroup(pCxt->pComCxt, pStmt, true, &pCxt->missCache);
  }
  if (TSDB_CODE_SUCCESS == code && !pCxt->pComCxt->async) {
    code = collectUseDatabase(&pStmt->usingTableName, pStmt->pDbFNameHashObj);
    if (TSDB_CODE_SUCCESS == code) {
      code = collectUseTable(&pStmt->usingTableName, pStmt->pTableNameHashObj);
    }
  }
  return code;
}

static int32_t parseUsingTableNameImpl(SInsertParseContext* pCxt, SVnodeModifyOpStmt* pStmt) {
  SToken token;
  NEXT_TOKEN(pStmt->pSql, token);
  bool    ctbCacheHit = false;
  int32_t code = preParseUsingTableName(pCxt, pStmt, &token);
  if (TSDB_CODE_SUCCESS == code) {
    code = getUsingTableSchema(pCxt, pStmt, &ctbCacheHit);
    if (TSDB_CODE_SUCCESS == code && ctbCacheHit && !pCxt->missCache) {
      pStmt->usingTableProcessing = false;
      return ignoreUsingClauseAndCheckTagValues(pCxt, pStmt);
    }
  }
  if (TSDB_CODE_SUCCESS == code && !pCxt->missCache) {
    code = storeChildTableMeta(pCxt, pStmt);
  }
  return code;
}

// input pStmt->pSql:
//   1(care). [USING stb_name [(tag1_name, ...)] TAGS (tag1_value, ...) [table_options]] ...
//   2. VALUES ... | FILE ...
// output pStmt->pSql:
//   1. [(tag1_name, ...)] TAGS (tag1_value, ...) [table_options]] ...
//   2. VALUES ... | FILE ...
static int32_t parseUsingTableName(SInsertParseContext* pCxt, SVnodeModifyOpStmt* pStmt) {
  SToken  token;
  int32_t index = 0;
  NEXT_TOKEN_KEEP_SQL(pStmt->pSql, token, index);
  if (TK_USING != token.type) {
    return getTargetTableSchema(pCxt, pStmt);
  }
  pStmt->usingTableProcessing = true;
  pCxt->stmtTbNameFlag |= USING_CLAUSE;
  // pStmt->pSql -> stb_name [(tag1_name, ...)
  pStmt->pSql += index;
  int32_t code = parseDuplicateUsingClause(pCxt, pStmt, &pCxt->usingDuplicateTable);
  if (TSDB_CODE_SUCCESS == code && !pCxt->usingDuplicateTable) {
    return parseUsingTableNameImpl(pCxt, pStmt);
  }
  return code;
}

static int32_t preParseTargetTableName(SInsertParseContext* pCxt, SVnodeModifyOpStmt* pStmt, SToken* pTbName) {
  int32_t code = insCreateSName(&pStmt->targetTableName, pTbName, pCxt->pComCxt->acctId, pCxt->pComCxt->db, &pCxt->msg);
  if (TSDB_CODE_SUCCESS == code) {
    if (IS_SYS_DBNAME(pStmt->targetTableName.dbname)) {
      return TSDB_CODE_PAR_SYSTABLE_NOT_ALLOWED;
    }
  }

  return code;
}

// input pStmt->pSql:
//   1(care). [(field1_name, ...)] ...
//   2. [ USING ... ] ...
//   3. VALUES ... | FILE ...
// output pStmt->pSql:
//   1. [ USING ... ] ...
//   2. VALUES ... | FILE ...
static int32_t preParseBoundColumnsClause(SInsertParseContext* pCxt, SVnodeModifyOpStmt* pStmt) {
  SToken  token;
  int32_t index = 0;
  NEXT_TOKEN_KEEP_SQL(pStmt->pSql, token, index);
  if (TK_NK_LP != token.type) {
    return TSDB_CODE_SUCCESS;
  }

  // pStmt->pSql -> field1_name, ...)
  pStmt->pSql += index;
  pStmt->pBoundCols = pStmt->pSql;
  return skipParentheses(pCxt, &pStmt->pSql);
}

static int32_t getTableDataCxt(SInsertParseContext* pCxt, SVnodeModifyOpStmt* pStmt, STableDataCxt** pTableCxt) {
  if (pCxt->pComCxt->async) {
    return insGetTableDataCxt(pStmt->pTableBlockHashObj, &pStmt->pTableMeta->uid, sizeof(pStmt->pTableMeta->uid),
                              pStmt->pTableMeta, &pStmt->pCreateTblReq, pTableCxt, false, false);
  }

  char    tbFName[TSDB_TABLE_FNAME_LEN];
  int32_t code = 0;
  if ((pCxt->stmtTbNameFlag & NO_DATA_USING_CLAUSE) == USING_CLAUSE) {
    tstrncpy(pStmt->targetTableName.tname, pStmt->usingTableName.tname, sizeof(pStmt->targetTableName.tname));
    tstrncpy(pStmt->targetTableName.dbname, pStmt->usingTableName.dbname, sizeof(pStmt->targetTableName.dbname));
    pStmt->targetTableName.type = TSDB_SUPER_TABLE;
    pStmt->pTableMeta->tableType = TSDB_SUPER_TABLE;
  }

  code = tNameExtractFullName(&pStmt->targetTableName, tbFName);

  if (TSDB_CODE_SUCCESS != code) {
    return code;
  }
  if (pStmt->usingTableProcessing) {
    pStmt->pTableMeta->uid = 0;
  }
  return insGetTableDataCxt(pStmt->pTableBlockHashObj, tbFName, strlen(tbFName), pStmt->pTableMeta,
                            &pStmt->pCreateTblReq, pTableCxt, NULL != pCxt->pComCxt->pStmtCb, false);
}

static int32_t parseBoundColumnsClause(SInsertParseContext* pCxt, SVnodeModifyOpStmt* pStmt, STableDataCxt* pTableCxt) {
  SToken  token;
  int32_t index = 0;
  NEXT_TOKEN_KEEP_SQL(pStmt->pSql, token, index);
  if (TK_NK_LP == token.type) {
    pStmt->pSql += index;
    if (NULL != pStmt->pBoundCols) {
      return buildSyntaxErrMsg(&pCxt->msg, "keyword VALUES or FILE is expected", token.z);
    }
    // pStmt->pSql -> field1_name, ...)
    return parseBoundColumns(pCxt, &pStmt->pSql, BOUND_COLUMNS, pStmt->pTableMeta, &pTableCxt->boundColsInfo);
  }

  if (NULL != pStmt->pBoundCols) {
    return parseBoundColumns(pCxt, &pStmt->pBoundCols, BOUND_COLUMNS, pStmt->pTableMeta, &pTableCxt->boundColsInfo);
  } else if (pTableCxt->boundColsInfo.hasBoundCols) {
    insResetBoundColsInfo(&pTableCxt->boundColsInfo);
  }

  return TSDB_CODE_SUCCESS;
}

int32_t initTableColSubmitData(STableDataCxt* pTableCxt) {
  if (0 == (pTableCxt->pData->flags & SUBMIT_REQ_COLUMN_DATA_FORMAT)) {
    return TSDB_CODE_SUCCESS;
  }

  for (int32_t i = 0; i < pTableCxt->boundColsInfo.numOfBound; ++i) {
    SSchema*  pSchema = &pTableCxt->pMeta->schema[pTableCxt->boundColsInfo.pColIndex[i]];
    SColData* pCol = taosArrayReserve(pTableCxt->pData->aCol, 1);
    if (NULL == pCol) {
      return terrno;
    }
    tColDataInit(pCol, pSchema->colId, pSchema->type, pSchema->flags);
  }

  return TSDB_CODE_SUCCESS;
}

int32_t initTableColSubmitDataWithBoundInfo(STableDataCxt* pTableCxt, SBoundColInfo pBoundColsInfo) {
  insDestroyBoundColInfo(&(pTableCxt->boundColsInfo));
  pTableCxt->boundColsInfo = pBoundColsInfo;
  for (int32_t i = 0; i < pBoundColsInfo.numOfBound; ++i) {
    SSchema*  pSchema = &pTableCxt->pMeta->schema[pTableCxt->boundColsInfo.pColIndex[i]];
    SColData* pCol = taosArrayReserve(pTableCxt->pData->aCol, 1);
    if (NULL == pCol) {
      return terrno;
    }
    tColDataInit(pCol, pSchema->colId, pSchema->type, pSchema->flags);
  }

  return TSDB_CODE_SUCCESS;
}

// input pStmt->pSql:
//   1. [(tag1_name, ...)] ...
//   2. VALUES ... | FILE ...
// output pStmt->pSql: VALUES ... | FILE ...
static int32_t parseSchemaClauseBottom(SInsertParseContext* pCxt, SVnodeModifyOpStmt* pStmt,
                                       STableDataCxt** pTableCxt) {
  int32_t code = parseUsingClauseBottom(pCxt, pStmt);
  if (TSDB_CODE_SUCCESS == code) {
    code = getTableDataCxt(pCxt, pStmt, pTableCxt);
  }
  if (TSDB_CODE_SUCCESS == code) {
    code = parseBoundColumnsClause(pCxt, pStmt, *pTableCxt);
  }
  if (TSDB_CODE_SUCCESS == code) {
    code = initTableColSubmitData(*pTableCxt);
  }
  return code;
}

// input pStmt->pSql: [(field1_name, ...)] [ USING ... ] VALUES ... | FILE ...
// output pStmt->pSql:
//   1. [(tag1_name, ...)] ...
//   2. VALUES ... | FILE ...
static int32_t parseSchemaClauseTop(SInsertParseContext* pCxt, SVnodeModifyOpStmt* pStmt, SToken* pTbName) {
  int32_t code = preParseTargetTableName(pCxt, pStmt, pTbName);
  if (TSDB_CODE_SUCCESS == code) {
    // option: [(field1_name, ...)]
    code = preParseBoundColumnsClause(pCxt, pStmt);
  }
  if (TSDB_CODE_SUCCESS == code) {
    // option: [USING stb_name]
    code = parseUsingTableName(pCxt, pStmt);
  }
  return code;
}

static int32_t parseValueTokenImpl(SInsertParseContext* pCxt, const char** pSql, SToken* pToken, SSchema* pSchema,
                                   const SSchemaExt* pExtSchema, int16_t timePrec, SColVal* pVal) {
  switch (pSchema->type) {
    case TSDB_DATA_TYPE_BOOL: {
      if ((pToken->type == TK_NK_BOOL || pToken->type == TK_NK_STRING) && (pToken->n != 0)) {
        if (IS_TRUE_STR(pToken->z, pToken->n)) {
          VALUE_SET_TRIVIAL_DATUM(&pVal->value, TRUE_VALUE);
        } else if (IS_FALSE_STR(pToken->z, pToken->n)) {
          VALUE_SET_TRIVIAL_DATUM(&pVal->value, FALSE_VALUE);
        } else if (TSDB_CODE_SUCCESS ==
                   toDoubleEx(pToken->z, pToken->n, pToken->type, (double*)&VALUE_GET_TRIVIAL_DATUM(&pVal->value))) {
          int8_t v = (*(double*)&VALUE_GET_TRIVIAL_DATUM(&pVal->value) == 0 ? FALSE_VALUE : TRUE_VALUE);
          valueSetDatum(&pVal->value, TSDB_DATA_TYPE_BOOL, &v, tDataTypes[TSDB_DATA_TYPE_BOOL].bytes);
        } else {
          return buildSyntaxErrMsg(&pCxt->msg, "invalid bool data", pToken->z);
        }
      } else if (pToken->type == TK_NK_INTEGER) {
        int8_t v = ((taosStr2Int64(pToken->z, NULL, 10) == 0) ? FALSE_VALUE : TRUE_VALUE);
        VALUE_SET_TRIVIAL_DATUM(&pVal->value, v);
      } else if (pToken->type == TK_NK_FLOAT) {
        int8_t v = ((taosStr2Double(pToken->z, NULL) == 0) ? FALSE_VALUE : TRUE_VALUE);
        VALUE_SET_TRIVIAL_DATUM(&pVal->value, v);
      } else if ((pToken->type == TK_NK_HEX || pToken->type == TK_NK_BIN) &&
                 (TSDB_CODE_SUCCESS ==
                  toDoubleEx(pToken->z, pToken->n, pToken->type, (double*)&VALUE_GET_TRIVIAL_DATUM(&pVal->value)))) {
        int8_t v = *(double*)&VALUE_GET_TRIVIAL_DATUM(&pVal->value) == 0 ? FALSE_VALUE : TRUE_VALUE;
        valueSetDatum(&pVal->value, TSDB_DATA_TYPE_BOOL, &v, tDataTypes[TSDB_DATA_TYPE_BOOL].bytes);
      } else {
        return buildSyntaxErrMsg(&pCxt->msg, "invalid bool data", pToken->z);
      }
      break;
    }
    case TSDB_DATA_TYPE_TINYINT: {
      int32_t code = toIntegerEx(pToken->z, pToken->n, pToken->type, &VALUE_GET_TRIVIAL_DATUM(&pVal->value));
      if (TSDB_CODE_SUCCESS != code) {
        return buildSyntaxErrMsg(&pCxt->msg, "invalid tinyint data", pToken->z);
      } else if (!IS_VALID_TINYINT(VALUE_GET_TRIVIAL_DATUM(&pVal->value))) {
        return buildSyntaxErrMsg(&pCxt->msg, "tinyint data overflow", pToken->z);
      }
      break;
    }
    case TSDB_DATA_TYPE_UTINYINT: {
      int32_t code =
          toUIntegerEx(pToken->z, pToken->n, pToken->type, (uint64_t*)&VALUE_GET_TRIVIAL_DATUM(&pVal->value));
      if (TSDB_CODE_SUCCESS != code) {
        return buildSyntaxErrMsg(&pCxt->msg, "invalid unsigned tinyint data", pToken->z);
      } else if (VALUE_GET_TRIVIAL_DATUM(&pVal->value) > UINT8_MAX) {
        return buildSyntaxErrMsg(&pCxt->msg, "unsigned tinyint data overflow", pToken->z);
      }
      break;
    }
    case TSDB_DATA_TYPE_SMALLINT: {
      int32_t code = toIntegerEx(pToken->z, pToken->n, pToken->type, &VALUE_GET_TRIVIAL_DATUM(&pVal->value));
      if (TSDB_CODE_SUCCESS != code) {
        return buildSyntaxErrMsg(&pCxt->msg, "invalid smallint data", pToken->z);
      } else if (!IS_VALID_SMALLINT(VALUE_GET_TRIVIAL_DATUM(&pVal->value))) {
        return buildSyntaxErrMsg(&pCxt->msg, "smallint data overflow", pToken->z);
      }
      break;
    }
    case TSDB_DATA_TYPE_USMALLINT: {
      int32_t code = toUIntegerEx(pToken->z, pToken->n, pToken->type, &VALUE_GET_TRIVIAL_DATUM(&pVal->value));
      if (TSDB_CODE_SUCCESS != code) {
        return buildSyntaxErrMsg(&pCxt->msg, "invalid unsigned smallint data", pToken->z);
      } else if (VALUE_GET_TRIVIAL_DATUM(&pVal->value) > UINT16_MAX) {
        return buildSyntaxErrMsg(&pCxt->msg, "unsigned smallint data overflow", pToken->z);
      }
      break;
    }
    case TSDB_DATA_TYPE_INT: {
      int32_t code = toIntegerEx(pToken->z, pToken->n, pToken->type, &VALUE_GET_TRIVIAL_DATUM(&pVal->value));
      if (TSDB_CODE_SUCCESS != code) {
        return buildSyntaxErrMsg(&pCxt->msg, "invalid int data", pToken->z);
      } else if (!IS_VALID_INT(VALUE_GET_TRIVIAL_DATUM(&pVal->value))) {
        return buildSyntaxErrMsg(&pCxt->msg, "int data overflow", pToken->z);
      }
      break;
    }
    case TSDB_DATA_TYPE_UINT: {
      int32_t code = toUIntegerEx(pToken->z, pToken->n, pToken->type, &VALUE_GET_TRIVIAL_DATUM(&pVal->value));
      if (TSDB_CODE_SUCCESS != code) {
        return buildSyntaxErrMsg(&pCxt->msg, "invalid unsigned int data", pToken->z);
      } else if (VALUE_GET_TRIVIAL_DATUM(&pVal->value) > UINT32_MAX) {
        return buildSyntaxErrMsg(&pCxt->msg, "unsigned int data overflow", pToken->z);
      }
      break;
    }
    case TSDB_DATA_TYPE_BIGINT: {
      int32_t code = toIntegerEx(pToken->z, pToken->n, pToken->type, &VALUE_GET_TRIVIAL_DATUM(&pVal->value));
      if (TSDB_CODE_SUCCESS != code) {
        return buildSyntaxErrMsg(&pCxt->msg, "invalid bigint data", pToken->z);
      }
      break;
    }
    case TSDB_DATA_TYPE_UBIGINT: {
      int32_t code = toUIntegerEx(pToken->z, pToken->n, pToken->type, &VALUE_GET_TRIVIAL_DATUM(&pVal->value));
      if (TSDB_CODE_SUCCESS != code) {
        return buildSyntaxErrMsg(&pCxt->msg, "invalid unsigned bigint data", pToken->z);
      }
      break;
    }
    case TSDB_DATA_TYPE_FLOAT: {
      double  dv;
      int32_t code = toDoubleEx(pToken->z, pToken->n, pToken->type, &dv);
      if (TSDB_CODE_SUCCESS != code) {
        return buildSyntaxErrMsg(&pCxt->msg, "illegal float data", pToken->z);
      }
      if (dv > FLT_MAX || dv < -FLT_MAX || isinf(dv) || isnan(dv)) {
        return buildSyntaxErrMsg(&pCxt->msg, "illegal float data", pToken->z);
      }
      float f = dv;
      valueSetDatum(&pVal->value, TSDB_DATA_TYPE_FLOAT, &f, sizeof(f));
      break;
    }
    case TSDB_DATA_TYPE_DOUBLE: {
      double  dv;
      int32_t code = toDoubleEx(pToken->z, pToken->n, pToken->type, &dv);
      if (TSDB_CODE_SUCCESS != code) {
        return buildSyntaxErrMsg(&pCxt->msg, "illegal float data", pToken->z);
      }
      if (isinf(dv) || isnan(dv)) {
        return buildSyntaxErrMsg(&pCxt->msg, "illegal double data", pToken->z);
      }
      VALUE_SET_TRIVIAL_DATUM(&pVal->value, (*(int64_t*)&dv));
      break;
    }
    case TSDB_DATA_TYPE_BINARY: {
      // Too long values will raise the invalid sql error message
      if (pToken->n + VARSTR_HEADER_SIZE > pSchema->bytes) {
        return generateSyntaxErrMsg(&pCxt->msg, TSDB_CODE_PAR_VALUE_TOO_LONG, pSchema->name);
      }
      pVal->value.pData = taosMemoryMalloc(pToken->n);
      if (NULL == pVal->value.pData) {
        return terrno;
      }
      memcpy(pVal->value.pData, pToken->z, pToken->n);
      pVal->value.nData = pToken->n;
      break;
    }
    case TSDB_DATA_TYPE_VARBINARY: {
      int32_t code = parseVarbinary(pToken, &pVal->value.pData, &pVal->value.nData, pSchema->bytes);
      if (code != TSDB_CODE_SUCCESS) {
        return generateSyntaxErrMsg(&pCxt->msg, code, pSchema->name);
      }
      break;
    }
    case TSDB_DATA_TYPE_NCHAR: {
      // if the converted output len is over than pColumnModel->bytes, return error: 'Argument list too long'
      int32_t len = 0;
      int64_t realLen = pToken->n << 2;
      if (realLen > pSchema->bytes - VARSTR_HEADER_SIZE) realLen = pSchema->bytes - VARSTR_HEADER_SIZE;
      char* pUcs4 = taosMemoryMalloc(realLen);
      if (NULL == pUcs4) {
        return terrno;
      }
      if (!taosMbsToUcs4(pToken->z, pToken->n, (TdUcs4*)pUcs4, realLen, &len, pCxt->pComCxt->charsetCxt)) {
        taosMemoryFree(pUcs4);
        if (terrno == TAOS_SYSTEM_ERROR(E2BIG)) {
          return generateSyntaxErrMsg(&pCxt->msg, TSDB_CODE_PAR_VALUE_TOO_LONG, pSchema->name);
        }
        char buf[512] = {0};
        snprintf(buf, tListLen(buf), "%s", strerror(terrno));
        return buildSyntaxErrMsg(&pCxt->msg, buf, pToken->z);
      }
      pVal->value.pData = pUcs4;
      pVal->value.nData = len;
      break;
    }
    case TSDB_DATA_TYPE_JSON: {
      if (pToken->n > (TSDB_MAX_JSON_TAG_LEN - VARSTR_HEADER_SIZE) / TSDB_NCHAR_SIZE) {
        return buildSyntaxErrMsg(&pCxt->msg, "json string too long than 4095", pToken->z);
      }
      pVal->value.pData = taosMemoryMalloc(pToken->n);
      if (NULL == pVal->value.pData) {
        return terrno;
      }
      memcpy(pVal->value.pData, pToken->z, pToken->n);
      pVal->value.nData = pToken->n;
      break;
    }
    case TSDB_DATA_TYPE_GEOMETRY: {
      int32_t        code = TSDB_CODE_FAILED;
      unsigned char* output = NULL;
      size_t         size = 0;

      code = parseGeometry(pToken, &output, &size);
      if (code != TSDB_CODE_SUCCESS) {
        code = buildSyntaxErrMsg(&pCxt->msg, getGeosErrMsg(code), pToken->z);
      }
      // Too long values will raise the invalid sql error message
      else if (size + VARSTR_HEADER_SIZE > pSchema->bytes) {
        code = generateSyntaxErrMsg(&pCxt->msg, TSDB_CODE_PAR_VALUE_TOO_LONG, pSchema->name);
      } else {
        pVal->value.pData = taosMemoryMalloc(size);
        if (NULL == pVal->value.pData) {
          code = terrno;
        } else {
          memcpy(pVal->value.pData, output, size);
          pVal->value.nData = size;
        }
      }

      geosFreeBuffer(output);
      if (code != TSDB_CODE_SUCCESS) {
        return code;
      }

      break;
    }
    case TSDB_DATA_TYPE_TIMESTAMP: {
      if (parseTime(pSql, pToken, timePrec, &VALUE_GET_TRIVIAL_DATUM(&pVal->value), &pCxt->msg,
                    pCxt->pComCxt->timezone) != TSDB_CODE_SUCCESS) {
        return buildSyntaxErrMsg(&pCxt->msg, "invalid timestamp", pToken->z);
      }
      break;
    }
    case TSDB_DATA_TYPE_BLOB:
    case TSDB_DATA_TYPE_MEDIUMBLOB: {
      int32_t code = parseBlob(pToken, &pVal->value.pData, &pVal->value.nData, pSchema->bytes);
      if (code != TSDB_CODE_SUCCESS) {
        return generateSyntaxErrMsg(&pCxt->msg, code, pSchema->name);
      }
    } break;
    case TSDB_DATA_TYPE_DECIMAL: {
      if (!pExtSchema) {
        qError("Decimal type without ext schema info, cannot parse decimal values");
        return TSDB_CODE_PAR_INTERNAL_ERROR;
      }
      uint8_t precision = 0, scale = 0;
      decimalFromTypeMod(pExtSchema->typeMod, &precision, &scale);
      Decimal128 dec = {0};
      int32_t    code = decimal128FromStr(pToken->z, pToken->n, precision, scale, &dec);
      if (TSDB_CODE_SUCCESS != code) {
        return code;
      }

      // precision check
      // scale auto fit

      code = decimal128ToDataVal(&dec, &pVal->value);
      if (TSDB_CODE_SUCCESS != code) {
        return code;
      }
      break;
    }
    case TSDB_DATA_TYPE_DECIMAL64: {
      if (!pExtSchema) {
        qError("Decimal type without ext schema info, cannot parse decimal values");
        return TSDB_CODE_PAR_INTERNAL_ERROR;
      }
      uint8_t precision = 0, scale = 0;
      decimalFromTypeMod(pExtSchema->typeMod, &precision, &scale);
      Decimal64 dec = {0};
      int32_t   code = decimal64FromStr(pToken->z, pToken->n, precision, scale, &dec);
      if (TSDB_CODE_SUCCESS != code) {
        return code;
      }
      code = decimal64ToDataVal(&dec, &pVal->value);
      if (TSDB_CODE_SUCCESS != code) {
        return code;
      }
      break;
    }
    default:

      return TSDB_CODE_FAILED;
  }

  pVal->flag = CV_FLAG_VALUE;
  return TSDB_CODE_SUCCESS;
}

static int32_t parseValueToken(SInsertParseContext* pCxt, const char** pSql, SToken* pToken, SSchema* pSchema,
                               const SSchemaExt* pExtSchema, int16_t timePrec, SColVal* pVal) {
  int32_t code = checkAndTrimValue(pToken, pCxt->tmpTokenBuf, &pCxt->msg, pSchema->type);
  if (TSDB_CODE_SUCCESS == code && isNullValue(pSchema->type, pToken)) {
    if (TSDB_DATA_TYPE_TIMESTAMP == pSchema->type && PRIMARYKEY_TIMESTAMP_COL_ID == pSchema->colId) {
      return buildSyntaxErrMsg(&pCxt->msg, "Primary timestamp column should not be null", pToken->z);
    }

    pVal->flag = CV_FLAG_NULL;
    return TSDB_CODE_SUCCESS;
  }

  if (TSDB_CODE_SUCCESS == code) {
    if (pToken->n == 0 && IS_NUMERIC_TYPE(pSchema->type)) {
      return buildSyntaxErrMsg(&pCxt->msg, "invalid numeric data", pToken->z);
    }
    code = parseValueTokenImpl(pCxt, pSql, pToken, pSchema, pExtSchema, timePrec, pVal);
  }

  return code;
}

static void clearColValArray(SArray* pCols) {
  int32_t num = taosArrayGetSize(pCols);
  for (int32_t i = 0; i < num; ++i) {
    SColVal* pCol = taosArrayGet(pCols, i);
    if (IS_VAR_DATA_TYPE(pCol->value.type) || pCol->value.type == TSDB_DATA_TYPE_DECIMAL) {
      taosMemoryFreeClear(pCol->value.pData);
    }
  }
}

typedef struct SStbRowsDataContext {
  SName stbName;

  STableMeta*   pStbMeta;
  SNode*        pTagCond;
  SBoundColInfo boundColsInfo;

  // the following fields are for each stb row
  SArray*        aTagVals;
  SArray*        aColVals;
  SArray*        aTagNames;
  SName          ctbName;
  STag*          pTag;
  STableMeta*    pCtbMeta;
  SVCreateTbReq* pCreateCtbReq;
  bool           hasTimestampTag;
  bool           isJsonTag;
} SStbRowsDataContext;

typedef union SRowsDataContext {
  STableDataCxt*       pTableDataCxt;
  SStbRowsDataContext* pStbRowsCxt;
} SRowsDataContext;

int32_t parseTbnameToken(SMsgBuf* pMsgBuf, char* tname, SToken* pToken, bool* pFoundCtbName) {
  *pFoundCtbName = false;

  if (isNullValue(TSDB_DATA_TYPE_BINARY, pToken)) {
    return buildInvalidOperationMsg(pMsgBuf, "tbname can not be null value");
  }

  if (pToken->n > 0) {
    if (pToken->n <= TSDB_TABLE_NAME_LEN - 1) {
      for (int i = 0; i < pToken->n; ++i) {
        if (pToken->z[i] == '.') {
          return buildInvalidOperationMsg(pMsgBuf, "tbname can not contain '.'");
        } else {
          tname[i] = pToken->z[i];
        }
      }
      tname[pToken->n] = '\0';
      *pFoundCtbName = true;
    } else {
      return buildInvalidOperationMsg(pMsgBuf, "tbname is too long");
    }
  } else {
    return buildInvalidOperationMsg(pMsgBuf, "tbname can not be empty");
  }
  return TSDB_CODE_SUCCESS;
}

static int32_t processCtbTagsAfterCtbName(SInsertParseContext* pCxt, SVnodeModifyOpStmt* pStmt,
                                          SStbRowsDataContext* pStbRowsCxt, bool ctbFirst, const SToken* tagTokens,
                                          SSchema* const* tagSchemas, int numOfTagTokens) {
  int32_t code = TSDB_CODE_SUCCESS;
  uint8_t precision = pStmt->pTableMeta->tableInfo.precision;

  if (code == TSDB_CODE_SUCCESS && ctbFirst) {
    for (int32_t i = 0; code == TSDB_CODE_SUCCESS && i < numOfTagTokens; ++i) {
      SToken*  pTagToken = (SToken*)(tagTokens + i);
      SSchema* pTagSchema = tagSchemas[i];
      code = checkAndTrimValue(pTagToken, pCxt->tmpTokenBuf, &pCxt->msg, pTagSchema->type);
      if (code == TSDB_CODE_SUCCESS && TK_NK_VARIABLE == pTagToken->type) {
        code = buildInvalidOperationMsg(&pCxt->msg, "not expected tag");
      }

      if (code == TSDB_CODE_SUCCESS) {
        code = parseTagValue(&pCxt->msg, NULL, precision, pTagSchema, pTagToken, pStbRowsCxt->aTagNames,
                             pStbRowsCxt->aTagVals, &pStbRowsCxt->pTag, pCxt->pComCxt->timezone,
                             pCxt->pComCxt->charsetCxt);
      }
    }
    if (code == TSDB_CODE_SUCCESS && !pStbRowsCxt->isJsonTag) {
      code = tTagNew(pStbRowsCxt->aTagVals, 1, false, &pStbRowsCxt->pTag);
    }
  }

  if (code == TSDB_CODE_SUCCESS && pStbRowsCxt->pTagCond) {
    code = checkSubtablePrivilege(pStbRowsCxt->aTagVals, pStbRowsCxt->aTagNames, &pStbRowsCxt->pTagCond);
  }
  return code;
}

static int32_t doGetStbRowValues(SInsertParseContext* pCxt, SVnodeModifyOpStmt* pStmt, const char** ppSql,
                                 SStbRowsDataContext* pStbRowsCxt, SToken* pToken, const SBoundColInfo* pCols,
                                 const SSchema* pSchemas, const SSchemaExt* pExtSchemas, SToken* tagTokens,
                                 SSchema** tagSchemas, int* pNumOfTagTokens, bool* bFoundTbName, bool* setCtbName,
                                 SBoundColInfo* ctbCols) {
  int32_t code = TSDB_CODE_SUCCESS;
  SArray* pTagNames = pStbRowsCxt->aTagNames;
  SArray* pTagVals = pStbRowsCxt->aTagVals;
  bool    canParseTagsAfter = !pStbRowsCxt->pTagCond && !pStbRowsCxt->hasTimestampTag;
  int32_t numOfCols = getNumOfColumns(pStbRowsCxt->pStbMeta);
  int32_t numOfTags = getNumOfTags(pStbRowsCxt->pStbMeta);
  int32_t tbnameIdx = getTbnameSchemaIndex(pStbRowsCxt->pStbMeta);
  uint8_t precision = getTableInfo(pStbRowsCxt->pStbMeta).precision;
  int     tag_index = 0;
  int     col_index = 0;
  for (int i = 0; i < pCols->numOfBound && (code) == TSDB_CODE_SUCCESS; ++i) {
    const char* pTmpSql = *ppSql;
    bool        ignoreComma = false;
    NEXT_TOKEN_WITH_PREV_EXT(*ppSql, *pToken, &ignoreComma);

    if (ignoreComma) {
      code = buildSyntaxErrMsg(&pCxt->msg, "invalid data or symbol", pTmpSql);
      break;
    }

    if (TK_NK_RP == pToken->type) {
      code = generateSyntaxErrMsg(&pCxt->msg, TSDB_CODE_PAR_INVALID_COLUMNS_NUM);
      break;
    }

    // cols tags tbname
    if (TK_NK_QUESTION == pToken->type) {
      if (pCxt->pComCxt->pStmtCb == NULL) {
        return buildInvalidOperationMsg(&pCxt->msg, "symbol ? only support in stmt mode");
      }
      pCxt->isStmtBind = true;
      if (pCols->pColIndex[i] == tbnameIdx) {
        *bFoundTbName = true;
        char* tbName = NULL;
        if ((*pCxt->pComCxt->pStmtCb->getTbNameFn)(pCxt->pComCxt->pStmtCb->pStmt, &tbName) == TSDB_CODE_SUCCESS) {
          tstrncpy(pStbRowsCxt->ctbName.tname, tbName, sizeof(pStbRowsCxt->ctbName.tname));
          tstrncpy(pStmt->usingTableName.tname, pStmt->targetTableName.tname, sizeof(pStmt->usingTableName.tname));
          tstrncpy(pStmt->targetTableName.tname, tbName, sizeof(pStmt->targetTableName.tname));
          tstrncpy(pStmt->usingTableName.dbname, pStmt->targetTableName.dbname, sizeof(pStmt->usingTableName.dbname));
          pStmt->usingTableName.type = 1;
          pStmt->pTableMeta->tableType = TSDB_CHILD_TABLE;  // set the table type to child table for parse cache
          *setCtbName = true;
        }
      } else if (pCols->pColIndex[i] < numOfCols) {
        // bind column
        if (ctbCols->pColIndex == NULL) {
          ctbCols->pColIndex = taosMemoryCalloc(numOfCols, sizeof(int16_t));
          if (NULL == ctbCols->pColIndex) {
            return terrno;
          }
        }
        ctbCols->pColIndex[col_index++] = pCols->pColIndex[i];
        ctbCols->numOfBound++;
        ctbCols->numOfCols++;

      } else if (pCols->pColIndex[i] < tbnameIdx) {
        if (pCxt->tags.pColIndex == NULL) {
          pCxt->tags.pColIndex = taosMemoryCalloc(numOfTags, sizeof(int16_t));
          if (NULL == pCxt->tags.pColIndex) {
            return terrno;
          }
        }
        if (!(tag_index < numOfTags)) {
          return buildInvalidOperationMsg(&pCxt->msg, "not expected numOfTags");
        }
        pStmt->usingTableProcessing = true;
        pCxt->tags.pColIndex[tag_index++] = pCols->pColIndex[i] - numOfCols;
        pCxt->tags.mixTagsCols = true;
        pCxt->tags.numOfBound++;
        pCxt->tags.numOfCols++;
      } else {
        return buildInvalidOperationMsg(&pCxt->msg, "not expected numOfBound");
      }
    } else {
<<<<<<< HEAD
      if (pCxt->pComCxt->isStmtBind) {
        return buildInvalidOperationMsg(&pCxt->msg, "not support mixed bind and non-bind values");
      }
      if (pCols->pColIndex[i] < numOfCols) {
        const SSchema*    pSchema = &pSchemas[pCols->pColIndex[i]];
        const SSchemaExt* pExtSchema = pExtSchemas + pCols->pColIndex[i];
        SColVal*          pVal = taosArrayGet(pStbRowsCxt->aColVals, pCols->pColIndex[i]);
        code = parseValueToken(pCxt, ppSql, pToken, (SSchema*)pSchema, pExtSchema, precision, pVal);
        if (TK_NK_VARIABLE == pToken->type) {
          code = buildInvalidOperationMsg(&pCxt->msg, "not expected row value");
        }
      } else if (pCols->pColIndex[i] < tbnameIdx) {
        const SSchema* pTagSchema = &pSchemas[pCols->pColIndex[i]];
        if (canParseTagsAfter) {
          tagTokens[(*pNumOfTagTokens)] = *pToken;
          tagSchemas[(*pNumOfTagTokens)] = (SSchema*)pTagSchema;
          ++(*pNumOfTagTokens);
        } else {
          code = checkAndTrimValue(pToken, pCxt->tmpTokenBuf, &pCxt->msg, pTagSchema->type);
          if (code == TSDB_CODE_SUCCESS && TK_NK_VARIABLE == pToken->type) {
=======
      if (pCxt->pComCxt->isStmtBind && pCxt->pComCxt->pStmtCb != NULL) {
        if (pCols->pColIndex[i] < numOfCols) {
          const SSchema*    pSchema = &pSchemas[pCols->pColIndex[i]];
          const SSchemaExt* pExtSchema = pExtSchemas + pCols->pColIndex[i];
          SColVal*          pVal = taosArrayGet(pStbRowsCxt->aColVals, pCols->pColIndex[i]);
          code = parseValueToken(pCxt, ppSql, pToken, (SSchema*)pSchema, pExtSchema, precision, pVal);
          if (TK_NK_VARIABLE == pToken->type) {
>>>>>>> 876979b5
            code = buildInvalidOperationMsg(&pCxt->msg, "not expected row value");
          }

          if (ctbCols->pColIndex == NULL) {
            ctbCols->pColIndex = taosMemoryCalloc(numOfCols, sizeof(int16_t));
            if (NULL == ctbCols->pColIndex) {
              return terrno;
            }
          }
          ctbCols->pColIndex[col_index++] = pCols->pColIndex[i];
          ctbCols->numOfBound++;
          ctbCols->numOfCols++;

          if (code == TSDB_CODE_SUCCESS && pCxt->pParsedValues == NULL) {
            pCxt->pParsedValues = taosArrayInit(16, sizeof(SColVal));
            if (pCxt->pParsedValues == NULL) {
              return terrno;
            }
          }

          if (code == TSDB_CODE_SUCCESS) {
            SColVal clonedVal = *pVal;
            if (COL_VAL_IS_VALUE(&clonedVal) && IS_VAR_DATA_TYPE(clonedVal.value.type)) {
              clonedVal.value.pData = taosMemoryMalloc(clonedVal.value.nData);
              if (NULL == clonedVal.value.pData) {
                code = terrno;
                break;
              }
              memcpy(clonedVal.value.pData, pVal->value.pData, clonedVal.value.nData);
            }

            clonedVal.cid = pSchema->colId;
            if (taosArrayPush(pCxt->pParsedValues, &clonedVal) == NULL) {
              code = terrno;
            }
          }
        } else if (pCols->pColIndex[i] < tbnameIdx) {
          if (pCxt->tags.parseredTags == NULL) {
            pCxt->tags.parseredTags = taosMemoryCalloc(1, sizeof(STagsInfo));
            if (pCxt->tags.parseredTags == NULL) {
              code = terrno;
            } else {
              pCxt->tags.parseredTags->STagNames = taosArrayInit(numOfTags, sizeof(STagVal));
              pCxt->tags.parseredTags->pTagVals = taosArrayInit(numOfTags, sizeof(STagVal));
              pCxt->tags.parseredTags->pTagIndex = taosMemoryCalloc(numOfTags, sizeof(uint8_t));
              pCxt->tags.parseredTags->numOfTags = 0;

              if (pCxt->tags.parseredTags->STagNames == NULL || pCxt->tags.parseredTags->pTagVals == NULL ||
                  pCxt->tags.parseredTags->pTagIndex == NULL) {
                return terrno;
              }
            }
          }

          const SSchema* pTagSchema = &pSchemas[pCols->pColIndex[i]];
          // if (canParseTagsAfter) {
          //   tagTokens[(*pNumOfTagTokens)] = *pToken;
          //   tagSchemas[(*pNumOfTagTokens)] = (SSchema*)pTagSchema;
          //   ++(*pNumOfTagTokens);
          // } else {
          code = checkAndTrimValue(pToken, pCxt->tmpTokenBuf, &pCxt->msg, pTagSchema->type);
          if (code == TSDB_CODE_SUCCESS && TK_NK_VARIABLE == pToken->type) {
            code = buildInvalidOperationMsg(&pCxt->msg, "not expected row value");
          }
            if (code == TSDB_CODE_SUCCESS) {
              code = parseTagValue(&pCxt->msg, ppSql, precision, (SSchema*)pTagSchema, pToken,
                                   pCxt->tags.parseredTags->STagNames, pCxt->tags.parseredTags->pTagVals,
                                   &pStbRowsCxt->pTag, pCxt->pComCxt->timezone, pCxt->pComCxt->charsetCxt);
            }

            pCxt->tags.parseredTags->pTagIndex[pCxt->tags.parseredTags->numOfTags++] = pCols->pColIndex[i] - numOfCols;

            if (pCxt->tags.pColIndex == NULL) {
              pCxt->tags.pColIndex = taosMemoryCalloc(numOfTags, sizeof(int16_t));
              if (NULL == pCxt->tags.pColIndex) {
                return terrno;
              }
            }
            if (!(tag_index < numOfTags)) {
              return buildInvalidOperationMsg(&pCxt->msg, "not expected numOfTags");
            }
            pStmt->usingTableProcessing = true;
            pCxt->tags.pColIndex[tag_index++] = pCols->pColIndex[i] - numOfCols;
            pCxt->tags.mixTagsCols = true;
            pCxt->tags.numOfBound++;
            pCxt->tags.numOfCols++;
            // }
        } else if (pCols->pColIndex[i] == tbnameIdx) {
          return buildInvalidOperationMsg(&pCxt->msg, "STMT tbname in bound cols should not be a fixed value");
        }
      } else {
        if (pCols->pColIndex[i] < numOfCols) {
          const SSchema*    pSchema = &pSchemas[pCols->pColIndex[i]];
          const SSchemaExt* pExtSchema = pExtSchemas + pCols->pColIndex[i];
          SColVal*          pVal = taosArrayGet(pStbRowsCxt->aColVals, pCols->pColIndex[i]);
          code = parseValueToken(pCxt, ppSql, pToken, (SSchema*)pSchema, pExtSchema, precision, pVal);
          if (TK_NK_VARIABLE == pToken->type) {
            code = buildInvalidOperationMsg(&pCxt->msg, "not expected row value");
          }
        } else if (pCols->pColIndex[i] < tbnameIdx) {
          const SSchema* pTagSchema = &pSchemas[pCols->pColIndex[i]];
          if (canParseTagsAfter) {
            tagTokens[(*pNumOfTagTokens)] = *pToken;
            tagSchemas[(*pNumOfTagTokens)] = (SSchema*)pTagSchema;
            ++(*pNumOfTagTokens);
          } else {
            code = checkAndTrimValue(pToken, pCxt->tmpTokenBuf, &pCxt->msg, pTagSchema->type);
            if (code == TSDB_CODE_SUCCESS && TK_NK_VARIABLE == pToken->type) {
              code = buildInvalidOperationMsg(&pCxt->msg, "not expected row value");
            }
            if (code == TSDB_CODE_SUCCESS) {
              code = parseTagValue(&pCxt->msg, ppSql, precision, (SSchema*)pTagSchema, pToken, pTagNames, pTagVals,
                                   &pStbRowsCxt->pTag, pCxt->pComCxt->timezone, pCxt->pComCxt->charsetCxt);
            }
          }
        } else if (pCols->pColIndex[i] == tbnameIdx) {
          code = checkAndTrimValue(pToken, pCxt->tmpTokenBuf, &pCxt->msg, TSDB_DATA_TYPE_BINARY);
          if (TK_NK_VARIABLE == pToken->type) {
            code = buildInvalidOperationMsg(&pCxt->msg, "not expected tbname");
          }

          if (code == TSDB_CODE_SUCCESS) {
            code = parseTbnameToken(&pCxt->msg, pStbRowsCxt->ctbName.tname, pToken, bFoundTbName);
          }
        }
      }
    }

    if (code == TSDB_CODE_SUCCESS && i < pCols->numOfBound - 1) {
      NEXT_VALID_TOKEN(*ppSql, *pToken);
      if (TK_NK_COMMA != pToken->type) {
        code = buildSyntaxErrMsg(&pCxt->msg, ", expected", pToken->z);
      }
    }
  }

  return code;
}

static int32_t getStbRowValues(SInsertParseContext* pCxt, SVnodeModifyOpStmt* pStmt, const char** ppSql,
                               SStbRowsDataContext* pStbRowsCxt, bool* pGotRow, SToken* pToken, bool* pCtbFirst,
                               bool* setCtbName, SBoundColInfo* ctbCols) {
  SBoundColInfo* pCols = &pStbRowsCxt->boundColsInfo;
  SSchema*       pSchemas = getTableColumnSchema(pStbRowsCxt->pStbMeta);
  SSchemaExt*    pExtSchemas = getTableColumnExtSchema(pStbRowsCxt->pStbMeta);

  bool        bFoundTbName = false;
  const char* pOrigSql = *ppSql;

  int32_t  code = TSDB_CODE_SUCCESS;
  SToken   tagTokens[TSDB_MAX_TAGS] = {0};
  SSchema* tagSchemas[TSDB_MAX_TAGS] = {0};
  int      numOfTagTokens = 0;

  code = doGetStbRowValues(pCxt, pStmt, ppSql, pStbRowsCxt, pToken, pCols, pSchemas, pExtSchemas, tagTokens, tagSchemas,
                           &numOfTagTokens, &bFoundTbName, setCtbName, ctbCols);

  if (code != TSDB_CODE_SUCCESS) {
    return code;
  }

  if (!bFoundTbName) {
    code = buildSyntaxErrMsg(&pCxt->msg, "tbname value expected", pOrigSql);
  }

  bool ctbFirst = true;
  char ctbFName[TSDB_TABLE_FNAME_LEN];
  if (code == TSDB_CODE_SUCCESS) {
    code = tNameExtractFullName(&pStbRowsCxt->ctbName, ctbFName);
  }
  if (TSDB_CODE_SUCCESS == code) {
    STableMeta** pCtbMeta = taosHashGet(pStmt->pSubTableHashObj, ctbFName, strlen(ctbFName));
    ctbFirst = (pCtbMeta == NULL);
    if (!ctbFirst) {
      pStbRowsCxt->pCtbMeta->uid = (*pCtbMeta)->uid;
      pStbRowsCxt->pCtbMeta->vgId = (*pCtbMeta)->vgId;
    }
    *pCtbFirst = ctbFirst;
  }

  if (code == TSDB_CODE_SUCCESS) {
    code = processCtbTagsAfterCtbName(pCxt, pStmt, pStbRowsCxt, ctbFirst, tagTokens, tagSchemas, numOfTagTokens);
  }

  if (code == TSDB_CODE_SUCCESS) {
    *pGotRow = true;
  }
  return code;
}

static int32_t processCtbAutoCreationAndCtbMeta(SInsertParseContext* pCxt, SVnodeModifyOpStmt* pStmt,
                                                SStbRowsDataContext* pStbRowsCxt) {
  int32_t code = TSDB_CODE_SUCCESS;

  pStbRowsCxt->pCreateCtbReq = taosMemoryCalloc(1, sizeof(SVCreateTbReq));
  if (pStbRowsCxt->pCreateCtbReq == NULL) {
    code = terrno;
  }
  if (code == TSDB_CODE_SUCCESS) {
    code = insBuildCreateTbReq(pStbRowsCxt->pCreateCtbReq, pStbRowsCxt->ctbName.tname, pStbRowsCxt->pTag,
                               pStbRowsCxt->pStbMeta->uid, pStbRowsCxt->stbName.tname, pStbRowsCxt->aTagNames,
                               getNumOfTags(pStbRowsCxt->pStbMeta), TSDB_DEFAULT_TABLE_TTL);
    pStbRowsCxt->pTag = NULL;
  }

  if (code == TSDB_CODE_SUCCESS) {
    char ctbFName[TSDB_TABLE_FNAME_LEN];
    code = tNameExtractFullName(&pStbRowsCxt->ctbName, ctbFName);
    SVgroupInfo      vg;
    SRequestConnInfo conn = {.pTrans = pCxt->pComCxt->pTransporter,
                             .requestId = pCxt->pComCxt->requestId,
                             .requestObjRefId = pCxt->pComCxt->requestRid,
                             .mgmtEps = pCxt->pComCxt->mgmtEpSet};
    if (TSDB_CODE_SUCCESS == code) {
      code = catalogGetTableHashVgroup(pCxt->pComCxt->pCatalog, &conn, &pStbRowsCxt->ctbName, &vg);
    }
    if (code == TSDB_CODE_SUCCESS) {
      code = taosHashPut(pStmt->pVgroupsHashObj, (const char*)(&vg.vgId), sizeof(vg.vgId), &vg, sizeof(vg));
    }
    STableMeta* pBackup = NULL;
    if (TSDB_CODE_SUCCESS == code) {
      pStbRowsCxt->pCtbMeta->uid = taosHashGetSize(pStmt->pSubTableHashObj) + 1;
      pStbRowsCxt->pCtbMeta->vgId = vg.vgId;

      code = cloneTableMeta(pStbRowsCxt->pCtbMeta, &pBackup);
    }
    if (TSDB_CODE_SUCCESS == code) {
      code = taosHashPut(pStmt->pSubTableHashObj, ctbFName, strlen(ctbFName), &pBackup, POINTER_BYTES);
    }
    if (TSDB_CODE_SUCCESS == code) {
      code = collectUseTable(&pStbRowsCxt->ctbName, pStmt->pTableNameHashObj);
    }
  }
  return code;
}

static void clearStbRowsDataContext(SStbRowsDataContext* pStbRowsCxt) {
  if (pStbRowsCxt == NULL) return;

  taosArrayClear(pStbRowsCxt->aTagNames);
  for (int i = 0; i < taosArrayGetSize(pStbRowsCxt->aTagVals); ++i) {
    STagVal* p = (STagVal*)taosArrayGet(pStbRowsCxt->aTagVals, i);
    if (IS_VAR_DATA_TYPE(p->type)) {
      taosMemoryFreeClear(p->pData);
    }
  }
  taosArrayClear(pStbRowsCxt->aTagVals);

  clearColValArray(pStbRowsCxt->aColVals);

  tTagFree(pStbRowsCxt->pTag);
  pStbRowsCxt->pTag = NULL;
  tdDestroySVCreateTbReq(pStbRowsCxt->pCreateCtbReq);
  taosMemoryFreeClear(pStbRowsCxt->pCreateCtbReq);

  if (pStbRowsCxt->boundColsInfo.parseredTags != NULL) {
    if (pStbRowsCxt->boundColsInfo.parseredTags->STagNames != NULL) {
      taosArrayDestroy(pStbRowsCxt->boundColsInfo.parseredTags->STagNames);
    }
    if (pStbRowsCxt->boundColsInfo.parseredTags->pTagVals != NULL) {
      taosArrayDestroy(pStbRowsCxt->boundColsInfo.parseredTags->pTagVals);
    }
    taosMemoryFreeClear(pStbRowsCxt->boundColsInfo.parseredTags);
  }
}

static void clearInsertParseContext(SInsertParseContext* pCxt) {
  if (pCxt == NULL) return;

  if (pCxt->pParsedValues != NULL) {
    taosArrayDestroy(pCxt->pParsedValues);
    pCxt->pParsedValues = NULL;
  }
}

static int32_t parseStbBoundInfo(SVnodeModifyOpStmt* pStmt, SStbRowsDataContext* pStbRowsCxt,
                                 STableDataCxt** ppTableDataCxt) {
  char    tbFName[TSDB_TABLE_FNAME_LEN];
  int32_t code = tNameExtractFullName(&pStmt->targetTableName, tbFName);
  if (TSDB_CODE_SUCCESS != code) {
    return code;
  }
  if (pStmt->usingTableProcessing) {
    pStmt->pTableMeta->uid = 0;
  }

  code = insGetTableDataCxt(pStmt->pTableBlockHashObj, tbFName, strlen(tbFName), pStmt->pTableMeta,
                            &pStmt->pCreateTblReq, ppTableDataCxt, false, true);
  if (code != TSDB_CODE_SUCCESS) {
    return code;
  }

  insDestroyBoundColInfo(&((*ppTableDataCxt)->boundColsInfo));
  (*ppTableDataCxt)->boundColsInfo = pStbRowsCxt->boundColsInfo;

  (*ppTableDataCxt)->boundColsInfo.pColIndex = taosMemoryCalloc(pStbRowsCxt->boundColsInfo.numOfBound, sizeof(int16_t));
  if (NULL == (*ppTableDataCxt)->boundColsInfo.pColIndex) {
    return terrno;
  }
  (void)memcpy((*ppTableDataCxt)->boundColsInfo.pColIndex, pStbRowsCxt->boundColsInfo.pColIndex,
               sizeof(int16_t) * pStmt->pStbRowsCxt->boundColsInfo.numOfBound);
  return TSDB_CODE_SUCCESS;
}

static int32_t parseOneStbRow(SInsertParseContext* pCxt, SVnodeModifyOpStmt* pStmt, const char** ppSql,
                              SStbRowsDataContext* pStbRowsCxt, bool* pGotRow, SToken* pToken,
                              STableDataCxt** ppTableDataCxt) {
  bool          bFirstTable = false;
  bool          setCtbName = false;
  SBoundColInfo ctbCols = {0};
  int32_t code = getStbRowValues(pCxt, pStmt, ppSql, pStbRowsCxt, pGotRow, pToken, &bFirstTable, &setCtbName, &ctbCols);

  if (!setCtbName && pCxt->isStmtBind) {
    taosMemoryFreeClear(ctbCols.pColIndex);
    return parseStbBoundInfo(pStmt, pStbRowsCxt, ppTableDataCxt);
  }

  if (code != TSDB_CODE_SUCCESS || !*pGotRow) {
    return code;
  }

  if (code == TSDB_CODE_SUCCESS && bFirstTable) {
    code = processCtbAutoCreationAndCtbMeta(pCxt, pStmt, pStbRowsCxt);
  }
  if (code == TSDB_CODE_SUCCESS) {
    if (pCxt->isStmtBind) {
      char ctbFName[TSDB_TABLE_FNAME_LEN];
      code = tNameExtractFullName(&pStbRowsCxt->ctbName, ctbFName);
      if (code != TSDB_CODE_SUCCESS) {
        return code;
      }
      code = insGetTableDataCxt(pStmt->pTableBlockHashObj, ctbFName, strlen(ctbFName), pStbRowsCxt->pCtbMeta,
                                &pStbRowsCxt->pCreateCtbReq, ppTableDataCxt, true, true);
    } else {
      code =
          insGetTableDataCxt(pStmt->pTableBlockHashObj, &pStbRowsCxt->pCtbMeta->uid, sizeof(pStbRowsCxt->pCtbMeta->uid),
                             pStbRowsCxt->pCtbMeta, &pStbRowsCxt->pCreateCtbReq, ppTableDataCxt, false, true);
    }
  }
  if (code == TSDB_CODE_SUCCESS) {
    if (pCxt->isStmtBind) {
      int32_t tbnameIdx = getTbnameSchemaIndex(pStbRowsCxt->pStbMeta);
      code = initTableColSubmitDataWithBoundInfo(*ppTableDataCxt, ctbCols);
    } else {
      code = initTableColSubmitData(*ppTableDataCxt);
    }
  }
  if (code == TSDB_CODE_SUCCESS && !pCxt->isStmtBind) {
    SRow**            pRow = taosArrayReserve((*ppTableDataCxt)->pData->aRowP, 1);
    SRowBuildScanInfo sinfo = {0};
    code = tRowBuild(pStbRowsCxt->aColVals, (*ppTableDataCxt)->pSchema, pRow, &sinfo);
    if (TSDB_CODE_SUCCESS == code) {
      SRowKey key;
      tRowGetKey(*pRow, &key);
      insCheckTableDataOrder(*ppTableDataCxt, &key);
    }
  }

  if (code == TSDB_CODE_SUCCESS) {
    *pGotRow = true;
  }

  clearStbRowsDataContext(pStbRowsCxt);

  return code;
}

static int parseOneRow(SInsertParseContext* pCxt, const char** pSql, STableDataCxt* pTableCxt, bool* pGotRow,
                       SToken* pToken) {
  SBoundColInfo*    pCols = &pTableCxt->boundColsInfo;
  SSchema*          pSchemas = getTableColumnSchema(pTableCxt->pMeta);
  const SSchemaExt* pExtSchemas = getTableColumnExtSchema(pTableCxt->pMeta);

  int32_t code = TSDB_CODE_SUCCESS;
  // 1. set the parsed value from sql string
  for (int i = 0; i < pCols->numOfBound && TSDB_CODE_SUCCESS == code; ++i) {
    const char* pOrigSql = *pSql;
    bool        ignoreComma = false;
    NEXT_TOKEN_WITH_PREV_EXT(*pSql, *pToken, &ignoreComma);
    if (ignoreComma) {
      code = buildSyntaxErrMsg(&pCxt->msg, "invalid data or symbol", pOrigSql);
      break;
    }

    SSchema*          pSchema = &pSchemas[pCols->pColIndex[i]];
    const SSchemaExt* pExtSchema = pExtSchemas + pCols->pColIndex[i];
    SColVal*          pVal = taosArrayGet(pTableCxt->pValues, pCols->pColIndex[i]);

    if (pToken->type == TK_NK_QUESTION) {
      pCxt->isStmtBind = true;
      if (NULL == pCxt->pComCxt->pStmtCb) {
        code = buildSyntaxErrMsg(&pCxt->msg, "? only used in stmt", pToken->z);
        break;
      }
    } else {
      if (TK_NK_RP == pToken->type) {
        code = generateSyntaxErrMsg(&pCxt->msg, TSDB_CODE_PAR_INVALID_COLUMNS_NUM);
        break;
      }

      if (TSDB_CODE_SUCCESS == code) {
        code = parseValueToken(pCxt, pSql, pToken, pSchema, pExtSchema, getTableInfo(pTableCxt->pMeta).precision, pVal);

        if (TSDB_CODE_SUCCESS == code && NULL != pCxt->pComCxt->pStmtCb) {
          if (NULL == pCxt->pParsedValues) {
            pCxt->pParsedValues = taosArrayInit(16, sizeof(SColVal));
            if (NULL == pCxt->pParsedValues) {
              code = terrno;
              break;
            }
          }

          SColVal clonedVal = *pVal;
          if (COL_VAL_IS_VALUE(&clonedVal) && IS_VAR_DATA_TYPE(clonedVal.value.type)) {
            clonedVal.value.pData = taosMemoryMalloc(clonedVal.value.nData);
            if (NULL == clonedVal.value.pData) {
              code = terrno;
              break;
            }
            memcpy(clonedVal.value.pData, pVal->value.pData, clonedVal.value.nData);
          }

          if (taosArrayPush(pCxt->pParsedValues, &clonedVal) == NULL) {
            code = terrno;
            break;
          }
        }
      }
    }

    if (TSDB_CODE_SUCCESS == code && i < pCols->numOfBound - 1) {
      NEXT_VALID_TOKEN(*pSql, *pToken);
      if (TK_NK_COMMA != pToken->type) {
        code = buildSyntaxErrMsg(&pCxt->msg, ", expected", pToken->z);
      }
    }
  }

  if (TSDB_CODE_SUCCESS == code && !pCxt->isStmtBind) {
    SRow** pRow = taosArrayReserve(pTableCxt->pData->aRowP, 1);
    if (pTableCxt->hasBlob) {
      SRowBuildScanInfo sinfo = {.hasBlob = 1, .scanType = ROW_BUILD_UPDATE};
      code = tRowBuildWithBlob(pTableCxt->pValues, pTableCxt->pSchema, pRow, pTableCxt->pData->pBlobRow, &sinfo);
    } else {
      SRowBuildScanInfo sinfo = {0};
      code = tRowBuild(pTableCxt->pValues, pTableCxt->pSchema, pRow, &sinfo);
    }
    if (TSDB_CODE_SUCCESS == code) {
      SRowKey key;
      tRowGetKey(*pRow, &key);
      insCheckTableDataOrder(pTableCxt, &key);
    }
  }

  if (TSDB_CODE_SUCCESS == code && !pCxt->isStmtBind) {
    *pGotRow = true;
  }

  clearColValArray(pTableCxt->pValues);

  return code;
}

// pSql -> (field1_value, ...) [(field1_value2, ...) ...]
static int32_t parseValues(SInsertParseContext* pCxt, SVnodeModifyOpStmt* pStmt, SRowsDataContext rowsDataCxt,
                           int32_t* pNumOfRows, SToken* pToken) {
  int32_t code = TSDB_CODE_SUCCESS;

  (*pNumOfRows) = 0;
  while (TSDB_CODE_SUCCESS == code) {
    int32_t index = 0;
    NEXT_TOKEN_KEEP_SQL(pStmt->pSql, *pToken, index);
    if (TK_NK_LP != pToken->type) {
      break;
    }
    pStmt->pSql += index;

    bool gotRow = false;
    if (TSDB_CODE_SUCCESS == code) {
      if (!pStmt->stbSyntax) {
        code = parseOneRow(pCxt, &pStmt->pSql, rowsDataCxt.pTableDataCxt, &gotRow, pToken);
      } else {
        STableDataCxt* pTableDataCxt = NULL;
        code = parseOneStbRow(pCxt, pStmt, &pStmt->pSql, rowsDataCxt.pStbRowsCxt, &gotRow, pToken, &pTableDataCxt);
      }
    }

    if (TSDB_CODE_SUCCESS == code) {
      NEXT_VALID_TOKEN(pStmt->pSql, *pToken);
      if (TK_NK_COMMA == pToken->type) {
        code = generateSyntaxErrMsg(&pCxt->msg, TSDB_CODE_PAR_INVALID_COLUMNS_NUM);
      } else if (TK_NK_RP != pToken->type) {
        code = buildSyntaxErrMsg(&pCxt->msg, ") expected", pToken->z);
      }
    }

    if (TSDB_CODE_SUCCESS == code && gotRow) {
      (*pNumOfRows)++;
    }
  }

  if (TSDB_CODE_SUCCESS == code && 0 == (*pNumOfRows) &&
      (!TSDB_QUERY_HAS_TYPE(pStmt->insertType, TSDB_QUERY_TYPE_STMT_INSERT))) {
    code = buildSyntaxErrMsg(&pCxt->msg, "no any data points", NULL);
  }
  return code;
}

// VALUES (field1_value, ...) [(field1_value2, ...) ...]
static int32_t parseValuesClause(SInsertParseContext* pCxt, SVnodeModifyOpStmt* pStmt, SRowsDataContext rowsDataContext,
                                 SToken* pToken) {
  int32_t numOfRows = 0;
  int32_t code = parseValues(pCxt, pStmt, rowsDataContext, &numOfRows, pToken);
  if (TSDB_CODE_SUCCESS == code) {
    pStmt->totalRowsNum += numOfRows;
    pStmt->totalTbNum += 1;
    TSDB_QUERY_SET_TYPE(pStmt->insertType, TSDB_QUERY_TYPE_INSERT);
  }
  return code;
}

// Simplified CSV parser - only handles newlines within quotes
static int32_t csvParserReadLine(SCsvParser* parser) {
  if (!parser) {
    return TSDB_CODE_INVALID_PARA;
  }

  size_t  lineLen = 0;
  bool    inQuotes = false;
  char    currentQuote = '\0';  // Track which quote character we're inside
  int32_t code = TSDB_CODE_SUCCESS;

  while (true) {
    // Fill buffer if needed
    if (parser->bufferPos >= parser->bufferLen) {
      code = csvParserFillBuffer(parser);
      if (code != TSDB_CODE_SUCCESS) {
        break;
      }
      if (parser->bufferPos >= parser->bufferLen && parser->eof) {
        // End of file
        if (lineLen == 0) {
          code = TSDB_CODE_TSC_QUERY_CANCELLED;  // Use this to indicate EOF
        }
        break;
      }
    }

    char ch = parser->buffer[parser->bufferPos++];

    // Handle quotes - support both single and double quotes
    if (!inQuotes && (ch == CSV_QUOTE_SINGLE || ch == CSV_QUOTE_DOUBLE)) {
      // Starting a quoted section
      inQuotes = true;
      currentQuote = ch;
    } else if (inQuotes && ch == currentQuote) {
      // Check for escaped quote (double quote)
      if (parser->bufferPos < parser->bufferLen && parser->buffer[parser->bufferPos] == currentQuote) {
        // Escaped quote - keep both quotes in line for subsequent processing
        // Ensure enough space for both quote characters
        code = csvParserExpandLineBuffer(parser, lineLen + 2);
        if (code != TSDB_CODE_SUCCESS) {
          break;
        }

        // Add the first quote character to the line
        parser->lineBuffer[lineLen++] = ch;

        // Consume and add the second quote character
        parser->bufferPos++;
        ch = parser->buffer[parser->bufferPos - 1];  // The second quote
        parser->lineBuffer[lineLen++] = ch;
        continue;
      } else {
        // End of quoted section
        inQuotes = false;
        currentQuote = '\0';
      }
    }

    // Handle newlines
    if (ch == '\n' && !inQuotes) {
      // End of line (not inside quotes)
      break;
    }

    // Skip \r characters only when outside quotes
    if (ch == '\r' && !inQuotes) {
      continue;
    }

    // Expand buffer if needed
    code = csvParserExpandLineBuffer(parser, lineLen + 1);
    if (code != TSDB_CODE_SUCCESS) {
      break;
    }

    // Add character to line
    parser->lineBuffer[lineLen++] = ch;
  }

  if (code == TSDB_CODE_SUCCESS) {
    parser->lineBuffer[lineLen] = '\0';
  }

  return code;
}

static int32_t parseCsvFile(SInsertParseContext* pCxt, SVnodeModifyOpStmt* pStmt, SRowsDataContext rowsDataCxt,
                            int32_t* pNumOfRows) {
  int32_t code = TSDB_CODE_SUCCESS;
  (*pNumOfRows) = 0;

  // Initialize or use existing CSV parser in pStmt
  if (pStmt->pCsvParser == NULL) {
    // First time - allocate and initialize CSV parser
    pStmt->pCsvParser = taosMemoryMalloc(sizeof(SCsvParser));
    if (!pStmt->pCsvParser) {
      return terrno;
    }
    code = csvParserInit(pStmt->pCsvParser, pStmt->fp);
    if (code != TSDB_CODE_SUCCESS) {
      taosMemoryFree(pStmt->pCsvParser);
      pStmt->pCsvParser = NULL;
      return code;
    }
  }
  // If pStmt->pCsvParser exists, we continue from where we left off

  bool firstLine = (pStmt->fileProcessing == false);
  pStmt->fileProcessing = false;

  while (TSDB_CODE_SUCCESS == code) {
    // Read one line from CSV using the parser in pStmt
    code = csvParserReadLine(pStmt->pCsvParser);
    if (code == TSDB_CODE_TSC_QUERY_CANCELLED) {
      // End of file
      code = TSDB_CODE_SUCCESS;
      break;
    }
    if (code != TSDB_CODE_SUCCESS) {
      break;
    }

    // Skip empty lines
    if (!pStmt->pCsvParser->lineBuffer || strlen(pStmt->pCsvParser->lineBuffer) == 0) {
      firstLine = false;
      continue;
    }

    bool   gotRow = false;
    SToken token;
    (void)strtolower(pStmt->pCsvParser->lineBuffer, pStmt->pCsvParser->lineBuffer);
    const char* pRow = pStmt->pCsvParser->lineBuffer;

    if (!pStmt->stbSyntax) {
      code = parseOneRow(pCxt, (const char**)&pRow, rowsDataCxt.pTableDataCxt, &gotRow, &token);
    } else {
      STableDataCxt* pTableDataCxt = NULL;
      code = parseOneStbRow(pCxt, pStmt, (const char**)&pRow, rowsDataCxt.pStbRowsCxt, &gotRow, &token, &pTableDataCxt);
      if (code == TSDB_CODE_SUCCESS) {
        SStbRowsDataContext* pStbRowsCxt = rowsDataCxt.pStbRowsCxt;
        void*                pData = pTableDataCxt;
        code = taosHashPut(pStmt->pTableCxtHashObj, &pStbRowsCxt->pCtbMeta->uid, sizeof(pStbRowsCxt->pCtbMeta->uid),
                           &pData, POINTER_BYTES);
        if (TSDB_CODE_SUCCESS != code) {
          break;
        }
      }
    }

    if (code && firstLine) {
      firstLine = false;
      code = 0;
      continue;
    }

    if (TSDB_CODE_SUCCESS == code && gotRow) {
      (*pNumOfRows)++;
    }

    if (TSDB_CODE_SUCCESS == code && (*pNumOfRows) >= tsMaxInsertBatchRows) {
      // Reached batch limit - keep the parser in pStmt for next batch
      pStmt->fileProcessing = true;
      break;
    }
    firstLine = false;
  }

  // Don't destroy the parser here - it will be cleaned up when file processing is complete

  parserDebug("QID:0x%" PRIx64 ", %d rows have been parsed", pCxt->pComCxt->requestId, *pNumOfRows);

  if (TSDB_CODE_SUCCESS == code && 0 == (*pNumOfRows) && 0 == pStmt->totalRowsNum &&
      (!TSDB_QUERY_HAS_TYPE(pStmt->insertType, TSDB_QUERY_TYPE_STMT_INSERT)) && !pStmt->fileProcessing) {
    code = buildSyntaxErrMsg(&pCxt->msg, "no any data points", NULL);
  }
  return code;
}

static int32_t parseDataFromFileImpl(SInsertParseContext* pCxt, SVnodeModifyOpStmt* pStmt,
                                     SRowsDataContext rowsDataCxt) {
  // init only for file
  if (NULL == pStmt->pTableCxtHashObj) {
    pStmt->pTableCxtHashObj = taosHashInit(128, taosGetDefaultHashFunction(TSDB_DATA_TYPE_BINARY), true, HASH_NO_LOCK);
    if (!pStmt->pTableCxtHashObj) {
      return terrno;
    }
  }
  int32_t numOfRows = 0;
  int32_t code = parseCsvFile(pCxt, pStmt, rowsDataCxt, &numOfRows);
  if (TSDB_CODE_SUCCESS == code) {
    pStmt->totalRowsNum += numOfRows;
    pStmt->totalTbNum += 1;
    TSDB_QUERY_SET_TYPE(pStmt->insertType, TSDB_QUERY_TYPE_FILE_INSERT);
    if (rowsDataCxt.pTableDataCxt && rowsDataCxt.pTableDataCxt->pData) {
      rowsDataCxt.pTableDataCxt->pData->flags |= SUBMIT_REQ_FROM_FILE;
    }
    if (!pStmt->fileProcessing) {
      // File processing is complete, clean up saved CSV parser
      destroySavedCsvParser(pStmt);
      code = taosCloseFile(&pStmt->fp);
      if (TSDB_CODE_SUCCESS != code) {
        parserWarn("QID:0x%" PRIx64 ", failed to close file.", pCxt->pComCxt->requestId);
      }
    } else {
      parserDebug("QID:0x%" PRIx64 ", insert from csv. File is too large, do it in batches.", pCxt->pComCxt->requestId);
    }
    if (pStmt->insertType != TSDB_QUERY_TYPE_FILE_INSERT) {
      destroySavedCsvParser(pStmt);
      return buildSyntaxErrMsg(&pCxt->msg, "keyword VALUES or FILE is exclusive", NULL);
    }
  } else {
    // On error, also clean up saved CSV parser
    destroySavedCsvParser(pStmt);
    return buildInvalidOperationMsg(&pCxt->msg, tstrerror(code));
  }

  // just record pTableCxt whose data come from file
  if (!pStmt->stbSyntax && numOfRows > 0) {
    void* pData = rowsDataCxt.pTableDataCxt;
    code = taosHashPut(pStmt->pTableCxtHashObj, &pStmt->pTableMeta->uid, sizeof(pStmt->pTableMeta->uid), &pData,
                       POINTER_BYTES);
  }

  return code;
}

static int32_t parseDataFromFile(SInsertParseContext* pCxt, SVnodeModifyOpStmt* pStmt, SToken* pFilePath,
                                 SRowsDataContext rowsDataCxt) {
  char filePathStr[PATH_MAX + 16] = {0};
  if (TK_NK_STRING == pFilePath->type) {
    (void)trimString(pFilePath->z, pFilePath->n, filePathStr, sizeof(filePathStr));
    if (strlen(filePathStr) >= PATH_MAX) {
      return buildSyntaxErrMsg(&pCxt->msg, "file path is too long, max length is 4096", pFilePath->z);
    }
  } else {
    if (pFilePath->n >= PATH_MAX) {
      return buildSyntaxErrMsg(&pCxt->msg, "file path is too long, max length is 4096", pFilePath->z);
    }
    strncpy(filePathStr, pFilePath->z, pFilePath->n);
  }
  pStmt->fp = taosOpenFile(filePathStr, TD_FILE_READ);
  if (NULL == pStmt->fp) {
    return terrno;
  }

  return parseDataFromFileImpl(pCxt, pStmt, rowsDataCxt);
}

static int32_t parseFileClause(SInsertParseContext* pCxt, SVnodeModifyOpStmt* pStmt, SRowsDataContext rowsDataCxt,
                               SToken* pToken) {
  if (tsUseAdapter) {
    return buildInvalidOperationMsg(&pCxt->msg, "proxy mode does not support csv loading");
  }

  NEXT_TOKEN(pStmt->pSql, *pToken);
  if (0 == pToken->n || (TK_NK_STRING != pToken->type && TK_NK_ID != pToken->type)) {
    return buildSyntaxErrMsg(&pCxt->msg, "file path is required following keyword FILE", pToken->z);
  }
  return parseDataFromFile(pCxt, pStmt, pToken, rowsDataCxt);
}

// VALUES (field1_value, ...) [(field1_value2, ...) ...] | FILE csv_file_path
static int32_t parseDataClause(SInsertParseContext* pCxt, SVnodeModifyOpStmt* pStmt, SRowsDataContext rowsDataCxt) {
  SToken token;
  NEXT_TOKEN(pStmt->pSql, token);
  switch (token.type) {
    case TK_VALUES:
      if (TSDB_QUERY_HAS_TYPE(pStmt->insertType, TSDB_QUERY_TYPE_FILE_INSERT)) {
        return buildSyntaxErrMsg(&pCxt->msg, "keyword VALUES or FILE is exclusive", token.z);
      }
      return parseValuesClause(pCxt, pStmt, rowsDataCxt, &token);
    case TK_FILE:
      return parseFileClause(pCxt, pStmt, rowsDataCxt, &token);
    default:
      break;
  }
  return buildSyntaxErrMsg(&pCxt->msg, "keyword VALUES or FILE is expected", token.z);
}

static void destroyStbRowsDataContext(SStbRowsDataContext* pStbRowsCxt) {
  if (pStbRowsCxt == NULL) return;
  clearStbRowsDataContext(pStbRowsCxt);
  taosArrayDestroy(pStbRowsCxt->aColVals);
  pStbRowsCxt->aColVals = NULL;
  taosArrayDestroy(pStbRowsCxt->aTagVals);
  pStbRowsCxt->aTagVals = NULL;
  taosArrayDestroy(pStbRowsCxt->aTagNames);
  pStbRowsCxt->aTagNames = NULL;
  insDestroyBoundColInfo(&pStbRowsCxt->boundColsInfo);
  tTagFree(pStbRowsCxt->pTag);
  pStbRowsCxt->pTag = NULL;
  taosMemoryFreeClear(pStbRowsCxt->pCtbMeta);
  tdDestroySVCreateTbReq(pStbRowsCxt->pCreateCtbReq);
  taosMemoryFreeClear(pStbRowsCxt->pCreateCtbReq);
}

static int32_t constructStbRowsDataContext(SVnodeModifyOpStmt* pStmt, SStbRowsDataContext** ppStbRowsCxt) {
  SStbRowsDataContext* pStbRowsCxt = taosMemoryCalloc(1, sizeof(SStbRowsDataContext));
  if (!pStbRowsCxt) {
    return terrno;
  }
  tNameAssign(&pStbRowsCxt->stbName, &pStmt->targetTableName);
  int32_t code = collectUseTable(&pStbRowsCxt->stbName, pStmt->pTableNameHashObj);
  if (TSDB_CODE_SUCCESS == code) {
    code = collectUseDatabase(&pStbRowsCxt->stbName, pStmt->pDbFNameHashObj);
  }
  if (TSDB_CODE_SUCCESS == code) {
    pStbRowsCxt->ctbName.type = TSDB_TABLE_NAME_T;
    pStbRowsCxt->ctbName.acctId = pStbRowsCxt->stbName.acctId;
    memcpy(pStbRowsCxt->ctbName.dbname, pStbRowsCxt->stbName.dbname, sizeof(pStbRowsCxt->stbName.dbname));

    pStbRowsCxt->pTagCond = pStmt->pTagCond;
    pStbRowsCxt->pStbMeta = pStmt->pTableMeta;

    code = cloneTableMeta(pStbRowsCxt->pStbMeta, &pStbRowsCxt->pCtbMeta);
  }
  if (TSDB_CODE_SUCCESS == code) {
    pStbRowsCxt->pCtbMeta->tableType = TSDB_CHILD_TABLE;
    pStbRowsCxt->pCtbMeta->suid = pStbRowsCxt->pStbMeta->uid;

    pStbRowsCxt->aTagNames = taosArrayInit(8, TSDB_COL_NAME_LEN);
    if (!pStbRowsCxt->aTagNames) {
      code = terrno;
    }
  }
  if (TSDB_CODE_SUCCESS == code) {
    pStbRowsCxt->aTagVals = taosArrayInit(8, sizeof(STagVal));
    if (!pStbRowsCxt->aTagVals) {
      code = terrno;
    }
  }
  if (TSDB_CODE_SUCCESS == code) {
    // col values and bound cols info of STableDataContext is not used
    pStbRowsCxt->aColVals = taosArrayInit(getNumOfColumns(pStbRowsCxt->pStbMeta), sizeof(SColVal));
    if (!pStbRowsCxt->aColVals) code = terrno;
  }
  if (TSDB_CODE_SUCCESS == code) {
    code = insInitColValues(pStbRowsCxt->pStbMeta, pStbRowsCxt->aColVals);
  }
  if (TSDB_CODE_SUCCESS == code) {
    STableComInfo tblInfo = getTableInfo(pStmt->pTableMeta);
    code = insInitBoundColsInfo(tblInfo.numOfColumns + tblInfo.numOfTags + 1, &pStbRowsCxt->boundColsInfo);
  }
  if (TSDB_CODE_SUCCESS == code) {
    *ppStbRowsCxt = pStbRowsCxt;
  } else {
    clearStbRowsDataContext(pStbRowsCxt);
  }
  return code;
}

static int32_t parseInsertStbClauseBottom(SInsertParseContext* pCxt, SVnodeModifyOpStmt* pStmt) {
  int32_t code = TSDB_CODE_SUCCESS;
  if (!pStmt->pBoundCols) {
    return buildSyntaxErrMsg(&pCxt->msg, "(...tbname, ts...) bounded cols is expected for supertable insertion",
                             pStmt->pSql);
  }

  SStbRowsDataContext* pStbRowsCxt = NULL;
  code = constructStbRowsDataContext(pStmt, &pStbRowsCxt);

  if (code == TSDB_CODE_SUCCESS) {
    code = parseBoundColumns(pCxt, &pStmt->pBoundCols, BOUND_ALL_AND_TBNAME, pStmt->pTableMeta,
                             &pStbRowsCxt->boundColsInfo);
    pStbRowsCxt->hasTimestampTag = false;
    for (int32_t i = 0; i < pStbRowsCxt->boundColsInfo.numOfBound; ++i) {
      int16_t schemaIndex = pStbRowsCxt->boundColsInfo.pColIndex[i];
      if (schemaIndex != getTbnameSchemaIndex(pStmt->pTableMeta) && schemaIndex >= getNumOfColumns(pStmt->pTableMeta)) {
        if (pStmt->pTableMeta->schema[schemaIndex].type == TSDB_DATA_TYPE_TIMESTAMP) {
          pStbRowsCxt->hasTimestampTag = true;
        }
        if (pStmt->pTableMeta->schema[schemaIndex].type == TSDB_DATA_TYPE_JSON) {
          pStbRowsCxt->isJsonTag = true;
        }
      }
    }
    pStmt->pStbRowsCxt = pStbRowsCxt;
  }

  if (code == TSDB_CODE_SUCCESS) {
    SRowsDataContext rowsDataCxt;
    rowsDataCxt.pStbRowsCxt = pStbRowsCxt;
    code = parseDataClause(pCxt, pStmt, rowsDataCxt);
  }

  return code;
}

// input pStmt->pSql:
//   1. [(tag1_name, ...)] ...
//   2. VALUES ... | FILE ...
static int32_t parseInsertTableClauseBottom(SInsertParseContext* pCxt, SVnodeModifyOpStmt* pStmt) {
  if (!pStmt->stbSyntax) {
    STableDataCxt*   pTableCxt = NULL;
    int32_t          code = parseSchemaClauseBottom(pCxt, pStmt, &pTableCxt);
    SRowsDataContext rowsDataCxt;
    rowsDataCxt.pTableDataCxt = pTableCxt;
    if (TSDB_CODE_SUCCESS == code) {
      code = parseDataClause(pCxt, pStmt, rowsDataCxt);
    }
    return code;
  } else {
    int32_t code = parseInsertStbClauseBottom(pCxt, pStmt);
    return code;
  }
}

static void resetEnvPreTable(SInsertParseContext* pCxt, SVnodeModifyOpStmt* pStmt) {
  insDestroyBoundColInfo(&pCxt->tags);
  taosArrayDestroy(pCxt->pParsedValues);
  taosMemoryFreeClear(pStmt->pTableMeta);
  nodesDestroyNode(pStmt->pTagCond);
  taosArrayDestroy(pStmt->pTableTag);
  tdDestroySVCreateTbReq(pStmt->pCreateTblReq);
  taosMemoryFreeClear(pStmt->pCreateTblReq);
  pCxt->missCache = false;
  pCxt->usingDuplicateTable = false;
  pStmt->pBoundCols = NULL;
  pStmt->usingTableProcessing = false;
  pStmt->fileProcessing = false;
  pStmt->usingTableName.type = 0;

  destroyStbRowsDataContext(pStmt->pStbRowsCxt);
  taosMemoryFreeClear(pStmt->pStbRowsCxt);
  pStmt->stbSyntax = false;
}

// input pStmt->pSql: [(field1_name, ...)] [ USING ... ] VALUES ... | FILE ...
static int32_t parseInsertTableClause(SInsertParseContext* pCxt, SVnodeModifyOpStmt* pStmt, SToken* pTbName) {
  resetEnvPreTable(pCxt, pStmt);
  int32_t code = parseSchemaClauseTop(pCxt, pStmt, pTbName);
  if (TSDB_CODE_SUCCESS == code && !pCxt->missCache) {
    code = parseInsertTableClauseBottom(pCxt, pStmt);
  }

  return code;
}

static int32_t checkTableClauseFirstToken(SInsertParseContext* pCxt, SVnodeModifyOpStmt* pStmt, SToken* pTbName,
                                          bool* pHasData) {
  // no data in the sql string anymore.
  if (0 == pTbName->n) {
    if (0 != pTbName->type && '\0' != pStmt->pSql[0]) {
      return buildSyntaxErrMsg(&pCxt->msg, "invalid table name", pTbName->z);
    }

    if (0 == pStmt->totalRowsNum && (!TSDB_QUERY_HAS_TYPE(pStmt->insertType, TSDB_QUERY_TYPE_STMT_INSERT))) {
      return buildInvalidOperationMsg(&pCxt->msg, "no data in sql");
    }

    *pHasData = false;
    return TSDB_CODE_SUCCESS;
  }

  if (TSDB_QUERY_HAS_TYPE(pStmt->insertType, TSDB_QUERY_TYPE_STMT_INSERT) && pStmt->totalTbNum > 0) {
    return buildInvalidOperationMsg(&pCxt->msg, "single table allowed in one stmt");
  }

  if (TK_NK_QUESTION == pTbName->type) {
    pCxt->stmtTbNameFlag &= ~IS_FIXED_VALUE;
    pCxt->isStmtBind = true;
    if (NULL == pCxt->pComCxt->pStmtCb) {
      return buildSyntaxErrMsg(&pCxt->msg, "? only used in stmt", pTbName->z);
    }

    char*   tbName = NULL;
    int32_t code = (*pCxt->pComCxt->pStmtCb->getTbNameFn)(pCxt->pComCxt->pStmtCb->pStmt, &tbName);
    if (TSDB_CODE_SUCCESS == code) {
      pCxt->stmtTbNameFlag |= HAS_BIND_VALUE;
      pTbName->z = tbName;
      pTbName->n = strlen(tbName);
    }
    if (code == TSDB_CODE_TSC_STMT_TBNAME_ERROR) {
      pCxt->stmtTbNameFlag &= ~HAS_BIND_VALUE;
      code = TSDB_CODE_SUCCESS;
    }
    return code;
  }

  if (TK_NK_ID != pTbName->type && TK_NK_STRING != pTbName->type && TK_NK_QUESTION != pTbName->type) {
    return buildSyntaxErrMsg(&pCxt->msg, "table_name is expected", pTbName->z);
  }

  // db.? situation，ensure that the only thing following the '.' mark is '?'
  char* tbNameAfterDbName = strnchr(pTbName->z, '.', pTbName->n, true);
  if (tbNameAfterDbName != NULL) {
    if (*(tbNameAfterDbName + 1) == '?') {
      pCxt->stmtTbNameFlag &= ~IS_FIXED_VALUE;
      char* tbName = NULL;
      if (NULL == pCxt->pComCxt->pStmtCb) {
        return buildSyntaxErrMsg(&pCxt->msg, "? only used in stmt", pTbName->z);
      }
      int32_t code = (*pCxt->pComCxt->pStmtCb->getTbNameFn)(pCxt->pComCxt->pStmtCb->pStmt, &tbName);
      if (TSDB_CODE_SUCCESS == code) {
        pCxt->stmtTbNameFlag |= HAS_BIND_VALUE;
        pTbName->z = tbName;
        pTbName->n = strlen(tbName);
      }
      if (code == TSDB_CODE_TSC_STMT_TBNAME_ERROR) {
        pCxt->stmtTbNameFlag &= ~HAS_BIND_VALUE;
        code = TSDB_CODE_SUCCESS;
      }
    } else {
      pCxt->stmtTbNameFlag |= IS_FIXED_VALUE;
      parserWarn("QID:0x%" PRIx64 ", table name is specified in sql, ignore the table name in bind param",
                 pCxt->pComCxt->requestId);
      *pHasData = true;
    }
    return TSDB_CODE_SUCCESS;
  }

  if (TK_NK_ID == pTbName->type) {
    pCxt->stmtTbNameFlag |= IS_FIXED_VALUE;
  }

  *pHasData = true;
  return TSDB_CODE_SUCCESS;
}

static int32_t setStmtInfo(SInsertParseContext* pCxt, SVnodeModifyOpStmt* pStmt) {
  SBoundColInfo* tags = taosMemoryMalloc(sizeof(pCxt->tags));
  if (NULL == tags) {
    return terrno;
  }
  memcpy(tags, &pCxt->tags, sizeof(pCxt->tags));

  SStmtCallback* pStmtCb = pCxt->pComCxt->pStmtCb;
  int32_t        code = (*pStmtCb->setInfoFn)(pStmtCb->pStmt, pStmt->pTableMeta, tags, pCxt->pParsedValues,
                                       &pStmt->targetTableName, pStmt->usingTableProcessing, pStmt->pVgroupsHashObj,
                                       pStmt->pTableBlockHashObj, pStmt->usingTableName.tname, pCxt->stmtTbNameFlag);

  memset(&pCxt->tags, 0, sizeof(pCxt->tags));
  pStmt->pVgroupsHashObj = NULL;
  pStmt->pTableBlockHashObj = NULL;
  return code;
}

static int32_t parseInsertBodyBottom(SInsertParseContext* pCxt, SVnodeModifyOpStmt* pStmt) {
  if (TSDB_QUERY_HAS_TYPE(pStmt->insertType, TSDB_QUERY_TYPE_STMT_INSERT)) {
    return setStmtInfo(pCxt, pStmt);
  }

  // release old array alloced by merge
  pStmt->freeArrayFunc(pStmt->pVgDataBlocks);
  pStmt->pVgDataBlocks = NULL;

  bool fileOnly = (pStmt->insertType == TSDB_QUERY_TYPE_FILE_INSERT);
  if (fileOnly) {
    // none data, skip merge & buildvgdata
    if (0 == taosHashGetSize(pStmt->pTableCxtHashObj)) {
      pCxt->needRequest = false;
      return TSDB_CODE_SUCCESS;
    }
  }

  // merge according to vgId
  int32_t code = insMergeTableDataCxt(fileOnly ? pStmt->pTableCxtHashObj : pStmt->pTableBlockHashObj,
                                      &pStmt->pVgDataBlocks, pStmt->fileProcessing);
  // clear tmp hashobj only
  taosHashClear(pStmt->pTableCxtHashObj);

  if (TSDB_CODE_SUCCESS == code) {
    code = insBuildVgDataBlocks(pStmt->pVgroupsHashObj, pStmt->pVgDataBlocks, &pStmt->pDataBlocks, false);
  }

  return code;
}

// tb_name
//     [USING stb_name [(tag1_name, ...)] TAGS (tag1_value, ...)]
//     [(field1_name, ...)]
//     VALUES (field1_value, ...) [(field1_value2, ...) ...] | FILE csv_file_path
// [...];
static int32_t parseInsertBody(SInsertParseContext* pCxt, SVnodeModifyOpStmt* pStmt) {
  SToken  token;
  int32_t code = TSDB_CODE_SUCCESS;
  bool    hasData = true;
  // for each table
  while (TSDB_CODE_SUCCESS == code && hasData && !pCxt->missCache && !pStmt->fileProcessing) {
    // pStmt->pSql -> tb_name ...
    NEXT_TOKEN(pStmt->pSql, token);
    code = checkTableClauseFirstToken(pCxt, pStmt, &token, &hasData);
    if (TSDB_CODE_SUCCESS == code && hasData) {
      code = parseInsertTableClause(pCxt, pStmt, &token);
    }

    if( TSDB_CODE_SUCCESS == code && pStmt->pTableMeta &&
        (((pStmt->pTableMeta->virtualStb == 1) && (pStmt->pTableMeta->tableType == TSDB_SUPER_TABLE)) ||
        (pStmt->pTableMeta->tableType == TSDB_VIRTUAL_NORMAL_TABLE ||
          pStmt->pTableMeta->tableType == TSDB_VIRTUAL_CHILD_TABLE))) {
      code = buildInvalidOperationMsg(&pCxt->msg, "Virtual table can not be written");
    }
  }

  if (TSDB_CODE_SUCCESS == code && !pCxt->missCache) {
    code = parseInsertBodyBottom(pCxt, pStmt);
  }
  return code;
}

static void destroySubTableHashElem(void* p) { taosMemoryFree(*(STableMeta**)p); }

static int32_t createVnodeModifOpStmt(SInsertParseContext* pCxt, bool reentry, SNode** pOutput) {
  SVnodeModifyOpStmt* pStmt = NULL;
  int32_t             code = nodesMakeNode(QUERY_NODE_VNODE_MODIFY_STMT, (SNode**)&pStmt);
  if (NULL == pStmt) {
    return code;
  }

  if (pCxt->pComCxt->pStmtCb) {
    TSDB_QUERY_SET_TYPE(pStmt->insertType, TSDB_QUERY_TYPE_STMT_INSERT);
  }
  pStmt->pSql = pCxt->pComCxt->pSql;

  pStmt->freeHashFunc = insDestroyTableDataCxtHashMap;
  pStmt->freeArrayFunc = insDestroyVgroupDataCxtList;
  pStmt->freeStbRowsCxtFunc = destroyStbRowsDataContext;
  pStmt->pCsvParser = NULL;

  if (!reentry) {
    pStmt->pVgroupsHashObj = taosHashInit(128, taosGetDefaultHashFunction(TSDB_DATA_TYPE_INT), true, HASH_ENTRY_LOCK);
    if (pCxt->pComCxt->pStmtCb) {
      pStmt->pTableBlockHashObj =
          taosHashInit(128, taosGetDefaultHashFunction(TSDB_DATA_TYPE_BINARY), true, HASH_NO_LOCK);
    } else {
      pStmt->pTableBlockHashObj =
          taosHashInit(128, taosGetDefaultHashFunction(TSDB_DATA_TYPE_BIGINT), true, HASH_NO_LOCK);
    }
  }
  pStmt->pSubTableHashObj = taosHashInit(128, taosGetDefaultHashFunction(TSDB_DATA_TYPE_VARCHAR), true, HASH_NO_LOCK);
  pStmt->pSuperTableHashObj = taosHashInit(128, taosGetDefaultHashFunction(TSDB_DATA_TYPE_VARCHAR), true, HASH_NO_LOCK);
  pStmt->pTableNameHashObj = taosHashInit(128, taosGetDefaultHashFunction(TSDB_DATA_TYPE_VARCHAR), true, HASH_NO_LOCK);
  pStmt->pDbFNameHashObj = taosHashInit(64, taosGetDefaultHashFunction(TSDB_DATA_TYPE_VARCHAR), true, HASH_NO_LOCK);
  if ((!reentry && (NULL == pStmt->pVgroupsHashObj || NULL == pStmt->pTableBlockHashObj)) ||
      NULL == pStmt->pSubTableHashObj || NULL == pStmt->pTableNameHashObj || NULL == pStmt->pDbFNameHashObj) {
    nodesDestroyNode((SNode*)pStmt);
    return TSDB_CODE_OUT_OF_MEMORY;
  }

  taosHashSetFreeFp(pStmt->pSubTableHashObj, destroySubTableHashElem);
  taosHashSetFreeFp(pStmt->pSuperTableHashObj, destroySubTableHashElem);

  *pOutput = (SNode*)pStmt;
  return TSDB_CODE_SUCCESS;
}

static int32_t createInsertQuery(SInsertParseContext* pCxt, SQuery** pOutput) {
  SQuery* pQuery = NULL;
  int32_t code = nodesMakeNode(QUERY_NODE_QUERY, (SNode**)&pQuery);
  if (NULL == pQuery) {
    return code;
  }

  pQuery->execMode = QUERY_EXEC_MODE_SCHEDULE;
  pQuery->haveResultSet = false;
  pQuery->msgType = TDMT_VND_SUBMIT;

  code = createVnodeModifOpStmt(pCxt, false, &pQuery->pRoot);
  if (TSDB_CODE_SUCCESS == code) {
    *pOutput = pQuery;
  } else {
    nodesDestroyNode((SNode*)pQuery);
  }
  return code;
}

static int32_t checkAuthFromMetaData(const SArray* pUsers, SNode** pTagCond) {
  if (1 != taosArrayGetSize(pUsers)) {
    return TSDB_CODE_FAILED;
  }

  SMetaRes* pRes = taosArrayGet(pUsers, 0);
  if (TSDB_CODE_SUCCESS == pRes->code) {
    SUserAuthRes* pAuth = pRes->pRes;
    pRes->code = nodesCloneNode(pAuth->pCond[AUTH_RES_BASIC], pTagCond);
    if (TSDB_CODE_SUCCESS == pRes->code) {
      return pAuth->pass[AUTH_RES_BASIC] ? TSDB_CODE_SUCCESS : TSDB_CODE_PAR_PERMISSION_DENIED;
    }
  }
  return pRes->code;
}

static int32_t getTableMetaFromMetaData(const SArray* pTables, STableMeta** pMeta) {
  if (1 != taosArrayGetSize(pTables) && 2 != taosArrayGetSize(pTables)) {
    return TSDB_CODE_FAILED;
  }

  taosMemoryFreeClear(*pMeta);
  SMetaRes* pRes = taosArrayGet(pTables, 0);
  if (TSDB_CODE_SUCCESS == pRes->code) {
    *pMeta = tableMetaDup((const STableMeta*)pRes->pRes);
    if (NULL == *pMeta) {
      return TSDB_CODE_OUT_OF_MEMORY;
    }
  }
  return pRes->code;
}

static int32_t addTableVgroupFromMetaData(const SArray* pTables, SVnodeModifyOpStmt* pStmt, bool isStb) {
  if (1 != taosArrayGetSize(pTables)) {
    return TSDB_CODE_FAILED;
  }

  SMetaRes* pRes = taosArrayGet(pTables, 0);
  if (TSDB_CODE_SUCCESS != pRes->code) {
    return pRes->code;
  }

  SVgroupInfo* pVg = pRes->pRes;
  if (isStb) {
    pStmt->pTableMeta->vgId = pVg->vgId;
  }
  return taosHashPut(pStmt->pVgroupsHashObj, (const char*)&pVg->vgId, sizeof(pVg->vgId), (char*)pVg,
                     sizeof(SVgroupInfo));
}

static int32_t buildTagNameFromMeta(STableMeta* pMeta, SArray** pTagName) {
  *pTagName = taosArrayInit(pMeta->tableInfo.numOfTags, TSDB_COL_NAME_LEN);
  if (NULL == *pTagName) {
    return terrno;
  }
  SSchema* pSchema = getTableTagSchema(pMeta);
  int32_t  code = 0;
  for (int32_t i = 0; i < pMeta->tableInfo.numOfTags; ++i) {
    if (NULL == taosArrayPush(*pTagName, pSchema[i].name)) {
      code = terrno;
      taosArrayDestroy(*pTagName);
      *pTagName = NULL;
      break;
    }
  }
  return code;
}

static int32_t checkSubtablePrivilegeForTable(const SArray* pTables, SVnodeModifyOpStmt* pStmt) {
  if (1 != taosArrayGetSize(pTables)) {
    return TSDB_CODE_FAILED;
  }

  SMetaRes* pRes = taosArrayGet(pTables, 0);
  if (TSDB_CODE_SUCCESS != pRes->code) {
    return pRes->code;
  }

  SArray* pTagName = NULL;
  int32_t code = buildTagNameFromMeta(pStmt->pTableMeta, &pTagName);
  if (TSDB_CODE_SUCCESS == code) {
    code = checkSubtablePrivilege((SArray*)pRes->pRes, pTagName, &pStmt->pTagCond);
  }
  taosArrayDestroy(pTagName);
  return code;
}

static int32_t processTableSchemaFromMetaData(SInsertParseContext* pCxt, const SMetaData* pMetaData,
                                              SVnodeModifyOpStmt* pStmt, bool isStb) {
  int32_t code = TSDB_CODE_SUCCESS;
  if (!isStb && TSDB_SUPER_TABLE == pStmt->pTableMeta->tableType) {
    code = buildInvalidOperationMsg(&pCxt->msg, "insert data into super table is not supported");
  }

  if (TSDB_CODE_SUCCESS == code && isStb) {
    code = storeChildTableMeta(pCxt, pStmt);
  }
  if (TSDB_CODE_SUCCESS == code) {
    code = addTableVgroupFromMetaData(pMetaData->pTableHash, pStmt, isStb);
  }
  if (TSDB_CODE_SUCCESS == code && !isStb && NULL != pStmt->pTagCond) {
    code = checkSubtablePrivilegeForTable(pMetaData->pTableTag, pStmt);
  }
  return code;
}

static void destoryTablesReq(void* p) {
  STablesReq* pRes = (STablesReq*)p;
  taosArrayDestroy(pRes->pTables);
}

static void clearCatalogReq(SCatalogReq* pCatalogReq) {
  if (NULL == pCatalogReq) {
    return;
  }

  taosArrayDestroyEx(pCatalogReq->pTableMeta, destoryTablesReq);
  pCatalogReq->pTableMeta = NULL;
  taosArrayDestroyEx(pCatalogReq->pTableHash, destoryTablesReq);
  pCatalogReq->pTableHash = NULL;
  taosArrayDestroy(pCatalogReq->pUser);
  pCatalogReq->pUser = NULL;
  taosArrayDestroy(pCatalogReq->pTableTag);
  pCatalogReq->pTableTag = NULL;
}

static int32_t setVnodeModifOpStmt(SInsertParseContext* pCxt, SCatalogReq* pCatalogReq, const SMetaData* pMetaData,
                                   SVnodeModifyOpStmt* pStmt) {
  clearCatalogReq(pCatalogReq);
  int32_t code = checkAuthFromMetaData(pMetaData->pUser, &pStmt->pTagCond);
  if (code == TSDB_CODE_SUCCESS) {
    code = getTableMetaFromMetaData(pMetaData->pTableMeta, &pStmt->pTableMeta);
  }
  if (code == TSDB_CODE_SUCCESS) {
    if (pStmt->pTableMeta->tableType == TSDB_SUPER_TABLE && !pStmt->usingTableProcessing) {
      pStmt->stbSyntax = true;
    }
    if (!pStmt->stbSyntax) {
      if (pStmt->usingTableProcessing) {
        return processTableSchemaFromMetaData(pCxt, pMetaData, pStmt, true);
      }
      return processTableSchemaFromMetaData(pCxt, pMetaData, pStmt, false);
    }
  }
  return code;
}

static int32_t resetVnodeModifOpStmt(SInsertParseContext* pCxt, SQuery* pQuery) {
  nodesDestroyNode(pQuery->pRoot);

  int32_t code = createVnodeModifOpStmt(pCxt, true, &pQuery->pRoot);
  if (TSDB_CODE_SUCCESS == code) {
    SVnodeModifyOpStmt* pStmt = (SVnodeModifyOpStmt*)pQuery->pRoot;

    code = (*pCxt->pComCxt->pStmtCb->getExecInfoFn)(pCxt->pComCxt->pStmtCb->pStmt, &pStmt->pVgroupsHashObj,
                                                    &pStmt->pTableBlockHashObj);
    if (TSDB_CODE_SUCCESS == code) {
      if (NULL == pStmt->pVgroupsHashObj) {
        pStmt->pVgroupsHashObj = taosHashInit(128, taosGetDefaultHashFunction(TSDB_DATA_TYPE_INT), true, HASH_NO_LOCK);
      }
      if (NULL == pStmt->pTableBlockHashObj) {
        pStmt->pTableBlockHashObj =
            taosHashInit(128, taosGetDefaultHashFunction(TSDB_DATA_TYPE_BINARY), true, HASH_NO_LOCK);
      }
      if (NULL == pStmt->pVgroupsHashObj || NULL == pStmt->pTableBlockHashObj) {
        code = TSDB_CODE_OUT_OF_MEMORY;
      }
    }
  }

  return code;
}

static int32_t initInsertQuery(SInsertParseContext* pCxt, SCatalogReq* pCatalogReq, const SMetaData* pMetaData,
                               SQuery** pQuery) {
  if (NULL == *pQuery) {
    return createInsertQuery(pCxt, pQuery);
  }

  if (NULL != pCxt->pComCxt->pStmtCb) {
    return resetVnodeModifOpStmt(pCxt, *pQuery);
  }

  SVnodeModifyOpStmt* pStmt = (SVnodeModifyOpStmt*)(*pQuery)->pRoot;

  if (!pStmt->fileProcessing) {
    return setVnodeModifOpStmt(pCxt, pCatalogReq, pMetaData, pStmt);
  }

  return TSDB_CODE_SUCCESS;
}

static int32_t setRefreshMeta(SQuery* pQuery) {
  SVnodeModifyOpStmt* pStmt = (SVnodeModifyOpStmt*)pQuery->pRoot;
  int32_t             code = 0;

  if (taosHashGetSize(pStmt->pTableNameHashObj) > 0) {
    taosArrayDestroy(pQuery->pTableList);
    pQuery->pTableList = taosArrayInit(taosHashGetSize(pStmt->pTableNameHashObj), sizeof(SName));
    if (!pQuery->pTableList) {
      code = terrno;
    } else {
      SName* pTable = taosHashIterate(pStmt->pTableNameHashObj, NULL);
      while (NULL != pTable) {
        if (NULL == taosArrayPush(pQuery->pTableList, pTable)) {
          code = terrno;
          taosHashCancelIterate(pStmt->pTableNameHashObj, pTable);
          break;
        }
        pTable = taosHashIterate(pStmt->pTableNameHashObj, pTable);
      }
    }
  }

  if (TSDB_CODE_SUCCESS == code && taosHashGetSize(pStmt->pDbFNameHashObj) > 0) {
    taosArrayDestroy(pQuery->pDbList);
    pQuery->pDbList = taosArrayInit(taosHashGetSize(pStmt->pDbFNameHashObj), TSDB_DB_FNAME_LEN);
    if (!pQuery->pDbList) {
      code = terrno;
    } else {
      char* pDb = taosHashIterate(pStmt->pDbFNameHashObj, NULL);
      while (NULL != pDb) {
        if (NULL == taosArrayPush(pQuery->pDbList, pDb)) {
          code = terrno;
          taosHashCancelIterate(pStmt->pDbFNameHashObj, pDb);
          break;
        }
        pDb = taosHashIterate(pStmt->pDbFNameHashObj, pDb);
      }
    }
  }

  return code;
}

// INSERT INTO
//   tb_name
//       [USING stb_name [(tag1_name, ...)] TAGS (tag1_value, ...) [table_options]]
//       [(field1_name, ...)]
//       VALUES (field1_value, ...) [(field1_value2, ...) ...] | FILE csv_file_path
//   [...];
static int32_t parseInsertSqlFromStart(SInsertParseContext* pCxt, SVnodeModifyOpStmt* pStmt) {
  int32_t code = skipInsertInto(&pStmt->pSql, &pCxt->msg);
  if (TSDB_CODE_SUCCESS == code) {
    code = parseInsertBody(pCxt, pStmt);
  }
  return code;
}

static int32_t parseInsertSqlFromCsv(SInsertParseContext* pCxt, SVnodeModifyOpStmt* pStmt) {
  int32_t          code = TSDB_CODE_SUCCESS;
  SRowsDataContext rowsDataCxt;

  if (!pStmt->stbSyntax) {
    STableDataCxt* pTableCxt = NULL;
    code = getTableDataCxt(pCxt, pStmt, &pTableCxt);
    rowsDataCxt.pTableDataCxt = pTableCxt;
  } else {
    rowsDataCxt.pStbRowsCxt = pStmt->pStbRowsCxt;
  }
  if (TSDB_CODE_SUCCESS == code) {
    code = parseDataFromFileImpl(pCxt, pStmt, rowsDataCxt);
  }

  if (TSDB_CODE_SUCCESS == code) {
    if (pStmt->fileProcessing) {
      code = parseInsertBodyBottom(pCxt, pStmt);
    } else {
      code = parseInsertBody(pCxt, pStmt);
    }
  }

  return code;
}

static int32_t parseInsertSqlFromTable(SInsertParseContext* pCxt, SVnodeModifyOpStmt* pStmt) {
  int32_t code = parseInsertTableClauseBottom(pCxt, pStmt);
  if (TSDB_CODE_SUCCESS == code) {
    code = parseInsertBody(pCxt, pStmt);
  }
  return code;
}

static int32_t parseInsertSqlImpl(SInsertParseContext* pCxt, SVnodeModifyOpStmt* pStmt) {
  if (pStmt->pSql == pCxt->pComCxt->pSql || NULL != pCxt->pComCxt->pStmtCb) {
    return parseInsertSqlFromStart(pCxt, pStmt);
  }

  if (pStmt->fileProcessing) {
    return parseInsertSqlFromCsv(pCxt, pStmt);
  }

  return parseInsertSqlFromTable(pCxt, pStmt);
}

static int32_t buildUsingInsertTableReq(SName* pSName, SName* pCName, SArray** pTables) {
  if (NULL == *pTables) {
    *pTables = taosArrayInit(2, sizeof(SName));
    if (NULL == *pTables) {
      goto _err;
    }
  }
  if (NULL == taosArrayPush(*pTables, pSName)) {
    goto _err;
  }
  if (NULL == taosArrayPush(*pTables, pCName)) {
    goto _err;
  }
  return TSDB_CODE_SUCCESS;

_err:
  if (NULL != *pTables) {
    taosArrayDestroy(*pTables);
    *pTables = NULL;
  }
  return terrno;
}

static int32_t buildInsertTableReq(SName* pName, SArray** pTables) {
  *pTables = taosArrayInit(1, sizeof(SName));
  if (NULL == *pTables) {
    return terrno;
  }

  if (NULL == taosArrayPush(*pTables, pName)) {
    taosArrayDestroy(*pTables);
    *pTables = NULL;
    return terrno;
  }
  return TSDB_CODE_SUCCESS;
}

static int32_t buildInsertUsingDbReq(SName* pSName, SName* pCName, SArray** pDbs) {
  if (NULL == *pDbs) {
    *pDbs = taosArrayInit(1, sizeof(STablesReq));
    if (NULL == *pDbs) {
      return terrno;
    }
  }

  STablesReq req = {0};
  req.autoCreate = 1;
  (void)tNameGetFullDbName(pSName, req.dbFName);
  (void)tNameGetFullDbName(pCName, req.dbFName);

  int32_t code = buildUsingInsertTableReq(pSName, pCName, &req.pTables);
  if (TSDB_CODE_SUCCESS == code && NULL == taosArrayPush(*pDbs, &req)) {
    code = TSDB_CODE_OUT_OF_MEMORY;
  }
  return code;
}

static int32_t buildInsertDbReq(SName* pName, SArray** pDbs) {
  if (NULL == *pDbs) {
    *pDbs = taosArrayInit(1, sizeof(STablesReq));
    if (NULL == *pDbs) {
      return terrno;
    }
  }

  STablesReq req = {0};
  (void)tNameGetFullDbName(pName, req.dbFName);
  int32_t code = buildInsertTableReq(pName, &req.pTables);
  if (TSDB_CODE_SUCCESS == code && NULL == taosArrayPush(*pDbs, &req)) {
    code = TSDB_CODE_OUT_OF_MEMORY;
  }

  return code;
}

static int32_t buildInsertUserAuthReq(const char* pUser, SName* pName, SArray** pUserAuth) {
  *pUserAuth = taosArrayInit(1, sizeof(SUserAuthInfo));
  if (NULL == *pUserAuth) {
    return terrno;
  }

  SUserAuthInfo userAuth = {.type = AUTH_TYPE_WRITE};
  snprintf(userAuth.user, sizeof(userAuth.user), "%s", pUser);
  memcpy(&userAuth.tbName, pName, sizeof(SName));
  if (NULL == taosArrayPush(*pUserAuth, &userAuth)) {
    taosArrayDestroy(*pUserAuth);
    *pUserAuth = NULL;
    return terrno;
  }

  return TSDB_CODE_SUCCESS;
}

static int32_t buildInsertTableTagReq(SName* pName, SArray** pTables) { return buildInsertTableReq(pName, pTables); }

static int32_t buildInsertCatalogReq(SInsertParseContext* pCxt, SVnodeModifyOpStmt* pStmt, SCatalogReq* pCatalogReq) {
  int32_t code = buildInsertUserAuthReq(
      pCxt->pComCxt->pUser, (0 == pStmt->usingTableName.type ? &pStmt->targetTableName : &pStmt->usingTableName),
      &pCatalogReq->pUser);
  if (TSDB_CODE_SUCCESS == code && pCxt->needTableTagVal) {
    code = buildInsertTableTagReq(&pStmt->targetTableName, &pCatalogReq->pTableTag);
  }
  if (TSDB_CODE_SUCCESS == code) {
    if (0 == pStmt->usingTableName.type) {
      code = buildInsertDbReq(&pStmt->targetTableName, &pCatalogReq->pTableMeta);
    } else {
      code = buildInsertUsingDbReq(&pStmt->usingTableName, &pStmt->targetTableName, &pCatalogReq->pTableMeta);
    }
  }
  if (TSDB_CODE_SUCCESS == code) {
    code = buildInsertDbReq(&pStmt->targetTableName, &pCatalogReq->pTableHash);
  }
  return code;
}

static int32_t setNextStageInfo(SInsertParseContext* pCxt, SQuery* pQuery, SCatalogReq* pCatalogReq) {
  SVnodeModifyOpStmt* pStmt = (SVnodeModifyOpStmt*)pQuery->pRoot;
  if (pCxt->missCache) {
    parserDebug("QID:0x%" PRIx64 ", %d rows of %d tables will be inserted before obtain the cache",
                pCxt->pComCxt->requestId, pStmt->totalRowsNum, pStmt->totalTbNum);

    pQuery->execStage = QUERY_EXEC_STAGE_PARSE;
    return buildInsertCatalogReq(pCxt, pStmt, pCatalogReq);
  }

  parserDebug("QID:0x%" PRIx64 ", %d rows of %d tables will be inserted", pCxt->pComCxt->requestId, pStmt->totalRowsNum,
              pStmt->totalTbNum);

  pQuery->execStage = QUERY_EXEC_STAGE_SCHEDULE;
  return TSDB_CODE_SUCCESS;
}

int32_t parseInsertSql(SParseContext* pCxt, SQuery** pQuery, SCatalogReq* pCatalogReq, const SMetaData* pMetaData) {
  SInsertParseContext context = {.pComCxt = pCxt,
                                 .msg = {.buf = pCxt->pMsg, .len = pCxt->msgLen},
                                 .missCache = false,
                                 .usingDuplicateTable = false,
                                 .needRequest = true,
                                 .forceUpdate = (NULL != pCatalogReq ? pCatalogReq->forceUpdate : false),
                                 .isStmtBind = pCxt->isStmtBind};

  int32_t code = initInsertQuery(&context, pCatalogReq, pMetaData, pQuery);
  if (TSDB_CODE_SUCCESS == code) {
    code = parseInsertSqlImpl(&context, (SVnodeModifyOpStmt*)((*pQuery)->pRoot));
  }

  if (TSDB_CODE_SUCCESS == code) {
    code = setNextStageInfo(&context, *pQuery, pCatalogReq);
  }
  if ((TSDB_CODE_SUCCESS == code || NEED_CLIENT_HANDLE_ERROR(code)) &&
      QUERY_EXEC_STAGE_SCHEDULE == (*pQuery)->execStage) {
    code = setRefreshMeta(*pQuery);
  }

  insDestroyBoundColInfo(&context.tags);
  clearInsertParseContext(&context);
  // if no data to insert, set emptyMode to avoid request server
  if (!context.needRequest) {
    (*pQuery)->execMode = QUERY_EXEC_MODE_EMPTY_RESULT;
  }
  return code;
}

// CSV Parser Implementation
static int32_t csvParserInit(SCsvParser* parser, TdFilePtr pFile) {
  if (!parser || !pFile) {
    return TSDB_CODE_INVALID_PARA;
  }

  memset(parser, 0, sizeof(SCsvParser));

  // Set default CSV format
  parser->delimiter = CSV_DEFAULT_DELIMITER;
  parser->quote = CSV_QUOTE_SINGLE;  // Default to single quote for TDengine compatibility
  parser->escape = CSV_ESCAPE_CHAR;
  parser->allowNewlineInField = true;

  // Initialize buffer
  parser->bufferSize = 64 * 1024;  // 64KB buffer
  parser->buffer = taosMemoryMalloc(parser->bufferSize);
  if (!parser->buffer) {
    return terrno;
  }

  // Initialize line buffer for reuse
  parser->lineBufferCapacity = 64 * 1024;  // Initial 64KB line buffer
  parser->lineBuffer = taosMemoryMalloc(parser->lineBufferCapacity);
  if (!parser->lineBuffer) {
    return terrno;
  }

  parser->bufferPos = 0;
  parser->bufferLen = 0;
  parser->eof = false;
  parser->pFile = pFile;

  // Fill initial buffer to detect quote type
  int32_t code = csvParserFillBuffer(parser);
  if (code != TSDB_CODE_SUCCESS) {
    return code;
  }

  // Auto-detect quote character by finding the first quote in the file
  // Skip the header line and look for the first quote character in data
  bool foundFirstQuote = false;
  bool inFirstLine = true;

  for (size_t i = 0; i < parser->bufferLen && !foundFirstQuote; i++) {
    char ch = parser->buffer[i];

    // Skip the first line (header)
    if (inFirstLine) {
      if (ch == '\n') {
        inFirstLine = false;
      }
      continue;
    }

    // Look for the first quote character in data lines
    if (ch == CSV_QUOTE_SINGLE) {
      parser->quote = CSV_QUOTE_SINGLE;
      foundFirstQuote = true;
    } else if (ch == CSV_QUOTE_DOUBLE) {
      parser->quote = CSV_QUOTE_DOUBLE;
      foundFirstQuote = true;
    }
  }

  // If no quotes found, keep default (single quote for TDengine compatibility)

  // Reset buffer position for actual parsing
  parser->bufferPos = 0;

  return TSDB_CODE_SUCCESS;
}

static void csvParserDestroy(SCsvParser* parser) {
  if (parser) {
    taosMemoryFree(parser->buffer);
    taosMemoryFree(parser->lineBuffer);
    memset(parser, 0, sizeof(SCsvParser));
  }
}

static int32_t csvParserFillBuffer(SCsvParser* parser) {
  if (!parser || parser->eof) {
    return TSDB_CODE_SUCCESS;
  }

  // Move remaining data to beginning of buffer
  // Since this function is only called when bufferPos >= bufferLen,
  // we can simplify by always resetting the buffer
  parser->bufferLen = 0;
  parser->bufferPos = 0;

  // Read more data
  size_t spaceLeft = parser->bufferSize - parser->bufferLen;
  if (spaceLeft > 0) {
    int64_t bytesRead = taosReadFile(parser->pFile, parser->buffer + parser->bufferLen, spaceLeft);
    if (bytesRead < 0) {
      return TAOS_SYSTEM_ERROR(errno);
    }
    if (bytesRead == 0) {
      parser->eof = true;
    } else {
      parser->bufferLen += bytesRead;
    }
  }

  return TSDB_CODE_SUCCESS;
}

// Destroy saved CSV parser in SVnodeModifyOpStmt
static void destroySavedCsvParser(SVnodeModifyOpStmt* pStmt) {
  if (pStmt && pStmt->pCsvParser) {
    csvParserDestroy(pStmt->pCsvParser);
    taosMemoryFree(pStmt->pCsvParser);
    pStmt->pCsvParser = NULL;
  }
}

static int32_t csvParserExpandLineBuffer(SCsvParser* parser, size_t requiredLen) {
  if (!parser || requiredLen <= parser->lineBufferCapacity) {
    return TSDB_CODE_SUCCESS;
  }

  size_t newCapacity = parser->lineBufferCapacity;
  while (newCapacity < requiredLen) {
    newCapacity *= 2;
  }

  char* newLineBuffer = taosMemoryRealloc(parser->lineBuffer, newCapacity);
  if (!newLineBuffer) {
    return TSDB_CODE_OUT_OF_MEMORY;
  }

  parser->lineBuffer = newLineBuffer;
  parser->lineBufferCapacity = newCapacity;
  return TSDB_CODE_SUCCESS;
}<|MERGE_RESOLUTION|>--- conflicted
+++ resolved
@@ -2177,28 +2177,6 @@
         return buildInvalidOperationMsg(&pCxt->msg, "not expected numOfBound");
       }
     } else {
-<<<<<<< HEAD
-      if (pCxt->pComCxt->isStmtBind) {
-        return buildInvalidOperationMsg(&pCxt->msg, "not support mixed bind and non-bind values");
-      }
-      if (pCols->pColIndex[i] < numOfCols) {
-        const SSchema*    pSchema = &pSchemas[pCols->pColIndex[i]];
-        const SSchemaExt* pExtSchema = pExtSchemas + pCols->pColIndex[i];
-        SColVal*          pVal = taosArrayGet(pStbRowsCxt->aColVals, pCols->pColIndex[i]);
-        code = parseValueToken(pCxt, ppSql, pToken, (SSchema*)pSchema, pExtSchema, precision, pVal);
-        if (TK_NK_VARIABLE == pToken->type) {
-          code = buildInvalidOperationMsg(&pCxt->msg, "not expected row value");
-        }
-      } else if (pCols->pColIndex[i] < tbnameIdx) {
-        const SSchema* pTagSchema = &pSchemas[pCols->pColIndex[i]];
-        if (canParseTagsAfter) {
-          tagTokens[(*pNumOfTagTokens)] = *pToken;
-          tagSchemas[(*pNumOfTagTokens)] = (SSchema*)pTagSchema;
-          ++(*pNumOfTagTokens);
-        } else {
-          code = checkAndTrimValue(pToken, pCxt->tmpTokenBuf, &pCxt->msg, pTagSchema->type);
-          if (code == TSDB_CODE_SUCCESS && TK_NK_VARIABLE == pToken->type) {
-=======
       if (pCxt->pComCxt->isStmtBind && pCxt->pComCxt->pStmtCb != NULL) {
         if (pCols->pColIndex[i] < numOfCols) {
           const SSchema*    pSchema = &pSchemas[pCols->pColIndex[i]];
@@ -2206,7 +2184,6 @@
           SColVal*          pVal = taosArrayGet(pStbRowsCxt->aColVals, pCols->pColIndex[i]);
           code = parseValueToken(pCxt, ppSql, pToken, (SSchema*)pSchema, pExtSchema, precision, pVal);
           if (TK_NK_VARIABLE == pToken->type) {
->>>>>>> 876979b5
             code = buildInvalidOperationMsg(&pCxt->msg, "not expected row value");
           }
 
