/*
 * Copyright (c) 2019 TAOS Data, Inc. <jhtao@taosdata.com>
 *
 * This program is free software: you can use, redistribute, and/or modify
 * it under the terms of the GNU Affero General Public License, version 3
 * or later ("AGPL"), as published by the Free Software Foundation.
 *
 * This program is distributed in the hope that it will be useful, but WITHOUT
 * ANY WARRANTY; without even the implied warranty of MERCHANTABILITY or
 * FITNESS FOR A PARTICULAR PURPOSE.
 *
 * You should have received a copy of the GNU Affero General Public License
 * along with this program. If not, see <http://www.gnu.org/licenses/>.
 */

#include "geosWrapper.h"
#include "parInsertUtil.h"
#include "parToken.h"
#include "scalar.h"
#include "tglobal.h"
#include "ttime.h"
#include "decimal.h"

typedef struct SInsertParseContext {
  SParseContext* pComCxt;
  SMsgBuf        msg;
  char           tmpTokenBuf[TSDB_MAX_BYTES_PER_ROW];
  SBoundColInfo  tags;  // for stmt
  bool           missCache;
  bool           usingDuplicateTable;
  bool           forceUpdate;
  bool           needTableTagVal;
  bool           needRequest;  // whether or not request server
  bool           isStmtBind;   // whether is stmt bind
  uint8_t        stmtTbNameFlag;
} SInsertParseContext;

typedef int32_t (*_row_append_fn_t)(SMsgBuf* pMsgBuf, const void* value, int32_t len, void* param);
static int32_t parseBoundTagsClause(SInsertParseContext* pCxt, SVnodeModifyOpStmt* pStmt);
static int32_t parseTagsClause(SInsertParseContext* pCxt, SVnodeModifyOpStmt* pStmt, bool autoCreate);

static uint8_t TRUE_VALUE = (uint8_t)TSDB_TRUE;
static uint8_t FALSE_VALUE = (uint8_t)TSDB_FALSE;

static FORCE_INLINE bool isNullValue(int8_t dataType, SToken* pToken) {
  return TK_NULL == pToken->type ||
         (TK_NK_STRING == pToken->type && !IS_STR_DATA_TYPE(dataType) && IS_NULL_STR(pToken->z, pToken->n));
}

static FORCE_INLINE int32_t toDouble(SToken* pToken, double* value, char** endPtr) {
  SET_ERRNO(0);
  *value = taosStr2Double(pToken->z, endPtr);

  // not a valid integer number, return error
  if ((*endPtr - pToken->z) != pToken->n) {
    return TK_NK_ILLEGAL;
  }

  return pToken->type;
}

static int32_t skipInsertInto(const char** pSql, SMsgBuf* pMsg) {
  SToken token;
  NEXT_TOKEN(*pSql, token);
  if (TK_INSERT != token.type && TK_IMPORT != token.type) {
    return buildSyntaxErrMsg(pMsg, "keyword INSERT is expected", token.z);
  }
  NEXT_TOKEN(*pSql, token);
  if (TK_INTO != token.type) {
    return buildSyntaxErrMsg(pMsg, "keyword INTO is expected", token.z);
  }
  return TSDB_CODE_SUCCESS;
}

static int32_t skipParentheses(SInsertParseContext* pCxt, const char** pSql) {
  SToken  token;
  int32_t expectRightParenthesis = 1;
  while (1) {
    NEXT_TOKEN(*pSql, token);
    if (TK_NK_LP == token.type) {
      ++expectRightParenthesis;
    } else if (TK_NK_RP == token.type && 0 == --expectRightParenthesis) {
      break;
    }
    if (0 == token.n) {
      return buildSyntaxErrMsg(&pCxt->msg, ") expected", NULL);
    }
  }
  return TSDB_CODE_SUCCESS;
}

static int32_t skipTableOptions(SInsertParseContext* pCxt, const char** pSql) {
  do {
    int32_t index = 0;
    SToken  token;
    NEXT_TOKEN_KEEP_SQL(*pSql, token, index);
    if (TK_TTL == token.type || TK_COMMENT == token.type) {
      *pSql += index;
      NEXT_TOKEN_WITH_PREV(*pSql, token);
    } else {
      break;
    }
  } while (1);
  return TSDB_CODE_SUCCESS;
}

// pSql -> stb_name [(tag1_name, ...)] TAGS (tag1_value, ...)
static int32_t ignoreUsingClause(SInsertParseContext* pCxt, SVnodeModifyOpStmt* pStmt) {
  const char** pSql = &pStmt->pSql;
  int32_t code = TSDB_CODE_SUCCESS;
  SToken  token;
  NEXT_TOKEN(*pSql, token);

  NEXT_TOKEN(*pSql, token);
  if (TK_NK_LP == token.type) {
    code = skipParentheses(pCxt, pSql);
    if (TSDB_CODE_SUCCESS == code) {
      NEXT_TOKEN(*pSql, token);
    }
  }

  // pSql -> TAGS (tag1_value, ...)
  if (TSDB_CODE_SUCCESS == code) {
    if (TK_TAGS != token.type) {
      code = buildSyntaxErrMsg(&pCxt->msg, "TAGS is expected", token.z);
    } else {
      NEXT_TOKEN(*pSql, token);
    }
  }
  if (TSDB_CODE_SUCCESS == code) {
    if (TK_NK_LP != token.type) {
      code = buildSyntaxErrMsg(&pCxt->msg, "( is expected", token.z);
    } else {
      code = skipParentheses(pCxt, pSql);
    }
  }

  if (TSDB_CODE_SUCCESS == code) {
    code = skipTableOptions(pCxt, pSql);
  }

  return code;
}

static int32_t ignoreUsingClauseAndCheckTagValues(SInsertParseContext* pCxt, SVnodeModifyOpStmt* pStmt) {
  const char** pSql = &pStmt->pSql;
  int32_t      code = TSDB_CODE_SUCCESS;
  code = parseBoundTagsClause(pCxt, pStmt);
  if (TSDB_CODE_SUCCESS != code) {
    return code;
  }
  // pSql -> TAGS (tag1_value, ...)
  code = parseTagsClause(pCxt, pStmt, true);
  if (TSDB_CODE_SUCCESS != code) {
    return code;
  }

  if (TSDB_CODE_SUCCESS == code) {
    code = skipTableOptions(pCxt, pSql);
  }

  return code;
}

static int32_t parseDuplicateUsingClause(SInsertParseContext* pCxt, SVnodeModifyOpStmt* pStmt, bool* pDuplicate) {
  int32_t code = TSDB_CODE_SUCCESS;
  *pDuplicate = false;

  char tbFName[TSDB_TABLE_FNAME_LEN];
  code = tNameExtractFullName(&pStmt->targetTableName, tbFName);
  if (TSDB_CODE_SUCCESS != code) {
    return code;
  }
  STableMeta** pMeta = taosHashGet(pStmt->pSubTableHashObj, tbFName, strlen(tbFName));
  if (NULL != pMeta) {
    *pDuplicate = true;
    pCxt->missCache = false;
    code = cloneTableMeta(*pMeta, &pStmt->pTableMeta);
    if (TSDB_CODE_SUCCESS != code) {
      return code;
    }
    return ignoreUsingClause(pCxt, pStmt);
  }

  return code;
}

typedef enum { BOUND_TAGS, BOUND_COLUMNS, BOUND_ALL_AND_TBNAME } EBoundColumnsType;

static int32_t getTbnameSchemaIndex(STableMeta* pTableMeta) {
  return pTableMeta->tableInfo.numOfTags + pTableMeta->tableInfo.numOfColumns;
}

// pStmt->pSql -> field1_name, ...)
static int32_t parseBoundColumns(SInsertParseContext* pCxt, const char** pSql, EBoundColumnsType boundColsType,
                                 STableMeta* pTableMeta, SBoundColInfo* pBoundInfo) {
  SSchema* pSchema = NULL;
  if (boundColsType == BOUND_TAGS) {
    pSchema = getTableTagSchema(pTableMeta);
  } else if (boundColsType == BOUND_COLUMNS) {
    pSchema = getTableColumnSchema(pTableMeta);
  } else {
    pSchema = pTableMeta->schema;
    if (pBoundInfo->numOfCols != getTbnameSchemaIndex(pTableMeta) + 1) {
      return TSDB_CODE_PAR_INTERNAL_ERROR;
    }
  }
  int32_t tbnameSchemaIndex = getTbnameSchemaIndex(pTableMeta);

  bool* pUseCols = taosMemoryCalloc(pBoundInfo->numOfCols, sizeof(bool));
  if (NULL == pUseCols) {
    return terrno;
  }

  pBoundInfo->numOfBound = 0;
  pBoundInfo->hasBoundCols = true;

  bool    hasPK = pTableMeta->tableInfo.numOfPKs;
  int16_t numOfBoundPKs = 0;
  int16_t lastColIdx = -1;  // last column found
  int32_t code = TSDB_CODE_SUCCESS;
  while (TSDB_CODE_SUCCESS == code) {
    SToken token;
    NEXT_TOKEN(*pSql, token);

    if (TK_NK_RP == token.type) {
      break;
    }

    char tmpTokenBuf[TSDB_COL_NAME_LEN + 2] = {0};  // used for deleting Escape character backstick(`)
    strncpy(tmpTokenBuf, token.z, token.n);
    token.z = tmpTokenBuf;
    token.n = strdequote(token.z);

    if (boundColsType == BOUND_ALL_AND_TBNAME && token.n == strlen("tbname") && (strcasecmp(token.z, "tbname") == 0)) {
      pBoundInfo->pColIndex[pBoundInfo->numOfBound] = tbnameSchemaIndex;
      pUseCols[tbnameSchemaIndex] = true;
      ++pBoundInfo->numOfBound;
      continue;
    }
    int16_t t = lastColIdx + 1;
    int16_t end = (boundColsType == BOUND_ALL_AND_TBNAME) ? (pBoundInfo->numOfCols - 1) : pBoundInfo->numOfCols;
    int16_t index = insFindCol(&token, t, end, pSchema);
    if (index < 0 && t > 0) {
      index = insFindCol(&token, 0, t, pSchema);
    }
    if (index < 0) {
      code = generateSyntaxErrMsg(&pCxt->msg, TSDB_CODE_PAR_INVALID_COLUMN, token.z);
    } else if (pUseCols[index]) {
      code = buildSyntaxErrMsg(&pCxt->msg, "duplicated column name", token.z);
    } else {
      lastColIdx = index;
      pUseCols[index] = true;
      pBoundInfo->pColIndex[pBoundInfo->numOfBound] = index;
      ++pBoundInfo->numOfBound;
      if (hasPK && (pSchema[index].flags & COL_IS_KEY)) ++numOfBoundPKs;
    }
  }

  if (TSDB_CODE_SUCCESS == code && (BOUND_TAGS != boundColsType)) {
    if (!pUseCols[0]) {
      code = buildInvalidOperationMsg(&pCxt->msg, "Primary timestamp column should not be null");
    }
    if (numOfBoundPKs != pTableMeta->tableInfo.numOfPKs) {
      code = buildInvalidOperationMsg(&pCxt->msg, "Primary key column should not be none");
    }
  }
  if (TSDB_CODE_SUCCESS == code && (BOUND_ALL_AND_TBNAME == boundColsType) && !pUseCols[tbnameSchemaIndex]) {
    code = buildInvalidOperationMsg(&pCxt->msg, "tbname column should not be null");
  }
  taosMemoryFree(pUseCols);

  return code;
}

static int32_t parseTimestampOrInterval(const char** end, SToken* pToken, int16_t timePrec, int64_t* ts,
                                        int64_t* interval, SMsgBuf* pMsgBuf, bool* isTs, timezone_t tz) {
  if (pToken->type == TK_NOW) {
    *isTs = true;
    *ts = taosGetTimestamp(timePrec);
  } else if (pToken->type == TK_TODAY) {
    *isTs = true;
    *ts = taosGetTimestampToday(timePrec, tz);
  } else if (pToken->type == TK_NK_INTEGER) {
    *isTs = true;
    if (TSDB_CODE_SUCCESS != toInteger(pToken->z, pToken->n, 10, ts)) {
      return buildSyntaxErrMsg(pMsgBuf, "invalid timestamp format", pToken->z);
    }
  } else if (pToken->type == TK_NK_VARIABLE) {
    char unit = 0;
    *isTs = false;
    if (parseAbsoluteDuration(pToken->z, pToken->n, interval, &unit, timePrec) != TSDB_CODE_SUCCESS) {
      return TSDB_CODE_TSC_INVALID_OPERATION;
    }
  } else {  // parse the RFC-3339/ISO-8601 timestamp format string
    *isTs = true;
    if (taosParseTime(pToken->z, ts, pToken->n, timePrec, tz) != TSDB_CODE_SUCCESS) {
      if ((pToken->n == 0) ||
          (pToken->type != TK_NK_STRING && pToken->type != TK_NK_HEX && pToken->type != TK_NK_BIN)) {
        return buildSyntaxErrMsg(pMsgBuf, "invalid timestamp format", pToken->z);
      }
      if (IS_NOW_STR(pToken->z, pToken->n)) {
        *isTs = true;
        *ts = taosGetTimestamp(timePrec);
      } else if (IS_TODAY_STR(pToken->z, pToken->n)) {
        *isTs = true;
        *ts = taosGetTimestampToday(timePrec, tz);
      } else if (TSDB_CODE_SUCCESS == toIntegerPure(pToken->z, pToken->n, 10, ts)) {
        *isTs = true;
      } else {
        return buildSyntaxErrMsg(pMsgBuf, "invalid timestamp format", pToken->z);
      }
    }
  }

  return TSDB_CODE_SUCCESS;
}

static int parseTime(const char** end, SToken* pToken, int16_t timePrec, int64_t* time, SMsgBuf* pMsgBuf,
                     timezone_t tz) {
  int32_t     index = 0, i = 0;
  int64_t     interval = 0, tempInterval = 0;
  int64_t     ts = 0, tempTs = 0;
  bool        firstIsTS = false, secondIsTs = false;
  const char* pTokenEnd = *end;

  if (TSDB_CODE_SUCCESS !=
      parseTimestampOrInterval(&pTokenEnd, pToken, timePrec, &ts, &interval, pMsgBuf, &firstIsTS, tz)) {
    return buildSyntaxErrMsg(pMsgBuf, "invalid timestamp format", pToken->z);
  }

  if (firstIsTS) {
    *time = ts;
  }

  for (int k = pToken->n; pToken->z[k] != '\0'; k++) {
    if (pToken->z[k] == ' ' || pToken->z[k] == '\t') continue;
    if (pToken->z[k] == '(') {  // for insert NOW()/TODAY()
      if (pToken->z[k + 1] == ')') {
        *end = pTokenEnd = &pToken->z[k + 2];
        ++k;
        continue;
      } else {
        char nc = pToken->z[k + 1];
        while (nc == ' ' || nc == '\t' || nc == '\n' || nc == '\r' || nc == '\f') {
          nc = pToken->z[(++k) + 1];
        }
        if (nc == ')') {
          *end = pTokenEnd = &pToken->z[k + 2];
          ++k;
          continue;
        }
      }
    }
    if (pToken->z[k] == ',') {
      *end = pTokenEnd;
      if (!firstIsTS) {
        return buildSyntaxErrMsg(pMsgBuf, "invalid timestamp format", pToken->z);
      }
      *time = ts;
      return TSDB_CODE_SUCCESS;
    }
    break;
  }

  while (pTokenEnd[i] != '\0') {
    if (pTokenEnd[i] == ' ' || pTokenEnd[i] == '\t') {
      i++;
      continue;
    } else if (pTokenEnd[i] == ',' || pTokenEnd[i] == ')') {
      *end = pTokenEnd + i;
      if (!firstIsTS) {
        return buildSyntaxErrMsg(pMsgBuf, "invalid timestamp format", pToken->z);
      }
      *time = ts;
      return TSDB_CODE_SUCCESS;
    } else {
      break;
    }
  }
  pTokenEnd = pTokenEnd + i;

  index = 0;
  SToken token = tStrGetToken(pTokenEnd, &index, false, NULL);

  if (token.type == TK_NK_MINUS || token.type == TK_NK_PLUS) {
    pTokenEnd += index;
    index = 0;
    SToken valueToken = tStrGetToken(pTokenEnd, &index, false, NULL);
    pTokenEnd += index;
    char tmpTokenBuf[TSDB_MAX_BYTES_PER_ROW];
    if (TK_NK_STRING == valueToken.type) {
      if (valueToken.n >= TSDB_MAX_BYTES_PER_ROW) {
        return buildSyntaxErrMsg(pMsgBuf, "invalid timestamp format", valueToken.z);
      }
      int32_t len = trimString(valueToken.z, valueToken.n, tmpTokenBuf, TSDB_MAX_BYTES_PER_ROW);
      valueToken.z = tmpTokenBuf;
      valueToken.n = len;
    }

    if (TSDB_CODE_SUCCESS !=
        parseTimestampOrInterval(&pTokenEnd, &valueToken, timePrec, &tempTs, &tempInterval, pMsgBuf, &secondIsTs, tz)) {
      return buildSyntaxErrMsg(pMsgBuf, "invalid timestamp format", pToken->z);
    }

    if (valueToken.n < 2) {
      return buildSyntaxErrMsg(pMsgBuf, "value expected in timestamp", token.z);
    }

    if (secondIsTs) {
      // not support operator between tow timestamp, such as today() + now()
      if (firstIsTS) {
        return buildSyntaxErrMsg(pMsgBuf, "invalid timestamp format", pToken->z);
      }
      ts = tempTs;
    } else {
      // not support operator between tow interval, such as 2h + 3s
      if (!firstIsTS) {
        return buildSyntaxErrMsg(pMsgBuf, "invalid timestamp format", pToken->z);
      }
      interval = tempInterval;
    }
    if (token.type == TK_NK_MINUS) {
      // not support interval - ts,such as 2h - today()
      if (secondIsTs) {
        return buildSyntaxErrMsg(pMsgBuf, "invalid timestamp format", pToken->z);
      }
      *time = ts - interval;
    } else {
      *time = ts + interval;
    }

    for (int k = valueToken.n; valueToken.z[k] != '\0'; k++) {
      if (valueToken.z[k] == ' ' || valueToken.z[k] == '\t') continue;
      if (valueToken.z[k] == '(' && valueToken.z[k + 1] == ')') {  // for insert NOW()/TODAY()
        *end = pTokenEnd = &valueToken.z[k + 2];
        k++;
        continue;
      }
      if (valueToken.z[k] == ',' || valueToken.z[k] == ')') {
        *end = pTokenEnd;
        return TSDB_CODE_SUCCESS;
      }
      return buildSyntaxErrMsg(pMsgBuf, "invalid timestamp format", pToken->z);
    }
  }

  *end = pTokenEnd;
  return TSDB_CODE_SUCCESS;
}

// need to call geosFreeBuffer(*output) later
static int parseGeometry(SToken* pToken, unsigned char** output, size_t* size) {
#ifdef USE_GEOS
  int32_t code = TSDB_CODE_FAILED;

  //[ToDo] support to parse WKB as well as WKT
  if (pToken->type == TK_NK_STRING) {
    code = initCtxGeomFromText();
    if (code != TSDB_CODE_SUCCESS) {
      return code;
    }

    code = doGeomFromText(pToken->z, output, size);
    if (code != TSDB_CODE_SUCCESS) {
      return code;
    }
  }

  return code;
#else
  TAOS_RETURN(TSDB_CODE_OPS_NOT_SUPPORT);
#endif
}

static int32_t parseVarbinary(SToken* pToken, uint8_t** pData, uint32_t* nData, int32_t bytes) {
  if (pToken->type != TK_NK_STRING) {
    return TSDB_CODE_PAR_INVALID_VARBINARY;
  }

  if (isHex(pToken->z + 1, pToken->n - 2)) {
    if (!isValidateHex(pToken->z + 1, pToken->n - 2)) {
      return TSDB_CODE_PAR_INVALID_VARBINARY;
    }

    void*    data = NULL;
    uint32_t size = 0;
    if (taosHex2Ascii(pToken->z + 1, pToken->n - 2, &data, &size) < 0) {
      return TSDB_CODE_OUT_OF_MEMORY;
    }

    if (size + VARSTR_HEADER_SIZE > bytes) {
      taosMemoryFree(data);
      return TSDB_CODE_PAR_VALUE_TOO_LONG;
    }
    *pData = data;
    *nData = size;
  } else {
    *pData = taosMemoryCalloc(1, pToken->n);
    if (!pData) return terrno;
    int32_t len = trimString(pToken->z, pToken->n, *pData, pToken->n);
    *nData = len;

    if (*nData + VARSTR_HEADER_SIZE > bytes) {
      return TSDB_CODE_PAR_VALUE_TOO_LONG;
    }
  }
  return TSDB_CODE_SUCCESS;
}

static int32_t parseTagToken(const char** end, SToken* pToken, SSchema* pSchema, int16_t timePrec, STagVal* val,
                             SMsgBuf* pMsgBuf, timezone_t tz, void* charsetCxt) {
  int64_t  iv;
  uint64_t uv;
  char*    endptr = NULL;
  int32_t  code = TSDB_CODE_SUCCESS;

#if 0
  if (isNullValue(pSchema->type, pToken)) {
    if (TSDB_DATA_TYPE_TIMESTAMP == pSchema->type && PRIMARYKEY_TIMESTAMP_COL_ID == pSchema->colId) {
      return buildSyntaxErrMsg(pMsgBuf, "Primary timestamp column can not be null", pToken->z);
    }

    return TSDB_CODE_SUCCESS;
  }
#endif

  //  strcpy(val->colName, pSchema->name);
  val->cid = pSchema->colId;
  val->type = pSchema->type;

  switch (pSchema->type) {
    case TSDB_DATA_TYPE_BOOL: {
      if ((pToken->type == TK_NK_BOOL || pToken->type == TK_NK_STRING) && (pToken->n != 0)) {
        if (IS_TRUE_STR(pToken->z, pToken->n)) {
          *(int8_t*)(&val->i64) = TRUE_VALUE;
        } else if (IS_FALSE_STR(pToken->z, pToken->n)) {
          *(int8_t*)(&val->i64) = FALSE_VALUE;
        } else if (TSDB_CODE_SUCCESS == toDoubleEx(pToken->z, pToken->n, pToken->type, (double*)&iv)) {
          *(int8_t*)(&val->i64) = (*(double*)&iv == 0 ? FALSE_VALUE : TRUE_VALUE);
        } else {
          return buildSyntaxErrMsg(pMsgBuf, "invalid bool data", pToken->z);
        }
      } else if (pToken->type == TK_NK_INTEGER) {
        *(int8_t*)(&val->i64) = ((taosStr2Int64(pToken->z, NULL, 10) == 0) ? FALSE_VALUE : TRUE_VALUE);
      } else if (pToken->type == TK_NK_FLOAT) {
        *(int8_t*)(&val->i64) = ((taosStr2Double(pToken->z, NULL) == 0) ? FALSE_VALUE : TRUE_VALUE);
      } else if ((pToken->type == TK_NK_HEX || pToken->type == TK_NK_BIN) &&
                 (TSDB_CODE_SUCCESS == toDoubleEx(pToken->z, pToken->n, pToken->type, (double*)&iv))) {
        *(int8_t*)(&val->i64) = (*(double*)&iv == 0 ? FALSE_VALUE : TRUE_VALUE);
      } else {
        return buildSyntaxErrMsg(pMsgBuf, "invalid bool data", pToken->z);
      }
      break;
    }

    case TSDB_DATA_TYPE_TINYINT: {
      code = toIntegerEx(pToken->z, pToken->n, pToken->type, &iv);
      if (TSDB_CODE_SUCCESS != code) {
        return buildSyntaxErrMsg(pMsgBuf, "invalid tinyint data", pToken->z);
      } else if (!IS_VALID_TINYINT(iv)) {
        return buildSyntaxErrMsg(pMsgBuf, "tinyint data overflow", pToken->z);
      }

      *(int8_t*)(&val->i64) = iv;
      break;
    }

    case TSDB_DATA_TYPE_UTINYINT: {
      code = toUIntegerEx(pToken->z, pToken->n, pToken->type, &uv);
      if (TSDB_CODE_SUCCESS != code) {
        return buildSyntaxErrMsg(pMsgBuf, "invalid unsigned tinyint data", pToken->z);
      } else if (uv > UINT8_MAX) {
        return buildSyntaxErrMsg(pMsgBuf, "unsigned tinyint data overflow", pToken->z);
      }
      *(uint8_t*)(&val->i64) = uv;
      break;
    }

    case TSDB_DATA_TYPE_SMALLINT: {
      code = toIntegerEx(pToken->z, pToken->n, pToken->type, &iv);
      if (TSDB_CODE_SUCCESS != code) {
        return buildSyntaxErrMsg(pMsgBuf, "invalid smallint data", pToken->z);
      } else if (!IS_VALID_SMALLINT(iv)) {
        return buildSyntaxErrMsg(pMsgBuf, "smallint data overflow", pToken->z);
      }
      *(int16_t*)(&val->i64) = iv;
      break;
    }

    case TSDB_DATA_TYPE_USMALLINT: {
      code = toUIntegerEx(pToken->z, pToken->n, pToken->type, &uv);
      if (TSDB_CODE_SUCCESS != code) {
        return buildSyntaxErrMsg(pMsgBuf, "invalid unsigned smallint data", pToken->z);
      } else if (uv > UINT16_MAX) {
        return buildSyntaxErrMsg(pMsgBuf, "unsigned smallint data overflow", pToken->z);
      }
      *(uint16_t*)(&val->i64) = uv;
      break;
    }

    case TSDB_DATA_TYPE_INT: {
      code = toIntegerEx(pToken->z, pToken->n, pToken->type, &iv);
      if (TSDB_CODE_SUCCESS != code) {
        return buildSyntaxErrMsg(pMsgBuf, "invalid int data", pToken->z);
      } else if (!IS_VALID_INT(iv)) {
        return buildSyntaxErrMsg(pMsgBuf, "int data overflow", pToken->z);
      }
      *(int32_t*)(&val->i64) = iv;
      break;
    }

    case TSDB_DATA_TYPE_UINT: {
      code = toUIntegerEx(pToken->z, pToken->n, pToken->type, &uv);
      if (TSDB_CODE_SUCCESS != code) {
        return buildSyntaxErrMsg(pMsgBuf, "invalid unsigned int data", pToken->z);
      } else if (uv > UINT32_MAX) {
        return buildSyntaxErrMsg(pMsgBuf, "unsigned int data overflow", pToken->z);
      }
      *(uint32_t*)(&val->i64) = uv;
      break;
    }

    case TSDB_DATA_TYPE_BIGINT: {
      code = toIntegerEx(pToken->z, pToken->n, pToken->type, &iv);
      if (TSDB_CODE_SUCCESS != code) {
        return buildSyntaxErrMsg(pMsgBuf, "invalid bigint data", pToken->z);
      }
      val->i64 = iv;
      break;
    }

    case TSDB_DATA_TYPE_UBIGINT: {
      code = toUIntegerEx(pToken->z, pToken->n, pToken->type, &uv);
      if (TSDB_CODE_SUCCESS != code) {
        return buildSyntaxErrMsg(pMsgBuf, "invalid unsigned bigint data", pToken->z);
      }
      *(uint64_t*)(&val->i64) = uv;
      break;
    }

    case TSDB_DATA_TYPE_FLOAT: {
      double dv;
      code = toDoubleEx(pToken->z, pToken->n, pToken->type, &dv);
      if (TSDB_CODE_SUCCESS != code) {
        return buildSyntaxErrMsg(pMsgBuf, "illegal float data", pToken->z);
      }
      if (dv > FLT_MAX || dv < -FLT_MAX || isinf(dv) || isnan(dv)) {
        return buildSyntaxErrMsg(pMsgBuf, "illegal float data", pToken->z);
      }
      *(float*)(&val->i64) = dv;
      break;
    }

    case TSDB_DATA_TYPE_DOUBLE: {
      double dv;
      code = toDoubleEx(pToken->z, pToken->n, pToken->type, &dv);
      if (TSDB_CODE_SUCCESS != code) {
        return buildSyntaxErrMsg(pMsgBuf, "illegal float data", pToken->z);
      }
      if (((dv == HUGE_VAL || dv == -HUGE_VAL) && ERRNO == ERANGE) || isinf(dv) || isnan(dv)) {
        return buildSyntaxErrMsg(pMsgBuf, "illegal double data", pToken->z);
      }

      *(double*)(&val->i64) = dv;
      break;
    }

    case TSDB_DATA_TYPE_BINARY: {
      // Too long values will raise the invalid sql error message
      if (pToken->n + VARSTR_HEADER_SIZE > pSchema->bytes) {
        return generateSyntaxErrMsg(pMsgBuf, TSDB_CODE_PAR_VALUE_TOO_LONG, pSchema->name);
      }
      val->pData = taosStrdup(pToken->z);
      if (!val->pData) {
        return terrno;
      }
      val->nData = pToken->n;
      break;
    }
    case TSDB_DATA_TYPE_VARBINARY: {
      code = parseVarbinary(pToken, &val->pData, &val->nData, pSchema->bytes);
      if (code != TSDB_CODE_SUCCESS) {
        return generateSyntaxErrMsg(pMsgBuf, code, pSchema->name);
      }
      break;
    }
    case TSDB_DATA_TYPE_GEOMETRY: {
      unsigned char* output = NULL;
      size_t         size = 0;

      code = parseGeometry(pToken, &output, &size);
      if (code != TSDB_CODE_SUCCESS) {
        code = buildSyntaxErrMsg(pMsgBuf, getGeosErrMsg(code), pToken->z);
      } else if (size + VARSTR_HEADER_SIZE > pSchema->bytes) {
        // Too long values will raise the invalid sql error message
        code = generateSyntaxErrMsg(pMsgBuf, TSDB_CODE_PAR_VALUE_TOO_LONG, pSchema->name);
      } else {
        val->pData = taosMemoryMalloc(size);
        if (NULL == val->pData) {
          code = terrno;
        } else {
          memcpy(val->pData, output, size);
          val->nData = size;
        }
      }

      geosFreeBuffer(output);
      break;
    }

    case TSDB_DATA_TYPE_NCHAR: {
      int32_t output = 0;
      int64_t realLen = pToken->n << 2;
      if (realLen > pSchema->bytes - VARSTR_HEADER_SIZE) realLen = pSchema->bytes - VARSTR_HEADER_SIZE;
      void* p = taosMemoryMalloc(realLen);
      if (p == NULL) {
        return terrno;
      }
      if (!taosMbsToUcs4(pToken->z, pToken->n, (TdUcs4*)(p), realLen, &output, charsetCxt)) {
        if (terrno == TAOS_SYSTEM_ERROR(E2BIG)) {
          taosMemoryFree(p);
          return generateSyntaxErrMsg(pMsgBuf, TSDB_CODE_PAR_VALUE_TOO_LONG, pSchema->name);
        }
        char buf[512] = {0};
        snprintf(buf, tListLen(buf), " taosMbsToUcs4 error:%s %d %d", strerror(terrno), ERRNO, EILSEQ);
        taosMemoryFree(p);
        return buildSyntaxErrMsg(pMsgBuf, buf, pToken->z);
      }
      val->pData = p;
      val->nData = output;
      break;
    }
    case TSDB_DATA_TYPE_TIMESTAMP: {
      if (parseTime(end, pToken, timePrec, &iv, pMsgBuf, tz) != TSDB_CODE_SUCCESS) {
        return buildSyntaxErrMsg(pMsgBuf, "invalid timestamp", pToken->z);
      }

      val->i64 = iv;
      break;
    }
  }

  return code;
}

// input pStmt->pSql:  [(tag1_name, ...)] TAGS (tag1_value, ...) ...
// output pStmt->pSql: TAGS (tag1_value, ...) ...
static int32_t parseBoundTagsClause(SInsertParseContext* pCxt, SVnodeModifyOpStmt* pStmt) {
  int32_t code = insInitBoundColsInfo(getNumOfTags(pStmt->pTableMeta), &pCxt->tags);
  if (TSDB_CODE_SUCCESS != code) {
    return code;
  }

  SToken  token;
  int32_t index = 0;
  NEXT_TOKEN_KEEP_SQL(pStmt->pSql, token, index);
  if (TK_NK_LP != token.type) {
    return TSDB_CODE_SUCCESS;
  }

  pStmt->pSql += index;
  return parseBoundColumns(pCxt, &pStmt->pSql, BOUND_TAGS, pStmt->pTableMeta, &pCxt->tags);
}

int32_t parseTagValue(SMsgBuf* pMsgBuf, const char** pSql, uint8_t precision, SSchema* pTagSchema, SToken* pToken,
                      SArray* pTagName, SArray* pTagVals, STag** pTag, timezone_t tz, void* charsetCxt) {
  bool isNull = isNullValue(pTagSchema->type, pToken);
  if (!isNull && pTagName) {
    if (NULL == taosArrayPush(pTagName, pTagSchema->name)) {
      return terrno;
    }
  }

  if (pTagSchema->type == TSDB_DATA_TYPE_JSON) {
    if (pToken->n > (TSDB_MAX_JSON_TAG_LEN - VARSTR_HEADER_SIZE) / TSDB_NCHAR_SIZE) {
      return buildSyntaxErrMsg(pMsgBuf, "json string too long than 4095", pToken->z);
    }

    if (isNull) {
      return tTagNew(pTagVals, 1, true, pTag);
    } else {
      return parseJsontoTagData(pToken->z, pTagVals, pTag, pMsgBuf, charsetCxt);
    }
  }

  if (isNull) return 0;

  STagVal val = {0};
  int32_t code = parseTagToken(pSql, pToken, pTagSchema, precision, &val, pMsgBuf, tz, charsetCxt);
  if (TSDB_CODE_SUCCESS == code) {
    if (NULL == taosArrayPush(pTagVals, &val)) {
      code = terrno;
    }
  }

  return code;
}

static int32_t buildCreateTbReq(SVnodeModifyOpStmt* pStmt, STag* pTag, SArray* pTagName) {
  if (pStmt->pCreateTblReq) {
    tdDestroySVCreateTbReq(pStmt->pCreateTblReq);
    taosMemoryFreeClear(pStmt->pCreateTblReq);
  }
  pStmt->pCreateTblReq = taosMemoryCalloc(1, sizeof(SVCreateTbReq));
  if (NULL == pStmt->pCreateTblReq) {
    return terrno;
  }
  return insBuildCreateTbReq(pStmt->pCreateTblReq, pStmt->targetTableName.tname, pTag, pStmt->pTableMeta->suid,
                             pStmt->usingTableName.tname, pTagName, pStmt->pTableMeta->tableInfo.numOfTags,
                             TSDB_DEFAULT_TABLE_TTL);
}

int32_t checkAndTrimValue(SToken* pToken, char* tmpTokenBuf, SMsgBuf* pMsgBuf, int8_t type) {
  if (pToken->type == TK_NK_QUESTION) {
    return buildInvalidOperationMsg(pMsgBuf, "insert into super table syntax is not supported for stmt");
  }
  if ((pToken->type != TK_NOW && pToken->type != TK_TODAY && pToken->type != TK_NK_INTEGER &&
       pToken->type != TK_NK_STRING && pToken->type != TK_NK_FLOAT && pToken->type != TK_NK_BOOL &&
       pToken->type != TK_NULL && pToken->type != TK_NK_HEX && pToken->type != TK_NK_OCT && pToken->type != TK_NK_BIN &&
       pToken->type != TK_NK_VARIABLE) ||
      (pToken->n == 0) || (pToken->type == TK_NK_RP)) {
    return buildSyntaxErrMsg(pMsgBuf, "invalid data or symbol", pToken->z);
  }

  // Remove quotation marks
  if (TK_NK_STRING == pToken->type && type != TSDB_DATA_TYPE_VARBINARY) {
    if (pToken->n >= TSDB_MAX_BYTES_PER_ROW) {
      return buildSyntaxErrMsg(pMsgBuf, "too long string", pToken->z);
    }

    int32_t len = trimString(pToken->z, pToken->n, tmpTokenBuf, TSDB_MAX_BYTES_PER_ROW);
    pToken->z = tmpTokenBuf;
    pToken->n = len;
  }

  return TSDB_CODE_SUCCESS;
}

typedef struct SRewriteTagCondCxt {
  SArray* pTagVals;
  SArray* pTagName;
  int32_t code;
} SRewriteTagCondCxt;

static int32_t rewriteTagCondColumnImpl(STagVal* pVal, SNode** pNode) {
  SValueNode* pValue = NULL;
  int32_t     code = nodesMakeNode(QUERY_NODE_VALUE, (SNode**)&pValue);
  if (NULL == pValue) {
    return code;
  }

  pValue->node.resType = ((SColumnNode*)*pNode)->node.resType;
  nodesDestroyNode(*pNode);
  *pNode = (SNode*)pValue;

  switch (pVal->type) {
    case TSDB_DATA_TYPE_BOOL:
      pValue->datum.b = *(int8_t*)(&pVal->i64);
      *(bool*)&pValue->typeData = pValue->datum.b;
      break;
    case TSDB_DATA_TYPE_TINYINT:
      pValue->datum.i = *(int8_t*)(&pVal->i64);
      *(int8_t*)&pValue->typeData = pValue->datum.i;
      break;
    case TSDB_DATA_TYPE_SMALLINT:
      pValue->datum.i = *(int16_t*)(&pVal->i64);
      *(int16_t*)&pValue->typeData = pValue->datum.i;
      break;
    case TSDB_DATA_TYPE_INT:
      pValue->datum.i = *(int32_t*)(&pVal->i64);
      *(int32_t*)&pValue->typeData = pValue->datum.i;
      break;
    case TSDB_DATA_TYPE_BIGINT:
      pValue->datum.i = pVal->i64;
      pValue->typeData = pValue->datum.i;
      break;
    case TSDB_DATA_TYPE_FLOAT:
      pValue->datum.d = *(float*)(&pVal->i64);
      *(float*)&pValue->typeData = pValue->datum.d;
      break;
    case TSDB_DATA_TYPE_DOUBLE:
      pValue->datum.d = *(double*)(&pVal->i64);
      *(double*)&pValue->typeData = pValue->datum.d;
      break;
    case TSDB_DATA_TYPE_VARCHAR:
    case TSDB_DATA_TYPE_VARBINARY:
    case TSDB_DATA_TYPE_NCHAR:
      pValue->datum.p = taosMemoryCalloc(1, pVal->nData + VARSTR_HEADER_SIZE);
      if (NULL == pValue->datum.p) {
        return terrno;
      }
      varDataSetLen(pValue->datum.p, pVal->nData);
      memcpy(varDataVal(pValue->datum.p), pVal->pData, pVal->nData);
      break;
    case TSDB_DATA_TYPE_TIMESTAMP:
      pValue->datum.i = pVal->i64;
      pValue->typeData = pValue->datum.i;
      break;
    case TSDB_DATA_TYPE_UTINYINT:
      pValue->datum.i = *(uint8_t*)(&pVal->i64);
      *(uint8_t*)&pValue->typeData = pValue->datum.i;
      break;
    case TSDB_DATA_TYPE_USMALLINT:
      pValue->datum.i = *(uint16_t*)(&pVal->i64);
      *(uint16_t*)&pValue->typeData = pValue->datum.i;
      break;
    case TSDB_DATA_TYPE_UINT:
      pValue->datum.i = *(uint32_t*)(&pVal->i64);
      *(uint32_t*)&pValue->typeData = pValue->datum.i;
      break;
    case TSDB_DATA_TYPE_UBIGINT:
      pValue->datum.i = *(uint64_t*)(&pVal->i64);
      *(uint64_t*)&pValue->typeData = pValue->datum.i;
      break;
    case TSDB_DATA_TYPE_JSON:
    case TSDB_DATA_TYPE_DECIMAL:
    case TSDB_DATA_TYPE_BLOB:
    case TSDB_DATA_TYPE_MEDIUMBLOB:
    default:
      return TSDB_CODE_FAILED;
  }
  return TSDB_CODE_SUCCESS;
}

static int32_t rewriteTagCondColumn(SArray* pTagVals, SArray* pTagName, SNode** pNode) {
  SColumnNode* pCol = (SColumnNode*)*pNode;
  int32_t      ntags = taosArrayGetSize(pTagName);
  for (int32_t i = 0; i < ntags; ++i) {
    char* pTagColName = taosArrayGet(pTagName, i);
    if (0 == strcmp(pTagColName, pCol->colName)) {
      return rewriteTagCondColumnImpl(taosArrayGet(pTagVals, i), pNode);
    }
  }
  return TSDB_CODE_PAR_PERMISSION_DENIED;
}

static EDealRes rewriteTagCond(SNode** pNode, void* pContext) {
  if (QUERY_NODE_COLUMN == nodeType(*pNode)) {
    SRewriteTagCondCxt* pCxt = pContext;
    pCxt->code = rewriteTagCondColumn(pCxt->pTagVals, pCxt->pTagName, pNode);
    return (TSDB_CODE_SUCCESS == pCxt->code ? DEAL_RES_IGNORE_CHILD : DEAL_RES_ERROR);
  }
  return DEAL_RES_CONTINUE;
}

static int32_t setTagVal(SArray* pTagVals, SArray* pTagName, SNode* pCond) {
  SRewriteTagCondCxt cxt = {.code = TSDB_CODE_SUCCESS, .pTagVals = pTagVals, .pTagName = pTagName};
  nodesRewriteExpr(&pCond, rewriteTagCond, &cxt);
  return cxt.code;
}

static int32_t checkTagCondResult(SNode* pResult) {
  return (QUERY_NODE_VALUE == nodeType(pResult) && ((SValueNode*)pResult)->datum.b) ? TSDB_CODE_SUCCESS
                                                                                    : TSDB_CODE_PAR_PERMISSION_DENIED;
}

static int32_t checkSubtablePrivilege(SArray* pTagVals, SArray* pTagName, SNode** pCond) {
  int32_t code = setTagVal(pTagVals, pTagName, *pCond);
  if (TSDB_CODE_SUCCESS == code) {
    code = scalarCalculateConstants(*pCond, pCond);
  }
  if (TSDB_CODE_SUCCESS == code) {
    code = checkTagCondResult(*pCond);
  }
  NODES_DESTORY_NODE(*pCond);
  return code;
}

// pSql -> tag1_value, ...)
static int32_t parseTagsClauseImpl(SInsertParseContext* pCxt, SVnodeModifyOpStmt* pStmt, bool autoCreate) {
  int32_t  code = TSDB_CODE_SUCCESS;
  SSchema* pSchema = getTableTagSchema(pStmt->pTableMeta);
  SArray*  pTagVals = NULL;
  SArray*  pTagName = NULL;
  uint8_t  precision = pStmt->pTableMeta->tableInfo.precision;
  SToken   token;
  bool     isParseBindParam = false;
  bool     isJson = false;
  STag*    pTag = NULL;

  if (!(pTagVals = taosArrayInit(pCxt->tags.numOfBound, sizeof(STagVal))) ||
      !(pTagName = taosArrayInit(pCxt->tags.numOfBound, TSDB_COL_NAME_LEN))) {
    code = terrno;
    goto _exit;
  }

  for (int i = 0; TSDB_CODE_SUCCESS == code && i < pCxt->tags.numOfBound; ++i) {
    NEXT_TOKEN_WITH_PREV(pStmt->pSql, token);

    if (token.type == TK_NK_QUESTION) {
      isParseBindParam = true;
      if (NULL == pCxt->pComCxt->pStmtCb) {
        code = buildSyntaxErrMsg(&pCxt->msg, "? only used in stmt", token.z);
        break;
      }
      if (pTagVals->size != 0) {
        code = buildSyntaxErrMsg(&pCxt->msg, "no mix usage for ? and tag values", token.z);
        break;
      }

      continue;
    }

    if (isParseBindParam) {
      code = buildInvalidOperationMsg(&pCxt->msg, "no mix usage for ? and tag values");
      break;
    }

    SSchema* pTagSchema = &pSchema[pCxt->tags.pColIndex[i]];
    isJson = pTagSchema->type == TSDB_DATA_TYPE_JSON;
    code = checkAndTrimValue(&token, pCxt->tmpTokenBuf, &pCxt->msg, pTagSchema->type);
    if (TSDB_CODE_SUCCESS == code && TK_NK_VARIABLE == token.type) {
      code = buildSyntaxErrMsg(&pCxt->msg, "not expected tags values ", token.z);
    }
    if (TSDB_CODE_SUCCESS == code) {
      code = parseTagValue(&pCxt->msg, &pStmt->pSql, precision, pTagSchema, &token, pTagName, pTagVals, &pTag,
                           pCxt->pComCxt->timezone, pCxt->pComCxt->charsetCxt);
    }
  }

  if (TSDB_CODE_SUCCESS == code && NULL != pStmt->pTagCond) {
    code = checkSubtablePrivilege(pTagVals, pTagName, &pStmt->pTagCond);
  }

  if (TSDB_CODE_SUCCESS == code && !isParseBindParam && !isJson) {
    code = tTagNew(pTagVals, 1, false, &pTag);
  }

  if (TSDB_CODE_SUCCESS == code && !isParseBindParam && !autoCreate) {
    code = buildCreateTbReq(pStmt, pTag, pTagName);
    pTag = NULL;
  }

  if (code == TSDB_CODE_SUCCESS && !isParseBindParam) {
    pCxt->stmtTbNameFlag |= IS_FIXED_TAG;
  }

_exit:
  for (int32_t i = 0; i < taosArrayGetSize(pTagVals); ++i) {
    STagVal* p = (STagVal*)TARRAY_GET_ELEM(pTagVals, i);
    if (IS_VAR_DATA_TYPE(p->type)) {
      taosMemoryFreeClear(p->pData);
    }
  }
  taosArrayDestroy(pTagVals);
  taosArrayDestroy(pTagName);
  tTagFree(pTag);
  return code;
}

// input pStmt->pSql:  TAGS (tag1_value, ...) [table_options] ...
// output pStmt->pSql: [table_options] ...
static int32_t parseTagsClause(SInsertParseContext* pCxt, SVnodeModifyOpStmt* pStmt, bool autoCreate) {
  SToken token;
  NEXT_TOKEN(pStmt->pSql, token);
  if (TK_TAGS != token.type) {
    return buildSyntaxErrMsg(&pCxt->msg, "TAGS is expected", token.z);
  }

  NEXT_TOKEN(pStmt->pSql, token);
  if (TK_NK_LP != token.type) {
    return buildSyntaxErrMsg(&pCxt->msg, "( is expected", token.z);
  }

  int32_t code = parseTagsClauseImpl(pCxt, pStmt, autoCreate);
  if (TSDB_CODE_SUCCESS == code) {
    NEXT_VALID_TOKEN(pStmt->pSql, token);
    if (TK_NK_COMMA == token.type) {
      code = generateSyntaxErrMsg(&pCxt->msg, TSDB_CODE_PAR_TAGS_NOT_MATCHED);
    } else if (TK_NK_RP != token.type) {
      code = buildSyntaxErrMsg(&pCxt->msg, ") is expected", token.z);
    }
  }
  return code;
}

static int32_t storeChildTableMeta(SInsertParseContext* pCxt, SVnodeModifyOpStmt* pStmt) {
  pStmt->pTableMeta->suid = pStmt->pTableMeta->uid;
  pStmt->pTableMeta->uid = pStmt->totalTbNum;
  pStmt->pTableMeta->tableType = TSDB_CHILD_TABLE;

  STableMeta* pBackup = NULL;
  if (TSDB_CODE_SUCCESS != cloneTableMeta(pStmt->pTableMeta, &pBackup)) {
    return TSDB_CODE_OUT_OF_MEMORY;
  }

  char    tbFName[TSDB_TABLE_FNAME_LEN];
  int32_t code = tNameExtractFullName(&pStmt->targetTableName, tbFName);
  if (TSDB_CODE_SUCCESS != code) {
    taosMemoryFree(pBackup);
    return code;
  }
  code = taosHashPut(pStmt->pSubTableHashObj, tbFName, strlen(tbFName), &pBackup, POINTER_BYTES);
  if (TSDB_CODE_SUCCESS != code) {
    taosMemoryFree(pBackup);
  }
  return code;
}

static int32_t parseTableOptions(SInsertParseContext* pCxt, SVnodeModifyOpStmt* pStmt) {
  do {
    int32_t index = 0;
    SToken  token;
    NEXT_TOKEN_KEEP_SQL(pStmt->pSql, token, index);
    if (TK_TTL == token.type) {
      pStmt->pSql += index;
      NEXT_TOKEN_WITH_PREV(pStmt->pSql, token);
      if (TK_NK_INTEGER != token.type) {
        return buildSyntaxErrMsg(&pCxt->msg, "Invalid option ttl", token.z);
      }
      pStmt->pCreateTblReq->ttl = taosStr2Int32(token.z, NULL, 10);
      if (pStmt->pCreateTblReq->ttl < 0) {
        return buildSyntaxErrMsg(&pCxt->msg, "Invalid option ttl", token.z);
      }
    } else if (TK_COMMENT == token.type) {
      pStmt->pSql += index;
      NEXT_TOKEN(pStmt->pSql, token);
      if (TK_NK_STRING != token.type) {
        return buildSyntaxErrMsg(&pCxt->msg, "Invalid option comment", token.z);
      }
      if (token.n >= TSDB_TB_COMMENT_LEN) {
        return buildSyntaxErrMsg(&pCxt->msg, "comment too long", token.z);
      }
      int32_t len = trimString(token.z, token.n, pCxt->tmpTokenBuf, TSDB_TB_COMMENT_LEN);
      pStmt->pCreateTblReq->comment = taosStrndup(pCxt->tmpTokenBuf, len);
      if (NULL == pStmt->pCreateTblReq->comment) {
        return terrno;
      }
      pStmt->pCreateTblReq->commentLen = len;
    } else {
      break;
    }
  } while (1);
  return TSDB_CODE_SUCCESS;
}

// input pStmt->pSql:
//   1. [(tag1_name, ...)] ...
//   2. VALUES ... | FILE ...
// output pStmt->pSql:
//   1. [(field1_name, ...)]
//   2. VALUES ... | FILE ...
static int32_t parseUsingClauseBottom(SInsertParseContext* pCxt, SVnodeModifyOpStmt* pStmt) {
  if (!pStmt->usingTableProcessing || pCxt->usingDuplicateTable) {
    return TSDB_CODE_SUCCESS;
  }

  int32_t code = parseBoundTagsClause(pCxt, pStmt);
  if (TSDB_CODE_SUCCESS == code) {
    code = parseTagsClause(pCxt, pStmt, false);
  }
  if (TSDB_CODE_SUCCESS == code) {
    code = parseTableOptions(pCxt, pStmt);
  }

  return code;
}

static void setUserAuthInfo(SParseContext* pCxt, SName* pTbName, SUserAuthInfo* pInfo) {
  snprintf(pInfo->user, sizeof(pInfo->user), "%s", pCxt->pUser);
  memcpy(&pInfo->tbName, pTbName, sizeof(SName));
  pInfo->type = AUTH_TYPE_WRITE;
}

static int32_t checkAuth(SParseContext* pCxt, SName* pTbName, bool* pMissCache, SNode** pTagCond) {
  int32_t       code = TSDB_CODE_SUCCESS;
  SUserAuthInfo authInfo = {0};
  setUserAuthInfo(pCxt, pTbName, &authInfo);
  SUserAuthRes authRes = {0};
  bool         exists = true;
  if (pCxt->async) {
    code = catalogChkAuthFromCache(pCxt->pCatalog, &authInfo, &authRes, &exists);
  } else {
    SRequestConnInfo conn = {.pTrans = pCxt->pTransporter,
                             .requestId = pCxt->requestId,
                             .requestObjRefId = pCxt->requestRid,
                             .mgmtEps = pCxt->mgmtEpSet};
    code = catalogChkAuth(pCxt->pCatalog, &conn, &authInfo, &authRes);
  }
  if (TSDB_CODE_SUCCESS == code) {
    if (!exists) {
      *pMissCache = true;
    } else if (!authRes.pass[AUTH_RES_BASIC]) {
      code = TSDB_CODE_PAR_PERMISSION_DENIED;
    } else if (NULL != authRes.pCond[AUTH_RES_BASIC]) {
      *pTagCond = authRes.pCond[AUTH_RES_BASIC];
    }
  }
  return code;
}

static int32_t getTableMeta(SInsertParseContext* pCxt, SName* pTbName, STableMeta** pTableMeta, bool* pMissCache,
                            bool bUsingTable) {
  SParseContext* pComCxt = pCxt->pComCxt;
  int32_t        code = TSDB_CODE_SUCCESS;
  if (pComCxt->async) {
    if (bUsingTable) {
      code = catalogGetCachedSTableMeta(pComCxt->pCatalog, pTbName, pTableMeta);
    } else {
      code = catalogGetCachedTableMeta(pComCxt->pCatalog, pTbName, pTableMeta);
    }
  } else {
    SRequestConnInfo conn = {.pTrans = pComCxt->pTransporter,
                             .requestId = pComCxt->requestId,
                             .requestObjRefId = pComCxt->requestRid,
                             .mgmtEps = pComCxt->mgmtEpSet};
    if (bUsingTable) {
      code = catalogGetSTableMeta(pComCxt->pCatalog, &conn, pTbName, pTableMeta);
    } else {
      code = catalogGetTableMeta(pComCxt->pCatalog, &conn, pTbName, pTableMeta);
    }
  }
  if (TSDB_CODE_SUCCESS == code) {
    if (NULL == *pTableMeta) {
      *pMissCache = true;
    } else if (bUsingTable && TSDB_SUPER_TABLE != (*pTableMeta)->tableType) {
      code = buildInvalidOperationMsg(&pCxt->msg, "create table only from super table is allowed");
    } else if (((*pTableMeta)->virtualStb) ||
               TSDB_VIRTUAL_CHILD_TABLE == (*pTableMeta)->tableType ||
               TSDB_VIRTUAL_NORMAL_TABLE == (*pTableMeta)->tableType) {
      code = TSDB_CODE_VTABLE_NOT_SUPPORT_STMT;
    }
  }
  return code;
}

static int32_t getTargetTableVgroup(SParseContext* pCxt, SVnodeModifyOpStmt* pStmt, bool isStb, bool* pMissCache) {
  int32_t     code = TSDB_CODE_SUCCESS;
  SVgroupInfo vg;
  bool        exists = true;
  if (pCxt->async) {
    code = catalogGetCachedTableHashVgroup(pCxt->pCatalog, &pStmt->targetTableName, &vg, &exists);
  } else {
    SRequestConnInfo conn = {.pTrans = pCxt->pTransporter,
                             .requestId = pCxt->requestId,
                             .requestObjRefId = pCxt->requestRid,
                             .mgmtEps = pCxt->mgmtEpSet};
    code = catalogGetTableHashVgroup(pCxt->pCatalog, &conn, &pStmt->targetTableName, &vg);
  }
  if (TSDB_CODE_SUCCESS == code) {
    if (exists) {
      if (isStb) {
        pStmt->pTableMeta->vgId = vg.vgId;
      }
      code = taosHashPut(pStmt->pVgroupsHashObj, (const char*)&vg.vgId, sizeof(vg.vgId), (char*)&vg, sizeof(vg));
    }
    *pMissCache = !exists;
  }
  return code;
}

static int32_t getTargetTableMetaAndVgroup(SInsertParseContext* pCxt, SVnodeModifyOpStmt* pStmt, bool* pMissCache) {
  SParseContext* pComCxt = pCxt->pComCxt;
  int32_t        code = TSDB_CODE_SUCCESS;
  if (pComCxt->async) {
    {
      SVgroupInfo vg;
      code = catalogGetCachedTableVgMeta(pComCxt->pCatalog, &pStmt->targetTableName, &vg, &pStmt->pTableMeta);
      if (TSDB_CODE_SUCCESS == code) {
        if (NULL != pStmt->pTableMeta) {
          if (pStmt->pTableMeta->tableType == TSDB_SUPER_TABLE) {
            pStmt->stbSyntax = true;
          } else {
            code = taosHashPut(pStmt->pVgroupsHashObj, (const char*)&vg.vgId, sizeof(vg.vgId), (char*)&vg, sizeof(vg));
          }
        }
        *pMissCache = (NULL == pStmt->pTableMeta);
      }
    }
  } else {
    bool bUsingTable = false;
    code = getTableMeta(pCxt, &pStmt->targetTableName, &pStmt->pTableMeta, pMissCache, bUsingTable);
    if (TSDB_CODE_SUCCESS == code && !pCxt->missCache) {
      if (TSDB_SUPER_TABLE == pStmt->pTableMeta->tableType) {
        pStmt->stbSyntax = true;
      }
      if (!pStmt->stbSyntax) {
        code = getTargetTableVgroup(pCxt->pComCxt, pStmt, false, &pCxt->missCache);
      }
    }
  }
  return code;
}

static int32_t collectUseTable(const SName* pName, SHashObj* pTable) {
  char    fullName[TSDB_TABLE_FNAME_LEN];
  int32_t code = tNameExtractFullName(pName, fullName);
  if (TSDB_CODE_SUCCESS != code) {
    return code;
  }
  return taosHashPut(pTable, fullName, strlen(fullName), pName, sizeof(SName));
}

static int32_t collectUseDatabase(const SName* pName, SHashObj* pDbs) {
  char dbFName[TSDB_DB_FNAME_LEN] = {0};
  (void)tNameGetFullDbName(pName, dbFName);
  return taosHashPut(pDbs, dbFName, strlen(dbFName), dbFName, sizeof(dbFName));
}

static int32_t getTargetTableSchema(SInsertParseContext* pCxt, SVnodeModifyOpStmt* pStmt) {
  if (pCxt->forceUpdate) {
    pCxt->missCache = true;
    return TSDB_CODE_SUCCESS;
  }
  SNode*  pTagCond = NULL;
  int32_t code = checkAuth(pCxt->pComCxt, &pStmt->targetTableName, &pCxt->missCache, &pTagCond);
  if (TSDB_CODE_SUCCESS == code && !pCxt->missCache) {
    code = getTargetTableMetaAndVgroup(pCxt, pStmt, &pCxt->missCache);
  }
  if (TSDB_CODE_SUCCESS == code && !pCxt->missCache) {
    if (TSDB_SUPER_TABLE != pStmt->pTableMeta->tableType) {
      pCxt->needTableTagVal = (NULL != pTagCond);
      pCxt->missCache = (NULL != pTagCond);
    } else {
      pStmt->pTagCond = NULL;
      code = nodesCloneNode(pTagCond, &pStmt->pTagCond);
    }
  }
  nodesDestroyNode(pTagCond);

  if (TSDB_CODE_SUCCESS == code && !pCxt->pComCxt->async) {
    code = collectUseDatabase(&pStmt->targetTableName, pStmt->pDbFNameHashObj);
    if (TSDB_CODE_SUCCESS == code) {
      code = collectUseTable(&pStmt->targetTableName, pStmt->pTableNameHashObj);
    }
  }
  return code;
}

static int32_t preParseUsingTableName(SInsertParseContext* pCxt, SVnodeModifyOpStmt* pStmt, SToken* pTbName) {
  return insCreateSName(&pStmt->usingTableName, pTbName, pCxt->pComCxt->acctId, pCxt->pComCxt->db, &pCxt->msg);
}

static int32_t getUsingTableSchema(SInsertParseContext* pCxt, SVnodeModifyOpStmt* pStmt, bool* ctbCacheHit) {
  int32_t code = TSDB_CODE_SUCCESS;
  STableMeta* pStableMeta = NULL;
  STableMeta* pCtableMeta = NULL;
  if (pCxt->forceUpdate) {
    pCxt->missCache = true;
    return TSDB_CODE_SUCCESS;
  }
  if (!pCxt->missCache) {
    char tbFName[TSDB_TABLE_FNAME_LEN];
    code = tNameExtractFullName(&pStmt->usingTableName, tbFName);
    if (TSDB_CODE_SUCCESS != code) {
      return code;
    }
    STableMeta** ppStableMeta = taosHashGet(pStmt->pSuperTableHashObj, tbFName, strlen(tbFName));
    if (NULL != ppStableMeta) {
      pStableMeta = *ppStableMeta;
    }
    if (NULL == pStableMeta) {
      bool bUsingTable = true;
      code = getTableMeta(pCxt, &pStmt->usingTableName, &pStableMeta, &pCxt->missCache, bUsingTable);
      if (TSDB_CODE_SUCCESS == code) {
        code = taosHashPut(pStmt->pSuperTableHashObj, tbFName, strlen(tbFName), &pStableMeta, POINTER_BYTES);
      } else {
        taosMemoryFreeClear(pStableMeta);
      }
    }
  }
  if (pCxt->isStmtBind) {
    goto _no_ctb_cache;
  }

  if (TSDB_CODE_SUCCESS == code && !pCxt->missCache) {
    bool bUsingTable = false;
    code = getTableMeta(pCxt, &pStmt->targetTableName, &pCtableMeta, &pCxt->missCache, bUsingTable);
  }

  if (TSDB_CODE_SUCCESS == code && !pCxt->missCache) {
    code = (pStableMeta->suid == pCtableMeta->suid) ? TSDB_CODE_SUCCESS : TSDB_CODE_TDB_TABLE_IN_OTHER_STABLE;
    *ctbCacheHit = true;
  }
_no_ctb_cache:
  if (TSDB_CODE_SUCCESS == code) {
    if (*ctbCacheHit) {
      code = cloneTableMeta(pCtableMeta, &pStmt->pTableMeta);
    } else {
      code = cloneTableMeta(pStableMeta, &pStmt->pTableMeta);
    }
  }
  taosMemoryFree(pCtableMeta);
  if (TSDB_CODE_SUCCESS == code && !pCxt->missCache) {
    code = getTargetTableVgroup(pCxt->pComCxt, pStmt, true, &pCxt->missCache);
  }
  if (TSDB_CODE_SUCCESS == code && !pCxt->pComCxt->async) {
    code = collectUseDatabase(&pStmt->usingTableName, pStmt->pDbFNameHashObj);
    if (TSDB_CODE_SUCCESS == code) {
      code = collectUseTable(&pStmt->usingTableName, pStmt->pTableNameHashObj);
    }
  }
  return code;
}

static int32_t parseUsingTableNameImpl(SInsertParseContext* pCxt, SVnodeModifyOpStmt* pStmt) {
  SToken token;
  NEXT_TOKEN(pStmt->pSql, token);
  bool    ctbCacheHit = false;
  int32_t code = preParseUsingTableName(pCxt, pStmt, &token);
  if (TSDB_CODE_SUCCESS == code) {
    code = getUsingTableSchema(pCxt, pStmt, &ctbCacheHit);
    if (TSDB_CODE_SUCCESS == code && ctbCacheHit) {
      pStmt->usingTableProcessing = false;
      return ignoreUsingClauseAndCheckTagValues(pCxt, pStmt);
    }
  }
  if (TSDB_CODE_SUCCESS == code && !pCxt->missCache) {
    code = storeChildTableMeta(pCxt, pStmt);
  }
  return code;
}

// input pStmt->pSql:
//   1(care). [USING stb_name [(tag1_name, ...)] TAGS (tag1_value, ...) [table_options]] ...
//   2. VALUES ... | FILE ...
// output pStmt->pSql:
//   1. [(tag1_name, ...)] TAGS (tag1_value, ...) [table_options]] ...
//   2. VALUES ... | FILE ...
static int32_t parseUsingTableName(SInsertParseContext* pCxt, SVnodeModifyOpStmt* pStmt) {
  SToken  token;
  int32_t index = 0;
  NEXT_TOKEN_KEEP_SQL(pStmt->pSql, token, index);
  if (TK_USING != token.type) {
    return getTargetTableSchema(pCxt, pStmt);
  }
  pStmt->usingTableProcessing = true;
  pCxt->stmtTbNameFlag |= USING_CLAUSE;
  // pStmt->pSql -> stb_name [(tag1_name, ...)
  pStmt->pSql += index;
  int32_t code = parseDuplicateUsingClause(pCxt, pStmt, &pCxt->usingDuplicateTable);
  if (TSDB_CODE_SUCCESS == code && !pCxt->usingDuplicateTable) {
    return parseUsingTableNameImpl(pCxt, pStmt);
  }
  return code;
}

static int32_t preParseTargetTableName(SInsertParseContext* pCxt, SVnodeModifyOpStmt* pStmt, SToken* pTbName) {
  int32_t code = insCreateSName(&pStmt->targetTableName, pTbName, pCxt->pComCxt->acctId, pCxt->pComCxt->db, &pCxt->msg);
  if (TSDB_CODE_SUCCESS == code) {
    if (IS_SYS_DBNAME(pStmt->targetTableName.dbname)) {
      return TSDB_CODE_PAR_SYSTABLE_NOT_ALLOWED;
    }
  }

  return code;
}

// input pStmt->pSql:
//   1(care). [(field1_name, ...)] ...
//   2. [ USING ... ] ...
//   3. VALUES ... | FILE ...
// output pStmt->pSql:
//   1. [ USING ... ] ...
//   2. VALUES ... | FILE ...
static int32_t preParseBoundColumnsClause(SInsertParseContext* pCxt, SVnodeModifyOpStmt* pStmt) {
  SToken  token;
  int32_t index = 0;
  NEXT_TOKEN_KEEP_SQL(pStmt->pSql, token, index);
  if (TK_NK_LP != token.type) {
    return TSDB_CODE_SUCCESS;
  }

  // pStmt->pSql -> field1_name, ...)
  pStmt->pSql += index;
  pStmt->pBoundCols = pStmt->pSql;
  return skipParentheses(pCxt, &pStmt->pSql);
}

static int32_t getTableDataCxt(SInsertParseContext* pCxt, SVnodeModifyOpStmt* pStmt, STableDataCxt** pTableCxt) {
  if (pCxt->pComCxt->async) {
    return insGetTableDataCxt(pStmt->pTableBlockHashObj, &pStmt->pTableMeta->uid, sizeof(pStmt->pTableMeta->uid),
                              pStmt->pTableMeta, &pStmt->pCreateTblReq, pTableCxt, false, false);
  }

  char    tbFName[TSDB_TABLE_FNAME_LEN];
  int32_t code = 0;
  if ((pCxt->stmtTbNameFlag & NO_DATA_USING_CLAUSE) == USING_CLAUSE) {
    tstrncpy(pStmt->targetTableName.tname, pStmt->usingTableName.tname, sizeof(pStmt->targetTableName.tname));
    tstrncpy(pStmt->targetTableName.dbname, pStmt->usingTableName.dbname, sizeof(pStmt->targetTableName.dbname));
    pStmt->targetTableName.type = TSDB_SUPER_TABLE;
    pStmt->pTableMeta->tableType = TSDB_SUPER_TABLE;
  }

  code = tNameExtractFullName(&pStmt->targetTableName, tbFName);

  if (TSDB_CODE_SUCCESS != code) {
    return code;
  }
  if (pStmt->usingTableProcessing) {
    pStmt->pTableMeta->uid = 0;
  }
  return insGetTableDataCxt(pStmt->pTableBlockHashObj, tbFName, strlen(tbFName), pStmt->pTableMeta,
                            &pStmt->pCreateTblReq, pTableCxt, NULL != pCxt->pComCxt->pStmtCb, false);
}

static int32_t parseBoundColumnsClause(SInsertParseContext* pCxt, SVnodeModifyOpStmt* pStmt, STableDataCxt* pTableCxt) {
  SToken  token;
  int32_t index = 0;
  NEXT_TOKEN_KEEP_SQL(pStmt->pSql, token, index);
  if (TK_NK_LP == token.type) {
    pStmt->pSql += index;
    if (NULL != pStmt->pBoundCols) {
      return buildSyntaxErrMsg(&pCxt->msg, "keyword VALUES or FILE is expected", token.z);
    }
    // pStmt->pSql -> field1_name, ...)
    return parseBoundColumns(pCxt, &pStmt->pSql, BOUND_COLUMNS, pStmt->pTableMeta, &pTableCxt->boundColsInfo);
  }

  if (NULL != pStmt->pBoundCols) {
    return parseBoundColumns(pCxt, &pStmt->pBoundCols, BOUND_COLUMNS, pStmt->pTableMeta, &pTableCxt->boundColsInfo);
  } else if (pTableCxt->boundColsInfo.hasBoundCols) {
    insResetBoundColsInfo(&pTableCxt->boundColsInfo);
  }

  return TSDB_CODE_SUCCESS;
}

int32_t initTableColSubmitData(STableDataCxt* pTableCxt) {
  if (0 == (pTableCxt->pData->flags & SUBMIT_REQ_COLUMN_DATA_FORMAT)) {
    return TSDB_CODE_SUCCESS;
  }

  for (int32_t i = 0; i < pTableCxt->boundColsInfo.numOfBound; ++i) {
    SSchema*  pSchema = &pTableCxt->pMeta->schema[pTableCxt->boundColsInfo.pColIndex[i]];
    SColData* pCol = taosArrayReserve(pTableCxt->pData->aCol, 1);
    if (NULL == pCol) {
      return terrno;
    }
    tColDataInit(pCol, pSchema->colId, pSchema->type, pSchema->flags);
  }

  return TSDB_CODE_SUCCESS;
}

int32_t initTableColSubmitDataWithBoundInfo(STableDataCxt* pTableCxt, SBoundColInfo pBoundColsInfo) {
  insDestroyBoundColInfo(&(pTableCxt->boundColsInfo));
  pTableCxt->boundColsInfo = pBoundColsInfo;
  pTableCxt->boundColsInfo.pColIndex = taosMemoryCalloc(pBoundColsInfo.numOfBound, sizeof(int16_t));
  if (NULL == pTableCxt->boundColsInfo.pColIndex) {
    return terrno;
  }
  (void)memcpy(pTableCxt->boundColsInfo.pColIndex, pBoundColsInfo.pColIndex,
               sizeof(int16_t) * pBoundColsInfo.numOfBound);
  for (int32_t i = 0; i < pBoundColsInfo.numOfBound; ++i) {
    SSchema*  pSchema = &pTableCxt->pMeta->schema[pTableCxt->boundColsInfo.pColIndex[i]];
    SColData* pCol = taosArrayReserve(pTableCxt->pData->aCol, 1);
    if (NULL == pCol) {
      return terrno;
    }
    tColDataInit(pCol, pSchema->colId, pSchema->type, pSchema->flags);
  }

  return TSDB_CODE_SUCCESS;
}

// input pStmt->pSql:
//   1. [(tag1_name, ...)] ...
//   2. VALUES ... | FILE ...
// output pStmt->pSql: VALUES ... | FILE ...
static int32_t parseSchemaClauseBottom(SInsertParseContext* pCxt, SVnodeModifyOpStmt* pStmt,
                                       STableDataCxt** pTableCxt) {
  int32_t code = parseUsingClauseBottom(pCxt, pStmt);
  if (TSDB_CODE_SUCCESS == code) {
    code = getTableDataCxt(pCxt, pStmt, pTableCxt);
  }
  if (TSDB_CODE_SUCCESS == code) {
    code = parseBoundColumnsClause(pCxt, pStmt, *pTableCxt);
  }
  if (TSDB_CODE_SUCCESS == code) {
    code = initTableColSubmitData(*pTableCxt);
  }
  return code;
}

// input pStmt->pSql: [(field1_name, ...)] [ USING ... ] VALUES ... | FILE ...
// output pStmt->pSql:
//   1. [(tag1_name, ...)] ...
//   2. VALUES ... | FILE ...
static int32_t parseSchemaClauseTop(SInsertParseContext* pCxt, SVnodeModifyOpStmt* pStmt, SToken* pTbName) {
  int32_t code = preParseTargetTableName(pCxt, pStmt, pTbName);
  if (TSDB_CODE_SUCCESS == code) {
    // option: [(field1_name, ...)]
    code = preParseBoundColumnsClause(pCxt, pStmt);
  }
  if (TSDB_CODE_SUCCESS == code) {
    // option: [USING stb_name]
    code = parseUsingTableName(pCxt, pStmt);
  }
  return code;
}

static int32_t parseValueTokenImpl(SInsertParseContext* pCxt, const char** pSql, SToken* pToken, SSchema* pSchema,
                                   const SSchemaExt* pExtSchema, int16_t timePrec, SColVal* pVal) {
  switch (pSchema->type) {
    case TSDB_DATA_TYPE_BOOL: {
      if ((pToken->type == TK_NK_BOOL || pToken->type == TK_NK_STRING) && (pToken->n != 0)) {
        if (IS_TRUE_STR(pToken->z, pToken->n)) {
          VALUE_SET_TRIVIAL_DATUM(&pVal->value, TRUE_VALUE);
        } else if (IS_FALSE_STR(pToken->z, pToken->n)) {
          VALUE_SET_TRIVIAL_DATUM(&pVal->value, FALSE_VALUE);
        } else if (TSDB_CODE_SUCCESS ==
                   toDoubleEx(pToken->z, pToken->n, pToken->type, (double*)&VALUE_GET_TRIVIAL_DATUM(&pVal->value))) {
          int8_t v = (*(double*)&VALUE_GET_TRIVIAL_DATUM(&pVal->value) == 0 ? FALSE_VALUE : TRUE_VALUE);
          valueSetDatum(&pVal->value, TSDB_DATA_TYPE_BOOL, &v, tDataTypes[TSDB_DATA_TYPE_BOOL].bytes);
        } else {
          return buildSyntaxErrMsg(&pCxt->msg, "invalid bool data", pToken->z);
        }
      } else if (pToken->type == TK_NK_INTEGER) {
        int8_t v = ((taosStr2Int64(pToken->z, NULL, 10) == 0) ? FALSE_VALUE : TRUE_VALUE);
        VALUE_SET_TRIVIAL_DATUM(&pVal->value, v);
      } else if (pToken->type == TK_NK_FLOAT) {
        int8_t v = ((taosStr2Double(pToken->z, NULL) == 0) ? FALSE_VALUE : TRUE_VALUE);
        VALUE_SET_TRIVIAL_DATUM(&pVal->value, v);
      } else if ((pToken->type == TK_NK_HEX || pToken->type == TK_NK_BIN) &&
                 (TSDB_CODE_SUCCESS ==
                  toDoubleEx(pToken->z, pToken->n, pToken->type, (double*)&VALUE_GET_TRIVIAL_DATUM(&pVal->value)))) {
        int8_t v = *(double*)&VALUE_GET_TRIVIAL_DATUM(&pVal->value) == 0 ? FALSE_VALUE : TRUE_VALUE;
        valueSetDatum(&pVal->value, TSDB_DATA_TYPE_BOOL, &v, tDataTypes[TSDB_DATA_TYPE_BOOL].bytes);
      } else {
        return buildSyntaxErrMsg(&pCxt->msg, "invalid bool data", pToken->z);
      }
      break;
    }
    case TSDB_DATA_TYPE_TINYINT: {
      int32_t code = toIntegerEx(pToken->z, pToken->n, pToken->type, &VALUE_GET_TRIVIAL_DATUM(&pVal->value));
      if (TSDB_CODE_SUCCESS != code) {
        return buildSyntaxErrMsg(&pCxt->msg, "invalid tinyint data", pToken->z);
      } else if (!IS_VALID_TINYINT(VALUE_GET_TRIVIAL_DATUM(&pVal->value))) {
        return buildSyntaxErrMsg(&pCxt->msg, "tinyint data overflow", pToken->z);
      }
      break;
    }
    case TSDB_DATA_TYPE_UTINYINT: {
      int32_t code = toUIntegerEx(pToken->z, pToken->n, pToken->type, (uint64_t*)&VALUE_GET_TRIVIAL_DATUM(&pVal->value));
      if (TSDB_CODE_SUCCESS != code) {
        return buildSyntaxErrMsg(&pCxt->msg, "invalid unsigned tinyint data", pToken->z);
      } else if (VALUE_GET_TRIVIAL_DATUM(&pVal->value) > UINT8_MAX) {
        return buildSyntaxErrMsg(&pCxt->msg, "unsigned tinyint data overflow", pToken->z);
      }
      break;
    }
    case TSDB_DATA_TYPE_SMALLINT: {
      int32_t code = toIntegerEx(pToken->z, pToken->n, pToken->type, &VALUE_GET_TRIVIAL_DATUM(&pVal->value));
      if (TSDB_CODE_SUCCESS != code) {
        return buildSyntaxErrMsg(&pCxt->msg, "invalid smallint data", pToken->z);
      } else if (!IS_VALID_SMALLINT(VALUE_GET_TRIVIAL_DATUM(&pVal->value))) {
        return buildSyntaxErrMsg(&pCxt->msg, "smallint data overflow", pToken->z);
      }
      break;
    }
    case TSDB_DATA_TYPE_USMALLINT: {
      int32_t code = toUIntegerEx(pToken->z, pToken->n, pToken->type, &VALUE_GET_TRIVIAL_DATUM(&pVal->value));
      if (TSDB_CODE_SUCCESS != code) {
        return buildSyntaxErrMsg(&pCxt->msg, "invalid unsigned smallint data", pToken->z);
      } else if (VALUE_GET_TRIVIAL_DATUM(&pVal->value) > UINT16_MAX) {
        return buildSyntaxErrMsg(&pCxt->msg, "unsigned smallint data overflow", pToken->z);
      }
      break;
    }
    case TSDB_DATA_TYPE_INT: {
      int32_t code = toIntegerEx(pToken->z, pToken->n, pToken->type, &VALUE_GET_TRIVIAL_DATUM(&pVal->value));
      if (TSDB_CODE_SUCCESS != code) {
        return buildSyntaxErrMsg(&pCxt->msg, "invalid int data", pToken->z);
      } else if (!IS_VALID_INT(VALUE_GET_TRIVIAL_DATUM(&pVal->value))) {
        return buildSyntaxErrMsg(&pCxt->msg, "int data overflow", pToken->z);
      }
      break;
    }
    case TSDB_DATA_TYPE_UINT: {
      int32_t code = toUIntegerEx(pToken->z, pToken->n, pToken->type, &VALUE_GET_TRIVIAL_DATUM(&pVal->value));
      if (TSDB_CODE_SUCCESS != code) {
        return buildSyntaxErrMsg(&pCxt->msg, "invalid unsigned int data", pToken->z);
      } else if (VALUE_GET_TRIVIAL_DATUM(&pVal->value) > UINT32_MAX) {
        return buildSyntaxErrMsg(&pCxt->msg, "unsigned int data overflow", pToken->z);
      }
      break;
    }
    case TSDB_DATA_TYPE_BIGINT: {
      int32_t code = toIntegerEx(pToken->z, pToken->n, pToken->type, &VALUE_GET_TRIVIAL_DATUM(&pVal->value));
      if (TSDB_CODE_SUCCESS != code) {
        return buildSyntaxErrMsg(&pCxt->msg, "invalid bigint data", pToken->z);
      }
      break;
    }
    case TSDB_DATA_TYPE_UBIGINT: {
      int32_t code = toUIntegerEx(pToken->z, pToken->n, pToken->type, &VALUE_GET_TRIVIAL_DATUM(&pVal->value));
      if (TSDB_CODE_SUCCESS != code) {
        return buildSyntaxErrMsg(&pCxt->msg, "invalid unsigned bigint data", pToken->z);
      }
      break;
    }
    case TSDB_DATA_TYPE_FLOAT: {
      double  dv;
      int32_t code = toDoubleEx(pToken->z, pToken->n, pToken->type, &dv);
      if (TSDB_CODE_SUCCESS != code) {
        return buildSyntaxErrMsg(&pCxt->msg, "illegal float data", pToken->z);
      }
      if (dv > FLT_MAX || dv < -FLT_MAX || isinf(dv) || isnan(dv)) {
        return buildSyntaxErrMsg(&pCxt->msg, "illegal float data", pToken->z);
      }
      float f = dv;
      valueSetDatum(&pVal->value, TSDB_DATA_TYPE_FLOAT, &f, sizeof(f));
      break;
    }
    case TSDB_DATA_TYPE_DOUBLE: {
      double  dv;
      int32_t code = toDoubleEx(pToken->z, pToken->n, pToken->type, &dv);
      if (TSDB_CODE_SUCCESS != code) {
        return buildSyntaxErrMsg(&pCxt->msg, "illegal float data", pToken->z);
      }
      if (isinf(dv) || isnan(dv)) {
        return buildSyntaxErrMsg(&pCxt->msg, "illegal double data", pToken->z);
      }
      VALUE_SET_TRIVIAL_DATUM(&pVal->value, (*(int64_t*)&dv));
      break;
    }
    case TSDB_DATA_TYPE_BINARY: {
      // Too long values will raise the invalid sql error message
      if (pToken->n + VARSTR_HEADER_SIZE > pSchema->bytes) {
        return generateSyntaxErrMsg(&pCxt->msg, TSDB_CODE_PAR_VALUE_TOO_LONG, pSchema->name);
      }
      pVal->value.pData = taosMemoryMalloc(pToken->n);
      if (NULL == pVal->value.pData) {
        return terrno;
      }
      memcpy(pVal->value.pData, pToken->z, pToken->n);
      pVal->value.nData = pToken->n;
      break;
    }
    case TSDB_DATA_TYPE_VARBINARY: {
      int32_t code = parseVarbinary(pToken, &pVal->value.pData, &pVal->value.nData, pSchema->bytes);
      if (code != TSDB_CODE_SUCCESS) {
        return generateSyntaxErrMsg(&pCxt->msg, code, pSchema->name);
      }
      break;
    }
    case TSDB_DATA_TYPE_NCHAR: {
      // if the converted output len is over than pColumnModel->bytes, return error: 'Argument list too long'
      int32_t len = 0;
      int64_t realLen = pToken->n << 2;
      if (realLen > pSchema->bytes - VARSTR_HEADER_SIZE) realLen = pSchema->bytes - VARSTR_HEADER_SIZE;
      char* pUcs4 = taosMemoryMalloc(realLen);
      if (NULL == pUcs4) {
        return terrno;
      }
      if (!taosMbsToUcs4(pToken->z, pToken->n, (TdUcs4*)pUcs4, realLen, &len, pCxt->pComCxt->charsetCxt)) {
        taosMemoryFree(pUcs4);
        if (terrno == TAOS_SYSTEM_ERROR(E2BIG)) {
          return generateSyntaxErrMsg(&pCxt->msg, TSDB_CODE_PAR_VALUE_TOO_LONG, pSchema->name);
        }
        char buf[512] = {0};
        snprintf(buf, tListLen(buf), "%s", strerror(terrno));
        return buildSyntaxErrMsg(&pCxt->msg, buf, pToken->z);
      }
      pVal->value.pData = pUcs4;
      pVal->value.nData = len;
      break;
    }
    case TSDB_DATA_TYPE_JSON: {
      if (pToken->n > (TSDB_MAX_JSON_TAG_LEN - VARSTR_HEADER_SIZE) / TSDB_NCHAR_SIZE) {
        return buildSyntaxErrMsg(&pCxt->msg, "json string too long than 4095", pToken->z);
      }
      pVal->value.pData = taosMemoryMalloc(pToken->n);
      if (NULL == pVal->value.pData) {
        return terrno;
      }
      memcpy(pVal->value.pData, pToken->z, pToken->n);
      pVal->value.nData = pToken->n;
      break;
    }
    case TSDB_DATA_TYPE_GEOMETRY: {
      int32_t        code = TSDB_CODE_FAILED;
      unsigned char* output = NULL;
      size_t         size = 0;

      code = parseGeometry(pToken, &output, &size);
      if (code != TSDB_CODE_SUCCESS) {
        code = buildSyntaxErrMsg(&pCxt->msg, getGeosErrMsg(code), pToken->z);
      }
      // Too long values will raise the invalid sql error message
      else if (size + VARSTR_HEADER_SIZE > pSchema->bytes) {
        code = generateSyntaxErrMsg(&pCxt->msg, TSDB_CODE_PAR_VALUE_TOO_LONG, pSchema->name);
      } else {
        pVal->value.pData = taosMemoryMalloc(size);
        if (NULL == pVal->value.pData) {
          code = terrno;
        } else {
          memcpy(pVal->value.pData, output, size);
          pVal->value.nData = size;
        }
      }

      geosFreeBuffer(output);
      if (code != TSDB_CODE_SUCCESS) {
        return code;
      }

      break;
    }
    case TSDB_DATA_TYPE_TIMESTAMP: {
<<<<<<< HEAD
      if (parseTime(pSql, pToken, timePrec, &pVal->value.val, &pCxt->msg, pCxt->pComCxt->timezone) !=
          TSDB_CODE_SUCCESS) {
=======
      if (parseTime(pSql, pToken, timePrec, &VALUE_GET_TRIVIAL_DATUM(&pVal->value), &pCxt->msg,
                    pCxt->pComCxt->timezone) != TSDB_CODE_SUCCESS) {
>>>>>>> 9a39af4a
        return buildSyntaxErrMsg(&pCxt->msg, "invalid timestamp", pToken->z);
      }
      break;
    }
<<<<<<< HEAD
    case TSDB_DATA_TYPE_BLOB:
    case TSDB_DATA_TYPE_MEDIUMBLOB:
      if ((pToken->n + BLOBSTR_HEADER_SIZE) > TSDB_MAX_BLOB_LEN) {
        return generateSyntaxErrMsg(&pCxt->msg, TSDB_CODE_PAR_VALUE_TOO_LONG, pSchema->name);
      }
      pVal->value.pData = taosMemoryMalloc(pToken->n);
      if (NULL == pVal->value.pData) {
        return terrno;
      }
      memcpy(pVal->value.pData, pToken->z, pToken->n);
      pVal->value.nData = pToken->n;
      break;
=======
    case TSDB_DATA_TYPE_DECIMAL: {
      if (!pExtSchema) {
        qError("Decimal type without ext schema info, cannot parse decimal values");
        return TSDB_CODE_PAR_INTERNAL_ERROR;
      }
      uint8_t precision = 0, scale = 0;
      decimalFromTypeMod(pExtSchema->typeMod, &precision, &scale);
      Decimal128 dec = {0};
      int32_t code = decimal128FromStr(pToken->z, pToken->n, precision, scale, &dec);
      if (TSDB_CODE_SUCCESS != code) {
        return code;
      }

      // precision check
      // scale auto fit

      code = decimal128ToDataVal(&dec, &pVal->value);
      if (TSDB_CODE_SUCCESS != code) {
        return code;
      }
      break;
    }
    case TSDB_DATA_TYPE_DECIMAL64: {
      if (!pExtSchema) {
        qError("Decimal type without ext schema info, cannot parse decimal values");
        return TSDB_CODE_PAR_INTERNAL_ERROR;
      }
      uint8_t precision = 0, scale = 0;
      decimalFromTypeMod(pExtSchema->typeMod, &precision, &scale);
      Decimal64 dec = {0};
      int32_t code = decimal64FromStr(pToken->z, pToken->n, precision, scale, &dec);
      if (TSDB_CODE_SUCCESS != code) {
        return code;
      }
      code = decimal64ToDataVal(&dec, &pVal->value);
      if (TSDB_CODE_SUCCESS != code) {
        return code;
      }
      break;
    }
>>>>>>> 9a39af4a
    default:

      return TSDB_CODE_FAILED;
  }

  pVal->flag = CV_FLAG_VALUE;
  return TSDB_CODE_SUCCESS;
}

static int32_t parseValueToken(SInsertParseContext* pCxt, const char** pSql, SToken* pToken, SSchema* pSchema,
                               const SSchemaExt* pExtSchema, int16_t timePrec, SColVal* pVal) {
  int32_t code = checkAndTrimValue(pToken, pCxt->tmpTokenBuf, &pCxt->msg, pSchema->type);
  if (TSDB_CODE_SUCCESS == code && isNullValue(pSchema->type, pToken)) {
    if (TSDB_DATA_TYPE_TIMESTAMP == pSchema->type && PRIMARYKEY_TIMESTAMP_COL_ID == pSchema->colId) {
      return buildSyntaxErrMsg(&pCxt->msg, "Primary timestamp column should not be null", pToken->z);
    }

    pVal->flag = CV_FLAG_NULL;
    return TSDB_CODE_SUCCESS;
  }

  if (TSDB_CODE_SUCCESS == code) {
    if (pToken->n == 0 && IS_NUMERIC_TYPE(pSchema->type)) {
      return buildSyntaxErrMsg(&pCxt->msg, "invalid numeric data", pToken->z);
    }
    code = parseValueTokenImpl(pCxt, pSql, pToken, pSchema, pExtSchema, timePrec, pVal);
  }

  return code;
}

static void clearColValArray(SArray* pCols) {
  int32_t num = taosArrayGetSize(pCols);
  for (int32_t i = 0; i < num; ++i) {
    SColVal* pCol = taosArrayGet(pCols, i);
    if (IS_VAR_DATA_TYPE(pCol->value.type) || pCol->value.type == TSDB_DATA_TYPE_DECIMAL) {
      taosMemoryFreeClear(pCol->value.pData);
    }
  }
}

typedef struct SStbRowsDataContext {
  SName stbName;

  STableMeta*   pStbMeta;
  SNode*        pTagCond;
  SBoundColInfo boundColsInfo;

  // the following fields are for each stb row
  SArray*        aTagVals;
  SArray*        aColVals;
  SArray*        aTagNames;
  SName          ctbName;
  STag*          pTag;
  STableMeta*    pCtbMeta;
  SVCreateTbReq* pCreateCtbReq;
  bool           hasTimestampTag;
  bool           isJsonTag;
} SStbRowsDataContext;

typedef union SRowsDataContext {
  STableDataCxt*       pTableDataCxt;
  SStbRowsDataContext* pStbRowsCxt;
} SRowsDataContext;

int32_t parseTbnameToken(SMsgBuf* pMsgBuf, char* tname, SToken* pToken, bool* pFoundCtbName) {
  *pFoundCtbName = false;

  if (isNullValue(TSDB_DATA_TYPE_BINARY, pToken)) {
    return buildInvalidOperationMsg(pMsgBuf, "tbname can not be null value");
  }

  if (pToken->n > 0) {
    if (pToken->n <= TSDB_TABLE_NAME_LEN - 1) {
      for (int i = 0; i < pToken->n; ++i) {
        if (pToken->z[i] == '.') {
          return buildInvalidOperationMsg(pMsgBuf, "tbname can not contain '.'");
        } else {
          tname[i] = pToken->z[i];
        }
      }
      tname[pToken->n] = '\0';
      *pFoundCtbName = true;
    } else {
      return buildInvalidOperationMsg(pMsgBuf, "tbname is too long");
    }
  } else {
    return buildInvalidOperationMsg(pMsgBuf, "tbname can not be empty");
  }
  return TSDB_CODE_SUCCESS;
}

static int32_t processCtbTagsAfterCtbName(SInsertParseContext* pCxt, SVnodeModifyOpStmt* pStmt,
                                          SStbRowsDataContext* pStbRowsCxt, bool ctbFirst, const SToken* tagTokens,
                                          SSchema* const* tagSchemas, int numOfTagTokens) {
  int32_t code = TSDB_CODE_SUCCESS;
  uint8_t precision = pStmt->pTableMeta->tableInfo.precision;

  if (code == TSDB_CODE_SUCCESS && ctbFirst) {
    for (int32_t i = 0; code == TSDB_CODE_SUCCESS && i < numOfTagTokens; ++i) {
      SToken*  pTagToken = (SToken*)(tagTokens + i);
      SSchema* pTagSchema = tagSchemas[i];
      code = checkAndTrimValue(pTagToken, pCxt->tmpTokenBuf, &pCxt->msg, pTagSchema->type);
      if (code == TSDB_CODE_SUCCESS && TK_NK_VARIABLE == pTagToken->type) {
        code = buildInvalidOperationMsg(&pCxt->msg, "not expected tag");
      }

      if (code == TSDB_CODE_SUCCESS) {
        code = parseTagValue(&pCxt->msg, NULL, precision, pTagSchema, pTagToken, pStbRowsCxt->aTagNames,
                             pStbRowsCxt->aTagVals, &pStbRowsCxt->pTag, pCxt->pComCxt->timezone,
                             pCxt->pComCxt->charsetCxt);
      }
    }
    if (code == TSDB_CODE_SUCCESS && !pStbRowsCxt->isJsonTag) {
      code = tTagNew(pStbRowsCxt->aTagVals, 1, false, &pStbRowsCxt->pTag);
    }
  }

  if (code == TSDB_CODE_SUCCESS && pStbRowsCxt->pTagCond) {
    code = checkSubtablePrivilege(pStbRowsCxt->aTagVals, pStbRowsCxt->aTagNames, &pStbRowsCxt->pTagCond);
  }
  return code;
}

static int32_t doGetStbRowValues(SInsertParseContext* pCxt, SVnodeModifyOpStmt* pStmt, const char** ppSql,
                                 SStbRowsDataContext* pStbRowsCxt, SToken* pToken, const SBoundColInfo* pCols,
                                 const SSchema* pSchemas, const SSchemaExt* pExtSchemas, SToken* tagTokens,
                                 SSchema** tagSchemas, int* pNumOfTagTokens, bool* bFoundTbName, bool* setCtbName,
                                 SBoundColInfo* ctbCols) {
  int32_t code = TSDB_CODE_SUCCESS;
  SArray* pTagNames = pStbRowsCxt->aTagNames;
  SArray* pTagVals = pStbRowsCxt->aTagVals;
  bool    canParseTagsAfter = !pStbRowsCxt->pTagCond && !pStbRowsCxt->hasTimestampTag;
  int32_t numOfCols = getNumOfColumns(pStbRowsCxt->pStbMeta);
  int32_t numOfTags = getNumOfTags(pStbRowsCxt->pStbMeta);
  int32_t tbnameIdx = getTbnameSchemaIndex(pStbRowsCxt->pStbMeta);
  uint8_t precision = getTableInfo(pStbRowsCxt->pStbMeta).precision;
  int     tag_index = 0;
  int     col_index = 0;
  for (int i = 0; i < pCols->numOfBound && (code) == TSDB_CODE_SUCCESS; ++i) {
    const char* pTmpSql = *ppSql;
    bool        ignoreComma = false;
    NEXT_TOKEN_WITH_PREV_EXT(*ppSql, *pToken, &ignoreComma);

    if (ignoreComma) {
      code = buildSyntaxErrMsg(&pCxt->msg, "invalid data or symbol", pTmpSql);
      break;
    }

    if (TK_NK_RP == pToken->type) {
      code = generateSyntaxErrMsg(&pCxt->msg, TSDB_CODE_PAR_INVALID_COLUMNS_NUM);
      break;
    }

    if (TK_NK_QUESTION == pToken->type) {
      if (!pCxt->pComCxt->isStmtBind && i != 0) {
        return buildInvalidOperationMsg(&pCxt->msg, "not support mixed bind and non-bind values");
      }
      pCxt->isStmtBind = true;
      if (pCols->pColIndex[i] == tbnameIdx) {
        *bFoundTbName = true;
        char* tbName = NULL;
        if ((*pCxt->pComCxt->pStmtCb->getTbNameFn)(pCxt->pComCxt->pStmtCb->pStmt, &tbName) == TSDB_CODE_SUCCESS) {
          tstrncpy(pStbRowsCxt->ctbName.tname, tbName, sizeof(pStbRowsCxt->ctbName.tname));
          tstrncpy(pStmt->usingTableName.tname, pStmt->targetTableName.tname, sizeof(pStmt->usingTableName.tname));
          tstrncpy(pStmt->targetTableName.tname, tbName, sizeof(pStmt->targetTableName.tname));
          tstrncpy(pStmt->usingTableName.dbname, pStmt->targetTableName.dbname, sizeof(pStmt->usingTableName.dbname));
          pStmt->usingTableName.type = 1;
          pStmt->pTableMeta->tableType = TSDB_CHILD_TABLE;  // set the table type to child table for parse cache
          *setCtbName = true;
        }
      } else if (pCols->pColIndex[i] < numOfCols) {
        // bind column
        if (ctbCols->pColIndex == NULL) {
          ctbCols->pColIndex = taosMemoryCalloc(numOfCols, sizeof(int16_t));
          if (NULL == ctbCols->pColIndex) {
            return terrno;
          }
        }
        ctbCols->pColIndex[col_index++] = pCols->pColIndex[i];
        ctbCols->numOfBound++;
        ctbCols->numOfCols++;

      } else if (pCols->pColIndex[i] < tbnameIdx) {
        if (pCxt->tags.pColIndex == NULL) {
          pCxt->tags.pColIndex = taosMemoryCalloc(numOfTags, sizeof(int16_t));
          if (NULL == pCxt->tags.pColIndex) {
            return terrno;
          }
        }
        if (!(tag_index < numOfTags)) {
          return buildInvalidOperationMsg(&pCxt->msg, "not expected numOfTags");
        }
        pStmt->usingTableProcessing = true;
        pCxt->tags.pColIndex[tag_index++] = pCols->pColIndex[i] - numOfCols;
        pCxt->tags.mixTagsCols = true;
        pCxt->tags.numOfBound++;
        pCxt->tags.numOfCols++;
      } else {
        return buildInvalidOperationMsg(&pCxt->msg, "not expected numOfBound");
      }
    } else {
      if (pCxt->pComCxt->isStmtBind) {
        return buildInvalidOperationMsg(&pCxt->msg, "not support mixed bind and non-bind values");
      }
      if (pCols->pColIndex[i] < numOfCols) {
        const SSchema*    pSchema = &pSchemas[pCols->pColIndex[i]];
        const SSchemaExt* pExtSchema = pExtSchemas + pCols->pColIndex[i];
        SColVal*       pVal = taosArrayGet(pStbRowsCxt->aColVals, pCols->pColIndex[i]);
        code = parseValueToken(pCxt, ppSql, pToken, (SSchema*)pSchema, pExtSchema, precision, pVal);
        if (TK_NK_VARIABLE == pToken->type) {
          code = buildInvalidOperationMsg(&pCxt->msg, "not expected row value");
        }
      } else if (pCols->pColIndex[i] < tbnameIdx) {
        const SSchema* pTagSchema = &pSchemas[pCols->pColIndex[i]];
        if (canParseTagsAfter) {
          tagTokens[(*pNumOfTagTokens)] = *pToken;
          tagSchemas[(*pNumOfTagTokens)] = (SSchema*)pTagSchema;
          ++(*pNumOfTagTokens);
        } else {
          code = checkAndTrimValue(pToken, pCxt->tmpTokenBuf, &pCxt->msg, pTagSchema->type);
          if (code == TSDB_CODE_SUCCESS && TK_NK_VARIABLE == pToken->type) {
            code = buildInvalidOperationMsg(&pCxt->msg, "not expected row value");
          }
          if (code == TSDB_CODE_SUCCESS) {
            code = parseTagValue(&pCxt->msg, ppSql, precision, (SSchema*)pTagSchema, pToken, pTagNames, pTagVals,
                                 &pStbRowsCxt->pTag, pCxt->pComCxt->timezone, pCxt->pComCxt->charsetCxt);
          }
        }
      } else if (pCols->pColIndex[i] == tbnameIdx) {
        code = checkAndTrimValue(pToken, pCxt->tmpTokenBuf, &pCxt->msg, TSDB_DATA_TYPE_BINARY);
        if (TK_NK_VARIABLE == pToken->type) {
          code = buildInvalidOperationMsg(&pCxt->msg, "not expected tbname");
        }

        if (code == TSDB_CODE_SUCCESS) {
          code = parseTbnameToken(&pCxt->msg, pStbRowsCxt->ctbName.tname, pToken, bFoundTbName);
        }
      }
    }

    if (code == TSDB_CODE_SUCCESS && i < pCols->numOfBound - 1) {
      NEXT_VALID_TOKEN(*ppSql, *pToken);
      if (TK_NK_COMMA != pToken->type) {
        code = buildSyntaxErrMsg(&pCxt->msg, ", expected", pToken->z);
      }
    }
  }

  return code;
}

static int32_t getStbRowValues(SInsertParseContext* pCxt, SVnodeModifyOpStmt* pStmt, const char** ppSql,
                               SStbRowsDataContext* pStbRowsCxt, bool* pGotRow, SToken* pToken, bool* pCtbFirst,
                               bool* setCtbName, SBoundColInfo* ctbCols) {
  SBoundColInfo* pCols = &pStbRowsCxt->boundColsInfo;
  SSchema*       pSchemas = getTableColumnSchema(pStbRowsCxt->pStbMeta);
  SSchemaExt*    pExtSchemas = getTableColumnExtSchema(pStbRowsCxt->pStbMeta);

  bool        bFoundTbName = false;
  const char* pOrigSql = *ppSql;

  int32_t  code = TSDB_CODE_SUCCESS;
  SToken   tagTokens[TSDB_MAX_TAGS] = {0};
  SSchema* tagSchemas[TSDB_MAX_TAGS] = {0};
  int      numOfTagTokens = 0;

  code = doGetStbRowValues(pCxt, pStmt, ppSql, pStbRowsCxt, pToken, pCols, pSchemas, pExtSchemas, tagTokens, tagSchemas,
                           &numOfTagTokens, &bFoundTbName, setCtbName, ctbCols);

  if (code != TSDB_CODE_SUCCESS) {
    return code;
  }

  if (!bFoundTbName) {
    code = buildSyntaxErrMsg(&pCxt->msg, "tbname value expected", pOrigSql);
  }

  bool ctbFirst = true;
  char ctbFName[TSDB_TABLE_FNAME_LEN];
  if (code == TSDB_CODE_SUCCESS) {
    code = tNameExtractFullName(&pStbRowsCxt->ctbName, ctbFName);
  }
  if (TSDB_CODE_SUCCESS == code) {
    STableMeta** pCtbMeta = taosHashGet(pStmt->pSubTableHashObj, ctbFName, strlen(ctbFName));
    ctbFirst = (pCtbMeta == NULL);
    if (!ctbFirst) {
      pStbRowsCxt->pCtbMeta->uid = (*pCtbMeta)->uid;
      pStbRowsCxt->pCtbMeta->vgId = (*pCtbMeta)->vgId;
    }
    *pCtbFirst = ctbFirst;
  }

  if (code == TSDB_CODE_SUCCESS) {
    code = processCtbTagsAfterCtbName(pCxt, pStmt, pStbRowsCxt, ctbFirst, tagTokens, tagSchemas, numOfTagTokens);
  }

  if (code == TSDB_CODE_SUCCESS) {
    *pGotRow = true;
  }
  return code;
}

static int32_t processCtbAutoCreationAndCtbMeta(SInsertParseContext* pCxt, SVnodeModifyOpStmt* pStmt,
                                                SStbRowsDataContext* pStbRowsCxt) {
  int32_t code = TSDB_CODE_SUCCESS;

  pStbRowsCxt->pCreateCtbReq = taosMemoryCalloc(1, sizeof(SVCreateTbReq));
  if (pStbRowsCxt->pCreateCtbReq == NULL) {
    code = terrno;
  }
  if (code == TSDB_CODE_SUCCESS) {
    code = insBuildCreateTbReq(pStbRowsCxt->pCreateCtbReq, pStbRowsCxt->ctbName.tname, pStbRowsCxt->pTag,
                               pStbRowsCxt->pStbMeta->uid, pStbRowsCxt->stbName.tname, pStbRowsCxt->aTagNames,
                               getNumOfTags(pStbRowsCxt->pStbMeta), TSDB_DEFAULT_TABLE_TTL);
    pStbRowsCxt->pTag = NULL;
  }

  if (code == TSDB_CODE_SUCCESS) {
    char ctbFName[TSDB_TABLE_FNAME_LEN];
    code = tNameExtractFullName(&pStbRowsCxt->ctbName, ctbFName);
    SVgroupInfo      vg;
    SRequestConnInfo conn = {.pTrans = pCxt->pComCxt->pTransporter,
                             .requestId = pCxt->pComCxt->requestId,
                             .requestObjRefId = pCxt->pComCxt->requestRid,
                             .mgmtEps = pCxt->pComCxt->mgmtEpSet};
    if (TSDB_CODE_SUCCESS == code) {
      code = catalogGetTableHashVgroup(pCxt->pComCxt->pCatalog, &conn, &pStbRowsCxt->ctbName, &vg);
    }
    if (code == TSDB_CODE_SUCCESS) {
      code = taosHashPut(pStmt->pVgroupsHashObj, (const char*)(&vg.vgId), sizeof(vg.vgId), &vg, sizeof(vg));
    }
    STableMeta* pBackup = NULL;
    if (TSDB_CODE_SUCCESS == code) {
      pStbRowsCxt->pCtbMeta->uid = taosHashGetSize(pStmt->pSubTableHashObj) + 1;
      pStbRowsCxt->pCtbMeta->vgId = vg.vgId;

      code = cloneTableMeta(pStbRowsCxt->pCtbMeta, &pBackup);
    }
    if (TSDB_CODE_SUCCESS == code) {
      code = taosHashPut(pStmt->pSubTableHashObj, ctbFName, strlen(ctbFName), &pBackup, POINTER_BYTES);
    }
    if (TSDB_CODE_SUCCESS == code) {
      code = collectUseTable(&pStbRowsCxt->ctbName, pStmt->pTableNameHashObj);
    }
  }
  return code;
}

static void clearStbRowsDataContext(SStbRowsDataContext* pStbRowsCxt) {
  if (pStbRowsCxt == NULL) return;

  taosArrayClear(pStbRowsCxt->aTagNames);
  for (int i = 0; i < taosArrayGetSize(pStbRowsCxt->aTagVals); ++i) {
    STagVal* p = (STagVal*)taosArrayGet(pStbRowsCxt->aTagVals, i);
    if (IS_VAR_DATA_TYPE(p->type)) {
      taosMemoryFreeClear(p->pData);
    }
  }
  taosArrayClear(pStbRowsCxt->aTagVals);

  clearColValArray(pStbRowsCxt->aColVals);

  tTagFree(pStbRowsCxt->pTag);
  pStbRowsCxt->pTag = NULL;
  tdDestroySVCreateTbReq(pStbRowsCxt->pCreateCtbReq);
  taosMemoryFreeClear(pStbRowsCxt->pCreateCtbReq);
}

static int32_t parseStbBoundInfo(SVnodeModifyOpStmt* pStmt, SStbRowsDataContext* pStbRowsCxt,
                                 STableDataCxt** ppTableDataCxt) {
  char    tbFName[TSDB_TABLE_FNAME_LEN];
  int32_t code = tNameExtractFullName(&pStmt->targetTableName, tbFName);
  if (TSDB_CODE_SUCCESS != code) {
    return code;
  }
  if (pStmt->usingTableProcessing) {
    pStmt->pTableMeta->uid = 0;
  }

  code = insGetTableDataCxt(pStmt->pTableBlockHashObj, tbFName, strlen(tbFName), pStmt->pTableMeta,
                            &pStmt->pCreateTblReq, ppTableDataCxt, false, true);
  if (code != TSDB_CODE_SUCCESS) {
    return code;
  }

  insDestroyBoundColInfo(&((*ppTableDataCxt)->boundColsInfo));
  (*ppTableDataCxt)->boundColsInfo = pStbRowsCxt->boundColsInfo;

  (*ppTableDataCxt)->boundColsInfo.pColIndex = taosMemoryCalloc(pStbRowsCxt->boundColsInfo.numOfBound, sizeof(int16_t));
  if (NULL == (*ppTableDataCxt)->boundColsInfo.pColIndex) {
    return terrno;
  }
  (void)memcpy((*ppTableDataCxt)->boundColsInfo.pColIndex, pStbRowsCxt->boundColsInfo.pColIndex,
               sizeof(int16_t) * pStmt->pStbRowsCxt->boundColsInfo.numOfBound);
  return TSDB_CODE_SUCCESS;
}

static int32_t parseOneStbRow(SInsertParseContext* pCxt, SVnodeModifyOpStmt* pStmt, const char** ppSql,
                              SStbRowsDataContext* pStbRowsCxt, bool* pGotRow, SToken* pToken,
                              STableDataCxt** ppTableDataCxt) {
  bool          bFirstTable = false;
  bool          setCtbName = false;
  SBoundColInfo ctbCols = {0};
  int32_t code = getStbRowValues(pCxt, pStmt, ppSql, pStbRowsCxt, pGotRow, pToken, &bFirstTable, &setCtbName, &ctbCols);

  if (!setCtbName && pCxt->isStmtBind) {
    return parseStbBoundInfo(pStmt, pStbRowsCxt, ppTableDataCxt);
  }

  if (code != TSDB_CODE_SUCCESS || !*pGotRow) {
    return code;
  }

  if (code == TSDB_CODE_SUCCESS && bFirstTable) {
    code = processCtbAutoCreationAndCtbMeta(pCxt, pStmt, pStbRowsCxt);
  }
  if (code == TSDB_CODE_SUCCESS) {
    if (pCxt->isStmtBind) {
      char ctbFName[TSDB_TABLE_FNAME_LEN];
      code = tNameExtractFullName(&pStbRowsCxt->ctbName, ctbFName);
      if (code != TSDB_CODE_SUCCESS) {
        return code;
      }
      code = insGetTableDataCxt(pStmt->pTableBlockHashObj, ctbFName, strlen(ctbFName), pStbRowsCxt->pCtbMeta,
                                &pStbRowsCxt->pCreateCtbReq, ppTableDataCxt, true, true);
    } else {
      code =
          insGetTableDataCxt(pStmt->pTableBlockHashObj, &pStbRowsCxt->pCtbMeta->uid, sizeof(pStbRowsCxt->pCtbMeta->uid),
                             pStbRowsCxt->pCtbMeta, &pStbRowsCxt->pCreateCtbReq, ppTableDataCxt, false, true);
    }
  }
  if (code == TSDB_CODE_SUCCESS) {
    if (pCxt->isStmtBind) {
      int32_t tbnameIdx = getTbnameSchemaIndex(pStbRowsCxt->pStbMeta);
      code = initTableColSubmitDataWithBoundInfo(*ppTableDataCxt, ctbCols);
    } else {
      code = initTableColSubmitData(*ppTableDataCxt);
    }
  }
  if (code == TSDB_CODE_SUCCESS && !pCxt->isStmtBind) {
    SRow**            pRow = taosArrayReserve((*ppTableDataCxt)->pData->aRowP, 1);
    SRowBuildScanInfo sinfo = {0};
    code = tRowBuild(pStbRowsCxt->aColVals, (*ppTableDataCxt)->pSchema, pRow, &sinfo);
    if (TSDB_CODE_SUCCESS == code) {
      SRowKey key;
      tRowGetKey(*pRow, &key);
      insCheckTableDataOrder(*ppTableDataCxt, &key);
    }
  }

  if (code == TSDB_CODE_SUCCESS) {
    *pGotRow = true;
  }

  clearStbRowsDataContext(pStbRowsCxt);
  insDestroyBoundColInfo(&ctbCols);

  return code;
}

static int8_t schemaHasBlob(STSchema* pSchema) {
  if (pSchema == NULL) {
    return 0;
  }
  for (int i = 0; i < pSchema->numOfCols; ++i) {
    if (IS_STR_DATA_BLOB(pSchema->columns[i].type)) {
      return 1;
    }
  }
  return 0;
}
static int parseOneRow(SInsertParseContext* pCxt, const char** pSql, STableDataCxt* pTableCxt, bool* pGotRow,
                       SToken* pToken) {
  SBoundColInfo*    pCols = &pTableCxt->boundColsInfo;
  SSchema*          pSchemas = getTableColumnSchema(pTableCxt->pMeta);
  const SSchemaExt* pExtSchemas = getTableColumnExtSchema(pTableCxt->pMeta);

  int32_t code = TSDB_CODE_SUCCESS;
  // 1. set the parsed value from sql string
  for (int i = 0; i < pCols->numOfBound && TSDB_CODE_SUCCESS == code; ++i) {
    const char* pOrigSql = *pSql;
    bool        ignoreComma = false;
    NEXT_TOKEN_WITH_PREV_EXT(*pSql, *pToken, &ignoreComma);
    if (ignoreComma) {
      code = buildSyntaxErrMsg(&pCxt->msg, "invalid data or symbol", pOrigSql);
      break;
    }

    SSchema*          pSchema = &pSchemas[pCols->pColIndex[i]];
    const SSchemaExt* pExtSchema = pExtSchemas + pCols->pColIndex[i];
    SColVal*          pVal = taosArrayGet(pTableCxt->pValues, pCols->pColIndex[i]);

    if (pToken->type == TK_NK_QUESTION) {
      pCxt->isStmtBind = true;
      if (NULL == pCxt->pComCxt->pStmtCb) {
        code = buildSyntaxErrMsg(&pCxt->msg, "? only used in stmt", pToken->z);
        break;
      }
    } else {
      if (TK_NK_RP == pToken->type) {
        code = generateSyntaxErrMsg(&pCxt->msg, TSDB_CODE_PAR_INVALID_COLUMNS_NUM);
        break;
      }

      if (pCxt->isStmtBind) {
        code = buildInvalidOperationMsg(&pCxt->msg, "stmt bind param does not support normal value in sql");
        break;
      }

      if (TSDB_CODE_SUCCESS == code) {
        code = parseValueToken(pCxt, pSql, pToken, pSchema, pExtSchema, getTableInfo(pTableCxt->pMeta).precision, pVal);
      }
    }

    if (TSDB_CODE_SUCCESS == code && i < pCols->numOfBound - 1) {
      NEXT_VALID_TOKEN(*pSql, *pToken);
      if (TK_NK_COMMA != pToken->type) {
        code = buildSyntaxErrMsg(&pCxt->msg, ", expected", pToken->z);
      }
    }
  }

  if (TSDB_CODE_SUCCESS == code && !pCxt->isStmtBind) {
    SRow** pRow = taosArrayReserve(pTableCxt->pData->aRowP, 1);
    if (schemaHasBlob(pTableCxt->pSchema)) {
      SRowBuildScanInfo sinfo = {.hasBlob = 1};
      code = tRowBuildWithBlob(pTableCxt->pValues, pTableCxt->pSchema, pRow, pTableCxt->pData->pBlobRow, &sinfo);
    } else {
      SRowBuildScanInfo sinfo = {0};
      code = tRowBuild(pTableCxt->pValues, pTableCxt->pSchema, pRow, &sinfo);
    }
    if (TSDB_CODE_SUCCESS == code) {
      SRowKey key;
      tRowGetKey(*pRow, &key);
      insCheckTableDataOrder(pTableCxt, &key);
    }
  }

  if (TSDB_CODE_SUCCESS == code && !pCxt->isStmtBind) {
    *pGotRow = true;
  }

  clearColValArray(pTableCxt->pValues);

  return code;
}

// pSql -> (field1_value, ...) [(field1_value2, ...) ...]
static int32_t parseValues(SInsertParseContext* pCxt, SVnodeModifyOpStmt* pStmt, SRowsDataContext rowsDataCxt,
                           int32_t* pNumOfRows, SToken* pToken) {
  int32_t code = TSDB_CODE_SUCCESS;

  (*pNumOfRows) = 0;
  while (TSDB_CODE_SUCCESS == code) {
    int32_t index = 0;
    NEXT_TOKEN_KEEP_SQL(pStmt->pSql, *pToken, index);
    if (TK_NK_LP != pToken->type) {
      break;
    }
    pStmt->pSql += index;

    bool gotRow = false;
    if (TSDB_CODE_SUCCESS == code) {
      if (!pStmt->stbSyntax) {
        code = parseOneRow(pCxt, &pStmt->pSql, rowsDataCxt.pTableDataCxt, &gotRow, pToken);
      } else {
        STableDataCxt* pTableDataCxt = NULL;
        code = parseOneStbRow(pCxt, pStmt, &pStmt->pSql, rowsDataCxt.pStbRowsCxt, &gotRow, pToken, &pTableDataCxt);
      }
    }

    if (TSDB_CODE_SUCCESS == code) {
      NEXT_VALID_TOKEN(pStmt->pSql, *pToken);
      if (TK_NK_COMMA == pToken->type) {
        code = generateSyntaxErrMsg(&pCxt->msg, TSDB_CODE_PAR_INVALID_COLUMNS_NUM);
      } else if (TK_NK_RP != pToken->type) {
        code = buildSyntaxErrMsg(&pCxt->msg, ") expected", pToken->z);
      }
    }

    if (TSDB_CODE_SUCCESS == code && gotRow) {
      (*pNumOfRows)++;
    }
  }

  if (TSDB_CODE_SUCCESS == code && 0 == (*pNumOfRows) &&
      (!TSDB_QUERY_HAS_TYPE(pStmt->insertType, TSDB_QUERY_TYPE_STMT_INSERT))) {
    code = buildSyntaxErrMsg(&pCxt->msg, "no any data points", NULL);
  }
  return code;
}

// VALUES (field1_value, ...) [(field1_value2, ...) ...]
static int32_t parseValuesClause(SInsertParseContext* pCxt, SVnodeModifyOpStmt* pStmt, SRowsDataContext rowsDataContext,
                                 SToken* pToken) {
  int32_t numOfRows = 0;
  int32_t code = parseValues(pCxt, pStmt, rowsDataContext, &numOfRows, pToken);
  if (TSDB_CODE_SUCCESS == code) {
    pStmt->totalRowsNum += numOfRows;
    pStmt->totalTbNum += 1;
    TSDB_QUERY_SET_TYPE(pStmt->insertType, TSDB_QUERY_TYPE_INSERT);
  }
  return code;
}

static int32_t parseCsvFile(SInsertParseContext* pCxt, SVnodeModifyOpStmt* pStmt, SRowsDataContext rowsDataCxt,
                            int32_t* pNumOfRows) {
  int32_t code = TSDB_CODE_SUCCESS;
  (*pNumOfRows) = 0;
  char*   pLine = NULL;
  int64_t readLen = 0;
  bool    firstLine = (pStmt->fileProcessing == false);
  pStmt->fileProcessing = false;
  while (TSDB_CODE_SUCCESS == code && (readLen = taosGetLineFile(pStmt->fp, &pLine)) != -1) {
    if (('\r' == pLine[readLen - 1]) || ('\n' == pLine[readLen - 1])) {
      pLine[--readLen] = '\0';
    }

    if (readLen == 0) {
      firstLine = false;
      continue;
    }

    bool gotRow = false;
    if (TSDB_CODE_SUCCESS == code) {
      SToken token;
      (void)strtolower(pLine, pLine);
      const char* pRow = pLine;
      if (!pStmt->stbSyntax) {
        code = parseOneRow(pCxt, (const char**)&pRow, rowsDataCxt.pTableDataCxt, &gotRow, &token);
      } else {
        STableDataCxt* pTableDataCxt = NULL;
        code =
            parseOneStbRow(pCxt, pStmt, (const char**)&pRow, rowsDataCxt.pStbRowsCxt, &gotRow, &token, &pTableDataCxt);
        if (code == TSDB_CODE_SUCCESS) {
          SStbRowsDataContext* pStbRowsCxt = rowsDataCxt.pStbRowsCxt;
          void*                pData = pTableDataCxt;
          code = taosHashPut(pStmt->pTableCxtHashObj, &pStbRowsCxt->pCtbMeta->uid, sizeof(pStbRowsCxt->pCtbMeta->uid),
                             &pData, POINTER_BYTES);
          if (TSDB_CODE_SUCCESS != code) {
            break;
          }
        }
      }
      if (code && firstLine) {
        firstLine = false;
        code = 0;
        continue;
      }
    }

    if (TSDB_CODE_SUCCESS == code && gotRow) {
      (*pNumOfRows)++;
    }

    if (TSDB_CODE_SUCCESS == code && (*pNumOfRows) >= tsMaxInsertBatchRows) {
      pStmt->fileProcessing = true;
      break;
    }

    firstLine = false;
  }
  taosMemoryFree(pLine);

  parserDebug("QID:0x%" PRIx64 ", %d rows have been parsed", pCxt->pComCxt->requestId, *pNumOfRows);

  if (TSDB_CODE_SUCCESS == code && 0 == (*pNumOfRows) && 0 == pStmt->totalRowsNum &&
      (!TSDB_QUERY_HAS_TYPE(pStmt->insertType, TSDB_QUERY_TYPE_STMT_INSERT)) && !pStmt->fileProcessing) {
    code = buildSyntaxErrMsg(&pCxt->msg, "no any data points", NULL);
  }
  return code;
}

static int32_t parseDataFromFileImpl(SInsertParseContext* pCxt, SVnodeModifyOpStmt* pStmt,
                                     SRowsDataContext rowsDataCxt) {
  // init only for file
  if (NULL == pStmt->pTableCxtHashObj) {
    pStmt->pTableCxtHashObj = taosHashInit(128, taosGetDefaultHashFunction(TSDB_DATA_TYPE_BINARY), true, HASH_NO_LOCK);
    if (!pStmt->pTableCxtHashObj) {
      return terrno;
    }
  }
  int32_t numOfRows = 0;
  int32_t code = parseCsvFile(pCxt, pStmt, rowsDataCxt, &numOfRows);
  if (TSDB_CODE_SUCCESS == code) {
    pStmt->totalRowsNum += numOfRows;
    pStmt->totalTbNum += 1;
    TSDB_QUERY_SET_TYPE(pStmt->insertType, TSDB_QUERY_TYPE_FILE_INSERT);
    if (rowsDataCxt.pTableDataCxt && rowsDataCxt.pTableDataCxt->pData) {
      rowsDataCxt.pTableDataCxt->pData->flags |= SUBMIT_REQ_FROM_FILE;
    }
    if (!pStmt->fileProcessing) {
      code = taosCloseFile(&pStmt->fp);
      if (TSDB_CODE_SUCCESS != code) {
        parserWarn("QID:0x%" PRIx64 ", failed to close file.", pCxt->pComCxt->requestId);
      }
    } else {
      parserDebug("QID:0x%" PRIx64 ", insert from csv. File is too large, do it in batches.", pCxt->pComCxt->requestId);
    }
    if (pStmt->insertType != TSDB_QUERY_TYPE_FILE_INSERT) {
      return buildSyntaxErrMsg(&pCxt->msg, "keyword VALUES or FILE is exclusive", NULL);
    }
  } else {
    return buildInvalidOperationMsg(&pCxt->msg, tstrerror(code));
  }

  // just record pTableCxt whose data come from file
  if (!pStmt->stbSyntax && numOfRows > 0) {
    void* pData = rowsDataCxt.pTableDataCxt;
    code = taosHashPut(pStmt->pTableCxtHashObj, &pStmt->pTableMeta->uid, sizeof(pStmt->pTableMeta->uid), &pData,
                       POINTER_BYTES);
  }

  return code;
}

static int32_t parseDataFromFile(SInsertParseContext* pCxt, SVnodeModifyOpStmt* pStmt, SToken* pFilePath,
                                 SRowsDataContext rowsDataCxt) {
  char filePathStr[PATH_MAX + 16] = {0};
  if (TK_NK_STRING == pFilePath->type) {
    (void)trimString(pFilePath->z, pFilePath->n, filePathStr, sizeof(filePathStr));
    if (strlen(filePathStr) >= PATH_MAX) {
      return buildSyntaxErrMsg(&pCxt->msg, "file path is too long, max length is 4096", pFilePath->z);
    }
  } else {
    if (pFilePath->n >= PATH_MAX) {
      return buildSyntaxErrMsg(&pCxt->msg, "file path is too long, max length is 4096", pFilePath->z);
    }
    strncpy(filePathStr, pFilePath->z, pFilePath->n);
  }
  pStmt->fp = taosOpenFile(filePathStr, TD_FILE_READ | TD_FILE_STREAM);
  if (NULL == pStmt->fp) {
    return terrno;
  }

  return parseDataFromFileImpl(pCxt, pStmt, rowsDataCxt);
}

static int32_t parseFileClause(SInsertParseContext* pCxt, SVnodeModifyOpStmt* pStmt, SRowsDataContext rowsDataCxt,
                               SToken* pToken) {
  if (tsUseAdapter) {
    return buildInvalidOperationMsg(&pCxt->msg, "proxy mode does not support csv loading");
  }

  NEXT_TOKEN(pStmt->pSql, *pToken);
  if (0 == pToken->n || (TK_NK_STRING != pToken->type && TK_NK_ID != pToken->type)) {
    return buildSyntaxErrMsg(&pCxt->msg, "file path is required following keyword FILE", pToken->z);
  }
  return parseDataFromFile(pCxt, pStmt, pToken, rowsDataCxt);
}

// VALUES (field1_value, ...) [(field1_value2, ...) ...] | FILE csv_file_path
static int32_t parseDataClause(SInsertParseContext* pCxt, SVnodeModifyOpStmt* pStmt, SRowsDataContext rowsDataCxt) {
  SToken token;
  NEXT_TOKEN(pStmt->pSql, token);
  switch (token.type) {
    case TK_VALUES:
      if (TSDB_QUERY_HAS_TYPE(pStmt->insertType, TSDB_QUERY_TYPE_FILE_INSERT)) {
        return buildSyntaxErrMsg(&pCxt->msg, "keyword VALUES or FILE is exclusive", token.z);
      }
      return parseValuesClause(pCxt, pStmt, rowsDataCxt, &token);
    case TK_FILE:
      return parseFileClause(pCxt, pStmt, rowsDataCxt, &token);
    default:
      break;
  }
  return buildSyntaxErrMsg(&pCxt->msg, "keyword VALUES or FILE is expected", token.z);
}

static void destroyStbRowsDataContext(SStbRowsDataContext* pStbRowsCxt) {
  if (pStbRowsCxt == NULL) return;
  clearStbRowsDataContext(pStbRowsCxt);
  taosArrayDestroy(pStbRowsCxt->aColVals);
  pStbRowsCxt->aColVals = NULL;
  taosArrayDestroy(pStbRowsCxt->aTagVals);
  pStbRowsCxt->aTagVals = NULL;
  taosArrayDestroy(pStbRowsCxt->aTagNames);
  pStbRowsCxt->aTagNames = NULL;
  insDestroyBoundColInfo(&pStbRowsCxt->boundColsInfo);
  tTagFree(pStbRowsCxt->pTag);
  pStbRowsCxt->pTag = NULL;
  taosMemoryFreeClear(pStbRowsCxt->pCtbMeta);
  tdDestroySVCreateTbReq(pStbRowsCxt->pCreateCtbReq);
  taosMemoryFreeClear(pStbRowsCxt->pCreateCtbReq);
}

static int32_t constructStbRowsDataContext(SVnodeModifyOpStmt* pStmt, SStbRowsDataContext** ppStbRowsCxt) {
  SStbRowsDataContext* pStbRowsCxt = taosMemoryCalloc(1, sizeof(SStbRowsDataContext));
  if (!pStbRowsCxt) {
    return terrno;
  }
  tNameAssign(&pStbRowsCxt->stbName, &pStmt->targetTableName);
  int32_t code = collectUseTable(&pStbRowsCxt->stbName, pStmt->pTableNameHashObj);
  if (TSDB_CODE_SUCCESS == code) {
    code = collectUseDatabase(&pStbRowsCxt->stbName, pStmt->pDbFNameHashObj);
  }
  if (TSDB_CODE_SUCCESS == code) {
    pStbRowsCxt->ctbName.type = TSDB_TABLE_NAME_T;
    pStbRowsCxt->ctbName.acctId = pStbRowsCxt->stbName.acctId;
    memcpy(pStbRowsCxt->ctbName.dbname, pStbRowsCxt->stbName.dbname, sizeof(pStbRowsCxt->stbName.dbname));

    pStbRowsCxt->pTagCond = pStmt->pTagCond;
    pStbRowsCxt->pStbMeta = pStmt->pTableMeta;

    code = cloneTableMeta(pStbRowsCxt->pStbMeta, &pStbRowsCxt->pCtbMeta);
  }
  if (TSDB_CODE_SUCCESS == code) {
    pStbRowsCxt->pCtbMeta->tableType = TSDB_CHILD_TABLE;
    pStbRowsCxt->pCtbMeta->suid = pStbRowsCxt->pStbMeta->uid;

    pStbRowsCxt->aTagNames = taosArrayInit(8, TSDB_COL_NAME_LEN);
    if (!pStbRowsCxt->aTagNames) {
      code = terrno;
    }
  }
  if (TSDB_CODE_SUCCESS == code) {
    pStbRowsCxt->aTagVals = taosArrayInit(8, sizeof(STagVal));
    if (!pStbRowsCxt->aTagVals) {
      code = terrno;
    }
  }
  if (TSDB_CODE_SUCCESS == code) {
    // col values and bound cols info of STableDataContext is not used
    pStbRowsCxt->aColVals = taosArrayInit(getNumOfColumns(pStbRowsCxt->pStbMeta), sizeof(SColVal));
    if (!pStbRowsCxt->aColVals) code = terrno;
  }
  if (TSDB_CODE_SUCCESS == code) {
    code = insInitColValues(pStbRowsCxt->pStbMeta, pStbRowsCxt->aColVals);
  }
  if (TSDB_CODE_SUCCESS == code) {
    STableComInfo tblInfo = getTableInfo(pStmt->pTableMeta);
    code = insInitBoundColsInfo(tblInfo.numOfColumns + tblInfo.numOfTags + 1, &pStbRowsCxt->boundColsInfo);
  }
  if (TSDB_CODE_SUCCESS == code) {
    *ppStbRowsCxt = pStbRowsCxt;
  } else {
    clearStbRowsDataContext(pStbRowsCxt);
  }
  return code;
}

static int32_t parseInsertStbClauseBottom(SInsertParseContext* pCxt, SVnodeModifyOpStmt* pStmt) {
  int32_t code = TSDB_CODE_SUCCESS;
  if (!pStmt->pBoundCols) {
    return buildSyntaxErrMsg(&pCxt->msg, "(...tbname, ts...) bounded cols is expected for supertable insertion",
                             pStmt->pSql);
  }

  SStbRowsDataContext* pStbRowsCxt = NULL;
  code = constructStbRowsDataContext(pStmt, &pStbRowsCxt);

  if (code == TSDB_CODE_SUCCESS) {
    code = parseBoundColumns(pCxt, &pStmt->pBoundCols, BOUND_ALL_AND_TBNAME, pStmt->pTableMeta,
                             &pStbRowsCxt->boundColsInfo);
    pStbRowsCxt->hasTimestampTag = false;
    for (int32_t i = 0; i < pStbRowsCxt->boundColsInfo.numOfBound; ++i) {
      int16_t schemaIndex = pStbRowsCxt->boundColsInfo.pColIndex[i];
      if (schemaIndex != getTbnameSchemaIndex(pStmt->pTableMeta) && schemaIndex >= getNumOfColumns(pStmt->pTableMeta)) {
        if (pStmt->pTableMeta->schema[schemaIndex].type == TSDB_DATA_TYPE_TIMESTAMP) {
          pStbRowsCxt->hasTimestampTag = true;
        }
        if (pStmt->pTableMeta->schema[schemaIndex].type == TSDB_DATA_TYPE_JSON) {
          pStbRowsCxt->isJsonTag = true;
        }
      }
    }
    pStmt->pStbRowsCxt = pStbRowsCxt;
  }

  if (code == TSDB_CODE_SUCCESS) {
    SRowsDataContext rowsDataCxt;
    rowsDataCxt.pStbRowsCxt = pStbRowsCxt;
    code = parseDataClause(pCxt, pStmt, rowsDataCxt);
  }

  return code;
}

// input pStmt->pSql:
//   1. [(tag1_name, ...)] ...
//   2. VALUES ... | FILE ...
static int32_t parseInsertTableClauseBottom(SInsertParseContext* pCxt, SVnodeModifyOpStmt* pStmt) {
  if (!pStmt->stbSyntax) {
    STableDataCxt*   pTableCxt = NULL;
    int32_t          code = parseSchemaClauseBottom(pCxt, pStmt, &pTableCxt);
    SRowsDataContext rowsDataCxt;
    rowsDataCxt.pTableDataCxt = pTableCxt;
    if (TSDB_CODE_SUCCESS == code) {
      code = parseDataClause(pCxt, pStmt, rowsDataCxt);
    }
    return code;
  } else {
    int32_t code = parseInsertStbClauseBottom(pCxt, pStmt);
    return code;
  }
}

static void resetEnvPreTable(SInsertParseContext* pCxt, SVnodeModifyOpStmt* pStmt) {
  insDestroyBoundColInfo(&pCxt->tags);
  taosMemoryFreeClear(pStmt->pTableMeta);
  nodesDestroyNode(pStmt->pTagCond);
  taosArrayDestroy(pStmt->pTableTag);
  tdDestroySVCreateTbReq(pStmt->pCreateTblReq);
  taosMemoryFreeClear(pStmt->pCreateTblReq);
  pCxt->missCache = false;
  pCxt->usingDuplicateTable = false;
  pStmt->pBoundCols = NULL;
  pStmt->usingTableProcessing = false;
  pStmt->fileProcessing = false;
  pStmt->usingTableName.type = 0;

  destroyStbRowsDataContext(pStmt->pStbRowsCxt);
  taosMemoryFreeClear(pStmt->pStbRowsCxt);
  pStmt->stbSyntax = false;
}

// input pStmt->pSql: [(field1_name, ...)] [ USING ... ] VALUES ... | FILE ...
static int32_t parseInsertTableClause(SInsertParseContext* pCxt, SVnodeModifyOpStmt* pStmt, SToken* pTbName) {
  resetEnvPreTable(pCxt, pStmt);
  int32_t code = parseSchemaClauseTop(pCxt, pStmt, pTbName);
  if (TSDB_CODE_SUCCESS == code && !pCxt->missCache) {
    code = parseInsertTableClauseBottom(pCxt, pStmt);
  }

  return code;
}

static int32_t checkTableClauseFirstToken(SInsertParseContext* pCxt, SVnodeModifyOpStmt* pStmt, SToken* pTbName,
                                          bool* pHasData) {
  // no data in the sql string anymore.
  if (0 == pTbName->n) {
    if (0 != pTbName->type && '\0' != pStmt->pSql[0]) {
      return buildSyntaxErrMsg(&pCxt->msg, "invalid table name", pTbName->z);
    }

    if (0 == pStmt->totalRowsNum && (!TSDB_QUERY_HAS_TYPE(pStmt->insertType, TSDB_QUERY_TYPE_STMT_INSERT))) {
      return buildInvalidOperationMsg(&pCxt->msg, "no data in sql");
    }

    *pHasData = false;
    return TSDB_CODE_SUCCESS;
  }

  if (TSDB_QUERY_HAS_TYPE(pStmt->insertType, TSDB_QUERY_TYPE_STMT_INSERT) && pStmt->totalTbNum > 0) {
    return buildInvalidOperationMsg(&pCxt->msg, "single table allowed in one stmt");
  }

  if (TK_NK_QUESTION == pTbName->type) {
    pCxt->stmtTbNameFlag &= ~IS_FIXED_VALUE;
    pCxt->isStmtBind = true;
    if (NULL == pCxt->pComCxt->pStmtCb) {
      return buildSyntaxErrMsg(&pCxt->msg, "? only used in stmt", pTbName->z);
    }

    char*   tbName = NULL;
    int32_t code = (*pCxt->pComCxt->pStmtCb->getTbNameFn)(pCxt->pComCxt->pStmtCb->pStmt, &tbName);
    if (TSDB_CODE_SUCCESS == code) {
      pCxt->stmtTbNameFlag |= HAS_BIND_VALUE;
      pTbName->z = tbName;
      pTbName->n = strlen(tbName);
    }
    if (code == TSDB_CODE_TSC_STMT_TBNAME_ERROR) {
      pCxt->stmtTbNameFlag &= ~HAS_BIND_VALUE;
      code = TSDB_CODE_SUCCESS;
    }
    return code;
  }

  if (TK_NK_ID != pTbName->type && TK_NK_STRING != pTbName->type && TK_NK_QUESTION != pTbName->type) {
    return buildSyntaxErrMsg(&pCxt->msg, "table_name is expected", pTbName->z);
  }

  // db.? situation，ensure that the only thing following the '.' mark is '?'
  char* tbNameAfterDbName = strnchr(pTbName->z, '.', pTbName->n, true);
  if (tbNameAfterDbName != NULL) {
    if (*(tbNameAfterDbName + 1) == '?') {
      pCxt->stmtTbNameFlag &= ~IS_FIXED_VALUE;
      char* tbName = NULL;
      if (NULL == pCxt->pComCxt->pStmtCb) {
        return buildSyntaxErrMsg(&pCxt->msg, "? only used in stmt", pTbName->z);
      }
      int32_t code = (*pCxt->pComCxt->pStmtCb->getTbNameFn)(pCxt->pComCxt->pStmtCb->pStmt, &tbName);
      if (TSDB_CODE_SUCCESS == code) {
        pCxt->stmtTbNameFlag |= HAS_BIND_VALUE;
        pTbName->z = tbName;
        pTbName->n = strlen(tbName);
      }
      if (code == TSDB_CODE_TSC_STMT_TBNAME_ERROR) {
        pCxt->stmtTbNameFlag &= ~HAS_BIND_VALUE;
        code = TSDB_CODE_SUCCESS;
      }
    } else {
      pCxt->stmtTbNameFlag |= IS_FIXED_VALUE;
      parserWarn("QID:0x%" PRIx64 ", table name is specified in sql, ignore the table name in bind param",
                 pCxt->pComCxt->requestId);
      *pHasData = true;
    }
    return TSDB_CODE_SUCCESS;
  }

  if (TK_NK_ID == pTbName->type) {
    pCxt->stmtTbNameFlag |= IS_FIXED_VALUE;
  }

  *pHasData = true;
  return TSDB_CODE_SUCCESS;
}

static int32_t setStmtInfo(SInsertParseContext* pCxt, SVnodeModifyOpStmt* pStmt) {
  SBoundColInfo* tags = taosMemoryMalloc(sizeof(pCxt->tags));
  if (NULL == tags) {
    return terrno;
  }
  memcpy(tags, &pCxt->tags, sizeof(pCxt->tags));

  SStmtCallback* pStmtCb = pCxt->pComCxt->pStmtCb;
  int32_t        code = (*pStmtCb->setInfoFn)(pStmtCb->pStmt, pStmt->pTableMeta, tags, &pStmt->targetTableName,
                                       pStmt->usingTableProcessing, pStmt->pVgroupsHashObj, pStmt->pTableBlockHashObj,
                                       pStmt->usingTableName.tname, pCxt->stmtTbNameFlag);

  memset(&pCxt->tags, 0, sizeof(pCxt->tags));
  pStmt->pVgroupsHashObj = NULL;
  pStmt->pTableBlockHashObj = NULL;
  return code;
}

static int32_t parseInsertBodyBottom(SInsertParseContext* pCxt, SVnodeModifyOpStmt* pStmt) {
  if (TSDB_QUERY_HAS_TYPE(pStmt->insertType, TSDB_QUERY_TYPE_STMT_INSERT)) {
    return setStmtInfo(pCxt, pStmt);
  }

  // release old array alloced by merge
  pStmt->freeArrayFunc(pStmt->pVgDataBlocks);
  pStmt->pVgDataBlocks = NULL;

  bool fileOnly = (pStmt->insertType == TSDB_QUERY_TYPE_FILE_INSERT);
  if (fileOnly) {
    // none data, skip merge & buildvgdata
    if (0 == taosHashGetSize(pStmt->pTableCxtHashObj)) {
      pCxt->needRequest = false;
      return TSDB_CODE_SUCCESS;
    }
  }

  // merge according to vgId
  int32_t code = insMergeTableDataCxt(fileOnly ? pStmt->pTableCxtHashObj : pStmt->pTableBlockHashObj,
                                      &pStmt->pVgDataBlocks, pStmt->fileProcessing);
  // clear tmp hashobj only
  taosHashClear(pStmt->pTableCxtHashObj);

  if (TSDB_CODE_SUCCESS == code) {
    code = insBuildVgDataBlocks(pStmt->pVgroupsHashObj, pStmt->pVgDataBlocks, &pStmt->pDataBlocks, false);
  }

  return code;
}

// tb_name
//     [USING stb_name [(tag1_name, ...)] TAGS (tag1_value, ...)]
//     [(field1_name, ...)]
//     VALUES (field1_value, ...) [(field1_value2, ...) ...] | FILE csv_file_path
// [...];
static int32_t parseInsertBody(SInsertParseContext* pCxt, SVnodeModifyOpStmt* pStmt) {
  SToken  token;
  int32_t code = TSDB_CODE_SUCCESS;
  bool    hasData = true;
  // for each table
  while (TSDB_CODE_SUCCESS == code && hasData && !pCxt->missCache && !pStmt->fileProcessing) {
    // pStmt->pSql -> tb_name ...
    NEXT_TOKEN(pStmt->pSql, token);
    code = checkTableClauseFirstToken(pCxt, pStmt, &token, &hasData);
    if (TSDB_CODE_SUCCESS == code && hasData) {
      code = parseInsertTableClause(pCxt, pStmt, &token);
    }
  }

  if (TSDB_CODE_SUCCESS == code && !pCxt->missCache) {
    code = parseInsertBodyBottom(pCxt, pStmt);
  }
  return code;
}

static void destroySubTableHashElem(void* p) { taosMemoryFree(*(STableMeta**)p); }

static int32_t createVnodeModifOpStmt(SInsertParseContext* pCxt, bool reentry, SNode** pOutput) {
  SVnodeModifyOpStmt* pStmt = NULL;
  int32_t             code = nodesMakeNode(QUERY_NODE_VNODE_MODIFY_STMT, (SNode**)&pStmt);
  if (NULL == pStmt) {
    return code;
  }

  if (pCxt->pComCxt->pStmtCb) {
    TSDB_QUERY_SET_TYPE(pStmt->insertType, TSDB_QUERY_TYPE_STMT_INSERT);
  }
  pStmt->pSql = pCxt->pComCxt->pSql;

  pStmt->freeHashFunc = insDestroyTableDataCxtHashMap;
  pStmt->freeArrayFunc = insDestroyVgroupDataCxtList;
  pStmt->freeStbRowsCxtFunc = destroyStbRowsDataContext;

  if (!reentry) {
    pStmt->pVgroupsHashObj = taosHashInit(128, taosGetDefaultHashFunction(TSDB_DATA_TYPE_INT), true, HASH_ENTRY_LOCK);
    if (pCxt->pComCxt->pStmtCb) {
      pStmt->pTableBlockHashObj =
          taosHashInit(128, taosGetDefaultHashFunction(TSDB_DATA_TYPE_BINARY), true, HASH_NO_LOCK);
    } else {
      pStmt->pTableBlockHashObj =
          taosHashInit(128, taosGetDefaultHashFunction(TSDB_DATA_TYPE_BIGINT), true, HASH_NO_LOCK);
    }
  }
  pStmt->pSubTableHashObj = taosHashInit(128, taosGetDefaultHashFunction(TSDB_DATA_TYPE_VARCHAR), true, HASH_NO_LOCK);
  pStmt->pSuperTableHashObj = taosHashInit(128, taosGetDefaultHashFunction(TSDB_DATA_TYPE_VARCHAR), true, HASH_NO_LOCK);
  pStmt->pTableNameHashObj = taosHashInit(128, taosGetDefaultHashFunction(TSDB_DATA_TYPE_VARCHAR), true, HASH_NO_LOCK);
  pStmt->pDbFNameHashObj = taosHashInit(64, taosGetDefaultHashFunction(TSDB_DATA_TYPE_VARCHAR), true, HASH_NO_LOCK);
  if ((!reentry && (NULL == pStmt->pVgroupsHashObj || NULL == pStmt->pTableBlockHashObj)) ||
      NULL == pStmt->pSubTableHashObj || NULL == pStmt->pTableNameHashObj || NULL == pStmt->pDbFNameHashObj) {
    nodesDestroyNode((SNode*)pStmt);
    return TSDB_CODE_OUT_OF_MEMORY;
  }

  taosHashSetFreeFp(pStmt->pSubTableHashObj, destroySubTableHashElem);
  taosHashSetFreeFp(pStmt->pSuperTableHashObj, destroySubTableHashElem);

  *pOutput = (SNode*)pStmt;
  return TSDB_CODE_SUCCESS;
}

static int32_t createInsertQuery(SInsertParseContext* pCxt, SQuery** pOutput) {
  SQuery* pQuery = NULL;
  int32_t code = nodesMakeNode(QUERY_NODE_QUERY, (SNode**)&pQuery);
  if (NULL == pQuery) {
    return code;
  }

  pQuery->execMode = QUERY_EXEC_MODE_SCHEDULE;
  pQuery->haveResultSet = false;
  pQuery->msgType = TDMT_VND_SUBMIT;

  code = createVnodeModifOpStmt(pCxt, false, &pQuery->pRoot);
  if (TSDB_CODE_SUCCESS == code) {
    *pOutput = pQuery;
  } else {
    nodesDestroyNode((SNode*)pQuery);
  }
  return code;
}

static int32_t checkAuthFromMetaData(const SArray* pUsers, SNode** pTagCond) {
  if (1 != taosArrayGetSize(pUsers)) {
    return TSDB_CODE_FAILED;
  }

  SMetaRes* pRes = taosArrayGet(pUsers, 0);
  if (TSDB_CODE_SUCCESS == pRes->code) {
    SUserAuthRes* pAuth = pRes->pRes;
    pRes->code = nodesCloneNode(pAuth->pCond[AUTH_RES_BASIC], pTagCond);
    if (TSDB_CODE_SUCCESS == pRes->code) {
      return pAuth->pass[AUTH_RES_BASIC] ? TSDB_CODE_SUCCESS : TSDB_CODE_PAR_PERMISSION_DENIED;
    }
  }
  return pRes->code;
}

static int32_t getTableMetaFromMetaData(const SArray* pTables, STableMeta** pMeta) {
  if (1 != taosArrayGetSize(pTables) && 2 != taosArrayGetSize(pTables)) {
    return TSDB_CODE_FAILED;
  }

  taosMemoryFreeClear(*pMeta);
  SMetaRes* pRes = taosArrayGet(pTables, 0);
  if (TSDB_CODE_SUCCESS == pRes->code) {
    *pMeta = tableMetaDup((const STableMeta*)pRes->pRes);
    if (NULL == *pMeta) {
      return TSDB_CODE_OUT_OF_MEMORY;
    }
  }
  return pRes->code;
}

static int32_t addTableVgroupFromMetaData(const SArray* pTables, SVnodeModifyOpStmt* pStmt, bool isStb) {
  if (1 != taosArrayGetSize(pTables)) {
    return TSDB_CODE_FAILED;
  }

  SMetaRes* pRes = taosArrayGet(pTables, 0);
  if (TSDB_CODE_SUCCESS != pRes->code) {
    return pRes->code;
  }

  SVgroupInfo* pVg = pRes->pRes;
  if (isStb) {
    pStmt->pTableMeta->vgId = pVg->vgId;
  }
  return taosHashPut(pStmt->pVgroupsHashObj, (const char*)&pVg->vgId, sizeof(pVg->vgId), (char*)pVg,
                     sizeof(SVgroupInfo));
}

static int32_t buildTagNameFromMeta(STableMeta* pMeta, SArray** pTagName) {
  *pTagName = taosArrayInit(pMeta->tableInfo.numOfTags, TSDB_COL_NAME_LEN);
  if (NULL == *pTagName) {
    return terrno;
  }
  SSchema* pSchema = getTableTagSchema(pMeta);
  int32_t  code = 0;
  for (int32_t i = 0; i < pMeta->tableInfo.numOfTags; ++i) {
    if (NULL == taosArrayPush(*pTagName, pSchema[i].name)) {
      code = terrno;
      taosArrayDestroy(*pTagName);
      *pTagName = NULL;
      break;
    }
  }
  return code;
}

static int32_t checkSubtablePrivilegeForTable(const SArray* pTables, SVnodeModifyOpStmt* pStmt) {
  if (1 != taosArrayGetSize(pTables)) {
    return TSDB_CODE_FAILED;
  }

  SMetaRes* pRes = taosArrayGet(pTables, 0);
  if (TSDB_CODE_SUCCESS != pRes->code) {
    return pRes->code;
  }

  SArray* pTagName = NULL;
  int32_t code = buildTagNameFromMeta(pStmt->pTableMeta, &pTagName);
  if (TSDB_CODE_SUCCESS == code) {
    code = checkSubtablePrivilege((SArray*)pRes->pRes, pTagName, &pStmt->pTagCond);
  }
  taosArrayDestroy(pTagName);
  return code;
}

static int32_t processTableSchemaFromMetaData(SInsertParseContext* pCxt, const SMetaData* pMetaData,
                                              SVnodeModifyOpStmt* pStmt, bool isStb) {
  int32_t code = TSDB_CODE_SUCCESS;
  if (!isStb && TSDB_SUPER_TABLE == pStmt->pTableMeta->tableType) {
    code = buildInvalidOperationMsg(&pCxt->msg, "insert data into super table is not supported");
  }
  if (TSDB_CODE_SUCCESS == code && isStb) {
    code = storeChildTableMeta(pCxt, pStmt);
  }
  if (TSDB_CODE_SUCCESS == code) {
    code = addTableVgroupFromMetaData(pMetaData->pTableHash, pStmt, isStb);
  }
  if (TSDB_CODE_SUCCESS == code && !isStb && NULL != pStmt->pTagCond) {
    code = checkSubtablePrivilegeForTable(pMetaData->pTableTag, pStmt);
  }
  return code;
}

static void destoryTablesReq(void* p) {
  STablesReq* pRes = (STablesReq*)p;
  taosArrayDestroy(pRes->pTables);
}

static void clearCatalogReq(SCatalogReq* pCatalogReq) {
  if (NULL == pCatalogReq) {
    return;
  }

  taosArrayDestroyEx(pCatalogReq->pTableMeta, destoryTablesReq);
  pCatalogReq->pTableMeta = NULL;
  taosArrayDestroyEx(pCatalogReq->pTableHash, destoryTablesReq);
  pCatalogReq->pTableHash = NULL;
  taosArrayDestroy(pCatalogReq->pUser);
  pCatalogReq->pUser = NULL;
  taosArrayDestroy(pCatalogReq->pTableTag);
  pCatalogReq->pTableTag = NULL;
}

static int32_t setVnodeModifOpStmt(SInsertParseContext* pCxt, SCatalogReq* pCatalogReq, const SMetaData* pMetaData,
                                   SVnodeModifyOpStmt* pStmt) {
  clearCatalogReq(pCatalogReq);
  int32_t code = checkAuthFromMetaData(pMetaData->pUser, &pStmt->pTagCond);
  if (code == TSDB_CODE_SUCCESS) {
    code = getTableMetaFromMetaData(pMetaData->pTableMeta, &pStmt->pTableMeta);
  }
  if (code == TSDB_CODE_SUCCESS) {
    if (pStmt->pTableMeta->tableType == TSDB_SUPER_TABLE && !pStmt->usingTableProcessing) {
      pStmt->stbSyntax = true;
    }
    if (!pStmt->stbSyntax) {
      if (pStmt->usingTableProcessing) {
        return processTableSchemaFromMetaData(pCxt, pMetaData, pStmt, true);
      }
      return processTableSchemaFromMetaData(pCxt, pMetaData, pStmt, false);
    }
  }
  return code;
}

static int32_t resetVnodeModifOpStmt(SInsertParseContext* pCxt, SQuery* pQuery) {
  nodesDestroyNode(pQuery->pRoot);

  int32_t code = createVnodeModifOpStmt(pCxt, true, &pQuery->pRoot);
  if (TSDB_CODE_SUCCESS == code) {
    SVnodeModifyOpStmt* pStmt = (SVnodeModifyOpStmt*)pQuery->pRoot;

    code = (*pCxt->pComCxt->pStmtCb->getExecInfoFn)(pCxt->pComCxt->pStmtCb->pStmt, &pStmt->pVgroupsHashObj,
                                                    &pStmt->pTableBlockHashObj);
    if (TSDB_CODE_SUCCESS == code) {
      if (NULL == pStmt->pVgroupsHashObj) {
        pStmt->pVgroupsHashObj = taosHashInit(128, taosGetDefaultHashFunction(TSDB_DATA_TYPE_INT), true, HASH_NO_LOCK);
      }
      if (NULL == pStmt->pTableBlockHashObj) {
        pStmt->pTableBlockHashObj =
            taosHashInit(128, taosGetDefaultHashFunction(TSDB_DATA_TYPE_BINARY), true, HASH_NO_LOCK);
      }
      if (NULL == pStmt->pVgroupsHashObj || NULL == pStmt->pTableBlockHashObj) {
        code = TSDB_CODE_OUT_OF_MEMORY;
      }
    }
  }

  return code;
}

static int32_t initInsertQuery(SInsertParseContext* pCxt, SCatalogReq* pCatalogReq, const SMetaData* pMetaData,
                               SQuery** pQuery) {
  if (NULL == *pQuery) {
    return createInsertQuery(pCxt, pQuery);
  }

  if (NULL != pCxt->pComCxt->pStmtCb) {
    return resetVnodeModifOpStmt(pCxt, *pQuery);
  }

  SVnodeModifyOpStmt* pStmt = (SVnodeModifyOpStmt*)(*pQuery)->pRoot;

  if (!pStmt->fileProcessing) {
    return setVnodeModifOpStmt(pCxt, pCatalogReq, pMetaData, pStmt);
  }

  return TSDB_CODE_SUCCESS;
}

static int32_t setRefreshMeta(SQuery* pQuery) {
  SVnodeModifyOpStmt* pStmt = (SVnodeModifyOpStmt*)pQuery->pRoot;
  int32_t             code = 0;

  if (taosHashGetSize(pStmt->pTableNameHashObj) > 0) {
    taosArrayDestroy(pQuery->pTableList);
    pQuery->pTableList = taosArrayInit(taosHashGetSize(pStmt->pTableNameHashObj), sizeof(SName));
    if (!pQuery->pTableList) {
      code = terrno;
    } else {
      SName* pTable = taosHashIterate(pStmt->pTableNameHashObj, NULL);
      while (NULL != pTable) {
        if (NULL == taosArrayPush(pQuery->pTableList, pTable)) {
          code = terrno;
          taosHashCancelIterate(pStmt->pTableNameHashObj, pTable);
          break;
        }
        pTable = taosHashIterate(pStmt->pTableNameHashObj, pTable);
      }
    }
  }

  if (TSDB_CODE_SUCCESS == code && taosHashGetSize(pStmt->pDbFNameHashObj) > 0) {
    taosArrayDestroy(pQuery->pDbList);
    pQuery->pDbList = taosArrayInit(taosHashGetSize(pStmt->pDbFNameHashObj), TSDB_DB_FNAME_LEN);
    if (!pQuery->pDbList) {
      code = terrno;
    } else {
      char* pDb = taosHashIterate(pStmt->pDbFNameHashObj, NULL);
      while (NULL != pDb) {
        if (NULL == taosArrayPush(pQuery->pDbList, pDb)) {
          code = terrno;
          taosHashCancelIterate(pStmt->pDbFNameHashObj, pDb);
          break;
        }
        pDb = taosHashIterate(pStmt->pDbFNameHashObj, pDb);
      }
    }
  }

  return code;
}

// INSERT INTO
//   tb_name
//       [USING stb_name [(tag1_name, ...)] TAGS (tag1_value, ...) [table_options]]
//       [(field1_name, ...)]
//       VALUES (field1_value, ...) [(field1_value2, ...) ...] | FILE csv_file_path
//   [...];
static int32_t parseInsertSqlFromStart(SInsertParseContext* pCxt, SVnodeModifyOpStmt* pStmt) {
  int32_t code = skipInsertInto(&pStmt->pSql, &pCxt->msg);
  if (TSDB_CODE_SUCCESS == code) {
    code = parseInsertBody(pCxt, pStmt);
  }
  return code;
}

static int32_t parseInsertSqlFromCsv(SInsertParseContext* pCxt, SVnodeModifyOpStmt* pStmt) {
  int32_t          code = TSDB_CODE_SUCCESS;
  SRowsDataContext rowsDataCxt;

  if (!pStmt->stbSyntax) {
    STableDataCxt* pTableCxt = NULL;
    code = getTableDataCxt(pCxt, pStmt, &pTableCxt);
    rowsDataCxt.pTableDataCxt = pTableCxt;
  } else {
    rowsDataCxt.pStbRowsCxt = pStmt->pStbRowsCxt;
  }
  if (TSDB_CODE_SUCCESS == code) {
    code = parseDataFromFileImpl(pCxt, pStmt, rowsDataCxt);
  }

  if (TSDB_CODE_SUCCESS == code) {
    if (pStmt->fileProcessing) {
      code = parseInsertBodyBottom(pCxt, pStmt);
    } else {
      code = parseInsertBody(pCxt, pStmt);
    }
  }

  return code;
}

static int32_t parseInsertSqlFromTable(SInsertParseContext* pCxt, SVnodeModifyOpStmt* pStmt) {
  int32_t code = parseInsertTableClauseBottom(pCxt, pStmt);
  if (TSDB_CODE_SUCCESS == code) {
    code = parseInsertBody(pCxt, pStmt);
  }
  return code;
}

static int32_t parseInsertSqlImpl(SInsertParseContext* pCxt, SVnodeModifyOpStmt* pStmt) {
  if (pStmt->pSql == pCxt->pComCxt->pSql || NULL != pCxt->pComCxt->pStmtCb) {
    return parseInsertSqlFromStart(pCxt, pStmt);
  }

  if (pStmt->fileProcessing) {
    return parseInsertSqlFromCsv(pCxt, pStmt);
  }

  return parseInsertSqlFromTable(pCxt, pStmt);
}

static int32_t buildUsingInsertTableReq(SName* pSName, SName* pCName, SArray** pTables) {
  if (NULL == *pTables) {
    *pTables = taosArrayInit(2, sizeof(SName));
    if (NULL == *pTables) {
      goto _err;
    }
  }
  if (NULL == taosArrayPush(*pTables, pSName)) {
    goto _err;
  }
  if (NULL == taosArrayPush(*pTables, pCName)) {
    goto _err;
  }
  return TSDB_CODE_SUCCESS;

_err:
  if (NULL != *pTables) {
    taosArrayDestroy(*pTables);
    *pTables = NULL;
  }
  return terrno;
}

static int32_t buildInsertTableReq(SName* pName, SArray** pTables) {
  *pTables = taosArrayInit(1, sizeof(SName));
  if (NULL == *pTables) {
    return terrno;
  }

  if (NULL == taosArrayPush(*pTables, pName)) {
    taosArrayDestroy(*pTables);
    *pTables = NULL;
    return terrno;
  }
  return TSDB_CODE_SUCCESS;
}

static int32_t buildInsertUsingDbReq(SName* pSName, SName* pCName, SArray** pDbs) {
  if (NULL == *pDbs) {
    *pDbs = taosArrayInit(1, sizeof(STablesReq));
    if (NULL == *pDbs) {
      return terrno;
    }
  }

  STablesReq req = {0};
  req.autoCreate = 1;
  (void)tNameGetFullDbName(pSName, req.dbFName);
  (void)tNameGetFullDbName(pCName, req.dbFName);

  int32_t code = buildUsingInsertTableReq(pSName, pCName, &req.pTables);
  if (TSDB_CODE_SUCCESS == code && NULL == taosArrayPush(*pDbs, &req)) {
    code = TSDB_CODE_OUT_OF_MEMORY;
  }
  return code;
}

static int32_t buildInsertDbReq(SName* pName, SArray** pDbs) {
  if (NULL == *pDbs) {
    *pDbs = taosArrayInit(1, sizeof(STablesReq));
    if (NULL == *pDbs) {
      return terrno;
    }
  }

  STablesReq req = {0};
  (void)tNameGetFullDbName(pName, req.dbFName);
  int32_t code = buildInsertTableReq(pName, &req.pTables);
  if (TSDB_CODE_SUCCESS == code && NULL == taosArrayPush(*pDbs, &req)) {
    code = TSDB_CODE_OUT_OF_MEMORY;
  }

  return code;
}

static int32_t buildInsertUserAuthReq(const char* pUser, SName* pName, SArray** pUserAuth) {
  *pUserAuth = taosArrayInit(1, sizeof(SUserAuthInfo));
  if (NULL == *pUserAuth) {
    return terrno;
  }

  SUserAuthInfo userAuth = {.type = AUTH_TYPE_WRITE};
  snprintf(userAuth.user, sizeof(userAuth.user), "%s", pUser);
  memcpy(&userAuth.tbName, pName, sizeof(SName));
  if (NULL == taosArrayPush(*pUserAuth, &userAuth)) {
    taosArrayDestroy(*pUserAuth);
    *pUserAuth = NULL;
    return terrno;
  }

  return TSDB_CODE_SUCCESS;
}

static int32_t buildInsertTableTagReq(SName* pName, SArray** pTables) { return buildInsertTableReq(pName, pTables); }

static int32_t buildInsertCatalogReq(SInsertParseContext* pCxt, SVnodeModifyOpStmt* pStmt, SCatalogReq* pCatalogReq) {
  int32_t code = buildInsertUserAuthReq(
      pCxt->pComCxt->pUser, (0 == pStmt->usingTableName.type ? &pStmt->targetTableName : &pStmt->usingTableName),
      &pCatalogReq->pUser);
  if (TSDB_CODE_SUCCESS == code && pCxt->needTableTagVal) {
    code = buildInsertTableTagReq(&pStmt->targetTableName, &pCatalogReq->pTableTag);
  }
  if (TSDB_CODE_SUCCESS == code) {
    if (0 == pStmt->usingTableName.type) {
      code = buildInsertDbReq(&pStmt->targetTableName, &pCatalogReq->pTableMeta);
    } else {
      code = buildInsertUsingDbReq(&pStmt->usingTableName, &pStmt->targetTableName, &pCatalogReq->pTableMeta);
    }
  }
  if (TSDB_CODE_SUCCESS == code) {
    code = buildInsertDbReq(&pStmt->targetTableName, &pCatalogReq->pTableHash);
  }
  return code;
}

static int32_t setNextStageInfo(SInsertParseContext* pCxt, SQuery* pQuery, SCatalogReq* pCatalogReq) {
  SVnodeModifyOpStmt* pStmt = (SVnodeModifyOpStmt*)pQuery->pRoot;
  if (pCxt->missCache) {
    parserDebug("QID:0x%" PRIx64 ", %d rows of %d tables will be inserted before obtain the cache", pCxt->pComCxt->requestId,
                pStmt->totalRowsNum, pStmt->totalTbNum);

    pQuery->execStage = QUERY_EXEC_STAGE_PARSE;
    return buildInsertCatalogReq(pCxt, pStmt, pCatalogReq);
  }

  parserDebug("QID:0x%" PRIx64 ", %d rows of %d tables will be inserted", pCxt->pComCxt->requestId, pStmt->totalRowsNum,
              pStmt->totalTbNum);

  pQuery->execStage = QUERY_EXEC_STAGE_SCHEDULE;
  return TSDB_CODE_SUCCESS;
}

int32_t parseInsertSql(SParseContext* pCxt, SQuery** pQuery, SCatalogReq* pCatalogReq, const SMetaData* pMetaData) {
  SInsertParseContext context = {.pComCxt = pCxt,
                                 .msg = {.buf = pCxt->pMsg, .len = pCxt->msgLen},
                                 .missCache = false,
                                 .usingDuplicateTable = false,
                                 .needRequest = true,
                                 .forceUpdate = (NULL != pCatalogReq ? pCatalogReq->forceUpdate : false),
                                 .isStmtBind = pCxt->isStmtBind};

  int32_t code = initInsertQuery(&context, pCatalogReq, pMetaData, pQuery);
  if (TSDB_CODE_SUCCESS == code) {
    code = parseInsertSqlImpl(&context, (SVnodeModifyOpStmt*)((*pQuery)->pRoot));
  }
  if (TSDB_CODE_SUCCESS == code) {
    code = setNextStageInfo(&context, *pQuery, pCatalogReq);
  }
  if ((TSDB_CODE_SUCCESS == code || NEED_CLIENT_HANDLE_ERROR(code)) &&
      QUERY_EXEC_STAGE_SCHEDULE == (*pQuery)->execStage) {
    code = setRefreshMeta(*pQuery);
  }

  insDestroyBoundColInfo(&context.tags);
  // if no data to insert, set emptyMode to avoid request server
  if (!context.needRequest) {
    (*pQuery)->execMode = QUERY_EXEC_MODE_EMPTY_RESULT;
  }
  return code;
}<|MERGE_RESOLUTION|>--- conflicted
+++ resolved
@@ -1800,18 +1800,12 @@
       break;
     }
     case TSDB_DATA_TYPE_TIMESTAMP: {
-<<<<<<< HEAD
-      if (parseTime(pSql, pToken, timePrec, &pVal->value.val, &pCxt->msg, pCxt->pComCxt->timezone) !=
-          TSDB_CODE_SUCCESS) {
-=======
       if (parseTime(pSql, pToken, timePrec, &VALUE_GET_TRIVIAL_DATUM(&pVal->value), &pCxt->msg,
                     pCxt->pComCxt->timezone) != TSDB_CODE_SUCCESS) {
->>>>>>> 9a39af4a
         return buildSyntaxErrMsg(&pCxt->msg, "invalid timestamp", pToken->z);
       }
       break;
     }
-<<<<<<< HEAD
     case TSDB_DATA_TYPE_BLOB:
     case TSDB_DATA_TYPE_MEDIUMBLOB:
       if ((pToken->n + BLOBSTR_HEADER_SIZE) > TSDB_MAX_BLOB_LEN) {
@@ -1824,7 +1818,6 @@
       memcpy(pVal->value.pData, pToken->z, pToken->n);
       pVal->value.nData = pToken->n;
       break;
-=======
     case TSDB_DATA_TYPE_DECIMAL: {
       if (!pExtSchema) {
         qError("Decimal type without ext schema info, cannot parse decimal values");
@@ -1865,7 +1858,6 @@
       }
       break;
     }
->>>>>>> 9a39af4a
     default:
 
       return TSDB_CODE_FAILED;
