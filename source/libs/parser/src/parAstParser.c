--- conflicted
+++ resolved
@@ -929,15 +929,15 @@
   return code;
 }
 
-<<<<<<< HEAD
 static int32_t collectMetaKeyFromShowScanDetails(SCollectMetaKeyCxt* pCxt, SShowStmt* pStmt) {
   int32_t code = reserveTableMetaInCache(pCxt->pParseCxt->acctId, TSDB_INFORMATION_SCHEMA_DB,
                                          TSDB_INS_TABLE_SCAN_DETAILS, pCxt->pMetaCache);
-=======
+  return code;
+}
+
 static int32_t collectMetaKeyFromShowSsMigrates(SCollectMetaKeyCxt* pCxt, SShowStmt* pStmt) {
   int32_t code = reserveTableMetaInCache(pCxt->pParseCxt->acctId, TSDB_INFORMATION_SCHEMA_DB, TSDB_INS_TABLE_SSMIGRATES,
                                          pCxt->pMetaCache);
->>>>>>> cf1fcd02
   return code;
 }
 
@@ -1303,13 +1303,10 @@
       return collectMetaKeyFromShowScans(pCxt, (SShowStmt*)pStmt);
     case QUERY_NODE_SHOW_COMPACT_DETAILS_STMT:
       return collectMetaKeyFromShowCompactDetails(pCxt, (SShowStmt*)pStmt);
-<<<<<<< HEAD
     case QUERY_NODE_SHOW_SCAN_DETAILS_STMT:
       return collectMetaKeyFromShowScanDetails(pCxt, (SShowStmt*)pStmt);
-=======
     case QUERY_NODE_SHOW_SSMIGRATES_STMT:
       return collectMetaKeyFromShowSsMigrates(pCxt, (SShowStmt*)pStmt);
->>>>>>> cf1fcd02
     case QUERY_NODE_SHOW_TRANSACTION_DETAILS_STMT:
       return collectMetaKeyFromShowTransactionDetails(pCxt, (SShowStmt*)pStmt);
     case QUERY_NODE_SHOW_GRANTS_FULL_STMT:
