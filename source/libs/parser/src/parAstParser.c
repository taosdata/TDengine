--- conflicted
+++ resolved
@@ -184,11 +184,8 @@
   }
   if (TSDB_CODE_SUCCESS == code &&
       (0 == strcmp(pTable, TSDB_INS_TABLE_TAGS) || 0 == strcmp(pTable, TSDB_INS_TABLE_TABLES) ||
-<<<<<<< HEAD
-       0 == strcmp(pTable, TSDB_INS_TABLE_FILESETS) || 0 == strcmp(pTable, TSDB_INS_TABLE_COLS)) &&
-=======
-       0 == strcmp(pTable, TSDB_INS_TABLE_COLS) || 0 == strcmp(pTable, TSDB_INS_DISK_USAGE)) &&
->>>>>>> ec37289b
+       0 == strcmp(pTable, TSDB_INS_TABLE_COLS) || 0 == strcmp(pTable, TSDB_INS_DISK_USAGE) ||
+       0 == strcmp(pTable, TSDB_INS_TABLE_FILESETS)) &&
       QUERY_NODE_SELECT_STMT == nodeType(pCxt->pStmt)) {
     code = collectMetaKeyFromInsTags(pCxt);
   }
