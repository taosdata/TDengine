--- conflicted
+++ resolved
@@ -128,18 +128,11 @@
   if (TSDB_CODE_SUCCESS == code) {
     code = reserveDbVgInfoInCache(pCxt->pParseCxt->acctId, pRealTable->table.dbName, pCxt->pMetaCache);
   }
-<<<<<<< HEAD
-  if (TSDB_CODE_SUCCESS == pCxt->errCode) {
-    pCxt->errCode =
-        reserveDbVgInfoInCache(pCxt->pComCxt->pParseCxt->acctId, pRealTable->table.dbName, pCxt->pComCxt->pMetaCache);
-  }
-=======
   return code;
 }
 
 static EDealRes collectMetaKeyFromRealTable(SCollectMetaKeyFromExprCxt* pCxt, SRealTableNode* pRealTable) {
   pCxt->errCode = collectMetaKeyFromRealTableImpl(pCxt->pComCxt, pRealTable, AUTH_TYPE_READ);
->>>>>>> 6a5604fc
   return TSDB_CODE_SUCCESS == pCxt->errCode ? DEAL_RES_CONTINUE : DEAL_RES_ERROR;
 }
 
