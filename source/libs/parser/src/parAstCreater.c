/*
 * Copyright (c) 2019 TAOS Data, Inc. <jhtao@taosdata.com>
 *
 * This program is free software: you can use, redistribute, and/or modify
 * it under the terms of the GNU Affero General Public License, version 3
 * or later ("AGPL"), as published by the Free Software Foundation.
 *
 * This program is distributed in the hope that it will be useful, but WITHOUT
 * ANY WARRANTY; without even the implied warranty of MERCHANTABILITY or
 * FITNESS FOR A PARTICULAR PURPOSE.
 *
 * You should have received a copy of the GNU Affero General Public License
 * along with this program. If not, see <http://www.gnu.org/licenses/>.
 */
#include <regex.h>
#ifndef TD_ASTRA
#include <uv.h>
#endif

#include "nodes.h"
#include "parAst.h"
#include "parUtil.h"
#include "tglobal.h"
#include "ttime.h"

#define CHECK_MAKE_NODE(p) \
  do {                     \
    if (NULL == (p)) {     \
      goto _err;           \
    }                      \
  } while (0)

#define CHECK_OUT_OF_MEM(p)   \
  do {                        \
    if (NULL == (p)) {        \
      pCxt->errCode = terrno; \
      goto _err;              \
    }                         \
  } while (0)

#define CHECK_PARSER_STATUS(pCxt)             \
  do {                                        \
    if (TSDB_CODE_SUCCESS != pCxt->errCode) { \
      goto _err;                              \
    }                                         \
  } while (0)

#define CHECK_NAME(p) \
  do {                \
    if (!p) {         \
      goto _err;      \
    }                 \
  } while (0)

#define COPY_STRING_FORM_ID_TOKEN(buf, pToken) strncpy(buf, (pToken)->z, TMIN((pToken)->n, sizeof(buf) - 1))
#define COPY_STRING_FORM_STR_TOKEN(buf, pToken)                              \
  do {                                                                       \
    if ((pToken)->n > 2) {                                                   \
      strncpy(buf, (pToken)->z + 1, TMIN((pToken)->n - 2, sizeof(buf) - 1)); \
    }                                                                        \
  } while (0)

SToken nil_token = {.type = TK_NK_NIL, .n = 0, .z = NULL};

void initAstCreateContext(SParseContext* pParseCxt, SAstCreateContext* pCxt) {
  memset(pCxt, 0, sizeof(SAstCreateContext));
  pCxt->pQueryCxt = pParseCxt;
  pCxt->msgBuf.buf = pParseCxt->pMsg;
  pCxt->msgBuf.len = pParseCxt->msgLen;
  pCxt->notSupport = false;
  pCxt->pRootNode = NULL;
  pCxt->placeholderNo = 0;
  pCxt->pPlaceholderValues = NULL;
  pCxt->errCode = TSDB_CODE_SUCCESS;
}

static void trimEscape(SAstCreateContext* pCxt, SToken* pName) {
  // todo need to deal with `ioo``ii` -> ioo`ii: done
  if (NULL != pName && pName->n > 1 && TS_ESCAPE_CHAR == pName->z[0]) {
    if (!pCxt->pQueryCxt->hasDupQuoteChar) {
      pName->z += 1;
      pName->n -= 2;
    } else {
      int32_t i = 1, j = 0;
      for (; i < pName->n - 1; ++i) {
        if ((pName->z[i] == TS_ESCAPE_CHAR) && (pName->z[i + 1] == TS_ESCAPE_CHAR)) {
          pName->z[j++] = TS_ESCAPE_CHAR;
          ++i;
        } else {
          pName->z[j++] = pName->z[i];
        }
      }
      pName->n = j;
    }
  }
}

static bool checkUserName(SAstCreateContext* pCxt, SToken* pUserName) {
  if (NULL == pUserName) {
    pCxt->errCode = TSDB_CODE_PAR_SYNTAX_ERROR;
  } else {
    if (pUserName->n >= TSDB_USER_LEN) {
      pCxt->errCode = generateSyntaxErrMsg(&pCxt->msgBuf, TSDB_CODE_PAR_NAME_OR_PASSWD_TOO_LONG);
    }
  }
  if (TSDB_CODE_SUCCESS == pCxt->errCode) {
    trimEscape(pCxt, pUserName);
  }
  return TSDB_CODE_SUCCESS == pCxt->errCode;
}

static bool invalidPassword(const char* pPassword) {
  regex_t regex;

  if (regcomp(&regex, "[ '\"`\\]", REG_EXTENDED | REG_ICASE) != 0) {
    return false;
  }

  /* Execute regular expression */
  int32_t res = regexec(&regex, pPassword, 0, NULL, 0);
  regfree(&regex);
  return 0 == res;
}

static bool invalidStrongPassword(const char* pPassword) {
  if (strcmp(pPassword, "taosdata") == 0) {
    return false;
  }

  bool charTypes[4] = {0};
  for (int32_t i = 0; i < strlen(pPassword); ++i) {
    if (taosIsBigChar(pPassword[i])) {
      charTypes[0] = true;
    } else if (taosIsSmallChar(pPassword[i])) {
      charTypes[1] = true;
    } else if (taosIsNumberChar(pPassword[i])) {
      charTypes[2] = true;
    } else if (taosIsSpecialChar(pPassword[i])) {
      charTypes[3] = true;
    } else {
      return true;
    }
  }

  int32_t numOfTypes = 0;
  for (int32_t i = 0; i < 4; ++i) {
    numOfTypes += charTypes[i];
  }

  if (numOfTypes < 3) {
    return true;
  }

  return false;
}

static bool checkPassword(SAstCreateContext* pCxt, const SToken* pPasswordToken, char* pPassword) {
  if (NULL == pPasswordToken) {
    pCxt->errCode = TSDB_CODE_PAR_SYNTAX_ERROR;
  } else if (pPasswordToken->n >= (TSDB_USET_PASSWORD_LONGLEN + 2)) {
    pCxt->errCode = generateSyntaxErrMsg(&pCxt->msgBuf, TSDB_CODE_PAR_NAME_OR_PASSWD_TOO_LONG);
  } else {
    strncpy(pPassword, pPasswordToken->z, pPasswordToken->n);
    (void)strdequote(pPassword);
    if (strtrim(pPassword) < TSDB_PASSWORD_MIN_LEN) {
      pCxt->errCode = generateSyntaxErrMsg(&pCxt->msgBuf, TSDB_CODE_PAR_PASSWD_TOO_SHORT_OR_EMPTY);
    } else {
      if (tsEnableStrongPassword) {
        if (invalidStrongPassword(pPassword)) {
          pCxt->errCode = generateSyntaxErrMsg(&pCxt->msgBuf, TSDB_CODE_PAR_INVALID_PASSWD);
        }
      } else {
        if (invalidPassword(pPassword)) {
          pCxt->errCode = generateSyntaxErrMsg(&pCxt->msgBuf, TSDB_CODE_PAR_INVALID_PASSWD);
        }
      }
    }
  }
  return TSDB_CODE_SUCCESS == pCxt->errCode;
}

static bool checkImportPassword(SAstCreateContext* pCxt, const SToken* pPasswordToken, char* pPassword) {
  if (NULL == pPasswordToken) {
    pCxt->errCode = TSDB_CODE_PAR_SYNTAX_ERROR;
  } else if (pPasswordToken->n > (32 + 2)) {
    pCxt->errCode = generateSyntaxErrMsg(&pCxt->msgBuf, TSDB_CODE_PAR_NAME_OR_PASSWD_TOO_LONG);
  } else {
    strncpy(pPassword, pPasswordToken->z, pPasswordToken->n);
    (void)strdequote(pPassword);
    if (strtrim(pPassword) < TSDB_PASSWORD_LEN - 1) {
      pCxt->errCode = generateSyntaxErrMsg(&pCxt->msgBuf, TSDB_CODE_PAR_PASSWD_TOO_SHORT_OR_EMPTY);
    }
  }
  return TSDB_CODE_SUCCESS == pCxt->errCode;
}

static int32_t parsePort(SAstCreateContext* pCxt, const char* p, int32_t* pPort) {
  *pPort = taosStr2Int32(p, NULL, 10);
  if (*pPort >= UINT16_MAX || *pPort <= 0) {
    return generateSyntaxErrMsg(&pCxt->msgBuf, TSDB_CODE_PAR_INVALID_PORT);
  }
  return TSDB_CODE_SUCCESS;
}

static int32_t parseEndpoint(SAstCreateContext* pCxt, const SToken* pEp, char* pFqdn, int32_t* pPort) {
  if (pEp->n >= (NULL == pPort ? (TSDB_FQDN_LEN + 1 + 5) : TSDB_FQDN_LEN)) {  // format 'fqdn:port' or 'fqdn'
    return generateSyntaxErrMsg(&pCxt->msgBuf, TSDB_CODE_PAR_NAME_OR_PASSWD_TOO_LONG);
  }

  char ep[TSDB_FQDN_LEN + 1 + 5] = {0};
  COPY_STRING_FORM_ID_TOKEN(ep, pEp);
  (void)strdequote(ep);
  (void)strtrim(ep);
  if (NULL == pPort) {
    tstrncpy(pFqdn, ep, TSDB_FQDN_LEN);
    return TSDB_CODE_SUCCESS;
  }
  char* pColon = strrchr(ep, ':');
  if (NULL == pColon) {
    *pPort = tsServerPort;
    tstrncpy(pFqdn, ep, TSDB_FQDN_LEN);
    return TSDB_CODE_SUCCESS;
  }
  strncpy(pFqdn, ep, pColon - ep);
  return parsePort(pCxt, pColon + 1, pPort);
}

static bool checkAndSplitEndpoint(SAstCreateContext* pCxt, const SToken* pEp, const SToken* pPortToken, char* pFqdn,
                                  int32_t* pPort) {
  if (NULL == pEp) {
    pCxt->errCode = TSDB_CODE_PAR_SYNTAX_ERROR;
    return false;
  }

  if (NULL != pPortToken) {
    pCxt->errCode = parsePort(pCxt, pPortToken->z, pPort);
  }

  if (TSDB_CODE_SUCCESS == pCxt->errCode) {
    pCxt->errCode = parseEndpoint(pCxt, pEp, pFqdn, (NULL != pPortToken ? NULL : pPort));
  }

  return TSDB_CODE_SUCCESS == pCxt->errCode;
}

static bool checkDbName(SAstCreateContext* pCxt, SToken* pDbName, bool demandDb) {
  if (NULL == pDbName) {
    if (demandDb && NULL == pCxt->pQueryCxt->db) {
      pCxt->errCode = generateSyntaxErrMsg(&pCxt->msgBuf, TSDB_CODE_PAR_DB_NOT_SPECIFIED);
    }
  } else {
    trimEscape(pCxt, pDbName);
    if (pDbName->n >= TSDB_DB_NAME_LEN || pDbName->n == 0) {
      pCxt->errCode = generateSyntaxErrMsg(&pCxt->msgBuf, TSDB_CODE_PAR_INVALID_IDENTIFIER_NAME, pDbName->z);
    }
  }
  return TSDB_CODE_SUCCESS == pCxt->errCode;
}

static bool checkTableName(SAstCreateContext* pCxt, SToken* pTableName) {
  trimEscape(pCxt, pTableName);
  if (NULL != pTableName && pTableName->type != TK_NK_NIL &&
      (pTableName->n >= TSDB_TABLE_NAME_LEN || pTableName->n == 0)) {
    pCxt->errCode = generateSyntaxErrMsg(&pCxt->msgBuf, TSDB_CODE_PAR_INVALID_IDENTIFIER_NAME, pTableName->z);
    return false;
  }
  return true;
}

static bool checkColumnName(SAstCreateContext* pCxt, SToken* pColumnName) {
  trimEscape(pCxt, pColumnName);
  if (NULL != pColumnName && pColumnName->type != TK_NK_NIL &&
      (pColumnName->n >= TSDB_COL_NAME_LEN || pColumnName->n == 0)) {
    pCxt->errCode = generateSyntaxErrMsg(&pCxt->msgBuf, TSDB_CODE_PAR_INVALID_IDENTIFIER_NAME, pColumnName->z);
    return false;
  }
  return true;
}

static bool checkIndexName(SAstCreateContext* pCxt, SToken* pIndexName) {
  trimEscape(pCxt, pIndexName);
  if (NULL != pIndexName && pIndexName->n >= TSDB_INDEX_NAME_LEN) {
    pCxt->errCode = generateSyntaxErrMsg(&pCxt->msgBuf, TSDB_CODE_PAR_INVALID_IDENTIFIER_NAME, pIndexName->z);
    return false;
  }
  return true;
}

static bool checkTopicName(SAstCreateContext* pCxt, SToken* pTopicName) {
  trimEscape(pCxt, pTopicName);
  if (pTopicName->n >= TSDB_TOPIC_NAME_LEN || pTopicName->n == 0) {
    pCxt->errCode = generateSyntaxErrMsg(&pCxt->msgBuf, TSDB_CODE_PAR_INVALID_IDENTIFIER_NAME, pTopicName->z);
    return false;
  }
  return true;
}

static bool checkCGroupName(SAstCreateContext* pCxt, SToken* pCGroup) {
  trimEscape(pCxt, pCGroup);
  if (pCGroup->n >= TSDB_CGROUP_LEN) {
    pCxt->errCode = generateSyntaxErrMsg(&pCxt->msgBuf, TSDB_CODE_PAR_INVALID_IDENTIFIER_NAME, pCGroup->z);
    return false;
  }
  return true;
}

static bool checkViewName(SAstCreateContext* pCxt, SToken* pViewName) {
  trimEscape(pCxt, pViewName);
  if (pViewName->n >= TSDB_VIEW_NAME_LEN || pViewName->n == 0) {
    pCxt->errCode = generateSyntaxErrMsg(&pCxt->msgBuf, TSDB_CODE_PAR_INVALID_IDENTIFIER_NAME, pViewName->z);
    return false;
  }
  return true;
}

static bool checkStreamName(SAstCreateContext* pCxt, SToken* pStreamName) {
  trimEscape(pCxt, pStreamName);
  if (pStreamName->n >= TSDB_STREAM_NAME_LEN || pStreamName->n == 0) {
    pCxt->errCode = generateSyntaxErrMsg(&pCxt->msgBuf, TSDB_CODE_PAR_INVALID_IDENTIFIER_NAME, pStreamName->z);
    return false;
  }
  return true;
}

static bool checkComment(SAstCreateContext* pCxt, const SToken* pCommentToken, bool demand) {
  if (NULL == pCommentToken) {
    pCxt->errCode = demand ? TSDB_CODE_PAR_SYNTAX_ERROR : TSDB_CODE_SUCCESS;
  } else if (pCommentToken->n >= (TSDB_TB_COMMENT_LEN + 2)) {
    pCxt->errCode = generateSyntaxErrMsg(&pCxt->msgBuf, TSDB_CODE_PAR_COMMENT_TOO_LONG);
  }
  return TSDB_CODE_SUCCESS == pCxt->errCode;
}

static bool checkRsmaName(SAstCreateContext* pCxt, SToken* pRsmaToken) {
  trimEscape(pCxt, pRsmaToken);
  if (NULL == pRsmaToken) {
    pCxt->errCode = TSDB_CODE_PAR_SYNTAX_ERROR;
  } else if (pRsmaToken->n >= TSDB_TABLE_NAME_LEN) {
    pCxt->errCode = generateSyntaxErrMsg(&pCxt->msgBuf, TSDB_CODE_TSMA_NAME_TOO_LONG);
  } else if (pRsmaToken->n == 0) {
    pCxt->errCode = generateSyntaxErrMsg(&pCxt->msgBuf, TSDB_CODE_PAR_INVALID_IDENTIFIER_NAME, pRsmaToken->z);
  }
  return pCxt->errCode == TSDB_CODE_SUCCESS;
}

static bool checkTsmaName(SAstCreateContext* pCxt, SToken* pTsmaToken) {
  trimEscape(pCxt, pTsmaToken);
  if (NULL == pTsmaToken) {
    pCxt->errCode = TSDB_CODE_PAR_SYNTAX_ERROR;
  } else if (pTsmaToken->n >= TSDB_TABLE_NAME_LEN - strlen(TSMA_RES_STB_POSTFIX)) {
    pCxt->errCode = generateSyntaxErrMsg(&pCxt->msgBuf, TSDB_CODE_TSMA_NAME_TOO_LONG);
  } else if (pTsmaToken->n == 0) {
    pCxt->errCode = generateSyntaxErrMsg(&pCxt->msgBuf, TSDB_CODE_PAR_INVALID_IDENTIFIER_NAME, pTsmaToken->z);
  }
  return pCxt->errCode == TSDB_CODE_SUCCESS;
}

static bool checkMountPath(SAstCreateContext* pCxt, SToken* pMountPath) {
  trimEscape(pCxt, pMountPath);
  if (pMountPath->n >= TSDB_MOUNT_PATH_LEN || pMountPath->n == 0) {
    pCxt->errCode = generateSyntaxErrMsg(&pCxt->msgBuf, TSDB_CODE_PAR_INVALID_IDENTIFIER_NAME, pMountPath->z);
    return false;
  }
  return true;
}

SNode* createRawExprNode(SAstCreateContext* pCxt, const SToken* pToken, SNode* pNode) {
  CHECK_PARSER_STATUS(pCxt);
  SRawExprNode* target = NULL;
  pCxt->errCode = nodesMakeNode(QUERY_NODE_RAW_EXPR, (SNode**)&target);
  CHECK_MAKE_NODE(target);
  target->p = pToken->z;
  target->n = pToken->n;
  target->pNode = pNode;
  return (SNode*)target;
_err:
  nodesDestroyNode(pNode);
  return NULL;
}

SNode* createRawExprNodeExt(SAstCreateContext* pCxt, const SToken* pStart, const SToken* pEnd, SNode* pNode) {
  CHECK_PARSER_STATUS(pCxt);
  SRawExprNode* target = NULL;
  pCxt->errCode = nodesMakeNode(QUERY_NODE_RAW_EXPR, (SNode**)&target);
  CHECK_MAKE_NODE(target);
  target->p = pStart->z;
  target->n = (pEnd->z + pEnd->n) - pStart->z;
  target->pNode = pNode;
  return (SNode*)target;
_err:
  nodesDestroyNode(pNode);
  return NULL;
}

SNode* setRawExprNodeIsPseudoColumn(SAstCreateContext* pCxt, SNode* pNode, bool isPseudoColumn) {
  CHECK_PARSER_STATUS(pCxt);
  if (NULL == pNode || QUERY_NODE_RAW_EXPR != nodeType(pNode)) {
    return pNode;
  }
  ((SRawExprNode*)pNode)->isPseudoColumn = isPseudoColumn;
  return pNode;
_err:
  nodesDestroyNode(pNode);
  return NULL;
}

SNode* releaseRawExprNode(SAstCreateContext* pCxt, SNode* pNode) {
  CHECK_PARSER_STATUS(pCxt);
  SRawExprNode* pRawExpr = (SRawExprNode*)pNode;
  SNode*        pRealizedExpr = pRawExpr->pNode;
  if (nodesIsExprNode(pRealizedExpr)) {
    SExprNode* pExpr = (SExprNode*)pRealizedExpr;
    if (QUERY_NODE_COLUMN == nodeType(pExpr)) {
      tstrncpy(pExpr->aliasName, ((SColumnNode*)pExpr)->colName, TSDB_COL_NAME_LEN);
      tstrncpy(pExpr->userAlias, ((SColumnNode*)pExpr)->colName, TSDB_COL_NAME_LEN);
    } else if (pRawExpr->isPseudoColumn) {
      // all pseudo column are translate to function with same name
      tstrncpy(pExpr->aliasName, ((SFunctionNode*)pExpr)->functionName, TSDB_COL_NAME_LEN);
      if (strcmp(((SFunctionNode*)pExpr)->functionName, "_placeholder_column") == 0) {
        SValueNode* pColId = (SValueNode*)nodesListGetNode(((SFunctionNode*)pExpr)->pParameterList, 0);
        snprintf(pExpr->userAlias, sizeof(pExpr->userAlias), "%%%%%s", pColId->literal);
      } else if (strcmp(((SFunctionNode*)pExpr)->functionName, "_placeholder_tbname") == 0) {
        tstrncpy(pExpr->userAlias, "%%tbname", TSDB_COL_NAME_LEN);
      } else {
        tstrncpy(pExpr->userAlias, ((SFunctionNode*)pExpr)->functionName, TSDB_COL_NAME_LEN);
      }
    } else {
      int32_t len = TMIN(sizeof(pExpr->aliasName) - 1, pRawExpr->n);

      // See TS-3398.
      // Len of pRawExpr->p could be larger than len of aliasName[TSDB_COL_NAME_LEN].
      // If aliasName is truncated, hash value of aliasName could be the same.
      uint64_t hashVal = MurmurHash3_64(pRawExpr->p, pRawExpr->n);
      snprintf(pExpr->aliasName, TSDB_COL_NAME_LEN, "%" PRIu64, hashVal);
      strncpy(pExpr->userAlias, pRawExpr->p, len);
      pExpr->userAlias[len] = 0;
    }
  }
  pRawExpr->pNode = NULL;
  nodesDestroyNode(pNode);
  return pRealizedExpr;
_err:
  nodesDestroyNode(pNode);
  return NULL;
}

SToken getTokenFromRawExprNode(SAstCreateContext* pCxt, SNode* pNode) {
  if (NULL == pNode || QUERY_NODE_RAW_EXPR != nodeType(pNode)) {
    pCxt->errCode = TSDB_CODE_PAR_SYNTAX_ERROR;
    return nil_token;
  }
  SRawExprNode* target = (SRawExprNode*)pNode;
  SToken        t = {.type = 0, .z = target->p, .n = target->n};
  return t;
}

SNodeList* createColsFuncParamNodeList(SAstCreateContext* pCxt, SNode* pNode, SNodeList* pNodeList, SToken* pAlias) {
  SRawExprNode* pRawExpr = (SRawExprNode*)pNode;
  SNode*        pFuncNode = pRawExpr->pNode;
  CHECK_PARSER_STATUS(pCxt);
  if (NULL == pNode || QUERY_NODE_RAW_EXPR != nodeType(pNode)) {
    pCxt->errCode = TSDB_CODE_PAR_SYNTAX_ERROR;
  }
  CHECK_PARSER_STATUS(pCxt);
  if (pFuncNode->type != QUERY_NODE_FUNCTION) {
    pCxt->errCode = TSDB_CODE_PAR_SYNTAX_ERROR;
  }
  CHECK_PARSER_STATUS(pCxt);
  SNodeList* list = NULL;
  pCxt->errCode = nodesMakeList(&list);
  CHECK_MAKE_NODE(list);
  pCxt->errCode = nodesListAppend(list, pFuncNode);
  CHECK_PARSER_STATUS(pCxt);
  pCxt->errCode = nodesListAppendList(list, pNodeList);
  CHECK_PARSER_STATUS(pCxt);
  return list;

_err:
  nodesDestroyNode(pFuncNode);
  nodesDestroyList(pNodeList);
  return NULL;
}

SNodeList* createNodeList(SAstCreateContext* pCxt, SNode* pNode) {
  CHECK_PARSER_STATUS(pCxt);
  SNodeList* list = NULL;
  pCxt->errCode = nodesMakeList(&list);
  CHECK_MAKE_NODE(list);
  pCxt->errCode = nodesListAppend(list, pNode);
  if (TSDB_CODE_SUCCESS != pCxt->errCode) {
    nodesDestroyList(list);
    return NULL;
  }
  return list;
_err:
  nodesDestroyNode(pNode);
  return NULL;
}

SNodeList* addNodeToList(SAstCreateContext* pCxt, SNodeList* pList, SNode* pNode) {
  CHECK_PARSER_STATUS(pCxt);
  pCxt->errCode = nodesListAppend(pList, pNode);
  return pList;
_err:
  nodesDestroyNode(pNode);
  nodesDestroyList(pList);
  return NULL;
}

SNode* createColumnNode(SAstCreateContext* pCxt, SToken* pTableAlias, SToken* pColumnName) {
  CHECK_PARSER_STATUS(pCxt);
  if (!checkTableName(pCxt, pTableAlias) || !checkColumnName(pCxt, pColumnName)) {
    return NULL;
  }
  SColumnNode* col = NULL;
  pCxt->errCode = nodesMakeNode(QUERY_NODE_COLUMN, (SNode**)&col);
  CHECK_MAKE_NODE(col);
  if (NULL != pTableAlias) {
    COPY_STRING_FORM_ID_TOKEN(col->tableAlias, pTableAlias);
  }
  COPY_STRING_FORM_ID_TOKEN(col->colName, pColumnName);
  return (SNode*)col;
_err:
  return NULL;
}

SNode* createPlaceHolderColumnNode(SAstCreateContext* pCxt, SNode* pColId) {
  CHECK_PARSER_STATUS(pCxt);
  SFunctionNode* pFunc = NULL;
  pCxt->errCode = nodesMakeNode(QUERY_NODE_FUNCTION, (SNode**)&pFunc);
  CHECK_PARSER_STATUS(pCxt);
  tstrncpy(pFunc->functionName, "_placeholder_column", TSDB_FUNC_NAME_LEN);
  ((SValueNode*)pColId)->notReserved = true;
  pCxt->errCode = nodesListMakeAppend(&pFunc->pParameterList, pColId);
  CHECK_PARSER_STATUS(pCxt);
  pFunc->tz = pCxt->pQueryCxt->timezone;
  pFunc->charsetCxt = pCxt->pQueryCxt->charsetCxt;
  return (SNode*)pFunc;
_err:
  return NULL;
}

static void copyValueTrimEscape(char* buf, int32_t bufLen, const SToken* pToken, bool trim) {
  int32_t len = TMIN(pToken->n, bufLen - 1);
  if (trim && (pToken->z[0] == TS_ESCAPE_CHAR)) {
    int32_t i = 1, j = 0;
    for (; i < len - 1; ++i) {
      buf[j++] = pToken->z[i];
      if (pToken->z[i] == TS_ESCAPE_CHAR) {
        if (pToken->z[i + 1] == TS_ESCAPE_CHAR) ++i;
      }
    }
    buf[j] = 0;
  } else {
    tstrncpy(buf, pToken->z, len + 1);
  }
}

SNode* createValueNode(SAstCreateContext* pCxt, int32_t dataType, const SToken* pLiteral) {
  CHECK_PARSER_STATUS(pCxt);
  SValueNode* val = NULL;
  pCxt->errCode = nodesMakeNode(QUERY_NODE_VALUE, (SNode**)&val);
  CHECK_MAKE_NODE(val);
  if (!(val->literal = taosMemoryMalloc(pLiteral->n + 1))) {
    pCxt->errCode = terrno;
    nodesDestroyNode((SNode*)val);
    return NULL;
  }
  copyValueTrimEscape(val->literal, pLiteral->n + 1, pLiteral,
                      pCxt->pQueryCxt->hasDupQuoteChar && (TK_NK_ID == pLiteral->type));
  if (TK_NK_ID != pLiteral->type && TK_TIMEZONE != pLiteral->type &&
      (IS_VAR_DATA_TYPE(dataType) || TSDB_DATA_TYPE_TIMESTAMP == dataType)) {
    (void)trimString(pLiteral->z, pLiteral->n, val->literal, pLiteral->n);
  }
  val->node.resType.type = dataType;
  val->node.resType.bytes = IS_VAR_DATA_TYPE(dataType) ? strlen(val->literal) : tDataTypes[dataType].bytes;
  if (TSDB_DATA_TYPE_TIMESTAMP == dataType) {
    val->node.resType.precision = TSDB_TIME_PRECISION_MILLI;
  }
  val->translate = false;
  val->tz = pCxt->pQueryCxt->timezone;
  val->charsetCxt = pCxt->pQueryCxt->charsetCxt;
  return (SNode*)val;
_err:
  return NULL;
}

SNode* createRawValueNode(SAstCreateContext* pCxt, int32_t dataType, const SToken* pLiteral, SNode* pNode) {
  CHECK_PARSER_STATUS(pCxt);
  SValueNode* val = NULL;
  pCxt->errCode = nodesMakeNode(QUERY_NODE_VALUE, (SNode**)&val);
  if (TSDB_CODE_SUCCESS != pCxt->errCode) {
    pCxt->errCode = generateSyntaxErrMsg(&pCxt->msgBuf, pCxt->errCode, "");
    goto _exit;
  }
  if (pLiteral) {
    val->literal = taosStrndup(pLiteral->z, pLiteral->n);
    if (!val->literal) {
      pCxt->errCode = generateSyntaxErrMsg(&pCxt->msgBuf, terrno, "Out of memory");
      goto _exit;
    }
  } else if (pNode) {
    SRawExprNode* pRawExpr = (SRawExprNode*)pNode;
    if (!nodesIsExprNode(pRawExpr->pNode)) {
      pCxt->errCode = generateSyntaxErrMsg(&pCxt->msgBuf, TSDB_CODE_PAR_SYNTAX_ERROR, pRawExpr->p);
      goto _exit;
    }
    val->literal = taosStrndup(pRawExpr->p, pRawExpr->n);
    if (!val->literal) {
      pCxt->errCode = generateSyntaxErrMsg(&pCxt->msgBuf, terrno, "Out of memory");
      goto _exit;
    }
  } else {
    pCxt->errCode = generateSyntaxErrMsg(&pCxt->msgBuf, TSDB_CODE_PAR_INTERNAL_ERROR, "Invalid parameters");
    goto _exit;
  }
  if (!val->literal) {
    pCxt->errCode = generateSyntaxErrMsg(&pCxt->msgBuf, TSDB_CODE_OUT_OF_MEMORY, "Out of memory");
    goto _exit;
  }

  val->node.resType.type = dataType;
  val->node.resType.bytes = IS_VAR_DATA_TYPE(dataType) ? strlen(val->literal) : tDataTypes[dataType].bytes;
  if (TSDB_DATA_TYPE_TIMESTAMP == dataType) {
    val->node.resType.precision = TSDB_TIME_PRECISION_MILLI;
  }
_exit:
  nodesDestroyNode(pNode);
  if (pCxt->errCode != 0) {
    nodesDestroyNode((SNode*)val);
    return NULL;
  }
  return (SNode*)val;
_err:
  nodesDestroyNode(pNode);
  return NULL;
}

SNode* createRawValueNodeExt(SAstCreateContext* pCxt, int32_t dataType, const SToken* pLiteral, SNode* pLeft,
                             SNode* pRight) {
  SValueNode* val = NULL;
  CHECK_PARSER_STATUS(pCxt);

  pCxt->errCode = nodesMakeNode(QUERY_NODE_VALUE, (SNode**)&val);
  if (TSDB_CODE_SUCCESS != pCxt->errCode) {
    pCxt->errCode = generateSyntaxErrMsg(&pCxt->msgBuf, pCxt->errCode, "");
    goto _exit;
  }
  if (pLiteral) {
    if (!(val->literal = taosStrndup(pLiteral->z, pLiteral->n))) {
      pCxt->errCode = generateSyntaxErrMsg(&pCxt->msgBuf, terrno, "Out of memory");
      goto _exit;
    }
  } else {
    pCxt->errCode = generateSyntaxErrMsg(&pCxt->msgBuf, TSDB_CODE_PAR_INTERNAL_ERROR, "Invalid parameters");
    goto _exit;
  }

  val->node.resType.type = dataType;
  val->node.resType.bytes = IS_VAR_DATA_TYPE(dataType) ? strlen(val->literal) : tDataTypes[dataType].bytes;
  if (TSDB_DATA_TYPE_TIMESTAMP == dataType) {
    val->node.resType.precision = TSDB_TIME_PRECISION_MILLI;
  }
_exit:
  nodesDestroyNode(pLeft);
  nodesDestroyNode(pRight);
  CHECK_PARSER_STATUS(pCxt);
  return (SNode*)val;
_err:
  nodesDestroyNode((SNode*)val);
  nodesDestroyNode(pLeft);
  nodesDestroyNode(pRight);
  return NULL;
}

static bool hasHint(SNodeList* pHintList, EHintOption hint) {
  if (!pHintList) return false;
  SNode* pNode;
  FOREACH(pNode, pHintList) {
    SHintNode* pHint = (SHintNode*)pNode;
    if (pHint->option == hint) {
      return true;
    }
  }
  return false;
}

bool addHintNodeToList(SAstCreateContext* pCxt, SNodeList** ppHintList, EHintOption opt, SToken* paramList,
                       int32_t paramNum) {
  void* value = NULL;
  switch (opt) {
    case HINT_SKIP_TSMA:
    case HINT_BATCH_SCAN:
    case HINT_NO_BATCH_SCAN: {
      if (paramNum > 0) {
        return true;
      }
      break;
    }
    case HINT_SORT_FOR_GROUP:
      if (paramNum > 0 || hasHint(*ppHintList, HINT_PARTITION_FIRST)) return true;
      break;
    case HINT_PARTITION_FIRST:
      if (paramNum > 0 || hasHint(*ppHintList, HINT_SORT_FOR_GROUP)) return true;
      break;
    case HINT_PARA_TABLES_SORT:
      if (paramNum > 0 || hasHint(*ppHintList, HINT_PARA_TABLES_SORT)) return true;
      break;
    case HINT_SMALLDATA_TS_SORT:
      if (paramNum > 0 || hasHint(*ppHintList, HINT_SMALLDATA_TS_SORT)) return true;
      break;
    case HINT_HASH_JOIN:
      if (paramNum > 0 || hasHint(*ppHintList, HINT_HASH_JOIN)) return true;
      break;
    default:
      return true;
  }

  SHintNode* hint = NULL;
  pCxt->errCode = nodesMakeNode(QUERY_NODE_HINT, (SNode**)&hint);
  if (!hint) {
    return true;
  }
  hint->option = opt;
  hint->value = value;

  if (NULL == *ppHintList) {
    pCxt->errCode = nodesMakeList(ppHintList);
    if (!*ppHintList) {
      nodesDestroyNode((SNode*)hint);
      return true;
    }
  }

  pCxt->errCode = nodesListStrictAppend(*ppHintList, (SNode*)hint);
  if (pCxt->errCode) {
    return true;
  }

  return false;
}

SNodeList* createHintNodeList(SAstCreateContext* pCxt, const SToken* pLiteral) {
  CHECK_PARSER_STATUS(pCxt);
  if (NULL == pLiteral || pLiteral->n <= 5) {
    return NULL;
  }
  SNodeList* pHintList = NULL;
  char*      hint = taosStrndup(pLiteral->z + 3, pLiteral->n - 5);
  if (!hint) return NULL;
  int32_t     i = 0;
  bool        quit = false;
  bool        inParamList = false;
  bool        lastComma = false;
  EHintOption opt = 0;
  int32_t     paramNum = 0;
  SToken      paramList[10];
  while (!quit) {
    SToken t0 = {0};
    if (hint[i] == 0) {
      break;
    }
    t0.n = tGetToken(&hint[i], &t0.type, NULL);
    t0.z = hint + i;
    i += t0.n;

    switch (t0.type) {
      case TK_BATCH_SCAN:
        lastComma = false;
        if (0 != opt || inParamList) {
          quit = true;
          break;
        }
        opt = HINT_BATCH_SCAN;
        break;
      case TK_NO_BATCH_SCAN:
        lastComma = false;
        if (0 != opt || inParamList) {
          quit = true;
          break;
        }
        opt = HINT_NO_BATCH_SCAN;
        break;
      case TK_SORT_FOR_GROUP:
        lastComma = false;
        if (0 != opt || inParamList) {
          quit = true;
          break;
        }
        opt = HINT_SORT_FOR_GROUP;
        break;
      case TK_PARTITION_FIRST:
        lastComma = false;
        if (0 != opt || inParamList) {
          quit = true;
          break;
        }
        opt = HINT_PARTITION_FIRST;
        break;
      case TK_PARA_TABLES_SORT:
        lastComma = false;
        if (0 != opt || inParamList) {
          quit = true;
          break;
        }
        opt = HINT_PARA_TABLES_SORT;
        break;
      case TK_SMALLDATA_TS_SORT:
        lastComma = false;
        if (0 != opt || inParamList) {
          quit = true;
          break;
        }
        opt = HINT_SMALLDATA_TS_SORT;
        break;
      case TK_HASH_JOIN:
        lastComma = false;
        if (0 != opt || inParamList) {
          quit = true;
          break;
        }
        opt = HINT_HASH_JOIN;
        break;
      case TK_SKIP_TSMA:
        lastComma = false;
        if (0 != opt || inParamList) {
          quit = true;
          break;
        }
        opt = HINT_SKIP_TSMA;
        break;
      case TK_NK_LP:
        lastComma = false;
        if (0 == opt || inParamList) {
          quit = true;
        }
        inParamList = true;
        break;
      case TK_NK_RP:
        lastComma = false;
        if (0 == opt || !inParamList) {
          quit = true;
        } else {
          quit = addHintNodeToList(pCxt, &pHintList, opt, paramList, paramNum);
          inParamList = false;
          paramNum = 0;
          opt = 0;
        }
        break;
      case TK_NK_ID:
        lastComma = false;
        if (0 == opt || !inParamList) {
          quit = true;
        } else {
          paramList[paramNum++] = t0;
        }
        break;
      case TK_NK_COMMA:
        if (lastComma) {
          quit = true;
        }
        lastComma = true;
        break;
      case TK_NK_SPACE:
        break;
      default:
        lastComma = false;
        quit = true;
        break;
    }
  }

  taosMemoryFree(hint);
  return pHintList;
_err:
  return NULL;
}

SNode* createIdentifierValueNode(SAstCreateContext* pCxt, SToken* pLiteral) {
  trimEscape(pCxt, pLiteral);
  return createValueNode(pCxt, TSDB_DATA_TYPE_BINARY, pLiteral);
}

SNode* createDurationValueNode(SAstCreateContext* pCxt, const SToken* pLiteral) {
  CHECK_PARSER_STATUS(pCxt);
  SValueNode* val = NULL;
  pCxt->errCode = nodesMakeNode(QUERY_NODE_VALUE, (SNode**)&val);
  CHECK_MAKE_NODE(val);
  if (pLiteral->type == TK_NK_STRING) {
    // like '100s' or "100d"
    // check format: ^[0-9]+[smwbauhdny]$'
    if (pLiteral->n < 4) {
      pCxt->errCode = generateSyntaxErrMsg(&pCxt->msgBuf, TSDB_CODE_PAR_SYNTAX_ERROR, pLiteral->z);
      return NULL;
    }
    char unit = pLiteral->z[pLiteral->n - 2];
    switch (unit) {
      case 'a':
      case 'b':
      case 'd':
      case 'h':
      case 'm':
      case 's':
      case 'u':
      case 'w':
      case 'y':
      case 'n':
        break;
      default:
        pCxt->errCode = generateSyntaxErrMsg(&pCxt->msgBuf, TSDB_CODE_PAR_SYNTAX_ERROR, pLiteral->z);
        return NULL;
    }
    for (uint32_t i = 1; i < pLiteral->n - 2; ++i) {
      if (!isdigit(pLiteral->z[i])) {
        pCxt->errCode = generateSyntaxErrMsg(&pCxt->msgBuf, TSDB_CODE_PAR_SYNTAX_ERROR, pLiteral->z);
        return NULL;
      }
    }
    val->literal = taosStrndup(pLiteral->z + 1, pLiteral->n - 2);
  } else {
    val->literal = taosStrndup(pLiteral->z, pLiteral->n);
  }
  if (!val->literal) {
    nodesDestroyNode((SNode*)val);
    pCxt->errCode = terrno;
    return NULL;
  }
  val->flag |= VALUE_FLAG_IS_DURATION;
  val->translate = false;
  val->node.resType.type = TSDB_DATA_TYPE_BIGINT;
  val->node.resType.bytes = tDataTypes[TSDB_DATA_TYPE_BIGINT].bytes;
  val->node.resType.precision = TSDB_TIME_PRECISION_MILLI;
  return (SNode*)val;
_err:
  return NULL;
}

SNode* createTimeOffsetValueNode(SAstCreateContext* pCxt, const SToken* pLiteral) {
  CHECK_PARSER_STATUS(pCxt);
  SValueNode* val = NULL;
  pCxt->errCode = nodesMakeNode(QUERY_NODE_VALUE, (SNode**)&val);
  CHECK_MAKE_NODE(val);
  if (pLiteral->type == TK_NK_STRING) {
    // like '100s' or "100d"
    // check format: ^[0-9]+[smwbauhdny]$'
    if (pLiteral->n < 4) {
      pCxt->errCode = generateSyntaxErrMsg(&pCxt->msgBuf, TSDB_CODE_PAR_SYNTAX_ERROR, pLiteral->z);
      return NULL;
    }
    char unit = pLiteral->z[pLiteral->n - 2];
    switch (unit) {
      case 'a':
      case 'b':
      case 'd':
      case 'h':
      case 'm':
      case 's':
      case 'u':
      case 'w':
        break;
      default:
        pCxt->errCode = generateSyntaxErrMsg(&pCxt->msgBuf, TSDB_CODE_PAR_SYNTAX_ERROR, pLiteral->z);
        return NULL;
    }
    for (uint32_t i = 1; i < pLiteral->n - 2; ++i) {
      if (!isdigit(pLiteral->z[i])) {
        pCxt->errCode = generateSyntaxErrMsg(&pCxt->msgBuf, TSDB_CODE_PAR_SYNTAX_ERROR, pLiteral->z);
        return NULL;
      }
    }
    val->literal = taosStrndup(pLiteral->z + 1, pLiteral->n - 2);
  } else {
    val->literal = taosStrndup(pLiteral->z, pLiteral->n);
  }
  if (!val->literal) {
    nodesDestroyNode((SNode*)val);
    pCxt->errCode = terrno;
    return NULL;
  }
  val->flag |= VALUE_FLAG_IS_TIME_OFFSET;
  val->translate = false;
  val->node.resType.type = TSDB_DATA_TYPE_BIGINT;
  val->node.resType.bytes = tDataTypes[TSDB_DATA_TYPE_BIGINT].bytes;
  val->node.resType.precision = TSDB_TIME_PRECISION_MILLI;
  return (SNode*)val;
_err:
  return NULL;
}

SNode* createDefaultDatabaseCondValue(SAstCreateContext* pCxt) {
  CHECK_PARSER_STATUS(pCxt);
  if (NULL == pCxt->pQueryCxt->db) {
    return NULL;
  }

  SValueNode* val = NULL;
  pCxt->errCode = nodesMakeNode(QUERY_NODE_VALUE, (SNode**)&val);
  CHECK_MAKE_NODE(val);
  val->literal = taosStrdup(pCxt->pQueryCxt->db);
  if (!val->literal) {
    pCxt->errCode = TSDB_CODE_OUT_OF_MEMORY;
    nodesDestroyNode((SNode*)val);
    return NULL;
  }
  val->translate = false;
  val->node.resType.type = TSDB_DATA_TYPE_BINARY;
  val->node.resType.bytes = strlen(val->literal);
  val->node.resType.precision = TSDB_TIME_PRECISION_MILLI;
  return (SNode*)val;
_err:
  return NULL;
}

SNode* createPlaceholderValueNode(SAstCreateContext* pCxt, const SToken* pLiteral) {
  CHECK_PARSER_STATUS(pCxt);
  if (NULL == pCxt->pQueryCxt->pStmtCb) {
    pCxt->errCode = generateSyntaxErrMsg(&pCxt->msgBuf, TSDB_CODE_PAR_SYNTAX_ERROR, pLiteral->z);
    return NULL;
  }
  SValueNode* val = NULL;
  pCxt->errCode = nodesMakeNode(QUERY_NODE_VALUE, (SNode**)&val);
  CHECK_MAKE_NODE(val);
  val->literal = taosStrndup(pLiteral->z, pLiteral->n);
  if (!val->literal) {
    pCxt->errCode = terrno;
    nodesDestroyNode((SNode*)val);
    return NULL;
  }
  val->placeholderNo = ++pCxt->placeholderNo;
  if (NULL == pCxt->pPlaceholderValues) {
    pCxt->pPlaceholderValues = taosArrayInit(TARRAY_MIN_SIZE, POINTER_BYTES);
    if (NULL == pCxt->pPlaceholderValues) {
      nodesDestroyNode((SNode*)val);
      return NULL;
    }
  }
  if (NULL == taosArrayPush(pCxt->pPlaceholderValues, &val)) {
    pCxt->errCode = TSDB_CODE_OUT_OF_MEMORY;
    nodesDestroyNode((SNode*)val);
    taosArrayDestroy(pCxt->pPlaceholderValues);
    return NULL;
  }
  return (SNode*)val;
_err:
  return NULL;
}

static int32_t addParamToLogicConditionNode(SLogicConditionNode* pCond, SNode* pParam) {
  if (QUERY_NODE_LOGIC_CONDITION == nodeType(pParam) && pCond->condType == ((SLogicConditionNode*)pParam)->condType &&
      ((SLogicConditionNode*)pParam)->condType != LOGIC_COND_TYPE_NOT) {
    int32_t code = nodesListAppendList(pCond->pParameterList, ((SLogicConditionNode*)pParam)->pParameterList);
    ((SLogicConditionNode*)pParam)->pParameterList = NULL;
    nodesDestroyNode(pParam);
    return code;
  } else {
    return nodesListAppend(pCond->pParameterList, pParam);
  }
}

SNode* createLogicConditionNode(SAstCreateContext* pCxt, ELogicConditionType type, SNode* pParam1, SNode* pParam2) {
  CHECK_PARSER_STATUS(pCxt);
  SLogicConditionNode* cond = NULL;
  pCxt->errCode = nodesMakeNode(QUERY_NODE_LOGIC_CONDITION, (SNode**)&cond);
  CHECK_MAKE_NODE(cond);
  cond->condType = type;
  cond->pParameterList = NULL;
  pCxt->errCode = nodesMakeList(&cond->pParameterList);
  if (TSDB_CODE_SUCCESS == pCxt->errCode) {
    pCxt->errCode = addParamToLogicConditionNode(cond, pParam1);
  }
  if (TSDB_CODE_SUCCESS == pCxt->errCode && NULL != pParam2) {
    pCxt->errCode = addParamToLogicConditionNode(cond, pParam2);
  }
  if (TSDB_CODE_SUCCESS != pCxt->errCode) {
    nodesDestroyNode((SNode*)cond);
    return NULL;
  }
  return (SNode*)cond;
_err:
  nodesDestroyNode(pParam1);
  nodesDestroyNode(pParam2);
  return NULL;
}

static uint8_t getMinusDataType(uint8_t orgType) {
  switch (orgType) {
    case TSDB_DATA_TYPE_UTINYINT:
    case TSDB_DATA_TYPE_USMALLINT:
    case TSDB_DATA_TYPE_UINT:
    case TSDB_DATA_TYPE_UBIGINT:
      return TSDB_DATA_TYPE_BIGINT;
    default:
      break;
  }
  return orgType;
}

SNode* createOperatorNode(SAstCreateContext* pCxt, EOperatorType type, SNode* pLeft, SNode* pRight) {
  CHECK_PARSER_STATUS(pCxt);
  if (OP_TYPE_MINUS == type && QUERY_NODE_VALUE == nodeType(pLeft)) {
    SValueNode* pVal = (SValueNode*)pLeft;
    char*       pNewLiteral = taosMemoryCalloc(1, strlen(pVal->literal) + 2);
    if (!pNewLiteral) {
      pCxt->errCode = terrno;
      goto _err;
    }
    if ('+' == pVal->literal[0]) {
      snprintf(pNewLiteral, strlen(pVal->literal) + 2, "-%s", pVal->literal + 1);
    } else if ('-' == pVal->literal[0]) {
      snprintf(pNewLiteral, strlen(pVal->literal) + 2, "%s", pVal->literal + 1);
    } else {
      snprintf(pNewLiteral, strlen(pVal->literal) + 2, "-%s", pVal->literal);
    }
    taosMemoryFree(pVal->literal);
    pVal->literal = pNewLiteral;
    pVal->node.resType.type = getMinusDataType(pVal->node.resType.type);
    return pLeft;
  }
  if (pLeft && QUERY_NODE_VALUE == nodeType(pLeft)) {
    SValueNode* pVal = (SValueNode*)pLeft;
    pVal->tz = pCxt->pQueryCxt->timezone;
  }
  if (pRight && QUERY_NODE_VALUE == nodeType(pRight)) {
    SValueNode* pVal = (SValueNode*)pRight;
    pVal->tz = pCxt->pQueryCxt->timezone;
  }

  SOperatorNode* op = NULL;
  pCxt->errCode = nodesMakeNode(QUERY_NODE_OPERATOR, (SNode**)&op);
  CHECK_MAKE_NODE(op);
  op->opType = type;
  op->pLeft = pLeft;
  op->pRight = pRight;
  op->tz = pCxt->pQueryCxt->timezone;
  op->charsetCxt = pCxt->pQueryCxt->charsetCxt;
  return (SNode*)op;
_err:
  nodesDestroyNode(pLeft);
  nodesDestroyNode(pRight);
  return NULL;
}

SNode* createBetweenAnd(SAstCreateContext* pCxt, SNode* pExpr, SNode* pLeft, SNode* pRight) {
  SNode *pNew = NULL, *pGE = NULL, *pLE = NULL;
  CHECK_PARSER_STATUS(pCxt);
  pCxt->errCode = nodesCloneNode(pExpr, &pNew);
  CHECK_PARSER_STATUS(pCxt);
  pGE = createOperatorNode(pCxt, OP_TYPE_GREATER_EQUAL, pExpr, pLeft);
  CHECK_PARSER_STATUS(pCxt);
  pLE = createOperatorNode(pCxt, OP_TYPE_LOWER_EQUAL, pNew, pRight);
  CHECK_PARSER_STATUS(pCxt);
  SNode* pRet = createLogicConditionNode(pCxt, LOGIC_COND_TYPE_AND, pGE, pLE);
  CHECK_PARSER_STATUS(pCxt);
  return pRet;
_err:
  nodesDestroyNode(pNew);
  nodesDestroyNode(pGE);
  nodesDestroyNode(pLE);
  nodesDestroyNode(pExpr);
  nodesDestroyNode(pLeft);
  nodesDestroyNode(pRight);
  return NULL;
}

SNode* createNotBetweenAnd(SAstCreateContext* pCxt, SNode* pExpr, SNode* pLeft, SNode* pRight) {
  SNode *pNew = NULL, *pLT = NULL, *pGT = NULL;
  CHECK_PARSER_STATUS(pCxt);
  pCxt->errCode = nodesCloneNode(pExpr, &pNew);
  CHECK_PARSER_STATUS(pCxt);
  pLT = createOperatorNode(pCxt, OP_TYPE_LOWER_THAN, pExpr, pLeft);
  CHECK_PARSER_STATUS(pCxt);
  pGT = createOperatorNode(pCxt, OP_TYPE_GREATER_THAN, pNew, pRight);
  CHECK_PARSER_STATUS(pCxt);
  SNode* pRet = createLogicConditionNode(pCxt, LOGIC_COND_TYPE_OR, pLT, pGT);
  CHECK_PARSER_STATUS(pCxt);
  return pRet;
_err:
  nodesDestroyNode(pNew);
  nodesDestroyNode(pGT);
  nodesDestroyNode(pLT);
  nodesDestroyNode(pExpr);
  nodesDestroyNode(pLeft);
  nodesDestroyNode(pRight);
  return NULL;
}

static SNode* createPrimaryKeyCol(SAstCreateContext* pCxt, const SToken* pFuncName) {
  CHECK_PARSER_STATUS(pCxt);
  SColumnNode* pCol = NULL;
  pCxt->errCode = nodesMakeNode(QUERY_NODE_COLUMN, (SNode**)&pCol);
  CHECK_MAKE_NODE(pCol);
  pCol->colId = PRIMARYKEY_TIMESTAMP_COL_ID;
  if (NULL == pFuncName) {
    tstrncpy(pCol->colName, ROWTS_PSEUDO_COLUMN_NAME, TSDB_COL_NAME_LEN);
  } else {
    strncpy(pCol->colName, pFuncName->z, pFuncName->n);
  }
  pCol->isPrimTs = true;
  return (SNode*)pCol;
_err:
  return NULL;
}

SNode* createFunctionNode(SAstCreateContext* pCxt, const SToken* pFuncName, SNodeList* pParameterList) {
  CHECK_PARSER_STATUS(pCxt);
  if (0 == strncasecmp("_rowts", pFuncName->z, pFuncName->n) || 0 == strncasecmp("_c0", pFuncName->z, pFuncName->n)) {
    return createPrimaryKeyCol(pCxt, pFuncName);
  }
  SFunctionNode* func = NULL;
  pCxt->errCode = nodesMakeNode(QUERY_NODE_FUNCTION, (SNode**)&func);
  CHECK_MAKE_NODE(func);
  COPY_STRING_FORM_ID_TOKEN(func->functionName, pFuncName);
  func->pParameterList = pParameterList;
  func->tz = pCxt->pQueryCxt->timezone;
  func->charsetCxt = pCxt->pQueryCxt->charsetCxt;
  return (SNode*)func;
_err:
  nodesDestroyList(pParameterList);
  return NULL;
}

SNode* createPHTbnameFunctionNode(SAstCreateContext* pCxt, const SToken* pFuncName, SNodeList* pParameterList) {
  CHECK_PARSER_STATUS(pCxt);
  SFunctionNode* func = NULL;
  pCxt->errCode = nodesMakeNode(QUERY_NODE_FUNCTION, (SNode**)&func);
  CHECK_MAKE_NODE(func);
  tstrncpy(func->functionName, "_placeholder_tbname", TSDB_FUNC_NAME_LEN);
  func->pParameterList = pParameterList;
  func->tz = pCxt->pQueryCxt->timezone;
  func->charsetCxt = pCxt->pQueryCxt->charsetCxt;
  return (SNode*)func;
_err:
  nodesDestroyList(pParameterList);
  return NULL;
}

SNode* createCastFunctionNode(SAstCreateContext* pCxt, SNode* pExpr, SDataType dt) {
  SFunctionNode* func = NULL;
  CHECK_PARSER_STATUS(pCxt);
  pCxt->errCode = nodesMakeNode(QUERY_NODE_FUNCTION, (SNode**)&func);
  CHECK_MAKE_NODE(func);
  tstrncpy(func->functionName, "cast", TSDB_FUNC_NAME_LEN);
  func->node.resType = dt;
  if (TSDB_DATA_TYPE_VARCHAR == dt.type || TSDB_DATA_TYPE_GEOMETRY == dt.type || TSDB_DATA_TYPE_VARBINARY == dt.type) {
    func->node.resType.bytes = func->node.resType.bytes + VARSTR_HEADER_SIZE;
  } else if (TSDB_DATA_TYPE_NCHAR == dt.type) {
    func->node.resType.bytes = func->node.resType.bytes * TSDB_NCHAR_SIZE + VARSTR_HEADER_SIZE;
  }
  pCxt->errCode = nodesListMakeAppend(&func->pParameterList, pExpr);
  CHECK_PARSER_STATUS(pCxt);
  func->tz = pCxt->pQueryCxt->timezone;
  func->charsetCxt = pCxt->pQueryCxt->charsetCxt;

  return (SNode*)func;
_err:
  nodesDestroyNode((SNode*)func);
  nodesDestroyNode(pExpr);
  return NULL;
}

SNode* createPositionFunctionNode(SAstCreateContext* pCxt, SNode* pExpr, SNode* pExpr2) {
  SFunctionNode* func = NULL;
  CHECK_PARSER_STATUS(pCxt);
  pCxt->errCode = nodesMakeNode(QUERY_NODE_FUNCTION, (SNode**)&func);
  CHECK_MAKE_NODE(func);
  tstrncpy(func->functionName, "position", TSDB_FUNC_NAME_LEN);
  pCxt->errCode = nodesListMakeAppend(&func->pParameterList, pExpr);
  CHECK_PARSER_STATUS(pCxt);
  pCxt->errCode = nodesListMakeAppend(&func->pParameterList, pExpr2);
  CHECK_PARSER_STATUS(pCxt);
  return (SNode*)func;
_err:
  nodesDestroyNode((SNode*)func);
  nodesDestroyNode(pExpr);
  nodesDestroyNode(pExpr2);
  return NULL;
}

SNode* createTrimFunctionNode(SAstCreateContext* pCxt, SNode* pExpr, ETrimType type) {
  SFunctionNode* func = NULL;
  CHECK_PARSER_STATUS(pCxt);
  pCxt->errCode = nodesMakeNode(QUERY_NODE_FUNCTION, (SNode**)&func);
  CHECK_MAKE_NODE(func);
  tstrncpy(func->functionName, "trim", TSDB_FUNC_NAME_LEN);
  func->trimType = type;
  pCxt->errCode = nodesListMakeAppend(&func->pParameterList, pExpr);
  CHECK_PARSER_STATUS(pCxt);
  func->charsetCxt = pCxt->pQueryCxt->charsetCxt;
  return (SNode*)func;
_err:
  nodesDestroyNode((SNode*)func);
  nodesDestroyNode(pExpr);
  return NULL;
}

SNode* createTrimFunctionNodeExt(SAstCreateContext* pCxt, SNode* pExpr, SNode* pExpr2, ETrimType type) {
  SFunctionNode* func = NULL;
  CHECK_PARSER_STATUS(pCxt);
  pCxt->errCode = nodesMakeNode(QUERY_NODE_FUNCTION, (SNode**)&func);
  CHECK_MAKE_NODE(func);
  tstrncpy(func->functionName, "trim", TSDB_FUNC_NAME_LEN);
  func->trimType = type;
  pCxt->errCode = nodesListMakeAppend(&func->pParameterList, pExpr);
  CHECK_PARSER_STATUS(pCxt);
  pCxt->errCode = nodesListMakeAppend(&func->pParameterList, pExpr2);
  CHECK_PARSER_STATUS(pCxt);
  func->charsetCxt = pCxt->pQueryCxt->charsetCxt;
  return (SNode*)func;
_err:
  nodesDestroyNode((SNode*)func);
  nodesDestroyNode(pExpr);
  nodesDestroyNode(pExpr2);
  return NULL;
}

SNode* createSubstrFunctionNode(SAstCreateContext* pCxt, SNode* pExpr, SNode* pExpr2) {
  SFunctionNode* func = NULL;
  CHECK_PARSER_STATUS(pCxt);
  pCxt->errCode = nodesMakeNode(QUERY_NODE_FUNCTION, (SNode**)&func);
  CHECK_MAKE_NODE(func);
  tstrncpy(func->functionName, "substr", TSDB_FUNC_NAME_LEN);
  pCxt->errCode = nodesListMakeAppend(&func->pParameterList, pExpr);
  CHECK_PARSER_STATUS(pCxt);
  pCxt->errCode = nodesListMakeAppend(&func->pParameterList, pExpr2);
  CHECK_PARSER_STATUS(pCxt);
  return (SNode*)func;
_err:
  nodesDestroyNode((SNode*)func);
  nodesDestroyNode(pExpr);
  nodesDestroyNode(pExpr2);
  return NULL;
}

SNode* createSubstrFunctionNodeExt(SAstCreateContext* pCxt, SNode* pExpr, SNode* pExpr2, SNode* pExpr3) {
  SFunctionNode* func = NULL;
  CHECK_PARSER_STATUS(pCxt);
  pCxt->errCode = nodesMakeNode(QUERY_NODE_FUNCTION, (SNode**)&func);
  CHECK_MAKE_NODE(func);
  tstrncpy(func->functionName, "substr", TSDB_FUNC_NAME_LEN);
  pCxt->errCode = nodesListMakeAppend(&func->pParameterList, pExpr);
  CHECK_PARSER_STATUS(pCxt);
  pCxt->errCode = nodesListMakeAppend(&func->pParameterList, pExpr2);
  CHECK_PARSER_STATUS(pCxt);
  pCxt->errCode = nodesListMakeAppend(&func->pParameterList, pExpr3);
  CHECK_PARSER_STATUS(pCxt);
  return (SNode*)func;
_err:
  nodesDestroyNode((SNode*)func);
  nodesDestroyNode(pExpr);
  nodesDestroyNode(pExpr2);
  nodesDestroyNode(pExpr3);
  return NULL;
}

SNode* createNodeListNode(SAstCreateContext* pCxt, SNodeList* pList) {
  SNodeListNode* list = NULL;
  CHECK_PARSER_STATUS(pCxt);
  pCxt->errCode = nodesMakeNode(QUERY_NODE_NODE_LIST, (SNode**)&list);
  CHECK_MAKE_NODE(list);
  list->pNodeList = pList;
  return (SNode*)list;
_err:
  nodesDestroyList(pList);
  return NULL;
}

SNode* createNodeListNodeEx(SAstCreateContext* pCxt, SNode* p1, SNode* p2) {
  SNodeListNode* list = NULL;
  CHECK_PARSER_STATUS(pCxt);
  pCxt->errCode = nodesMakeNode(QUERY_NODE_NODE_LIST, (SNode**)&list);
  CHECK_MAKE_NODE(list);
  pCxt->errCode = nodesListMakeStrictAppend(&list->pNodeList, p1);
  CHECK_PARSER_STATUS(pCxt);
  pCxt->errCode = nodesListStrictAppend(list->pNodeList, p2);
  CHECK_PARSER_STATUS(pCxt);
  return (SNode*)list;
_err:
  nodesDestroyNode((SNode*)list);
  nodesDestroyNode(p1);
  nodesDestroyNode(p2);
  return NULL;
}

SNode* createRealTableNode(SAstCreateContext* pCxt, SToken* pDbName, SToken* pTableName, SToken* pTableAlias) {
  CHECK_PARSER_STATUS(pCxt);
  CHECK_NAME(checkDbName(pCxt, pDbName, true));
  CHECK_NAME(checkTableName(pCxt, pTableName));
  CHECK_NAME(checkTableName(pCxt, pTableAlias));
  SRealTableNode* realTable = NULL;
  pCxt->errCode = nodesMakeNode(QUERY_NODE_REAL_TABLE, (SNode**)&realTable);
  CHECK_MAKE_NODE(realTable);
  if (NULL != pDbName) {
    COPY_STRING_FORM_ID_TOKEN(realTable->table.dbName, pDbName);
  } else {
    snprintf(realTable->table.dbName, sizeof(realTable->table.dbName), "%s", pCxt->pQueryCxt->db);
  }
  if (NULL != pTableAlias && TK_NK_NIL != pTableAlias->type) {
    COPY_STRING_FORM_ID_TOKEN(realTable->table.tableAlias, pTableAlias);
  } else {
    COPY_STRING_FORM_ID_TOKEN(realTable->table.tableAlias, pTableName);
  }
  COPY_STRING_FORM_ID_TOKEN(realTable->table.tableName, pTableName);
  return (SNode*)realTable;
_err:
  return NULL;
}

SNode* createPlaceHolderTableNode(SAstCreateContext* pCxt, EStreamPlaceholder type, SToken* pTableAlias) {
  CHECK_PARSER_STATUS(pCxt);

  SPlaceHolderTableNode* phTable = NULL;
  pCxt->errCode = nodesMakeNode(QUERY_NODE_PLACE_HOLDER_TABLE, (SNode**)&phTable);
  CHECK_MAKE_NODE(phTable);

  if (NULL != pTableAlias && TK_NK_NIL != pTableAlias->type) {
    COPY_STRING_FORM_ID_TOKEN(phTable->table.tableAlias, pTableAlias);
  }

  phTable->placeholderType = type;
  return (SNode*)phTable;
_err:
  return NULL;
}

SNode* createStreamNode(SAstCreateContext* pCxt, SToken* pDbName, SToken* pStreamName) {
  CHECK_PARSER_STATUS(pCxt);
  CHECK_NAME(checkDbName(pCxt, pDbName, true));
  CHECK_NAME(checkStreamName(pCxt, pStreamName));
  SStreamNode* pStream = NULL;
  pCxt->errCode = nodesMakeNode(QUERY_NODE_STREAM, (SNode**)&pStream);
  CHECK_MAKE_NODE(pStream);
  if (NULL != pDbName) {
    COPY_STRING_FORM_ID_TOKEN(pStream->dbName, pDbName);
  } else {
    snprintf(pStream->dbName, sizeof(pStream->dbName), "%s", pCxt->pQueryCxt->db);
  }
  COPY_STRING_FORM_ID_TOKEN(pStream->streamName, pStreamName);
  return (SNode*)pStream;
_err:
  return NULL;
}

SNode* createRecalcRange(SAstCreateContext* pCxt, SNode* pStart, SNode* pEnd) {
  SStreamCalcRangeNode* pRange = NULL;
  CHECK_PARSER_STATUS(pCxt);
  pCxt->errCode = nodesMakeNode(QUERY_NODE_STREAM_CALC_RANGE, (SNode**)&pRange);
  CHECK_MAKE_NODE(pRange);
  if (NULL == pStart && NULL == pEnd) {
    pRange->calcAll = true;
  } else {
    pRange->calcAll = false;
    pRange->pStart = pStart;
    pRange->pEnd = pEnd;
  }

  return (SNode*)pRange;
_err:
  nodesDestroyNode((SNode*)pRange);
  nodesDestroyNode(pStart);
  nodesDestroyNode(pEnd);
  return NULL;
}

SNode* createTempTableNode(SAstCreateContext* pCxt, SNode* pSubquery, SToken* pTableAlias) {
  CHECK_PARSER_STATUS(pCxt);
  if (!checkTableName(pCxt, pTableAlias)) {
    return NULL;
  }
  STempTableNode* tempTable = NULL;
  pCxt->errCode = nodesMakeNode(QUERY_NODE_TEMP_TABLE, (SNode**)&tempTable);
  CHECK_MAKE_NODE(tempTable);
  tempTable->pSubquery = pSubquery;
  if (NULL != pTableAlias && TK_NK_NIL != pTableAlias->type) {
    COPY_STRING_FORM_ID_TOKEN(tempTable->table.tableAlias, pTableAlias);
  } else {
    taosRandStr(tempTable->table.tableAlias, 8);
  }
  if (QUERY_NODE_SELECT_STMT == nodeType(pSubquery)) {
    tstrncpy(((SSelectStmt*)pSubquery)->stmtName, tempTable->table.tableAlias, TSDB_TABLE_NAME_LEN);
    ((SSelectStmt*)pSubquery)->isSubquery = true;
  } else if (QUERY_NODE_SET_OPERATOR == nodeType(pSubquery)) {
    tstrncpy(((SSetOperator*)pSubquery)->stmtName, tempTable->table.tableAlias, TSDB_TABLE_NAME_LEN);
  }
  return (SNode*)tempTable;
_err:
  nodesDestroyNode(pSubquery);
  return NULL;
}

SNode* createJoinTableNode(SAstCreateContext* pCxt, EJoinType type, EJoinSubType stype, SNode* pLeft, SNode* pRight,
                           SNode* pJoinCond) {
  CHECK_PARSER_STATUS(pCxt);
  SJoinTableNode* joinTable = NULL;
  pCxt->errCode = nodesMakeNode(QUERY_NODE_JOIN_TABLE, (SNode**)&joinTable);
  CHECK_MAKE_NODE(joinTable);
  joinTable->joinType = type;
  joinTable->subType = stype;
  joinTable->pLeft = pLeft;
  joinTable->pRight = pRight;
  joinTable->pOnCond = pJoinCond;
  return (SNode*)joinTable;
_err:
  nodesDestroyNode(pLeft);
  nodesDestroyNode(pRight);
  nodesDestroyNode(pJoinCond);
  return NULL;
}

SNode* createViewNode(SAstCreateContext* pCxt, SToken* pDbName, SToken* pViewName) {
  CHECK_PARSER_STATUS(pCxt);
  CHECK_NAME(checkDbName(pCxt, pDbName, true));
  CHECK_NAME(checkViewName(pCxt, pViewName));
  SViewNode* pView = NULL;
  pCxt->errCode = nodesMakeNode(QUERY_NODE_VIEW, (SNode**)&pView);
  CHECK_MAKE_NODE(pView);
  if (NULL != pDbName) {
    COPY_STRING_FORM_ID_TOKEN(pView->table.dbName, pDbName);
  } else {
    snprintf(pView->table.dbName, sizeof(pView->table.dbName), "%s", pCxt->pQueryCxt->db);
  }
  COPY_STRING_FORM_ID_TOKEN(pView->table.tableName, pViewName);
  return (SNode*)pView;
_err:
  return NULL;
}

SNode* createLimitNode(SAstCreateContext* pCxt, SNode* pLimit, SNode* pOffset) {
  CHECK_PARSER_STATUS(pCxt);
  SLimitNode* limitNode = NULL;
  pCxt->errCode = nodesMakeNode(QUERY_NODE_LIMIT, (SNode**)&limitNode);
  CHECK_MAKE_NODE(limitNode);
  limitNode->limit = (SValueNode*)pLimit;
  if (NULL != pOffset) {
    limitNode->offset = (SValueNode*)pOffset;
  }
  return (SNode*)limitNode;
_err:
  return NULL;
}

SNode* createOrderByExprNode(SAstCreateContext* pCxt, SNode* pExpr, EOrder order, ENullOrder nullOrder) {
  CHECK_PARSER_STATUS(pCxt);
  SOrderByExprNode* orderByExpr = NULL;
  pCxt->errCode = nodesMakeNode(QUERY_NODE_ORDER_BY_EXPR, (SNode**)&orderByExpr);
  CHECK_MAKE_NODE(orderByExpr);
  orderByExpr->pExpr = pExpr;
  orderByExpr->order = order;
  if (NULL_ORDER_DEFAULT == nullOrder) {
    nullOrder = (ORDER_ASC == order ? NULL_ORDER_FIRST : NULL_ORDER_LAST);
  }
  orderByExpr->nullOrder = nullOrder;
  return (SNode*)orderByExpr;
_err:
  nodesDestroyNode(pExpr);
  return NULL;
}

SNode* createSessionWindowNode(SAstCreateContext* pCxt, SNode* pCol, SNode* pGap) {
  CHECK_PARSER_STATUS(pCxt);
  SSessionWindowNode* session = NULL;
  pCxt->errCode = nodesMakeNode(QUERY_NODE_SESSION_WINDOW, (SNode**)&session);
  CHECK_MAKE_NODE(session);
  session->pCol = (SColumnNode*)pCol;
  session->pGap = (SValueNode*)pGap;
  return (SNode*)session;
_err:
  nodesDestroyNode(pCol);
  nodesDestroyNode(pGap);
  return NULL;
}

SNode* createStateWindowNode(SAstCreateContext* pCxt, SNode* pExpr, SNodeList* pOptions, SNode* pTrueForLimit) {
  SStateWindowNode* state = NULL;
  CHECK_PARSER_STATUS(pCxt);
  pCxt->errCode = nodesMakeNode(QUERY_NODE_STATE_WINDOW, (SNode**)&state);
  CHECK_MAKE_NODE(state);
  state->pCol = createPrimaryKeyCol(pCxt, NULL);
  CHECK_MAKE_NODE(state->pCol);
  state->pExpr = pExpr;
  state->pTrueForLimit = pTrueForLimit;
  if (pOptions != NULL) {
    if (pOptions->length >= 1) {
      pCxt->errCode = nodesCloneNode(nodesListGetNode(pOptions, 0), &state->pExtend);
      CHECK_MAKE_NODE(state->pExtend);
    }
    if (pOptions->length == 2) {
      pCxt->errCode = nodesCloneNode(nodesListGetNode(pOptions, 1), &state->pZeroth);
      CHECK_MAKE_NODE(state->pZeroth);
    }
    nodesDestroyList(pOptions);
  }
  return (SNode*)state;
_err:
  nodesDestroyNode((SNode*)state);
  nodesDestroyNode(pExpr);
  nodesDestroyNode(pTrueForLimit);
  nodesDestroyList(pOptions);
  return NULL;
}

SNode* createEventWindowNode(SAstCreateContext* pCxt, SNode* pStartCond, SNode* pEndCond, SNode* pTrueForLimit) {
  SEventWindowNode* pEvent = NULL;
  CHECK_PARSER_STATUS(pCxt);
  pCxt->errCode = nodesMakeNode(QUERY_NODE_EVENT_WINDOW, (SNode**)&pEvent);
  CHECK_MAKE_NODE(pEvent);
  pEvent->pCol = createPrimaryKeyCol(pCxt, NULL);
  CHECK_MAKE_NODE(pEvent->pCol);
  pEvent->pStartCond = pStartCond;
  pEvent->pEndCond = pEndCond;
  pEvent->pTrueForLimit = pTrueForLimit;
  return (SNode*)pEvent;
_err:
  nodesDestroyNode((SNode*)pEvent);
  nodesDestroyNode(pStartCond);
  nodesDestroyNode(pEndCond);
  nodesDestroyNode(pTrueForLimit);
  return NULL;
}

SNode* createCountWindowNode(SAstCreateContext* pCxt, const SToken* pCountToken, const SToken* pSlidingToken,
                             SNodeList* pColList) {
  SCountWindowNode* pCount = NULL;
  CHECK_PARSER_STATUS(pCxt);
  pCxt->errCode = nodesMakeNode(QUERY_NODE_COUNT_WINDOW, (SNode**)&pCount);
  CHECK_MAKE_NODE(pCount);
  pCount->pCol = createPrimaryKeyCol(pCxt, NULL);
  CHECK_MAKE_NODE(pCount->pCol);
  pCount->windowCount = taosStr2Int64(pCountToken->z, NULL, 10);
  if (pSlidingToken == NULL) {
    pCount->windowSliding = taosStr2Int64(pSlidingToken->z, NULL, 10);
  } else {
    pCount->windowSliding = taosStr2Int64(pCountToken->z, NULL, 10);
  }
  pCount->pColList = pColList;
  return (SNode*)pCount;
_err:
  nodesDestroyNode((SNode*)pCount);
  return NULL;
}

SNode* createCountWindowNodeFromArgs(SAstCreateContext* pCxt, SNode* arg) {
  SCountWindowArgs* args = (SCountWindowArgs*)arg;
  SCountWindowNode* pCount = NULL;
  CHECK_PARSER_STATUS(pCxt);
  pCxt->errCode = nodesMakeNode(QUERY_NODE_COUNT_WINDOW, (SNode**)&pCount);
  CHECK_MAKE_NODE(pCount);
  pCount->pCol = createPrimaryKeyCol(pCxt, NULL);
  CHECK_MAKE_NODE(pCount->pCol);
  pCount->windowCount = args->count;
  pCount->windowSliding = args->sliding;
  pCount->pColList = args->pColList;
  args->pColList = NULL;
  nodesDestroyNode(arg);
  return (SNode*)pCount;
_err:
  nodesDestroyNode((SNode*)pCount);
  return NULL;
}

SNode* createCountWindowArgs(SAstCreateContext* pCxt, const SToken* countToken, const SToken* slidingToken,
                             SNodeList* colList) {
  CHECK_PARSER_STATUS(pCxt);

  SCountWindowArgs* args = NULL;
  pCxt->errCode = nodesMakeNode(QUERY_NODE_COUNT_WINDOW_ARGS, (SNode**)&args);
  CHECK_MAKE_NODE(args);
  args->count = taosStr2Int64(countToken->z, NULL, 10);
  if (slidingToken && slidingToken->type == TK_NK_INTEGER) {
    args->sliding = taosStr2Int64(slidingToken->z, NULL, 10);
  } else {
    args->sliding = taosStr2Int64(countToken->z, NULL, 10);
  }
  args->pColList = colList;
  return (SNode*)args;
_err:
  return NULL;
}

SNode* createAnomalyWindowNode(SAstCreateContext* pCxt, SNode* pExpr, const SToken* pFuncOpt) {
  SAnomalyWindowNode* pAnomaly = NULL;
  CHECK_PARSER_STATUS(pCxt);
  pCxt->errCode = nodesMakeNode(QUERY_NODE_ANOMALY_WINDOW, (SNode**)&pAnomaly);
  CHECK_MAKE_NODE(pAnomaly);
  pAnomaly->pCol = createPrimaryKeyCol(pCxt, NULL);
  CHECK_MAKE_NODE(pAnomaly->pCol);
  pAnomaly->pExpr = pExpr;
  if (pFuncOpt == NULL) {
    tstrncpy(pAnomaly->anomalyOpt, "algo=iqr", TSDB_ANALYTIC_ALGO_OPTION_LEN);
  } else {
    (void)trimString(pFuncOpt->z, pFuncOpt->n, pAnomaly->anomalyOpt, sizeof(pAnomaly->anomalyOpt));
  }
  return (SNode*)pAnomaly;
_err:
  nodesDestroyNode((SNode*)pAnomaly);
  return NULL;
}

SNode* createIntervalWindowNodeExt(SAstCreateContext* pCxt, SNode* pInter, SNode* pSliding) {
  SIntervalWindowNode* pInterval = NULL;
  CHECK_PARSER_STATUS(pCxt);
  if (pInter) {
    pInterval = (SIntervalWindowNode*)pInter;
  } else {
    pCxt->errCode = nodesMakeNode(QUERY_NODE_INTERVAL_WINDOW, (SNode**)&pInterval);
    CHECK_MAKE_NODE(pInterval);
  }
  pInterval->pCol = createPrimaryKeyCol(pCxt, NULL);
  CHECK_MAKE_NODE(pInterval->pCol);
  pInterval->pSliding = ((SSlidingWindowNode*)pSliding)->pSlidingVal;
  pInterval->pSOffset = ((SSlidingWindowNode*)pSliding)->pOffset;
  return (SNode*)pInterval;
_err:
  nodesDestroyNode((SNode*)pInter);
  nodesDestroyNode((SNode*)pInterval);
  nodesDestroyNode((SNode*)pSliding);
  return NULL;
}

SNode* createIntervalWindowNode(SAstCreateContext* pCxt, SNode* pInterval, SNode* pOffset, SNode* pSliding,
                                SNode* pFill) {
  SIntervalWindowNode* interval = NULL;
  CHECK_PARSER_STATUS(pCxt);
  pCxt->errCode = nodesMakeNode(QUERY_NODE_INTERVAL_WINDOW, (SNode**)&interval);
  CHECK_MAKE_NODE(interval);
  interval->pCol = createPrimaryKeyCol(pCxt, NULL);
  CHECK_MAKE_NODE(interval->pCol);
  interval->pInterval = pInterval;
  interval->pOffset = pOffset;
  interval->pSliding = pSliding;
  interval->pFill = pFill;
  TAOS_SET_OBJ_ALIGNED(&interval->timeRange, TSWINDOW_INITIALIZER);
  interval->timezone = pCxt->pQueryCxt->timezone;
  return (SNode*)interval;
_err:
  nodesDestroyNode((SNode*)interval);
  nodesDestroyNode(pInterval);
  nodesDestroyNode(pOffset);
  nodesDestroyNode(pSliding);
  nodesDestroyNode(pFill);
  return NULL;
}

SNode* createPeriodWindowNode(SAstCreateContext* pCxt, SNode* pPeriodTime, SNode* pOffset) {
  SPeriodWindowNode* pPeriod = NULL;
  CHECK_PARSER_STATUS(pCxt);
  pCxt->errCode = nodesMakeNode(QUERY_NODE_PERIOD_WINDOW, (SNode**)&pPeriod);
  CHECK_MAKE_NODE(pPeriod);
  pPeriod->pOffset = pOffset;
  pPeriod->pPeroid = pPeriodTime;
  return (SNode*)pPeriod;
_err:
  nodesDestroyNode((SNode*)pOffset);
  nodesDestroyNode((SNode*)pPeriodTime);
  nodesDestroyNode((SNode*)pPeriod);
  return NULL;
}

SNode* createWindowOffsetNode(SAstCreateContext* pCxt, SNode* pStartOffset, SNode* pEndOffset) {
  SWindowOffsetNode* winOffset = NULL;
  CHECK_PARSER_STATUS(pCxt);
  pCxt->errCode = nodesMakeNode(QUERY_NODE_WINDOW_OFFSET, (SNode**)&winOffset);
  CHECK_MAKE_NODE(winOffset);
  winOffset->pStartOffset = pStartOffset;
  winOffset->pEndOffset = pEndOffset;
  return (SNode*)winOffset;
_err:
  nodesDestroyNode((SNode*)winOffset);
  nodesDestroyNode(pStartOffset);
  nodesDestroyNode(pEndOffset);
  return NULL;
}

SNode* createFillNode(SAstCreateContext* pCxt, EFillMode mode, SNode* pValues) {
  SFillNode* fill = NULL;
  CHECK_PARSER_STATUS(pCxt);
  pCxt->errCode = nodesMakeNode(QUERY_NODE_FILL, (SNode**)&fill);
  CHECK_MAKE_NODE(fill);
  fill->mode = mode;
  fill->pValues = pValues;
  fill->pWStartTs = NULL;
  pCxt->errCode = nodesMakeNode(QUERY_NODE_FUNCTION, (SNode**)&(fill->pWStartTs));
  CHECK_MAKE_NODE(fill->pWStartTs);
  tstrncpy(((SFunctionNode*)fill->pWStartTs)->functionName, "_wstart", TSDB_FUNC_NAME_LEN);
  return (SNode*)fill;
_err:
  nodesDestroyNode((SNode*)fill);
  nodesDestroyNode(pValues);
  return NULL;
}

SNode* createGroupingSetNode(SAstCreateContext* pCxt, SNode* pNode) {
  SGroupingSetNode* groupingSet = NULL;
  CHECK_PARSER_STATUS(pCxt);
  pCxt->errCode = nodesMakeNode(QUERY_NODE_GROUPING_SET, (SNode**)&groupingSet);
  CHECK_MAKE_NODE(groupingSet);
  groupingSet->groupingSetType = GP_TYPE_NORMAL;
  groupingSet->pParameterList = NULL;
  pCxt->errCode = nodesListMakeAppend(&groupingSet->pParameterList, pNode);
  CHECK_PARSER_STATUS(pCxt);
  return (SNode*)groupingSet;
_err:
  nodesDestroyNode((SNode*)groupingSet);
  nodesDestroyNode(pNode);
  return NULL;
}

SNode* createInterpTimeRange(SAstCreateContext* pCxt, SNode* pStart, SNode* pEnd, SNode* pInterval) {
  CHECK_PARSER_STATUS(pCxt);
  if (NULL == pInterval) {
    if (pEnd && nodeType(pEnd) == QUERY_NODE_VALUE && ((SValueNode*)pEnd)->flag & VALUE_FLAG_IS_DURATION) {
      return createInterpTimeAround(pCxt, pStart, NULL, pEnd);
    }
    return createBetweenAnd(pCxt, createPrimaryKeyCol(pCxt, NULL), pStart, pEnd);
  }

  return createInterpTimeAround(pCxt, pStart, pEnd, pInterval);

_err:

  nodesDestroyNode(pStart);
  nodesDestroyNode(pEnd);
  return NULL;
}

SNode* createInterpTimePoint(SAstCreateContext* pCxt, SNode* pPoint) {
  CHECK_PARSER_STATUS(pCxt);
  return createOperatorNode(pCxt, OP_TYPE_EQUAL, createPrimaryKeyCol(pCxt, NULL), pPoint);
_err:
  nodesDestroyNode(pPoint);
  return NULL;
}

SNode* createInterpTimeAround(SAstCreateContext* pCxt, SNode* pStart, SNode* pEnd, SNode* pInterval) {
  CHECK_PARSER_STATUS(pCxt);
  SRangeAroundNode* pAround = NULL;
  pCxt->errCode = nodesMakeNode(QUERY_NODE_RANGE_AROUND, (SNode**)&pAround);
  CHECK_PARSER_STATUS(pCxt);
  if (NULL == pEnd) {
    pAround->pRange = createInterpTimePoint(pCxt, pStart);
  } else {
    pAround->pRange = createBetweenAnd(pCxt, createPrimaryKeyCol(pCxt, NULL), pStart, pEnd);
  }
  pAround->pInterval = pInterval;
  CHECK_PARSER_STATUS(pCxt);
  return (SNode*)pAround;
_err:
  return NULL;
}

SNode* createWhenThenNode(SAstCreateContext* pCxt, SNode* pWhen, SNode* pThen) {
  CHECK_PARSER_STATUS(pCxt);
  SWhenThenNode* pWhenThen = NULL;
  pCxt->errCode = nodesMakeNode(QUERY_NODE_WHEN_THEN, (SNode**)&pWhenThen);
  CHECK_MAKE_NODE(pWhenThen);
  pWhenThen->pWhen = pWhen;
  pWhenThen->pThen = pThen;
  return (SNode*)pWhenThen;
_err:
  nodesDestroyNode(pWhen);
  nodesDestroyNode(pThen);
  return NULL;
}

static int32_t debugPrintNode(SNode* pNode) {
  char*   pStr = NULL;
  int32_t code = nodesNodeToString(pNode, false, &pStr, NULL);
  if (TSDB_CODE_SUCCESS == code) {
    (void)printf("%s\n", pStr);
    taosMemoryFree(pStr);
  }
  return code;
}

SNode* createCaseWhenNode(SAstCreateContext* pCxt, SNode* pCase, SNodeList* pWhenThenList, SNode* pElse) {
  CHECK_PARSER_STATUS(pCxt);
  SCaseWhenNode* pCaseWhen = NULL;
  pCxt->errCode = nodesMakeNode(QUERY_NODE_CASE_WHEN, (SNode**)&pCaseWhen);
  CHECK_MAKE_NODE(pCaseWhen);
  pCaseWhen->pCase = pCase;
  pCaseWhen->pWhenThenList = pWhenThenList;
  pCaseWhen->pElse = pElse;
  pCaseWhen->tz = pCxt->pQueryCxt->timezone;
  pCaseWhen->charsetCxt = pCxt->pQueryCxt->charsetCxt;
  // debugPrintNode((SNode*)pCaseWhen);
  return (SNode*)pCaseWhen;
_err:
  nodesDestroyNode(pCase);
  nodesDestroyList(pWhenThenList);
  nodesDestroyNode(pElse);
  return NULL;
}

SNode* createNullIfNode(SAstCreateContext* pCxt, SNode* pExpr1, SNode* pExpr2) {
  SNode *    pCase = NULL, *pEqual = NULL, *pThen = NULL;
  SNode *    pWhenThenNode = NULL, *pElse = NULL;
  SNodeList* pWhenThenList = NULL;
  SNode*     pCaseWhen = NULL;

  CHECK_PARSER_STATUS(pCxt);
  pEqual = createOperatorNode(pCxt, OP_TYPE_EQUAL, pExpr1, pExpr2);
  CHECK_PARSER_STATUS(pCxt);
  SToken nullToken = {
      .n = 4,
      .type = TK_NULL,
      .z = "null",
  };
  pThen = createValueNode(pCxt, TSDB_DATA_TYPE_NULL, &nullToken);
  CHECK_PARSER_STATUS(pCxt);
  pWhenThenNode = createWhenThenNode(pCxt, pEqual, pThen);
  CHECK_PARSER_STATUS(pCxt);
  pWhenThenList = createNodeList(pCxt, pWhenThenNode);
  CHECK_PARSER_STATUS(pCxt);
  pCxt->errCode = nodesCloneNode(pExpr1, &pElse);
  CHECK_PARSER_STATUS(pCxt);
  pCaseWhen = createCaseWhenNode(pCxt, pCase, pWhenThenList, pElse);
  CHECK_PARSER_STATUS(pCxt);
  // debugPrintNode((SNode*)pCaseWhen);
  return (SNode*)pCaseWhen;
_err:
  nodesDestroyNode(pCase);
  nodesDestroyNode(pEqual);
  nodesDestroyNode(pThen);
  nodesDestroyNode(pWhenThenNode);
  nodesDestroyNode(pElse);
  nodesDestroyList(pWhenThenList);
  return NULL;
}

SNode* createIfNode(SAstCreateContext* pCxt, SNode* pExpr1, SNode* pExpr2, SNode* pExpr3) {
  SNode*     pCase = NULL;
  SNode*     pWhenThenNode = NULL;
  SNodeList* pWhenThenList = NULL;
  SNode*     pCaseWhen = NULL;

  CHECK_PARSER_STATUS(pCxt);
  pWhenThenNode = createWhenThenNode(pCxt, pExpr1, pExpr2);
  CHECK_PARSER_STATUS(pCxt);
  pWhenThenList = createNodeList(pCxt, pWhenThenNode);
  CHECK_PARSER_STATUS(pCxt);
  pCaseWhen = createCaseWhenNode(pCxt, pCase, pWhenThenList, pExpr3);
  CHECK_PARSER_STATUS(pCxt);
  // debugPrintNode((SNode*)pCaseWhen);
  return (SNode*)pCaseWhen;
_err:
  nodesDestroyNode(pCase);
  nodesDestroyNode(pWhenThenNode);
  nodesDestroyList(pWhenThenList);
  return NULL;
}

SNode* createNvlNode(SAstCreateContext* pCxt, SNode* pExpr1, SNode* pExpr2) {
  SNode *    pThen = NULL, *pEqual = NULL;
  SNode*     pWhenThenNode = NULL;
  SNodeList* pWhenThenList = NULL;
  SNode*     pCaseWhen = NULL;

  CHECK_PARSER_STATUS(pCxt);
  pEqual = createOperatorNode(pCxt, OP_TYPE_IS_NOT_NULL, pExpr1, NULL);
  CHECK_PARSER_STATUS(pCxt);
  pCxt->errCode = nodesCloneNode(pExpr1, &pThen);
  CHECK_PARSER_STATUS(pCxt);
  pWhenThenNode = createWhenThenNode(pCxt, pEqual, pThen);
  CHECK_PARSER_STATUS(pCxt);
  pWhenThenList = createNodeList(pCxt, pWhenThenNode);
  CHECK_PARSER_STATUS(pCxt);
  pCaseWhen = createCaseWhenNode(pCxt, NULL, pWhenThenList, pExpr2);
  CHECK_PARSER_STATUS(pCxt);
  // debugPrintNode((SNode*)pCaseWhen);
  return (SNode*)pCaseWhen;
_err:
  nodesDestroyNode(pEqual);
  nodesDestroyNode(pThen);
  nodesDestroyNode(pWhenThenNode);
  nodesDestroyList(pWhenThenList);
  return NULL;
}

SNode* createNvl2Node(SAstCreateContext* pCxt, SNode* pExpr1, SNode* pExpr2, SNode* pExpr3) {
  SNode *    pEqual = NULL, *pWhenThenNode = NULL;
  SNodeList* pWhenThenList = NULL;
  SNode*     pCaseWhen = NULL;

  CHECK_PARSER_STATUS(pCxt);
  pEqual = createOperatorNode(pCxt, OP_TYPE_IS_NOT_NULL, pExpr1, NULL);
  CHECK_PARSER_STATUS(pCxt);
  pWhenThenNode = createWhenThenNode(pCxt, pEqual, pExpr2);
  CHECK_PARSER_STATUS(pCxt);
  pWhenThenList = createNodeList(pCxt, pWhenThenNode);
  CHECK_PARSER_STATUS(pCxt);
  pCaseWhen = createCaseWhenNode(pCxt, NULL, pWhenThenList, pExpr3);
  CHECK_PARSER_STATUS(pCxt);
  // debugPrintNode((SNode*)pCaseWhen);
  return (SNode*)pCaseWhen;
_err:
  nodesDestroyNode(pEqual);
  nodesDestroyNode(pWhenThenNode);
  nodesDestroyList(pWhenThenList);
  return NULL;
}

SNode* createCoalesceNode(SAstCreateContext* pCxt, SNodeList* pParamList) {
  int32_t    sizeParam = LIST_LENGTH(pParamList);
  SNode *    pNotNullCond = NULL, *pWhenThenNode = NULL, *pExpr = NULL;
  SNodeList* pWhenThenList = NULL;
  SNode *    pCaseWhen = NULL, *pThen = NULL;

  CHECK_PARSER_STATUS(pCxt);

  for (int i = 0; i < sizeParam; ++i) {
    pExpr = nodesListGetNode(pParamList, i);

    pCxt->errCode = nodesCloneNode(pExpr, &pThen);
    CHECK_PARSER_STATUS(pCxt);

    pNotNullCond = createOperatorNode(pCxt, OP_TYPE_IS_NOT_NULL, pExpr, NULL);
    CHECK_PARSER_STATUS(pCxt);

    pWhenThenNode = createWhenThenNode(pCxt, pNotNullCond, pThen);
    CHECK_PARSER_STATUS(pCxt);

    if (!pWhenThenList) {
      pWhenThenList = createNodeList(pCxt, pWhenThenNode);
    } else {
      pCxt->errCode = nodesListAppend(pWhenThenList, pWhenThenNode);
    }
    CHECK_PARSER_STATUS(pCxt);
  }

  pCaseWhen = createCaseWhenNode(pCxt, NULL, pWhenThenList, NULL);
  CHECK_PARSER_STATUS(pCxt);
  // debugPrintNode((SNode*)pCaseWhen);
  return (SNode*)pCaseWhen;
_err:
  nodesDestroyNode(pExpr);
  nodesDestroyNode(pNotNullCond);
  nodesDestroyNode(pThen);
  nodesDestroyNode(pWhenThenNode);
  nodesDestroyList(pWhenThenList);
  return NULL;
}

SNode* setProjectionAlias(SAstCreateContext* pCxt, SNode* pNode, SToken* pAlias) {
  CHECK_PARSER_STATUS(pCxt);
  trimEscape(pCxt, pAlias);
  SExprNode* pExpr = (SExprNode*)pNode;
  int32_t    len = TMIN(sizeof(pExpr->aliasName) - 1, pAlias->n);
  strncpy(pExpr->aliasName, pAlias->z, len);
  pExpr->aliasName[len] = '\0';
  strncpy(pExpr->userAlias, pAlias->z, len);
  pExpr->userAlias[len] = '\0';
  pExpr->asAlias = true;
  return pNode;
_err:
  nodesDestroyNode(pNode);
  return NULL;
}

SNode* addWhereClause(SAstCreateContext* pCxt, SNode* pStmt, SNode* pWhere) {
  CHECK_PARSER_STATUS(pCxt);
  if (QUERY_NODE_SELECT_STMT == nodeType(pStmt)) {
    ((SSelectStmt*)pStmt)->pWhere = pWhere;
  }
  return pStmt;
_err:
  nodesDestroyNode(pStmt);
  nodesDestroyNode(pWhere);
  return NULL;
}

SNode* addPartitionByClause(SAstCreateContext* pCxt, SNode* pStmt, SNodeList* pPartitionByList) {
  CHECK_PARSER_STATUS(pCxt);
  if (QUERY_NODE_SELECT_STMT == nodeType(pStmt)) {
    ((SSelectStmt*)pStmt)->pPartitionByList = pPartitionByList;
  }
  return pStmt;
_err:
  nodesDestroyNode(pStmt);
  nodesDestroyList(pPartitionByList);
  return NULL;
}

SNode* addWindowClauseClause(SAstCreateContext* pCxt, SNode* pStmt, SNode* pWindow) {
  CHECK_PARSER_STATUS(pCxt);
  if (QUERY_NODE_SELECT_STMT == nodeType(pStmt)) {
    ((SSelectStmt*)pStmt)->pWindow = pWindow;
  }
  return pStmt;
_err:
  nodesDestroyNode(pStmt);
  nodesDestroyNode(pWindow);
  return NULL;
}

SNode* addGroupByClause(SAstCreateContext* pCxt, SNode* pStmt, SNodeList* pGroupByList) {
  CHECK_PARSER_STATUS(pCxt);
  if (QUERY_NODE_SELECT_STMT == nodeType(pStmt)) {
    ((SSelectStmt*)pStmt)->pGroupByList = pGroupByList;
  }
  return pStmt;
_err:
  nodesDestroyNode(pStmt);
  nodesDestroyList(pGroupByList);
  return NULL;
}

SNode* addHavingClause(SAstCreateContext* pCxt, SNode* pStmt, SNode* pHaving) {
  CHECK_PARSER_STATUS(pCxt);
  if (QUERY_NODE_SELECT_STMT == nodeType(pStmt)) {
    ((SSelectStmt*)pStmt)->pHaving = pHaving;
  }
  return pStmt;
_err:
  nodesDestroyNode(pStmt);
  nodesDestroyNode(pHaving);
  return NULL;
}

SNode* addOrderByClause(SAstCreateContext* pCxt, SNode* pStmt, SNodeList* pOrderByList) {
  CHECK_PARSER_STATUS(pCxt);
  if (NULL == pOrderByList) {
    return pStmt;
  }
  if (QUERY_NODE_SELECT_STMT == nodeType(pStmt)) {
    ((SSelectStmt*)pStmt)->pOrderByList = pOrderByList;
  } else {
    ((SSetOperator*)pStmt)->pOrderByList = pOrderByList;
  }
  return pStmt;
_err:
  nodesDestroyNode(pStmt);
  nodesDestroyList(pOrderByList);
  return NULL;
}

SNode* addSlimitClause(SAstCreateContext* pCxt, SNode* pStmt, SNode* pSlimit) {
  CHECK_PARSER_STATUS(pCxt);
  if (NULL == pSlimit) {
    return pStmt;
  }
  if (QUERY_NODE_SELECT_STMT == nodeType(pStmt)) {
    ((SSelectStmt*)pStmt)->pSlimit = (SLimitNode*)pSlimit;
  }
  return pStmt;
_err:
  nodesDestroyNode(pStmt);
  nodesDestroyNode(pSlimit);
  return NULL;
}

SNode* addLimitClause(SAstCreateContext* pCxt, SNode* pStmt, SNode* pLimit) {
  CHECK_PARSER_STATUS(pCxt);
  if (NULL == pLimit) {
    return pStmt;
  }
  if (QUERY_NODE_SELECT_STMT == nodeType(pStmt)) {
    ((SSelectStmt*)pStmt)->pLimit = (SLimitNode*)pLimit;
  } else {
    ((SSetOperator*)pStmt)->pLimit = pLimit;
  }
  return pStmt;
_err:
  nodesDestroyNode(pStmt);
  nodesDestroyNode(pLimit);
  return NULL;
}

SNode* addRangeClause(SAstCreateContext* pCxt, SNode* pStmt, SNode* pRange) {
  CHECK_PARSER_STATUS(pCxt);
  SSelectStmt* pSelect = (SSelectStmt*)pStmt;
  if (QUERY_NODE_SELECT_STMT == nodeType(pStmt)) {
    if (pRange && nodeType(pRange) == QUERY_NODE_RANGE_AROUND) {
      pSelect->pRangeAround = pRange;
      SRangeAroundNode* pAround = (SRangeAroundNode*)pRange;
      TSWAP(pSelect->pRange, pAround->pRange);
    } else {
      pSelect->pRange = pRange;
    }
  }
  return pStmt;
_err:
  nodesDestroyNode(pStmt);
  nodesDestroyNode(pRange);
  return NULL;
}

SNode* addEveryClause(SAstCreateContext* pCxt, SNode* pStmt, SNode* pEvery) {
  CHECK_PARSER_STATUS(pCxt);
  if (QUERY_NODE_SELECT_STMT == nodeType(pStmt)) {
    ((SSelectStmt*)pStmt)->pEvery = pEvery;
  }
  return pStmt;
_err:
  nodesDestroyNode(pStmt);
  nodesDestroyNode(pEvery);
  return NULL;
}

SNode* addFillClause(SAstCreateContext* pCxt, SNode* pStmt, SNode* pFill) {
  CHECK_PARSER_STATUS(pCxt);
  if (QUERY_NODE_SELECT_STMT == nodeType(pStmt) && NULL != pFill) {
    SFillNode* pFillClause = (SFillNode*)pFill;
    nodesDestroyNode(pFillClause->pWStartTs);
    pFillClause->pWStartTs = createPrimaryKeyCol(pCxt, NULL);
    CHECK_MAKE_NODE(pFillClause->pWStartTs);
    ((SSelectStmt*)pStmt)->pFill = (SNode*)pFillClause;
  }
  return pStmt;
_err:
  nodesDestroyNode(pStmt);
  nodesDestroyNode(pFill);
  return NULL;
}

SNode* addJLimitClause(SAstCreateContext* pCxt, SNode* pJoin, SNode* pJLimit) {
  CHECK_PARSER_STATUS(pCxt);
  if (NULL == pJLimit) {
    return pJoin;
  }
  SJoinTableNode* pJoinNode = (SJoinTableNode*)pJoin;
  pJoinNode->pJLimit = pJLimit;

  return pJoin;
_err:
  nodesDestroyNode(pJoin);
  nodesDestroyNode(pJLimit);
  return NULL;
}

SNode* addWindowOffsetClause(SAstCreateContext* pCxt, SNode* pJoin, SNode* pWinOffset) {
  CHECK_PARSER_STATUS(pCxt);
  if (NULL == pWinOffset) {
    return pJoin;
  }
  SJoinTableNode* pJoinNode = (SJoinTableNode*)pJoin;
  pJoinNode->pWindowOffset = pWinOffset;

  return pJoin;
_err:
  nodesDestroyNode(pJoin);
  nodesDestroyNode(pWinOffset);
  return NULL;
}

SNode* createSelectStmt(SAstCreateContext* pCxt, bool isDistinct, SNodeList* pProjectionList, SNode* pTable,
                        SNodeList* pHint) {
  CHECK_PARSER_STATUS(pCxt);
  SNode* select = NULL;
  pCxt->errCode = createSelectStmtImpl(isDistinct, pProjectionList, pTable, pHint, &select);
  CHECK_MAKE_NODE(select);
  return select;
_err:
  nodesDestroyList(pProjectionList);
  nodesDestroyNode(pTable);
  nodesDestroyList(pHint);
  return NULL;
}

SNode* setSelectStmtTagMode(SAstCreateContext* pCxt, SNode* pStmt, bool bSelectTags) {
  if (pStmt && QUERY_NODE_SELECT_STMT == nodeType(pStmt)) {
    if (pCxt->pQueryCxt->biMode) {
      ((SSelectStmt*)pStmt)->tagScan = true;
    } else {
      ((SSelectStmt*)pStmt)->tagScan = bSelectTags;
    }
  }
  return pStmt;
}

static void setSubquery(SNode* pStmt) {
  if (QUERY_NODE_SELECT_STMT == nodeType(pStmt)) {
    ((SSelectStmt*)pStmt)->isSubquery = true;
  }
}

SNode* createSetOperator(SAstCreateContext* pCxt, ESetOperatorType type, SNode* pLeft, SNode* pRight) {
  CHECK_PARSER_STATUS(pCxt);
  SSetOperator* setOp = NULL;
  pCxt->errCode = nodesMakeNode(QUERY_NODE_SET_OPERATOR, (SNode**)&setOp);
  CHECK_MAKE_NODE(setOp);
  setOp->opType = type;
  setOp->pLeft = pLeft;
  setSubquery(setOp->pLeft);
  setOp->pRight = pRight;
  setSubquery(setOp->pRight);
  snprintf(setOp->stmtName, TSDB_TABLE_NAME_LEN, "%p", setOp);
  return (SNode*)setOp;
_err:
  nodesDestroyNode(pLeft);
  nodesDestroyNode(pRight);
  return NULL;
}

static void updateWalOptionsDefault(SDatabaseOptions* pOptions) {
  if (!pOptions->walRetentionPeriodIsSet) {
    pOptions->walRetentionPeriod =
        pOptions->replica > 1 ? TSDB_REPS_DEF_DB_WAL_RET_PERIOD : TSDB_REP_DEF_DB_WAL_RET_PERIOD;
  }
  if (!pOptions->walRetentionSizeIsSet) {
    pOptions->walRetentionSize = pOptions->replica > 1 ? TSDB_REPS_DEF_DB_WAL_RET_SIZE : TSDB_REP_DEF_DB_WAL_RET_SIZE;
  }
  if (!pOptions->walRollPeriodIsSet) {
    pOptions->walRollPeriod =
        pOptions->replica > 1 ? TSDB_REPS_DEF_DB_WAL_ROLL_PERIOD : TSDB_REP_DEF_DB_WAL_ROLL_PERIOD;
  }
}

SNode* createDefaultDatabaseOptions(SAstCreateContext* pCxt) {
  CHECK_PARSER_STATUS(pCxt);
  SDatabaseOptions* pOptions = NULL;
  pCxt->errCode = nodesMakeNode(QUERY_NODE_DATABASE_OPTIONS, (SNode**)&pOptions);
  CHECK_MAKE_NODE(pOptions);
  pOptions->buffer = TSDB_DEFAULT_BUFFER_PER_VNODE;
  pOptions->cacheModel = TSDB_DEFAULT_CACHE_MODEL;
  pOptions->cacheLastSize = TSDB_DEFAULT_CACHE_SIZE;
  pOptions->compressionLevel = TSDB_DEFAULT_COMP_LEVEL;
  pOptions->daysPerFile = TSDB_DEFAULT_DAYS_PER_FILE;
  pOptions->fsyncPeriod = TSDB_DEFAULT_FSYNC_PERIOD;
  pOptions->maxRowsPerBlock = TSDB_DEFAULT_MAXROWS_FBLOCK;
  pOptions->minRowsPerBlock = TSDB_DEFAULT_MINROWS_FBLOCK;
  pOptions->keep[0] = TSDB_DEFAULT_KEEP;
  pOptions->keep[1] = TSDB_DEFAULT_KEEP;
  pOptions->keep[2] = TSDB_DEFAULT_KEEP;
  pOptions->pages = TSDB_DEFAULT_PAGES_PER_VNODE;
  pOptions->pagesize = TSDB_DEFAULT_PAGESIZE_PER_VNODE;
  pOptions->tsdbPageSize = TSDB_DEFAULT_TSDB_PAGESIZE;
  pOptions->precision = TSDB_DEFAULT_PRECISION;
  pOptions->replica = TSDB_DEFAULT_DB_REPLICA;
  pOptions->strict = TSDB_DEFAULT_DB_STRICT;
  pOptions->walLevel = TSDB_DEFAULT_WAL_LEVEL;
  pOptions->numOfVgroups = TSDB_DEFAULT_VN_PER_DB;
  pOptions->singleStable = TSDB_DEFAULT_DB_SINGLE_STABLE;
  pOptions->schemaless = TSDB_DEFAULT_DB_SCHEMALESS;
  updateWalOptionsDefault(pOptions);
  pOptions->walSegmentSize = TSDB_DEFAULT_DB_WAL_SEGMENT_SIZE;
  pOptions->sstTrigger = TSDB_DEFAULT_SST_TRIGGER;
  pOptions->tablePrefix = TSDB_DEFAULT_HASH_PREFIX;
  pOptions->tableSuffix = TSDB_DEFAULT_HASH_SUFFIX;
  pOptions->ssChunkSize = TSDB_DEFAULT_SS_CHUNK_SIZE;
  pOptions->ssKeepLocal = TSDB_DEFAULT_SS_KEEP_LOCAL;
  pOptions->ssCompact = TSDB_DEFAULT_SS_COMPACT;
  pOptions->withArbitrator = TSDB_DEFAULT_DB_WITH_ARBITRATOR;
  pOptions->encryptAlgorithm = TSDB_DEFAULT_ENCRYPT_ALGO;
  pOptions->dnodeListStr[0] = 0;
  pOptions->compactInterval = TSDB_DEFAULT_COMPACT_INTERVAL;
  pOptions->compactStartTime = TSDB_DEFAULT_COMPACT_START_TIME;
  pOptions->compactEndTime = TSDB_DEFAULT_COMPACT_END_TIME;
  pOptions->compactTimeOffset = TSDB_DEFAULT_COMPACT_TIME_OFFSET;
  return (SNode*)pOptions;
_err:
  return NULL;
}

SNode* createAlterDatabaseOptions(SAstCreateContext* pCxt) {
  CHECK_PARSER_STATUS(pCxt);
  SDatabaseOptions* pOptions = NULL;
  pCxt->errCode = nodesMakeNode(QUERY_NODE_DATABASE_OPTIONS, (SNode**)&pOptions);
  CHECK_MAKE_NODE(pOptions);
  pOptions->buffer = -1;
  pOptions->cacheModel = -1;
  pOptions->cacheLastSize = -1;
  pOptions->compressionLevel = -1;
  pOptions->daysPerFile = -1;
  pOptions->fsyncPeriod = -1;
  pOptions->maxRowsPerBlock = -1;
  pOptions->minRowsPerBlock = -1;
  pOptions->keep[0] = -1;
  pOptions->keep[1] = -1;
  pOptions->keep[2] = -1;
  pOptions->pages = -1;
  pOptions->pagesize = -1;
  pOptions->tsdbPageSize = -1;
  pOptions->precision = -1;
  pOptions->replica = -1;
  pOptions->strict = -1;
  pOptions->walLevel = -1;
  pOptions->numOfVgroups = -1;
  pOptions->singleStable = -1;
  pOptions->schemaless = -1;
  pOptions->walRetentionPeriod = -2;  // -1 is a valid value
  pOptions->walRetentionSize = -2;    // -1 is a valid value
  pOptions->walRollPeriod = -1;
  pOptions->walSegmentSize = -1;
  pOptions->sstTrigger = -1;
  pOptions->tablePrefix = -1;
  pOptions->tableSuffix = -1;
  pOptions->ssChunkSize = -1;
  pOptions->ssKeepLocal = -1;
  pOptions->ssCompact = -1;
  pOptions->withArbitrator = -1;
  pOptions->encryptAlgorithm = -1;
  pOptions->dnodeListStr[0] = 0;
  pOptions->compactInterval = -1;
  pOptions->compactStartTime = -1;
  pOptions->compactEndTime = -1;
  pOptions->compactTimeOffset = -1;
  return (SNode*)pOptions;
_err:
  return NULL;
}

static SNode* setDatabaseOptionImpl(SAstCreateContext* pCxt, SNode* pOptions, EDatabaseOptionType type, void* pVal,
                                    bool alter) {
  CHECK_PARSER_STATUS(pCxt);
  SDatabaseOptions* pDbOptions = (SDatabaseOptions*)pOptions;
  switch (type) {
    case DB_OPTION_BUFFER:
      pDbOptions->buffer = taosStr2Int32(((SToken*)pVal)->z, NULL, 10);
      break;
    case DB_OPTION_CACHEMODEL:
      COPY_STRING_FORM_STR_TOKEN(pDbOptions->cacheModelStr, (SToken*)pVal);
      break;
    case DB_OPTION_CACHESIZE:
      pDbOptions->cacheLastSize = taosStr2Int32(((SToken*)pVal)->z, NULL, 10);
      break;
    case DB_OPTION_COMP:
      pDbOptions->compressionLevel = taosStr2Int8(((SToken*)pVal)->z, NULL, 10);
      break;
    case DB_OPTION_DAYS: {
      SToken* pToken = pVal;
      if (TK_NK_INTEGER == pToken->type) {
        pDbOptions->daysPerFile = taosStr2Int32(pToken->z, NULL, 10) * 1440;
      } else {
        pDbOptions->pDaysPerFile = (SValueNode*)createDurationValueNode(pCxt, pToken);
      }
      break;
    }
    case DB_OPTION_FSYNC:
      pDbOptions->fsyncPeriod = taosStr2Int32(((SToken*)pVal)->z, NULL, 10);
      break;
    case DB_OPTION_MAXROWS:
      pDbOptions->maxRowsPerBlock = taosStr2Int32(((SToken*)pVal)->z, NULL, 10);
      break;
    case DB_OPTION_MINROWS:
      pDbOptions->minRowsPerBlock = taosStr2Int32(((SToken*)pVal)->z, NULL, 10);
      break;
    case DB_OPTION_KEEP:
      pDbOptions->pKeep = pVal;
      break;
    case DB_OPTION_PAGES:
      pDbOptions->pages = taosStr2Int32(((SToken*)pVal)->z, NULL, 10);
      break;
    case DB_OPTION_PAGESIZE:
      pDbOptions->pagesize = taosStr2Int32(((SToken*)pVal)->z, NULL, 10);
      break;
    case DB_OPTION_TSDB_PAGESIZE:
      pDbOptions->tsdbPageSize = taosStr2Int32(((SToken*)pVal)->z, NULL, 10);
      break;
    case DB_OPTION_PRECISION:
      COPY_STRING_FORM_STR_TOKEN(pDbOptions->precisionStr, (SToken*)pVal);
      break;
    case DB_OPTION_REPLICA:
      pDbOptions->replica = taosStr2Int8(((SToken*)pVal)->z, NULL, 10);
      pDbOptions->withArbitrator = (pDbOptions->replica == 2);
      if (!alter) {
        updateWalOptionsDefault(pDbOptions);
      }
      break;
    case DB_OPTION_STRICT:
      COPY_STRING_FORM_STR_TOKEN(pDbOptions->strictStr, (SToken*)pVal);
      break;
    case DB_OPTION_WAL:
      pDbOptions->walLevel = taosStr2Int8(((SToken*)pVal)->z, NULL, 10);
      break;
    case DB_OPTION_VGROUPS:
      pDbOptions->numOfVgroups = taosStr2Int32(((SToken*)pVal)->z, NULL, 10);
      break;
    case DB_OPTION_SINGLE_STABLE:
      pDbOptions->singleStable = taosStr2Int8(((SToken*)pVal)->z, NULL, 10);
      break;
    case DB_OPTION_RETENTIONS:
      pDbOptions->pRetentions = pVal;
      break;
    case DB_OPTION_WAL_RETENTION_PERIOD:
      pDbOptions->walRetentionPeriod = taosStr2Int32(((SToken*)pVal)->z, NULL, 10);
      pDbOptions->walRetentionPeriodIsSet = true;
      break;
    case DB_OPTION_WAL_RETENTION_SIZE:
      pDbOptions->walRetentionSize = taosStr2Int32(((SToken*)pVal)->z, NULL, 10);
      pDbOptions->walRetentionSizeIsSet = true;
      break;
    case DB_OPTION_WAL_ROLL_PERIOD:
      pDbOptions->walRollPeriod = taosStr2Int32(((SToken*)pVal)->z, NULL, 10);
      pDbOptions->walRollPeriodIsSet = true;
      break;
    case DB_OPTION_WAL_SEGMENT_SIZE:
      pDbOptions->walSegmentSize = taosStr2Int32(((SToken*)pVal)->z, NULL, 10);
      break;
    case DB_OPTION_STT_TRIGGER:
      pDbOptions->sstTrigger = taosStr2Int32(((SToken*)pVal)->z, NULL, 10);
      break;
    case DB_OPTION_TABLE_PREFIX: {
      SValueNode* pNode = (SValueNode*)pVal;
      if (TSDB_DATA_TYPE_BIGINT == pNode->node.resType.type || TSDB_DATA_TYPE_UBIGINT == pNode->node.resType.type) {
        pDbOptions->tablePrefix = taosStr2Int32(pNode->literal, NULL, 10);
      } else {
        snprintf(pCxt->pQueryCxt->pMsg, pCxt->pQueryCxt->msgLen, "invalid table_prefix data type");
        pCxt->errCode = TSDB_CODE_PAR_SYNTAX_ERROR;
      }
      nodesDestroyNode((SNode*)pNode);
      break;
    }
    case DB_OPTION_TABLE_SUFFIX: {
      SValueNode* pNode = (SValueNode*)pVal;
      if (TSDB_DATA_TYPE_BIGINT == pNode->node.resType.type || TSDB_DATA_TYPE_UBIGINT == pNode->node.resType.type) {
        pDbOptions->tableSuffix = taosStr2Int32(pNode->literal, NULL, 10);
      } else {
        snprintf(pCxt->pQueryCxt->pMsg, pCxt->pQueryCxt->msgLen, "invalid table_suffix data type");
        pCxt->errCode = TSDB_CODE_PAR_SYNTAX_ERROR;
      }
      nodesDestroyNode((SNode*)pNode);
      break;
    }
    case DB_OPTION_SS_CHUNKPAGES:
      pDbOptions->ssChunkSize = taosStr2Int32(((SToken*)pVal)->z, NULL, 10);
      break;
    case DB_OPTION_SS_KEEPLOCAL: {
      SToken* pToken = pVal;
      if (TK_NK_INTEGER == pToken->type) {
        pDbOptions->ssKeepLocal = taosStr2Int32(pToken->z, NULL, 10) * 1440;
      } else {
        pDbOptions->ssKeepLocalStr = (SValueNode*)createDurationValueNode(pCxt, pToken);
      }
      break;
    }
    case DB_OPTION_SS_COMPACT:
      pDbOptions->ssCompact = taosStr2Int8(((SToken*)pVal)->z, NULL, 10);
      break;
    case DB_OPTION_KEEP_TIME_OFFSET:
      if (TK_NK_INTEGER == ((SToken*)pVal)->type) {
        pDbOptions->keepTimeOffset = taosStr2Int32(((SToken*)pVal)->z, NULL, 10);
      } else {
        pDbOptions->pKeepTimeOffsetNode = (SValueNode*)createDurationValueNode(pCxt, (SToken*)pVal);
      }
      break;
    case DB_OPTION_ENCRYPT_ALGORITHM:
      COPY_STRING_FORM_STR_TOKEN(pDbOptions->encryptAlgorithmStr, (SToken*)pVal);
      pDbOptions->encryptAlgorithm = TSDB_DEFAULT_ENCRYPT_ALGO;
      break;
    case DB_OPTION_DNODES:
      if (((SToken*)pVal)->n >= TSDB_DNODE_LIST_LEN) {
        snprintf(pCxt->pQueryCxt->pMsg, pCxt->pQueryCxt->msgLen, "the dnode list is too long (should less than %d)",
                 TSDB_DNODE_LIST_LEN);
        pCxt->errCode = TSDB_CODE_PAR_SYNTAX_ERROR;
      } else {
        COPY_STRING_FORM_STR_TOKEN(pDbOptions->dnodeListStr, (SToken*)pVal);
      }
      break;
    case DB_OPTION_COMPACT_INTERVAL:
      if (TK_NK_INTEGER == ((SToken*)pVal)->type) {
        pDbOptions->compactInterval = taosStr2Int32(((SToken*)pVal)->z, NULL, 10);
      } else {
        pDbOptions->pCompactIntervalNode = (SValueNode*)createDurationValueNode(pCxt, (SToken*)pVal);
      }
      break;
    case DB_OPTION_COMPACT_TIME_RANGE:
      pDbOptions->pCompactTimeRangeList = pVal;
      break;
    case DB_OPTION_COMPACT_TIME_OFFSET:
      if (TK_NK_INTEGER == ((SToken*)pVal)->type) {
        pDbOptions->compactTimeOffset = taosStr2Int32(((SToken*)pVal)->z, NULL, 10);
      } else {
        pDbOptions->pCompactTimeOffsetNode = (SValueNode*)createDurationValueNode(pCxt, (SToken*)pVal);
      }
      break;
    default:
      break;
  }
  return pOptions;
_err:
  nodesDestroyNode(pOptions);
  return NULL;
}

SNode* setDatabaseOption(SAstCreateContext* pCxt, SNode* pOptions, EDatabaseOptionType type, void* pVal) {
  return setDatabaseOptionImpl(pCxt, pOptions, type, pVal, false);
}

SNode* setAlterDatabaseOption(SAstCreateContext* pCxt, SNode* pOptions, SAlterOption* pAlterOption) {
  CHECK_PARSER_STATUS(pCxt);
  switch (pAlterOption->type) {
    case DB_OPTION_KEEP:
    case DB_OPTION_RETENTIONS:
    case DB_OPTION_COMPACT_TIME_RANGE:
      return setDatabaseOptionImpl(pCxt, pOptions, pAlterOption->type, pAlterOption->pList, true);
    default:
      break;
  }
  return setDatabaseOptionImpl(pCxt, pOptions, pAlterOption->type, &pAlterOption->val, true);
_err:
  nodesDestroyNode(pOptions);
  nodesDestroyList(pAlterOption->pList);
  return NULL;
}

SNode* createCreateDatabaseStmt(SAstCreateContext* pCxt, bool ignoreExists, SToken* pDbName, SNode* pOptions) {
  CHECK_PARSER_STATUS(pCxt);
  CHECK_NAME(checkDbName(pCxt, pDbName, false));
  SCreateDatabaseStmt* pStmt = NULL;
  pCxt->errCode = nodesMakeNode(QUERY_NODE_CREATE_DATABASE_STMT, (SNode**)&pStmt);
  CHECK_MAKE_NODE(pStmt);
  COPY_STRING_FORM_ID_TOKEN(pStmt->dbName, pDbName);
  pStmt->ignoreExists = ignoreExists;
  pStmt->pOptions = (SDatabaseOptions*)pOptions;
  return (SNode*)pStmt;
_err:
  nodesDestroyNode(pOptions);
  return NULL;
}

SNode* createDropDatabaseStmt(SAstCreateContext* pCxt, bool ignoreNotExists, SToken* pDbName, bool force) {
  CHECK_PARSER_STATUS(pCxt);
  CHECK_NAME(checkDbName(pCxt, pDbName, false));
  SDropDatabaseStmt* pStmt = NULL;
  pCxt->errCode = nodesMakeNode(QUERY_NODE_DROP_DATABASE_STMT, (SNode**)&pStmt);
  CHECK_MAKE_NODE(pStmt);
  COPY_STRING_FORM_ID_TOKEN(pStmt->dbName, pDbName);
  pStmt->ignoreNotExists = ignoreNotExists;
  pStmt->force = force;
  return (SNode*)pStmt;
_err:
  return NULL;
}

SNode* createAlterDatabaseStmt(SAstCreateContext* pCxt, SToken* pDbName, SNode* pOptions) {
  CHECK_PARSER_STATUS(pCxt);
  CHECK_NAME(checkDbName(pCxt, pDbName, false));
  SAlterDatabaseStmt* pStmt = NULL;
  pCxt->errCode = nodesMakeNode(QUERY_NODE_ALTER_DATABASE_STMT, (SNode**)&pStmt);
  CHECK_MAKE_NODE(pStmt);
  COPY_STRING_FORM_ID_TOKEN(pStmt->dbName, pDbName);
  pStmt->pOptions = (SDatabaseOptions*)pOptions;
  return (SNode*)pStmt;
_err:
  nodesDestroyNode(pOptions);
  return NULL;
}

SNode* createFlushDatabaseStmt(SAstCreateContext* pCxt, SToken* pDbName) {
  CHECK_PARSER_STATUS(pCxt);
  CHECK_NAME(checkDbName(pCxt, pDbName, false));
  SFlushDatabaseStmt* pStmt = NULL;
  pCxt->errCode = nodesMakeNode(QUERY_NODE_FLUSH_DATABASE_STMT, (SNode**)&pStmt);
  CHECK_MAKE_NODE(pStmt);
  COPY_STRING_FORM_ID_TOKEN(pStmt->dbName, pDbName);
  return (SNode*)pStmt;
_err:
  return NULL;
}

SNode* createTrimDatabaseStmt(SAstCreateContext* pCxt, SToken* pDbName, int32_t maxSpeed) {
  CHECK_PARSER_STATUS(pCxt);
  CHECK_NAME(checkDbName(pCxt, pDbName, false));
  STrimDatabaseStmt* pStmt = NULL;
  pCxt->errCode = nodesMakeNode(QUERY_NODE_TRIM_DATABASE_STMT, (SNode**)&pStmt);
  CHECK_MAKE_NODE(pStmt);
  COPY_STRING_FORM_ID_TOKEN(pStmt->dbName, pDbName);
  pStmt->maxSpeed = maxSpeed;
  return (SNode*)pStmt;
_err:
  return NULL;
}

SNode* createTrimDbWalStmt(SAstCreateContext* pCxt, SToken* pDbName) {
  CHECK_PARSER_STATUS(pCxt);
  CHECK_NAME(checkDbName(pCxt, pDbName, false));
  STrimDbWalStmt* pStmt = NULL;
  pCxt->errCode = nodesMakeNode(QUERY_NODE_TRIM_DATABASE_WAL_STMT, (SNode**)&pStmt);
  CHECK_MAKE_NODE(pStmt);
  COPY_STRING_FORM_ID_TOKEN(pStmt->dbName, pDbName);
  return (SNode*)pStmt;
_err:
  return NULL;
}

SNode* createSsMigrateDatabaseStmt(SAstCreateContext* pCxt, SToken* pDbName) {
  CHECK_PARSER_STATUS(pCxt);
  CHECK_NAME(checkDbName(pCxt, pDbName, false));
  SSsMigrateDatabaseStmt* pStmt = NULL;
  pCxt->errCode = nodesMakeNode(QUERY_NODE_SSMIGRATE_DATABASE_STMT, (SNode**)&pStmt);
  CHECK_MAKE_NODE(pStmt);
  COPY_STRING_FORM_ID_TOKEN(pStmt->dbName, pDbName);
  return (SNode*)pStmt;
_err:
  return NULL;
}

<<<<<<< HEAD
SNode* createCompactStmt(SAstCreateContext* pCxt, SToken* pDbName, SNode* pStart, SNode* pEnd, bool metaOnly,
                         bool force) {
=======
SNode* createS3MigrateDatabaseStmt(SAstCreateContext* pCxt, SToken* pDbName) {
  CHECK_PARSER_STATUS(pCxt);
  CHECK_NAME(checkDbName(pCxt, pDbName, false));
  SSsMigrateDatabaseStmt* pStmt = NULL;
  pCxt->errCode = nodesMakeNode(QUERY_NODE_SSMIGRATE_DATABASE_STMT, (SNode**)&pStmt);
  CHECK_MAKE_NODE(pStmt);
  COPY_STRING_FORM_ID_TOKEN(pStmt->dbName, pDbName);
  return (SNode*)pStmt;
_err:
  return NULL;
}

SNode* createCompactStmt(SAstCreateContext* pCxt, SToken* pDbName, SNode* pStart, SNode* pEnd, bool metaOnly) {
>>>>>>> b04e1b8b
  CHECK_PARSER_STATUS(pCxt);
  CHECK_NAME(checkDbName(pCxt, pDbName, false));
  SCompactDatabaseStmt* pStmt = NULL;
  pCxt->errCode = nodesMakeNode(QUERY_NODE_COMPACT_DATABASE_STMT, (SNode**)&pStmt);
  CHECK_MAKE_NODE(pStmt);
  COPY_STRING_FORM_ID_TOKEN(pStmt->dbName, pDbName);
  pStmt->pStart = pStart;
  pStmt->pEnd = pEnd;
  pStmt->metaOnly = metaOnly;
  pStmt->force = force;
  return (SNode*)pStmt;
_err:
  nodesDestroyNode(pStart);
  nodesDestroyNode(pEnd);
  return NULL;
}

SNode* createCreateMountStmt(SAstCreateContext* pCxt, bool ignoreExists, SToken* pMountName, SToken* pDnodeId,
                             SToken* pMountPath) {
#ifdef USE_MOUNT
  CHECK_PARSER_STATUS(pCxt);
  CHECK_NAME(checkDbName(pCxt, pMountName, false));
  CHECK_NAME(checkMountPath(pCxt, pMountPath));
  SCreateMountStmt* pStmt = NULL;
  pCxt->errCode = nodesMakeNode(QUERY_NODE_CREATE_MOUNT_STMT, (SNode**)&pStmt);
  CHECK_MAKE_NODE(pStmt);
  COPY_STRING_FORM_ID_TOKEN(pStmt->mountName, pMountName);
  COPY_STRING_FORM_STR_TOKEN(pStmt->mountPath, pMountPath);
  pStmt->ignoreExists = ignoreExists;
  if (TK_NK_INTEGER == pDnodeId->type) {
    pStmt->dnodeId = taosStr2Int32(pDnodeId->z, NULL, 10);
  } else {
    goto _err;
  }
  return (SNode*)pStmt;
_err:
  nodesDestroyNode((SNode*)pStmt);
  return NULL;
#else
  pCxt->errCode = TSDB_CODE_OPS_NOT_SUPPORT;
  return NULL;
#endif
}

SNode* createDropMountStmt(SAstCreateContext* pCxt, bool ignoreNotExists, SToken* pMountName) {
#ifdef USE_MOUNT
  CHECK_PARSER_STATUS(pCxt);
  CHECK_NAME(checkDbName(pCxt, pMountName, false));
  SDropMountStmt* pStmt = NULL;
  pCxt->errCode = nodesMakeNode(QUERY_NODE_DROP_MOUNT_STMT, (SNode**)&pStmt);
  CHECK_MAKE_NODE(pStmt);
  COPY_STRING_FORM_ID_TOKEN(pStmt->mountName, pMountName);
  pStmt->ignoreNotExists = ignoreNotExists;
  return (SNode*)pStmt;
_err:
  return NULL;
#else
  pCxt->errCode = TSDB_CODE_OPS_NOT_SUPPORT;
  return NULL;
#endif
}

SNode* createCompactVgroupsStmt(SAstCreateContext* pCxt, SNode* pDbName, SNodeList* vgidList, SNode* pStart,
                                SNode* pEnd, bool metaOnly, bool force) {
  CHECK_PARSER_STATUS(pCxt);
  if (NULL == pDbName) {
    snprintf(pCxt->pQueryCxt->pMsg, pCxt->pQueryCxt->msgLen, "database not specified");
    pCxt->errCode = TSDB_CODE_PAR_DB_NOT_SPECIFIED;
    CHECK_PARSER_STATUS(pCxt);
  }
  SCompactVgroupsStmt* pStmt = NULL;
  pCxt->errCode = nodesMakeNode(QUERY_NODE_COMPACT_VGROUPS_STMT, (SNode**)&pStmt);
  CHECK_MAKE_NODE(pStmt);
  pStmt->pDbName = pDbName;
  pStmt->vgidList = vgidList;
  pStmt->pStart = pStart;
  pStmt->pEnd = pEnd;
  pStmt->metaOnly = metaOnly;
  pStmt->force = force;
  return (SNode*)pStmt;
_err:
  nodesDestroyNode(pDbName);
  nodesDestroyList(vgidList);
  nodesDestroyNode(pStart);
  nodesDestroyNode(pEnd);
  return NULL;
}

SNode* createDefaultTableOptions(SAstCreateContext* pCxt) {
  CHECK_PARSER_STATUS(pCxt);
  STableOptions* pOptions = NULL;
  pCxt->errCode = nodesMakeNode(QUERY_NODE_TABLE_OPTIONS, (SNode**)&pOptions);
  CHECK_MAKE_NODE(pOptions);
  pOptions->maxDelay1 = -1;
  pOptions->maxDelay2 = -1;
  pOptions->watermark1 = TSDB_DEFAULT_ROLLUP_WATERMARK;
  pOptions->watermark2 = TSDB_DEFAULT_ROLLUP_WATERMARK;
  pOptions->ttl = TSDB_DEFAULT_TABLE_TTL;
  pOptions->keep = -1;
  pOptions->commentNull = true;  // mark null
  return (SNode*)pOptions;
_err:
  return NULL;
}

SNode* createAlterTableOptions(SAstCreateContext* pCxt) {
  CHECK_PARSER_STATUS(pCxt);
  STableOptions* pOptions = NULL;
  pCxt->errCode = nodesMakeNode(QUERY_NODE_TABLE_OPTIONS, (SNode**)&pOptions);
  CHECK_MAKE_NODE(pOptions);
  pOptions->ttl = -1;
  pOptions->commentNull = true;  // mark null
  pOptions->keep = -1;
  return (SNode*)pOptions;
_err:
  return NULL;
}

SNode* setTableOption(SAstCreateContext* pCxt, SNode* pOptions, ETableOptionType type, void* pVal) {
  CHECK_PARSER_STATUS(pCxt);
  switch (type) {
    case TABLE_OPTION_COMMENT:
      if (checkComment(pCxt, (SToken*)pVal, true)) {
        ((STableOptions*)pOptions)->commentNull = false;
        COPY_STRING_FORM_STR_TOKEN(((STableOptions*)pOptions)->comment, (SToken*)pVal);
      }
      break;
    case TABLE_OPTION_MAXDELAY:
      ((STableOptions*)pOptions)->pMaxDelay = pVal;
      break;
    case TABLE_OPTION_WATERMARK:
      ((STableOptions*)pOptions)->pWatermark = pVal;
      break;
    case TABLE_OPTION_ROLLUP:
      ((STableOptions*)pOptions)->pRollupFuncs = pVal;
      break;
    case TABLE_OPTION_TTL: {
      int64_t ttl = taosStr2Int64(((SToken*)pVal)->z, NULL, 10);
      if (ttl > INT32_MAX) {
        pCxt->errCode = TSDB_CODE_TSC_VALUE_OUT_OF_RANGE;
      } else {
        // ttl can not be smaller than 0, because there is a limitation in sql.y (TTL NK_INTEGER)
        ((STableOptions*)pOptions)->ttl = ttl;
      }
      break;
    }
    case TABLE_OPTION_SMA:
      ((STableOptions*)pOptions)->pSma = pVal;
      break;
    case TABLE_OPTION_DELETE_MARK:
      ((STableOptions*)pOptions)->pDeleteMark = pVal;
      break;
    case TABLE_OPTION_KEEP:
      if (TK_NK_INTEGER == ((SToken*)pVal)->type) {
        ((STableOptions*)pOptions)->keep = taosStr2Int32(((SToken*)pVal)->z, NULL, 10) * 1440;
      } else {
        ((STableOptions*)pOptions)->pKeepNode = (SValueNode*)createDurationValueNode(pCxt, (SToken*)pVal);
      }
      break;
    case TABLE_OPTION_VIRTUAL: {
      int64_t virtualStb = taosStr2Int64(((SToken*)pVal)->z, NULL, 10);
      if (virtualStb != 0 && virtualStb != 1) {
        pCxt->errCode = TSDB_CODE_TSC_VALUE_OUT_OF_RANGE;
      } else {
        ((STableOptions*)pOptions)->virtualStb = virtualStb;
      }
      break;
    }
    default:
      break;
  }
  return pOptions;
_err:
  nodesDestroyNode(pOptions);
  return NULL;
}

SNode* createDefaultColumnOptions(SAstCreateContext* pCxt) {
  CHECK_PARSER_STATUS(pCxt);
  SColumnOptions* pOptions = NULL;
  pCxt->errCode = nodesMakeNode(QUERY_NODE_COLUMN_OPTIONS, (SNode**)&pOptions);
  CHECK_MAKE_NODE(pOptions);
  pOptions->commentNull = true;
  pOptions->bPrimaryKey = false;
  pOptions->hasRef = false;
  return (SNode*)pOptions;
_err:
  return NULL;
}

EColumnOptionType getColumnOptionType(const char* optionType) {
  if (0 == strcasecmp(optionType, "ENCODE")) {
    return COLUMN_OPTION_ENCODE;
  } else if (0 == strcasecmp(optionType, "COMPRESS")) {
    return COLUMN_OPTION_COMPRESS;
  } else if (0 == strcasecmp(optionType, "LEVEL")) {
    return COLUMN_OPTION_LEVEL;
  }
  return 0;
}

SNode* setColumnReference(SAstCreateContext* pCxt, SNode* pOptions, SNode* pRef) {
  CHECK_PARSER_STATUS(pCxt);

  ((SColumnOptions*)pOptions)->hasRef = true;
  tstrncpy(((SColumnOptions*)pOptions)->refDb, ((SColumnRefNode*)pRef)->refDbName, TSDB_DB_NAME_LEN);
  tstrncpy(((SColumnOptions*)pOptions)->refTable, ((SColumnRefNode*)pRef)->refTableName, TSDB_TABLE_NAME_LEN);
  tstrncpy(((SColumnOptions*)pOptions)->refColumn, ((SColumnRefNode*)pRef)->refColName, TSDB_COL_NAME_LEN);
  return pOptions;
_err:
  nodesDestroyNode(pOptions);
  return NULL;
}

SNode* setColumnOptionsPK(SAstCreateContext* pCxt, SNode* pOptions) {
  CHECK_PARSER_STATUS(pCxt);
  ((SColumnOptions*)pOptions)->bPrimaryKey = true;
  return pOptions;
_err:
  nodesDestroyNode(pOptions);
  return NULL;
}

SNode* setColumnOptions(SAstCreateContext* pCxt, SNode* pOptions, const SToken* pVal1, void* pVal2) {
  CHECK_PARSER_STATUS(pCxt);
  char optionType[TSDB_CL_OPTION_LEN];

  memset(optionType, 0, TSDB_CL_OPTION_LEN);
  strncpy(optionType, pVal1->z, TMIN(pVal1->n, TSDB_CL_OPTION_LEN));
  if (0 == strlen(optionType)) {
    pCxt->errCode = TSDB_CODE_PAR_SYNTAX_ERROR;
    return pOptions;
  }
  EColumnOptionType type = getColumnOptionType(optionType);
  switch (type) {
    case COLUMN_OPTION_ENCODE:
      memset(((SColumnOptions*)pOptions)->encode, 0, TSDB_CL_COMPRESS_OPTION_LEN);
      COPY_STRING_FORM_STR_TOKEN(((SColumnOptions*)pOptions)->encode, (SToken*)pVal2);
      if (0 == strlen(((SColumnOptions*)pOptions)->encode)) {
        pCxt->errCode = TSDB_CODE_TSC_ENCODE_PARAM_ERROR;
      }
      break;
    case COLUMN_OPTION_COMPRESS:
      memset(((SColumnOptions*)pOptions)->compress, 0, TSDB_CL_COMPRESS_OPTION_LEN);
      COPY_STRING_FORM_STR_TOKEN(((SColumnOptions*)pOptions)->compress, (SToken*)pVal2);
      if (0 == strlen(((SColumnOptions*)pOptions)->compress)) {
        pCxt->errCode = TSDB_CODE_TSC_COMPRESS_PARAM_ERROR;
      }
      break;
    case COLUMN_OPTION_LEVEL:
      memset(((SColumnOptions*)pOptions)->compressLevel, 0, TSDB_CL_COMPRESS_OPTION_LEN);
      COPY_STRING_FORM_STR_TOKEN(((SColumnOptions*)pOptions)->compressLevel, (SToken*)pVal2);
      if (0 == strlen(((SColumnOptions*)pOptions)->compressLevel)) {
        pCxt->errCode = TSDB_CODE_TSC_COMPRESS_LEVEL_ERROR;
      }
      break;
    default:
      pCxt->errCode = TSDB_CODE_PAR_SYNTAX_ERROR;
      break;
  }
  return pOptions;
_err:
  nodesDestroyNode(pOptions);
  return NULL;
}

SNode* createColumnRefNodeByNode(SAstCreateContext* pCxt, SToken* pColName, SNode* pRef) {
  CHECK_PARSER_STATUS(pCxt);
  CHECK_NAME(checkColumnName(pCxt, pColName));

  SColumnRefNode* pCol = NULL;
  pCxt->errCode = nodesMakeNode(QUERY_NODE_COLUMN_REF, (SNode**)&pCol);
  CHECK_MAKE_NODE(pCol);
  if (pColName) {
    COPY_STRING_FORM_ID_TOKEN(pCol->colName, pColName);
  }
  tstrncpy(pCol->refDbName, ((SColumnRefNode*)pRef)->refDbName, TSDB_DB_NAME_LEN);
  tstrncpy(pCol->refTableName, ((SColumnRefNode*)pRef)->refTableName, TSDB_TABLE_NAME_LEN);
  tstrncpy(pCol->refColName, ((SColumnRefNode*)pRef)->refColName, TSDB_COL_NAME_LEN);
  return (SNode*)pCol;
_err:
  return NULL;
}

STokenTriplet* createTokenTriplet(SAstCreateContext* pCxt, SToken pName) {
  CHECK_PARSER_STATUS(pCxt);

  STokenTriplet* pTokenTri = taosMemoryMalloc(sizeof(STokenTriplet));
  CHECK_OUT_OF_MEM(pTokenTri);
  pTokenTri->name[0] = pName;
  pTokenTri->numOfName = 1;

  return pTokenTri;
_err:
  return NULL;
}

STokenTriplet* setColumnName(SAstCreateContext* pCxt, STokenTriplet* pTokenTri, SToken pName) {
  CHECK_PARSER_STATUS(pCxt);

  if (pTokenTri->numOfName >= 3) {
    pCxt->errCode = TSDB_CODE_PAR_SYNTAX_ERROR;
    goto _err;
  }

  pTokenTri->name[pTokenTri->numOfName] = pName;
  pTokenTri->numOfName++;
  return pTokenTri;
_err:
  return NULL;
}

SNode* createColumnRefNodeByName(SAstCreateContext* pCxt, STokenTriplet* pTokenTri) {
  SColumnRefNode* pCol = NULL;
  CHECK_PARSER_STATUS(pCxt);
  pCxt->errCode = nodesMakeNode(QUERY_NODE_COLUMN_REF, (SNode**)&pCol);
  CHECK_MAKE_NODE(pCol);

  switch (pTokenTri->numOfName) {
    case 2: {
      CHECK_NAME(checkTableName(pCxt, &pTokenTri->name[0]));
      CHECK_NAME(checkColumnName(pCxt, &pTokenTri->name[1]));
      snprintf(pCol->refDbName, TSDB_DB_NAME_LEN, "%s", pCxt->pQueryCxt->db);
      COPY_STRING_FORM_ID_TOKEN(pCol->refTableName, &pTokenTri->name[0]);
      COPY_STRING_FORM_ID_TOKEN(pCol->refColName, &pTokenTri->name[1]);
      break;
    }
    case 3: {
      CHECK_NAME(checkDbName(pCxt, &pTokenTri->name[0], true));
      CHECK_NAME(checkTableName(pCxt, &pTokenTri->name[1]));
      CHECK_NAME(checkColumnName(pCxt, &pTokenTri->name[2]));
      COPY_STRING_FORM_ID_TOKEN(pCol->refDbName, &pTokenTri->name[0]);
      COPY_STRING_FORM_ID_TOKEN(pCol->refTableName, &pTokenTri->name[1]);
      COPY_STRING_FORM_ID_TOKEN(pCol->refColName, &pTokenTri->name[2]);
      break;
    }
    default: {
      pCxt->errCode = TSDB_CODE_PAR_SYNTAX_ERROR;
      goto _err;
    }
  }

  taosMemFree(pTokenTri);
  return (SNode*)pCol;
_err:
  taosMemFree(pTokenTri);
  nodesDestroyNode((SNode*)pCol);
  return NULL;
}

SNode* createColumnDefNode(SAstCreateContext* pCxt, SToken* pColName, SDataType dataType, SNode* pNode) {
  CHECK_PARSER_STATUS(pCxt);
  CHECK_NAME(checkColumnName(pCxt, pColName));
  if (IS_VAR_DATA_TYPE(dataType.type) && dataType.bytes == 0) {
    pCxt->errCode = generateSyntaxErrMsg(&pCxt->msgBuf, TSDB_CODE_PAR_INVALID_VAR_COLUMN_LEN);
    CHECK_PARSER_STATUS(pCxt);
  }
  SColumnDefNode* pCol = NULL;
  pCxt->errCode = nodesMakeNode(QUERY_NODE_COLUMN_DEF, (SNode**)&pCol);
  CHECK_MAKE_NODE(pCol);
  COPY_STRING_FORM_ID_TOKEN(pCol->colName, pColName);
  pCol->dataType = dataType;
  pCol->pOptions = pNode;
  pCol->sma = true;
  return (SNode*)pCol;
_err:
  nodesDestroyNode(pNode);
  return NULL;
}

SDataType createDataType(uint8_t type) {
  SDataType dt = {.type = type, .precision = 0, .scale = 0, .bytes = tDataTypes[type].bytes};
  return dt;
}

SDataType createVarLenDataType(uint8_t type, const SToken* pLen) {
  int32_t len = TSDB_MAX_BINARY_LEN - VARSTR_HEADER_SIZE;
  if (type == TSDB_DATA_TYPE_NCHAR) len /= TSDB_NCHAR_SIZE;
  if (pLen) len = taosStr2Int32(pLen->z, NULL, 10);
  SDataType dt = {.type = type, .precision = 0, .scale = 0, .bytes = len};
  return dt;
}

SDataType createDecimalDataType(uint8_t type, const SToken* pPrecisionToken, const SToken* pScaleToken) {
  SDataType dt = {0};
  dt.precision = taosStr2UInt8(pPrecisionToken->z, NULL, 10);
  dt.scale = pScaleToken ? taosStr2Int32(pScaleToken->z, NULL, 10) : 0;
  dt.type = decimalTypeFromPrecision(dt.precision);
  dt.bytes = tDataTypes[dt.type].bytes;
  return dt;
}

SNode* createCreateVTableStmt(SAstCreateContext* pCxt, bool ignoreExists, SNode* pRealTable, SNodeList* pCols) {
  SCreateVTableStmt* pStmt = NULL;
  CHECK_PARSER_STATUS(pCxt);
  pCxt->errCode = nodesMakeNode(QUERY_NODE_CREATE_VIRTUAL_TABLE_STMT, (SNode**)&pStmt);
  CHECK_MAKE_NODE(pStmt);
  strcpy(pStmt->dbName, ((SRealTableNode*)pRealTable)->table.dbName);
  strcpy(pStmt->tableName, ((SRealTableNode*)pRealTable)->table.tableName);
  pStmt->ignoreExists = ignoreExists;
  pStmt->pCols = pCols;
  nodesDestroyNode(pRealTable);
  return (SNode*)pStmt;
_err:
  nodesDestroyNode(pRealTable);
  nodesDestroyList(pCols);
  return NULL;
}

SNode* createCreateVSubTableStmt(SAstCreateContext* pCxt, bool ignoreExists, SNode* pRealTable,
                                 SNodeList* pSpecificColRefs, SNodeList* pColRefs, SNode* pUseRealTable,
                                 SNodeList* pSpecificTags, SNodeList* pValsOfTags) {
  CHECK_PARSER_STATUS(pCxt);
  SCreateVSubTableStmt* pStmt = NULL;
  pCxt->errCode = nodesMakeNode(QUERY_NODE_CREATE_VIRTUAL_SUBTABLE_STMT, (SNode**)&pStmt);
  CHECK_MAKE_NODE(pStmt);
  strcpy(pStmt->dbName, ((SRealTableNode*)pRealTable)->table.dbName);
  strcpy(pStmt->tableName, ((SRealTableNode*)pRealTable)->table.tableName);
  strcpy(pStmt->useDbName, ((SRealTableNode*)pUseRealTable)->table.dbName);
  strcpy(pStmt->useTableName, ((SRealTableNode*)pUseRealTable)->table.tableName);
  pStmt->ignoreExists = ignoreExists;
  pStmt->pSpecificTags = pSpecificTags;
  pStmt->pValsOfTags = pValsOfTags;
  pStmt->pSpecificColRefs = pSpecificColRefs;
  pStmt->pColRefs = pColRefs;
  nodesDestroyNode(pRealTable);
  nodesDestroyNode(pUseRealTable);
  return (SNode*)pStmt;
_err:
  nodesDestroyNode(pRealTable);
  nodesDestroyNode(pUseRealTable);
  nodesDestroyList(pSpecificTags);
  nodesDestroyList(pValsOfTags);
  nodesDestroyList(pSpecificColRefs);
  nodesDestroyList(pColRefs);
  return NULL;
}

SNode* createCreateTableStmt(SAstCreateContext* pCxt, bool ignoreExists, SNode* pRealTable, SNodeList* pCols,
                             SNodeList* pTags, SNode* pOptions) {
  CHECK_PARSER_STATUS(pCxt);
  SCreateTableStmt* pStmt = NULL;
  pCxt->errCode = nodesMakeNode(QUERY_NODE_CREATE_TABLE_STMT, (SNode**)&pStmt);
  CHECK_MAKE_NODE(pStmt);
  tstrncpy(pStmt->dbName, ((SRealTableNode*)pRealTable)->table.dbName, TSDB_DB_NAME_LEN);
  tstrncpy(pStmt->tableName, ((SRealTableNode*)pRealTable)->table.tableName, TSDB_TABLE_NAME_LEN);
  pStmt->ignoreExists = ignoreExists;
  pStmt->pCols = pCols;
  pStmt->pTags = pTags;
  pStmt->pOptions = (STableOptions*)pOptions;
  nodesDestroyNode(pRealTable);
  return (SNode*)pStmt;
_err:
  nodesDestroyNode(pRealTable);
  nodesDestroyList(pCols);
  nodesDestroyList(pTags);
  nodesDestroyNode(pOptions);
  return NULL;
}

SNode* createCreateSubTableClause(SAstCreateContext* pCxt, bool ignoreExists, SNode* pRealTable, SNode* pUseRealTable,
                                  SNodeList* pSpecificTags, SNodeList* pValsOfTags, SNode* pOptions) {
  CHECK_PARSER_STATUS(pCxt);
  SCreateSubTableClause* pStmt = NULL;
  pCxt->errCode = nodesMakeNode(QUERY_NODE_CREATE_SUBTABLE_CLAUSE, (SNode**)&pStmt);
  CHECK_MAKE_NODE(pStmt);
  tstrncpy(pStmt->dbName, ((SRealTableNode*)pRealTable)->table.dbName, TSDB_DB_NAME_LEN);
  tstrncpy(pStmt->tableName, ((SRealTableNode*)pRealTable)->table.tableName, TSDB_TABLE_NAME_LEN);
  tstrncpy(pStmt->useDbName, ((SRealTableNode*)pUseRealTable)->table.dbName, TSDB_DB_NAME_LEN);
  tstrncpy(pStmt->useTableName, ((SRealTableNode*)pUseRealTable)->table.tableName, TSDB_TABLE_NAME_LEN);
  pStmt->ignoreExists = ignoreExists;
  pStmt->pSpecificTags = pSpecificTags;
  pStmt->pValsOfTags = pValsOfTags;
  pStmt->pOptions = (STableOptions*)pOptions;
  nodesDestroyNode(pRealTable);
  nodesDestroyNode(pUseRealTable);
  return (SNode*)pStmt;
_err:
  nodesDestroyNode(pRealTable);
  nodesDestroyNode(pOptions);
  nodesDestroyNode(pUseRealTable);
  nodesDestroyList(pSpecificTags);
  nodesDestroyList(pValsOfTags);
  return NULL;
}

SNode* createCreateSubTableFromFileClause(SAstCreateContext* pCxt, bool ignoreExists, SNode* pUseRealTable,
                                          SNodeList* pSpecificTags, const SToken* pFilePath) {
  CHECK_PARSER_STATUS(pCxt);
  SCreateSubTableFromFileClause* pStmt = NULL;
  pCxt->errCode = nodesMakeNode(QUERY_NODE_CREATE_SUBTABLE_FROM_FILE_CLAUSE, (SNode**)&pStmt);
  CHECK_MAKE_NODE(pStmt);
  tstrncpy(pStmt->useDbName, ((SRealTableNode*)pUseRealTable)->table.dbName, TSDB_DB_NAME_LEN);
  tstrncpy(pStmt->useTableName, ((SRealTableNode*)pUseRealTable)->table.tableName, TSDB_TABLE_NAME_LEN);
  pStmt->ignoreExists = ignoreExists;
  pStmt->pSpecificTags = pSpecificTags;
  if (TK_NK_STRING == pFilePath->type) {
    (void)trimString(pFilePath->z, pFilePath->n, pStmt->filePath, PATH_MAX);
  } else {
    strncpy(pStmt->filePath, pFilePath->z, pFilePath->n);
  }

  nodesDestroyNode(pUseRealTable);
  return (SNode*)pStmt;
_err:
  nodesDestroyNode(pUseRealTable);
  nodesDestroyList(pSpecificTags);
  return NULL;
}

SNode* createCreateMultiTableStmt(SAstCreateContext* pCxt, SNodeList* pSubTables) {
  CHECK_PARSER_STATUS(pCxt);
  SCreateMultiTablesStmt* pStmt = NULL;
  pCxt->errCode = nodesMakeNode(QUERY_NODE_CREATE_MULTI_TABLES_STMT, (SNode**)&pStmt);
  CHECK_MAKE_NODE(pStmt);
  pStmt->pSubTables = pSubTables;
  return (SNode*)pStmt;
_err:
  nodesDestroyList(pSubTables);
  return NULL;
}

SNode* createDropTableClause(SAstCreateContext* pCxt, bool ignoreNotExists, SNode* pRealTable) {
  CHECK_PARSER_STATUS(pCxt);
  SDropTableClause* pStmt = NULL;
  pCxt->errCode = nodesMakeNode(QUERY_NODE_DROP_TABLE_CLAUSE, (SNode**)&pStmt);
  CHECK_MAKE_NODE(pStmt);
  tstrncpy(pStmt->dbName, ((SRealTableNode*)pRealTable)->table.dbName, TSDB_DB_NAME_LEN);
  tstrncpy(pStmt->tableName, ((SRealTableNode*)pRealTable)->table.tableName, TSDB_TABLE_NAME_LEN);
  pStmt->ignoreNotExists = ignoreNotExists;
  nodesDestroyNode(pRealTable);
  return (SNode*)pStmt;
_err:
  nodesDestroyNode(pRealTable);
  return NULL;
}

SNode* createDropTableStmt(SAstCreateContext* pCxt, bool withOpt, SNodeList* pTables) {
  CHECK_PARSER_STATUS(pCxt);
  SDropTableStmt* pStmt = NULL;
  pCxt->errCode = nodesMakeNode(QUERY_NODE_DROP_TABLE_STMT, (SNode**)&pStmt);
  CHECK_MAKE_NODE(pStmt);
  pStmt->pTables = pTables;
  pStmt->withOpt = withOpt;
  return (SNode*)pStmt;
_err:
  nodesDestroyList(pTables);
  return NULL;
}

SNode* createDropSuperTableStmt(SAstCreateContext* pCxt, bool withOpt, bool ignoreNotExists, SNode* pRealTable) {
  CHECK_PARSER_STATUS(pCxt);
  SDropSuperTableStmt* pStmt = NULL;
  pCxt->errCode = nodesMakeNode(QUERY_NODE_DROP_SUPER_TABLE_STMT, (SNode**)&pStmt);
  CHECK_MAKE_NODE(pStmt);
  tstrncpy(pStmt->dbName, ((SRealTableNode*)pRealTable)->table.dbName, TSDB_DB_NAME_LEN);
  tstrncpy(pStmt->tableName, ((SRealTableNode*)pRealTable)->table.tableName, TSDB_TABLE_NAME_LEN);
  pStmt->ignoreNotExists = ignoreNotExists;
  pStmt->withOpt = withOpt;
  nodesDestroyNode(pRealTable);
  return (SNode*)pStmt;
_err:
  nodesDestroyNode(pRealTable);
  return NULL;
}

SNode* createDropVirtualTableStmt(SAstCreateContext* pCxt, bool withOpt, bool ignoreNotExists, SNode* pRealTable) {
  CHECK_PARSER_STATUS(pCxt);
  SDropVirtualTableStmt* pStmt = NULL;
  pCxt->errCode = nodesMakeNode(QUERY_NODE_DROP_VIRTUAL_TABLE_STMT, (SNode**)&pStmt);
  CHECK_MAKE_NODE(pStmt);
  tstrncpy(pStmt->dbName, ((SRealTableNode*)pRealTable)->table.dbName, TSDB_DB_NAME_LEN);
  tstrncpy(pStmt->tableName, ((SRealTableNode*)pRealTable)->table.tableName, TSDB_TABLE_NAME_LEN);
  pStmt->ignoreNotExists = ignoreNotExists;
  pStmt->withOpt = withOpt;
  nodesDestroyNode(pRealTable);
  return (SNode*)pStmt;
_err:
  nodesDestroyNode(pRealTable);
  return NULL;
}

static SNode* createAlterTableStmtFinalize(SNode* pRealTable, SAlterTableStmt* pStmt) {
  tstrncpy(pStmt->dbName, ((SRealTableNode*)pRealTable)->table.dbName, TSDB_DB_NAME_LEN);
  tstrncpy(pStmt->tableName, ((SRealTableNode*)pRealTable)->table.tableName, TSDB_TABLE_NAME_LEN);
  nodesDestroyNode(pRealTable);
  return (SNode*)pStmt;
}

SNode* createAlterTableModifyOptions(SAstCreateContext* pCxt, SNode* pRealTable, SNode* pOptions) {
  CHECK_PARSER_STATUS(pCxt);
  SAlterTableStmt* pStmt = NULL;
  pCxt->errCode = nodesMakeNode(QUERY_NODE_ALTER_TABLE_STMT, (SNode**)&pStmt);
  CHECK_MAKE_NODE(pStmt);
  pStmt->alterType = TSDB_ALTER_TABLE_UPDATE_OPTIONS;
  pStmt->pOptions = (STableOptions*)pOptions;
  return createAlterTableStmtFinalize(pRealTable, pStmt);
_err:
  nodesDestroyNode(pRealTable);
  nodesDestroyNode(pOptions);
  return NULL;
}

SNode* createAlterTableAddModifyCol(SAstCreateContext* pCxt, SNode* pRealTable, int8_t alterType, SToken* pColName,
                                    SDataType dataType) {
  CHECK_PARSER_STATUS(pCxt);
  CHECK_NAME(checkColumnName(pCxt, pColName));
  SAlterTableStmt* pStmt = NULL;
  pCxt->errCode = nodesMakeNode(QUERY_NODE_ALTER_TABLE_STMT, (SNode**)&pStmt);
  CHECK_MAKE_NODE(pStmt);
  pStmt->alterType = alterType;
  COPY_STRING_FORM_ID_TOKEN(pStmt->colName, pColName);
  pStmt->dataType = dataType;
  return createAlterTableStmtFinalize(pRealTable, pStmt);
_err:
  nodesDestroyNode(pRealTable);
  return NULL;
}

SNode* createAlterTableAddModifyColOptions2(SAstCreateContext* pCxt, SNode* pRealTable, int8_t alterType,
                                            SToken* pColName, SDataType dataType, SNode* pOptions) {
  SAlterTableStmt* pStmt = NULL;
  CHECK_PARSER_STATUS(pCxt);
  CHECK_NAME(checkColumnName(pCxt, pColName));
  pCxt->errCode = nodesMakeNode(QUERY_NODE_ALTER_TABLE_STMT, (SNode**)&pStmt);
  CHECK_MAKE_NODE(pStmt);
  pStmt->alterType = alterType;
  COPY_STRING_FORM_ID_TOKEN(pStmt->colName, pColName);
  pStmt->dataType = dataType;
  pStmt->pColOptions = (SColumnOptions*)pOptions;

  if (pOptions != NULL) {
    SColumnOptions* pOption = (SColumnOptions*)pOptions;
    if (pOption->hasRef) {
      if (!pOption->commentNull || pOption->bPrimaryKey || 0 != strcmp(pOption->compress, "") ||
          0 != strcmp(pOption->encode, "") || 0 != strcmp(pOption->compressLevel, "")) {
        pCxt->errCode = generateSyntaxErrMsg(&pCxt->msgBuf, TSDB_CODE_PAR_INVALID_ALTER_TABLE);
      }
      pStmt->alterType = TSDB_ALTER_TABLE_ADD_COLUMN_WITH_COLUMN_REF;
      tstrncpy(pStmt->refDbName, pOption->refDb, TSDB_DB_NAME_LEN);
      tstrncpy(pStmt->refTableName, pOption->refTable, TSDB_TABLE_NAME_LEN);
      tstrncpy(pStmt->refColName, pOption->refColumn, TSDB_COL_NAME_LEN);
      CHECK_PARSER_STATUS(pCxt);
    } else if (pOption->bPrimaryKey == false && pOption->commentNull == true) {
      if (strlen(pOption->compress) != 0 || strlen(pOption->compressLevel) || strlen(pOption->encode) != 0) {
        pStmt->alterType = TSDB_ALTER_TABLE_ADD_COLUMN_WITH_COMPRESS_OPTION;
      } else {
        // pCxt->errCode = generateSyntaxErrMsgExt(&pCxt->msgBuf, TSDB_CODE_PAR_SYNTAX_ERROR,
        //                                         "not support alter column with option except compress");
        // return NULL;
      }
    } else {
      pCxt->errCode = generateSyntaxErrMsgExt(&pCxt->msgBuf, TSDB_CODE_PAR_SYNTAX_ERROR,
                                              "not support alter column with option except compress");
      CHECK_PARSER_STATUS(pCxt);
    }
  }
  return createAlterTableStmtFinalize(pRealTable, pStmt);
_err:
  nodesDestroyNode(pOptions);
  nodesDestroyNode((SNode*)pStmt);
  nodesDestroyNode(pRealTable);
  return NULL;
}

SNode* createAlterTableAddModifyColOptions(SAstCreateContext* pCxt, SNode* pRealTable, int8_t alterType,
                                           SToken* pColName, SNode* pOptions) {
  CHECK_PARSER_STATUS(pCxt);
  CHECK_NAME(checkColumnName(pCxt, pColName));
  SAlterTableStmt* pStmt = NULL;
  pCxt->errCode = nodesMakeNode(QUERY_NODE_ALTER_TABLE_STMT, (SNode**)&pStmt);
  CHECK_MAKE_NODE(pStmt);
  pStmt->alterType = TSDB_ALTER_TABLE_UPDATE_COLUMN_COMPRESS;
  COPY_STRING_FORM_ID_TOKEN(pStmt->colName, pColName);
  pStmt->pColOptions = (SColumnOptions*)pOptions;
  return createAlterTableStmtFinalize(pRealTable, pStmt);
_err:
  nodesDestroyNode(pOptions);
  nodesDestroyNode(pRealTable);
  return NULL;
}

SNode* createAlterTableDropCol(SAstCreateContext* pCxt, SNode* pRealTable, int8_t alterType, SToken* pColName) {
  CHECK_PARSER_STATUS(pCxt);
  CHECK_NAME(checkColumnName(pCxt, pColName));
  SAlterTableStmt* pStmt = NULL;
  pCxt->errCode = nodesMakeNode(QUERY_NODE_ALTER_TABLE_STMT, (SNode**)&pStmt);
  CHECK_MAKE_NODE(pStmt);
  pStmt->alterType = alterType;
  COPY_STRING_FORM_ID_TOKEN(pStmt->colName, pColName);
  return createAlterTableStmtFinalize(pRealTable, pStmt);
_err:
  nodesDestroyNode(pRealTable);
  return NULL;
}

SNode* createAlterTableRenameCol(SAstCreateContext* pCxt, SNode* pRealTable, int8_t alterType, SToken* pOldColName,
                                 SToken* pNewColName) {
  CHECK_PARSER_STATUS(pCxt);
  CHECK_NAME(checkColumnName(pCxt, pOldColName));
  CHECK_NAME(checkColumnName(pCxt, pNewColName));
  SAlterTableStmt* pStmt = NULL;
  pCxt->errCode = nodesMakeNode(QUERY_NODE_ALTER_TABLE_STMT, (SNode**)&pStmt);
  CHECK_MAKE_NODE(pStmt);
  pStmt->alterType = alterType;
  COPY_STRING_FORM_ID_TOKEN(pStmt->colName, pOldColName);
  COPY_STRING_FORM_ID_TOKEN(pStmt->newColName, pNewColName);
  return createAlterTableStmtFinalize(pRealTable, pStmt);
_err:
  nodesDestroyNode(pRealTable);
  return NULL;
}

SNode* createAlterTableAlterColRef(SAstCreateContext* pCxt, SNode* pRealTable, int8_t alterType, SToken* pColName,
                                   SNode* pRef) {
  CHECK_PARSER_STATUS(pCxt);
  CHECK_NAME(checkColumnName(pCxt, pColName));
  SAlterTableStmt* pStmt = NULL;
  pCxt->errCode = nodesMakeNode(QUERY_NODE_ALTER_TABLE_STMT, (SNode**)&pStmt);
  CHECK_MAKE_NODE(pStmt);
  pStmt->alterType = alterType;
  COPY_STRING_FORM_ID_TOKEN(pStmt->colName, pColName);
  tstrncpy(pStmt->refDbName, ((SColumnRefNode*)pRef)->refDbName, TSDB_DB_NAME_LEN);
  tstrncpy(pStmt->refTableName, ((SColumnRefNode*)pRef)->refTableName, TSDB_TABLE_NAME_LEN);
  tstrncpy(pStmt->refColName, ((SColumnRefNode*)pRef)->refColName, TSDB_COL_NAME_LEN);
  return createAlterTableStmtFinalize(pRealTable, pStmt);
_err:
  nodesDestroyNode(pRealTable);
  return NULL;
}

SNode* createAlterTableRemoveColRef(SAstCreateContext* pCxt, SNode* pRealTable, int8_t alterType, SToken* pColName,
                                    const SToken* pLiteral) {
  CHECK_PARSER_STATUS(pCxt);
  CHECK_NAME(checkColumnName(pCxt, pColName));
  SAlterTableStmt* pStmt = NULL;
  pCxt->errCode = nodesMakeNode(QUERY_NODE_ALTER_TABLE_STMT, (SNode**)&pStmt);
  CHECK_MAKE_NODE(pStmt);
  pStmt->alterType = alterType;
  COPY_STRING_FORM_ID_TOKEN(pStmt->colName, pColName);
  return createAlterTableStmtFinalize(pRealTable, pStmt);
_err:
  nodesDestroyNode(pRealTable);
  return NULL;
}

SNode* createAlterSingleTagColumnNode(SAstCreateContext* pCtx, SToken* pTagName, SNode* pVal) {
  CHECK_PARSER_STATUS(pCtx);
  SAlterTableStmt* pStmt = NULL;
  pCtx->errCode = nodesMakeNode(QUERY_NODE_ALTER_TABLE_STMT, (SNode**)&pStmt);
  CHECK_MAKE_NODE(pStmt);
  pStmt->alterType = TSDB_ALTER_TABLE_UPDATE_TAG_VAL;
  CHECK_NAME(checkColumnName(pCtx, pTagName));
  COPY_STRING_FORM_ID_TOKEN(pStmt->colName, pTagName);
  pStmt->pVal = (SValueNode*)pVal;
  pStmt->pNodeListTagValue = NULL;
  return (SNode*)pStmt;
_err:
  return NULL;
}

SNode* createAlterTableSetTag(SAstCreateContext* pCxt, SNode* pRealTable, SToken* pTagName, SNode* pVal) {
  CHECK_PARSER_STATUS(pCxt);
  CHECK_NAME(checkColumnName(pCxt, pTagName));
  SAlterTableStmt* pStmt = NULL;
  pCxt->errCode = nodesMakeNode(QUERY_NODE_ALTER_TABLE_STMT, (SNode**)&pStmt);
  CHECK_MAKE_NODE(pStmt);
  pStmt->alterType = TSDB_ALTER_TABLE_UPDATE_TAG_VAL;
  COPY_STRING_FORM_ID_TOKEN(pStmt->colName, pTagName);
  pStmt->pVal = (SValueNode*)pVal;
  return createAlterTableStmtFinalize(pRealTable, pStmt);
_err:
  nodesDestroyNode(pVal);
  nodesDestroyNode(pRealTable);
  return NULL;
}

SNode* createAlterTableSetMultiTagValue(SAstCreateContext* pCxt, SNode* pRealTable, SNodeList* pList) {
  CHECK_PARSER_STATUS(pCxt);
  SAlterTableStmt* pStmt = NULL;
  pCxt->errCode = nodesMakeNode(QUERY_NODE_ALTER_TABLE_STMT, (SNode**)&pStmt);

  CHECK_MAKE_NODE(pStmt);
  pStmt->alterType = TSDB_ALTER_TABLE_UPDATE_MULTI_TAG_VAL;
  pStmt->pNodeListTagValue = pList;
  return createAlterTableStmtFinalize(pRealTable, pStmt);
_err:
  return NULL;
}

SNode* setAlterSuperTableType(SNode* pStmt) {
  if (!pStmt) return NULL;
  setNodeType(pStmt, QUERY_NODE_ALTER_SUPER_TABLE_STMT);
  return pStmt;
}

SNode* setAlterVirtualTableType(SNode* pStmt) {
  if (!pStmt) return NULL;
  setNodeType(pStmt, QUERY_NODE_ALTER_VIRTUAL_TABLE_STMT);
  return pStmt;
}

SNode* createUseDatabaseStmt(SAstCreateContext* pCxt, SToken* pDbName) {
  CHECK_PARSER_STATUS(pCxt);
  CHECK_NAME(checkDbName(pCxt, pDbName, false));
  SUseDatabaseStmt* pStmt = NULL;
  pCxt->errCode = nodesMakeNode(QUERY_NODE_USE_DATABASE_STMT, (SNode**)&pStmt);
  CHECK_MAKE_NODE(pStmt);
  COPY_STRING_FORM_ID_TOKEN(pStmt->dbName, pDbName);
  return (SNode*)pStmt;
_err:
  return NULL;
}

static bool needDbShowStmt(ENodeType type) {
  return QUERY_NODE_SHOW_TABLES_STMT == type || QUERY_NODE_SHOW_STABLES_STMT == type ||
         QUERY_NODE_SHOW_VGROUPS_STMT == type || QUERY_NODE_SHOW_INDEXES_STMT == type ||
         QUERY_NODE_SHOW_TAGS_STMT == type || QUERY_NODE_SHOW_TABLE_TAGS_STMT == type ||
         QUERY_NODE_SHOW_VIEWS_STMT == type || QUERY_NODE_SHOW_TSMAS_STMT == type ||
         QUERY_NODE_SHOW_USAGE_STMT == type || QUERY_NODE_SHOW_VTABLES_STMT == type ||
         QUERY_NODE_SHOW_STREAMS_STMT == type;
}

SNode* createShowStmtWithLike(SAstCreateContext* pCxt, ENodeType type, SNode* pLikePattern) {
  CHECK_PARSER_STATUS(pCxt);
  SShowStmt* pStmt = NULL;
  pCxt->errCode = nodesMakeNode(type, (SNode**)&pStmt);
  CHECK_MAKE_NODE(pStmt);
  pStmt->withFull = false;
  pStmt->pTbName = pLikePattern;
  if (pLikePattern) {
    pStmt->tableCondType = OP_TYPE_LIKE;
  }
  return (SNode*)pStmt;
_err:
  nodesDestroyNode(pLikePattern);
  return NULL;
}

SNode* createShowStmt(SAstCreateContext* pCxt, ENodeType type) {
  CHECK_PARSER_STATUS(pCxt);
  SShowStmt* pStmt = NULL;
  pCxt->errCode = nodesMakeNode(type, (SNode**)&pStmt);
  CHECK_MAKE_NODE(pStmt);
  pStmt->withFull = false;
  return (SNode*)pStmt;
_err:
  return NULL;
}

SNode* createShowStmtWithFull(SAstCreateContext* pCxt, ENodeType type) {
  CHECK_PARSER_STATUS(pCxt);
  SShowStmt* pStmt = NULL;
  pCxt->errCode = nodesMakeNode(type, (SNode**)&pStmt);
  CHECK_MAKE_NODE(pStmt);
  pStmt->withFull = true;
  return (SNode*)pStmt;
_err:
  return NULL;
}

SNode* createShowCompactsStmt(SAstCreateContext* pCxt, ENodeType type) {
  CHECK_PARSER_STATUS(pCxt);
  SShowCompactsStmt* pStmt = NULL;
  pCxt->errCode = nodesMakeNode(type, (SNode**)&pStmt);
  CHECK_MAKE_NODE(pStmt);
  return (SNode*)pStmt;
_err:
  return NULL;
}

SNode* createShowSsMigratesStmt(SAstCreateContext* pCxt, ENodeType type) {
  CHECK_PARSER_STATUS(pCxt);
  SShowSsMigratesStmt* pStmt = NULL;
  pCxt->errCode = nodesMakeNode(type, (SNode**)&pStmt);
  CHECK_MAKE_NODE(pStmt);
  return (SNode*)pStmt;
_err:
  return NULL;
}

SNode* setShowKind(SAstCreateContext* pCxt, SNode* pStmt, EShowKind showKind) {
  if (pStmt == NULL) {
    return NULL;
  }
  SShowStmt* pShow = (SShowStmt*)pStmt;
  pShow->showKind = showKind;
  return pStmt;
}

SNode* createShowStmtWithCond(SAstCreateContext* pCxt, ENodeType type, SNode* pDbName, SNode* pTbName,
                              EOperatorType tableCondType) {
  CHECK_PARSER_STATUS(pCxt);
  if (needDbShowStmt(type) && NULL == pDbName) {
    snprintf(pCxt->pQueryCxt->pMsg, pCxt->pQueryCxt->msgLen, "database not specified");
    pCxt->errCode = TSDB_CODE_PAR_SYNTAX_ERROR;
    CHECK_PARSER_STATUS(pCxt);
  }
  SShowStmt* pStmt = NULL;
  pCxt->errCode = nodesMakeNode(type, (SNode**)&pStmt);
  CHECK_MAKE_NODE(pStmt);
  pStmt->pDbName = pDbName;
  pStmt->pTbName = pTbName;
  pStmt->tableCondType = tableCondType;
  return (SNode*)pStmt;
_err:
  nodesDestroyNode(pDbName);
  nodesDestroyNode(pTbName);
  return NULL;
}

SNode* createShowTablesStmt(SAstCreateContext* pCxt, SShowTablesOption option, SNode* pTbName,
                            EOperatorType tableCondType) {
  CHECK_PARSER_STATUS(pCxt);
  SNode* pDbName = NULL;
  if (option.dbName.type == TK_NK_NIL) {
    pDbName = createDefaultDatabaseCondValue(pCxt);
  } else {
    pDbName = createIdentifierValueNode(pCxt, &option.dbName);
  }

  if (option.kind != SHOW_KIND_TABLES_NORMAL && option.kind != SHOW_KIND_TABLES_CHILD && option.kind != SHOW_KIND_ALL) {
    pCxt->errCode = TSDB_CODE_PAR_SYNTAX_ERROR;
    return NULL;
  }

  SNode* pStmt = createShowStmtWithCond(pCxt, QUERY_NODE_SHOW_TABLES_STMT, pDbName, pTbName, tableCondType);
  CHECK_PARSER_STATUS(pCxt);
  (void)setShowKind(pCxt, pStmt, option.kind);
  return pStmt;
_err:
  nodesDestroyNode(pTbName);
  return NULL;
}

SNode* createShowVTablesStmt(SAstCreateContext* pCxt, SShowTablesOption option, SNode* pTbName,
                             EOperatorType tableCondType) {
  CHECK_PARSER_STATUS(pCxt);
  SNode* pDbName = NULL;
  if (option.dbName.type == TK_NK_NIL) {
    pDbName = createDefaultDatabaseCondValue(pCxt);
  } else {
    pDbName = createIdentifierValueNode(pCxt, &option.dbName);
  }

  if (option.kind != SHOW_KIND_TABLES_NORMAL && option.kind != SHOW_KIND_TABLES_CHILD && option.kind != SHOW_KIND_ALL) {
    pCxt->errCode = TSDB_CODE_PAR_SYNTAX_ERROR;
    return NULL;
  }

  SNode* pStmt = createShowStmtWithCond(pCxt, QUERY_NODE_SHOW_VTABLES_STMT, pDbName, pTbName, tableCondType);
  CHECK_PARSER_STATUS(pCxt);
  (void)setShowKind(pCxt, pStmt, option.kind);
  return pStmt;
_err:
  nodesDestroyNode(pTbName);
  return NULL;
}

SNode* createShowSTablesStmt(SAstCreateContext* pCxt, SShowTablesOption option, SNode* pTbName,
                             EOperatorType tableCondType) {
  CHECK_PARSER_STATUS(pCxt);
  SNode* pDbName = NULL;
  if (option.dbName.type == TK_NK_NIL) {
    pDbName = createDefaultDatabaseCondValue(pCxt);
  } else {
    pDbName = createIdentifierValueNode(pCxt, &option.dbName);
  }

  if (option.kind != SHOW_KIND_TABLES_NORMAL && option.kind != SHOW_KIND_TABLES_VIRTUAL &&
      option.kind != SHOW_KIND_ALL) {
    pCxt->errCode = TSDB_CODE_PAR_SYNTAX_ERROR;
    return NULL;
  }

  SNode* pStmt = createShowStmtWithCond(pCxt, QUERY_NODE_SHOW_STABLES_STMT, pDbName, pTbName, tableCondType);
  CHECK_PARSER_STATUS(pCxt);
  (void)setShowKind(pCxt, pStmt, option.kind);
  return pStmt;
_err:
  nodesDestroyNode(pTbName);
  return NULL;
}

SNode* createShowCreateDatabaseStmt(SAstCreateContext* pCxt, SToken* pDbName) {
  CHECK_PARSER_STATUS(pCxt);
  CHECK_NAME(checkDbName(pCxt, pDbName, true));
  SShowCreateDatabaseStmt* pStmt = NULL;
  pCxt->errCode = nodesMakeNode(QUERY_NODE_SHOW_CREATE_DATABASE_STMT, (SNode**)&pStmt);
  CHECK_MAKE_NODE(pStmt);
  COPY_STRING_FORM_ID_TOKEN(pStmt->dbName, pDbName);
  return (SNode*)pStmt;
_err:
  return NULL;
}

SNode* createShowAliveStmt(SAstCreateContext* pCxt, SNode* pNode, ENodeType type) {
  CHECK_PARSER_STATUS(pCxt);
  SToken  dbToken = {0};
  SToken* pDbToken = NULL;

  if (pNode) {
    SValueNode* pDbName = (SValueNode*)pNode;
    if (pDbName->literal) {
      dbToken.z = pDbName->literal;
      dbToken.n = strlen(pDbName->literal);
      pDbToken = &dbToken;
    }
  }

  if (pDbToken) {
    CHECK_NAME(checkDbName(pCxt, pDbToken, true));
  }

  SShowAliveStmt* pStmt = NULL;
  pCxt->errCode = nodesMakeNode(type, (SNode**)&pStmt);
  CHECK_PARSER_STATUS(pCxt);

  if (pDbToken) {
    COPY_STRING_FORM_ID_TOKEN(pStmt->dbName, pDbToken);
  }
  if (pNode) {
    nodesDestroyNode(pNode);
  }

  return (SNode*)pStmt;
_err:
  nodesDestroyNode(pNode);
  return NULL;
}

SNode* createShowCreateTableStmt(SAstCreateContext* pCxt, ENodeType type, SNode* pRealTable) {
  CHECK_PARSER_STATUS(pCxt);
  SShowCreateTableStmt* pStmt = NULL;
  pCxt->errCode = nodesMakeNode(type, (SNode**)&pStmt);
  CHECK_MAKE_NODE(pStmt);
  tstrncpy(pStmt->dbName, ((SRealTableNode*)pRealTable)->table.dbName, TSDB_DB_NAME_LEN);
  tstrncpy(pStmt->tableName, ((SRealTableNode*)pRealTable)->table.tableName, TSDB_TABLE_NAME_LEN);
  nodesDestroyNode(pRealTable);
  return (SNode*)pStmt;
_err:
  nodesDestroyNode(pRealTable);
  return NULL;
}

SNode* createShowCreateVTableStmt(SAstCreateContext* pCxt, ENodeType type, SNode* pRealTable) {
  CHECK_PARSER_STATUS(pCxt);
  SShowCreateTableStmt* pStmt = NULL;
  pCxt->errCode = nodesMakeNode(type, (SNode**)&pStmt);
  CHECK_MAKE_NODE(pStmt);
  tstrncpy(pStmt->dbName, ((SRealTableNode*)pRealTable)->table.dbName, TSDB_DB_NAME_LEN);
  tstrncpy(pStmt->tableName, ((SRealTableNode*)pRealTable)->table.tableName, TSDB_TABLE_NAME_LEN);
  nodesDestroyNode(pRealTable);
  return (SNode*)pStmt;
_err:
  nodesDestroyNode(pRealTable);
  return NULL;
}

SNode* createShowCreateViewStmt(SAstCreateContext* pCxt, ENodeType type, SNode* pRealTable) {
  CHECK_PARSER_STATUS(pCxt);
  SShowCreateViewStmt* pStmt = NULL;
  pCxt->errCode = nodesMakeNode(type, (SNode**)&pStmt);
  CHECK_MAKE_NODE(pStmt);
  tstrncpy(pStmt->dbName, ((SRealTableNode*)pRealTable)->table.dbName, TSDB_DB_NAME_LEN);
  tstrncpy(pStmt->viewName, ((SRealTableNode*)pRealTable)->table.tableName, TSDB_TABLE_NAME_LEN);
  nodesDestroyNode(pRealTable);
  return (SNode*)pStmt;
_err:
  nodesDestroyNode(pRealTable);
  return NULL;
}

SNode* createShowTableDistributedStmt(SAstCreateContext* pCxt, SNode* pRealTable) {
  CHECK_PARSER_STATUS(pCxt);
  SShowTableDistributedStmt* pStmt = NULL;
  pCxt->errCode = nodesMakeNode(QUERY_NODE_SHOW_TABLE_DISTRIBUTED_STMT, (SNode**)&pStmt);
  CHECK_MAKE_NODE(pStmt);
  tstrncpy(pStmt->dbName, ((SRealTableNode*)pRealTable)->table.dbName, TSDB_DB_NAME_LEN);
  tstrncpy(pStmt->tableName, ((SRealTableNode*)pRealTable)->table.tableName, TSDB_TABLE_NAME_LEN);
  nodesDestroyNode(pRealTable);
  return (SNode*)pStmt;
_err:
  nodesDestroyNode(pRealTable);
  return NULL;
}

SNode* createShowDnodeVariablesStmt(SAstCreateContext* pCxt, SNode* pDnodeId, SNode* pLikePattern) {
  CHECK_PARSER_STATUS(pCxt);
  SShowDnodeVariablesStmt* pStmt = NULL;
  pCxt->errCode = nodesMakeNode(QUERY_NODE_SHOW_DNODE_VARIABLES_STMT, (SNode**)&pStmt);
  CHECK_MAKE_NODE(pStmt);
  pStmt->pDnodeId = pDnodeId;
  pStmt->pLikePattern = pLikePattern;
  return (SNode*)pStmt;
_err:
  nodesDestroyNode(pDnodeId);
  nodesDestroyNode(pLikePattern);
  return NULL;
}

SNode* createShowVnodesStmt(SAstCreateContext* pCxt, SNode* pDnodeId, SNode* pDnodeEndpoint) {
  CHECK_PARSER_STATUS(pCxt);
  SShowVnodesStmt* pStmt = NULL;
  pCxt->errCode = nodesMakeNode(QUERY_NODE_SHOW_VNODES_STMT, (SNode**)&pStmt);
  CHECK_MAKE_NODE(pStmt);
  pStmt->pDnodeId = pDnodeId;
  pStmt->pDnodeEndpoint = pDnodeEndpoint;
  return (SNode*)pStmt;
_err:
  nodesDestroyNode(pDnodeId);
  nodesDestroyNode(pDnodeEndpoint);
  return NULL;
}

SNode* createShowTableTagsStmt(SAstCreateContext* pCxt, SNode* pTbName, SNode* pDbName, SNodeList* pTags) {
  CHECK_PARSER_STATUS(pCxt);
  if (NULL == pDbName) {
    snprintf(pCxt->pQueryCxt->pMsg, pCxt->pQueryCxt->msgLen, "database not specified");
    pCxt->errCode = TSDB_CODE_PAR_SYNTAX_ERROR;
    CHECK_PARSER_STATUS(pCxt);
  }
  SShowTableTagsStmt* pStmt = NULL;
  pCxt->errCode = nodesMakeNode(QUERY_NODE_SHOW_TABLE_TAGS_STMT, (SNode**)&pStmt);
  CHECK_MAKE_NODE(pStmt);
  pStmt->pDbName = pDbName;
  pStmt->pTbName = pTbName;
  pStmt->pTags = pTags;
  return (SNode*)pStmt;
_err:
  nodesDestroyNode(pTbName);
  nodesDestroyNode(pDbName);
  nodesDestroyList(pTags);
  return NULL;
}

SNode* createShowCompactDetailsStmt(SAstCreateContext* pCxt, SNode* pCompactId) {
  CHECK_PARSER_STATUS(pCxt);
  SShowCompactDetailsStmt* pStmt = NULL;
  pCxt->errCode = nodesMakeNode(QUERY_NODE_SHOW_COMPACT_DETAILS_STMT, (SNode**)&pStmt);
  CHECK_MAKE_NODE(pStmt);
  pStmt->pId = pCompactId;
  return (SNode*)pStmt;
_err:
  nodesDestroyNode(pCompactId);
  return NULL;
}

SNode* createShowRetentionDetailsStmt(SAstCreateContext* pCxt, SNode* pId) {
  CHECK_PARSER_STATUS(pCxt);
  SShowRetentionDetailsStmt* pStmt = NULL;
  pCxt->errCode = nodesMakeNode(QUERY_NODE_SHOW_RETENTION_DETAILS_STMT, (SNode**)&pStmt);
  CHECK_MAKE_NODE(pStmt);
  pStmt->pId = pId;
  return (SNode*)pStmt;
_err:
  nodesDestroyNode(pId);
  return NULL;
}

SNode* createShowTransactionDetailsStmt(SAstCreateContext* pCxt, SNode* pTransactionIdNode) {
  CHECK_PARSER_STATUS(pCxt);
  SShowTransactionDetailsStmt* pStmt = NULL;
  pCxt->errCode = nodesMakeNode(QUERY_NODE_SHOW_TRANSACTION_DETAILS_STMT, (SNode**)&pStmt);
  CHECK_MAKE_NODE(pStmt);
  pStmt->pTransactionId = pTransactionIdNode;
  return (SNode*)pStmt;
_err:
  nodesDestroyNode(pTransactionIdNode);
  return NULL;
}

static int32_t getIpRangeFromStr(char* ipRange, SIpRange* pIpRange) {
  int32_t code = 0;

  int8_t isIp6 = ((strchr(ipRange, ':')) != NULL ? 1 : 0);
  if (isIp6) {
    struct in6_addr ip6;
    if (inet_pton(AF_INET6, ipRange, &ip6) == 1) {
      pIpRange->type = 1;
      memcpy(&pIpRange->ipV6.addr[0], ip6.s6_addr, 8);
      memcpy(&pIpRange->ipV6.addr[1], ip6.s6_addr + 8, 8);

    } else {
      return TSDB_CODE_PAR_INVALID_IP_RANGE;
    }
  } else {
    struct in_addr ip4;
    if (inet_pton(AF_INET, ipRange, &ip4) == 1) {
      pIpRange->type = 0;
      memcpy(&pIpRange->ipV4.ip, &ip4.s_addr, sizeof(ip4.s_addr));
    } else {
      return TSDB_CODE_PAR_INVALID_IP_RANGE;
    }
  }

  return code;
}
static int32_t getIpRangeFromWhitelistItem(char* ipRange, SIpRange* pIpRange) {
  int32_t code = TSDB_CODE_SUCCESS;
  int32_t lino = 0;
  char*   ipCopy = NULL;
  int32_t mask = 0;
#ifndef TD_ASTRA

  ipCopy = taosStrdup(ipRange);
  if (ipCopy == NULL) {
    code = terrno;
    TAOS_CHECK_GOTO(code, &lino, _error);
  }

  char* slash = strchr(ipCopy, '/');
  if (slash) {
    *slash = '\0';
    code = taosStr2int32(slash + 1, &mask);
    TAOS_CHECK_GOTO(code, &lino, _error);
  }

  code = getIpRangeFromStr(ipCopy, pIpRange);
  TAOS_CHECK_GOTO(code, &lino, _error);

  if (!slash) {
    mask = pIpRange->type == 0 ? 32 : 128;
  }
  code = tIpRangeSetMask(pIpRange, mask);
  TAOS_CHECK_GOTO(code, &lino, _error);

#endif
_error:
  taosMemoryFreeClear(ipCopy);
  return code;
}

static int32_t fillIpRangesFromWhiteList(SAstCreateContext* pCxt, SNodeList* pIpRangesNodeList, SIpRange* pIpRanges) {
  int32_t i = 0;
  int32_t code = 0;

  SNode* pNode = NULL;
  FOREACH(pNode, pIpRangesNodeList) {
    if (QUERY_NODE_VALUE != nodeType(pNode)) {
      pCxt->errCode = generateSyntaxErrMsg(&pCxt->msgBuf, TSDB_CODE_PAR_INVALID_IP_RANGE);
      return TSDB_CODE_PAR_INVALID_IP_RANGE;
    }
    SValueNode* pValNode = (SValueNode*)(pNode);
    code = getIpRangeFromWhitelistItem(pValNode->literal, pIpRanges + i);
    ++i;
    if (code != TSDB_CODE_SUCCESS) {
      pCxt->errCode = generateSyntaxErrMsgExt(&pCxt->msgBuf, code, "Invalid IP range %s", pValNode->literal);
      return code;
    }
  }
  return TSDB_CODE_SUCCESS;
}

SNode* addCreateUserStmtWhiteList(SAstCreateContext* pCxt, SNode* pCreateUserStmt, SNodeList* pIpRangesNodeList) {
  if (NULL == pCreateUserStmt) {
    if (pIpRangesNodeList != NULL) {
      nodesDestroyList(pIpRangesNodeList);
    }
    return NULL;
  }

  if (NULL == pIpRangesNodeList) {
    return pCreateUserStmt;
  }

  ((SCreateUserStmt*)pCreateUserStmt)->pNodeListIpRanges = pIpRangesNodeList;
  SCreateUserStmt* pCreateUser = (SCreateUserStmt*)pCreateUserStmt;
  pCreateUser->numIpRanges = LIST_LENGTH(pIpRangesNodeList);
  pCreateUser->pIpRanges = taosMemoryMalloc(pCreateUser->numIpRanges * sizeof(SIpRange));
  CHECK_OUT_OF_MEM(pCreateUser->pIpRanges);

  pCxt->errCode = fillIpRangesFromWhiteList(pCxt, pIpRangesNodeList, pCreateUser->pIpRanges);
  CHECK_PARSER_STATUS(pCxt);

  return pCreateUserStmt;
_err:
  nodesDestroyNode(pCreateUserStmt);
  nodesDestroyList(pIpRangesNodeList);
  return NULL;
}

SNode* createCreateUserStmt(SAstCreateContext* pCxt, SToken* pUserName, const SToken* pPassword, int8_t sysinfo,
                            int8_t createDb, int8_t is_import) {
  CHECK_PARSER_STATUS(pCxt);
  char password[TSDB_USET_PASSWORD_LONGLEN + 3] = {0};
  CHECK_NAME(checkUserName(pCxt, pUserName));
  if (is_import == 0) {
    CHECK_NAME(checkPassword(pCxt, pPassword, password));
  } else {
    CHECK_NAME(checkImportPassword(pCxt, pPassword, password));
  }
  SCreateUserStmt* pStmt = NULL;
  pCxt->errCode = nodesMakeNode(QUERY_NODE_CREATE_USER_STMT, (SNode**)&pStmt);
  CHECK_MAKE_NODE(pStmt);
  COPY_STRING_FORM_ID_TOKEN(pStmt->userName, pUserName);
  tstrncpy(pStmt->password, password, TSDB_USET_PASSWORD_LONGLEN);
  pStmt->sysinfo = sysinfo;
  pStmt->createDb = createDb;
  pStmt->isImport = is_import;
  return (SNode*)pStmt;
_err:
  return NULL;
}

SNode* createAlterUserStmt(SAstCreateContext* pCxt, SToken* pUserName, int8_t alterType, void* pAlterInfo) {
  SAlterUserStmt* pStmt = NULL;
  CHECK_PARSER_STATUS(pCxt);
  CHECK_NAME(checkUserName(pCxt, pUserName));
  pCxt->errCode = nodesMakeNode(QUERY_NODE_ALTER_USER_STMT, (SNode**)&pStmt);
  CHECK_MAKE_NODE(pStmt);
  COPY_STRING_FORM_ID_TOKEN(pStmt->userName, pUserName);
  pStmt->alterType = alterType;
  switch (alterType) {
    case TSDB_ALTER_USER_PASSWD: {
      char    password[TSDB_USET_PASSWORD_LONGLEN] = {0};
      SToken* pVal = pAlterInfo;
      CHECK_NAME(checkPassword(pCxt, pVal, password));
      tstrncpy(pStmt->password, password, TSDB_USET_PASSWORD_LONGLEN);
      break;
    }
    case TSDB_ALTER_USER_ENABLE: {
      SToken* pVal = pAlterInfo;
      pStmt->enable = taosStr2Int8(pVal->z, NULL, 10);
      break;
    }
    case TSDB_ALTER_USER_SYSINFO: {
      SToken* pVal = pAlterInfo;
      pStmt->sysinfo = taosStr2Int8(pVal->z, NULL, 10);
      break;
    }
    case TSDB_ALTER_USER_CREATEDB: {
      SToken* pVal = pAlterInfo;
      pStmt->createdb = taosStr2Int8(pVal->z, NULL, 10);
      break;
    }
    case TSDB_ALTER_USER_ADD_WHITE_LIST:
    case TSDB_ALTER_USER_DROP_WHITE_LIST: {
      SNodeList* pIpRangesNodeList = pAlterInfo;
      pStmt->pNodeListIpRanges = pIpRangesNodeList;
      pStmt->numIpRanges = LIST_LENGTH(pIpRangesNodeList);
      pStmt->pIpRanges = taosMemoryMalloc(pStmt->numIpRanges * sizeof(SIpRange));
      CHECK_OUT_OF_MEM(pStmt->pIpRanges);

      pCxt->errCode = fillIpRangesFromWhiteList(pCxt, pIpRangesNodeList, pStmt->pIpRanges);
      CHECK_PARSER_STATUS(pCxt);
      break;
    }
    default:
      break;
  }
  return (SNode*)pStmt;
_err:
  nodesDestroyNode((SNode*)pStmt);
  return NULL;
}

SNode* createDropUserStmt(SAstCreateContext* pCxt, SToken* pUserName) {
  CHECK_PARSER_STATUS(pCxt);
  CHECK_NAME(checkUserName(pCxt, pUserName));
  SDropUserStmt* pStmt = NULL;
  pCxt->errCode = nodesMakeNode(QUERY_NODE_DROP_USER_STMT, (SNode**)&pStmt);
  CHECK_MAKE_NODE(pStmt);
  COPY_STRING_FORM_ID_TOKEN(pStmt->userName, pUserName);
  return (SNode*)pStmt;
_err:
  return NULL;
}

SNode* createCreateDnodeStmt(SAstCreateContext* pCxt, const SToken* pFqdn, const SToken* pPort) {
  CHECK_PARSER_STATUS(pCxt);
  SCreateDnodeStmt* pStmt = NULL;
  pCxt->errCode = nodesMakeNode(QUERY_NODE_CREATE_DNODE_STMT, (SNode**)&pStmt);
  CHECK_MAKE_NODE(pStmt);
  if (!checkAndSplitEndpoint(pCxt, pFqdn, pPort, pStmt->fqdn, &pStmt->port)) {
    nodesDestroyNode((SNode*)pStmt);
    return NULL;
  }
  return (SNode*)pStmt;
_err:
  return NULL;
}

SNode* createDropDnodeStmt(SAstCreateContext* pCxt, const SToken* pDnode, bool force, bool unsafe) {
  CHECK_PARSER_STATUS(pCxt);
  SDropDnodeStmt* pStmt = NULL;
  pCxt->errCode = nodesMakeNode(QUERY_NODE_DROP_DNODE_STMT, (SNode**)&pStmt);
  CHECK_MAKE_NODE(pStmt);
  if (TK_NK_INTEGER == pDnode->type) {
    pStmt->dnodeId = taosStr2Int32(pDnode->z, NULL, 10);
  } else {
    if (!checkAndSplitEndpoint(pCxt, pDnode, NULL, pStmt->fqdn, &pStmt->port)) {
      nodesDestroyNode((SNode*)pStmt);
      return NULL;
    }
  }
  pStmt->force = force;
  pStmt->unsafe = unsafe;
  return (SNode*)pStmt;
_err:
  return NULL;
}

SNode* createAlterDnodeStmt(SAstCreateContext* pCxt, const SToken* pDnode, const SToken* pConfig,
                            const SToken* pValue) {
  CHECK_PARSER_STATUS(pCxt);
  SAlterDnodeStmt* pStmt = NULL;
  pCxt->errCode = nodesMakeNode(QUERY_NODE_ALTER_DNODE_STMT, (SNode**)&pStmt);
  CHECK_MAKE_NODE(pStmt);
  if (NULL != pDnode) {
    pStmt->dnodeId = taosStr2Int32(pDnode->z, NULL, 10);
  } else {
    pStmt->dnodeId = -1;
  }
  (void)trimString(pConfig->z, pConfig->n, pStmt->config, sizeof(pStmt->config));
  if (NULL != pValue) {
    (void)trimString(pValue->z, pValue->n, pStmt->value, sizeof(pStmt->value));
  }
  return (SNode*)pStmt;
_err:
  return NULL;
}

SNode* createCreateAnodeStmt(SAstCreateContext* pCxt, const SToken* pUrl) {
  CHECK_PARSER_STATUS(pCxt);
  SCreateAnodeStmt* pStmt = NULL;
  pCxt->errCode = nodesMakeNode(QUERY_NODE_CREATE_ANODE_STMT, (SNode**)&pStmt);
  CHECK_MAKE_NODE(pStmt);
  (void)trimString(pUrl->z, pUrl->n, pStmt->url, sizeof(pStmt->url));
  return (SNode*)pStmt;
_err:
  return NULL;
}

SNode* createDropAnodeStmt(SAstCreateContext* pCxt, const SToken* pAnode) {
  CHECK_PARSER_STATUS(pCxt);
  SUpdateAnodeStmt* pStmt = NULL;
  pCxt->errCode = nodesMakeNode(QUERY_NODE_DROP_ANODE_STMT, (SNode**)&pStmt);
  CHECK_MAKE_NODE(pStmt);
  if (NULL != pAnode) {
    pStmt->anodeId = taosStr2Int32(pAnode->z, NULL, 10);
  } else {
    pStmt->anodeId = -1;
  }
  return (SNode*)pStmt;
_err:
  return NULL;
}

SNode* createUpdateAnodeStmt(SAstCreateContext* pCxt, const SToken* pAnode, bool updateAll) {
  CHECK_PARSER_STATUS(pCxt);
  SUpdateAnodeStmt* pStmt = NULL;
  pCxt->errCode = nodesMakeNode(QUERY_NODE_UPDATE_ANODE_STMT, (SNode**)&pStmt);
  CHECK_MAKE_NODE(pStmt);
  if (NULL != pAnode) {
    pStmt->anodeId = taosStr2Int32(pAnode->z, NULL, 10);
  } else {
    pStmt->anodeId = -1;
  }
  return (SNode*)pStmt;
_err:
  return NULL;
}

SNode* createCreateBnodeStmt(SAstCreateContext* pCxt, const SToken* pDnodeId, SNode* pOptions) {
  CHECK_PARSER_STATUS(pCxt);
  SCreateBnodeStmt* pStmt = NULL;
  pCxt->errCode = nodesMakeNode(QUERY_NODE_CREATE_BNODE_STMT, (SNode**)&pStmt);
  CHECK_MAKE_NODE(pStmt);
  pStmt->dnodeId = taosStr2Int32(pDnodeId->z, NULL, 10);

  pStmt->pOptions = (SBnodeOptions*)pOptions;

  return (SNode*)pStmt;
_err:
  return NULL;
}

SNode* createDropBnodeStmt(SAstCreateContext* pCxt, const SToken* pDnodeId) {
  CHECK_PARSER_STATUS(pCxt);
  SUpdateBnodeStmt* pStmt = NULL;
  pCxt->errCode = nodesMakeNode(QUERY_NODE_DROP_BNODE_STMT, (SNode**)&pStmt);
  CHECK_MAKE_NODE(pStmt);
  pStmt->dnodeId = taosStr2Int32(pDnodeId->z, NULL, 10);

  return (SNode*)pStmt;
_err:
  return NULL;
}

SNode* createDefaultBnodeOptions(SAstCreateContext* pCxt) {
  CHECK_PARSER_STATUS(pCxt);
  SBnodeOptions* pOptions = NULL;
  pCxt->errCode = nodesMakeNode(QUERY_NODE_BNODE_OPTIONS, (SNode**)&pOptions);
  CHECK_MAKE_NODE(pOptions);

  tstrncpy(pOptions->protoStr, TSDB_BNODE_OPT_PROTO_DFT_STR, TSDB_BNODE_OPT_PROTO_STR_LEN);
  pOptions->proto = TSDB_BNODE_OPT_PROTO_DEFAULT;

  return (SNode*)pOptions;
_err:
  return NULL;
}

static SNode* setBnodeOptionImpl(SAstCreateContext* pCxt, SNode* pBodeOptions, EBnodeOptionType type, void* pVal,
                                 bool alter) {
  CHECK_PARSER_STATUS(pCxt);
  SBnodeOptions* pOptions = (SBnodeOptions*)pBodeOptions;
  switch (type) {
    case BNODE_OPTION_PROTOCOL:
      COPY_STRING_FORM_STR_TOKEN(pOptions->protoStr, (SToken*)pVal);
      break;
    default:
      break;
  }

  return pBodeOptions;
_err:
  nodesDestroyNode(pBodeOptions);
  return NULL;
}

SNode* setBnodeOption(SAstCreateContext* pCxt, SNode* pOptions, const SToken* pOption, void* pVal) {
  if (0 == strncasecmp(pOption->z, "protocol", 8)) {
    return setBnodeOptionImpl(pCxt, pOptions, BNODE_OPTION_PROTOCOL, pVal, false);
  } else {
    pCxt->errCode = TSDB_CODE_PAR_SYNTAX_ERROR;
    return pOptions;
  }
}

SNode* createEncryptKeyStmt(SAstCreateContext* pCxt, const SToken* pValue) {
  SToken config;
  config.type = TK_NK_STRING;
  config.z = "\"encrypt_key\"";
  config.n = strlen(config.z);
  return createAlterDnodeStmt(pCxt, NULL, &config, pValue);
}

SNode* createRealTableNodeForIndexName(SAstCreateContext* pCxt, SToken* pDbName, SToken* pIndexName) {
  if (!checkIndexName(pCxt, pIndexName)) {
    return NULL;
  }
  return createRealTableNode(pCxt, pDbName, pIndexName, NULL);
}

SNode* createCreateIndexStmt(SAstCreateContext* pCxt, EIndexType type, bool ignoreExists, SNode* pIndexName,
                             SNode* pRealTable, SNodeList* pCols, SNode* pOptions) {
  CHECK_PARSER_STATUS(pCxt);
  SCreateIndexStmt* pStmt = NULL;
  pCxt->errCode = nodesMakeNode(QUERY_NODE_CREATE_INDEX_STMT, (SNode**)&pStmt);
  CHECK_MAKE_NODE(pStmt);
  pStmt->indexType = type;
  pStmt->ignoreExists = ignoreExists;

  SRealTableNode* pFullTable = (SRealTableNode*)pRealTable;
  if (strlen(pFullTable->table.dbName) == 0) {
    // no db specified,
    if (pCxt->pQueryCxt->db == NULL) {
      pCxt->errCode = generateSyntaxErrMsg(&pCxt->msgBuf, TSDB_CODE_PAR_DB_NOT_SPECIFIED);
      CHECK_PARSER_STATUS(pCxt);
    } else {
      snprintf(pStmt->indexDbName, sizeof(pStmt->indexDbName), "%s", pCxt->pQueryCxt->db);
    }
  } else {
    snprintf(pStmt->indexDbName, sizeof(pStmt->indexDbName), "%s", pFullTable->table.dbName);
  }
  snprintf(pStmt->indexName, sizeof(pStmt->indexName), "%s", ((SColumnNode*)pIndexName)->colName);
  snprintf(pStmt->dbName, sizeof(pStmt->dbName), "%s", ((SRealTableNode*)pRealTable)->table.dbName);
  snprintf(pStmt->tableName, sizeof(pStmt->tableName), "%s", ((SRealTableNode*)pRealTable)->table.tableName);
  nodesDestroyNode(pIndexName);
  nodesDestroyNode(pRealTable);
  pStmt->pCols = pCols;
  pStmt->pOptions = (SIndexOptions*)pOptions;
  return (SNode*)pStmt;
_err:
  nodesDestroyNode(pIndexName);
  nodesDestroyNode(pRealTable);
  nodesDestroyNode(pOptions);
  nodesDestroyList(pCols);
  return NULL;
}

SNode* createIndexOption(SAstCreateContext* pCxt, SNodeList* pFuncs, SNode* pInterval, SNode* pOffset, SNode* pSliding,
                         SNode* pStreamOptions) {
  CHECK_PARSER_STATUS(pCxt);
  SIndexOptions* pOptions = NULL;
  pCxt->errCode = nodesMakeNode(QUERY_NODE_INDEX_OPTIONS, (SNode**)&pOptions);
  CHECK_MAKE_NODE(pOptions);
  pOptions->pFuncs = pFuncs;
  pOptions->pInterval = pInterval;
  pOptions->pOffset = pOffset;
  pOptions->pSliding = pSliding;
  pOptions->pStreamOptions = pStreamOptions;
  return (SNode*)pOptions;
_err:
  nodesDestroyNode(pInterval);
  nodesDestroyNode(pOffset);
  nodesDestroyNode(pSliding);
  nodesDestroyNode(pStreamOptions);
  return NULL;
}

SNode* createDropIndexStmt(SAstCreateContext* pCxt, bool ignoreNotExists, SNode* pIndexName) {
  CHECK_PARSER_STATUS(pCxt);
  SDropIndexStmt* pStmt = NULL;
  pCxt->errCode = nodesMakeNode(QUERY_NODE_DROP_INDEX_STMT, (SNode**)&pStmt);
  CHECK_MAKE_NODE(pStmt);
  pStmt->ignoreNotExists = ignoreNotExists;
  snprintf(pStmt->indexDbName, sizeof(pStmt->indexDbName), "%s", ((SRealTableNode*)pIndexName)->table.dbName);
  snprintf(pStmt->indexName, sizeof(pStmt->indexName), "%s", ((SRealTableNode*)pIndexName)->table.tableName);
  nodesDestroyNode(pIndexName);
  return (SNode*)pStmt;
_err:
  nodesDestroyNode(pIndexName);
  return NULL;
}

SNode* createCreateComponentNodeStmt(SAstCreateContext* pCxt, ENodeType type, const SToken* pDnodeId) {
  CHECK_PARSER_STATUS(pCxt);
  SCreateComponentNodeStmt* pStmt = NULL;
  pCxt->errCode = nodesMakeNode(type, (SNode**)&pStmt);
  CHECK_MAKE_NODE(pStmt);
  pStmt->dnodeId = taosStr2Int32(pDnodeId->z, NULL, 10);
  return (SNode*)pStmt;
_err:
  return NULL;
}

SNode* createDropComponentNodeStmt(SAstCreateContext* pCxt, ENodeType type, const SToken* pDnodeId) {
  CHECK_PARSER_STATUS(pCxt);
  SDropComponentNodeStmt* pStmt = NULL;
  pCxt->errCode = nodesMakeNode(type, (SNode**)&pStmt);
  CHECK_MAKE_NODE(pStmt);
  pStmt->dnodeId = taosStr2Int32(pDnodeId->z, NULL, 10);
  return (SNode*)pStmt;
_err:
  return NULL;
}

SNode* createRestoreComponentNodeStmt(SAstCreateContext* pCxt, ENodeType type, const SToken* pDnodeId) {
  CHECK_PARSER_STATUS(pCxt);
  SRestoreComponentNodeStmt* pStmt = NULL;
  pCxt->errCode = nodesMakeNode(type, (SNode**)&pStmt);
  CHECK_MAKE_NODE(pStmt);
  pStmt->dnodeId = taosStr2Int32(pDnodeId->z, NULL, 10);
  return (SNode*)pStmt;
_err:
  return NULL;
}

SNode* createCreateTopicStmtUseQuery(SAstCreateContext* pCxt, bool ignoreExists, SToken* pTopicName, SNode* pQuery) {
  CHECK_PARSER_STATUS(pCxt);
  CHECK_NAME(checkTopicName(pCxt, pTopicName));
  SCreateTopicStmt* pStmt = NULL;
  pCxt->errCode = nodesMakeNode(QUERY_NODE_CREATE_TOPIC_STMT, (SNode**)&pStmt);
  CHECK_MAKE_NODE(pStmt);
  COPY_STRING_FORM_ID_TOKEN(pStmt->topicName, pTopicName);
  pStmt->ignoreExists = ignoreExists;
  pStmt->pQuery = pQuery;
  return (SNode*)pStmt;
_err:
  nodesDestroyNode(pQuery);
  return NULL;
}

SNode* createCreateTopicStmtUseDb(SAstCreateContext* pCxt, bool ignoreExists, SToken* pTopicName, SToken* pSubDbName,
                                  int8_t withMeta) {
  CHECK_PARSER_STATUS(pCxt);
  CHECK_NAME(checkTopicName(pCxt, pTopicName));
  CHECK_NAME(checkDbName(pCxt, pSubDbName, true));
  SCreateTopicStmt* pStmt = NULL;
  pCxt->errCode = nodesMakeNode(QUERY_NODE_CREATE_TOPIC_STMT, (SNode**)&pStmt);
  CHECK_MAKE_NODE(pStmt);
  COPY_STRING_FORM_ID_TOKEN(pStmt->topicName, pTopicName);
  pStmt->ignoreExists = ignoreExists;
  COPY_STRING_FORM_ID_TOKEN(pStmt->subDbName, pSubDbName);
  pStmt->withMeta = withMeta;
  return (SNode*)pStmt;
_err:
  return NULL;
}

SNode* createCreateTopicStmtUseTable(SAstCreateContext* pCxt, bool ignoreExists, SToken* pTopicName, SNode* pRealTable,
                                     int8_t withMeta, SNode* pWhere) {
  CHECK_PARSER_STATUS(pCxt);
  CHECK_NAME(checkTopicName(pCxt, pTopicName));
  SCreateTopicStmt* pStmt = NULL;
  pCxt->errCode = nodesMakeNode(QUERY_NODE_CREATE_TOPIC_STMT, (SNode**)&pStmt);
  CHECK_MAKE_NODE(pStmt);
  COPY_STRING_FORM_ID_TOKEN(pStmt->topicName, pTopicName);
  pStmt->ignoreExists = ignoreExists;
  pStmt->withMeta = withMeta;
  pStmt->pWhere = pWhere;

  tstrncpy(pStmt->subDbName, ((SRealTableNode*)pRealTable)->table.dbName, TSDB_DB_NAME_LEN);
  tstrncpy(pStmt->subSTbName, ((SRealTableNode*)pRealTable)->table.tableName, TSDB_TABLE_NAME_LEN);
  nodesDestroyNode(pRealTable);
  return (SNode*)pStmt;
_err:
  nodesDestroyNode(pRealTable);
  nodesDestroyNode(pWhere);
  return NULL;
}

SNode* createDropTopicStmt(SAstCreateContext* pCxt, bool ignoreNotExists, SToken* pTopicName, bool force) {
  CHECK_PARSER_STATUS(pCxt);
  CHECK_NAME(checkTopicName(pCxt, pTopicName));
  SDropTopicStmt* pStmt = NULL;
  pCxt->errCode = nodesMakeNode(QUERY_NODE_DROP_TOPIC_STMT, (SNode**)&pStmt);
  CHECK_MAKE_NODE(pStmt);
  COPY_STRING_FORM_ID_TOKEN(pStmt->topicName, pTopicName);
  pStmt->ignoreNotExists = ignoreNotExists;
  pStmt->force = force;
  return (SNode*)pStmt;
_err:
  return NULL;
}

SNode* createDropCGroupStmt(SAstCreateContext* pCxt, bool ignoreNotExists, SToken* pCGroupId, SToken* pTopicName,
                            bool force) {
  CHECK_PARSER_STATUS(pCxt);
  CHECK_NAME(checkTopicName(pCxt, pTopicName));
  CHECK_NAME(checkCGroupName(pCxt, pCGroupId));
  SDropCGroupStmt* pStmt = NULL;
  pCxt->errCode = nodesMakeNode(QUERY_NODE_DROP_CGROUP_STMT, (SNode**)&pStmt);
  CHECK_MAKE_NODE(pStmt);
  pStmt->ignoreNotExists = ignoreNotExists;
  pStmt->force = force;
  COPY_STRING_FORM_ID_TOKEN(pStmt->topicName, pTopicName);
  COPY_STRING_FORM_ID_TOKEN(pStmt->cgroup, pCGroupId);
  return (SNode*)pStmt;
_err:
  return NULL;
}

SNode* createAlterClusterStmt(SAstCreateContext* pCxt, const SToken* pConfig, const SToken* pValue) {
  CHECK_PARSER_STATUS(pCxt);
  SAlterClusterStmt* pStmt = NULL;
  pCxt->errCode = nodesMakeNode(QUERY_NODE_ALTER_CLUSTER_STMT, (SNode**)&pStmt);
  CHECK_MAKE_NODE(pStmt);
  (void)trimString(pConfig->z, pConfig->n, pStmt->config, sizeof(pStmt->config));
  if (NULL != pValue) {
    (void)trimString(pValue->z, pValue->n, pStmt->value, sizeof(pStmt->value));
  }
  return (SNode*)pStmt;
_err:
  return NULL;
}

SNode* createAlterLocalStmt(SAstCreateContext* pCxt, const SToken* pConfig, const SToken* pValue) {
  CHECK_PARSER_STATUS(pCxt);
  SAlterLocalStmt* pStmt = NULL;
  pCxt->errCode = nodesMakeNode(QUERY_NODE_ALTER_LOCAL_STMT, (SNode**)&pStmt);
  CHECK_MAKE_NODE(pStmt);
  (void)trimString(pConfig->z, pConfig->n, pStmt->config, sizeof(pStmt->config));
  if (NULL != pValue) {
    (void)trimString(pValue->z, pValue->n, pStmt->value, sizeof(pStmt->value));
  }
  return (SNode*)pStmt;
_err:
  return NULL;
}

SNode* createDefaultExplainOptions(SAstCreateContext* pCxt) {
  CHECK_PARSER_STATUS(pCxt);
  SExplainOptions* pOptions = NULL;
  pCxt->errCode = nodesMakeNode(QUERY_NODE_EXPLAIN_OPTIONS, (SNode**)&pOptions);
  CHECK_MAKE_NODE(pOptions);
  pOptions->verbose = TSDB_DEFAULT_EXPLAIN_VERBOSE;
  pOptions->ratio = TSDB_DEFAULT_EXPLAIN_RATIO;
  return (SNode*)pOptions;
_err:
  return NULL;
}

SNode* setExplainVerbose(SAstCreateContext* pCxt, SNode* pOptions, const SToken* pVal) {
  CHECK_PARSER_STATUS(pCxt);
  ((SExplainOptions*)pOptions)->verbose = (0 == strncasecmp(pVal->z, "true", pVal->n));
  return pOptions;
_err:
  return NULL;
}

SNode* setExplainRatio(SAstCreateContext* pCxt, SNode* pOptions, const SToken* pVal) {
  CHECK_PARSER_STATUS(pCxt);
  ((SExplainOptions*)pOptions)->ratio = taosStr2Double(pVal->z, NULL);
  return pOptions;
_err:
  return NULL;
}

SNode* createExplainStmt(SAstCreateContext* pCxt, bool analyze, SNode* pOptions, SNode* pQuery) {
  CHECK_PARSER_STATUS(pCxt);
  SExplainStmt* pStmt = NULL;
  pCxt->errCode = nodesMakeNode(QUERY_NODE_EXPLAIN_STMT, (SNode**)&pStmt);
  CHECK_MAKE_NODE(pStmt);
  pStmt->analyze = analyze;
  pStmt->pOptions = (SExplainOptions*)pOptions;
  pStmt->pQuery = pQuery;
  return (SNode*)pStmt;
_err:
  nodesDestroyNode(pOptions);
  nodesDestroyNode(pQuery);
  return NULL;
}

SNode* createDescribeStmt(SAstCreateContext* pCxt, SNode* pRealTable) {
  CHECK_PARSER_STATUS(pCxt);
  SDescribeStmt* pStmt = NULL;
  pCxt->errCode = nodesMakeNode(QUERY_NODE_DESCRIBE_STMT, (SNode**)&pStmt);
  CHECK_MAKE_NODE(pStmt);
  tstrncpy(pStmt->dbName, ((SRealTableNode*)pRealTable)->table.dbName, TSDB_DB_NAME_LEN);
  tstrncpy(pStmt->tableName, ((SRealTableNode*)pRealTable)->table.tableName, TSDB_TABLE_NAME_LEN);
  nodesDestroyNode(pRealTable);
  return (SNode*)pStmt;
_err:
  nodesDestroyNode(pRealTable);
  return NULL;
}

SNode* createResetQueryCacheStmt(SAstCreateContext* pCxt) {
  CHECK_PARSER_STATUS(pCxt);
  SNode* pStmt = NULL;
  pCxt->errCode = nodesMakeNode(QUERY_NODE_RESET_QUERY_CACHE_STMT, (SNode**)&pStmt);
  CHECK_MAKE_NODE(pStmt);
  return pStmt;
_err:
  return NULL;
}

static int32_t convertUdfLanguageType(SAstCreateContext* pCxt, const SToken* pLanguageToken, int8_t* pLanguage) {
  if (TK_NK_NIL == pLanguageToken->type || 0 == strncasecmp(pLanguageToken->z + 1, "c", pLanguageToken->n - 2)) {
    *pLanguage = TSDB_FUNC_SCRIPT_BIN_LIB;
  } else if (0 == strncasecmp(pLanguageToken->z + 1, "python", pLanguageToken->n - 2)) {
    *pLanguage = TSDB_FUNC_SCRIPT_PYTHON;
  } else {
    pCxt->errCode = generateSyntaxErrMsgExt(&pCxt->msgBuf, TSDB_CODE_PAR_SYNTAX_ERROR,
                                            "udf programming language supports c and python");
  }
  return pCxt->errCode;
}

SNode* createCreateFunctionStmt(SAstCreateContext* pCxt, bool ignoreExists, bool aggFunc, const SToken* pFuncName,
                                const SToken* pLibPath, SDataType dataType, int32_t bufSize, const SToken* pLanguage,
                                bool orReplace) {
  CHECK_PARSER_STATUS(pCxt);
  if (pLibPath->n <= 2) {
    pCxt->errCode = TSDB_CODE_PAR_SYNTAX_ERROR;
    CHECK_PARSER_STATUS(pCxt);
  }
  int8_t language = 0;
  pCxt->errCode = convertUdfLanguageType(pCxt, pLanguage, &language);
  CHECK_PARSER_STATUS(pCxt);
  SCreateFunctionStmt* pStmt = NULL;
  pCxt->errCode = nodesMakeNode(QUERY_NODE_CREATE_FUNCTION_STMT, (SNode**)&pStmt);
  CHECK_MAKE_NODE(pStmt);
  pStmt->orReplace = orReplace;
  pStmt->ignoreExists = ignoreExists;
  COPY_STRING_FORM_ID_TOKEN(pStmt->funcName, pFuncName);
  pStmt->isAgg = aggFunc;
  COPY_STRING_FORM_STR_TOKEN(pStmt->libraryPath, pLibPath);
  pStmt->outputDt = dataType;
  pStmt->bufSize = bufSize;
  pStmt->language = language;
  return (SNode*)pStmt;
_err:
  return NULL;
}

SNode* createDropFunctionStmt(SAstCreateContext* pCxt, bool ignoreNotExists, const SToken* pFuncName) {
  CHECK_PARSER_STATUS(pCxt);
  SDropFunctionStmt* pStmt = NULL;
  pCxt->errCode = nodesMakeNode(QUERY_NODE_DROP_FUNCTION_STMT, (SNode**)&pStmt);
  CHECK_MAKE_NODE(pStmt);
  pStmt->ignoreNotExists = ignoreNotExists;
  COPY_STRING_FORM_ID_TOKEN(pStmt->funcName, pFuncName);
  return (SNode*)pStmt;
_err:
  return NULL;
}

SNode* createCreateViewStmt(SAstCreateContext* pCxt, bool orReplace, SNode* pView, const SToken* pAs, SNode* pQuery) {
  SCreateViewStmt* pStmt = NULL;
  CHECK_PARSER_STATUS(pCxt);
  pCxt->errCode = nodesMakeNode(QUERY_NODE_CREATE_VIEW_STMT, (SNode**)&pStmt);
  CHECK_MAKE_NODE(pStmt);
  int32_t i = pAs->n;
  while (isspace(*(pAs->z + i))) {
    ++i;
  }
  pStmt->pQuerySql = tstrdup(pAs->z + i);
  CHECK_OUT_OF_MEM(pStmt->pQuerySql);
  tstrncpy(pStmt->dbName, ((SViewNode*)pView)->table.dbName, TSDB_DB_NAME_LEN);
  tstrncpy(pStmt->viewName, ((SViewNode*)pView)->table.tableName, TSDB_VIEW_NAME_LEN);
  nodesDestroyNode(pView);
  pStmt->orReplace = orReplace;
  pStmt->pQuery = pQuery;
  return (SNode*)pStmt;
_err:
  nodesDestroyNode(pView);
  nodesDestroyNode(pQuery);
  nodesDestroyNode((SNode*)pStmt);
  return NULL;
}

SNode* createDropViewStmt(SAstCreateContext* pCxt, bool ignoreNotExists, SNode* pView) {
  CHECK_PARSER_STATUS(pCxt);
  SDropViewStmt* pStmt = NULL;
  pCxt->errCode = nodesMakeNode(QUERY_NODE_DROP_VIEW_STMT, (SNode**)&pStmt);
  CHECK_MAKE_NODE(pStmt);
  pStmt->ignoreNotExists = ignoreNotExists;
  tstrncpy(pStmt->dbName, ((SViewNode*)pView)->table.dbName, TSDB_DB_NAME_LEN);
  tstrncpy(pStmt->viewName, ((SViewNode*)pView)->table.tableName, TSDB_VIEW_NAME_LEN);
  nodesDestroyNode(pView);
  return (SNode*)pStmt;
_err:
  nodesDestroyNode(pView);
  return NULL;
}

SNode* createStreamOutTableNode(SAstCreateContext* pCxt, SNode* pIntoTable, SNode* pOutputSubTable, SNodeList* pColList,
                                SNodeList* pTagList) {
  SStreamOutTableNode* pOutTable = NULL;
  CHECK_PARSER_STATUS(pCxt);
  pCxt->errCode = nodesMakeNode(QUERY_NODE_STREAM_OUT_TABLE, (SNode**)&pOutTable);
  CHECK_MAKE_NODE(pOutTable);
  pOutTable->pOutTable = pIntoTable;
  pOutTable->pSubtable = pOutputSubTable;
  pOutTable->pCols = pColList;
  pOutTable->pTags = pTagList;
  return (SNode*)pOutTable;

_err:
  nodesDestroyNode((SNode*)pOutTable);
  nodesDestroyNode(pIntoTable);
  nodesDestroyNode(pOutputSubTable);
  nodesDestroyList(pColList);
  nodesDestroyList(pTagList);
  return NULL;
}

SNode* createStreamTriggerNode(SAstCreateContext* pCxt, SNode* pTriggerWindow, SNode* pTriggerTable,
                               SNodeList* pPartitionList, SNode* pOptions, SNode* pNotification) {
  SStreamTriggerNode* pTrigger = NULL;
  CHECK_PARSER_STATUS(pCxt);
  pCxt->errCode = nodesMakeNode(QUERY_NODE_STREAM_TRIGGER, (SNode**)&pTrigger);
  CHECK_MAKE_NODE(pTrigger);

  pTrigger->pOptions = pOptions;
  pTrigger->pNotify = pNotification;
  pTrigger->pTrigerTable = pTriggerTable;
  pTrigger->pPartitionList = pPartitionList;
  pTrigger->pTriggerWindow = pTriggerWindow;
  return (SNode*)pTrigger;

_err:
  nodesDestroyNode((SNode*)pTrigger);
  nodesDestroyNode(pTriggerWindow);
  nodesDestroyNode(pTriggerTable);
  nodesDestroyNode(pOptions);
  nodesDestroyNode(pNotification);
  nodesDestroyList(pPartitionList);
  return NULL;
}

SNode* createSlidingWindowNode(SAstCreateContext* pCxt, SNode* pSlidingVal, SNode* pOffset) {
  SSlidingWindowNode* pSliding = NULL;
  CHECK_PARSER_STATUS(pCxt);
  pCxt->errCode = nodesMakeNode(QUERY_NODE_SLIDING_WINDOW, (SNode**)&pSliding);
  CHECK_MAKE_NODE(pSliding);
  pSliding->pSlidingVal = pSlidingVal;
  pSliding->pOffset = pOffset;
  return (SNode*)pSliding;
_err:
  nodesDestroyNode(pSlidingVal);
  nodesDestroyNode(pOffset);
  nodesDestroyNode((SNode*)pSliding);
  return NULL;
}

SNode* createStreamTriggerOptions(SAstCreateContext* pCxt) {
  SStreamTriggerOptions* pOptions = NULL;
  CHECK_PARSER_STATUS(pCxt);
  pCxt->errCode = nodesMakeNode(QUERY_NODE_STREAM_TRIGGER_OPTIONS, (SNode**)&pOptions);
  CHECK_MAKE_NODE(pOptions);
  pOptions->pPreFilter = NULL;
  pOptions->pWaterMark = NULL;
  pOptions->pMaxDelay = NULL;
  pOptions->pExpiredTime = NULL;
  pOptions->pFillHisStartTime = NULL;
  pOptions->pEventType = EVENT_NONE;
  pOptions->calcNotifyOnly = false;
  pOptions->deleteOutputTable = false;
  pOptions->deleteRecalc = false;
  pOptions->fillHistory = false;
  pOptions->fillHistoryFirst = false;
  pOptions->lowLatencyCalc = false;
  pOptions->forceOutput = false;
  pOptions->ignoreDisorder = false;
  pOptions->ignoreNoDataTrigger = false;
  return (SNode*)pOptions;
_err:
  nodesDestroyNode((SNode*)pOptions);
  return NULL;
}

SNode* createStreamTagDefNode(SAstCreateContext* pCxt, SToken* pTagName, SDataType dataType, SNode* tagExpression) {
  SStreamTagDefNode* pTagDef = NULL;
  CHECK_PARSER_STATUS(pCxt);
  pCxt->errCode = nodesMakeNode(QUERY_NODE_STREAM_TAG_DEF, (SNode**)&pTagDef);
  CHECK_MAKE_NODE(pTagDef);
  COPY_STRING_FORM_ID_TOKEN(pTagDef->tagName, pTagName);
  pTagDef->dataType = dataType;
  pTagDef->pTagExpr = tagExpression;
  return (SNode*)pTagDef;
_err:
  nodesDestroyNode(tagExpression);
  nodesDestroyNode((SNode*)pTagDef);
  return NULL;
}

SNode* setStreamTriggerOptions(SAstCreateContext* pCxt, SNode* pOptions, SStreamTriggerOption* pOptionUnit) {
  CHECK_PARSER_STATUS(pCxt);
  SStreamTriggerOptions* pStreamOptions = (SStreamTriggerOptions*)pOptions;
  switch (pOptionUnit->type) {
    case STREAM_TRIGGER_OPTION_CALC_NOTIFY_ONLY:
      if (pStreamOptions->calcNotifyOnly) {
        pCxt->errCode = generateSyntaxErrMsgExt(&pCxt->msgBuf, TSDB_CODE_PAR_SYNTAX_ERROR,
                                                "CALC_NOTIFY_ONLY specified multiple times");
        goto _err;
      }
      pStreamOptions->calcNotifyOnly = true;
      break;
    case STREAM_TRIGGER_OPTION_DELETE_OUTPUT_TABLE:
      if (pStreamOptions->deleteOutputTable) {
        pCxt->errCode = generateSyntaxErrMsgExt(&pCxt->msgBuf, TSDB_CODE_PAR_SYNTAX_ERROR,
                                                "DELETE_OUTPUT_TABLE specified multiple times");
        goto _err;
      }
      pStreamOptions->deleteOutputTable = true;
      break;
    case STREAM_TRIGGER_OPTION_DELETE_RECALC:
      if (pStreamOptions->deleteRecalc) {
        pCxt->errCode = generateSyntaxErrMsgExt(&pCxt->msgBuf, TSDB_CODE_PAR_SYNTAX_ERROR,
                                                "DELETE_RECALC specified multiple times");
        goto _err;
      }
      pStreamOptions->deleteRecalc = true;
      break;
    case STREAM_TRIGGER_OPTION_EXPIRED_TIME:
      if (pStreamOptions->pExpiredTime != NULL) {
        pCxt->errCode =
            generateSyntaxErrMsgExt(&pCxt->msgBuf, TSDB_CODE_PAR_SYNTAX_ERROR, "EXPIRED_TIME specified multiple times");
        goto _err;
      }
      pStreamOptions->pExpiredTime = pOptionUnit->pNode;
      break;
    case STREAM_TRIGGER_OPTION_FORCE_OUTPUT:
      if (pStreamOptions->forceOutput) {
        pCxt->errCode =
            generateSyntaxErrMsgExt(&pCxt->msgBuf, TSDB_CODE_PAR_SYNTAX_ERROR, "FORCE_OUTPUT specified multiple times");
        goto _err;
      }
      pStreamOptions->forceOutput = true;
      break;
    case STREAM_TRIGGER_OPTION_FILL_HISTORY:
      if (pStreamOptions->fillHistoryFirst) {
        pCxt->errCode = generateSyntaxErrMsgExt(&pCxt->msgBuf, TSDB_CODE_PAR_SYNTAX_ERROR,
                                                "FILL_HISTORY_FIRST and FILL_HISTORY cannot be used at the same time");
        goto _err;
      }
      if (pStreamOptions->pFillHisStartTime != NULL) {
        pCxt->errCode =
            generateSyntaxErrMsgExt(&pCxt->msgBuf, TSDB_CODE_PAR_SYNTAX_ERROR, "FILL_HISTORY specified multiple times");
        goto _err;
      }
      pStreamOptions->fillHistory = true;
      if (pOptionUnit->pNode == NULL) {
        pCxt->errCode = nodesMakeValueNodeFromInt64(INT64_MIN, &pStreamOptions->pFillHisStartTime);
        CHECK_MAKE_NODE(pStreamOptions->pFillHisStartTime);
      } else {
        pStreamOptions->pFillHisStartTime = pOptionUnit->pNode;
      }
      break;
    case STREAM_TRIGGER_OPTION_FILL_HISTORY_FIRST:
      if (pStreamOptions->fillHistory) {
        pCxt->errCode = generateSyntaxErrMsgExt(&pCxt->msgBuf, TSDB_CODE_PAR_SYNTAX_ERROR,
                                                "FILL_HISTORY_FIRST and FILL_HISTORY cannot be used at the same time");
        goto _err;
      }
      if (pStreamOptions->pFillHisStartTime != NULL) {
        pCxt->errCode = generateSyntaxErrMsgExt(&pCxt->msgBuf, TSDB_CODE_PAR_SYNTAX_ERROR,
                                                "FILL_HISTORY_FIRST specified multiple times");
        goto _err;
      }
      pStreamOptions->fillHistoryFirst = true;
      if (pOptionUnit->pNode == NULL) {
        pCxt->errCode = nodesMakeValueNodeFromInt64(INT64_MIN, &pStreamOptions->pFillHisStartTime);
        CHECK_MAKE_NODE(pStreamOptions->pFillHisStartTime);
      } else {
        pStreamOptions->pFillHisStartTime = pOptionUnit->pNode;
      }
      break;
    case STREAM_TRIGGER_OPTION_IGNORE_DISORDER:
      if (pStreamOptions->ignoreDisorder) {
        pCxt->errCode = generateSyntaxErrMsgExt(&pCxt->msgBuf, TSDB_CODE_PAR_SYNTAX_ERROR,
                                                "IGNORE_DISORDER specified multiple times");
        goto _err;
      }
      pStreamOptions->ignoreDisorder = true;
      break;
    case STREAM_TRIGGER_OPTION_LOW_LATENCY_CALC:
      if (pStreamOptions->lowLatencyCalc) {
        pCxt->errCode = generateSyntaxErrMsgExt(&pCxt->msgBuf, TSDB_CODE_PAR_SYNTAX_ERROR,
                                                "LOW_LATENCY_CALC specified multiple times");
        goto _err;
      }
      pStreamOptions->lowLatencyCalc = true;
      break;
    case STREAM_TRIGGER_OPTION_MAX_DELAY:
      if (pStreamOptions->pMaxDelay != NULL) {
        pCxt->errCode =
            generateSyntaxErrMsgExt(&pCxt->msgBuf, TSDB_CODE_PAR_SYNTAX_ERROR, "MAX_DELAY specified multiple times");
        goto _err;
      }
      pStreamOptions->pMaxDelay = pOptionUnit->pNode;
      break;
    case STREAM_TRIGGER_OPTION_WATERMARK:
      if (pStreamOptions->pWaterMark != NULL) {
        pCxt->errCode =
            generateSyntaxErrMsgExt(&pCxt->msgBuf, TSDB_CODE_PAR_SYNTAX_ERROR, "WATERMARK specified multiple times");
        goto _err;
      }
      pStreamOptions->pWaterMark = pOptionUnit->pNode;
      break;
    case STREAM_TRIGGER_OPTION_PRE_FILTER:
      if (pStreamOptions->pPreFilter != NULL) {
        pCxt->errCode =
            generateSyntaxErrMsgExt(&pCxt->msgBuf, TSDB_CODE_PAR_SYNTAX_ERROR, "PRE_FILTER specified multiple times");
        goto _err;
      }
      pStreamOptions->pPreFilter = pOptionUnit->pNode;
      break;
    case STREAM_TRIGGER_OPTION_EVENT_TYPE:
      if (pStreamOptions->pEventType != EVENT_NONE) {
        pCxt->errCode =
            generateSyntaxErrMsgExt(&pCxt->msgBuf, TSDB_CODE_PAR_SYNTAX_ERROR, "EVENT_TYPE specified multiple times");
        goto _err;
      }
      pStreamOptions->pEventType = pOptionUnit->flag;
      break;
    case STREAM_TRIGGER_OPTION_IGNORE_NODATA_TRIGGER:
      if (pStreamOptions->ignoreNoDataTrigger) {
        pCxt->errCode = generateSyntaxErrMsgExt(&pCxt->msgBuf, TSDB_CODE_PAR_SYNTAX_ERROR,
                                                "IGNORE_NODATA_TRIGGER specified multiple times");
        goto _err;
      }
      pStreamOptions->ignoreNoDataTrigger = true;
      break;
    default:
      break;
  }
  return pOptions;
_err:
  nodesDestroyNode(pOptionUnit->pNode);
  nodesDestroyNode(pOptions);
  return NULL;
}

static bool validateNotifyUrl(const char* url) {
  const char* prefix[] = {"ws://", "wss://"};
  const char* host = NULL;

  if (!url || *url == '\0') return false;

  for (int32_t i = 0; i < ARRAY_SIZE(prefix); ++i) {
    if (taosStrncasecmp(url, prefix[i], strlen(prefix[i])) == 0) {
      host = url + strlen(prefix[i]);
      break;
    }
  }

  return (host != NULL) && (*host != '\0') && (*host != '/');
}

SNode* createStreamNotifyOptions(SAstCreateContext* pCxt, SNodeList* pAddrUrls, int64_t eventType, SNode* pWhere,
                                 int64_t notifyType) {
  SNode* pNode = NULL;
  CHECK_PARSER_STATUS(pCxt);

  if (LIST_LENGTH(pAddrUrls) == 0) {
    pCxt->errCode =
        generateSyntaxErrMsgExt(&pCxt->msgBuf, TSDB_CODE_PAR_SYNTAX_ERROR, "notification address cannot be empty");
    goto _err;
  }

  FOREACH(pNode, pAddrUrls) {
    char* url = ((SValueNode*)pNode)->literal;
    if (strlen(url) >= TSDB_STREAM_NOTIFY_URL_LEN) {
      pCxt->errCode = generateSyntaxErrMsgExt(&pCxt->msgBuf, TSDB_CODE_PAR_SYNTAX_ERROR,
                                              "notification address \"%s\" exceed maximum length %d", url,
                                              TSDB_STREAM_NOTIFY_URL_LEN);
      goto _err;
    }
    if (!validateNotifyUrl(url)) {
      pCxt->errCode = generateSyntaxErrMsgExt(&pCxt->msgBuf, TSDB_CODE_PAR_SYNTAX_ERROR,
                                              "invalid notification address \"%s\"", url);
      goto _err;
    }
  }

  SStreamNotifyOptions* pNotifyOptions = NULL;
  pCxt->errCode = nodesMakeNode(QUERY_NODE_STREAM_NOTIFY_OPTIONS, (SNode**)&pNotifyOptions);
  CHECK_MAKE_NODE(pNotifyOptions);
  pNotifyOptions->pAddrUrls = pAddrUrls;
  pNotifyOptions->pWhere = pWhere;
  pNotifyOptions->eventType = eventType;
  pNotifyOptions->notifyType = notifyType;
  return (SNode*)pNotifyOptions;
_err:
  nodesDestroyList(pAddrUrls);
  return NULL;
}

SNode* createCreateStreamStmt(SAstCreateContext* pCxt, bool ignoreExists, SNode* pStream, SNode* pTrigger,
                              SNode* pOutTable, SNode* pQuery) {
  SCreateStreamStmt* pStmt = NULL;
  CHECK_PARSER_STATUS(pCxt);
  pCxt->errCode = nodesMakeNode(QUERY_NODE_CREATE_STREAM_STMT, (SNode**)&pStmt);
  CHECK_MAKE_NODE(pStmt);

  if (pOutTable && ((SStreamOutTableNode*)pOutTable)->pOutTable) {
    tstrncpy(pStmt->targetDbName, ((SRealTableNode*)((SStreamOutTableNode*)pOutTable)->pOutTable)->table.dbName,
             TSDB_DB_NAME_LEN);
    tstrncpy(pStmt->targetTabName, ((SRealTableNode*)((SStreamOutTableNode*)pOutTable)->pOutTable)->table.tableName,
             TSDB_TABLE_NAME_LEN);
  }

  if (pStream) {
    tstrncpy(pStmt->streamDbName, ((SStreamNode*)pStream)->dbName, TSDB_DB_NAME_LEN);
    tstrncpy(pStmt->streamName, ((SStreamNode*)pStream)->streamName, TSDB_STREAM_NAME_LEN);
  } else {
    pCxt->errCode = generateSyntaxErrMsgExt(&pCxt->msgBuf, TSDB_CODE_PAR_SYNTAX_ERROR, "stream name cannot be empty");
    goto _err;
  }
  nodesDestroyNode(pStream);

  pStmt->ignoreExists = ignoreExists;
  pStmt->pTrigger = pTrigger;
  pStmt->pQuery = pQuery;
  pStmt->pTags = pOutTable ? ((SStreamOutTableNode*)pOutTable)->pTags : NULL;
  pStmt->pSubtable = pOutTable ? ((SStreamOutTableNode*)pOutTable)->pSubtable : NULL;
  pStmt->pCols = pOutTable ? ((SStreamOutTableNode*)pOutTable)->pCols : NULL;
  return (SNode*)pStmt;
_err:
  nodesDestroyNode(pOutTable);
  nodesDestroyNode(pQuery);
  nodesDestroyNode(pTrigger);
  nodesDestroyNode(pQuery);
  return NULL;
}

SNode* createDropStreamStmt(SAstCreateContext* pCxt, bool ignoreNotExists, SNode* pStream) {
  CHECK_PARSER_STATUS(pCxt);
  SDropStreamStmt* pStmt = NULL;
  pCxt->errCode = nodesMakeNode(QUERY_NODE_DROP_STREAM_STMT, (SNode**)&pStmt);
  CHECK_MAKE_NODE(pStmt);
  if (pStream) {
    tstrncpy(pStmt->streamDbName, ((SStreamNode*)pStream)->dbName, TSDB_DB_NAME_LEN);
    tstrncpy(pStmt->streamName, ((SStreamNode*)pStream)->streamName, TSDB_STREAM_NAME_LEN);
  } else {
    pCxt->errCode = generateSyntaxErrMsgExt(&pCxt->msgBuf, TSDB_CODE_PAR_SYNTAX_ERROR, "stream name cannot be empty");
    goto _err;
  }
  nodesDestroyNode(pStream);
  pStmt->ignoreNotExists = ignoreNotExists;
  return (SNode*)pStmt;
_err:
  return NULL;
}

SNode* createPauseStreamStmt(SAstCreateContext* pCxt, bool ignoreNotExists, SNode* pStream) {
  CHECK_PARSER_STATUS(pCxt);
  SPauseStreamStmt* pStmt = NULL;
  pCxt->errCode = nodesMakeNode(QUERY_NODE_PAUSE_STREAM_STMT, (SNode**)&pStmt);
  CHECK_MAKE_NODE(pStmt);
  if (pStream) {
    tstrncpy(pStmt->streamDbName, ((SStreamNode*)pStream)->dbName, TSDB_DB_NAME_LEN);
    tstrncpy(pStmt->streamName, ((SStreamNode*)pStream)->streamName, TSDB_STREAM_NAME_LEN);
  } else {
    pCxt->errCode = generateSyntaxErrMsgExt(&pCxt->msgBuf, TSDB_CODE_PAR_SYNTAX_ERROR, "stream name cannot be empty");
    goto _err;
  }
  nodesDestroyNode(pStream);
  pStmt->ignoreNotExists = ignoreNotExists;
  return (SNode*)pStmt;
_err:
  return NULL;
}

SNode* createResumeStreamStmt(SAstCreateContext* pCxt, bool ignoreNotExists, bool ignoreUntreated, SNode* pStream) {
  CHECK_PARSER_STATUS(pCxt);
  SResumeStreamStmt* pStmt = NULL;
  pCxt->errCode = nodesMakeNode(QUERY_NODE_RESUME_STREAM_STMT, (SNode**)&pStmt);
  CHECK_MAKE_NODE(pStmt);
  if (pStream) {
    tstrncpy(pStmt->streamDbName, ((SStreamNode*)pStream)->dbName, TSDB_DB_NAME_LEN);
    tstrncpy(pStmt->streamName, ((SStreamNode*)pStream)->streamName, TSDB_STREAM_NAME_LEN);
  } else {
    pCxt->errCode = generateSyntaxErrMsgExt(&pCxt->msgBuf, TSDB_CODE_PAR_SYNTAX_ERROR, "stream name cannot be empty");
    goto _err;
  }
  nodesDestroyNode(pStream);
  pStmt->ignoreNotExists = ignoreNotExists;
  pStmt->ignoreUntreated = ignoreUntreated;
  return (SNode*)pStmt;
_err:
  return NULL;
}

SNode* createRecalcStreamStmt(SAstCreateContext* pCxt, SNode* pStream, SNode* pRange) {
  CHECK_PARSER_STATUS(pCxt);
  SRecalcStreamStmt* pStmt = NULL;
  pCxt->errCode = nodesMakeNode(QUERY_NODE_RECALCULATE_STREAM_STMT, (SNode**)&pStmt);
  CHECK_MAKE_NODE(pStmt);
  if (pStream) {
    tstrncpy(pStmt->streamDbName, ((SStreamNode*)pStream)->dbName, TSDB_DB_NAME_LEN);
    tstrncpy(pStmt->streamName, ((SStreamNode*)pStream)->streamName, TSDB_STREAM_NAME_LEN);
  } else {
    pCxt->errCode = generateSyntaxErrMsgExt(&pCxt->msgBuf, TSDB_CODE_PAR_SYNTAX_ERROR, "stream name cannot be empty");
    goto _err;
  }
  pStmt->pRange = pRange;
  return (SNode*)pStmt;
_err:
  return NULL;
}

SNode* createKillStmt(SAstCreateContext* pCxt, ENodeType type, const SToken* pId) {
  CHECK_PARSER_STATUS(pCxt);
  SKillStmt* pStmt = NULL;
  pCxt->errCode = nodesMakeNode(type, (SNode**)&pStmt);
  CHECK_MAKE_NODE(pStmt);
  pStmt->targetId = taosStr2Int32(pId->z, NULL, 10);
  return (SNode*)pStmt;
_err:
  return NULL;
}

SNode* createKillQueryStmt(SAstCreateContext* pCxt, const SToken* pQueryId) {
  CHECK_PARSER_STATUS(pCxt);
  SKillQueryStmt* pStmt = NULL;
  pCxt->errCode = nodesMakeNode(QUERY_NODE_KILL_QUERY_STMT, (SNode**)&pStmt);
  CHECK_MAKE_NODE(pStmt);
  (void)trimString(pQueryId->z, pQueryId->n, pStmt->queryId, sizeof(pStmt->queryId) - 1);
  return (SNode*)pStmt;
_err:
  return NULL;
}

SNode* createBalanceVgroupStmt(SAstCreateContext* pCxt) {
  CHECK_PARSER_STATUS(pCxt);
  SBalanceVgroupStmt* pStmt = NULL;
  pCxt->errCode = nodesMakeNode(QUERY_NODE_BALANCE_VGROUP_STMT, (SNode**)&pStmt);
  CHECK_MAKE_NODE(pStmt);
  return (SNode*)pStmt;
_err:
  return NULL;
}

SNode* createAssignLeaderStmt(SAstCreateContext* pCxt) {
  CHECK_PARSER_STATUS(pCxt);
  SAssignLeaderStmt* pStmt = NULL;
  pCxt->errCode = nodesMakeNode(QUERY_NODE_ASSIGN_LEADER_STMT, (SNode**)&pStmt);
  CHECK_MAKE_NODE(pStmt);
  return (SNode*)pStmt;
_err:
  return NULL;
}

SNode* createBalanceVgroupLeaderStmt(SAstCreateContext* pCxt, const SToken* pVgId) {
  CHECK_PARSER_STATUS(pCxt);
  SBalanceVgroupLeaderStmt* pStmt = NULL;
  pCxt->errCode = nodesMakeNode(QUERY_NODE_BALANCE_VGROUP_LEADER_STMT, (SNode**)&pStmt);
  CHECK_MAKE_NODE(pStmt);
  if (NULL != pVgId && NULL != pVgId->z) {
    pStmt->vgId = taosStr2Int32(pVgId->z, NULL, 10);
  }
  return (SNode*)pStmt;
_err:
  return NULL;
}

SNode* createBalanceVgroupLeaderDBNameStmt(SAstCreateContext* pCxt, const SToken* pDbName) {
  CHECK_PARSER_STATUS(pCxt);
  SBalanceVgroupLeaderStmt* pStmt = NULL;
  pCxt->errCode = nodesMakeNode(QUERY_NODE_BALANCE_VGROUP_LEADER_DATABASE_STMT, (SNode**)&pStmt);
  CHECK_MAKE_NODE(pStmt);
  if (NULL != pDbName) {
    COPY_STRING_FORM_ID_TOKEN(pStmt->dbName, pDbName);
  }
  return (SNode*)pStmt;
_err:
  return NULL;
}

SNode* createSetVgroupKeepVersionStmt(SAstCreateContext* pCxt, const SToken* pVgId, const SToken* pKeepVersion) {
  CHECK_PARSER_STATUS(pCxt);
  SSetVgroupKeepVersionStmt* pStmt = NULL;
  pCxt->errCode = nodesMakeNode(QUERY_NODE_SET_VGROUP_KEEP_VERSION_STMT, (SNode**)&pStmt);
  CHECK_MAKE_NODE(pStmt);
  if (NULL != pVgId && NULL != pVgId->z) {
    pStmt->vgId = taosStr2Int32(pVgId->z, NULL, 10);
  }
  if (NULL != pKeepVersion && NULL != pKeepVersion->z) {
    pStmt->keepVersion = taosStr2Int64(pKeepVersion->z, NULL, 10);
  }
  return (SNode*)pStmt;
_err:
  return NULL;
}

SNode* createMergeVgroupStmt(SAstCreateContext* pCxt, const SToken* pVgId1, const SToken* pVgId2) {
  CHECK_PARSER_STATUS(pCxt);
  SMergeVgroupStmt* pStmt = NULL;
  pCxt->errCode = nodesMakeNode(QUERY_NODE_MERGE_VGROUP_STMT, (SNode**)&pStmt);
  CHECK_MAKE_NODE(pStmt);
  pStmt->vgId1 = taosStr2Int32(pVgId1->z, NULL, 10);
  pStmt->vgId2 = taosStr2Int32(pVgId2->z, NULL, 10);
  return (SNode*)pStmt;
_err:
  return NULL;
}

SNode* createRedistributeVgroupStmt(SAstCreateContext* pCxt, const SToken* pVgId, SNodeList* pDnodes) {
  CHECK_PARSER_STATUS(pCxt);
  SRedistributeVgroupStmt* pStmt = NULL;
  pCxt->errCode = nodesMakeNode(QUERY_NODE_REDISTRIBUTE_VGROUP_STMT, (SNode**)&pStmt);
  CHECK_MAKE_NODE(pStmt);
  pStmt->vgId = taosStr2Int32(pVgId->z, NULL, 10);
  pStmt->pDnodes = pDnodes;
  return (SNode*)pStmt;
_err:
  nodesDestroyList(pDnodes);
  return NULL;
}

SNode* createSplitVgroupStmt(SAstCreateContext* pCxt, const SToken* pVgId, bool force) {
  CHECK_PARSER_STATUS(pCxt);
  SSplitVgroupStmt* pStmt = NULL;
  pCxt->errCode = nodesMakeNode(QUERY_NODE_SPLIT_VGROUP_STMT, (SNode**)&pStmt);
  CHECK_MAKE_NODE(pStmt);
  pStmt->vgId = taosStr2Int32(pVgId->z, NULL, 10);
  pStmt->force = force;
  return (SNode*)pStmt;
_err:
  return NULL;
}

SNode* createSyncdbStmt(SAstCreateContext* pCxt, const SToken* pDbName) {
  CHECK_PARSER_STATUS(pCxt);
  SNode* pStmt = NULL;
  pCxt->errCode = nodesMakeNode(QUERY_NODE_SYNCDB_STMT, (SNode**)&pStmt);
  CHECK_MAKE_NODE(pStmt);
  return pStmt;
_err:
  return NULL;
}

SNode* createGrantStmt(SAstCreateContext* pCxt, int64_t privileges, STokenPair* pPrivLevel, SToken* pUserName,
                       SNode* pTagCond) {
  CHECK_PARSER_STATUS(pCxt);
  CHECK_NAME(checkDbName(pCxt, &pPrivLevel->first, false));
  CHECK_NAME(checkUserName(pCxt, pUserName));
  CHECK_NAME(checkTableName(pCxt, &pPrivLevel->second));
  SGrantStmt* pStmt = NULL;
  pCxt->errCode = nodesMakeNode(QUERY_NODE_GRANT_STMT, (SNode**)&pStmt);
  CHECK_MAKE_NODE(pStmt);
  pStmt->privileges = privileges;
  COPY_STRING_FORM_ID_TOKEN(pStmt->objName, &pPrivLevel->first);
  if (TK_NK_NIL != pPrivLevel->second.type && TK_NK_STAR != pPrivLevel->second.type) {
    COPY_STRING_FORM_ID_TOKEN(pStmt->tabName, &pPrivLevel->second);
  }
  COPY_STRING_FORM_ID_TOKEN(pStmt->userName, pUserName);
  pStmt->pTagCond = pTagCond;
  return (SNode*)pStmt;
_err:
  nodesDestroyNode(pTagCond);
  return NULL;
}

SNode* createRevokeStmt(SAstCreateContext* pCxt, int64_t privileges, STokenPair* pPrivLevel, SToken* pUserName,
                        SNode* pTagCond) {
  CHECK_PARSER_STATUS(pCxt);
  CHECK_NAME(checkDbName(pCxt, &pPrivLevel->first, false));
  CHECK_NAME(checkUserName(pCxt, pUserName));
  CHECK_NAME(checkTableName(pCxt, &pPrivLevel->second));
  SRevokeStmt* pStmt = NULL;
  pCxt->errCode = nodesMakeNode(QUERY_NODE_REVOKE_STMT, (SNode**)&pStmt);
  CHECK_MAKE_NODE(pStmt);
  pStmt->privileges = privileges;
  COPY_STRING_FORM_ID_TOKEN(pStmt->objName, &pPrivLevel->first);
  if (TK_NK_NIL != pPrivLevel->second.type && TK_NK_STAR != pPrivLevel->second.type) {
    COPY_STRING_FORM_ID_TOKEN(pStmt->tabName, &pPrivLevel->second);
  }
  COPY_STRING_FORM_ID_TOKEN(pStmt->userName, pUserName);
  pStmt->pTagCond = pTagCond;
  return (SNode*)pStmt;
_err:
  nodesDestroyNode(pTagCond);
  return NULL;
}

SNode* createFuncForDelete(SAstCreateContext* pCxt, const char* pFuncName) {
  SFunctionNode* pFunc = NULL;
  CHECK_PARSER_STATUS(pCxt);
  pCxt->errCode = nodesMakeNode(QUERY_NODE_FUNCTION, (SNode**)&pFunc);
  CHECK_MAKE_NODE(pFunc);
  snprintf(pFunc->functionName, sizeof(pFunc->functionName), "%s", pFuncName);
  SNode* pCol = createPrimaryKeyCol(pCxt, NULL);
  CHECK_MAKE_NODE(pCol);
  pCxt->errCode = nodesListMakeStrictAppend(&pFunc->pParameterList, pCol);
  CHECK_PARSER_STATUS(pCxt);
  return (SNode*)pFunc;
_err:
  nodesDestroyNode((SNode*)pFunc);
  return NULL;
}

SNode* createDeleteStmt(SAstCreateContext* pCxt, SNode* pTable, SNode* pWhere) {
  SDeleteStmt* pStmt = NULL;
  CHECK_PARSER_STATUS(pCxt);
  pCxt->errCode = nodesMakeNode(QUERY_NODE_DELETE_STMT, (SNode**)&pStmt);
  CHECK_MAKE_NODE(pStmt);
  pStmt->pFromTable = pTable;
  pStmt->pWhere = pWhere;
  pStmt->pCountFunc = createFuncForDelete(pCxt, "count");
  pStmt->pFirstFunc = createFuncForDelete(pCxt, "first");
  pStmt->pLastFunc = createFuncForDelete(pCxt, "last");
  CHECK_MAKE_NODE(pStmt->pCountFunc);
  CHECK_MAKE_NODE(pStmt->pFirstFunc);
  CHECK_MAKE_NODE(pStmt->pLastFunc);
  return (SNode*)pStmt;
_err:
  nodesDestroyNode((SNode*)pStmt);
  nodesDestroyNode(pTable);
  nodesDestroyNode(pWhere);
  return NULL;
}

SNode* createInsertStmt(SAstCreateContext* pCxt, SNode* pTable, SNodeList* pCols, SNode* pQuery) {
  CHECK_PARSER_STATUS(pCxt);
  SInsertStmt* pStmt = NULL;
  pCxt->errCode = nodesMakeNode(QUERY_NODE_INSERT_STMT, (SNode**)&pStmt);
  CHECK_MAKE_NODE(pStmt);
  pStmt->pTable = pTable;
  pStmt->pCols = pCols;
  pStmt->pQuery = pQuery;
  if (QUERY_NODE_SELECT_STMT == nodeType(pQuery)) {
    tstrncpy(((SSelectStmt*)pQuery)->stmtName, ((STableNode*)pTable)->tableAlias, TSDB_TABLE_NAME_LEN);
  } else if (QUERY_NODE_SET_OPERATOR == nodeType(pQuery)) {
    tstrncpy(((SSetOperator*)pQuery)->stmtName, ((STableNode*)pTable)->tableAlias, TSDB_TABLE_NAME_LEN);
  }
  return (SNode*)pStmt;
_err:
  nodesDestroyNode(pTable);
  nodesDestroyNode(pQuery);
  nodesDestroyList(pCols);
  return NULL;
}

SNode* createCreateRsmaStmt(SAstCreateContext* pCxt, bool ignoreExists, SToken* rsmaName, SNode* pRealTable,
                            SNodeList* pFuncs, SNodeList* pIntervals) {
  SCreateRsmaStmt* pStmt = NULL;

  CHECK_PARSER_STATUS(pCxt);
  CHECK_NAME(checkRsmaName(pCxt, rsmaName));
  pCxt->errCode = nodesMakeNode(QUERY_NODE_CREATE_RSMA_STMT, (SNode**)&pStmt);
  CHECK_MAKE_NODE(pStmt);

  pStmt->ignoreExists = ignoreExists;
  pStmt->pFuncs = pFuncs;
  pStmt->pIntervals = pIntervals;
  COPY_STRING_FORM_ID_TOKEN(pStmt->rsmaName, rsmaName);

  SRealTableNode* pTable = (SRealTableNode*)pRealTable;
  memcpy(pStmt->dbName, pTable->table.dbName, TSDB_DB_NAME_LEN);
  memcpy(pStmt->tableName, pTable->table.tableName, TSDB_TABLE_NAME_LEN);
  nodesDestroyNode(pRealTable);

  return (SNode*)pStmt;
_err:
  nodesDestroyNode((SNode*)pStmt);
  nodesDestroyList(pFuncs);
  nodesDestroyNode(pRealTable);
  nodesDestroyList(pIntervals);
  return NULL;
}

SNode* createDropRsmaStmt(SAstCreateContext* pCxt, bool ignoreNotExists, SNode* pRealTable) {
  CHECK_PARSER_STATUS(pCxt);
  SDropRsmaStmt* pStmt = NULL;
  pCxt->errCode = nodesMakeNode(QUERY_NODE_DROP_RSMA_STMT, (SNode**)&pStmt);
  CHECK_MAKE_NODE(pStmt);

  pStmt->ignoreNotExists = ignoreNotExists;
  SRealTableNode* pTableNode = (SRealTableNode*)pRealTable;

  memcpy(pStmt->rsmaName, pTableNode->table.tableName, TSDB_TABLE_NAME_LEN);
  memcpy(pStmt->dbName, pTableNode->table.dbName, TSDB_DB_NAME_LEN);

  nodesDestroyNode(pRealTable);
  return (SNode*)pStmt;
_err:
  nodesDestroyNode(pRealTable);
  return NULL;
}

SNode* createAlterRsmaStmt(SAstCreateContext* pCxt, bool ignoreNotExists, SNode* pRsma, int8_t alterType,
                           void* alterInfo) {
  CHECK_PARSER_STATUS(pCxt);
  SAlterRsmaStmt* pStmt = NULL;
  pCxt->errCode = nodesMakeNode(QUERY_NODE_ALTER_RSMA_STMT, (SNode**)&pStmt);
  CHECK_MAKE_NODE(pStmt);
  pStmt->ignoreNotExists = ignoreNotExists;
  SRealTableNode* pTableNode = (SRealTableNode*)pRsma;

  memcpy(pStmt->rsmaName, pTableNode->table.tableName, TSDB_TABLE_NAME_LEN);
  memcpy(pStmt->dbName, pTableNode->table.dbName, TSDB_DB_NAME_LEN);
  nodesDestroyNode(pRsma);

  pStmt->alterType = alterType;
  switch (alterType) {
    case TSDB_ALTER_RSMA_FUNCTION: {
      pStmt->pFuncs = (SNodeList*)alterInfo;
      break;
    }
    default:
      break;
  }
  return (SNode*)pStmt;
_err:
  return NULL;
}

SNode* createShowCreateRsmaStmt(SAstCreateContext* pCxt, ENodeType type, SNode* pRealTable) {
  CHECK_PARSER_STATUS(pCxt);
  SShowCreateRsmaStmt* pStmt = NULL;
  pCxt->errCode = nodesMakeNode(type, (SNode**)&pStmt);
  CHECK_MAKE_NODE(pStmt);
  tstrncpy(pStmt->dbName, ((SRealTableNode*)pRealTable)->table.dbName, sizeof(pStmt->dbName));
  tstrncpy(pStmt->rsmaName, ((SRealTableNode*)pRealTable)->table.tableName, sizeof(pStmt->rsmaName));
  nodesDestroyNode(pRealTable);
  return (SNode*)pStmt;
_err:
  nodesDestroyNode(pRealTable);
  return NULL;
}

SNode* createRollupStmt(SAstCreateContext* pCxt, SToken* pDbName, SNode* pStart, SNode* pEnd) {
  CHECK_PARSER_STATUS(pCxt);
  CHECK_NAME(checkDbName(pCxt, pDbName, false));
  SRollupDatabaseStmt* pStmt = NULL;
  pCxt->errCode = nodesMakeNode(QUERY_NODE_ROLLUP_DATABASE_STMT, (SNode**)&pStmt);
  CHECK_MAKE_NODE(pStmt);
  COPY_STRING_FORM_ID_TOKEN(pStmt->dbName, pDbName);
  pStmt->pStart = pStart;
  pStmt->pEnd = pEnd;
  return (SNode*)pStmt;
_err:
  nodesDestroyNode(pStart);
  nodesDestroyNode(pEnd);
  return NULL;
}

SNode* createRollupVgroupsStmt(SAstCreateContext* pCxt, SNode* pDbName, SNodeList* vgidList, SNode* pStart,
                                SNode* pEnd) {
  CHECK_PARSER_STATUS(pCxt);
  if (NULL == pDbName) {
    snprintf(pCxt->pQueryCxt->pMsg, pCxt->pQueryCxt->msgLen, "database not specified");
    pCxt->errCode = TSDB_CODE_PAR_DB_NOT_SPECIFIED;
    CHECK_PARSER_STATUS(pCxt);
  }
  SRollupVgroupsStmt* pStmt = NULL;
  pCxt->errCode = nodesMakeNode(QUERY_NODE_ROLLUP_VGROUPS_STMT, (SNode**)&pStmt);
  CHECK_MAKE_NODE(pStmt);
  pStmt->pDbName = pDbName;
  pStmt->vgidList = vgidList;
  pStmt->pStart = pStart;
  pStmt->pEnd = pEnd;
  return (SNode*)pStmt;
_err:
  nodesDestroyNode(pDbName);
  nodesDestroyList(vgidList);
  nodesDestroyNode(pStart);
  nodesDestroyNode(pEnd);
  return NULL;
}

SNode* createCreateTSMAStmt(SAstCreateContext* pCxt, bool ignoreExists, SToken* tsmaName, SNode* pOptions,
                            SNode* pRealTable, SNode* pInterval) {
  SCreateTSMAStmt* pStmt = NULL;

  CHECK_PARSER_STATUS(pCxt);
  CHECK_NAME(checkTsmaName(pCxt, tsmaName));
  pCxt->errCode = nodesMakeNode(QUERY_NODE_CREATE_TSMA_STMT, (SNode**)&pStmt);
  CHECK_MAKE_NODE(pStmt);

  pStmt->ignoreExists = ignoreExists;
  if (!pOptions) {
    // recursive tsma
    pStmt->pOptions = NULL;
    pCxt->errCode = nodesMakeNode(QUERY_NODE_TSMA_OPTIONS, (SNode**)&pStmt->pOptions);
    CHECK_MAKE_NODE(pStmt->pOptions);
    pStmt->pOptions->recursiveTsma = true;
  } else {
    pStmt->pOptions = (STSMAOptions*)pOptions;
  }
  pStmt->pOptions->pInterval = pInterval;
  COPY_STRING_FORM_ID_TOKEN(pStmt->tsmaName, tsmaName);

  SRealTableNode* pTable = (SRealTableNode*)pRealTable;
  memcpy(pStmt->dbName, pTable->table.dbName, TSDB_DB_NAME_LEN);
  memcpy(pStmt->tableName, pTable->table.tableName, TSDB_TABLE_NAME_LEN);
  memcpy(pStmt->originalTbName, pTable->table.tableName, TSDB_TABLE_NAME_LEN);
  nodesDestroyNode(pRealTable);

  return (SNode*)pStmt;
_err:
  nodesDestroyNode((SNode*)pStmt);
  nodesDestroyNode(pOptions);
  nodesDestroyNode(pRealTable);
  nodesDestroyNode(pInterval);
  return NULL;
}

SNode* createTSMAOptions(SAstCreateContext* pCxt, SNodeList* pFuncs) {
  CHECK_PARSER_STATUS(pCxt);
  STSMAOptions* pOptions = NULL;
  pCxt->errCode = nodesMakeNode(QUERY_NODE_TSMA_OPTIONS, (SNode**)&pOptions);
  CHECK_MAKE_NODE(pOptions);
  pOptions->pFuncs = pFuncs;
  return (SNode*)pOptions;
_err:
  nodesDestroyList(pFuncs);
  return NULL;
}

SNode* createDefaultTSMAOptions(SAstCreateContext* pCxt) {
  CHECK_PARSER_STATUS(pCxt);
  STSMAOptions* pOptions = NULL;
  pCxt->errCode = nodesMakeNode(QUERY_NODE_TSMA_OPTIONS, (SNode**)&pOptions);
  CHECK_MAKE_NODE(pOptions);
  return (SNode*)pOptions;
_err:
  return NULL;
}

SNode* createDropTSMAStmt(SAstCreateContext* pCxt, bool ignoreNotExists, SNode* pRealTable) {
  CHECK_PARSER_STATUS(pCxt);
  SDropTSMAStmt* pStmt = NULL;
  pCxt->errCode = nodesMakeNode(QUERY_NODE_DROP_TSMA_STMT, (SNode**)&pStmt);
  CHECK_MAKE_NODE(pStmt);

  pStmt->ignoreNotExists = ignoreNotExists;
  SRealTableNode* pTableNode = (SRealTableNode*)pRealTable;

  memcpy(pStmt->tsmaName, pTableNode->table.tableName, TSDB_TABLE_NAME_LEN);
  memcpy(pStmt->dbName, pTableNode->table.dbName, TSDB_DB_NAME_LEN);

  nodesDestroyNode(pRealTable);
  return (SNode*)pStmt;
_err:
  nodesDestroyNode(pRealTable);
  return NULL;
}

SNode* createShowTSMASStmt(SAstCreateContext* pCxt, SNode* dbName) {
  CHECK_PARSER_STATUS(pCxt);

  SShowStmt* pStmt = NULL;
  pCxt->errCode = nodesMakeNode(QUERY_NODE_SHOW_TSMAS_STMT, (SNode**)&pStmt);
  CHECK_MAKE_NODE(pStmt);

  pStmt->pDbName = dbName;
  return (SNode*)pStmt;
_err:
  nodesDestroyNode(dbName);
  return NULL;
}
SNode* createShowDiskUsageStmt(SAstCreateContext* pCxt, SNode* dbName, ENodeType type) {
  CHECK_PARSER_STATUS(pCxt);
  if (NULL == dbName) {
    snprintf(pCxt->pQueryCxt->pMsg, pCxt->pQueryCxt->msgLen, "database not specified");
    pCxt->errCode = TSDB_CODE_PAR_SYNTAX_ERROR;
    CHECK_PARSER_STATUS(pCxt);
  }

  SShowStmt* pStmt = NULL;
  pCxt->errCode = nodesMakeNode(type, (SNode**)&pStmt);
  CHECK_MAKE_NODE(pStmt);

  pStmt->pDbName = dbName;
  return (SNode*)pStmt;
_err:
  nodesDestroyNode(dbName);
  return NULL;
}

SNode* createShowStreamsStmt(SAstCreateContext* pCxt, SNode* pDbName, ENodeType type) {
  CHECK_PARSER_STATUS(pCxt);

  if (needDbShowStmt(type) && NULL == pDbName) {
    snprintf(pCxt->pQueryCxt->pMsg, pCxt->pQueryCxt->msgLen, "database not specified");
    pCxt->errCode = TSDB_CODE_PAR_SYNTAX_ERROR;
    CHECK_PARSER_STATUS(pCxt);
  }

  SShowStmt* pStmt = NULL;
  pCxt->errCode = nodesMakeNode(type, (SNode**)&pStmt);
  CHECK_MAKE_NODE(pStmt);
  pStmt->withFull = false;
  pStmt->pDbName = pDbName;

  return (SNode*)pStmt;

_err:
  nodesDestroyNode(pDbName);
  return NULL;
}

SNode* createScanStmt(SAstCreateContext* pCxt, SToken* pDbName, SNode* pStart, SNode* pEnd) {
  CHECK_PARSER_STATUS(pCxt);
  CHECK_NAME(checkDbName(pCxt, pDbName, false));
  SScanDatabaseStmt* pStmt = NULL;
  pCxt->errCode = nodesMakeNode(QUERY_NODE_SCAN_DATABASE_STMT, (SNode**)&pStmt);
  CHECK_MAKE_NODE(pStmt);
  COPY_STRING_FORM_ID_TOKEN(pStmt->dbName, pDbName);
  pStmt->pStart = pStart;
  pStmt->pEnd = pEnd;
  return (SNode*)pStmt;
_err:
  nodesDestroyNode(pStart);
  nodesDestroyNode(pEnd);
  return NULL;
}

SNode* createScanVgroupsStmt(SAstCreateContext* pCxt, SNode* pDbName, SNodeList* vgidList, SNode* pStart, SNode* pEnd) {
  CHECK_PARSER_STATUS(pCxt);
  if (NULL == pDbName) {
    snprintf(pCxt->pQueryCxt->pMsg, pCxt->pQueryCxt->msgLen, "database not specified");
    pCxt->errCode = TSDB_CODE_PAR_DB_NOT_SPECIFIED;
    CHECK_PARSER_STATUS(pCxt);
  }
  SScanVgroupsStmt* pStmt = NULL;
  pCxt->errCode = nodesMakeNode(QUERY_NODE_SCAN_VGROUPS_STMT, (SNode**)&pStmt);
  CHECK_MAKE_NODE(pStmt);
  pStmt->pDbName = pDbName;
  pStmt->vgidList = vgidList;
  pStmt->pStart = pStart;
  pStmt->pEnd = pEnd;
  return (SNode*)pStmt;
_err:
  nodesDestroyNode(pDbName);
  nodesDestroyList(vgidList);
  nodesDestroyNode(pStart);
  nodesDestroyNode(pEnd);
  return NULL;
}

SNode* createShowScansStmt(SAstCreateContext* pCxt, ENodeType type) {
  CHECK_PARSER_STATUS(pCxt);
  SShowScansStmt* pStmt = NULL;
  pCxt->errCode = nodesMakeNode(type, (SNode**)&pStmt);
  CHECK_MAKE_NODE(pStmt);
  return (SNode*)pStmt;
_err:
  return NULL;
}

SNode* createShowScanDetailsStmt(SAstCreateContext* pCxt, SNode* pScanIdNode) {
  CHECK_PARSER_STATUS(pCxt);
  SShowScanDetailsStmt* pStmt = NULL;
  pCxt->errCode = nodesMakeNode(QUERY_NODE_SHOW_SCAN_DETAILS_STMT, (SNode**)&pStmt);
  CHECK_MAKE_NODE(pStmt);
  pStmt->pScanId = pScanIdNode;
  return (SNode*)pStmt;
_err:
  nodesDestroyNode(pScanIdNode);
  return NULL;
}<|MERGE_RESOLUTION|>--- conflicted
+++ resolved
@@ -2684,24 +2684,8 @@
   return NULL;
 }
 
-<<<<<<< HEAD
 SNode* createCompactStmt(SAstCreateContext* pCxt, SToken* pDbName, SNode* pStart, SNode* pEnd, bool metaOnly,
                          bool force) {
-=======
-SNode* createS3MigrateDatabaseStmt(SAstCreateContext* pCxt, SToken* pDbName) {
-  CHECK_PARSER_STATUS(pCxt);
-  CHECK_NAME(checkDbName(pCxt, pDbName, false));
-  SSsMigrateDatabaseStmt* pStmt = NULL;
-  pCxt->errCode = nodesMakeNode(QUERY_NODE_SSMIGRATE_DATABASE_STMT, (SNode**)&pStmt);
-  CHECK_MAKE_NODE(pStmt);
-  COPY_STRING_FORM_ID_TOKEN(pStmt->dbName, pDbName);
-  return (SNode*)pStmt;
-_err:
-  return NULL;
-}
-
-SNode* createCompactStmt(SAstCreateContext* pCxt, SToken* pDbName, SNode* pStart, SNode* pEnd, bool metaOnly) {
->>>>>>> b04e1b8b
   CHECK_PARSER_STATUS(pCxt);
   CHECK_NAME(checkDbName(pCxt, pDbName, false));
   SCompactDatabaseStmt* pStmt = NULL;
