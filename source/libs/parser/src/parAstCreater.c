--- conflicted
+++ resolved
@@ -1979,12 +1979,10 @@
     case DB_OPTION_KEEP_TIME_OFFSET: 
       pDbOptions->keepTimeOffset = taosStr2Int32(((SToken*)pVal)->z, NULL, 10);
       break;
-<<<<<<< HEAD
-      case DB_OPTION_ENCRYPT_ALGORITHM:
-        COPY_STRING_FORM_STR_TOKEN(pDbOptions->encryptAlgorithmStr, (SToken*)pVal);
-        pDbOptions->encryptAlgorithm = TSDB_DEFAULT_ENCRYPT_ALGO;
-        break;
-    }
+    case DB_OPTION_ENCRYPT_ALGORITHM:
+      COPY_STRING_FORM_STR_TOKEN(pDbOptions->encryptAlgorithmStr, (SToken*)pVal);
+      pDbOptions->encryptAlgorithm = TSDB_DEFAULT_ENCRYPT_ALGO;
+      break;
     case DB_OPTION_DNODES:
       if (((SToken*)pVal)->n >= TSDB_DNODE_LIST_LEN) {
         snprintf(pCxt->pQueryCxt->pMsg, pCxt->pQueryCxt->msgLen, "the dnode list is too long (should less than %d)",
@@ -1993,12 +1991,6 @@
       } else {
         COPY_STRING_FORM_STR_TOKEN(pDbOptions->dnodeListStr, (SToken*)pVal);
       }
-=======
-    case DB_OPTION_ENCRYPT_ALGORITHM:
-      COPY_STRING_FORM_STR_TOKEN(pDbOptions->encryptAlgorithmStr, (SToken*)pVal);
-      pDbOptions->encryptAlgorithm = TSDB_DEFAULT_ENCRYPT_ALGO;
->>>>>>> 804257ae
-      break;
     default:
       break;
   }
