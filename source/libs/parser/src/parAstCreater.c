--- conflicted
+++ resolved
@@ -44,12 +44,8 @@
   pCxt->notSupport = false;
   pCxt->valid = true;
   pCxt->pRootNode = NULL;
-<<<<<<< HEAD
-  pCxt->placeholderNo = 1;
+  pCxt->placeholderNo = 0;
   pCxt->errCode = TSDB_CODE_SUCCESS;
-=======
-  pCxt->placeholderNo = 0;
->>>>>>> c15bba01
 }
 
 static void copyStringFormStringToken(SToken* pToken, char* pBuf, int32_t len) {
@@ -386,10 +382,10 @@
   strcpy(func->functionName, "cast");
   func->node.resType = dt;
   if (TSDB_DATA_TYPE_BINARY == dt.type) {
-     func->node.resType.bytes += 2;
+    func->node.resType.bytes += 2;
   } else if (TSDB_DATA_TYPE_NCHAR == dt.type) {
     func->node.resType.bytes = func->node.resType.bytes * TSDB_NCHAR_SIZE + 2;
-  }  
+  }
   nodesListMakeAppend(&func->pParameterList, pExpr);
   return (SNode*)func;
 }
