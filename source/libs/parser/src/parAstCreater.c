--- conflicted
+++ resolved
@@ -434,13 +434,7 @@
     pCxt->errCode = TSDB_CODE_PAR_SYNTAX_ERROR;
   }
   CHECK_PARSER_STATUS(pCxt);
-<<<<<<< HEAD
-  if(pFuncNode->type != QUERY_NODE_FUNCTION) {
-=======
-  SRawExprNode* pRawExpr = (SRawExprNode*)pNode;
-  SNode*        pFuncNode = pRawExpr->pNode;
   if (pFuncNode->type != QUERY_NODE_FUNCTION) {
->>>>>>> 07cf494e
     pCxt->errCode = TSDB_CODE_PAR_SYNTAX_ERROR;
   }
   CHECK_PARSER_STATUS(pCxt);
@@ -502,7 +496,6 @@
   return NULL;
 }
 
-<<<<<<< HEAD
 SNode* createPlaceHolderColumnNode(SAstCreateContext* pCxt, SNode* pColId) {
   CHECK_PARSER_STATUS(pCxt);
   SFunctionNode* pFunc = NULL;
@@ -516,7 +509,8 @@
   return (SNode*)pFunc;
 _err:
   return NULL;
-=======
+}
+
 static void copyValueTrimEscape(char* buf, int32_t bufLen, const SToken* pToken, bool trim) {
   int32_t len = TMIN(pToken->n, bufLen - 1);
   if (trim && (pToken->z[0] == TS_ESCAPE_CHAR)) {
@@ -531,7 +525,6 @@
   } else {
     tstrncpy(buf, pToken->z, len + 1);
   }
->>>>>>> 07cf494e
 }
 
 SNode* createValueNode(SAstCreateContext* pCxt, int32_t dataType, const SToken* pLiteral) {
@@ -4531,27 +4524,6 @@
     }
   }
 
-<<<<<<< HEAD
-=======
-  if (LIST_LENGTH(pEventTypes) == 0) {
-    pCxt->errCode = generateSyntaxErrMsgExt(&pCxt->msgBuf, TSDB_CODE_PAR_SYNTAX_ERROR,
-                                            "event types must be specified for notification");
-    goto _err;
-  }
-
-  FOREACH(pNode, pEventTypes) {
-    char* eventStr = ((SValueNode*)pNode)->literal;
-    if (taosStrncasecmp(eventStr, eWindowOpenStr, strlen(eWindowOpenStr) + 1) == 0) {
-      BIT_FLAG_SET_MASK(eventTypes, SNOTIFY_EVENT_WINDOW_OPEN);
-    } else if (taosStrncasecmp(eventStr, eWindowCloseStr, strlen(eWindowCloseStr) + 1) == 0) {
-      BIT_FLAG_SET_MASK(eventTypes, SNOTIFY_EVENT_WINDOW_CLOSE);
-    } else {
-      pCxt->errCode = generateSyntaxErrMsgExt(&pCxt->msgBuf, TSDB_CODE_PAR_SYNTAX_ERROR,
-                                              "invalid event type '%s' for notification", eventStr);
-      goto _err;
-    }
-  }
->>>>>>> 07cf494e
 
   SStreamNotifyOptions* pNotifyOptions = NULL;
   pCxt->errCode = nodesMakeNode(QUERY_NODE_STREAM_NOTIFY_OPTIONS, (SNode**)&pNotifyOptions);
