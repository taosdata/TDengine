--- conflicted
+++ resolved
@@ -2650,9 +2650,6 @@
   return NULL;
 }
 
-<<<<<<< HEAD
-SNode* createSsMigrateDatabaseStmt(SAstCreateContext* pCxt, SToken* pDbName) {
-=======
 SNode* createTrimDbWalStmt(SAstCreateContext* pCxt, SToken* pDbName) {
   CHECK_PARSER_STATUS(pCxt);
   CHECK_NAME(checkDbName(pCxt, pDbName, false));
@@ -2665,8 +2662,19 @@
   return NULL;
 }
 
+SNode* createSsMigrateDatabaseStmt(SAstCreateContext* pCxt, SToken* pDbName) {
+  CHECK_PARSER_STATUS(pCxt);
+  CHECK_NAME(checkDbName(pCxt, pDbName, false));
+  SSsMigrateDatabaseStmt* pStmt = NULL;
+  pCxt->errCode = nodesMakeNode(QUERY_NODE_SSMIGRATE_DATABASE_STMT, (SNode**)&pStmt);
+  CHECK_MAKE_NODE(pStmt);
+  COPY_STRING_FORM_ID_TOKEN(pStmt->dbName, pDbName);
+  return (SNode*)pStmt;
+_err:
+  return NULL;
+}
+
 SNode* createS3MigrateDatabaseStmt(SAstCreateContext* pCxt, SToken* pDbName) {
->>>>>>> 1ced706b
   CHECK_PARSER_STATUS(pCxt);
   CHECK_NAME(checkDbName(pCxt, pDbName, false));
   SSsMigrateDatabaseStmt* pStmt = NULL;
