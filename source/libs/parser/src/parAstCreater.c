
/*
 * Copyright (c) 2019 TAOS Data, Inc. <jhtao@taosdata.com>
 *
 * This program is free software: you can use, redistribute, and/or modify
 * it under the terms of the GNU Affero General Public License, version 3
 * or later ("AGPL"), as published by the Free Software Foundation.
 *
 * This program is distributed in the hope that it will be useful, but WITHOUT
 * ANY WARRANTY; without even the implied warranty of MERCHANTABILITY or
 * FITNESS FOR A PARTICULAR PURPOSE.
 *
 * You should have received a copy of the GNU Affero General Public License
 * along with this program. If not, see <http://www.gnu.org/licenses/>.
 */
#include <regex.h>
#include <uv.h>

#include "parAst.h"
#include "parUtil.h"
#include "tglobal.h"
#include "ttime.h"

#define CHECK_MAKE_NODE(p) \
  do {                     \
    if (NULL == (p)) {     \
      goto _err;           \
    }                      \
  } while (0)

#define CHECK_OUT_OF_MEM(p)   \
  do {                        \
    if (NULL == (p)) {        \
      pCxt->errCode = terrno; \
      goto _err;              \
    }                         \
  } while (0)

#define CHECK_PARSER_STATUS(pCxt)             \
  do {                                        \
    if (TSDB_CODE_SUCCESS != pCxt->errCode) { \
      goto _err;                              \
    }                                         \
  } while (0)

#define CHECK_NAME(p) \
  do {                \
    if (!p) {         \
      goto _err;      \
    }                 \
  } while (0)

#define COPY_STRING_FORM_ID_TOKEN(buf, pToken) strncpy(buf, (pToken)->z, TMIN((pToken)->n, sizeof(buf) - 1))
#define COPY_STRING_FORM_STR_TOKEN(buf, pToken)                              \
  do {                                                                       \
    if ((pToken)->n > 2) {                                                   \
      strncpy(buf, (pToken)->z + 1, TMIN((pToken)->n - 2, sizeof(buf) - 1)); \
    }                                                                        \
  } while (0)

SToken nil_token = {.type = TK_NK_NIL, .n = 0, .z = NULL};

void initAstCreateContext(SParseContext* pParseCxt, SAstCreateContext* pCxt) {
  memset(pCxt, 0, sizeof(SAstCreateContext));
  pCxt->pQueryCxt = pParseCxt;
  pCxt->msgBuf.buf = pParseCxt->pMsg;
  pCxt->msgBuf.len = pParseCxt->msgLen;
  pCxt->notSupport = false;
  pCxt->pRootNode = NULL;
  pCxt->placeholderNo = 0;
  pCxt->pPlaceholderValues = NULL;
  pCxt->errCode = TSDB_CODE_SUCCESS;
}

static void trimEscape(SToken* pName) {
  // todo need to deal with `ioo``ii` -> ioo`ii
  if (NULL != pName && pName->n > 1 && '`' == pName->z[0]) {
    pName->z += 1;
    pName->n -= 2;
  }
}

static bool checkUserName(SAstCreateContext* pCxt, SToken* pUserName) {
  if (NULL == pUserName) {
    pCxt->errCode = TSDB_CODE_PAR_SYNTAX_ERROR;
  } else {
    if (pUserName->n >= TSDB_USER_LEN) {
      pCxt->errCode = generateSyntaxErrMsg(&pCxt->msgBuf, TSDB_CODE_PAR_NAME_OR_PASSWD_TOO_LONG);
    }
  }
  if (TSDB_CODE_SUCCESS == pCxt->errCode) {
    trimEscape(pUserName);
  }
  return TSDB_CODE_SUCCESS == pCxt->errCode;
}

static bool invalidPassword(const char* pPassword) {
  regex_t regex;

  if (regcomp(&regex, "[ '\"`\\]", REG_EXTENDED | REG_ICASE) != 0) {
    return false;
  }

  /* Execute regular expression */
  int32_t res = regexec(&regex, pPassword, 0, NULL, 0);
  regfree(&regex);
  return 0 == res;
}

static bool checkPassword(SAstCreateContext* pCxt, const SToken* pPasswordToken, char* pPassword) {
  if (NULL == pPasswordToken) {
    pCxt->errCode = TSDB_CODE_PAR_SYNTAX_ERROR;
  } else if (pPasswordToken->n >= (TSDB_USET_PASSWORD_LEN + 2)) {
    pCxt->errCode = generateSyntaxErrMsg(&pCxt->msgBuf, TSDB_CODE_PAR_NAME_OR_PASSWD_TOO_LONG);
  } else {
    strncpy(pPassword, pPasswordToken->z, pPasswordToken->n);
    (void)strdequote(pPassword);
    if (strtrim(pPassword) <= 0) {
      pCxt->errCode = generateSyntaxErrMsg(&pCxt->msgBuf, TSDB_CODE_PAR_PASSWD_EMPTY);
    } else if (invalidPassword(pPassword)) {
      pCxt->errCode = generateSyntaxErrMsg(&pCxt->msgBuf, TSDB_CODE_PAR_INVALID_PASSWD);
    }
  }
  return TSDB_CODE_SUCCESS == pCxt->errCode;
}

static int32_t parsePort(SAstCreateContext* pCxt, const char* p, int32_t* pPort) {
  *pPort = taosStr2Int32(p, NULL, 10);
  if (*pPort >= UINT16_MAX || *pPort <= 0) {
    return generateSyntaxErrMsg(&pCxt->msgBuf, TSDB_CODE_PAR_INVALID_PORT);
  }
  return TSDB_CODE_SUCCESS;
}

static int32_t parseEndpoint(SAstCreateContext* pCxt, const SToken* pEp, char* pFqdn, int32_t* pPort) {
  if (pEp->n >= (NULL == pPort ? (TSDB_FQDN_LEN + 1 + 5) : TSDB_FQDN_LEN)) {  // format 'fqdn:port' or 'fqdn'
    return generateSyntaxErrMsg(&pCxt->msgBuf, TSDB_CODE_PAR_NAME_OR_PASSWD_TOO_LONG);
  }

  char ep[TSDB_FQDN_LEN + 1 + 5] = {0};
  COPY_STRING_FORM_ID_TOKEN(ep, pEp);
  (void)strdequote(ep);
  (void)strtrim(ep);
  if (NULL == pPort) {
    strcpy(pFqdn, ep);
    return TSDB_CODE_SUCCESS;
  }
  char* pColon = strchr(ep, ':');
  if (NULL == pColon) {
    *pPort = tsServerPort;
    strcpy(pFqdn, ep);
    return TSDB_CODE_SUCCESS;
  }
  strncpy(pFqdn, ep, pColon - ep);
  return parsePort(pCxt, pColon + 1, pPort);
}

static bool checkAndSplitEndpoint(SAstCreateContext* pCxt, const SToken* pEp, const SToken* pPortToken, char* pFqdn,
                                  int32_t* pPort) {
  if (NULL == pEp) {
    pCxt->errCode = TSDB_CODE_PAR_SYNTAX_ERROR;
    return false;
  }

  if (NULL != pPortToken) {
    pCxt->errCode = parsePort(pCxt, pPortToken->z, pPort);
  }

  if (TSDB_CODE_SUCCESS == pCxt->errCode) {
    pCxt->errCode = parseEndpoint(pCxt, pEp, pFqdn, (NULL != pPortToken ? NULL : pPort));
  }

  return TSDB_CODE_SUCCESS == pCxt->errCode;
}

static bool checkDbName(SAstCreateContext* pCxt, SToken* pDbName, bool demandDb) {
  if (NULL == pDbName) {
    if (demandDb && NULL == pCxt->pQueryCxt->db) {
      pCxt->errCode = generateSyntaxErrMsg(&pCxt->msgBuf, TSDB_CODE_PAR_DB_NOT_SPECIFIED);
    }
  } else {
    trimEscape(pDbName);
    if (pDbName->n >= TSDB_DB_NAME_LEN || pDbName->n == 0) {
      pCxt->errCode = generateSyntaxErrMsg(&pCxt->msgBuf, TSDB_CODE_PAR_INVALID_IDENTIFIER_NAME, pDbName->z);
    }
  }
  return TSDB_CODE_SUCCESS == pCxt->errCode;
}

static bool checkTableName(SAstCreateContext* pCxt, SToken* pTableName) {
  trimEscape(pTableName);
  if (NULL != pTableName && pTableName->type != TK_NK_NIL &&
      (pTableName->n >= TSDB_TABLE_NAME_LEN || pTableName->n == 0)) {
    pCxt->errCode = generateSyntaxErrMsg(&pCxt->msgBuf, TSDB_CODE_PAR_INVALID_IDENTIFIER_NAME, pTableName->z);
    return false;
  }
  return true;
}

static bool checkColumnName(SAstCreateContext* pCxt, SToken* pColumnName) {
  trimEscape(pColumnName);
  if (NULL != pColumnName && pColumnName->type != TK_NK_NIL &&
      (pColumnName->n >= TSDB_COL_NAME_LEN || pColumnName->n == 0)) {
    pCxt->errCode = generateSyntaxErrMsg(&pCxt->msgBuf, TSDB_CODE_PAR_INVALID_IDENTIFIER_NAME, pColumnName->z);
    return false;
  }
  return true;
}

static bool checkIndexName(SAstCreateContext* pCxt, SToken* pIndexName) {
  trimEscape(pIndexName);
  if (NULL != pIndexName && pIndexName->n >= TSDB_INDEX_NAME_LEN) {
    pCxt->errCode = generateSyntaxErrMsg(&pCxt->msgBuf, TSDB_CODE_PAR_INVALID_IDENTIFIER_NAME, pIndexName->z);
    return false;
  }
  return true;
}

static bool checkTopicName(SAstCreateContext* pCxt, SToken* pTopicName) {
  trimEscape(pTopicName);
  if (pTopicName->n >= TSDB_TOPIC_NAME_LEN || pTopicName->n == 0) {
    pCxt->errCode = generateSyntaxErrMsg(&pCxt->msgBuf, TSDB_CODE_PAR_INVALID_IDENTIFIER_NAME, pTopicName->z);
    return false;
  }
  return true;
}

static bool checkCGroupName(SAstCreateContext* pCxt, SToken* pCGroup) {
  trimEscape(pCGroup);
  if (pCGroup->n >= TSDB_CGROUP_LEN) {
    pCxt->errCode = generateSyntaxErrMsg(&pCxt->msgBuf, TSDB_CODE_PAR_INVALID_IDENTIFIER_NAME, pCGroup->z);
    return false;
  }
  return true;
}

static bool checkViewName(SAstCreateContext* pCxt, SToken* pViewName) {
  trimEscape(pViewName);
  if (pViewName->n >= TSDB_VIEW_NAME_LEN || pViewName->n == 0) {
    pCxt->errCode = generateSyntaxErrMsg(&pCxt->msgBuf, TSDB_CODE_PAR_INVALID_IDENTIFIER_NAME, pViewName->z);
    return false;
  }
  return true;
}

static bool checkStreamName(SAstCreateContext* pCxt, SToken* pStreamName) {
  trimEscape(pStreamName);
  if (pStreamName->n >= TSDB_STREAM_NAME_LEN || pStreamName->n == 0) {
    pCxt->errCode = generateSyntaxErrMsg(&pCxt->msgBuf, TSDB_CODE_PAR_INVALID_IDENTIFIER_NAME, pStreamName->z);
    return false;
  }
  return true;
}

static bool checkComment(SAstCreateContext* pCxt, const SToken* pCommentToken, bool demand) {
  if (NULL == pCommentToken) {
    pCxt->errCode = demand ? TSDB_CODE_PAR_SYNTAX_ERROR : TSDB_CODE_SUCCESS;
  } else if (pCommentToken->n >= (TSDB_TB_COMMENT_LEN + 2)) {
    pCxt->errCode = generateSyntaxErrMsg(&pCxt->msgBuf, TSDB_CODE_PAR_COMMENT_TOO_LONG);
  }
  return TSDB_CODE_SUCCESS == pCxt->errCode;
}

static bool checkTsmaName(SAstCreateContext* pCxt, SToken* pTsmaToken) {
  trimEscape(pTsmaToken);
  if (NULL == pTsmaToken) {
    pCxt->errCode = TSDB_CODE_PAR_SYNTAX_ERROR;
  } else if (pTsmaToken->n >= TSDB_TABLE_NAME_LEN - strlen(TSMA_RES_STB_POSTFIX)) {
    pCxt->errCode = generateSyntaxErrMsg(&pCxt->msgBuf, TSDB_CODE_TSMA_NAME_TOO_LONG);
  } else if (pTsmaToken->n == 0) {
    pCxt->errCode = generateSyntaxErrMsg(&pCxt->msgBuf, TSDB_CODE_PAR_INVALID_IDENTIFIER_NAME, pTsmaToken->z);
  }
  return pCxt->errCode == TSDB_CODE_SUCCESS;
}

SNode* createRawExprNode(SAstCreateContext* pCxt, const SToken* pToken, SNode* pNode) {
  CHECK_PARSER_STATUS(pCxt);
  SRawExprNode* target = NULL;
  pCxt->errCode = nodesMakeNode(QUERY_NODE_RAW_EXPR, (SNode**)&target);
  CHECK_MAKE_NODE(target);
  target->p = pToken->z;
  target->n = pToken->n;
  target->pNode = pNode;
  return (SNode*)target;
_err:
  nodesDestroyNode(pNode);
  return NULL;
}

SNode* createRawExprNodeExt(SAstCreateContext* pCxt, const SToken* pStart, const SToken* pEnd, SNode* pNode) {
  CHECK_PARSER_STATUS(pCxt);
  SRawExprNode* target = NULL;
  pCxt->errCode = nodesMakeNode(QUERY_NODE_RAW_EXPR, (SNode**)&target);
  CHECK_MAKE_NODE(target);
  target->p = pStart->z;
  target->n = (pEnd->z + pEnd->n) - pStart->z;
  target->pNode = pNode;
  return (SNode*)target;
_err:
  nodesDestroyNode(pNode);
  return NULL;
}

SNode* setRawExprNodeIsPseudoColumn(SAstCreateContext* pCxt, SNode* pNode, bool isPseudoColumn) {
  CHECK_PARSER_STATUS(pCxt);
  if (NULL == pNode || QUERY_NODE_RAW_EXPR != nodeType(pNode)) {
    return pNode;
  }
  ((SRawExprNode*)pNode)->isPseudoColumn = isPseudoColumn;
  return pNode;
_err:
  nodesDestroyNode(pNode);
  return NULL;
}

SNode* releaseRawExprNode(SAstCreateContext* pCxt, SNode* pNode) {
  CHECK_PARSER_STATUS(pCxt);
  SRawExprNode* pRawExpr = (SRawExprNode*)pNode;
  SNode*        pRealizedExpr = pRawExpr->pNode;
  if (nodesIsExprNode(pRealizedExpr)) {
    SExprNode* pExpr = (SExprNode*)pRealizedExpr;
    if (QUERY_NODE_COLUMN == nodeType(pExpr)) {
      strcpy(pExpr->aliasName, ((SColumnNode*)pExpr)->colName);
      strcpy(pExpr->userAlias, ((SColumnNode*)pExpr)->colName);
    } else if (pRawExpr->isPseudoColumn) {
      // all pseudo column are translate to function with same name
      strcpy(pExpr->userAlias, ((SFunctionNode*)pExpr)->functionName);
      strcpy(pExpr->aliasName, ((SFunctionNode*)pExpr)->functionName);
    } else {
      int32_t len = TMIN(sizeof(pExpr->aliasName) - 1, pRawExpr->n);

      // See TS-3398.
      // Len of pRawExpr->p could be larger than len of aliasName[TSDB_COL_NAME_LEN].
      // If aliasName is truncated, hash value of aliasName could be the same.
      uint64_t hashVal = MurmurHash3_64(pRawExpr->p, pRawExpr->n);
      sprintf(pExpr->aliasName, "%" PRIu64, hashVal);
      strncpy(pExpr->userAlias, pRawExpr->p, len);
      pExpr->userAlias[len] = '\0';
    }
  }
  pRawExpr->pNode = NULL;
  nodesDestroyNode(pNode);
  return pRealizedExpr;
_err:
  nodesDestroyNode(pNode);
  return NULL;
}

SToken getTokenFromRawExprNode(SAstCreateContext* pCxt, SNode* pNode) {
  if (NULL == pNode || QUERY_NODE_RAW_EXPR != nodeType(pNode)) {
    pCxt->errCode = TSDB_CODE_PAR_SYNTAX_ERROR;
    return nil_token;
  }
  SRawExprNode* target = (SRawExprNode*)pNode;
  SToken        t = {.type = 0, .z = target->p, .n = target->n};
  return t;
}

SNodeList* createNodeList(SAstCreateContext* pCxt, SNode* pNode) {
  CHECK_PARSER_STATUS(pCxt);
  SNodeList* list = NULL;
  pCxt->errCode = nodesMakeList(&list);
  CHECK_MAKE_NODE(list);
  pCxt->errCode = nodesListAppend(list, pNode);
  if (TSDB_CODE_SUCCESS != pCxt->errCode) {
    nodesDestroyList(list);
    return NULL;
  }
  return list;
_err:
  nodesDestroyNode(pNode);
  return NULL;
}

SNodeList* addNodeToList(SAstCreateContext* pCxt, SNodeList* pList, SNode* pNode) {
  CHECK_PARSER_STATUS(pCxt);
  pCxt->errCode = nodesListAppend(pList, pNode);
  return pList;
_err:
  nodesDestroyNode(pNode);
  nodesDestroyList(pList);
  return NULL;
}

SNode* createColumnNode(SAstCreateContext* pCxt, SToken* pTableAlias, SToken* pColumnName) {
  CHECK_PARSER_STATUS(pCxt);
  if (!checkTableName(pCxt, pTableAlias) || !checkColumnName(pCxt, pColumnName)) {
    return NULL;
  }
  SColumnNode* col = NULL;
  pCxt->errCode = nodesMakeNode(QUERY_NODE_COLUMN, (SNode**)&col);
  CHECK_MAKE_NODE(col);
  if (NULL != pTableAlias) {
    COPY_STRING_FORM_ID_TOKEN(col->tableAlias, pTableAlias);
  }
  COPY_STRING_FORM_ID_TOKEN(col->colName, pColumnName);
  return (SNode*)col;
_err:
  return NULL;
}

SNode* createValueNode(SAstCreateContext* pCxt, int32_t dataType, const SToken* pLiteral) {
  CHECK_PARSER_STATUS(pCxt);
  SValueNode* val = NULL;
  pCxt->errCode = nodesMakeNode(QUERY_NODE_VALUE, (SNode**)&val);
  CHECK_MAKE_NODE(val);
<<<<<<< HEAD
  val->literal = strndup(pLiteral->z, pLiteral->n);
  if (!val->literal) {
    pCxt->errCode = TSDB_CODE_OUT_OF_MEMORY;
=======
  val->literal = taosStrndup(pLiteral->z, pLiteral->n);
  if (!val->literal) {
    pCxt->errCode = terrno;
>>>>>>> daa8341a
    nodesDestroyNode((SNode*)val);
    return NULL;
  }
  if (TK_NK_ID != pLiteral->type && TK_TIMEZONE != pLiteral->type &&
      (IS_VAR_DATA_TYPE(dataType) || TSDB_DATA_TYPE_TIMESTAMP == dataType)) {
    (void)trimString(pLiteral->z, pLiteral->n, val->literal, pLiteral->n);
  }
  val->node.resType.type = dataType;
  val->node.resType.bytes = IS_VAR_DATA_TYPE(dataType) ? strlen(val->literal) : tDataTypes[dataType].bytes;
  if (TSDB_DATA_TYPE_TIMESTAMP == dataType) {
    val->node.resType.precision = TSDB_TIME_PRECISION_MILLI;
  }
  val->translate = false;
  return (SNode*)val;
_err:
  return NULL;
}

SNode* createRawValueNode(SAstCreateContext* pCxt, int32_t dataType, const SToken* pLiteral, SNode* pNode) {
  CHECK_PARSER_STATUS(pCxt);
  SValueNode* val = NULL;
  pCxt->errCode = nodesMakeNode(QUERY_NODE_VALUE, (SNode**)&val);
  if (TSDB_CODE_SUCCESS != pCxt->errCode) {
    pCxt->errCode = generateSyntaxErrMsg(&pCxt->msgBuf, pCxt->errCode, "");
    goto _exit;
  }
  if (pLiteral) {
    val->literal = taosStrndup(pLiteral->z, pLiteral->n);
    if (!val->literal) {
      pCxt->errCode = generateSyntaxErrMsg(&pCxt->msgBuf, terrno, "Out of memory");
      goto _exit;
    }
  } else if (pNode) {
    SRawExprNode* pRawExpr = (SRawExprNode*)pNode;
    if (!nodesIsExprNode(pRawExpr->pNode)) {
      pCxt->errCode = generateSyntaxErrMsg(&pCxt->msgBuf, TSDB_CODE_PAR_SYNTAX_ERROR, pRawExpr->p);
      goto _exit;
    }
    val->literal = taosStrndup(pRawExpr->p, pRawExpr->n);
    if (!val->literal) {
      pCxt->errCode = generateSyntaxErrMsg(&pCxt->msgBuf, terrno, "Out of memory");
      goto _exit;
    }
  } else {
    pCxt->errCode = generateSyntaxErrMsg(&pCxt->msgBuf, TSDB_CODE_PAR_INTERNAL_ERROR, "Invalid parameters");
    goto _exit;
  }
  if (!val->literal) {
    pCxt->errCode = generateSyntaxErrMsg(&pCxt->msgBuf, TSDB_CODE_OUT_OF_MEMORY, "Out of memory");
    goto _exit;
  }

  val->node.resType.type = dataType;
  val->node.resType.bytes = IS_VAR_DATA_TYPE(dataType) ? strlen(val->literal) : tDataTypes[dataType].bytes;
  if (TSDB_DATA_TYPE_TIMESTAMP == dataType) {
    val->node.resType.precision = TSDB_TIME_PRECISION_MILLI;
  }
_exit:
  nodesDestroyNode(pNode);
  if (pCxt->errCode != 0) {
    nodesDestroyNode((SNode*)val);
    return NULL;
  }
  return (SNode*)val;
_err:
  nodesDestroyNode(pNode);
  return NULL;
}

SNode* createRawValueNodeExt(SAstCreateContext* pCxt, int32_t dataType, const SToken* pLiteral, SNode* pLeft,
                             SNode* pRight) {
  SValueNode* val = NULL;
  CHECK_PARSER_STATUS(pCxt);

  pCxt->errCode = nodesMakeNode(QUERY_NODE_VALUE, (SNode**)&val);
  if (TSDB_CODE_SUCCESS != pCxt->errCode) {
    pCxt->errCode = generateSyntaxErrMsg(&pCxt->msgBuf, pCxt->errCode, "");
    goto _exit;
  }
  if (pLiteral) {
    if (!(val->literal = taosStrndup(pLiteral->z, pLiteral->n))) {
      pCxt->errCode = generateSyntaxErrMsg(&pCxt->msgBuf, terrno, "Out of memory");
      goto _exit;
    }
  } else {
    pCxt->errCode = generateSyntaxErrMsg(&pCxt->msgBuf, TSDB_CODE_PAR_INTERNAL_ERROR, "Invalid parameters");
    goto _exit;
  }

  val->node.resType.type = dataType;
  val->node.resType.bytes = IS_VAR_DATA_TYPE(dataType) ? strlen(val->literal) : tDataTypes[dataType].bytes;
  if (TSDB_DATA_TYPE_TIMESTAMP == dataType) {
    val->node.resType.precision = TSDB_TIME_PRECISION_MILLI;
  }
_exit:
  nodesDestroyNode(pLeft);
  nodesDestroyNode(pRight);
  CHECK_PARSER_STATUS(pCxt);
  return (SNode*)val;
_err:
  nodesDestroyNode((SNode*)val);
  nodesDestroyNode(pLeft);
  nodesDestroyNode(pRight);
  return NULL;
}

static bool hasHint(SNodeList* pHintList, EHintOption hint) {
  if (!pHintList) return false;
  SNode* pNode;
  FOREACH(pNode, pHintList) {
    SHintNode* pHint = (SHintNode*)pNode;
    if (pHint->option == hint) {
      return true;
    }
  }
  return false;
}

bool addHintNodeToList(SAstCreateContext* pCxt, SNodeList** ppHintList, EHintOption opt, SToken* paramList,
                       int32_t paramNum) {
  void* value = NULL;
  switch (opt) {
    case HINT_SKIP_TSMA:
    case HINT_BATCH_SCAN:
    case HINT_NO_BATCH_SCAN: {
      if (paramNum > 0) {
        return true;
      }
      break;
    }
    case HINT_SORT_FOR_GROUP:
      if (paramNum > 0) return true;
      if (hasHint(*ppHintList, HINT_PARTITION_FIRST)) return true;
      break;
    case HINT_PARTITION_FIRST:
      if (paramNum > 0 || hasHint(*ppHintList, HINT_SORT_FOR_GROUP)) return true;
      break;
    case HINT_PARA_TABLES_SORT:
      if (paramNum > 0 || hasHint(*ppHintList, HINT_PARA_TABLES_SORT)) return true;
      break;
    case HINT_SMALLDATA_TS_SORT:
      if (paramNum > 0 || hasHint(*ppHintList, HINT_SMALLDATA_TS_SORT)) return true;
      break;
    case HINT_HASH_JOIN:
      if (paramNum > 0 || hasHint(*ppHintList, HINT_HASH_JOIN)) return true;
      break;
    default:
      return true;
  }

  SHintNode* hint = NULL;
  pCxt->errCode = nodesMakeNode(QUERY_NODE_HINT, (SNode**)&hint);
  if (!hint) {
    return true;
  }
  hint->option = opt;
  hint->value = value;

  if (NULL == *ppHintList) {
    pCxt->errCode = nodesMakeList(ppHintList);
    if (!*ppHintList) {
      nodesDestroyNode((SNode*)hint);
      return true;
    }
  }

  pCxt->errCode = nodesListStrictAppend(*ppHintList, (SNode*)hint);
  if (pCxt->errCode) {
    return true;
  }

  return false;
}

SNodeList* createHintNodeList(SAstCreateContext* pCxt, const SToken* pLiteral) {
  CHECK_PARSER_STATUS(pCxt);
  if (NULL == pLiteral || pLiteral->n <= 5) {
    return NULL;
  }
  SNodeList* pHintList = NULL;
  char*      hint = taosStrndup(pLiteral->z + 3, pLiteral->n - 5);
  if (!hint) return NULL;
  int32_t     i = 0;
  bool        quit = false;
  bool        inParamList = false;
  bool        lastComma = false;
  EHintOption opt = 0;
  int32_t     paramNum = 0;
  SToken      paramList[10];
  while (!quit) {
    SToken t0 = {0};
    if (hint[i] == 0) {
      break;
    }
    t0.n = tGetToken(&hint[i], &t0.type);
    t0.z = hint + i;
    i += t0.n;

    switch (t0.type) {
      case TK_BATCH_SCAN:
        lastComma = false;
        if (0 != opt || inParamList) {
          quit = true;
          break;
        }
        opt = HINT_BATCH_SCAN;
        break;
      case TK_NO_BATCH_SCAN:
        lastComma = false;
        if (0 != opt || inParamList) {
          quit = true;
          break;
        }
        opt = HINT_NO_BATCH_SCAN;
        break;
      case TK_SORT_FOR_GROUP:
        lastComma = false;
        if (0 != opt || inParamList) {
          quit = true;
          break;
        }
        opt = HINT_SORT_FOR_GROUP;
        break;
      case TK_PARTITION_FIRST:
        lastComma = false;
        if (0 != opt || inParamList) {
          quit = true;
          break;
        }
        opt = HINT_PARTITION_FIRST;
        break;
      case TK_PARA_TABLES_SORT:
        lastComma = false;
        if (0 != opt || inParamList) {
          quit = true;
          break;
        }
        opt = HINT_PARA_TABLES_SORT;
        break;
      case TK_SMALLDATA_TS_SORT:
        lastComma = false;
        if (0 != opt || inParamList) {
          quit = true;
          break;
        }
        opt = HINT_SMALLDATA_TS_SORT;
        break;
      case TK_HASH_JOIN:
        lastComma = false;
        if (0 != opt || inParamList) {
          quit = true;
          break;
        }
        opt = HINT_HASH_JOIN;
        break;
      case TK_SKIP_TSMA:
        lastComma = false;
        if (0 != opt || inParamList) {
          quit = true;
          break;
        }
        opt = HINT_SKIP_TSMA;
        break;
      case TK_NK_LP:
        lastComma = false;
        if (0 == opt || inParamList) {
          quit = true;
        }
        inParamList = true;
        break;
      case TK_NK_RP:
        lastComma = false;
        if (0 == opt || !inParamList) {
          quit = true;
        } else {
          quit = addHintNodeToList(pCxt, &pHintList, opt, paramList, paramNum);
          inParamList = false;
          paramNum = 0;
          opt = 0;
        }
        break;
      case TK_NK_ID:
        lastComma = false;
        if (0 == opt || !inParamList) {
          quit = true;
        } else {
          paramList[paramNum++] = t0;
        }
        break;
      case TK_NK_COMMA:
        if (lastComma) {
          quit = true;
        }
        lastComma = true;
        break;
      case TK_NK_SPACE:
        break;
      default:
        lastComma = false;
        quit = true;
        break;
    }
  }

  taosMemoryFree(hint);
  return pHintList;
_err:
  return NULL;
}

SNode* createIdentifierValueNode(SAstCreateContext* pCxt, SToken* pLiteral) {
  trimEscape(pLiteral);
  return createValueNode(pCxt, TSDB_DATA_TYPE_BINARY, pLiteral);
}

SNode* createDurationValueNode(SAstCreateContext* pCxt, const SToken* pLiteral) {
  CHECK_PARSER_STATUS(pCxt);
  SValueNode* val = NULL;
  pCxt->errCode = nodesMakeNode(QUERY_NODE_VALUE, (SNode**)&val);
  CHECK_MAKE_NODE(val);
  if (pLiteral->type == TK_NK_STRING) {
    // like '100s' or "100d"
    // check format: ^[0-9]+[smwbauhdny]$'
    if (pLiteral->n < 4) {
      pCxt->errCode = generateSyntaxErrMsg(&pCxt->msgBuf, TSDB_CODE_PAR_SYNTAX_ERROR, pLiteral->z);
      return NULL;
    }
    char unit = pLiteral->z[pLiteral->n - 2];
    switch (unit) {
      case 'a':
      case 'b':
      case 'd':
      case 'h':
      case 'm':
      case 's':
      case 'u':
      case 'w':
      case 'y':
      case 'n':
        break;
      default:
        pCxt->errCode = generateSyntaxErrMsg(&pCxt->msgBuf, TSDB_CODE_PAR_SYNTAX_ERROR, pLiteral->z);
        return NULL;
    }
    for (uint32_t i = 1; i < pLiteral->n - 2; ++i) {
      if (!isdigit(pLiteral->z[i])) {
        pCxt->errCode = generateSyntaxErrMsg(&pCxt->msgBuf, TSDB_CODE_PAR_SYNTAX_ERROR, pLiteral->z);
        return NULL;
      }
    }
    val->literal = taosStrndup(pLiteral->z + 1, pLiteral->n - 2);
  } else {
    val->literal = taosStrndup(pLiteral->z, pLiteral->n);
  }
  if (!val->literal) {
    nodesDestroyNode((SNode*)val);
    pCxt->errCode = terrno;
    return NULL;
  }
  val->flag |= VALUE_FLAG_IS_DURATION;
  val->translate = false;
  val->node.resType.type = TSDB_DATA_TYPE_BIGINT;
  val->node.resType.bytes = tDataTypes[TSDB_DATA_TYPE_BIGINT].bytes;
  val->node.resType.precision = TSDB_TIME_PRECISION_MILLI;
  return (SNode*)val;
_err:
  return NULL;
}

SNode* createTimeOffsetValueNode(SAstCreateContext* pCxt, const SToken* pLiteral) {
  CHECK_PARSER_STATUS(pCxt);
  SValueNode* val = NULL;
  pCxt->errCode = nodesMakeNode(QUERY_NODE_VALUE, (SNode**)&val);
  CHECK_MAKE_NODE(val);
  if (pLiteral->type == TK_NK_STRING) {
    // like '100s' or "100d"
    // check format: ^[0-9]+[smwbauhdny]$'
    if (pLiteral->n < 4) {
      pCxt->errCode = generateSyntaxErrMsg(&pCxt->msgBuf, TSDB_CODE_PAR_SYNTAX_ERROR, pLiteral->z);
      return NULL;
    }
    char unit = pLiteral->z[pLiteral->n - 2];
    switch (unit) {
      case 'a':
      case 'b':
      case 'd':
      case 'h':
      case 'm':
      case 's':
      case 'u':
      case 'w':
        break;
      default:
        pCxt->errCode = generateSyntaxErrMsg(&pCxt->msgBuf, TSDB_CODE_PAR_SYNTAX_ERROR, pLiteral->z);
        return NULL;
    }
    for (uint32_t i = 1; i < pLiteral->n - 2; ++i) {
      if (!isdigit(pLiteral->z[i])) {
        pCxt->errCode = generateSyntaxErrMsg(&pCxt->msgBuf, TSDB_CODE_PAR_SYNTAX_ERROR, pLiteral->z);
        return NULL;
      }
    }
    val->literal = taosStrndup(pLiteral->z + 1, pLiteral->n - 2);
  } else {
    val->literal = taosStrndup(pLiteral->z, pLiteral->n);
  }
  if (!val->literal) {
    nodesDestroyNode((SNode*)val);
    pCxt->errCode = terrno;
    return NULL;
  }
  val->flag |= VALUE_FLAG_IS_TIME_OFFSET;
  val->translate = false;
  val->node.resType.type = TSDB_DATA_TYPE_BIGINT;
  val->node.resType.bytes = tDataTypes[TSDB_DATA_TYPE_BIGINT].bytes;
  val->node.resType.precision = TSDB_TIME_PRECISION_MILLI;
  return (SNode*)val;
_err:
  return NULL;
}

SNode* createDefaultDatabaseCondValue(SAstCreateContext* pCxt) {
  CHECK_PARSER_STATUS(pCxt);
  if (NULL == pCxt->pQueryCxt->db) {
    return NULL;
  }

  SValueNode* val = NULL;
  pCxt->errCode = nodesMakeNode(QUERY_NODE_VALUE, (SNode**)&val);
  CHECK_MAKE_NODE(val);
  val->literal = taosStrdup(pCxt->pQueryCxt->db);
  if (!val->literal) {
    pCxt->errCode = TSDB_CODE_OUT_OF_MEMORY;
    nodesDestroyNode((SNode*)val);
    return NULL;
  }
  val->translate = false;
  val->node.resType.type = TSDB_DATA_TYPE_BINARY;
  val->node.resType.bytes = strlen(val->literal);
  val->node.resType.precision = TSDB_TIME_PRECISION_MILLI;
  return (SNode*)val;
_err:
  return NULL;
}

SNode* createPlaceholderValueNode(SAstCreateContext* pCxt, const SToken* pLiteral) {
  CHECK_PARSER_STATUS(pCxt);
  if (NULL == pCxt->pQueryCxt->pStmtCb) {
    pCxt->errCode = generateSyntaxErrMsg(&pCxt->msgBuf, TSDB_CODE_PAR_SYNTAX_ERROR, pLiteral->z);
    return NULL;
  }
  SValueNode* val = NULL;
  pCxt->errCode = nodesMakeNode(QUERY_NODE_VALUE, (SNode**)&val);
  CHECK_MAKE_NODE(val);
  val->literal = taosStrndup(pLiteral->z, pLiteral->n);
  if (!val->literal) {
    pCxt->errCode = terrno;
    nodesDestroyNode((SNode*)val);
    return NULL;
  }
  val->placeholderNo = ++pCxt->placeholderNo;
  if (NULL == pCxt->pPlaceholderValues) {
    pCxt->pPlaceholderValues = taosArrayInit(TARRAY_MIN_SIZE, POINTER_BYTES);
    if (NULL == pCxt->pPlaceholderValues) {
      nodesDestroyNode((SNode*)val);
      return NULL;
    }
  }
  if (NULL == taosArrayPush(pCxt->pPlaceholderValues, &val)) {
    pCxt->errCode = TSDB_CODE_OUT_OF_MEMORY;
    nodesDestroyNode((SNode*)val);
    taosArrayDestroy(pCxt->pPlaceholderValues);
    return NULL;
  }
  return (SNode*)val;
_err:
  return NULL;
}

static int32_t addParamToLogicConditionNode(SLogicConditionNode* pCond, SNode* pParam) {
  if (QUERY_NODE_LOGIC_CONDITION == nodeType(pParam) && pCond->condType == ((SLogicConditionNode*)pParam)->condType &&
      ((SLogicConditionNode*)pParam)->condType != LOGIC_COND_TYPE_NOT) {
    int32_t code = nodesListAppendList(pCond->pParameterList, ((SLogicConditionNode*)pParam)->pParameterList);
    ((SLogicConditionNode*)pParam)->pParameterList = NULL;
    nodesDestroyNode(pParam);
    return code;
  } else {
    return nodesListAppend(pCond->pParameterList, pParam);
  }
}

SNode* createLogicConditionNode(SAstCreateContext* pCxt, ELogicConditionType type, SNode* pParam1, SNode* pParam2) {
  CHECK_PARSER_STATUS(pCxt);
  SLogicConditionNode* cond = NULL;
  pCxt->errCode = nodesMakeNode(QUERY_NODE_LOGIC_CONDITION, (SNode**)&cond);
  CHECK_MAKE_NODE(cond);
  cond->condType = type;
  cond->pParameterList = NULL;
  pCxt->errCode = nodesMakeList(&cond->pParameterList);
  if (TSDB_CODE_SUCCESS == pCxt->errCode) {
    pCxt->errCode = addParamToLogicConditionNode(cond, pParam1);
  }
  if (TSDB_CODE_SUCCESS == pCxt->errCode && NULL != pParam2) {
    pCxt->errCode = addParamToLogicConditionNode(cond, pParam2);
  }
  if (TSDB_CODE_SUCCESS != pCxt->errCode) {
    nodesDestroyNode((SNode*)cond);
    return NULL;
  }
  return (SNode*)cond;
_err:
  nodesDestroyNode(pParam1);
  nodesDestroyNode(pParam2);
  return NULL;
}

static uint8_t getMinusDataType(uint8_t orgType) {
  switch (orgType) {
    case TSDB_DATA_TYPE_UTINYINT:
    case TSDB_DATA_TYPE_USMALLINT:
    case TSDB_DATA_TYPE_UINT:
    case TSDB_DATA_TYPE_UBIGINT:
      return TSDB_DATA_TYPE_BIGINT;
    default:
      break;
  }
  return orgType;
}

SNode* createOperatorNode(SAstCreateContext* pCxt, EOperatorType type, SNode* pLeft, SNode* pRight) {
  CHECK_PARSER_STATUS(pCxt);
  if (OP_TYPE_MINUS == type && QUERY_NODE_VALUE == nodeType(pLeft)) {
    SValueNode* pVal = (SValueNode*)pLeft;
    char*       pNewLiteral = taosMemoryCalloc(1, strlen(pVal->literal) + 2);
    if (!pNewLiteral) {
      pCxt->errCode = terrno;
      goto _err;
    }
    if ('+' == pVal->literal[0]) {
      sprintf(pNewLiteral, "-%s", pVal->literal + 1);
    } else if ('-' == pVal->literal[0]) {
      sprintf(pNewLiteral, "%s", pVal->literal + 1);
    } else {
      sprintf(pNewLiteral, "-%s", pVal->literal);
    }
    taosMemoryFree(pVal->literal);
    pVal->literal = pNewLiteral;
    pVal->node.resType.type = getMinusDataType(pVal->node.resType.type);
    return pLeft;
  }
  SOperatorNode* op = NULL;
  pCxt->errCode = nodesMakeNode(QUERY_NODE_OPERATOR, (SNode**)&op);
  CHECK_MAKE_NODE(op);
  op->opType = type;
  op->pLeft = pLeft;
  op->pRight = pRight;
  return (SNode*)op;
_err:
  nodesDestroyNode(pLeft);
  nodesDestroyNode(pRight);
  return NULL;
}

SNode* createBetweenAnd(SAstCreateContext* pCxt, SNode* pExpr, SNode* pLeft, SNode* pRight) {
  SNode *pNew = NULL, *pGE = NULL, *pLE = NULL;
  CHECK_PARSER_STATUS(pCxt);
  pCxt->errCode = nodesCloneNode(pExpr, &pNew);
  CHECK_PARSER_STATUS(pCxt);
  pGE = createOperatorNode(pCxt, OP_TYPE_GREATER_EQUAL, pExpr, pLeft);
  CHECK_PARSER_STATUS(pCxt);
  pLE = createOperatorNode(pCxt, OP_TYPE_LOWER_EQUAL, pNew, pRight);
  CHECK_PARSER_STATUS(pCxt);
  SNode* pRet = createLogicConditionNode(pCxt, LOGIC_COND_TYPE_AND, pGE, pLE);
  CHECK_PARSER_STATUS(pCxt);
  return pRet;
_err:
  nodesDestroyNode(pNew);
  nodesDestroyNode(pGE);
  nodesDestroyNode(pLE);
  nodesDestroyNode(pExpr);
  nodesDestroyNode(pLeft);
  nodesDestroyNode(pRight);
  return NULL;
}

SNode* createNotBetweenAnd(SAstCreateContext* pCxt, SNode* pExpr, SNode* pLeft, SNode* pRight) {
  SNode *pNew = NULL, *pLT = NULL, *pGT = NULL;
  CHECK_PARSER_STATUS(pCxt);
  pCxt->errCode = nodesCloneNode(pExpr, &pNew);
  CHECK_PARSER_STATUS(pCxt);
  pLT = createOperatorNode(pCxt, OP_TYPE_LOWER_THAN, pExpr, pLeft);
  CHECK_PARSER_STATUS(pCxt);
  pGT = createOperatorNode(pCxt, OP_TYPE_GREATER_THAN, pNew, pRight);
  CHECK_PARSER_STATUS(pCxt);
  SNode* pRet = createLogicConditionNode(pCxt, LOGIC_COND_TYPE_OR, pLT, pGT);
  CHECK_PARSER_STATUS(pCxt);
  return pRet;
_err:
  nodesDestroyNode(pNew);
  nodesDestroyNode(pGT);
  nodesDestroyNode(pLT);
  nodesDestroyNode(pExpr);
  nodesDestroyNode(pLeft);
  nodesDestroyNode(pRight);
  return NULL;
}

static SNode* createPrimaryKeyCol(SAstCreateContext* pCxt, const SToken* pFuncName) {
  CHECK_PARSER_STATUS(pCxt);
  SColumnNode* pCol = NULL;
  pCxt->errCode = nodesMakeNode(QUERY_NODE_COLUMN, (SNode**)&pCol);
  CHECK_MAKE_NODE(pCol);
  pCol->colId = PRIMARYKEY_TIMESTAMP_COL_ID;
  if (NULL == pFuncName) {
    strcpy(pCol->colName, ROWTS_PSEUDO_COLUMN_NAME);
  } else {
    strncpy(pCol->colName, pFuncName->z, pFuncName->n);
  }
  pCol->isPrimTs = true;
  return (SNode*)pCol;
_err:
  return NULL;
}

SNode* createFunctionNode(SAstCreateContext* pCxt, const SToken* pFuncName, SNodeList* pParameterList) {
  CHECK_PARSER_STATUS(pCxt);
  if (0 == strncasecmp("_rowts", pFuncName->z, pFuncName->n) || 0 == strncasecmp("_c0", pFuncName->z, pFuncName->n)) {
    return createPrimaryKeyCol(pCxt, pFuncName);
  }
  SFunctionNode* func = NULL;
  pCxt->errCode = nodesMakeNode(QUERY_NODE_FUNCTION, (SNode**)&func);
  CHECK_MAKE_NODE(func);
  COPY_STRING_FORM_ID_TOKEN(func->functionName, pFuncName);
  func->pParameterList = pParameterList;
  return (SNode*)func;
_err:
  nodesDestroyList(pParameterList);
  return NULL;
}

SNode* createCastFunctionNode(SAstCreateContext* pCxt, SNode* pExpr, SDataType dt) {
  SFunctionNode* func = NULL;
  CHECK_PARSER_STATUS(pCxt);
  pCxt->errCode = nodesMakeNode(QUERY_NODE_FUNCTION, (SNode**)&func);
  CHECK_MAKE_NODE(func);
  strcpy(func->functionName, "cast");
  func->node.resType = dt;
  if (TSDB_DATA_TYPE_VARCHAR == dt.type || TSDB_DATA_TYPE_GEOMETRY == dt.type || TSDB_DATA_TYPE_VARBINARY == dt.type) {
    func->node.resType.bytes = func->node.resType.bytes + VARSTR_HEADER_SIZE;
  } else if (TSDB_DATA_TYPE_NCHAR == dt.type) {
    func->node.resType.bytes = func->node.resType.bytes * TSDB_NCHAR_SIZE + VARSTR_HEADER_SIZE;
  }
  pCxt->errCode = nodesListMakeAppend(&func->pParameterList, pExpr);
  CHECK_PARSER_STATUS(pCxt);
  return (SNode*)func;
_err:
  nodesDestroyNode((SNode*)func);
  nodesDestroyNode(pExpr);
  return NULL;
}

SNode* createPositionFunctionNode(SAstCreateContext* pCxt, SNode* pExpr, SNode* pExpr2) {
  SFunctionNode* func = NULL;
  CHECK_PARSER_STATUS(pCxt);
  pCxt->errCode = nodesMakeNode(QUERY_NODE_FUNCTION, (SNode**)&func);
  CHECK_MAKE_NODE(func);
  strcpy(func->functionName, "position");
  pCxt->errCode = nodesListMakeAppend(&func->pParameterList, pExpr);
  CHECK_PARSER_STATUS(pCxt);
  pCxt->errCode = nodesListMakeAppend(&func->pParameterList, pExpr2);
  CHECK_PARSER_STATUS(pCxt);
  return (SNode*)func;
_err:
  nodesDestroyNode((SNode*)func);
  nodesDestroyNode(pExpr);
  nodesDestroyNode(pExpr2);
  return NULL;
}

SNode* createTrimFunctionNode(SAstCreateContext* pCxt, SNode* pExpr, ETrimType type) {
  SFunctionNode* func = NULL;
  CHECK_PARSER_STATUS(pCxt);
  pCxt->errCode = nodesMakeNode(QUERY_NODE_FUNCTION, (SNode**)&func);
  CHECK_MAKE_NODE(func);
  strcpy(func->functionName, "trim");
  func->trimType = type;
  pCxt->errCode = nodesListMakeAppend(&func->pParameterList, pExpr);
  CHECK_PARSER_STATUS(pCxt);
  return (SNode*)func;
_err:
  nodesDestroyNode((SNode*)func);
  nodesDestroyNode(pExpr);
  return NULL;
}

SNode* createTrimFunctionNodeExt(SAstCreateContext* pCxt, SNode* pExpr, SNode* pExpr2, ETrimType type) {
  SFunctionNode* func = NULL;
  CHECK_PARSER_STATUS(pCxt);
  pCxt->errCode = nodesMakeNode(QUERY_NODE_FUNCTION, (SNode**)&func);
  CHECK_MAKE_NODE(func);
  strcpy(func->functionName, "trim");
  func->trimType = type;
  pCxt->errCode = nodesListMakeAppend(&func->pParameterList, pExpr);
  CHECK_PARSER_STATUS(pCxt);
  pCxt->errCode = nodesListMakeAppend(&func->pParameterList, pExpr2);
  CHECK_PARSER_STATUS(pCxt);
  return (SNode*)func;
_err:
  nodesDestroyNode((SNode*)func);
  nodesDestroyNode(pExpr);
  nodesDestroyNode(pExpr2);
  return NULL;
}

SNode* createSubstrFunctionNode(SAstCreateContext* pCxt, SNode* pExpr, SNode* pExpr2) {
  SFunctionNode* func = NULL;
  CHECK_PARSER_STATUS(pCxt);
  pCxt->errCode = nodesMakeNode(QUERY_NODE_FUNCTION, (SNode**)&func);
  CHECK_MAKE_NODE(func);
  strcpy(func->functionName, "substr");
  pCxt->errCode = nodesListMakeAppend(&func->pParameterList, pExpr);
  CHECK_PARSER_STATUS(pCxt);
  pCxt->errCode = nodesListMakeAppend(&func->pParameterList, pExpr2);
  CHECK_PARSER_STATUS(pCxt);
  return (SNode*)func;
_err:
  nodesDestroyNode((SNode*)func);
  nodesDestroyNode(pExpr);
  nodesDestroyNode(pExpr2);
  return NULL;
}

SNode* createSubstrFunctionNodeExt(SAstCreateContext* pCxt, SNode* pExpr, SNode* pExpr2, SNode* pExpr3) {
  SFunctionNode* func = NULL;
  CHECK_PARSER_STATUS(pCxt);
  pCxt->errCode = nodesMakeNode(QUERY_NODE_FUNCTION, (SNode**)&func);
  CHECK_MAKE_NODE(func);
  strcpy(func->functionName, "substr");
  pCxt->errCode = nodesListMakeAppend(&func->pParameterList, pExpr);
  CHECK_PARSER_STATUS(pCxt);
  pCxt->errCode = nodesListMakeAppend(&func->pParameterList, pExpr2);
  CHECK_PARSER_STATUS(pCxt);
  pCxt->errCode = nodesListMakeAppend(&func->pParameterList, pExpr3);
  CHECK_PARSER_STATUS(pCxt);
  return (SNode*)func;
_err:
  nodesDestroyNode((SNode*)func);
  nodesDestroyNode(pExpr);
  nodesDestroyNode(pExpr2);
  nodesDestroyNode(pExpr3);
  return NULL;
}

SNode* createNodeListNode(SAstCreateContext* pCxt, SNodeList* pList) {
  SNodeListNode* list = NULL;
  CHECK_PARSER_STATUS(pCxt);
  pCxt->errCode = nodesMakeNode(QUERY_NODE_NODE_LIST, (SNode**)&list);
  CHECK_MAKE_NODE(list);
  list->pNodeList = pList;
  return (SNode*)list;
_err:
  nodesDestroyList(pList);
  return NULL;
}

SNode* createNodeListNodeEx(SAstCreateContext* pCxt, SNode* p1, SNode* p2) {
  SNodeListNode* list = NULL;
  CHECK_PARSER_STATUS(pCxt);
  pCxt->errCode = nodesMakeNode(QUERY_NODE_NODE_LIST, (SNode**)&list);
  CHECK_MAKE_NODE(list);
  pCxt->errCode = nodesListMakeStrictAppend(&list->pNodeList, p1);
  CHECK_PARSER_STATUS(pCxt);
  pCxt->errCode = nodesListStrictAppend(list->pNodeList, p2);
  CHECK_PARSER_STATUS(pCxt);
  return (SNode*)list;
_err:
  nodesDestroyNode((SNode*)list);
  nodesDestroyNode(p1);
  nodesDestroyNode(p2);
  return NULL;
}

SNode* createRealTableNode(SAstCreateContext* pCxt, SToken* pDbName, SToken* pTableName, SToken* pTableAlias) {
  CHECK_PARSER_STATUS(pCxt);
  CHECK_NAME(checkDbName(pCxt, pDbName, true));
  CHECK_NAME(checkTableName(pCxt, pTableName));
  CHECK_NAME(checkTableName(pCxt, pTableAlias));
  SRealTableNode* realTable = NULL;
  pCxt->errCode = nodesMakeNode(QUERY_NODE_REAL_TABLE, (SNode**)&realTable);
  CHECK_MAKE_NODE(realTable);
  if (NULL != pDbName) {
    COPY_STRING_FORM_ID_TOKEN(realTable->table.dbName, pDbName);
  } else {
    snprintf(realTable->table.dbName, sizeof(realTable->table.dbName), "%s", pCxt->pQueryCxt->db);
  }
  if (NULL != pTableAlias && TK_NK_NIL != pTableAlias->type) {
    COPY_STRING_FORM_ID_TOKEN(realTable->table.tableAlias, pTableAlias);
  } else {
    COPY_STRING_FORM_ID_TOKEN(realTable->table.tableAlias, pTableName);
  }
  COPY_STRING_FORM_ID_TOKEN(realTable->table.tableName, pTableName);
  return (SNode*)realTable;
_err:
  return NULL;
}

SNode* createTempTableNode(SAstCreateContext* pCxt, SNode* pSubquery, SToken* pTableAlias) {
  CHECK_PARSER_STATUS(pCxt);
  if (!checkTableName(pCxt, pTableAlias)) {
    return NULL;
  }
  STempTableNode* tempTable = NULL;
  pCxt->errCode = nodesMakeNode(QUERY_NODE_TEMP_TABLE, (SNode**)&tempTable);
  CHECK_MAKE_NODE(tempTable);
  tempTable->pSubquery = pSubquery;
  if (NULL != pTableAlias && TK_NK_NIL != pTableAlias->type) {
    COPY_STRING_FORM_ID_TOKEN(tempTable->table.tableAlias, pTableAlias);
  } else {
    taosRandStr(tempTable->table.tableAlias, 8);
  }
  if (QUERY_NODE_SELECT_STMT == nodeType(pSubquery)) {
    strcpy(((SSelectStmt*)pSubquery)->stmtName, tempTable->table.tableAlias);
    ((SSelectStmt*)pSubquery)->isSubquery = true;
  } else if (QUERY_NODE_SET_OPERATOR == nodeType(pSubquery)) {
    strcpy(((SSetOperator*)pSubquery)->stmtName, tempTable->table.tableAlias);
  }
  return (SNode*)tempTable;
_err:
  nodesDestroyNode(pSubquery);
  return NULL;
}

SNode* createJoinTableNode(SAstCreateContext* pCxt, EJoinType type, EJoinSubType stype, SNode* pLeft, SNode* pRight,
                           SNode* pJoinCond) {
  CHECK_PARSER_STATUS(pCxt);
  SJoinTableNode* joinTable = NULL;
  pCxt->errCode = nodesMakeNode(QUERY_NODE_JOIN_TABLE, (SNode**)&joinTable);
  CHECK_MAKE_NODE(joinTable);
  joinTable->joinType = type;
  joinTable->subType = stype;
  joinTable->pLeft = pLeft;
  joinTable->pRight = pRight;
  joinTable->pOnCond = pJoinCond;
  return (SNode*)joinTable;
_err:
  nodesDestroyNode(pLeft);
  nodesDestroyNode(pRight);
  nodesDestroyNode(pJoinCond);
  return NULL;
}

SNode* createViewNode(SAstCreateContext* pCxt, SToken* pDbName, SToken* pViewName) {
  CHECK_PARSER_STATUS(pCxt);
  CHECK_NAME(checkDbName(pCxt, pDbName, true));
  CHECK_NAME(checkViewName(pCxt, pViewName));
  SViewNode* pView = NULL;
  pCxt->errCode = nodesMakeNode(QUERY_NODE_VIEW, (SNode**)&pView);
  CHECK_MAKE_NODE(pView);
  if (NULL != pDbName) {
    COPY_STRING_FORM_ID_TOKEN(pView->table.dbName, pDbName);
  } else {
    snprintf(pView->table.dbName, sizeof(pView->table.dbName), "%s", pCxt->pQueryCxt->db);
  }
  COPY_STRING_FORM_ID_TOKEN(pView->table.tableName, pViewName);
  return (SNode*)pView;
_err:
  return NULL;
}

SNode* createLimitNode(SAstCreateContext* pCxt, const SToken* pLimit, const SToken* pOffset) {
  CHECK_PARSER_STATUS(pCxt);
  SLimitNode* limitNode = NULL;
  pCxt->errCode = nodesMakeNode(QUERY_NODE_LIMIT, (SNode**)&limitNode);
  CHECK_MAKE_NODE(limitNode);
  limitNode->limit = taosStr2Int64(pLimit->z, NULL, 10);
  if (NULL != pOffset) {
    limitNode->offset = taosStr2Int64(pOffset->z, NULL, 10);
  }
  return (SNode*)limitNode;
_err:
  return NULL;
}

SNode* createOrderByExprNode(SAstCreateContext* pCxt, SNode* pExpr, EOrder order, ENullOrder nullOrder) {
  CHECK_PARSER_STATUS(pCxt);
  SOrderByExprNode* orderByExpr = NULL;
  pCxt->errCode = nodesMakeNode(QUERY_NODE_ORDER_BY_EXPR, (SNode**)&orderByExpr);
  CHECK_MAKE_NODE(orderByExpr);
  orderByExpr->pExpr = pExpr;
  orderByExpr->order = order;
  if (NULL_ORDER_DEFAULT == nullOrder) {
    nullOrder = (ORDER_ASC == order ? NULL_ORDER_FIRST : NULL_ORDER_LAST);
  }
  orderByExpr->nullOrder = nullOrder;
  return (SNode*)orderByExpr;
_err:
  nodesDestroyNode(pExpr);
  return NULL;
}

SNode* createSessionWindowNode(SAstCreateContext* pCxt, SNode* pCol, SNode* pGap) {
  CHECK_PARSER_STATUS(pCxt);
  SSessionWindowNode* session = NULL;
  pCxt->errCode = nodesMakeNode(QUERY_NODE_SESSION_WINDOW, (SNode**)&session);
  CHECK_MAKE_NODE(session);
  session->pCol = (SColumnNode*)pCol;
  session->pGap = (SValueNode*)pGap;
  return (SNode*)session;
_err:
  nodesDestroyNode(pCol);
  nodesDestroyNode(pGap);
  return NULL;
}

SNode* createStateWindowNode(SAstCreateContext* pCxt, SNode* pExpr) {
  SStateWindowNode* state = NULL;
  CHECK_PARSER_STATUS(pCxt);
  pCxt->errCode = nodesMakeNode(QUERY_NODE_STATE_WINDOW, (SNode**)&state);
  CHECK_MAKE_NODE(state);
  state->pCol = createPrimaryKeyCol(pCxt, NULL);
  CHECK_MAKE_NODE(state->pCol);
  state->pExpr = pExpr;
  return (SNode*)state;
_err:
  nodesDestroyNode((SNode*)state);
  nodesDestroyNode(pExpr);
  return NULL;
}

SNode* createEventWindowNode(SAstCreateContext* pCxt, SNode* pStartCond, SNode* pEndCond) {
  SEventWindowNode* pEvent = NULL;
  CHECK_PARSER_STATUS(pCxt);
  pCxt->errCode = nodesMakeNode(QUERY_NODE_EVENT_WINDOW, (SNode**)&pEvent);
  CHECK_MAKE_NODE(pEvent);
  pEvent->pCol = createPrimaryKeyCol(pCxt, NULL);
  CHECK_MAKE_NODE(pEvent->pCol);
  pEvent->pStartCond = pStartCond;
  pEvent->pEndCond = pEndCond;
  return (SNode*)pEvent;
_err:
  nodesDestroyNode((SNode*)pEvent);
  nodesDestroyNode(pStartCond);
  nodesDestroyNode(pEndCond);
  return NULL;
}

SNode* createCountWindowNode(SAstCreateContext* pCxt, const SToken* pCountToken, const SToken* pSlidingToken) {
  SCountWindowNode* pCount = NULL;
  CHECK_PARSER_STATUS(pCxt);
  pCxt->errCode = nodesMakeNode(QUERY_NODE_COUNT_WINDOW, (SNode**)&pCount);
  CHECK_MAKE_NODE(pCount);
  pCount->pCol = createPrimaryKeyCol(pCxt, NULL);
  CHECK_MAKE_NODE(pCount->pCol);
  pCount->windowCount = taosStr2Int64(pCountToken->z, NULL, 10);
  pCount->windowSliding = taosStr2Int64(pSlidingToken->z, NULL, 10);
  return (SNode*)pCount;
_err:
  nodesDestroyNode((SNode*)pCount);
  return NULL;
}

SNode* createAnomalyWindowNode(SAstCreateContext* pCxt, SNode* pExpr, const SToken* pFuncOpt) {
  SAnomalyWindowNode* pAnomaly = NULL;
  CHECK_PARSER_STATUS(pCxt);
  pCxt->errCode = nodesMakeNode(QUERY_NODE_ANOMALY_WINDOW, (SNode**)&pAnomaly);
  CHECK_MAKE_NODE(pAnomaly);
  pAnomaly->pCol = createPrimaryKeyCol(pCxt, NULL);
  CHECK_MAKE_NODE(pAnomaly->pCol);
  pAnomaly->pExpr = pExpr;
  if (pFuncOpt == NULL) {
    tstrncpy(pAnomaly->anomalyOpt, "algo=iqr", TSDB_ANAL_ALGO_OPTION_LEN);
  } else {
    (void)trimString(pFuncOpt->z, pFuncOpt->n, pAnomaly->anomalyOpt, sizeof(pAnomaly->anomalyOpt));
  }
  return (SNode*)pAnomaly;
_err:
  nodesDestroyNode((SNode*)pAnomaly);
  return NULL;
}

SNode* createIntervalWindowNode(SAstCreateContext* pCxt, SNode* pInterval, SNode* pOffset, SNode* pSliding,
                                SNode* pFill) {
  SIntervalWindowNode* interval = NULL;
  CHECK_PARSER_STATUS(pCxt);
  pCxt->errCode = nodesMakeNode(QUERY_NODE_INTERVAL_WINDOW, (SNode**)&interval);
  CHECK_MAKE_NODE(interval);
  interval->pCol = createPrimaryKeyCol(pCxt, NULL);
  CHECK_MAKE_NODE(interval->pCol);
  interval->pInterval = pInterval;
  interval->pOffset = pOffset;
  interval->pSliding = pSliding;
  interval->pFill = pFill;
  return (SNode*)interval;
_err:
  nodesDestroyNode((SNode*)interval);
  nodesDestroyNode(pInterval);
  nodesDestroyNode(pOffset);
  nodesDestroyNode(pSliding);
  nodesDestroyNode(pFill);
  return NULL;
}

SNode* createWindowOffsetNode(SAstCreateContext* pCxt, SNode* pStartOffset, SNode* pEndOffset) {
  SWindowOffsetNode* winOffset = NULL;
  CHECK_PARSER_STATUS(pCxt);
  pCxt->errCode = nodesMakeNode(QUERY_NODE_WINDOW_OFFSET, (SNode**)&winOffset);
  CHECK_MAKE_NODE(winOffset);
  winOffset->pStartOffset = pStartOffset;
  winOffset->pEndOffset = pEndOffset;
  return (SNode*)winOffset;
_err:
  nodesDestroyNode((SNode*)winOffset);
  nodesDestroyNode(pStartOffset);
  nodesDestroyNode(pEndOffset);
  return NULL;
}

SNode* createFillNode(SAstCreateContext* pCxt, EFillMode mode, SNode* pValues) {
  SFillNode* fill = NULL;
  CHECK_PARSER_STATUS(pCxt);
  pCxt->errCode = nodesMakeNode(QUERY_NODE_FILL, (SNode**)&fill);
  CHECK_MAKE_NODE(fill);
  fill->mode = mode;
  fill->pValues = pValues;
  fill->pWStartTs = NULL;
  pCxt->errCode = nodesMakeNode(QUERY_NODE_FUNCTION, (SNode**)&(fill->pWStartTs));
  CHECK_MAKE_NODE(fill->pWStartTs);
  strcpy(((SFunctionNode*)fill->pWStartTs)->functionName, "_wstart");
  return (SNode*)fill;
_err:
  nodesDestroyNode((SNode*)fill);
  nodesDestroyNode(pValues);
  return NULL;
}

SNode* createGroupingSetNode(SAstCreateContext* pCxt, SNode* pNode) {
  SGroupingSetNode* groupingSet = NULL;
  CHECK_PARSER_STATUS(pCxt);
  pCxt->errCode = nodesMakeNode(QUERY_NODE_GROUPING_SET, (SNode**)&groupingSet);
  CHECK_MAKE_NODE(groupingSet);
  groupingSet->groupingSetType = GP_TYPE_NORMAL;
  groupingSet->pParameterList = NULL;
  pCxt->errCode = nodesListMakeAppend(&groupingSet->pParameterList, pNode);
  CHECK_PARSER_STATUS(pCxt);
  return (SNode*)groupingSet;
_err:
  nodesDestroyNode((SNode*)groupingSet);
  nodesDestroyNode(pNode);
  return NULL;
}

SNode* createInterpTimeRange(SAstCreateContext* pCxt, SNode* pStart, SNode* pEnd) {
  CHECK_PARSER_STATUS(pCxt);
  return createBetweenAnd(pCxt, createPrimaryKeyCol(pCxt, NULL), pStart, pEnd);
_err:
  nodesDestroyNode(pStart);
  nodesDestroyNode(pEnd);
  return NULL;
}

SNode* createInterpTimePoint(SAstCreateContext* pCxt, SNode* pPoint) {
  CHECK_PARSER_STATUS(pCxt);
  return createOperatorNode(pCxt, OP_TYPE_EQUAL, createPrimaryKeyCol(pCxt, NULL), pPoint);
_err:
  nodesDestroyNode(pPoint);
  return NULL;
}

SNode* createWhenThenNode(SAstCreateContext* pCxt, SNode* pWhen, SNode* pThen) {
  CHECK_PARSER_STATUS(pCxt);
  SWhenThenNode* pWhenThen = NULL;
  pCxt->errCode = nodesMakeNode(QUERY_NODE_WHEN_THEN, (SNode**)&pWhenThen);
  CHECK_MAKE_NODE(pWhenThen);
  pWhenThen->pWhen = pWhen;
  pWhenThen->pThen = pThen;
  return (SNode*)pWhenThen;
_err:
  nodesDestroyNode(pWhen);
  nodesDestroyNode(pThen);
  return NULL;
}

SNode* createCaseWhenNode(SAstCreateContext* pCxt, SNode* pCase, SNodeList* pWhenThenList, SNode* pElse) {
  CHECK_PARSER_STATUS(pCxt);
  SCaseWhenNode* pCaseWhen = NULL;
  pCxt->errCode = nodesMakeNode(QUERY_NODE_CASE_WHEN, (SNode**)&pCaseWhen);
  CHECK_MAKE_NODE(pCaseWhen);
  pCaseWhen->pCase = pCase;
  pCaseWhen->pWhenThenList = pWhenThenList;
  pCaseWhen->pElse = pElse;
  return (SNode*)pCaseWhen;
_err:
  nodesDestroyNode(pCase);
  nodesDestroyList(pWhenThenList);
  nodesDestroyNode(pElse);
  return NULL;
}

SNode* setProjectionAlias(SAstCreateContext* pCxt, SNode* pNode, SToken* pAlias) {
  CHECK_PARSER_STATUS(pCxt);
  trimEscape(pAlias);
  SExprNode* pExpr = (SExprNode*)pNode;
  int32_t    len = TMIN(sizeof(pExpr->aliasName) - 1, pAlias->n);
  strncpy(pExpr->aliasName, pAlias->z, len);
  pExpr->aliasName[len] = '\0';
  strncpy(pExpr->userAlias, pAlias->z, len);
  pExpr->userAlias[len] = '\0';
  pExpr->asAlias = true;
  return pNode;
_err:
  nodesDestroyNode(pNode);
  return NULL;
}

SNode* addWhereClause(SAstCreateContext* pCxt, SNode* pStmt, SNode* pWhere) {
  CHECK_PARSER_STATUS(pCxt);
  if (QUERY_NODE_SELECT_STMT == nodeType(pStmt)) {
    ((SSelectStmt*)pStmt)->pWhere = pWhere;
  }
  return pStmt;
_err:
  nodesDestroyNode(pStmt);
  nodesDestroyNode(pWhere);
  return NULL;
}

SNode* addPartitionByClause(SAstCreateContext* pCxt, SNode* pStmt, SNodeList* pPartitionByList) {
  CHECK_PARSER_STATUS(pCxt);
  if (QUERY_NODE_SELECT_STMT == nodeType(pStmt)) {
    ((SSelectStmt*)pStmt)->pPartitionByList = pPartitionByList;
  }
  return pStmt;
_err:
  nodesDestroyNode(pStmt);
  nodesDestroyList(pPartitionByList);
  return NULL;
}

SNode* addWindowClauseClause(SAstCreateContext* pCxt, SNode* pStmt, SNode* pWindow) {
  CHECK_PARSER_STATUS(pCxt);
  if (QUERY_NODE_SELECT_STMT == nodeType(pStmt)) {
    ((SSelectStmt*)pStmt)->pWindow = pWindow;
  }
  return pStmt;
_err:
  nodesDestroyNode(pStmt);
  nodesDestroyNode(pWindow);
  return NULL;
}

SNode* addGroupByClause(SAstCreateContext* pCxt, SNode* pStmt, SNodeList* pGroupByList) {
  CHECK_PARSER_STATUS(pCxt);
  if (QUERY_NODE_SELECT_STMT == nodeType(pStmt)) {
    ((SSelectStmt*)pStmt)->pGroupByList = pGroupByList;
  }
  return pStmt;
_err:
  nodesDestroyNode(pStmt);
  nodesDestroyList(pGroupByList);
  return NULL;
}

SNode* addHavingClause(SAstCreateContext* pCxt, SNode* pStmt, SNode* pHaving) {
  CHECK_PARSER_STATUS(pCxt);
  if (QUERY_NODE_SELECT_STMT == nodeType(pStmt)) {
    ((SSelectStmt*)pStmt)->pHaving = pHaving;
  }
  return pStmt;
_err:
  nodesDestroyNode(pStmt);
  nodesDestroyNode(pHaving);
  return NULL;
}

SNode* addOrderByClause(SAstCreateContext* pCxt, SNode* pStmt, SNodeList* pOrderByList) {
  CHECK_PARSER_STATUS(pCxt);
  if (NULL == pOrderByList) {
    return pStmt;
  }
  if (QUERY_NODE_SELECT_STMT == nodeType(pStmt)) {
    ((SSelectStmt*)pStmt)->pOrderByList = pOrderByList;
  } else {
    ((SSetOperator*)pStmt)->pOrderByList = pOrderByList;
  }
  return pStmt;
_err:
  nodesDestroyNode(pStmt);
  nodesDestroyList(pOrderByList);
  return NULL;
}

SNode* addSlimitClause(SAstCreateContext* pCxt, SNode* pStmt, SNode* pSlimit) {
  CHECK_PARSER_STATUS(pCxt);
  if (NULL == pSlimit) {
    return pStmt;
  }
  if (QUERY_NODE_SELECT_STMT == nodeType(pStmt)) {
    ((SSelectStmt*)pStmt)->pSlimit = (SLimitNode*)pSlimit;
  }
  return pStmt;
_err:
  nodesDestroyNode(pStmt);
  nodesDestroyNode(pSlimit);
  return NULL;
}

SNode* addLimitClause(SAstCreateContext* pCxt, SNode* pStmt, SNode* pLimit) {
  CHECK_PARSER_STATUS(pCxt);
  if (NULL == pLimit) {
    return pStmt;
  }
  if (QUERY_NODE_SELECT_STMT == nodeType(pStmt)) {
    ((SSelectStmt*)pStmt)->pLimit = (SLimitNode*)pLimit;
  } else {
    ((SSetOperator*)pStmt)->pLimit = pLimit;
  }
  return pStmt;
_err:
  nodesDestroyNode(pStmt);
  nodesDestroyNode(pLimit);
  return NULL;
}

SNode* addRangeClause(SAstCreateContext* pCxt, SNode* pStmt, SNode* pRange) {
  CHECK_PARSER_STATUS(pCxt);
  if (QUERY_NODE_SELECT_STMT == nodeType(pStmt)) {
    ((SSelectStmt*)pStmt)->pRange = pRange;
  }
  return pStmt;
_err:
  nodesDestroyNode(pStmt);
  nodesDestroyNode(pRange);
  return NULL;
}

SNode* addEveryClause(SAstCreateContext* pCxt, SNode* pStmt, SNode* pEvery) {
  CHECK_PARSER_STATUS(pCxt);
  if (QUERY_NODE_SELECT_STMT == nodeType(pStmt)) {
    ((SSelectStmt*)pStmt)->pEvery = pEvery;
  }
  return pStmt;
_err:
  nodesDestroyNode(pStmt);
  nodesDestroyNode(pEvery);
  return NULL;
}

SNode* addFillClause(SAstCreateContext* pCxt, SNode* pStmt, SNode* pFill) {
  CHECK_PARSER_STATUS(pCxt);
  if (QUERY_NODE_SELECT_STMT == nodeType(pStmt) && NULL != pFill) {
    SFillNode* pFillClause = (SFillNode*)pFill;
    nodesDestroyNode(pFillClause->pWStartTs);
    pFillClause->pWStartTs = createPrimaryKeyCol(pCxt, NULL);
    CHECK_MAKE_NODE(pFillClause->pWStartTs);
    ((SSelectStmt*)pStmt)->pFill = (SNode*)pFillClause;
  }
  return pStmt;
_err:
  nodesDestroyNode(pStmt);
  nodesDestroyNode(pFill);
  return NULL;
}

SNode* addJLimitClause(SAstCreateContext* pCxt, SNode* pJoin, SNode* pJLimit) {
  CHECK_PARSER_STATUS(pCxt);
  if (NULL == pJLimit) {
    return pJoin;
  }
  SJoinTableNode* pJoinNode = (SJoinTableNode*)pJoin;
  pJoinNode->pJLimit = pJLimit;

  return pJoin;
_err:
  nodesDestroyNode(pJoin);
  nodesDestroyNode(pJLimit);
  return NULL;
}

SNode* addWindowOffsetClause(SAstCreateContext* pCxt, SNode* pJoin, SNode* pWinOffset) {
  CHECK_PARSER_STATUS(pCxt);
  if (NULL == pWinOffset) {
    return pJoin;
  }
  SJoinTableNode* pJoinNode = (SJoinTableNode*)pJoin;
  pJoinNode->pWindowOffset = pWinOffset;

  return pJoin;
_err:
  nodesDestroyNode(pJoin);
  nodesDestroyNode(pWinOffset);
  return NULL;
}

SNode* createSelectStmt(SAstCreateContext* pCxt, bool isDistinct, SNodeList* pProjectionList, SNode* pTable,
                        SNodeList* pHint) {
  CHECK_PARSER_STATUS(pCxt);
  SNode* select = NULL;
  pCxt->errCode = createSelectStmtImpl(isDistinct, pProjectionList, pTable, pHint, &select);
  CHECK_MAKE_NODE(select);
  return select;
_err:
  nodesDestroyList(pProjectionList);
  nodesDestroyNode(pTable);
  nodesDestroyList(pHint);
  return NULL;
}

SNode* setSelectStmtTagMode(SAstCreateContext* pCxt, SNode* pStmt, bool bSelectTags) {
  if (pStmt && QUERY_NODE_SELECT_STMT == nodeType(pStmt)) {
    if (pCxt->pQueryCxt->biMode) {
      ((SSelectStmt*)pStmt)->tagScan = true;
    } else {
      ((SSelectStmt*)pStmt)->tagScan = bSelectTags;
    }
  }
  return pStmt;
}

static void setSubquery(SNode* pStmt) {
  if (QUERY_NODE_SELECT_STMT == nodeType(pStmt)) {
    ((SSelectStmt*)pStmt)->isSubquery = true;
  }
}

SNode* createSetOperator(SAstCreateContext* pCxt, ESetOperatorType type, SNode* pLeft, SNode* pRight) {
  CHECK_PARSER_STATUS(pCxt);
  SSetOperator* setOp = NULL;
  pCxt->errCode = nodesMakeNode(QUERY_NODE_SET_OPERATOR, (SNode**)&setOp);
  CHECK_MAKE_NODE(setOp);
  setOp->opType = type;
  setOp->pLeft = pLeft;
  setSubquery(setOp->pLeft);
  setOp->pRight = pRight;
  setSubquery(setOp->pRight);
  sprintf(setOp->stmtName, "%p", setOp);
  return (SNode*)setOp;
_err:
  nodesDestroyNode(pLeft);
  nodesDestroyNode(pRight);
  return NULL;
}

static void updateWalOptionsDefault(SDatabaseOptions* pOptions) {
  if (!pOptions->walRetentionPeriodIsSet) {
    pOptions->walRetentionPeriod =
        pOptions->replica > 1 ? TSDB_REPS_DEF_DB_WAL_RET_PERIOD : TSDB_REP_DEF_DB_WAL_RET_PERIOD;
  }
  if (!pOptions->walRetentionSizeIsSet) {
    pOptions->walRetentionSize = pOptions->replica > 1 ? TSDB_REPS_DEF_DB_WAL_RET_SIZE : TSDB_REP_DEF_DB_WAL_RET_SIZE;
  }
  if (!pOptions->walRollPeriodIsSet) {
    pOptions->walRollPeriod =
        pOptions->replica > 1 ? TSDB_REPS_DEF_DB_WAL_ROLL_PERIOD : TSDB_REP_DEF_DB_WAL_ROLL_PERIOD;
  }
}

SNode* createDefaultDatabaseOptions(SAstCreateContext* pCxt) {
  CHECK_PARSER_STATUS(pCxt);
  SDatabaseOptions* pOptions = NULL;
  pCxt->errCode = nodesMakeNode(QUERY_NODE_DATABASE_OPTIONS, (SNode**)&pOptions);
  CHECK_MAKE_NODE(pOptions);
  pOptions->buffer = TSDB_DEFAULT_BUFFER_PER_VNODE;
  pOptions->cacheModel = TSDB_DEFAULT_CACHE_MODEL;
  pOptions->cacheLastSize = TSDB_DEFAULT_CACHE_SIZE;
  pOptions->compressionLevel = TSDB_DEFAULT_COMP_LEVEL;
  pOptions->daysPerFile = TSDB_DEFAULT_DAYS_PER_FILE;
  pOptions->fsyncPeriod = TSDB_DEFAULT_FSYNC_PERIOD;
  pOptions->maxRowsPerBlock = TSDB_DEFAULT_MAXROWS_FBLOCK;
  pOptions->minRowsPerBlock = TSDB_DEFAULT_MINROWS_FBLOCK;
  pOptions->keep[0] = TSDB_DEFAULT_KEEP;
  pOptions->keep[1] = TSDB_DEFAULT_KEEP;
  pOptions->keep[2] = TSDB_DEFAULT_KEEP;
  pOptions->pages = TSDB_DEFAULT_PAGES_PER_VNODE;
  pOptions->pagesize = TSDB_DEFAULT_PAGESIZE_PER_VNODE;
  pOptions->tsdbPageSize = TSDB_DEFAULT_TSDB_PAGESIZE;
  pOptions->precision = TSDB_DEFAULT_PRECISION;
  pOptions->replica = TSDB_DEFAULT_DB_REPLICA;
  pOptions->strict = TSDB_DEFAULT_DB_STRICT;
  pOptions->walLevel = TSDB_DEFAULT_WAL_LEVEL;
  pOptions->numOfVgroups = TSDB_DEFAULT_VN_PER_DB;
  pOptions->singleStable = TSDB_DEFAULT_DB_SINGLE_STABLE;
  pOptions->schemaless = TSDB_DEFAULT_DB_SCHEMALESS;
  updateWalOptionsDefault(pOptions);
  pOptions->walSegmentSize = TSDB_DEFAULT_DB_WAL_SEGMENT_SIZE;
  pOptions->sstTrigger = TSDB_DEFAULT_SST_TRIGGER;
  pOptions->tablePrefix = TSDB_DEFAULT_HASH_PREFIX;
  pOptions->tableSuffix = TSDB_DEFAULT_HASH_SUFFIX;
  pOptions->s3ChunkSize = TSDB_DEFAULT_S3_CHUNK_SIZE;
  pOptions->s3KeepLocal = TSDB_DEFAULT_S3_KEEP_LOCAL;
  pOptions->s3Compact = TSDB_DEFAULT_S3_COMPACT;
  pOptions->withArbitrator = TSDB_DEFAULT_DB_WITH_ARBITRATOR;
  pOptions->encryptAlgorithm = TSDB_DEFAULT_ENCRYPT_ALGO;
  return (SNode*)pOptions;
_err:
  return NULL;
}

SNode* createAlterDatabaseOptions(SAstCreateContext* pCxt) {
  CHECK_PARSER_STATUS(pCxt);
  SDatabaseOptions* pOptions = NULL;
  pCxt->errCode = nodesMakeNode(QUERY_NODE_DATABASE_OPTIONS, (SNode**)&pOptions);
  CHECK_MAKE_NODE(pOptions);
  pOptions->buffer = -1;
  pOptions->cacheModel = -1;
  pOptions->cacheLastSize = -1;
  pOptions->compressionLevel = -1;
  pOptions->daysPerFile = -1;
  pOptions->fsyncPeriod = -1;
  pOptions->maxRowsPerBlock = -1;
  pOptions->minRowsPerBlock = -1;
  pOptions->keep[0] = -1;
  pOptions->keep[1] = -1;
  pOptions->keep[2] = -1;
  pOptions->pages = -1;
  pOptions->pagesize = -1;
  pOptions->tsdbPageSize = -1;
  pOptions->precision = -1;
  pOptions->replica = -1;
  pOptions->strict = -1;
  pOptions->walLevel = -1;
  pOptions->numOfVgroups = -1;
  pOptions->singleStable = -1;
  pOptions->schemaless = -1;
  pOptions->walRetentionPeriod = -2;  // -1 is a valid value
  pOptions->walRetentionSize = -2;    // -1 is a valid value
  pOptions->walRollPeriod = -1;
  pOptions->walSegmentSize = -1;
  pOptions->sstTrigger = -1;
  pOptions->tablePrefix = -1;
  pOptions->tableSuffix = -1;
  pOptions->s3ChunkSize = -1;
  pOptions->s3KeepLocal = -1;
  pOptions->s3Compact = -1;
  pOptions->withArbitrator = -1;
  pOptions->encryptAlgorithm = -1;
  return (SNode*)pOptions;
_err:
  return NULL;
}

static SNode* setDatabaseOptionImpl(SAstCreateContext* pCxt, SNode* pOptions, EDatabaseOptionType type, void* pVal,
                                    bool alter) {
  CHECK_PARSER_STATUS(pCxt);
  SDatabaseOptions* pDbOptions = (SDatabaseOptions*)pOptions;
  switch (type) {
    case DB_OPTION_BUFFER:
      pDbOptions->buffer = taosStr2Int32(((SToken*)pVal)->z, NULL, 10);
      break;
    case DB_OPTION_CACHEMODEL:
      COPY_STRING_FORM_STR_TOKEN(pDbOptions->cacheModelStr, (SToken*)pVal);
      break;
    case DB_OPTION_CACHESIZE:
      pDbOptions->cacheLastSize = taosStr2Int32(((SToken*)pVal)->z, NULL, 10);
      break;
    case DB_OPTION_COMP:
      pDbOptions->compressionLevel = taosStr2Int8(((SToken*)pVal)->z, NULL, 10);
      break;
    case DB_OPTION_DAYS: {
      SToken* pToken = pVal;
      if (TK_NK_INTEGER == pToken->type) {
        pDbOptions->daysPerFile = taosStr2Int32(pToken->z, NULL, 10) * 1440;
      } else {
        pDbOptions->pDaysPerFile = (SValueNode*)createDurationValueNode(pCxt, pToken);
      }
      break;
    }
    case DB_OPTION_FSYNC:
      pDbOptions->fsyncPeriod = taosStr2Int32(((SToken*)pVal)->z, NULL, 10);
      break;
    case DB_OPTION_MAXROWS:
      pDbOptions->maxRowsPerBlock = taosStr2Int32(((SToken*)pVal)->z, NULL, 10);
      break;
    case DB_OPTION_MINROWS:
      pDbOptions->minRowsPerBlock = taosStr2Int32(((SToken*)pVal)->z, NULL, 10);
      break;
    case DB_OPTION_KEEP:
      pDbOptions->pKeep = pVal;
      break;
    case DB_OPTION_PAGES:
      pDbOptions->pages = taosStr2Int32(((SToken*)pVal)->z, NULL, 10);
      break;
    case DB_OPTION_PAGESIZE:
      pDbOptions->pagesize = taosStr2Int32(((SToken*)pVal)->z, NULL, 10);
      break;
    case DB_OPTION_TSDB_PAGESIZE:
      pDbOptions->tsdbPageSize = taosStr2Int32(((SToken*)pVal)->z, NULL, 10);
      break;
    case DB_OPTION_PRECISION:
      COPY_STRING_FORM_STR_TOKEN(pDbOptions->precisionStr, (SToken*)pVal);
      break;
    case DB_OPTION_REPLICA:
      pDbOptions->replica = taosStr2Int8(((SToken*)pVal)->z, NULL, 10);
      pDbOptions->withArbitrator = (pDbOptions->replica == 2);
      if (!alter) {
        updateWalOptionsDefault(pDbOptions);
      }
      break;
    case DB_OPTION_STRICT:
      COPY_STRING_FORM_STR_TOKEN(pDbOptions->strictStr, (SToken*)pVal);
      break;
    case DB_OPTION_WAL:
      pDbOptions->walLevel = taosStr2Int8(((SToken*)pVal)->z, NULL, 10);
      break;
    case DB_OPTION_VGROUPS:
      pDbOptions->numOfVgroups = taosStr2Int32(((SToken*)pVal)->z, NULL, 10);
      break;
    case DB_OPTION_SINGLE_STABLE:
      pDbOptions->singleStable = taosStr2Int8(((SToken*)pVal)->z, NULL, 10);
      break;
    case DB_OPTION_RETENTIONS:
      pDbOptions->pRetentions = pVal;
      break;
    case DB_OPTION_WAL_RETENTION_PERIOD:
      pDbOptions->walRetentionPeriod = taosStr2Int32(((SToken*)pVal)->z, NULL, 10);
      pDbOptions->walRetentionPeriodIsSet = true;
      break;
    case DB_OPTION_WAL_RETENTION_SIZE:
      pDbOptions->walRetentionSize = taosStr2Int32(((SToken*)pVal)->z, NULL, 10);
      pDbOptions->walRetentionSizeIsSet = true;
      break;
    case DB_OPTION_WAL_ROLL_PERIOD:
      pDbOptions->walRollPeriod = taosStr2Int32(((SToken*)pVal)->z, NULL, 10);
      pDbOptions->walRollPeriodIsSet = true;
      break;
    case DB_OPTION_WAL_SEGMENT_SIZE:
      pDbOptions->walSegmentSize = taosStr2Int32(((SToken*)pVal)->z, NULL, 10);
      break;
    case DB_OPTION_STT_TRIGGER:
      pDbOptions->sstTrigger = taosStr2Int32(((SToken*)pVal)->z, NULL, 10);
      break;
    case DB_OPTION_TABLE_PREFIX: {
      SValueNode* pNode = (SValueNode*)pVal;
      if (TSDB_DATA_TYPE_BIGINT == pNode->node.resType.type || TSDB_DATA_TYPE_UBIGINT == pNode->node.resType.type) {
        pDbOptions->tablePrefix = taosStr2Int32(pNode->literal, NULL, 10);
      } else {
        snprintf(pCxt->pQueryCxt->pMsg, pCxt->pQueryCxt->msgLen, "invalid table_prefix data type");
        pCxt->errCode = TSDB_CODE_PAR_SYNTAX_ERROR;
      }
      nodesDestroyNode((SNode*)pNode);
      break;
    }
    case DB_OPTION_TABLE_SUFFIX: {
      SValueNode* pNode = (SValueNode*)pVal;
      if (TSDB_DATA_TYPE_BIGINT == pNode->node.resType.type || TSDB_DATA_TYPE_UBIGINT == pNode->node.resType.type) {
        pDbOptions->tableSuffix = taosStr2Int32(pNode->literal, NULL, 10);
      } else {
        snprintf(pCxt->pQueryCxt->pMsg, pCxt->pQueryCxt->msgLen, "invalid table_suffix data type");
        pCxt->errCode = TSDB_CODE_PAR_SYNTAX_ERROR;
      }
      nodesDestroyNode((SNode*)pNode);
      break;
    }
    case DB_OPTION_S3_CHUNKPAGES:
      pDbOptions->s3ChunkSize = taosStr2Int32(((SToken*)pVal)->z, NULL, 10);
      break;
    case DB_OPTION_S3_KEEPLOCAL: {
      SToken* pToken = pVal;
      if (TK_NK_INTEGER == pToken->type) {
        pDbOptions->s3KeepLocal = taosStr2Int32(pToken->z, NULL, 10) * 1440;
      } else {
        pDbOptions->s3KeepLocalStr = (SValueNode*)createDurationValueNode(pCxt, pToken);
      }
      break;
    }
    case DB_OPTION_S3_COMPACT:
      pDbOptions->s3Compact = taosStr2Int8(((SToken*)pVal)->z, NULL, 10);
      break;
    case DB_OPTION_KEEP_TIME_OFFSET: 
      pDbOptions->keepTimeOffset = taosStr2Int32(((SToken*)pVal)->z, NULL, 10);
      break;
    case DB_OPTION_ENCRYPT_ALGORITHM:
      COPY_STRING_FORM_STR_TOKEN(pDbOptions->encryptAlgorithmStr, (SToken*)pVal);
      pDbOptions->encryptAlgorithm = TSDB_DEFAULT_ENCRYPT_ALGO;
      break;
    default:
      break;
  }
  return pOptions;
_err:
  nodesDestroyNode(pOptions);
  return NULL;
}

SNode* setDatabaseOption(SAstCreateContext* pCxt, SNode* pOptions, EDatabaseOptionType type, void* pVal) {
  return setDatabaseOptionImpl(pCxt, pOptions, type, pVal, false);
}

SNode* setAlterDatabaseOption(SAstCreateContext* pCxt, SNode* pOptions, SAlterOption* pAlterOption) {
  CHECK_PARSER_STATUS(pCxt);
  switch (pAlterOption->type) {
    case DB_OPTION_KEEP:
    case DB_OPTION_RETENTIONS:
      return setDatabaseOptionImpl(pCxt, pOptions, pAlterOption->type, pAlterOption->pList, true);
    default:
      break;
  }
  return setDatabaseOptionImpl(pCxt, pOptions, pAlterOption->type, &pAlterOption->val, true);
_err:
  nodesDestroyNode(pOptions);
  nodesDestroyList(pAlterOption->pList);
  return NULL;
}

SNode* createCreateDatabaseStmt(SAstCreateContext* pCxt, bool ignoreExists, SToken* pDbName, SNode* pOptions) {
  CHECK_PARSER_STATUS(pCxt);
  CHECK_NAME(checkDbName(pCxt, pDbName, false));
  SCreateDatabaseStmt* pStmt = NULL;
  pCxt->errCode = nodesMakeNode(QUERY_NODE_CREATE_DATABASE_STMT, (SNode**)&pStmt);
  CHECK_MAKE_NODE(pStmt);
  COPY_STRING_FORM_ID_TOKEN(pStmt->dbName, pDbName);
  pStmt->ignoreExists = ignoreExists;
  pStmt->pOptions = (SDatabaseOptions*)pOptions;
  return (SNode*)pStmt;
_err:
  nodesDestroyNode(pOptions);
  return NULL;
}

SNode* createDropDatabaseStmt(SAstCreateContext* pCxt, bool ignoreNotExists, SToken* pDbName) {
  CHECK_PARSER_STATUS(pCxt);
  CHECK_NAME(checkDbName(pCxt, pDbName, false));
  SDropDatabaseStmt* pStmt = NULL;
  pCxt->errCode = nodesMakeNode(QUERY_NODE_DROP_DATABASE_STMT, (SNode**)&pStmt);
  CHECK_MAKE_NODE(pStmt);
  COPY_STRING_FORM_ID_TOKEN(pStmt->dbName, pDbName);
  pStmt->ignoreNotExists = ignoreNotExists;
  return (SNode*)pStmt;
_err:
  return NULL;
}

SNode* createAlterDatabaseStmt(SAstCreateContext* pCxt, SToken* pDbName, SNode* pOptions) {
  CHECK_PARSER_STATUS(pCxt);
  CHECK_NAME(checkDbName(pCxt, pDbName, false));
  SAlterDatabaseStmt* pStmt = NULL;
  pCxt->errCode = nodesMakeNode(QUERY_NODE_ALTER_DATABASE_STMT, (SNode**)&pStmt);
  CHECK_MAKE_NODE(pStmt);
  COPY_STRING_FORM_ID_TOKEN(pStmt->dbName, pDbName);
  pStmt->pOptions = (SDatabaseOptions*)pOptions;
  return (SNode*)pStmt;
_err:
  nodesDestroyNode(pOptions);
  return NULL;
}

SNode* createFlushDatabaseStmt(SAstCreateContext* pCxt, SToken* pDbName) {
  CHECK_PARSER_STATUS(pCxt);
  CHECK_NAME(checkDbName(pCxt, pDbName, false));
  SFlushDatabaseStmt* pStmt = NULL;
  pCxt->errCode = nodesMakeNode(QUERY_NODE_FLUSH_DATABASE_STMT, (SNode**)&pStmt);
  CHECK_MAKE_NODE(pStmt);
  COPY_STRING_FORM_ID_TOKEN(pStmt->dbName, pDbName);
  return (SNode*)pStmt;
_err:
  return NULL;
}

SNode* createTrimDatabaseStmt(SAstCreateContext* pCxt, SToken* pDbName, int32_t maxSpeed) {
  CHECK_PARSER_STATUS(pCxt);
  CHECK_NAME(checkDbName(pCxt, pDbName, false));
  STrimDatabaseStmt* pStmt = NULL;
  pCxt->errCode = nodesMakeNode(QUERY_NODE_TRIM_DATABASE_STMT, (SNode**)&pStmt);
  CHECK_MAKE_NODE(pStmt);
  COPY_STRING_FORM_ID_TOKEN(pStmt->dbName, pDbName);
  pStmt->maxSpeed = maxSpeed;
  return (SNode*)pStmt;
_err:
  return NULL;
}

SNode* createS3MigrateDatabaseStmt(SAstCreateContext* pCxt, SToken* pDbName) {
  CHECK_PARSER_STATUS(pCxt);
  CHECK_NAME(checkDbName(pCxt, pDbName, false));
  SS3MigrateDatabaseStmt* pStmt = NULL;
  pCxt->errCode = nodesMakeNode(QUERY_NODE_S3MIGRATE_DATABASE_STMT, (SNode**)&pStmt);
  CHECK_MAKE_NODE(pStmt);
  COPY_STRING_FORM_ID_TOKEN(pStmt->dbName, pDbName);
  return (SNode*)pStmt;
_err:
  return NULL;
}

SNode* createCompactStmt(SAstCreateContext* pCxt, SToken* pDbName, SNode* pStart, SNode* pEnd) {
  CHECK_PARSER_STATUS(pCxt);
  CHECK_NAME(checkDbName(pCxt, pDbName, false));
  SCompactDatabaseStmt* pStmt = NULL;
  pCxt->errCode = nodesMakeNode(QUERY_NODE_COMPACT_DATABASE_STMT, (SNode**)&pStmt);
  CHECK_MAKE_NODE(pStmt);
  COPY_STRING_FORM_ID_TOKEN(pStmt->dbName, pDbName);
  pStmt->pStart = pStart;
  pStmt->pEnd = pEnd;
  return (SNode*)pStmt;
_err:
  nodesDestroyNode(pStart);
  nodesDestroyNode(pEnd);
  return NULL;
}

SNode* createDefaultTableOptions(SAstCreateContext* pCxt) {
  CHECK_PARSER_STATUS(pCxt);
  STableOptions* pOptions = NULL;
  pCxt->errCode = nodesMakeNode(QUERY_NODE_TABLE_OPTIONS, (SNode**)&pOptions);
  CHECK_MAKE_NODE(pOptions);
  pOptions->maxDelay1 = -1;
  pOptions->maxDelay2 = -1;
  pOptions->watermark1 = TSDB_DEFAULT_ROLLUP_WATERMARK;
  pOptions->watermark2 = TSDB_DEFAULT_ROLLUP_WATERMARK;
  pOptions->ttl = TSDB_DEFAULT_TABLE_TTL;
  pOptions->commentNull = true;  // mark null
  return (SNode*)pOptions;
_err:
  return NULL;
}

SNode* createAlterTableOptions(SAstCreateContext* pCxt) {
  CHECK_PARSER_STATUS(pCxt);
  STableOptions* pOptions = NULL;
  pCxt->errCode = nodesMakeNode(QUERY_NODE_TABLE_OPTIONS, (SNode**)&pOptions);
  CHECK_MAKE_NODE(pOptions);
  pOptions->ttl = -1;
  pOptions->commentNull = true;  // mark null
  return (SNode*)pOptions;
_err:
  return NULL;
}

SNode* setTableOption(SAstCreateContext* pCxt, SNode* pOptions, ETableOptionType type, void* pVal) {
  CHECK_PARSER_STATUS(pCxt);
  switch (type) {
    case TABLE_OPTION_COMMENT:
      if (checkComment(pCxt, (SToken*)pVal, true)) {
        ((STableOptions*)pOptions)->commentNull = false;
        COPY_STRING_FORM_STR_TOKEN(((STableOptions*)pOptions)->comment, (SToken*)pVal);
      }
      break;
    case TABLE_OPTION_MAXDELAY:
      ((STableOptions*)pOptions)->pMaxDelay = pVal;
      break;
    case TABLE_OPTION_WATERMARK:
      ((STableOptions*)pOptions)->pWatermark = pVal;
      break;
    case TABLE_OPTION_ROLLUP:
      ((STableOptions*)pOptions)->pRollupFuncs = pVal;
      break;
    case TABLE_OPTION_TTL: {
      int64_t ttl = taosStr2Int64(((SToken*)pVal)->z, NULL, 10);
      if (ttl > INT32_MAX) {
        pCxt->errCode = TSDB_CODE_TSC_VALUE_OUT_OF_RANGE;
      } else {
        // ttl can not be smaller than 0, because there is a limitation in sql.y (TTL NK_INTEGER)
        ((STableOptions*)pOptions)->ttl = ttl;
      }
      break;
    }
    case TABLE_OPTION_SMA:
      ((STableOptions*)pOptions)->pSma = pVal;
      break;
    case TABLE_OPTION_DELETE_MARK:
      ((STableOptions*)pOptions)->pDeleteMark = pVal;
      break;
    default:
      break;
  }
  return pOptions;
_err:
  nodesDestroyNode(pOptions);
  return NULL;
}

SNode* createDefaultColumnOptions(SAstCreateContext* pCxt) {
  CHECK_PARSER_STATUS(pCxt);
  SColumnOptions* pOptions = NULL;
  pCxt->errCode = nodesMakeNode(QUERY_NODE_COLUMN_OPTIONS, (SNode**)&pOptions);
  CHECK_MAKE_NODE(pOptions);
  pOptions->commentNull = true;
  pOptions->bPrimaryKey = false;
  return (SNode*)pOptions;
_err:
  return NULL;
}

EColumnOptionType getColumnOptionType(const char* optionType) {
  if (0 == strcasecmp(optionType, "ENCODE")) {
    return COLUMN_OPTION_ENCODE;
  } else if (0 == strcasecmp(optionType, "COMPRESS")) {
    return COLUMN_OPTION_COMPRESS;
  } else if (0 == strcasecmp(optionType, "LEVEL")) {
    return COLUMN_OPTION_LEVEL;
  }
  return 0;
}
SNode* setColumnOptionsPK(SAstCreateContext* pCxt, SNode* pOptions) {
  CHECK_PARSER_STATUS(pCxt);
  ((SColumnOptions*)pOptions)->bPrimaryKey = true;
  return pOptions;
_err:
  nodesDestroyNode(pOptions);
  return NULL;
}

SNode* setColumnOptions(SAstCreateContext* pCxt, SNode* pOptions, const SToken* pVal1, void* pVal2) {
  CHECK_PARSER_STATUS(pCxt);
  char optionType[TSDB_CL_OPTION_LEN];

  memset(optionType, 0, TSDB_CL_OPTION_LEN);
  strncpy(optionType, pVal1->z, TMIN(pVal1->n, TSDB_CL_OPTION_LEN));
  if (0 == strlen(optionType)) {
    pCxt->errCode = TSDB_CODE_PAR_SYNTAX_ERROR;
    return pOptions;
  }
  EColumnOptionType type = getColumnOptionType(optionType);
  switch (type) {
    case COLUMN_OPTION_ENCODE:
      memset(((SColumnOptions*)pOptions)->encode, 0, TSDB_CL_COMPRESS_OPTION_LEN);
      COPY_STRING_FORM_STR_TOKEN(((SColumnOptions*)pOptions)->encode, (SToken*)pVal2);
      if (0 == strlen(((SColumnOptions*)pOptions)->encode)) {
        pCxt->errCode = TSDB_CODE_TSC_ENCODE_PARAM_ERROR;
      }
      break;
    case COLUMN_OPTION_COMPRESS:
      memset(((SColumnOptions*)pOptions)->compress, 0, TSDB_CL_COMPRESS_OPTION_LEN);
      COPY_STRING_FORM_STR_TOKEN(((SColumnOptions*)pOptions)->compress, (SToken*)pVal2);
      if (0 == strlen(((SColumnOptions*)pOptions)->compress)) {
        pCxt->errCode = TSDB_CODE_TSC_COMPRESS_PARAM_ERROR;
      }
      break;
    case COLUMN_OPTION_LEVEL:
      memset(((SColumnOptions*)pOptions)->compressLevel, 0, TSDB_CL_COMPRESS_OPTION_LEN);
      COPY_STRING_FORM_STR_TOKEN(((SColumnOptions*)pOptions)->compressLevel, (SToken*)pVal2);
      if (0 == strlen(((SColumnOptions*)pOptions)->compressLevel)) {
        pCxt->errCode = TSDB_CODE_TSC_COMPRESS_LEVEL_ERROR;
      }
      break;
    default:
      pCxt->errCode = TSDB_CODE_PAR_SYNTAX_ERROR;
      break;
  }
  return pOptions;
_err:
  nodesDestroyNode(pOptions);
  return NULL;
}

SNode* createColumnDefNode(SAstCreateContext* pCxt, SToken* pColName, SDataType dataType, SNode* pNode) {
  CHECK_PARSER_STATUS(pCxt);
  CHECK_NAME(checkColumnName(pCxt, pColName));
  if (IS_VAR_DATA_TYPE(dataType.type) && dataType.bytes == 0) {
    pCxt->errCode = generateSyntaxErrMsg(&pCxt->msgBuf, TSDB_CODE_PAR_INVALID_VAR_COLUMN_LEN);
    CHECK_PARSER_STATUS(pCxt);
  }
  SColumnDefNode* pCol = NULL;
  pCxt->errCode = nodesMakeNode(QUERY_NODE_COLUMN_DEF, (SNode**)&pCol);
  CHECK_MAKE_NODE(pCol);
  COPY_STRING_FORM_ID_TOKEN(pCol->colName, pColName);
  pCol->dataType = dataType;
  pCol->pOptions = pNode;
  pCol->sma = true;
  return (SNode*)pCol;
_err:
  nodesDestroyNode(pNode);
  return NULL;
}

SDataType createDataType(uint8_t type) {
  SDataType dt = {.type = type, .precision = 0, .scale = 0, .bytes = tDataTypes[type].bytes};
  return dt;
}

SDataType createVarLenDataType(uint8_t type, const SToken* pLen) {
  int32_t len = TSDB_MAX_BINARY_LEN - VARSTR_HEADER_SIZE;
  if (type == TSDB_DATA_TYPE_NCHAR) len /= TSDB_NCHAR_SIZE;
  if (pLen) len = taosStr2Int32(pLen->z, NULL, 10);
  SDataType dt = {.type = type, .precision = 0, .scale = 0, .bytes = len};
  return dt;
}

SNode* createCreateTableStmt(SAstCreateContext* pCxt, bool ignoreExists, SNode* pRealTable, SNodeList* pCols,
                             SNodeList* pTags, SNode* pOptions) {
  CHECK_PARSER_STATUS(pCxt);
  SCreateTableStmt* pStmt = NULL;
  pCxt->errCode = nodesMakeNode(QUERY_NODE_CREATE_TABLE_STMT, (SNode**)&pStmt);
  CHECK_MAKE_NODE(pStmt);
  strcpy(pStmt->dbName, ((SRealTableNode*)pRealTable)->table.dbName);
  strcpy(pStmt->tableName, ((SRealTableNode*)pRealTable)->table.tableName);
  pStmt->ignoreExists = ignoreExists;
  pStmt->pCols = pCols;
  pStmt->pTags = pTags;
  pStmt->pOptions = (STableOptions*)pOptions;
  nodesDestroyNode(pRealTable);
  return (SNode*)pStmt;
_err:
  nodesDestroyNode(pRealTable);
  nodesDestroyList(pCols);
  nodesDestroyList(pTags);
  nodesDestroyNode(pOptions);
  return NULL;
}

SNode* createCreateSubTableClause(SAstCreateContext* pCxt, bool ignoreExists, SNode* pRealTable, SNode* pUseRealTable,
                                  SNodeList* pSpecificTags, SNodeList* pValsOfTags, SNode* pOptions) {
  CHECK_PARSER_STATUS(pCxt);
  SCreateSubTableClause* pStmt = NULL;
  pCxt->errCode = nodesMakeNode(QUERY_NODE_CREATE_SUBTABLE_CLAUSE, (SNode**)&pStmt);
  CHECK_MAKE_NODE(pStmt);
  strcpy(pStmt->dbName, ((SRealTableNode*)pRealTable)->table.dbName);
  strcpy(pStmt->tableName, ((SRealTableNode*)pRealTable)->table.tableName);
  strcpy(pStmt->useDbName, ((SRealTableNode*)pUseRealTable)->table.dbName);
  strcpy(pStmt->useTableName, ((SRealTableNode*)pUseRealTable)->table.tableName);
  pStmt->ignoreExists = ignoreExists;
  pStmt->pSpecificTags = pSpecificTags;
  pStmt->pValsOfTags = pValsOfTags;
  pStmt->pOptions = (STableOptions*)pOptions;
  nodesDestroyNode(pRealTable);
  nodesDestroyNode(pUseRealTable);
  return (SNode*)pStmt;
_err:
  nodesDestroyNode(pRealTable);
  nodesDestroyNode(pOptions);
  nodesDestroyNode(pUseRealTable);
  nodesDestroyList(pSpecificTags);
  nodesDestroyList(pValsOfTags);
  return NULL;
}

SNode* createCreateSubTableFromFileClause(SAstCreateContext* pCxt, bool ignoreExists, SNode* pUseRealTable,
                                          SNodeList* pSpecificTags, const SToken* pFilePath) {
  CHECK_PARSER_STATUS(pCxt);
  SCreateSubTableFromFileClause* pStmt = NULL;
  pCxt->errCode = nodesMakeNode(QUERY_NODE_CREATE_SUBTABLE_FROM_FILE_CLAUSE, (SNode**)&pStmt);
  CHECK_MAKE_NODE(pStmt);
  strcpy(pStmt->useDbName, ((SRealTableNode*)pUseRealTable)->table.dbName);
  strcpy(pStmt->useTableName, ((SRealTableNode*)pUseRealTable)->table.tableName);
  pStmt->ignoreExists = ignoreExists;
  pStmt->pSpecificTags = pSpecificTags;
  if (TK_NK_STRING == pFilePath->type) {
    (void)trimString(pFilePath->z, pFilePath->n, pStmt->filePath, PATH_MAX);
  } else {
    strncpy(pStmt->filePath, pFilePath->z, pFilePath->n);
  }

  nodesDestroyNode(pUseRealTable);
  return (SNode*)pStmt;
_err:
  nodesDestroyNode(pUseRealTable);
  nodesDestroyList(pSpecificTags);
  return NULL;
}

SNode* createCreateMultiTableStmt(SAstCreateContext* pCxt, SNodeList* pSubTables) {
  CHECK_PARSER_STATUS(pCxt);
  SCreateMultiTablesStmt* pStmt = NULL;
  pCxt->errCode = nodesMakeNode(QUERY_NODE_CREATE_MULTI_TABLES_STMT, (SNode**)&pStmt);
  CHECK_MAKE_NODE(pStmt);
  pStmt->pSubTables = pSubTables;
  return (SNode*)pStmt;
_err:
  nodesDestroyList(pSubTables);
  return NULL;
}

SNode* createDropTableClause(SAstCreateContext* pCxt, bool ignoreNotExists, SNode* pRealTable) {
  CHECK_PARSER_STATUS(pCxt);
  SDropTableClause* pStmt = NULL;
  pCxt->errCode = nodesMakeNode(QUERY_NODE_DROP_TABLE_CLAUSE, (SNode**)&pStmt);
  CHECK_MAKE_NODE(pStmt);
  strcpy(pStmt->dbName, ((SRealTableNode*)pRealTable)->table.dbName);
  strcpy(pStmt->tableName, ((SRealTableNode*)pRealTable)->table.tableName);
  pStmt->ignoreNotExists = ignoreNotExists;
  nodesDestroyNode(pRealTable);
  return (SNode*)pStmt;
_err:
  nodesDestroyNode(pRealTable);
  return NULL;
}

SNode* createDropTableStmt(SAstCreateContext* pCxt, bool withOpt, SNodeList* pTables) {
  CHECK_PARSER_STATUS(pCxt);
  SDropTableStmt* pStmt = NULL;
  pCxt->errCode = nodesMakeNode(QUERY_NODE_DROP_TABLE_STMT, (SNode**)&pStmt);
  CHECK_MAKE_NODE(pStmt);
  pStmt->pTables = pTables;
  pStmt->withOpt = withOpt;
  return (SNode*)pStmt;
_err:
  nodesDestroyList(pTables);
  return NULL;
}

SNode* createDropSuperTableStmt(SAstCreateContext* pCxt, bool withOpt, bool ignoreNotExists, SNode* pRealTable) {
  CHECK_PARSER_STATUS(pCxt);
  SDropSuperTableStmt* pStmt = NULL;
  pCxt->errCode = nodesMakeNode(QUERY_NODE_DROP_SUPER_TABLE_STMT, (SNode**)&pStmt);
  CHECK_MAKE_NODE(pStmt);
  strcpy(pStmt->dbName, ((SRealTableNode*)pRealTable)->table.dbName);
  strcpy(pStmt->tableName, ((SRealTableNode*)pRealTable)->table.tableName);
  pStmt->ignoreNotExists = ignoreNotExists;
  pStmt->withOpt = withOpt;
  nodesDestroyNode(pRealTable);
  return (SNode*)pStmt;
_err:
  nodesDestroyNode(pRealTable);
  return NULL;
}

static SNode* createAlterTableStmtFinalize(SNode* pRealTable, SAlterTableStmt* pStmt) {
  strcpy(pStmt->dbName, ((SRealTableNode*)pRealTable)->table.dbName);
  strcpy(pStmt->tableName, ((SRealTableNode*)pRealTable)->table.tableName);
  nodesDestroyNode(pRealTable);
  return (SNode*)pStmt;
}

SNode* createAlterTableModifyOptions(SAstCreateContext* pCxt, SNode* pRealTable, SNode* pOptions) {
  CHECK_PARSER_STATUS(pCxt);
  SAlterTableStmt* pStmt = NULL;
  pCxt->errCode = nodesMakeNode(QUERY_NODE_ALTER_TABLE_STMT, (SNode**)&pStmt);
  CHECK_MAKE_NODE(pStmt);
  pStmt->alterType = TSDB_ALTER_TABLE_UPDATE_OPTIONS;
  pStmt->pOptions = (STableOptions*)pOptions;
  return createAlterTableStmtFinalize(pRealTable, pStmt);
_err:
  nodesDestroyNode(pRealTable);
  nodesDestroyNode(pOptions);
  return NULL;
}

SNode* createAlterTableAddModifyCol(SAstCreateContext* pCxt, SNode* pRealTable, int8_t alterType, SToken* pColName,
                                    SDataType dataType) {
  CHECK_PARSER_STATUS(pCxt);
  CHECK_NAME(checkColumnName(pCxt, pColName));
  SAlterTableStmt* pStmt = NULL;
  pCxt->errCode = nodesMakeNode(QUERY_NODE_ALTER_TABLE_STMT, (SNode**)&pStmt);
  CHECK_MAKE_NODE(pStmt);
  pStmt->alterType = alterType;
  COPY_STRING_FORM_ID_TOKEN(pStmt->colName, pColName);
  pStmt->dataType = dataType;
  return createAlterTableStmtFinalize(pRealTable, pStmt);
_err:
  nodesDestroyNode(pRealTable);
  return NULL;
}
SNode* createAlterTableAddModifyColOptions2(SAstCreateContext* pCxt, SNode* pRealTable, int8_t alterType,
                                            SToken* pColName, SDataType dataType, SNode* pOptions) {
  SAlterTableStmt* pStmt = NULL;
  CHECK_PARSER_STATUS(pCxt);
  CHECK_NAME(checkColumnName(pCxt, pColName));
  pCxt->errCode = nodesMakeNode(QUERY_NODE_ALTER_TABLE_STMT, (SNode**)&pStmt);
  CHECK_MAKE_NODE(pStmt);
  pStmt->alterType = alterType;
  COPY_STRING_FORM_ID_TOKEN(pStmt->colName, pColName);
  pStmt->dataType = dataType;
  pStmt->pColOptions = (SColumnOptions*)pOptions;

  if (pOptions != NULL) {
    SColumnOptions* pOption = (SColumnOptions*)pOptions;
    if (pOption->bPrimaryKey == false && pOption->commentNull == true) {
      if (strlen(pOption->compress) != 0 || strlen(pOption->compressLevel) || strlen(pOption->encode) != 0) {
        pStmt->alterType = TSDB_ALTER_TABLE_ADD_COLUMN_WITH_COMPRESS_OPTION;
      } else {
        // pCxt->errCode = generateSyntaxErrMsgExt(&pCxt->msgBuf, TSDB_CODE_PAR_SYNTAX_ERROR,
        //                                         "not support alter column with option except compress");
        // return NULL;
      }
    } else {
      pCxt->errCode = generateSyntaxErrMsgExt(&pCxt->msgBuf, TSDB_CODE_PAR_SYNTAX_ERROR,
                                              "not support alter column with option except compress");
      CHECK_PARSER_STATUS(pCxt);
    }
  }
  return createAlterTableStmtFinalize(pRealTable, pStmt);
_err:
  nodesDestroyNode(pOptions);
  nodesDestroyNode((SNode*)pStmt);
  nodesDestroyNode(pRealTable);
  return NULL;
}

SNode* createAlterTableAddModifyColOptions(SAstCreateContext* pCxt, SNode* pRealTable, int8_t alterType,
                                           SToken* pColName, SNode* pOptions) {
  CHECK_PARSER_STATUS(pCxt);
  CHECK_NAME(checkColumnName(pCxt, pColName));
  SAlterTableStmt* pStmt = NULL;
  pCxt->errCode = nodesMakeNode(QUERY_NODE_ALTER_TABLE_STMT, (SNode**)&pStmt);
  CHECK_MAKE_NODE(pStmt);
  pStmt->alterType = TSDB_ALTER_TABLE_UPDATE_COLUMN_COMPRESS;
  COPY_STRING_FORM_ID_TOKEN(pStmt->colName, pColName);
  pStmt->pColOptions = (SColumnOptions*)pOptions;
  return createAlterTableStmtFinalize(pRealTable, pStmt);
_err:
  nodesDestroyNode(pOptions);
  nodesDestroyNode(pRealTable);
  return NULL;
}

SNode* createAlterTableDropCol(SAstCreateContext* pCxt, SNode* pRealTable, int8_t alterType, SToken* pColName) {
  CHECK_PARSER_STATUS(pCxt);
  CHECK_NAME(checkColumnName(pCxt, pColName));
  SAlterTableStmt* pStmt = NULL;
  pCxt->errCode = nodesMakeNode(QUERY_NODE_ALTER_TABLE_STMT, (SNode**)&pStmt);
  CHECK_MAKE_NODE(pStmt);
  pStmt->alterType = alterType;
  COPY_STRING_FORM_ID_TOKEN(pStmt->colName, pColName);
  return createAlterTableStmtFinalize(pRealTable, pStmt);
_err:
  nodesDestroyNode(pRealTable);
  return NULL;
}

SNode* createAlterTableRenameCol(SAstCreateContext* pCxt, SNode* pRealTable, int8_t alterType, SToken* pOldColName,
                                 SToken* pNewColName) {
  CHECK_PARSER_STATUS(pCxt);
  CHECK_NAME(checkColumnName(pCxt, pOldColName));
  CHECK_NAME(checkColumnName(pCxt, pNewColName));
  SAlterTableStmt* pStmt = NULL;
  pCxt->errCode = nodesMakeNode(QUERY_NODE_ALTER_TABLE_STMT, (SNode**)&pStmt);
  CHECK_MAKE_NODE(pStmt);
  pStmt->alterType = alterType;
  COPY_STRING_FORM_ID_TOKEN(pStmt->colName, pOldColName);
  COPY_STRING_FORM_ID_TOKEN(pStmt->newColName, pNewColName);
  return createAlterTableStmtFinalize(pRealTable, pStmt);
_err:
  nodesDestroyNode(pRealTable);
  return NULL;
}

SNode* createAlterTableSetTag(SAstCreateContext* pCxt, SNode* pRealTable, SToken* pTagName, SNode* pVal) {
  CHECK_PARSER_STATUS(pCxt);
  CHECK_NAME(checkColumnName(pCxt, pTagName));
  SAlterTableStmt* pStmt = NULL;
  pCxt->errCode = nodesMakeNode(QUERY_NODE_ALTER_TABLE_STMT, (SNode**)&pStmt);
  CHECK_MAKE_NODE(pStmt);
  pStmt->alterType = TSDB_ALTER_TABLE_UPDATE_TAG_VAL;
  COPY_STRING_FORM_ID_TOKEN(pStmt->colName, pTagName);
  pStmt->pVal = (SValueNode*)pVal;
  return createAlterTableStmtFinalize(pRealTable, pStmt);
_err:
  nodesDestroyNode(pVal);
  nodesDestroyNode(pRealTable);
  return NULL;
}

SNode* setAlterSuperTableType(SNode* pStmt) {
  if (!pStmt) return NULL;
  setNodeType(pStmt, QUERY_NODE_ALTER_SUPER_TABLE_STMT);
  return pStmt;
}

SNode* createUseDatabaseStmt(SAstCreateContext* pCxt, SToken* pDbName) {
  CHECK_PARSER_STATUS(pCxt);
  CHECK_NAME(checkDbName(pCxt, pDbName, false));
  SUseDatabaseStmt* pStmt = NULL;
  pCxt->errCode = nodesMakeNode(QUERY_NODE_USE_DATABASE_STMT, (SNode**)&pStmt);
  CHECK_MAKE_NODE(pStmt);
  COPY_STRING_FORM_ID_TOKEN(pStmt->dbName, pDbName);
  return (SNode*)pStmt;
_err:
  return NULL;
}

static bool needDbShowStmt(ENodeType type) {
  return QUERY_NODE_SHOW_TABLES_STMT == type || QUERY_NODE_SHOW_STABLES_STMT == type ||
         QUERY_NODE_SHOW_VGROUPS_STMT == type || QUERY_NODE_SHOW_INDEXES_STMT == type ||
         QUERY_NODE_SHOW_TAGS_STMT == type || QUERY_NODE_SHOW_TABLE_TAGS_STMT == type ||
         QUERY_NODE_SHOW_VIEWS_STMT == type || QUERY_NODE_SHOW_TSMAS_STMT == type || QUERY_NODE_SHOW_USAGE_STMT == type;
}

SNode* createShowStmt(SAstCreateContext* pCxt, ENodeType type) {
  CHECK_PARSER_STATUS(pCxt);
  SShowStmt* pStmt = NULL;
  pCxt->errCode = nodesMakeNode(type, (SNode**)&pStmt);
  CHECK_MAKE_NODE(pStmt);
  pStmt->withFull = false;
  return (SNode*)pStmt;
_err:
  return NULL;
}

SNode* createShowStmtWithFull(SAstCreateContext* pCxt, ENodeType type) {
  CHECK_PARSER_STATUS(pCxt);
  SShowStmt* pStmt = NULL;
  pCxt->errCode = nodesMakeNode(type, (SNode**)&pStmt);
  CHECK_MAKE_NODE(pStmt);
  pStmt->withFull = true;
  return (SNode*)pStmt;
_err:
  return NULL;
}

SNode* createShowCompactsStmt(SAstCreateContext* pCxt, ENodeType type) {
  CHECK_PARSER_STATUS(pCxt);
  SShowCompactsStmt* pStmt = NULL;
  pCxt->errCode = nodesMakeNode(type, (SNode**)&pStmt);
  CHECK_MAKE_NODE(pStmt);
  return (SNode*)pStmt;
_err:
  return NULL;
}

SNode* setShowKind(SAstCreateContext* pCxt, SNode* pStmt, EShowKind showKind) {
  if (pStmt == NULL) {
    return NULL;
  }
  SShowStmt* pShow = (SShowStmt*)pStmt;
  pShow->showKind = showKind;
  return pStmt;
}

SNode* createShowStmtWithCond(SAstCreateContext* pCxt, ENodeType type, SNode* pDbName, SNode* pTbName,
                              EOperatorType tableCondType) {
  CHECK_PARSER_STATUS(pCxt);
  if (needDbShowStmt(type) && NULL == pDbName) {
    snprintf(pCxt->pQueryCxt->pMsg, pCxt->pQueryCxt->msgLen, "database not specified");
    pCxt->errCode = TSDB_CODE_PAR_SYNTAX_ERROR;
    CHECK_PARSER_STATUS(pCxt);
  }
  SShowStmt* pStmt = NULL;
  pCxt->errCode = nodesMakeNode(type, (SNode**)&pStmt);
  CHECK_MAKE_NODE(pStmt);
  pStmt->pDbName = pDbName;
  pStmt->pTbName = pTbName;
  pStmt->tableCondType = tableCondType;
  return (SNode*)pStmt;
_err:
  nodesDestroyNode(pDbName);
  nodesDestroyNode(pTbName);
  return NULL;
}

SNode* createShowTablesStmt(SAstCreateContext* pCxt, SShowTablesOption option, SNode* pTbName,
                            EOperatorType tableCondType) {
  CHECK_PARSER_STATUS(pCxt);
  SNode* pDbName = NULL;
  if (option.dbName.type == TK_NK_NIL) {
    pDbName = createDefaultDatabaseCondValue(pCxt);
  } else {
    pDbName = createIdentifierValueNode(pCxt, &option.dbName);
  }
  SNode* pStmt = createShowStmtWithCond(pCxt, QUERY_NODE_SHOW_TABLES_STMT, pDbName, pTbName, tableCondType);
  CHECK_PARSER_STATUS(pCxt);
  (void)setShowKind(pCxt, pStmt, option.kind);
  return pStmt;
_err:
  nodesDestroyNode(pTbName);
  return NULL;
}

SNode* createShowCreateDatabaseStmt(SAstCreateContext* pCxt, SToken* pDbName) {
  CHECK_PARSER_STATUS(pCxt);
  CHECK_NAME(checkDbName(pCxt, pDbName, true));
  SShowCreateDatabaseStmt* pStmt = NULL;
  pCxt->errCode = nodesMakeNode(QUERY_NODE_SHOW_CREATE_DATABASE_STMT, (SNode**)&pStmt);
  CHECK_MAKE_NODE(pStmt);
  COPY_STRING_FORM_ID_TOKEN(pStmt->dbName, pDbName);
  return (SNode*)pStmt;
_err:
  return NULL;
}

SNode* createShowAliveStmt(SAstCreateContext* pCxt, SNode* pNode, ENodeType type) {
  CHECK_PARSER_STATUS(pCxt);
  SToken  dbToken = {0};
  SToken* pDbToken = NULL;

  if (pNode) {
    SValueNode* pDbName = (SValueNode*)pNode;
    if (pDbName->literal) {
      dbToken.z = pDbName->literal;
      dbToken.n = strlen(pDbName->literal);
      pDbToken = &dbToken;
    }
  }

  if (pDbToken) {
    CHECK_NAME(checkDbName(pCxt, pDbToken, true));
  }

  SShowAliveStmt* pStmt = NULL;
  pCxt->errCode = nodesMakeNode(type, (SNode**)&pStmt);
  CHECK_PARSER_STATUS(pCxt);

  if (pDbToken) {
    COPY_STRING_FORM_ID_TOKEN(pStmt->dbName, pDbToken);
  }
  if (pNode) {
    nodesDestroyNode(pNode);
  }

  return (SNode*)pStmt;
_err:
  nodesDestroyNode(pNode);
  return NULL;
}

SNode* createShowCreateTableStmt(SAstCreateContext* pCxt, ENodeType type, SNode* pRealTable) {
  CHECK_PARSER_STATUS(pCxt);
  SShowCreateTableStmt* pStmt = NULL;
  pCxt->errCode = nodesMakeNode(type, (SNode**)&pStmt);
  CHECK_MAKE_NODE(pStmt);
  strcpy(pStmt->dbName, ((SRealTableNode*)pRealTable)->table.dbName);
  strcpy(pStmt->tableName, ((SRealTableNode*)pRealTable)->table.tableName);
  nodesDestroyNode(pRealTable);
  return (SNode*)pStmt;
_err:
  nodesDestroyNode(pRealTable);
  return NULL;
}

SNode* createShowCreateViewStmt(SAstCreateContext* pCxt, ENodeType type, SNode* pRealTable) {
  CHECK_PARSER_STATUS(pCxt);
  SShowCreateViewStmt* pStmt = NULL;
  pCxt->errCode = nodesMakeNode(type, (SNode**)&pStmt);
  CHECK_MAKE_NODE(pStmt);
  strcpy(pStmt->dbName, ((SRealTableNode*)pRealTable)->table.dbName);
  strcpy(pStmt->viewName, ((SRealTableNode*)pRealTable)->table.tableName);
  nodesDestroyNode(pRealTable);
  return (SNode*)pStmt;
_err:
  nodesDestroyNode(pRealTable);
  return NULL;
}

SNode* createShowTableDistributedStmt(SAstCreateContext* pCxt, SNode* pRealTable) {
  CHECK_PARSER_STATUS(pCxt);
  SShowTableDistributedStmt* pStmt = NULL;
  pCxt->errCode = nodesMakeNode(QUERY_NODE_SHOW_TABLE_DISTRIBUTED_STMT, (SNode**)&pStmt);
  CHECK_MAKE_NODE(pStmt);
  strcpy(pStmt->dbName, ((SRealTableNode*)pRealTable)->table.dbName);
  strcpy(pStmt->tableName, ((SRealTableNode*)pRealTable)->table.tableName);
  nodesDestroyNode(pRealTable);
  return (SNode*)pStmt;
_err:
  nodesDestroyNode(pRealTable);
  return NULL;
}

SNode* createShowDnodeVariablesStmt(SAstCreateContext* pCxt, SNode* pDnodeId, SNode* pLikePattern) {
  CHECK_PARSER_STATUS(pCxt);
  SShowDnodeVariablesStmt* pStmt = NULL;
  pCxt->errCode = nodesMakeNode(QUERY_NODE_SHOW_DNODE_VARIABLES_STMT, (SNode**)&pStmt);
  CHECK_MAKE_NODE(pStmt);
  pStmt->pDnodeId = pDnodeId;
  pStmt->pLikePattern = pLikePattern;
  return (SNode*)pStmt;
_err:
  nodesDestroyNode(pDnodeId);
  nodesDestroyNode(pLikePattern);
  return NULL;
}

SNode* createShowVnodesStmt(SAstCreateContext* pCxt, SNode* pDnodeId, SNode* pDnodeEndpoint) {
  CHECK_PARSER_STATUS(pCxt);
  SShowVnodesStmt* pStmt = NULL;
  pCxt->errCode = nodesMakeNode(QUERY_NODE_SHOW_VNODES_STMT, (SNode**)&pStmt);
  CHECK_MAKE_NODE(pStmt);
  pStmt->pDnodeId = pDnodeId;
  pStmt->pDnodeEndpoint = pDnodeEndpoint;
  return (SNode*)pStmt;
_err:
  nodesDestroyNode(pDnodeId);
  nodesDestroyNode(pDnodeEndpoint);
  return NULL;
}

SNode* createShowTableTagsStmt(SAstCreateContext* pCxt, SNode* pTbName, SNode* pDbName, SNodeList* pTags) {
  CHECK_PARSER_STATUS(pCxt);
  if (NULL == pDbName) {
    snprintf(pCxt->pQueryCxt->pMsg, pCxt->pQueryCxt->msgLen, "database not specified");
    pCxt->errCode = TSDB_CODE_PAR_SYNTAX_ERROR;
    CHECK_PARSER_STATUS(pCxt);
  }
  SShowTableTagsStmt* pStmt = NULL;
  pCxt->errCode = nodesMakeNode(QUERY_NODE_SHOW_TABLE_TAGS_STMT, (SNode**)&pStmt);
  CHECK_MAKE_NODE(pStmt);
  pStmt->pDbName = pDbName;
  pStmt->pTbName = pTbName;
  pStmt->pTags = pTags;
  return (SNode*)pStmt;
_err:
  nodesDestroyNode(pTbName);
  nodesDestroyNode(pDbName);
  nodesDestroyList(pTags);
  return NULL;
}

SNode* createShowCompactDetailsStmt(SAstCreateContext* pCxt, SNode* pCompactId) {
  CHECK_PARSER_STATUS(pCxt);
  SShowCompactDetailsStmt* pStmt = NULL;
  pCxt->errCode = nodesMakeNode(QUERY_NODE_SHOW_COMPACT_DETAILS_STMT, (SNode**)&pStmt);
  CHECK_MAKE_NODE(pStmt);
  pStmt->pCompactId = pCompactId;
  return (SNode*)pStmt;
_err:
  nodesDestroyNode(pCompactId);
  return NULL;
}

static int32_t getIpV4RangeFromWhitelistItem(char* ipRange, SIpV4Range* pIpRange) {
  int32_t code = TSDB_CODE_SUCCESS;
  char*   ipCopy = taosStrdup(ipRange);
  if (!ipCopy) return terrno;
  char* slash = strchr(ipCopy, '/');
  if (slash) {
    *slash = '\0';
    struct in_addr addr;
    if (uv_inet_pton(AF_INET, ipCopy, &addr) == 0) {
      int prefix = atoi(slash + 1);
      if (prefix < 0 || prefix > 32) {
        code = TSDB_CODE_PAR_INVALID_IP_RANGE;
      } else {
        pIpRange->ip = addr.s_addr;
        pIpRange->mask = prefix;
        code = TSDB_CODE_SUCCESS;
      }
    } else {
      code = TSDB_CODE_PAR_INVALID_IP_RANGE;
    }
  } else {
    struct in_addr addr;
    if (uv_inet_pton(AF_INET, ipCopy, &addr) == 0) {
      pIpRange->ip = addr.s_addr;
      pIpRange->mask = 32;
      code = TSDB_CODE_SUCCESS;
    } else {
      code = TSDB_CODE_PAR_INVALID_IP_RANGE;
    }
  }

  taosMemoryFreeClear(ipCopy);
  return code;
}

static int32_t fillIpRangesFromWhiteList(SAstCreateContext* pCxt, SNodeList* pIpRangesNodeList, SIpV4Range* pIpRanges) {
  int32_t i = 0;
  int32_t code = 0;

  SNode* pNode = NULL;
  FOREACH(pNode, pIpRangesNodeList) {
    if (QUERY_NODE_VALUE != nodeType(pNode)) {
      pCxt->errCode = generateSyntaxErrMsg(&pCxt->msgBuf, TSDB_CODE_PAR_INVALID_IP_RANGE);
      return TSDB_CODE_PAR_INVALID_IP_RANGE;
    }
    SValueNode* pValNode = (SValueNode*)(pNode);
    code = getIpV4RangeFromWhitelistItem(pValNode->literal, pIpRanges + i);
    ++i;
    if (code != TSDB_CODE_SUCCESS) {
      pCxt->errCode = generateSyntaxErrMsgExt(&pCxt->msgBuf, code, "Invalid IP range %s", pValNode->literal);
      return code;
    }
  }
  return TSDB_CODE_SUCCESS;
}

SNode* addCreateUserStmtWhiteList(SAstCreateContext* pCxt, SNode* pCreateUserStmt, SNodeList* pIpRangesNodeList) {
  if (NULL == pCreateUserStmt || NULL == pIpRangesNodeList) {
    return pCreateUserStmt;
  }

  ((SCreateUserStmt*)pCreateUserStmt)->pNodeListIpRanges = pIpRangesNodeList;
  SCreateUserStmt* pCreateUser = (SCreateUserStmt*)pCreateUserStmt;
  pCreateUser->numIpRanges = LIST_LENGTH(pIpRangesNodeList);
  pCreateUser->pIpRanges = taosMemoryMalloc(pCreateUser->numIpRanges * sizeof(SIpV4Range));
  CHECK_OUT_OF_MEM(pCreateUser->pIpRanges);

  pCxt->errCode = fillIpRangesFromWhiteList(pCxt, pIpRangesNodeList, pCreateUser->pIpRanges);
  CHECK_PARSER_STATUS(pCxt);

  return pCreateUserStmt;
_err:
  nodesDestroyNode(pCreateUserStmt);
  nodesDestroyList(pIpRangesNodeList);
  return NULL;
}

SNode* createCreateUserStmt(SAstCreateContext* pCxt, SToken* pUserName, const SToken* pPassword, int8_t sysinfo,
                            int8_t createDb, int8_t is_import) {
  CHECK_PARSER_STATUS(pCxt);
  char password[TSDB_USET_PASSWORD_LEN + 3] = {0};
  CHECK_NAME(checkUserName(pCxt, pUserName));
  CHECK_NAME(checkPassword(pCxt, pPassword, password));
  SCreateUserStmt* pStmt = NULL;
  pCxt->errCode = nodesMakeNode(QUERY_NODE_CREATE_USER_STMT, (SNode**)&pStmt);
  CHECK_MAKE_NODE(pStmt);
  COPY_STRING_FORM_ID_TOKEN(pStmt->userName, pUserName);
  strcpy(pStmt->password, password);
  pStmt->sysinfo = sysinfo;
  pStmt->createDb = createDb;
  pStmt->isImport = is_import;
  return (SNode*)pStmt;
_err:
  return NULL;
}

SNode* createAlterUserStmt(SAstCreateContext* pCxt, SToken* pUserName, int8_t alterType, void* pAlterInfo) {
  SAlterUserStmt* pStmt = NULL;
  CHECK_PARSER_STATUS(pCxt);
  CHECK_NAME(checkUserName(pCxt, pUserName));
  pCxt->errCode = nodesMakeNode(QUERY_NODE_ALTER_USER_STMT, (SNode**)&pStmt);
  CHECK_MAKE_NODE(pStmt);
  COPY_STRING_FORM_ID_TOKEN(pStmt->userName, pUserName);
  pStmt->alterType = alterType;
  switch (alterType) {
    case TSDB_ALTER_USER_PASSWD: {
      char    password[TSDB_USET_PASSWORD_LEN] = {0};
      SToken* pVal = pAlterInfo;
      CHECK_NAME(checkPassword(pCxt, pVal, password));
      strcpy(pStmt->password, password);
      break;
    }
    case TSDB_ALTER_USER_ENABLE: {
      SToken* pVal = pAlterInfo;
      pStmt->enable = taosStr2Int8(pVal->z, NULL, 10);
      break;
    }
    case TSDB_ALTER_USER_SYSINFO: {
      SToken* pVal = pAlterInfo;
      pStmt->sysinfo = taosStr2Int8(pVal->z, NULL, 10);
      break;
    }
    case TSDB_ALTER_USER_CREATEDB: {
      SToken* pVal = pAlterInfo;
      pStmt->createdb = taosStr2Int8(pVal->z, NULL, 10);
      break;
    }
    case TSDB_ALTER_USER_ADD_WHITE_LIST:
    case TSDB_ALTER_USER_DROP_WHITE_LIST: {
      SNodeList* pIpRangesNodeList = pAlterInfo;
      pStmt->pNodeListIpRanges = pIpRangesNodeList;
      pStmt->numIpRanges = LIST_LENGTH(pIpRangesNodeList);
      pStmt->pIpRanges = taosMemoryMalloc(pStmt->numIpRanges * sizeof(SIpV4Range));
      CHECK_OUT_OF_MEM(pStmt->pIpRanges);

      pCxt->errCode = fillIpRangesFromWhiteList(pCxt, pIpRangesNodeList, pStmt->pIpRanges);
      CHECK_PARSER_STATUS(pCxt);
      break;
    }
    default:
      break;
  }
  return (SNode*)pStmt;
_err:
  nodesDestroyNode((SNode*)pStmt);
  return NULL;
}

SNode* createDropUserStmt(SAstCreateContext* pCxt, SToken* pUserName) {
  CHECK_PARSER_STATUS(pCxt);
  CHECK_NAME(checkUserName(pCxt, pUserName));
  SDropUserStmt* pStmt = NULL;
  pCxt->errCode = nodesMakeNode(QUERY_NODE_DROP_USER_STMT, (SNode**)&pStmt);
  CHECK_MAKE_NODE(pStmt);
  COPY_STRING_FORM_ID_TOKEN(pStmt->userName, pUserName);
  return (SNode*)pStmt;
_err:
  return NULL;
}

SNode* createCreateDnodeStmt(SAstCreateContext* pCxt, const SToken* pFqdn, const SToken* pPort) {
  CHECK_PARSER_STATUS(pCxt);
  SCreateDnodeStmt* pStmt = NULL;
  pCxt->errCode = nodesMakeNode(QUERY_NODE_CREATE_DNODE_STMT, (SNode**)&pStmt);
  CHECK_MAKE_NODE(pStmt);
  if (!checkAndSplitEndpoint(pCxt, pFqdn, pPort, pStmt->fqdn, &pStmt->port)) {
    nodesDestroyNode((SNode*)pStmt);
    return NULL;
  }
  return (SNode*)pStmt;
_err:
  return NULL;
}

SNode* createDropDnodeStmt(SAstCreateContext* pCxt, const SToken* pDnode, bool force, bool unsafe) {
  CHECK_PARSER_STATUS(pCxt);
  SDropDnodeStmt* pStmt = NULL;
  pCxt->errCode = nodesMakeNode(QUERY_NODE_DROP_DNODE_STMT, (SNode**)&pStmt);
  CHECK_MAKE_NODE(pStmt);
  if (TK_NK_INTEGER == pDnode->type) {
    pStmt->dnodeId = taosStr2Int32(pDnode->z, NULL, 10);
  } else {
    if (!checkAndSplitEndpoint(pCxt, pDnode, NULL, pStmt->fqdn, &pStmt->port)) {
      nodesDestroyNode((SNode*)pStmt);
      return NULL;
    }
  }
  pStmt->force = force;
  pStmt->unsafe = unsafe;
  return (SNode*)pStmt;
_err:
  return NULL;
}

SNode* createAlterDnodeStmt(SAstCreateContext* pCxt, const SToken* pDnode, const SToken* pConfig,
                            const SToken* pValue) {
  CHECK_PARSER_STATUS(pCxt);
  SAlterDnodeStmt* pStmt = NULL;
  pCxt->errCode = nodesMakeNode(QUERY_NODE_ALTER_DNODE_STMT, (SNode**)&pStmt);
  CHECK_MAKE_NODE(pStmt);
  if (NULL != pDnode) {
    pStmt->dnodeId = taosStr2Int32(pDnode->z, NULL, 10);
  } else {
    pStmt->dnodeId = -1;
  }
  (void)trimString(pConfig->z, pConfig->n, pStmt->config, sizeof(pStmt->config));
  if (NULL != pValue) {
    (void)trimString(pValue->z, pValue->n, pStmt->value, sizeof(pStmt->value));
  }
  return (SNode*)pStmt;
_err:
  return NULL;
}

SNode* createCreateAnodeStmt(SAstCreateContext* pCxt, const SToken* pUrl) {
  CHECK_PARSER_STATUS(pCxt);
  SCreateAnodeStmt* pStmt = NULL;
  pCxt->errCode = nodesMakeNode(QUERY_NODE_CREATE_ANODE_STMT, (SNode**)&pStmt);
  CHECK_MAKE_NODE(pStmt);
  (void)trimString(pUrl->z, pUrl->n, pStmt->url, sizeof(pStmt->url));
  return (SNode*)pStmt;
_err:
  return NULL;
}

SNode* createDropAnodeStmt(SAstCreateContext* pCxt, const SToken* pAnode) {
  CHECK_PARSER_STATUS(pCxt);
  SUpdateAnodeStmt* pStmt = NULL;
  pCxt->errCode = nodesMakeNode(QUERY_NODE_DROP_ANODE_STMT, (SNode**)&pStmt);
  CHECK_MAKE_NODE(pStmt);
  if (NULL != pAnode) {
    pStmt->anodeId = taosStr2Int32(pAnode->z, NULL, 10);
  } else {
    pStmt->anodeId = -1;
  }
  return (SNode*)pStmt;
_err:
  return NULL;
}

SNode* createUpdateAnodeStmt(SAstCreateContext* pCxt, const SToken* pAnode, bool updateAll) {
  CHECK_PARSER_STATUS(pCxt);
  SUpdateAnodeStmt* pStmt = NULL;
  pCxt->errCode = nodesMakeNode(QUERY_NODE_UPDATE_ANODE_STMT, (SNode**)&pStmt);
  CHECK_MAKE_NODE(pStmt);
  if (NULL != pAnode) {
    pStmt->anodeId = taosStr2Int32(pAnode->z, NULL, 10);
  } else {
    pStmt->anodeId = -1;
  }
  return (SNode*)pStmt;
_err:
  return NULL;
}

SNode* createEncryptKeyStmt(SAstCreateContext* pCxt, const SToken* pValue) {
  SToken config;
  config.type = TK_NK_STRING;
  config.z = "\"encrypt_key\"";
  config.n = strlen(config.z);
  return createAlterDnodeStmt(pCxt, NULL, &config, pValue);
}

SNode* createRealTableNodeForIndexName(SAstCreateContext* pCxt, SToken* pDbName, SToken* pIndexName) {
  if (!checkIndexName(pCxt, pIndexName)) {
    return NULL;
  }
  return createRealTableNode(pCxt, pDbName, pIndexName, NULL);
}

SNode* createCreateIndexStmt(SAstCreateContext* pCxt, EIndexType type, bool ignoreExists, SNode* pIndexName,
                             SNode* pRealTable, SNodeList* pCols, SNode* pOptions) {
  CHECK_PARSER_STATUS(pCxt);
  SCreateIndexStmt* pStmt = NULL;
  pCxt->errCode = nodesMakeNode(QUERY_NODE_CREATE_INDEX_STMT, (SNode**)&pStmt);
  CHECK_MAKE_NODE(pStmt);
  pStmt->indexType = type;
  pStmt->ignoreExists = ignoreExists;

  SRealTableNode* pFullTable = (SRealTableNode*)pRealTable;
  if (strlen(pFullTable->table.dbName) == 0) {
    // no db specified,
    if (pCxt->pQueryCxt->db == NULL) {
      pCxt->errCode = generateSyntaxErrMsg(&pCxt->msgBuf, TSDB_CODE_PAR_DB_NOT_SPECIFIED);
      CHECK_PARSER_STATUS(pCxt);
    } else {
      snprintf(pStmt->indexDbName, sizeof(pStmt->indexDbName), "%s", pCxt->pQueryCxt->db);
    }
  } else {
    snprintf(pStmt->indexDbName, sizeof(pStmt->indexDbName), "%s", pFullTable->table.dbName);
  }
  snprintf(pStmt->indexName, sizeof(pStmt->indexName), "%s", ((SColumnNode*)pIndexName)->colName);
  snprintf(pStmt->dbName, sizeof(pStmt->dbName), "%s", ((SRealTableNode*)pRealTable)->table.dbName);
  snprintf(pStmt->tableName, sizeof(pStmt->tableName), "%s", ((SRealTableNode*)pRealTable)->table.tableName);
  nodesDestroyNode(pIndexName);
  nodesDestroyNode(pRealTable);
  pStmt->pCols = pCols;
  pStmt->pOptions = (SIndexOptions*)pOptions;
  return (SNode*)pStmt;
_err:
  nodesDestroyNode(pIndexName);
  nodesDestroyNode(pRealTable);
  nodesDestroyNode(pOptions);
  nodesDestroyList(pCols);
  return NULL;
}

SNode* createIndexOption(SAstCreateContext* pCxt, SNodeList* pFuncs, SNode* pInterval, SNode* pOffset, SNode* pSliding,
                         SNode* pStreamOptions) {
  CHECK_PARSER_STATUS(pCxt);
  SIndexOptions* pOptions = NULL;
  pCxt->errCode = nodesMakeNode(QUERY_NODE_INDEX_OPTIONS, (SNode**)&pOptions);
  CHECK_MAKE_NODE(pOptions);
  pOptions->pFuncs = pFuncs;
  pOptions->pInterval = pInterval;
  pOptions->pOffset = pOffset;
  pOptions->pSliding = pSliding;
  pOptions->pStreamOptions = pStreamOptions;
  return (SNode*)pOptions;
_err:
  nodesDestroyNode(pInterval);
  nodesDestroyNode(pOffset);
  nodesDestroyNode(pSliding);
  nodesDestroyNode(pStreamOptions);
  return NULL;
}

SNode* createDropIndexStmt(SAstCreateContext* pCxt, bool ignoreNotExists, SNode* pIndexName) {
  CHECK_PARSER_STATUS(pCxt);
  SDropIndexStmt* pStmt = NULL;
  pCxt->errCode = nodesMakeNode(QUERY_NODE_DROP_INDEX_STMT, (SNode**)&pStmt);
  CHECK_MAKE_NODE(pStmt);
  pStmt->ignoreNotExists = ignoreNotExists;
  snprintf(pStmt->indexDbName, sizeof(pStmt->indexDbName), "%s", ((SRealTableNode*)pIndexName)->table.dbName);
  snprintf(pStmt->indexName, sizeof(pStmt->indexName), "%s", ((SRealTableNode*)pIndexName)->table.tableName);
  nodesDestroyNode(pIndexName);
  return (SNode*)pStmt;
_err:
  nodesDestroyNode(pIndexName);
  return NULL;
}

SNode* createCreateComponentNodeStmt(SAstCreateContext* pCxt, ENodeType type, const SToken* pDnodeId) {
  CHECK_PARSER_STATUS(pCxt);
  SCreateComponentNodeStmt* pStmt = NULL;
  pCxt->errCode = nodesMakeNode(type, (SNode**)&pStmt);
  CHECK_MAKE_NODE(pStmt);
  pStmt->dnodeId = taosStr2Int32(pDnodeId->z, NULL, 10);
  return (SNode*)pStmt;
_err:
  return NULL;
}

SNode* createDropComponentNodeStmt(SAstCreateContext* pCxt, ENodeType type, const SToken* pDnodeId) {
  CHECK_PARSER_STATUS(pCxt);
  SDropComponentNodeStmt* pStmt = NULL;
  pCxt->errCode = nodesMakeNode(type, (SNode**)&pStmt);
  CHECK_MAKE_NODE(pStmt);
  pStmt->dnodeId = taosStr2Int32(pDnodeId->z, NULL, 10);
  return (SNode*)pStmt;
_err:
  return NULL;
}

SNode* createRestoreComponentNodeStmt(SAstCreateContext* pCxt, ENodeType type, const SToken* pDnodeId) {
  CHECK_PARSER_STATUS(pCxt);
  SRestoreComponentNodeStmt* pStmt = NULL;
  pCxt->errCode = nodesMakeNode(type, (SNode**)&pStmt);
  CHECK_MAKE_NODE(pStmt);
  pStmt->dnodeId = taosStr2Int32(pDnodeId->z, NULL, 10);
  return (SNode*)pStmt;
_err:
  return NULL;
}

SNode* createCreateTopicStmtUseQuery(SAstCreateContext* pCxt, bool ignoreExists, SToken* pTopicName, SNode* pQuery) {
  CHECK_PARSER_STATUS(pCxt);
  CHECK_NAME(checkTopicName(pCxt, pTopicName));
  SCreateTopicStmt* pStmt = NULL;
  pCxt->errCode = nodesMakeNode(QUERY_NODE_CREATE_TOPIC_STMT, (SNode**)&pStmt);
  CHECK_MAKE_NODE(pStmt);
  COPY_STRING_FORM_ID_TOKEN(pStmt->topicName, pTopicName);
  pStmt->ignoreExists = ignoreExists;
  pStmt->pQuery = pQuery;
  return (SNode*)pStmt;
_err:
  nodesDestroyNode(pQuery);
  return NULL;
}

SNode* createCreateTopicStmtUseDb(SAstCreateContext* pCxt, bool ignoreExists, SToken* pTopicName, SToken* pSubDbName,
                                  int8_t withMeta) {
  CHECK_PARSER_STATUS(pCxt);
  CHECK_NAME(checkTopicName(pCxt, pTopicName));
  CHECK_NAME(checkDbName(pCxt, pSubDbName, true));
  SCreateTopicStmt* pStmt = NULL;
  pCxt->errCode = nodesMakeNode(QUERY_NODE_CREATE_TOPIC_STMT, (SNode**)&pStmt);
  CHECK_MAKE_NODE(pStmt);
  COPY_STRING_FORM_ID_TOKEN(pStmt->topicName, pTopicName);
  pStmt->ignoreExists = ignoreExists;
  COPY_STRING_FORM_ID_TOKEN(pStmt->subDbName, pSubDbName);
  pStmt->withMeta = withMeta;
  return (SNode*)pStmt;
_err:
  return NULL;
}

SNode* createCreateTopicStmtUseTable(SAstCreateContext* pCxt, bool ignoreExists, SToken* pTopicName, SNode* pRealTable,
                                     int8_t withMeta, SNode* pWhere) {
  CHECK_PARSER_STATUS(pCxt);
  CHECK_NAME(checkTopicName(pCxt, pTopicName));
  SCreateTopicStmt* pStmt = NULL;
  pCxt->errCode = nodesMakeNode(QUERY_NODE_CREATE_TOPIC_STMT, (SNode**)&pStmt);
  CHECK_MAKE_NODE(pStmt);
  COPY_STRING_FORM_ID_TOKEN(pStmt->topicName, pTopicName);
  pStmt->ignoreExists = ignoreExists;
  pStmt->withMeta = withMeta;
  pStmt->pWhere = pWhere;

  strcpy(pStmt->subDbName, ((SRealTableNode*)pRealTable)->table.dbName);
  strcpy(pStmt->subSTbName, ((SRealTableNode*)pRealTable)->table.tableName);
  nodesDestroyNode(pRealTable);
  return (SNode*)pStmt;
_err:
  nodesDestroyNode(pRealTable);
  nodesDestroyNode(pWhere);
  return NULL;
}

SNode* createDropTopicStmt(SAstCreateContext* pCxt, bool ignoreNotExists, SToken* pTopicName) {
  CHECK_PARSER_STATUS(pCxt);
  CHECK_NAME(checkTopicName(pCxt, pTopicName));
  SDropTopicStmt* pStmt = NULL;
  pCxt->errCode = nodesMakeNode(QUERY_NODE_DROP_TOPIC_STMT, (SNode**)&pStmt);
  CHECK_MAKE_NODE(pStmt);
  COPY_STRING_FORM_ID_TOKEN(pStmt->topicName, pTopicName);
  pStmt->ignoreNotExists = ignoreNotExists;
  return (SNode*)pStmt;
_err:
  return NULL;
}

SNode* createDropCGroupStmt(SAstCreateContext* pCxt, bool ignoreNotExists, SToken* pCGroupId, SToken* pTopicName) {
  CHECK_PARSER_STATUS(pCxt);
  CHECK_NAME(checkTopicName(pCxt, pTopicName));
  CHECK_NAME(checkCGroupName(pCxt, pCGroupId));
  SDropCGroupStmt* pStmt = NULL;
  pCxt->errCode = nodesMakeNode(QUERY_NODE_DROP_CGROUP_STMT, (SNode**)&pStmt);
  CHECK_MAKE_NODE(pStmt);
  pStmt->ignoreNotExists = ignoreNotExists;
  COPY_STRING_FORM_ID_TOKEN(pStmt->topicName, pTopicName);
  COPY_STRING_FORM_ID_TOKEN(pStmt->cgroup, pCGroupId);
  return (SNode*)pStmt;
_err:
  return NULL;
}

SNode* createAlterClusterStmt(SAstCreateContext* pCxt, const SToken* pConfig, const SToken* pValue) {
  CHECK_PARSER_STATUS(pCxt);
  SAlterClusterStmt* pStmt = NULL;
  pCxt->errCode = nodesMakeNode(QUERY_NODE_ALTER_CLUSTER_STMT, (SNode**)&pStmt);
  CHECK_MAKE_NODE(pStmt);
  (void)trimString(pConfig->z, pConfig->n, pStmt->config, sizeof(pStmt->config));
  if (NULL != pValue) {
    (void)trimString(pValue->z, pValue->n, pStmt->value, sizeof(pStmt->value));
  }
  return (SNode*)pStmt;
_err:
  return NULL;
}

SNode* createAlterLocalStmt(SAstCreateContext* pCxt, const SToken* pConfig, const SToken* pValue) {
  CHECK_PARSER_STATUS(pCxt);
  SAlterLocalStmt* pStmt = NULL;
  pCxt->errCode = nodesMakeNode(QUERY_NODE_ALTER_LOCAL_STMT, (SNode**)&pStmt);
  CHECK_MAKE_NODE(pStmt);
  (void)trimString(pConfig->z, pConfig->n, pStmt->config, sizeof(pStmt->config));
  if (NULL != pValue) {
    (void)trimString(pValue->z, pValue->n, pStmt->value, sizeof(pStmt->value));
  }
  return (SNode*)pStmt;
_err:
  return NULL;
}

SNode* createDefaultExplainOptions(SAstCreateContext* pCxt) {
  CHECK_PARSER_STATUS(pCxt);
  SExplainOptions* pOptions = NULL;
  pCxt->errCode = nodesMakeNode(QUERY_NODE_EXPLAIN_OPTIONS, (SNode**)&pOptions);
  CHECK_MAKE_NODE(pOptions);
  pOptions->verbose = TSDB_DEFAULT_EXPLAIN_VERBOSE;
  pOptions->ratio = TSDB_DEFAULT_EXPLAIN_RATIO;
  return (SNode*)pOptions;
_err:
  return NULL;
}

SNode* setExplainVerbose(SAstCreateContext* pCxt, SNode* pOptions, const SToken* pVal) {
  CHECK_PARSER_STATUS(pCxt);
  ((SExplainOptions*)pOptions)->verbose = (0 == strncasecmp(pVal->z, "true", pVal->n));
  return pOptions;
_err:
  return NULL;
}

SNode* setExplainRatio(SAstCreateContext* pCxt, SNode* pOptions, const SToken* pVal) {
  CHECK_PARSER_STATUS(pCxt);
  ((SExplainOptions*)pOptions)->ratio = taosStr2Double(pVal->z, NULL);
  return pOptions;
_err:
  return NULL;
}

SNode* createExplainStmt(SAstCreateContext* pCxt, bool analyze, SNode* pOptions, SNode* pQuery) {
  CHECK_PARSER_STATUS(pCxt);
  SExplainStmt* pStmt = NULL;
  pCxt->errCode = nodesMakeNode(QUERY_NODE_EXPLAIN_STMT, (SNode**)&pStmt);
  CHECK_MAKE_NODE(pStmt);
  pStmt->analyze = analyze;
  pStmt->pOptions = (SExplainOptions*)pOptions;
  pStmt->pQuery = pQuery;
  return (SNode*)pStmt;
_err:
  nodesDestroyNode(pOptions);
  nodesDestroyNode(pQuery);
  return NULL;
}

SNode* createDescribeStmt(SAstCreateContext* pCxt, SNode* pRealTable) {
  CHECK_PARSER_STATUS(pCxt);
  SDescribeStmt* pStmt = NULL;
  pCxt->errCode = nodesMakeNode(QUERY_NODE_DESCRIBE_STMT, (SNode**)&pStmt);
  CHECK_MAKE_NODE(pStmt);
  strcpy(pStmt->dbName, ((SRealTableNode*)pRealTable)->table.dbName);
  strcpy(pStmt->tableName, ((SRealTableNode*)pRealTable)->table.tableName);
  nodesDestroyNode(pRealTable);
  return (SNode*)pStmt;
_err:
  nodesDestroyNode(pRealTable);
  return NULL;
}

SNode* createResetQueryCacheStmt(SAstCreateContext* pCxt) {
  CHECK_PARSER_STATUS(pCxt);
  SNode* pStmt = NULL;
  pCxt->errCode = nodesMakeNode(QUERY_NODE_RESET_QUERY_CACHE_STMT, (SNode**)&pStmt);
  CHECK_MAKE_NODE(pStmt);
  return pStmt;
_err:
  return NULL;
}

static int32_t convertUdfLanguageType(SAstCreateContext* pCxt, const SToken* pLanguageToken, int8_t* pLanguage) {
  if (TK_NK_NIL == pLanguageToken->type || 0 == strncasecmp(pLanguageToken->z + 1, "c", pLanguageToken->n - 2)) {
    *pLanguage = TSDB_FUNC_SCRIPT_BIN_LIB;
  } else if (0 == strncasecmp(pLanguageToken->z + 1, "python", pLanguageToken->n - 2)) {
    *pLanguage = TSDB_FUNC_SCRIPT_PYTHON;
  } else {
    pCxt->errCode = generateSyntaxErrMsgExt(&pCxt->msgBuf, TSDB_CODE_PAR_SYNTAX_ERROR,
                                            "udf programming language supports c and python");
  }
  return pCxt->errCode;
}

SNode* createCreateFunctionStmt(SAstCreateContext* pCxt, bool ignoreExists, bool aggFunc, const SToken* pFuncName,
                                const SToken* pLibPath, SDataType dataType, int32_t bufSize, const SToken* pLanguage,
                                bool orReplace) {
  CHECK_PARSER_STATUS(pCxt);
  if (pLibPath->n <= 2) {
    pCxt->errCode = TSDB_CODE_PAR_SYNTAX_ERROR;
    CHECK_PARSER_STATUS(pCxt);
  }
  int8_t language = 0;
  pCxt->errCode = convertUdfLanguageType(pCxt, pLanguage, &language);
  CHECK_PARSER_STATUS(pCxt);
  SCreateFunctionStmt* pStmt = NULL;
  pCxt->errCode = nodesMakeNode(QUERY_NODE_CREATE_FUNCTION_STMT, (SNode**)&pStmt);
  CHECK_MAKE_NODE(pStmt);
  pStmt->orReplace = orReplace;
  pStmt->ignoreExists = ignoreExists;
  COPY_STRING_FORM_ID_TOKEN(pStmt->funcName, pFuncName);
  pStmt->isAgg = aggFunc;
  COPY_STRING_FORM_STR_TOKEN(pStmt->libraryPath, pLibPath);
  pStmt->outputDt = dataType;
  pStmt->bufSize = bufSize;
  pStmt->language = language;
  return (SNode*)pStmt;
_err:
  return NULL;
}

SNode* createDropFunctionStmt(SAstCreateContext* pCxt, bool ignoreNotExists, const SToken* pFuncName) {
  CHECK_PARSER_STATUS(pCxt);
  SDropFunctionStmt* pStmt = NULL;
  pCxt->errCode = nodesMakeNode(QUERY_NODE_DROP_FUNCTION_STMT, (SNode**)&pStmt);
  CHECK_MAKE_NODE(pStmt);
  pStmt->ignoreNotExists = ignoreNotExists;
  COPY_STRING_FORM_ID_TOKEN(pStmt->funcName, pFuncName);
  return (SNode*)pStmt;
_err:
  return NULL;
}

SNode* createCreateViewStmt(SAstCreateContext* pCxt, bool orReplace, SNode* pView, const SToken* pAs, SNode* pQuery) {
  SCreateViewStmt* pStmt = NULL;
  CHECK_PARSER_STATUS(pCxt);
  pCxt->errCode = nodesMakeNode(QUERY_NODE_CREATE_VIEW_STMT, (SNode**)&pStmt);
  CHECK_MAKE_NODE(pStmt);
  int32_t i = pAs->n;
  while (isspace(*(pAs->z + i))) {
    ++i;
  }
  pStmt->pQuerySql = tstrdup(pAs->z + i);
  CHECK_OUT_OF_MEM(pStmt->pQuerySql);
  strcpy(pStmt->dbName, ((SViewNode*)pView)->table.dbName);
  strcpy(pStmt->viewName, ((SViewNode*)pView)->table.tableName);
  nodesDestroyNode(pView);
  pStmt->orReplace = orReplace;
  pStmt->pQuery = pQuery;
  return (SNode*)pStmt;
_err:
  nodesDestroyNode(pView);
  nodesDestroyNode(pQuery);
  nodesDestroyNode((SNode*)pStmt);
  return NULL;
}

SNode* createDropViewStmt(SAstCreateContext* pCxt, bool ignoreNotExists, SNode* pView) {
  CHECK_PARSER_STATUS(pCxt);
  SDropViewStmt* pStmt = NULL;
  pCxt->errCode = nodesMakeNode(QUERY_NODE_DROP_VIEW_STMT, (SNode**)&pStmt);
  CHECK_MAKE_NODE(pStmt);
  pStmt->ignoreNotExists = ignoreNotExists;
  strcpy(pStmt->dbName, ((SViewNode*)pView)->table.dbName);
  strcpy(pStmt->viewName, ((SViewNode*)pView)->table.tableName);
  nodesDestroyNode(pView);
  return (SNode*)pStmt;
_err:
  nodesDestroyNode(pView);
  return NULL;
}

SNode* createStreamOptions(SAstCreateContext* pCxt) {
  CHECK_PARSER_STATUS(pCxt);
  SStreamOptions* pOptions = NULL;
  pCxt->errCode = nodesMakeNode(QUERY_NODE_STREAM_OPTIONS, (SNode**)&pOptions);
  CHECK_MAKE_NODE(pOptions);
  pOptions->triggerType = STREAM_TRIGGER_WINDOW_CLOSE;
  pOptions->fillHistory = STREAM_DEFAULT_FILL_HISTORY;
  pOptions->ignoreExpired = STREAM_DEFAULT_IGNORE_EXPIRED;
  pOptions->ignoreUpdate = STREAM_DEFAULT_IGNORE_UPDATE;
  return (SNode*)pOptions;
_err:
  return NULL;
}

static int8_t getTriggerType(uint32_t tokenType) {
  switch (tokenType) {
    case TK_AT_ONCE:
      return STREAM_TRIGGER_AT_ONCE;
    case TK_WINDOW_CLOSE:
      return STREAM_TRIGGER_WINDOW_CLOSE;
    case TK_MAX_DELAY:
      return STREAM_TRIGGER_MAX_DELAY;
    default:
      break;
  }
  return STREAM_TRIGGER_WINDOW_CLOSE;
}

SNode* setStreamOptions(SAstCreateContext* pCxt, SNode* pOptions, EStreamOptionsSetFlag setflag, SToken* pToken,
                        SNode* pNode) {
  SStreamOptions* pStreamOptions = (SStreamOptions*)pOptions;
  if (BIT_FLAG_TEST_MASK(setflag, pStreamOptions->setFlag)) {
    pCxt->errCode =
        generateSyntaxErrMsgExt(&pCxt->msgBuf, TSDB_CODE_PAR_SYNTAX_ERROR, "stream options each item is only set once");
    return pOptions;
  }

  switch (setflag) {
    case SOPT_TRIGGER_TYPE_SET:
      pStreamOptions->triggerType = getTriggerType(pToken->type);
      if (STREAM_TRIGGER_MAX_DELAY == pStreamOptions->triggerType) {
        pStreamOptions->pDelay = pNode;
      }
      break;
    case SOPT_WATERMARK_SET:
      pStreamOptions->pWatermark = pNode;
      break;
    case SOPT_DELETE_MARK_SET:
      pStreamOptions->pDeleteMark = pNode;
      break;
    case SOPT_FILL_HISTORY_SET:
      pStreamOptions->fillHistory = taosStr2Int8(pToken->z, NULL, 10);
      break;
    case SOPT_IGNORE_EXPIRED_SET:
      pStreamOptions->ignoreExpired = taosStr2Int8(pToken->z, NULL, 10);
      break;
    case SOPT_IGNORE_UPDATE_SET:
      pStreamOptions->ignoreUpdate = taosStr2Int8(pToken->z, NULL, 10);
      break;
    default:
      break;
  }
  BIT_FLAG_SET_MASK(pStreamOptions->setFlag, setflag);

  return pOptions;
}

SNode* createCreateStreamStmt(SAstCreateContext* pCxt, bool ignoreExists, SToken* pStreamName, SNode* pRealTable,
                              SNode* pOptions, SNodeList* pTags, SNode* pSubtable, SNode* pQuery, SNodeList* pCols) {
  CHECK_PARSER_STATUS(pCxt);
  CHECK_NAME(checkStreamName(pCxt, pStreamName));
  SCreateStreamStmt* pStmt = NULL;
  pCxt->errCode = nodesMakeNode(QUERY_NODE_CREATE_STREAM_STMT, (SNode**)&pStmt);
  CHECK_MAKE_NODE(pStmt);
  COPY_STRING_FORM_ID_TOKEN(pStmt->streamName, pStreamName);
  strcpy(pStmt->targetDbName, ((SRealTableNode*)pRealTable)->table.dbName);
  strcpy(pStmt->targetTabName, ((SRealTableNode*)pRealTable)->table.tableName);
  nodesDestroyNode(pRealTable);
  pStmt->ignoreExists = ignoreExists;
  pStmt->pOptions = (SStreamOptions*)pOptions;
  pStmt->pQuery = pQuery;
  pStmt->pTags = pTags;
  pStmt->pSubtable = pSubtable;
  pStmt->pCols = pCols;
  return (SNode*)pStmt;
_err:
  nodesDestroyNode(pRealTable);
  nodesDestroyNode(pQuery);
  nodesDestroyNode(pOptions);
  nodesDestroyList(pTags);
  nodesDestroyNode(pSubtable);
  nodesDestroyList(pCols);
  return NULL;
}

SNode* createDropStreamStmt(SAstCreateContext* pCxt, bool ignoreNotExists, SToken* pStreamName) {
  CHECK_PARSER_STATUS(pCxt);
  CHECK_NAME(checkStreamName(pCxt, pStreamName));
  SDropStreamStmt* pStmt = NULL;
  pCxt->errCode = nodesMakeNode(QUERY_NODE_DROP_STREAM_STMT, (SNode**)&pStmt);
  CHECK_MAKE_NODE(pStmt);
  COPY_STRING_FORM_ID_TOKEN(pStmt->streamName, pStreamName);
  pStmt->ignoreNotExists = ignoreNotExists;
  return (SNode*)pStmt;
_err:
  return NULL;
}

SNode* createPauseStreamStmt(SAstCreateContext* pCxt, bool ignoreNotExists, SToken* pStreamName) {
  CHECK_PARSER_STATUS(pCxt);
  CHECK_NAME(checkStreamName(pCxt, pStreamName));
  SPauseStreamStmt* pStmt = NULL;
  pCxt->errCode = nodesMakeNode(QUERY_NODE_PAUSE_STREAM_STMT, (SNode**)&pStmt);
  CHECK_MAKE_NODE(pStmt);
  COPY_STRING_FORM_ID_TOKEN(pStmt->streamName, pStreamName);
  pStmt->ignoreNotExists = ignoreNotExists;
  return (SNode*)pStmt;
_err:
  return NULL;
}

SNode* createResumeStreamStmt(SAstCreateContext* pCxt, bool ignoreNotExists, bool ignoreUntreated,
                              SToken* pStreamName) {
  CHECK_PARSER_STATUS(pCxt);
  CHECK_NAME(checkStreamName(pCxt, pStreamName));
  SResumeStreamStmt* pStmt = NULL;
  pCxt->errCode = nodesMakeNode(QUERY_NODE_RESUME_STREAM_STMT, (SNode**)&pStmt);
  CHECK_MAKE_NODE(pStmt);
  COPY_STRING_FORM_ID_TOKEN(pStmt->streamName, pStreamName);
  pStmt->ignoreNotExists = ignoreNotExists;
  pStmt->ignoreUntreated = ignoreUntreated;
  return (SNode*)pStmt;
_err:
  return NULL;
}

SNode* createKillStmt(SAstCreateContext* pCxt, ENodeType type, const SToken* pId) {
  CHECK_PARSER_STATUS(pCxt);
  SKillStmt* pStmt = NULL;
  pCxt->errCode = nodesMakeNode(type, (SNode**)&pStmt);
  CHECK_MAKE_NODE(pStmt);
  pStmt->targetId = taosStr2Int32(pId->z, NULL, 10);
  return (SNode*)pStmt;
_err:
  return NULL;
}

SNode* createKillQueryStmt(SAstCreateContext* pCxt, const SToken* pQueryId) {
  CHECK_PARSER_STATUS(pCxt);
  SKillQueryStmt* pStmt = NULL;
  pCxt->errCode = nodesMakeNode(QUERY_NODE_KILL_QUERY_STMT, (SNode**)&pStmt);
  CHECK_MAKE_NODE(pStmt);
  (void)trimString(pQueryId->z, pQueryId->n, pStmt->queryId, sizeof(pStmt->queryId) - 1);
  return (SNode*)pStmt;
_err:
  return NULL;
}

SNode* createBalanceVgroupStmt(SAstCreateContext* pCxt) {
  CHECK_PARSER_STATUS(pCxt);
  SBalanceVgroupStmt* pStmt = NULL;
  pCxt->errCode = nodesMakeNode(QUERY_NODE_BALANCE_VGROUP_STMT, (SNode**)&pStmt);
  CHECK_MAKE_NODE(pStmt);
  return (SNode*)pStmt;
_err:
  return NULL;
}

SNode* createBalanceVgroupLeaderStmt(SAstCreateContext* pCxt, const SToken* pVgId) {
  CHECK_PARSER_STATUS(pCxt);
  SBalanceVgroupLeaderStmt* pStmt = NULL;
  pCxt->errCode = nodesMakeNode(QUERY_NODE_BALANCE_VGROUP_LEADER_STMT, (SNode**)&pStmt);
  CHECK_MAKE_NODE(pStmt);
  if (NULL != pVgId && NULL != pVgId->z) {
    pStmt->vgId = taosStr2Int32(pVgId->z, NULL, 10);
  }
  return (SNode*)pStmt;
_err:
  return NULL;
}

SNode* createBalanceVgroupLeaderDBNameStmt(SAstCreateContext* pCxt, const SToken* pDbName) {
  CHECK_PARSER_STATUS(pCxt);
  SBalanceVgroupLeaderStmt* pStmt = NULL;
  pCxt->errCode = nodesMakeNode(QUERY_NODE_BALANCE_VGROUP_LEADER_DATABASE_STMT, (SNode**)&pStmt);
  CHECK_MAKE_NODE(pStmt);
  if (NULL != pDbName) {
    COPY_STRING_FORM_ID_TOKEN(pStmt->dbName, pDbName);
  }
  return (SNode*)pStmt;
_err:
  return NULL;
}

SNode* createMergeVgroupStmt(SAstCreateContext* pCxt, const SToken* pVgId1, const SToken* pVgId2) {
  CHECK_PARSER_STATUS(pCxt);
  SMergeVgroupStmt* pStmt = NULL;
  pCxt->errCode = nodesMakeNode(QUERY_NODE_MERGE_VGROUP_STMT, (SNode**)&pStmt);
  CHECK_MAKE_NODE(pStmt);
  pStmt->vgId1 = taosStr2Int32(pVgId1->z, NULL, 10);
  pStmt->vgId2 = taosStr2Int32(pVgId2->z, NULL, 10);
  return (SNode*)pStmt;
_err:
  return NULL;
}

SNode* createRedistributeVgroupStmt(SAstCreateContext* pCxt, const SToken* pVgId, SNodeList* pDnodes) {
  CHECK_PARSER_STATUS(pCxt);
  SRedistributeVgroupStmt* pStmt = NULL;
  pCxt->errCode = nodesMakeNode(QUERY_NODE_REDISTRIBUTE_VGROUP_STMT, (SNode**)&pStmt);
  CHECK_MAKE_NODE(pStmt);
  pStmt->vgId = taosStr2Int32(pVgId->z, NULL, 10);
  pStmt->pDnodes = pDnodes;
  return (SNode*)pStmt;
_err:
  nodesDestroyList(pDnodes);
  return NULL;
}

SNode* createSplitVgroupStmt(SAstCreateContext* pCxt, const SToken* pVgId) {
  CHECK_PARSER_STATUS(pCxt);
  SSplitVgroupStmt* pStmt = NULL;
  pCxt->errCode = nodesMakeNode(QUERY_NODE_SPLIT_VGROUP_STMT, (SNode**)&pStmt);
  CHECK_MAKE_NODE(pStmt);
  pStmt->vgId = taosStr2Int32(pVgId->z, NULL, 10);
  return (SNode*)pStmt;
_err:
  return NULL;
}

SNode* createSyncdbStmt(SAstCreateContext* pCxt, const SToken* pDbName) {
  CHECK_PARSER_STATUS(pCxt);
  SNode* pStmt = NULL;
  pCxt->errCode = nodesMakeNode(QUERY_NODE_SYNCDB_STMT, (SNode**)&pStmt);
  CHECK_MAKE_NODE(pStmt);
  return pStmt;
_err:
  return NULL;
}

SNode* createGrantStmt(SAstCreateContext* pCxt, int64_t privileges, STokenPair* pPrivLevel, SToken* pUserName,
                       SNode* pTagCond) {
  CHECK_PARSER_STATUS(pCxt);
  CHECK_NAME(checkDbName(pCxt, &pPrivLevel->first, false));
  CHECK_NAME(checkUserName(pCxt, pUserName));
  CHECK_NAME(checkTableName(pCxt, &pPrivLevel->second));
  SGrantStmt* pStmt = NULL;
  pCxt->errCode = nodesMakeNode(QUERY_NODE_GRANT_STMT, (SNode**)&pStmt);
  CHECK_MAKE_NODE(pStmt);
  pStmt->privileges = privileges;
  COPY_STRING_FORM_ID_TOKEN(pStmt->objName, &pPrivLevel->first);
  if (TK_NK_NIL != pPrivLevel->second.type && TK_NK_STAR != pPrivLevel->second.type) {
    COPY_STRING_FORM_ID_TOKEN(pStmt->tabName, &pPrivLevel->second);
  }
  COPY_STRING_FORM_ID_TOKEN(pStmt->userName, pUserName);
  pStmt->pTagCond = pTagCond;
  return (SNode*)pStmt;
_err:
  nodesDestroyNode(pTagCond);
  return NULL;
}

SNode* createRevokeStmt(SAstCreateContext* pCxt, int64_t privileges, STokenPair* pPrivLevel, SToken* pUserName,
                        SNode* pTagCond) {
  CHECK_PARSER_STATUS(pCxt);
  CHECK_NAME(checkDbName(pCxt, &pPrivLevel->first, false));
  CHECK_NAME(checkUserName(pCxt, pUserName));
  CHECK_NAME(checkTableName(pCxt, &pPrivLevel->second));
  SRevokeStmt* pStmt = NULL;
  pCxt->errCode = nodesMakeNode(QUERY_NODE_REVOKE_STMT, (SNode**)&pStmt);
  CHECK_MAKE_NODE(pStmt);
  pStmt->privileges = privileges;
  COPY_STRING_FORM_ID_TOKEN(pStmt->objName, &pPrivLevel->first);
  if (TK_NK_NIL != pPrivLevel->second.type && TK_NK_STAR != pPrivLevel->second.type) {
    COPY_STRING_FORM_ID_TOKEN(pStmt->tabName, &pPrivLevel->second);
  }
  COPY_STRING_FORM_ID_TOKEN(pStmt->userName, pUserName);
  pStmt->pTagCond = pTagCond;
  return (SNode*)pStmt;
_err:
  nodesDestroyNode(pTagCond);
  return NULL;
}

SNode* createFuncForDelete(SAstCreateContext* pCxt, const char* pFuncName) {
  SFunctionNode* pFunc = NULL;
  CHECK_PARSER_STATUS(pCxt);
  pCxt->errCode = nodesMakeNode(QUERY_NODE_FUNCTION, (SNode**)&pFunc);
  CHECK_MAKE_NODE(pFunc);
  snprintf(pFunc->functionName, sizeof(pFunc->functionName), "%s", pFuncName);
  SNode* pCol = createPrimaryKeyCol(pCxt, NULL);
  CHECK_MAKE_NODE(pCol);
  pCxt->errCode = nodesListMakeStrictAppend(&pFunc->pParameterList, pCol);
  CHECK_PARSER_STATUS(pCxt);
  return (SNode*)pFunc;
_err:
  nodesDestroyNode((SNode*)pFunc);
  return NULL;
}

SNode* createDeleteStmt(SAstCreateContext* pCxt, SNode* pTable, SNode* pWhere) {
  SDeleteStmt* pStmt = NULL;
  CHECK_PARSER_STATUS(pCxt);
  pCxt->errCode = nodesMakeNode(QUERY_NODE_DELETE_STMT, (SNode**)&pStmt);
  CHECK_MAKE_NODE(pStmt);
  pStmt->pFromTable = pTable;
  pStmt->pWhere = pWhere;
  pStmt->pCountFunc = createFuncForDelete(pCxt, "count");
  pStmt->pFirstFunc = createFuncForDelete(pCxt, "first");
  pStmt->pLastFunc = createFuncForDelete(pCxt, "last");
  CHECK_MAKE_NODE(pStmt->pCountFunc);
  CHECK_MAKE_NODE(pStmt->pFirstFunc);
  CHECK_MAKE_NODE(pStmt->pLastFunc);
  return (SNode*)pStmt;
_err:
  nodesDestroyNode((SNode*)pStmt);
  nodesDestroyNode(pTable);
  nodesDestroyNode(pWhere);
  return NULL;
}

SNode* createInsertStmt(SAstCreateContext* pCxt, SNode* pTable, SNodeList* pCols, SNode* pQuery) {
  CHECK_PARSER_STATUS(pCxt);
  SInsertStmt* pStmt = NULL;
  pCxt->errCode = nodesMakeNode(QUERY_NODE_INSERT_STMT, (SNode**)&pStmt);
  CHECK_MAKE_NODE(pStmt);
  pStmt->pTable = pTable;
  pStmt->pCols = pCols;
  pStmt->pQuery = pQuery;
  if (QUERY_NODE_SELECT_STMT == nodeType(pQuery)) {
    strcpy(((SSelectStmt*)pQuery)->stmtName, ((STableNode*)pTable)->tableAlias);
  } else if (QUERY_NODE_SET_OPERATOR == nodeType(pQuery)) {
    strcpy(((SSetOperator*)pQuery)->stmtName, ((STableNode*)pTable)->tableAlias);
  }
  return (SNode*)pStmt;
_err:
  nodesDestroyNode(pTable);
  nodesDestroyNode(pQuery);
  nodesDestroyList(pCols);
  return NULL;
}

SNode* createCreateTSMAStmt(SAstCreateContext* pCxt, bool ignoreExists, SToken* tsmaName, SNode* pOptions,
                            SNode* pRealTable, SNode* pInterval) {
  SCreateTSMAStmt* pStmt = NULL;
  CHECK_PARSER_STATUS(pCxt);
  CHECK_NAME(checkTsmaName(pCxt, tsmaName));
  pCxt->errCode = nodesMakeNode(QUERY_NODE_CREATE_TSMA_STMT, (SNode**)&pStmt);
  CHECK_MAKE_NODE(pStmt);

  pStmt->ignoreExists = ignoreExists;
  if (!pOptions) {
    // recursive tsma
    pStmt->pOptions = NULL;
    pCxt->errCode = nodesMakeNode(QUERY_NODE_TSMA_OPTIONS, (SNode**)&pStmt->pOptions);
    CHECK_MAKE_NODE(pStmt->pOptions);
    pStmt->pOptions->recursiveTsma = true;
  } else {
    pStmt->pOptions = (STSMAOptions*)pOptions;
  }
  pStmt->pOptions->pInterval = pInterval;
  COPY_STRING_FORM_ID_TOKEN(pStmt->tsmaName, tsmaName);

  SRealTableNode* pTable = (SRealTableNode*)pRealTable;
  memcpy(pStmt->dbName, pTable->table.dbName, TSDB_DB_NAME_LEN);
  memcpy(pStmt->tableName, pTable->table.tableName, TSDB_TABLE_NAME_LEN);
  memcpy(pStmt->originalTbName, pTable->table.tableName, TSDB_TABLE_NAME_LEN);
  nodesDestroyNode(pRealTable);

  return (SNode*)pStmt;
_err:
  nodesDestroyNode((SNode*)pStmt);
  nodesDestroyNode(pOptions);
  nodesDestroyNode(pRealTable);
  nodesDestroyNode(pInterval);
  return NULL;
}

SNode* createTSMAOptions(SAstCreateContext* pCxt, SNodeList* pFuncs) {
  CHECK_PARSER_STATUS(pCxt);
  STSMAOptions* pOptions = NULL;
  pCxt->errCode = nodesMakeNode(QUERY_NODE_TSMA_OPTIONS, (SNode**)&pOptions);
  CHECK_MAKE_NODE(pOptions);
  pOptions->pFuncs = pFuncs;
  return (SNode*)pOptions;
_err:
  nodesDestroyList(pFuncs);
  return NULL;
}

SNode* createDefaultTSMAOptions(SAstCreateContext* pCxt) {
  CHECK_PARSER_STATUS(pCxt);
  STSMAOptions* pOptions = NULL;
  pCxt->errCode = nodesMakeNode(QUERY_NODE_TSMA_OPTIONS, (SNode**)&pOptions);
  CHECK_MAKE_NODE(pOptions);
  return (SNode*)pOptions;
_err:
  return NULL;
}

SNode* createDropTSMAStmt(SAstCreateContext* pCxt, bool ignoreNotExists, SNode* pRealTable) {
  CHECK_PARSER_STATUS(pCxt);
  SDropTSMAStmt* pStmt = NULL;
  pCxt->errCode = nodesMakeNode(QUERY_NODE_DROP_TSMA_STMT, (SNode**)&pStmt);
  CHECK_MAKE_NODE(pStmt);

  pStmt->ignoreNotExists = ignoreNotExists;
  SRealTableNode* pTableNode = (SRealTableNode*)pRealTable;

  memcpy(pStmt->tsmaName, pTableNode->table.tableName, TSDB_TABLE_NAME_LEN);
  memcpy(pStmt->dbName, pTableNode->table.dbName, TSDB_DB_NAME_LEN);

  nodesDestroyNode(pRealTable);
  return (SNode*)pStmt;
_err:
  nodesDestroyNode(pRealTable);
  return NULL;
}

SNode* createShowTSMASStmt(SAstCreateContext* pCxt, SNode* dbName) {
  CHECK_PARSER_STATUS(pCxt);

  SShowStmt* pStmt = NULL;
  pCxt->errCode = nodesMakeNode(QUERY_NODE_SHOW_TSMAS_STMT, (SNode**)&pStmt);
  CHECK_MAKE_NODE(pStmt);

  pStmt->pDbName = dbName;
  return (SNode*)pStmt;
_err:
  nodesDestroyNode(dbName);
  return NULL;
}<|MERGE_RESOLUTION|>--- conflicted
+++ resolved
@@ -404,15 +404,9 @@
   SValueNode* val = NULL;
   pCxt->errCode = nodesMakeNode(QUERY_NODE_VALUE, (SNode**)&val);
   CHECK_MAKE_NODE(val);
-<<<<<<< HEAD
-  val->literal = strndup(pLiteral->z, pLiteral->n);
-  if (!val->literal) {
-    pCxt->errCode = TSDB_CODE_OUT_OF_MEMORY;
-=======
   val->literal = taosStrndup(pLiteral->z, pLiteral->n);
   if (!val->literal) {
     pCxt->errCode = terrno;
->>>>>>> daa8341a
     nodesDestroyNode((SNode*)val);
     return NULL;
   }
