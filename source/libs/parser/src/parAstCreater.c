--- conflicted
+++ resolved
@@ -4175,7 +4175,6 @@
   return NULL;
 }
 
-<<<<<<< HEAD
 static bool checkRoleName(SAstCreateContext* pCxt, SToken* pName, bool checkSysName) {
   if (NULL == pName) {
     pCxt->errCode = TSDB_CODE_PAR_SYNTAX_ERROR;
@@ -4242,7 +4241,9 @@
   return (SNode*)pStmt;
 _err:
   nodesDestroyNode((SNode*)pStmt);
-=======
+  return NULL;
+}
+
 SNode* createDropEncryptAlgrStmt(SAstCreateContext* pCxt, SToken* algorithmId) {
   CHECK_PARSER_STATUS(pCxt);
   if (algorithmId->n >= TSDB_ENCRYPT_ALGR_NAME_LEN) {
@@ -4255,7 +4256,6 @@
   (void)trimString(algorithmId->z, algorithmId->n, pStmt->algorithmId, sizeof(pStmt->algorithmId));
   return (SNode*)pStmt;
 _err:
->>>>>>> 643dfcb4
   return NULL;
 }
 
