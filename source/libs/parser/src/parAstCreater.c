--- conflicted
+++ resolved
@@ -16,12 +16,9 @@
 #include <regex.h>
 #ifndef TD_ASTRA
 #include <uv.h>
-<<<<<<< HEAD
 #endif
-=======
 
 #include "nodes.h"
->>>>>>> 8a324a45
 #include "parAst.h"
 #include "parUtil.h"
 #include "tglobal.h"
