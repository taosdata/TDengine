/*
 * Copyright (c) 2019 TAOS Data, Inc. <jhtao@taosdata.com>
 *
 * This program is free software: you can use, redistribute, and/or modify
 * it under the terms of the GNU Affero General Public License, version 3
 * or later ("AGPL"), as published by the Free Software Foundation.
 *
 * This program is distributed in the hope that it will be useful, but WITHOUT
 * ANY WARRANTY; without even the implied warranty of MERCHANTABILITY or
 * FITNESS FOR A PARTICULAR PURPOSE.
 *
 * You should have received a copy of the GNU Affero General Public License
 * along with this program. If not, see <http://www.gnu.org/licenses/>.
 */
#ifndef TD_ASTRA
#include <uv.h>
#endif

#include "nodes.h"
#include "parAst.h"
#include "parUtil.h"
#include "tglobal.h"
#include "ttime.h"

#define CHECK_MAKE_NODE(p) \
  do {                     \
    if (NULL == (p)) {     \
      goto _err;           \
    }                      \
  } while (0)

#define CHECK_OUT_OF_MEM(p)   \
  do {                        \
    if (NULL == (p)) {        \
      pCxt->errCode = terrno; \
      goto _err;              \
    }                         \
  } while (0)

#define CHECK_PARSER_STATUS(pCxt)             \
  do {                                        \
    if (TSDB_CODE_SUCCESS != pCxt->errCode) { \
      goto _err;                              \
    }                                         \
  } while (0)

#define CHECK_NAME(p) \
  do {                \
    if (!p) {         \
      goto _err;      \
    }                 \
  } while (0)

#define COPY_STRING_FORM_ID_TOKEN(buf, pToken) strncpy(buf, (pToken)->z, TMIN((pToken)->n, sizeof(buf) - 1))
#define COPY_STRING_FORM_STR_TOKEN(buf, pToken)                              \
  do {                                                                       \
    if ((pToken)->n > 2) {                                                   \
      strncpy(buf, (pToken)->z + 1, TMIN((pToken)->n - 2, sizeof(buf) - 1)); \
    }                                                                        \
  } while (0)

SToken nil_token = {.type = TK_NK_NIL, .n = 0, .z = NULL};

void initAstCreateContext(SParseContext* pParseCxt, SAstCreateContext* pCxt) {
  memset(pCxt, 0, sizeof(SAstCreateContext));
  pCxt->pQueryCxt = pParseCxt;
  pCxt->msgBuf.buf = pParseCxt->pMsg;
  pCxt->msgBuf.len = pParseCxt->msgLen;
  pCxt->notSupport = false;
  pCxt->pRootNode = NULL;
  pCxt->placeholderNo = 0;
  pCxt->pPlaceholderValues = NULL;
  pCxt->errCode = TSDB_CODE_SUCCESS;
}

static void trimEscape(SAstCreateContext* pCxt, SToken* pName) {
  // todo need to deal with `ioo``ii` -> ioo`ii: done
  if (NULL != pName && pName->n > 1 && TS_ESCAPE_CHAR == pName->z[0]) {
    if (!pCxt->pQueryCxt->hasDupQuoteChar) {
      pName->z += 1;
      pName->n -= 2;
    } else {
      int32_t i = 1, j = 0;
      for (; i < pName->n - 1; ++i) {
        if ((pName->z[i] == TS_ESCAPE_CHAR) && (pName->z[i + 1] == TS_ESCAPE_CHAR)) {
          pName->z[j++] = TS_ESCAPE_CHAR;
          ++i;
        } else {
          pName->z[j++] = pName->z[i];
        }
      }
      pName->n = j;
    }
  }
}

static bool checkUserName(SAstCreateContext* pCxt, SToken* pUserName) {
  if (NULL == pUserName) {
    pCxt->errCode = TSDB_CODE_PAR_SYNTAX_ERROR;
  } else {
    if (pUserName->n >= TSDB_USER_LEN) {
      pCxt->errCode = generateSyntaxErrMsg(&pCxt->msgBuf, TSDB_CODE_PAR_NAME_OR_PASSWD_TOO_LONG);
    }
  }
  if (TSDB_CODE_SUCCESS == pCxt->errCode) {
    trimEscape(pCxt, pUserName);
  }
  return TSDB_CODE_SUCCESS == pCxt->errCode;
}



static bool isValidSimplePassword(const char* password) {
  for (char c = *password; c != 0; c = *(++password)) {
    if (c == ' ' || c == '\'' || c == '\"' || c == '`' || c == '\\') {
      return false;
    }
  }
  return true;
}



static bool isComplexString(const char* str) {
  int hasUpper = 0, hasLower = 0, hasDigit = 0, hasSpecial = 0;

  for (char c = *str; c != 0; c = *(++str)) {
    if (taosIsBigChar(c)) {
      hasUpper = 1;
    } else if (taosIsSmallChar(c)) {
      hasLower = 1;
    } else if (taosIsNumberChar(c)) {
      hasDigit = 1;
    } else if (taosIsSpecialChar(c)) {
      hasSpecial = 1;
    }
  }

  return (hasUpper + hasLower + hasDigit + hasSpecial) >= 3;
}

<<<<<<< HEAD


=======


>>>>>>> b3cee032
static bool isValidStrongPassword(const char* password) {
  if (strcmp(password, "taosdata") == 0) {
    return true;
  }
  return isComplexString(password);
}



static bool isValidPassword(SAstCreateContext* pCxt, const char* password, bool imported) {
  if (imported) {
    return strlen(password) == TSDB_PASSWORD_LEN;
  }

  if (tsEnableStrongPassword) {
    return isValidStrongPassword(password);
  }

  return isValidSimplePassword(password);
}



static int32_t parsePort(SAstCreateContext* pCxt, const char* p, int32_t* pPort) {
  *pPort = taosStr2Int32(p, NULL, 10);
  if (*pPort >= UINT16_MAX || *pPort <= 0) {
    return generateSyntaxErrMsg(&pCxt->msgBuf, TSDB_CODE_PAR_INVALID_PORT);
  }
  return TSDB_CODE_SUCCESS;
}

static int32_t parseEndpoint(SAstCreateContext* pCxt, const SToken* pEp, char* pFqdn, int32_t* pPort) {
  if (pEp->n >= (NULL == pPort ? (TSDB_FQDN_LEN + 1 + 5) : TSDB_FQDN_LEN)) {  // format 'fqdn:port' or 'fqdn'
    return generateSyntaxErrMsg(&pCxt->msgBuf, TSDB_CODE_PAR_NAME_OR_PASSWD_TOO_LONG);
  }

  char ep[TSDB_FQDN_LEN + 1 + 5] = {0};
  COPY_STRING_FORM_ID_TOKEN(ep, pEp);
  (void)strdequote(ep);
  (void)strtrim(ep);
  if (NULL == pPort) {
    tstrncpy(pFqdn, ep, TSDB_FQDN_LEN);
    return TSDB_CODE_SUCCESS;
  }
  char* pColon = strrchr(ep, ':');
  if (NULL == pColon) {
    *pPort = tsServerPort;
    tstrncpy(pFqdn, ep, TSDB_FQDN_LEN);
    return TSDB_CODE_SUCCESS;
  }
  strncpy(pFqdn, ep, pColon - ep);
  return parsePort(pCxt, pColon + 1, pPort);
}

static bool checkAndSplitEndpoint(SAstCreateContext* pCxt, const SToken* pEp, const SToken* pPortToken, char* pFqdn,
                                  int32_t* pPort) {
  if (NULL == pEp) {
    pCxt->errCode = TSDB_CODE_PAR_SYNTAX_ERROR;
    return false;
  }

  if (NULL != pPortToken) {
    pCxt->errCode = parsePort(pCxt, pPortToken->z, pPort);
  }

  if (TSDB_CODE_SUCCESS == pCxt->errCode) {
    pCxt->errCode = parseEndpoint(pCxt, pEp, pFqdn, (NULL != pPortToken ? NULL : pPort));
  }

  return TSDB_CODE_SUCCESS == pCxt->errCode;
}

static bool checkDbName(SAstCreateContext* pCxt, SToken* pDbName, bool demandDb) {
  if (NULL == pDbName) {
    if (demandDb && NULL == pCxt->pQueryCxt->db) {
      pCxt->errCode = generateSyntaxErrMsg(&pCxt->msgBuf, TSDB_CODE_PAR_DB_NOT_SPECIFIED);
    }
  } else {
    trimEscape(pCxt, pDbName);
    if (pDbName->n >= TSDB_DB_NAME_LEN || pDbName->n == 0) {
      pCxt->errCode = generateSyntaxErrMsg(&pCxt->msgBuf, TSDB_CODE_PAR_INVALID_IDENTIFIER_NAME, pDbName->z);
    }
  }
  return TSDB_CODE_SUCCESS == pCxt->errCode;
}

static bool checkTableName(SAstCreateContext* pCxt, SToken* pTableName) {
  trimEscape(pCxt, pTableName);
  if (NULL != pTableName && pTableName->type != TK_NK_NIL &&
      (pTableName->n >= TSDB_TABLE_NAME_LEN || pTableName->n == 0)) {
    pCxt->errCode = generateSyntaxErrMsg(&pCxt->msgBuf, TSDB_CODE_PAR_INVALID_IDENTIFIER_NAME, pTableName->z);
    return false;
  }
  return true;
}

static bool checkColumnName(SAstCreateContext* pCxt, SToken* pColumnName) {
  trimEscape(pCxt, pColumnName);
  if (NULL != pColumnName && pColumnName->type != TK_NK_NIL &&
      (pColumnName->n >= TSDB_COL_NAME_LEN || pColumnName->n == 0)) {
    pCxt->errCode = generateSyntaxErrMsg(&pCxt->msgBuf, TSDB_CODE_PAR_INVALID_IDENTIFIER_NAME, pColumnName->z);
    return false;
  }
  return true;
}

static bool checkIndexName(SAstCreateContext* pCxt, SToken* pIndexName) {
  trimEscape(pCxt, pIndexName);
  if (NULL != pIndexName && pIndexName->n >= TSDB_INDEX_NAME_LEN) {
    pCxt->errCode = generateSyntaxErrMsg(&pCxt->msgBuf, TSDB_CODE_PAR_INVALID_IDENTIFIER_NAME, pIndexName->z);
    return false;
  }
  return true;
}

static bool checkTopicName(SAstCreateContext* pCxt, SToken* pTopicName) {
  trimEscape(pCxt, pTopicName);
  if (pTopicName->n >= TSDB_TOPIC_NAME_LEN || pTopicName->n == 0) {
    pCxt->errCode = generateSyntaxErrMsg(&pCxt->msgBuf, TSDB_CODE_PAR_INVALID_IDENTIFIER_NAME, pTopicName->z);
    return false;
  }
  return true;
}

static bool checkCGroupName(SAstCreateContext* pCxt, SToken* pCGroup) {
  trimEscape(pCxt, pCGroup);
  if (pCGroup->n >= TSDB_CGROUP_LEN) {
    pCxt->errCode = generateSyntaxErrMsg(&pCxt->msgBuf, TSDB_CODE_PAR_INVALID_IDENTIFIER_NAME, pCGroup->z);
    return false;
  }
  return true;
}

static bool checkViewName(SAstCreateContext* pCxt, SToken* pViewName) {
  trimEscape(pCxt, pViewName);
  if (pViewName->n >= TSDB_VIEW_NAME_LEN || pViewName->n == 0) {
    pCxt->errCode = generateSyntaxErrMsg(&pCxt->msgBuf, TSDB_CODE_PAR_INVALID_IDENTIFIER_NAME, pViewName->z);
    return false;
  }
  return true;
}

static bool checkStreamName(SAstCreateContext* pCxt, SToken* pStreamName) {
  trimEscape(pCxt, pStreamName);
  if (pStreamName->n >= TSDB_STREAM_NAME_LEN || pStreamName->n == 0) {
    pCxt->errCode = generateSyntaxErrMsg(&pCxt->msgBuf, TSDB_CODE_PAR_INVALID_IDENTIFIER_NAME, pStreamName->z);
    return false;
  }
  return true;
}

static bool checkComment(SAstCreateContext* pCxt, const SToken* pCommentToken, bool demand) {
  if (NULL == pCommentToken) {
    pCxt->errCode = demand ? TSDB_CODE_PAR_SYNTAX_ERROR : TSDB_CODE_SUCCESS;
  } else if (pCommentToken->n >= (TSDB_TB_COMMENT_LEN + 2)) {
    pCxt->errCode = generateSyntaxErrMsg(&pCxt->msgBuf, TSDB_CODE_PAR_COMMENT_TOO_LONG);
  }
  return TSDB_CODE_SUCCESS == pCxt->errCode;
}

static bool checkRsmaName(SAstCreateContext* pCxt, SToken* pRsmaToken) {
  trimEscape(pCxt, pRsmaToken);
  if (NULL == pRsmaToken) {
    pCxt->errCode = TSDB_CODE_PAR_SYNTAX_ERROR;
  } else if (pRsmaToken->n >= TSDB_TABLE_NAME_LEN) {
    pCxt->errCode = generateSyntaxErrMsg(&pCxt->msgBuf, TSDB_CODE_TSMA_NAME_TOO_LONG);
  } else if (pRsmaToken->n == 0) {
    pCxt->errCode = generateSyntaxErrMsg(&pCxt->msgBuf, TSDB_CODE_PAR_INVALID_IDENTIFIER_NAME, pRsmaToken->z);
  }
  return pCxt->errCode == TSDB_CODE_SUCCESS;
}

static bool checkTsmaName(SAstCreateContext* pCxt, SToken* pTsmaToken) {
  trimEscape(pCxt, pTsmaToken);
  if (NULL == pTsmaToken) {
    pCxt->errCode = TSDB_CODE_PAR_SYNTAX_ERROR;
  } else if (pTsmaToken->n >= TSDB_TABLE_NAME_LEN - strlen(TSMA_RES_STB_POSTFIX)) {
    pCxt->errCode = generateSyntaxErrMsg(&pCxt->msgBuf, TSDB_CODE_TSMA_NAME_TOO_LONG);
  } else if (pTsmaToken->n == 0) {
    pCxt->errCode = generateSyntaxErrMsg(&pCxt->msgBuf, TSDB_CODE_PAR_INVALID_IDENTIFIER_NAME, pTsmaToken->z);
  }
  return pCxt->errCode == TSDB_CODE_SUCCESS;
}

static bool checkMountPath(SAstCreateContext* pCxt, SToken* pMountPath) {
  trimEscape(pCxt, pMountPath);
  if (pMountPath->n >= TSDB_MOUNT_PATH_LEN || pMountPath->n == 0) {
    pCxt->errCode = generateSyntaxErrMsg(&pCxt->msgBuf, TSDB_CODE_PAR_INVALID_IDENTIFIER_NAME, pMountPath->z);
    return false;
  }
  return true;
}

SNode* createRawExprNode(SAstCreateContext* pCxt, const SToken* pToken, SNode* pNode) {
  CHECK_PARSER_STATUS(pCxt);
  SRawExprNode* target = NULL;
  pCxt->errCode = nodesMakeNode(QUERY_NODE_RAW_EXPR, (SNode**)&target);
  CHECK_MAKE_NODE(target);
  target->p = pToken->z;
  target->n = pToken->n;
  target->pNode = pNode;
  return (SNode*)target;
_err:
  nodesDestroyNode(pNode);
  return NULL;
}

SNode* createRawExprNodeExt(SAstCreateContext* pCxt, const SToken* pStart, const SToken* pEnd, SNode* pNode) {
  CHECK_PARSER_STATUS(pCxt);
  SRawExprNode* target = NULL;
  pCxt->errCode = nodesMakeNode(QUERY_NODE_RAW_EXPR, (SNode**)&target);
  CHECK_MAKE_NODE(target);
  target->p = pStart->z;
  target->n = (pEnd->z + pEnd->n) - pStart->z;
  target->pNode = pNode;
  return (SNode*)target;
_err:
  nodesDestroyNode(pNode);
  return NULL;
}

SNode* setRawExprNodeIsPseudoColumn(SAstCreateContext* pCxt, SNode* pNode, bool isPseudoColumn) {
  CHECK_PARSER_STATUS(pCxt);
  if (NULL == pNode || QUERY_NODE_RAW_EXPR != nodeType(pNode)) {
    return pNode;
  }
  ((SRawExprNode*)pNode)->isPseudoColumn = isPseudoColumn;
  return pNode;
_err:
  nodesDestroyNode(pNode);
  return NULL;
}

SNode* releaseRawExprNode(SAstCreateContext* pCxt, SNode* pNode) {
  CHECK_PARSER_STATUS(pCxt);
  SRawExprNode* pRawExpr = (SRawExprNode*)pNode;
  SNode*        pRealizedExpr = pRawExpr->pNode;
  if (nodesIsExprNode(pRealizedExpr)) {
    SExprNode* pExpr = (SExprNode*)pRealizedExpr;
    if (QUERY_NODE_COLUMN == nodeType(pExpr)) {
      tstrncpy(pExpr->aliasName, ((SColumnNode*)pExpr)->colName, TSDB_COL_NAME_LEN);
      tstrncpy(pExpr->userAlias, ((SColumnNode*)pExpr)->colName, TSDB_COL_NAME_LEN);
    } else if (pRawExpr->isPseudoColumn) {
      // all pseudo column are translate to function with same name
      tstrncpy(pExpr->aliasName, ((SFunctionNode*)pExpr)->functionName, TSDB_COL_NAME_LEN);
      if (strcmp(((SFunctionNode*)pExpr)->functionName, "_placeholder_column") == 0) {
        SValueNode* pColId = (SValueNode*)nodesListGetNode(((SFunctionNode*)pExpr)->pParameterList, 0);
        snprintf(pExpr->userAlias, sizeof(pExpr->userAlias), "%%%%%s", pColId->literal);
      } else if (strcmp(((SFunctionNode*)pExpr)->functionName, "_placeholder_tbname") == 0) {
        tstrncpy(pExpr->userAlias, "%%tbname", TSDB_COL_NAME_LEN);
      } else {
        tstrncpy(pExpr->userAlias, ((SFunctionNode*)pExpr)->functionName, TSDB_COL_NAME_LEN);
      }
    } else {
      int32_t len = TMIN(sizeof(pExpr->aliasName) - 1, pRawExpr->n);

      // See TS-3398.
      // Len of pRawExpr->p could be larger than len of aliasName[TSDB_COL_NAME_LEN].
      // If aliasName is truncated, hash value of aliasName could be the same.
      uint64_t hashVal = MurmurHash3_64(pRawExpr->p, pRawExpr->n);
      snprintf(pExpr->aliasName, TSDB_COL_NAME_LEN, "%" PRIu64, hashVal);
      strncpy(pExpr->userAlias, pRawExpr->p, len);
      pExpr->userAlias[len] = 0;
    }
  }
  pRawExpr->pNode = NULL;
  nodesDestroyNode(pNode);
  return pRealizedExpr;
_err:
  nodesDestroyNode(pNode);
  return NULL;
}

SToken getTokenFromRawExprNode(SAstCreateContext* pCxt, SNode* pNode) {
  if (NULL == pNode || QUERY_NODE_RAW_EXPR != nodeType(pNode)) {
    pCxt->errCode = TSDB_CODE_PAR_SYNTAX_ERROR;
    return nil_token;
  }
  SRawExprNode* target = (SRawExprNode*)pNode;
  SToken        t = {.type = 0, .z = target->p, .n = target->n};
  return t;
}

SNodeList* createColsFuncParamNodeList(SAstCreateContext* pCxt, SNode* pNode, SNodeList* pNodeList, SToken* pAlias) {
  SRawExprNode* pRawExpr = (SRawExprNode*)pNode;
  SNode*        pFuncNode = pRawExpr->pNode;
  CHECK_PARSER_STATUS(pCxt);
  if (NULL == pNode || QUERY_NODE_RAW_EXPR != nodeType(pNode)) {
    pCxt->errCode = TSDB_CODE_PAR_SYNTAX_ERROR;
  }
  CHECK_PARSER_STATUS(pCxt);
  if (pFuncNode->type != QUERY_NODE_FUNCTION) {
    pCxt->errCode = TSDB_CODE_PAR_SYNTAX_ERROR;
  }
  CHECK_PARSER_STATUS(pCxt);
  SNodeList* list = NULL;
  pCxt->errCode = nodesMakeList(&list);
  CHECK_MAKE_NODE(list);
  pCxt->errCode = nodesListAppend(list, pFuncNode);
  CHECK_PARSER_STATUS(pCxt);
  pCxt->errCode = nodesListAppendList(list, pNodeList);
  CHECK_PARSER_STATUS(pCxt);
  return list;

_err:
  nodesDestroyNode(pFuncNode);
  nodesDestroyList(pNodeList);
  return NULL;
}

SNodeList* createNodeList(SAstCreateContext* pCxt, SNode* pNode) {
  CHECK_PARSER_STATUS(pCxt);
  SNodeList* list = NULL;
  pCxt->errCode = nodesMakeList(&list);
  CHECK_MAKE_NODE(list);
  pCxt->errCode = nodesListAppend(list, pNode);
  if (TSDB_CODE_SUCCESS != pCxt->errCode) {
    nodesDestroyList(list);
    return NULL;
  }
  return list;
_err:
  nodesDestroyNode(pNode);
  return NULL;
}

SNodeList* addNodeToList(SAstCreateContext* pCxt, SNodeList* pList, SNode* pNode) {
  CHECK_PARSER_STATUS(pCxt);
  pCxt->errCode = nodesListAppend(pList, pNode);
  return pList;
_err:
  nodesDestroyNode(pNode);
  nodesDestroyList(pList);
  return NULL;
}

SNode* createColumnNode(SAstCreateContext* pCxt, SToken* pTableAlias, SToken* pColumnName) {
  CHECK_PARSER_STATUS(pCxt);
  if (!checkTableName(pCxt, pTableAlias) || !checkColumnName(pCxt, pColumnName)) {
    return NULL;
  }
  SColumnNode* col = NULL;
  pCxt->errCode = nodesMakeNode(QUERY_NODE_COLUMN, (SNode**)&col);
  CHECK_MAKE_NODE(col);
  if (NULL != pTableAlias) {
    COPY_STRING_FORM_ID_TOKEN(col->tableAlias, pTableAlias);
  }
  COPY_STRING_FORM_ID_TOKEN(col->colName, pColumnName);
  return (SNode*)col;
_err:
  return NULL;
}

SNode* createPlaceHolderColumnNode(SAstCreateContext* pCxt, SNode* pColId) {
  CHECK_PARSER_STATUS(pCxt);
  SFunctionNode* pFunc = NULL;
  pCxt->errCode = nodesMakeNode(QUERY_NODE_FUNCTION, (SNode**)&pFunc);
  CHECK_PARSER_STATUS(pCxt);
  tstrncpy(pFunc->functionName, "_placeholder_column", TSDB_FUNC_NAME_LEN);
  ((SValueNode*)pColId)->notReserved = true;
  pCxt->errCode = nodesListMakeAppend(&pFunc->pParameterList, pColId);
  CHECK_PARSER_STATUS(pCxt);
  pFunc->tz = pCxt->pQueryCxt->timezone;
  pFunc->charsetCxt = pCxt->pQueryCxt->charsetCxt;
  return (SNode*)pFunc;
_err:
  return NULL;
}

static void copyValueTrimEscape(char* buf, int32_t bufLen, const SToken* pToken, bool trim) {
  int32_t len = TMIN(pToken->n, bufLen - 1);
  if (trim && (pToken->z[0] == TS_ESCAPE_CHAR)) {
    int32_t i = 1, j = 0;
    for (; i < len - 1; ++i) {
      buf[j++] = pToken->z[i];
      if (pToken->z[i] == TS_ESCAPE_CHAR) {
        if (pToken->z[i + 1] == TS_ESCAPE_CHAR) ++i;
      }
    }
    buf[j] = 0;
  } else {
    tstrncpy(buf, pToken->z, len + 1);
  }
}

SNode* createValueNode(SAstCreateContext* pCxt, int32_t dataType, const SToken* pLiteral) {
  CHECK_PARSER_STATUS(pCxt);
  SValueNode* val = NULL;
  pCxt->errCode = nodesMakeNode(QUERY_NODE_VALUE, (SNode**)&val);
  CHECK_MAKE_NODE(val);
  if (!(val->literal = taosMemoryMalloc(pLiteral->n + 1))) {
    pCxt->errCode = terrno;
    nodesDestroyNode((SNode*)val);
    return NULL;
  }
  copyValueTrimEscape(val->literal, pLiteral->n + 1, pLiteral,
                      pCxt->pQueryCxt->hasDupQuoteChar && (TK_NK_ID == pLiteral->type));
  if (TK_NK_ID != pLiteral->type && TK_TIMEZONE != pLiteral->type &&
      (IS_VAR_DATA_TYPE(dataType) || TSDB_DATA_TYPE_TIMESTAMP == dataType)) {
    (void)trimString(pLiteral->z, pLiteral->n, val->literal, pLiteral->n);
  }
  val->node.resType.type = dataType;
  val->node.resType.bytes = IS_VAR_DATA_TYPE(dataType) ? strlen(val->literal) : tDataTypes[dataType].bytes;
  if (TSDB_DATA_TYPE_TIMESTAMP == dataType) {
    val->node.resType.precision = TSDB_TIME_PRECISION_MILLI;
  }
  val->translate = false;
  val->tz = pCxt->pQueryCxt->timezone;
  val->charsetCxt = pCxt->pQueryCxt->charsetCxt;
  return (SNode*)val;
_err:
  return NULL;
}

SNode* createRawValueNode(SAstCreateContext* pCxt, int32_t dataType, const SToken* pLiteral, SNode* pNode) {
  CHECK_PARSER_STATUS(pCxt);
  SValueNode* val = NULL;
  pCxt->errCode = nodesMakeNode(QUERY_NODE_VALUE, (SNode**)&val);
  if (TSDB_CODE_SUCCESS != pCxt->errCode) {
    pCxt->errCode = generateSyntaxErrMsg(&pCxt->msgBuf, pCxt->errCode, "");
    goto _exit;
  }
  if (pLiteral) {
    val->literal = taosStrndup(pLiteral->z, pLiteral->n);
    if (!val->literal) {
      pCxt->errCode = generateSyntaxErrMsg(&pCxt->msgBuf, terrno, "Out of memory");
      goto _exit;
    }
  } else if (pNode) {
    SRawExprNode* pRawExpr = (SRawExprNode*)pNode;
    if (!nodesIsExprNode(pRawExpr->pNode)) {
      pCxt->errCode = generateSyntaxErrMsg(&pCxt->msgBuf, TSDB_CODE_PAR_SYNTAX_ERROR, pRawExpr->p);
      goto _exit;
    }
    val->literal = taosStrndup(pRawExpr->p, pRawExpr->n);
    if (!val->literal) {
      pCxt->errCode = generateSyntaxErrMsg(&pCxt->msgBuf, terrno, "Out of memory");
      goto _exit;
    }
  } else {
    pCxt->errCode = generateSyntaxErrMsg(&pCxt->msgBuf, TSDB_CODE_PAR_INTERNAL_ERROR, "Invalid parameters");
    goto _exit;
  }
  if (!val->literal) {
    pCxt->errCode = generateSyntaxErrMsg(&pCxt->msgBuf, TSDB_CODE_OUT_OF_MEMORY, "Out of memory");
    goto _exit;
  }

  val->node.resType.type = dataType;
  val->node.resType.bytes = IS_VAR_DATA_TYPE(dataType) ? strlen(val->literal) : tDataTypes[dataType].bytes;
  if (TSDB_DATA_TYPE_TIMESTAMP == dataType) {
    val->node.resType.precision = TSDB_TIME_PRECISION_MILLI;
  }
_exit:
  nodesDestroyNode(pNode);
  if (pCxt->errCode != 0) {
    nodesDestroyNode((SNode*)val);
    return NULL;
  }
  return (SNode*)val;
_err:
  nodesDestroyNode(pNode);
  return NULL;
}

SNode* createRawValueNodeExt(SAstCreateContext* pCxt, int32_t dataType, const SToken* pLiteral, SNode* pLeft,
                             SNode* pRight) {
  SValueNode* val = NULL;
  CHECK_PARSER_STATUS(pCxt);

  pCxt->errCode = nodesMakeNode(QUERY_NODE_VALUE, (SNode**)&val);
  if (TSDB_CODE_SUCCESS != pCxt->errCode) {
    pCxt->errCode = generateSyntaxErrMsg(&pCxt->msgBuf, pCxt->errCode, "");
    goto _exit;
  }
  if (pLiteral) {
    if (!(val->literal = taosStrndup(pLiteral->z, pLiteral->n))) {
      pCxt->errCode = generateSyntaxErrMsg(&pCxt->msgBuf, terrno, "Out of memory");
      goto _exit;
    }
  } else {
    pCxt->errCode = generateSyntaxErrMsg(&pCxt->msgBuf, TSDB_CODE_PAR_INTERNAL_ERROR, "Invalid parameters");
    goto _exit;
  }

  val->node.resType.type = dataType;
  val->node.resType.bytes = IS_VAR_DATA_TYPE(dataType) ? strlen(val->literal) : tDataTypes[dataType].bytes;
  if (TSDB_DATA_TYPE_TIMESTAMP == dataType) {
    val->node.resType.precision = TSDB_TIME_PRECISION_MILLI;
  }
_exit:
  nodesDestroyNode(pLeft);
  nodesDestroyNode(pRight);
  CHECK_PARSER_STATUS(pCxt);
  return (SNode*)val;
_err:
  nodesDestroyNode((SNode*)val);
  nodesDestroyNode(pLeft);
  nodesDestroyNode(pRight);
  return NULL;
}

static bool hasHint(SNodeList* pHintList, EHintOption hint) {
  if (!pHintList) return false;
  SNode* pNode;
  FOREACH(pNode, pHintList) {
    SHintNode* pHint = (SHintNode*)pNode;
    if (pHint->option == hint) {
      return true;
    }
  }
  return false;
}

bool addHintNodeToList(SAstCreateContext* pCxt, SNodeList** ppHintList, EHintOption opt, SToken* paramList,
                       int32_t paramNum) {
  void* value = NULL;
  switch (opt) {
    case HINT_SKIP_TSMA:
    case HINT_BATCH_SCAN:
    case HINT_NO_BATCH_SCAN: {
      if (paramNum > 0) {
        return true;
      }
      break;
    }
    case HINT_SORT_FOR_GROUP:
      if (paramNum > 0 || hasHint(*ppHintList, HINT_PARTITION_FIRST)) return true;
      break;
    case HINT_PARTITION_FIRST:
      if (paramNum > 0 || hasHint(*ppHintList, HINT_SORT_FOR_GROUP)) return true;
      break;
    case HINT_PARA_TABLES_SORT:
      if (paramNum > 0 || hasHint(*ppHintList, HINT_PARA_TABLES_SORT)) return true;
      break;
    case HINT_SMALLDATA_TS_SORT:
      if (paramNum > 0 || hasHint(*ppHintList, HINT_SMALLDATA_TS_SORT)) return true;
      break;
    case HINT_HASH_JOIN:
      if (paramNum > 0 || hasHint(*ppHintList, HINT_HASH_JOIN)) return true;
      break;
    case HINT_WIN_OPTIMIZE_BATCH:
      if (paramNum > 0 || hasHint(*ppHintList, HINT_WIN_OPTIMIZE_BATCH)) return true;
      break;
    case HINT_WIN_OPTIMIZE_SINGLE:
      if (paramNum > 0 || hasHint(*ppHintList, HINT_WIN_OPTIMIZE_SINGLE)) return true;
      break;
    default:
      return true;
  }

  SHintNode* hint = NULL;
  pCxt->errCode = nodesMakeNode(QUERY_NODE_HINT, (SNode**)&hint);
  if (!hint) {
    return true;
  }
  hint->option = opt;
  hint->value = value;

  if (NULL == *ppHintList) {
    pCxt->errCode = nodesMakeList(ppHintList);
    if (!*ppHintList) {
      nodesDestroyNode((SNode*)hint);
      return true;
    }
  }

  pCxt->errCode = nodesListStrictAppend(*ppHintList, (SNode*)hint);
  if (pCxt->errCode) {
    return true;
  }

  return false;
}

SNodeList* createHintNodeList(SAstCreateContext* pCxt, const SToken* pLiteral) {
  CHECK_PARSER_STATUS(pCxt);
  if (NULL == pLiteral || pLiteral->n <= 5) {
    return NULL;
  }
  SNodeList* pHintList = NULL;
  char*      hint = taosStrndup(pLiteral->z + 3, pLiteral->n - 5);
  if (!hint) return NULL;
  int32_t     i = 0;
  bool        quit = false;
  bool        inParamList = false;
  bool        lastComma = false;
  EHintOption opt = 0;
  int32_t     paramNum = 0;
  SToken      paramList[10];
  while (!quit) {
    SToken t0 = {0};
    if (hint[i] == 0) {
      break;
    }
    t0.n = tGetToken(&hint[i], &t0.type, NULL);
    t0.z = hint + i;
    i += t0.n;

    switch (t0.type) {
      case TK_BATCH_SCAN:
        lastComma = false;
        if (0 != opt || inParamList) {
          quit = true;
          break;
        }
        opt = HINT_BATCH_SCAN;
        break;
      case TK_NO_BATCH_SCAN:
        lastComma = false;
        if (0 != opt || inParamList) {
          quit = true;
          break;
        }
        opt = HINT_NO_BATCH_SCAN;
        break;
      case TK_SORT_FOR_GROUP:
        lastComma = false;
        if (0 != opt || inParamList) {
          quit = true;
          break;
        }
        opt = HINT_SORT_FOR_GROUP;
        break;
      case TK_PARTITION_FIRST:
        lastComma = false;
        if (0 != opt || inParamList) {
          quit = true;
          break;
        }
        opt = HINT_PARTITION_FIRST;
        break;
      case TK_PARA_TABLES_SORT:
        lastComma = false;
        if (0 != opt || inParamList) {
          quit = true;
          break;
        }
        opt = HINT_PARA_TABLES_SORT;
        break;
      case TK_SMALLDATA_TS_SORT:
        lastComma = false;
        if (0 != opt || inParamList) {
          quit = true;
          break;
        }
        opt = HINT_SMALLDATA_TS_SORT;
        break;
      case TK_HASH_JOIN:
        lastComma = false;
        if (0 != opt || inParamList) {
          quit = true;
          break;
        }
        opt = HINT_HASH_JOIN;
        break;
      case TK_SKIP_TSMA:
        lastComma = false;
        if (0 != opt || inParamList) {
          quit = true;
          break;
        }
        opt = HINT_SKIP_TSMA;
        break;
      case TK_WIN_OPTIMIZE_BATCH:
        lastComma = false;
        if (0 != opt || inParamList) {
          quit = true;
          break;
        }
        opt = HINT_WIN_OPTIMIZE_BATCH;
        break;
      case TK_WIN_OPTIMIZE_SINGLE:
        lastComma = false;
        if (0 != opt || inParamList) {
          quit = true;
          break;
        }
        opt = HINT_WIN_OPTIMIZE_SINGLE;
        break;
      case TK_NK_LP:
        lastComma = false;
        if (0 == opt || inParamList) {
          quit = true;
        }
        inParamList = true;
        break;
      case TK_NK_RP:
        lastComma = false;
        if (0 == opt || !inParamList) {
          quit = true;
        } else {
          quit = addHintNodeToList(pCxt, &pHintList, opt, paramList, paramNum);
          inParamList = false;
          paramNum = 0;
          opt = 0;
        }
        break;
      case TK_NK_ID:
        lastComma = false;
        if (0 == opt || !inParamList) {
          quit = true;
        } else {
          paramList[paramNum++] = t0;
        }
        break;
      case TK_NK_COMMA:
        if (lastComma) {
          quit = true;
        }
        lastComma = true;
        break;
      case TK_NK_SPACE:
        break;
      default:
        lastComma = false;
        quit = true;
        break;
    }
  }

  taosMemoryFree(hint);
  return pHintList;
_err:
  return NULL;
}

SNode* createIdentifierValueNode(SAstCreateContext* pCxt, SToken* pLiteral) {
  trimEscape(pCxt, pLiteral);
  return createValueNode(pCxt, TSDB_DATA_TYPE_BINARY, pLiteral);
}

SNode* createDurationValueNode(SAstCreateContext* pCxt, const SToken* pLiteral) {
  CHECK_PARSER_STATUS(pCxt);
  SValueNode* val = NULL;
  pCxt->errCode = nodesMakeNode(QUERY_NODE_VALUE, (SNode**)&val);
  CHECK_MAKE_NODE(val);
  if (pLiteral->type == TK_NK_STRING) {
    // like '100s' or "100d"
    // check format: ^[0-9]+[smwbauhdny]$'
    if (pLiteral->n < 4) {
      pCxt->errCode = generateSyntaxErrMsg(&pCxt->msgBuf, TSDB_CODE_PAR_SYNTAX_ERROR, pLiteral->z);
      return NULL;
    }
    char unit = pLiteral->z[pLiteral->n - 2];
    switch (unit) {
      case 'a':
      case 'b':
      case 'd':
      case 'h':
      case 'm':
      case 's':
      case 'u':
      case 'w':
      case 'y':
      case 'n':
        break;
      default:
        pCxt->errCode = generateSyntaxErrMsg(&pCxt->msgBuf, TSDB_CODE_PAR_SYNTAX_ERROR, pLiteral->z);
        return NULL;
    }
    for (uint32_t i = 1; i < pLiteral->n - 2; ++i) {
      if (!isdigit(pLiteral->z[i])) {
        pCxt->errCode = generateSyntaxErrMsg(&pCxt->msgBuf, TSDB_CODE_PAR_SYNTAX_ERROR, pLiteral->z);
        return NULL;
      }
    }
    val->literal = taosStrndup(pLiteral->z + 1, pLiteral->n - 2);
  } else {
    val->literal = taosStrndup(pLiteral->z, pLiteral->n);
  }
  if (!val->literal) {
    nodesDestroyNode((SNode*)val);
    pCxt->errCode = terrno;
    return NULL;
  }
  val->flag |= VALUE_FLAG_IS_DURATION;
  val->translate = false;
  val->node.resType.type = TSDB_DATA_TYPE_BIGINT;
  val->node.resType.bytes = tDataTypes[TSDB_DATA_TYPE_BIGINT].bytes;
  val->node.resType.precision = TSDB_TIME_PRECISION_MILLI;
  return (SNode*)val;
_err:
  return NULL;
}

SNode* createTimeOffsetValueNode(SAstCreateContext* pCxt, const SToken* pLiteral) {
  CHECK_PARSER_STATUS(pCxt);
  SValueNode* val = NULL;
  pCxt->errCode = nodesMakeNode(QUERY_NODE_VALUE, (SNode**)&val);
  CHECK_MAKE_NODE(val);
  if (pLiteral->type == TK_NK_STRING) {
    // like '100s' or "100d"
    // check format: ^[0-9]+[smwbauhdny]$'
    if (pLiteral->n < 4) {
      pCxt->errCode = generateSyntaxErrMsg(&pCxt->msgBuf, TSDB_CODE_PAR_SYNTAX_ERROR, pLiteral->z);
      return NULL;
    }
    char unit = pLiteral->z[pLiteral->n - 2];
    switch (unit) {
      case 'a':
      case 'b':
      case 'd':
      case 'h':
      case 'm':
      case 's':
      case 'u':
      case 'w':
        break;
      default:
        pCxt->errCode = generateSyntaxErrMsg(&pCxt->msgBuf, TSDB_CODE_PAR_SYNTAX_ERROR, pLiteral->z);
        return NULL;
    }
    for (uint32_t i = 1; i < pLiteral->n - 2; ++i) {
      if (!isdigit(pLiteral->z[i])) {
        pCxt->errCode = generateSyntaxErrMsg(&pCxt->msgBuf, TSDB_CODE_PAR_SYNTAX_ERROR, pLiteral->z);
        return NULL;
      }
    }
    val->literal = taosStrndup(pLiteral->z + 1, pLiteral->n - 2);
  } else {
    val->literal = taosStrndup(pLiteral->z, pLiteral->n);
  }
  if (!val->literal) {
    nodesDestroyNode((SNode*)val);
    pCxt->errCode = terrno;
    return NULL;
  }
  val->flag |= VALUE_FLAG_IS_TIME_OFFSET;
  val->translate = false;
  val->node.resType.type = TSDB_DATA_TYPE_BIGINT;
  val->node.resType.bytes = tDataTypes[TSDB_DATA_TYPE_BIGINT].bytes;
  val->node.resType.precision = TSDB_TIME_PRECISION_MILLI;
  return (SNode*)val;
_err:
  return NULL;
}

SNode* createDefaultDatabaseCondValue(SAstCreateContext* pCxt) {
  CHECK_PARSER_STATUS(pCxt);
  if (NULL == pCxt->pQueryCxt->db) {
    return NULL;
  }

  SValueNode* val = NULL;
  pCxt->errCode = nodesMakeNode(QUERY_NODE_VALUE, (SNode**)&val);
  CHECK_MAKE_NODE(val);
  val->literal = taosStrdup(pCxt->pQueryCxt->db);
  if (!val->literal) {
    pCxt->errCode = TSDB_CODE_OUT_OF_MEMORY;
    nodesDestroyNode((SNode*)val);
    return NULL;
  }
  val->translate = false;
  val->node.resType.type = TSDB_DATA_TYPE_BINARY;
  val->node.resType.bytes = strlen(val->literal);
  val->node.resType.precision = TSDB_TIME_PRECISION_MILLI;
  return (SNode*)val;
_err:
  return NULL;
}

SNode* createPlaceholderValueNode(SAstCreateContext* pCxt, const SToken* pLiteral) {
  CHECK_PARSER_STATUS(pCxt);
  if (NULL == pCxt->pQueryCxt->pStmtCb) {
    pCxt->errCode = generateSyntaxErrMsg(&pCxt->msgBuf, TSDB_CODE_PAR_SYNTAX_ERROR, pLiteral->z);
    return NULL;
  }
  SValueNode* val = NULL;
  pCxt->errCode = nodesMakeNode(QUERY_NODE_VALUE, (SNode**)&val);
  CHECK_MAKE_NODE(val);
  val->literal = taosStrndup(pLiteral->z, pLiteral->n);
  if (!val->literal) {
    pCxt->errCode = terrno;
    nodesDestroyNode((SNode*)val);
    return NULL;
  }
  val->placeholderNo = ++pCxt->placeholderNo;
  if (NULL == pCxt->pPlaceholderValues) {
    pCxt->pPlaceholderValues = taosArrayInit(TARRAY_MIN_SIZE, POINTER_BYTES);
    if (NULL == pCxt->pPlaceholderValues) {
      nodesDestroyNode((SNode*)val);
      return NULL;
    }
  }
  if (NULL == taosArrayPush(pCxt->pPlaceholderValues, &val)) {
    pCxt->errCode = TSDB_CODE_OUT_OF_MEMORY;
    nodesDestroyNode((SNode*)val);
    taosArrayDestroy(pCxt->pPlaceholderValues);
    return NULL;
  }
  return (SNode*)val;
_err:
  return NULL;
}

static int32_t addParamToLogicConditionNode(SLogicConditionNode* pCond, SNode* pParam) {
  if (QUERY_NODE_LOGIC_CONDITION == nodeType(pParam) && pCond->condType == ((SLogicConditionNode*)pParam)->condType &&
      ((SLogicConditionNode*)pParam)->condType != LOGIC_COND_TYPE_NOT) {
    int32_t code = nodesListAppendList(pCond->pParameterList, ((SLogicConditionNode*)pParam)->pParameterList);
    ((SLogicConditionNode*)pParam)->pParameterList = NULL;
    nodesDestroyNode(pParam);
    return code;
  } else {
    return nodesListAppend(pCond->pParameterList, pParam);
  }
}

SNode* createLogicConditionNode(SAstCreateContext* pCxt, ELogicConditionType type, SNode* pParam1, SNode* pParam2) {
  CHECK_PARSER_STATUS(pCxt);
  SLogicConditionNode* cond = NULL;
  pCxt->errCode = nodesMakeNode(QUERY_NODE_LOGIC_CONDITION, (SNode**)&cond);
  CHECK_MAKE_NODE(cond);
  cond->condType = type;
  cond->pParameterList = NULL;
  pCxt->errCode = nodesMakeList(&cond->pParameterList);
  if (TSDB_CODE_SUCCESS == pCxt->errCode) {
    pCxt->errCode = addParamToLogicConditionNode(cond, pParam1);
  }
  if (TSDB_CODE_SUCCESS == pCxt->errCode && NULL != pParam2) {
    pCxt->errCode = addParamToLogicConditionNode(cond, pParam2);
  }
  if (TSDB_CODE_SUCCESS != pCxt->errCode) {
    nodesDestroyNode((SNode*)cond);
    return NULL;
  }
  return (SNode*)cond;
_err:
  nodesDestroyNode(pParam1);
  nodesDestroyNode(pParam2);
  return NULL;
}

static uint8_t getMinusDataType(uint8_t orgType) {
  switch (orgType) {
    case TSDB_DATA_TYPE_UTINYINT:
    case TSDB_DATA_TYPE_USMALLINT:
    case TSDB_DATA_TYPE_UINT:
    case TSDB_DATA_TYPE_UBIGINT:
      return TSDB_DATA_TYPE_BIGINT;
    default:
      break;
  }
  return orgType;
}

SNode* createOperatorNode(SAstCreateContext* pCxt, EOperatorType type, SNode* pLeft, SNode* pRight) {
  CHECK_PARSER_STATUS(pCxt);
  if (OP_TYPE_MINUS == type && QUERY_NODE_VALUE == nodeType(pLeft)) {
    SValueNode* pVal = (SValueNode*)pLeft;
    char*       pNewLiteral = taosMemoryCalloc(1, strlen(pVal->literal) + 2);
    if (!pNewLiteral) {
      pCxt->errCode = terrno;
      goto _err;
    }
    if ('+' == pVal->literal[0]) {
      snprintf(pNewLiteral, strlen(pVal->literal) + 2, "-%s", pVal->literal + 1);
    } else if ('-' == pVal->literal[0]) {
      snprintf(pNewLiteral, strlen(pVal->literal) + 2, "%s", pVal->literal + 1);
    } else {
      snprintf(pNewLiteral, strlen(pVal->literal) + 2, "-%s", pVal->literal);
    }
    taosMemoryFree(pVal->literal);
    pVal->literal = pNewLiteral;
    pVal->node.resType.type = getMinusDataType(pVal->node.resType.type);
    return pLeft;
  }
  if (pLeft && QUERY_NODE_VALUE == nodeType(pLeft)) {
    SValueNode* pVal = (SValueNode*)pLeft;
    pVal->tz = pCxt->pQueryCxt->timezone;
  }
  if (pRight && QUERY_NODE_VALUE == nodeType(pRight)) {
    SValueNode* pVal = (SValueNode*)pRight;
    pVal->tz = pCxt->pQueryCxt->timezone;
  }

  SOperatorNode* op = NULL;
  pCxt->errCode = nodesMakeNode(QUERY_NODE_OPERATOR, (SNode**)&op);
  CHECK_MAKE_NODE(op);
  op->opType = type;
  op->pLeft = pLeft;
  op->pRight = pRight;
  op->tz = pCxt->pQueryCxt->timezone;
  op->charsetCxt = pCxt->pQueryCxt->charsetCxt;
  return (SNode*)op;
_err:
  nodesDestroyNode(pLeft);
  nodesDestroyNode(pRight);
  return NULL;
}

SNode* createBetweenAnd(SAstCreateContext* pCxt, SNode* pExpr, SNode* pLeft, SNode* pRight) {
  SNode *pNew = NULL, *pGE = NULL, *pLE = NULL;
  CHECK_PARSER_STATUS(pCxt);
  pCxt->errCode = nodesCloneNode(pExpr, &pNew);
  CHECK_PARSER_STATUS(pCxt);
  pGE = createOperatorNode(pCxt, OP_TYPE_GREATER_EQUAL, pExpr, pLeft);
  CHECK_PARSER_STATUS(pCxt);
  pLE = createOperatorNode(pCxt, OP_TYPE_LOWER_EQUAL, pNew, pRight);
  CHECK_PARSER_STATUS(pCxt);
  SNode* pRet = createLogicConditionNode(pCxt, LOGIC_COND_TYPE_AND, pGE, pLE);
  CHECK_PARSER_STATUS(pCxt);
  return pRet;
_err:
  nodesDestroyNode(pNew);
  nodesDestroyNode(pGE);
  nodesDestroyNode(pLE);
  nodesDestroyNode(pExpr);
  nodesDestroyNode(pLeft);
  nodesDestroyNode(pRight);
  return NULL;
}

SNode* createNotBetweenAnd(SAstCreateContext* pCxt, SNode* pExpr, SNode* pLeft, SNode* pRight) {
  SNode *pNew = NULL, *pLT = NULL, *pGT = NULL;
  CHECK_PARSER_STATUS(pCxt);
  pCxt->errCode = nodesCloneNode(pExpr, &pNew);
  CHECK_PARSER_STATUS(pCxt);
  pLT = createOperatorNode(pCxt, OP_TYPE_LOWER_THAN, pExpr, pLeft);
  CHECK_PARSER_STATUS(pCxt);
  pGT = createOperatorNode(pCxt, OP_TYPE_GREATER_THAN, pNew, pRight);
  CHECK_PARSER_STATUS(pCxt);
  SNode* pRet = createLogicConditionNode(pCxt, LOGIC_COND_TYPE_OR, pLT, pGT);
  CHECK_PARSER_STATUS(pCxt);
  return pRet;
_err:
  nodesDestroyNode(pNew);
  nodesDestroyNode(pGT);
  nodesDestroyNode(pLT);
  nodesDestroyNode(pExpr);
  nodesDestroyNode(pLeft);
  nodesDestroyNode(pRight);
  return NULL;
}

static SNode* createPrimaryKeyCol(SAstCreateContext* pCxt, const SToken* pFuncName) {
  CHECK_PARSER_STATUS(pCxt);
  SColumnNode* pCol = NULL;
  pCxt->errCode = nodesMakeNode(QUERY_NODE_COLUMN, (SNode**)&pCol);
  CHECK_MAKE_NODE(pCol);
  pCol->colId = PRIMARYKEY_TIMESTAMP_COL_ID;
  if (NULL == pFuncName) {
    tstrncpy(pCol->colName, ROWTS_PSEUDO_COLUMN_NAME, TSDB_COL_NAME_LEN);
  } else {
    strncpy(pCol->colName, pFuncName->z, pFuncName->n);
  }
  pCol->isPrimTs = true;
  return (SNode*)pCol;
_err:
  return NULL;
}

SNode* createFunctionNode(SAstCreateContext* pCxt, const SToken* pFuncName, SNodeList* pParameterList) {
  CHECK_PARSER_STATUS(pCxt);
  if (0 == strncasecmp("_rowts", pFuncName->z, pFuncName->n) || 0 == strncasecmp("_c0", pFuncName->z, pFuncName->n)) {
    return createPrimaryKeyCol(pCxt, pFuncName);
  }
  SFunctionNode* func = NULL;
  pCxt->errCode = nodesMakeNode(QUERY_NODE_FUNCTION, (SNode**)&func);
  CHECK_MAKE_NODE(func);
  COPY_STRING_FORM_ID_TOKEN(func->functionName, pFuncName);
  func->pParameterList = pParameterList;
  func->tz = pCxt->pQueryCxt->timezone;
  func->charsetCxt = pCxt->pQueryCxt->charsetCxt;
  return (SNode*)func;
_err:
  nodesDestroyList(pParameterList);
  return NULL;
}

SNode* createPHTbnameFunctionNode(SAstCreateContext* pCxt, const SToken* pFuncName, SNodeList* pParameterList) {
  CHECK_PARSER_STATUS(pCxt);
  SFunctionNode* func = NULL;
  pCxt->errCode = nodesMakeNode(QUERY_NODE_FUNCTION, (SNode**)&func);
  CHECK_MAKE_NODE(func);
  tstrncpy(func->functionName, "_placeholder_tbname", TSDB_FUNC_NAME_LEN);
  func->pParameterList = pParameterList;
  func->tz = pCxt->pQueryCxt->timezone;
  func->charsetCxt = pCxt->pQueryCxt->charsetCxt;
  return (SNode*)func;
_err:
  nodesDestroyList(pParameterList);
  return NULL;
}

SNode* createCastFunctionNode(SAstCreateContext* pCxt, SNode* pExpr, SDataType dt) {
  SFunctionNode* func = NULL;
  CHECK_PARSER_STATUS(pCxt);
  pCxt->errCode = nodesMakeNode(QUERY_NODE_FUNCTION, (SNode**)&func);
  CHECK_MAKE_NODE(func);
  tstrncpy(func->functionName, "cast", TSDB_FUNC_NAME_LEN);
  func->node.resType = dt;
  if (TSDB_DATA_TYPE_VARCHAR == dt.type || TSDB_DATA_TYPE_GEOMETRY == dt.type || TSDB_DATA_TYPE_VARBINARY == dt.type) {
    func->node.resType.bytes = func->node.resType.bytes + VARSTR_HEADER_SIZE;
  } else if (TSDB_DATA_TYPE_NCHAR == dt.type) {
    func->node.resType.bytes = func->node.resType.bytes * TSDB_NCHAR_SIZE + VARSTR_HEADER_SIZE;
  }
  pCxt->errCode = nodesListMakeAppend(&func->pParameterList, pExpr);
  CHECK_PARSER_STATUS(pCxt);
  func->tz = pCxt->pQueryCxt->timezone;
  func->charsetCxt = pCxt->pQueryCxt->charsetCxt;

  return (SNode*)func;
_err:
  nodesDestroyNode((SNode*)func);
  nodesDestroyNode(pExpr);
  return NULL;
}

SNode* createPositionFunctionNode(SAstCreateContext* pCxt, SNode* pExpr, SNode* pExpr2) {
  SFunctionNode* func = NULL;
  CHECK_PARSER_STATUS(pCxt);
  pCxt->errCode = nodesMakeNode(QUERY_NODE_FUNCTION, (SNode**)&func);
  CHECK_MAKE_NODE(func);
  tstrncpy(func->functionName, "position", TSDB_FUNC_NAME_LEN);
  pCxt->errCode = nodesListMakeAppend(&func->pParameterList, pExpr);
  CHECK_PARSER_STATUS(pCxt);
  pCxt->errCode = nodesListMakeAppend(&func->pParameterList, pExpr2);
  CHECK_PARSER_STATUS(pCxt);
  return (SNode*)func;
_err:
  nodesDestroyNode((SNode*)func);
  nodesDestroyNode(pExpr);
  nodesDestroyNode(pExpr2);
  return NULL;
}

SNode* createTrimFunctionNode(SAstCreateContext* pCxt, SNode* pExpr, ETrimType type) {
  SFunctionNode* func = NULL;
  CHECK_PARSER_STATUS(pCxt);
  pCxt->errCode = nodesMakeNode(QUERY_NODE_FUNCTION, (SNode**)&func);
  CHECK_MAKE_NODE(func);
  tstrncpy(func->functionName, "trim", TSDB_FUNC_NAME_LEN);
  func->trimType = type;
  pCxt->errCode = nodesListMakeAppend(&func->pParameterList, pExpr);
  CHECK_PARSER_STATUS(pCxt);
  func->charsetCxt = pCxt->pQueryCxt->charsetCxt;
  return (SNode*)func;
_err:
  nodesDestroyNode((SNode*)func);
  nodesDestroyNode(pExpr);
  return NULL;
}

SNode* createTrimFunctionNodeExt(SAstCreateContext* pCxt, SNode* pExpr, SNode* pExpr2, ETrimType type) {
  SFunctionNode* func = NULL;
  CHECK_PARSER_STATUS(pCxt);
  pCxt->errCode = nodesMakeNode(QUERY_NODE_FUNCTION, (SNode**)&func);
  CHECK_MAKE_NODE(func);
  tstrncpy(func->functionName, "trim", TSDB_FUNC_NAME_LEN);
  func->trimType = type;
  pCxt->errCode = nodesListMakeAppend(&func->pParameterList, pExpr);
  CHECK_PARSER_STATUS(pCxt);
  pCxt->errCode = nodesListMakeAppend(&func->pParameterList, pExpr2);
  CHECK_PARSER_STATUS(pCxt);
  func->charsetCxt = pCxt->pQueryCxt->charsetCxt;
  return (SNode*)func;
_err:
  nodesDestroyNode((SNode*)func);
  nodesDestroyNode(pExpr);
  nodesDestroyNode(pExpr2);
  return NULL;
}

SNode* createSubstrFunctionNode(SAstCreateContext* pCxt, SNode* pExpr, SNode* pExpr2) {
  SFunctionNode* func = NULL;
  CHECK_PARSER_STATUS(pCxt);
  pCxt->errCode = nodesMakeNode(QUERY_NODE_FUNCTION, (SNode**)&func);
  CHECK_MAKE_NODE(func);
  tstrncpy(func->functionName, "substr", TSDB_FUNC_NAME_LEN);
  pCxt->errCode = nodesListMakeAppend(&func->pParameterList, pExpr);
  CHECK_PARSER_STATUS(pCxt);
  pCxt->errCode = nodesListMakeAppend(&func->pParameterList, pExpr2);
  CHECK_PARSER_STATUS(pCxt);
  return (SNode*)func;
_err:
  nodesDestroyNode((SNode*)func);
  nodesDestroyNode(pExpr);
  nodesDestroyNode(pExpr2);
  return NULL;
}

SNode* createSubstrFunctionNodeExt(SAstCreateContext* pCxt, SNode* pExpr, SNode* pExpr2, SNode* pExpr3) {
  SFunctionNode* func = NULL;
  CHECK_PARSER_STATUS(pCxt);
  pCxt->errCode = nodesMakeNode(QUERY_NODE_FUNCTION, (SNode**)&func);
  CHECK_MAKE_NODE(func);
  tstrncpy(func->functionName, "substr", TSDB_FUNC_NAME_LEN);
  pCxt->errCode = nodesListMakeAppend(&func->pParameterList, pExpr);
  CHECK_PARSER_STATUS(pCxt);
  pCxt->errCode = nodesListMakeAppend(&func->pParameterList, pExpr2);
  CHECK_PARSER_STATUS(pCxt);
  pCxt->errCode = nodesListMakeAppend(&func->pParameterList, pExpr3);
  CHECK_PARSER_STATUS(pCxt);
  return (SNode*)func;
_err:
  nodesDestroyNode((SNode*)func);
  nodesDestroyNode(pExpr);
  nodesDestroyNode(pExpr2);
  nodesDestroyNode(pExpr3);
  return NULL;
}

SNode* createNodeListNode(SAstCreateContext* pCxt, SNodeList* pList) {
  SNodeListNode* list = NULL;
  CHECK_PARSER_STATUS(pCxt);
  pCxt->errCode = nodesMakeNode(QUERY_NODE_NODE_LIST, (SNode**)&list);
  CHECK_MAKE_NODE(list);
  list->pNodeList = pList;
  return (SNode*)list;
_err:
  nodesDestroyList(pList);
  return NULL;
}

SNode* createNodeListNodeEx(SAstCreateContext* pCxt, SNode* p1, SNode* p2) {
  SNodeListNode* list = NULL;
  CHECK_PARSER_STATUS(pCxt);
  pCxt->errCode = nodesMakeNode(QUERY_NODE_NODE_LIST, (SNode**)&list);
  CHECK_MAKE_NODE(list);
  pCxt->errCode = nodesListMakeStrictAppend(&list->pNodeList, p1);
  CHECK_PARSER_STATUS(pCxt);
  pCxt->errCode = nodesListStrictAppend(list->pNodeList, p2);
  CHECK_PARSER_STATUS(pCxt);
  return (SNode*)list;
_err:
  nodesDestroyNode((SNode*)list);
  nodesDestroyNode(p1);
  nodesDestroyNode(p2);
  return NULL;
}

SNode* createRealTableNode(SAstCreateContext* pCxt, SToken* pDbName, SToken* pTableName, SToken* pTableAlias) {
  CHECK_PARSER_STATUS(pCxt);
  CHECK_NAME(checkDbName(pCxt, pDbName, true));
  CHECK_NAME(checkTableName(pCxt, pTableName));
  CHECK_NAME(checkTableName(pCxt, pTableAlias));
  SRealTableNode* realTable = NULL;
  pCxt->errCode = nodesMakeNode(QUERY_NODE_REAL_TABLE, (SNode**)&realTable);
  CHECK_MAKE_NODE(realTable);
  if (NULL != pDbName) {
    COPY_STRING_FORM_ID_TOKEN(realTable->table.dbName, pDbName);
  } else {
    snprintf(realTable->table.dbName, sizeof(realTable->table.dbName), "%s", pCxt->pQueryCxt->db);
  }
  if (NULL != pTableAlias && TK_NK_NIL != pTableAlias->type) {
    COPY_STRING_FORM_ID_TOKEN(realTable->table.tableAlias, pTableAlias);
  } else {
    COPY_STRING_FORM_ID_TOKEN(realTable->table.tableAlias, pTableName);
  }
  COPY_STRING_FORM_ID_TOKEN(realTable->table.tableName, pTableName);
  return (SNode*)realTable;
_err:
  return NULL;
}

SNode* createPlaceHolderTableNode(SAstCreateContext* pCxt, EStreamPlaceholder type, SToken* pTableAlias) {
  CHECK_PARSER_STATUS(pCxt);

  SPlaceHolderTableNode* phTable = NULL;
  pCxt->errCode = nodesMakeNode(QUERY_NODE_PLACE_HOLDER_TABLE, (SNode**)&phTable);
  CHECK_MAKE_NODE(phTable);

  if (NULL != pTableAlias && TK_NK_NIL != pTableAlias->type) {
    COPY_STRING_FORM_ID_TOKEN(phTable->table.tableAlias, pTableAlias);
  }

  phTable->placeholderType = type;
  return (SNode*)phTable;
_err:
  return NULL;
}

SNode* createStreamNode(SAstCreateContext* pCxt, SToken* pDbName, SToken* pStreamName) {
  CHECK_PARSER_STATUS(pCxt);
  CHECK_NAME(checkDbName(pCxt, pDbName, true));
  CHECK_NAME(checkStreamName(pCxt, pStreamName));
  SStreamNode* pStream = NULL;
  pCxt->errCode = nodesMakeNode(QUERY_NODE_STREAM, (SNode**)&pStream);
  CHECK_MAKE_NODE(pStream);
  if (NULL != pDbName) {
    COPY_STRING_FORM_ID_TOKEN(pStream->dbName, pDbName);
  } else {
    snprintf(pStream->dbName, sizeof(pStream->dbName), "%s", pCxt->pQueryCxt->db);
  }
  COPY_STRING_FORM_ID_TOKEN(pStream->streamName, pStreamName);
  return (SNode*)pStream;
_err:
  return NULL;
}

SNode* createRecalcRange(SAstCreateContext* pCxt, SNode* pStart, SNode* pEnd) {
  SStreamCalcRangeNode* pRange = NULL;
  CHECK_PARSER_STATUS(pCxt);
  pCxt->errCode = nodesMakeNode(QUERY_NODE_STREAM_CALC_RANGE, (SNode**)&pRange);
  CHECK_MAKE_NODE(pRange);
  if (NULL == pStart && NULL == pEnd) {
    pRange->calcAll = true;
  } else {
    pRange->calcAll = false;
    pRange->pStart = pStart;
    pRange->pEnd = pEnd;
  }

  return (SNode*)pRange;
_err:
  nodesDestroyNode((SNode*)pRange);
  nodesDestroyNode(pStart);
  nodesDestroyNode(pEnd);
  return NULL;
}

SNode* createTempTableNode(SAstCreateContext* pCxt, SNode* pSubquery, SToken* pTableAlias) {
  CHECK_PARSER_STATUS(pCxt);
  if (!checkTableName(pCxt, pTableAlias)) {
    return NULL;
  }
  STempTableNode* tempTable = NULL;
  pCxt->errCode = nodesMakeNode(QUERY_NODE_TEMP_TABLE, (SNode**)&tempTable);
  CHECK_MAKE_NODE(tempTable);
  tempTable->pSubquery = pSubquery;
  if (NULL != pTableAlias && TK_NK_NIL != pTableAlias->type) {
    COPY_STRING_FORM_ID_TOKEN(tempTable->table.tableAlias, pTableAlias);
  } else {
    taosRandStr(tempTable->table.tableAlias, 8);
  }
  if (QUERY_NODE_SELECT_STMT == nodeType(pSubquery)) {
    tstrncpy(((SSelectStmt*)pSubquery)->stmtName, tempTable->table.tableAlias, TSDB_TABLE_NAME_LEN);
    ((SSelectStmt*)pSubquery)->isSubquery = true;
  } else if (QUERY_NODE_SET_OPERATOR == nodeType(pSubquery)) {
    tstrncpy(((SSetOperator*)pSubquery)->stmtName, tempTable->table.tableAlias, TSDB_TABLE_NAME_LEN);
  }
  return (SNode*)tempTable;
_err:
  nodesDestroyNode(pSubquery);
  return NULL;
}

SNode* createJoinTableNode(SAstCreateContext* pCxt, EJoinType type, EJoinSubType stype, SNode* pLeft, SNode* pRight,
                           SNode* pJoinCond) {
  CHECK_PARSER_STATUS(pCxt);
  SJoinTableNode* joinTable = NULL;
  pCxt->errCode = nodesMakeNode(QUERY_NODE_JOIN_TABLE, (SNode**)&joinTable);
  CHECK_MAKE_NODE(joinTable);
  joinTable->joinType = type;
  joinTable->subType = stype;
  joinTable->pLeft = pLeft;
  joinTable->pRight = pRight;
  joinTable->pOnCond = pJoinCond;
  return (SNode*)joinTable;
_err:
  nodesDestroyNode(pLeft);
  nodesDestroyNode(pRight);
  nodesDestroyNode(pJoinCond);
  return NULL;
}

SNode* createViewNode(SAstCreateContext* pCxt, SToken* pDbName, SToken* pViewName) {
  CHECK_PARSER_STATUS(pCxt);
  CHECK_NAME(checkDbName(pCxt, pDbName, true));
  CHECK_NAME(checkViewName(pCxt, pViewName));
  SViewNode* pView = NULL;
  pCxt->errCode = nodesMakeNode(QUERY_NODE_VIEW, (SNode**)&pView);
  CHECK_MAKE_NODE(pView);
  if (NULL != pDbName) {
    COPY_STRING_FORM_ID_TOKEN(pView->table.dbName, pDbName);
  } else {
    snprintf(pView->table.dbName, sizeof(pView->table.dbName), "%s", pCxt->pQueryCxt->db);
  }
  COPY_STRING_FORM_ID_TOKEN(pView->table.tableName, pViewName);
  return (SNode*)pView;
_err:
  return NULL;
}

SNode* createLimitNode(SAstCreateContext* pCxt, SNode* pLimit, SNode* pOffset) {
  CHECK_PARSER_STATUS(pCxt);
  SLimitNode* limitNode = NULL;
  pCxt->errCode = nodesMakeNode(QUERY_NODE_LIMIT, (SNode**)&limitNode);
  CHECK_MAKE_NODE(limitNode);
  limitNode->limit = (SValueNode*)pLimit;
  if (NULL != pOffset) {
    limitNode->offset = (SValueNode*)pOffset;
  }
  return (SNode*)limitNode;
_err:
  return NULL;
}

SNode* createOrderByExprNode(SAstCreateContext* pCxt, SNode* pExpr, EOrder order, ENullOrder nullOrder) {
  CHECK_PARSER_STATUS(pCxt);
  SOrderByExprNode* orderByExpr = NULL;
  pCxt->errCode = nodesMakeNode(QUERY_NODE_ORDER_BY_EXPR, (SNode**)&orderByExpr);
  CHECK_MAKE_NODE(orderByExpr);
  orderByExpr->pExpr = pExpr;
  orderByExpr->order = order;
  if (NULL_ORDER_DEFAULT == nullOrder) {
    nullOrder = (ORDER_ASC == order ? NULL_ORDER_FIRST : NULL_ORDER_LAST);
  }
  orderByExpr->nullOrder = nullOrder;
  return (SNode*)orderByExpr;
_err:
  nodesDestroyNode(pExpr);
  return NULL;
}

SNode* createSessionWindowNode(SAstCreateContext* pCxt, SNode* pCol, SNode* pGap) {
  CHECK_PARSER_STATUS(pCxt);
  SSessionWindowNode* session = NULL;
  pCxt->errCode = nodesMakeNode(QUERY_NODE_SESSION_WINDOW, (SNode**)&session);
  CHECK_MAKE_NODE(session);
  session->pCol = (SColumnNode*)pCol;
  session->pGap = (SValueNode*)pGap;
  return (SNode*)session;
_err:
  nodesDestroyNode(pCol);
  nodesDestroyNode(pGap);
  return NULL;
}

SNode* createStateWindowNode(SAstCreateContext* pCxt, SNode* pExpr, SNodeList* pOptions, SNode* pTrueForLimit) {
  SStateWindowNode* state = NULL;
  CHECK_PARSER_STATUS(pCxt);
  pCxt->errCode = nodesMakeNode(QUERY_NODE_STATE_WINDOW, (SNode**)&state);
  CHECK_MAKE_NODE(state);
  state->pCol = createPrimaryKeyCol(pCxt, NULL);
  CHECK_MAKE_NODE(state->pCol);
  state->pExpr = pExpr;
  state->pTrueForLimit = pTrueForLimit;
  if (pOptions != NULL) {
    if (pOptions->length >= 1) {
      pCxt->errCode = nodesCloneNode(nodesListGetNode(pOptions, 0), &state->pExtend);
      CHECK_MAKE_NODE(state->pExtend);
    }
    if (pOptions->length == 2) {
      pCxt->errCode = nodesCloneNode(nodesListGetNode(pOptions, 1), &state->pZeroth);
      CHECK_MAKE_NODE(state->pZeroth);
    }
    nodesDestroyList(pOptions);
  }
  return (SNode*)state;
_err:
  nodesDestroyNode((SNode*)state);
  nodesDestroyNode(pExpr);
  nodesDestroyNode(pTrueForLimit);
  nodesDestroyList(pOptions);
  return NULL;
}

SNode* createEventWindowNode(SAstCreateContext* pCxt, SNode* pStartCond, SNode* pEndCond, SNode* pTrueForLimit) {
  SEventWindowNode* pEvent = NULL;
  CHECK_PARSER_STATUS(pCxt);
  pCxt->errCode = nodesMakeNode(QUERY_NODE_EVENT_WINDOW, (SNode**)&pEvent);
  CHECK_MAKE_NODE(pEvent);
  pEvent->pCol = createPrimaryKeyCol(pCxt, NULL);
  CHECK_MAKE_NODE(pEvent->pCol);
  pEvent->pStartCond = pStartCond;
  pEvent->pEndCond = pEndCond;
  pEvent->pTrueForLimit = pTrueForLimit;
  return (SNode*)pEvent;
_err:
  nodesDestroyNode((SNode*)pEvent);
  nodesDestroyNode(pStartCond);
  nodesDestroyNode(pEndCond);
  nodesDestroyNode(pTrueForLimit);
  return NULL;
}

SNode* createCountWindowNode(SAstCreateContext* pCxt, const SToken* pCountToken, const SToken* pSlidingToken,
                             SNodeList* pColList) {
  SCountWindowNode* pCount = NULL;
  CHECK_PARSER_STATUS(pCxt);
  pCxt->errCode = nodesMakeNode(QUERY_NODE_COUNT_WINDOW, (SNode**)&pCount);
  CHECK_MAKE_NODE(pCount);
  pCount->pCol = createPrimaryKeyCol(pCxt, NULL);
  CHECK_MAKE_NODE(pCount->pCol);
  pCount->windowCount = taosStr2Int64(pCountToken->z, NULL, 10);
  if (pSlidingToken == NULL) {
    pCount->windowSliding = taosStr2Int64(pSlidingToken->z, NULL, 10);
  } else {
    pCount->windowSliding = taosStr2Int64(pCountToken->z, NULL, 10);
  }
  pCount->pColList = pColList;
  return (SNode*)pCount;
_err:
  nodesDestroyNode((SNode*)pCount);
  return NULL;
}

SNode* createCountWindowNodeFromArgs(SAstCreateContext* pCxt, SNode* arg) {
  SCountWindowArgs* args = (SCountWindowArgs*)arg;
  SCountWindowNode* pCount = NULL;
  CHECK_PARSER_STATUS(pCxt);
  pCxt->errCode = nodesMakeNode(QUERY_NODE_COUNT_WINDOW, (SNode**)&pCount);
  CHECK_MAKE_NODE(pCount);
  pCount->pCol = createPrimaryKeyCol(pCxt, NULL);
  CHECK_MAKE_NODE(pCount->pCol);
  pCount->windowCount = args->count;
  pCount->windowSliding = args->sliding;
  pCount->pColList = args->pColList;
  args->pColList = NULL;
  nodesDestroyNode(arg);
  return (SNode*)pCount;
_err:
  nodesDestroyNode((SNode*)pCount);
  return NULL;
}

SNode* createCountWindowArgs(SAstCreateContext* pCxt, const SToken* countToken, const SToken* slidingToken,
                             SNodeList* colList) {
  CHECK_PARSER_STATUS(pCxt);

  SCountWindowArgs* args = NULL;
  pCxt->errCode = nodesMakeNode(QUERY_NODE_COUNT_WINDOW_ARGS, (SNode**)&args);
  CHECK_MAKE_NODE(args);
  args->count = taosStr2Int64(countToken->z, NULL, 10);
  if (slidingToken && slidingToken->type == TK_NK_INTEGER) {
    args->sliding = taosStr2Int64(slidingToken->z, NULL, 10);
  } else {
    args->sliding = taosStr2Int64(countToken->z, NULL, 10);
  }
  args->pColList = colList;
  return (SNode*)args;
_err:
  return NULL;
}

SNode* createAnomalyWindowNode(SAstCreateContext* pCxt, SNode* pExpr, const SToken* pFuncOpt) {
  SAnomalyWindowNode* pAnomaly = NULL;
  CHECK_PARSER_STATUS(pCxt);
  pCxt->errCode = nodesMakeNode(QUERY_NODE_ANOMALY_WINDOW, (SNode**)&pAnomaly);
  CHECK_MAKE_NODE(pAnomaly);
  pAnomaly->pCol = createPrimaryKeyCol(pCxt, NULL);
  CHECK_MAKE_NODE(pAnomaly->pCol);
  pAnomaly->pExpr = pExpr;
  if (pFuncOpt == NULL) {
    tstrncpy(pAnomaly->anomalyOpt, "algo=iqr", TSDB_ANALYTIC_ALGO_OPTION_LEN);
  } else {
    (void)trimString(pFuncOpt->z, pFuncOpt->n, pAnomaly->anomalyOpt, sizeof(pAnomaly->anomalyOpt));
  }
  return (SNode*)pAnomaly;
_err:
  nodesDestroyNode((SNode*)pAnomaly);
  return NULL;
}

SNode* createIntervalWindowNodeExt(SAstCreateContext* pCxt, SNode* pInter, SNode* pSliding) {
  SIntervalWindowNode* pInterval = NULL;
  CHECK_PARSER_STATUS(pCxt);
  if (pInter) {
    pInterval = (SIntervalWindowNode*)pInter;
  } else {
    pCxt->errCode = nodesMakeNode(QUERY_NODE_INTERVAL_WINDOW, (SNode**)&pInterval);
    CHECK_MAKE_NODE(pInterval);
  }
  pInterval->pCol = createPrimaryKeyCol(pCxt, NULL);
  CHECK_MAKE_NODE(pInterval->pCol);
  pInterval->pSliding = ((SSlidingWindowNode*)pSliding)->pSlidingVal;
  pInterval->pSOffset = ((SSlidingWindowNode*)pSliding)->pOffset;
  return (SNode*)pInterval;
_err:
  nodesDestroyNode((SNode*)pInter);
  nodesDestroyNode((SNode*)pInterval);
  nodesDestroyNode((SNode*)pSliding);
  return NULL;
}

SNode* createIntervalWindowNode(SAstCreateContext* pCxt, SNode* pInterval, SNode* pOffset, SNode* pSliding,
                                SNode* pFill) {
  SIntervalWindowNode* interval = NULL;
  CHECK_PARSER_STATUS(pCxt);
  pCxt->errCode = nodesMakeNode(QUERY_NODE_INTERVAL_WINDOW, (SNode**)&interval);
  CHECK_MAKE_NODE(interval);
  interval->pCol = createPrimaryKeyCol(pCxt, NULL);
  CHECK_MAKE_NODE(interval->pCol);
  interval->pInterval = pInterval;
  interval->pOffset = pOffset;
  interval->pSliding = pSliding;
  interval->pFill = pFill;
  TAOS_SET_OBJ_ALIGNED(&interval->timeRange, TSWINDOW_INITIALIZER);
  interval->timezone = pCxt->pQueryCxt->timezone;
  return (SNode*)interval;
_err:
  nodesDestroyNode((SNode*)interval);
  nodesDestroyNode(pInterval);
  nodesDestroyNode(pOffset);
  nodesDestroyNode(pSliding);
  nodesDestroyNode(pFill);
  return NULL;
}

SNode* createPeriodWindowNode(SAstCreateContext* pCxt, SNode* pPeriodTime, SNode* pOffset) {
  SPeriodWindowNode* pPeriod = NULL;
  CHECK_PARSER_STATUS(pCxt);
  pCxt->errCode = nodesMakeNode(QUERY_NODE_PERIOD_WINDOW, (SNode**)&pPeriod);
  CHECK_MAKE_NODE(pPeriod);
  pPeriod->pOffset = pOffset;
  pPeriod->pPeroid = pPeriodTime;
  return (SNode*)pPeriod;
_err:
  nodesDestroyNode((SNode*)pOffset);
  nodesDestroyNode((SNode*)pPeriodTime);
  nodesDestroyNode((SNode*)pPeriod);
  return NULL;
}

SNode* createWindowOffsetNode(SAstCreateContext* pCxt, SNode* pStartOffset, SNode* pEndOffset) {
  SWindowOffsetNode* winOffset = NULL;
  CHECK_PARSER_STATUS(pCxt);
  pCxt->errCode = nodesMakeNode(QUERY_NODE_WINDOW_OFFSET, (SNode**)&winOffset);
  CHECK_MAKE_NODE(winOffset);
  winOffset->pStartOffset = pStartOffset;
  winOffset->pEndOffset = pEndOffset;
  return (SNode*)winOffset;
_err:
  nodesDestroyNode((SNode*)winOffset);
  nodesDestroyNode(pStartOffset);
  nodesDestroyNode(pEndOffset);
  return NULL;
}

SNode* createFillNode(SAstCreateContext* pCxt, EFillMode mode, SNode* pValues) {
  SFillNode* fill = NULL;
  CHECK_PARSER_STATUS(pCxt);
  pCxt->errCode = nodesMakeNode(QUERY_NODE_FILL, (SNode**)&fill);
  CHECK_MAKE_NODE(fill);
  fill->mode = mode;
  fill->pValues = pValues;
  fill->pWStartTs = NULL;
  pCxt->errCode = nodesMakeNode(QUERY_NODE_FUNCTION, (SNode**)&(fill->pWStartTs));
  CHECK_MAKE_NODE(fill->pWStartTs);
  tstrncpy(((SFunctionNode*)fill->pWStartTs)->functionName, "_wstart", TSDB_FUNC_NAME_LEN);
  return (SNode*)fill;
_err:
  nodesDestroyNode((SNode*)fill);
  nodesDestroyNode(pValues);
  return NULL;
}

SNode* createGroupingSetNode(SAstCreateContext* pCxt, SNode* pNode) {
  SGroupingSetNode* groupingSet = NULL;
  CHECK_PARSER_STATUS(pCxt);
  pCxt->errCode = nodesMakeNode(QUERY_NODE_GROUPING_SET, (SNode**)&groupingSet);
  CHECK_MAKE_NODE(groupingSet);
  groupingSet->groupingSetType = GP_TYPE_NORMAL;
  groupingSet->pParameterList = NULL;
  pCxt->errCode = nodesListMakeAppend(&groupingSet->pParameterList, pNode);
  CHECK_PARSER_STATUS(pCxt);
  return (SNode*)groupingSet;
_err:
  nodesDestroyNode((SNode*)groupingSet);
  nodesDestroyNode(pNode);
  return NULL;
}

SNode* createInterpTimeRange(SAstCreateContext* pCxt, SNode* pStart, SNode* pEnd, SNode* pInterval) {
  CHECK_PARSER_STATUS(pCxt);
  if (NULL == pInterval) {
    if (pEnd && nodeType(pEnd) == QUERY_NODE_VALUE && ((SValueNode*)pEnd)->flag & VALUE_FLAG_IS_DURATION) {
      return createInterpTimeAround(pCxt, pStart, NULL, pEnd);
    }
    return createBetweenAnd(pCxt, createPrimaryKeyCol(pCxt, NULL), pStart, pEnd);
  }

  return createInterpTimeAround(pCxt, pStart, pEnd, pInterval);

_err:

  nodesDestroyNode(pStart);
  nodesDestroyNode(pEnd);
  return NULL;
}

SNode* createInterpTimePoint(SAstCreateContext* pCxt, SNode* pPoint) {
  CHECK_PARSER_STATUS(pCxt);
  return createOperatorNode(pCxt, OP_TYPE_EQUAL, createPrimaryKeyCol(pCxt, NULL), pPoint);
_err:
  nodesDestroyNode(pPoint);
  return NULL;
}

SNode* createInterpTimeAround(SAstCreateContext* pCxt, SNode* pStart, SNode* pEnd, SNode* pInterval) {
  CHECK_PARSER_STATUS(pCxt);
  SRangeAroundNode* pAround = NULL;
  pCxt->errCode = nodesMakeNode(QUERY_NODE_RANGE_AROUND, (SNode**)&pAround);
  CHECK_PARSER_STATUS(pCxt);
  if (NULL == pEnd) {
    pAround->pRange = createInterpTimePoint(pCxt, pStart);
  } else {
    pAround->pRange = createBetweenAnd(pCxt, createPrimaryKeyCol(pCxt, NULL), pStart, pEnd);
  }
  pAround->pInterval = pInterval;
  CHECK_PARSER_STATUS(pCxt);
  return (SNode*)pAround;
_err:
  return NULL;
}

SNode* createWhenThenNode(SAstCreateContext* pCxt, SNode* pWhen, SNode* pThen) {
  CHECK_PARSER_STATUS(pCxt);
  SWhenThenNode* pWhenThen = NULL;
  pCxt->errCode = nodesMakeNode(QUERY_NODE_WHEN_THEN, (SNode**)&pWhenThen);
  CHECK_MAKE_NODE(pWhenThen);
  pWhenThen->pWhen = pWhen;
  pWhenThen->pThen = pThen;
  return (SNode*)pWhenThen;
_err:
  nodesDestroyNode(pWhen);
  nodesDestroyNode(pThen);
  return NULL;
}

static int32_t debugPrintNode(SNode* pNode) {
  char*   pStr = NULL;
  int32_t code = nodesNodeToString(pNode, false, &pStr, NULL);
  if (TSDB_CODE_SUCCESS == code) {
    (void)printf("%s\n", pStr);
    taosMemoryFree(pStr);
  }
  return code;
}

SNode* createCaseWhenNode(SAstCreateContext* pCxt, SNode* pCase, SNodeList* pWhenThenList, SNode* pElse) {
  CHECK_PARSER_STATUS(pCxt);
  SCaseWhenNode* pCaseWhen = NULL;
  pCxt->errCode = nodesMakeNode(QUERY_NODE_CASE_WHEN, (SNode**)&pCaseWhen);
  CHECK_MAKE_NODE(pCaseWhen);
  pCaseWhen->pCase = pCase;
  pCaseWhen->pWhenThenList = pWhenThenList;
  pCaseWhen->pElse = pElse;
  pCaseWhen->tz = pCxt->pQueryCxt->timezone;
  pCaseWhen->charsetCxt = pCxt->pQueryCxt->charsetCxt;
  // debugPrintNode((SNode*)pCaseWhen);
  return (SNode*)pCaseWhen;
_err:
  nodesDestroyNode(pCase);
  nodesDestroyList(pWhenThenList);
  nodesDestroyNode(pElse);
  return NULL;
}

SNode* createNullIfNode(SAstCreateContext* pCxt, SNode* pExpr1, SNode* pExpr2) {
  SNode *    pCase = NULL, *pEqual = NULL, *pThen = NULL;
  SNode *    pWhenThenNode = NULL, *pElse = NULL;
  SNodeList* pWhenThenList = NULL;
  SNode*     pCaseWhen = NULL;

  CHECK_PARSER_STATUS(pCxt);
  pEqual = createOperatorNode(pCxt, OP_TYPE_EQUAL, pExpr1, pExpr2);
  CHECK_PARSER_STATUS(pCxt);
  SToken nullToken = {
      .n = 4,
      .type = TK_NULL,
      .z = "null",
  };
  pThen = createValueNode(pCxt, TSDB_DATA_TYPE_NULL, &nullToken);
  CHECK_PARSER_STATUS(pCxt);
  pWhenThenNode = createWhenThenNode(pCxt, pEqual, pThen);
  CHECK_PARSER_STATUS(pCxt);
  pWhenThenList = createNodeList(pCxt, pWhenThenNode);
  CHECK_PARSER_STATUS(pCxt);
  pCxt->errCode = nodesCloneNode(pExpr1, &pElse);
  CHECK_PARSER_STATUS(pCxt);
  pCaseWhen = createCaseWhenNode(pCxt, pCase, pWhenThenList, pElse);
  CHECK_PARSER_STATUS(pCxt);
  // debugPrintNode((SNode*)pCaseWhen);
  return (SNode*)pCaseWhen;
_err:
  nodesDestroyNode(pCase);
  nodesDestroyNode(pEqual);
  nodesDestroyNode(pThen);
  nodesDestroyNode(pWhenThenNode);
  nodesDestroyNode(pElse);
  nodesDestroyList(pWhenThenList);
  return NULL;
}

SNode* createIfNode(SAstCreateContext* pCxt, SNode* pExpr1, SNode* pExpr2, SNode* pExpr3) {
  SNode*     pCase = NULL;
  SNode*     pWhenThenNode = NULL;
  SNodeList* pWhenThenList = NULL;
  SNode*     pCaseWhen = NULL;

  CHECK_PARSER_STATUS(pCxt);
  pWhenThenNode = createWhenThenNode(pCxt, pExpr1, pExpr2);
  CHECK_PARSER_STATUS(pCxt);
  pWhenThenList = createNodeList(pCxt, pWhenThenNode);
  CHECK_PARSER_STATUS(pCxt);
  pCaseWhen = createCaseWhenNode(pCxt, pCase, pWhenThenList, pExpr3);
  CHECK_PARSER_STATUS(pCxt);
  // debugPrintNode((SNode*)pCaseWhen);
  return (SNode*)pCaseWhen;
_err:
  nodesDestroyNode(pCase);
  nodesDestroyNode(pWhenThenNode);
  nodesDestroyList(pWhenThenList);
  return NULL;
}

SNode* createNvlNode(SAstCreateContext* pCxt, SNode* pExpr1, SNode* pExpr2) {
  SNode *    pThen = NULL, *pEqual = NULL;
  SNode*     pWhenThenNode = NULL;
  SNodeList* pWhenThenList = NULL;
  SNode*     pCaseWhen = NULL;

  CHECK_PARSER_STATUS(pCxt);
  pEqual = createOperatorNode(pCxt, OP_TYPE_IS_NOT_NULL, pExpr1, NULL);
  CHECK_PARSER_STATUS(pCxt);
  pCxt->errCode = nodesCloneNode(pExpr1, &pThen);
  CHECK_PARSER_STATUS(pCxt);
  pWhenThenNode = createWhenThenNode(pCxt, pEqual, pThen);
  CHECK_PARSER_STATUS(pCxt);
  pWhenThenList = createNodeList(pCxt, pWhenThenNode);
  CHECK_PARSER_STATUS(pCxt);
  pCaseWhen = createCaseWhenNode(pCxt, NULL, pWhenThenList, pExpr2);
  CHECK_PARSER_STATUS(pCxt);
  // debugPrintNode((SNode*)pCaseWhen);
  return (SNode*)pCaseWhen;
_err:
  nodesDestroyNode(pEqual);
  nodesDestroyNode(pThen);
  nodesDestroyNode(pWhenThenNode);
  nodesDestroyList(pWhenThenList);
  return NULL;
}

SNode* createNvl2Node(SAstCreateContext* pCxt, SNode* pExpr1, SNode* pExpr2, SNode* pExpr3) {
  SNode *    pEqual = NULL, *pWhenThenNode = NULL;
  SNodeList* pWhenThenList = NULL;
  SNode*     pCaseWhen = NULL;

  CHECK_PARSER_STATUS(pCxt);
  pEqual = createOperatorNode(pCxt, OP_TYPE_IS_NOT_NULL, pExpr1, NULL);
  CHECK_PARSER_STATUS(pCxt);
  pWhenThenNode = createWhenThenNode(pCxt, pEqual, pExpr2);
  CHECK_PARSER_STATUS(pCxt);
  pWhenThenList = createNodeList(pCxt, pWhenThenNode);
  CHECK_PARSER_STATUS(pCxt);
  pCaseWhen = createCaseWhenNode(pCxt, NULL, pWhenThenList, pExpr3);
  CHECK_PARSER_STATUS(pCxt);
  // debugPrintNode((SNode*)pCaseWhen);
  return (SNode*)pCaseWhen;
_err:
  nodesDestroyNode(pEqual);
  nodesDestroyNode(pWhenThenNode);
  nodesDestroyList(pWhenThenList);
  return NULL;
}

SNode* createCoalesceNode(SAstCreateContext* pCxt, SNodeList* pParamList) {
  int32_t    sizeParam = LIST_LENGTH(pParamList);
  SNode *    pNotNullCond = NULL, *pWhenThenNode = NULL, *pExpr = NULL;
  SNodeList* pWhenThenList = NULL;
  SNode *    pCaseWhen = NULL, *pThen = NULL;

  CHECK_PARSER_STATUS(pCxt);

  for (int i = 0; i < sizeParam; ++i) {
    pExpr = nodesListGetNode(pParamList, i);

    pCxt->errCode = nodesCloneNode(pExpr, &pThen);
    CHECK_PARSER_STATUS(pCxt);

    pNotNullCond = createOperatorNode(pCxt, OP_TYPE_IS_NOT_NULL, pExpr, NULL);
    CHECK_PARSER_STATUS(pCxt);

    pWhenThenNode = createWhenThenNode(pCxt, pNotNullCond, pThen);
    CHECK_PARSER_STATUS(pCxt);

    if (!pWhenThenList) {
      pWhenThenList = createNodeList(pCxt, pWhenThenNode);
    } else {
      pCxt->errCode = nodesListAppend(pWhenThenList, pWhenThenNode);
    }
    CHECK_PARSER_STATUS(pCxt);
  }

  pCaseWhen = createCaseWhenNode(pCxt, NULL, pWhenThenList, NULL);
  CHECK_PARSER_STATUS(pCxt);
  // debugPrintNode((SNode*)pCaseWhen);
  return (SNode*)pCaseWhen;
_err:
  nodesDestroyNode(pExpr);
  nodesDestroyNode(pNotNullCond);
  nodesDestroyNode(pThen);
  nodesDestroyNode(pWhenThenNode);
  nodesDestroyList(pWhenThenList);
  return NULL;
}

SNode* setProjectionAlias(SAstCreateContext* pCxt, SNode* pNode, SToken* pAlias) {
  CHECK_PARSER_STATUS(pCxt);
  trimEscape(pCxt, pAlias);
  SExprNode* pExpr = (SExprNode*)pNode;
  int32_t    len = TMIN(sizeof(pExpr->aliasName) - 1, pAlias->n);
  strncpy(pExpr->aliasName, pAlias->z, len);
  pExpr->aliasName[len] = '\0';
  strncpy(pExpr->userAlias, pAlias->z, len);
  pExpr->userAlias[len] = '\0';
  pExpr->asAlias = true;
  return pNode;
_err:
  nodesDestroyNode(pNode);
  return NULL;
}

SNode* addWhereClause(SAstCreateContext* pCxt, SNode* pStmt, SNode* pWhere) {
  CHECK_PARSER_STATUS(pCxt);
  if (QUERY_NODE_SELECT_STMT == nodeType(pStmt)) {
    ((SSelectStmt*)pStmt)->pWhere = pWhere;
  }
  return pStmt;
_err:
  nodesDestroyNode(pStmt);
  nodesDestroyNode(pWhere);
  return NULL;
}

SNode* addPartitionByClause(SAstCreateContext* pCxt, SNode* pStmt, SNodeList* pPartitionByList) {
  CHECK_PARSER_STATUS(pCxt);
  if (QUERY_NODE_SELECT_STMT == nodeType(pStmt)) {
    ((SSelectStmt*)pStmt)->pPartitionByList = pPartitionByList;
  }
  return pStmt;
_err:
  nodesDestroyNode(pStmt);
  nodesDestroyList(pPartitionByList);
  return NULL;
}

SNode* addWindowClauseClause(SAstCreateContext* pCxt, SNode* pStmt, SNode* pWindow) {
  CHECK_PARSER_STATUS(pCxt);
  if (QUERY_NODE_SELECT_STMT == nodeType(pStmt)) {
    ((SSelectStmt*)pStmt)->pWindow = pWindow;
  }
  return pStmt;
_err:
  nodesDestroyNode(pStmt);
  nodesDestroyNode(pWindow);
  return NULL;
}

SNode* addGroupByClause(SAstCreateContext* pCxt, SNode* pStmt, SNodeList* pGroupByList) {
  CHECK_PARSER_STATUS(pCxt);
  if (QUERY_NODE_SELECT_STMT == nodeType(pStmt)) {
    ((SSelectStmt*)pStmt)->pGroupByList = pGroupByList;
  }
  return pStmt;
_err:
  nodesDestroyNode(pStmt);
  nodesDestroyList(pGroupByList);
  return NULL;
}

SNode* addHavingClause(SAstCreateContext* pCxt, SNode* pStmt, SNode* pHaving) {
  CHECK_PARSER_STATUS(pCxt);
  if (QUERY_NODE_SELECT_STMT == nodeType(pStmt)) {
    ((SSelectStmt*)pStmt)->pHaving = pHaving;
  }
  return pStmt;
_err:
  nodesDestroyNode(pStmt);
  nodesDestroyNode(pHaving);
  return NULL;
}

SNode* addOrderByClause(SAstCreateContext* pCxt, SNode* pStmt, SNodeList* pOrderByList) {
  CHECK_PARSER_STATUS(pCxt);
  if (NULL == pOrderByList) {
    return pStmt;
  }
  if (QUERY_NODE_SELECT_STMT == nodeType(pStmt)) {
    ((SSelectStmt*)pStmt)->pOrderByList = pOrderByList;
  } else {
    ((SSetOperator*)pStmt)->pOrderByList = pOrderByList;
  }
  return pStmt;
_err:
  nodesDestroyNode(pStmt);
  nodesDestroyList(pOrderByList);
  return NULL;
}

SNode* addSlimitClause(SAstCreateContext* pCxt, SNode* pStmt, SNode* pSlimit) {
  CHECK_PARSER_STATUS(pCxt);
  if (NULL == pSlimit) {
    return pStmt;
  }
  if (QUERY_NODE_SELECT_STMT == nodeType(pStmt)) {
    ((SSelectStmt*)pStmt)->pSlimit = (SLimitNode*)pSlimit;
  }
  return pStmt;
_err:
  nodesDestroyNode(pStmt);
  nodesDestroyNode(pSlimit);
  return NULL;
}

SNode* addLimitClause(SAstCreateContext* pCxt, SNode* pStmt, SNode* pLimit) {
  CHECK_PARSER_STATUS(pCxt);
  if (NULL == pLimit) {
    return pStmt;
  }
  if (QUERY_NODE_SELECT_STMT == nodeType(pStmt)) {
    ((SSelectStmt*)pStmt)->pLimit = (SLimitNode*)pLimit;
  } else {
    ((SSetOperator*)pStmt)->pLimit = pLimit;
  }
  return pStmt;
_err:
  nodesDestroyNode(pStmt);
  nodesDestroyNode(pLimit);
  return NULL;
}

SNode* addRangeClause(SAstCreateContext* pCxt, SNode* pStmt, SNode* pRange) {
  CHECK_PARSER_STATUS(pCxt);
  SSelectStmt* pSelect = (SSelectStmt*)pStmt;
  if (QUERY_NODE_SELECT_STMT == nodeType(pStmt)) {
    if (pRange && nodeType(pRange) == QUERY_NODE_RANGE_AROUND) {
      pSelect->pRangeAround = pRange;
      SRangeAroundNode* pAround = (SRangeAroundNode*)pRange;
      TSWAP(pSelect->pRange, pAround->pRange);
    } else {
      pSelect->pRange = pRange;
    }
  }
  return pStmt;
_err:
  nodesDestroyNode(pStmt);
  nodesDestroyNode(pRange);
  return NULL;
}

SNode* addEveryClause(SAstCreateContext* pCxt, SNode* pStmt, SNode* pEvery) {
  CHECK_PARSER_STATUS(pCxt);
  if (QUERY_NODE_SELECT_STMT == nodeType(pStmt)) {
    ((SSelectStmt*)pStmt)->pEvery = pEvery;
  }
  return pStmt;
_err:
  nodesDestroyNode(pStmt);
  nodesDestroyNode(pEvery);
  return NULL;
}

SNode* addFillClause(SAstCreateContext* pCxt, SNode* pStmt, SNode* pFill) {
  CHECK_PARSER_STATUS(pCxt);
  if (QUERY_NODE_SELECT_STMT == nodeType(pStmt) && NULL != pFill) {
    SFillNode* pFillClause = (SFillNode*)pFill;
    nodesDestroyNode(pFillClause->pWStartTs);
    pFillClause->pWStartTs = createPrimaryKeyCol(pCxt, NULL);
    CHECK_MAKE_NODE(pFillClause->pWStartTs);
    ((SSelectStmt*)pStmt)->pFill = (SNode*)pFillClause;
  }
  return pStmt;
_err:
  nodesDestroyNode(pStmt);
  nodesDestroyNode(pFill);
  return NULL;
}

SNode* addJLimitClause(SAstCreateContext* pCxt, SNode* pJoin, SNode* pJLimit) {
  CHECK_PARSER_STATUS(pCxt);
  if (NULL == pJLimit) {
    return pJoin;
  }
  SJoinTableNode* pJoinNode = (SJoinTableNode*)pJoin;
  pJoinNode->pJLimit = pJLimit;

  return pJoin;
_err:
  nodesDestroyNode(pJoin);
  nodesDestroyNode(pJLimit);
  return NULL;
}

SNode* addWindowOffsetClause(SAstCreateContext* pCxt, SNode* pJoin, SNode* pWinOffset) {
  CHECK_PARSER_STATUS(pCxt);
  if (NULL == pWinOffset) {
    return pJoin;
  }
  SJoinTableNode* pJoinNode = (SJoinTableNode*)pJoin;
  pJoinNode->pWindowOffset = pWinOffset;

  return pJoin;
_err:
  nodesDestroyNode(pJoin);
  nodesDestroyNode(pWinOffset);
  return NULL;
}

SNode* createSelectStmt(SAstCreateContext* pCxt, bool isDistinct, SNodeList* pProjectionList, SNode* pTable,
                        SNodeList* pHint) {
  CHECK_PARSER_STATUS(pCxt);
  SNode* select = NULL;
  pCxt->errCode = createSelectStmtImpl(isDistinct, pProjectionList, pTable, pHint, &select);
  CHECK_MAKE_NODE(select);
  return select;
_err:
  nodesDestroyList(pProjectionList);
  nodesDestroyNode(pTable);
  nodesDestroyList(pHint);
  return NULL;
}

SNode* setSelectStmtTagMode(SAstCreateContext* pCxt, SNode* pStmt, bool bSelectTags) {
  if (pStmt && QUERY_NODE_SELECT_STMT == nodeType(pStmt)) {
    if (pCxt->pQueryCxt->biMode) {
      ((SSelectStmt*)pStmt)->tagScan = true;
    } else {
      ((SSelectStmt*)pStmt)->tagScan = bSelectTags;
    }
  }
  return pStmt;
}

static void setSubquery(SNode* pStmt) {
  if (QUERY_NODE_SELECT_STMT == nodeType(pStmt)) {
    ((SSelectStmt*)pStmt)->isSubquery = true;
  }
}

SNode* createSetOperator(SAstCreateContext* pCxt, ESetOperatorType type, SNode* pLeft, SNode* pRight) {
  CHECK_PARSER_STATUS(pCxt);
  SSetOperator* setOp = NULL;
  pCxt->errCode = nodesMakeNode(QUERY_NODE_SET_OPERATOR, (SNode**)&setOp);
  CHECK_MAKE_NODE(setOp);
  setOp->opType = type;
  setOp->pLeft = pLeft;
  setSubquery(setOp->pLeft);
  setOp->pRight = pRight;
  setSubquery(setOp->pRight);
  snprintf(setOp->stmtName, TSDB_TABLE_NAME_LEN, "%p", setOp);
  return (SNode*)setOp;
_err:
  nodesDestroyNode(pLeft);
  nodesDestroyNode(pRight);
  return NULL;
}

static void updateWalOptionsDefault(SDatabaseOptions* pOptions) {
  if (!pOptions->walRetentionPeriodIsSet) {
    pOptions->walRetentionPeriod =
        pOptions->replica > 1 ? TSDB_REPS_DEF_DB_WAL_RET_PERIOD : TSDB_REP_DEF_DB_WAL_RET_PERIOD;
  }
  if (!pOptions->walRetentionSizeIsSet) {
    pOptions->walRetentionSize = pOptions->replica > 1 ? TSDB_REPS_DEF_DB_WAL_RET_SIZE : TSDB_REP_DEF_DB_WAL_RET_SIZE;
  }
  if (!pOptions->walRollPeriodIsSet) {
    pOptions->walRollPeriod =
        pOptions->replica > 1 ? TSDB_REPS_DEF_DB_WAL_ROLL_PERIOD : TSDB_REP_DEF_DB_WAL_ROLL_PERIOD;
  }
}

SNode* createDefaultDatabaseOptions(SAstCreateContext* pCxt) {
  CHECK_PARSER_STATUS(pCxt);
  SDatabaseOptions* pOptions = NULL;
  pCxt->errCode = nodesMakeNode(QUERY_NODE_DATABASE_OPTIONS, (SNode**)&pOptions);
  CHECK_MAKE_NODE(pOptions);
  pOptions->buffer = TSDB_DEFAULT_BUFFER_PER_VNODE;
  pOptions->cacheModel = TSDB_DEFAULT_CACHE_MODEL;
  pOptions->cacheLastSize = TSDB_DEFAULT_CACHE_SIZE;
  pOptions->compressionLevel = TSDB_DEFAULT_COMP_LEVEL;
  pOptions->daysPerFile = TSDB_DEFAULT_DAYS_PER_FILE;
  pOptions->fsyncPeriod = TSDB_DEFAULT_FSYNC_PERIOD;
  pOptions->maxRowsPerBlock = TSDB_DEFAULT_MAXROWS_FBLOCK;
  pOptions->minRowsPerBlock = TSDB_DEFAULT_MINROWS_FBLOCK;
  pOptions->keep[0] = TSDB_DEFAULT_KEEP;
  pOptions->keep[1] = TSDB_DEFAULT_KEEP;
  pOptions->keep[2] = TSDB_DEFAULT_KEEP;
  pOptions->pages = TSDB_DEFAULT_PAGES_PER_VNODE;
  pOptions->pagesize = TSDB_DEFAULT_PAGESIZE_PER_VNODE;
  pOptions->tsdbPageSize = TSDB_DEFAULT_TSDB_PAGESIZE;
  pOptions->precision = TSDB_DEFAULT_PRECISION;
  pOptions->replica = TSDB_DEFAULT_DB_REPLICA;
  pOptions->strict = TSDB_DEFAULT_DB_STRICT;
  pOptions->walLevel = TSDB_DEFAULT_WAL_LEVEL;
  pOptions->numOfVgroups = TSDB_DEFAULT_VN_PER_DB;
  pOptions->singleStable = TSDB_DEFAULT_DB_SINGLE_STABLE;
  pOptions->schemaless = TSDB_DEFAULT_DB_SCHEMALESS;
  updateWalOptionsDefault(pOptions);
  pOptions->walSegmentSize = TSDB_DEFAULT_DB_WAL_SEGMENT_SIZE;
  pOptions->sstTrigger = TSDB_DEFAULT_SST_TRIGGER;
  pOptions->tablePrefix = TSDB_DEFAULT_HASH_PREFIX;
  pOptions->tableSuffix = TSDB_DEFAULT_HASH_SUFFIX;
  pOptions->ssChunkSize = TSDB_DEFAULT_SS_CHUNK_SIZE;
  pOptions->ssKeepLocal = TSDB_DEFAULT_SS_KEEP_LOCAL;
  pOptions->ssCompact = TSDB_DEFAULT_SS_COMPACT;
  pOptions->withArbitrator = TSDB_DEFAULT_DB_WITH_ARBITRATOR;
  pOptions->encryptAlgorithm = TSDB_DEFAULT_ENCRYPT_ALGO;
  pOptions->dnodeListStr[0] = 0;
  pOptions->compactInterval = TSDB_DEFAULT_COMPACT_INTERVAL;
  pOptions->compactStartTime = TSDB_DEFAULT_COMPACT_START_TIME;
  pOptions->compactEndTime = TSDB_DEFAULT_COMPACT_END_TIME;
  pOptions->compactTimeOffset = TSDB_DEFAULT_COMPACT_TIME_OFFSET;
  pOptions->encryptAlgorithmStr[0] = 0;
  return (SNode*)pOptions;
_err:
  return NULL;
}

SNode* createAlterDatabaseOptions(SAstCreateContext* pCxt) {
  CHECK_PARSER_STATUS(pCxt);
  SDatabaseOptions* pOptions = NULL;
  pCxt->errCode = nodesMakeNode(QUERY_NODE_DATABASE_OPTIONS, (SNode**)&pOptions);
  CHECK_MAKE_NODE(pOptions);
  pOptions->buffer = -1;
  pOptions->cacheModel = -1;
  pOptions->cacheLastSize = -1;
  pOptions->compressionLevel = -1;
  pOptions->daysPerFile = -1;
  pOptions->fsyncPeriod = -1;
  pOptions->maxRowsPerBlock = -1;
  pOptions->minRowsPerBlock = -1;
  pOptions->keep[0] = -1;
  pOptions->keep[1] = -1;
  pOptions->keep[2] = -1;
  pOptions->pages = -1;
  pOptions->pagesize = -1;
  pOptions->tsdbPageSize = -1;
  pOptions->precision = -1;
  pOptions->replica = -1;
  pOptions->strict = -1;
  pOptions->walLevel = -1;
  pOptions->numOfVgroups = -1;
  pOptions->singleStable = -1;
  pOptions->schemaless = -1;
  pOptions->walRetentionPeriod = -2;  // -1 is a valid value
  pOptions->walRetentionSize = -2;    // -1 is a valid value
  pOptions->walRollPeriod = -1;
  pOptions->walSegmentSize = -1;
  pOptions->sstTrigger = -1;
  pOptions->tablePrefix = -1;
  pOptions->tableSuffix = -1;
  pOptions->ssChunkSize = -1;
  pOptions->ssKeepLocal = -1;
  pOptions->ssCompact = -1;
  pOptions->withArbitrator = -1;
  pOptions->encryptAlgorithm = TSDB_DEFAULT_ENCRYPT_ALGO;
  pOptions->dnodeListStr[0] = 0;
  pOptions->compactInterval = -1;
  pOptions->compactStartTime = -1;
  pOptions->compactEndTime = -1;
  pOptions->compactTimeOffset = -1;
  pOptions->encryptAlgorithmStr[0] = 0;
  return (SNode*)pOptions;
_err:
  return NULL;
}

static SNode* setDatabaseOptionImpl(SAstCreateContext* pCxt, SNode* pOptions, EDatabaseOptionType type, void* pVal,
                                    bool alter) {
  CHECK_PARSER_STATUS(pCxt);
  SDatabaseOptions* pDbOptions = (SDatabaseOptions*)pOptions;
  switch (type) {
    case DB_OPTION_BUFFER:
      pDbOptions->buffer = taosStr2Int32(((SToken*)pVal)->z, NULL, 10);
      break;
    case DB_OPTION_CACHEMODEL:
      COPY_STRING_FORM_STR_TOKEN(pDbOptions->cacheModelStr, (SToken*)pVal);
      break;
    case DB_OPTION_CACHESIZE:
      pDbOptions->cacheLastSize = taosStr2Int32(((SToken*)pVal)->z, NULL, 10);
      break;
    case DB_OPTION_COMP:
      pDbOptions->compressionLevel = taosStr2Int8(((SToken*)pVal)->z, NULL, 10);
      break;
    case DB_OPTION_DAYS: {
      SToken* pToken = pVal;
      if (TK_NK_INTEGER == pToken->type) {
        pDbOptions->daysPerFile = taosStr2Int32(pToken->z, NULL, 10) * 1440;
      } else {
        pDbOptions->pDaysPerFile = (SValueNode*)createDurationValueNode(pCxt, pToken);
      }
      break;
    }
    case DB_OPTION_FSYNC:
      pDbOptions->fsyncPeriod = taosStr2Int32(((SToken*)pVal)->z, NULL, 10);
      break;
    case DB_OPTION_MAXROWS:
      pDbOptions->maxRowsPerBlock = taosStr2Int32(((SToken*)pVal)->z, NULL, 10);
      break;
    case DB_OPTION_MINROWS:
      pDbOptions->minRowsPerBlock = taosStr2Int32(((SToken*)pVal)->z, NULL, 10);
      break;
    case DB_OPTION_KEEP:
      pDbOptions->pKeep = pVal;
      break;
    case DB_OPTION_PAGES:
      pDbOptions->pages = taosStr2Int32(((SToken*)pVal)->z, NULL, 10);
      break;
    case DB_OPTION_PAGESIZE:
      pDbOptions->pagesize = taosStr2Int32(((SToken*)pVal)->z, NULL, 10);
      break;
    case DB_OPTION_TSDB_PAGESIZE:
      pDbOptions->tsdbPageSize = taosStr2Int32(((SToken*)pVal)->z, NULL, 10);
      break;
    case DB_OPTION_PRECISION:
      COPY_STRING_FORM_STR_TOKEN(pDbOptions->precisionStr, (SToken*)pVal);
      break;
    case DB_OPTION_REPLICA:
      pDbOptions->replica = taosStr2Int8(((SToken*)pVal)->z, NULL, 10);
      pDbOptions->withArbitrator = (pDbOptions->replica == 2);
      if (!alter) {
        updateWalOptionsDefault(pDbOptions);
      }
      break;
    case DB_OPTION_STRICT:
      COPY_STRING_FORM_STR_TOKEN(pDbOptions->strictStr, (SToken*)pVal);
      break;
    case DB_OPTION_WAL:
      pDbOptions->walLevel = taosStr2Int8(((SToken*)pVal)->z, NULL, 10);
      break;
    case DB_OPTION_VGROUPS:
      pDbOptions->numOfVgroups = taosStr2Int32(((SToken*)pVal)->z, NULL, 10);
      break;
    case DB_OPTION_SINGLE_STABLE:
      pDbOptions->singleStable = taosStr2Int8(((SToken*)pVal)->z, NULL, 10);
      break;
    case DB_OPTION_RETENTIONS:
      pDbOptions->pRetentions = pVal;
      break;
    case DB_OPTION_WAL_RETENTION_PERIOD:
      pDbOptions->walRetentionPeriod = taosStr2Int32(((SToken*)pVal)->z, NULL, 10);
      pDbOptions->walRetentionPeriodIsSet = true;
      break;
    case DB_OPTION_WAL_RETENTION_SIZE:
      pDbOptions->walRetentionSize = taosStr2Int32(((SToken*)pVal)->z, NULL, 10);
      pDbOptions->walRetentionSizeIsSet = true;
      break;
    case DB_OPTION_WAL_ROLL_PERIOD:
      pDbOptions->walRollPeriod = taosStr2Int32(((SToken*)pVal)->z, NULL, 10);
      pDbOptions->walRollPeriodIsSet = true;
      break;
    case DB_OPTION_WAL_SEGMENT_SIZE:
      pDbOptions->walSegmentSize = taosStr2Int32(((SToken*)pVal)->z, NULL, 10);
      break;
    case DB_OPTION_STT_TRIGGER:
      pDbOptions->sstTrigger = taosStr2Int32(((SToken*)pVal)->z, NULL, 10);
      break;
    case DB_OPTION_TABLE_PREFIX: {
      SValueNode* pNode = (SValueNode*)pVal;
      if (TSDB_DATA_TYPE_BIGINT == pNode->node.resType.type || TSDB_DATA_TYPE_UBIGINT == pNode->node.resType.type) {
        pDbOptions->tablePrefix = taosStr2Int32(pNode->literal, NULL, 10);
      } else {
        snprintf(pCxt->pQueryCxt->pMsg, pCxt->pQueryCxt->msgLen, "invalid table_prefix data type");
        pCxt->errCode = TSDB_CODE_PAR_SYNTAX_ERROR;
      }
      nodesDestroyNode((SNode*)pNode);
      break;
    }
    case DB_OPTION_TABLE_SUFFIX: {
      SValueNode* pNode = (SValueNode*)pVal;
      if (TSDB_DATA_TYPE_BIGINT == pNode->node.resType.type || TSDB_DATA_TYPE_UBIGINT == pNode->node.resType.type) {
        pDbOptions->tableSuffix = taosStr2Int32(pNode->literal, NULL, 10);
      } else {
        snprintf(pCxt->pQueryCxt->pMsg, pCxt->pQueryCxt->msgLen, "invalid table_suffix data type");
        pCxt->errCode = TSDB_CODE_PAR_SYNTAX_ERROR;
      }
      nodesDestroyNode((SNode*)pNode);
      break;
    }
    case DB_OPTION_SS_CHUNKPAGES:
      pDbOptions->ssChunkSize = taosStr2Int32(((SToken*)pVal)->z, NULL, 10);
      break;
    case DB_OPTION_SS_KEEPLOCAL: {
      SToken* pToken = pVal;
      if (TK_NK_INTEGER == pToken->type) {
        pDbOptions->ssKeepLocal = taosStr2Int32(pToken->z, NULL, 10) * 1440;
      } else {
        pDbOptions->ssKeepLocalStr = (SValueNode*)createDurationValueNode(pCxt, pToken);
      }
      break;
    }
    case DB_OPTION_SS_COMPACT:
      pDbOptions->ssCompact = taosStr2Int8(((SToken*)pVal)->z, NULL, 10);
      break;
    case DB_OPTION_KEEP_TIME_OFFSET:
      if (TK_NK_INTEGER == ((SToken*)pVal)->type) {
        pDbOptions->keepTimeOffset = taosStr2Int32(((SToken*)pVal)->z, NULL, 10);
      } else {
        pDbOptions->pKeepTimeOffsetNode = (SValueNode*)createDurationValueNode(pCxt, (SToken*)pVal);
      }
      break;
    case DB_OPTION_ENCRYPT_ALGORITHM:
      COPY_STRING_FORM_STR_TOKEN(pDbOptions->encryptAlgorithmStr, (SToken*)pVal);
      if (strlen(pDbOptions->encryptAlgorithmStr) == 0) pDbOptions->encryptAlgorithm = -1;
      break;
    case DB_OPTION_DNODES:
      if (((SToken*)pVal)->n >= TSDB_DNODE_LIST_LEN) {
        snprintf(pCxt->pQueryCxt->pMsg, pCxt->pQueryCxt->msgLen, "the dnode list is too long (should less than %d)",
                 TSDB_DNODE_LIST_LEN);
        pCxt->errCode = TSDB_CODE_PAR_SYNTAX_ERROR;
      } else {
        COPY_STRING_FORM_STR_TOKEN(pDbOptions->dnodeListStr, (SToken*)pVal);
      }
      break;
    case DB_OPTION_COMPACT_INTERVAL:
      if (TK_NK_INTEGER == ((SToken*)pVal)->type) {
        pDbOptions->compactInterval = taosStr2Int32(((SToken*)pVal)->z, NULL, 10);
      } else {
        pDbOptions->pCompactIntervalNode = (SValueNode*)createDurationValueNode(pCxt, (SToken*)pVal);
      }
      break;
    case DB_OPTION_COMPACT_TIME_RANGE:
      pDbOptions->pCompactTimeRangeList = pVal;
      break;
    case DB_OPTION_COMPACT_TIME_OFFSET:
      if (TK_NK_INTEGER == ((SToken*)pVal)->type) {
        pDbOptions->compactTimeOffset = taosStr2Int32(((SToken*)pVal)->z, NULL, 10);
      } else {
        pDbOptions->pCompactTimeOffsetNode = (SValueNode*)createDurationValueNode(pCxt, (SToken*)pVal);
      }
      break;
    default:
      break;
  }
  return pOptions;
_err:
  nodesDestroyNode(pOptions);
  return NULL;
}

SNode* setDatabaseOption(SAstCreateContext* pCxt, SNode* pOptions, EDatabaseOptionType type, void* pVal) {
  return setDatabaseOptionImpl(pCxt, pOptions, type, pVal, false);
}

SNode* setAlterDatabaseOption(SAstCreateContext* pCxt, SNode* pOptions, SAlterOption* pAlterOption) {
  CHECK_PARSER_STATUS(pCxt);
  switch (pAlterOption->type) {
    case DB_OPTION_KEEP:
    case DB_OPTION_RETENTIONS:
    case DB_OPTION_COMPACT_TIME_RANGE:
      return setDatabaseOptionImpl(pCxt, pOptions, pAlterOption->type, pAlterOption->pList, true);
    default:
      break;
  }
  return setDatabaseOptionImpl(pCxt, pOptions, pAlterOption->type, &pAlterOption->val, true);
_err:
  nodesDestroyNode(pOptions);
  nodesDestroyList(pAlterOption->pList);
  return NULL;
}

SNode* createCreateDatabaseStmt(SAstCreateContext* pCxt, bool ignoreExists, SToken* pDbName, SNode* pOptions) {
  CHECK_PARSER_STATUS(pCxt);
  CHECK_NAME(checkDbName(pCxt, pDbName, false));
  SCreateDatabaseStmt* pStmt = NULL;
  pCxt->errCode = nodesMakeNode(QUERY_NODE_CREATE_DATABASE_STMT, (SNode**)&pStmt);
  CHECK_MAKE_NODE(pStmt);
  COPY_STRING_FORM_ID_TOKEN(pStmt->dbName, pDbName);
  pStmt->ignoreExists = ignoreExists;
  pStmt->pOptions = (SDatabaseOptions*)pOptions;
  return (SNode*)pStmt;
_err:
  nodesDestroyNode(pOptions);
  return NULL;
}

SNode* createDropDatabaseStmt(SAstCreateContext* pCxt, bool ignoreNotExists, SToken* pDbName, bool force) {
  CHECK_PARSER_STATUS(pCxt);
  CHECK_NAME(checkDbName(pCxt, pDbName, false));
  SDropDatabaseStmt* pStmt = NULL;
  pCxt->errCode = nodesMakeNode(QUERY_NODE_DROP_DATABASE_STMT, (SNode**)&pStmt);
  CHECK_MAKE_NODE(pStmt);
  COPY_STRING_FORM_ID_TOKEN(pStmt->dbName, pDbName);
  pStmt->ignoreNotExists = ignoreNotExists;
  pStmt->force = force;
  return (SNode*)pStmt;
_err:
  return NULL;
}

SNode* createAlterDatabaseStmt(SAstCreateContext* pCxt, SToken* pDbName, SNode* pOptions) {
  CHECK_PARSER_STATUS(pCxt);
  CHECK_NAME(checkDbName(pCxt, pDbName, false));
  SAlterDatabaseStmt* pStmt = NULL;
  pCxt->errCode = nodesMakeNode(QUERY_NODE_ALTER_DATABASE_STMT, (SNode**)&pStmt);
  CHECK_MAKE_NODE(pStmt);
  COPY_STRING_FORM_ID_TOKEN(pStmt->dbName, pDbName);
  pStmt->pOptions = (SDatabaseOptions*)pOptions;
  return (SNode*)pStmt;
_err:
  nodesDestroyNode(pOptions);
  return NULL;
}

SNode* createFlushDatabaseStmt(SAstCreateContext* pCxt, SToken* pDbName) {
  CHECK_PARSER_STATUS(pCxt);
  CHECK_NAME(checkDbName(pCxt, pDbName, false));
  SFlushDatabaseStmt* pStmt = NULL;
  pCxt->errCode = nodesMakeNode(QUERY_NODE_FLUSH_DATABASE_STMT, (SNode**)&pStmt);
  CHECK_MAKE_NODE(pStmt);
  COPY_STRING_FORM_ID_TOKEN(pStmt->dbName, pDbName);
  return (SNode*)pStmt;
_err:
  return NULL;
}

SNode* createTrimDatabaseStmt(SAstCreateContext* pCxt, SToken* pDbName, int32_t maxSpeed) {
  CHECK_PARSER_STATUS(pCxt);
  CHECK_NAME(checkDbName(pCxt, pDbName, false));
  STrimDatabaseStmt* pStmt = NULL;
  pCxt->errCode = nodesMakeNode(QUERY_NODE_TRIM_DATABASE_STMT, (SNode**)&pStmt);
  CHECK_MAKE_NODE(pStmt);
  COPY_STRING_FORM_ID_TOKEN(pStmt->dbName, pDbName);
  pStmt->maxSpeed = maxSpeed;
  return (SNode*)pStmt;
_err:
  return NULL;
}

SNode* createTrimDbWalStmt(SAstCreateContext* pCxt, SToken* pDbName) {
  CHECK_PARSER_STATUS(pCxt);
  CHECK_NAME(checkDbName(pCxt, pDbName, false));
  STrimDbWalStmt* pStmt = NULL;
  pCxt->errCode = nodesMakeNode(QUERY_NODE_TRIM_DATABASE_WAL_STMT, (SNode**)&pStmt);
  CHECK_MAKE_NODE(pStmt);
  COPY_STRING_FORM_ID_TOKEN(pStmt->dbName, pDbName);
  return (SNode*)pStmt;
_err:
  return NULL;
}

SNode* createSsMigrateDatabaseStmt(SAstCreateContext* pCxt, SToken* pDbName) {
  CHECK_PARSER_STATUS(pCxt);
  CHECK_NAME(checkDbName(pCxt, pDbName, false));
  SSsMigrateDatabaseStmt* pStmt = NULL;
  pCxt->errCode = nodesMakeNode(QUERY_NODE_SSMIGRATE_DATABASE_STMT, (SNode**)&pStmt);
  CHECK_MAKE_NODE(pStmt);
  COPY_STRING_FORM_ID_TOKEN(pStmt->dbName, pDbName);
  return (SNode*)pStmt;
_err:
  return NULL;
}

SNode* createCompactStmt(SAstCreateContext* pCxt, SToken* pDbName, SNode* pStart, SNode* pEnd, bool metaOnly,
                         bool force) {
  CHECK_PARSER_STATUS(pCxt);
  CHECK_NAME(checkDbName(pCxt, pDbName, false));
  SCompactDatabaseStmt* pStmt = NULL;
  pCxt->errCode = nodesMakeNode(QUERY_NODE_COMPACT_DATABASE_STMT, (SNode**)&pStmt);
  CHECK_MAKE_NODE(pStmt);
  COPY_STRING_FORM_ID_TOKEN(pStmt->dbName, pDbName);
  pStmt->pStart = pStart;
  pStmt->pEnd = pEnd;
  pStmt->metaOnly = metaOnly;
  pStmt->force = force;
  return (SNode*)pStmt;
_err:
  nodesDestroyNode(pStart);
  nodesDestroyNode(pEnd);
  return NULL;
}

SNode* createCreateMountStmt(SAstCreateContext* pCxt, bool ignoreExists, SToken* pMountName, SToken* pDnodeId,
                             SToken* pMountPath) {
#ifdef USE_MOUNT
  CHECK_PARSER_STATUS(pCxt);
  CHECK_NAME(checkDbName(pCxt, pMountName, false));
  CHECK_NAME(checkMountPath(pCxt, pMountPath));
  SCreateMountStmt* pStmt = NULL;
  pCxt->errCode = nodesMakeNode(QUERY_NODE_CREATE_MOUNT_STMT, (SNode**)&pStmt);
  CHECK_MAKE_NODE(pStmt);
  COPY_STRING_FORM_ID_TOKEN(pStmt->mountName, pMountName);
  COPY_STRING_FORM_STR_TOKEN(pStmt->mountPath, pMountPath);
  pStmt->ignoreExists = ignoreExists;
  if (TK_NK_INTEGER == pDnodeId->type) {
    pStmt->dnodeId = taosStr2Int32(pDnodeId->z, NULL, 10);
  } else {
    goto _err;
  }
  return (SNode*)pStmt;
_err:
  nodesDestroyNode((SNode*)pStmt);
  return NULL;
#else
  pCxt->errCode = TSDB_CODE_OPS_NOT_SUPPORT;
  return NULL;
#endif
}

SNode* createDropMountStmt(SAstCreateContext* pCxt, bool ignoreNotExists, SToken* pMountName) {
#ifdef USE_MOUNT
  CHECK_PARSER_STATUS(pCxt);
  CHECK_NAME(checkDbName(pCxt, pMountName, false));
  SDropMountStmt* pStmt = NULL;
  pCxt->errCode = nodesMakeNode(QUERY_NODE_DROP_MOUNT_STMT, (SNode**)&pStmt);
  CHECK_MAKE_NODE(pStmt);
  COPY_STRING_FORM_ID_TOKEN(pStmt->mountName, pMountName);
  pStmt->ignoreNotExists = ignoreNotExists;
  return (SNode*)pStmt;
_err:
  return NULL;
#else
  pCxt->errCode = TSDB_CODE_OPS_NOT_SUPPORT;
  return NULL;
#endif
}

SNode* createCompactVgroupsStmt(SAstCreateContext* pCxt, SNode* pDbName, SNodeList* vgidList, SNode* pStart,
                                SNode* pEnd, bool metaOnly, bool force) {
  CHECK_PARSER_STATUS(pCxt);
  if (NULL == pDbName) {
    snprintf(pCxt->pQueryCxt->pMsg, pCxt->pQueryCxt->msgLen, "database not specified");
    pCxt->errCode = TSDB_CODE_PAR_DB_NOT_SPECIFIED;
    CHECK_PARSER_STATUS(pCxt);
  }
  SCompactVgroupsStmt* pStmt = NULL;
  pCxt->errCode = nodesMakeNode(QUERY_NODE_COMPACT_VGROUPS_STMT, (SNode**)&pStmt);
  CHECK_MAKE_NODE(pStmt);
  pStmt->pDbName = pDbName;
  pStmt->vgidList = vgidList;
  pStmt->pStart = pStart;
  pStmt->pEnd = pEnd;
  pStmt->metaOnly = metaOnly;
  pStmt->force = force;
  return (SNode*)pStmt;
_err:
  nodesDestroyNode(pDbName);
  nodesDestroyList(vgidList);
  nodesDestroyNode(pStart);
  nodesDestroyNode(pEnd);
  return NULL;
}

SNode* createDefaultTableOptions(SAstCreateContext* pCxt) {
  CHECK_PARSER_STATUS(pCxt);
  STableOptions* pOptions = NULL;
  pCxt->errCode = nodesMakeNode(QUERY_NODE_TABLE_OPTIONS, (SNode**)&pOptions);
  CHECK_MAKE_NODE(pOptions);
  pOptions->maxDelay1 = -1;
  pOptions->maxDelay2 = -1;
  pOptions->watermark1 = TSDB_DEFAULT_ROLLUP_WATERMARK;
  pOptions->watermark2 = TSDB_DEFAULT_ROLLUP_WATERMARK;
  pOptions->ttl = TSDB_DEFAULT_TABLE_TTL;
  pOptions->keep = -1;
  pOptions->commentNull = true;  // mark null
  return (SNode*)pOptions;
_err:
  return NULL;
}

SNode* createAlterTableOptions(SAstCreateContext* pCxt) {
  CHECK_PARSER_STATUS(pCxt);
  STableOptions* pOptions = NULL;
  pCxt->errCode = nodesMakeNode(QUERY_NODE_TABLE_OPTIONS, (SNode**)&pOptions);
  CHECK_MAKE_NODE(pOptions);
  pOptions->ttl = -1;
  pOptions->commentNull = true;  // mark null
  pOptions->keep = -1;
  return (SNode*)pOptions;
_err:
  return NULL;
}

SNode* setTableOption(SAstCreateContext* pCxt, SNode* pOptions, ETableOptionType type, void* pVal) {
  CHECK_PARSER_STATUS(pCxt);
  switch (type) {
    case TABLE_OPTION_COMMENT:
      if (checkComment(pCxt, (SToken*)pVal, true)) {
        ((STableOptions*)pOptions)->commentNull = false;
        COPY_STRING_FORM_STR_TOKEN(((STableOptions*)pOptions)->comment, (SToken*)pVal);
      }
      break;
    case TABLE_OPTION_MAXDELAY:
      ((STableOptions*)pOptions)->pMaxDelay = pVal;
      break;
    case TABLE_OPTION_WATERMARK:
      ((STableOptions*)pOptions)->pWatermark = pVal;
      break;
    case TABLE_OPTION_ROLLUP:
      ((STableOptions*)pOptions)->pRollupFuncs = pVal;
      break;
    case TABLE_OPTION_TTL: {
      int64_t ttl = taosStr2Int64(((SToken*)pVal)->z, NULL, 10);
      if (ttl > INT32_MAX) {
        pCxt->errCode = TSDB_CODE_TSC_VALUE_OUT_OF_RANGE;
      } else {
        // ttl can not be smaller than 0, because there is a limitation in sql.y (TTL NK_INTEGER)
        ((STableOptions*)pOptions)->ttl = ttl;
      }
      break;
    }
    case TABLE_OPTION_SMA:
      ((STableOptions*)pOptions)->pSma = pVal;
      break;
    case TABLE_OPTION_DELETE_MARK:
      ((STableOptions*)pOptions)->pDeleteMark = pVal;
      break;
    case TABLE_OPTION_KEEP:
      if (TK_NK_INTEGER == ((SToken*)pVal)->type) {
        ((STableOptions*)pOptions)->keep = taosStr2Int32(((SToken*)pVal)->z, NULL, 10) * 1440;
      } else {
        ((STableOptions*)pOptions)->pKeepNode = (SValueNode*)createDurationValueNode(pCxt, (SToken*)pVal);
      }
      break;
    case TABLE_OPTION_VIRTUAL: {
      int64_t virtualStb = taosStr2Int64(((SToken*)pVal)->z, NULL, 10);
      if (virtualStb != 0 && virtualStb != 1) {
        pCxt->errCode = TSDB_CODE_TSC_VALUE_OUT_OF_RANGE;
      } else {
        ((STableOptions*)pOptions)->virtualStb = virtualStb;
      }
      break;
    }
    default:
      break;
  }
  return pOptions;
_err:
  nodesDestroyNode(pOptions);
  return NULL;
}

SNode* createDefaultColumnOptions(SAstCreateContext* pCxt) {
  CHECK_PARSER_STATUS(pCxt);
  SColumnOptions* pOptions = NULL;
  pCxt->errCode = nodesMakeNode(QUERY_NODE_COLUMN_OPTIONS, (SNode**)&pOptions);
  CHECK_MAKE_NODE(pOptions);
  pOptions->commentNull = true;
  pOptions->bPrimaryKey = false;
  pOptions->hasRef = false;
  return (SNode*)pOptions;
_err:
  return NULL;
}

EColumnOptionType getColumnOptionType(const char* optionType) {
  if (0 == strcasecmp(optionType, "ENCODE")) {
    return COLUMN_OPTION_ENCODE;
  } else if (0 == strcasecmp(optionType, "COMPRESS")) {
    return COLUMN_OPTION_COMPRESS;
  } else if (0 == strcasecmp(optionType, "LEVEL")) {
    return COLUMN_OPTION_LEVEL;
  }
  return 0;
}

SNode* setColumnReference(SAstCreateContext* pCxt, SNode* pOptions, SNode* pRef) {
  CHECK_PARSER_STATUS(pCxt);

  ((SColumnOptions*)pOptions)->hasRef = true;
  tstrncpy(((SColumnOptions*)pOptions)->refDb, ((SColumnRefNode*)pRef)->refDbName, TSDB_DB_NAME_LEN);
  tstrncpy(((SColumnOptions*)pOptions)->refTable, ((SColumnRefNode*)pRef)->refTableName, TSDB_TABLE_NAME_LEN);
  tstrncpy(((SColumnOptions*)pOptions)->refColumn, ((SColumnRefNode*)pRef)->refColName, TSDB_COL_NAME_LEN);
  return pOptions;
_err:
  nodesDestroyNode(pOptions);
  return NULL;
}

SNode* setColumnOptionsPK(SAstCreateContext* pCxt, SNode* pOptions) {
  CHECK_PARSER_STATUS(pCxt);
  ((SColumnOptions*)pOptions)->bPrimaryKey = true;
  return pOptions;
_err:
  nodesDestroyNode(pOptions);
  return NULL;
}

SNode* setColumnOptions(SAstCreateContext* pCxt, SNode* pOptions, const SToken* pVal1, void* pVal2) {
  CHECK_PARSER_STATUS(pCxt);
  char optionType[TSDB_CL_OPTION_LEN];

  memset(optionType, 0, TSDB_CL_OPTION_LEN);
  strncpy(optionType, pVal1->z, TMIN(pVal1->n, TSDB_CL_OPTION_LEN));
  if (0 == strlen(optionType)) {
    pCxt->errCode = TSDB_CODE_PAR_SYNTAX_ERROR;
    return pOptions;
  }
  EColumnOptionType type = getColumnOptionType(optionType);
  switch (type) {
    case COLUMN_OPTION_ENCODE:
      memset(((SColumnOptions*)pOptions)->encode, 0, TSDB_CL_COMPRESS_OPTION_LEN);
      COPY_STRING_FORM_STR_TOKEN(((SColumnOptions*)pOptions)->encode, (SToken*)pVal2);
      if (0 == strlen(((SColumnOptions*)pOptions)->encode)) {
        pCxt->errCode = TSDB_CODE_TSC_ENCODE_PARAM_ERROR;
      }
      break;
    case COLUMN_OPTION_COMPRESS:
      memset(((SColumnOptions*)pOptions)->compress, 0, TSDB_CL_COMPRESS_OPTION_LEN);
      COPY_STRING_FORM_STR_TOKEN(((SColumnOptions*)pOptions)->compress, (SToken*)pVal2);
      if (0 == strlen(((SColumnOptions*)pOptions)->compress)) {
        pCxt->errCode = TSDB_CODE_TSC_COMPRESS_PARAM_ERROR;
      }
      break;
    case COLUMN_OPTION_LEVEL:
      memset(((SColumnOptions*)pOptions)->compressLevel, 0, TSDB_CL_COMPRESS_OPTION_LEN);
      COPY_STRING_FORM_STR_TOKEN(((SColumnOptions*)pOptions)->compressLevel, (SToken*)pVal2);
      if (0 == strlen(((SColumnOptions*)pOptions)->compressLevel)) {
        pCxt->errCode = TSDB_CODE_TSC_COMPRESS_LEVEL_ERROR;
      }
      break;
    default:
      pCxt->errCode = TSDB_CODE_PAR_SYNTAX_ERROR;
      break;
  }
  return pOptions;
_err:
  nodesDestroyNode(pOptions);
  return NULL;
}

SNode* createColumnRefNodeByNode(SAstCreateContext* pCxt, SToken* pColName, SNode* pRef) {
  CHECK_PARSER_STATUS(pCxt);
  CHECK_NAME(checkColumnName(pCxt, pColName));

  SColumnRefNode* pCol = NULL;
  pCxt->errCode = nodesMakeNode(QUERY_NODE_COLUMN_REF, (SNode**)&pCol);
  CHECK_MAKE_NODE(pCol);
  if (pColName) {
    COPY_STRING_FORM_ID_TOKEN(pCol->colName, pColName);
  }
  tstrncpy(pCol->refDbName, ((SColumnRefNode*)pRef)->refDbName, TSDB_DB_NAME_LEN);
  tstrncpy(pCol->refTableName, ((SColumnRefNode*)pRef)->refTableName, TSDB_TABLE_NAME_LEN);
  tstrncpy(pCol->refColName, ((SColumnRefNode*)pRef)->refColName, TSDB_COL_NAME_LEN);
  return (SNode*)pCol;
_err:
  return NULL;
}

STokenTriplet* createTokenTriplet(SAstCreateContext* pCxt, SToken pName) {
  CHECK_PARSER_STATUS(pCxt);

  STokenTriplet* pTokenTri = taosMemoryMalloc(sizeof(STokenTriplet));
  CHECK_OUT_OF_MEM(pTokenTri);
  pTokenTri->name[0] = pName;
  pTokenTri->numOfName = 1;

  return pTokenTri;
_err:
  return NULL;
}

STokenTriplet* setColumnName(SAstCreateContext* pCxt, STokenTriplet* pTokenTri, SToken pName) {
  CHECK_PARSER_STATUS(pCxt);

  if (pTokenTri->numOfName >= 3) {
    pCxt->errCode = TSDB_CODE_PAR_SYNTAX_ERROR;
    goto _err;
  }

  pTokenTri->name[pTokenTri->numOfName] = pName;
  pTokenTri->numOfName++;
  return pTokenTri;
_err:
  return NULL;
}

SNode* createColumnRefNodeByName(SAstCreateContext* pCxt, STokenTriplet* pTokenTri) {
  SColumnRefNode* pCol = NULL;
  CHECK_PARSER_STATUS(pCxt);
  pCxt->errCode = nodesMakeNode(QUERY_NODE_COLUMN_REF, (SNode**)&pCol);
  CHECK_MAKE_NODE(pCol);

  switch (pTokenTri->numOfName) {
    case 2: {
      CHECK_NAME(checkTableName(pCxt, &pTokenTri->name[0]));
      CHECK_NAME(checkColumnName(pCxt, &pTokenTri->name[1]));
      snprintf(pCol->refDbName, TSDB_DB_NAME_LEN, "%s", pCxt->pQueryCxt->db);
      COPY_STRING_FORM_ID_TOKEN(pCol->refTableName, &pTokenTri->name[0]);
      COPY_STRING_FORM_ID_TOKEN(pCol->refColName, &pTokenTri->name[1]);
      break;
    }
    case 3: {
      CHECK_NAME(checkDbName(pCxt, &pTokenTri->name[0], true));
      CHECK_NAME(checkTableName(pCxt, &pTokenTri->name[1]));
      CHECK_NAME(checkColumnName(pCxt, &pTokenTri->name[2]));
      COPY_STRING_FORM_ID_TOKEN(pCol->refDbName, &pTokenTri->name[0]);
      COPY_STRING_FORM_ID_TOKEN(pCol->refTableName, &pTokenTri->name[1]);
      COPY_STRING_FORM_ID_TOKEN(pCol->refColName, &pTokenTri->name[2]);
      break;
    }
    default: {
      pCxt->errCode = TSDB_CODE_PAR_SYNTAX_ERROR;
      goto _err;
    }
  }

  taosMemFree(pTokenTri);
  return (SNode*)pCol;
_err:
  taosMemFree(pTokenTri);
  nodesDestroyNode((SNode*)pCol);
  return NULL;
}

SNode* createColumnDefNode(SAstCreateContext* pCxt, SToken* pColName, SDataType dataType, SNode* pNode) {
  CHECK_PARSER_STATUS(pCxt);
  CHECK_NAME(checkColumnName(pCxt, pColName));
  if (IS_VAR_DATA_TYPE(dataType.type) && dataType.bytes == 0) {
    pCxt->errCode = generateSyntaxErrMsg(&pCxt->msgBuf, TSDB_CODE_PAR_INVALID_VAR_COLUMN_LEN);
    CHECK_PARSER_STATUS(pCxt);
  }
  SColumnDefNode* pCol = NULL;
  pCxt->errCode = nodesMakeNode(QUERY_NODE_COLUMN_DEF, (SNode**)&pCol);
  CHECK_MAKE_NODE(pCol);
  COPY_STRING_FORM_ID_TOKEN(pCol->colName, pColName);
  pCol->dataType = dataType;
  pCol->pOptions = pNode;
  pCol->sma = true;
  return (SNode*)pCol;
_err:
  nodesDestroyNode(pNode);
  return NULL;
}

SDataType createDataType(uint8_t type) {
  SDataType dt = {.type = type, .precision = 0, .scale = 0, .bytes = tDataTypes[type].bytes};
  return dt;
}

SDataType createVarLenDataType(uint8_t type, const SToken* pLen) {
  int32_t len = TSDB_MAX_BINARY_LEN - VARSTR_HEADER_SIZE;
  if (type == TSDB_DATA_TYPE_NCHAR) len /= TSDB_NCHAR_SIZE;
  if (pLen) len = taosStr2Int32(pLen->z, NULL, 10);
  SDataType dt = {.type = type, .precision = 0, .scale = 0, .bytes = len};
  return dt;
}

SDataType createDecimalDataType(uint8_t type, const SToken* pPrecisionToken, const SToken* pScaleToken) {
  SDataType dt = {0};
  dt.precision = taosStr2UInt8(pPrecisionToken->z, NULL, 10);
  dt.scale = pScaleToken ? taosStr2Int32(pScaleToken->z, NULL, 10) : 0;
  dt.type = decimalTypeFromPrecision(dt.precision);
  dt.bytes = tDataTypes[dt.type].bytes;
  return dt;
}

SNode* createCreateVTableStmt(SAstCreateContext* pCxt, bool ignoreExists, SNode* pRealTable, SNodeList* pCols) {
  SCreateVTableStmt* pStmt = NULL;
  CHECK_PARSER_STATUS(pCxt);
  pCxt->errCode = nodesMakeNode(QUERY_NODE_CREATE_VIRTUAL_TABLE_STMT, (SNode**)&pStmt);
  CHECK_MAKE_NODE(pStmt);
  strcpy(pStmt->dbName, ((SRealTableNode*)pRealTable)->table.dbName);
  strcpy(pStmt->tableName, ((SRealTableNode*)pRealTable)->table.tableName);
  pStmt->ignoreExists = ignoreExists;
  pStmt->pCols = pCols;
  nodesDestroyNode(pRealTable);
  return (SNode*)pStmt;
_err:
  nodesDestroyNode(pRealTable);
  nodesDestroyList(pCols);
  return NULL;
}

SNode* createCreateVSubTableStmt(SAstCreateContext* pCxt, bool ignoreExists, SNode* pRealTable,
                                 SNodeList* pSpecificColRefs, SNodeList* pColRefs, SNode* pUseRealTable,
                                 SNodeList* pSpecificTags, SNodeList* pValsOfTags) {
  CHECK_PARSER_STATUS(pCxt);
  SCreateVSubTableStmt* pStmt = NULL;
  pCxt->errCode = nodesMakeNode(QUERY_NODE_CREATE_VIRTUAL_SUBTABLE_STMT, (SNode**)&pStmt);
  CHECK_MAKE_NODE(pStmt);
  strcpy(pStmt->dbName, ((SRealTableNode*)pRealTable)->table.dbName);
  strcpy(pStmt->tableName, ((SRealTableNode*)pRealTable)->table.tableName);
  strcpy(pStmt->useDbName, ((SRealTableNode*)pUseRealTable)->table.dbName);
  strcpy(pStmt->useTableName, ((SRealTableNode*)pUseRealTable)->table.tableName);
  pStmt->ignoreExists = ignoreExists;
  pStmt->pSpecificTags = pSpecificTags;
  pStmt->pValsOfTags = pValsOfTags;
  pStmt->pSpecificColRefs = pSpecificColRefs;
  pStmt->pColRefs = pColRefs;
  nodesDestroyNode(pRealTable);
  nodesDestroyNode(pUseRealTable);
  return (SNode*)pStmt;
_err:
  nodesDestroyNode(pRealTable);
  nodesDestroyNode(pUseRealTable);
  nodesDestroyList(pSpecificTags);
  nodesDestroyList(pValsOfTags);
  nodesDestroyList(pSpecificColRefs);
  nodesDestroyList(pColRefs);
  return NULL;
}

SNode* createCreateTableStmt(SAstCreateContext* pCxt, bool ignoreExists, SNode* pRealTable, SNodeList* pCols,
                             SNodeList* pTags, SNode* pOptions) {
  CHECK_PARSER_STATUS(pCxt);
  SCreateTableStmt* pStmt = NULL;
  pCxt->errCode = nodesMakeNode(QUERY_NODE_CREATE_TABLE_STMT, (SNode**)&pStmt);
  CHECK_MAKE_NODE(pStmt);
  tstrncpy(pStmt->dbName, ((SRealTableNode*)pRealTable)->table.dbName, TSDB_DB_NAME_LEN);
  tstrncpy(pStmt->tableName, ((SRealTableNode*)pRealTable)->table.tableName, TSDB_TABLE_NAME_LEN);
  pStmt->ignoreExists = ignoreExists;
  pStmt->pCols = pCols;
  pStmt->pTags = pTags;
  pStmt->pOptions = (STableOptions*)pOptions;
  nodesDestroyNode(pRealTable);
  return (SNode*)pStmt;
_err:
  nodesDestroyNode(pRealTable);
  nodesDestroyList(pCols);
  nodesDestroyList(pTags);
  nodesDestroyNode(pOptions);
  return NULL;
}

SNode* createCreateSubTableClause(SAstCreateContext* pCxt, bool ignoreExists, SNode* pRealTable, SNode* pUseRealTable,
                                  SNodeList* pSpecificTags, SNodeList* pValsOfTags, SNode* pOptions) {
  CHECK_PARSER_STATUS(pCxt);
  SCreateSubTableClause* pStmt = NULL;
  pCxt->errCode = nodesMakeNode(QUERY_NODE_CREATE_SUBTABLE_CLAUSE, (SNode**)&pStmt);
  CHECK_MAKE_NODE(pStmt);
  tstrncpy(pStmt->dbName, ((SRealTableNode*)pRealTable)->table.dbName, TSDB_DB_NAME_LEN);
  tstrncpy(pStmt->tableName, ((SRealTableNode*)pRealTable)->table.tableName, TSDB_TABLE_NAME_LEN);
  tstrncpy(pStmt->useDbName, ((SRealTableNode*)pUseRealTable)->table.dbName, TSDB_DB_NAME_LEN);
  tstrncpy(pStmt->useTableName, ((SRealTableNode*)pUseRealTable)->table.tableName, TSDB_TABLE_NAME_LEN);
  pStmt->ignoreExists = ignoreExists;
  pStmt->pSpecificTags = pSpecificTags;
  pStmt->pValsOfTags = pValsOfTags;
  pStmt->pOptions = (STableOptions*)pOptions;
  nodesDestroyNode(pRealTable);
  nodesDestroyNode(pUseRealTable);
  return (SNode*)pStmt;
_err:
  nodesDestroyNode(pRealTable);
  nodesDestroyNode(pOptions);
  nodesDestroyNode(pUseRealTable);
  nodesDestroyList(pSpecificTags);
  nodesDestroyList(pValsOfTags);
  return NULL;
}

SNode* createCreateSubTableFromFileClause(SAstCreateContext* pCxt, bool ignoreExists, SNode* pUseRealTable,
                                          SNodeList* pSpecificTags, const SToken* pFilePath) {
  CHECK_PARSER_STATUS(pCxt);
  SCreateSubTableFromFileClause* pStmt = NULL;
  pCxt->errCode = nodesMakeNode(QUERY_NODE_CREATE_SUBTABLE_FROM_FILE_CLAUSE, (SNode**)&pStmt);
  CHECK_MAKE_NODE(pStmt);
  tstrncpy(pStmt->useDbName, ((SRealTableNode*)pUseRealTable)->table.dbName, TSDB_DB_NAME_LEN);
  tstrncpy(pStmt->useTableName, ((SRealTableNode*)pUseRealTable)->table.tableName, TSDB_TABLE_NAME_LEN);
  pStmt->ignoreExists = ignoreExists;
  pStmt->pSpecificTags = pSpecificTags;
  if (TK_NK_STRING == pFilePath->type) {
    (void)trimString(pFilePath->z, pFilePath->n, pStmt->filePath, PATH_MAX);
  } else {
    strncpy(pStmt->filePath, pFilePath->z, pFilePath->n);
  }

  nodesDestroyNode(pUseRealTable);
  return (SNode*)pStmt;
_err:
  nodesDestroyNode(pUseRealTable);
  nodesDestroyList(pSpecificTags);
  return NULL;
}

SNode* createCreateMultiTableStmt(SAstCreateContext* pCxt, SNodeList* pSubTables) {
  CHECK_PARSER_STATUS(pCxt);
  SCreateMultiTablesStmt* pStmt = NULL;
  pCxt->errCode = nodesMakeNode(QUERY_NODE_CREATE_MULTI_TABLES_STMT, (SNode**)&pStmt);
  CHECK_MAKE_NODE(pStmt);
  pStmt->pSubTables = pSubTables;
  return (SNode*)pStmt;
_err:
  nodesDestroyList(pSubTables);
  return NULL;
}

SNode* createDropTableClause(SAstCreateContext* pCxt, bool ignoreNotExists, SNode* pRealTable) {
  CHECK_PARSER_STATUS(pCxt);
  SDropTableClause* pStmt = NULL;
  pCxt->errCode = nodesMakeNode(QUERY_NODE_DROP_TABLE_CLAUSE, (SNode**)&pStmt);
  CHECK_MAKE_NODE(pStmt);
  tstrncpy(pStmt->dbName, ((SRealTableNode*)pRealTable)->table.dbName, TSDB_DB_NAME_LEN);
  tstrncpy(pStmt->tableName, ((SRealTableNode*)pRealTable)->table.tableName, TSDB_TABLE_NAME_LEN);
  pStmt->ignoreNotExists = ignoreNotExists;
  nodesDestroyNode(pRealTable);
  return (SNode*)pStmt;
_err:
  nodesDestroyNode(pRealTable);
  return NULL;
}

SNode* createDropTableStmt(SAstCreateContext* pCxt, bool withOpt, SNodeList* pTables) {
  CHECK_PARSER_STATUS(pCxt);
  SDropTableStmt* pStmt = NULL;
  pCxt->errCode = nodesMakeNode(QUERY_NODE_DROP_TABLE_STMT, (SNode**)&pStmt);
  CHECK_MAKE_NODE(pStmt);
  pStmt->pTables = pTables;
  pStmt->withOpt = withOpt;
  return (SNode*)pStmt;
_err:
  nodesDestroyList(pTables);
  return NULL;
}

SNode* createDropSuperTableStmt(SAstCreateContext* pCxt, bool withOpt, bool ignoreNotExists, SNode* pRealTable) {
  CHECK_PARSER_STATUS(pCxt);
  SDropSuperTableStmt* pStmt = NULL;
  pCxt->errCode = nodesMakeNode(QUERY_NODE_DROP_SUPER_TABLE_STMT, (SNode**)&pStmt);
  CHECK_MAKE_NODE(pStmt);
  tstrncpy(pStmt->dbName, ((SRealTableNode*)pRealTable)->table.dbName, TSDB_DB_NAME_LEN);
  tstrncpy(pStmt->tableName, ((SRealTableNode*)pRealTable)->table.tableName, TSDB_TABLE_NAME_LEN);
  pStmt->ignoreNotExists = ignoreNotExists;
  pStmt->withOpt = withOpt;
  nodesDestroyNode(pRealTable);
  return (SNode*)pStmt;
_err:
  nodesDestroyNode(pRealTable);
  return NULL;
}

SNode* createDropVirtualTableStmt(SAstCreateContext* pCxt, bool withOpt, bool ignoreNotExists, SNode* pRealTable) {
  CHECK_PARSER_STATUS(pCxt);
  SDropVirtualTableStmt* pStmt = NULL;
  pCxt->errCode = nodesMakeNode(QUERY_NODE_DROP_VIRTUAL_TABLE_STMT, (SNode**)&pStmt);
  CHECK_MAKE_NODE(pStmt);
  tstrncpy(pStmt->dbName, ((SRealTableNode*)pRealTable)->table.dbName, TSDB_DB_NAME_LEN);
  tstrncpy(pStmt->tableName, ((SRealTableNode*)pRealTable)->table.tableName, TSDB_TABLE_NAME_LEN);
  pStmt->ignoreNotExists = ignoreNotExists;
  pStmt->withOpt = withOpt;
  nodesDestroyNode(pRealTable);
  return (SNode*)pStmt;
_err:
  nodesDestroyNode(pRealTable);
  return NULL;
}

static SNode* createAlterTableStmtFinalize(SNode* pRealTable, SAlterTableStmt* pStmt) {
  tstrncpy(pStmt->dbName, ((SRealTableNode*)pRealTable)->table.dbName, TSDB_DB_NAME_LEN);
  tstrncpy(pStmt->tableName, ((SRealTableNode*)pRealTable)->table.tableName, TSDB_TABLE_NAME_LEN);
  nodesDestroyNode(pRealTable);
  return (SNode*)pStmt;
}

SNode* createAlterTableModifyOptions(SAstCreateContext* pCxt, SNode* pRealTable, SNode* pOptions) {
  CHECK_PARSER_STATUS(pCxt);
  SAlterTableStmt* pStmt = NULL;
  pCxt->errCode = nodesMakeNode(QUERY_NODE_ALTER_TABLE_STMT, (SNode**)&pStmt);
  CHECK_MAKE_NODE(pStmt);
  pStmt->alterType = TSDB_ALTER_TABLE_UPDATE_OPTIONS;
  pStmt->pOptions = (STableOptions*)pOptions;
  return createAlterTableStmtFinalize(pRealTable, pStmt);
_err:
  nodesDestroyNode(pRealTable);
  nodesDestroyNode(pOptions);
  return NULL;
}

SNode* createAlterTableAddModifyCol(SAstCreateContext* pCxt, SNode* pRealTable, int8_t alterType, SToken* pColName,
                                    SDataType dataType) {
  CHECK_PARSER_STATUS(pCxt);
  CHECK_NAME(checkColumnName(pCxt, pColName));
  SAlterTableStmt* pStmt = NULL;
  pCxt->errCode = nodesMakeNode(QUERY_NODE_ALTER_TABLE_STMT, (SNode**)&pStmt);
  CHECK_MAKE_NODE(pStmt);
  pStmt->alterType = alterType;
  COPY_STRING_FORM_ID_TOKEN(pStmt->colName, pColName);
  pStmt->dataType = dataType;
  return createAlterTableStmtFinalize(pRealTable, pStmt);
_err:
  nodesDestroyNode(pRealTable);
  return NULL;
}

SNode* createAlterTableAddModifyColOptions2(SAstCreateContext* pCxt, SNode* pRealTable, int8_t alterType,
                                            SToken* pColName, SDataType dataType, SNode* pOptions) {
  SAlterTableStmt* pStmt = NULL;
  CHECK_PARSER_STATUS(pCxt);
  CHECK_NAME(checkColumnName(pCxt, pColName));
  pCxt->errCode = nodesMakeNode(QUERY_NODE_ALTER_TABLE_STMT, (SNode**)&pStmt);
  CHECK_MAKE_NODE(pStmt);
  pStmt->alterType = alterType;
  COPY_STRING_FORM_ID_TOKEN(pStmt->colName, pColName);
  pStmt->dataType = dataType;
  pStmt->pColOptions = (SColumnOptions*)pOptions;

  if (pOptions != NULL) {
    SColumnOptions* pOption = (SColumnOptions*)pOptions;
    if (pOption->hasRef) {
      if (!pOption->commentNull || pOption->bPrimaryKey || 0 != strcmp(pOption->compress, "") ||
          0 != strcmp(pOption->encode, "") || 0 != strcmp(pOption->compressLevel, "")) {
        pCxt->errCode = generateSyntaxErrMsg(&pCxt->msgBuf, TSDB_CODE_PAR_INVALID_ALTER_TABLE);
      }
      pStmt->alterType = TSDB_ALTER_TABLE_ADD_COLUMN_WITH_COLUMN_REF;
      tstrncpy(pStmt->refDbName, pOption->refDb, TSDB_DB_NAME_LEN);
      tstrncpy(pStmt->refTableName, pOption->refTable, TSDB_TABLE_NAME_LEN);
      tstrncpy(pStmt->refColName, pOption->refColumn, TSDB_COL_NAME_LEN);
      CHECK_PARSER_STATUS(pCxt);
    } else if (pOption->bPrimaryKey == false && pOption->commentNull == true) {
      if (strlen(pOption->compress) != 0 || strlen(pOption->compressLevel) || strlen(pOption->encode) != 0) {
        pStmt->alterType = TSDB_ALTER_TABLE_ADD_COLUMN_WITH_COMPRESS_OPTION;
      } else {
        // pCxt->errCode = generateSyntaxErrMsgExt(&pCxt->msgBuf, TSDB_CODE_PAR_SYNTAX_ERROR,
        //                                         "not support alter column with option except compress");
        // return NULL;
      }
    } else {
      pCxt->errCode = generateSyntaxErrMsgExt(&pCxt->msgBuf, TSDB_CODE_PAR_SYNTAX_ERROR,
                                              "not support alter column with option except compress");
      CHECK_PARSER_STATUS(pCxt);
    }
  }
  return createAlterTableStmtFinalize(pRealTable, pStmt);
_err:
  nodesDestroyNode(pOptions);
  nodesDestroyNode((SNode*)pStmt);
  nodesDestroyNode(pRealTable);
  return NULL;
}

SNode* createAlterTableAddModifyColOptions(SAstCreateContext* pCxt, SNode* pRealTable, int8_t alterType,
                                           SToken* pColName, SNode* pOptions) {
  CHECK_PARSER_STATUS(pCxt);
  CHECK_NAME(checkColumnName(pCxt, pColName));
  SAlterTableStmt* pStmt = NULL;
  pCxt->errCode = nodesMakeNode(QUERY_NODE_ALTER_TABLE_STMT, (SNode**)&pStmt);
  CHECK_MAKE_NODE(pStmt);
  pStmt->alterType = TSDB_ALTER_TABLE_UPDATE_COLUMN_COMPRESS;
  COPY_STRING_FORM_ID_TOKEN(pStmt->colName, pColName);
  pStmt->pColOptions = (SColumnOptions*)pOptions;
  return createAlterTableStmtFinalize(pRealTable, pStmt);
_err:
  nodesDestroyNode(pOptions);
  nodesDestroyNode(pRealTable);
  return NULL;
}

SNode* createAlterTableDropCol(SAstCreateContext* pCxt, SNode* pRealTable, int8_t alterType, SToken* pColName) {
  CHECK_PARSER_STATUS(pCxt);
  CHECK_NAME(checkColumnName(pCxt, pColName));
  SAlterTableStmt* pStmt = NULL;
  pCxt->errCode = nodesMakeNode(QUERY_NODE_ALTER_TABLE_STMT, (SNode**)&pStmt);
  CHECK_MAKE_NODE(pStmt);
  pStmt->alterType = alterType;
  COPY_STRING_FORM_ID_TOKEN(pStmt->colName, pColName);
  return createAlterTableStmtFinalize(pRealTable, pStmt);
_err:
  nodesDestroyNode(pRealTable);
  return NULL;
}

SNode* createAlterTableRenameCol(SAstCreateContext* pCxt, SNode* pRealTable, int8_t alterType, SToken* pOldColName,
                                 SToken* pNewColName) {
  CHECK_PARSER_STATUS(pCxt);
  CHECK_NAME(checkColumnName(pCxt, pOldColName));
  CHECK_NAME(checkColumnName(pCxt, pNewColName));
  SAlterTableStmt* pStmt = NULL;
  pCxt->errCode = nodesMakeNode(QUERY_NODE_ALTER_TABLE_STMT, (SNode**)&pStmt);
  CHECK_MAKE_NODE(pStmt);
  pStmt->alterType = alterType;
  COPY_STRING_FORM_ID_TOKEN(pStmt->colName, pOldColName);
  COPY_STRING_FORM_ID_TOKEN(pStmt->newColName, pNewColName);
  return createAlterTableStmtFinalize(pRealTable, pStmt);
_err:
  nodesDestroyNode(pRealTable);
  return NULL;
}

SNode* createAlterTableAlterColRef(SAstCreateContext* pCxt, SNode* pRealTable, int8_t alterType, SToken* pColName,
                                   SNode* pRef) {
  CHECK_PARSER_STATUS(pCxt);
  CHECK_NAME(checkColumnName(pCxt, pColName));
  SAlterTableStmt* pStmt = NULL;
  pCxt->errCode = nodesMakeNode(QUERY_NODE_ALTER_TABLE_STMT, (SNode**)&pStmt);
  CHECK_MAKE_NODE(pStmt);
  pStmt->alterType = alterType;
  COPY_STRING_FORM_ID_TOKEN(pStmt->colName, pColName);
  tstrncpy(pStmt->refDbName, ((SColumnRefNode*)pRef)->refDbName, TSDB_DB_NAME_LEN);
  tstrncpy(pStmt->refTableName, ((SColumnRefNode*)pRef)->refTableName, TSDB_TABLE_NAME_LEN);
  tstrncpy(pStmt->refColName, ((SColumnRefNode*)pRef)->refColName, TSDB_COL_NAME_LEN);
  return createAlterTableStmtFinalize(pRealTable, pStmt);
_err:
  nodesDestroyNode(pRealTable);
  return NULL;
}

SNode* createAlterTableRemoveColRef(SAstCreateContext* pCxt, SNode* pRealTable, int8_t alterType, SToken* pColName,
                                    const SToken* pLiteral) {
  CHECK_PARSER_STATUS(pCxt);
  CHECK_NAME(checkColumnName(pCxt, pColName));
  SAlterTableStmt* pStmt = NULL;
  pCxt->errCode = nodesMakeNode(QUERY_NODE_ALTER_TABLE_STMT, (SNode**)&pStmt);
  CHECK_MAKE_NODE(pStmt);
  pStmt->alterType = alterType;
  COPY_STRING_FORM_ID_TOKEN(pStmt->colName, pColName);
  return createAlterTableStmtFinalize(pRealTable, pStmt);
_err:
  nodesDestroyNode(pRealTable);
  return NULL;
}

SNode* createAlterSingleTagColumnNode(SAstCreateContext* pCtx, SToken* pTagName, SNode* pVal) {
  CHECK_PARSER_STATUS(pCtx);
  SAlterTableStmt* pStmt = NULL;
  pCtx->errCode = nodesMakeNode(QUERY_NODE_ALTER_TABLE_STMT, (SNode**)&pStmt);
  CHECK_MAKE_NODE(pStmt);
  pStmt->alterType = TSDB_ALTER_TABLE_UPDATE_TAG_VAL;
  CHECK_NAME(checkColumnName(pCtx, pTagName));
  COPY_STRING_FORM_ID_TOKEN(pStmt->colName, pTagName);
  pStmt->pVal = (SValueNode*)pVal;
  pStmt->pNodeListTagValue = NULL;
  return (SNode*)pStmt;
_err:
  return NULL;
}

SNode* createAlterTableSetTag(SAstCreateContext* pCxt, SNode* pRealTable, SToken* pTagName, SNode* pVal) {
  CHECK_PARSER_STATUS(pCxt);
  CHECK_NAME(checkColumnName(pCxt, pTagName));
  SAlterTableStmt* pStmt = NULL;
  pCxt->errCode = nodesMakeNode(QUERY_NODE_ALTER_TABLE_STMT, (SNode**)&pStmt);
  CHECK_MAKE_NODE(pStmt);
  pStmt->alterType = TSDB_ALTER_TABLE_UPDATE_TAG_VAL;
  COPY_STRING_FORM_ID_TOKEN(pStmt->colName, pTagName);
  pStmt->pVal = (SValueNode*)pVal;
  return createAlterTableStmtFinalize(pRealTable, pStmt);
_err:
  nodesDestroyNode(pVal);
  nodesDestroyNode(pRealTable);
  return NULL;
}

SNode* createAlterTableSetMultiTagValue(SAstCreateContext* pCxt, SNode* pRealTable, SNodeList* pList) {
  CHECK_PARSER_STATUS(pCxt);
  SAlterTableStmt* pStmt = NULL;
  pCxt->errCode = nodesMakeNode(QUERY_NODE_ALTER_TABLE_STMT, (SNode**)&pStmt);

  CHECK_MAKE_NODE(pStmt);
  pStmt->alterType = TSDB_ALTER_TABLE_UPDATE_MULTI_TAG_VAL;
  pStmt->pNodeListTagValue = pList;
  return createAlterTableStmtFinalize(pRealTable, pStmt);
_err:
  return NULL;
}

SNode* setAlterSuperTableType(SNode* pStmt) {
  if (!pStmt) return NULL;
  setNodeType(pStmt, QUERY_NODE_ALTER_SUPER_TABLE_STMT);
  return pStmt;
}

SNode* setAlterVirtualTableType(SNode* pStmt) {
  if (!pStmt) return NULL;
  setNodeType(pStmt, QUERY_NODE_ALTER_VIRTUAL_TABLE_STMT);
  return pStmt;
}

SNode* createUseDatabaseStmt(SAstCreateContext* pCxt, SToken* pDbName) {
  CHECK_PARSER_STATUS(pCxt);
  CHECK_NAME(checkDbName(pCxt, pDbName, false));
  SUseDatabaseStmt* pStmt = NULL;
  pCxt->errCode = nodesMakeNode(QUERY_NODE_USE_DATABASE_STMT, (SNode**)&pStmt);
  CHECK_MAKE_NODE(pStmt);
  COPY_STRING_FORM_ID_TOKEN(pStmt->dbName, pDbName);
  return (SNode*)pStmt;
_err:
  return NULL;
}

static bool needDbShowStmt(ENodeType type) {
  return QUERY_NODE_SHOW_TABLES_STMT == type || QUERY_NODE_SHOW_STABLES_STMT == type ||
         QUERY_NODE_SHOW_VGROUPS_STMT == type || QUERY_NODE_SHOW_INDEXES_STMT == type ||
         QUERY_NODE_SHOW_TAGS_STMT == type || QUERY_NODE_SHOW_TABLE_TAGS_STMT == type ||
         QUERY_NODE_SHOW_VIEWS_STMT == type || QUERY_NODE_SHOW_TSMAS_STMT == type ||
         QUERY_NODE_SHOW_USAGE_STMT == type || QUERY_NODE_SHOW_VTABLES_STMT == type ||
         QUERY_NODE_SHOW_STREAMS_STMT == type;
}

SNode* createShowStmtWithLike(SAstCreateContext* pCxt, ENodeType type, SNode* pLikePattern) {
  CHECK_PARSER_STATUS(pCxt);
  SShowStmt* pStmt = NULL;
  pCxt->errCode = nodesMakeNode(type, (SNode**)&pStmt);
  CHECK_MAKE_NODE(pStmt);
  pStmt->withFull = false;
  pStmt->pTbName = pLikePattern;
  if (pLikePattern) {
    pStmt->tableCondType = OP_TYPE_LIKE;
  }
  return (SNode*)pStmt;
_err:
  nodesDestroyNode(pLikePattern);
  return NULL;
}

SNode* createShowStmt(SAstCreateContext* pCxt, ENodeType type) {
  CHECK_PARSER_STATUS(pCxt);
  SShowStmt* pStmt = NULL;
  pCxt->errCode = nodesMakeNode(type, (SNode**)&pStmt);
  CHECK_MAKE_NODE(pStmt);
  pStmt->withFull = false;
  return (SNode*)pStmt;
_err:
  return NULL;
}

SNode* createShowStmtWithFull(SAstCreateContext* pCxt, ENodeType type) {
  CHECK_PARSER_STATUS(pCxt);
  SShowStmt* pStmt = NULL;
  pCxt->errCode = nodesMakeNode(type, (SNode**)&pStmt);
  CHECK_MAKE_NODE(pStmt);
  pStmt->withFull = true;
  return (SNode*)pStmt;
_err:
  return NULL;
}

SNode* createShowCompactsStmt(SAstCreateContext* pCxt, ENodeType type) {
  CHECK_PARSER_STATUS(pCxt);
  SShowCompactsStmt* pStmt = NULL;
  pCxt->errCode = nodesMakeNode(type, (SNode**)&pStmt);
  CHECK_MAKE_NODE(pStmt);
  return (SNode*)pStmt;
_err:
  return NULL;
}

SNode* createShowSsMigratesStmt(SAstCreateContext* pCxt, ENodeType type) {
  CHECK_PARSER_STATUS(pCxt);
  SShowSsMigratesStmt* pStmt = NULL;
  pCxt->errCode = nodesMakeNode(type, (SNode**)&pStmt);
  CHECK_MAKE_NODE(pStmt);
  return (SNode*)pStmt;
_err:
  return NULL;
}

SNode* setShowKind(SAstCreateContext* pCxt, SNode* pStmt, EShowKind showKind) {
  if (pStmt == NULL) {
    return NULL;
  }
  SShowStmt* pShow = (SShowStmt*)pStmt;
  pShow->showKind = showKind;
  return pStmt;
}

SNode* createShowStmtWithCond(SAstCreateContext* pCxt, ENodeType type, SNode* pDbName, SNode* pTbName,
                              EOperatorType tableCondType) {
  CHECK_PARSER_STATUS(pCxt);
  if (needDbShowStmt(type) && NULL == pDbName) {
    snprintf(pCxt->pQueryCxt->pMsg, pCxt->pQueryCxt->msgLen, "database not specified");
    pCxt->errCode = TSDB_CODE_PAR_SYNTAX_ERROR;
    CHECK_PARSER_STATUS(pCxt);
  }
  SShowStmt* pStmt = NULL;
  pCxt->errCode = nodesMakeNode(type, (SNode**)&pStmt);
  CHECK_MAKE_NODE(pStmt);
  pStmt->pDbName = pDbName;
  pStmt->pTbName = pTbName;
  pStmt->tableCondType = tableCondType;
  return (SNode*)pStmt;
_err:
  nodesDestroyNode(pDbName);
  nodesDestroyNode(pTbName);
  return NULL;
}

SNode* createShowTablesStmt(SAstCreateContext* pCxt, SShowTablesOption option, SNode* pTbName,
                            EOperatorType tableCondType) {
  CHECK_PARSER_STATUS(pCxt);
  SNode* pDbName = NULL;
  if (option.dbName.type == TK_NK_NIL) {
    pDbName = createDefaultDatabaseCondValue(pCxt);
  } else {
    pDbName = createIdentifierValueNode(pCxt, &option.dbName);
  }

  if (option.kind != SHOW_KIND_TABLES_NORMAL && option.kind != SHOW_KIND_TABLES_CHILD && option.kind != SHOW_KIND_ALL) {
    pCxt->errCode = TSDB_CODE_PAR_SYNTAX_ERROR;
    return NULL;
  }

  SNode* pStmt = createShowStmtWithCond(pCxt, QUERY_NODE_SHOW_TABLES_STMT, pDbName, pTbName, tableCondType);
  CHECK_PARSER_STATUS(pCxt);
  (void)setShowKind(pCxt, pStmt, option.kind);
  return pStmt;
_err:
  nodesDestroyNode(pTbName);
  return NULL;
}

SNode* createShowVTablesStmt(SAstCreateContext* pCxt, SShowTablesOption option, SNode* pTbName,
                             EOperatorType tableCondType) {
  CHECK_PARSER_STATUS(pCxt);
  SNode* pDbName = NULL;
  if (option.dbName.type == TK_NK_NIL) {
    pDbName = createDefaultDatabaseCondValue(pCxt);
  } else {
    pDbName = createIdentifierValueNode(pCxt, &option.dbName);
  }

  if (option.kind != SHOW_KIND_TABLES_NORMAL && option.kind != SHOW_KIND_TABLES_CHILD && option.kind != SHOW_KIND_ALL) {
    pCxt->errCode = TSDB_CODE_PAR_SYNTAX_ERROR;
    return NULL;
  }

  SNode* pStmt = createShowStmtWithCond(pCxt, QUERY_NODE_SHOW_VTABLES_STMT, pDbName, pTbName, tableCondType);
  CHECK_PARSER_STATUS(pCxt);
  (void)setShowKind(pCxt, pStmt, option.kind);
  return pStmt;
_err:
  nodesDestroyNode(pTbName);
  return NULL;
}

SNode* createShowSTablesStmt(SAstCreateContext* pCxt, SShowTablesOption option, SNode* pTbName,
                             EOperatorType tableCondType) {
  CHECK_PARSER_STATUS(pCxt);
  SNode* pDbName = NULL;
  if (option.dbName.type == TK_NK_NIL) {
    pDbName = createDefaultDatabaseCondValue(pCxt);
  } else {
    pDbName = createIdentifierValueNode(pCxt, &option.dbName);
  }

  if (option.kind != SHOW_KIND_TABLES_NORMAL && option.kind != SHOW_KIND_TABLES_VIRTUAL &&
      option.kind != SHOW_KIND_ALL) {
    pCxt->errCode = TSDB_CODE_PAR_SYNTAX_ERROR;
    return NULL;
  }

  SNode* pStmt = createShowStmtWithCond(pCxt, QUERY_NODE_SHOW_STABLES_STMT, pDbName, pTbName, tableCondType);
  CHECK_PARSER_STATUS(pCxt);
  (void)setShowKind(pCxt, pStmt, option.kind);
  return pStmt;
_err:
  nodesDestroyNode(pTbName);
  return NULL;
}

SNode* createShowCreateDatabaseStmt(SAstCreateContext* pCxt, SToken* pDbName) {
  CHECK_PARSER_STATUS(pCxt);
  CHECK_NAME(checkDbName(pCxt, pDbName, true));
  SShowCreateDatabaseStmt* pStmt = NULL;
  pCxt->errCode = nodesMakeNode(QUERY_NODE_SHOW_CREATE_DATABASE_STMT, (SNode**)&pStmt);
  CHECK_MAKE_NODE(pStmt);
  COPY_STRING_FORM_ID_TOKEN(pStmt->dbName, pDbName);
  return (SNode*)pStmt;
_err:
  return NULL;
}

SNode* createShowAliveStmt(SAstCreateContext* pCxt, SNode* pNode, ENodeType type) {
  CHECK_PARSER_STATUS(pCxt);
  SToken  dbToken = {0};
  SToken* pDbToken = NULL;

  if (pNode) {
    SValueNode* pDbName = (SValueNode*)pNode;
    if (pDbName->literal) {
      dbToken.z = pDbName->literal;
      dbToken.n = strlen(pDbName->literal);
      pDbToken = &dbToken;
    }
  }

  if (pDbToken) {
    CHECK_NAME(checkDbName(pCxt, pDbToken, true));
  }

  SShowAliveStmt* pStmt = NULL;
  pCxt->errCode = nodesMakeNode(type, (SNode**)&pStmt);
  CHECK_PARSER_STATUS(pCxt);

  if (pDbToken) {
    COPY_STRING_FORM_ID_TOKEN(pStmt->dbName, pDbToken);
  }
  if (pNode) {
    nodesDestroyNode(pNode);
  }

  return (SNode*)pStmt;
_err:
  nodesDestroyNode(pNode);
  return NULL;
}

SNode* createShowCreateTableStmt(SAstCreateContext* pCxt, ENodeType type, SNode* pRealTable) {
  CHECK_PARSER_STATUS(pCxt);
  SShowCreateTableStmt* pStmt = NULL;
  pCxt->errCode = nodesMakeNode(type, (SNode**)&pStmt);
  CHECK_MAKE_NODE(pStmt);
  tstrncpy(pStmt->dbName, ((SRealTableNode*)pRealTable)->table.dbName, TSDB_DB_NAME_LEN);
  tstrncpy(pStmt->tableName, ((SRealTableNode*)pRealTable)->table.tableName, TSDB_TABLE_NAME_LEN);
  nodesDestroyNode(pRealTable);
  return (SNode*)pStmt;
_err:
  nodesDestroyNode(pRealTable);
  return NULL;
}

SNode* createShowCreateVTableStmt(SAstCreateContext* pCxt, ENodeType type, SNode* pRealTable) {
  CHECK_PARSER_STATUS(pCxt);
  SShowCreateTableStmt* pStmt = NULL;
  pCxt->errCode = nodesMakeNode(type, (SNode**)&pStmt);
  CHECK_MAKE_NODE(pStmt);
  tstrncpy(pStmt->dbName, ((SRealTableNode*)pRealTable)->table.dbName, TSDB_DB_NAME_LEN);
  tstrncpy(pStmt->tableName, ((SRealTableNode*)pRealTable)->table.tableName, TSDB_TABLE_NAME_LEN);
  nodesDestroyNode(pRealTable);
  return (SNode*)pStmt;
_err:
  nodesDestroyNode(pRealTable);
  return NULL;
}

SNode* createShowCreateViewStmt(SAstCreateContext* pCxt, ENodeType type, SNode* pRealTable) {
  CHECK_PARSER_STATUS(pCxt);
  SShowCreateViewStmt* pStmt = NULL;
  pCxt->errCode = nodesMakeNode(type, (SNode**)&pStmt);
  CHECK_MAKE_NODE(pStmt);
  tstrncpy(pStmt->dbName, ((SRealTableNode*)pRealTable)->table.dbName, TSDB_DB_NAME_LEN);
  tstrncpy(pStmt->viewName, ((SRealTableNode*)pRealTable)->table.tableName, TSDB_TABLE_NAME_LEN);
  nodesDestroyNode(pRealTable);
  return (SNode*)pStmt;
_err:
  nodesDestroyNode(pRealTable);
  return NULL;
}

SNode* createShowTableDistributedStmt(SAstCreateContext* pCxt, SNode* pRealTable) {
  CHECK_PARSER_STATUS(pCxt);
  SShowTableDistributedStmt* pStmt = NULL;
  pCxt->errCode = nodesMakeNode(QUERY_NODE_SHOW_TABLE_DISTRIBUTED_STMT, (SNode**)&pStmt);
  CHECK_MAKE_NODE(pStmt);
  tstrncpy(pStmt->dbName, ((SRealTableNode*)pRealTable)->table.dbName, TSDB_DB_NAME_LEN);
  tstrncpy(pStmt->tableName, ((SRealTableNode*)pRealTable)->table.tableName, TSDB_TABLE_NAME_LEN);
  nodesDestroyNode(pRealTable);
  return (SNode*)pStmt;
_err:
  nodesDestroyNode(pRealTable);
  return NULL;
}

SNode* createShowDnodeVariablesStmt(SAstCreateContext* pCxt, SNode* pDnodeId, SNode* pLikePattern) {
  CHECK_PARSER_STATUS(pCxt);
  SShowDnodeVariablesStmt* pStmt = NULL;
  pCxt->errCode = nodesMakeNode(QUERY_NODE_SHOW_DNODE_VARIABLES_STMT, (SNode**)&pStmt);
  CHECK_MAKE_NODE(pStmt);
  pStmt->pDnodeId = pDnodeId;
  pStmt->pLikePattern = pLikePattern;
  return (SNode*)pStmt;
_err:
  nodesDestroyNode(pDnodeId);
  nodesDestroyNode(pLikePattern);
  return NULL;
}

SNode* createShowVnodesStmt(SAstCreateContext* pCxt, SNode* pDnodeId, SNode* pDnodeEndpoint) {
  CHECK_PARSER_STATUS(pCxt);
  SShowVnodesStmt* pStmt = NULL;
  pCxt->errCode = nodesMakeNode(QUERY_NODE_SHOW_VNODES_STMT, (SNode**)&pStmt);
  CHECK_MAKE_NODE(pStmt);
  pStmt->pDnodeId = pDnodeId;
  pStmt->pDnodeEndpoint = pDnodeEndpoint;
  return (SNode*)pStmt;
_err:
  nodesDestroyNode(pDnodeId);
  nodesDestroyNode(pDnodeEndpoint);
  return NULL;
}

SNode* createShowTableTagsStmt(SAstCreateContext* pCxt, SNode* pTbName, SNode* pDbName, SNodeList* pTags) {
  CHECK_PARSER_STATUS(pCxt);
  if (NULL == pDbName) {
    snprintf(pCxt->pQueryCxt->pMsg, pCxt->pQueryCxt->msgLen, "database not specified");
    pCxt->errCode = TSDB_CODE_PAR_SYNTAX_ERROR;
    CHECK_PARSER_STATUS(pCxt);
  }
  SShowTableTagsStmt* pStmt = NULL;
  pCxt->errCode = nodesMakeNode(QUERY_NODE_SHOW_TABLE_TAGS_STMT, (SNode**)&pStmt);
  CHECK_MAKE_NODE(pStmt);
  pStmt->pDbName = pDbName;
  pStmt->pTbName = pTbName;
  pStmt->pTags = pTags;
  return (SNode*)pStmt;
_err:
  nodesDestroyNode(pTbName);
  nodesDestroyNode(pDbName);
  nodesDestroyList(pTags);
  return NULL;
}

SNode* createShowCompactDetailsStmt(SAstCreateContext* pCxt, SNode* pCompactId) {
  CHECK_PARSER_STATUS(pCxt);
  SShowCompactDetailsStmt* pStmt = NULL;
  pCxt->errCode = nodesMakeNode(QUERY_NODE_SHOW_COMPACT_DETAILS_STMT, (SNode**)&pStmt);
  CHECK_MAKE_NODE(pStmt);
  pStmt->pId = pCompactId;
  return (SNode*)pStmt;
_err:
  nodesDestroyNode(pCompactId);
  return NULL;
}

SNode* createShowRetentionDetailsStmt(SAstCreateContext* pCxt, SNode* pId) {
  CHECK_PARSER_STATUS(pCxt);
  SShowRetentionDetailsStmt* pStmt = NULL;
  pCxt->errCode = nodesMakeNode(QUERY_NODE_SHOW_RETENTION_DETAILS_STMT, (SNode**)&pStmt);
  CHECK_MAKE_NODE(pStmt);
  pStmt->pId = pId;
  return (SNode*)pStmt;
_err:
  nodesDestroyNode(pId);
  return NULL;
}

SNode* createShowTransactionDetailsStmt(SAstCreateContext* pCxt, SNode* pTransactionIdNode) {
  CHECK_PARSER_STATUS(pCxt);
  SShowTransactionDetailsStmt* pStmt = NULL;
  pCxt->errCode = nodesMakeNode(QUERY_NODE_SHOW_TRANSACTION_DETAILS_STMT, (SNode**)&pStmt);
  CHECK_MAKE_NODE(pStmt);
  pStmt->pTransactionId = pTransactionIdNode;
  return (SNode*)pStmt;
_err:
  nodesDestroyNode(pTransactionIdNode);
  return NULL;
}



static bool parseIp(const char* strIp, SIpRange* pIpRange) {
  if (strchr(strIp, ':') == NULL) {
    struct in_addr ip4;
    if (inet_pton(AF_INET, strIp, &ip4) == 1) {
      pIpRange->type = 0;
      memcpy(&pIpRange->ipV4.ip, &ip4.s_addr, sizeof(ip4.s_addr));
      return true;
    }
  } else {
    struct in6_addr ip6;
    if (inet_pton(AF_INET6, strIp, &ip6) == 1) {
      pIpRange->type = 1;
      memcpy(&pIpRange->ipV6.addr[0], ip6.s6_addr, 8);
      memcpy(&pIpRange->ipV6.addr[1], ip6.s6_addr + 8, 8);
      return true;
    }
  }

  return false;
}



SIpRangeNode* parseIpRange(SAstCreateContext* pCxt, const SToken* token) {
  CHECK_PARSER_STATUS(pCxt);

#ifdef TD_ASTRA
  return NULL;
#else

  SIpRangeNode* node = NULL;
  int32_t code = nodesMakeNode(QUERY_NODE_IP_RANGE, (SNode**)&node);
  if (node == NULL) {
    goto _err;
  }

  char buf[64];
  if (token->n >= sizeof(buf)) {
    code = TSDB_CODE_PAR_INVALID_IP_RANGE;
    goto _err;
  }
  memcpy(buf, token->z, token->n);
  buf[token->n] = '\0';
  (void)strdequote(buf);

  char* slash = strchr(buf, '/');
  if (slash) {
    *slash = '\0';
  }

  if (!parseIp(buf, &node->range)) {
    code = TSDB_CODE_PAR_INVALID_IP_RANGE;
    goto _err;
  }

  int32_t mask = 0;
  if (!slash) {
    mask = node->range.type == 0 ? 32 : 128;
  } else if (taosStr2int32(slash + 1, &mask) != TSDB_CODE_SUCCESS) {
    code = TSDB_CODE_PAR_INVALID_IP_RANGE;
    goto _err;
<<<<<<< HEAD
  }

  code = tIpRangeSetMask(&node->range, mask);
  if (code != TSDB_CODE_SUCCESS) {
    goto _err;
  }

=======
  }

  code = tIpRangeSetMask(&node->range, mask);
  if (code != TSDB_CODE_SUCCESS) {
    goto _err;
  }

>>>>>>> b3cee032
  return node;

_err:
  pCxt->errCode = generateSyntaxErrMsg(&pCxt->msgBuf, code);
  nodesDestroyNode((SNode*)node);
  return NULL;

#endif
}



SDateTimeRangeNode* parseDateTimeRange(SAstCreateContext* pCxt, const SToken* token) {
  CHECK_PARSER_STATUS(pCxt);

  SDateTimeRangeNode* node = NULL;
  int32_t code = nodesMakeNode(QUERY_NODE_DATE_TIME_RANGE, (SNode**)&node);
  if (code != TSDB_CODE_SUCCESS) {
    pCxt->errCode = generateSyntaxErrMsg(&pCxt->msgBuf, code);
    goto _err;
  }

  char buf[128];
  if (token->n >= sizeof(buf)) {
    code = TSDB_CODE_PAR_OPTION_VALUE_TOO_LONG;
    pCxt->errCode = generateSyntaxErrMsgExt(&pCxt->msgBuf, code, "Date time range string is too long");
    goto _err;
  }
  memcpy(buf, token->z, token->n);
  buf[token->n] = '\0';
  (void)strdequote(buf);

  code = TSDB_CODE_PAR_INVALID_OPTION_VALUE;
  int32_t year = 0, month = 0, day = 0, hour = 0, minute = 0, duration = 0;
  if (buf[0] >= '1' && buf[0] <= '9') {
    // format: YYYY-MM-DD HH:MM duration
    int ret = sscanf(buf, "%d-%d-%d %d:%d %d", &year, &month, &day, &hour, &minute, &duration);
    if (ret != 6) {
      goto _err;
    }
    if (month < 1 || month > 12) {
      goto _err;
    }
  } else {
    // format: WEEKDAY HH:MM duration
    char weekday[4];
    int ret = sscanf(buf, "%3s %d:%d %d", weekday, &hour, &minute, &duration);
    if (ret != 4) {
      goto _err;
    }
    day = taosParseShortWeekday(weekday);
    if (day < 0 || day > 6) {
      goto _err;
    }
    month = -1;
  }

  node->range.year = (int16_t)year;
  node->range.month = (int8_t)month;
  node->range.day = (int8_t)day;
  node->range.hour = (int8_t)hour;
  node->range.minute = (int8_t)minute;
  node->range.duration = duration;
  if (!isValidDateTimeRange(&node->range)) {
    goto _err;
  }

  return node;

_err:
  if (code == TSDB_CODE_PAR_INVALID_OPTION_VALUE) { // other error types have been set above
    pCxt->errCode = generateSyntaxErrMsgExt(&pCxt->msgBuf, code, "Invalid date time range");
  }
  nodesDestroyNode((SNode*)node);
  return NULL;
}


SUserOptions* createDefaultUserOptions(SAstCreateContext* pCxt) {
  SUserOptions* pOptions = NULL;
  int32_t code = nodesMakeNode(QUERY_NODE_USER_OPTIONS, (SNode**)&pOptions);
  if (pOptions == NULL) {
    pCxt->errCode = code;
    return NULL;
  }

  pOptions->enable = 1;
  pOptions->sysinfo = 1;
  pOptions->createdb = 0;
  pOptions->isImport = 0;
  pOptions->changepass = 2;
  pOptions->sessionPerUser = TSDB_USER_SESSION_PER_USER_DEFAULT;
  pOptions->connectTime = TSDB_USER_CONNECT_TIME_DEFAULT;
  pOptions->connectIdleTime = TSDB_USER_CONNECT_IDLE_TIME_DEFAULT;
  pOptions->callPerSession = TSDB_USER_CALL_PER_SESSION_DEFAULT;
  pOptions->vnodePerCall = -1; // not implemented yet, so use -1 instead of TSDB_USER_VNODE_PER_CALL_DEFAULT;
  pOptions->failedLoginAttempts = TSDB_USER_FAILED_LOGIN_ATTEMPTS_DEFAULT;
  pOptions->passwordLifeTime = TSDB_USER_PASSWORD_LIFE_TIME_DEFAULT;
  pOptions->passwordReuseTime = TSDB_USER_PASSWORD_GRACE_TIME_DEFAULT;
  pOptions->passwordReuseMax = TSDB_USER_PASSWORD_REUSE_MAX_DEFAULT;
  pOptions->passwordLockTime = TSDB_USER_PASSWORD_LOCK_TIME_DEFAULT;
  pOptions->passwordGraceTime = TSDB_USER_PASSWORD_GRACE_TIME_DEFAULT;
  pOptions->inactiveAccountTime = TSDB_USER_INACTIVE_ACCOUNT_TIME_DEFAULT;
  pOptions->allowTokenNum = TSDB_USER_ALLOW_TOKEN_NUM_DEFAULT;

  return pOptions;
}



SUserOptions* mergeUserOptions(SAstCreateContext* pCxt, SUserOptions* a, SUserOptions* b) {
  if (a == NULL && b == NULL) {
      return createDefaultUserOptions(pCxt);
  }
  if (b == NULL) {
    return a;
  }
  if (a == NULL) {
    return b;
<<<<<<< HEAD
  }

  if (b->hasPassword) {
    if (a->hasPassword) {
      pCxt->errCode = generateSyntaxErrMsg(&pCxt->msgBuf, TSDB_CODE_PAR_OPTION_DUPLICATED, "PASS");
    } else {
      a->hasPassword = true;
      tstrncpy(a->password, b->password, sizeof(a->password));
    }
  }

  if (b->hasTotpseed) {
    if (a->hasTotpseed) {
      pCxt->errCode = generateSyntaxErrMsg(&pCxt->msgBuf, TSDB_CODE_PAR_OPTION_DUPLICATED, "TOTPSEED");
    } else {
      a->hasTotpseed = true;
      tstrncpy(a->totpseed, b->totpseed, sizeof(a->totpseed));
    }
  }

  if (b->hasEnable) {
    if (a->hasEnable) {
      pCxt->errCode = generateSyntaxErrMsg(&pCxt->msgBuf, TSDB_CODE_PAR_OPTION_DUPLICATED, "ENABLE/ACCOUNT LOCK/ACCOUNT UNLOCK");
    } else {
      a->hasEnable = true;
      a->enable = b->enable;
    }
  }

=======
  }

  if (b->hasPassword) {
    if (a->hasPassword) {
      pCxt->errCode = generateSyntaxErrMsg(&pCxt->msgBuf, TSDB_CODE_PAR_OPTION_DUPLICATED, "PASS");
    } else {
      a->hasPassword = true;
      tstrncpy(a->password, b->password, sizeof(a->password));
    }
  }

  if (b->hasTotpseed) {
    if (a->hasTotpseed) {
      pCxt->errCode = generateSyntaxErrMsg(&pCxt->msgBuf, TSDB_CODE_PAR_OPTION_DUPLICATED, "TOTPSEED");
    } else {
      a->hasTotpseed = true;
      tstrncpy(a->totpseed, b->totpseed, sizeof(a->totpseed));
    }
  }

  if (b->hasEnable) {
    if (a->hasEnable) {
      pCxt->errCode = generateSyntaxErrMsg(&pCxt->msgBuf, TSDB_CODE_PAR_OPTION_DUPLICATED, "ENABLE/ACCOUNT LOCK/ACCOUNT UNLOCK");
    } else {
      a->hasEnable = true;
      a->enable = b->enable;
    }
  }

>>>>>>> b3cee032
  if (b->hasSysinfo) {
    if (a->hasSysinfo) {
      pCxt->errCode = generateSyntaxErrMsg(&pCxt->msgBuf, TSDB_CODE_PAR_OPTION_DUPLICATED, "SYSINFO");
    } else {
      a->hasSysinfo = true;
      a->sysinfo = b->sysinfo;
    }
  }

  if (b->hasCreatedb) {
    if (a->hasCreatedb) {
      pCxt->errCode = generateSyntaxErrMsg(&pCxt->msgBuf, TSDB_CODE_PAR_OPTION_DUPLICATED, "CREATEDB");
    } else {
      a->hasCreatedb = true;
      a->createdb = b->createdb;
    }
  }

  if (b->hasChangepass) {
    if (a->hasChangepass) {
      pCxt->errCode = generateSyntaxErrMsg(&pCxt->msgBuf, TSDB_CODE_PAR_OPTION_DUPLICATED, "CHANGEPASS");
    } else {
      a->hasChangepass = true;
      a->changepass = b->changepass;
    }
  }

  if (b->hasSessionPerUser) {
    if (a->hasSessionPerUser) {
      pCxt->errCode = generateSyntaxErrMsg(&pCxt->msgBuf, TSDB_CODE_PAR_OPTION_DUPLICATED, "SESSION_PER_USER");
    } else {
      a->hasSessionPerUser = true;
      a->sessionPerUser = b->sessionPerUser;
    }
  }

  if (b->hasConnectTime) {
    if (a->hasConnectTime) {
      pCxt->errCode = generateSyntaxErrMsg(&pCxt->msgBuf, TSDB_CODE_PAR_OPTION_DUPLICATED, "CONNECT_TIME");
    } else {
      a->hasConnectTime = true;
      a->connectTime = b->connectTime;
    }
  }

  if (b->hasConnectIdleTime) {
    if (a->hasConnectIdleTime) {
      pCxt->errCode = generateSyntaxErrMsg(&pCxt->msgBuf, TSDB_CODE_PAR_OPTION_DUPLICATED, "CONNECT_IDLE_TIME");
    } else {
      a->hasConnectIdleTime = true;
      a->connectIdleTime = b->connectIdleTime;
    }
  }

  if (b->hasCallPerSession) {
    if (a->hasCallPerSession) {
      pCxt->errCode = generateSyntaxErrMsg(&pCxt->msgBuf, TSDB_CODE_PAR_OPTION_DUPLICATED, "CALLS_PER_SESSION");
    } else {
      a->hasCallPerSession = true;
      a->callPerSession = b->callPerSession;
    }
  }

  if (b->hasVnodePerCall) {
    if (a->hasVnodePerCall) {
      pCxt->errCode = generateSyntaxErrMsg(&pCxt->msgBuf, TSDB_CODE_PAR_OPTION_DUPLICATED, "VNODES_PER_CALL");
    } else {
      a->hasVnodePerCall = true;
      a->vnodePerCall = b->vnodePerCall;
    }
  }

  if (b->hasFailedLoginAttempts) {
    if (a->hasFailedLoginAttempts) {
      pCxt->errCode = generateSyntaxErrMsg(&pCxt->msgBuf, TSDB_CODE_PAR_OPTION_DUPLICATED, "FAILED_LOGIN_ATTEMPTS");
    } else {
      a->hasFailedLoginAttempts = true;
      a->failedLoginAttempts = b->failedLoginAttempts;
    }
  }

  if (b->hasPasswordLifeTime) {
    if (a->hasPasswordLifeTime) {
      pCxt->errCode = generateSyntaxErrMsg(&pCxt->msgBuf, TSDB_CODE_PAR_OPTION_DUPLICATED, "PASSWORD_LIFE_TIME");
    } else {
      a->hasPasswordLifeTime = true;
      a->passwordLifeTime = b->passwordLifeTime;
    }
  }

  if (b->hasPasswordReuseTime) {
    if (a->hasPasswordReuseTime) {
      pCxt->errCode = generateSyntaxErrMsg(&pCxt->msgBuf, TSDB_CODE_PAR_OPTION_DUPLICATED, "PASSWORD_REUSE_TIME");
    } else {
      a->hasPasswordReuseTime = true;
      a->passwordReuseTime = b->passwordReuseTime;
    }
  }

  if (b->hasPasswordReuseMax) {
    if (a->hasPasswordReuseMax) {
      pCxt->errCode = generateSyntaxErrMsg(&pCxt->msgBuf, TSDB_CODE_PAR_OPTION_DUPLICATED, "PASSWORD_REUSE_MAX");
    } else {
      a->hasPasswordReuseMax = true;
      a->passwordReuseMax = b->passwordReuseMax;
    }
  }

  if (b->hasPasswordLockTime) {
    if (a->hasPasswordLockTime) {
      pCxt->errCode = generateSyntaxErrMsg(&pCxt->msgBuf, TSDB_CODE_PAR_OPTION_DUPLICATED, "PASSWORD_LOCK_TIME");
    } else {
      a->hasPasswordLockTime = true;
      a->passwordLockTime = b->passwordLockTime;
    }
  }

  if (b->hasPasswordGraceTime) {
    if (a->hasPasswordGraceTime) {
      pCxt->errCode = generateSyntaxErrMsg(&pCxt->msgBuf, TSDB_CODE_PAR_OPTION_DUPLICATED, "PASSWORD_GRACE_TIME");
    } else {
      a->hasPasswordGraceTime = true;
      a->passwordGraceTime = b->passwordGraceTime;
    }
  }

  if (b->hasInactiveAccountTime) {
    if (a->hasInactiveAccountTime) {
      pCxt->errCode = generateSyntaxErrMsg(&pCxt->msgBuf, TSDB_CODE_PAR_OPTION_DUPLICATED, "INACTIVE_ACCOUNT_TIME");
    } else {
      a->hasInactiveAccountTime = true;
      a->inactiveAccountTime = b->inactiveAccountTime;
    }
  }

  if (b->hasAllowTokenNum) {
    if (a->hasAllowTokenNum) {
      pCxt->errCode = generateSyntaxErrMsg(&pCxt->msgBuf, TSDB_CODE_PAR_OPTION_DUPLICATED, "ALLOW_TOKEN_NUM");
    } else {
      a->hasAllowTokenNum = true;
      a->allowTokenNum = b->allowTokenNum;
    }
  }

  if (b->pIpRanges != NULL) {
    if (a->pIpRanges == NULL) {
      a->pIpRanges = b->pIpRanges;
    } else {
      int32_t code = nodesListAppendList(a->pIpRanges, b->pIpRanges);
      if (code != TSDB_CODE_SUCCESS) {
        pCxt->errCode = code;
      }
    }
    b->pIpRanges = NULL;
  }

  if (b->pDropIpRanges != NULL) {
    if (a->pDropIpRanges == NULL) {
      a->pDropIpRanges = b->pDropIpRanges;
    } else {
      int32_t code = nodesListAppendList(a->pDropIpRanges, b->pDropIpRanges);
      if (code != TSDB_CODE_SUCCESS) {
        pCxt->errCode = code;
      }
    }
    b->pDropIpRanges = NULL;
  }

  if (b->pTimeRanges != NULL) {
    if (a->pTimeRanges == NULL) {
      a->pTimeRanges = b->pTimeRanges;
    } else {
      int32_t code = nodesListAppendList(a->pTimeRanges, b->pTimeRanges);
      if (code != TSDB_CODE_SUCCESS) {
        pCxt->errCode = code;
      }
    }
    b->pTimeRanges = NULL;
  }

  if (b->pDropTimeRanges != NULL) {
    if (a->pDropTimeRanges == NULL) {
      a->pDropTimeRanges = b->pDropTimeRanges;
    } else {
      int32_t code = nodesListAppendList(a->pDropTimeRanges, b->pDropTimeRanges);
      if (code != TSDB_CODE_SUCCESS) {
        pCxt->errCode = code;
      }
    }
    b->pDropTimeRanges = NULL;
  }

  nodesDestroyNode((SNode*)b);
  return a;
}



void setUserOptionsTotpseed(SAstCreateContext* pCxt, SUserOptions* pUserOptions, const SToken* pTotpseed) {
  if (pUserOptions->hasTotpseed) {
      pCxt->errCode = generateSyntaxErrMsg(&pCxt->msgBuf, TSDB_CODE_PAR_OPTION_DUPLICATED, "TOTPSEED");
      return;
  }
  pUserOptions->hasTotpseed = true;

  if (pTotpseed->n >= sizeof(pUserOptions->totpseed) * 2) {
    pCxt->errCode = generateSyntaxErrMsg(&pCxt->msgBuf, TSDB_CODE_PAR_OPTION_VALUE_TOO_LONG, "TOTPSEED", sizeof(pUserOptions->totpseed));
    return;
  }

  char buf[sizeof(pUserOptions->totpseed) * 2 + 1];
  memcpy(buf, pTotpseed->z, pTotpseed->n);
  buf[pTotpseed->n] = 0;
  (void)strdequote(buf);
  size_t len = strtrim(buf);

  if (len >= sizeof(pUserOptions->totpseed)) {
    pCxt->errCode = generateSyntaxErrMsg(&pCxt->msgBuf, TSDB_CODE_PAR_OPTION_VALUE_TOO_LONG, "TOTPSEED", sizeof(pUserOptions->totpseed));
  } else if (len < TSDB_USER_TOTPSEED_MIN_LEN) {
    pCxt->errCode = generateSyntaxErrMsg(&pCxt->msgBuf, TSDB_CODE_PAR_OPTION_VALUE_TOO_SHORT, "TOTPSEED", TSDB_USER_TOTPSEED_MIN_LEN);
<<<<<<< HEAD
  } else {
    tstrncpy(pUserOptions->totpseed, buf, sizeof(pUserOptions->totpseed));
  }
}



void setUserOptionsPassword(SAstCreateContext* pCxt, SUserOptions* pUserOptions, const SToken* pPassword) {
  if (pUserOptions->hasPassword) {
      pCxt->errCode = generateSyntaxErrMsg(&pCxt->msgBuf, TSDB_CODE_PAR_OPTION_DUPLICATED, "PASS");
      return;
  }
  pUserOptions->hasPassword = true;

  if (pPassword->n >= sizeof(pUserOptions->password) * 2) {
    pCxt->errCode = generateSyntaxErrMsg(&pCxt->msgBuf, TSDB_CODE_PAR_NAME_OR_PASSWD_TOO_LONG);
    return;
  }

  char buf[sizeof(pUserOptions->password) * 2 + 1];
  memcpy(buf, pPassword->z, pPassword->n);
  buf[pPassword->n] = 0;
  (void)strdequote(buf);
  size_t len = strtrim(buf);

  if (len >= sizeof(pUserOptions->password)) {
    pCxt->errCode = generateSyntaxErrMsg(&pCxt->msgBuf, TSDB_CODE_PAR_NAME_OR_PASSWD_TOO_LONG);
  } else if (len < TSDB_PASSWORD_MIN_LEN) {
    pCxt->errCode = generateSyntaxErrMsg(&pCxt->msgBuf, TSDB_CODE_PAR_PASSWD_TOO_SHORT_OR_EMPTY);
  } else {
    tstrncpy(pUserOptions->password, buf, sizeof(pUserOptions->password));
  }
}



static bool isValidUserOptions(SAstCreateContext* pCxt, const SUserOptions* opts) {
  if (opts->hasTotpseed && !isComplexString(opts->totpseed)) {
    pCxt->errCode = generateSyntaxErrMsg(&pCxt->msgBuf, TSDB_CODE_PAR_INVALID_OPTION_VALUE, "TOTPSEED");
    return false;
  }

  if (opts->hasPassword && !isValidPassword(pCxt, opts->password, opts->hasIsImport && opts->isImport)) {
    pCxt->errCode = generateSyntaxErrMsg(&pCxt->msgBuf, TSDB_CODE_PAR_INVALID_PASSWD);
    return false;
  }

  if (opts->hasChangepass && (opts->changepass < 0 || opts->changepass > 2)) {
    pCxt->errCode = generateSyntaxErrMsg(&pCxt->msgBuf, TSDB_CODE_PAR_INVALID_OPTION_VALUE, "CHANGEPASS");
    return false;
  }

  if (opts->hasSessionPerUser && (opts->sessionPerUser < -1 || opts->sessionPerUser == 0)) {
    pCxt->errCode = generateSyntaxErrMsg(&pCxt->msgBuf, TSDB_CODE_PAR_INVALID_OPTION_VALUE, "SESSION_PER_USER");
    return false;
  }

  if (opts->hasConnectTime && (opts->connectTime < -1 || opts->connectTime == 0)) {
    pCxt->errCode = generateSyntaxErrMsg(&pCxt->msgBuf, TSDB_CODE_PAR_INVALID_OPTION_VALUE, "CONNECT_TIME");
    return false;
  }

  if (opts->hasConnectIdleTime && (opts->connectIdleTime < -1 || opts->connectIdleTime == 0)) {
    pCxt->errCode = generateSyntaxErrMsg(&pCxt->msgBuf, TSDB_CODE_PAR_INVALID_OPTION_VALUE, "CONNECT_IDLE_TIME");
    return false;
  }

  if (opts->hasCallPerSession && (opts->callPerSession < -1 || opts->callPerSession == 0)) {
    pCxt->errCode = generateSyntaxErrMsg(&pCxt->msgBuf, TSDB_CODE_PAR_INVALID_OPTION_VALUE, "CALLS_PER_SESSION");
    return false;
  }

  if (opts->hasVnodePerCall && (opts->vnodePerCall < -1 || opts->vnodePerCall == 0)) {
    pCxt->errCode = generateSyntaxErrMsg(&pCxt->msgBuf, TSDB_CODE_PAR_INVALID_OPTION_VALUE, "VNODES_PER_CALL");
    return false;
  }

  if (opts->hasFailedLoginAttempts && (opts->failedLoginAttempts < -1 || opts->failedLoginAttempts == 0)) {
    pCxt->errCode = generateSyntaxErrMsg(&pCxt->msgBuf, TSDB_CODE_PAR_INVALID_OPTION_VALUE, "FAILED_LOGIN_ATTEMPTS");
    return false;
  }

  if (opts->hasPasswordLockTime && (opts->passwordLockTime < -1 || opts->passwordLockTime == 0)) {
    pCxt->errCode = generateSyntaxErrMsg(&pCxt->msgBuf, TSDB_CODE_PAR_INVALID_OPTION_VALUE, "PASSWORD_LOCK_TIME");
    return false;
  }

  if (opts->hasPasswordLifeTime && (opts->passwordLifeTime < -1 || opts->passwordLifeTime == 0)) {
    pCxt->errCode = generateSyntaxErrMsg(&pCxt->msgBuf, TSDB_CODE_PAR_INVALID_OPTION_VALUE, "PASSWORD_LIFE_TIME");
    return false;
  }

  if (opts->hasPasswordGraceTime && (opts->passwordGraceTime < -1)) {
    pCxt->errCode = generateSyntaxErrMsg(&pCxt->msgBuf, TSDB_CODE_PAR_INVALID_OPTION_VALUE, "PASSWORD_GRACE_TIME");
    return false;
  }

  if (opts->hasPasswordReuseTime && (opts->passwordReuseTime < 0 || opts->passwordReuseTime > TSDB_USER_PASSWORD_REUSE_TIME_MAX)) {
    pCxt->errCode = generateSyntaxErrMsg(&pCxt->msgBuf, TSDB_CODE_PAR_INVALID_OPTION_VALUE, "PASSWORD_REUSE_TIME");
    return false;
  }

  if (opts->hasPasswordReuseMax && (opts->passwordReuseMax < 0 || opts->passwordReuseMax > TSDB_USER_PASSWORD_REUSE_MAX_MAX)) {
    pCxt->errCode = generateSyntaxErrMsg(&pCxt->msgBuf, TSDB_CODE_PAR_INVALID_OPTION_VALUE, "PASSWORD_REUSE_MAX");
    return false;
  }

  if (opts->hasInactiveAccountTime && (opts->inactiveAccountTime < -1 || opts->inactiveAccountTime == 0)) {
    pCxt->errCode = generateSyntaxErrMsg(&pCxt->msgBuf, TSDB_CODE_PAR_INVALID_OPTION_VALUE, "INACTIVE_ACCOUNT_TIME");
    return false;
  }

  if (opts->hasAllowTokenNum && (opts->allowTokenNum < -1 || opts->allowTokenNum == 0)) {
    pCxt->errCode = generateSyntaxErrMsg(&pCxt->msgBuf, TSDB_CODE_PAR_INVALID_OPTION_VALUE, "ALLOW_TOKEN_NUM");
    return false;
  }
=======
  } else {
    tstrncpy(pUserOptions->totpseed, buf, sizeof(pUserOptions->totpseed));
  }
}



void setUserOptionsPassword(SAstCreateContext* pCxt, SUserOptions* pUserOptions, const SToken* pPassword) {
  if (pUserOptions->hasPassword) {
      pCxt->errCode = generateSyntaxErrMsg(&pCxt->msgBuf, TSDB_CODE_PAR_OPTION_DUPLICATED, "PASS");
      return;
  }
  pUserOptions->hasPassword = true;

  if (pPassword->n >= sizeof(pUserOptions->password) * 2) {
    pCxt->errCode = generateSyntaxErrMsg(&pCxt->msgBuf, TSDB_CODE_PAR_NAME_OR_PASSWD_TOO_LONG);
    return;
  }

  char buf[sizeof(pUserOptions->password) * 2 + 1];
  memcpy(buf, pPassword->z, pPassword->n);
  buf[pPassword->n] = 0;
  (void)strdequote(buf);
  size_t len = strtrim(buf);

  if (len >= sizeof(pUserOptions->password)) {
    pCxt->errCode = generateSyntaxErrMsg(&pCxt->msgBuf, TSDB_CODE_PAR_NAME_OR_PASSWD_TOO_LONG);
  } else if (len < TSDB_PASSWORD_MIN_LEN) {
    pCxt->errCode = generateSyntaxErrMsg(&pCxt->msgBuf, TSDB_CODE_PAR_PASSWD_TOO_SHORT_OR_EMPTY);
  } else {
    tstrncpy(pUserOptions->password, buf, sizeof(pUserOptions->password));
  }
}



static bool isValidUserOptions(SAstCreateContext* pCxt, const SUserOptions* opts) {
  if (opts->hasEnable && (opts->enable < 0 || opts->enable > 1)) {
    pCxt->errCode = generateSyntaxErrMsg(&pCxt->msgBuf, TSDB_CODE_PAR_INVALID_OPTION_VALUE, "ENABLE");
    return false;
  }

  if (opts->hasSysinfo && (opts->sysinfo < 0 || opts->sysinfo > 1)) {
    pCxt->errCode = generateSyntaxErrMsg(&pCxt->msgBuf, TSDB_CODE_PAR_INVALID_OPTION_VALUE, "SYSINFO");
    return false;
  }

  if (opts->hasIsImport && (opts->isImport < 0 || opts->isImport > 1)) {
    pCxt->errCode = generateSyntaxErrMsg(&pCxt->msgBuf, TSDB_CODE_PAR_INVALID_OPTION_VALUE, "IS_IMPORT");
    return false;
  }

  if (opts->hasCreatedb && (opts->createdb < 0 || opts->createdb > 1)) {
    pCxt->errCode = generateSyntaxErrMsg(&pCxt->msgBuf, TSDB_CODE_PAR_INVALID_OPTION_VALUE, "CREATEDB");
    return false;
  }

  if (opts->hasTotpseed && !isComplexString(opts->totpseed)) {
    pCxt->errCode = generateSyntaxErrMsg(&pCxt->msgBuf, TSDB_CODE_PAR_INVALID_OPTION_VALUE, "TOTPSEED");
    return false;
  }

  if (opts->hasPassword && !isValidPassword(pCxt, opts->password, opts->hasIsImport && opts->isImport)) {
    pCxt->errCode = generateSyntaxErrMsg(&pCxt->msgBuf, TSDB_CODE_PAR_INVALID_PASSWD);
    return false;
  }

  if (opts->hasChangepass && (opts->changepass < 0 || opts->changepass > 2)) {
    pCxt->errCode = generateSyntaxErrMsg(&pCxt->msgBuf, TSDB_CODE_PAR_INVALID_OPTION_VALUE, "CHANGEPASS");
    return false;
  }

  if (opts->hasSessionPerUser && (opts->sessionPerUser < -1 || opts->sessionPerUser == 0)) {
    pCxt->errCode = generateSyntaxErrMsg(&pCxt->msgBuf, TSDB_CODE_PAR_INVALID_OPTION_VALUE, "SESSION_PER_USER");
    return false;
  }

  if (opts->hasConnectTime && (opts->connectTime < -1 || opts->connectTime == 0)) {
    pCxt->errCode = generateSyntaxErrMsg(&pCxt->msgBuf, TSDB_CODE_PAR_INVALID_OPTION_VALUE, "CONNECT_TIME");
    return false;
  }

  if (opts->hasConnectIdleTime && (opts->connectIdleTime < -1 || opts->connectIdleTime == 0)) {
    pCxt->errCode = generateSyntaxErrMsg(&pCxt->msgBuf, TSDB_CODE_PAR_INVALID_OPTION_VALUE, "CONNECT_IDLE_TIME");
    return false;
  }

  if (opts->hasCallPerSession && (opts->callPerSession < -1 || opts->callPerSession == 0)) {
    pCxt->errCode = generateSyntaxErrMsg(&pCxt->msgBuf, TSDB_CODE_PAR_INVALID_OPTION_VALUE, "CALLS_PER_SESSION");
    return false;
  }

  if (opts->hasVnodePerCall && (opts->vnodePerCall < -1 || opts->vnodePerCall == 0)) {
    pCxt->errCode = generateSyntaxErrMsg(&pCxt->msgBuf, TSDB_CODE_PAR_INVALID_OPTION_VALUE, "VNODES_PER_CALL");
    return false;
  }

  if (opts->hasFailedLoginAttempts && (opts->failedLoginAttempts < -1 || opts->failedLoginAttempts == 0)) {
    pCxt->errCode = generateSyntaxErrMsg(&pCxt->msgBuf, TSDB_CODE_PAR_INVALID_OPTION_VALUE, "FAILED_LOGIN_ATTEMPTS");
    return false;
  }

  if (opts->hasPasswordLockTime && (opts->passwordLockTime < -1 || opts->passwordLockTime == 0)) {
    pCxt->errCode = generateSyntaxErrMsg(&pCxt->msgBuf, TSDB_CODE_PAR_INVALID_OPTION_VALUE, "PASSWORD_LOCK_TIME");
    return false;
  }

  if (opts->hasPasswordLifeTime && (opts->passwordLifeTime < -1 || opts->passwordLifeTime == 0)) {
    pCxt->errCode = generateSyntaxErrMsg(&pCxt->msgBuf, TSDB_CODE_PAR_INVALID_OPTION_VALUE, "PASSWORD_LIFE_TIME");
    return false;
  }

  if (opts->hasPasswordGraceTime && (opts->passwordGraceTime < -1)) {
    pCxt->errCode = generateSyntaxErrMsg(&pCxt->msgBuf, TSDB_CODE_PAR_INVALID_OPTION_VALUE, "PASSWORD_GRACE_TIME");
    return false;
  }

  if (opts->hasPasswordReuseTime && (opts->passwordReuseTime < 0 || opts->passwordReuseTime > TSDB_USER_PASSWORD_REUSE_TIME_MAX)) {
    pCxt->errCode = generateSyntaxErrMsg(&pCxt->msgBuf, TSDB_CODE_PAR_INVALID_OPTION_VALUE, "PASSWORD_REUSE_TIME");
    return false;
  }

  if (opts->hasPasswordReuseMax && (opts->passwordReuseMax < 0 || opts->passwordReuseMax > TSDB_USER_PASSWORD_REUSE_MAX_MAX)) {
    pCxt->errCode = generateSyntaxErrMsg(&pCxt->msgBuf, TSDB_CODE_PAR_INVALID_OPTION_VALUE, "PASSWORD_REUSE_MAX");
    return false;
  }

  if (opts->hasInactiveAccountTime && (opts->inactiveAccountTime < -1 || opts->inactiveAccountTime == 0)) {
    pCxt->errCode = generateSyntaxErrMsg(&pCxt->msgBuf, TSDB_CODE_PAR_INVALID_OPTION_VALUE, "INACTIVE_ACCOUNT_TIME");
    return false;
  }

  if (opts->hasAllowTokenNum && (opts->allowTokenNum < -1 || opts->allowTokenNum == 0)) {
    pCxt->errCode = generateSyntaxErrMsg(&pCxt->msgBuf, TSDB_CODE_PAR_INVALID_OPTION_VALUE, "ALLOW_TOKEN_NUM");
    return false;
  }
>>>>>>> b3cee032

  // ip ranges and date time ranges has been validated during parsing

  return true;
}



SNode* createCreateUserStmt(SAstCreateContext* pCxt, SToken* pUserName, SUserOptions* opts, bool ignoreExisting) {
  SCreateUserStmt* pStmt = NULL;

  CHECK_PARSER_STATUS(pCxt);
  CHECK_NAME(checkUserName(pCxt, pUserName));

  if (!isValidUserOptions(pCxt, opts)) {
    goto _err;
  }

  pCxt->errCode = nodesMakeNode(QUERY_NODE_CREATE_USER_STMT, (SNode**)&pStmt);
  CHECK_MAKE_NODE(pStmt);
  COPY_STRING_FORM_ID_TOKEN(pStmt->userName, pUserName);
  tstrncpy(pStmt->password, opts->password, sizeof(pStmt->password));
  tstrncpy(pStmt->totpseed, opts->totpseed, sizeof(pStmt->totpseed));

  pStmt->ignoreExisting = ignoreExisting;
  pStmt->sysinfo = opts->sysinfo;
  pStmt->createDb = opts->createdb;
  pStmt->isImport = opts->isImport;
  pStmt->changepass = opts->changepass;
  pStmt->enable = opts->enable;

  pStmt->sessionPerUser = opts->sessionPerUser;
  pStmt->connectTime = opts->connectTime;
  pStmt->connectIdleTime = opts->connectIdleTime;
  pStmt->callPerSession = opts->callPerSession;
  pStmt->vnodePerCall = opts->vnodePerCall;
  pStmt->failedLoginAttempts = opts->failedLoginAttempts;
  pStmt->passwordLifeTime = opts->passwordLifeTime;
  pStmt->passwordReuseTime = opts->passwordReuseTime;
  pStmt->passwordReuseMax = opts->passwordReuseMax;
  pStmt->passwordLockTime = opts->passwordLockTime;
  pStmt->passwordGraceTime = opts->passwordGraceTime;
  pStmt->inactiveAccountTime = opts->inactiveAccountTime;
  pStmt->allowTokenNum = opts->allowTokenNum;

  pStmt->numIpRanges = LIST_LENGTH(opts->pIpRanges);
  pStmt->pIpRanges = taosMemoryMalloc(pStmt->numIpRanges * sizeof(SIpRange));
  CHECK_OUT_OF_MEM(pStmt->pIpRanges);
  int i = 0;
  SNode* pNode = NULL;
  FOREACH(pNode, opts->pIpRanges) {
    SIpRangeNode* node = (SIpRangeNode*)(pNode);
    pStmt->pIpRanges[i++] = node->range;
  }

  pStmt->numTimeRanges = LIST_LENGTH(opts->pTimeRanges);
  pStmt->pTimeRanges = taosMemoryMalloc(pStmt->numTimeRanges * sizeof(SDateTimeRange));
  CHECK_OUT_OF_MEM(pStmt->pTimeRanges);
  i = 0;
  pNode = NULL;
  FOREACH(pNode, opts->pTimeRanges) {
    SDateTimeRangeNode* node = (SDateTimeRangeNode*)(pNode);
    pStmt->pTimeRanges[i++] = node->range;
  }
  
  nodesDestroyNode((SNode*)opts);
  return (SNode*)pStmt;

_err:
  nodesDestroyNode((SNode*)pStmt);
  nodesDestroyNode((SNode*)opts);
  return NULL;
}



SNode* createAlterUserStmt(SAstCreateContext* pCxt, SToken* pUserName, SUserOptions* pUserOptions) {
  SAlterUserStmt* pStmt = NULL;
  CHECK_PARSER_STATUS(pCxt);
  CHECK_NAME(checkUserName(pCxt, pUserName));
  if (!isValidUserOptions(pCxt, pUserOptions)) {
    goto _err;
  }

  pCxt->errCode = nodesMakeNode(QUERY_NODE_ALTER_USER_STMT, (SNode**)&pStmt);
  CHECK_MAKE_NODE(pStmt);
  COPY_STRING_FORM_ID_TOKEN(pStmt->userName, pUserName);
  pStmt->pUserOptions = pUserOptions;
  return (SNode*)pStmt;

_err:
  nodesDestroyNode((SNode*)pStmt);
  nodesDestroyNode((SNode*)pUserOptions);
  return NULL;
}



SNode* createDropUserStmt(SAstCreateContext* pCxt, SToken* pUserName) {
  CHECK_PARSER_STATUS(pCxt);
  CHECK_NAME(checkUserName(pCxt, pUserName));
  SDropUserStmt* pStmt = NULL;
  pCxt->errCode = nodesMakeNode(QUERY_NODE_DROP_USER_STMT, (SNode**)&pStmt);
  CHECK_MAKE_NODE(pStmt);
  COPY_STRING_FORM_ID_TOKEN(pStmt->userName, pUserName);
  return (SNode*)pStmt;
_err:
  return NULL;
}

<<<<<<< HEAD

=======
SNode* createDropEncryptAlgrStmt(SAstCreateContext* pCxt, SToken* algorithmId) {
  CHECK_PARSER_STATUS(pCxt);
  if (algorithmId->n >= TSDB_ENCRYPT_ALGR_NAME_LEN) {
    pCxt->errCode = generateSyntaxErrMsg(&pCxt->msgBuf, TSDB_CODE_PAR_ALGR_ID_TOO_LONG);
    goto _err;
  }
  SDropEncryptAlgrStmt* pStmt = NULL;
  pCxt->errCode = nodesMakeNode(QUERY_NODE_DROP_ENCRYPT_ALGR_STMT, (SNode**)&pStmt);
  CHECK_MAKE_NODE(pStmt);
  (void)trimString(algorithmId->z, algorithmId->n, pStmt->algorithmId, sizeof(pStmt->algorithmId));
  return (SNode*)pStmt;
_err:
  return NULL;
}
>>>>>>> b3cee032

SNode* createCreateDnodeStmt(SAstCreateContext* pCxt, const SToken* pFqdn, const SToken* pPort) {
  CHECK_PARSER_STATUS(pCxt);
  SCreateDnodeStmt* pStmt = NULL;
  pCxt->errCode = nodesMakeNode(QUERY_NODE_CREATE_DNODE_STMT, (SNode**)&pStmt);
  CHECK_MAKE_NODE(pStmt);
  if (!checkAndSplitEndpoint(pCxt, pFqdn, pPort, pStmt->fqdn, &pStmt->port)) {
    nodesDestroyNode((SNode*)pStmt);
    return NULL;
  }
  return (SNode*)pStmt;
_err:
  return NULL;
}

SNode* createDropDnodeStmt(SAstCreateContext* pCxt, const SToken* pDnode, bool force, bool unsafe) {
  CHECK_PARSER_STATUS(pCxt);
  SDropDnodeStmt* pStmt = NULL;
  pCxt->errCode = nodesMakeNode(QUERY_NODE_DROP_DNODE_STMT, (SNode**)&pStmt);
  CHECK_MAKE_NODE(pStmt);
  if (TK_NK_INTEGER == pDnode->type) {
    pStmt->dnodeId = taosStr2Int32(pDnode->z, NULL, 10);
  } else {
    if (!checkAndSplitEndpoint(pCxt, pDnode, NULL, pStmt->fqdn, &pStmt->port)) {
      nodesDestroyNode((SNode*)pStmt);
      return NULL;
    }
  }
  pStmt->force = force;
  pStmt->unsafe = unsafe;
  return (SNode*)pStmt;
_err:
  return NULL;
}

SNode* createAlterDnodeStmt(SAstCreateContext* pCxt, const SToken* pDnode, const SToken* pConfig,
                            const SToken* pValue) {
  CHECK_PARSER_STATUS(pCxt);
  SAlterDnodeStmt* pStmt = NULL;
  pCxt->errCode = nodesMakeNode(QUERY_NODE_ALTER_DNODE_STMT, (SNode**)&pStmt);
  CHECK_MAKE_NODE(pStmt);
  if (NULL != pDnode) {
    pStmt->dnodeId = taosStr2Int32(pDnode->z, NULL, 10);
  } else {
    pStmt->dnodeId = -1;
  }
  (void)trimString(pConfig->z, pConfig->n, pStmt->config, sizeof(pStmt->config));
  if (NULL != pValue) {
    (void)trimString(pValue->z, pValue->n, pStmt->value, sizeof(pStmt->value));
  }
  return (SNode*)pStmt;
_err:
  return NULL;
}

SNode* createCreateAlgrStmt(SAstCreateContext* pCxt, SToken* algorithmId, const SToken* name, const SToken* desc,
                            const SToken* type, const SToken* osslAlgrName) {
  CHECK_PARSER_STATUS(pCxt);
  SCreateEncryptAlgrStmt* pStmt = NULL;
  pCxt->errCode = nodesMakeNode(QUERY_NODE_CREATE_ENCRYPT_ALGORITHMS_STMT, (SNode**)&pStmt);
  CHECK_MAKE_NODE(pStmt);
  if (algorithmId->n >= TSDB_ENCRYPT_ALGR_NAME_LEN) {
    pCxt->errCode = generateSyntaxErrMsg(&pCxt->msgBuf, TSDB_CODE_PAR_ALGR_ID_TOO_LONG);
    goto _err;
  }
  if (name->n >= TSDB_ENCRYPT_ALGR_NAME_LEN) {
    pCxt->errCode = generateSyntaxErrMsg(&pCxt->msgBuf, TSDB_CODE_PAR_ALGR_NAME_TOO_LONG);
    goto _err;
  }
  if (desc->n >= TSDB_ENCRYPT_ALGR_DESC_LEN) {
    pCxt->errCode = generateSyntaxErrMsg(&pCxt->msgBuf, TSDB_CODE_PAR_ALGR_DESC_TOO_LONG);
    goto _err;
  }
  if (type->n >= TSDB_ENCRYPT_ALGR_TYPE_LEN) {
    pCxt->errCode = generateSyntaxErrMsg(&pCxt->msgBuf, TSDB_CODE_PAR_ALGR_TYPE_TOO_LONG);
    goto _err;
  }
  if (osslAlgrName->n >= TSDB_ENCRYPT_ALGR_NAME_LEN) {
    pCxt->errCode = generateSyntaxErrMsg(&pCxt->msgBuf, TSDB_CODE_PAR_ALGR_OSSL_NAME_TOO_LONG);
    goto _err;
  }
  (void)trimString(algorithmId->z, algorithmId->n, pStmt->algorithmId, sizeof(pStmt->algorithmId));
  (void)trimString(name->z, name->n, pStmt->name, sizeof(pStmt->name));
  (void)trimString(desc->z, desc->n, pStmt->desc, sizeof(pStmt->desc));
  (void)trimString(type->z, type->n, pStmt->algrType, sizeof(pStmt->algrType));
  (void)trimString(osslAlgrName->z, osslAlgrName->n, pStmt->osslAlgrName, sizeof(pStmt->osslAlgrName));
  return (SNode*)pStmt;
_err:
  return NULL;
}

SNode* createCreateAnodeStmt(SAstCreateContext* pCxt, const SToken* pUrl) {
  CHECK_PARSER_STATUS(pCxt);
  SCreateAnodeStmt* pStmt = NULL;
  pCxt->errCode = nodesMakeNode(QUERY_NODE_CREATE_ANODE_STMT, (SNode**)&pStmt);
  CHECK_MAKE_NODE(pStmt);
  (void)trimString(pUrl->z, pUrl->n, pStmt->url, sizeof(pStmt->url));
  return (SNode*)pStmt;
_err:
  return NULL;
}

SNode* createDropAnodeStmt(SAstCreateContext* pCxt, const SToken* pAnode) {
  CHECK_PARSER_STATUS(pCxt);
  SUpdateAnodeStmt* pStmt = NULL;
  pCxt->errCode = nodesMakeNode(QUERY_NODE_DROP_ANODE_STMT, (SNode**)&pStmt);
  CHECK_MAKE_NODE(pStmt);
  if (NULL != pAnode) {
    pStmt->anodeId = taosStr2Int32(pAnode->z, NULL, 10);
  } else {
    pStmt->anodeId = -1;
  }
  return (SNode*)pStmt;
_err:
  return NULL;
}

SNode* createUpdateAnodeStmt(SAstCreateContext* pCxt, const SToken* pAnode, bool updateAll) {
  CHECK_PARSER_STATUS(pCxt);
  SUpdateAnodeStmt* pStmt = NULL;
  pCxt->errCode = nodesMakeNode(QUERY_NODE_UPDATE_ANODE_STMT, (SNode**)&pStmt);
  CHECK_MAKE_NODE(pStmt);
  if (NULL != pAnode) {
    pStmt->anodeId = taosStr2Int32(pAnode->z, NULL, 10);
  } else {
    pStmt->anodeId = -1;
  }
  return (SNode*)pStmt;
_err:
  return NULL;
}

SNode* createCreateBnodeStmt(SAstCreateContext* pCxt, const SToken* pDnodeId, SNode* pOptions) {
  CHECK_PARSER_STATUS(pCxt);
  SCreateBnodeStmt* pStmt = NULL;
  pCxt->errCode = nodesMakeNode(QUERY_NODE_CREATE_BNODE_STMT, (SNode**)&pStmt);
  CHECK_MAKE_NODE(pStmt);
  pStmt->dnodeId = taosStr2Int32(pDnodeId->z, NULL, 10);

  pStmt->pOptions = (SBnodeOptions*)pOptions;

  return (SNode*)pStmt;
_err:
  return NULL;
}

SNode* createDropBnodeStmt(SAstCreateContext* pCxt, const SToken* pDnodeId) {
  CHECK_PARSER_STATUS(pCxt);
  SUpdateBnodeStmt* pStmt = NULL;
  pCxt->errCode = nodesMakeNode(QUERY_NODE_DROP_BNODE_STMT, (SNode**)&pStmt);
  CHECK_MAKE_NODE(pStmt);
  pStmt->dnodeId = taosStr2Int32(pDnodeId->z, NULL, 10);

  return (SNode*)pStmt;
_err:
  return NULL;
}

SNode* createDefaultBnodeOptions(SAstCreateContext* pCxt) {
  CHECK_PARSER_STATUS(pCxt);
  SBnodeOptions* pOptions = NULL;
  pCxt->errCode = nodesMakeNode(QUERY_NODE_BNODE_OPTIONS, (SNode**)&pOptions);
  CHECK_MAKE_NODE(pOptions);

  tstrncpy(pOptions->protoStr, TSDB_BNODE_OPT_PROTO_DFT_STR, TSDB_BNODE_OPT_PROTO_STR_LEN);
  pOptions->proto = TSDB_BNODE_OPT_PROTO_DEFAULT;

  return (SNode*)pOptions;
_err:
  return NULL;
}

static SNode* setBnodeOptionImpl(SAstCreateContext* pCxt, SNode* pBodeOptions, EBnodeOptionType type, void* pVal,
                                 bool alter) {
  CHECK_PARSER_STATUS(pCxt);
  SBnodeOptions* pOptions = (SBnodeOptions*)pBodeOptions;
  switch (type) {
    case BNODE_OPTION_PROTOCOL:
      COPY_STRING_FORM_STR_TOKEN(pOptions->protoStr, (SToken*)pVal);
      break;
    default:
      break;
  }

  return pBodeOptions;
_err:
  nodesDestroyNode(pBodeOptions);
  return NULL;
}

SNode* setBnodeOption(SAstCreateContext* pCxt, SNode* pOptions, const SToken* pOption, void* pVal) {
  if (0 == strncasecmp(pOption->z, "protocol", 8)) {
    return setBnodeOptionImpl(pCxt, pOptions, BNODE_OPTION_PROTOCOL, pVal, false);
  } else {
    pCxt->errCode = TSDB_CODE_PAR_SYNTAX_ERROR;
    return pOptions;
  }
}

SNode* createEncryptKeyStmt(SAstCreateContext* pCxt, const SToken* pValue) {
  SToken config;
  config.type = TK_NK_STRING;
  config.z = "\"encrypt_key\"";
  config.n = strlen(config.z);
  return createAlterDnodeStmt(pCxt, NULL, &config, pValue);
}

SNode* createRealTableNodeForIndexName(SAstCreateContext* pCxt, SToken* pDbName, SToken* pIndexName) {
  if (!checkIndexName(pCxt, pIndexName)) {
    return NULL;
  }
  return createRealTableNode(pCxt, pDbName, pIndexName, NULL);
}

SNode* createCreateIndexStmt(SAstCreateContext* pCxt, EIndexType type, bool ignoreExists, SNode* pIndexName,
                             SNode* pRealTable, SNodeList* pCols, SNode* pOptions) {
  CHECK_PARSER_STATUS(pCxt);
  SCreateIndexStmt* pStmt = NULL;
  pCxt->errCode = nodesMakeNode(QUERY_NODE_CREATE_INDEX_STMT, (SNode**)&pStmt);
  CHECK_MAKE_NODE(pStmt);
  pStmt->indexType = type;
  pStmt->ignoreExists = ignoreExists;

  SRealTableNode* pFullTable = (SRealTableNode*)pRealTable;
  if (strlen(pFullTable->table.dbName) == 0) {
    // no db specified,
    if (pCxt->pQueryCxt->db == NULL) {
      pCxt->errCode = generateSyntaxErrMsg(&pCxt->msgBuf, TSDB_CODE_PAR_DB_NOT_SPECIFIED);
      CHECK_PARSER_STATUS(pCxt);
    } else {
      snprintf(pStmt->indexDbName, sizeof(pStmt->indexDbName), "%s", pCxt->pQueryCxt->db);
    }
  } else {
    snprintf(pStmt->indexDbName, sizeof(pStmt->indexDbName), "%s", pFullTable->table.dbName);
  }
  snprintf(pStmt->indexName, sizeof(pStmt->indexName), "%s", ((SColumnNode*)pIndexName)->colName);
  snprintf(pStmt->dbName, sizeof(pStmt->dbName), "%s", ((SRealTableNode*)pRealTable)->table.dbName);
  snprintf(pStmt->tableName, sizeof(pStmt->tableName), "%s", ((SRealTableNode*)pRealTable)->table.tableName);
  nodesDestroyNode(pIndexName);
  nodesDestroyNode(pRealTable);
  pStmt->pCols = pCols;
  pStmt->pOptions = (SIndexOptions*)pOptions;
  return (SNode*)pStmt;
_err:
  nodesDestroyNode(pIndexName);
  nodesDestroyNode(pRealTable);
  nodesDestroyNode(pOptions);
  nodesDestroyList(pCols);
  return NULL;
}

SNode* createIndexOption(SAstCreateContext* pCxt, SNodeList* pFuncs, SNode* pInterval, SNode* pOffset, SNode* pSliding,
                         SNode* pStreamOptions) {
  CHECK_PARSER_STATUS(pCxt);
  SIndexOptions* pOptions = NULL;
  pCxt->errCode = nodesMakeNode(QUERY_NODE_INDEX_OPTIONS, (SNode**)&pOptions);
  CHECK_MAKE_NODE(pOptions);
  pOptions->pFuncs = pFuncs;
  pOptions->pInterval = pInterval;
  pOptions->pOffset = pOffset;
  pOptions->pSliding = pSliding;
  pOptions->pStreamOptions = pStreamOptions;
  return (SNode*)pOptions;
_err:
  nodesDestroyNode(pInterval);
  nodesDestroyNode(pOffset);
  nodesDestroyNode(pSliding);
  nodesDestroyNode(pStreamOptions);
  return NULL;
}

SNode* createDropIndexStmt(SAstCreateContext* pCxt, bool ignoreNotExists, SNode* pIndexName) {
  CHECK_PARSER_STATUS(pCxt);
  SDropIndexStmt* pStmt = NULL;
  pCxt->errCode = nodesMakeNode(QUERY_NODE_DROP_INDEX_STMT, (SNode**)&pStmt);
  CHECK_MAKE_NODE(pStmt);
  pStmt->ignoreNotExists = ignoreNotExists;
  snprintf(pStmt->indexDbName, sizeof(pStmt->indexDbName), "%s", ((SRealTableNode*)pIndexName)->table.dbName);
  snprintf(pStmt->indexName, sizeof(pStmt->indexName), "%s", ((SRealTableNode*)pIndexName)->table.tableName);
  nodesDestroyNode(pIndexName);
  return (SNode*)pStmt;
_err:
  nodesDestroyNode(pIndexName);
  return NULL;
}

SNode* createCreateComponentNodeStmt(SAstCreateContext* pCxt, ENodeType type, const SToken* pDnodeId) {
  CHECK_PARSER_STATUS(pCxt);
  SCreateComponentNodeStmt* pStmt = NULL;
  pCxt->errCode = nodesMakeNode(type, (SNode**)&pStmt);
  CHECK_MAKE_NODE(pStmt);
  pStmt->dnodeId = taosStr2Int32(pDnodeId->z, NULL, 10);
  return (SNode*)pStmt;
_err:
  return NULL;
}

SNode* createDropComponentNodeStmt(SAstCreateContext* pCxt, ENodeType type, const SToken* pDnodeId) {
  CHECK_PARSER_STATUS(pCxt);
  SDropComponentNodeStmt* pStmt = NULL;
  pCxt->errCode = nodesMakeNode(type, (SNode**)&pStmt);
  CHECK_MAKE_NODE(pStmt);
  pStmt->dnodeId = taosStr2Int32(pDnodeId->z, NULL, 10);
  return (SNode*)pStmt;
_err:
  return NULL;
}

SNode* createRestoreComponentNodeStmt(SAstCreateContext* pCxt, ENodeType type, const SToken* pDnodeId) {
  CHECK_PARSER_STATUS(pCxt);
  SRestoreComponentNodeStmt* pStmt = NULL;
  pCxt->errCode = nodesMakeNode(type, (SNode**)&pStmt);
  CHECK_MAKE_NODE(pStmt);
  pStmt->dnodeId = taosStr2Int32(pDnodeId->z, NULL, 10);
  return (SNode*)pStmt;
_err:
  return NULL;
}

SNode* createCreateTopicStmtUseQuery(SAstCreateContext* pCxt, bool ignoreExists, SToken* pTopicName, SNode* pQuery) {
  CHECK_PARSER_STATUS(pCxt);
  CHECK_NAME(checkTopicName(pCxt, pTopicName));
  SCreateTopicStmt* pStmt = NULL;
  pCxt->errCode = nodesMakeNode(QUERY_NODE_CREATE_TOPIC_STMT, (SNode**)&pStmt);
  CHECK_MAKE_NODE(pStmt);
  COPY_STRING_FORM_ID_TOKEN(pStmt->topicName, pTopicName);
  pStmt->ignoreExists = ignoreExists;
  pStmt->pQuery = pQuery;
  return (SNode*)pStmt;
_err:
  nodesDestroyNode(pQuery);
  return NULL;
}

SNode* createCreateTopicStmtUseDb(SAstCreateContext* pCxt, bool ignoreExists, SToken* pTopicName, SToken* pSubDbName,
                                  int8_t withMeta) {
  CHECK_PARSER_STATUS(pCxt);
  CHECK_NAME(checkTopicName(pCxt, pTopicName));
  CHECK_NAME(checkDbName(pCxt, pSubDbName, true));
  SCreateTopicStmt* pStmt = NULL;
  pCxt->errCode = nodesMakeNode(QUERY_NODE_CREATE_TOPIC_STMT, (SNode**)&pStmt);
  CHECK_MAKE_NODE(pStmt);
  COPY_STRING_FORM_ID_TOKEN(pStmt->topicName, pTopicName);
  pStmt->ignoreExists = ignoreExists;
  COPY_STRING_FORM_ID_TOKEN(pStmt->subDbName, pSubDbName);
  pStmt->withMeta = withMeta;
  return (SNode*)pStmt;
_err:
  return NULL;
}

SNode* createCreateTopicStmtUseTable(SAstCreateContext* pCxt, bool ignoreExists, SToken* pTopicName, SNode* pRealTable,
                                     int8_t withMeta, SNode* pWhere) {
  CHECK_PARSER_STATUS(pCxt);
  CHECK_NAME(checkTopicName(pCxt, pTopicName));
  SCreateTopicStmt* pStmt = NULL;
  pCxt->errCode = nodesMakeNode(QUERY_NODE_CREATE_TOPIC_STMT, (SNode**)&pStmt);
  CHECK_MAKE_NODE(pStmt);
  COPY_STRING_FORM_ID_TOKEN(pStmt->topicName, pTopicName);
  pStmt->ignoreExists = ignoreExists;
  pStmt->withMeta = withMeta;
  pStmt->pWhere = pWhere;

  tstrncpy(pStmt->subDbName, ((SRealTableNode*)pRealTable)->table.dbName, TSDB_DB_NAME_LEN);
  tstrncpy(pStmt->subSTbName, ((SRealTableNode*)pRealTable)->table.tableName, TSDB_TABLE_NAME_LEN);
  nodesDestroyNode(pRealTable);
  return (SNode*)pStmt;
_err:
  nodesDestroyNode(pRealTable);
  nodesDestroyNode(pWhere);
  return NULL;
}

SNode* createDropTopicStmt(SAstCreateContext* pCxt, bool ignoreNotExists, SToken* pTopicName, bool force) {
  CHECK_PARSER_STATUS(pCxt);
  CHECK_NAME(checkTopicName(pCxt, pTopicName));
  SDropTopicStmt* pStmt = NULL;
  pCxt->errCode = nodesMakeNode(QUERY_NODE_DROP_TOPIC_STMT, (SNode**)&pStmt);
  CHECK_MAKE_NODE(pStmt);
  COPY_STRING_FORM_ID_TOKEN(pStmt->topicName, pTopicName);
  pStmt->ignoreNotExists = ignoreNotExists;
  pStmt->force = force;
  return (SNode*)pStmt;
_err:
  return NULL;
}

SNode* createDropCGroupStmt(SAstCreateContext* pCxt, bool ignoreNotExists, SToken* pCGroupId, SToken* pTopicName,
                            bool force) {
  CHECK_PARSER_STATUS(pCxt);
  CHECK_NAME(checkTopicName(pCxt, pTopicName));
  CHECK_NAME(checkCGroupName(pCxt, pCGroupId));
  SDropCGroupStmt* pStmt = NULL;
  pCxt->errCode = nodesMakeNode(QUERY_NODE_DROP_CGROUP_STMT, (SNode**)&pStmt);
  CHECK_MAKE_NODE(pStmt);
  pStmt->ignoreNotExists = ignoreNotExists;
  pStmt->force = force;
  COPY_STRING_FORM_ID_TOKEN(pStmt->topicName, pTopicName);
  COPY_STRING_FORM_ID_TOKEN(pStmt->cgroup, pCGroupId);
  return (SNode*)pStmt;
_err:
  return NULL;
}

SNode* createAlterClusterStmt(SAstCreateContext* pCxt, const SToken* pConfig, const SToken* pValue) {
  CHECK_PARSER_STATUS(pCxt);
  SAlterClusterStmt* pStmt = NULL;
  pCxt->errCode = nodesMakeNode(QUERY_NODE_ALTER_CLUSTER_STMT, (SNode**)&pStmt);
  CHECK_MAKE_NODE(pStmt);
  (void)trimString(pConfig->z, pConfig->n, pStmt->config, sizeof(pStmt->config));
  if (NULL != pValue) {
    (void)trimString(pValue->z, pValue->n, pStmt->value, sizeof(pStmt->value));
  }
  return (SNode*)pStmt;
_err:
  return NULL;
}

SNode* createAlterLocalStmt(SAstCreateContext* pCxt, const SToken* pConfig, const SToken* pValue) {
  CHECK_PARSER_STATUS(pCxt);
  SAlterLocalStmt* pStmt = NULL;
  pCxt->errCode = nodesMakeNode(QUERY_NODE_ALTER_LOCAL_STMT, (SNode**)&pStmt);
  CHECK_MAKE_NODE(pStmt);
  (void)trimString(pConfig->z, pConfig->n, pStmt->config, sizeof(pStmt->config));
  if (NULL != pValue) {
    (void)trimString(pValue->z, pValue->n, pStmt->value, sizeof(pStmt->value));
  }
  return (SNode*)pStmt;
_err:
  return NULL;
}

SNode* createDefaultExplainOptions(SAstCreateContext* pCxt) {
  CHECK_PARSER_STATUS(pCxt);
  SExplainOptions* pOptions = NULL;
  pCxt->errCode = nodesMakeNode(QUERY_NODE_EXPLAIN_OPTIONS, (SNode**)&pOptions);
  CHECK_MAKE_NODE(pOptions);
  pOptions->verbose = TSDB_DEFAULT_EXPLAIN_VERBOSE;
  pOptions->ratio = TSDB_DEFAULT_EXPLAIN_RATIO;
  return (SNode*)pOptions;
_err:
  return NULL;
}

SNode* setExplainVerbose(SAstCreateContext* pCxt, SNode* pOptions, const SToken* pVal) {
  CHECK_PARSER_STATUS(pCxt);
  ((SExplainOptions*)pOptions)->verbose = (0 == strncasecmp(pVal->z, "true", pVal->n));
  return pOptions;
_err:
  return NULL;
}

SNode* setExplainRatio(SAstCreateContext* pCxt, SNode* pOptions, const SToken* pVal) {
  CHECK_PARSER_STATUS(pCxt);
  ((SExplainOptions*)pOptions)->ratio = taosStr2Double(pVal->z, NULL);
  return pOptions;
_err:
  return NULL;
}

SNode* createExplainStmt(SAstCreateContext* pCxt, bool analyze, SNode* pOptions, SNode* pQuery) {
  CHECK_PARSER_STATUS(pCxt);
  SExplainStmt* pStmt = NULL;
  pCxt->errCode = nodesMakeNode(QUERY_NODE_EXPLAIN_STMT, (SNode**)&pStmt);
  CHECK_MAKE_NODE(pStmt);
  pStmt->analyze = analyze;
  pStmt->pOptions = (SExplainOptions*)pOptions;
  pStmt->pQuery = pQuery;
  return (SNode*)pStmt;
_err:
  nodesDestroyNode(pOptions);
  nodesDestroyNode(pQuery);
  return NULL;
}

SNode* createDescribeStmt(SAstCreateContext* pCxt, SNode* pRealTable) {
  CHECK_PARSER_STATUS(pCxt);
  SDescribeStmt* pStmt = NULL;
  pCxt->errCode = nodesMakeNode(QUERY_NODE_DESCRIBE_STMT, (SNode**)&pStmt);
  CHECK_MAKE_NODE(pStmt);
  tstrncpy(pStmt->dbName, ((SRealTableNode*)pRealTable)->table.dbName, TSDB_DB_NAME_LEN);
  tstrncpy(pStmt->tableName, ((SRealTableNode*)pRealTable)->table.tableName, TSDB_TABLE_NAME_LEN);
  nodesDestroyNode(pRealTable);
  return (SNode*)pStmt;
_err:
  nodesDestroyNode(pRealTable);
  return NULL;
}

SNode* createResetQueryCacheStmt(SAstCreateContext* pCxt) {
  CHECK_PARSER_STATUS(pCxt);
  SNode* pStmt = NULL;
  pCxt->errCode = nodesMakeNode(QUERY_NODE_RESET_QUERY_CACHE_STMT, (SNode**)&pStmt);
  CHECK_MAKE_NODE(pStmt);
  return pStmt;
_err:
  return NULL;
}

static int32_t convertUdfLanguageType(SAstCreateContext* pCxt, const SToken* pLanguageToken, int8_t* pLanguage) {
  if (TK_NK_NIL == pLanguageToken->type || 0 == strncasecmp(pLanguageToken->z + 1, "c", pLanguageToken->n - 2)) {
    *pLanguage = TSDB_FUNC_SCRIPT_BIN_LIB;
  } else if (0 == strncasecmp(pLanguageToken->z + 1, "python", pLanguageToken->n - 2)) {
    *pLanguage = TSDB_FUNC_SCRIPT_PYTHON;
  } else {
    pCxt->errCode = generateSyntaxErrMsgExt(&pCxt->msgBuf, TSDB_CODE_PAR_SYNTAX_ERROR,
                                            "udf programming language supports c and python");
  }
  return pCxt->errCode;
}

SNode* createCreateFunctionStmt(SAstCreateContext* pCxt, bool ignoreExists, bool aggFunc, const SToken* pFuncName,
                                const SToken* pLibPath, SDataType dataType, int32_t bufSize, const SToken* pLanguage,
                                bool orReplace) {
  CHECK_PARSER_STATUS(pCxt);
  if (pLibPath->n <= 2) {
    pCxt->errCode = TSDB_CODE_PAR_SYNTAX_ERROR;
    CHECK_PARSER_STATUS(pCxt);
  }
  int8_t language = 0;
  pCxt->errCode = convertUdfLanguageType(pCxt, pLanguage, &language);
  CHECK_PARSER_STATUS(pCxt);
  SCreateFunctionStmt* pStmt = NULL;
  pCxt->errCode = nodesMakeNode(QUERY_NODE_CREATE_FUNCTION_STMT, (SNode**)&pStmt);
  CHECK_MAKE_NODE(pStmt);
  pStmt->orReplace = orReplace;
  pStmt->ignoreExists = ignoreExists;
  COPY_STRING_FORM_ID_TOKEN(pStmt->funcName, pFuncName);
  pStmt->isAgg = aggFunc;
  COPY_STRING_FORM_STR_TOKEN(pStmt->libraryPath, pLibPath);
  pStmt->outputDt = dataType;
  pStmt->bufSize = bufSize;
  pStmt->language = language;
  return (SNode*)pStmt;
_err:
  return NULL;
}

SNode* createDropFunctionStmt(SAstCreateContext* pCxt, bool ignoreNotExists, const SToken* pFuncName) {
  CHECK_PARSER_STATUS(pCxt);
  SDropFunctionStmt* pStmt = NULL;
  pCxt->errCode = nodesMakeNode(QUERY_NODE_DROP_FUNCTION_STMT, (SNode**)&pStmt);
  CHECK_MAKE_NODE(pStmt);
  pStmt->ignoreNotExists = ignoreNotExists;
  COPY_STRING_FORM_ID_TOKEN(pStmt->funcName, pFuncName);
  return (SNode*)pStmt;
_err:
  return NULL;
}

SNode* createCreateViewStmt(SAstCreateContext* pCxt, bool orReplace, SNode* pView, const SToken* pAs, SNode* pQuery) {
  SCreateViewStmt* pStmt = NULL;
  CHECK_PARSER_STATUS(pCxt);
  pCxt->errCode = nodesMakeNode(QUERY_NODE_CREATE_VIEW_STMT, (SNode**)&pStmt);
  CHECK_MAKE_NODE(pStmt);
  int32_t i = pAs->n;
  while (isspace(*(pAs->z + i))) {
    ++i;
  }
  pStmt->pQuerySql = tstrdup(pAs->z + i);
  CHECK_OUT_OF_MEM(pStmt->pQuerySql);
  tstrncpy(pStmt->dbName, ((SViewNode*)pView)->table.dbName, TSDB_DB_NAME_LEN);
  tstrncpy(pStmt->viewName, ((SViewNode*)pView)->table.tableName, TSDB_VIEW_NAME_LEN);
  nodesDestroyNode(pView);
  pStmt->orReplace = orReplace;
  pStmt->pQuery = pQuery;
  return (SNode*)pStmt;
_err:
  nodesDestroyNode(pView);
  nodesDestroyNode(pQuery);
  nodesDestroyNode((SNode*)pStmt);
  return NULL;
}

SNode* createDropViewStmt(SAstCreateContext* pCxt, bool ignoreNotExists, SNode* pView) {
  CHECK_PARSER_STATUS(pCxt);
  SDropViewStmt* pStmt = NULL;
  pCxt->errCode = nodesMakeNode(QUERY_NODE_DROP_VIEW_STMT, (SNode**)&pStmt);
  CHECK_MAKE_NODE(pStmt);
  pStmt->ignoreNotExists = ignoreNotExists;
  tstrncpy(pStmt->dbName, ((SViewNode*)pView)->table.dbName, TSDB_DB_NAME_LEN);
  tstrncpy(pStmt->viewName, ((SViewNode*)pView)->table.tableName, TSDB_VIEW_NAME_LEN);
  nodesDestroyNode(pView);
  return (SNode*)pStmt;
_err:
  nodesDestroyNode(pView);
  return NULL;
}

SNode* createStreamOutTableNode(SAstCreateContext* pCxt, SNode* pIntoTable, SNode* pOutputSubTable, SNodeList* pColList,
                                SNodeList* pTagList) {
  SStreamOutTableNode* pOutTable = NULL;
  CHECK_PARSER_STATUS(pCxt);
  pCxt->errCode = nodesMakeNode(QUERY_NODE_STREAM_OUT_TABLE, (SNode**)&pOutTable);
  CHECK_MAKE_NODE(pOutTable);
  pOutTable->pOutTable = pIntoTable;
  pOutTable->pSubtable = pOutputSubTable;
  pOutTable->pCols = pColList;
  pOutTable->pTags = pTagList;
  return (SNode*)pOutTable;

_err:
  nodesDestroyNode((SNode*)pOutTable);
  nodesDestroyNode(pIntoTable);
  nodesDestroyNode(pOutputSubTable);
  nodesDestroyList(pColList);
  nodesDestroyList(pTagList);
  return NULL;
}

SNode* createStreamTriggerNode(SAstCreateContext* pCxt, SNode* pTriggerWindow, SNode* pTriggerTable,
                               SNodeList* pPartitionList, SNode* pOptions, SNode* pNotification) {
  SStreamTriggerNode* pTrigger = NULL;
  CHECK_PARSER_STATUS(pCxt);
  pCxt->errCode = nodesMakeNode(QUERY_NODE_STREAM_TRIGGER, (SNode**)&pTrigger);
  CHECK_MAKE_NODE(pTrigger);

  pTrigger->pOptions = pOptions;
  pTrigger->pNotify = pNotification;
  pTrigger->pTrigerTable = pTriggerTable;
  pTrigger->pPartitionList = pPartitionList;
  pTrigger->pTriggerWindow = pTriggerWindow;
  return (SNode*)pTrigger;

_err:
  nodesDestroyNode((SNode*)pTrigger);
  nodesDestroyNode(pTriggerWindow);
  nodesDestroyNode(pTriggerTable);
  nodesDestroyNode(pOptions);
  nodesDestroyNode(pNotification);
  nodesDestroyList(pPartitionList);
  return NULL;
}

SNode* createSlidingWindowNode(SAstCreateContext* pCxt, SNode* pSlidingVal, SNode* pOffset) {
  SSlidingWindowNode* pSliding = NULL;
  CHECK_PARSER_STATUS(pCxt);
  pCxt->errCode = nodesMakeNode(QUERY_NODE_SLIDING_WINDOW, (SNode**)&pSliding);
  CHECK_MAKE_NODE(pSliding);
  pSliding->pSlidingVal = pSlidingVal;
  pSliding->pOffset = pOffset;
  return (SNode*)pSliding;
_err:
  nodesDestroyNode(pSlidingVal);
  nodesDestroyNode(pOffset);
  nodesDestroyNode((SNode*)pSliding);
  return NULL;
}

SNode* createStreamTriggerOptions(SAstCreateContext* pCxt) {
  SStreamTriggerOptions* pOptions = NULL;
  CHECK_PARSER_STATUS(pCxt);
  pCxt->errCode = nodesMakeNode(QUERY_NODE_STREAM_TRIGGER_OPTIONS, (SNode**)&pOptions);
  CHECK_MAKE_NODE(pOptions);
  pOptions->pPreFilter = NULL;
  pOptions->pWaterMark = NULL;
  pOptions->pMaxDelay = NULL;
  pOptions->pExpiredTime = NULL;
  pOptions->pFillHisStartTime = NULL;
  pOptions->pEventType = EVENT_NONE;
  pOptions->calcNotifyOnly = false;
  pOptions->deleteOutputTable = false;
  pOptions->deleteRecalc = false;
  pOptions->fillHistory = false;
  pOptions->fillHistoryFirst = false;
  pOptions->lowLatencyCalc = false;
  pOptions->forceOutput = false;
  pOptions->ignoreDisorder = false;
  pOptions->ignoreNoDataTrigger = false;
  return (SNode*)pOptions;
_err:
  nodesDestroyNode((SNode*)pOptions);
  return NULL;
}

SNode* createStreamTagDefNode(SAstCreateContext* pCxt, SToken* pTagName, SDataType dataType, SNode* tagExpression) {
  SStreamTagDefNode* pTagDef = NULL;
  CHECK_PARSER_STATUS(pCxt);
  pCxt->errCode = nodesMakeNode(QUERY_NODE_STREAM_TAG_DEF, (SNode**)&pTagDef);
  CHECK_MAKE_NODE(pTagDef);
  COPY_STRING_FORM_ID_TOKEN(pTagDef->tagName, pTagName);
  pTagDef->dataType = dataType;
  pTagDef->pTagExpr = tagExpression;
  return (SNode*)pTagDef;
_err:
  nodesDestroyNode(tagExpression);
  nodesDestroyNode((SNode*)pTagDef);
  return NULL;
}

SNode* setStreamTriggerOptions(SAstCreateContext* pCxt, SNode* pOptions, SStreamTriggerOption* pOptionUnit) {
  CHECK_PARSER_STATUS(pCxt);
  SStreamTriggerOptions* pStreamOptions = (SStreamTriggerOptions*)pOptions;
  switch (pOptionUnit->type) {
    case STREAM_TRIGGER_OPTION_CALC_NOTIFY_ONLY:
      if (pStreamOptions->calcNotifyOnly) {
        pCxt->errCode = generateSyntaxErrMsgExt(&pCxt->msgBuf, TSDB_CODE_PAR_SYNTAX_ERROR,
                                                "CALC_NOTIFY_ONLY specified multiple times");
        goto _err;
      }
      pStreamOptions->calcNotifyOnly = true;
      break;
    case STREAM_TRIGGER_OPTION_DELETE_OUTPUT_TABLE:
      if (pStreamOptions->deleteOutputTable) {
        pCxt->errCode = generateSyntaxErrMsgExt(&pCxt->msgBuf, TSDB_CODE_PAR_SYNTAX_ERROR,
                                                "DELETE_OUTPUT_TABLE specified multiple times");
        goto _err;
      }
      pStreamOptions->deleteOutputTable = true;
      break;
    case STREAM_TRIGGER_OPTION_DELETE_RECALC:
      if (pStreamOptions->deleteRecalc) {
        pCxt->errCode = generateSyntaxErrMsgExt(&pCxt->msgBuf, TSDB_CODE_PAR_SYNTAX_ERROR,
                                                "DELETE_RECALC specified multiple times");
        goto _err;
      }
      pStreamOptions->deleteRecalc = true;
      break;
    case STREAM_TRIGGER_OPTION_EXPIRED_TIME:
      if (pStreamOptions->pExpiredTime != NULL) {
        pCxt->errCode =
            generateSyntaxErrMsgExt(&pCxt->msgBuf, TSDB_CODE_PAR_SYNTAX_ERROR, "EXPIRED_TIME specified multiple times");
        goto _err;
      }
      pStreamOptions->pExpiredTime = pOptionUnit->pNode;
      break;
    case STREAM_TRIGGER_OPTION_FORCE_OUTPUT:
      if (pStreamOptions->forceOutput) {
        pCxt->errCode =
            generateSyntaxErrMsgExt(&pCxt->msgBuf, TSDB_CODE_PAR_SYNTAX_ERROR, "FORCE_OUTPUT specified multiple times");
        goto _err;
      }
      pStreamOptions->forceOutput = true;
      break;
    case STREAM_TRIGGER_OPTION_FILL_HISTORY:
      if (pStreamOptions->fillHistoryFirst) {
        pCxt->errCode = generateSyntaxErrMsgExt(&pCxt->msgBuf, TSDB_CODE_PAR_SYNTAX_ERROR,
                                                "FILL_HISTORY_FIRST and FILL_HISTORY cannot be used at the same time");
        goto _err;
      }
      if (pStreamOptions->pFillHisStartTime != NULL) {
        pCxt->errCode =
            generateSyntaxErrMsgExt(&pCxt->msgBuf, TSDB_CODE_PAR_SYNTAX_ERROR, "FILL_HISTORY specified multiple times");
        goto _err;
      }
      pStreamOptions->fillHistory = true;
      if (pOptionUnit->pNode == NULL) {
        pCxt->errCode = nodesMakeValueNodeFromInt64(INT64_MIN, &pStreamOptions->pFillHisStartTime);
        CHECK_MAKE_NODE(pStreamOptions->pFillHisStartTime);
      } else {
        pStreamOptions->pFillHisStartTime = pOptionUnit->pNode;
      }
      break;
    case STREAM_TRIGGER_OPTION_FILL_HISTORY_FIRST:
      if (pStreamOptions->fillHistory) {
        pCxt->errCode = generateSyntaxErrMsgExt(&pCxt->msgBuf, TSDB_CODE_PAR_SYNTAX_ERROR,
                                                "FILL_HISTORY_FIRST and FILL_HISTORY cannot be used at the same time");
        goto _err;
      }
      if (pStreamOptions->pFillHisStartTime != NULL) {
        pCxt->errCode = generateSyntaxErrMsgExt(&pCxt->msgBuf, TSDB_CODE_PAR_SYNTAX_ERROR,
                                                "FILL_HISTORY_FIRST specified multiple times");
        goto _err;
      }
      pStreamOptions->fillHistoryFirst = true;
      if (pOptionUnit->pNode == NULL) {
        pCxt->errCode = nodesMakeValueNodeFromInt64(INT64_MIN, &pStreamOptions->pFillHisStartTime);
        CHECK_MAKE_NODE(pStreamOptions->pFillHisStartTime);
      } else {
        pStreamOptions->pFillHisStartTime = pOptionUnit->pNode;
      }
      break;
    case STREAM_TRIGGER_OPTION_IGNORE_DISORDER:
      if (pStreamOptions->ignoreDisorder) {
        pCxt->errCode = generateSyntaxErrMsgExt(&pCxt->msgBuf, TSDB_CODE_PAR_SYNTAX_ERROR,
                                                "IGNORE_DISORDER specified multiple times");
        goto _err;
      }
      pStreamOptions->ignoreDisorder = true;
      break;
    case STREAM_TRIGGER_OPTION_LOW_LATENCY_CALC:
      if (pStreamOptions->lowLatencyCalc) {
        pCxt->errCode = generateSyntaxErrMsgExt(&pCxt->msgBuf, TSDB_CODE_PAR_SYNTAX_ERROR,
                                                "LOW_LATENCY_CALC specified multiple times");
        goto _err;
      }
      pStreamOptions->lowLatencyCalc = true;
      break;
    case STREAM_TRIGGER_OPTION_MAX_DELAY:
      if (pStreamOptions->pMaxDelay != NULL) {
        pCxt->errCode =
            generateSyntaxErrMsgExt(&pCxt->msgBuf, TSDB_CODE_PAR_SYNTAX_ERROR, "MAX_DELAY specified multiple times");
        goto _err;
      }
      pStreamOptions->pMaxDelay = pOptionUnit->pNode;
      break;
    case STREAM_TRIGGER_OPTION_WATERMARK:
      if (pStreamOptions->pWaterMark != NULL) {
        pCxt->errCode =
            generateSyntaxErrMsgExt(&pCxt->msgBuf, TSDB_CODE_PAR_SYNTAX_ERROR, "WATERMARK specified multiple times");
        goto _err;
      }
      pStreamOptions->pWaterMark = pOptionUnit->pNode;
      break;
    case STREAM_TRIGGER_OPTION_PRE_FILTER:
      if (pStreamOptions->pPreFilter != NULL) {
        pCxt->errCode =
            generateSyntaxErrMsgExt(&pCxt->msgBuf, TSDB_CODE_PAR_SYNTAX_ERROR, "PRE_FILTER specified multiple times");
        goto _err;
      }
      pStreamOptions->pPreFilter = pOptionUnit->pNode;
      break;
    case STREAM_TRIGGER_OPTION_EVENT_TYPE:
      if (pStreamOptions->pEventType != EVENT_NONE) {
        pCxt->errCode =
            generateSyntaxErrMsgExt(&pCxt->msgBuf, TSDB_CODE_PAR_SYNTAX_ERROR, "EVENT_TYPE specified multiple times");
        goto _err;
      }
      pStreamOptions->pEventType = pOptionUnit->flag;
      break;
    case STREAM_TRIGGER_OPTION_IGNORE_NODATA_TRIGGER:
      if (pStreamOptions->ignoreNoDataTrigger) {
        pCxt->errCode = generateSyntaxErrMsgExt(&pCxt->msgBuf, TSDB_CODE_PAR_SYNTAX_ERROR,
                                                "IGNORE_NODATA_TRIGGER specified multiple times");
        goto _err;
      }
      pStreamOptions->ignoreNoDataTrigger = true;
      break;
    default:
      break;
  }
  return pOptions;
_err:
  nodesDestroyNode(pOptionUnit->pNode);
  nodesDestroyNode(pOptions);
  return NULL;
}

static bool validateNotifyUrl(const char* url) {
  const char* prefix[] = {"ws://", "wss://"};
  const char* host = NULL;

  if (!url || *url == '\0') return false;

  for (int32_t i = 0; i < ARRAY_SIZE(prefix); ++i) {
    if (taosStrncasecmp(url, prefix[i], strlen(prefix[i])) == 0) {
      host = url + strlen(prefix[i]);
      break;
    }
  }

  return (host != NULL) && (*host != '\0') && (*host != '/');
}

SNode* createStreamNotifyOptions(SAstCreateContext* pCxt, SNodeList* pAddrUrls, int64_t eventType, SNode* pWhere,
                                 int64_t notifyType) {
  SNode* pNode = NULL;
  CHECK_PARSER_STATUS(pCxt);

  if (LIST_LENGTH(pAddrUrls) == 0) {
    pCxt->errCode =
        generateSyntaxErrMsgExt(&pCxt->msgBuf, TSDB_CODE_PAR_SYNTAX_ERROR, "notification address cannot be empty");
    goto _err;
  }

  FOREACH(pNode, pAddrUrls) {
    char* url = ((SValueNode*)pNode)->literal;
    if (strlen(url) >= TSDB_STREAM_NOTIFY_URL_LEN) {
      pCxt->errCode = generateSyntaxErrMsgExt(&pCxt->msgBuf, TSDB_CODE_PAR_SYNTAX_ERROR,
                                              "notification address \"%s\" exceed maximum length %d", url,
                                              TSDB_STREAM_NOTIFY_URL_LEN);
      goto _err;
    }
    if (!validateNotifyUrl(url)) {
      pCxt->errCode = generateSyntaxErrMsgExt(&pCxt->msgBuf, TSDB_CODE_PAR_SYNTAX_ERROR,
                                              "invalid notification address \"%s\"", url);
      goto _err;
    }
  }

  SStreamNotifyOptions* pNotifyOptions = NULL;
  pCxt->errCode = nodesMakeNode(QUERY_NODE_STREAM_NOTIFY_OPTIONS, (SNode**)&pNotifyOptions);
  CHECK_MAKE_NODE(pNotifyOptions);
  pNotifyOptions->pAddrUrls = pAddrUrls;
  pNotifyOptions->pWhere = pWhere;
  pNotifyOptions->eventType = eventType;
  pNotifyOptions->notifyType = notifyType;
  return (SNode*)pNotifyOptions;
_err:
  nodesDestroyList(pAddrUrls);
  return NULL;
}

SNode* createCreateStreamStmt(SAstCreateContext* pCxt, bool ignoreExists, SNode* pStream, SNode* pTrigger,
                              SNode* pOutTable, SNode* pQuery) {
  SCreateStreamStmt* pStmt = NULL;
  CHECK_PARSER_STATUS(pCxt);
  pCxt->errCode = nodesMakeNode(QUERY_NODE_CREATE_STREAM_STMT, (SNode**)&pStmt);
  CHECK_MAKE_NODE(pStmt);

  if (pOutTable && ((SStreamOutTableNode*)pOutTable)->pOutTable) {
    tstrncpy(pStmt->targetDbName, ((SRealTableNode*)((SStreamOutTableNode*)pOutTable)->pOutTable)->table.dbName,
             TSDB_DB_NAME_LEN);
    tstrncpy(pStmt->targetTabName, ((SRealTableNode*)((SStreamOutTableNode*)pOutTable)->pOutTable)->table.tableName,
             TSDB_TABLE_NAME_LEN);
  }

  if (pStream) {
    tstrncpy(pStmt->streamDbName, ((SStreamNode*)pStream)->dbName, TSDB_DB_NAME_LEN);
    tstrncpy(pStmt->streamName, ((SStreamNode*)pStream)->streamName, TSDB_STREAM_NAME_LEN);
  } else {
    pCxt->errCode = generateSyntaxErrMsgExt(&pCxt->msgBuf, TSDB_CODE_PAR_SYNTAX_ERROR, "stream name cannot be empty");
    goto _err;
  }
  nodesDestroyNode(pStream);

  pStmt->ignoreExists = ignoreExists;
  pStmt->pTrigger = pTrigger;
  pStmt->pQuery = pQuery;
  pStmt->pTags = pOutTable ? ((SStreamOutTableNode*)pOutTable)->pTags : NULL;
  pStmt->pSubtable = pOutTable ? ((SStreamOutTableNode*)pOutTable)->pSubtable : NULL;
  pStmt->pCols = pOutTable ? ((SStreamOutTableNode*)pOutTable)->pCols : NULL;
  return (SNode*)pStmt;
_err:
  nodesDestroyNode(pOutTable);
  nodesDestroyNode(pQuery);
  nodesDestroyNode(pTrigger);
  nodesDestroyNode(pQuery);
  return NULL;
}

SNode* createDropStreamStmt(SAstCreateContext* pCxt, bool ignoreNotExists, SNode* pStream) {
  CHECK_PARSER_STATUS(pCxt);
  SDropStreamStmt* pStmt = NULL;
  pCxt->errCode = nodesMakeNode(QUERY_NODE_DROP_STREAM_STMT, (SNode**)&pStmt);
  CHECK_MAKE_NODE(pStmt);
  if (pStream) {
    tstrncpy(pStmt->streamDbName, ((SStreamNode*)pStream)->dbName, TSDB_DB_NAME_LEN);
    tstrncpy(pStmt->streamName, ((SStreamNode*)pStream)->streamName, TSDB_STREAM_NAME_LEN);
  } else {
    pCxt->errCode = generateSyntaxErrMsgExt(&pCxt->msgBuf, TSDB_CODE_PAR_SYNTAX_ERROR, "stream name cannot be empty");
    goto _err;
  }
  nodesDestroyNode(pStream);
  pStmt->ignoreNotExists = ignoreNotExists;
  return (SNode*)pStmt;
_err:
  return NULL;
}

SNode* createPauseStreamStmt(SAstCreateContext* pCxt, bool ignoreNotExists, SNode* pStream) {
  CHECK_PARSER_STATUS(pCxt);
  SPauseStreamStmt* pStmt = NULL;
  pCxt->errCode = nodesMakeNode(QUERY_NODE_PAUSE_STREAM_STMT, (SNode**)&pStmt);
  CHECK_MAKE_NODE(pStmt);
  if (pStream) {
    tstrncpy(pStmt->streamDbName, ((SStreamNode*)pStream)->dbName, TSDB_DB_NAME_LEN);
    tstrncpy(pStmt->streamName, ((SStreamNode*)pStream)->streamName, TSDB_STREAM_NAME_LEN);
  } else {
    pCxt->errCode = generateSyntaxErrMsgExt(&pCxt->msgBuf, TSDB_CODE_PAR_SYNTAX_ERROR, "stream name cannot be empty");
    goto _err;
  }
  nodesDestroyNode(pStream);
  pStmt->ignoreNotExists = ignoreNotExists;
  return (SNode*)pStmt;
_err:
  return NULL;
}

SNode* createResumeStreamStmt(SAstCreateContext* pCxt, bool ignoreNotExists, bool ignoreUntreated, SNode* pStream) {
  CHECK_PARSER_STATUS(pCxt);
  SResumeStreamStmt* pStmt = NULL;
  pCxt->errCode = nodesMakeNode(QUERY_NODE_RESUME_STREAM_STMT, (SNode**)&pStmt);
  CHECK_MAKE_NODE(pStmt);
  if (pStream) {
    tstrncpy(pStmt->streamDbName, ((SStreamNode*)pStream)->dbName, TSDB_DB_NAME_LEN);
    tstrncpy(pStmt->streamName, ((SStreamNode*)pStream)->streamName, TSDB_STREAM_NAME_LEN);
  } else {
    pCxt->errCode = generateSyntaxErrMsgExt(&pCxt->msgBuf, TSDB_CODE_PAR_SYNTAX_ERROR, "stream name cannot be empty");
    goto _err;
  }
  nodesDestroyNode(pStream);
  pStmt->ignoreNotExists = ignoreNotExists;
  pStmt->ignoreUntreated = ignoreUntreated;
  return (SNode*)pStmt;
_err:
  return NULL;
}

SNode* createRecalcStreamStmt(SAstCreateContext* pCxt, SNode* pStream, SNode* pRange) {
  CHECK_PARSER_STATUS(pCxt);
  SRecalcStreamStmt* pStmt = NULL;
  pCxt->errCode = nodesMakeNode(QUERY_NODE_RECALCULATE_STREAM_STMT, (SNode**)&pStmt);
  CHECK_MAKE_NODE(pStmt);
  if (pStream) {
    tstrncpy(pStmt->streamDbName, ((SStreamNode*)pStream)->dbName, TSDB_DB_NAME_LEN);
    tstrncpy(pStmt->streamName, ((SStreamNode*)pStream)->streamName, TSDB_STREAM_NAME_LEN);
  } else {
    pCxt->errCode = generateSyntaxErrMsgExt(&pCxt->msgBuf, TSDB_CODE_PAR_SYNTAX_ERROR, "stream name cannot be empty");
    goto _err;
  }
  pStmt->pRange = pRange;
  return (SNode*)pStmt;
_err:
  return NULL;
}

SNode* createKillStmt(SAstCreateContext* pCxt, ENodeType type, const SToken* pId) {
  CHECK_PARSER_STATUS(pCxt);
  SKillStmt* pStmt = NULL;
  pCxt->errCode = nodesMakeNode(type, (SNode**)&pStmt);
  CHECK_MAKE_NODE(pStmt);
  pStmt->targetId = taosStr2Int32(pId->z, NULL, 10);
  return (SNode*)pStmt;
_err:
  return NULL;
}

SNode* createKillQueryStmt(SAstCreateContext* pCxt, const SToken* pQueryId) {
  CHECK_PARSER_STATUS(pCxt);
  SKillQueryStmt* pStmt = NULL;
  pCxt->errCode = nodesMakeNode(QUERY_NODE_KILL_QUERY_STMT, (SNode**)&pStmt);
  CHECK_MAKE_NODE(pStmt);
  (void)trimString(pQueryId->z, pQueryId->n, pStmt->queryId, sizeof(pStmt->queryId) - 1);
  return (SNode*)pStmt;
_err:
  return NULL;
}

SNode* createBalanceVgroupStmt(SAstCreateContext* pCxt) {
  CHECK_PARSER_STATUS(pCxt);
  SBalanceVgroupStmt* pStmt = NULL;
  pCxt->errCode = nodesMakeNode(QUERY_NODE_BALANCE_VGROUP_STMT, (SNode**)&pStmt);
  CHECK_MAKE_NODE(pStmt);
  return (SNode*)pStmt;
_err:
  return NULL;
}

SNode* createAssignLeaderStmt(SAstCreateContext* pCxt) {
  CHECK_PARSER_STATUS(pCxt);
  SAssignLeaderStmt* pStmt = NULL;
  pCxt->errCode = nodesMakeNode(QUERY_NODE_ASSIGN_LEADER_STMT, (SNode**)&pStmt);
  CHECK_MAKE_NODE(pStmt);
  return (SNode*)pStmt;
_err:
  return NULL;
}

SNode* createBalanceVgroupLeaderStmt(SAstCreateContext* pCxt, const SToken* pVgId) {
  CHECK_PARSER_STATUS(pCxt);
  SBalanceVgroupLeaderStmt* pStmt = NULL;
  pCxt->errCode = nodesMakeNode(QUERY_NODE_BALANCE_VGROUP_LEADER_STMT, (SNode**)&pStmt);
  CHECK_MAKE_NODE(pStmt);
  if (NULL != pVgId && NULL != pVgId->z) {
    pStmt->vgId = taosStr2Int32(pVgId->z, NULL, 10);
  }
  return (SNode*)pStmt;
_err:
  return NULL;
}

SNode* createBalanceVgroupLeaderDBNameStmt(SAstCreateContext* pCxt, const SToken* pDbName) {
  CHECK_PARSER_STATUS(pCxt);
  SBalanceVgroupLeaderStmt* pStmt = NULL;
  pCxt->errCode = nodesMakeNode(QUERY_NODE_BALANCE_VGROUP_LEADER_DATABASE_STMT, (SNode**)&pStmt);
  CHECK_MAKE_NODE(pStmt);
  if (NULL != pDbName) {
    COPY_STRING_FORM_ID_TOKEN(pStmt->dbName, pDbName);
  }
  return (SNode*)pStmt;
_err:
  return NULL;
}

SNode* createSetVgroupKeepVersionStmt(SAstCreateContext* pCxt, const SToken* pVgId, const SToken* pKeepVersion) {
  CHECK_PARSER_STATUS(pCxt);
  SSetVgroupKeepVersionStmt* pStmt = NULL;
  pCxt->errCode = nodesMakeNode(QUERY_NODE_SET_VGROUP_KEEP_VERSION_STMT, (SNode**)&pStmt);
  CHECK_MAKE_NODE(pStmt);
  if (NULL != pVgId && NULL != pVgId->z) {
    pStmt->vgId = taosStr2Int32(pVgId->z, NULL, 10);
  }
  if (NULL != pKeepVersion && NULL != pKeepVersion->z) {
    pStmt->keepVersion = taosStr2Int64(pKeepVersion->z, NULL, 10);
  }
  return (SNode*)pStmt;
_err:
  return NULL;
}

SNode* createMergeVgroupStmt(SAstCreateContext* pCxt, const SToken* pVgId1, const SToken* pVgId2) {
  CHECK_PARSER_STATUS(pCxt);
  SMergeVgroupStmt* pStmt = NULL;
  pCxt->errCode = nodesMakeNode(QUERY_NODE_MERGE_VGROUP_STMT, (SNode**)&pStmt);
  CHECK_MAKE_NODE(pStmt);
  pStmt->vgId1 = taosStr2Int32(pVgId1->z, NULL, 10);
  pStmt->vgId2 = taosStr2Int32(pVgId2->z, NULL, 10);
  return (SNode*)pStmt;
_err:
  return NULL;
}

SNode* createRedistributeVgroupStmt(SAstCreateContext* pCxt, const SToken* pVgId, SNodeList* pDnodes) {
  CHECK_PARSER_STATUS(pCxt);
  SRedistributeVgroupStmt* pStmt = NULL;
  pCxt->errCode = nodesMakeNode(QUERY_NODE_REDISTRIBUTE_VGROUP_STMT, (SNode**)&pStmt);
  CHECK_MAKE_NODE(pStmt);
  pStmt->vgId = taosStr2Int32(pVgId->z, NULL, 10);
  pStmt->pDnodes = pDnodes;
  return (SNode*)pStmt;
_err:
  nodesDestroyList(pDnodes);
  return NULL;
}

SNode* createSplitVgroupStmt(SAstCreateContext* pCxt, const SToken* pVgId, bool force) {
  CHECK_PARSER_STATUS(pCxt);
  SSplitVgroupStmt* pStmt = NULL;
  pCxt->errCode = nodesMakeNode(QUERY_NODE_SPLIT_VGROUP_STMT, (SNode**)&pStmt);
  CHECK_MAKE_NODE(pStmt);
  pStmt->vgId = taosStr2Int32(pVgId->z, NULL, 10);
  pStmt->force = force;
  return (SNode*)pStmt;
_err:
  return NULL;
}

SNode* createSyncdbStmt(SAstCreateContext* pCxt, const SToken* pDbName) {
  CHECK_PARSER_STATUS(pCxt);
  SNode* pStmt = NULL;
  pCxt->errCode = nodesMakeNode(QUERY_NODE_SYNCDB_STMT, (SNode**)&pStmt);
  CHECK_MAKE_NODE(pStmt);
  return pStmt;
_err:
  return NULL;
}

SNode* createGrantStmt(SAstCreateContext* pCxt, int64_t privileges, STokenPair* pPrivLevel, SToken* pUserName,
                       SNode* pTagCond) {
  CHECK_PARSER_STATUS(pCxt);
  CHECK_NAME(checkDbName(pCxt, &pPrivLevel->first, false));
  CHECK_NAME(checkUserName(pCxt, pUserName));
  CHECK_NAME(checkTableName(pCxt, &pPrivLevel->second));
  SGrantStmt* pStmt = NULL;
  pCxt->errCode = nodesMakeNode(QUERY_NODE_GRANT_STMT, (SNode**)&pStmt);
  CHECK_MAKE_NODE(pStmt);
  pStmt->privileges = privileges;
  COPY_STRING_FORM_ID_TOKEN(pStmt->objName, &pPrivLevel->first);
  if (TK_NK_NIL != pPrivLevel->second.type && TK_NK_STAR != pPrivLevel->second.type) {
    COPY_STRING_FORM_ID_TOKEN(pStmt->tabName, &pPrivLevel->second);
  }
  COPY_STRING_FORM_ID_TOKEN(pStmt->userName, pUserName);
  pStmt->pTagCond = pTagCond;
  return (SNode*)pStmt;
_err:
  nodesDestroyNode(pTagCond);
  return NULL;
}

SNode* createRevokeStmt(SAstCreateContext* pCxt, int64_t privileges, STokenPair* pPrivLevel, SToken* pUserName,
                        SNode* pTagCond) {
  CHECK_PARSER_STATUS(pCxt);
  CHECK_NAME(checkDbName(pCxt, &pPrivLevel->first, false));
  CHECK_NAME(checkUserName(pCxt, pUserName));
  CHECK_NAME(checkTableName(pCxt, &pPrivLevel->second));
  SRevokeStmt* pStmt = NULL;
  pCxt->errCode = nodesMakeNode(QUERY_NODE_REVOKE_STMT, (SNode**)&pStmt);
  CHECK_MAKE_NODE(pStmt);
  pStmt->privileges = privileges;
  COPY_STRING_FORM_ID_TOKEN(pStmt->objName, &pPrivLevel->first);
  if (TK_NK_NIL != pPrivLevel->second.type && TK_NK_STAR != pPrivLevel->second.type) {
    COPY_STRING_FORM_ID_TOKEN(pStmt->tabName, &pPrivLevel->second);
  }
  COPY_STRING_FORM_ID_TOKEN(pStmt->userName, pUserName);
  pStmt->pTagCond = pTagCond;
  return (SNode*)pStmt;
_err:
  nodesDestroyNode(pTagCond);
  return NULL;
}

SNode* createFuncForDelete(SAstCreateContext* pCxt, const char* pFuncName) {
  SFunctionNode* pFunc = NULL;
  CHECK_PARSER_STATUS(pCxt);
  pCxt->errCode = nodesMakeNode(QUERY_NODE_FUNCTION, (SNode**)&pFunc);
  CHECK_MAKE_NODE(pFunc);
  snprintf(pFunc->functionName, sizeof(pFunc->functionName), "%s", pFuncName);
  SNode* pCol = createPrimaryKeyCol(pCxt, NULL);
  CHECK_MAKE_NODE(pCol);
  pCxt->errCode = nodesListMakeStrictAppend(&pFunc->pParameterList, pCol);
  CHECK_PARSER_STATUS(pCxt);
  return (SNode*)pFunc;
_err:
  nodesDestroyNode((SNode*)pFunc);
  return NULL;
}

SNode* createDeleteStmt(SAstCreateContext* pCxt, SNode* pTable, SNode* pWhere) {
  SDeleteStmt* pStmt = NULL;
  CHECK_PARSER_STATUS(pCxt);
  pCxt->errCode = nodesMakeNode(QUERY_NODE_DELETE_STMT, (SNode**)&pStmt);
  CHECK_MAKE_NODE(pStmt);
  pStmt->pFromTable = pTable;
  pStmt->pWhere = pWhere;
  pStmt->pCountFunc = createFuncForDelete(pCxt, "count");
  pStmt->pFirstFunc = createFuncForDelete(pCxt, "first");
  pStmt->pLastFunc = createFuncForDelete(pCxt, "last");
  CHECK_MAKE_NODE(pStmt->pCountFunc);
  CHECK_MAKE_NODE(pStmt->pFirstFunc);
  CHECK_MAKE_NODE(pStmt->pLastFunc);
  return (SNode*)pStmt;
_err:
  nodesDestroyNode((SNode*)pStmt);
  nodesDestroyNode(pTable);
  nodesDestroyNode(pWhere);
  return NULL;
}

SNode* createInsertStmt(SAstCreateContext* pCxt, SNode* pTable, SNodeList* pCols, SNode* pQuery) {
  CHECK_PARSER_STATUS(pCxt);
  SInsertStmt* pStmt = NULL;
  pCxt->errCode = nodesMakeNode(QUERY_NODE_INSERT_STMT, (SNode**)&pStmt);
  CHECK_MAKE_NODE(pStmt);
  pStmt->pTable = pTable;
  pStmt->pCols = pCols;
  pStmt->pQuery = pQuery;
  if (QUERY_NODE_SELECT_STMT == nodeType(pQuery)) {
    tstrncpy(((SSelectStmt*)pQuery)->stmtName, ((STableNode*)pTable)->tableAlias, TSDB_TABLE_NAME_LEN);
  } else if (QUERY_NODE_SET_OPERATOR == nodeType(pQuery)) {
    tstrncpy(((SSetOperator*)pQuery)->stmtName, ((STableNode*)pTable)->tableAlias, TSDB_TABLE_NAME_LEN);
  }
  return (SNode*)pStmt;
_err:
  nodesDestroyNode(pTable);
  nodesDestroyNode(pQuery);
  nodesDestroyList(pCols);
  return NULL;
}

SNode* createCreateRsmaStmt(SAstCreateContext* pCxt, bool ignoreExists, SToken* rsmaName, SNode* pRealTable,
                            SNodeList* pFuncs, SNodeList* pIntervals) {
  SCreateRsmaStmt* pStmt = NULL;

  CHECK_PARSER_STATUS(pCxt);
  CHECK_NAME(checkRsmaName(pCxt, rsmaName));
  pCxt->errCode = nodesMakeNode(QUERY_NODE_CREATE_RSMA_STMT, (SNode**)&pStmt);
  CHECK_MAKE_NODE(pStmt);

  pStmt->ignoreExists = ignoreExists;
  pStmt->pFuncs = pFuncs;
  pStmt->pIntervals = pIntervals;
  COPY_STRING_FORM_ID_TOKEN(pStmt->rsmaName, rsmaName);

  SRealTableNode* pTable = (SRealTableNode*)pRealTable;
  memcpy(pStmt->dbName, pTable->table.dbName, TSDB_DB_NAME_LEN);
  memcpy(pStmt->tableName, pTable->table.tableName, TSDB_TABLE_NAME_LEN);
  nodesDestroyNode(pRealTable);

  return (SNode*)pStmt;
_err:
  nodesDestroyNode((SNode*)pStmt);
  nodesDestroyList(pFuncs);
  nodesDestroyNode(pRealTable);
  nodesDestroyList(pIntervals);
  return NULL;
}

SNode* createDropRsmaStmt(SAstCreateContext* pCxt, bool ignoreNotExists, SNode* pRealTable) {
  CHECK_PARSER_STATUS(pCxt);
  SDropRsmaStmt* pStmt = NULL;
  pCxt->errCode = nodesMakeNode(QUERY_NODE_DROP_RSMA_STMT, (SNode**)&pStmt);
  CHECK_MAKE_NODE(pStmt);

  pStmt->ignoreNotExists = ignoreNotExists;
  SRealTableNode* pTableNode = (SRealTableNode*)pRealTable;

  memcpy(pStmt->rsmaName, pTableNode->table.tableName, TSDB_TABLE_NAME_LEN);
  memcpy(pStmt->dbName, pTableNode->table.dbName, TSDB_DB_NAME_LEN);

  nodesDestroyNode(pRealTable);
  return (SNode*)pStmt;
_err:
  nodesDestroyNode(pRealTable);
  return NULL;
}

SNode* createAlterRsmaStmt(SAstCreateContext* pCxt, bool ignoreNotExists, SNode* pRsma, int8_t alterType,
                           void* alterInfo) {
  CHECK_PARSER_STATUS(pCxt);
  SAlterRsmaStmt* pStmt = NULL;
  pCxt->errCode = nodesMakeNode(QUERY_NODE_ALTER_RSMA_STMT, (SNode**)&pStmt);
  CHECK_MAKE_NODE(pStmt);
  pStmt->ignoreNotExists = ignoreNotExists;
  SRealTableNode* pTableNode = (SRealTableNode*)pRsma;

  memcpy(pStmt->rsmaName, pTableNode->table.tableName, TSDB_TABLE_NAME_LEN);
  memcpy(pStmt->dbName, pTableNode->table.dbName, TSDB_DB_NAME_LEN);
  nodesDestroyNode(pRsma);

  pStmt->alterType = alterType;
  switch (alterType) {
    case TSDB_ALTER_RSMA_FUNCTION: {
      pStmt->pFuncs = (SNodeList*)alterInfo;
      break;
    }
    default:
      break;
  }
  return (SNode*)pStmt;
_err:
  return NULL;
}

SNode* createShowCreateRsmaStmt(SAstCreateContext* pCxt, ENodeType type, SNode* pRealTable) {
  CHECK_PARSER_STATUS(pCxt);
  SShowCreateRsmaStmt* pStmt = NULL;
  pCxt->errCode = nodesMakeNode(type, (SNode**)&pStmt);
  CHECK_MAKE_NODE(pStmt);
  tstrncpy(pStmt->dbName, ((SRealTableNode*)pRealTable)->table.dbName, sizeof(pStmt->dbName));
  tstrncpy(pStmt->rsmaName, ((SRealTableNode*)pRealTable)->table.tableName, sizeof(pStmt->rsmaName));
  nodesDestroyNode(pRealTable);
  return (SNode*)pStmt;
_err:
  nodesDestroyNode(pRealTable);
  return NULL;
}

SNode* createRollupStmt(SAstCreateContext* pCxt, SToken* pDbName, SNode* pStart, SNode* pEnd) {
  CHECK_PARSER_STATUS(pCxt);
  CHECK_NAME(checkDbName(pCxt, pDbName, false));
  SRollupDatabaseStmt* pStmt = NULL;
  pCxt->errCode = nodesMakeNode(QUERY_NODE_ROLLUP_DATABASE_STMT, (SNode**)&pStmt);
  CHECK_MAKE_NODE(pStmt);
  COPY_STRING_FORM_ID_TOKEN(pStmt->dbName, pDbName);
  pStmt->pStart = pStart;
  pStmt->pEnd = pEnd;
  return (SNode*)pStmt;
_err:
  nodesDestroyNode(pStart);
  nodesDestroyNode(pEnd);
  return NULL;
}

SNode* createRollupVgroupsStmt(SAstCreateContext* pCxt, SNode* pDbName, SNodeList* vgidList, SNode* pStart,
                                SNode* pEnd) {
  CHECK_PARSER_STATUS(pCxt);
  if (NULL == pDbName) {
    snprintf(pCxt->pQueryCxt->pMsg, pCxt->pQueryCxt->msgLen, "database not specified");
    pCxt->errCode = TSDB_CODE_PAR_DB_NOT_SPECIFIED;
    CHECK_PARSER_STATUS(pCxt);
  }
  SRollupVgroupsStmt* pStmt = NULL;
  pCxt->errCode = nodesMakeNode(QUERY_NODE_ROLLUP_VGROUPS_STMT, (SNode**)&pStmt);
  CHECK_MAKE_NODE(pStmt);
  pStmt->pDbName = pDbName;
  pStmt->vgidList = vgidList;
  pStmt->pStart = pStart;
  pStmt->pEnd = pEnd;
  return (SNode*)pStmt;
_err:
  nodesDestroyNode(pDbName);
  nodesDestroyList(vgidList);
  nodesDestroyNode(pStart);
  nodesDestroyNode(pEnd);
  return NULL;
}

SNode* createCreateTSMAStmt(SAstCreateContext* pCxt, bool ignoreExists, SToken* tsmaName, SNode* pOptions,
                            SNode* pRealTable, SNode* pInterval) {
  SCreateTSMAStmt* pStmt = NULL;

  CHECK_PARSER_STATUS(pCxt);
  CHECK_NAME(checkTsmaName(pCxt, tsmaName));
  pCxt->errCode = nodesMakeNode(QUERY_NODE_CREATE_TSMA_STMT, (SNode**)&pStmt);
  CHECK_MAKE_NODE(pStmt);

  pStmt->ignoreExists = ignoreExists;
  if (!pOptions) {
    // recursive tsma
    pStmt->pOptions = NULL;
    pCxt->errCode = nodesMakeNode(QUERY_NODE_TSMA_OPTIONS, (SNode**)&pStmt->pOptions);
    CHECK_MAKE_NODE(pStmt->pOptions);
    pStmt->pOptions->recursiveTsma = true;
  } else {
    pStmt->pOptions = (STSMAOptions*)pOptions;
  }
  pStmt->pOptions->pInterval = pInterval;
  COPY_STRING_FORM_ID_TOKEN(pStmt->tsmaName, tsmaName);

  SRealTableNode* pTable = (SRealTableNode*)pRealTable;
  memcpy(pStmt->dbName, pTable->table.dbName, TSDB_DB_NAME_LEN);
  memcpy(pStmt->tableName, pTable->table.tableName, TSDB_TABLE_NAME_LEN);
  memcpy(pStmt->originalTbName, pTable->table.tableName, TSDB_TABLE_NAME_LEN);
  nodesDestroyNode(pRealTable);

  return (SNode*)pStmt;
_err:
  nodesDestroyNode((SNode*)pStmt);
  nodesDestroyNode(pOptions);
  nodesDestroyNode(pRealTable);
  nodesDestroyNode(pInterval);
  return NULL;
}

SNode* createTSMAOptions(SAstCreateContext* pCxt, SNodeList* pFuncs) {
  CHECK_PARSER_STATUS(pCxt);
  STSMAOptions* pOptions = NULL;
  pCxt->errCode = nodesMakeNode(QUERY_NODE_TSMA_OPTIONS, (SNode**)&pOptions);
  CHECK_MAKE_NODE(pOptions);
  pOptions->pFuncs = pFuncs;
  return (SNode*)pOptions;
_err:
  nodesDestroyList(pFuncs);
  return NULL;
}

SNode* createDefaultTSMAOptions(SAstCreateContext* pCxt) {
  CHECK_PARSER_STATUS(pCxt);
  STSMAOptions* pOptions = NULL;
  pCxt->errCode = nodesMakeNode(QUERY_NODE_TSMA_OPTIONS, (SNode**)&pOptions);
  CHECK_MAKE_NODE(pOptions);
  return (SNode*)pOptions;
_err:
  return NULL;
}

SNode* createDropTSMAStmt(SAstCreateContext* pCxt, bool ignoreNotExists, SNode* pRealTable) {
  CHECK_PARSER_STATUS(pCxt);
  SDropTSMAStmt* pStmt = NULL;
  pCxt->errCode = nodesMakeNode(QUERY_NODE_DROP_TSMA_STMT, (SNode**)&pStmt);
  CHECK_MAKE_NODE(pStmt);

  pStmt->ignoreNotExists = ignoreNotExists;
  SRealTableNode* pTableNode = (SRealTableNode*)pRealTable;

  memcpy(pStmt->tsmaName, pTableNode->table.tableName, TSDB_TABLE_NAME_LEN);
  memcpy(pStmt->dbName, pTableNode->table.dbName, TSDB_DB_NAME_LEN);

  nodesDestroyNode(pRealTable);
  return (SNode*)pStmt;
_err:
  nodesDestroyNode(pRealTable);
  return NULL;
}

SNode* createShowTSMASStmt(SAstCreateContext* pCxt, SNode* dbName) {
  CHECK_PARSER_STATUS(pCxt);

  SShowStmt* pStmt = NULL;
  pCxt->errCode = nodesMakeNode(QUERY_NODE_SHOW_TSMAS_STMT, (SNode**)&pStmt);
  CHECK_MAKE_NODE(pStmt);

  pStmt->pDbName = dbName;
  return (SNode*)pStmt;
_err:
  nodesDestroyNode(dbName);
  return NULL;
}
SNode* createShowDiskUsageStmt(SAstCreateContext* pCxt, SNode* dbName, ENodeType type) {
  CHECK_PARSER_STATUS(pCxt);
  if (NULL == dbName) {
    snprintf(pCxt->pQueryCxt->pMsg, pCxt->pQueryCxt->msgLen, "database not specified");
    pCxt->errCode = TSDB_CODE_PAR_SYNTAX_ERROR;
    CHECK_PARSER_STATUS(pCxt);
  }

  SShowStmt* pStmt = NULL;
  pCxt->errCode = nodesMakeNode(type, (SNode**)&pStmt);
  CHECK_MAKE_NODE(pStmt);

  pStmt->pDbName = dbName;
  return (SNode*)pStmt;
_err:
  nodesDestroyNode(dbName);
  return NULL;
}

SNode* createShowStreamsStmt(SAstCreateContext* pCxt, SNode* pDbName, ENodeType type) {
  CHECK_PARSER_STATUS(pCxt);

  if (needDbShowStmt(type) && NULL == pDbName) {
    snprintf(pCxt->pQueryCxt->pMsg, pCxt->pQueryCxt->msgLen, "database not specified");
    pCxt->errCode = TSDB_CODE_PAR_SYNTAX_ERROR;
    CHECK_PARSER_STATUS(pCxt);
  }

  SShowStmt* pStmt = NULL;
  pCxt->errCode = nodesMakeNode(type, (SNode**)&pStmt);
  CHECK_MAKE_NODE(pStmt);
  pStmt->withFull = false;
  pStmt->pDbName = pDbName;

  return (SNode*)pStmt;

_err:
  nodesDestroyNode(pDbName);
  return NULL;
}

SNode* createScanStmt(SAstCreateContext* pCxt, SToken* pDbName, SNode* pStart, SNode* pEnd) {
  CHECK_PARSER_STATUS(pCxt);
  CHECK_NAME(checkDbName(pCxt, pDbName, false));
  SScanDatabaseStmt* pStmt = NULL;
  pCxt->errCode = nodesMakeNode(QUERY_NODE_SCAN_DATABASE_STMT, (SNode**)&pStmt);
  CHECK_MAKE_NODE(pStmt);
  COPY_STRING_FORM_ID_TOKEN(pStmt->dbName, pDbName);
  pStmt->pStart = pStart;
  pStmt->pEnd = pEnd;
  return (SNode*)pStmt;
_err:
  nodesDestroyNode(pStart);
  nodesDestroyNode(pEnd);
  return NULL;
}

SNode* createScanVgroupsStmt(SAstCreateContext* pCxt, SNode* pDbName, SNodeList* vgidList, SNode* pStart, SNode* pEnd) {
  CHECK_PARSER_STATUS(pCxt);
  if (NULL == pDbName) {
    snprintf(pCxt->pQueryCxt->pMsg, pCxt->pQueryCxt->msgLen, "database not specified");
    pCxt->errCode = TSDB_CODE_PAR_DB_NOT_SPECIFIED;
    CHECK_PARSER_STATUS(pCxt);
  }
  SScanVgroupsStmt* pStmt = NULL;
  pCxt->errCode = nodesMakeNode(QUERY_NODE_SCAN_VGROUPS_STMT, (SNode**)&pStmt);
  CHECK_MAKE_NODE(pStmt);
  pStmt->pDbName = pDbName;
  pStmt->vgidList = vgidList;
  pStmt->pStart = pStart;
  pStmt->pEnd = pEnd;
  return (SNode*)pStmt;
_err:
  nodesDestroyNode(pDbName);
  nodesDestroyList(vgidList);
  nodesDestroyNode(pStart);
  nodesDestroyNode(pEnd);
  return NULL;
}

SNode* createShowScansStmt(SAstCreateContext* pCxt, ENodeType type) {
  CHECK_PARSER_STATUS(pCxt);
  SShowScansStmt* pStmt = NULL;
  pCxt->errCode = nodesMakeNode(type, (SNode**)&pStmt);
  CHECK_MAKE_NODE(pStmt);
  return (SNode*)pStmt;
_err:
  return NULL;
}

SNode* createShowScanDetailsStmt(SAstCreateContext* pCxt, SNode* pScanIdNode) {
  CHECK_PARSER_STATUS(pCxt);
  SShowScanDetailsStmt* pStmt = NULL;
  pCxt->errCode = nodesMakeNode(QUERY_NODE_SHOW_SCAN_DETAILS_STMT, (SNode**)&pStmt);
  CHECK_MAKE_NODE(pStmt);
  pStmt->pScanId = pScanIdNode;
  return (SNode*)pStmt;
_err:
  nodesDestroyNode(pScanIdNode);
  return NULL;
}

SNode* createAlterAllDnodeTLSStmt(SAstCreateContext* pCxt, SToken* alterName) {
  CHECK_PARSER_STATUS(pCxt);
  SAlterDnodeStmt* pStmt = NULL;
  static char*     tls = "TLS";
  if (NULL == alterName || alterName->n <= 0) {
    pCxt->errCode = generateSyntaxErrMsgExt(&pCxt->msgBuf, TSDB_CODE_PAR_SYNTAX_ERROR, "alter name is empty");
    goto _err;
  }

  if (alterName->n == strlen(tls) && taosStrncasecmp(alterName->z, tls, alterName->n) == 0) {
    pCxt->errCode = nodesMakeNode(QUERY_NODE_ALTER_DNODES_RELOAD_TLS_STMT, (SNode**)&pStmt);

    memcpy(pStmt->config, "reload", strlen("reload"));
    memcpy(pStmt->value, "tls", strlen("tls"));
    pStmt->dnodeId = -1;
  } else {
    pCxt->errCode = generateSyntaxErrMsgExt(&pCxt->msgBuf, TSDB_CODE_PAR_SYNTAX_ERROR, "alter is not supported");
    goto _err;
  }

  CHECK_MAKE_NODE(pStmt);

  return (SNode*)pStmt;
_err:
  return NULL;
}<|MERGE_RESOLUTION|>--- conflicted
+++ resolved
@@ -139,13 +139,8 @@
   return (hasUpper + hasLower + hasDigit + hasSpecial) >= 3;
 }
 
-<<<<<<< HEAD
-
-
-=======
-
-
->>>>>>> b3cee032
+
+
 static bool isValidStrongPassword(const char* password) {
   if (strcmp(password, "taosdata") == 0) {
     return true;
@@ -3920,7 +3915,6 @@
   } else if (taosStr2int32(slash + 1, &mask) != TSDB_CODE_SUCCESS) {
     code = TSDB_CODE_PAR_INVALID_IP_RANGE;
     goto _err;
-<<<<<<< HEAD
   }
 
   code = tIpRangeSetMask(&node->range, mask);
@@ -3928,15 +3922,6 @@
     goto _err;
   }
 
-=======
-  }
-
-  code = tIpRangeSetMask(&node->range, mask);
-  if (code != TSDB_CODE_SUCCESS) {
-    goto _err;
-  }
-
->>>>>>> b3cee032
   return node;
 
 _err:
@@ -4056,7 +4041,6 @@
   }
   if (a == NULL) {
     return b;
-<<<<<<< HEAD
   }
 
   if (b->hasPassword) {
@@ -4086,37 +4070,6 @@
     }
   }
 
-=======
-  }
-
-  if (b->hasPassword) {
-    if (a->hasPassword) {
-      pCxt->errCode = generateSyntaxErrMsg(&pCxt->msgBuf, TSDB_CODE_PAR_OPTION_DUPLICATED, "PASS");
-    } else {
-      a->hasPassword = true;
-      tstrncpy(a->password, b->password, sizeof(a->password));
-    }
-  }
-
-  if (b->hasTotpseed) {
-    if (a->hasTotpseed) {
-      pCxt->errCode = generateSyntaxErrMsg(&pCxt->msgBuf, TSDB_CODE_PAR_OPTION_DUPLICATED, "TOTPSEED");
-    } else {
-      a->hasTotpseed = true;
-      tstrncpy(a->totpseed, b->totpseed, sizeof(a->totpseed));
-    }
-  }
-
-  if (b->hasEnable) {
-    if (a->hasEnable) {
-      pCxt->errCode = generateSyntaxErrMsg(&pCxt->msgBuf, TSDB_CODE_PAR_OPTION_DUPLICATED, "ENABLE/ACCOUNT LOCK/ACCOUNT UNLOCK");
-    } else {
-      a->hasEnable = true;
-      a->enable = b->enable;
-    }
-  }
-
->>>>>>> b3cee032
   if (b->hasSysinfo) {
     if (a->hasSysinfo) {
       pCxt->errCode = generateSyntaxErrMsg(&pCxt->msgBuf, TSDB_CODE_PAR_OPTION_DUPLICATED, "SYSINFO");
@@ -4337,7 +4290,6 @@
     pCxt->errCode = generateSyntaxErrMsg(&pCxt->msgBuf, TSDB_CODE_PAR_OPTION_VALUE_TOO_LONG, "TOTPSEED", sizeof(pUserOptions->totpseed));
   } else if (len < TSDB_USER_TOTPSEED_MIN_LEN) {
     pCxt->errCode = generateSyntaxErrMsg(&pCxt->msgBuf, TSDB_CODE_PAR_OPTION_VALUE_TOO_SHORT, "TOTPSEED", TSDB_USER_TOTPSEED_MIN_LEN);
-<<<<<<< HEAD
   } else {
     tstrncpy(pUserOptions->totpseed, buf, sizeof(pUserOptions->totpseed));
   }
@@ -4375,6 +4327,26 @@
 
 
 static bool isValidUserOptions(SAstCreateContext* pCxt, const SUserOptions* opts) {
+  if (opts->hasEnable && (opts->enable < 0 || opts->enable > 1)) {
+    pCxt->errCode = generateSyntaxErrMsg(&pCxt->msgBuf, TSDB_CODE_PAR_INVALID_OPTION_VALUE, "ENABLE");
+    return false;
+  }
+
+  if (opts->hasSysinfo && (opts->sysinfo < 0 || opts->sysinfo > 1)) {
+    pCxt->errCode = generateSyntaxErrMsg(&pCxt->msgBuf, TSDB_CODE_PAR_INVALID_OPTION_VALUE, "SYSINFO");
+    return false;
+  }
+
+  if (opts->hasIsImport && (opts->isImport < 0 || opts->isImport > 1)) {
+    pCxt->errCode = generateSyntaxErrMsg(&pCxt->msgBuf, TSDB_CODE_PAR_INVALID_OPTION_VALUE, "IS_IMPORT");
+    return false;
+  }
+
+  if (opts->hasCreatedb && (opts->createdb < 0 || opts->createdb > 1)) {
+    pCxt->errCode = generateSyntaxErrMsg(&pCxt->msgBuf, TSDB_CODE_PAR_INVALID_OPTION_VALUE, "CREATEDB");
+    return false;
+  }
+
   if (opts->hasTotpseed && !isComplexString(opts->totpseed)) {
     pCxt->errCode = generateSyntaxErrMsg(&pCxt->msgBuf, TSDB_CODE_PAR_INVALID_OPTION_VALUE, "TOTPSEED");
     return false;
@@ -4454,144 +4426,6 @@
     pCxt->errCode = generateSyntaxErrMsg(&pCxt->msgBuf, TSDB_CODE_PAR_INVALID_OPTION_VALUE, "ALLOW_TOKEN_NUM");
     return false;
   }
-=======
-  } else {
-    tstrncpy(pUserOptions->totpseed, buf, sizeof(pUserOptions->totpseed));
-  }
-}
-
-
-
-void setUserOptionsPassword(SAstCreateContext* pCxt, SUserOptions* pUserOptions, const SToken* pPassword) {
-  if (pUserOptions->hasPassword) {
-      pCxt->errCode = generateSyntaxErrMsg(&pCxt->msgBuf, TSDB_CODE_PAR_OPTION_DUPLICATED, "PASS");
-      return;
-  }
-  pUserOptions->hasPassword = true;
-
-  if (pPassword->n >= sizeof(pUserOptions->password) * 2) {
-    pCxt->errCode = generateSyntaxErrMsg(&pCxt->msgBuf, TSDB_CODE_PAR_NAME_OR_PASSWD_TOO_LONG);
-    return;
-  }
-
-  char buf[sizeof(pUserOptions->password) * 2 + 1];
-  memcpy(buf, pPassword->z, pPassword->n);
-  buf[pPassword->n] = 0;
-  (void)strdequote(buf);
-  size_t len = strtrim(buf);
-
-  if (len >= sizeof(pUserOptions->password)) {
-    pCxt->errCode = generateSyntaxErrMsg(&pCxt->msgBuf, TSDB_CODE_PAR_NAME_OR_PASSWD_TOO_LONG);
-  } else if (len < TSDB_PASSWORD_MIN_LEN) {
-    pCxt->errCode = generateSyntaxErrMsg(&pCxt->msgBuf, TSDB_CODE_PAR_PASSWD_TOO_SHORT_OR_EMPTY);
-  } else {
-    tstrncpy(pUserOptions->password, buf, sizeof(pUserOptions->password));
-  }
-}
-
-
-
-static bool isValidUserOptions(SAstCreateContext* pCxt, const SUserOptions* opts) {
-  if (opts->hasEnable && (opts->enable < 0 || opts->enable > 1)) {
-    pCxt->errCode = generateSyntaxErrMsg(&pCxt->msgBuf, TSDB_CODE_PAR_INVALID_OPTION_VALUE, "ENABLE");
-    return false;
-  }
-
-  if (opts->hasSysinfo && (opts->sysinfo < 0 || opts->sysinfo > 1)) {
-    pCxt->errCode = generateSyntaxErrMsg(&pCxt->msgBuf, TSDB_CODE_PAR_INVALID_OPTION_VALUE, "SYSINFO");
-    return false;
-  }
-
-  if (opts->hasIsImport && (opts->isImport < 0 || opts->isImport > 1)) {
-    pCxt->errCode = generateSyntaxErrMsg(&pCxt->msgBuf, TSDB_CODE_PAR_INVALID_OPTION_VALUE, "IS_IMPORT");
-    return false;
-  }
-
-  if (opts->hasCreatedb && (opts->createdb < 0 || opts->createdb > 1)) {
-    pCxt->errCode = generateSyntaxErrMsg(&pCxt->msgBuf, TSDB_CODE_PAR_INVALID_OPTION_VALUE, "CREATEDB");
-    return false;
-  }
-
-  if (opts->hasTotpseed && !isComplexString(opts->totpseed)) {
-    pCxt->errCode = generateSyntaxErrMsg(&pCxt->msgBuf, TSDB_CODE_PAR_INVALID_OPTION_VALUE, "TOTPSEED");
-    return false;
-  }
-
-  if (opts->hasPassword && !isValidPassword(pCxt, opts->password, opts->hasIsImport && opts->isImport)) {
-    pCxt->errCode = generateSyntaxErrMsg(&pCxt->msgBuf, TSDB_CODE_PAR_INVALID_PASSWD);
-    return false;
-  }
-
-  if (opts->hasChangepass && (opts->changepass < 0 || opts->changepass > 2)) {
-    pCxt->errCode = generateSyntaxErrMsg(&pCxt->msgBuf, TSDB_CODE_PAR_INVALID_OPTION_VALUE, "CHANGEPASS");
-    return false;
-  }
-
-  if (opts->hasSessionPerUser && (opts->sessionPerUser < -1 || opts->sessionPerUser == 0)) {
-    pCxt->errCode = generateSyntaxErrMsg(&pCxt->msgBuf, TSDB_CODE_PAR_INVALID_OPTION_VALUE, "SESSION_PER_USER");
-    return false;
-  }
-
-  if (opts->hasConnectTime && (opts->connectTime < -1 || opts->connectTime == 0)) {
-    pCxt->errCode = generateSyntaxErrMsg(&pCxt->msgBuf, TSDB_CODE_PAR_INVALID_OPTION_VALUE, "CONNECT_TIME");
-    return false;
-  }
-
-  if (opts->hasConnectIdleTime && (opts->connectIdleTime < -1 || opts->connectIdleTime == 0)) {
-    pCxt->errCode = generateSyntaxErrMsg(&pCxt->msgBuf, TSDB_CODE_PAR_INVALID_OPTION_VALUE, "CONNECT_IDLE_TIME");
-    return false;
-  }
-
-  if (opts->hasCallPerSession && (opts->callPerSession < -1 || opts->callPerSession == 0)) {
-    pCxt->errCode = generateSyntaxErrMsg(&pCxt->msgBuf, TSDB_CODE_PAR_INVALID_OPTION_VALUE, "CALLS_PER_SESSION");
-    return false;
-  }
-
-  if (opts->hasVnodePerCall && (opts->vnodePerCall < -1 || opts->vnodePerCall == 0)) {
-    pCxt->errCode = generateSyntaxErrMsg(&pCxt->msgBuf, TSDB_CODE_PAR_INVALID_OPTION_VALUE, "VNODES_PER_CALL");
-    return false;
-  }
-
-  if (opts->hasFailedLoginAttempts && (opts->failedLoginAttempts < -1 || opts->failedLoginAttempts == 0)) {
-    pCxt->errCode = generateSyntaxErrMsg(&pCxt->msgBuf, TSDB_CODE_PAR_INVALID_OPTION_VALUE, "FAILED_LOGIN_ATTEMPTS");
-    return false;
-  }
-
-  if (opts->hasPasswordLockTime && (opts->passwordLockTime < -1 || opts->passwordLockTime == 0)) {
-    pCxt->errCode = generateSyntaxErrMsg(&pCxt->msgBuf, TSDB_CODE_PAR_INVALID_OPTION_VALUE, "PASSWORD_LOCK_TIME");
-    return false;
-  }
-
-  if (opts->hasPasswordLifeTime && (opts->passwordLifeTime < -1 || opts->passwordLifeTime == 0)) {
-    pCxt->errCode = generateSyntaxErrMsg(&pCxt->msgBuf, TSDB_CODE_PAR_INVALID_OPTION_VALUE, "PASSWORD_LIFE_TIME");
-    return false;
-  }
-
-  if (opts->hasPasswordGraceTime && (opts->passwordGraceTime < -1)) {
-    pCxt->errCode = generateSyntaxErrMsg(&pCxt->msgBuf, TSDB_CODE_PAR_INVALID_OPTION_VALUE, "PASSWORD_GRACE_TIME");
-    return false;
-  }
-
-  if (opts->hasPasswordReuseTime && (opts->passwordReuseTime < 0 || opts->passwordReuseTime > TSDB_USER_PASSWORD_REUSE_TIME_MAX)) {
-    pCxt->errCode = generateSyntaxErrMsg(&pCxt->msgBuf, TSDB_CODE_PAR_INVALID_OPTION_VALUE, "PASSWORD_REUSE_TIME");
-    return false;
-  }
-
-  if (opts->hasPasswordReuseMax && (opts->passwordReuseMax < 0 || opts->passwordReuseMax > TSDB_USER_PASSWORD_REUSE_MAX_MAX)) {
-    pCxt->errCode = generateSyntaxErrMsg(&pCxt->msgBuf, TSDB_CODE_PAR_INVALID_OPTION_VALUE, "PASSWORD_REUSE_MAX");
-    return false;
-  }
-
-  if (opts->hasInactiveAccountTime && (opts->inactiveAccountTime < -1 || opts->inactiveAccountTime == 0)) {
-    pCxt->errCode = generateSyntaxErrMsg(&pCxt->msgBuf, TSDB_CODE_PAR_INVALID_OPTION_VALUE, "INACTIVE_ACCOUNT_TIME");
-    return false;
-  }
-
-  if (opts->hasAllowTokenNum && (opts->allowTokenNum < -1 || opts->allowTokenNum == 0)) {
-    pCxt->errCode = generateSyntaxErrMsg(&pCxt->msgBuf, TSDB_CODE_PAR_INVALID_OPTION_VALUE, "ALLOW_TOKEN_NUM");
-    return false;
-  }
->>>>>>> b3cee032
 
   // ip ranges and date time ranges has been validated during parsing
 
@@ -4702,9 +4536,6 @@
   return NULL;
 }
 
-<<<<<<< HEAD
-
-=======
 SNode* createDropEncryptAlgrStmt(SAstCreateContext* pCxt, SToken* algorithmId) {
   CHECK_PARSER_STATUS(pCxt);
   if (algorithmId->n >= TSDB_ENCRYPT_ALGR_NAME_LEN) {
@@ -4719,7 +4550,6 @@
 _err:
   return NULL;
 }
->>>>>>> b3cee032
 
 SNode* createCreateDnodeStmt(SAstCreateContext* pCxt, const SToken* pFqdn, const SToken* pPort) {
   CHECK_PARSER_STATUS(pCxt);
