/*
 * Copyright (c) 2019 TAOS Data, Inc. <jhtao@taosdata.com>
 *
 * This program is free software: you can use, redistribute, and/or modify
 * it under the terms of the GNU Affero General Public License, version 3
 * or later ("AGPL"), as published by the Free Software Foundation.
 *
 * This program is distributed in the hope that it will be useful, but WITHOUT
 * ANY WARRANTY; without even the implied warranty of MERCHANTABILITY or
 * FITNESS FOR A PARTICULAR PURPOSE.
 *
 * You should have received a copy of the GNU Affero General Public License
 * along with this program. If not, see <http://www.gnu.org/licenses/>.
 */
#include <regex.h>
#ifndef TD_ASTRA
#include <uv.h>
#endif

#include "nodes.h"
#include "parAst.h"
#include "parUtil.h"
#include "tglobal.h"
#include "ttime.h"

#define CHECK_MAKE_NODE(p) \
  do {                     \
    if (NULL == (p)) {     \
      goto _err;           \
    }                      \
  } while (0)

#define CHECK_OUT_OF_MEM(p)   \
  do {                        \
    if (NULL == (p)) {        \
      pCxt->errCode = terrno; \
      goto _err;              \
    }                         \
  } while (0)

#define CHECK_PARSER_STATUS(pCxt)             \
  do {                                        \
    if (TSDB_CODE_SUCCESS != pCxt->errCode) { \
      goto _err;                              \
    }                                         \
  } while (0)

#define CHECK_NAME(p) \
  do {                \
    if (!p) {         \
      goto _err;      \
    }                 \
  } while (0)

#define COPY_STRING_FORM_ID_TOKEN(buf, pToken) strncpy(buf, (pToken)->z, TMIN((pToken)->n, sizeof(buf) - 1))
#define COPY_STRING_FORM_STR_TOKEN(buf, pToken)                              \
  do {                                                                       \
    if ((pToken)->n > 2) {                                                   \
      strncpy(buf, (pToken)->z + 1, TMIN((pToken)->n - 2, sizeof(buf) - 1)); \
    }                                                                        \
  } while (0)

SToken nil_token = {.type = TK_NK_NIL, .n = 0, .z = NULL};

void initAstCreateContext(SParseContext* pParseCxt, SAstCreateContext* pCxt) {
  memset(pCxt, 0, sizeof(SAstCreateContext));
  pCxt->pQueryCxt = pParseCxt;
  pCxt->msgBuf.buf = pParseCxt->pMsg;
  pCxt->msgBuf.len = pParseCxt->msgLen;
  pCxt->notSupport = false;
  pCxt->pRootNode = NULL;
  pCxt->placeholderNo = 0;
  pCxt->pPlaceholderValues = NULL;
  pCxt->errCode = TSDB_CODE_SUCCESS;
}

static void trimEscape(SAstCreateContext* pCxt, SToken* pName) {
  // todo need to deal with `ioo``ii` -> ioo`ii: done
  if (NULL != pName && pName->n > 1 && TS_ESCAPE_CHAR == pName->z[0]) {
    if (!pCxt->pQueryCxt->hasDupQuoteChar) {
      pName->z += 1;
      pName->n -= 2;
    } else {
      int32_t i = 1, j = 0;
      for (; i < pName->n - 1; ++i) {
        if ((pName->z[i] == TS_ESCAPE_CHAR) && (pName->z[i + 1] == TS_ESCAPE_CHAR)) {
          pName->z[j++] = TS_ESCAPE_CHAR;
          ++i;
        } else {
          pName->z[j++] = pName->z[i];
        }
      }
      pName->n = j;
    }
  }
}

static bool checkUserName(SAstCreateContext* pCxt, SToken* pUserName) {
  if (NULL == pUserName) {
    pCxt->errCode = TSDB_CODE_PAR_SYNTAX_ERROR;
  } else {
    if (pUserName->n >= TSDB_USER_LEN) {
      pCxt->errCode = generateSyntaxErrMsg(&pCxt->msgBuf, TSDB_CODE_PAR_NAME_OR_PASSWD_TOO_LONG);
    }
  }
  if (TSDB_CODE_SUCCESS == pCxt->errCode) {
    trimEscape(pCxt, pUserName);
  }
  return TSDB_CODE_SUCCESS == pCxt->errCode;
}

static bool invalidPassword(const char* pPassword) {
  regex_t regex;

  if (regcomp(&regex, "[ '\"`\\]", REG_EXTENDED | REG_ICASE) != 0) {
    return false;
  }

  /* Execute regular expression */
  int32_t res = regexec(&regex, pPassword, 0, NULL, 0);
  regfree(&regex);
  return 0 == res;
}

static bool invalidStrongPassword(const char* pPassword) {
  if (strcmp(pPassword, "taosdata") == 0) {
    return false;
  }

  bool charTypes[4] = {0};
  for (int32_t i = 0; i < strlen(pPassword); ++i) {
    if (taosIsBigChar(pPassword[i])) {
      charTypes[0] = true;
    } else if (taosIsSmallChar(pPassword[i])) {
      charTypes[1] = true;
    } else if (taosIsNumberChar(pPassword[i])) {
      charTypes[2] = true;
    } else if (taosIsSpecialChar(pPassword[i])) {
      charTypes[3] = true;
    } else {
      return true;
    }
  }

  int32_t numOfTypes = 0;
  for (int32_t i = 0; i < 4; ++i) {
    numOfTypes += charTypes[i];
  }

  if (numOfTypes < 3) {
    return true;
  }

  return false;
}

static bool checkPassword(SAstCreateContext* pCxt, const SToken* pPasswordToken, char* pPassword) {
  if (NULL == pPasswordToken) {
    pCxt->errCode = TSDB_CODE_PAR_SYNTAX_ERROR;
  } else if (pPasswordToken->n >= (TSDB_USET_PASSWORD_LONGLEN + 2)) {
    pCxt->errCode = generateSyntaxErrMsg(&pCxt->msgBuf, TSDB_CODE_PAR_NAME_OR_PASSWD_TOO_LONG);
  } else {
    strncpy(pPassword, pPasswordToken->z, pPasswordToken->n);
    (void)strdequote(pPassword);
    if (strtrim(pPassword) < TSDB_PASSWORD_MIN_LEN) {
      pCxt->errCode = generateSyntaxErrMsg(&pCxt->msgBuf, TSDB_CODE_PAR_PASSWD_TOO_SHORT_OR_EMPTY);
    } else {
      if (tsEnableStrongPassword) {
        if (invalidStrongPassword(pPassword)) {
          pCxt->errCode = generateSyntaxErrMsg(&pCxt->msgBuf, TSDB_CODE_PAR_INVALID_PASSWD);
        }
      } else {
        if (invalidPassword(pPassword)) {
          pCxt->errCode = generateSyntaxErrMsg(&pCxt->msgBuf, TSDB_CODE_PAR_INVALID_PASSWD);
        }
      }
    }
  }
  return TSDB_CODE_SUCCESS == pCxt->errCode;
}

static bool checkImportPassword(SAstCreateContext* pCxt, const SToken* pPasswordToken, char* pPassword) {
  if (NULL == pPasswordToken) {
    pCxt->errCode = TSDB_CODE_PAR_SYNTAX_ERROR;
  } else if (pPasswordToken->n > (32 + 2)) {
    pCxt->errCode = generateSyntaxErrMsg(&pCxt->msgBuf, TSDB_CODE_PAR_NAME_OR_PASSWD_TOO_LONG);
  } else {
    strncpy(pPassword, pPasswordToken->z, pPasswordToken->n);
    (void)strdequote(pPassword);
    if (strtrim(pPassword) < 32) {
      pCxt->errCode = generateSyntaxErrMsg(&pCxt->msgBuf, TSDB_CODE_PAR_PASSWD_TOO_SHORT_OR_EMPTY);
    }
  }
  return TSDB_CODE_SUCCESS == pCxt->errCode;
}

static int32_t parsePort(SAstCreateContext* pCxt, const char* p, int32_t* pPort) {
  *pPort = taosStr2Int32(p, NULL, 10);
  if (*pPort >= UINT16_MAX || *pPort <= 0) {
    return generateSyntaxErrMsg(&pCxt->msgBuf, TSDB_CODE_PAR_INVALID_PORT);
  }
  return TSDB_CODE_SUCCESS;
}

static int32_t parseEndpoint(SAstCreateContext* pCxt, const SToken* pEp, char* pFqdn, int32_t* pPort) {
  if (pEp->n >= (NULL == pPort ? (TSDB_FQDN_LEN + 1 + 5) : TSDB_FQDN_LEN)) {  // format 'fqdn:port' or 'fqdn'
    return generateSyntaxErrMsg(&pCxt->msgBuf, TSDB_CODE_PAR_NAME_OR_PASSWD_TOO_LONG);
  }

  char ep[TSDB_FQDN_LEN + 1 + 5] = {0};
  COPY_STRING_FORM_ID_TOKEN(ep, pEp);
  (void)strdequote(ep);
  (void)strtrim(ep);
  if (NULL == pPort) {
    tstrncpy(pFqdn, ep, TSDB_FQDN_LEN);
    return TSDB_CODE_SUCCESS;
  }
  char* pColon = strrchr(ep, ':');
  if (NULL == pColon) {
    *pPort = tsServerPort;
    tstrncpy(pFqdn, ep, TSDB_FQDN_LEN);
    return TSDB_CODE_SUCCESS;
  }
  strncpy(pFqdn, ep, pColon - ep);
  return parsePort(pCxt, pColon + 1, pPort);
}

static bool checkAndSplitEndpoint(SAstCreateContext* pCxt, const SToken* pEp, const SToken* pPortToken, char* pFqdn,
                                  int32_t* pPort) {
  if (NULL == pEp) {
    pCxt->errCode = TSDB_CODE_PAR_SYNTAX_ERROR;
    return false;
  }

  if (NULL != pPortToken) {
    pCxt->errCode = parsePort(pCxt, pPortToken->z, pPort);
  }

  if (TSDB_CODE_SUCCESS == pCxt->errCode) {
    pCxt->errCode = parseEndpoint(pCxt, pEp, pFqdn, (NULL != pPortToken ? NULL : pPort));
  }

  return TSDB_CODE_SUCCESS == pCxt->errCode;
}

static bool checkDbName(SAstCreateContext* pCxt, SToken* pDbName, bool demandDb) {
  if (NULL == pDbName) {
    if (demandDb && NULL == pCxt->pQueryCxt->db) {
      pCxt->errCode = generateSyntaxErrMsg(&pCxt->msgBuf, TSDB_CODE_PAR_DB_NOT_SPECIFIED);
    }
  } else {
    trimEscape(pCxt, pDbName);
    if (pDbName->n >= TSDB_DB_NAME_LEN || pDbName->n == 0) {
      pCxt->errCode = generateSyntaxErrMsg(&pCxt->msgBuf, TSDB_CODE_PAR_INVALID_IDENTIFIER_NAME, pDbName->z);
    }
  }
  return TSDB_CODE_SUCCESS == pCxt->errCode;
}

static bool checkTableName(SAstCreateContext* pCxt, SToken* pTableName) {
  trimEscape(pCxt, pTableName);
  if (NULL != pTableName && pTableName->type != TK_NK_NIL &&
      (pTableName->n >= TSDB_TABLE_NAME_LEN || pTableName->n == 0)) {
    pCxt->errCode = generateSyntaxErrMsg(&pCxt->msgBuf, TSDB_CODE_PAR_INVALID_IDENTIFIER_NAME, pTableName->z);
    return false;
  }
  return true;
}

static bool checkColumnName(SAstCreateContext* pCxt, SToken* pColumnName) {
  trimEscape(pCxt, pColumnName);
  if (NULL != pColumnName && pColumnName->type != TK_NK_NIL &&
      (pColumnName->n >= TSDB_COL_NAME_LEN || pColumnName->n == 0)) {
    pCxt->errCode = generateSyntaxErrMsg(&pCxt->msgBuf, TSDB_CODE_PAR_INVALID_IDENTIFIER_NAME, pColumnName->z);
    return false;
  }
  return true;
}

static bool checkIndexName(SAstCreateContext* pCxt, SToken* pIndexName) {
  trimEscape(pCxt, pIndexName);
  if (NULL != pIndexName && pIndexName->n >= TSDB_INDEX_NAME_LEN) {
    pCxt->errCode = generateSyntaxErrMsg(&pCxt->msgBuf, TSDB_CODE_PAR_INVALID_IDENTIFIER_NAME, pIndexName->z);
    return false;
  }
  return true;
}

static bool checkTopicName(SAstCreateContext* pCxt, SToken* pTopicName) {
  trimEscape(pCxt, pTopicName);
  if (pTopicName->n >= TSDB_TOPIC_NAME_LEN || pTopicName->n == 0) {
    pCxt->errCode = generateSyntaxErrMsg(&pCxt->msgBuf, TSDB_CODE_PAR_INVALID_IDENTIFIER_NAME, pTopicName->z);
    return false;
  }
  return true;
}

static bool checkCGroupName(SAstCreateContext* pCxt, SToken* pCGroup) {
  trimEscape(pCxt, pCGroup);
  if (pCGroup->n >= TSDB_CGROUP_LEN) {
    pCxt->errCode = generateSyntaxErrMsg(&pCxt->msgBuf, TSDB_CODE_PAR_INVALID_IDENTIFIER_NAME, pCGroup->z);
    return false;
  }
  return true;
}

static bool checkViewName(SAstCreateContext* pCxt, SToken* pViewName) {
  trimEscape(pCxt, pViewName);
  if (pViewName->n >= TSDB_VIEW_NAME_LEN || pViewName->n == 0) {
    pCxt->errCode = generateSyntaxErrMsg(&pCxt->msgBuf, TSDB_CODE_PAR_INVALID_IDENTIFIER_NAME, pViewName->z);
    return false;
  }
  return true;
}

static bool checkStreamName(SAstCreateContext* pCxt, SToken* pStreamName) {
  trimEscape(pCxt, pStreamName);
  if (pStreamName->n >= TSDB_STREAM_NAME_LEN || pStreamName->n == 0) {
    pCxt->errCode = generateSyntaxErrMsg(&pCxt->msgBuf, TSDB_CODE_PAR_INVALID_IDENTIFIER_NAME, pStreamName->z);
    return false;
  }
  return true;
}

static bool checkComment(SAstCreateContext* pCxt, const SToken* pCommentToken, bool demand) {
  if (NULL == pCommentToken) {
    pCxt->errCode = demand ? TSDB_CODE_PAR_SYNTAX_ERROR : TSDB_CODE_SUCCESS;
  } else if (pCommentToken->n >= (TSDB_TB_COMMENT_LEN + 2)) {
    pCxt->errCode = generateSyntaxErrMsg(&pCxt->msgBuf, TSDB_CODE_PAR_COMMENT_TOO_LONG);
  }
  return TSDB_CODE_SUCCESS == pCxt->errCode;
}

static bool checkTsmaName(SAstCreateContext* pCxt, SToken* pTsmaToken) {
  trimEscape(pCxt, pTsmaToken);
  if (NULL == pTsmaToken) {
    pCxt->errCode = TSDB_CODE_PAR_SYNTAX_ERROR;
  } else if (pTsmaToken->n >= TSDB_TABLE_NAME_LEN - strlen(TSMA_RES_STB_POSTFIX)) {
    pCxt->errCode = generateSyntaxErrMsg(&pCxt->msgBuf, TSDB_CODE_TSMA_NAME_TOO_LONG);
  } else if (pTsmaToken->n == 0) {
    pCxt->errCode = generateSyntaxErrMsg(&pCxt->msgBuf, TSDB_CODE_PAR_INVALID_IDENTIFIER_NAME, pTsmaToken->z);
  }
  return pCxt->errCode == TSDB_CODE_SUCCESS;
}

static bool checkMountPath(SAstCreateContext* pCxt, SToken* pMountPath) {
  trimEscape(pCxt, pMountPath);
  if (pMountPath->n >= TSDB_MOUNT_PATH_LEN || pMountPath->n == 0) {
    pCxt->errCode = generateSyntaxErrMsg(&pCxt->msgBuf, TSDB_CODE_PAR_INVALID_IDENTIFIER_NAME, pMountPath->z);
    return false;
  }
  return true;
}

SNode* createRawExprNode(SAstCreateContext* pCxt, const SToken* pToken, SNode* pNode) {
  CHECK_PARSER_STATUS(pCxt);
  SRawExprNode* target = NULL;
  pCxt->errCode = nodesMakeNode(QUERY_NODE_RAW_EXPR, (SNode**)&target);
  CHECK_MAKE_NODE(target);
  target->p = pToken->z;
  target->n = pToken->n;
  target->pNode = pNode;
  return (SNode*)target;
_err:
  nodesDestroyNode(pNode);
  return NULL;
}

SNode* createRawExprNodeExt(SAstCreateContext* pCxt, const SToken* pStart, const SToken* pEnd, SNode* pNode) {
  CHECK_PARSER_STATUS(pCxt);
  SRawExprNode* target = NULL;
  pCxt->errCode = nodesMakeNode(QUERY_NODE_RAW_EXPR, (SNode**)&target);
  CHECK_MAKE_NODE(target);
  target->p = pStart->z;
  target->n = (pEnd->z + pEnd->n) - pStart->z;
  target->pNode = pNode;
  return (SNode*)target;
_err:
  nodesDestroyNode(pNode);
  return NULL;
}

SNode* setRawExprNodeIsPseudoColumn(SAstCreateContext* pCxt, SNode* pNode, bool isPseudoColumn) {
  CHECK_PARSER_STATUS(pCxt);
  if (NULL == pNode || QUERY_NODE_RAW_EXPR != nodeType(pNode)) {
    return pNode;
  }
  ((SRawExprNode*)pNode)->isPseudoColumn = isPseudoColumn;
  return pNode;
_err:
  nodesDestroyNode(pNode);
  return NULL;
}

SNode* releaseRawExprNode(SAstCreateContext* pCxt, SNode* pNode) {
  CHECK_PARSER_STATUS(pCxt);
  SRawExprNode* pRawExpr = (SRawExprNode*)pNode;
  SNode*        pRealizedExpr = pRawExpr->pNode;
  if (nodesIsExprNode(pRealizedExpr)) {
    SExprNode* pExpr = (SExprNode*)pRealizedExpr;
    if (QUERY_NODE_COLUMN == nodeType(pExpr)) {
      tstrncpy(pExpr->aliasName, ((SColumnNode*)pExpr)->colName, TSDB_COL_NAME_LEN);
      tstrncpy(pExpr->userAlias, ((SColumnNode*)pExpr)->colName, TSDB_COL_NAME_LEN);
    } else if (pRawExpr->isPseudoColumn) {
      // all pseudo column are translate to function with same name
      tstrncpy(pExpr->aliasName, ((SFunctionNode*)pExpr)->functionName, TSDB_COL_NAME_LEN);
      if (strcmp(((SFunctionNode*)pExpr)->functionName, "_placeholder_column") == 0) {
        SValueNode* pColId = (SValueNode*)nodesListGetNode(((SFunctionNode*)pExpr)->pParameterList, 0);
        snprintf(pExpr->userAlias, sizeof(pExpr->userAlias), "%%%%%s", pColId->literal);
      } else if (strcmp(((SFunctionNode*)pExpr)->functionName, "_placeholder_tbname") == 0) {
        tstrncpy(pExpr->userAlias, "%%tbname", TSDB_COL_NAME_LEN);
      } else {
        tstrncpy(pExpr->userAlias, ((SFunctionNode*)pExpr)->functionName, TSDB_COL_NAME_LEN);
      }
    } else {
      int32_t len = TMIN(sizeof(pExpr->aliasName) - 1, pRawExpr->n);

      // See TS-3398.
      // Len of pRawExpr->p could be larger than len of aliasName[TSDB_COL_NAME_LEN].
      // If aliasName is truncated, hash value of aliasName could be the same.
      uint64_t hashVal = MurmurHash3_64(pRawExpr->p, pRawExpr->n);
      snprintf(pExpr->aliasName, TSDB_COL_NAME_LEN, "%" PRIu64, hashVal);
      strncpy(pExpr->userAlias, pRawExpr->p, len);
      pExpr->userAlias[len] = 0;
    }
  }
  pRawExpr->pNode = NULL;
  nodesDestroyNode(pNode);
  return pRealizedExpr;
_err:
  nodesDestroyNode(pNode);
  return NULL;
}

SToken getTokenFromRawExprNode(SAstCreateContext* pCxt, SNode* pNode) {
  if (NULL == pNode || QUERY_NODE_RAW_EXPR != nodeType(pNode)) {
    pCxt->errCode = TSDB_CODE_PAR_SYNTAX_ERROR;
    return nil_token;
  }
  SRawExprNode* target = (SRawExprNode*)pNode;
  SToken        t = {.type = 0, .z = target->p, .n = target->n};
  return t;
}

SNodeList* createColsFuncParamNodeList(SAstCreateContext* pCxt, SNode* pNode, SNodeList* pNodeList, SToken* pAlias) {
  SRawExprNode* pRawExpr = (SRawExprNode*)pNode;
  SNode*        pFuncNode = pRawExpr->pNode;
  CHECK_PARSER_STATUS(pCxt);
  if (NULL == pNode || QUERY_NODE_RAW_EXPR != nodeType(pNode)) {
    pCxt->errCode = TSDB_CODE_PAR_SYNTAX_ERROR;
  }
  CHECK_PARSER_STATUS(pCxt);
  if (pFuncNode->type != QUERY_NODE_FUNCTION) {
    pCxt->errCode = TSDB_CODE_PAR_SYNTAX_ERROR;
  }
  CHECK_PARSER_STATUS(pCxt);
  SNodeList* list = NULL;
  pCxt->errCode = nodesMakeList(&list);
  CHECK_MAKE_NODE(list);
  pCxt->errCode = nodesListAppend(list, pFuncNode);
  CHECK_PARSER_STATUS(pCxt);
  pCxt->errCode = nodesListAppendList(list, pNodeList);
  CHECK_PARSER_STATUS(pCxt);
  return list;

_err:
  nodesDestroyNode(pFuncNode);
  nodesDestroyList(pNodeList);
  return NULL;
}

SNodeList* createNodeList(SAstCreateContext* pCxt, SNode* pNode) {
  CHECK_PARSER_STATUS(pCxt);
  SNodeList* list = NULL;
  pCxt->errCode = nodesMakeList(&list);
  CHECK_MAKE_NODE(list);
  pCxt->errCode = nodesListAppend(list, pNode);
  if (TSDB_CODE_SUCCESS != pCxt->errCode) {
    nodesDestroyList(list);
    return NULL;
  }
  return list;
_err:
  nodesDestroyNode(pNode);
  return NULL;
}

SNodeList* addNodeToList(SAstCreateContext* pCxt, SNodeList* pList, SNode* pNode) {
  CHECK_PARSER_STATUS(pCxt);
  pCxt->errCode = nodesListAppend(pList, pNode);
  return pList;
_err:
  nodesDestroyNode(pNode);
  nodesDestroyList(pList);
  return NULL;
}

SNode* createColumnNode(SAstCreateContext* pCxt, SToken* pTableAlias, SToken* pColumnName) {
  CHECK_PARSER_STATUS(pCxt);
  if (!checkTableName(pCxt, pTableAlias) || !checkColumnName(pCxt, pColumnName)) {
    return NULL;
  }
  SColumnNode* col = NULL;
  pCxt->errCode = nodesMakeNode(QUERY_NODE_COLUMN, (SNode**)&col);
  CHECK_MAKE_NODE(col);
  if (NULL != pTableAlias) {
    COPY_STRING_FORM_ID_TOKEN(col->tableAlias, pTableAlias);
  }
  COPY_STRING_FORM_ID_TOKEN(col->colName, pColumnName);
  return (SNode*)col;
_err:
  return NULL;
}

SNode* createPlaceHolderColumnNode(SAstCreateContext* pCxt, SNode* pColId) {
  CHECK_PARSER_STATUS(pCxt);
  SFunctionNode* pFunc = NULL;
  pCxt->errCode = nodesMakeNode(QUERY_NODE_FUNCTION, (SNode**)&pFunc);
  CHECK_PARSER_STATUS(pCxt);
  tstrncpy(pFunc->functionName, "_placeholder_column", TSDB_FUNC_NAME_LEN);
  ((SValueNode*)pColId)->notReserved = true;
  pCxt->errCode = nodesListMakeAppend(&pFunc->pParameterList, pColId);
  CHECK_PARSER_STATUS(pCxt);
  pFunc->tz = pCxt->pQueryCxt->timezone;
  pFunc->charsetCxt = pCxt->pQueryCxt->charsetCxt;
  return (SNode*)pFunc;
_err:
  return NULL;
}

static void copyValueTrimEscape(char* buf, int32_t bufLen, const SToken* pToken, bool trim) {
  int32_t len = TMIN(pToken->n, bufLen - 1);
  if (trim && (pToken->z[0] == TS_ESCAPE_CHAR)) {
    int32_t i = 1, j = 0;
    for (; i < len - 1; ++i) {
      buf[j++] = pToken->z[i];
      if (pToken->z[i] == TS_ESCAPE_CHAR) {
        if (pToken->z[i + 1] == TS_ESCAPE_CHAR) ++i;
      }
    }
    buf[j] = 0;
  } else {
    tstrncpy(buf, pToken->z, len + 1);
  }
}

SNode* createValueNode(SAstCreateContext* pCxt, int32_t dataType, const SToken* pLiteral) {
  CHECK_PARSER_STATUS(pCxt);
  SValueNode* val = NULL;
  pCxt->errCode = nodesMakeNode(QUERY_NODE_VALUE, (SNode**)&val);
  CHECK_MAKE_NODE(val);
  if (!(val->literal = taosMemoryMalloc(pLiteral->n + 1))) {
    pCxt->errCode = terrno;
    nodesDestroyNode((SNode*)val);
    return NULL;
  }
  copyValueTrimEscape(val->literal, pLiteral->n + 1, pLiteral,
                      pCxt->pQueryCxt->hasDupQuoteChar && (TK_NK_ID == pLiteral->type));
  if (TK_NK_ID != pLiteral->type && TK_TIMEZONE != pLiteral->type &&
      (IS_VAR_DATA_TYPE(dataType) || TSDB_DATA_TYPE_TIMESTAMP == dataType)) {
    (void)trimString(pLiteral->z, pLiteral->n, val->literal, pLiteral->n);
  }
  val->node.resType.type = dataType;
  val->node.resType.bytes = IS_VAR_DATA_TYPE(dataType) ? strlen(val->literal) : tDataTypes[dataType].bytes;
  if (TSDB_DATA_TYPE_TIMESTAMP == dataType) {
    val->node.resType.precision = TSDB_TIME_PRECISION_MILLI;
  }
  val->translate = false;
  val->tz = pCxt->pQueryCxt->timezone;
  val->charsetCxt = pCxt->pQueryCxt->charsetCxt;
  return (SNode*)val;
_err:
  return NULL;
}

SNode* createRawValueNode(SAstCreateContext* pCxt, int32_t dataType, const SToken* pLiteral, SNode* pNode) {
  CHECK_PARSER_STATUS(pCxt);
  SValueNode* val = NULL;
  pCxt->errCode = nodesMakeNode(QUERY_NODE_VALUE, (SNode**)&val);
  if (TSDB_CODE_SUCCESS != pCxt->errCode) {
    pCxt->errCode = generateSyntaxErrMsg(&pCxt->msgBuf, pCxt->errCode, "");
    goto _exit;
  }
  if (pLiteral) {
    val->literal = taosStrndup(pLiteral->z, pLiteral->n);
    if (!val->literal) {
      pCxt->errCode = generateSyntaxErrMsg(&pCxt->msgBuf, terrno, "Out of memory");
      goto _exit;
    }
  } else if (pNode) {
    SRawExprNode* pRawExpr = (SRawExprNode*)pNode;
    if (!nodesIsExprNode(pRawExpr->pNode)) {
      pCxt->errCode = generateSyntaxErrMsg(&pCxt->msgBuf, TSDB_CODE_PAR_SYNTAX_ERROR, pRawExpr->p);
      goto _exit;
    }
    val->literal = taosStrndup(pRawExpr->p, pRawExpr->n);
    if (!val->literal) {
      pCxt->errCode = generateSyntaxErrMsg(&pCxt->msgBuf, terrno, "Out of memory");
      goto _exit;
    }
  } else {
    pCxt->errCode = generateSyntaxErrMsg(&pCxt->msgBuf, TSDB_CODE_PAR_INTERNAL_ERROR, "Invalid parameters");
    goto _exit;
  }
  if (!val->literal) {
    pCxt->errCode = generateSyntaxErrMsg(&pCxt->msgBuf, TSDB_CODE_OUT_OF_MEMORY, "Out of memory");
    goto _exit;
  }

  val->node.resType.type = dataType;
  val->node.resType.bytes = IS_VAR_DATA_TYPE(dataType) ? strlen(val->literal) : tDataTypes[dataType].bytes;
  if (TSDB_DATA_TYPE_TIMESTAMP == dataType) {
    val->node.resType.precision = TSDB_TIME_PRECISION_MILLI;
  }
_exit:
  nodesDestroyNode(pNode);
  if (pCxt->errCode != 0) {
    nodesDestroyNode((SNode*)val);
    return NULL;
  }
  return (SNode*)val;
_err:
  nodesDestroyNode(pNode);
  return NULL;
}

SNode* createRawValueNodeExt(SAstCreateContext* pCxt, int32_t dataType, const SToken* pLiteral, SNode* pLeft,
                             SNode* pRight) {
  SValueNode* val = NULL;
  CHECK_PARSER_STATUS(pCxt);

  pCxt->errCode = nodesMakeNode(QUERY_NODE_VALUE, (SNode**)&val);
  if (TSDB_CODE_SUCCESS != pCxt->errCode) {
    pCxt->errCode = generateSyntaxErrMsg(&pCxt->msgBuf, pCxt->errCode, "");
    goto _exit;
  }
  if (pLiteral) {
    if (!(val->literal = taosStrndup(pLiteral->z, pLiteral->n))) {
      pCxt->errCode = generateSyntaxErrMsg(&pCxt->msgBuf, terrno, "Out of memory");
      goto _exit;
    }
  } else {
    pCxt->errCode = generateSyntaxErrMsg(&pCxt->msgBuf, TSDB_CODE_PAR_INTERNAL_ERROR, "Invalid parameters");
    goto _exit;
  }

  val->node.resType.type = dataType;
  val->node.resType.bytes = IS_VAR_DATA_TYPE(dataType) ? strlen(val->literal) : tDataTypes[dataType].bytes;
  if (TSDB_DATA_TYPE_TIMESTAMP == dataType) {
    val->node.resType.precision = TSDB_TIME_PRECISION_MILLI;
  }
_exit:
  nodesDestroyNode(pLeft);
  nodesDestroyNode(pRight);
  CHECK_PARSER_STATUS(pCxt);
  return (SNode*)val;
_err:
  nodesDestroyNode((SNode*)val);
  nodesDestroyNode(pLeft);
  nodesDestroyNode(pRight);
  return NULL;
}

static bool hasHint(SNodeList* pHintList, EHintOption hint) {
  if (!pHintList) return false;
  SNode* pNode;
  FOREACH(pNode, pHintList) {
    SHintNode* pHint = (SHintNode*)pNode;
    if (pHint->option == hint) {
      return true;
    }
  }
  return false;
}

bool addHintNodeToList(SAstCreateContext* pCxt, SNodeList** ppHintList, EHintOption opt, SToken* paramList,
                       int32_t paramNum) {
  void* value = NULL;
  switch (opt) {
    case HINT_SKIP_TSMA:
    case HINT_BATCH_SCAN:
    case HINT_NO_BATCH_SCAN: {
      if (paramNum > 0) {
        return true;
      }
      break;
    }
    case HINT_SORT_FOR_GROUP:
      if (paramNum > 0 || hasHint(*ppHintList, HINT_PARTITION_FIRST)) return true;
      break;
    case HINT_PARTITION_FIRST:
      if (paramNum > 0 || hasHint(*ppHintList, HINT_SORT_FOR_GROUP)) return true;
      break;
    case HINT_PARA_TABLES_SORT:
      if (paramNum > 0 || hasHint(*ppHintList, HINT_PARA_TABLES_SORT)) return true;
      break;
    case HINT_SMALLDATA_TS_SORT:
      if (paramNum > 0 || hasHint(*ppHintList, HINT_SMALLDATA_TS_SORT)) return true;
      break;
    case HINT_HASH_JOIN:
      if (paramNum > 0 || hasHint(*ppHintList, HINT_HASH_JOIN)) return true;
      break;
    default:
      return true;
  }

  SHintNode* hint = NULL;
  pCxt->errCode = nodesMakeNode(QUERY_NODE_HINT, (SNode**)&hint);
  if (!hint) {
    return true;
  }
  hint->option = opt;
  hint->value = value;

  if (NULL == *ppHintList) {
    pCxt->errCode = nodesMakeList(ppHintList);
    if (!*ppHintList) {
      nodesDestroyNode((SNode*)hint);
      return true;
    }
  }

  pCxt->errCode = nodesListStrictAppend(*ppHintList, (SNode*)hint);
  if (pCxt->errCode) {
    return true;
  }

  return false;
}

SNodeList* createHintNodeList(SAstCreateContext* pCxt, const SToken* pLiteral) {
  CHECK_PARSER_STATUS(pCxt);
  if (NULL == pLiteral || pLiteral->n <= 5) {
    return NULL;
  }
  SNodeList* pHintList = NULL;
  char*      hint = taosStrndup(pLiteral->z + 3, pLiteral->n - 5);
  if (!hint) return NULL;
  int32_t     i = 0;
  bool        quit = false;
  bool        inParamList = false;
  bool        lastComma = false;
  EHintOption opt = 0;
  int32_t     paramNum = 0;
  SToken      paramList[10];
  while (!quit) {
    SToken t0 = {0};
    if (hint[i] == 0) {
      break;
    }
    t0.n = tGetToken(&hint[i], &t0.type, NULL);
    t0.z = hint + i;
    i += t0.n;

    switch (t0.type) {
      case TK_BATCH_SCAN:
        lastComma = false;
        if (0 != opt || inParamList) {
          quit = true;
          break;
        }
        opt = HINT_BATCH_SCAN;
        break;
      case TK_NO_BATCH_SCAN:
        lastComma = false;
        if (0 != opt || inParamList) {
          quit = true;
          break;
        }
        opt = HINT_NO_BATCH_SCAN;
        break;
      case TK_SORT_FOR_GROUP:
        lastComma = false;
        if (0 != opt || inParamList) {
          quit = true;
          break;
        }
        opt = HINT_SORT_FOR_GROUP;
        break;
      case TK_PARTITION_FIRST:
        lastComma = false;
        if (0 != opt || inParamList) {
          quit = true;
          break;
        }
        opt = HINT_PARTITION_FIRST;
        break;
      case TK_PARA_TABLES_SORT:
        lastComma = false;
        if (0 != opt || inParamList) {
          quit = true;
          break;
        }
        opt = HINT_PARA_TABLES_SORT;
        break;
      case TK_SMALLDATA_TS_SORT:
        lastComma = false;
        if (0 != opt || inParamList) {
          quit = true;
          break;
        }
        opt = HINT_SMALLDATA_TS_SORT;
        break;
      case TK_HASH_JOIN:
        lastComma = false;
        if (0 != opt || inParamList) {
          quit = true;
          break;
        }
        opt = HINT_HASH_JOIN;
        break;
      case TK_SKIP_TSMA:
        lastComma = false;
        if (0 != opt || inParamList) {
          quit = true;
          break;
        }
        opt = HINT_SKIP_TSMA;
        break;
      case TK_NK_LP:
        lastComma = false;
        if (0 == opt || inParamList) {
          quit = true;
        }
        inParamList = true;
        break;
      case TK_NK_RP:
        lastComma = false;
        if (0 == opt || !inParamList) {
          quit = true;
        } else {
          quit = addHintNodeToList(pCxt, &pHintList, opt, paramList, paramNum);
          inParamList = false;
          paramNum = 0;
          opt = 0;
        }
        break;
      case TK_NK_ID:
        lastComma = false;
        if (0 == opt || !inParamList) {
          quit = true;
        } else {
          paramList[paramNum++] = t0;
        }
        break;
      case TK_NK_COMMA:
        if (lastComma) {
          quit = true;
        }
        lastComma = true;
        break;
      case TK_NK_SPACE:
        break;
      default:
        lastComma = false;
        quit = true;
        break;
    }
  }

  taosMemoryFree(hint);
  return pHintList;
_err:
  return NULL;
}

SNode* createIdentifierValueNode(SAstCreateContext* pCxt, SToken* pLiteral) {
  trimEscape(pCxt, pLiteral);
  return createValueNode(pCxt, TSDB_DATA_TYPE_BINARY, pLiteral);
}

SNode* createDurationValueNode(SAstCreateContext* pCxt, const SToken* pLiteral) {
  CHECK_PARSER_STATUS(pCxt);
  SValueNode* val = NULL;
  pCxt->errCode = nodesMakeNode(QUERY_NODE_VALUE, (SNode**)&val);
  CHECK_MAKE_NODE(val);
  if (pLiteral->type == TK_NK_STRING) {
    // like '100s' or "100d"
    // check format: ^[0-9]+[smwbauhdny]$'
    if (pLiteral->n < 4) {
      pCxt->errCode = generateSyntaxErrMsg(&pCxt->msgBuf, TSDB_CODE_PAR_SYNTAX_ERROR, pLiteral->z);
      return NULL;
    }
    char unit = pLiteral->z[pLiteral->n - 2];
    switch (unit) {
      case 'a':
      case 'b':
      case 'd':
      case 'h':
      case 'm':
      case 's':
      case 'u':
      case 'w':
      case 'y':
      case 'n':
        break;
      default:
        pCxt->errCode = generateSyntaxErrMsg(&pCxt->msgBuf, TSDB_CODE_PAR_SYNTAX_ERROR, pLiteral->z);
        return NULL;
    }
    for (uint32_t i = 1; i < pLiteral->n - 2; ++i) {
      if (!isdigit(pLiteral->z[i])) {
        pCxt->errCode = generateSyntaxErrMsg(&pCxt->msgBuf, TSDB_CODE_PAR_SYNTAX_ERROR, pLiteral->z);
        return NULL;
      }
    }
    val->literal = taosStrndup(pLiteral->z + 1, pLiteral->n - 2);
  } else {
    val->literal = taosStrndup(pLiteral->z, pLiteral->n);
  }
  if (!val->literal) {
    nodesDestroyNode((SNode*)val);
    pCxt->errCode = terrno;
    return NULL;
  }
  val->flag |= VALUE_FLAG_IS_DURATION;
  val->translate = false;
  val->node.resType.type = TSDB_DATA_TYPE_BIGINT;
  val->node.resType.bytes = tDataTypes[TSDB_DATA_TYPE_BIGINT].bytes;
  val->node.resType.precision = TSDB_TIME_PRECISION_MILLI;
  return (SNode*)val;
_err:
  return NULL;
}

SNode* createTimeOffsetValueNode(SAstCreateContext* pCxt, const SToken* pLiteral) {
  CHECK_PARSER_STATUS(pCxt);
  SValueNode* val = NULL;
  pCxt->errCode = nodesMakeNode(QUERY_NODE_VALUE, (SNode**)&val);
  CHECK_MAKE_NODE(val);
  if (pLiteral->type == TK_NK_STRING) {
    // like '100s' or "100d"
    // check format: ^[0-9]+[smwbauhdny]$'
    if (pLiteral->n < 4) {
      pCxt->errCode = generateSyntaxErrMsg(&pCxt->msgBuf, TSDB_CODE_PAR_SYNTAX_ERROR, pLiteral->z);
      return NULL;
    }
    char unit = pLiteral->z[pLiteral->n - 2];
    switch (unit) {
      case 'a':
      case 'b':
      case 'd':
      case 'h':
      case 'm':
      case 's':
      case 'u':
      case 'w':
        break;
      default:
        pCxt->errCode = generateSyntaxErrMsg(&pCxt->msgBuf, TSDB_CODE_PAR_SYNTAX_ERROR, pLiteral->z);
        return NULL;
    }
    for (uint32_t i = 1; i < pLiteral->n - 2; ++i) {
      if (!isdigit(pLiteral->z[i])) {
        pCxt->errCode = generateSyntaxErrMsg(&pCxt->msgBuf, TSDB_CODE_PAR_SYNTAX_ERROR, pLiteral->z);
        return NULL;
      }
    }
    val->literal = taosStrndup(pLiteral->z + 1, pLiteral->n - 2);
  } else {
    val->literal = taosStrndup(pLiteral->z, pLiteral->n);
  }
  if (!val->literal) {
    nodesDestroyNode((SNode*)val);
    pCxt->errCode = terrno;
    return NULL;
  }
  val->flag |= VALUE_FLAG_IS_TIME_OFFSET;
  val->translate = false;
  val->node.resType.type = TSDB_DATA_TYPE_BIGINT;
  val->node.resType.bytes = tDataTypes[TSDB_DATA_TYPE_BIGINT].bytes;
  val->node.resType.precision = TSDB_TIME_PRECISION_MILLI;
  return (SNode*)val;
_err:
  return NULL;
}

SNode* createDefaultDatabaseCondValue(SAstCreateContext* pCxt) {
  CHECK_PARSER_STATUS(pCxt);
  if (NULL == pCxt->pQueryCxt->db) {
    return NULL;
  }

  SValueNode* val = NULL;
  pCxt->errCode = nodesMakeNode(QUERY_NODE_VALUE, (SNode**)&val);
  CHECK_MAKE_NODE(val);
  val->literal = taosStrdup(pCxt->pQueryCxt->db);
  if (!val->literal) {
    pCxt->errCode = TSDB_CODE_OUT_OF_MEMORY;
    nodesDestroyNode((SNode*)val);
    return NULL;
  }
  val->translate = false;
  val->node.resType.type = TSDB_DATA_TYPE_BINARY;
  val->node.resType.bytes = strlen(val->literal);
  val->node.resType.precision = TSDB_TIME_PRECISION_MILLI;
  return (SNode*)val;
_err:
  return NULL;
}

SNode* createPlaceholderValueNode(SAstCreateContext* pCxt, const SToken* pLiteral) {
  CHECK_PARSER_STATUS(pCxt);
  if (NULL == pCxt->pQueryCxt->pStmtCb) {
    pCxt->errCode = generateSyntaxErrMsg(&pCxt->msgBuf, TSDB_CODE_PAR_SYNTAX_ERROR, pLiteral->z);
    return NULL;
  }
  SValueNode* val = NULL;
  pCxt->errCode = nodesMakeNode(QUERY_NODE_VALUE, (SNode**)&val);
  CHECK_MAKE_NODE(val);
  val->literal = taosStrndup(pLiteral->z, pLiteral->n);
  if (!val->literal) {
    pCxt->errCode = terrno;
    nodesDestroyNode((SNode*)val);
    return NULL;
  }
  val->placeholderNo = ++pCxt->placeholderNo;
  if (NULL == pCxt->pPlaceholderValues) {
    pCxt->pPlaceholderValues = taosArrayInit(TARRAY_MIN_SIZE, POINTER_BYTES);
    if (NULL == pCxt->pPlaceholderValues) {
      nodesDestroyNode((SNode*)val);
      return NULL;
    }
  }
  if (NULL == taosArrayPush(pCxt->pPlaceholderValues, &val)) {
    pCxt->errCode = TSDB_CODE_OUT_OF_MEMORY;
    nodesDestroyNode((SNode*)val);
    taosArrayDestroy(pCxt->pPlaceholderValues);
    return NULL;
  }
  return (SNode*)val;
_err:
  return NULL;
}

static int32_t addParamToLogicConditionNode(SLogicConditionNode* pCond, SNode* pParam) {
  if (QUERY_NODE_LOGIC_CONDITION == nodeType(pParam) && pCond->condType == ((SLogicConditionNode*)pParam)->condType &&
      ((SLogicConditionNode*)pParam)->condType != LOGIC_COND_TYPE_NOT) {
    int32_t code = nodesListAppendList(pCond->pParameterList, ((SLogicConditionNode*)pParam)->pParameterList);
    ((SLogicConditionNode*)pParam)->pParameterList = NULL;
    nodesDestroyNode(pParam);
    return code;
  } else {
    return nodesListAppend(pCond->pParameterList, pParam);
  }
}

SNode* createLogicConditionNode(SAstCreateContext* pCxt, ELogicConditionType type, SNode* pParam1, SNode* pParam2) {
  CHECK_PARSER_STATUS(pCxt);
  SLogicConditionNode* cond = NULL;
  pCxt->errCode = nodesMakeNode(QUERY_NODE_LOGIC_CONDITION, (SNode**)&cond);
  CHECK_MAKE_NODE(cond);
  cond->condType = type;
  cond->pParameterList = NULL;
  pCxt->errCode = nodesMakeList(&cond->pParameterList);
  if (TSDB_CODE_SUCCESS == pCxt->errCode) {
    pCxt->errCode = addParamToLogicConditionNode(cond, pParam1);
  }
  if (TSDB_CODE_SUCCESS == pCxt->errCode && NULL != pParam2) {
    pCxt->errCode = addParamToLogicConditionNode(cond, pParam2);
  }
  if (TSDB_CODE_SUCCESS != pCxt->errCode) {
    nodesDestroyNode((SNode*)cond);
    return NULL;
  }
  return (SNode*)cond;
_err:
  nodesDestroyNode(pParam1);
  nodesDestroyNode(pParam2);
  return NULL;
}

static uint8_t getMinusDataType(uint8_t orgType) {
  switch (orgType) {
    case TSDB_DATA_TYPE_UTINYINT:
    case TSDB_DATA_TYPE_USMALLINT:
    case TSDB_DATA_TYPE_UINT:
    case TSDB_DATA_TYPE_UBIGINT:
      return TSDB_DATA_TYPE_BIGINT;
    default:
      break;
  }
  return orgType;
}

SNode* createOperatorNode(SAstCreateContext* pCxt, EOperatorType type, SNode* pLeft, SNode* pRight) {
  CHECK_PARSER_STATUS(pCxt);
  if (OP_TYPE_MINUS == type && QUERY_NODE_VALUE == nodeType(pLeft)) {
    SValueNode* pVal = (SValueNode*)pLeft;
    char*       pNewLiteral = taosMemoryCalloc(1, strlen(pVal->literal) + 2);
    if (!pNewLiteral) {
      pCxt->errCode = terrno;
      goto _err;
    }
    if ('+' == pVal->literal[0]) {
      snprintf(pNewLiteral, strlen(pVal->literal) + 2, "-%s", pVal->literal + 1);
    } else if ('-' == pVal->literal[0]) {
      snprintf(pNewLiteral, strlen(pVal->literal) + 2, "%s", pVal->literal + 1);
    } else {
      snprintf(pNewLiteral, strlen(pVal->literal) + 2, "-%s", pVal->literal);
    }
    taosMemoryFree(pVal->literal);
    pVal->literal = pNewLiteral;
    pVal->node.resType.type = getMinusDataType(pVal->node.resType.type);
    return pLeft;
  }
  SOperatorNode* op = NULL;
  pCxt->errCode = nodesMakeNode(QUERY_NODE_OPERATOR, (SNode**)&op);
  CHECK_MAKE_NODE(op);
  op->opType = type;
  op->pLeft = pLeft;
  op->pRight = pRight;
  op->tz = pCxt->pQueryCxt->timezone;
  op->charsetCxt = pCxt->pQueryCxt->charsetCxt;
  return (SNode*)op;
_err:
  nodesDestroyNode(pLeft);
  nodesDestroyNode(pRight);
  return NULL;
}

SNode* createBetweenAnd(SAstCreateContext* pCxt, SNode* pExpr, SNode* pLeft, SNode* pRight) {
  SNode *pNew = NULL, *pGE = NULL, *pLE = NULL;
  CHECK_PARSER_STATUS(pCxt);
  pCxt->errCode = nodesCloneNode(pExpr, &pNew);
  CHECK_PARSER_STATUS(pCxt);
  pGE = createOperatorNode(pCxt, OP_TYPE_GREATER_EQUAL, pExpr, pLeft);
  CHECK_PARSER_STATUS(pCxt);
  pLE = createOperatorNode(pCxt, OP_TYPE_LOWER_EQUAL, pNew, pRight);
  CHECK_PARSER_STATUS(pCxt);
  SNode* pRet = createLogicConditionNode(pCxt, LOGIC_COND_TYPE_AND, pGE, pLE);
  CHECK_PARSER_STATUS(pCxt);
  return pRet;
_err:
  nodesDestroyNode(pNew);
  nodesDestroyNode(pGE);
  nodesDestroyNode(pLE);
  nodesDestroyNode(pExpr);
  nodesDestroyNode(pLeft);
  nodesDestroyNode(pRight);
  return NULL;
}

SNode* createNotBetweenAnd(SAstCreateContext* pCxt, SNode* pExpr, SNode* pLeft, SNode* pRight) {
  SNode *pNew = NULL, *pLT = NULL, *pGT = NULL;
  CHECK_PARSER_STATUS(pCxt);
  pCxt->errCode = nodesCloneNode(pExpr, &pNew);
  CHECK_PARSER_STATUS(pCxt);
  pLT = createOperatorNode(pCxt, OP_TYPE_LOWER_THAN, pExpr, pLeft);
  CHECK_PARSER_STATUS(pCxt);
  pGT = createOperatorNode(pCxt, OP_TYPE_GREATER_THAN, pNew, pRight);
  CHECK_PARSER_STATUS(pCxt);
  SNode* pRet = createLogicConditionNode(pCxt, LOGIC_COND_TYPE_OR, pLT, pGT);
  CHECK_PARSER_STATUS(pCxt);
  return pRet;
_err:
  nodesDestroyNode(pNew);
  nodesDestroyNode(pGT);
  nodesDestroyNode(pLT);
  nodesDestroyNode(pExpr);
  nodesDestroyNode(pLeft);
  nodesDestroyNode(pRight);
  return NULL;
}

static SNode* createPrimaryKeyCol(SAstCreateContext* pCxt, const SToken* pFuncName) {
  CHECK_PARSER_STATUS(pCxt);
  SColumnNode* pCol = NULL;
  pCxt->errCode = nodesMakeNode(QUERY_NODE_COLUMN, (SNode**)&pCol);
  CHECK_MAKE_NODE(pCol);
  pCol->colId = PRIMARYKEY_TIMESTAMP_COL_ID;
  if (NULL == pFuncName) {
    tstrncpy(pCol->colName, ROWTS_PSEUDO_COLUMN_NAME, TSDB_COL_NAME_LEN);
  } else {
    strncpy(pCol->colName, pFuncName->z, pFuncName->n);
  }
  pCol->isPrimTs = true;
  return (SNode*)pCol;
_err:
  return NULL;
}

SNode* createFunctionNode(SAstCreateContext* pCxt, const SToken* pFuncName, SNodeList* pParameterList) {
  CHECK_PARSER_STATUS(pCxt);
  if (0 == strncasecmp("_rowts", pFuncName->z, pFuncName->n) || 0 == strncasecmp("_c0", pFuncName->z, pFuncName->n)) {
    return createPrimaryKeyCol(pCxt, pFuncName);
  }
  SFunctionNode* func = NULL;
  pCxt->errCode = nodesMakeNode(QUERY_NODE_FUNCTION, (SNode**)&func);
  CHECK_MAKE_NODE(func);
  COPY_STRING_FORM_ID_TOKEN(func->functionName, pFuncName);
  func->pParameterList = pParameterList;
  func->tz = pCxt->pQueryCxt->timezone;
  func->charsetCxt = pCxt->pQueryCxt->charsetCxt;
  return (SNode*)func;
_err:
  nodesDestroyList(pParameterList);
  return NULL;
}

SNode* createPHTbnameFunctionNode(SAstCreateContext* pCxt, const SToken* pFuncName, SNodeList* pParameterList) {
  CHECK_PARSER_STATUS(pCxt);
  SFunctionNode* func = NULL;
  pCxt->errCode = nodesMakeNode(QUERY_NODE_FUNCTION, (SNode**)&func);
  CHECK_MAKE_NODE(func);
  tstrncpy(func->functionName, "_placeholder_tbname", TSDB_FUNC_NAME_LEN);
  func->pParameterList = pParameterList;
  func->tz = pCxt->pQueryCxt->timezone;
  func->charsetCxt = pCxt->pQueryCxt->charsetCxt;
  return (SNode*)func;
_err:
  nodesDestroyList(pParameterList);
  return NULL;
}

SNode* createCastFunctionNode(SAstCreateContext* pCxt, SNode* pExpr, SDataType dt) {
  SFunctionNode* func = NULL;
  CHECK_PARSER_STATUS(pCxt);
  pCxt->errCode = nodesMakeNode(QUERY_NODE_FUNCTION, (SNode**)&func);
  CHECK_MAKE_NODE(func);
  tstrncpy(func->functionName, "cast", TSDB_FUNC_NAME_LEN);
  func->node.resType = dt;
  if (TSDB_DATA_TYPE_VARCHAR == dt.type || TSDB_DATA_TYPE_GEOMETRY == dt.type || TSDB_DATA_TYPE_VARBINARY == dt.type) {
    func->node.resType.bytes = func->node.resType.bytes + VARSTR_HEADER_SIZE;
  } else if (TSDB_DATA_TYPE_NCHAR == dt.type) {
    func->node.resType.bytes = func->node.resType.bytes * TSDB_NCHAR_SIZE + VARSTR_HEADER_SIZE;
  }
  pCxt->errCode = nodesListMakeAppend(&func->pParameterList, pExpr);
  CHECK_PARSER_STATUS(pCxt);
  func->tz = pCxt->pQueryCxt->timezone;
  func->charsetCxt = pCxt->pQueryCxt->charsetCxt;

  return (SNode*)func;
_err:
  nodesDestroyNode((SNode*)func);
  nodesDestroyNode(pExpr);
  return NULL;
}

SNode* createPositionFunctionNode(SAstCreateContext* pCxt, SNode* pExpr, SNode* pExpr2) {
  SFunctionNode* func = NULL;
  CHECK_PARSER_STATUS(pCxt);
  pCxt->errCode = nodesMakeNode(QUERY_NODE_FUNCTION, (SNode**)&func);
  CHECK_MAKE_NODE(func);
  tstrncpy(func->functionName, "position", TSDB_FUNC_NAME_LEN);
  pCxt->errCode = nodesListMakeAppend(&func->pParameterList, pExpr);
  CHECK_PARSER_STATUS(pCxt);
  pCxt->errCode = nodesListMakeAppend(&func->pParameterList, pExpr2);
  CHECK_PARSER_STATUS(pCxt);
  return (SNode*)func;
_err:
  nodesDestroyNode((SNode*)func);
  nodesDestroyNode(pExpr);
  nodesDestroyNode(pExpr2);
  return NULL;
}

SNode* createTrimFunctionNode(SAstCreateContext* pCxt, SNode* pExpr, ETrimType type) {
  SFunctionNode* func = NULL;
  CHECK_PARSER_STATUS(pCxt);
  pCxt->errCode = nodesMakeNode(QUERY_NODE_FUNCTION, (SNode**)&func);
  CHECK_MAKE_NODE(func);
  tstrncpy(func->functionName, "trim", TSDB_FUNC_NAME_LEN);
  func->trimType = type;
  pCxt->errCode = nodesListMakeAppend(&func->pParameterList, pExpr);
  CHECK_PARSER_STATUS(pCxt);
  func->charsetCxt = pCxt->pQueryCxt->charsetCxt;
  return (SNode*)func;
_err:
  nodesDestroyNode((SNode*)func);
  nodesDestroyNode(pExpr);
  return NULL;
}

SNode* createTrimFunctionNodeExt(SAstCreateContext* pCxt, SNode* pExpr, SNode* pExpr2, ETrimType type) {
  SFunctionNode* func = NULL;
  CHECK_PARSER_STATUS(pCxt);
  pCxt->errCode = nodesMakeNode(QUERY_NODE_FUNCTION, (SNode**)&func);
  CHECK_MAKE_NODE(func);
  tstrncpy(func->functionName, "trim", TSDB_FUNC_NAME_LEN);
  func->trimType = type;
  pCxt->errCode = nodesListMakeAppend(&func->pParameterList, pExpr);
  CHECK_PARSER_STATUS(pCxt);
  pCxt->errCode = nodesListMakeAppend(&func->pParameterList, pExpr2);
  CHECK_PARSER_STATUS(pCxt);
  func->charsetCxt = pCxt->pQueryCxt->charsetCxt;
  return (SNode*)func;
_err:
  nodesDestroyNode((SNode*)func);
  nodesDestroyNode(pExpr);
  nodesDestroyNode(pExpr2);
  return NULL;
}

SNode* createSubstrFunctionNode(SAstCreateContext* pCxt, SNode* pExpr, SNode* pExpr2) {
  SFunctionNode* func = NULL;
  CHECK_PARSER_STATUS(pCxt);
  pCxt->errCode = nodesMakeNode(QUERY_NODE_FUNCTION, (SNode**)&func);
  CHECK_MAKE_NODE(func);
  tstrncpy(func->functionName, "substr", TSDB_FUNC_NAME_LEN);
  pCxt->errCode = nodesListMakeAppend(&func->pParameterList, pExpr);
  CHECK_PARSER_STATUS(pCxt);
  pCxt->errCode = nodesListMakeAppend(&func->pParameterList, pExpr2);
  CHECK_PARSER_STATUS(pCxt);
  return (SNode*)func;
_err:
  nodesDestroyNode((SNode*)func);
  nodesDestroyNode(pExpr);
  nodesDestroyNode(pExpr2);
  return NULL;
}

SNode* createSubstrFunctionNodeExt(SAstCreateContext* pCxt, SNode* pExpr, SNode* pExpr2, SNode* pExpr3) {
  SFunctionNode* func = NULL;
  CHECK_PARSER_STATUS(pCxt);
  pCxt->errCode = nodesMakeNode(QUERY_NODE_FUNCTION, (SNode**)&func);
  CHECK_MAKE_NODE(func);
  tstrncpy(func->functionName, "substr", TSDB_FUNC_NAME_LEN);
  pCxt->errCode = nodesListMakeAppend(&func->pParameterList, pExpr);
  CHECK_PARSER_STATUS(pCxt);
  pCxt->errCode = nodesListMakeAppend(&func->pParameterList, pExpr2);
  CHECK_PARSER_STATUS(pCxt);
  pCxt->errCode = nodesListMakeAppend(&func->pParameterList, pExpr3);
  CHECK_PARSER_STATUS(pCxt);
  return (SNode*)func;
_err:
  nodesDestroyNode((SNode*)func);
  nodesDestroyNode(pExpr);
  nodesDestroyNode(pExpr2);
  nodesDestroyNode(pExpr3);
  return NULL;
}

SNode* createNodeListNode(SAstCreateContext* pCxt, SNodeList* pList) {
  SNodeListNode* list = NULL;
  CHECK_PARSER_STATUS(pCxt);
  pCxt->errCode = nodesMakeNode(QUERY_NODE_NODE_LIST, (SNode**)&list);
  CHECK_MAKE_NODE(list);
  list->pNodeList = pList;
  return (SNode*)list;
_err:
  nodesDestroyList(pList);
  return NULL;
}

SNode* createNodeListNodeEx(SAstCreateContext* pCxt, SNode* p1, SNode* p2) {
  SNodeListNode* list = NULL;
  CHECK_PARSER_STATUS(pCxt);
  pCxt->errCode = nodesMakeNode(QUERY_NODE_NODE_LIST, (SNode**)&list);
  CHECK_MAKE_NODE(list);
  pCxt->errCode = nodesListMakeStrictAppend(&list->pNodeList, p1);
  CHECK_PARSER_STATUS(pCxt);
  pCxt->errCode = nodesListStrictAppend(list->pNodeList, p2);
  CHECK_PARSER_STATUS(pCxt);
  return (SNode*)list;
_err:
  nodesDestroyNode((SNode*)list);
  nodesDestroyNode(p1);
  nodesDestroyNode(p2);
  return NULL;
}

SNode* createRealTableNode(SAstCreateContext* pCxt, SToken* pDbName, SToken* pTableName, SToken* pTableAlias) {
  CHECK_PARSER_STATUS(pCxt);
  CHECK_NAME(checkDbName(pCxt, pDbName, true));
  CHECK_NAME(checkTableName(pCxt, pTableName));
  CHECK_NAME(checkTableName(pCxt, pTableAlias));
  SRealTableNode* realTable = NULL;
  pCxt->errCode = nodesMakeNode(QUERY_NODE_REAL_TABLE, (SNode**)&realTable);
  CHECK_MAKE_NODE(realTable);
  if (NULL != pDbName) {
    COPY_STRING_FORM_ID_TOKEN(realTable->table.dbName, pDbName);
  } else {
    snprintf(realTable->table.dbName, sizeof(realTable->table.dbName), "%s", pCxt->pQueryCxt->db);
  }
  if (NULL != pTableAlias && TK_NK_NIL != pTableAlias->type) {
    COPY_STRING_FORM_ID_TOKEN(realTable->table.tableAlias, pTableAlias);
  } else {
    COPY_STRING_FORM_ID_TOKEN(realTable->table.tableAlias, pTableName);
  }
  COPY_STRING_FORM_ID_TOKEN(realTable->table.tableName, pTableName);
  return (SNode*)realTable;
_err:
  return NULL;
}

SNode* createPlaceHolderTableNode(SAstCreateContext* pCxt, EStreamPlaceholder type, SToken* pTableAlias) {
  CHECK_PARSER_STATUS(pCxt);

  SPlaceHolderTableNode* phTable = NULL;
  pCxt->errCode = nodesMakeNode(QUERY_NODE_PLACE_HOLDER_TABLE, (SNode**)&phTable);
  CHECK_MAKE_NODE(phTable);

  if (NULL != pTableAlias && TK_NK_NIL != pTableAlias->type) {
    COPY_STRING_FORM_ID_TOKEN(phTable->table.tableAlias, pTableAlias);
  }

  phTable->placeholderType = type;
  return (SNode*)phTable;
_err:
  return NULL;
}

SNode* createStreamNode(SAstCreateContext* pCxt, SToken* pDbName, SToken* pStreamName) {
  CHECK_PARSER_STATUS(pCxt);
  CHECK_NAME(checkDbName(pCxt, pDbName, true));
  CHECK_NAME(checkStreamName(pCxt, pStreamName));
  SStreamNode* pStream = NULL;
  pCxt->errCode = nodesMakeNode(QUERY_NODE_STREAM, (SNode**)&pStream);
  CHECK_MAKE_NODE(pStream);
  if (NULL != pDbName) {
    COPY_STRING_FORM_ID_TOKEN(pStream->dbName, pDbName);
  } else {
    snprintf(pStream->dbName, sizeof(pStream->dbName), "%s", pCxt->pQueryCxt->db);
  }
  COPY_STRING_FORM_ID_TOKEN(pStream->streamName, pStreamName);
  return (SNode*)pStream;
_err:
  return NULL;
}

SNode* createRecalcRange(SAstCreateContext* pCxt, SNode* pStart, SNode* pEnd) {
  SStreamCalcRangeNode* pRange = NULL;
  CHECK_PARSER_STATUS(pCxt);
  pCxt->errCode = nodesMakeNode(QUERY_NODE_STREAM_CALC_RANGE, (SNode**)&pRange);
  CHECK_MAKE_NODE(pRange);
  if (NULL == pStart && NULL == pEnd) {
    pRange->calcAll = true;
  } else {
    pRange->calcAll = false;
    pRange->pStart = pStart;
    pRange->pEnd = pEnd;
  }

  return (SNode*)pRange;
_err:
  nodesDestroyNode((SNode*)pRange);
  nodesDestroyNode(pStart);
  nodesDestroyNode(pEnd);
  return NULL;
}

SNode* createTempTableNode(SAstCreateContext* pCxt, SNode* pSubquery, SToken* pTableAlias) {
  CHECK_PARSER_STATUS(pCxt);
  if (!checkTableName(pCxt, pTableAlias)) {
    return NULL;
  }
  STempTableNode* tempTable = NULL;
  pCxt->errCode = nodesMakeNode(QUERY_NODE_TEMP_TABLE, (SNode**)&tempTable);
  CHECK_MAKE_NODE(tempTable);
  tempTable->pSubquery = pSubquery;
  if (NULL != pTableAlias && TK_NK_NIL != pTableAlias->type) {
    COPY_STRING_FORM_ID_TOKEN(tempTable->table.tableAlias, pTableAlias);
  } else {
    taosRandStr(tempTable->table.tableAlias, 8);
  }
  if (QUERY_NODE_SELECT_STMT == nodeType(pSubquery)) {
    tstrncpy(((SSelectStmt*)pSubquery)->stmtName, tempTable->table.tableAlias, TSDB_TABLE_NAME_LEN);
    ((SSelectStmt*)pSubquery)->isSubquery = true;
  } else if (QUERY_NODE_SET_OPERATOR == nodeType(pSubquery)) {
    tstrncpy(((SSetOperator*)pSubquery)->stmtName, tempTable->table.tableAlias, TSDB_TABLE_NAME_LEN);
  }
  return (SNode*)tempTable;
_err:
  nodesDestroyNode(pSubquery);
  return NULL;
}

SNode* createJoinTableNode(SAstCreateContext* pCxt, EJoinType type, EJoinSubType stype, SNode* pLeft, SNode* pRight,
                           SNode* pJoinCond) {
  CHECK_PARSER_STATUS(pCxt);
  SJoinTableNode* joinTable = NULL;
  pCxt->errCode = nodesMakeNode(QUERY_NODE_JOIN_TABLE, (SNode**)&joinTable);
  CHECK_MAKE_NODE(joinTable);
  joinTable->joinType = type;
  joinTable->subType = stype;
  joinTable->pLeft = pLeft;
  joinTable->pRight = pRight;
  joinTable->pOnCond = pJoinCond;
  return (SNode*)joinTable;
_err:
  nodesDestroyNode(pLeft);
  nodesDestroyNode(pRight);
  nodesDestroyNode(pJoinCond);
  return NULL;
}

SNode* createViewNode(SAstCreateContext* pCxt, SToken* pDbName, SToken* pViewName) {
  CHECK_PARSER_STATUS(pCxt);
  CHECK_NAME(checkDbName(pCxt, pDbName, true));
  CHECK_NAME(checkViewName(pCxt, pViewName));
  SViewNode* pView = NULL;
  pCxt->errCode = nodesMakeNode(QUERY_NODE_VIEW, (SNode**)&pView);
  CHECK_MAKE_NODE(pView);
  if (NULL != pDbName) {
    COPY_STRING_FORM_ID_TOKEN(pView->table.dbName, pDbName);
  } else {
    snprintf(pView->table.dbName, sizeof(pView->table.dbName), "%s", pCxt->pQueryCxt->db);
  }
  COPY_STRING_FORM_ID_TOKEN(pView->table.tableName, pViewName);
  return (SNode*)pView;
_err:
  return NULL;
}

SNode* createLimitNode(SAstCreateContext* pCxt, SNode* pLimit, SNode* pOffset) {
  CHECK_PARSER_STATUS(pCxt);
  SLimitNode* limitNode = NULL;
  pCxt->errCode = nodesMakeNode(QUERY_NODE_LIMIT, (SNode**)&limitNode);
  CHECK_MAKE_NODE(limitNode);
  limitNode->limit = (SValueNode*)pLimit;
  if (NULL != pOffset) {
    limitNode->offset = (SValueNode*)pOffset;
  }
  return (SNode*)limitNode;
_err:
  return NULL;
}

SNode* createOrderByExprNode(SAstCreateContext* pCxt, SNode* pExpr, EOrder order, ENullOrder nullOrder) {
  CHECK_PARSER_STATUS(pCxt);
  SOrderByExprNode* orderByExpr = NULL;
  pCxt->errCode = nodesMakeNode(QUERY_NODE_ORDER_BY_EXPR, (SNode**)&orderByExpr);
  CHECK_MAKE_NODE(orderByExpr);
  orderByExpr->pExpr = pExpr;
  orderByExpr->order = order;
  if (NULL_ORDER_DEFAULT == nullOrder) {
    nullOrder = (ORDER_ASC == order ? NULL_ORDER_FIRST : NULL_ORDER_LAST);
  }
  orderByExpr->nullOrder = nullOrder;
  return (SNode*)orderByExpr;
_err:
  nodesDestroyNode(pExpr);
  return NULL;
}

SNode* createSessionWindowNode(SAstCreateContext* pCxt, SNode* pCol, SNode* pGap) {
  CHECK_PARSER_STATUS(pCxt);
  SSessionWindowNode* session = NULL;
  pCxt->errCode = nodesMakeNode(QUERY_NODE_SESSION_WINDOW, (SNode**)&session);
  CHECK_MAKE_NODE(session);
  session->pCol = (SColumnNode*)pCol;
  session->pGap = (SValueNode*)pGap;
  return (SNode*)session;
_err:
  nodesDestroyNode(pCol);
  nodesDestroyNode(pGap);
  return NULL;
}

SNode* createStateWindowNode(SAstCreateContext* pCxt, SNode* pExpr, SNode* pTrueForLimit) {
  SStateWindowNode* state = NULL;
  CHECK_PARSER_STATUS(pCxt);
  pCxt->errCode = nodesMakeNode(QUERY_NODE_STATE_WINDOW, (SNode**)&state);
  CHECK_MAKE_NODE(state);
  state->pCol = createPrimaryKeyCol(pCxt, NULL);
  CHECK_MAKE_NODE(state->pCol);
  state->pExpr = pExpr;
  state->pTrueForLimit = pTrueForLimit;
  return (SNode*)state;
_err:
  nodesDestroyNode((SNode*)state);
  nodesDestroyNode(pExpr);
  nodesDestroyNode(pTrueForLimit);
  return NULL;
}

SNode* createEventWindowNode(SAstCreateContext* pCxt, SNode* pStartCond, SNode* pEndCond, SNode* pTrueForLimit) {
  SEventWindowNode* pEvent = NULL;
  CHECK_PARSER_STATUS(pCxt);
  pCxt->errCode = nodesMakeNode(QUERY_NODE_EVENT_WINDOW, (SNode**)&pEvent);
  CHECK_MAKE_NODE(pEvent);
  pEvent->pCol = createPrimaryKeyCol(pCxt, NULL);
  CHECK_MAKE_NODE(pEvent->pCol);
  pEvent->pStartCond = pStartCond;
  pEvent->pEndCond = pEndCond;
  pEvent->pTrueForLimit = pTrueForLimit;
  return (SNode*)pEvent;
_err:
  nodesDestroyNode((SNode*)pEvent);
  nodesDestroyNode(pStartCond);
  nodesDestroyNode(pEndCond);
  nodesDestroyNode(pTrueForLimit);
  return NULL;
}

SNode* createCountWindowNode(SAstCreateContext* pCxt, const SToken* pCountToken, const SToken* pSlidingToken,
                             SNodeList* pColList) {
  SCountWindowNode* pCount = NULL;
  CHECK_PARSER_STATUS(pCxt);
  pCxt->errCode = nodesMakeNode(QUERY_NODE_COUNT_WINDOW, (SNode**)&pCount);
  CHECK_MAKE_NODE(pCount);
  pCount->pCol = createPrimaryKeyCol(pCxt, NULL);
  CHECK_MAKE_NODE(pCount->pCol);
  pCount->windowCount = taosStr2Int64(pCountToken->z, NULL, 10);
  if (pSlidingToken == NULL) {
    pCount->windowSliding = taosStr2Int64(pSlidingToken->z, NULL, 10);
  } else {
    pCount->windowSliding = taosStr2Int64(pCountToken->z, NULL, 10);
  }
  pCount->pColList = pColList;
  return (SNode*)pCount;
_err:
  nodesDestroyNode((SNode*)pCount);
  return NULL;
}

SNode* createCountWindowNodeFromArgs(SAstCreateContext* pCxt, SNode* arg) {
  SCountWindowArgs* args = (SCountWindowArgs*)arg;
  SCountWindowNode* pCount = NULL;
  CHECK_PARSER_STATUS(pCxt);
  pCxt->errCode = nodesMakeNode(QUERY_NODE_COUNT_WINDOW, (SNode**)&pCount);
  CHECK_MAKE_NODE(pCount);
  pCount->pCol = createPrimaryKeyCol(pCxt, NULL);
  CHECK_MAKE_NODE(pCount->pCol);
  pCount->windowCount = args->count;
  pCount->windowSliding = args->sliding;
  pCount->pColList = args->pColList;
  args->pColList = NULL;
  nodesDestroyNode(arg);
  return (SNode*)pCount;
_err:
  nodesDestroyNode((SNode*)pCount);
  return NULL;
}

SNode* createCountWindowArgs(SAstCreateContext* pCxt, const SToken* countToken, const SToken* slidingToken,
                             SNodeList* colList) {
  CHECK_PARSER_STATUS(pCxt);

  SCountWindowArgs* args = NULL;
  pCxt->errCode = nodesMakeNode(QUERY_NODE_COUNT_WINDOW_ARGS, (SNode**)&args);
  CHECK_MAKE_NODE(args);
  args->count = taosStr2Int64(countToken->z, NULL, 10);
  if (slidingToken && slidingToken->type == TK_NK_INTEGER) {
    args->sliding = taosStr2Int64(slidingToken->z, NULL, 10);
  } else {
    args->sliding = taosStr2Int64(countToken->z, NULL, 10);
  }
  args->pColList = colList;
  return (SNode*)args;
_err:
  return NULL;
}

SNode* createAnomalyWindowNode(SAstCreateContext* pCxt, SNode* pExpr, const SToken* pFuncOpt) {
  SAnomalyWindowNode* pAnomaly = NULL;
  CHECK_PARSER_STATUS(pCxt);
  pCxt->errCode = nodesMakeNode(QUERY_NODE_ANOMALY_WINDOW, (SNode**)&pAnomaly);
  CHECK_MAKE_NODE(pAnomaly);
  pAnomaly->pCol = createPrimaryKeyCol(pCxt, NULL);
  CHECK_MAKE_NODE(pAnomaly->pCol);
  pAnomaly->pExpr = pExpr;
  if (pFuncOpt == NULL) {
    tstrncpy(pAnomaly->anomalyOpt, "algo=iqr", TSDB_ANALYTIC_ALGO_OPTION_LEN);
  } else {
    (void)trimString(pFuncOpt->z, pFuncOpt->n, pAnomaly->anomalyOpt, sizeof(pAnomaly->anomalyOpt));
  }
  return (SNode*)pAnomaly;
_err:
  nodesDestroyNode((SNode*)pAnomaly);
  return NULL;
}

SNode* createIntervalWindowNodeExt(SAstCreateContext* pCxt, SNode* pInter, SNode* pSliding) {
  SIntervalWindowNode* pInterval = NULL;
  CHECK_PARSER_STATUS(pCxt);
  if (pInter) {
    pInterval = (SIntervalWindowNode*)pInter;
  } else {
    pCxt->errCode = nodesMakeNode(QUERY_NODE_INTERVAL_WINDOW, (SNode**)&pInterval);
    CHECK_MAKE_NODE(pInterval);
  }
  pInterval->pCol = createPrimaryKeyCol(pCxt, NULL);
  CHECK_MAKE_NODE(pInterval->pCol);
  pInterval->pSliding = ((SSlidingWindowNode*)pSliding)->pSlidingVal;
  pInterval->pSOffset = ((SSlidingWindowNode*)pSliding)->pOffset;
  return (SNode*)pInterval;
_err:
  nodesDestroyNode((SNode*)pInter);
  nodesDestroyNode((SNode*)pInterval);
  nodesDestroyNode((SNode*)pSliding);
  return NULL;
}

SNode* createIntervalWindowNode(SAstCreateContext* pCxt, SNode* pInterval, SNode* pOffset, SNode* pSliding,
                                SNode* pFill) {
  SIntervalWindowNode* interval = NULL;
  CHECK_PARSER_STATUS(pCxt);
  pCxt->errCode = nodesMakeNode(QUERY_NODE_INTERVAL_WINDOW, (SNode**)&interval);
  CHECK_MAKE_NODE(interval);
  interval->pCol = createPrimaryKeyCol(pCxt, NULL);
  CHECK_MAKE_NODE(interval->pCol);
  interval->pInterval = pInterval;
  interval->pOffset = pOffset;
  interval->pSliding = pSliding;
  interval->pFill = pFill;
  TAOS_SET_OBJ_ALIGNED(&interval->timeRange, TSWINDOW_INITIALIZER);
  interval->timezone = pCxt->pQueryCxt->timezone;
  return (SNode*)interval;
_err:
  nodesDestroyNode((SNode*)interval);
  nodesDestroyNode(pInterval);
  nodesDestroyNode(pOffset);
  nodesDestroyNode(pSliding);
  nodesDestroyNode(pFill);
  return NULL;
}

SNode* createPeriodWindowNode(SAstCreateContext* pCxt, SNode* pPeriodTime, SNode* pOffset) {
  SPeriodWindowNode* pPeriod = NULL;
  CHECK_PARSER_STATUS(pCxt);
  pCxt->errCode = nodesMakeNode(QUERY_NODE_PERIOD_WINDOW, (SNode**)&pPeriod);
  CHECK_MAKE_NODE(pPeriod);
  pPeriod->pOffset = pOffset;
  pPeriod->pPeroid = pPeriodTime;
  return (SNode*)pPeriod;
_err:
  nodesDestroyNode((SNode*)pOffset);
  nodesDestroyNode((SNode*)pPeriodTime);
  nodesDestroyNode((SNode*)pPeriod);
  return NULL;
}

SNode* createWindowOffsetNode(SAstCreateContext* pCxt, SNode* pStartOffset, SNode* pEndOffset) {
  SWindowOffsetNode* winOffset = NULL;
  CHECK_PARSER_STATUS(pCxt);
  pCxt->errCode = nodesMakeNode(QUERY_NODE_WINDOW_OFFSET, (SNode**)&winOffset);
  CHECK_MAKE_NODE(winOffset);
  winOffset->pStartOffset = pStartOffset;
  winOffset->pEndOffset = pEndOffset;
  return (SNode*)winOffset;
_err:
  nodesDestroyNode((SNode*)winOffset);
  nodesDestroyNode(pStartOffset);
  nodesDestroyNode(pEndOffset);
  return NULL;
}

SNode* createFillNode(SAstCreateContext* pCxt, EFillMode mode, SNode* pValues) {
  SFillNode* fill = NULL;
  CHECK_PARSER_STATUS(pCxt);
  pCxt->errCode = nodesMakeNode(QUERY_NODE_FILL, (SNode**)&fill);
  CHECK_MAKE_NODE(fill);
  fill->mode = mode;
  fill->pValues = pValues;
  fill->pWStartTs = NULL;
  pCxt->errCode = nodesMakeNode(QUERY_NODE_FUNCTION, (SNode**)&(fill->pWStartTs));
  CHECK_MAKE_NODE(fill->pWStartTs);
  tstrncpy(((SFunctionNode*)fill->pWStartTs)->functionName, "_wstart", TSDB_FUNC_NAME_LEN);
  return (SNode*)fill;
_err:
  nodesDestroyNode((SNode*)fill);
  nodesDestroyNode(pValues);
  return NULL;
}

SNode* createGroupingSetNode(SAstCreateContext* pCxt, SNode* pNode) {
  SGroupingSetNode* groupingSet = NULL;
  CHECK_PARSER_STATUS(pCxt);
  pCxt->errCode = nodesMakeNode(QUERY_NODE_GROUPING_SET, (SNode**)&groupingSet);
  CHECK_MAKE_NODE(groupingSet);
  groupingSet->groupingSetType = GP_TYPE_NORMAL;
  groupingSet->pParameterList = NULL;
  pCxt->errCode = nodesListMakeAppend(&groupingSet->pParameterList, pNode);
  CHECK_PARSER_STATUS(pCxt);
  return (SNode*)groupingSet;
_err:
  nodesDestroyNode((SNode*)groupingSet);
  nodesDestroyNode(pNode);
  return NULL;
}

SNode* createInterpTimeRange(SAstCreateContext* pCxt, SNode* pStart, SNode* pEnd, SNode* pInterval) {
  CHECK_PARSER_STATUS(pCxt);
  if (NULL == pInterval) {
    if (pEnd && nodeType(pEnd) == QUERY_NODE_VALUE && ((SValueNode*)pEnd)->flag & VALUE_FLAG_IS_DURATION) {
      return createInterpTimeAround(pCxt, pStart, NULL, pEnd);
    }
    return createBetweenAnd(pCxt, createPrimaryKeyCol(pCxt, NULL), pStart, pEnd);
  }

  return createInterpTimeAround(pCxt, pStart, pEnd, pInterval);

_err:

  nodesDestroyNode(pStart);
  nodesDestroyNode(pEnd);
  return NULL;
}

SNode* createInterpTimePoint(SAstCreateContext* pCxt, SNode* pPoint) {
  CHECK_PARSER_STATUS(pCxt);
  return createOperatorNode(pCxt, OP_TYPE_EQUAL, createPrimaryKeyCol(pCxt, NULL), pPoint);
_err:
  nodesDestroyNode(pPoint);
  return NULL;
}

SNode* createInterpTimeAround(SAstCreateContext* pCxt, SNode* pStart, SNode* pEnd, SNode* pInterval) {
  CHECK_PARSER_STATUS(pCxt);
  SRangeAroundNode* pAround = NULL;
  pCxt->errCode = nodesMakeNode(QUERY_NODE_RANGE_AROUND, (SNode**)&pAround);
  CHECK_PARSER_STATUS(pCxt);
  if (NULL == pEnd) {
    pAround->pRange = createInterpTimePoint(pCxt, pStart);
  } else {
    pAround->pRange = createBetweenAnd(pCxt, createPrimaryKeyCol(pCxt, NULL), pStart, pEnd);
  }
  pAround->pInterval = pInterval;
  CHECK_PARSER_STATUS(pCxt);
  return (SNode*)pAround;
_err:
  return NULL;
}

SNode* createWhenThenNode(SAstCreateContext* pCxt, SNode* pWhen, SNode* pThen) {
  CHECK_PARSER_STATUS(pCxt);
  SWhenThenNode* pWhenThen = NULL;
  pCxt->errCode = nodesMakeNode(QUERY_NODE_WHEN_THEN, (SNode**)&pWhenThen);
  CHECK_MAKE_NODE(pWhenThen);
  pWhenThen->pWhen = pWhen;
  pWhenThen->pThen = pThen;
  return (SNode*)pWhenThen;
_err:
  nodesDestroyNode(pWhen);
  nodesDestroyNode(pThen);
  return NULL;
}

SNode* createCaseWhenNode(SAstCreateContext* pCxt, SNode* pCase, SNodeList* pWhenThenList, SNode* pElse) {
  CHECK_PARSER_STATUS(pCxt);
  SCaseWhenNode* pCaseWhen = NULL;
  pCxt->errCode = nodesMakeNode(QUERY_NODE_CASE_WHEN, (SNode**)&pCaseWhen);
  CHECK_MAKE_NODE(pCaseWhen);
  pCaseWhen->pCase = pCase;
  pCaseWhen->pWhenThenList = pWhenThenList;
  pCaseWhen->pElse = pElse;
  pCaseWhen->tz = pCxt->pQueryCxt->timezone;
  pCaseWhen->charsetCxt = pCxt->pQueryCxt->charsetCxt;
  return (SNode*)pCaseWhen;
_err:
  nodesDestroyNode(pCase);
  nodesDestroyList(pWhenThenList);
  nodesDestroyNode(pElse);
  return NULL;
}

SNode* setProjectionAlias(SAstCreateContext* pCxt, SNode* pNode, SToken* pAlias) {
  CHECK_PARSER_STATUS(pCxt);
  trimEscape(pCxt, pAlias);
  SExprNode* pExpr = (SExprNode*)pNode;
  int32_t    len = TMIN(sizeof(pExpr->aliasName) - 1, pAlias->n);
  strncpy(pExpr->aliasName, pAlias->z, len);
  pExpr->aliasName[len] = '\0';
  strncpy(pExpr->userAlias, pAlias->z, len);
  pExpr->userAlias[len] = '\0';
  pExpr->asAlias = true;
  return pNode;
_err:
  nodesDestroyNode(pNode);
  return NULL;
}

SNode* addWhereClause(SAstCreateContext* pCxt, SNode* pStmt, SNode* pWhere) {
  CHECK_PARSER_STATUS(pCxt);
  if (QUERY_NODE_SELECT_STMT == nodeType(pStmt)) {
    ((SSelectStmt*)pStmt)->pWhere = pWhere;
  }
  return pStmt;
_err:
  nodesDestroyNode(pStmt);
  nodesDestroyNode(pWhere);
  return NULL;
}

SNode* addPartitionByClause(SAstCreateContext* pCxt, SNode* pStmt, SNodeList* pPartitionByList) {
  CHECK_PARSER_STATUS(pCxt);
  if (QUERY_NODE_SELECT_STMT == nodeType(pStmt)) {
    ((SSelectStmt*)pStmt)->pPartitionByList = pPartitionByList;
  }
  return pStmt;
_err:
  nodesDestroyNode(pStmt);
  nodesDestroyList(pPartitionByList);
  return NULL;
}

SNode* addWindowClauseClause(SAstCreateContext* pCxt, SNode* pStmt, SNode* pWindow) {
  CHECK_PARSER_STATUS(pCxt);
  if (QUERY_NODE_SELECT_STMT == nodeType(pStmt)) {
    ((SSelectStmt*)pStmt)->pWindow = pWindow;
  }
  return pStmt;
_err:
  nodesDestroyNode(pStmt);
  nodesDestroyNode(pWindow);
  return NULL;
}

SNode* addGroupByClause(SAstCreateContext* pCxt, SNode* pStmt, SNodeList* pGroupByList) {
  CHECK_PARSER_STATUS(pCxt);
  if (QUERY_NODE_SELECT_STMT == nodeType(pStmt)) {
    ((SSelectStmt*)pStmt)->pGroupByList = pGroupByList;
  }
  return pStmt;
_err:
  nodesDestroyNode(pStmt);
  nodesDestroyList(pGroupByList);
  return NULL;
}

SNode* addHavingClause(SAstCreateContext* pCxt, SNode* pStmt, SNode* pHaving) {
  CHECK_PARSER_STATUS(pCxt);
  if (QUERY_NODE_SELECT_STMT == nodeType(pStmt)) {
    ((SSelectStmt*)pStmt)->pHaving = pHaving;
  }
  return pStmt;
_err:
  nodesDestroyNode(pStmt);
  nodesDestroyNode(pHaving);
  return NULL;
}

SNode* addOrderByClause(SAstCreateContext* pCxt, SNode* pStmt, SNodeList* pOrderByList) {
  CHECK_PARSER_STATUS(pCxt);
  if (NULL == pOrderByList) {
    return pStmt;
  }
  if (QUERY_NODE_SELECT_STMT == nodeType(pStmt)) {
    ((SSelectStmt*)pStmt)->pOrderByList = pOrderByList;
  } else {
    ((SSetOperator*)pStmt)->pOrderByList = pOrderByList;
  }
  return pStmt;
_err:
  nodesDestroyNode(pStmt);
  nodesDestroyList(pOrderByList);
  return NULL;
}

SNode* addSlimitClause(SAstCreateContext* pCxt, SNode* pStmt, SNode* pSlimit) {
  CHECK_PARSER_STATUS(pCxt);
  if (NULL == pSlimit) {
    return pStmt;
  }
  if (QUERY_NODE_SELECT_STMT == nodeType(pStmt)) {
    ((SSelectStmt*)pStmt)->pSlimit = (SLimitNode*)pSlimit;
  }
  return pStmt;
_err:
  nodesDestroyNode(pStmt);
  nodesDestroyNode(pSlimit);
  return NULL;
}

SNode* addLimitClause(SAstCreateContext* pCxt, SNode* pStmt, SNode* pLimit) {
  CHECK_PARSER_STATUS(pCxt);
  if (NULL == pLimit) {
    return pStmt;
  }
  if (QUERY_NODE_SELECT_STMT == nodeType(pStmt)) {
    ((SSelectStmt*)pStmt)->pLimit = (SLimitNode*)pLimit;
  } else {
    ((SSetOperator*)pStmt)->pLimit = pLimit;
  }
  return pStmt;
_err:
  nodesDestroyNode(pStmt);
  nodesDestroyNode(pLimit);
  return NULL;
}

SNode* addRangeClause(SAstCreateContext* pCxt, SNode* pStmt, SNode* pRange) {
  CHECK_PARSER_STATUS(pCxt);
  SSelectStmt* pSelect = (SSelectStmt*)pStmt;
  if (QUERY_NODE_SELECT_STMT == nodeType(pStmt)) {
    if (pRange && nodeType(pRange) == QUERY_NODE_RANGE_AROUND) {
      pSelect->pRangeAround = pRange;
      SRangeAroundNode* pAround = (SRangeAroundNode*)pRange;
      TSWAP(pSelect->pRange, pAround->pRange);
    } else {
      pSelect->pRange = pRange;
    }
  }
  return pStmt;
_err:
  nodesDestroyNode(pStmt);
  nodesDestroyNode(pRange);
  return NULL;
}

SNode* addEveryClause(SAstCreateContext* pCxt, SNode* pStmt, SNode* pEvery) {
  CHECK_PARSER_STATUS(pCxt);
  if (QUERY_NODE_SELECT_STMT == nodeType(pStmt)) {
    ((SSelectStmt*)pStmt)->pEvery = pEvery;
  }
  return pStmt;
_err:
  nodesDestroyNode(pStmt);
  nodesDestroyNode(pEvery);
  return NULL;
}

SNode* addFillClause(SAstCreateContext* pCxt, SNode* pStmt, SNode* pFill) {
  CHECK_PARSER_STATUS(pCxt);
  if (QUERY_NODE_SELECT_STMT == nodeType(pStmt) && NULL != pFill) {
    SFillNode* pFillClause = (SFillNode*)pFill;
    nodesDestroyNode(pFillClause->pWStartTs);
    pFillClause->pWStartTs = createPrimaryKeyCol(pCxt, NULL);
    CHECK_MAKE_NODE(pFillClause->pWStartTs);
    ((SSelectStmt*)pStmt)->pFill = (SNode*)pFillClause;
  }
  return pStmt;
_err:
  nodesDestroyNode(pStmt);
  nodesDestroyNode(pFill);
  return NULL;
}

SNode* addJLimitClause(SAstCreateContext* pCxt, SNode* pJoin, SNode* pJLimit) {
  CHECK_PARSER_STATUS(pCxt);
  if (NULL == pJLimit) {
    return pJoin;
  }
  SJoinTableNode* pJoinNode = (SJoinTableNode*)pJoin;
  pJoinNode->pJLimit = pJLimit;

  return pJoin;
_err:
  nodesDestroyNode(pJoin);
  nodesDestroyNode(pJLimit);
  return NULL;
}

SNode* addWindowOffsetClause(SAstCreateContext* pCxt, SNode* pJoin, SNode* pWinOffset) {
  CHECK_PARSER_STATUS(pCxt);
  if (NULL == pWinOffset) {
    return pJoin;
  }
  SJoinTableNode* pJoinNode = (SJoinTableNode*)pJoin;
  pJoinNode->pWindowOffset = pWinOffset;

  return pJoin;
_err:
  nodesDestroyNode(pJoin);
  nodesDestroyNode(pWinOffset);
  return NULL;
}

SNode* createSelectStmt(SAstCreateContext* pCxt, bool isDistinct, SNodeList* pProjectionList, SNode* pTable,
                        SNodeList* pHint) {
  CHECK_PARSER_STATUS(pCxt);
  SNode* select = NULL;
  pCxt->errCode = createSelectStmtImpl(isDistinct, pProjectionList, pTable, pHint, &select);
  CHECK_MAKE_NODE(select);
  return select;
_err:
  nodesDestroyList(pProjectionList);
  nodesDestroyNode(pTable);
  nodesDestroyList(pHint);
  return NULL;
}

SNode* setSelectStmtTagMode(SAstCreateContext* pCxt, SNode* pStmt, bool bSelectTags) {
  if (pStmt && QUERY_NODE_SELECT_STMT == nodeType(pStmt)) {
    if (pCxt->pQueryCxt->biMode) {
      ((SSelectStmt*)pStmt)->tagScan = true;
    } else {
      ((SSelectStmt*)pStmt)->tagScan = bSelectTags;
    }
  }
  return pStmt;
}

static void setSubquery(SNode* pStmt) {
  if (QUERY_NODE_SELECT_STMT == nodeType(pStmt)) {
    ((SSelectStmt*)pStmt)->isSubquery = true;
  }
}

SNode* createSetOperator(SAstCreateContext* pCxt, ESetOperatorType type, SNode* pLeft, SNode* pRight) {
  CHECK_PARSER_STATUS(pCxt);
  SSetOperator* setOp = NULL;
  pCxt->errCode = nodesMakeNode(QUERY_NODE_SET_OPERATOR, (SNode**)&setOp);
  CHECK_MAKE_NODE(setOp);
  setOp->opType = type;
  setOp->pLeft = pLeft;
  setSubquery(setOp->pLeft);
  setOp->pRight = pRight;
  setSubquery(setOp->pRight);
  snprintf(setOp->stmtName, TSDB_TABLE_NAME_LEN, "%p", setOp);
  return (SNode*)setOp;
_err:
  nodesDestroyNode(pLeft);
  nodesDestroyNode(pRight);
  return NULL;
}

static void updateWalOptionsDefault(SDatabaseOptions* pOptions) {
  if (!pOptions->walRetentionPeriodIsSet) {
    pOptions->walRetentionPeriod =
        pOptions->replica > 1 ? TSDB_REPS_DEF_DB_WAL_RET_PERIOD : TSDB_REP_DEF_DB_WAL_RET_PERIOD;
  }
  if (!pOptions->walRetentionSizeIsSet) {
    pOptions->walRetentionSize = pOptions->replica > 1 ? TSDB_REPS_DEF_DB_WAL_RET_SIZE : TSDB_REP_DEF_DB_WAL_RET_SIZE;
  }
  if (!pOptions->walRollPeriodIsSet) {
    pOptions->walRollPeriod =
        pOptions->replica > 1 ? TSDB_REPS_DEF_DB_WAL_ROLL_PERIOD : TSDB_REP_DEF_DB_WAL_ROLL_PERIOD;
  }
}

SNode* createDefaultDatabaseOptions(SAstCreateContext* pCxt) {
  CHECK_PARSER_STATUS(pCxt);
  SDatabaseOptions* pOptions = NULL;
  pCxt->errCode = nodesMakeNode(QUERY_NODE_DATABASE_OPTIONS, (SNode**)&pOptions);
  CHECK_MAKE_NODE(pOptions);
  pOptions->buffer = TSDB_DEFAULT_BUFFER_PER_VNODE;
  pOptions->cacheModel = TSDB_DEFAULT_CACHE_MODEL;
  pOptions->cacheLastSize = TSDB_DEFAULT_CACHE_SIZE;
  pOptions->compressionLevel = TSDB_DEFAULT_COMP_LEVEL;
  pOptions->daysPerFile = TSDB_DEFAULT_DAYS_PER_FILE;
  pOptions->fsyncPeriod = TSDB_DEFAULT_FSYNC_PERIOD;
  pOptions->maxRowsPerBlock = TSDB_DEFAULT_MAXROWS_FBLOCK;
  pOptions->minRowsPerBlock = TSDB_DEFAULT_MINROWS_FBLOCK;
  pOptions->keep[0] = TSDB_DEFAULT_KEEP;
  pOptions->keep[1] = TSDB_DEFAULT_KEEP;
  pOptions->keep[2] = TSDB_DEFAULT_KEEP;
  pOptions->pages = TSDB_DEFAULT_PAGES_PER_VNODE;
  pOptions->pagesize = TSDB_DEFAULT_PAGESIZE_PER_VNODE;
  pOptions->tsdbPageSize = TSDB_DEFAULT_TSDB_PAGESIZE;
  pOptions->precision = TSDB_DEFAULT_PRECISION;
  pOptions->replica = TSDB_DEFAULT_DB_REPLICA;
  pOptions->strict = TSDB_DEFAULT_DB_STRICT;
  pOptions->walLevel = TSDB_DEFAULT_WAL_LEVEL;
  pOptions->numOfVgroups = TSDB_DEFAULT_VN_PER_DB;
  pOptions->singleStable = TSDB_DEFAULT_DB_SINGLE_STABLE;
  pOptions->schemaless = TSDB_DEFAULT_DB_SCHEMALESS;
  updateWalOptionsDefault(pOptions);
  pOptions->walSegmentSize = TSDB_DEFAULT_DB_WAL_SEGMENT_SIZE;
  pOptions->sstTrigger = TSDB_DEFAULT_SST_TRIGGER;
  pOptions->tablePrefix = TSDB_DEFAULT_HASH_PREFIX;
  pOptions->tableSuffix = TSDB_DEFAULT_HASH_SUFFIX;
  pOptions->ssChunkSize = TSDB_DEFAULT_SS_CHUNK_SIZE;
  pOptions->ssKeepLocal = TSDB_DEFAULT_SS_KEEP_LOCAL;
  pOptions->ssCompact = TSDB_DEFAULT_SS_COMPACT;
  pOptions->withArbitrator = TSDB_DEFAULT_DB_WITH_ARBITRATOR;
  pOptions->encryptAlgorithm = TSDB_DEFAULT_ENCRYPT_ALGO;
  pOptions->dnodeListStr[0] = 0;
  pOptions->compactInterval = TSDB_DEFAULT_COMPACT_INTERVAL;
  pOptions->compactStartTime = TSDB_DEFAULT_COMPACT_START_TIME;
  pOptions->compactEndTime = TSDB_DEFAULT_COMPACT_END_TIME;
  pOptions->compactTimeOffset = TSDB_DEFAULT_COMPACT_TIME_OFFSET;
  return (SNode*)pOptions;
_err:
  return NULL;
}

SNode* createAlterDatabaseOptions(SAstCreateContext* pCxt) {
  CHECK_PARSER_STATUS(pCxt);
  SDatabaseOptions* pOptions = NULL;
  pCxt->errCode = nodesMakeNode(QUERY_NODE_DATABASE_OPTIONS, (SNode**)&pOptions);
  CHECK_MAKE_NODE(pOptions);
  pOptions->buffer = -1;
  pOptions->cacheModel = -1;
  pOptions->cacheLastSize = -1;
  pOptions->compressionLevel = -1;
  pOptions->daysPerFile = -1;
  pOptions->fsyncPeriod = -1;
  pOptions->maxRowsPerBlock = -1;
  pOptions->minRowsPerBlock = -1;
  pOptions->keep[0] = -1;
  pOptions->keep[1] = -1;
  pOptions->keep[2] = -1;
  pOptions->pages = -1;
  pOptions->pagesize = -1;
  pOptions->tsdbPageSize = -1;
  pOptions->precision = -1;
  pOptions->replica = -1;
  pOptions->strict = -1;
  pOptions->walLevel = -1;
  pOptions->numOfVgroups = -1;
  pOptions->singleStable = -1;
  pOptions->schemaless = -1;
  pOptions->walRetentionPeriod = -2;  // -1 is a valid value
  pOptions->walRetentionSize = -2;    // -1 is a valid value
  pOptions->walRollPeriod = -1;
  pOptions->walSegmentSize = -1;
  pOptions->sstTrigger = -1;
  pOptions->tablePrefix = -1;
  pOptions->tableSuffix = -1;
  pOptions->ssChunkSize = -1;
  pOptions->ssKeepLocal = -1;
  pOptions->ssCompact = -1;
  pOptions->withArbitrator = -1;
  pOptions->encryptAlgorithm = -1;
  pOptions->dnodeListStr[0] = 0;
  pOptions->compactInterval = -1;
  pOptions->compactStartTime = -1;
  pOptions->compactEndTime = -1;
  pOptions->compactTimeOffset = -1;
  return (SNode*)pOptions;
_err:
  return NULL;
}

static SNode* setDatabaseOptionImpl(SAstCreateContext* pCxt, SNode* pOptions, EDatabaseOptionType type, void* pVal,
                                    bool alter) {
  CHECK_PARSER_STATUS(pCxt);
  SDatabaseOptions* pDbOptions = (SDatabaseOptions*)pOptions;
  switch (type) {
    case DB_OPTION_BUFFER:
      pDbOptions->buffer = taosStr2Int32(((SToken*)pVal)->z, NULL, 10);
      break;
    case DB_OPTION_CACHEMODEL:
      COPY_STRING_FORM_STR_TOKEN(pDbOptions->cacheModelStr, (SToken*)pVal);
      break;
    case DB_OPTION_CACHESIZE:
      pDbOptions->cacheLastSize = taosStr2Int32(((SToken*)pVal)->z, NULL, 10);
      break;
    case DB_OPTION_COMP:
      pDbOptions->compressionLevel = taosStr2Int8(((SToken*)pVal)->z, NULL, 10);
      break;
    case DB_OPTION_DAYS: {
      SToken* pToken = pVal;
      if (TK_NK_INTEGER == pToken->type) {
        pDbOptions->daysPerFile = taosStr2Int32(pToken->z, NULL, 10) * 1440;
      } else {
        pDbOptions->pDaysPerFile = (SValueNode*)createDurationValueNode(pCxt, pToken);
      }
      break;
    }
    case DB_OPTION_FSYNC:
      pDbOptions->fsyncPeriod = taosStr2Int32(((SToken*)pVal)->z, NULL, 10);
      break;
    case DB_OPTION_MAXROWS:
      pDbOptions->maxRowsPerBlock = taosStr2Int32(((SToken*)pVal)->z, NULL, 10);
      break;
    case DB_OPTION_MINROWS:
      pDbOptions->minRowsPerBlock = taosStr2Int32(((SToken*)pVal)->z, NULL, 10);
      break;
    case DB_OPTION_KEEP:
      pDbOptions->pKeep = pVal;
      break;
    case DB_OPTION_PAGES:
      pDbOptions->pages = taosStr2Int32(((SToken*)pVal)->z, NULL, 10);
      break;
    case DB_OPTION_PAGESIZE:
      pDbOptions->pagesize = taosStr2Int32(((SToken*)pVal)->z, NULL, 10);
      break;
    case DB_OPTION_TSDB_PAGESIZE:
      pDbOptions->tsdbPageSize = taosStr2Int32(((SToken*)pVal)->z, NULL, 10);
      break;
    case DB_OPTION_PRECISION:
      COPY_STRING_FORM_STR_TOKEN(pDbOptions->precisionStr, (SToken*)pVal);
      break;
    case DB_OPTION_REPLICA:
      pDbOptions->replica = taosStr2Int8(((SToken*)pVal)->z, NULL, 10);
      pDbOptions->withArbitrator = (pDbOptions->replica == 2);
      if (!alter) {
        updateWalOptionsDefault(pDbOptions);
      }
      break;
    case DB_OPTION_STRICT:
      COPY_STRING_FORM_STR_TOKEN(pDbOptions->strictStr, (SToken*)pVal);
      break;
    case DB_OPTION_WAL:
      pDbOptions->walLevel = taosStr2Int8(((SToken*)pVal)->z, NULL, 10);
      break;
    case DB_OPTION_VGROUPS:
      pDbOptions->numOfVgroups = taosStr2Int32(((SToken*)pVal)->z, NULL, 10);
      break;
    case DB_OPTION_SINGLE_STABLE:
      pDbOptions->singleStable = taosStr2Int8(((SToken*)pVal)->z, NULL, 10);
      break;
    case DB_OPTION_RETENTIONS:
      pDbOptions->pRetentions = pVal;
      break;
    case DB_OPTION_WAL_RETENTION_PERIOD:
      pDbOptions->walRetentionPeriod = taosStr2Int32(((SToken*)pVal)->z, NULL, 10);
      pDbOptions->walRetentionPeriodIsSet = true;
      break;
    case DB_OPTION_WAL_RETENTION_SIZE:
      pDbOptions->walRetentionSize = taosStr2Int32(((SToken*)pVal)->z, NULL, 10);
      pDbOptions->walRetentionSizeIsSet = true;
      break;
    case DB_OPTION_WAL_ROLL_PERIOD:
      pDbOptions->walRollPeriod = taosStr2Int32(((SToken*)pVal)->z, NULL, 10);
      pDbOptions->walRollPeriodIsSet = true;
      break;
    case DB_OPTION_WAL_SEGMENT_SIZE:
      pDbOptions->walSegmentSize = taosStr2Int32(((SToken*)pVal)->z, NULL, 10);
      break;
    case DB_OPTION_STT_TRIGGER:
      pDbOptions->sstTrigger = taosStr2Int32(((SToken*)pVal)->z, NULL, 10);
      break;
    case DB_OPTION_TABLE_PREFIX: {
      SValueNode* pNode = (SValueNode*)pVal;
      if (TSDB_DATA_TYPE_BIGINT == pNode->node.resType.type || TSDB_DATA_TYPE_UBIGINT == pNode->node.resType.type) {
        pDbOptions->tablePrefix = taosStr2Int32(pNode->literal, NULL, 10);
      } else {
        snprintf(pCxt->pQueryCxt->pMsg, pCxt->pQueryCxt->msgLen, "invalid table_prefix data type");
        pCxt->errCode = TSDB_CODE_PAR_SYNTAX_ERROR;
      }
      nodesDestroyNode((SNode*)pNode);
      break;
    }
    case DB_OPTION_TABLE_SUFFIX: {
      SValueNode* pNode = (SValueNode*)pVal;
      if (TSDB_DATA_TYPE_BIGINT == pNode->node.resType.type || TSDB_DATA_TYPE_UBIGINT == pNode->node.resType.type) {
        pDbOptions->tableSuffix = taosStr2Int32(pNode->literal, NULL, 10);
      } else {
        snprintf(pCxt->pQueryCxt->pMsg, pCxt->pQueryCxt->msgLen, "invalid table_suffix data type");
        pCxt->errCode = TSDB_CODE_PAR_SYNTAX_ERROR;
      }
      nodesDestroyNode((SNode*)pNode);
      break;
    }
    case DB_OPTION_SS_CHUNKPAGES:
      pDbOptions->ssChunkSize = taosStr2Int32(((SToken*)pVal)->z, NULL, 10);
      break;
    case DB_OPTION_SS_KEEPLOCAL: {
      SToken* pToken = pVal;
      if (TK_NK_INTEGER == pToken->type) {
        pDbOptions->ssKeepLocal = taosStr2Int32(pToken->z, NULL, 10) * 1440;
      } else {
        pDbOptions->ssKeepLocalStr = (SValueNode*)createDurationValueNode(pCxt, pToken);
      }
      break;
    }
    case DB_OPTION_SS_COMPACT:
      pDbOptions->ssCompact = taosStr2Int8(((SToken*)pVal)->z, NULL, 10);
      break;
    case DB_OPTION_KEEP_TIME_OFFSET:
      if (TK_NK_INTEGER == ((SToken*)pVal)->type) {
        pDbOptions->keepTimeOffset = taosStr2Int32(((SToken*)pVal)->z, NULL, 10);
      } else {
        pDbOptions->pKeepTimeOffsetNode = (SValueNode*)createDurationValueNode(pCxt, (SToken*)pVal);
      }
      break;
    case DB_OPTION_ENCRYPT_ALGORITHM:
      COPY_STRING_FORM_STR_TOKEN(pDbOptions->encryptAlgorithmStr, (SToken*)pVal);
      pDbOptions->encryptAlgorithm = TSDB_DEFAULT_ENCRYPT_ALGO;
      break;
    case DB_OPTION_DNODES:
      if (((SToken*)pVal)->n >= TSDB_DNODE_LIST_LEN) {
        snprintf(pCxt->pQueryCxt->pMsg, pCxt->pQueryCxt->msgLen, "the dnode list is too long (should less than %d)",
                 TSDB_DNODE_LIST_LEN);
        pCxt->errCode = TSDB_CODE_PAR_SYNTAX_ERROR;
      } else {
        COPY_STRING_FORM_STR_TOKEN(pDbOptions->dnodeListStr, (SToken*)pVal);
      }
      break;
    case DB_OPTION_COMPACT_INTERVAL:
      if (TK_NK_INTEGER == ((SToken*)pVal)->type) {
        pDbOptions->compactInterval = taosStr2Int32(((SToken*)pVal)->z, NULL, 10);
      } else {
        pDbOptions->pCompactIntervalNode = (SValueNode*)createDurationValueNode(pCxt, (SToken*)pVal);
      }
      break;
    case DB_OPTION_COMPACT_TIME_RANGE:
      pDbOptions->pCompactTimeRangeList = pVal;
      break;
    case DB_OPTION_COMPACT_TIME_OFFSET:
      if (TK_NK_INTEGER == ((SToken*)pVal)->type) {
        pDbOptions->compactTimeOffset = taosStr2Int32(((SToken*)pVal)->z, NULL, 10);
      } else {
        pDbOptions->pCompactTimeOffsetNode = (SValueNode*)createDurationValueNode(pCxt, (SToken*)pVal);
      }
      break;
    default:
      break;
  }
  return pOptions;
_err:
  nodesDestroyNode(pOptions);
  return NULL;
}

SNode* setDatabaseOption(SAstCreateContext* pCxt, SNode* pOptions, EDatabaseOptionType type, void* pVal) {
  return setDatabaseOptionImpl(pCxt, pOptions, type, pVal, false);
}

SNode* setAlterDatabaseOption(SAstCreateContext* pCxt, SNode* pOptions, SAlterOption* pAlterOption) {
  CHECK_PARSER_STATUS(pCxt);
  switch (pAlterOption->type) {
    case DB_OPTION_KEEP:
    case DB_OPTION_RETENTIONS:
    case DB_OPTION_COMPACT_TIME_RANGE:
      return setDatabaseOptionImpl(pCxt, pOptions, pAlterOption->type, pAlterOption->pList, true);
    default:
      break;
  }
  return setDatabaseOptionImpl(pCxt, pOptions, pAlterOption->type, &pAlterOption->val, true);
_err:
  nodesDestroyNode(pOptions);
  nodesDestroyList(pAlterOption->pList);
  return NULL;
}

SNode* createCreateDatabaseStmt(SAstCreateContext* pCxt, bool ignoreExists, SToken* pDbName, SNode* pOptions) {
  CHECK_PARSER_STATUS(pCxt);
  CHECK_NAME(checkDbName(pCxt, pDbName, false));
  SCreateDatabaseStmt* pStmt = NULL;
  pCxt->errCode = nodesMakeNode(QUERY_NODE_CREATE_DATABASE_STMT, (SNode**)&pStmt);
  CHECK_MAKE_NODE(pStmt);
  COPY_STRING_FORM_ID_TOKEN(pStmt->dbName, pDbName);
  pStmt->ignoreExists = ignoreExists;
  pStmt->pOptions = (SDatabaseOptions*)pOptions;
  return (SNode*)pStmt;
_err:
  nodesDestroyNode(pOptions);
  return NULL;
}

SNode* createDropDatabaseStmt(SAstCreateContext* pCxt, bool ignoreNotExists, SToken* pDbName, bool force) {
  CHECK_PARSER_STATUS(pCxt);
  CHECK_NAME(checkDbName(pCxt, pDbName, false));
  SDropDatabaseStmt* pStmt = NULL;
  pCxt->errCode = nodesMakeNode(QUERY_NODE_DROP_DATABASE_STMT, (SNode**)&pStmt);
  CHECK_MAKE_NODE(pStmt);
  COPY_STRING_FORM_ID_TOKEN(pStmt->dbName, pDbName);
  pStmt->ignoreNotExists = ignoreNotExists;
  pStmt->force = force;
  return (SNode*)pStmt;
_err:
  return NULL;
}

SNode* createAlterDatabaseStmt(SAstCreateContext* pCxt, SToken* pDbName, SNode* pOptions) {
  CHECK_PARSER_STATUS(pCxt);
  CHECK_NAME(checkDbName(pCxt, pDbName, false));
  SAlterDatabaseStmt* pStmt = NULL;
  pCxt->errCode = nodesMakeNode(QUERY_NODE_ALTER_DATABASE_STMT, (SNode**)&pStmt);
  CHECK_MAKE_NODE(pStmt);
  COPY_STRING_FORM_ID_TOKEN(pStmt->dbName, pDbName);
  pStmt->pOptions = (SDatabaseOptions*)pOptions;
  return (SNode*)pStmt;
_err:
  nodesDestroyNode(pOptions);
  return NULL;
}

SNode* createFlushDatabaseStmt(SAstCreateContext* pCxt, SToken* pDbName) {
  CHECK_PARSER_STATUS(pCxt);
  CHECK_NAME(checkDbName(pCxt, pDbName, false));
  SFlushDatabaseStmt* pStmt = NULL;
  pCxt->errCode = nodesMakeNode(QUERY_NODE_FLUSH_DATABASE_STMT, (SNode**)&pStmt);
  CHECK_MAKE_NODE(pStmt);
  COPY_STRING_FORM_ID_TOKEN(pStmt->dbName, pDbName);
  return (SNode*)pStmt;
_err:
  return NULL;
}

SNode* createTrimDatabaseStmt(SAstCreateContext* pCxt, SToken* pDbName, int32_t maxSpeed) {
  CHECK_PARSER_STATUS(pCxt);
  CHECK_NAME(checkDbName(pCxt, pDbName, false));
  STrimDatabaseStmt* pStmt = NULL;
  pCxt->errCode = nodesMakeNode(QUERY_NODE_TRIM_DATABASE_STMT, (SNode**)&pStmt);
  CHECK_MAKE_NODE(pStmt);
  COPY_STRING_FORM_ID_TOKEN(pStmt->dbName, pDbName);
  pStmt->maxSpeed = maxSpeed;
  return (SNode*)pStmt;
_err:
  return NULL;
}

SNode* createSsMigrateDatabaseStmt(SAstCreateContext* pCxt, SToken* pDbName) {
  CHECK_PARSER_STATUS(pCxt);
  CHECK_NAME(checkDbName(pCxt, pDbName, false));
  SSsMigrateDatabaseStmt* pStmt = NULL;
  pCxt->errCode = nodesMakeNode(QUERY_NODE_SSMIGRATE_DATABASE_STMT, (SNode**)&pStmt);
  CHECK_MAKE_NODE(pStmt);
  COPY_STRING_FORM_ID_TOKEN(pStmt->dbName, pDbName);
  return (SNode*)pStmt;
_err:
  return NULL;
}

SNode* createCompactStmt(SAstCreateContext* pCxt, SToken* pDbName, SNode* pStart, SNode* pEnd, bool metaOnly) {
  CHECK_PARSER_STATUS(pCxt);
  CHECK_NAME(checkDbName(pCxt, pDbName, false));
  SCompactDatabaseStmt* pStmt = NULL;
  pCxt->errCode = nodesMakeNode(QUERY_NODE_COMPACT_DATABASE_STMT, (SNode**)&pStmt);
  CHECK_MAKE_NODE(pStmt);
  COPY_STRING_FORM_ID_TOKEN(pStmt->dbName, pDbName);
  pStmt->pStart = pStart;
  pStmt->pEnd = pEnd;
  pStmt->metaOnly = metaOnly;
  return (SNode*)pStmt;
_err:
  nodesDestroyNode(pStart);
  nodesDestroyNode(pEnd);
  return NULL;
}

SNode* createCreateMountStmt(SAstCreateContext* pCxt, bool ignoreExists, SToken* pMountName, SToken* pDnodeId,
                             SToken* pMountPath) {
#ifdef USE_MOUNT
  CHECK_PARSER_STATUS(pCxt);
  CHECK_NAME(checkDbName(pCxt, pMountName, false));
  CHECK_NAME(checkMountPath(pCxt, pMountPath));
  SCreateMountStmt* pStmt = NULL;
  pCxt->errCode = nodesMakeNode(QUERY_NODE_CREATE_MOUNT_STMT, (SNode**)&pStmt);
  CHECK_MAKE_NODE(pStmt);
  COPY_STRING_FORM_ID_TOKEN(pStmt->mountName, pMountName);
  COPY_STRING_FORM_STR_TOKEN(pStmt->mountPath, pMountPath);
  pStmt->ignoreExists = ignoreExists;
  if (TK_NK_INTEGER == pDnodeId->type) {
    pStmt->dnodeId = taosStr2Int32(pDnodeId->z, NULL, 10);
  } else {
    goto _err;
  }
  return (SNode*)pStmt;
_err:
  nodesDestroyNode((SNode*)pStmt);
  return NULL;
#else
  pCxt->errCode = TSDB_CODE_OPS_NOT_SUPPORT;
  return NULL;
#endif
}

SNode* createDropMountStmt(SAstCreateContext* pCxt, bool ignoreNotExists, SToken* pMountName) {
#ifdef USE_MOUNT
  CHECK_PARSER_STATUS(pCxt);
  CHECK_NAME(checkDbName(pCxt, pMountName, false));
  SDropMountStmt* pStmt = NULL;
  pCxt->errCode = nodesMakeNode(QUERY_NODE_DROP_MOUNT_STMT, (SNode**)&pStmt);
  CHECK_MAKE_NODE(pStmt);
  COPY_STRING_FORM_ID_TOKEN(pStmt->mountName, pMountName);
  pStmt->ignoreNotExists = ignoreNotExists;
  return (SNode*)pStmt;
_err:
  return NULL;
#else
  pCxt->errCode = TSDB_CODE_OPS_NOT_SUPPORT;
  return NULL;
#endif
}

SNode* createCompactVgroupsStmt(SAstCreateContext* pCxt, SNode* pDbName, SNodeList* vgidList, SNode* pStart,
                                SNode* pEnd, bool metaOnly) {
  CHECK_PARSER_STATUS(pCxt);
  if (NULL == pDbName) {
    snprintf(pCxt->pQueryCxt->pMsg, pCxt->pQueryCxt->msgLen, "database not specified");
    pCxt->errCode = TSDB_CODE_PAR_DB_NOT_SPECIFIED;
    CHECK_PARSER_STATUS(pCxt);
  }
  SCompactVgroupsStmt* pStmt = NULL;
  pCxt->errCode = nodesMakeNode(QUERY_NODE_COMPACT_VGROUPS_STMT, (SNode**)&pStmt);
  CHECK_MAKE_NODE(pStmt);
  pStmt->pDbName = pDbName;
  pStmt->vgidList = vgidList;
  pStmt->pStart = pStart;
  pStmt->pEnd = pEnd;
  pStmt->metaOnly = metaOnly;
  return (SNode*)pStmt;
_err:
  nodesDestroyNode(pDbName);
  nodesDestroyList(vgidList);
  nodesDestroyNode(pStart);
  nodesDestroyNode(pEnd);
  return NULL;
}

SNode* createDefaultTableOptions(SAstCreateContext* pCxt) {
  CHECK_PARSER_STATUS(pCxt);
  STableOptions* pOptions = NULL;
  pCxt->errCode = nodesMakeNode(QUERY_NODE_TABLE_OPTIONS, (SNode**)&pOptions);
  CHECK_MAKE_NODE(pOptions);
  pOptions->maxDelay1 = -1;
  pOptions->maxDelay2 = -1;
  pOptions->watermark1 = TSDB_DEFAULT_ROLLUP_WATERMARK;
  pOptions->watermark2 = TSDB_DEFAULT_ROLLUP_WATERMARK;
  pOptions->ttl = TSDB_DEFAULT_TABLE_TTL;
  pOptions->keep = -1;
  pOptions->commentNull = true;  // mark null
  return (SNode*)pOptions;
_err:
  return NULL;
}

SNode* createAlterTableOptions(SAstCreateContext* pCxt) {
  CHECK_PARSER_STATUS(pCxt);
  STableOptions* pOptions = NULL;
  pCxt->errCode = nodesMakeNode(QUERY_NODE_TABLE_OPTIONS, (SNode**)&pOptions);
  CHECK_MAKE_NODE(pOptions);
  pOptions->ttl = -1;
  pOptions->commentNull = true;  // mark null
  pOptions->keep = -1;
  return (SNode*)pOptions;
_err:
  return NULL;
}

SNode* setTableOption(SAstCreateContext* pCxt, SNode* pOptions, ETableOptionType type, void* pVal) {
  CHECK_PARSER_STATUS(pCxt);
  switch (type) {
    case TABLE_OPTION_COMMENT:
      if (checkComment(pCxt, (SToken*)pVal, true)) {
        ((STableOptions*)pOptions)->commentNull = false;
        COPY_STRING_FORM_STR_TOKEN(((STableOptions*)pOptions)->comment, (SToken*)pVal);
      }
      break;
    case TABLE_OPTION_MAXDELAY:
      ((STableOptions*)pOptions)->pMaxDelay = pVal;
      break;
    case TABLE_OPTION_WATERMARK:
      ((STableOptions*)pOptions)->pWatermark = pVal;
      break;
    case TABLE_OPTION_ROLLUP:
      ((STableOptions*)pOptions)->pRollupFuncs = pVal;
      break;
    case TABLE_OPTION_TTL: {
      int64_t ttl = taosStr2Int64(((SToken*)pVal)->z, NULL, 10);
      if (ttl > INT32_MAX) {
        pCxt->errCode = TSDB_CODE_TSC_VALUE_OUT_OF_RANGE;
      } else {
        // ttl can not be smaller than 0, because there is a limitation in sql.y (TTL NK_INTEGER)
        ((STableOptions*)pOptions)->ttl = ttl;
      }
      break;
    }
    case TABLE_OPTION_SMA:
      ((STableOptions*)pOptions)->pSma = pVal;
      break;
    case TABLE_OPTION_DELETE_MARK:
      ((STableOptions*)pOptions)->pDeleteMark = pVal;
      break;
    case TABLE_OPTION_KEEP:
      if (TK_NK_INTEGER == ((SToken*)pVal)->type) {
        ((STableOptions*)pOptions)->keep = taosStr2Int32(((SToken*)pVal)->z, NULL, 10) * 1440;
      } else {
        ((STableOptions*)pOptions)->pKeepNode = (SValueNode*)createDurationValueNode(pCxt, (SToken*)pVal);
      }
      break;
    case TABLE_OPTION_VIRTUAL: {
      int64_t virtualStb = taosStr2Int64(((SToken*)pVal)->z, NULL, 10);
      if (virtualStb != 0 && virtualStb != 1) {
        pCxt->errCode = TSDB_CODE_TSC_VALUE_OUT_OF_RANGE;
      } else {
        ((STableOptions*)pOptions)->virtualStb = virtualStb;
      }
      break;
    }
    default:
      break;
  }
  return pOptions;
_err:
  nodesDestroyNode(pOptions);
  return NULL;
}

SNode* createDefaultColumnOptions(SAstCreateContext* pCxt) {
  CHECK_PARSER_STATUS(pCxt);
  SColumnOptions* pOptions = NULL;
  pCxt->errCode = nodesMakeNode(QUERY_NODE_COLUMN_OPTIONS, (SNode**)&pOptions);
  CHECK_MAKE_NODE(pOptions);
  pOptions->commentNull = true;
  pOptions->bPrimaryKey = false;
  pOptions->hasRef = false;
  return (SNode*)pOptions;
_err:
  return NULL;
}

EColumnOptionType getColumnOptionType(const char* optionType) {
  if (0 == strcasecmp(optionType, "ENCODE")) {
    return COLUMN_OPTION_ENCODE;
  } else if (0 == strcasecmp(optionType, "COMPRESS")) {
    return COLUMN_OPTION_COMPRESS;
  } else if (0 == strcasecmp(optionType, "LEVEL")) {
    return COLUMN_OPTION_LEVEL;
  }
  return 0;
}

SNode* setColumnReference(SAstCreateContext* pCxt, SNode* pOptions, SNode* pRef) {
  CHECK_PARSER_STATUS(pCxt);

  ((SColumnOptions*)pOptions)->hasRef = true;
  tstrncpy(((SColumnOptions*)pOptions)->refDb, ((SColumnRefNode*)pRef)->refDbName, TSDB_DB_NAME_LEN);
  tstrncpy(((SColumnOptions*)pOptions)->refTable, ((SColumnRefNode*)pRef)->refTableName, TSDB_TABLE_NAME_LEN);
  tstrncpy(((SColumnOptions*)pOptions)->refColumn, ((SColumnRefNode*)pRef)->refColName, TSDB_COL_NAME_LEN);
  return pOptions;
_err:
  nodesDestroyNode(pOptions);
  return NULL;
}

SNode* setColumnOptionsPK(SAstCreateContext* pCxt, SNode* pOptions) {
  CHECK_PARSER_STATUS(pCxt);
  ((SColumnOptions*)pOptions)->bPrimaryKey = true;
  return pOptions;
_err:
  nodesDestroyNode(pOptions);
  return NULL;
}

SNode* setColumnOptions(SAstCreateContext* pCxt, SNode* pOptions, const SToken* pVal1, void* pVal2) {
  CHECK_PARSER_STATUS(pCxt);
  char optionType[TSDB_CL_OPTION_LEN];

  memset(optionType, 0, TSDB_CL_OPTION_LEN);
  strncpy(optionType, pVal1->z, TMIN(pVal1->n, TSDB_CL_OPTION_LEN));
  if (0 == strlen(optionType)) {
    pCxt->errCode = TSDB_CODE_PAR_SYNTAX_ERROR;
    return pOptions;
  }
  EColumnOptionType type = getColumnOptionType(optionType);
  switch (type) {
    case COLUMN_OPTION_ENCODE:
      memset(((SColumnOptions*)pOptions)->encode, 0, TSDB_CL_COMPRESS_OPTION_LEN);
      COPY_STRING_FORM_STR_TOKEN(((SColumnOptions*)pOptions)->encode, (SToken*)pVal2);
      if (0 == strlen(((SColumnOptions*)pOptions)->encode)) {
        pCxt->errCode = TSDB_CODE_TSC_ENCODE_PARAM_ERROR;
      }
      break;
    case COLUMN_OPTION_COMPRESS:
      memset(((SColumnOptions*)pOptions)->compress, 0, TSDB_CL_COMPRESS_OPTION_LEN);
      COPY_STRING_FORM_STR_TOKEN(((SColumnOptions*)pOptions)->compress, (SToken*)pVal2);
      if (0 == strlen(((SColumnOptions*)pOptions)->compress)) {
        pCxt->errCode = TSDB_CODE_TSC_COMPRESS_PARAM_ERROR;
      }
      break;
    case COLUMN_OPTION_LEVEL:
      memset(((SColumnOptions*)pOptions)->compressLevel, 0, TSDB_CL_COMPRESS_OPTION_LEN);
      COPY_STRING_FORM_STR_TOKEN(((SColumnOptions*)pOptions)->compressLevel, (SToken*)pVal2);
      if (0 == strlen(((SColumnOptions*)pOptions)->compressLevel)) {
        pCxt->errCode = TSDB_CODE_TSC_COMPRESS_LEVEL_ERROR;
      }
      break;
    default:
      pCxt->errCode = TSDB_CODE_PAR_SYNTAX_ERROR;
      break;
  }
  return pOptions;
_err:
  nodesDestroyNode(pOptions);
  return NULL;
}

SNode* createColumnRefNodeByNode(SAstCreateContext* pCxt, SToken* pColName, SNode* pRef) {
  CHECK_PARSER_STATUS(pCxt);
  CHECK_NAME(checkColumnName(pCxt, pColName));

  SColumnRefNode* pCol = NULL;
  pCxt->errCode = nodesMakeNode(QUERY_NODE_COLUMN_REF, (SNode**)&pCol);
  CHECK_MAKE_NODE(pCol);
  if (pColName) {
    COPY_STRING_FORM_ID_TOKEN(pCol->colName, pColName);
  }
  tstrncpy(pCol->refDbName, ((SColumnRefNode*)pRef)->refDbName, TSDB_DB_NAME_LEN);
  tstrncpy(pCol->refTableName, ((SColumnRefNode*)pRef)->refTableName, TSDB_TABLE_NAME_LEN);
  tstrncpy(pCol->refColName, ((SColumnRefNode*)pRef)->refColName, TSDB_COL_NAME_LEN);
  return (SNode*)pCol;
_err:
  return NULL;
}

STokenTriplet* createTokenTriplet(SAstCreateContext* pCxt, SToken pName) {
  CHECK_PARSER_STATUS(pCxt);

  STokenTriplet* pTokenTri = taosMemoryMalloc(sizeof(STokenTriplet));
  CHECK_OUT_OF_MEM(pTokenTri);
  pTokenTri->name[0] = pName;
  pTokenTri->numOfName = 1;

  return pTokenTri;
_err:
  return NULL;
}

STokenTriplet* setColumnName(SAstCreateContext* pCxt, STokenTriplet* pTokenTri, SToken pName) {
  CHECK_PARSER_STATUS(pCxt);

  if (pTokenTri->numOfName >= 3) {
    pCxt->errCode = TSDB_CODE_PAR_SYNTAX_ERROR;
    goto _err;
  }

  pTokenTri->name[pTokenTri->numOfName] = pName;
  pTokenTri->numOfName++;
  return pTokenTri;
_err:
  return NULL;
}

SNode* createColumnRefNodeByName(SAstCreateContext* pCxt, STokenTriplet* pTokenTri) {
  SColumnRefNode* pCol = NULL;
  CHECK_PARSER_STATUS(pCxt);
  pCxt->errCode = nodesMakeNode(QUERY_NODE_COLUMN_REF, (SNode**)&pCol);
  CHECK_MAKE_NODE(pCol);

  switch (pTokenTri->numOfName) {
    case 2: {
      CHECK_NAME(checkTableName(pCxt, &pTokenTri->name[0]));
      CHECK_NAME(checkColumnName(pCxt, &pTokenTri->name[1]));
      snprintf(pCol->refDbName, TSDB_DB_NAME_LEN, "%s", pCxt->pQueryCxt->db);
      COPY_STRING_FORM_ID_TOKEN(pCol->refTableName, &pTokenTri->name[0]);
      COPY_STRING_FORM_ID_TOKEN(pCol->refColName, &pTokenTri->name[1]);
      break;
    }
    case 3: {
      CHECK_NAME(checkDbName(pCxt, &pTokenTri->name[0], true));
      CHECK_NAME(checkTableName(pCxt, &pTokenTri->name[1]));
      CHECK_NAME(checkColumnName(pCxt, &pTokenTri->name[2]));
      COPY_STRING_FORM_ID_TOKEN(pCol->refDbName, &pTokenTri->name[0]);
      COPY_STRING_FORM_ID_TOKEN(pCol->refTableName, &pTokenTri->name[1]);
      COPY_STRING_FORM_ID_TOKEN(pCol->refColName, &pTokenTri->name[2]);
      break;
    }
    default: {
      pCxt->errCode = TSDB_CODE_PAR_SYNTAX_ERROR;
      goto _err;
    }
  }

  taosMemFree(pTokenTri);
  return (SNode*)pCol;
_err:
  taosMemFree(pTokenTri);
  nodesDestroyNode((SNode*)pCol);
  return NULL;
}

SNode* createColumnDefNode(SAstCreateContext* pCxt, SToken* pColName, SDataType dataType, SNode* pNode) {
  CHECK_PARSER_STATUS(pCxt);
  CHECK_NAME(checkColumnName(pCxt, pColName));
  if (IS_VAR_DATA_TYPE(dataType.type) && dataType.bytes == 0) {
    pCxt->errCode = generateSyntaxErrMsg(&pCxt->msgBuf, TSDB_CODE_PAR_INVALID_VAR_COLUMN_LEN);
    CHECK_PARSER_STATUS(pCxt);
  }
  SColumnDefNode* pCol = NULL;
  pCxt->errCode = nodesMakeNode(QUERY_NODE_COLUMN_DEF, (SNode**)&pCol);
  CHECK_MAKE_NODE(pCol);
  COPY_STRING_FORM_ID_TOKEN(pCol->colName, pColName);
  pCol->dataType = dataType;
  pCol->pOptions = pNode;
  pCol->sma = true;
  return (SNode*)pCol;
_err:
  nodesDestroyNode(pNode);
  return NULL;
}

SDataType createDataType(uint8_t type) {
  SDataType dt = {.type = type, .precision = 0, .scale = 0, .bytes = tDataTypes[type].bytes};
  return dt;
}

SDataType createVarLenDataType(uint8_t type, const SToken* pLen) {
  int32_t len = TSDB_MAX_BINARY_LEN - VARSTR_HEADER_SIZE;
  if (type == TSDB_DATA_TYPE_NCHAR) len /= TSDB_NCHAR_SIZE;
  if (pLen) len = taosStr2Int32(pLen->z, NULL, 10);
  SDataType dt = {.type = type, .precision = 0, .scale = 0, .bytes = len};
  return dt;
}

SDataType createDecimalDataType(uint8_t type, const SToken* pPrecisionToken, const SToken* pScaleToken) {
  SDataType dt = {0};
  dt.precision = taosStr2UInt8(pPrecisionToken->z, NULL, 10);
  dt.scale = pScaleToken ? taosStr2Int32(pScaleToken->z, NULL, 10) : 0;
  dt.type = decimalTypeFromPrecision(dt.precision);
  dt.bytes = tDataTypes[dt.type].bytes;
  return dt;
}

SNode* createCreateVTableStmt(SAstCreateContext* pCxt, bool ignoreExists, SNode* pRealTable, SNodeList* pCols) {
  SCreateVTableStmt* pStmt = NULL;
  CHECK_PARSER_STATUS(pCxt);
  pCxt->errCode = nodesMakeNode(QUERY_NODE_CREATE_VIRTUAL_TABLE_STMT, (SNode**)&pStmt);
  CHECK_MAKE_NODE(pStmt);
  strcpy(pStmt->dbName, ((SRealTableNode*)pRealTable)->table.dbName);
  strcpy(pStmt->tableName, ((SRealTableNode*)pRealTable)->table.tableName);
  pStmt->ignoreExists = ignoreExists;
  pStmt->pCols = pCols;
  nodesDestroyNode(pRealTable);
  return (SNode*)pStmt;
_err:
  nodesDestroyNode(pRealTable);
  nodesDestroyList(pCols);
  return NULL;
}

SNode* createCreateVSubTableStmt(SAstCreateContext* pCxt, bool ignoreExists, SNode* pRealTable,
                                 SNodeList* pSpecificColRefs, SNodeList* pColRefs, SNode* pUseRealTable,
                                 SNodeList* pSpecificTags, SNodeList* pValsOfTags) {
  CHECK_PARSER_STATUS(pCxt);
  SCreateVSubTableStmt* pStmt = NULL;
  pCxt->errCode = nodesMakeNode(QUERY_NODE_CREATE_VIRTUAL_SUBTABLE_STMT, (SNode**)&pStmt);
  CHECK_MAKE_NODE(pStmt);
  strcpy(pStmt->dbName, ((SRealTableNode*)pRealTable)->table.dbName);
  strcpy(pStmt->tableName, ((SRealTableNode*)pRealTable)->table.tableName);
  strcpy(pStmt->useDbName, ((SRealTableNode*)pUseRealTable)->table.dbName);
  strcpy(pStmt->useTableName, ((SRealTableNode*)pUseRealTable)->table.tableName);
  pStmt->ignoreExists = ignoreExists;
  pStmt->pSpecificTags = pSpecificTags;
  pStmt->pValsOfTags = pValsOfTags;
  pStmt->pSpecificColRefs = pSpecificColRefs;
  pStmt->pColRefs = pColRefs;
  nodesDestroyNode(pRealTable);
  nodesDestroyNode(pUseRealTable);
  return (SNode*)pStmt;
_err:
  nodesDestroyNode(pRealTable);
  nodesDestroyNode(pUseRealTable);
  nodesDestroyList(pSpecificTags);
  nodesDestroyList(pValsOfTags);
  nodesDestroyList(pSpecificColRefs);
  nodesDestroyList(pColRefs);
  return NULL;
}

SNode* createCreateTableStmt(SAstCreateContext* pCxt, bool ignoreExists, SNode* pRealTable, SNodeList* pCols,
                             SNodeList* pTags, SNode* pOptions) {
  CHECK_PARSER_STATUS(pCxt);
  SCreateTableStmt* pStmt = NULL;
  pCxt->errCode = nodesMakeNode(QUERY_NODE_CREATE_TABLE_STMT, (SNode**)&pStmt);
  CHECK_MAKE_NODE(pStmt);
  tstrncpy(pStmt->dbName, ((SRealTableNode*)pRealTable)->table.dbName, TSDB_DB_NAME_LEN);
  tstrncpy(pStmt->tableName, ((SRealTableNode*)pRealTable)->table.tableName, TSDB_TABLE_NAME_LEN);
  pStmt->ignoreExists = ignoreExists;
  pStmt->pCols = pCols;
  pStmt->pTags = pTags;
  pStmt->pOptions = (STableOptions*)pOptions;
  nodesDestroyNode(pRealTable);
  return (SNode*)pStmt;
_err:
  nodesDestroyNode(pRealTable);
  nodesDestroyList(pCols);
  nodesDestroyList(pTags);
  nodesDestroyNode(pOptions);
  return NULL;
}

SNode* createCreateSubTableClause(SAstCreateContext* pCxt, bool ignoreExists, SNode* pRealTable, SNode* pUseRealTable,
                                  SNodeList* pSpecificTags, SNodeList* pValsOfTags, SNode* pOptions) {
  CHECK_PARSER_STATUS(pCxt);
  SCreateSubTableClause* pStmt = NULL;
  pCxt->errCode = nodesMakeNode(QUERY_NODE_CREATE_SUBTABLE_CLAUSE, (SNode**)&pStmt);
  CHECK_MAKE_NODE(pStmt);
  tstrncpy(pStmt->dbName, ((SRealTableNode*)pRealTable)->table.dbName, TSDB_DB_NAME_LEN);
  tstrncpy(pStmt->tableName, ((SRealTableNode*)pRealTable)->table.tableName, TSDB_TABLE_NAME_LEN);
  tstrncpy(pStmt->useDbName, ((SRealTableNode*)pUseRealTable)->table.dbName, TSDB_DB_NAME_LEN);
  tstrncpy(pStmt->useTableName, ((SRealTableNode*)pUseRealTable)->table.tableName, TSDB_TABLE_NAME_LEN);
  pStmt->ignoreExists = ignoreExists;
  pStmt->pSpecificTags = pSpecificTags;
  pStmt->pValsOfTags = pValsOfTags;
  pStmt->pOptions = (STableOptions*)pOptions;
  nodesDestroyNode(pRealTable);
  nodesDestroyNode(pUseRealTable);
  return (SNode*)pStmt;
_err:
  nodesDestroyNode(pRealTable);
  nodesDestroyNode(pOptions);
  nodesDestroyNode(pUseRealTable);
  nodesDestroyList(pSpecificTags);
  nodesDestroyList(pValsOfTags);
  return NULL;
}

SNode* createCreateSubTableFromFileClause(SAstCreateContext* pCxt, bool ignoreExists, SNode* pUseRealTable,
                                          SNodeList* pSpecificTags, const SToken* pFilePath) {
  CHECK_PARSER_STATUS(pCxt);
  SCreateSubTableFromFileClause* pStmt = NULL;
  pCxt->errCode = nodesMakeNode(QUERY_NODE_CREATE_SUBTABLE_FROM_FILE_CLAUSE, (SNode**)&pStmt);
  CHECK_MAKE_NODE(pStmt);
  tstrncpy(pStmt->useDbName, ((SRealTableNode*)pUseRealTable)->table.dbName, TSDB_DB_NAME_LEN);
  tstrncpy(pStmt->useTableName, ((SRealTableNode*)pUseRealTable)->table.tableName, TSDB_TABLE_NAME_LEN);
  pStmt->ignoreExists = ignoreExists;
  pStmt->pSpecificTags = pSpecificTags;
  if (TK_NK_STRING == pFilePath->type) {
    (void)trimString(pFilePath->z, pFilePath->n, pStmt->filePath, PATH_MAX);
  } else {
    strncpy(pStmt->filePath, pFilePath->z, pFilePath->n);
  }

  nodesDestroyNode(pUseRealTable);
  return (SNode*)pStmt;
_err:
  nodesDestroyNode(pUseRealTable);
  nodesDestroyList(pSpecificTags);
  return NULL;
}

SNode* createCreateMultiTableStmt(SAstCreateContext* pCxt, SNodeList* pSubTables) {
  CHECK_PARSER_STATUS(pCxt);
  SCreateMultiTablesStmt* pStmt = NULL;
  pCxt->errCode = nodesMakeNode(QUERY_NODE_CREATE_MULTI_TABLES_STMT, (SNode**)&pStmt);
  CHECK_MAKE_NODE(pStmt);
  pStmt->pSubTables = pSubTables;
  return (SNode*)pStmt;
_err:
  nodesDestroyList(pSubTables);
  return NULL;
}

SNode* createDropTableClause(SAstCreateContext* pCxt, bool ignoreNotExists, SNode* pRealTable) {
  CHECK_PARSER_STATUS(pCxt);
  SDropTableClause* pStmt = NULL;
  pCxt->errCode = nodesMakeNode(QUERY_NODE_DROP_TABLE_CLAUSE, (SNode**)&pStmt);
  CHECK_MAKE_NODE(pStmt);
  tstrncpy(pStmt->dbName, ((SRealTableNode*)pRealTable)->table.dbName, TSDB_DB_NAME_LEN);
  tstrncpy(pStmt->tableName, ((SRealTableNode*)pRealTable)->table.tableName, TSDB_TABLE_NAME_LEN);
  pStmt->ignoreNotExists = ignoreNotExists;
  nodesDestroyNode(pRealTable);
  return (SNode*)pStmt;
_err:
  nodesDestroyNode(pRealTable);
  return NULL;
}

SNode* createDropTableStmt(SAstCreateContext* pCxt, bool withOpt, SNodeList* pTables) {
  CHECK_PARSER_STATUS(pCxt);
  SDropTableStmt* pStmt = NULL;
  pCxt->errCode = nodesMakeNode(QUERY_NODE_DROP_TABLE_STMT, (SNode**)&pStmt);
  CHECK_MAKE_NODE(pStmt);
  pStmt->pTables = pTables;
  pStmt->withOpt = withOpt;
  return (SNode*)pStmt;
_err:
  nodesDestroyList(pTables);
  return NULL;
}

SNode* createDropSuperTableStmt(SAstCreateContext* pCxt, bool withOpt, bool ignoreNotExists, SNode* pRealTable) {
  CHECK_PARSER_STATUS(pCxt);
  SDropSuperTableStmt* pStmt = NULL;
  pCxt->errCode = nodesMakeNode(QUERY_NODE_DROP_SUPER_TABLE_STMT, (SNode**)&pStmt);
  CHECK_MAKE_NODE(pStmt);
  tstrncpy(pStmt->dbName, ((SRealTableNode*)pRealTable)->table.dbName, TSDB_DB_NAME_LEN);
  tstrncpy(pStmt->tableName, ((SRealTableNode*)pRealTable)->table.tableName, TSDB_TABLE_NAME_LEN);
  pStmt->ignoreNotExists = ignoreNotExists;
  pStmt->withOpt = withOpt;
  nodesDestroyNode(pRealTable);
  return (SNode*)pStmt;
_err:
  nodesDestroyNode(pRealTable);
  return NULL;
}

SNode* createDropVirtualTableStmt(SAstCreateContext* pCxt, bool withOpt, bool ignoreNotExists, SNode* pRealTable) {
  CHECK_PARSER_STATUS(pCxt);
  SDropVirtualTableStmt* pStmt = NULL;
  pCxt->errCode = nodesMakeNode(QUERY_NODE_DROP_VIRTUAL_TABLE_STMT, (SNode**)&pStmt);
  CHECK_MAKE_NODE(pStmt);
  tstrncpy(pStmt->dbName, ((SRealTableNode*)pRealTable)->table.dbName, TSDB_DB_NAME_LEN);
  tstrncpy(pStmt->tableName, ((SRealTableNode*)pRealTable)->table.tableName, TSDB_TABLE_NAME_LEN);
  pStmt->ignoreNotExists = ignoreNotExists;
  pStmt->withOpt = withOpt;
  nodesDestroyNode(pRealTable);
  return (SNode*)pStmt;
_err:
  nodesDestroyNode(pRealTable);
  return NULL;
}

static SNode* createAlterTableStmtFinalize(SNode* pRealTable, SAlterTableStmt* pStmt) {
  tstrncpy(pStmt->dbName, ((SRealTableNode*)pRealTable)->table.dbName, TSDB_DB_NAME_LEN);
  tstrncpy(pStmt->tableName, ((SRealTableNode*)pRealTable)->table.tableName, TSDB_TABLE_NAME_LEN);
  nodesDestroyNode(pRealTable);
  return (SNode*)pStmt;
}

SNode* createAlterTableModifyOptions(SAstCreateContext* pCxt, SNode* pRealTable, SNode* pOptions) {
  CHECK_PARSER_STATUS(pCxt);
  SAlterTableStmt* pStmt = NULL;
  pCxt->errCode = nodesMakeNode(QUERY_NODE_ALTER_TABLE_STMT, (SNode**)&pStmt);
  CHECK_MAKE_NODE(pStmt);
  pStmt->alterType = TSDB_ALTER_TABLE_UPDATE_OPTIONS;
  pStmt->pOptions = (STableOptions*)pOptions;
  return createAlterTableStmtFinalize(pRealTable, pStmt);
_err:
  nodesDestroyNode(pRealTable);
  nodesDestroyNode(pOptions);
  return NULL;
}

SNode* createAlterTableAddModifyCol(SAstCreateContext* pCxt, SNode* pRealTable, int8_t alterType, SToken* pColName,
                                    SDataType dataType) {
  CHECK_PARSER_STATUS(pCxt);
  CHECK_NAME(checkColumnName(pCxt, pColName));
  SAlterTableStmt* pStmt = NULL;
  pCxt->errCode = nodesMakeNode(QUERY_NODE_ALTER_TABLE_STMT, (SNode**)&pStmt);
  CHECK_MAKE_NODE(pStmt);
  pStmt->alterType = alterType;
  COPY_STRING_FORM_ID_TOKEN(pStmt->colName, pColName);
  pStmt->dataType = dataType;
  return createAlterTableStmtFinalize(pRealTable, pStmt);
_err:
  nodesDestroyNode(pRealTable);
  return NULL;
}

SNode* createAlterTableAddModifyColOptions2(SAstCreateContext* pCxt, SNode* pRealTable, int8_t alterType,
                                            SToken* pColName, SDataType dataType, SNode* pOptions) {
  SAlterTableStmt* pStmt = NULL;
  CHECK_PARSER_STATUS(pCxt);
  CHECK_NAME(checkColumnName(pCxt, pColName));
  pCxt->errCode = nodesMakeNode(QUERY_NODE_ALTER_TABLE_STMT, (SNode**)&pStmt);
  CHECK_MAKE_NODE(pStmt);
  pStmt->alterType = alterType;
  COPY_STRING_FORM_ID_TOKEN(pStmt->colName, pColName);
  pStmt->dataType = dataType;
  pStmt->pColOptions = (SColumnOptions*)pOptions;

  if (pOptions != NULL) {
    SColumnOptions* pOption = (SColumnOptions*)pOptions;
    if (pOption->hasRef) {
      if (!pOption->commentNull || pOption->bPrimaryKey || 0 != strcmp(pOption->compress, "") ||
          0 != strcmp(pOption->encode, "") || 0 != strcmp(pOption->compressLevel, "")) {
        pCxt->errCode = generateSyntaxErrMsg(&pCxt->msgBuf, TSDB_CODE_PAR_INVALID_ALTER_TABLE);
      }
      pStmt->alterType = TSDB_ALTER_TABLE_ADD_COLUMN_WITH_COLUMN_REF;
      tstrncpy(pStmt->refDbName, pOption->refDb, TSDB_DB_NAME_LEN);
      tstrncpy(pStmt->refTableName, pOption->refTable, TSDB_TABLE_NAME_LEN);
      tstrncpy(pStmt->refColName, pOption->refColumn, TSDB_COL_NAME_LEN);
      CHECK_PARSER_STATUS(pCxt);
    } else if (pOption->bPrimaryKey == false && pOption->commentNull == true) {
      if (strlen(pOption->compress) != 0 || strlen(pOption->compressLevel) || strlen(pOption->encode) != 0) {
        pStmt->alterType = TSDB_ALTER_TABLE_ADD_COLUMN_WITH_COMPRESS_OPTION;
      } else {
        // pCxt->errCode = generateSyntaxErrMsgExt(&pCxt->msgBuf, TSDB_CODE_PAR_SYNTAX_ERROR,
        //                                         "not support alter column with option except compress");
        // return NULL;
      }
    } else {
      pCxt->errCode = generateSyntaxErrMsgExt(&pCxt->msgBuf, TSDB_CODE_PAR_SYNTAX_ERROR,
                                              "not support alter column with option except compress");
      CHECK_PARSER_STATUS(pCxt);
    }
  }
  return createAlterTableStmtFinalize(pRealTable, pStmt);
_err:
  nodesDestroyNode(pOptions);
  nodesDestroyNode((SNode*)pStmt);
  nodesDestroyNode(pRealTable);
  return NULL;
}

SNode* createAlterTableAddModifyColOptions(SAstCreateContext* pCxt, SNode* pRealTable, int8_t alterType,
                                           SToken* pColName, SNode* pOptions) {
  CHECK_PARSER_STATUS(pCxt);
  CHECK_NAME(checkColumnName(pCxt, pColName));
  SAlterTableStmt* pStmt = NULL;
  pCxt->errCode = nodesMakeNode(QUERY_NODE_ALTER_TABLE_STMT, (SNode**)&pStmt);
  CHECK_MAKE_NODE(pStmt);
  pStmt->alterType = TSDB_ALTER_TABLE_UPDATE_COLUMN_COMPRESS;
  COPY_STRING_FORM_ID_TOKEN(pStmt->colName, pColName);
  pStmt->pColOptions = (SColumnOptions*)pOptions;
  return createAlterTableStmtFinalize(pRealTable, pStmt);
_err:
  nodesDestroyNode(pOptions);
  nodesDestroyNode(pRealTable);
  return NULL;
}

SNode* createAlterTableDropCol(SAstCreateContext* pCxt, SNode* pRealTable, int8_t alterType, SToken* pColName) {
  CHECK_PARSER_STATUS(pCxt);
  CHECK_NAME(checkColumnName(pCxt, pColName));
  SAlterTableStmt* pStmt = NULL;
  pCxt->errCode = nodesMakeNode(QUERY_NODE_ALTER_TABLE_STMT, (SNode**)&pStmt);
  CHECK_MAKE_NODE(pStmt);
  pStmt->alterType = alterType;
  COPY_STRING_FORM_ID_TOKEN(pStmt->colName, pColName);
  return createAlterTableStmtFinalize(pRealTable, pStmt);
_err:
  nodesDestroyNode(pRealTable);
  return NULL;
}

SNode* createAlterTableRenameCol(SAstCreateContext* pCxt, SNode* pRealTable, int8_t alterType, SToken* pOldColName,
                                 SToken* pNewColName) {
  CHECK_PARSER_STATUS(pCxt);
  CHECK_NAME(checkColumnName(pCxt, pOldColName));
  CHECK_NAME(checkColumnName(pCxt, pNewColName));
  SAlterTableStmt* pStmt = NULL;
  pCxt->errCode = nodesMakeNode(QUERY_NODE_ALTER_TABLE_STMT, (SNode**)&pStmt);
  CHECK_MAKE_NODE(pStmt);
  pStmt->alterType = alterType;
  COPY_STRING_FORM_ID_TOKEN(pStmt->colName, pOldColName);
  COPY_STRING_FORM_ID_TOKEN(pStmt->newColName, pNewColName);
  return createAlterTableStmtFinalize(pRealTable, pStmt);
_err:
  nodesDestroyNode(pRealTable);
  return NULL;
}

SNode* createAlterTableAlterColRef(SAstCreateContext* pCxt, SNode* pRealTable, int8_t alterType, SToken* pColName,
                                   SNode* pRef) {
  CHECK_PARSER_STATUS(pCxt);
  CHECK_NAME(checkColumnName(pCxt, pColName));
  SAlterTableStmt* pStmt = NULL;
  pCxt->errCode = nodesMakeNode(QUERY_NODE_ALTER_TABLE_STMT, (SNode**)&pStmt);
  CHECK_MAKE_NODE(pStmt);
  pStmt->alterType = alterType;
  COPY_STRING_FORM_ID_TOKEN(pStmt->colName, pColName);
  tstrncpy(pStmt->refDbName, ((SColumnRefNode*)pRef)->refDbName, TSDB_DB_NAME_LEN);
  tstrncpy(pStmt->refTableName, ((SColumnRefNode*)pRef)->refTableName, TSDB_TABLE_NAME_LEN);
  tstrncpy(pStmt->refColName, ((SColumnRefNode*)pRef)->refColName, TSDB_COL_NAME_LEN);
  return createAlterTableStmtFinalize(pRealTable, pStmt);
_err:
  nodesDestroyNode(pRealTable);
  return NULL;
}

SNode* createAlterTableRemoveColRef(SAstCreateContext* pCxt, SNode* pRealTable, int8_t alterType, SToken* pColName,
                                    const SToken* pLiteral) {
  CHECK_PARSER_STATUS(pCxt);
  CHECK_NAME(checkColumnName(pCxt, pColName));
  SAlterTableStmt* pStmt = NULL;
  pCxt->errCode = nodesMakeNode(QUERY_NODE_ALTER_TABLE_STMT, (SNode**)&pStmt);
  CHECK_MAKE_NODE(pStmt);
  pStmt->alterType = alterType;
  COPY_STRING_FORM_ID_TOKEN(pStmt->colName, pColName);
  return createAlterTableStmtFinalize(pRealTable, pStmt);
_err:
  nodesDestroyNode(pRealTable);
  return NULL;
}

SNode* createAlterSingleTagColumnNode(SAstCreateContext* pCtx, SToken* pTagName, SNode* pVal) {
  CHECK_PARSER_STATUS(pCtx);
  SAlterTableStmt* pStmt = NULL;
  pCtx->errCode = nodesMakeNode(QUERY_NODE_ALTER_TABLE_STMT, (SNode**)&pStmt);
  CHECK_MAKE_NODE(pStmt);
  pStmt->alterType = TSDB_ALTER_TABLE_UPDATE_TAG_VAL;
  CHECK_NAME(checkColumnName(pCtx, pTagName));
  COPY_STRING_FORM_ID_TOKEN(pStmt->colName, pTagName);
  pStmt->pVal = (SValueNode*)pVal;
  pStmt->pNodeListTagValue = NULL;
  return (SNode*)pStmt;
_err:
  return NULL;
}

SNode* createAlterTableSetTag(SAstCreateContext* pCxt, SNode* pRealTable, SToken* pTagName, SNode* pVal) {
  CHECK_PARSER_STATUS(pCxt);
  CHECK_NAME(checkColumnName(pCxt, pTagName));
  SAlterTableStmt* pStmt = NULL;
  pCxt->errCode = nodesMakeNode(QUERY_NODE_ALTER_TABLE_STMT, (SNode**)&pStmt);
  CHECK_MAKE_NODE(pStmt);
  pStmt->alterType = TSDB_ALTER_TABLE_UPDATE_TAG_VAL;
  COPY_STRING_FORM_ID_TOKEN(pStmt->colName, pTagName);
  pStmt->pVal = (SValueNode*)pVal;
  return createAlterTableStmtFinalize(pRealTable, pStmt);
_err:
  nodesDestroyNode(pVal);
  nodesDestroyNode(pRealTable);
  return NULL;
}

SNode* createAlterTableSetMultiTagValue(SAstCreateContext* pCxt, SNode* pRealTable, SNodeList* pList) {
  CHECK_PARSER_STATUS(pCxt);
  SAlterTableStmt* pStmt = NULL;
  pCxt->errCode = nodesMakeNode(QUERY_NODE_ALTER_TABLE_STMT, (SNode**)&pStmt);

  CHECK_MAKE_NODE(pStmt);
  pStmt->alterType = TSDB_ALTER_TABLE_UPDATE_MULTI_TAG_VAL;
  pStmt->pNodeListTagValue = pList;
  return createAlterTableStmtFinalize(pRealTable, pStmt);
_err:
  return NULL;
}

SNode* setAlterSuperTableType(SNode* pStmt) {
  if (!pStmt) return NULL;
  setNodeType(pStmt, QUERY_NODE_ALTER_SUPER_TABLE_STMT);
  return pStmt;
}

SNode* setAlterVirtualTableType(SNode* pStmt) {
  if (!pStmt) return NULL;
  setNodeType(pStmt, QUERY_NODE_ALTER_VIRTUAL_TABLE_STMT);
  return pStmt;
}

SNode* createUseDatabaseStmt(SAstCreateContext* pCxt, SToken* pDbName) {
  CHECK_PARSER_STATUS(pCxt);
  CHECK_NAME(checkDbName(pCxt, pDbName, false));
  SUseDatabaseStmt* pStmt = NULL;
  pCxt->errCode = nodesMakeNode(QUERY_NODE_USE_DATABASE_STMT, (SNode**)&pStmt);
  CHECK_MAKE_NODE(pStmt);
  COPY_STRING_FORM_ID_TOKEN(pStmt->dbName, pDbName);
  return (SNode*)pStmt;
_err:
  return NULL;
}

static bool needDbShowStmt(ENodeType type) {
  return QUERY_NODE_SHOW_TABLES_STMT == type || QUERY_NODE_SHOW_STABLES_STMT == type ||
         QUERY_NODE_SHOW_VGROUPS_STMT == type || QUERY_NODE_SHOW_INDEXES_STMT == type ||
         QUERY_NODE_SHOW_TAGS_STMT == type || QUERY_NODE_SHOW_TABLE_TAGS_STMT == type ||
         QUERY_NODE_SHOW_VIEWS_STMT == type || QUERY_NODE_SHOW_TSMAS_STMT == type ||
         QUERY_NODE_SHOW_USAGE_STMT == type || QUERY_NODE_SHOW_VTABLES_STMT == type ||
         QUERY_NODE_SHOW_STREAMS_STMT == type;
}

SNode* createShowStmtWithLike(SAstCreateContext* pCxt, ENodeType type, SNode* pLikePattern) {
  CHECK_PARSER_STATUS(pCxt);
  SShowStmt* pStmt = NULL;
  pCxt->errCode = nodesMakeNode(type, (SNode**)&pStmt);
  CHECK_MAKE_NODE(pStmt);
  pStmt->withFull = false;
  pStmt->pTbName = pLikePattern;
  if (pLikePattern) {
    pStmt->tableCondType = OP_TYPE_LIKE;
  }
  return (SNode*)pStmt;
_err:
  nodesDestroyNode(pLikePattern);
  return NULL;
}

SNode* createShowStmt(SAstCreateContext* pCxt, ENodeType type) {
  CHECK_PARSER_STATUS(pCxt);
  SShowStmt* pStmt = NULL;
  pCxt->errCode = nodesMakeNode(type, (SNode**)&pStmt);
  CHECK_MAKE_NODE(pStmt);
  pStmt->withFull = false;
  return (SNode*)pStmt;
_err:
  return NULL;
}

SNode* createShowStmtWithFull(SAstCreateContext* pCxt, ENodeType type) {
  CHECK_PARSER_STATUS(pCxt);
  SShowStmt* pStmt = NULL;
  pCxt->errCode = nodesMakeNode(type, (SNode**)&pStmt);
  CHECK_MAKE_NODE(pStmt);
  pStmt->withFull = true;
  return (SNode*)pStmt;
_err:
  return NULL;
}

SNode* createShowCompactsStmt(SAstCreateContext* pCxt, ENodeType type) {
  CHECK_PARSER_STATUS(pCxt);
  SShowCompactsStmt* pStmt = NULL;
  pCxt->errCode = nodesMakeNode(type, (SNode**)&pStmt);
  CHECK_MAKE_NODE(pStmt);
  return (SNode*)pStmt;
_err:
  return NULL;
}

SNode* setShowKind(SAstCreateContext* pCxt, SNode* pStmt, EShowKind showKind) {
  if (pStmt == NULL) {
    return NULL;
  }
  SShowStmt* pShow = (SShowStmt*)pStmt;
  pShow->showKind = showKind;
  return pStmt;
}

SNode* createShowStmtWithCond(SAstCreateContext* pCxt, ENodeType type, SNode* pDbName, SNode* pTbName,
                              EOperatorType tableCondType) {
  CHECK_PARSER_STATUS(pCxt);
  if (needDbShowStmt(type) && NULL == pDbName) {
    snprintf(pCxt->pQueryCxt->pMsg, pCxt->pQueryCxt->msgLen, "database not specified");
    pCxt->errCode = TSDB_CODE_PAR_SYNTAX_ERROR;
    CHECK_PARSER_STATUS(pCxt);
  }
  SShowStmt* pStmt = NULL;
  pCxt->errCode = nodesMakeNode(type, (SNode**)&pStmt);
  CHECK_MAKE_NODE(pStmt);
  pStmt->pDbName = pDbName;
  pStmt->pTbName = pTbName;
  pStmt->tableCondType = tableCondType;
  return (SNode*)pStmt;
_err:
  nodesDestroyNode(pDbName);
  nodesDestroyNode(pTbName);
  return NULL;
}

SNode* createShowTablesStmt(SAstCreateContext* pCxt, SShowTablesOption option, SNode* pTbName,
                            EOperatorType tableCondType) {
  CHECK_PARSER_STATUS(pCxt);
  SNode* pDbName = NULL;
  if (option.dbName.type == TK_NK_NIL) {
    pDbName = createDefaultDatabaseCondValue(pCxt);
  } else {
    pDbName = createIdentifierValueNode(pCxt, &option.dbName);
  }

  if (option.kind != SHOW_KIND_TABLES_NORMAL && option.kind != SHOW_KIND_TABLES_CHILD && option.kind != SHOW_KIND_ALL) {
    pCxt->errCode = TSDB_CODE_PAR_SYNTAX_ERROR;
    return NULL;
  }

  SNode* pStmt = createShowStmtWithCond(pCxt, QUERY_NODE_SHOW_TABLES_STMT, pDbName, pTbName, tableCondType);
  CHECK_PARSER_STATUS(pCxt);
  (void)setShowKind(pCxt, pStmt, option.kind);
  return pStmt;
_err:
  nodesDestroyNode(pTbName);
  return NULL;
}

SNode* createShowVTablesStmt(SAstCreateContext* pCxt, SShowTablesOption option, SNode* pTbName,
                             EOperatorType tableCondType) {
  CHECK_PARSER_STATUS(pCxt);
  SNode* pDbName = NULL;
  if (option.dbName.type == TK_NK_NIL) {
    pDbName = createDefaultDatabaseCondValue(pCxt);
  } else {
    pDbName = createIdentifierValueNode(pCxt, &option.dbName);
  }

  if (option.kind != SHOW_KIND_TABLES_NORMAL && option.kind != SHOW_KIND_TABLES_CHILD && option.kind != SHOW_KIND_ALL) {
    pCxt->errCode = TSDB_CODE_PAR_SYNTAX_ERROR;
    return NULL;
  }

  SNode* pStmt = createShowStmtWithCond(pCxt, QUERY_NODE_SHOW_VTABLES_STMT, pDbName, pTbName, tableCondType);
  CHECK_PARSER_STATUS(pCxt);
  (void)setShowKind(pCxt, pStmt, option.kind);
  return pStmt;
_err:
  nodesDestroyNode(pTbName);
  return NULL;
}

SNode* createShowSTablesStmt(SAstCreateContext* pCxt, SShowTablesOption option, SNode* pTbName,
                             EOperatorType tableCondType) {
  CHECK_PARSER_STATUS(pCxt);
  SNode* pDbName = NULL;
  if (option.dbName.type == TK_NK_NIL) {
    pDbName = createDefaultDatabaseCondValue(pCxt);
  } else {
    pDbName = createIdentifierValueNode(pCxt, &option.dbName);
  }

  if (option.kind != SHOW_KIND_TABLES_NORMAL && option.kind != SHOW_KIND_TABLES_VIRTUAL &&
      option.kind != SHOW_KIND_ALL) {
    pCxt->errCode = TSDB_CODE_PAR_SYNTAX_ERROR;
    return NULL;
  }

  SNode* pStmt = createShowStmtWithCond(pCxt, QUERY_NODE_SHOW_STABLES_STMT, pDbName, pTbName, tableCondType);
  CHECK_PARSER_STATUS(pCxt);
  (void)setShowKind(pCxt, pStmt, option.kind);
  return pStmt;
_err:
  nodesDestroyNode(pTbName);
  return NULL;
}

SNode* createShowCreateDatabaseStmt(SAstCreateContext* pCxt, SToken* pDbName) {
  CHECK_PARSER_STATUS(pCxt);
  CHECK_NAME(checkDbName(pCxt, pDbName, true));
  SShowCreateDatabaseStmt* pStmt = NULL;
  pCxt->errCode = nodesMakeNode(QUERY_NODE_SHOW_CREATE_DATABASE_STMT, (SNode**)&pStmt);
  CHECK_MAKE_NODE(pStmt);
  COPY_STRING_FORM_ID_TOKEN(pStmt->dbName, pDbName);
  return (SNode*)pStmt;
_err:
  return NULL;
}

SNode* createShowAliveStmt(SAstCreateContext* pCxt, SNode* pNode, ENodeType type) {
  CHECK_PARSER_STATUS(pCxt);
  SToken  dbToken = {0};
  SToken* pDbToken = NULL;

  if (pNode) {
    SValueNode* pDbName = (SValueNode*)pNode;
    if (pDbName->literal) {
      dbToken.z = pDbName->literal;
      dbToken.n = strlen(pDbName->literal);
      pDbToken = &dbToken;
    }
  }

  if (pDbToken) {
    CHECK_NAME(checkDbName(pCxt, pDbToken, true));
  }

  SShowAliveStmt* pStmt = NULL;
  pCxt->errCode = nodesMakeNode(type, (SNode**)&pStmt);
  CHECK_PARSER_STATUS(pCxt);

  if (pDbToken) {
    COPY_STRING_FORM_ID_TOKEN(pStmt->dbName, pDbToken);
  }
  if (pNode) {
    nodesDestroyNode(pNode);
  }

  return (SNode*)pStmt;
_err:
  nodesDestroyNode(pNode);
  return NULL;
}

SNode* createShowCreateTableStmt(SAstCreateContext* pCxt, ENodeType type, SNode* pRealTable) {
  CHECK_PARSER_STATUS(pCxt);
  SShowCreateTableStmt* pStmt = NULL;
  pCxt->errCode = nodesMakeNode(type, (SNode**)&pStmt);
  CHECK_MAKE_NODE(pStmt);
  tstrncpy(pStmt->dbName, ((SRealTableNode*)pRealTable)->table.dbName, TSDB_DB_NAME_LEN);
  tstrncpy(pStmt->tableName, ((SRealTableNode*)pRealTable)->table.tableName, TSDB_TABLE_NAME_LEN);
  nodesDestroyNode(pRealTable);
  return (SNode*)pStmt;
_err:
  nodesDestroyNode(pRealTable);
  return NULL;
}

SNode* createShowCreateVTableStmt(SAstCreateContext* pCxt, ENodeType type, SNode* pRealTable) {
  CHECK_PARSER_STATUS(pCxt);
  SShowCreateTableStmt* pStmt = NULL;
  pCxt->errCode = nodesMakeNode(type, (SNode**)&pStmt);
  CHECK_MAKE_NODE(pStmt);
  tstrncpy(pStmt->dbName, ((SRealTableNode*)pRealTable)->table.dbName, TSDB_DB_NAME_LEN);
  tstrncpy(pStmt->tableName, ((SRealTableNode*)pRealTable)->table.tableName, TSDB_TABLE_NAME_LEN);
  nodesDestroyNode(pRealTable);
  return (SNode*)pStmt;
_err:
  nodesDestroyNode(pRealTable);
  return NULL;
}

SNode* createShowCreateViewStmt(SAstCreateContext* pCxt, ENodeType type, SNode* pRealTable) {
  CHECK_PARSER_STATUS(pCxt);
  SShowCreateViewStmt* pStmt = NULL;
  pCxt->errCode = nodesMakeNode(type, (SNode**)&pStmt);
  CHECK_MAKE_NODE(pStmt);
  tstrncpy(pStmt->dbName, ((SRealTableNode*)pRealTable)->table.dbName, TSDB_DB_NAME_LEN);
  tstrncpy(pStmt->viewName, ((SRealTableNode*)pRealTable)->table.tableName, TSDB_TABLE_NAME_LEN);
  nodesDestroyNode(pRealTable);
  return (SNode*)pStmt;
_err:
  nodesDestroyNode(pRealTable);
  return NULL;
}

SNode* createShowTableDistributedStmt(SAstCreateContext* pCxt, SNode* pRealTable) {
  CHECK_PARSER_STATUS(pCxt);
  SShowTableDistributedStmt* pStmt = NULL;
  pCxt->errCode = nodesMakeNode(QUERY_NODE_SHOW_TABLE_DISTRIBUTED_STMT, (SNode**)&pStmt);
  CHECK_MAKE_NODE(pStmt);
  tstrncpy(pStmt->dbName, ((SRealTableNode*)pRealTable)->table.dbName, TSDB_DB_NAME_LEN);
  tstrncpy(pStmt->tableName, ((SRealTableNode*)pRealTable)->table.tableName, TSDB_TABLE_NAME_LEN);
  nodesDestroyNode(pRealTable);
  return (SNode*)pStmt;
_err:
  nodesDestroyNode(pRealTable);
  return NULL;
}

SNode* createShowDnodeVariablesStmt(SAstCreateContext* pCxt, SNode* pDnodeId, SNode* pLikePattern) {
  CHECK_PARSER_STATUS(pCxt);
  SShowDnodeVariablesStmt* pStmt = NULL;
  pCxt->errCode = nodesMakeNode(QUERY_NODE_SHOW_DNODE_VARIABLES_STMT, (SNode**)&pStmt);
  CHECK_MAKE_NODE(pStmt);
  pStmt->pDnodeId = pDnodeId;
  pStmt->pLikePattern = pLikePattern;
  return (SNode*)pStmt;
_err:
  nodesDestroyNode(pDnodeId);
  nodesDestroyNode(pLikePattern);
  return NULL;
}

SNode* createShowVnodesStmt(SAstCreateContext* pCxt, SNode* pDnodeId, SNode* pDnodeEndpoint) {
  CHECK_PARSER_STATUS(pCxt);
  SShowVnodesStmt* pStmt = NULL;
  pCxt->errCode = nodesMakeNode(QUERY_NODE_SHOW_VNODES_STMT, (SNode**)&pStmt);
  CHECK_MAKE_NODE(pStmt);
  pStmt->pDnodeId = pDnodeId;
  pStmt->pDnodeEndpoint = pDnodeEndpoint;
  return (SNode*)pStmt;
_err:
  nodesDestroyNode(pDnodeId);
  nodesDestroyNode(pDnodeEndpoint);
  return NULL;
}

SNode* createShowTableTagsStmt(SAstCreateContext* pCxt, SNode* pTbName, SNode* pDbName, SNodeList* pTags) {
  CHECK_PARSER_STATUS(pCxt);
  if (NULL == pDbName) {
    snprintf(pCxt->pQueryCxt->pMsg, pCxt->pQueryCxt->msgLen, "database not specified");
    pCxt->errCode = TSDB_CODE_PAR_SYNTAX_ERROR;
    CHECK_PARSER_STATUS(pCxt);
  }
  SShowTableTagsStmt* pStmt = NULL;
  pCxt->errCode = nodesMakeNode(QUERY_NODE_SHOW_TABLE_TAGS_STMT, (SNode**)&pStmt);
  CHECK_MAKE_NODE(pStmt);
  pStmt->pDbName = pDbName;
  pStmt->pTbName = pTbName;
  pStmt->pTags = pTags;
  return (SNode*)pStmt;
_err:
  nodesDestroyNode(pTbName);
  nodesDestroyNode(pDbName);
  nodesDestroyList(pTags);
  return NULL;
}

SNode* createShowCompactDetailsStmt(SAstCreateContext* pCxt, SNode* pCompactId) {
  CHECK_PARSER_STATUS(pCxt);
  SShowCompactDetailsStmt* pStmt = NULL;
  pCxt->errCode = nodesMakeNode(QUERY_NODE_SHOW_COMPACT_DETAILS_STMT, (SNode**)&pStmt);
  CHECK_MAKE_NODE(pStmt);
  pStmt->pCompactId = pCompactId;
  return (SNode*)pStmt;
_err:
  nodesDestroyNode(pCompactId);
  return NULL;
}

SNode* createShowTransactionDetailsStmt(SAstCreateContext* pCxt, SNode* pTransactionIdNode) {
  CHECK_PARSER_STATUS(pCxt);
  SShowTransactionDetailsStmt* pStmt = NULL;
  pCxt->errCode = nodesMakeNode(QUERY_NODE_SHOW_TRANSACTION_DETAILS_STMT, (SNode**)&pStmt);
  CHECK_MAKE_NODE(pStmt);
  pStmt->pTransactionId = pTransactionIdNode;
  return (SNode*)pStmt;
_err:
  nodesDestroyNode(pTransactionIdNode);
  return NULL;
}

static int32_t getIpRangeFromStr(char* ipRange, SIpRange* pIpRange) {
  int32_t code = 0;

  int8_t isIp6 = ((strchr(ipRange, ':')) != NULL ? 1 : 0);
  if (isIp6) {
    struct in6_addr ip6;
    if (inet_pton(AF_INET6, ipRange, &ip6) == 1) {
      pIpRange->type = 1;
      memcpy(&pIpRange->ipV6.addr[0], ip6.s6_addr, 8);
      memcpy(&pIpRange->ipV6.addr[1], ip6.s6_addr + 8, 8);

    } else {
      return TSDB_CODE_PAR_INVALID_IP_RANGE;
    }
  } else {
    struct in_addr ip4;
    if (inet_pton(AF_INET, ipRange, &ip4) == 1) {
      pIpRange->type = 0;
      memcpy(&pIpRange->ipV4.ip, &ip4.s_addr, sizeof(ip4.s_addr));
    } else {
      return TSDB_CODE_PAR_INVALID_IP_RANGE;
    }
  }

  return code;
}
static int32_t getIpRangeFromWhitelistItem(char* ipRange, SIpRange* pIpRange) {
  int32_t code = TSDB_CODE_SUCCESS;
  int32_t lino = 0;
  char*   ipCopy = NULL;
  int32_t mask = 0;
#ifndef TD_ASTRA

  ipCopy = taosStrdup(ipRange);
  if (ipCopy == NULL) {
    code = terrno;
    TAOS_CHECK_GOTO(code, &lino, _error);
  }

  char* slash = strchr(ipCopy, '/');
  if (slash) {
    *slash = '\0';
    code = taosStr2int32(slash + 1, &mask);
    TAOS_CHECK_GOTO(code, &lino, _error);
  }

  code = getIpRangeFromStr(ipCopy, pIpRange);
  TAOS_CHECK_GOTO(code, &lino, _error);

  if (!slash) {
    mask = pIpRange->type == 0 ? 32 : 128;
  }
  code = tIpRangeSetMask(pIpRange, mask);
  TAOS_CHECK_GOTO(code, &lino, _error);

#endif
_error:
  taosMemoryFreeClear(ipCopy);
  return code;
}

static int32_t fillIpRangesFromWhiteList(SAstCreateContext* pCxt, SNodeList* pIpRangesNodeList, SIpRange* pIpRanges) {
  int32_t i = 0;
  int32_t code = 0;

  SNode* pNode = NULL;
  FOREACH(pNode, pIpRangesNodeList) {
    if (QUERY_NODE_VALUE != nodeType(pNode)) {
      pCxt->errCode = generateSyntaxErrMsg(&pCxt->msgBuf, TSDB_CODE_PAR_INVALID_IP_RANGE);
      return TSDB_CODE_PAR_INVALID_IP_RANGE;
    }
    SValueNode* pValNode = (SValueNode*)(pNode);
    code = getIpRangeFromWhitelistItem(pValNode->literal, pIpRanges + i);
    ++i;
    if (code != TSDB_CODE_SUCCESS) {
      pCxt->errCode = generateSyntaxErrMsgExt(&pCxt->msgBuf, code, "Invalid IP range %s", pValNode->literal);
      return code;
    }
  }
  return TSDB_CODE_SUCCESS;
}

SNode* addCreateUserStmtWhiteList(SAstCreateContext* pCxt, SNode* pCreateUserStmt, SNodeList* pIpRangesNodeList) {
  if (NULL == pCreateUserStmt) {
    if (pIpRangesNodeList != NULL) {
      nodesDestroyList(pIpRangesNodeList);
    }
    return NULL;
  }

  if (NULL == pIpRangesNodeList) {
    return pCreateUserStmt;
  }

  ((SCreateUserStmt*)pCreateUserStmt)->pNodeListIpRanges = pIpRangesNodeList;
  SCreateUserStmt* pCreateUser = (SCreateUserStmt*)pCreateUserStmt;
  pCreateUser->numIpRanges = LIST_LENGTH(pIpRangesNodeList);
  pCreateUser->pIpRanges = taosMemoryMalloc(pCreateUser->numIpRanges * sizeof(SIpRange));
  CHECK_OUT_OF_MEM(pCreateUser->pIpRanges);

  pCxt->errCode = fillIpRangesFromWhiteList(pCxt, pIpRangesNodeList, pCreateUser->pIpRanges);
  CHECK_PARSER_STATUS(pCxt);

  return pCreateUserStmt;
_err:
  nodesDestroyNode(pCreateUserStmt);
  nodesDestroyList(pIpRangesNodeList);
  return NULL;
}

SNode* createCreateUserStmt(SAstCreateContext* pCxt, SToken* pUserName, const SToken* pPassword, int8_t sysinfo,
                            int8_t createDb, int8_t is_import) {
  CHECK_PARSER_STATUS(pCxt);
  char password[TSDB_USET_PASSWORD_LONGLEN + 3] = {0};
  CHECK_NAME(checkUserName(pCxt, pUserName));
  if (is_import == 0) {
    CHECK_NAME(checkPassword(pCxt, pPassword, password));
  } else {
    CHECK_NAME(checkImportPassword(pCxt, pPassword, password));
  }
  SCreateUserStmt* pStmt = NULL;
  pCxt->errCode = nodesMakeNode(QUERY_NODE_CREATE_USER_STMT, (SNode**)&pStmt);
  CHECK_MAKE_NODE(pStmt);
  COPY_STRING_FORM_ID_TOKEN(pStmt->userName, pUserName);
  tstrncpy(pStmt->password, password, TSDB_USET_PASSWORD_LONGLEN);
  pStmt->sysinfo = sysinfo;
  pStmt->createDb = createDb;
  pStmt->isImport = is_import;
  return (SNode*)pStmt;
_err:
  return NULL;
}

SNode* createAlterUserStmt(SAstCreateContext* pCxt, SToken* pUserName, int8_t alterType, void* pAlterInfo) {
  SAlterUserStmt* pStmt = NULL;
  CHECK_PARSER_STATUS(pCxt);
  CHECK_NAME(checkUserName(pCxt, pUserName));
  pCxt->errCode = nodesMakeNode(QUERY_NODE_ALTER_USER_STMT, (SNode**)&pStmt);
  CHECK_MAKE_NODE(pStmt);
  COPY_STRING_FORM_ID_TOKEN(pStmt->userName, pUserName);
  pStmt->alterType = alterType;
  switch (alterType) {
    case TSDB_ALTER_USER_PASSWD: {
      char    password[TSDB_USET_PASSWORD_LONGLEN] = {0};
      SToken* pVal = pAlterInfo;
      CHECK_NAME(checkPassword(pCxt, pVal, password));
      tstrncpy(pStmt->password, password, TSDB_USET_PASSWORD_LONGLEN);
      break;
    }
    case TSDB_ALTER_USER_ENABLE: {
      SToken* pVal = pAlterInfo;
      pStmt->enable = taosStr2Int8(pVal->z, NULL, 10);
      break;
    }
    case TSDB_ALTER_USER_SYSINFO: {
      SToken* pVal = pAlterInfo;
      pStmt->sysinfo = taosStr2Int8(pVal->z, NULL, 10);
      break;
    }
    case TSDB_ALTER_USER_CREATEDB: {
      SToken* pVal = pAlterInfo;
      pStmt->createdb = taosStr2Int8(pVal->z, NULL, 10);
      break;
    }
    case TSDB_ALTER_USER_ADD_WHITE_LIST:
    case TSDB_ALTER_USER_DROP_WHITE_LIST: {
      SNodeList* pIpRangesNodeList = pAlterInfo;
      pStmt->pNodeListIpRanges = pIpRangesNodeList;
      pStmt->numIpRanges = LIST_LENGTH(pIpRangesNodeList);
      pStmt->pIpRanges = taosMemoryMalloc(pStmt->numIpRanges * sizeof(SIpRange));
      CHECK_OUT_OF_MEM(pStmt->pIpRanges);

      pCxt->errCode = fillIpRangesFromWhiteList(pCxt, pIpRangesNodeList, pStmt->pIpRanges);
      CHECK_PARSER_STATUS(pCxt);
      break;
    }
    default:
      break;
  }
  return (SNode*)pStmt;
_err:
  nodesDestroyNode((SNode*)pStmt);
  return NULL;
}

SNode* createDropUserStmt(SAstCreateContext* pCxt, SToken* pUserName) {
  CHECK_PARSER_STATUS(pCxt);
  CHECK_NAME(checkUserName(pCxt, pUserName));
  SDropUserStmt* pStmt = NULL;
  pCxt->errCode = nodesMakeNode(QUERY_NODE_DROP_USER_STMT, (SNode**)&pStmt);
  CHECK_MAKE_NODE(pStmt);
  COPY_STRING_FORM_ID_TOKEN(pStmt->userName, pUserName);
  return (SNode*)pStmt;
_err:
  return NULL;
}

SNode* createCreateDnodeStmt(SAstCreateContext* pCxt, const SToken* pFqdn, const SToken* pPort) {
  CHECK_PARSER_STATUS(pCxt);
  SCreateDnodeStmt* pStmt = NULL;
  pCxt->errCode = nodesMakeNode(QUERY_NODE_CREATE_DNODE_STMT, (SNode**)&pStmt);
  CHECK_MAKE_NODE(pStmt);
  if (!checkAndSplitEndpoint(pCxt, pFqdn, pPort, pStmt->fqdn, &pStmt->port)) {
    nodesDestroyNode((SNode*)pStmt);
    return NULL;
  }
  return (SNode*)pStmt;
_err:
  return NULL;
}

SNode* createDropDnodeStmt(SAstCreateContext* pCxt, const SToken* pDnode, bool force, bool unsafe) {
  CHECK_PARSER_STATUS(pCxt);
  SDropDnodeStmt* pStmt = NULL;
  pCxt->errCode = nodesMakeNode(QUERY_NODE_DROP_DNODE_STMT, (SNode**)&pStmt);
  CHECK_MAKE_NODE(pStmt);
  if (TK_NK_INTEGER == pDnode->type) {
    pStmt->dnodeId = taosStr2Int32(pDnode->z, NULL, 10);
  } else {
    if (!checkAndSplitEndpoint(pCxt, pDnode, NULL, pStmt->fqdn, &pStmt->port)) {
      nodesDestroyNode((SNode*)pStmt);
      return NULL;
    }
  }
  pStmt->force = force;
  pStmt->unsafe = unsafe;
  return (SNode*)pStmt;
_err:
  return NULL;
}

SNode* createAlterDnodeStmt(SAstCreateContext* pCxt, const SToken* pDnode, const SToken* pConfig,
                            const SToken* pValue) {
  CHECK_PARSER_STATUS(pCxt);
  SAlterDnodeStmt* pStmt = NULL;
  pCxt->errCode = nodesMakeNode(QUERY_NODE_ALTER_DNODE_STMT, (SNode**)&pStmt);
  CHECK_MAKE_NODE(pStmt);
  if (NULL != pDnode) {
    pStmt->dnodeId = taosStr2Int32(pDnode->z, NULL, 10);
  } else {
    pStmt->dnodeId = -1;
  }
  (void)trimString(pConfig->z, pConfig->n, pStmt->config, sizeof(pStmt->config));
  if (NULL != pValue) {
    (void)trimString(pValue->z, pValue->n, pStmt->value, sizeof(pStmt->value));
  }
  return (SNode*)pStmt;
_err:
  return NULL;
}

SNode* createCreateAnodeStmt(SAstCreateContext* pCxt, const SToken* pUrl) {
  CHECK_PARSER_STATUS(pCxt);
  SCreateAnodeStmt* pStmt = NULL;
  pCxt->errCode = nodesMakeNode(QUERY_NODE_CREATE_ANODE_STMT, (SNode**)&pStmt);
  CHECK_MAKE_NODE(pStmt);
  (void)trimString(pUrl->z, pUrl->n, pStmt->url, sizeof(pStmt->url));
  return (SNode*)pStmt;
_err:
  return NULL;
}

SNode* createDropAnodeStmt(SAstCreateContext* pCxt, const SToken* pAnode) {
  CHECK_PARSER_STATUS(pCxt);
  SUpdateAnodeStmt* pStmt = NULL;
  pCxt->errCode = nodesMakeNode(QUERY_NODE_DROP_ANODE_STMT, (SNode**)&pStmt);
  CHECK_MAKE_NODE(pStmt);
  if (NULL != pAnode) {
    pStmt->anodeId = taosStr2Int32(pAnode->z, NULL, 10);
  } else {
    pStmt->anodeId = -1;
  }
  return (SNode*)pStmt;
_err:
  return NULL;
}

SNode* createUpdateAnodeStmt(SAstCreateContext* pCxt, const SToken* pAnode, bool updateAll) {
  CHECK_PARSER_STATUS(pCxt);
  SUpdateAnodeStmt* pStmt = NULL;
  pCxt->errCode = nodesMakeNode(QUERY_NODE_UPDATE_ANODE_STMT, (SNode**)&pStmt);
  CHECK_MAKE_NODE(pStmt);
  if (NULL != pAnode) {
    pStmt->anodeId = taosStr2Int32(pAnode->z, NULL, 10);
  } else {
    pStmt->anodeId = -1;
  }
  return (SNode*)pStmt;
_err:
  return NULL;
}

SNode* createCreateBnodeStmt(SAstCreateContext* pCxt, const SToken* pDnodeId, SNode* pOptions) {
  CHECK_PARSER_STATUS(pCxt);
  SCreateBnodeStmt* pStmt = NULL;
  pCxt->errCode = nodesMakeNode(QUERY_NODE_CREATE_BNODE_STMT, (SNode**)&pStmt);
  CHECK_MAKE_NODE(pStmt);
  pStmt->dnodeId = taosStr2Int32(pDnodeId->z, NULL, 10);

  pStmt->pOptions = (SBnodeOptions*)pOptions;

  return (SNode*)pStmt;
_err:
  return NULL;
}

SNode* createDropBnodeStmt(SAstCreateContext* pCxt, const SToken* pDnodeId) {
  CHECK_PARSER_STATUS(pCxt);
  SUpdateBnodeStmt* pStmt = NULL;
  pCxt->errCode = nodesMakeNode(QUERY_NODE_DROP_BNODE_STMT, (SNode**)&pStmt);
  CHECK_MAKE_NODE(pStmt);
  pStmt->dnodeId = taosStr2Int32(pDnodeId->z, NULL, 10);

  return (SNode*)pStmt;
_err:
  return NULL;
}

SNode* createDefaultBnodeOptions(SAstCreateContext* pCxt) {
  CHECK_PARSER_STATUS(pCxt);
  SBnodeOptions* pOptions = NULL;
  pCxt->errCode = nodesMakeNode(QUERY_NODE_BNODE_OPTIONS, (SNode**)&pOptions);
  CHECK_MAKE_NODE(pOptions);

  tstrncpy(pOptions->protoStr, TSDB_BNODE_OPT_PROTO_DFT_STR, TSDB_BNODE_OPT_PROTO_STR_LEN);
  pOptions->proto = TSDB_BNODE_OPT_PROTO_DEFAULT;

  return (SNode*)pOptions;
_err:
  return NULL;
}

static SNode* setBnodeOptionImpl(SAstCreateContext* pCxt, SNode* pBodeOptions, EBnodeOptionType type, void* pVal,
                                 bool alter) {
  CHECK_PARSER_STATUS(pCxt);
  SBnodeOptions* pOptions = (SBnodeOptions*)pBodeOptions;
  switch (type) {
    case BNODE_OPTION_PROTOCOL:
      COPY_STRING_FORM_STR_TOKEN(pOptions->protoStr, (SToken*)pVal);
      break;
    default:
      break;
  }

  return pBodeOptions;
_err:
  nodesDestroyNode(pBodeOptions);
  return NULL;
}

SNode* setBnodeOption(SAstCreateContext* pCxt, SNode* pOptions, const SToken* pOption, void* pVal) {
  if (0 == strncasecmp(pOption->z, "protocol", 8)) {
    return setBnodeOptionImpl(pCxt, pOptions, BNODE_OPTION_PROTOCOL, pVal, false);
  } else {
    pCxt->errCode = TSDB_CODE_PAR_SYNTAX_ERROR;
    return pOptions;
  }
}

SNode* createEncryptKeyStmt(SAstCreateContext* pCxt, const SToken* pValue) {
  SToken config;
  config.type = TK_NK_STRING;
  config.z = "\"encrypt_key\"";
  config.n = strlen(config.z);
  return createAlterDnodeStmt(pCxt, NULL, &config, pValue);
}

SNode* createRealTableNodeForIndexName(SAstCreateContext* pCxt, SToken* pDbName, SToken* pIndexName) {
  if (!checkIndexName(pCxt, pIndexName)) {
    return NULL;
  }
  return createRealTableNode(pCxt, pDbName, pIndexName, NULL);
}

SNode* createCreateIndexStmt(SAstCreateContext* pCxt, EIndexType type, bool ignoreExists, SNode* pIndexName,
                             SNode* pRealTable, SNodeList* pCols, SNode* pOptions) {
  CHECK_PARSER_STATUS(pCxt);
  SCreateIndexStmt* pStmt = NULL;
  pCxt->errCode = nodesMakeNode(QUERY_NODE_CREATE_INDEX_STMT, (SNode**)&pStmt);
  CHECK_MAKE_NODE(pStmt);
  pStmt->indexType = type;
  pStmt->ignoreExists = ignoreExists;

  SRealTableNode* pFullTable = (SRealTableNode*)pRealTable;
  if (strlen(pFullTable->table.dbName) == 0) {
    // no db specified,
    if (pCxt->pQueryCxt->db == NULL) {
      pCxt->errCode = generateSyntaxErrMsg(&pCxt->msgBuf, TSDB_CODE_PAR_DB_NOT_SPECIFIED);
      CHECK_PARSER_STATUS(pCxt);
    } else {
      snprintf(pStmt->indexDbName, sizeof(pStmt->indexDbName), "%s", pCxt->pQueryCxt->db);
    }
  } else {
    snprintf(pStmt->indexDbName, sizeof(pStmt->indexDbName), "%s", pFullTable->table.dbName);
  }
  snprintf(pStmt->indexName, sizeof(pStmt->indexName), "%s", ((SColumnNode*)pIndexName)->colName);
  snprintf(pStmt->dbName, sizeof(pStmt->dbName), "%s", ((SRealTableNode*)pRealTable)->table.dbName);
  snprintf(pStmt->tableName, sizeof(pStmt->tableName), "%s", ((SRealTableNode*)pRealTable)->table.tableName);
  nodesDestroyNode(pIndexName);
  nodesDestroyNode(pRealTable);
  pStmt->pCols = pCols;
  pStmt->pOptions = (SIndexOptions*)pOptions;
  return (SNode*)pStmt;
_err:
  nodesDestroyNode(pIndexName);
  nodesDestroyNode(pRealTable);
  nodesDestroyNode(pOptions);
  nodesDestroyList(pCols);
  return NULL;
}

SNode* createIndexOption(SAstCreateContext* pCxt, SNodeList* pFuncs, SNode* pInterval, SNode* pOffset, SNode* pSliding,
                         SNode* pStreamOptions) {
  CHECK_PARSER_STATUS(pCxt);
  SIndexOptions* pOptions = NULL;
  pCxt->errCode = nodesMakeNode(QUERY_NODE_INDEX_OPTIONS, (SNode**)&pOptions);
  CHECK_MAKE_NODE(pOptions);
  pOptions->pFuncs = pFuncs;
  pOptions->pInterval = pInterval;
  pOptions->pOffset = pOffset;
  pOptions->pSliding = pSliding;
  pOptions->pStreamOptions = pStreamOptions;
  return (SNode*)pOptions;
_err:
  nodesDestroyNode(pInterval);
  nodesDestroyNode(pOffset);
  nodesDestroyNode(pSliding);
  nodesDestroyNode(pStreamOptions);
  return NULL;
}

SNode* createDropIndexStmt(SAstCreateContext* pCxt, bool ignoreNotExists, SNode* pIndexName) {
  CHECK_PARSER_STATUS(pCxt);
  SDropIndexStmt* pStmt = NULL;
  pCxt->errCode = nodesMakeNode(QUERY_NODE_DROP_INDEX_STMT, (SNode**)&pStmt);
  CHECK_MAKE_NODE(pStmt);
  pStmt->ignoreNotExists = ignoreNotExists;
  snprintf(pStmt->indexDbName, sizeof(pStmt->indexDbName), "%s", ((SRealTableNode*)pIndexName)->table.dbName);
  snprintf(pStmt->indexName, sizeof(pStmt->indexName), "%s", ((SRealTableNode*)pIndexName)->table.tableName);
  nodesDestroyNode(pIndexName);
  return (SNode*)pStmt;
_err:
  nodesDestroyNode(pIndexName);
  return NULL;
}

SNode* createCreateComponentNodeStmt(SAstCreateContext* pCxt, ENodeType type, const SToken* pDnodeId) {
  CHECK_PARSER_STATUS(pCxt);
  SCreateComponentNodeStmt* pStmt = NULL;
  pCxt->errCode = nodesMakeNode(type, (SNode**)&pStmt);
  CHECK_MAKE_NODE(pStmt);
  pStmt->dnodeId = taosStr2Int32(pDnodeId->z, NULL, 10);
  return (SNode*)pStmt;
_err:
  return NULL;
}

SNode* createDropComponentNodeStmt(SAstCreateContext* pCxt, ENodeType type, const SToken* pDnodeId) {
  CHECK_PARSER_STATUS(pCxt);
  SDropComponentNodeStmt* pStmt = NULL;
  pCxt->errCode = nodesMakeNode(type, (SNode**)&pStmt);
  CHECK_MAKE_NODE(pStmt);
  pStmt->dnodeId = taosStr2Int32(pDnodeId->z, NULL, 10);
  return (SNode*)pStmt;
_err:
  return NULL;
}

SNode* createRestoreComponentNodeStmt(SAstCreateContext* pCxt, ENodeType type, const SToken* pDnodeId) {
  CHECK_PARSER_STATUS(pCxt);
  SRestoreComponentNodeStmt* pStmt = NULL;
  pCxt->errCode = nodesMakeNode(type, (SNode**)&pStmt);
  CHECK_MAKE_NODE(pStmt);
  pStmt->dnodeId = taosStr2Int32(pDnodeId->z, NULL, 10);
  return (SNode*)pStmt;
_err:
  return NULL;
}

SNode* createCreateTopicStmtUseQuery(SAstCreateContext* pCxt, bool ignoreExists, SToken* pTopicName, SNode* pQuery) {
  CHECK_PARSER_STATUS(pCxt);
  CHECK_NAME(checkTopicName(pCxt, pTopicName));
  SCreateTopicStmt* pStmt = NULL;
  pCxt->errCode = nodesMakeNode(QUERY_NODE_CREATE_TOPIC_STMT, (SNode**)&pStmt);
  CHECK_MAKE_NODE(pStmt);
  COPY_STRING_FORM_ID_TOKEN(pStmt->topicName, pTopicName);
  pStmt->ignoreExists = ignoreExists;
  pStmt->pQuery = pQuery;
  return (SNode*)pStmt;
_err:
  nodesDestroyNode(pQuery);
  return NULL;
}

SNode* createCreateTopicStmtUseDb(SAstCreateContext* pCxt, bool ignoreExists, SToken* pTopicName, SToken* pSubDbName,
                                  int8_t withMeta) {
  CHECK_PARSER_STATUS(pCxt);
  CHECK_NAME(checkTopicName(pCxt, pTopicName));
  CHECK_NAME(checkDbName(pCxt, pSubDbName, true));
  SCreateTopicStmt* pStmt = NULL;
  pCxt->errCode = nodesMakeNode(QUERY_NODE_CREATE_TOPIC_STMT, (SNode**)&pStmt);
  CHECK_MAKE_NODE(pStmt);
  COPY_STRING_FORM_ID_TOKEN(pStmt->topicName, pTopicName);
  pStmt->ignoreExists = ignoreExists;
  COPY_STRING_FORM_ID_TOKEN(pStmt->subDbName, pSubDbName);
  pStmt->withMeta = withMeta;
  return (SNode*)pStmt;
_err:
  return NULL;
}

SNode* createCreateTopicStmtUseTable(SAstCreateContext* pCxt, bool ignoreExists, SToken* pTopicName, SNode* pRealTable,
                                     int8_t withMeta, SNode* pWhere) {
  CHECK_PARSER_STATUS(pCxt);
  CHECK_NAME(checkTopicName(pCxt, pTopicName));
  SCreateTopicStmt* pStmt = NULL;
  pCxt->errCode = nodesMakeNode(QUERY_NODE_CREATE_TOPIC_STMT, (SNode**)&pStmt);
  CHECK_MAKE_NODE(pStmt);
  COPY_STRING_FORM_ID_TOKEN(pStmt->topicName, pTopicName);
  pStmt->ignoreExists = ignoreExists;
  pStmt->withMeta = withMeta;
  pStmt->pWhere = pWhere;

  tstrncpy(pStmt->subDbName, ((SRealTableNode*)pRealTable)->table.dbName, TSDB_DB_NAME_LEN);
  tstrncpy(pStmt->subSTbName, ((SRealTableNode*)pRealTable)->table.tableName, TSDB_TABLE_NAME_LEN);
  nodesDestroyNode(pRealTable);
  return (SNode*)pStmt;
_err:
  nodesDestroyNode(pRealTable);
  nodesDestroyNode(pWhere);
  return NULL;
}

SNode* createDropTopicStmt(SAstCreateContext* pCxt, bool ignoreNotExists, SToken* pTopicName, bool force) {
  CHECK_PARSER_STATUS(pCxt);
  CHECK_NAME(checkTopicName(pCxt, pTopicName));
  SDropTopicStmt* pStmt = NULL;
  pCxt->errCode = nodesMakeNode(QUERY_NODE_DROP_TOPIC_STMT, (SNode**)&pStmt);
  CHECK_MAKE_NODE(pStmt);
  COPY_STRING_FORM_ID_TOKEN(pStmt->topicName, pTopicName);
  pStmt->ignoreNotExists = ignoreNotExists;
  pStmt->force = force;
  return (SNode*)pStmt;
_err:
  return NULL;
}

SNode* createDropCGroupStmt(SAstCreateContext* pCxt, bool ignoreNotExists, SToken* pCGroupId, SToken* pTopicName,
                            bool force) {
  CHECK_PARSER_STATUS(pCxt);
  CHECK_NAME(checkTopicName(pCxt, pTopicName));
  CHECK_NAME(checkCGroupName(pCxt, pCGroupId));
  SDropCGroupStmt* pStmt = NULL;
  pCxt->errCode = nodesMakeNode(QUERY_NODE_DROP_CGROUP_STMT, (SNode**)&pStmt);
  CHECK_MAKE_NODE(pStmt);
  pStmt->ignoreNotExists = ignoreNotExists;
  pStmt->force = force;
  COPY_STRING_FORM_ID_TOKEN(pStmt->topicName, pTopicName);
  COPY_STRING_FORM_ID_TOKEN(pStmt->cgroup, pCGroupId);
  return (SNode*)pStmt;
_err:
  return NULL;
}

SNode* createAlterClusterStmt(SAstCreateContext* pCxt, const SToken* pConfig, const SToken* pValue) {
  CHECK_PARSER_STATUS(pCxt);
  SAlterClusterStmt* pStmt = NULL;
  pCxt->errCode = nodesMakeNode(QUERY_NODE_ALTER_CLUSTER_STMT, (SNode**)&pStmt);
  CHECK_MAKE_NODE(pStmt);
  (void)trimString(pConfig->z, pConfig->n, pStmt->config, sizeof(pStmt->config));
  if (NULL != pValue) {
    (void)trimString(pValue->z, pValue->n, pStmt->value, sizeof(pStmt->value));
  }
  return (SNode*)pStmt;
_err:
  return NULL;
}

SNode* createAlterLocalStmt(SAstCreateContext* pCxt, const SToken* pConfig, const SToken* pValue) {
  CHECK_PARSER_STATUS(pCxt);
  SAlterLocalStmt* pStmt = NULL;
  pCxt->errCode = nodesMakeNode(QUERY_NODE_ALTER_LOCAL_STMT, (SNode**)&pStmt);
  CHECK_MAKE_NODE(pStmt);
  (void)trimString(pConfig->z, pConfig->n, pStmt->config, sizeof(pStmt->config));
  if (NULL != pValue) {
    (void)trimString(pValue->z, pValue->n, pStmt->value, sizeof(pStmt->value));
  }
  return (SNode*)pStmt;
_err:
  return NULL;
}

SNode* createDefaultExplainOptions(SAstCreateContext* pCxt) {
  CHECK_PARSER_STATUS(pCxt);
  SExplainOptions* pOptions = NULL;
  pCxt->errCode = nodesMakeNode(QUERY_NODE_EXPLAIN_OPTIONS, (SNode**)&pOptions);
  CHECK_MAKE_NODE(pOptions);
  pOptions->verbose = TSDB_DEFAULT_EXPLAIN_VERBOSE;
  pOptions->ratio = TSDB_DEFAULT_EXPLAIN_RATIO;
  return (SNode*)pOptions;
_err:
  return NULL;
}

SNode* setExplainVerbose(SAstCreateContext* pCxt, SNode* pOptions, const SToken* pVal) {
  CHECK_PARSER_STATUS(pCxt);
  ((SExplainOptions*)pOptions)->verbose = (0 == strncasecmp(pVal->z, "true", pVal->n));
  return pOptions;
_err:
  return NULL;
}

SNode* setExplainRatio(SAstCreateContext* pCxt, SNode* pOptions, const SToken* pVal) {
  CHECK_PARSER_STATUS(pCxt);
  ((SExplainOptions*)pOptions)->ratio = taosStr2Double(pVal->z, NULL);
  return pOptions;
_err:
  return NULL;
}

SNode* createExplainStmt(SAstCreateContext* pCxt, bool analyze, SNode* pOptions, SNode* pQuery) {
  CHECK_PARSER_STATUS(pCxt);
  SExplainStmt* pStmt = NULL;
  pCxt->errCode = nodesMakeNode(QUERY_NODE_EXPLAIN_STMT, (SNode**)&pStmt);
  CHECK_MAKE_NODE(pStmt);
  pStmt->analyze = analyze;
  pStmt->pOptions = (SExplainOptions*)pOptions;
  pStmt->pQuery = pQuery;
  return (SNode*)pStmt;
_err:
  nodesDestroyNode(pOptions);
  nodesDestroyNode(pQuery);
  return NULL;
}

SNode* createDescribeStmt(SAstCreateContext* pCxt, SNode* pRealTable) {
  CHECK_PARSER_STATUS(pCxt);
  SDescribeStmt* pStmt = NULL;
  pCxt->errCode = nodesMakeNode(QUERY_NODE_DESCRIBE_STMT, (SNode**)&pStmt);
  CHECK_MAKE_NODE(pStmt);
  tstrncpy(pStmt->dbName, ((SRealTableNode*)pRealTable)->table.dbName, TSDB_DB_NAME_LEN);
  tstrncpy(pStmt->tableName, ((SRealTableNode*)pRealTable)->table.tableName, TSDB_TABLE_NAME_LEN);
  nodesDestroyNode(pRealTable);
  return (SNode*)pStmt;
_err:
  nodesDestroyNode(pRealTable);
  return NULL;
}

SNode* createResetQueryCacheStmt(SAstCreateContext* pCxt) {
  CHECK_PARSER_STATUS(pCxt);
  SNode* pStmt = NULL;
  pCxt->errCode = nodesMakeNode(QUERY_NODE_RESET_QUERY_CACHE_STMT, (SNode**)&pStmt);
  CHECK_MAKE_NODE(pStmt);
  return pStmt;
_err:
  return NULL;
}

static int32_t convertUdfLanguageType(SAstCreateContext* pCxt, const SToken* pLanguageToken, int8_t* pLanguage) {
  if (TK_NK_NIL == pLanguageToken->type || 0 == strncasecmp(pLanguageToken->z + 1, "c", pLanguageToken->n - 2)) {
    *pLanguage = TSDB_FUNC_SCRIPT_BIN_LIB;
  } else if (0 == strncasecmp(pLanguageToken->z + 1, "python", pLanguageToken->n - 2)) {
    *pLanguage = TSDB_FUNC_SCRIPT_PYTHON;
  } else {
    pCxt->errCode = generateSyntaxErrMsgExt(&pCxt->msgBuf, TSDB_CODE_PAR_SYNTAX_ERROR,
                                            "udf programming language supports c and python");
  }
  return pCxt->errCode;
}

SNode* createCreateFunctionStmt(SAstCreateContext* pCxt, bool ignoreExists, bool aggFunc, const SToken* pFuncName,
                                const SToken* pLibPath, SDataType dataType, int32_t bufSize, const SToken* pLanguage,
                                bool orReplace) {
  CHECK_PARSER_STATUS(pCxt);
  if (pLibPath->n <= 2) {
    pCxt->errCode = TSDB_CODE_PAR_SYNTAX_ERROR;
    CHECK_PARSER_STATUS(pCxt);
  }
  int8_t language = 0;
  pCxt->errCode = convertUdfLanguageType(pCxt, pLanguage, &language);
  CHECK_PARSER_STATUS(pCxt);
  SCreateFunctionStmt* pStmt = NULL;
  pCxt->errCode = nodesMakeNode(QUERY_NODE_CREATE_FUNCTION_STMT, (SNode**)&pStmt);
  CHECK_MAKE_NODE(pStmt);
  pStmt->orReplace = orReplace;
  pStmt->ignoreExists = ignoreExists;
  COPY_STRING_FORM_ID_TOKEN(pStmt->funcName, pFuncName);
  pStmt->isAgg = aggFunc;
  COPY_STRING_FORM_STR_TOKEN(pStmt->libraryPath, pLibPath);
  pStmt->outputDt = dataType;
  pStmt->bufSize = bufSize;
  pStmt->language = language;
  return (SNode*)pStmt;
_err:
  return NULL;
}

SNode* createDropFunctionStmt(SAstCreateContext* pCxt, bool ignoreNotExists, const SToken* pFuncName) {
  CHECK_PARSER_STATUS(pCxt);
  SDropFunctionStmt* pStmt = NULL;
  pCxt->errCode = nodesMakeNode(QUERY_NODE_DROP_FUNCTION_STMT, (SNode**)&pStmt);
  CHECK_MAKE_NODE(pStmt);
  pStmt->ignoreNotExists = ignoreNotExists;
  COPY_STRING_FORM_ID_TOKEN(pStmt->funcName, pFuncName);
  return (SNode*)pStmt;
_err:
  return NULL;
}

SNode* createCreateViewStmt(SAstCreateContext* pCxt, bool orReplace, SNode* pView, const SToken* pAs, SNode* pQuery) {
  SCreateViewStmt* pStmt = NULL;
  CHECK_PARSER_STATUS(pCxt);
  pCxt->errCode = nodesMakeNode(QUERY_NODE_CREATE_VIEW_STMT, (SNode**)&pStmt);
  CHECK_MAKE_NODE(pStmt);
  int32_t i = pAs->n;
  while (isspace(*(pAs->z + i))) {
    ++i;
  }
  pStmt->pQuerySql = tstrdup(pAs->z + i);
  CHECK_OUT_OF_MEM(pStmt->pQuerySql);
  tstrncpy(pStmt->dbName, ((SViewNode*)pView)->table.dbName, TSDB_DB_NAME_LEN);
  tstrncpy(pStmt->viewName, ((SViewNode*)pView)->table.tableName, TSDB_VIEW_NAME_LEN);
  nodesDestroyNode(pView);
  pStmt->orReplace = orReplace;
  pStmt->pQuery = pQuery;
  return (SNode*)pStmt;
_err:
  nodesDestroyNode(pView);
  nodesDestroyNode(pQuery);
  nodesDestroyNode((SNode*)pStmt);
  return NULL;
}

SNode* createDropViewStmt(SAstCreateContext* pCxt, bool ignoreNotExists, SNode* pView) {
  CHECK_PARSER_STATUS(pCxt);
  SDropViewStmt* pStmt = NULL;
  pCxt->errCode = nodesMakeNode(QUERY_NODE_DROP_VIEW_STMT, (SNode**)&pStmt);
  CHECK_MAKE_NODE(pStmt);
  pStmt->ignoreNotExists = ignoreNotExists;
  tstrncpy(pStmt->dbName, ((SViewNode*)pView)->table.dbName, TSDB_DB_NAME_LEN);
  tstrncpy(pStmt->viewName, ((SViewNode*)pView)->table.tableName, TSDB_VIEW_NAME_LEN);
  nodesDestroyNode(pView);
  return (SNode*)pStmt;
_err:
  nodesDestroyNode(pView);
  return NULL;
}

SNode* createStreamOutTableNode(SAstCreateContext* pCxt, SNode* pIntoTable, SNode* pOutputSubTable, SNodeList* pColList,
                                SNodeList* pTagList) {
  SStreamOutTableNode* pOutTable = NULL;
  CHECK_PARSER_STATUS(pCxt);
  pCxt->errCode = nodesMakeNode(QUERY_NODE_STREAM_OUT_TABLE, (SNode**)&pOutTable);
  CHECK_MAKE_NODE(pOutTable);
  pOutTable->pOutTable = pIntoTable;
  pOutTable->pSubtable = pOutputSubTable;
  pOutTable->pCols = pColList;
  pOutTable->pTags = pTagList;
  return (SNode*)pOutTable;

_err:
  nodesDestroyNode((SNode*)pOutTable);
  nodesDestroyNode(pIntoTable);
  nodesDestroyNode(pOutputSubTable);
  nodesDestroyList(pColList);
  nodesDestroyList(pTagList);
  return NULL;
}

SNode* createStreamTriggerNode(SAstCreateContext* pCxt, SNode* pTriggerWindow, SNode* pTriggerTable,
                               SNodeList* pPartitionList, SNode* pOptions, SNode* pNotification) {
  SStreamTriggerNode* pTrigger = NULL;
  CHECK_PARSER_STATUS(pCxt);
  pCxt->errCode = nodesMakeNode(QUERY_NODE_STREAM_TRIGGER, (SNode**)&pTrigger);
  CHECK_MAKE_NODE(pTrigger);

  pTrigger->pOptions = pOptions;
  pTrigger->pNotify = pNotification;
  pTrigger->pTrigerTable = pTriggerTable;
  pTrigger->pPartitionList = pPartitionList;
  pTrigger->pTriggerWindow = pTriggerWindow;
  return (SNode*)pTrigger;

_err:
  nodesDestroyNode((SNode*)pTrigger);
  nodesDestroyNode(pTriggerWindow);
  nodesDestroyNode(pTriggerTable);
  nodesDestroyNode(pOptions);
  nodesDestroyNode(pNotification);
  nodesDestroyList(pPartitionList);
  return NULL;
}

SNode* createSlidingWindowNode(SAstCreateContext* pCxt, SNode* pSlidingVal, SNode* pOffset) {
  SSlidingWindowNode* pSliding = NULL;
  CHECK_PARSER_STATUS(pCxt);
  pCxt->errCode = nodesMakeNode(QUERY_NODE_SLIDING_WINDOW, (SNode**)&pSliding);
  CHECK_MAKE_NODE(pSliding);
  pSliding->pSlidingVal = pSlidingVal;
  pSliding->pOffset = pOffset;
  return (SNode*)pSliding;
_err:
  nodesDestroyNode(pSlidingVal);
  nodesDestroyNode(pOffset);
  nodesDestroyNode((SNode*)pSliding);
  return NULL;
}

SNode* createStreamTriggerOptions(SAstCreateContext* pCxt) {
  SStreamTriggerOptions* pOptions = NULL;
  CHECK_PARSER_STATUS(pCxt);
  pCxt->errCode = nodesMakeNode(QUERY_NODE_STREAM_TRIGGER_OPTIONS, (SNode**)&pOptions);
  CHECK_MAKE_NODE(pOptions);
  pOptions->pPreFilter = NULL;
  pOptions->pWaterMark = NULL;
  pOptions->pMaxDelay = NULL;
  pOptions->pExpiredTime = NULL;
  pOptions->pFillHisStartTime = NULL;
  pOptions->pEventType = EVENT_NONE;
  pOptions->calcNotifyOnly = false;
  pOptions->deleteOutputTable = false;
  pOptions->deleteRecalc = false;
  pOptions->fillHistory = false;
  pOptions->fillHistoryFirst = false;
  pOptions->lowLatencyCalc = false;
  pOptions->forceOutput = false;
  pOptions->ignoreDisorder = false;
  pOptions->ignoreNoDataTrigger = false;
  return (SNode*)pOptions;
_err:
  nodesDestroyNode((SNode*)pOptions);
  return NULL;
}

<<<<<<< HEAD
SNode* createStreamTagDefNode(SAstCreateContext* pCxt, SToken* pTagName, SDataType dataType, SNode* pComment,
                              SNode* tagExpression) {
=======
SNode* createStreamTagDefNode(SAstCreateContext* pCxt, SToken* pTagName, SDataType dataType, SNode* tagExpression) {
>>>>>>> c1985fa2
  SStreamTagDefNode* pTagDef = NULL;
  CHECK_PARSER_STATUS(pCxt);
  pCxt->errCode = nodesMakeNode(QUERY_NODE_STREAM_TAG_DEF, (SNode**)&pTagDef);
  CHECK_MAKE_NODE(pTagDef);
  COPY_STRING_FORM_ID_TOKEN(pTagDef->tagName, pTagName);
  pTagDef->dataType = dataType;
  pTagDef->pTagExpr = tagExpression;
  return (SNode*)pTagDef;
_err:
  nodesDestroyNode(tagExpression);
  nodesDestroyNode((SNode*)pTagDef);
  return NULL;
}

SNode* setStreamTriggerOptions(SAstCreateContext* pCxt, SNode* pOptions, SStreamTriggerOption* pOptionUnit) {
  CHECK_PARSER_STATUS(pCxt);
  SStreamTriggerOptions* pStreamOptions = (SStreamTriggerOptions*)pOptions;
  switch (pOptionUnit->type) {
    case STREAM_TRIGGER_OPTION_CALC_NOTIFY_ONLY:
      if (pStreamOptions->calcNotifyOnly) {
        pCxt->errCode = generateSyntaxErrMsgExt(&pCxt->msgBuf, TSDB_CODE_PAR_SYNTAX_ERROR,
                                                "CALC_NOTIFY_ONLY specified multiple times");
        goto _err;
      }
      pStreamOptions->calcNotifyOnly = true;
      break;
    case STREAM_TRIGGER_OPTION_DELETE_OUTPUT_TABLE:
      if (pStreamOptions->deleteOutputTable) {
        pCxt->errCode = generateSyntaxErrMsgExt(&pCxt->msgBuf, TSDB_CODE_PAR_SYNTAX_ERROR,
                                                "DELETE_OUTPUT_TABLE specified multiple times");
        goto _err;
      }
      pStreamOptions->deleteOutputTable = true;
      break;
    case STREAM_TRIGGER_OPTION_DELETE_RECALC:
      if (pStreamOptions->deleteRecalc) {
        pCxt->errCode = generateSyntaxErrMsgExt(&pCxt->msgBuf, TSDB_CODE_PAR_SYNTAX_ERROR,
                                                "DELETE_RECALC specified multiple times");
        goto _err;
      }
      pStreamOptions->deleteRecalc = true;
      break;
    case STREAM_TRIGGER_OPTION_EXPIRED_TIME:
      if (pStreamOptions->pExpiredTime != NULL) {
        pCxt->errCode =
            generateSyntaxErrMsgExt(&pCxt->msgBuf, TSDB_CODE_PAR_SYNTAX_ERROR, "EXPIRED_TIME specified multiple times");
        goto _err;
      }
      pStreamOptions->pExpiredTime = pOptionUnit->pNode;
      break;
    case STREAM_TRIGGER_OPTION_FORCE_OUTPUT:
      if (pStreamOptions->forceOutput) {
        pCxt->errCode =
            generateSyntaxErrMsgExt(&pCxt->msgBuf, TSDB_CODE_PAR_SYNTAX_ERROR, "FORCE_OUTPUT specified multiple times");
        goto _err;
      }
      pStreamOptions->forceOutput = true;
      break;
    case STREAM_TRIGGER_OPTION_FILL_HISTORY:
      if (pStreamOptions->fillHistoryFirst) {
        pCxt->errCode = generateSyntaxErrMsgExt(&pCxt->msgBuf, TSDB_CODE_PAR_SYNTAX_ERROR,
                                                "FILL_HISTORY_FIRST and FILL_HISTORY cannot be used at the same time");
        goto _err;
      }
      if (pStreamOptions->pFillHisStartTime != NULL) {
        pCxt->errCode =
            generateSyntaxErrMsgExt(&pCxt->msgBuf, TSDB_CODE_PAR_SYNTAX_ERROR, "FILL_HISTORY specified multiple times");
        goto _err;
      }
      pStreamOptions->fillHistory = true;
      if (pOptionUnit->pNode == NULL) {
        pCxt->errCode = nodesMakeValueNodeFromInt64(INT64_MIN, &pStreamOptions->pFillHisStartTime);
        CHECK_MAKE_NODE(pStreamOptions->pFillHisStartTime);
      } else {
        pStreamOptions->pFillHisStartTime = pOptionUnit->pNode;
      }
      break;
    case STREAM_TRIGGER_OPTION_FILL_HISTORY_FIRST:
      if (pStreamOptions->fillHistory) {
        pCxt->errCode = generateSyntaxErrMsgExt(&pCxt->msgBuf, TSDB_CODE_PAR_SYNTAX_ERROR,
                                                "FILL_HISTORY_FIRST and FILL_HISTORY cannot be used at the same time");
        goto _err;
      }
      if (pStreamOptions->pFillHisStartTime != NULL) {
        pCxt->errCode = generateSyntaxErrMsgExt(&pCxt->msgBuf, TSDB_CODE_PAR_SYNTAX_ERROR,
                                                "FILL_HISTORY_FIRST specified multiple times");
        goto _err;
      }
      pStreamOptions->fillHistoryFirst = true;
      if (pOptionUnit->pNode == NULL) {
        pCxt->errCode = nodesMakeValueNodeFromInt64(INT64_MIN, &pStreamOptions->pFillHisStartTime);
        CHECK_MAKE_NODE(pStreamOptions->pFillHisStartTime);
      } else {
        pStreamOptions->pFillHisStartTime = pOptionUnit->pNode;
      }
      break;
    case STREAM_TRIGGER_OPTION_IGNORE_DISORDER:
      if (pStreamOptions->ignoreDisorder) {
        pCxt->errCode = generateSyntaxErrMsgExt(&pCxt->msgBuf, TSDB_CODE_PAR_SYNTAX_ERROR,
                                                "IGNORE_DISORDER specified multiple times");
        goto _err;
      }
      pStreamOptions->ignoreDisorder = true;
      break;
    case STREAM_TRIGGER_OPTION_LOW_LATENCY_CALC:
      if (pStreamOptions->lowLatencyCalc) {
        pCxt->errCode = generateSyntaxErrMsgExt(&pCxt->msgBuf, TSDB_CODE_PAR_SYNTAX_ERROR,
                                                "LOW_LATENCY_CALC specified multiple times");
        goto _err;
      }
      pStreamOptions->lowLatencyCalc = true;
      break;
    case STREAM_TRIGGER_OPTION_MAX_DELAY:
      if (pStreamOptions->pMaxDelay != NULL) {
        pCxt->errCode =
            generateSyntaxErrMsgExt(&pCxt->msgBuf, TSDB_CODE_PAR_SYNTAX_ERROR, "MAX_DELAY specified multiple times");
        goto _err;
      }
      pStreamOptions->pMaxDelay = pOptionUnit->pNode;
      break;
    case STREAM_TRIGGER_OPTION_WATERMARK:
      if (pStreamOptions->pWaterMark != NULL) {
        pCxt->errCode =
            generateSyntaxErrMsgExt(&pCxt->msgBuf, TSDB_CODE_PAR_SYNTAX_ERROR, "WATERMARK specified multiple times");
        goto _err;
      }
      pStreamOptions->pWaterMark = pOptionUnit->pNode;
      break;
    case STREAM_TRIGGER_OPTION_PRE_FILTER:
      if (pStreamOptions->pPreFilter != NULL) {
        pCxt->errCode =
            generateSyntaxErrMsgExt(&pCxt->msgBuf, TSDB_CODE_PAR_SYNTAX_ERROR, "PRE_FILTER specified multiple times");
        goto _err;
      }
      pStreamOptions->pPreFilter = pOptionUnit->pNode;
      break;
    case STREAM_TRIGGER_OPTION_EVENT_TYPE:
      if (pStreamOptions->pEventType != EVENT_NONE) {
        pCxt->errCode =
            generateSyntaxErrMsgExt(&pCxt->msgBuf, TSDB_CODE_PAR_SYNTAX_ERROR, "EVENT_TYPE specified multiple times");
        goto _err;
      }
      pStreamOptions->pEventType = pOptionUnit->flag;
      break;
    case STREAM_TRIGGER_OPTION_IGNORE_NODATA_TRIGGER:
      if (pStreamOptions->ignoreNoDataTrigger) {
        pCxt->errCode = generateSyntaxErrMsgExt(&pCxt->msgBuf, TSDB_CODE_PAR_SYNTAX_ERROR,
                                                "IGNORE_NODATA_TRIGGER specified multiple times");
        goto _err;
      }
      pStreamOptions->ignoreNoDataTrigger = true;
      break;
    default:
      break;
  }
  return pOptions;
_err:
  nodesDestroyNode(pOptionUnit->pNode);
  nodesDestroyNode(pOptions);
  return NULL;
}

static bool validateNotifyUrl(const char* url) {
  const char* prefix[] = {"http://", "https://", "ws://", "wss://"};
  const char* host = NULL;

  if (!url || *url == '\0') return false;

  for (int32_t i = 0; i < ARRAY_SIZE(prefix); ++i) {
    if (taosStrncasecmp(url, prefix[i], strlen(prefix[i])) == 0) {
      host = url + strlen(prefix[i]);
      break;
    }
  }

  return (host != NULL) && (*host != '\0') && (*host != '/');
}

SNode* createStreamNotifyOptions(SAstCreateContext* pCxt, SNodeList* pAddrUrls, int64_t eventType, SNode* pWhere,
                                 int64_t notifyType) {
  SNode* pNode = NULL;
  CHECK_PARSER_STATUS(pCxt);

  if (LIST_LENGTH(pAddrUrls) == 0) {
    pCxt->errCode =
        generateSyntaxErrMsgExt(&pCxt->msgBuf, TSDB_CODE_PAR_SYNTAX_ERROR, "notification address cannot be empty");
    goto _err;
  }

  FOREACH(pNode, pAddrUrls) {
    char* url = ((SValueNode*)pNode)->literal;
    if (strlen(url) >= TSDB_STREAM_NOTIFY_URL_LEN) {
      pCxt->errCode = generateSyntaxErrMsgExt(&pCxt->msgBuf, TSDB_CODE_PAR_SYNTAX_ERROR,
                                              "notification address \"%s\" exceed maximum length %d", url,
                                              TSDB_STREAM_NOTIFY_URL_LEN);
      goto _err;
    }
    if (!validateNotifyUrl(url)) {
      pCxt->errCode = generateSyntaxErrMsgExt(&pCxt->msgBuf, TSDB_CODE_PAR_SYNTAX_ERROR,
                                              "invalid notification address \"%s\"", url);
      goto _err;
    }
  }

  SStreamNotifyOptions* pNotifyOptions = NULL;
  pCxt->errCode = nodesMakeNode(QUERY_NODE_STREAM_NOTIFY_OPTIONS, (SNode**)&pNotifyOptions);
  CHECK_MAKE_NODE(pNotifyOptions);
  pNotifyOptions->pAddrUrls = pAddrUrls;
  pNotifyOptions->pWhere = pWhere;
  pNotifyOptions->eventType = eventType;
  pNotifyOptions->notifyType = notifyType;
  return (SNode*)pNotifyOptions;
_err:
  nodesDestroyList(pAddrUrls);
  return NULL;
}

SNode* createCreateStreamStmt(SAstCreateContext* pCxt, bool ignoreExists, SNode* pStream, SNode* pTrigger,
                              SNode* pOutTable, SNode* pQuery) {
  SCreateStreamStmt* pStmt = NULL;
  CHECK_PARSER_STATUS(pCxt);
  pCxt->errCode = nodesMakeNode(QUERY_NODE_CREATE_STREAM_STMT, (SNode**)&pStmt);
  CHECK_MAKE_NODE(pStmt);

  if (pOutTable && ((SStreamOutTableNode*)pOutTable)->pOutTable) {
    tstrncpy(pStmt->targetDbName, ((SRealTableNode*)((SStreamOutTableNode*)pOutTable)->pOutTable)->table.dbName,
             TSDB_DB_NAME_LEN);
    tstrncpy(pStmt->targetTabName, ((SRealTableNode*)((SStreamOutTableNode*)pOutTable)->pOutTable)->table.tableName,
             TSDB_TABLE_NAME_LEN);
  }

  if (pStream) {
    tstrncpy(pStmt->streamDbName, ((SStreamNode*)pStream)->dbName, TSDB_DB_NAME_LEN);
    tstrncpy(pStmt->streamName, ((SStreamNode*)pStream)->streamName, TSDB_STREAM_NAME_LEN);
  } else {
    pCxt->errCode = generateSyntaxErrMsgExt(&pCxt->msgBuf, TSDB_CODE_PAR_SYNTAX_ERROR, "stream name cannot be empty");
    goto _err;
  }
  nodesDestroyNode(pStream);

  pStmt->ignoreExists = ignoreExists;
  pStmt->pTrigger = pTrigger;
  pStmt->pQuery = pQuery;
  pStmt->pTags = pOutTable ? ((SStreamOutTableNode*)pOutTable)->pTags : NULL;
  pStmt->pSubtable = pOutTable ? ((SStreamOutTableNode*)pOutTable)->pSubtable : NULL;
  pStmt->pCols = pOutTable ? ((SStreamOutTableNode*)pOutTable)->pCols : NULL;
  return (SNode*)pStmt;
_err:
  nodesDestroyNode(pOutTable);
  nodesDestroyNode(pQuery);
  nodesDestroyNode(pTrigger);
  nodesDestroyNode(pQuery);
  return NULL;
}

SNode* createDropStreamStmt(SAstCreateContext* pCxt, bool ignoreNotExists, SNode* pStream) {
  CHECK_PARSER_STATUS(pCxt);
  SDropStreamStmt* pStmt = NULL;
  pCxt->errCode = nodesMakeNode(QUERY_NODE_DROP_STREAM_STMT, (SNode**)&pStmt);
  CHECK_MAKE_NODE(pStmt);
  if (pStream) {
    tstrncpy(pStmt->streamDbName, ((SStreamNode*)pStream)->dbName, TSDB_DB_NAME_LEN);
    tstrncpy(pStmt->streamName, ((SStreamNode*)pStream)->streamName, TSDB_STREAM_NAME_LEN);
  } else {
    pCxt->errCode = generateSyntaxErrMsgExt(&pCxt->msgBuf, TSDB_CODE_PAR_SYNTAX_ERROR, "stream name cannot be empty");
    goto _err;
  }
  nodesDestroyNode(pStream);
  pStmt->ignoreNotExists = ignoreNotExists;
  return (SNode*)pStmt;
_err:
  return NULL;
}

SNode* createPauseStreamStmt(SAstCreateContext* pCxt, bool ignoreNotExists, SNode* pStream) {
  CHECK_PARSER_STATUS(pCxt);
  SPauseStreamStmt* pStmt = NULL;
  pCxt->errCode = nodesMakeNode(QUERY_NODE_PAUSE_STREAM_STMT, (SNode**)&pStmt);
  CHECK_MAKE_NODE(pStmt);
  if (pStream) {
    tstrncpy(pStmt->streamDbName, ((SStreamNode*)pStream)->dbName, TSDB_DB_NAME_LEN);
    tstrncpy(pStmt->streamName, ((SStreamNode*)pStream)->streamName, TSDB_STREAM_NAME_LEN);
  } else {
    pCxt->errCode = generateSyntaxErrMsgExt(&pCxt->msgBuf, TSDB_CODE_PAR_SYNTAX_ERROR, "stream name cannot be empty");
    goto _err;
  }
  nodesDestroyNode(pStream);
  pStmt->ignoreNotExists = ignoreNotExists;
  return (SNode*)pStmt;
_err:
  return NULL;
}

SNode* createResumeStreamStmt(SAstCreateContext* pCxt, bool ignoreNotExists, bool ignoreUntreated, SNode* pStream) {
  CHECK_PARSER_STATUS(pCxt);
  SResumeStreamStmt* pStmt = NULL;
  pCxt->errCode = nodesMakeNode(QUERY_NODE_RESUME_STREAM_STMT, (SNode**)&pStmt);
  CHECK_MAKE_NODE(pStmt);
  if (pStream) {
    tstrncpy(pStmt->streamDbName, ((SStreamNode*)pStream)->dbName, TSDB_DB_NAME_LEN);
    tstrncpy(pStmt->streamName, ((SStreamNode*)pStream)->streamName, TSDB_STREAM_NAME_LEN);
  } else {
    pCxt->errCode = generateSyntaxErrMsgExt(&pCxt->msgBuf, TSDB_CODE_PAR_SYNTAX_ERROR, "stream name cannot be empty");
    goto _err;
  }
  nodesDestroyNode(pStream);
  pStmt->ignoreNotExists = ignoreNotExists;
  pStmt->ignoreUntreated = ignoreUntreated;
  return (SNode*)pStmt;
_err:
  return NULL;
}

SNode* createRecalcStreamStmt(SAstCreateContext* pCxt, SNode* pStream, SNode* pRange) {
  CHECK_PARSER_STATUS(pCxt);
  SRecalcStreamStmt* pStmt = NULL;
  pCxt->errCode = nodesMakeNode(QUERY_NODE_RECALCULATE_STREAM_STMT, (SNode**)&pStmt);
  CHECK_MAKE_NODE(pStmt);
  if (pStream) {
    tstrncpy(pStmt->streamDbName, ((SStreamNode*)pStream)->dbName, TSDB_DB_NAME_LEN);
    tstrncpy(pStmt->streamName, ((SStreamNode*)pStream)->streamName, TSDB_STREAM_NAME_LEN);
  } else {
    pCxt->errCode = generateSyntaxErrMsgExt(&pCxt->msgBuf, TSDB_CODE_PAR_SYNTAX_ERROR, "stream name cannot be empty");
    goto _err;
  }
  pStmt->pRange = pRange;
  return (SNode*)pStmt;
_err:
  return NULL;
}

SNode* createKillStmt(SAstCreateContext* pCxt, ENodeType type, const SToken* pId) {
  CHECK_PARSER_STATUS(pCxt);
  SKillStmt* pStmt = NULL;
  pCxt->errCode = nodesMakeNode(type, (SNode**)&pStmt);
  CHECK_MAKE_NODE(pStmt);
  pStmt->targetId = taosStr2Int32(pId->z, NULL, 10);
  return (SNode*)pStmt;
_err:
  return NULL;
}

SNode* createKillQueryStmt(SAstCreateContext* pCxt, const SToken* pQueryId) {
  CHECK_PARSER_STATUS(pCxt);
  SKillQueryStmt* pStmt = NULL;
  pCxt->errCode = nodesMakeNode(QUERY_NODE_KILL_QUERY_STMT, (SNode**)&pStmt);
  CHECK_MAKE_NODE(pStmt);
  (void)trimString(pQueryId->z, pQueryId->n, pStmt->queryId, sizeof(pStmt->queryId) - 1);
  return (SNode*)pStmt;
_err:
  return NULL;
}

SNode* createBalanceVgroupStmt(SAstCreateContext* pCxt) {
  CHECK_PARSER_STATUS(pCxt);
  SBalanceVgroupStmt* pStmt = NULL;
  pCxt->errCode = nodesMakeNode(QUERY_NODE_BALANCE_VGROUP_STMT, (SNode**)&pStmt);
  CHECK_MAKE_NODE(pStmt);
  return (SNode*)pStmt;
_err:
  return NULL;
}

SNode* createAssignLeaderStmt(SAstCreateContext* pCxt) {
  CHECK_PARSER_STATUS(pCxt);
  SAssignLeaderStmt* pStmt = NULL;
  pCxt->errCode = nodesMakeNode(QUERY_NODE_ASSIGN_LEADER_STMT, (SNode**)&pStmt);
  CHECK_MAKE_NODE(pStmt);
  return (SNode*)pStmt;
_err:
  return NULL;
}

SNode* createBalanceVgroupLeaderStmt(SAstCreateContext* pCxt, const SToken* pVgId) {
  CHECK_PARSER_STATUS(pCxt);
  SBalanceVgroupLeaderStmt* pStmt = NULL;
  pCxt->errCode = nodesMakeNode(QUERY_NODE_BALANCE_VGROUP_LEADER_STMT, (SNode**)&pStmt);
  CHECK_MAKE_NODE(pStmt);
  if (NULL != pVgId && NULL != pVgId->z) {
    pStmt->vgId = taosStr2Int32(pVgId->z, NULL, 10);
  }
  return (SNode*)pStmt;
_err:
  return NULL;
}

SNode* createBalanceVgroupLeaderDBNameStmt(SAstCreateContext* pCxt, const SToken* pDbName) {
  CHECK_PARSER_STATUS(pCxt);
  SBalanceVgroupLeaderStmt* pStmt = NULL;
  pCxt->errCode = nodesMakeNode(QUERY_NODE_BALANCE_VGROUP_LEADER_DATABASE_STMT, (SNode**)&pStmt);
  CHECK_MAKE_NODE(pStmt);
  if (NULL != pDbName) {
    COPY_STRING_FORM_ID_TOKEN(pStmt->dbName, pDbName);
  }
  return (SNode*)pStmt;
_err:
  return NULL;
}

SNode* createMergeVgroupStmt(SAstCreateContext* pCxt, const SToken* pVgId1, const SToken* pVgId2) {
  CHECK_PARSER_STATUS(pCxt);
  SMergeVgroupStmt* pStmt = NULL;
  pCxt->errCode = nodesMakeNode(QUERY_NODE_MERGE_VGROUP_STMT, (SNode**)&pStmt);
  CHECK_MAKE_NODE(pStmt);
  pStmt->vgId1 = taosStr2Int32(pVgId1->z, NULL, 10);
  pStmt->vgId2 = taosStr2Int32(pVgId2->z, NULL, 10);
  return (SNode*)pStmt;
_err:
  return NULL;
}

SNode* createRedistributeVgroupStmt(SAstCreateContext* pCxt, const SToken* pVgId, SNodeList* pDnodes) {
  CHECK_PARSER_STATUS(pCxt);
  SRedistributeVgroupStmt* pStmt = NULL;
  pCxt->errCode = nodesMakeNode(QUERY_NODE_REDISTRIBUTE_VGROUP_STMT, (SNode**)&pStmt);
  CHECK_MAKE_NODE(pStmt);
  pStmt->vgId = taosStr2Int32(pVgId->z, NULL, 10);
  pStmt->pDnodes = pDnodes;
  return (SNode*)pStmt;
_err:
  nodesDestroyList(pDnodes);
  return NULL;
}

SNode* createSplitVgroupStmt(SAstCreateContext* pCxt, const SToken* pVgId, bool force) {
  CHECK_PARSER_STATUS(pCxt);
  SSplitVgroupStmt* pStmt = NULL;
  pCxt->errCode = nodesMakeNode(QUERY_NODE_SPLIT_VGROUP_STMT, (SNode**)&pStmt);
  CHECK_MAKE_NODE(pStmt);
  pStmt->vgId = taosStr2Int32(pVgId->z, NULL, 10);
  pStmt->force = force;
  return (SNode*)pStmt;
_err:
  return NULL;
}

SNode* createSyncdbStmt(SAstCreateContext* pCxt, const SToken* pDbName) {
  CHECK_PARSER_STATUS(pCxt);
  SNode* pStmt = NULL;
  pCxt->errCode = nodesMakeNode(QUERY_NODE_SYNCDB_STMT, (SNode**)&pStmt);
  CHECK_MAKE_NODE(pStmt);
  return pStmt;
_err:
  return NULL;
}

SNode* createGrantStmt(SAstCreateContext* pCxt, int64_t privileges, STokenPair* pPrivLevel, SToken* pUserName,
                       SNode* pTagCond) {
  CHECK_PARSER_STATUS(pCxt);
  CHECK_NAME(checkDbName(pCxt, &pPrivLevel->first, false));
  CHECK_NAME(checkUserName(pCxt, pUserName));
  CHECK_NAME(checkTableName(pCxt, &pPrivLevel->second));
  SGrantStmt* pStmt = NULL;
  pCxt->errCode = nodesMakeNode(QUERY_NODE_GRANT_STMT, (SNode**)&pStmt);
  CHECK_MAKE_NODE(pStmt);
  pStmt->privileges = privileges;
  COPY_STRING_FORM_ID_TOKEN(pStmt->objName, &pPrivLevel->first);
  if (TK_NK_NIL != pPrivLevel->second.type && TK_NK_STAR != pPrivLevel->second.type) {
    COPY_STRING_FORM_ID_TOKEN(pStmt->tabName, &pPrivLevel->second);
  }
  COPY_STRING_FORM_ID_TOKEN(pStmt->userName, pUserName);
  pStmt->pTagCond = pTagCond;
  return (SNode*)pStmt;
_err:
  nodesDestroyNode(pTagCond);
  return NULL;
}

SNode* createRevokeStmt(SAstCreateContext* pCxt, int64_t privileges, STokenPair* pPrivLevel, SToken* pUserName,
                        SNode* pTagCond) {
  CHECK_PARSER_STATUS(pCxt);
  CHECK_NAME(checkDbName(pCxt, &pPrivLevel->first, false));
  CHECK_NAME(checkUserName(pCxt, pUserName));
  CHECK_NAME(checkTableName(pCxt, &pPrivLevel->second));
  SRevokeStmt* pStmt = NULL;
  pCxt->errCode = nodesMakeNode(QUERY_NODE_REVOKE_STMT, (SNode**)&pStmt);
  CHECK_MAKE_NODE(pStmt);
  pStmt->privileges = privileges;
  COPY_STRING_FORM_ID_TOKEN(pStmt->objName, &pPrivLevel->first);
  if (TK_NK_NIL != pPrivLevel->second.type && TK_NK_STAR != pPrivLevel->second.type) {
    COPY_STRING_FORM_ID_TOKEN(pStmt->tabName, &pPrivLevel->second);
  }
  COPY_STRING_FORM_ID_TOKEN(pStmt->userName, pUserName);
  pStmt->pTagCond = pTagCond;
  return (SNode*)pStmt;
_err:
  nodesDestroyNode(pTagCond);
  return NULL;
}

SNode* createFuncForDelete(SAstCreateContext* pCxt, const char* pFuncName) {
  SFunctionNode* pFunc = NULL;
  CHECK_PARSER_STATUS(pCxt);
  pCxt->errCode = nodesMakeNode(QUERY_NODE_FUNCTION, (SNode**)&pFunc);
  CHECK_MAKE_NODE(pFunc);
  snprintf(pFunc->functionName, sizeof(pFunc->functionName), "%s", pFuncName);
  SNode* pCol = createPrimaryKeyCol(pCxt, NULL);
  CHECK_MAKE_NODE(pCol);
  pCxt->errCode = nodesListMakeStrictAppend(&pFunc->pParameterList, pCol);
  CHECK_PARSER_STATUS(pCxt);
  return (SNode*)pFunc;
_err:
  nodesDestroyNode((SNode*)pFunc);
  return NULL;
}

SNode* createDeleteStmt(SAstCreateContext* pCxt, SNode* pTable, SNode* pWhere) {
  SDeleteStmt* pStmt = NULL;
  CHECK_PARSER_STATUS(pCxt);
  pCxt->errCode = nodesMakeNode(QUERY_NODE_DELETE_STMT, (SNode**)&pStmt);
  CHECK_MAKE_NODE(pStmt);
  pStmt->pFromTable = pTable;
  pStmt->pWhere = pWhere;
  pStmt->pCountFunc = createFuncForDelete(pCxt, "count");
  pStmt->pFirstFunc = createFuncForDelete(pCxt, "first");
  pStmt->pLastFunc = createFuncForDelete(pCxt, "last");
  CHECK_MAKE_NODE(pStmt->pCountFunc);
  CHECK_MAKE_NODE(pStmt->pFirstFunc);
  CHECK_MAKE_NODE(pStmt->pLastFunc);
  return (SNode*)pStmt;
_err:
  nodesDestroyNode((SNode*)pStmt);
  nodesDestroyNode(pTable);
  nodesDestroyNode(pWhere);
  return NULL;
}

SNode* createInsertStmt(SAstCreateContext* pCxt, SNode* pTable, SNodeList* pCols, SNode* pQuery) {
  CHECK_PARSER_STATUS(pCxt);
  SInsertStmt* pStmt = NULL;
  pCxt->errCode = nodesMakeNode(QUERY_NODE_INSERT_STMT, (SNode**)&pStmt);
  CHECK_MAKE_NODE(pStmt);
  pStmt->pTable = pTable;
  pStmt->pCols = pCols;
  pStmt->pQuery = pQuery;
  if (QUERY_NODE_SELECT_STMT == nodeType(pQuery)) {
    tstrncpy(((SSelectStmt*)pQuery)->stmtName, ((STableNode*)pTable)->tableAlias, TSDB_TABLE_NAME_LEN);
  } else if (QUERY_NODE_SET_OPERATOR == nodeType(pQuery)) {
    tstrncpy(((SSetOperator*)pQuery)->stmtName, ((STableNode*)pTable)->tableAlias, TSDB_TABLE_NAME_LEN);
  }
  return (SNode*)pStmt;
_err:
  nodesDestroyNode(pTable);
  nodesDestroyNode(pQuery);
  nodesDestroyList(pCols);
  return NULL;
}

SNode* createCreateTSMAStmt(SAstCreateContext* pCxt, bool ignoreExists, SToken* tsmaName, SNode* pOptions,
                            SNode* pRealTable, SNode* pInterval) {
  SCreateTSMAStmt* pStmt = NULL;
  pCxt->errCode = generateSyntaxErrMsgExt(&pCxt->msgBuf, TSDB_CODE_PAR_SYNTAX_ERROR, "TSMA not support yet");
  goto _err;

  CHECK_PARSER_STATUS(pCxt);
  CHECK_NAME(checkTsmaName(pCxt, tsmaName));
  pCxt->errCode = nodesMakeNode(QUERY_NODE_CREATE_TSMA_STMT, (SNode**)&pStmt);
  CHECK_MAKE_NODE(pStmt);

  pStmt->ignoreExists = ignoreExists;
  if (!pOptions) {
    // recursive tsma
    pStmt->pOptions = NULL;
    pCxt->errCode = nodesMakeNode(QUERY_NODE_TSMA_OPTIONS, (SNode**)&pStmt->pOptions);
    CHECK_MAKE_NODE(pStmt->pOptions);
    pStmt->pOptions->recursiveTsma = true;
  } else {
    pStmt->pOptions = (STSMAOptions*)pOptions;
  }
  pStmt->pOptions->pInterval = pInterval;
  COPY_STRING_FORM_ID_TOKEN(pStmt->tsmaName, tsmaName);

  SRealTableNode* pTable = (SRealTableNode*)pRealTable;
  memcpy(pStmt->dbName, pTable->table.dbName, TSDB_DB_NAME_LEN);
  memcpy(pStmt->tableName, pTable->table.tableName, TSDB_TABLE_NAME_LEN);
  memcpy(pStmt->originalTbName, pTable->table.tableName, TSDB_TABLE_NAME_LEN);
  nodesDestroyNode(pRealTable);

  return (SNode*)pStmt;
_err:
  nodesDestroyNode((SNode*)pStmt);
  nodesDestroyNode(pOptions);
  nodesDestroyNode(pRealTable);
  nodesDestroyNode(pInterval);
  return NULL;
}

SNode* createTSMAOptions(SAstCreateContext* pCxt, SNodeList* pFuncs) {
  CHECK_PARSER_STATUS(pCxt);
  STSMAOptions* pOptions = NULL;
  pCxt->errCode = nodesMakeNode(QUERY_NODE_TSMA_OPTIONS, (SNode**)&pOptions);
  CHECK_MAKE_NODE(pOptions);
  pOptions->pFuncs = pFuncs;
  return (SNode*)pOptions;
_err:
  nodesDestroyList(pFuncs);
  return NULL;
}

SNode* createDefaultTSMAOptions(SAstCreateContext* pCxt) {
  CHECK_PARSER_STATUS(pCxt);
  STSMAOptions* pOptions = NULL;
  pCxt->errCode = nodesMakeNode(QUERY_NODE_TSMA_OPTIONS, (SNode**)&pOptions);
  CHECK_MAKE_NODE(pOptions);
  return (SNode*)pOptions;
_err:
  return NULL;
}

SNode* createDropTSMAStmt(SAstCreateContext* pCxt, bool ignoreNotExists, SNode* pRealTable) {
  pCxt->errCode = generateSyntaxErrMsgExt(&pCxt->msgBuf, TSDB_CODE_PAR_SYNTAX_ERROR, "TSMA not support yet");
  goto _err;
  CHECK_PARSER_STATUS(pCxt);
  SDropTSMAStmt* pStmt = NULL;
  pCxt->errCode = nodesMakeNode(QUERY_NODE_DROP_TSMA_STMT, (SNode**)&pStmt);
  CHECK_MAKE_NODE(pStmt);

  pStmt->ignoreNotExists = ignoreNotExists;
  SRealTableNode* pTableNode = (SRealTableNode*)pRealTable;

  memcpy(pStmt->tsmaName, pTableNode->table.tableName, TSDB_TABLE_NAME_LEN);
  memcpy(pStmt->dbName, pTableNode->table.dbName, TSDB_DB_NAME_LEN);

  nodesDestroyNode(pRealTable);
  return (SNode*)pStmt;
_err:
  nodesDestroyNode(pRealTable);
  return NULL;
}

SNode* createShowTSMASStmt(SAstCreateContext* pCxt, SNode* dbName) {
  CHECK_PARSER_STATUS(pCxt);

  SShowStmt* pStmt = NULL;
  pCxt->errCode = nodesMakeNode(QUERY_NODE_SHOW_TSMAS_STMT, (SNode**)&pStmt);
  CHECK_MAKE_NODE(pStmt);

  pStmt->pDbName = dbName;
  return (SNode*)pStmt;
_err:
  nodesDestroyNode(dbName);
  return NULL;
}
SNode* createShowDiskUsageStmt(SAstCreateContext* pCxt, SNode* dbName, ENodeType type) {
  CHECK_PARSER_STATUS(pCxt);
  if (NULL == dbName) {
    snprintf(pCxt->pQueryCxt->pMsg, pCxt->pQueryCxt->msgLen, "database not specified");
    pCxt->errCode = TSDB_CODE_PAR_SYNTAX_ERROR;
    CHECK_PARSER_STATUS(pCxt);
  }

  SShowStmt* pStmt = NULL;
  pCxt->errCode = nodesMakeNode(type, (SNode**)&pStmt);
  CHECK_MAKE_NODE(pStmt);

  pStmt->pDbName = dbName;
  return (SNode*)pStmt;
_err:
  nodesDestroyNode(dbName);
  return NULL;
}

SNode* createShowStreamsStmt(SAstCreateContext* pCxt, SNode* pDbName, ENodeType type) {
  CHECK_PARSER_STATUS(pCxt);

  if (needDbShowStmt(type) && NULL == pDbName) {
    snprintf(pCxt->pQueryCxt->pMsg, pCxt->pQueryCxt->msgLen, "database not specified");
    pCxt->errCode = TSDB_CODE_PAR_SYNTAX_ERROR;
    CHECK_PARSER_STATUS(pCxt);
  }

  SShowStmt* pStmt = NULL;
  pCxt->errCode = nodesMakeNode(type, (SNode**)&pStmt);
  CHECK_MAKE_NODE(pStmt);
  pStmt->withFull = false;
  pStmt->pDbName = pDbName;

  return (SNode*)pStmt;

_err:
  nodesDestroyNode(pDbName);
  return NULL;
}<|MERGE_RESOLUTION|>--- conflicted
+++ resolved
@@ -4463,12 +4463,7 @@
   return NULL;
 }
 
-<<<<<<< HEAD
-SNode* createStreamTagDefNode(SAstCreateContext* pCxt, SToken* pTagName, SDataType dataType, SNode* pComment,
-                              SNode* tagExpression) {
-=======
 SNode* createStreamTagDefNode(SAstCreateContext* pCxt, SToken* pTagName, SDataType dataType, SNode* tagExpression) {
->>>>>>> c1985fa2
   SStreamTagDefNode* pTagDef = NULL;
   CHECK_PARSER_STATUS(pCxt);
   pCxt->errCode = nodesMakeNode(QUERY_NODE_STREAM_TAG_DEF, (SNode**)&pTagDef);
