--- conflicted
+++ resolved
@@ -1227,7 +1227,6 @@
   
   while (TSDB_CODE_SUCCESS == code && NULL != p) {
     STableDataCxt* pTableCxt = *(STableDataCxt**)p;
-<<<<<<< HEAD
     if (colFormat) {
       taosArraySort(pTableCxt->pData->aCol, insColDataComp);
       
@@ -1240,17 +1239,14 @@
         }
       }
     } else {
-      code = tRowMergeSort(pTableCxt->pData->aRowP, pTableCxt->pSchema, 0);
+      if (!pTableCxt->ordered) {
+        tRowSort(pTableCxt->pData->aRowP);
+      }
+      if (!pTableCxt->ordered || pTableCxt->duplicateTs) {
+        code = tRowMerge(pTableCxt->pData->aRowP, pTableCxt->pSchema, 0);
+      }
     }
     
-=======
-    if (!pTableCxt->ordered) {
-      tRowSort(pTableCxt->pData->aRowP);
-    }
-    if (!pTableCxt->ordered || pTableCxt->duplicateTs) {
-      code = tRowMerge(pTableCxt->pData->aRowP, pTableCxt->pSchema, 0);
-    }
->>>>>>> dc597124
     if (TSDB_CODE_SUCCESS == code) {
       SVgroupDataCxt* pVgCxt = NULL;
       int32_t         vgId = pTableCxt->pMeta->vgId;
