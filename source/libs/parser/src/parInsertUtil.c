/*
 * Copyright (c) 2019 TAOS Data, Inc. <jhtao@taosdata.com>
 *
 * This program is free software: you can use, redistribute, and/or modify
 * it under the terms of the GNU Affero General Public License, version 3
 * or later ("AGPL"), as published by the Free Software Foundation.
 *
 * This program is distributed in the hope that it will be useful, but WITHOUT
 * ANY WARRANTY; without even the implied warranty of MERCHANTABILITY or
 * FITNESS FOR A PARTICULAR PURPOSE.
 *
 * You should have received a copy of the GNU Affero General Public License
 * along with this program. If not, see <http://www.gnu.org/licenses/>.
 */

#include "parInsertUtil.h"

#include "catalog.h"
#include "parInt.h"
#include "parUtil.h"
#include "querynodes.h"
#include "tRealloc.h"
#include "tdatablock.h"

typedef struct SBlockKeyTuple {
  TSKEY   skey;
  void*   payloadAddr;
  int16_t index;
} SBlockKeyTuple;

typedef struct SBlockKeyInfo {
  int32_t         maxBytesAlloc;
  SBlockKeyTuple* pKeyTuple;
} SBlockKeyInfo;

typedef struct {
  int32_t   index;
  SArray*   rowArray;  // array of merged rows(mem allocated by tRealloc/free by tFree)
  STSchema* pSchema;
  int64_t   tbUid;  // suid for child table, uid for normal table
} SBlockRowMerger;

static FORCE_INLINE void tdResetSBlockRowMerger(SBlockRowMerger* pMerger) {
  if (pMerger) {
    pMerger->index = -1;
  }
}

static void tdFreeSBlockRowMerger(SBlockRowMerger* pMerger) {
  if (pMerger) {
    int32_t size = taosArrayGetSize(pMerger->rowArray);
    for (int32_t i = 0; i < size; ++i) {
      tFree(*(void**)taosArrayGet(pMerger->rowArray, i));
    }
    taosArrayDestroy(pMerger->rowArray);

    taosMemoryFreeClear(pMerger->pSchema);
    taosMemoryFree(pMerger);
  }
}

static int32_t rowDataCompar(const void* lhs, const void* rhs) {
  TSKEY left = *(TSKEY*)lhs;
  TSKEY right = *(TSKEY*)rhs;
  if (left == right) {
    return 0;
  } else {
    return left > right ? 1 : -1;
  }
}

static int32_t rowDataComparStable(const void* lhs, const void* rhs) {
  TSKEY left = *(TSKEY*)lhs;
  TSKEY right = *(TSKEY*)rhs;
  if (left == right) {
    return ((SBlockKeyTuple*)lhs)->index - ((SBlockKeyTuple*)rhs)->index;
  } else {
    return left > right ? 1 : -1;
  }
}

int32_t insGetExtendedRowSize(STableDataBlocks* pBlock) {
  STableComInfo* pTableInfo = &pBlock->pTableMeta->tableInfo;
  ASSERT(pBlock->rowSize == pTableInfo->rowSize);
  return pBlock->rowSize + TD_ROW_HEAD_LEN - sizeof(TSKEY) + pBlock->boundColumnInfo.extendedVarLen +
         (int32_t)TD_BITMAP_BYTES(pTableInfo->numOfColumns - 1);
}

void insGetSTSRowAppendInfo(uint8_t rowType, SParsedDataColInfo* spd, col_id_t idx, int32_t* toffset,
                            col_id_t* colIdx) {
  col_id_t schemaIdx = 0;
  if (IS_DATA_COL_ORDERED(spd)) {
    schemaIdx = spd->boundColumns[idx];
    if (TD_IS_TP_ROW_T(rowType)) {
      *toffset = (spd->cols + schemaIdx)->toffset;  // the offset of firstPart
      *colIdx = schemaIdx;
    } else {
      *toffset = idx * sizeof(SKvRowIdx);  // the offset of SKvRowIdx
      *colIdx = idx;
    }
  } else {
    ASSERT(idx == (spd->colIdxInfo + idx)->boundIdx);
    schemaIdx = (spd->colIdxInfo + idx)->schemaColIdx;
    if (TD_IS_TP_ROW_T(rowType)) {
      *toffset = (spd->cols + schemaIdx)->toffset;
      *colIdx = schemaIdx;
    } else {
      *toffset = ((spd->colIdxInfo + idx)->finalIdx) * sizeof(SKvRowIdx);
      *colIdx = (spd->colIdxInfo + idx)->finalIdx;
    }
  }
}

int32_t insSetBlockInfo(SSubmitBlk* pBlocks, STableDataBlocks* dataBuf, int32_t numOfRows, SMsgBuf* pMsg) {
  pBlocks->suid = (TSDB_NORMAL_TABLE == dataBuf->pTableMeta->tableType ? 0 : dataBuf->pTableMeta->suid);
  pBlocks->uid = dataBuf->pTableMeta->uid;
  pBlocks->sversion = dataBuf->pTableMeta->sversion;
  pBlocks->schemaLen = dataBuf->createTbReqLen;

  if (pBlocks->numOfRows + numOfRows >= INT32_MAX) {
    return buildInvalidOperationMsg(pMsg, "too many rows in sql, total number of rows should be less than INT32_MAX");
  }
  pBlocks->numOfRows += numOfRows;
  return TSDB_CODE_SUCCESS;
}

void insSetBoundColumnInfo(SParsedDataColInfo* pColList, SSchema* pSchema, col_id_t numOfCols) {
  pColList->numOfCols = numOfCols;
  pColList->numOfBound = numOfCols;
  pColList->orderStatus = ORDER_STATUS_ORDERED;  // default is ORDERED for non-bound mode
  pColList->boundColumns = taosMemoryCalloc(pColList->numOfCols, sizeof(col_id_t));
  pColList->cols = taosMemoryCalloc(pColList->numOfCols, sizeof(SBoundColumn));
  pColList->colIdxInfo = NULL;
  pColList->flen = 0;
  pColList->allNullLen = 0;

  int32_t nVar = 0;
  for (int32_t i = 0; i < pColList->numOfCols; ++i) {
    uint8_t type = pSchema[i].type;
    if (i > 0) {
      pColList->cols[i].offset = pColList->cols[i - 1].offset + pSchema[i - 1].bytes;
      pColList->cols[i].toffset = pColList->flen;
      pColList->flen += TYPE_BYTES[type];
    }
    switch (type) {
      case TSDB_DATA_TYPE_BINARY:
        pColList->allNullLen += (VARSTR_HEADER_SIZE + CHAR_BYTES);
        ++nVar;
        break;
      case TSDB_DATA_TYPE_NCHAR:
        pColList->allNullLen += (VARSTR_HEADER_SIZE + TSDB_NCHAR_SIZE);
        ++nVar;
        break;
      default:
        break;
    }
    pColList->boundColumns[i] = i;
  }
  pColList->allNullLen += pColList->flen;
  pColList->boundNullLen = pColList->allNullLen;  // default set allNullLen
  pColList->extendedVarLen = (uint16_t)(nVar * sizeof(VarDataOffsetT));
}

int32_t insSchemaIdxCompar(const void* lhs, const void* rhs) {
  uint16_t left = *(uint16_t*)lhs;
  uint16_t right = *(uint16_t*)rhs;

  if (left == right) {
    return 0;
  } else {
    return left > right ? 1 : -1;
  }
}

int32_t insBoundIdxCompar(const void* lhs, const void* rhs) {
  uint16_t left = *(uint16_t*)POINTER_SHIFT(lhs, sizeof(uint16_t));
  uint16_t right = *(uint16_t*)POINTER_SHIFT(rhs, sizeof(uint16_t));

  if (left == right) {
    return 0;
  } else {
    return left > right ? 1 : -1;
  }
}

void destroyBoundColumnInfo(void* pBoundInfo) {
  if (NULL == pBoundInfo) {
    return;
  }

  SParsedDataColInfo* pColList = (SParsedDataColInfo*)pBoundInfo;

  taosMemoryFreeClear(pColList->boundColumns);
  taosMemoryFreeClear(pColList->cols);
  taosMemoryFreeClear(pColList->colIdxInfo);
}

void qDestroyBoundColInfo(void* pInfo) {
  if (NULL == pInfo) {
    return;
  }

  SBoundColInfo* pBoundInfo = (SBoundColInfo*)pInfo;

  taosMemoryFreeClear(pBoundInfo->pColIndex);
}

<<<<<<< HEAD
static int32_t createDataBlock(size_t defaultSize, int32_t rowSize, int32_t startOffset, STableMeta* pTableMeta,
=======

static int32_t createTableDataBlock(size_t defaultSize, int32_t rowSize, int32_t startOffset, STableMeta* pTableMeta,
>>>>>>> cbeec94b
                               STableDataBlocks** dataBlocks) {
  STableDataBlocks* dataBuf = (STableDataBlocks*)taosMemoryCalloc(1, sizeof(STableDataBlocks));
  if (dataBuf == NULL) {
    return TSDB_CODE_OUT_OF_MEMORY;
  }

  dataBuf->nAllocSize = (uint32_t)defaultSize;
  dataBuf->headerSize = startOffset;

  // the header size will always be the startOffset value, reserved for the subumit block header
  if (dataBuf->nAllocSize <= dataBuf->headerSize) {
    dataBuf->nAllocSize = dataBuf->headerSize * 2;
  }

  dataBuf->pData = taosMemoryMalloc(dataBuf->nAllocSize);
  if (dataBuf->pData == NULL) {
    taosMemoryFreeClear(dataBuf);
    return TSDB_CODE_OUT_OF_MEMORY;
  }
  memset(dataBuf->pData, 0, sizeof(SSubmitBlk));

  dataBuf->pTableMeta = tableMetaDup(pTableMeta);

  SParsedDataColInfo* pColInfo = &dataBuf->boundColumnInfo;
  SSchema*            pSchema = getTableColumnSchema(dataBuf->pTableMeta);
  insSetBoundColumnInfo(pColInfo, pSchema, dataBuf->pTableMeta->tableInfo.numOfColumns);

  dataBuf->ordered = true;
  dataBuf->prevTS = INT64_MIN;
  dataBuf->rowSize = rowSize;
  dataBuf->size = startOffset;
  dataBuf->vgId = dataBuf->pTableMeta->vgId;

  assert(defaultSize > 0 && pTableMeta != NULL && dataBuf->pTableMeta != NULL);

  *dataBlocks = dataBuf;
  return TSDB_CODE_SUCCESS;
}

int32_t insBuildCreateTbMsg(STableDataBlocks* pBlocks, SVCreateTbReq* pCreateTbReq) {
  SEncoder coder = {0};
  char*    pBuf;
  int32_t  len;

  int32_t ret = 0;
  tEncodeSize(tEncodeSVCreateTbReq, pCreateTbReq, len, ret);
  if (pBlocks->nAllocSize - pBlocks->size < len) {
    pBlocks->nAllocSize += len + pBlocks->rowSize;
    char* pTmp = taosMemoryRealloc(pBlocks->pData, pBlocks->nAllocSize);
    if (pTmp != NULL) {
      pBlocks->pData = pTmp;
      memset(pBlocks->pData + pBlocks->size, 0, pBlocks->nAllocSize - pBlocks->size);
    } else {
      pBlocks->nAllocSize -= len + pBlocks->rowSize;
      return TSDB_CODE_OUT_OF_MEMORY;
    }
  }

  pBuf = pBlocks->pData + pBlocks->size;

  tEncoderInit(&coder, pBuf, len);
  int32_t code = tEncodeSVCreateTbReq(&coder, pCreateTbReq);
  tEncoderClear(&coder);
  pBlocks->size += len;
  pBlocks->createTbReqLen = len;

  return code;
}

void insDestroyDataBlock(STableDataBlocks* pDataBlock) {
  if (pDataBlock == NULL) {
    return;
  }

  taosMemoryFreeClear(pDataBlock->pData);
  taosMemoryFreeClear(pDataBlock->pTableMeta);
  destroyBoundColumnInfo(&pDataBlock->boundColumnInfo);
  taosMemoryFreeClear(pDataBlock);
}

int32_t insGetDataBlockFromList(SHashObj* pHashList, void* id, int32_t idLen, int32_t size, int32_t startOffset,
                                int32_t rowSize, STableMeta* pTableMeta, STableDataBlocks** dataBlocks,
                                SArray* pBlockList, SVCreateTbReq* pCreateTbReq) {
  *dataBlocks = NULL;
  STableDataBlocks** t1 = (STableDataBlocks**)taosHashGet(pHashList, (const char*)id, idLen);
  if (t1 != NULL) {
    *dataBlocks = *t1;
  }

  if (*dataBlocks == NULL) {
    int32_t ret = createTableDataBlock((size_t)size, rowSize, startOffset, pTableMeta, dataBlocks);
    if (ret != TSDB_CODE_SUCCESS) {
      return ret;
    }

    if (NULL != pCreateTbReq && NULL != pCreateTbReq->ctb.pTag) {
      ret = insBuildCreateTbMsg(*dataBlocks, pCreateTbReq);
      if (ret != TSDB_CODE_SUCCESS) {
        insDestroyDataBlock(*dataBlocks);
        return ret;
      }
    }

    // converting to 'const char*' is to handle coverity scan errors
    taosHashPut(pHashList, (const char*)id, idLen, (const char*)dataBlocks, POINTER_BYTES);
    if (pBlockList) {
      taosArrayPush(pBlockList, dataBlocks);
    }
  }

  return TSDB_CODE_SUCCESS;
}

void insDestroyBlockArrayList(SArray* pDataBlockList) {
  if (pDataBlockList == NULL) {
    return;
  }

  size_t size = taosArrayGetSize(pDataBlockList);
  for (int32_t i = 0; i < size; i++) {
    void* p = taosArrayGetP(pDataBlockList, i);
    insDestroyDataBlock(p);
  }

  taosArrayDestroy(pDataBlockList);
}

void insDestroyBlockHashmap(SHashObj* pDataBlockHash) {
  if (pDataBlockHash == NULL) {
    return;
  }

  void** p1 = taosHashIterate(pDataBlockHash, NULL);
  while (p1) {
    SBoundColInfo* pBlocks = *p1;
    destroyBoundColInfo(pBlocks);

    p1 = taosHashIterate(pDataBlockHash, p1);
  }

  taosHashCleanup(pDataBlockHash);
}

// data block is disordered, sort it in ascending order
static int sortRemoveDataBlockDupRows(STableDataBlocks* dataBuf, SBlockKeyInfo* pBlkKeyInfo) {
  SSubmitBlk* pBlocks = (SSubmitBlk*)dataBuf->pData;
  int16_t     nRows = pBlocks->numOfRows;

  // size is less than the total size, since duplicated rows may be removed yet.

  // allocate memory
  size_t nAlloc = nRows * sizeof(SBlockKeyTuple);
  if (pBlkKeyInfo->pKeyTuple == NULL || pBlkKeyInfo->maxBytesAlloc < nAlloc) {
    char* tmp = taosMemoryRealloc(pBlkKeyInfo->pKeyTuple, nAlloc);
    if (tmp == NULL) {
      return TSDB_CODE_OUT_OF_MEMORY;
    }
    pBlkKeyInfo->pKeyTuple = (SBlockKeyTuple*)tmp;
    pBlkKeyInfo->maxBytesAlloc = (int32_t)nAlloc;
  }
  memset(pBlkKeyInfo->pKeyTuple, 0, nAlloc);

  int32_t         extendedRowSize = insGetExtendedRowSize(dataBuf);
  SBlockKeyTuple* pBlkKeyTuple = pBlkKeyInfo->pKeyTuple;
  char*           pBlockData = pBlocks->data + pBlocks->schemaLen;
  int             n = 0;
  while (n < nRows) {
    pBlkKeyTuple->skey = TD_ROW_KEY((STSRow*)pBlockData);
    pBlkKeyTuple->payloadAddr = pBlockData;
    pBlkKeyTuple->index = n;

    // next loop
    pBlockData += extendedRowSize;
    ++pBlkKeyTuple;
    ++n;
  }

  if (!dataBuf->ordered) {
    pBlkKeyTuple = pBlkKeyInfo->pKeyTuple;

    // todo. qsort is unstable, if timestamp is same, should get the last one
    taosSort(pBlkKeyTuple, nRows, sizeof(SBlockKeyTuple), rowDataComparStable);

    pBlkKeyTuple = pBlkKeyInfo->pKeyTuple;
    int32_t i = 0;
    int32_t j = 1;
    while (j < nRows) {
      TSKEY ti = (pBlkKeyTuple + i)->skey;
      TSKEY tj = (pBlkKeyTuple + j)->skey;

      if (ti == tj) {
        ++j;
        continue;
      }

      int32_t nextPos = (++i);
      if (nextPos != j) {
        memmove(pBlkKeyTuple + nextPos, pBlkKeyTuple + j, sizeof(SBlockKeyTuple));
      }
      ++j;
    }

    dataBuf->ordered = true;
    pBlocks->numOfRows = i + 1;
  }

  dataBuf->size = sizeof(SSubmitBlk) + pBlocks->numOfRows * extendedRowSize;
  dataBuf->prevTS = INT64_MIN;

  return 0;
}

static void* tdGetCurRowFromBlockMerger(SBlockRowMerger* pBlkRowMerger) {
  if (pBlkRowMerger && (pBlkRowMerger->index >= 0)) {
    ASSERT(pBlkRowMerger->index < taosArrayGetSize(pBlkRowMerger->rowArray));
    return *(void**)taosArrayGet(pBlkRowMerger->rowArray, pBlkRowMerger->index);
  }
  return NULL;
}

static int32_t tdBlockRowMerge(STableMeta* pTableMeta, SBlockKeyTuple* pEndKeyTp, int32_t nDupRows,
                               SBlockRowMerger** pBlkRowMerger, int32_t rowSize) {
  ASSERT(nDupRows > 1);
  SBlockKeyTuple* pStartKeyTp = pEndKeyTp - (nDupRows - 1);
  ASSERT(pStartKeyTp->skey == pEndKeyTp->skey);

  // TODO: optimization if end row is all normal
#if 0
  STSRow* pEndRow = (STSRow*)pEndKeyTp->payloadAddr;
  if(isNormal(pEndRow)) { // set the end row if it is normal and return directly
    pStartKeyTp->payloadAddr = pEndKeyTp->payloadAddr;
    return TSDB_CODE_SUCCESS;
  }
#endif

  if (!(*pBlkRowMerger)) {
    (*pBlkRowMerger) = taosMemoryCalloc(1, sizeof(**pBlkRowMerger));
    if (!(*pBlkRowMerger)) {
      terrno = TSDB_CODE_OUT_OF_MEMORY;
      return TSDB_CODE_FAILED;
    }
    (*pBlkRowMerger)->index = -1;
    if (!(*pBlkRowMerger)->rowArray) {
      (*pBlkRowMerger)->rowArray = taosArrayInit(1, sizeof(void*));
      if (!(*pBlkRowMerger)->rowArray) {
        terrno = TSDB_CODE_OUT_OF_MEMORY;
        return TSDB_CODE_FAILED;
      }
    }
  }

  if ((*pBlkRowMerger)->pSchema) {
    if ((*pBlkRowMerger)->pSchema->version != pTableMeta->sversion) {
      taosMemoryFreeClear((*pBlkRowMerger)->pSchema);
    } else {
      if ((*pBlkRowMerger)->tbUid != (pTableMeta->suid > 0 ? pTableMeta->suid : pTableMeta->uid)) {
        taosMemoryFreeClear((*pBlkRowMerger)->pSchema);
      }
    }
  }

  if (!(*pBlkRowMerger)->pSchema) {
    (*pBlkRowMerger)->pSchema =
        tBuildTSchema(pTableMeta->schema, pTableMeta->tableInfo.numOfColumns, pTableMeta->sversion);

    if (!(*pBlkRowMerger)->pSchema) {
      terrno = TSDB_CODE_OUT_OF_MEMORY;
      return TSDB_CODE_FAILED;
    }
    (*pBlkRowMerger)->tbUid = pTableMeta->suid > 0 ? pTableMeta->suid : pTableMeta->uid;
  }

  void* pDestRow = NULL;
  ++((*pBlkRowMerger)->index);
  if ((*pBlkRowMerger)->index < taosArrayGetSize((*pBlkRowMerger)->rowArray)) {
    void** pAlloc = (void**)taosArrayGet((*pBlkRowMerger)->rowArray, (*pBlkRowMerger)->index);
    if (tRealloc((uint8_t**)pAlloc, rowSize) != 0) {
      return TSDB_CODE_FAILED;
    }
    pDestRow = *pAlloc;
  } else {
    if (tRealloc((uint8_t**)&pDestRow, rowSize) != 0) {
      return TSDB_CODE_FAILED;
    }
    taosArrayPush((*pBlkRowMerger)->rowArray, &pDestRow);
  }

  // merge rows to pDestRow
  STSchema* pSchema = (*pBlkRowMerger)->pSchema;
  SArray*   pArray = taosArrayInit(pSchema->numOfCols, sizeof(SColVal));
  for (int32_t i = 0; i < pSchema->numOfCols; ++i) {
    SColVal colVal = {0};
    for (int32_t j = 0; j < nDupRows; ++j) {
      tTSRowGetVal((pEndKeyTp - j)->payloadAddr, pSchema, i, &colVal);
      if (!COL_VAL_IS_NONE(&colVal)) {
        break;
      }
    }
    taosArrayPush(pArray, &colVal);
  }
  if (tdSTSRowNew(pArray, pSchema, (STSRow**)&pDestRow) < 0) {
    taosArrayDestroy(pArray);
    return TSDB_CODE_FAILED;
  }

  taosArrayDestroy(pArray);
  return TSDB_CODE_SUCCESS;
}

// data block is disordered, sort it in ascending order, and merge dup rows if exists
static int sortMergeDataBlockDupRows(STableDataBlocks* dataBuf, SBlockKeyInfo* pBlkKeyInfo,
                                     SBlockRowMerger** ppBlkRowMerger) {
  SSubmitBlk* pBlocks = (SSubmitBlk*)dataBuf->pData;
  STableMeta* pTableMeta = dataBuf->pTableMeta;
  int32_t     nRows = pBlocks->numOfRows;

  // size is less than the total size, since duplicated rows may be removed.

  // allocate memory
  size_t nAlloc = nRows * sizeof(SBlockKeyTuple);
  if (pBlkKeyInfo->pKeyTuple == NULL || pBlkKeyInfo->maxBytesAlloc < nAlloc) {
    char* tmp = taosMemoryRealloc(pBlkKeyInfo->pKeyTuple, nAlloc);
    if (tmp == NULL) {
      return TSDB_CODE_OUT_OF_MEMORY;
    }
    pBlkKeyInfo->pKeyTuple = (SBlockKeyTuple*)tmp;
    pBlkKeyInfo->maxBytesAlloc = (int32_t)nAlloc;
  }
  memset(pBlkKeyInfo->pKeyTuple, 0, nAlloc);

  tdResetSBlockRowMerger(*ppBlkRowMerger);

  int32_t         extendedRowSize = insGetExtendedRowSize(dataBuf);
  SBlockKeyTuple* pBlkKeyTuple = pBlkKeyInfo->pKeyTuple;
  char*           pBlockData = pBlocks->data + pBlocks->schemaLen;
  int32_t         n = 0;
  while (n < nRows) {
    pBlkKeyTuple->skey = TD_ROW_KEY((STSRow*)pBlockData);
    pBlkKeyTuple->payloadAddr = pBlockData;
    pBlkKeyTuple->index = n;

    // next loop
    pBlockData += extendedRowSize;
    ++pBlkKeyTuple;
    ++n;
  }

  if (!dataBuf->ordered) {
    pBlkKeyTuple = pBlkKeyInfo->pKeyTuple;

    taosSort(pBlkKeyTuple, nRows, sizeof(SBlockKeyTuple), rowDataComparStable);

    pBlkKeyTuple = pBlkKeyInfo->pKeyTuple;
    bool    hasDup = false;
    int32_t nextPos = 0;
    int32_t i = 0;
    int32_t j = 1;

    while (j < nRows) {
      TSKEY ti = (pBlkKeyTuple + i)->skey;
      TSKEY tj = (pBlkKeyTuple + j)->skey;

      if (ti == tj) {
        ++j;
        continue;
      }

      if ((j - i) > 1) {
        if (tdBlockRowMerge(pTableMeta, (pBlkKeyTuple + j - 1), j - i, ppBlkRowMerger, extendedRowSize) < 0) {
          return TSDB_CODE_FAILED;
        }
        (pBlkKeyTuple + nextPos)->payloadAddr = tdGetCurRowFromBlockMerger(*ppBlkRowMerger);
        if (!hasDup) {
          hasDup = true;
        }
        i = j;
      } else {
        if (hasDup) {
          memmove(pBlkKeyTuple + nextPos, pBlkKeyTuple + i, sizeof(SBlockKeyTuple));
        }
        ++i;
      }

      ++nextPos;
      ++j;
    }

    if ((j - i) > 1) {
      ASSERT((pBlkKeyTuple + i)->skey == (pBlkKeyTuple + j - 1)->skey);
      if (tdBlockRowMerge(pTableMeta, (pBlkKeyTuple + j - 1), j - i, ppBlkRowMerger, extendedRowSize) < 0) {
        return TSDB_CODE_FAILED;
      }
      (pBlkKeyTuple + nextPos)->payloadAddr = tdGetCurRowFromBlockMerger(*ppBlkRowMerger);
    } else if (hasDup) {
      memmove(pBlkKeyTuple + nextPos, pBlkKeyTuple + i, sizeof(SBlockKeyTuple));
    }

    dataBuf->ordered = true;
    pBlocks->numOfRows = nextPos + 1;
  }

  dataBuf->size = sizeof(SSubmitBlk) + pBlocks->numOfRows * extendedRowSize;
  dataBuf->prevTS = INT64_MIN;

  return TSDB_CODE_SUCCESS;
}

// Erase the empty space reserved for binary data
static int trimDataBlock(void* pDataBlock, STableDataBlocks* pTableDataBlock, SBlockKeyTuple* blkKeyTuple) {
  // TODO: optimize this function, handle the case while binary is not presented
  int32_t     nonDataLen = sizeof(SSubmitBlk) + pTableDataBlock->createTbReqLen;
  SSubmitBlk* pBlock = pDataBlock;
  memcpy(pDataBlock, pTableDataBlock->pData, nonDataLen);
  pDataBlock = (char*)pDataBlock + nonDataLen;

  pBlock->schemaLen = pTableDataBlock->createTbReqLen;
  pBlock->dataLen = 0;

  int32_t numOfRows = pBlock->numOfRows;
  for (int32_t i = 0; i < numOfRows; ++i) {
    void*     payload = (blkKeyTuple + i)->payloadAddr;
    TDRowLenT rowTLen = TD_ROW_LEN((STSRow*)payload);
    memcpy(pDataBlock, payload, rowTLen);
    pDataBlock = POINTER_SHIFT(pDataBlock, rowTLen);
    pBlock->dataLen += rowTLen;
  }

  return pBlock->dataLen + pBlock->schemaLen;
}

int32_t insMergeTableDataBlocks(SHashObj* pHashObj, SArray** pVgDataBlocks) {
  const int INSERT_HEAD_SIZE = sizeof(SSubmitReq);
  int       code = 0;
  SHashObj* pVnodeDataBlockHashList = taosHashInit(128, taosGetDefaultHashFunction(TSDB_DATA_TYPE_INT), true, false);
  SArray*   pVnodeDataBlockList = taosArrayInit(8, POINTER_BYTES);

  STableDataBlocks** p = taosHashIterate(pHashObj, NULL);
  STableDataBlocks*  pOneTableBlock = *p;
  SBlockKeyInfo      blkKeyInfo = {0};  // share by pOneTableBlock
  SBlockRowMerger*   pBlkRowMerger = NULL;

  while (pOneTableBlock) {
    SSubmitBlk* pBlocks = (SSubmitBlk*)pOneTableBlock->pData;
    if (pBlocks->numOfRows > 0) {
      STableDataBlocks* dataBuf = NULL;
      pOneTableBlock->pTableMeta->vgId = pOneTableBlock->vgId;  // for schemaless, restore origin vgId
      int32_t ret = insGetDataBlockFromList(pVnodeDataBlockHashList, &pOneTableBlock->vgId,
                                            sizeof(pOneTableBlock->vgId), TSDB_PAYLOAD_SIZE, INSERT_HEAD_SIZE, 0,
                                            pOneTableBlock->pTableMeta, &dataBuf, pVnodeDataBlockList, NULL);
      if (ret != TSDB_CODE_SUCCESS) {
        tdFreeSBlockRowMerger(pBlkRowMerger);
        taosHashCleanup(pVnodeDataBlockHashList);
        insDestroyBlockArrayList(pVnodeDataBlockList);
        taosMemoryFreeClear(blkKeyInfo.pKeyTuple);
        return ret;
      }
      ASSERT(pOneTableBlock->pTableMeta->tableInfo.rowSize > 0);
      // the maximum expanded size in byte when a row-wise data is converted to SDataRow format
      int64_t destSize = dataBuf->size + pOneTableBlock->size +
                         sizeof(STColumn) * getNumOfColumns(pOneTableBlock->pTableMeta) +
                         pOneTableBlock->createTbReqLen;

      if (dataBuf->nAllocSize < destSize) {
        dataBuf->nAllocSize = (uint32_t)(destSize * 1.5);
        char* tmp = taosMemoryRealloc(dataBuf->pData, dataBuf->nAllocSize);
        if (tmp != NULL) {
          dataBuf->pData = tmp;
        } else {  // failed to allocate memory, free already allocated memory and return error code
          tdFreeSBlockRowMerger(pBlkRowMerger);
          taosHashCleanup(pVnodeDataBlockHashList);
          insDestroyBlockArrayList(pVnodeDataBlockList);
          taosMemoryFreeClear(dataBuf->pData);
          taosMemoryFreeClear(blkKeyInfo.pKeyTuple);
          return TSDB_CODE_OUT_OF_MEMORY;
        }
      }

      if ((code = sortMergeDataBlockDupRows(pOneTableBlock, &blkKeyInfo, &pBlkRowMerger)) != 0) {
        tdFreeSBlockRowMerger(pBlkRowMerger);
        taosHashCleanup(pVnodeDataBlockHashList);
        insDestroyBlockArrayList(pVnodeDataBlockList);
        taosMemoryFreeClear(dataBuf->pData);
        taosMemoryFreeClear(blkKeyInfo.pKeyTuple);
        return code;
      }
      ASSERT(blkKeyInfo.pKeyTuple != NULL && pBlocks->numOfRows > 0);

      // erase the empty space reserved for binary data
      int32_t finalLen = trimDataBlock(dataBuf->pData + dataBuf->size, pOneTableBlock, blkKeyInfo.pKeyTuple);

      dataBuf->size += (finalLen + sizeof(SSubmitBlk));
      assert(dataBuf->size <= dataBuf->nAllocSize);
      dataBuf->numOfTables += 1;
    }

    p = taosHashIterate(pHashObj, p);
    if (p == NULL) {
      break;
    }

    pOneTableBlock = *p;
  }

  // free the table data blocks;
  tdFreeSBlockRowMerger(pBlkRowMerger);
  taosHashCleanup(pVnodeDataBlockHashList);
  taosMemoryFreeClear(blkKeyInfo.pKeyTuple);
  *pVgDataBlocks = pVnodeDataBlockList;
  return TSDB_CODE_SUCCESS;
}

int32_t insAllocateMemForSize(STableDataBlocks* pDataBlock, int32_t allSize) {
  size_t   remain = pDataBlock->nAllocSize - pDataBlock->size;
  uint32_t nAllocSizeOld = pDataBlock->nAllocSize;

  // expand the allocated size
  if (remain < allSize) {
    pDataBlock->nAllocSize = (pDataBlock->size + allSize) * 1.5;

    char* tmp = taosMemoryRealloc(pDataBlock->pData, (size_t)pDataBlock->nAllocSize);
    if (tmp != NULL) {
      pDataBlock->pData = tmp;
      memset(pDataBlock->pData + pDataBlock->size, 0, pDataBlock->nAllocSize - pDataBlock->size);
    } else {
      // do nothing, if allocate more memory failed
      pDataBlock->nAllocSize = nAllocSizeOld;
      return TSDB_CODE_OUT_OF_MEMORY;
    }
  }

  return TSDB_CODE_SUCCESS;
}

int32_t insInitRowBuilder(SRowBuilder* pBuilder, int16_t schemaVer, SParsedDataColInfo* pColInfo) {
  ASSERT(pColInfo->numOfCols > 0 && (pColInfo->numOfBound <= pColInfo->numOfCols));
  tdSRowInit(pBuilder, schemaVer);
  tdSRowSetExtendedInfo(pBuilder, pColInfo->numOfCols, pColInfo->numOfBound, pColInfo->flen, pColInfo->allNullLen,
                        pColInfo->boundNullLen);
  return TSDB_CODE_SUCCESS;
}

static char* tableNameGetPosition(SToken* pToken, char target) {
  bool inEscape = false;
  bool inQuote = false;
  char quotaStr = 0;

  for (uint32_t i = 0; i < pToken->n; ++i) {
    if (*(pToken->z + i) == target && (!inEscape) && (!inQuote)) {
      return pToken->z + i;
    }

    if (*(pToken->z + i) == TS_ESCAPE_CHAR) {
      if (!inQuote) {
        inEscape = !inEscape;
      }
    }

    if (*(pToken->z + i) == '\'' || *(pToken->z + i) == '"') {
      if (!inEscape) {
        if (!inQuote) {
          quotaStr = *(pToken->z + i);
          inQuote = !inQuote;
        } else if (quotaStr == *(pToken->z + i)) {
          inQuote = !inQuote;
        }
      }
    }
  }

  return NULL;
}

int32_t insCreateSName(SName* pName, SToken* pTableName, int32_t acctId, const char* dbName, SMsgBuf* pMsgBuf) {
  const char* msg1 = "name too long";
  const char* msg2 = "invalid database name";
  const char* msg3 = "db is not specified";
  const char* msg4 = "invalid table name";

  int32_t code = TSDB_CODE_SUCCESS;
  char*   p = tableNameGetPosition(pTableName, TS_PATH_DELIMITER[0]);

  if (p != NULL) {  // db has been specified in sql string so we ignore current db path
    assert(*p == TS_PATH_DELIMITER[0]);

    int32_t dbLen = p - pTableName->z;
    if (dbLen <= 0) {
      return buildInvalidOperationMsg(pMsgBuf, msg2);
    }
    char name[TSDB_DB_FNAME_LEN] = {0};
    strncpy(name, pTableName->z, dbLen);
    int32_t actualDbLen = strdequote(name);

    code = tNameSetDbName(pName, acctId, name, actualDbLen);
    if (code != TSDB_CODE_SUCCESS) {
      return buildInvalidOperationMsg(pMsgBuf, msg1);
    }

    int32_t tbLen = pTableName->n - dbLen - 1;
    if (tbLen <= 0) {
      return buildInvalidOperationMsg(pMsgBuf, msg4);
    }

    char tbname[TSDB_TABLE_FNAME_LEN] = {0};
    strncpy(tbname, p + 1, tbLen);
    /*tbLen = */ strdequote(tbname);

    code = tNameFromString(pName, tbname, T_NAME_TABLE);
    if (code != 0) {
      return buildInvalidOperationMsg(pMsgBuf, msg1);
    }
  } else {  // get current DB name first, and then set it into path
    if (pTableName->n >= TSDB_TABLE_NAME_LEN) {
      return buildInvalidOperationMsg(pMsgBuf, msg1);
    }

    assert(pTableName->n < TSDB_TABLE_FNAME_LEN);

    char name[TSDB_TABLE_FNAME_LEN] = {0};
    strncpy(name, pTableName->z, pTableName->n);
    strdequote(name);

    if (dbName == NULL) {
      return buildInvalidOperationMsg(pMsgBuf, msg3);
    }

    code = tNameSetDbName(pName, acctId, dbName, strlen(dbName));
    if (code != TSDB_CODE_SUCCESS) {
      code = buildInvalidOperationMsg(pMsgBuf, msg2);
      return code;
    }

    code = tNameFromString(pName, name, T_NAME_TABLE);
    if (code != 0) {
      code = buildInvalidOperationMsg(pMsgBuf, msg1);
    }
  }

  if (NULL != strchr(pName->tname, '.')) {
    code = generateSyntaxErrMsgExt(pMsgBuf, TSDB_CODE_PAR_INVALID_IDENTIFIER_NAME, "The table name cannot contain '.'");
  }

  return code;
}

int16_t insFindCol(SToken* pColname, int16_t start, int16_t end, SSchema* pSchema) {
  while (start < end) {
    if (strlen(pSchema[start].name) == pColname->n && strncmp(pColname->z, pSchema[start].name, pColname->n) == 0) {
      return start;
    }
    ++start;
  }
  return -1;
}

void insBuildCreateTbReq(SVCreateTbReq* pTbReq, const char* tname, STag* pTag, int64_t suid, const char* sname,
                         SArray* tagName, uint8_t tagNum, int32_t ttl) {
  pTbReq->type = TD_CHILD_TABLE;
  pTbReq->name = strdup(tname);
  pTbReq->ctb.suid = suid;
  pTbReq->ctb.tagNum = tagNum;
  if (sname) pTbReq->ctb.stbName = strdup(sname);
  pTbReq->ctb.pTag = (uint8_t*)pTag;
  pTbReq->ctb.tagName = taosArrayDup(tagName, NULL);
  pTbReq->ttl = ttl;
  pTbReq->commentLen = -1;

  return;
}

int32_t insMemRowAppend(SMsgBuf* pMsgBuf, const void* value, int32_t len, void* param) {
  SMemParam*   pa = (SMemParam*)param;
  SRowBuilder* rb = pa->rb;

  if (value == NULL) {  // it is a null data
    tdAppendColValToRow(rb, pa->schema->colId, pa->schema->type, TD_VTYPE_NULL, value, false, pa->toffset, pa->colIdx);
    return TSDB_CODE_SUCCESS;
  }

  if (TSDB_DATA_TYPE_BINARY == pa->schema->type) {
    const char* rowEnd = tdRowEnd(rb->pBuf);
    STR_WITH_SIZE_TO_VARSTR(rowEnd, value, len);
    tdAppendColValToRow(rb, pa->schema->colId, pa->schema->type, TD_VTYPE_NORM, rowEnd, false, pa->toffset, pa->colIdx);
  } else if (TSDB_DATA_TYPE_NCHAR == pa->schema->type) {
    // if the converted output len is over than pColumnModel->bytes, return error: 'Argument list too long'
    int32_t     output = 0;
    const char* rowEnd = tdRowEnd(rb->pBuf);
    if (!taosMbsToUcs4(value, len, (TdUcs4*)varDataVal(rowEnd), pa->schema->bytes - VARSTR_HEADER_SIZE, &output)) {
      if (errno == E2BIG) {
        return generateSyntaxErrMsg(pMsgBuf, TSDB_CODE_PAR_VALUE_TOO_LONG, pa->schema->name);
      }
      char buf[512] = {0};
      snprintf(buf, tListLen(buf), "%s", strerror(errno));
      return buildSyntaxErrMsg(pMsgBuf, buf, value);
    }
    varDataSetLen(rowEnd, output);
    tdAppendColValToRow(rb, pa->schema->colId, pa->schema->type, TD_VTYPE_NORM, rowEnd, false, pa->toffset, pa->colIdx);
  } else {
    tdAppendColValToRow(rb, pa->schema->colId, pa->schema->type, TD_VTYPE_NORM, value, false, pa->toffset, pa->colIdx);
  }

  return TSDB_CODE_SUCCESS;
}

int32_t insCheckTimestamp(STableDataBlocks* pDataBlocks, const char* start) {
  // once the data block is disordered, we do NOT keep previous timestamp any more
  if (!pDataBlocks->ordered) {
    return TSDB_CODE_SUCCESS;
  }

  TSKEY k = *(TSKEY*)start;
  if (k <= pDataBlocks->prevTS) {
    pDataBlocks->ordered = false;
  }

  pDataBlocks->prevTS = k;
  return TSDB_CODE_SUCCESS;
}

static void buildMsgHeader(STableDataBlocks* src, SVgDataBlocks* blocks) {
  SSubmitReq* submit = (SSubmitReq*)blocks->pData;
  submit->header.vgId = htonl(blocks->vg.vgId);
  submit->header.contLen = htonl(blocks->size);
  submit->length = submit->header.contLen;
  submit->numOfBlocks = htonl(blocks->numOfTables);
  SSubmitBlk* blk = (SSubmitBlk*)(submit + 1);
  int32_t     numOfBlocks = blocks->numOfTables;
  while (numOfBlocks--) {
    int32_t dataLen = blk->dataLen;
    int32_t schemaLen = blk->schemaLen;
    blk->uid = htobe64(blk->uid);
    blk->suid = htobe64(blk->suid);
    blk->sversion = htonl(blk->sversion);
    blk->dataLen = htonl(blk->dataLen);
    blk->schemaLen = htonl(blk->schemaLen);
    blk->numOfRows = htonl(blk->numOfRows);
    blk = (SSubmitBlk*)(blk->data + schemaLen + dataLen);
  }
}

int32_t insBuildOutput(SHashObj* pVgroupsHashObj, SArray* pVgDataBlocks, SArray** pDataBlocks) {
  size_t numOfVg = taosArrayGetSize(pVgDataBlocks);
  *pDataBlocks = taosArrayInit(numOfVg, POINTER_BYTES);
  if (NULL == *pDataBlocks) {
    return TSDB_CODE_OUT_OF_MEMORY;
  }
  for (size_t i = 0; i < numOfVg; ++i) {
    STableDataBlocks* src = taosArrayGetP(pVgDataBlocks, i);
    SVgDataBlocks*    dst = taosMemoryCalloc(1, sizeof(SVgDataBlocks));
    if (NULL == dst) {
      return TSDB_CODE_OUT_OF_MEMORY;
    }
    taosHashGetDup(pVgroupsHashObj, (const char*)&src->vgId, sizeof(src->vgId), &dst->vg);
    dst->numOfTables = src->numOfTables;
    dst->size = src->size;
    TSWAP(dst->pData, src->pData);
    buildMsgHeader(src, dst);
    taosArrayPush(*pDataBlocks, &dst);
  }
  return TSDB_CODE_SUCCESS;
}

static void initBoundCols(int32_t ncols, int16_t* pBoundCols) {
  for (int32_t i = 0; i < ncols; ++i) {
    pBoundCols[i] = i;
  }
}

static void initColValues(STableMeta* pTableMeta, SArray* pValues) {
  SSchema* pSchemas = getTableColumnSchema(pTableMeta);
  for (int32_t i = 0; i < pTableMeta->tableInfo.numOfColumns; ++i) {
    SColVal val = COL_VAL_NONE(pSchemas[i].colId, pSchemas[i].type);
    taosArrayPush(pValues, &val);
  }
}

int32_t insInitBoundColsInfo(int32_t numOfBound, SBoundColInfo* pInfo) {
  pInfo->numOfCols = numOfBound;
  pInfo->numOfBound = numOfBound;
  pInfo->pColIndex = taosMemoryCalloc(numOfBound, sizeof(int16_t));
  if (NULL == pInfo->pColIndex) {
    return TSDB_CODE_OUT_OF_MEMORY;
  }
  initBoundCols(numOfBound, pInfo->pColIndex);
  return TSDB_CODE_SUCCESS;
}

void insCheckTableDataOrder(STableDataCxt* pTableCxt, TSKEY tsKey) {
  // once the data block is disordered, we do NOT keep last timestamp any more
  if (!pTableCxt->ordered) {
    return;
  }

  if (tsKey < pTableCxt->lastTs) {
    pTableCxt->ordered = false;
  }

  if (tsKey == pTableCxt->lastTs) {
    pTableCxt->duplicateTs = true;
  }

  pTableCxt->lastTs = tsKey;
  return;
}

void destroyBoundColInfo(SBoundColInfo* pInfo) { taosMemoryFreeClear(pInfo->pColIndex); }

static int32_t createTableDataCxt(STableMeta* pTableMeta, SVCreateTbReq** pCreateTbReq, STableDataCxt** pOutput,
                                  bool colMode) {
  STableDataCxt* pTableCxt = taosMemoryCalloc(1, sizeof(STableDataCxt));
  if (NULL == pTableCxt) {
    return TSDB_CODE_OUT_OF_MEMORY;
  }

  int32_t code = TSDB_CODE_SUCCESS;

  pTableCxt->lastTs = 0;
  pTableCxt->ordered = true;
  pTableCxt->duplicateTs = false;

  pTableCxt->pMeta = tableMetaDup(pTableMeta);
  if (NULL == pTableCxt->pMeta) {
    code = TSDB_CODE_OUT_OF_MEMORY;
  }
  if (TSDB_CODE_SUCCESS == code) {
    pTableCxt->pSchema =
        tBuildTSchema(getTableColumnSchema(pTableMeta), pTableMeta->tableInfo.numOfColumns, pTableMeta->sversion);
    if (NULL == pTableCxt->pSchema) {
      code = TSDB_CODE_OUT_OF_MEMORY;
    }
  }
  if (TSDB_CODE_SUCCESS == code) {
    code = insInitBoundColsInfo(pTableMeta->tableInfo.numOfColumns, &pTableCxt->boundColsInfo);
  }
  if (TSDB_CODE_SUCCESS == code) {
    pTableCxt->pValues = taosArrayInit(pTableMeta->tableInfo.numOfColumns, sizeof(SColVal));
    if (NULL == pTableCxt->pValues) {
      code = TSDB_CODE_OUT_OF_MEMORY;
    } else {
      initColValues(pTableMeta, pTableCxt->pValues);
    }
  }
  if (TSDB_CODE_SUCCESS == code) {
    pTableCxt->pData = taosMemoryCalloc(1, sizeof(SSubmitTbData));
    if (NULL == pTableCxt->pData) {
      code = TSDB_CODE_OUT_OF_MEMORY;
    } else {
      pTableCxt->pData->flags = NULL != *pCreateTbReq ? SUBMIT_REQ_AUTO_CREATE_TABLE : 0;
      pTableCxt->pData->flags |= colMode ? SUBMIT_REQ_COLUMN_DATA_FORMAT : 0;
      pTableCxt->pData->suid = pTableMeta->suid;
      pTableCxt->pData->uid = pTableMeta->uid;
      pTableCxt->pData->sver = pTableMeta->sversion;
      pTableCxt->pData->pCreateTbReq = *pCreateTbReq;
      *pCreateTbReq = NULL;
      if (pTableCxt->pData->flags & SUBMIT_REQ_COLUMN_DATA_FORMAT) {
        pTableCxt->pData->aCol = taosArrayInit(128, sizeof(SColData));
        if (NULL == pTableCxt->pData->aCol) {
          code = TSDB_CODE_OUT_OF_MEMORY;
        }
      } else {
        pTableCxt->pData->aRowP = taosArrayInit(128, POINTER_BYTES);
        if (NULL == pTableCxt->pData->aRowP) {
          code = TSDB_CODE_OUT_OF_MEMORY;
        }
      }
    }
  }

  if (TSDB_CODE_SUCCESS == code) {
    *pOutput = pTableCxt;
    qDebug("tableDataCxt created, uid:%" PRId64 ", vgId:%d", pTableMeta->uid, pTableMeta->vgId);
  } else {
    taosMemoryFree(pTableCxt);
  }

  return code;
}

static void resetColValues(SArray* pValues) {
  int32_t num = taosArrayGetSize(pValues);
  for (int32_t i = 0; i < num; ++i) {
    SColVal* pVal = taosArrayGet(pValues, i);
    pVal->flag = CV_FLAG_NONE;
  }
}

int32_t insGetTableDataCxt(SHashObj* pHash, void* id, int32_t idLen, STableMeta* pTableMeta,
                           SVCreateTbReq** pCreateTbReq, STableDataCxt** pTableCxt, bool colMode) {
  STableDataCxt** tmp = (STableDataCxt**)taosHashGet(pHash, id, idLen);
  if (NULL != tmp) {
    *pTableCxt = *tmp;
    resetColValues((*pTableCxt)->pValues);
    return TSDB_CODE_SUCCESS;
  }
  int32_t code = createTableDataCxt(pTableMeta, pCreateTbReq, pTableCxt, colMode);
  if (TSDB_CODE_SUCCESS == code) {
    code = taosHashPut(pHash, id, idLen, pTableCxt, POINTER_BYTES);
  }
  return code;
}

static void destroyColVal(void* p) {
  SColVal* pVal = p;
  if (TSDB_DATA_TYPE_NCHAR == pVal->type) {
    taosMemoryFree(pVal->value.pData);
  }
}

void insDestroyTableDataCxt(STableDataCxt* pTableCxt) {
  if (NULL == pTableCxt) {
    return;
  }

  taosMemoryFreeClear(pTableCxt->pMeta);
  tDestroyTSchema(pTableCxt->pSchema);
  destroyBoundColInfo(&pTableCxt->boundColsInfo);
  taosArrayDestroyEx(pTableCxt->pValues, destroyColVal);
  if (pTableCxt->pData) {
    tDestroySSubmitTbData(pTableCxt->pData, TSDB_MSG_FLG_ENCODE);
    taosMemoryFree(pTableCxt->pData);
  }
  taosMemoryFree(pTableCxt);
}

void insDestroyVgroupDataCxt(SVgroupDataCxt* pVgCxt) {
  if (NULL == pVgCxt) {
    return;
  }

  tDestroySSubmitReq2(pVgCxt->pData, TSDB_MSG_FLG_ENCODE);
  taosMemoryFree(pVgCxt->pData);
  taosMemoryFree(pVgCxt);
}

void insDestroyVgroupDataCxtList(SArray* pVgCxtList) {
  if (NULL == pVgCxtList) {
    return;
  }

  size_t size = taosArrayGetSize(pVgCxtList);
  for (int32_t i = 0; i < size; i++) {
    void* p = taosArrayGetP(pVgCxtList, i);
    insDestroyVgroupDataCxt(p);
  }

  taosArrayDestroy(pVgCxtList);
}

void insDestroyVgroupDataCxtHashMap(SHashObj* pVgCxtHash) {
  if (NULL == pVgCxtHash) {
    return;
  }

  void** p = taosHashIterate(pVgCxtHash, NULL);
  while (p) {
    insDestroyVgroupDataCxt(*(SVgroupDataCxt**)p);

    p = taosHashIterate(pVgCxtHash, p);
  }

  taosHashCleanup(pVgCxtHash);
}

void insDestroyTableDataCxtHashMap(SHashObj* pTableCxtHash) {
  if (NULL == pTableCxtHash) {
    return;
  }

  void** p = taosHashIterate(pTableCxtHash, NULL);
  while (p) {
    insDestroyTableDataCxt(*(STableDataCxt**)p);

    p = taosHashIterate(pTableCxtHash, p);
  }

  taosHashCleanup(pTableCxtHash);
}

static int32_t fillVgroupDataCxt(STableDataCxt* pTableCxt, SVgroupDataCxt* pVgCxt) {
  if (NULL == pVgCxt->pData->aSubmitTbData) {
    pVgCxt->pData->aSubmitTbData = taosArrayInit(128, sizeof(SSubmitTbData));
    if (NULL == pVgCxt->pData->aSubmitTbData) {
      return TSDB_CODE_OUT_OF_MEMORY;
    }
  }
  taosArrayPush(pVgCxt->pData->aSubmitTbData, pTableCxt->pData);
  taosMemoryFreeClear(pTableCxt->pData);

  qDebug("add tableDataCxt uid:%" PRId64 " to vgId:%d", pTableCxt->pMeta->uid, pVgCxt->vgId);

  return TSDB_CODE_SUCCESS;
}

static int32_t createVgroupDataCxt(STableDataCxt* pTableCxt, SHashObj* pVgroupHash, SArray* pVgroupList,
                                   SVgroupDataCxt** pOutput) {
  SVgroupDataCxt* pVgCxt = taosMemoryCalloc(1, sizeof(SVgroupDataCxt));
  if (NULL == pVgCxt) {
    return TSDB_CODE_OUT_OF_MEMORY;
  }
  pVgCxt->pData = taosMemoryCalloc(1, sizeof(SSubmitReq2));
  if (NULL == pVgCxt->pData) {
    insDestroyVgroupDataCxt(pVgCxt);
    return TSDB_CODE_OUT_OF_MEMORY;
  }

  pVgCxt->vgId = pTableCxt->pMeta->vgId;
  int32_t code = taosHashPut(pVgroupHash, &pVgCxt->vgId, sizeof(pVgCxt->vgId), &pVgCxt, POINTER_BYTES);
  if (TSDB_CODE_SUCCESS == code) {
    taosArrayPush(pVgroupList, &pVgCxt);
    *pOutput = pVgCxt;
  } else {
    insDestroyVgroupDataCxt(pVgCxt);
  }
  return code;
}

int insColDataComp(const void* lp, const void* rp) {
  SColData* pLeft = (SColData*)lp;
  SColData* pRight = (SColData*)rp;
  if (pLeft->cid < pRight->cid) {
    return -1;
  } else if (pLeft->cid > pRight->cid) {
    return 1;
  }

  return 0;
}

int32_t insMergeTableDataCxt(SHashObj* pTableHash, SArray** pVgDataBlocks) {
  SHashObj* pVgroupHash = taosHashInit(128, taosGetDefaultHashFunction(TSDB_DATA_TYPE_INT), true, false);
  SArray*   pVgroupList = taosArrayInit(8, POINTER_BYTES);
  if (NULL == pVgroupHash || NULL == pVgroupList) {
    taosHashCleanup(pVgroupHash);
    taosArrayDestroy(pVgroupList);
    return TSDB_CODE_OUT_OF_MEMORY;
  }

  int32_t code = TSDB_CODE_SUCCESS;
  bool    colFormat = false;

  void* p = taosHashIterate(pTableHash, NULL);
  if (p) {
    STableDataCxt* pTableCxt = *(STableDataCxt**)p;
    colFormat = (0 != (pTableCxt->pData->flags & SUBMIT_REQ_COLUMN_DATA_FORMAT));
  }

  while (TSDB_CODE_SUCCESS == code && NULL != p) {
    STableDataCxt* pTableCxt = *(STableDataCxt**)p;
    if (colFormat) {
      SColData* pCol = taosArrayGet(pTableCxt->pData->aCol, 0);
      if (pCol->nVal <= 0) {
        p = taosHashIterate(pTableHash, p);
        continue;
      }

      if (pTableCxt->pData->pCreateTbReq) {
        pTableCxt->pData->flags |= SUBMIT_REQ_AUTO_CREATE_TABLE;
      }

      taosArraySort(pTableCxt->pData->aCol, insColDataComp);

      tColDataSortMerge(pTableCxt->pData->aCol);
    } else {
      if (!pTableCxt->ordered) {
        tRowSort(pTableCxt->pData->aRowP);
      }
      if (!pTableCxt->ordered || pTableCxt->duplicateTs) {
        code = tRowMerge(pTableCxt->pData->aRowP, pTableCxt->pSchema, 0);
      }
    }

    if (TSDB_CODE_SUCCESS == code) {
      SVgroupDataCxt* pVgCxt = NULL;
      int32_t         vgId = pTableCxt->pMeta->vgId;
      void**          p = taosHashGet(pVgroupHash, &vgId, sizeof(vgId));
      if (NULL == p) {
        code = createVgroupDataCxt(pTableCxt, pVgroupHash, pVgroupList, &pVgCxt);
      } else {
        pVgCxt = *(SVgroupDataCxt**)p;
      }
      if (TSDB_CODE_SUCCESS == code) {
        code = fillVgroupDataCxt(pTableCxt, pVgCxt);
      }
    }
    if (TSDB_CODE_SUCCESS == code) {
      p = taosHashIterate(pTableHash, p);
    }
  }

  taosHashCleanup(pVgroupHash);
  if (TSDB_CODE_SUCCESS == code) {
    *pVgDataBlocks = pVgroupList;
  } else {
    insDestroyVgroupDataCxtList(pVgroupList);
  }

  return code;
}

static int32_t buildSubmitReq(int32_t vgId, SSubmitReq2* pReq, void** pData, uint32_t* pLen) {
  int32_t  code = TSDB_CODE_SUCCESS;
  uint32_t len = 0;
  void*    pBuf = NULL;
  tEncodeSize(tEncodeSSubmitReq2, pReq, len, code);
  if (TSDB_CODE_SUCCESS == code) {
    SEncoder encoder;
    len += sizeof(SMsgHead);
    pBuf = taosMemoryMalloc(len);
    if (NULL == pBuf) {
      return TSDB_CODE_OUT_OF_MEMORY;
    }
    ((SMsgHead*)pBuf)->vgId = htonl(vgId);
    ((SMsgHead*)pBuf)->contLen = htonl(len);
    tEncoderInit(&encoder, POINTER_SHIFT(pBuf, sizeof(SMsgHead)), len - sizeof(SMsgHead));
    code = tEncodeSSubmitReq2(&encoder, pReq);
    tEncoderClear(&encoder);
  }

  if (TSDB_CODE_SUCCESS == code) {
    *pData = pBuf;
    *pLen = len;
  } else {
    taosMemoryFree(pBuf);
  }
  return code;
}

static void destroyVgDataBlocks(void* p) {
  SVgDataBlocks* pVg = p;
  taosMemoryFree(pVg->pData);
  taosMemoryFree(pVg);
}

int32_t insBuildVgDataBlocks(SHashObj* pVgroupsHashObj, SArray* pVgDataCxtList, SArray** pVgDataBlocks) {
  size_t  numOfVg = taosArrayGetSize(pVgDataCxtList);
  SArray* pDataBlocks = taosArrayInit(numOfVg, POINTER_BYTES);
  if (NULL == pDataBlocks) {
    return TSDB_CODE_OUT_OF_MEMORY;
  }

  int32_t code = TSDB_CODE_SUCCESS;
  for (size_t i = 0; TSDB_CODE_SUCCESS == code && i < numOfVg; ++i) {
    SVgroupDataCxt* src = taosArrayGetP(pVgDataCxtList, i);
    SVgDataBlocks*  dst = taosMemoryCalloc(1, sizeof(SVgDataBlocks));
    if (NULL == dst) {
      code = TSDB_CODE_OUT_OF_MEMORY;
    }
    if (TSDB_CODE_SUCCESS == code) {
      dst->numOfTables = taosArrayGetSize(src->pData->aSubmitTbData);
      code = taosHashGetDup(pVgroupsHashObj, (const char*)&src->vgId, sizeof(src->vgId), &dst->vg);
    }
    if (TSDB_CODE_SUCCESS == code) {
      code = buildSubmitReq(src->vgId, src->pData, &dst->pData, &dst->size);
    }
    if (TSDB_CODE_SUCCESS == code) {
      code = (NULL == taosArrayPush(pDataBlocks, &dst) ? TSDB_CODE_OUT_OF_MEMORY : TSDB_CODE_SUCCESS);
    }
  }

  if (TSDB_CODE_SUCCESS == code) {
    *pVgDataBlocks = pDataBlocks;
  } else {
    taosArrayDestroyP(pDataBlocks, destroyVgDataBlocks);
  }

  return code;
}

int rawBlockBindData(SQuery *query, STableMeta* pTableMeta, SRetrieveTableRsp* pRsp, SVCreateTbReq *pCreateTb){
  STableDataCxt* pTableCxt = NULL;
  int ret = insGetTableDataCxt(((SVnodeModifOpStmt *)(query->pRoot))->pTableBlockHashObj, &pTableMeta->uid, sizeof(pTableMeta->uid),
                           pTableMeta, &pCreateTb, &pTableCxt, true);
  if (ret != TSDB_CODE_SUCCESS) {
    uError("insGetTableDataCxt error");
    goto end;
  }

  // no need to bind, because select * get all fields
  ret = initTableColSubmitData(pTableCxt);
  if (ret != TSDB_CODE_SUCCESS) {
    uError( "initTableColSubmitData error");
    goto end;
  }

  char* p = (char*)pRsp->data;
  // | version | total length | total rows | total columns | flag seg| block group id | column schema | each column length |
  p += sizeof(int32_t);
  p += sizeof(int32_t);

  int32_t numOfRows = *(int32_t*)p;
  p += sizeof(int32_t);

  int32_t numOfCols = *(int32_t*)p;
  p += sizeof(int32_t);

  p += sizeof(int32_t);
  p += sizeof(uint64_t);

  int8_t *fields = p;
  p += numOfCols * (sizeof(int8_t) + sizeof(int32_t));

  int32_t* colLength = (int32_t*)p;
  p += sizeof(int32_t) * numOfCols;

  char* pStart = p;

  SSchema*            pSchema = getTableColumnSchema(pTableCxt->pMeta);
  SBoundColInfo*      boundInfo = &pTableCxt->boundColsInfo;

  if(boundInfo->numOfBound != numOfCols){
    uError("boundInfo->numOfBound:%d != numOfCols:%d", boundInfo->numOfBound, numOfCols);
    ret = TSDB_CODE_INVALID_PARA;
    goto end;
  }
  for (int c = 0; c < boundInfo->numOfBound; ++c) {
    SSchema* pColSchema = &pSchema[boundInfo->pColIndex[c]];
    SColData* pCol = taosArrayGet(pTableCxt->pData->aCol, c);

    if (*fields != pColSchema->type && *(int32_t*)(fields + sizeof(int8_t)) != pColSchema->bytes) {
      uError( "type or bytes not equal");
      ret = TSDB_CODE_INVALID_PARA;
      goto end;
    }

    colLength[c] = htonl(colLength[c]);
    int8_t* offset = pStart;
    if (IS_VAR_DATA_TYPE(pColSchema->type)) {
      pStart += numOfRows * sizeof(int32_t);
    } else {
      pStart += BitmapLen(numOfRows);
    }
    char *pData = pStart;

    tColDataAddValueByDataBlock(pCol, pColSchema->type, pColSchema->bytes, numOfRows, offset, pData);
    fields += sizeof(int8_t) + sizeof(int32_t);
    pStart += colLength[c];
  }

end:
  return ret;
}<|MERGE_RESOLUTION|>--- conflicted
+++ resolved
@@ -205,12 +205,7 @@
   taosMemoryFreeClear(pBoundInfo->pColIndex);
 }
 
-<<<<<<< HEAD
 static int32_t createDataBlock(size_t defaultSize, int32_t rowSize, int32_t startOffset, STableMeta* pTableMeta,
-=======
-
-static int32_t createTableDataBlock(size_t defaultSize, int32_t rowSize, int32_t startOffset, STableMeta* pTableMeta,
->>>>>>> cbeec94b
                                STableDataBlocks** dataBlocks) {
   STableDataBlocks* dataBuf = (STableDataBlocks*)taosMemoryCalloc(1, sizeof(STableDataBlocks));
   if (dataBuf == NULL) {
