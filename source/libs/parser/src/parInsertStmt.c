--- conflicted
+++ resolved
@@ -29,63 +29,53 @@
   char     buf[TSDB_MAX_TAGS_LEN];
 } SKvParam;
 
-int32_t qCloneCurrentTbData(STableDataCxt*       pDataBlock, SSubmitTbData **pData) {
+int32_t qCloneCurrentTbData(STableDataCxt* pDataBlock, SSubmitTbData** pData) {
   *pData = taosMemoryCalloc(1, sizeof(SSubmitTbData));
   if (NULL == *pData) {
     return TSDB_CODE_OUT_OF_MEMORY;
   }
 
-  SSubmitTbData *pNew = *pData;
-  
+  SSubmitTbData* pNew = *pData;
+
   *pNew = *pDataBlock->pData;
-  
+
   cloneSVreateTbReq(pDataBlock->pData->pCreateTbReq, &pNew->pCreateTbReq);
   pNew->aCol = taosArrayDup(pDataBlock->pData->aCol, NULL);
 
   int32_t colNum = taosArrayGetSize(pNew->aCol);
   for (int32_t i = 0; i < colNum; ++i) {
-    SColData *pCol = (SColData*)taosArrayGet(pNew->aCol, i);
+    SColData* pCol = (SColData*)taosArrayGet(pNew->aCol, i);
     tColDataDeepClear(pCol);
   }
 
   return TSDB_CODE_SUCCESS;
 }
 
-
 int32_t qBuildStmtOutput(SQuery* pQuery, SHashObj* pVgHash, SHashObj* pBlockHash) {
-  int32_t code = TSDB_CODE_SUCCESS;
-  SArray* pVgDataBlocks = NULL;
-  SVnodeModifOpStmt *pStmt = (SVnodeModifOpStmt*)pQuery->pRoot;
-  
+  int32_t             code = TSDB_CODE_SUCCESS;
+  SArray*             pVgDataBlocks = NULL;
+  SVnodeModifyOpStmt* pStmt = (SVnodeModifyOpStmt*)pQuery->pRoot;
+
   // merge according to vgId
   if (taosHashGetSize(pBlockHash) > 0) {
     code = insMergeTableDataCxt(pBlockHash, &pVgDataBlocks);
   }
   if (TSDB_CODE_SUCCESS == code) {
-<<<<<<< HEAD
     code = insBuildVgDataBlocks(pVgHash, pVgDataBlocks, &pStmt->pDataBlocks);
   }
-  
+
   if (pStmt->freeArrayFunc) {
     pStmt->freeArrayFunc(pVgDataBlocks);
-=======
-    code = insBuildOutput(pVgHash, pVgDataBlocks, &((SVnodeModifyOpStmt*)pQuery->pRoot)->pDataBlocks);
->>>>>>> 401396a0
   }
   return code;
 }
 
 int32_t qBindStmtTagsValue(void* pBlock, void* boundTags, int64_t suid, const char* sTableName, char* tName,
                            TAOS_MULTI_BIND* bind, char* msgBuf, int32_t msgBufLen) {
-  STableDataCxt*   pDataBlock = (STableDataCxt*)pBlock;
-  SMsgBuf             pBuf = {.buf = msgBuf, .len = msgBufLen};
-<<<<<<< HEAD
-  int32_t  code = TSDB_CODE_SUCCESS;
+  STableDataCxt* pDataBlock = (STableDataCxt*)pBlock;
+  SMsgBuf        pBuf = {.buf = msgBuf, .len = msgBufLen};
+  int32_t        code = TSDB_CODE_SUCCESS;
   SBoundColInfo* tags = (SBoundColInfo*)boundTags;
-=======
-  int32_t             code = TSDB_CODE_SUCCESS;
-  SParsedDataColInfo* tags = (SParsedDataColInfo*)boundTags;
->>>>>>> 401396a0
   if (NULL == tags) {
     return TSDB_CODE_APP_ERROR;
   }
@@ -173,7 +163,6 @@
     goto end;
   }
 
-<<<<<<< HEAD
   if (NULL == pDataBlock->pData->pCreateTbReq) {
     pDataBlock->pData->pCreateTbReq = taosMemoryCalloc(1, sizeof(SVCreateTbReq));
     if (NULL == pDataBlock->pData->pCreateTbReq) {
@@ -182,14 +171,8 @@
     }
   }
 
-  insBuildCreateTbReq(pDataBlock->pData->pCreateTbReq, tName, pTag, suid, sTableName, tagName, pDataBlock->pMeta->tableInfo.numOfTags, TSDB_DEFAULT_TABLE_TTL);
-=======
-  SVCreateTbReq tbReq = {0};
-  insBuildCreateTbReq(&tbReq, tName, pTag, suid, sTableName, tagName, pDataBlock->pTableMeta->tableInfo.numOfTags,
-                      TSDB_DEFAULT_TABLE_TTL);
-  code = insBuildCreateTbMsg(pDataBlock, &tbReq);
-  tdDestroySVCreateTbReq(&tbReq);
->>>>>>> 401396a0
+  insBuildCreateTbReq(pDataBlock->pData->pCreateTbReq, tName, pTag, suid, sTableName, tagName,
+                      pDataBlock->pMeta->tableInfo.numOfTags, TSDB_DEFAULT_TABLE_TTL);
 
 end:
   for (int i = 0; i < taosArrayGetSize(pTagArray); ++i) {
@@ -228,8 +211,9 @@
     if (src->is_null && src->is_null[i]) {
       continue;
     }
-    
-    if (!taosMbsToUcs4(((char*)src->buffer) + src->buffer_length * i, src->length[i], (TdUcs4*)(((char*)dst->buffer) + dst->buffer_length * i), dst->buffer_length, &output)) {
+
+    if (!taosMbsToUcs4(((char*)src->buffer) + src->buffer_length * i, src->length[i],
+                       (TdUcs4*)(((char*)dst->buffer) + dst->buffer_length * i), dst->buffer_length, &output)) {
       if (errno == E2BIG) {
         return generateSyntaxErrMsg(pMsgBuf, TSDB_CODE_PAR_VALUE_TOO_LONG, pSchema->name);
       }
@@ -249,17 +233,17 @@
 }
 
 int32_t qBindStmtColsValue(void* pBlock, TAOS_MULTI_BIND* bind, char* msgBuf, int32_t msgBufLen) {
-  STableDataCxt*      pDataBlock = (STableDataCxt*)pBlock;
-  SSchema*            pSchema = getTableColumnSchema(pDataBlock->pMeta);
-  SBoundColInfo*      boundInfo = &pDataBlock->boundColsInfo;
-  SMsgBuf             pBuf = {.buf = msgBuf, .len = msgBufLen};
-  int32_t             rowNum = bind->num;
-  TAOS_MULTI_BIND     ncharBind = {0};
-  TAOS_MULTI_BIND*    pBind = NULL;
-  int32_t             code = 0;
+  STableDataCxt*   pDataBlock = (STableDataCxt*)pBlock;
+  SSchema*         pSchema = getTableColumnSchema(pDataBlock->pMeta);
+  SBoundColInfo*   boundInfo = &pDataBlock->boundColsInfo;
+  SMsgBuf          pBuf = {.buf = msgBuf, .len = msgBufLen};
+  int32_t          rowNum = bind->num;
+  TAOS_MULTI_BIND  ncharBind = {0};
+  TAOS_MULTI_BIND* pBind = NULL;
+  int32_t          code = 0;
 
   for (int c = 0; c < boundInfo->numOfBound; ++c) {
-    SSchema* pColSchema = &pSchema[boundInfo->pColIndex[c]];
+    SSchema*  pColSchema = &pSchema[boundInfo->pColIndex[c]];
     SColData* pCol = taosArrayGet(pDataBlock->pData->aCol, c);
 
     if (bind[c].num != rowNum) {
@@ -297,20 +281,20 @@
 
 int32_t qBindStmtSingleColValue(void* pBlock, TAOS_MULTI_BIND* bind, char* msgBuf, int32_t msgBufLen, int32_t colIdx,
                                 int32_t rowNum) {
-  STableDataCxt*      pDataBlock = (STableDataCxt*)pBlock;
-  SSchema*            pSchema = getTableColumnSchema(pDataBlock->pMeta);
-  SBoundColInfo*      boundInfo = &pDataBlock->boundColsInfo;
-  SMsgBuf             pBuf = {.buf = msgBuf, .len = msgBufLen};
-  SSchema*            pColSchema = &pSchema[boundInfo->pColIndex[colIdx]];
-  SColData*           pCol = taosArrayGet(pDataBlock->pData->aCol, colIdx);
-  TAOS_MULTI_BIND     ncharBind = {0};
-  TAOS_MULTI_BIND*    pBind = NULL;
-  int32_t             code = 0;
-  
+  STableDataCxt*   pDataBlock = (STableDataCxt*)pBlock;
+  SSchema*         pSchema = getTableColumnSchema(pDataBlock->pMeta);
+  SBoundColInfo*   boundInfo = &pDataBlock->boundColsInfo;
+  SMsgBuf          pBuf = {.buf = msgBuf, .len = msgBufLen};
+  SSchema*         pColSchema = &pSchema[boundInfo->pColIndex[colIdx]];
+  SColData*        pCol = taosArrayGet(pDataBlock->pData->aCol, colIdx);
+  TAOS_MULTI_BIND  ncharBind = {0};
+  TAOS_MULTI_BIND* pBind = NULL;
+  int32_t          code = 0;
+
   if (bind->num != rowNum) {
     return buildInvalidOperationMsg(&pBuf, "row number in each bind param should be the same");
   }
-  
+
   if (bind->buffer_type != pColSchema->type) {
     return buildInvalidOperationMsg(&pBuf, "column type mis-match with buffer type");
   }
@@ -324,7 +308,7 @@
   } else {
     pBind = bind;
   }
-  
+
   tColDataAddValueByBind(pCol, pBind);
 
   qDebug("stmt col %d bind %d rows data", colIdx, rowNum);
@@ -337,8 +321,8 @@
   return code;
 }
 
-int32_t buildBoundFields(int32_t numOfBound, int16_t* boundColumns, SSchema* pSchema, int32_t* fieldNum, TAOS_FIELD_E** fields,
-                         uint8_t timePrec) {
+int32_t buildBoundFields(int32_t numOfBound, int16_t* boundColumns, SSchema* pSchema, int32_t* fieldNum,
+                         TAOS_FIELD_E** fields, uint8_t timePrec) {
   if (fields) {
     *fields = taosMemoryCalloc(numOfBound, sizeof(TAOS_FIELD_E));
     if (NULL == *fields) {
@@ -364,7 +348,7 @@
 }
 
 int32_t qBuildStmtTagFields(void* pBlock, void* boundTags, int32_t* fieldNum, TAOS_FIELD_E** fields) {
-  STableDataCxt*   pDataBlock = (STableDataCxt*)pBlock;
+  STableDataCxt* pDataBlock = (STableDataCxt*)pBlock;
   SBoundColInfo* tags = (SBoundColInfo*)boundTags;
   if (NULL == tags) {
     return TSDB_CODE_APP_ERROR;
@@ -399,18 +383,18 @@
     return TSDB_CODE_SUCCESS;
   }
 
-  CHECK_CODE(buildBoundFields(pDataBlock->boundColsInfo.numOfBound, pDataBlock->boundColsInfo.pColIndex, pSchema, fieldNum, fields,
-                              pDataBlock->pMeta->tableInfo.precision));
+  CHECK_CODE(buildBoundFields(pDataBlock->boundColsInfo.numOfBound, pDataBlock->boundColsInfo.pColIndex, pSchema,
+                              fieldNum, fields, pDataBlock->pMeta->tableInfo.precision));
 
   return TSDB_CODE_SUCCESS;
 }
 
 int32_t qResetStmtDataBlock(STableDataCxt* block, bool deepClear) {
   STableDataCxt* pBlock = (STableDataCxt*)block;
-  int32_t colNum = taosArrayGetSize(pBlock->pData->aCol);
+  int32_t        colNum = taosArrayGetSize(pBlock->pData->aCol);
 
   for (int32_t i = 0; i < colNum; ++i) {
-    SColData *pCol = (SColData*)taosArrayGet(pBlock->pData->aCol, i);
+    SColData* pCol = (SColData*)taosArrayGet(pBlock->pData->aCol, i);
     if (deepClear) {
       tColDataDeepClear(pCol);
     } else {
@@ -423,7 +407,7 @@
 
 int32_t qCloneStmtDataBlock(STableDataCxt** pDst, STableDataCxt* pSrc, bool reset) {
   int32_t code = 0;
-  
+
   *pDst = taosMemoryCalloc(1, sizeof(STableDataCxt));
   if (NULL == *pDst) {
     return TSDB_CODE_OUT_OF_MEMORY;
@@ -446,19 +430,20 @@
 
   memcpy(&pNewCxt->boundColsInfo, &pCxt->boundColsInfo, sizeof(pCxt->boundColsInfo));
   pNewCxt->boundColsInfo.pColIndex = NULL;
-  
+
   if (pCxt->boundColsInfo.pColIndex) {
     void* pNewColIdx = taosMemoryMalloc(pCxt->boundColsInfo.numOfBound * sizeof(*pCxt->boundColsInfo.pColIndex));
     if (NULL == pNewColIdx) {
       insDestroyTableDataCxt(*pDst);
       return TSDB_CODE_OUT_OF_MEMORY;
     }
-    memcpy(pNewColIdx, pCxt->boundColsInfo.pColIndex, pCxt->boundColsInfo.numOfBound * sizeof(*pCxt->boundColsInfo.pColIndex));
+    memcpy(pNewColIdx, pCxt->boundColsInfo.pColIndex,
+           pCxt->boundColsInfo.numOfBound * sizeof(*pCxt->boundColsInfo.pColIndex));
     pNewCxt->boundColsInfo.pColIndex = pNewColIdx;
   }
 
   if (pCxt->pData) {
-    SSubmitTbData *pNewTb = (SSubmitTbData*)taosMemoryMalloc(sizeof(SSubmitTbData));
+    SSubmitTbData* pNewTb = (SSubmitTbData*)taosMemoryMalloc(sizeof(SSubmitTbData));
     if (NULL == pNewTb) {
       insDestroyTableDataCxt(*pDst);
       return TSDB_CODE_OUT_OF_MEMORY;
@@ -474,17 +459,17 @@
     }
 
     pNewCxt->pData = pNewTb;
-    
+
     if (reset) {
       code = qResetStmtDataBlock(*pDst, true);
     }
   }
 
-  
   return code;
 }
 
-int32_t qRebuildStmtDataBlock(STableDataCxt** pDst, STableDataCxt* pSrc, uint64_t uid, uint64_t suid, int32_t vgId, bool rebuildCreateTb) {
+int32_t qRebuildStmtDataBlock(STableDataCxt** pDst, STableDataCxt* pSrc, uint64_t uid, uint64_t suid, int32_t vgId,
+                              bool rebuildCreateTb) {
   int32_t code = qCloneStmtDataBlock(pDst, pSrc, false);
   if (code) {
     return code;
