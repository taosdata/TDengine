/*
 * Copyright (c) 2019 TAOS Data, Inc. <jhtao@taosdata.com>
 *
 * This program is free software: you can use, redistribute, and/or modify
 * it under the terms of the GNU Affero General Public License, version 3
 * or later ("AGPL"), as published by the Free Software Foundation.
 *
 * This program is distributed in the hope that it will be useful, but WITHOUT
 * ANY WARRANTY; without even the implied warranty of MERCHANTABILITY or
 * FITNESS FOR A PARTICULAR PURPOSE.
 *
 * You should have received a copy of the GNU Affero General Public License
 * along with this program. If not, see <http://www.gnu.org/licenses/>.
 */

#include "geosWrapper.h"
#include "os.h"
#include "parInsertUtil.h"
#include "parInt.h"
#include "parToken.h"
#include "query.h"
#include "tdataformat.h"
#include "tglobal.h"
#include "ttime.h"
#include "ttypes.h"

typedef struct SKvParam {
  int16_t  pos;
  SArray*  pTagVals;
  SSchema* schema;
  char     buf[TSDB_MAX_TAGS_LEN];
} SKvParam;

int32_t qCloneCurrentTbData(STableDataCxt* pDataBlock, SSubmitTbData** pData) {
  *pData = taosMemoryCalloc(1, sizeof(SSubmitTbData));
  if (NULL == *pData) {
    return terrno;
  }

  int8_t         flag = 1;
  SSubmitTbData* pNew = *pData;

  *pNew = *pDataBlock->pData;

  int32_t code = cloneSVreateTbReq(pDataBlock->pData->pCreateTbReq, &pNew->pCreateTbReq);
  if (TSDB_CODE_SUCCESS != code) {
    taosMemoryFreeClear(*pData);
    return code;
  }
  pNew->aCol = taosArrayDup(pDataBlock->pData->aCol, NULL);
  if (!pNew->aCol) {
    code = terrno;
    taosMemoryFreeClear(*pData);
    return code;
  }

  int32_t colNum = taosArrayGetSize(pNew->aCol);
  for (int32_t i = 0; i < colNum; ++i) {
    if (pDataBlock->pData->flags & SUBMIT_REQ_COLUMN_DATA_FORMAT) {
      SColData* pCol = (SColData*)taosArrayGet(pNew->aCol, i);
      tColDataDeepClear(pCol);
    } else {
      pNew->aCol = taosArrayInit(20, POINTER_BYTES);
      if (pNew->aCol == NULL) {
        code = terrno;
        taosMemoryFreeClear(*pData);
        return code;
      }
    }
  }

  if (pDataBlock->hasBlob) {
    code = tBlobRowCreate(1024, flag, &pNew->pBlobRow);
  }

  return code;
}

int32_t qAppendStmtTableOutput(SQuery* pQuery, SHashObj* pAllVgHash, STableColsData* pTbData, STableDataCxt* pTbCtx,
                               SStbInterlaceInfo* pBuildInfo, SVCreateTbReq* ctbReq) {
  // merge according to vgId
  return insAppendStmtTableDataCxt(pAllVgHash, pTbData, pTbCtx, pBuildInfo, ctbReq);
}

int32_t qBuildStmtFinOutput(SQuery* pQuery, SHashObj* pAllVgHash, SArray* pVgDataBlocks) {
  int32_t             code = TSDB_CODE_SUCCESS;
  SVnodeModifyOpStmt* pStmt = (SVnodeModifyOpStmt*)pQuery->pRoot;

  if (TSDB_CODE_SUCCESS == code) {
    code = insBuildVgDataBlocks(pAllVgHash, pVgDataBlocks, &pStmt->pDataBlocks, true);
  }

  if (pStmt->freeArrayFunc) {
    pStmt->freeArrayFunc(pVgDataBlocks);
  }
  return code;
}

/*
int32_t qBuildStmtOutputFromTbList(SQuery* pQuery, SHashObj* pVgHash, SArray* pBlockList, STableDataCxt* pTbCtx, int32_t
tbNum) { int32_t             code = TSDB_CODE_SUCCESS; SArray*             pVgDataBlocks = NULL; SVnodeModifyOpStmt*
pStmt = (SVnodeModifyOpStmt*)pQuery->pRoot;

  // merge according to vgId
  if (tbNum > 0) {
    code = insMergeStmtTableDataCxt(pTbCtx, pBlockList, &pVgDataBlocks, true, tbNum);
  }

  if (TSDB_CODE_SUCCESS == code) {
    code = insBuildVgDataBlocks(pVgHash, pVgDataBlocks, &pStmt->pDataBlocks);
  }

  if (pStmt->freeArrayFunc) {
    pStmt->freeArrayFunc(pVgDataBlocks);
  }
  return code;
}
*/

int32_t qBuildStmtOutput(SQuery* pQuery, SHashObj* pVgHash, SHashObj* pBlockHash) {
  int32_t             code = TSDB_CODE_SUCCESS;
  SArray*             pVgDataBlocks = NULL;
  SVnodeModifyOpStmt* pStmt = (SVnodeModifyOpStmt*)pQuery->pRoot;

  // merge according to vgId
  if (taosHashGetSize(pBlockHash) > 0) {
    code = insMergeTableDataCxt(pBlockHash, &pVgDataBlocks, true);
  }

  if (TSDB_CODE_SUCCESS == code) {
    code = insBuildVgDataBlocks(pVgHash, pVgDataBlocks, &pStmt->pDataBlocks, false);
  }

  if (pStmt->freeArrayFunc) {
    pStmt->freeArrayFunc(pVgDataBlocks);
  }
  return code;
}

int32_t qBindStmtTagsValue(void* pBlock, void* boundTags, int64_t suid, const char* sTableName, char* tName,
                           TAOS_MULTI_BIND* bind, char* msgBuf, int32_t msgBufLen, void* charsetCxt) {
  STableDataCxt* pDataBlock = (STableDataCxt*)pBlock;
  SMsgBuf        pBuf = {.buf = msgBuf, .len = msgBufLen};
  int32_t        code = TSDB_CODE_SUCCESS;
  SBoundColInfo* tags = (SBoundColInfo*)boundTags;
  if (NULL == tags) {
    return TSDB_CODE_APP_ERROR;
  }

  SArray* pTagArray = taosArrayInit(tags->numOfBound, sizeof(STagVal));
  if (!pTagArray) {
    return buildInvalidOperationMsg(&pBuf, "out of memory");
  }

  SArray* tagName = taosArrayInit(8, TSDB_COL_NAME_LEN);
  if (!tagName) {
    code = buildInvalidOperationMsg(&pBuf, "out of memory");
    goto end;
  }

  SSchema* pSchema = getTableTagSchema(pDataBlock->pMeta);

  bool  isJson = false;
  STag* pTag = NULL;

  for (int c = 0; c < tags->numOfBound; ++c) {
    if (bind[c].is_null && bind[c].is_null[0]) {
      continue;
    }

    SSchema* pTagSchema = &pSchema[tags->pColIndex[c]];
    int32_t  colLen = pTagSchema->bytes;
    if (IS_VAR_DATA_TYPE(pTagSchema->type)) {
      if (!bind[c].length) {
        code = buildInvalidOperationMsg(&pBuf, "var tag length is null");
        goto end;
      }
      colLen = bind[c].length[0];
      if ((colLen + VARSTR_HEADER_SIZE) > pTagSchema->bytes) {
        code = buildInvalidOperationMsg(&pBuf, "tag length is too big");
        goto end;
      }
    }
    if (NULL == taosArrayPush(tagName, pTagSchema->name)) {
      code = terrno;
      goto end;
    }
    if (pTagSchema->type == TSDB_DATA_TYPE_JSON) {
      if (colLen > (TSDB_MAX_JSON_TAG_LEN - VARSTR_HEADER_SIZE) / TSDB_NCHAR_SIZE) {
        code = buildSyntaxErrMsg(&pBuf, "json string too long than 4095", bind[c].buffer);
        goto end;
      }

      isJson = true;
      char* tmp = taosMemoryCalloc(1, colLen + 1);
      if (!tmp) {
        code = terrno;
        goto end;
      }
      memcpy(tmp, bind[c].buffer, colLen);
      code = parseJsontoTagData(tmp, pTagArray, &pTag, &pBuf, charsetCxt);
      taosMemoryFree(tmp);
      if (code != TSDB_CODE_SUCCESS) {
        goto end;
      }
    } else {
      STagVal val = {.cid = pTagSchema->colId, .type = pTagSchema->type};
      //      strcpy(val.colName, pTagSchema->name);
      if (pTagSchema->type == TSDB_DATA_TYPE_BINARY || pTagSchema->type == TSDB_DATA_TYPE_VARBINARY ||
          pTagSchema->type == TSDB_DATA_TYPE_GEOMETRY) {
        if (pTagSchema->type == TSDB_DATA_TYPE_GEOMETRY) {
          code = initCtxAsText();
          if (code) {
            qError("geometry init failed:%s", tstrerror(code));
            goto end;
          }
          code = checkWKB(bind[c].buffer, colLen);
          if (code) {
            qError("stmt bind invalid geometry tag:%s, must be WKB format", (char*)bind[c].buffer);
            goto end;
          }
        }
        val.pData = (uint8_t*)bind[c].buffer;
        val.nData = colLen;
      } else if (pTagSchema->type == TSDB_DATA_TYPE_NCHAR) {
        int32_t output = 0;
        void*   p = taosMemoryCalloc(1, colLen * TSDB_NCHAR_SIZE);
        if (p == NULL) {
          code = terrno;
          goto end;
        }
        if (!taosMbsToUcs4(bind[c].buffer, colLen, (TdUcs4*)(p), colLen * TSDB_NCHAR_SIZE, &output, charsetCxt)) {
          if (terrno == TAOS_SYSTEM_ERROR(E2BIG)) {
            taosMemoryFree(p);
            code = generateSyntaxErrMsg(&pBuf, TSDB_CODE_PAR_VALUE_TOO_LONG, pTagSchema->name);
            goto end;
          }
          char buf[512] = {0};
          snprintf(buf, tListLen(buf), " taosMbsToUcs4 error:%s", strerror(terrno));
          taosMemoryFree(p);
          code = buildSyntaxErrMsg(&pBuf, buf, bind[c].buffer);
          goto end;
        }
        val.pData = p;
        val.nData = output;
      } else {
        memcpy(&val.i64, bind[c].buffer, colLen);
      }
      if (IS_VAR_DATA_TYPE(pTagSchema->type) && val.nData > pTagSchema->bytes) {
        code = TSDB_CODE_PAR_VALUE_TOO_LONG;
        goto end;
      }
      if (NULL == taosArrayPush(pTagArray, &val)) {
        code = terrno;
        goto end;
      }
    }
  }

  if (!isJson && (code = tTagNew(pTagArray, 1, false, &pTag)) != TSDB_CODE_SUCCESS) {
    goto end;
  }

  if (NULL == pDataBlock->pData->pCreateTbReq) {
    pDataBlock->pData->pCreateTbReq = taosMemoryCalloc(1, sizeof(SVCreateTbReq));
    if (NULL == pDataBlock->pData->pCreateTbReq) {
      code = terrno;
      goto end;
    }
  } else {
    SVCreateTbReq* tmp = pDataBlock->pData->pCreateTbReq;
    taosMemoryFreeClear(tmp->name);
    taosMemoryFreeClear(tmp->ctb.pTag);
    taosMemoryFreeClear(tmp->ctb.stbName);
    taosArrayDestroy(tmp->ctb.tagName);
    tmp->ctb.tagName = NULL;
  }

  code = insBuildCreateTbReq(pDataBlock->pData->pCreateTbReq, tName, pTag, suid, sTableName, tagName,
                             pDataBlock->pMeta->tableInfo.numOfTags, TSDB_DEFAULT_TABLE_TTL);
  pTag = NULL;

end:
  for (int i = 0; i < taosArrayGetSize(pTagArray); ++i) {
    STagVal* p = (STagVal*)taosArrayGet(pTagArray, i);
    if (p->type == TSDB_DATA_TYPE_NCHAR) {
      taosMemoryFreeClear(p->pData);
    }
  }
  taosArrayDestroy(pTagArray);
  taosArrayDestroy(tagName);
  taosMemoryFree(pTag);

  return code;
}

int32_t convertStmtNcharCol(SMsgBuf* pMsgBuf, SSchema* pSchema, TAOS_MULTI_BIND* src, TAOS_MULTI_BIND* dst,
                            void* charsetCxt) {
  int32_t output = 0;
  int32_t newBuflen = (pSchema->bytes - VARSTR_HEADER_SIZE) * src->num;
  if (dst->buffer_length < newBuflen) {
    dst->buffer = taosMemoryRealloc(dst->buffer, newBuflen);
    if (NULL == dst->buffer) {
      return terrno;
    }
  }

  if (NULL == dst->length) {
    dst->length = taosMemoryRealloc(dst->length, sizeof(int32_t) * src->num);
    if (NULL == dst->length) {
      taosMemoryFreeClear(dst->buffer);
      return terrno;
    }
  }

  dst->buffer_length = pSchema->bytes - VARSTR_HEADER_SIZE;

  for (int32_t i = 0; i < src->num; ++i) {
    if (src->is_null && src->is_null[i]) {
      continue;
    }

    if (!taosMbsToUcs4(((char*)src->buffer) + src->buffer_length * i, src->length[i],
                       (TdUcs4*)(((char*)dst->buffer) + dst->buffer_length * i), dst->buffer_length, &output,
                       charsetCxt)) {
      if (terrno == TAOS_SYSTEM_ERROR(E2BIG)) {
        return generateSyntaxErrMsg(pMsgBuf, TSDB_CODE_PAR_VALUE_TOO_LONG, pSchema->name);
      }
      char buf[512] = {0};
      snprintf(buf, tListLen(buf), "%s", strerror(terrno));
      return buildSyntaxErrMsg(pMsgBuf, buf, NULL);
    }

    dst->length[i] = output;
  }

  dst->buffer_type = src->buffer_type;
  dst->is_null = src->is_null;
  dst->num = src->num;

  return TSDB_CODE_SUCCESS;
}

int32_t qBindStmtStbColsValue(void* pBlock, SArray* pCols, TAOS_MULTI_BIND* bind, char* msgBuf, int32_t msgBufLen,
                              STSchema** pTSchema, SBindInfo* pBindInfos, void* charsetCxt) {
  STableDataCxt*   pDataBlock = (STableDataCxt*)pBlock;
  SSchema*         pSchema = getTableColumnSchema(pDataBlock->pMeta);
  SBoundColInfo*   boundInfo = &pDataBlock->boundColsInfo;
  SMsgBuf          pBuf = {.buf = msgBuf, .len = msgBufLen};
  int32_t          rowNum = bind->num;
  TAOS_MULTI_BIND  ncharBind = {0};
  TAOS_MULTI_BIND* pBind = NULL;
  int32_t          code = 0;
  int16_t          lastColId = -1;
  bool             colInOrder = true;

  if (NULL == pTSchema || NULL == *pTSchema) {
    *pTSchema = tBuildTSchema(pSchema, pDataBlock->pMeta->tableInfo.numOfColumns, pDataBlock->pMeta->sversion);
  }

  for (int c = 0; c < boundInfo->numOfBound; ++c) {
    SSchema* pColSchema = &pSchema[boundInfo->pColIndex[c]];
    if (pColSchema->colId <= lastColId) {
      colInOrder = false;
    } else {
      lastColId = pColSchema->colId;
    }
    // SColData* pCol = taosArrayGet(pCols, c);

    if (bind[c].num != rowNum) {
      code = buildInvalidOperationMsg(&pBuf, "row number in each bind param should be the same");
      goto _return;
    }

    if ((!(rowNum == 1 && bind[c].is_null && *bind[c].is_null)) &&
        bind[c].buffer_type != pColSchema->type) {  // for rowNum ==1 , connector may not set buffer_type
      code = buildInvalidOperationMsg(&pBuf, "column type mis-match with buffer type");
      goto _return;
    }

    if (TSDB_DATA_TYPE_NCHAR == pColSchema->type) {
      code = convertStmtNcharCol(&pBuf, pColSchema, bind + c, &ncharBind, charsetCxt);
      if (code) {
        goto _return;
      }
      pBind = &ncharBind;
    } else {
      pBind = bind + c;
    }

    pBindInfos[c].columnId = pColSchema->colId;
    pBindInfos[c].bind = pBind;
    pBindInfos[c].type = pColSchema->type;
  }

  code = tRowBuildFromBind(pBindInfos, boundInfo->numOfBound, colInOrder, *pTSchema, pCols, &pDataBlock->ordered,
                           &pDataBlock->duplicateTs);

  parserDebug("stmt all %d columns bind %d rows data", boundInfo->numOfBound, rowNum);

_return:

  taosMemoryFree(ncharBind.buffer);
  taosMemoryFree(ncharBind.length);

  return code;
}

int32_t qBindStmtColsValue(void* pBlock, SArray* pCols, TAOS_MULTI_BIND* bind, char* msgBuf, int32_t msgBufLen,
                           void* charsetCxt) {
  STableDataCxt*   pDataBlock = (STableDataCxt*)pBlock;
  SSchema*         pSchema = getTableColumnSchema(pDataBlock->pMeta);
  SBoundColInfo*   boundInfo = &pDataBlock->boundColsInfo;
  SMsgBuf          pBuf = {.buf = msgBuf, .len = msgBufLen};
  int32_t          rowNum = bind->num;
  TAOS_MULTI_BIND  ncharBind = {0};
  TAOS_MULTI_BIND* pBind = NULL;
  int32_t          code = 0;

  for (int c = 0; c < boundInfo->numOfBound; ++c) {
    SSchema*  pColSchema = &pSchema[boundInfo->pColIndex[c]];
    SColData* pCol = taosArrayGet(pCols, c);

    if (bind[c].num != rowNum) {
      code = buildInvalidOperationMsg(&pBuf, "row number in each bind param should be the same");
      goto _return;
    }

    if ((!(rowNum == 1 && bind[c].is_null && *bind[c].is_null)) &&
        bind[c].buffer_type != pColSchema->type) {  // for rowNum ==1 , connector may not set buffer_type
      code = buildInvalidOperationMsg(&pBuf, "column type mis-match with buffer type");
      goto _return;
    }

    if (TSDB_DATA_TYPE_NCHAR == pColSchema->type) {
      code = convertStmtNcharCol(&pBuf, pColSchema, bind + c, &ncharBind, charsetCxt);
      if (code) {
        goto _return;
      }
      pBind = &ncharBind;
    } else {
      pBind = bind + c;
    }

    int32_t bytes = 0;
    if (IS_VAR_DATA_TYPE(pColSchema->type)) {
      if (IS_STR_DATA_BLOB(pColSchema->type)) {
        bytes = pColSchema->bytes - BLOBSTR_HEADER_SIZE;
      } else {
        bytes = pColSchema->bytes - VARSTR_HEADER_SIZE;
      }
    } else {
      bytes = -1;
    }
    code = tColDataAddValueByBind(pCol, pBind, bytes, initCtxAsText, checkWKB);
    if (code) {
      goto _return;
    }
  }

  parserDebug("stmt all %d columns bind %d rows data", boundInfo->numOfBound, rowNum);

_return:

  taosMemoryFree(ncharBind.buffer);
  taosMemoryFree(ncharBind.length);

  return code;
}

int32_t qBindStmtSingleColValue(void* pBlock, SArray* pCols, TAOS_MULTI_BIND* bind, char* msgBuf, int32_t msgBufLen,
                                int32_t colIdx, int32_t rowNum, void* charsetCxt) {
  STableDataCxt*   pDataBlock = (STableDataCxt*)pBlock;
  SSchema*         pSchema = getTableColumnSchema(pDataBlock->pMeta);
  SBoundColInfo*   boundInfo = &pDataBlock->boundColsInfo;
  SMsgBuf          pBuf = {.buf = msgBuf, .len = msgBufLen};
  SSchema*         pColSchema = &pSchema[boundInfo->pColIndex[colIdx]];
  SColData*        pCol = taosArrayGet(pCols, colIdx);
  TAOS_MULTI_BIND  ncharBind = {0};
  TAOS_MULTI_BIND* pBind = NULL;
  int32_t          code = 0;

  if (bind->num != rowNum) {
    return buildInvalidOperationMsg(&pBuf, "row number in each bind param should be the same");
  }

  // Column index exceeds the number of columns
  if (colIdx >= pCols->size && pCol == NULL) {
    return buildInvalidOperationMsg(&pBuf, "column index exceeds the number of columns");
  }

  if (bind->buffer_type != pColSchema->type) {
    return buildInvalidOperationMsg(&pBuf, "column type mis-match with buffer type");
  }

  if (TSDB_DATA_TYPE_NCHAR == pColSchema->type) {
    code = convertStmtNcharCol(&pBuf, pColSchema, bind, &ncharBind, charsetCxt);
    if (code) {
      goto _return;
    }
    pBind = &ncharBind;
  } else {
    pBind = bind;
  }
  
  code = tColDataAddValueByBind(pCol, pBind,
                                IS_VAR_DATA_TYPE(pColSchema->type) ? pColSchema->bytes - VARSTR_HEADER_SIZE : -1,
                                initCtxAsText, checkWKB);

  parserDebug("stmt col %d bind %d rows data", colIdx, rowNum);

_return:

  taosMemoryFree(ncharBind.buffer);
  taosMemoryFree(ncharBind.length);

  return code;
}

int32_t qBindStmtTagsValue2(void* pBlock, void* boundTags, int64_t suid, const char* sTableName, char* tName,
                            TAOS_STMT2_BIND* bind, char* msgBuf, int32_t msgBufLen, void* charsetCxt,
                            SVCreateTbReq* pCreateTbReq) {
  STableDataCxt* pDataBlock = (STableDataCxt*)pBlock;
  SMsgBuf        pBuf = {.buf = msgBuf, .len = msgBufLen};
  int32_t        code = TSDB_CODE_SUCCESS;
  SBoundColInfo* tags = (SBoundColInfo*)boundTags;
  if (NULL == tags) {
    return buildInvalidOperationMsg(&pBuf, "tags is null");
  }

  SArray* pTagArray;
  if (tags->parseredTags) {
    pTagArray = taosArrayDup(tags->parseredTags->pTagVals, NULL);
  } else {
    pTagArray = taosArrayInit(tags->numOfBound, sizeof(STagVal));
  }
  if (!pTagArray) {
    return buildInvalidOperationMsg(&pBuf, "out of memory");
  }

  SArray* tagName;
  if (tags->parseredTags) {
    tagName = taosArrayDup(tags->parseredTags->STagNames, NULL);
  } else {
    tagName = taosArrayInit(8, TSDB_COL_NAME_LEN);
  }

  if (!tagName) {
    code = buildInvalidOperationMsg(&pBuf, "out of memory");
    goto end;
  }

  SSchema* pSchema = getTableTagSchema(pDataBlock->pMeta);

  bool  isJson = false;
  STag* pTag = NULL;

  int bindIdx = 0;
  for (int c = 0; c < tags->numOfBound; ++c) {
    if (bind == NULL) {
      break;
    }
    if (tags->parseredTags) {
      bool found = false;
      for (int k = 0; k < tags->parseredTags->numOfTags; k++) {
        if (tags->parseredTags->pTagIndex[k] == tags->pColIndex[c]) {
          found = true;
          break;
        }
      }
      if (found) {
        continue;
      }
    }

    TAOS_STMT2_BIND bindData = bind[bindIdx++];

    if (bindData.is_null && bindData.is_null[0]) {
      continue;
    }

    SSchema* pTagSchema = &pSchema[tags->pColIndex[c]];
    int32_t  colLen = pTagSchema->bytes;
    if (IS_VAR_DATA_TYPE(pTagSchema->type)) {
      if (IS_STR_DATA_BLOB(pTagSchema->type)) {
        return TSDB_CODE_BLOB_NOT_SUPPORT_TAG;
      }
      if (!bindData.length) {
        code = buildInvalidOperationMsg(&pBuf, "var tag length is null");
        goto end;
      }
      colLen = bindData.length[0];
      if ((colLen + VARSTR_HEADER_SIZE) > pTagSchema->bytes) {
        code = buildInvalidOperationMsg(&pBuf, "tag length is too big");
        goto end;
      }
    }
    if (NULL == taosArrayPush(tagName, pTagSchema->name)) {
      code = terrno;
      goto end;
    }
    if (pTagSchema->type == TSDB_DATA_TYPE_JSON) {
      if (colLen > (TSDB_MAX_JSON_TAG_LEN - VARSTR_HEADER_SIZE) / TSDB_NCHAR_SIZE) {
        code = buildSyntaxErrMsg(&pBuf, "json string too long than 4095", bindData.buffer);
        goto end;
      }

      isJson = true;
      char* tmp = taosMemoryCalloc(1, colLen + 1);
      if (!tmp) {
        code = terrno;
        goto end;
      }
      memcpy(tmp, bindData.buffer, colLen);
      code = parseJsontoTagData(tmp, pTagArray, &pTag, &pBuf, charsetCxt);
      taosMemoryFree(tmp);
      if (code != TSDB_CODE_SUCCESS) {
        goto end;
      }
    } else {
      STagVal val = {.cid = pTagSchema->colId, .type = pTagSchema->type};
      //      strcpy(val.colName, pTagSchema->name);
      if (pTagSchema->type == TSDB_DATA_TYPE_BINARY || pTagSchema->type == TSDB_DATA_TYPE_VARBINARY ||
          pTagSchema->type == TSDB_DATA_TYPE_GEOMETRY) {
        if (pTagSchema->type == TSDB_DATA_TYPE_GEOMETRY) {
          code = initCtxAsText();
          if (code) {
            qError("geometry init failed:%s", tstrerror(code));
            goto end;
          }
          code = checkWKB(bindData.buffer, colLen);
          if (code) {
            qError("stmt2 bind invalid geometry tag:%s, must be WKB format", (char*)bindData.buffer);
            goto end;
          }
        }
        val.pData = (uint8_t*)bindData.buffer;
        val.nData = colLen;
      } else if (pTagSchema->type == TSDB_DATA_TYPE_NCHAR) {
        int32_t output = 0;
        void*   p = taosMemoryCalloc(1, colLen * TSDB_NCHAR_SIZE);
        if (p == NULL) {
          code = terrno;
          goto end;
        }
        if (!taosMbsToUcs4(bindData.buffer, colLen, (TdUcs4*)(p), colLen * TSDB_NCHAR_SIZE, &output, charsetCxt)) {
          if (terrno == TAOS_SYSTEM_ERROR(E2BIG)) {
            taosMemoryFree(p);
            code = generateSyntaxErrMsg(&pBuf, TSDB_CODE_PAR_VALUE_TOO_LONG, pTagSchema->name);
            goto end;
          }
          char buf[512] = {0};
          snprintf(buf, tListLen(buf), " taosMbsToUcs4 error:%s", strerror(terrno));
          taosMemoryFree(p);
          code = buildSyntaxErrMsg(&pBuf, buf, bindData.buffer);
          goto end;
        }
        val.pData = p;
        val.nData = output;
      } else {
        memcpy(&val.i64, bindData.buffer, colLen);
      }
      if (IS_VAR_DATA_TYPE(pTagSchema->type) && val.nData > pTagSchema->bytes) {
        code = TSDB_CODE_PAR_VALUE_TOO_LONG;
        goto end;
      }
      if (NULL == taosArrayPush(pTagArray, &val)) {
        code = terrno;
        goto end;
      }
    }
  }

  if (!isJson && (code = tTagNew(pTagArray, 1, false, &pTag)) != TSDB_CODE_SUCCESS) {
    goto end;
  }

  if (pCreateTbReq) {
    code = insBuildCreateTbReq(pCreateTbReq, tName, pTag, suid, sTableName, tagName,
                               pDataBlock->pMeta->tableInfo.numOfTags, TSDB_DEFAULT_TABLE_TTL);
    pTag = NULL;
    goto end;
  }

  if (NULL == pDataBlock->pData->pCreateTbReq) {
    pDataBlock->pData->pCreateTbReq = taosMemoryCalloc(1, sizeof(SVCreateTbReq));
    if (NULL == pDataBlock->pData->pCreateTbReq) {
      code = terrno;
      goto end;
    }
  } else {
    SVCreateTbReq* tmp = pDataBlock->pData->pCreateTbReq;
    taosMemoryFreeClear(tmp->name);
    taosMemoryFreeClear(tmp->ctb.pTag);
    taosMemoryFreeClear(tmp->ctb.stbName);
    taosArrayDestroy(tmp->ctb.tagName);
    tmp->ctb.tagName = NULL;
  }

  code = insBuildCreateTbReq(pDataBlock->pData->pCreateTbReq, tName, pTag, suid, sTableName, tagName,
                             pDataBlock->pMeta->tableInfo.numOfTags, TSDB_DEFAULT_TABLE_TTL);
  pTag = NULL;

end:
  for (int i = 0; i < taosArrayGetSize(pTagArray); ++i) {
    STagVal* p = (STagVal*)taosArrayGet(pTagArray, i);
    if (p->type == TSDB_DATA_TYPE_NCHAR) {
      taosMemoryFreeClear(p->pData);
    }
  }
  taosArrayDestroy(pTagArray);
  taosArrayDestroy(tagName);
  taosMemoryFree(pTag);

  return code;
}

static int32_t convertStmtStbNcharCol2(SMsgBuf* pMsgBuf, SSchema* pSchema, TAOS_STMT2_BIND* src, TAOS_STMT2_BIND* dst,
                                       void* charsetCxt) {
  int32_t       output = 0;
  const int32_t max_buf_len = pSchema->bytes - VARSTR_HEADER_SIZE;

  dst->buffer = taosMemoryCalloc(src->num, max_buf_len);
  if (NULL == dst->buffer) {
    return terrno;
  }

  dst->length = taosMemoryCalloc(src->num, sizeof(int32_t));
  if (NULL == dst->length) {
    taosMemoryFreeClear(dst->buffer);
    return terrno;
  }

  char* src_buf = src->buffer;
  char* dst_buf = dst->buffer;
  for (int32_t i = 0; i < src->num; ++i) {
    if (src->is_null && src->is_null[i]) {
      continue;
    }

    if (!taosMbsToUcs4(src_buf, src->length[i], (TdUcs4*)dst_buf, max_buf_len, &output, charsetCxt)) {
      if (terrno == TAOS_SYSTEM_ERROR(E2BIG)) {
        return generateSyntaxErrMsg(pMsgBuf, TSDB_CODE_PAR_VALUE_TOO_LONG, pSchema->name);
      }
      char buf[512] = {0};
      snprintf(buf, tListLen(buf), "%s", strerror(terrno));
      return buildSyntaxErrMsg(pMsgBuf, buf, NULL);
    }

    dst->length[i] = output;
    src_buf += src->length[i];
    dst_buf += output;
  }

  dst->buffer_type = src->buffer_type;
  dst->is_null = src->is_null;
  dst->num = src->num;

  return TSDB_CODE_SUCCESS;
}

int32_t qBindStmtStbColsValue2(void* pBlock, SArray* pCols, SSHashObj* parsedCols, TAOS_STMT2_BIND* bind, char* msgBuf,
                               int32_t msgBufLen, STSchema** pTSchema, SBindInfo2* pBindInfos, void* charsetCxt,
                               SBlobRow2** ppBlob) {
  STableDataCxt*  pDataBlock = (STableDataCxt*)pBlock;
  SSchema*        pSchema = getTableColumnSchema(pDataBlock->pMeta);
  SBoundColInfo*  boundInfo = &pDataBlock->boundColsInfo;
  SMsgBuf         pBuf = {.buf = msgBuf, .len = msgBufLen};
  int32_t         rowNum = bind->num;
  SArray*         ncharBinds = NULL;
  TAOS_STMT2_BIND ncharBind = {0};
  int32_t         code = 0;
  int16_t         lastColId = -1;
  bool            colInOrder = true;
  int             ncharColNums = 0;
  int32_t         bindIdx = 0;
  int8_t          hasBlob = 0;
  if (NULL == pTSchema || NULL == *pTSchema) {
    *pTSchema = tBuildTSchema(pSchema, pDataBlock->pMeta->tableInfo.numOfColumns, pDataBlock->pMeta->sversion);
  }

  for (int c = 0; c < boundInfo->numOfBound; ++c) {
    if (TSDB_DATA_TYPE_NCHAR == pSchema[boundInfo->pColIndex[c]].type) {
      ncharColNums++;
    }
  }
  if (ncharColNums > 0) {
    ncharBinds = taosArrayInit(ncharColNums, sizeof(ncharBind));
    if (!ncharBinds) {
      code = terrno;
      goto _return;
    }
  }

  for (int c = 0; c < boundInfo->numOfBound; ++c) {
    SSchema* pColSchema = &pSchema[boundInfo->pColIndex[c]];
    if (pColSchema->colId <= lastColId) {
      colInOrder = false;
    } else {
      lastColId = pColSchema->colId;
    }

    if (parsedCols) {
      SColVal* pParsedVal = tSimpleHashGet(parsedCols, &pColSchema->colId, sizeof(int16_t));
      if (pParsedVal) {
        pBindInfos[c].columnId = pColSchema->colId;
        pBindInfos[c].type = pColSchema->type;
        pBindInfos[c].bytes = pColSchema->bytes;
        continue;
      }
    }

    TAOS_STMT2_BIND bindData = bind[bindIdx];

    if (bindData.num != rowNum) {
      code = buildInvalidOperationMsg(&pBuf, "row number in each bind param should be the same");
      goto _return;
    }

    if ((!(rowNum == 1 && bindData.is_null && *bindData.is_null)) &&
        bindData.buffer_type != pColSchema->type) {  // for rowNum ==1 , connector may not set buffer_type
      code = buildInvalidOperationMsg(&pBuf, "column type mis-match with buffer type");
      goto _return;
    }

    if (TSDB_DATA_TYPE_NCHAR == pColSchema->type) {
      code = convertStmtStbNcharCol2(&pBuf, pColSchema, bind + bindIdx, &ncharBind, charsetCxt);
      if (code) {
        goto _return;
      }
      if (!taosArrayPush(ncharBinds, &ncharBind)) {
        code = terrno;
        goto _return;
      }
      pBindInfos[c].bind = taosArrayGetLast(ncharBinds);
    } else if (TSDB_DATA_TYPE_GEOMETRY == pColSchema->type) {
      code = initCtxAsText();
      if (code) {
        qError("geometry init failed:%s", tstrerror(code));
        goto _return;
      }
      uint8_t* buf = bindData.buffer;
      for (int j = 0; j < bindData.num; j++) {
        if (bindData.is_null && bindData.is_null[j]) {
          continue;
        }
        code = checkWKB(buf, bindData.length[j]);
        if (code) {
          qError("stmt2 interlace mode geometry data[%d]:{%s},length:%d must be in WKB format", c, buf,
                 bindData.length[j]);
          goto _return;
        }
        buf += bindData.length[j];
      }
      pBindInfos[c].bind = bind + bindIdx;
    } else {
      if (IS_STR_DATA_BLOB(pColSchema->type)) hasBlob = 1;
      pBindInfos[c].bind = bind + bindIdx;
    }

    pBindInfos[c].columnId = pColSchema->colId;
    pBindInfos[c].type = pColSchema->type;
    pBindInfos[c].bytes = pColSchema->bytes;

    bindIdx++;
  }

  if (hasBlob == 0) {
    code = tRowBuildFromBind2(pBindInfos, boundInfo->numOfBound, parsedCols, colInOrder, *pTSchema, pCols,
                              &pDataBlock->ordered, &pDataBlock->duplicateTs);
  } else {
<<<<<<< HEAD
    code = tBlobRowCreate(1024, 1, pBlobRow);
    if (code != 0) {
      parserError("create blob row failed, code:%d, msg:%s", code, tstrerror(code));
      goto _return;
    }

    code = tRowBuildFromBind2WithBlob(pBindInfos, boundInfo->numOfBound, colInOrder, *pTSchema, pCols,
                                      &pDataBlock->ordered, &pDataBlock->duplicateTs, *pBlobRow);
=======
    code = tBlobRowCreate(1024, 1, ppBlob);
    code = tRowBuildFromBind2WithBlob(pBindInfos, boundInfo->numOfBound, colInOrder, *pTSchema, pCols,
                                      &pDataBlock->ordered, &pDataBlock->duplicateTs, *ppBlob);
>>>>>>> d04e283e
  }

  parserDebug("stmt all %d columns bind %d rows data", boundInfo->numOfBound, rowNum);

_return:
  if (ncharBinds) {
    for (int i = 0; i < TARRAY_SIZE(ncharBinds); ++i) {
      TAOS_STMT2_BIND* ncBind = TARRAY_DATA(ncharBinds);
      taosMemoryFree(ncBind[i].buffer);
      taosMemoryFree(ncBind[i].length);
    }
    taosArrayDestroy(ncharBinds);
  }

  return code;
}

static int32_t convertStmtNcharCol2(SMsgBuf* pMsgBuf, SSchema* pSchema, TAOS_STMT2_BIND* src, TAOS_STMT2_BIND* dst,
                                    void* charsetCxt) {
  int32_t       output = 0;
  const int32_t max_buf_len = pSchema->bytes - VARSTR_HEADER_SIZE;

  int32_t newBuflen = (pSchema->bytes - VARSTR_HEADER_SIZE) * src->num;
  // if (dst->buffer_length < newBuflen) {
  dst->buffer = taosMemoryRealloc(dst->buffer, newBuflen);
  if (NULL == dst->buffer) {
    return terrno;
  }
  //}

  if (NULL == dst->length) {
    dst->length = taosMemoryRealloc(dst->length, sizeof(int32_t) * src->num);
    if (NULL == dst->length) {
      taosMemoryFreeClear(dst->buffer);
      return terrno;
    }
  }

  // dst->buffer_length = pSchema->bytes - VARSTR_HEADER_SIZE;
  char* src_buf = src->buffer;
  char* dst_buf = dst->buffer;
  for (int32_t i = 0; i < src->num; ++i) {
    if (src->is_null && src->is_null[i]) {
      continue;
    }

    /*if (!taosMbsToUcs4(((char*)src->buffer) + src->buffer_length * i, src->length[i],
      (TdUcs4*)(((char*)dst->buffer) + dst->buffer_length * i), dst->buffer_length, &output)) {*/
    if (!taosMbsToUcs4(src_buf, src->length[i], (TdUcs4*)dst_buf, max_buf_len, &output, charsetCxt)) {
      if (terrno == TAOS_SYSTEM_ERROR(E2BIG)) {
        return generateSyntaxErrMsg(pMsgBuf, TSDB_CODE_PAR_VALUE_TOO_LONG, pSchema->name);
      }
      char buf[512] = {0};
      snprintf(buf, tListLen(buf), "%s", strerror(terrno));
      return buildSyntaxErrMsg(pMsgBuf, buf, NULL);
    }

    dst->length[i] = output;
    src_buf += src->length[i];
    dst_buf += output;
  }

  dst->buffer_type = src->buffer_type;
  dst->is_null = src->is_null;
  dst->num = src->num;

  return TSDB_CODE_SUCCESS;
}

int32_t qBindStmtColsValue2(void* pBlock, SArray* pCols, SSHashObj* parsedCols, TAOS_STMT2_BIND* bind, char* msgBuf,
                            int32_t msgBufLen, void* charsetCxt) {
  STableDataCxt*   pDataBlock = (STableDataCxt*)pBlock;
  SSchema*         pSchema = getTableColumnSchema(pDataBlock->pMeta);
  SBoundColInfo*   boundInfo = &pDataBlock->boundColsInfo;
  SMsgBuf          pBuf = {.buf = msgBuf, .len = msgBufLen};
  int32_t          rowNum = bind->num;
  TAOS_STMT2_BIND  ncharBind = {0};
  TAOS_STMT2_BIND* pBind = NULL;
  int32_t          code = 0;
  int32_t          bindIdx = 0;

  for (int c = 0; c < boundInfo->numOfBound; ++c) {
    SSchema*  pColSchema = &pSchema[boundInfo->pColIndex[c]];
    SColData* pCol = taosArrayGet(pCols, c);
    if (pCol == NULL || pColSchema == NULL) {
      code = buildInvalidOperationMsg(&pBuf, "get column schema or column data failed");
      goto _return;
    }

    if (boundInfo->pColIndex[c] == 0) {
      pCol->cflag |= COL_IS_KEY;
    }

    if (parsedCols) {
      SColVal* pParsedVal = tSimpleHashGet(parsedCols, &pColSchema->colId, sizeof(int16_t));
      if (pParsedVal) {
        for (int row = 0; row < rowNum; row++) {
          code = tColDataAppendValue(pCol, pParsedVal);
          if (code) {
            goto _return;
          }
        }
        continue;
      }
    }
    TAOS_STMT2_BIND bindData = bind[bindIdx];
    if (bindData.num != rowNum) {
      code = buildInvalidOperationMsg(&pBuf, "row number in each bind param should be the same");
      goto _return;
    }

    if ((!(rowNum == 1 && bindData.is_null && *bindData.is_null)) &&
        bindData.buffer_type != pColSchema->type) {  // for rowNum ==1 , connector may not set buffer_type
      code = buildInvalidOperationMsg(&pBuf, "column type mis-match with buffer type");
      goto _return;
    }

    if (TSDB_DATA_TYPE_NCHAR == pColSchema->type) {
      code = convertStmtNcharCol2(&pBuf, pColSchema, bind + bindIdx, &ncharBind, charsetCxt);
      if (code) {
        goto _return;
      }
      pBind = &ncharBind;
    } else {
      pBind = bind + bindIdx;
    }
    int8_t  isBlob = 0;
    int32_t bytes = -1;
    if (IS_VAR_DATA_TYPE(pColSchema->type)) {
      if (IS_STR_DATA_BLOB(pColSchema->type)) {
        isBlob = 1;
        bytes = TSDB_MAX_BLOB_LEN;
      } else {
        bytes = pColSchema->bytes - VARSTR_HEADER_SIZE;
      }
    }
    if (isBlob == 0) {
      code = tColDataAddValueByBind2(pCol, pBind, bytes, initCtxAsText, checkWKB);
    } else {
      code = tColDataAddValueByBind2WithBlob(pCol, pBind, bytes, pDataBlock->pData->pBlobRow);
    }

    if (code) {
      goto _return;
    }
    bindIdx++;
  }

  parserDebug("stmt2 all %d columns bind %d rows data as col format", boundInfo->numOfBound, rowNum);

_return:

  taosMemoryFree(ncharBind.buffer);
  taosMemoryFree(ncharBind.length);

  return code;
}

int32_t qBindStmtSingleColValue2(void* pBlock, SArray* pCols, TAOS_STMT2_BIND* bind, char* msgBuf, int32_t msgBufLen,
                                 int32_t colIdx, int32_t rowNum, void* charsetCxt) {
  STableDataCxt*   pDataBlock = (STableDataCxt*)pBlock;
  SSchema*         pSchema = getTableColumnSchema(pDataBlock->pMeta);
  SBoundColInfo*   boundInfo = &pDataBlock->boundColsInfo;
  SMsgBuf          pBuf = {.buf = msgBuf, .len = msgBufLen};
  SSchema*         pColSchema = &pSchema[boundInfo->pColIndex[colIdx]];
  SColData*        pCol = taosArrayGet(pCols, colIdx);
  TAOS_STMT2_BIND  ncharBind = {0};
  TAOS_STMT2_BIND* pBind = NULL;
  int32_t          code = 0;

  if (bind->num != rowNum) {
    return buildInvalidOperationMsg(&pBuf, "row number in each bind param should be the same");
  }

  // Column index exceeds the number of columns
  if (colIdx >= pCols->size && pCol == NULL) {
    return buildInvalidOperationMsg(&pBuf, "column index exceeds the number of columns");
  }

  if (bind->buffer_type != pColSchema->type) {
    return buildInvalidOperationMsg(&pBuf, "column type mis-match with buffer type");
  }

  if (TSDB_DATA_TYPE_NCHAR == pColSchema->type) {
    code = convertStmtNcharCol2(&pBuf, pColSchema, bind, &ncharBind, charsetCxt);
    if (code) {
      goto _return;
    }
    pBind = &ncharBind;
  } else {
    pBind = bind;
  }

  int32_t bytes = -1;
  int8_t  hasBlob = 0;
  if (IS_VAR_DATA_TYPE(pColSchema->type)) {
    if (IS_STR_DATA_BLOB(pColSchema->type)) {
      bytes = TSDB_MAX_BLOB_LEN;
      hasBlob = 1;
    } else {
      bytes = pColSchema->bytes - VARSTR_HEADER_SIZE;
    }
  } else {
    bytes = -1;
  }

  if (hasBlob) {
    code = tColDataAddValueByBind2WithBlob(pCol, pBind, bytes, pDataBlock->pData->pBlobRow);
  } else {
    code = tColDataAddValueByBind2(pCol, pBind, bytes, initCtxAsText, checkWKB);
  }

  parserDebug("stmt col %d bind %d rows data", colIdx, rowNum);

_return:

  taosMemoryFree(ncharBind.buffer);
  taosMemoryFree(ncharBind.length);

  return code;
}

int32_t qBindStmt2RowValue(void* pBlock, SArray* pCols, SSHashObj* parsedCols, TAOS_STMT2_BIND* bind, char* msgBuf,
                           int32_t msgBufLen, STSchema** pTSchema, SBindInfo2* pBindInfos, void* charsetCxt) {
  STableDataCxt*   pDataBlock = (STableDataCxt*)pBlock;
  SSchema*         pSchema = getTableColumnSchema(pDataBlock->pMeta);
  SBoundColInfo*   boundInfo = &pDataBlock->boundColsInfo;
  SMsgBuf          pBuf = {.buf = msgBuf, .len = msgBufLen};
  int32_t          rowNum = bind->num;
  TAOS_STMT2_BIND  ncharBind = {0};
  TAOS_STMT2_BIND* pBind = NULL;
  int32_t          code = 0;
  int16_t          lastColId = -1;
  bool             colInOrder = true;
  int8_t           hasBlob = 0;

  if (NULL == pTSchema || NULL == *pTSchema) {
    *pTSchema = tBuildTSchema(pSchema, pDataBlock->pMeta->tableInfo.numOfColumns, pDataBlock->pMeta->sversion);
  }

  for (int c = 0; c < boundInfo->numOfBound; ++c) {
    SSchema* pColSchema = &pSchema[boundInfo->pColIndex[c]];
    if (pColSchema->colId <= lastColId) {
      colInOrder = false;
    } else {
      lastColId = pColSchema->colId;
    }

    if (bind[c].num != rowNum) {
      code = buildInvalidOperationMsg(&pBuf, "row number in each bind param should be the same");
      goto _return;
    }

    if ((!(rowNum == 1 && bind[c].is_null && *bind[c].is_null)) &&
        bind[c].buffer_type != pColSchema->type) {  // for rowNum ==1 , connector may not set buffer_type
      code = buildInvalidOperationMsg(&pBuf, "column type mis-match with buffer type");
      goto _return;
    }

    if (TSDB_DATA_TYPE_NCHAR == pColSchema->type) {
      code = convertStmtNcharCol2(&pBuf, pColSchema, bind + c, &ncharBind, charsetCxt);
      if (code) {
        goto _return;
      }
      pBindInfos[c].bind = &ncharBind;
    } else if (TSDB_DATA_TYPE_GEOMETRY == pColSchema->type) {
      code = initCtxAsText();
      if (code) {
        qError("geometry init failed:%s", tstrerror(code));
        goto _return;
      }
      uint8_t* buf = bind[c].buffer;
      for (int j = 0; j < bind[c].num; j++) {
        if (bind[c].is_null && bind[c].is_null[j]) {
          continue;
        }
        code = checkWKB(buf, bind[c].length[j]);
        if (code) {
          qError("stmt2 row bind geometry data[%d]:{%s},length:%d must be in WKB format", c, buf, bind[c].length[j]);
          goto _return;
        }
        buf += bind[c].length[j];
      }
      pBindInfos[c].bind = bind + c;
    } else {
      if (IS_STR_DATA_BLOB(pColSchema->type)) {
        hasBlob = 1;
      }
      pBindInfos[c].bind = bind + c;
    }

    pBindInfos[c].columnId = pColSchema->colId;
    pBindInfos[c].type = pColSchema->type;
    pBindInfos[c].bytes = pColSchema->bytes;

    if (code) {
      goto _return;
    }
  }

  pDataBlock->pData->flags &= ~SUBMIT_REQ_COLUMN_DATA_FORMAT;
  if (pDataBlock->pData->pCreateTbReq != NULL) {
    pDataBlock->pData->flags |= SUBMIT_REQ_AUTO_CREATE_TABLE;
  }

<<<<<<< HEAD
  if (hasBlob == 0) {
    code = tRowBuildFromBind2(pBindInfos, boundInfo->numOfBound, colInOrder, *pTSchema, pCols, &pDataBlock->ordered,
                              &pDataBlock->duplicateTs);
  } else {
    code = TSDB_CODE_BLOB_NOT_SUPPORT;
  }

=======
  code = tRowBuildFromBind2(pBindInfos, boundInfo->numOfBound, parsedCols, colInOrder, *pTSchema, pCols,
                            &pDataBlock->ordered, &pDataBlock->duplicateTs);
>>>>>>> d04e283e
  qDebug("stmt2 all %d columns bind %d rows data as row format", boundInfo->numOfBound, rowNum);

_return:

  taosMemoryFree(ncharBind.buffer);
  taosMemoryFree(ncharBind.length);

  return code;
}

int32_t buildBoundFields(int32_t numOfBound, int16_t* boundColumns, SSchema* pSchema, int32_t* fieldNum,
                         TAOS_FIELD_E** fields, uint8_t timePrec) {
  if (fields != NULL) {
    *fields = taosMemoryCalloc(numOfBound, sizeof(TAOS_FIELD_E));
    if (NULL == *fields) {
      return terrno;
    }

    SSchema* schema = &pSchema[boundColumns[0]];
    if (TSDB_DATA_TYPE_TIMESTAMP == schema->type) {
      (*fields)[0].precision = timePrec;
    }

    for (int32_t i = 0; i < numOfBound; ++i) {
      schema = &pSchema[boundColumns[i]];
      tstrncpy((*fields)[i].name, schema->name, 65);
      (*fields)[i].type = schema->type;
      (*fields)[i].bytes = calcTypeBytesFromSchemaBytes(schema->type, schema->bytes, true);
    }
  }

  *fieldNum = numOfBound;

  return TSDB_CODE_SUCCESS;
}

int32_t buildStbBoundFields(SBoundColInfo boundColsInfo, SSchema* pSchema, int32_t* fieldNum, TAOS_FIELD_ALL** fields,
                            STableMeta* pMeta, void* boundTags, SSHashObj* parsedCols, uint8_t tbNameFlag) {
  SBoundColInfo* tags = (SBoundColInfo*)boundTags;
  bool           hastag = (tags != NULL) && !(tbNameFlag & IS_FIXED_TAG);
  bool           hasPreBindTbname =
      (tbNameFlag & IS_FIXED_VALUE) == 0 && ((tbNameFlag & USING_CLAUSE) != 0 || pMeta->tableType == TSDB_NORMAL_TABLE);
  int32_t numOfBound = boundColsInfo.numOfBound + (hasPreBindTbname ? 1 : 0);
  if (hastag) {
    numOfBound += tags->mixTagsCols ? 0 : tags->numOfBound;
  }

  // Adjust the number of bound fields if there are parsed tags or parsed columns
  if (tags->parseredTags) {
    numOfBound -= tags->parseredTags->numOfTags;
  }
  if (parsedCols) {
    numOfBound -= tSimpleHashGetSize(parsedCols);
  }

  int32_t idx = 0;
  if (fields != NULL) {
    *fields = taosMemoryCalloc(numOfBound, sizeof(TAOS_FIELD_ALL));
    if (NULL == *fields) {
      return terrno;
    }

    if (hasPreBindTbname) {
      (*fields)[idx].field_type = TAOS_FIELD_TBNAME;
      tstrncpy((*fields)[idx].name, "tbname", sizeof((*fields)[idx].name));
      (*fields)[idx].type = TSDB_DATA_TYPE_BINARY;
      (*fields)[idx].bytes = TSDB_TABLE_FNAME_LEN;
      idx++;
    }

    if (hastag && tags->numOfBound > 0 && !tags->mixTagsCols) {
      SSchema* tagSchema = getTableTagSchema(pMeta);

      for (int32_t i = 0; i < tags->numOfBound; ++i) {
        SSchema* schema = &tagSchema[tags->pColIndex[i]];

        if (tags->parseredTags && tags->parseredTags->numOfTags > 0) {
          int32_t tag_idx = schema->colId - 1 - pMeta->tableInfo.numOfColumns;
          bool    found = false;
          for (int k = 0; k < tags->parseredTags->numOfTags; k++) {
            if (tags->parseredTags->pTagIndex[k] == tag_idx) {
              found = true;
              break;
            }
          }
          if (found) {
            continue;
          }
        }

        (*fields)[idx].field_type = TAOS_FIELD_TAG;

        tstrncpy((*fields)[idx].name, schema->name, sizeof((*fields)[i].name));
        (*fields)[idx].type = schema->type;
        (*fields)[idx].bytes = schema->bytes;
        if (TSDB_DATA_TYPE_TIMESTAMP == schema->type) {
          (*fields)[idx].precision = pMeta->tableInfo.precision;
        }
        idx++;
      }
    }

    if (boundColsInfo.numOfBound > 0) {
      SSchema* schema = &pSchema[boundColsInfo.pColIndex[0]];

      for (int32_t i = 0; i < boundColsInfo.numOfBound; ++i) {
        int16_t idxCol = boundColsInfo.pColIndex[i];

        if (idxCol == pMeta->tableInfo.numOfColumns + pMeta->tableInfo.numOfTags) {
          (*fields)[idx].field_type = TAOS_FIELD_TBNAME;
          tstrncpy((*fields)[idx].name, "tbname", sizeof((*fields)[idx].name));
          (*fields)[idx].type = TSDB_DATA_TYPE_BINARY;
          (*fields)[idx].bytes = TSDB_TABLE_FNAME_LEN;

          idx++;
          continue;
        } else if (idxCol < pMeta->tableInfo.numOfColumns) {
          if (parsedCols && tSimpleHashGet(parsedCols, &pSchema[idxCol].colId, sizeof(int16_t))) {
            continue;
          }
          (*fields)[idx].field_type = TAOS_FIELD_COL;
        } else {
          if (tags->parseredTags && tags->parseredTags->numOfTags > 0) {
            int32_t tag_idx = idxCol - pMeta->tableInfo.numOfColumns;
            bool    found = false;
            for (int k = 0; k < tags->parseredTags->numOfTags; k++) {
              if (tags->parseredTags->pTagIndex[k] == tag_idx) {
                found = true;
                break;
              }
            }
            if (found) {
              continue;
            }
          }
          (*fields)[idx].field_type = TAOS_FIELD_TAG;
        }

        schema = &pSchema[idxCol];
        tstrncpy((*fields)[idx].name, schema->name, sizeof((*fields)[idx].name));
        (*fields)[idx].type = schema->type;
        (*fields)[idx].bytes = schema->bytes;
        if (TSDB_DATA_TYPE_TIMESTAMP == schema->type) {
          (*fields)[idx].precision = pMeta->tableInfo.precision;
        }
        idx++;
      }
    }
  }

  *fieldNum = numOfBound;

  return TSDB_CODE_SUCCESS;
}

int32_t qBuildStmtTagFields(void* pBlock, void* boundTags, int32_t* fieldNum, TAOS_FIELD_E** fields) {
  STableDataCxt* pDataBlock = (STableDataCxt*)pBlock;
  SBoundColInfo* tags = (SBoundColInfo*)boundTags;
  if (NULL == tags) {
    return TSDB_CODE_APP_ERROR;
  }

  if (pDataBlock->pMeta->tableType != TSDB_SUPER_TABLE && pDataBlock->pMeta->tableType != TSDB_CHILD_TABLE) {
    return TSDB_CODE_TSC_STMT_API_ERROR;
  }

  SSchema* pSchema = getTableTagSchema(pDataBlock->pMeta);
  if (tags->numOfBound <= 0) {
    *fieldNum = 0;
    *fields = NULL;

    return TSDB_CODE_SUCCESS;
  }

  CHECK_CODE(buildBoundFields(tags->numOfBound, tags->pColIndex, pSchema, fieldNum, fields, 0));

  return TSDB_CODE_SUCCESS;
}

int32_t qBuildStmtColFields(void* pBlock, int32_t* fieldNum, TAOS_FIELD_E** fields) {
  STableDataCxt* pDataBlock = (STableDataCxt*)pBlock;
  SSchema*       pSchema = getTableColumnSchema(pDataBlock->pMeta);
  if (pDataBlock->boundColsInfo.numOfBound <= 0) {
    *fieldNum = 0;
    if (fields != NULL) {
      *fields = NULL;
    }

    return TSDB_CODE_SUCCESS;
  }

  CHECK_CODE(buildBoundFields(pDataBlock->boundColsInfo.numOfBound, pDataBlock->boundColsInfo.pColIndex, pSchema,
                              fieldNum, fields, pDataBlock->pMeta->tableInfo.precision));

  return TSDB_CODE_SUCCESS;
}

int32_t qBuildStmtStbColFields(void* pBlock, void* boundTags, SSHashObj* parsedCols, uint8_t tbNameFlag,
                               int32_t* fieldNum, TAOS_FIELD_ALL** fields) {
  STableDataCxt* pDataBlock = (STableDataCxt*)pBlock;
  SSchema*       pSchema = getTableColumnSchema(pDataBlock->pMeta);
  if (pDataBlock->boundColsInfo.numOfBound <= 0) {
    *fieldNum = 0;
    if (fields != NULL) {
      *fields = NULL;
    }

    return TSDB_CODE_SUCCESS;
  }

  CHECK_CODE(buildStbBoundFields(pDataBlock->boundColsInfo, pSchema, fieldNum, fields, pDataBlock->pMeta, boundTags,
                                 parsedCols, tbNameFlag));

  return TSDB_CODE_SUCCESS;
}

int32_t qResetStmtColumns(SArray* pCols, bool deepClear) {
  int32_t colNum = taosArrayGetSize(pCols);

  for (int32_t i = 0; i < colNum; ++i) {
    SColData* pCol = (SColData*)taosArrayGet(pCols, i);
    if (pCol == NULL) {
      parserError("qResetStmtColumns column:%d is NULL", i);
      return terrno;
    }
    if (deepClear) {
      tColDataDeepClear(pCol);
    } else {
      tColDataClear(pCol);
    }
  }

  return TSDB_CODE_SUCCESS;
}

int32_t qResetStmtDataBlock(STableDataCxt* block, bool deepClear) {
  int32_t        code = 0;
  STableDataCxt* pBlock = (STableDataCxt*)block;
  int32_t        colNum = taosArrayGetSize(pBlock->pData->aCol);

  int8_t flag = 0;
  for (int32_t i = 0; i < colNum; ++i) {
    flag = pBlock->pData->flags & SUBMIT_REQ_COLUMN_DATA_FORMAT;
    if (pBlock->pData->flags & SUBMIT_REQ_COLUMN_DATA_FORMAT) {
      SColData* pCol = (SColData*)taosArrayGet(pBlock->pData->aCol, i);
      if (pCol == NULL) {
        parserError("qResetStmtDataBlock column:%d is NULL", i);
        return terrno;
      }
      if (deepClear) {
        tColDataDeepClear(pCol);

      } else {
        tColDataClear(pCol);
      }

    } else {
      pBlock->pData->aRowP = taosArrayInit(20, POINTER_BYTES);
    }
  }

  tBlobRowDestroy(pBlock->pData->pBlobRow);
  if (block->hasBlob) {
    code = tBlobRowCreate(1024, flag, &pBlock->pData->pBlobRow);
  }

  return code;
}

int32_t qCloneStmtDataBlock(STableDataCxt** pDst, STableDataCxt* pSrc, bool reset) {
  int32_t code = 0;

  *pDst = taosMemoryCalloc(1, sizeof(STableDataCxt));
  if (NULL == *pDst) {
    return terrno;
  }

  STableDataCxt* pNewCxt = (STableDataCxt*)*pDst;
  STableDataCxt* pCxt = (STableDataCxt*)pSrc;
  pNewCxt->hasBlob = pSrc->hasBlob;
  pNewCxt->pSchema = NULL;
  pNewCxt->pValues = NULL;

  if (pCxt->pMeta) {
    void* pNewMeta = taosMemoryMalloc(TABLE_META_SIZE(pCxt->pMeta));
    if (NULL == pNewMeta) {
      insDestroyTableDataCxt(*pDst);
      return terrno;
    }
    memcpy(pNewMeta, pCxt->pMeta, TABLE_META_SIZE(pCxt->pMeta));
    pNewCxt->pMeta = pNewMeta;
  }

  memcpy(&pNewCxt->boundColsInfo, &pCxt->boundColsInfo, sizeof(pCxt->boundColsInfo));
  pNewCxt->boundColsInfo.pColIndex = NULL;

  if (pCxt->boundColsInfo.pColIndex) {
    void* pNewColIdx = taosMemoryMalloc(pCxt->boundColsInfo.numOfBound * sizeof(*pCxt->boundColsInfo.pColIndex));
    if (NULL == pNewColIdx) {
      insDestroyTableDataCxt(*pDst);
      return terrno;
    }
    memcpy(pNewColIdx, pCxt->boundColsInfo.pColIndex,
           pCxt->boundColsInfo.numOfBound * sizeof(*pCxt->boundColsInfo.pColIndex));
    pNewCxt->boundColsInfo.pColIndex = pNewColIdx;
  }

  if (pCxt->pData) {
    int8_t         flag = 1;
    SSubmitTbData* pNewTb = (SSubmitTbData*)taosMemoryMalloc(sizeof(SSubmitTbData));
    if (NULL == pNewTb) {
      insDestroyTableDataCxt(*pDst);
      return terrno;
    }

    memcpy(pNewTb, pCxt->pData, sizeof(*pCxt->pData));
    pNewTb->pCreateTbReq = NULL;
    if (pNewTb->pBlobRow != NULL) {
      flag = pNewTb->pBlobRow->type;
    }
    pNewTb->pBlobRow = NULL;

    pNewTb->aCol = taosArrayDup(pCxt->pData->aCol, NULL);
    if (NULL == pNewTb->aCol) {
      insDestroyTableDataCxt(*pDst);
      return terrno;
    }

    if (pNewCxt->hasBlob) {
      tBlobRowCreate(1024, flag, &pNewTb->pBlobRow);
    }

    pNewCxt->pData = pNewTb;

    if (reset) {
      code = qResetStmtDataBlock(*pDst, true);
    }
  }

  return code;
}

int32_t qRebuildStmtDataBlock(STableDataCxt** pDst, STableDataCxt* pSrc, uint64_t uid, uint64_t suid, int32_t vgId,
                              bool rebuildCreateTb) {
  int32_t code = qCloneStmtDataBlock(pDst, pSrc, false);
  if (code) {
    return code;
  }

  STableDataCxt* pBlock = (STableDataCxt*)*pDst;
  if (pBlock->pMeta) {
    pBlock->pMeta->uid = uid;
    pBlock->pMeta->vgId = vgId;
    pBlock->pMeta->suid = suid;
  }

  pBlock->pData->suid = suid;
  pBlock->pData->uid = uid;

  if (rebuildCreateTb && NULL == pBlock->pData->pCreateTbReq) {
    pBlock->pData->pCreateTbReq = taosMemoryCalloc(1, sizeof(SVCreateTbReq));
    if (NULL == pBlock->pData->pCreateTbReq) {
      return terrno;
    }
  }

  return TSDB_CODE_SUCCESS;
}

STableMeta* qGetTableMetaInDataBlock(STableDataCxt* pDataBlock) { return ((STableDataCxt*)pDataBlock)->pMeta; }

void qDestroyStmtDataBlock(STableDataCxt* pBlock) {
  if (pBlock == NULL) {
    return;
  }

  STableDataCxt* pDataBlock = (STableDataCxt*)pBlock;
  insDestroyTableDataCxt(pDataBlock);
}<|MERGE_RESOLUTION|>--- conflicted
+++ resolved
@@ -869,20 +869,13 @@
     code = tRowBuildFromBind2(pBindInfos, boundInfo->numOfBound, parsedCols, colInOrder, *pTSchema, pCols,
                               &pDataBlock->ordered, &pDataBlock->duplicateTs);
   } else {
-<<<<<<< HEAD
-    code = tBlobRowCreate(1024, 1, pBlobRow);
+    code = tBlobRowCreate(1024, 1, ppBlob);
     if (code != 0) {
-      parserError("create blob row failed, code:%d, msg:%s", code, tstrerror(code));
-      goto _return;
-    }
-
-    code = tRowBuildFromBind2WithBlob(pBindInfos, boundInfo->numOfBound, colInOrder, *pTSchema, pCols,
-                                      &pDataBlock->ordered, &pDataBlock->duplicateTs, *pBlobRow);
-=======
-    code = tBlobRowCreate(1024, 1, ppBlob);
+      qError("tBlobRowCreate failed:%s", tstrerror(code));
+      goto _return;
+    }
     code = tRowBuildFromBind2WithBlob(pBindInfos, boundInfo->numOfBound, colInOrder, *pTSchema, pCols,
                                       &pDataBlock->ordered, &pDataBlock->duplicateTs, *ppBlob);
->>>>>>> d04e283e
   }
 
   parserDebug("stmt all %d columns bind %d rows data", boundInfo->numOfBound, rowNum);
@@ -1188,18 +1181,12 @@
     pDataBlock->pData->flags |= SUBMIT_REQ_AUTO_CREATE_TABLE;
   }
 
-<<<<<<< HEAD
   if (hasBlob == 0) {
-    code = tRowBuildFromBind2(pBindInfos, boundInfo->numOfBound, colInOrder, *pTSchema, pCols, &pDataBlock->ordered,
-                              &pDataBlock->duplicateTs);
+    code = tRowBuildFromBind2(pBindInfos, boundInfo->numOfBound, parsedCols, colInOrder, *pTSchema, pCols,
+                            &pDataBlock->ordered, &pDataBlock->duplicateTs);
   } else {
     code = TSDB_CODE_BLOB_NOT_SUPPORT;
   }
-
-=======
-  code = tRowBuildFromBind2(pBindInfos, boundInfo->numOfBound, parsedCols, colInOrder, *pTSchema, pCols,
-                            &pDataBlock->ordered, &pDataBlock->duplicateTs);
->>>>>>> d04e283e
   qDebug("stmt2 all %d columns bind %d rows data as row format", boundInfo->numOfBound, rowNum);
 
 _return:
