/*
 * Copyright (c) 2019 TAOS Data, Inc. <jhtao@taosdata.com>
 *
 * This program is free software: you can use, redistribute, and/or modify
 * it under the terms of the GNU Affero General Public License, version 3
 * or later ("AGPL"), as published by the Free Software Foundation.
 *
 * This program is distributed in the hope that it will be useful, but WITHOUT
 * ANY WARRANTY; without even the implied warranty of MERCHANTABILITY or
 * FITNESS FOR A PARTICULAR PURPOSE.
 *
 * You should have received a copy of the GNU Affero General Public License
 * along with this program. If not, see <http://www.gnu.org/licenses/>.
 */

#include "os.h"
#include "parToken.h"
#include "taosdef.h"
#include "thash.h"
#include "ttokendef.h"

// All the keywords of the SQL language are stored in a hash table
typedef struct SKeyword {
  const char* name;  // The keyword name
  uint16_t    type;  // type
  uint8_t     len;   // length
} SKeyword;

// clang-format off
// keywords in sql string
static SKeyword keywordTable[] = {
    {"ACCOUNT",              TK_ACCOUNT},
    {"ACCOUNTS",             TK_ACCOUNTS},
    {"ADD",                  TK_ADD},
    {"AGGREGATE",            TK_AGGREGATE},
    {"ALL",                  TK_ALL},
    {"ALTER",                TK_ALTER},
    {"ANALYZE",              TK_ANALYZE},
    {"AND",                  TK_AND},
    {"ANTI",                 TK_ANTI},
    {"ANODE",                TK_ANODE},
    {"ANODES",               TK_ANODES},
    {"ANOMALY_WINDOW",       TK_ANOMALY_WINDOW},
//    {"ANY",                  TK_ANY},
    {"APPS",                 TK_APPS},
    {"AS",                   TK_AS},
    {"ASC",                  TK_ASC},
    {"ASOF",                 TK_ASOF},
    {"AT_ONCE",              TK_AT_ONCE},
    {"BALANCE",              TK_BALANCE},
    {"BATCH_SCAN",           TK_BATCH_SCAN},
    {"BETWEEN",              TK_BETWEEN},
    {"BIGINT",               TK_BIGINT},
    {"BINARY",               TK_BINARY},
    {"BNODE",                TK_BNODE},
    {"BNODES",               TK_BNODES},
    {"BOOL",                 TK_BOOL},
    {"BOTH",                 TK_BOTH},
    {"BUFFER",               TK_BUFFER},
    {"BUFSIZE",              TK_BUFSIZE},
    {"BY",                   TK_BY},
    {"CACHE",                TK_CACHE},
    {"CACHEMODEL",           TK_CACHEMODEL},
    {"CACHESIZE",            TK_CACHESIZE},
    {"CASE",                 TK_CASE},
    {"CAST",                 TK_CAST},
    {"CHILD",                TK_CHILD},
    {"CLIENT_VERSION",       TK_CLIENT_VERSION},
    {"CLUSTER",              TK_CLUSTER},
    {"COLUMN",               TK_COLUMN},
    {"COMMENT",              TK_COMMENT},
    {"COMP",                 TK_COMP},
    {"COMPACT",              TK_COMPACT},
    {"COMPACTS",             TK_COMPACTS},
    {"COMPACT_INTERVAL",     TK_COMPACT_INTERVAL},
    {"COMPACT_TIME_OFFSET",  TK_COMPACT_TIME_OFFSET},
    {"COMPACT_TIME_RANGE",   TK_COMPACT_TIME_RANGE},
    {"CONNECTION",           TK_CONNECTION},
    {"CONNECTIONS",          TK_CONNECTIONS},
    {"CONNS",                TK_CONNS},
    {"CONSUMER",             TK_CONSUMER},
    {"CONSUMERS",            TK_CONSUMERS},
    {"CONTAINS",             TK_CONTAINS},
    {"COUNT",                TK_COUNT},
    {"COUNT_WINDOW",         TK_COUNT_WINDOW},
    {"CREATE",               TK_CREATE},
    {"CREATEDB",             TK_CREATEDB},
    {"CURRENT_USER",         TK_CURRENT_USER},
    {"DATABASE",             TK_DATABASE},
    {"DATABASES",            TK_DATABASES},
    {"DBS",                  TK_DBS},
    {"DELETE",               TK_DELETE},
    {"DELETE_MARK",          TK_DELETE_MARK},
    {"DESC",                 TK_DESC},
    {"DESCRIBE",             TK_DESCRIBE},
    {"DISTINCT",             TK_DISTINCT},
    {"DISTRIBUTED",          TK_DISTRIBUTED},
    {"DNODE",                TK_DNODE},
    {"DNODES",               TK_DNODES},
    {"DOUBLE",               TK_DOUBLE},
    {"DROP",                 TK_DROP},
    {"DURATION",             TK_DURATION},
    {"ELSE",                 TK_ELSE},
    {"ENABLE",               TK_ENABLE},
    {"ENCRYPTIONS",          TK_ENCRYPTIONS},
    {"ENCRYPT_ALGORITHM",    TK_ENCRYPT_ALGORITHM},
    {"ENCRYPT_KEY",          TK_ENCRYPT_KEY},
    {"END",                  TK_END},
    {"EXISTS",               TK_EXISTS},
    {"EXPIRED",              TK_EXPIRED},
    {"EXPLAIN",              TK_EXPLAIN},
    {"EVENT_WINDOW",         TK_EVENT_WINDOW},
    {"EVERY",                TK_EVERY},
    {"FILE",                 TK_FILE},
    {"FILL",                 TK_FILL},
    {"FILL_HISTORY",         TK_FILL_HISTORY},
    {"FIRST",                TK_FIRST},
    {"FLOAT",                TK_FLOAT},
    {"FLUSH",                TK_FLUSH},
    {"FROM",                 TK_FROM},
    {"FOR",                  TK_FOR},
    {"FORCE",                TK_FORCE},
    {"FULL",                 TK_FULL},
    {"FUNCTION",             TK_FUNCTION},
    {"FUNCTIONS",            TK_FUNCTIONS},
    {"GEOMETRY",             TK_GEOMETRY},
    {"GRANT",                TK_GRANT},
    {"GRANTS",               TK_GRANTS},
    {"FULL",                 TK_FULL},
    {"LOGS",                 TK_LOGS},
    {"MACHINES",             TK_MACHINES},
    {"GROUP",                TK_GROUP},
    {"HASH_JOIN",            TK_HASH_JOIN},    
    {"HAVING",               TK_HAVING},
    {"HOST",                 TK_HOST},
    {"IF",                   TK_IF},
    {"IGNORE",               TK_IGNORE},
    {"IMPORT",               TK_IMPORT},
    {"IN",                   TK_IN},
    {"INDEX",                TK_INDEX},
    {"INDEXES",              TK_INDEXES},
    {"INNER",                TK_INNER},
    {"INSERT",               TK_INSERT},
    {"INT",                  TK_INT},
    {"INTEGER",              TK_INTEGER},
    {"INTERVAL",             TK_INTERVAL},
    {"INTO",                 TK_INTO},
    {"IS",                   TK_IS},
    {"JLIMIT",               TK_JLIMIT},
    {"JOIN",                 TK_JOIN},
    {"JSON",                 TK_JSON},
    {"KEEP",                 TK_KEEP},
    {"KEY",                  TK_KEY},
    {"KILL",                 TK_KILL},
    {"LANGUAGE",             TK_LANGUAGE},
    {"LAST",                 TK_LAST},
    {"LAST_ROW",             TK_LAST_ROW},
    {"LEADER",               TK_LEADER},
    {"LEADING",              TK_LEADING},
    {"LEFT",                 TK_LEFT},
    {"LICENCES",             TK_LICENCES},
    {"LIKE",                 TK_LIKE},
    {"LIMIT",                TK_LIMIT},
    {"LINEAR",               TK_LINEAR},
    {"LOCAL",                TK_LOCAL},
    {"MATCH",                TK_MATCH},
    {"MAXROWS",              TK_MAXROWS},
    {"MAX_DELAY",            TK_MAX_DELAY},
    {"BWLIMIT",              TK_BWLIMIT},
    {"MERGE",                TK_MERGE},
    {"META",                 TK_META},
    {"ONLY",                 TK_ONLY},
    {"MINROWS",              TK_MINROWS},
    {"MINUS",                TK_MINUS},
    {"MNODE",                TK_MNODE},
    {"MNODES",               TK_MNODES},
    {"MODIFY",               TK_MODIFY},
    {"MODULES",              TK_MODULES},
    {"NORMAL",               TK_NORMAL},
    {"NCHAR",                TK_NCHAR},
    {"NEXT",                 TK_NEXT},
    {"NEAR",                 TK_NEAR},
    {"NMATCH",               TK_NMATCH},
    {"NONE",                 TK_NONE},
    {"NOT",                  TK_NOT},
    {"NOW",                  TK_NOW},
    {"NO_BATCH_SCAN",        TK_NO_BATCH_SCAN},
    {"NULL",                 TK_NULL},
    {"NULL_F",               TK_NULL_F},
    {"NULLS",                TK_NULLS},
    {"OFFSET",               TK_OFFSET},
    {"ON",                   TK_ON},
    {"OR",                   TK_OR},
    {"ORDER",                TK_ORDER},
    {"OUTER",                TK_OUTER},
    {"OUTPUTTYPE",           TK_OUTPUTTYPE},
    {"PAGES",                TK_PAGES},
    {"PAGESIZE",             TK_PAGESIZE},
    {"PARA_TABLES_SORT",     TK_PARA_TABLES_SORT},
    {"PARTITION",            TK_PARTITION},
    {"PARTITION_FIRST",      TK_PARTITION_FIRST},
    {"PASS",                 TK_PASS},
    {"PORT",                 TK_PORT},
    {"POSITION",             TK_POSITION},
    {"PPS",                  TK_PPS},
    {"PRIMARY",              TK_PRIMARY},
    {"PRECISION",            TK_PRECISION},
    {"PREV",                 TK_PREV},
    {"PRIVILEGES",           TK_PRIVILEGES},
    {"QNODE",                TK_QNODE},
    {"QNODES",               TK_QNODES},
    {"QTIME",                TK_QTIME},
    {"QUERIES",              TK_QUERIES},
    {"QUERY",                TK_QUERY},
    {"PI",                   TK_PI},
    {"RAND",                 TK_RAND},
    {"RANGE",                TK_RANGE},
    {"RATIO",                TK_RATIO},
    {"PAUSE",                TK_PAUSE},
    {"READ",                 TK_READ},
    {"RECURSIVE",            TK_RECURSIVE},
    {"REDISTRIBUTE",         TK_REDISTRIBUTE},
    {"RENAME",               TK_RENAME},
    {"REPLACE",              TK_REPLACE},
    {"REPLICA",              TK_REPLICA},
    {"RESET",                TK_RESET},
    {"RESUME",               TK_RESUME},
    {"RESTORE",              TK_RESTORE},
    {"RETENTIONS",           TK_RETENTIONS},
    {"REVOKE",               TK_REVOKE},
    {"RIGHT",                TK_RIGHT},
    {"ROLLUP",               TK_ROLLUP},
    {"SCHEMALESS",           TK_SCHEMALESS},
    {"SCORES",               TK_SCORES},
    {"SELECT",               TK_SELECT},
    {"SEMI",                 TK_SEMI},
    {"SERVER_STATUS",        TK_SERVER_STATUS},
    {"SERVER_VERSION",       TK_SERVER_VERSION},
    {"SESSION",              TK_SESSION},
    {"SET",                  TK_SET},
    {"SHOW",                 TK_SHOW},
    {"SINGLE_STABLE",        TK_SINGLE_STABLE},
    {"SKIP_TSMA",            TK_SKIP_TSMA},
    {"SLIDING",              TK_SLIDING},
    {"SLIMIT",               TK_SLIMIT},
    {"SMA",                  TK_SMA},
    {"SMALLDATA_TS_SORT",    TK_SMALLDATA_TS_SORT},
    {"SMALLINT",             TK_SMALLINT},
    {"SNODE",                TK_SNODE},
    {"SNODES",               TK_SNODES},
    {"SORT_FOR_GROUP",       TK_SORT_FOR_GROUP},
    {"SOFFSET",              TK_SOFFSET},
    {"SPLIT",                TK_SPLIT},
    {"STABLE",               TK_STABLE},
    {"STABLES",              TK_STABLES},
    {"START",                TK_START},
    {"STATE",                TK_STATE},
    {"STATE_WINDOW",         TK_STATE_WINDOW},
    {"STORAGE",              TK_STORAGE},
    {"STREAM",               TK_STREAM},
    {"STREAMS",              TK_STREAMS},
    {"STRICT",               TK_STRICT},
    {"STT_TRIGGER",          TK_STT_TRIGGER},
    {"SUBSCRIBE",            TK_SUBSCRIBE},
    {"SUBSCRIPTIONS",        TK_SUBSCRIPTIONS},
    {"SUBSTR",               TK_SUBSTR},
    {"SUBSTRING",            TK_SUBSTRING},
    {"SUBTABLE",             TK_SUBTABLE},
    {"SYSINFO",              TK_SYSINFO},
    {"SYSTEM",               TK_SYSTEM},
    {"TABLE",                TK_TABLE},
    {"TABLES",               TK_TABLES},
    {"TABLE_PREFIX",         TK_TABLE_PREFIX},
    {"TABLE_SUFFIX",         TK_TABLE_SUFFIX},
    {"TAG",                  TK_TAG},
    {"TAGS",                 TK_TAGS},
    {"TBNAME",               TK_TBNAME},
    {"THEN",                 TK_THEN},
    {"TIMESTAMP",            TK_TIMESTAMP},
    {"TIMEZONE",             TK_TIMEZONE},
    {"TINYINT",              TK_TINYINT},
    {"TO",                   TK_TO},
    {"TODAY",                TK_TODAY},
    {"TOPIC",                TK_TOPIC},
    {"TOPICS",               TK_TOPICS},
    {"TRAILING",             TK_TRAILING},
    {"TRANSACTION",          TK_TRANSACTION},
    {"TRANSACTIONS",         TK_TRANSACTIONS},
    {"TRIGGER",              TK_TRIGGER},
    {"TRIM",                 TK_TRIM},
    {"TSDB_PAGESIZE",        TK_TSDB_PAGESIZE},
    {"TSERIES",              TK_TSERIES},
    {"TSMA",                 TK_TSMA},
    {"TSMAS",                TK_TSMAS},
    {"TTL",                  TK_TTL},
    {"UNION",                TK_UNION},
    {"UNSAFE",               TK_UNSAFE},
    {"UNSIGNED",             TK_UNSIGNED},
    {"UNTREATED",            TK_UNTREATED},
    {"UPDATE",               TK_UPDATE},
    {"USE",                  TK_USE},
    {"USER",                 TK_USER},
    {"USERS",                TK_USERS},
    {"USING",                TK_USING},
    {"VALUE",                TK_VALUE},
    {"VALUE_F",              TK_VALUE_F},
    {"VALUES",               TK_VALUES},
    {"VARCHAR",              TK_VARCHAR},
    {"VARIABLES",            TK_VARIABLES},
    {"VERBOSE",              TK_VERBOSE},
    {"VGROUP",               TK_VGROUP},
    {"VGROUPS",              TK_VGROUPS},
    {"VIEW",                 TK_VIEW},
    {"VIEWS",                TK_VIEWS},
    {"VNODE",                TK_VNODE},
    {"VNODES",               TK_VNODES},
    {"WAL_FSYNC_PERIOD",     TK_WAL_FSYNC_PERIOD},
    {"WAL_LEVEL",            TK_WAL_LEVEL},
    {"WAL_RETENTION_PERIOD", TK_WAL_RETENTION_PERIOD},
    {"WAL_RETENTION_SIZE",   TK_WAL_RETENTION_SIZE},
    {"WAL_ROLL_PERIOD",      TK_WAL_ROLL_PERIOD},
    {"WAL_SEGMENT_SIZE",     TK_WAL_SEGMENT_SIZE},
    {"WATERMARK",            TK_WATERMARK},
    {"WHEN",                 TK_WHEN},
    {"WHERE",                TK_WHERE},
    {"WINDOW",               TK_WINDOW},    
    {"WINDOW_CLOSE",         TK_WINDOW_CLOSE},
    {"WINDOW_OFFSET",        TK_WINDOW_OFFSET},
    {"WITH",                 TK_WITH},
    {"WRITE",                TK_WRITE},
    {"_C0",                  TK_ROWTS},
    {"_IROWTS",              TK_IROWTS},
    {"_IROWTS_ORIGIN",       TK_IROWTS_ORIGIN},
    {"_ISFILLED",            TK_ISFILLED},
    {"_QDURATION",           TK_QDURATION},
    {"_QEND",                TK_QEND},
    {"_QSTART",              TK_QSTART},
    {"_ROWTS",               TK_ROWTS},
    {"_TAGS",                TK_QTAGS},
    {"_WDURATION",           TK_WDURATION},
    {"_WEND",                TK_WEND},
    {"_WSTART",              TK_WSTART},
    {"_FLOW",                TK_FLOW},
    {"_FHIGH",               TK_FHIGH},
    {"_FROWTS",              TK_FROWTS},
    {"ALIVE",                TK_ALIVE},
    {"VARBINARY",            TK_VARBINARY},
    {"S3_CHUNKPAGES",        TK_S3_CHUNKPAGES},
    {"S3_KEEPLOCAL",         TK_S3_KEEPLOCAL},
    {"S3_COMPACT",           TK_S3_COMPACT},
    {"S3MIGRATE",            TK_S3MIGRATE},
    {"KEEP_TIME_OFFSET",     TK_KEEP_TIME_OFFSET},
    {"ARBGROUPS",            TK_ARBGROUPS},
    {"IS_IMPORT",            TK_IS_IMPORT},
    {"FORCE_WINDOW_CLOSE",   TK_FORCE_WINDOW_CLOSE},
    {"DISK_INFO",            TK_DISK_INFO},
    {"AUTO",                 TK_AUTO},
    {"COLS",                 TK_COLS},
    {"NOTIFY",               TK_NOTIFY},
    {"ON_FAILURE",           TK_ON_FAILURE},
    {"NOTIFY_HISTORY",       TK_NOTIFY_HISTORY},
    {"REGEXP",               TK_REGEXP},
<<<<<<< HEAD
    {"FLUSH_INTERVAL",               TK_FLUSH_INTERVAL},
=======
    {"TRUE_FOR",             TK_TRUE_FOR}
>>>>>>> 8a324a45
};
// clang-format on

static const char isIdChar[] = {
    /* x0 x1 x2 x3 x4 x5 x6 x7 x8 x9 xA xB xC xD xE xF */
    0, 0, 0, 0, 0, 0, 0, 0, 0, 0, 0, 0, 0, 0, 0, 0, /* 0x */
    0, 0, 0, 0, 0, 0, 0, 0, 0, 0, 0, 0, 0, 0, 0, 0, /* 1x */
    0, 0, 0, 0, 0, 0, 0, 0, 0, 0, 0, 0, 0, 0, 0, 0, /* 2x */
    1, 1, 1, 1, 1, 1, 1, 1, 1, 1, 0, 0, 0, 0, 0, 0, /* 3x */
    0, 1, 1, 1, 1, 1, 1, 1, 1, 1, 1, 1, 1, 1, 1, 1, /* 4x */
    1, 1, 1, 1, 1, 1, 1, 1, 1, 1, 1, 0, 0, 0, 0, 1, /* 5x */
    0, 1, 1, 1, 1, 1, 1, 1, 1, 1, 1, 1, 1, 1, 1, 1, /* 6x */
    1, 1, 1, 1, 1, 1, 1, 1, 1, 1, 1, 0, 0, 0, 0, 0, /* 7x */
};

static void* keywordHashTable = NULL;

static int32_t doInitKeywordsTable(void) {
  int numOfEntries = tListLen(keywordTable);

  keywordHashTable = taosHashInit(numOfEntries, MurmurHash3_32, true, false);
  for (int32_t i = 0; i < numOfEntries; i++) {
    keywordTable[i].len = (uint8_t)strlen(keywordTable[i].name);
    void*   ptr = &keywordTable[i];
    int32_t code = taosHashPut(keywordHashTable, keywordTable[i].name, keywordTable[i].len, (void*)&ptr, POINTER_BYTES);
    if (TSDB_CODE_SUCCESS != code) {
      taosHashCleanup(keywordHashTable);
      return code;
    }
  }
  return TSDB_CODE_SUCCESS;
}

static int32_t tKeywordCode(const char* z, int n) {
  char key[512] = {0};
  if (n > tListLen(key)) {  // too long token, can not be any other token type
    return TK_NK_ID;
  }

  for (int32_t j = 0; j < n; ++j) {
    if (z[j] >= 'a' && z[j] <= 'z') {
      key[j] = (char)(z[j] & 0xDF);  // to uppercase and set the null-terminated
    } else {
      key[j] = z[j];
    }
  }

  if (keywordHashTable == NULL) {
    return TK_NK_ILLEGAL;
  }

  SKeyword** pKey = (SKeyword**)taosHashGet(keywordHashTable, key, n);
  return (pKey != NULL) ? (*pKey)->type : TK_NK_ID;
}

/*
 * Return the length of the token that begins at z[0].
 * Store the token type in *type before returning.
 */
uint32_t tGetToken(const char* z, uint32_t* tokenId) {
  uint32_t i;
  switch (*z) {
    case ' ':
    case '\t':
    case '\n':
    case '\f':
    case '\r': {
      for (i = 1; isspace(z[i]); i++) {
      }
      *tokenId = TK_NK_SPACE;
      return i;
    }
    case ':': {
      *tokenId = TK_NK_COLON;
      return 1;
    }
    case '-': {
      if (z[1] == '-') {
        for (i = 2; z[i] && z[i] != '\n'; i++) {
        }
        *tokenId = TK_NK_COMMENT;
        return i;
      } else if (z[1] == '>') {
        *tokenId = TK_NK_ARROW;
        return 2;
      }
      *tokenId = TK_NK_MINUS;
      return 1;
    }
    case '(': {
      *tokenId = TK_NK_LP;
      return 1;
    }
    case ')': {
      *tokenId = TK_NK_RP;
      return 1;
    }
    case ';': {
      *tokenId = TK_NK_SEMI;
      return 1;
    }
    case '+': {
      *tokenId = TK_NK_PLUS;
      return 1;
    }
    case '*': {
      *tokenId = TK_NK_STAR;
      return 1;
    }
    case '/': {
      if (z[1] != '*' || z[2] == 0) {
        *tokenId = TK_NK_SLASH;
        return 1;
      }
      bool isHint = false;
      if (z[2] == '+') {
        isHint = true;
      }
      for (i = 3; z[i] && (z[i] != '/' || z[i - 1] != '*'); i++) {
      }
      if (z[i]) i++;
      *tokenId = isHint ? TK_NK_HINT : TK_NK_COMMENT;
      return i;
    }
    case '%': {
      *tokenId = TK_NK_REM;
      return 1;
    }
    case '=': {
      *tokenId = TK_NK_EQ;
      return 1 + (z[1] == '=');
    }
    case '<': {
      if (z[1] == '=') {
        *tokenId = TK_NK_LE;
        return 2;
      } else if (z[1] == '>') {
        *tokenId = TK_NK_NE;
        return 2;
      } else if (z[1] == '<') {
        *tokenId = TK_NK_LSHIFT;
        return 2;
      } else {
        *tokenId = TK_NK_LT;
        return 1;
      }
    }
    case '>': {
      if (z[1] == '=') {
        *tokenId = TK_NK_GE;
        return 2;
      } else if (z[1] == '>') {
        *tokenId = TK_NK_RSHIFT;
        return 2;
      } else {
        *tokenId = TK_NK_GT;
        return 1;
      }
    }
    case '!': {
      if (z[1] != '=') {
        *tokenId = TK_NK_ILLEGAL;
        return 2;
      } else {
        *tokenId = TK_NK_NE;
        return 2;
      }
    }
    case '|': {
      if (z[1] != '|') {
        *tokenId = TK_NK_BITOR;
        return 1;
      } else {
        *tokenId = TK_NK_CONCAT;
        return 2;
      }
    }
    case ',': {
      *tokenId = TK_NK_COMMA;
      return 1;
    }
    case '&': {
      *tokenId = TK_NK_BITAND;
      return 1;
    }
    case '~': {
      *tokenId = TK_NK_BITNOT;
      return 1;
    }
    case '?': {
      *tokenId = TK_NK_QUESTION;
      return 1;
    }
    case '`':
    case '\'':
    case '"': {
      int  delim = z[0];
      bool strEnd = false;
      for (i = 1; z[i]; i++) {
        if (delim != '`' && z[i] == '\\') {  // ignore the escaped character that follows this backslash
          i++;
          continue;
        }

        if (z[i] == delim) {
          if (z[i + 1] == delim) {
            i++;
          } else {
            strEnd = true;
            break;
          }
        }
      }

      if (z[i]) i++;

      if (strEnd) {
        *tokenId = (delim == '`') ? TK_NK_ID : TK_NK_STRING;
        return i;
      }

      break;
    }
    case '.': {
      /*
       * handle the the float number with out integer part
       * .123
       * .123e4
       */
      if (isdigit(z[1])) {
        for (i = 2; isdigit(z[i]); i++) {
        }

        if ((z[i] == 'e' || z[i] == 'E') &&
            (isdigit(z[i + 1]) || ((z[i + 1] == '+' || z[i + 1] == '-') && isdigit(z[i + 2])))) {
          i += 2;
          while (isdigit(z[i])) {
            i++;
          }
        }

        *tokenId = TK_NK_FLOAT;
        return i;
      } else {
        *tokenId = TK_NK_DOT;
        return 1;
      }
    }

    case '0': {
      char next = z[1];

      if (next == 'b') {  // bin number
        *tokenId = TK_NK_BIN;
        for (i = 2; (z[i] == '0' || z[i] == '1'); ++i) {
        }

        if (i == 2) {
          break;
        }

        return i;
      } else if (next == 'x') {  // hex number
        *tokenId = TK_NK_HEX;
        for (i = 2; isxdigit(z[i]) != 0; ++i) {
        }

        if (i == 2) {
          break;
        }

        return i;
      }
    }
    case '1':
    case '2':
    case '3':
    case '4':
    case '5':
    case '6':
    case '7':
    case '8':
    case '9': {
      *tokenId = TK_NK_INTEGER;
      for (i = 1; isdigit(z[i]); i++) {
      }

      /* here is the 1u/1a/2s/3m/9y */
      if ((z[i] == 'b' || z[i] == 'u' || z[i] == 'a' || z[i] == 's' || z[i] == 'm' || z[i] == 'h' || z[i] == 'd' ||
           z[i] == 'n' || z[i] == 'y' || z[i] == 'w' || z[i] == 'B' || z[i] == 'U' || z[i] == 'A' || z[i] == 'S' ||
           z[i] == 'M' || z[i] == 'H' || z[i] == 'D' || z[i] == 'N' || z[i] == 'Y' || z[i] == 'W') &&
          (isIdChar[(uint8_t)z[i + 1]] == 0)) {
        *tokenId = TK_NK_VARIABLE;
        i += 1;
        return i;
      }

      int32_t seg = 1;
      while (z[i] == '.' && isdigit(z[i + 1])) {
        i += 2;
        while (isdigit(z[i])) {
          i++;
        }
        *tokenId = TK_NK_FLOAT;
        seg++;
      }

      if (seg == 4) {  // ip address
        *tokenId = TK_NK_IPTOKEN;
        return i;
      } else if (seg > 2) {
        break;
      }

      // support float with no decimal part after the decimal point
      if (z[i] == '.' && seg == 1) {
        *tokenId = TK_NK_FLOAT;
        i++;
      }
      if ((z[i] == 'e' || z[i] == 'E') &&
          (isdigit(z[i + 1]) || ((z[i + 1] == '+' || z[i + 1] == '-') && isdigit(z[i + 2])))) {
        i += 2;
        while (isdigit(z[i])) {
          i++;
        }
        *tokenId = TK_NK_FLOAT;
      }
      return i;
    }
    // case '[': {
    //   for (i = 1; z[i] && z[i - 1] != ']'; i++) {
    //   }
    //   *tokenId = TK_NK_ID;
    //   return i;
    // }
    case 'T':
    case 't':
    case 'F':
    case 'f': {
      bool hasNonAsciiChars = false;
      for (i = 1;; i++) {
        if ((z[i] & 0x80) != 0) {
          // utf-8 characters
          // currently, we support using utf-8 characters only in alias
          hasNonAsciiChars = true;
        } else if (isIdChar[(uint8_t)z[i]]) {
        } else {
          break;
        }
      }
      if (hasNonAsciiChars) {
        *tokenId = TK_NK_ALIAS;  // must be alias
        return i;
      }
      if (IS_TRUE_STR(z, i) || IS_FALSE_STR(z, i)) {
        *tokenId = TK_NK_BOOL;
        return i;
      }
      *tokenId = tKeywordCode(z, i);
      return i;
    }
    default: {
      if ((*z & 0x80) == 0 && !isIdChar[(uint8_t)*z]) {
        break;
      }
      bool hasNonAsciiChars = false;
      for (i = 1;; i++) {
        if ((z[i] & 0x80) != 0) {
          hasNonAsciiChars = true;
        } else if (isIdChar[(uint8_t)z[i]]) {
        } else {
          break;
        }
      }
      if (hasNonAsciiChars) {
        *tokenId = TK_NK_ALIAS;
        return i;
      }
      *tokenId = tKeywordCode(z, i);
      return i;
    }
  }

  *tokenId = TK_NK_ILLEGAL;
  return 0;
}

SToken tStrGetToken(const char* str, int32_t* i, bool isPrevOptr, bool* pIgnoreComma) {
  SToken t0 = {0};

  // here we reach the end of sql string, null-terminated string
  if (str[*i] == 0) {
    t0.n = 0;
    return t0;
  }

  // IGNORE TK_NK_SPACE, TK_NK_COMMA, and specified tokens
  while (1) {
    *i += t0.n;

    int32_t numOfComma = 0;
    char    t = str[*i];
    while (t == ' ' || t == '\n' || t == '\r' || t == '\t' || t == '\f' || t == ',') {
      if (t == ',' && (++numOfComma > 1)) {  // comma only allowed once
        t0.n = 0;
        return t0;
      }

      if (NULL != pIgnoreComma && t == ',') {
        *pIgnoreComma = true;
      }

      t = str[++(*i)];
    }

    t0.n = tGetToken(&str[*i], &t0.type);
    break;

    // not support user specfied ignored symbol list
#if 0
    bool ignore = false;
    for (uint32_t k = 0; k < numOfIgnoreToken; k++) {
      if (t0.type == ignoreTokenTypes[k]) {
        ignore = true;
        break;
      }
    }

    if (!ignore) {
      break;
    }
#endif
  }

  if (t0.type == TK_NK_SEMI) {
    t0.n = 0;
    t0.type = 0;
    return t0;
  }

  uint32_t type = 0;
  int32_t  len;

  // support parse the 'db.tbl' format, notes: There should be no space on either side of the dot!
  if ('.' == str[*i + t0.n]) {
    len = tGetToken(&str[*i + t0.n + 1], &type);

    // only id、string and ? are valid
    if (((TK_NK_STRING != t0.type) && (TK_NK_ID != t0.type)) ||
        ((TK_NK_STRING != type) && (TK_NK_ID != type) && (TK_NK_QUESTION != type))) {
      t0.type = TK_NK_ILLEGAL;
      t0.n = 0;

      return t0;
    }

    // check the table name is '?', db.?asf is not valid.
    if (TK_NK_QUESTION == type) {
      (void)tGetToken(&str[*i + t0.n + 2], &type);
      if (TK_NK_SPACE != type) {
        t0.type = TK_NK_ILLEGAL;
        t0.n = 0;
        return t0;
      }
    }

    t0.n += len + 1;

  } else {
    // support parse the -/+number format
    if ((isPrevOptr) && (t0.type == TK_NK_MINUS || t0.type == TK_NK_PLUS)) {
      len = tGetToken(&str[*i + t0.n], &type);
      if (type == TK_NK_INTEGER || type == TK_NK_FLOAT || type == TK_NK_BIN || type == TK_NK_HEX) {
        t0.type = type;
        t0.n += len;
      }
    }
  }

  t0.z = (char*)str + (*i);
  *i += t0.n;

  return t0;
}

bool taosIsKeyWordToken(const char* z, int32_t len) { return (tKeywordCode((char*)z, len) != TK_NK_ID); }

int32_t taosInitKeywordsTable() { return doInitKeywordsTable(); }

void taosCleanupKeywordsTable() {
  void* m = keywordHashTable;
  if (m != NULL && atomic_val_compare_exchange_ptr(&keywordHashTable, m, 0) == m) {
    taosHashCleanup(m);
  }
}<|MERGE_RESOLUTION|>--- conflicted
+++ resolved
@@ -360,11 +360,8 @@
     {"ON_FAILURE",           TK_ON_FAILURE},
     {"NOTIFY_HISTORY",       TK_NOTIFY_HISTORY},
     {"REGEXP",               TK_REGEXP},
-<<<<<<< HEAD
-    {"FLUSH_INTERVAL",               TK_FLUSH_INTERVAL},
-=======
+    {"FLUSH_INTERVAL",       TK_FLUSH_INTERVAL},
     {"TRUE_FOR",             TK_TRUE_FOR}
->>>>>>> 8a324a45
 };
 // clang-format on
 
