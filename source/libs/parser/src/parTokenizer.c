--- conflicted
+++ resolved
@@ -397,13 +397,10 @@
     {"META_ONLY",            TK_META_ONLY},
     {"VTABLES",              TK_VTABLES},
     {"META_ONLY",            TK_META_ONLY},
-<<<<<<< HEAD
     {"SCAN",                 TK_SCAN},
     {"SCANS",                TK_SCANS},
-=======
     {"_IMPROWTS",            TK_IMPROWTS},
-    {"_IMPMASK",            TK_IMPMASK}
->>>>>>> cf1fcd02
+    {"_IMPMASK",             TK_IMPMASK}
 };
 // clang-format on
 
