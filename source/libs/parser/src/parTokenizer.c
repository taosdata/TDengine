--- conflicted
+++ resolved
@@ -360,13 +360,9 @@
     {"ON_FAILURE",           TK_ON_FAILURE},
     {"NOTIFY_HISTORY",       TK_NOTIFY_HISTORY},
     {"REGEXP",               TK_REGEXP},
-<<<<<<< HEAD
+    {"ASSIGN",               TK_ASSIGN},
     {"TRUE_FOR",             TK_TRUE_FOR},
     {"META_ONLY",            TK_META_ONLY}
-=======
-    {"ASSIGN",               TK_ASSIGN},
-    {"TRUE_FOR",             TK_TRUE_FOR}
->>>>>>> 5d777f9b
 };
 // clang-format on
 
