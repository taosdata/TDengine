/*
 * Copyright (c) 2019 TAOS Data, Inc. <jhtao@taosdata.com>
 *
 * This program is free software: you can use, redistribute, and/or modify
 * it under the terms of the GNU Affero General Public License, version 3
 * or later ("AGPL"), as published by the Free Software Foundation.
 *
 * This program is distributed in the hope that it will be useful, but WITHOUT
 * ANY WARRANTY; without even the implied warranty of MERCHANTABILITY or
 * FITNESS FOR A PARTICULAR PURPOSE.
 *
 * You should have received a copy of the GNU Affero General Public License
 * along with this program. If not, see <http://www.gnu.org/licenses/>.
 */

#include "os.h"
#include "parToken.h"
#include "taosdef.h"
#include "thash.h"
#include "ttokendef.h"

// All the keywords of the SQL language are stored in a hash table
typedef struct SKeyword {
  const char* name;  // The keyword name
  uint16_t    type;  // type
  uint8_t     len;   // length
} SKeyword;

// clang-format off
// keywords in sql string
static SKeyword keywordTable[] = {
    {"ACCOUNT",              TK_ACCOUNT},
    {"ACCOUNTS",             TK_ACCOUNTS},
    {"ADD",                  TK_ADD},
    {"AGGREGATE",            TK_AGGREGATE},
    {"ALL",                  TK_ALL},
    {"ALTER",                TK_ALTER},
    {"ANALYZE",              TK_ANALYZE},
    {"AND",                  TK_AND},
    {"ANTI",                 TK_ANTI},
    {"ANODE",                TK_ANODE},
    {"ANODES",               TK_ANODES},
    {"ANOMALY_WINDOW",       TK_ANOMALY_WINDOW},
//    {"ANY",                  TK_ANY},
    {"APPS",                 TK_APPS},
    {"AS",                   TK_AS},
    {"ASC",                  TK_ASC},
    {"ASOF",                 TK_ASOF},
    {"AT_ONCE",              TK_AT_ONCE},
    {"BALANCE",              TK_BALANCE},
    {"BATCH_SCAN",           TK_BATCH_SCAN},
    {"BETWEEN",              TK_BETWEEN},
    {"BIGINT",               TK_BIGINT},
    {"BINARY",               TK_BINARY},
    {"BNODE",                TK_BNODE},
    {"BNODES",               TK_BNODES},
    {"BOOL",                 TK_BOOL},
    {"BOTH",                 TK_BOTH},
    {"BUFFER",               TK_BUFFER},
    {"BUFSIZE",              TK_BUFSIZE},
    {"BY",                   TK_BY},
    {"CACHE",                TK_CACHE},
    {"CACHEMODEL",           TK_CACHEMODEL},
    {"CACHESIZE",            TK_CACHESIZE},
    {"CASE",                 TK_CASE},
    {"CAST",                 TK_CAST},
    {"CHILD",                TK_CHILD},
    {"CLIENT_VERSION",       TK_CLIENT_VERSION},
    {"CLUSTER",              TK_CLUSTER},
    {"COLUMN",               TK_COLUMN},
    {"COMMENT",              TK_COMMENT},
    {"COMP",                 TK_COMP},
    {"COMPACT",              TK_COMPACT},
    {"COMPACTS",             TK_COMPACTS},
    {"COMPACT_INTERVAL",     TK_COMPACT_INTERVAL},
    {"COMPACT_TIME_OFFSET",  TK_COMPACT_TIME_OFFSET},
    {"COMPACT_TIME_RANGE",   TK_COMPACT_TIME_RANGE},
    {"CONNECTION",           TK_CONNECTION},
    {"CONNECTIONS",          TK_CONNECTIONS},
    {"CONNS",                TK_CONNS},
    {"CONSUMER",             TK_CONSUMER},
    {"CONSUMERS",            TK_CONSUMERS},
    {"CONTAINS",             TK_CONTAINS},
    {"COUNT",                TK_COUNT},
    {"COUNT_WINDOW",         TK_COUNT_WINDOW},
    {"CREATE",               TK_CREATE},
    {"CREATEDB",             TK_CREATEDB},
    {"CURRENT_USER",         TK_CURRENT_USER},
    {"DATABASE",             TK_DATABASE},
    {"DATABASES",            TK_DATABASES},
    {"DBS",                  TK_DBS},
    {"DELETE",               TK_DELETE},
    {"DELETE_MARK",          TK_DELETE_MARK},
    {"DESC",                 TK_DESC},
    {"DESCRIBE",             TK_DESCRIBE},
    {"DISTINCT",             TK_DISTINCT},
    {"DISTRIBUTED",          TK_DISTRIBUTED},
    {"DNODE",                TK_DNODE},
    {"DNODES",               TK_DNODES},
    {"DOUBLE",               TK_DOUBLE},
    {"DROP",                 TK_DROP},
    {"DURATION",             TK_DURATION},
    {"ELSE",                 TK_ELSE},
    {"ENABLE",               TK_ENABLE},
    {"ENCRYPTIONS",          TK_ENCRYPTIONS},
    {"ENCRYPT_ALGORITHM",    TK_ENCRYPT_ALGORITHM},
    {"ENCRYPT_KEY",          TK_ENCRYPT_KEY},
    {"END",                  TK_END},
    {"EXISTS",               TK_EXISTS},
    {"EXPIRED",              TK_EXPIRED},
    {"EXPLAIN",              TK_EXPLAIN},
    {"EVENT_WINDOW",         TK_EVENT_WINDOW},
    {"EVERY",                TK_EVERY},
    {"FILE",                 TK_FILE},
    {"FILL",                 TK_FILL},
    {"FILL_HISTORY",         TK_FILL_HISTORY},
    {"FIRST",                TK_FIRST},
    {"FLOAT",                TK_FLOAT},
    {"FLUSH",                TK_FLUSH},
    {"FROM",                 TK_FROM},
    {"FOR",                  TK_FOR},
    {"FORCE",                TK_FORCE},
    {"FULL",                 TK_FULL},
    {"FUNCTION",             TK_FUNCTION},
    {"FUNCTIONS",            TK_FUNCTIONS},
    {"GEOMETRY",             TK_GEOMETRY},
    {"GRANT",                TK_GRANT},
    {"GRANTS",               TK_GRANTS},
    {"FULL",                 TK_FULL},
    {"LOGS",                 TK_LOGS},
    {"MACHINES",             TK_MACHINES},
    {"GROUP",                TK_GROUP},
    {"HASH_JOIN",            TK_HASH_JOIN},    
    {"HAVING",               TK_HAVING},
    {"HOST",                 TK_HOST},
    {"IF",                   TK_IF},
    {"IGNORE",               TK_IGNORE},
    {"IMPORT",               TK_IMPORT},
    {"IN",                   TK_IN},
    {"INDEX",                TK_INDEX},
    {"INDEXES",              TK_INDEXES},
    {"INNER",                TK_INNER},
    {"INSERT",               TK_INSERT},
    {"INT",                  TK_INT},
    {"INTEGER",              TK_INTEGER},
    {"INTERVAL",             TK_INTERVAL},
    {"INTO",                 TK_INTO},
    {"IS",                   TK_IS},
    {"JLIMIT",               TK_JLIMIT},
    {"JOIN",                 TK_JOIN},
    {"JSON",                 TK_JSON},
    {"KEEP",                 TK_KEEP},
    {"KEY",                  TK_KEY},
    {"KILL",                 TK_KILL},
    {"LANGUAGE",             TK_LANGUAGE},
    {"LAST",                 TK_LAST},
    {"LAST_ROW",             TK_LAST_ROW},
    {"LEADER",               TK_LEADER},
    {"LEADING",              TK_LEADING},
    {"LEFT",                 TK_LEFT},
    {"LICENCES",             TK_LICENCES},
    {"LIKE",                 TK_LIKE},
    {"LIMIT",                TK_LIMIT},
    {"LINEAR",               TK_LINEAR},
    {"LOCAL",                TK_LOCAL},
    {"MATCH",                TK_MATCH},
    {"MAXROWS",              TK_MAXROWS},
    {"MAX_DELAY",            TK_MAX_DELAY},
    {"BWLIMIT",              TK_BWLIMIT},
    {"MERGE",                TK_MERGE},
    {"META",                 TK_META},
    {"ONLY",                 TK_ONLY},
    {"MINROWS",              TK_MINROWS},
    {"MINUS",                TK_MINUS},
    {"MNODE",                TK_MNODE},
    {"MNODES",               TK_MNODES},
    {"MODIFY",               TK_MODIFY},
    {"MODULES",              TK_MODULES},
    {"NORMAL",               TK_NORMAL},
    {"NCHAR",                TK_NCHAR},
    {"NEXT",                 TK_NEXT},
    {"NEAR",                 TK_NEAR},
    {"NMATCH",               TK_NMATCH},
    {"NONE",                 TK_NONE},
    {"NOT",                  TK_NOT},
    {"NOW",                  TK_NOW},
    {"NO_BATCH_SCAN",        TK_NO_BATCH_SCAN},
    {"NULL",                 TK_NULL},
    {"NULL_F",               TK_NULL_F},
    {"NULLS",                TK_NULLS},
    {"OFFSET",               TK_OFFSET},
    {"ON",                   TK_ON},
    {"OR",                   TK_OR},
    {"ORDER",                TK_ORDER},
    {"OUTER",                TK_OUTER},
    {"OUTPUTTYPE",           TK_OUTPUTTYPE},
    {"PAGES",                TK_PAGES},
    {"PAGESIZE",             TK_PAGESIZE},
    {"PARA_TABLES_SORT",     TK_PARA_TABLES_SORT},
    {"PARTITION",            TK_PARTITION},
    {"PARTITION_FIRST",      TK_PARTITION_FIRST},
    {"PASS",                 TK_PASS},
    {"PORT",                 TK_PORT},
    {"POSITION",             TK_POSITION},
    {"PPS",                  TK_PPS},
    {"PRIMARY",              TK_PRIMARY},
    {"PRECISION",            TK_PRECISION},
    {"PREV",                 TK_PREV},
    {"PRIVILEGES",           TK_PRIVILEGES},
    {"QNODE",                TK_QNODE},
    {"QNODES",               TK_QNODES},
    {"QTIME",                TK_QTIME},
    {"QUERIES",              TK_QUERIES},
    {"QUERY",                TK_QUERY},
    {"PI",                   TK_PI},
    {"RAND",                 TK_RAND},
    {"RANGE",                TK_RANGE},
    {"RATIO",                TK_RATIO},
    {"PAUSE",                TK_PAUSE},
    {"READ",                 TK_READ},
    {"RECURSIVE",            TK_RECURSIVE},
    {"REDISTRIBUTE",         TK_REDISTRIBUTE},
    {"RENAME",               TK_RENAME},
    {"REPLACE",              TK_REPLACE},
    {"REPLICA",              TK_REPLICA},
    {"RESET",                TK_RESET},
    {"RESUME",               TK_RESUME},
    {"RESTORE",              TK_RESTORE},
    {"RETENTIONS",           TK_RETENTIONS},
    {"REVOKE",               TK_REVOKE},
    {"RIGHT",                TK_RIGHT},
    {"ROLLUP",               TK_ROLLUP},
    {"SCHEMALESS",           TK_SCHEMALESS},
    {"SCORES",               TK_SCORES},
    {"SELECT",               TK_SELECT},
    {"SEMI",                 TK_SEMI},
    {"SERVER_STATUS",        TK_SERVER_STATUS},
    {"SERVER_VERSION",       TK_SERVER_VERSION},
    {"SESSION",              TK_SESSION},
    {"SET",                  TK_SET},
    {"SHOW",                 TK_SHOW},
    {"SINGLE_STABLE",        TK_SINGLE_STABLE},
    {"SKIP_TSMA",            TK_SKIP_TSMA},
    {"SLIDING",              TK_SLIDING},
    {"SLIMIT",               TK_SLIMIT},
    {"SMA",                  TK_SMA},
    {"SMALLDATA_TS_SORT",    TK_SMALLDATA_TS_SORT},
    {"SMALLINT",             TK_SMALLINT},
    {"SNODE",                TK_SNODE},
    {"SNODES",               TK_SNODES},
    {"SORT_FOR_GROUP",       TK_SORT_FOR_GROUP},
    {"SOFFSET",              TK_SOFFSET},
    {"SPLIT",                TK_SPLIT},
    {"STABLE",               TK_STABLE},
    {"STABLES",              TK_STABLES},
    {"START",                TK_START},
    {"STATE",                TK_STATE},
    {"STATE_WINDOW",         TK_STATE_WINDOW},
    {"STORAGE",              TK_STORAGE},
    {"STREAM",               TK_STREAM},
    {"STREAMS",              TK_STREAMS},
    {"STRICT",               TK_STRICT},
    {"STT_TRIGGER",          TK_STT_TRIGGER},
    {"SUBSCRIBE",            TK_SUBSCRIBE},
    {"SUBSCRIPTIONS",        TK_SUBSCRIPTIONS},
    {"SUBSTR",               TK_SUBSTR},
    {"SUBSTRING",            TK_SUBSTRING},
    {"SUBTABLE",             TK_SUBTABLE},
    {"SYSINFO",              TK_SYSINFO},
    {"SYSTEM",               TK_SYSTEM},
    {"TABLE",                TK_TABLE},
    {"TABLES",               TK_TABLES},
    {"TABLE_PREFIX",         TK_TABLE_PREFIX},
    {"TABLE_SUFFIX",         TK_TABLE_SUFFIX},
    {"TAG",                  TK_TAG},
    {"TAGS",                 TK_TAGS},
    {"TBNAME",               TK_TBNAME},
    {"THEN",                 TK_THEN},
    {"TIMESTAMP",            TK_TIMESTAMP},
    {"TIMEZONE",             TK_TIMEZONE},
    {"TINYINT",              TK_TINYINT},
    {"TO",                   TK_TO},
    {"TODAY",                TK_TODAY},
    {"TOPIC",                TK_TOPIC},
    {"TOPICS",               TK_TOPICS},
    {"TRAILING",             TK_TRAILING},
    {"TRANSACTION",          TK_TRANSACTION},
    {"TRANSACTIONS",         TK_TRANSACTIONS},
    {"TRIGGER",              TK_TRIGGER},
    {"TRIM",                 TK_TRIM},
    {"TSDB_PAGESIZE",        TK_TSDB_PAGESIZE},
    {"TSERIES",              TK_TSERIES},
    {"TSMA",                 TK_TSMA},
    {"TSMAS",                TK_TSMAS},
    {"TTL",                  TK_TTL},
    {"UNION",                TK_UNION},
    {"UNSAFE",               TK_UNSAFE},
    {"UNSIGNED",             TK_UNSIGNED},
    {"UNTREATED",            TK_UNTREATED},
    {"UPDATE",               TK_UPDATE},
    {"USE",                  TK_USE},
    {"USER",                 TK_USER},
    {"USERS",                TK_USERS},
    {"USING",                TK_USING},
    {"VALUE",                TK_VALUE},
    {"VALUE_F",              TK_VALUE_F},
    {"VALUES",               TK_VALUES},
    {"VARCHAR",              TK_VARCHAR},
    {"VARIABLES",            TK_VARIABLES},
    {"VERBOSE",              TK_VERBOSE},
    {"VGROUP",               TK_VGROUP},
    {"VGROUPS",              TK_VGROUPS},
    {"VIEW",                 TK_VIEW},
    {"VIEWS",                TK_VIEWS},
    {"VNODE",                TK_VNODE},
    {"VNODES",               TK_VNODES},
    {"WAL_FSYNC_PERIOD",     TK_WAL_FSYNC_PERIOD},
    {"WAL_LEVEL",            TK_WAL_LEVEL},
    {"WAL_RETENTION_PERIOD", TK_WAL_RETENTION_PERIOD},
    {"WAL_RETENTION_SIZE",   TK_WAL_RETENTION_SIZE},
    {"WAL_ROLL_PERIOD",      TK_WAL_ROLL_PERIOD},
    {"WAL_SEGMENT_SIZE",     TK_WAL_SEGMENT_SIZE},
    {"WATERMARK",            TK_WATERMARK},
    {"WHEN",                 TK_WHEN},
    {"WHERE",                TK_WHERE},
    {"WINDOW",               TK_WINDOW},    
    {"WINDOW_CLOSE",         TK_WINDOW_CLOSE},
    {"WINDOW_OFFSET",        TK_WINDOW_OFFSET},
    {"WITH",                 TK_WITH},
    {"WRITE",                TK_WRITE},
    {"_C0",                  TK_ROWTS},
    {"_IROWTS",              TK_IROWTS},
    {"_IROWTS_ORIGIN",       TK_IROWTS_ORIGIN},
    {"_ISFILLED",            TK_ISFILLED},
    {"_QDURATION",           TK_QDURATION},
    {"_QEND",                TK_QEND},
    {"_QSTART",              TK_QSTART},
    {"_ROWTS",               TK_ROWTS},
    {"_TAGS",                TK_QTAGS},
    {"_WDURATION",           TK_WDURATION},
    {"_WEND",                TK_WEND},
    {"_WSTART",              TK_WSTART},
    {"_FLOW",                TK_FLOW},
    {"_FHIGH",               TK_FHIGH},
    {"_FROWTS",              TK_FROWTS},
    {"ALIVE",                TK_ALIVE},
    {"VARBINARY",            TK_VARBINARY},
    {"S3_CHUNKPAGES",        TK_S3_CHUNKPAGES},
    {"S3_KEEPLOCAL",         TK_S3_KEEPLOCAL},
    {"S3_COMPACT",           TK_S3_COMPACT},
    {"S3MIGRATE",            TK_S3MIGRATE},
    {"KEEP_TIME_OFFSET",     TK_KEEP_TIME_OFFSET},
    {"ARBGROUPS",            TK_ARBGROUPS},
    {"IS_IMPORT",            TK_IS_IMPORT},
    {"FORCE_WINDOW_CLOSE",   TK_FORCE_WINDOW_CLOSE},
    {"DISK_INFO",            TK_DISK_INFO},
    {"AUTO",                 TK_AUTO},
<<<<<<< HEAD
    {"COLS",                 TK_COLS},
=======
    {"NOTIFY",               TK_NOTIFY},
    {"ON_FAILURE",           TK_ON_FAILURE},
    {"NOTIFY_HISTORY",       TK_NOTIFY_HISTORY},
>>>>>>> 513e564a
};
// clang-format on

static const char isIdChar[] = {
    /* x0 x1 x2 x3 x4 x5 x6 x7 x8 x9 xA xB xC xD xE xF */
    0, 0, 0, 0, 0, 0, 0, 0, 0, 0, 0, 0, 0, 0, 0, 0, /* 0x */
    0, 0, 0, 0, 0, 0, 0, 0, 0, 0, 0, 0, 0, 0, 0, 0, /* 1x */
    0, 0, 0, 0, 0, 0, 0, 0, 0, 0, 0, 0, 0, 0, 0, 0, /* 2x */
    1, 1, 1, 1, 1, 1, 1, 1, 1, 1, 0, 0, 0, 0, 0, 0, /* 3x */
    0, 1, 1, 1, 1, 1, 1, 1, 1, 1, 1, 1, 1, 1, 1, 1, /* 4x */
    1, 1, 1, 1, 1, 1, 1, 1, 1, 1, 1, 0, 0, 0, 0, 1, /* 5x */
    0, 1, 1, 1, 1, 1, 1, 1, 1, 1, 1, 1, 1, 1, 1, 1, /* 6x */
    1, 1, 1, 1, 1, 1, 1, 1, 1, 1, 1, 0, 0, 0, 0, 0, /* 7x */
};

static void* keywordHashTable = NULL;

static int32_t doInitKeywordsTable(void) {
  int numOfEntries = tListLen(keywordTable);

  keywordHashTable = taosHashInit(numOfEntries, MurmurHash3_32, true, false);
  for (int32_t i = 0; i < numOfEntries; i++) {
    keywordTable[i].len = (uint8_t)strlen(keywordTable[i].name);
    void*   ptr = &keywordTable[i];
    int32_t code = taosHashPut(keywordHashTable, keywordTable[i].name, keywordTable[i].len, (void*)&ptr, POINTER_BYTES);
    if (TSDB_CODE_SUCCESS != code) {
      taosHashCleanup(keywordHashTable);
      return code;
    }
  }
  return TSDB_CODE_SUCCESS;
}

static int32_t tKeywordCode(const char* z, int n) {
  char key[512] = {0};
  if (n > tListLen(key)) {  // too long token, can not be any other token type
    return TK_NK_ID;
  }

  for (int32_t j = 0; j < n; ++j) {
    if (z[j] >= 'a' && z[j] <= 'z') {
      key[j] = (char)(z[j] & 0xDF);  // to uppercase and set the null-terminated
    } else {
      key[j] = z[j];
    }
  }

  if (keywordHashTable == NULL) {
    return TK_NK_ILLEGAL;
  }

  SKeyword** pKey = (SKeyword**)taosHashGet(keywordHashTable, key, n);
  return (pKey != NULL) ? (*pKey)->type : TK_NK_ID;
}

/*
 * Return the length of the token that begins at z[0].
 * Store the token type in *type before returning.
 */
uint32_t tGetToken(const char* z, uint32_t* tokenId) {
  uint32_t i;
  switch (*z) {
    case ' ':
    case '\t':
    case '\n':
    case '\f':
    case '\r': {
      for (i = 1; isspace(z[i]); i++) {
      }
      *tokenId = TK_NK_SPACE;
      return i;
    }
    case ':': {
      *tokenId = TK_NK_COLON;
      return 1;
    }
    case '-': {
      if (z[1] == '-') {
        for (i = 2; z[i] && z[i] != '\n'; i++) {
        }
        *tokenId = TK_NK_COMMENT;
        return i;
      } else if (z[1] == '>') {
        *tokenId = TK_NK_ARROW;
        return 2;
      }
      *tokenId = TK_NK_MINUS;
      return 1;
    }
    case '(': {
      *tokenId = TK_NK_LP;
      return 1;
    }
    case ')': {
      *tokenId = TK_NK_RP;
      return 1;
    }
    case ';': {
      *tokenId = TK_NK_SEMI;
      return 1;
    }
    case '+': {
      *tokenId = TK_NK_PLUS;
      return 1;
    }
    case '*': {
      *tokenId = TK_NK_STAR;
      return 1;
    }
    case '/': {
      if (z[1] != '*' || z[2] == 0) {
        *tokenId = TK_NK_SLASH;
        return 1;
      }
      bool isHint = false;
      if (z[2] == '+') {
        isHint = true;
      }
      for (i = 3; z[i] && (z[i] != '/' || z[i - 1] != '*'); i++) {
      }
      if (z[i]) i++;
      *tokenId = isHint ? TK_NK_HINT : TK_NK_COMMENT;
      return i;
    }
    case '%': {
      *tokenId = TK_NK_REM;
      return 1;
    }
    case '=': {
      *tokenId = TK_NK_EQ;
      return 1 + (z[1] == '=');
    }
    case '<': {
      if (z[1] == '=') {
        *tokenId = TK_NK_LE;
        return 2;
      } else if (z[1] == '>') {
        *tokenId = TK_NK_NE;
        return 2;
      } else if (z[1] == '<') {
        *tokenId = TK_NK_LSHIFT;
        return 2;
      } else {
        *tokenId = TK_NK_LT;
        return 1;
      }
    }
    case '>': {
      if (z[1] == '=') {
        *tokenId = TK_NK_GE;
        return 2;
      } else if (z[1] == '>') {
        *tokenId = TK_NK_RSHIFT;
        return 2;
      } else {
        *tokenId = TK_NK_GT;
        return 1;
      }
    }
    case '!': {
      if (z[1] != '=') {
        *tokenId = TK_NK_ILLEGAL;
        return 2;
      } else {
        *tokenId = TK_NK_NE;
        return 2;
      }
    }
    case '|': {
      if (z[1] != '|') {
        *tokenId = TK_NK_BITOR;
        return 1;
      } else {
        *tokenId = TK_NK_CONCAT;
        return 2;
      }
    }
    case ',': {
      *tokenId = TK_NK_COMMA;
      return 1;
    }
    case '&': {
      *tokenId = TK_NK_BITAND;
      return 1;
    }
    case '~': {
      *tokenId = TK_NK_BITNOT;
      return 1;
    }
    case '?': {
      *tokenId = TK_NK_QUESTION;
      return 1;
    }
    case '`':
    case '\'':
    case '"': {
      int  delim = z[0];
      bool strEnd = false;
      for (i = 1; z[i]; i++) {
        if (delim != '`' && z[i] == '\\') {  // ignore the escaped character that follows this backslash
          i++;
          continue;
        }

        if (z[i] == delim) {
          if (z[i + 1] == delim) {
            i++;
          } else {
            strEnd = true;
            break;
          }
        }
      }

      if (z[i]) i++;

      if (strEnd) {
        *tokenId = (delim == '`') ? TK_NK_ID : TK_NK_STRING;
        return i;
      }

      break;
    }
    case '.': {
      /*
       * handle the the float number with out integer part
       * .123
       * .123e4
       */
      if (isdigit(z[1])) {
        for (i = 2; isdigit(z[i]); i++) {
        }

        if ((z[i] == 'e' || z[i] == 'E') &&
            (isdigit(z[i + 1]) || ((z[i + 1] == '+' || z[i + 1] == '-') && isdigit(z[i + 2])))) {
          i += 2;
          while (isdigit(z[i])) {
            i++;
          }
        }

        *tokenId = TK_NK_FLOAT;
        return i;
      } else {
        *tokenId = TK_NK_DOT;
        return 1;
      }
    }

    case '0': {
      char next = z[1];

      if (next == 'b') {  // bin number
        *tokenId = TK_NK_BIN;
        for (i = 2; (z[i] == '0' || z[i] == '1'); ++i) {
        }

        if (i == 2) {
          break;
        }

        return i;
      } else if (next == 'x') {  // hex number
        *tokenId = TK_NK_HEX;
        for (i = 2; isxdigit(z[i]) != 0; ++i) {
        }

        if (i == 2) {
          break;
        }

        return i;
      }
    }
    case '1':
    case '2':
    case '3':
    case '4':
    case '5':
    case '6':
    case '7':
    case '8':
    case '9': {
      *tokenId = TK_NK_INTEGER;
      for (i = 1; isdigit(z[i]); i++) {
      }

      /* here is the 1u/1a/2s/3m/9y */
      if ((z[i] == 'b' || z[i] == 'u' || z[i] == 'a' || z[i] == 's' || z[i] == 'm' || z[i] == 'h' || z[i] == 'd' ||
           z[i] == 'n' || z[i] == 'y' || z[i] == 'w' || z[i] == 'B' || z[i] == 'U' || z[i] == 'A' || z[i] == 'S' ||
           z[i] == 'M' || z[i] == 'H' || z[i] == 'D' || z[i] == 'N' || z[i] == 'Y' || z[i] == 'W') &&
          (isIdChar[(uint8_t)z[i + 1]] == 0)) {
        *tokenId = TK_NK_VARIABLE;
        i += 1;
        return i;
      }

      int32_t seg = 1;
      while (z[i] == '.' && isdigit(z[i + 1])) {
        i += 2;
        while (isdigit(z[i])) {
          i++;
        }
        *tokenId = TK_NK_FLOAT;
        seg++;
      }

      if (seg == 4) {  // ip address
        *tokenId = TK_NK_IPTOKEN;
        return i;
      } else if (seg > 2) {
        break;
      }

      // support float with no decimal part after the decimal point
      if (z[i] == '.' && seg == 1) {
        *tokenId = TK_NK_FLOAT;
        i++;
      }
      if ((z[i] == 'e' || z[i] == 'E') &&
          (isdigit(z[i + 1]) || ((z[i + 1] == '+' || z[i + 1] == '-') && isdigit(z[i + 2])))) {
        i += 2;
        while (isdigit(z[i])) {
          i++;
        }
        *tokenId = TK_NK_FLOAT;
      }
      return i;
    }
    // case '[': {
    //   for (i = 1; z[i] && z[i - 1] != ']'; i++) {
    //   }
    //   *tokenId = TK_NK_ID;
    //   return i;
    // }
    case 'T':
    case 't':
    case 'F':
    case 'f': {
      bool hasNonAsciiChars = false;
      for (i = 1;; i++) {
        if ((z[i] & 0x80) != 0) {
          // utf-8 characters
          // currently, we support using utf-8 characters only in alias
          hasNonAsciiChars = true;
        } else if (isIdChar[(uint8_t)z[i]]) {
        } else {
          break;
        }
      }
      if (hasNonAsciiChars) {
        *tokenId = TK_NK_ALIAS;  // must be alias
        return i;
      }
      if (IS_TRUE_STR(z, i) || IS_FALSE_STR(z, i)) {
        *tokenId = TK_NK_BOOL;
        return i;
      }
      *tokenId = tKeywordCode(z, i);
      return i;
    }
    default: {
      if ((*z & 0x80) == 0 && !isIdChar[(uint8_t)*z]) {
        break;
      }
      bool hasNonAsciiChars = false;
      for (i = 1;; i++) {
        if ((z[i] & 0x80) != 0) {
          hasNonAsciiChars = true;
        } else if (isIdChar[(uint8_t)z[i]]) {
        } else {
          break;
        }
      }
      if (hasNonAsciiChars) {
        *tokenId = TK_NK_ALIAS;
        return i;
      }
      *tokenId = tKeywordCode(z, i);
      return i;
    }
  }

  *tokenId = TK_NK_ILLEGAL;
  return 0;
}

SToken tStrGetToken(const char* str, int32_t* i, bool isPrevOptr, bool* pIgnoreComma) {
  SToken t0 = {0};

  // here we reach the end of sql string, null-terminated string
  if (str[*i] == 0) {
    t0.n = 0;
    return t0;
  }

  // IGNORE TK_NK_SPACE, TK_NK_COMMA, and specified tokens
  while (1) {
    *i += t0.n;

    int32_t numOfComma = 0;
    char    t = str[*i];
    while (t == ' ' || t == '\n' || t == '\r' || t == '\t' || t == '\f' || t == ',') {
      if (t == ',' && (++numOfComma > 1)) {  // comma only allowed once
        t0.n = 0;
        return t0;
      }

      if (NULL != pIgnoreComma && t == ',') {
        *pIgnoreComma = true;
      }

      t = str[++(*i)];
    }

    t0.n = tGetToken(&str[*i], &t0.type);
    break;

    // not support user specfied ignored symbol list
#if 0
    bool ignore = false;
    for (uint32_t k = 0; k < numOfIgnoreToken; k++) {
      if (t0.type == ignoreTokenTypes[k]) {
        ignore = true;
        break;
      }
    }

    if (!ignore) {
      break;
    }
#endif
  }

  if (t0.type == TK_NK_SEMI) {
    t0.n = 0;
    t0.type = 0;
    return t0;
  }

  uint32_t type = 0;
  int32_t  len;

  // support parse the 'db.tbl' format, notes: There should be no space on either side of the dot!
  if ('.' == str[*i + t0.n]) {
    len = tGetToken(&str[*i + t0.n + 1], &type);

    // only id、string and ? are valid
    if (((TK_NK_STRING != t0.type) && (TK_NK_ID != t0.type)) ||
        ((TK_NK_STRING != type) && (TK_NK_ID != type) && (TK_NK_QUESTION != type))) {
      t0.type = TK_NK_ILLEGAL;
      t0.n = 0;

      return t0;
    }

    // check the table name is '?', db.?asf is not valid.
    if (TK_NK_QUESTION == type) {
      (void)tGetToken(&str[*i + t0.n + 2], &type);
      if (TK_NK_SPACE != type) {
        t0.type = TK_NK_ILLEGAL;
        t0.n = 0;
        return t0;
      }
    }

    t0.n += len + 1;

  } else {
    // support parse the -/+number format
    if ((isPrevOptr) && (t0.type == TK_NK_MINUS || t0.type == TK_NK_PLUS)) {
      len = tGetToken(&str[*i + t0.n], &type);
      if (type == TK_NK_INTEGER || type == TK_NK_FLOAT || type == TK_NK_BIN || type == TK_NK_HEX) {
        t0.type = type;
        t0.n += len;
      }
    }
  }

  t0.z = (char*)str + (*i);
  *i += t0.n;

  return t0;
}

bool taosIsKeyWordToken(const char* z, int32_t len) { return (tKeywordCode((char*)z, len) != TK_NK_ID); }

int32_t taosInitKeywordsTable() { return doInitKeywordsTable(); }

void taosCleanupKeywordsTable() {
  void* m = keywordHashTable;
  if (m != NULL && atomic_val_compare_exchange_ptr(&keywordHashTable, m, 0) == m) {
    taosHashCleanup(m);
  }
}<|MERGE_RESOLUTION|>--- conflicted
+++ resolved
@@ -355,13 +355,10 @@
     {"FORCE_WINDOW_CLOSE",   TK_FORCE_WINDOW_CLOSE},
     {"DISK_INFO",            TK_DISK_INFO},
     {"AUTO",                 TK_AUTO},
-<<<<<<< HEAD
     {"COLS",                 TK_COLS},
-=======
     {"NOTIFY",               TK_NOTIFY},
     {"ON_FAILURE",           TK_ON_FAILURE},
     {"NOTIFY_HISTORY",       TK_NOTIFY_HISTORY},
->>>>>>> 513e564a
 };
 // clang-format on
 
