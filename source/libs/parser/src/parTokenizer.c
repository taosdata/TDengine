--- conflicted
+++ resolved
@@ -419,9 +419,6 @@
     {"SCAN",                 TK_SCAN},
     {"SCANS",                TK_SCANS},
     {"_ANOMALYMARK",         TK_ANOMALYMARK},
-<<<<<<< HEAD
-    {"SESSION",         TK_SESSION},
-=======
     {"CHANGEPASS",           TK_CHANGEPASS},
     {"SESSION_PER_USER",     TK_SESSION_PER_USER},
     {"CONNECT_TIME",         TK_CONNECT_TIME},
@@ -438,7 +435,6 @@
     {"NOT_ALLOW_HOST",       TK_NOT_ALLOW_HOST},
     {"ALLOW_DATETIME",       TK_ALLOW_DATETIME},
     {"NOT_ALLOW_DATETIME",   TK_NOT_ALLOW_DATETIME},
->>>>>>> f83c5bbb
 };
 // clang-format on
 
