--- conflicted
+++ resolved
@@ -360,11 +360,8 @@
     {"ON_FAILURE",           TK_ON_FAILURE},
     {"NOTIFY_HISTORY",       TK_NOTIFY_HISTORY},
     {"REGEXP",               TK_REGEXP},
-<<<<<<< HEAD
     {"ASSIGN",               TK_ASSIGN},
-=======
     {"TRUE_FOR",             TK_TRUE_FOR}
->>>>>>> 18350b91
 };
 // clang-format on
 
