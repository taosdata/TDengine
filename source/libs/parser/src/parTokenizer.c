--- conflicted
+++ resolved
@@ -358,12 +358,9 @@
     {"NOTIFY",               TK_NOTIFY},
     {"ON_FAILURE",           TK_ON_FAILURE},
     {"NOTIFY_HISTORY",       TK_NOTIFY_HISTORY},
-<<<<<<< HEAD
+    {"REGEXP",               TK_REGEXP},
     {"CONTINUOUS_WINDOW_CLOSE", TK_CONTINUOUS_WINDOW_CLOSE},
     {"RECALCULATE",          TK_RECALCULATE},
-=======
-    {"REGEXP",               TK_REGEXP},
->>>>>>> 054ca189
 };
 // clang-format on
 
