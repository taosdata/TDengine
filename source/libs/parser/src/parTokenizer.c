/*
 * Copyright (c) 2019 TAOS Data, Inc. <jhtao@taosdata.com>
 *
 * This program is free software: you can use, redistribute, and/or modify
 * it under the terms of the GNU Affero General Public License, version 3
 * or later ("AGPL"), as published by the Free Software Foundation.
 *
 * This program is distributed in the hope that it will be useful, but WITHOUT
 * ANY WARRANTY; without even the implied warranty of MERCHANTABILITY or
 * FITNESS FOR A PARTICULAR PURPOSE.
 *
 * You should have received a copy of the GNU Affero General Public License
 * along with this program. If not, see <http://www.gnu.org/licenses/>.
 */

#include "os.h"
#include "parToken.h"
#include "taosdef.h"
#include "thash.h"
#include "ttokendef.h"

// All the keywords of the SQL language are stored in a hash table
typedef struct SKeyword {
  const char* name;  // The keyword name
  uint16_t    type;  // type
  uint8_t     len;   // length
} SKeyword;

// clang-format off
// keywords in sql string
static SKeyword keywordTable[] = {
    {"ACCOUNT",              TK_ACCOUNT},
    {"ACCOUNTS",             TK_ACCOUNTS},
    {"ADD",                  TK_ADD},
    {"AGGREGATE",            TK_AGGREGATE},
    {"ALL",                  TK_ALL},
    {"ALTER",                TK_ALTER},
    {"ANALYZE",              TK_ANALYZE},
    {"AND",                  TK_AND},
    {"ANTI",                 TK_ANTI},
    {"ANODE",                TK_ANODE},
    {"ANODES",               TK_ANODES},
    {"ANOMALY_WINDOW",       TK_ANOMALY_WINDOW},
//    {"ANY",                  TK_ANY},
    {"APPS",                 TK_APPS},
    {"AS",                   TK_AS},
    {"ASC",                  TK_ASC},
    {"ASOF",                 TK_ASOF},
    {"BALANCE",              TK_BALANCE},
    {"BATCH_SCAN",           TK_BATCH_SCAN},
    {"BETWEEN",              TK_BETWEEN},
    {"BIGINT",               TK_BIGINT},
    {"BINARY",               TK_BINARY},
    {"BNODE",                TK_BNODE},
    {"BNODES",               TK_BNODES},
    {"BOOL",                 TK_BOOL},
    {"BOTH",                 TK_BOTH},
    {"BUFFER",               TK_BUFFER},
    {"BUFSIZE",              TK_BUFSIZE},
    {"BY",                   TK_BY},
    {"CACHE",                TK_CACHE},
    {"CACHEMODEL",           TK_CACHEMODEL},
    {"CACHESIZE",            TK_CACHESIZE},
    {"CALC_NOTIFY_ONLY",     TK_CALC_NOTIFY_ONLY},
    {"CASE",                 TK_CASE},
    {"CAST",                 TK_CAST},
    {"CHILD",                TK_CHILD},
    {"CLIENT_VERSION",       TK_CLIENT_VERSION},
    {"CLUSTER",              TK_CLUSTER},
    {"COALESCE",             TK_COALESCE},
    {"COLUMN",               TK_COLUMN},
    {"COMMENT",              TK_COMMENT},
    {"COMP",                 TK_COMP},
    {"COMPACT",              TK_COMPACT},
    {"COMPACTS",             TK_COMPACTS},
    {"COMPACT_INTERVAL",     TK_COMPACT_INTERVAL},
    {"COMPACT_TIME_OFFSET",  TK_COMPACT_TIME_OFFSET},
    {"COMPACT_TIME_RANGE",   TK_COMPACT_TIME_RANGE},
    {"CONNECTION",           TK_CONNECTION},
    {"CONNECTIONS",          TK_CONNECTIONS},
    {"CONNS",                TK_CONNS},
    {"CONSUMER",             TK_CONSUMER},
    {"CONSUMERS",            TK_CONSUMERS},
    {"CONTAINS",             TK_CONTAINS},
    {"COUNT",                TK_COUNT},
    {"COUNT_WINDOW",         TK_COUNT_WINDOW},
    {"CREATE",               TK_CREATE},
    {"CREATEDB",             TK_CREATEDB},
    {"CURRENT_USER",         TK_CURRENT_USER},
    {"DATABASE",             TK_DATABASE},
    {"DATABASES",            TK_DATABASES},
    {"DBS",                  TK_DBS},
    {"DECIMAL",              TK_DECIMAL},
    {"DEFAULT",              TK_DEFAULT},
    {"DELETE",               TK_DELETE},
    {"DELETE_MARK",          TK_DELETE_MARK},
    {"DELETE_OUTPUT_TABLE",  TK_DELETE_OUTPUT_TABLE},
    {"DELETE_RECALC",        TK_DELETE_RECALC},
    {"DESC",                 TK_DESC},
    {"DESCRIBE",             TK_DESCRIBE},
    {"DISTINCT",             TK_DISTINCT},
    {"DISTRIBUTED",          TK_DISTRIBUTED},
    {"DNODE",                TK_DNODE},
    {"DNODES",               TK_DNODES},
    {"DOUBLE",               TK_DOUBLE},
    {"DROP",                 TK_DROP},
    {"DURATION",             TK_DURATION},
    {"ELSE",                 TK_ELSE},
    {"ENABLE",               TK_ENABLE},
    {"ENCRYPTIONS",          TK_ENCRYPTIONS},
    {"ENCRYPT_ALGORITHM",    TK_ENCRYPT_ALGORITHM},
    {"ENCRYPT_KEY",          TK_ENCRYPT_KEY},
    {"END",                  TK_END},
    {"EXISTS",               TK_EXISTS},
    {"EXPIRED_TIME",         TK_EXPIRED_TIME},
    {"EXPLAIN",              TK_EXPLAIN},
    {"EVENT_TYPE",           TK_EVENT_TYPE},
    {"EVENT_WINDOW",         TK_EVENT_WINDOW},
    {"EVERY",                TK_EVERY},
    {"FILE",                 TK_FILE},
    {"FILL",                 TK_FILL},
    {"FILL_HISTORY",         TK_FILL_HISTORY},
    {"FILL_HISTORY_FIRST",   TK_FILL_HISTORY_FIRST},
    {"FIRST",                TK_FIRST},
    {"FLOAT",                TK_FLOAT},
    {"FLUSH",                TK_FLUSH},
    {"FROM",                 TK_FROM},
    {"FOR",                  TK_FOR},
    {"FORCE",                TK_FORCE},
    {"FORCE_OUTPUT",         TK_FORCE_OUTPUT},
    {"FULL",                 TK_FULL},
    {"FUNCTION",             TK_FUNCTION},
    {"FUNCTIONS",            TK_FUNCTIONS},
    {"GEOMETRY",             TK_GEOMETRY},
    {"GRANT",                TK_GRANT},
    {"GRANTS",               TK_GRANTS},
    {"FULL",                 TK_FULL},
    {"LOGS",                 TK_LOGS},
    {"MACHINES",             TK_MACHINES},
    {"GROUP",                TK_GROUP},
    {"HASH_JOIN",            TK_HASH_JOIN},    
    {"HAVING",               TK_HAVING},
    {"HOST",                 TK_HOST},
    {"IF",                   TK_IF},
    {"IFNULL",               TK_IFNULL},
    {"IGNORE",               TK_IGNORE},
    {"IGNORE_DISORDER",      TK_IGNORE_DISORDER},
    {"IGNORE_NODATA_TRIGGER", TK_IGNORE_NODATA_TRIGGER},
    {"IMPORT",               TK_IMPORT},
    {"IN",                   TK_IN},
    {"INDEX",                TK_INDEX},
    {"INDEXES",              TK_INDEXES},
    {"INNER",                TK_INNER},
    {"INSERT",               TK_INSERT},
    {"INSTANCES",            TK_INSTANCES},
    {"INT",                  TK_INT},
    {"INTEGER",              TK_INTEGER},
    {"INTERVAL",             TK_INTERVAL},
    {"INTO",                 TK_INTO},
    {"IS",                   TK_IS},
    {"ISNOTNULL",            TK_ISNOTNULL},
    {"ISNULL",               TK_ISNULL},
    {"JLIMIT",               TK_JLIMIT},
    {"JOIN",                 TK_JOIN},
    {"JSON",                 TK_JSON},
    {"KEEP",                 TK_KEEP},
    {"KEY",                  TK_KEY},
    {"KILL",                 TK_KILL},
    {"LANGUAGE",             TK_LANGUAGE},
    {"LAST",                 TK_LAST},
    {"LAST_ROW",             TK_LAST_ROW},
    {"LEADER",               TK_LEADER},
    {"LEADING",              TK_LEADING},
    {"LEFT",                 TK_LEFT},
    {"LICENCES",             TK_LICENCES},
    {"LIKE",                 TK_LIKE},
    {"LIMIT",                TK_LIMIT},
    {"LINEAR",               TK_LINEAR},
    {"LOCAL",                TK_LOCAL},
    {"LOCK",                 TK_LOCK},
    {"LOW_LATENCY_CALC",     TK_LOW_LATENCY_CALC},
    {"MATCH",                TK_MATCH},
    {"MAXROWS",              TK_MAXROWS},
    {"MAX_DELAY",            TK_MAX_DELAY},
    {"BWLIMIT",              TK_BWLIMIT},
    {"MERGE",                TK_MERGE},
    {"META",                 TK_META},
    {"ONLY",                 TK_ONLY},
    {"MINROWS",              TK_MINROWS},
    {"MINUS",                TK_MINUS},
    {"MNODE",                TK_MNODE},
    {"MNODES",               TK_MNODES},
    {"MODIFY",               TK_MODIFY},
    {"MODULES",              TK_MODULES},
    {"MOUNT",                TK_MOUNT},
    {"MOUNTS",               TK_MOUNTS},
    {"NORMAL",               TK_NORMAL},
    {"NCHAR",                TK_NCHAR},
    {"NEXT",                 TK_NEXT},
    {"NEAR",                 TK_NEAR},
    {"NMATCH",               TK_NMATCH},
    {"NONE",                 TK_NONE},
    {"NOT",                  TK_NOT},
    {"NOW",                  TK_NOW},
    {"NOTIFY_OPTIONS",       TK_NOTIFY_OPTIONS},
    {"NO_BATCH_SCAN",        TK_NO_BATCH_SCAN},
    {"NULL",                 TK_NULL},
    {"NULL_F",               TK_NULL_F},
    {"NULLIF",               TK_NULLIF},
    {"NULLS",                TK_NULLS},
    {"NVL",                  TK_NVL},
    {"NVL2",                 TK_NVL2},
    {"OFFSET",               TK_OFFSET},
    {"ON",                   TK_ON},
    {"OR",                   TK_OR},
    {"ORDER",                TK_ORDER},
    {"OUTER",                TK_OUTER},
    {"OUTPUTTYPE",           TK_OUTPUTTYPE},
    {"OUTPUT_SUBTABLE",      TK_OUTPUT_SUBTABLE},
    {"PAGES",                TK_PAGES},
    {"PAGESIZE",             TK_PAGESIZE},
    {"PARA_TABLES_SORT",     TK_PARA_TABLES_SORT},
    {"PARTITION",            TK_PARTITION},
    {"PARTITION_FIRST",      TK_PARTITION_FIRST},
    {"PASS",                 TK_PASS},
    {"PORT",                 TK_PORT},
    {"POSITION",             TK_POSITION},
    {"PPS",                  TK_PPS},
    {"PRIMARY",              TK_PRIMARY},
    {"PRE_FILTER",           TK_PRE_FILTER},
    {"COMPOSITE",            TK_COMPOSITE},
    {"PRECISION",            TK_PRECISION},
    {"PREV",                 TK_PREV},
    {"PRIVILEGES",           TK_PRIVILEGES},
    {"QNODE",                TK_QNODE},
    {"QNODES",               TK_QNODES},
    {"QTIME",                TK_QTIME},
    {"QUERIES",              TK_QUERIES},
    {"QUERY",                TK_QUERY},
    {"PI",                   TK_PI},
    {"RAND",                 TK_RAND},
    {"RANGE",                TK_RANGE},
    {"RATIO",                TK_RATIO},
    {"PERIOD",               TK_PERIOD},
    {"READ",                 TK_READ},
    {"RECURSIVE",            TK_RECURSIVE},
    {"REDISTRIBUTE",         TK_REDISTRIBUTE},
    {"RENAME",               TK_RENAME},
    {"RECALCULATE",          TK_RECALCULATE},
    {"REPLACE",              TK_REPLACE},
    {"REPLICAS",             TK_REPLICAS},
    {"REPLICA",              TK_REPLICA},
    {"RESET",                TK_RESET},
    {"RESTORE",              TK_RESTORE},
    {"RETENTION",            TK_RETENTION},
    {"RETENTIONS",           TK_RETENTIONS},
    {"REVOKE",               TK_REVOKE},
    {"RIGHT",                TK_RIGHT},
    {"ROLLUP",               TK_ROLLUP},
    {"RSMA",                 TK_RSMA},
    {"RSMAS",                TK_RSMAS},
    {"SCHEMALESS",           TK_SCHEMALESS},
    {"SCORES",               TK_SCORES},
    {"SELECT",               TK_SELECT},
    {"SEMI",                 TK_SEMI},
    {"SERVER_STATUS",        TK_SERVER_STATUS},
    {"SERVER_VERSION",       TK_SERVER_VERSION},
    {"SESSION",              TK_SESSION},
    {"SET",                  TK_SET},
    {"SHOW",                 TK_SHOW},
    {"SINGLE_STABLE",        TK_SINGLE_STABLE},
    {"SKIP_TSMA",            TK_SKIP_TSMA},
    {"SLIDING",              TK_SLIDING},
    {"SLIMIT",               TK_SLIMIT},
    {"SMA",                  TK_SMA},
    {"SMALLDATA_TS_SORT",    TK_SMALLDATA_TS_SORT},
    {"SMALLINT",             TK_SMALLINT},
    {"SNODE",                TK_SNODE},
    {"SNODES",               TK_SNODES},
    {"SORT_FOR_GROUP",       TK_SORT_FOR_GROUP},
    {"SOFFSET",              TK_SOFFSET},
    {"SPLIT",                TK_SPLIT},
    {"STABLE",               TK_STABLE},
    {"STABLES",              TK_STABLES},
    {"START",                TK_START},
    {"STATE",                TK_STATE},
    {"STATE_WINDOW",         TK_STATE_WINDOW},
    {"STOP",                 TK_STOP},
    {"STORAGE",              TK_STORAGE},
    {"STREAM",               TK_STREAM},
    {"STREAMS",              TK_STREAMS},
    {"STREAM_OPTIONS",       TK_STREAM_OPTIONS},
    {"STRICT",               TK_STRICT},
    {"STT_TRIGGER",          TK_STT_TRIGGER},
    {"SUBSCRIBE",            TK_SUBSCRIBE},
    {"SUBSCRIPTIONS",        TK_SUBSCRIPTIONS},
    {"SUBSTR",               TK_SUBSTR},
    {"SUBSTRING",            TK_SUBSTRING},
    {"SYSINFO",              TK_SYSINFO},
    {"SYSTEM",               TK_SYSTEM},
    {"TABLE",                TK_TABLE},
    {"TABLES",               TK_TABLES},
    {"TABLE_PREFIX",         TK_TABLE_PREFIX},
    {"TABLE_SUFFIX",         TK_TABLE_SUFFIX},
    {"TAG",                  TK_TAG},
    {"TAGS",                 TK_TAGS},
    {"TBNAME",               TK_TBNAME},
    {"THEN",                 TK_THEN},
    {"TIMESTAMP",            TK_TIMESTAMP},
    {"TIMEZONE",             TK_TIMEZONE},
    {"TINYINT",              TK_TINYINT},
    {"TO",                   TK_TO},
    {"TODAY",                TK_TODAY},
    {"TOKEN",                TK_TOKEN},
    {"TOPIC",                TK_TOPIC},
    {"TOPICS",               TK_TOPICS},
    {"TOTPSEED",             TK_TOTPSEED},
    {"TRAILING",             TK_TRAILING},
    {"TRANSACTION",          TK_TRANSACTION},
    {"TRANSACTIONS",         TK_TRANSACTIONS},
    {"TRIM",                 TK_TRIM},
    {"TROWS",                TK_TROWS},
    {"TSDB_PAGESIZE",        TK_TSDB_PAGESIZE},
    {"TSERIES",              TK_TSERIES},
    {"TSMA",                 TK_TSMA},
    {"TSMAS",                TK_TSMAS},
    {"TTL",                  TK_TTL},
    {"UNION",                TK_UNION},
    {"UNLIMITED",            TK_UNLIMITED},
    {"UNLOCK",               TK_UNLOCK},
    {"UNSAFE",               TK_UNSAFE},
    {"UNSIGNED",             TK_UNSIGNED},
    {"UNTREATED",            TK_UNTREATED},
    {"UPDATE",               TK_UPDATE},
    {"USE",                  TK_USE},
    {"USER",                 TK_USER},
    {"USERS",                TK_USERS},
    {"USING",                TK_USING},
    {"VALUE",                TK_VALUE},
    {"VALUE_F",              TK_VALUE_F},
    {"VALUES",               TK_VALUES},
    {"VARCHAR",              TK_VARCHAR},
    {"VARIABLES",            TK_VARIABLES},
    {"VERBOSE",              TK_VERBOSE},
    {"VGROUP",               TK_VGROUP},
    {"VGROUPS",              TK_VGROUPS},
    {"VIEW",                 TK_VIEW},
    {"VIEWS",                TK_VIEWS},
    {"VIRTUAL",              TK_VIRTUAL},
    {"VNODE",                TK_VNODE},
    {"VNODES",               TK_VNODES},
    {"VTABLE",               TK_VTABLE},
    {"WAL",                  TK_WAL},
    {"WAL_FSYNC_PERIOD",     TK_WAL_FSYNC_PERIOD},
    {"WAL_LEVEL",            TK_WAL_LEVEL},
    {"WAL_RETENTION_PERIOD", TK_WAL_RETENTION_PERIOD},
    {"WAL_RETENTION_SIZE",   TK_WAL_RETENTION_SIZE},
    {"WAL_ROLL_PERIOD",      TK_WAL_ROLL_PERIOD},
    {"WAL_SEGMENT_SIZE",     TK_WAL_SEGMENT_SIZE},
    {"WATERMARK",            TK_WATERMARK},
    {"WHEN",                 TK_WHEN},
    {"WHERE",                TK_WHERE},
    {"WINDOW",               TK_WINDOW},    
    {"WINDOW_OPEN",          TK_WINDOW_OPEN},
    {"WINDOW_CLOSE",         TK_WINDOW_CLOSE},
    {"WINDOW_OFFSET",        TK_WINDOW_OFFSET},
    {"WIN_OPTIMIZE_BATCH",   TK_WIN_OPTIMIZE_BATCH},
    {"WIN_OPTIMIZE_SINGLE",  TK_WIN_OPTIMIZE_SINGLE},
    {"WITH",                 TK_WITH},
    {"WRITE",                TK_WRITE},
    {"_C0",                  TK_ROWTS},
    {"_IROWTS",              TK_IROWTS},
    {"_IROWTS_ORIGIN",       TK_IROWTS_ORIGIN},
    {"_ISFILLED",            TK_ISFILLED},
    {"_QDURATION",           TK_QDURATION},
    {"_QEND",                TK_QEND},
    {"_QSTART",              TK_QSTART},
    {"_ROWTS",               TK_ROWTS},
    {"_TAGS",                TK_QTAGS},
    {"_WDURATION",           TK_WDURATION},
    {"_WEND",                TK_WEND},
    {"_WSTART",              TK_WSTART},
    {"_FLOW",                TK_FLOW},
    {"_FHIGH",               TK_FHIGH},
    {"_FROWTS",              TK_FROWTS},
    {"_TPREV_TS",            TK_TPREV_TS},
    {"_TCURRENT_TS",         TK_TCURRENT_TS},
    {"_TNEXT_TS",            TK_TNEXT_TS},
    {"_TWSTART",             TK_TWSTART},
    {"_TWEND",               TK_TWEND},
    {"_TWDURATION",          TK_TWDURATION},
    {"_TWROWNUM",            TK_TWROWNUM},
    {"_TPREV_LOCALTIME",     TK_TPREV_LOCALTIME},
    {"_TNEXT_LOCALTIME",     TK_TNEXT_LOCALTIME},
    {"_TLOCALTIME",          TK_TLOCALTIME},
    {"_TGRPID",              TK_TGRPID},
    {"ALIVE",                TK_ALIVE},
    {"VARBINARY",            TK_VARBINARY},
    {"SS_CHUNKPAGES",        TK_SS_CHUNKPAGES},
    {"SS_KEEPLOCAL",         TK_SS_KEEPLOCAL},
    {"SS_COMPACT",           TK_SS_COMPACT},
    {"SSMIGRATE",            TK_SSMIGRATE},
    {"SSMIGRATES",           TK_SSMIGRATES},
    {"KEEP_TIME_OFFSET",     TK_KEEP_TIME_OFFSET},
    {"ARBGROUPS",            TK_ARBGROUPS},
    {"IS_IMPORT",            TK_IS_IMPORT},
    {"DISK_INFO",            TK_DISK_INFO},
    {"AUTO",                 TK_AUTO},
    {"MEDIUMBLOB",           TK_MEDIUMBLOB},
    {"BLOB",                 TK_BLOB},
    {"COLS",                 TK_COLS},
    {"NOTIFY",               TK_NOTIFY},
    {"NOTIFY_HISTORY",       TK_NOTIFY_HISTORY},
    {"REGEXP",               TK_REGEXP},
    {"ASSIGN",               TK_ASSIGN},
    {"TRUE_FOR",             TK_TRUE_FOR},
    {"META_ONLY",            TK_META_ONLY},
    {"VTABLES",              TK_VTABLES},
    {"META_ONLY",            TK_META_ONLY},
    {"_IMPROWTS",            TK_IMPROWTS},
    {"_IMPMARK",             TK_IMPMARK},
    {"SCAN",                 TK_SCAN},
    {"SCANS",                TK_SCANS},
    {"_ANOMALYMARK",         TK_ANOMALYMARK},
    {"CHANGEPASS",           TK_CHANGEPASS},
    {"SESSION_PER_USER",     TK_SESSION_PER_USER},
    {"CONNECT_TIME",         TK_CONNECT_TIME},
    {"CONNECT_IDLE_TIME",    TK_CONNECT_IDLE_TIME},
    {"CALL_PER_SESSION",     TK_CALL_PER_SESSION},
    {"FAILED_LOGIN_ATTEMPTS",TK_FAILED_LOGIN_ATTEMPTS},
    {"PASSWORD_LIFE_TIME",   TK_PASSWORD_LIFE_TIME},
    {"PASSWORD_REUSE_TIME",  TK_PASSWORD_REUSE_TIME},
    {"PASSWORD_REUSE_MAX",   TK_PASSWORD_REUSE_MAX},
    {"PASSWORD_LOCK_TIME",   TK_PASSWORD_LOCK_TIME},
    {"PASSWORD_GRACE_TIME",  TK_PASSWORD_GRACE_TIME},
    {"INACTIVE_ACCOUNT_TIME",TK_INACTIVE_ACCOUNT_TIME},
    {"ALLOW_TOKEN_NUM",      TK_ALLOW_TOKEN_NUM},
    {"NOT_ALLOW_HOST",       TK_NOT_ALLOW_HOST},
    {"ALLOW_DATETIME",       TK_ALLOW_DATETIME},
<<<<<<< HEAD
    {"RELOAD",   TK_RELOAD},
=======
    {"NOT_ALLOW_DATETIME",   TK_NOT_ALLOW_DATETIME},
    {"ENCRYPT_ALGORITHMS",   TK_ENCRYPT_ALGORITHMS},
    {"ALGR_NAME",            TK_ALGR_NAME},
    {"ALGR_TYPE",            TK_ALGR_TYPE},
    {"ENCRYPT_ALGR",         TK_ENCRYPT_ALGR},
    {"OSSL_ALGR_NAME",       TK_OSSL_ALGR_NAME},
>>>>>>> b3cee032
};
// clang-format on

static const char isIdChar[] = {
    /* x0 x1 x2 x3 x4 x5 x6 x7 x8 x9 xA xB xC xD xE xF */
    0, 0, 0, 0, 0, 0, 0, 0, 0, 0, 0, 0, 0, 0, 0, 0, /* 0x */
    0, 0, 0, 0, 0, 0, 0, 0, 0, 0, 0, 0, 0, 0, 0, 0, /* 1x */
    0, 0, 0, 0, 0, 0, 0, 0, 0, 0, 0, 0, 0, 0, 0, 0, /* 2x */
    1, 1, 1, 1, 1, 1, 1, 1, 1, 1, 0, 0, 0, 0, 0, 0, /* 3x */
    0, 1, 1, 1, 1, 1, 1, 1, 1, 1, 1, 1, 1, 1, 1, 1, /* 4x */
    1, 1, 1, 1, 1, 1, 1, 1, 1, 1, 1, 0, 0, 0, 0, 1, /* 5x */
    0, 1, 1, 1, 1, 1, 1, 1, 1, 1, 1, 1, 1, 1, 1, 1, /* 6x */
    1, 1, 1, 1, 1, 1, 1, 1, 1, 1, 1, 0, 0, 0, 0, 0, /* 7x */
};

static void* keywordHashTable = NULL;

static int32_t doInitKeywordsTable(void) {
  int numOfEntries = tListLen(keywordTable);

  keywordHashTable = taosHashInit(numOfEntries, MurmurHash3_32, true, false);
  for (int32_t i = 0; i < numOfEntries; i++) {
    keywordTable[i].len = (uint8_t)strlen(keywordTable[i].name);
    void*   ptr = &keywordTable[i];
    int32_t code = taosHashPut(keywordHashTable, keywordTable[i].name, keywordTable[i].len, (void*)&ptr, POINTER_BYTES);
    if (TSDB_CODE_SUCCESS != code) {
      taosHashCleanup(keywordHashTable);
      return code;
    }
  }
  return TSDB_CODE_SUCCESS;
}

static int32_t tKeywordCode(const char* z, int n) {
  char key[512] = {0};
  if (n > tListLen(key)) {  // too long token, can not be any other token type
    return TK_NK_ID;
  }

  for (int32_t j = 0; j < n; ++j) {
    if (z[j] >= 'a' && z[j] <= 'z') {
      key[j] = (char)(z[j] & 0xDF);  // to uppercase and set the null-terminated
    } else {
      key[j] = z[j];
    }
  }

  if (keywordHashTable == NULL) {
    return TK_NK_ILLEGAL;
  }

  SKeyword** pKey = (SKeyword**)taosHashGet(keywordHashTable, key, n);
  return (pKey != NULL) ? (*pKey)->type : TK_NK_ID;
}

/*
 * Return the length of the token that begins at z[0].
 * Store the token type in *type before returning.
 */
uint32_t tGetToken(const char* z, uint32_t* tokenId, char *dupQuoteChar) {
  uint32_t i;
  switch (*z) {
    case ' ':
    case '\t':
    case '\n':
    case '\f':
    case '\r': {
      for (i = 1; isspace(z[i]); i++) {
      }
      *tokenId = TK_NK_SPACE;
      return i;
    }
    case ':': {
      *tokenId = TK_NK_COLON;
      return 1;
    }
    case '-': {
      if (z[1] == '-') {
        for (i = 2; z[i] && z[i] != '\n'; i++) {
        }
        *tokenId = TK_NK_COMMENT;
        return i;
      } else if (z[1] == '>') {
        *tokenId = TK_NK_ARROW;
        return 2;
      }
      *tokenId = TK_NK_MINUS;
      return 1;
    }
    case '(': {
      *tokenId = TK_NK_LP;
      return 1;
    }
    case ')': {
      *tokenId = TK_NK_RP;
      return 1;
    }
    case ';': {
      *tokenId = TK_NK_SEMI;
      return 1;
    }
    case '+': {
      *tokenId = TK_NK_PLUS;
      return 1;
    }
    case '*': {
      *tokenId = TK_NK_STAR;
      return 1;
    }
    case '/': {
      if (z[1] != '*' || z[2] == 0) {
        *tokenId = TK_NK_SLASH;
        return 1;
      }
      bool isHint = false;
      if (z[2] == '+') {
        isHint = true;
      }
      for (i = 3; z[i] && (z[i] != '/' || z[i - 1] != '*'); i++) {
      }
      if (z[i]) i++;
      *tokenId = isHint ? TK_NK_HINT : TK_NK_COMMENT;
      return i;
    }
    case '%': {
      if (z[1] == '%') {
        *tokenId = TK_NK_PH;
        return 2;
      } else {
        *tokenId = TK_NK_REM;
        return 1;
      }
      return 1;
    }
    case '=': {
      *tokenId = TK_NK_EQ;
      return 1 + (z[1] == '=');
    }
    case '<': {
      if (z[1] == '=') {
        *tokenId = TK_NK_LE;
        return 2;
      } else if (z[1] == '>') {
        *tokenId = TK_NK_NE;
        return 2;
      } else if (z[1] == '<') {
        *tokenId = TK_NK_LSHIFT;
        return 2;
      } else {
        *tokenId = TK_NK_LT;
        return 1;
      }
    }
    case '>': {
      if (z[1] == '=') {
        *tokenId = TK_NK_GE;
        return 2;
      } else if (z[1] == '>') {
        *tokenId = TK_NK_RSHIFT;
        return 2;
      } else {
        *tokenId = TK_NK_GT;
        return 1;
      }
    }
    case '!': {
      if (z[1] != '=') {
        *tokenId = TK_NK_ILLEGAL;
        return 2;
      } else {
        *tokenId = TK_NK_NE;
        return 2;
      }
    }
    case '|': {
      if (z[1] != '|') {
        *tokenId = TK_NK_BITOR;
        return 1;
      } else {
        *tokenId = TK_NK_CONCAT;
        return 2;
      }
    }
    case ',': {
      *tokenId = TK_NK_COMMA;
      return 1;
    }
    case '&': {
      *tokenId = TK_NK_BITAND;
      return 1;
    }
    case '~': {
      *tokenId = TK_NK_BITNOT;
      return 1;
    }
    case '?': {
      *tokenId = TK_NK_QUESTION;
      return 1;
    }
    case '`':
    case '\'':
    case '"': {
      int  delim = z[0];
      bool strEnd = false;
      for (i = 1; z[i]; i++) {
        if (delim != '`' && z[i] == '\\') {  // ignore the escaped character that follows this backslash
          i++;
          continue;
        }

        if (z[i] == delim) {
          if (z[i + 1] == delim) {
            if (dupQuoteChar && (*dupQuoteChar != *z)) {
              *dupQuoteChar = *z;
            }
            i++;
          } else {
            strEnd = true;
            break;
          }
        }
      }

      if (z[i]) i++;

      if (strEnd) {
        *tokenId = (delim == '`') ? TK_NK_ID : TK_NK_STRING;
        return i;
      }

      break;
    }
    case '.': {
      /*
       * handle the the float number with out integer part
       * .123
       * .123e4
       */
      if (isdigit(z[1])) {
        for (i = 2; isdigit(z[i]); i++) {
        }

        if ((z[i] == 'e' || z[i] == 'E') &&
            (isdigit(z[i + 1]) || ((z[i + 1] == '+' || z[i + 1] == '-') && isdigit(z[i + 2])))) {
          i += 2;
          while (isdigit(z[i])) {
            i++;
          }
        }

        *tokenId = TK_NK_FLOAT;
        return i;
      } else {
        *tokenId = TK_NK_DOT;
        return 1;
      }
    }

    case '0': {
      char next = z[1];

      if (next == 'b') {  // bin number
        *tokenId = TK_NK_BIN;
        for (i = 2; (z[i] == '0' || z[i] == '1'); ++i) {
        }

        if (i == 2) {
          break;
        }

        return i;
      } else if (next == 'x') {  // hex number
        *tokenId = TK_NK_HEX;
        for (i = 2; isxdigit(z[i]) != 0; ++i) {
        }

        if (i == 2) {
          break;
        }

        return i;
      }
    }
    case '1':
    case '2':
    case '3':
    case '4':
    case '5':
    case '6':
    case '7':
    case '8':
    case '9': {
      *tokenId = TK_NK_INTEGER;
      for (i = 1; isdigit(z[i]); i++) {
      }

      /* here is the 1u/1a/2s/3m/9y */
      if ((z[i] == 'b' || z[i] == 'u' || z[i] == 'a' || z[i] == 's' || z[i] == 'm' || z[i] == 'h' || z[i] == 'd' ||
           z[i] == 'n' || z[i] == 'y' || z[i] == 'w' || z[i] == 'B' || z[i] == 'U' || z[i] == 'A' || z[i] == 'S' ||
           z[i] == 'M' || z[i] == 'H' || z[i] == 'D' || z[i] == 'N' || z[i] == 'Y' || z[i] == 'W') &&
          (isIdChar[(uint8_t)z[i + 1]] == 0)) {
        *tokenId = TK_NK_VARIABLE;
        i += 1;
        return i;
      }

      int32_t seg = 1;
      while (z[i] == '.' && isdigit(z[i + 1])) {
        i += 2;
        while (isdigit(z[i])) {
          i++;
        }
        *tokenId = TK_NK_FLOAT;
        seg++;
      }

      if (seg == 4) {  // ip address
        *tokenId = TK_NK_IPTOKEN;
        return i;
      } else if (seg > 2) {
        break;
      }

      // support float with no decimal part after the decimal point
      if (z[i] == '.' && seg == 1) {
        *tokenId = TK_NK_FLOAT;
        i++;
      }
      if ((z[i] == 'e' || z[i] == 'E') &&
          (isdigit(z[i + 1]) || ((z[i + 1] == '+' || z[i + 1] == '-') && isdigit(z[i + 2])))) {
        i += 2;
        while (isdigit(z[i])) {
          i++;
        }
        *tokenId = TK_NK_FLOAT;
      }
      return i;
    }
    // case '[': {
    //   for (i = 1; z[i] && z[i - 1] != ']'; i++) {
    //   }
    //   *tokenId = TK_NK_ID;
    //   return i;
    // }
    case 'T':
    case 't':
    case 'F':
    case 'f': {
      bool hasNonAsciiChars = false;
      for (i = 1;; i++) {
        if ((z[i] & 0x80) != 0) {
          // utf-8 characters
          // currently, we support using utf-8 characters only in alias
          hasNonAsciiChars = true;
        } else if (isIdChar[(uint8_t)z[i]]) {
        } else {
          break;
        }
      }
      if (hasNonAsciiChars) {
        *tokenId = TK_NK_ALIAS;  // must be alias
        return i;
      }
      if (IS_TRUE_STR(z, i) || IS_FALSE_STR(z, i)) {
        *tokenId = TK_NK_BOOL;
        return i;
      }
      *tokenId = tKeywordCode(z, i);
      return i;
    }
    default: {
      if ((*z & 0x80) == 0 && !isIdChar[(uint8_t)*z]) {
        break;
      }
      bool hasNonAsciiChars = false;
      for (i = 1;; i++) {
        if ((z[i] & 0x80) != 0) {
          hasNonAsciiChars = true;
        } else if (isIdChar[(uint8_t)z[i]]) {
        } else {
          break;
        }
      }
      if (hasNonAsciiChars) {
        *tokenId = TK_NK_ALIAS;
        return i;
      }
      *tokenId = tKeywordCode(z, i);
      return i;
    }
  }

  *tokenId = TK_NK_ILLEGAL;
  return 0;
}

SToken tStrGetToken(const char* str, int32_t* i, bool isPrevOptr, bool* pIgnoreComma) {
  SToken t0 = {0};

  // here we reach the end of sql string, null-terminated string
  if (str[*i] == 0) {
    t0.n = 0;
    return t0;
  }

  // IGNORE TK_NK_SPACE, TK_NK_COMMA, and specified tokens
  while (1) {
    *i += t0.n;

    int32_t numOfComma = 0;
    char    t = str[*i];
    while (t == ' ' || t == '\n' || t == '\r' || t == '\t' || t == '\f' || t == '\b' || t == ',') {
      if (t == ',' && (++numOfComma > 1)) {  // comma only allowed once
        t0.n = 0;
        return t0;
      }

      if (NULL != pIgnoreComma && t == ',') {
        *pIgnoreComma = true;
      }

      t = str[++(*i)];
    }

    t0.n = tGetToken(&str[*i], &t0.type, NULL);
    break;

    // not support user specfied ignored symbol list
#if 0
    bool ignore = false;
    for (uint32_t k = 0; k < numOfIgnoreToken; k++) {
      if (t0.type == ignoreTokenTypes[k]) {
        ignore = true;
        break;
      }
    }

    if (!ignore) {
      break;
    }
#endif
  }

  if (t0.type == TK_NK_SEMI) {
    t0.n = 0;
    t0.type = 0;
    return t0;
  }

  uint32_t type = 0;
  int32_t  len;

  // support parse the 'db.tbl' format, notes: There should be no space on either side of the dot!
  if ('.' == str[*i + t0.n]) {
    len = tGetToken(&str[*i + t0.n + 1], &type, NULL);

    // only id、string and ? are valid
    if (((TK_NK_STRING != t0.type) && (TK_NK_ID != t0.type)) ||
        ((TK_NK_STRING != type) && (TK_NK_ID != type) && (TK_NK_QUESTION != type))) {
      t0.type = TK_NK_ILLEGAL;
      t0.n = 0;

      return t0;
    }

    // check the table name is '?', db.?asf is not valid.
    if (TK_NK_QUESTION == type) {
      (void)tGetToken(&str[*i + t0.n + 2], &type, NULL);
      if (TK_NK_SPACE != type) {
        t0.type = TK_NK_ILLEGAL;
        t0.n = 0;
        return t0;
      }
    }

    t0.n += len + 1;

  } else {
    // support parse the -/+number format
    if ((isPrevOptr) && (t0.type == TK_NK_MINUS || t0.type == TK_NK_PLUS)) {
      len = tGetToken(&str[*i + t0.n], &type, NULL);
      if (type == TK_NK_INTEGER || type == TK_NK_FLOAT || type == TK_NK_BIN || type == TK_NK_HEX) {
        t0.type = type;
        t0.n += len;
      }
    }
  }

  t0.z = (char*)str + (*i);
  *i += t0.n;

  return t0;
}

bool taosIsKeyWordToken(const char* z, int32_t len) { return (tKeywordCode((char*)z, len) != TK_NK_ID); }

int32_t taosInitKeywordsTable() { return doInitKeywordsTable(); }

void taosCleanupKeywordsTable() {
  void* m = keywordHashTable;
  if (m != NULL && atomic_val_compare_exchange_ptr(&keywordHashTable, m, 0) == m) {
    taosHashCleanup(m);
  }
}<|MERGE_RESOLUTION|>--- conflicted
+++ resolved
@@ -437,16 +437,13 @@
     {"ALLOW_TOKEN_NUM",      TK_ALLOW_TOKEN_NUM},
     {"NOT_ALLOW_HOST",       TK_NOT_ALLOW_HOST},
     {"ALLOW_DATETIME",       TK_ALLOW_DATETIME},
-<<<<<<< HEAD
     {"RELOAD",   TK_RELOAD},
-=======
     {"NOT_ALLOW_DATETIME",   TK_NOT_ALLOW_DATETIME},
     {"ENCRYPT_ALGORITHMS",   TK_ENCRYPT_ALGORITHMS},
     {"ALGR_NAME",            TK_ALGR_NAME},
     {"ALGR_TYPE",            TK_ALGR_TYPE},
     {"ENCRYPT_ALGR",         TK_ENCRYPT_ALGR},
     {"OSSL_ALGR_NAME",       TK_OSSL_ALGR_NAME},
->>>>>>> b3cee032
 };
 // clang-format on
 
