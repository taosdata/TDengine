--- conflicted
+++ resolved
@@ -52,13 +52,9 @@
   return false;
 }
 
-<<<<<<< HEAD
 bool qIsUpdateSetSql(const char* pStr, size_t length, SName* pTableName, int32_t acctId, const char* dbName,
                      char* msgBuf, int32_t msgBufLen, int* pCode) {
-=======
-bool qIsSelectFromSql(const char* pStr, size_t length) {
->>>>>>> d0eb0efb
-  if (NULL == pStr) {
+                        if (NULL == pStr) {
     return false;
   }
 
@@ -66,8 +62,7 @@
 
   int32_t index = 0;
   SToken  t = tStrGetToken((char*)pStr, &index, false, NULL);
-<<<<<<< HEAD
-  if (TK_UPDATE != t.type) {
+    if (TK_UPDATE != t.type) {
     return false;
   }
   SMsgBuf pMsgBuf = {.len = msgBufLen, .buf = msgBuf};
@@ -85,31 +80,48 @@
       return false;
     }
   }
-=======
+    do {
+    pStr += index;
+    index = 0;
+    t = tStrGetToken((char*)pStr, &index, false, NULL);
+        if (TK_SET == t.type) {
+      return true;
+    }
+    if (0 == t.type || 0 == t.n) {
+      break;
+    }
+  } while (pStr - pSql < length);
+  return false;
+}
+
+bool qIsSelectFromSql(const char* pStr, size_t length) {
+  if (NULL == pStr) {
+    return false;
+  }
+
+  const char* pSql = pStr;
+
+  int32_t index = 0;
+  SToken  t = tStrGetToken((char*)pStr, &index, false, NULL);
   if (TK_SELECT != t.type) {
     return false;
   }
->>>>>>> d0eb0efb
 
   do {
     pStr += index;
     index = 0;
     t = tStrGetToken((char*)pStr, &index, false, NULL);
-<<<<<<< HEAD
-    if (TK_SET == t.type) {
-=======
     if (TK_FROM == t.type) {
->>>>>>> d0eb0efb
       return true;
     }
     if (0 == t.type || 0 == t.n) {
       break;
     }
   } while (pStr - pSql < length);
+
   return false;
 }
 
-<<<<<<< HEAD
 static bool isColumnPrimaryKey(const STableMeta* pTableMeta, const char* colName, int32_t colNameLen, int32_t* colId) {
   if (pTableMeta == NULL || colName == NULL) {
     return false;
@@ -341,8 +353,6 @@
   return code;
 }
 
-=======
->>>>>>> d0eb0efb
 bool qIsCreateTbFromFileSql(const char* pStr, size_t length) {
   if (NULL == pStr) {
     return false;
