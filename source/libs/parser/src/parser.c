/*
 * Copyright (c) 2019 TAOS Data, Inc. <jhtao@taosdata.com>
 *
 * This program is free software: you can use, redistribute, and/or modify
 * it under the terms of the GNU Affero General Public License, version 3
 * or later ("AGPL"), as published by the Free Software Foundation.
 *
 * This program is distributed in the hope that it will be useful, but WITHOUT
 * ANY WARRANTY; without even the implied warranty of MERCHANTABILITY or
 * FITNESS FOR A PARTICULAR PURPOSE.
 *
 * You should have received a copy of the GNU Affero General Public License
 * along with this program. If not, see <http://www.gnu.org/licenses/>.
 */

#include "astGenerator.h"
#include "parserInt.h"
#include "parserUtil.h"
#include "ttoken.h"
#include "function.h"
#include "insertParser.h"

bool qIsInsertSql(const char* pStr, size_t length) {
  int32_t index = 0;

  do {
    SToken t0 = tStrGetToken((char*) pStr, &index, false);
    if (t0.type != TK_LP) {
      return t0.type == TK_INSERT || t0.type == TK_IMPORT;
    }
  } while (1);
}

int32_t qParseQuerySql(const char* pStr, size_t length, int64_t id, int32_t *type, void** pOutput, int32_t* outputLen, char* msg, int32_t msgLen) {
  SQueryStmtInfo* pQueryInfo = calloc(1, sizeof(SQueryStmtInfo));
  if (pQueryInfo == NULL) {
    terrno = TSDB_CODE_TSC_OUT_OF_MEMORY; // set correct error code.
    return terrno;
  }

  SSqlInfo info = doGenerateAST(pStr);
  if (!info.valid) {
    strncpy(msg, info.msg, msgLen);
    terrno = TSDB_CODE_TSC_SQL_SYNTAX_ERROR;
    return terrno;
  }

<<<<<<< HEAD
  if (isDclSqlStatement(&info)) {
    int32_t code = qParserValidateDclSqlNode(&info, id, pOutput, outputLen, type, msg, msgLen);
    if (code == TSDB_CODE_SUCCESS) {
      // do nothing
    }
  } else {
    struct SCatalog* pCatalog = getCatalogHandle(NULL);

    int32_t code = qParserValidateSqlNode(pCatalog, &info, pQueryInfo, id, msg, msgLen);
    if (code == TSDB_CODE_SUCCESS) {
      *pOutput = pQueryInfo;
    }
  }

  return TSDB_CODE_SUCCESS;
=======
  struct SCatalog* pCatalog = NULL;
  int32_t code = catalogGetHandle(NULL, &pCatalog);
  if (code) {
    return code;
  }
  
  return qParserValidateSqlNode(pCatalog, &info, *pQueryInfo, id, msg, msgLen);
>>>>>>> e35bac2d
}

int32_t qParseInsertSql(SParseContext* pContext, SInsertStmtInfo** pInfo) {
  return parseInsertSql(pContext, pInfo);
}

int32_t qParserConvertSql(const char* pStr, size_t length, char** pConvertSql) {
  return 0;
}

static int32_t getTableNameFromSqlNode(SSqlNode* pSqlNode, SArray* tableNameList, SMsgBuf* pMsgBuf);

static int32_t tnameComparFn(const void* p1, const void* p2) {
  SName* pn1 = (SName*)p1;
  SName* pn2 = (SName*)p2;

  int32_t ret = strncmp(pn1->acctId, pn2->acctId, tListLen(pn1->acctId));
  if (ret != 0) {
    return ret > 0? 1:-1;
  } else {
    ret = strncmp(pn1->dbname, pn2->dbname, tListLen(pn1->dbname));
    if (ret != 0) {
      return ret > 0? 1:-1;
    } else {
      ret = strncmp(pn1->tname, pn2->tname, tListLen(pn1->tname));
      if (ret != 0) {
        return ret > 0? 1:-1;
      } else {
        return 0;
      }
    }
  }
}

static int32_t getTableNameFromSubquery(SSqlNode* pSqlNode, SArray* tableNameList, SMsgBuf* pMsgBuf) {
  int32_t numOfSub = (int32_t)taosArrayGetSize(pSqlNode->from->list);

  for (int32_t j = 0; j < numOfSub; ++j) {
    SRelElement* sub = taosArrayGet(pSqlNode->from->list, j);

    int32_t num = (int32_t)taosArrayGetSize(sub->pSubquery->node);
    for (int32_t i = 0; i < num; ++i) {
      SSqlNode* p = taosArrayGetP(sub->pSubquery->node, i);
      if (p->from->type == SQL_FROM_NODE_TABLES) {
        int32_t code = getTableNameFromSqlNode(p, tableNameList, pMsgBuf);
        if (code != TSDB_CODE_SUCCESS) {
          return code;
        }
      } else {
        getTableNameFromSubquery(p, tableNameList, pMsgBuf);
      }
    }
  }

  return TSDB_CODE_SUCCESS;
}

int32_t getTableNameFromSqlNode(SSqlNode* pSqlNode, SArray* tableNameList, SMsgBuf* pMsgBuf) {
  const char* msg1 = "invalid table name";

  int32_t numOfTables = (int32_t) taosArrayGetSize(pSqlNode->from->list);
  assert(pSqlNode->from->type == SQL_FROM_NODE_TABLES);

  for(int32_t j = 0; j < numOfTables; ++j) {
    SRelElement* item = taosArrayGet(pSqlNode->from->list, j);

    SToken* t = &item->tableName;
    if (t->type == TK_INTEGER || t->type == TK_FLOAT || t->type == TK_STRING) {
      return buildInvalidOperationMsg(pMsgBuf, msg1);
    }

    if (parserValidateIdToken(t) != TSDB_CODE_SUCCESS) {
      return buildInvalidOperationMsg(pMsgBuf, msg1);
    }

    SName name = {0};
    strndequote(name.tname, t->z, t->n);
    taosArrayPush(tableNameList, &name);
  }

  return TSDB_CODE_SUCCESS;
}

static void freePtrElem(void* p) {
  tfree(*(char**)p);
}

int32_t qParserExtractRequestedMetaInfo(const SSqlInfo* pSqlInfo, SCatalogReq* pMetaInfo, char* msg, int32_t msgBufLen) {
  int32_t code  = TSDB_CODE_SUCCESS;
  SMsgBuf msgBuf = {.buf = msg, .len = msgBufLen};

  pMetaInfo->pTableName = taosArrayInit(4, sizeof(SName));
  pMetaInfo->pUdf = taosArrayInit(4, POINTER_BYTES);

  size_t size = taosArrayGetSize(pSqlInfo->sub.node);
  for (int32_t i = 0; i < size; ++i) {
    SSqlNode* pSqlNode = taosArrayGetP(pSqlInfo->sub.node, i);
    if (pSqlNode->from == NULL) {
      return buildInvalidOperationMsg(&msgBuf, "invalid from clause");
    }

    // load the table meta in the FROM clause
    if (pSqlNode->from->type == SQL_FROM_NODE_TABLES) {
      code = getTableNameFromSqlNode(pSqlNode, pMetaInfo->pTableName, &msgBuf);
      if (code != TSDB_CODE_SUCCESS) {
        return code;
      }
    } else {
      code = getTableNameFromSubquery(pSqlNode, pMetaInfo->pTableName, &msgBuf);
      if (code != TSDB_CODE_SUCCESS) {
        return code;
      }
    }
  }

  taosArraySort(pMetaInfo->pTableName, tnameComparFn);
  taosArrayRemoveDuplicate(pMetaInfo->pTableName, tnameComparFn, NULL);

  size_t funcSize = 0;
  if (pSqlInfo->funcs) {
    funcSize = taosArrayGetSize(pSqlInfo->funcs);
  }

  if (funcSize > 0) {
    for (size_t i = 0; i < funcSize; ++i) {
      SToken* t = taosArrayGet(pSqlInfo->funcs, i);
      assert(t != NULL);

      if (t->n >= TSDB_FUNC_NAME_LEN) {
        return buildSyntaxErrMsg(&msgBuf, "too long function name", t->z);
      }

      // Let's assume that it is an UDF/UDAF, if it is not a built-in function.
      bool scalarFunc = false;
      if (qIsBuiltinFunction(t->z, t->n, &scalarFunc) < 0) {
        char* fname = strndup(t->z, t->n);
        taosArrayPush(pMetaInfo->pUdf, &fname);
      }
    }
  }

  return code;
}

void qParserClearupMetaRequestInfo(SCatalogReq* pMetaReq) {
  if (pMetaReq == NULL) {
    return;
  }

  taosArrayDestroy(pMetaReq->pTableName);
  taosArrayDestroy(pMetaReq->pUdf);
}<|MERGE_RESOLUTION|>--- conflicted
+++ resolved
@@ -45,31 +45,21 @@
     return terrno;
   }
 
-<<<<<<< HEAD
   if (isDclSqlStatement(&info)) {
     int32_t code = qParserValidateDclSqlNode(&info, id, pOutput, outputLen, type, msg, msgLen);
     if (code == TSDB_CODE_SUCCESS) {
       // do nothing
     }
   } else {
-    struct SCatalog* pCatalog = getCatalogHandle(NULL);
-
-    int32_t code = qParserValidateSqlNode(pCatalog, &info, pQueryInfo, id, msg, msgLen);
+    struct SCatalog* pCatalog = NULL;
+    int32_t code = catalogGetHandle(NULL, &pCatalog);
+    code = qParserValidateSqlNode(pCatalog, &info, pQueryInfo, id, msg, msgLen);
     if (code == TSDB_CODE_SUCCESS) {
       *pOutput = pQueryInfo;
     }
   }
 
   return TSDB_CODE_SUCCESS;
-=======
-  struct SCatalog* pCatalog = NULL;
-  int32_t code = catalogGetHandle(NULL, &pCatalog);
-  if (code) {
-    return code;
-  }
-  
-  return qParserValidateSqlNode(pCatalog, &info, *pQueryInfo, id, msg, msgLen);
->>>>>>> e35bac2d
 }
 
 int32_t qParseInsertSql(SParseContext* pContext, SInsertStmtInfo** pInfo) {
