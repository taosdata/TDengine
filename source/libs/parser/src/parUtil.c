--- conflicted
+++ resolved
@@ -250,7 +250,6 @@
       return "Invalid virtual table's ref column type";
     case TSDB_CODE_PAR_MISMATCH_STABLE_TYPE:
       return "Create child table using virtual super table";
-<<<<<<< HEAD
     case TSDB_CODE_STREAM_INVALID_TIME_UNIT:
       return "Invalid time unit in create stream clause";
     case TSDB_CODE_STREAM_INVALID_SYNTAX:
@@ -277,10 +276,8 @@
       return "Invalid notify condition in create stream clause";
     case TSDB_CODE_STREAM_INVALID_PLACE_HOLDER:
       return "Invalid placeholder in create stream clause";
-=======
     case TSDB_CODE_PAR_ORDERBY_UNKNOWN_EXPR:
       return "Invalid expr in order by clause: %s";
->>>>>>> 81c03936
     default:
       return "Unknown error";
   }
