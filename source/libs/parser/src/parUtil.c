/*
 * Copyright (c) 2019 TAOS Data, Inc. <jhtao@taosdata.com>
 *
 * This program is free software: you can use, redistribute, and/or modify
 * it under the terms of the GNU Affero General Public License, version 3
 * or later ("AGPL"), as published by the Free Software Foundation.
 *
 * This program is distributed in the hope that it will be useful, but WITHOUT
 * ANY WARRANTY; without even the implied warranty of MERCHANTABILITY or
 * FITNESS FOR A PARTICULAR PURPOSE.
 *
 * You should have received a copy of the GNU Affero General Public License
 * along with this program. If not, see <http://www.gnu.org/licenses/>.
 */

#include "parUtil.h"
#include "cJSON.h"
#include "querynodes.h"

#define USER_AUTH_KEY_MAX_LEN TSDB_USER_LEN + TSDB_DB_FNAME_LEN + 2

const void* nullPointer = NULL;

static char* getSyntaxErrFormat(int32_t errCode) {
  switch (errCode) {
    case TSDB_CODE_PAR_SYNTAX_ERROR:
      return "syntax error near \"%s\"";
    case TSDB_CODE_PAR_INCOMPLETE_SQL:
      return "Incomplete SQL statement";
    case TSDB_CODE_PAR_INVALID_COLUMN:
      return "Invalid column name: %s";
    case TSDB_CODE_PAR_TABLE_NOT_EXIST:
      return "Table does not exist: %s";
    case TSDB_CODE_PAR_GET_META_ERROR:
      return "Fail to get table info, error: %s";
    case TSDB_CODE_PAR_AMBIGUOUS_COLUMN:
      return "Column ambiguously defined: %s";
    case TSDB_CODE_PAR_WRONG_VALUE_TYPE:
      return "Invalid value type: %s";
    case TSDB_CODE_PAR_ILLEGAL_USE_AGG_FUNCTION:
      return "There mustn't be aggregation";
    case TSDB_CODE_PAR_WRONG_NUMBER_OF_SELECT:
      return "ORDER BY item must be the number of a SELECT-list expression";
    case TSDB_CODE_PAR_GROUPBY_LACK_EXPRESSION:
      return "Not a GROUP BY expression";
    case TSDB_CODE_PAR_NOT_SELECTED_EXPRESSION:
      return "Not SELECTed expression";
    case TSDB_CODE_PAR_NOT_SINGLE_GROUP:
      return "Not a single-group group function";
    case TSDB_CODE_PAR_TAGS_NOT_MATCHED:
      return "Tags number not matched";
    case TSDB_CODE_PAR_INVALID_TAG_NAME:
      return "Invalid tag name: %s";
    case TSDB_CODE_PAR_NAME_OR_PASSWD_TOO_LONG:
      return "Name or password too long";
    case TSDB_CODE_PAR_PASSWD_EMPTY:
      return "Password can not be empty";
    case TSDB_CODE_PAR_INVALID_PORT:
      return "Port should be an integer that is less than 65535 and greater than 0";
    case TSDB_CODE_PAR_INVALID_ENDPOINT:
      return "Endpoint should be in the format of 'fqdn:port'";
    case TSDB_CODE_PAR_EXPRIE_STATEMENT:
      return "This statement is no longer supported";
    case TSDB_CODE_PAR_INTER_VALUE_TOO_SMALL:
      return "Interval cannot be less than %d %s";
    case TSDB_CODE_PAR_DB_NOT_SPECIFIED:
      return "Database not specified";
    case TSDB_CODE_PAR_INVALID_IDENTIFIER_NAME:
      return "Invalid identifier name: %s";
    case TSDB_CODE_PAR_CORRESPONDING_STABLE_ERR:
      return "Corresponding super table not in this db";
    case TSDB_CODE_PAR_GROUPBY_WINDOW_COEXIST:
      return "GROUP BY and WINDOW-clause can't be used together";
    case TSDB_CODE_PAR_AGG_FUNC_NESTING:
      return "Aggregate functions do not support nesting";
    case TSDB_CODE_PAR_INVALID_STATE_WIN_TYPE:
      return "Only support STATE_WINDOW on integer/bool/varchar column";
    case TSDB_CODE_PAR_INVALID_STATE_WIN_COL:
      return "Not support STATE_WINDOW on tag column";
    case TSDB_CODE_PAR_INVALID_STATE_WIN_TABLE:
      return "STATE_WINDOW not support for super table query";
    case TSDB_CODE_PAR_INTER_SESSION_GAP:
      return "SESSION gap should be fixed time window, and greater than 0";
    case TSDB_CODE_PAR_INTER_SESSION_COL:
      return "Only support SESSION on primary timestamp column";
    case TSDB_CODE_PAR_INTER_OFFSET_NEGATIVE:
      return "Interval offset cannot be negative";
    case TSDB_CODE_PAR_INTER_OFFSET_UNIT:
      return "Cannot use 'year' as offset when interval is 'month'";
    case TSDB_CODE_PAR_INTER_OFFSET_TOO_BIG:
      return "Interval offset should be shorter than interval";
    case TSDB_CODE_PAR_INTER_SLIDING_UNIT:
      return "Does not support sliding when interval is natural month/year";
    case TSDB_CODE_PAR_INTER_SLIDING_TOO_BIG:
      return "sliding value no larger than the interval value";
    case TSDB_CODE_PAR_INTER_SLIDING_TOO_SMALL:
      return "sliding value can not less than 1%% of interval value";
    case TSDB_CODE_PAR_ONLY_ONE_JSON_TAG:
      return "Only one tag if there is a json tag";
    case TSDB_CODE_PAR_INCORRECT_NUM_OF_COL:
      return "Query block has incorrect number of result columns";
    case TSDB_CODE_PAR_INCORRECT_TIMESTAMP_VAL:
      return "Incorrect TIMESTAMP value: %s";
    case TSDB_CODE_PAR_OFFSET_LESS_ZERO:
      return "soffset/offset can not be less than 0";
    case TSDB_CODE_PAR_SLIMIT_LEAK_PARTITION_BY:
      return "slimit/soffset only available for PARTITION BY query";
    case TSDB_CODE_PAR_INVALID_TOPIC_QUERY:
      return "Invalid topic query";
    case TSDB_CODE_PAR_INVALID_DROP_STABLE:
      return "Cannot drop super table in batch";
    case TSDB_CODE_PAR_INVALID_FILL_TIME_RANGE:
      return "Start(end) time of query range required or time range too large";
    case TSDB_CODE_PAR_DUPLICATED_COLUMN:
      return "Duplicated column names";
    case TSDB_CODE_PAR_INVALID_TAGS_LENGTH:
      return "Tags length exceeds max length %d";
    case TSDB_CODE_PAR_INVALID_ROW_LENGTH:
      return "Row length exceeds max length %d";
    case TSDB_CODE_PAR_INVALID_COLUMNS_NUM:
      return "Illegal number of columns";
    case TSDB_CODE_PAR_TOO_MANY_COLUMNS:
      return "Too many columns";
    case TSDB_CODE_PAR_INVALID_FIRST_COLUMN:
      return "First column must be timestamp";
    case TSDB_CODE_PAR_INVALID_VAR_COLUMN_LEN:
      return "Invalid binary/nchar column length";
    case TSDB_CODE_PAR_INVALID_TAGS_NUM:
      return "Invalid number of tag columns";
    case TSDB_CODE_PAR_INVALID_INTERNAL_PK:
      return "Invalid _c0 or _rowts expression";
    case TSDB_CODE_PAR_INVALID_TIMELINE_FUNC:
      return "Invalid timeline function";
    case TSDB_CODE_PAR_INVALID_PASSWD:
      return "Invalid password";
    case TSDB_CODE_PAR_INVALID_ALTER_TABLE:
      return "Invalid alter table statement";
    case TSDB_CODE_PAR_CANNOT_DROP_PRIMARY_KEY:
      return "Primary timestamp column cannot be dropped";
    case TSDB_CODE_PAR_INVALID_MODIFY_COL:
      return "Only binary/nchar column length could be modified";
    case TSDB_CODE_PAR_INVALID_TBNAME:
      return "Invalid tbname pseudo column";
    case TSDB_CODE_PAR_INVALID_FUNCTION_NAME:
      return "Invalid function name";
    case TSDB_CODE_PAR_COMMENT_TOO_LONG:
      return "Comment too long";
    case TSDB_CODE_PAR_NOT_ALLOWED_FUNC:
      return "Some functions are allowed only in the SELECT list of a query. "
             "And, cannot be mixed with other non scalar functions or columns.";
    case TSDB_CODE_PAR_NOT_ALLOWED_WIN_QUERY:
      return "Window query not supported, since the result of subquery not include valid timestamp column";
    case TSDB_CODE_PAR_INVALID_DROP_COL:
      return "No columns can be dropped";
    case TSDB_CODE_PAR_INVALID_COL_JSON:
      return "Only tag can be json type";
    case TSDB_CODE_PAR_VALUE_TOO_LONG:
      return "Value too long for column/tag: %s";
    case TSDB_CODE_PAR_INVALID_DELETE_WHERE:
      return "The DELETE statement must have a definite time window range";
    case TSDB_CODE_PAR_INVALID_REDISTRIBUTE_VG:
      return "The REDISTRIBUTE VGROUP statement only support 1 to 3 dnodes";
    case TSDB_CODE_PAR_FILL_NOT_ALLOWED_FUNC:
      return "%s function is not supported in fill query";
    case TSDB_CODE_PAR_INVALID_WINDOW_PC:
      return "_WSTART, _WEND and _WDURATION can only be used in window query";
    case TSDB_CODE_PAR_WINDOW_NOT_ALLOWED_FUNC:
      return "%s function is not supported in time window query";
    case TSDB_CODE_PAR_STREAM_NOT_ALLOWED_FUNC:
      return "%s function is not supported in stream query";
    case TSDB_CODE_PAR_GROUP_BY_NOT_ALLOWED_FUNC:
      return "%s function is not supported in group query";
    case TSDB_CODE_PAR_INVALID_INTERP_CLAUSE:
      return "Invalid usage of RANGE clause, EVERY clause or FILL clause";
    case TSDB_CODE_PAR_NO_VALID_FUNC_IN_WIN:
      return "No valid function in window query";
    case TSDB_CODE_OUT_OF_MEMORY:
      return "Out of memory";
    default:
      return "Unknown error";
  }
}

int32_t generateSyntaxErrMsg(SMsgBuf* pBuf, int32_t errCode, ...) {
  va_list vArgList;
  va_start(vArgList, errCode);
  vsnprintf(pBuf->buf, pBuf->len, getSyntaxErrFormat(errCode), vArgList);
  va_end(vArgList);
  return errCode;
}

int32_t generateSyntaxErrMsgExt(SMsgBuf* pBuf, int32_t errCode, const char* pFormat, ...) {
  va_list vArgList;
  va_start(vArgList, pFormat);
  vsnprintf(pBuf->buf, pBuf->len, pFormat, vArgList);
  va_end(vArgList);
  return errCode;
}

int32_t buildInvalidOperationMsg(SMsgBuf* pBuf, const char* msg) {
  strncpy(pBuf->buf, msg, pBuf->len);
  return TSDB_CODE_TSC_INVALID_OPERATION;
}

int32_t buildSyntaxErrMsg(SMsgBuf* pBuf, const char* additionalInfo, const char* sourceStr) {
  if (pBuf == NULL) return TSDB_CODE_TSC_SQL_SYNTAX_ERROR;
  const char* msgFormat1 = "syntax error near \'%s\'";
  const char* msgFormat2 = "syntax error near \'%s\' (%s)";
  const char* msgFormat3 = "%s";

  const char* prefix = "syntax error";
  if (sourceStr == NULL) {
    snprintf(pBuf->buf, pBuf->len, msgFormat1, additionalInfo);
    return TSDB_CODE_TSC_SQL_SYNTAX_ERROR;
  }

  char buf[64] = {0};  // only extract part of sql string
  strncpy(buf, sourceStr, tListLen(buf) - 1);

  if (additionalInfo != NULL) {
    snprintf(pBuf->buf, pBuf->len, msgFormat2, buf, additionalInfo);
  } else {
    const char* msgFormat = (0 == strncmp(sourceStr, prefix, strlen(prefix))) ? msgFormat3 : msgFormat1;
    snprintf(pBuf->buf, pBuf->len, msgFormat, buf);
  }

  return TSDB_CODE_TSC_SQL_SYNTAX_ERROR;
}

SSchema* getTableColumnSchema(const STableMeta* pTableMeta) { return (SSchema*)pTableMeta->schema; }

static SSchema* getOneColumnSchema(const STableMeta* pTableMeta, int32_t colIndex) {
  SSchema* pSchema = (SSchema*)pTableMeta->schema;
  return &pSchema[colIndex];
}

SSchema* getTableTagSchema(const STableMeta* pTableMeta) {
  return getOneColumnSchema(pTableMeta, getTableInfo(pTableMeta).numOfColumns);
}

int32_t getNumOfColumns(const STableMeta* pTableMeta) {
  // table created according to super table, use data from super table
  return getTableInfo(pTableMeta).numOfColumns;
}

int32_t getNumOfTags(const STableMeta* pTableMeta) { return getTableInfo(pTableMeta).numOfTags; }

STableComInfo getTableInfo(const STableMeta* pTableMeta) { return pTableMeta->tableInfo; }

STableMeta* tableMetaDup(const STableMeta* pTableMeta) {
  size_t size = TABLE_META_SIZE(pTableMeta);

  STableMeta* p = taosMemoryMalloc(size);
  memcpy(p, pTableMeta, size);
  return p;
}

int32_t trimString(const char* src, int32_t len, char* dst, int32_t dlen) {
  if (len <= 0 || dlen <= 0) return 0;

  char    delim = src[0];
  int32_t j = 0;
  for (uint32_t k = 1; k < len - 1; ++k) {
    if (j >= dlen) {
      dst[j - 1] = '\0';
      return j;
    }
    if (src[k] == delim && src[k + 1] == delim) {  // deal with "", ''
      dst[j] = src[k + 1];
      j++;
      k++;
      continue;
    }

    if (src[k] == '\\') {  // deal with escape character
      if (src[k + 1] == 'n') {
        dst[j] = '\n';
      } else if (src[k + 1] == 'r') {
        dst[j] = '\r';
      } else if (src[k + 1] == 't') {
        dst[j] = '\t';
      } else if (src[k + 1] == '\\') {
        dst[j] = '\\';
      } else if (src[k + 1] == '\'') {
        dst[j] = '\'';
      } else if (src[k + 1] == '"') {
        dst[j] = '"';
      } else if (src[k + 1] == '%' || src[k + 1] == '_') {
        dst[j++] = src[k];
        dst[j] = src[k + 1];
      } else {
        dst[j] = src[k + 1];
      }
      j++;
      k++;
      continue;
    }

    dst[j] = src[k];
    j++;
  }
  dst[j] = '\0';
  return j;
}

<<<<<<< HEAD
=======
static bool isValidateTag(char* input) {
  if (!input) return false;
  for (size_t i = 0; i < strlen(input); ++i) {
#ifdef WINDOWS
    if (input[i] < 0x20 || input[i] > 0x7E) return false;
#else
    if (isprint(input[i]) == 0) return false;
#endif
  }
  return true;
}

int32_t parseJsontoTagData(const char* json, SArray* pTagVals, STag** ppTag, void* pMsgBuf) {
  int32_t   retCode = TSDB_CODE_SUCCESS;
  cJSON*    root = NULL;
  SHashObj* keyHash = NULL;
  int32_t   size = 0;
  // set json NULL data
  if (!json || strtrim((char*)json) == 0 || strcasecmp(json, TSDB_DATA_NULL_STR_L) == 0) {
    retCode = TSDB_CODE_SUCCESS;
    goto end;
  }

  // set json real data
  root = cJSON_Parse(json);
  if (root == NULL) {
    retCode = buildSyntaxErrMsg(pMsgBuf, "json parse error", json);
    goto end;
  }

  size = cJSON_GetArraySize(root);
  if (!cJSON_IsObject(root)) {
    retCode = buildSyntaxErrMsg(pMsgBuf, "json error invalide value", json);
    goto end;
  }

  keyHash = taosHashInit(8, taosGetDefaultHashFunction(TSDB_DATA_TYPE_BINARY), false, false);
  for (int32_t i = 0; i < size; i++) {
    cJSON* item = cJSON_GetArrayItem(root, i);
    if (!item) {
      uError("json inner error:%d", i);
      retCode = buildSyntaxErrMsg(pMsgBuf, "json inner error", json);
      goto end;
    }

    char* jsonKey = item->string;
    if (!isValidateTag(jsonKey)) {
      retCode = buildSyntaxErrMsg(pMsgBuf, "json key not validate", jsonKey);
      goto end;
    }
    size_t keyLen = strlen(jsonKey);
    if (keyLen > TSDB_MAX_JSON_KEY_LEN) {
      uError("json key too long error");
      retCode = buildSyntaxErrMsg(pMsgBuf, "json key too long, more than 256", jsonKey);
      goto end;
    }
    if (keyLen == 0 || taosHashGet(keyHash, jsonKey, keyLen) != NULL) {
      continue;
    }
    STagVal val = {0};
    //    strcpy(val.colName, colName);
    val.pKey = jsonKey;
    taosHashPut(keyHash, jsonKey, keyLen, &keyLen,
                CHAR_BYTES);  // add key to hash to remove dumplicate, value is useless

    if (item->type == cJSON_String) {  // add json value  format: type|data
      char*   jsonValue = item->valuestring;
      int32_t valLen = (int32_t)strlen(jsonValue);
      char*   tmp = taosMemoryCalloc(1, valLen * TSDB_NCHAR_SIZE);
      if (!tmp) {
        retCode = TSDB_CODE_TSC_OUT_OF_MEMORY;
        goto end;
      }
      val.type = TSDB_DATA_TYPE_NCHAR;
      if (valLen > 0 && !taosMbsToUcs4(jsonValue, valLen, (TdUcs4*)tmp, (int32_t)(valLen * TSDB_NCHAR_SIZE), &valLen)) {
        uError("charset:%s to %s. val:%s, errno:%s, convert failed.", DEFAULT_UNICODE_ENCODEC, tsCharset, jsonValue,
               strerror(errno));
        retCode = buildSyntaxErrMsg(pMsgBuf, "charset convert json error", jsonValue);
        taosMemoryFree(tmp);
        goto end;
      }
      val.nData = valLen;
      val.pData = tmp;
    } else if (item->type == cJSON_Number) {
      if (!isfinite(item->valuedouble)) {
        uError("json value is invalidate");
        retCode = buildSyntaxErrMsg(pMsgBuf, "json value number is illegal", json);
        goto end;
      }
      val.type = TSDB_DATA_TYPE_DOUBLE;
      *((double*)&(val.i64)) = item->valuedouble;
    } else if (item->type == cJSON_True || item->type == cJSON_False) {
      val.type = TSDB_DATA_TYPE_BOOL;
      *((char*)&(val.i64)) = (char)(item->valueint);
    } else if (item->type == cJSON_NULL) {
      val.type = TSDB_DATA_TYPE_NULL;
    } else {
      retCode = buildSyntaxErrMsg(pMsgBuf, "invalidate json value", json);
      goto end;
    }
    taosArrayPush(pTagVals, &val);
  }

end:
  taosHashCleanup(keyHash);
  if (retCode == TSDB_CODE_SUCCESS) {
    tTagNew(pTagVals, 1, true, ppTag);
  }
  for (int i = 0; i < taosArrayGetSize(pTagVals); ++i) {
    STagVal* p = (STagVal*)taosArrayGet(pTagVals, i);
    if (IS_VAR_DATA_TYPE(p->type)) {
      taosMemoryFreeClear(p->pData);
    }
  }
  cJSON_Delete(root);
  return retCode;
}

>>>>>>> ceaf0970
static int32_t getInsTagsTableTargetNameFromOp(int32_t acctId, SOperatorNode* pOper, SName* pName) {
  if (OP_TYPE_EQUAL != pOper->opType) {
    return TSDB_CODE_SUCCESS;
  }

  SColumnNode* pCol = NULL;
  SValueNode*  pVal = NULL;
  if (QUERY_NODE_COLUMN == nodeType(pOper->pLeft)) {
    pCol = (SColumnNode*)pOper->pLeft;
  } else if (QUERY_NODE_VALUE == nodeType(pOper->pLeft)) {
    pVal = (SValueNode*)pOper->pLeft;
  }
  if (QUERY_NODE_COLUMN == nodeType(pOper->pRight)) {
    pCol = (SColumnNode*)pOper->pRight;
  } else if (QUERY_NODE_VALUE == nodeType(pOper->pRight)) {
    pVal = (SValueNode*)pOper->pRight;
  }
  if (NULL == pCol || NULL == pVal) {
    return TSDB_CODE_SUCCESS;
  }

  if (0 == strcmp(pCol->colName, "db_name")) {
    return tNameSetDbName(pName, acctId, pVal->literal, strlen(pVal->literal));
  } else if (0 == strcmp(pCol->colName, "table_name")) {
    return tNameAddTbName(pName, pVal->literal, strlen(pVal->literal));
  }

  return TSDB_CODE_SUCCESS;
}

static void getInsTagsTableTargetObjName(int32_t acctId, SNode* pNode, SName* pName) {
  if (QUERY_NODE_OPERATOR == nodeType(pNode)) {
    getInsTagsTableTargetNameFromOp(acctId, (SOperatorNode*)pNode, pName);
  }
}

static int32_t getInsTagsTableTargetNameFromCond(int32_t acctId, SLogicConditionNode* pCond, SName* pName) {
  if (LOGIC_COND_TYPE_AND != pCond->condType) {
    return TSDB_CODE_SUCCESS;
  }

  SNode* pNode = NULL;
  FOREACH(pNode, pCond->pParameterList) { getInsTagsTableTargetObjName(acctId, pNode, pName); }
  if ('\0' == pName->dbname[0]) {
    pName->type = 0;
  }
  return TSDB_CODE_SUCCESS;
}

int32_t getInsTagsTableTargetName(int32_t acctId, SNode* pWhere, SName* pName) {
  if (NULL == pWhere) {
    return TSDB_CODE_SUCCESS;
  }

  if (QUERY_NODE_OPERATOR == nodeType(pWhere)) {
    int32_t code = getInsTagsTableTargetNameFromOp(acctId, (SOperatorNode*)pWhere, pName);
    if (TSDB_CODE_SUCCESS == code && '\0' == pName->dbname[0]) {
      pName->type = 0;
    }
    return code;
  }

  if (QUERY_NODE_LOGIC_CONDITION == nodeType(pWhere)) {
    return getInsTagsTableTargetNameFromCond(acctId, (SLogicConditionNode*)pWhere, pName);
  }

  return TSDB_CODE_SUCCESS;
}

static int32_t userAuthToString(int32_t acctId, const char* pUser, const char* pDb, AUTH_TYPE type, char* pStr) {
  return sprintf(pStr, "%s*%d.%s*%d", pUser, acctId, pDb, type);
}

static int32_t userAuthToStringExt(const char* pUser, const char* pDbFName, AUTH_TYPE type, char* pStr) {
  return sprintf(pStr, "%s*%s*%d", pUser, pDbFName, type);
}

static void stringToUserAuth(const char* pStr, int32_t len, SUserAuthInfo* pUserAuth) {
  char* p1 = strchr(pStr, '*');
  strncpy(pUserAuth->user, pStr, p1 - pStr);
  ++p1;
  char* p2 = strchr(p1, '*');
  strncpy(pUserAuth->dbFName, p1, p2 - p1);
  ++p2;
  char buf[10] = {0};
  strncpy(buf, p2, len - (p2 - pStr));
  pUserAuth->type = taosStr2Int32(buf, NULL, 10);
}

static int32_t buildTableReq(SHashObj* pTablesHash, SArray** pTables) {
  if (NULL != pTablesHash) {
    *pTables = taosArrayInit(taosHashGetSize(pTablesHash), sizeof(SName));
    if (NULL == *pTables) {
      return TSDB_CODE_OUT_OF_MEMORY;
    }
    void* p = taosHashIterate(pTablesHash, NULL);
    while (NULL != p) {
      size_t len = 0;
      char*  pKey = taosHashGetKey(p, &len);
      char   fullName[TSDB_TABLE_FNAME_LEN] = {0};
      strncpy(fullName, pKey, len);
      SName name = {0};
      tNameFromString(&name, fullName, T_NAME_ACCT | T_NAME_DB | T_NAME_TABLE);
      taosArrayPush(*pTables, &name);
      p = taosHashIterate(pTablesHash, p);
    }
  }
  return TSDB_CODE_SUCCESS;
}

static int32_t buildDbReq(SHashObj* pDbsHash, SArray** pDbs) {
  if (NULL != pDbsHash) {
    *pDbs = taosArrayInit(taosHashGetSize(pDbsHash), TSDB_DB_FNAME_LEN);
    if (NULL == *pDbs) {
      return TSDB_CODE_OUT_OF_MEMORY;
    }
    void* p = taosHashIterate(pDbsHash, NULL);
    while (NULL != p) {
      size_t len = 0;
      char*  pKey = taosHashGetKey(p, &len);
      char   fullName[TSDB_DB_FNAME_LEN] = {0};
      strncpy(fullName, pKey, len);
      taosArrayPush(*pDbs, fullName);
      p = taosHashIterate(pDbsHash, p);
    }
  }
  return TSDB_CODE_SUCCESS;
}

static int32_t buildTableReqFromDb(SHashObj* pDbsHash, SArray** pDbs) {
  if (NULL != pDbsHash) {
    if (NULL == *pDbs) {
      *pDbs = taosArrayInit(taosHashGetSize(pDbsHash), sizeof(STablesReq));
      if (NULL == *pDbs) {
        return TSDB_CODE_OUT_OF_MEMORY;
      }
    }
    SParseTablesMetaReq* p = taosHashIterate(pDbsHash, NULL);
    while (NULL != p) {
      STablesReq req = {0};
      strcpy(req.dbFName, p->dbFName);
      buildTableReq(p->pTables, &req.pTables);
      taosArrayPush(*pDbs, &req);
      p = taosHashIterate(pDbsHash, p);
    }
  }
  return TSDB_CODE_SUCCESS;
}

static int32_t buildUserAuthReq(SHashObj* pUserAuthHash, SArray** pUserAuth) {
  if (NULL != pUserAuthHash) {
    *pUserAuth = taosArrayInit(taosHashGetSize(pUserAuthHash), sizeof(SUserAuthInfo));
    if (NULL == *pUserAuth) {
      return TSDB_CODE_OUT_OF_MEMORY;
    }
    void* p = taosHashIterate(pUserAuthHash, NULL);
    while (NULL != p) {
      size_t        len = 0;
      char*         pKey = taosHashGetKey(p, &len);
      SUserAuthInfo userAuth = {0};
      stringToUserAuth(pKey, len, &userAuth);
      taosArrayPush(*pUserAuth, &userAuth);
      p = taosHashIterate(pUserAuthHash, p);
    }
  }
  return TSDB_CODE_SUCCESS;
}

static int32_t buildUdfReq(SHashObj* pUdfHash, SArray** pUdf) {
  if (NULL != pUdfHash) {
    *pUdf = taosArrayInit(taosHashGetSize(pUdfHash), TSDB_FUNC_NAME_LEN);
    if (NULL == *pUdf) {
      return TSDB_CODE_OUT_OF_MEMORY;
    }
    void* p = taosHashIterate(pUdfHash, NULL);
    while (NULL != p) {
      size_t len = 0;
      char*  pFunc = taosHashGetKey(p, &len);
      char   func[TSDB_FUNC_NAME_LEN] = {0};
      strncpy(func, pFunc, len);
      taosArrayPush(*pUdf, func);
      p = taosHashIterate(pUdfHash, p);
    }
  }
  return TSDB_CODE_SUCCESS;
}

static int32_t buildCatalogReqForInsert(SParseContext* pCxt, const SParseMetaCache* pMetaCache,
                                        SCatalogReq* pCatalogReq) {
  int32_t ndbs = taosHashGetSize(pMetaCache->pInsertTables);
  pCatalogReq->pTableMeta = taosArrayInit(ndbs, sizeof(STablesReq));
  if (NULL == pCatalogReq->pTableMeta) {
    return TSDB_CODE_OUT_OF_MEMORY;
  }
  pCatalogReq->pTableHash = taosArrayInit(ndbs, sizeof(STablesReq));
  if (NULL == pCatalogReq->pTableHash) {
    return TSDB_CODE_OUT_OF_MEMORY;
  }
  pCatalogReq->pUser = taosArrayInit(ndbs, sizeof(SUserAuthInfo));
  if (NULL == pCatalogReq->pUser) {
    return TSDB_CODE_OUT_OF_MEMORY;
  }

  pCxt->pTableMetaPos = taosArrayInit(pMetaCache->sqlTableNum, sizeof(int32_t));
  pCxt->pTableVgroupPos = taosArrayInit(pMetaCache->sqlTableNum, sizeof(int32_t));

  int32_t               metaReqNo = 0;
  int32_t               vgroupReqNo = 0;
  SInsertTablesMetaReq* p = taosHashIterate(pMetaCache->pInsertTables, NULL);
  while (NULL != p) {
    STablesReq req = {0};
    strcpy(req.dbFName, p->dbFName);
    TSWAP(req.pTables, p->pTableMetaReq);
    taosArrayPush(pCatalogReq->pTableMeta, &req);

    req.pTables = NULL;
    TSWAP(req.pTables, p->pTableVgroupReq);
    taosArrayPush(pCatalogReq->pTableHash, &req);

    int32_t ntables = taosArrayGetSize(p->pTableMetaPos);
    for (int32_t i = 0; i < ntables; ++i) {
      taosArrayInsert(pCxt->pTableMetaPos, *(int32_t*)taosArrayGet(p->pTableMetaPos, i), &metaReqNo);
      ++metaReqNo;
    }

    ntables = taosArrayGetSize(p->pTableVgroupPos);
    for (int32_t i = 0; i < ntables; ++i) {
      taosArrayInsert(pCxt->pTableVgroupPos, *(int32_t*)taosArrayGet(p->pTableVgroupPos, i), &vgroupReqNo);
      ++vgroupReqNo;
    }

    SUserAuthInfo auth = {0};
    snprintf(auth.user, sizeof(auth.user), "%s", pCxt->pUser);
    snprintf(auth.dbFName, sizeof(auth.dbFName), "%s", p->dbFName);
    auth.type = AUTH_TYPE_WRITE;
    taosArrayPush(pCatalogReq->pUser, &auth);

    p = taosHashIterate(pMetaCache->pInsertTables, p);
  }
  return TSDB_CODE_SUCCESS;
}

int32_t buildCatalogReqForQuery(const SParseMetaCache* pMetaCache, SCatalogReq* pCatalogReq) {
  int32_t code = buildTableReqFromDb(pMetaCache->pTableMeta, &pCatalogReq->pTableMeta);
  if (TSDB_CODE_SUCCESS == code) {
    code = buildDbReq(pMetaCache->pDbVgroup, &pCatalogReq->pDbVgroup);
  }
  if (TSDB_CODE_SUCCESS == code) {
    code = buildTableReqFromDb(pMetaCache->pTableVgroup, &pCatalogReq->pTableHash);
  }
  if (TSDB_CODE_SUCCESS == code) {
    code = buildDbReq(pMetaCache->pDbCfg, &pCatalogReq->pDbCfg);
  }
  if (TSDB_CODE_SUCCESS == code) {
    code = buildDbReq(pMetaCache->pDbInfo, &pCatalogReq->pDbInfo);
  }
  if (TSDB_CODE_SUCCESS == code) {
    code = buildUserAuthReq(pMetaCache->pUserAuth, &pCatalogReq->pUser);
  }
  if (TSDB_CODE_SUCCESS == code) {
    code = buildUdfReq(pMetaCache->pUdf, &pCatalogReq->pUdf);
  }
  if (TSDB_CODE_SUCCESS == code) {
    code = buildTableReq(pMetaCache->pTableIndex, &pCatalogReq->pTableIndex);
  }
  if (TSDB_CODE_SUCCESS == code) {
    code = buildTableReq(pMetaCache->pTableCfg, &pCatalogReq->pTableCfg);
  }
  pCatalogReq->dNodeRequired = pMetaCache->dnodeRequired;
  return code;
}

int32_t buildCatalogReq(SParseContext* pCxt, const SParseMetaCache* pMetaCache, SCatalogReq* pCatalogReq) {
  if (NULL != pMetaCache->pInsertTables) {
    return buildCatalogReqForInsert(pCxt, pMetaCache, pCatalogReq);
  }
  return buildCatalogReqForQuery(pMetaCache, pCatalogReq);
}

static int32_t putMetaDataToHash(const char* pKey, int32_t len, const SArray* pData, int32_t index, SHashObj** pHash) {
  if (NULL == *pHash) {
    *pHash = taosHashInit(4, taosGetDefaultHashFunction(TSDB_DATA_TYPE_BINARY), false, HASH_NO_LOCK);
    if (NULL == *pHash) {
      return TSDB_CODE_OUT_OF_MEMORY;
    }
  }
  SMetaRes* pRes = taosArrayGet(pData, index);
  return taosHashPut(*pHash, pKey, len, &pRes, POINTER_BYTES);
}

static int32_t getMetaDataFromHash(const char* pKey, int32_t len, SHashObj* pHash, void** pOutput) {
  SMetaRes** pRes = taosHashGet(pHash, pKey, len);
  if (NULL == pRes || NULL == *pRes) {
    return TSDB_CODE_PAR_INTERNAL_ERROR;
  }
  if (TSDB_CODE_SUCCESS == (*pRes)->code) {
    *pOutput = (*pRes)->pRes;
  }
  return (*pRes)->code;
}

static int32_t putTableDataToCache(const SArray* pTableReq, const SArray* pTableData, SHashObj** pTable) {
  int32_t ntables = taosArrayGetSize(pTableReq);
  for (int32_t i = 0; i < ntables; ++i) {
    char fullName[TSDB_TABLE_FNAME_LEN];
    tNameExtractFullName(taosArrayGet(pTableReq, i), fullName);
    if (TSDB_CODE_SUCCESS != putMetaDataToHash(fullName, strlen(fullName), pTableData, i, pTable)) {
      return TSDB_CODE_OUT_OF_MEMORY;
    }
  }
  return TSDB_CODE_SUCCESS;
}

static int32_t putDbDataToCache(const SArray* pDbReq, const SArray* pDbData, SHashObj** pDb) {
  int32_t nvgs = taosArrayGetSize(pDbReq);
  for (int32_t i = 0; i < nvgs; ++i) {
    char* pDbFName = taosArrayGet(pDbReq, i);
    if (TSDB_CODE_SUCCESS != putMetaDataToHash(pDbFName, strlen(pDbFName), pDbData, i, pDb)) {
      return TSDB_CODE_OUT_OF_MEMORY;
    }
  }
  return TSDB_CODE_SUCCESS;
}

static int32_t putDbTableDataToCache(const SArray* pDbReq, const SArray* pTableData, SHashObj** pTable) {
  int32_t ndbs = taosArrayGetSize(pDbReq);
  int32_t tableNo = 0;
  for (int32_t i = 0; i < ndbs; ++i) {
    STablesReq* pReq = taosArrayGet(pDbReq, i);
    int32_t     ntables = taosArrayGetSize(pReq->pTables);
    for (int32_t j = 0; j < ntables; ++j) {
      char fullName[TSDB_TABLE_FNAME_LEN];
      tNameExtractFullName(taosArrayGet(pReq->pTables, j), fullName);
      if (TSDB_CODE_SUCCESS != putMetaDataToHash(fullName, strlen(fullName), pTableData, tableNo, pTable)) {
        return TSDB_CODE_OUT_OF_MEMORY;
      }
      ++tableNo;
    }
  }
  return TSDB_CODE_SUCCESS;
}

static int32_t putUserAuthToCache(const SArray* pUserAuthReq, const SArray* pUserAuthData, SHashObj** pUserAuth) {
  int32_t nvgs = taosArrayGetSize(pUserAuthReq);
  for (int32_t i = 0; i < nvgs; ++i) {
    SUserAuthInfo* pUser = taosArrayGet(pUserAuthReq, i);
    char           key[USER_AUTH_KEY_MAX_LEN] = {0};
    int32_t        len = userAuthToStringExt(pUser->user, pUser->dbFName, pUser->type, key);
    if (TSDB_CODE_SUCCESS != putMetaDataToHash(key, len, pUserAuthData, i, pUserAuth)) {
      return TSDB_CODE_OUT_OF_MEMORY;
    }
  }
  return TSDB_CODE_SUCCESS;
}

static int32_t putUdfToCache(const SArray* pUdfReq, const SArray* pUdfData, SHashObj** pUdf) {
  int32_t num = taosArrayGetSize(pUdfReq);
  for (int32_t i = 0; i < num; ++i) {
    char* pFunc = taosArrayGet(pUdfReq, i);
    if (TSDB_CODE_SUCCESS != putMetaDataToHash(pFunc, strlen(pFunc), pUdfData, i, pUdf)) {
      return TSDB_CODE_OUT_OF_MEMORY;
    }
  }
  return TSDB_CODE_SUCCESS;
}

int32_t putMetaDataToCacheForQuery(const SCatalogReq* pCatalogReq, const SMetaData* pMetaData,
                                   SParseMetaCache* pMetaCache) {
  int32_t code = putDbTableDataToCache(pCatalogReq->pTableMeta, pMetaData->pTableMeta, &pMetaCache->pTableMeta);
  if (TSDB_CODE_SUCCESS == code) {
    code = putDbDataToCache(pCatalogReq->pDbVgroup, pMetaData->pDbVgroup, &pMetaCache->pDbVgroup);
  }
  if (TSDB_CODE_SUCCESS == code) {
    code = putDbTableDataToCache(pCatalogReq->pTableHash, pMetaData->pTableHash, &pMetaCache->pTableVgroup);
  }
  if (TSDB_CODE_SUCCESS == code) {
    code = putDbDataToCache(pCatalogReq->pDbCfg, pMetaData->pDbCfg, &pMetaCache->pDbCfg);
  }
  if (TSDB_CODE_SUCCESS == code) {
    code = putDbDataToCache(pCatalogReq->pDbInfo, pMetaData->pDbInfo, &pMetaCache->pDbInfo);
  }
  if (TSDB_CODE_SUCCESS == code) {
    code = putUserAuthToCache(pCatalogReq->pUser, pMetaData->pUser, &pMetaCache->pUserAuth);
  }
  if (TSDB_CODE_SUCCESS == code) {
    code = putUdfToCache(pCatalogReq->pUdf, pMetaData->pUdfList, &pMetaCache->pUdf);
  }
  if (TSDB_CODE_SUCCESS == code) {
    code = putTableDataToCache(pCatalogReq->pTableIndex, pMetaData->pTableIndex, &pMetaCache->pTableIndex);
  }
  if (TSDB_CODE_SUCCESS == code) {
    code = putTableDataToCache(pCatalogReq->pTableCfg, pMetaData->pTableCfg, &pMetaCache->pTableCfg);
  }
  pMetaCache->pDnodes = pMetaData->pDnodeList;
  return code;
}

int32_t putMetaDataToCacheForInsert(const SMetaData* pMetaData, SParseMetaCache* pMetaCache) {
  int32_t ndbs = taosArrayGetSize(pMetaData->pUser);
  for (int32_t i = 0; i < ndbs; ++i) {
    SMetaRes* pRes = taosArrayGet(pMetaData->pUser, i);
    if (TSDB_CODE_SUCCESS != pRes->code) {
      return pRes->code;
    }
    if (!(*(bool*)pRes->pRes)) {
      return TSDB_CODE_PAR_PERMISSION_DENIED;
    }
  }
  pMetaCache->pTableMetaData = pMetaData->pTableMeta;
  pMetaCache->pTableVgroupData = pMetaData->pTableHash;
  return TSDB_CODE_SUCCESS;
}

int32_t putMetaDataToCache(const SCatalogReq* pCatalogReq, const SMetaData* pMetaData, SParseMetaCache* pMetaCache,
                           bool insertValuesStmt) {
  if (insertValuesStmt) {
    return putMetaDataToCacheForInsert(pMetaData, pMetaCache);
  }
  return putMetaDataToCacheForQuery(pCatalogReq, pMetaData, pMetaCache);
}

static int32_t reserveTableReqInCacheImpl(const char* pTbFName, int32_t len, SHashObj** pTables) {
  if (NULL == *pTables) {
    *pTables = taosHashInit(4, taosGetDefaultHashFunction(TSDB_DATA_TYPE_BINARY), true, HASH_NO_LOCK);
    if (NULL == *pTables) {
      return TSDB_CODE_OUT_OF_MEMORY;
    }
  }
  return taosHashPut(*pTables, pTbFName, len, &nullPointer, POINTER_BYTES);
}

static int32_t reserveTableReqInCache(int32_t acctId, const char* pDb, const char* pTable, SHashObj** pTables) {
  char    fullName[TSDB_TABLE_FNAME_LEN];
  int32_t len = snprintf(fullName, sizeof(fullName), "%d.%s.%s", acctId, pDb, pTable);
  return reserveTableReqInCacheImpl(fullName, len, pTables);
}

static int32_t reserveTableReqInDbCacheImpl(int32_t acctId, const char* pDb, const char* pTable, SHashObj* pDbs) {
  SParseTablesMetaReq req = {0};
  int32_t             len = snprintf(req.dbFName, sizeof(req.dbFName), "%d.%s", acctId, pDb);
  int32_t             code = reserveTableReqInCache(acctId, pDb, pTable, &req.pTables);
  if (TSDB_CODE_SUCCESS == code) {
    code = taosHashPut(pDbs, req.dbFName, len, &req, sizeof(SParseTablesMetaReq));
  }
  return code;
}

static int32_t reserveTableReqInDbCache(int32_t acctId, const char* pDb, const char* pTable, SHashObj** pDbs) {
  if (NULL == *pDbs) {
    *pDbs = taosHashInit(4, taosGetDefaultHashFunction(TSDB_DATA_TYPE_BINARY), true, HASH_NO_LOCK);
    if (NULL == *pDbs) {
      return TSDB_CODE_OUT_OF_MEMORY;
    }
  }
  char                 fullName[TSDB_DB_FNAME_LEN];
  int32_t              len = snprintf(fullName, sizeof(fullName), "%d.%s", acctId, pDb);
  SParseTablesMetaReq* pReq = taosHashGet(*pDbs, fullName, len);
  if (NULL == pReq) {
    return reserveTableReqInDbCacheImpl(acctId, pDb, pTable, *pDbs);
  }
  return reserveTableReqInCache(acctId, pDb, pTable, &pReq->pTables);
}

int32_t reserveTableMetaInCache(int32_t acctId, const char* pDb, const char* pTable, SParseMetaCache* pMetaCache) {
  return reserveTableReqInDbCache(acctId, pDb, pTable, &pMetaCache->pTableMeta);
}

int32_t reserveTableMetaInCacheExt(const SName* pName, SParseMetaCache* pMetaCache) {
  return reserveTableReqInDbCache(pName->acctId, pName->dbname, pName->tname, &pMetaCache->pTableMeta);
}

int32_t getTableMetaFromCache(SParseMetaCache* pMetaCache, const SName* pName, STableMeta** pMeta) {
  char fullName[TSDB_TABLE_FNAME_LEN];
  tNameExtractFullName(pName, fullName);
  STableMeta* pTableMeta = NULL;
  int32_t     code = getMetaDataFromHash(fullName, strlen(fullName), pMetaCache->pTableMeta, (void**)&pTableMeta);
  if (TSDB_CODE_SUCCESS == code) {
    *pMeta = tableMetaDup(pTableMeta);
    if (NULL == *pMeta) {
      code = TSDB_CODE_OUT_OF_MEMORY;
    }
  }
  return code;
}

static int32_t reserveDbReqInCache(int32_t acctId, const char* pDb, SHashObj** pDbs) {
  if (NULL == *pDbs) {
    *pDbs = taosHashInit(4, taosGetDefaultHashFunction(TSDB_DATA_TYPE_BINARY), true, HASH_NO_LOCK);
    if (NULL == *pDbs) {
      return TSDB_CODE_OUT_OF_MEMORY;
    }
  }
  char    fullName[TSDB_TABLE_FNAME_LEN];
  int32_t len = snprintf(fullName, sizeof(fullName), "%d.%s", acctId, pDb);
  return taosHashPut(*pDbs, fullName, len, &nullPointer, POINTER_BYTES);
}

int32_t reserveDbVgInfoInCache(int32_t acctId, const char* pDb, SParseMetaCache* pMetaCache) {
  return reserveDbReqInCache(acctId, pDb, &pMetaCache->pDbVgroup);
}

int32_t getDbVgInfoFromCache(SParseMetaCache* pMetaCache, const char* pDbFName, SArray** pVgInfo) {
  SArray* pVgList = NULL;
  int32_t code = getMetaDataFromHash(pDbFName, strlen(pDbFName), pMetaCache->pDbVgroup, (void**)&pVgList);
  // pVgList is null, which is a legal value, indicating that the user DB has not been created
  if (TSDB_CODE_SUCCESS == code && NULL != pVgList) {
    *pVgInfo = taosArrayDup(pVgList);
    if (NULL == *pVgInfo) {
      code = TSDB_CODE_OUT_OF_MEMORY;
    }
  }
  return code;
}

int32_t reserveTableVgroupInCache(int32_t acctId, const char* pDb, const char* pTable, SParseMetaCache* pMetaCache) {
  return reserveTableReqInDbCache(acctId, pDb, pTable, &pMetaCache->pTableVgroup);
}

int32_t reserveTableVgroupInCacheExt(const SName* pName, SParseMetaCache* pMetaCache) {
  return reserveTableReqInDbCache(pName->acctId, pName->dbname, pName->tname, &pMetaCache->pTableVgroup);
}

int32_t getTableVgroupFromCache(SParseMetaCache* pMetaCache, const SName* pName, SVgroupInfo* pVgroup) {
  char fullName[TSDB_TABLE_FNAME_LEN];
  tNameExtractFullName(pName, fullName);
  SVgroupInfo* pVg = NULL;
  int32_t      code = getMetaDataFromHash(fullName, strlen(fullName), pMetaCache->pTableVgroup, (void**)&pVg);
  if (TSDB_CODE_SUCCESS == code) {
    memcpy(pVgroup, pVg, sizeof(SVgroupInfo));
  }
  return code;
}

int32_t reserveDbVgVersionInCache(int32_t acctId, const char* pDb, SParseMetaCache* pMetaCache) {
  return reserveDbReqInCache(acctId, pDb, &pMetaCache->pDbInfo);
}

int32_t getDbVgVersionFromCache(SParseMetaCache* pMetaCache, const char* pDbFName, int32_t* pVersion, int64_t* pDbId,
                                int32_t* pTableNum) {
  SDbInfo* pDbInfo = NULL;
  int32_t  code = getMetaDataFromHash(pDbFName, strlen(pDbFName), pMetaCache->pDbInfo, (void**)&pDbInfo);
  if (TSDB_CODE_SUCCESS == code) {
    *pVersion = pDbInfo->vgVer;
    *pDbId = pDbInfo->dbId;
    *pTableNum = pDbInfo->tbNum;
  }
  return code;
}

int32_t reserveDbCfgInCache(int32_t acctId, const char* pDb, SParseMetaCache* pMetaCache) {
  return reserveDbReqInCache(acctId, pDb, &pMetaCache->pDbCfg);
}

int32_t getDbCfgFromCache(SParseMetaCache* pMetaCache, const char* pDbFName, SDbCfgInfo* pInfo) {
  SDbCfgInfo* pDbCfg = NULL;
  int32_t     code = getMetaDataFromHash(pDbFName, strlen(pDbFName), pMetaCache->pDbCfg, (void**)&pDbCfg);
  if (TSDB_CODE_SUCCESS == code) {
    memcpy(pInfo, pDbCfg, sizeof(SDbCfgInfo));
  }
  return code;
}

static int32_t reserveUserAuthInCacheImpl(const char* pKey, int32_t len, SParseMetaCache* pMetaCache) {
  if (NULL == pMetaCache->pUserAuth) {
    pMetaCache->pUserAuth = taosHashInit(4, taosGetDefaultHashFunction(TSDB_DATA_TYPE_BINARY), true, HASH_NO_LOCK);
    if (NULL == pMetaCache->pUserAuth) {
      return TSDB_CODE_OUT_OF_MEMORY;
    }
  }
  bool pass = false;
  return taosHashPut(pMetaCache->pUserAuth, pKey, len, &pass, sizeof(pass));
}

int32_t reserveUserAuthInCache(int32_t acctId, const char* pUser, const char* pDb, AUTH_TYPE type,
                               SParseMetaCache* pMetaCache) {
  char    key[USER_AUTH_KEY_MAX_LEN] = {0};
  int32_t len = userAuthToString(acctId, pUser, pDb, type, key);
  return reserveUserAuthInCacheImpl(key, len, pMetaCache);
}

int32_t reserveUserAuthInCacheExt(const char* pUser, const SName* pName, AUTH_TYPE type, SParseMetaCache* pMetaCache) {
  char dbFName[TSDB_DB_FNAME_LEN] = {0};
  tNameGetFullDbName(pName, dbFName);
  char    key[USER_AUTH_KEY_MAX_LEN] = {0};
  int32_t len = userAuthToStringExt(pUser, dbFName, type, key);
  return reserveUserAuthInCacheImpl(key, len, pMetaCache);
}

int32_t getUserAuthFromCache(SParseMetaCache* pMetaCache, const char* pUser, const char* pDbFName, AUTH_TYPE type,
                             bool* pPass) {
  char    key[USER_AUTH_KEY_MAX_LEN] = {0};
  int32_t len = userAuthToStringExt(pUser, pDbFName, type, key);
  bool*   pRes = NULL;
  int32_t code = getMetaDataFromHash(key, len, pMetaCache->pUserAuth, (void**)&pRes);
  if (TSDB_CODE_SUCCESS == code) {
    *pPass = *pRes;
  }
  return code;
}

int32_t reserveUdfInCache(const char* pFunc, SParseMetaCache* pMetaCache) {
  if (NULL == pMetaCache->pUdf) {
    pMetaCache->pUdf = taosHashInit(4, taosGetDefaultHashFunction(TSDB_DATA_TYPE_BINARY), true, HASH_NO_LOCK);
    if (NULL == pMetaCache->pUdf) {
      return TSDB_CODE_OUT_OF_MEMORY;
    }
  }
  return taosHashPut(pMetaCache->pUdf, pFunc, strlen(pFunc), &nullPointer, POINTER_BYTES);
}

int32_t getUdfInfoFromCache(SParseMetaCache* pMetaCache, const char* pFunc, SFuncInfo* pInfo) {
  SFuncInfo* pFuncInfo = NULL;
  int32_t    code = getMetaDataFromHash(pFunc, strlen(pFunc), pMetaCache->pUdf, (void**)&pFuncInfo);
  if (TSDB_CODE_SUCCESS == code) {
    memcpy(pInfo, pFuncInfo, sizeof(SFuncInfo));
  }
  return code;
}

static void destroySmaIndex(void* p) { taosMemoryFree(((STableIndexInfo*)p)->expr); }

static SArray* smaIndexesDup(SArray* pSrc) {
  SArray* pDst = taosArrayDup(pSrc);
  if (NULL == pDst) {
    return NULL;
  }
  int32_t size = taosArrayGetSize(pDst);
  for (int32_t i = 0; i < size; ++i) {
    ((STableIndexInfo*)taosArrayGet(pDst, i))->expr = NULL;
  }
  for (int32_t i = 0; i < size; ++i) {
    STableIndexInfo* pIndex = taosArrayGet(pDst, i);
    pIndex->expr = taosMemoryStrDup(((STableIndexInfo*)taosArrayGet(pSrc, i))->expr);
    if (NULL == pIndex->expr) {
      taosArrayDestroyEx(pDst, destroySmaIndex);
      return NULL;
    }
  }
  return pDst;
}

int32_t reserveTableIndexInCache(int32_t acctId, const char* pDb, const char* pTable, SParseMetaCache* pMetaCache) {
  return reserveTableReqInCache(acctId, pDb, pTable, &pMetaCache->pTableIndex);
}

int32_t reserveTableCfgInCache(int32_t acctId, const char* pDb, const char* pTable, SParseMetaCache* pMetaCache) {
  return reserveTableReqInCache(acctId, pDb, pTable, &pMetaCache->pTableCfg);
}

int32_t getTableIndexFromCache(SParseMetaCache* pMetaCache, const SName* pName, SArray** pIndexes) {
  char fullName[TSDB_TABLE_FNAME_LEN];
  tNameExtractFullName(pName, fullName);
  SArray* pSmaIndexes = NULL;
  int32_t code = getMetaDataFromHash(fullName, strlen(fullName), pMetaCache->pTableIndex, (void**)&pSmaIndexes);
  if (TSDB_CODE_SUCCESS == code && NULL != pSmaIndexes) {
    *pIndexes = smaIndexesDup(pSmaIndexes);
    if (NULL == *pIndexes) {
      code = TSDB_CODE_OUT_OF_MEMORY;
    }
  }
  return code;
}

STableCfg* tableCfgDup(STableCfg* pCfg) {
  STableCfg* pNew = taosMemoryMalloc(sizeof(*pNew));

  memcpy(pNew, pCfg, sizeof(*pNew));
  if (NULL != pNew->pComment) {
    pNew->pComment = taosMemoryCalloc(pNew->commentLen + 1, 1);
    memcpy(pNew->pComment, pCfg->pComment, pNew->commentLen);
  }
  if (NULL != pNew->pFuncs) {
    pNew->pFuncs = taosArrayDup(pNew->pFuncs);
  }
  if (NULL != pNew->pTags) {
    pNew->pTags = taosMemoryCalloc(pNew->tagsLen + 1, 1);
    memcpy(pNew->pTags, pCfg->pTags, pNew->tagsLen);
  }

  int32_t schemaSize = (pCfg->numOfColumns + pCfg->numOfTags) * sizeof(SSchema);

  SSchema* pSchema = taosMemoryMalloc(schemaSize);
  memcpy(pSchema, pCfg->pSchemas, schemaSize);

  pNew->pSchemas = pSchema;

  return pNew;
}

int32_t getTableCfgFromCache(SParseMetaCache* pMetaCache, const SName* pName, STableCfg** pOutput) {
  char fullName[TSDB_TABLE_FNAME_LEN];
  tNameExtractFullName(pName, fullName);
  STableCfg* pCfg = NULL;
  int32_t    code = getMetaDataFromHash(fullName, strlen(fullName), pMetaCache->pTableCfg, (void**)&pCfg);
  if (TSDB_CODE_SUCCESS == code) {
    *pOutput = tableCfgDup(pCfg);
    if (NULL == *pOutput) {
      code = TSDB_CODE_OUT_OF_MEMORY;
    }
  }
  return code;
}

int32_t reserveDnodeRequiredInCache(SParseMetaCache* pMetaCache) {
  pMetaCache->dnodeRequired = true;
  return TSDB_CODE_SUCCESS;
}

int32_t getDnodeListFromCache(SParseMetaCache* pMetaCache, SArray** pDnodes) {
  SMetaRes* pRes = taosArrayGet(pMetaCache->pDnodes, 0);
  if (TSDB_CODE_SUCCESS != pRes->code) {
    return pRes->code;
  }

  *pDnodes = taosArrayDup((SArray*)pRes->pRes);
  if (NULL == *pDnodes) {
    return TSDB_CODE_OUT_OF_MEMORY;
  }
  return TSDB_CODE_SUCCESS;
}

static int32_t reserveTableReqInCacheForInsert(const SName* pName, ECatalogReqType reqType, int32_t tableNo,
                                               SInsertTablesMetaReq* pReq) {
  switch (reqType) {
    case CATALOG_REQ_TYPE_META:
      taosArrayPush(pReq->pTableMetaReq, pName);
      taosArrayPush(pReq->pTableMetaPos, &tableNo);
      break;
    case CATALOG_REQ_TYPE_VGROUP:
      taosArrayPush(pReq->pTableVgroupReq, pName);
      taosArrayPush(pReq->pTableVgroupPos, &tableNo);
      break;
    case CATALOG_REQ_TYPE_BOTH:
      taosArrayPush(pReq->pTableMetaReq, pName);
      taosArrayPush(pReq->pTableMetaPos, &tableNo);
      taosArrayPush(pReq->pTableVgroupReq, pName);
      taosArrayPush(pReq->pTableVgroupPos, &tableNo);
      break;
    default:
      break;
  }
  return TSDB_CODE_SUCCESS;
}

static int32_t reserveTableReqInDbCacheForInsert(const SName* pName, ECatalogReqType reqType, int32_t tableNo,
                                                 SHashObj* pDbs) {
  SInsertTablesMetaReq req = {.pTableMetaReq = taosArrayInit(4, sizeof(SName)),
                              .pTableMetaPos = taosArrayInit(4, sizeof(int32_t)),
                              .pTableVgroupReq = taosArrayInit(4, sizeof(SName)),
                              .pTableVgroupPos = taosArrayInit(4, sizeof(int32_t))};
  tNameGetFullDbName(pName, req.dbFName);
  int32_t code = reserveTableReqInCacheForInsert(pName, reqType, tableNo, &req);
  if (TSDB_CODE_SUCCESS == code) {
    code = taosHashPut(pDbs, pName->dbname, strlen(pName->dbname), &req, sizeof(SInsertTablesMetaReq));
  }
  return code;
}

int32_t reserveTableMetaInCacheForInsert(const SName* pName, ECatalogReqType reqType, int32_t tableNo,
                                         SParseMetaCache* pMetaCache) {
  if (NULL == pMetaCache->pInsertTables) {
    pMetaCache->pInsertTables = taosHashInit(4, taosGetDefaultHashFunction(TSDB_DATA_TYPE_BINARY), true, HASH_NO_LOCK);
    if (NULL == pMetaCache->pInsertTables) {
      return TSDB_CODE_OUT_OF_MEMORY;
    }
  }
  pMetaCache->sqlTableNum = tableNo;
  SInsertTablesMetaReq* pReq = taosHashGet(pMetaCache->pInsertTables, pName->dbname, strlen(pName->dbname));
  if (NULL == pReq) {
    return reserveTableReqInDbCacheForInsert(pName, reqType, tableNo, pMetaCache->pInsertTables);
  }
  return reserveTableReqInCacheForInsert(pName, reqType, tableNo, pReq);
}

int32_t getTableMetaFromCacheForInsert(SArray* pTableMetaPos, SParseMetaCache* pMetaCache, int32_t tableNo,
                                       STableMeta** pMeta) {
  int32_t   reqIndex = *(int32_t*)taosArrayGet(pTableMetaPos, tableNo);
  SMetaRes* pRes = taosArrayGet(pMetaCache->pTableMetaData, reqIndex);
  if (TSDB_CODE_SUCCESS == pRes->code) {
    *pMeta = tableMetaDup(pRes->pRes);
    if (NULL == *pMeta) {
      return TSDB_CODE_OUT_OF_MEMORY;
    }
  }
  return pRes->code;
}

int32_t getTableVgroupFromCacheForInsert(SArray* pTableVgroupPos, SParseMetaCache* pMetaCache, int32_t tableNo,
                                         SVgroupInfo* pVgroup) {
  int32_t   reqIndex = *(int32_t*)taosArrayGet(pTableVgroupPos, tableNo);
  SMetaRes* pRes = taosArrayGet(pMetaCache->pTableVgroupData, reqIndex);
  if (TSDB_CODE_SUCCESS == pRes->code) {
    memcpy(pVgroup, pRes->pRes, sizeof(SVgroupInfo));
  }
  return pRes->code;
}

void destoryParseTablesMetaReqHash(SHashObj* pHash) {
  SParseTablesMetaReq* p = taosHashIterate(pHash, NULL);
  while (NULL != p) {
    taosHashCleanup(p->pTables);
    p = taosHashIterate(pHash, p);
  }
  taosHashCleanup(pHash);
}

void destoryParseMetaCache(SParseMetaCache* pMetaCache, bool request) {
  if (request) {
    destoryParseTablesMetaReqHash(pMetaCache->pTableMeta);
    destoryParseTablesMetaReqHash(pMetaCache->pTableVgroup);
  } else {
    taosHashCleanup(pMetaCache->pTableMeta);
    taosHashCleanup(pMetaCache->pTableVgroup);
  }
  SInsertTablesMetaReq* p = taosHashIterate(pMetaCache->pInsertTables, NULL);
  while (NULL != p) {
    taosArrayDestroy(p->pTableMetaPos);
    taosArrayDestroy(p->pTableMetaReq);
    taosArrayDestroy(p->pTableVgroupPos);
    taosArrayDestroy(p->pTableVgroupReq);

    p = taosHashIterate(pMetaCache->pInsertTables, p);
  }
  taosHashCleanup(pMetaCache->pInsertTables);
  taosHashCleanup(pMetaCache->pDbVgroup);
  taosHashCleanup(pMetaCache->pDbCfg);
  taosHashCleanup(pMetaCache->pDbInfo);
  taosHashCleanup(pMetaCache->pUserAuth);
  taosHashCleanup(pMetaCache->pUdf);
  taosHashCleanup(pMetaCache->pTableIndex);
  taosHashCleanup(pMetaCache->pTableCfg);
}<|MERGE_RESOLUTION|>--- conflicted
+++ resolved
@@ -303,127 +303,6 @@
   return j;
 }
 
-<<<<<<< HEAD
-=======
-static bool isValidateTag(char* input) {
-  if (!input) return false;
-  for (size_t i = 0; i < strlen(input); ++i) {
-#ifdef WINDOWS
-    if (input[i] < 0x20 || input[i] > 0x7E) return false;
-#else
-    if (isprint(input[i]) == 0) return false;
-#endif
-  }
-  return true;
-}
-
-int32_t parseJsontoTagData(const char* json, SArray* pTagVals, STag** ppTag, void* pMsgBuf) {
-  int32_t   retCode = TSDB_CODE_SUCCESS;
-  cJSON*    root = NULL;
-  SHashObj* keyHash = NULL;
-  int32_t   size = 0;
-  // set json NULL data
-  if (!json || strtrim((char*)json) == 0 || strcasecmp(json, TSDB_DATA_NULL_STR_L) == 0) {
-    retCode = TSDB_CODE_SUCCESS;
-    goto end;
-  }
-
-  // set json real data
-  root = cJSON_Parse(json);
-  if (root == NULL) {
-    retCode = buildSyntaxErrMsg(pMsgBuf, "json parse error", json);
-    goto end;
-  }
-
-  size = cJSON_GetArraySize(root);
-  if (!cJSON_IsObject(root)) {
-    retCode = buildSyntaxErrMsg(pMsgBuf, "json error invalide value", json);
-    goto end;
-  }
-
-  keyHash = taosHashInit(8, taosGetDefaultHashFunction(TSDB_DATA_TYPE_BINARY), false, false);
-  for (int32_t i = 0; i < size; i++) {
-    cJSON* item = cJSON_GetArrayItem(root, i);
-    if (!item) {
-      uError("json inner error:%d", i);
-      retCode = buildSyntaxErrMsg(pMsgBuf, "json inner error", json);
-      goto end;
-    }
-
-    char* jsonKey = item->string;
-    if (!isValidateTag(jsonKey)) {
-      retCode = buildSyntaxErrMsg(pMsgBuf, "json key not validate", jsonKey);
-      goto end;
-    }
-    size_t keyLen = strlen(jsonKey);
-    if (keyLen > TSDB_MAX_JSON_KEY_LEN) {
-      uError("json key too long error");
-      retCode = buildSyntaxErrMsg(pMsgBuf, "json key too long, more than 256", jsonKey);
-      goto end;
-    }
-    if (keyLen == 0 || taosHashGet(keyHash, jsonKey, keyLen) != NULL) {
-      continue;
-    }
-    STagVal val = {0};
-    //    strcpy(val.colName, colName);
-    val.pKey = jsonKey;
-    taosHashPut(keyHash, jsonKey, keyLen, &keyLen,
-                CHAR_BYTES);  // add key to hash to remove dumplicate, value is useless
-
-    if (item->type == cJSON_String) {  // add json value  format: type|data
-      char*   jsonValue = item->valuestring;
-      int32_t valLen = (int32_t)strlen(jsonValue);
-      char*   tmp = taosMemoryCalloc(1, valLen * TSDB_NCHAR_SIZE);
-      if (!tmp) {
-        retCode = TSDB_CODE_TSC_OUT_OF_MEMORY;
-        goto end;
-      }
-      val.type = TSDB_DATA_TYPE_NCHAR;
-      if (valLen > 0 && !taosMbsToUcs4(jsonValue, valLen, (TdUcs4*)tmp, (int32_t)(valLen * TSDB_NCHAR_SIZE), &valLen)) {
-        uError("charset:%s to %s. val:%s, errno:%s, convert failed.", DEFAULT_UNICODE_ENCODEC, tsCharset, jsonValue,
-               strerror(errno));
-        retCode = buildSyntaxErrMsg(pMsgBuf, "charset convert json error", jsonValue);
-        taosMemoryFree(tmp);
-        goto end;
-      }
-      val.nData = valLen;
-      val.pData = tmp;
-    } else if (item->type == cJSON_Number) {
-      if (!isfinite(item->valuedouble)) {
-        uError("json value is invalidate");
-        retCode = buildSyntaxErrMsg(pMsgBuf, "json value number is illegal", json);
-        goto end;
-      }
-      val.type = TSDB_DATA_TYPE_DOUBLE;
-      *((double*)&(val.i64)) = item->valuedouble;
-    } else if (item->type == cJSON_True || item->type == cJSON_False) {
-      val.type = TSDB_DATA_TYPE_BOOL;
-      *((char*)&(val.i64)) = (char)(item->valueint);
-    } else if (item->type == cJSON_NULL) {
-      val.type = TSDB_DATA_TYPE_NULL;
-    } else {
-      retCode = buildSyntaxErrMsg(pMsgBuf, "invalidate json value", json);
-      goto end;
-    }
-    taosArrayPush(pTagVals, &val);
-  }
-
-end:
-  taosHashCleanup(keyHash);
-  if (retCode == TSDB_CODE_SUCCESS) {
-    tTagNew(pTagVals, 1, true, ppTag);
-  }
-  for (int i = 0; i < taosArrayGetSize(pTagVals); ++i) {
-    STagVal* p = (STagVal*)taosArrayGet(pTagVals, i);
-    if (IS_VAR_DATA_TYPE(p->type)) {
-      taosMemoryFreeClear(p->pData);
-    }
-  }
-  cJSON_Delete(root);
-  return retCode;
-}
-
->>>>>>> ceaf0970
 static int32_t getInsTagsTableTargetNameFromOp(int32_t acctId, SOperatorNode* pOper, SName* pName) {
   if (OP_TYPE_EQUAL != pOper->opType) {
     return TSDB_CODE_SUCCESS;
