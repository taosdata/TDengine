--- conflicted
+++ resolved
@@ -197,8 +197,6 @@
       return "ORDER BY \"%s\" is ambiguous";
     case TSDB_CODE_PAR_NOT_SUPPORT_MULTI_RESULT:
       return "Operator not supported multi result: %s";
-<<<<<<< HEAD
-=======
     case TSDB_CODE_PAR_INVALID_WJOIN_HAVING_EXPR:
       return "Not supported window join having expr";
     case TSDB_CODE_PAR_INVALID_WIN_OFFSET_UNIT:
@@ -217,7 +215,6 @@
       return "primary key column can not be added, modified, and dropped";    
     case TSDB_CODE_TSMA_NAME_TOO_LONG:
       return "Tsma name too long";
->>>>>>> 5df72091
     default:
       return "Unknown error";
   }
