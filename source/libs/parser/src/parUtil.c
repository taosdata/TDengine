/*
 * Copyright (c) 2019 TAOS Data, Inc. <jhtao@taosdata.com>
 *
 * This program is free software: you can use, redistribute, and/or modify
 * it under the terms of the GNU Affero General Public License, version 3
 * or later ("AGPL"), as published by the Free Software Foundation.
 *
 * This program is distributed in the hope that it will be useful, but WITHOUT
 * ANY WARRANTY; without even the implied warranty of MERCHANTABILITY or
 * FITNESS FOR A PARTICULAR PURPOSE.
 *
 * You should have received a copy of the GNU Affero General Public License
 * along with this program. If not, see <http://www.gnu.org/licenses/>.
 */

#include "parUtil.h"
#include "cJSON.h"

static char* getSyntaxErrFormat(int32_t errCode) {
  switch (errCode) {
    case TSDB_CODE_PAR_SYNTAX_ERROR:
      return "syntax error near \"%s\"";
    case TSDB_CODE_PAR_INCOMPLETE_SQL:
      return "Incomplete SQL statement";
    case TSDB_CODE_PAR_INVALID_COLUMN:
      return "Invalid column name: %s";
    case TSDB_CODE_PAR_TABLE_NOT_EXIST:
      return "Table does not exist: %s";
    case TSDB_CODE_PAR_AMBIGUOUS_COLUMN:
      return "Column ambiguously defined: %s";
    case TSDB_CODE_PAR_WRONG_VALUE_TYPE:
      return "Invalid value type: %s";
    case TSDB_CODE_PAR_ILLEGAL_USE_AGG_FUNCTION:
      return "There mustn't be aggregation";
    case TSDB_CODE_PAR_WRONG_NUMBER_OF_SELECT:
      return "ORDER BY item must be the number of a SELECT-list expression";
    case TSDB_CODE_PAR_GROUPBY_LACK_EXPRESSION:
      return "Not a GROUP BY expression";
    case TSDB_CODE_PAR_NOT_SELECTED_EXPRESSION:
      return "Not SELECTed expression";
    case TSDB_CODE_PAR_NOT_SINGLE_GROUP:
      return "Not a single-group group function";
    case TSDB_CODE_PAR_TAGS_NOT_MATCHED:
      return "Tags number not matched";
    case TSDB_CODE_PAR_INVALID_TAG_NAME:
      return "Invalid tag name: %s";
    case TSDB_CODE_PAR_NAME_OR_PASSWD_TOO_LONG:
      return "Name or password too long";
    case TSDB_CODE_PAR_PASSWD_EMPTY:
      return "Password can not be empty";
    case TSDB_CODE_PAR_INVALID_PORT:
      return "Port should be an integer that is less than 65535 and greater than 0";
    case TSDB_CODE_PAR_INVALID_ENDPOINT:
      return "Endpoint should be in the format of 'fqdn:port'";
    case TSDB_CODE_PAR_EXPRIE_STATEMENT:
      return "This statement is no longer supported";
    case TSDB_CODE_PAR_INTER_VALUE_TOO_SMALL:
      return "Interval cannot be less than %d us";
    case TSDB_CODE_PAR_DB_NOT_SPECIFIED:
      return "Database not specified";
    case TSDB_CODE_PAR_INVALID_IDENTIFIER_NAME:
      return "Invalid identifier name: %s";
    case TSDB_CODE_PAR_CORRESPONDING_STABLE_ERR:
      return "Corresponding super table not in this db";
    case TSDB_CODE_PAR_INVALID_RANGE_OPTION:
      return "Invalid option %s: %" PRId64 " valid range: [%d, %d]";
    case TSDB_CODE_PAR_INVALID_STR_OPTION:
      return "Invalid option %s: %s";
    case TSDB_CODE_PAR_INVALID_ENUM_OPTION:
      return "Invalid option %s: %" PRId64 ", only %d, %d allowed";
    case TSDB_CODE_PAR_INVALID_KEEP_NUM:
      return "Invalid number of keep options";
    case TSDB_CODE_PAR_INVALID_KEEP_ORDER:
      return "Invalid keep value, should be keep0 <= keep1 <= keep2";
    case TSDB_CODE_PAR_INVALID_KEEP_VALUE:
      return "Invalid option keep: %d, %d, %d valid range: [%d, %d]";
    case TSDB_CODE_PAR_INVALID_COMMENT_OPTION:
      return "Invalid option comment, length cannot exceed %d";
    case TSDB_CODE_PAR_INVALID_F_RANGE_OPTION:
      return "Invalid option %s: %f valid range: [%d, %d]";
    case TSDB_CODE_PAR_INVALID_ROLLUP_OPTION:
      return "Invalid option rollup: only one function is allowed";
    case TSDB_CODE_PAR_INVALID_RETENTIONS_OPTION:
      return "Invalid option retentions";
    case TSDB_CODE_PAR_GROUPBY_WINDOW_COEXIST:
      return "GROUP BY and WINDOW-clause can't be used together";
    case TSDB_CODE_PAR_INVALID_OPTION_UNIT:
      return "Invalid option %s unit: %c, only m, h, d allowed";
    case TSDB_CODE_PAR_INVALID_KEEP_UNIT:
      return "Invalid option keep unit: %c, only m, h, d allowed";
    case TSDB_CODE_PAR_AGG_FUNC_NESTING:
      return "Aggregate functions do not support nesting";
    case TSDB_CODE_PAR_INVALID_STATE_WIN_TYPE:
      return "Only support STATE_WINDOW on integer/bool/varchar column";
    case TSDB_CODE_PAR_INVALID_STATE_WIN_COL:
      return "Not support STATE_WINDOW on tag column";
    case TSDB_CODE_PAR_INVALID_STATE_WIN_TABLE:
      return "STATE_WINDOW not support for super table query";
    case TSDB_CODE_PAR_INTER_SESSION_GAP:
      return "SESSION gap should be fixed time window, and greater than 0";
    case TSDB_CODE_PAR_INTER_SESSION_COL:
      return "Only support SESSION on primary timestamp column";
    case TSDB_CODE_PAR_INTER_OFFSET_NEGATIVE:
      return "Interval offset cannot be negative";
    case TSDB_CODE_PAR_INTER_OFFSET_UNIT:
      return "Cannot use 'year' as offset when interval is 'month'";
    case TSDB_CODE_PAR_INTER_OFFSET_TOO_BIG:
      return "Interval offset should be shorter than interval";
    case TSDB_CODE_PAR_INTER_SLIDING_UNIT:
      return "Does not support sliding when interval is natural month/year";
    case TSDB_CODE_PAR_INTER_SLIDING_TOO_BIG:
      return "sliding value no larger than the interval value";
    case TSDB_CODE_PAR_INTER_SLIDING_TOO_SMALL:
      return "sliding value can not less than 1% of interval value";
    case TSDB_CODE_PAR_ONLY_ONE_JSON_TAG:
      return "Only one tag if there is a json tag";
    case TSDB_CODE_PAR_INCORRECT_NUM_OF_COL:
      return "Query block has incorrect number of result columns";
    case TSDB_CODE_PAR_INCORRECT_TIMESTAMP_VAL:
      return "Incorrect TIMESTAMP value: %s";
    case TSDB_CODE_PAR_INVALID_DAYS_VALUE:
      return "Invalid days value, should be keep2 >= keep1 >= keep0 >= days";
    case TSDB_CODE_PAR_OFFSET_LESS_ZERO:
      return "soffset/offset can not be less than 0";
    case TSDB_CODE_PAR_SLIMIT_LEAK_PARTITION_BY:
      return "slimit/soffset only available for PARTITION BY query";
    case TSDB_CODE_PAR_INVALID_TOPIC_QUERY:
      return "Invalid topic query";
    case TSDB_CODE_PAR_INVALID_DROP_STABLE:
      return "Cannot drop super table in batch";
    case TSDB_CODE_PAR_INVALID_FILL_TIME_RANGE:
      return "Start(end) time of query range required or time range too large";
    case TSDB_CODE_PAR_DUPLICATED_COLUMN:
      return "Duplicated column names";
    case TSDB_CODE_PAR_INVALID_TAGS_LENGTH:
      return "Tags length exceeds max length %d";
    case TSDB_CODE_PAR_INVALID_ROW_LENGTH:
      return "Row length exceeds max length %d";
    case TSDB_CODE_PAR_INVALID_COLUMNS_NUM:
      return "Illegal number of columns";
    case TSDB_CODE_PAR_TOO_MANY_COLUMNS:
      return "Too many columns";
    case TSDB_CODE_PAR_INVALID_FIRST_COLUMN:
      return "First column must be timestamp";
    case TSDB_CODE_PAR_INVALID_VAR_COLUMN_LEN:
      return "Invalid binary/nchar column length";
    case TSDB_CODE_PAR_INVALID_TAGS_NUM:
      return "Invalid number of tag columns";
    case TSDB_CODE_PAR_INVALID_INTERNAL_PK:
      return "Invalid _c0 or _rowts expression";
    case TSDB_CODE_PAR_INVALID_TIMELINE_FUNC:
      return "Invalid timeline function";
    case TSDB_CODE_PAR_INVALID_PASSWD:
      return "Invalid password";
    case TSDB_CODE_PAR_INVALID_ALTER_TABLE:
      return "Invalid alter table statement";
    case TSDB_CODE_PAR_CANNOT_DROP_PRIMARY_KEY:
      return "Primary timestamp column cannot be dropped";
    case TSDB_CODE_PAR_INVALID_MODIFY_COL:
      return "Only binary/nchar column length could be modified";
    case TSDB_CODE_PAR_INVALID_TBNAME:
      return "Invalid tbname pseudo column";
    case TSDB_CODE_PAR_INVALID_FUNCTION_NAME:
      return "Invalid function name";
    case TSDB_CODE_PAR_COMMENT_TOO_LONG:
      return "Comment too long";
    case TSDB_CODE_PAR_NOT_ALLOWED_FUNC:
      return "Some functions are allowed only in the SELECT list of a query. "
             "And, cannot be mixed with other non scalar functions or columns.";
<<<<<<< HEAD
=======
    case TSDB_CODE_PAR_NOT_ALLOWED_WIN_QUERY:
      return "Window query not supported, since the result of subquery not include valid timestamp column";
>>>>>>> 292735a1
    case TSDB_CODE_OUT_OF_MEMORY:
      return "Out of memory";
    default:
      return "Unknown error";
  }
}

int32_t generateSyntaxErrMsg(SMsgBuf* pBuf, int32_t errCode, ...) {
  va_list vArgList;
  va_start(vArgList, errCode);
  vsnprintf(pBuf->buf, pBuf->len, getSyntaxErrFormat(errCode), vArgList);
  va_end(vArgList);
  return errCode;
}

int32_t buildInvalidOperationMsg(SMsgBuf* pBuf, const char* msg) {
  strncpy(pBuf->buf, msg, pBuf->len);
  return TSDB_CODE_TSC_INVALID_OPERATION;
}

int32_t buildSyntaxErrMsg(SMsgBuf* pBuf, const char* additionalInfo, const char* sourceStr) {
  const char* msgFormat1 = "syntax error near \'%s\'";
  const char* msgFormat2 = "syntax error near \'%s\' (%s)";
  const char* msgFormat3 = "%s";

  const char* prefix = "syntax error";
  if (sourceStr == NULL) {
    assert(additionalInfo != NULL);
    snprintf(pBuf->buf, pBuf->len, msgFormat1, additionalInfo);
    return TSDB_CODE_TSC_SQL_SYNTAX_ERROR;
  }

  char buf[64] = {0};  // only extract part of sql string
  strncpy(buf, sourceStr, tListLen(buf) - 1);

  if (additionalInfo != NULL) {
    snprintf(pBuf->buf, pBuf->len, msgFormat2, buf, additionalInfo);
  } else {
    const char* msgFormat = (0 == strncmp(sourceStr, prefix, strlen(prefix))) ? msgFormat3 : msgFormat1;
    snprintf(pBuf->buf, pBuf->len, msgFormat, buf);
  }

  return TSDB_CODE_TSC_SQL_SYNTAX_ERROR;
}

SSchema* getTableColumnSchema(const STableMeta* pTableMeta) {
  assert(pTableMeta != NULL);
  return (SSchema*)pTableMeta->schema;
}

static SSchema* getOneColumnSchema(const STableMeta* pTableMeta, int32_t colIndex) {
  assert(pTableMeta != NULL && pTableMeta->schema != NULL && colIndex >= 0 &&
         colIndex < (getNumOfColumns(pTableMeta) + getNumOfTags(pTableMeta)));

  SSchema* pSchema = (SSchema*)pTableMeta->schema;
  return &pSchema[colIndex];
}

SSchema* getTableTagSchema(const STableMeta* pTableMeta) {
  assert(pTableMeta != NULL &&
         (pTableMeta->tableType == TSDB_SUPER_TABLE || pTableMeta->tableType == TSDB_CHILD_TABLE));
  return getOneColumnSchema(pTableMeta, getTableInfo(pTableMeta).numOfColumns);
}

int32_t getNumOfColumns(const STableMeta* pTableMeta) {
  assert(pTableMeta != NULL);
  // table created according to super table, use data from super table
  return getTableInfo(pTableMeta).numOfColumns;
}

int32_t getNumOfTags(const STableMeta* pTableMeta) {
  assert(pTableMeta != NULL);
  return getTableInfo(pTableMeta).numOfTags;
}

STableComInfo getTableInfo(const STableMeta* pTableMeta) {
  assert(pTableMeta != NULL);
  return pTableMeta->tableInfo;
}

static uint32_t getTableMetaSize(const STableMeta* pTableMeta) {
  int32_t totalCols = 0;
  if (pTableMeta->tableInfo.numOfColumns >= 0) {
    totalCols = pTableMeta->tableInfo.numOfColumns + pTableMeta->tableInfo.numOfTags;
  }

  return sizeof(STableMeta) + totalCols * sizeof(SSchema);
}

STableMeta* tableMetaDup(const STableMeta* pTableMeta) {
  size_t size = getTableMetaSize(pTableMeta);

  STableMeta* p = taosMemoryMalloc(size);
  memcpy(p, pTableMeta, size);
  return p;
}

int32_t trimString(const char* src, int32_t len, char* dst, int32_t dlen) {
  if (len <= 0 || dlen <= 0) return 0;

  char    delim = src[0];
  int32_t j = 0;
  for (uint32_t k = 1; k < len - 1; ++k) {
    if (j >= dlen) {
      dst[j - 1] = '\0';
      return j;
    }
    if (src[k] == delim && src[k + 1] == delim) {  // deal with "", ''
      dst[j] = src[k + 1];
      j++;
      k++;
      continue;
    }

    if (src[k] == '\\') {  // deal with escape character
      if (src[k + 1] == 'n') {
        dst[j] = '\n';
      } else if (src[k + 1] == 'r') {
        dst[j] = '\r';
      } else if (src[k + 1] == 't') {
        dst[j] = '\t';
      } else if (src[k + 1] == '\\') {
        dst[j] = '\\';
      } else if (src[k + 1] == '\'') {
        dst[j] = '\'';
      } else if (src[k + 1] == '"') {
        dst[j] = '"';
      } else if (src[k + 1] == '%' || src[k + 1] == '_') {
        dst[j++] = src[k];
        dst[j] = src[k + 1];
      } else {
        dst[j] = src[k + 1];
      }
      j++;
      k++;
      continue;
    }

    dst[j] = src[k];
    j++;
  }
  dst[j] = '\0';
  return j;
}

static bool isValidateTag(char* input) {
  if (!input) return false;
  for (size_t i = 0; i < strlen(input); ++i) {
    if (isprint(input[i]) == 0) return false;
  }
  return true;
}

int parseJsontoTagData(const char* json, SKVRowBuilder* kvRowBuilder, SMsgBuf* pMsgBuf, int16_t startColId) {
  // set json NULL data
  uint8_t jsonNULL = TSDB_DATA_TYPE_NULL;
  int     jsonIndex = startColId + 1;
  if (!json || strcasecmp(json, TSDB_DATA_NULL_STR_L) == 0) {
    tdAddColToKVRow(kvRowBuilder, jsonIndex, &jsonNULL, CHAR_BYTES);
    return TSDB_CODE_SUCCESS;
  }

  // set json real data
  cJSON* root = cJSON_Parse(json);
  if (root == NULL) {
    return buildSyntaxErrMsg(pMsgBuf, "json parse error", json);
  }

  int size = cJSON_GetArraySize(root);
  if (!cJSON_IsObject(root)) {
    return buildSyntaxErrMsg(pMsgBuf, "json error invalide value", json);
  }

  int       retCode = 0;
  char*     tagKV = NULL;
  SHashObj* keyHash = taosHashInit(8, taosGetDefaultHashFunction(TSDB_DATA_TYPE_BINARY), false, false);
  for (int i = 0; i < size; i++) {
    cJSON* item = cJSON_GetArrayItem(root, i);
    if (!item) {
      qError("json inner error:%d", i);
      retCode = buildSyntaxErrMsg(pMsgBuf, "json inner error", json);
      goto end;
    }

    char* jsonKey = item->string;
    if (!isValidateTag(jsonKey)) {
      retCode = buildSyntaxErrMsg(pMsgBuf, "json key not validate", jsonKey);
      goto end;
    }
    //    if(strlen(jsonKey) > TSDB_MAX_JSON_KEY_LEN){
    //      tscError("json key too long error");
    //      retCode =  tscSQLSyntaxErrMsg(errMsg, "json key too long, more than 256", NULL);
    //      goto end;
    //    }
    size_t keyLen = strlen(jsonKey);
    if (keyLen == 0 || taosHashGet(keyHash, jsonKey, keyLen) != NULL) {
      continue;
    }
    // key: keyLen + VARSTR_HEADER_SIZE, value type: CHAR_BYTES, value reserved: DOUBLE_BYTES
    tagKV = taosMemoryCalloc(keyLen + VARSTR_HEADER_SIZE + CHAR_BYTES + DOUBLE_BYTES, 1);
    if (!tagKV) {
      retCode = TSDB_CODE_TSC_OUT_OF_MEMORY;
      goto end;
    }
    strncpy(varDataVal(tagKV), jsonKey, keyLen);
    varDataSetLen(tagKV, keyLen);
    if (taosHashGetSize(keyHash) == 0) {
      uint8_t jsonNotNULL = TSDB_DATA_TYPE_JSON;
      tdAddColToKVRow(kvRowBuilder, jsonIndex++, &jsonNotNULL, CHAR_BYTES);  // add json type
    }
    taosHashPut(keyHash, jsonKey, keyLen, &keyLen,
                CHAR_BYTES);  // add key to hash to remove dumplicate, value is useless

    if (item->type == cJSON_String) {  // add json value  format: type|data
      char*   jsonValue = item->valuestring;
      int32_t valLen = (int32_t)strlen(jsonValue);
      int32_t totalLen = keyLen + VARSTR_HEADER_SIZE + valLen * TSDB_NCHAR_SIZE + VARSTR_HEADER_SIZE + CHAR_BYTES;
      char*   tmp = taosMemoryRealloc(tagKV, totalLen);
      if (!tmp) {
        retCode = TSDB_CODE_TSC_OUT_OF_MEMORY;
        goto end;
      }
      tagKV = tmp;
      char* valueType = POINTER_SHIFT(tagKV, keyLen + VARSTR_HEADER_SIZE);
      char* valueData = POINTER_SHIFT(tagKV, keyLen + VARSTR_HEADER_SIZE + CHAR_BYTES);
      *valueType = TSDB_DATA_TYPE_NCHAR;
      if (valLen > 0 && !taosMbsToUcs4(jsonValue, valLen, (TdUcs4*)varDataVal(valueData),
                                       (int32_t)(valLen * TSDB_NCHAR_SIZE), &valLen)) {
        qError("charset:%s to %s. val:%s, errno:%s, convert failed.", DEFAULT_UNICODE_ENCODEC, tsCharset, jsonValue,
               strerror(errno));
        retCode = buildSyntaxErrMsg(pMsgBuf, "charset convert json error", jsonValue);
        goto end;
      }

      varDataSetLen(valueData, valLen);
      tdAddColToKVRow(kvRowBuilder, jsonIndex++, tagKV, totalLen);
    } else if (item->type == cJSON_Number) {
      if (!isfinite(item->valuedouble)) {
        qError("json value is invalidate");
        retCode = buildSyntaxErrMsg(pMsgBuf, "json value number is illegal", json);
        goto end;
      }
      char* valueType = POINTER_SHIFT(tagKV, keyLen + VARSTR_HEADER_SIZE);
      char* valueData = POINTER_SHIFT(tagKV, keyLen + VARSTR_HEADER_SIZE + CHAR_BYTES);
      *valueType = TSDB_DATA_TYPE_DOUBLE;
      *((double*)valueData) = item->valuedouble;
      tdAddColToKVRow(kvRowBuilder, jsonIndex++, tagKV, keyLen + VARSTR_HEADER_SIZE + CHAR_BYTES + DOUBLE_BYTES);
    } else if (item->type == cJSON_True || item->type == cJSON_False) {
      char* valueType = POINTER_SHIFT(tagKV, keyLen + VARSTR_HEADER_SIZE);
      char* valueData = POINTER_SHIFT(tagKV, keyLen + VARSTR_HEADER_SIZE + CHAR_BYTES);
      *valueType = TSDB_DATA_TYPE_BOOL;
      *valueData = (char)(item->valueint);
      tdAddColToKVRow(kvRowBuilder, jsonIndex++, tagKV, keyLen + VARSTR_HEADER_SIZE + CHAR_BYTES + CHAR_BYTES);
    } else if (item->type == cJSON_NULL) {
      char* valueType = POINTER_SHIFT(tagKV, keyLen + VARSTR_HEADER_SIZE);
      *valueType = TSDB_DATA_TYPE_NULL;
      tdAddColToKVRow(kvRowBuilder, jsonIndex++, tagKV, keyLen + VARSTR_HEADER_SIZE + CHAR_BYTES);
    } else {
      retCode = buildSyntaxErrMsg(pMsgBuf, "invalidate json value", json);
      goto end;
    }
  }

  if (taosHashGetSize(keyHash) == 0) {  // set json NULL true
    tdAddColToKVRow(kvRowBuilder, jsonIndex, &jsonNULL, CHAR_BYTES);
  }

end:
  taosMemoryFree(tagKV);
  taosHashCleanup(keyHash);
  cJSON_Delete(root);
  return retCode;
}<|MERGE_RESOLUTION|>--- conflicted
+++ resolved
@@ -167,11 +167,8 @@
     case TSDB_CODE_PAR_NOT_ALLOWED_FUNC:
       return "Some functions are allowed only in the SELECT list of a query. "
              "And, cannot be mixed with other non scalar functions or columns.";
-<<<<<<< HEAD
-=======
     case TSDB_CODE_PAR_NOT_ALLOWED_WIN_QUERY:
       return "Window query not supported, since the result of subquery not include valid timestamp column";
->>>>>>> 292735a1
     case TSDB_CODE_OUT_OF_MEMORY:
       return "Out of memory";
     default:
