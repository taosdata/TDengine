--- conflicted
+++ resolved
@@ -1677,16 +1677,10 @@
   buildCreateTbReq(&smlHandle->createTblReq, tableName, row, pTableMeta->suid);
 
   STableDataBlocks* pDataBlock = NULL;
-<<<<<<< HEAD
   ret = getDataBlockFromList(smlHandle->pBlockHash, &pTableMeta->uid, sizeof(pTableMeta->uid), TSDB_DEFAULT_PAYLOAD_SIZE,
                                   sizeof(SSubmitBlk), getTableInfo(pTableMeta).rowSize, pTableMeta,
                                   &pDataBlock, NULL, &smlHandle->createTblReq);
   if(ret != TSDB_CODE_SUCCESS){
-=======
-  ret = getDataBlockFromList(smlHandle->pBlockHash, pTableMeta->uid, TSDB_DEFAULT_PAYLOAD_SIZE, sizeof(SSubmitBlk),
-                             getTableInfo(pTableMeta).rowSize, pTableMeta, &pDataBlock, NULL, &smlHandle->createTblReq);
-  if (ret != TSDB_CODE_SUCCESS) {
->>>>>>> 2655d3bb
     buildInvalidOperationMsg(&pBuf, "create data block error");
     return ret;
   }
