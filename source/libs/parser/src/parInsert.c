/*
 * Copyright (c) 2019 TAOS Data, Inc. <jhtao@taosdata.com>
 *
 * This program is free software: you can use, redistribute, and/or modify
 * it under the terms of the GNU Affero General Public License, version 3
 * or later ("AGPL"), as published by the Free Software Foundation.
 *
 * This program is distributed in the hope that it will be useful, but WITHOUT
 * ANY WARRANTY; without even the implied warranty of MERCHANTABILITY or
 * FITNESS FOR A PARTICULAR PURPOSE.
 *
 * You should have received a copy of the GNU Affero General Public License
 * along with this program. If not, see <http://www.gnu.org/licenses/>.
 */

#include "os.h"
#include "parInsertData.h"
#include "parInt.h"
#include "parToken.h"
#include "parUtil.h"
#include "tglobal.h"
#include "ttime.h"
#include "ttypes.h"

#define NEXT_TOKEN(pSql, sToken)                \
  do {                                          \
    int32_t index = 0;                          \
    sToken = tStrGetToken(pSql, &index, false); \
    pSql += index;                              \
  } while (0)

#define NEXT_TOKEN_WITH_PREV(pSql, sToken)     \
  do {                                         \
    int32_t index = 0;                         \
    sToken = tStrGetToken(pSql, &index, true); \
    pSql += index;                             \
  } while (0)

#define NEXT_TOKEN_KEEP_SQL(pSql, sToken, index) \
  do {                                           \
    sToken = tStrGetToken(pSql, &index, false);  \
  } while (0)

typedef struct SInsertParseContext {
  SParseContext*     pComCxt;             // input
  char*              pSql;                // input
  SMsgBuf            msg;                 // input
  STableMeta*        pTableMeta;          // each table
  SParsedDataColInfo tags;                // each table
  SKVRowBuilder      tagsBuilder;         // each table
  SVCreateTbReq      createTblReq;        // each table
  SHashObj*          pVgroupsHashObj;     // global
  SHashObj*          pTableBlockHashObj;  // global
  SHashObj*          pSubTableHashObj;    // global
  SArray*            pVgDataBlocks;       // global
  SHashObj*          pTableNameHashObj;   // global
  int32_t            totalNum;
  SVnodeModifOpStmt* pOutput;
  SStmtCallback*     pStmtCb;
} SInsertParseContext;

typedef int32_t (*_row_append_fn_t)(SMsgBuf* pMsgBuf, const void* value, int32_t len, void* param);

static uint8_t TRUE_VALUE = (uint8_t)TSDB_TRUE;
static uint8_t FALSE_VALUE = (uint8_t)TSDB_FALSE;

typedef struct SKvParam {
  SKVRowBuilder* builder;
  SSchema*       schema;
  char           buf[TSDB_MAX_TAGS_LEN];
} SKvParam;

typedef struct SMemParam {
  SRowBuilder* rb;
  SSchema*     schema;
  int32_t      toffset;
  col_id_t     colIdx;
} SMemParam;

#define CHECK_CODE(expr)             \
  do {                               \
    int32_t code = expr;             \
    if (TSDB_CODE_SUCCESS != code) { \
      return code;                   \
    }                                \
  } while (0)

static int32_t skipInsertInto(SInsertParseContext* pCxt) {
  SToken sToken;
  NEXT_TOKEN(pCxt->pSql, sToken);
  if (TK_INSERT != sToken.type) {
    return buildSyntaxErrMsg(&pCxt->msg, "keyword INSERT is expected", sToken.z);
  }
  NEXT_TOKEN(pCxt->pSql, sToken);
  if (TK_INTO != sToken.type) {
    return buildSyntaxErrMsg(&pCxt->msg, "keyword INTO is expected", sToken.z);
  }
  return TSDB_CODE_SUCCESS;
}

static int32_t parserValidateIdToken(SToken* pToken) {
  if (pToken == NULL || pToken->z == NULL || pToken->type != TK_NK_ID) {
    return TSDB_CODE_TSC_INVALID_OPERATION;
  }

  // it is a token quoted with escape char '`'
  if (pToken->z[0] == TS_ESCAPE_CHAR && pToken->z[pToken->n - 1] == TS_ESCAPE_CHAR) {
    return TSDB_CODE_SUCCESS;
  }

  char* sep = strnchr(pToken->z, TS_PATH_DELIMITER[0], pToken->n, true);
  if (sep == NULL) {  // It is a single part token, not a complex type
    if (isNumber(pToken)) {
      return TSDB_CODE_TSC_INVALID_OPERATION;
    }

    strntolower(pToken->z, pToken->z, pToken->n);
  } else {  // two part
    int32_t oldLen = pToken->n;
    char*   pStr = pToken->z;

    if (pToken->type == TK_NK_SPACE) {
      pToken->n = (uint32_t)strtrim(pToken->z);
    }

    pToken->n = tGetToken(pToken->z, &pToken->type);
    if (pToken->z[pToken->n] != TS_PATH_DELIMITER[0]) {
      return TSDB_CODE_TSC_INVALID_OPERATION;
    }

    if (pToken->type != TK_NK_ID) {
      return TSDB_CODE_TSC_INVALID_OPERATION;
    }

    int32_t firstPartLen = pToken->n;

    pToken->z = sep + 1;
    pToken->n = (uint32_t)(oldLen - (sep - pStr) - 1);
    int32_t len = tGetToken(pToken->z, &pToken->type);
    if (len != pToken->n || pToken->type != TK_NK_ID) {
      return TSDB_CODE_TSC_INVALID_OPERATION;
    }

    // re-build the whole name string
    if (pStr[firstPartLen] == TS_PATH_DELIMITER[0]) {
      // first part do not have quote do nothing
    } else {
      pStr[firstPartLen] = TS_PATH_DELIMITER[0];
      memmove(&pStr[firstPartLen + 1], pToken->z, pToken->n);
      uint32_t offset = (uint32_t)(pToken->z - (pStr + firstPartLen + 1));
      memset(pToken->z + pToken->n - offset, ' ', offset);
    }

    pToken->n += (firstPartLen + sizeof(TS_PATH_DELIMITER[0]));
    pToken->z = pStr;

    strntolower(pToken->z, pToken->z, pToken->n);
  }

  return TSDB_CODE_SUCCESS;
}

static int32_t buildName(SInsertParseContext* pCxt, SToken* pStname, char* fullDbName, char* tableName) {
  if (parserValidateIdToken(pStname) != TSDB_CODE_SUCCESS) {
    return buildSyntaxErrMsg(&pCxt->msg, "invalid table name", pStname->z);
  }

  char* p = strnchr(pStname->z, TS_PATH_DELIMITER[0], pStname->n, false);
  if (NULL != p) {  // db.table
    int32_t n = sprintf(fullDbName, "%d.", pCxt->pComCxt->acctId);
    strncpy(fullDbName + n, pStname->z, p - pStname->z);
    strncpy(tableName, p + 1, pStname->n - (p - pStname->z) - 1);
  } else {
    snprintf(fullDbName, TSDB_DB_FNAME_LEN, "%d.%s", pCxt->pComCxt->acctId, pCxt->pComCxt->db);
    strncpy(tableName, pStname->z, pStname->n);
  }

  return TSDB_CODE_SUCCESS;
}

static int32_t createSName(SName* pName, SToken* pTableName, int32_t acctId, const char* dbName, SMsgBuf* pMsgBuf) {
  const char* msg1 = "name too long";
  const char* msg2 = "invalid database name";
  const char* msg3 = "db is not specified";

  int32_t code = TSDB_CODE_SUCCESS;
  char*   p = strnchr(pTableName->z, TS_PATH_DELIMITER[0], pTableName->n, true);

  if (p != NULL) {  // db has been specified in sql string so we ignore current db path
    assert(*p == TS_PATH_DELIMITER[0]);

    int32_t dbLen = p - pTableName->z;
    char    name[TSDB_DB_FNAME_LEN] = {0};
    strncpy(name, pTableName->z, dbLen);
    dbLen = strdequote(name);

    code = tNameSetDbName(pName, acctId, name, dbLen);
    if (code != TSDB_CODE_SUCCESS) {
      return buildInvalidOperationMsg(pMsgBuf, msg1);
    }

    int32_t tbLen = pTableName->n - dbLen - 1;
    char    tbname[TSDB_TABLE_FNAME_LEN] = {0};
    strncpy(tbname, p + 1, tbLen);
    /*tbLen = */ strdequote(tbname);

    code = tNameFromString(pName, tbname, T_NAME_TABLE);
    if (code != 0) {
      return buildInvalidOperationMsg(pMsgBuf, msg1);
    }
  } else {  // get current DB name first, and then set it into path
    if (pTableName->n >= TSDB_TABLE_NAME_LEN) {
      return buildInvalidOperationMsg(pMsgBuf, msg1);
    }

    assert(pTableName->n < TSDB_TABLE_FNAME_LEN);

    char name[TSDB_TABLE_FNAME_LEN] = {0};
    strncpy(name, pTableName->z, pTableName->n);
    strdequote(name);

    if (dbName == NULL) {
      return buildInvalidOperationMsg(pMsgBuf, msg3);
    }

    code = tNameSetDbName(pName, acctId, dbName, strlen(dbName));
    if (code != TSDB_CODE_SUCCESS) {
      code = buildInvalidOperationMsg(pMsgBuf, msg2);
      return code;
    }

    code = tNameFromString(pName, name, T_NAME_TABLE);
    if (code != 0) {
      code = buildInvalidOperationMsg(pMsgBuf, msg1);
    }
  }

  return code;
}

static int32_t getTableMetaImpl(SInsertParseContext* pCxt, SName* name, char* dbFname, bool isStb) {
  SParseContext* pBasicCtx = pCxt->pComCxt;

  bool pass = false;
  CHECK_CODE(catalogChkAuth(pBasicCtx->pCatalog, pBasicCtx->pTransporter, &pBasicCtx->mgmtEpSet, pBasicCtx->pUser,
                            dbFname, AUTH_TYPE_WRITE, &pass));
  if (!pass) {
    return TSDB_CODE_PAR_PERMISSION_DENIED;
  }
  if (isStb) {
    CHECK_CODE(catalogGetSTableMeta(pBasicCtx->pCatalog, pBasicCtx->pTransporter, &pBasicCtx->mgmtEpSet, name,
                                    &pCxt->pTableMeta));
  } else {
    CHECK_CODE(catalogGetTableMeta(pBasicCtx->pCatalog, pBasicCtx->pTransporter, &pBasicCtx->mgmtEpSet, name,
                                   &pCxt->pTableMeta));
    ASSERT(pCxt->pTableMeta->tableInfo.rowSize > 0);
    SVgroupInfo vg;
    CHECK_CODE(
        catalogGetTableHashVgroup(pBasicCtx->pCatalog, pBasicCtx->pTransporter, &pBasicCtx->mgmtEpSet, name, &vg));
    CHECK_CODE(taosHashPut(pCxt->pVgroupsHashObj, (const char*)&vg.vgId, sizeof(vg.vgId), (char*)&vg, sizeof(vg)));
  }
  return TSDB_CODE_SUCCESS;
}

static int32_t getTableMeta(SInsertParseContext* pCxt, SName* name, char* dbFname) {
  return getTableMetaImpl(pCxt, name, dbFname, false);
}

static int32_t getSTableMeta(SInsertParseContext* pCxt, SName* name, char* dbFname) {
  return getTableMetaImpl(pCxt, name, dbFname, true);
}

static int32_t findCol(SToken* pColname, int32_t start, int32_t end, SSchema* pSchema) {
  while (start < end) {
    if (strlen(pSchema[start].name) == pColname->n && strncmp(pColname->z, pSchema[start].name, pColname->n) == 0) {
      return start;
    }
    ++start;
  }
  return -1;
}

static void buildMsgHeader(STableDataBlocks* src, SVgDataBlocks* blocks) {
  SSubmitReq* submit = (SSubmitReq*)blocks->pData;
  submit->header.vgId = htonl(blocks->vg.vgId);
  submit->header.contLen = htonl(blocks->size);
  submit->length = submit->header.contLen;
  submit->numOfBlocks = htonl(blocks->numOfTables);
  SSubmitBlk* blk = (SSubmitBlk*)(submit + 1);
  int32_t     numOfBlocks = blocks->numOfTables;
  while (numOfBlocks--) {
    int32_t dataLen = blk->dataLen;
    int32_t schemaLen = blk->schemaLen;
    blk->uid = htobe64(blk->uid);
    blk->suid = htobe64(blk->suid);
    blk->padding = htonl(blk->padding);
    blk->sversion = htonl(blk->sversion);
    blk->dataLen = htonl(blk->dataLen);
    blk->schemaLen = htonl(blk->schemaLen);
    blk->numOfRows = htons(blk->numOfRows);
    blk = (SSubmitBlk*)(blk->data + schemaLen + dataLen);
  }
}

static int32_t buildOutput(SInsertParseContext* pCxt) {
  size_t numOfVg = taosArrayGetSize(pCxt->pVgDataBlocks);
  pCxt->pOutput->pDataBlocks = taosArrayInit(numOfVg, POINTER_BYTES);
  if (NULL == pCxt->pOutput->pDataBlocks) {
    return TSDB_CODE_TSC_OUT_OF_MEMORY;
  }
  for (size_t i = 0; i < numOfVg; ++i) {
    STableDataBlocks* src = taosArrayGetP(pCxt->pVgDataBlocks, i);
    SVgDataBlocks*    dst = taosMemoryCalloc(1, sizeof(SVgDataBlocks));
    if (NULL == dst) {
      return TSDB_CODE_TSC_OUT_OF_MEMORY;
    }
    taosHashGetDup(pCxt->pVgroupsHashObj, (const char*)&src->vgId, sizeof(src->vgId), &dst->vg);
    dst->numOfTables = src->numOfTables;
    dst->size = src->size;
    TSWAP(dst->pData, src->pData);
    buildMsgHeader(src, dst);
    taosArrayPush(pCxt->pOutput->pDataBlocks, &dst);
  }
  return TSDB_CODE_SUCCESS;
}

int32_t checkTimestamp(STableDataBlocks* pDataBlocks, const char* start) {
  // once the data block is disordered, we do NOT keep previous timestamp any more
  if (!pDataBlocks->ordered) {
    return TSDB_CODE_SUCCESS;
  }

  TSKEY k = *(TSKEY*)start;
  if (k <= pDataBlocks->prevTS) {
    pDataBlocks->ordered = false;
  }

  pDataBlocks->prevTS = k;
  return TSDB_CODE_SUCCESS;
}

static int parseTime(char** end, SToken* pToken, int16_t timePrec, int64_t* time, SMsgBuf* pMsgBuf) {
  int32_t index = 0;
  SToken  sToken;
  int64_t interval;
  int64_t ts = 0;
  char*   pTokenEnd = *end;

  if (pToken->type == TK_NOW) {
    ts = taosGetTimestamp(timePrec);
  } else if (pToken->type == TK_TODAY) {
    ts = taosGetTimestampToday(timePrec);
  } else if (pToken->type == TK_NK_INTEGER) {
    toInteger(pToken->z, pToken->n, 10, &ts);
  } else {  // parse the RFC-3339/ISO-8601 timestamp format string
    if (taosParseTime(pToken->z, time, pToken->n, timePrec, tsDaylight) != TSDB_CODE_SUCCESS) {
      return buildSyntaxErrMsg(pMsgBuf, "invalid timestamp format", pToken->z);
    }

    return TSDB_CODE_SUCCESS;
  }

  for (int k = pToken->n; pToken->z[k] != '\0'; k++) {
    if (pToken->z[k] == ' ' || pToken->z[k] == '\t') continue;
    if (pToken->z[k] == '(' && pToken->z[k + 1] == ')') {  // for insert NOW()/TODAY()
      *end = pTokenEnd = &pToken->z[k + 2];
      k++;
      continue;
    }
    if (pToken->z[k] == ',') {
      *end = pTokenEnd;
      *time = ts;
      return 0;
    }

    break;
  }

  /*
   * time expression:
   * e.g., now+12a, now-5h
   */
  SToken valueToken;
  index = 0;
  sToken = tStrGetToken(pTokenEnd, &index, false);
  pTokenEnd += index;

  if (sToken.type == TK_NK_MINUS || sToken.type == TK_NK_PLUS) {
    index = 0;
    valueToken = tStrGetToken(pTokenEnd, &index, false);
    pTokenEnd += index;

    if (valueToken.n < 2) {
      return buildSyntaxErrMsg(pMsgBuf, "value expected in timestamp", sToken.z);
    }

    char unit = 0;
    if (parseAbsoluteDuration(valueToken.z, valueToken.n, &interval, &unit, timePrec) != TSDB_CODE_SUCCESS) {
      return TSDB_CODE_TSC_INVALID_OPERATION;
    }

    if (sToken.type == TK_NK_PLUS) {
      ts += interval;
    } else {
      ts = ts - interval;
    }

    *end = pTokenEnd;
  }

  *time = ts;
  return TSDB_CODE_SUCCESS;
}

static FORCE_INLINE int32_t checkAndTrimValue(SToken* pToken, uint32_t type, char* tmpTokenBuf, SMsgBuf* pMsgBuf) {
  if ((pToken->type != TK_NOW && pToken->type != TK_TODAY && pToken->type != TK_NK_INTEGER &&
       pToken->type != TK_NK_STRING && pToken->type != TK_NK_FLOAT && pToken->type != TK_NK_BOOL &&
       pToken->type != TK_NULL && pToken->type != TK_NK_HEX && pToken->type != TK_NK_OCT &&
       pToken->type != TK_NK_BIN) ||
      (pToken->n == 0) || (pToken->type == TK_NK_RP)) {
    return buildSyntaxErrMsg(pMsgBuf, "invalid data or symbol", pToken->z);
  }

  // Remove quotation marks
  if (TK_NK_STRING == pToken->type) {
    if (pToken->n >= TSDB_MAX_BYTES_PER_ROW) {
      return buildSyntaxErrMsg(pMsgBuf, "too long string", pToken->z);
    }

    int32_t len = trimString(pToken->z, pToken->n, tmpTokenBuf, TSDB_MAX_BYTES_PER_ROW);
    pToken->z = tmpTokenBuf;
    pToken->n = len;
  }

  return TSDB_CODE_SUCCESS;
}

static bool isNullStr(SToken* pToken) {
  return (pToken->type == TK_NULL) || ((pToken->type == TK_NK_STRING) && (pToken->n != 0) &&
                                       (strncasecmp(TSDB_DATA_NULL_STR_L, pToken->z, pToken->n) == 0));
}

static FORCE_INLINE int32_t toDouble(SToken* pToken, double* value, char** endPtr) {
  errno = 0;
  *value = strtold(pToken->z, endPtr);

  // not a valid integer number, return error
  if ((*endPtr - pToken->z) != pToken->n) {
    return TK_NK_ILLEGAL;
  }

  return pToken->type;
}

static int32_t parseValueToken(char** end, SToken* pToken, SSchema* pSchema, int16_t timePrec, char* tmpTokenBuf,
                               _row_append_fn_t func, void* param, SMsgBuf* pMsgBuf) {
  int64_t  iv;
  uint64_t uv;
  char*    endptr = NULL;

  int32_t code = checkAndTrimValue(pToken, pSchema->type, tmpTokenBuf, pMsgBuf);
  if (code != TSDB_CODE_SUCCESS) {
    return code;
  }

  if (isNullStr(pToken)) {
    if (TSDB_DATA_TYPE_TIMESTAMP == pSchema->type && PRIMARYKEY_TIMESTAMP_COL_ID == pSchema->colId) {
      return buildSyntaxErrMsg(pMsgBuf, "primary timestamp should not be null", pToken->z);
    }

    return func(pMsgBuf, NULL, 0, param);
  }

  switch (pSchema->type) {
    case TSDB_DATA_TYPE_BOOL: {
      if ((pToken->type == TK_NK_BOOL || pToken->type == TK_NK_STRING) && (pToken->n != 0)) {
        if (strncmp(pToken->z, "true", pToken->n) == 0) {
          return func(pMsgBuf, &TRUE_VALUE, pSchema->bytes, param);
        } else if (strncmp(pToken->z, "false", pToken->n) == 0) {
          return func(pMsgBuf, &FALSE_VALUE, pSchema->bytes, param);
        } else {
          return buildSyntaxErrMsg(pMsgBuf, "invalid bool data", pToken->z);
        }
      } else if (pToken->type == TK_NK_INTEGER) {
        return func(pMsgBuf, ((strtoll(pToken->z, NULL, 10) == 0) ? &FALSE_VALUE : &TRUE_VALUE), pSchema->bytes, param);
      } else if (pToken->type == TK_NK_FLOAT) {
        return func(pMsgBuf, ((strtod(pToken->z, NULL) == 0) ? &FALSE_VALUE : &TRUE_VALUE), pSchema->bytes, param);
      } else {
        return buildSyntaxErrMsg(pMsgBuf, "invalid bool data", pToken->z);
      }
    }

    case TSDB_DATA_TYPE_TINYINT: {
      if (TSDB_CODE_SUCCESS != toInteger(pToken->z, pToken->n, 10, &iv)) {
        return buildSyntaxErrMsg(pMsgBuf, "invalid tinyint data", pToken->z);
      } else if (!IS_VALID_TINYINT(iv)) {
        return buildSyntaxErrMsg(pMsgBuf, "tinyint data overflow", pToken->z);
      }

      uint8_t tmpVal = (uint8_t)iv;
      return func(pMsgBuf, &tmpVal, pSchema->bytes, param);
    }

    case TSDB_DATA_TYPE_UTINYINT: {
      if (TSDB_CODE_SUCCESS != toUInteger(pToken->z, pToken->n, 10, &uv)) {
        return buildSyntaxErrMsg(pMsgBuf, "invalid unsigned tinyint data", pToken->z);
      } else if (!IS_VALID_UTINYINT(uv)) {
        return buildSyntaxErrMsg(pMsgBuf, "unsigned tinyint data overflow", pToken->z);
      }
      uint8_t tmpVal = (uint8_t)uv;
      return func(pMsgBuf, &tmpVal, pSchema->bytes, param);
    }

    case TSDB_DATA_TYPE_SMALLINT: {
      if (TSDB_CODE_SUCCESS != toInteger(pToken->z, pToken->n, 10, &iv)) {
        return buildSyntaxErrMsg(pMsgBuf, "invalid smallint data", pToken->z);
      } else if (!IS_VALID_SMALLINT(iv)) {
        return buildSyntaxErrMsg(pMsgBuf, "smallint data overflow", pToken->z);
      }
      int16_t tmpVal = (int16_t)iv;
      return func(pMsgBuf, &tmpVal, pSchema->bytes, param);
    }

    case TSDB_DATA_TYPE_USMALLINT: {
      if (TSDB_CODE_SUCCESS != toUInteger(pToken->z, pToken->n, 10, &uv)) {
        return buildSyntaxErrMsg(pMsgBuf, "invalid unsigned smallint data", pToken->z);
      } else if (!IS_VALID_USMALLINT(uv)) {
        return buildSyntaxErrMsg(pMsgBuf, "unsigned smallint data overflow", pToken->z);
      }
      uint16_t tmpVal = (uint16_t)uv;
      return func(pMsgBuf, &tmpVal, pSchema->bytes, param);
    }

    case TSDB_DATA_TYPE_INT: {
      if (TSDB_CODE_SUCCESS != toInteger(pToken->z, pToken->n, 10, &iv)) {
        return buildSyntaxErrMsg(pMsgBuf, "invalid int data", pToken->z);
      } else if (!IS_VALID_INT(iv)) {
        return buildSyntaxErrMsg(pMsgBuf, "int data overflow", pToken->z);
      }
      int32_t tmpVal = (int32_t)iv;
      return func(pMsgBuf, &tmpVal, pSchema->bytes, param);
    }

    case TSDB_DATA_TYPE_UINT: {
      if (TSDB_CODE_SUCCESS != toUInteger(pToken->z, pToken->n, 10, &uv)) {
        return buildSyntaxErrMsg(pMsgBuf, "invalid unsigned int data", pToken->z);
      } else if (!IS_VALID_UINT(uv)) {
        return buildSyntaxErrMsg(pMsgBuf, "unsigned int data overflow", pToken->z);
      }
      uint32_t tmpVal = (uint32_t)uv;
      return func(pMsgBuf, &tmpVal, pSchema->bytes, param);
    }

    case TSDB_DATA_TYPE_BIGINT: {
      if (TSDB_CODE_SUCCESS != toInteger(pToken->z, pToken->n, 10, &iv)) {
        return buildSyntaxErrMsg(pMsgBuf, "invalid bigint data", pToken->z);
      } else if (!IS_VALID_BIGINT(iv)) {
        return buildSyntaxErrMsg(pMsgBuf, "bigint data overflow", pToken->z);
      }
      return func(pMsgBuf, &iv, pSchema->bytes, param);
    }

    case TSDB_DATA_TYPE_UBIGINT: {
      if (TSDB_CODE_SUCCESS != toUInteger(pToken->z, pToken->n, 10, &uv)) {
        return buildSyntaxErrMsg(pMsgBuf, "invalid unsigned bigint data", pToken->z);
      } else if (!IS_VALID_UBIGINT(uv)) {
        return buildSyntaxErrMsg(pMsgBuf, "unsigned bigint data overflow", pToken->z);
      }
      return func(pMsgBuf, &uv, pSchema->bytes, param);
    }

    case TSDB_DATA_TYPE_FLOAT: {
      double dv;
      if (TK_NK_ILLEGAL == toDouble(pToken, &dv, &endptr)) {
        return buildSyntaxErrMsg(pMsgBuf, "illegal float data", pToken->z);
      }
      if (((dv == HUGE_VAL || dv == -HUGE_VAL) && errno == ERANGE) || dv > FLT_MAX || dv < -FLT_MAX || isinf(dv) ||
          isnan(dv)) {
        return buildSyntaxErrMsg(pMsgBuf, "illegal float data", pToken->z);
      }
      float tmpVal = (float)dv;
      return func(pMsgBuf, &tmpVal, pSchema->bytes, param);
    }

    case TSDB_DATA_TYPE_DOUBLE: {
      double dv;
      if (TK_NK_ILLEGAL == toDouble(pToken, &dv, &endptr)) {
        return buildSyntaxErrMsg(pMsgBuf, "illegal double data", pToken->z);
      }
      if (((dv == HUGE_VAL || dv == -HUGE_VAL) && errno == ERANGE) || isinf(dv) || isnan(dv)) {
        return buildSyntaxErrMsg(pMsgBuf, "illegal double data", pToken->z);
      }
      return func(pMsgBuf, &dv, pSchema->bytes, param);
    }

    case TSDB_DATA_TYPE_BINARY: {
      // Too long values will raise the invalid sql error message
      if (pToken->n + VARSTR_HEADER_SIZE > pSchema->bytes) {
        return buildSyntaxErrMsg(pMsgBuf, "string data overflow", pToken->z);
      }

      return func(pMsgBuf, pToken->z, pToken->n, param);
    }

    case TSDB_DATA_TYPE_NCHAR: {
      return func(pMsgBuf, pToken->z, pToken->n, param);
    }

    case TSDB_DATA_TYPE_JSON: {
      if (pToken->n > (TSDB_MAX_JSON_TAG_LEN - VARSTR_HEADER_SIZE) / TSDB_NCHAR_SIZE) {
        return buildSyntaxErrMsg(pMsgBuf, "json string too long than 4095", pToken->z);
      }
      return func(pMsgBuf, pToken->z, pToken->n, param);
    }

    case TSDB_DATA_TYPE_TIMESTAMP: {
      int64_t tmpVal;
      if (parseTime(end, pToken, timePrec, &tmpVal, pMsgBuf) != TSDB_CODE_SUCCESS) {
        return buildSyntaxErrMsg(pMsgBuf, "invalid timestamp", pToken->z);
      }

      return func(pMsgBuf, &tmpVal, pSchema->bytes, param);
    }
  }

  return TSDB_CODE_FAILED;
}

static FORCE_INLINE int32_t MemRowAppend(SMsgBuf* pMsgBuf, const void* value, int32_t len, void* param) {
  SMemParam*   pa = (SMemParam*)param;
  SRowBuilder* rb = pa->rb;

  if (value == NULL) {  // it is a null data
    tdAppendColValToRow(rb, pa->schema->colId, pa->schema->type, TD_VTYPE_NULL, value, false, pa->toffset, pa->colIdx);
    return TSDB_CODE_SUCCESS;
  }

  if (TSDB_DATA_TYPE_BINARY == pa->schema->type) {
    const char* rowEnd = tdRowEnd(rb->pBuf);
    STR_WITH_SIZE_TO_VARSTR(rowEnd, value, len);
    tdAppendColValToRow(rb, pa->schema->colId, pa->schema->type, TD_VTYPE_NORM, rowEnd, true, pa->toffset, pa->colIdx);
  } else if (TSDB_DATA_TYPE_NCHAR == pa->schema->type) {
    // if the converted output len is over than pColumnModel->bytes, return error: 'Argument list too long'
    int32_t     output = 0;
    const char* rowEnd = tdRowEnd(rb->pBuf);
    if (!taosMbsToUcs4(value, len, (TdUcs4*)varDataVal(rowEnd), pa->schema->bytes - VARSTR_HEADER_SIZE, &output)) {
      char buf[512] = {0};
      snprintf(buf, tListLen(buf), "%s", strerror(errno));
      return buildSyntaxErrMsg(pMsgBuf, buf, value);
    }
    varDataSetLen(rowEnd, output);
    tdAppendColValToRow(rb, pa->schema->colId, pa->schema->type, TD_VTYPE_NORM, rowEnd, false, pa->toffset, pa->colIdx);
  } else {
    tdAppendColValToRow(rb, pa->schema->colId, pa->schema->type, TD_VTYPE_NORM, value, false, pa->toffset, pa->colIdx);
  }

  return TSDB_CODE_SUCCESS;
}

// pSql -> tag1_name, ...)
static int32_t parseBoundColumns(SInsertParseContext* pCxt, SParsedDataColInfo* pColList, SSchema* pSchema) {
  col_id_t nCols = pColList->numOfCols;

  pColList->numOfBound = 0;
  pColList->boundNullLen = 0;
  memset(pColList->boundColumns, 0, sizeof(col_id_t) * nCols);
  for (col_id_t i = 0; i < nCols; ++i) {
    pColList->cols[i].valStat = VAL_STAT_NONE;
  }

  SToken   sToken;
  bool     isOrdered = true;
  col_id_t lastColIdx = -1;  // last column found
  while (1) {
    NEXT_TOKEN(pCxt->pSql, sToken);

    if (TK_NK_RP == sToken.type) {
      break;
    }

    col_id_t t = lastColIdx + 1;
    col_id_t index = findCol(&sToken, t, nCols, pSchema);
    if (index < 0 && t > 0) {
      index = findCol(&sToken, 0, t, pSchema);
      isOrdered = false;
    }
    if (index < 0) {
      return buildSyntaxErrMsg(&pCxt->msg, "invalid column/tag name", sToken.z);
    }
    if (pColList->cols[index].valStat == VAL_STAT_HAS) {
      return buildSyntaxErrMsg(&pCxt->msg, "duplicated column name", sToken.z);
    }
    lastColIdx = index;
    pColList->cols[index].valStat = VAL_STAT_HAS;
    pColList->boundColumns[pColList->numOfBound] = index + PRIMARYKEY_TIMESTAMP_COL_ID;
    ++pColList->numOfBound;
    switch (pSchema[t].type) {
      case TSDB_DATA_TYPE_BINARY:
        pColList->boundNullLen += (sizeof(VarDataOffsetT) + VARSTR_HEADER_SIZE + CHAR_BYTES);
        break;
      case TSDB_DATA_TYPE_NCHAR:
        pColList->boundNullLen += (sizeof(VarDataOffsetT) + VARSTR_HEADER_SIZE + TSDB_NCHAR_SIZE);
        break;
      default:
        pColList->boundNullLen += TYPE_BYTES[pSchema[t].type];
        break;
    }
  }

  pColList->orderStatus = isOrdered ? ORDER_STATUS_ORDERED : ORDER_STATUS_DISORDERED;

  if (!isOrdered) {
    pColList->colIdxInfo = taosMemoryCalloc(pColList->numOfBound, sizeof(SBoundIdxInfo));
    if (NULL == pColList->colIdxInfo) {
      return TSDB_CODE_TSC_OUT_OF_MEMORY;
    }
    SBoundIdxInfo* pColIdx = pColList->colIdxInfo;
    for (col_id_t i = 0; i < pColList->numOfBound; ++i) {
      pColIdx[i].schemaColIdx = pColList->boundColumns[i];
      pColIdx[i].boundIdx = i;
    }
    qsort(pColIdx, pColList->numOfBound, sizeof(SBoundIdxInfo), schemaIdxCompar);
    for (col_id_t i = 0; i < pColList->numOfBound; ++i) {
      pColIdx[i].finalIdx = i;
    }
    qsort(pColIdx, pColList->numOfBound, sizeof(SBoundIdxInfo), boundIdxCompar);
  }

  if (pColList->numOfCols > pColList->numOfBound) {
    memset(&pColList->boundColumns[pColList->numOfBound], 0,
           sizeof(col_id_t) * (pColList->numOfCols - pColList->numOfBound));
  }

  return TSDB_CODE_SUCCESS;
}

static int32_t KvRowAppend(SMsgBuf* pMsgBuf, const void* value, int32_t len, void* param) {
  SKvParam* pa = (SKvParam*)param;

  int8_t  type = pa->schema->type;
  int16_t colId = pa->schema->colId;

  if (TSDB_DATA_TYPE_JSON == type) {
    return parseJsontoTagData(value, pa->builder, pMsgBuf, colId);
  }

  if (value == NULL) {  // it is a null data
    // tdAppendColValToRow(rb, pa->schema->colId, pa->schema->type, TD_VTYPE_NULL, value, false, pa->toffset,
    // pa->colIdx);
    return TSDB_CODE_SUCCESS;
  }

  if (TSDB_DATA_TYPE_BINARY == type) {
    STR_WITH_SIZE_TO_VARSTR(pa->buf, value, len);
    tdAddColToKVRow(pa->builder, colId, pa->buf, varDataTLen(pa->buf));
  } else if (TSDB_DATA_TYPE_NCHAR == type) {
    // if the converted output len is over than pColumnModel->bytes, return error: 'Argument list too long'
    int32_t output = 0;
    if (!taosMbsToUcs4(value, len, (TdUcs4*)varDataVal(pa->buf), pa->schema->bytes - VARSTR_HEADER_SIZE, &output)) {
      char buf[512] = {0};
      snprintf(buf, tListLen(buf), "%s", strerror(errno));
      return buildSyntaxErrMsg(pMsgBuf, buf, value);
    }

    varDataSetLen(pa->buf, output);
    tdAddColToKVRow(pa->builder, colId, pa->buf, varDataTLen(pa->buf));
  } else {
    tdAddColToKVRow(pa->builder, colId, value, TYPE_BYTES[type]);
  }

  return TSDB_CODE_SUCCESS;
}

static int32_t buildCreateTbReq(SVCreateTbReq* pTbReq, const char* tname, SKVRow row, int64_t suid) {
  pTbReq->type = TD_CHILD_TABLE;
  pTbReq->name = strdup(tname);
  pTbReq->ctb.suid = suid;
  pTbReq->ctb.pTag = row;

  return TSDB_CODE_SUCCESS;
}

// pSql -> tag1_value, ...)
static int32_t parseTagsClause(SInsertParseContext* pCxt, SSchema* pSchema, uint8_t precision, const char* tName) {
  if (tdInitKVRowBuilder(&pCxt->tagsBuilder) < 0) {
    return TSDB_CODE_TSC_OUT_OF_MEMORY;
  }

  SKvParam param = {.builder = &pCxt->tagsBuilder};
  SToken   sToken;
  bool     isParseBindParam = false;
  char     tmpTokenBuf[TSDB_MAX_BYTES_PER_ROW] = {0};  // used for deleting Escape character: \\, \', \"
  for (int i = 0; i < pCxt->tags.numOfBound; ++i) {
    NEXT_TOKEN_WITH_PREV(pCxt->pSql, sToken);

    if (sToken.type == TK_NK_QUESTION) {
      isParseBindParam = true;
      if (NULL == pCxt->pStmtCb) {
        return buildSyntaxErrMsg(&pCxt->msg, "? only used in stmt", sToken.z);
      }

      continue;
    }

    if (isParseBindParam) {
      return buildInvalidOperationMsg(&pCxt->msg, "no mix usage for ? and tag values");
    }

    SSchema* pTagSchema = &pSchema[pCxt->tags.boundColumns[i] - 1];  // colId starts with 1
    param.schema = pTagSchema;
    CHECK_CODE(
        parseValueToken(&pCxt->pSql, &sToken, pTagSchema, precision, tmpTokenBuf, KvRowAppend, &param, &pCxt->msg));
  }

  if (isParseBindParam) {
    return TSDB_CODE_SUCCESS;
  }

  SKVRow row = tdGetKVRowFromBuilder(&pCxt->tagsBuilder);
  if (NULL == row) {
    return buildInvalidOperationMsg(&pCxt->msg, "tag value expected");
  }
  tdSortKVRowByColIdx(row);

  return buildCreateTbReq(&pCxt->createTblReq, tName, row, pCxt->pTableMeta->suid);
}

static int32_t cloneTableMeta(STableMeta* pSrc, STableMeta** pDst) {
  *pDst = taosMemoryMalloc(TABLE_META_SIZE(pSrc));
  if (NULL == *pDst) {
    return TSDB_CODE_TSC_OUT_OF_MEMORY;
  }
  memcpy(*pDst, pSrc, TABLE_META_SIZE(pSrc));
  return TSDB_CODE_SUCCESS;
}

static int32_t storeTableMeta(SInsertParseContext* pCxt, SHashObj* pHash, SName* pTableName, const char* pName,
                              int32_t len, STableMeta* pMeta) {
  SVgroupInfo    vg;
  SParseContext* pBasicCtx = pCxt->pComCxt;
  CHECK_CODE(
      catalogGetTableHashVgroup(pBasicCtx->pCatalog, pBasicCtx->pTransporter, &pBasicCtx->mgmtEpSet, pTableName, &vg));
  CHECK_CODE(taosHashPut(pCxt->pVgroupsHashObj, (const char*)&vg.vgId, sizeof(vg.vgId), (char*)&vg, sizeof(vg)));

  pMeta->uid = 0;
  pMeta->vgId = vg.vgId;
  pMeta->tableType = TSDB_CHILD_TABLE;

  STableMeta* pBackup = NULL;
  if (TSDB_CODE_SUCCESS != cloneTableMeta(pMeta, &pBackup)) {
    return TSDB_CODE_TSC_OUT_OF_MEMORY;
  }
  return taosHashPut(pHash, pName, len, &pBackup, POINTER_BYTES);
}

// pSql -> stb_name [(tag1_name, ...)] TAGS (tag1_value, ...)
static int32_t parseUsingClause(SInsertParseContext* pCxt, SName* name, char* tbFName) {
  int32_t      len = strlen(tbFName);
  STableMeta** pMeta = taosHashGet(pCxt->pSubTableHashObj, tbFName, len);
  if (NULL != pMeta) {
    return cloneTableMeta(*pMeta, &pCxt->pTableMeta);
  }

  SToken sToken;
  // pSql -> stb_name [(tag1_name, ...)] TAGS (tag1_value, ...)
  NEXT_TOKEN(pCxt->pSql, sToken);

  SName sname;
  createSName(&sname, &sToken, pCxt->pComCxt->acctId, pCxt->pComCxt->db, &pCxt->msg);
  char stbFName[TSDB_TABLE_FNAME_LEN];
  tNameExtractFullName(&sname, stbFName);

  CHECK_CODE(getSTableMeta(pCxt, &sname, stbFName));
  if (TSDB_SUPER_TABLE != pCxt->pTableMeta->tableType) {
    return buildInvalidOperationMsg(&pCxt->msg, "create table only from super table is allowed");
  }
  CHECK_CODE(storeTableMeta(pCxt, pCxt->pSubTableHashObj, name, tbFName, len, pCxt->pTableMeta));

  SSchema* pTagsSchema = getTableTagSchema(pCxt->pTableMeta);
  setBoundColumnInfo(&pCxt->tags, pTagsSchema, getNumOfTags(pCxt->pTableMeta));

  // pSql -> [(tag1_name, ...)] TAGS (tag1_value, ...)
  NEXT_TOKEN(pCxt->pSql, sToken);
  if (TK_NK_LP == sToken.type) {
    CHECK_CODE(parseBoundColumns(pCxt, &pCxt->tags, pTagsSchema));
    NEXT_TOKEN(pCxt->pSql, sToken);
  }

  if (TK_TAGS != sToken.type) {
    return buildSyntaxErrMsg(&pCxt->msg, "TAGS is expected", sToken.z);
  }
  // pSql -> (tag1_value, ...)
  NEXT_TOKEN(pCxt->pSql, sToken);
  if (TK_NK_LP != sToken.type) {
    return buildSyntaxErrMsg(&pCxt->msg, "( is expected", sToken.z);
  }
  CHECK_CODE(parseTagsClause(pCxt, pCxt->pTableMeta->schema, getTableInfo(pCxt->pTableMeta).precision, name->tname));
  NEXT_TOKEN(pCxt->pSql, sToken);
  if (TK_NK_RP != sToken.type) {
    return buildSyntaxErrMsg(&pCxt->msg, ") is expected", sToken.z);
  }

  return TSDB_CODE_SUCCESS;
}

static int parseOneRow(SInsertParseContext* pCxt, STableDataBlocks* pDataBlocks, int16_t timePrec, bool* gotRow,
                       char* tmpTokenBuf) {
  SParsedDataColInfo* spd = &pDataBlocks->boundColumnInfo;
  SRowBuilder*        pBuilder = &pDataBlocks->rowBuilder;
  STSRow*             row = (STSRow*)(pDataBlocks->pData + pDataBlocks->size);  // skip the SSubmitBlk header

  tdSRowResetBuf(pBuilder, row);

  bool      isParseBindParam = false;
  SSchema*  schema = getTableColumnSchema(pDataBlocks->pTableMeta);
  SMemParam param = {.rb = pBuilder};
  SToken    sToken = {0};
  // 1. set the parsed value from sql string
  for (int i = 0; i < spd->numOfBound; ++i) {
    NEXT_TOKEN_WITH_PREV(pCxt->pSql, sToken);
    SSchema* pSchema = &schema[spd->boundColumns[i] - 1];

    if (sToken.type == TK_NK_QUESTION) {
      isParseBindParam = true;
      if (NULL == pCxt->pStmtCb) {
        return buildSyntaxErrMsg(&pCxt->msg, "? only used in stmt", sToken.z);
      }

      continue;
    }

    if (isParseBindParam) {
      return buildInvalidOperationMsg(&pCxt->msg, "no mix usage for ? and values");
    }

    param.schema = pSchema;
    getSTSRowAppendInfo(pBuilder->rowType, spd, i, &param.toffset, &param.colIdx);
    CHECK_CODE(parseValueToken(&pCxt->pSql, &sToken, pSchema, timePrec, tmpTokenBuf, MemRowAppend, &param, &pCxt->msg));

    if (PRIMARYKEY_TIMESTAMP_COL_ID == pSchema->colId) {
      TSKEY tsKey = TD_ROW_KEY(row);
      checkTimestamp(pDataBlocks, (const char*)&tsKey);
    }
  }

  if (!isParseBindParam) {
    // set the null value for the columns that do not assign values
    if ((spd->numOfBound < spd->numOfCols) && TD_IS_TP_ROW(row)) {
      for (int32_t i = 0; i < spd->numOfCols; ++i) {
        if (spd->cols[i].valStat == VAL_STAT_NONE) {  // the primary TS key is not VAL_STAT_NONE
          tdAppendColValToTpRow(pBuilder, TD_VTYPE_NONE, getNullValue(schema[i].type), true, schema[i].type, i,
                                spd->cols[i].toffset);
        }
      }
    }

    *gotRow = true;
#ifdef TD_DEBUG_PRINT_ROW
    STSchema* pSTSchema = tdGetSTSChemaFromSSChema(&schema, spd->numOfCols);
    tdSRowPrint(row, pSTSchema, __func__);
    taosMemoryFree(pSTSchema);
#endif
  }

  // *len = pBuilder->extendedRowSize;
  return TSDB_CODE_SUCCESS;
}

// pSql -> (field1_value, ...) [(field1_value2, ...) ...]
static int32_t parseValues(SInsertParseContext* pCxt, STableDataBlocks* pDataBlock, int maxRows, int32_t* numOfRows) {
  STableComInfo tinfo = getTableInfo(pDataBlock->pTableMeta);
  int32_t       extendedRowSize = getExtendedRowSize(pDataBlock);
  CHECK_CODE(initRowBuilder(&pDataBlock->rowBuilder, pDataBlock->pTableMeta->sversion, &pDataBlock->boundColumnInfo));

  (*numOfRows) = 0;
  char   tmpTokenBuf[TSDB_MAX_BYTES_PER_ROW] = {0};  // used for deleting Escape character: \\, \', \"
  SToken sToken;
  while (1) {
    int32_t index = 0;
    NEXT_TOKEN_KEEP_SQL(pCxt->pSql, sToken, index);
    if (TK_NK_LP != sToken.type) {
      break;
    }
    pCxt->pSql += index;

    if ((*numOfRows) >= maxRows || pDataBlock->size + extendedRowSize >= pDataBlock->nAllocSize) {
      int32_t tSize;
      CHECK_CODE(allocateMemIfNeed(pDataBlock, extendedRowSize, &tSize));
      ASSERT(tSize >= maxRows);
      maxRows = tSize;
    }

    bool gotRow = false;
    CHECK_CODE(parseOneRow(pCxt, pDataBlock, tinfo.precision, &gotRow, tmpTokenBuf));
    if (gotRow) {
      pDataBlock->size += extendedRowSize;  // len;
    }

    NEXT_TOKEN(pCxt->pSql, sToken);
    if (TK_NK_RP != sToken.type) {
      return buildSyntaxErrMsg(&pCxt->msg, ") expected", sToken.z);
    }

    if (gotRow) {
      (*numOfRows)++;
    }
  }

  if (0 == (*numOfRows) && (!TSDB_QUERY_HAS_TYPE(pCxt->pOutput->insertType, TSDB_QUERY_TYPE_STMT_INSERT))) {
    return buildSyntaxErrMsg(&pCxt->msg, "no any data points", NULL);
  }
  return TSDB_CODE_SUCCESS;
}

static int32_t parseValuesClause(SInsertParseContext* pCxt, STableDataBlocks* dataBuf) {
  int32_t maxNumOfRows;
  CHECK_CODE(allocateMemIfNeed(dataBuf, getExtendedRowSize(dataBuf), &maxNumOfRows));

  int32_t numOfRows = 0;
  CHECK_CODE(parseValues(pCxt, dataBuf, maxNumOfRows, &numOfRows));

  SSubmitBlk* pBlocks = (SSubmitBlk*)(dataBuf->pData);
  if (TSDB_CODE_SUCCESS != setBlockInfo(pBlocks, dataBuf, numOfRows)) {
    return buildInvalidOperationMsg(&pCxt->msg, "too many rows in sql, total number of rows should be less than 32767");
  }

  dataBuf->numOfTables = 1;
  pCxt->totalNum += numOfRows;
  return TSDB_CODE_SUCCESS;
}

void destroyCreateSubTbReq(SVCreateTbReq* pReq) {
  taosMemoryFreeClear(pReq->name);
  taosMemoryFreeClear(pReq->ctb.pTag);
}

static void destroyInsertParseContextForTable(SInsertParseContext* pCxt) {
  taosMemoryFreeClear(pCxt->pTableMeta);
  destroyBoundColumnInfo(&pCxt->tags);
  tdDestroyKVRowBuilder(&pCxt->tagsBuilder);
  destroyCreateSubTbReq(&pCxt->createTblReq);
}

static void destroyDataBlock(STableDataBlocks* pDataBlock) {
  if (pDataBlock == NULL) {
    return;
  }

  taosMemoryFreeClear(pDataBlock->pData);
  if (!pDataBlock->cloned) {
    destroyBoundColumnInfo(&pDataBlock->boundColumnInfo);
  }
  taosMemoryFreeClear(pDataBlock);
}

static void destroyInsertParseContext(SInsertParseContext* pCxt) {
  destroyInsertParseContextForTable(pCxt);
  taosHashCleanup(pCxt->pVgroupsHashObj);
  taosHashCleanup(pCxt->pSubTableHashObj);

  destroyBlockHashmap(pCxt->pTableBlockHashObj);
  destroyBlockArrayList(pCxt->pVgDataBlocks);
}

//   tb_name
//       [USING stb_name [(tag1_name, ...)] TAGS (tag1_value, ...)]
//       [(field1_name, ...)]
//       VALUES (field1_value, ...) [(field1_value2, ...) ...] | FILE csv_file_path
//   [...];
static int32_t parseInsertBody(SInsertParseContext* pCxt) {
  int32_t tbNum = 0;
<<<<<<< HEAD
  char tbFName[TSDB_TABLE_FNAME_LEN];
  bool autoCreateTbl = false;
  STableMeta *pMeta = NULL;
=======
  char    tbFName[TSDB_TABLE_FNAME_LEN];
  bool    autoCreateTbl = false;
>>>>>>> a3eaf53b

  // for each table
  while (1) {
    SToken sToken;
    char*  tbName = NULL;

    // pSql -> tb_name ...
    NEXT_TOKEN(pCxt->pSql, sToken);

    // no data in the sql string anymore.
    if (sToken.n == 0) {
      if (0 == pCxt->totalNum && (!TSDB_QUERY_HAS_TYPE(pCxt->pOutput->insertType, TSDB_QUERY_TYPE_STMT_INSERT))) {
        return buildInvalidOperationMsg(&pCxt->msg, "no data in sql");
      }
      break;
    }

    if (TSDB_QUERY_HAS_TYPE(pCxt->pOutput->insertType, TSDB_QUERY_TYPE_STMT_INSERT) && tbNum > 0) {
      return buildInvalidOperationMsg(&pCxt->msg, "single table allowed in one stmt");
    }

    destroyInsertParseContextForTable(pCxt);

    if (TK_NK_QUESTION == sToken.type) {
      if (pCxt->pStmtCb) {
        CHECK_CODE((*pCxt->pStmtCb->getTbNameFn)(pCxt->pStmtCb->pStmt, &tbName));

        sToken.z = tbName;
        sToken.n = strlen(tbName);
      } else {
        return buildSyntaxErrMsg(&pCxt->msg, "? only used in stmt", sToken.z);
      }
    }

    SToken tbnameToken = sToken;
    NEXT_TOKEN(pCxt->pSql, sToken);

    SName name;
    createSName(&name, &tbnameToken, pCxt->pComCxt->acctId, pCxt->pComCxt->db, &pCxt->msg);
    tNameExtractFullName(&name, tbFName);

    CHECK_CODE(taosHashPut(pCxt->pTableNameHashObj, tbFName, strlen(tbFName), &name, sizeof(SName)));

    // USING cluase
    if (TK_USING == sToken.type) {
      CHECK_CODE(parseUsingClause(pCxt, &name, tbFName));
      NEXT_TOKEN(pCxt->pSql, sToken);
      autoCreateTbl = true;
    } else {
      CHECK_CODE(getTableMeta(pCxt, &name, tbFName));
    }

    STableDataBlocks* dataBuf = NULL;
    CHECK_CODE(getDataBlockFromList(pCxt->pTableBlockHashObj, tbFName, strlen(tbFName), TSDB_DEFAULT_PAYLOAD_SIZE,
                                    sizeof(SSubmitBlk), getTableInfo(pCxt->pTableMeta).rowSize, pCxt->pTableMeta,
                                    &dataBuf, NULL, &pCxt->createTblReq));
    pMeta = pCxt->pTableMeta;
    pCxt->pTableMeta = NULL;
    
    if (TK_NK_LP == sToken.type) {
      // pSql -> field1_name, ...)
      CHECK_CODE(parseBoundColumns(pCxt, &dataBuf->boundColumnInfo, getTableColumnSchema(pMeta)));
      NEXT_TOKEN(pCxt->pSql, sToken);
    }

    if (TK_VALUES == sToken.type) {
      // pSql -> (field1_value, ...) [(field1_value2, ...) ...]
      CHECK_CODE(parseValuesClause(pCxt, dataBuf));
      TSDB_QUERY_SET_TYPE(pCxt->pOutput->insertType, TSDB_QUERY_TYPE_INSERT);

      tbNum++;
      continue;
    }

    // FILE csv_file_path
    if (TK_FILE == sToken.type) {
      // pSql -> csv_file_path
      NEXT_TOKEN(pCxt->pSql, sToken);
      if (0 == sToken.n || (TK_NK_STRING != sToken.type && TK_NK_ID != sToken.type)) {
        return buildSyntaxErrMsg(&pCxt->msg, "file path is required following keyword FILE", sToken.z);
      }
      // todo
      pCxt->pOutput->insertType = TSDB_QUERY_TYPE_FILE_INSERT;

      tbNum++;
      continue;
    }

    return buildSyntaxErrMsg(&pCxt->msg, "keyword VALUES or FILE is expected", sToken.z);
  }

  if (TSDB_QUERY_HAS_TYPE(pCxt->pOutput->insertType, TSDB_QUERY_TYPE_STMT_INSERT)) {
    SParsedDataColInfo* tags = taosMemoryMalloc(sizeof(pCxt->tags));
    if (NULL == tags) {
      return TSDB_CODE_TSC_OUT_OF_MEMORY;
    }
    memcpy(tags, &pCxt->tags, sizeof(pCxt->tags));
<<<<<<< HEAD
    (*pCxt->pStmtCb->setInfoFn)(pCxt->pStmtCb->pStmt, pMeta, tags, tbFName, autoCreateTbl, pCxt->pVgroupsHashObj, pCxt->pTableBlockHashObj);
=======
    (*pCxt->pStmtCb->setInfoFn)(pCxt->pStmtCb->pStmt, pCxt->pTableMeta, tags, tbFName, autoCreateTbl,
                                pCxt->pVgroupsHashObj, pCxt->pTableBlockHashObj);
>>>>>>> a3eaf53b

    memset(&pCxt->tags, 0, sizeof(pCxt->tags));
    pCxt->pVgroupsHashObj = NULL;
    pCxt->pTableBlockHashObj = NULL;
    pCxt->pTableMeta = NULL;

    return TSDB_CODE_SUCCESS;
  }

  // merge according to vgId
  if (taosHashGetSize(pCxt->pTableBlockHashObj) > 0) {
    CHECK_CODE(mergeTableDataBlocks(pCxt->pTableBlockHashObj, pCxt->pOutput->payloadType, &pCxt->pVgDataBlocks));
  }
  return buildOutput(pCxt);
}

// INSERT INTO
//   tb_name
//       [USING stb_name [(tag1_name, ...)] TAGS (tag1_value, ...)]
//       [(field1_name, ...)]
//       VALUES (field1_value, ...) [(field1_value2, ...) ...] | FILE csv_file_path
//   [...];
int32_t parseInsertSql(SParseContext* pContext, SQuery** pQuery) {
  SInsertParseContext context = {
      .pComCxt = pContext,
      .pSql = (char*)pContext->pSql,
      .msg = {.buf = pContext->pMsg, .len = pContext->msgLen},
      .pTableMeta = NULL,
      .pSubTableHashObj = taosHashInit(128, taosGetDefaultHashFunction(TSDB_DATA_TYPE_VARCHAR), true, HASH_NO_LOCK),
      .pTableNameHashObj = taosHashInit(128, taosGetDefaultHashFunction(TSDB_DATA_TYPE_VARCHAR), true, HASH_NO_LOCK),
      .totalNum = 0,
      .pOutput = (SVnodeModifOpStmt*)nodesMakeNode(QUERY_NODE_VNODE_MODIF_STMT),
      .pStmtCb = pContext->pStmtCb};

  if (pContext->pStmtCb && *pQuery) {
    (*pContext->pStmtCb->getExecInfoFn)(pContext->pStmtCb->pStmt, &context.pVgroupsHashObj,
                                        &context.pTableBlockHashObj);
  } else {
    context.pVgroupsHashObj = taosHashInit(128, taosGetDefaultHashFunction(TSDB_DATA_TYPE_INT), true, HASH_NO_LOCK);
    context.pTableBlockHashObj =
        taosHashInit(128, taosGetDefaultHashFunction(TSDB_DATA_TYPE_BINARY), true, HASH_NO_LOCK);
  }

  if (NULL == context.pVgroupsHashObj || NULL == context.pTableBlockHashObj || NULL == context.pSubTableHashObj ||
      NULL == context.pTableNameHashObj || NULL == context.pOutput) {
    return TSDB_CODE_TSC_OUT_OF_MEMORY;
  }

  if (pContext->pStmtCb) {
    TSDB_QUERY_SET_TYPE(context.pOutput->insertType, TSDB_QUERY_TYPE_STMT_INSERT);
  }

  if (NULL == *pQuery) {
    *pQuery = taosMemoryCalloc(1, sizeof(SQuery));
    if (NULL == *pQuery) {
      return TSDB_CODE_OUT_OF_MEMORY;
    }
    (*pQuery)->pTableList = taosArrayInit(taosHashGetSize(context.pTableNameHashObj), sizeof(SName));
    if (NULL == (*pQuery)->pTableList) {
      return TSDB_CODE_OUT_OF_MEMORY;
    }
    (*pQuery)->execMode = QUERY_EXEC_MODE_SCHEDULE;
    (*pQuery)->haveResultSet = false;
    (*pQuery)->msgType = TDMT_VND_SUBMIT;
    (*pQuery)->pRoot = (SNode*)context.pOutput;
  }

  context.pOutput->payloadType = PAYLOAD_TYPE_KV;

  int32_t code = skipInsertInto(&context);
  if (TSDB_CODE_SUCCESS == code) {
    code = parseInsertBody(&context);
  }
  if (TSDB_CODE_SUCCESS == code) {
    SName* pTable = taosHashIterate(context.pTableNameHashObj, NULL);
    while (NULL != pTable) {
      taosArrayPush((*pQuery)->pTableList, pTable);
      pTable = taosHashIterate(context.pTableNameHashObj, pTable);
    }
  }
  destroyInsertParseContext(&context);
  return code;
}

int32_t qCreateSName(SName* pName, const char* pTableName, int32_t acctId, char* dbName, char* msgBuf,
                     int32_t msgBufLen) {
  SMsgBuf msg = {.buf = msgBuf, .len = msgBufLen};
  SToken  sToken;
  int32_t code = 0;
  char*   tbName = NULL;

  NEXT_TOKEN(pTableName, sToken);

  if (sToken.n == 0) {
    return buildInvalidOperationMsg(&msg, "empty table name");
  }

  code = createSName(pName, &sToken, acctId, dbName, &msg);
  if (code) {
    return code;
  }

  NEXT_TOKEN(pTableName, sToken);

  if (sToken.n > 0) {
    return buildInvalidOperationMsg(&msg, "table name format is wrong");
  }

  return TSDB_CODE_SUCCESS;
}

int32_t qBuildStmtOutput(SQuery* pQuery, SHashObj* pVgHash, SHashObj* pBlockHash) {
  SVnodeModifOpStmt*  modifyNode = (SVnodeModifOpStmt*)pQuery->pRoot;
  int32_t             code = 0;
  SInsertParseContext insertCtx = {
      .pVgroupsHashObj = pVgHash,
      .pTableBlockHashObj = pBlockHash,
      .pOutput = (SVnodeModifOpStmt*)pQuery->pRoot,
  };

  // merge according to vgId
  if (taosHashGetSize(insertCtx.pTableBlockHashObj) > 0) {
    CHECK_CODE(mergeTableDataBlocks(insertCtx.pTableBlockHashObj, modifyNode->payloadType, &insertCtx.pVgDataBlocks));
  }

  CHECK_CODE(buildOutput(&insertCtx));

  return TSDB_CODE_SUCCESS;
}

int32_t qBindStmtTagsValue(void* pBlock, void* boundTags, int64_t suid, char* tName, TAOS_MULTI_BIND* bind,
                           char* msgBuf, int32_t msgBufLen) {
  STableDataBlocks*   pDataBlock = (STableDataBlocks*)pBlock;
  SMsgBuf             pBuf = {.buf = msgBuf, .len = msgBufLen};
  SParsedDataColInfo* tags = (SParsedDataColInfo*)boundTags;
  if (NULL == tags) {
    return TSDB_CODE_QRY_APP_ERROR;
  }

  SKVRowBuilder tagBuilder;
  if (tdInitKVRowBuilder(&tagBuilder) < 0) {
    return TSDB_CODE_TSC_OUT_OF_MEMORY;
  }

  SSchema* pSchema = pDataBlock->pTableMeta->schema;
  SKvParam param = {.builder = &tagBuilder};

  for (int c = 0; c < tags->numOfBound; ++c) {
    if (bind[c].is_null && bind[c].is_null[0]) {
      KvRowAppend(&pBuf, NULL, 0, &param);
      continue;
    }

    SSchema* pTagSchema = &pSchema[tags->boundColumns[c] - 1];  // colId starts with 1
    param.schema = pTagSchema;

    int32_t colLen = pTagSchema->bytes;
    if (IS_VAR_DATA_TYPE(pTagSchema->type)) {
      colLen = bind[c].length[0];
    }

    CHECK_CODE(KvRowAppend(&pBuf, (char*)bind[c].buffer, colLen, &param));
  }

  SKVRow row = tdGetKVRowFromBuilder(&tagBuilder);
  if (NULL == row) {
    tdDestroyKVRowBuilder(&tagBuilder);
    return buildInvalidOperationMsg(&pBuf, "tag value expected");
  }
  tdSortKVRowByColIdx(row);

  SVCreateTbReq tbReq = {0};
  CHECK_CODE(buildCreateTbReq(&tbReq, tName, row, suid));
  CHECK_CODE(buildCreateTbMsg(pDataBlock, &tbReq));

  destroyCreateSubTbReq(&tbReq);
  tdDestroyKVRowBuilder(&tagBuilder);

  return TSDB_CODE_SUCCESS;
}

int32_t qBindStmtColsValue(void* pBlock, TAOS_MULTI_BIND* bind, char* msgBuf, int32_t msgBufLen) {
  STableDataBlocks*   pDataBlock = (STableDataBlocks*)pBlock;
  SSchema*            pSchema = getTableColumnSchema(pDataBlock->pTableMeta);
  int32_t             extendedRowSize = getExtendedRowSize(pDataBlock);
  SParsedDataColInfo* spd = &pDataBlock->boundColumnInfo;
  SRowBuilder*        pBuilder = &pDataBlock->rowBuilder;
  SMemParam           param = {.rb = pBuilder};
  SMsgBuf             pBuf = {.buf = msgBuf, .len = msgBufLen};
  int32_t             rowNum = bind->num;

  CHECK_CODE(initRowBuilder(&pDataBlock->rowBuilder, pDataBlock->pTableMeta->sversion, &pDataBlock->boundColumnInfo));

  CHECK_CODE(allocateMemForSize(pDataBlock, extendedRowSize * bind->num));

  for (int32_t r = 0; r < bind->num; ++r) {
    STSRow* row = (STSRow*)(pDataBlock->pData + pDataBlock->size);  // skip the SSubmitBlk header
    tdSRowResetBuf(pBuilder, row);

    for (int c = 0; c < spd->numOfBound; ++c) {
      SSchema* pColSchema = &pSchema[spd->boundColumns[c] - 1];

      if (bind[c].num != rowNum) {
        return buildInvalidOperationMsg(&pBuf, "row number in each bind param should be the same");
      }

      param.schema = pColSchema;
      getSTSRowAppendInfo(pBuilder->rowType, spd, c, &param.toffset, &param.colIdx);

      if (bind[c].is_null && bind[c].is_null[r]) {
        if (pColSchema->colId == PRIMARYKEY_TIMESTAMP_COL_ID) {
          return buildInvalidOperationMsg(&pBuf, "primary timestamp should not be NULL");
        }

        CHECK_CODE(MemRowAppend(&pBuf, NULL, 0, &param));
      } else {
        if (bind[c].buffer_type != pColSchema->type) {
          return buildInvalidOperationMsg(&pBuf, "column type mis-match with buffer type");
        }

        int32_t colLen = pColSchema->bytes;
        if (IS_VAR_DATA_TYPE(pColSchema->type)) {
          colLen = bind[c].length[r];
        }

        CHECK_CODE(MemRowAppend(&pBuf, (char*)bind[c].buffer + bind[c].buffer_length * r, colLen, &param));
      }

      if (PRIMARYKEY_TIMESTAMP_COL_ID == pColSchema->colId) {
        TSKEY tsKey = TD_ROW_KEY(row);
        checkTimestamp(pDataBlock, (const char*)&tsKey);
      }
    }
    // set the null value for the columns that do not assign values
    if ((spd->numOfBound < spd->numOfCols) && TD_IS_TP_ROW(row)) {
      for (int32_t i = 0; i < spd->numOfCols; ++i) {
        if (spd->cols[i].valStat == VAL_STAT_NONE) {  // the primary TS key is not VAL_STAT_NONE
          tdAppendColValToTpRow(pBuilder, TD_VTYPE_NONE, getNullValue(pSchema[i].type), true, pSchema[i].type, i,
                                spd->cols[i].toffset);
        }
      }
    }
#ifdef TD_DEBUG_PRINT_ROW
    STSchema* pSTSchema = tdGetSTSChemaFromSSChema(&pSchema, spd->numOfCols);
    tdSRowPrint(row, pSTSchema, __func__);
    taosMemoryFree(pSTSchema);
#endif
    pDataBlock->size += extendedRowSize;
  }

  SSubmitBlk* pBlocks = (SSubmitBlk*)(pDataBlock->pData);
  if (TSDB_CODE_SUCCESS != setBlockInfo(pBlocks, pDataBlock, bind->num)) {
    return buildInvalidOperationMsg(&pBuf, "too many rows in sql, total number of rows should be less than 32767");
  }

  return TSDB_CODE_SUCCESS;
}

int32_t qBindStmtSingleColValue(void* pBlock, TAOS_MULTI_BIND* bind, char* msgBuf, int32_t msgBufLen, int32_t colIdx,
                                int32_t rowNum) {
  STableDataBlocks*   pDataBlock = (STableDataBlocks*)pBlock;
  SSchema*            pSchema = getTableColumnSchema(pDataBlock->pTableMeta);
  int32_t             extendedRowSize = getExtendedRowSize(pDataBlock);
  SParsedDataColInfo* spd = &pDataBlock->boundColumnInfo;
  SRowBuilder*        pBuilder = &pDataBlock->rowBuilder;
  SMemParam           param = {.rb = pBuilder};
  SMsgBuf             pBuf = {.buf = msgBuf, .len = msgBufLen};
  bool                rowStart = (0 == colIdx);
  bool                rowEnd = ((colIdx + 1) == spd->numOfBound);

  if (rowStart) {
    CHECK_CODE(initRowBuilder(&pDataBlock->rowBuilder, pDataBlock->pTableMeta->sversion, &pDataBlock->boundColumnInfo));
    CHECK_CODE(allocateMemForSize(pDataBlock, extendedRowSize * bind->num));
  }

  for (int32_t r = 0; r < bind->num; ++r) {
    STSRow* row = (STSRow*)(pDataBlock->pData + pDataBlock->size + extendedRowSize * r);  // skip the SSubmitBlk header
    if (rowStart) {
      tdSRowResetBuf(pBuilder, row);
    } else {
      tdSRowGetBuf(pBuilder, row);
    }

    SSchema* pColSchema = &pSchema[spd->boundColumns[colIdx] - 1];

    if (bind->num != rowNum) {
      return buildInvalidOperationMsg(&pBuf, "row number in each bind param should be the same");
    }

    param.schema = pColSchema;
    getSTSRowAppendInfo(pBuilder->rowType, spd, colIdx, &param.toffset, &param.colIdx);

    if (bind->is_null && bind->is_null[r]) {
      if (pColSchema->colId == PRIMARYKEY_TIMESTAMP_COL_ID) {
        return buildInvalidOperationMsg(&pBuf, "primary timestamp should not be NULL");
      }

      CHECK_CODE(MemRowAppend(&pBuf, NULL, 0, &param));
    } else {
      if (bind->buffer_type != pColSchema->type) {
        return buildInvalidOperationMsg(&pBuf, "column type mis-match with buffer type");
      }

      int32_t colLen = pColSchema->bytes;
      if (IS_VAR_DATA_TYPE(pColSchema->type)) {
        colLen = bind->length[r];
      }

      CHECK_CODE(MemRowAppend(&pBuf, (char*)bind->buffer + bind->buffer_length * r, colLen, &param));
    }

    if (PRIMARYKEY_TIMESTAMP_COL_ID == pColSchema->colId) {
      TSKEY tsKey = TD_ROW_KEY(row);
      checkTimestamp(pDataBlock, (const char*)&tsKey);
    }

    // set the null value for the columns that do not assign values
    if (rowEnd && (spd->numOfBound < spd->numOfCols) && TD_IS_TP_ROW(row)) {
      for (int32_t i = 0; i < spd->numOfCols; ++i) {
        if (spd->cols[i].valStat == VAL_STAT_NONE) {  // the primary TS key is not VAL_STAT_NONE
          tdAppendColValToTpRow(pBuilder, TD_VTYPE_NONE, getNullValue(pSchema[i].type), true, pSchema[i].type, i,
                                spd->cols[i].toffset);
        }
      }
    }

#ifdef TD_DEBUG_PRINT_ROW
    if (rowEnd) {
      STSchema* pSTSchema = tdGetSTSChemaFromSSChema(&pSchema, spd->numOfCols);
      tdSRowPrint(row, pSTSchema, __func__);
      taosMemoryFree(pSTSchema);
    }
#endif
  }

  if (rowEnd) {
    pDataBlock->size += extendedRowSize * bind->num;

    SSubmitBlk* pBlocks = (SSubmitBlk*)(pDataBlock->pData);
    if (TSDB_CODE_SUCCESS != setBlockInfo(pBlocks, pDataBlock, bind->num)) {
      return buildInvalidOperationMsg(&pBuf, "too many rows in sql, total number of rows should be less than 32767");
    }
  }

  return TSDB_CODE_SUCCESS;
}

int32_t buildBoundFields(SParsedDataColInfo* boundInfo, SSchema* pSchema, int32_t* fieldNum, TAOS_FIELD** fields) {
  if (fields) {
    *fields = taosMemoryCalloc(boundInfo->numOfBound, sizeof(TAOS_FIELD));
    if (NULL == *fields) {
      return TSDB_CODE_OUT_OF_MEMORY;
    }

    for (int32_t i = 0; i < boundInfo->numOfBound; ++i) {
      SSchema* pTagSchema = &pSchema[boundInfo->boundColumns[i] - 1];
      strcpy((*fields)[i].name, pTagSchema->name);
      (*fields)[i].type = pTagSchema->type;
      (*fields)[i].bytes = pTagSchema->bytes;
    }
  }

  *fieldNum = boundInfo->numOfBound;

  return TSDB_CODE_SUCCESS;
}

int32_t qBuildStmtTagFields(void* pBlock, void* boundTags, int32_t* fieldNum, TAOS_FIELD** fields) {
  STableDataBlocks*   pDataBlock = (STableDataBlocks*)pBlock;
  SParsedDataColInfo* tags = (SParsedDataColInfo*)boundTags;
  if (NULL == tags) {
    return TSDB_CODE_QRY_APP_ERROR;
  }

  SSchema* pSchema = getTableTagSchema(pDataBlock->pTableMeta);
  if (tags->numOfBound <= 0) {
    *fieldNum = 0;
    *fields = NULL;

    return TSDB_CODE_SUCCESS;
  }

  CHECK_CODE(buildBoundFields(tags, pSchema, fieldNum, fields));

  return TSDB_CODE_SUCCESS;
}

int32_t qBuildStmtColFields(void* pBlock, int32_t* fieldNum, TAOS_FIELD** fields) {
  STableDataBlocks* pDataBlock = (STableDataBlocks*)pBlock;
  SSchema*          pSchema = getTableColumnSchema(pDataBlock->pTableMeta);
  if (pDataBlock->boundColumnInfo.numOfBound <= 0) {
    *fieldNum = 0;
    if (fields) {
      *fields = NULL;
    }

    return TSDB_CODE_SUCCESS;
  }

  CHECK_CODE(buildBoundFields(&pDataBlock->boundColumnInfo, pSchema, fieldNum, fields));

  return TSDB_CODE_SUCCESS;
}

// schemaless logic start

typedef struct SmlExecHandle {
  SHashObj* pBlockHash;

  SParsedDataColInfo tags;          // each table
  SKVRowBuilder      tagsBuilder;   // each table
  SVCreateTbReq      createTblReq;  // each table

  SQuery* pQuery;
} SSmlExecHandle;

static int32_t smlBoundColumnData(SArray* cols, SParsedDataColInfo* pColList, SSchema* pSchema) {
  col_id_t nCols = pColList->numOfCols;

  pColList->numOfBound = 0;
  pColList->boundNullLen = 0;
  memset(pColList->boundColumns, 0, sizeof(col_id_t) * nCols);
  for (col_id_t i = 0; i < nCols; ++i) {
    pColList->cols[i].valStat = VAL_STAT_NONE;
  }

  bool     isOrdered = true;
  col_id_t lastColIdx = -1;  // last column found
  for (int i = 0; i < taosArrayGetSize(cols); ++i) {
    SSmlKv*  kv = taosArrayGetP(cols, i);
    SToken   sToken = {.n = kv->keyLen, .z = (char*)kv->key};
    col_id_t t = lastColIdx + 1;
    col_id_t index = findCol(&sToken, t, nCols, pSchema);
    if (index < 0 && t > 0) {
      index = findCol(&sToken, 0, t, pSchema);
      isOrdered = false;
    }
    if (index < 0) {
      return TSDB_CODE_SML_INVALID_DATA;
    }
    if (pColList->cols[index].valStat == VAL_STAT_HAS) {
      return TSDB_CODE_SML_INVALID_DATA;
    }
    lastColIdx = index;
    pColList->cols[index].valStat = VAL_STAT_HAS;
    pColList->boundColumns[pColList->numOfBound] = index + PRIMARYKEY_TIMESTAMP_COL_ID;
    ++pColList->numOfBound;
    switch (pSchema[t].type) {
      case TSDB_DATA_TYPE_BINARY:
        pColList->boundNullLen += (sizeof(VarDataOffsetT) + VARSTR_HEADER_SIZE + CHAR_BYTES);
        break;
      case TSDB_DATA_TYPE_NCHAR:
        pColList->boundNullLen += (sizeof(VarDataOffsetT) + VARSTR_HEADER_SIZE + TSDB_NCHAR_SIZE);
        break;
      default:
        pColList->boundNullLen += TYPE_BYTES[pSchema[t].type];
        break;
    }
  }

  pColList->orderStatus = isOrdered ? ORDER_STATUS_ORDERED : ORDER_STATUS_DISORDERED;

  if (!isOrdered) {
    pColList->colIdxInfo = taosMemoryCalloc(pColList->numOfBound, sizeof(SBoundIdxInfo));
    if (NULL == pColList->colIdxInfo) {
      return TSDB_CODE_TSC_OUT_OF_MEMORY;
    }
    SBoundIdxInfo* pColIdx = pColList->colIdxInfo;
    for (col_id_t i = 0; i < pColList->numOfBound; ++i) {
      pColIdx[i].schemaColIdx = pColList->boundColumns[i];
      pColIdx[i].boundIdx = i;
    }
    qsort(pColIdx, pColList->numOfBound, sizeof(SBoundIdxInfo), schemaIdxCompar);
    for (col_id_t i = 0; i < pColList->numOfBound; ++i) {
      pColIdx[i].finalIdx = i;
    }
    qsort(pColIdx, pColList->numOfBound, sizeof(SBoundIdxInfo), boundIdxCompar);
  }

  if (pColList->numOfCols > pColList->numOfBound) {
    memset(&pColList->boundColumns[pColList->numOfBound], 0,
           sizeof(col_id_t) * (pColList->numOfCols - pColList->numOfBound));
  }

  return TSDB_CODE_SUCCESS;
}

static int32_t smlBuildTagRow(SArray* cols, SKVRowBuilder* tagsBuilder, SParsedDataColInfo* tags, SSchema* pSchema,
                              SKVRow* row, SMsgBuf* msg) {
  if (tdInitKVRowBuilder(tagsBuilder) < 0) {
    return TSDB_CODE_TSC_OUT_OF_MEMORY;
  }

  SKvParam param = {.builder = tagsBuilder};
  for (int i = 0; i < tags->numOfBound; ++i) {
    SSchema* pTagSchema = &pSchema[tags->boundColumns[i] - 1];  // colId starts with 1
    param.schema = pTagSchema;
    SSmlKv* kv = taosArrayGetP(cols, i);
    KvRowAppend(msg, kv->value, kv->valueLen, &param);
  }

  *row = tdGetKVRowFromBuilder(tagsBuilder);
  if (*row == NULL) {
    return TSDB_CODE_SML_INVALID_DATA;
  }
  tdSortKVRowByColIdx(*row);
  return TSDB_CODE_SUCCESS;
}

int32_t smlBindData(void* handle, SArray* tags, SArray* colsFormat, SArray* colsSchema, SArray* cols, bool format,
                    STableMeta* pTableMeta, char* tableName, char* msgBuf, int16_t msgBufLen) {
  SMsgBuf pBuf = {.buf = msgBuf, .len = msgBufLen};

  SSmlExecHandle* smlHandle = (SSmlExecHandle*)handle;
  SSchema*        pTagsSchema = getTableTagSchema(pTableMeta);
  setBoundColumnInfo(&smlHandle->tags, pTagsSchema, getNumOfTags(pTableMeta));
  int ret = smlBoundColumnData(tags, &smlHandle->tags, pTagsSchema);
  if (ret != TSDB_CODE_SUCCESS) {
    buildInvalidOperationMsg(&pBuf, "bound tags error");
    return ret;
  }
  SKVRow row = NULL;
  ret = smlBuildTagRow(tags, &smlHandle->tagsBuilder, &smlHandle->tags, pTagsSchema, &row, &pBuf);
  if (ret != TSDB_CODE_SUCCESS) {
    return ret;
  }

  buildCreateTbReq(&smlHandle->createTblReq, tableName, row, pTableMeta->suid);

  STableDataBlocks* pDataBlock = NULL;
  ret = getDataBlockFromList(smlHandle->pBlockHash, &pTableMeta->uid, sizeof(pTableMeta->uid),
                             TSDB_DEFAULT_PAYLOAD_SIZE, sizeof(SSubmitBlk), getTableInfo(pTableMeta).rowSize,
                             pTableMeta, &pDataBlock, NULL, &smlHandle->createTblReq);
  if (ret != TSDB_CODE_SUCCESS) {
    buildInvalidOperationMsg(&pBuf, "create data block error");
    return ret;
  }

  SSchema* pSchema = getTableColumnSchema(pTableMeta);

  ret = smlBoundColumnData(colsSchema, &pDataBlock->boundColumnInfo, pSchema);
  if (ret != TSDB_CODE_SUCCESS) {
    buildInvalidOperationMsg(&pBuf, "bound cols error");
    return ret;
  }
  int32_t             extendedRowSize = getExtendedRowSize(pDataBlock);
  SParsedDataColInfo* spd = &pDataBlock->boundColumnInfo;
  SRowBuilder*        pBuilder = &pDataBlock->rowBuilder;
  SMemParam           param = {.rb = pBuilder};

  initRowBuilder(&pDataBlock->rowBuilder, pDataBlock->pTableMeta->sversion, &pDataBlock->boundColumnInfo);

  int32_t rowNum = format ? taosArrayGetSize(colsFormat) : taosArrayGetSize(cols);
  if (rowNum <= 0) {
    return buildInvalidOperationMsg(&pBuf, "cols size <= 0");
  }
  ret = allocateMemForSize(pDataBlock, extendedRowSize * rowNum);
  if (ret != TSDB_CODE_SUCCESS) {
    buildInvalidOperationMsg(&pBuf, "allocate memory error");
    return ret;
  }
  for (int32_t r = 0; r < rowNum; ++r) {
    STSRow* row = (STSRow*)(pDataBlock->pData + pDataBlock->size);  // skip the SSubmitBlk header
    tdSRowResetBuf(pBuilder, row);
    void*  rowData = NULL;
    size_t rowDataSize = 0;
    if (format) {
      rowData = taosArrayGetP(colsFormat, r);
      rowDataSize = taosArrayGetSize(rowData);
    } else {
      rowData = taosArrayGetP(cols, r);
    }

    // 1. set the parsed value from sql string
    for (int c = 0, j = 0; c < spd->numOfBound; ++c) {
      SSchema* pColSchema = &pSchema[spd->boundColumns[c] - 1];

      param.schema = pColSchema;
      getSTSRowAppendInfo(pBuilder->rowType, spd, c, &param.toffset, &param.colIdx);

      SSmlKv* kv = NULL;
      if (format) {
        if (j < rowDataSize) {
          kv = taosArrayGetP(rowData, j);
          if (rowDataSize != spd->numOfBound &&
              (kv->keyLen != strlen(pColSchema->name) || strncmp(kv->key, pColSchema->name, kv->keyLen) != 0)) {
            kv = NULL;
          } else {
            j++;
          }
        }
      } else {
        void** p = taosHashGet(rowData, pColSchema->name, strlen(pColSchema->name));
        if (p) kv = *p;
      }

      if (!kv || kv->length == 0) {
        MemRowAppend(&pBuf, NULL, 0, &param);
      } else {
        int32_t colLen = pColSchema->bytes;
        if (IS_VAR_DATA_TYPE(pColSchema->type)) {
          colLen = kv->length;
        } else if (pColSchema->type == TSDB_DATA_TYPE_TIMESTAMP) {
          kv->i = convertTimePrecision(kv->i, TSDB_TIME_PRECISION_NANO, pTableMeta->tableInfo.precision);
        }

        MemRowAppend(&pBuf, &(kv->value), colLen, &param);
      }

      if (PRIMARYKEY_TIMESTAMP_COL_ID == pColSchema->colId) {
        TSKEY tsKey = TD_ROW_KEY(row);
        checkTimestamp(pDataBlock, (const char*)&tsKey);
      }
    }

    // set the null value for the columns that do not assign values
    if ((spd->numOfBound < spd->numOfCols) && TD_IS_TP_ROW(row)) {
      for (int32_t i = 0; i < spd->numOfCols; ++i) {
        if (spd->cols[i].valStat == VAL_STAT_NONE) {  // the primary TS key is not VAL_STAT_NONE
          tdAppendColValToTpRow(pBuilder, TD_VTYPE_NONE, getNullValue(pSchema[i].type), true, pSchema[i].type, i,
                                spd->cols[i].toffset);
        }
      }
    }

    pDataBlock->size += extendedRowSize;
  }

  SSubmitBlk* pBlocks = (SSubmitBlk*)(pDataBlock->pData);
  if (TSDB_CODE_SUCCESS != setBlockInfo(pBlocks, pDataBlock, rowNum)) {
    return buildInvalidOperationMsg(&pBuf, "too many rows in sql, total number of rows should be less than 32767");
  }

  return TSDB_CODE_SUCCESS;
}

void* smlInitHandle(SQuery* pQuery) {
  SSmlExecHandle* handle = taosMemoryCalloc(1, sizeof(SSmlExecHandle));
  if (!handle) return NULL;
  handle->pBlockHash = taosHashInit(16, taosGetDefaultHashFunction(TSDB_DATA_TYPE_BIGINT), true, false);
  handle->pQuery = pQuery;

  return handle;
}

void smlDestroyHandle(void* pHandle) {
  if (!pHandle) return;
  SSmlExecHandle* handle = (SSmlExecHandle*)pHandle;
  destroyBlockHashmap(handle->pBlockHash);
  taosMemoryFree(handle);
}

int32_t smlBuildOutput(void* handle, SHashObj* pVgHash) {
  SSmlExecHandle* smlHandle = (SSmlExecHandle*)handle;
  return qBuildStmtOutput(smlHandle->pQuery, pVgHash, smlHandle->pBlockHash);
}
// schemaless logic end<|MERGE_RESOLUTION|>--- conflicted
+++ resolved
@@ -1069,14 +1069,9 @@
 //   [...];
 static int32_t parseInsertBody(SInsertParseContext* pCxt) {
   int32_t tbNum = 0;
-<<<<<<< HEAD
   char tbFName[TSDB_TABLE_FNAME_LEN];
   bool autoCreateTbl = false;
   STableMeta *pMeta = NULL;
-=======
-  char    tbFName[TSDB_TABLE_FNAME_LEN];
-  bool    autoCreateTbl = false;
->>>>>>> a3eaf53b
 
   // for each table
   while (1) {
@@ -1174,12 +1169,7 @@
       return TSDB_CODE_TSC_OUT_OF_MEMORY;
     }
     memcpy(tags, &pCxt->tags, sizeof(pCxt->tags));
-<<<<<<< HEAD
     (*pCxt->pStmtCb->setInfoFn)(pCxt->pStmtCb->pStmt, pMeta, tags, tbFName, autoCreateTbl, pCxt->pVgroupsHashObj, pCxt->pTableBlockHashObj);
-=======
-    (*pCxt->pStmtCb->setInfoFn)(pCxt->pStmtCb->pStmt, pCxt->pTableMeta, tags, tbFName, autoCreateTbl,
-                                pCxt->pVgroupsHashObj, pCxt->pTableBlockHashObj);
->>>>>>> a3eaf53b
 
     memset(&pCxt->tags, 0, sizeof(pCxt->tags));
     pCxt->pVgroupsHashObj = NULL;
