/*
 * Copyright (c) 2019 TAOS Data, Inc. <jhtao@taosdata.com>
 *
 * This program is free software: you can use, redistribute, and/or modify
 * it under the terms of the GNU Affero General Public License, version 3
 * or later ("AGPL"), as published by the Free Software Foundation.
 *
 * This program is distributed in the hope that it will be useful, but WITHOUT
 * ANY WARRANTY; without even the implied warranty of MERCHANTABILITY or
 * FITNESS FOR A PARTICULAR PURPOSE.
 *
 * You should have received a copy of the GNU Affero General Public License
 * along with this program. If not, see <http://www.gnu.org/licenses/>.
 */

#include "os.h"
#include "parInsertData.h"
#include "parInt.h"
#include "parToken.h"
#include "parUtil.h"
#include "tglobal.h"
#include "ttime.h"
#include "ttypes.h"

#define NEXT_TOKEN(pSql, sToken)                \
  do {                                          \
    int32_t index = 0;                          \
    sToken = tStrGetToken(pSql, &index, false); \
    pSql += index;                              \
  } while (0)

#define NEXT_TOKEN_WITH_PREV(pSql, sToken)     \
  do {                                         \
    int32_t index = 0;                         \
    sToken = tStrGetToken(pSql, &index, true); \
    pSql += index;                             \
  } while (0)

#define NEXT_TOKEN_KEEP_SQL(pSql, sToken, index) \
  do {                                           \
    sToken = tStrGetToken(pSql, &index, false);  \
  } while (0)

typedef struct SInsertParseContext {
  SParseContext*     pComCxt;             // input
  char*              pSql;                // input
  SMsgBuf            msg;                 // input
  STableMeta*        pTableMeta;          // each table
  SParsedDataColInfo tags;                // each table
  SKVRowBuilder      tagsBuilder;         // each table
  SVCreateTbReq      createTblReq;        // each table
  SHashObj*          pVgroupsHashObj;     // global
  SHashObj*          pTableBlockHashObj;  // global
  SHashObj*          pSubTableHashObj;    // global
  SArray*            pVgDataBlocks;       // global
  SHashObj*          pTableNameHashObj;   // global
  int32_t            totalNum;
  SVnodeModifOpStmt* pOutput;
  SStmtCallback*     pStmtCb;
} SInsertParseContext;

typedef int32_t (*_row_append_fn_t)(SMsgBuf* pMsgBuf, const void* value, int32_t len, void* param);

static uint8_t TRUE_VALUE = (uint8_t)TSDB_TRUE;
static uint8_t FALSE_VALUE = (uint8_t)TSDB_FALSE;

typedef struct SKvParam {
  SKVRowBuilder* builder;
  SSchema*       schema;
  char           buf[TSDB_MAX_TAGS_LEN];
} SKvParam;

typedef struct SMemParam {
  SRowBuilder* rb;
  SSchema*     schema;
  int32_t      toffset;
  col_id_t     colIdx;
} SMemParam;

#define CHECK_CODE(expr)             \
  do {                               \
    int32_t code = expr;             \
    if (TSDB_CODE_SUCCESS != code) { \
      return code;                   \
    }                                \
  } while (0)

static int32_t skipInsertInto(SInsertParseContext* pCxt) {
  SToken sToken;
  NEXT_TOKEN(pCxt->pSql, sToken);
  if (TK_INSERT != sToken.type) {
    return buildSyntaxErrMsg(&pCxt->msg, "keyword INSERT is expected", sToken.z);
  }
  NEXT_TOKEN(pCxt->pSql, sToken);
  if (TK_INTO != sToken.type) {
    return buildSyntaxErrMsg(&pCxt->msg, "keyword INTO is expected", sToken.z);
  }
  return TSDB_CODE_SUCCESS;
}

static int32_t parserValidateIdToken(SToken* pToken) {
  if (pToken == NULL || pToken->z == NULL || pToken->type != TK_NK_ID) {
    return TSDB_CODE_TSC_INVALID_OPERATION;
  }

  // it is a token quoted with escape char '`'
  if (pToken->z[0] == TS_ESCAPE_CHAR && pToken->z[pToken->n - 1] == TS_ESCAPE_CHAR) {
    return TSDB_CODE_SUCCESS;
  }

  char* sep = strnchr(pToken->z, TS_PATH_DELIMITER[0], pToken->n, true);
  if (sep == NULL) {  // It is a single part token, not a complex type
    if (isNumber(pToken)) {
      return TSDB_CODE_TSC_INVALID_OPERATION;
    }

    strntolower(pToken->z, pToken->z, pToken->n);
  } else {  // two part
    int32_t oldLen = pToken->n;
    char*   pStr = pToken->z;

    if (pToken->type == TK_NK_SPACE) {
      pToken->n = (uint32_t)strtrim(pToken->z);
    }

    pToken->n = tGetToken(pToken->z, &pToken->type);
    if (pToken->z[pToken->n] != TS_PATH_DELIMITER[0]) {
      return TSDB_CODE_TSC_INVALID_OPERATION;
    }

    if (pToken->type != TK_NK_ID) {
      return TSDB_CODE_TSC_INVALID_OPERATION;
    }

    int32_t firstPartLen = pToken->n;

    pToken->z = sep + 1;
    pToken->n = (uint32_t)(oldLen - (sep - pStr) - 1);
    int32_t len = tGetToken(pToken->z, &pToken->type);
    if (len != pToken->n || pToken->type != TK_NK_ID) {
      return TSDB_CODE_TSC_INVALID_OPERATION;
    }

    // re-build the whole name string
    if (pStr[firstPartLen] == TS_PATH_DELIMITER[0]) {
      // first part do not have quote do nothing
    } else {
      pStr[firstPartLen] = TS_PATH_DELIMITER[0];
      memmove(&pStr[firstPartLen + 1], pToken->z, pToken->n);
      uint32_t offset = (uint32_t)(pToken->z - (pStr + firstPartLen + 1));
      memset(pToken->z + pToken->n - offset, ' ', offset);
    }

    pToken->n += (firstPartLen + sizeof(TS_PATH_DELIMITER[0]));
    pToken->z = pStr;

    strntolower(pToken->z, pToken->z, pToken->n);
  }

  return TSDB_CODE_SUCCESS;
}

static int32_t buildName(SInsertParseContext* pCxt, SToken* pStname, char* fullDbName, char* tableName) {
  if (parserValidateIdToken(pStname) != TSDB_CODE_SUCCESS) {
    return buildSyntaxErrMsg(&pCxt->msg, "invalid table name", pStname->z);
  }

  char* p = strnchr(pStname->z, TS_PATH_DELIMITER[0], pStname->n, false);
  if (NULL != p) {  // db.table
    int32_t n = sprintf(fullDbName, "%d.", pCxt->pComCxt->acctId);
    strncpy(fullDbName + n, pStname->z, p - pStname->z);
    strncpy(tableName, p + 1, pStname->n - (p - pStname->z) - 1);
  } else {
    snprintf(fullDbName, TSDB_DB_FNAME_LEN, "%d.%s", pCxt->pComCxt->acctId, pCxt->pComCxt->db);
    strncpy(tableName, pStname->z, pStname->n);
  }

  return TSDB_CODE_SUCCESS;
}

static int32_t createSName(SName* pName, SToken* pTableName, int32_t acctId, const char* dbName, SMsgBuf* pMsgBuf) {
  const char* msg1 = "name too long";
  const char* msg2 = "invalid database name";
  const char* msg3 = "db is not specified";

  int32_t code = TSDB_CODE_SUCCESS;
  char*   p = strnchr(pTableName->z, TS_PATH_DELIMITER[0], pTableName->n, true);

  if (p != NULL) {  // db has been specified in sql string so we ignore current db path
    assert(*p == TS_PATH_DELIMITER[0]);

    int32_t dbLen = p - pTableName->z;
    char    name[TSDB_DB_FNAME_LEN] = {0};
    strncpy(name, pTableName->z, dbLen);
    dbLen = strdequote(name);

    code = tNameSetDbName(pName, acctId, name, dbLen);
    if (code != TSDB_CODE_SUCCESS) {
      return buildInvalidOperationMsg(pMsgBuf, msg1);
    }

    int32_t tbLen = pTableName->n - dbLen - 1;
    char    tbname[TSDB_TABLE_FNAME_LEN] = {0};
    strncpy(tbname, p + 1, tbLen);
    /*tbLen = */ strdequote(tbname);

    code = tNameFromString(pName, tbname, T_NAME_TABLE);
    if (code != 0) {
      return buildInvalidOperationMsg(pMsgBuf, msg1);
    }
  } else {  // get current DB name first, and then set it into path
    if (pTableName->n >= TSDB_TABLE_NAME_LEN) {
      return buildInvalidOperationMsg(pMsgBuf, msg1);
    }

    assert(pTableName->n < TSDB_TABLE_FNAME_LEN);

    char name[TSDB_TABLE_FNAME_LEN] = {0};
    strncpy(name, pTableName->z, pTableName->n);
    strdequote(name);

    if (dbName == NULL) {
      return buildInvalidOperationMsg(pMsgBuf, msg3);
    }

    code = tNameSetDbName(pName, acctId, dbName, strlen(dbName));
    if (code != TSDB_CODE_SUCCESS) {
      code = buildInvalidOperationMsg(pMsgBuf, msg2);
      return code;
    }

    code = tNameFromString(pName, name, T_NAME_TABLE);
    if (code != 0) {
      code = buildInvalidOperationMsg(pMsgBuf, msg1);
    }
  }

  return code;
}

static int32_t getTableMetaImpl(SInsertParseContext* pCxt, SName* name, char* dbFname, bool isStb) {
  SParseContext* pBasicCtx = pCxt->pComCxt;

  bool pass = false;
  CHECK_CODE(catalogChkAuth(pBasicCtx->pCatalog, pBasicCtx->pTransporter, &pBasicCtx->mgmtEpSet, pBasicCtx->pUser,
                            dbFname, AUTH_TYPE_WRITE, &pass));
  if (!pass) {
    return TSDB_CODE_PAR_PERMISSION_DENIED;
  }
  if (isStb) {
    CHECK_CODE(catalogGetSTableMeta(pBasicCtx->pCatalog, pBasicCtx->pTransporter, &pBasicCtx->mgmtEpSet, name,
                                    &pCxt->pTableMeta));
  } else {
    CHECK_CODE(catalogGetTableMeta(pBasicCtx->pCatalog, pBasicCtx->pTransporter, &pBasicCtx->mgmtEpSet, name,
                                   &pCxt->pTableMeta));
    ASSERT(pCxt->pTableMeta->tableInfo.rowSize > 0);
    SVgroupInfo vg;
    CHECK_CODE(
        catalogGetTableHashVgroup(pBasicCtx->pCatalog, pBasicCtx->pTransporter, &pBasicCtx->mgmtEpSet, name, &vg));
    CHECK_CODE(taosHashPut(pCxt->pVgroupsHashObj, (const char*)&vg.vgId, sizeof(vg.vgId), (char*)&vg, sizeof(vg)));
  }
  return TSDB_CODE_SUCCESS;
}

static int32_t getTableMeta(SInsertParseContext* pCxt, SName* name, char* dbFname) {
  return getTableMetaImpl(pCxt, name, dbFname, false);
}

static int32_t getSTableMeta(SInsertParseContext* pCxt, SName* name, char* dbFname) {
  return getTableMetaImpl(pCxt, name, dbFname, true);
}

static int32_t findCol(SToken* pColname, int32_t start, int32_t end, SSchema* pSchema) {
  while (start < end) {
    if (strlen(pSchema[start].name) == pColname->n && strncmp(pColname->z, pSchema[start].name, pColname->n) == 0) {
      return start;
    }
    ++start;
  }
  return -1;
}

static void buildMsgHeader(STableDataBlocks* src, SVgDataBlocks* blocks) {
  SSubmitReq* submit = (SSubmitReq*)blocks->pData;
  submit->header.vgId = htonl(blocks->vg.vgId);
  submit->header.contLen = htonl(blocks->size);
  submit->length = submit->header.contLen;
  submit->numOfBlocks = htonl(blocks->numOfTables);
  SSubmitBlk* blk = (SSubmitBlk*)(submit + 1);
  int32_t     numOfBlocks = blocks->numOfTables;
  while (numOfBlocks--) {
    int32_t dataLen = blk->dataLen;
    int32_t schemaLen = blk->schemaLen;
    blk->uid = htobe64(blk->uid);
    blk->suid = htobe64(blk->suid);
    blk->padding = htonl(blk->padding);
    blk->sversion = htonl(blk->sversion);
    blk->dataLen = htonl(blk->dataLen);
    blk->schemaLen = htonl(blk->schemaLen);
    blk->numOfRows = htons(blk->numOfRows);
    blk = (SSubmitBlk*)(blk->data + schemaLen + dataLen);
  }
}

static int32_t buildOutput(SInsertParseContext* pCxt) {
  size_t numOfVg = taosArrayGetSize(pCxt->pVgDataBlocks);
  pCxt->pOutput->pDataBlocks = taosArrayInit(numOfVg, POINTER_BYTES);
  if (NULL == pCxt->pOutput->pDataBlocks) {
    return TSDB_CODE_TSC_OUT_OF_MEMORY;
  }
  for (size_t i = 0; i < numOfVg; ++i) {
    STableDataBlocks* src = taosArrayGetP(pCxt->pVgDataBlocks, i);
    SVgDataBlocks*    dst = taosMemoryCalloc(1, sizeof(SVgDataBlocks));
    if (NULL == dst) {
      return TSDB_CODE_TSC_OUT_OF_MEMORY;
    }
    taosHashGetDup(pCxt->pVgroupsHashObj, (const char*)&src->vgId, sizeof(src->vgId), &dst->vg);
    dst->numOfTables = src->numOfTables;
    dst->size = src->size;
    TSWAP(dst->pData, src->pData);
    buildMsgHeader(src, dst);
    taosArrayPush(pCxt->pOutput->pDataBlocks, &dst);
  }
  return TSDB_CODE_SUCCESS;
}

int32_t checkTimestamp(STableDataBlocks* pDataBlocks, const char* start) {
  // once the data block is disordered, we do NOT keep previous timestamp any more
  if (!pDataBlocks->ordered) {
    return TSDB_CODE_SUCCESS;
  }

  TSKEY k = *(TSKEY*)start;
  if (k <= pDataBlocks->prevTS) {
    pDataBlocks->ordered = false;
  }

  pDataBlocks->prevTS = k;
  return TSDB_CODE_SUCCESS;
}

static int parseTime(char** end, SToken* pToken, int16_t timePrec, int64_t* time, SMsgBuf* pMsgBuf) {
  int32_t index = 0;
  SToken  sToken;
  int64_t interval;
  int64_t ts = 0;
  char*   pTokenEnd = *end;

  if (pToken->type == TK_NOW) {
    ts = taosGetTimestamp(timePrec);
  } else if (pToken->type == TK_TODAY) {
    ts = taosGetTimestampToday(timePrec);
  } else if (pToken->type == TK_NK_INTEGER) {
    toInteger(pToken->z, pToken->n, 10, &ts);
  } else {  // parse the RFC-3339/ISO-8601 timestamp format string
    if (taosParseTime(pToken->z, time, pToken->n, timePrec, tsDaylight) != TSDB_CODE_SUCCESS) {
      return buildSyntaxErrMsg(pMsgBuf, "invalid timestamp format", pToken->z);
    }

    return TSDB_CODE_SUCCESS;
  }

  for (int k = pToken->n; pToken->z[k] != '\0'; k++) {
    if (pToken->z[k] == ' ' || pToken->z[k] == '\t') continue;
    if (pToken->z[k] == '(' && pToken->z[k + 1] == ')') {  // for insert NOW()/TODAY()
      *end = pTokenEnd = &pToken->z[k + 2];
      k++;
      continue;
    }
    if (pToken->z[k] == ',') {
      *end = pTokenEnd;
      *time = ts;
      return 0;
    }

    break;
  }

  /*
   * time expression:
   * e.g., now+12a, now-5h
   */
  SToken valueToken;
  index = 0;
  sToken = tStrGetToken(pTokenEnd, &index, false);
  pTokenEnd += index;

  if (sToken.type == TK_NK_MINUS || sToken.type == TK_NK_PLUS) {
    index = 0;
    valueToken = tStrGetToken(pTokenEnd, &index, false);
    pTokenEnd += index;

    if (valueToken.n < 2) {
      return buildSyntaxErrMsg(pMsgBuf, "value expected in timestamp", sToken.z);
    }

    char unit = 0;
    if (parseAbsoluteDuration(valueToken.z, valueToken.n, &interval, &unit, timePrec) != TSDB_CODE_SUCCESS) {
      return TSDB_CODE_TSC_INVALID_OPERATION;
    }

    if (sToken.type == TK_NK_PLUS) {
      ts += interval;
    } else {
      ts = ts - interval;
    }

    *end = pTokenEnd;
  }

  *time = ts;
  return TSDB_CODE_SUCCESS;
}

static FORCE_INLINE int32_t checkAndTrimValue(SToken* pToken, uint32_t type, char* tmpTokenBuf, SMsgBuf* pMsgBuf) {
  if ((pToken->type != TK_NOW && pToken->type != TK_TODAY && pToken->type != TK_NK_INTEGER &&
       pToken->type != TK_NK_STRING && pToken->type != TK_NK_FLOAT && pToken->type != TK_NK_BOOL &&
       pToken->type != TK_NULL && pToken->type != TK_NK_HEX && pToken->type != TK_NK_OCT &&
       pToken->type != TK_NK_BIN) ||
      (pToken->n == 0) || (pToken->type == TK_NK_RP)) {
    return buildSyntaxErrMsg(pMsgBuf, "invalid data or symbol", pToken->z);
  }

  // Remove quotation marks
  if (TK_NK_STRING == pToken->type) {
    if (pToken->n >= TSDB_MAX_BYTES_PER_ROW) {
      return buildSyntaxErrMsg(pMsgBuf, "too long string", pToken->z);
    }

    int32_t len = trimString(pToken->z, pToken->n, tmpTokenBuf, TSDB_MAX_BYTES_PER_ROW);
    pToken->z = tmpTokenBuf;
    pToken->n = len;
  }

  return TSDB_CODE_SUCCESS;
}

static bool isNullStr(SToken* pToken) {
  return (pToken->type == TK_NULL) || ((pToken->type == TK_NK_STRING) && (pToken->n != 0) &&
                                       (strncasecmp(TSDB_DATA_NULL_STR_L, pToken->z, pToken->n) == 0));
}

static FORCE_INLINE int32_t toDouble(SToken* pToken, double* value, char** endPtr) {
  errno = 0;
  *value = strtold(pToken->z, endPtr);

  // not a valid integer number, return error
  if ((*endPtr - pToken->z) != pToken->n) {
    return TK_NK_ILLEGAL;
  }

  return pToken->type;
}

static int32_t parseValueToken(char** end, SToken* pToken, SSchema* pSchema, int16_t timePrec, char* tmpTokenBuf,
                               _row_append_fn_t func, void* param, SMsgBuf* pMsgBuf) {
  int64_t  iv;
  uint64_t uv;
  char*    endptr = NULL;

  int32_t code = checkAndTrimValue(pToken, pSchema->type, tmpTokenBuf, pMsgBuf);
  if (code != TSDB_CODE_SUCCESS) {
    return code;
  }

  if (isNullStr(pToken)) {
    if (TSDB_DATA_TYPE_TIMESTAMP == pSchema->type && PRIMARYKEY_TIMESTAMP_COL_ID == pSchema->colId) {
      return buildSyntaxErrMsg(pMsgBuf, "primary timestamp should not be null", pToken->z);
    }

    return func(pMsgBuf, NULL, 0, param);
  }

  switch (pSchema->type) {
    case TSDB_DATA_TYPE_BOOL: {
      if ((pToken->type == TK_NK_BOOL || pToken->type == TK_NK_STRING) && (pToken->n != 0)) {
        if (strncmp(pToken->z, "true", pToken->n) == 0) {
          return func(pMsgBuf, &TRUE_VALUE, pSchema->bytes, param);
        } else if (strncmp(pToken->z, "false", pToken->n) == 0) {
          return func(pMsgBuf, &FALSE_VALUE, pSchema->bytes, param);
        } else {
          return buildSyntaxErrMsg(pMsgBuf, "invalid bool data", pToken->z);
        }
      } else if (pToken->type == TK_NK_INTEGER) {
        return func(pMsgBuf, ((strtoll(pToken->z, NULL, 10) == 0) ? &FALSE_VALUE : &TRUE_VALUE), pSchema->bytes, param);
      } else if (pToken->type == TK_NK_FLOAT) {
        return func(pMsgBuf, ((strtod(pToken->z, NULL) == 0) ? &FALSE_VALUE : &TRUE_VALUE), pSchema->bytes, param);
      } else {
        return buildSyntaxErrMsg(pMsgBuf, "invalid bool data", pToken->z);
      }
    }

    case TSDB_DATA_TYPE_TINYINT: {
      if (TSDB_CODE_SUCCESS != toInteger(pToken->z, pToken->n, 10, &iv)) {
        return buildSyntaxErrMsg(pMsgBuf, "invalid tinyint data", pToken->z);
      } else if (!IS_VALID_TINYINT(iv)) {
        return buildSyntaxErrMsg(pMsgBuf, "tinyint data overflow", pToken->z);
      }

      uint8_t tmpVal = (uint8_t)iv;
      return func(pMsgBuf, &tmpVal, pSchema->bytes, param);
    }

    case TSDB_DATA_TYPE_UTINYINT: {
      if (TSDB_CODE_SUCCESS != toUInteger(pToken->z, pToken->n, 10, &uv)) {
        return buildSyntaxErrMsg(pMsgBuf, "invalid unsigned tinyint data", pToken->z);
      } else if (!IS_VALID_UTINYINT(uv)) {
        return buildSyntaxErrMsg(pMsgBuf, "unsigned tinyint data overflow", pToken->z);
      }
      uint8_t tmpVal = (uint8_t)uv;
      return func(pMsgBuf, &tmpVal, pSchema->bytes, param);
    }

    case TSDB_DATA_TYPE_SMALLINT: {
      if (TSDB_CODE_SUCCESS != toInteger(pToken->z, pToken->n, 10, &iv)) {
        return buildSyntaxErrMsg(pMsgBuf, "invalid smallint data", pToken->z);
      } else if (!IS_VALID_SMALLINT(iv)) {
        return buildSyntaxErrMsg(pMsgBuf, "smallint data overflow", pToken->z);
      }
      int16_t tmpVal = (int16_t)iv;
      return func(pMsgBuf, &tmpVal, pSchema->bytes, param);
    }

    case TSDB_DATA_TYPE_USMALLINT: {
      if (TSDB_CODE_SUCCESS != toUInteger(pToken->z, pToken->n, 10, &uv)) {
        return buildSyntaxErrMsg(pMsgBuf, "invalid unsigned smallint data", pToken->z);
      } else if (!IS_VALID_USMALLINT(uv)) {
        return buildSyntaxErrMsg(pMsgBuf, "unsigned smallint data overflow", pToken->z);
      }
      uint16_t tmpVal = (uint16_t)uv;
      return func(pMsgBuf, &tmpVal, pSchema->bytes, param);
    }

    case TSDB_DATA_TYPE_INT: {
      if (TSDB_CODE_SUCCESS != toInteger(pToken->z, pToken->n, 10, &iv)) {
        return buildSyntaxErrMsg(pMsgBuf, "invalid int data", pToken->z);
      } else if (!IS_VALID_INT(iv)) {
        return buildSyntaxErrMsg(pMsgBuf, "int data overflow", pToken->z);
      }
      int32_t tmpVal = (int32_t)iv;
      return func(pMsgBuf, &tmpVal, pSchema->bytes, param);
    }

    case TSDB_DATA_TYPE_UINT: {
      if (TSDB_CODE_SUCCESS != toUInteger(pToken->z, pToken->n, 10, &uv)) {
        return buildSyntaxErrMsg(pMsgBuf, "invalid unsigned int data", pToken->z);
      } else if (!IS_VALID_UINT(uv)) {
        return buildSyntaxErrMsg(pMsgBuf, "unsigned int data overflow", pToken->z);
      }
      uint32_t tmpVal = (uint32_t)uv;
      return func(pMsgBuf, &tmpVal, pSchema->bytes, param);
    }

    case TSDB_DATA_TYPE_BIGINT: {
      if (TSDB_CODE_SUCCESS != toInteger(pToken->z, pToken->n, 10, &iv)) {
        return buildSyntaxErrMsg(pMsgBuf, "invalid bigint data", pToken->z);
      } else if (!IS_VALID_BIGINT(iv)) {
        return buildSyntaxErrMsg(pMsgBuf, "bigint data overflow", pToken->z);
      }
      return func(pMsgBuf, &iv, pSchema->bytes, param);
    }

    case TSDB_DATA_TYPE_UBIGINT: {
      if (TSDB_CODE_SUCCESS != toUInteger(pToken->z, pToken->n, 10, &uv)) {
        return buildSyntaxErrMsg(pMsgBuf, "invalid unsigned bigint data", pToken->z);
      } else if (!IS_VALID_UBIGINT(uv)) {
        return buildSyntaxErrMsg(pMsgBuf, "unsigned bigint data overflow", pToken->z);
      }
      return func(pMsgBuf, &uv, pSchema->bytes, param);
    }

    case TSDB_DATA_TYPE_FLOAT: {
      double dv;
      if (TK_NK_ILLEGAL == toDouble(pToken, &dv, &endptr)) {
        return buildSyntaxErrMsg(pMsgBuf, "illegal float data", pToken->z);
      }
      if (((dv == HUGE_VAL || dv == -HUGE_VAL) && errno == ERANGE) || dv > FLT_MAX || dv < -FLT_MAX || isinf(dv) ||
          isnan(dv)) {
        return buildSyntaxErrMsg(pMsgBuf, "illegal float data", pToken->z);
      }
      float tmpVal = (float)dv;
      return func(pMsgBuf, &tmpVal, pSchema->bytes, param);
    }

    case TSDB_DATA_TYPE_DOUBLE: {
      double dv;
      if (TK_NK_ILLEGAL == toDouble(pToken, &dv, &endptr)) {
        return buildSyntaxErrMsg(pMsgBuf, "illegal double data", pToken->z);
      }
      if (((dv == HUGE_VAL || dv == -HUGE_VAL) && errno == ERANGE) || isinf(dv) || isnan(dv)) {
        return buildSyntaxErrMsg(pMsgBuf, "illegal double data", pToken->z);
      }
      return func(pMsgBuf, &dv, pSchema->bytes, param);
    }

    case TSDB_DATA_TYPE_BINARY: {
      // Too long values will raise the invalid sql error message
      if (pToken->n + VARSTR_HEADER_SIZE > pSchema->bytes) {
        return buildSyntaxErrMsg(pMsgBuf, "string data overflow", pToken->z);
      }

      return func(pMsgBuf, pToken->z, pToken->n, param);
    }

    case TSDB_DATA_TYPE_NCHAR: {
      return func(pMsgBuf, pToken->z, pToken->n, param);
    }

    case TSDB_DATA_TYPE_JSON: {
      if (pToken->n > (TSDB_MAX_JSON_TAG_LEN - VARSTR_HEADER_SIZE) / TSDB_NCHAR_SIZE) {
        return buildSyntaxErrMsg(pMsgBuf, "json string too long than 4095", pToken->z);
      }
      return func(pMsgBuf, pToken->z, pToken->n, param);
    }

    case TSDB_DATA_TYPE_TIMESTAMP: {
      int64_t tmpVal;
      if (parseTime(end, pToken, timePrec, &tmpVal, pMsgBuf) != TSDB_CODE_SUCCESS) {
        return buildSyntaxErrMsg(pMsgBuf, "invalid timestamp", pToken->z);
      }

      return func(pMsgBuf, &tmpVal, pSchema->bytes, param);
    }
  }

  return TSDB_CODE_FAILED;
}

static FORCE_INLINE int32_t MemRowAppend(SMsgBuf* pMsgBuf, const void* value, int32_t len, void* param) {
  SMemParam*   pa = (SMemParam*)param;
  SRowBuilder* rb = pa->rb;

  if (value == NULL) {  // it is a null data
    tdAppendColValToRow(rb, pa->schema->colId, pa->schema->type, TD_VTYPE_NULL, value, false, pa->toffset, pa->colIdx);
    return TSDB_CODE_SUCCESS;
  }

  if (TSDB_DATA_TYPE_BINARY == pa->schema->type) {
    const char* rowEnd = tdRowEnd(rb->pBuf);
    STR_WITH_SIZE_TO_VARSTR(rowEnd, value, len);
    tdAppendColValToRow(rb, pa->schema->colId, pa->schema->type, TD_VTYPE_NORM, rowEnd, true, pa->toffset, pa->colIdx);
  } else if (TSDB_DATA_TYPE_NCHAR == pa->schema->type) {
    // if the converted output len is over than pColumnModel->bytes, return error: 'Argument list too long'
    int32_t     output = 0;
    const char* rowEnd = tdRowEnd(rb->pBuf);
    if (!taosMbsToUcs4(value, len, (TdUcs4*)varDataVal(rowEnd), pa->schema->bytes - VARSTR_HEADER_SIZE, &output)) {
      char buf[512] = {0};
      snprintf(buf, tListLen(buf), "%s", strerror(errno));
      return buildSyntaxErrMsg(pMsgBuf, buf, value);
    }
    varDataSetLen(rowEnd, output);
    tdAppendColValToRow(rb, pa->schema->colId, pa->schema->type, TD_VTYPE_NORM, rowEnd, false, pa->toffset, pa->colIdx);
  } else {
    tdAppendColValToRow(rb, pa->schema->colId, pa->schema->type, TD_VTYPE_NORM, value, false, pa->toffset, pa->colIdx);
  }

  return TSDB_CODE_SUCCESS;
}

// pSql -> tag1_name, ...)
static int32_t parseBoundColumns(SInsertParseContext* pCxt, SParsedDataColInfo* pColList, SSchema* pSchema) {
  col_id_t nCols = pColList->numOfCols;

  pColList->numOfBound = 0;
  pColList->boundNullLen = 0;
  memset(pColList->boundColumns, 0, sizeof(col_id_t) * nCols);
  for (col_id_t i = 0; i < nCols; ++i) {
    pColList->cols[i].valStat = VAL_STAT_NONE;
  }

  SToken   sToken;
  bool     isOrdered = true;
  col_id_t lastColIdx = -1;  // last column found
  while (1) {
    NEXT_TOKEN(pCxt->pSql, sToken);

    if (TK_NK_RP == sToken.type) {
      break;
    }

    col_id_t t = lastColIdx + 1;
    col_id_t index = findCol(&sToken, t, nCols, pSchema);
    if (index < 0 && t > 0) {
      index = findCol(&sToken, 0, t, pSchema);
      isOrdered = false;
    }
    if (index < 0) {
      return buildSyntaxErrMsg(&pCxt->msg, "invalid column/tag name", sToken.z);
    }
    if (pColList->cols[index].valStat == VAL_STAT_HAS) {
      return buildSyntaxErrMsg(&pCxt->msg, "duplicated column name", sToken.z);
    }
    lastColIdx = index;
    pColList->cols[index].valStat = VAL_STAT_HAS;
    pColList->boundColumns[pColList->numOfBound] = index + PRIMARYKEY_TIMESTAMP_COL_ID;
    ++pColList->numOfBound;
    switch (pSchema[t].type) {
      case TSDB_DATA_TYPE_BINARY:
        pColList->boundNullLen += (sizeof(VarDataOffsetT) + VARSTR_HEADER_SIZE + CHAR_BYTES);
        break;
      case TSDB_DATA_TYPE_NCHAR:
        pColList->boundNullLen += (sizeof(VarDataOffsetT) + VARSTR_HEADER_SIZE + TSDB_NCHAR_SIZE);
        break;
      default:
        pColList->boundNullLen += TYPE_BYTES[pSchema[t].type];
        break;
    }
  }

  pColList->orderStatus = isOrdered ? ORDER_STATUS_ORDERED : ORDER_STATUS_DISORDERED;

  if (!isOrdered) {
    pColList->colIdxInfo = taosMemoryCalloc(pColList->numOfBound, sizeof(SBoundIdxInfo));
    if (NULL == pColList->colIdxInfo) {
      return TSDB_CODE_TSC_OUT_OF_MEMORY;
    }
    SBoundIdxInfo* pColIdx = pColList->colIdxInfo;
    for (col_id_t i = 0; i < pColList->numOfBound; ++i) {
      pColIdx[i].schemaColIdx = pColList->boundColumns[i];
      pColIdx[i].boundIdx = i;
    }
    qsort(pColIdx, pColList->numOfBound, sizeof(SBoundIdxInfo), schemaIdxCompar);
    for (col_id_t i = 0; i < pColList->numOfBound; ++i) {
      pColIdx[i].finalIdx = i;
    }
    qsort(pColIdx, pColList->numOfBound, sizeof(SBoundIdxInfo), boundIdxCompar);
  }

  if (pColList->numOfCols > pColList->numOfBound) {
    memset(&pColList->boundColumns[pColList->numOfBound], 0,
           sizeof(col_id_t) * (pColList->numOfCols - pColList->numOfBound));
  }

  return TSDB_CODE_SUCCESS;
}

static int32_t KvRowAppend(SMsgBuf* pMsgBuf, const void* value, int32_t len, void* param) {
  SKvParam* pa = (SKvParam*)param;

  int8_t  type = pa->schema->type;
  int16_t colId = pa->schema->colId;

  if (TSDB_DATA_TYPE_JSON == type) {
    return parseJsontoTagData(value, pa->builder, pMsgBuf, colId);
  }

  if (value == NULL) {  // it is a null data
    // tdAppendColValToRow(rb, pa->schema->colId, pa->schema->type, TD_VTYPE_NULL, value, false, pa->toffset,
    // pa->colIdx);
    return TSDB_CODE_SUCCESS;
  }

  if (TSDB_DATA_TYPE_BINARY == type) {
    STR_WITH_SIZE_TO_VARSTR(pa->buf, value, len);
    tdAddColToKVRow(pa->builder, colId, pa->buf, varDataTLen(pa->buf));
  } else if (TSDB_DATA_TYPE_NCHAR == type) {
    // if the converted output len is over than pColumnModel->bytes, return error: 'Argument list too long'
    int32_t output = 0;
    if (!taosMbsToUcs4(value, len, (TdUcs4*)varDataVal(pa->buf), pa->schema->bytes - VARSTR_HEADER_SIZE, &output)) {
      char buf[512] = {0};
      snprintf(buf, tListLen(buf), "%s", strerror(errno));
      return buildSyntaxErrMsg(pMsgBuf, buf, value);
    }

    varDataSetLen(pa->buf, output);
    tdAddColToKVRow(pa->builder, colId, pa->buf, varDataTLen(pa->buf));
  } else {
    tdAddColToKVRow(pa->builder, colId, value, TYPE_BYTES[type]);
  }

  return TSDB_CODE_SUCCESS;
}

static int32_t buildCreateTbReq(SVCreateTbReq* pTbReq, const char* tname, SKVRow row, int64_t suid) {
  pTbReq->type = TD_CHILD_TABLE;
  pTbReq->name = strdup(tname);
  pTbReq->ctb.suid = suid;
  pTbReq->ctb.pTag = row;

  return TSDB_CODE_SUCCESS;
}

// pSql -> tag1_value, ...)
static int32_t parseTagsClause(SInsertParseContext* pCxt, SSchema* pSchema, uint8_t precision, const char* tName) {
  if (tdInitKVRowBuilder(&pCxt->tagsBuilder) < 0) {
    return TSDB_CODE_TSC_OUT_OF_MEMORY;
  }

  SKvParam param = {.builder = &pCxt->tagsBuilder};
  SToken   sToken;
  bool     isParseBindParam = false;
  char     tmpTokenBuf[TSDB_MAX_BYTES_PER_ROW] = {0};  // used for deleting Escape character: \\, \', \"
  for (int i = 0; i < pCxt->tags.numOfBound; ++i) {
    NEXT_TOKEN_WITH_PREV(pCxt->pSql, sToken);

    if (sToken.type == TK_NK_QUESTION) {
      isParseBindParam = true;
      if (NULL == pCxt->pStmtCb) {
        return buildSyntaxErrMsg(&pCxt->msg, "? only used in stmt", sToken.z);
      }

      continue;
    }

    if (isParseBindParam) {
      return buildInvalidOperationMsg(&pCxt->msg, "no mix usage for ? and tag values");
    }

    SSchema* pTagSchema = &pSchema[pCxt->tags.boundColumns[i] - 1];  // colId starts with 1
    param.schema = pTagSchema;
    CHECK_CODE(
        parseValueToken(&pCxt->pSql, &sToken, pTagSchema, precision, tmpTokenBuf, KvRowAppend, &param, &pCxt->msg));
  }

  if (isParseBindParam) {
    return TSDB_CODE_SUCCESS;
  }

  SKVRow row = tdGetKVRowFromBuilder(&pCxt->tagsBuilder);
  if (NULL == row) {
    return buildInvalidOperationMsg(&pCxt->msg, "tag value expected");
  }
  tdSortKVRowByColIdx(row);

  return buildCreateTbReq(&pCxt->createTblReq, tName, row, pCxt->pTableMeta->suid);
}

static int32_t cloneTableMeta(STableMeta* pSrc, STableMeta** pDst) {
  *pDst = taosMemoryMalloc(TABLE_META_SIZE(pSrc));
  if (NULL == *pDst) {
    return TSDB_CODE_TSC_OUT_OF_MEMORY;
  }
  memcpy(*pDst, pSrc, TABLE_META_SIZE(pSrc));
  return TSDB_CODE_SUCCESS;
}

static int32_t storeTableMeta(SInsertParseContext* pCxt, SHashObj* pHash, SName* pTableName, const char* pName,
                              int32_t len, STableMeta* pMeta) {
  SVgroupInfo    vg;
  SParseContext* pBasicCtx = pCxt->pComCxt;
  CHECK_CODE(
      catalogGetTableHashVgroup(pBasicCtx->pCatalog, pBasicCtx->pTransporter, &pBasicCtx->mgmtEpSet, pTableName, &vg));
  CHECK_CODE(taosHashPut(pCxt->pVgroupsHashObj, (const char*)&vg.vgId, sizeof(vg.vgId), (char*)&vg, sizeof(vg)));

  pMeta->uid = 0;
  pMeta->vgId = vg.vgId;
  pMeta->tableType = TSDB_CHILD_TABLE;

  STableMeta* pBackup = NULL;
  if (TSDB_CODE_SUCCESS != cloneTableMeta(pMeta, &pBackup)) {
    return TSDB_CODE_TSC_OUT_OF_MEMORY;
  }
  return taosHashPut(pHash, pName, len, &pBackup, POINTER_BYTES);
}

// pSql -> stb_name [(tag1_name, ...)] TAGS (tag1_value, ...)
static int32_t parseUsingClause(SInsertParseContext* pCxt, SName* name, char* tbFName) {
  int32_t      len = strlen(tbFName);
  STableMeta** pMeta = taosHashGet(pCxt->pSubTableHashObj, tbFName, len);
  if (NULL != pMeta) {
    return cloneTableMeta(*pMeta, &pCxt->pTableMeta);
  }

  SToken sToken;
  // pSql -> stb_name [(tag1_name, ...)] TAGS (tag1_value, ...)
  NEXT_TOKEN(pCxt->pSql, sToken);

  SName sname;
  createSName(&sname, &sToken, pCxt->pComCxt->acctId, pCxt->pComCxt->db, &pCxt->msg);
  char stbFName[TSDB_TABLE_FNAME_LEN];
  tNameExtractFullName(&sname, stbFName);

  CHECK_CODE(getSTableMeta(pCxt, &sname, stbFName));
  if (TSDB_SUPER_TABLE != pCxt->pTableMeta->tableType) {
    return buildInvalidOperationMsg(&pCxt->msg, "create table only from super table is allowed");
  }
  CHECK_CODE(storeTableMeta(pCxt, pCxt->pSubTableHashObj, name, tbFName, len, pCxt->pTableMeta));

  SSchema* pTagsSchema = getTableTagSchema(pCxt->pTableMeta);
  setBoundColumnInfo(&pCxt->tags, pTagsSchema, getNumOfTags(pCxt->pTableMeta));

  // pSql -> [(tag1_name, ...)] TAGS (tag1_value, ...)
  NEXT_TOKEN(pCxt->pSql, sToken);
  if (TK_NK_LP == sToken.type) {
    CHECK_CODE(parseBoundColumns(pCxt, &pCxt->tags, pTagsSchema));
    NEXT_TOKEN(pCxt->pSql, sToken);
  }

  if (TK_TAGS != sToken.type) {
    return buildSyntaxErrMsg(&pCxt->msg, "TAGS is expected", sToken.z);
  }
  // pSql -> (tag1_value, ...)
  NEXT_TOKEN(pCxt->pSql, sToken);
  if (TK_NK_LP != sToken.type) {
    return buildSyntaxErrMsg(&pCxt->msg, "( is expected", sToken.z);
  }
  CHECK_CODE(parseTagsClause(pCxt, pCxt->pTableMeta->schema, getTableInfo(pCxt->pTableMeta).precision, name->tname));
  NEXT_TOKEN(pCxt->pSql, sToken);
  if (TK_NK_RP != sToken.type) {
    return buildSyntaxErrMsg(&pCxt->msg, ") is expected", sToken.z);
  }

  return TSDB_CODE_SUCCESS;
}

static int parseOneRow(SInsertParseContext* pCxt, STableDataBlocks* pDataBlocks, int16_t timePrec, bool* gotRow,
                       char* tmpTokenBuf) {
  SParsedDataColInfo* spd = &pDataBlocks->boundColumnInfo;
  SRowBuilder*        pBuilder = &pDataBlocks->rowBuilder;
  STSRow*             row = (STSRow*)(pDataBlocks->pData + pDataBlocks->size);  // skip the SSubmitBlk header

  tdSRowResetBuf(pBuilder, row);

  bool      isParseBindParam = false;
  SSchema*  schema = getTableColumnSchema(pDataBlocks->pTableMeta);
  SMemParam param = {.rb = pBuilder};
  SToken    sToken = {0};
  // 1. set the parsed value from sql string
  for (int i = 0; i < spd->numOfBound; ++i) {
    NEXT_TOKEN_WITH_PREV(pCxt->pSql, sToken);
    SSchema* pSchema = &schema[spd->boundColumns[i] - 1];

    if (sToken.type == TK_NK_QUESTION) {
      isParseBindParam = true;
      if (NULL == pCxt->pStmtCb) {
        return buildSyntaxErrMsg(&pCxt->msg, "? only used in stmt", sToken.z);
      }

      continue;
    }

    if (isParseBindParam) {
      return buildInvalidOperationMsg(&pCxt->msg, "no mix usage for ? and values");
    }

    param.schema = pSchema;
    getSTSRowAppendInfo(pBuilder->rowType, spd, i, &param.toffset, &param.colIdx);
    CHECK_CODE(parseValueToken(&pCxt->pSql, &sToken, pSchema, timePrec, tmpTokenBuf, MemRowAppend, &param, &pCxt->msg));

    if (PRIMARYKEY_TIMESTAMP_COL_ID == pSchema->colId) {
      TSKEY tsKey = TD_ROW_KEY(row);
      checkTimestamp(pDataBlocks, (const char*)&tsKey);
    }
  }

  if (!isParseBindParam) {
    // set the null value for the columns that do not assign values
    if ((spd->numOfBound < spd->numOfCols) && TD_IS_TP_ROW(row)) {
      for (int32_t i = 0; i < spd->numOfCols; ++i) {
        if (spd->cols[i].valStat == VAL_STAT_NONE) {  // the primary TS key is not VAL_STAT_NONE
          tdAppendColValToTpRow(pBuilder, TD_VTYPE_NONE, getNullValue(schema[i].type), true, schema[i].type, i,
                                spd->cols[i].toffset);
        }
      }
    }

    *gotRow = true;
#ifdef TD_DEBUG_PRINT_ROW
    STSchema* pSTSchema = tdGetSTSChemaFromSSChema(&schema, spd->numOfCols);
    tdSRowPrint(row, pSTSchema, __func__);
    taosMemoryFree(pSTSchema);
#endif
  }

  // *len = pBuilder->extendedRowSize;
  return TSDB_CODE_SUCCESS;
}

// pSql -> (field1_value, ...) [(field1_value2, ...) ...]
static int32_t parseValues(SInsertParseContext* pCxt, STableDataBlocks* pDataBlock, int maxRows, int32_t* numOfRows) {
  STableComInfo tinfo = getTableInfo(pDataBlock->pTableMeta);
  int32_t       extendedRowSize = getExtendedRowSize(pDataBlock);
  CHECK_CODE(initRowBuilder(&pDataBlock->rowBuilder, pDataBlock->pTableMeta->sversion, &pDataBlock->boundColumnInfo));

  (*numOfRows) = 0;
  char   tmpTokenBuf[TSDB_MAX_BYTES_PER_ROW] = {0};  // used for deleting Escape character: \\, \', \"
  SToken sToken;
  while (1) {
    int32_t index = 0;
    NEXT_TOKEN_KEEP_SQL(pCxt->pSql, sToken, index);
    if (TK_NK_LP != sToken.type) {
      break;
    }
    pCxt->pSql += index;

    if ((*numOfRows) >= maxRows || pDataBlock->size + extendedRowSize >= pDataBlock->nAllocSize) {
      int32_t tSize;
      CHECK_CODE(allocateMemIfNeed(pDataBlock, extendedRowSize, &tSize));
      ASSERT(tSize >= maxRows);
      maxRows = tSize;
    }

    bool gotRow = false;
    CHECK_CODE(parseOneRow(pCxt, pDataBlock, tinfo.precision, &gotRow, tmpTokenBuf));
    if (gotRow) {
      pDataBlock->size += extendedRowSize;  // len;
    }

    NEXT_TOKEN(pCxt->pSql, sToken);
    if (TK_NK_RP != sToken.type) {
      return buildSyntaxErrMsg(&pCxt->msg, ") expected", sToken.z);
    }

    if (gotRow) {
      (*numOfRows)++;
    }
  }

  if (0 == (*numOfRows) && (!TSDB_QUERY_HAS_TYPE(pCxt->pOutput->insertType, TSDB_QUERY_TYPE_STMT_INSERT))) {
    return buildSyntaxErrMsg(&pCxt->msg, "no any data points", NULL);
  }
  return TSDB_CODE_SUCCESS;
}

static int32_t parseValuesClause(SInsertParseContext* pCxt, STableDataBlocks* dataBuf) {
  int32_t maxNumOfRows;
  CHECK_CODE(allocateMemIfNeed(dataBuf, getExtendedRowSize(dataBuf), &maxNumOfRows));

  int32_t numOfRows = 0;
  CHECK_CODE(parseValues(pCxt, dataBuf, maxNumOfRows, &numOfRows));

  SSubmitBlk* pBlocks = (SSubmitBlk*)(dataBuf->pData);
  if (TSDB_CODE_SUCCESS != setBlockInfo(pBlocks, dataBuf, numOfRows)) {
    return buildInvalidOperationMsg(&pCxt->msg, "too many rows in sql, total number of rows should be less than 32767");
  }

  dataBuf->numOfTables = 1;
  pCxt->totalNum += numOfRows;
  return TSDB_CODE_SUCCESS;
}

void destroyCreateSubTbReq(SVCreateTbReq* pReq) {
  taosMemoryFreeClear(pReq->name);
  taosMemoryFreeClear(pReq->ctb.pTag);
}

static void destroyInsertParseContextForTable(SInsertParseContext* pCxt) {
  taosMemoryFreeClear(pCxt->pTableMeta);
  destroyBoundColumnInfo(&pCxt->tags);
  tdDestroyKVRowBuilder(&pCxt->tagsBuilder);
  destroyCreateSubTbReq(&pCxt->createTblReq);
}

static void destroyDataBlock(STableDataBlocks* pDataBlock) {
  if (pDataBlock == NULL) {
    return;
  }

  taosMemoryFreeClear(pDataBlock->pData);
  if (!pDataBlock->cloned) {
    destroyBoundColumnInfo(&pDataBlock->boundColumnInfo);
  }
  taosMemoryFreeClear(pDataBlock);
}

static void destroyInsertParseContext(SInsertParseContext* pCxt) {
  destroyInsertParseContextForTable(pCxt);
  taosHashCleanup(pCxt->pVgroupsHashObj);
  taosHashCleanup(pCxt->pSubTableHashObj);

  destroyBlockHashmap(pCxt->pTableBlockHashObj);
  destroyBlockArrayList(pCxt->pVgDataBlocks);
}

//   tb_name
//       [USING stb_name [(tag1_name, ...)] TAGS (tag1_value, ...)]
//       [(field1_name, ...)]
//       VALUES (field1_value, ...) [(field1_value2, ...) ...] | FILE csv_file_path
//   [...];
static int32_t parseInsertBody(SInsertParseContext* pCxt) {
  int32_t tbNum = 0;
  char tbFName[TSDB_TABLE_FNAME_LEN];
  bool autoCreateTbl = false;
  STableMeta *pMeta = NULL;

  // for each table
  while (1) {
    SToken sToken;
    char*  tbName = NULL;

    // pSql -> tb_name ...
    NEXT_TOKEN(pCxt->pSql, sToken);

    // no data in the sql string anymore.
    if (sToken.n == 0) {
      if (0 == pCxt->totalNum && (!TSDB_QUERY_HAS_TYPE(pCxt->pOutput->insertType, TSDB_QUERY_TYPE_STMT_INSERT))) {
        return buildInvalidOperationMsg(&pCxt->msg, "no data in sql");
      }
      break;
    }

    if (TSDB_QUERY_HAS_TYPE(pCxt->pOutput->insertType, TSDB_QUERY_TYPE_STMT_INSERT) && tbNum > 0) {
      return buildInvalidOperationMsg(&pCxt->msg, "single table allowed in one stmt");
    }

    destroyInsertParseContextForTable(pCxt);

    if (TK_NK_QUESTION == sToken.type) {
      if (pCxt->pStmtCb) {
        CHECK_CODE((*pCxt->pStmtCb->getTbNameFn)(pCxt->pStmtCb->pStmt, &tbName));

        sToken.z = tbName;
        sToken.n = strlen(tbName);
      } else {
        return buildSyntaxErrMsg(&pCxt->msg, "? only used in stmt", sToken.z);
      }
    }

    SToken tbnameToken = sToken;
    NEXT_TOKEN(pCxt->pSql, sToken);

    SName name;
    createSName(&name, &tbnameToken, pCxt->pComCxt->acctId, pCxt->pComCxt->db, &pCxt->msg);
    tNameExtractFullName(&name, tbFName);

    CHECK_CODE(taosHashPut(pCxt->pTableNameHashObj, tbFName, strlen(tbFName), &name, sizeof(SName)));

    // USING cluase
    if (TK_USING == sToken.type) {
      CHECK_CODE(parseUsingClause(pCxt, &name, tbFName));
      NEXT_TOKEN(pCxt->pSql, sToken);
      autoCreateTbl = true;
    } else {
      CHECK_CODE(getTableMeta(pCxt, &name, tbFName));
    }

    STableDataBlocks* dataBuf = NULL;
    CHECK_CODE(getDataBlockFromList(pCxt->pTableBlockHashObj, tbFName, strlen(tbFName), TSDB_DEFAULT_PAYLOAD_SIZE,
                                    sizeof(SSubmitBlk), getTableInfo(pCxt->pTableMeta).rowSize, pCxt->pTableMeta,
                                    &dataBuf, NULL, &pCxt->createTblReq));
    pMeta = pCxt->pTableMeta;
    pCxt->pTableMeta = NULL;
    
    if (TK_NK_LP == sToken.type) {
      // pSql -> field1_name, ...)
      CHECK_CODE(parseBoundColumns(pCxt, &dataBuf->boundColumnInfo, getTableColumnSchema(pMeta)));
      NEXT_TOKEN(pCxt->pSql, sToken);
    }

    if (TK_VALUES == sToken.type) {
      // pSql -> (field1_value, ...) [(field1_value2, ...) ...]
      CHECK_CODE(parseValuesClause(pCxt, dataBuf));
      TSDB_QUERY_SET_TYPE(pCxt->pOutput->insertType, TSDB_QUERY_TYPE_INSERT);

      tbNum++;
      continue;
    }

    // FILE csv_file_path
    if (TK_FILE == sToken.type) {
      // pSql -> csv_file_path
      NEXT_TOKEN(pCxt->pSql, sToken);
      if (0 == sToken.n || (TK_NK_STRING != sToken.type && TK_NK_ID != sToken.type)) {
        return buildSyntaxErrMsg(&pCxt->msg, "file path is required following keyword FILE", sToken.z);
      }
      // todo
      pCxt->pOutput->insertType = TSDB_QUERY_TYPE_FILE_INSERT;

      tbNum++;
      continue;
    }

    return buildSyntaxErrMsg(&pCxt->msg, "keyword VALUES or FILE is expected", sToken.z);
  }

  if (TSDB_QUERY_HAS_TYPE(pCxt->pOutput->insertType, TSDB_QUERY_TYPE_STMT_INSERT)) {
    SParsedDataColInfo* tags = taosMemoryMalloc(sizeof(pCxt->tags));
    if (NULL == tags) {
      return TSDB_CODE_TSC_OUT_OF_MEMORY;
    }
    memcpy(tags, &pCxt->tags, sizeof(pCxt->tags));
    (*pCxt->pStmtCb->setInfoFn)(pCxt->pStmtCb->pStmt, pMeta, tags, tbFName, autoCreateTbl, pCxt->pVgroupsHashObj, pCxt->pTableBlockHashObj);

    memset(&pCxt->tags, 0, sizeof(pCxt->tags));
    pCxt->pVgroupsHashObj = NULL;
    pCxt->pTableBlockHashObj = NULL;
    pCxt->pTableMeta = NULL;

    return TSDB_CODE_SUCCESS;
  }

  // merge according to vgId
  if (taosHashGetSize(pCxt->pTableBlockHashObj) > 0) {
    CHECK_CODE(mergeTableDataBlocks(pCxt->pTableBlockHashObj, pCxt->pOutput->payloadType, &pCxt->pVgDataBlocks));
  }
  return buildOutput(pCxt);
}

// INSERT INTO
//   tb_name
//       [USING stb_name [(tag1_name, ...)] TAGS (tag1_value, ...)]
//       [(field1_name, ...)]
//       VALUES (field1_value, ...) [(field1_value2, ...) ...] | FILE csv_file_path
//   [...];
int32_t parseInsertSql(SParseContext* pContext, SQuery** pQuery) {
  SInsertParseContext context = {
      .pComCxt = pContext,
      .pSql = (char*)pContext->pSql,
      .msg = {.buf = pContext->pMsg, .len = pContext->msgLen},
      .pTableMeta = NULL,
      .pSubTableHashObj = taosHashInit(128, taosGetDefaultHashFunction(TSDB_DATA_TYPE_VARCHAR), true, HASH_NO_LOCK),
      .pTableNameHashObj = taosHashInit(128, taosGetDefaultHashFunction(TSDB_DATA_TYPE_VARCHAR), true, HASH_NO_LOCK),
      .totalNum = 0,
      .pOutput = (SVnodeModifOpStmt*)nodesMakeNode(QUERY_NODE_VNODE_MODIF_STMT),
      .pStmtCb = pContext->pStmtCb};

  if (pContext->pStmtCb && *pQuery) {
    (*pContext->pStmtCb->getExecInfoFn)(pContext->pStmtCb->pStmt, &context.pVgroupsHashObj,
                                        &context.pTableBlockHashObj);
  } else {
    context.pVgroupsHashObj = taosHashInit(128, taosGetDefaultHashFunction(TSDB_DATA_TYPE_INT), true, HASH_NO_LOCK);
    context.pTableBlockHashObj =
        taosHashInit(128, taosGetDefaultHashFunction(TSDB_DATA_TYPE_BINARY), true, HASH_NO_LOCK);
  }

  if (NULL == context.pVgroupsHashObj || NULL == context.pTableBlockHashObj || NULL == context.pSubTableHashObj ||
      NULL == context.pTableNameHashObj || NULL == context.pOutput) {
    return TSDB_CODE_TSC_OUT_OF_MEMORY;
  }

  if (pContext->pStmtCb) {
    TSDB_QUERY_SET_TYPE(context.pOutput->insertType, TSDB_QUERY_TYPE_STMT_INSERT);
  }

  if (NULL == *pQuery) {
    *pQuery = taosMemoryCalloc(1, sizeof(SQuery));
    if (NULL == *pQuery) {
      return TSDB_CODE_OUT_OF_MEMORY;
    }
    (*pQuery)->pTableList = taosArrayInit(taosHashGetSize(context.pTableNameHashObj), sizeof(SName));
    if (NULL == (*pQuery)->pTableList) {
      return TSDB_CODE_OUT_OF_MEMORY;
    }
    (*pQuery)->execMode = QUERY_EXEC_MODE_SCHEDULE;
    (*pQuery)->haveResultSet = false;
    (*pQuery)->msgType = TDMT_VND_SUBMIT;
    (*pQuery)->pRoot = (SNode*)context.pOutput;
  }

  context.pOutput->payloadType = PAYLOAD_TYPE_KV;

  int32_t code = skipInsertInto(&context);
  if (TSDB_CODE_SUCCESS == code) {
    code = parseInsertBody(&context);
  }
  if (TSDB_CODE_SUCCESS == code) {
    SName* pTable = taosHashIterate(context.pTableNameHashObj, NULL);
    while (NULL != pTable) {
      taosArrayPush((*pQuery)->pTableList, pTable);
      pTable = taosHashIterate(context.pTableNameHashObj, pTable);
    }
  }
  destroyInsertParseContext(&context);
  return code;
}

int32_t qCreateSName(SName* pName, const char* pTableName, int32_t acctId, char* dbName, char* msgBuf,
                     int32_t msgBufLen) {
  SMsgBuf msg = {.buf = msgBuf, .len = msgBufLen};
  SToken  sToken;
  int32_t code = 0;
  char*   tbName = NULL;

  NEXT_TOKEN(pTableName, sToken);

  if (sToken.n == 0) {
    return buildInvalidOperationMsg(&msg, "empty table name");
  }

  code = createSName(pName, &sToken, acctId, dbName, &msg);
  if (code) {
    return code;
  }

  NEXT_TOKEN(pTableName, sToken);

  if (sToken.n > 0) {
    return buildInvalidOperationMsg(&msg, "table name format is wrong");
  }

  return TSDB_CODE_SUCCESS;
}

int32_t qBuildStmtOutput(SQuery* pQuery, SHashObj* pVgHash, SHashObj* pBlockHash) {
  SVnodeModifOpStmt*  modifyNode = (SVnodeModifOpStmt*)pQuery->pRoot;
  int32_t             code = 0;
  SInsertParseContext insertCtx = {
      .pVgroupsHashObj = pVgHash,
      .pTableBlockHashObj = pBlockHash,
      .pOutput = (SVnodeModifOpStmt*)pQuery->pRoot,
  };

  // merge according to vgId
  if (taosHashGetSize(insertCtx.pTableBlockHashObj) > 0) {
    CHECK_CODE(mergeTableDataBlocks(insertCtx.pTableBlockHashObj, modifyNode->payloadType, &insertCtx.pVgDataBlocks));
  }

  CHECK_CODE(buildOutput(&insertCtx));

  return TSDB_CODE_SUCCESS;
}

int32_t qBindStmtTagsValue(void* pBlock, void* boundTags, int64_t suid, char* tName, TAOS_MULTI_BIND* bind,
                           char* msgBuf, int32_t msgBufLen) {
  STableDataBlocks*   pDataBlock = (STableDataBlocks*)pBlock;
  SMsgBuf             pBuf = {.buf = msgBuf, .len = msgBufLen};
  SParsedDataColInfo* tags = (SParsedDataColInfo*)boundTags;
  if (NULL == tags) {
    return TSDB_CODE_QRY_APP_ERROR;
  }

  SKVRowBuilder tagBuilder;
  if (tdInitKVRowBuilder(&tagBuilder) < 0) {
    return TSDB_CODE_TSC_OUT_OF_MEMORY;
  }

  SSchema* pSchema = pDataBlock->pTableMeta->schema;
  SKvParam param = {.builder = &tagBuilder};

  for (int c = 0; c < tags->numOfBound; ++c) {
    if (bind[c].is_null && bind[c].is_null[0]) {
      KvRowAppend(&pBuf, NULL, 0, &param);
      continue;
    }

    SSchema* pTagSchema = &pSchema[tags->boundColumns[c] - 1];  // colId starts with 1
    param.schema = pTagSchema;

    int32_t colLen = pTagSchema->bytes;
    if (IS_VAR_DATA_TYPE(pTagSchema->type)) {
      colLen = bind[c].length[0];
    }

    CHECK_CODE(KvRowAppend(&pBuf, (char*)bind[c].buffer, colLen, &param));
  }

  SKVRow row = tdGetKVRowFromBuilder(&tagBuilder);
  if (NULL == row) {
    tdDestroyKVRowBuilder(&tagBuilder);
    return buildInvalidOperationMsg(&pBuf, "tag value expected");
  }
  tdSortKVRowByColIdx(row);

  SVCreateTbReq tbReq = {0};
  CHECK_CODE(buildCreateTbReq(&tbReq, tName, row, suid));
  CHECK_CODE(buildCreateTbMsg(pDataBlock, &tbReq));

  destroyCreateSubTbReq(&tbReq);
  tdDestroyKVRowBuilder(&tagBuilder);

  return TSDB_CODE_SUCCESS;
}

int32_t qBindStmtColsValue(void* pBlock, TAOS_MULTI_BIND* bind, char* msgBuf, int32_t msgBufLen) {
  STableDataBlocks*   pDataBlock = (STableDataBlocks*)pBlock;
  SSchema*            pSchema = getTableColumnSchema(pDataBlock->pTableMeta);
  int32_t             extendedRowSize = getExtendedRowSize(pDataBlock);
  SParsedDataColInfo* spd = &pDataBlock->boundColumnInfo;
  SRowBuilder*        pBuilder = &pDataBlock->rowBuilder;
  SMemParam           param = {.rb = pBuilder};
  SMsgBuf             pBuf = {.buf = msgBuf, .len = msgBufLen};
  int32_t             rowNum = bind->num;

  CHECK_CODE(initRowBuilder(&pDataBlock->rowBuilder, pDataBlock->pTableMeta->sversion, &pDataBlock->boundColumnInfo));

  CHECK_CODE(allocateMemForSize(pDataBlock, extendedRowSize * bind->num));

  for (int32_t r = 0; r < bind->num; ++r) {
    STSRow* row = (STSRow*)(pDataBlock->pData + pDataBlock->size);  // skip the SSubmitBlk header
    tdSRowResetBuf(pBuilder, row);

    for (int c = 0; c < spd->numOfBound; ++c) {
      SSchema* pColSchema = &pSchema[spd->boundColumns[c] - 1];

      if (bind[c].num != rowNum) {
        return buildInvalidOperationMsg(&pBuf, "row number in each bind param should be the same");
      }

      param.schema = pColSchema;
      getSTSRowAppendInfo(pBuilder->rowType, spd, c, &param.toffset, &param.colIdx);

      if (bind[c].is_null && bind[c].is_null[r]) {
        if (pColSchema->colId == PRIMARYKEY_TIMESTAMP_COL_ID) {
          return buildInvalidOperationMsg(&pBuf, "primary timestamp should not be NULL");
        }

        CHECK_CODE(MemRowAppend(&pBuf, NULL, 0, &param));
      } else {
        if (bind[c].buffer_type != pColSchema->type) {
          return buildInvalidOperationMsg(&pBuf, "column type mis-match with buffer type");
        }

        int32_t colLen = pColSchema->bytes;
        if (IS_VAR_DATA_TYPE(pColSchema->type)) {
          colLen = bind[c].length[r];
        }

        CHECK_CODE(MemRowAppend(&pBuf, (char*)bind[c].buffer + bind[c].buffer_length * r, colLen, &param));
      }

      if (PRIMARYKEY_TIMESTAMP_COL_ID == pColSchema->colId) {
        TSKEY tsKey = TD_ROW_KEY(row);
        checkTimestamp(pDataBlock, (const char*)&tsKey);
      }
    }
    // set the null value for the columns that do not assign values
    if ((spd->numOfBound < spd->numOfCols) && TD_IS_TP_ROW(row)) {
      for (int32_t i = 0; i < spd->numOfCols; ++i) {
        if (spd->cols[i].valStat == VAL_STAT_NONE) {  // the primary TS key is not VAL_STAT_NONE
          tdAppendColValToTpRow(pBuilder, TD_VTYPE_NONE, getNullValue(pSchema[i].type), true, pSchema[i].type, i,
                                spd->cols[i].toffset);
        }
      }
    }
#ifdef TD_DEBUG_PRINT_ROW
    STSchema* pSTSchema = tdGetSTSChemaFromSSChema(&pSchema, spd->numOfCols);
    tdSRowPrint(row, pSTSchema, __func__);
    taosMemoryFree(pSTSchema);
#endif
    pDataBlock->size += extendedRowSize;
  }

  SSubmitBlk* pBlocks = (SSubmitBlk*)(pDataBlock->pData);
  if (TSDB_CODE_SUCCESS != setBlockInfo(pBlocks, pDataBlock, bind->num)) {
    return buildInvalidOperationMsg(&pBuf, "too many rows in sql, total number of rows should be less than 32767");
  }

  return TSDB_CODE_SUCCESS;
}

int32_t qBindStmtSingleColValue(void* pBlock, TAOS_MULTI_BIND* bind, char* msgBuf, int32_t msgBufLen, int32_t colIdx,
                                int32_t rowNum) {
  STableDataBlocks*   pDataBlock = (STableDataBlocks*)pBlock;
  SSchema*            pSchema = getTableColumnSchema(pDataBlock->pTableMeta);
  int32_t             extendedRowSize = getExtendedRowSize(pDataBlock);
  SParsedDataColInfo* spd = &pDataBlock->boundColumnInfo;
  SRowBuilder*        pBuilder = &pDataBlock->rowBuilder;
  SMemParam           param = {.rb = pBuilder};
  SMsgBuf             pBuf = {.buf = msgBuf, .len = msgBufLen};
  bool                rowStart = (0 == colIdx);
  bool                rowEnd = ((colIdx + 1) == spd->numOfBound);

  if (rowStart) {
    CHECK_CODE(initRowBuilder(&pDataBlock->rowBuilder, pDataBlock->pTableMeta->sversion, &pDataBlock->boundColumnInfo));
    CHECK_CODE(allocateMemForSize(pDataBlock, extendedRowSize * bind->num));
  }

  for (int32_t r = 0; r < bind->num; ++r) {
    STSRow* row = (STSRow*)(pDataBlock->pData + pDataBlock->size + extendedRowSize * r);  // skip the SSubmitBlk header
    if (rowStart) {
      tdSRowResetBuf(pBuilder, row);
    } else {
      tdSRowGetBuf(pBuilder, row);
    }

    SSchema* pColSchema = &pSchema[spd->boundColumns[colIdx] - 1];

    if (bind->num != rowNum) {
      return buildInvalidOperationMsg(&pBuf, "row number in each bind param should be the same");
    }

    param.schema = pColSchema;
    getSTSRowAppendInfo(pBuilder->rowType, spd, colIdx, &param.toffset, &param.colIdx);

    if (bind->is_null && bind->is_null[r]) {
      if (pColSchema->colId == PRIMARYKEY_TIMESTAMP_COL_ID) {
        return buildInvalidOperationMsg(&pBuf, "primary timestamp should not be NULL");
      }

      CHECK_CODE(MemRowAppend(&pBuf, NULL, 0, &param));
    } else {
      if (bind->buffer_type != pColSchema->type) {
        return buildInvalidOperationMsg(&pBuf, "column type mis-match with buffer type");
      }

      int32_t colLen = pColSchema->bytes;
      if (IS_VAR_DATA_TYPE(pColSchema->type)) {
        colLen = bind->length[r];
      }

      CHECK_CODE(MemRowAppend(&pBuf, (char*)bind->buffer + bind->buffer_length * r, colLen, &param));
    }

    if (PRIMARYKEY_TIMESTAMP_COL_ID == pColSchema->colId) {
      TSKEY tsKey = TD_ROW_KEY(row);
      checkTimestamp(pDataBlock, (const char*)&tsKey);
    }

    // set the null value for the columns that do not assign values
    if (rowEnd && (spd->numOfBound < spd->numOfCols) && TD_IS_TP_ROW(row)) {
      for (int32_t i = 0; i < spd->numOfCols; ++i) {
        if (spd->cols[i].valStat == VAL_STAT_NONE) {  // the primary TS key is not VAL_STAT_NONE
          tdAppendColValToTpRow(pBuilder, TD_VTYPE_NONE, getNullValue(pSchema[i].type), true, pSchema[i].type, i,
                                spd->cols[i].toffset);
        }
      }
    }

#ifdef TD_DEBUG_PRINT_ROW
    if (rowEnd) {
      STSchema* pSTSchema = tdGetSTSChemaFromSSChema(&pSchema, spd->numOfCols);
      tdSRowPrint(row, pSTSchema, __func__);
      taosMemoryFree(pSTSchema);
    }
#endif
  }

  if (rowEnd) {
    pDataBlock->size += extendedRowSize * bind->num;

    SSubmitBlk* pBlocks = (SSubmitBlk*)(pDataBlock->pData);
    if (TSDB_CODE_SUCCESS != setBlockInfo(pBlocks, pDataBlock, bind->num)) {
      return buildInvalidOperationMsg(&pBuf, "too many rows in sql, total number of rows should be less than 32767");
    }
  }

  return TSDB_CODE_SUCCESS;
}

int32_t buildBoundFields(SParsedDataColInfo* boundInfo, SSchema* pSchema, int32_t* fieldNum, TAOS_FIELD** fields) {
  if (fields) {
    *fields = taosMemoryCalloc(boundInfo->numOfBound, sizeof(TAOS_FIELD));
    if (NULL == *fields) {
      return TSDB_CODE_OUT_OF_MEMORY;
    }

    for (int32_t i = 0; i < boundInfo->numOfBound; ++i) {
      SSchema* pTagSchema = &pSchema[boundInfo->boundColumns[i] - 1];
      strcpy((*fields)[i].name, pTagSchema->name);
      (*fields)[i].type = pTagSchema->type;
      (*fields)[i].bytes = pTagSchema->bytes;
    }
  }

  *fieldNum = boundInfo->numOfBound;

  return TSDB_CODE_SUCCESS;
}

int32_t qBuildStmtTagFields(void* pBlock, void* boundTags, int32_t* fieldNum, TAOS_FIELD** fields) {
  STableDataBlocks*   pDataBlock = (STableDataBlocks*)pBlock;
  SParsedDataColInfo* tags = (SParsedDataColInfo*)boundTags;
  if (NULL == tags) {
    return TSDB_CODE_QRY_APP_ERROR;
  }

  SSchema* pSchema = getTableTagSchema(pDataBlock->pTableMeta);
  if (tags->numOfBound <= 0) {
    *fieldNum = 0;
    *fields = NULL;

    return TSDB_CODE_SUCCESS;
  }

  CHECK_CODE(buildBoundFields(tags, pSchema, fieldNum, fields));

  return TSDB_CODE_SUCCESS;
}

int32_t qBuildStmtColFields(void* pBlock, int32_t* fieldNum, TAOS_FIELD** fields) {
  STableDataBlocks* pDataBlock = (STableDataBlocks*)pBlock;
  SSchema*          pSchema = getTableColumnSchema(pDataBlock->pTableMeta);
  if (pDataBlock->boundColumnInfo.numOfBound <= 0) {
    *fieldNum = 0;
    if (fields) {
      *fields = NULL;
    }

    return TSDB_CODE_SUCCESS;
  }

  CHECK_CODE(buildBoundFields(&pDataBlock->boundColumnInfo, pSchema, fieldNum, fields));

  return TSDB_CODE_SUCCESS;
}

// schemaless logic start

typedef struct SmlExecHandle {
  SHashObj* pBlockHash;

  SParsedDataColInfo tags;          // each table
  SKVRowBuilder      tagsBuilder;   // each table
  SVCreateTbReq      createTblReq;  // each table

  SQuery* pQuery;
} SSmlExecHandle;

static int32_t smlBoundColumnData(SArray* cols, SParsedDataColInfo* pColList, SSchema* pSchema) {
  col_id_t nCols = pColList->numOfCols;

  pColList->numOfBound = 0;
  pColList->boundNullLen = 0;
  memset(pColList->boundColumns, 0, sizeof(col_id_t) * nCols);
  for (col_id_t i = 0; i < nCols; ++i) {
    pColList->cols[i].valStat = VAL_STAT_NONE;
  }

  bool     isOrdered = true;
  col_id_t lastColIdx = -1;  // last column found
  for (int i = 0; i < taosArrayGetSize(cols); ++i) {
    SSmlKv*  kv = taosArrayGetP(cols, i);
    SToken   sToken = {.n = kv->keyLen, .z = (char*)kv->key};
    col_id_t t = lastColIdx + 1;
    col_id_t index = findCol(&sToken, t, nCols, pSchema);
    if (index < 0 && t > 0) {
      index = findCol(&sToken, 0, t, pSchema);
      isOrdered = false;
    }
    if (index < 0) {
      return TSDB_CODE_SML_INVALID_DATA;
    }
    if (pColList->cols[index].valStat == VAL_STAT_HAS) {
      return TSDB_CODE_SML_INVALID_DATA;
    }
    lastColIdx = index;
    pColList->cols[index].valStat = VAL_STAT_HAS;
    pColList->boundColumns[pColList->numOfBound] = index + PRIMARYKEY_TIMESTAMP_COL_ID;
    ++pColList->numOfBound;
    switch (pSchema[t].type) {
      case TSDB_DATA_TYPE_BINARY:
        pColList->boundNullLen += (sizeof(VarDataOffsetT) + VARSTR_HEADER_SIZE + CHAR_BYTES);
        break;
      case TSDB_DATA_TYPE_NCHAR:
        pColList->boundNullLen += (sizeof(VarDataOffsetT) + VARSTR_HEADER_SIZE + TSDB_NCHAR_SIZE);
        break;
      default:
        pColList->boundNullLen += TYPE_BYTES[pSchema[t].type];
        break;
    }
  }

  pColList->orderStatus = isOrdered ? ORDER_STATUS_ORDERED : ORDER_STATUS_DISORDERED;

  if (!isOrdered) {
    pColList->colIdxInfo = taosMemoryCalloc(pColList->numOfBound, sizeof(SBoundIdxInfo));
    if (NULL == pColList->colIdxInfo) {
      return TSDB_CODE_TSC_OUT_OF_MEMORY;
    }
    SBoundIdxInfo* pColIdx = pColList->colIdxInfo;
    for (col_id_t i = 0; i < pColList->numOfBound; ++i) {
      pColIdx[i].schemaColIdx = pColList->boundColumns[i];
      pColIdx[i].boundIdx = i;
    }
    qsort(pColIdx, pColList->numOfBound, sizeof(SBoundIdxInfo), schemaIdxCompar);
    for (col_id_t i = 0; i < pColList->numOfBound; ++i) {
      pColIdx[i].finalIdx = i;
    }
    qsort(pColIdx, pColList->numOfBound, sizeof(SBoundIdxInfo), boundIdxCompar);
  }

  if (pColList->numOfCols > pColList->numOfBound) {
    memset(&pColList->boundColumns[pColList->numOfBound], 0,
           sizeof(col_id_t) * (pColList->numOfCols - pColList->numOfBound));
  }

  return TSDB_CODE_SUCCESS;
}

static int32_t smlBuildTagRow(SArray* cols, SKVRowBuilder* tagsBuilder, SParsedDataColInfo* tags, SSchema* pSchema,
                              SKVRow* row, SMsgBuf* msg) {
  if (tdInitKVRowBuilder(tagsBuilder) < 0) {
    return TSDB_CODE_TSC_OUT_OF_MEMORY;
  }

  SKvParam param = {.builder = tagsBuilder};
  for (int i = 0; i < tags->numOfBound; ++i) {
    SSchema* pTagSchema = &pSchema[tags->boundColumns[i] - 1];  // colId starts with 1
    param.schema = pTagSchema;
    SSmlKv* kv = taosArrayGetP(cols, i);
    KvRowAppend(msg, kv->value, kv->valueLen, &param);
  }

  *row = tdGetKVRowFromBuilder(tagsBuilder);
  if (*row == NULL) {
    return TSDB_CODE_SML_INVALID_DATA;
  }
  tdSortKVRowByColIdx(*row);
  return TSDB_CODE_SUCCESS;
}

<<<<<<< HEAD
int32_t smlBindData(void *handle, SArray *tags, SArray *colsSchema, SArray *cols, bool format,
                    STableMeta *pTableMeta, char *tableName, char *msgBuf, int16_t msgBufLen) {
=======
int32_t smlBindData(void* handle, SArray* tags, SArray* colsFormat, SArray* colsSchema, SArray* cols, bool format,
                    STableMeta* pTableMeta, char* tableName, char* msgBuf, int16_t msgBufLen) {
>>>>>>> 58d3ac9d
  SMsgBuf pBuf = {.buf = msgBuf, .len = msgBufLen};

  SSmlExecHandle* smlHandle = (SSmlExecHandle*)handle;
  SSchema*        pTagsSchema = getTableTagSchema(pTableMeta);
  setBoundColumnInfo(&smlHandle->tags, pTagsSchema, getNumOfTags(pTableMeta));
  int ret = smlBoundColumnData(tags, &smlHandle->tags, pTagsSchema);
  if (ret != TSDB_CODE_SUCCESS) {
    buildInvalidOperationMsg(&pBuf, "bound tags error");
    return ret;
  }
  SKVRow row = NULL;
  ret = smlBuildTagRow(tags, &smlHandle->tagsBuilder, &smlHandle->tags, pTagsSchema, &row, &pBuf);
  if (ret != TSDB_CODE_SUCCESS) {
    return ret;
  }

  buildCreateTbReq(&smlHandle->createTblReq, tableName, row, pTableMeta->suid);

  STableDataBlocks* pDataBlock = NULL;
  ret = getDataBlockFromList(smlHandle->pBlockHash, &pTableMeta->uid, sizeof(pTableMeta->uid),
                             TSDB_DEFAULT_PAYLOAD_SIZE, sizeof(SSubmitBlk), getTableInfo(pTableMeta).rowSize,
                             pTableMeta, &pDataBlock, NULL, &smlHandle->createTblReq);
  if (ret != TSDB_CODE_SUCCESS) {
    buildInvalidOperationMsg(&pBuf, "create data block error");
    return ret;
  }

  SSchema* pSchema = getTableColumnSchema(pTableMeta);

  ret = smlBoundColumnData(colsSchema, &pDataBlock->boundColumnInfo, pSchema);
  if (ret != TSDB_CODE_SUCCESS) {
    buildInvalidOperationMsg(&pBuf, "bound cols error");
    return ret;
  }
  int32_t             extendedRowSize = getExtendedRowSize(pDataBlock);
  SParsedDataColInfo* spd = &pDataBlock->boundColumnInfo;
  SRowBuilder*        pBuilder = &pDataBlock->rowBuilder;
  SMemParam           param = {.rb = pBuilder};

  initRowBuilder(&pDataBlock->rowBuilder, pDataBlock->pTableMeta->sversion, &pDataBlock->boundColumnInfo);

<<<<<<< HEAD
  int32_t rowNum = taosArrayGetSize(cols);
  if(rowNum <= 0) {
=======
  int32_t rowNum = format ? taosArrayGetSize(colsFormat) : taosArrayGetSize(cols);
  if (rowNum <= 0) {
>>>>>>> 58d3ac9d
    return buildInvalidOperationMsg(&pBuf, "cols size <= 0");
  }
  ret = allocateMemForSize(pDataBlock, extendedRowSize * rowNum);
  if (ret != TSDB_CODE_SUCCESS) {
    buildInvalidOperationMsg(&pBuf, "allocate memory error");
    return ret;
  }
  for (int32_t r = 0; r < rowNum; ++r) {
    STSRow* row = (STSRow*)(pDataBlock->pData + pDataBlock->size);  // skip the SSubmitBlk header
    tdSRowResetBuf(pBuilder, row);
<<<<<<< HEAD
    void *rowData = taosArrayGetP(cols, r);
    size_t rowDataSize = 0;
    if(format){
      rowDataSize = taosArrayGetSize(rowData);
=======
    void*  rowData = NULL;
    size_t rowDataSize = 0;
    if (format) {
      rowData = taosArrayGetP(colsFormat, r);
      rowDataSize = taosArrayGetSize(rowData);
    } else {
      rowData = taosArrayGetP(cols, r);
>>>>>>> 58d3ac9d
    }

    // 1. set the parsed value from sql string
    for (int c = 0, j = 0; c < spd->numOfBound; ++c) {
      SSchema* pColSchema = &pSchema[spd->boundColumns[c] - 1];

      param.schema = pColSchema;
      getSTSRowAppendInfo(pBuilder->rowType, spd, c, &param.toffset, &param.colIdx);

      SSmlKv* kv = NULL;
      if (format) {
        if (j < rowDataSize) {
          kv = taosArrayGetP(rowData, j);
          if (rowDataSize != spd->numOfBound &&
              (kv->keyLen != strlen(pColSchema->name) || strncmp(kv->key, pColSchema->name, kv->keyLen) != 0)) {
            kv = NULL;
          } else {
            j++;
          }
        }
      } else {
        void** p = taosHashGet(rowData, pColSchema->name, strlen(pColSchema->name));
        if (p) kv = *p;
      }

      if (!kv || kv->length == 0) {
        MemRowAppend(&pBuf, NULL, 0, &param);
      } else {
        int32_t colLen = pColSchema->bytes;
        if (IS_VAR_DATA_TYPE(pColSchema->type)) {
          colLen = kv->length;
        } else if (pColSchema->type == TSDB_DATA_TYPE_TIMESTAMP) {
          kv->i = convertTimePrecision(kv->i, TSDB_TIME_PRECISION_NANO, pTableMeta->tableInfo.precision);
        }

        MemRowAppend(&pBuf, &(kv->value), colLen, &param);
      }

      if (PRIMARYKEY_TIMESTAMP_COL_ID == pColSchema->colId) {
        TSKEY tsKey = TD_ROW_KEY(row);
        checkTimestamp(pDataBlock, (const char*)&tsKey);
      }
    }

    // set the null value for the columns that do not assign values
    if ((spd->numOfBound < spd->numOfCols) && TD_IS_TP_ROW(row)) {
      for (int32_t i = 0; i < spd->numOfCols; ++i) {
        if (spd->cols[i].valStat == VAL_STAT_NONE) {  // the primary TS key is not VAL_STAT_NONE
          tdAppendColValToTpRow(pBuilder, TD_VTYPE_NONE, getNullValue(pSchema[i].type), true, pSchema[i].type, i,
                                spd->cols[i].toffset);
        }
      }
    }

    pDataBlock->size += extendedRowSize;
  }

  SSubmitBlk* pBlocks = (SSubmitBlk*)(pDataBlock->pData);
  if (TSDB_CODE_SUCCESS != setBlockInfo(pBlocks, pDataBlock, rowNum)) {
    return buildInvalidOperationMsg(&pBuf, "too many rows in sql, total number of rows should be less than 32767");
  }

  return TSDB_CODE_SUCCESS;
}

void* smlInitHandle(SQuery* pQuery) {
  SSmlExecHandle* handle = taosMemoryCalloc(1, sizeof(SSmlExecHandle));
  if (!handle) return NULL;
  handle->pBlockHash = taosHashInit(16, taosGetDefaultHashFunction(TSDB_DATA_TYPE_BIGINT), true, false);
  handle->pQuery = pQuery;

  return handle;
}

void smlDestroyHandle(void* pHandle) {
  if (!pHandle) return;
  SSmlExecHandle* handle = (SSmlExecHandle*)pHandle;
  destroyBlockHashmap(handle->pBlockHash);
  taosMemoryFree(handle);
}

int32_t smlBuildOutput(void* handle, SHashObj* pVgHash) {
  SSmlExecHandle* smlHandle = (SSmlExecHandle*)handle;
  return qBuildStmtOutput(smlHandle->pQuery, pVgHash, smlHandle->pBlockHash);
}
// schemaless logic end<|MERGE_RESOLUTION|>--- conflicted
+++ resolved
@@ -1679,13 +1679,8 @@
   return TSDB_CODE_SUCCESS;
 }
 
-<<<<<<< HEAD
 int32_t smlBindData(void *handle, SArray *tags, SArray *colsSchema, SArray *cols, bool format,
                     STableMeta *pTableMeta, char *tableName, char *msgBuf, int16_t msgBufLen) {
-=======
-int32_t smlBindData(void* handle, SArray* tags, SArray* colsFormat, SArray* colsSchema, SArray* cols, bool format,
-                    STableMeta* pTableMeta, char* tableName, char* msgBuf, int16_t msgBufLen) {
->>>>>>> 58d3ac9d
   SMsgBuf pBuf = {.buf = msgBuf, .len = msgBufLen};
 
   SSmlExecHandle* smlHandle = (SSmlExecHandle*)handle;
@@ -1727,13 +1722,8 @@
 
   initRowBuilder(&pDataBlock->rowBuilder, pDataBlock->pTableMeta->sversion, &pDataBlock->boundColumnInfo);
 
-<<<<<<< HEAD
   int32_t rowNum = taosArrayGetSize(cols);
   if(rowNum <= 0) {
-=======
-  int32_t rowNum = format ? taosArrayGetSize(colsFormat) : taosArrayGetSize(cols);
-  if (rowNum <= 0) {
->>>>>>> 58d3ac9d
     return buildInvalidOperationMsg(&pBuf, "cols size <= 0");
   }
   ret = allocateMemForSize(pDataBlock, extendedRowSize * rowNum);
@@ -1744,20 +1734,10 @@
   for (int32_t r = 0; r < rowNum; ++r) {
     STSRow* row = (STSRow*)(pDataBlock->pData + pDataBlock->size);  // skip the SSubmitBlk header
     tdSRowResetBuf(pBuilder, row);
-<<<<<<< HEAD
     void *rowData = taosArrayGetP(cols, r);
     size_t rowDataSize = 0;
     if(format){
       rowDataSize = taosArrayGetSize(rowData);
-=======
-    void*  rowData = NULL;
-    size_t rowDataSize = 0;
-    if (format) {
-      rowData = taosArrayGetP(colsFormat, r);
-      rowDataSize = taosArrayGetSize(rowData);
-    } else {
-      rowData = taosArrayGetP(cols, r);
->>>>>>> 58d3ac9d
     }
 
     // 1. set the parsed value from sql string
