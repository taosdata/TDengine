--- conflicted
+++ resolved
@@ -1,15 +1,12 @@
 aux_source_directory(src PARSER_SRC)
-<<<<<<< HEAD
 
 IF (TD_ENTERPRISE)
   LIST(APPEND PARSER_SRC ${TD_ENTERPRISE_DIR}/src/plugins/view/src/parserView.c)
 ENDIF ()
 
-=======
 IF (TD_BI_SUPPORT)
   LIST(APPEND PARSER_SRC ${TD_ENTERPRISE_DIR}/src/plugins/bi/src/biRewriteQuery.c)
 ENDIF ()
->>>>>>> 5b117199
 add_library(parser STATIC ${PARSER_SRC})
 target_include_directories(
         parser
