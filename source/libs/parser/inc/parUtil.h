/*
 * Copyright (c) 2019 TAOS Data, Inc. <jhtao@taosdata.com>
 *
 * This program is free software: you can use, redistribute, and/or modify
 * it under the terms of the GNU Affero General Public License, version 3
 * or later ("AGPL"), as published by the Free Software Foundation.
 *
 * This program is distributed in the hope that it will be useful, but WITHOUT
 * ANY WARRANTY; without even the implied warranty of MERCHANTABILITY or
 * FITNESS FOR A PARTICULAR PURPOSE.
 *
 * You should have received a copy of the GNU Affero General Public License
 * along with this program. If not, see <http://www.gnu.org/licenses/>.
 */

#ifndef TDENGINE_PARSER_UTIL_H
#define TDENGINE_PARSER_UTIL_H

#ifdef __cplusplus
extern "C" {
#endif

#include "catalog.h"
#include "os.h"
#include "parser.h"
#include "parToken.h"
#include "query.h"

<<<<<<< HEAD
#define parserFatal(param, ...) qFatal(param ", parser", ##__VA_ARGS__)
#define parserError(param, ...) qError(param ", parser", ##__VA_ARGS__)
#define parserWarn(param, ...)  qWarn (param ", parser", ##__VA_ARGS__)
#define parserInfo(param, ...)  qInfo (param ", parser", ##__VA_ARGS__)
#define parserDebug(param, ...) qDebug(param ", parser", ##__VA_ARGS__)
#define parserTrace(param, ...) qTrace(param ", parser", ##__VA_ARGS__)
=======
#define parserFatal(param, ...) qFatal("parser " param, ##__VA_ARGS__)
#define parserError(param, ...) qError("parser " param, ##__VA_ARGS__)
#define parserWarn(param, ...)  qWarn ("parser " param, ##__VA_ARGS__)
#define parserInfo(param, ...)  qInfo ("parser " param, ##__VA_ARGS__)
#define parserDebug(param, ...) qDebug("parser " param, ##__VA_ARGS__)
#define parserTrace(param, ...) qTrace("parser " param, ##__VA_ARGS__)
>>>>>>> d029eb30

#define ROWTS_PSEUDO_COLUMN_NAME "_rowts"
#define C0_PSEUDO_COLUMN_NAME    "_c0"

#define IS_NOW_STR(s, n)                                                       \
  ((*(s) == 'n' || *(s) == 'N') && (*((s) + 1) == 'o' || *((s) + 1) == 'O') && \
   (*((s) + 2) == 'w' || *((s) + 2) == 'W') && (n == 3 || (n == 5 && *((s) + 3) == '(' && *((s) + 4) == ')')))

#define IS_TODAY_STR(s, n)                                                                 \
  ((*(s) == 't' || *(s) == 'T') && (*((s) + 1) == 'o' || *((s) + 1) == 'O') &&             \
   (*((s) + 2) == 'd' || *((s) + 2) == 'D') && (*((s) + 3) == 'a' || *((s) + 3) == 'A') && \
   (*((s) + 4) == 'y' || *((s) + 4) == 'Y') && (n == 5 || (n == 7 && *((s) + 5) == '(' && *((s) + 6) == ')')))

#define IS_NULL_STR(s, n)                                                                \
  (n == 4 && (*(s) == 'N' || *(s) == 'n') && (*((s) + 1) == 'U' || *((s) + 1) == 'u') && \
   (*((s) + 2) == 'L' || *((s) + 2) == 'l') && (*((s) + 3) == 'L' || *((s) + 3) == 'l'))

#define NEXT_TOKEN_WITH_PREV(pSql, token)           \
  do {                                              \
    int32_t index = 0;                              \
    token = tStrGetToken(pSql, &index, true, NULL); \
    pSql += index;                                  \
  } while (0)

#define NEXT_TOKEN_WITH_PREV_EXT(pSql, token, pIgnoreComma) \
  do {                                                      \
    int32_t index = 0;                                      \
    token = tStrGetToken(pSql, &index, true, pIgnoreComma); \
    pSql += index;                                          \
  } while (0)

#define NEXT_TOKEN_KEEP_SQL(pSql, token, index)      \
  do {                                               \
    token = tStrGetToken(pSql, &index, false, NULL); \
  } while (0)

#define NEXT_VALID_TOKEN(pSql, token)           \
  do {                                          \
    (token).n = tGetToken(pSql, &(token).type); \
    (token).z = (char*)pSql;                    \
    pSql += (token).n;                          \
  } while (TK_NK_SPACE == (token).type)

typedef struct SMsgBuf {
  int32_t len;
  char*   buf;
} SMsgBuf;

typedef struct SParseTablesMetaReq {
  char      dbFName[TSDB_DB_FNAME_LEN];
  SHashObj* pTables;
} SParseTablesMetaReq;

typedef enum ECatalogReqType {
  CATALOG_REQ_TYPE_META = 1,
  CATALOG_REQ_TYPE_VGROUP,
  CATALOG_REQ_TYPE_BOTH
} ECatalogReqType;

typedef struct SInsertTablesMetaReq {
  char    dbFName[TSDB_DB_FNAME_LEN];
  SArray* pTableMetaPos;
  SArray* pTableMetaReq;  // element is SName
  SArray* pTableVgroupPos;
  SArray* pTableVgroupReq;  // element is SName
} SInsertTablesMetaReq;

typedef struct SParseMetaCache {
  SHashObj* pTableMeta;    // key is tbFName, element is STableMeta*
  SHashObj* pDbVgroup;     // key is dbFName, element is SArray<SVgroupInfo>*
  SHashObj* pTableVgroup;  // key is tbFName, element is SVgroupInfo*
  SHashObj* pDbCfg;        // key is tbFName, element is SDbCfgInfo*
  SHashObj* pDbInfo;       // key is tbFName, element is SDbInfo*
  SHashObj* pUserAuth;     // key is SUserAuthInfo serialized string, element is bool indicating whether or not to pass
  SHashObj* pUdf;          // key is funcName, element is SFuncInfo*
  SHashObj* pTableIndex;   // key is tbFName, element is SArray<STableIndexInfo>*
  SHashObj* pTableCfg;     // key is tbFName, element is STableCfg*
  SHashObj* pViews;        // key is viewFName, element is SViewMeta*
  SHashObj* pTableTSMAs;   // key is tbFName, elements are SArray<STableTSMAInfo*>
  SHashObj* pTSMAs;        // key is tsmaFName, elements are STableTSMAInfo*
  SHashObj* pTableName;    // key is tbFUid, elements is STableMeta*(append with tbName)
  SArray*   pVSubTables;   // element is SVSubTablesRsp
  SArray*   pDnodes;       // element is SEpSet
  bool      dnodeRequired;
  bool      forceFetchViewMeta;
} SParseMetaCache;

int32_t generateSyntaxErrMsg(SMsgBuf* pBuf, int32_t errCode, ...);
int32_t generateSyntaxErrMsgExt(SMsgBuf* pBuf, int32_t errCode, const char* pFormat, ...);
int32_t buildInvalidOperationMsg(SMsgBuf* pMsgBuf, const char* msg);
int32_t buildInvalidOperationMsgExt(SMsgBuf* pBuf, const char* pFormat, ...);
int32_t buildSyntaxErrMsg(SMsgBuf* pBuf, const char* additionalInfo, const char* sourceStr);

SSchema*      getTableColumnSchema(const STableMeta* pTableMeta);
SSchemaExt*   getTableColumnExtSchema(const STableMeta* pTableMeta);
SSchema*      getTableTagSchema(const STableMeta* pTableMeta);
int32_t       getNumOfColumns(const STableMeta* pTableMeta);
int32_t       getNumOfTags(const STableMeta* pTableMeta);
STableComInfo getTableInfo(const STableMeta* pTableMeta);
STableMeta*   tableMetaDup(const STableMeta* pTableMeta);
int32_t getTableTypeFromTableNode(SNode *pTable);

int32_t trimString(const char* src, int32_t len, char* dst, int32_t dlen);
int32_t getVnodeSysTableTargetName(int32_t acctId, SNode* pWhere, SName* pName);
int32_t checkAndTrimValue(SToken* pToken, char* tmpTokenBuf, SMsgBuf* pMsgBuf, int8_t type);
int32_t parseTagValue(SMsgBuf* pMsgBuf, const char** pSql, uint8_t precision, SSchema* pTagSchema, SToken* pToken,
                      SArray* pTagName, SArray* pTagVals, STag** pTag, timezone_t tz, void *charsetCxt);
int32_t parseTbnameToken(SMsgBuf* pMsgBuf, char* tname, SToken* pToken, bool* pFoundCtbName);

int32_t buildCatalogReq(SParseMetaCache* pMetaCache, SCatalogReq* pCatalogReq);
int32_t putMetaDataToCache(const SCatalogReq* pCatalogReq, SMetaData* pMetaData, SParseMetaCache* pMetaCache);
int32_t reserveTableMetaInCache(int32_t acctId, const char* pDb, const char* pTable, SParseMetaCache* pMetaCache);
int32_t reserveTableMetaInCacheExt(const SName* pName, SParseMetaCache* pMetaCache);
int32_t reserveTableUidInCache(int32_t acctId, const char* pDb, const char* pTable, SParseMetaCache* pMetaCache);
int32_t reserveViewMetaInCache(int32_t acctId, const char* pDb, const char* pView, SParseMetaCache* pMetaCache);
int32_t reserveViewMetaInCacheExt(const SName* pName, SParseMetaCache* pMetaCache);
int32_t reserveDbVgInfoInCache(int32_t acctId, const char* pDb, SParseMetaCache* pMetaCache);
int32_t reserveTableVgroupInCache(int32_t acctId, const char* pDb, const char* pTable, SParseMetaCache* pMetaCache);
int32_t reserveTableVgroupInCacheExt(const SName* pName, SParseMetaCache* pMetaCache);
int32_t reserveDbVgVersionInCache(int32_t acctId, const char* pDb, SParseMetaCache* pMetaCache);
int32_t reserveDbCfgInCache(int32_t acctId, const char* pDb, SParseMetaCache* pMetaCache);
int32_t reserveUserAuthInCache(int32_t acctId, const char* pUser, const char* pDb, const char* pTable, AUTH_TYPE type,
                               SParseMetaCache* pMetaCache);
int32_t reserveViewUserAuthInCache(int32_t acctId, const char* pUser, const char* pDb, const char* pTable, AUTH_TYPE type,
                              SParseMetaCache* pMetaCache);
int32_t reserveUdfInCache(const char* pFunc, SParseMetaCache* pMetaCache);
int32_t reserveTableIndexInCache(int32_t acctId, const char* pDb, const char* pTable, SParseMetaCache* pMetaCache);
int32_t reserveTableCfgInCache(int32_t acctId, const char* pDb, const char* pTable, SParseMetaCache* pMetaCache);
int32_t reserveDnodeRequiredInCache(SParseMetaCache* pMetaCache);
int32_t reserveTableTSMAInfoInCache(int32_t acctId, const char* pDb, const char* pTable, SParseMetaCache* pMetaCache);
int32_t reserveTSMAInfoInCache(int32_t acctId, const char* pDb, const char* pTsmaName, SParseMetaCache* pMetaCache);
int32_t reserveVSubTableInCache(int32_t acctId, const char* pDb, const char* pTable, SParseMetaCache* pMetaCache);
int32_t getTableMetaFromCache(SParseMetaCache* pMetaCache, const SName* pName, STableMeta** pMeta);
int32_t getTableNameFromCache(SParseMetaCache* pMetaCache, const SName* pName, char* pTbName);
int32_t getViewMetaFromCache(SParseMetaCache* pMetaCache, const SName* pName, STableMeta** pMeta);
int32_t buildTableMetaFromViewMeta(STableMeta** pMeta, SViewMeta* pViewMeta);
int32_t getDbVgInfoFromCache(SParseMetaCache* pMetaCache, const char* pDbFName, SArray** pVgInfo);
int32_t getTableVgroupFromCache(SParseMetaCache* pMetaCache, const SName* pName, SVgroupInfo* pVgroup);
int32_t getDbTableVgroupFromCache(SParseMetaCache* pMetaCache, const SName* pName, SVgroupInfo* pVgroup);
int32_t getDbVgVersionFromCache(SParseMetaCache* pMetaCache, const char* pDbFName, int32_t* pVersion, int64_t* pDbId,
                                int32_t* pTableNum, int64_t* pStateTs);
int32_t getDbCfgFromCache(SParseMetaCache* pMetaCache, const char* pDbFName, SDbCfgInfo* pInfo);
int32_t getUserAuthFromCache(SParseMetaCache* pMetaCache, SUserAuthInfo* pAuthReq, SUserAuthRes* pAuthRes);
int32_t getUdfInfoFromCache(SParseMetaCache* pMetaCache, const char* pFunc, SFuncInfo* pInfo);
int32_t getTableIndexFromCache(SParseMetaCache* pMetaCache, const SName* pName, SArray** pIndexes);
int32_t getTableCfgFromCache(SParseMetaCache* pMetaCache, const SName* pName, STableCfg** pOutput);
int32_t getDnodeListFromCache(SParseMetaCache* pMetaCache, SArray** pDnodes);
void    destoryParseMetaCache(SParseMetaCache* pMetaCache, bool request);
int32_t createSelectStmtImpl(bool isDistinct, SNodeList* pProjectionList, SNode* pTable, SNodeList* pHint, SNode** ppSelect);
int32_t getTableTsmasFromCache(SParseMetaCache* pMetaCache, const SName* pTbName, SArray** pTsmas);
int32_t getTsmaFromCache(SParseMetaCache* pMetaCache, const SName* pTsmaName, STableTSMAInfo** pTsma);

/**
 * @brief return a - b with overflow check
 * @retval val range between [INT64_MIN, INT64_MAX]
 */
int64_t int64SafeSub(int64_t a, int64_t b);
STypeMod calcTypeMod(const SDataType* pType);

#ifdef __cplusplus
}
#endif

#endif  // TDENGINE_PARSER_UTIL_H<|MERGE_RESOLUTION|>--- conflicted
+++ resolved
@@ -26,21 +26,12 @@
 #include "parToken.h"
 #include "query.h"
 
-<<<<<<< HEAD
-#define parserFatal(param, ...) qFatal(param ", parser", ##__VA_ARGS__)
-#define parserError(param, ...) qError(param ", parser", ##__VA_ARGS__)
-#define parserWarn(param, ...)  qWarn (param ", parser", ##__VA_ARGS__)
-#define parserInfo(param, ...)  qInfo (param ", parser", ##__VA_ARGS__)
-#define parserDebug(param, ...) qDebug(param ", parser", ##__VA_ARGS__)
-#define parserTrace(param, ...) qTrace(param ", parser", ##__VA_ARGS__)
-=======
 #define parserFatal(param, ...) qFatal("parser " param, ##__VA_ARGS__)
 #define parserError(param, ...) qError("parser " param, ##__VA_ARGS__)
 #define parserWarn(param, ...)  qWarn ("parser " param, ##__VA_ARGS__)
 #define parserInfo(param, ...)  qInfo ("parser " param, ##__VA_ARGS__)
 #define parserDebug(param, ...) qDebug("parser " param, ##__VA_ARGS__)
 #define parserTrace(param, ...) qTrace("parser " param, ##__VA_ARGS__)
->>>>>>> d029eb30
 
 #define ROWTS_PSEUDO_COLUMN_NAME "_rowts"
 #define C0_PSEUDO_COLUMN_NAME    "_c0"
