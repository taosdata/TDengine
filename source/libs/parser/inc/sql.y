//lemon parser file to generate sql parse by using finite-state-machine code used to parse sql
//usage: lemon sql.y

%token_prefix TK_
%token_type { SToken }
%default_type { SNode* }
%default_destructor { nodesDestroyNode($$); }

%extra_argument { SAstCreateContext* pCxt }

%include {
#include <stdio.h>
#include <stdlib.h>
#include <string.h>
#include <assert.h>
#include <stdbool.h>

#define ALLOW_FORBID_FUNC

#include "functionMgt.h"
#include "nodes.h"
#include "parToken.h"
#include "ttokendef.h"
#include "parAst.h"

#define YYSTACKDEPTH 0

#define JOINED_TABLE_MK(jt, st, A, B, E, F, G, H)                              \
  {                                                                            \
    A = createJoinTableNode(pCxt, jt, st, B, E, F);                            \
    A = addWindowOffsetClause(pCxt, A, G);                                     \
    A = addJLimitClause(pCxt, A, H);                                           \
  }

}

%syntax_error {
  if (TSDB_CODE_SUCCESS == pCxt->errCode) {
    if(TOKEN.z) {
      pCxt->errCode = generateSyntaxErrMsg(&pCxt->msgBuf, TSDB_CODE_PAR_SYNTAX_ERROR, TOKEN.z);
    } else {
      pCxt->errCode = generateSyntaxErrMsg(&pCxt->msgBuf, TSDB_CODE_PAR_INCOMPLETE_SQL);
    }
  } else if (TSDB_CODE_PAR_DB_NOT_SPECIFIED == pCxt->errCode && TK_NK_FLOAT == TOKEN.type) {
    pCxt->errCode = generateSyntaxErrMsg(&pCxt->msgBuf, TSDB_CODE_PAR_SYNTAX_ERROR, TOKEN.z);
  }
}

%left OR.
%left AND.
%left UNION ALL MINUS EXCEPT INTERSECT.
%left NK_BITAND NK_BITOR NK_LSHIFT NK_RSHIFT NK_PH.
%left NK_LT NK_GT NK_LE NK_GE NK_EQ NK_NE LIKE MATCH NMATCH REGEXP CONTAINS BETWEEN IS IN.
%left NK_PLUS NK_MINUS.
%left NK_STAR NK_SLASH NK_REM.
%left NK_CONCAT.

%right NOT.
%left NK_ARROW.

%right INNER LEFT RIGHT FULL OUTER SEMI ANTI ASOF WINDOW JOIN ON WINDOW_OFFSET JLIMIT.

/************************************************ create/alter account *****************************************/
cmd ::= CREATE ACCOUNT NK_ID PASS NK_STRING account_options.                      { pCxt->errCode = generateSyntaxErrMsg(&pCxt->msgBuf, TSDB_CODE_PAR_EXPRIE_STATEMENT); }
cmd ::= ALTER ACCOUNT NK_ID alter_account_options.                                { pCxt->errCode = generateSyntaxErrMsg(&pCxt->msgBuf, TSDB_CODE_PAR_EXPRIE_STATEMENT); }

%type account_options                                                             { int32_t }
%destructor account_options                                                       { }
account_options ::= .                                                             { }
account_options ::= account_options PPS literal.                                  { }
account_options ::= account_options TSERIES literal.                              { }
account_options ::= account_options STORAGE literal.                              { }
account_options ::= account_options STREAMS literal.                              { }
account_options ::= account_options QTIME literal.                                { }
account_options ::= account_options DBS literal.                                  { }
account_options ::= account_options USERS literal.                                { }
account_options ::= account_options CONNS literal.                                { }
account_options ::= account_options STATE literal.                                { }

%type alter_account_options                                                       { int32_t }
%destructor alter_account_options                                                 { }
alter_account_options ::= alter_account_option.                                   { }
alter_account_options ::= alter_account_options alter_account_option.             { }

%type alter_account_option                                                        { int32_t }
%destructor alter_account_option                                                  { }
alter_account_option ::= PASS literal.                                            { }
alter_account_option ::= PPS literal.                                             { }
alter_account_option ::= TSERIES literal.                                         { }
alter_account_option ::= STORAGE literal.                                         { }
alter_account_option ::= STREAMS literal.                                         { }
alter_account_option ::= QTIME literal.                                           { }
alter_account_option ::= DBS literal.                                             { }
alter_account_option ::= USERS literal.                                           { }
alter_account_option ::= CONNS literal.                                           { }
alter_account_option ::= STATE literal.                                           { }

%type ip_range_list                                                               { SNodeList* }
%destructor ip_range_list                                                         { nodesDestroyList($$); }
ip_range_list(A) ::= NK_STRING(B).                                                { A = createNodeList(pCxt, createValueNode(pCxt, TSDB_DATA_TYPE_BINARY, &B)); }
ip_range_list(A) ::= ip_range_list(B) NK_COMMA NK_STRING(C).                      { A = addNodeToList(pCxt, B, createValueNode(pCxt, TSDB_DATA_TYPE_BINARY, &C)); }

%type white_list                                                                  { SNodeList* }
%destructor white_list                                                            { nodesDestroyList($$); }
white_list(A) ::= HOST ip_range_list(B).                                          { A = B; }

%type white_list_opt                                                              { SNodeList* }
%destructor white_list_opt                                                        { nodesDestroyList($$); }
white_list_opt(A) ::= .                                                           { A = NULL; }
white_list_opt(A) ::= white_list(B).                                              { A = B; }

%type is_import_opt                                                                 { int8_t }
%destructor is_import_opt                                                           { }
is_import_opt(A) ::= .                                                              { A = 0; }
is_import_opt(A) ::= IS_IMPORT NK_INTEGER(B).                                       { A = taosStr2Int8(B.z, NULL, 10); }

%type is_createdb_opt                                                                 { int8_t }
%destructor is_createdb_opt                                                           { }
is_createdb_opt(A) ::= .                                                              { A = 0; }
is_createdb_opt(A) ::= CREATEDB NK_INTEGER(B).                                        { A = taosStr2Int8(B.z, NULL, 10); }
/************************************************ create/alter/drop user **********************************************/
cmd ::= CREATE USER user_name(A) PASS NK_STRING(B) sysinfo_opt(C) is_createdb_opt(E) is_import_opt(F)
                      white_list_opt(D).                                          {
                                                                                    pCxt->pRootNode = createCreateUserStmt(pCxt, &A, &B, C, E, F);
                                                                                    pCxt->pRootNode = addCreateUserStmtWhiteList(pCxt, pCxt->pRootNode, D);
                                                                                  }
cmd ::= ALTER USER user_name(A) PASS NK_STRING(B).                                { pCxt->pRootNode = createAlterUserStmt(pCxt, &A, TSDB_ALTER_USER_PASSWD, &B); }
cmd ::= ALTER USER user_name(A) ENABLE NK_INTEGER(B).                             { pCxt->pRootNode = createAlterUserStmt(pCxt, &A, TSDB_ALTER_USER_ENABLE, &B); }
cmd ::= ALTER USER user_name(A) SYSINFO NK_INTEGER(B).                            { pCxt->pRootNode = createAlterUserStmt(pCxt, &A, TSDB_ALTER_USER_SYSINFO, &B); }
cmd ::= ALTER USER user_name(A) CREATEDB NK_INTEGER(B).                           { pCxt->pRootNode = createAlterUserStmt(pCxt, &A, TSDB_ALTER_USER_CREATEDB, &B); }
cmd ::= ALTER USER user_name(A) ADD white_list(B).                                { pCxt->pRootNode = createAlterUserStmt(pCxt, &A, TSDB_ALTER_USER_ADD_WHITE_LIST, B); }
cmd ::= ALTER USER user_name(A) DROP white_list(B).                               { pCxt->pRootNode = createAlterUserStmt(pCxt, &A, TSDB_ALTER_USER_DROP_WHITE_LIST, B); }
cmd ::= DROP USER user_name(A).                                                   { pCxt->pRootNode = createDropUserStmt(pCxt, &A); }

%type sysinfo_opt                                                                 { int8_t }
%destructor sysinfo_opt                                                           { }
sysinfo_opt(A) ::= .                                                              { A = 1; }
sysinfo_opt(A) ::= SYSINFO NK_INTEGER(B).                                         { A = taosStr2Int8(B.z, NULL, 10); }

/************************************************ grant/revoke ********************************************************/
cmd ::= GRANT privileges(A) ON priv_level(B) with_clause_opt(D) TO user_name(C).    { pCxt->pRootNode = createGrantStmt(pCxt, A, &B, &C, D); }
cmd ::= REVOKE privileges(A) ON priv_level(B) with_clause_opt(D) FROM user_name(C). { pCxt->pRootNode = createRevokeStmt(pCxt, A, &B, &C, D); }

%type privileges                                                                  { int64_t }
%destructor privileges                                                            { }
privileges(A) ::= ALL.                                                            { A = PRIVILEGE_TYPE_ALL; }
privileges(A) ::= priv_type_list(B).                                              { A = B; }
privileges(A) ::= SUBSCRIBE.                                                      { A = PRIVILEGE_TYPE_SUBSCRIBE; }

%type priv_type_list                                                              { int64_t }
%destructor priv_type_list                                                        { }
priv_type_list(A) ::= priv_type(B).                                               { A = B; }
priv_type_list(A) ::= priv_type_list(B) NK_COMMA priv_type(C).                    { A = B | C; }

%type priv_type                                                                   { int64_t }
%destructor priv_type                                                             { }
priv_type(A) ::= READ.                                                            { A = PRIVILEGE_TYPE_READ; }
priv_type(A) ::= WRITE.                                                           { A = PRIVILEGE_TYPE_WRITE; }
priv_type(A) ::= ALTER.                                                           { A = PRIVILEGE_TYPE_ALTER; }

%type priv_level                                                                  { STokenPair }
%destructor priv_level                                                            { }
priv_level(A) ::= NK_STAR(B) NK_DOT NK_STAR(C).                                   { A.first = B; A.second = C; }
priv_level(A) ::= db_name(B) NK_DOT NK_STAR(C).                                   { A.first = B; A.second = C; }
priv_level(A) ::= db_name(B) NK_DOT table_name(C).                                { A.first = B; A.second = C; }
priv_level(A) ::= topic_name(B).                                                  { A.first = B; A.second = nil_token; }

with_clause_opt(A) ::= .                                                          { A = NULL; }
with_clause_opt(A) ::= WITH search_condition(B).                                  { A = B; }

/************************************************ create encrypt_key *********************************************/
cmd ::= CREATE ENCRYPT_KEY NK_STRING(A).                                          { pCxt->pRootNode = createEncryptKeyStmt(pCxt, &A); }

/************************************************ create drop update anode ***************************************/
cmd ::= CREATE ANODE NK_STRING(A).                                                { pCxt->pRootNode = createCreateAnodeStmt(pCxt, &A); }
cmd ::= UPDATE ANODE NK_INTEGER(A).                                               { pCxt->pRootNode = createUpdateAnodeStmt(pCxt, &A, false); }
cmd ::= UPDATE ALL ANODES.                                                        { pCxt->pRootNode = createUpdateAnodeStmt(pCxt, NULL, true); }
cmd ::= DROP ANODE NK_INTEGER(A).                                                 { pCxt->pRootNode = createDropAnodeStmt(pCxt, &A); }

/************************************************ create/drop/alter/restore dnode *********************************************/
cmd ::= CREATE DNODE dnode_endpoint(A).                                           { pCxt->pRootNode = createCreateDnodeStmt(pCxt, &A, NULL); }
cmd ::= CREATE DNODE dnode_endpoint(A) PORT NK_INTEGER(B).                        { pCxt->pRootNode = createCreateDnodeStmt(pCxt, &A, &B); }
cmd ::= DROP DNODE NK_INTEGER(A) force_opt(B).                                    { pCxt->pRootNode = createDropDnodeStmt(pCxt, &A, B, false); }
cmd ::= DROP DNODE dnode_endpoint(A) force_opt(B).                                { pCxt->pRootNode = createDropDnodeStmt(pCxt, &A, B, false); }
cmd ::= DROP DNODE NK_INTEGER(A) unsafe_opt(B).                                   { pCxt->pRootNode = createDropDnodeStmt(pCxt, &A, false, B); }
cmd ::= DROP DNODE dnode_endpoint(A) unsafe_opt(B).                               { pCxt->pRootNode = createDropDnodeStmt(pCxt, &A, false, B); }
cmd ::= ALTER DNODE NK_INTEGER(A) NK_STRING(B).                                   { pCxt->pRootNode = createAlterDnodeStmt(pCxt, &A, &B, NULL); }
cmd ::= ALTER DNODE NK_INTEGER(A) NK_STRING(B) NK_STRING(C).                      { pCxt->pRootNode = createAlterDnodeStmt(pCxt, &A, &B, &C); }
cmd ::= ALTER ALL DNODES NK_STRING(A).                                            { pCxt->pRootNode = createAlterDnodeStmt(pCxt, NULL, &A, NULL); }
cmd ::= ALTER ALL DNODES NK_STRING(A) NK_STRING(B).                               { pCxt->pRootNode = createAlterDnodeStmt(pCxt, NULL, &A, &B); }
cmd ::= RESTORE DNODE NK_INTEGER(A).                                              { pCxt->pRootNode = createRestoreComponentNodeStmt(pCxt, QUERY_NODE_RESTORE_DNODE_STMT, &A); }

%type dnode_endpoint                                                              { SToken }
%destructor dnode_endpoint                                                        { }
dnode_endpoint(A) ::= NK_STRING(B).                                               { A = B; }
dnode_endpoint(A) ::= NK_ID(B).                                                   { A = B; }
dnode_endpoint(A) ::= NK_IPTOKEN(B).                                              { A = B; }

%type force_opt                                                                   { bool }
%destructor force_opt                                                             { }
force_opt(A) ::= .                                                                { A = false; }
force_opt(A) ::= FORCE.                                                           { A = true; }

%type unsafe_opt                                                                  { bool }
%destructor unsafe_opt                                                            { }
unsafe_opt(A) ::= UNSAFE.                                                         { A = true; }

/************************************************ alter cluster *********************************************************/
cmd ::= ALTER CLUSTER NK_STRING(A).                                               { pCxt->pRootNode = createAlterClusterStmt(pCxt, &A, NULL); }
cmd ::= ALTER CLUSTER NK_STRING(A) NK_STRING(B).                                  { pCxt->pRootNode = createAlterClusterStmt(pCxt, &A, &B); }

/************************************************ alter local *********************************************************/
cmd ::= ALTER LOCAL NK_STRING(A).                                                 { pCxt->pRootNode = createAlterLocalStmt(pCxt, &A, NULL); }
cmd ::= ALTER LOCAL NK_STRING(A) NK_STRING(B).                                    { pCxt->pRootNode = createAlterLocalStmt(pCxt, &A, &B); }

/************************************************ create/drop/restore qnode ***************************************************/
cmd ::= CREATE QNODE ON DNODE NK_INTEGER(A).                                      { pCxt->pRootNode = createCreateComponentNodeStmt(pCxt, QUERY_NODE_CREATE_QNODE_STMT, &A); }
cmd ::= DROP QNODE ON DNODE NK_INTEGER(A).                                        { pCxt->pRootNode = createDropComponentNodeStmt(pCxt, QUERY_NODE_DROP_QNODE_STMT, &A); }
cmd ::= RESTORE QNODE ON DNODE NK_INTEGER(A).                                     { pCxt->pRootNode = createRestoreComponentNodeStmt(pCxt, QUERY_NODE_RESTORE_QNODE_STMT, &A); }

/************************************************ create/drop backup node ***************************************************/
// cmd ::= CREATE BACKUPNODE ON DNODE NK_INTEGER(A).                                      { pCxt->pRootNode = createCreateComponentNodeStmt(pCxt, QUERY_NODE_CREATE_BACKUP_NODE_STMT, &A); }
// cmd ::= DROP BACKUPNODE ON DNODE NK_INTEGER(A).                                        { pCxt->pRootNode = createDropComponentNodeStmt(pCxt, QUERY_NODE_DROP_BACKUP_NODE_STMT, &A); }

/************************************************ create/drop snode ***************************************************/
cmd ::= CREATE SNODE ON DNODE NK_INTEGER(A).                                      { pCxt->pRootNode = createCreateComponentNodeStmt(pCxt, QUERY_NODE_CREATE_SNODE_STMT, &A); }
cmd ::= DROP SNODE ON DNODE NK_INTEGER(A).                                        { pCxt->pRootNode = createDropComponentNodeStmt(pCxt, QUERY_NODE_DROP_SNODE_STMT, &A); }

/************************************************ create/drop bnode ***************************************/
cmd ::= CREATE BNODE ON DNODE NK_INTEGER(A) bnode_options(B).                     { pCxt->pRootNode = createCreateBnodeStmt(pCxt, &A, B); }
cmd ::= DROP BNODE ON DNODE NK_INTEGER(A).                                        { pCxt->pRootNode = createDropBnodeStmt(pCxt, &A); }

bnode_options(A) ::= .                                                            { A = createDefaultBnodeOptions(pCxt); }
bnode_options(A) ::= bnode_options(B) NK_ID(C) NK_STRING(D).                      { A = setBnodeOption(pCxt, B, &C, &D); }

/************************************************ create/drop/restore mnode ***************************************************/
cmd ::= CREATE MNODE ON DNODE NK_INTEGER(A).                                      { pCxt->pRootNode = createCreateComponentNodeStmt(pCxt, QUERY_NODE_CREATE_MNODE_STMT, &A); }
cmd ::= DROP MNODE ON DNODE NK_INTEGER(A).                                        { pCxt->pRootNode = createDropComponentNodeStmt(pCxt, QUERY_NODE_DROP_MNODE_STMT, &A); }
cmd ::= RESTORE MNODE ON DNODE NK_INTEGER(A).                                     { pCxt->pRootNode = createRestoreComponentNodeStmt(pCxt, QUERY_NODE_RESTORE_MNODE_STMT, &A); }

/************************************************ restore vnode ***************************************************/
cmd ::= RESTORE VNODE ON DNODE NK_INTEGER(A).                                     { pCxt->pRootNode = createRestoreComponentNodeStmt(pCxt, QUERY_NODE_RESTORE_VNODE_STMT, &A); }

/************************************************ create/drop/use database ********************************************/
cmd ::= CREATE DATABASE not_exists_opt(A) db_name(B) db_options(C).               { pCxt->pRootNode = createCreateDatabaseStmt(pCxt, A, &B, C); }
cmd ::= DROP DATABASE exists_opt(A) db_name(B) force_opt(C).                      { pCxt->pRootNode = createDropDatabaseStmt(pCxt, A, &B, C); }
cmd ::= USE db_name(A).                                                           { pCxt->pRootNode = createUseDatabaseStmt(pCxt, &A); }
cmd ::= ALTER DATABASE db_name(A) alter_db_options(B).                            { pCxt->pRootNode = createAlterDatabaseStmt(pCxt, &A, B); }
cmd ::= FLUSH DATABASE db_name(A).                                                { pCxt->pRootNode = createFlushDatabaseStmt(pCxt, &A); }
cmd ::= TRIM DATABASE db_name(A) speed_opt(B).                                    { pCxt->pRootNode = createTrimDatabaseStmt(pCxt, &A, B); }
cmd ::= SSMIGRATE DATABASE db_name(A).                                            { pCxt->pRootNode = createSsMigrateDatabaseStmt(pCxt, &A); }
cmd ::= COMPACT DATABASE db_name(A) start_opt(B) end_opt(C) meta_only(D).                      { pCxt->pRootNode = createCompactStmt(pCxt, &A, B, C, D); }
cmd ::= COMPACT db_name_cond_opt(A) VGROUPS IN NK_LP integer_list(B) NK_RP start_opt(C) end_opt(D) meta_only(E).   { pCxt->pRootNode = createCompactVgroupsStmt(pCxt, A, B, C, D, E); }
cmd ::= SCAN DATABASE db_name(A) start_opt(B) end_opt(C).                                          { pCxt->pRootNode = createScanStmt(pCxt, &A, B, C); }
cmd ::= SCAN db_name_cond_opt(A) VGROUPS IN NK_LP integer_list(B) NK_RP start_opt(C) end_opt(D).   { pCxt->pRootNode = createScanVgroupsStmt(pCxt, A, B, C, D); }

%type meta_only                                                                  { bool }
%destructor meta_only                                                            { }
meta_only(A) ::= .                                                                { A = false; }
meta_only(A) ::= META_ONLY.                                                      { A = true; }

%type not_exists_opt                                                              { bool }
%destructor not_exists_opt                                                        { }
not_exists_opt(A) ::= IF NOT EXISTS.                                              { A = true; }
not_exists_opt(A) ::= .                                                           { A = false; }

%type exists_opt                                                                  { bool }
%destructor exists_opt                                                            { }
exists_opt(A) ::= IF EXISTS.                                                      { A = true; }
exists_opt(A) ::= .                                                               { A = false; }

db_options(A) ::= .                                                               { A = createDefaultDatabaseOptions(pCxt); }
db_options(A) ::= db_options(B) BUFFER NK_INTEGER(C).                             { A = setDatabaseOption(pCxt, B, DB_OPTION_BUFFER, &C); }
db_options(A) ::= db_options(B) CACHEMODEL NK_STRING(C).                          { A = setDatabaseOption(pCxt, B, DB_OPTION_CACHEMODEL, &C); }
db_options(A) ::= db_options(B) CACHESIZE NK_INTEGER(C).                          { A = setDatabaseOption(pCxt, B, DB_OPTION_CACHESIZE, &C); }
db_options(A) ::= db_options(B) COMP NK_INTEGER(C).                               { A = setDatabaseOption(pCxt, B, DB_OPTION_COMP, &C); }
db_options(A) ::= db_options(B) DURATION NK_INTEGER(C).                           { A = setDatabaseOption(pCxt, B, DB_OPTION_DAYS, &C); }
db_options(A) ::= db_options(B) DURATION NK_VARIABLE(C).                          { A = setDatabaseOption(pCxt, B, DB_OPTION_DAYS, &C); }
db_options(A) ::= db_options(B) MAXROWS NK_INTEGER(C).                            { A = setDatabaseOption(pCxt, B, DB_OPTION_MAXROWS, &C); }
db_options(A) ::= db_options(B) MINROWS NK_INTEGER(C).                            { A = setDatabaseOption(pCxt, B, DB_OPTION_MINROWS, &C); }
db_options(A) ::= db_options(B) KEEP integer_list(C).                             { A = setDatabaseOption(pCxt, B, DB_OPTION_KEEP, C); }
db_options(A) ::= db_options(B) KEEP variable_list(C).                            { A = setDatabaseOption(pCxt, B, DB_OPTION_KEEP, C); }
db_options(A) ::= db_options(B) PAGES NK_INTEGER(C).                              { A = setDatabaseOption(pCxt, B, DB_OPTION_PAGES, &C); }
db_options(A) ::= db_options(B) PAGESIZE NK_INTEGER(C).                           { A = setDatabaseOption(pCxt, B, DB_OPTION_PAGESIZE, &C); }
db_options(A) ::= db_options(B) TSDB_PAGESIZE NK_INTEGER(C).                      { A = setDatabaseOption(pCxt, B, DB_OPTION_TSDB_PAGESIZE, &C); }
db_options(A) ::= db_options(B) PRECISION NK_STRING(C).                           { A = setDatabaseOption(pCxt, B, DB_OPTION_PRECISION, &C); }
db_options(A) ::= db_options(B) REPLICAS NK_INTEGER(C).                            { A = setDatabaseOption(pCxt, B, DB_OPTION_REPLICA, &C); }
db_options(A) ::= db_options(B) REPLICA NK_INTEGER(C).                            { A = setDatabaseOption(pCxt, B, DB_OPTION_REPLICA, &C); }
//db_options(A) ::= db_options(B) STRICT NK_STRING(C).                              { A = setDatabaseOption(pCxt, B, DB_OPTION_STRICT, &C); }
db_options(A) ::= db_options(B) VGROUPS NK_INTEGER(C).                            { A = setDatabaseOption(pCxt, B, DB_OPTION_VGROUPS, &C); }
db_options(A) ::= db_options(B) SINGLE_STABLE NK_INTEGER(C).                      { A = setDatabaseOption(pCxt, B, DB_OPTION_SINGLE_STABLE, &C); }
db_options(A) ::= db_options(B) RETENTIONS retention_list(C).                     { A = setDatabaseOption(pCxt, B, DB_OPTION_RETENTIONS, C); }
db_options(A) ::= db_options(B) SCHEMALESS NK_INTEGER(C).                         { A = setDatabaseOption(pCxt, B, DB_OPTION_SCHEMALESS, &C); }
db_options(A) ::= db_options(B) WAL_LEVEL NK_INTEGER(C).                          { A = setDatabaseOption(pCxt, B, DB_OPTION_WAL, &C); }
db_options(A) ::= db_options(B) WAL_FSYNC_PERIOD NK_INTEGER(C).                   { A = setDatabaseOption(pCxt, B, DB_OPTION_FSYNC, &C); }
db_options(A) ::= db_options(B) WAL_RETENTION_PERIOD NK_INTEGER(C).               { A = setDatabaseOption(pCxt, B, DB_OPTION_WAL_RETENTION_PERIOD, &C); }
db_options(A) ::= db_options(B) WAL_RETENTION_PERIOD NK_MINUS(D) NK_INTEGER(C).   {
                                                                                    SToken t = D;
                                                                                    t.n = (C.z + C.n) - D.z;
                                                                                    A = setDatabaseOption(pCxt, B, DB_OPTION_WAL_RETENTION_PERIOD, &t);
                                                                                  }
db_options(A) ::= db_options(B) WAL_RETENTION_SIZE NK_INTEGER(C).                 { A = setDatabaseOption(pCxt, B, DB_OPTION_WAL_RETENTION_SIZE, &C); }
db_options(A) ::= db_options(B) WAL_RETENTION_SIZE NK_MINUS(D) NK_INTEGER(C).     {
                                                                                    SToken t = D;
                                                                                    t.n = (C.z + C.n) - D.z;
                                                                                    A = setDatabaseOption(pCxt, B, DB_OPTION_WAL_RETENTION_SIZE, &t);
                                                                                  }
db_options(A) ::= db_options(B) WAL_ROLL_PERIOD NK_INTEGER(C).                    { A = setDatabaseOption(pCxt, B, DB_OPTION_WAL_ROLL_PERIOD, &C); }
db_options(A) ::= db_options(B) WAL_SEGMENT_SIZE NK_INTEGER(C).                   { A = setDatabaseOption(pCxt, B, DB_OPTION_WAL_SEGMENT_SIZE, &C); }
db_options(A) ::= db_options(B) STT_TRIGGER NK_INTEGER(C).                        { A = setDatabaseOption(pCxt, B, DB_OPTION_STT_TRIGGER, &C); }
db_options(A) ::= db_options(B) TABLE_PREFIX signed(C).                           { A = setDatabaseOption(pCxt, B, DB_OPTION_TABLE_PREFIX, C); }
db_options(A) ::= db_options(B) TABLE_SUFFIX signed(C).                           { A = setDatabaseOption(pCxt, B, DB_OPTION_TABLE_SUFFIX, C); }
db_options(A) ::= db_options(B) SS_CHUNKPAGES NK_INTEGER(C).                      { A = setDatabaseOption(pCxt, B, DB_OPTION_SS_CHUNKPAGES, &C); }
db_options(A) ::= db_options(B) SS_KEEPLOCAL NK_INTEGER(C).                       { A = setDatabaseOption(pCxt, B, DB_OPTION_SS_KEEPLOCAL, &C); }
db_options(A) ::= db_options(B) SS_KEEPLOCAL NK_VARIABLE(C).                      { A = setDatabaseOption(pCxt, B, DB_OPTION_SS_KEEPLOCAL, &C); }
db_options(A) ::= db_options(B) SS_COMPACT NK_INTEGER(C).                         { A = setDatabaseOption(pCxt, B, DB_OPTION_SS_COMPACT, &C); }
db_options(A) ::= db_options(B) KEEP_TIME_OFFSET NK_INTEGER(C).                   { A = setDatabaseOption(pCxt, B, DB_OPTION_KEEP_TIME_OFFSET, &C); }
db_options(A) ::= db_options(B) KEEP_TIME_OFFSET NK_VARIABLE(C).                  { A = setDatabaseOption(pCxt, B, DB_OPTION_KEEP_TIME_OFFSET, &C); }
db_options(A) ::= db_options(B) ENCRYPT_ALGORITHM NK_STRING(C).                   { A = setDatabaseOption(pCxt, B, DB_OPTION_ENCRYPT_ALGORITHM, &C); }
db_options(A) ::= db_options(B) DNODES NK_STRING(C).                              { A = setDatabaseOption(pCxt, B, DB_OPTION_DNODES, &C); }
db_options(A) ::= db_options(B) COMPACT_INTERVAL NK_INTEGER (C).                  { A = setDatabaseOption(pCxt, B, DB_OPTION_COMPACT_INTERVAL, &C); }
db_options(A) ::= db_options(B) COMPACT_INTERVAL NK_VARIABLE(C).                  { A = setDatabaseOption(pCxt, B, DB_OPTION_COMPACT_INTERVAL, &C); }
db_options(A) ::= db_options(B) COMPACT_TIME_RANGE signed_duration_list(C).       { A = setDatabaseOption(pCxt, B, DB_OPTION_COMPACT_TIME_RANGE, C); }
db_options(A) ::= db_options(B) COMPACT_TIME_OFFSET NK_INTEGER(C).                { A = setDatabaseOption(pCxt, B, DB_OPTION_COMPACT_TIME_OFFSET, &C); }
db_options(A) ::= db_options(B) COMPACT_TIME_OFFSET NK_VARIABLE(C).               { A = setDatabaseOption(pCxt, B, DB_OPTION_COMPACT_TIME_OFFSET, &C); }

alter_db_options(A) ::= alter_db_option(B).                                       { A = createAlterDatabaseOptions(pCxt); A = setAlterDatabaseOption(pCxt, A, &B); }
alter_db_options(A) ::= alter_db_options(B) alter_db_option(C).                   { A = setAlterDatabaseOption(pCxt, B, &C); }

%type alter_db_option                                                             { SAlterOption }
%destructor alter_db_option                                                       { }
alter_db_option(A) ::= BUFFER NK_INTEGER(B).                                      { A.type = DB_OPTION_BUFFER; A.val = B; }
alter_db_option(A) ::= CACHEMODEL NK_STRING(B).                                   { A.type = DB_OPTION_CACHEMODEL; A.val = B; }
alter_db_option(A) ::= CACHESIZE NK_INTEGER(B).                                   { A.type = DB_OPTION_CACHESIZE; A.val = B; }
alter_db_option(A) ::= WAL_FSYNC_PERIOD NK_INTEGER(B).                            { A.type = DB_OPTION_FSYNC; A.val = B; }
alter_db_option(A) ::= KEEP integer_list(B).                                      { A.type = DB_OPTION_KEEP; A.pList = B; }
alter_db_option(A) ::= KEEP variable_list(B).                                     { A.type = DB_OPTION_KEEP; A.pList = B; }
alter_db_option(A) ::= PAGES NK_INTEGER(B).                                       { A.type = DB_OPTION_PAGES; A.val = B; }
alter_db_option(A) ::= REPLICA NK_INTEGER(B).                                     { A.type = DB_OPTION_REPLICA; A.val = B; }
alter_db_option(A) ::= REPLICAS NK_INTEGER(B).                                    { A.type = DB_OPTION_REPLICA; A.val = B; }
//alter_db_option(A) ::= STRICT NK_STRING(B).                                       { A.type = DB_OPTION_STRICT; A.val = B; }
alter_db_option(A) ::= WAL_LEVEL NK_INTEGER(B).                                   { A.type = DB_OPTION_WAL; A.val = B; }
alter_db_option(A) ::= STT_TRIGGER NK_INTEGER(B).                                 { A.type = DB_OPTION_STT_TRIGGER; A.val = B; }
alter_db_option(A) ::= MINROWS NK_INTEGER(B).                                     { A.type = DB_OPTION_MINROWS; A.val = B; }
alter_db_option(A) ::= WAL_RETENTION_PERIOD NK_INTEGER(B).                        { A.type = DB_OPTION_WAL_RETENTION_PERIOD; A.val = B; }
alter_db_option(A) ::= WAL_RETENTION_PERIOD NK_MINUS(B) NK_INTEGER(C).            {
                                                                                    SToken t = B;
                                                                                    t.n = (C.z + C.n) - B.z;
                                                                                    A.type = DB_OPTION_WAL_RETENTION_PERIOD; A.val = t;
                                                                                  }
alter_db_option(A) ::= WAL_RETENTION_SIZE NK_INTEGER(B).                          { A.type = DB_OPTION_WAL_RETENTION_SIZE; A.val = B; }
alter_db_option(A) ::= WAL_RETENTION_SIZE NK_MINUS(B) NK_INTEGER(C).              {
                                                                                    SToken t = B;
                                                                                    t.n = (C.z + C.n) - B.z;
                                                                                    A.type = DB_OPTION_WAL_RETENTION_SIZE; A.val = t;
                                                                                  }
alter_db_option(A) ::= SS_KEEPLOCAL NK_INTEGER(B).                                { A.type = DB_OPTION_SS_KEEPLOCAL; A.val = B; }
alter_db_option(A) ::= SS_KEEPLOCAL NK_VARIABLE(B).                               { A.type = DB_OPTION_SS_KEEPLOCAL; A.val = B; }
alter_db_option(A) ::= SS_COMPACT NK_INTEGER(B).                                  { A.type = DB_OPTION_SS_COMPACT, A.val = B; }
alter_db_option(A) ::= KEEP_TIME_OFFSET NK_INTEGER(B).                            { A.type = DB_OPTION_KEEP_TIME_OFFSET; A.val = B; }
alter_db_option(A) ::= KEEP_TIME_OFFSET NK_VARIABLE(B).                           { A.type = DB_OPTION_KEEP_TIME_OFFSET; A.val = B; }
alter_db_option(A) ::= ENCRYPT_ALGORITHM NK_STRING(B).                            { A.type = DB_OPTION_ENCRYPT_ALGORITHM; A.val = B; }
alter_db_option(A) ::= COMPACT_INTERVAL NK_INTEGER(B).                            { A.type = DB_OPTION_COMPACT_INTERVAL; A.val = B; }
alter_db_option(A) ::= COMPACT_INTERVAL NK_VARIABLE(B).                           { A.type = DB_OPTION_COMPACT_INTERVAL; A.val = B; }
alter_db_option(A) ::= COMPACT_TIME_RANGE signed_duration_list(B).                { A.type = DB_OPTION_COMPACT_TIME_RANGE; A.pList = B; }
alter_db_option(A) ::= COMPACT_TIME_OFFSET NK_INTEGER(B).                         { A.type = DB_OPTION_COMPACT_TIME_OFFSET; A.val = B; }
alter_db_option(A) ::= COMPACT_TIME_OFFSET NK_VARIABLE(B).                        { A.type = DB_OPTION_COMPACT_TIME_OFFSET; A.val = B; }

%type integer_list                                                                { SNodeList* }
%destructor integer_list                                                          { nodesDestroyList($$); }
integer_list(A) ::= NK_INTEGER(B).                                                { A = createNodeList(pCxt, createValueNode(pCxt, TSDB_DATA_TYPE_BIGINT, &B)); }
integer_list(A) ::= integer_list(B) NK_COMMA NK_INTEGER(C).                       { A = addNodeToList(pCxt, B, createValueNode(pCxt, TSDB_DATA_TYPE_BIGINT, &C)); }

%type variable_list                                                               { SNodeList* }
%destructor variable_list                                                         { nodesDestroyList($$); }
variable_list(A) ::= NK_VARIABLE(B).                                              { A = createNodeList(pCxt, createDurationValueNode(pCxt, &B)); }
variable_list(A) ::= variable_list(B) NK_COMMA NK_VARIABLE(C).                    { A = addNodeToList(pCxt, B, createDurationValueNode(pCxt, &C)); }

%type signed_duration_list                                                        { SNodeList* }
%destructor signed_duration_list                                                  { nodesDestroyList($$); }
signed_duration_list(A) ::= signed_variable(B).                                   { A = createNodeList(pCxt, releaseRawExprNode(pCxt, B)); }
signed_duration_list(A) ::= signed_integer(B).                                    { A = createNodeList(pCxt, B); }
signed_duration_list(A) ::= signed_duration_list(B) NK_COMMA signed_integer(C).   { A = addNodeToList(pCxt, B, C); }
signed_duration_list(A) ::= signed_duration_list(B) NK_COMMA signed_variable(C).  { A = addNodeToList(pCxt, B, releaseRawExprNode(pCxt, C)); }

%type retention_list                                                              { SNodeList* }
%destructor retention_list                                                        { nodesDestroyList($$); }
retention_list(A) ::= retention(B).                                               { A = createNodeList(pCxt, B); }
retention_list(A) ::= retention_list(B) NK_COMMA retention(C).                    { A = addNodeToList(pCxt, B, C); }

retention(A) ::= NK_VARIABLE(B) NK_COLON NK_VARIABLE(C).                          { A = createNodeListNodeEx(pCxt, createDurationValueNode(pCxt, &B), createDurationValueNode(pCxt, &C)); }
retention(A) ::= NK_MINUS(B) NK_COLON NK_VARIABLE(C).                             { A = createNodeListNodeEx(pCxt, createDurationValueNode(pCxt, &B), createDurationValueNode(pCxt, &C)); }

%type speed_opt                                                                   { int32_t }
%destructor speed_opt                                                             { }
speed_opt(A) ::= .                                                                { A = 0; }
speed_opt(A) ::= BWLIMIT NK_INTEGER(B).                                           { A = taosStr2Int32(B.z, NULL, 10); }

start_opt(A) ::= .                                                                { A = NULL; }
start_opt(A) ::= START WITH NK_INTEGER(B).                                        { A = createValueNode(pCxt, TSDB_DATA_TYPE_BIGINT, &B); }
start_opt(A) ::= START WITH NK_STRING(B).                                         { A = createValueNode(pCxt, TSDB_DATA_TYPE_BINARY, &B); }
start_opt(A) ::= START WITH TIMESTAMP NK_STRING(B).                               { A = createValueNode(pCxt, TSDB_DATA_TYPE_BINARY, &B); }

end_opt(A) ::= .                                                                  { A = NULL; }
end_opt(A) ::= END WITH NK_INTEGER(B).                                            { A = createValueNode(pCxt, TSDB_DATA_TYPE_BIGINT, &B); }
end_opt(A) ::= END WITH NK_STRING(B).                                             { A = createValueNode(pCxt, TSDB_DATA_TYPE_BINARY, &B); }
end_opt(A) ::= END WITH TIMESTAMP NK_STRING(B).                                   { A = createValueNode(pCxt, TSDB_DATA_TYPE_BINARY, &B); }

/************************************************ create/drop table/stable ********************************************/
cmd ::= CREATE TABLE not_exists_opt(A) full_table_name(B)
  NK_LP column_def_list(C) NK_RP tags_def_opt(D) table_options(E).                { pCxt->pRootNode = createCreateTableStmt(pCxt, A, B, C, D, E); }
cmd ::= CREATE TABLE multi_create_clause(A).                                      { pCxt->pRootNode = createCreateMultiTableStmt(pCxt, A); }
cmd ::= CREATE TABLE not_exists_opt(B) USING full_table_name(C)
  NK_LP tag_list_opt(D) NK_RP FILE NK_STRING(E).                                  { pCxt->pRootNode = createCreateSubTableFromFileClause(pCxt, B, C, D, &E); }
cmd ::= CREATE STABLE not_exists_opt(A) full_table_name(B)
  NK_LP column_def_list(C) NK_RP tags_def(D) table_options(E).                    { pCxt->pRootNode = createCreateTableStmt(pCxt, A, B, C, D, E); }
cmd ::= CREATE VTABLE not_exists_opt(A) full_table_name(B)
  NK_LP column_def_list(C) NK_RP.                                                 { pCxt->pRootNode = createCreateVTableStmt(pCxt, A, B, C); }
cmd ::= CREATE VTABLE not_exists_opt(A) full_table_name(B)
  NK_LP specific_column_ref_list(C) NK_RP USING full_table_name(D)
  specific_cols_opt(E) TAGS NK_LP tags_literal_list(F) NK_RP.                     { pCxt->pRootNode = createCreateVSubTableStmt(pCxt, A, B, C, NULL, D, E, F); }
cmd ::= CREATE VTABLE not_exists_opt(A) full_table_name(B)
  NK_LP column_ref_list(C) NK_RP USING full_table_name(D)
  specific_cols_opt(E) TAGS NK_LP tags_literal_list(F) NK_RP.                     { pCxt->pRootNode = createCreateVSubTableStmt(pCxt, A, B, NULL, C, D, E, F); }
cmd ::= CREATE VTABLE not_exists_opt(A) full_table_name(B) USING full_table_name(C)
  specific_cols_opt(D) TAGS NK_LP tags_literal_list(E) NK_RP.                     { pCxt->pRootNode = createCreateVSubTableStmt(pCxt, A, B, NULL, NULL, C, D, E); }
cmd ::= DROP TABLE with_opt(A) multi_drop_clause(B).                              { pCxt->pRootNode = createDropTableStmt(pCxt, A, B); }
cmd ::= DROP STABLE with_opt(A) exists_opt(B) full_table_name(C).                 { pCxt->pRootNode = createDropSuperTableStmt(pCxt, A, B, C); }
cmd ::= DROP VTABLE with_opt(A) exists_opt(B) full_table_name(C).                 { pCxt->pRootNode = createDropVirtualTableStmt(pCxt, A, B, C); }

cmd ::= ALTER TABLE alter_table_clause(A).                                        { pCxt->pRootNode = A; }
cmd ::= ALTER STABLE alter_table_clause(A).                                       { pCxt->pRootNode = setAlterSuperTableType(A); }
cmd ::= ALTER VTABLE alter_table_clause(A).                                       { pCxt->pRootNode = setAlterVirtualTableType(A); }


alter_table_clause(A) ::= full_table_name(B) alter_table_options(C).              { A = createAlterTableModifyOptions(pCxt, B, C); }
alter_table_clause(A) ::=
  full_table_name(B) ADD COLUMN column_name(C) type_name(D) column_options(E).    { A = createAlterTableAddModifyColOptions2(pCxt, B, TSDB_ALTER_TABLE_ADD_COLUMN, &C, D, E); }
alter_table_clause(A) ::= full_table_name(B) DROP COLUMN column_name(C).          { A = createAlterTableDropCol(pCxt, B, TSDB_ALTER_TABLE_DROP_COLUMN, &C); }
alter_table_clause(A) ::=
  full_table_name(B) MODIFY COLUMN column_name(C) type_name(D).                   { A = createAlterTableAddModifyCol(pCxt, B, TSDB_ALTER_TABLE_UPDATE_COLUMN_BYTES, &C, D); }
alter_table_clause(A) ::=
  full_table_name(B) MODIFY COLUMN column_name(C) column_options(D).              { A = createAlterTableAddModifyColOptions(pCxt, B, TSDB_ALTER_TABLE_UPDATE_COLUMN_COMPRESS, &C, D); }
alter_table_clause(A) ::=
  full_table_name(B) RENAME COLUMN column_name(C) column_name(D).                 { A = createAlterTableRenameCol(pCxt, B, TSDB_ALTER_TABLE_UPDATE_COLUMN_NAME, &C, &D); }
alter_table_clause(A) ::=
  full_table_name(B) ADD TAG column_name(C) type_name(D).                         { A = createAlterTableAddModifyCol(pCxt, B, TSDB_ALTER_TABLE_ADD_TAG, &C, D); }
alter_table_clause(A) ::= full_table_name(B) DROP TAG column_name(C).             { A = createAlterTableDropCol(pCxt, B, TSDB_ALTER_TABLE_DROP_TAG, &C); }
alter_table_clause(A) ::=
  full_table_name(B) MODIFY TAG column_name(C) type_name(D).                      { A = createAlterTableAddModifyCol(pCxt, B, TSDB_ALTER_TABLE_UPDATE_TAG_BYTES, &C, D); }
alter_table_clause(A) ::=
  full_table_name(B) RENAME TAG column_name(C) column_name(D).                    { A = createAlterTableRenameCol(pCxt, B, TSDB_ALTER_TABLE_UPDATE_TAG_NAME, &C, &D); }
alter_table_clause(A) ::=
  full_table_name(B) ALTER COLUMN column_name(C) SET column_ref(D).
                                                                                  { A = createAlterTableAlterColRef(pCxt, B, TSDB_ALTER_TABLE_ALTER_COLUMN_REF, &C, D); }

alter_table_clause(A) ::=
  full_table_name(B) ALTER COLUMN column_name(C) SET NULL(D).                     { A = createAlterTableRemoveColRef(pCxt, B, TSDB_ALTER_TABLE_REMOVE_COLUMN_REF, &C, &D); }

%type column_tag_value_list                                                          { SNodeList* }
%destructor column_tag_value_list                                                    { nodesDestroyList($$); }
column_tag_value(A) ::= column_name(C) NK_EQ tags_literal(D).                        { A = createAlterSingleTagColumnNode(pCxt, &C, D); }
column_tag_value_list(A) ::= column_tag_value(B).                                    { A = createNodeList(pCxt, B); }
column_tag_value_list(A) ::= column_tag_value_list(B) NK_COMMA column_tag_value(C).  { A = addNodeToList(pCxt, B, C);}

alter_table_clause(A) ::=
  full_table_name(B) SET TAG column_tag_value_list(C).                            { A = createAlterTableSetMultiTagValue(pCxt, B, C); }

%type multi_create_clause                                                         { SNodeList* }
%destructor multi_create_clause                                                   { nodesDestroyList($$); }
multi_create_clause(A) ::= create_subtable_clause(B).                             { A = createNodeList(pCxt, B); }
multi_create_clause(A) ::= multi_create_clause(B) create_subtable_clause(C).      { A = addNodeToList(pCxt, B, C); }

create_subtable_clause(A) ::=
  not_exists_opt(B) full_table_name(C) USING full_table_name(D)
  specific_cols_opt(E) TAGS NK_LP tags_literal_list(F) NK_RP table_options(G).    { A = createCreateSubTableClause(pCxt, B, C, D, E, F, G); }

%type multi_drop_clause                                                           { SNodeList* }
%destructor multi_drop_clause                                                     { nodesDestroyList($$); }
multi_drop_clause(A) ::= drop_table_clause(B).                                    { A = createNodeList(pCxt, B); }
multi_drop_clause(A) ::= multi_drop_clause(B) NK_COMMA drop_table_clause(C).      { A = addNodeToList(pCxt, B, C); }

drop_table_clause(A) ::= exists_opt(B) full_table_name(C).                        { A = createDropTableClause(pCxt, B, C); }

%type with_opt                                                                    { bool }
%destructor with_opt                                                              { }
with_opt(A) ::= .                                                                 { A = false; }
with_opt(A) ::= WITH.                                                             { A = true; }

%type specific_cols_opt                                                           { SNodeList* }
%destructor specific_cols_opt                                                     { nodesDestroyList($$); }
specific_cols_opt(A) ::= .                                                        { A = NULL; }
specific_cols_opt(A) ::= NK_LP col_name_list(B) NK_RP.                            { A = B; }

full_table_name(A) ::= table_name(B).                                             { A = createRealTableNode(pCxt, NULL, &B, NULL); }
full_table_name(A) ::= db_name(B) NK_DOT table_name(C).                           { A = createRealTableNode(pCxt, &B, &C, NULL); }

%type tag_def_list                                                                { SNodeList* }
%destructor tag_def_list                                                          { nodesDestroyList($$); }
tag_def_list(A) ::= tag_def(B).                                                   { A = createNodeList(pCxt, B); }
tag_def_list(A) ::= tag_def_list(B) NK_COMMA tag_def(C).                          { A = addNodeToList(pCxt, B, C); }
tag_def(A) ::= column_name(B) type_name(C).                                       { A = createColumnDefNode(pCxt, &B, C, NULL); }

%type column_def_list                                                             { SNodeList* }
%destructor column_def_list                                                       { nodesDestroyList($$); }
column_def_list(A) ::= column_def(B).                                             { A = createNodeList(pCxt, B); }
column_def_list(A) ::= column_def_list(B) NK_COMMA column_def(C).                 { A = addNodeToList(pCxt, B, C); }

// column_def(A) ::= column_name(B) type_name(C).                                 { A = createColumnDefNode(pCxt, &B, C, NULL); }
column_def(A) ::= column_name(B) type_name(C) column_options(D).                  { A = createColumnDefNode(pCxt, &B, C, D); }

%type specific_column_ref_list                                                               { SNodeList* }
%destructor specific_column_ref_list                                                         { nodesDestroyList($$); }
specific_column_ref_list(A) ::= specific_column_ref(B).                                      { A = createNodeList(pCxt, B); }
specific_column_ref_list(A) ::= specific_column_ref_list(B) NK_COMMA specific_column_ref(C). { A = addNodeToList(pCxt, B, C); }

specific_column_ref(A) ::= column_name(B) FROM column_ref(C).                    { A = createColumnRefNodeByNode(pCxt, &B, C); }

%type column_ref_list                                                             { SNodeList* }
%destructor column_ref_list                                                       { nodesDestroyList($$); }
column_ref_list(A) ::= column_ref(B).                                             { A = createNodeList(pCxt, B); }
column_ref_list(A) ::= column_ref_list(B) NK_COMMA column_ref(C).                 { A = addNodeToList(pCxt, B, C); }

%type type_name                                                                   { SDataType }
%destructor type_name                                                             { }
type_name(A) ::= BOOL.                                                            { A = createDataType(TSDB_DATA_TYPE_BOOL); }
type_name(A) ::= TINYINT.                                                         { A = createDataType(TSDB_DATA_TYPE_TINYINT); }
type_name(A) ::= SMALLINT.                                                        { A = createDataType(TSDB_DATA_TYPE_SMALLINT); }
type_name(A) ::= INT.                                                             { A = createDataType(TSDB_DATA_TYPE_INT); }
type_name(A) ::= INTEGER.                                                         { A = createDataType(TSDB_DATA_TYPE_INT); }
type_name(A) ::= BIGINT.                                                          { A = createDataType(TSDB_DATA_TYPE_BIGINT); }
type_name(A) ::= FLOAT.                                                           { A = createDataType(TSDB_DATA_TYPE_FLOAT); }
type_name(A) ::= DOUBLE.                                                          { A = createDataType(TSDB_DATA_TYPE_DOUBLE); }
type_name(A) ::= BINARY NK_LP NK_INTEGER(B) NK_RP.                                { A = createVarLenDataType(TSDB_DATA_TYPE_BINARY, &B); }
type_name(A) ::= TIMESTAMP.                                                       { A = createDataType(TSDB_DATA_TYPE_TIMESTAMP); }
type_name(A) ::= NCHAR NK_LP NK_INTEGER(B) NK_RP.                                 { A = createVarLenDataType(TSDB_DATA_TYPE_NCHAR, &B); }
type_name(A) ::= TINYINT UNSIGNED.                                                { A = createDataType(TSDB_DATA_TYPE_UTINYINT); }
type_name(A) ::= SMALLINT UNSIGNED.                                               { A = createDataType(TSDB_DATA_TYPE_USMALLINT); }
type_name(A) ::= INT UNSIGNED.                                                    { A = createDataType(TSDB_DATA_TYPE_UINT); }
type_name(A) ::= BIGINT UNSIGNED.                                                 { A = createDataType(TSDB_DATA_TYPE_UBIGINT); }
type_name(A) ::= JSON.                                                            { A = createDataType(TSDB_DATA_TYPE_JSON); }
type_name(A) ::= VARCHAR NK_LP NK_INTEGER(B) NK_RP.                               { A = createVarLenDataType(TSDB_DATA_TYPE_VARCHAR, &B); }
type_name(A) ::= MEDIUMBLOB.                                                      { A = createDataType(TSDB_DATA_TYPE_MEDIUMBLOB); }
type_name(A) ::= BLOB.                                                            { A = createDataType(TSDB_DATA_TYPE_BLOB); }
type_name(A) ::= VARBINARY NK_LP NK_INTEGER(B) NK_RP.                             { A = createVarLenDataType(TSDB_DATA_TYPE_VARBINARY, &B); }
type_name(A) ::= GEOMETRY NK_LP NK_INTEGER(B) NK_RP.                              { A = createVarLenDataType(TSDB_DATA_TYPE_GEOMETRY, &B); }
// type_name(A) ::= DECIMAL.                                                      { A = createDataType(TSDB_DATA_TYPE_DECIMAL); }
type_name(A) ::= DECIMAL NK_LP NK_INTEGER(B) NK_RP.                               { A = createDecimalDataType(TSDB_DATA_TYPE_DECIMAL, &B, NULL); }
type_name(A) ::= DECIMAL NK_LP NK_INTEGER(B) NK_COMMA NK_INTEGER(C) NK_RP.        { A = createDecimalDataType(TSDB_DATA_TYPE_DECIMAL, &B, &C); }

%type type_name_default_len                                                       { SDataType }
%destructor type_name_default_len                                                 { }
type_name_default_len(A) ::= BINARY.                                              { A = createVarLenDataType(TSDB_DATA_TYPE_BINARY, NULL); }
type_name_default_len(A) ::= NCHAR.                                               { A = createVarLenDataType(TSDB_DATA_TYPE_NCHAR, NULL); }
type_name_default_len(A) ::= VARCHAR.                                             { A = createVarLenDataType(TSDB_DATA_TYPE_VARCHAR, NULL); }
type_name_default_len(A) ::= VARBINARY.                                           { A = createVarLenDataType(TSDB_DATA_TYPE_VARBINARY, NULL); }

%type tags_def_opt                                                                { SNodeList* }
%destructor tags_def_opt                                                          { nodesDestroyList($$); }
tags_def_opt(A) ::= .                                                             { A = NULL; }
tags_def_opt(A) ::= tags_def(B).                                                  { A = B; }

%type tags_def                                                                    { SNodeList* }
%destructor tags_def                                                              { nodesDestroyList($$); }
tags_def(A) ::= TAGS NK_LP tag_def_list(B) NK_RP.                                 { A = B; }

table_options(A) ::= .                                                            { A = createDefaultTableOptions(pCxt); }
table_options(A) ::= table_options(B) COMMENT NK_STRING(C).                       { A = setTableOption(pCxt, B, TABLE_OPTION_COMMENT, &C); }
table_options(A) ::= table_options(B) MAX_DELAY duration_list(C).                 { A = setTableOption(pCxt, B, TABLE_OPTION_MAXDELAY, C); }
table_options(A) ::= table_options(B) WATERMARK duration_list(C).                 { A = setTableOption(pCxt, B, TABLE_OPTION_WATERMARK, C); }
table_options(A) ::= table_options(B) ROLLUP NK_LP rollup_func_list(C) NK_RP.     { A = setTableOption(pCxt, B, TABLE_OPTION_ROLLUP, C); }
table_options(A) ::= table_options(B) TTL NK_INTEGER(C).                          { A = setTableOption(pCxt, B, TABLE_OPTION_TTL, &C); }
table_options(A) ::= table_options(B) SMA NK_LP col_name_list(C) NK_RP.           { A = setTableOption(pCxt, B, TABLE_OPTION_SMA, C); }
table_options(A) ::= table_options(B) DELETE_MARK duration_list(C).               { A = setTableOption(pCxt, B, TABLE_OPTION_DELETE_MARK, C); }
table_options(A) ::= table_options(B) KEEP NK_INTEGER(C).                         { A = setTableOption(pCxt, B, TABLE_OPTION_KEEP, &C); }
table_options(A) ::= table_options(B) KEEP NK_VARIABLE(C).                        { A = setTableOption(pCxt, B, TABLE_OPTION_KEEP, &C); }
table_options(A) ::= table_options(B) VIRTUAL NK_INTEGER(C).                      { A = setTableOption(pCxt, B, TABLE_OPTION_VIRTUAL, &C); }

alter_table_options(A) ::= alter_table_option(B).                                 { A = createAlterTableOptions(pCxt); A = setTableOption(pCxt, A, B.type, &B.val); }
alter_table_options(A) ::= alter_table_options(B) alter_table_option(C).          { A = setTableOption(pCxt, B, C.type, &C.val); }

%type alter_table_option                                                          { SAlterOption }
%destructor alter_table_option                                                    { }
alter_table_option(A) ::= COMMENT NK_STRING(B).                                   { A.type = TABLE_OPTION_COMMENT; A.val = B; }
alter_table_option(A) ::= TTL NK_INTEGER(B).                                      { A.type = TABLE_OPTION_TTL; A.val = B; }
alter_table_option(A) ::= KEEP NK_INTEGER(B).                                     { A.type = TABLE_OPTION_KEEP; A.val = B; }
alter_table_option(A) ::= KEEP NK_VARIABLE(B).                                    { A.type = TABLE_OPTION_KEEP; A.val = B; }


%type duration_list                                                               { SNodeList* }
%destructor duration_list                                                         { nodesDestroyList($$); }
duration_list(A) ::= duration_literal(B).                                         { A = createNodeList(pCxt, releaseRawExprNode(pCxt, B)); }
duration_list(A) ::= duration_list(B) NK_COMMA duration_literal(C).               { A = addNodeToList(pCxt, B, releaseRawExprNode(pCxt, C)); }

%type rollup_func_list                                                            { SNodeList* }
%destructor rollup_func_list                                                      { nodesDestroyList($$); }
rollup_func_list(A) ::= rollup_func_name(B).                                      { A = createNodeList(pCxt, B); }
rollup_func_list(A) ::= rollup_func_list(B) NK_COMMA rollup_func_name(C).         { A = addNodeToList(pCxt, B, C); }

rollup_func_name(A) ::= function_name(B).                                         { A = createFunctionNode(pCxt, &B, NULL); }
rollup_func_name(A) ::= FIRST(B).                                                 { A = createFunctionNode(pCxt, &B, NULL); }
rollup_func_name(A) ::= LAST(B).                                                  { A = createFunctionNode(pCxt, &B, NULL); }

%type col_name_list                                                               { SNodeList* }
%destructor col_name_list                                                         { nodesDestroyList($$); }
col_name_list(A) ::= col_name(B).                                                 { A = createNodeList(pCxt, B); }
col_name_list(A) ::= col_name_list(B) NK_COMMA col_name(C).                       { A = addNodeToList(pCxt, B, C); }

col_name(A) ::= column_name(B).                                                   { A = createColumnNode(pCxt, NULL, &B); }
col_name(A) ::= TBNAME(B).                                                        { A = createColumnNode(pCxt, NULL, &B); }

/************************************************ create/drop mount ********************************************/
cmd ::= CREATE MOUNT not_exists_opt(A) mount_name(B) ON DNODE NK_INTEGER(C) FROM NK_STRING(D). { pCxt->pRootNode = createCreateMountStmt(pCxt, A, &B, &C, &D); }
cmd ::= DROP MOUNT exists_opt(A) mount_name(B).                                   { pCxt->pRootNode = createDropMountStmt(pCxt, A, &B); }

/************************************************ show ****************************************************************/
cmd ::= SHOW DNODES.                                                              { pCxt->pRootNode = createShowStmt(pCxt, QUERY_NODE_SHOW_DNODES_STMT); }
cmd ::= SHOW USERS.                                                               { pCxt->pRootNode = createShowStmt(pCxt, QUERY_NODE_SHOW_USERS_STMT); }
cmd ::= SHOW USERS FULL.                                                          { pCxt->pRootNode = createShowStmtWithFull(pCxt, QUERY_NODE_SHOW_USERS_FULL_STMT); }
cmd ::= SHOW USER PRIVILEGES.                                                     { pCxt->pRootNode = createShowStmt(pCxt, QUERY_NODE_SHOW_USER_PRIVILEGES_STMT); }
cmd ::= SHOW db_kind_opt(A) DATABASES.                                            {
                                                                                    pCxt->pRootNode = createShowStmt(pCxt, QUERY_NODE_SHOW_DATABASES_STMT);
                                                                                    (void)setShowKind(pCxt, pCxt->pRootNode, A);
                                                                                  }
cmd ::= SHOW table_kind_db_name_cond_opt(A) TABLES like_pattern_opt(B).           {
                                                                                    pCxt->pRootNode = createShowTablesStmt(pCxt, A, B, OP_TYPE_LIKE);
                                                                                  }
cmd ::= SHOW table_kind_db_name_cond_opt(A) VTABLES like_pattern_opt(B).          {
                                                                                    pCxt->pRootNode = createShowVTablesStmt(pCxt, A, B, OP_TYPE_LIKE);
                                                                                  }
cmd ::= SHOW table_kind_db_name_cond_opt(A) STABLES like_pattern_opt(B).          {
                                                                                    pCxt->pRootNode = createShowSTablesStmt(pCxt, A, B, OP_TYPE_LIKE);
                                                                                  }
cmd ::= SHOW db_name_cond_opt(A) VGROUPS.                                         { pCxt->pRootNode = createShowStmtWithCond(pCxt, QUERY_NODE_SHOW_VGROUPS_STMT, A, NULL, OP_TYPE_LIKE); }
cmd ::= SHOW MNODES.                                                              { pCxt->pRootNode = createShowStmt(pCxt, QUERY_NODE_SHOW_MNODES_STMT); }
//cmd ::= SHOW MODULES.                                                             { pCxt->pRootNode = createShowStmt(pCxt, QUERY_NODE_SHOW_MODULES_STMT); }
cmd ::= SHOW QNODES.                                                              { pCxt->pRootNode = createShowStmt(pCxt, QUERY_NODE_SHOW_QNODES_STMT); }
cmd ::= SHOW ANODES.                                                              { pCxt->pRootNode = createShowStmt(pCxt, QUERY_NODE_SHOW_ANODES_STMT); }
cmd ::= SHOW ANODES FULL.                                                         { pCxt->pRootNode = createShowStmt(pCxt, QUERY_NODE_SHOW_ANODES_FULL_STMT); }
cmd ::= SHOW ARBGROUPS.                                                           { pCxt->pRootNode = createShowStmt(pCxt, QUERY_NODE_SHOW_ARBGROUPS_STMT); }
cmd ::= SHOW FUNCTIONS.                                                           { pCxt->pRootNode = createShowStmt(pCxt, QUERY_NODE_SHOW_FUNCTIONS_STMT); }
cmd ::= SHOW INDEXES FROM table_name_cond(A) from_db_opt(B).                      { pCxt->pRootNode = createShowStmtWithCond(pCxt, QUERY_NODE_SHOW_INDEXES_STMT, B, A, OP_TYPE_EQUAL); }
cmd ::= SHOW INDEXES FROM db_name(B) NK_DOT table_name(A).                        { pCxt->pRootNode = createShowStmtWithCond(pCxt, QUERY_NODE_SHOW_INDEXES_STMT, createIdentifierValueNode(pCxt, &B), createIdentifierValueNode(pCxt, &A), OP_TYPE_EQUAL); }
cmd ::= SHOW db_name_cond_opt(A) STREAMS.                                         { pCxt->pRootNode = createShowStreamsStmt(pCxt, A, QUERY_NODE_SHOW_STREAMS_STMT); }
cmd ::= SHOW ACCOUNTS.                                                            { pCxt->errCode = generateSyntaxErrMsg(&pCxt->msgBuf, TSDB_CODE_PAR_EXPRIE_STATEMENT); }
cmd ::= SHOW APPS.                                                                { pCxt->pRootNode = createShowStmt(pCxt, QUERY_NODE_SHOW_APPS_STMT); }
cmd ::= SHOW CONNECTIONS.                                                         { pCxt->pRootNode = createShowStmt(pCxt, QUERY_NODE_SHOW_CONNECTIONS_STMT); }
cmd ::= SHOW LICENCES.                                                            { pCxt->pRootNode = createShowStmt(pCxt, QUERY_NODE_SHOW_LICENCES_STMT); }
cmd ::= SHOW GRANTS.                                                              { pCxt->pRootNode = createShowStmt(pCxt, QUERY_NODE_SHOW_LICENCES_STMT); }
cmd ::= SHOW GRANTS FULL.                                                         { pCxt->pRootNode = createShowStmt(pCxt, QUERY_NODE_SHOW_GRANTS_FULL_STMT); }
cmd ::= SHOW GRANTS LOGS.                                                         { pCxt->pRootNode = createShowStmt(pCxt, QUERY_NODE_SHOW_GRANTS_LOGS_STMT); }
cmd ::= SHOW CLUSTER MACHINES.                                                    { pCxt->pRootNode = createShowStmt(pCxt, QUERY_NODE_SHOW_CLUSTER_MACHINES_STMT); }
cmd ::= SHOW MOUNTS.                                                              { pCxt->pRootNode = createShowStmt(pCxt, QUERY_NODE_SHOW_MOUNTS_STMT); }
cmd ::= SHOW CREATE DATABASE db_name(A).                                          { pCxt->pRootNode = createShowCreateDatabaseStmt(pCxt, &A); }
cmd ::= SHOW CREATE TABLE full_table_name(A).                                     { pCxt->pRootNode = createShowCreateTableStmt(pCxt, QUERY_NODE_SHOW_CREATE_TABLE_STMT, A); }
cmd ::= SHOW CREATE VTABLE full_table_name(A).                                    { pCxt->pRootNode = createShowCreateVTableStmt(pCxt, QUERY_NODE_SHOW_CREATE_VTABLE_STMT, A); }
cmd ::= SHOW CREATE STABLE full_table_name(A).                                    { pCxt->pRootNode = createShowCreateTableStmt(pCxt, QUERY_NODE_SHOW_CREATE_STABLE_STMT,
A); }
cmd ::= SHOW ENCRYPTIONS.                                                         { pCxt->pRootNode = createShowStmt(pCxt, QUERY_NODE_SHOW_ENCRYPTIONS_STMT); }
cmd ::= SHOW QUERIES.                                                             { pCxt->pRootNode = createShowStmt(pCxt, QUERY_NODE_SHOW_QUERIES_STMT); }
cmd ::= SHOW SCORES.                                                              { pCxt->pRootNode = createShowStmt(pCxt, QUERY_NODE_SHOW_SCORES_STMT); }
cmd ::= SHOW TOPICS.                                                              { pCxt->pRootNode = createShowStmt(pCxt, QUERY_NODE_SHOW_TOPICS_STMT); }
cmd ::= SHOW VARIABLES like_pattern_opt(B).                                       { pCxt->pRootNode = createShowStmtWithLike(pCxt, QUERY_NODE_SHOW_VARIABLES_STMT, B); }
cmd ::= SHOW CLUSTER VARIABLES like_pattern_opt(B).                               { pCxt->pRootNode = createShowStmtWithLike(pCxt, QUERY_NODE_SHOW_VARIABLES_STMT, B); }
cmd ::= SHOW LOCAL VARIABLES like_pattern_opt(B).                                 { pCxt->pRootNode = createShowStmtWithLike(pCxt, QUERY_NODE_SHOW_LOCAL_VARIABLES_STMT, B); }
cmd ::= SHOW DNODE NK_INTEGER(A) VARIABLES like_pattern_opt(B).                   { pCxt->pRootNode = createShowDnodeVariablesStmt(pCxt, createValueNode(pCxt, TSDB_DATA_TYPE_BIGINT, &A), B); }
// cmd ::= SHOW BNODES.                                                              { pCxt->pRootNode = createShowStmt(pCxt, QUERY_NODE_SHOW_BACKUP_NODES_STMT); }
cmd ::= SHOW SNODES.                                                              { pCxt->pRootNode = createShowStmt(pCxt, QUERY_NODE_SHOW_SNODES_STMT); }
cmd ::= SHOW BNODES.                                                              { pCxt->pRootNode = createShowStmt(pCxt, QUERY_NODE_SHOW_BNODES_STMT); }
cmd ::= SHOW CLUSTER.                                                             { pCxt->pRootNode = createShowStmt(pCxt, QUERY_NODE_SHOW_CLUSTER_STMT); }
cmd ::= SHOW TRANSACTIONS.                                                        { pCxt->pRootNode = createShowStmt(pCxt, QUERY_NODE_SHOW_TRANSACTIONS_STMT); }
cmd ::= SHOW TRANSACTION NK_INTEGER(A).                                           { pCxt->pRootNode = createShowTransactionDetailsStmt(pCxt, createValueNode(pCxt, TSDB_DATA_TYPE_BIGINT, &A)); }
cmd ::= SHOW TABLE DISTRIBUTED full_table_name(A).                                { pCxt->pRootNode = createShowTableDistributedStmt(pCxt, A); }
cmd ::= SHOW CONSUMERS.                                                           { pCxt->pRootNode = createShowStmt(pCxt, QUERY_NODE_SHOW_CONSUMERS_STMT); }
cmd ::= SHOW SUBSCRIPTIONS.                                                       { pCxt->pRootNode = createShowStmt(pCxt, QUERY_NODE_SHOW_SUBSCRIPTIONS_STMT); }
cmd ::= SHOW TAGS FROM table_name_cond(A) from_db_opt(B).                         { pCxt->pRootNode = createShowStmtWithCond(pCxt, QUERY_NODE_SHOW_TAGS_STMT, B, A, OP_TYPE_EQUAL); }
cmd ::= SHOW TAGS FROM db_name(B) NK_DOT table_name(A).                           { pCxt->pRootNode = createShowStmtWithCond(pCxt, QUERY_NODE_SHOW_TAGS_STMT, createIdentifierValueNode(pCxt, &B), createIdentifierValueNode(pCxt, &A), OP_TYPE_EQUAL); }
cmd ::= SHOW TABLE TAGS tag_list_opt(C) FROM table_name_cond(A) from_db_opt(B).   { pCxt->pRootNode = createShowTableTagsStmt(pCxt, A, B, C); }
cmd ::= SHOW TABLE TAGS tag_list_opt(C) FROM db_name(B) NK_DOT table_name(A).     { pCxt->pRootNode = createShowTableTagsStmt(pCxt, createIdentifierValueNode(pCxt, &A), createIdentifierValueNode(pCxt, &B), C); }
cmd ::= SHOW VNODES ON DNODE NK_INTEGER(A).                                       { pCxt->pRootNode = createShowVnodesStmt(pCxt, createValueNode(pCxt, TSDB_DATA_TYPE_BIGINT, &A), NULL); }
cmd ::= SHOW VNODES.                                                              { pCxt->pRootNode = createShowVnodesStmt(pCxt, NULL, NULL); }
// show alive
cmd ::= SHOW db_name_cond_opt(A) ALIVE.                                           { pCxt->pRootNode = createShowAliveStmt(pCxt, A,    QUERY_NODE_SHOW_DB_ALIVE_STMT); }
cmd ::= SHOW CLUSTER ALIVE.                                                       { pCxt->pRootNode = createShowAliveStmt(pCxt, NULL, QUERY_NODE_SHOW_CLUSTER_ALIVE_STMT); }
cmd ::= SHOW db_name_cond_opt(A) VIEWS like_pattern_opt(B).                       { pCxt->pRootNode = createShowStmtWithCond(pCxt, QUERY_NODE_SHOW_VIEWS_STMT, A, B, OP_TYPE_LIKE); }
cmd ::= SHOW CREATE VIEW full_table_name(A).                                      { pCxt->pRootNode = createShowCreateViewStmt(pCxt, QUERY_NODE_SHOW_CREATE_VIEW_STMT, A); }
cmd ::= SHOW COMPACTS.                                                            { pCxt->pRootNode = createShowCompactsStmt(pCxt, QUERY_NODE_SHOW_COMPACTS_STMT); }
cmd ::= SHOW COMPACT NK_INTEGER(A).                                               { pCxt->pRootNode = createShowCompactDetailsStmt(pCxt, createValueNode(pCxt, TSDB_DATA_TYPE_BIGINT, &A)); }
<<<<<<< HEAD
cmd ::= SHOW db_name_cond_opt(A) DISK_INFO.                                        { pCxt->pRootNode = createShowDiskUsageStmt(pCxt, A,    QUERY_NODE_SHOW_USAGE_STMT); }
cmd ::= SHOW SCANS.                                                               { pCxt->pRootNode = createShowScansStmt(pCxt, QUERY_NODE_SHOW_SCANS_STMT); }
cmd ::= SHOW SCAN NK_INTEGER(A).                                                  { pCxt->pRootNode = createShowScanDetailsStmt(pCxt, createValueNode(pCxt, TSDB_DATA_TYPE_BIGINT, &A)); }
=======
cmd ::= SHOW db_name_cond_opt(A) DISK_INFO.                                       { pCxt->pRootNode = createShowDiskUsageStmt(pCxt, A,    QUERY_NODE_SHOW_USAGE_STMT); }
cmd ::= SHOW SSMIGRATES.                                                          { pCxt->pRootNode = createShowSsMigratesStmt(pCxt, QUERY_NODE_SHOW_SSMIGRATES_STMT); }
>>>>>>> cf1fcd02

%type table_kind_db_name_cond_opt                                                 { SShowTablesOption }
%destructor table_kind_db_name_cond_opt                                           { }
table_kind_db_name_cond_opt(A) ::= .                                              { A.kind = SHOW_KIND_ALL; A.dbName = nil_token; }
table_kind_db_name_cond_opt(A) ::= table_kind(B).                                 { A.kind = B; A.dbName = nil_token; }
table_kind_db_name_cond_opt(A) ::= db_name(C) NK_DOT.                             { A.kind = SHOW_KIND_ALL; A.dbName = C; }
table_kind_db_name_cond_opt(A) ::= table_kind(B) db_name(C) NK_DOT.               { A.kind = B; A.dbName = C; }

%type table_kind                                                                  { EShowKind }
%destructor table_kind                                                            { }
table_kind(A) ::= NORMAL.                                                         { A = SHOW_KIND_TABLES_NORMAL; }
table_kind(A) ::= CHILD.                                                          { A = SHOW_KIND_TABLES_CHILD; }
table_kind(A) ::= VIRTUAL.                                                        { A = SHOW_KIND_TABLES_VIRTUAL; }

db_name_cond_opt(A) ::= .                                                         { A = createDefaultDatabaseCondValue(pCxt); }
db_name_cond_opt(A) ::= db_name(B) NK_DOT.                                        { A = createIdentifierValueNode(pCxt, &B); }

like_pattern_opt(A) ::= .                                                         { A = NULL; }
like_pattern_opt(A) ::= LIKE NK_STRING(B).                                        { A = createValueNode(pCxt, TSDB_DATA_TYPE_BINARY, &B); }

table_name_cond(A) ::= table_name(B).                                             { A = createIdentifierValueNode(pCxt, &B); }

from_db_opt(A) ::= .                                                              { A = createDefaultDatabaseCondValue(pCxt); }
from_db_opt(A) ::= FROM db_name(B).                                               { A = createIdentifierValueNode(pCxt, &B); }

%type tag_list_opt                                                                { SNodeList* }
%destructor tag_list_opt                                                          { nodesDestroyList($$); }
tag_list_opt(A) ::= .                                                             { A = NULL; }
tag_list_opt(A) ::= tag_item(B).                                                  { A = createNodeList(pCxt, B); }
tag_list_opt(A) ::= tag_list_opt(B) NK_COMMA tag_item(C).                         { A = addNodeToList(pCxt, B, C); }

tag_item(A) ::= TBNAME(B).                                                        { A = setProjectionAlias(pCxt, createFunctionNode(pCxt, &B, NULL), &B); }
tag_item(A) ::= QTAGS(B).                                                         { A = createFunctionNode(pCxt, &B, NULL); }
tag_item(A) ::= column_name(B).                                                   { A = createColumnNode(pCxt, NULL, &B); }
tag_item(A) ::= column_name(B) column_alias(C).                                   { A = setProjectionAlias(pCxt, createColumnNode(pCxt, NULL, &B), &C); }
tag_item(A) ::= column_name(B) AS column_alias(C).                                { A = setProjectionAlias(pCxt, createColumnNode(pCxt, NULL, &B), &C); }

%type db_kind_opt                                                                 { EShowKind }
%destructor db_kind_opt                                                           { }
db_kind_opt(A) ::= .                                                              { A = SHOW_KIND_ALL; }
db_kind_opt(A) ::= USER.                                                          { A = SHOW_KIND_DATABASES_USER; }
db_kind_opt(A) ::= SYSTEM.                                                        { A = SHOW_KIND_DATABASES_SYSTEM; }


/************************************************ tsma ********************************************************/
cmd ::= CREATE TSMA not_exists_opt(B) tsma_name(C)
  ON full_table_name(E) tsma_func_list(D)
  INTERVAL NK_LP duration_literal(F) NK_RP.                                       { pCxt->pRootNode = createCreateTSMAStmt(pCxt, B, &C, D, E, releaseRawExprNode(pCxt, F)); }
cmd ::= CREATE RECURSIVE TSMA not_exists_opt(B) tsma_name(C)
  ON full_table_name(D) INTERVAL NK_LP duration_literal(E) NK_RP.                 { pCxt->pRootNode = createCreateTSMAStmt(pCxt, B, &C, NULL, D, releaseRawExprNode(pCxt, E)); }
cmd ::= DROP TSMA exists_opt(B) full_tsma_name(C).                                { pCxt->pRootNode = createDropTSMAStmt(pCxt, B, C); }
cmd ::= SHOW db_name_cond_opt(B) TSMAS.                                           { pCxt->pRootNode = createShowTSMASStmt(pCxt, B); }

full_tsma_name(A) ::= tsma_name(B).                                               { A = createRealTableNode(pCxt, NULL, &B, NULL); }
full_tsma_name(A) ::= db_name(B) NK_DOT tsma_name(C).                             { A = createRealTableNode(pCxt, &B, &C, NULL); }

%type tsma_func_list                                                              { SNode* }
%destructor tsma_func_list                                                        { nodesDestroyNode($$); }
tsma_func_list(A) ::= FUNCTION NK_LP func_list(B) NK_RP.                          { A = createTSMAOptions(pCxt, B); }

/************************************************ create index ********************************************************/
cmd ::= CREATE SMA INDEX not_exists_opt(D)
  col_name(A) ON full_table_name(B) index_options(C).                      { pCxt->pRootNode = createCreateIndexStmt(pCxt, INDEX_TYPE_SMA, D, A, B, NULL, C); }
cmd ::= CREATE INDEX not_exists_opt(D)
  col_name(A) ON full_table_name(B) NK_LP col_name_list(C) NK_RP.          { pCxt->pRootNode = createCreateIndexStmt(pCxt, INDEX_TYPE_NORMAL, D, A, B, C, NULL); }
cmd ::= DROP INDEX exists_opt(B) full_index_name(A).                              { pCxt->pRootNode = createDropIndexStmt(pCxt, B, A); }

full_index_name(A) ::= index_name(B).                                             { A = createRealTableNodeForIndexName(pCxt, NULL, &B); }
full_index_name(A) ::= db_name(B) NK_DOT index_name(C).                           { A = createRealTableNodeForIndexName(pCxt, &B, &C); }

index_options(A) ::= FUNCTION NK_LP func_list(B) NK_RP INTERVAL
  NK_LP duration_literal(C) NK_RP sliding_opt(D) sma_stream_opt(E).               { A = createIndexOption(pCxt, B, releaseRawExprNode(pCxt, C), NULL, D, E); }
index_options(A) ::= FUNCTION NK_LP func_list(B) NK_RP INTERVAL
  NK_LP duration_literal(C) NK_COMMA duration_literal(D) NK_RP sliding_opt(E)
  sma_stream_opt(F).                                                              { A = createIndexOption(pCxt, B, releaseRawExprNode(pCxt, C), releaseRawExprNode(pCxt, D), E, F); }

%type func_list                                                                   { SNodeList* }
%destructor func_list                                                             { nodesDestroyList($$); }
func_list(A) ::= func(B).                                                         { A = createNodeList(pCxt, B); }
func_list(A) ::= func_list(B) NK_COMMA func(C).                                   { A = addNodeToList(pCxt, B, C); }

func(A) ::= sma_func_name(B) NK_LP expression_list(C) NK_RP.                      { A = createFunctionNode(pCxt, &B, C); }

%type sma_func_name                                                               { SToken }
%destructor sma_func_name                                                         { }
sma_func_name(A) ::= function_name(B).                                            { A = B; }
sma_func_name(A) ::= COUNT(B).                                                    { A = B; }
sma_func_name(A) ::= FIRST(B).                                                    { A = B; }
sma_func_name(A) ::= LAST(B).                                                     { A = B; }
sma_func_name(A) ::= LAST_ROW(B).                                                 { A = B; }

sma_stream_opt(A) ::= .                                                           { A = NULL; }

/************************************************ create/drop topic ***************************************************/
%type with_meta                                                                   { int32_t }
%destructor with_meta                                                             { }
with_meta(A) ::= AS.                                                              { A = 0; }
with_meta(A) ::= WITH META AS.                                                    { A = 1; }
with_meta(A) ::= ONLY META AS.                                                    { A = 2; }

cmd ::= CREATE TOPIC not_exists_opt(A) topic_name(B) AS query_or_subquery(C).     { pCxt->pRootNode = createCreateTopicStmtUseQuery(pCxt, A, &B, C); }
cmd ::= CREATE TOPIC not_exists_opt(A) topic_name(B) with_meta(D)
  DATABASE db_name(C).                                                            { pCxt->pRootNode = createCreateTopicStmtUseDb(pCxt, A, &B, &C, D); }
cmd ::= CREATE TOPIC not_exists_opt(A) topic_name(B) with_meta(E)
  STABLE full_table_name(C) where_clause_opt(D).                                  { pCxt->pRootNode = createCreateTopicStmtUseTable(pCxt, A, &B, C, E, D); }

cmd ::= DROP TOPIC exists_opt(A) force_opt(C) topic_name(B).                             { pCxt->pRootNode = createDropTopicStmt(pCxt, A, &B, C); }
cmd ::= DROP CONSUMER GROUP exists_opt(A) force_opt(D) cgroup_name(B) ON topic_name(C).  { pCxt->pRootNode = createDropCGroupStmt(pCxt, A, &B, &C, D); }

/************************************************ desc/describe *******************************************************/
cmd ::= DESC full_table_name(A).                                                  { pCxt->pRootNode = createDescribeStmt(pCxt, A); }
cmd ::= DESCRIBE full_table_name(A).                                              { pCxt->pRootNode = createDescribeStmt(pCxt, A); }

/************************************************ reset query cache ***************************************************/
cmd ::= RESET QUERY CACHE.                                                        { pCxt->pRootNode = createResetQueryCacheStmt(pCxt); }

/************************************************ explain *************************************************************/
cmd ::= EXPLAIN analyze_opt(A) explain_options(B) query_or_subquery(C).           { pCxt->pRootNode = createExplainStmt(pCxt, A, B, C); }
cmd ::= EXPLAIN analyze_opt(A) explain_options(B) insert_query(C).                { pCxt->pRootNode = createExplainStmt(pCxt, A, B, C); }

%type analyze_opt                                                                 { bool }
%destructor analyze_opt                                                           { }
analyze_opt(A) ::= .                                                              { A = false; }
analyze_opt(A) ::= ANALYZE.                                                       { A = true; }

explain_options(A) ::= .                                                          { A = createDefaultExplainOptions(pCxt); }
explain_options(A) ::= explain_options(B) VERBOSE NK_BOOL(C).                     { A = setExplainVerbose(pCxt, B, &C); }
explain_options(A) ::= explain_options(B) RATIO NK_FLOAT(C).                      { A = setExplainRatio(pCxt, B, &C); }

/************************************************ create/drop function ************************************************/
cmd ::= CREATE or_replace_opt(H) agg_func_opt(A) FUNCTION not_exists_opt(F)
  function_name(B) AS NK_STRING(C) OUTPUTTYPE type_name(D) bufsize_opt(E)
  language_opt(G).                                                                { pCxt->pRootNode = createCreateFunctionStmt(pCxt, F, A, &B, &C, D, E, &G, H); }
cmd ::= DROP FUNCTION exists_opt(B) function_name(A).                             { pCxt->pRootNode = createDropFunctionStmt(pCxt, B, &A); }

%type agg_func_opt                                                                { bool }
%destructor agg_func_opt                                                          { }
agg_func_opt(A) ::= .                                                             { A = false; }
agg_func_opt(A) ::= AGGREGATE.                                                    { A = true; }

%type bufsize_opt                                                                 { int32_t }
%destructor bufsize_opt                                                           { }
bufsize_opt(A) ::= .                                                              { A = 0; }
bufsize_opt(A) ::= BUFSIZE NK_INTEGER(B).                                         { A = taosStr2Int32(B.z, NULL, 10); }

%type language_opt                                                                 { SToken }
%destructor language_opt                                                           { }
language_opt(A) ::= .                                                              { A = nil_token; }
language_opt(A) ::= LANGUAGE NK_STRING(B).                                         { A = B; }

%type or_replace_opt                                                               { bool }
%destructor or_replace_opt                                                         { }
or_replace_opt(A) ::= .                                                            { A = false; }
or_replace_opt(A) ::= OR REPLACE.                                                  { A = true; }

/************************************************ create/drop view **************************************************/
cmd ::= CREATE or_replace_opt(A) VIEW full_view_name(B) AS(C) query_or_subquery(D).
                                                                                  { pCxt->pRootNode = createCreateViewStmt(pCxt, A, B, &C, D); }
cmd ::= DROP VIEW exists_opt(A) full_view_name(B).                                { pCxt->pRootNode = createDropViewStmt(pCxt, A, B); }

full_view_name(A) ::= view_name(B).                                               { A = createViewNode(pCxt, NULL, &B); }
full_view_name(A) ::= db_name(B) NK_DOT view_name(C).                             { A = createViewNode(pCxt, &B, &C); }

/************************************************ create/drop stream **************************************************/
cmd ::= CREATE STREAM not_exists_opt(A) full_stream_name(B) stream_trigger(C)
        stream_outtable_opt(D) as_subquery_opt(E).                                { pCxt->pRootNode = createCreateStreamStmt(pCxt, A, B, C, D, E); }
cmd ::= DROP STREAM exists_opt(A) full_stream_name(B).                            { pCxt->pRootNode = createDropStreamStmt(pCxt, A, B); }
cmd ::= STOP STREAM exists_opt(A) full_stream_name(B).                            { pCxt->pRootNode = createPauseStreamStmt(pCxt, A, B); }
cmd ::= START STREAM exists_opt(A) ignore_opt(C) full_stream_name(B).             { pCxt->pRootNode = createResumeStreamStmt(pCxt, A, C, B); }
cmd ::= RECALCULATE STREAM full_stream_name(A) recalculate_range(B).              { pCxt->pRootNode = createRecalcStreamStmt(pCxt, A, B); }

/* recalculate_range(A) ::= ALL.                                                     { A = createRecalcRange(pCxt, NULL, NULL); } */
recalculate_range(A) ::= FROM time_point(B).                                      { A = createRecalcRange(pCxt, B, NULL); }
recalculate_range(A) ::= FROM time_point(B) TO time_point(C).                     { A = createRecalcRange(pCxt, B, C); }

full_stream_name(A) ::= stream_name(B).                                           { A = createStreamNode(pCxt, NULL, &B); }
full_stream_name(A) ::= db_name(B) NK_DOT stream_name(C).                         { A = createStreamNode(pCxt, &B, &C); }

/********** stream_outtable **********/
stream_outtable_opt(A) ::= .                                                                                                { A = NULL; }
stream_outtable_opt(A) ::= INTO full_table_name(B) output_subtable_opt(C) column_name_opt(D) stream_tags_def_opt(E).        { A = createStreamOutTableNode(pCxt, B, C, D, E); }

/********** stream_trigger **********/
stream_trigger(A) ::= trigger_type(B) trigger_table_opt(C) stream_partition_by_opt(D)
                      trigger_options_opt(E) notification_opt(F).                                                           { A = createStreamTriggerNode(pCxt, B, C, D, E, F); }

/***** trigger type *****/

trigger_type(A) ::= SESSION NK_LP column_reference(B) NK_COMMA interval_sliding_duration_literal(C) NK_RP.                  { A = createSessionWindowNode(pCxt, releaseRawExprNode(pCxt, B), releaseRawExprNode(pCxt, C)); }
trigger_type(A) ::= STATE_WINDOW NK_LP column_reference(B) NK_RP true_for_opt(C).                                           { A = createStateWindowNode(pCxt, releaseRawExprNode(pCxt, B), C); }
trigger_type(A) ::= interval_opt(B) SLIDING NK_LP sliding_expr(C) NK_RP.                                                    { A = createIntervalWindowNodeExt(pCxt, B, C); }
trigger_type(A) ::= EVENT_WINDOW NK_LP START WITH search_condition(B) END WITH search_condition(C) NK_RP true_for_opt(D).   { A = createEventWindowNode(pCxt, B, C, D); }
trigger_type(A) ::= COUNT_WINDOW NK_LP count_window_args(B) NK_RP.                                                          { A = createCountWindowNodeFromArgs(pCxt, B); }
trigger_type(A) ::= PERIOD NK_LP interval_sliding_duration_literal(B) offset_opt(C) NK_RP.                                  { A = createPeriodWindowNode(pCxt, releaseRawExprNode(pCxt, B), C); }

interval_opt(A) ::= .                                                                                                       { A = NULL; }
interval_opt(A) ::= INTERVAL NK_LP interval_sliding_duration_literal(C) NK_RP.                                              { A = createIntervalWindowNode(pCxt, releaseRawExprNode(pCxt, C), NULL, NULL, NULL); }
interval_opt(A) ::= INTERVAL NK_LP interval_sliding_duration_literal(C)
                    NK_COMMA interval_sliding_duration_literal(D) NK_RP.                                                    { A = createIntervalWindowNode(pCxt, releaseRawExprNode(pCxt, C), releaseRawExprNode(pCxt, D), NULL, NULL); }

sliding_expr(A) ::= interval_sliding_duration_literal(B).                                                                   { A = createSlidingWindowNode(pCxt, releaseRawExprNode(pCxt, B), NULL); }
sliding_expr(A) ::= interval_sliding_duration_literal(B) NK_COMMA interval_sliding_duration_literal(C).                     { A = createSlidingWindowNode(pCxt, releaseRawExprNode(pCxt, B), releaseRawExprNode(pCxt, C)); }

%type sliding_val_opt                                                             { SToken }
%destructor sliding_val_opt                                                       { }

offset_opt(A) ::= .                                                               { A = NULL; }
offset_opt(A) ::= NK_COMMA interval_sliding_duration_literal(B).                  { A = releaseRawExprNode(pCxt, B); }

/***** trigger_table_opt *****/

trigger_table_opt(A) ::= .                                                 { A = NULL; }
trigger_table_opt(A) ::= FROM full_table_name(B).                          { A = B; }

/***** stream_partition_by_opt *****/

%type stream_partition_by_opt                                                     { SNodeList* }
%destructor stream_partition_by_opt                                               { nodesDestroyList($$); }
stream_partition_by_opt(A) ::= .                                                  { A = NULL; }
stream_partition_by_opt(A) ::= PARTITION BY column_name_list(B).                  { A = B; }

/***** trigger_options_opt *****/

trigger_options_opt(A) ::= .                                                              { A = NULL; }
trigger_options_opt(A) ::= STREAM_OPTIONS NK_LP trigger_option_list(B) NK_RP.             { A = B; }

trigger_option_list(A) ::= trigger_option(B).                                       { A = createStreamTriggerOptions(pCxt);  A = setStreamTriggerOptions(pCxt, A, &B);  }
trigger_option_list(A) ::= trigger_option_list(B) NK_BITOR trigger_option(C).       { A = setStreamTriggerOptions(pCxt, B, &C); }

%type trigger_option                                                               { SStreamTriggerOption }
%destructor trigger_option                                                         { }
trigger_option(A) ::= CALC_NOTIFY_ONLY.                                            { A.type = STREAM_TRIGGER_OPTION_CALC_NOTIFY_ONLY; A.pNode = NULL; }
trigger_option(A) ::= DELETE_RECALC.                                               { A.type = STREAM_TRIGGER_OPTION_DELETE_RECALC; A.pNode = NULL; }
trigger_option(A) ::= DELETE_OUTPUT_TABLE.                                         { A.type = STREAM_TRIGGER_OPTION_DELETE_OUTPUT_TABLE; A.pNode = NULL; }
trigger_option(A) ::= EXPIRED_TIME NK_LP duration_literal(B) NK_RP.                { A.type = STREAM_TRIGGER_OPTION_EXPIRED_TIME; A.pNode = releaseRawExprNode(pCxt, B); }
trigger_option(A) ::= FILL_HISTORY NK_LP time_point(B) NK_RP.                      { A.type = STREAM_TRIGGER_OPTION_FILL_HISTORY; A.pNode = B; }
trigger_option(A) ::= FILL_HISTORY_FIRST NK_LP time_point(B) NK_RP.                { A.type = STREAM_TRIGGER_OPTION_FILL_HISTORY_FIRST; A.pNode = B; }
trigger_option(A) ::= FILL_HISTORY.                                                { A.type = STREAM_TRIGGER_OPTION_FILL_HISTORY; A.pNode = NULL; }
trigger_option(A) ::= FILL_HISTORY_FIRST.                                          { A.type = STREAM_TRIGGER_OPTION_FILL_HISTORY_FIRST; A.pNode = NULL; }
trigger_option(A) ::= FORCE_OUTPUT.                                                { A.type = STREAM_TRIGGER_OPTION_FORCE_OUTPUT; A.pNode = NULL; }
trigger_option(A) ::= IGNORE_DISORDER.                                             { A.type = STREAM_TRIGGER_OPTION_IGNORE_DISORDER; A.pNode = NULL; }
trigger_option(A) ::= LOW_LATENCY_CALC.                                            { A.type = STREAM_TRIGGER_OPTION_LOW_LATENCY_CALC; A.pNode = NULL; }
trigger_option(A) ::= MAX_DELAY NK_LP duration_literal(B) NK_RP.                   { A.type = STREAM_TRIGGER_OPTION_MAX_DELAY; A.pNode = releaseRawExprNode(pCxt, B); }
trigger_option(A) ::= PRE_FILTER NK_LP search_condition(B) NK_RP.                  { A.type = STREAM_TRIGGER_OPTION_PRE_FILTER; A.pNode = B; }
trigger_option(A) ::= WATERMARK NK_LP duration_literal(B) NK_RP.                   { A.type = STREAM_TRIGGER_OPTION_WATERMARK; A.pNode = releaseRawExprNode(pCxt, B); }
trigger_option(A) ::= EVENT_TYPE NK_LP event_type_list(B) NK_RP.                   { A.type = STREAM_TRIGGER_OPTION_EVENT_TYPE; A.flag = B; A.pNode = NULL; }
trigger_option(A) ::= IGNORE_NODATA_TRIGGER.                                       { A.type = STREAM_TRIGGER_OPTION_IGNORE_NODATA_TRIGGER; A.pNode = NULL; }

/***** notification_opt *****/
notification_opt(A) ::= .                                                         { A = NULL; }
notification_opt(A) ::= NOTIFY NK_LP notify_url_list(B) NK_RP
                        notify_on_opt(C) where_clause_opt(D)
                        notify_options_opt(E).                                    { A = createStreamNotifyOptions(pCxt, B, C, D, E); }

%type notify_url_list                                                             { SNodeList* }
%destructor notify_url_list                                                       { nodesDestroyList($$); }
notify_url_list(A) ::= NK_STRING(B).                                              { A = createNodeList(pCxt, createValueNode(pCxt, TSDB_DATA_TYPE_BINARY, &B)); }
notify_url_list(A) ::= notify_url_list(B) NK_COMMA NK_STRING(C).                  { A = addNodeToList(pCxt, B, createValueNode(pCxt, TSDB_DATA_TYPE_BINARY, &C)); }

%type notify_on_opt                                                               { int64_t }
%destructor notify_on_opt                                                         { }
notify_on_opt(A) ::= .                                                            { A = EVENT_NONE; }
notify_on_opt(A) ::= ON NK_LP event_type_list(B) NK_RP.                           { A = B; }

%type notify_options_opt                                                          { int64_t }
%destructor notify_options_opt                                                    { }
notify_options_opt(A) ::= .                                                       { A = NOTIFY_NONE; }
notify_options_opt(A) ::= NOTIFY_OPTIONS NK_LP notify_options_list(B) NK_RP.      { A = B; }

%type notify_options_list                                                         { int64_t }
%destructor notify_options_list                                                   { }
notify_options_list(A) ::= notify_option(B).                                      { A = B; }
notify_options_list(A) ::= notify_options_list(B) NK_BITOR notify_option(C).     { A = B | C; }

%type notify_option                                                               { int64_t }
%destructor notify_option                                                         { }
notify_option(A) ::= NOTIFY_HISTORY.                                              { A = NOTIFY_HISTORY; }

/***** common part *****/

time_point(A) ::= NK_INTEGER(B).                                                  { A = createValueNode(pCxt, TSDB_DATA_TYPE_TIMESTAMP, &B); }
time_point(A) ::= NK_STRING(B).                                                   { A = createValueNode(pCxt, TSDB_DATA_TYPE_BINARY, &B); }

%type column_name_list                                                            { SNodeList* }
%destructor column_name_list                                                      { nodesDestroyList($$); }
column_name_list(A) ::= trigger_col_name(B).                                      { A = createNodeList(pCxt, B); }
column_name_list(A) ::= column_name_list(B) NK_COMMA trigger_col_name(C).         { A = addNodeToList(pCxt, B, C); }

trigger_col_name(A) ::= column_name(B).                                           { A = createColumnNode(pCxt, NULL, &B); }
trigger_col_name(A) ::= TBNAME(B).                                                { A = createFunctionNode(pCxt, &B, NULL); }

%type event_type_list                                                             { int64_t }
%destructor event_type_list                                                       { }
event_type_list(A) ::= event_types(B).                                            { A = B;}
event_type_list(A) ::= event_type_list(B) NK_BITOR event_types(C).               { A = B | C; }

%type event_types                                                                 { int64_t }
%destructor event_types                                                           { }
event_types(A) ::= WINDOW_OPEN.                                                   { A = EVENT_WINDOW_OPEN; }
event_types(A) ::= WINDOW_CLOSE.                                                  { A = EVENT_WINDOW_CLOSE; }

/********** output_subtable_opt **********/
output_subtable_opt(A) ::= .                                                      { A = NULL; }
output_subtable_opt(A) ::= OUTPUT_SUBTABLE NK_LP expr_or_subquery(B) NK_RP.       { A = releaseRawExprNode(pCxt, B); }

%type column_name_opt                                                             { SNodeList* }
%destructor column_name_opt                                                       { nodesDestroyList($$); }
column_name_opt(A) ::= .                                                          { A = NULL; }
column_name_opt(A) ::= column_name_unit(B).                                       { A = B; }

%type stream_tags_def_opt                                                            { SNodeList* }
%destructor stream_tags_def_opt                                                      { nodesDestroyList($$); }
stream_tags_def_opt(A) ::= .                                                         { A = NULL; }
stream_tags_def_opt(A) ::= TAGS NK_LP stream_tags_def_list(B) NK_RP.                 { A = B; }

%type stream_tags_def_list                                                             { SNodeList* }
%destructor stream_tags_def_list                                                       { nodesDestroyList($$); }
stream_tags_def_list(A) ::= stream_tags_def(B).                                        { A = createNodeList(pCxt, B); }
stream_tags_def_list(A) ::= stream_tags_def_list(B) NK_COMMA stream_tags_def(C).       { A = addNodeToList(pCxt, B, C); }

stream_tags_def(A) ::= column_name(B) type_name(C) AS expression(D).                   { A = createStreamTagDefNode(pCxt, &B, C, releaseRawExprNode(pCxt, D)); }

%type column_name_unit                                                                 { SNodeList* }
%destructor column_name_unit                                                           { nodesDestroyList($$); }
column_name_unit(A) ::= NK_LP column_stream_def_list(B) NK_RP.                         { A = B; }

%type column_stream_def_list                                                      { SNodeList* }
%destructor column_stream_def_list                                                { nodesDestroyList($$); }
column_stream_def_list(A) ::= column_stream_def(B).                               { A = createNodeList(pCxt, B); }
column_stream_def_list(A) ::= column_stream_def_list(B)
 NK_COMMA column_stream_def(C).                                                   { A = addNodeToList(pCxt, B, C); }

column_stream_def(A) ::= column_name(B) stream_col_options(C).                    { A = createColumnDefNode(pCxt, &B, createDataType(TSDB_DATA_TYPE_NULL), C); }

stream_col_options(A) ::= .                                                       { A = createDefaultColumnOptions(pCxt); }
stream_col_options(A) ::= stream_col_options(B) PRIMARY KEY.                      { A = setColumnOptionsPK(pCxt, B); }
stream_col_options(A) ::= stream_col_options(B) COMPOSITE KEY.                    { A = setColumnOptionsPK(pCxt, B); }
//column_stream_def(A) ::= column_def(B).                                         { A = B; }

as_subquery_opt(A) ::= .                                                          { A = NULL; }
as_subquery_opt(A) ::= AS query_or_subquery(B).                                   { A = B; }

%type ignore_opt                                                                  { bool }
%destructor ignore_opt                                                            { }
ignore_opt(A) ::= .                                                               { A = false; }
ignore_opt(A) ::= IGNORE UNTREATED.                                               { A = true; }


/************************************************ kill connection/query ***********************************************/
cmd ::= KILL CONNECTION NK_INTEGER(A).                                            { pCxt->pRootNode = createKillStmt(pCxt, QUERY_NODE_KILL_CONNECTION_STMT, &A); }
cmd ::= KILL QUERY NK_STRING(A).                                                  { pCxt->pRootNode = createKillQueryStmt(pCxt, &A); }
cmd ::= KILL TRANSACTION NK_INTEGER(A).                                           { pCxt->pRootNode = createKillStmt(pCxt, QUERY_NODE_KILL_TRANSACTION_STMT, &A); }
cmd ::= KILL COMPACT NK_INTEGER(A).                                               { pCxt->pRootNode = createKillStmt(pCxt, QUERY_NODE_KILL_COMPACT_STMT, &A); }
<<<<<<< HEAD
cmd ::= KILL SCAN NK_INTEGER(A).                                                  { pCxt->pRootNode = createKillStmt(pCxt, QUERY_NODE_KILL_SCAN_STMT, &A); }
=======
cmd ::= KILL SSMIGRATE NK_INTEGER(A).                                             { pCxt->pRootNode = createKillStmt(pCxt, QUERY_NODE_KILL_SSMIGRATE_STMT, &A); }
>>>>>>> cf1fcd02

/************************************************ merge/redistribute/ vgroup ******************************************/
cmd ::= BALANCE VGROUP.                                                           { pCxt->pRootNode = createBalanceVgroupStmt(pCxt); }

cmd ::= ASSIGN LEADER FORCE.                                                      { pCxt->pRootNode = createAssignLeaderStmt(pCxt); }

cmd ::= BALANCE VGROUP LEADER on_vgroup_id(A).                                    { pCxt->pRootNode = createBalanceVgroupLeaderStmt(pCxt, &A); }
cmd ::= BALANCE VGROUP LEADER DATABASE db_name(A).                                { pCxt->pRootNode = createBalanceVgroupLeaderDBNameStmt(pCxt, &A); }
cmd ::= MERGE VGROUP NK_INTEGER(A) NK_INTEGER(B).                                 { pCxt->pRootNode = createMergeVgroupStmt(pCxt, &A, &B); }
cmd ::= REDISTRIBUTE VGROUP NK_INTEGER(A) dnode_list(B).                          { pCxt->pRootNode = createRedistributeVgroupStmt(pCxt, &A, B); }
cmd ::= SPLIT VGROUP NK_INTEGER(A) force_opt(B).                                  { pCxt->pRootNode = createSplitVgroupStmt(pCxt, &A, B); }

%type on_vgroup_id                                                                { SToken }
%destructor on_vgroup_id                                                          { }
on_vgroup_id(A) ::= .                                                             { A = nil_token; }
on_vgroup_id(A) ::= ON NK_INTEGER(B).                                             { A = B; }

%type dnode_list                                                                  { SNodeList* }
%destructor dnode_list                                                            { nodesDestroyList($$); }
dnode_list(A) ::= DNODE NK_INTEGER(B).                                            { A = createNodeList(pCxt, createValueNode(pCxt, TSDB_DATA_TYPE_BIGINT, &B)); }
dnode_list(A) ::= dnode_list(B) DNODE NK_INTEGER(C).                              { A = addNodeToList(pCxt, B, createValueNode(pCxt, TSDB_DATA_TYPE_BIGINT, &C)); }

/************************************************ syncdb **************************************************************/
//cmd ::= SYNCDB db_name(A) REPLICA.                                                { pCxt->pRootNode = createSyncdbStmt(pCxt, &A); }

/************************************************ syncdb **************************************************************/
cmd ::= DELETE FROM full_table_name(A) where_clause_opt(B).                       { pCxt->pRootNode = createDeleteStmt(pCxt, A, B); }

/************************************************ select **************************************************************/
cmd ::= query_or_subquery(A).                                                     { pCxt->pRootNode = A; }

/************************************************ insert **************************************************************/
cmd ::= insert_query(A).                                                          { pCxt->pRootNode = A; }

insert_query(A) ::= INSERT INTO full_table_name(D)
  NK_LP col_name_list(B) NK_RP query_or_subquery(C).                              { A = createInsertStmt(pCxt, D, B, C); }
insert_query(A) ::= INSERT INTO full_table_name(C) query_or_subquery(B).          { A = createInsertStmt(pCxt, C, NULL, B); }

/************************************************ tags_literal *************************************************************/
tags_literal(A) ::= NK_INTEGER(B).                                                { A = createRawValueNode(pCxt, TSDB_DATA_TYPE_UBIGINT, &B, NULL); }
tags_literal(A) ::= NK_INTEGER(B) NK_PLUS duration_literal(C).                    {
                                                                                    SToken l = B;
                                                                                    SToken r = getTokenFromRawExprNode(pCxt, C);
                                                                                    l.n = (r.z + r.n) - l.z;
                                                                                    A = createRawValueNodeExt(pCxt, TSDB_DATA_TYPE_BINARY, &l, NULL, C);
                                                                                  }
tags_literal(A) ::= NK_INTEGER(B) NK_MINUS duration_literal(C).                   {
                                                                                    SToken l = B;
                                                                                    SToken r = getTokenFromRawExprNode(pCxt, C);
                                                                                    l.n = (r.z + r.n) - l.z;
                                                                                    A = createRawValueNodeExt(pCxt, TSDB_DATA_TYPE_BINARY, &l, NULL, C);
                                                                                  }
tags_literal(A) ::= NK_PLUS(B) NK_INTEGER(C).                                     {
                                                                                    SToken t = B;
                                                                                    t.n = (C.z + C.n) - B.z;
                                                                                    A = createRawValueNode(pCxt, TSDB_DATA_TYPE_UBIGINT, &t, NULL);
                                                                                  }
tags_literal(A) ::= NK_PLUS(B) NK_INTEGER NK_PLUS duration_literal(C).            {
                                                                                    SToken l = B;
                                                                                    SToken r = getTokenFromRawExprNode(pCxt, C);
                                                                                    l.n = (r.z + r.n) - l.z;
                                                                                    A = createRawValueNodeExt(pCxt, TSDB_DATA_TYPE_BINARY, &l, NULL, C);
                                                                                  }
tags_literal(A) ::= NK_PLUS(B) NK_INTEGER NK_MINUS duration_literal(C).           {
                                                                                    SToken l = B;
                                                                                    SToken r = getTokenFromRawExprNode(pCxt, C);
                                                                                    l.n = (r.z + r.n) - l.z;
                                                                                    A = createRawValueNodeExt(pCxt, TSDB_DATA_TYPE_BINARY, &l, NULL, C);
                                                                                  }
tags_literal(A) ::= NK_MINUS(B) NK_INTEGER(C).                                    {
                                                                                    SToken t = B;
                                                                                    t.n = (C.z + C.n) - B.z;
                                                                                    A = createRawValueNode(pCxt, TSDB_DATA_TYPE_UBIGINT, &t, NULL);
                                                                                  }
tags_literal(A) ::= NK_MINUS(B) NK_INTEGER NK_PLUS duration_literal(C).           {
                                                                                    SToken l = B;
                                                                                    SToken r = getTokenFromRawExprNode(pCxt, C);
                                                                                    l.n = (r.z + r.n) - l.z;
                                                                                    A = createRawValueNodeExt(pCxt, TSDB_DATA_TYPE_BINARY, &l, NULL, C);
                                                                                  }
tags_literal(A) ::= NK_MINUS(B) NK_INTEGER NK_MINUS duration_literal(C).          {
                                                                                    SToken l = B;
                                                                                    SToken r = getTokenFromRawExprNode(pCxt, C);
                                                                                    l.n = (r.z + r.n) - l.z;
                                                                                    A = createRawValueNodeExt(pCxt, TSDB_DATA_TYPE_BINARY, &l, NULL, C);
                                                                                  }
tags_literal(A) ::= NK_FLOAT(B).                                                  { A = createRawValueNode(pCxt, TSDB_DATA_TYPE_DOUBLE, &B, NULL); }
tags_literal(A) ::= NK_PLUS(B) NK_FLOAT(C).                                       {
                                                                                    SToken t = B;
                                                                                    t.n = (C.z + C.n) - B.z;
                                                                                    A = createRawValueNode(pCxt, TSDB_DATA_TYPE_DOUBLE, &t, NULL);
                                                                                  }
tags_literal(A) ::= NK_MINUS(B) NK_FLOAT(C).                                      {
                                                                                    SToken t = B;
                                                                                    t.n = (C.z + C.n) - B.z;
                                                                                    A = createRawValueNode(pCxt, TSDB_DATA_TYPE_DOUBLE, &t, NULL);
                                                                                  }

tags_literal(A) ::= NK_BIN(B).                                                    { A = createRawValueNode(pCxt, TSDB_DATA_TYPE_UBIGINT, &B, NULL); }
tags_literal(A) ::= NK_BIN(B) NK_PLUS duration_literal(C).                        {
                                                                                    SToken l = B;
                                                                                    SToken r = getTokenFromRawExprNode(pCxt, C);
                                                                                    l.n = (r.z + r.n) - l.z;
                                                                                    A = createRawValueNodeExt(pCxt, TSDB_DATA_TYPE_BINARY, &l, NULL, C);
                                                                                  }
tags_literal(A) ::= NK_BIN(B) NK_MINUS duration_literal(C).                       {
                                                                                    SToken l = B;
                                                                                    SToken r = getTokenFromRawExprNode(pCxt, C);
                                                                                    l.n = (r.z + r.n) - l.z;
                                                                                    A = createRawValueNodeExt(pCxt, TSDB_DATA_TYPE_BINARY, &l, NULL, C);
                                                                                  }
tags_literal(A) ::= NK_PLUS(B) NK_BIN(C).                                         {
                                                                                    SToken t = B;
                                                                                    t.n = (C.z + C.n) - B.z;
                                                                                    A = createRawValueNode(pCxt, TSDB_DATA_TYPE_UBIGINT, &t, NULL);
                                                                                  }
tags_literal(A) ::= NK_PLUS(B) NK_BIN NK_PLUS duration_literal(C).                {
                                                                                    SToken l = B;
                                                                                    SToken r = getTokenFromRawExprNode(pCxt, C);
                                                                                    l.n = (r.z + r.n) - l.z;
                                                                                    A = createRawValueNodeExt(pCxt, TSDB_DATA_TYPE_BINARY, &l, NULL, C);
                                                                                  }
tags_literal(A) ::= NK_PLUS(B) NK_BIN NK_MINUS duration_literal(C).               {
                                                                                    SToken l = B;
                                                                                    SToken r = getTokenFromRawExprNode(pCxt, C);
                                                                                    l.n = (r.z + r.n) - l.z;
                                                                                    A = createRawValueNodeExt(pCxt, TSDB_DATA_TYPE_BINARY, &l, NULL, C);
                                                                                  }
tags_literal(A) ::= NK_MINUS(B) NK_BIN(C).                                        {
                                                                                    SToken t = B;
                                                                                    t.n = (C.z + C.n) - B.z;
                                                                                    A = createRawValueNode(pCxt, TSDB_DATA_TYPE_UBIGINT, &t, NULL);
                                                                                  }
tags_literal(A) ::= NK_MINUS(B) NK_BIN NK_PLUS duration_literal(C).               {
                                                                                    SToken l = B;
                                                                                    SToken r = getTokenFromRawExprNode(pCxt, C);
                                                                                    l.n = (r.z + r.n) - l.z;
                                                                                    A = createRawValueNodeExt(pCxt, TSDB_DATA_TYPE_BINARY, &l, NULL, C);
                                                                                  }
tags_literal(A) ::= NK_MINUS(B) NK_BIN NK_MINUS duration_literal(C).              {
                                                                                    SToken l = B;
                                                                                    SToken r = getTokenFromRawExprNode(pCxt, C);
                                                                                    l.n = (r.z + r.n) - l.z;
                                                                                    A = createRawValueNodeExt(pCxt, TSDB_DATA_TYPE_BINARY, &l, NULL, C);
                                                                                  }
tags_literal(A) ::= NK_HEX(B).                                                    { A = createRawValueNode(pCxt, TSDB_DATA_TYPE_UBIGINT, &B, NULL); }
tags_literal(A) ::= NK_HEX(B) NK_PLUS duration_literal(C).                        {
                                                                                    SToken l = B;
                                                                                    SToken r = getTokenFromRawExprNode(pCxt, C);
                                                                                    l.n = (r.z + r.n) - l.z;
                                                                                    A = createRawValueNodeExt(pCxt, TSDB_DATA_TYPE_BINARY, &l, NULL, C);
                                                                                  }
tags_literal(A) ::= NK_HEX(B) NK_MINUS duration_literal(C).                       {
                                                                                    SToken l = B;
                                                                                    SToken r = getTokenFromRawExprNode(pCxt, C);
                                                                                    l.n = (r.z + r.n) - l.z;
                                                                                    A = createRawValueNodeExt(pCxt, TSDB_DATA_TYPE_BINARY, &l, NULL, C);
                                                                                  }
tags_literal(A) ::= NK_PLUS(B) NK_HEX(C).                                         {
                                                                                    SToken t = B;
                                                                                    t.n = (C.z + C.n) - B.z;
                                                                                    A = createRawValueNode(pCxt, TSDB_DATA_TYPE_UBIGINT, &t, NULL);
                                                                                  }
tags_literal(A) ::= NK_PLUS(B) NK_HEX NK_PLUS duration_literal(C).                {
                                                                                    SToken l = B;
                                                                                    SToken r = getTokenFromRawExprNode(pCxt, C);
                                                                                    l.n = (r.z + r.n) - l.z;
                                                                                    A = createRawValueNodeExt(pCxt, TSDB_DATA_TYPE_BINARY, &l, NULL, C);
                                                                                  }
tags_literal(A) ::= NK_PLUS(B) NK_HEX NK_MINUS duration_literal(C).               {
                                                                                    SToken l = B;
                                                                                    SToken r = getTokenFromRawExprNode(pCxt, C);
                                                                                    l.n = (r.z + r.n) - l.z;
                                                                                    A = createRawValueNodeExt(pCxt, TSDB_DATA_TYPE_BINARY, &l, NULL, C);
                                                                                  }
tags_literal(A) ::= NK_MINUS(B) NK_HEX(C).                                        {
                                                                                    SToken t = B;
                                                                                    t.n = (C.z + C.n) - B.z;
                                                                                    A = createRawValueNode(pCxt, TSDB_DATA_TYPE_UBIGINT, &t, NULL);
                                                                                  }
tags_literal(A) ::= NK_MINUS(B) NK_HEX NK_PLUS duration_literal(C).               {
                                                                                    SToken l = B;
                                                                                    SToken r = getTokenFromRawExprNode(pCxt, C);
                                                                                    l.n = (r.z + r.n) - l.z;
                                                                                    A = createRawValueNodeExt(pCxt, TSDB_DATA_TYPE_BINARY, &l, NULL, C);
                                                                                  }
tags_literal(A) ::= NK_MINUS(B) NK_HEX NK_MINUS duration_literal(C).              {
                                                                                    SToken l = B;
                                                                                    SToken r = getTokenFromRawExprNode(pCxt, C);
                                                                                    l.n = (r.z + r.n) - l.z;
                                                                                    A = createRawValueNodeExt(pCxt, TSDB_DATA_TYPE_BINARY, &l, NULL, C);
                                                                                  }

tags_literal(A) ::= NK_STRING(B).                                                 { A = createRawValueNode(pCxt, TSDB_DATA_TYPE_BINARY, &B, NULL); }
tags_literal(A) ::= NK_STRING(B) NK_PLUS duration_literal(C).                     {
                                                                                    SToken l = B;
                                                                                    SToken r = getTokenFromRawExprNode(pCxt, C);
                                                                                    l.n = (r.z + r.n) - l.z;
                                                                                    A = createRawValueNodeExt(pCxt, TSDB_DATA_TYPE_BINARY, &l, NULL, C);
                                                                                  }
tags_literal(A) ::= NK_STRING(B) NK_MINUS duration_literal(C).                    {
                                                                                    SToken l = B;
                                                                                    SToken r = getTokenFromRawExprNode(pCxt, C);
                                                                                    l.n = (r.z + r.n) - l.z;
                                                                                    A = createRawValueNodeExt(pCxt, TSDB_DATA_TYPE_BINARY, &l, NULL, C);
                                                                                  }
tags_literal(A) ::= NK_BOOL(B).                                                   { A = createRawValueNode(pCxt, TSDB_DATA_TYPE_BOOL, &B, NULL); }
tags_literal(A) ::= NULL(B).                                                      { A = createRawValueNode(pCxt, TSDB_DATA_TYPE_NULL, &B, NULL); }

tags_literal(A) ::= literal_func(B).                                              { A = createRawValueNode(pCxt, TSDB_DATA_TYPE_BINARY, NULL, B); }
tags_literal(A) ::= literal_func(B) NK_PLUS duration_literal(C).                  {
                                                                                    SToken l = getTokenFromRawExprNode(pCxt, B);
                                                                                    SToken r = getTokenFromRawExprNode(pCxt, C);
                                                                                    l.n = (r.z + r.n) - l.z;
                                                                                    A = createRawValueNodeExt(pCxt, TSDB_DATA_TYPE_BINARY, &l, B, C);
                                                                                  }
tags_literal(A) ::= literal_func(B) NK_MINUS duration_literal(C).                 {
                                                                                    SToken l = getTokenFromRawExprNode(pCxt, B);
                                                                                    SToken r = getTokenFromRawExprNode(pCxt, C);
                                                                                    l.n = (r.z + r.n) - l.z;
                                                                                    A = createRawValueNodeExt(pCxt, TSDB_DATA_TYPE_BINARY, &l, B, C);
                                                                                  }

%type tags_literal_list                                                           { SNodeList* }
%destructor tags_literal_list                                                     { nodesDestroyList($$); }
tags_literal_list(A) ::= tags_literal(B).                                         { A = createNodeList(pCxt, B); }
tags_literal_list(A) ::= tags_literal_list(B) NK_COMMA tags_literal(C).           { A = addNodeToList(pCxt, B, C); }

/************************************************ literal *************************************************************/
literal(A) ::= NK_INTEGER(B).                                                     { A = createRawExprNode(pCxt, &B, createValueNode(pCxt, TSDB_DATA_TYPE_UBIGINT, &B)); }
literal(A) ::= NK_FLOAT(B).                                                       { A = createRawExprNode(pCxt, &B, createValueNode(pCxt, TSDB_DATA_TYPE_DOUBLE, &B)); }
literal(A) ::= NK_STRING(B).                                                      { A = createRawExprNode(pCxt, &B, createValueNode(pCxt, TSDB_DATA_TYPE_BINARY, &B)); }
literal(A) ::= NK_BOOL(B).                                                        { A = createRawExprNode(pCxt, &B, createValueNode(pCxt, TSDB_DATA_TYPE_BOOL, &B)); }
literal(A) ::= TIMESTAMP(B) NK_STRING(C).                                         { A = createRawExprNodeExt(pCxt, &B, &C, createValueNode(pCxt, TSDB_DATA_TYPE_TIMESTAMP, &C)); }
literal(A) ::= duration_literal(B).                                               { A = B; }
literal(A) ::= NULL(B).                                                           { A = createRawExprNode(pCxt, &B, createValueNode(pCxt, TSDB_DATA_TYPE_NULL, &B)); }
literal(A) ::= NK_QUESTION(B).                                                    { A = createRawExprNode(pCxt, &B, createPlaceholderValueNode(pCxt, &B)); }

duration_literal(A) ::= NK_VARIABLE(B).                                           { A = createRawExprNode(pCxt, &B, createDurationValueNode(pCxt, &B)); }

signed_variable(A) ::= NK_VARIABLE(B).                                            { A = createRawExprNode(pCxt, &B, createDurationValueNode(pCxt, &B)); }
signed_variable(A) ::= NK_PLUS NK_VARIABLE(B).                                    { A = createRawExprNode(pCxt, &B, createDurationValueNode(pCxt, &B)); }
signed_variable(A) ::= NK_MINUS(B) NK_VARIABLE(C).                                { 
                                                                                    SToken t = B;
                                                                                    t.n = (C.z + C.n) - B.z;
                                                                                    A = createRawExprNode(pCxt, &B, createDurationValueNode(pCxt, &t)); 
                                                                                  }

signed_integer(A) ::= NK_INTEGER(B).                                              { A = createValueNode(pCxt, TSDB_DATA_TYPE_UBIGINT, &B); }
signed_integer(A) ::= NK_PLUS NK_INTEGER(B).                                      { A = createValueNode(pCxt, TSDB_DATA_TYPE_UBIGINT, &B); }
signed_integer(A) ::= NK_MINUS(B) NK_INTEGER(C).                                  {
                                                                                    SToken t = B;
                                                                                    t.n = (C.z + C.n) - B.z;
                                                                                    A = createValueNode(pCxt, TSDB_DATA_TYPE_BIGINT, &t);
                                                                                  }


unsigned_integer(A) ::= NK_INTEGER(B).                                            { A = createValueNode(pCxt, TSDB_DATA_TYPE_BIGINT, &B); }
unsigned_integer(A) ::= NK_QUESTION(B).                                           { A = releaseRawExprNode(pCxt, createRawExprNode(pCxt, &B, createPlaceholderValueNode(pCxt, &B))); }

signed_float(A) ::= NK_FLOAT(B).                                                  { A = createValueNode(pCxt, TSDB_DATA_TYPE_DOUBLE, &B); }
signed_float(A) ::= NK_PLUS NK_FLOAT(B).                                          { A = createValueNode(pCxt, TSDB_DATA_TYPE_DOUBLE, &B); }
signed_float(A) ::= NK_MINUS(B) NK_FLOAT(C).                                      {
                                                                                    SToken t = B;
                                                                                    t.n = (C.z + C.n) - B.z;
                                                                                    A = createValueNode(pCxt, TSDB_DATA_TYPE_DOUBLE, &t);
                                                                                  }

signed(A) ::= signed_integer(B).                                                  { A = B; }
signed(A) ::= signed_float(B).                                                    { A = B; }

signed_literal(A) ::= signed(B).                                                  { A = B; }
signed_literal(A) ::= NK_STRING(B).                                               { A = createValueNode(pCxt, TSDB_DATA_TYPE_BINARY, &B); }
signed_literal(A) ::= NK_BOOL(B).                                                 { A = createValueNode(pCxt, TSDB_DATA_TYPE_BOOL, &B); }
signed_literal(A) ::= TIMESTAMP NK_STRING(B).                                     { A = createValueNode(pCxt, TSDB_DATA_TYPE_TIMESTAMP, &B); }
signed_literal(A) ::= duration_literal(B).                                        { A = releaseRawExprNode(pCxt, B); }
signed_literal(A) ::= NULL(B).                                                    { A = createValueNode(pCxt, TSDB_DATA_TYPE_NULL, &B); }
signed_literal(A) ::= literal_func(B).                                            { A = releaseRawExprNode(pCxt, B); }
signed_literal(A) ::= NK_QUESTION(B).                                             { A = createPlaceholderValueNode(pCxt, &B); }


%type literal_list                                                                { SNodeList* }
%destructor literal_list                                                          { nodesDestroyList($$); }
literal_list(A) ::= signed_literal(B).                                            { A = createNodeList(pCxt, B); }
literal_list(A) ::= literal_list(B) NK_COMMA signed_literal(C).                   { A = addNodeToList(pCxt, B, C); }

/************************************************ names and identifiers ***********************************************/
%type db_name                                                                     { SToken }
%destructor db_name                                                               { }
db_name(A) ::= NK_ID(B).                                                          { A = B; }

%type mount_name                                                                  { SToken }
%destructor mount_name                                                            { }
mount_name(A) ::= NK_ID(B).                                                       { A = B; }

%type table_name                                                                  { SToken }
%destructor table_name                                                            { }
table_name(A) ::= NK_ID(B).                                                       { A = B; }

%type column_name                                                                 { SToken }
%destructor column_name                                                           { }
column_name(A) ::= NK_ID(B).                                                      { A = B; }

%type function_name                                                               { SToken }
%destructor function_name                                                         { }
function_name(A) ::= NK_ID(B).                                                    { A = B; }

%type view_name                                                                   { SToken }
%destructor view_name                                                             { }
view_name(A) ::= NK_ID(B).                                                        { A = B; }

%type table_alias                                                                 { SToken }
%destructor table_alias                                                           { }
table_alias(A) ::= NK_ID(B).                                                      { A = B; }

%type column_alias                                                                { SToken }
%destructor column_alias                                                          { }
column_alias(A) ::= NK_ID(B).                                                     { A = B; }
column_alias(A) ::= NK_ALIAS(B).                                                  { A = B; }

%type user_name                                                                   { SToken }
%destructor user_name                                                             { }
user_name(A) ::= NK_ID(B).                                                        { A = B; }

%type topic_name                                                                  { SToken }
%destructor topic_name                                                            { }
topic_name(A) ::= NK_ID(B).                                                       { A = B; }

%type stream_name                                                                 { SToken }
%destructor stream_name                                                           { }
stream_name(A) ::= NK_ID(B).                                                      { A = B; }

%type cgroup_name                                                                 { SToken }
%destructor cgroup_name                                                           { }
cgroup_name(A) ::= NK_ID(B).                                                      { A = B; }

%type index_name                                                                  { SToken }
%destructor index_name                                                            { }
index_name(A) ::= NK_ID(B).                                                       { A = B; }

%type tsma_name                                                                   { SToken }
%destructor tsma_name                                                             { }
tsma_name(A) ::= NK_ID(B).                                                        { A = B; }

/************************************************ expression **********************************************************/
expr_or_subquery(A) ::= expression(B).                                            { A = B; }
//expr_or_subquery(A) ::= subquery(B).                                              { A = createTempTableNode(pCxt, releaseRawExprNode(pCxt, B), NULL); }

expression(A) ::= literal(B).                                                     { A = B; }
expression(A) ::= pseudo_column(B).                                               { A = B; (void)setRawExprNodeIsPseudoColumn(pCxt, A, true); }
expression(A) ::= column_reference(B).                                            { A = B; }
expression(A) ::= function_expression(B).                                         { A = B; }
expression(A) ::= case_when_expression(B).                                        { A = B; }
expression(A) ::= NK_LP(B) expression(C) NK_RP(D).                                { A = createRawExprNodeExt(pCxt, &B, &D, releaseRawExprNode(pCxt, C)); }
expression(A) ::= NK_PLUS(B) expr_or_subquery(C).                                 {
                                                                                    SToken t = getTokenFromRawExprNode(pCxt, C);
                                                                                    A = createRawExprNodeExt(pCxt, &B, &t, releaseRawExprNode(pCxt, C));
                                                                                  }
expression(A) ::= NK_MINUS(B) expr_or_subquery(C).                                {
                                                                                    SToken t = getTokenFromRawExprNode(pCxt, C);
                                                                                    A = createRawExprNodeExt(pCxt, &B, &t, createOperatorNode(pCxt, OP_TYPE_MINUS, releaseRawExprNode(pCxt, C), NULL));
                                                                                  }
expression(A) ::= expr_or_subquery(B) NK_PLUS expr_or_subquery(C).                {
                                                                                    SToken s = getTokenFromRawExprNode(pCxt, B);
                                                                                    SToken e = getTokenFromRawExprNode(pCxt, C);
                                                                                    A = createRawExprNodeExt(pCxt, &s, &e, createOperatorNode(pCxt, OP_TYPE_ADD, releaseRawExprNode(pCxt, B), releaseRawExprNode(pCxt, C)));
                                                                                  }
expression(A) ::= expr_or_subquery(B) NK_MINUS expr_or_subquery(C).               {
                                                                                    SToken s = getTokenFromRawExprNode(pCxt, B);
                                                                                    SToken e = getTokenFromRawExprNode(pCxt, C);
                                                                                    A = createRawExprNodeExt(pCxt, &s, &e, createOperatorNode(pCxt, OP_TYPE_SUB, releaseRawExprNode(pCxt, B), releaseRawExprNode(pCxt, C)));
                                                                                  }
expression(A) ::= expr_or_subquery(B) NK_STAR expr_or_subquery(C).                {
                                                                                    SToken s = getTokenFromRawExprNode(pCxt, B);
                                                                                    SToken e = getTokenFromRawExprNode(pCxt, C);
                                                                                    A = createRawExprNodeExt(pCxt, &s, &e, createOperatorNode(pCxt, OP_TYPE_MULTI, releaseRawExprNode(pCxt, B), releaseRawExprNode(pCxt, C)));
                                                                                  }
expression(A) ::= expr_or_subquery(B) NK_SLASH expr_or_subquery(C).               {
                                                                                    SToken s = getTokenFromRawExprNode(pCxt, B);
                                                                                    SToken e = getTokenFromRawExprNode(pCxt, C);
                                                                                    A = createRawExprNodeExt(pCxt, &s, &e, createOperatorNode(pCxt, OP_TYPE_DIV, releaseRawExprNode(pCxt, B), releaseRawExprNode(pCxt, C)));
                                                                                  }
expression(A) ::= expr_or_subquery(B) NK_REM expr_or_subquery(C).                 {
                                                                                    SToken s = getTokenFromRawExprNode(pCxt, B);
                                                                                    SToken e = getTokenFromRawExprNode(pCxt, C);
                                                                                    A = createRawExprNodeExt(pCxt, &s, &e, createOperatorNode(pCxt, OP_TYPE_REM, releaseRawExprNode(pCxt, B), releaseRawExprNode(pCxt, C)));
                                                                                  }
expression(A) ::= column_reference(B) NK_ARROW NK_STRING(C).                      {
                                                                                    SToken s = getTokenFromRawExprNode(pCxt, B);
                                                                                    A = createRawExprNodeExt(pCxt, &s, &C, createOperatorNode(pCxt, OP_TYPE_JSON_GET_VALUE, releaseRawExprNode(pCxt, B), createValueNode(pCxt, TSDB_DATA_TYPE_BINARY, &C)));
                                                                                  }
expression(A) ::= expr_or_subquery(B) NK_BITAND expr_or_subquery(C).              {
                                                                                    SToken s = getTokenFromRawExprNode(pCxt, B);
                                                                                    SToken e = getTokenFromRawExprNode(pCxt, C);
                                                                                    A = createRawExprNodeExt(pCxt, &s, &e, createOperatorNode(pCxt, OP_TYPE_BIT_AND, releaseRawExprNode(pCxt, B), releaseRawExprNode(pCxt, C)));
                                                                                  }
expression(A) ::= expr_or_subquery(B) NK_BITOR expr_or_subquery(C).               {
                                                                                    SToken s = getTokenFromRawExprNode(pCxt, B);
                                                                                    SToken e = getTokenFromRawExprNode(pCxt, C);
                                                                                    A = createRawExprNodeExt(pCxt, &s, &e, createOperatorNode(pCxt, OP_TYPE_BIT_OR, releaseRawExprNode(pCxt, B), releaseRawExprNode(pCxt, C)));
                                                                                  }

%type expression_list                                                             { SNodeList* }
%destructor expression_list                                                       { nodesDestroyList($$); }
expression_list(A) ::= expr_or_subquery(B).                                       { A = createNodeList(pCxt, releaseRawExprNode(pCxt, B)); }
expression_list(A) ::= expression_list(B) NK_COMMA expr_or_subquery(C).           { A = addNodeToList(pCxt, B, releaseRawExprNode(pCxt, C)); }

column_reference(A) ::= column_name(B).                                           { A = createRawExprNode(pCxt, &B, createColumnNode(pCxt, NULL, &B)); }
column_reference(A) ::= table_name(B) NK_DOT column_name(C).                      { A = createRawExprNodeExt(pCxt, &B, &C, createColumnNode(pCxt, &B, &C)); }
column_reference(A) ::= NK_ALIAS(B).                                              { A = createRawExprNode(pCxt, &B, createColumnNode(pCxt, NULL, &B)); }
column_reference(A) ::= table_name(B) NK_DOT NK_ALIAS(C).                         { A = createRawExprNodeExt(pCxt, &B, &C, createColumnNode(pCxt, &B, &C)); }

pseudo_column(A) ::= ROWTS(B).                                                    { A = createRawExprNode(pCxt, &B, createFunctionNode(pCxt, &B, NULL)); }
pseudo_column(A) ::= TBNAME(B).                                                   { A = createRawExprNode(pCxt, &B, createFunctionNode(pCxt, &B, NULL)); }
pseudo_column(A) ::= table_name(B) NK_DOT TBNAME(C).                              { A = createRawExprNodeExt(pCxt, &B, &C, createFunctionNode(pCxt, &C, createNodeList(pCxt, createValueNode(pCxt, TSDB_DATA_TYPE_BINARY, &B)))); }
pseudo_column(A) ::= QSTART(B).                                                   { A = createRawExprNode(pCxt, &B, createFunctionNode(pCxt, &B, NULL)); }
pseudo_column(A) ::= QEND(B).                                                     { A = createRawExprNode(pCxt, &B, createFunctionNode(pCxt, &B, NULL)); }
pseudo_column(A) ::= QDURATION(B).                                                { A = createRawExprNode(pCxt, &B, createFunctionNode(pCxt, &B, NULL)); }
pseudo_column(A) ::= WSTART(B).                                                   { A = createRawExprNode(pCxt, &B, createFunctionNode(pCxt, &B, NULL)); }
pseudo_column(A) ::= WEND(B).                                                     { A = createRawExprNode(pCxt, &B, createFunctionNode(pCxt, &B, NULL)); }
pseudo_column(A) ::= WDURATION(B).                                                { A = createRawExprNode(pCxt, &B, createFunctionNode(pCxt, &B, NULL)); }
pseudo_column(A) ::= IROWTS(B).                                                   { A = createRawExprNode(pCxt, &B, createFunctionNode(pCxt, &B, NULL)); }
pseudo_column(A) ::= ISFILLED(B).                                                 { A = createRawExprNode(pCxt, &B, createFunctionNode(pCxt, &B, NULL)); }
pseudo_column(A) ::= QTAGS(B).                                                    { A = createRawExprNode(pCxt, &B, createFunctionNode(pCxt, &B, NULL)); }
pseudo_column(A) ::= FLOW(B).                                                     { A = createRawExprNode(pCxt, &B, createFunctionNode(pCxt, &B, NULL)); }
pseudo_column(A) ::= FHIGH(B).                                                    { A = createRawExprNode(pCxt, &B, createFunctionNode(pCxt, &B, NULL)); }
pseudo_column(A) ::= FROWTS(B).                                                   { A = createRawExprNode(pCxt, &B, createFunctionNode(pCxt, &B, NULL)); }
pseudo_column(A) ::= IROWTS_ORIGIN(B).                                            { A = createRawExprNode(pCxt, &B, createFunctionNode(pCxt, &B, NULL)); }
pseudo_column(A) ::= TPREV_TS(B).                                                 { A = createRawExprNode(pCxt, &B, createFunctionNode(pCxt, &B, NULL)); }
pseudo_column(A) ::= TCURRENT_TS(B).                                              { A = createRawExprNode(pCxt, &B, createFunctionNode(pCxt, &B, NULL)); }
pseudo_column(A) ::= TNEXT_TS(B).                                                 { A = createRawExprNode(pCxt, &B, createFunctionNode(pCxt, &B, NULL)); }
pseudo_column(A) ::= TWSTART(B).                                                  { A = createRawExprNode(pCxt, &B, createFunctionNode(pCxt, &B, NULL)); }
pseudo_column(A) ::= TWEND(B).                                                    { A = createRawExprNode(pCxt, &B, createFunctionNode(pCxt, &B, NULL)); }
pseudo_column(A) ::= TWDURATION(B).                                               { A = createRawExprNode(pCxt, &B, createFunctionNode(pCxt, &B, NULL)); }
pseudo_column(A) ::= TWROWNUM(B).                                                 { A = createRawExprNode(pCxt, &B, createFunctionNode(pCxt, &B, NULL)); }
pseudo_column(A) ::= TPREV_LOCALTIME(B).                                          { A = createRawExprNode(pCxt, &B, createFunctionNode(pCxt, &B, NULL)); }
pseudo_column(A) ::= TNEXT_LOCALTIME(B).                                          { A = createRawExprNode(pCxt, &B, createFunctionNode(pCxt, &B, NULL)); }
pseudo_column(A) ::= TLOCALTIME(B).                                               { A = createRawExprNode(pCxt, &B, createFunctionNode(pCxt, &B, NULL)); }
pseudo_column(A) ::= TGRPID(B).                                                   { A = createRawExprNode(pCxt, &B, createFunctionNode(pCxt, &B, NULL)); }
pseudo_column(A) ::= NK_PH NK_INTEGER(B).                                         { A = createRawExprNode(pCxt, &B, createPlaceHolderColumnNode(pCxt, createValueNode(pCxt, TSDB_DATA_TYPE_BIGINT, &B))); }
pseudo_column(A) ::= NK_PH TBNAME(B).                                             { A = createRawExprNode(pCxt, &B, createPHTbnameFunctionNode(pCxt, &B, NULL)); }
pseudo_column(A) ::= IMPROWTS(B).                                                 { A = createRawExprNode(pCxt, &B, createFunctionNode(pCxt, &B, NULL)); }
pseudo_column(A) ::= IMPMASK(B).                                                  { A = createRawExprNode(pCxt, &B, createFunctionNode(pCxt, &B, NULL)); }

function_expression(A) ::= function_name(B) NK_LP expression_list(C) NK_RP(D).                        { A = createRawExprNodeExt(pCxt, &B, &D, createFunctionNode(pCxt, &B, C)); }
function_expression(A) ::= star_func(B) NK_LP star_func_para_list(C) NK_RP(D).                        { A = createRawExprNodeExt(pCxt, &B, &D, createFunctionNode(pCxt, &B, C)); }
function_expression(A) ::= cols_func(B) NK_LP cols_func_para_list(C) NK_RP(D).                        { A = createRawExprNodeExt(pCxt, &B, &D, createFunctionNode(pCxt, &B, C)); }
function_expression(A) ::=
  CAST(B) NK_LP common_expression(C) AS type_name(D) NK_RP(E).                                         { A = createRawExprNodeExt(pCxt, &B, &E, createCastFunctionNode(pCxt, releaseRawExprNode(pCxt, C), D)); }
function_expression(A) ::=
  CAST(B) NK_LP common_expression(C) AS type_name_default_len(D) NK_RP(E).                             { A = createRawExprNodeExt(pCxt, &B, &E, createCastFunctionNode(pCxt, releaseRawExprNode(pCxt, C), D)); }
function_expression(A) ::=
  POSITION(B) NK_LP expr_or_subquery(C) IN expr_or_subquery(D) NK_RP(E).                              { A = createRawExprNodeExt(pCxt, &B, &E, createPositionFunctionNode(pCxt, releaseRawExprNode(pCxt, C), releaseRawExprNode(pCxt, D))); }
function_expression(A) ::=
  TRIM(B) NK_LP expr_or_subquery(C) NK_RP(D).                                                         { A = createRawExprNodeExt(pCxt, &B, &D, createTrimFunctionNode(pCxt, releaseRawExprNode(pCxt, C), TRIM_TYPE_BOTH)); }
function_expression(A) ::=
  TRIM(B) NK_LP trim_specification_type(C) FROM expr_or_subquery(D) NK_RP(E).                         { A = createRawExprNodeExt(pCxt, &B, &E, createTrimFunctionNode(pCxt, releaseRawExprNode(pCxt, D), C)); }
function_expression(A) ::=
  TRIM(B) NK_LP expr_or_subquery(C) FROM expr_or_subquery(D) NK_RP(E).                                { A = createRawExprNodeExt(pCxt, &B, &E, createTrimFunctionNodeExt(pCxt, releaseRawExprNode(pCxt, C), releaseRawExprNode(pCxt, D), TRIM_TYPE_BOTH)); }
function_expression(A) ::=
  TRIM(B) NK_LP trim_specification_type(C) expr_or_subquery(D) FROM expr_or_subquery(E) NK_RP(F).     { A = createRawExprNodeExt(pCxt, &B, &F, createTrimFunctionNodeExt(pCxt, releaseRawExprNode(pCxt, D), releaseRawExprNode(pCxt, E), C)); }
function_expression(A) ::=
  substr_func(B) NK_LP expression_list(C) NK_RP(D).                                                   { A = createRawExprNodeExt(pCxt, &B, &D, createFunctionNode(pCxt, &B, C)); }
function_expression(A) ::=
  substr_func(B) NK_LP expr_or_subquery(C) FROM expr_or_subquery(D) NK_RP(E).                         { A = createRawExprNodeExt(pCxt, &B, &E, createSubstrFunctionNode(pCxt, releaseRawExprNode(pCxt, C), releaseRawExprNode(pCxt, D))); }
function_expression(A) ::=
  substr_func(B) NK_LP expr_or_subquery(C) FROM expr_or_subquery(D) FOR expr_or_subquery(E) NK_RP(F). { A = createRawExprNodeExt(pCxt, &B, &F, createSubstrFunctionNodeExt(pCxt, releaseRawExprNode(pCxt, C), releaseRawExprNode(pCxt, D), releaseRawExprNode(pCxt, E))); }
function_expression(A) ::= REPLACE(B) NK_LP expression_list(C) NK_RP(D).                              { A = createRawExprNodeExt(pCxt, &B, &D, createFunctionNode(pCxt, &B, C)); }
function_expression(A) ::= literal_func(B).                                                           { A = B; }
function_expression(A) ::= rand_func(B).                                                              { A = B; }

literal_func(A) ::= noarg_func(B) NK_LP NK_RP(C).                                 { A = createRawExprNodeExt(pCxt, &B, &C, createFunctionNode(pCxt, &B, NULL)); }
literal_func(A) ::= NOW(B).                                                       { A = createRawExprNode(pCxt, &B, createFunctionNode(pCxt, &B, NULL)); }
literal_func(A) ::= TODAY(B).                                                     { A = createRawExprNode(pCxt, &B, createFunctionNode(pCxt, &B, NULL)); }

rand_func(A) ::= RAND(B) NK_LP NK_RP(C).                                          { A = createRawExprNodeExt(pCxt, &B, &C, createFunctionNode(pCxt, &B, NULL)); }
rand_func(A) ::= RAND(B) NK_LP expression_list(C) NK_RP(D).                       { A = createRawExprNodeExt(pCxt, &B, &D, createFunctionNode(pCxt, &B, C)); }

%type substr_func                                                                   { SToken }
%destructor substr_func                                                             { }
substr_func(A) ::= SUBSTR(B).                                                       { A = B; }
substr_func(A) ::= SUBSTRING(B).                                                    { A = B; }

%type trim_specification_type ETrimType
%destructor trim_specification_type                                                { }
trim_specification_type(A) ::= BOTH.                                               { A = TRIM_TYPE_BOTH; }
trim_specification_type(A) ::= TRAILING.                                           { A = TRIM_TYPE_TRAILING; }
trim_specification_type(A) ::= LEADING.                                            { A = TRIM_TYPE_LEADING; }

%type noarg_func                                                                  { SToken }
%destructor noarg_func                                                            { }
noarg_func(A) ::= NOW(B).                                                         { A = B; }
noarg_func(A) ::= TODAY(B).                                                       { A = B; }
noarg_func(A) ::= TIMEZONE(B).                                                    { A = B; }
noarg_func(A) ::= DATABASE(B).                                                    { A = B; }
noarg_func(A) ::= CLIENT_VERSION(B).                                              { A = B; }
noarg_func(A) ::= SERVER_VERSION(B).                                              { A = B; }
noarg_func(A) ::= SERVER_STATUS(B).                                               { A = B; }
noarg_func(A) ::= CURRENT_USER(B).                                                { A = B; }
noarg_func(A) ::= USER(B).                                                        { A = B; }
noarg_func(A) ::= PI(B).                                                          { A = B; }

%type star_func                                                                   { SToken }
%destructor star_func                                                             { }
star_func(A) ::= COUNT(B).                                                        { A = B; }
star_func(A) ::= FIRST(B).                                                        { A = B; }
star_func(A) ::= LAST(B).                                                         { A = B; }
star_func(A) ::= LAST_ROW(B).                                                     { A = B; }

%type cols_func                                                                   { SToken }
%destructor cols_func                                                             { }
cols_func(A) ::= COLS(B).                                                         { A = B; }

%type cols_func_para_list                                                         { SNodeList* }
%destructor cols_func_para_list                                                   { nodesDestroyList($$); }
cols_func_para_list(A) ::= function_expression(B) NK_COMMA cols_func_expression_list(C).    { A = createColsFuncParamNodeList(pCxt, B, C, NULL); }

cols_func_expression(A) ::= expr_or_subquery(B).                                            { A = releaseRawExprNode(pCxt, B); }
cols_func_expression(A) ::= NK_STAR(B).                                                     { A = createColumnNode(pCxt, NULL, &B); }
cols_func_expression(A) ::= expr_or_subquery(B) column_alias(C).                            { A = setProjectionAlias(pCxt, releaseRawExprNode(pCxt, B), &C);}
cols_func_expression(A) ::= expr_or_subquery(B) AS column_alias(C).                         { A = setProjectionAlias(pCxt, releaseRawExprNode(pCxt, B), &C);}

%type cols_func_expression_list                                                             { SNodeList* }
%destructor cols_func_expression_list                                                       { nodesDestroyList($$); }
cols_func_expression_list(A) ::= cols_func_expression(B).                                   { A = createNodeList(pCxt, B); }
cols_func_expression_list(A) ::= cols_func_expression_list(B) NK_COMMA cols_func_expression(C).   { A = addNodeToList(pCxt, B, C); }

%type star_func_para_list                                                         { SNodeList* }
%destructor star_func_para_list                                                   { nodesDestroyList($$); }
star_func_para_list(A) ::= NK_STAR(B).                                            { A = createNodeList(pCxt, createColumnNode(pCxt, NULL, &B)); }
star_func_para_list(A) ::= other_para_list(B).                                    { A = B; }

%type other_para_list                                                             { SNodeList* }
%destructor other_para_list                                                       { nodesDestroyList($$); }
other_para_list(A) ::= star_func_para(B).                                         { A = createNodeList(pCxt, B); }
other_para_list(A) ::= other_para_list(B) NK_COMMA star_func_para(C).             { A = addNodeToList(pCxt, B, C); }

star_func_para(A) ::= expr_or_subquery(B).                                        { A = releaseRawExprNode(pCxt, B); }
star_func_para(A) ::= table_name(B) NK_DOT NK_STAR(C).                            { A = createColumnNode(pCxt, &B, &C); }

case_when_expression(A) ::=
  CASE(E) when_then_list(C) case_when_else_opt(D) END(F).                         { A = createRawExprNodeExt(pCxt, &E, &F, createCaseWhenNode(pCxt, NULL, C, D)); }
case_when_expression(A) ::=
  CASE(E) common_expression(B) when_then_list(C) case_when_else_opt(D) END(F).    { A = createRawExprNodeExt(pCxt, &E, &F, createCaseWhenNode(pCxt, releaseRawExprNode(pCxt, B), C, D)); }

%type when_then_list                                                              { SNodeList* }
%destructor when_then_list                                                        { nodesDestroyList($$); }
when_then_list(A) ::= when_then_expr(B).                                          { A = createNodeList(pCxt, B); }
when_then_list(A) ::= when_then_list(B) when_then_expr(C).                        { A = addNodeToList(pCxt, B, C); }

when_then_expr(A) ::= WHEN common_expression(B) THEN common_expression(C).        { A = createWhenThenNode(pCxt, releaseRawExprNode(pCxt, B), releaseRawExprNode(pCxt, C)); }

case_when_else_opt(A) ::= .                                                       { A = NULL; }
case_when_else_opt(A) ::= ELSE common_expression(B).                              { A = releaseRawExprNode(pCxt, B); }

/************************************************ predicate ***********************************************************/
predicate(A) ::= expr_or_subquery(B) compare_op(C) expr_or_subquery(D).           {
                                                                                    SToken s = getTokenFromRawExprNode(pCxt, B);
                                                                                    SToken e = getTokenFromRawExprNode(pCxt, D);
                                                                                    A = createRawExprNodeExt(pCxt, &s, &e, createOperatorNode(pCxt, C, releaseRawExprNode(pCxt, B), releaseRawExprNode(pCxt, D)));
                                                                                  }
//predicate(A) ::= expression(B) compare_op sub_type expression(B).
predicate(A) ::=
  expr_or_subquery(B) BETWEEN expr_or_subquery(C) AND expr_or_subquery(D).        {
                                                                                    SToken s = getTokenFromRawExprNode(pCxt, B);
                                                                                    SToken e = getTokenFromRawExprNode(pCxt, D);
                                                                                    A = createRawExprNodeExt(pCxt, &s, &e, createBetweenAnd(pCxt, releaseRawExprNode(pCxt, B), releaseRawExprNode(pCxt, C), releaseRawExprNode(pCxt, D)));
                                                                                  }
predicate(A) ::=
  expr_or_subquery(B) NOT BETWEEN expr_or_subquery(C) AND expr_or_subquery(D).    {
                                                                                    SToken s = getTokenFromRawExprNode(pCxt, B);
                                                                                    SToken e = getTokenFromRawExprNode(pCxt, D);
                                                                                    A = createRawExprNodeExt(pCxt, &s, &e, createNotBetweenAnd(pCxt, releaseRawExprNode(pCxt, B), releaseRawExprNode(pCxt, C), releaseRawExprNode(pCxt, D)));
                                                                                  }
predicate(A) ::= expr_or_subquery(B) IS NULL(C).                                  {
                                                                                    SToken s = getTokenFromRawExprNode(pCxt, B);
                                                                                    A = createRawExprNodeExt(pCxt, &s, &C, createOperatorNode(pCxt, OP_TYPE_IS_NULL, releaseRawExprNode(pCxt, B), NULL));
                                                                                  }
predicate(A) ::= expr_or_subquery(B) IS NOT NULL(C).                              {
                                                                                    SToken s = getTokenFromRawExprNode(pCxt, B);
                                                                                    A = createRawExprNodeExt(pCxt, &s, &C, createOperatorNode(pCxt, OP_TYPE_IS_NOT_NULL, releaseRawExprNode(pCxt, B), NULL));
                                                                                  }
predicate(A) ::= expr_or_subquery(B) in_op(C) in_predicate_value(D).              {
                                                                                    SToken s = getTokenFromRawExprNode(pCxt, B);
                                                                                    SToken e = getTokenFromRawExprNode(pCxt, D);
                                                                                    A = createRawExprNodeExt(pCxt, &s, &e, createOperatorNode(pCxt, C, releaseRawExprNode(pCxt, B), releaseRawExprNode(pCxt, D)));
                                                                                  }

%type compare_op                                                                  { EOperatorType }
%destructor compare_op                                                            { }
compare_op(A) ::= NK_LT.                                                          { A = OP_TYPE_LOWER_THAN; }
compare_op(A) ::= NK_GT.                                                          { A = OP_TYPE_GREATER_THAN; }
compare_op(A) ::= NK_LE.                                                          { A = OP_TYPE_LOWER_EQUAL; }
compare_op(A) ::= NK_GE.                                                          { A = OP_TYPE_GREATER_EQUAL; }
compare_op(A) ::= NK_NE.                                                          { A = OP_TYPE_NOT_EQUAL; }
compare_op(A) ::= NK_EQ.                                                          { A = OP_TYPE_EQUAL; }
compare_op(A) ::= LIKE.                                                           { A = OP_TYPE_LIKE; }
compare_op(A) ::= NOT LIKE.                                                       { A = OP_TYPE_NOT_LIKE; }
compare_op(A) ::= MATCH.                                                          { A = OP_TYPE_MATCH; }
compare_op(A) ::= NMATCH.                                                         { A = OP_TYPE_NMATCH; }
compare_op(A) ::= REGEXP.                                                         { A = OP_TYPE_MATCH; }
compare_op(A) ::= NOT REGEXP.                                                     { A = OP_TYPE_NMATCH; }
compare_op(A) ::= CONTAINS.                                                       { A = OP_TYPE_JSON_CONTAINS; }

%type in_op                                                                       { EOperatorType }
%destructor in_op                                                                 { }
in_op(A) ::= IN.                                                                  { A = OP_TYPE_IN; }
in_op(A) ::= NOT IN.                                                              { A = OP_TYPE_NOT_IN; }

in_predicate_value(A) ::= NK_LP(C) literal_list(B) NK_RP(D).                      { A = createRawExprNodeExt(pCxt, &C, &D, createNodeListNode(pCxt, B)); }

/************************************************ boolean_value_expression ********************************************/
boolean_value_expression(A) ::= boolean_primary(B).                               { A = B; }
boolean_value_expression(A) ::= NOT(C) boolean_primary(B).                        {
                                                                                    SToken e = getTokenFromRawExprNode(pCxt, B);
                                                                                    A = createRawExprNodeExt(pCxt, &C, &e, createLogicConditionNode(pCxt, LOGIC_COND_TYPE_NOT, releaseRawExprNode(pCxt, B), NULL));
                                                                                  }
boolean_value_expression(A) ::=
  boolean_value_expression(B) OR boolean_value_expression(C).                     {
                                                                                    SToken s = getTokenFromRawExprNode(pCxt, B);
                                                                                    SToken e = getTokenFromRawExprNode(pCxt, C);
                                                                                    A = createRawExprNodeExt(pCxt, &s, &e, createLogicConditionNode(pCxt, LOGIC_COND_TYPE_OR, releaseRawExprNode(pCxt, B), releaseRawExprNode(pCxt, C)));
                                                                                  }
boolean_value_expression(A) ::=
  boolean_value_expression(B) AND boolean_value_expression(C).                    {
                                                                                    SToken s = getTokenFromRawExprNode(pCxt, B);
                                                                                    SToken e = getTokenFromRawExprNode(pCxt, C);
                                                                                    A = createRawExprNodeExt(pCxt, &s, &e, createLogicConditionNode(pCxt, LOGIC_COND_TYPE_AND, releaseRawExprNode(pCxt, B), releaseRawExprNode(pCxt, C)));
                                                                                  }

boolean_primary(A) ::= predicate(B).                                              { A = B; }
boolean_primary(A) ::= NK_LP(C) boolean_value_expression(B) NK_RP(D).             { A = createRawExprNodeExt(pCxt, &C, &D, releaseRawExprNode(pCxt, B)); }

/************************************************ common_expression ********************************************/
common_expression(A) ::= expr_or_subquery(B).                                     { A = B; }
common_expression(A) ::= boolean_value_expression(B).                             { A = B; }

/************************************************ from_clause_opt *********************************************************/
from_clause_opt(A) ::= .                                                          { A = NULL; }
from_clause_opt(A) ::= FROM table_reference_list(B).                              { A = B; }

table_reference_list(A) ::= table_reference(B).                                   { A = B; }
table_reference_list(A) ::= table_reference_list(B) NK_COMMA table_reference(C).  { A = createJoinTableNode(pCxt, JOIN_TYPE_INNER, JOIN_STYPE_NONE, B, C, NULL); }

/************************************************ table_reference *****************************************************/
table_reference(A) ::= table_primary(B).                                          { A = B; }
table_reference(A) ::= joined_table(B).                                           { A = B; }

table_primary(A) ::= table_name(B) alias_opt(C).                                  { A = createRealTableNode(pCxt, NULL, &B, &C); }
table_primary(A) ::= db_name(B) NK_DOT table_name(C) alias_opt(D).                { A = createRealTableNode(pCxt, &B, &C, &D); }
table_primary(A) ::= subquery(B) alias_opt(C).                                    { A = createTempTableNode(pCxt, releaseRawExprNode(pCxt, B), &C); }
table_primary(A) ::= parenthesized_joined_table(B).                               { A = B; }
table_primary(A) ::= NK_PH TBNAME alias_opt(C).                                   { A = createPlaceHolderTableNode(pCxt, SP_PARTITION_TBNAME, &C); }
table_primary(A) ::= NK_PH TROWS alias_opt(C).                                    { A = createPlaceHolderTableNode(pCxt, SP_PARTITION_ROWS, &C); }

%type alias_opt                                                                   { SToken }
%destructor alias_opt                                                             { }
alias_opt(A) ::= .                                                                { A = nil_token;  }
alias_opt(A) ::= table_alias(B).                                                  { A = B; }
alias_opt(A) ::= AS table_alias(B).                                               { A = B; }

parenthesized_joined_table(A) ::= NK_LP joined_table(B) NK_RP.                    { A = B; }
parenthesized_joined_table(A) ::= NK_LP parenthesized_joined_table(B) NK_RP.      { A = B; }

/************************************************ joined_table ********************************************************/
joined_table(A) ::= inner_joined(B).                                              { A = B; }
joined_table(A) ::= outer_joined(B).                                              { A = B; }
joined_table(A) ::= semi_joined(B).                                               { A = B; }
joined_table(A) ::= anti_joined(B).                                               { A = B; }
joined_table(A) ::= asof_joined(B).                                               { A = B; }
joined_table(A) ::= win_joined(B).                                                { A = B; }

/************************************************ inner join **********************************************************/
inner_joined(A) ::=
  table_reference(B) JOIN table_reference(E) join_on_clause_opt(F).               { JOINED_TABLE_MK(JOIN_TYPE_INNER, JOIN_STYPE_NONE, A, B, E, F, NULL, NULL); }

inner_joined(A) ::=
  table_reference(B) INNER JOIN table_reference(E) join_on_clause_opt(F).         { JOINED_TABLE_MK(JOIN_TYPE_INNER, JOIN_STYPE_NONE, A, B, E, F, NULL, NULL); }

/************************************************ outer join **********************************************************/
outer_joined(A) ::=
  table_reference(B) LEFT JOIN table_reference(E) join_on_clause(F).              { JOINED_TABLE_MK(JOIN_TYPE_LEFT, JOIN_STYPE_OUTER, A, B, E, F, NULL, NULL); }

outer_joined(A) ::=
  table_reference(B) RIGHT JOIN table_reference(E) join_on_clause(F).             { JOINED_TABLE_MK(JOIN_TYPE_RIGHT, JOIN_STYPE_OUTER, A, B, E, F, NULL, NULL); }

outer_joined(A) ::=
  table_reference(B) FULL JOIN table_reference(E) join_on_clause(F).              { JOINED_TABLE_MK(JOIN_TYPE_FULL, JOIN_STYPE_OUTER, A, B, E, F, NULL, NULL); }

outer_joined(A) ::=
  table_reference(B) LEFT OUTER JOIN table_reference(E) join_on_clause(F).        { JOINED_TABLE_MK(JOIN_TYPE_LEFT, JOIN_STYPE_OUTER, A, B, E, F, NULL, NULL); }

outer_joined(A) ::=
  table_reference(B) RIGHT OUTER JOIN table_reference(E) join_on_clause(F).       { JOINED_TABLE_MK(JOIN_TYPE_RIGHT, JOIN_STYPE_OUTER, A, B, E, F, NULL, NULL); }

outer_joined(A) ::=
  table_reference(B) FULL OUTER JOIN table_reference(E) join_on_clause(F).        { JOINED_TABLE_MK(JOIN_TYPE_FULL, JOIN_STYPE_OUTER, A, B, E, F, NULL, NULL); }

/************************************************ semi join ***********************************************************/
semi_joined(A) ::=
  table_reference(B) LEFT SEMI JOIN table_reference(E) join_on_clause(F).         { JOINED_TABLE_MK(JOIN_TYPE_LEFT, JOIN_STYPE_SEMI, A, B, E, F, NULL, NULL); }

semi_joined(A) ::=
  table_reference(B) RIGHT SEMI JOIN table_reference(E) join_on_clause(F).        { JOINED_TABLE_MK(JOIN_TYPE_RIGHT, JOIN_STYPE_SEMI, A, B, E, F, NULL, NULL); }

/************************************************ ansi join ***********************************************************/
anti_joined(A) ::=
  table_reference(B) LEFT ANTI JOIN table_reference(E) join_on_clause(F).         { JOINED_TABLE_MK(JOIN_TYPE_LEFT, JOIN_STYPE_ANTI, A, B, E, F, NULL, NULL); }

anti_joined(A) ::=
  table_reference(B) RIGHT ANTI JOIN table_reference(E) join_on_clause(F).        { JOINED_TABLE_MK(JOIN_TYPE_RIGHT, JOIN_STYPE_ANTI, A, B, E, F, NULL, NULL); }

/************************************************ asof join ***********************************************************/
asof_joined(A) ::=
  table_reference(B) LEFT ASOF JOIN table_reference(E) join_on_clause_opt(F)
  jlimit_clause_opt(H).                                                           { JOINED_TABLE_MK(JOIN_TYPE_LEFT, JOIN_STYPE_ASOF, A, B, E, F, NULL, H); }

asof_joined(A) ::=
  table_reference(B) RIGHT ASOF JOIN table_reference(E) join_on_clause_opt(F)
  jlimit_clause_opt(H).                                                           { JOINED_TABLE_MK(JOIN_TYPE_RIGHT, JOIN_STYPE_ASOF, A, B, E, F, NULL, H); }

/************************************************ window join *********************************************************/
win_joined(A) ::=
  table_reference(B) LEFT WINDOW JOIN table_reference(E) join_on_clause_opt(F)
  window_offset_clause(G) jlimit_clause_opt(H).                                   { JOINED_TABLE_MK(JOIN_TYPE_LEFT, JOIN_STYPE_WIN, A, B, E, F, G, H); }

win_joined(A) ::=
  table_reference(B) RIGHT WINDOW JOIN table_reference(E) join_on_clause_opt(F)
  window_offset_clause(G) jlimit_clause_opt(H).                                   { JOINED_TABLE_MK(JOIN_TYPE_RIGHT, JOIN_STYPE_WIN, A, B, E, F, G, H); }

join_on_clause_opt(A) ::= . [ON]                                                  { A = NULL; }
join_on_clause_opt(A) ::= join_on_clause(B).                                      { A = B; }

join_on_clause(A) ::= ON search_condition(B).                                     { A = B; }

window_offset_clause(A) ::= WINDOW_OFFSET NK_LP window_offset_literal(B)
  NK_COMMA window_offset_literal(C) NK_RP.                                        { A = createWindowOffsetNode(pCxt, releaseRawExprNode(pCxt, B), releaseRawExprNode(pCxt, C)); }

window_offset_literal(A) ::= NK_VARIABLE(B).                                      { A = createRawExprNode(pCxt, &B, createTimeOffsetValueNode(pCxt, &B)); }
window_offset_literal(A) ::= NK_MINUS(B) NK_VARIABLE(C).                          {
                                                                                    SToken t = B;
                                                                                    t.n = (C.z + C.n) - B.z;
                                                                                    A = createRawExprNode(pCxt, &t, createTimeOffsetValueNode(pCxt, &t));
                                                                                  }

jlimit_clause_opt(A) ::= . [JLIMIT]                                               { A = NULL; }
jlimit_clause_opt(A) ::= JLIMIT unsigned_integer(B).                              { A = createLimitNode(pCxt, B, NULL); }

/************************************************ query_specification *************************************************/
query_specification(A) ::=
  SELECT hint_list(M) set_quantifier_opt(B) tag_mode_opt(N) select_list(C) from_clause_opt(D)
  where_clause_opt(E) partition_by_clause_opt(F) range_opt(J) every_opt(K)
  interp_fill_opt(L) twindow_clause_opt(G) group_by_clause_opt(H) having_clause_opt(I).  {
                                                                                    A = createSelectStmt(pCxt, B, C, D, M);
                                                                                    A = setSelectStmtTagMode(pCxt, A, N);
                                                                                    A = addWhereClause(pCxt, A, E);
                                                                                    A = addPartitionByClause(pCxt, A, F);
                                                                                    A = addWindowClauseClause(pCxt, A, G);
                                                                                    A = addGroupByClause(pCxt, A, H);
                                                                                    A = addHavingClause(pCxt, A, I);
                                                                                    A = addRangeClause(pCxt, A, J);
                                                                                    A = addEveryClause(pCxt, A, K);
                                                                                    A = addFillClause(pCxt, A, L);
                                                                                  }

%type hint_list                                                                   { SNodeList* }
%destructor hint_list                                                             { nodesDestroyList($$); }
hint_list(A) ::= .                                                                { A = createHintNodeList(pCxt, NULL); }
hint_list(A) ::= NK_HINT(B).                                                      { A = createHintNodeList(pCxt, &B); }

%type tag_mode_opt                                                                { bool }
%destructor tag_mode_opt                                                          { }
tag_mode_opt(A) ::= .                                                             { A = false; }
tag_mode_opt(A) ::= TAGS.                                                         { A = true; }

%type set_quantifier_opt                                                          { bool }
%destructor set_quantifier_opt                                                    { }
set_quantifier_opt(A) ::= .                                                       { A = false; }
set_quantifier_opt(A) ::= DISTINCT.                                               { A = true; }
set_quantifier_opt(A) ::= ALL.                                                    { A = false; }

%type select_list                                                                 { SNodeList* }
%destructor select_list                                                           { nodesDestroyList($$); }
select_list(A) ::= select_item(B).                                                { A = createNodeList(pCxt, B); }
select_list(A) ::= select_list(B) NK_COMMA select_item(C).                        { A = addNodeToList(pCxt, B, C); }

select_item(A) ::= NK_STAR(B).                                                    { A = createColumnNode(pCxt, NULL, &B); }
select_item(A) ::= common_expression(B).                                          { A = releaseRawExprNode(pCxt, B); }
select_item(A) ::= common_expression(B) column_alias(C).                          { A = setProjectionAlias(pCxt, releaseRawExprNode(pCxt, B), &C); }
select_item(A) ::= common_expression(B) AS column_alias(C).                       { A = setProjectionAlias(pCxt, releaseRawExprNode(pCxt, B), &C); }
select_item(A) ::= table_name(B) NK_DOT NK_STAR(C).                               { A = createColumnNode(pCxt, &B, &C); }

where_clause_opt(A) ::= .                                                         { A = NULL; }
where_clause_opt(A) ::= WHERE search_condition(B).                                { A = B; }

%type partition_by_clause_opt                                                     { SNodeList* }
%destructor partition_by_clause_opt                                               { nodesDestroyList($$); }
partition_by_clause_opt(A) ::= .                                                  { A = NULL; }
partition_by_clause_opt(A) ::= PARTITION BY partition_list(B).                    { A = B; }

%type partition_list                                                              { SNodeList* }
%destructor partition_list                                                        { nodesDestroyList($$); }
partition_list(A) ::= partition_item(B).                                          { A = createNodeList(pCxt, B); }
partition_list(A) ::= partition_list(B) NK_COMMA partition_item(C).               { A = addNodeToList(pCxt, B, C); }

partition_item(A) ::= expr_or_subquery(B).                                        { A = releaseRawExprNode(pCxt, B); }
partition_item(A) ::= expr_or_subquery(B) column_alias(C).                        { A = setProjectionAlias(pCxt, releaseRawExprNode(pCxt, B), &C); }
partition_item(A) ::= expr_or_subquery(B) AS column_alias(C).                     { A = setProjectionAlias(pCxt, releaseRawExprNode(pCxt, B), &C); }

twindow_clause_opt(A) ::= .                                                       { A = NULL; }
twindow_clause_opt(A) ::= SESSION NK_LP column_reference(B) NK_COMMA
  interval_sliding_duration_literal(C) NK_RP.                                     { A = createSessionWindowNode(pCxt, releaseRawExprNode(pCxt, B), releaseRawExprNode(pCxt, C)); }
twindow_clause_opt(A) ::=
  STATE_WINDOW NK_LP expr_or_subquery(B) NK_RP true_for_opt(C).                   { A = createStateWindowNode(pCxt, releaseRawExprNode(pCxt, B), C); }
twindow_clause_opt(A) ::= INTERVAL NK_LP interval_sliding_duration_literal(B)
  NK_RP sliding_opt(C) fill_opt(D).                                               { A = createIntervalWindowNode(pCxt, releaseRawExprNode(pCxt, B), NULL, C, D); }
twindow_clause_opt(A) ::=
  INTERVAL NK_LP interval_sliding_duration_literal(B) NK_COMMA
  interval_sliding_duration_literal(C) NK_RP
  sliding_opt(D) fill_opt(E).                                                     { A = createIntervalWindowNode(pCxt, releaseRawExprNode(pCxt, B), releaseRawExprNode(pCxt, C), D, E); }
twindow_clause_opt(A) ::=
  INTERVAL NK_LP interval_sliding_duration_literal(B) NK_COMMA
  AUTO(C) NK_RP sliding_opt(D) fill_opt(E).                                       { A = createIntervalWindowNode(pCxt, releaseRawExprNode(pCxt, B), createDurationValueNode(pCxt, &C), D, E); }
twindow_clause_opt(A) ::= EVENT_WINDOW START WITH search_condition(B)
  END WITH search_condition(C) true_for_opt(D).                                   { A = createEventWindowNode(pCxt, B, C, D); }
twindow_clause_opt(A) ::= COUNT_WINDOW NK_LP count_window_args(B) NK_RP.          { A = createCountWindowNodeFromArgs(pCxt, B); }
twindow_clause_opt(A) ::=
  ANOMALY_WINDOW NK_LP expr_or_subquery(B) NK_RP.                                 { A = createAnomalyWindowNode(pCxt, releaseRawExprNode(pCxt, B), NULL); }
twindow_clause_opt(A) ::=
  ANOMALY_WINDOW NK_LP expr_or_subquery(B) NK_COMMA NK_STRING(C) NK_RP.           { A = createAnomalyWindowNode(pCxt, releaseRawExprNode(pCxt, B), &C); }

sliding_opt(A) ::= .                                                              { A = NULL; }
sliding_opt(A) ::= SLIDING NK_LP interval_sliding_duration_literal(B) NK_RP.      { A = releaseRawExprNode(pCxt, B); }

interval_sliding_duration_literal(A) ::= NK_VARIABLE(B).                          { A = createRawExprNode(pCxt, &B, createDurationValueNode(pCxt, &B)); }
interval_sliding_duration_literal(A) ::= NK_STRING(B).                            { A = createRawExprNode(pCxt, &B, createDurationValueNode(pCxt, &B)); }
interval_sliding_duration_literal(A) ::= NK_INTEGER(B).                           { A = createRawExprNode(pCxt, &B, createDurationValueNode(pCxt, &B)); }

interp_fill_opt(A) ::= .                                                          { A = NULL; }
interp_fill_opt(A) ::= fill_value(B).                                             { A = B; }
interp_fill_opt(A) ::=
  FILL NK_LP fill_position_mode_extension(B) NK_COMMA expression_list(C) NK_RP.   { A = createFillNode(pCxt, B, createNodeListNode(pCxt, C)); }
interp_fill_opt(A) ::= FILL NK_LP interp_fill_mode(B) NK_RP.                      { A = createFillNode(pCxt, B, NULL); }

fill_opt(A) ::= .                                                                 { A = NULL; }
fill_opt(A) ::= FILL NK_LP fill_mode(B) NK_RP.                                    { A = createFillNode(pCxt, B, NULL); }
fill_opt(A) ::= fill_value(B).                                                    { A = B; }

fill_value(A) ::= FILL NK_LP VALUE NK_COMMA expression_list(B) NK_RP.             { A = createFillNode(pCxt, FILL_MODE_VALUE, createNodeListNode(pCxt, B)); }
fill_value(A) ::= FILL NK_LP VALUE_F NK_COMMA expression_list(B) NK_RP.           { A = createFillNode(pCxt, FILL_MODE_VALUE_F, createNodeListNode(pCxt, B)); }

count_window_args(A) ::= NK_INTEGER(B).                                           { A = createCountWindowArgs(pCxt, &B, NULL, NULL); }
count_window_args(A) ::= NK_INTEGER(B) NK_COMMA NK_INTEGER(C).                    { A = createCountWindowArgs(pCxt, &B, &C, NULL); }
count_window_args(A) ::= NK_INTEGER(B) NK_COMMA column_name_list(D).              { A = createCountWindowArgs(pCxt, &B, NULL, D); }
count_window_args(A) ::= NK_INTEGER(B) NK_COMMA NK_INTEGER(C) NK_COMMA column_name_list(D). { A = createCountWindowArgs(pCxt, &B, &C, D); }

%type fill_mode                                                                   { EFillMode }
%destructor fill_mode                                                             { }
fill_mode(A) ::= NONE.                                                            { A = FILL_MODE_NONE; }
fill_mode(A) ::= NULL.                                                            { A = FILL_MODE_NULL; }
fill_mode(A) ::= NULL_F.                                                          { A = FILL_MODE_NULL_F; }
fill_mode(A) ::= LINEAR.                                                          { A = FILL_MODE_LINEAR; }
fill_mode(A) ::= fill_position_mode(B).                                           { A = B; }

%type fill_position_mode                                                          { EFillMode }
%destructor fill_position_mode                                                    { }
fill_position_mode(A) ::= PREV.                                                   { A = FILL_MODE_PREV; }
fill_position_mode(A) ::= NEXT.                                                   { A = FILL_MODE_NEXT; }

%type fill_position_mode_extension                                                { EFillMode }
%destructor fill_position_mode_extension                                          { }
fill_position_mode_extension(A) ::= fill_position_mode(B).                        { A = B; }
fill_position_mode_extension(A) ::= NEAR.                                         { A = FILL_MODE_NEAR; }

%type interp_fill_mode                                                            { EFillMode }
%destructor interp_fill_mode                                                      { }
interp_fill_mode(A) ::= fill_mode(B).                                             { A = B; }
interp_fill_mode(A) ::= NEAR.                                                     { A = FILL_MODE_NEAR; }

%type group_by_clause_opt                                                         { SNodeList* }
%destructor group_by_clause_opt                                                   { nodesDestroyList($$); }
group_by_clause_opt(A) ::= .                                                      { A = NULL; }
group_by_clause_opt(A) ::= GROUP BY group_by_list(B).                             { A = B; }

%type group_by_list                                                               { SNodeList* }
%destructor group_by_list                                                         { nodesDestroyList($$); }
group_by_list(A) ::= expr_or_subquery(B).                                         { A = createNodeList(pCxt, createGroupingSetNode(pCxt, releaseRawExprNode(pCxt, B))); }
group_by_list(A) ::= group_by_list(B) NK_COMMA expr_or_subquery(C).               { A = addNodeToList(pCxt, B, createGroupingSetNode(pCxt, releaseRawExprNode(pCxt, C))); }

having_clause_opt(A) ::= .                                                        { A = NULL; }
having_clause_opt(A) ::= HAVING search_condition(B).                              { A = B; }

range_opt(A) ::= .                                                                { A = NULL; }
range_opt(A) ::=
  RANGE NK_LP expr_or_subquery(B) NK_COMMA expr_or_subquery(C) NK_COMMA expr_or_subquery(D) NK_RP.              { 
                                                                                    A = createInterpTimeRange(pCxt, releaseRawExprNode(pCxt, B), releaseRawExprNode(pCxt, C), releaseRawExprNode(pCxt, D)); }
range_opt(A) ::=
  RANGE NK_LP expr_or_subquery(B) NK_COMMA expr_or_subquery(C) NK_RP.             { A = createInterpTimeRange(pCxt, releaseRawExprNode(pCxt, B), releaseRawExprNode(pCxt, C), NULL); }
range_opt(A) ::=
  RANGE NK_LP expr_or_subquery(B) NK_RP.                                          { A = createInterpTimePoint(pCxt, releaseRawExprNode(pCxt, B)); }

every_opt(A) ::= .                                                                { A = NULL; }
every_opt(A) ::= EVERY NK_LP duration_literal(B) NK_RP.                           { A = releaseRawExprNode(pCxt, B); }

true_for_opt(A) ::= .                                                             { A = NULL; }
true_for_opt(A) ::= TRUE_FOR NK_LP interval_sliding_duration_literal(B) NK_RP.    { A = releaseRawExprNode(pCxt, B); }

/************************************************ query_expression ****************************************************/
query_expression(A) ::= query_simple(B)
  order_by_clause_opt(C) slimit_clause_opt(D) limit_clause_opt(E).                {
                                                                                    A = addOrderByClause(pCxt, B, C);
                                                                                    A = addSlimitClause(pCxt, A, D);
                                                                                    A = addLimitClause(pCxt, A, E);
                                                                                  }

query_simple(A) ::= query_specification(B).                                       { A = B; }
query_simple(A) ::= union_query_expression(B).                                    { A = B; }

union_query_expression(A) ::=
  query_simple_or_subquery(B) UNION ALL query_simple_or_subquery(C).              { A = createSetOperator(pCxt, SET_OP_TYPE_UNION_ALL, B, C); }
union_query_expression(A) ::=
  query_simple_or_subquery(B) UNION query_simple_or_subquery(C).                  { A = createSetOperator(pCxt, SET_OP_TYPE_UNION, B, C); }

query_simple_or_subquery(A) ::= query_simple(B).                                  { A = B; }
query_simple_or_subquery(A) ::= subquery(B).                                      { A = releaseRawExprNode(pCxt, B); }

query_or_subquery(A) ::= query_expression(B).                                     { A = B; }
query_or_subquery(A) ::= subquery(B).                                             { A = releaseRawExprNode(pCxt, B); }

%type order_by_clause_opt                                                         { SNodeList* }
%destructor order_by_clause_opt                                                   { nodesDestroyList($$); }
order_by_clause_opt(A) ::= .                                                      { A = NULL; }
order_by_clause_opt(A) ::= ORDER BY sort_specification_list(B).                   { A = B; }

slimit_clause_opt(A) ::= .                                                        { A = NULL; }
slimit_clause_opt(A) ::= SLIMIT unsigned_integer(B).                              { A = createLimitNode(pCxt, B, NULL); }
slimit_clause_opt(A) ::= SLIMIT unsigned_integer(B) SOFFSET unsigned_integer(C).  { A = createLimitNode(pCxt, B, C); }
slimit_clause_opt(A) ::= SLIMIT unsigned_integer(C) NK_COMMA unsigned_integer(B). { A = createLimitNode(pCxt, B, C); }

limit_clause_opt(A) ::= .                                                         { A = NULL; }
limit_clause_opt(A) ::= LIMIT unsigned_integer(B).                                { A = createLimitNode(pCxt, B, NULL); }
limit_clause_opt(A) ::= LIMIT unsigned_integer(B) OFFSET unsigned_integer(C).     { A = createLimitNode(pCxt, B, C); }
limit_clause_opt(A) ::= LIMIT unsigned_integer(C) NK_COMMA unsigned_integer(B).   { A = createLimitNode(pCxt, B, C); }

/************************************************ subquery ************************************************************/
subquery(A) ::= NK_LP(B) query_expression(C) NK_RP(D).                            { A = createRawExprNodeExt(pCxt, &B, &D, C); }
subquery(A) ::= NK_LP(B) subquery(C) NK_RP(D).                                    { A = createRawExprNodeExt(pCxt, &B, &D, releaseRawExprNode(pCxt, C)); }

/************************************************ search_condition ****************************************************/
search_condition(A) ::= common_expression(B).                                     { A = releaseRawExprNode(pCxt, B); }

/************************************************ sort_specification_list *********************************************/
%type sort_specification_list                                                     { SNodeList* }
%destructor sort_specification_list                                               { nodesDestroyList($$); }
sort_specification_list(A) ::= sort_specification(B).                             { A = createNodeList(pCxt, B); }
sort_specification_list(A) ::=
  sort_specification_list(B) NK_COMMA sort_specification(C).                      { A = addNodeToList(pCxt, B, C); }

sort_specification(A) ::=
  expr_or_subquery(B) ordering_specification_opt(C) null_ordering_opt(D).         { A = createOrderByExprNode(pCxt, releaseRawExprNode(pCxt, B), C, D); }

%type ordering_specification_opt EOrder
%destructor ordering_specification_opt                                            { }
ordering_specification_opt(A) ::= .                                               { A = ORDER_ASC; }
ordering_specification_opt(A) ::= ASC.                                            { A = ORDER_ASC; }
ordering_specification_opt(A) ::= DESC.                                           { A = ORDER_DESC; }

%type null_ordering_opt ENullOrder
%destructor null_ordering_opt                                                     { }
null_ordering_opt(A) ::= .                                                        { A = NULL_ORDER_DEFAULT; }
null_ordering_opt(A) ::= NULLS FIRST.                                             { A = NULL_ORDER_FIRST; }
null_ordering_opt(A) ::= NULLS LAST.                                              { A = NULL_ORDER_LAST; }

%fallback ABORT AFTER ATTACH BEFORE BEGIN BITAND BITNOT BITOR BLOCKS CHANGE COMMA CONCAT CONFLICT COPY DEFERRED DELIMITERS DETACH DIVIDE DOT EACH END FAIL
  FILE FOR GLOB ID IMMEDIATE IMPORT INITIALLY INSTEAD ISNULL KEY MODULES NK_BITNOT NK_SEMI NOTNULL OF PLUS PRIVILEGE RAISE RESTRICT ROW SEMI STAR STATEMENT
  STRICT STRING TIMES VALUES VARIABLE VIEW WAL.

column_options(A) ::= .                                                           { A = createDefaultColumnOptions(pCxt); }
column_options(A) ::= column_options(B) PRIMARY KEY.                              { A = setColumnOptionsPK(pCxt, B); }
column_options(A) ::= column_options(B) COMPOSITE KEY.                            { A = setColumnOptionsPK(pCxt, B); }
column_options(A) ::= column_options(B) NK_ID(C) NK_STRING(D).                    { A = setColumnOptions(pCxt, B, &C, &D); }
column_options(A) ::= column_options(B) FROM column_ref(C).                       { A = setColumnReference(pCxt, B, C); }

column_ref(A) ::= column_name_triplet(B).                                            { A = createColumnRefNodeByName(pCxt, B); }

%type column_name_triplet                                                            { STokenTriplet* }
%destructor column_name_triplet                                                      { }
column_name_triplet(A) ::= NK_ID(B).                                                 { A = createTokenTriplet(pCxt, B); }
column_name_triplet(A) ::= column_name_triplet(B) NK_DOT NK_ID(C).                   { A = setColumnName(pCxt, B, C); }<|MERGE_RESOLUTION|>--- conflicted
+++ resolved
@@ -686,14 +686,10 @@
 cmd ::= SHOW CREATE VIEW full_table_name(A).                                      { pCxt->pRootNode = createShowCreateViewStmt(pCxt, QUERY_NODE_SHOW_CREATE_VIEW_STMT, A); }
 cmd ::= SHOW COMPACTS.                                                            { pCxt->pRootNode = createShowCompactsStmt(pCxt, QUERY_NODE_SHOW_COMPACTS_STMT); }
 cmd ::= SHOW COMPACT NK_INTEGER(A).                                               { pCxt->pRootNode = createShowCompactDetailsStmt(pCxt, createValueNode(pCxt, TSDB_DATA_TYPE_BIGINT, &A)); }
-<<<<<<< HEAD
-cmd ::= SHOW db_name_cond_opt(A) DISK_INFO.                                        { pCxt->pRootNode = createShowDiskUsageStmt(pCxt, A,    QUERY_NODE_SHOW_USAGE_STMT); }
+cmd ::= SHOW db_name_cond_opt(A) DISK_INFO.                                       { pCxt->pRootNode = createShowDiskUsageStmt(pCxt, A,    QUERY_NODE_SHOW_USAGE_STMT); }
 cmd ::= SHOW SCANS.                                                               { pCxt->pRootNode = createShowScansStmt(pCxt, QUERY_NODE_SHOW_SCANS_STMT); }
 cmd ::= SHOW SCAN NK_INTEGER(A).                                                  { pCxt->pRootNode = createShowScanDetailsStmt(pCxt, createValueNode(pCxt, TSDB_DATA_TYPE_BIGINT, &A)); }
-=======
-cmd ::= SHOW db_name_cond_opt(A) DISK_INFO.                                       { pCxt->pRootNode = createShowDiskUsageStmt(pCxt, A,    QUERY_NODE_SHOW_USAGE_STMT); }
 cmd ::= SHOW SSMIGRATES.                                                          { pCxt->pRootNode = createShowSsMigratesStmt(pCxt, QUERY_NODE_SHOW_SSMIGRATES_STMT); }
->>>>>>> cf1fcd02
 
 %type table_kind_db_name_cond_opt                                                 { SShowTablesOption }
 %destructor table_kind_db_name_cond_opt                                           { }
@@ -1047,11 +1043,8 @@
 cmd ::= KILL QUERY NK_STRING(A).                                                  { pCxt->pRootNode = createKillQueryStmt(pCxt, &A); }
 cmd ::= KILL TRANSACTION NK_INTEGER(A).                                           { pCxt->pRootNode = createKillStmt(pCxt, QUERY_NODE_KILL_TRANSACTION_STMT, &A); }
 cmd ::= KILL COMPACT NK_INTEGER(A).                                               { pCxt->pRootNode = createKillStmt(pCxt, QUERY_NODE_KILL_COMPACT_STMT, &A); }
-<<<<<<< HEAD
 cmd ::= KILL SCAN NK_INTEGER(A).                                                  { pCxt->pRootNode = createKillStmt(pCxt, QUERY_NODE_KILL_SCAN_STMT, &A); }
-=======
 cmd ::= KILL SSMIGRATE NK_INTEGER(A).                                             { pCxt->pRootNode = createKillStmt(pCxt, QUERY_NODE_KILL_SSMIGRATE_STMT, &A); }
->>>>>>> cf1fcd02
 
 /************************************************ merge/redistribute/ vgroup ******************************************/
 cmd ::= BALANCE VGROUP.                                                           { pCxt->pRootNode = createBalanceVgroupStmt(pCxt); }
