--- conflicted
+++ resolved
@@ -867,30 +867,18 @@
 tag_def_or_ref_opt(A) ::= TAGS NK_LP column_stream_def_list(B) NK_RP.             { A = B; }
 
 stream_options(A) ::= .                                                           { A = createStreamOptions(pCxt); }
-<<<<<<< HEAD
 stream_options(A) ::= stream_options(B) TRIGGER AT_ONCE(C).                       { A = setStreamOptions(pCxt, B, SOPT_TRIGGER_TYPE_SET, &C, NULL, false); }
 stream_options(A) ::= stream_options(B) TRIGGER WINDOW_CLOSE(C).                  { A = setStreamOptions(pCxt, B, SOPT_TRIGGER_TYPE_SET, &C, NULL, false); }
 stream_options(A) ::= stream_options(B) TRIGGER FORCE_WINDOW_CLOSE(C).            { A = setStreamOptions(pCxt, B, SOPT_TRIGGER_TYPE_SET, &C, NULL, false); }
+stream_options(A) ::= stream_options(B) TRIGGER CONTINUOUS_WINDOW_CLOSE(C)
+ recalculate_opt(D).                                                              { A = setStreamOptions(pCxt, B, SOPT_TRIGGER_TYPE_SET, &C, D, false); }
 stream_options(A) ::= stream_options(B) TRIGGER MAX_DELAY(C) duration_literal(D). { A = setStreamOptions(pCxt, B, SOPT_TRIGGER_TYPE_SET, &C, releaseRawExprNode(pCxt, D), false); }
 stream_options(A) ::= stream_options(B) WATERMARK duration_literal(C).            { A = setStreamOptions(pCxt, B, SOPT_WATERMARK_SET, NULL, releaseRawExprNode(pCxt, C), false); }
 stream_options(A) ::= stream_options(B) IGNORE EXPIRED NK_INTEGER(C).             { A = setStreamOptions(pCxt, B, SOPT_IGNORE_EXPIRED_SET, &C, NULL, false); }
+stream_options(A) ::= stream_options(B) FILL_HISTORY NK_INTEGER(C) ASYNC.         { A = setStreamOptions(pCxt, B, SOPT_FILL_HISTORY_SET, &C, NULL, true); }
 stream_options(A) ::= stream_options(B) FILL_HISTORY NK_INTEGER(C).               { A = setStreamOptions(pCxt, B, SOPT_FILL_HISTORY_SET, &C, NULL, false); }
-stream_options(A) ::= stream_options(B) FILL_HISTORY NK_INTEGER(C) ASYNC.         { A = setStreamOptions(pCxt, B, SOPT_FILL_HISTORY_SET, &C, NULL, true); }
 stream_options(A) ::= stream_options(B) DELETE_MARK duration_literal(C).          { A = setStreamOptions(pCxt, B, SOPT_DELETE_MARK_SET, NULL, releaseRawExprNode(pCxt, C), false); }
 stream_options(A) ::= stream_options(B) IGNORE UPDATE NK_INTEGER(C).              { A = setStreamOptions(pCxt, B, SOPT_IGNORE_UPDATE_SET, &C, NULL, false); }
-=======
-stream_options(A) ::= stream_options(B) TRIGGER AT_ONCE(C).                       { A = setStreamOptions(pCxt, B, SOPT_TRIGGER_TYPE_SET, &C, NULL); }
-stream_options(A) ::= stream_options(B) TRIGGER WINDOW_CLOSE(C).                  { A = setStreamOptions(pCxt, B, SOPT_TRIGGER_TYPE_SET, &C, NULL); }
-stream_options(A) ::= stream_options(B) TRIGGER FORCE_WINDOW_CLOSE(C).            { A = setStreamOptions(pCxt, B, SOPT_TRIGGER_TYPE_SET, &C, NULL); }
-stream_options(A) ::= stream_options(B) TRIGGER CONTINUOUS_WINDOW_CLOSE(C)
- recalculate_opt(D).                                                              { A = setStreamOptions(pCxt, B, SOPT_TRIGGER_TYPE_SET, &C, D); }
-stream_options(A) ::= stream_options(B) TRIGGER MAX_DELAY(C) duration_literal(D). { A = setStreamOptions(pCxt, B, SOPT_TRIGGER_TYPE_SET, &C, releaseRawExprNode(pCxt, D)); }
-stream_options(A) ::= stream_options(B) WATERMARK duration_literal(C).            { A = setStreamOptions(pCxt, B, SOPT_WATERMARK_SET, NULL, releaseRawExprNode(pCxt, C)); }
-stream_options(A) ::= stream_options(B) IGNORE EXPIRED NK_INTEGER(C).             { A = setStreamOptions(pCxt, B, SOPT_IGNORE_EXPIRED_SET, &C, NULL); }
-stream_options(A) ::= stream_options(B) FILL_HISTORY NK_INTEGER(C).               { A = setStreamOptions(pCxt, B, SOPT_FILL_HISTORY_SET, &C, NULL); }
-stream_options(A) ::= stream_options(B) DELETE_MARK duration_literal(C).          { A = setStreamOptions(pCxt, B, SOPT_DELETE_MARK_SET, NULL, releaseRawExprNode(pCxt, C)); }
-stream_options(A) ::= stream_options(B) IGNORE UPDATE NK_INTEGER(C).              { A = setStreamOptions(pCxt, B, SOPT_IGNORE_UPDATE_SET, &C, NULL); }
->>>>>>> 60498503
 
 recalculate_opt(A) ::= .                                                          { A = NULL; }
 recalculate_opt(A) ::= RECALCULATE duration_literal(B).                           { A = releaseRawExprNode(pCxt, B); }
