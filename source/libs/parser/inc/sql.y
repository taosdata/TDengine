//lemon parser file to generate sql parse by using finite-state-machine code used to parse sql
//usage: lemon sql.y

%token_prefix TK_
%token_type { SToken }
%default_type { SNode* }
%default_destructor { nodesDestroyNode($$); }

%extra_argument { SAstCreateContext* pCxt }

%include {
#include <stdio.h>
#include <stdlib.h>
#include <string.h>
#include <assert.h>
#include <stdbool.h>

#define ALLOW_FORBID_FUNC

#include "functionMgt.h"
#include "nodes.h"
#include "parToken.h"
#include "ttokendef.h"
#include "parAst.h"

#define YYSTACKDEPTH 0

#define JOINED_TABLE_MK(jt, st, A, B, E, F, G, H)                              \
  {                                                                            \
    A = createJoinTableNode(pCxt, jt, st, B, E, F);                            \
    A = addWindowOffsetClause(pCxt, A, G);                                     \
    A = addJLimitClause(pCxt, A, H);                                           \
  }

int32_t taosParseShortWeekday(const char* str);
}

%syntax_error {
  if (TSDB_CODE_SUCCESS == pCxt->errCode) {
    if(TOKEN.z) {
      pCxt->errCode = generateSyntaxErrMsg(&pCxt->msgBuf, TSDB_CODE_PAR_SYNTAX_ERROR, TOKEN.z);
    } else {
      pCxt->errCode = generateSyntaxErrMsg(&pCxt->msgBuf, TSDB_CODE_PAR_INCOMPLETE_SQL);
    }
  } else if (TSDB_CODE_PAR_DB_NOT_SPECIFIED == pCxt->errCode && TK_NK_FLOAT == TOKEN.type) {
    pCxt->errCode = generateSyntaxErrMsg(&pCxt->msgBuf, TSDB_CODE_PAR_SYNTAX_ERROR, TOKEN.z);
  }
}

%left OR.
%left AND.
%left UNION ALL MINUS EXCEPT INTERSECT.
%left NK_BITAND NK_BITOR NK_LSHIFT NK_RSHIFT NK_PH.
%left NK_LT NK_GT NK_LE NK_GE NK_EQ NK_NE LIKE MATCH NMATCH REGEXP CONTAINS BETWEEN IS IN.
%left NK_PLUS NK_MINUS.
%left NK_STAR NK_SLASH NK_REM.
%left NK_CONCAT.

%right NOT.
%left NK_ARROW.

%right INNER LEFT RIGHT FULL OUTER SEMI ANTI ASOF WINDOW JOIN ON WINDOW_OFFSET JLIMIT.

/************************************************ create/alter account *****************************************/
cmd ::= CREATE ACCOUNT NK_ID PASS NK_STRING account_options.                      { pCxt->errCode = generateSyntaxErrMsg(&pCxt->msgBuf, TSDB_CODE_PAR_EXPRIE_STATEMENT); }
cmd ::= ALTER ACCOUNT NK_ID alter_account_options.                                { pCxt->errCode = generateSyntaxErrMsg(&pCxt->msgBuf, TSDB_CODE_PAR_EXPRIE_STATEMENT); }

%type account_options                                                             { int32_t }
%destructor account_options                                                       { }
account_options ::= .                                                             { }
account_options ::= account_options PPS literal.                                  { }
account_options ::= account_options TSERIES literal.                              { }
account_options ::= account_options STORAGE literal.                              { }
account_options ::= account_options STREAMS literal.                              { }
account_options ::= account_options QTIME literal.                                { }
account_options ::= account_options DBS literal.                                  { }
account_options ::= account_options USERS literal.                                { }
account_options ::= account_options CONNS literal.                                { }
account_options ::= account_options STATE literal.                                { }

%type alter_account_options                                                       { int32_t }
%destructor alter_account_options                                                 { }
alter_account_options ::= alter_account_option.                                   { }
alter_account_options ::= alter_account_options alter_account_option.             { }

%type alter_account_option                                                        { int32_t }
%destructor alter_account_option                                                  { }
alter_account_option ::= PASS literal.                                            { }
alter_account_option ::= PPS literal.                                             { }
alter_account_option ::= TSERIES literal.                                         { }
alter_account_option ::= STORAGE literal.                                         { }
alter_account_option ::= STREAMS literal.                                         { }
alter_account_option ::= QTIME literal.                                           { }
alter_account_option ::= DBS literal.                                             { }
alter_account_option ::= USERS literal.                                           { }
alter_account_option ::= CONNS literal.                                           { }
alter_account_option ::= STATE literal.                                           { }


/************************************************ create/alter/drop user **********************************************/
%type option_value                                                                { SToken }
%destructor option_value                                                          { }
option_value(A) ::= DEFAULT(B).                                                   { A = B; }
option_value(A) ::= UNLIMITED(B).                                                 { A = B; }
option_value(A) ::= NK_INTEGER(B).                                                { A = B; }

%type user_enabled                                                                { int8_t }
%destructor user_enabled                                                          { }
user_enabled(A) ::= ACCOUNT LOCK.                                                 { A = 0; }
user_enabled(A) ::= ACCOUNT UNLOCK.                                               { A = 1; }
<<<<<<< HEAD
user_enabled(A) ::= ENABLE NK_INTEGER(B).                                         { A = taosStr2Int8(B.z, NULL, 10) ? 1 : 0; }
=======
user_enabled(A) ::= ENABLE NK_INTEGER(B).                                         { A = taosStr2Int8(B.z, NULL, 10); }
>>>>>>> b3cee032

%type user_option                                                                 { SUserOptions* }
user_option(A) ::= TOTPSEED NK_STRING(B).                                         { A = mergeUserOptions(pCxt, NULL, NULL); setUserOptionsTotpseed(pCxt, A, &B); }
user_option(A) ::= user_enabled(B).                                               { A = mergeUserOptions(pCxt, NULL, NULL); A->enable = B; A->hasEnable = true; }
<<<<<<< HEAD
user_option(A) ::= SYSINFO NK_INTEGER(B).                                         { A = mergeUserOptions(pCxt, NULL, NULL); A->sysinfo = taosStr2Int8(B.z, NULL, 10) ? 1 : 0; A->hasSysinfo = true; }
user_option(A) ::= IS_IMPORT NK_INTEGER(B).                                       { A = mergeUserOptions(pCxt, NULL, NULL); A->isImport = taosStr2Int8(B.z, NULL, 10) ? 1 : 0; A->hasIsImport = true; }
user_option(A) ::= CREATEDB NK_INTEGER(B).                                        { A = mergeUserOptions(pCxt, NULL, NULL); A->createdb = taosStr2Int8(B.z, NULL, 10) ? 1 : 0; A->hasCreatedb = true; }
=======
user_option(A) ::= SYSINFO NK_INTEGER(B).                                         { A = mergeUserOptions(pCxt, NULL, NULL); A->sysinfo = taosStr2Int8(B.z, NULL, 10); A->hasSysinfo = true; }
user_option(A) ::= IS_IMPORT NK_INTEGER(B).                                       { A = mergeUserOptions(pCxt, NULL, NULL); A->isImport = taosStr2Int8(B.z, NULL, 10); A->hasIsImport = true; }
user_option(A) ::= CREATEDB NK_INTEGER(B).                                        { A = mergeUserOptions(pCxt, NULL, NULL); A->createdb = taosStr2Int8(B.z, NULL, 10); A->hasCreatedb = true; }
>>>>>>> b3cee032
user_option(A) ::= CHANGEPASS NK_INTEGER(B).                                      { A = mergeUserOptions(pCxt, NULL, NULL); A->changepass = taosStr2Int8(B.z, NULL, 10); A->hasChangepass = true; }
user_option(A) ::= SESSION_PER_USER option_value(B).                              {
    A = mergeUserOptions(pCxt, NULL, NULL);
    if (B.type == TK_DEFAULT) {
      A->sessionPerUser = TSDB_USER_SESSION_PER_USER_DEFAULT;
    } else if (B.type == TK_UNLIMITED) {
      A->sessionPerUser = -1;
    } else {
      A->sessionPerUser = taosStr2Int32(B.z, NULL, 10);
    }
    A->hasSessionPerUser = true;
  }
user_option(A) ::= CONNECT_TIME option_value(B).                                 {
    A = mergeUserOptions(pCxt, NULL, NULL);
    if (B.type == TK_DEFAULT) {
      A->connectTime = TSDB_USER_CONNECT_TIME_DEFAULT;
    } else if (B.type == TK_UNLIMITED) {
      A->connectTime = -1;
    } else {
<<<<<<< HEAD
      A->connectTime = taosStr2Int32(B.z, NULL, 10);
=======
      A->connectTime = taosStr2Int32(B.z, NULL, 10) * 60; // default unit is minute
>>>>>>> b3cee032
    }
    A->hasConnectTime = true;
  }
user_option(A) ::= CONNECT_IDLE_TIME option_value(B).                            {
    A = mergeUserOptions(pCxt, NULL, NULL);
    if (B.type == TK_DEFAULT) {
      A->connectIdleTime = TSDB_USER_CONNECT_IDLE_TIME_DEFAULT;
    } else if (B.type == TK_UNLIMITED) {
      A->connectIdleTime = -1;
    } else {
<<<<<<< HEAD
      A->connectIdleTime = taosStr2Int32(B.z, NULL, 10);
=======
      A->connectIdleTime = taosStr2Int32(B.z, NULL, 10) * 60; // default unit is minute
>>>>>>> b3cee032
    }
    A->hasConnectIdleTime = true;
  }
user_option(A) ::= CALL_PER_SESSION option_value(B).                             {
    A = mergeUserOptions(pCxt, NULL, NULL);
    if (B.type == TK_DEFAULT) {
      A->callPerSession = TSDB_USER_CALL_PER_SESSION_DEFAULT;
    } else if (B.type == TK_UNLIMITED) {
      A->callPerSession = -1;
    } else {
      A->callPerSession = taosStr2Int32(B.z, NULL, 10);
    }
    A->hasCallPerSession = true;
  }
/****** VNODE_PER_CALL is not supported for now
user_option(A) ::= VNODE_PER_CALL option_value(B).                               {
    A = mergeUserOptions(pCxt, NULL, NULL);
    if (B.type == TK_DEFAULT) {
      A->vnodePerCall = TSDB_USER_VNODE_PER_CALL_DEFAULT;
    } else if (B.type == TK_UNLIMITED) {
      A->vnodePerCall = -1;
    } else {
      A->vnodePerCall = taosStr2Int32(B.z, NULL, 10);
    }
    A->hasVnodePerCall = true;
  }
**********/
user_option(A) ::= FAILED_LOGIN_ATTEMPTS option_value(B).                        {
    A = mergeUserOptions(pCxt, NULL, NULL);
    if (B.type == TK_DEFAULT) {
      A->failedLoginAttempts = TSDB_USER_FAILED_LOGIN_ATTEMPTS_DEFAULT;
    } else if (B.type == TK_UNLIMITED) {
      A->failedLoginAttempts = -1;
    } else {
      A->failedLoginAttempts = taosStr2Int32(B.z, NULL, 10);
    }
    A->hasFailedLoginAttempts = true;
  }
user_option(A) ::= PASSWORD_LIFE_TIME option_value(B).                           {
    A = mergeUserOptions(pCxt, NULL, NULL);
    if (B.type == TK_DEFAULT) {
      A->passwordLifeTime = TSDB_USER_PASSWORD_LIFE_TIME_DEFAULT;
    } else if (B.type == TK_UNLIMITED) {
      A->passwordLifeTime = -1;
    } else {
<<<<<<< HEAD
      A->passwordLifeTime = taosStr2Int32(B.z, NULL, 10);
=======
      A->passwordLifeTime = taosStr2Int32(B.z, NULL, 10) * 1440 * 60; // default unit is day
>>>>>>> b3cee032
    }
    A->hasPasswordLifeTime = true;
  }
user_option(A) ::= PASSWORD_REUSE_TIME option_value(B).                          {
    A = mergeUserOptions(pCxt, NULL, NULL);
    if (B.type == TK_DEFAULT) {
      A->passwordReuseTime = TSDB_USER_PASSWORD_REUSE_TIME_DEFAULT;
    } else if (B.type == TK_UNLIMITED) {
      pCxt->errCode = generateSyntaxErrMsg(&pCxt->msgBuf, TSDB_CODE_PAR_INVALID_OPTION_VALUE, "PASSWORD_REUSE_TIME");
    } else {
<<<<<<< HEAD
      A->passwordReuseTime = taosStr2Int32(B.z, NULL, 10);
=======
      A->passwordReuseTime = taosStr2Int32(B.z, NULL, 10) * 1440 * 60; // default unit is day
>>>>>>> b3cee032
    }
    A->hasPasswordReuseTime = true;
  }
user_option(A) ::= PASSWORD_REUSE_MAX option_value(B).                           {
    A = mergeUserOptions(pCxt, NULL, NULL);
    if (B.type == TK_DEFAULT) {
      A->passwordReuseMax = TSDB_USER_PASSWORD_REUSE_MAX_DEFAULT;
    } else if (B.type == TK_UNLIMITED) {
      pCxt->errCode = generateSyntaxErrMsg(&pCxt->msgBuf, TSDB_CODE_PAR_INVALID_OPTION_VALUE, "PASSWORD_REUSE_MAX");
    } else {
      A->passwordReuseMax = taosStr2Int32(B.z, NULL, 10);
    }
    A->hasPasswordReuseMax = true;
  }
user_option(A) ::= PASSWORD_LOCK_TIME option_value(B).                           {
    A = mergeUserOptions(pCxt, NULL, NULL);
    if (B.type == TK_DEFAULT) {
      A->passwordLockTime = TSDB_USER_PASSWORD_LOCK_TIME_DEFAULT;
    } else if (B.type == TK_UNLIMITED) {
      A->passwordLockTime = -1;
    } else {
<<<<<<< HEAD
      A->passwordLockTime = taosStr2Int32(B.z, NULL, 10);
=======
      A->passwordLockTime = taosStr2Int32(B.z, NULL, 10) * 60; // default unit is minute
>>>>>>> b3cee032
    }
    A->hasPasswordLockTime = true;
  }
user_option(A) ::= PASSWORD_GRACE_TIME option_value(B).                          {
    A = mergeUserOptions(pCxt, NULL, NULL);
    if (B.type == TK_DEFAULT) {
      A->passwordGraceTime = TSDB_USER_PASSWORD_GRACE_TIME_DEFAULT;
    } else if (B.type == TK_UNLIMITED) {
      A->passwordGraceTime = -1;
    } else {
<<<<<<< HEAD
      A->passwordGraceTime = taosStr2Int32(B.z, NULL, 10);
=======
      A->passwordGraceTime = taosStr2Int32(B.z, NULL, 10) * 1440 * 60; // default unit is day
>>>>>>> b3cee032
    }
    A->hasPasswordGraceTime = true;
  }
user_option(A) ::= INACTIVE_ACCOUNT_TIME option_value(B).                        {
    A = mergeUserOptions(pCxt, NULL, NULL);
    if (B.type == TK_DEFAULT) {
      A->inactiveAccountTime = TSDB_USER_INACTIVE_ACCOUNT_TIME_DEFAULT;
    } else if (B.type == TK_UNLIMITED) {
      A->inactiveAccountTime = -1;
    } else {
<<<<<<< HEAD
      A->inactiveAccountTime = taosStr2Int32(B.z, NULL, 10);
=======
      A->inactiveAccountTime = taosStr2Int32(B.z, NULL, 10) * 1440 * 60; // default unit is day
>>>>>>> b3cee032
    }
    A->hasInactiveAccountTime = true;
  }
user_option(A) ::= ALLOW_TOKEN_NUM option_value(B).                              {
    A = mergeUserOptions(pCxt, NULL, NULL);
    if (B.type == TK_DEFAULT) {
      A->allowTokenNum = TSDB_USER_ALLOW_TOKEN_NUM_DEFAULT;
    } else if (B.type == TK_UNLIMITED) {
      A->allowTokenNum = -1;
    } else {
      A->allowTokenNum = taosStr2Int32(B.z, NULL, 10);
    }
    A->hasAllowTokenNum = true;
  }


%type ip_range_list                                                              { SNodeList* }
%destructor ip_range_list                                                        { nodesDestroyList($$); }
ip_range_list(A) ::= NK_STRING(B).                                               { A = createNodeList(pCxt, (SNode*)parseIpRange(pCxt, &B)); }
ip_range_list(A) ::= ip_range_list(B) NK_COMMA NK_STRING(C).                     { A = addNodeToList(pCxt, B, (SNode*)parseIpRange(pCxt, &C)); }


%type datetime_range_list                                                        { SNodeList* }
%destructor datetime_range_list                                                  { nodesDestroyList($$); }
datetime_range_list(A) ::= NK_STRING(B).                                         { A = createNodeList(pCxt, (SNode*)parseDateTimeRange(pCxt, &B)); }
datetime_range_list(A) ::= datetime_range_list(B) NK_COMMA NK_STRING(C).         { A = addNodeToList(pCxt, B, (SNode*)parseDateTimeRange(pCxt, &C)); }


%type create_user_option                                                         { SUserOptions* }
create_user_option(A) ::= HOST ip_range_list(B).                                 { A = mergeUserOptions(pCxt, NULL, NULL); A->pIpRanges = B; }
create_user_option(A) ::= NOT_ALLOW_HOST ip_range_list(B).                       {
    SNode* pNode = NULL;
    FOREACH(pNode, B) {
      ((SIpRangeNode*)pNode)->range.neg = true;
    }
    A = mergeUserOptions(pCxt, NULL, NULL);
    A->pIpRanges = B;
  }
create_user_option(A) ::= ALLOW_DATETIME datetime_range_list(B).                 { A = mergeUserOptions(pCxt, NULL, NULL); A->pTimeRanges = B; }
create_user_option(A) ::= NOT_ALLOW_DATETIME datetime_range_list(B).             {
    SNode* pNode = NULL;
    FOREACH(pNode, B) {
      ((SDateTimeRangeNode*)pNode)->range.neg = true;
    }
    A = mergeUserOptions(pCxt, NULL, NULL);
    A->pTimeRanges = B;
  }

%type create_user_options                                                        { SUserOptions* }
create_user_options(A) ::= user_option(B).                                       { A = B; }
create_user_options(A) ::= create_user_option(B).                                { A = B; }
create_user_options(A) ::= create_user_options(B) user_option(C).                { A = mergeUserOptions(pCxt, B, C); }
create_user_options(A) ::= create_user_options(B) create_user_option(C).         { A = mergeUserOptions(pCxt, B, C); }

%type create_user_options_opt                                                    { SUserOptions* }
create_user_options_opt(A) ::= .                                                 { A = NULL; }
create_user_options_opt(A) ::= create_user_options(B).                           { A = B; }


%type alter_user_option                                                          { SUserOptions* }
alter_user_option(A) ::= PASS NK_STRING(B).                                      { A = mergeUserOptions(pCxt, NULL, NULL); setUserOptionsPassword(pCxt, A, &B); }
alter_user_option(A) ::= ADD HOST ip_range_list(B).                              { A = mergeUserOptions(pCxt, NULL, NULL); A->pIpRanges = B; }
alter_user_option(A) ::= ADD NOT_ALLOW_HOST ip_range_list(B).                    {
    SNode* pNode = NULL;
    FOREACH(pNode, B) {
      ((SIpRangeNode*)pNode)->range.neg = true;
    }
    A = mergeUserOptions(pCxt, NULL, NULL);
    A->pIpRanges = B;
  }
alter_user_option(A) ::= DROP HOST ip_range_list(B).                             { A = mergeUserOptions(pCxt, NULL, NULL); A->pDropIpRanges = B; }
alter_user_option(A) ::= DROP NOT_ALLOW_HOST ip_range_list(B).                   {
    SNode* pNode = NULL;
    FOREACH(pNode, B) {
      ((SIpRangeNode*)pNode)->range.neg = true;
    }
    A = mergeUserOptions(pCxt, NULL, NULL);
    A->pDropIpRanges = B;
  }
alter_user_option(A) ::= ADD ALLOW_DATETIME datetime_range_list(B).              { A = mergeUserOptions(pCxt, NULL, NULL); A->pTimeRanges = B; }
alter_user_option(A) ::= ADD NOT_ALLOW_DATETIME datetime_range_list(B).          {
    SNode* pNode = NULL;
    FOREACH(pNode, B) {
      ((SDateTimeRangeNode*)pNode)->range.neg = true;
    }
    A = mergeUserOptions(pCxt, NULL, NULL);
    A->pTimeRanges = B;
  }
alter_user_option(A) ::= DROP ALLOW_DATETIME datetime_range_list(B).             { A = mergeUserOptions(pCxt, NULL, NULL); A->pDropTimeRanges = B; }
alter_user_option(A) ::= DROP NOT_ALLOW_DATETIME datetime_range_list(B).         {
    SNode* pNode = NULL;
    FOREACH(pNode, B) {
      ((SDateTimeRangeNode*)pNode)->range.neg = true;
    }
    A = mergeUserOptions(pCxt, NULL, NULL);
    A->pDropTimeRanges = B;
  }

%type alter_user_options                                                         { SUserOptions* }
alter_user_options(A) ::= user_option(B).                                        { A = B; }
alter_user_options(A) ::= alter_user_option(B).                                  { A = B; }
alter_user_options(A) ::= alter_user_options(B) user_option(C).                  { A = mergeUserOptions(pCxt, B, C); }
alter_user_options(A) ::= alter_user_options(B) alter_user_option(C).            { A = mergeUserOptions(pCxt, B, C); }


cmd ::= CREATE USER not_exists_opt(A) user_name(B) PASS NK_STRING(C) create_user_options_opt(D).  {
    D = mergeUserOptions(pCxt, D, NULL);
    setUserOptionsPassword(pCxt, D, &C);
    pCxt->pRootNode = createCreateUserStmt(pCxt, &B, D, A);
  }
cmd ::= ALTER USER user_name(A) alter_user_options(B).                           { pCxt->pRootNode = createAlterUserStmt(pCxt, &A, B); }
cmd ::= DROP USER user_name(A).                                                  { pCxt->pRootNode = createDropUserStmt(pCxt, &A); }

<<<<<<< HEAD
cmd ::= ALTER DNODES RELOAD general_name(A).                                                 { pCxt->pRootNode = createAlterAllDnodeTLSStmt(pCxt, &A);}

=======
>>>>>>> b3cee032

cmd ::= CREATE TOKEN. {}



/************************************************ grant/revoke ********************************************************/
cmd ::= GRANT privileges(A) ON priv_level(B) with_clause_opt(D) TO user_name(C).    { pCxt->pRootNode = createGrantStmt(pCxt, A, &B, &C, D); }
cmd ::= REVOKE privileges(A) ON priv_level(B) with_clause_opt(D) FROM user_name(C). { pCxt->pRootNode = createRevokeStmt(pCxt, A, &B, &C, D); }

%type privileges                                                                  { int64_t }
%destructor privileges                                                            { }
privileges(A) ::= ALL.                                                            { A = PRIVILEGE_TYPE_ALL; }
privileges(A) ::= priv_type_list(B).                                              { A = B; }
privileges(A) ::= SUBSCRIBE.                                                      { A = PRIVILEGE_TYPE_SUBSCRIBE; }

%type priv_type_list                                                              { int64_t }
%destructor priv_type_list                                                        { }
priv_type_list(A) ::= priv_type(B).                                               { A = B; }
priv_type_list(A) ::= priv_type_list(B) NK_COMMA priv_type(C).                    { A = B | C; }

%type priv_type                                                                   { int64_t }
%destructor priv_type                                                             { }
priv_type(A) ::= READ.                                                            { A = PRIVILEGE_TYPE_READ; }
priv_type(A) ::= WRITE.                                                           { A = PRIVILEGE_TYPE_WRITE; }
priv_type(A) ::= ALTER.                                                           { A = PRIVILEGE_TYPE_ALTER; }

%type priv_level                                                                  { STokenPair }
%destructor priv_level                                                            { }
priv_level(A) ::= NK_STAR(B) NK_DOT NK_STAR(C).                                   { A.first = B; A.second = C; }
priv_level(A) ::= db_name(B) NK_DOT NK_STAR(C).                                   { A.first = B; A.second = C; }
priv_level(A) ::= db_name(B) NK_DOT table_name(C).                                { A.first = B; A.second = C; }
priv_level(A) ::= topic_name(B).                                                  { A.first = B; A.second = nil_token; }

with_clause_opt(A) ::= .                                                          { A = NULL; }
with_clause_opt(A) ::= WITH search_condition(B).                                  { A = B; }

/************************************************ create encrypt_key *********************************************/
cmd ::= CREATE ENCRYPT_KEY NK_STRING(A).                                          { pCxt->pRootNode = createEncryptKeyStmt(pCxt, &A); }

cmd ::= CREATE ENCRYPT_ALGR NK_STRING(A) ALGR_NAME NK_STRING(B) DESC NK_STRING(C) ALGR_TYPE NK_STRING(D) OSSL_ALGR_NAME NK_STRING(E).                                          { pCxt->pRootNode = createCreateAlgrStmt(pCxt, &A, &B, &C, &D, &E); }

cmd ::= DROP ENCRYPT_ALGR NK_STRING(A).                                           { pCxt->pRootNode = createDropEncryptAlgrStmt(pCxt, &A); }
/************************************************ create drop update anode ***************************************/
cmd ::= CREATE ANODE NK_STRING(A).                                                { pCxt->pRootNode = createCreateAnodeStmt(pCxt, &A); }
cmd ::= UPDATE ANODE NK_INTEGER(A).                                               { pCxt->pRootNode = createUpdateAnodeStmt(pCxt, &A, false); }
cmd ::= UPDATE ALL ANODES.                                                        { pCxt->pRootNode = createUpdateAnodeStmt(pCxt, NULL, true); }
cmd ::= DROP ANODE NK_INTEGER(A).                                                 { pCxt->pRootNode = createDropAnodeStmt(pCxt, &A); }

/************************************************ create/drop/alter/restore dnode *********************************************/
cmd ::= CREATE DNODE dnode_endpoint(A).                                           { pCxt->pRootNode = createCreateDnodeStmt(pCxt, &A, NULL); }
cmd ::= CREATE DNODE dnode_endpoint(A) PORT NK_INTEGER(B).                        { pCxt->pRootNode = createCreateDnodeStmt(pCxt, &A, &B); }
cmd ::= DROP DNODE NK_INTEGER(A) force_opt(B).                                    { pCxt->pRootNode = createDropDnodeStmt(pCxt, &A, B, false); }
cmd ::= DROP DNODE dnode_endpoint(A) force_opt(B).                                { pCxt->pRootNode = createDropDnodeStmt(pCxt, &A, B, false); }
cmd ::= DROP DNODE NK_INTEGER(A) unsafe_opt(B).                                   { pCxt->pRootNode = createDropDnodeStmt(pCxt, &A, false, B); }
cmd ::= DROP DNODE dnode_endpoint(A) unsafe_opt(B).                               { pCxt->pRootNode = createDropDnodeStmt(pCxt, &A, false, B); }
cmd ::= ALTER DNODE NK_INTEGER(A) NK_STRING(B).                                   { pCxt->pRootNode = createAlterDnodeStmt(pCxt, &A, &B, NULL); }
cmd ::= ALTER DNODE NK_INTEGER(A) NK_STRING(B) NK_STRING(C).                      { pCxt->pRootNode = createAlterDnodeStmt(pCxt, &A, &B, &C); }
cmd ::= ALTER ALL DNODES NK_STRING(A).                                            { pCxt->pRootNode = createAlterDnodeStmt(pCxt, NULL, &A, NULL); }
cmd ::= ALTER ALL DNODES NK_STRING(A) NK_STRING(B).                               { pCxt->pRootNode = createAlterDnodeStmt(pCxt, NULL, &A, &B); }
cmd ::= RESTORE DNODE NK_INTEGER(A).                                              { pCxt->pRootNode = createRestoreComponentNodeStmt(pCxt, QUERY_NODE_RESTORE_DNODE_STMT, &A); }

%type dnode_endpoint                                                              { SToken }
%destructor dnode_endpoint                                                        { }
dnode_endpoint(A) ::= NK_STRING(B).                                               { A = B; }
dnode_endpoint(A) ::= NK_ID(B).                                                   { A = B; }
dnode_endpoint(A) ::= NK_IPTOKEN(B).                                              { A = B; }

%type force_opt                                                                   { bool }
%destructor force_opt                                                             { }
force_opt(A) ::= .                                                                { A = false; }
force_opt(A) ::= FORCE.                                                           { A = true; }

%type unsafe_opt                                                                  { bool }
%destructor unsafe_opt                                                            { }
unsafe_opt(A) ::= UNSAFE.                                                         { A = true; }

/************************************************ alter cluster *********************************************************/
cmd ::= ALTER CLUSTER NK_STRING(A).                                               { pCxt->pRootNode = createAlterClusterStmt(pCxt, &A, NULL); }
cmd ::= ALTER CLUSTER NK_STRING(A) NK_STRING(B).                                  { pCxt->pRootNode = createAlterClusterStmt(pCxt, &A, &B); }

/************************************************ alter local *********************************************************/
cmd ::= ALTER LOCAL NK_STRING(A).                                                 { pCxt->pRootNode = createAlterLocalStmt(pCxt, &A, NULL); }
cmd ::= ALTER LOCAL NK_STRING(A) NK_STRING(B).                                    { pCxt->pRootNode = createAlterLocalStmt(pCxt, &A, &B); }

/************************************************ create/drop/restore qnode ***************************************************/
cmd ::= CREATE QNODE ON DNODE NK_INTEGER(A).                                      { pCxt->pRootNode = createCreateComponentNodeStmt(pCxt, QUERY_NODE_CREATE_QNODE_STMT, &A); }
cmd ::= DROP QNODE ON DNODE NK_INTEGER(A).                                        { pCxt->pRootNode = createDropComponentNodeStmt(pCxt, QUERY_NODE_DROP_QNODE_STMT, &A); }
cmd ::= RESTORE QNODE ON DNODE NK_INTEGER(A).                                     { pCxt->pRootNode = createRestoreComponentNodeStmt(pCxt, QUERY_NODE_RESTORE_QNODE_STMT, &A); }

/************************************************ create/drop backup node ***************************************************/
// cmd ::= CREATE BACKUPNODE ON DNODE NK_INTEGER(A).                                      { pCxt->pRootNode = createCreateComponentNodeStmt(pCxt, QUERY_NODE_CREATE_BACKUP_NODE_STMT, &A); }
// cmd ::= DROP BACKUPNODE ON DNODE NK_INTEGER(A).                                        { pCxt->pRootNode = createDropComponentNodeStmt(pCxt, QUERY_NODE_DROP_BACKUP_NODE_STMT, &A); }

/************************************************ create/drop snode ***************************************************/
cmd ::= CREATE SNODE ON DNODE NK_INTEGER(A).                                      { pCxt->pRootNode = createCreateComponentNodeStmt(pCxt, QUERY_NODE_CREATE_SNODE_STMT, &A); }
cmd ::= DROP SNODE ON DNODE NK_INTEGER(A).                                        { pCxt->pRootNode = createDropComponentNodeStmt(pCxt, QUERY_NODE_DROP_SNODE_STMT, &A); }

/************************************************ create/drop bnode ***************************************/
cmd ::= CREATE BNODE ON DNODE NK_INTEGER(A) bnode_options(B).                     { pCxt->pRootNode = createCreateBnodeStmt(pCxt, &A, B); }
cmd ::= DROP BNODE ON DNODE NK_INTEGER(A).                                        { pCxt->pRootNode = createDropBnodeStmt(pCxt, &A); }

bnode_options(A) ::= .                                                            { A = createDefaultBnodeOptions(pCxt); }
bnode_options(A) ::= bnode_options(B) NK_ID(C) NK_STRING(D).                      { A = setBnodeOption(pCxt, B, &C, &D); }

/************************************************ create/drop/restore mnode ***************************************************/
cmd ::= CREATE MNODE ON DNODE NK_INTEGER(A).                                      { pCxt->pRootNode = createCreateComponentNodeStmt(pCxt, QUERY_NODE_CREATE_MNODE_STMT, &A); }
cmd ::= DROP MNODE ON DNODE NK_INTEGER(A).                                        { pCxt->pRootNode = createDropComponentNodeStmt(pCxt, QUERY_NODE_DROP_MNODE_STMT, &A); }
cmd ::= RESTORE MNODE ON DNODE NK_INTEGER(A).                                     { pCxt->pRootNode = createRestoreComponentNodeStmt(pCxt, QUERY_NODE_RESTORE_MNODE_STMT, &A); }

/************************************************ restore vnode ***************************************************/
cmd ::= RESTORE VNODE ON DNODE NK_INTEGER(A).                                     { pCxt->pRootNode = createRestoreComponentNodeStmt(pCxt, QUERY_NODE_RESTORE_VNODE_STMT, &A); }

/************************************************ create/drop/use database ********************************************/
cmd ::= CREATE DATABASE not_exists_opt(A) db_name(B) db_options(C).               { pCxt->pRootNode = createCreateDatabaseStmt(pCxt, A, &B, C); }
cmd ::= DROP DATABASE exists_opt(A) db_name(B) force_opt(C).                      { pCxt->pRootNode = createDropDatabaseStmt(pCxt, A, &B, C); }
cmd ::= USE db_name(A).                                                           { pCxt->pRootNode = createUseDatabaseStmt(pCxt, &A); }
cmd ::= ALTER DATABASE db_name(A) alter_db_options(B).                            { pCxt->pRootNode = createAlterDatabaseStmt(pCxt, &A, B); }
cmd ::= FLUSH DATABASE db_name(A).                                                { pCxt->pRootNode = createFlushDatabaseStmt(pCxt, &A); }
cmd ::= TRIM DATABASE db_name(A) speed_opt(B).                                    { pCxt->pRootNode = createTrimDatabaseStmt(pCxt, &A, B); }
cmd ::= TRIM DATABASE db_name(A) WAL.                                             { pCxt->pRootNode = createTrimDbWalStmt(pCxt, &A); }
cmd ::= SSMIGRATE DATABASE db_name(A).                                            { pCxt->pRootNode = createSsMigrateDatabaseStmt(pCxt, &A); }
cmd ::= COMPACT DATABASE db_name(A) start_opt(B) end_opt(C) meta_only(D) force_opt(E).                      { pCxt->pRootNode = createCompactStmt(pCxt, &A, B, C, D, E); }
cmd ::= COMPACT db_name_cond_opt(A) VGROUPS IN NK_LP integer_list(B) NK_RP start_opt(C) end_opt(D) meta_only(E) force_opt(F).   { pCxt->pRootNode = createCompactVgroupsStmt(pCxt, A, B, C, D, E, F); }
cmd ::= SCAN DATABASE db_name(A) start_opt(B) end_opt(C).                                          { pCxt->pRootNode = createScanStmt(pCxt, &A, B, C); }
cmd ::= SCAN db_name_cond_opt(A) VGROUPS IN NK_LP integer_list(B) NK_RP start_opt(C) end_opt(D).   { pCxt->pRootNode = createScanVgroupsStmt(pCxt, A, B, C, D); }

%type meta_only                                                                  { bool }
%destructor meta_only                                                            { }
meta_only(A) ::= .                                                                { A = false; }
meta_only(A) ::= META_ONLY.                                                      { A = true; }

%type not_exists_opt                                                              { bool }
%destructor not_exists_opt                                                        { }
not_exists_opt(A) ::= IF NOT EXISTS.                                              { A = true; }
not_exists_opt(A) ::= .                                                           { A = false; }

%type exists_opt                                                                  { bool }
%destructor exists_opt                                                            { }
exists_opt(A) ::= IF EXISTS.                                                      { A = true; }
exists_opt(A) ::= .                                                               { A = false; }

db_options(A) ::= .                                                               { A = createDefaultDatabaseOptions(pCxt); }
db_options(A) ::= db_options(B) BUFFER NK_INTEGER(C).                             { A = setDatabaseOption(pCxt, B, DB_OPTION_BUFFER, &C); }
db_options(A) ::= db_options(B) CACHEMODEL NK_STRING(C).                          { A = setDatabaseOption(pCxt, B, DB_OPTION_CACHEMODEL, &C); }
db_options(A) ::= db_options(B) CACHESIZE NK_INTEGER(C).                          { A = setDatabaseOption(pCxt, B, DB_OPTION_CACHESIZE, &C); }
db_options(A) ::= db_options(B) COMP NK_INTEGER(C).                               { A = setDatabaseOption(pCxt, B, DB_OPTION_COMP, &C); }
db_options(A) ::= db_options(B) DURATION NK_INTEGER(C).                           { A = setDatabaseOption(pCxt, B, DB_OPTION_DAYS, &C); }
db_options(A) ::= db_options(B) DURATION NK_VARIABLE(C).                          { A = setDatabaseOption(pCxt, B, DB_OPTION_DAYS, &C); }
db_options(A) ::= db_options(B) MAXROWS NK_INTEGER(C).                            { A = setDatabaseOption(pCxt, B, DB_OPTION_MAXROWS, &C); }
db_options(A) ::= db_options(B) MINROWS NK_INTEGER(C).                            { A = setDatabaseOption(pCxt, B, DB_OPTION_MINROWS, &C); }
db_options(A) ::= db_options(B) KEEP integer_list(C).                             { A = setDatabaseOption(pCxt, B, DB_OPTION_KEEP, C); }
db_options(A) ::= db_options(B) KEEP variable_list(C).                            { A = setDatabaseOption(pCxt, B, DB_OPTION_KEEP, C); }
db_options(A) ::= db_options(B) PAGES NK_INTEGER(C).                              { A = setDatabaseOption(pCxt, B, DB_OPTION_PAGES, &C); }
db_options(A) ::= db_options(B) PAGESIZE NK_INTEGER(C).                           { A = setDatabaseOption(pCxt, B, DB_OPTION_PAGESIZE, &C); }
db_options(A) ::= db_options(B) TSDB_PAGESIZE NK_INTEGER(C).                      { A = setDatabaseOption(pCxt, B, DB_OPTION_TSDB_PAGESIZE, &C); }
db_options(A) ::= db_options(B) PRECISION NK_STRING(C).                           { A = setDatabaseOption(pCxt, B, DB_OPTION_PRECISION, &C); }
db_options(A) ::= db_options(B) REPLICAS NK_INTEGER(C).                            { A = setDatabaseOption(pCxt, B, DB_OPTION_REPLICA, &C); }
db_options(A) ::= db_options(B) REPLICA NK_INTEGER(C).                            { A = setDatabaseOption(pCxt, B, DB_OPTION_REPLICA, &C); }
//db_options(A) ::= db_options(B) STRICT NK_STRING(C).                              { A = setDatabaseOption(pCxt, B, DB_OPTION_STRICT, &C); }
db_options(A) ::= db_options(B) VGROUPS NK_INTEGER(C).                            { A = setDatabaseOption(pCxt, B, DB_OPTION_VGROUPS, &C); }
db_options(A) ::= db_options(B) SINGLE_STABLE NK_INTEGER(C).                      { A = setDatabaseOption(pCxt, B, DB_OPTION_SINGLE_STABLE, &C); }
db_options(A) ::= db_options(B) RETENTIONS retention_list(C).                     { A = setDatabaseOption(pCxt, B, DB_OPTION_RETENTIONS, C); }
db_options(A) ::= db_options(B) SCHEMALESS NK_INTEGER(C).                         { A = setDatabaseOption(pCxt, B, DB_OPTION_SCHEMALESS, &C); }
db_options(A) ::= db_options(B) WAL_LEVEL NK_INTEGER(C).                          { A = setDatabaseOption(pCxt, B, DB_OPTION_WAL, &C); }
db_options(A) ::= db_options(B) WAL_FSYNC_PERIOD NK_INTEGER(C).                   { A = setDatabaseOption(pCxt, B, DB_OPTION_FSYNC, &C); }
db_options(A) ::= db_options(B) WAL_RETENTION_PERIOD NK_INTEGER(C).               { A = setDatabaseOption(pCxt, B, DB_OPTION_WAL_RETENTION_PERIOD, &C); }
db_options(A) ::= db_options(B) WAL_RETENTION_PERIOD NK_MINUS(D) NK_INTEGER(C).   {
                                                                                    SToken t = D;
                                                                                    t.n = (C.z + C.n) - D.z;
                                                                                    A = setDatabaseOption(pCxt, B, DB_OPTION_WAL_RETENTION_PERIOD, &t);
                                                                                  }
db_options(A) ::= db_options(B) WAL_RETENTION_SIZE NK_INTEGER(C).                 { A = setDatabaseOption(pCxt, B, DB_OPTION_WAL_RETENTION_SIZE, &C); }
db_options(A) ::= db_options(B) WAL_RETENTION_SIZE NK_MINUS(D) NK_INTEGER(C).     {
                                                                                    SToken t = D;
                                                                                    t.n = (C.z + C.n) - D.z;
                                                                                    A = setDatabaseOption(pCxt, B, DB_OPTION_WAL_RETENTION_SIZE, &t);
                                                                                  }
db_options(A) ::= db_options(B) WAL_ROLL_PERIOD NK_INTEGER(C).                    { A = setDatabaseOption(pCxt, B, DB_OPTION_WAL_ROLL_PERIOD, &C); }
db_options(A) ::= db_options(B) WAL_SEGMENT_SIZE NK_INTEGER(C).                   { A = setDatabaseOption(pCxt, B, DB_OPTION_WAL_SEGMENT_SIZE, &C); }
db_options(A) ::= db_options(B) STT_TRIGGER NK_INTEGER(C).                        { A = setDatabaseOption(pCxt, B, DB_OPTION_STT_TRIGGER, &C); }
db_options(A) ::= db_options(B) TABLE_PREFIX signed(C).                           { A = setDatabaseOption(pCxt, B, DB_OPTION_TABLE_PREFIX, C); }
db_options(A) ::= db_options(B) TABLE_SUFFIX signed(C).                           { A = setDatabaseOption(pCxt, B, DB_OPTION_TABLE_SUFFIX, C); }
db_options(A) ::= db_options(B) SS_CHUNKPAGES NK_INTEGER(C).                      { A = setDatabaseOption(pCxt, B, DB_OPTION_SS_CHUNKPAGES, &C); }
db_options(A) ::= db_options(B) SS_KEEPLOCAL NK_INTEGER(C).                       { A = setDatabaseOption(pCxt, B, DB_OPTION_SS_KEEPLOCAL, &C); }
db_options(A) ::= db_options(B) SS_KEEPLOCAL NK_VARIABLE(C).                      { A = setDatabaseOption(pCxt, B, DB_OPTION_SS_KEEPLOCAL, &C); }
db_options(A) ::= db_options(B) SS_COMPACT NK_INTEGER(C).                         { A = setDatabaseOption(pCxt, B, DB_OPTION_SS_COMPACT, &C); }
db_options(A) ::= db_options(B) KEEP_TIME_OFFSET NK_INTEGER(C).                   { A = setDatabaseOption(pCxt, B, DB_OPTION_KEEP_TIME_OFFSET, &C); }
db_options(A) ::= db_options(B) KEEP_TIME_OFFSET NK_VARIABLE(C).                  { A = setDatabaseOption(pCxt, B, DB_OPTION_KEEP_TIME_OFFSET, &C); }
db_options(A) ::= db_options(B) ENCRYPT_ALGORITHM NK_STRING(C).                   { A = setDatabaseOption(pCxt, B, DB_OPTION_ENCRYPT_ALGORITHM, &C); }
db_options(A) ::= db_options(B) DNODES NK_STRING(C).                              { A = setDatabaseOption(pCxt, B, DB_OPTION_DNODES, &C); }
db_options(A) ::= db_options(B) COMPACT_INTERVAL NK_INTEGER (C).                  { A = setDatabaseOption(pCxt, B, DB_OPTION_COMPACT_INTERVAL, &C); }
db_options(A) ::= db_options(B) COMPACT_INTERVAL NK_VARIABLE(C).                  { A = setDatabaseOption(pCxt, B, DB_OPTION_COMPACT_INTERVAL, &C); }
db_options(A) ::= db_options(B) COMPACT_TIME_RANGE signed_duration_list(C).       { A = setDatabaseOption(pCxt, B, DB_OPTION_COMPACT_TIME_RANGE, C); }
db_options(A) ::= db_options(B) COMPACT_TIME_OFFSET NK_INTEGER(C).                { A = setDatabaseOption(pCxt, B, DB_OPTION_COMPACT_TIME_OFFSET, &C); }
db_options(A) ::= db_options(B) COMPACT_TIME_OFFSET NK_VARIABLE(C).               { A = setDatabaseOption(pCxt, B, DB_OPTION_COMPACT_TIME_OFFSET, &C); }

alter_db_options(A) ::= alter_db_option(B).                                       { A = createAlterDatabaseOptions(pCxt); A = setAlterDatabaseOption(pCxt, A, &B); }
alter_db_options(A) ::= alter_db_options(B) alter_db_option(C).                   { A = setAlterDatabaseOption(pCxt, B, &C); }

%type alter_db_option                                                             { SAlterOption }
%destructor alter_db_option                                                       { }
alter_db_option(A) ::= BUFFER NK_INTEGER(B).                                      { A.type = DB_OPTION_BUFFER; A.val = B; }
alter_db_option(A) ::= CACHEMODEL NK_STRING(B).                                   { A.type = DB_OPTION_CACHEMODEL; A.val = B; }
alter_db_option(A) ::= CACHESIZE NK_INTEGER(B).                                   { A.type = DB_OPTION_CACHESIZE; A.val = B; }
alter_db_option(A) ::= WAL_FSYNC_PERIOD NK_INTEGER(B).                            { A.type = DB_OPTION_FSYNC; A.val = B; }
alter_db_option(A) ::= KEEP integer_list(B).                                      { A.type = DB_OPTION_KEEP; A.pList = B; }
alter_db_option(A) ::= KEEP variable_list(B).                                     { A.type = DB_OPTION_KEEP; A.pList = B; }
alter_db_option(A) ::= PAGES NK_INTEGER(B).                                       { A.type = DB_OPTION_PAGES; A.val = B; }
alter_db_option(A) ::= REPLICA NK_INTEGER(B).                                     { A.type = DB_OPTION_REPLICA; A.val = B; }
alter_db_option(A) ::= REPLICAS NK_INTEGER(B).                                    { A.type = DB_OPTION_REPLICA; A.val = B; }
//alter_db_option(A) ::= STRICT NK_STRING(B).                                       { A.type = DB_OPTION_STRICT; A.val = B; }
alter_db_option(A) ::= WAL_LEVEL NK_INTEGER(B).                                   { A.type = DB_OPTION_WAL; A.val = B; }
alter_db_option(A) ::= STT_TRIGGER NK_INTEGER(B).                                 { A.type = DB_OPTION_STT_TRIGGER; A.val = B; }
alter_db_option(A) ::= MINROWS NK_INTEGER(B).                                     { A.type = DB_OPTION_MINROWS; A.val = B; }
alter_db_option(A) ::= WAL_RETENTION_PERIOD NK_INTEGER(B).                        { A.type = DB_OPTION_WAL_RETENTION_PERIOD; A.val = B; }
alter_db_option(A) ::= WAL_RETENTION_PERIOD NK_MINUS(B) NK_INTEGER(C).            {
                                                                                    SToken t = B;
                                                                                    t.n = (C.z + C.n) - B.z;
                                                                                    A.type = DB_OPTION_WAL_RETENTION_PERIOD; A.val = t;
                                                                                  }
alter_db_option(A) ::= WAL_RETENTION_SIZE NK_INTEGER(B).                          { A.type = DB_OPTION_WAL_RETENTION_SIZE; A.val = B; }
alter_db_option(A) ::= WAL_RETENTION_SIZE NK_MINUS(B) NK_INTEGER(C).              {
                                                                                    SToken t = B;
                                                                                    t.n = (C.z + C.n) - B.z;
                                                                                    A.type = DB_OPTION_WAL_RETENTION_SIZE; A.val = t;
                                                                                  }
alter_db_option(A) ::= SS_KEEPLOCAL NK_INTEGER(B).                                { A.type = DB_OPTION_SS_KEEPLOCAL; A.val = B; }
alter_db_option(A) ::= SS_KEEPLOCAL NK_VARIABLE(B).                               { A.type = DB_OPTION_SS_KEEPLOCAL; A.val = B; }
alter_db_option(A) ::= SS_COMPACT NK_INTEGER(B).                                  { A.type = DB_OPTION_SS_COMPACT, A.val = B; }
alter_db_option(A) ::= KEEP_TIME_OFFSET NK_INTEGER(B).                            { A.type = DB_OPTION_KEEP_TIME_OFFSET; A.val = B; }
alter_db_option(A) ::= KEEP_TIME_OFFSET NK_VARIABLE(B).                           { A.type = DB_OPTION_KEEP_TIME_OFFSET; A.val = B; }
alter_db_option(A) ::= ENCRYPT_ALGORITHM NK_STRING(B).                            { A.type = DB_OPTION_ENCRYPT_ALGORITHM; A.val = B; }
alter_db_option(A) ::= COMPACT_INTERVAL NK_INTEGER(B).                            { A.type = DB_OPTION_COMPACT_INTERVAL; A.val = B; }
alter_db_option(A) ::= COMPACT_INTERVAL NK_VARIABLE(B).                           { A.type = DB_OPTION_COMPACT_INTERVAL; A.val = B; }
alter_db_option(A) ::= COMPACT_TIME_RANGE signed_duration_list(B).                { A.type = DB_OPTION_COMPACT_TIME_RANGE; A.pList = B; }
alter_db_option(A) ::= COMPACT_TIME_OFFSET NK_INTEGER(B).                         { A.type = DB_OPTION_COMPACT_TIME_OFFSET; A.val = B; }
alter_db_option(A) ::= COMPACT_TIME_OFFSET NK_VARIABLE(B).                        { A.type = DB_OPTION_COMPACT_TIME_OFFSET; A.val = B; }

%type integer_list                                                                { SNodeList* }
%destructor integer_list                                                          { nodesDestroyList($$); }
integer_list(A) ::= NK_INTEGER(B).                                                { A = createNodeList(pCxt, createValueNode(pCxt, TSDB_DATA_TYPE_BIGINT, &B)); }
integer_list(A) ::= integer_list(B) NK_COMMA NK_INTEGER(C).                       { A = addNodeToList(pCxt, B, createValueNode(pCxt, TSDB_DATA_TYPE_BIGINT, &C)); }

%type variable_list                                                               { SNodeList* }
%destructor variable_list                                                         { nodesDestroyList($$); }
variable_list(A) ::= NK_VARIABLE(B).                                              { A = createNodeList(pCxt, createDurationValueNode(pCxt, &B)); }
variable_list(A) ::= variable_list(B) NK_COMMA NK_VARIABLE(C).                    { A = addNodeToList(pCxt, B, createDurationValueNode(pCxt, &C)); }

%type signed_duration_list                                                        { SNodeList* }
%destructor signed_duration_list                                                  { nodesDestroyList($$); }
signed_duration_list(A) ::= signed_variable(B).                                   { A = createNodeList(pCxt, releaseRawExprNode(pCxt, B)); }
signed_duration_list(A) ::= signed_integer(B).                                    { A = createNodeList(pCxt, B); }
signed_duration_list(A) ::= signed_duration_list(B) NK_COMMA signed_integer(C).   { A = addNodeToList(pCxt, B, C); }
signed_duration_list(A) ::= signed_duration_list(B) NK_COMMA signed_variable(C).  { A = addNodeToList(pCxt, B, releaseRawExprNode(pCxt, C)); }

%type retention_list                                                              { SNodeList* }
%destructor retention_list                                                        { nodesDestroyList($$); }
retention_list(A) ::= retention(B).                                               { A = createNodeList(pCxt, B); }
retention_list(A) ::= retention_list(B) NK_COMMA retention(C).                    { A = addNodeToList(pCxt, B, C); }

retention(A) ::= NK_VARIABLE(B) NK_COLON NK_VARIABLE(C).                          { A = createNodeListNodeEx(pCxt, createDurationValueNode(pCxt, &B), createDurationValueNode(pCxt, &C)); }
retention(A) ::= NK_MINUS(B) NK_COLON NK_VARIABLE(C).                             { A = createNodeListNodeEx(pCxt, createDurationValueNode(pCxt, &B), createDurationValueNode(pCxt, &C)); }

%type speed_opt                                                                   { int32_t }
%destructor speed_opt                                                             { }
speed_opt(A) ::= .                                                                { A = 0; }
speed_opt(A) ::= BWLIMIT NK_INTEGER(B).                                           { A = taosStr2Int32(B.z, NULL, 10); }

start_opt(A) ::= .                                                                { A = NULL; }
start_opt(A) ::= START WITH NK_INTEGER(B).                                        { A = createValueNode(pCxt, TSDB_DATA_TYPE_BIGINT, &B); }
start_opt(A) ::= START WITH NK_STRING(B).                                         { A = createValueNode(pCxt, TSDB_DATA_TYPE_BINARY, &B); }
start_opt(A) ::= START WITH TIMESTAMP NK_STRING(B).                               { A = createValueNode(pCxt, TSDB_DATA_TYPE_BINARY, &B); }

end_opt(A) ::= .                                                                  { A = NULL; }
end_opt(A) ::= END WITH NK_INTEGER(B).                                            { A = createValueNode(pCxt, TSDB_DATA_TYPE_BIGINT, &B); }
end_opt(A) ::= END WITH NK_STRING(B).                                             { A = createValueNode(pCxt, TSDB_DATA_TYPE_BINARY, &B); }
end_opt(A) ::= END WITH TIMESTAMP NK_STRING(B).                                   { A = createValueNode(pCxt, TSDB_DATA_TYPE_BINARY, &B); }

/************************************************ create/drop table/stable ********************************************/
cmd ::= CREATE TABLE not_exists_opt(A) full_table_name(B)
  NK_LP column_def_list(C) NK_RP tags_def_opt(D) table_options(E).                { pCxt->pRootNode = createCreateTableStmt(pCxt, A, B, C, D, E); }
cmd ::= CREATE TABLE multi_create_clause(A).                                      { pCxt->pRootNode = createCreateMultiTableStmt(pCxt, A); }
cmd ::= CREATE TABLE not_exists_opt(B) USING full_table_name(C)
  NK_LP tag_list_opt(D) NK_RP FILE NK_STRING(E).                                  { pCxt->pRootNode = createCreateSubTableFromFileClause(pCxt, B, C, D, &E); }
cmd ::= CREATE STABLE not_exists_opt(A) full_table_name(B)
  NK_LP column_def_list(C) NK_RP tags_def(D) table_options(E).                    { pCxt->pRootNode = createCreateTableStmt(pCxt, A, B, C, D, E); }
cmd ::= CREATE VTABLE not_exists_opt(A) full_table_name(B)
  NK_LP column_def_list(C) NK_RP.                                                 { pCxt->pRootNode = createCreateVTableStmt(pCxt, A, B, C); }
cmd ::= CREATE VTABLE not_exists_opt(A) full_table_name(B)
  NK_LP specific_column_ref_list(C) NK_RP USING full_table_name(D)
  specific_cols_opt(E) TAGS NK_LP tags_literal_list(F) NK_RP.                     { pCxt->pRootNode = createCreateVSubTableStmt(pCxt, A, B, C, NULL, D, E, F); }
cmd ::= CREATE VTABLE not_exists_opt(A) full_table_name(B)
  NK_LP column_ref_list(C) NK_RP USING full_table_name(D)
  specific_cols_opt(E) TAGS NK_LP tags_literal_list(F) NK_RP.                     { pCxt->pRootNode = createCreateVSubTableStmt(pCxt, A, B, NULL, C, D, E, F); }
cmd ::= CREATE VTABLE not_exists_opt(A) full_table_name(B) USING full_table_name(C)
  specific_cols_opt(D) TAGS NK_LP tags_literal_list(E) NK_RP.                     { pCxt->pRootNode = createCreateVSubTableStmt(pCxt, A, B, NULL, NULL, C, D, E); }
cmd ::= DROP TABLE with_opt(A) multi_drop_clause(B).                              { pCxt->pRootNode = createDropTableStmt(pCxt, A, B); }
cmd ::= DROP STABLE with_opt(A) exists_opt(B) full_table_name(C).                 { pCxt->pRootNode = createDropSuperTableStmt(pCxt, A, B, C); }
cmd ::= DROP VTABLE with_opt(A) exists_opt(B) full_table_name(C).                 { pCxt->pRootNode = createDropVirtualTableStmt(pCxt, A, B, C); }

cmd ::= ALTER TABLE alter_table_clause(A).                                        { pCxt->pRootNode = A; }
cmd ::= ALTER STABLE alter_table_clause(A).                                       { pCxt->pRootNode = setAlterSuperTableType(A); }
cmd ::= ALTER VTABLE alter_table_clause(A).                                       { pCxt->pRootNode = setAlterVirtualTableType(A); }


alter_table_clause(A) ::= full_table_name(B) alter_table_options(C).              { A = createAlterTableModifyOptions(pCxt, B, C); }
alter_table_clause(A) ::=
  full_table_name(B) ADD COLUMN column_name(C) type_name(D) column_options(E).    { A = createAlterTableAddModifyColOptions2(pCxt, B, TSDB_ALTER_TABLE_ADD_COLUMN, &C, D, E); }
alter_table_clause(A) ::= full_table_name(B) DROP COLUMN column_name(C).          { A = createAlterTableDropCol(pCxt, B, TSDB_ALTER_TABLE_DROP_COLUMN, &C); }
alter_table_clause(A) ::=
  full_table_name(B) MODIFY COLUMN column_name(C) type_name(D).                   { A = createAlterTableAddModifyCol(pCxt, B, TSDB_ALTER_TABLE_UPDATE_COLUMN_BYTES, &C, D); }
alter_table_clause(A) ::=
  full_table_name(B) MODIFY COLUMN column_name(C) column_options(D).              { A = createAlterTableAddModifyColOptions(pCxt, B, TSDB_ALTER_TABLE_UPDATE_COLUMN_COMPRESS, &C, D); }
alter_table_clause(A) ::=
  full_table_name(B) RENAME COLUMN column_name(C) column_name(D).                 { A = createAlterTableRenameCol(pCxt, B, TSDB_ALTER_TABLE_UPDATE_COLUMN_NAME, &C, &D); }
alter_table_clause(A) ::=
  full_table_name(B) ADD TAG column_name(C) type_name(D).                         { A = createAlterTableAddModifyCol(pCxt, B, TSDB_ALTER_TABLE_ADD_TAG, &C, D); }
alter_table_clause(A) ::= full_table_name(B) DROP TAG column_name(C).             { A = createAlterTableDropCol(pCxt, B, TSDB_ALTER_TABLE_DROP_TAG, &C); }
alter_table_clause(A) ::=
  full_table_name(B) MODIFY TAG column_name(C) type_name(D).                      { A = createAlterTableAddModifyCol(pCxt, B, TSDB_ALTER_TABLE_UPDATE_TAG_BYTES, &C, D); }
alter_table_clause(A) ::=
  full_table_name(B) RENAME TAG column_name(C) column_name(D).                    { A = createAlterTableRenameCol(pCxt, B, TSDB_ALTER_TABLE_UPDATE_TAG_NAME, &C, &D); }
alter_table_clause(A) ::=
  full_table_name(B) ALTER COLUMN column_name(C) SET column_ref(D).
                                                                                  { A = createAlterTableAlterColRef(pCxt, B, TSDB_ALTER_TABLE_ALTER_COLUMN_REF, &C, D); }

alter_table_clause(A) ::=
  full_table_name(B) ALTER COLUMN column_name(C) SET NULL(D).                     { A = createAlterTableRemoveColRef(pCxt, B, TSDB_ALTER_TABLE_REMOVE_COLUMN_REF, &C, &D); }

%type column_tag_value_list                                                          { SNodeList* }
%destructor column_tag_value_list                                                    { nodesDestroyList($$); }
column_tag_value(A) ::= column_name(C) NK_EQ tags_literal(D).                        { A = createAlterSingleTagColumnNode(pCxt, &C, D); }
column_tag_value_list(A) ::= column_tag_value(B).                                    { A = createNodeList(pCxt, B); }
column_tag_value_list(A) ::= column_tag_value_list(B) NK_COMMA column_tag_value(C).  { A = addNodeToList(pCxt, B, C);}

alter_table_clause(A) ::=
  full_table_name(B) SET TAG column_tag_value_list(C).                            { A = createAlterTableSetMultiTagValue(pCxt, B, C); }

%type multi_create_clause                                                         { SNodeList* }
%destructor multi_create_clause                                                   { nodesDestroyList($$); }
multi_create_clause(A) ::= create_subtable_clause(B).                             { A = createNodeList(pCxt, B); }
multi_create_clause(A) ::= multi_create_clause(B) create_subtable_clause(C).      { A = addNodeToList(pCxt, B, C); }

create_subtable_clause(A) ::=
  not_exists_opt(B) full_table_name(C) USING full_table_name(D)
  specific_cols_opt(E) TAGS NK_LP tags_literal_list(F) NK_RP table_options(G).    { A = createCreateSubTableClause(pCxt, B, C, D, E, F, G); }

%type multi_drop_clause                                                           { SNodeList* }
%destructor multi_drop_clause                                                     { nodesDestroyList($$); }
multi_drop_clause(A) ::= drop_table_clause(B).                                    { A = createNodeList(pCxt, B); }
multi_drop_clause(A) ::= multi_drop_clause(B) NK_COMMA drop_table_clause(C).      { A = addNodeToList(pCxt, B, C); }

drop_table_clause(A) ::= exists_opt(B) full_table_name(C).                        { A = createDropTableClause(pCxt, B, C); }

%type with_opt                                                                    { bool }
%destructor with_opt                                                              { }
with_opt(A) ::= .                                                                 { A = false; }
with_opt(A) ::= WITH.                                                             { A = true; }

%type specific_cols_opt                                                           { SNodeList* }
%destructor specific_cols_opt                                                     { nodesDestroyList($$); }
specific_cols_opt(A) ::= .                                                        { A = NULL; }
specific_cols_opt(A) ::= NK_LP col_name_list(B) NK_RP.                            { A = B; }

full_table_name(A) ::= table_name(B).                                             { A = createRealTableNode(pCxt, NULL, &B, NULL); }
full_table_name(A) ::= db_name(B) NK_DOT table_name(C).                           { A = createRealTableNode(pCxt, &B, &C, NULL); }

%type tag_def_list                                                                { SNodeList* }
%destructor tag_def_list                                                          { nodesDestroyList($$); }
tag_def_list(A) ::= tag_def(B).                                                   { A = createNodeList(pCxt, B); }
tag_def_list(A) ::= tag_def_list(B) NK_COMMA tag_def(C).                          { A = addNodeToList(pCxt, B, C); }
tag_def(A) ::= column_name(B) type_name(C).                                       { A = createColumnDefNode(pCxt, &B, C, NULL); }

%type column_def_list                                                             { SNodeList* }
%destructor column_def_list                                                       { nodesDestroyList($$); }
column_def_list(A) ::= column_def(B).                                             { A = createNodeList(pCxt, B); }
column_def_list(A) ::= column_def_list(B) NK_COMMA column_def(C).                 { A = addNodeToList(pCxt, B, C); }

// column_def(A) ::= column_name(B) type_name(C).                                 { A = createColumnDefNode(pCxt, &B, C, NULL); }
column_def(A) ::= column_name(B) type_name(C) column_options(D).                  { A = createColumnDefNode(pCxt, &B, C, D); }

%type specific_column_ref_list                                                               { SNodeList* }
%destructor specific_column_ref_list                                                         { nodesDestroyList($$); }
specific_column_ref_list(A) ::= specific_column_ref(B).                                      { A = createNodeList(pCxt, B); }
specific_column_ref_list(A) ::= specific_column_ref_list(B) NK_COMMA specific_column_ref(C). { A = addNodeToList(pCxt, B, C); }

specific_column_ref(A) ::= column_name(B) FROM column_ref(C).                    { A = createColumnRefNodeByNode(pCxt, &B, C); }

%type column_ref_list                                                             { SNodeList* }
%destructor column_ref_list                                                       { nodesDestroyList($$); }
column_ref_list(A) ::= column_ref(B).                                             { A = createNodeList(pCxt, B); }
column_ref_list(A) ::= column_ref_list(B) NK_COMMA column_ref(C).                 { A = addNodeToList(pCxt, B, C); }

%type type_name                                                                   { SDataType }
%destructor type_name                                                             { }
type_name(A) ::= BOOL.                                                            { A = createDataType(TSDB_DATA_TYPE_BOOL); }
type_name(A) ::= TINYINT.                                                         { A = createDataType(TSDB_DATA_TYPE_TINYINT); }
type_name(A) ::= SMALLINT.                                                        { A = createDataType(TSDB_DATA_TYPE_SMALLINT); }
type_name(A) ::= INT.                                                             { A = createDataType(TSDB_DATA_TYPE_INT); }
type_name(A) ::= INTEGER.                                                         { A = createDataType(TSDB_DATA_TYPE_INT); }
type_name(A) ::= BIGINT.                                                          { A = createDataType(TSDB_DATA_TYPE_BIGINT); }
type_name(A) ::= FLOAT.                                                           { A = createDataType(TSDB_DATA_TYPE_FLOAT); }
type_name(A) ::= DOUBLE.                                                          { A = createDataType(TSDB_DATA_TYPE_DOUBLE); }
type_name(A) ::= BINARY NK_LP NK_INTEGER(B) NK_RP.                                { A = createVarLenDataType(TSDB_DATA_TYPE_BINARY, &B); }
type_name(A) ::= TIMESTAMP.                                                       { A = createDataType(TSDB_DATA_TYPE_TIMESTAMP); }
type_name(A) ::= NCHAR NK_LP NK_INTEGER(B) NK_RP.                                 { A = createVarLenDataType(TSDB_DATA_TYPE_NCHAR, &B); }
type_name(A) ::= TINYINT UNSIGNED.                                                { A = createDataType(TSDB_DATA_TYPE_UTINYINT); }
type_name(A) ::= SMALLINT UNSIGNED.                                               { A = createDataType(TSDB_DATA_TYPE_USMALLINT); }
type_name(A) ::= INT UNSIGNED.                                                    { A = createDataType(TSDB_DATA_TYPE_UINT); }
type_name(A) ::= BIGINT UNSIGNED.                                                 { A = createDataType(TSDB_DATA_TYPE_UBIGINT); }
type_name(A) ::= JSON.                                                            { A = createDataType(TSDB_DATA_TYPE_JSON); }
type_name(A) ::= VARCHAR NK_LP NK_INTEGER(B) NK_RP.                               { A = createVarLenDataType(TSDB_DATA_TYPE_VARCHAR, &B); }
type_name(A) ::= MEDIUMBLOB.                                                      { A = createDataType(TSDB_DATA_TYPE_MEDIUMBLOB); }
type_name(A) ::= BLOB.                                                            { A = createDataType(TSDB_DATA_TYPE_BLOB); }
type_name(A) ::= VARBINARY NK_LP NK_INTEGER(B) NK_RP.                             { A = createVarLenDataType(TSDB_DATA_TYPE_VARBINARY, &B); }
type_name(A) ::= GEOMETRY NK_LP NK_INTEGER(B) NK_RP.                              { A = createVarLenDataType(TSDB_DATA_TYPE_GEOMETRY, &B); }
// type_name(A) ::= DECIMAL.                                                      { A = createDataType(TSDB_DATA_TYPE_DECIMAL); }
type_name(A) ::= DECIMAL NK_LP NK_INTEGER(B) NK_RP.                               { A = createDecimalDataType(TSDB_DATA_TYPE_DECIMAL, &B, NULL); }
type_name(A) ::= DECIMAL NK_LP NK_INTEGER(B) NK_COMMA NK_INTEGER(C) NK_RP.        { A = createDecimalDataType(TSDB_DATA_TYPE_DECIMAL, &B, &C); }

%type type_name_default_len                                                       { SDataType }
%destructor type_name_default_len                                                 { }
type_name_default_len(A) ::= BINARY.                                              { A = createVarLenDataType(TSDB_DATA_TYPE_BINARY, NULL); }
type_name_default_len(A) ::= NCHAR.                                               { A = createVarLenDataType(TSDB_DATA_TYPE_NCHAR, NULL); }
type_name_default_len(A) ::= VARCHAR.                                             { A = createVarLenDataType(TSDB_DATA_TYPE_VARCHAR, NULL); }
type_name_default_len(A) ::= VARBINARY.                                           { A = createVarLenDataType(TSDB_DATA_TYPE_VARBINARY, NULL); }

%type tags_def_opt                                                                { SNodeList* }
%destructor tags_def_opt                                                          { nodesDestroyList($$); }
tags_def_opt(A) ::= .                                                             { A = NULL; }
tags_def_opt(A) ::= tags_def(B).                                                  { A = B; }

%type tags_def                                                                    { SNodeList* }
%destructor tags_def                                                              { nodesDestroyList($$); }
tags_def(A) ::= TAGS NK_LP tag_def_list(B) NK_RP.                                 { A = B; }

table_options(A) ::= .                                                            { A = createDefaultTableOptions(pCxt); }
table_options(A) ::= table_options(B) COMMENT NK_STRING(C).                       { A = setTableOption(pCxt, B, TABLE_OPTION_COMMENT, &C); }
table_options(A) ::= table_options(B) MAX_DELAY duration_list(C).                 { A = setTableOption(pCxt, B, TABLE_OPTION_MAXDELAY, C); }
table_options(A) ::= table_options(B) WATERMARK duration_list(C).                 { A = setTableOption(pCxt, B, TABLE_OPTION_WATERMARK, C); }
table_options(A) ::= table_options(B) ROLLUP NK_LP rollup_func_list(C) NK_RP.     { A = setTableOption(pCxt, B, TABLE_OPTION_ROLLUP, C); }
table_options(A) ::= table_options(B) TTL NK_INTEGER(C).                          { A = setTableOption(pCxt, B, TABLE_OPTION_TTL, &C); }
table_options(A) ::= table_options(B) SMA NK_LP col_name_list(C) NK_RP.           { A = setTableOption(pCxt, B, TABLE_OPTION_SMA, C); }
table_options(A) ::= table_options(B) DELETE_MARK duration_list(C).               { A = setTableOption(pCxt, B, TABLE_OPTION_DELETE_MARK, C); }
table_options(A) ::= table_options(B) KEEP NK_INTEGER(C).                         { A = setTableOption(pCxt, B, TABLE_OPTION_KEEP, &C); }
table_options(A) ::= table_options(B) KEEP NK_VARIABLE(C).                        { A = setTableOption(pCxt, B, TABLE_OPTION_KEEP, &C); }
table_options(A) ::= table_options(B) VIRTUAL NK_INTEGER(C).                      { A = setTableOption(pCxt, B, TABLE_OPTION_VIRTUAL, &C); }

alter_table_options(A) ::= alter_table_option(B).                                 { A = createAlterTableOptions(pCxt); A = setTableOption(pCxt, A, B.type, &B.val); }
alter_table_options(A) ::= alter_table_options(B) alter_table_option(C).          { A = setTableOption(pCxt, B, C.type, &C.val); }

%type alter_table_option                                                          { SAlterOption }
%destructor alter_table_option                                                    { }
alter_table_option(A) ::= COMMENT NK_STRING(B).                                   { A.type = TABLE_OPTION_COMMENT; A.val = B; }
alter_table_option(A) ::= TTL NK_INTEGER(B).                                      { A.type = TABLE_OPTION_TTL; A.val = B; }
alter_table_option(A) ::= KEEP NK_INTEGER(B).                                     { A.type = TABLE_OPTION_KEEP; A.val = B; }
alter_table_option(A) ::= KEEP NK_VARIABLE(B).                                    { A.type = TABLE_OPTION_KEEP; A.val = B; }


%type duration_list                                                               { SNodeList* }
%destructor duration_list                                                         { nodesDestroyList($$); }
duration_list(A) ::= duration_literal(B).                                         { A = createNodeList(pCxt, releaseRawExprNode(pCxt, B)); }
duration_list(A) ::= duration_list(B) NK_COMMA duration_literal(C).               { A = addNodeToList(pCxt, B, releaseRawExprNode(pCxt, C)); }

%type rollup_func_list                                                            { SNodeList* }
%destructor rollup_func_list                                                      { nodesDestroyList($$); }
rollup_func_list(A) ::= rollup_func_name(B).                                      { A = createNodeList(pCxt, B); }
rollup_func_list(A) ::= rollup_func_list(B) NK_COMMA rollup_func_name(C).         { A = addNodeToList(pCxt, B, C); }

rollup_func_name(A) ::= function_name(B).                                         { A = createFunctionNode(pCxt, &B, NULL); }
rollup_func_name(A) ::= FIRST(B).                                                 { A = createFunctionNode(pCxt, &B, NULL); }
rollup_func_name(A) ::= LAST(B).                                                  { A = createFunctionNode(pCxt, &B, NULL); }

%type col_name_list                                                               { SNodeList* }
%destructor col_name_list                                                         { nodesDestroyList($$); }
col_name_list(A) ::= col_name(B).                                                 { A = createNodeList(pCxt, B); }
col_name_list(A) ::= col_name_list(B) NK_COMMA col_name(C).                       { A = addNodeToList(pCxt, B, C); }

col_name(A) ::= column_name(B).                                                   { A = createColumnNode(pCxt, NULL, &B); }
col_name(A) ::= TBNAME(B).                                                        { A = createColumnNode(pCxt, NULL, &B); }

/************************************************ create/drop mount ********************************************/
cmd ::= CREATE MOUNT not_exists_opt(A) mount_name(B) ON DNODE NK_INTEGER(C) FROM NK_STRING(D). { pCxt->pRootNode = createCreateMountStmt(pCxt, A, &B, &C, &D); }
cmd ::= DROP MOUNT exists_opt(A) mount_name(B).                                   { pCxt->pRootNode = createDropMountStmt(pCxt, A, &B); }

/************************************************ show ****************************************************************/
cmd ::= SHOW DNODES.                                                              { pCxt->pRootNode = createShowStmt(pCxt, QUERY_NODE_SHOW_DNODES_STMT); }
cmd ::= SHOW USERS.                                                               { pCxt->pRootNode = createShowStmt(pCxt, QUERY_NODE_SHOW_USERS_STMT); }
cmd ::= SHOW USERS FULL.                                                          { pCxt->pRootNode = createShowStmtWithFull(pCxt, QUERY_NODE_SHOW_USERS_FULL_STMT); }
cmd ::= SHOW USER PRIVILEGES.                                                     { pCxt->pRootNode = createShowStmt(pCxt, QUERY_NODE_SHOW_USER_PRIVILEGES_STMT); }
cmd ::= SHOW db_kind_opt(A) DATABASES.                                            {
                                                                                    pCxt->pRootNode = createShowStmt(pCxt, QUERY_NODE_SHOW_DATABASES_STMT);
                                                                                    (void)setShowKind(pCxt, pCxt->pRootNode, A);
                                                                                  }
cmd ::= SHOW table_kind_db_name_cond_opt(A) TABLES like_pattern_opt(B).           {
                                                                                    pCxt->pRootNode = createShowTablesStmt(pCxt, A, B, OP_TYPE_LIKE);
                                                                                  }
cmd ::= SHOW table_kind_db_name_cond_opt(A) VTABLES like_pattern_opt(B).          {
                                                                                    pCxt->pRootNode = createShowVTablesStmt(pCxt, A, B, OP_TYPE_LIKE);
                                                                                  }
cmd ::= SHOW table_kind_db_name_cond_opt(A) STABLES like_pattern_opt(B).          {
                                                                                    pCxt->pRootNode = createShowSTablesStmt(pCxt, A, B, OP_TYPE_LIKE);
                                                                                  }
cmd ::= SHOW db_name_cond_opt(A) VGROUPS.                                         { pCxt->pRootNode = createShowStmtWithCond(pCxt, QUERY_NODE_SHOW_VGROUPS_STMT, A, NULL, OP_TYPE_LIKE); }
cmd ::= SHOW MNODES.                                                              { pCxt->pRootNode = createShowStmt(pCxt, QUERY_NODE_SHOW_MNODES_STMT); }
//cmd ::= SHOW MODULES.                                                             { pCxt->pRootNode = createShowStmt(pCxt, QUERY_NODE_SHOW_MODULES_STMT); }
cmd ::= SHOW QNODES.                                                              { pCxt->pRootNode = createShowStmt(pCxt, QUERY_NODE_SHOW_QNODES_STMT); }
cmd ::= SHOW ANODES.                                                              { pCxt->pRootNode = createShowStmt(pCxt, QUERY_NODE_SHOW_ANODES_STMT); }
cmd ::= SHOW ANODES FULL.                                                         { pCxt->pRootNode = createShowStmt(pCxt, QUERY_NODE_SHOW_ANODES_FULL_STMT); }
cmd ::= SHOW ARBGROUPS.                                                           { pCxt->pRootNode = createShowStmt(pCxt, QUERY_NODE_SHOW_ARBGROUPS_STMT); }
cmd ::= SHOW FUNCTIONS.                                                           { pCxt->pRootNode = createShowStmt(pCxt, QUERY_NODE_SHOW_FUNCTIONS_STMT); }
cmd ::= SHOW INDEXES FROM table_name_cond(A) from_db_opt(B).                      { pCxt->pRootNode = createShowStmtWithCond(pCxt, QUERY_NODE_SHOW_INDEXES_STMT, B, A, OP_TYPE_EQUAL); }
cmd ::= SHOW INDEXES FROM db_name(B) NK_DOT table_name(A).                        { pCxt->pRootNode = createShowStmtWithCond(pCxt, QUERY_NODE_SHOW_INDEXES_STMT, createIdentifierValueNode(pCxt, &B), createIdentifierValueNode(pCxt, &A), OP_TYPE_EQUAL); }
cmd ::= SHOW db_name_cond_opt(A) STREAMS.                                         { pCxt->pRootNode = createShowStreamsStmt(pCxt, A, QUERY_NODE_SHOW_STREAMS_STMT); }
cmd ::= SHOW ACCOUNTS.                                                            { pCxt->errCode = generateSyntaxErrMsg(&pCxt->msgBuf, TSDB_CODE_PAR_EXPRIE_STATEMENT); }
cmd ::= SHOW APPS.                                                                { pCxt->pRootNode = createShowStmt(pCxt, QUERY_NODE_SHOW_APPS_STMT); }
cmd ::= SHOW CONNECTIONS.                                                         { pCxt->pRootNode = createShowStmt(pCxt, QUERY_NODE_SHOW_CONNECTIONS_STMT); }
cmd ::= SHOW LICENCES.                                                            { pCxt->pRootNode = createShowStmt(pCxt, QUERY_NODE_SHOW_LICENCES_STMT); }
cmd ::= SHOW GRANTS.                                                              { pCxt->pRootNode = createShowStmt(pCxt, QUERY_NODE_SHOW_LICENCES_STMT); }
cmd ::= SHOW GRANTS FULL.                                                         { pCxt->pRootNode = createShowStmt(pCxt, QUERY_NODE_SHOW_GRANTS_FULL_STMT); }
cmd ::= SHOW GRANTS LOGS.                                                         { pCxt->pRootNode = createShowStmt(pCxt, QUERY_NODE_SHOW_GRANTS_LOGS_STMT); }
cmd ::= SHOW INSTANCES like_pattern_opt(B).                                       { pCxt->pRootNode = createShowStmtWithLike(pCxt, QUERY_NODE_SHOW_INSTANCES_STMT, B); }
cmd ::= SHOW CLUSTER MACHINES.                                                    { pCxt->pRootNode = createShowStmt(pCxt, QUERY_NODE_SHOW_CLUSTER_MACHINES_STMT); }
cmd ::= SHOW MOUNTS.                                                              { pCxt->pRootNode = createShowStmt(pCxt, QUERY_NODE_SHOW_MOUNTS_STMT); }
cmd ::= SHOW CREATE DATABASE db_name(A).                                          { pCxt->pRootNode = createShowCreateDatabaseStmt(pCxt, &A); }
cmd ::= SHOW CREATE TABLE full_table_name(A).                                     { pCxt->pRootNode = createShowCreateTableStmt(pCxt, QUERY_NODE_SHOW_CREATE_TABLE_STMT, A); }
cmd ::= SHOW CREATE VTABLE full_table_name(A).                                    { pCxt->pRootNode = createShowCreateVTableStmt(pCxt, QUERY_NODE_SHOW_CREATE_VTABLE_STMT, A); }
cmd ::= SHOW CREATE STABLE full_table_name(A).                                    { pCxt->pRootNode = createShowCreateTableStmt(pCxt, QUERY_NODE_SHOW_CREATE_STABLE_STMT,
A); }
cmd ::= SHOW ENCRYPTIONS.                                                         { pCxt->pRootNode = createShowStmt(pCxt, QUERY_NODE_SHOW_ENCRYPTIONS_STMT); }
cmd ::= SHOW ENCRYPT_ALGORITHMS.                                                  { pCxt->pRootNode = createShowStmt(pCxt, QUERY_NODE_SHOW_ENCRYPT_ALGORITHMS_STMT); }
cmd ::= SHOW QUERIES.                                                             { pCxt->pRootNode = createShowStmt(pCxt, QUERY_NODE_SHOW_QUERIES_STMT); }
cmd ::= SHOW SCORES.                                                              { pCxt->pRootNode = createShowStmt(pCxt, QUERY_NODE_SHOW_SCORES_STMT); }
cmd ::= SHOW TOPICS.                                                              { pCxt->pRootNode = createShowStmt(pCxt, QUERY_NODE_SHOW_TOPICS_STMT); }
cmd ::= SHOW VARIABLES like_pattern_opt(B).                                       { pCxt->pRootNode = createShowStmtWithLike(pCxt, QUERY_NODE_SHOW_VARIABLES_STMT, B); }
cmd ::= SHOW CLUSTER VARIABLES like_pattern_opt(B).                               { pCxt->pRootNode = createShowStmtWithLike(pCxt, QUERY_NODE_SHOW_VARIABLES_STMT, B); }
cmd ::= SHOW LOCAL VARIABLES like_pattern_opt(B).                                 { pCxt->pRootNode = createShowStmtWithLike(pCxt, QUERY_NODE_SHOW_LOCAL_VARIABLES_STMT, B); }
cmd ::= SHOW DNODE NK_INTEGER(A) VARIABLES like_pattern_opt(B).                   { pCxt->pRootNode = createShowDnodeVariablesStmt(pCxt, createValueNode(pCxt, TSDB_DATA_TYPE_BIGINT, &A), B); }
// cmd ::= SHOW BNODES.                                                              { pCxt->pRootNode = createShowStmt(pCxt, QUERY_NODE_SHOW_BACKUP_NODES_STMT); }
cmd ::= SHOW SNODES.                                                              { pCxt->pRootNode = createShowStmt(pCxt, QUERY_NODE_SHOW_SNODES_STMT); }
cmd ::= SHOW BNODES.                                                              { pCxt->pRootNode = createShowStmt(pCxt, QUERY_NODE_SHOW_BNODES_STMT); }
cmd ::= SHOW CLUSTER.                                                             { pCxt->pRootNode = createShowStmt(pCxt, QUERY_NODE_SHOW_CLUSTER_STMT); }
cmd ::= SHOW TRANSACTIONS.                                                        { pCxt->pRootNode = createShowStmt(pCxt, QUERY_NODE_SHOW_TRANSACTIONS_STMT); }
cmd ::= SHOW TRANSACTION NK_INTEGER(A).                                           { pCxt->pRootNode = createShowTransactionDetailsStmt(pCxt, createValueNode(pCxt, TSDB_DATA_TYPE_BIGINT, &A)); }
cmd ::= SHOW TABLE DISTRIBUTED full_table_name(A).                                { pCxt->pRootNode = createShowTableDistributedStmt(pCxt, A); }
cmd ::= SHOW CONSUMERS.                                                           { pCxt->pRootNode = createShowStmt(pCxt, QUERY_NODE_SHOW_CONSUMERS_STMT); }
cmd ::= SHOW SUBSCRIPTIONS.                                                       { pCxt->pRootNode = createShowStmt(pCxt, QUERY_NODE_SHOW_SUBSCRIPTIONS_STMT); }
cmd ::= SHOW TAGS FROM table_name_cond(A) from_db_opt(B).                         { pCxt->pRootNode = createShowStmtWithCond(pCxt, QUERY_NODE_SHOW_TAGS_STMT, B, A, OP_TYPE_EQUAL); }
cmd ::= SHOW TAGS FROM db_name(B) NK_DOT table_name(A).                           { pCxt->pRootNode = createShowStmtWithCond(pCxt, QUERY_NODE_SHOW_TAGS_STMT, createIdentifierValueNode(pCxt, &B), createIdentifierValueNode(pCxt, &A), OP_TYPE_EQUAL); }
cmd ::= SHOW TABLE TAGS tag_list_opt(C) FROM table_name_cond(A) from_db_opt(B).   { pCxt->pRootNode = createShowTableTagsStmt(pCxt, A, B, C); }
cmd ::= SHOW TABLE TAGS tag_list_opt(C) FROM db_name(B) NK_DOT table_name(A).     { pCxt->pRootNode = createShowTableTagsStmt(pCxt, createIdentifierValueNode(pCxt, &A), createIdentifierValueNode(pCxt, &B), C); }
cmd ::= SHOW VNODES ON DNODE NK_INTEGER(A).                                       { pCxt->pRootNode = createShowVnodesStmt(pCxt, createValueNode(pCxt, TSDB_DATA_TYPE_BIGINT, &A), NULL); }
cmd ::= SHOW VNODES.                                                              { pCxt->pRootNode = createShowVnodesStmt(pCxt, NULL, NULL); }
// show alive
cmd ::= SHOW db_name_cond_opt(A) ALIVE.                                           { pCxt->pRootNode = createShowAliveStmt(pCxt, A,    QUERY_NODE_SHOW_DB_ALIVE_STMT); }
cmd ::= SHOW CLUSTER ALIVE.                                                       { pCxt->pRootNode = createShowAliveStmt(pCxt, NULL, QUERY_NODE_SHOW_CLUSTER_ALIVE_STMT); }
cmd ::= SHOW db_name_cond_opt(A) VIEWS like_pattern_opt(B).                       { pCxt->pRootNode = createShowStmtWithCond(pCxt, QUERY_NODE_SHOW_VIEWS_STMT, A, B, OP_TYPE_LIKE); }
cmd ::= SHOW CREATE VIEW full_table_name(A).                                      { pCxt->pRootNode = createShowCreateViewStmt(pCxt, QUERY_NODE_SHOW_CREATE_VIEW_STMT, A); }
cmd ::= SHOW COMPACTS.                                                            { pCxt->pRootNode = createShowCompactsStmt(pCxt, QUERY_NODE_SHOW_COMPACTS_STMT); }
cmd ::= SHOW COMPACT NK_INTEGER(A).                                               { pCxt->pRootNode = createShowCompactDetailsStmt(pCxt, createValueNode(pCxt, TSDB_DATA_TYPE_BIGINT, &A)); }
cmd ::= SHOW db_name_cond_opt(A) DISK_INFO.                                       { pCxt->pRootNode = createShowDiskUsageStmt(pCxt, A,    QUERY_NODE_SHOW_USAGE_STMT); }
cmd ::= SHOW SCANS.                                                               { pCxt->pRootNode = createShowScansStmt(pCxt, QUERY_NODE_SHOW_SCANS_STMT); }
cmd ::= SHOW SCAN NK_INTEGER(A).                                                  { pCxt->pRootNode = createShowScanDetailsStmt(pCxt, createValueNode(pCxt, TSDB_DATA_TYPE_BIGINT, &A)); }
cmd ::= SHOW SSMIGRATES.                                                          { pCxt->pRootNode = createShowSsMigratesStmt(pCxt, QUERY_NODE_SHOW_SSMIGRATES_STMT); }

%type table_kind_db_name_cond_opt                                                 { SShowTablesOption }
%destructor table_kind_db_name_cond_opt                                           { }
table_kind_db_name_cond_opt(A) ::= .                                              { A.kind = SHOW_KIND_ALL; A.dbName = nil_token; }
table_kind_db_name_cond_opt(A) ::= table_kind(B).                                 { A.kind = B; A.dbName = nil_token; }
table_kind_db_name_cond_opt(A) ::= db_name(C) NK_DOT.                             { A.kind = SHOW_KIND_ALL; A.dbName = C; }
table_kind_db_name_cond_opt(A) ::= table_kind(B) db_name(C) NK_DOT.               { A.kind = B; A.dbName = C; }

%type table_kind                                                                  { EShowKind }
%destructor table_kind                                                            { }
table_kind(A) ::= NORMAL.                                                         { A = SHOW_KIND_TABLES_NORMAL; }
table_kind(A) ::= CHILD.                                                          { A = SHOW_KIND_TABLES_CHILD; }
table_kind(A) ::= VIRTUAL.                                                        { A = SHOW_KIND_TABLES_VIRTUAL; }

db_name_cond_opt(A) ::= .                                                         { A = createDefaultDatabaseCondValue(pCxt); }
db_name_cond_opt(A) ::= db_name(B) NK_DOT.                                        { A = createIdentifierValueNode(pCxt, &B); }

like_pattern_opt(A) ::= .                                                         { A = NULL; }
like_pattern_opt(A) ::= LIKE NK_STRING(B).                                        { A = createValueNode(pCxt, TSDB_DATA_TYPE_BINARY, &B); }

table_name_cond(A) ::= table_name(B).                                             { A = createIdentifierValueNode(pCxt, &B); }

from_db_opt(A) ::= .                                                              { A = createDefaultDatabaseCondValue(pCxt); }
from_db_opt(A) ::= FROM db_name(B).                                               { A = createIdentifierValueNode(pCxt, &B); }

%type tag_list_opt                                                                { SNodeList* }
%destructor tag_list_opt                                                          { nodesDestroyList($$); }
tag_list_opt(A) ::= .                                                             { A = NULL; }
tag_list_opt(A) ::= tag_item(B).                                                  { A = createNodeList(pCxt, B); }
tag_list_opt(A) ::= tag_list_opt(B) NK_COMMA tag_item(C).                         { A = addNodeToList(pCxt, B, C); }

tag_item(A) ::= TBNAME(B).                                                        { A = setProjectionAlias(pCxt, createFunctionNode(pCxt, &B, NULL), &B); }
tag_item(A) ::= QTAGS(B).                                                         { A = createFunctionNode(pCxt, &B, NULL); }
tag_item(A) ::= column_name(B).                                                   { A = createColumnNode(pCxt, NULL, &B); }
tag_item(A) ::= column_name(B) column_alias(C).                                   { A = setProjectionAlias(pCxt, createColumnNode(pCxt, NULL, &B), &C); }
tag_item(A) ::= column_name(B) AS column_alias(C).                                { A = setProjectionAlias(pCxt, createColumnNode(pCxt, NULL, &B), &C); }

%type db_kind_opt                                                                 { EShowKind }
%destructor db_kind_opt                                                           { }
db_kind_opt(A) ::= .                                                              { A = SHOW_KIND_ALL; }
db_kind_opt(A) ::= USER.                                                          { A = SHOW_KIND_DATABASES_USER; }
db_kind_opt(A) ::= SYSTEM.                                                        { A = SHOW_KIND_DATABASES_SYSTEM; }

/************************************************ rsma ********************************************************/
cmd ::= CREATE RSMA not_exists_opt(B) rsma_name(C)
  ON full_table_name(D) rsma_func_list(E)
  INTERVAL NK_LP signed_duration_list(F) NK_RP.                                   { pCxt->pRootNode = createCreateRsmaStmt(pCxt, B, &C, D, E, F); }
cmd ::= DROP RSMA exists_opt(B) full_rsma_name(C).                                { pCxt->pRootNode = createDropRsmaStmt(pCxt, B, C); }
cmd ::= SHOW CREATE RSMA full_table_name(A).                                      { pCxt->pRootNode = createShowCreateRsmaStmt(pCxt, QUERY_NODE_SHOW_CREATE_RSMA_STMT, A); }
cmd ::= ALTER RSMA exists_opt(B) full_rsma_name(C) rsma_func_list(D).             { pCxt->pRootNode = createAlterRsmaStmt(pCxt, B, C, TSDB_ALTER_RSMA_FUNCTION, D); }
cmd ::= SHOW db_name_cond_opt(B) RSMAS.                                           { pCxt->pRootNode = createShowStmtWithCond(pCxt, QUERY_NODE_SHOW_RSMAS_STMT, B, NULL, OP_TYPE_LIKE); }
cmd ::= SHOW db_name_cond_opt(B) RETENTIONS.                                      { pCxt->pRootNode = createShowStmtWithCond(pCxt, QUERY_NODE_SHOW_RETENTIONS_STMT, B, NULL, OP_TYPE_LIKE); }
cmd ::= SHOW RETENTION NK_INTEGER(A).                                             { pCxt->pRootNode = createShowRetentionDetailsStmt(pCxt, createValueNode(pCxt, TSDB_DATA_TYPE_BIGINT, &A)); }
cmd ::= ROLLUP DATABASE db_name(A) start_opt(B) end_opt(C).                       { pCxt->pRootNode = createRollupStmt(pCxt, &A, B, C); }
cmd ::= ROLLUP db_name_cond_opt(A) VGROUPS IN NK_LP integer_list(B) NK_RP start_opt(C) end_opt(D). { pCxt->pRootNode = createRollupVgroupsStmt(pCxt, A, B, C, D); }

full_rsma_name(A) ::= rsma_name(B).                                               { A = createRealTableNode(pCxt, NULL, &B, NULL); }
full_rsma_name(A) ::= db_name(B) NK_DOT rsma_name(C).                             { A = createRealTableNode(pCxt, &B, &C, NULL); }

%type rsma_func_list                                                              { SNodeList* }
%destructor rsma_func_list                                                        { }
rsma_func_list(A) ::= .                                                           { A = NULL; }
rsma_func_list(A) ::= FUNCTION NK_LP NK_RP.                                       { A = NULL; }
rsma_func_list(A) ::= FUNCTION NK_LP func_list(B) NK_RP.                          { A = B; }
/************************************************ tsma ********************************************************/
cmd ::= CREATE TSMA not_exists_opt(B) tsma_name(C)
  ON full_table_name(E) tsma_func_list(D)
  INTERVAL NK_LP duration_literal(F) NK_RP.                                       { pCxt->pRootNode = createCreateTSMAStmt(pCxt, B, &C, D, E, releaseRawExprNode(pCxt, F)); }
cmd ::= CREATE RECURSIVE TSMA not_exists_opt(B) tsma_name(C)
  ON full_table_name(D) INTERVAL NK_LP duration_literal(E) NK_RP.                 { pCxt->pRootNode = createCreateTSMAStmt(pCxt, B, &C, NULL, D, releaseRawExprNode(pCxt, E)); }
cmd ::= DROP TSMA exists_opt(B) full_tsma_name(C).                                { pCxt->pRootNode = createDropTSMAStmt(pCxt, B, C); }
cmd ::= SHOW db_name_cond_opt(B) TSMAS.                                           { pCxt->pRootNode = createShowTSMASStmt(pCxt, B); }

full_tsma_name(A) ::= tsma_name(B).                                               { A = createRealTableNode(pCxt, NULL, &B, NULL); }
full_tsma_name(A) ::= db_name(B) NK_DOT tsma_name(C).                             { A = createRealTableNode(pCxt, &B, &C, NULL); }

%type tsma_func_list                                                              { SNode* }
%destructor tsma_func_list                                                        { nodesDestroyNode($$); }
tsma_func_list(A) ::= FUNCTION NK_LP func_list(B) NK_RP.                          { A = createTSMAOptions(pCxt, B); }

/************************************************ create index ********************************************************/
cmd ::= CREATE SMA INDEX not_exists_opt(D)
  col_name(A) ON full_table_name(B) index_options(C).                      { pCxt->pRootNode = createCreateIndexStmt(pCxt, INDEX_TYPE_SMA, D, A, B, NULL, C); }
cmd ::= CREATE INDEX not_exists_opt(D)
  col_name(A) ON full_table_name(B) NK_LP col_name_list(C) NK_RP.          { pCxt->pRootNode = createCreateIndexStmt(pCxt, INDEX_TYPE_NORMAL, D, A, B, C, NULL); }
cmd ::= DROP INDEX exists_opt(B) full_index_name(A).                              { pCxt->pRootNode = createDropIndexStmt(pCxt, B, A); }

full_index_name(A) ::= index_name(B).                                             { A = createRealTableNodeForIndexName(pCxt, NULL, &B); }
full_index_name(A) ::= db_name(B) NK_DOT index_name(C).                           { A = createRealTableNodeForIndexName(pCxt, &B, &C); }

index_options(A) ::= FUNCTION NK_LP func_list(B) NK_RP INTERVAL
  NK_LP duration_literal(C) NK_RP sliding_opt(D) sma_stream_opt(E).               { A = createIndexOption(pCxt, B, releaseRawExprNode(pCxt, C), NULL, D, E); }
index_options(A) ::= FUNCTION NK_LP func_list(B) NK_RP INTERVAL
  NK_LP duration_literal(C) NK_COMMA duration_literal(D) NK_RP sliding_opt(E)
  sma_stream_opt(F).                                                              { A = createIndexOption(pCxt, B, releaseRawExprNode(pCxt, C), releaseRawExprNode(pCxt, D), E, F); }

%type func_list                                                                   { SNodeList* }
%destructor func_list                                                             { nodesDestroyList($$); }
func_list(A) ::= func(B).                                                         { A = createNodeList(pCxt, B); }
func_list(A) ::= func_list(B) NK_COMMA func(C).                                   { A = addNodeToList(pCxt, B, C); }

func(A) ::= sma_func_name(B) NK_LP expression_list(C) NK_RP.                      { A = createFunctionNode(pCxt, &B, C); }

%type sma_func_name                                                               { SToken }
%destructor sma_func_name                                                         { }
sma_func_name(A) ::= function_name(B).                                            { A = B; }
sma_func_name(A) ::= COUNT(B).                                                    { A = B; }
sma_func_name(A) ::= FIRST(B).                                                    { A = B; }
sma_func_name(A) ::= LAST(B).                                                     { A = B; }
sma_func_name(A) ::= LAST_ROW(B).                                                 { A = B; }

sma_stream_opt(A) ::= .                                                           { A = NULL; }

/************************************************ create/drop topic ***************************************************/
%type with_meta                                                                   { int32_t }
%destructor with_meta                                                             { }
with_meta(A) ::= AS.                                                              { A = 0; }
with_meta(A) ::= WITH META AS.                                                    { A = 1; }
with_meta(A) ::= ONLY META AS.                                                    { A = 2; }

cmd ::= CREATE TOPIC not_exists_opt(A) topic_name(B) AS query_or_subquery(C).     { pCxt->pRootNode = createCreateTopicStmtUseQuery(pCxt, A, &B, C); }
cmd ::= CREATE TOPIC not_exists_opt(A) topic_name(B) with_meta(D)
  DATABASE db_name(C).                                                            { pCxt->pRootNode = createCreateTopicStmtUseDb(pCxt, A, &B, &C, D); }
cmd ::= CREATE TOPIC not_exists_opt(A) topic_name(B) with_meta(E)
  STABLE full_table_name(C) where_clause_opt(D).                                  { pCxt->pRootNode = createCreateTopicStmtUseTable(pCxt, A, &B, C, E, D); }

cmd ::= DROP TOPIC exists_opt(A) force_opt(C) topic_name(B).                             { pCxt->pRootNode = createDropTopicStmt(pCxt, A, &B, C); }
cmd ::= DROP CONSUMER GROUP exists_opt(A) force_opt(D) cgroup_name(B) ON topic_name(C).  { pCxt->pRootNode = createDropCGroupStmt(pCxt, A, &B, &C, D); }

/************************************************ desc/describe *******************************************************/
cmd ::= DESC full_table_name(A).                                                  { pCxt->pRootNode = createDescribeStmt(pCxt, A); }
cmd ::= DESCRIBE full_table_name(A).                                              { pCxt->pRootNode = createDescribeStmt(pCxt, A); }

/************************************************ reset query cache ***************************************************/
cmd ::= RESET QUERY CACHE.                                                        { pCxt->pRootNode = createResetQueryCacheStmt(pCxt); }

/************************************************ explain *************************************************************/
cmd ::= EXPLAIN analyze_opt(A) explain_options(B) query_or_subquery(C).           { pCxt->pRootNode = createExplainStmt(pCxt, A, B, C); }
cmd ::= EXPLAIN analyze_opt(A) explain_options(B) insert_query(C).                { pCxt->pRootNode = createExplainStmt(pCxt, A, B, C); }

%type analyze_opt                                                                 { bool }
%destructor analyze_opt                                                           { }
analyze_opt(A) ::= .                                                              { A = false; }
analyze_opt(A) ::= ANALYZE.                                                       { A = true; }

explain_options(A) ::= .                                                          { A = createDefaultExplainOptions(pCxt); }
explain_options(A) ::= explain_options(B) VERBOSE NK_BOOL(C).                     { A = setExplainVerbose(pCxt, B, &C); }
explain_options(A) ::= explain_options(B) RATIO NK_FLOAT(C).                      { A = setExplainRatio(pCxt, B, &C); }

/************************************************ create/drop function ************************************************/
cmd ::= CREATE or_replace_opt(H) agg_func_opt(A) FUNCTION not_exists_opt(F)
  function_name(B) AS NK_STRING(C) OUTPUTTYPE type_name(D) bufsize_opt(E)
  language_opt(G).                                                                { pCxt->pRootNode = createCreateFunctionStmt(pCxt, F, A, &B, &C, D, E, &G, H); }
cmd ::= DROP FUNCTION exists_opt(B) function_name(A).                             { pCxt->pRootNode = createDropFunctionStmt(pCxt, B, &A); }

%type agg_func_opt                                                                { bool }
%destructor agg_func_opt                                                          { }
agg_func_opt(A) ::= .                                                             { A = false; }
agg_func_opt(A) ::= AGGREGATE.                                                    { A = true; }

%type bufsize_opt                                                                 { int32_t }
%destructor bufsize_opt                                                           { }
bufsize_opt(A) ::= .                                                              { A = 0; }
bufsize_opt(A) ::= BUFSIZE NK_INTEGER(B).                                         { A = taosStr2Int32(B.z, NULL, 10); }

%type language_opt                                                                 { SToken }
%destructor language_opt                                                           { }
language_opt(A) ::= .                                                              { A = nil_token; }
language_opt(A) ::= LANGUAGE NK_STRING(B).                                         { A = B; }

%type or_replace_opt                                                               { bool }
%destructor or_replace_opt                                                         { }
or_replace_opt(A) ::= .                                                            { A = false; }
or_replace_opt(A) ::= OR REPLACE.                                                  { A = true; }

/************************************************ create/drop view **************************************************/
cmd ::= CREATE or_replace_opt(A) VIEW full_view_name(B) AS(C) query_or_subquery(D).
                                                                                  { pCxt->pRootNode = createCreateViewStmt(pCxt, A, B, &C, D); }
cmd ::= DROP VIEW exists_opt(A) full_view_name(B).                                { pCxt->pRootNode = createDropViewStmt(pCxt, A, B); }

full_view_name(A) ::= view_name(B).                                               { A = createViewNode(pCxt, NULL, &B); }
full_view_name(A) ::= db_name(B) NK_DOT view_name(C).                             { A = createViewNode(pCxt, &B, &C); }

/************************************************ create/drop stream **************************************************/
cmd ::= CREATE STREAM not_exists_opt(A) full_stream_name(B) stream_trigger(C)
        stream_outtable_opt(D) as_subquery_opt(E).                                { pCxt->pRootNode = createCreateStreamStmt(pCxt, A, B, C, D, E); }
cmd ::= DROP STREAM exists_opt(A) full_stream_name(B).                            { pCxt->pRootNode = createDropStreamStmt(pCxt, A, B); }
cmd ::= STOP STREAM exists_opt(A) full_stream_name(B).                            { pCxt->pRootNode = createPauseStreamStmt(pCxt, A, B); }
cmd ::= START STREAM exists_opt(A) ignore_opt(C) full_stream_name(B).             { pCxt->pRootNode = createResumeStreamStmt(pCxt, A, C, B); }
cmd ::= RECALCULATE STREAM full_stream_name(A) recalculate_range(B).              { pCxt->pRootNode = createRecalcStreamStmt(pCxt, A, B); }

/* recalculate_range(A) ::= ALL.                                                     { A = createRecalcRange(pCxt, NULL, NULL); } */
recalculate_range(A) ::= FROM time_point(B).                                      { A = createRecalcRange(pCxt, B, NULL); }
recalculate_range(A) ::= FROM time_point(B) TO time_point(C).                     { A = createRecalcRange(pCxt, B, C); }

full_stream_name(A) ::= stream_name(B).                                           { A = createStreamNode(pCxt, NULL, &B); }
full_stream_name(A) ::= db_name(B) NK_DOT stream_name(C).                         { A = createStreamNode(pCxt, &B, &C); }

/********** stream_outtable **********/
stream_outtable_opt(A) ::= .                                                                                                { A = NULL; }
stream_outtable_opt(A) ::= INTO full_table_name(B) output_subtable_opt(C) column_name_opt(D) stream_tags_def_opt(E).        { A = createStreamOutTableNode(pCxt, B, C, D, E); }

/********** stream_trigger **********/
stream_trigger(A) ::= trigger_type(B) trigger_table_opt(C) stream_partition_by_opt(D)
                      trigger_options_opt(E) notification_opt(F).                                                           { A = createStreamTriggerNode(pCxt, B, C, D, E, F); }

/***** trigger type *****/

trigger_type(A) ::= SESSION NK_LP column_reference(B) NK_COMMA interval_sliding_duration_literal(C) NK_RP.                  { A = createSessionWindowNode(pCxt, releaseRawExprNode(pCxt, B), releaseRawExprNode(pCxt, C)); }
trigger_type(A) ::= STATE_WINDOW NK_LP expr_or_subquery(B) state_window_opt(C) NK_RP true_for_opt(D).                       { A = createStateWindowNode(pCxt, releaseRawExprNode(pCxt, B), C, D); }
trigger_type(A) ::= interval_opt(B) SLIDING NK_LP sliding_expr(C) NK_RP.                                                    { A = createIntervalWindowNodeExt(pCxt, B, C); }
trigger_type(A) ::= EVENT_WINDOW NK_LP START WITH search_condition(B) END WITH search_condition(C) NK_RP true_for_opt(D).   { A = createEventWindowNode(pCxt, B, C, D); }
trigger_type(A) ::= COUNT_WINDOW NK_LP count_window_args(B) NK_RP.                                                          { A = createCountWindowNodeFromArgs(pCxt, B); }
trigger_type(A) ::= PERIOD NK_LP interval_sliding_duration_literal(B) offset_opt(C) NK_RP.                                  { A = createPeriodWindowNode(pCxt, releaseRawExprNode(pCxt, B), C); }

interval_opt(A) ::= .                                                                                                       { A = NULL; }
interval_opt(A) ::= INTERVAL NK_LP interval_sliding_duration_literal(C) NK_RP.                                              { A = createIntervalWindowNode(pCxt, releaseRawExprNode(pCxt, C), NULL, NULL, NULL); }
interval_opt(A) ::= INTERVAL NK_LP interval_sliding_duration_literal(C)
                    NK_COMMA interval_sliding_duration_literal(D) NK_RP.                                                    { A = createIntervalWindowNode(pCxt, releaseRawExprNode(pCxt, C), releaseRawExprNode(pCxt, D), NULL, NULL); }

sliding_expr(A) ::= interval_sliding_duration_literal(B).                                                                   { A = createSlidingWindowNode(pCxt, releaseRawExprNode(pCxt, B), NULL); }
sliding_expr(A) ::= interval_sliding_duration_literal(B) NK_COMMA interval_sliding_duration_literal(C).                     { A = createSlidingWindowNode(pCxt, releaseRawExprNode(pCxt, B), releaseRawExprNode(pCxt, C)); }

%type sliding_val_opt                                                             { SToken }
%destructor sliding_val_opt                                                       { }

offset_opt(A) ::= .                                                               { A = NULL; }
offset_opt(A) ::= NK_COMMA interval_sliding_duration_literal(B).                  { A = releaseRawExprNode(pCxt, B); }

/***** trigger_table_opt *****/

trigger_table_opt(A) ::= .                                                 { A = NULL; }
trigger_table_opt(A) ::= FROM full_table_name(B).                          { A = B; }

/***** stream_partition_by_opt *****/

%type stream_partition_by_opt                                                                 { SNodeList* }
%destructor stream_partition_by_opt                                                           { nodesDestroyList($$); }
stream_partition_by_opt(A) ::= .                                                              { A = NULL; }
stream_partition_by_opt(A) ::= PARTITION BY stream_partition_list(B).                         { A = B; }

%type stream_partition_list                                                                   { SNodeList* }
%destructor stream_partition_list                                                             { nodesDestroyList($$); }
stream_partition_list(A) ::= stream_partition_item(B).                                        { A = createNodeList(pCxt, B); }
stream_partition_list(A) ::= stream_partition_list(B) NK_COMMA stream_partition_item(C).      { A = addNodeToList(pCxt, B, C); }

stream_partition_item(A) ::= expr_or_subquery(B).                                             { A = releaseRawExprNode(pCxt, B); }
stream_partition_item(A) ::= expr_or_subquery(B) column_alias(C).                             { A = setProjectionAlias(pCxt, releaseRawExprNode(pCxt, B), &C); }

/***** trigger_options_opt *****/

trigger_options_opt(A) ::= .                                                              { A = NULL; }
trigger_options_opt(A) ::= STREAM_OPTIONS NK_LP trigger_option_list(B) NK_RP.             { A = B; }

trigger_option_list(A) ::= trigger_option(B).                                       { A = createStreamTriggerOptions(pCxt);  A = setStreamTriggerOptions(pCxt, A, &B);  }
trigger_option_list(A) ::= trigger_option_list(B) NK_BITOR trigger_option(C).       { A = setStreamTriggerOptions(pCxt, B, &C); }

%type trigger_option                                                               { SStreamTriggerOption }
%destructor trigger_option                                                         { }
trigger_option(A) ::= CALC_NOTIFY_ONLY.                                            { A.type = STREAM_TRIGGER_OPTION_CALC_NOTIFY_ONLY; A.pNode = NULL; }
trigger_option(A) ::= DELETE_RECALC.                                               { A.type = STREAM_TRIGGER_OPTION_DELETE_RECALC; A.pNode = NULL; }
trigger_option(A) ::= DELETE_OUTPUT_TABLE.                                         { A.type = STREAM_TRIGGER_OPTION_DELETE_OUTPUT_TABLE; A.pNode = NULL; }
trigger_option(A) ::= EXPIRED_TIME NK_LP duration_literal(B) NK_RP.                { A.type = STREAM_TRIGGER_OPTION_EXPIRED_TIME; A.pNode = releaseRawExprNode(pCxt, B); }
trigger_option(A) ::= FILL_HISTORY NK_LP time_point(B) NK_RP.                      { A.type = STREAM_TRIGGER_OPTION_FILL_HISTORY; A.pNode = B; }
trigger_option(A) ::= FILL_HISTORY_FIRST NK_LP time_point(B) NK_RP.                { A.type = STREAM_TRIGGER_OPTION_FILL_HISTORY_FIRST; A.pNode = B; }
trigger_option(A) ::= FILL_HISTORY.                                                { A.type = STREAM_TRIGGER_OPTION_FILL_HISTORY; A.pNode = NULL; }
trigger_option(A) ::= FILL_HISTORY_FIRST.                                          { A.type = STREAM_TRIGGER_OPTION_FILL_HISTORY_FIRST; A.pNode = NULL; }
trigger_option(A) ::= FORCE_OUTPUT.                                                { A.type = STREAM_TRIGGER_OPTION_FORCE_OUTPUT; A.pNode = NULL; }
trigger_option(A) ::= IGNORE_DISORDER.                                             { A.type = STREAM_TRIGGER_OPTION_IGNORE_DISORDER; A.pNode = NULL; }
trigger_option(A) ::= LOW_LATENCY_CALC.                                            { A.type = STREAM_TRIGGER_OPTION_LOW_LATENCY_CALC; A.pNode = NULL; }
trigger_option(A) ::= MAX_DELAY NK_LP duration_literal(B) NK_RP.                   { A.type = STREAM_TRIGGER_OPTION_MAX_DELAY; A.pNode = releaseRawExprNode(pCxt, B); }
trigger_option(A) ::= PRE_FILTER NK_LP search_condition(B) NK_RP.                  { A.type = STREAM_TRIGGER_OPTION_PRE_FILTER; A.pNode = B; }
trigger_option(A) ::= WATERMARK NK_LP duration_literal(B) NK_RP.                   { A.type = STREAM_TRIGGER_OPTION_WATERMARK; A.pNode = releaseRawExprNode(pCxt, B); }
trigger_option(A) ::= EVENT_TYPE NK_LP event_type_list(B) NK_RP.                   { A.type = STREAM_TRIGGER_OPTION_EVENT_TYPE; A.flag = B; A.pNode = NULL; }
trigger_option(A) ::= IGNORE_NODATA_TRIGGER.                                       { A.type = STREAM_TRIGGER_OPTION_IGNORE_NODATA_TRIGGER; A.pNode = NULL; }

/***** notification_opt *****/
notification_opt(A) ::= .                                                         { A = NULL; }
notification_opt(A) ::= NOTIFY NK_LP notify_url_list(B) NK_RP
                        notify_on_opt(C) where_clause_opt(D)
                        notify_options_opt(E).                                    { A = createStreamNotifyOptions(pCxt, B, C, D, E); }

%type notify_url_list                                                             { SNodeList* }
%destructor notify_url_list                                                       { nodesDestroyList($$); }
notify_url_list(A) ::= NK_STRING(B).                                              { A = createNodeList(pCxt, createValueNode(pCxt, TSDB_DATA_TYPE_BINARY, &B)); }
notify_url_list(A) ::= notify_url_list(B) NK_COMMA NK_STRING(C).                  { A = addNodeToList(pCxt, B, createValueNode(pCxt, TSDB_DATA_TYPE_BINARY, &C)); }

%type notify_on_opt                                                               { int64_t }
%destructor notify_on_opt                                                         { }
notify_on_opt(A) ::= .                                                            { A = EVENT_NONE; }
notify_on_opt(A) ::= ON NK_LP event_type_list(B) NK_RP.                           { A = B; }

%type notify_options_opt                                                          { int64_t }
%destructor notify_options_opt                                                    { }
notify_options_opt(A) ::= .                                                       { A = NOTIFY_NONE; }
notify_options_opt(A) ::= NOTIFY_OPTIONS NK_LP notify_options_list(B) NK_RP.      { A = B; }

%type notify_options_list                                                         { int64_t }
%destructor notify_options_list                                                   { }
notify_options_list(A) ::= notify_option(B).                                      { A = B; }
notify_options_list(A) ::= notify_options_list(B) NK_BITOR notify_option(C).     { A = B | C; }

%type notify_option                                                               { int64_t }
%destructor notify_option                                                         { }
notify_option(A) ::= NOTIFY_HISTORY.                                              { A = NOTIFY_HISTORY; }

/***** common part *****/

time_point(A) ::= NK_INTEGER(B).                                                  { A = createValueNode(pCxt, TSDB_DATA_TYPE_TIMESTAMP, &B); }
time_point(A) ::= NK_STRING(B).                                                   { A = createValueNode(pCxt, TSDB_DATA_TYPE_BINARY, &B); }

%type column_name_list                                                            { SNodeList* }
%destructor column_name_list                                                      { nodesDestroyList($$); }
column_name_list(A) ::= trigger_col_name(B).                                      { A = createNodeList(pCxt, B); }
column_name_list(A) ::= column_name_list(B) NK_COMMA trigger_col_name(C).         { A = addNodeToList(pCxt, B, C); }

trigger_col_name(A) ::= column_name(B).                                           { A = createColumnNode(pCxt, NULL, &B); }
trigger_col_name(A) ::= TBNAME(B).                                                { A = createFunctionNode(pCxt, &B, NULL); }

%type event_type_list                                                             { int64_t }
%destructor event_type_list                                                       { }
event_type_list(A) ::= event_types(B).                                            { A = B;}
event_type_list(A) ::= event_type_list(B) NK_BITOR event_types(C).                { A = B | C; }

%type event_types                                                                 { int64_t }
%destructor event_types                                                           { }
event_types(A) ::= WINDOW_OPEN.                                                   { A = EVENT_WINDOW_OPEN; }
event_types(A) ::= WINDOW_CLOSE.                                                  { A = EVENT_WINDOW_CLOSE; }

/********** output_subtable_opt **********/
output_subtable_opt(A) ::= .                                                      { A = NULL; }
output_subtable_opt(A) ::= OUTPUT_SUBTABLE NK_LP expr_or_subquery(B) NK_RP.       { A = releaseRawExprNode(pCxt, B); }

%type column_name_opt                                                             { SNodeList* }
%destructor column_name_opt                                                       { nodesDestroyList($$); }
column_name_opt(A) ::= .                                                          { A = NULL; }
column_name_opt(A) ::= column_name_unit(B).                                       { A = B; }

%type stream_tags_def_opt                                                            { SNodeList* }
%destructor stream_tags_def_opt                                                      { nodesDestroyList($$); }
stream_tags_def_opt(A) ::= .                                                         { A = NULL; }
stream_tags_def_opt(A) ::= TAGS NK_LP stream_tags_def_list(B) NK_RP.                 { A = B; }

%type stream_tags_def_list                                                             { SNodeList* }
%destructor stream_tags_def_list                                                       { nodesDestroyList($$); }
stream_tags_def_list(A) ::= stream_tags_def(B).                                        { A = createNodeList(pCxt, B); }
stream_tags_def_list(A) ::= stream_tags_def_list(B) NK_COMMA stream_tags_def(C).       { A = addNodeToList(pCxt, B, C); }

stream_tags_def(A) ::= column_name(B) type_name(C) AS expression(D).                   { A = createStreamTagDefNode(pCxt, &B, C, releaseRawExprNode(pCxt, D)); }

%type column_name_unit                                                                 { SNodeList* }
%destructor column_name_unit                                                           { nodesDestroyList($$); }
column_name_unit(A) ::= NK_LP column_stream_def_list(B) NK_RP.                         { A = B; }

%type column_stream_def_list                                                      { SNodeList* }
%destructor column_stream_def_list                                                { nodesDestroyList($$); }
column_stream_def_list(A) ::= column_stream_def(B).                               { A = createNodeList(pCxt, B); }
column_stream_def_list(A) ::= column_stream_def_list(B)
 NK_COMMA column_stream_def(C).                                                   { A = addNodeToList(pCxt, B, C); }

column_stream_def(A) ::= column_name(B) stream_col_options(C).                    { A = createColumnDefNode(pCxt, &B, createDataType(TSDB_DATA_TYPE_NULL), C); }

stream_col_options(A) ::= .                                                       { A = createDefaultColumnOptions(pCxt); }
stream_col_options(A) ::= stream_col_options(B) PRIMARY KEY.                      { A = setColumnOptionsPK(pCxt, B); }
stream_col_options(A) ::= stream_col_options(B) COMPOSITE KEY.                    { A = setColumnOptionsPK(pCxt, B); }
//column_stream_def(A) ::= column_def(B).                                         { A = B; }

as_subquery_opt(A) ::= .                                                          { A = NULL; }
as_subquery_opt(A) ::= AS query_or_subquery(B).                                   { A = B; }

%type ignore_opt                                                                  { bool }
%destructor ignore_opt                                                            { }
ignore_opt(A) ::= .                                                               { A = false; }
ignore_opt(A) ::= IGNORE UNTREATED.                                               { A = true; }


/************************************************ kill connection/query ***********************************************/
cmd ::= KILL CONNECTION NK_INTEGER(A).                                            { pCxt->pRootNode = createKillStmt(pCxt, QUERY_NODE_KILL_CONNECTION_STMT, &A); }
cmd ::= KILL QUERY NK_STRING(A).                                                  { pCxt->pRootNode = createKillQueryStmt(pCxt, &A); }
cmd ::= KILL TRANSACTION NK_INTEGER(A).                                           { pCxt->pRootNode = createKillStmt(pCxt, QUERY_NODE_KILL_TRANSACTION_STMT, &A); }
cmd ::= KILL COMPACT NK_INTEGER(A).                                               { pCxt->pRootNode = createKillStmt(pCxt, QUERY_NODE_KILL_COMPACT_STMT, &A); }
cmd ::= KILL RETENTION NK_INTEGER(A).                                             { pCxt->pRootNode = createKillStmt(pCxt, QUERY_NODE_KILL_RETENTION_STMT, &A); }
cmd ::= KILL SCAN NK_INTEGER(A).                                                  { pCxt->pRootNode = createKillStmt(pCxt, QUERY_NODE_KILL_SCAN_STMT, &A); }
cmd ::= KILL SSMIGRATE NK_INTEGER(A).                                             { pCxt->pRootNode = createKillStmt(pCxt, QUERY_NODE_KILL_SSMIGRATE_STMT, &A); }

/************************************************ merge/redistribute/ vgroup ******************************************/
cmd ::= BALANCE VGROUP.                                                           { pCxt->pRootNode = createBalanceVgroupStmt(pCxt); }

cmd ::= ASSIGN LEADER FORCE.                                                      { pCxt->pRootNode = createAssignLeaderStmt(pCxt); }

cmd ::= BALANCE VGROUP LEADER on_vgroup_id(A).                                    { pCxt->pRootNode = createBalanceVgroupLeaderStmt(pCxt, &A); }
cmd ::= BALANCE VGROUP LEADER DATABASE db_name(A).                                { pCxt->pRootNode = createBalanceVgroupLeaderDBNameStmt(pCxt, &A); }
cmd ::= ALTER VGROUP NK_INTEGER(A) SET KEEP NK_INTEGER(B).                { pCxt->pRootNode = createSetVgroupKeepVersionStmt(pCxt, &A, &B); }
cmd ::= MERGE VGROUP NK_INTEGER(A) NK_INTEGER(B).                                 { pCxt->pRootNode = createMergeVgroupStmt(pCxt, &A, &B); }
cmd ::= REDISTRIBUTE VGROUP NK_INTEGER(A) dnode_list(B).                          { pCxt->pRootNode = createRedistributeVgroupStmt(pCxt, &A, B); }
cmd ::= SPLIT VGROUP NK_INTEGER(A) force_opt(B).                                  { pCxt->pRootNode = createSplitVgroupStmt(pCxt, &A, B); }

%type on_vgroup_id                                                                { SToken }
%destructor on_vgroup_id                                                          { }
on_vgroup_id(A) ::= .                                                             { A = nil_token; }
on_vgroup_id(A) ::= ON NK_INTEGER(B).                                             { A = B; }

%type dnode_list                                                                  { SNodeList* }
%destructor dnode_list                                                            { nodesDestroyList($$); }
dnode_list(A) ::= DNODE NK_INTEGER(B).                                            { A = createNodeList(pCxt, createValueNode(pCxt, TSDB_DATA_TYPE_BIGINT, &B)); }
dnode_list(A) ::= dnode_list(B) DNODE NK_INTEGER(C).                              { A = addNodeToList(pCxt, B, createValueNode(pCxt, TSDB_DATA_TYPE_BIGINT, &C)); }

/************************************************ syncdb **************************************************************/
//cmd ::= SYNCDB db_name(A) REPLICA.                                                { pCxt->pRootNode = createSyncdbStmt(pCxt, &A); }

/************************************************ syncdb **************************************************************/
cmd ::= DELETE FROM full_table_name(A) where_clause_opt(B).                       { pCxt->pRootNode = createDeleteStmt(pCxt, A, B); }

/************************************************ select **************************************************************/
cmd ::= query_or_subquery(A).                                                     { pCxt->pRootNode = A; }

/************************************************ insert **************************************************************/
cmd ::= insert_query(A).                                                          { pCxt->pRootNode = A; }

insert_query(A) ::= INSERT INTO full_table_name(D)
  NK_LP col_name_list(B) NK_RP query_or_subquery(C).                              { A = createInsertStmt(pCxt, D, B, C); }
insert_query(A) ::= INSERT INTO full_table_name(C) query_or_subquery(B).          { A = createInsertStmt(pCxt, C, NULL, B); }

/************************************************ tags_literal *************************************************************/
tags_literal(A) ::= NK_INTEGER(B).                                                { A = createRawValueNode(pCxt, TSDB_DATA_TYPE_UBIGINT, &B, NULL); }
tags_literal(A) ::= NK_INTEGER(B) NK_PLUS duration_literal(C).                    {
                                                                                    SToken l = B;
                                                                                    SToken r = getTokenFromRawExprNode(pCxt, C);
                                                                                    l.n = (r.z + r.n) - l.z;
                                                                                    A = createRawValueNodeExt(pCxt, TSDB_DATA_TYPE_BINARY, &l, NULL, C);
                                                                                  }
tags_literal(A) ::= NK_INTEGER(B) NK_MINUS duration_literal(C).                   {
                                                                                    SToken l = B;
                                                                                    SToken r = getTokenFromRawExprNode(pCxt, C);
                                                                                    l.n = (r.z + r.n) - l.z;
                                                                                    A = createRawValueNodeExt(pCxt, TSDB_DATA_TYPE_BINARY, &l, NULL, C);
                                                                                  }
tags_literal(A) ::= NK_PLUS(B) NK_INTEGER(C).                                     {
                                                                                    SToken t = B;
                                                                                    t.n = (C.z + C.n) - B.z;
                                                                                    A = createRawValueNode(pCxt, TSDB_DATA_TYPE_UBIGINT, &t, NULL);
                                                                                  }
tags_literal(A) ::= NK_PLUS(B) NK_INTEGER NK_PLUS duration_literal(C).            {
                                                                                    SToken l = B;
                                                                                    SToken r = getTokenFromRawExprNode(pCxt, C);
                                                                                    l.n = (r.z + r.n) - l.z;
                                                                                    A = createRawValueNodeExt(pCxt, TSDB_DATA_TYPE_BINARY, &l, NULL, C);
                                                                                  }
tags_literal(A) ::= NK_PLUS(B) NK_INTEGER NK_MINUS duration_literal(C).           {
                                                                                    SToken l = B;
                                                                                    SToken r = getTokenFromRawExprNode(pCxt, C);
                                                                                    l.n = (r.z + r.n) - l.z;
                                                                                    A = createRawValueNodeExt(pCxt, TSDB_DATA_TYPE_BINARY, &l, NULL, C);
                                                                                  }
tags_literal(A) ::= NK_MINUS(B) NK_INTEGER(C).                                    {
                                                                                    SToken t = B;
                                                                                    t.n = (C.z + C.n) - B.z;
                                                                                    A = createRawValueNode(pCxt, TSDB_DATA_TYPE_UBIGINT, &t, NULL);
                                                                                  }
tags_literal(A) ::= NK_MINUS(B) NK_INTEGER NK_PLUS duration_literal(C).           {
                                                                                    SToken l = B;
                                                                                    SToken r = getTokenFromRawExprNode(pCxt, C);
                                                                                    l.n = (r.z + r.n) - l.z;
                                                                                    A = createRawValueNodeExt(pCxt, TSDB_DATA_TYPE_BINARY, &l, NULL, C);
                                                                                  }
tags_literal(A) ::= NK_MINUS(B) NK_INTEGER NK_MINUS duration_literal(C).          {
                                                                                    SToken l = B;
                                                                                    SToken r = getTokenFromRawExprNode(pCxt, C);
                                                                                    l.n = (r.z + r.n) - l.z;
                                                                                    A = createRawValueNodeExt(pCxt, TSDB_DATA_TYPE_BINARY, &l, NULL, C);
                                                                                  }
tags_literal(A) ::= NK_FLOAT(B).                                                  { A = createRawValueNode(pCxt, TSDB_DATA_TYPE_DOUBLE, &B, NULL); }
tags_literal(A) ::= NK_PLUS(B) NK_FLOAT(C).                                       {
                                                                                    SToken t = B;
                                                                                    t.n = (C.z + C.n) - B.z;
                                                                                    A = createRawValueNode(pCxt, TSDB_DATA_TYPE_DOUBLE, &t, NULL);
                                                                                  }
tags_literal(A) ::= NK_MINUS(B) NK_FLOAT(C).                                      {
                                                                                    SToken t = B;
                                                                                    t.n = (C.z + C.n) - B.z;
                                                                                    A = createRawValueNode(pCxt, TSDB_DATA_TYPE_DOUBLE, &t, NULL);
                                                                                  }

tags_literal(A) ::= NK_BIN(B).                                                    { A = createRawValueNode(pCxt, TSDB_DATA_TYPE_UBIGINT, &B, NULL); }
tags_literal(A) ::= NK_BIN(B) NK_PLUS duration_literal(C).                        {
                                                                                    SToken l = B;
                                                                                    SToken r = getTokenFromRawExprNode(pCxt, C);
                                                                                    l.n = (r.z + r.n) - l.z;
                                                                                    A = createRawValueNodeExt(pCxt, TSDB_DATA_TYPE_BINARY, &l, NULL, C);
                                                                                  }
tags_literal(A) ::= NK_BIN(B) NK_MINUS duration_literal(C).                       {
                                                                                    SToken l = B;
                                                                                    SToken r = getTokenFromRawExprNode(pCxt, C);
                                                                                    l.n = (r.z + r.n) - l.z;
                                                                                    A = createRawValueNodeExt(pCxt, TSDB_DATA_TYPE_BINARY, &l, NULL, C);
                                                                                  }
tags_literal(A) ::= NK_PLUS(B) NK_BIN(C).                                         {
                                                                                    SToken t = B;
                                                                                    t.n = (C.z + C.n) - B.z;
                                                                                    A = createRawValueNode(pCxt, TSDB_DATA_TYPE_UBIGINT, &t, NULL);
                                                                                  }
tags_literal(A) ::= NK_PLUS(B) NK_BIN NK_PLUS duration_literal(C).                {
                                                                                    SToken l = B;
                                                                                    SToken r = getTokenFromRawExprNode(pCxt, C);
                                                                                    l.n = (r.z + r.n) - l.z;
                                                                                    A = createRawValueNodeExt(pCxt, TSDB_DATA_TYPE_BINARY, &l, NULL, C);
                                                                                  }
tags_literal(A) ::= NK_PLUS(B) NK_BIN NK_MINUS duration_literal(C).               {
                                                                                    SToken l = B;
                                                                                    SToken r = getTokenFromRawExprNode(pCxt, C);
                                                                                    l.n = (r.z + r.n) - l.z;
                                                                                    A = createRawValueNodeExt(pCxt, TSDB_DATA_TYPE_BINARY, &l, NULL, C);
                                                                                  }
tags_literal(A) ::= NK_MINUS(B) NK_BIN(C).                                        {
                                                                                    SToken t = B;
                                                                                    t.n = (C.z + C.n) - B.z;
                                                                                    A = createRawValueNode(pCxt, TSDB_DATA_TYPE_UBIGINT, &t, NULL);
                                                                                  }
tags_literal(A) ::= NK_MINUS(B) NK_BIN NK_PLUS duration_literal(C).               {
                                                                                    SToken l = B;
                                                                                    SToken r = getTokenFromRawExprNode(pCxt, C);
                                                                                    l.n = (r.z + r.n) - l.z;
                                                                                    A = createRawValueNodeExt(pCxt, TSDB_DATA_TYPE_BINARY, &l, NULL, C);
                                                                                  }
tags_literal(A) ::= NK_MINUS(B) NK_BIN NK_MINUS duration_literal(C).              {
                                                                                    SToken l = B;
                                                                                    SToken r = getTokenFromRawExprNode(pCxt, C);
                                                                                    l.n = (r.z + r.n) - l.z;
                                                                                    A = createRawValueNodeExt(pCxt, TSDB_DATA_TYPE_BINARY, &l, NULL, C);
                                                                                  }
tags_literal(A) ::= NK_HEX(B).                                                    { A = createRawValueNode(pCxt, TSDB_DATA_TYPE_UBIGINT, &B, NULL); }
tags_literal(A) ::= NK_HEX(B) NK_PLUS duration_literal(C).                        {
                                                                                    SToken l = B;
                                                                                    SToken r = getTokenFromRawExprNode(pCxt, C);
                                                                                    l.n = (r.z + r.n) - l.z;
                                                                                    A = createRawValueNodeExt(pCxt, TSDB_DATA_TYPE_BINARY, &l, NULL, C);
                                                                                  }
tags_literal(A) ::= NK_HEX(B) NK_MINUS duration_literal(C).                       {
                                                                                    SToken l = B;
                                                                                    SToken r = getTokenFromRawExprNode(pCxt, C);
                                                                                    l.n = (r.z + r.n) - l.z;
                                                                                    A = createRawValueNodeExt(pCxt, TSDB_DATA_TYPE_BINARY, &l, NULL, C);
                                                                                  }
tags_literal(A) ::= NK_PLUS(B) NK_HEX(C).                                         {
                                                                                    SToken t = B;
                                                                                    t.n = (C.z + C.n) - B.z;
                                                                                    A = createRawValueNode(pCxt, TSDB_DATA_TYPE_UBIGINT, &t, NULL);
                                                                                  }
tags_literal(A) ::= NK_PLUS(B) NK_HEX NK_PLUS duration_literal(C).                {
                                                                                    SToken l = B;
                                                                                    SToken r = getTokenFromRawExprNode(pCxt, C);
                                                                                    l.n = (r.z + r.n) - l.z;
                                                                                    A = createRawValueNodeExt(pCxt, TSDB_DATA_TYPE_BINARY, &l, NULL, C);
                                                                                  }
tags_literal(A) ::= NK_PLUS(B) NK_HEX NK_MINUS duration_literal(C).               {
                                                                                    SToken l = B;
                                                                                    SToken r = getTokenFromRawExprNode(pCxt, C);
                                                                                    l.n = (r.z + r.n) - l.z;
                                                                                    A = createRawValueNodeExt(pCxt, TSDB_DATA_TYPE_BINARY, &l, NULL, C);
                                                                                  }
tags_literal(A) ::= NK_MINUS(B) NK_HEX(C).                                        {
                                                                                    SToken t = B;
                                                                                    t.n = (C.z + C.n) - B.z;
                                                                                    A = createRawValueNode(pCxt, TSDB_DATA_TYPE_UBIGINT, &t, NULL);
                                                                                  }
tags_literal(A) ::= NK_MINUS(B) NK_HEX NK_PLUS duration_literal(C).               {
                                                                                    SToken l = B;
                                                                                    SToken r = getTokenFromRawExprNode(pCxt, C);
                                                                                    l.n = (r.z + r.n) - l.z;
                                                                                    A = createRawValueNodeExt(pCxt, TSDB_DATA_TYPE_BINARY, &l, NULL, C);
                                                                                  }
tags_literal(A) ::= NK_MINUS(B) NK_HEX NK_MINUS duration_literal(C).              {
                                                                                    SToken l = B;
                                                                                    SToken r = getTokenFromRawExprNode(pCxt, C);
                                                                                    l.n = (r.z + r.n) - l.z;
                                                                                    A = createRawValueNodeExt(pCxt, TSDB_DATA_TYPE_BINARY, &l, NULL, C);
                                                                                  }

tags_literal(A) ::= NK_STRING(B).                                                 { A = createRawValueNode(pCxt, TSDB_DATA_TYPE_BINARY, &B, NULL); }
tags_literal(A) ::= NK_STRING(B) NK_PLUS duration_literal(C).                     {
                                                                                    SToken l = B;
                                                                                    SToken r = getTokenFromRawExprNode(pCxt, C);
                                                                                    l.n = (r.z + r.n) - l.z;
                                                                                    A = createRawValueNodeExt(pCxt, TSDB_DATA_TYPE_BINARY, &l, NULL, C);
                                                                                  }
tags_literal(A) ::= NK_STRING(B) NK_MINUS duration_literal(C).                    {
                                                                                    SToken l = B;
                                                                                    SToken r = getTokenFromRawExprNode(pCxt, C);
                                                                                    l.n = (r.z + r.n) - l.z;
                                                                                    A = createRawValueNodeExt(pCxt, TSDB_DATA_TYPE_BINARY, &l, NULL, C);
                                                                                  }
tags_literal(A) ::= NK_BOOL(B).                                                   { A = createRawValueNode(pCxt, TSDB_DATA_TYPE_BOOL, &B, NULL); }
tags_literal(A) ::= NULL(B).                                                      { A = createRawValueNode(pCxt, TSDB_DATA_TYPE_NULL, &B, NULL); }

tags_literal(A) ::= literal_func(B).                                              { A = createRawValueNode(pCxt, TSDB_DATA_TYPE_BINARY, NULL, B); }
tags_literal(A) ::= literal_func(B) NK_PLUS duration_literal(C).                  {
                                                                                    SToken l = getTokenFromRawExprNode(pCxt, B);
                                                                                    SToken r = getTokenFromRawExprNode(pCxt, C);
                                                                                    l.n = (r.z + r.n) - l.z;
                                                                                    A = createRawValueNodeExt(pCxt, TSDB_DATA_TYPE_BINARY, &l, B, C);
                                                                                  }
tags_literal(A) ::= literal_func(B) NK_MINUS duration_literal(C).                 {
                                                                                    SToken l = getTokenFromRawExprNode(pCxt, B);
                                                                                    SToken r = getTokenFromRawExprNode(pCxt, C);
                                                                                    l.n = (r.z + r.n) - l.z;
                                                                                    A = createRawValueNodeExt(pCxt, TSDB_DATA_TYPE_BINARY, &l, B, C);
                                                                                  }

%type tags_literal_list                                                           { SNodeList* }
%destructor tags_literal_list                                                     { nodesDestroyList($$); }
tags_literal_list(A) ::= tags_literal(B).                                         { A = createNodeList(pCxt, B); }
tags_literal_list(A) ::= tags_literal_list(B) NK_COMMA tags_literal(C).           { A = addNodeToList(pCxt, B, C); }

/************************************************ literal *************************************************************/
literal(A) ::= NK_INTEGER(B).                                                     { A = createRawExprNode(pCxt, &B, createValueNode(pCxt, TSDB_DATA_TYPE_UBIGINT, &B)); }
literal(A) ::= NK_FLOAT(B).                                                       { A = createRawExprNode(pCxt, &B, createValueNode(pCxt, TSDB_DATA_TYPE_DOUBLE, &B)); }
literal(A) ::= NK_STRING(B).                                                      { A = createRawExprNode(pCxt, &B, createValueNode(pCxt, TSDB_DATA_TYPE_BINARY, &B)); }
literal(A) ::= NK_BOOL(B).                                                        { A = createRawExprNode(pCxt, &B, createValueNode(pCxt, TSDB_DATA_TYPE_BOOL, &B)); }
literal(A) ::= TIMESTAMP(B) NK_STRING(C).                                         { A = createRawExprNodeExt(pCxt, &B, &C, createValueNode(pCxt, TSDB_DATA_TYPE_TIMESTAMP, &C)); }
literal(A) ::= duration_literal(B).                                               { A = B; }
literal(A) ::= NULL(B).                                                           { A = createRawExprNode(pCxt, &B, createValueNode(pCxt, TSDB_DATA_TYPE_NULL, &B)); }
literal(A) ::= NK_QUESTION(B).                                                    { A = createRawExprNode(pCxt, &B, createPlaceholderValueNode(pCxt, &B)); }

duration_literal(A) ::= NK_VARIABLE(B).                                           { A = createRawExprNode(pCxt, &B, createDurationValueNode(pCxt, &B)); }

signed_variable(A) ::= NK_VARIABLE(B).                                            { A = createRawExprNode(pCxt, &B, createDurationValueNode(pCxt, &B)); }
signed_variable(A) ::= NK_PLUS NK_VARIABLE(B).                                    { A = createRawExprNode(pCxt, &B, createDurationValueNode(pCxt, &B)); }
signed_variable(A) ::= NK_MINUS(B) NK_VARIABLE(C).                                { 
                                                                                    SToken t = B;
                                                                                    t.n = (C.z + C.n) - B.z;
                                                                                    A = createRawExprNode(pCxt, &B, createDurationValueNode(pCxt, &t)); 
                                                                                  }

signed_integer(A) ::= NK_INTEGER(B).                                              { A = createValueNode(pCxt, TSDB_DATA_TYPE_UBIGINT, &B); }
signed_integer(A) ::= NK_PLUS NK_INTEGER(B).                                      { A = createValueNode(pCxt, TSDB_DATA_TYPE_UBIGINT, &B); }
signed_integer(A) ::= NK_MINUS(B) NK_INTEGER(C).                                  {
                                                                                    SToken t = B;
                                                                                    t.n = (C.z + C.n) - B.z;
                                                                                    A = createValueNode(pCxt, TSDB_DATA_TYPE_BIGINT, &t);
                                                                                  }


unsigned_integer(A) ::= NK_INTEGER(B).                                            { A = createValueNode(pCxt, TSDB_DATA_TYPE_BIGINT, &B); }
unsigned_integer(A) ::= NK_QUESTION(B).                                           { A = releaseRawExprNode(pCxt, createRawExprNode(pCxt, &B, createPlaceholderValueNode(pCxt, &B))); }

signed_float(A) ::= NK_FLOAT(B).                                                  { A = createValueNode(pCxt, TSDB_DATA_TYPE_DOUBLE, &B); }
signed_float(A) ::= NK_PLUS NK_FLOAT(B).                                          { A = createValueNode(pCxt, TSDB_DATA_TYPE_DOUBLE, &B); }
signed_float(A) ::= NK_MINUS(B) NK_FLOAT(C).                                      {
                                                                                    SToken t = B;
                                                                                    t.n = (C.z + C.n) - B.z;
                                                                                    A = createValueNode(pCxt, TSDB_DATA_TYPE_DOUBLE, &t);
                                                                                  }

signed(A) ::= signed_integer(B).                                                  { A = B; }
signed(A) ::= signed_float(B).                                                    { A = B; }

signed_literal(A) ::= signed(B).                                                  { A = B; }
signed_literal(A) ::= NK_STRING(B).                                               { A = createValueNode(pCxt, TSDB_DATA_TYPE_BINARY, &B); }
signed_literal(A) ::= NK_BOOL(B).                                                 { A = createValueNode(pCxt, TSDB_DATA_TYPE_BOOL, &B); }
signed_literal(A) ::= TIMESTAMP NK_STRING(B).                                     { A = createValueNode(pCxt, TSDB_DATA_TYPE_TIMESTAMP, &B); }
signed_literal(A) ::= duration_literal(B).                                        { A = releaseRawExprNode(pCxt, B); }
signed_literal(A) ::= NULL(B).                                                    { A = createValueNode(pCxt, TSDB_DATA_TYPE_NULL, &B); }
signed_literal(A) ::= literal_func(B).                                            { A = releaseRawExprNode(pCxt, B); }
signed_literal(A) ::= NK_QUESTION(B).                                             { A = createPlaceholderValueNode(pCxt, &B); }


%type literal_list                                                                { SNodeList* }
%destructor literal_list                                                          { nodesDestroyList($$); }
literal_list(A) ::= signed_literal(B).                                            { A = createNodeList(pCxt, B); }
literal_list(A) ::= literal_list(B) NK_COMMA signed_literal(C).                   { A = addNodeToList(pCxt, B, C); }

/************************************************ names and identifiers ***********************************************/
%type db_name                                                                     { SToken }
%destructor db_name                                                               { }
db_name(A) ::= NK_ID(B).                                                          { A = B; }

%type mount_name                                                                  { SToken }
%destructor mount_name                                                            { }
mount_name(A) ::= NK_ID(B).                                                       { A = B; }

%type table_name                                                                  { SToken }
%destructor table_name                                                            { }
table_name(A) ::= NK_ID(B).                                                       { A = B; }

%type column_name                                                                 { SToken }
%destructor column_name                                                           { }
column_name(A) ::= NK_ID(B).                                                      { A = B; }

%type function_name                                                               { SToken }
%destructor function_name                                                         { }
function_name(A) ::= NK_ID(B).                                                    { A = B; }

%type view_name                                                                   { SToken }
%destructor view_name                                                             { }
view_name(A) ::= NK_ID(B).                                                        { A = B; }

%type table_alias                                                                 { SToken }
%destructor table_alias                                                           { }
table_alias(A) ::= NK_ID(B).                                                      { A = B; }

%type column_alias                                                                { SToken }
%destructor column_alias                                                          { }
column_alias(A) ::= NK_ID(B).                                                     { A = B; }
column_alias(A) ::= NK_ALIAS(B).                                                  { A = B; }

%type user_name                                                                   { SToken }
%destructor user_name                                                             { }
user_name(A) ::= NK_ID(B).                                                        { A = B; }

%type general_name                                                                { SToken }
%destructor general_name                                                          { }
general_name(A) ::= NK_ID(B).                                                     { A = B;}

%type topic_name                                                                  { SToken }
%destructor topic_name                                                            { }
topic_name(A) ::= NK_ID(B).                                                       { A = B; }

%type stream_name                                                                 { SToken }
%destructor stream_name                                                           { }
stream_name(A) ::= NK_ID(B).                                                      { A = B; }

%type cgroup_name                                                                 { SToken }
%destructor cgroup_name                                                           { }
cgroup_name(A) ::= NK_ID(B).                                                      { A = B; }

%type index_name                                                                  { SToken }
%destructor index_name                                                            { }
index_name(A) ::= NK_ID(B).                                                       { A = B; }

%type tsma_name                                                                   { SToken }
%destructor tsma_name                                                             { }
tsma_name(A) ::= NK_ID(B).                                                        { A = B; }

%type rsma_name                                                                   { SToken }
%destructor rsma_name                                                             { }
rsma_name(A) ::= NK_ID(B).                                                        { A = B; }

/************************************************ expression **********************************************************/
expr_or_subquery(A) ::= expression(B).                                            { A = B; }
//expr_or_subquery(A) ::= subquery(B).                                              { A = createTempTableNode(pCxt, releaseRawExprNode(pCxt, B), NULL); }

expression(A) ::= literal(B).                                                     { A = B; }
expression(A) ::= pseudo_column(B).                                               { A = B; (void)setRawExprNodeIsPseudoColumn(pCxt, A, true); }
expression(A) ::= column_reference(B).                                            { A = B; }
expression(A) ::= function_expression(B).                                         { A = B; }
expression(A) ::= if_expression(B).                                               { A = B; }
expression(A) ::= case_when_expression(B).                                        { A = B; }
expression(A) ::= NK_LP(B) expression(C) NK_RP(D).                                { A = createRawExprNodeExt(pCxt, &B, &D, releaseRawExprNode(pCxt, C)); }
expression(A) ::= NK_PLUS(B) expr_or_subquery(C).                                 {
                                                                                    SToken t = getTokenFromRawExprNode(pCxt, C);
                                                                                    A = createRawExprNodeExt(pCxt, &B, &t, releaseRawExprNode(pCxt, C));
                                                                                  }
expression(A) ::= NK_MINUS(B) expr_or_subquery(C).                                {
                                                                                    SToken t = getTokenFromRawExprNode(pCxt, C);
                                                                                    A = createRawExprNodeExt(pCxt, &B, &t, createOperatorNode(pCxt, OP_TYPE_MINUS, releaseRawExprNode(pCxt, C), NULL));
                                                                                  }
expression(A) ::= expr_or_subquery(B) NK_PLUS expr_or_subquery(C).                {
                                                                                    SToken s = getTokenFromRawExprNode(pCxt, B);
                                                                                    SToken e = getTokenFromRawExprNode(pCxt, C);
                                                                                    A = createRawExprNodeExt(pCxt, &s, &e, createOperatorNode(pCxt, OP_TYPE_ADD, releaseRawExprNode(pCxt, B), releaseRawExprNode(pCxt, C)));
                                                                                  }
expression(A) ::= expr_or_subquery(B) NK_MINUS expr_or_subquery(C).               {
                                                                                    SToken s = getTokenFromRawExprNode(pCxt, B);
                                                                                    SToken e = getTokenFromRawExprNode(pCxt, C);
                                                                                    A = createRawExprNodeExt(pCxt, &s, &e, createOperatorNode(pCxt, OP_TYPE_SUB, releaseRawExprNode(pCxt, B), releaseRawExprNode(pCxt, C)));
                                                                                  }
expression(A) ::= expr_or_subquery(B) NK_STAR expr_or_subquery(C).                {
                                                                                    SToken s = getTokenFromRawExprNode(pCxt, B);
                                                                                    SToken e = getTokenFromRawExprNode(pCxt, C);
                                                                                    A = createRawExprNodeExt(pCxt, &s, &e, createOperatorNode(pCxt, OP_TYPE_MULTI, releaseRawExprNode(pCxt, B), releaseRawExprNode(pCxt, C)));
                                                                                  }
expression(A) ::= expr_or_subquery(B) NK_SLASH expr_or_subquery(C).               {
                                                                                    SToken s = getTokenFromRawExprNode(pCxt, B);
                                                                                    SToken e = getTokenFromRawExprNode(pCxt, C);
                                                                                    A = createRawExprNodeExt(pCxt, &s, &e, createOperatorNode(pCxt, OP_TYPE_DIV, releaseRawExprNode(pCxt, B), releaseRawExprNode(pCxt, C)));
                                                                                  }
expression(A) ::= expr_or_subquery(B) NK_REM expr_or_subquery(C).                 {
                                                                                    SToken s = getTokenFromRawExprNode(pCxt, B);
                                                                                    SToken e = getTokenFromRawExprNode(pCxt, C);
                                                                                    A = createRawExprNodeExt(pCxt, &s, &e, createOperatorNode(pCxt, OP_TYPE_REM, releaseRawExprNode(pCxt, B), releaseRawExprNode(pCxt, C)));
                                                                                  }
expression(A) ::= column_reference(B) NK_ARROW NK_STRING(C).                      {
                                                                                    SToken s = getTokenFromRawExprNode(pCxt, B);
                                                                                    A = createRawExprNodeExt(pCxt, &s, &C, createOperatorNode(pCxt, OP_TYPE_JSON_GET_VALUE, releaseRawExprNode(pCxt, B), createValueNode(pCxt, TSDB_DATA_TYPE_BINARY, &C)));
                                                                                  }
expression(A) ::= expr_or_subquery(B) NK_BITAND expr_or_subquery(C).              {
                                                                                    SToken s = getTokenFromRawExprNode(pCxt, B);
                                                                                    SToken e = getTokenFromRawExprNode(pCxt, C);
                                                                                    A = createRawExprNodeExt(pCxt, &s, &e, createOperatorNode(pCxt, OP_TYPE_BIT_AND, releaseRawExprNode(pCxt, B), releaseRawExprNode(pCxt, C)));
                                                                                  }
expression(A) ::= expr_or_subquery(B) NK_BITOR expr_or_subquery(C).               {
                                                                                    SToken s = getTokenFromRawExprNode(pCxt, B);
                                                                                    SToken e = getTokenFromRawExprNode(pCxt, C);
                                                                                    A = createRawExprNodeExt(pCxt, &s, &e, createOperatorNode(pCxt, OP_TYPE_BIT_OR, releaseRawExprNode(pCxt, B), releaseRawExprNode(pCxt, C)));
                                                                                  }

%type expression_list                                                             { SNodeList* }
%destructor expression_list                                                       { nodesDestroyList($$); }
expression_list(A) ::= expr_or_subquery(B).                                       { A = createNodeList(pCxt, releaseRawExprNode(pCxt, B)); }
expression_list(A) ::= expression_list(B) NK_COMMA expr_or_subquery(C).           { A = addNodeToList(pCxt, B, releaseRawExprNode(pCxt, C)); }

column_reference(A) ::= column_name(B).                                           { A = createRawExprNode(pCxt, &B, createColumnNode(pCxt, NULL, &B)); }
column_reference(A) ::= table_name(B) NK_DOT column_name(C).                      { A = createRawExprNodeExt(pCxt, &B, &C, createColumnNode(pCxt, &B, &C)); }
column_reference(A) ::= NK_ALIAS(B).                                              { A = createRawExprNode(pCxt, &B, createColumnNode(pCxt, NULL, &B)); }
column_reference(A) ::= table_name(B) NK_DOT NK_ALIAS(C).                         { A = createRawExprNodeExt(pCxt, &B, &C, createColumnNode(pCxt, &B, &C)); }

pseudo_column(A) ::= ROWTS(B).                                                    { A = createRawExprNode(pCxt, &B, createFunctionNode(pCxt, &B, NULL)); }
pseudo_column(A) ::= TBNAME(B).                                                   { A = createRawExprNode(pCxt, &B, createFunctionNode(pCxt, &B, NULL)); }
pseudo_column(A) ::= table_name(B) NK_DOT TBNAME(C).                              { A = createRawExprNodeExt(pCxt, &B, &C, createFunctionNode(pCxt, &C, createNodeList(pCxt, createValueNode(pCxt, TSDB_DATA_TYPE_BINARY, &B)))); }
pseudo_column(A) ::= QSTART(B).                                                   { A = createRawExprNode(pCxt, &B, createFunctionNode(pCxt, &B, NULL)); }
pseudo_column(A) ::= QEND(B).                                                     { A = createRawExprNode(pCxt, &B, createFunctionNode(pCxt, &B, NULL)); }
pseudo_column(A) ::= QDURATION(B).                                                { A = createRawExprNode(pCxt, &B, createFunctionNode(pCxt, &B, NULL)); }
pseudo_column(A) ::= WSTART(B).                                                   { A = createRawExprNode(pCxt, &B, createFunctionNode(pCxt, &B, NULL)); }
pseudo_column(A) ::= WEND(B).                                                     { A = createRawExprNode(pCxt, &B, createFunctionNode(pCxt, &B, NULL)); }
pseudo_column(A) ::= WDURATION(B).                                                { A = createRawExprNode(pCxt, &B, createFunctionNode(pCxt, &B, NULL)); }
pseudo_column(A) ::= IROWTS(B).                                                   { A = createRawExprNode(pCxt, &B, createFunctionNode(pCxt, &B, NULL)); }
pseudo_column(A) ::= ISFILLED(B).                                                 { A = createRawExprNode(pCxt, &B, createFunctionNode(pCxt, &B, NULL)); }
pseudo_column(A) ::= QTAGS(B).                                                    { A = createRawExprNode(pCxt, &B, createFunctionNode(pCxt, &B, NULL)); }
pseudo_column(A) ::= FLOW(B).                                                     { A = createRawExprNode(pCxt, &B, createFunctionNode(pCxt, &B, NULL)); }
pseudo_column(A) ::= FHIGH(B).                                                    { A = createRawExprNode(pCxt, &B, createFunctionNode(pCxt, &B, NULL)); }
pseudo_column(A) ::= FROWTS(B).                                                   { A = createRawExprNode(pCxt, &B, createFunctionNode(pCxt, &B, NULL)); }
pseudo_column(A) ::= IROWTS_ORIGIN(B).                                            { A = createRawExprNode(pCxt, &B, createFunctionNode(pCxt, &B, NULL)); }
pseudo_column(A) ::= TPREV_TS(B).                                                 { A = createRawExprNode(pCxt, &B, createFunctionNode(pCxt, &B, NULL)); }
pseudo_column(A) ::= TCURRENT_TS(B).                                              { A = createRawExprNode(pCxt, &B, createFunctionNode(pCxt, &B, NULL)); }
pseudo_column(A) ::= TNEXT_TS(B).                                                 { A = createRawExprNode(pCxt, &B, createFunctionNode(pCxt, &B, NULL)); }
pseudo_column(A) ::= TWSTART(B).                                                  { A = createRawExprNode(pCxt, &B, createFunctionNode(pCxt, &B, NULL)); }
pseudo_column(A) ::= TWEND(B).                                                    { A = createRawExprNode(pCxt, &B, createFunctionNode(pCxt, &B, NULL)); }
pseudo_column(A) ::= TWDURATION(B).                                               { A = createRawExprNode(pCxt, &B, createFunctionNode(pCxt, &B, NULL)); }
pseudo_column(A) ::= TWROWNUM(B).                                                 { A = createRawExprNode(pCxt, &B, createFunctionNode(pCxt, &B, NULL)); }
pseudo_column(A) ::= TPREV_LOCALTIME(B).                                          { A = createRawExprNode(pCxt, &B, createFunctionNode(pCxt, &B, NULL)); }
pseudo_column(A) ::= TNEXT_LOCALTIME(B).                                          { A = createRawExprNode(pCxt, &B, createFunctionNode(pCxt, &B, NULL)); }
pseudo_column(A) ::= TLOCALTIME(B).                                               { A = createRawExprNode(pCxt, &B, createFunctionNode(pCxt, &B, NULL)); }
pseudo_column(A) ::= TGRPID(B).                                                   { A = createRawExprNode(pCxt, &B, createFunctionNode(pCxt, &B, NULL)); }
pseudo_column(A) ::= NK_PH NK_INTEGER(B).                                         { A = createRawExprNode(pCxt, &B, createPlaceHolderColumnNode(pCxt, createValueNode(pCxt, TSDB_DATA_TYPE_BIGINT, &B))); }
pseudo_column(A) ::= NK_PH TBNAME(B).                                             { A = createRawExprNode(pCxt, &B, createPHTbnameFunctionNode(pCxt, &B, NULL)); }
pseudo_column(A) ::= IMPROWTS(B).                                                 { A = createRawExprNode(pCxt, &B, createFunctionNode(pCxt, &B, NULL)); }
pseudo_column(A) ::= IMPMARK(B).                                                  { A = createRawExprNode(pCxt, &B, createFunctionNode(pCxt, &B, NULL)); }
pseudo_column(A) ::= ANOMALYMARK(B).                                              { A = createRawExprNode(pCxt, &B, createFunctionNode(pCxt, &B, NULL)); }

function_expression(A) ::= function_name(B) NK_LP expression_list(C) NK_RP(D).                        { A = createRawExprNodeExt(pCxt, &B, &D, createFunctionNode(pCxt, &B, C)); }
function_expression(A) ::= star_func(B) NK_LP star_func_para_list(C) NK_RP(D).                        { A = createRawExprNodeExt(pCxt, &B, &D, createFunctionNode(pCxt, &B, C)); }
function_expression(A) ::= cols_func(B) NK_LP cols_func_para_list(C) NK_RP(D).                        { A = createRawExprNodeExt(pCxt, &B, &D, createFunctionNode(pCxt, &B, C)); }
function_expression(A) ::=
  CAST(B) NK_LP common_expression(C) AS type_name(D) NK_RP(E).                                         { A = createRawExprNodeExt(pCxt, &B, &E, createCastFunctionNode(pCxt, releaseRawExprNode(pCxt, C), D)); }
function_expression(A) ::=
  CAST(B) NK_LP common_expression(C) AS type_name_default_len(D) NK_RP(E).                             { A = createRawExprNodeExt(pCxt, &B, &E, createCastFunctionNode(pCxt, releaseRawExprNode(pCxt, C), D)); }
function_expression(A) ::=
  POSITION(B) NK_LP expr_or_subquery(C) IN expr_or_subquery(D) NK_RP(E).                              { A = createRawExprNodeExt(pCxt, &B, &E, createPositionFunctionNode(pCxt, releaseRawExprNode(pCxt, C), releaseRawExprNode(pCxt, D))); }
function_expression(A) ::=
  TRIM(B) NK_LP expr_or_subquery(C) NK_RP(D).                                                         { A = createRawExprNodeExt(pCxt, &B, &D, createTrimFunctionNode(pCxt, releaseRawExprNode(pCxt, C), TRIM_TYPE_BOTH)); }
function_expression(A) ::=
  TRIM(B) NK_LP trim_specification_type(C) FROM expr_or_subquery(D) NK_RP(E).                         { A = createRawExprNodeExt(pCxt, &B, &E, createTrimFunctionNode(pCxt, releaseRawExprNode(pCxt, D), C)); }
function_expression(A) ::=
  TRIM(B) NK_LP expr_or_subquery(C) FROM expr_or_subquery(D) NK_RP(E).                                { A = createRawExprNodeExt(pCxt, &B, &E, createTrimFunctionNodeExt(pCxt, releaseRawExprNode(pCxt, C), releaseRawExprNode(pCxt, D), TRIM_TYPE_BOTH)); }
function_expression(A) ::=
  TRIM(B) NK_LP trim_specification_type(C) expr_or_subquery(D) FROM expr_or_subquery(E) NK_RP(F).     { A = createRawExprNodeExt(pCxt, &B, &F, createTrimFunctionNodeExt(pCxt, releaseRawExprNode(pCxt, D), releaseRawExprNode(pCxt, E), C)); }
function_expression(A) ::=
  substr_func(B) NK_LP expression_list(C) NK_RP(D).                                                   { A = createRawExprNodeExt(pCxt, &B, &D, createFunctionNode(pCxt, &B, C)); }
function_expression(A) ::=
  substr_func(B) NK_LP expr_or_subquery(C) FROM expr_or_subquery(D) NK_RP(E).                         { A = createRawExprNodeExt(pCxt, &B, &E, createSubstrFunctionNode(pCxt, releaseRawExprNode(pCxt, C), releaseRawExprNode(pCxt, D))); }
function_expression(A) ::=
  substr_func(B) NK_LP expr_or_subquery(C) FROM expr_or_subquery(D) FOR expr_or_subquery(E) NK_RP(F). { A = createRawExprNodeExt(pCxt, &B, &F, createSubstrFunctionNodeExt(pCxt, releaseRawExprNode(pCxt, C), releaseRawExprNode(pCxt, D), releaseRawExprNode(pCxt, E))); }
function_expression(A) ::= REPLACE(B) NK_LP expression_list(C) NK_RP(D).                              { A = createRawExprNodeExt(pCxt, &B, &D, createFunctionNode(pCxt, &B, C)); }
function_expression(A) ::= literal_func(B).                                                           { A = B; }
function_expression(A) ::= rand_func(B).                                                              { A = B; }

literal_func(A) ::= noarg_func(B) NK_LP NK_RP(C).                                 { A = createRawExprNodeExt(pCxt, &B, &C, createFunctionNode(pCxt, &B, NULL)); }
literal_func(A) ::= NOW(B).                                                       { A = createRawExprNode(pCxt, &B, createFunctionNode(pCxt, &B, NULL)); }
literal_func(A) ::= TODAY(B).                                                     { A = createRawExprNode(pCxt, &B, createFunctionNode(pCxt, &B, NULL)); }

rand_func(A) ::= RAND(B) NK_LP NK_RP(C).                                          { A = createRawExprNodeExt(pCxt, &B, &C, createFunctionNode(pCxt, &B, NULL)); }
rand_func(A) ::= RAND(B) NK_LP expression_list(C) NK_RP(D).                       { A = createRawExprNodeExt(pCxt, &B, &D, createFunctionNode(pCxt, &B, C)); }

%type substr_func                                                                   { SToken }
%destructor substr_func                                                             { }
substr_func(A) ::= SUBSTR(B).                                                       { A = B; }
substr_func(A) ::= SUBSTRING(B).                                                    { A = B; }

%type trim_specification_type ETrimType
%destructor trim_specification_type                                                { }
trim_specification_type(A) ::= BOTH.                                               { A = TRIM_TYPE_BOTH; }
trim_specification_type(A) ::= TRAILING.                                           { A = TRIM_TYPE_TRAILING; }
trim_specification_type(A) ::= LEADING.                                            { A = TRIM_TYPE_LEADING; }

%type noarg_func                                                                  { SToken }
%destructor noarg_func                                                            { }
noarg_func(A) ::= NOW(B).                                                         { A = B; }
noarg_func(A) ::= TODAY(B).                                                       { A = B; }
noarg_func(A) ::= TIMEZONE(B).                                                    { A = B; }
noarg_func(A) ::= DATABASE(B).                                                    { A = B; }
noarg_func(A) ::= CLIENT_VERSION(B).                                              { A = B; }
noarg_func(A) ::= SERVER_VERSION(B).                                              { A = B; }
noarg_func(A) ::= SERVER_STATUS(B).                                               { A = B; }
noarg_func(A) ::= CURRENT_USER(B).                                                { A = B; }
noarg_func(A) ::= USER(B).                                                        { A = B; }
noarg_func(A) ::= PI(B).                                                          { A = B; }

%type star_func                                                                   { SToken }
%destructor star_func                                                             { }
star_func(A) ::= COUNT(B).                                                        { A = B; }
star_func(A) ::= FIRST(B).                                                        { A = B; }
star_func(A) ::= LAST(B).                                                         { A = B; }
star_func(A) ::= LAST_ROW(B).                                                     { A = B; }

%type cols_func                                                                   { SToken }
%destructor cols_func                                                             { }
cols_func(A) ::= COLS(B).                                                         { A = B; }

%type cols_func_para_list                                                         { SNodeList* }
%destructor cols_func_para_list                                                   { nodesDestroyList($$); }
cols_func_para_list(A) ::= function_expression(B) NK_COMMA cols_func_expression_list(C).    { A = createColsFuncParamNodeList(pCxt, B, C, NULL); }

cols_func_expression(A) ::= expr_or_subquery(B).                                            { A = releaseRawExprNode(pCxt, B); }
cols_func_expression(A) ::= NK_STAR(B).                                                     { A = createColumnNode(pCxt, NULL, &B); }
cols_func_expression(A) ::= expr_or_subquery(B) column_alias(C).                            { A = setProjectionAlias(pCxt, releaseRawExprNode(pCxt, B), &C);}
cols_func_expression(A) ::= expr_or_subquery(B) AS column_alias(C).                         { A = setProjectionAlias(pCxt, releaseRawExprNode(pCxt, B), &C);}

%type cols_func_expression_list                                                             { SNodeList* }
%destructor cols_func_expression_list                                                       { nodesDestroyList($$); }
cols_func_expression_list(A) ::= cols_func_expression(B).                                   { A = createNodeList(pCxt, B); }
cols_func_expression_list(A) ::= cols_func_expression_list(B) NK_COMMA cols_func_expression(C).   { A = addNodeToList(pCxt, B, C); }

%type star_func_para_list                                                         { SNodeList* }
%destructor star_func_para_list                                                   { nodesDestroyList($$); }
star_func_para_list(A) ::= NK_STAR(B).                                            { A = createNodeList(pCxt, createColumnNode(pCxt, NULL, &B)); }
star_func_para_list(A) ::= other_para_list(B).                                    { A = B; }

%type other_para_list                                                             { SNodeList* }
%destructor other_para_list                                                       { nodesDestroyList($$); }
other_para_list(A) ::= star_func_para(B).                                         { A = createNodeList(pCxt, B); }
other_para_list(A) ::= other_para_list(B) NK_COMMA star_func_para(C).             { A = addNodeToList(pCxt, B, C); }

star_func_para(A) ::= expr_or_subquery(B).                                        { A = releaseRawExprNode(pCxt, B); }
star_func_para(A) ::= table_name(B) NK_DOT NK_STAR(C).                            { A = createColumnNode(pCxt, &B, &C); }

if_expression(A) ::=
  IF(B) NK_LP common_expression(C) NK_COMMA common_expression(D) NK_COMMA common_expression(E) NK_RP(F).    { A = createRawExprNodeExt(pCxt, &B, &F, createIfNode(pCxt, releaseRawExprNode(pCxt, C), releaseRawExprNode(pCxt, D), releaseRawExprNode(pCxt, E))); }
if_expression(A) ::=
  IFNULL(B) NK_LP common_expression(C) NK_COMMA common_expression(D) NK_RP(E).    { A = createRawExprNodeExt(pCxt, &B, &E, createNvlNode(pCxt, releaseRawExprNode(pCxt, C), releaseRawExprNode(pCxt, D))); }
if_expression(A) ::=
  NVL(B) NK_LP common_expression(C) NK_COMMA common_expression(D) NK_RP(E).       { A = createRawExprNodeExt(pCxt, &B, &E, createNvlNode(pCxt, releaseRawExprNode(pCxt, C), releaseRawExprNode(pCxt, D))); }
if_expression(A) ::=
  NVL2(B) NK_LP common_expression(C) NK_COMMA common_expression(D) NK_COMMA common_expression(E) NK_RP(F).  { A = createRawExprNodeExt(pCxt, &B, &F, createNvl2Node(pCxt, releaseRawExprNode(pCxt, C), releaseRawExprNode(pCxt, D), releaseRawExprNode(pCxt, E))); }
if_expression(A) ::=
  //NULLIF(B) NK_LP common_expression(C) NK_COMMA common_expression(D) NK_RP(E).    { A = createRawExprNodeExt(pCxt, &B, &E, createNullIfNode(pCxt, C, D)); }
  NULLIF(B) NK_LP common_expression(C) NK_COMMA common_expression(D) NK_RP(E).    { A = createRawExprNodeExt(pCxt, &B, &E, createNullIfNode(pCxt, releaseRawExprNode(pCxt, C), releaseRawExprNode(pCxt, D))); }
if_expression(A) ::=
  COALESCE(B) NK_LP expression_list(C) NK_RP(E).                                  { A = createRawExprNodeExt(pCxt, &B, &E, createCoalesceNode(pCxt, C)); }

case_when_expression(A) ::=
  CASE(E) when_then_list(C) case_when_else_opt(D) END(F).                         { A = createRawExprNodeExt(pCxt, &E, &F, createCaseWhenNode(pCxt, NULL, C, D)); }
case_when_expression(A) ::=
  CASE(E) common_expression(B) when_then_list(C) case_when_else_opt(D) END(F).    { A = createRawExprNodeExt(pCxt, &E, &F, createCaseWhenNode(pCxt, releaseRawExprNode(pCxt, B), C, D)); }

%type when_then_list                                                              { SNodeList* }
%destructor when_then_list                                                        { nodesDestroyList($$); }
when_then_list(A) ::= when_then_expr(B).                                          { A = createNodeList(pCxt, B); }
when_then_list(A) ::= when_then_list(B) when_then_expr(C).                        { A = addNodeToList(pCxt, B, C); }

when_then_expr(A) ::= WHEN common_expression(B) THEN common_expression(C).        { A = createWhenThenNode(pCxt, releaseRawExprNode(pCxt, B), releaseRawExprNode(pCxt, C)); }

case_when_else_opt(A) ::= .                                                       { A = NULL; }
case_when_else_opt(A) ::= ELSE common_expression(B).                              { A = releaseRawExprNode(pCxt, B); }

/************************************************ predicate ***********************************************************/
predicate(A) ::= expr_or_subquery(B) compare_op(C) expr_or_subquery(D).           {
                                                                                    SToken s = getTokenFromRawExprNode(pCxt, B);
                                                                                    SToken e = getTokenFromRawExprNode(pCxt, D);
                                                                                    A = createRawExprNodeExt(pCxt, &s, &e, createOperatorNode(pCxt, C, releaseRawExprNode(pCxt, B), releaseRawExprNode(pCxt, D)));
                                                                                  }
//predicate(A) ::= expression(B) compare_op sub_type expression(B).
predicate(A) ::=
  expr_or_subquery(B) BETWEEN expr_or_subquery(C) AND expr_or_subquery(D).        {
                                                                                    SToken s = getTokenFromRawExprNode(pCxt, B);
                                                                                    SToken e = getTokenFromRawExprNode(pCxt, D);
                                                                                    A = createRawExprNodeExt(pCxt, &s, &e, createBetweenAnd(pCxt, releaseRawExprNode(pCxt, B), releaseRawExprNode(pCxt, C), releaseRawExprNode(pCxt, D)));
                                                                                  }
predicate(A) ::=
  expr_or_subquery(B) NOT BETWEEN expr_or_subquery(C) AND expr_or_subquery(D).    {
                                                                                    SToken s = getTokenFromRawExprNode(pCxt, B);
                                                                                    SToken e = getTokenFromRawExprNode(pCxt, D);
                                                                                    A = createRawExprNodeExt(pCxt, &s, &e, createNotBetweenAnd(pCxt, releaseRawExprNode(pCxt, B), releaseRawExprNode(pCxt, C), releaseRawExprNode(pCxt, D)));
                                                                                  }
predicate(A) ::= expr_or_subquery(B) IS NULL(C).                                  {
                                                                                    SToken s = getTokenFromRawExprNode(pCxt, B);
                                                                                    A = createRawExprNodeExt(pCxt, &s, &C, createOperatorNode(pCxt, OP_TYPE_IS_NULL, releaseRawExprNode(pCxt, B), NULL));
                                                                                  }
predicate(A) ::= expr_or_subquery(B) IS NOT NULL(C).                              {
                                                                                    SToken s = getTokenFromRawExprNode(pCxt, B);
                                                                                    A = createRawExprNodeExt(pCxt, &s, &C, createOperatorNode(pCxt, OP_TYPE_IS_NOT_NULL, releaseRawExprNode(pCxt, B), NULL));
                                                                                  }
predicate(A) ::= ISNULL(B) NK_LP expr_or_subquery(C) NK_RP(D).                    {
                                                                                    A = createRawExprNodeExt(pCxt, &B, &D, createOperatorNode(pCxt, OP_TYPE_IS_NULL, releaseRawExprNode(pCxt, C), NULL));
                                                                                  }
predicate(A) ::= ISNOTNULL(B) NK_LP expr_or_subquery(C) NK_RP(D).                 {
                                                                                    A = createRawExprNodeExt(pCxt, &B, &D, createOperatorNode(pCxt, OP_TYPE_IS_NOT_NULL, releaseRawExprNode(pCxt, C), NULL));
                                                                                  }
predicate(A) ::= expr_or_subquery(B) in_op(C) in_predicate_value(D).              {
                                                                                    SToken s = getTokenFromRawExprNode(pCxt, B);
                                                                                    SToken e = getTokenFromRawExprNode(pCxt, D);
                                                                                    A = createRawExprNodeExt(pCxt, &s, &e, createOperatorNode(pCxt, C, releaseRawExprNode(pCxt, B), releaseRawExprNode(pCxt, D)));
                                                                                  }

%type compare_op                                                                  { EOperatorType }
%destructor compare_op                                                            { }
compare_op(A) ::= NK_LT.                                                          { A = OP_TYPE_LOWER_THAN; }
compare_op(A) ::= NK_GT.                                                          { A = OP_TYPE_GREATER_THAN; }
compare_op(A) ::= NK_LE.                                                          { A = OP_TYPE_LOWER_EQUAL; }
compare_op(A) ::= NK_GE.                                                          { A = OP_TYPE_GREATER_EQUAL; }
compare_op(A) ::= NK_NE.                                                          { A = OP_TYPE_NOT_EQUAL; }
compare_op(A) ::= NK_EQ.                                                          { A = OP_TYPE_EQUAL; }
compare_op(A) ::= LIKE.                                                           { A = OP_TYPE_LIKE; }
compare_op(A) ::= NOT LIKE.                                                       { A = OP_TYPE_NOT_LIKE; }
compare_op(A) ::= MATCH.                                                          { A = OP_TYPE_MATCH; }
compare_op(A) ::= NMATCH.                                                         { A = OP_TYPE_NMATCH; }
compare_op(A) ::= REGEXP.                                                         { A = OP_TYPE_MATCH; }
compare_op(A) ::= NOT REGEXP.                                                     { A = OP_TYPE_NMATCH; }
compare_op(A) ::= CONTAINS.                                                       { A = OP_TYPE_JSON_CONTAINS; }

%type in_op                                                                       { EOperatorType }
%destructor in_op                                                                 { }
in_op(A) ::= IN.                                                                  { A = OP_TYPE_IN; }
in_op(A) ::= NOT IN.                                                              { A = OP_TYPE_NOT_IN; }

in_predicate_value(A) ::= NK_LP(C) literal_list(B) NK_RP(D).                      { A = createRawExprNodeExt(pCxt, &C, &D, createNodeListNode(pCxt, B)); }

/************************************************ boolean_value_expression ********************************************/
boolean_value_expression(A) ::= boolean_primary(B).                               { A = B; }
boolean_value_expression(A) ::= NOT(C) boolean_primary(B).                        {
                                                                                    SToken e = getTokenFromRawExprNode(pCxt, B);
                                                                                    A = createRawExprNodeExt(pCxt, &C, &e, createLogicConditionNode(pCxt, LOGIC_COND_TYPE_NOT, releaseRawExprNode(pCxt, B), NULL));
                                                                                  }
boolean_value_expression(A) ::=
  boolean_value_expression(B) OR boolean_value_expression(C).                     {
                                                                                    SToken s = getTokenFromRawExprNode(pCxt, B);
                                                                                    SToken e = getTokenFromRawExprNode(pCxt, C);
                                                                                    A = createRawExprNodeExt(pCxt, &s, &e, createLogicConditionNode(pCxt, LOGIC_COND_TYPE_OR, releaseRawExprNode(pCxt, B), releaseRawExprNode(pCxt, C)));
                                                                                  }
boolean_value_expression(A) ::=
  boolean_value_expression(B) AND boolean_value_expression(C).                    {
                                                                                    SToken s = getTokenFromRawExprNode(pCxt, B);
                                                                                    SToken e = getTokenFromRawExprNode(pCxt, C);
                                                                                    A = createRawExprNodeExt(pCxt, &s, &e, createLogicConditionNode(pCxt, LOGIC_COND_TYPE_AND, releaseRawExprNode(pCxt, B), releaseRawExprNode(pCxt, C)));
                                                                                  }

boolean_primary(A) ::= predicate(B).                                              { A = B; }
boolean_primary(A) ::= NK_LP(C) boolean_value_expression(B) NK_RP(D).             { A = createRawExprNodeExt(pCxt, &C, &D, releaseRawExprNode(pCxt, B)); }

/************************************************ common_expression ********************************************/
common_expression(A) ::= expr_or_subquery(B).                                     { A = B; }
common_expression(A) ::= boolean_value_expression(B).                             { A = B; }

/************************************************ from_clause_opt *********************************************************/
from_clause_opt(A) ::= .                                                          { A = NULL; }
from_clause_opt(A) ::= FROM table_reference_list(B).                              { A = B; }

table_reference_list(A) ::= table_reference(B).                                   { A = B; }
table_reference_list(A) ::= table_reference_list(B) NK_COMMA table_reference(C).  { A = createJoinTableNode(pCxt, JOIN_TYPE_INNER, JOIN_STYPE_NONE, B, C, NULL); }

/************************************************ table_reference *****************************************************/
table_reference(A) ::= table_primary(B).                                          { A = B; }
table_reference(A) ::= joined_table(B).                                           { A = B; }

table_primary(A) ::= table_name(B) alias_opt(C).                                  { A = createRealTableNode(pCxt, NULL, &B, &C); }
table_primary(A) ::= db_name(B) NK_DOT table_name(C) alias_opt(D).                { A = createRealTableNode(pCxt, &B, &C, &D); }
table_primary(A) ::= subquery(B) alias_opt(C).                                    { A = createTempTableNode(pCxt, releaseRawExprNode(pCxt, B), &C); }
table_primary(A) ::= parenthesized_joined_table(B).                               { A = B; }
table_primary(A) ::= NK_PH TBNAME alias_opt(C).                                   { A = createPlaceHolderTableNode(pCxt, SP_PARTITION_TBNAME, &C); }
table_primary(A) ::= NK_PH TROWS alias_opt(C).                                    { A = createPlaceHolderTableNode(pCxt, SP_PARTITION_ROWS, &C); }

%type alias_opt                                                                   { SToken }
%destructor alias_opt                                                             { }
alias_opt(A) ::= .                                                                { A = nil_token;  }
alias_opt(A) ::= table_alias(B).                                                  { A = B; }
alias_opt(A) ::= AS table_alias(B).                                               { A = B; }

parenthesized_joined_table(A) ::= NK_LP joined_table(B) NK_RP.                    { A = B; }
parenthesized_joined_table(A) ::= NK_LP parenthesized_joined_table(B) NK_RP.      { A = B; }

/************************************************ joined_table ********************************************************/
joined_table(A) ::= inner_joined(B).                                              { A = B; }
joined_table(A) ::= outer_joined(B).                                              { A = B; }
joined_table(A) ::= semi_joined(B).                                               { A = B; }
joined_table(A) ::= anti_joined(B).                                               { A = B; }
joined_table(A) ::= asof_joined(B).                                               { A = B; }
joined_table(A) ::= win_joined(B).                                                { A = B; }

/************************************************ inner join **********************************************************/
inner_joined(A) ::=
  table_reference(B) JOIN table_reference(E) join_on_clause_opt(F).               { JOINED_TABLE_MK(JOIN_TYPE_INNER, JOIN_STYPE_NONE, A, B, E, F, NULL, NULL); }

inner_joined(A) ::=
  table_reference(B) INNER JOIN table_reference(E) join_on_clause_opt(F).         { JOINED_TABLE_MK(JOIN_TYPE_INNER, JOIN_STYPE_NONE, A, B, E, F, NULL, NULL); }

/************************************************ outer join **********************************************************/
outer_joined(A) ::=
  table_reference(B) LEFT JOIN table_reference(E) join_on_clause(F).              { JOINED_TABLE_MK(JOIN_TYPE_LEFT, JOIN_STYPE_OUTER, A, B, E, F, NULL, NULL); }

outer_joined(A) ::=
  table_reference(B) RIGHT JOIN table_reference(E) join_on_clause(F).             { JOINED_TABLE_MK(JOIN_TYPE_RIGHT, JOIN_STYPE_OUTER, A, B, E, F, NULL, NULL); }

outer_joined(A) ::=
  table_reference(B) FULL JOIN table_reference(E) join_on_clause(F).              { JOINED_TABLE_MK(JOIN_TYPE_FULL, JOIN_STYPE_OUTER, A, B, E, F, NULL, NULL); }

outer_joined(A) ::=
  table_reference(B) LEFT OUTER JOIN table_reference(E) join_on_clause(F).        { JOINED_TABLE_MK(JOIN_TYPE_LEFT, JOIN_STYPE_OUTER, A, B, E, F, NULL, NULL); }

outer_joined(A) ::=
  table_reference(B) RIGHT OUTER JOIN table_reference(E) join_on_clause(F).       { JOINED_TABLE_MK(JOIN_TYPE_RIGHT, JOIN_STYPE_OUTER, A, B, E, F, NULL, NULL); }

outer_joined(A) ::=
  table_reference(B) FULL OUTER JOIN table_reference(E) join_on_clause(F).        { JOINED_TABLE_MK(JOIN_TYPE_FULL, JOIN_STYPE_OUTER, A, B, E, F, NULL, NULL); }

/************************************************ semi join ***********************************************************/
semi_joined(A) ::=
  table_reference(B) LEFT SEMI JOIN table_reference(E) join_on_clause(F).         { JOINED_TABLE_MK(JOIN_TYPE_LEFT, JOIN_STYPE_SEMI, A, B, E, F, NULL, NULL); }

semi_joined(A) ::=
  table_reference(B) RIGHT SEMI JOIN table_reference(E) join_on_clause(F).        { JOINED_TABLE_MK(JOIN_TYPE_RIGHT, JOIN_STYPE_SEMI, A, B, E, F, NULL, NULL); }

/************************************************ ansi join ***********************************************************/
anti_joined(A) ::=
  table_reference(B) LEFT ANTI JOIN table_reference(E) join_on_clause(F).         { JOINED_TABLE_MK(JOIN_TYPE_LEFT, JOIN_STYPE_ANTI, A, B, E, F, NULL, NULL); }

anti_joined(A) ::=
  table_reference(B) RIGHT ANTI JOIN table_reference(E) join_on_clause(F).        { JOINED_TABLE_MK(JOIN_TYPE_RIGHT, JOIN_STYPE_ANTI, A, B, E, F, NULL, NULL); }

/************************************************ asof join ***********************************************************/
asof_joined(A) ::=
  table_reference(B) LEFT ASOF JOIN table_reference(E) join_on_clause_opt(F)
  jlimit_clause_opt(H).                                                           { JOINED_TABLE_MK(JOIN_TYPE_LEFT, JOIN_STYPE_ASOF, A, B, E, F, NULL, H); }

asof_joined(A) ::=
  table_reference(B) RIGHT ASOF JOIN table_reference(E) join_on_clause_opt(F)
  jlimit_clause_opt(H).                                                           { JOINED_TABLE_MK(JOIN_TYPE_RIGHT, JOIN_STYPE_ASOF, A, B, E, F, NULL, H); }

/************************************************ window join *********************************************************/
win_joined(A) ::=
  table_reference(B) LEFT WINDOW JOIN table_reference(E) join_on_clause_opt(F)
  window_offset_clause(G) jlimit_clause_opt(H).                                   { JOINED_TABLE_MK(JOIN_TYPE_LEFT, JOIN_STYPE_WIN, A, B, E, F, G, H); }

win_joined(A) ::=
  table_reference(B) RIGHT WINDOW JOIN table_reference(E) join_on_clause_opt(F)
  window_offset_clause(G) jlimit_clause_opt(H).                                   { JOINED_TABLE_MK(JOIN_TYPE_RIGHT, JOIN_STYPE_WIN, A, B, E, F, G, H); }

join_on_clause_opt(A) ::= . [ON]                                                  { A = NULL; }
join_on_clause_opt(A) ::= join_on_clause(B).                                      { A = B; }

join_on_clause(A) ::= ON search_condition(B).                                     { A = B; }

window_offset_clause(A) ::= WINDOW_OFFSET NK_LP window_offset_literal(B)
  NK_COMMA window_offset_literal(C) NK_RP.                                        { A = createWindowOffsetNode(pCxt, releaseRawExprNode(pCxt, B), releaseRawExprNode(pCxt, C)); }

window_offset_literal(A) ::= NK_VARIABLE(B).                                      { A = createRawExprNode(pCxt, &B, createTimeOffsetValueNode(pCxt, &B)); }
window_offset_literal(A) ::= NK_MINUS(B) NK_VARIABLE(C).                          {
                                                                                    SToken t = B;
                                                                                    t.n = (C.z + C.n) - B.z;
                                                                                    A = createRawExprNode(pCxt, &t, createTimeOffsetValueNode(pCxt, &t));
                                                                                  }

jlimit_clause_opt(A) ::= . [JLIMIT]                                               { A = NULL; }
jlimit_clause_opt(A) ::= JLIMIT unsigned_integer(B).                              { A = createLimitNode(pCxt, B, NULL); }

/************************************************ query_specification *************************************************/
query_specification(A) ::=
  SELECT hint_list(M) set_quantifier_opt(B) tag_mode_opt(N) select_list(C) from_clause_opt(D)
  where_clause_opt(E) partition_by_clause_opt(F) range_opt(J) every_opt(K)
  interp_fill_opt(L) twindow_clause_opt(G) group_by_clause_opt(H) having_clause_opt(I).  {
                                                                                    A = createSelectStmt(pCxt, B, C, D, M);
                                                                                    A = setSelectStmtTagMode(pCxt, A, N);
                                                                                    A = addWhereClause(pCxt, A, E);
                                                                                    A = addPartitionByClause(pCxt, A, F);
                                                                                    A = addWindowClauseClause(pCxt, A, G);
                                                                                    A = addGroupByClause(pCxt, A, H);
                                                                                    A = addHavingClause(pCxt, A, I);
                                                                                    A = addRangeClause(pCxt, A, J);
                                                                                    A = addEveryClause(pCxt, A, K);
                                                                                    A = addFillClause(pCxt, A, L);
                                                                                  }

%type hint_list                                                                   { SNodeList* }
%destructor hint_list                                                             { nodesDestroyList($$); }
hint_list(A) ::= .                                                                { A = createHintNodeList(pCxt, NULL); }
hint_list(A) ::= NK_HINT(B).                                                      { A = createHintNodeList(pCxt, &B); }

%type tag_mode_opt                                                                { bool }
%destructor tag_mode_opt                                                          { }
tag_mode_opt(A) ::= .                                                             { A = false; }
tag_mode_opt(A) ::= TAGS.                                                         { A = true; }

%type set_quantifier_opt                                                          { bool }
%destructor set_quantifier_opt                                                    { }
set_quantifier_opt(A) ::= .                                                       { A = false; }
set_quantifier_opt(A) ::= DISTINCT.                                               { A = true; }
set_quantifier_opt(A) ::= ALL.                                                    { A = false; }

%type select_list                                                                 { SNodeList* }
%destructor select_list                                                           { nodesDestroyList($$); }
select_list(A) ::= select_item(B).                                                { A = createNodeList(pCxt, B); }
select_list(A) ::= select_list(B) NK_COMMA select_item(C).                        { A = addNodeToList(pCxt, B, C); }

select_item(A) ::= NK_STAR(B).                                                    { A = createColumnNode(pCxt, NULL, &B); }
select_item(A) ::= common_expression(B).                                          { A = releaseRawExprNode(pCxt, B); }
select_item(A) ::= common_expression(B) column_alias(C).                          { A = setProjectionAlias(pCxt, releaseRawExprNode(pCxt, B), &C); }
select_item(A) ::= common_expression(B) AS column_alias(C).                       { A = setProjectionAlias(pCxt, releaseRawExprNode(pCxt, B), &C); }
select_item(A) ::= table_name(B) NK_DOT NK_STAR(C).                               { A = createColumnNode(pCxt, &B, &C); }

where_clause_opt(A) ::= .                                                         { A = NULL; }
where_clause_opt(A) ::= WHERE search_condition(B).                                { A = B; }

%type partition_by_clause_opt                                                     { SNodeList* }
%destructor partition_by_clause_opt                                               { nodesDestroyList($$); }
partition_by_clause_opt(A) ::= .                                                  { A = NULL; }
partition_by_clause_opt(A) ::= PARTITION BY partition_list(B).                    { A = B; }

%type partition_list                                                              { SNodeList* }
%destructor partition_list                                                        { nodesDestroyList($$); }
partition_list(A) ::= partition_item(B).                                          { A = createNodeList(pCxt, B); }
partition_list(A) ::= partition_list(B) NK_COMMA partition_item(C).               { A = addNodeToList(pCxt, B, C); }

partition_item(A) ::= expr_or_subquery(B).                                        { A = releaseRawExprNode(pCxt, B); }
partition_item(A) ::= expr_or_subquery(B) column_alias(C).                        { A = setProjectionAlias(pCxt, releaseRawExprNode(pCxt, B), &C); }
partition_item(A) ::= expr_or_subquery(B) AS column_alias(C).                     { A = setProjectionAlias(pCxt, releaseRawExprNode(pCxt, B), &C); }

twindow_clause_opt(A) ::= .                                                       { A = NULL; }
twindow_clause_opt(A) ::= SESSION NK_LP column_reference(B) NK_COMMA
  interval_sliding_duration_literal(C) NK_RP.                                     { A = createSessionWindowNode(pCxt, releaseRawExprNode(pCxt, B), releaseRawExprNode(pCxt, C)); }
twindow_clause_opt(A) ::=
  STATE_WINDOW NK_LP expr_or_subquery(B) state_window_opt(C) NK_RP true_for_opt(D).     { A = createStateWindowNode(pCxt, releaseRawExprNode(pCxt, B), C, D); }
twindow_clause_opt(A) ::= INTERVAL NK_LP interval_sliding_duration_literal(B)
  NK_RP sliding_opt(C) fill_opt(D).                                               { A = createIntervalWindowNode(pCxt, releaseRawExprNode(pCxt, B), NULL, C, D); }
twindow_clause_opt(A) ::=
  INTERVAL NK_LP interval_sliding_duration_literal(B) NK_COMMA
  interval_sliding_duration_literal(C) NK_RP
  sliding_opt(D) fill_opt(E).                                                     { A = createIntervalWindowNode(pCxt, releaseRawExprNode(pCxt, B), releaseRawExprNode(pCxt, C), D, E); }
twindow_clause_opt(A) ::=
  INTERVAL NK_LP interval_sliding_duration_literal(B) NK_COMMA
  AUTO(C) NK_RP sliding_opt(D) fill_opt(E).                                       { A = createIntervalWindowNode(pCxt, releaseRawExprNode(pCxt, B), createDurationValueNode(pCxt, &C), D, E); }
twindow_clause_opt(A) ::= EVENT_WINDOW START WITH search_condition(B)
  END WITH search_condition(C) true_for_opt(D).                                   { A = createEventWindowNode(pCxt, B, C, D); }
twindow_clause_opt(A) ::= COUNT_WINDOW NK_LP count_window_args(B) NK_RP.          { A = createCountWindowNodeFromArgs(pCxt, B); }
twindow_clause_opt(A) ::=
  ANOMALY_WINDOW NK_LP expr_or_subquery(B) NK_RP.                                 { A = createAnomalyWindowNode(pCxt, releaseRawExprNode(pCxt, B), NULL); }
twindow_clause_opt(A) ::=
  ANOMALY_WINDOW NK_LP expr_or_subquery(B) NK_COMMA NK_STRING(C) NK_RP.           { A = createAnomalyWindowNode(pCxt, releaseRawExprNode(pCxt, B), &C); }

extend_literal(A) ::= NK_INTEGER(B).                                              { A = createValueNode(pCxt, TSDB_DATA_TYPE_INT, &B); }

zeroth_literal(A) ::= signed_integer(B).                                          { A = B; }
zeroth_literal(A) ::= NK_STRING(B).                                               { A = createValueNode(pCxt, TSDB_DATA_TYPE_BINARY, &B); }
zeroth_literal(A) ::= NK_BOOL(B).                                                 { A = createValueNode(pCxt, TSDB_DATA_TYPE_BOOL, &B); }

%type state_window_opt                                                            { SNodeList* }
%destructor state_window_opt                                                      { nodesDestroyList($$); }
state_window_opt(A) ::= .                                                         { A = NULL; }
state_window_opt(A) ::= NK_COMMA extend_literal(B).                               { A = createNodeList(pCxt, B); }
state_window_opt(A) ::= NK_COMMA extend_literal(B) NK_COMMA zeroth_literal(C).    { A = addNodeToList(pCxt, createNodeList(pCxt, B), C); }

sliding_opt(A) ::= .                                                              { A = NULL; }
sliding_opt(A) ::= SLIDING NK_LP interval_sliding_duration_literal(B) NK_RP.      { A = releaseRawExprNode(pCxt, B); }

interval_sliding_duration_literal(A) ::= NK_VARIABLE(B).                          { A = createRawExprNode(pCxt, &B, createDurationValueNode(pCxt, &B)); }
interval_sliding_duration_literal(A) ::= NK_STRING(B).                            { A = createRawExprNode(pCxt, &B, createDurationValueNode(pCxt, &B)); }
interval_sliding_duration_literal(A) ::= NK_INTEGER(B).                           { A = createRawExprNode(pCxt, &B, createDurationValueNode(pCxt, &B)); }

interp_fill_opt(A) ::= .                                                          { A = NULL; }
interp_fill_opt(A) ::= fill_value(B).                                             { A = B; }
interp_fill_opt(A) ::=
  FILL NK_LP fill_position_mode_extension(B) NK_COMMA expression_list(C) NK_RP.   { A = createFillNode(pCxt, B, createNodeListNode(pCxt, C)); }
interp_fill_opt(A) ::= FILL NK_LP interp_fill_mode(B) NK_RP.                      { A = createFillNode(pCxt, B, NULL); }

fill_opt(A) ::= .                                                                 { A = NULL; }
fill_opt(A) ::= FILL NK_LP fill_mode(B) NK_RP.                                    { A = createFillNode(pCxt, B, NULL); }
fill_opt(A) ::= fill_value(B).                                                    { A = B; }

fill_value(A) ::= FILL NK_LP VALUE NK_COMMA expression_list(B) NK_RP.             { A = createFillNode(pCxt, FILL_MODE_VALUE, createNodeListNode(pCxt, B)); }
fill_value(A) ::= FILL NK_LP VALUE_F NK_COMMA expression_list(B) NK_RP.           { A = createFillNode(pCxt, FILL_MODE_VALUE_F, createNodeListNode(pCxt, B)); }

count_window_args(A) ::= NK_INTEGER(B).                                           { A = createCountWindowArgs(pCxt, &B, NULL, NULL); }
count_window_args(A) ::= NK_INTEGER(B) NK_COMMA NK_INTEGER(C).                    { A = createCountWindowArgs(pCxt, &B, &C, NULL); }
count_window_args(A) ::= NK_INTEGER(B) NK_COMMA column_name_list(D).              { A = createCountWindowArgs(pCxt, &B, NULL, D); }
count_window_args(A) ::= NK_INTEGER(B) NK_COMMA NK_INTEGER(C) NK_COMMA column_name_list(D). { A = createCountWindowArgs(pCxt, &B, &C, D); }

%type fill_mode                                                                   { EFillMode }
%destructor fill_mode                                                             { }
fill_mode(A) ::= NONE.                                                            { A = FILL_MODE_NONE; }
fill_mode(A) ::= NULL.                                                            { A = FILL_MODE_NULL; }
fill_mode(A) ::= NULL_F.                                                          { A = FILL_MODE_NULL_F; }
fill_mode(A) ::= LINEAR.                                                          { A = FILL_MODE_LINEAR; }
fill_mode(A) ::= fill_position_mode(B).                                           { A = B; }

%type fill_position_mode                                                          { EFillMode }
%destructor fill_position_mode                                                    { }
fill_position_mode(A) ::= PREV.                                                   { A = FILL_MODE_PREV; }
fill_position_mode(A) ::= NEXT.                                                   { A = FILL_MODE_NEXT; }

%type fill_position_mode_extension                                                { EFillMode }
%destructor fill_position_mode_extension                                          { }
fill_position_mode_extension(A) ::= fill_position_mode(B).                        { A = B; }
fill_position_mode_extension(A) ::= NEAR.                                         { A = FILL_MODE_NEAR; }

%type interp_fill_mode                                                            { EFillMode }
%destructor interp_fill_mode                                                      { }
interp_fill_mode(A) ::= fill_mode(B).                                             { A = B; }
interp_fill_mode(A) ::= NEAR.                                                     { A = FILL_MODE_NEAR; }

%type group_by_clause_opt                                                         { SNodeList* }
%destructor group_by_clause_opt                                                   { nodesDestroyList($$); }
group_by_clause_opt(A) ::= .                                                      { A = NULL; }
group_by_clause_opt(A) ::= GROUP BY group_by_list(B).                             { A = B; }

%type group_by_list                                                               { SNodeList* }
%destructor group_by_list                                                         { nodesDestroyList($$); }
group_by_list(A) ::= expr_or_subquery(B).                                         { A = createNodeList(pCxt, createGroupingSetNode(pCxt, releaseRawExprNode(pCxt, B))); }
group_by_list(A) ::= group_by_list(B) NK_COMMA expr_or_subquery(C).               { A = addNodeToList(pCxt, B, createGroupingSetNode(pCxt, releaseRawExprNode(pCxt, C))); }

having_clause_opt(A) ::= .                                                        { A = NULL; }
having_clause_opt(A) ::= HAVING search_condition(B).                              { A = B; }

range_opt(A) ::= .                                                                { A = NULL; }
range_opt(A) ::=
  RANGE NK_LP expr_or_subquery(B) NK_COMMA expr_or_subquery(C) NK_COMMA expr_or_subquery(D) NK_RP.              { 
                                                                                    A = createInterpTimeRange(pCxt, releaseRawExprNode(pCxt, B), releaseRawExprNode(pCxt, C), releaseRawExprNode(pCxt, D)); }
range_opt(A) ::=
  RANGE NK_LP expr_or_subquery(B) NK_COMMA expr_or_subquery(C) NK_RP.             { A = createInterpTimeRange(pCxt, releaseRawExprNode(pCxt, B), releaseRawExprNode(pCxt, C), NULL); }
range_opt(A) ::=
  RANGE NK_LP expr_or_subquery(B) NK_RP.                                          { A = createInterpTimePoint(pCxt, releaseRawExprNode(pCxt, B)); }

every_opt(A) ::= .                                                                { A = NULL; }
every_opt(A) ::= EVERY NK_LP duration_literal(B) NK_RP.                           { A = releaseRawExprNode(pCxt, B); }

true_for_opt(A) ::= .                                                             { A = NULL; }
true_for_opt(A) ::= TRUE_FOR NK_LP interval_sliding_duration_literal(B) NK_RP.    { A = releaseRawExprNode(pCxt, B); }

/************************************************ query_expression ****************************************************/
query_expression(A) ::= query_simple(B)
  order_by_clause_opt(C) slimit_clause_opt(D) limit_clause_opt(E).                {
                                                                                    A = addOrderByClause(pCxt, B, C);
                                                                                    A = addSlimitClause(pCxt, A, D);
                                                                                    A = addLimitClause(pCxt, A, E);
                                                                                  }

query_simple(A) ::= query_specification(B).                                       { A = B; }
query_simple(A) ::= union_query_expression(B).                                    { A = B; }

union_query_expression(A) ::=
  query_simple_or_subquery(B) UNION ALL query_simple_or_subquery(C).              { A = createSetOperator(pCxt, SET_OP_TYPE_UNION_ALL, B, C); }
union_query_expression(A) ::=
  query_simple_or_subquery(B) UNION query_simple_or_subquery(C).                  { A = createSetOperator(pCxt, SET_OP_TYPE_UNION, B, C); }

query_simple_or_subquery(A) ::= query_simple(B).                                  { A = B; }
query_simple_or_subquery(A) ::= subquery(B).                                      { A = releaseRawExprNode(pCxt, B); }

query_or_subquery(A) ::= query_expression(B).                                     { A = B; }
query_or_subquery(A) ::= subquery(B).                                             { A = releaseRawExprNode(pCxt, B); }

%type order_by_clause_opt                                                         { SNodeList* }
%destructor order_by_clause_opt                                                   { nodesDestroyList($$); }
order_by_clause_opt(A) ::= .                                                      { A = NULL; }
order_by_clause_opt(A) ::= ORDER BY sort_specification_list(B).                   { A = B; }

slimit_clause_opt(A) ::= .                                                        { A = NULL; }
slimit_clause_opt(A) ::= SLIMIT unsigned_integer(B).                              { A = createLimitNode(pCxt, B, NULL); }
slimit_clause_opt(A) ::= SLIMIT unsigned_integer(B) SOFFSET unsigned_integer(C).  { A = createLimitNode(pCxt, B, C); }
slimit_clause_opt(A) ::= SLIMIT unsigned_integer(C) NK_COMMA unsigned_integer(B). { A = createLimitNode(pCxt, B, C); }

limit_clause_opt(A) ::= .                                                         { A = NULL; }
limit_clause_opt(A) ::= LIMIT unsigned_integer(B).                                { A = createLimitNode(pCxt, B, NULL); }
limit_clause_opt(A) ::= LIMIT unsigned_integer(B) OFFSET unsigned_integer(C).     { A = createLimitNode(pCxt, B, C); }
limit_clause_opt(A) ::= LIMIT unsigned_integer(C) NK_COMMA unsigned_integer(B).   { A = createLimitNode(pCxt, B, C); }

/************************************************ subquery ************************************************************/
subquery(A) ::= NK_LP(B) query_expression(C) NK_RP(D).                            { A = createRawExprNodeExt(pCxt, &B, &D, C); }
subquery(A) ::= NK_LP(B) subquery(C) NK_RP(D).                                    { A = createRawExprNodeExt(pCxt, &B, &D, releaseRawExprNode(pCxt, C)); }

/************************************************ search_condition ****************************************************/
search_condition(A) ::= common_expression(B).                                     { A = releaseRawExprNode(pCxt, B); }

/************************************************ sort_specification_list *********************************************/
%type sort_specification_list                                                     { SNodeList* }
%destructor sort_specification_list                                               { nodesDestroyList($$); }
sort_specification_list(A) ::= sort_specification(B).                             { A = createNodeList(pCxt, B); }
sort_specification_list(A) ::=
  sort_specification_list(B) NK_COMMA sort_specification(C).                      { A = addNodeToList(pCxt, B, C); }

sort_specification(A) ::=
  expr_or_subquery(B) ordering_specification_opt(C) null_ordering_opt(D).         { A = createOrderByExprNode(pCxt, releaseRawExprNode(pCxt, B), C, D); }

%type ordering_specification_opt EOrder
%destructor ordering_specification_opt                                            { }
ordering_specification_opt(A) ::= .                                               { A = ORDER_ASC; }
ordering_specification_opt(A) ::= ASC.                                            { A = ORDER_ASC; }
ordering_specification_opt(A) ::= DESC.                                           { A = ORDER_DESC; }

%type null_ordering_opt ENullOrder
%destructor null_ordering_opt                                                     { }
null_ordering_opt(A) ::= .                                                        { A = NULL_ORDER_DEFAULT; }
null_ordering_opt(A) ::= NULLS FIRST.                                             { A = NULL_ORDER_FIRST; }
null_ordering_opt(A) ::= NULLS LAST.                                              { A = NULL_ORDER_LAST; }

%fallback ABORT AFTER ATTACH BEFORE BEGIN BITAND BITNOT BITOR BLOCKS CHANGE COMMA CONCAT CONFLICT COPY DEFERRED DELIMITERS DETACH DIVIDE DOT EACH END FAIL
  FILE FOR GLOB ID IMMEDIATE IMPORT INITIALLY INSTEAD ISNULL KEY MODULES NK_BITNOT NK_SEMI NOTNULL OF PLUS PRIVILEGE RAISE RESTRICT ROW SEMI STAR STATEMENT
  STRICT STRING TIMES VALUES VARIABLE VIEW WAL.

column_options(A) ::= .                                                           { A = createDefaultColumnOptions(pCxt); }
column_options(A) ::= column_options(B) PRIMARY KEY.                              { A = setColumnOptionsPK(pCxt, B); }
column_options(A) ::= column_options(B) COMPOSITE KEY.                            { A = setColumnOptionsPK(pCxt, B); }
column_options(A) ::= column_options(B) NK_ID(C) NK_STRING(D).                    { A = setColumnOptions(pCxt, B, &C, &D); }
column_options(A) ::= column_options(B) FROM column_ref(C).                       { A = setColumnReference(pCxt, B, C); }

column_ref(A) ::= column_name_triplet(B).                                            { A = createColumnRefNodeByName(pCxt, B); }

%type column_name_triplet                                                            { STokenTriplet* }
%destructor column_name_triplet                                                      { }
column_name_triplet(A) ::= NK_ID(B).                                                 { A = createTokenTriplet(pCxt, B); }
column_name_triplet(A) ::= column_name_triplet(B) NK_DOT NK_ID(C).                   { A = setColumnName(pCxt, B, C); }<|MERGE_RESOLUTION|>--- conflicted
+++ resolved
@@ -108,24 +108,14 @@
 %destructor user_enabled                                                          { }
 user_enabled(A) ::= ACCOUNT LOCK.                                                 { A = 0; }
 user_enabled(A) ::= ACCOUNT UNLOCK.                                               { A = 1; }
-<<<<<<< HEAD
-user_enabled(A) ::= ENABLE NK_INTEGER(B).                                         { A = taosStr2Int8(B.z, NULL, 10) ? 1 : 0; }
-=======
 user_enabled(A) ::= ENABLE NK_INTEGER(B).                                         { A = taosStr2Int8(B.z, NULL, 10); }
->>>>>>> b3cee032
 
 %type user_option                                                                 { SUserOptions* }
 user_option(A) ::= TOTPSEED NK_STRING(B).                                         { A = mergeUserOptions(pCxt, NULL, NULL); setUserOptionsTotpseed(pCxt, A, &B); }
 user_option(A) ::= user_enabled(B).                                               { A = mergeUserOptions(pCxt, NULL, NULL); A->enable = B; A->hasEnable = true; }
-<<<<<<< HEAD
-user_option(A) ::= SYSINFO NK_INTEGER(B).                                         { A = mergeUserOptions(pCxt, NULL, NULL); A->sysinfo = taosStr2Int8(B.z, NULL, 10) ? 1 : 0; A->hasSysinfo = true; }
-user_option(A) ::= IS_IMPORT NK_INTEGER(B).                                       { A = mergeUserOptions(pCxt, NULL, NULL); A->isImport = taosStr2Int8(B.z, NULL, 10) ? 1 : 0; A->hasIsImport = true; }
-user_option(A) ::= CREATEDB NK_INTEGER(B).                                        { A = mergeUserOptions(pCxt, NULL, NULL); A->createdb = taosStr2Int8(B.z, NULL, 10) ? 1 : 0; A->hasCreatedb = true; }
-=======
 user_option(A) ::= SYSINFO NK_INTEGER(B).                                         { A = mergeUserOptions(pCxt, NULL, NULL); A->sysinfo = taosStr2Int8(B.z, NULL, 10); A->hasSysinfo = true; }
 user_option(A) ::= IS_IMPORT NK_INTEGER(B).                                       { A = mergeUserOptions(pCxt, NULL, NULL); A->isImport = taosStr2Int8(B.z, NULL, 10); A->hasIsImport = true; }
 user_option(A) ::= CREATEDB NK_INTEGER(B).                                        { A = mergeUserOptions(pCxt, NULL, NULL); A->createdb = taosStr2Int8(B.z, NULL, 10); A->hasCreatedb = true; }
->>>>>>> b3cee032
 user_option(A) ::= CHANGEPASS NK_INTEGER(B).                                      { A = mergeUserOptions(pCxt, NULL, NULL); A->changepass = taosStr2Int8(B.z, NULL, 10); A->hasChangepass = true; }
 user_option(A) ::= SESSION_PER_USER option_value(B).                              {
     A = mergeUserOptions(pCxt, NULL, NULL);
@@ -145,11 +135,7 @@
     } else if (B.type == TK_UNLIMITED) {
       A->connectTime = -1;
     } else {
-<<<<<<< HEAD
-      A->connectTime = taosStr2Int32(B.z, NULL, 10);
-=======
       A->connectTime = taosStr2Int32(B.z, NULL, 10) * 60; // default unit is minute
->>>>>>> b3cee032
     }
     A->hasConnectTime = true;
   }
@@ -160,11 +146,7 @@
     } else if (B.type == TK_UNLIMITED) {
       A->connectIdleTime = -1;
     } else {
-<<<<<<< HEAD
-      A->connectIdleTime = taosStr2Int32(B.z, NULL, 10);
-=======
       A->connectIdleTime = taosStr2Int32(B.z, NULL, 10) * 60; // default unit is minute
->>>>>>> b3cee032
     }
     A->hasConnectIdleTime = true;
   }
@@ -210,11 +192,7 @@
     } else if (B.type == TK_UNLIMITED) {
       A->passwordLifeTime = -1;
     } else {
-<<<<<<< HEAD
-      A->passwordLifeTime = taosStr2Int32(B.z, NULL, 10);
-=======
       A->passwordLifeTime = taosStr2Int32(B.z, NULL, 10) * 1440 * 60; // default unit is day
->>>>>>> b3cee032
     }
     A->hasPasswordLifeTime = true;
   }
@@ -225,11 +203,7 @@
     } else if (B.type == TK_UNLIMITED) {
       pCxt->errCode = generateSyntaxErrMsg(&pCxt->msgBuf, TSDB_CODE_PAR_INVALID_OPTION_VALUE, "PASSWORD_REUSE_TIME");
     } else {
-<<<<<<< HEAD
-      A->passwordReuseTime = taosStr2Int32(B.z, NULL, 10);
-=======
       A->passwordReuseTime = taosStr2Int32(B.z, NULL, 10) * 1440 * 60; // default unit is day
->>>>>>> b3cee032
     }
     A->hasPasswordReuseTime = true;
   }
@@ -251,11 +225,7 @@
     } else if (B.type == TK_UNLIMITED) {
       A->passwordLockTime = -1;
     } else {
-<<<<<<< HEAD
-      A->passwordLockTime = taosStr2Int32(B.z, NULL, 10);
-=======
       A->passwordLockTime = taosStr2Int32(B.z, NULL, 10) * 60; // default unit is minute
->>>>>>> b3cee032
     }
     A->hasPasswordLockTime = true;
   }
@@ -266,11 +236,7 @@
     } else if (B.type == TK_UNLIMITED) {
       A->passwordGraceTime = -1;
     } else {
-<<<<<<< HEAD
-      A->passwordGraceTime = taosStr2Int32(B.z, NULL, 10);
-=======
       A->passwordGraceTime = taosStr2Int32(B.z, NULL, 10) * 1440 * 60; // default unit is day
->>>>>>> b3cee032
     }
     A->hasPasswordGraceTime = true;
   }
@@ -281,11 +247,7 @@
     } else if (B.type == TK_UNLIMITED) {
       A->inactiveAccountTime = -1;
     } else {
-<<<<<<< HEAD
-      A->inactiveAccountTime = taosStr2Int32(B.z, NULL, 10);
-=======
       A->inactiveAccountTime = taosStr2Int32(B.z, NULL, 10) * 1440 * 60; // default unit is day
->>>>>>> b3cee032
     }
     A->hasInactiveAccountTime = true;
   }
@@ -399,11 +361,6 @@
 cmd ::= ALTER USER user_name(A) alter_user_options(B).                           { pCxt->pRootNode = createAlterUserStmt(pCxt, &A, B); }
 cmd ::= DROP USER user_name(A).                                                  { pCxt->pRootNode = createDropUserStmt(pCxt, &A); }
 
-<<<<<<< HEAD
-cmd ::= ALTER DNODES RELOAD general_name(A).                                                 { pCxt->pRootNode = createAlterAllDnodeTLSStmt(pCxt, &A);}
-
-=======
->>>>>>> b3cee032
 
 cmd ::= CREATE TOKEN. {}
 
