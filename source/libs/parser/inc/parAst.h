--- conflicted
+++ resolved
@@ -334,13 +334,8 @@
 SNode* createDropFunctionStmt(SAstCreateContext* pCxt, bool ignoreNotExists, const SToken* pFuncName);
 SNode* createStreamOptions(SAstCreateContext* pCxt);
 SNode* setStreamOptions(SAstCreateContext* pCxt, SNode* pOptions, EStreamOptionsSetFlag setflag, SToken* pToken,
-<<<<<<< HEAD
-                        SNode* pNode);
-SNode* createStreamNotifyOptions(SAstCreateContext* pCxt, SNodeList* pAddrUrls, SNodeList* pEventTypes);
-=======
                         SNode* pNode, bool runHistoryAsync);
 SNode* createStreamNotifyOptions(SAstCreateContext *pCxt, SNodeList* pAddrUrls, SNodeList* pEventTypes);
->>>>>>> 394f64a5
 SNode* setStreamNotifyOptions(SAstCreateContext* pCxt, SNode* pNode, EStreamNotifyOptionSetFlag setFlag,
                               SToken* pToken);
 SNode* createCreateStreamStmt(SAstCreateContext* pCxt, bool ignoreExists, SToken* pStreamName, SNode* pRealTable,
