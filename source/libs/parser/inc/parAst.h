/*
 * Copyright (c) 2019 TAOS Data, Inc. <jhtao@taosdata.com>
 *
 * This program is free software: you can use, redistribute, and/or modify
 * it under the terms of the GNU Affero General Public License, version 3
 * or later ("AGPL"), as published by the Free Software Foundation.
 *
 * This program is distributed in the hope that it will be useful, but WITHOUT
 * ANY WARRANTY; without even the implied warranty of MERCHANTABILITY or
 * FITNESS FOR A PARTICULAR PURPOSE.
 *
 * You should have received a copy of the GNU Affero General Public License
 * along with this program. If not, see <http://www.gnu.org/licenses/>.
 */

#ifndef _TD_AST_CREATE_FUNCS_H_
#define _TD_AST_CREATE_FUNCS_H_

#ifdef __cplusplus
extern "C" {
#endif

#include "cmdnodes.h"
#include "parToken.h"
#include "parUtil.h"
#include "parser.h"
#include "querynodes.h"

typedef struct SAstCreateContext {
  SParseContext* pQueryCxt;
  SMsgBuf        msgBuf;
  bool           notSupport;
  SNode*         pRootNode;
  int16_t        placeholderNo;
  SArray*        pPlaceholderValues;
  int32_t        errCode;
} SAstCreateContext;

typedef enum EDatabaseOptionType {
  DB_OPTION_BUFFER = 1,
  DB_OPTION_CACHEMODEL,
  DB_OPTION_CACHESIZE,
  DB_OPTION_COMP,
  DB_OPTION_DAYS,
  DB_OPTION_FSYNC,
  DB_OPTION_MAXROWS,
  DB_OPTION_MINROWS,
  DB_OPTION_KEEP,
  DB_OPTION_PAGES,
  DB_OPTION_PAGESIZE,
  DB_OPTION_TSDB_PAGESIZE,
  DB_OPTION_PRECISION,
  DB_OPTION_REPLICA,
  DB_OPTION_STRICT,
  DB_OPTION_WAL,
  DB_OPTION_VGROUPS,
  DB_OPTION_SINGLE_STABLE,
  DB_OPTION_RETENTIONS,
  DB_OPTION_SCHEMALESS,
  DB_OPTION_WAL_RETENTION_PERIOD,
  DB_OPTION_WAL_RETENTION_SIZE,
  DB_OPTION_WAL_ROLL_PERIOD,
  DB_OPTION_WAL_SEGMENT_SIZE,
  DB_OPTION_STT_TRIGGER,
  DB_OPTION_TABLE_PREFIX,
  DB_OPTION_TABLE_SUFFIX,
  DB_OPTION_S3_CHUNKSIZE,
  DB_OPTION_S3_KEEPLOCAL,
  DB_OPTION_S3_COMPACT,
  DB_OPTION_KEEP_TIME_OFFSET
} EDatabaseOptionType;

typedef enum ETableOptionType {
  TABLE_OPTION_COMMENT = 1,
  TABLE_OPTION_MAXDELAY,
  TABLE_OPTION_WATERMARK,
  TABLE_OPTION_ROLLUP,
  TABLE_OPTION_TTL,
  TABLE_OPTION_SMA,
  TABLE_OPTION_DELETE_MARK
} ETableOptionType;

typedef struct SAlterOption {
  int32_t    type;
  SToken     val;
  SNodeList* pList;
} SAlterOption;

typedef struct STokenPair {
  SToken first;
  SToken second;
} STokenPair;

typedef struct SShowTablesOption {
  EShowKind kind;
  SToken    dbName;
} SShowTablesOption;

extern SToken nil_token;

void initAstCreateContext(SParseContext* pParseCxt, SAstCreateContext* pCxt);

SNode* createRawExprNode(SAstCreateContext* pCxt, const SToken* pToken, SNode* pNode);
SNode* createRawExprNodeExt(SAstCreateContext* pCxt, const SToken* pStart, const SToken* pEnd, SNode* pNode);
SNode* setRawExprNodeIsPseudoColumn(SAstCreateContext* pCxt, SNode* pNode, bool isPseudoColumn);
SNode* releaseRawExprNode(SAstCreateContext* pCxt, SNode* pNode);
SToken getTokenFromRawExprNode(SAstCreateContext* pCxt, SNode* pNode);

SNodeList* createNodeList(SAstCreateContext* pCxt, SNode* pNode);
SNodeList* addNodeToList(SAstCreateContext* pCxt, SNodeList* pList, SNode* pNode);

<<<<<<< HEAD
SNode*     createColumnNode(SAstCreateContext* pCxt, SToken* pTableAlias, SToken* pColumnName);
SNode*     createValueNode(SAstCreateContext* pCxt, int32_t dataType, const SToken* pLiteral);
=======
SNode* createColumnNode(SAstCreateContext* pCxt, SToken* pTableAlias, SToken* pColumnName);
SNode* createValueNode(SAstCreateContext* pCxt, int32_t dataType, const SToken* pLiteral);
SNode* createRawValueNode(SAstCreateContext* pCxt, int32_t dataType, const SToken* pLiteral, SNode *pNode);
SNode* createRawValueNodeExt(SAstCreateContext* pCxt, int32_t dataType, const SToken* pLiteral, SNode *pLeft, SNode *pRight);
>>>>>>> fff0def6
SNodeList* createHintNodeList(SAstCreateContext* pCxt, const SToken* pLiteral);
SNode*     createIdentifierValueNode(SAstCreateContext* pCxt, SToken* pLiteral);
SNode*     createDurationValueNode(SAstCreateContext* pCxt, const SToken* pLiteral);
SNode*     createDefaultDatabaseCondValue(SAstCreateContext* pCxt);
SNode*     createPlaceholderValueNode(SAstCreateContext* pCxt, const SToken* pLiteral);
SNode*     setProjectionAlias(SAstCreateContext* pCxt, SNode* pNode, SToken* pAlias);
SNode*     createLogicConditionNode(SAstCreateContext* pCxt, ELogicConditionType type, SNode* pParam1, SNode* pParam2);
SNode*     createOperatorNode(SAstCreateContext* pCxt, EOperatorType type, SNode* pLeft, SNode* pRight);
SNode*     createBetweenAnd(SAstCreateContext* pCxt, SNode* pExpr, SNode* pLeft, SNode* pRight);
SNode*     createNotBetweenAnd(SAstCreateContext* pCxt, SNode* pExpr, SNode* pLeft, SNode* pRight);
SNode*     createFunctionNode(SAstCreateContext* pCxt, const SToken* pFuncName, SNodeList* pParameterList);
SNode*     createCastFunctionNode(SAstCreateContext* pCxt, SNode* pExpr, SDataType dt);
SNode*     createNodeListNode(SAstCreateContext* pCxt, SNodeList* pList);
SNode*     createNodeListNodeEx(SAstCreateContext* pCxt, SNode* p1, SNode* p2);
SNode*     createRealTableNode(SAstCreateContext* pCxt, SToken* pDbName, SToken* pTableName, SToken* pTableAlias);
SNode*     createTempTableNode(SAstCreateContext* pCxt, SNode* pSubquery, const SToken* pTableAlias);
SNode*     createJoinTableNode(SAstCreateContext* pCxt, EJoinType type, SNode* pLeft, SNode* pRight, SNode* pJoinCond);
SNode*     createViewNode(SAstCreateContext* pCxt, SToken* pDbName, SToken* pViewName);
SNode*     createLimitNode(SAstCreateContext* pCxt, const SToken* pLimit, const SToken* pOffset);
SNode*     createOrderByExprNode(SAstCreateContext* pCxt, SNode* pExpr, EOrder order, ENullOrder nullOrder);
SNode*     createSessionWindowNode(SAstCreateContext* pCxt, SNode* pCol, SNode* pGap);
SNode*     createStateWindowNode(SAstCreateContext* pCxt, SNode* pExpr);
SNode*     createEventWindowNode(SAstCreateContext* pCxt, SNode* pStartCond, SNode* pEndCond);
SNode*     createCountWindowNode(SAstCreateContext* pCxt, const SToken* pCountToken, const SToken* pSlidingToken);
SNode*     createIntervalWindowNode(SAstCreateContext* pCxt, SNode* pInterval, SNode* pOffset, SNode* pSliding,
                                    SNode* pFill);
SNode*     createFillNode(SAstCreateContext* pCxt, EFillMode mode, SNode* pValues);
SNode*     createGroupingSetNode(SAstCreateContext* pCxt, SNode* pNode);
SNode*     createInterpTimeRange(SAstCreateContext* pCxt, SNode* pStart, SNode* pEnd);
SNode*     createInterpTimePoint(SAstCreateContext* pCxt, SNode* pPoint);
SNode*     createWhenThenNode(SAstCreateContext* pCxt, SNode* pWhen, SNode* pThen);
SNode*     createCaseWhenNode(SAstCreateContext* pCxt, SNode* pCase, SNodeList* pWhenThenList, SNode* pElse);

SNode* addWhereClause(SAstCreateContext* pCxt, SNode* pStmt, SNode* pWhere);
SNode* addPartitionByClause(SAstCreateContext* pCxt, SNode* pStmt, SNodeList* pPartitionByList);
SNode* addWindowClauseClause(SAstCreateContext* pCxt, SNode* pStmt, SNode* pWindow);
SNode* addGroupByClause(SAstCreateContext* pCxt, SNode* pStmt, SNodeList* pGroupByList);
SNode* addHavingClause(SAstCreateContext* pCxt, SNode* pStmt, SNode* pHaving);
SNode* addOrderByClause(SAstCreateContext* pCxt, SNode* pStmt, SNodeList* pOrderByList);
SNode* addSlimitClause(SAstCreateContext* pCxt, SNode* pStmt, SNode* pSlimit);
SNode* addLimitClause(SAstCreateContext* pCxt, SNode* pStmt, SNode* pLimit);
SNode* addRangeClause(SAstCreateContext* pCxt, SNode* pStmt, SNode* pRange);
SNode* addEveryClause(SAstCreateContext* pCxt, SNode* pStmt, SNode* pEvery);
SNode* addFillClause(SAstCreateContext* pCxt, SNode* pStmt, SNode* pFill);
SNode* createSelectStmt(SAstCreateContext* pCxt, bool isDistinct, SNodeList* pProjectionList, SNode* pTable,
                        SNodeList* pHint);
SNode* setSelectStmtTagMode(SAstCreateContext* pCxt, SNode* pStmt, bool bSelectTags);
SNode* createSetOperator(SAstCreateContext* pCxt, ESetOperatorType type, SNode* pLeft, SNode* pRight);

SDataType createDataType(uint8_t type);
SDataType createVarLenDataType(uint8_t type, const SToken* pLen);

SNode* createDefaultDatabaseOptions(SAstCreateContext* pCxt);
SNode* createAlterDatabaseOptions(SAstCreateContext* pCxt);
SNode* setDatabaseOption(SAstCreateContext* pCxt, SNode* pOptions, EDatabaseOptionType type, void* pVal);
SNode* setAlterDatabaseOption(SAstCreateContext* pCxt, SNode* pOptions, SAlterOption* pAlterOption);
SNode* createCreateDatabaseStmt(SAstCreateContext* pCxt, bool ignoreExists, SToken* pDbName, SNode* pOptions);
SNode* createDropDatabaseStmt(SAstCreateContext* pCxt, bool ignoreNotExists, SToken* pDbName);
SNode* createAlterDatabaseStmt(SAstCreateContext* pCxt, SToken* pDbName, SNode* pOptions);
SNode* createFlushDatabaseStmt(SAstCreateContext* pCxt, SToken* pDbName);
SNode* createTrimDatabaseStmt(SAstCreateContext* pCxt, SToken* pDbName, int32_t maxSpeed);
SNode* createS3MigrateDatabaseStmt(SAstCreateContext* pCxt, SToken* pDbName);
SNode* createCompactStmt(SAstCreateContext* pCxt, SToken* pDbName, SNode* pStart, SNode* pEnd);
SNode* createDefaultTableOptions(SAstCreateContext* pCxt);
SNode* createAlterTableOptions(SAstCreateContext* pCxt);
SNode* setTableOption(SAstCreateContext* pCxt, SNode* pOptions, ETableOptionType type, void* pVal);
SNode* createColumnDefNode(SAstCreateContext* pCxt, SToken* pColName, SDataType dataType, const SToken* pComment);
SNode* createCreateTableStmt(SAstCreateContext* pCxt, bool ignoreExists, SNode* pRealTable, SNodeList* pCols,
                             SNodeList* pTags, SNode* pOptions);
SNode* createCreateSubTableClause(SAstCreateContext* pCxt, bool ignoreExists, SNode* pRealTable, SNode* pUseRealTable,
                                  SNodeList* pSpecificTags, SNodeList* pValsOfTags, SNode* pOptions);
SNode* createCreateMultiTableStmt(SAstCreateContext* pCxt, SNodeList* pSubTables);
SNode* createDropTableClause(SAstCreateContext* pCxt, bool ignoreNotExists, SNode* pRealTable);
SNode* createDropTableStmt(SAstCreateContext* pCxt, SNodeList* pTables);
SNode* createDropSuperTableStmt(SAstCreateContext* pCxt, bool ignoreNotExists, SNode* pRealTable);
SNode* createAlterTableModifyOptions(SAstCreateContext* pCxt, SNode* pRealTable, SNode* pOptions);
SNode* createAlterTableAddModifyCol(SAstCreateContext* pCxt, SNode* pRealTable, int8_t alterType, SToken* pColName,
                                    SDataType dataType);
SNode* createAlterTableDropCol(SAstCreateContext* pCxt, SNode* pRealTable, int8_t alterType, SToken* pColName);
SNode* createAlterTableRenameCol(SAstCreateContext* pCxt, SNode* pRealTable, int8_t alterType, SToken* pOldColName,
                                 SToken* pNewColName);
SNode* createAlterTableSetTag(SAstCreateContext* pCxt, SNode* pRealTable, SToken* pTagName, SNode* pVal);
SNode* setAlterSuperTableType(SNode* pStmt);
SNode* createUseDatabaseStmt(SAstCreateContext* pCxt, SToken* pDbName);
SNode* setShowKind(SAstCreateContext* pCxt, SNode* pStmt, EShowKind showKind);
SNode* createShowStmt(SAstCreateContext* pCxt, ENodeType type);
SNode* createShowStmtWithCond(SAstCreateContext* pCxt, ENodeType type, SNode* pDbName, SNode* pTbName,
                              EOperatorType tableCondType);
<<<<<<< HEAD
SNode* createShowTablesStmt(SAstCreateContext* pCxt, SShowTablesOption option, SNode* pTbName,
                            EOperatorType tableCondType);
=======
SNode* createShowTablesStmt(SAstCreateContext* pCxt, SShowTablesOption option, SNode* pTbName, EOperatorType tableCondType);
>>>>>>> fff0def6
SNode* createShowCreateDatabaseStmt(SAstCreateContext* pCxt, SToken* pDbName);
SNode* createShowAliveStmt(SAstCreateContext* pCxt, SNode* pDbName, ENodeType type);
SNode* createShowCreateTableStmt(SAstCreateContext* pCxt, ENodeType type, SNode* pRealTable);
SNode* createShowCreateViewStmt(SAstCreateContext* pCxt, ENodeType type, SNode* pRealTable);
SNode* createShowTableDistributedStmt(SAstCreateContext* pCxt, SNode* pRealTable);
SNode* createShowDnodeVariablesStmt(SAstCreateContext* pCxt, SNode* pDnodeId, SNode* pLikePattern);
SNode* createShowVnodesStmt(SAstCreateContext* pCxt, SNode* pDnodeId, SNode* pDnodeEndpoint);
SNode* createShowTableTagsStmt(SAstCreateContext* pCxt, SNode* pTbName, SNode* pDbName, SNodeList* pTags);
SNode* createCreateUserStmt(SAstCreateContext* pCxt, SToken* pUserName, const SToken* pPassword, int8_t sysinfo);
SNode* addCreateUserStmtWhiteList(SAstCreateContext* pCxt, SNode* pStmt, SNodeList* pIpRangesNodeList);
SNode* createAlterUserStmt(SAstCreateContext* pCxt, SToken* pUserName, int8_t alterType, void* pAlterInfo);
SNode* createDropUserStmt(SAstCreateContext* pCxt, SToken* pUserName);
SNode* createCreateDnodeStmt(SAstCreateContext* pCxt, const SToken* pFqdn, const SToken* pPort);
SNode* createDropDnodeStmt(SAstCreateContext* pCxt, const SToken* pDnode, bool force, bool unsafe);
SNode* createAlterDnodeStmt(SAstCreateContext* pCxt, const SToken* pDnode, const SToken* pConfig, const SToken* pValue);
SNode* createRealTableNodeForIndexName(SAstCreateContext* pCxt, SToken* pDbName, SToken* pIndexName);
SNode* createCreateIndexStmt(SAstCreateContext* pCxt, EIndexType type, bool ignoreExists, SNode* pIndexName,
                             SNode* pRealTable, SNodeList* pCols, SNode* pOptions);
SNode* createIndexOption(SAstCreateContext* pCxt, SNodeList* pFuncs, SNode* pInterval, SNode* pOffset, SNode* pSliding,
                         SNode* pStreamOptions);
SNode* createDropIndexStmt(SAstCreateContext* pCxt, bool ignoreNotExists, SNode* pIndexName);
SNode* createCreateComponentNodeStmt(SAstCreateContext* pCxt, ENodeType type, const SToken* pDnodeId);
SNode* createDropComponentNodeStmt(SAstCreateContext* pCxt, ENodeType type, const SToken* pDnodeId);
SNode* createRestoreComponentNodeStmt(SAstCreateContext* pCxt, ENodeType type, const SToken* pDnodeId);
SNode* createCreateTopicStmtUseQuery(SAstCreateContext* pCxt, bool ignoreExists, SToken* pTopicName, SNode* pQuery);
SNode* createCreateTopicStmtUseDb(SAstCreateContext* pCxt, bool ignoreExists, SToken* pTopicName, SToken* pSubDbName,
                                  int8_t withMeta);
SNode* createCreateTopicStmtUseTable(SAstCreateContext* pCxt, bool ignoreExists, SToken* pTopicName, SNode* pRealTable,
                                     int8_t withMeta, SNode* pWhere);
SNode* createDropTopicStmt(SAstCreateContext* pCxt, bool ignoreNotExists, SToken* pTopicName);
SNode* createDropCGroupStmt(SAstCreateContext* pCxt, bool ignoreNotExists, SToken* pCGroupId, SToken* pTopicName);
SNode* createAlterClusterStmt(SAstCreateContext* pCxt, const SToken* pConfig, const SToken* pValue);
SNode* createAlterLocalStmt(SAstCreateContext* pCxt, const SToken* pConfig, const SToken* pValue);
SNode* createDefaultExplainOptions(SAstCreateContext* pCxt);
SNode* setExplainVerbose(SAstCreateContext* pCxt, SNode* pOptions, const SToken* pVal);
SNode* setExplainRatio(SAstCreateContext* pCxt, SNode* pOptions, const SToken* pVal);
SNode* createExplainStmt(SAstCreateContext* pCxt, bool analyze, SNode* pOptions, SNode* pQuery);
SNode* createDescribeStmt(SAstCreateContext* pCxt, SNode* pRealTable);
SNode* createResetQueryCacheStmt(SAstCreateContext* pCxt);
SNode* createCreateFunctionStmt(SAstCreateContext* pCxt, bool ignoreExists, bool aggFunc, const SToken* pFuncName,
                                const SToken* pLibPath, SDataType dataType, int32_t bufSize, const SToken* pLanguage,
                                bool orReplace);
SNode* createDropFunctionStmt(SAstCreateContext* pCxt, bool ignoreNotExists, const SToken* pFuncName);
SNode* createStreamOptions(SAstCreateContext* pCxt);
SNode* setStreamOptions(SAstCreateContext* pCxt, SNode* pOptions, EStreamOptionsSetFlag setflag, SToken* pToken,
                        SNode* pNode);
SNode* createCreateStreamStmt(SAstCreateContext* pCxt, bool ignoreExists, SToken* pStreamName, SNode* pRealTable,
                              SNode* pOptions, SNodeList* pTags, SNode* pSubtable, SNode* pQuery, SNodeList* pCols);
SNode* createDropStreamStmt(SAstCreateContext* pCxt, bool ignoreNotExists, SToken* pStreamName);
SNode* createPauseStreamStmt(SAstCreateContext* pCxt, bool ignoreNotExists, SToken* pStreamName);
SNode* createResumeStreamStmt(SAstCreateContext* pCxt, bool ignoreNotExists, bool ignoreUntreated, SToken* pStreamName);
SNode* createKillStmt(SAstCreateContext* pCxt, ENodeType type, const SToken* pId);
SNode* createKillQueryStmt(SAstCreateContext* pCxt, const SToken* pQueryId);
SNode* createBalanceVgroupStmt(SAstCreateContext* pCxt);
SNode* createBalanceVgroupLeaderStmt(SAstCreateContext* pCxt, const SToken* pVgId);
SNode* createMergeVgroupStmt(SAstCreateContext* pCxt, const SToken* pVgId1, const SToken* pVgId2);
SNode* createRedistributeVgroupStmt(SAstCreateContext* pCxt, const SToken* pVgId, SNodeList* pDnodes);
SNode* createSplitVgroupStmt(SAstCreateContext* pCxt, const SToken* pVgId);
SNode* createSyncdbStmt(SAstCreateContext* pCxt, const SToken* pDbName);
SNode* createGrantStmt(SAstCreateContext* pCxt, int64_t privileges, STokenPair* pPrivLevel, SToken* pUserName,
                       SNode* pTagCond);
SNode* createRevokeStmt(SAstCreateContext* pCxt, int64_t privileges, STokenPair* pPrivLevel, SToken* pUserName,
                        SNode* pTagCond);
SNode* createDeleteStmt(SAstCreateContext* pCxt, SNode* pTable, SNode* pWhere);
SNode* createInsertStmt(SAstCreateContext* pCxt, SNode* pTable, SNodeList* pCols, SNode* pQuery);
SNode* createCreateViewStmt(SAstCreateContext* pCxt, bool orReplace, SNode* pView, const SToken* pAs, SNode* pQuery);
SNode* createDropViewStmt(SAstCreateContext* pCxt, bool ignoreNotExists, SNode* pView);
SNode* createShowCompactDetailsStmt(SAstCreateContext* pCxt, SNode* pCompactIdNode);
SNode* createShowCompactsStmt(SAstCreateContext* pCxt, ENodeType type);
#ifdef __cplusplus
}
#endif

#endif /*_TD_AST_CREATE_FUNCS_H_*/<|MERGE_RESOLUTION|>--- conflicted
+++ resolved
@@ -109,15 +109,10 @@
 SNodeList* createNodeList(SAstCreateContext* pCxt, SNode* pNode);
 SNodeList* addNodeToList(SAstCreateContext* pCxt, SNodeList* pList, SNode* pNode);
 
-<<<<<<< HEAD
-SNode*     createColumnNode(SAstCreateContext* pCxt, SToken* pTableAlias, SToken* pColumnName);
-SNode*     createValueNode(SAstCreateContext* pCxt, int32_t dataType, const SToken* pLiteral);
-=======
 SNode* createColumnNode(SAstCreateContext* pCxt, SToken* pTableAlias, SToken* pColumnName);
 SNode* createValueNode(SAstCreateContext* pCxt, int32_t dataType, const SToken* pLiteral);
 SNode* createRawValueNode(SAstCreateContext* pCxt, int32_t dataType, const SToken* pLiteral, SNode *pNode);
 SNode* createRawValueNodeExt(SAstCreateContext* pCxt, int32_t dataType, const SToken* pLiteral, SNode *pLeft, SNode *pRight);
->>>>>>> fff0def6
 SNodeList* createHintNodeList(SAstCreateContext* pCxt, const SToken* pLiteral);
 SNode*     createIdentifierValueNode(SAstCreateContext* pCxt, SToken* pLiteral);
 SNode*     createDurationValueNode(SAstCreateContext* pCxt, const SToken* pLiteral);
@@ -206,12 +201,7 @@
 SNode* createShowStmt(SAstCreateContext* pCxt, ENodeType type);
 SNode* createShowStmtWithCond(SAstCreateContext* pCxt, ENodeType type, SNode* pDbName, SNode* pTbName,
                               EOperatorType tableCondType);
-<<<<<<< HEAD
-SNode* createShowTablesStmt(SAstCreateContext* pCxt, SShowTablesOption option, SNode* pTbName,
-                            EOperatorType tableCondType);
-=======
 SNode* createShowTablesStmt(SAstCreateContext* pCxt, SShowTablesOption option, SNode* pTbName, EOperatorType tableCondType);
->>>>>>> fff0def6
 SNode* createShowCreateDatabaseStmt(SAstCreateContext* pCxt, SToken* pDbName);
 SNode* createShowAliveStmt(SAstCreateContext* pCxt, SNode* pDbName, ENodeType type);
 SNode* createShowCreateTableStmt(SAstCreateContext* pCxt, ENodeType type, SNode* pRealTable);
