--- conflicted
+++ resolved
@@ -255,14 +255,9 @@
 SNode* createFlushDatabaseStmt(SAstCreateContext* pCxt, SToken* pDbName);
 SNode* createTrimDatabaseStmt(SAstCreateContext* pCxt, SToken* pDbName, int32_t maxSpeed);
 SNode* createSsMigrateDatabaseStmt(SAstCreateContext* pCxt, SToken* pDbName);
-<<<<<<< HEAD
+SNode* createTrimDbWalStmt(SAstCreateContext* pCxt, SToken* pDbName);
 SNode* createCompactStmt(SAstCreateContext* pCxt, SToken* pDbName, SNode* pStart, SNode* pEnd, bool metaOnly,
                          bool force);
-=======
-SNode* createTrimDbWalStmt(SAstCreateContext* pCxt, SToken* pDbName);
-SNode* createS3MigrateDatabaseStmt(SAstCreateContext* pCxt, SToken* pDbName);
-SNode* createCompactStmt(SAstCreateContext* pCxt, SToken* pDbName, SNode* pStart, SNode* pEnd, bool metaOnly);
->>>>>>> b04e1b8b
 SNode* createCompactVgroupsStmt(SAstCreateContext* pCxt, SNode* pDbName, SNodeList* vgidList, SNode* pStart,
                                 SNode* pEnd, bool metaOnly, bool force);
 SNode* createDefaultTableOptions(SAstCreateContext* pCxt);
