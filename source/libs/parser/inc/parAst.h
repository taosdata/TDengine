/*
 * Copyright (c) 2019 TAOS Data, Inc. <jhtao@taosdata.com>
 *
 * This program is free software: you can use, redistribute, and/or modify
 * it under the terms of the GNU Affero General Public License, version 3
 * or later ("AGPL"), as published by the Free Software Foundation.
 *
 * This program is distributed in the hope that it will be useful, but WITHOUT
 * ANY WARRANTY; without even the implied warranty of MERCHANTABILITY or
 * FITNESS FOR A PARTICULAR PURPOSE.
 *
 * You should have received a copy of the GNU Affero General Public License
 * along with this program. If not, see <http://www.gnu.org/licenses/>.
 */

#ifndef _TD_AST_CREATE_FUNCS_H_
#define _TD_AST_CREATE_FUNCS_H_

#ifdef __cplusplus
extern "C" {
#endif

#include "cmdnodes.h"
#include "parToken.h"
#include "parUtil.h"
#include "parser.h"
#include "querynodes.h"

typedef struct SAstCreateContext {
  SParseContext* pQueryCxt;
  SMsgBuf        msgBuf;
  bool           notSupport;
  SNode*         pRootNode;
  int16_t        placeholderNo;
  SArray*        pPlaceholderValues;
  int32_t        errCode;
} SAstCreateContext;

typedef enum EStreamOptionType {
  STREAM_TRIGGER_OPTION_WATERMARK = 1,
  STREAM_TRIGGER_OPTION_EXPIRED_TIME,
  STREAM_TRIGGER_OPTION_IGNORE_DISORDER,
  STREAM_TRIGGER_OPTION_DELETE_RECALC,
  STREAM_TRIGGER_OPTION_DELETE_OUTPUT_TABLE,
  STREAM_TRIGGER_OPTION_FILL_HISTORY,
  STREAM_TRIGGER_OPTION_FILL_HISTORY_FIRST,
  STREAM_TRIGGER_OPTION_CALC_NOTIFY_ONLY,
  STREAM_TRIGGER_OPTION_LOW_LATENCY_CALC,
  STREAM_TRIGGER_OPTION_PRE_FILTER,
  STREAM_TRIGGER_OPTION_FORCE_OUTPUT,
  STREAM_TRIGGER_OPTION_MAX_DELAY,
  STREAM_TRIGGER_OPTION_EVENT_TYPE,
  STREAM_TRIGGER_OPTION_IGNORE_NODATA_TRIGGER,
} EStreamOptionType;

typedef enum EDatabaseOptionType {
  DB_OPTION_BUFFER = 1,
  DB_OPTION_CACHEMODEL,
  DB_OPTION_CACHESIZE,
  DB_OPTION_COMP,
  DB_OPTION_DAYS,
  DB_OPTION_FSYNC,
  DB_OPTION_MAXROWS,
  DB_OPTION_MINROWS,
  DB_OPTION_KEEP,
  DB_OPTION_PAGES,
  DB_OPTION_PAGESIZE,
  DB_OPTION_TSDB_PAGESIZE,
  DB_OPTION_PRECISION,
  DB_OPTION_REPLICA,
  DB_OPTION_STRICT,
  DB_OPTION_WAL,
  DB_OPTION_VGROUPS,
  DB_OPTION_SINGLE_STABLE,
  DB_OPTION_RETENTIONS,
  DB_OPTION_SCHEMALESS,
  DB_OPTION_WAL_RETENTION_PERIOD,
  DB_OPTION_WAL_RETENTION_SIZE,
  DB_OPTION_WAL_ROLL_PERIOD,
  DB_OPTION_WAL_SEGMENT_SIZE,
  DB_OPTION_STT_TRIGGER,
  DB_OPTION_TABLE_PREFIX,
  DB_OPTION_TABLE_SUFFIX,
  DB_OPTION_SS_CHUNKPAGES,
  DB_OPTION_SS_KEEPLOCAL,
  DB_OPTION_SS_COMPACT,
  DB_OPTION_KEEP_TIME_OFFSET,
  DB_OPTION_ENCRYPT_ALGORITHM,
  DB_OPTION_DNODES,
  DB_OPTION_COMPACT_INTERVAL,
  DB_OPTION_COMPACT_TIME_RANGE,
  DB_OPTION_COMPACT_TIME_OFFSET,
} EDatabaseOptionType;

typedef enum ETableOptionType {
  TABLE_OPTION_COMMENT = 1,
  TABLE_OPTION_MAXDELAY,
  TABLE_OPTION_WATERMARK,
  TABLE_OPTION_ROLLUP,
  TABLE_OPTION_TTL,
  TABLE_OPTION_SMA,
  TABLE_OPTION_DELETE_MARK,
  TABLE_OPTION_KEEP,
  TABLE_OPTION_VIRTUAL
} ETableOptionType;

typedef enum EColumnOptionType {
  COLUMN_OPTION_COMMENT = 1,
  COLUMN_OPTION_ENCODE,
  COLUMN_OPTION_COMPRESS,
  COLUMN_OPTION_LEVEL,
  COLUMN_OPTION_PRIMARYKEY,
} EColumnOptionType;

typedef enum EBnodeOptionType {
  BNODE_OPTION_PROTOCOL = 1,
} EBnodeOptionType;

typedef struct SAlterOption {
  int32_t    type;
  SToken     val;
  SNodeList* pList;
} SAlterOption;

typedef struct SStreamTriggerOption {
  int32_t type;
  int64_t flag;
  SToken  val;
  SNode*  pNode;
} SStreamTriggerOption;

typedef struct STokenPair {
  SToken first;
  SToken second;
} STokenPair;

typedef struct STokenTriplet {
  ENodeType type;
  int32_t   numOfName;
  SToken    name[3];
} STokenTriplet;

typedef struct SShowTablesOption {
  EShowKind kind;
  SToken    dbName;
} SShowTablesOption;

extern SToken nil_token;

void initAstCreateContext(SParseContext* pParseCxt, SAstCreateContext* pCxt);

SNode* createRawExprNode(SAstCreateContext* pCxt, const SToken* pToken, SNode* pNode);
SNode* createRawExprNodeExt(SAstCreateContext* pCxt, const SToken* pStart, const SToken* pEnd, SNode* pNode);
SNode* setRawExprNodeIsPseudoColumn(SAstCreateContext* pCxt, SNode* pNode, bool isPseudoColumn);
SNode* releaseRawExprNode(SAstCreateContext* pCxt, SNode* pNode);
SToken getTokenFromRawExprNode(SAstCreateContext* pCxt, SNode* pNode);

SNodeList* createNodeList(SAstCreateContext* pCxt, SNode* pNode);
SNodeList* addNodeToList(SAstCreateContext* pCxt, SNodeList* pList, SNode* pNode);

SNode*     createPlaceHolderColumnNode(SAstCreateContext* pCxt, SNode* pColId);
SNode*     createColumnNode(SAstCreateContext* pCxt, SToken* pTableAlias, SToken* pColumnName);
SNode*     createValueNode(SAstCreateContext* pCxt, int32_t dataType, const SToken* pLiteral);
SNode*     createRawValueNode(SAstCreateContext* pCxt, int32_t dataType, const SToken* pLiteral, SNode* pNode);
SNode*     createRawValueNodeExt(SAstCreateContext* pCxt, int32_t dataType, const SToken* pLiteral, SNode* pLeft,
                                 SNode* pRight);
SNodeList* createHintNodeList(SAstCreateContext* pCxt, const SToken* pLiteral);
SNode*     createIdentifierValueNode(SAstCreateContext* pCxt, SToken* pLiteral);
SNode*     createDurationValueNode(SAstCreateContext* pCxt, const SToken* pLiteral);
SNode*     createTimeOffsetValueNode(SAstCreateContext* pCxt, const SToken* pLiteral);
SNode*     createDefaultDatabaseCondValue(SAstCreateContext* pCxt);
SNode*     createPlaceholderValueNode(SAstCreateContext* pCxt, const SToken* pLiteral);
SNode*     setProjectionAlias(SAstCreateContext* pCxt, SNode* pNode, SToken* pAlias);
SNode*     createLogicConditionNode(SAstCreateContext* pCxt, ELogicConditionType type, SNode* pParam1, SNode* pParam2);
SNode*     createOperatorNode(SAstCreateContext* pCxt, EOperatorType type, SNode* pLeft, SNode* pRight);
SNode*     createBetweenAnd(SAstCreateContext* pCxt, SNode* pExpr, SNode* pLeft, SNode* pRight);
SNode*     createNotBetweenAnd(SAstCreateContext* pCxt, SNode* pExpr, SNode* pLeft, SNode* pRight);
SNode*     createFunctionNode(SAstCreateContext* pCxt, const SToken* pFuncName, SNodeList* pParameterList);
SNode*     createPHTbnameFunctionNode(SAstCreateContext* pCxt, const SToken* pFuncName, SNodeList* pParameterList);
SNode*     createCastFunctionNode(SAstCreateContext* pCxt, SNode* pExpr, SDataType dt);
SNode*     createPositionFunctionNode(SAstCreateContext* pCxt, SNode* pExpr, SNode* pExpr2);
SNode*     createTrimFunctionNode(SAstCreateContext* pCxt, SNode* pExpr, ETrimType type);
SNode*     createTrimFunctionNodeExt(SAstCreateContext* pCxt, SNode* pExpr, SNode* pExpr2, ETrimType type);
SNode*     createSubstrFunctionNode(SAstCreateContext* pCxt, SNode* pExpr, SNode* pExpr2);
SNode*     createSubstrFunctionNodeExt(SAstCreateContext* pCxt, SNode* pExpr, SNode* pExpr2, SNode* pExpr3);
SNode*     createNodeListNode(SAstCreateContext* pCxt, SNodeList* pList);
SNode*     createNodeListNodeEx(SAstCreateContext* pCxt, SNode* p1, SNode* p2);
SNode*     createRealTableNode(SAstCreateContext* pCxt, SToken* pDbName, SToken* pTableName, SToken* pTableAlias);
SNode*     createPlaceHolderTableNode(SAstCreateContext* pCxt, EStreamPlaceholder type, SToken* pTableAlias);
SNode*     createStreamNode(SAstCreateContext* pCxt, SToken* pDbName, SToken* pStreamName);
SNode*     createTempTableNode(SAstCreateContext* pCxt, SNode* pSubquery, SToken* pTableAlias);
SNode*     createJoinTableNode(SAstCreateContext* pCxt, EJoinType type, EJoinSubType stype, SNode* pLeft, SNode* pRight,
                               SNode* pJoinCond);
SNode*     createViewNode(SAstCreateContext* pCxt, SToken* pDbName, SToken* pViewName);
SNode*     createLimitNode(SAstCreateContext* pCxt, SNode* pLimit, SNode* pOffset);
SNode*     createOrderByExprNode(SAstCreateContext* pCxt, SNode* pExpr, EOrder order, ENullOrder nullOrder);
SNode*     createSessionWindowNode(SAstCreateContext* pCxt, SNode* pCol, SNode* pGap);
SNode*     createStateWindowNode(SAstCreateContext* pCxt, SNode* pExpr, SNode* pExtend, SNode* pTrueForLimit);
SNode*     createEventWindowNode(SAstCreateContext* pCxt, SNode* pStartCond, SNode* pEndCond, SNode* pTrueForLimit);
SNode*     createCountWindowNode(SAstCreateContext* pCxt, const SToken* pCountToken, const SToken* pSlidingToken,
                                 SNodeList* pColList);
SNode*     createCountWindowNodeFromArgs(SAstCreateContext* pCxt, SNode* args);
SNode*     createAnomalyWindowNode(SAstCreateContext* pCxt, SNode* pExpr, const SToken* pFuncOpt);
SNode*     createIntervalWindowNodeExt(SAstCreateContext* pCxt, SNode* pInter, SNode* pSliding);
SNode*     createIntervalWindowNode(SAstCreateContext* pCxt, SNode* pInterval, SNode* pOffset, SNode* pSliding,
                                    SNode* pFill);
SNode*     createSlidingWindowNode(SAstCreateContext* pCxt, SNode* pSlidingVal, SNode* pOffset);
SNode*     createPeriodWindowNode(SAstCreateContext* pCxt, SNode* pPeriodTime, SNode* pOffset);
SNode*     createWindowOffsetNode(SAstCreateContext* pCxt, SNode* pStartOffset, SNode* pEndOffset);
SNode*     createFillNode(SAstCreateContext* pCxt, EFillMode mode, SNode* pValues);
SNode*     createGroupingSetNode(SAstCreateContext* pCxt, SNode* pNode);
SNode*     createInterpTimeRange(SAstCreateContext* pCxt, SNode* pStart, SNode* pEnd, SNode* pInterval);
SNode*     createInterpTimePoint(SAstCreateContext* pCxt, SNode* pPoint);
SNode*     createInterpTimeAround(SAstCreateContext* pCxt, SNode* pStart, SNode* pEnd, SNode* pInterval);
SNode*     createWhenThenNode(SAstCreateContext* pCxt, SNode* pWhen, SNode* pThen);
SNode*     createCaseWhenNode(SAstCreateContext* pCxt, SNode* pCase, SNodeList* pWhenThenList, SNode* pElse);
SNode*     createIfNode(SAstCreateContext* pCxt, SNode* pExpr1, SNode* pExpr2, SNode* pExpr3);
SNode*     createNullIfNode(SAstCreateContext* pCxt, SNode* pExpr1, SNode* pExpr2);
SNode*     createNvlNode(SAstCreateContext* pCxt, SNode* pExpr1, SNode* pExpr2);
SNode*     createNvl2Node(SAstCreateContext* pCxt, SNode* pExpr1, SNode* pExpr2, SNode* pExpr3);
SNode*     createCoalesceNode(SAstCreateContext* pCxt, SNodeList* pParamList);
SNode*     createAlterSingleTagColumnNode(SAstCreateContext* pCtx, SToken* token, SNode* pVal);
SNode*     createCountWindowArgs(SAstCreateContext* pCtx, const SToken* countToken, const SToken* slidingToken,
                                 SNodeList* colList);

SNode* addWhereClause(SAstCreateContext* pCxt, SNode* pStmt, SNode* pWhere);
SNode* addPartitionByClause(SAstCreateContext* pCxt, SNode* pStmt, SNodeList* pPartitionByList);
SNode* addWindowClauseClause(SAstCreateContext* pCxt, SNode* pStmt, SNode* pWindow);
SNode* addGroupByClause(SAstCreateContext* pCxt, SNode* pStmt, SNodeList* pGroupByList);
SNode* addHavingClause(SAstCreateContext* pCxt, SNode* pStmt, SNode* pHaving);
SNode* addOrderByClause(SAstCreateContext* pCxt, SNode* pStmt, SNodeList* pOrderByList);
SNode* addSlimitClause(SAstCreateContext* pCxt, SNode* pStmt, SNode* pSlimit);
SNode* addLimitClause(SAstCreateContext* pCxt, SNode* pStmt, SNode* pLimit);
SNode* addRangeClause(SAstCreateContext* pCxt, SNode* pStmt, SNode* pRange);
SNode* addEveryClause(SAstCreateContext* pCxt, SNode* pStmt, SNode* pEvery);
SNode* addFillClause(SAstCreateContext* pCxt, SNode* pStmt, SNode* pFill);
SNode* addJLimitClause(SAstCreateContext* pCxt, SNode* pJoin, SNode* pJLimit);
SNode* addWindowOffsetClause(SAstCreateContext* pCxt, SNode* pJoin, SNode* pWinOffset);
SNode* createSelectStmt(SAstCreateContext* pCxt, bool isDistinct, SNodeList* pProjectionList, SNode* pTable,
                        SNodeList* pHint);
SNode* setSelectStmtTagMode(SAstCreateContext* pCxt, SNode* pStmt, bool bSelectTags);
SNode* createSetOperator(SAstCreateContext* pCxt, ESetOperatorType type, SNode* pLeft, SNode* pRight);

SDataType createDataType(uint8_t type);
SDataType createVarLenDataType(uint8_t type, const SToken* pLen);
SDataType createDecimalDataType(uint8_t type, const SToken* pPrecisionToken, const SToken* pScaleToken);

SNode* createDefaultDatabaseOptions(SAstCreateContext* pCxt);
SNode* createAlterDatabaseOptions(SAstCreateContext* pCxt);
SNode* setDatabaseOption(SAstCreateContext* pCxt, SNode* pOptions, EDatabaseOptionType type, void* pVal);
SNode* setAlterDatabaseOption(SAstCreateContext* pCxt, SNode* pOptions, SAlterOption* pAlterOption);
SNode* createCreateDatabaseStmt(SAstCreateContext* pCxt, bool ignoreExists, SToken* pDbName, SNode* pOptions);
SNode* createDropDatabaseStmt(SAstCreateContext* pCxt, bool ignoreNotExists, SToken* pDbName, bool force);
SNode* createAlterDatabaseStmt(SAstCreateContext* pCxt, SToken* pDbName, SNode* pOptions);
SNode* createFlushDatabaseStmt(SAstCreateContext* pCxt, SToken* pDbName);
SNode* createTrimDatabaseStmt(SAstCreateContext* pCxt, SToken* pDbName, int32_t maxSpeed);
<<<<<<< HEAD
SNode* createSsMigrateDatabaseStmt(SAstCreateContext* pCxt, SToken* pDbName);
=======
SNode* createTrimDbWalStmt(SAstCreateContext* pCxt, SToken* pDbName);
SNode* createS3MigrateDatabaseStmt(SAstCreateContext* pCxt, SToken* pDbName);
>>>>>>> 1ced706b
SNode* createCompactStmt(SAstCreateContext* pCxt, SToken* pDbName, SNode* pStart, SNode* pEnd, bool metaOnly);
SNode* createCompactVgroupsStmt(SAstCreateContext* pCxt, SNode* pDbName, SNodeList* vgidList, SNode* pStart,
                                SNode* pEnd, bool metaOnly);
SNode* createDefaultTableOptions(SAstCreateContext* pCxt);
SNode* createAlterTableOptions(SAstCreateContext* pCxt);
SNode* setTableOption(SAstCreateContext* pCxt, SNode* pOptions, ETableOptionType type, void* pVal);

SNode* createCreateMountStmt(SAstCreateContext* pCxt, bool ignoreExists, SToken* pMountName, SToken* pDnodeId,
                             SToken* pMountPath);
SNode* createDropMountStmt(SAstCreateContext* pCxt, bool ignoreNotExists, SToken* pDbName);

STokenTriplet* createTokenTriplet(SAstCreateContext* pCxt, SToken pName);
STokenTriplet* setColumnName(SAstCreateContext* pCxt, STokenTriplet* pTokenTri, SToken pName);
SNode*         createColumnRefNodeByName(SAstCreateContext* pCxt, STokenTriplet* pTokenTri);
SNode*         createColumnRefNodeByNode(SAstCreateContext* pCxt, SToken* pColName, SNode* pRef);
SNode*         createColumnDefNode(SAstCreateContext* pCxt, SToken* pColName, SDataType dataType, SNode* pOptions);
SNode*         setColumnOptions(SAstCreateContext* pCxt, SNode* pOptions, const SToken* pVal1, void* pVal2);
SNode*         setColumnOptionsPK(SAstCreateContext* pCxt, SNode* pOptions);
SNode*         setColumnReference(SAstCreateContext* pCxt, SNode* pOptions, SNode* pRef);
SNode*         createDefaultColumnOptions(SAstCreateContext* pCxt);
SNode*         createCreateTableStmt(SAstCreateContext* pCxt, bool ignoreExists, SNode* pRealTable, SNodeList* pCols,
                                     SNodeList* pTags, SNode* pOptions);
SNode* createCreateSubTableClause(SAstCreateContext* pCxt, bool ignoreExists, SNode* pRealTable, SNode* pUseRealTable,
                                  SNodeList* pSpecificTags, SNodeList* pValsOfTags, SNode* pOptions);
SNode* createCreateVTableStmt(SAstCreateContext* pCxt, bool ignoreExists, SNode* pRealTable, SNodeList* pCols);
SNode* createCreateVSubTableStmt(SAstCreateContext* pCxt, bool ignoreExists, SNode* pRealTable,
                                 SNodeList* pSpecificColRefs, SNodeList* pColRefs, SNode* pUseRealTable,
                                 SNodeList* pSpecificTags, SNodeList* pValsOfTags);
SNode* createCreateSubTableFromFileClause(SAstCreateContext* pCxt, bool ignoreExists, SNode* pUseRealTable,
                                          SNodeList* pSpecificTags, const SToken* pFilePath);
SNode* createCreateMultiTableStmt(SAstCreateContext* pCxt, SNodeList* pSubTables);
SNode* createDropTableClause(SAstCreateContext* pCxt, bool ignoreNotExists, SNode* pRealTable);
SNode* createDropTableStmt(SAstCreateContext* pCxt, bool withOpt, SNodeList* pTables);
SNode* createDropSuperTableStmt(SAstCreateContext* pCxt, bool withOpt, bool ignoreNotExists, SNode* pRealTable);
SNode* createDropVirtualTableStmt(SAstCreateContext* pCxt, bool withOpt, bool ignoreNotExists, SNode* pRealTable);
SNode* createAlterTableModifyOptions(SAstCreateContext* pCxt, SNode* pRealTable, SNode* pOptions);
SNode* createAlterTableAddModifyCol(SAstCreateContext* pCxt, SNode* pRealTable, int8_t alterType, SToken* pColName,
                                    SDataType dataType);

SNode* createAlterTableAddModifyColOptions2(SAstCreateContext* pCxt, SNode* pRealTable, int8_t alterType,
                                            SToken* pColName, SDataType dataType, SNode* pOptions);

SNode* createAlterTableAddModifyColOptions(SAstCreateContext* pCxt, SNode* pRealTable, int8_t alterType,
                                           SToken* pColName, SNode* pOptions);
SNode* createAlterTableDropCol(SAstCreateContext* pCxt, SNode* pRealTable, int8_t alterType, SToken* pColName);
SNode* createAlterTableRenameCol(SAstCreateContext* pCxt, SNode* pRealTable, int8_t alterType, SToken* pOldColName,
                                 SToken* pNewColName);
SNode* createAlterTableAlterColRef(SAstCreateContext* pCxt, SNode* pRealTable, int8_t alterType, SToken* pColName,
                                   SNode* pRef);
SNode* createAlterTableRemoveColRef(SAstCreateContext* pCxt, SNode* pRealTable, int8_t alterType, SToken* pColName,
                                    const SToken* pLiteral);
SNode* createAlterTableSetTag(SAstCreateContext* pCxt, SNode* pRealTable, SToken* pTagName, SNode* pVal);
SNode* createAlterTableSetMultiTagValue(SAstCreateContext* pCxt, SNode* pRealTable, SNodeList* singleNode);
SNode* setAlterSuperTableType(SNode* pStmt);
SNode* setAlterVirtualTableType(SNode* pStmt);
SNode* createUseDatabaseStmt(SAstCreateContext* pCxt, SToken* pDbName);
SNode* setShowKind(SAstCreateContext* pCxt, SNode* pStmt, EShowKind showKind);
SNode* createShowStmt(SAstCreateContext* pCxt, ENodeType type);
SNode* createShowStmtWithFull(SAstCreateContext* pCxt, ENodeType type);
SNode* createShowStmtWithLike(SAstCreateContext* pCxt, ENodeType type, SNode* pLikePattern);
SNode* createShowStmtWithCond(SAstCreateContext* pCxt, ENodeType type, SNode* pDbName, SNode* pTbName,
                              EOperatorType tableCondType);
SNode* createShowTablesStmt(SAstCreateContext* pCxt, SShowTablesOption option, SNode* pTbName,
                            EOperatorType tableCondType);
SNode* createShowVTablesStmt(SAstCreateContext* pCxt, SShowTablesOption option, SNode* pTbName,
                             EOperatorType tableCondType);
SNode* createShowSTablesStmt(SAstCreateContext* pCxt, SShowTablesOption option, SNode* pTbName,
                             EOperatorType tableCondType);
SNode* createShowCreateDatabaseStmt(SAstCreateContext* pCxt, SToken* pDbName);
SNode* createShowAliveStmt(SAstCreateContext* pCxt, SNode* pDbName, ENodeType type);
SNode* createShowCreateTableStmt(SAstCreateContext* pCxt, ENodeType type, SNode* pRealTable);
SNode* createShowCreateVTableStmt(SAstCreateContext* pCxt, ENodeType type, SNode* pRealTable);
SNode* createShowCreateViewStmt(SAstCreateContext* pCxt, ENodeType type, SNode* pRealTable);
SNode* createShowTableDistributedStmt(SAstCreateContext* pCxt, SNode* pRealTable);
SNode* createShowDnodeVariablesStmt(SAstCreateContext* pCxt, SNode* pDnodeId, SNode* pLikePattern);
SNode* createShowVnodesStmt(SAstCreateContext* pCxt, SNode* pDnodeId, SNode* pDnodeEndpoint);
SNode* createShowTableTagsStmt(SAstCreateContext* pCxt, SNode* pTbName, SNode* pDbName, SNodeList* pTags);
SNode* createCreateUserStmt(SAstCreateContext* pCxt, SToken* pUserName, const SToken* pPassword, int8_t sysinfo,
                            int8_t createdb, int8_t is_import);
SNode* addCreateUserStmtWhiteList(SAstCreateContext* pCxt, SNode* pStmt, SNodeList* pIpRangesNodeList);
SNode* createAlterUserStmt(SAstCreateContext* pCxt, SToken* pUserName, int8_t alterType, void* pAlterInfo);
SNode* createDropUserStmt(SAstCreateContext* pCxt, SToken* pUserName);
SNode* createCreateDnodeStmt(SAstCreateContext* pCxt, const SToken* pFqdn, const SToken* pPort);
SNode* createDropDnodeStmt(SAstCreateContext* pCxt, const SToken* pDnode, bool force, bool unsafe);
SNode* createAlterDnodeStmt(SAstCreateContext* pCxt, const SToken* pDnode, const SToken* pConfig, const SToken* pValue);
SNode* createCreateAnodeStmt(SAstCreateContext* pCxt, const SToken* pUrl);
SNode* createDropAnodeStmt(SAstCreateContext* pCxt, const SToken* pAnode);
SNode* createUpdateAnodeStmt(SAstCreateContext* pCxt, const SToken* pAnode, bool updateAll);
SNode* createCreateBnodeStmt(SAstCreateContext* pCxt, const SToken* pDnodeId, SNode* pOptions);
SNode* createDropBnodeStmt(SAstCreateContext* pCxt, const SToken* pDnodeID);
SNode* createDefaultBnodeOptions(SAstCreateContext* pCxt);
SNode* setBnodeOption(SAstCreateContext* pCxt, SNode* pOptions, const SToken* pOption, void* pVal);
SNode* createEncryptKeyStmt(SAstCreateContext* pCxt, const SToken* pValue);
SNode* createRealTableNodeForIndexName(SAstCreateContext* pCxt, SToken* pDbName, SToken* pIndexName);
SNode* createCreateIndexStmt(SAstCreateContext* pCxt, EIndexType type, bool ignoreExists, SNode* pIndexName,
                             SNode* pRealTable, SNodeList* pCols, SNode* pOptions);
SNode* createIndexOption(SAstCreateContext* pCxt, SNodeList* pFuncs, SNode* pInterval, SNode* pOffset, SNode* pSliding,
                         SNode* pStreamOptions);
SNode* createDropIndexStmt(SAstCreateContext* pCxt, bool ignoreNotExists, SNode* pIndexName);
SNode* createCreateComponentNodeStmt(SAstCreateContext* pCxt, ENodeType type, const SToken* pDnodeId);
SNode* createDropComponentNodeStmt(SAstCreateContext* pCxt, ENodeType type, const SToken* pDnodeId);
SNode* createRestoreComponentNodeStmt(SAstCreateContext* pCxt, ENodeType type, const SToken* pDnodeId);
SNode* createCreateTopicStmtUseQuery(SAstCreateContext* pCxt, bool ignoreExists, SToken* pTopicName, SNode* pQuery);
SNode* createCreateTopicStmtUseDb(SAstCreateContext* pCxt, bool ignoreExists, SToken* pTopicName, SToken* pSubDbName,
                                  int8_t withMeta);
SNode* createCreateTopicStmtUseTable(SAstCreateContext* pCxt, bool ignoreExists, SToken* pTopicName, SNode* pRealTable,
                                     int8_t withMeta, SNode* pWhere);
SNode* createDropTopicStmt(SAstCreateContext* pCxt, bool ignoreNotExists, SToken* pTopicName, bool force);
SNode* createDropCGroupStmt(SAstCreateContext* pCxt, bool ignoreNotExists, SToken* pCGroupId, SToken* pTopicName,
                            bool force);
SNode* createAlterClusterStmt(SAstCreateContext* pCxt, const SToken* pConfig, const SToken* pValue);
SNode* createAlterLocalStmt(SAstCreateContext* pCxt, const SToken* pConfig, const SToken* pValue);
SNode* createDefaultExplainOptions(SAstCreateContext* pCxt);
SNode* setExplainVerbose(SAstCreateContext* pCxt, SNode* pOptions, const SToken* pVal);
SNode* setExplainRatio(SAstCreateContext* pCxt, SNode* pOptions, const SToken* pVal);
SNode* createExplainStmt(SAstCreateContext* pCxt, bool analyze, SNode* pOptions, SNode* pQuery);
SNode* createDescribeStmt(SAstCreateContext* pCxt, SNode* pRealTable);
SNode* createResetQueryCacheStmt(SAstCreateContext* pCxt);
SNode* createCreateFunctionStmt(SAstCreateContext* pCxt, bool ignoreExists, bool aggFunc, const SToken* pFuncName,
                                const SToken* pLibPath, SDataType dataType, int32_t bufSize, const SToken* pLanguage,
                                bool orReplace);
SNode* createDropFunctionStmt(SAstCreateContext* pCxt, bool ignoreNotExists, const SToken* pFuncName);
SNode* createStreamTagDefNode(SAstCreateContext* pCxt, SToken* pTagName, SDataType dataType, SNode* tagExpression);
SNode* createStreamTriggerOptions(SAstCreateContext* pCxt);
SNode* setStreamTriggerOptions(SAstCreateContext* pCxt, SNode* pOptions, SStreamTriggerOption* pStreamOptionUnit);
SNode* createStreamNotifyOptions(SAstCreateContext* pCxt, SNodeList* pAddrUrls, int64_t eventType, SNode* pWhere,
                                 int64_t notifyType);
SNode* createCreateStreamStmt(SAstCreateContext* pCxt, bool ignoreExists, SNode* pStream, SNode* pTrigger,
                              SNode* pOutTable, SNode* pQuery);
SNode* createRecalcRange(SAstCreateContext* pCxt, SNode* pStart, SNode* pEnd);
SNode* createStreamOutTableNode(SAstCreateContext* pCxt, SNode* pIntoTable, SNode* pOutputSubTable, SNodeList* pColList,
                                SNodeList* pTagList);
SNode* createStreamTriggerNode(SAstCreateContext* pCxt, SNode* pTriggerWindow, SNode* pTriggerTable,
                               SNodeList* pPartitionList, SNode* pOptions, SNode* pNotification);
SNode* createDropStreamStmt(SAstCreateContext* pCxt, bool ignoreNotExists, SNode* pStream);
SNode* createPauseStreamStmt(SAstCreateContext* pCxt, bool ignoreNotExists, SNode* pStream);
SNode* createResumeStreamStmt(SAstCreateContext* pCxt, bool ignoreNotExists, bool ignoreUntreated, SNode* pStream);
SNode* createRecalcStreamStmt(SAstCreateContext* pCxt, SNode* pStream, SNode* pRange);
SNode* createKillStmt(SAstCreateContext* pCxt, ENodeType type, const SToken* pId);
SNode* createKillQueryStmt(SAstCreateContext* pCxt, const SToken* pQueryId);
SNode* createBalanceVgroupStmt(SAstCreateContext* pCxt);
SNode* createAssignLeaderStmt(SAstCreateContext* pCxt);
SNode* createBalanceVgroupLeaderStmt(SAstCreateContext* pCxt, const SToken* pVgId);
SNode* createBalanceVgroupLeaderDBNameStmt(SAstCreateContext* pCxt, const SToken* pDbName);
SNode* createSetVgroupKeepVersionStmt(SAstCreateContext* pCxt, const SToken* pVgId, const SToken* pKeepVersion);
SNode* createMergeVgroupStmt(SAstCreateContext* pCxt, const SToken* pVgId1, const SToken* pVgId2);
SNode* createRedistributeVgroupStmt(SAstCreateContext* pCxt, const SToken* pVgId, SNodeList* pDnodes);
SNode* createSplitVgroupStmt(SAstCreateContext* pCxt, const SToken* pVgId, bool force);
SNode* createSyncdbStmt(SAstCreateContext* pCxt, const SToken* pDbName);
SNode* createGrantStmt(SAstCreateContext* pCxt, int64_t privileges, STokenPair* pPrivLevel, SToken* pUserName,
                       SNode* pTagCond);
SNode* createRevokeStmt(SAstCreateContext* pCxt, int64_t privileges, STokenPair* pPrivLevel, SToken* pUserName,
                        SNode* pTagCond);
SNode* createDeleteStmt(SAstCreateContext* pCxt, SNode* pTable, SNode* pWhere);
SNode* createInsertStmt(SAstCreateContext* pCxt, SNode* pTable, SNodeList* pCols, SNode* pQuery);
SNode* createCreateViewStmt(SAstCreateContext* pCxt, bool orReplace, SNode* pView, const SToken* pAs, SNode* pQuery);
SNode* createDropViewStmt(SAstCreateContext* pCxt, bool ignoreNotExists, SNode* pView);
SNode* createShowCompactDetailsStmt(SAstCreateContext* pCxt, SNode* pCompactIdNode);
SNode* createShowCompactsStmt(SAstCreateContext* pCxt, ENodeType type);
SNode* createShowSsMigratesStmt(SAstCreateContext* pCxt, ENodeType type);
SNode* createShowTransactionDetailsStmt(SAstCreateContext* pCxt, SNode* pTransactionIdNode);

SNode* createCreateRsmaStmt(SAstCreateContext* pCxt, bool ignoreExists, SToken* rsmaName, SNode* pRealTable,
                            SNodeList* pFuncs, SNodeList* pIntervals);
SNode* createDropRsmaStmt(SAstCreateContext* pCxt, bool ignoreNotExists, SNode* pRealTable);
SNode* createShowCreateRsmaStmt(SAstCreateContext* pCxt, ENodeType type, SNode* pRealTable);
SNode* createAlterRsmaStmt(SAstCreateContext* pCxt, bool ignoreNotExists, SNode* pRsma, int8_t alterType, void* pAlterInfo);
SNode* createKillRsmaTasksStmt(SAstCreateContext* pCxt, SNodeList* pTaskIds, STokenPair* pLevel);
SNode* createRollupStmt(SAstCreateContext* pCxt, SToken* pDbName, SNode* pStart, SNode* pEnd);
SNode* createRollupVgroupsStmt(SAstCreateContext* pCxt, SNode* pDbName, SNodeList* vgidList, SNode* pStart,
                                SNode* pEnd);
SNode* createShowRetentionDetailsStmt(SAstCreateContext* pCxt, SNode* pId);

SNode*     createCreateTSMAStmt(SAstCreateContext* pCxt, bool ignoreExists, SToken* tsmaName, SNode* pOptions,
                                SNode* pRealTable, SNode* pInterval);
SNode*     createTSMAOptions(SAstCreateContext* pCxt, SNodeList* pFuncs);
SNode*     createDefaultTSMAOptions(SAstCreateContext* pCxt);
SNode*     createDropTSMAStmt(SAstCreateContext* pCxt, bool ignoreNotExists, SNode* pRealTable);
SNode*     createShowCreateTSMAStmt(SAstCreateContext* pCxt, SNode* pRealTable);
SNode*     createShowTSMASStmt(SAstCreateContext* pCxt, SNode* dbName);
SNode*     createShowDiskUsageStmt(SAstCreateContext* pCxt, SNode* dbName, ENodeType type);
SNodeList* createColsFuncParamNodeList(SAstCreateContext* pCxt, SNode* pFuncNode, SNodeList* pNodeList, SToken* pAlias);

SNode* createShowStreamsStmt(SAstCreateContext* pCxt, SNode* dbName, ENodeType type);
SNode* createScanStmt(SAstCreateContext* pCxt, SToken* pDbName, SNode* pStart, SNode* pEnd);
SNode* createScanVgroupsStmt(SAstCreateContext* pCxt, SNode* pDbName, SNodeList* vgidList, SNode* pStart, SNode* pEnd);
SNode* createShowScansStmt(SAstCreateContext* pCxt, ENodeType type);
SNode* createShowScanDetailsStmt(SAstCreateContext* pCxt, SNode* pScanIdNode);

#ifdef __cplusplus
}
#endif

#endif /*_TD_AST_CREATE_FUNCS_H_*/<|MERGE_RESOLUTION|>--- conflicted
+++ resolved
@@ -254,12 +254,9 @@
 SNode* createAlterDatabaseStmt(SAstCreateContext* pCxt, SToken* pDbName, SNode* pOptions);
 SNode* createFlushDatabaseStmt(SAstCreateContext* pCxt, SToken* pDbName);
 SNode* createTrimDatabaseStmt(SAstCreateContext* pCxt, SToken* pDbName, int32_t maxSpeed);
-<<<<<<< HEAD
 SNode* createSsMigrateDatabaseStmt(SAstCreateContext* pCxt, SToken* pDbName);
-=======
 SNode* createTrimDbWalStmt(SAstCreateContext* pCxt, SToken* pDbName);
 SNode* createS3MigrateDatabaseStmt(SAstCreateContext* pCxt, SToken* pDbName);
->>>>>>> 1ced706b
 SNode* createCompactStmt(SAstCreateContext* pCxt, SToken* pDbName, SNode* pStart, SNode* pEnd, bool metaOnly);
 SNode* createCompactVgroupsStmt(SAstCreateContext* pCxt, SNode* pDbName, SNodeList* vgidList, SNode* pStart,
                                 SNode* pEnd, bool metaOnly);
