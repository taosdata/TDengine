/*
 * Copyright (c) 2019 TAOS Data, Inc. <jhtao@taosdata.com>
 *
 * This program is free software: you can use, redistribute, and/or modify
 * it under the terms of the GNU Affero General Public License, version 3
 * or later ("AGPL"), as published by the Free Software Foundation.
 *
 * This program is distributed in the hope that it will be useful, but WITHOUT
 * ANY WARRANTY; without even the implied warranty of MERCHANTABILITY or
 * FITNESS FOR A PARTICULAR PURPOSE.
 *
 * You should have received a copy of the GNU Affero General Public License
 * along with this program. If not, see <http://www.gnu.org/licenses/>.
 */

#ifndef _TD_AST_CREATE_FUNCS_H_
#define _TD_AST_CREATE_FUNCS_H_

#ifdef __cplusplus
extern "C" {
#endif

#include "cmdnodes.h"
#include "parToken.h"
#include "parUtil.h"
#include "parser.h"
#include "querynodes.h"

typedef struct SAstCreateContext {
  SParseContext* pQueryCxt;
  SMsgBuf        msgBuf;
  bool           notSupport;
  SNode*         pRootNode;
  int16_t        placeholderNo;
  SArray*        pPlaceholderValues;
  int32_t        errCode;
} SAstCreateContext;

typedef enum EDatabaseOptionType {
  DB_OPTION_BUFFER = 1,
  DB_OPTION_CACHEMODEL,
  DB_OPTION_CACHESIZE,
  DB_OPTION_COMP,
  DB_OPTION_DAYS,
  DB_OPTION_FSYNC,
  DB_OPTION_MAXROWS,
  DB_OPTION_MINROWS,
  DB_OPTION_KEEP,
  DB_OPTION_PAGES,
  DB_OPTION_PAGESIZE,
  DB_OPTION_TSDB_PAGESIZE,
  DB_OPTION_PRECISION,
  DB_OPTION_REPLICA,
  DB_OPTION_STRICT,
  DB_OPTION_WAL,
  DB_OPTION_VGROUPS,
  DB_OPTION_SINGLE_STABLE,
  DB_OPTION_RETENTIONS,
  DB_OPTION_SCHEMALESS,
  DB_OPTION_WAL_RETENTION_PERIOD,
  DB_OPTION_WAL_RETENTION_SIZE,
  DB_OPTION_WAL_ROLL_PERIOD,
  DB_OPTION_WAL_SEGMENT_SIZE,
  DB_OPTION_STT_TRIGGER,
  DB_OPTION_TABLE_PREFIX,
  DB_OPTION_TABLE_SUFFIX,
  DB_OPTION_KEEP_TIME_OFFSET
} EDatabaseOptionType;

typedef enum ETableOptionType {
  TABLE_OPTION_COMMENT = 1,
  TABLE_OPTION_MAXDELAY,
  TABLE_OPTION_WATERMARK,
  TABLE_OPTION_ROLLUP,
  TABLE_OPTION_TTL,
  TABLE_OPTION_SMA,
  TABLE_OPTION_DELETE_MARK
} ETableOptionType;

typedef enum EColumnOptionType {
  COLUMN_OPTION_COMMENT = 1,
  COLUMN_OPTION_ENCODE,
  COLUMN_OPTION_COMPRESS,
  COLUMN_OPTION_LEVEL,
  COLUMN_OPTION_PRIMARYKEY,
} EColumnOptionType;

typedef struct SAlterOption {
  int32_t    type;
  SToken     val;
  SNodeList* pList;
} SAlterOption;

typedef struct STokenPair {
  SToken first;
  SToken second;
} STokenPair;

typedef struct SShowTablesOption {
  EShowKind kind;
  SToken dbName;
} SShowTablesOption;

extern SToken nil_token;

void initAstCreateContext(SParseContext* pParseCxt, SAstCreateContext* pCxt);

SNode* createRawExprNode(SAstCreateContext* pCxt, const SToken* pToken, SNode* pNode);
SNode* createRawExprNodeExt(SAstCreateContext* pCxt, const SToken* pStart, const SToken* pEnd, SNode* pNode);
SNode* setRawExprNodeIsPseudoColumn(SAstCreateContext* pCxt, SNode* pNode, bool isPseudoColumn);
SNode* releaseRawExprNode(SAstCreateContext* pCxt, SNode* pNode);
SToken getTokenFromRawExprNode(SAstCreateContext* pCxt, SNode* pNode);

SNodeList* createNodeList(SAstCreateContext* pCxt, SNode* pNode);
SNodeList* addNodeToList(SAstCreateContext* pCxt, SNodeList* pList, SNode* pNode);

SNode* createColumnNode(SAstCreateContext* pCxt, SToken* pTableAlias, SToken* pColumnName);
SNode* createValueNode(SAstCreateContext* pCxt, int32_t dataType, const SToken* pLiteral);
SNode* createRawValueNode(SAstCreateContext* pCxt, int32_t dataType, const SToken* pLiteral, SNode *pNode);
SNode* createRawValueNodeExt(SAstCreateContext* pCxt, int32_t dataType, const SToken* pLiteral, SNode *pLeft, SNode *pRight);
SNodeList* createHintNodeList(SAstCreateContext* pCxt, const SToken* pLiteral);
SNode* createIdentifierValueNode(SAstCreateContext* pCxt, SToken* pLiteral);
SNode* createDurationValueNode(SAstCreateContext* pCxt, const SToken* pLiteral);
SNode* createDefaultDatabaseCondValue(SAstCreateContext* pCxt);
SNode* createPlaceholderValueNode(SAstCreateContext* pCxt, const SToken* pLiteral);
SNode* setProjectionAlias(SAstCreateContext* pCxt, SNode* pNode, SToken* pAlias);
SNode* createLogicConditionNode(SAstCreateContext* pCxt, ELogicConditionType type, SNode* pParam1, SNode* pParam2);
SNode* createOperatorNode(SAstCreateContext* pCxt, EOperatorType type, SNode* pLeft, SNode* pRight);
SNode* createBetweenAnd(SAstCreateContext* pCxt, SNode* pExpr, SNode* pLeft, SNode* pRight);
SNode* createNotBetweenAnd(SAstCreateContext* pCxt, SNode* pExpr, SNode* pLeft, SNode* pRight);
SNode* createFunctionNode(SAstCreateContext* pCxt, const SToken* pFuncName, SNodeList* pParameterList);
SNode* createCastFunctionNode(SAstCreateContext* pCxt, SNode* pExpr, SDataType dt);
SNode* createNodeListNode(SAstCreateContext* pCxt, SNodeList* pList);
SNode* createNodeListNodeEx(SAstCreateContext* pCxt, SNode* p1, SNode* p2);
SNode* createRealTableNode(SAstCreateContext* pCxt, SToken* pDbName, SToken* pTableName, SToken* pTableAlias);
SNode* createTempTableNode(SAstCreateContext* pCxt, SNode* pSubquery, const SToken* pTableAlias);
SNode* createJoinTableNode(SAstCreateContext* pCxt, EJoinType type, SNode* pLeft, SNode* pRight, SNode* pJoinCond);
SNode* createViewNode(SAstCreateContext* pCxt, SToken* pDbName, SToken* pViewName);
SNode* createLimitNode(SAstCreateContext* pCxt, const SToken* pLimit, const SToken* pOffset);
SNode* createOrderByExprNode(SAstCreateContext* pCxt, SNode* pExpr, EOrder order, ENullOrder nullOrder);
SNode* createSessionWindowNode(SAstCreateContext* pCxt, SNode* pCol, SNode* pGap);
SNode* createStateWindowNode(SAstCreateContext* pCxt, SNode* pExpr);
SNode* createEventWindowNode(SAstCreateContext* pCxt, SNode* pStartCond, SNode* pEndCond);
SNode* createCountWindowNode(SAstCreateContext* pCxt, const SToken* pCountToken, const SToken* pSlidingToken);
SNode* createIntervalWindowNode(SAstCreateContext* pCxt, SNode* pInterval, SNode* pOffset, SNode* pSliding,
                                SNode* pFill);
SNode* createFillNode(SAstCreateContext* pCxt, EFillMode mode, SNode* pValues);
SNode* createGroupingSetNode(SAstCreateContext* pCxt, SNode* pNode);
SNode* createInterpTimeRange(SAstCreateContext* pCxt, SNode* pStart, SNode* pEnd);
SNode* createInterpTimePoint(SAstCreateContext* pCxt, SNode* pPoint);
SNode* createWhenThenNode(SAstCreateContext* pCxt, SNode* pWhen, SNode* pThen);
SNode* createCaseWhenNode(SAstCreateContext* pCxt, SNode* pCase, SNodeList* pWhenThenList, SNode* pElse);

SNode* addWhereClause(SAstCreateContext* pCxt, SNode* pStmt, SNode* pWhere);
SNode* addPartitionByClause(SAstCreateContext* pCxt, SNode* pStmt, SNodeList* pPartitionByList);
SNode* addWindowClauseClause(SAstCreateContext* pCxt, SNode* pStmt, SNode* pWindow);
SNode* addGroupByClause(SAstCreateContext* pCxt, SNode* pStmt, SNodeList* pGroupByList);
SNode* addHavingClause(SAstCreateContext* pCxt, SNode* pStmt, SNode* pHaving);
SNode* addOrderByClause(SAstCreateContext* pCxt, SNode* pStmt, SNodeList* pOrderByList);
SNode* addSlimitClause(SAstCreateContext* pCxt, SNode* pStmt, SNode* pSlimit);
SNode* addLimitClause(SAstCreateContext* pCxt, SNode* pStmt, SNode* pLimit);
SNode* addRangeClause(SAstCreateContext* pCxt, SNode* pStmt, SNode* pRange);
SNode* addEveryClause(SAstCreateContext* pCxt, SNode* pStmt, SNode* pEvery);
SNode* addFillClause(SAstCreateContext* pCxt, SNode* pStmt, SNode* pFill);
SNode* createSelectStmt(SAstCreateContext* pCxt, bool isDistinct, SNodeList* pProjectionList, SNode* pTable, SNodeList* pHint);
SNode* setSelectStmtTagMode(SAstCreateContext* pCxt, SNode* pStmt, bool bSelectTags);
SNode* createSetOperator(SAstCreateContext* pCxt, ESetOperatorType type, SNode* pLeft, SNode* pRight);

SDataType createDataType(uint8_t type);
SDataType createVarLenDataType(uint8_t type, const SToken* pLen);

SNode* createDefaultDatabaseOptions(SAstCreateContext* pCxt);
SNode* createAlterDatabaseOptions(SAstCreateContext* pCxt);
SNode* setDatabaseOption(SAstCreateContext* pCxt, SNode* pOptions, EDatabaseOptionType type, void* pVal);
SNode* setAlterDatabaseOption(SAstCreateContext* pCxt, SNode* pOptions, SAlterOption* pAlterOption);
SNode* createCreateDatabaseStmt(SAstCreateContext* pCxt, bool ignoreExists, SToken* pDbName, SNode* pOptions);
SNode* createDropDatabaseStmt(SAstCreateContext* pCxt, bool ignoreNotExists, SToken* pDbName);
SNode* createAlterDatabaseStmt(SAstCreateContext* pCxt, SToken* pDbName, SNode* pOptions);
SNode* createFlushDatabaseStmt(SAstCreateContext* pCxt, SToken* pDbName);
SNode* createTrimDatabaseStmt(SAstCreateContext* pCxt, SToken* pDbName, int32_t maxSpeed);
SNode* createCompactStmt(SAstCreateContext* pCxt, SToken* pDbName, SNode* pStart, SNode* pEnd);
SNode* createDefaultTableOptions(SAstCreateContext* pCxt);
SNode* createAlterTableOptions(SAstCreateContext* pCxt);
SNode* setTableOption(SAstCreateContext* pCxt, SNode* pOptions, ETableOptionType type, void* pVal);
<<<<<<< HEAD
SNode* createColumnDefNode(SAstCreateContext* pCxt, SToken* pColName, SDataType dataType, const SToken* pComment, bool bPrimaryKey);
=======
SNode* createColumnDefNode(SAstCreateContext* pCxt, SToken* pColName, SDataType dataType, SNode* pOptions);
SNode* setColumnOptions(SAstCreateContext* pCxt, SNode* pOptions, EColumnOptionType type, void* pVal);
SNode* createDefaultColumnOptions(SAstCreateContext* pCxt);
>>>>>>> 9478fd99
SNode* createCreateTableStmt(SAstCreateContext* pCxt, bool ignoreExists, SNode* pRealTable, SNodeList* pCols,
                             SNodeList* pTags, SNode* pOptions);
SNode* createCreateSubTableClause(SAstCreateContext* pCxt, bool ignoreExists, SNode* pRealTable, SNode* pUseRealTable,
                                  SNodeList* pSpecificTags, SNodeList* pValsOfTags, SNode* pOptions);
SNode* createCreateMultiTableStmt(SAstCreateContext* pCxt, SNodeList* pSubTables);
SNode* createDropTableClause(SAstCreateContext* pCxt, bool ignoreNotExists, SNode* pRealTable);
SNode* createDropTableStmt(SAstCreateContext* pCxt, SNodeList* pTables);
SNode* createDropSuperTableStmt(SAstCreateContext* pCxt, bool ignoreNotExists, SNode* pRealTable);
SNode* createAlterTableModifyOptions(SAstCreateContext* pCxt, SNode* pRealTable, SNode* pOptions);
SNode* createAlterTableAddModifyCol(SAstCreateContext* pCxt, SNode* pRealTable, int8_t alterType, SToken* pColName,
                                    SDataType dataType);
SNode* createAlterTableAddModifyColOptions(SAstCreateContext* pCxt, SNode* pRealTable, int8_t alterType, SToken* pColName,
                                    SNode* pOptions);
SNode* createAlterTableDropCol(SAstCreateContext* pCxt, SNode* pRealTable, int8_t alterType, SToken* pColName);
SNode* createAlterTableRenameCol(SAstCreateContext* pCxt, SNode* pRealTable, int8_t alterType, SToken* pOldColName,
                                 SToken* pNewColName);
SNode* createAlterTableSetTag(SAstCreateContext* pCxt, SNode* pRealTable, SToken* pTagName, SNode* pVal);
SNode* setAlterSuperTableType(SNode* pStmt);
SNode* createUseDatabaseStmt(SAstCreateContext* pCxt, SToken* pDbName);
SNode* setShowKind(SAstCreateContext* pCxt, SNode* pStmt, EShowKind showKind);
SNode* createShowStmt(SAstCreateContext* pCxt, ENodeType type);
SNode* createShowStmtWithCond(SAstCreateContext* pCxt, ENodeType type, SNode* pDbName, SNode* pTbName,
                              EOperatorType tableCondType);
SNode* createShowTablesStmt(SAstCreateContext* pCxt, SShowTablesOption option, SNode* pTbName, EOperatorType tableCondType);
SNode* createShowCreateDatabaseStmt(SAstCreateContext* pCxt, SToken* pDbName);
SNode* createShowAliveStmt(SAstCreateContext* pCxt, SNode* pDbName, ENodeType type);
SNode* createShowCreateTableStmt(SAstCreateContext* pCxt, ENodeType type, SNode* pRealTable);
SNode* createShowCreateViewStmt(SAstCreateContext* pCxt, ENodeType type, SNode* pRealTable);
SNode* createShowTableDistributedStmt(SAstCreateContext* pCxt, SNode* pRealTable);
SNode* createShowDnodeVariablesStmt(SAstCreateContext* pCxt, SNode* pDnodeId, SNode* pLikePattern);
SNode* createShowVnodesStmt(SAstCreateContext* pCxt, SNode* pDnodeId, SNode* pDnodeEndpoint);
SNode* createShowTableTagsStmt(SAstCreateContext* pCxt, SNode* pTbName, SNode* pDbName, SNodeList* pTags);
SNode* createCreateUserStmt(SAstCreateContext* pCxt, SToken* pUserName, const SToken* pPassword, int8_t sysinfo);
SNode* addCreateUserStmtWhiteList(SAstCreateContext* pCxt, SNode* pStmt, SNodeList* pIpRangesNodeList);
SNode* createAlterUserStmt(SAstCreateContext* pCxt, SToken* pUserName, int8_t alterType, void* pAlterInfo);
SNode* createDropUserStmt(SAstCreateContext* pCxt, SToken* pUserName);
SNode* createCreateDnodeStmt(SAstCreateContext* pCxt, const SToken* pFqdn, const SToken* pPort);
SNode* createDropDnodeStmt(SAstCreateContext* pCxt, const SToken* pDnode, bool force, bool unsafe);
SNode* createAlterDnodeStmt(SAstCreateContext* pCxt, const SToken* pDnode, const SToken* pConfig, const SToken* pValue);
SNode* createRealTableNodeForIndexName(SAstCreateContext* pCxt, SToken* pDbName, SToken* pIndexName);
SNode* createCreateIndexStmt(SAstCreateContext* pCxt, EIndexType type, bool ignoreExists, SNode* pIndexName,
                             SNode* pRealTable, SNodeList* pCols, SNode* pOptions);
SNode* createIndexOption(SAstCreateContext* pCxt, SNodeList* pFuncs, SNode* pInterval, SNode* pOffset, SNode* pSliding,
                         SNode* pStreamOptions);
SNode* createDropIndexStmt(SAstCreateContext* pCxt, bool ignoreNotExists, SNode* pIndexName);
SNode* createCreateComponentNodeStmt(SAstCreateContext* pCxt, ENodeType type, const SToken* pDnodeId);
SNode* createDropComponentNodeStmt(SAstCreateContext* pCxt, ENodeType type, const SToken* pDnodeId);
SNode* createRestoreComponentNodeStmt(SAstCreateContext* pCxt, ENodeType type, const SToken* pDnodeId);
SNode* createCreateTopicStmtUseQuery(SAstCreateContext* pCxt, bool ignoreExists, SToken* pTopicName, SNode* pQuery);
SNode* createCreateTopicStmtUseDb(SAstCreateContext* pCxt, bool ignoreExists, SToken* pTopicName, SToken* pSubDbName,
                                  int8_t withMeta);
SNode* createCreateTopicStmtUseTable(SAstCreateContext* pCxt, bool ignoreExists, SToken* pTopicName, SNode* pRealTable,
                                     int8_t withMeta, SNode* pWhere);
SNode* createDropTopicStmt(SAstCreateContext* pCxt, bool ignoreNotExists, SToken* pTopicName);
SNode* createDropCGroupStmt(SAstCreateContext* pCxt, bool ignoreNotExists, SToken* pCGroupId, SToken* pTopicName);
SNode* createAlterClusterStmt(SAstCreateContext* pCxt, const SToken* pConfig, const SToken* pValue);
SNode* createAlterLocalStmt(SAstCreateContext* pCxt, const SToken* pConfig, const SToken* pValue);
SNode* createDefaultExplainOptions(SAstCreateContext* pCxt);
SNode* setExplainVerbose(SAstCreateContext* pCxt, SNode* pOptions, const SToken* pVal);
SNode* setExplainRatio(SAstCreateContext* pCxt, SNode* pOptions, const SToken* pVal);
SNode* createExplainStmt(SAstCreateContext* pCxt, bool analyze, SNode* pOptions, SNode* pQuery);
SNode* createDescribeStmt(SAstCreateContext* pCxt, SNode* pRealTable);
SNode* createResetQueryCacheStmt(SAstCreateContext* pCxt);
SNode* createCreateFunctionStmt(SAstCreateContext* pCxt, bool ignoreExists, bool aggFunc, const SToken* pFuncName,
                                const SToken* pLibPath, SDataType dataType, int32_t bufSize, const SToken* pLanguage,
                                bool orReplace);
SNode* createDropFunctionStmt(SAstCreateContext* pCxt, bool ignoreNotExists, const SToken* pFuncName);
SNode* createStreamOptions(SAstCreateContext* pCxt);
SNode* setStreamOptions(SAstCreateContext* pCxt, SNode* pOptions, EStreamOptionsSetFlag setflag, SToken* pToken,
                        SNode* pNode);
SNode* createCreateStreamStmt(SAstCreateContext* pCxt, bool ignoreExists, SToken* pStreamName, SNode* pRealTable,
                              SNode* pOptions, SNodeList* pTags, SNode* pSubtable, SNode* pQuery, SNodeList* pCols);
SNode* createDropStreamStmt(SAstCreateContext* pCxt, bool ignoreNotExists, SToken* pStreamName);
SNode* createPauseStreamStmt(SAstCreateContext* pCxt, bool ignoreNotExists, SToken* pStreamName);
SNode* createResumeStreamStmt(SAstCreateContext* pCxt, bool ignoreNotExists, bool ignoreUntreated, SToken* pStreamName);
SNode* createKillStmt(SAstCreateContext* pCxt, ENodeType type, const SToken* pId);
SNode* createKillQueryStmt(SAstCreateContext* pCxt, const SToken* pQueryId);
SNode* createBalanceVgroupStmt(SAstCreateContext* pCxt);
SNode* createBalanceVgroupLeaderStmt(SAstCreateContext* pCxt, const SToken* pVgId);
SNode* createMergeVgroupStmt(SAstCreateContext* pCxt, const SToken* pVgId1, const SToken* pVgId2);
SNode* createRedistributeVgroupStmt(SAstCreateContext* pCxt, const SToken* pVgId, SNodeList* pDnodes);
SNode* createSplitVgroupStmt(SAstCreateContext* pCxt, const SToken* pVgId);
SNode* createSyncdbStmt(SAstCreateContext* pCxt, const SToken* pDbName);
SNode* createGrantStmt(SAstCreateContext* pCxt, int64_t privileges, STokenPair* pPrivLevel, SToken* pUserName,
                       SNode* pTagCond);
SNode* createRevokeStmt(SAstCreateContext* pCxt, int64_t privileges, STokenPair* pPrivLevel, SToken* pUserName,
                        SNode* pTagCond);
SNode* createDeleteStmt(SAstCreateContext* pCxt, SNode* pTable, SNode* pWhere);
SNode* createInsertStmt(SAstCreateContext* pCxt, SNode* pTable, SNodeList* pCols, SNode* pQuery);
SNode* createCreateViewStmt(SAstCreateContext* pCxt, bool orReplace, SNode* pView, const SToken* pAs, SNode* pQuery);
SNode* createDropViewStmt(SAstCreateContext* pCxt, bool ignoreNotExists, SNode* pView);
SNode* createShowCompactDetailsStmt(SAstCreateContext* pCxt, SNode* pCompactIdNode);
SNode* createShowCompactsStmt(SAstCreateContext* pCxt, ENodeType type);
#ifdef __cplusplus
}
#endif

#endif /*_TD_AST_CREATE_FUNCS_H_*/<|MERGE_RESOLUTION|>--- conflicted
+++ resolved
@@ -182,13 +182,9 @@
 SNode* createDefaultTableOptions(SAstCreateContext* pCxt);
 SNode* createAlterTableOptions(SAstCreateContext* pCxt);
 SNode* setTableOption(SAstCreateContext* pCxt, SNode* pOptions, ETableOptionType type, void* pVal);
-<<<<<<< HEAD
-SNode* createColumnDefNode(SAstCreateContext* pCxt, SToken* pColName, SDataType dataType, const SToken* pComment, bool bPrimaryKey);
-=======
 SNode* createColumnDefNode(SAstCreateContext* pCxt, SToken* pColName, SDataType dataType, SNode* pOptions);
 SNode* setColumnOptions(SAstCreateContext* pCxt, SNode* pOptions, EColumnOptionType type, void* pVal);
 SNode* createDefaultColumnOptions(SAstCreateContext* pCxt);
->>>>>>> 9478fd99
 SNode* createCreateTableStmt(SAstCreateContext* pCxt, bool ignoreExists, SNode* pRealTable, SNodeList* pCols,
                              SNodeList* pTags, SNode* pOptions);
 SNode* createCreateSubTableClause(SAstCreateContext* pCxt, bool ignoreExists, SNode* pRealTable, SNode* pUseRealTable,
