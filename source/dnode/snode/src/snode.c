/*
 * Copyright (c) 2019 TAOS Data, Inc. <jhtao@taosdata.com>
 *
 * This program is free software: you can use, redistribute, and/or modify
 * it under the terms of the GNU Affero General Public License, version 3
 * or later ("AGPL"), as published by the Free Software Foundation.
 *
 * This program is distributed in the hope that it will be useful, but WITHOUT
 * ANY WARRANTY; without even the implied warranty of MERCHANTABILITY or
 * FITNESS FOR A PARTICULAR PURPOSE.
 *
 * You should have received a copy of the GNU Affero General Public License
 * along with this program. If not, see <http://www.gnu.org/licenses/>.
 */

#include "executor.h"
#include "sndInt.h"
#include "tdatablock.h"
#include "tuuid.h"
#include "stream.h"
#include "streamRunner.h"

// clang-format off
#define sndError(...) do {  if (sndDebugFlag & DEBUG_ERROR) { taosPrintLog("SND ERROR ", DEBUG_ERROR, sndDebugFlag, __VA_ARGS__);}} while (0)
#define sndInfo(...)  do {  if (sndDebugFlag & DEBUG_INFO)  { taosPrintLog("SND INFO  ", DEBUG_INFO,  sndDebugFlag, __VA_ARGS__);}} while (0)
#define sndDebug(...) do {  if (sndDebugFlag & DEBUG_DEBUG) { taosPrintLog("SND DEBUG ", DEBUG_DEBUG, sndDebugFlag, __VA_ARGS__);}} while (0)

SSnode *sndOpen(const char *path, const SSnodeOpt *pOption) {
  int32_t code = 0;
  SSnode *pSnode = taosMemoryCalloc(1, sizeof(SSnode));
  if (pSnode == NULL) {
    return NULL;
  }

  pSnode->msgCb = pOption->msgCb;

  return pSnode;
}

int32_t sndInit(SSnode *pSnode) {
  streamSetSnodeEnabled();
  return 0;
}

void sndClose(SSnode *pSnode) {
  streamSetSnodeDisabled();
  taosMemoryFree(pSnode);
}

static int32_t handleTriggerCalcReq(SSnode* pSnode, SRpcMsg* pRpcMsg) {
  SSTriggerCalcRequest req = {0};
  SStreamRunnerTask* pTask = NULL;
  int32_t code = tDeserializeSTriggerCalcRequest(POINTER_SHIFT(pRpcMsg->pCont, sizeof(SMsgHead)), pRpcMsg->contLen - sizeof(SMsgHead), &req);
  if (code == 0) {
    code = streamGetTask(req.streamId, req.runnerTaskId, (SStreamTask**)&pTask);
  }
  if (code == 0) {
    req.brandNew = true;
    req.execId = -1;
    pTask->pMsgCb = &pSnode->msgCb;
    code = stRunnerTaskExecute(pTask, &req);
  }
  SRpcMsg rsp = {.code = code, .msgType = TDMT_STREAM_TRIGGER_CALC_RSP, .contLen = 0, .pCont = NULL, .info = pRpcMsg->info};
  rpcSendResponse(&rsp);
  return code;
}

static int32_t buildFetchRsp(SSDataBlock* pBlock, void** data, size_t* size, int8_t precision) {
  int32_t code = 0;
  int32_t lino = 0;
  void*   buf =  NULL;

  int32_t blockSize = pBlock == NULL ? 0 : blockGetEncodeSize(pBlock);
  size_t dataEncodeBufSize = sizeof(SRetrieveTableRsp) + INT_BYTES * 2 + blockSize;
  buf = rpcMallocCont(dataEncodeBufSize);
  if (!buf) {
    code = terrno;
    goto end;
  }

  SRetrieveTableRsp* pRetrieve = (SRetrieveTableRsp*)buf;
  pRetrieve->version = 0;
  pRetrieve->precision = precision;
  pRetrieve->compressed = 0;
  *((int32_t*)(pRetrieve->data)) = blockSize;
  *((int32_t*)(pRetrieve->data + INT_BYTES)) = blockSize;
  if (pBlock == NULL || pBlock->info.rows == 0) {
    pRetrieve->numOfRows = 0;
    pRetrieve->numOfBlocks = 0;
    pRetrieve->completed = 1;
  } else {
    pRetrieve->numOfRows = htobe64((int64_t)pBlock->info.rows);
    pRetrieve->numOfBlocks = htonl(1);
    int32_t actualLen = blockEncode(pBlock, pRetrieve->data + INT_BYTES * 2, blockSize, taosArrayGetSize(pBlock->pDataBlock));
    if (actualLen < 0) {
      code = terrno;
      goto end;
    }
  }

  *data = buf;
  *size = dataEncodeBufSize;
  buf = NULL;

end:
  rpcFreeCont(buf);
  return code;
}

static int32_t handleStreamFetchData(SSnode* pSnode, SRpcMsg* pRpcMsg) {
  int32_t code = 0;
  SResFetchReq req = {0};
  SSTriggerCalcRequest calcReq = {0};
  SStreamRunnerTask* pTask = NULL;
  code = tDeserializeSResFetchReq(POINTER_SHIFT(pRpcMsg->pCont, sizeof(SMsgHead)), pRpcMsg->contLen - sizeof(SMsgHead), &req);
  if (code == 0) {
    //code =  make one strigger calc req
    calcReq.streamId = req.queryId;
    calcReq.runnerTaskId = req.taskId;
    calcReq.brandNew = req.reset;
    calcReq.execId = req.execId;
    TSWAP(calcReq.groupColVals, req.pStRtFuncInfo->pStreamPartColVals);
    TSWAP(calcReq.params, req.pStRtFuncInfo->pStreamPesudoFuncVals);
    calcReq.gid = req.pStRtFuncInfo->groupId;
  }
  if (code == 0) {
    code = streamGetTask(calcReq.streamId, calcReq.runnerTaskId, (SStreamTask**)&pTask);
  }
  if (code == 0) {
    code = stRunnerTaskExecute(pTask, &calcReq);
  }
  void* buf = NULL;
  size_t size = 0;
  if (code == 0) {
    code = buildFetchRsp(pTask->output.pBlock, &buf, &size, 0);
  }
  SRpcMsg rsp = {.code = code, .msgType = TDMT_STREAM_FETCH_FROM_RUNNER_RSP, .contLen = size, .pCont = buf, .info = pRpcMsg->info};
  tmsgSendRsp(&rsp);
  return code;
}

static int32_t handleStreamFetchFromCache(SSnode* pSnode, SRpcMsg* pRpcMsg) {
  int32_t code = 0;
  SResFetchReq req = {0};
  SStreamCacheReadInfo readInfo = {0};
  code = tDeserializeSResFetchReq(POINTER_SHIFT(pRpcMsg->pCont, sizeof(SMsgHead)), pRpcMsg->contLen - sizeof(SMsgHead), &req);
  if (code == 0) {
    readInfo.taskInfo.streamId = req.queryId;
    readInfo.taskInfo.taskId = req.taskId;
    readInfo.taskInfo.sessionId = req.pStRtFuncInfo->sessionId;
    readInfo.gid = req.pStRtFuncInfo->groupId;
    SSTriggerCalcParam* pParam = taosArrayGet(req.pStRtFuncInfo->pStreamPesudoFuncVals, req.pStRtFuncInfo->curIdx);
    readInfo.start = pParam->wstart;
    readInfo.end = pParam->wend;
    code = stRunnerFetchDataFromCache(&readInfo);
  }
  void* buf = NULL;
  size_t size = 0;
  if (code == 0) {
    code = buildFetchRsp(readInfo.pBlock, &buf, &size, 0);
    blockDataCleanup(readInfo.pBlock);
    readInfo.pBlock = NULL;
  }
  SRpcMsg rsp = {.code = code, .msgType = TDMT_STREAM_FETCH_FROM_CACHE_RSP, .contLen = size, .pCont = buf, .info = pRpcMsg->info};
  tmsgSendRsp(&rsp);
  return code;
}

int32_t sndProcessStreamMsg(SSnode *pSnode, SRpcMsg *pMsg) {
  int32_t code = 0;
  switch (pMsg->msgType) {
    case TDMT_STREAM_TRIGGER_CALC:
      code = handleTriggerCalcReq(pSnode, pMsg);
      break;
    case TDMT_STREAM_FETCH_FROM_RUNNER:
      code = handleStreamFetchData(pSnode, pMsg);
      break;
    case TDMT_STREAM_FETCH_FROM_CACHE:
<<<<<<< HEAD

      break;
=======
      code = handleStreamFetchFromCache(pSnode, pMsg);
>>>>>>> c3f20c76
    default:
      sndError("invalid snode msg:%d", pMsg->msgType);
      return TSDB_CODE_INVALID_MSG;
  }
  return code;
}<|MERGE_RESOLUTION|>--- conflicted
+++ resolved
@@ -176,12 +176,7 @@
       code = handleStreamFetchData(pSnode, pMsg);
       break;
     case TDMT_STREAM_FETCH_FROM_CACHE:
-<<<<<<< HEAD
-
-      break;
-=======
       code = handleStreamFetchFromCache(pSnode, pMsg);
->>>>>>> c3f20c76
     default:
       sndError("invalid snode msg:%d", pMsg->msgType);
       return TSDB_CODE_INVALID_MSG;
