/*
 * Copyright (c) 2019 TAOS Data, Inc. <jhtao@taosdata.com>
 *
 * This program is free software: you can use, redistribute, and/or modify
 * it under the terms of the GNU Affero General Public License, version 3
 * or later ("AGPL"), as published by the Free Software Foundation.
 *
 * This program is distributed in the hope that it will be useful, but WITHOUT
 * ANY WARRANTY; without even the implied warranty of MERCHANTABILITY or
 * FITNESS FOR A PARTICULAR PURPOSE.
 *
 * You should have received a copy of the GNU Affero General Public License
 * along with this program. If not, see <http://www.gnu.org/licenses/>.
 */

#include "executor.h"
#include "sndInt.h"
#include "tstream.h"
#include "tuuid.h"

void sndEnqueueStreamDispatch(SSnode *pSnode, SRpcMsg *pMsg) {
  char   *msgStr = pMsg->pCont;
  char   *msgBody = POINTER_SHIFT(msgStr, sizeof(SMsgHead));
  int32_t msgLen = pMsg->contLen - sizeof(SMsgHead);
  int32_t code = 0;

  SStreamDispatchReq req;
  SDecoder           decoder;
  tDecoderInit(&decoder, msgBody, msgLen);
  if (tDecodeStreamDispatchReq(&decoder, &req) < 0) {
    code = TSDB_CODE_MSG_DECODE_ERROR;
    tDecoderClear(&decoder);
    goto FAIL;
  }
  tDecoderClear(&decoder);

  int32_t taskId = req.taskId;

  SStreamTask *pTask = streamMetaAcquireTask(pSnode->pMeta, taskId);
  if (pTask) {
    SRpcMsg rsp = {
        .info = pMsg->info,
        .code = 0,
    };
    streamProcessDispatchReq(pTask, &req, &rsp, false);
    streamMetaReleaseTask(pSnode->pMeta, pTask);
    rpcFreeCont(pMsg->pCont);
    taosFreeQitem(pMsg);
    return;
  }

FAIL:
  if (pMsg->info.handle == NULL) return;
  SRpcMsg rsp = {
      .code = code,
      .info = pMsg->info,
  };
  tmsgSendRsp(&rsp);
  rpcFreeCont(pMsg->pCont);
  taosFreeQitem(pMsg);
}

int32_t sndExpandTask(SSnode *pSnode, SStreamTask *pTask, int64_t ver) {
  ASSERT(pTask->taskLevel == TASK_LEVEL__AGG);
  ASSERT(taosArrayGetSize(pTask->childEpInfo) != 0);

  pTask->refCnt = 1;
<<<<<<< HEAD
  pTask->schedStatus = TASK_SCHED_STATUS__INACTIVE;

  pTask->inputQueue = streamQueueOpen(0);
  pTask->outputQueue = streamQueueOpen(0);
=======
  pTask->status.schedStatus = TASK_SCHED_STATUS__INACTIVE;
  pTask->inputQueue = streamQueueOpen();
  pTask->outputQueue = streamQueueOpen();
>>>>>>> f8b672f0

  if (pTask->inputQueue == NULL || pTask->outputQueue == NULL) {
    return -1;
  }

  pTask->inputStatus = TASK_INPUT_STATUS__NORMAL;
  pTask->outputStatus = TASK_OUTPUT_STATUS__NORMAL;
  pTask->pMsgCb = &pSnode->msgCb;
  pTask->chkInfo.version = ver;

  pTask->pState = streamStateOpen(pSnode->path, pTask, false, -1, -1);
  if (pTask->pState == NULL) {
    return -1;
  }

  int32_t numOfChildEp = taosArrayGetSize(pTask->childEpInfo);
  SReadHandle mgHandle = { .vnode = NULL, .numOfVgroups = numOfChildEp, .pStateBackend = pTask->pState };

  pTask->exec.pExecutor = qCreateStreamExecTaskInfo(pTask->exec.qmsg, &mgHandle, 0);
  ASSERT(pTask->exec.pExecutor);

  streamSetupTrigger(pTask);
  return 0;
}

SSnode *sndOpen(const char *path, const SSnodeOpt *pOption) {
  SSnode *pSnode = taosMemoryCalloc(1, sizeof(SSnode));
  if (pSnode == NULL) {
    terrno = TSDB_CODE_OUT_OF_MEMORY;
    return NULL;
  }
  pSnode->path = taosStrdup(path);
  if (pSnode->path == NULL) {
    terrno = TSDB_CODE_OUT_OF_MEMORY;
    goto FAIL;
  }
  pSnode->msgCb = pOption->msgCb;

  pSnode->pMeta = streamMetaOpen(path, pSnode, (FTaskExpand *)sndExpandTask, SNODE_HANDLE);
  if (pSnode->pMeta == NULL) {
    terrno = TSDB_CODE_OUT_OF_MEMORY;
    goto FAIL;
  }

  return pSnode;

FAIL:
  taosMemoryFree(pSnode->path);
  taosMemoryFree(pSnode);
  return NULL;
}

void sndClose(SSnode *pSnode) {
  streamMetaCommit(pSnode->pMeta);
  streamMetaClose(pSnode->pMeta);
  taosMemoryFree(pSnode->path);
  taosMemoryFree(pSnode);
}

int32_t sndGetLoad(SSnode *pSnode, SSnodeLoad *pLoad) { return 0; }

int32_t sndProcessTaskDeployReq(SSnode *pSnode, char *msg, int32_t msgLen) {
  int32_t code;

  // 1.deserialize msg and build task
  SStreamTask *pTask = taosMemoryCalloc(1, sizeof(SStreamTask));
  if (pTask == NULL) {
    return -1;
  }
  SDecoder decoder;
  tDecoderInit(&decoder, (uint8_t *)msg, msgLen);
  code = tDecodeStreamTask(&decoder, pTask);
  if (code < 0) {
    tDecoderClear(&decoder);
    taosMemoryFree(pTask);
    return -1;
  }
  tDecoderClear(&decoder);

  ASSERT(pTask->taskLevel == TASK_LEVEL__AGG);

  // 2.save task
  code = streamMetaAddDeployedTask(pSnode->pMeta, -1, pTask);
  if (code < 0) {
    return -1;
  }

  // 3.go through recover steps to fill history
  if (pTask->fillHistory) {
    streamSetParamForRecover(pTask);
    streamAggRecoverPrepare(pTask);
  }

  return 0;
}

int32_t sndProcessTaskDropReq(SSnode *pSnode, char *msg, int32_t msgLen) {
  SVDropStreamTaskReq *pReq = (SVDropStreamTaskReq *)msg;
  streamMetaRemoveTask(pSnode->pMeta, pReq->taskId);
  return 0;
}

int32_t sndProcessTaskRunReq(SSnode *pSnode, SRpcMsg *pMsg) {
  SStreamTaskRunReq *pReq = pMsg->pCont;
  int32_t            taskId = pReq->taskId;
  SStreamTask       *pTask = streamMetaAcquireTask(pSnode->pMeta, taskId);
  if (pTask) {
    streamProcessRunReq(pTask);
    streamMetaReleaseTask(pSnode->pMeta, pTask);
    return 0;
  } else {
    return -1;
  }
}

int32_t sndProcessTaskDispatchReq(SSnode *pSnode, SRpcMsg *pMsg, bool exec) {
  char              *msgStr = pMsg->pCont;
  char              *msgBody = POINTER_SHIFT(msgStr, sizeof(SMsgHead));
  int32_t            msgLen = pMsg->contLen - sizeof(SMsgHead);
  SStreamDispatchReq req;
  SDecoder           decoder;
  tDecoderInit(&decoder, (uint8_t *)msgBody, msgLen);
  tDecodeStreamDispatchReq(&decoder, &req);
  int32_t taskId = req.taskId;

  SStreamTask *pTask = streamMetaAcquireTask(pSnode->pMeta, taskId);
  if (pTask) {
    SRpcMsg rsp = {
        .info = pMsg->info,
        .code = 0,
    };
    streamProcessDispatchReq(pTask, &req, &rsp, exec);
    streamMetaReleaseTask(pSnode->pMeta, pTask);
    return 0;
  } else {
    return -1;
  }
  return 0;
}

int32_t sndProcessTaskRetrieveReq(SSnode *pSnode, SRpcMsg *pMsg) {
  char              *msgStr = pMsg->pCont;
  char              *msgBody = POINTER_SHIFT(msgStr, sizeof(SMsgHead));
  int32_t            msgLen = pMsg->contLen - sizeof(SMsgHead);
  SStreamRetrieveReq req;
  SDecoder           decoder;
  tDecoderInit(&decoder, msgBody, msgLen);
  tDecodeStreamRetrieveReq(&decoder, &req);
  tDecoderClear(&decoder);
  int32_t      taskId = req.dstTaskId;
  SStreamTask *pTask = streamMetaAcquireTask(pSnode->pMeta, taskId);
  if (pTask) {
    SRpcMsg rsp = {
        .info = pMsg->info,
        .code = 0,
    };
    streamProcessRetrieveReq(pTask, &req, &rsp);
    streamMetaReleaseTask(pSnode->pMeta, pTask);
    tDeleteStreamRetrieveReq(&req);
    return 0;
  } else {
    return -1;
  }
}

int32_t sndProcessTaskDispatchRsp(SSnode *pSnode, SRpcMsg *pMsg) {
  SStreamDispatchRsp *pRsp = POINTER_SHIFT(pMsg->pCont, sizeof(SMsgHead));
  int32_t             taskId = ntohl(pRsp->upstreamTaskId);
  SStreamTask        *pTask = streamMetaAcquireTask(pSnode->pMeta, taskId);
  if (pTask) {
    streamProcessDispatchRsp(pTask, pRsp, pMsg->code);
    streamMetaReleaseTask(pSnode->pMeta, pTask);
    return 0;
  } else {
    return -1;
  }
  return 0;
}

int32_t sndProcessTaskRetrieveRsp(SSnode *pSnode, SRpcMsg *pMsg) {
  //
  return 0;
}

int32_t sndProcessWriteMsg(SSnode *pSnode, SRpcMsg *pMsg, SRpcMsg *pRsp) {
  void   *pReq = POINTER_SHIFT(pMsg->pCont, sizeof(SMsgHead));
  int32_t len = pMsg->contLen - sizeof(SMsgHead);
  switch (pMsg->msgType) {
    case TDMT_STREAM_TASK_DEPLOY:
      return sndProcessTaskDeployReq(pSnode, pReq, len);
    case TDMT_STREAM_TASK_DROP:
      return sndProcessTaskDropReq(pSnode, pReq, len);
    default:
      ASSERT(0);
  }
  return 0;
}

int32_t sndProcessTaskRecoverFinishReq(SSnode *pSnode, SRpcMsg *pMsg) {
  char   *msg = POINTER_SHIFT(pMsg->pCont, sizeof(SMsgHead));
  int32_t msgLen = pMsg->contLen - sizeof(SMsgHead);

  // deserialize
  SStreamRecoverFinishReq req;

  SDecoder decoder;
  tDecoderInit(&decoder, msg, msgLen);
  tDecodeSStreamRecoverFinishReq(&decoder, &req);
  tDecoderClear(&decoder);

  // find task
  SStreamTask *pTask = streamMetaAcquireTask(pSnode->pMeta, req.taskId);
  if (pTask == NULL) {
    return -1;
  }
  // do process request
  if (streamProcessRecoverFinishReq(pTask, req.childId) < 0) {
    streamMetaReleaseTask(pSnode->pMeta, pTask);
    return -1;
  }

  streamMetaReleaseTask(pSnode->pMeta, pTask);
  return 0;
}

int32_t sndProcessTaskRecoverFinishRsp(SSnode *pSnode, SRpcMsg *pMsg) {
  //
  return 0;
}

int32_t sndProcessStreamMsg(SSnode *pSnode, SRpcMsg *pMsg) {
  switch (pMsg->msgType) {
    case TDMT_STREAM_TASK_RUN:
      return sndProcessTaskRunReq(pSnode, pMsg);
    case TDMT_STREAM_TASK_DISPATCH:
      return sndProcessTaskDispatchReq(pSnode, pMsg, true);
    case TDMT_STREAM_TASK_DISPATCH_RSP:
      return sndProcessTaskDispatchRsp(pSnode, pMsg);
    case TDMT_STREAM_RETRIEVE:
      return sndProcessTaskRetrieveReq(pSnode, pMsg);
    case TDMT_STREAM_RETRIEVE_RSP:
      return sndProcessTaskRetrieveRsp(pSnode, pMsg);
    case TDMT_STREAM_RECOVER_FINISH:
      return sndProcessTaskRecoverFinishReq(pSnode, pMsg);
    case TDMT_STREAM_RECOVER_FINISH_RSP:
      return sndProcessTaskRecoverFinishRsp(pSnode, pMsg);
    default:
      ASSERT(0);
  }
  return 0;
}<|MERGE_RESOLUTION|>--- conflicted
+++ resolved
@@ -65,16 +65,10 @@
   ASSERT(taosArrayGetSize(pTask->childEpInfo) != 0);
 
   pTask->refCnt = 1;
-<<<<<<< HEAD
-  pTask->schedStatus = TASK_SCHED_STATUS__INACTIVE;
+  pTask->status.schedStatus = TASK_SCHED_STATUS__INACTIVE;
 
   pTask->inputQueue = streamQueueOpen(0);
   pTask->outputQueue = streamQueueOpen(0);
-=======
-  pTask->status.schedStatus = TASK_SCHED_STATUS__INACTIVE;
-  pTask->inputQueue = streamQueueOpen();
-  pTask->outputQueue = streamQueueOpen();
->>>>>>> f8b672f0
 
   if (pTask->inputQueue == NULL || pTask->outputQueue == NULL) {
     return -1;
