--- conflicted
+++ resolved
@@ -262,14 +262,9 @@
   pWrapper = &pDnode->wrappers[ntype];
   if (taosMkDir(pWrapper->path) != 0) {
     dmReleaseWrapper(pWrapper);
-<<<<<<< HEAD
-    dError("failed to create dir:%s since %s", pWrapper->path, terrstr());
-    return -1;
-=======
-    code = TAOS_SYSTEM_ERROR(errno);
+    code = terrno;
     dError("failed to create dir:%s since %s", pWrapper->path, tstrerror(code));
     return code;
->>>>>>> dec8095e
   }
 
   taosThreadMutexLock(&pDnode->mutex);
@@ -338,14 +333,9 @@
   pWrapper = &pDnode->wrappers[ntype];
   if (taosMkDir(pWrapper->path) != 0) {
     taosThreadMutexUnlock(&pDnode->mutex);
-<<<<<<< HEAD
-    dError("failed to create dir:%s since %s", pWrapper->path, terrstr());
-    return -1;
-=======
-    code = TAOS_SYSTEM_ERROR(errno);
+    code = terrno;
     dError("failed to create dir:%s since %s", pWrapper->path, tstrerror(code));
     return code;
->>>>>>> dec8095e
   }
 
   SMgmtInputOpt input = dmBuildMgmtInputOpt(pWrapper);
