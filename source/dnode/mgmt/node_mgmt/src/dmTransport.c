--- conflicted
+++ resolved
@@ -408,16 +408,12 @@
   rpcInit.shareConn = 1;
   rpcInit.timeToGetConn = tsTimeToGetAvailableConn;
   rpcInit.notWaitAvaliableConn = 0;
-
-<<<<<<< HEAD
-  (void)taosVersionStrToInt(version, &(rpcInit.compatibilityVer));
   rpcInit.startReadTimer = 1;
-=======
+
   if (taosVersionStrToInt(version, &(rpcInit.compatibilityVer)) != 0) {
     dError("failed to convert version string:%s to int", version);
   }
 
->>>>>>> 54bc8c3e
   pTrans->clientRpc = rpcOpen(&rpcInit);
   if (pTrans->clientRpc == NULL) {
     dError("failed to init dnode rpc client since:%s", tstrerror(terrno));
@@ -460,15 +456,11 @@
   rpcInit.supportBatch = 1;
   rpcInit.batchSize = 8 * 1024;
   rpcInit.timeToGetConn = tsTimeToGetAvailableConn;
-<<<<<<< HEAD
   rpcInit.startReadTimer = 1;
-  (void)taosVersionStrToInt(version, &(rpcInit.compatibilityVer));
-=======
 
   if (taosVersionStrToInt(version, &(rpcInit.compatibilityVer)) != 0) {
     dError("failed to convert version string:%s to int", version);
   }
->>>>>>> 54bc8c3e
 
   pTrans->statusRpc = rpcOpen(&rpcInit);
   if (pTrans->statusRpc == NULL) {
@@ -513,15 +505,12 @@
   rpcInit.supportBatch = 1;
   rpcInit.batchSize = 8 * 1024;
   rpcInit.timeToGetConn = tsTimeToGetAvailableConn;
-<<<<<<< HEAD
-  (void)taosVersionStrToInt(version, &(rpcInit.compatibilityVer));
   rpcInit.startReadTimer = 1;
-=======
+
   if (taosVersionStrToInt(version, &(rpcInit.compatibilityVer)) != 0) {
     dError("failed to convert version string:%s to int", version);
   }
 
->>>>>>> 54bc8c3e
   pTrans->syncRpc = rpcOpen(&rpcInit);
   if (pTrans->syncRpc == NULL) {
     dError("failed to init dnode rpc sync client since %s", tstrerror(terrno));
