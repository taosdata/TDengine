--- conflicted
+++ resolved
@@ -82,11 +82,7 @@
   if (dmInitModule(pDnode) != 0) {
     goto _OVER;
   }
-<<<<<<< HEAD
-=======
-#endif
-
->>>>>>> 737140a0
+
   indexInit(tsNumOfCommitThreads);
   streamMetaInit();
 
