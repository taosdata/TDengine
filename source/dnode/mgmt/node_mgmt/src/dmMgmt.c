--- conflicted
+++ resolved
@@ -22,12 +22,8 @@
 #include "tconv.h"
 #include "tglobal.h"
 #include "tgrant.h"
-<<<<<<< HEAD
 #include "tconv.h"
 #include "stream.h"
-=======
-#include "tstream.h"
->>>>>>> 6d3d50cd
 
 static bool dmRequireNode(SDnode *pDnode, SMgmtWrapper *pWrapper) {
   SMgmtInputOpt input = dmBuildMgmtInputOpt(pWrapper);
