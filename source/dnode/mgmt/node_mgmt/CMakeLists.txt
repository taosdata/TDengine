--- conflicted
+++ resolved
@@ -1,11 +1,7 @@
 aux_source_directory(src IMPLEMENT_SRC)
 add_library(dnode STATIC ${IMPLEMENT_SRC})
 target_link_libraries(
-<<<<<<< HEAD
-  dnode mgmt_mnode mgmt_qnode mgmt_snode mgmt_xnode mgmt_vnode mgmt_dnode monitorfw tcs
-=======
-  dnode PUBLIC mgmt_mnode mgmt_qnode mgmt_snode mgmt_vnode mgmt_dnode monitorfw tcs
->>>>>>> 4dfef786
+  dnode PUBLIC mgmt_mnode mgmt_qnode mgmt_snode mgmt_xnode mgmt_vnode mgmt_dnode monitorfw tcs
 )
 
 IF(TD_ENTERPRISE)
