/*
 * Copyright (c) 2019 TAOS Data, Inc. <jhtao@taosdata.com>
 *
 * This program is free software: you can use, redistribute, and/or modify
 * it under the terms of the GNU Affero General Public License, version 3
 * or later ("AGPL"), as published by the Free Software Foundation.
 *
 * This program is distributed in the hope that it will be useful, but WITHOUT
 * ANY WARRANTY; without even the implied warranty of MERCHANTABILITY or
 * FITNESS FOR A PARTICULAR PURPOSE.
 *
 * You should have received a copy of the GNU Affero General Public License
 * along with this program. If not, see <http://www.gnu.org/licenses/>.
 */

#ifndef _TD_DND_MNODE_INT_H_
#define _TD_DND_MNODE_INT_H_

#include "dmUtil.h"
#include "mnode.h"

#ifdef __cplusplus
extern "C" {
#endif

typedef struct SMnodeMgmt {
<<<<<<< HEAD
  SDnodeData   *pData;
  SMnode       *pMnode;
  SMsgCb        msgCb;
  const char   *path;
  const char   *name;
  SSingleWorker queryWorker;
  SSingleWorker readWorker;
  SSingleWorker writeWorker;
  SSingleWorker syncWorker;
  SSingleWorker applyWorker;
  SSingleWorker monitorWorker;
  SReplica      replicas[TSDB_MAX_REPLICA];
  int8_t        replica;
  int8_t        selfIndex;
=======
  SDnodeData    *pData;
  SMnode        *pMnode;
  SMsgCb         msgCb;
  const char    *path;
  const char    *name;
  SSingleWorker  queryWorker;
  SSingleWorker  readWorker;
  SSingleWorker  writeWorker;
  SSingleWorker  syncWorker;
  SSingleWorker  monitorWorker;
  SReplica       replicas[TSDB_MAX_REPLICA];
  int8_t         replica;
  bool           stopped;
  int32_t        refCount;
  TdThreadRwlock lock;
>>>>>>> a02bf522
} SMnodeMgmt;

// mmFile.c
int32_t mmReadFile(SMnodeMgmt *pMgmt, bool *pDeployed);
int32_t mmWriteFile(SMnodeMgmt *pMgmt, SDCreateMnodeReq *pMsg, bool deployed);

// mmInt.c
int32_t mmAcquire(SMnodeMgmt *pMgmt);
void    mmRelease(SMnodeMgmt *pMgmt);

// mmHandle.c
SArray *mmGetMsgHandles();
int32_t mmProcessCreateReq(const SMgmtInputOpt *pInput, SRpcMsg *pMsg);
int32_t mmProcessDropReq(const SMgmtInputOpt *pInput, SRpcMsg *pMsg);
int32_t mmProcessAlterReq(SMnodeMgmt *pMgmt, SRpcMsg *pMsg);
int32_t mmProcessGetMonitorInfoReq(SMnodeMgmt *pMgmt, SRpcMsg *pMsg);
int32_t mmProcessGetLoadsReq(SMnodeMgmt *pMgmt, SRpcMsg *pMsg);

// mmWorker.c
int32_t mmStartWorker(SMnodeMgmt *pMgmt);
void    mmStopWorker(SMnodeMgmt *pMgmt);
int32_t mmPutNodeMsgToWriteQueue(SMnodeMgmt *pMgmt, SRpcMsg *pMsg);
int32_t mmPutNodeMsgToSyncQueue(SMnodeMgmt *pMgmt, SRpcMsg *pMsg);
int32_t mmPutNodeMsgToApplyQueue(SMnodeMgmt *pMgmt, SRpcMsg *pMsg);
int32_t mmPutNodeMsgToReadQueue(SMnodeMgmt *pMgmt, SRpcMsg *pMsg);
int32_t mmPutNodeMsgToQueryQueue(SMnodeMgmt *pMgmt, SRpcMsg *pMsg);
int32_t mmPutNodeMsgToMonitorQueue(SMnodeMgmt *pMgmt, SRpcMsg *pMsg);
int32_t mmPutRpcMsgToQueryQueue(SMnodeMgmt *pMgmt, SRpcMsg *pMsg);
int32_t mmPutRpcMsgToReadQueue(SMnodeMgmt *pMgmt, SRpcMsg *pMsg);
int32_t mmPutRpcMsgToWriteQueue(SMnodeMgmt *pMgmt, SRpcMsg *pMsg);
int32_t mmPutRpcMsgToSyncQueue(SMnodeMgmt *pMgmt, SRpcMsg *pMsg);

#ifdef __cplusplus
}
#endif

#endif /*_TD_DND_MNODE_INT_H_*/<|MERGE_RESOLUTION|>--- conflicted
+++ resolved
@@ -24,22 +24,6 @@
 #endif
 
 typedef struct SMnodeMgmt {
-<<<<<<< HEAD
-  SDnodeData   *pData;
-  SMnode       *pMnode;
-  SMsgCb        msgCb;
-  const char   *path;
-  const char   *name;
-  SSingleWorker queryWorker;
-  SSingleWorker readWorker;
-  SSingleWorker writeWorker;
-  SSingleWorker syncWorker;
-  SSingleWorker applyWorker;
-  SSingleWorker monitorWorker;
-  SReplica      replicas[TSDB_MAX_REPLICA];
-  int8_t        replica;
-  int8_t        selfIndex;
-=======
   SDnodeData    *pData;
   SMnode        *pMnode;
   SMsgCb         msgCb;
@@ -55,7 +39,6 @@
   bool           stopped;
   int32_t        refCount;
   TdThreadRwlock lock;
->>>>>>> a02bf522
 } SMnodeMgmt;
 
 // mmFile.c
@@ -79,7 +62,6 @@
 void    mmStopWorker(SMnodeMgmt *pMgmt);
 int32_t mmPutNodeMsgToWriteQueue(SMnodeMgmt *pMgmt, SRpcMsg *pMsg);
 int32_t mmPutNodeMsgToSyncQueue(SMnodeMgmt *pMgmt, SRpcMsg *pMsg);
-int32_t mmPutNodeMsgToApplyQueue(SMnodeMgmt *pMgmt, SRpcMsg *pMsg);
 int32_t mmPutNodeMsgToReadQueue(SMnodeMgmt *pMgmt, SRpcMsg *pMsg);
 int32_t mmPutNodeMsgToQueryQueue(SMnodeMgmt *pMgmt, SRpcMsg *pMsg);
 int32_t mmPutNodeMsgToMonitorQueue(SMnodeMgmt *pMgmt, SRpcMsg *pMsg);
