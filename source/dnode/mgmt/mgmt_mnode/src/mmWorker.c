--- conflicted
+++ resolved
@@ -269,12 +269,8 @@
   size_t             size = 0;
   SSDataBlock*       pBlock = NULL;
   void*              taskAddr = NULL;
-<<<<<<< HEAD
   SArray*            pResList = NULL;
   
-=======
-
->>>>>>> 0272343c
   SResFetchReq req = {0};
   STREAM_CHECK_CONDITION_GOTO(tDeserializeSResFetchReq(pMsg->pCont, pMsg->contLen, &req) < 0,
                               TSDB_CODE_QRY_INVALID_INPUT);
@@ -319,7 +315,6 @@
     STREAM_CHECK_RET_GOTO(qSetTaskId(sStreamReaderCalcInfo->pTaskInfo, req.taskId, req.queryId));
   }
 
-<<<<<<< HEAD
   if (req.pOpParam != NULL) {
     qUpdateOperatorParam(sStreamReaderCalcInfo->pTaskInfo, req.pOpParam);
   }
@@ -345,29 +340,6 @@
 
 end:
   taosArrayDestroy(pResList);
-=======
-  while (1) {
-    uint64_t ts = 0;
-    STREAM_CHECK_RET_GOTO(qExecTask(sStreamReaderCalcInfo->pTaskInfo, &pBlock, &ts));
-    printDataBlock(pBlock, __func__, "fetch");
-
-    if (sStreamReaderCalcInfo->rtInfo.funcInfo.withExternalWindow && pBlock != NULL) {
-      STREAM_CHECK_RET_GOTO(qStreamFilter(pBlock, sStreamReaderCalcInfo->pFilterInfo));
-      printDataBlock(pBlock, __func__, "fetch filter");
-
-      if (pBlock->info.rows == 0 && !qTaskIsDone(sStreamReaderCalcInfo->pTaskInfo)) {
-        continue;
-      }
-    }
-    break;
-  }
-
-  ST_TASK_DLOG("mnode %s get result rows:%" PRId64, __func__, pBlock != NULL ? pBlock->info.rows : -1);
-  STREAM_CHECK_RET_GOTO(streamBuildFetchRsp(pBlock, &buf, &size, TSDB_TIME_PRECISION_MILLI));
-
-end:
-
->>>>>>> 0272343c
   streamReleaseTask(taskAddr);
 
   STREAM_PRINT_LOG_END(code, lino);
