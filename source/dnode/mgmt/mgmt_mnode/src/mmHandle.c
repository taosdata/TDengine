/*
 * Copyright (c) 2019 TAOS Data, Inc. <jhtao@taosdata.com>
 *
 * This program is free software: you can use, redistribute, and/or modify
 * it under the terms of the GNU Affero General Public License, version 3
 * or later ("AGPL"), as published by the Free Software Foundation.
 *
 * This program is distributed in the hope that it will be useful, but WITHOUT
 * ANY WARRANTY; without even the implied warranty of MERCHANTABILITY or
 * FITNESS FOR A PARTICULAR PURPOSE.
 *
 * You should have received a copy of the GNU Affero General Public License
 * along with this program. If not, see <http:www.gnu.org/licenses/>.
 */

#define _DEFAULT_SOURCE
#include "mmInt.h"

void mmGetMonitorInfo(SMnodeMgmt *pMgmt, SMonMmInfo *pInfo) {
  if (mndGetMonitorInfo(pMgmt->pMnode, &pInfo->cluster, &pInfo->vgroup, &pInfo->stb, &pInfo->grant) != 0) {
    dError("failed to get monitor info");
  }
}

void mmGetMnodeLoads(SMnodeMgmt *pMgmt, SMonMloadInfo *pInfo) {
  pInfo->isMnode = 1;
  (void)mndGetLoad(pMgmt->pMnode, &pInfo->load);
}

int32_t mmProcessCreateReq(const SMgmtInputOpt *pInput, SRpcMsg *pMsg) {
  int32_t          code = 0;
  const STraceId  *trace = &pMsg->info.traceId;
  SDCreateMnodeReq createReq = {0};
  if (tDeserializeSDCreateMnodeReq(pMsg->pCont, pMsg->contLen, &createReq) != 0) {
    code = TSDB_CODE_INVALID_MSG;
    return code;
  }

  SMnodeOpt option = {.deploy = true,
                      .numOfReplicas = createReq.replica,
                      .numOfTotalReplicas = createReq.replica + createReq.learnerReplica,
                      .selfIndex = -1,
                      .lastIndex = createReq.lastIndex};

  memcpy(option.replicas, createReq.replicas, sizeof(createReq.replicas));
  for (int32_t i = 0; i < createReq.replica; ++i) {
    if (createReq.replicas[i].id == pInput->pData->dnodeId) {
      option.selfIndex = i;
    }
    option.nodeRoles[i] = TAOS_SYNC_ROLE_VOTER;
  }

  memcpy(&(option.replicas[createReq.replica]), createReq.learnerReplicas, sizeof(createReq.learnerReplicas));
  for (int32_t i = 0; i < createReq.learnerReplica; ++i) {
    if (createReq.learnerReplicas[i].id == pInput->pData->dnodeId) {
      option.selfIndex = createReq.replica + i;
    }
    option.nodeRoles[createReq.replica + i] = TAOS_SYNC_ROLE_LEARNER;
  }

  if (option.selfIndex == -1) {
    code = TSDB_CODE_INVALID_OPTION;
    dGError("failed to create mnode since %s, selfIndex is -1", tstrerror(code));
    return code;
  }

  if ((code = mmWriteFile(pInput->path, &option)) != 0) {
    dGError("failed to write mnode file since %s", tstrerror(code));
    return code;
  }

  return 0;
}

int32_t mmProcessDropReq(const SMgmtInputOpt *pInput, SRpcMsg *pMsg) {
  int32_t code = 0;

  const STraceId *trace = &pMsg->info.traceId;
  SDDropMnodeReq  dropReq = {0};
  if (tDeserializeSCreateDropMQSNodeReq(pMsg->pCont, pMsg->contLen, &dropReq) != 0) {
    code = TSDB_CODE_INVALID_MSG;
    return code;
  }

  if (pInput->pData->dnodeId != 0 && dropReq.dnodeId != pInput->pData->dnodeId) {
    code = TSDB_CODE_INVALID_OPTION;
    dGError("failed to drop mnode since %s", tstrerror(code));
    tFreeSMCreateQnodeReq(&dropReq);
    return code;
  }

  SMnodeOpt option = {.deploy = false};
  if ((code = mmWriteFile(pInput->path, &option)) != 0) {
    dGError("failed to write mnode file since %s", tstrerror(code));
    tFreeSMCreateQnodeReq(&dropReq);
    return code;
  }

  tFreeSMCreateQnodeReq(&dropReq);
  return code;
}

SArray *mmGetMsgHandles() {
  int32_t code = -1;
  SArray *pArray = taosArrayInit(128, sizeof(SMgmtHandle));
  if (pArray == NULL) goto _OVER;

  if (dmSetMgmtHandle(pArray, TDMT_DND_CREATE_MNODE_RSP, mmPutMsgToWriteQueue, 0) == NULL) goto _OVER;
  if (dmSetMgmtHandle(pArray, TDMT_DND_DROP_MNODE_RSP, mmPutMsgToWriteQueue, 0) == NULL) goto _OVER;
  if (dmSetMgmtHandle(pArray, TDMT_DND_CREATE_QNODE_RSP, mmPutMsgToWriteQueue, 0) == NULL) goto _OVER;
  if (dmSetMgmtHandle(pArray, TDMT_DND_DROP_QNODE_RSP, mmPutMsgToWriteQueue, 0) == NULL) goto _OVER;
  if (dmSetMgmtHandle(pArray, TDMT_DND_CREATE_SNODE_RSP, mmPutMsgToWriteQueue, 0) == NULL) goto _OVER;
  if (dmSetMgmtHandle(pArray, TDMT_DND_DROP_SNODE_RSP, mmPutMsgToWriteQueue, 0) == NULL) goto _OVER;
  if (dmSetMgmtHandle(pArray, TDMT_DND_CREATE_VNODE_RSP, mmPutMsgToWriteQueue, 0) == NULL) goto _OVER;
  if (dmSetMgmtHandle(pArray, TDMT_DND_DROP_VNODE_RSP, mmPutMsgToWriteQueue, 0) == NULL) goto _OVER;
  if (dmSetMgmtHandle(pArray, TDMT_DND_CONFIG_DNODE_RSP, mmPutMsgToWriteQueue, 0) == NULL) goto _OVER;
  if (dmSetMgmtHandle(pArray, TDMT_MND_CONFIG_SDB_RSP, mmPutMsgToWriteQueue, 0) == NULL) goto _OVER;

  if (dmSetMgmtHandle(pArray, TDMT_DND_ALTER_MNODE_TYPE_RSP, mmPutMsgToWriteQueue, 0) == NULL) goto _OVER;
  if (dmSetMgmtHandle(pArray, TDMT_DND_ALTER_VNODE_TYPE_RSP, mmPutMsgToWriteQueue, 0) == NULL) goto _OVER;
  if (dmSetMgmtHandle(pArray, TDMT_DND_CHECK_VNODE_LEARNER_CATCHUP_RSP, mmPutMsgToWriteQueue, 0) == NULL) goto _OVER;
  if (dmSetMgmtHandle(pArray, TDMT_SYNC_CONFIG_CHANGE_RSP, mmPutMsgToWriteQueue, 0) == NULL) goto _OVER;
  if (dmSetMgmtHandle(pArray, TDMT_DND_CREATE_ENCRYPT_KEY_RSP, mmPutMsgToReadQueue, 0) == NULL) goto _OVER;

  if (dmSetMgmtHandle(pArray, TDMT_MND_CONNECT, mmPutMsgToReadQueue, 0) == NULL) goto _OVER;
  if (dmSetMgmtHandle(pArray, TDMT_MND_CREATE_ACCT, mmPutMsgToWriteQueue, 0) == NULL) goto _OVER;
  if (dmSetMgmtHandle(pArray, TDMT_MND_ALTER_ACCT, mmPutMsgToWriteQueue, 0) == NULL) goto _OVER;
  if (dmSetMgmtHandle(pArray, TDMT_MND_DROP_ACCT, mmPutMsgToWriteQueue, 0) == NULL) goto _OVER;
  if (dmSetMgmtHandle(pArray, TDMT_MND_CREATE_USER, mmPutMsgToWriteQueue, 0) == NULL) goto _OVER;
  if (dmSetMgmtHandle(pArray, TDMT_MND_ALTER_USER, mmPutMsgToWriteQueue, 0) == NULL) goto _OVER;
  if (dmSetMgmtHandle(pArray, TDMT_MND_DROP_USER, mmPutMsgToWriteQueue, 0) == NULL) goto _OVER;
  if (dmSetMgmtHandle(pArray, TDMT_MND_GET_USER_AUTH, mmPutMsgToReadQueue, 0) == NULL) goto _OVER;
  if (dmSetMgmtHandle(pArray, TDMT_MND_CREATE_DNODE, mmPutMsgToWriteQueue, 0) == NULL) goto _OVER;
  if (dmSetMgmtHandle(pArray, TDMT_MND_CONFIG_DNODE, mmPutMsgToWriteQueue, 0) == NULL) goto _OVER;
  if (dmSetMgmtHandle(pArray, TDMT_MND_CONFIG_SDB, mmPutMsgToWriteQueue, 0) == NULL) goto _OVER;
  if (dmSetMgmtHandle(pArray, TDMT_MND_DROP_DNODE, mmPutMsgToWriteQueue, 0) == NULL) goto _OVER;
  if (dmSetMgmtHandle(pArray, TDMT_MND_CREATE_MNODE, mmPutMsgToWriteQueue, 0) == NULL) goto _OVER;
  if (dmSetMgmtHandle(pArray, TDMT_MND_ALTER_MNODE, mmPutMsgToWriteQueue, 0) == NULL) goto _OVER;
  if (dmSetMgmtHandle(pArray, TDMT_MND_ALTER_MNODE_RSP, mmPutMsgToWriteQueue, 0) == NULL) goto _OVER;
  if (dmSetMgmtHandle(pArray, TDMT_MND_DROP_MNODE, mmPutMsgToWriteQueue, 0) == NULL) goto _OVER;
  if (dmSetMgmtHandle(pArray, TDMT_MND_CREATE_QNODE, mmPutMsgToWriteQueue, 0) == NULL) goto _OVER;
  if (dmSetMgmtHandle(pArray, TDMT_MND_DROP_QNODE, mmPutMsgToWriteQueue, 0) == NULL) goto _OVER;
  if (dmSetMgmtHandle(pArray, TDMT_MND_QNODE_LIST, mmPutMsgToReadQueue, 0) == NULL) goto _OVER;
  if (dmSetMgmtHandle(pArray, TDMT_MND_DNODE_LIST, mmPutMsgToReadQueue, 0) == NULL) goto _OVER;
  if (dmSetMgmtHandle(pArray, TDMT_MND_CREATE_SNODE, mmPutMsgToWriteQueue, 0) == NULL) goto _OVER;
  if (dmSetMgmtHandle(pArray, TDMT_MND_DROP_SNODE, mmPutMsgToWriteQueue, 0) == NULL) goto _OVER;
  if (dmSetMgmtHandle(pArray, TDMT_MND_CREATE_ANODE, mmPutMsgToWriteQueue, 0) == NULL) goto _OVER;
  if (dmSetMgmtHandle(pArray, TDMT_MND_UPDATE_ANODE, mmPutMsgToWriteQueue, 0) == NULL) goto _OVER;
  if (dmSetMgmtHandle(pArray, TDMT_MND_DROP_ANODE, mmPutMsgToWriteQueue, 0) == NULL) goto _OVER;
  if (dmSetMgmtHandle(pArray, TDMT_MND_CREATE_DB, mmPutMsgToWriteQueue, 0) == NULL) goto _OVER;
  if (dmSetMgmtHandle(pArray, TDMT_MND_DROP_DB, mmPutMsgToWriteQueue, 0) == NULL) goto _OVER;
  if (dmSetMgmtHandle(pArray, TDMT_MND_USE_DB, mmPutMsgToReadQueue, 0) == NULL) goto _OVER;
  if (dmSetMgmtHandle(pArray, TDMT_MND_ALTER_DB, mmPutMsgToWriteQueue, 0) == NULL) goto _OVER;
  if (dmSetMgmtHandle(pArray, TDMT_MND_COMPACT_DB, mmPutMsgToWriteQueue, 0) == NULL) goto _OVER;
  if (dmSetMgmtHandle(pArray, TDMT_MND_TRIM_DB, mmPutMsgToWriteQueue, 0) == NULL) goto _OVER;
  if (dmSetMgmtHandle(pArray, TDMT_MND_S3MIGRATE_DB, mmPutMsgToWriteQueue, 0) == NULL) goto _OVER;
  if (dmSetMgmtHandle(pArray, TDMT_MND_GET_DB_CFG, mmPutMsgToReadQueue, 0) == NULL) goto _OVER;
  if (dmSetMgmtHandle(pArray, TDMT_MND_VGROUP_LIST, mmPutMsgToReadQueue, 0) == NULL) goto _OVER;
  if (dmSetMgmtHandle(pArray, TDMT_MND_REDISTRIBUTE_VGROUP, mmPutMsgToWriteQueue, 0) == NULL) goto _OVER;
  if (dmSetMgmtHandle(pArray, TDMT_MND_MERGE_VGROUP, mmPutMsgToWriteQueue, 0) == NULL) goto _OVER;
  if (dmSetMgmtHandle(pArray, TDMT_MND_SPLIT_VGROUP, mmPutMsgToWriteQueue, 0) == NULL) goto _OVER;
  if (dmSetMgmtHandle(pArray, TDMT_MND_BALANCE_VGROUP, mmPutMsgToWriteQueue, 0) == NULL) goto _OVER;
  if (dmSetMgmtHandle(pArray, TDMT_MND_ARB_ASSIGN_LEADER, mmPutMsgToWriteQueue, 0) == NULL) goto _OVER;
  if (dmSetMgmtHandle(pArray, TDMT_MND_BALANCE_VGROUP_LEADER, mmPutMsgToWriteQueue, 0) == NULL) goto _OVER;
  if (dmSetMgmtHandle(pArray, TDMT_MND_CREATE_FUNC, mmPutMsgToWriteQueue, 0) == NULL) goto _OVER;
  if (dmSetMgmtHandle(pArray, TDMT_MND_RETRIEVE_FUNC, mmPutMsgToReadQueue, 0) == NULL) goto _OVER;
  if (dmSetMgmtHandle(pArray, TDMT_MND_DROP_FUNC, mmPutMsgToWriteQueue, 0) == NULL) goto _OVER;
  if (dmSetMgmtHandle(pArray, TDMT_MND_CREATE_STB, mmPutMsgToWriteQueue, 0) == NULL) goto _OVER;
  if (dmSetMgmtHandle(pArray, TDMT_MND_ALTER_STB, mmPutMsgToWriteQueue, 0) == NULL) goto _OVER;
  if (dmSetMgmtHandle(pArray, TDMT_MND_DROP_STB, mmPutMsgToWriteQueue, 0) == NULL) goto _OVER;
  if (dmSetMgmtHandle(pArray, TDMT_MND_TABLE_META, mmPutMsgToReadQueue, 0) == NULL) goto _OVER;
  if (dmSetMgmtHandle(pArray, TDMT_MND_BATCH_META, mmPutMsgToReadQueue, 0) == NULL) goto _OVER;
  if (dmSetMgmtHandle(pArray, TDMT_MND_TABLE_CFG, mmPutMsgToReadQueue, 0) == NULL) goto _OVER;
  if (dmSetMgmtHandle(pArray, TDMT_MND_CREATE_SMA, mmPutMsgToWriteQueue, 0) == NULL) goto _OVER;
  if (dmSetMgmtHandle(pArray, TDMT_MND_DROP_SMA, mmPutMsgToWriteQueue, 0) == NULL) goto _OVER;
  if (dmSetMgmtHandle(pArray, TDMT_MND_CREATE_STREAM, mmPutMsgToWriteQueue, 0) == NULL) goto _OVER;
  if (dmSetMgmtHandle(pArray, TDMT_MND_FAILED_STREAM, mmPutMsgToWriteQueue, 0) == NULL) goto _OVER;
  if (dmSetMgmtHandle(pArray, TDMT_MND_DROP_STREAM, mmPutMsgToWriteQueue, 0) == NULL) goto _OVER;
  if (dmSetMgmtHandle(pArray, TDMT_MND_PAUSE_STREAM, mmPutMsgToWriteQueue, 0) == NULL) goto _OVER;
  if (dmSetMgmtHandle(pArray, TDMT_MND_RESUME_STREAM, mmPutMsgToWriteQueue, 0) == NULL) goto _OVER;
  if (dmSetMgmtHandle(pArray, TDMT_MND_GRANT_RSP, mmPutMsgToReadQueue, 0) == NULL) goto _OVER;
  if (dmSetMgmtHandle(pArray, TDMT_MND_CREATE_TSMA, mmPutMsgToWriteQueue, 0) == NULL) goto _OVER;
  if (dmSetMgmtHandle(pArray, TDMT_MND_DROP_TSMA, mmPutMsgToWriteQueue, 0) == NULL) goto _OVER;
  if (dmSetMgmtHandle(pArray, TDMT_MND_STB_DROP, mmPutMsgToWriteQueue, 0) == NULL) goto _OVER;
  if (dmSetMgmtHandle(pArray, TDMT_MND_STB_DROP_RSP, mmPutMsgToWriteQueue, 0) == NULL) goto _OVER;
  if (dmSetMgmtHandle(pArray, TDMT_MND_UPDATE_DNODE_INFO, mmPutMsgToWriteQueue, 0) == NULL) goto _OVER;
  if (dmSetMgmtHandle(pArray, TDMT_MND_DROP_TB_WITH_TSMA, mmPutMsgToWriteQueue, 0) == NULL) goto _OVER;
  if (dmSetMgmtHandle(pArray, TDMT_VND_FETCH_TTL_EXPIRED_TBS_RSP, mmPutMsgToWriteQueue, 0) == NULL) goto _OVER;
  if (dmSetMgmtHandle(pArray, TDMT_VND_DROP_TABLE_RSP, mmPutMsgToWriteQueue, 0) == NULL) goto _OVER;
  if (dmSetMgmtHandle(pArray, TDMT_MND_RESET_STREAM, mmPutMsgToWriteQueue, 0) == NULL) goto _OVER;
<<<<<<< HEAD
=======
  if (dmSetMgmtHandle(pArray, TDMT_MND_GET_DB_INFO, mmPutMsgToReadQueue, 0) == NULL) goto _OVER;
>>>>>>> f4e210c4

  if (dmSetMgmtHandle(pArray, TDMT_MND_RETRIEVE_ANAL_ALGO, mmPutMsgToReadQueue, 0) == NULL) goto _OVER;
  if (dmSetMgmtHandle(pArray, TDMT_MND_RETRIEVE_IP_WHITE, mmPutMsgToReadQueue, 0) == NULL) goto _OVER;
  if (dmSetMgmtHandle(pArray, TDMT_MND_GET_USER_WHITELIST, mmPutMsgToReadQueue, 0) == NULL) goto _OVER;
  if (dmSetMgmtHandle(pArray, TDMT_MND_GET_INDEX, mmPutMsgToReadQueue, 0) == NULL) goto _OVER;
  if (dmSetMgmtHandle(pArray, TDMT_MND_GET_TABLE_INDEX, mmPutMsgToReadQueue, 0) == NULL) goto _OVER;
  if (dmSetMgmtHandle(pArray, TDMT_MND_TMQ_CREATE_TOPIC, mmPutMsgToWriteQueue, 0) == NULL) goto _OVER;
  if (dmSetMgmtHandle(pArray, TDMT_MND_TMQ_DROP_TOPIC, mmPutMsgToWriteQueue, 0) == NULL) goto _OVER;
  if (dmSetMgmtHandle(pArray, TDMT_MND_TMQ_SUBSCRIBE, mmPutMsgToWriteQueue, 0) == NULL) goto _OVER;
  if (dmSetMgmtHandle(pArray, TDMT_MND_TMQ_ASK_EP, mmPutMsgToReadQueue, 0) == NULL) goto _OVER;
  if (dmSetMgmtHandle(pArray, TDMT_MND_TMQ_HB, mmPutMsgToWriteQueue, 0) == NULL) goto _OVER;
  if (dmSetMgmtHandle(pArray, TDMT_MND_TMQ_DROP_CGROUP, mmPutMsgToWriteQueue, 0) == NULL) goto _OVER;
  if (dmSetMgmtHandle(pArray, TDMT_MND_TMQ_DROP_CGROUP_RSP, mmPutMsgToWriteQueue, 0) == NULL) goto _OVER;
  if (dmSetMgmtHandle(pArray, TDMT_MND_KILL_TRANS, mmPutMsgToWriteQueue, 0) == NULL) goto _OVER;
  if (dmSetMgmtHandle(pArray, TDMT_MND_KILL_QUERY, mmPutMsgToWriteQueue, 0) == NULL) goto _OVER;
  if (dmSetMgmtHandle(pArray, TDMT_MND_KILL_CONN, mmPutMsgToWriteQueue, 0) == NULL) goto _OVER;
  if (dmSetMgmtHandle(pArray, TDMT_MND_HEARTBEAT, mmPutMsgToReadQueue, 0) == NULL) goto _OVER;
  if (dmSetMgmtHandle(pArray, TDMT_MND_STATUS, mmPutMsgToStatusQueue, 0) == NULL) goto _OVER;
  if (dmSetMgmtHandle(pArray, TDMT_MND_CONFIG, mmPutMsgToWriteQueue, 0) == NULL) goto _OVER;
  if (dmSetMgmtHandle(pArray, TDMT_MND_NOTIFY, mmPutMsgToReadQueue, 0) == NULL) goto _OVER;
  if (dmSetMgmtHandle(pArray, TDMT_MND_SYSTABLE_RETRIEVE, mmPutMsgToReadQueue, 0) == NULL) goto _OVER;
  if (dmSetMgmtHandle(pArray, TDMT_MND_AUTH, mmPutMsgToReadQueue, 0) == NULL) goto _OVER;
  if (dmSetMgmtHandle(pArray, TDMT_MND_SHOW_VARIABLES, mmPutMsgToReadQueue, 0) == NULL) goto _OVER;
  if (dmSetMgmtHandle(pArray, TDMT_MND_SERVER_VERSION, mmPutMsgToReadQueue, 0) == NULL) goto _OVER;
  if (dmSetMgmtHandle(pArray, TDMT_MND_CREATE_INDEX, mmPutMsgToWriteQueue, 0) == NULL) goto _OVER;
  if (dmSetMgmtHandle(pArray, TDMT_MND_DROP_INDEX, mmPutMsgToWriteQueue, 0) == NULL) goto _OVER;
  if (dmSetMgmtHandle(pArray, TDMT_MND_RESTORE_DNODE, mmPutMsgToWriteQueue, 0) == NULL) goto _OVER;
  if (dmSetMgmtHandle(pArray, TDMT_MND_CREATE_VIEW, mmPutMsgToWriteQueue, 0) == NULL) goto _OVER;
  if (dmSetMgmtHandle(pArray, TDMT_MND_DROP_VIEW, mmPutMsgToWriteQueue, 0) == NULL) goto _OVER;
  if (dmSetMgmtHandle(pArray, TDMT_MND_VIEW_META, mmPutMsgToReadQueue, 0) == NULL) goto _OVER;
  if (dmSetMgmtHandle(pArray, TDMT_MND_STATIS, mmPutMsgToReadQueue, 0) == NULL) goto _OVER;
  if (dmSetMgmtHandle(pArray, TDMT_MND_AUDIT, mmPutMsgToReadQueue, 0) == NULL) goto _OVER;
  if (dmSetMgmtHandle(pArray, TDMT_MND_KILL_COMPACT, mmPutMsgToWriteQueue, 0) == NULL) goto _OVER;
  if (dmSetMgmtHandle(pArray, TDMT_MND_CONFIG_CLUSTER, mmPutMsgToWriteQueue, 0) == NULL) goto _OVER;
  if (dmSetMgmtHandle(pArray, TDMT_VND_QUERY_COMPACT_PROGRESS_RSP, mmPutMsgToReadQueue, 0) == NULL) goto _OVER;
  if (dmSetMgmtHandle(pArray, TDMT_MND_CREATE_ENCRYPT_KEY, mmPutMsgToReadQueue, 0) == NULL) goto _OVER;

  if (dmSetMgmtHandle(pArray, TDMT_SCH_QUERY, mmPutMsgToQueryQueue, 1) == NULL) goto _OVER;
  if (dmSetMgmtHandle(pArray, TDMT_SCH_MERGE_QUERY, mmPutMsgToQueryQueue, 1) == NULL) goto _OVER;
  if (dmSetMgmtHandle(pArray, TDMT_SCH_QUERY_CONTINUE, mmPutMsgToQueryQueue, 1) == NULL) goto _OVER;
  if (dmSetMgmtHandle(pArray, TDMT_SCH_QUERY_HEARTBEAT, mmPutMsgToFetchQueue, 1) == NULL) goto _OVER;
  if (dmSetMgmtHandle(pArray, TDMT_SCH_FETCH, mmPutMsgToFetchQueue, 1) == NULL) goto _OVER;
  if (dmSetMgmtHandle(pArray, TDMT_SCH_MERGE_FETCH, mmPutMsgToFetchQueue, 1) == NULL) goto _OVER;
  if (dmSetMgmtHandle(pArray, TDMT_SCH_TASK_NOTIFY, mmPutMsgToFetchQueue, 1) == NULL) goto _OVER;
  if (dmSetMgmtHandle(pArray, TDMT_VND_CREATE_STB_RSP, mmPutMsgToWriteQueue, 0) == NULL) goto _OVER;
  if (dmSetMgmtHandle(pArray, TDMT_VND_ALTER_STB_RSP, mmPutMsgToWriteQueue, 0) == NULL) goto _OVER;
  if (dmSetMgmtHandle(pArray, TDMT_VND_DROP_STB_RSP, mmPutMsgToWriteQueue, 0) == NULL) goto _OVER;
  if (dmSetMgmtHandle(pArray, TDMT_VND_DROP_TTL_TABLE_RSP, mmPutMsgToWriteQueue, 0) == NULL) goto _OVER;
  if (dmSetMgmtHandle(pArray, TDMT_VND_TRIM_RSP, mmPutMsgToWriteQueue, 0) == NULL) goto _OVER;
  if (dmSetMgmtHandle(pArray, TDMT_VND_S3MIGRATE_RSP, mmPutMsgToWriteQueue, 0) == NULL) goto _OVER;
  if (dmSetMgmtHandle(pArray, TDMT_VND_CREATE_SMA_RSP, mmPutMsgToWriteQueue, 0) == NULL) goto _OVER;
  if (dmSetMgmtHandle(pArray, TDMT_VND_DROP_SMA_RSP, mmPutMsgToWriteQueue, 0) == NULL) goto _OVER;
  if (dmSetMgmtHandle(pArray, TDMT_VND_TMQ_SUBSCRIBE_RSP, mmPutMsgToWriteQueue, 0) == NULL) goto _OVER;
  if (dmSetMgmtHandle(pArray, TDMT_VND_TMQ_DELETE_SUB_RSP, mmPutMsgToWriteQueue, 0) == NULL) goto _OVER;
  if (dmSetMgmtHandle(pArray, TDMT_VND_TMQ_ADD_CHECKINFO_RSP, mmPutMsgToWriteQueue, 0) == NULL) goto _OVER;
  if (dmSetMgmtHandle(pArray, TDMT_VND_TMQ_DEL_CHECKINFO_RSP, mmPutMsgToWriteQueue, 0) == NULL) goto _OVER;
  if (dmSetMgmtHandle(pArray, TDMT_SCH_DROP_TASK, mmPutMsgToFetchQueue, 1) == NULL) goto _OVER;
  if (dmSetMgmtHandle(pArray, TDMT_STREAM_TASK_DEPLOY_RSP, mmPutMsgToWriteQueue, 0) == NULL) goto _OVER;
  if (dmSetMgmtHandle(pArray, TDMT_STREAM_TASK_DROP_RSP, mmPutMsgToWriteQueue, 0) == NULL) goto _OVER;
  if (dmSetMgmtHandle(pArray, TDMT_STREAM_TASK_PAUSE_RSP, mmPutMsgToWriteQueue, 0) == NULL) goto _OVER;
  if (dmSetMgmtHandle(pArray, TDMT_STREAM_TASK_RESUME_RSP, mmPutMsgToWriteQueue, 0) == NULL) goto _OVER;
  if (dmSetMgmtHandle(pArray, TDMT_STREAM_TASK_STOP_RSP, mmPutMsgToWriteQueue, 0) == NULL) goto _OVER;
  if (dmSetMgmtHandle(pArray, TDMT_STREAM_TASK_START_RSP, mmPutMsgToWriteQueue, 0) == NULL) goto _OVER;
  if (dmSetMgmtHandle(pArray, TDMT_STREAM_TASK_UPDATE_CHKPT_RSP, mmPutMsgToWriteQueue, 0) == NULL) goto _OVER;
  if (dmSetMgmtHandle(pArray, TDMT_STREAM_CONSEN_CHKPT_RSP, mmPutMsgToWriteQueue, 0) == NULL) goto _OVER;
  if (dmSetMgmtHandle(pArray, TDMT_STREAM_CREATE, mmPutMsgToWriteQueue, 0) == NULL) goto _OVER;
  if (dmSetMgmtHandle(pArray, TDMT_STREAM_DROP, mmPutMsgToWriteQueue, 0) == NULL) goto _OVER;
  if (dmSetMgmtHandle(pArray, TDMT_STREAM_CREATE_RSP, mmPutMsgToWriteQueue, 0) == NULL) goto _OVER;
  if (dmSetMgmtHandle(pArray, TDMT_STREAM_DROP_RSP, mmPutMsgToWriteQueue, 0) == NULL) goto _OVER;
  if (dmSetMgmtHandle(pArray, TDMT_VND_STREAM_CHECK_POINT_SOURCE_RSP, mmPutMsgToWriteQueue, 0) == NULL) goto _OVER;
  if (dmSetMgmtHandle(pArray, TDMT_VND_STREAM_TASK_UPDATE_RSP, mmPutMsgToWriteQueue, 0) == NULL) goto _OVER;
  if (dmSetMgmtHandle(pArray, TDMT_VND_STREAM_TASK_RESET_RSP, mmPutMsgToWriteQueue, 0) == NULL) goto _OVER;
  if (dmSetMgmtHandle(pArray, TDMT_VND_STREAM_ALL_STOP_RSP, mmPutMsgToWriteQueue, 0) == NULL) goto _OVER;
  if (dmSetMgmtHandle(pArray, TDMT_MND_STREAM_HEARTBEAT, mmPutMsgToReadQueue, 0) == NULL) goto _OVER;
  if (dmSetMgmtHandle(pArray, TDMT_MND_STREAM_CHKPT_REPORT, mmPutMsgToWriteQueue, 0) == NULL) goto _OVER;
  if (dmSetMgmtHandle(pArray, TDMT_MND_STREAM_REQ_CHKPT, mmPutMsgToWriteQueue, 0) == NULL) goto _OVER;
  if (dmSetMgmtHandle(pArray, TDMT_VND_KILL_COMPACT_RSP, mmPutMsgToWriteQueue, 0) == NULL) goto _OVER;

  if (dmSetMgmtHandle(pArray, TDMT_VND_ALTER_CONFIG_RSP, mmPutMsgToWriteQueue, 0) == NULL) goto _OVER;
  if (dmSetMgmtHandle(pArray, TDMT_VND_ALTER_REPLICA_RSP, mmPutMsgToWriteQueue, 0) == NULL) goto _OVER;
  if (dmSetMgmtHandle(pArray, TDMT_VND_ALTER_CONFIRM_RSP, mmPutMsgToWriteQueue, 0) == NULL) goto _OVER;
  if (dmSetMgmtHandle(pArray, TDMT_VND_ALTER_HASHRANGE_RSP, mmPutMsgToWriteQueue, 0) == NULL) goto _OVER;
  if (dmSetMgmtHandle(pArray, TDMT_VND_COMPACT_RSP, mmPutMsgToWriteQueue, 0) == NULL) goto _OVER;
  if (dmSetMgmtHandle(pArray, TDMT_VND_CREATE_INDEX_RSP, mmPutMsgToWriteQueue, 0) == NULL) goto _OVER;
  if (dmSetMgmtHandle(pArray, TDMT_VND_DROP_INDEX_RSP, mmPutMsgToWriteQueue, 0) == NULL) goto _OVER;
  if (dmSetMgmtHandle(pArray, TDMT_VND_DISABLE_WRITE_RSP, mmPutMsgToWriteQueue, 0) == NULL) goto _OVER;
  if (dmSetMgmtHandle(pArray, TDMT_VND_ARB_HEARTBEAT_RSP, mmPutMsgToArbQueue, 0) == NULL) goto _OVER;
  if (dmSetMgmtHandle(pArray, TDMT_VND_ARB_CHECK_SYNC_RSP, mmPutMsgToArbQueue, 0) == NULL) goto _OVER;
  if (dmSetMgmtHandle(pArray, TDMT_SYNC_SET_ASSIGNED_LEADER_RSP, mmPutMsgToArbQueue, 0) == NULL) goto _OVER;

  if (dmSetMgmtHandle(pArray, TDMT_SYNC_TIMEOUT_ELECTION, mmPutMsgToSyncQueue, 1) == NULL) goto _OVER;
  if (dmSetMgmtHandle(pArray, TDMT_SYNC_CLIENT_REQUEST, mmPutMsgToSyncQueue, 1) == NULL) goto _OVER;
  if (dmSetMgmtHandle(pArray, TDMT_SYNC_CLIENT_REQUEST_BATCH, mmPutMsgToSyncQueue, 1) == NULL) goto _OVER;
  if (dmSetMgmtHandle(pArray, TDMT_SYNC_CLIENT_REQUEST_REPLY, mmPutMsgToSyncQueue, 1) == NULL) goto _OVER;
  if (dmSetMgmtHandle(pArray, TDMT_SYNC_REQUEST_VOTE, mmPutMsgToSyncQueue, 1) == NULL) goto _OVER;
  if (dmSetMgmtHandle(pArray, TDMT_SYNC_REQUEST_VOTE_REPLY, mmPutMsgToSyncQueue, 1) == NULL) goto _OVER;
  if (dmSetMgmtHandle(pArray, TDMT_SYNC_APPEND_ENTRIES, mmPutMsgToSyncQueue, 1) == NULL) goto _OVER;
  if (dmSetMgmtHandle(pArray, TDMT_SYNC_APPEND_ENTRIES_BATCH, mmPutMsgToSyncQueue, 1) == NULL) goto _OVER;
  if (dmSetMgmtHandle(pArray, TDMT_SYNC_APPEND_ENTRIES_REPLY, mmPutMsgToSyncQueue, 1) == NULL) goto _OVER;
  if (dmSetMgmtHandle(pArray, TDMT_SYNC_SNAPSHOT_SEND, mmPutMsgToSyncQueue, 1) == NULL) goto _OVER;
  if (dmSetMgmtHandle(pArray, TDMT_SYNC_PREP_SNAPSHOT, mmPutMsgToSyncQueue, 1) == NULL) goto _OVER;

  if (dmSetMgmtHandle(pArray, TDMT_SYNC_FORCE_FOLLOWER_RSP, mmPutMsgToWriteQueue, 0) == NULL) goto _OVER;

  if (dmSetMgmtHandle(pArray, TDMT_SYNC_TIMEOUT, mmPutMsgToSyncRdQueue, 1) == NULL) goto _OVER;
  if (dmSetMgmtHandle(pArray, TDMT_SYNC_HEARTBEAT, mmPutMsgToSyncRdQueue, 1) == NULL) goto _OVER;
  if (dmSetMgmtHandle(pArray, TDMT_SYNC_HEARTBEAT_REPLY, mmPutMsgToSyncRdQueue, 1) == NULL) goto _OVER;
  if (dmSetMgmtHandle(pArray, TDMT_SYNC_SNAPSHOT_RSP, mmPutMsgToSyncRdQueue, 1) == NULL) goto _OVER;
  if (dmSetMgmtHandle(pArray, TDMT_SYNC_PREP_SNAPSHOT_REPLY, mmPutMsgToSyncRdQueue, 1) == NULL) goto _OVER;

  code = 0;

_OVER:
  if (code != 0) {
    taosArrayDestroy(pArray);
    return NULL;
  } else {
    return pArray;
  }
}<|MERGE_RESOLUTION|>--- conflicted
+++ resolved
@@ -188,10 +188,7 @@
   if (dmSetMgmtHandle(pArray, TDMT_VND_FETCH_TTL_EXPIRED_TBS_RSP, mmPutMsgToWriteQueue, 0) == NULL) goto _OVER;
   if (dmSetMgmtHandle(pArray, TDMT_VND_DROP_TABLE_RSP, mmPutMsgToWriteQueue, 0) == NULL) goto _OVER;
   if (dmSetMgmtHandle(pArray, TDMT_MND_RESET_STREAM, mmPutMsgToWriteQueue, 0) == NULL) goto _OVER;
-<<<<<<< HEAD
-=======
   if (dmSetMgmtHandle(pArray, TDMT_MND_GET_DB_INFO, mmPutMsgToReadQueue, 0) == NULL) goto _OVER;
->>>>>>> f4e210c4
 
   if (dmSetMgmtHandle(pArray, TDMT_MND_RETRIEVE_ANAL_ALGO, mmPutMsgToReadQueue, 0) == NULL) goto _OVER;
   if (dmSetMgmtHandle(pArray, TDMT_MND_RETRIEVE_IP_WHITE, mmPutMsgToReadQueue, 0) == NULL) goto _OVER;
