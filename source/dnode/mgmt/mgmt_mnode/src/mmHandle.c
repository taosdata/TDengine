/*
 * Copyright (c) 2019 TAOS Data, Inc. <jhtao@taosdata.com>
 *
 * This program is free software: you can use, redistribute, and/or modify
 * it under the terms of the GNU Affero General Public License, version 3
 * or later ("AGPL"), as published by the Free Software Foundation.
 *
 * This program is distributed in the hope that it will be useful, but WITHOUT
 * ANY WARRANTY; without even the implied warranty of MERCHANTABILITY or
 * FITNESS FOR A PARTICULAR PURPOSE.
 *
 * You should have received a copy of the GNU Affero General Public License
 * along with this program. If not, see <http:www.gnu.org/licenses/>.
 */

#define _DEFAULT_SOURCE
#include "mmInt.h"

void mmGetMonitorInfo(SMnodeMgmt *pMgmt, SMonMmInfo *pInfo) {
  if (mndGetMonitorInfo(pMgmt->pMnode, &pInfo->cluster, &pInfo->vgroup, &pInfo->stb, &pInfo->grant) != 0) {
    dError("failed to get monitor info");
  }
}

void mmGetMnodeLoads(SMnodeMgmt *pMgmt, SMonMloadInfo *pInfo) {
  pInfo->isMnode = 1;
  (void)mndGetLoad(pMgmt->pMnode, &pInfo->load);
}

int32_t mmProcessCreateReq(const SMgmtInputOpt *pInput, SRpcMsg *pMsg) {
  int32_t          code = 0;
  const STraceId  *trace = &pMsg->info.traceId;
  SDCreateMnodeReq createReq = {0};
  if (tDeserializeSDCreateMnodeReq(pMsg->pCont, pMsg->contLen, &createReq) != 0) {
    code = TSDB_CODE_INVALID_MSG;
    return code;
  }

  SMnodeOpt option = {.deploy = true,
                      .numOfReplicas = createReq.replica,
                      .numOfTotalReplicas = createReq.replica + createReq.learnerReplica,
                      .selfIndex = -1,
                      .lastIndex = createReq.lastIndex};

  memcpy(option.replicas, createReq.replicas, sizeof(createReq.replicas));
  for (int32_t i = 0; i < createReq.replica; ++i) {
    if (createReq.replicas[i].id == pInput->pData->dnodeId) {
      option.selfIndex = i;
    }
    option.nodeRoles[i] = TAOS_SYNC_ROLE_VOTER;
  }

  memcpy(&(option.replicas[createReq.replica]), createReq.learnerReplicas, sizeof(createReq.learnerReplicas));
  for (int32_t i = 0; i < createReq.learnerReplica; ++i) {
    if (createReq.learnerReplicas[i].id == pInput->pData->dnodeId) {
      option.selfIndex = createReq.replica + i;
    }
    option.nodeRoles[createReq.replica + i] = TAOS_SYNC_ROLE_LEARNER;
  }

  if (option.selfIndex == -1) {
    code = TSDB_CODE_INVALID_OPTION;
    dGError("failed to create mnode since %s, selfIndex is -1", tstrerror(code));
    return code;
  }

  if ((code = mmWriteFile(pInput->path, &option)) != 0) {
    dGError("failed to write mnode file since %s", tstrerror(code));
    return code;
  }

  return 0;
}

int32_t mmProcessDropReq(const SMgmtInputOpt *pInput, SRpcMsg *pMsg) {
  int32_t code = 0;

  const STraceId *trace = &pMsg->info.traceId;
  SDDropMnodeReq  dropReq = {0};
  if (tDeserializeSCreateDropMQSNodeReq(pMsg->pCont, pMsg->contLen, &dropReq) != 0) {
    code = TSDB_CODE_INVALID_MSG;
    return code;
  }

  if (pInput->pData->dnodeId != 0 && dropReq.dnodeId != pInput->pData->dnodeId) {
    code = TSDB_CODE_INVALID_OPTION;
    dGError("failed to drop mnode since %s", tstrerror(code));
    tFreeSMCreateQnodeReq(&dropReq);
    return code;
  }

  SMnodeOpt option = {.deploy = false};
  if ((code = mmWriteFile(pInput->path, &option)) != 0) {
    dGError("failed to write mnode file since %s", tstrerror(code));
    tFreeSMCreateQnodeReq(&dropReq);
    return code;
  }

  tFreeSMCreateQnodeReq(&dropReq);
  return code;
}

SArray *mmGetMsgHandles() {
  int32_t code = -1;
  SArray *pArray = taosArrayInit(128, sizeof(SMgmtHandle));
  if (pArray == NULL) goto _OVER;

  if (dmSetMgmtHandle(pArray, TDMT_DND_CREATE_MNODE_RSP, mmPutMsgToWriteQueue, 0) == NULL) goto _OVER;
  if (dmSetMgmtHandle(pArray, TDMT_DND_DROP_MNODE_RSP, mmPutMsgToWriteQueue, 0) == NULL) goto _OVER;
  if (dmSetMgmtHandle(pArray, TDMT_DND_CREATE_QNODE_RSP, mmPutMsgToWriteQueue, 0) == NULL) goto _OVER;
  if (dmSetMgmtHandle(pArray, TDMT_DND_DROP_QNODE_RSP, mmPutMsgToWriteQueue, 0) == NULL) goto _OVER;
  if (dmSetMgmtHandle(pArray, TDMT_DND_CREATE_SNODE_RSP, mmPutMsgToWriteQueue, 0) == NULL) goto _OVER;
  if (dmSetMgmtHandle(pArray, TDMT_DND_DROP_SNODE_RSP, mmPutMsgToWriteQueue, 0) == NULL) goto _OVER;
  if (dmSetMgmtHandle(pArray, TDMT_DND_CREATE_VNODE_RSP, mmPutMsgToWriteQueue, 0) == NULL) goto _OVER;
  if (dmSetMgmtHandle(pArray, TDMT_DND_DROP_VNODE_RSP, mmPutMsgToWriteQueue, 0) == NULL) goto _OVER;
  if (dmSetMgmtHandle(pArray, TDMT_DND_CONFIG_DNODE_RSP, mmPutMsgToWriteQueue, 0) == NULL) goto _OVER;
  if (dmSetMgmtHandle(pArray, TDMT_DND_ALTER_MNODE_TYPE_RSP, mmPutMsgToWriteQueue, 0) == NULL) goto _OVER;
  if (dmSetMgmtHandle(pArray, TDMT_DND_ALTER_VNODE_TYPE_RSP, mmPutMsgToWriteQueue, 0) == NULL) goto _OVER;
  if (dmSetMgmtHandle(pArray, TDMT_DND_CHECK_VNODE_LEARNER_CATCHUP_RSP, mmPutMsgToWriteQueue, 0) == NULL) goto _OVER;
  if (dmSetMgmtHandle(pArray, TDMT_SYNC_CONFIG_CHANGE_RSP, mmPutMsgToWriteQueue, 0) == NULL) goto _OVER;
  if (dmSetMgmtHandle(pArray, TDMT_DND_CREATE_ENCRYPT_KEY_RSP, mmPutMsgToReadQueue, 0) == NULL) goto _OVER;

  if (dmSetMgmtHandle(pArray, TDMT_MND_CONNECT, mmPutMsgToReadQueue, 0) == NULL) goto _OVER;
  if (dmSetMgmtHandle(pArray, TDMT_MND_CREATE_ACCT, mmPutMsgToWriteQueue, 0) == NULL) goto _OVER;
  if (dmSetMgmtHandle(pArray, TDMT_MND_ALTER_ACCT, mmPutMsgToWriteQueue, 0) == NULL) goto _OVER;
  if (dmSetMgmtHandle(pArray, TDMT_MND_DROP_ACCT, mmPutMsgToWriteQueue, 0) == NULL) goto _OVER;
  if (dmSetMgmtHandle(pArray, TDMT_MND_CREATE_USER, mmPutMsgToWriteQueue, 0) == NULL) goto _OVER;
  if (dmSetMgmtHandle(pArray, TDMT_MND_ALTER_USER, mmPutMsgToWriteQueue, 0) == NULL) goto _OVER;
  if (dmSetMgmtHandle(pArray, TDMT_MND_DROP_USER, mmPutMsgToWriteQueue, 0) == NULL) goto _OVER;
  if (dmSetMgmtHandle(pArray, TDMT_MND_GET_USER_AUTH, mmPutMsgToReadQueue, 0) == NULL) goto _OVER;
  if (dmSetMgmtHandle(pArray, TDMT_MND_CREATE_DNODE, mmPutMsgToWriteQueue, 0) == NULL) goto _OVER;
  if (dmSetMgmtHandle(pArray, TDMT_MND_CONFIG_DNODE, mmPutMsgToReadQueue, 0) == NULL) goto _OVER;
  if (dmSetMgmtHandle(pArray, TDMT_MND_DROP_DNODE, mmPutMsgToWriteQueue, 0) == NULL) goto _OVER;
  if (dmSetMgmtHandle(pArray, TDMT_MND_CREATE_MNODE, mmPutMsgToWriteQueue, 0) == NULL) goto _OVER;
  if (dmSetMgmtHandle(pArray, TDMT_MND_ALTER_MNODE, mmPutMsgToWriteQueue, 0) == NULL) goto _OVER;
  if (dmSetMgmtHandle(pArray, TDMT_MND_ALTER_MNODE_RSP, mmPutMsgToWriteQueue, 0) == NULL) goto _OVER;
  if (dmSetMgmtHandle(pArray, TDMT_MND_DROP_MNODE, mmPutMsgToWriteQueue, 0) == NULL) goto _OVER;
  if (dmSetMgmtHandle(pArray, TDMT_MND_CREATE_QNODE, mmPutMsgToWriteQueue, 0) == NULL) goto _OVER;
  if (dmSetMgmtHandle(pArray, TDMT_MND_DROP_QNODE, mmPutMsgToWriteQueue, 0) == NULL) goto _OVER;
  if (dmSetMgmtHandle(pArray, TDMT_MND_QNODE_LIST, mmPutMsgToReadQueue, 0) == NULL) goto _OVER;
  if (dmSetMgmtHandle(pArray, TDMT_MND_DNODE_LIST, mmPutMsgToReadQueue, 0) == NULL) goto _OVER;
  if (dmSetMgmtHandle(pArray, TDMT_MND_CREATE_SNODE, mmPutMsgToWriteQueue, 0) == NULL) goto _OVER;
  if (dmSetMgmtHandle(pArray, TDMT_MND_DROP_SNODE, mmPutMsgToWriteQueue, 0) == NULL) goto _OVER;
  if (dmSetMgmtHandle(pArray, TDMT_MND_CREATE_ANODE, mmPutMsgToWriteQueue, 0) == NULL) goto _OVER;
  if (dmSetMgmtHandle(pArray, TDMT_MND_UPDATE_ANODE, mmPutMsgToWriteQueue, 0) == NULL) goto _OVER;
  if (dmSetMgmtHandle(pArray, TDMT_MND_DROP_ANODE, mmPutMsgToWriteQueue, 0) == NULL) goto _OVER;
  if (dmSetMgmtHandle(pArray, TDMT_MND_CREATE_DB, mmPutMsgToWriteQueue, 0) == NULL) goto _OVER;
  if (dmSetMgmtHandle(pArray, TDMT_MND_DROP_DB, mmPutMsgToWriteQueue, 0) == NULL) goto _OVER;
  if (dmSetMgmtHandle(pArray, TDMT_MND_USE_DB, mmPutMsgToReadQueue, 0) == NULL) goto _OVER;
  if (dmSetMgmtHandle(pArray, TDMT_MND_ALTER_DB, mmPutMsgToWriteQueue, 0) == NULL) goto _OVER;
  if (dmSetMgmtHandle(pArray, TDMT_MND_COMPACT_DB, mmPutMsgToWriteQueue, 0) == NULL) goto _OVER;
  if (dmSetMgmtHandle(pArray, TDMT_MND_TRIM_DB, mmPutMsgToWriteQueue, 0) == NULL) goto _OVER;
  if (dmSetMgmtHandle(pArray, TDMT_MND_S3MIGRATE_DB, mmPutMsgToWriteQueue, 0) == NULL) goto _OVER;
  if (dmSetMgmtHandle(pArray, TDMT_MND_GET_DB_CFG, mmPutMsgToReadQueue, 0) == NULL) goto _OVER;
  if (dmSetMgmtHandle(pArray, TDMT_MND_VGROUP_LIST, mmPutMsgToReadQueue, 0) == NULL) goto _OVER;
  if (dmSetMgmtHandle(pArray, TDMT_MND_REDISTRIBUTE_VGROUP, mmPutMsgToWriteQueue, 0) == NULL) goto _OVER;
  if (dmSetMgmtHandle(pArray, TDMT_MND_MERGE_VGROUP, mmPutMsgToWriteQueue, 0) == NULL) goto _OVER;
  if (dmSetMgmtHandle(pArray, TDMT_MND_SPLIT_VGROUP, mmPutMsgToWriteQueue, 0) == NULL) goto _OVER;
  if (dmSetMgmtHandle(pArray, TDMT_MND_BALANCE_VGROUP, mmPutMsgToWriteQueue, 0) == NULL) goto _OVER;
  if (dmSetMgmtHandle(pArray, TDMT_MND_BALANCE_VGROUP_LEADER, mmPutMsgToWriteQueue, 0) == NULL) goto _OVER;
  if (dmSetMgmtHandle(pArray, TDMT_MND_CREATE_FUNC, mmPutMsgToWriteQueue, 0) == NULL) goto _OVER;
  if (dmSetMgmtHandle(pArray, TDMT_MND_RETRIEVE_FUNC, mmPutMsgToReadQueue, 0) == NULL) goto _OVER;
  if (dmSetMgmtHandle(pArray, TDMT_MND_DROP_FUNC, mmPutMsgToWriteQueue, 0) == NULL) goto _OVER;
  if (dmSetMgmtHandle(pArray, TDMT_MND_CREATE_STB, mmPutMsgToWriteQueue, 0) == NULL) goto _OVER;
  if (dmSetMgmtHandle(pArray, TDMT_MND_ALTER_STB, mmPutMsgToWriteQueue, 0) == NULL) goto _OVER;
  if (dmSetMgmtHandle(pArray, TDMT_MND_DROP_STB, mmPutMsgToWriteQueue, 0) == NULL) goto _OVER;
  if (dmSetMgmtHandle(pArray, TDMT_MND_TABLE_META, mmPutMsgToReadQueue, 0) == NULL) goto _OVER;
  if (dmSetMgmtHandle(pArray, TDMT_MND_BATCH_META, mmPutMsgToReadQueue, 0) == NULL) goto _OVER;
  if (dmSetMgmtHandle(pArray, TDMT_MND_TABLE_CFG, mmPutMsgToReadQueue, 0) == NULL) goto _OVER;
  if (dmSetMgmtHandle(pArray, TDMT_MND_CREATE_SMA, mmPutMsgToWriteQueue, 0) == NULL) goto _OVER;
  if (dmSetMgmtHandle(pArray, TDMT_MND_DROP_SMA, mmPutMsgToWriteQueue, 0) == NULL) goto _OVER;
  if (dmSetMgmtHandle(pArray, TDMT_MND_CREATE_STREAM, mmPutMsgToWriteQueue, 0) == NULL) goto _OVER;
  if (dmSetMgmtHandle(pArray, TDMT_MND_DROP_STREAM, mmPutMsgToWriteQueue, 0) == NULL) goto _OVER;
  if (dmSetMgmtHandle(pArray, TDMT_MND_PAUSE_STREAM, mmPutMsgToWriteQueue, 0) == NULL) goto _OVER;
  if (dmSetMgmtHandle(pArray, TDMT_MND_RESUME_STREAM, mmPutMsgToWriteQueue, 0) == NULL) goto _OVER;
  if (dmSetMgmtHandle(pArray, TDMT_MND_GRANT_RSP, mmPutMsgToReadQueue, 0) == NULL) goto _OVER;
  if (dmSetMgmtHandle(pArray, TDMT_MND_CREATE_TSMA, mmPutMsgToWriteQueue, 0) == NULL) goto _OVER;
  if (dmSetMgmtHandle(pArray, TDMT_MND_DROP_TSMA, mmPutMsgToWriteQueue, 0) == NULL) goto _OVER;
  if (dmSetMgmtHandle(pArray, TDMT_MND_STB_DROP, mmPutMsgToWriteQueue, 0) == NULL) goto _OVER;
  if (dmSetMgmtHandle(pArray, TDMT_MND_STB_DROP_RSP, mmPutMsgToWriteQueue, 0) == NULL) goto _OVER;
  if (dmSetMgmtHandle(pArray, TDMT_MND_UPDATE_DNODE_INFO, mmPutMsgToWriteQueue, 0) == NULL) goto _OVER;
  if (dmSetMgmtHandle(pArray, TDMT_MND_DROP_TB_WITH_TSMA, mmPutMsgToWriteQueue, 0) == NULL) goto _OVER;
  if (dmSetMgmtHandle(pArray, TDMT_VND_FETCH_TTL_EXPIRED_TBS_RSP, mmPutMsgToWriteQueue, 0) == NULL) goto _OVER;
  if (dmSetMgmtHandle(pArray, TDMT_VND_DROP_TABLE_RSP, mmPutMsgToWriteQueue, 0) == NULL) goto _OVER;

  if (dmSetMgmtHandle(pArray, TDMT_MND_RETRIEVE_ANAL_ALGO, mmPutMsgToReadQueue, 0) == NULL) goto _OVER;
  if (dmSetMgmtHandle(pArray, TDMT_MND_RETRIEVE_IP_WHITE, mmPutMsgToReadQueue, 0) == NULL) goto _OVER;
  if (dmSetMgmtHandle(pArray, TDMT_MND_GET_USER_WHITELIST, mmPutMsgToReadQueue, 0) == NULL) goto _OVER;
  if (dmSetMgmtHandle(pArray, TDMT_MND_GET_INDEX, mmPutMsgToReadQueue, 0) == NULL) goto _OVER;
  if (dmSetMgmtHandle(pArray, TDMT_MND_GET_TABLE_INDEX, mmPutMsgToReadQueue, 0) == NULL) goto _OVER;
  if (dmSetMgmtHandle(pArray, TDMT_MND_TMQ_CREATE_TOPIC, mmPutMsgToWriteQueue, 0) == NULL) goto _OVER;
  if (dmSetMgmtHandle(pArray, TDMT_MND_TMQ_DROP_TOPIC, mmPutMsgToWriteQueue, 0) == NULL) goto _OVER;
  if (dmSetMgmtHandle(pArray, TDMT_MND_TMQ_SUBSCRIBE, mmPutMsgToWriteQueue, 0) == NULL) goto _OVER;
  if (dmSetMgmtHandle(pArray, TDMT_MND_TMQ_ASK_EP, mmPutMsgToReadQueue, 0) == NULL) goto _OVER;
  if (dmSetMgmtHandle(pArray, TDMT_MND_TMQ_HB, mmPutMsgToWriteQueue, 0) == NULL) goto _OVER;
  if (dmSetMgmtHandle(pArray, TDMT_MND_TMQ_DROP_CGROUP, mmPutMsgToWriteQueue, 0) == NULL) goto _OVER;
  if (dmSetMgmtHandle(pArray, TDMT_MND_TMQ_DROP_CGROUP_RSP, mmPutMsgToWriteQueue, 0) == NULL) goto _OVER;
  if (dmSetMgmtHandle(pArray, TDMT_MND_KILL_TRANS, mmPutMsgToWriteQueue, 0) == NULL) goto _OVER;
  if (dmSetMgmtHandle(pArray, TDMT_MND_KILL_QUERY, mmPutMsgToWriteQueue, 0) == NULL) goto _OVER;
  if (dmSetMgmtHandle(pArray, TDMT_MND_KILL_CONN, mmPutMsgToWriteQueue, 0) == NULL) goto _OVER;
  if (dmSetMgmtHandle(pArray, TDMT_MND_HEARTBEAT, mmPutMsgToReadQueue, 0) == NULL) goto _OVER;
  if (dmSetMgmtHandle(pArray, TDMT_MND_STATUS, mmPutMsgToReadQueue, 0) == NULL) goto _OVER;
  if (dmSetMgmtHandle(pArray, TDMT_MND_NOTIFY, mmPutMsgToReadQueue, 0) == NULL) goto _OVER;
  if (dmSetMgmtHandle(pArray, TDMT_MND_SYSTABLE_RETRIEVE, mmPutMsgToReadQueue, 0) == NULL) goto _OVER;
  if (dmSetMgmtHandle(pArray, TDMT_MND_AUTH, mmPutMsgToReadQueue, 0) == NULL) goto _OVER;
  if (dmSetMgmtHandle(pArray, TDMT_MND_SHOW_VARIABLES, mmPutMsgToReadQueue, 0) == NULL) goto _OVER;
  if (dmSetMgmtHandle(pArray, TDMT_MND_SERVER_VERSION, mmPutMsgToReadQueue, 0) == NULL) goto _OVER;
  if (dmSetMgmtHandle(pArray, TDMT_MND_CREATE_INDEX, mmPutMsgToWriteQueue, 0) == NULL) goto _OVER;
  if (dmSetMgmtHandle(pArray, TDMT_MND_DROP_INDEX, mmPutMsgToWriteQueue, 0) == NULL) goto _OVER;
  if (dmSetMgmtHandle(pArray, TDMT_MND_RESTORE_DNODE, mmPutMsgToWriteQueue, 0) == NULL) goto _OVER;
  if (dmSetMgmtHandle(pArray, TDMT_MND_CREATE_VIEW, mmPutMsgToWriteQueue, 0) == NULL) goto _OVER;
  if (dmSetMgmtHandle(pArray, TDMT_MND_DROP_VIEW, mmPutMsgToWriteQueue, 0) == NULL) goto _OVER;
  if (dmSetMgmtHandle(pArray, TDMT_MND_VIEW_META, mmPutMsgToReadQueue, 0) == NULL) goto _OVER;
  if (dmSetMgmtHandle(pArray, TDMT_MND_STATIS, mmPutMsgToReadQueue, 0) == NULL) goto _OVER;
<<<<<<< HEAD
  if (dmSetMgmtHandle(pArray, TDMT_MND_AUDIT, mmPutMsgToReadQueue, 0) == NULL) goto _OVER;
  if (dmSetMgmtHandle(pArray, TDMT_MND_KILL_COMPACT, mmPutMsgToReadQueue, 0) == NULL) goto _OVER;
=======
  if (dmSetMgmtHandle(pArray, TDMT_MND_KILL_COMPACT, mmPutMsgToWriteQueue, 0) == NULL) goto _OVER;
>>>>>>> fdd29317
  if (dmSetMgmtHandle(pArray, TDMT_MND_CONFIG_CLUSTER, mmPutMsgToWriteQueue, 0) == NULL) goto _OVER;
  if (dmSetMgmtHandle(pArray, TDMT_VND_QUERY_COMPACT_PROGRESS_RSP, mmPutMsgToReadQueue, 0) == NULL) goto _OVER;
  if (dmSetMgmtHandle(pArray, TDMT_MND_CREATE_ENCRYPT_KEY, mmPutMsgToReadQueue, 0) == NULL) goto _OVER;

  if (dmSetMgmtHandle(pArray, TDMT_SCH_QUERY, mmPutMsgToQueryQueue, 1) == NULL) goto _OVER;
  if (dmSetMgmtHandle(pArray, TDMT_SCH_MERGE_QUERY, mmPutMsgToQueryQueue, 1) == NULL) goto _OVER;
  if (dmSetMgmtHandle(pArray, TDMT_SCH_QUERY_CONTINUE, mmPutMsgToQueryQueue, 1) == NULL) goto _OVER;
  if (dmSetMgmtHandle(pArray, TDMT_SCH_QUERY_HEARTBEAT, mmPutMsgToFetchQueue, 1) == NULL) goto _OVER;
  if (dmSetMgmtHandle(pArray, TDMT_SCH_FETCH, mmPutMsgToFetchQueue, 1) == NULL) goto _OVER;
  if (dmSetMgmtHandle(pArray, TDMT_SCH_MERGE_FETCH, mmPutMsgToFetchQueue, 1) == NULL) goto _OVER;
  if (dmSetMgmtHandle(pArray, TDMT_SCH_TASK_NOTIFY, mmPutMsgToFetchQueue, 1) == NULL) goto _OVER;
  if (dmSetMgmtHandle(pArray, TDMT_VND_CREATE_STB_RSP, mmPutMsgToWriteQueue, 0) == NULL) goto _OVER;
  if (dmSetMgmtHandle(pArray, TDMT_VND_ALTER_STB_RSP, mmPutMsgToWriteQueue, 0) == NULL) goto _OVER;
  if (dmSetMgmtHandle(pArray, TDMT_VND_DROP_STB_RSP, mmPutMsgToWriteQueue, 0) == NULL) goto _OVER;
  if (dmSetMgmtHandle(pArray, TDMT_VND_DROP_TTL_TABLE_RSP, mmPutMsgToWriteQueue, 0) == NULL) goto _OVER;
  if (dmSetMgmtHandle(pArray, TDMT_VND_TRIM_RSP, mmPutMsgToWriteQueue, 0) == NULL) goto _OVER;
  if (dmSetMgmtHandle(pArray, TDMT_VND_S3MIGRATE_RSP, mmPutMsgToWriteQueue, 0) == NULL) goto _OVER;
  if (dmSetMgmtHandle(pArray, TDMT_VND_CREATE_SMA_RSP, mmPutMsgToWriteQueue, 0) == NULL) goto _OVER;
  if (dmSetMgmtHandle(pArray, TDMT_VND_DROP_SMA_RSP, mmPutMsgToWriteQueue, 0) == NULL) goto _OVER;
  if (dmSetMgmtHandle(pArray, TDMT_VND_TMQ_SUBSCRIBE_RSP, mmPutMsgToWriteQueue, 0) == NULL) goto _OVER;
  if (dmSetMgmtHandle(pArray, TDMT_VND_TMQ_DELETE_SUB_RSP, mmPutMsgToWriteQueue, 0) == NULL) goto _OVER;
  if (dmSetMgmtHandle(pArray, TDMT_VND_TMQ_ADD_CHECKINFO_RSP, mmPutMsgToWriteQueue, 0) == NULL) goto _OVER;
  if (dmSetMgmtHandle(pArray, TDMT_VND_TMQ_DEL_CHECKINFO_RSP, mmPutMsgToWriteQueue, 0) == NULL) goto _OVER;
  if (dmSetMgmtHandle(pArray, TDMT_SCH_DROP_TASK, mmPutMsgToFetchQueue, 1) == NULL) goto _OVER;
  if (dmSetMgmtHandle(pArray, TDMT_STREAM_TASK_DEPLOY_RSP, mmPutMsgToWriteQueue, 0) == NULL) goto _OVER;
  if (dmSetMgmtHandle(pArray, TDMT_STREAM_TASK_DROP_RSP, mmPutMsgToWriteQueue, 0) == NULL) goto _OVER;
  if (dmSetMgmtHandle(pArray, TDMT_STREAM_TASK_PAUSE_RSP, mmPutMsgToWriteQueue, 0) == NULL) goto _OVER;
  if (dmSetMgmtHandle(pArray, TDMT_STREAM_TASK_RESUME_RSP, mmPutMsgToWriteQueue, 0) == NULL) goto _OVER;
  if (dmSetMgmtHandle(pArray, TDMT_STREAM_TASK_STOP_RSP, mmPutMsgToWriteQueue, 0) == NULL) goto _OVER;
  if (dmSetMgmtHandle(pArray, TDMT_STREAM_TASK_UPDATE_CHKPT_RSP, mmPutMsgToWriteQueue, 0) == NULL) goto _OVER;
  if (dmSetMgmtHandle(pArray, TDMT_STREAM_CONSEN_CHKPT_RSP, mmPutMsgToWriteQueue, 0) == NULL) goto _OVER;
  if (dmSetMgmtHandle(pArray, TDMT_STREAM_CREATE, mmPutMsgToWriteQueue, 0) == NULL) goto _OVER;
  if (dmSetMgmtHandle(pArray, TDMT_STREAM_DROP, mmPutMsgToWriteQueue, 0) == NULL) goto _OVER;
  if (dmSetMgmtHandle(pArray, TDMT_STREAM_CREATE_RSP, mmPutMsgToWriteQueue, 0) == NULL) goto _OVER;
  if (dmSetMgmtHandle(pArray, TDMT_STREAM_DROP_RSP, mmPutMsgToWriteQueue, 0) == NULL) goto _OVER;
  if (dmSetMgmtHandle(pArray, TDMT_VND_STREAM_CHECK_POINT_SOURCE_RSP, mmPutMsgToWriteQueue, 0) == NULL) goto _OVER;
  if (dmSetMgmtHandle(pArray, TDMT_VND_STREAM_TASK_UPDATE_RSP, mmPutMsgToWriteQueue, 0) == NULL) goto _OVER;
  if (dmSetMgmtHandle(pArray, TDMT_VND_STREAM_TASK_RESET_RSP, mmPutMsgToWriteQueue, 0) == NULL) goto _OVER;
  if (dmSetMgmtHandle(pArray, TDMT_MND_STREAM_HEARTBEAT, mmPutMsgToReadQueue, 0) == NULL) goto _OVER;
  if (dmSetMgmtHandle(pArray, TDMT_MND_STREAM_CHKPT_REPORT, mmPutMsgToWriteQueue, 0) == NULL) goto _OVER;
  if (dmSetMgmtHandle(pArray, TDMT_MND_STREAM_REQ_CHKPT, mmPutMsgToWriteQueue, 0) == NULL) goto _OVER;
  if (dmSetMgmtHandle(pArray, TDMT_VND_KILL_COMPACT_RSP, mmPutMsgToWriteQueue, 0) == NULL) goto _OVER;

  if (dmSetMgmtHandle(pArray, TDMT_VND_ALTER_CONFIG_RSP, mmPutMsgToWriteQueue, 0) == NULL) goto _OVER;
  if (dmSetMgmtHandle(pArray, TDMT_VND_ALTER_REPLICA_RSP, mmPutMsgToWriteQueue, 0) == NULL) goto _OVER;
  if (dmSetMgmtHandle(pArray, TDMT_VND_ALTER_CONFIRM_RSP, mmPutMsgToWriteQueue, 0) == NULL) goto _OVER;
  if (dmSetMgmtHandle(pArray, TDMT_VND_ALTER_HASHRANGE_RSP, mmPutMsgToWriteQueue, 0) == NULL) goto _OVER;
  if (dmSetMgmtHandle(pArray, TDMT_VND_COMPACT_RSP, mmPutMsgToWriteQueue, 0) == NULL) goto _OVER;
  if (dmSetMgmtHandle(pArray, TDMT_VND_CREATE_INDEX_RSP, mmPutMsgToWriteQueue, 0) == NULL) goto _OVER;
  if (dmSetMgmtHandle(pArray, TDMT_VND_DROP_INDEX_RSP, mmPutMsgToWriteQueue, 0) == NULL) goto _OVER;
  if (dmSetMgmtHandle(pArray, TDMT_VND_DISABLE_WRITE_RSP, mmPutMsgToWriteQueue, 0) == NULL) goto _OVER;
  if (dmSetMgmtHandle(pArray, TDMT_VND_ARB_HEARTBEAT_RSP, mmPutMsgToArbQueue, 0) == NULL) goto _OVER;
  if (dmSetMgmtHandle(pArray, TDMT_VND_ARB_CHECK_SYNC_RSP, mmPutMsgToArbQueue, 0) == NULL) goto _OVER;
  if (dmSetMgmtHandle(pArray, TDMT_SYNC_SET_ASSIGNED_LEADER_RSP, mmPutMsgToArbQueue, 0) == NULL) goto _OVER;

  if (dmSetMgmtHandle(pArray, TDMT_SYNC_TIMEOUT_ELECTION, mmPutMsgToSyncQueue, 1) == NULL) goto _OVER;
  if (dmSetMgmtHandle(pArray, TDMT_SYNC_CLIENT_REQUEST, mmPutMsgToSyncQueue, 1) == NULL) goto _OVER;
  if (dmSetMgmtHandle(pArray, TDMT_SYNC_CLIENT_REQUEST_BATCH, mmPutMsgToSyncQueue, 1) == NULL) goto _OVER;
  if (dmSetMgmtHandle(pArray, TDMT_SYNC_CLIENT_REQUEST_REPLY, mmPutMsgToSyncQueue, 1) == NULL) goto _OVER;
  if (dmSetMgmtHandle(pArray, TDMT_SYNC_REQUEST_VOTE, mmPutMsgToSyncQueue, 1) == NULL) goto _OVER;
  if (dmSetMgmtHandle(pArray, TDMT_SYNC_REQUEST_VOTE_REPLY, mmPutMsgToSyncQueue, 1) == NULL) goto _OVER;
  if (dmSetMgmtHandle(pArray, TDMT_SYNC_APPEND_ENTRIES, mmPutMsgToSyncQueue, 1) == NULL) goto _OVER;
  if (dmSetMgmtHandle(pArray, TDMT_SYNC_APPEND_ENTRIES_BATCH, mmPutMsgToSyncQueue, 1) == NULL) goto _OVER;
  if (dmSetMgmtHandle(pArray, TDMT_SYNC_APPEND_ENTRIES_REPLY, mmPutMsgToSyncQueue, 1) == NULL) goto _OVER;
  if (dmSetMgmtHandle(pArray, TDMT_SYNC_SNAPSHOT_SEND, mmPutMsgToSyncQueue, 1) == NULL) goto _OVER;
  if (dmSetMgmtHandle(pArray, TDMT_SYNC_PREP_SNAPSHOT, mmPutMsgToSyncQueue, 1) == NULL) goto _OVER;

  if (dmSetMgmtHandle(pArray, TDMT_SYNC_FORCE_FOLLOWER_RSP, mmPutMsgToWriteQueue, 0) == NULL) goto _OVER;

  if (dmSetMgmtHandle(pArray, TDMT_SYNC_TIMEOUT, mmPutMsgToSyncRdQueue, 1) == NULL) goto _OVER;
  if (dmSetMgmtHandle(pArray, TDMT_SYNC_HEARTBEAT, mmPutMsgToSyncRdQueue, 1) == NULL) goto _OVER;
  if (dmSetMgmtHandle(pArray, TDMT_SYNC_HEARTBEAT_REPLY, mmPutMsgToSyncRdQueue, 1) == NULL) goto _OVER;
  if (dmSetMgmtHandle(pArray, TDMT_SYNC_SNAPSHOT_RSP, mmPutMsgToSyncRdQueue, 1) == NULL) goto _OVER;
  if (dmSetMgmtHandle(pArray, TDMT_SYNC_PREP_SNAPSHOT_REPLY, mmPutMsgToSyncRdQueue, 1) == NULL) goto _OVER;

  code = 0;

_OVER:
  if (code != 0) {
    taosArrayDestroy(pArray);
    return NULL;
  } else {
    return pArray;
  }
}<|MERGE_RESOLUTION|>--- conflicted
+++ resolved
@@ -212,12 +212,8 @@
   if (dmSetMgmtHandle(pArray, TDMT_MND_DROP_VIEW, mmPutMsgToWriteQueue, 0) == NULL) goto _OVER;
   if (dmSetMgmtHandle(pArray, TDMT_MND_VIEW_META, mmPutMsgToReadQueue, 0) == NULL) goto _OVER;
   if (dmSetMgmtHandle(pArray, TDMT_MND_STATIS, mmPutMsgToReadQueue, 0) == NULL) goto _OVER;
-<<<<<<< HEAD
   if (dmSetMgmtHandle(pArray, TDMT_MND_AUDIT, mmPutMsgToReadQueue, 0) == NULL) goto _OVER;
-  if (dmSetMgmtHandle(pArray, TDMT_MND_KILL_COMPACT, mmPutMsgToReadQueue, 0) == NULL) goto _OVER;
-=======
   if (dmSetMgmtHandle(pArray, TDMT_MND_KILL_COMPACT, mmPutMsgToWriteQueue, 0) == NULL) goto _OVER;
->>>>>>> fdd29317
   if (dmSetMgmtHandle(pArray, TDMT_MND_CONFIG_CLUSTER, mmPutMsgToWriteQueue, 0) == NULL) goto _OVER;
   if (dmSetMgmtHandle(pArray, TDMT_VND_QUERY_COMPACT_PROGRESS_RSP, mmPutMsgToReadQueue, 0) == NULL) goto _OVER;
   if (dmSetMgmtHandle(pArray, TDMT_MND_CREATE_ENCRYPT_KEY, mmPutMsgToReadQueue, 0) == NULL) goto _OVER;
