/*
 * Copyright (c) 2019 TAOS Data, Inc. <jhtao@taosdata.com>
 *
 * This program is free software: you can use, redistribute, and/or modify
 * it under the terms of the GNU Affero General Public License, version 3
 * or later ("AGPL"), as published by the Free Software Foundation.
 *
 * This program is distributed in the hope that it will be useful, but WITHOUT
 * ANY WARRANTY; without even the implied warranty of MERCHANTABILITY or
 * FITNESS FOR A PARTICULAR PURPOSE.
 *
 * You should have received a copy of the GNU Affero General Public License
 * along with this program. If not, see <http:www.gnu.org/licenses/>.
 */

#define _DEFAULT_SOURCE
#include "mmInt.h"

void mmGetMonitorInfo(SMnodeMgmt *pMgmt, SMonMmInfo *pInfo) {
  mndGetMonitorInfo(pMgmt->pMnode, &pInfo->cluster, &pInfo->vgroup, &pInfo->stb, &pInfo->grant);
}

void mmGetMnodeLoads(SMnodeMgmt *pMgmt, SMonMloadInfo *pInfo) {
  pInfo->isMnode = 1;
  mndGetLoad(pMgmt->pMnode, &pInfo->load);
}

int32_t mmProcessCreateReq(const SMgmtInputOpt *pInput, SRpcMsg *pMsg) {
  const STraceId  *trace = &pMsg->info.traceId;
  SDCreateMnodeReq createReq = {0};
  if (tDeserializeSDCreateMnodeReq(pMsg->pCont, pMsg->contLen, &createReq) != 0) {
    terrno = TSDB_CODE_INVALID_MSG;
    return -1;
  }

  SMnodeOpt option = {.deploy = true,
                      .numOfReplicas = createReq.replica,
                      .numOfTotalReplicas = createReq.replica + createReq.learnerReplica,
                      .selfIndex = -1,
                      .lastIndex = createReq.lastIndex};

  memcpy(option.replicas, createReq.replicas, sizeof(createReq.replicas));
  for (int32_t i = 0; i < createReq.replica; ++i) {
    if (createReq.replicas[i].id == pInput->pData->dnodeId) {
      option.selfIndex = i;
    }
    option.nodeRoles[i] = TAOS_SYNC_ROLE_VOTER;
  }

  memcpy(&(option.replicas[createReq.replica]), createReq.learnerReplicas, sizeof(createReq.learnerReplicas));
  for (int32_t i = 0; i < createReq.learnerReplica; ++i) {
    if (createReq.learnerReplicas[i].id == pInput->pData->dnodeId) {
      option.selfIndex = createReq.replica + i;
    }
    option.nodeRoles[createReq.replica + i] = TAOS_SYNC_ROLE_LEARNER;
  }

  if (option.selfIndex == -1) {
    terrno = TSDB_CODE_INVALID_OPTION;
    dGError("failed to create mnode since %s, selfIndex is -1", terrstr());
    return -1;
  }

  if (mmWriteFile(pInput->path, &option) != 0) {
    dGError("failed to write mnode file since %s", terrstr());
    return -1;
  }

  return 0;
}

int32_t mmProcessDropReq(const SMgmtInputOpt *pInput, SRpcMsg *pMsg) {
  const STraceId *trace = &pMsg->info.traceId;
  SDDropMnodeReq  dropReq = {0};
  if (tDeserializeSCreateDropMQSNodeReq(pMsg->pCont, pMsg->contLen, &dropReq) != 0) {
    terrno = TSDB_CODE_INVALID_MSG;
    return -1;
  }

  if (pInput->pData->dnodeId != 0 && dropReq.dnodeId != pInput->pData->dnodeId) {
    terrno = TSDB_CODE_INVALID_OPTION;
    dGError("failed to drop mnode since %s", terrstr());
    tFreeSMCreateQnodeReq(&dropReq);
    return -1;
  }

  SMnodeOpt option = {.deploy = false};
  if (mmWriteFile(pInput->path, &option) != 0) {
    dGError("failed to write mnode file since %s", terrstr());
    tFreeSMCreateQnodeReq(&dropReq);
    return -1;
  }

  tFreeSMCreateQnodeReq(&dropReq);
  return 0;
}

SArray *mmGetMsgHandles() {
  int32_t code = -1;
  SArray *pArray = taosArrayInit(128, sizeof(SMgmtHandle));
  if (pArray == NULL) goto _OVER;

  if (dmSetMgmtHandle(pArray, TDMT_DND_CREATE_MNODE_RSP, mmPutMsgToWriteQueue, 0) == NULL) goto _OVER;
  if (dmSetMgmtHandle(pArray, TDMT_DND_DROP_MNODE_RSP, mmPutMsgToWriteQueue, 0) == NULL) goto _OVER;
  if (dmSetMgmtHandle(pArray, TDMT_DND_CREATE_QNODE_RSP, mmPutMsgToWriteQueue, 0) == NULL) goto _OVER;
  if (dmSetMgmtHandle(pArray, TDMT_DND_DROP_QNODE_RSP, mmPutMsgToWriteQueue, 0) == NULL) goto _OVER;
  if (dmSetMgmtHandle(pArray, TDMT_DND_CREATE_SNODE_RSP, mmPutMsgToWriteQueue, 0) == NULL) goto _OVER;
  if (dmSetMgmtHandle(pArray, TDMT_DND_DROP_SNODE_RSP, mmPutMsgToWriteQueue, 0) == NULL) goto _OVER;
  if (dmSetMgmtHandle(pArray, TDMT_DND_CREATE_VNODE_RSP, mmPutMsgToWriteQueue, 0) == NULL) goto _OVER;
  if (dmSetMgmtHandle(pArray, TDMT_DND_DROP_VNODE_RSP, mmPutMsgToWriteQueue, 0) == NULL) goto _OVER;
<<<<<<< HEAD
  if (dmSetMgmtHandle(pArray, TDMT_DND_CONFIG_DNODE_RSP, mmPutMsgToReadQueue, 0) == NULL) goto _OVER;
  if (dmSetMgmtHandle(pArray, TDMT_MND_GET_MACHINE_RSP, mmPutMsgToReadQueue, 0) == NULL) goto _OVER;
  if (dmSetMgmtHandle(pArray, TDMT_DND_ALTER_MNODE_TYPE_RSP, mmPutMsgToReadQueue, 0) == NULL) goto _OVER;
  if (dmSetMgmtHandle(pArray, TDMT_DND_ALTER_VNODE_TYPE_RSP, mmPutMsgToReadQueue, 0) == NULL) goto _OVER;
  if (dmSetMgmtHandle(pArray, TDMT_DND_CHECK_VNODE_LEARNER_CATCHUP_RSP, mmPutMsgToReadQueue, 0) == NULL) goto _OVER;
  if (dmSetMgmtHandle(pArray, TDMT_SYNC_CONFIG_CHANGE_RSP, mmPutMsgToReadQueue, 0) == NULL) goto _OVER;
=======
  if (dmSetMgmtHandle(pArray, TDMT_DND_CONFIG_DNODE_RSP, mmPutMsgToWriteQueue, 0) == NULL) goto _OVER;
  if (dmSetMgmtHandle(pArray, TDMT_DND_ALTER_MNODE_TYPE_RSP, mmPutMsgToWriteQueue, 0) == NULL) goto _OVER;
  if (dmSetMgmtHandle(pArray, TDMT_DND_ALTER_VNODE_TYPE_RSP, mmPutMsgToWriteQueue, 0) == NULL) goto _OVER;
  if (dmSetMgmtHandle(pArray, TDMT_DND_CHECK_VNODE_LEARNER_CATCHUP_RSP, mmPutMsgToWriteQueue, 0) == NULL) goto _OVER;
  if (dmSetMgmtHandle(pArray, TDMT_SYNC_CONFIG_CHANGE_RSP, mmPutMsgToWriteQueue, 0) == NULL) goto _OVER;
>>>>>>> 0ab308ef

  if (dmSetMgmtHandle(pArray, TDMT_MND_CONNECT, mmPutMsgToReadQueue, 0) == NULL) goto _OVER;
  if (dmSetMgmtHandle(pArray, TDMT_MND_CREATE_ACCT, mmPutMsgToWriteQueue, 0) == NULL) goto _OVER;
  if (dmSetMgmtHandle(pArray, TDMT_MND_ALTER_ACCT, mmPutMsgToWriteQueue, 0) == NULL) goto _OVER;
  if (dmSetMgmtHandle(pArray, TDMT_MND_DROP_ACCT, mmPutMsgToWriteQueue, 0) == NULL) goto _OVER;
  if (dmSetMgmtHandle(pArray, TDMT_MND_CREATE_USER, mmPutMsgToWriteQueue, 0) == NULL) goto _OVER;
  if (dmSetMgmtHandle(pArray, TDMT_MND_ALTER_USER, mmPutMsgToWriteQueue, 0) == NULL) goto _OVER;
  if (dmSetMgmtHandle(pArray, TDMT_MND_DROP_USER, mmPutMsgToWriteQueue, 0) == NULL) goto _OVER;
  if (dmSetMgmtHandle(pArray, TDMT_MND_GET_USER_AUTH, mmPutMsgToReadQueue, 0) == NULL) goto _OVER;
  if (dmSetMgmtHandle(pArray, TDMT_MND_CREATE_DNODE, mmPutMsgToWriteQueue, 0) == NULL) goto _OVER;
  if (dmSetMgmtHandle(pArray, TDMT_MND_CONFIG_DNODE, mmPutMsgToReadQueue, 0) == NULL) goto _OVER;
  if (dmSetMgmtHandle(pArray, TDMT_MND_DROP_DNODE, mmPutMsgToWriteQueue, 0) == NULL) goto _OVER;
  if (dmSetMgmtHandle(pArray, TDMT_MND_CREATE_MNODE, mmPutMsgToWriteQueue, 0) == NULL) goto _OVER;
  if (dmSetMgmtHandle(pArray, TDMT_MND_ALTER_MNODE, mmPutMsgToWriteQueue, 0) == NULL) goto _OVER;
  if (dmSetMgmtHandle(pArray, TDMT_MND_ALTER_MNODE_RSP, mmPutMsgToWriteQueue, 0) == NULL) goto _OVER;
  if (dmSetMgmtHandle(pArray, TDMT_MND_DROP_MNODE, mmPutMsgToWriteQueue, 0) == NULL) goto _OVER;
  if (dmSetMgmtHandle(pArray, TDMT_MND_CREATE_QNODE, mmPutMsgToWriteQueue, 0) == NULL) goto _OVER;
  if (dmSetMgmtHandle(pArray, TDMT_MND_DROP_QNODE, mmPutMsgToWriteQueue, 0) == NULL) goto _OVER;
  if (dmSetMgmtHandle(pArray, TDMT_MND_QNODE_LIST, mmPutMsgToReadQueue, 0) == NULL) goto _OVER;
  if (dmSetMgmtHandle(pArray, TDMT_MND_DNODE_LIST, mmPutMsgToReadQueue, 0) == NULL) goto _OVER;
  if (dmSetMgmtHandle(pArray, TDMT_MND_CREATE_SNODE, mmPutMsgToWriteQueue, 0) == NULL) goto _OVER;
  if (dmSetMgmtHandle(pArray, TDMT_MND_DROP_SNODE, mmPutMsgToWriteQueue, 0) == NULL) goto _OVER;
  if (dmSetMgmtHandle(pArray, TDMT_MND_CREATE_DB, mmPutMsgToWriteQueue, 0) == NULL) goto _OVER;
  if (dmSetMgmtHandle(pArray, TDMT_MND_DROP_DB, mmPutMsgToWriteQueue, 0) == NULL) goto _OVER;
  if (dmSetMgmtHandle(pArray, TDMT_MND_USE_DB, mmPutMsgToReadQueue, 0) == NULL) goto _OVER;
  if (dmSetMgmtHandle(pArray, TDMT_MND_ALTER_DB, mmPutMsgToWriteQueue, 0) == NULL) goto _OVER;
  if (dmSetMgmtHandle(pArray, TDMT_MND_COMPACT_DB, mmPutMsgToWriteQueue, 0) == NULL) goto _OVER;
  if (dmSetMgmtHandle(pArray, TDMT_MND_TRIM_DB, mmPutMsgToWriteQueue, 0) == NULL) goto _OVER;
  if (dmSetMgmtHandle(pArray, TDMT_MND_GET_DB_CFG, mmPutMsgToReadQueue, 0) == NULL) goto _OVER;
  if (dmSetMgmtHandle(pArray, TDMT_MND_VGROUP_LIST, mmPutMsgToReadQueue, 0) == NULL) goto _OVER;
  if (dmSetMgmtHandle(pArray, TDMT_MND_REDISTRIBUTE_VGROUP, mmPutMsgToWriteQueue, 0) == NULL) goto _OVER;
  if (dmSetMgmtHandle(pArray, TDMT_MND_MERGE_VGROUP, mmPutMsgToWriteQueue, 0) == NULL) goto _OVER;
  if (dmSetMgmtHandle(pArray, TDMT_MND_SPLIT_VGROUP, mmPutMsgToWriteQueue, 0) == NULL) goto _OVER;
  if (dmSetMgmtHandle(pArray, TDMT_MND_BALANCE_VGROUP, mmPutMsgToWriteQueue, 0) == NULL) goto _OVER;
  if (dmSetMgmtHandle(pArray, TDMT_MND_BALANCE_VGROUP_LEADER, mmPutMsgToWriteQueue, 0) == NULL) goto _OVER;
  if (dmSetMgmtHandle(pArray, TDMT_MND_CREATE_FUNC, mmPutMsgToWriteQueue, 0) == NULL) goto _OVER;
  if (dmSetMgmtHandle(pArray, TDMT_MND_RETRIEVE_FUNC, mmPutMsgToReadQueue, 0) == NULL) goto _OVER;
  if (dmSetMgmtHandle(pArray, TDMT_MND_DROP_FUNC, mmPutMsgToWriteQueue, 0) == NULL) goto _OVER;
  if (dmSetMgmtHandle(pArray, TDMT_MND_CREATE_STB, mmPutMsgToWriteQueue, 0) == NULL) goto _OVER;
  if (dmSetMgmtHandle(pArray, TDMT_MND_ALTER_STB, mmPutMsgToWriteQueue, 0) == NULL) goto _OVER;
  if (dmSetMgmtHandle(pArray, TDMT_MND_DROP_STB, mmPutMsgToWriteQueue, 0) == NULL) goto _OVER;
  if (dmSetMgmtHandle(pArray, TDMT_MND_TABLE_META, mmPutMsgToReadQueue, 0) == NULL) goto _OVER;
  if (dmSetMgmtHandle(pArray, TDMT_MND_BATCH_META, mmPutMsgToReadQueue, 0) == NULL) goto _OVER;
  if (dmSetMgmtHandle(pArray, TDMT_MND_TABLE_CFG, mmPutMsgToReadQueue, 0) == NULL) goto _OVER;
  if (dmSetMgmtHandle(pArray, TDMT_MND_CREATE_SMA, mmPutMsgToWriteQueue, 0) == NULL) goto _OVER;
  if (dmSetMgmtHandle(pArray, TDMT_MND_DROP_SMA, mmPutMsgToWriteQueue, 0) == NULL) goto _OVER;
  if (dmSetMgmtHandle(pArray, TDMT_MND_CREATE_STREAM, mmPutMsgToWriteQueue, 0) == NULL) goto _OVER;
  if (dmSetMgmtHandle(pArray, TDMT_MND_DROP_STREAM, mmPutMsgToWriteQueue, 0) == NULL) goto _OVER;
  if (dmSetMgmtHandle(pArray, TDMT_MND_PAUSE_STREAM, mmPutMsgToWriteQueue, 0) == NULL) goto _OVER;
  if (dmSetMgmtHandle(pArray, TDMT_MND_RESUME_STREAM, mmPutMsgToWriteQueue, 0) == NULL) goto _OVER;
  if (dmSetMgmtHandle(pArray, TDMT_MND_GRANT_RSP, mmPutMsgToReadQueue, 0) == NULL) goto _OVER;

  if (dmSetMgmtHandle(pArray, TDMT_MND_RETRIEVE_IP_WHITE, mmPutMsgToReadQueue, 0) == NULL) goto _OVER;
  if (dmSetMgmtHandle(pArray, TDMT_MND_GET_USER_WHITELIST, mmPutMsgToReadQueue, 0) == NULL) goto _OVER;
  if (dmSetMgmtHandle(pArray, TDMT_MND_GET_INDEX, mmPutMsgToReadQueue, 0) == NULL) goto _OVER;
  if (dmSetMgmtHandle(pArray, TDMT_MND_GET_TABLE_INDEX, mmPutMsgToReadQueue, 0) == NULL) goto _OVER;
  if (dmSetMgmtHandle(pArray, TDMT_MND_TMQ_CREATE_TOPIC, mmPutMsgToWriteQueue, 0) == NULL) goto _OVER;
  if (dmSetMgmtHandle(pArray, TDMT_MND_TMQ_DROP_TOPIC, mmPutMsgToWriteQueue, 0) == NULL) goto _OVER;
  if (dmSetMgmtHandle(pArray, TDMT_MND_TMQ_SUBSCRIBE, mmPutMsgToWriteQueue, 0) == NULL) goto _OVER;
  if (dmSetMgmtHandle(pArray, TDMT_MND_TMQ_ASK_EP, mmPutMsgToReadQueue, 0) == NULL) goto _OVER;
  if (dmSetMgmtHandle(pArray, TDMT_MND_TMQ_HB, mmPutMsgToWriteQueue, 0) == NULL) goto _OVER;
  if (dmSetMgmtHandle(pArray, TDMT_MND_TMQ_DROP_CGROUP, mmPutMsgToWriteQueue, 0) == NULL) goto _OVER;
  if (dmSetMgmtHandle(pArray, TDMT_MND_TMQ_DROP_CGROUP_RSP, mmPutMsgToWriteQueue, 0) == NULL) goto _OVER;
  if (dmSetMgmtHandle(pArray, TDMT_MND_KILL_TRANS, mmPutMsgToWriteQueue, 0) == NULL) goto _OVER;
  if (dmSetMgmtHandle(pArray, TDMT_MND_KILL_QUERY, mmPutMsgToWriteQueue, 0) == NULL) goto _OVER;
  if (dmSetMgmtHandle(pArray, TDMT_MND_KILL_CONN, mmPutMsgToWriteQueue, 0) == NULL) goto _OVER;
  if (dmSetMgmtHandle(pArray, TDMT_MND_HEARTBEAT, mmPutMsgToReadQueue, 0) == NULL) goto _OVER;
  if (dmSetMgmtHandle(pArray, TDMT_MND_STATUS, mmPutMsgToReadQueue, 0) == NULL) goto _OVER;
  if (dmSetMgmtHandle(pArray, TDMT_MND_NOTIFY, mmPutMsgToReadQueue, 0) == NULL) goto _OVER;
  if (dmSetMgmtHandle(pArray, TDMT_MND_SYSTABLE_RETRIEVE, mmPutMsgToReadQueue, 0) == NULL) goto _OVER;
  if (dmSetMgmtHandle(pArray, TDMT_MND_AUTH, mmPutMsgToReadQueue, 0) == NULL) goto _OVER;
  if (dmSetMgmtHandle(pArray, TDMT_MND_SHOW_VARIABLES, mmPutMsgToReadQueue, 0) == NULL) goto _OVER;
  if (dmSetMgmtHandle(pArray, TDMT_MND_SERVER_VERSION, mmPutMsgToReadQueue, 0) == NULL) goto _OVER;
  if (dmSetMgmtHandle(pArray, TDMT_MND_CREATE_INDEX, mmPutMsgToWriteQueue, 0) == NULL) goto _OVER;
  if (dmSetMgmtHandle(pArray, TDMT_MND_DROP_INDEX, mmPutMsgToWriteQueue, 0) == NULL) goto _OVER;
  if (dmSetMgmtHandle(pArray, TDMT_MND_RESTORE_DNODE, mmPutMsgToWriteQueue, 0) == NULL) goto _OVER;
  if (dmSetMgmtHandle(pArray, TDMT_MND_CREATE_VIEW, mmPutMsgToWriteQueue, 0) == NULL) goto _OVER;
  if (dmSetMgmtHandle(pArray, TDMT_MND_DROP_VIEW, mmPutMsgToWriteQueue, 0) == NULL) goto _OVER;
  if (dmSetMgmtHandle(pArray, TDMT_MND_VIEW_META, mmPutMsgToReadQueue, 0) == NULL) goto _OVER;
  if (dmSetMgmtHandle(pArray, TDMT_MND_KILL_COMPACT, mmPutMsgToReadQueue, 0) == NULL) goto _OVER;
  if (dmSetMgmtHandle(pArray, TDMT_MND_CONFIG_CLUSTER, mmPutMsgToWriteQueue, 0) == NULL) goto _OVER;
  if (dmSetMgmtHandle(pArray, TDMT_VND_QUERY_COMPACT_PROGRESS_RSP, mmPutMsgToReadQueue, 0) == NULL) goto _OVER;

  if (dmSetMgmtHandle(pArray, TDMT_SCH_QUERY, mmPutMsgToQueryQueue, 1) == NULL) goto _OVER;
  if (dmSetMgmtHandle(pArray, TDMT_SCH_MERGE_QUERY, mmPutMsgToQueryQueue, 1) == NULL) goto _OVER;
  if (dmSetMgmtHandle(pArray, TDMT_SCH_QUERY_CONTINUE, mmPutMsgToQueryQueue, 1) == NULL) goto _OVER;
  if (dmSetMgmtHandle(pArray, TDMT_SCH_QUERY_HEARTBEAT, mmPutMsgToFetchQueue, 1) == NULL) goto _OVER;
  if (dmSetMgmtHandle(pArray, TDMT_SCH_FETCH, mmPutMsgToFetchQueue, 1) == NULL) goto _OVER;
  if (dmSetMgmtHandle(pArray, TDMT_SCH_MERGE_FETCH, mmPutMsgToFetchQueue, 1) == NULL) goto _OVER;
  if (dmSetMgmtHandle(pArray, TDMT_SCH_TASK_NOTIFY, mmPutMsgToFetchQueue, 1) == NULL) goto _OVER;
  if (dmSetMgmtHandle(pArray, TDMT_VND_CREATE_STB_RSP, mmPutMsgToWriteQueue, 0) == NULL) goto _OVER;
  if (dmSetMgmtHandle(pArray, TDMT_VND_ALTER_STB_RSP, mmPutMsgToWriteQueue, 0) == NULL) goto _OVER;
  if (dmSetMgmtHandle(pArray, TDMT_VND_DROP_STB_RSP, mmPutMsgToWriteQueue, 0) == NULL) goto _OVER;
  if (dmSetMgmtHandle(pArray, TDMT_VND_DROP_TTL_TABLE_RSP, mmPutMsgToWriteQueue, 0) == NULL) goto _OVER;
  if (dmSetMgmtHandle(pArray, TDMT_VND_TRIM_RSP, mmPutMsgToWriteQueue, 0) == NULL) goto _OVER;
  if (dmSetMgmtHandle(pArray, TDMT_VND_CREATE_SMA_RSP, mmPutMsgToWriteQueue, 0) == NULL) goto _OVER;
  if (dmSetMgmtHandle(pArray, TDMT_VND_DROP_SMA_RSP, mmPutMsgToWriteQueue, 0) == NULL) goto _OVER;
  if (dmSetMgmtHandle(pArray, TDMT_VND_TMQ_SUBSCRIBE_RSP, mmPutMsgToWriteQueue, 0) == NULL) goto _OVER;
  if (dmSetMgmtHandle(pArray, TDMT_VND_TMQ_DELETE_SUB_RSP, mmPutMsgToWriteQueue, 0) == NULL) goto _OVER;
  if (dmSetMgmtHandle(pArray, TDMT_VND_TMQ_ADD_CHECKINFO_RSP, mmPutMsgToWriteQueue, 0) == NULL) goto _OVER;
  if (dmSetMgmtHandle(pArray, TDMT_VND_TMQ_DEL_CHECKINFO_RSP, mmPutMsgToWriteQueue, 0) == NULL) goto _OVER;
  if (dmSetMgmtHandle(pArray, TDMT_SCH_DROP_TASK, mmPutMsgToFetchQueue, 1) == NULL) goto _OVER;
  if (dmSetMgmtHandle(pArray, TDMT_STREAM_TASK_DEPLOY_RSP, mmPutMsgToWriteQueue, 0) == NULL) goto _OVER;
  if (dmSetMgmtHandle(pArray, TDMT_STREAM_TASK_DROP_RSP, mmPutMsgToWriteQueue, 0) == NULL) goto _OVER;
  if (dmSetMgmtHandle(pArray, TDMT_STREAM_TASK_PAUSE_RSP, mmPutMsgToWriteQueue, 0) == NULL) goto _OVER;
  if (dmSetMgmtHandle(pArray, TDMT_STREAM_TASK_RESUME_RSP, mmPutMsgToWriteQueue, 0) == NULL) goto _OVER;
  if (dmSetMgmtHandle(pArray, TDMT_STREAM_TASK_STOP_RSP, mmPutMsgToWriteQueue, 0) == NULL) goto _OVER;
  if (dmSetMgmtHandle(pArray, TDMT_VND_STREAM_CHECK_POINT_SOURCE_RSP, mmPutMsgToWriteQueue, 0) == NULL) goto _OVER;
  if (dmSetMgmtHandle(pArray, TDMT_VND_STREAM_TASK_UPDATE_RSP, mmPutMsgToWriteQueue, 0) == NULL) goto _OVER;
  if (dmSetMgmtHandle(pArray, TDMT_VND_STREAM_TASK_RESET_RSP, mmPutMsgToWriteQueue, 0) == NULL) goto _OVER;
  if (dmSetMgmtHandle(pArray, TDMT_MND_STREAM_HEARTBEAT, mmPutMsgToReadQueue, 0) == NULL) goto _OVER;
  if (dmSetMgmtHandle(pArray, TDMT_VND_KILL_COMPACT_RSP, mmPutMsgToWriteQueue, 0) == NULL) goto _OVER;

  if (dmSetMgmtHandle(pArray, TDMT_VND_ALTER_CONFIG_RSP, mmPutMsgToWriteQueue, 0) == NULL) goto _OVER;
  if (dmSetMgmtHandle(pArray, TDMT_VND_ALTER_REPLICA_RSP, mmPutMsgToWriteQueue, 0) == NULL) goto _OVER;
  if (dmSetMgmtHandle(pArray, TDMT_VND_ALTER_CONFIRM_RSP, mmPutMsgToWriteQueue, 0) == NULL) goto _OVER;
  if (dmSetMgmtHandle(pArray, TDMT_VND_ALTER_HASHRANGE_RSP, mmPutMsgToWriteQueue, 0) == NULL) goto _OVER;
  if (dmSetMgmtHandle(pArray, TDMT_VND_COMPACT_RSP, mmPutMsgToWriteQueue, 0) == NULL) goto _OVER;
  if (dmSetMgmtHandle(pArray, TDMT_VND_CREATE_INDEX_RSP, mmPutMsgToWriteQueue, 0) == NULL) goto _OVER;
  if (dmSetMgmtHandle(pArray, TDMT_VND_DROP_INDEX_RSP, mmPutMsgToWriteQueue, 0) == NULL) goto _OVER;
  if (dmSetMgmtHandle(pArray, TDMT_VND_DISABLE_WRITE_RSP, mmPutMsgToWriteQueue, 0) == NULL) goto _OVER;

  if (dmSetMgmtHandle(pArray, TDMT_SYNC_TIMEOUT_ELECTION, mmPutMsgToSyncQueue, 1) == NULL) goto _OVER;
  if (dmSetMgmtHandle(pArray, TDMT_SYNC_CLIENT_REQUEST, mmPutMsgToSyncQueue, 1) == NULL) goto _OVER;
  if (dmSetMgmtHandle(pArray, TDMT_SYNC_CLIENT_REQUEST_BATCH, mmPutMsgToSyncQueue, 1) == NULL) goto _OVER;
  if (dmSetMgmtHandle(pArray, TDMT_SYNC_CLIENT_REQUEST_REPLY, mmPutMsgToSyncQueue, 1) == NULL) goto _OVER;
  if (dmSetMgmtHandle(pArray, TDMT_SYNC_REQUEST_VOTE, mmPutMsgToSyncQueue, 1) == NULL) goto _OVER;
  if (dmSetMgmtHandle(pArray, TDMT_SYNC_REQUEST_VOTE_REPLY, mmPutMsgToSyncQueue, 1) == NULL) goto _OVER;
  if (dmSetMgmtHandle(pArray, TDMT_SYNC_APPEND_ENTRIES, mmPutMsgToSyncQueue, 1) == NULL) goto _OVER;
  if (dmSetMgmtHandle(pArray, TDMT_SYNC_APPEND_ENTRIES_BATCH, mmPutMsgToSyncQueue, 1) == NULL) goto _OVER;
  if (dmSetMgmtHandle(pArray, TDMT_SYNC_APPEND_ENTRIES_REPLY, mmPutMsgToSyncQueue, 1) == NULL) goto _OVER;
  if (dmSetMgmtHandle(pArray, TDMT_SYNC_SNAPSHOT_SEND, mmPutMsgToSyncQueue, 1) == NULL) goto _OVER;
  if (dmSetMgmtHandle(pArray, TDMT_SYNC_PREP_SNAPSHOT, mmPutMsgToSyncQueue, 1) == NULL) goto _OVER;

  if (dmSetMgmtHandle(pArray, TDMT_SYNC_FORCE_FOLLOWER_RSP, mmPutMsgToWriteQueue, 0) == NULL) goto _OVER;

  if (dmSetMgmtHandle(pArray, TDMT_SYNC_TIMEOUT, mmPutMsgToSyncRdQueue, 1) == NULL) goto _OVER;
  if (dmSetMgmtHandle(pArray, TDMT_SYNC_HEARTBEAT, mmPutMsgToSyncRdQueue, 1) == NULL) goto _OVER;
  if (dmSetMgmtHandle(pArray, TDMT_SYNC_HEARTBEAT_REPLY, mmPutMsgToSyncRdQueue, 1) == NULL) goto _OVER;
  if (dmSetMgmtHandle(pArray, TDMT_SYNC_SNAPSHOT_RSP, mmPutMsgToSyncRdQueue, 1) == NULL) goto _OVER;
  if (dmSetMgmtHandle(pArray, TDMT_SYNC_PREP_SNAPSHOT_REPLY, mmPutMsgToSyncRdQueue, 1) == NULL) goto _OVER;

  code = 0;

_OVER:
  if (code != 0) {
    taosArrayDestroy(pArray);
    return NULL;
  } else {
    return pArray;
  }
}<|MERGE_RESOLUTION|>--- conflicted
+++ resolved
@@ -108,20 +108,11 @@
   if (dmSetMgmtHandle(pArray, TDMT_DND_DROP_SNODE_RSP, mmPutMsgToWriteQueue, 0) == NULL) goto _OVER;
   if (dmSetMgmtHandle(pArray, TDMT_DND_CREATE_VNODE_RSP, mmPutMsgToWriteQueue, 0) == NULL) goto _OVER;
   if (dmSetMgmtHandle(pArray, TDMT_DND_DROP_VNODE_RSP, mmPutMsgToWriteQueue, 0) == NULL) goto _OVER;
-<<<<<<< HEAD
-  if (dmSetMgmtHandle(pArray, TDMT_DND_CONFIG_DNODE_RSP, mmPutMsgToReadQueue, 0) == NULL) goto _OVER;
-  if (dmSetMgmtHandle(pArray, TDMT_MND_GET_MACHINE_RSP, mmPutMsgToReadQueue, 0) == NULL) goto _OVER;
-  if (dmSetMgmtHandle(pArray, TDMT_DND_ALTER_MNODE_TYPE_RSP, mmPutMsgToReadQueue, 0) == NULL) goto _OVER;
-  if (dmSetMgmtHandle(pArray, TDMT_DND_ALTER_VNODE_TYPE_RSP, mmPutMsgToReadQueue, 0) == NULL) goto _OVER;
-  if (dmSetMgmtHandle(pArray, TDMT_DND_CHECK_VNODE_LEARNER_CATCHUP_RSP, mmPutMsgToReadQueue, 0) == NULL) goto _OVER;
-  if (dmSetMgmtHandle(pArray, TDMT_SYNC_CONFIG_CHANGE_RSP, mmPutMsgToReadQueue, 0) == NULL) goto _OVER;
-=======
   if (dmSetMgmtHandle(pArray, TDMT_DND_CONFIG_DNODE_RSP, mmPutMsgToWriteQueue, 0) == NULL) goto _OVER;
   if (dmSetMgmtHandle(pArray, TDMT_DND_ALTER_MNODE_TYPE_RSP, mmPutMsgToWriteQueue, 0) == NULL) goto _OVER;
   if (dmSetMgmtHandle(pArray, TDMT_DND_ALTER_VNODE_TYPE_RSP, mmPutMsgToWriteQueue, 0) == NULL) goto _OVER;
   if (dmSetMgmtHandle(pArray, TDMT_DND_CHECK_VNODE_LEARNER_CATCHUP_RSP, mmPutMsgToWriteQueue, 0) == NULL) goto _OVER;
   if (dmSetMgmtHandle(pArray, TDMT_SYNC_CONFIG_CHANGE_RSP, mmPutMsgToWriteQueue, 0) == NULL) goto _OVER;
->>>>>>> 0ab308ef
 
   if (dmSetMgmtHandle(pArray, TDMT_MND_CONNECT, mmPutMsgToReadQueue, 0) == NULL) goto _OVER;
   if (dmSetMgmtHandle(pArray, TDMT_MND_CREATE_ACCT, mmPutMsgToWriteQueue, 0) == NULL) goto _OVER;
@@ -173,6 +164,7 @@
   if (dmSetMgmtHandle(pArray, TDMT_MND_PAUSE_STREAM, mmPutMsgToWriteQueue, 0) == NULL) goto _OVER;
   if (dmSetMgmtHandle(pArray, TDMT_MND_RESUME_STREAM, mmPutMsgToWriteQueue, 0) == NULL) goto _OVER;
   if (dmSetMgmtHandle(pArray, TDMT_MND_GRANT_RSP, mmPutMsgToReadQueue, 0) == NULL) goto _OVER;
+  if (dmSetMgmtHandle(pArray, TDMT_MND_GET_MACHINE_RSP, mmPutMsgToWriteQueue, 0) == NULL) goto _OVER;
 
   if (dmSetMgmtHandle(pArray, TDMT_MND_RETRIEVE_IP_WHITE, mmPutMsgToReadQueue, 0) == NULL) goto _OVER;
   if (dmSetMgmtHandle(pArray, TDMT_MND_GET_USER_WHITELIST, mmPutMsgToReadQueue, 0) == NULL) goto _OVER;
