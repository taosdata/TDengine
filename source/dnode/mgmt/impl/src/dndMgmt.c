--- conflicted
+++ resolved
@@ -474,19 +474,11 @@
   rpcSendResponse(&rpcRsp);
 }
 
-<<<<<<< HEAD
-static int32_t dndGetBasicInfo(SDnode *pDnode, SMonBasicInfo *pInfo) {
-=======
 static void dndGetMonitorBasicInfo(SDnode *pDnode, SMonBasicInfo *pInfo) {
->>>>>>> 9f33b3ea
   pInfo->dnode_id = dndGetDnodeId(pDnode);
   tstrncpy(pInfo->dnode_ep, tsLocalEp, TSDB_EP_LEN);
-  return 0;
-}
-
-<<<<<<< HEAD
-static int32_t dndGetDnodeInfo(SDnode *pDnode, SMonDnodeInfo *pInfo) { return 0; }
-=======
+}
+
 static void dndGetMonitorDnodeInfo(SDnode *pDnode, SMonDnodeInfo *pInfo) {
   pInfo->uptime = (taosGetTimestampMs() - pDnode->dmgmt.rebootTime) / (86400000.0f);
   taosGetCpuUsage(&pInfo->cpu_engine, &pInfo->cpu_system);
@@ -512,7 +504,6 @@
   pInfo->masters = pDnode->vmgmt.masterNum;
   pInfo->has_mnode = dndIsMnode(pDnode);
 }
->>>>>>> 9f33b3ea
 
 static void dndSendMonitorReport(SDnode *pDnode) {
   if (!tsEnableMonitor || tsMonitorFqdn[0] == 0 || tsMonitorPort == 0) return;
@@ -522,14 +513,8 @@
   if (pMonitor == NULL) return;
 
   SMonBasicInfo basicInfo = {0};
-<<<<<<< HEAD
-  if (dndGetBasicInfo(pDnode, &basicInfo) == 0) {
-    monSetBasicInfo(pMonitor, &basicInfo);
-  }
-=======
   dndGetMonitorBasicInfo(pDnode, &basicInfo);
   monSetBasicInfo(pMonitor, &basicInfo);
->>>>>>> 9f33b3ea
 
   SMonClusterInfo clusterInfo = {0};
   SMonVgroupInfo  vgroupInfo = {0};
@@ -541,17 +526,6 @@
   }
 
   SMonDnodeInfo dnodeInfo = {0};
-<<<<<<< HEAD
-  if (dndGetDnodeInfo(pDnode, &dnodeInfo) == 0) {
-    monSetDnodeInfo(pMonitor, &dnodeInfo);
-  }
-
-  SMonDiskInfo diskInfo = {0};
-  if (dndGetDiskInfo(pDnode, &diskInfo) == 0) {
-    monSetDiskInfo(pMonitor, &diskInfo);
-  }
-
-=======
   dndGetMonitorDnodeInfo(pDnode, &dnodeInfo);
   monSetDnodeInfo(pMonitor, &dnodeInfo);
 
@@ -565,7 +539,6 @@
   taosArrayDestroy(vgroupInfo.vgroups);
   taosArrayDestroy(diskInfo.datadirs);
 
->>>>>>> 9f33b3ea
   monSendReport(pMonitor);
   monCleanupMonitorInfo(pMonitor);
 }
