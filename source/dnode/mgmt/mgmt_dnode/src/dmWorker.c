/*
 * Copyright (c) 2019 TAOS Data, Inc. <jhtao@taosdata.com>
 *
 * This program is free software: you can use, redistribute, and/or modify
 * it under the terms of the GNU Affero General Public License, version 3
 * or later ("AGPL"), as published by the Free Software Foundation.
 *
 * This program is distributed in the hope that it will be useful, but WITHOUT
 * ANY WARRANTY; without even the implied warranty of MERCHANTABILITY or
 * FITNESS FOR A PARTICULAR PURPOSE.
 *
 * You should have received a copy of the GNU Affero General Public License
 * along with this program. If not, see <http:www.gnu.org/licenses/>.
 */

#define _DEFAULT_SOURCE
#include "dmInt.h"
#include "tgrant.h"
#include "thttp.h"

static void *dmStatusThreadFp(void *param) {
  SDnodeMgmt *pMgmt = param;
  int64_t     lastTime = taosGetTimestampMs();
  setThreadName("dnode-status");

  int32_t upTimeCount = 0;
  int64_t upTime = 0;

  while (1) {
    taosMsleep(200);
    if (pMgmt->pData->dropped || pMgmt->pData->stopped) break;

    int64_t curTime = taosGetTimestampMs();
    if (curTime < lastTime) lastTime = curTime;
    float interval = (curTime - lastTime) / 1000.0f;
    if (interval >= tsStatusInterval) {
      dmSendStatusReq(pMgmt);
      lastTime = curTime;

      if ((upTimeCount = ((upTimeCount + 1) & 63)) == 0) {
        upTime = taosGetOsUptime() - tsDndStartOsUptime;
        tsDndUpTime = TMAX(tsDndUpTime, upTime);
      }
    }
  }

  return NULL;
}

SDmNotifyHandle dmNotifyHdl = {.state = 0};
#define TIMESERIES_STASH_NUM 5
static void *dmNotifyThreadFp(void *param) {
  SDnodeMgmt *pMgmt = param;
  int64_t     lastTime = taosGetTimestampMs();
  setThreadName("dnode-notify");

  if (tsem_init(&dmNotifyHdl.sem, 0, 0) != 0) {
    return NULL;
  }

  // calculate approximate timeSeries per second
  int64_t  notifyTimeStamp[TIMESERIES_STASH_NUM];
  int64_t  notifyTimeSeries[TIMESERIES_STASH_NUM];
  int64_t  approximateTimeSeries = 0;
  uint64_t nTotalNotify = 0;
  int32_t  head, tail = 0;

  bool       wait = true;
  int32_t    nDnode = 0;
  int64_t    lastNotify = 0;
  int64_t    lastFetchDnode = 0;
  SNotifyReq req = {0};
  while (1) {
    if (pMgmt->pData->dropped || pMgmt->pData->stopped) break;
    if (wait) tsem_wait(&dmNotifyHdl.sem);
    atomic_store_8(&dmNotifyHdl.state, 1);

    int64_t remainTimeSeries = grantRemain(TSDB_GRANT_TIMESERIES);
    if (remainTimeSeries == INT64_MAX || remainTimeSeries <= 0) {
      goto _skip;
    }
    int64_t current = taosGetTimestampMs();
    if (current - lastFetchDnode > 1000) {
      nDnode = dmGetDnodeSize(pMgmt->pData);
      if (nDnode < 1) nDnode = 1;
      lastFetchDnode = current;
    }
    if (req.dnodeId == 0 || req.clusterId == 0) {
      req.dnodeId = pMgmt->pData->dnodeId;
      req.clusterId = pMgmt->pData->clusterId;
    }

    if (current - lastNotify < 10) {
      int64_t nCmprTimeSeries = approximateTimeSeries / 100;
      if (nCmprTimeSeries < 1e5) nCmprTimeSeries = 1e5;
      if (remainTimeSeries > nCmprTimeSeries * 10) {
        taosMsleep(10);
      } else if (remainTimeSeries > nCmprTimeSeries * 5) {
        taosMsleep(5);
      } else {
        taosMsleep(2);
      }
    }

    SMonVloadInfo vinfo = {0};
    (*pMgmt->getVnodeLoadsLiteFp)(&vinfo);
    req.pVloads = vinfo.pVloads;
    int32_t nVgroup = taosArrayGetSize(req.pVloads);
    int64_t nTimeSeries = 0;
    for (int32_t i = 0; i < nVgroup; ++i) {
      SVnodeLoadLite *vload = TARRAY_GET_ELEM(req.pVloads, i);
      nTimeSeries += vload->nTimeSeries;
    }
    notifyTimeSeries[tail] = nTimeSeries;
    notifyTimeStamp[tail] = taosGetTimestampNs();
    ++nTotalNotify;

    approximateTimeSeries = 0;
    if (nTotalNotify >= TIMESERIES_STASH_NUM) {
      head = tail - TIMESERIES_STASH_NUM + 1;
      if (head < 0) head += TIMESERIES_STASH_NUM;
      int64_t timeDiff = notifyTimeStamp[tail] - notifyTimeStamp[head];
      int64_t tsDiff = notifyTimeSeries[tail] - notifyTimeSeries[head];
      if (tsDiff > 0) {
        if (timeDiff > 0 && timeDiff < 1e9) {
          approximateTimeSeries = (double)tsDiff * 1e9 / timeDiff;
          if ((approximateTimeSeries * nDnode) > remainTimeSeries) {
            dmSendNotifyReq(pMgmt, &req);
          }
        } else {
          dmSendNotifyReq(pMgmt, &req);
        }
      }
    } else {
      dmSendNotifyReq(pMgmt, &req);
    }
    if (++tail == TIMESERIES_STASH_NUM) tail = 0;

    tFreeSNotifyReq(&req);
    lastNotify = taosGetTimestampMs();
  _skip:
    if (1 == atomic_val_compare_exchange_8(&dmNotifyHdl.state, 1, 0)) {
      wait = true;
      continue;
    }
    wait = false;
  }

  return NULL;
}

static void *dmMonitorThreadFp(void *param) {
  SDnodeMgmt *pMgmt = param;
  int64_t     lastTime = taosGetTimestampMs();
  int64_t     lastTimeForBasic = taosGetTimestampMs();
  setThreadName("dnode-monitor");

  static int32_t TRIM_FREQ = 20;
  int32_t        trimCount = 0;

  while (1) {
    taosMsleep(200);
    if (pMgmt->pData->dropped || pMgmt->pData->stopped) break;

    int64_t curTime = taosGetTimestampMs();

    if (curTime < lastTime) lastTime = curTime;
    float interval = (curTime - lastTime) / 1000.0f;
    if (interval >= tsMonitorInterval) {
      (*pMgmt->sendMonitorReportFp)();
      (*pMgmt->monitorCleanExpiredSamplesFp)();
      lastTime = curTime;

      trimCount = (trimCount + 1) % TRIM_FREQ;
      if (trimCount == 0) {
        taosMemoryTrim(0);
      }
    }
  }

  return NULL;
}

static void *dmAuditThreadFp(void *param) {
  SDnodeMgmt *pMgmt = param;
  int64_t     lastTime = taosGetTimestampMs();
  setThreadName("dnode-audit");

  while (1) {
    taosMsleep(100);
    if (pMgmt->pData->dropped || pMgmt->pData->stopped) break;

    int64_t curTime = taosGetTimestampMs();
    if (curTime < lastTime) lastTime = curTime;
    float interval = curTime - lastTime;
    if (interval >= tsAuditInterval) {
      (*pMgmt->sendAuditRecordsFp)();
      lastTime = curTime;
    }
  }

  return NULL;
}

static void *dmCrashReportThreadFp(void *param) {
  SDnodeMgmt *pMgmt = param;
  int64_t     lastTime = taosGetTimestampMs();
  setThreadName("dnode-crashReport");
  char filepath[PATH_MAX] = {0};
  snprintf(filepath, sizeof(filepath), "%s%s.taosdCrashLog", tsLogDir, TD_DIRSEP);
  char     *pMsg = NULL;
  int64_t   msgLen = 0;
  TdFilePtr pFile = NULL;
  bool      truncateFile = false;
  int32_t   sleepTime = 200;
  int32_t   reportPeriodNum = 3600 * 1000 / sleepTime;
  ;
  int32_t loopTimes = reportPeriodNum;

  while (1) {
    if (pMgmt->pData->dropped || pMgmt->pData->stopped) break;
    if (loopTimes++ < reportPeriodNum) {
      taosMsleep(sleepTime);
      continue;
    }

    taosReadCrashInfo(filepath, &pMsg, &msgLen, &pFile);
    if (pMsg && msgLen > 0) {
      if (taosSendHttpReport(tsTelemServer, tsSvrCrashReportUri, tsTelemPort, pMsg, msgLen, HTTP_FLAT) != 0) {
        dError("failed to send crash report");
        if (pFile) {
          taosReleaseCrashLogFile(pFile, false);
          pFile = NULL;

          taosMsleep(sleepTime);
          loopTimes = 0;
          continue;
        }
      } else {
        dInfo("succeed to send crash report");
        truncateFile = true;
      }
    } else {
      dDebug("no crash info");
    }

    taosMemoryFree(pMsg);

    if (pMsg && msgLen > 0) {
      pMsg = NULL;
      continue;
    }

    if (pFile) {
      taosReleaseCrashLogFile(pFile, truncateFile);
      pFile = NULL;
      truncateFile = false;
    }

    taosMsleep(sleepTime);
    loopTimes = 0;
  }

  return NULL;
}

int32_t dmStartStatusThread(SDnodeMgmt *pMgmt) {
  int32_t      code = 0;
  TdThreadAttr thAttr;
  TAOS_CHECK_GOTO(taosThreadAttrInit(&thAttr), NULL, _exception);

  TAOS_CHECK_GOTO(taosThreadAttrSetDetachState(&thAttr, PTHREAD_CREATE_JOINABLE), NULL, _exception);
  if (taosThreadCreate(&pMgmt->statusThread, &thAttr, dmStatusThreadFp, pMgmt) != 0) {
    code = TAOS_SYSTEM_ERROR(errno);
    dError("failed to create status thread since %s", tstrerror(code));
    return code;
  }

  TAOS_CHECK_GOTO(taosThreadAttrDestroy(&thAttr), NULL, _exception);
  tmsgReportStartup("dnode-status", "initialized");
  return 0;

_exception:
  dError("failed to create status thread since %s", tstrerror(code));
  return code;
}

void dmStopStatusThread(SDnodeMgmt *pMgmt) {
  int32_t code = 0;
  if (taosCheckPthreadValid(pMgmt->statusThread)) {
    code = taosThreadJoin(pMgmt->statusThread, NULL);
    if (code != 0) {
      dError("failed to stop status thread since %s", tstrerror(code));
    }
    taosThreadClear(&pMgmt->statusThread);
  }
}

int32_t dmStartNotifyThread(SDnodeMgmt *pMgmt) {
  int32_t      code = 0;
  TdThreadAttr thAttr;
  TAOS_CHECK_GOTO(taosThreadAttrInit(&thAttr), NULL, _exception);
  TAOS_CHECK_GOTO(taosThreadAttrSetDetachState(&thAttr, PTHREAD_CREATE_JOINABLE), NULL, _exception);
  if (taosThreadCreate(&pMgmt->notifyThread, &thAttr, dmNotifyThreadFp, pMgmt) != 0) {
    code = TAOS_SYSTEM_ERROR(errno);
    dError("failed to create notify thread since %s", tstrerror(code));
    return code;
  }

  TAOS_CHECK_GOTO(taosThreadAttrDestroy(&thAttr), NULL, _exception);
  tmsgReportStartup("dnode-notify", "initialized");
  return 0;
_exception:
  dError("failed to start notify thread since %s", tstrerror(code));
  return code;
}

void dmStopNotifyThread(SDnodeMgmt *pMgmt) {
  int32_t code = 0;
  if (taosCheckPthreadValid(pMgmt->notifyThread)) {
<<<<<<< HEAD
    TAOS_CHECK_GOTO(tsem_post(&dmNotifyHdl.sem), NULL, _exception);
    TAOS_CHECK_GOTO(taosThreadJoin(pMgmt->notifyThread, NULL), NULL, _exception);
    taosThreadClear(&pMgmt->notifyThread);
  }
  TAOS_CHECK_GOTO(tsem_destroy(&dmNotifyHdl.sem), NULL, _exception);
  return;
_exception:
  dError("failed to stop notify thread since %s", tstrerror(code));
  return;
=======
    if (tsem_post(&dmNotifyHdl.sem) != 0) {
      dError("failed to post notify sem");
    }

    (void)taosThreadJoin(pMgmt->notifyThread, NULL);
    taosThreadClear(&pMgmt->notifyThread);
  }
  if (tsem_destroy(&dmNotifyHdl.sem) != 0) {
    dError("failed to destroy notify sem");
  }
>>>>>>> 6b7a95f3
}

int32_t dmStartMonitorThread(SDnodeMgmt *pMgmt) {
  int32_t      code = 0;
  TdThreadAttr thAttr;
  TAOS_CHECK_GOTO(taosThreadAttrInit(&thAttr), NULL, _exception);
  TAOS_CHECK_GOTO(taosThreadAttrSetDetachState(&thAttr, PTHREAD_CREATE_JOINABLE), NULL, _exception);
  if (taosThreadCreate(&pMgmt->monitorThread, &thAttr, dmMonitorThreadFp, pMgmt) != 0) {
    code = TAOS_SYSTEM_ERROR(errno);
    dError("failed to create monitor thread since %s", tstrerror(code));
    return code;
  }

  TAOS_CHECK_GOTO(taosThreadAttrDestroy(&thAttr), NULL, _exception);
  tmsgReportStartup("dnode-monitor", "initialized");
  return 0;
_exception:
  dError("failed to start monitor thread since %s", tstrerror(code));
  return code;
}

int32_t dmStartAuditThread(SDnodeMgmt *pMgmt) {
  int32_t      code = 0;
  TdThreadAttr thAttr;
  TAOS_CHECK_GOTO(taosThreadAttrInit(&thAttr), NULL, _exception);
  TAOS_CHECK_GOTO(taosThreadAttrSetDetachState(&thAttr, PTHREAD_CREATE_JOINABLE), NULL, _exception);
  if (taosThreadCreate(&pMgmt->auditThread, &thAttr, dmAuditThreadFp, pMgmt) != 0) {
    code = TAOS_SYSTEM_ERROR(errno);
    dError("failed to create audit thread since %s", tstrerror(code));
    return code;
  }

  TAOS_CHECK_GOTO(taosThreadAttrDestroy(&thAttr), NULL, _exception);
  tmsgReportStartup("dnode-audit", "initialized");
  return 0;
_exception:
  dError("failed to start audit thread since %s", tstrerror(code));
  return code;
}

void dmStopMonitorThread(SDnodeMgmt *pMgmt) {
  int32_t code = 0;
  if (taosCheckPthreadValid(pMgmt->monitorThread)) {
    code = taosThreadJoin(pMgmt->monitorThread, NULL);
    if (code != 0) {
      dError("failed to stop monitor thread since %s", tstrerror(code));
    }
    taosThreadClear(&pMgmt->monitorThread);
  }
}

void dmStopAuditThread(SDnodeMgmt *pMgmt) {
  int32_t code = 0;
  if (taosCheckPthreadValid(pMgmt->auditThread)) {
    code = taosThreadJoin(pMgmt->auditThread, NULL);
    if (code != 0) {
      dDebug("failed to stop audit thread since %s", tstrerror(code));
    }
    taosThreadClear(&pMgmt->auditThread);
  }
}

int32_t dmStartCrashReportThread(SDnodeMgmt *pMgmt) {
  int32_t code = 0;
  if (!tsEnableCrashReport) {
    return 0;
  }

  TdThreadAttr thAttr;
  TAOS_CHECK_GOTO(taosThreadAttrInit(&thAttr), NULL, _exception);
  TAOS_CHECK_GOTO(taosThreadAttrSetDetachState(&thAttr, PTHREAD_CREATE_JOINABLE), NULL, _exception);
  if (taosThreadCreate(&pMgmt->crashReportThread, &thAttr, dmCrashReportThreadFp, pMgmt) != 0) {
    code = TAOS_SYSTEM_ERROR(errno);
    dError("failed to create crashReport thread since %s", tstrerror(code));
    return code;
  }

  TAOS_CHECK_GOTO(taosThreadAttrDestroy(&thAttr), NULL, _exception);
  tmsgReportStartup("dnode-crashReport", "initialized");
  return 0;
_exception:
  dError("failed to start crashReport thread since %s", tstrerror(code));
  return code;
}

void dmStopCrashReportThread(SDnodeMgmt *pMgmt) {
  int32_t code = 0;
  if (!tsEnableCrashReport) {
    return;
  }

  if (taosCheckPthreadValid(pMgmt->crashReportThread)) {
    code = taosThreadJoin(pMgmt->crashReportThread, NULL);
    if (code != 0) {
      dError("failed to stop crashReport thread since %s", tstrerror(code));
    }
    taosThreadClear(&pMgmt->crashReportThread);
  }
}

static void dmProcessMgmtQueue(SQueueInfo *pInfo, SRpcMsg *pMsg) {
  SDnodeMgmt *pMgmt = pInfo->ahandle;
  int32_t     code = -1;
  STraceId   *trace = &pMsg->info.traceId;
  dGTrace("msg:%p, will be processed in dnode queue, type:%s", pMsg, TMSG_INFO(pMsg->msgType));

  switch (pMsg->msgType) {
    case TDMT_DND_CONFIG_DNODE:
      code = dmProcessConfigReq(pMgmt, pMsg);
      break;
    case TDMT_MND_AUTH_RSP:
      code = dmProcessAuthRsp(pMgmt, pMsg);
      break;
    case TDMT_MND_GRANT_RSP:
      code = dmProcessGrantRsp(pMgmt, pMsg);
      break;
    case TDMT_DND_CREATE_MNODE:
      code = (*pMgmt->processCreateNodeFp)(MNODE, pMsg);
      break;
    case TDMT_DND_DROP_MNODE:
      code = (*pMgmt->processDropNodeFp)(MNODE, pMsg);
      break;
    case TDMT_DND_CREATE_QNODE:
      code = (*pMgmt->processCreateNodeFp)(QNODE, pMsg);
      break;
    case TDMT_DND_DROP_QNODE:
      code = (*pMgmt->processDropNodeFp)(QNODE, pMsg);
      break;
    case TDMT_DND_CREATE_SNODE:
      code = (*pMgmt->processCreateNodeFp)(SNODE, pMsg);
      break;
    case TDMT_DND_DROP_SNODE:
      code = (*pMgmt->processDropNodeFp)(SNODE, pMsg);
      break;
    case TDMT_DND_ALTER_MNODE_TYPE:
      code = (*pMgmt->processAlterNodeTypeFp)(MNODE, pMsg);
      break;
    case TDMT_DND_SERVER_STATUS:
      code = dmProcessServerRunStatus(pMgmt, pMsg);
      break;
    case TDMT_DND_SYSTABLE_RETRIEVE:
      code = dmProcessRetrieve(pMgmt, pMsg);
      break;
    case TDMT_MND_GRANT:
      code = dmProcessGrantReq(&pMgmt->pData->clusterId, pMsg);
      break;
    case TDMT_MND_GRANT_NOTIFY:
      code = dmProcessGrantNotify(NULL, pMsg);
      break;
    case TDMT_DND_CREATE_ENCRYPT_KEY:
      code = dmProcessCreateEncryptKeyReq(pMgmt, pMsg);
      break;
    default:
      code = TSDB_CODE_MSG_NOT_PROCESSED;
      dGError("msg:%p, not processed in mgmt queue, reason:%s", pMsg, tstrerror(code));
      break;
  }

  if (IsReq(pMsg)) {
    if (code != 0 && terrno != 0) code = terrno;
    SRpcMsg rsp = {
        .code = code,
        .pCont = pMsg->info.rsp,
        .contLen = pMsg->info.rspLen,
        .info = pMsg->info,
    };

    code = rpcSendResponse(&rsp);
    if (code != 0) {
      dError("failed to send response since %s", tstrerror(code));
    }
  }

  dTrace("msg:%p, is freed, code:0x%x", pMsg, code);
  rpcFreeCont(pMsg->pCont);
  taosFreeQitem(pMsg);
}

int32_t dmStartWorker(SDnodeMgmt *pMgmt) {
  int32_t          code = 0;
  SSingleWorkerCfg cfg = {
      .min = 1,
      .max = 1,
      .name = "dnode-mgmt",
      .fp = (FItem)dmProcessMgmtQueue,
      .param = pMgmt,
  };
  if ((code = tSingleWorkerInit(&pMgmt->mgmtWorker, &cfg)) != 0) {
    dError("failed to start dnode-mgmt worker since %s", tstrerror(code));
    return code;
  }

  dDebug("dnode workers are initialized");
  return 0;
}

void dmStopWorker(SDnodeMgmt *pMgmt) {
  tSingleWorkerCleanup(&pMgmt->mgmtWorker);
  dDebug("dnode workers are closed");
}

int32_t dmPutNodeMsgToMgmtQueue(SDnodeMgmt *pMgmt, SRpcMsg *pMsg) {
  SSingleWorker *pWorker = &pMgmt->mgmtWorker;
  dTrace("msg:%p, put into worker %s", pMsg, pWorker->name);
  return taosWriteQitem(pWorker->queue, pMsg);
}<|MERGE_RESOLUTION|>--- conflicted
+++ resolved
@@ -318,17 +318,6 @@
 void dmStopNotifyThread(SDnodeMgmt *pMgmt) {
   int32_t code = 0;
   if (taosCheckPthreadValid(pMgmt->notifyThread)) {
-<<<<<<< HEAD
-    TAOS_CHECK_GOTO(tsem_post(&dmNotifyHdl.sem), NULL, _exception);
-    TAOS_CHECK_GOTO(taosThreadJoin(pMgmt->notifyThread, NULL), NULL, _exception);
-    taosThreadClear(&pMgmt->notifyThread);
-  }
-  TAOS_CHECK_GOTO(tsem_destroy(&dmNotifyHdl.sem), NULL, _exception);
-  return;
-_exception:
-  dError("failed to stop notify thread since %s", tstrerror(code));
-  return;
-=======
     if (tsem_post(&dmNotifyHdl.sem) != 0) {
       dError("failed to post notify sem");
     }
@@ -339,7 +328,6 @@
   if (tsem_destroy(&dmNotifyHdl.sem) != 0) {
     dError("failed to destroy notify sem");
   }
->>>>>>> 6b7a95f3
 }
 
 int32_t dmStartMonitorThread(SDnodeMgmt *pMgmt) {
