--- conflicted
+++ resolved
@@ -478,11 +478,7 @@
   SConfig     *pCfg = taosGetCfg();
   SConfigItem *pItem = NULL;
 
-<<<<<<< HEAD
   code = cfgGetAndSetItem(pCfg, &pItem, cfgReq.config, cfgReq.value, CFG_STYPE_ALTER_CMD, true);
-=======
-  code = cfgSetItem(pCfg, cfgReq.config, cfgReq.value, CFG_STYPE_ALTER_SERVER_CMD, true);
->>>>>>> 4c48d05b
   if (code != 0) {
     if (strncasecmp(cfgReq.config, "resetlog", strlen("resetlog")) == 0) {
       TAOS_CHECK_RETURN(taosCfgDynamicOptions(pCfg, cfgReq.config, true));
