--- conflicted
+++ resolved
@@ -68,12 +68,8 @@
   SRpcMsg rpcMsg = {.pCont = pHead,
                     .contLen = contLen,
                     .msgType = TDMT_MND_RETRIEVE_IP_WHITE,
-<<<<<<< HEAD
                     .info.ahandle = 0,
-=======
-                    .info.ahandle = (void *)0x9527,
                     .info.notFreeAhandle = 1,
->>>>>>> ba248dd9
                     .info.refId = 0,
                     .info.noResp = 0,
                     .info.handle = 0};
@@ -189,12 +185,8 @@
   SRpcMsg rpcMsg = {.pCont = pHead,
                     .contLen = contLen,
                     .msgType = TDMT_MND_STATUS,
-<<<<<<< HEAD
                     .info.ahandle = 0,
-=======
-                    .info.ahandle = (void *)0x9527,
                     .info.notFreeAhandle = 1,
->>>>>>> ba248dd9
                     .info.refId = 0,
                     .info.noResp = 0,
                     .info.handle = 0};
@@ -243,12 +235,8 @@
   SRpcMsg rpcMsg = {.pCont = pHead,
                     .contLen = contLen,
                     .msgType = TDMT_MND_NOTIFY,
-<<<<<<< HEAD
                     .info.ahandle = 0,
-=======
-                    .info.ahandle = (void *)0x9527,
                     .info.notFreeAhandle = 1,
->>>>>>> ba248dd9
                     .info.refId = 0,
                     .info.noResp = 1,
                     .info.handle = 0};
