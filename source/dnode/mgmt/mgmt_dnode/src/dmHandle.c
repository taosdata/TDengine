/*
 * Copyright (c) 2019 TAOS Data, Inc. <jhtao@taosdata.com>
 *
 * This program is free software: you can use, redistribute, and/or modify
 * it under the terms of the GNU Affero General Public License, version 3
 * or later ("AGPL"), as published by the Free Software Foundation.
 *
 * This program is distributed in the hope that it will be useful, but WITHOUT
 * ANY WARRANTY; without even the implied warranty of MERCHANTABILITY or
 * FITNESS FOR A PARTICULAR PURPOSE.
 *
 * You should have received a copy of the GNU Affero General Public License
 * along with this program. If not, see <http:www.gnu.org/licenses/>.
 */

#define _DEFAULT_SOURCE
#include "audit.h"
#include "dmInt.h"
#include "monitor.h"
#include "systable.h"
#include "tanalytics.h"
#include "tchecksum.h"
#include "tutil.h"

extern SConfig *tsCfg;

SMonVloadInfo tsVinfo = {0};
SMnodeLoad    tsMLoad = {0};
<<<<<<< HEAD
=======
SDnodeData    tsDnodeData = {0};
>>>>>>> cb956e80

static void dmUpdateDnodeCfg(SDnodeMgmt *pMgmt, SDnodeCfg *pCfg) {
  int32_t code = 0;
  if (pMgmt->pData->dnodeId == 0 || pMgmt->pData->clusterId == 0) {
    dInfo("set local info, dnodeId:%d clusterId:%" PRId64, pCfg->dnodeId, pCfg->clusterId);
    (void)taosThreadRwlockWrlock(&pMgmt->pData->lock);
    pMgmt->pData->dnodeId = pCfg->dnodeId;
    pMgmt->pData->clusterId = pCfg->clusterId;
    monSetDnodeId(pCfg->dnodeId);
    auditSetDnodeId(pCfg->dnodeId);
    code = dmWriteEps(pMgmt->pData);
    if (code != 0) {
      dInfo("failed to set local info, dnodeId:%d clusterId:%" PRId64 " reason:%s", pCfg->dnodeId, pCfg->clusterId,
            tstrerror(code));
    }
    (void)taosThreadRwlockUnlock(&pMgmt->pData->lock);
  }
}

static void dmMayShouldUpdateIpWhiteList(SDnodeMgmt *pMgmt, int64_t ver) {
  int32_t code = 0;
  dDebug("ip-white-list on dnode ver: %" PRId64 ", status ver: %" PRId64 "", pMgmt->pData->ipWhiteVer, ver);
  if (pMgmt->pData->ipWhiteVer == ver) {
    if (ver == 0) {
      dDebug("disable ip-white-list on dnode ver: %" PRId64 ", status ver: %" PRId64 "", pMgmt->pData->ipWhiteVer, ver);
      if (rpcSetIpWhite(pMgmt->msgCb.serverRpc, NULL) != 0) {
        dError("failed to disable ip white list on dnode");
      }
    }
    return;
  }
  int64_t oldVer = pMgmt->pData->ipWhiteVer;

  SRetrieveIpWhiteReq req = {.ipWhiteVer = oldVer};
  int32_t             contLen = tSerializeRetrieveIpWhite(NULL, 0, &req);
  if (contLen < 0) {
    dError("failed to serialize ip white list request since: %s", tstrerror(contLen));
    return;
  }
  void *pHead = rpcMallocCont(contLen);
  contLen = tSerializeRetrieveIpWhite(pHead, contLen, &req);
  if (contLen < 0) {
    rpcFreeCont(pHead);
    dError("failed to serialize ip white list request since:%s", tstrerror(contLen));
    return;
  }

  SRpcMsg rpcMsg = {.pCont = pHead,
                    .contLen = contLen,
                    .msgType = TDMT_MND_RETRIEVE_IP_WHITE,
                    .info.ahandle = 0,
                    .info.notFreeAhandle = 1,
                    .info.refId = 0,
                    .info.noResp = 0,
                    .info.handle = 0};
  SEpSet  epset = {0};

  (void)dmGetMnodeEpSet(pMgmt->pData, &epset);

  code = rpcSendRequest(pMgmt->msgCb.clientRpc, &epset, &rpcMsg, NULL);
  if (code != 0) {
    dError("failed to send retrieve ip white list request since:%s", tstrerror(code));
  }
}

static void dmMayShouldUpdateAnalFunc(SDnodeMgmt *pMgmt, int64_t newVer) {
  int32_t code = 0;
  int64_t oldVer = taosAnalyGetVersion();
  if (oldVer == newVer) return;
  dDebug("analysis on dnode ver:%" PRId64 ", status ver:%" PRId64, oldVer, newVer);

  SRetrieveAnalAlgoReq req = {.dnodeId = pMgmt->pData->dnodeId, .analVer = oldVer};
  int32_t              contLen = tSerializeRetrieveAnalAlgoReq(NULL, 0, &req);
  if (contLen < 0) {
    dError("failed to serialize analysis function ver request since %s", tstrerror(contLen));
    return;
  }

  void *pHead = rpcMallocCont(contLen);
  contLen = tSerializeRetrieveAnalAlgoReq(pHead, contLen, &req);
  if (contLen < 0) {
    rpcFreeCont(pHead);
    dError("failed to serialize analysis function ver request since %s", tstrerror(contLen));
    return;
  }

  SRpcMsg rpcMsg = {
      .pCont = pHead,
      .contLen = contLen,
      .msgType = TDMT_MND_RETRIEVE_ANAL_ALGO,
      .info.ahandle = 0,
      .info.refId = 0,
      .info.noResp = 0,
      .info.handle = 0,
  };
  SEpSet epset = {0};

  (void)dmGetMnodeEpSet(pMgmt->pData, &epset);

  code = rpcSendRequest(pMgmt->msgCb.clientRpc, &epset, &rpcMsg, NULL);
  if (code != 0) {
    dError("failed to send retrieve analysis func ver request since %s", tstrerror(code));
  }
}

static void dmProcessStatusRsp(SDnodeMgmt *pMgmt, SRpcMsg *pRsp) {
  const STraceId *trace = &pRsp->info.traceId;
  dGTrace("status rsp received from mnode, statusSeq:%d code:0x%x", pMgmt->statusSeq, pRsp->code);

  if (pRsp->code != 0) {
    if (pRsp->code == TSDB_CODE_MND_DNODE_NOT_EXIST && !pMgmt->pData->dropped && pMgmt->pData->dnodeId > 0) {
      dGInfo("dnode:%d, set to dropped since not exist in mnode, statusSeq:%d", pMgmt->pData->dnodeId,
             pMgmt->statusSeq);
      pMgmt->pData->dropped = 1;
      if (dmWriteEps(pMgmt->pData) != 0) {
        dError("failed to write dnode file");
      }
      dInfo("dnode will exit since it is in the dropped state");
      (void)raise(SIGINT);
    }
  } else {
    SStatusRsp statusRsp = {0};
    if (pRsp->pCont != NULL && pRsp->contLen > 0 &&
        tDeserializeSStatusRsp(pRsp->pCont, pRsp->contLen, &statusRsp) == 0) {
      if (pMgmt->pData->dnodeVer != statusRsp.dnodeVer) {
        dGInfo("status rsp received from mnode, statusSeq:%d:%d dnodeVer:%" PRId64 ":%" PRId64, pMgmt->statusSeq,
               statusRsp.statusSeq, pMgmt->pData->dnodeVer, statusRsp.dnodeVer);
        pMgmt->pData->dnodeVer = statusRsp.dnodeVer;
        dmUpdateDnodeCfg(pMgmt, &statusRsp.dnodeCfg);
        dmUpdateEps(pMgmt->pData, statusRsp.pDnodeEps);
      }
      dmMayShouldUpdateIpWhiteList(pMgmt, statusRsp.ipWhiteVer);
      dmMayShouldUpdateAnalFunc(pMgmt, statusRsp.analVer);
    }
    tFreeSStatusRsp(&statusRsp);
  }
  rpcFreeCont(pRsp->pCont);
}

void dmSendStatusReq(SDnodeMgmt *pMgmt) {
  int32_t    code = 0;
  SStatusReq req = {0};
  req.timestamp = taosGetTimestampMs();
<<<<<<< HEAD
=======
  pMgmt->statusSeq++;
>>>>>>> cb956e80

  dDebug("send status req to mnode, statusSeq:%d, begin to mgnt statusInfolock", pMgmt->statusSeq);
  if (taosThreadMutexLock(&pMgmt->pData->statusInfolock) != 0) {
    dError("failed to lock status info lock");
    return;
  }

  dDebug("send status req to mnode, statusSeq:%d, begin to get dnode info", pMgmt->statusSeq);
  req.sver = tsVersion;
  req.dnodeVer = tsDnodeData.dnodeVer;
  req.dnodeId = tsDnodeData.dnodeId;
  req.clusterId = tsDnodeData.clusterId;
  if (req.clusterId == 0) req.dnodeId = 0;
  req.rebootTime = tsDnodeData.rebootTime;
  req.updateTime = tsDnodeData.updateTime;
  req.numOfCores = tsNumOfCores;
  req.numOfSupportVnodes = tsNumOfSupportVnodes;
  req.numOfDiskCfg = tsDiskCfgNum;
  req.memTotal = tsTotalMemoryKB * 1024;
  req.memAvail = req.memTotal - tsQueueMemoryAllowed - tsApplyMemoryAllowed - 16 * 1024 * 1024;
  tstrncpy(req.dnodeEp, tsLocalEp, TSDB_EP_LEN);
  tstrncpy(req.machineId, tsDnodeData.machineId, TSDB_MACHINE_ID_LEN + 1);

  req.clusterCfg.statusInterval = tsStatusInterval;
  req.clusterCfg.checkTime = 0;
  req.clusterCfg.ttlChangeOnWrite = tsTtlChangeOnWrite;
  req.clusterCfg.enableWhiteList = tsEnableWhiteList ? 1 : 0;
  req.clusterCfg.encryptionKeyStat = tsEncryptionKeyStat;
  req.clusterCfg.encryptionKeyChksum = tsEncryptionKeyChksum;
  req.clusterCfg.monitorParas.tsEnableMonitor = tsEnableMonitor;
  req.clusterCfg.monitorParas.tsMonitorInterval = tsMonitorInterval;
  req.clusterCfg.monitorParas.tsSlowLogScope = tsSlowLogScope;
  req.clusterCfg.monitorParas.tsSlowLogMaxLen = tsSlowLogMaxLen;
  req.clusterCfg.monitorParas.tsSlowLogThreshold = tsSlowLogThreshold;
  tstrncpy(req.clusterCfg.monitorParas.tsSlowLogExceptDb, tsSlowLogExceptDb, TSDB_DB_NAME_LEN);
  char timestr[32] = "1970-01-01 00:00:00.00";
  if (taosParseTime(timestr, &req.clusterCfg.checkTime, (int32_t)strlen(timestr), TSDB_TIME_PRECISION_MILLI, NULL) !=
      0) {
    dError("failed to parse time since %s", tstrerror(code));
  }
  memcpy(req.clusterCfg.timezone, tsTimezoneStr, TD_TIMEZONE_LEN);
  memcpy(req.clusterCfg.locale, tsLocale, TD_LOCALE_LEN);
  memcpy(req.clusterCfg.charset, tsCharset, TD_LOCALE_LEN);

<<<<<<< HEAD
  dDebug("send status req to mnode, statusSeq:%d, begin to get vnode and loads", pMgmt->statusSeq);
  if (taosThreadMutexLock(&pMgmt->pData->statusInfolock) != 0) {
    dError("failed to lock status info lock");
    return;
  }
=======
  dDebug("send status req to mnode, statusSeq:%d, begin to get vnode loads", pMgmt->statusSeq);
>>>>>>> cb956e80

  req.pVloads = tsVinfo.pVloads;
  tsVinfo.pVloads = NULL;

<<<<<<< HEAD
=======
  dDebug("send status req to mnode, statusSeq:%d, begin to get mnode loads", pMgmt->statusSeq);
>>>>>>> cb956e80
  req.mload = tsMLoad;

  if (taosThreadMutexUnlock(&pMgmt->pData->statusInfolock) != 0) {
    dError("failed to unlock status info lock");
    return;
  }

  dDebug("send status req to mnode, statusSeq:%d, begin to get qnode loads", pMgmt->statusSeq);
  (*pMgmt->getQnodeLoadsFp)(&req.qload);

  req.statusSeq = pMgmt->statusSeq;
  req.ipWhiteVer = pMgmt->pData->ipWhiteVer;
  req.analVer = taosAnalyGetVersion();

  int32_t contLen = tSerializeSStatusReq(NULL, 0, &req);
  if (contLen < 0) {
    dError("failed to serialize status req since %s", tstrerror(contLen));
    return;
  }

  void *pHead = rpcMallocCont(contLen);
  contLen = tSerializeSStatusReq(pHead, contLen, &req);
  if (contLen < 0) {
    rpcFreeCont(pHead);
    dError("failed to serialize status req since %s", tstrerror(contLen));
    return;
  }
  tFreeSStatusReq(&req);

  SRpcMsg rpcMsg = {.pCont = pHead,
                    .contLen = contLen,
                    .msgType = TDMT_MND_STATUS,
                    .info.ahandle = 0,
                    .info.notFreeAhandle = 1,
                    .info.refId = 0,
                    .info.noResp = 0,
                    .info.handle = 0};
  SRpcMsg rpcRsp = {0};

  dTrace("send status req to mnode, dnodeVer:%" PRId64 " statusSeq:%d", req.dnodeVer, req.statusSeq);

  SEpSet epSet = {0};
  int8_t epUpdated = 0;
  (void)dmGetMnodeEpSet(pMgmt->pData, &epSet);

  dDebug("send status req to mnode, statusSeq:%d, begin to send rpc msg", pMgmt->statusSeq);
  code =
      rpcSendRecvWithTimeout(pMgmt->msgCb.statusRpc, &epSet, &rpcMsg, &rpcRsp, &epUpdated, tsStatusInterval * 5 * 1000);
  if (code != 0) {
    dError("failed to SendRecv with timeout %d status req since %s", tsStatusInterval * 5 * 1000, tstrerror(code));
    return;
  }

  if (rpcRsp.code != 0) {
    dmRotateMnodeEpSet(pMgmt->pData);
    char tbuf[512];
    dmEpSetToStr(tbuf, sizeof(tbuf), &epSet);
    dInfo("Rotate mnode ep set since failed to SendRecv status req %s, epSet:%s, inUse:%d", tstrerror(rpcRsp.code),
          tbuf, epSet.inUse);
  } else {
    if (epUpdated == 1) {
      dmSetMnodeEpSet(pMgmt->pData, &epSet);
    }
  }
  dmProcessStatusRsp(pMgmt, &rpcRsp);
}

static void dmProcessConfigRsp(SDnodeMgmt *pMgmt, SRpcMsg *pRsp) {
  const STraceId *trace = &pRsp->info.traceId;
  int32_t         code = 0;
  SConfigRsp      configRsp = {0};
  bool            needStop = false;

  if (pRsp->code != 0) {
    if (pRsp->code == TSDB_CODE_MND_DNODE_NOT_EXIST && !pMgmt->pData->dropped && pMgmt->pData->dnodeId > 0) {
      dGInfo("dnode:%d, set to dropped since not exist in mnode", pMgmt->pData->dnodeId);
      pMgmt->pData->dropped = 1;
      if (dmWriteEps(pMgmt->pData) != 0) {
        dError("failed to write dnode file");
      }
      dInfo("dnode will exit since it is in the dropped state");
      (void)raise(SIGINT);
    }
  } else {
    bool needUpdate = false;
    if (pRsp->pCont != NULL && pRsp->contLen > 0 &&
        tDeserializeSConfigRsp(pRsp->pCont, pRsp->contLen, &configRsp) == 0) {
      // Try to use cfg file in current dnode.
      if (configRsp.forceReadConfig) {
        if (configRsp.isConifgVerified) {
          uInfo("force read config and check config verified");
          code = taosPersistGlobalConfig(taosGetGlobalCfg(tsCfg), pMgmt->path, configRsp.cver);
          if (code != TSDB_CODE_SUCCESS) {
            dError("failed to persist global config since %s", tstrerror(code));
            goto _exit;
          }
          needUpdate = true;
        } else {
          // log the difference configurations
          printConfigNotMatch(configRsp.array);
          needStop = true;
          goto _exit;
        }
      }
      // Try to use cfg from mnode sdb.
      if (!configRsp.isVersionVerified) {
        uInfo("config version not verified, update config");
        needUpdate = true;
        code = taosPersistGlobalConfig(configRsp.array, pMgmt->path, configRsp.cver);
        if (code != TSDB_CODE_SUCCESS) {
          dError("failed to persist global config since %s", tstrerror(code));
          goto _exit;
        }
      }
    }
    if (needUpdate) {
      code = cfgUpdateFromArray(tsCfg, configRsp.array);
      if (code != TSDB_CODE_SUCCESS) {
        dError("failed to update config since %s", tstrerror(code));
        goto _exit;
      }
      code = setAllConfigs(tsCfg);
      if (code != TSDB_CODE_SUCCESS) {
        dError("failed to set all configs since %s", tstrerror(code));
        goto _exit;
      }
    }
    code = taosPersistLocalConfig(pMgmt->path);
    if (code != TSDB_CODE_SUCCESS) {
      dError("failed to persist local config since %s", tstrerror(code));
    }
    tsConfigInited = 1;
  }
_exit:
  tFreeSConfigRsp(&configRsp);
  rpcFreeCont(pRsp->pCont);
  if (needStop) {
    dmStop();
  }
}

void dmSendConfigReq(SDnodeMgmt *pMgmt) {
  int32_t    code = 0;
  SConfigReq req = {0};

  req.cver = tsdmConfigVersion;
  req.forceReadConfig = tsForceReadConfig;
  req.array = taosGetGlobalCfg(tsCfg);
  dDebug("send config req to mnode, configVersion:%d", req.cver);

  int32_t contLen = tSerializeSConfigReq(NULL, 0, &req);
  if (contLen < 0) {
    dError("failed to serialize status req since %s", tstrerror(contLen));
    return;
  }

  void *pHead = rpcMallocCont(contLen);
  if (pHead == NULL) {
    dError("failed to malloc cont since %s", tstrerror(contLen));
    return;
  }
  contLen = tSerializeSConfigReq(pHead, contLen, &req);
  if (contLen < 0) {
    rpcFreeCont(pHead);
    dError("failed to serialize status req since %s", tstrerror(contLen));
    return;
  }

  SRpcMsg rpcMsg = {.pCont = pHead,
                    .contLen = contLen,
                    .msgType = TDMT_MND_CONFIG,
                    .info.ahandle = 0,
                    .info.notFreeAhandle = 1,
                    .info.refId = 0,
                    .info.noResp = 0,
                    .info.handle = 0};
  SRpcMsg rpcRsp = {0};

  SEpSet epSet = {0};
  int8_t epUpdated = 0;
  (void)dmGetMnodeEpSet(pMgmt->pData, &epSet);

  dDebug("send status req to mnode, statusSeq:%d, begin to send rpc msg", pMgmt->statusSeq);
  code =
      rpcSendRecvWithTimeout(pMgmt->msgCb.statusRpc, &epSet, &rpcMsg, &rpcRsp, &epUpdated, tsStatusInterval * 5 * 1000);
  if (code != 0) {
    dError("failed to SendRecv config req with timeout %d since %s", tsStatusInterval * 5 * 1000, tstrerror(code));
    return;
  }
  if (rpcRsp.code != 0) {
    dError("failed to send config req since %s", tstrerror(rpcRsp.code));
    return;
  }
  dmProcessConfigRsp(pMgmt, &rpcRsp);
}

void dmUpdateStatusInfo(SDnodeMgmt *pMgmt) {
  dDebug("begin to get dnode info");
  SDnodeData dnodeData = {0};
  (void)taosThreadRwlockRdlock(&pMgmt->pData->lock);
  dnodeData.dnodeVer = pMgmt->pData->dnodeVer;
  dnodeData.dnodeId = pMgmt->pData->dnodeId;
  dnodeData.clusterId = pMgmt->pData->clusterId;
  dnodeData.rebootTime = pMgmt->pData->rebootTime;
  dnodeData.updateTime = pMgmt->pData->updateTime;
  tstrncpy(dnodeData.machineId, pMgmt->pData->machineId, TSDB_MACHINE_ID_LEN + 1);
  (void)taosThreadRwlockUnlock(&pMgmt->pData->lock);

  dDebug("begin to get vnode loads");
<<<<<<< HEAD
=======
  SMonVloadInfo vinfo = {0};
>>>>>>> cb956e80
  (*pMgmt->getVnodeLoadsFp)(&vinfo);  // dmGetVnodeLoads

  dDebug("begin to get mnode loads");
  SMonMloadInfo minfo = {0};
  (*pMgmt->getMnodeLoadsFp)(&minfo);  // dmGetMnodeLoads

  dDebug("begin to lock status info");
  if (taosThreadMutexLock(&pMgmt->pData->statusInfolock) != 0) {
    dError("failed to lock status info lock");
    return;
  }
<<<<<<< HEAD
=======
  tsDnodeData.dnodeVer = dnodeData.dnodeVer;
  tsDnodeData.dnodeId = dnodeData.dnodeId;
  tsDnodeData.clusterId = dnodeData.clusterId;
  tsDnodeData.rebootTime = dnodeData.rebootTime;
  tsDnodeData.updateTime = dnodeData.updateTime;
  tstrncpy(tsDnodeData.machineId, dnodeData.machineId, TSDB_MACHINE_ID_LEN + 1);
>>>>>>> cb956e80

  if (tsVinfo.pVloads == NULL) {
    tsVinfo.pVloads = vinfo.pVloads;
    vinfo.pVloads = NULL;
  } else {
    taosArrayDestroy(vinfo.pVloads);
    vinfo.pVloads = NULL;
  }

  tsMLoad = minfo.load;

  if (taosThreadMutexUnlock(&pMgmt->pData->statusInfolock) != 0) {
    dError("failed to unlock status info lock");
    return;
  }
}

void dmSendNotifyReq(SDnodeMgmt *pMgmt, SNotifyReq *pReq) {
  int32_t contLen = tSerializeSNotifyReq(NULL, 0, pReq);
  if (contLen < 0) {
    dError("failed to serialize notify req since %s", tstrerror(contLen));
    return;
  }
  void *pHead = rpcMallocCont(contLen);
  contLen = tSerializeSNotifyReq(pHead, contLen, pReq);
  if (contLen < 0) {
    rpcFreeCont(pHead);
    dError("failed to serialize notify req since %s", tstrerror(contLen));
    return;
  }

  SRpcMsg rpcMsg = {.pCont = pHead,
                    .contLen = contLen,
                    .msgType = TDMT_MND_NOTIFY,
                    .info.ahandle = 0,
                    .info.notFreeAhandle = 1,
                    .info.refId = 0,
                    .info.noResp = 1,
                    .info.handle = 0};

  SEpSet epSet = {0};
  dmGetMnodeEpSet(pMgmt->pData, &epSet);
  if (rpcSendRequest(pMgmt->msgCb.clientRpc, &epSet, &rpcMsg, NULL) != 0) {
    dError("failed to send notify req");
  }
}

int32_t dmProcessAuthRsp(SDnodeMgmt *pMgmt, SRpcMsg *pMsg) {
  dError("auth rsp is received, but not supported yet");
  return 0;
}

int32_t dmProcessGrantRsp(SDnodeMgmt *pMgmt, SRpcMsg *pMsg) {
  dError("grant rsp is received, but not supported yet");
  return 0;
}

int32_t dmProcessConfigReq(SDnodeMgmt *pMgmt, SRpcMsg *pMsg) {
  int32_t       code = 0;
  SDCfgDnodeReq cfgReq = {0};
  SConfig      *pCfg = taosGetCfg();
  SConfigItem  *pItem = NULL;

  if (tDeserializeSDCfgDnodeReq(pMsg->pCont, pMsg->contLen, &cfgReq) != 0) {
    return TSDB_CODE_INVALID_MSG;
  }
  if (strcasecmp(cfgReq.config, "dataDir") == 0) {
    return taosUpdateTfsItemDisable(pCfg, cfgReq.value, pMgmt->pTfs);
  }

  dInfo("start to config, option:%s, value:%s", cfgReq.config, cfgReq.value);

  code = cfgGetAndSetItem(pCfg, &pItem, cfgReq.config, cfgReq.value, CFG_STYPE_ALTER_SERVER_CMD, true);
  if (code != 0) {
    if (strncasecmp(cfgReq.config, "resetlog", strlen("resetlog")) == 0) {
      TAOS_CHECK_RETURN(taosCfgDynamicOptions(pCfg, cfgReq.config, true));
      return TSDB_CODE_SUCCESS;
    } else {
      return code;
    }
  }
  if (pItem == NULL) {
    return TSDB_CODE_CFG_NOT_FOUND;
  }
  if (!isConifgItemLazyMode(pItem)) {
    TAOS_CHECK_RETURN(taosCfgDynamicOptions(pCfg, cfgReq.config, true));
  }

  if (pItem->category == CFG_CATEGORY_GLOBAL) {
    code = taosPersistGlobalConfig(taosGetGlobalCfg(pCfg), pMgmt->path, tsdmConfigVersion);
    if (code != TSDB_CODE_SUCCESS) {
      dError("failed to persist global config since %s", tstrerror(code));
    }
  } else {
    code = taosPersistLocalConfig(pMgmt->path);
    if (code != TSDB_CODE_SUCCESS) {
      dError("failed to persist local config since %s", tstrerror(code));
    }
  }
  if (cfgReq.version > 0) {
    tsdmConfigVersion = cfgReq.version;
  }
  return code;
}

int32_t dmProcessCreateEncryptKeyReq(SDnodeMgmt *pMgmt, SRpcMsg *pMsg) {
#ifdef TD_ENTERPRISE
  int32_t       code = 0;
  SDCfgDnodeReq cfgReq = {0};
  if (tDeserializeSDCfgDnodeReq(pMsg->pCont, pMsg->contLen, &cfgReq) != 0) {
    code = TSDB_CODE_INVALID_MSG;
    goto _exit;
  }

  code = dmUpdateEncryptKey(cfgReq.value, true);
  if (code == 0) {
    tsEncryptionKeyChksum = taosCalcChecksum(0, cfgReq.value, strlen(cfgReq.value));
    tsEncryptionKeyStat = ENCRYPT_KEY_STAT_LOADED;
    tstrncpy(tsEncryptKey, cfgReq.value, ENCRYPT_KEY_LEN + 1);
  }

_exit:
  pMsg->code = code;
  pMsg->info.rsp = NULL;
  pMsg->info.rspLen = 0;
  return code;
#else
  return 0;
#endif
}

static void dmGetServerRunStatus(SDnodeMgmt *pMgmt, SServerStatusRsp *pStatus) {
  pStatus->statusCode = TSDB_SRV_STATUS_SERVICE_OK;
  pStatus->details[0] = 0;

  SMonMloadInfo minfo = {0};
  (*pMgmt->getMnodeLoadsFp)(&minfo);
  if (minfo.isMnode &&
      (minfo.load.syncState == TAOS_SYNC_STATE_ERROR || minfo.load.syncState == TAOS_SYNC_STATE_OFFLINE)) {
    pStatus->statusCode = TSDB_SRV_STATUS_SERVICE_DEGRADED;
    snprintf(pStatus->details, sizeof(pStatus->details), "mnode sync state is %s", syncStr(minfo.load.syncState));
    return;
  }

  SMonVloadInfo vinfo = {0};
  (*pMgmt->getVnodeLoadsFp)(&vinfo);
  for (int32_t i = 0; i < taosArrayGetSize(vinfo.pVloads); ++i) {
    SVnodeLoad *pLoad = taosArrayGet(vinfo.pVloads, i);
    if (pLoad->syncState == TAOS_SYNC_STATE_ERROR || pLoad->syncState == TAOS_SYNC_STATE_OFFLINE) {
      pStatus->statusCode = TSDB_SRV_STATUS_SERVICE_DEGRADED;
      snprintf(pStatus->details, sizeof(pStatus->details), "vnode:%d sync state is %s", pLoad->vgId,
               syncStr(pLoad->syncState));
      break;
    }
  }

  taosArrayDestroy(vinfo.pVloads);
}

int32_t dmProcessServerRunStatus(SDnodeMgmt *pMgmt, SRpcMsg *pMsg) {
  int32_t code = 0;
  dDebug("server run status req is received");
  SServerStatusRsp statusRsp = {0};
  dmGetServerRunStatus(pMgmt, &statusRsp);

  pMsg->info.rsp = NULL;
  pMsg->info.rspLen = 0;

  SRpcMsg rspMsg = {.info = pMsg->info};
  int32_t rspLen = tSerializeSServerStatusRsp(NULL, 0, &statusRsp);
  if (rspLen < 0) {
    return TSDB_CODE_OUT_OF_MEMORY;
    // rspMsg.code = TSDB_CODE_OUT_OF_MEMORY;
    // return rspMsg.code;
  }

  void *pRsp = rpcMallocCont(rspLen);
  if (pRsp == NULL) {
    return terrno;
    // rspMsg.code = TSDB_CODE_OUT_OF_MEMORY;
    // return rspMsg.code;
  }

  rspLen = tSerializeSServerStatusRsp(pRsp, rspLen, &statusRsp);
  if (rspLen < 0) {
    return TSDB_CODE_INVALID_MSG;
  }

  pMsg->info.rsp = pRsp;
  pMsg->info.rspLen = rspLen;
  return 0;
}

int32_t dmBuildVariablesBlock(SSDataBlock **ppBlock) {
  int32_t code = 0;

  SSDataBlock *pBlock = taosMemoryCalloc(1, sizeof(SSDataBlock));
  if (pBlock == NULL) {
    return terrno;
  }

  size_t size = 0;

  const SSysTableMeta *pMeta = NULL;
  getInfosDbMeta(&pMeta, &size);

  int32_t index = 0;
  for (int32_t i = 0; i < size; ++i) {
    if (strcmp(pMeta[i].name, TSDB_INS_TABLE_DNODE_VARIABLES) == 0) {
      index = i;
      break;
    }
  }

  pBlock->pDataBlock = taosArrayInit(pMeta[index].colNum, sizeof(SColumnInfoData));
  if (pBlock->pDataBlock == NULL) {
    code = terrno;
    goto _exit;
  }

  for (int32_t i = 0; i < pMeta[index].colNum; ++i) {
    SColumnInfoData colInfoData = {0};
    colInfoData.info.colId = i + 1;
    colInfoData.info.type = pMeta[index].schema[i].type;
    colInfoData.info.bytes = pMeta[index].schema[i].bytes;
    if (taosArrayPush(pBlock->pDataBlock, &colInfoData) == NULL) {
      code = terrno;
      goto _exit;
    }
  }

  pBlock->info.hasVarCol = true;
_exit:
  if (code != 0) {
    blockDataDestroy(pBlock);
  } else {
    *ppBlock = pBlock;
  }
  return code;
}

int32_t dmAppendVariablesToBlock(SSDataBlock *pBlock, int32_t dnodeId) {
  int32_t code = dumpConfToDataBlock(pBlock, 1);
  if (code != 0) {
    return code;
  }

  SColumnInfoData *pColInfo = taosArrayGet(pBlock->pDataBlock, 0);
  if (pColInfo == NULL) {
    return TSDB_CODE_OUT_OF_RANGE;
  }

  return colDataSetNItems(pColInfo, 0, (const char *)&dnodeId, pBlock->info.rows, false);
}

int32_t dmProcessRetrieve(SDnodeMgmt *pMgmt, SRpcMsg *pMsg) {
  int32_t           size = 0;
  int32_t           rowsRead = 0;
  int32_t           code = 0;
  SRetrieveTableReq retrieveReq = {0};
  if (tDeserializeSRetrieveTableReq(pMsg->pCont, pMsg->contLen, &retrieveReq) != 0) {
    return TSDB_CODE_INVALID_MSG;
  }
#if 0
  if (strcmp(retrieveReq.user, TSDB_DEFAULT_USER) != 0) {
    code = TSDB_CODE_MND_NO_RIGHTS;
    return code;
  }
#endif
  if (strcasecmp(retrieveReq.tb, TSDB_INS_TABLE_DNODE_VARIABLES)) {
    return TSDB_CODE_INVALID_MSG;
  }

  SSDataBlock *pBlock = NULL;
  if ((code = dmBuildVariablesBlock(&pBlock)) != 0) {
    return code;
  }

  code = dmAppendVariablesToBlock(pBlock, pMgmt->pData->dnodeId);
  if (code != 0) {
    blockDataDestroy(pBlock);
    return code;
  }

  size_t numOfCols = taosArrayGetSize(pBlock->pDataBlock);
  size_t dataEncodeBufSize = blockGetEncodeSize(pBlock);
  size = sizeof(SRetrieveMetaTableRsp) + sizeof(int32_t) + sizeof(SSysTableSchema) * numOfCols + dataEncodeBufSize;

  SRetrieveMetaTableRsp *pRsp = rpcMallocCont(size);
  if (pRsp == NULL) {
    code = terrno;
    dError("failed to retrieve data since %s", tstrerror(code));
    blockDataDestroy(pBlock);
    return code;
  }

  char *pStart = pRsp->data;
  *(int32_t *)pStart = htonl(numOfCols);
  pStart += sizeof(int32_t);  // number of columns

  for (int32_t i = 0; i < numOfCols; ++i) {
    SSysTableSchema *pSchema = (SSysTableSchema *)pStart;
    SColumnInfoData *pColInfo = taosArrayGet(pBlock->pDataBlock, i);

    pSchema->bytes = htonl(pColInfo->info.bytes);
    pSchema->colId = htons(pColInfo->info.colId);
    pSchema->type = pColInfo->info.type;

    pStart += sizeof(SSysTableSchema);
  }

  int32_t len = blockEncode(pBlock, pStart, dataEncodeBufSize, numOfCols);
  if (len < 0) {
    dError("failed to retrieve data since %s", tstrerror(code));
    blockDataDestroy(pBlock);
    rpcFreeCont(pRsp);
    return terrno;
  }

  pRsp->numOfRows = htonl(pBlock->info.rows);
  pRsp->precision = TSDB_TIME_PRECISION_MILLI;  // millisecond time precision
  pRsp->completed = 1;
  pMsg->info.rsp = pRsp;
  pMsg->info.rspLen = size;
  dDebug("dnode variables retrieve completed");

  blockDataDestroy(pBlock);
  return TSDB_CODE_SUCCESS;
}

SArray *dmGetMsgHandles() {
  int32_t code = -1;
  SArray *pArray = taosArrayInit(16, sizeof(SMgmtHandle));
  if (pArray == NULL) {
    return NULL;
  }

  // Requests handled by DNODE
  if (dmSetMgmtHandle(pArray, TDMT_DND_CREATE_MNODE, dmPutNodeMsgToMgmtQueue, 0) == NULL) goto _OVER;
  if (dmSetMgmtHandle(pArray, TDMT_DND_DROP_MNODE, dmPutNodeMsgToMgmtQueue, 0) == NULL) goto _OVER;
  if (dmSetMgmtHandle(pArray, TDMT_DND_CREATE_QNODE, dmPutNodeMsgToMgmtQueue, 0) == NULL) goto _OVER;
  if (dmSetMgmtHandle(pArray, TDMT_DND_DROP_QNODE, dmPutNodeMsgToMgmtQueue, 0) == NULL) goto _OVER;
  if (dmSetMgmtHandle(pArray, TDMT_DND_CREATE_SNODE, dmPutNodeMsgToMgmtQueue, 0) == NULL) goto _OVER;
  if (dmSetMgmtHandle(pArray, TDMT_DND_DROP_SNODE, dmPutNodeMsgToMgmtQueue, 0) == NULL) goto _OVER;
  if (dmSetMgmtHandle(pArray, TDMT_DND_CONFIG_DNODE, dmPutNodeMsgToMgmtQueue, 0) == NULL) goto _OVER;
  if (dmSetMgmtHandle(pArray, TDMT_DND_SERVER_STATUS, dmPutNodeMsgToMgmtQueue, 0) == NULL) goto _OVER;
  if (dmSetMgmtHandle(pArray, TDMT_DND_SYSTABLE_RETRIEVE, dmPutNodeMsgToMgmtQueue, 0) == NULL) goto _OVER;
  if (dmSetMgmtHandle(pArray, TDMT_DND_ALTER_MNODE_TYPE, dmPutNodeMsgToMgmtQueue, 0) == NULL) goto _OVER;
  if (dmSetMgmtHandle(pArray, TDMT_DND_CREATE_ENCRYPT_KEY, dmPutNodeMsgToMgmtQueue, 0) == NULL) goto _OVER;

  // Requests handled by MNODE
  if (dmSetMgmtHandle(pArray, TDMT_MND_GRANT, dmPutNodeMsgToMgmtQueue, 0) == NULL) goto _OVER;
  if (dmSetMgmtHandle(pArray, TDMT_MND_GRANT_NOTIFY, dmPutNodeMsgToMgmtQueue, 0) == NULL) goto _OVER;
  if (dmSetMgmtHandle(pArray, TDMT_MND_AUTH_RSP, dmPutNodeMsgToMgmtQueue, 0) == NULL) goto _OVER;

  code = 0;

_OVER:
  if (code != 0) {
    taosArrayDestroy(pArray);
    return NULL;
  } else {
    return pArray;
  }
}<|MERGE_RESOLUTION|>--- conflicted
+++ resolved
@@ -26,10 +26,7 @@
 
 SMonVloadInfo tsVinfo = {0};
 SMnodeLoad    tsMLoad = {0};
-<<<<<<< HEAD
-=======
 SDnodeData    tsDnodeData = {0};
->>>>>>> cb956e80
 
 static void dmUpdateDnodeCfg(SDnodeMgmt *pMgmt, SDnodeCfg *pCfg) {
   int32_t code = 0;
@@ -173,10 +170,7 @@
   int32_t    code = 0;
   SStatusReq req = {0};
   req.timestamp = taosGetTimestampMs();
-<<<<<<< HEAD
-=======
   pMgmt->statusSeq++;
->>>>>>> cb956e80
 
   dDebug("send status req to mnode, statusSeq:%d, begin to mgnt statusInfolock", pMgmt->statusSeq);
   if (taosThreadMutexLock(&pMgmt->pData->statusInfolock) != 0) {
@@ -221,23 +215,12 @@
   memcpy(req.clusterCfg.locale, tsLocale, TD_LOCALE_LEN);
   memcpy(req.clusterCfg.charset, tsCharset, TD_LOCALE_LEN);
 
-<<<<<<< HEAD
-  dDebug("send status req to mnode, statusSeq:%d, begin to get vnode and loads", pMgmt->statusSeq);
-  if (taosThreadMutexLock(&pMgmt->pData->statusInfolock) != 0) {
-    dError("failed to lock status info lock");
-    return;
-  }
-=======
   dDebug("send status req to mnode, statusSeq:%d, begin to get vnode loads", pMgmt->statusSeq);
->>>>>>> cb956e80
 
   req.pVloads = tsVinfo.pVloads;
   tsVinfo.pVloads = NULL;
 
-<<<<<<< HEAD
-=======
   dDebug("send status req to mnode, statusSeq:%d, begin to get mnode loads", pMgmt->statusSeq);
->>>>>>> cb956e80
   req.mload = tsMLoad;
 
   if (taosThreadMutexUnlock(&pMgmt->pData->statusInfolock) != 0) {
@@ -447,10 +430,7 @@
   (void)taosThreadRwlockUnlock(&pMgmt->pData->lock);
 
   dDebug("begin to get vnode loads");
-<<<<<<< HEAD
-=======
   SMonVloadInfo vinfo = {0};
->>>>>>> cb956e80
   (*pMgmt->getVnodeLoadsFp)(&vinfo);  // dmGetVnodeLoads
 
   dDebug("begin to get mnode loads");
@@ -462,15 +442,12 @@
     dError("failed to lock status info lock");
     return;
   }
-<<<<<<< HEAD
-=======
   tsDnodeData.dnodeVer = dnodeData.dnodeVer;
   tsDnodeData.dnodeId = dnodeData.dnodeId;
   tsDnodeData.clusterId = dnodeData.clusterId;
   tsDnodeData.rebootTime = dnodeData.rebootTime;
   tsDnodeData.updateTime = dnodeData.updateTime;
   tstrncpy(tsDnodeData.machineId, dnodeData.machineId, TSDB_MACHINE_ID_LEN + 1);
->>>>>>> cb956e80
 
   if (tsVinfo.pVloads == NULL) {
     tsVinfo.pVloads = vinfo.pVloads;
