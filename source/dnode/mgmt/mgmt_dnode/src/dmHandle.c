--- conflicted
+++ resolved
@@ -24,12 +24,10 @@
 #include "tchecksum.h"
 #include "tencrypt.h"
 #include "tutil.h"
-<<<<<<< HEAD
+
 #ifdef TD_ENTERPRISE
 #include "taoskInt.h"
 #endif
-=======
->>>>>>> 8dd9c6d3
 
 extern SConfig *tsCfg;
 
