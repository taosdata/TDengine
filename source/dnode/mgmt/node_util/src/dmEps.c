--- conflicted
+++ resolved
@@ -262,18 +262,9 @@
   if (taosArrayGetSize(pData->dnodeEps) == 0) {
     SDnodeEp dnodeEp = {0};
     dnodeEp.isMnode = 1;
-<<<<<<< HEAD
-    code = taosGetFqdnPortFromEp(tsFirst, &dnodeEp.ep);
-    if (code != 0) {
-      dError("failed to get fqdn and port from ep:%s since %s", tsFirst, tstrerror(code));
-      return code;
-    }
-
-=======
     if (taosGetFqdnPortFromEp(tsFirst, &dnodeEp.ep) != 0) {
       dError("failed to get fqdn and port from ep:%s", tsFirst);
     }
->>>>>>> 6b7a95f3
     if (taosArrayPush(pData->dnodeEps, &dnodeEp) == NULL) {
       return terrno;
     }
@@ -629,11 +620,7 @@
   snprintf(bak, sizeof(bak), "%s%sdnode%sep.json.bak", tsDataDir, TD_DIRSEP, TD_DIRSEP);
   dInfo("dnode file:%s is rename to bak file", file);
   if (taosRenameFile(file, bak) != 0) {
-<<<<<<< HEAD
-    dError("failed to rename file %s to %s since %s", file, bak, tstrerror(terrno));
-=======
     dError("failed to rename dnode file:%s to bak file:%s since %s", file, bak, tstrerror(terrno));
->>>>>>> 6b7a95f3
   }
 }
 
