--- conflicted
+++ resolved
@@ -417,12 +417,8 @@
   }
 
   if (taosMkDir(folder) != 0) {
-<<<<<<< HEAD
-    encryptError("failed to create dir:%s since %s", folder, terrstr());
-=======
-    code = TAOS_SYSTEM_ERROR(errno);
+    code = terrno;
     encryptError("failed to create dir:%s since %s", folder, tstrerror(code));
->>>>>>> dec8095e
     goto _OVER;
   }
 
