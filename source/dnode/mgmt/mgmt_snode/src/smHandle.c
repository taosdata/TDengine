--- conflicted
+++ resolved
@@ -76,13 +76,10 @@
   if (dmSetMgmtHandle(pArray, TDMT_STREAM_RETRIEVE_RSP, smPutNodeMsgToStreamQueue, 1) == NULL) goto _OVER;
   if (dmSetMgmtHandle(pArray, TDMT_STREAM_TASK_PAUSE, smPutNodeMsgToMgmtQueue, 1) == NULL) goto _OVER;
   if (dmSetMgmtHandle(pArray, TDMT_STREAM_TASK_RESUME, smPutNodeMsgToMgmtQueue, 1) == NULL) goto _OVER;
-<<<<<<< HEAD
-=======
   if (dmSetMgmtHandle(pArray, TDMT_STREAM_TASK_CHECK, smPutNodeMsgToStreamQueue, 1) == NULL) goto _OVER;
   if (dmSetMgmtHandle(pArray, TDMT_STREAM_TASK_CHECK_RSP, smPutNodeMsgToStreamQueue, 1) == NULL) goto _OVER;
   if (dmSetMgmtHandle(pArray, TDMT_STREAM_SCAN_HISTORY_FINISH, smPutNodeMsgToStreamQueue, 1) == NULL) goto _OVER;
   if (dmSetMgmtHandle(pArray, TDMT_STREAM_SCAN_HISTORY_FINISH_RSP, smPutNodeMsgToStreamQueue, 1) == NULL) goto _OVER;
->>>>>>> 3c2bf197
 
   code = 0;
 _OVER:
