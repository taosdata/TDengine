--- conflicted
+++ resolved
@@ -48,16 +48,11 @@
   SSnodeMgmt *pMgmt = pInfo->ahandle;
   STraceId   *trace = &pMsg->info.traceId;
   void       *taskAddr = NULL;
-<<<<<<< HEAD
   dGDebug("msg:%p, get from snode-stream-trigger queue, type:%s", pMsg, TMSG_INFO(pMsg->msgType));
   SMsgSendInfo* ahandle = pMsg->info.ahandle;
   SSTriggerAHandle* pAhandle = ahandle->param;
-=======
   SBatchReq   batchReq = {0};
 
-  dGTrace("msg:%p, get from snode-stream-trigger queue, type:%s", pMsg, TMSG_INFO(pMsg->msgType));
-  SSTriggerAHandle* pAhandle = pMsg->info.ahandle;
->>>>>>> 7df74074
 
   int32_t      code = TSDB_CODE_SUCCESS;
   SStreamTask *pTask = NULL;
@@ -123,30 +118,12 @@
   taosFreeQitem(pMsg);
 }
 static int32_t smDispatchStreamTriggerRsp(struct SDispatchWorkerPool *pPool, void *pParam, int32_t *pWorkerIdx) {
-<<<<<<< HEAD
   int32_t code = TSDB_CODE_SUCCESS, lino = 0;
+  SBatchReq         batchReq = {0};
   SRpcMsg *pMsg = (SRpcMsg *)pParam;
-  SMsgSendInfo* ahandle = pMsg->info.ahandle;
-  if (ahandle == NULL) {
-    code = TSDB_CODE_INVALID_PARA;
-    dError("empty ahandle for msg %s", TMSG_INFO(pMsg->msgType));
-    return code;
-  }
-
-  SStreamTask *pTask = NULL;  
-  void       *taskAddr = NULL;  
-  SSTriggerAHandle* pAhandle = ahandle->param;
-  TAOS_CHECK_EXIT(streamAcquireTask(pAhandle->streamId, pAhandle->taskId, &pTask, &taskAddr));
-
-  switch (pMsg->msgType) {
-    case TDMT_STREAM_TRIGGER_PULL_RSP: {
-=======
-  int32_t           code = TSDB_CODE_SUCCESS, lino = 0;
-  SRpcMsg*          pMsg = (SRpcMsg *)pParam;
-  void*             taskAddr = NULL;
-  SBatchReq         batchReq = {0};
-  int64_t           streamId = 0, taskId = 0, sessionId = 0;
-  SSTriggerAHandle *pAhandle = NULL;
+  int64_t  streamId = 0, taskId = 0, sessionId = 0;
+  void    *taskAddr = NULL;  
+  SMsgSendInfo* ahandle = NULL;
 
   if (pMsg->msgType == TDMT_SND_BATCH_META) {
     code = tDeserializeSBatchReq(pMsg->pCont, pMsg->contLen, &batchReq);
@@ -165,15 +142,16 @@
     taskId = req.taskId;
     sessionId = 1;
   } else {
-    pAhandle = pMsg->info.ahandle;
-    if (pAhandle == NULL) {
+    ahandle = pMsg->info.ahandle;
+    if (ahandle == NULL) {
       dError("empty ahandle for msg %s", TMSG_INFO(pMsg->msgType));
       TAOS_CHECK_EXIT(TSDB_CODE_INVALID_PARA);
     }
+	  
+    SSTriggerAHandle* pAhandle = ahandle->param;
     SStreamTask *pTask = NULL;
     TAOS_CHECK_EXIT(streamAcquireTask(pAhandle->streamId, pAhandle->taskId, &pTask, &taskAddr));
     if (pMsg->msgType == TDMT_STREAM_TRIGGER_PULL_RSP) {
->>>>>>> 7df74074
       SSTriggerPullRequest *pReq = pAhandle->param;
       if (pReq == NULL) {
         dError("msg:%p, invalid trigger-pull-rsp without request ahandle", pMsg);
