--- conflicted
+++ resolved
@@ -30,17 +30,8 @@
   SSnodeMgmt *pMgmt = pInfo->ahandle;
   int32_t     code = 0;
   for (int32_t i = 0; i < numOfMsgs; i++) {
-<<<<<<< HEAD
-    SRpcMsg *pMsg = NULL;
-    code = taosGetQitem(qall, (void **)&pMsg);
-    if (code != 0) {
-      dError("failed to get msg from snode-write queue since %s", tstrerror(code));
-      continue;
-    }
-=======
     SRpcMsg        *pMsg = NULL;
     int32_t         num = taosGetQitem(qall, (void **)&pMsg);
->>>>>>> 6b7a95f3
     const STraceId *trace = &pMsg->info.traceId;
 
     dTrace("msg:%p, get from snode-write queue", pMsg);
