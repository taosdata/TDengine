/*
 * Copyright (c) 2019 TAOS Data, Inc. <jhtao@taosdata.com>
 *
 * This program is free software: you can use, redistribute, and/or modify
 * it under the terms of the GNU Affero General Public License, version 3
 * or later ("AGPL"), as published by the Free Software Foundation.
 *
 * This program is distributed in the hope that it will be useful, but WITHOUT
 * ANY WARRANTY; without even the implied warranty of MERCHANTABILITY or
 * FITNESS FOR A PARTICULAR PURPOSE.
 *
 * You should have received a copy of the GNU Affero General Public License
 * along with this program. If not, see <http://www.gnu.org/licenses/>.
 */

#define _DEFAULT_SOURCE
#include "dmMgmt.h"
#include "mnode.h"
#include "osFile.h"
#include "tconfig.h"
#include "tglobal.h"
#include "version.h"
#include "tconv.h"
#ifdef TD_JEMALLOC_ENABLED
#include "jemalloc/jemalloc.h"
#endif
#include "dmUtil.h"
#include "tcs.h"
#include "qworker.h"

#if defined(CUS_NAME) || defined(CUS_PROMPT) || defined(CUS_EMAIL)
#include "cus_name.h"
#else
#ifndef CUS_NAME
#define CUS_NAME "TDengine"
#endif

#ifndef CUS_PROMPT
#define CUS_PROMPT "taos"
#endif

#ifndef CUS_EMAIL
#define CUS_EMAIL "<support@taosdata.com>"
#endif
#endif
// clang-format off
#define DM_APOLLO_URL    "The apollo string to use when configuring the server, such as: -a 'jsonFile:./tests/cfg.json', cfg.json text can be '{\"fqdn\":\"td1\"}'."
#define DM_CFG_DIR       "Configuration directory."
#define DM_DMP_CFG       "Dump configuration."
#define DM_SDB_INFO      "Dump sdb info."
#define DM_ENV_CMD       "The env cmd variable string to use when configuring the server, such as: -e 'TAOS_FQDN=td1'."
#define DM_ENV_FILE      "The env variable file path to use when configuring the server, default is './.env', .env text can be 'TAOS_FQDN=td1'."
#define DM_MACHINE_CODE  "Get machine code."
#define DM_LOG_OUTPUT    "Specify log output. Options:\n\r\t\t\t   stdout, stderr, /dev/null, <directory>, <directory>/<filename>, <filename>\n\r\t\t\t   * If OUTPUT contains an absolute directory, logs will be stored in that directory instead of logDir.\n\r\t\t\t   * If OUTPUT contains a relative directory, logs will be stored in the directory combined with logDir and the relative directory."
#define DM_VERSION       "Print program version."
#define DM_EMAIL         "<support@taosdata.com>"
#define DM_MEM_DBG       "Enable memory debug"
#define DM_SET_ENCRYPTKEY  "Set encrypt key. such as: -y 1234567890abcdef, the length should be less or equal to 16."

// clang-format on
static struct {
#ifdef WINDOWS
  bool winServiceMode;
#endif
  bool         dumpConfig;
  bool         dumpSdb;
  bool         deleteTrans;
  bool         generateGrant;
  bool         memDbg;
  bool         checkS3;
  bool         printAuth;
  bool         printVersion;
  bool         printHelp;
  char         envFile[PATH_MAX];
  char         apolloUrl[PATH_MAX];
  const char **envCmd;
  SArray      *pArgs;  // SConfigPair
  int64_t      startTime;
  bool         generateCode;
  char         encryptKey[ENCRYPT_KEY_LEN + 1];
} global = {0};

static void dmSetDebugFlag(int32_t signum, void *sigInfo, void *context) { (void)taosSetGlobalDebugFlag(143); }
static void dmSetAssert(int32_t signum, void *sigInfo, void *context) { tsAssert = 1; }

static void dmStopDnode(int signum, void *sigInfo, void *context) {
  // taosIgnSignal(SIGUSR1);
  // taosIgnSignal(SIGUSR2);
  if (taosIgnSignal(SIGTERM) != 0) {
    dWarn("failed to ignore signal SIGTERM");
  }
  if (taosIgnSignal(SIGHUP) != 0) {
    dWarn("failed to ignore signal SIGHUP");
  }
  if (taosIgnSignal(SIGINT) != 0) {
    dWarn("failed to ignore signal SIGINT");
  }
  if (taosIgnSignal(SIGABRT) != 0) {
    dWarn("failed to ignore signal SIGABRT");
  }
  if (taosIgnSignal(SIGBREAK) != 0) {
    dWarn("failed to ignore signal SIGBREAK");
  }

  dInfo("shut down signal is %d", signum);
#ifndef WINDOWS
  dInfo("sender PID:%d cmdline:%s", ((siginfo_t *)sigInfo)->si_pid,
        taosGetCmdlineByPID(((siginfo_t *)sigInfo)->si_pid));
#endif

  dmStop();
}

void dmLogCrash(int signum, void *sigInfo, void *context) {
  // taosIgnSignal(SIGTERM);
  // taosIgnSignal(SIGHUP);
  // taosIgnSignal(SIGINT);
  // taosIgnSignal(SIGBREAK);

#ifndef WINDOWS
  if (taosIgnSignal(SIGBUS) != 0) {
    dWarn("failed to ignore signal SIGBUS");
  }
#endif
  if (taosIgnSignal(SIGABRT) != 0) {
    dWarn("failed to ignore signal SIGABRT");
  }
  if (taosIgnSignal(SIGFPE) != 0) {
    dWarn("failed to ignore signal SIGABRT");
  }
  if (taosIgnSignal(SIGSEGV) != 0) {
    dWarn("failed to ignore signal SIGABRT");
  }
<<<<<<< HEAD

  taosGenCrashJsonMsg(signum, sigInfo, CUS_PROMPT "d", dmGetClusterId(), global.startTime);
=======
  writeCrashLogToFile(signum, sigInfo, CUS_PROMPT "d", dmGetClusterId(), global.startTime);
>>>>>>> 51dc0964

#ifdef _TD_DARWIN_64
  exit(signum);
#elif defined(WINDOWS)
  exit(signum);
#endif
}

static void dmSetSignalHandle() {
  if (taosSetSignal(SIGUSR1, dmSetDebugFlag) != 0) {
    dWarn("failed to set signal SIGUSR1");
  }
  if (taosSetSignal(SIGUSR2, dmSetAssert) != 0) {
    dWarn("failed to set signal SIGUSR1");
  }
  if (taosSetSignal(SIGTERM, dmStopDnode) != 0) {
    dWarn("failed to set signal SIGUSR1");
  }
  if (taosSetSignal(SIGHUP, dmStopDnode) != 0) {
    dWarn("failed to set signal SIGUSR1");
  }
  if (taosSetSignal(SIGINT, dmStopDnode) != 0) {
    dWarn("failed to set signal SIGUSR1");
  }
  if (taosSetSignal(SIGBREAK, dmStopDnode) != 0) {
    dWarn("failed to set signal SIGUSR1");
  }
  if (taosSetSignal(SIGABRT, dmLogCrash) != 0) {
    dWarn("failed to set signal SIGUSR1");
  }
  if (taosSetSignal(SIGFPE, dmLogCrash) != 0) {
    dWarn("failed to set signal SIGUSR1");
  }
  if (taosSetSignal(SIGSEGV, dmLogCrash) != 0) {
    dWarn("failed to set signal SIGUSR1");
  }
#ifndef WINDOWS
  if (taosSetSignal(SIGTSTP, dmStopDnode) != 0) {
    dWarn("failed to set signal SIGUSR1");
  }
  if (taosSetSignal(SIGQUIT, dmStopDnode) != 0) {
    dWarn("failed to set signal SIGUSR1");
  }
  if (taosSetSignal(SIGBUS, dmLogCrash) != 0) {
    dWarn("failed to set signal SIGUSR1");
  }
#endif
}

extern bool generateNewMeta;

static int32_t dmParseArgs(int32_t argc, char const *argv[]) {
  global.startTime = taosGetTimestampMs();

  int32_t cmdEnvIndex = 0;
  if (argc < 2) return 0;

  global.envCmd = taosMemoryMalloc((argc - 1) * sizeof(char *));
  if (global.envCmd == NULL) {
    return terrno;
  }
  memset(global.envCmd, 0, (argc - 1) * sizeof(char *));
  for (int32_t i = 1; i < argc; ++i) {
    if (strcmp(argv[i], "-c") == 0) {
      if (i < argc - 1) {
        if (strlen(argv[++i]) >= PATH_MAX) {
          printf("config file path overflow");
          return TSDB_CODE_INVALID_CFG;
        }
        tstrncpy(configDir, argv[i], PATH_MAX);
      } else {
        printf("'-c' requires a parameter, default is %s\n", configDir);
        return TSDB_CODE_INVALID_CFG;
      }
    } else if (strcmp(argv[i], "-a") == 0) {
      if (i < argc - 1) {
        if (strlen(argv[++i]) >= PATH_MAX) {
          printf("apollo url overflow");
          return TSDB_CODE_INVALID_CFG;
        }
        tstrncpy(global.apolloUrl, argv[i], PATH_MAX);
      } else {
        printf("'-a' requires a parameter\n");
        return TSDB_CODE_INVALID_CFG;
      }
    } else if (strcmp(argv[i], "-s") == 0) {
      global.dumpSdb = true;
    } else if (strcmp(argv[i], "-dTxn") == 0) {
      global.deleteTrans = true;
    } else if (strcmp(argv[i], "-r") == 0) {
      generateNewMeta = true;
    } else if (strcmp(argv[i], "-E") == 0) {
      if (i < argc - 1) {
        if (strlen(argv[++i]) >= PATH_MAX) {
          printf("env file path overflow");
          return TSDB_CODE_INVALID_CFG;
        }
        tstrncpy(global.envFile, argv[i], PATH_MAX);
      } else {
        printf("'-E' requires a parameter\n");
        return TSDB_CODE_INVALID_CFG;
      }
    } else if (strcmp(argv[i], "-k") == 0) {
      global.generateGrant = true;
#if defined(LINUX)
    } else if (strcmp(argv[i], "-o") == 0 || strcmp(argv[i], "--log-output") == 0 ||
               strncmp(argv[i], "--log-output=", 13) == 0) {
      if ((i < argc - 1) || ((i == argc - 1) && strncmp(argv[i], "--log-output=", 13) == 0)) {
        int32_t     klen = strlen(argv[i]);
        int32_t     vlen = klen < 13 ? strlen(argv[++i]) : klen - 13;
        const char *val = argv[i];
        if (klen >= 13) val += 13;
        if (vlen <= 0 || vlen >= PATH_MAX) {
          printf("failed to set log output since invalid vlen:%d, valid range: [1, %d)\n", vlen, PATH_MAX);
          return TSDB_CODE_INVALID_CFG;
        }
        tsLogOutput = taosMemoryMalloc(PATH_MAX);
        if (!tsLogOutput) {
          printf("failed to set log output: '%s' since %s\n", val, tstrerror(terrno));
          return terrno;
        }
        if (taosExpandDir(val, tsLogOutput, PATH_MAX) != 0) {
          printf("failed to expand log output: '%s' since %s\n", val, tstrerror(terrno));
          return terrno;
        }
      } else {
        printf("'%s' requires a parameter\n", argv[i]);
        return TSDB_CODE_INVALID_CFG;
      }
#endif
    } else if (strcmp(argv[i], "-y") == 0) {
      global.generateCode = true;
      if (i < argc - 1) {
        int32_t len = strlen(argv[++i]);
        if (len < ENCRYPT_KEY_LEN_MIN) {
          printf("ERROR: Encrypt key should be at least %d characters\n", ENCRYPT_KEY_LEN_MIN);
          return TSDB_CODE_INVALID_CFG;
        }
        if (len > ENCRYPT_KEY_LEN) {
          printf("ERROR: Encrypt key overflow, it should be at most %d characters\n", ENCRYPT_KEY_LEN);
          return TSDB_CODE_INVALID_CFG;
        }
        tstrncpy(global.encryptKey, argv[i], ENCRYPT_KEY_LEN + 1);
      } else {
        printf("'-y' requires a parameter\n");
        return TSDB_CODE_INVALID_CFG;
      }
    } else if (strcmp(argv[i], "-C") == 0) {
      global.dumpConfig = true;
    } else if (strcmp(argv[i], "-V") == 0) {
      global.printVersion = true;
#ifdef WINDOWS
    } else if (strcmp(argv[i], "--win_service") == 0) {
      global.winServiceMode = true;
#endif
    } else if (strcmp(argv[i], "-e") == 0) {
      global.envCmd[cmdEnvIndex] = argv[++i];
      cmdEnvIndex++;
    } else if (strcmp(argv[i], "-dm") == 0) {
      global.memDbg = true;
    } else if (strcmp(argv[i], "--checks3") == 0) {
      global.checkS3 = true;
    } else if (strcmp(argv[i], "-h") == 0 || strcmp(argv[i], "--help") == 0 || strcmp(argv[i], "--usage") == 0 ||
               strcmp(argv[i], "-?") == 0) {
      global.printHelp = true;
    } else {
    }
  }

  return 0;
}

static void dmPrintArgs(int32_t argc, char const *argv[]) {
  char path[1024] = {0};
  taosGetCwd(path, sizeof(path));

  char    args[1024] = {0};
  int32_t arglen = tsnprintf(args, sizeof(args), "%s", argv[0]);
  for (int32_t i = 1; i < argc; ++i) {
    arglen = arglen + tsnprintf(args + arglen, sizeof(args) - arglen, " %s", argv[i]);
  }

  dInfo("startup path:%s args:%s", path, args);
}

static void dmGenerateGrant() { mndGenerateMachineCode(); }

static void dmPrintVersion() {
  printf("%s\n%sd version: %s compatible_version: %s\n", TD_PRODUCT_NAME, CUS_PROMPT, td_version,
         td_compatible_version);
  printf("git: %s\n", td_gitinfo);
#ifdef TD_ENTERPRISE
  printf("gitOfInternal: %s\n", td_gitinfoOfInternal);
#endif
  printf("build: %s\n", td_buildinfo);
}

static void dmPrintHelp() {
  char indent[] = "  ";
  printf("Usage: %sd [OPTION...] \n\n", CUS_PROMPT);
  printf("%s%s%s%s\n", indent, "-a,", indent, DM_APOLLO_URL);
  printf("%s%s%s%s\n", indent, "-c,", indent, DM_CFG_DIR);
  printf("%s%s%s%s\n", indent, "-s,", indent, DM_SDB_INFO);
  printf("%s%s%s%s\n", indent, "-C,", indent, DM_DMP_CFG);
  printf("%s%s%s%s\n", indent, "-e,", indent, DM_ENV_CMD);
  printf("%s%s%s%s\n", indent, "-E,", indent, DM_ENV_FILE);
  printf("%s%s%s%s\n", indent, "-k,", indent, DM_MACHINE_CODE);
#if defined(LINUX)
  printf("%s%s%s%s\n", indent, "-o, --log-output=OUTPUT", indent, DM_LOG_OUTPUT);
#endif
  printf("%s%s%s%s\n", indent, "-y,", indent, DM_SET_ENCRYPTKEY);
  printf("%s%s%s%s\n", indent, "-dm,", indent, DM_MEM_DBG);
  printf("%s%s%s%s\n", indent, "-V,", indent, DM_VERSION);

  printf("\n\nReport bugs to %s.\n", DM_EMAIL);
}

static void dmDumpCfg() {
  SConfig *pCfg = taosGetCfg();
  cfgDumpCfg(pCfg, 0, true);
}

static int32_t dmCheckS3() {
  int32_t  code = 0;
  SConfig *pCfg = taosGetCfg();
  cfgDumpCfgS3(pCfg, 0, true);

#if defined(USE_S3)
  code = tcsCheckCfg();
#endif
  return code;
}

static int32_t dmInitLog() {
  const char *logName = CUS_PROMPT "dlog";

  TAOS_CHECK_RETURN(taosInitLogOutput(&logName));

  return taosCreateLog(logName, 1, configDir, global.envCmd, global.envFile, global.apolloUrl, global.pArgs, 0);
}

static void taosCleanupArgs() {
  if (global.envCmd != NULL) taosMemoryFreeClear(global.envCmd);
}

int main(int argc, char const *argv[]) {
  int32_t code = 0;
#ifdef TD_JEMALLOC_ENABLED
  bool jeBackgroundThread = true;
  mallctl("background_thread", NULL, NULL, &jeBackgroundThread, sizeof(bool));
#endif
  if (!taosCheckSystemIsLittleEnd()) {
    printf("failed to start since on non-little-end machines\n");
    return -1;
  }

  if ((code = dmParseArgs(argc, argv)) != 0) {
    // printf("failed to start since parse args error\n");
    taosCleanupArgs();
    return code;
  }

#ifdef WINDOWS
  int mainWindows(int argc, char **argv);
  if (global.winServiceMode) {
    stratWindowsService(mainWindows);
  } else {
    return mainWindows(argc, argv);
  }
  return 0;
}
int mainWindows(int argc, char **argv) {
  int32_t code = 0;
#endif

  if (global.generateGrant) {
    dmGenerateGrant();
    taosCleanupArgs();
    return 0;
  }

  if (global.printHelp) {
    dmPrintHelp();
    taosCleanupArgs();
    return 0;
  }

  if (global.printVersion) {
    dmPrintVersion();
    taosCleanupArgs();
    return 0;
  }

#if defined(LINUX)
  if (global.memDbg) {
    code = taosMemoryDbgInit();
    if (code) {
      printf("failed to init memory dbg, error:%s\n", tstrerror(code));
      return code;
    }
    tsAsyncLog = false;
    printf("memory dbg enabled\n");
  }
#endif
  if (global.generateCode) {
    bool toLogFile = false;
    if ((code = taosReadDataFolder(configDir, global.envCmd, global.envFile, global.apolloUrl, global.pArgs)) != 0) {
      encryptError("failed to generate encrypt code since dataDir can not be set from cfg file,reason:%s",
                   tstrerror(code));
      return code;
    };
    TdFilePtr pFile;
    if ((code = dmCheckRunning(tsDataDir, &pFile)) != 0) {
      encryptError("failed to generate encrypt code since taosd is running, please stop it first, reason:%s",
                   tstrerror(code));
      return code;
    }
    int ret = dmUpdateEncryptKey(global.encryptKey, toLogFile);
    if (taosCloseFile(&pFile) != 0) {
      encryptError("failed to close file:%p", pFile);
    }
    taosCloseLog();
    taosCleanupArgs();
    return ret;
  }

  if ((code = dmInitLog()) != 0) {
    printf("failed to start since init log error\n");
    taosCleanupArgs();
    return code;
  }

  dmPrintArgs(argc, argv);

  if ((code = taosInitCfg(configDir, global.envCmd, global.envFile, global.apolloUrl, global.pArgs, 0)) != 0) {
    dError("failed to start since read config error");
    taosCloseLog();
    taosCleanupArgs();
    return code;
  }
  
  if ((code = taosMemoryPoolInit(qWorkerRetireJobs, qWorkerRetireJob)) != 0) {
    dError("failed to init memPool, error:0x%x", code);
    taosCloseLog();
    taosCleanupArgs();
    return code;
  }

  if ((tsCharsetCxt = taosConvInit(tsCharset)) == NULL) {
    dError("failed to init conv");
    taosCloseLog();
    taosCleanupArgs();
    return code;
  }

  if (global.checkS3) {
    code = dmCheckS3();
    taosCleanupCfg();
    taosCloseLog();
    taosCleanupArgs();
    taosConvDestroy();
    return code;
  }

  if (global.dumpConfig) {
    dmDumpCfg();
    taosCleanupCfg();
    taosCloseLog();
    taosCleanupArgs();
    taosConvDestroy();
    return 0;
  }

  if (global.dumpSdb) {
    int32_t code = 0;
    TAOS_CHECK_RETURN(mndDumpSdb());
    taosCleanupCfg();
    taosCloseLog();
    taosCleanupArgs();
    taosConvDestroy();
    return 0;
  }

  if (global.deleteTrans) {
    int32_t   code = 0;
    TdFilePtr pFile;
    if ((code = dmCheckRunning(tsDataDir, &pFile)) != 0) {
      printf("failed to generate encrypt code since taosd is running, please stop it first, reason:%s",
             tstrerror(code));
      return code;
    }

    TAOS_CHECK_RETURN(mndDeleteTrans());
    taosCleanupCfg();
    taosCloseLog();
    taosCleanupArgs();
    taosConvDestroy();
    return 0;
  }

  osSetProcPath(argc, (char **)argv);
  taosCleanupArgs();

  if ((code = dmGetEncryptKey()) != 0) {
    dError("failed to start since failed to get encrypt key");
    taosCloseLog();
    taosCleanupArgs();
    return code;
  };

  if ((code = dmInit()) != 0) {
    if (code == TSDB_CODE_NOT_FOUND) {
      dError("failed to init dnode since unsupported platform, please visit https://www.taosdata.com for support");
    } else {
      dError("failed to init dnode since %s", tstrerror(code));
    }

    taosCleanupCfg();
    taosCloseLog();
    taosConvDestroy();
    return code;
  }

  dInfo("start to init service");
  dmSetSignalHandle();
  tsDndStart = taosGetTimestampMs();
  tsDndStartOsUptime = taosGetOsUptime();

  code = dmRun();
  dInfo("shutting down the service");

  dmCleanup();
  return code;
}<|MERGE_RESOLUTION|>--- conflicted
+++ resolved
@@ -131,12 +131,7 @@
   if (taosIgnSignal(SIGSEGV) != 0) {
     dWarn("failed to ignore signal SIGABRT");
   }
-<<<<<<< HEAD
-
-  taosGenCrashJsonMsg(signum, sigInfo, CUS_PROMPT "d", dmGetClusterId(), global.startTime);
-=======
   writeCrashLogToFile(signum, sigInfo, CUS_PROMPT "d", dmGetClusterId(), global.startTime);
->>>>>>> 51dc0964
 
 #ifdef _TD_DARWIN_64
   exit(signum);
