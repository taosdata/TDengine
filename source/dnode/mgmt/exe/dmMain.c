/*
 * Copyright (c) 2019 TAOS Data, Inc. <jhtao@taosdata.com>
 *
 * This program is free software: you can use, redistribute, and/or modify
 * it under the terms of the GNU Affero General Public License, version 3
 * or later ("AGPL"), as published by the Free Software Foundation.
 *
 * This program is distributed in the hope that it will be useful, but WITHOUT
 * ANY WARRANTY; without even the implied warranty of MERCHANTABILITY or
 * FITNESS FOR A PARTICULAR PURPOSE.
 *
 * You should have received a copy of the GNU Affero General Public License
 * along with this program. If not, see <http://www.gnu.org/licenses/>.
 */

#define _DEFAULT_SOURCE
#include "dmMgmt.h"
#include "mnode.h"
#include "tconfig.h"
#include "tglobal.h"
#include "version.h"
#ifdef TD_JEMALLOC_ENABLED
#include "jemalloc/jemalloc.h"
#endif
#include "dmUtil.h"

#if defined(CUS_NAME) || defined(CUS_PROMPT) || defined(CUS_EMAIL)
#include "cus_name.h"
#else
#ifndef CUS_NAME
#define CUS_NAME "TDengine"
#endif

#ifndef CUS_PROMPT
#define CUS_PROMPT "taos"
#endif

#ifndef CUS_EMAIL
#define CUS_EMAIL "<support@taosdata.com>"
#endif
#endif
// clang-format off
#define DM_APOLLO_URL    "The apollo string to use when configuring the server, such as: -a 'jsonFile:./tests/cfg.json', cfg.json text can be '{\"fqdn\":\"td1\"}'."
#define DM_CFG_DIR       "Configuration directory."
#define DM_DMP_CFG       "Dump configuration."
#define DM_SDB_INFO      "Dump sdb info."
#define DM_ENV_CMD       "The env cmd variable string to use when configuring the server, such as: -e 'TAOS_FQDN=td1'."
#define DM_ENV_FILE      "The env variable file path to use when configuring the server, default is './.env', .env text can be 'TAOS_FQDN=td1'."
#define DM_MACHINE_CODE  "Get machine code."
#define DM_VERSION       "Print program version."
#define DM_EMAIL         "<support@taosdata.com>"
#define DM_MEM_DBG       "Enable memory debug"
#define DM_SET_ENCRYPTKEY  "Set encrypt key. such as: -y 1234567890abcdef, the length should be less or equal to 16."

// clang-format on
static struct {
#ifdef WINDOWS
  bool winServiceMode;
#endif
  bool         dumpConfig;
  bool         dumpSdb;
  bool         deleteTrans;
  bool         generateGrant;
  bool         memDbg;
  bool         checkS3;
  bool         printAuth;
  bool         printVersion;
  bool         printHelp;
  char         envFile[PATH_MAX];
  char         apolloUrl[PATH_MAX];
  const char **envCmd;
  SArray      *pArgs;  // SConfigPair
  int64_t      startTime;
  bool         generateCode;
  char         encryptKey[ENCRYPT_KEY_LEN + 1];
} global = {0};

static void dmSetDebugFlag(int32_t signum, void *sigInfo, void *context) { (void)taosSetGlobalDebugFlag(143); }
static void dmSetAssert(int32_t signum, void *sigInfo, void *context) { tsAssert = 1; }

static void dmStopDnode(int signum, void *sigInfo, void *context) {
  // taosIgnSignal(SIGUSR1);
  // taosIgnSignal(SIGUSR2);
<<<<<<< HEAD
  int32_t code = 0;
  TAOS_CHECK_GOTO(taosIgnSignal(SIGTERM), NULL, _exception);
  TAOS_CHECK_GOTO(taosIgnSignal(SIGHUP), NULL, _exception);
  TAOS_CHECK_GOTO(taosIgnSignal(SIGINT), NULL, _exception);
  TAOS_CHECK_GOTO(taosIgnSignal(SIGABRT), NULL, _exception);
  TAOS_CHECK_GOTO(taosIgnSignal(SIGBREAK), NULL, _exception);
=======
  if (taosIgnSignal(SIGTERM) != 0) {
    dWarn("failed to ignore signal SIGTERM");
  }
  if (taosIgnSignal(SIGHUP) != 0) {
    dWarn("failed to ignore signal SIGHUP");
  }
  if (taosIgnSignal(SIGINT) != 0) {
    dWarn("failed to ignore signal SIGINT");
  }
  if (taosIgnSignal(SIGABRT) != 0) {
    dWarn("failed to ignore signal SIGABRT");
  }
  if (taosIgnSignal(SIGBREAK) != 0) {
    dWarn("failed to ignore signal SIGBREAK");
  }
>>>>>>> 6b7a95f3

  dInfo("shut down signal is %d", signum);
#ifndef WINDOWS
  dInfo("sender PID:%d cmdline:%s", ((siginfo_t *)sigInfo)->si_pid,
        taosGetCmdlineByPID(((siginfo_t *)sigInfo)->si_pid));
#endif
  dmStop();
  return;
_exception:
  dError("failed to stop dnode since %s", tstrerror(code));
}

void dmLogCrash(int signum, void *sigInfo, void *context) {
  // taosIgnSignal(SIGTERM);
  // taosIgnSignal(SIGHUP);
  // taosIgnSignal(SIGINT);
  // taosIgnSignal(SIGBREAK);
  int32_t code = 0;
#ifndef WINDOWS
<<<<<<< HEAD
  TAOS_CHECK_GOTO(taosIgnSignal(SIGBUS), NULL, _exception);
#endif
  TAOS_CHECK_GOTO(taosIgnSignal(SIGABRT), NULL, _exception);
  TAOS_CHECK_GOTO(taosIgnSignal(SIGFPE), NULL, _exception);
  TAOS_CHECK_GOTO(taosIgnSignal(SIGSEGV), NULL, _exception);
=======
  if (taosIgnSignal(SIGBUS) != 0) {
    dWarn("failed to ignore signal SIGBUS");
  }
#endif
  if (taosIgnSignal(SIGABRT) != 0) {
    dWarn("failed to ignore signal SIGABRT");
  }
  if (taosIgnSignal(SIGFPE) != 0) {
    dWarn("failed to ignore signal SIGABRT");
  }
  if (taosIgnSignal(SIGSEGV) != 0) {
    dWarn("failed to ignore signal SIGABRT");
  }
>>>>>>> 6b7a95f3

  char       *pMsg = NULL;
  const char *flags = "UTL FATAL ";
  ELogLevel   level = DEBUG_FATAL;
  int32_t     dflag = 255;
  int64_t     msgLen = -1;

  if (tsEnableCrashReport) {
    if (taosGenCrashJsonMsg(signum, &pMsg, dmGetClusterId(), global.startTime)) {
      taosPrintLog(flags, level, dflag, "failed to generate crash json msg");
      goto _return;
    } else {
      msgLen = strlen(pMsg);
    }
  }

_return:

  taosLogCrashInfo(CUS_PROMPT "d", pMsg, msgLen, signum, sigInfo);

#ifdef _TD_DARWIN_64
  exit(signum);
#elif defined(WINDOWS)
  exit(signum);
#endif
  return;
_exception:
  dError("failed to log crash since %s", tstrerror(code));
}

static void dmSetSignalHandle() {
  if (taosSetSignal(SIGUSR1, dmSetDebugFlag) != 0) {
    dWarn("failed to set signal SIGUSR1");
  }
  if (taosSetSignal(SIGUSR2, dmSetAssert) != 0) {
    dWarn("failed to set signal SIGUSR1");
  }
  if (taosSetSignal(SIGTERM, dmStopDnode) != 0) {
    dWarn("failed to set signal SIGUSR1");
  }
  if (taosSetSignal(SIGHUP, dmStopDnode) != 0) {
    dWarn("failed to set signal SIGUSR1");
  }
  if (taosSetSignal(SIGINT, dmStopDnode) != 0) {
    dWarn("failed to set signal SIGUSR1");
  }
  if (taosSetSignal(SIGBREAK, dmStopDnode) != 0) {
    dWarn("failed to set signal SIGUSR1");
  }
#ifndef WINDOWS
  if (taosSetSignal(SIGTSTP, dmStopDnode) != 0) {
    dWarn("failed to set signal SIGUSR1");
  }
  if (taosSetSignal(SIGQUIT, dmStopDnode) != 0) {
    dWarn("failed to set signal SIGUSR1");
  }
#endif
}

static int32_t dmParseArgs(int32_t argc, char const *argv[]) {
  global.startTime = taosGetTimestampMs();

  int32_t cmdEnvIndex = 0;
  if (argc < 2) return 0;

  global.envCmd = taosMemoryMalloc((argc - 1) * sizeof(char *));
  if (global.envCmd == NULL) {
    return terrno;
  }
  memset(global.envCmd, 0, (argc - 1) * sizeof(char *));
  for (int32_t i = 1; i < argc; ++i) {
    if (strcmp(argv[i], "-c") == 0) {
      if (i < argc - 1) {
        if (strlen(argv[++i]) >= PATH_MAX) {
          printf("config file path overflow");
          return TSDB_CODE_INVALID_CFG;
        }
        tstrncpy(configDir, argv[i], PATH_MAX);
      } else {
        printf("'-c' requires a parameter, default is %s\n", configDir);
        return TSDB_CODE_INVALID_CFG;
      }
    } else if (strcmp(argv[i], "-a") == 0) {
      if (i < argc - 1) {
        if (strlen(argv[++i]) >= PATH_MAX) {
          printf("apollo url overflow");
          return TSDB_CODE_INVALID_CFG;
        }
        tstrncpy(global.apolloUrl, argv[i], PATH_MAX);
      } else {
        printf("'-a' requires a parameter\n");
        return TSDB_CODE_INVALID_CFG;
      }
    } else if (strcmp(argv[i], "-s") == 0) {
      global.dumpSdb = true;
    } else if (strcmp(argv[i], "-dTxn") == 0) {
      global.deleteTrans = true;
    } else if (strcmp(argv[i], "-E") == 0) {
      if (i < argc - 1) {
        if (strlen(argv[++i]) >= PATH_MAX) {
          printf("env file path overflow");
          return TSDB_CODE_INVALID_CFG;
        }
        tstrncpy(global.envFile, argv[i], PATH_MAX);
      } else {
        printf("'-E' requires a parameter\n");
        return TSDB_CODE_INVALID_CFG;
      }
    } else if (strcmp(argv[i], "-k") == 0) {
      global.generateGrant = true;
    } else if (strcmp(argv[i], "-y") == 0) {
      global.generateCode = true;
      if (i < argc - 1) {
        int32_t len = strlen(argv[++i]);
        if (len < ENCRYPT_KEY_LEN_MIN) {
          printf("ERROR: Encrypt key should be at least %d characters\n", ENCRYPT_KEY_LEN_MIN);
          return TSDB_CODE_INVALID_CFG;
        }
        if (len > ENCRYPT_KEY_LEN) {
          printf("ERROR: Encrypt key overflow, it should be at most %d characters\n", ENCRYPT_KEY_LEN);
          return TSDB_CODE_INVALID_CFG;
        }
        tstrncpy(global.encryptKey, argv[i], ENCRYPT_KEY_LEN);
      } else {
        printf("'-y' requires a parameter\n");
        return TSDB_CODE_INVALID_CFG;
      }
    } else if (strcmp(argv[i], "-C") == 0) {
      global.dumpConfig = true;
    } else if (strcmp(argv[i], "-V") == 0) {
      global.printVersion = true;
#ifdef WINDOWS
    } else if (strcmp(argv[i], "--win_service") == 0) {
      global.winServiceMode = true;
#endif
    } else if (strcmp(argv[i], "-e") == 0) {
      global.envCmd[cmdEnvIndex] = argv[++i];
      cmdEnvIndex++;
    } else if (strcmp(argv[i], "-dm") == 0) {
      global.memDbg = true;
    } else if (strcmp(argv[i], "--checks3") == 0) {
      global.checkS3 = true;
    } else if (strcmp(argv[i], "-h") == 0 || strcmp(argv[i], "--help") == 0 || strcmp(argv[i], "--usage") == 0 ||
               strcmp(argv[i], "-?") == 0) {
      global.printHelp = true;
    } else {
    }
  }

  return 0;
}

static void dmPrintArgs(int32_t argc, char const *argv[]) {
  char path[1024] = {0};
  taosGetCwd(path, sizeof(path));

  char    args[1024] = {0};
  int32_t arglen = snprintf(args, sizeof(args), "%s", argv[0]);
  for (int32_t i = 1; i < argc; ++i) {
    arglen = arglen + snprintf(args + arglen, sizeof(args) - arglen, " %s", argv[i]);
  }

  dInfo("startup path:%s args:%s", path, args);
}

static void dmGenerateGrant() { mndGenerateMachineCode(); }

static void dmPrintVersion() {
  printf("%s\n%sd version: %s compatible_version: %s\n", TD_PRODUCT_NAME, CUS_PROMPT, version, compatible_version);
  printf("git: %s\n", gitinfo);
#ifdef TD_ENTERPRISE
  printf("gitOfInternal: %s\n", gitinfoOfInternal);
#endif
  printf("build: %s\n", buildinfo);
}

static void dmPrintHelp() {
  char indent[] = "  ";
  printf("Usage: %sd [OPTION...] \n\n", CUS_PROMPT);
  printf("%s%s%s%s\n", indent, "-a,", indent, DM_APOLLO_URL);
  printf("%s%s%s%s\n", indent, "-c,", indent, DM_CFG_DIR);
  printf("%s%s%s%s\n", indent, "-s,", indent, DM_SDB_INFO);
  printf("%s%s%s%s\n", indent, "-C,", indent, DM_DMP_CFG);
  printf("%s%s%s%s\n", indent, "-e,", indent, DM_ENV_CMD);
  printf("%s%s%s%s\n", indent, "-E,", indent, DM_ENV_FILE);
  printf("%s%s%s%s\n", indent, "-k,", indent, DM_MACHINE_CODE);
  printf("%s%s%s%s\n", indent, "-y,", indent, DM_SET_ENCRYPTKEY);
  printf("%s%s%s%s\n", indent, "-dm,", indent, DM_MEM_DBG);
  printf("%s%s%s%s\n", indent, "-V,", indent, DM_VERSION);

  printf("\n\nReport bugs to %s.\n", DM_EMAIL);
}

static void dmDumpCfg() {
  SConfig *pCfg = taosGetCfg();
  cfgDumpCfg(pCfg, 0, true);
}

static int32_t dmCheckS3() {
  int32_t  code = 0;
  SConfig *pCfg = taosGetCfg();
  cfgDumpCfgS3(pCfg, 0, true);
#if defined(USE_S3)
  extern int32_t s3CheckCfg();

  code = s3CheckCfg();
#endif
  return code;
}

static int32_t dmInitLog() {
  return taosCreateLog(CUS_PROMPT "dlog", 1, configDir, global.envCmd, global.envFile, global.apolloUrl, global.pArgs,
                       0);
}

static void taosCleanupArgs() {
  if (global.envCmd != NULL) taosMemoryFreeClear(global.envCmd);
}

int main(int argc, char const *argv[]) {
  int32_t code = 0;
#ifdef TD_JEMALLOC_ENABLED
  bool jeBackgroundThread = true;
  mallctl("background_thread", NULL, NULL, &jeBackgroundThread, sizeof(bool));
#endif
  if (!taosCheckSystemIsLittleEnd()) {
    printf("failed to start since on non-little-end machines\n");
    return -1;
  }

  if ((code = dmParseArgs(argc, argv)) != 0) {
    // printf("failed to start since parse args error\n");
    taosCleanupArgs();
    return code;
  }

#ifdef WINDOWS
  int mainWindows(int argc, char **argv);
  if (global.winServiceMode) {
    stratWindowsService(mainWindows);
  } else {
    return mainWindows(argc, argv);
  }
  return 0;
}
int mainWindows(int argc, char **argv) {
  int32_t code = 0;
#endif

  if (global.generateGrant) {
    dmGenerateGrant();
    taosCleanupArgs();
    return 0;
  }

  if (global.printHelp) {
    dmPrintHelp();
    taosCleanupArgs();
    return 0;
  }

  if (global.printVersion) {
    dmPrintVersion();
    taosCleanupArgs();
    return 0;
  }

#if defined(LINUX)
  if (global.memDbg) {
    code = taosMemoryDbgInit();
    if (code) {
      printf("failed to init memory dbg, error:%s\n", tstrerror(code));
      return code;
    }
    tsAsyncLog = false;
    printf("memory dbg enabled\n");
  }
#endif
  if (global.generateCode) {
    bool toLogFile = false;
    if ((code = taosReadDataFolder(configDir, global.envCmd, global.envFile, global.apolloUrl, global.pArgs)) != 0) {
      encryptError("failed to generate encrypt code since dataDir can not be set from cfg file,reason:%s",
                   tstrerror(code));
      return code;
    };
    TdFilePtr pFile;
    if ((code = dmCheckRunning(tsDataDir, &pFile)) != 0) {
      encryptError("failed to generate encrypt code since taosd is running, please stop it first, reason:%s",
                   tstrerror(code));
      return code;
    }
    int ret = dmUpdateEncryptKey(global.encryptKey, toLogFile);
    taosCloseLog();
    taosCleanupArgs();
    return ret;
  }

  if ((code = dmInitLog()) != 0) {
    printf("failed to start since init log error\n");
    taosCleanupArgs();
    return code;
  }

  dmPrintArgs(argc, argv);

  if ((code = taosInitCfg(configDir, global.envCmd, global.envFile, global.apolloUrl, global.pArgs, 0)) != 0) {
    dError("failed to start since read config error");
    taosCloseLog();
    taosCleanupArgs();
    return code;
  }

  if ((code = taosConvInit()) != 0) {
    dError("failed to init conv");
    taosCloseLog();
    taosCleanupArgs();
    return code;
  }

  if (global.checkS3) {
    code = dmCheckS3();
    taosCleanupCfg();
    taosCloseLog();
    taosCleanupArgs();
    taosConvDestroy();
    return code;
  }

  if (global.dumpConfig) {
    dmDumpCfg();
    taosCleanupCfg();
    taosCloseLog();
    taosCleanupArgs();
    taosConvDestroy();
    return 0;
  }

  if (global.dumpSdb) {
    int32_t code = 0;
    TAOS_CHECK_RETURN(mndDumpSdb());
    taosCleanupCfg();
    taosCloseLog();
    taosCleanupArgs();
    taosConvDestroy();
    return 0;
  }

  if (global.deleteTrans) {
    int32_t   code = 0;
    TdFilePtr pFile;
    if ((code = dmCheckRunning(tsDataDir, &pFile)) != 0) {
      printf("failed to generate encrypt code since taosd is running, please stop it first, reason:%s",
             tstrerror(code));
      return code;
    }

    TAOS_CHECK_RETURN(mndDeleteTrans());
    taosCleanupCfg();
    taosCloseLog();
    taosCleanupArgs();
    taosConvDestroy();
    return 0;
  }

  osSetProcPath(argc, (char **)argv);
  taosCleanupArgs();

  if ((code = dmGetEncryptKey()) != 0) {
    dError("failed to start since failed to get encrypt key");
    taosCloseLog();
    taosCleanupArgs();
    return code;
  };

  if ((code = dmInit()) != 0) {
    if (code == TSDB_CODE_NOT_FOUND) {
      dError("failed to init dnode since unsupported platform, please visit https://www.taosdata.com for support");
    } else {
      dError("failed to init dnode since %s", tstrerror(code));
    }

    taosCleanupCfg();
    taosCloseLog();
    taosConvDestroy();
    return code;
  }

  dInfo("start to init service");
  dmSetSignalHandle();
  tsDndStart = taosGetTimestampMs();
  tsDndStartOsUptime = taosGetOsUptime();

  code = dmRun();
  dInfo("shutting down the service");

  dmCleanup();
  return code;
}<|MERGE_RESOLUTION|>--- conflicted
+++ resolved
@@ -81,14 +81,6 @@
 static void dmStopDnode(int signum, void *sigInfo, void *context) {
   // taosIgnSignal(SIGUSR1);
   // taosIgnSignal(SIGUSR2);
-<<<<<<< HEAD
-  int32_t code = 0;
-  TAOS_CHECK_GOTO(taosIgnSignal(SIGTERM), NULL, _exception);
-  TAOS_CHECK_GOTO(taosIgnSignal(SIGHUP), NULL, _exception);
-  TAOS_CHECK_GOTO(taosIgnSignal(SIGINT), NULL, _exception);
-  TAOS_CHECK_GOTO(taosIgnSignal(SIGABRT), NULL, _exception);
-  TAOS_CHECK_GOTO(taosIgnSignal(SIGBREAK), NULL, _exception);
-=======
   if (taosIgnSignal(SIGTERM) != 0) {
     dWarn("failed to ignore signal SIGTERM");
   }
@@ -104,7 +96,6 @@
   if (taosIgnSignal(SIGBREAK) != 0) {
     dWarn("failed to ignore signal SIGBREAK");
   }
->>>>>>> 6b7a95f3
 
   dInfo("shut down signal is %d", signum);
 #ifndef WINDOWS
@@ -124,13 +115,6 @@
   // taosIgnSignal(SIGBREAK);
   int32_t code = 0;
 #ifndef WINDOWS
-<<<<<<< HEAD
-  TAOS_CHECK_GOTO(taosIgnSignal(SIGBUS), NULL, _exception);
-#endif
-  TAOS_CHECK_GOTO(taosIgnSignal(SIGABRT), NULL, _exception);
-  TAOS_CHECK_GOTO(taosIgnSignal(SIGFPE), NULL, _exception);
-  TAOS_CHECK_GOTO(taosIgnSignal(SIGSEGV), NULL, _exception);
-=======
   if (taosIgnSignal(SIGBUS) != 0) {
     dWarn("failed to ignore signal SIGBUS");
   }
@@ -144,7 +128,6 @@
   if (taosIgnSignal(SIGSEGV) != 0) {
     dWarn("failed to ignore signal SIGABRT");
   }
->>>>>>> 6b7a95f3
 
   char       *pMsg = NULL;
   const char *flags = "UTL FATAL ";
