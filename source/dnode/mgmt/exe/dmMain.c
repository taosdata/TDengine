--- conflicted
+++ resolved
@@ -376,16 +376,11 @@
 }
 
 static int32_t dmInitLog() {
-<<<<<<< HEAD
-  return taosCreateLog(CUS_PROMPT "dlog", 1, configDir, global.envCmd, global.envFile, global.apolloUrl, global.pArgs,
-                       LOG_MODE_TAOSD);
-=======
   const char *logName = CUS_PROMPT "dlog";
 
   TAOS_CHECK_RETURN(taosInitLogOutput(&logName));
 
-  return taosCreateLog(logName, 1, configDir, global.envCmd, global.envFile, global.apolloUrl, global.pArgs, 0);
->>>>>>> e8fcf16b
+  return taosCreateLog(logName, 1, configDir, global.envCmd, global.envFile, global.apolloUrl, global.pArgs, LOG_MODE_TAOSD);
 }
 
 static void taosCleanupArgs() {
