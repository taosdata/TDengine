/*
 * Copyright (c) 2019 TAOS Data, Inc. <jhtao@taosdata.com>
 *
 * This program is free software: you can use, redistribute, and/or modify
 * it under the terms of the GNU Affero General Public License, version 3
 * or later ("AGPL"), as published by the Free Software Foundation.
 *
 * This program is distributed in the hope that it will be useful, but WITHOUT
 * ANY WARRANTY; without even the implied warranty of MERCHANTABILITY or
 * FITNESS FOR A PARTICULAR PURPOSE.
 *
 * You should have received a copy of the GNU Affero General Public License
 * along with this program. If not, see <http:www.gnu.org/licenses/>.
 */

#define _DEFAULT_SOURCE
#include "vmInt.h"
#include "vnodeInt.h"

static inline void vmSendRsp(SRpcMsg *pMsg, int32_t code) {
  if (pMsg->info.handle == NULL) return;
  SRpcMsg rsp = {
      .code = code,
      .pCont = pMsg->info.rsp,
      .contLen = pMsg->info.rspLen,
      .info = pMsg->info,
  };
  tmsgSendRsp(&rsp);
}

static void vmProcessMultiMgmtQueue(SQueueInfo *pInfo, SRpcMsg *pMsg) {
  SVnodeMgmt     *pMgmt = pInfo->ahandle;
  int32_t         code = -1;
  const STraceId *trace = &pMsg->info.traceId;

  dGTrace("msg:%p, get from vnode-multi-mgmt queue", pMsg);
  switch (pMsg->msgType) {
    case TDMT_DND_CREATE_VNODE:
      code = vmProcessCreateVnodeReq(pMgmt, pMsg);
      break;
#ifdef USE_MOUNT
    case TDMT_DND_RETRIEVE_MOUNT_PATH:
      code = vmProcessRetrieveMountPathReq(pMgmt, pMsg);
      break;
    case TDMT_DND_MOUNT_VNODE:
      code = vmProcessMountVnodeReq(pMgmt, pMsg);
      break;
#endif
  }

  if (IsReq(pMsg)) {
    if (code != 0) {
      if (terrno != 0) code = terrno;
      dGError("msg:%p, failed to process since %s, type:%s", pMsg, tstrerror(code), TMSG_INFO(pMsg->msgType));
    }
    vmSendRsp(pMsg, code);
  }

  dGTrace("msg:%p, is freed, code:0x%x", pMsg, code);
  rpcFreeCont(pMsg->pCont);
  taosFreeQitem(pMsg);
}

static void vmProcessMgmtQueue(SQueueInfo *pInfo, SRpcMsg *pMsg) {
  SVnodeMgmt     *pMgmt = pInfo->ahandle;
  int32_t         code = -1;
  const STraceId *trace = &pMsg->info.traceId;

  dGTrace("msg:%p, get from vnode-mgmt queue", pMsg);
  switch (pMsg->msgType) {
    case TDMT_DND_CREATE_VNODE:
      code = vmProcessCreateVnodeReq(pMgmt, pMsg);
      break;
    case TDMT_DND_DROP_VNODE:
      code = vmProcessDropVnodeReq(pMgmt, pMsg);
      break;
    case TDMT_VND_ALTER_REPLICA:
      code = vmProcessAlterVnodeReplicaReq(pMgmt, pMsg);
      break;
    case TDMT_VND_DISABLE_WRITE:
      code = vmProcessDisableVnodeWriteReq(pMgmt, pMsg);
      break;
    case TDMT_VND_ALTER_HASHRANGE:
      code = vmProcessAlterHashRangeReq(pMgmt, pMsg);
      break;
    case TDMT_DND_ALTER_VNODE_TYPE:
      code = vmProcessAlterVnodeTypeReq(pMgmt, pMsg);
      break;
    case TDMT_DND_CHECK_VNODE_LEARNER_CATCHUP:
      code = vmProcessCheckLearnCatchupReq(pMgmt, pMsg);
      break;
    case TDMT_VND_ARB_HEARTBEAT:
      code = vmProcessArbHeartBeatReq(pMgmt, pMsg);
      break;
    default:
      terrno = TSDB_CODE_MSG_NOT_PROCESSED;
      dGError("msg:%p, not processed in vnode-mgmt queue", pMsg);
  }

  if (IsReq(pMsg)) {
    if (code != 0) {
      if (terrno != 0) code = terrno;
      dGError("msg:%p, failed to process since %s, type:%s", pMsg, tstrerror(code), TMSG_INFO(pMsg->msgType));
    }
    vmSendRsp(pMsg, code);
  }

  dGTrace("msg:%p, is freed, code:0x%x", pMsg, code);
  rpcFreeCont(pMsg->pCont);
  taosFreeQitem(pMsg);
}

static void vmProcessQueryQueue(SQueueInfo *pInfo, SRpcMsg *pMsg) {
  SVnodeObj      *pVnode = pInfo->ahandle;
  const STraceId *trace = &pMsg->info.traceId;

  dGTrace("vgId:%d, msg:%p, get from vnode-query queue", pVnode->vgId, pMsg);
  int32_t code = vnodeProcessQueryMsg(pVnode->pImpl, pMsg, pInfo);
  if (code != 0) {
    if (terrno != 0) code = terrno;
    dGError("vgId:%d, msg:%p, failed to query since %s", pVnode->vgId, pMsg, tstrerror(code));
    vmSendRsp(pMsg, code);
  }

  dGTrace("vgId:%d, msg:%p, is freed, code:0x%x", pVnode->vgId, pMsg, code);
  rpcFreeCont(pMsg->pCont);
  taosFreeQitem(pMsg);
}

static void vmProcessFetchQueue(SQueueInfo *pInfo, STaosQall *qall, int32_t numOfMsgs) {
  SVnodeObj *pVnode = pInfo->ahandle;
  SRpcMsg   *pMsg = NULL;

  for (int32_t i = 0; i < numOfMsgs; ++i) {
    if (taosGetQitem(qall, (void **)&pMsg) == 0) continue;
    const STraceId *trace = &pMsg->info.traceId;
    dGTrace("vgId:%d, msg:%p, get from vnode-fetch queue", pVnode->vgId, pMsg);

    terrno = 0;
    int32_t code = vnodeProcessFetchMsg(pVnode->pImpl, pMsg, pInfo);
    if (code != 0) {
      if (code == -1 && terrno != 0) {
        code = terrno;
      }

      if (code == TSDB_CODE_WAL_LOG_NOT_EXIST) {
        dGDebug("vgId:%d, msg:%p, failed to fetch since %s [vnodeProcessFetchMsg]", pVnode->vgId, pMsg, terrstr());
      } else {
        dGError("vgId:%d, msg:%p, failed to fetch since %s [vnodeProcessFetchMsg]", pVnode->vgId, pMsg, terrstr());
      }

      vmSendRsp(pMsg, code);
    }

    dGTrace("vgId:%d, msg:%p, is freed, code:0x%x [vnodeProcessFetchMsg]", pVnode->vgId, pMsg, code);
    rpcFreeCont(pMsg->pCont);
    taosFreeQitem(pMsg);
  }
}

static void vmProcessStreamReaderQueue(SQueueInfo *pInfo, SRpcMsg *pMsg) {
  SVnodeObj *pVnode = pInfo->ahandle;
  const STraceId *trace = &pMsg->info.traceId;
  dGTrace("vgId:%d, msg:%p, get from vnode-fetch queue", pVnode->vgId, pMsg);

  terrno = 0;
  int32_t code = vnodeProcessStreamReaderMsg(pVnode->pImpl, pMsg);
  if (code != 0) {
    if (code == -1 && terrno != 0) {
      code = terrno;
    }

    if (code == 0) {
      dGDebug("vgId:%d, msg:%p, success to stream reader since %s [vmProcessStreamReaderQueue]", pVnode->vgId, pMsg, terrstr());
    } else {
      dGError("vgId:%d, msg:%p, failed to stream reader since %s [vmProcessStreamReaderQueue]", pVnode->vgId, pMsg, terrstr());
    }
  }

  dGTrace("vgId:%d, msg:%p, is freed, code:0x%x [vmProcessStreamReaderQueue]", pVnode->vgId, pMsg, code);
  rpcFreeCont(pMsg->pCont);
  taosFreeQitem(pMsg);
}

static void vmProcessSyncQueue(SQueueInfo *pInfo, STaosQall *qall, int32_t numOfMsgs) {
  SVnodeObj *pVnode = pInfo->ahandle;
  SRpcMsg   *pMsg = NULL;

  for (int32_t i = 0; i < numOfMsgs; ++i) {
    if (taosGetQitem(qall, (void **)&pMsg) == 0) continue;
    const STraceId *trace = &pMsg->info.traceId;
    dGTrace("vgId:%d, msg:%p, get from vnode-sync queue", pVnode->vgId, pMsg);

    int32_t code = vnodeProcessSyncMsg(pVnode->pImpl, pMsg, NULL);  // no response here
    dGTrace("vgId:%d, msg:%p, is freed, code:0x%x", pVnode->vgId, pMsg, code);
    rpcFreeCont(pMsg->pCont);
    taosFreeQitem(pMsg);
  }
}

static void vmSendResponse(SRpcMsg *pMsg) {
  if (pMsg->info.handle) {
    SRpcMsg rsp = {.info = pMsg->info, .code = terrno};
    if (rpcSendResponse(&rsp) != 0) {
      dError("failed to send response since %s", terrstr());
    }
  }
}

static bool vmDataSpaceSufficient(SVnodeObj *pVnode) {
  STfs *pTfs = pVnode->pImpl->pTfs;
  if (pTfs) {
    return tfsDiskSpaceSufficient(pTfs, 0, pVnode->diskPrimary);
  } else {
    return osDataSpaceSufficient();
  }
}

static int32_t vmAcquireVnodeWrapper(SVnodeMgmt *pMgt, int32_t vgId, SVnodeObj **pNode) {
  *pNode = vmAcquireVnode(pMgt, vgId);
  if (*pNode == NULL) {
    return terrno;
  }
  return 0;
}
static int32_t vmPutMsgToQueue(SVnodeMgmt *pMgmt, SRpcMsg *pMsg, EQueueType qtype) {
  int32_t         code = 0;
  const STraceId *trace = &pMsg->info.traceId;
  if (pMsg->contLen < sizeof(SMsgHead)) {
    dGError("invalid rpc msg with no msg head at pCont. pMsg:%p, type:%s, contLen:%d", pMsg, TMSG_INFO(pMsg->msgType),
            pMsg->contLen);
    return TSDB_CODE_INVALID_MSG;
  }

  SMsgHead *pHead = pMsg->pCont;

  pHead->contLen = ntohl(pHead->contLen);
  pHead->vgId = ntohl(pHead->vgId);

  SVnodeObj *pVnode = NULL;
  code = vmAcquireVnodeWrapper(pMgmt, pHead->vgId, &pVnode);
  if (code != 0) {
    dGDebug("vgId:%d, msg:%p, failed to put into vnode queue since %s, type:%s qtype:%d contLen:%d", pHead->vgId, pMsg,
            tstrerror(code), TMSG_INFO(pMsg->msgType), qtype, pHead->contLen);
    return code;
  }

  switch (qtype) {
    case QUERY_QUEUE:
      code = vnodePreprocessQueryMsg(pVnode->pImpl, pMsg);
      if (code) {
        dError("vgId:%d, msg:%p, preprocess query msg failed since %s", pVnode->vgId, pMsg, tstrerror(code));
      } else {
        dGTrace("vgId:%d, msg:%p, put into vnode-query queue, type:%s", pVnode->vgId, pMsg, TMSG_INFO(pMsg->msgType));
        code = taosWriteQitem(pVnode->pQueryQ, pMsg);
      }
      break;
    case FETCH_QUEUE:
      dGTrace("vgId:%d, msg:%p, put into vnode-fetch queue, type:%s", pVnode->vgId, pMsg, TMSG_INFO(pMsg->msgType));
      code = taosWriteQitem(pVnode->pFetchQ, pMsg);
      break;
    case WRITE_QUEUE:
      if (!vmDataSpaceSufficient(pVnode)) {
        code = TSDB_CODE_NO_ENOUGH_DISKSPACE;
        dError("vgId:%d, msg:%p, failed to put into vnode-write queue since %s, type:%s", pVnode->vgId, pMsg,
               tstrerror(code), TMSG_INFO(pMsg->msgType));
        break;
      }
#if 0
      if (pMsg->msgType == TDMT_VND_SUBMIT && (grantCheck(TSDB_GRANT_STORAGE) != TSDB_CODE_SUCCESS)) {
        code = TSDB_CODE_VND_NO_WRITE_AUTH;
        dDebug("vgId:%d, msg:%p, failed to put into vnode-write queue since %s, type:%s", pVnode->vgId, pMsg,
               tstrerror(code), TMSG_INFO(pMsg->msgType));
        break;
      }
#endif
      if (pMsg->msgType != TDMT_VND_ALTER_CONFIRM && pVnode->disable) {
        dDebug("vgId:%d, msg:%p, failed to put into vnode-write queue since its disable, type:%s", pVnode->vgId, pMsg,
               TMSG_INFO(pMsg->msgType));
        code = TSDB_CODE_VND_STOPPED;
        break;
      }
      dGDebug("vgId:%d, msg:%p, put into vnode-write queue, type:%s", pVnode->vgId, pMsg, TMSG_INFO(pMsg->msgType));
      code = taosWriteQitem(pVnode->pWriteW.queue, pMsg);
      break;
    case SYNC_QUEUE:
      dGDebug("vgId:%d, msg:%p, put into vnode-sync queue, type:%s", pVnode->vgId, pMsg, TMSG_INFO(pMsg->msgType));
      code = taosWriteQitem(pVnode->pSyncW.queue, pMsg);
      break;
    case SYNC_RD_QUEUE:
      if(tsSyncLogHeartbeat){
        dGInfo("vgId:%d, msg:%p, put into vnode-sync-rd queue, type:%s", pVnode->vgId, pMsg, TMSG_INFO(pMsg->msgType));
      }
      else{
        dGDebug("vgId:%d, msg:%p, put into vnode-sync-rd queue, type:%s", pVnode->vgId, pMsg, TMSG_INFO(pMsg->msgType));
      }
      code = taosWriteQitem(pVnode->pSyncRdW.queue, pMsg);
      break;
    case APPLY_QUEUE:
      dGDebug("vgId:%d, msg:%p, put into vnode-apply queue, type:%s", pVnode->vgId, pMsg, TMSG_INFO(pMsg->msgType));
      code = taosWriteQitem(pVnode->pApplyW.queue, pMsg);
      break;
    case STREAM_READER_QUEUE:
      dGDebug("vgId:%d, msg:%p, put into vnode-stream-reader queue, type:%s", pVnode->vgId, pMsg,
              TMSG_INFO(pMsg->msgType));
      code = taosWriteQitem(pVnode->pStreamReaderQ, pMsg);
      break;
    default:
      code = TSDB_CODE_INVALID_MSG;
      break;
  }

  vmReleaseVnode(pMgmt, pVnode);
  return code;
}

int32_t vmPutMsgToSyncRdQueue(SVnodeMgmt *pMgmt, SRpcMsg *pMsg) { return vmPutMsgToQueue(pMgmt, pMsg, SYNC_RD_QUEUE); }

int32_t vmPutMsgToSyncQueue(SVnodeMgmt *pMgmt, SRpcMsg *pMsg) { return vmPutMsgToQueue(pMgmt, pMsg, SYNC_QUEUE); }

int32_t vmPutMsgToWriteQueue(SVnodeMgmt *pMgmt, SRpcMsg *pMsg) { return vmPutMsgToQueue(pMgmt, pMsg, WRITE_QUEUE); }

int32_t vmPutMsgToQueryQueue(SVnodeMgmt *pMgmt, SRpcMsg *pMsg) { return vmPutMsgToQueue(pMgmt, pMsg, QUERY_QUEUE); }

int32_t vmPutMsgToFetchQueue(SVnodeMgmt *pMgmt, SRpcMsg *pMsg) { return vmPutMsgToQueue(pMgmt, pMsg, FETCH_QUEUE); }

int32_t vmPutMsgToStreamReaderQueue(SVnodeMgmt *pMgmt, SRpcMsg *pMsg) { return vmPutMsgToQueue(pMgmt, pMsg, STREAM_READER_QUEUE); }

int32_t vmPutMsgToMultiMgmtQueue(SVnodeMgmt *pMgmt, SRpcMsg *pMsg) {
  const STraceId *trace = &pMsg->info.traceId;
  dGTrace("msg:%p, put into vnode-multi-mgmt queue", pMsg);
  return taosWriteQitem(pMgmt->mgmtMultiWorker.queue, pMsg);
}

int32_t vmPutMsgToMgmtQueue(SVnodeMgmt *pMgmt, SRpcMsg *pMsg) {
  const STraceId *trace = &pMsg->info.traceId;
  dGTrace("msg:%p, put into vnode-mgmt queue", pMsg);
  return taosWriteQitem(pMgmt->mgmtWorker.queue, pMsg);
}

int32_t vmPutRpcMsgToQueue(SVnodeMgmt *pMgmt, EQueueType qtype, SRpcMsg *pRpc) {
  int32_t code;
  if (pRpc->contLen < sizeof(SMsgHead)) {
    dError("invalid rpc msg with no msg head at pCont. pRpc:%p, type:%s, len:%d", pRpc, TMSG_INFO(pRpc->msgType),
           pRpc->contLen);
    rpcFreeCont(pRpc->pCont);
    pRpc->pCont = NULL;
    return TSDB_CODE_INVALID_MSG;
  }

  EQItype  itype = APPLY_QUEUE == qtype ? APPLY_QITEM : RPC_QITEM;
  SRpcMsg *pMsg;
  code = taosAllocateQitem(sizeof(SRpcMsg), itype, pRpc->contLen, (void **)&pMsg);
  if (code) {
    rpcFreeCont(pRpc->pCont);
    pRpc->pCont = NULL;
    return code;
  }

  SMsgHead *pHead = pRpc->pCont;
  dTrace("vgId:%d, msg:%p, is created, type:%s len:%d", pHead->vgId, pMsg, TMSG_INFO(pRpc->msgType), pRpc->contLen);

  pHead->contLen = htonl(pHead->contLen);
  pHead->vgId = htonl(pHead->vgId);
  memcpy(pMsg, pRpc, sizeof(SRpcMsg));
  pRpc->pCont = NULL;

  code = vmPutMsgToQueue(pMgmt, pMsg, qtype);
  if (code != 0) {
    dTrace("msg:%p, is freed", pMsg);
    rpcFreeCont(pMsg->pCont);
    taosFreeQitem(pMsg);
  }

  return code;
}

int32_t vmGetQueueSize(SVnodeMgmt *pMgmt, int32_t vgId, EQueueType qtype) {
  int32_t    size = -1;
  SVnodeObj *pVnode = vmAcquireVnode(pMgmt, vgId);
  if (pVnode != NULL) {
    switch (qtype) {
      case WRITE_QUEUE:
        size = taosQueueItemSize(pVnode->pWriteW.queue);
        break;
      case SYNC_QUEUE:
        size = taosQueueItemSize(pVnode->pSyncW.queue);
        break;
      case APPLY_QUEUE:
        size = taosQueueItemSize(pVnode->pApplyW.queue);
        break;
      case QUERY_QUEUE:
        size = taosQueueItemSize(pVnode->pQueryQ);
        break;
      case FETCH_QUEUE:
        size = taosQueueItemSize(pVnode->pFetchQ);
        break;
      case STREAM_READER_QUEUE:
        size = taosQueueItemSize(pVnode->pStreamReaderQ);
        break;
      default:
        break;
    }
  }
  if (pVnode) vmReleaseVnode(pMgmt, pVnode);
  if (size < 0) {
    dTrace("vgId:%d, can't get size from queue since %s, qtype:%d", vgId, terrstr(), qtype);
    size = 0;
  }
  return size;
}

int32_t vmAllocQueue(SVnodeMgmt *pMgmt, SVnodeObj *pVnode) {
  int32_t         code = 0;
  SMultiWorkerCfg wcfg = {.max = 1, .name = "vnode-write", .fp = (FItems)vnodeProposeWriteMsg, .param = pVnode->pImpl};
  SMultiWorkerCfg scfg = {.max = 1, .name = "vnode-sync", .fp = (FItems)vmProcessSyncQueue, .param = pVnode};
  SMultiWorkerCfg sccfg = {.max = 1, .name = "vnode-sync-rd", .fp = (FItems)vmProcessSyncQueue, .param = pVnode};
  SMultiWorkerCfg acfg = {.max = 1, .name = "vnode-apply", .fp = (FItems)vnodeApplyWriteMsg, .param = pVnode->pImpl};
  code = tMultiWorkerInit(&pVnode->pWriteW, &wcfg);
  if (code) {
    return code;
  }
  code = tMultiWorkerInit(&pVnode->pSyncW, &scfg);
  if (code) {
    tMultiWorkerCleanup(&pVnode->pWriteW);
    return code;
  }
  code = tMultiWorkerInit(&pVnode->pSyncRdW, &sccfg);
  if (code) {
    tMultiWorkerCleanup(&pVnode->pWriteW);
    tMultiWorkerCleanup(&pVnode->pSyncW);
    return code;
  }
  code = tMultiWorkerInit(&pVnode->pApplyW, &acfg);
  if (code) {
    tMultiWorkerCleanup(&pVnode->pWriteW);
    tMultiWorkerCleanup(&pVnode->pSyncW);
    tMultiWorkerCleanup(&pVnode->pSyncRdW);
    return code;
  }

  pVnode->pQueryQ = tQueryAutoQWorkerAllocQueue(&pMgmt->queryPool, pVnode, (FItem)vmProcessQueryQueue);
  pVnode->pStreamReaderQ = tQueryAutoQWorkerAllocQueue(&pMgmt->queryPool, pVnode, (FItem)vmProcessStreamReaderQueue);
  pVnode->pFetchQ = tWWorkerAllocQueue(&pMgmt->fetchPool, pVnode, (FItems)vmProcessFetchQueue);

  if (pVnode->pWriteW.queue == NULL || pVnode->pSyncW.queue == NULL || pVnode->pSyncRdW.queue == NULL ||
      pVnode->pApplyW.queue == NULL || pVnode->pQueryQ == NULL || pVnode->pFetchQ == NULL || !pVnode->pStreamReaderQ) {
    return TSDB_CODE_OUT_OF_MEMORY;
  }

  dInfo("vgId:%d, write-queue:%p is alloced, thread:%08" PRId64, pVnode->vgId, pVnode->pWriteW.queue,
        taosQueueGetThreadId(pVnode->pWriteW.queue));
  dInfo("vgId:%d, sync-queue:%p is alloced, thread:%08" PRId64, pVnode->vgId, pVnode->pSyncW.queue,
        taosQueueGetThreadId(pVnode->pSyncW.queue));
  dInfo("vgId:%d, sync-rd-queue:%p is alloced, thread:%08" PRId64, pVnode->vgId, pVnode->pSyncRdW.queue,
        taosQueueGetThreadId(pVnode->pSyncRdW.queue));
  dInfo("vgId:%d, apply-queue:%p is alloced, thread:%08" PRId64, pVnode->vgId, pVnode->pApplyW.queue,
        taosQueueGetThreadId(pVnode->pApplyW.queue));
  dInfo("vgId:%d, query-queue:%p is alloced", pVnode->vgId, pVnode->pQueryQ);
  dInfo("vgId:%d, stream-reader-queue:%p is alloced", pVnode->vgId, pVnode->pStreamReaderQ);
  dInfo("vgId:%d, fetch-queue:%p is alloced, thread:%08" PRId64, pVnode->vgId, pVnode->pFetchQ,
        taosQueueGetThreadId(pVnode->pFetchQ));
  return 0;
}

void vmFreeQueue(SVnodeMgmt *pMgmt, SVnodeObj *pVnode) {
  tQueryAutoQWorkerFreeQueue(&pMgmt->queryPool, pVnode->pQueryQ);
  tQueryAutoQWorkerFreeQueue(&pMgmt->streamReaderPool, pVnode->pStreamReaderQ);
  tWWorkerFreeQueue(&pMgmt->fetchPool, pVnode->pFetchQ);
  pVnode->pQueryQ = NULL;
  pVnode->pFetchQ = NULL;

  pVnode->pFetchQ = NULL;
  pVnode->pStreamReaderQ = NULL;
  dDebug("vgId:%d, queue is freed", pVnode->vgId);
}

int32_t vmStartWorker(SVnodeMgmt *pMgmt) {
  int32_t code = 0;

  SQueryAutoQWorkerPool *pQPool = &pMgmt->queryPool;
  pQPool->name = "vnode-query";
  pQPool->min = tsNumOfVnodeQueryThreads;
  pQPool->max = tsNumOfVnodeQueryThreads;
  if ((code = tQueryAutoQWorkerInit(pQPool)) != 0) return code;

  SQueryAutoQWorkerPool *pSPool = &pMgmt->streamReaderPool;
  pSPool->name = "vnode-st-reader";
  pSPool->min = tsNumOfVnodeStreamReaderThreads;
  pSPool->max = tsNumOfVnodeStreamReaderThreads;
  if ((code = tQueryAutoQWorkerInit(pSPool)) != 0) return code;

  tsNumOfQueryThreads += tsNumOfVnodeQueryThreads;

  SWWorkerPool *pFPool = &pMgmt->fetchPool;
  pFPool->name = "vnode-fetch";
  pFPool->max = tsNumOfVnodeFetchThreads;
  if ((code = tWWorkerInit(pFPool)) != 0) return code;

  SSingleWorkerCfg mgmtCfg = {
      .min = 1, .max = 1, .name = "vnode-mgmt", .fp = (FItem)vmProcessMgmtQueue, .param = pMgmt};

  if ((code = tSingleWorkerInit(&pMgmt->mgmtWorker, &mgmtCfg)) != 0) return code;

  int32_t threadNum = 0;
  if (tsNumOfCores == 1) {
    threadNum = 2;
  } else {
    threadNum = tsNumOfCores;
  }
  SSingleWorkerCfg multiMgmtCfg = {.min = threadNum,
                                   .max = threadNum,
                                   .name = "vnode-multi-mgmt",
                                   .fp = (FItem)vmProcessMultiMgmtQueue,
                                   .param = pMgmt};

  if ((code = tSingleWorkerInit(&pMgmt->mgmtMultiWorker, &multiMgmtCfg)) != 0) return code;

<<<<<<< HEAD
=======
  SWWorkerPool *pStreamReaderPool = &pMgmt->streamReaderPool;
  pStreamReaderPool->name = "vnode-st-reader";
  pStreamReaderPool->max = tsNumOfVnodeStreamReaderThreads;
  if ((code = tWWorkerInit(pStreamReaderPool)) != 0) return code;

/*
  SSingleWorkerCfg runnerWorkerCfg = {.min = tsNumOfStreamRunnerThreads,
                                      .max = tsNumOfStreamRunnerThreads,
                                      .name = "vnode-st-runner",
                                      .fp = (FItem)NULL,
                                      .param = pMgmt};
  if ((code = tSingleWorkerInit(&pMgmt->streamRunnerWorker, &runnerWorkerCfg)) != 0) return code;
*/

>>>>>>> 3f30ef12
  dDebug("vnode workers are initialized");
  return 0;
}

void vmStopWorker(SVnodeMgmt *pMgmt) {
  tQueryAutoQWorkerCleanup(&pMgmt->queryPool);
  tWWorkerCleanup(&pMgmt->fetchPool);
<<<<<<< HEAD
  tQueryAutoQWorkerCleanup(&pMgmt->streamReaderPool);
=======
  tWWorkerCleanup(&pMgmt->streamReaderPool);
//  tSingleWorkerCleanup(&pMgmt->streamRunnerWorker);
>>>>>>> 3f30ef12
  dDebug("vnode workers are closed");
}<|MERGE_RESOLUTION|>--- conflicted
+++ resolved
@@ -515,24 +515,6 @@
                                    .param = pMgmt};
 
   if ((code = tSingleWorkerInit(&pMgmt->mgmtMultiWorker, &multiMgmtCfg)) != 0) return code;
-
-<<<<<<< HEAD
-=======
-  SWWorkerPool *pStreamReaderPool = &pMgmt->streamReaderPool;
-  pStreamReaderPool->name = "vnode-st-reader";
-  pStreamReaderPool->max = tsNumOfVnodeStreamReaderThreads;
-  if ((code = tWWorkerInit(pStreamReaderPool)) != 0) return code;
-
-/*
-  SSingleWorkerCfg runnerWorkerCfg = {.min = tsNumOfStreamRunnerThreads,
-                                      .max = tsNumOfStreamRunnerThreads,
-                                      .name = "vnode-st-runner",
-                                      .fp = (FItem)NULL,
-                                      .param = pMgmt};
-  if ((code = tSingleWorkerInit(&pMgmt->streamRunnerWorker, &runnerWorkerCfg)) != 0) return code;
-*/
-
->>>>>>> 3f30ef12
   dDebug("vnode workers are initialized");
   return 0;
 }
@@ -540,11 +522,6 @@
 void vmStopWorker(SVnodeMgmt *pMgmt) {
   tQueryAutoQWorkerCleanup(&pMgmt->queryPool);
   tWWorkerCleanup(&pMgmt->fetchPool);
-<<<<<<< HEAD
   tQueryAutoQWorkerCleanup(&pMgmt->streamReaderPool);
-=======
-  tWWorkerCleanup(&pMgmt->streamReaderPool);
-//  tSingleWorkerCleanup(&pMgmt->streamRunnerWorker);
->>>>>>> 3f30ef12
   dDebug("vnode workers are closed");
 }