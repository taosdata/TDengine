/*
 * Copyright (c) 2019 TAOS Data, Inc. <jhtao@taosdata.com>
 *
 * This program is free software: you can use, redistribute, and/or modify
 * it under the terms of the GNU Affero General Public License, version 3
 * or later ("AGPL"), as published by the Free Software Foundation.
 *
 * This program is distributed in the hope that it will be useful, but WITHOUT
 * ANY WARRANTY; without even the implied warranty of MERCHANTABILITY or
 * FITNESS FOR A PARTICULAR PURPOSE.
 *
 * You should have received a copy of the GNU Affero General Public License
 * along with this program. If not, see <http:www.gnu.org/licenses/>.
 */

#define _DEFAULT_SOURCE
#include "vmInt.h"
#include "tfs.h"
#include "vnd.h"

int32_t vmAllocPrimaryDisk(SVnodeMgmt *pMgmt, int32_t vgId) {
  STfs   *pTfs = pMgmt->pTfs;
  int32_t diskId = 0;
  if (!pTfs) {
    return diskId;
  }

  // search fs
  char vnodePath[TSDB_FILENAME_LEN] = {0};
  snprintf(vnodePath, TSDB_FILENAME_LEN - 1, "vnode%svnode%d", TD_DIRSEP, vgId);
  char fname[TSDB_FILENAME_LEN] = {0};
  char fnameTmp[TSDB_FILENAME_LEN] = {0};
  snprintf(fname, TSDB_FILENAME_LEN - 1, "%s%s%s", vnodePath, TD_DIRSEP, VND_INFO_FNAME);
  snprintf(fnameTmp, TSDB_FILENAME_LEN - 1, "%s%s%s", vnodePath, TD_DIRSEP, VND_INFO_FNAME_TMP);

  diskId = tfsSearch(pTfs, 0, fname);
  if (diskId >= 0) {
    return diskId;
  }
  diskId = tfsSearch(pTfs, 0, fnameTmp);
  if (diskId >= 0) {
    return diskId;
  }

  // alloc
  int32_t     disks[TFS_MAX_DISKS_PER_TIER] = {0};
  int32_t     numOfVnodes = 0;
  SVnodeObj **ppVnodes = vmGetVnodeListFromHash(pMgmt, &numOfVnodes);
  for (int32_t v = 0; v < numOfVnodes; v++) {
    SVnodeObj *pVnode = ppVnodes[v];
    disks[pVnode->diskPrimary] += 1;
  }

  int32_t minVal = INT_MAX;
  int32_t ndisk = tfsGetDisksAtLevel(pTfs, 0);
  diskId = 0;
  for (int32_t id = 0; id < ndisk; id++) {
    if (minVal > disks[id]) {
      minVal = disks[id];
      diskId = id;
    }
  }

  for (int32_t i = 0; i < numOfVnodes; ++i) {
    if (ppVnodes == NULL || ppVnodes[i] == NULL) continue;
    vmReleaseVnode(pMgmt, ppVnodes[i]);
  }
  if (ppVnodes != NULL) {
    taosMemoryFree(ppVnodes);
  }

  dInfo("vgId:%d, alloc disk:%d of level 0. ndisk:%d, vnodes: %d", vgId, diskId, ndisk, numOfVnodes);
  return diskId;
}

SVnodeObj *vmAcquireVnode(SVnodeMgmt *pMgmt, int32_t vgId) {
  SVnodeObj *pVnode = NULL;

  taosThreadRwlockRdlock(&pMgmt->lock);
  taosHashGetDup(pMgmt->hash, &vgId, sizeof(int32_t), (void *)&pVnode);
  if (pVnode == NULL || pVnode->dropped) {
    terrno = TSDB_CODE_VND_INVALID_VGROUP_ID;
    pVnode = NULL;
  } else {
    int32_t refCount = atomic_add_fetch_32(&pVnode->refCount, 1);
    // dTrace("vgId:%d, acquire vnode, ref:%d", pVnode->vgId, refCount);
  }
  taosThreadRwlockUnlock(&pMgmt->lock);

  return pVnode;
}

void vmReleaseVnode(SVnodeMgmt *pMgmt, SVnodeObj *pVnode) {
  if (pVnode == NULL) return;

  taosThreadRwlockRdlock(&pMgmt->lock);
  int32_t refCount = atomic_sub_fetch_32(&pVnode->refCount, 1);
  // dTrace("vgId:%d, release vnode, ref:%d", pVnode->vgId, refCount);
  taosThreadRwlockUnlock(&pMgmt->lock);
}

int32_t vmOpenVnode(SVnodeMgmt *pMgmt, SWrapperCfg *pCfg, SVnode *pImpl) {
  SVnodeObj *pVnode = taosMemoryCalloc(1, sizeof(SVnodeObj));
  if (pVnode == NULL) {
    terrno = TSDB_CODE_OUT_OF_MEMORY;
    return -1;
  }

  pVnode->vgId = pCfg->vgId;
  pVnode->vgVersion = pCfg->vgVersion;
  pVnode->diskPrimary = pCfg->diskPrimary;
  pVnode->refCount = 0;
  pVnode->dropped = 0;
  pVnode->path = taosStrdup(pCfg->path);
  pVnode->pImpl = pImpl;

  if (pVnode->path == NULL) {
    terrno = TSDB_CODE_OUT_OF_MEMORY;
    taosMemoryFree(pVnode);
    return -1;
  }

  if (vmAllocQueue(pMgmt, pVnode) != 0) {
    terrno = TSDB_CODE_OUT_OF_MEMORY;
    taosMemoryFree(pVnode->path);
    taosMemoryFree(pVnode);
    return -1;
  }

  taosThreadRwlockWrlock(&pMgmt->lock);
  int32_t code = taosHashPut(pMgmt->hash, &pVnode->vgId, sizeof(int32_t), &pVnode, sizeof(SVnodeObj *));
  taosThreadRwlockUnlock(&pMgmt->lock);

  return code;
}

void vmCloseVnode(SVnodeMgmt *pMgmt, SVnodeObj *pVnode, bool commitAndRemoveWal) {
  char path[TSDB_FILENAME_LEN] = {0};
  bool atExit = true;

  if (vnodeIsLeader(pVnode->pImpl)) {
    vnodeProposeCommitOnNeed(pVnode->pImpl, atExit);
  }

  taosThreadRwlockWrlock(&pMgmt->lock);
  taosHashRemove(pMgmt->hash, &pVnode->vgId, sizeof(int32_t));
  taosThreadRwlockUnlock(&pMgmt->lock);
  vmReleaseVnode(pMgmt, pVnode);

  dInfo("vgId:%d, pre close", pVnode->vgId);
  vnodePreClose(pVnode->pImpl);

  dInfo("vgId:%d, wait for vnode ref become 0", pVnode->vgId);
  while (pVnode->refCount > 0) taosMsleep(10);

  dInfo("vgId:%d, wait for vnode write queue:%p is empty, thread:%08" PRId64, pVnode->vgId, pVnode->pWriteW.queue,
        pVnode->pWriteW.queue->threadId);
  tMultiWorkerCleanup(&pVnode->pWriteW);

  dInfo("vgId:%d, wait for vnode sync queue:%p is empty, thread:%08" PRId64, pVnode->vgId, pVnode->pSyncW.queue,
        pVnode->pSyncW.queue->threadId);
  tMultiWorkerCleanup(&pVnode->pSyncW);

  dInfo("vgId:%d, wait for vnode sync rd queue:%p is empty, thread:%08" PRId64, pVnode->vgId, pVnode->pSyncRdW.queue,
        pVnode->pSyncRdW.queue->threadId);
  tMultiWorkerCleanup(&pVnode->pSyncRdW);

  dInfo("vgId:%d, wait for vnode apply queue:%p is empty, thread:%08" PRId64, pVnode->vgId, pVnode->pApplyW.queue,
        pVnode->pApplyW.queue->threadId);
  tMultiWorkerCleanup(&pVnode->pApplyW);

  dInfo("vgId:%d, wait for vnode query queue:%p is empty", pVnode->vgId, pVnode->pQueryQ);
  while (!taosQueueEmpty(pVnode->pQueryQ)) taosMsleep(10);

  dInfo("vgId:%d, wait for vnode fetch queue:%p is empty, thread:%08" PRId64, pVnode->vgId, pVnode->pFetchQ,
        pVnode->pFetchQ->threadId);
  while (!taosQueueEmpty(pVnode->pFetchQ)) taosMsleep(10);

  tqNotifyClose(pVnode->pImpl->pTq);
  dInfo("vgId:%d, wait for vnode stream queue:%p is empty", pVnode->vgId, pVnode->pStreamQ);
  while (!taosQueueEmpty(pVnode->pStreamQ)) taosMsleep(10);

  dInfo("vgId:%d, all vnode queues is empty", pVnode->vgId);

  dInfo("vgId:%d, post close", pVnode->vgId);
  vnodePostClose(pVnode->pImpl);

  vmFreeQueue(pMgmt, pVnode);

  if (commitAndRemoveWal) {
    dInfo("vgId:%d, commit data for vnode split", pVnode->vgId);
    vnodeSyncCommit(pVnode->pImpl);
    vnodeBegin(pVnode->pImpl);
    dInfo("vgId:%d, commit data finished", pVnode->vgId);
  }

  vnodeClose(pVnode->pImpl);
  pVnode->pImpl = NULL;
  dInfo("vgId:%d, vnode is closed", pVnode->vgId);

  if (commitAndRemoveWal) {
    snprintf(path, TSDB_FILENAME_LEN, "vnode%svnode%d%swal", TD_DIRSEP, pVnode->vgId, TD_DIRSEP);
    dInfo("vgId:%d, remove all wals, path:%s", pVnode->vgId, path);
    tfsRmdir(pMgmt->pTfs, path);
    tfsMkdir(pMgmt->pTfs, path);
  }

  if (pVnode->dropped) {
    dInfo("vgId:%d, vnode is destroyed, dropped:%d", pVnode->vgId, pVnode->dropped);
    snprintf(path, TSDB_FILENAME_LEN, "vnode%svnode%d", TD_DIRSEP, pVnode->vgId);
    vnodeDestroy(path, pMgmt->pTfs);
  }

  taosMemoryFree(pVnode->path);
  taosMemoryFree(pVnode);
}

static int32_t vmRestoreVgroupId(SWrapperCfg *pCfg, STfs *pTfs) {
  int32_t srcVgId = pCfg->vgId;
  int32_t dstVgId = pCfg->toVgId;
  if (dstVgId == 0) return 0;

  char srcPath[TSDB_FILENAME_LEN];
  char dstPath[TSDB_FILENAME_LEN];

  snprintf(srcPath, TSDB_FILENAME_LEN, "vnode%svnode%d", TD_DIRSEP, srcVgId);
  snprintf(dstPath, TSDB_FILENAME_LEN, "vnode%svnode%d", TD_DIRSEP, dstVgId);

  int32_t diskPrimary = pCfg->diskPrimary;
  int32_t vgId = vnodeRestoreVgroupId(srcPath, dstPath, srcVgId, dstVgId, diskPrimary, pTfs);
  if (vgId <= 0) {
    dError("vgId:%d, failed to restore vgroup id. srcPath: %s", pCfg->vgId, srcPath);
    return -1;
  }

  pCfg->vgId = vgId;
  pCfg->toVgId = 0;
  return 0;
}

static void *vmOpenVnodeInThread(void *param) {
  SVnodeThread *pThread = param;
  SVnodeMgmt   *pMgmt = pThread->pMgmt;
  char          path[TSDB_FILENAME_LEN];

  dInfo("thread:%d, start to open %d vnodes", pThread->threadIndex, pThread->vnodeNum);
  setThreadName("open-vnodes");

  for (int32_t v = 0; v < pThread->vnodeNum; ++v) {
    SWrapperCfg *pCfg = &pThread->pCfgs[v];

    char stepDesc[TSDB_STEP_DESC_LEN] = {0};
    snprintf(stepDesc, TSDB_STEP_DESC_LEN, "vgId:%d, start to restore, %d of %d have been opened", pCfg->vgId,
             pMgmt->state.openVnodes, pMgmt->state.totalVnodes);
    tmsgReportStartup("vnode-open", stepDesc);

    if (pCfg->toVgId) {
      if (vmRestoreVgroupId(pCfg, pMgmt->pTfs) != 0) {
        dError("vgId:%d, failed to restore vgroup id by thread:%d", pCfg->vgId, pThread->threadIndex);
        pThread->failed++;
        continue;
      }
      pThread->updateVnodesList = true;
    }

    int32_t diskPrimary = pCfg->diskPrimary;
    snprintf(path, TSDB_FILENAME_LEN, "vnode%svnode%d", TD_DIRSEP, pCfg->vgId);

<<<<<<< HEAD
    SVnode *pImpl = vnodeOpen(path, pMgmt->pTfs, pMgmt->msgCb, false);
=======
    SVnode *pImpl = vnodeOpen(path, diskPrimary, pMgmt->pTfs, pMgmt->msgCb);
>>>>>>> c3e5375f
    if (pImpl == NULL) {
      dError("vgId:%d, failed to open vnode by thread:%d since %s", pCfg->vgId, pThread->threadIndex, terrstr());
      pThread->failed++;
      continue;
    }

    if (vmOpenVnode(pMgmt, pCfg, pImpl) != 0) {
      dError("vgId:%d, failed to open vnode by thread:%d", pCfg->vgId, pThread->threadIndex);
      pThread->failed++;
      continue;
    }

    dInfo("vgId:%d, is opened by thread:%d", pCfg->vgId, pThread->threadIndex);
    pThread->opened++;
    atomic_add_fetch_32(&pMgmt->state.openVnodes, 1);
  }

  dInfo("thread:%d, numOfVnodes:%d, opened:%d failed:%d", pThread->threadIndex, pThread->vnodeNum, pThread->opened,
        pThread->failed);
  return NULL;
}

static int32_t vmOpenVnodes(SVnodeMgmt *pMgmt) {
  pMgmt->hash = taosHashInit(TSDB_MIN_VNODES, taosGetDefaultHashFunction(TSDB_DATA_TYPE_INT), true, HASH_ENTRY_LOCK);
  if (pMgmt->hash == NULL) {
    terrno = TSDB_CODE_OUT_OF_MEMORY;
    dError("failed to init vnode hash since %s", terrstr());
    return -1;
  }

  SWrapperCfg *pCfgs = NULL;
  int32_t      numOfVnodes = 0;
  if (vmGetVnodeListFromFile(pMgmt, &pCfgs, &numOfVnodes) != 0) {
    dInfo("failed to get vnode list from disk since %s", terrstr());
    return -1;
  }

  pMgmt->state.totalVnodes = numOfVnodes;

  int32_t threadNum = tsNumOfCores / 2;
  if (threadNum < 1) threadNum = 1;
  int32_t vnodesPerThread = numOfVnodes / threadNum + 1;

  SVnodeThread *threads = taosMemoryCalloc(threadNum, sizeof(SVnodeThread));
  for (int32_t t = 0; t < threadNum; ++t) {
    threads[t].threadIndex = t;
    threads[t].pMgmt = pMgmt;
    threads[t].pCfgs = taosMemoryCalloc(vnodesPerThread, sizeof(SWrapperCfg));
  }

  for (int32_t v = 0; v < numOfVnodes; ++v) {
    int32_t       t = v % threadNum;
    SVnodeThread *pThread = &threads[t];
    pThread->pCfgs[pThread->vnodeNum++] = pCfgs[v];
  }

  dInfo("open %d vnodes with %d threads", numOfVnodes, threadNum);

  for (int32_t t = 0; t < threadNum; ++t) {
    SVnodeThread *pThread = &threads[t];
    if (pThread->vnodeNum == 0) continue;

    TdThreadAttr thAttr;
    taosThreadAttrInit(&thAttr);
    taosThreadAttrSetDetachState(&thAttr, PTHREAD_CREATE_JOINABLE);
    if (taosThreadCreate(&pThread->thread, &thAttr, vmOpenVnodeInThread, pThread) != 0) {
      dError("thread:%d, failed to create thread to open vnode, reason:%s", pThread->threadIndex, strerror(errno));
    }

    taosThreadAttrDestroy(&thAttr);
  }

  bool updateVnodesList = false;

  for (int32_t t = 0; t < threadNum; ++t) {
    SVnodeThread *pThread = &threads[t];
    if (pThread->vnodeNum > 0 && taosCheckPthreadValid(pThread->thread)) {
      taosThreadJoin(pThread->thread, NULL);
      taosThreadClear(&pThread->thread);
    }
    taosMemoryFree(pThread->pCfgs);
    if (pThread->updateVnodesList) updateVnodesList = true;
  }
  taosMemoryFree(threads);
  taosMemoryFree(pCfgs);

  if (pMgmt->state.openVnodes != pMgmt->state.totalVnodes) {
    dError("there are total vnodes:%d, opened:%d", pMgmt->state.totalVnodes, pMgmt->state.openVnodes);
    terrno = TSDB_CODE_VND_INIT_FAILED;
    return -1;
  }

  if (updateVnodesList && vmWriteVnodeListToFile(pMgmt) != 0) {
    dError("failed to write vnode list since %s", terrstr());
    return -1;
  }

  dInfo("successfully opened %d vnodes", pMgmt->state.totalVnodes);
  return 0;
}

static void *vmCloseVnodeInThread(void *param) {
  SVnodeThread *pThread = param;
  SVnodeMgmt   *pMgmt = pThread->pMgmt;

  dInfo("thread:%d, start to close %d vnodes", pThread->threadIndex, pThread->vnodeNum);
  setThreadName("close-vnodes");

  for (int32_t v = 0; v < pThread->vnodeNum; ++v) {
    SVnodeObj *pVnode = pThread->ppVnodes[v];

    char stepDesc[TSDB_STEP_DESC_LEN] = {0};
    snprintf(stepDesc, TSDB_STEP_DESC_LEN, "vgId:%d, start to close, %d of %d have been closed", pVnode->vgId,
             pMgmt->state.openVnodes, pMgmt->state.totalVnodes);
    tmsgReportStartup("vnode-close", stepDesc);

    vmCloseVnode(pMgmt, pVnode, false);
  }

  dInfo("thread:%d, numOfVnodes:%d is closed", pThread->threadIndex, pThread->vnodeNum);
  return NULL;
}

static void vmCloseVnodes(SVnodeMgmt *pMgmt) {
  dInfo("start to close all vnodes");
  tSingleWorkerCleanup(&pMgmt->mgmtWorker);
  dInfo("vnodes mgmt worker is stopped");

  int32_t     numOfVnodes = 0;
  SVnodeObj **ppVnodes = vmGetVnodeListFromHash(pMgmt, &numOfVnodes);

  int32_t threadNum = tsNumOfCores / 2;
  if (threadNum < 1) threadNum = 1;
  int32_t vnodesPerThread = numOfVnodes / threadNum + 1;

  SVnodeThread *threads = taosMemoryCalloc(threadNum, sizeof(SVnodeThread));
  for (int32_t t = 0; t < threadNum; ++t) {
    threads[t].threadIndex = t;
    threads[t].pMgmt = pMgmt;
    threads[t].ppVnodes = taosMemoryCalloc(vnodesPerThread, sizeof(SVnode *));
  }

  for (int32_t v = 0; v < numOfVnodes; ++v) {
    int32_t       t = v % threadNum;
    SVnodeThread *pThread = &threads[t];
    if (pThread->ppVnodes != NULL && ppVnodes != NULL) {
      pThread->ppVnodes[pThread->vnodeNum++] = ppVnodes[v];
    }
  }

  pMgmt->state.openVnodes = 0;
  dInfo("close %d vnodes with %d threads", numOfVnodes, threadNum);

  for (int32_t t = 0; t < threadNum; ++t) {
    SVnodeThread *pThread = &threads[t];
    if (pThread->vnodeNum == 0) continue;

    TdThreadAttr thAttr;
    taosThreadAttrInit(&thAttr);
    taosThreadAttrSetDetachState(&thAttr, PTHREAD_CREATE_JOINABLE);
    if (taosThreadCreate(&pThread->thread, &thAttr, vmCloseVnodeInThread, pThread) != 0) {
      dError("thread:%d, failed to create thread to close vnode since %s", pThread->threadIndex, strerror(errno));
    }

    taosThreadAttrDestroy(&thAttr);
  }

  for (int32_t t = 0; t < threadNum; ++t) {
    SVnodeThread *pThread = &threads[t];
    if (pThread->vnodeNum > 0 && taosCheckPthreadValid(pThread->thread)) {
      taosThreadJoin(pThread->thread, NULL);
      taosThreadClear(&pThread->thread);
    }
    taosMemoryFree(pThread->ppVnodes);
  }
  taosMemoryFree(threads);

  if (ppVnodes != NULL) {
    taosMemoryFree(ppVnodes);
  }

  if (pMgmt->hash != NULL) {
    taosHashCleanup(pMgmt->hash);
    pMgmt->hash = NULL;
  }

  dInfo("total vnodes:%d are all closed", numOfVnodes);
}

static void vmCleanup(SVnodeMgmt *pMgmt) {
  vmCloseVnodes(pMgmt);
  vmStopWorker(pMgmt);
  vnodeCleanup();
  tfsClose(pMgmt->pTfs);
  taosThreadRwlockDestroy(&pMgmt->lock);
  taosMemoryFree(pMgmt);
}

static void vmCheckSyncTimeout(SVnodeMgmt *pMgmt) {
  int32_t     numOfVnodes = 0;
  SVnodeObj **ppVnodes = vmGetVnodeListFromHash(pMgmt, &numOfVnodes);

  if (ppVnodes != NULL) {
    for (int32_t i = 0; i < numOfVnodes; ++i) {
      SVnodeObj *pVnode = ppVnodes[i];
      vnodeSyncCheckTimeout(pVnode->pImpl);
      vmReleaseVnode(pMgmt, pVnode);
    }
    taosMemoryFree(ppVnodes);
  }
}

static void *vmThreadFp(void *param) {
  SVnodeMgmt *pMgmt = param;
  int64_t     lastTime = 0;
  setThreadName("vnode-timer");

  while (1) {
    lastTime++;
    taosMsleep(100);
    if (pMgmt->stop) break;
    if (lastTime % 10 != 0) continue;

    int64_t sec = lastTime / 10;
    if (sec % (VNODE_TIMEOUT_SEC / 2) == 0) {
      vmCheckSyncTimeout(pMgmt);
    }
  }

  return NULL;
}

static int32_t vmInitTimer(SVnodeMgmt *pMgmt) {
  TdThreadAttr thAttr;
  taosThreadAttrInit(&thAttr);
  taosThreadAttrSetDetachState(&thAttr, PTHREAD_CREATE_JOINABLE);
  if (taosThreadCreate(&pMgmt->thread, &thAttr, vmThreadFp, pMgmt) != 0) {
    dError("failed to create vnode timer thread since %s", strerror(errno));
    return -1;
  }

  taosThreadAttrDestroy(&thAttr);
  return 0;
}

static void vmCleanupTimer(SVnodeMgmt *pMgmt) {
  pMgmt->stop = true;
  if (taosCheckPthreadValid(pMgmt->thread)) {
    taosThreadJoin(pMgmt->thread, NULL);
    taosThreadClear(&pMgmt->thread);
  }
}

static int32_t vmInit(SMgmtInputOpt *pInput, SMgmtOutputOpt *pOutput) {
  int32_t code = -1;

  SVnodeMgmt *pMgmt = taosMemoryCalloc(1, sizeof(SVnodeMgmt));
  if (pMgmt == NULL) goto _OVER;

  pMgmt->pData = pInput->pData;
  pMgmt->path = pInput->path;
  pMgmt->name = pInput->name;
  pMgmt->msgCb = pInput->msgCb;
  pMgmt->msgCb.putToQueueFp = (PutToQueueFp)vmPutRpcMsgToQueue;
  pMgmt->msgCb.qsizeFp = (GetQueueSizeFp)vmGetQueueSize;
  pMgmt->msgCb.mgmt = pMgmt;
  taosThreadRwlockInit(&pMgmt->lock, NULL);

  SDiskCfg dCfg = {0};
  tstrncpy(dCfg.dir, tsDataDir, TSDB_FILENAME_LEN);
  dCfg.level = 0;
  dCfg.primary = 1;
  SDiskCfg *pDisks = tsDiskCfg;
  int32_t   numOfDisks = tsDiskCfgNum;
  if (numOfDisks <= 0 || pDisks == NULL) {
    pDisks = &dCfg;
    numOfDisks = 1;
  }

  pMgmt->pTfs = tfsOpen(pDisks, numOfDisks);
  if (pMgmt->pTfs == NULL) {
    dError("failed to init tfs since %s", terrstr());
    goto _OVER;
  }
  tmsgReportStartup("vnode-tfs", "initialized");

  if (walInit() != 0) {
    dError("failed to init wal since %s", terrstr());
    goto _OVER;
  }
  tmsgReportStartup("vnode-wal", "initialized");

  if (syncInit() != 0) {
    dError("failed to open sync since %s", terrstr());
    goto _OVER;
  }
  tmsgReportStartup("vnode-sync", "initialized");

  if (vnodeInit(tsNumOfCommitThreads) != 0) {
    dError("failed to init vnode since %s", terrstr());
    goto _OVER;
  }
  tmsgReportStartup("vnode-commit", "initialized");

  if (vmStartWorker(pMgmt) != 0) {
    dError("failed to init workers since %s", terrstr());
    goto _OVER;
  }
  tmsgReportStartup("vnode-worker", "initialized");

  if (vmOpenVnodes(pMgmt) != 0) {
    dError("failed to open all vnodes since %s", terrstr());
    goto _OVER;
  }
  tmsgReportStartup("vnode-vnodes", "initialized");

  if (udfcOpen() != 0) {
    dError("failed to open udfc in vnode");
    goto _OVER;
  }

  code = 0;

_OVER:
  if (code == 0) {
    pOutput->pMgmt = pMgmt;
  } else {
    dError("failed to init vnodes-mgmt since %s", terrstr());
    vmCleanup(pMgmt);
  }

  return code;
}

static int32_t vmRequire(const SMgmtInputOpt *pInput, bool *required) {
  *required = tsNumOfSupportVnodes > 0;
  return 0;
}

static void *vmRestoreVnodeInThread(void *param) {
  SVnodeThread *pThread = param;
  SVnodeMgmt   *pMgmt = pThread->pMgmt;

  dInfo("thread:%d, start to restore %d vnodes", pThread->threadIndex, pThread->vnodeNum);
  setThreadName("restore-vnodes");

  for (int32_t v = 0; v < pThread->vnodeNum; ++v) {
    SVnodeObj *pVnode = pThread->ppVnodes[v];

    char stepDesc[TSDB_STEP_DESC_LEN] = {0};
    snprintf(stepDesc, TSDB_STEP_DESC_LEN, "vgId:%d, start to restore, %d of %d have been restored", pVnode->vgId,
             pMgmt->state.openVnodes, pMgmt->state.totalVnodes);
    tmsgReportStartup("vnode-restore", stepDesc);

    int32_t code = vnodeStart(pVnode->pImpl);
    if (code != 0) {
      dError("vgId:%d, failed to restore vnode by thread:%d", pVnode->vgId, pThread->threadIndex);
      pThread->failed++;
    } else {
      dInfo("vgId:%d, is restored by thread:%d", pVnode->vgId, pThread->threadIndex);
      pThread->opened++;
      atomic_add_fetch_32(&pMgmt->state.openVnodes, 1);
    }
  }

  dInfo("thread:%d, numOfVnodes:%d, restored:%d failed:%d", pThread->threadIndex, pThread->vnodeNum, pThread->opened,
        pThread->failed);
  return NULL;
}

static int32_t vmStartVnodes(SVnodeMgmt *pMgmt) {
  int32_t     numOfVnodes = 0;
  SVnodeObj **ppVnodes = vmGetVnodeListFromHash(pMgmt, &numOfVnodes);

  int32_t threadNum = tsNumOfCores / 2;
  if (threadNum < 1) threadNum = 1;
  int32_t vnodesPerThread = numOfVnodes / threadNum + 1;

  SVnodeThread *threads = taosMemoryCalloc(threadNum, sizeof(SVnodeThread));
  for (int32_t t = 0; t < threadNum; ++t) {
    threads[t].threadIndex = t;
    threads[t].pMgmt = pMgmt;
    threads[t].ppVnodes = taosMemoryCalloc(vnodesPerThread, sizeof(SVnode *));
  }

  for (int32_t v = 0; v < numOfVnodes; ++v) {
    int32_t       t = v % threadNum;
    SVnodeThread *pThread = &threads[t];
    if (pThread->ppVnodes != NULL && ppVnodes != NULL) {
      pThread->ppVnodes[pThread->vnodeNum++] = ppVnodes[v];
    }
  }

  pMgmt->state.openVnodes = 0;
  dInfo("restore %d vnodes with %d threads", numOfVnodes, threadNum);

  for (int32_t t = 0; t < threadNum; ++t) {
    SVnodeThread *pThread = &threads[t];
    if (pThread->vnodeNum == 0) continue;

    TdThreadAttr thAttr;
    taosThreadAttrInit(&thAttr);
    taosThreadAttrSetDetachState(&thAttr, PTHREAD_CREATE_JOINABLE);
    if (taosThreadCreate(&pThread->thread, &thAttr, vmRestoreVnodeInThread, pThread) != 0) {
      dError("thread:%d, failed to create thread to restore vnode since %s", pThread->threadIndex, strerror(errno));
    }

    taosThreadAttrDestroy(&thAttr);
  }

  for (int32_t t = 0; t < threadNum; ++t) {
    SVnodeThread *pThread = &threads[t];
    if (pThread->vnodeNum > 0 && taosCheckPthreadValid(pThread->thread)) {
      taosThreadJoin(pThread->thread, NULL);
      taosThreadClear(&pThread->thread);
    }
    taosMemoryFree(pThread->ppVnodes);
  }
  taosMemoryFree(threads);

  for (int32_t i = 0; i < numOfVnodes; ++i) {
    if (ppVnodes == NULL || ppVnodes[i] == NULL) continue;
    vmReleaseVnode(pMgmt, ppVnodes[i]);
  }

  if (ppVnodes != NULL) {
    taosMemoryFree(ppVnodes);
  }

  return vmInitTimer(pMgmt);
}

static void vmStop(SVnodeMgmt *pMgmt) { vmCleanupTimer(pMgmt); }

SMgmtFunc vmGetMgmtFunc() {
  SMgmtFunc mgmtFunc = {0};
  mgmtFunc.openFp = vmInit;
  mgmtFunc.closeFp = (NodeCloseFp)vmCleanup;
  mgmtFunc.startFp = (NodeStartFp)vmStartVnodes;
  mgmtFunc.stopFp = (NodeStopFp)vmStop;
  mgmtFunc.requiredFp = vmRequire;
  mgmtFunc.getHandlesFp = vmGetMsgHandles;

  return mgmtFunc;
}<|MERGE_RESOLUTION|>--- conflicted
+++ resolved
@@ -266,11 +266,8 @@
     int32_t diskPrimary = pCfg->diskPrimary;
     snprintf(path, TSDB_FILENAME_LEN, "vnode%svnode%d", TD_DIRSEP, pCfg->vgId);
 
-<<<<<<< HEAD
-    SVnode *pImpl = vnodeOpen(path, pMgmt->pTfs, pMgmt->msgCb, false);
-=======
-    SVnode *pImpl = vnodeOpen(path, diskPrimary, pMgmt->pTfs, pMgmt->msgCb);
->>>>>>> c3e5375f
+    SVnode *pImpl = vnodeOpen(path, diskPrimary, pMgmt->pTfs, pMgmt->msgCb, false);
+
     if (pImpl == NULL) {
       dError("vgId:%d, failed to open vnode by thread:%d since %s", pCfg->vgId, pThread->threadIndex, terrstr());
       pThread->failed++;
