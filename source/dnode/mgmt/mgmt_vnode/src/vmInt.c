/*
 * Copyright (c) 2019 TAOS Data, Inc. <jhtao@taosdata.com>
 *
 * This program is free software: you can use, redistribute, and/or modify
 * it under the terms of the GNU Affero General Public License, version 3
 * or later ("AGPL"), as published by the Free Software Foundation.
 *
 * This program is distributed in the hope that it will be useful, but WITHOUT
 * ANY WARRANTY; without even the implied warranty of MERCHANTABILITY or
 * FITNESS FOR A PARTICULAR PURPOSE.
 *
 * You should have received a copy of the GNU Affero General Public License
 * along with this program. If not, see <http:www.gnu.org/licenses/>.
 */

#define _DEFAULT_SOURCE
#include "vmInt.h"
#include "libs/function/tudf.h"
#include "tfs.h"
#include "vnd.h"

int32_t vmGetPrimaryDisk(SVnodeMgmt *pMgmt, int32_t vgId) {
  int32_t    diskId = -1;
  SVnodeObj *pVnode = NULL;

  (void)taosThreadRwlockRdlock(&pMgmt->lock);
  int32_t r = taosHashGetDup(pMgmt->hash, &vgId, sizeof(int32_t), (void *)&pVnode);
  if (pVnode != NULL) {
    diskId = pVnode->diskPrimary;
  }
  (void)taosThreadRwlockUnlock(&pMgmt->lock);
  return diskId;
}

int32_t vmAllocPrimaryDisk(SVnodeMgmt *pMgmt, int32_t vgId) {
  int32_t code = 0;
  STfs   *pTfs = pMgmt->pTfs;
  int32_t diskId = 0;
  if (!pTfs) {
    return diskId;
  }

  // search fs
  char vnodePath[TSDB_FILENAME_LEN] = {0};
  snprintf(vnodePath, TSDB_FILENAME_LEN - 1, "vnode%svnode%d", TD_DIRSEP, vgId);
  char fname[TSDB_FILENAME_LEN] = {0};
  char fnameTmp[TSDB_FILENAME_LEN] = {0};
  snprintf(fname, TSDB_FILENAME_LEN - 1, "%s%s%s", vnodePath, TD_DIRSEP, VND_INFO_FNAME);
  snprintf(fnameTmp, TSDB_FILENAME_LEN - 1, "%s%s%s", vnodePath, TD_DIRSEP, VND_INFO_FNAME_TMP);

  diskId = tfsSearch(pTfs, 0, fname);
  if (diskId >= 0) {
    return diskId;
  }
  diskId = tfsSearch(pTfs, 0, fnameTmp);
  if (diskId >= 0) {
    return diskId;
  }

  // alloc
  int32_t     disks[TFS_MAX_DISKS_PER_TIER] = {0};
  int32_t     numOfVnodes = 0;
  SVnodeObj **ppVnodes = NULL;

  code = vmGetVnodeListFromHash(pMgmt, &numOfVnodes, &ppVnodes);
  if (code != 0) {
    return code;
  }
  for (int32_t v = 0; v < numOfVnodes; v++) {
    SVnodeObj *pVnode = ppVnodes[v];
    disks[pVnode->diskPrimary] += 1;
  }

  int32_t minVal = INT_MAX;
  int32_t ndisk = tfsGetDisksAtLevel(pTfs, 0);
  diskId = 0;
  for (int32_t id = 0; id < ndisk; id++) {
    if (minVal > disks[id]) {
      minVal = disks[id];
      diskId = id;
    }
  }

  for (int32_t i = 0; i < numOfVnodes; ++i) {
    if (ppVnodes == NULL || ppVnodes[i] == NULL) continue;
    vmReleaseVnode(pMgmt, ppVnodes[i]);
  }
  if (ppVnodes != NULL) {
    taosMemoryFree(ppVnodes);
  }

  dInfo("vgId:%d, alloc disk:%d of level 0. ndisk:%d, vnodes: %d", vgId, diskId, ndisk, numOfVnodes);
  return diskId;
}

SVnodeObj *vmAcquireVnodeImpl(SVnodeMgmt *pMgmt, int32_t vgId, bool strict) {
  SVnodeObj *pVnode = NULL;

  (void)taosThreadRwlockRdlock(&pMgmt->lock);
  int32_t r = taosHashGetDup(pMgmt->hash, &vgId, sizeof(int32_t), (void *)&pVnode);
  if (pVnode == NULL || strict && (pVnode->dropped || pVnode->failed)) {
    terrno = TSDB_CODE_VND_INVALID_VGROUP_ID;
    pVnode = NULL;
  } else {
    int32_t refCount = atomic_add_fetch_32(&pVnode->refCount, 1);
    // dTrace("vgId:%d, acquire vnode, ref:%d", pVnode->vgId, refCount);
  }
  (void)taosThreadRwlockUnlock(&pMgmt->lock);

  return pVnode;
}

SVnodeObj *vmAcquireVnode(SVnodeMgmt *pMgmt, int32_t vgId) { return vmAcquireVnodeImpl(pMgmt, vgId, true); }

void vmReleaseVnode(SVnodeMgmt *pMgmt, SVnodeObj *pVnode) {
  if (pVnode == NULL) return;

  (void)taosThreadRwlockRdlock(&pMgmt->lock);
  int32_t refCount = atomic_sub_fetch_32(&pVnode->refCount, 1);
  // dTrace("vgId:%d, release vnode, ref:%d", pVnode->vgId, refCount);
  (void)taosThreadRwlockUnlock(&pMgmt->lock);
}

static void vmFreeVnodeObj(SVnodeObj **ppVnode) {
  if (!ppVnode || !(*ppVnode)) return;

  SVnodeObj *pVnode = *ppVnode;
  taosMemoryFree(pVnode->path);
  taosMemoryFree(pVnode);
  ppVnode[0] = NULL;
}

int32_t vmOpenVnode(SVnodeMgmt *pMgmt, SWrapperCfg *pCfg, SVnode *pImpl) {
  SVnodeObj *pVnode = taosMemoryCalloc(1, sizeof(SVnodeObj));
  if (pVnode == NULL) {
    terrno = TSDB_CODE_OUT_OF_MEMORY;
    return -1;
  }

  pVnode->vgId = pCfg->vgId;
  pVnode->vgVersion = pCfg->vgVersion;
  pVnode->diskPrimary = pCfg->diskPrimary;
  pVnode->refCount = 0;
  pVnode->dropped = 0;
  pVnode->failed = 0;
  pVnode->path = taosStrdup(pCfg->path);
  pVnode->pImpl = pImpl;

  if (pVnode->path == NULL) {
    terrno = TSDB_CODE_OUT_OF_MEMORY;
    taosMemoryFree(pVnode);
    return -1;
  }

  if (pImpl) {
    if (vmAllocQueue(pMgmt, pVnode) != 0) {
      terrno = TSDB_CODE_OUT_OF_MEMORY;
      taosMemoryFree(pVnode->path);
      taosMemoryFree(pVnode);
      return -1;
    }
  } else {
    pVnode->failed = 1;
  }

  (void)taosThreadRwlockWrlock(&pMgmt->lock);
  SVnodeObj *pOld = NULL;
  int32_t    r = taosHashGetDup(pMgmt->hash, &pVnode->vgId, sizeof(int32_t), (void *)&pOld);
  if (pOld) {
    vmFreeVnodeObj(&pOld);
  }
  int32_t code = taosHashPut(pMgmt->hash, &pVnode->vgId, sizeof(int32_t), &pVnode, sizeof(SVnodeObj *));
  (void)taosThreadRwlockUnlock(&pMgmt->lock);

  return code;
}

void vmCloseVnode(SVnodeMgmt *pMgmt, SVnodeObj *pVnode, bool commitAndRemoveWal) {
  char path[TSDB_FILENAME_LEN] = {0};
  bool atExit = true;

  if (pVnode->pImpl && vnodeIsLeader(pVnode->pImpl)) {
    vnodeProposeCommitOnNeed(pVnode->pImpl, atExit);
  }

  (void)taosThreadRwlockWrlock(&pMgmt->lock);
  int32_t r = taosHashRemove(pMgmt->hash, &pVnode->vgId, sizeof(int32_t));
  (void)taosThreadRwlockUnlock(&pMgmt->lock);
  vmReleaseVnode(pMgmt, pVnode);

  if (pVnode->failed) {
    goto _closed;
  }
  dInfo("vgId:%d, pre close", pVnode->vgId);
  vnodePreClose(pVnode->pImpl);

  dInfo("vgId:%d, wait for vnode ref become 0", pVnode->vgId);
  while (pVnode->refCount > 0) taosMsleep(10);

  dInfo("vgId:%d, wait for vnode write queue:%p is empty, thread:%08" PRId64, pVnode->vgId, pVnode->pWriteW.queue,
        taosQueueGetThreadId(pVnode->pWriteW.queue));
  tMultiWorkerCleanup(&pVnode->pWriteW);

  dInfo("vgId:%d, wait for vnode sync queue:%p is empty, thread:%08" PRId64, pVnode->vgId, pVnode->pSyncW.queue,
        taosQueueGetThreadId(pVnode->pSyncW.queue));
  tMultiWorkerCleanup(&pVnode->pSyncW);

  dInfo("vgId:%d, wait for vnode sync rd queue:%p is empty, thread:%08" PRId64, pVnode->vgId, pVnode->pSyncRdW.queue,
        taosQueueGetThreadId(pVnode->pSyncRdW.queue));
  tMultiWorkerCleanup(&pVnode->pSyncRdW);

  dInfo("vgId:%d, wait for vnode apply queue:%p is empty, thread:%08" PRId64, pVnode->vgId, pVnode->pApplyW.queue,
        taosQueueGetThreadId(pVnode->pApplyW.queue));
  tMultiWorkerCleanup(&pVnode->pApplyW);

  dInfo("vgId:%d, wait for vnode query queue:%p is empty", pVnode->vgId, pVnode->pQueryQ);
  while (!taosQueueEmpty(pVnode->pQueryQ)) taosMsleep(10);

  dInfo("vgId:%d, wait for vnode fetch queue:%p is empty, thread:%08" PRId64, pVnode->vgId, pVnode->pFetchQ,
        taosQueueGetThreadId(pVnode->pFetchQ));
  while (!taosQueueEmpty(pVnode->pFetchQ)) taosMsleep(10);

  tqNotifyClose(pVnode->pImpl->pTq);
  dInfo("vgId:%d, wait for vnode stream queue:%p is empty", pVnode->vgId, pVnode->pStreamQ);
  while (!taosQueueEmpty(pVnode->pStreamQ)) taosMsleep(10);

  dInfo("vgId:%d, all vnode queues is empty", pVnode->vgId);

  dInfo("vgId:%d, post close", pVnode->vgId);
  vnodePostClose(pVnode->pImpl);

  vmFreeQueue(pMgmt, pVnode);

  if (commitAndRemoveWal) {
    dInfo("vgId:%d, commit data for vnode split", pVnode->vgId);
    if (vnodeSyncCommit(pVnode->pImpl) != 0) {
      dError("vgId:%d, failed to commit data", pVnode->vgId);
    }
    if (vnodeBegin(pVnode->pImpl) != 0) {
      dError("vgId:%d, failed to begin", pVnode->vgId);
    }
    dInfo("vgId:%d, commit data finished", pVnode->vgId);
  }

  int32_t nodeId = vnodeNodeId(pVnode->pImpl);
  vnodeClose(pVnode->pImpl);
  pVnode->pImpl = NULL;

_closed:
  dInfo("vgId:%d, vnode is closed", pVnode->vgId);

  if (commitAndRemoveWal) {
    snprintf(path, TSDB_FILENAME_LEN, "vnode%svnode%d%swal", TD_DIRSEP, pVnode->vgId, TD_DIRSEP);
    dInfo("vgId:%d, remove all wals, path:%s", pVnode->vgId, path);
    if (tfsRmdir(pMgmt->pTfs, path) != 0) {
      dTrace("vgId:%d, failed to remove wals, path:%s", pVnode->vgId, path);
    }
    if (tfsMkdir(pMgmt->pTfs, path) != 0) {
      dTrace("vgId:%d, failed to create wals, path:%s", pVnode->vgId, path);
    }
  }

  if (pVnode->dropped) {
    dInfo("vgId:%d, vnode is destroyed, dropped:%d", pVnode->vgId, pVnode->dropped);
    snprintf(path, TSDB_FILENAME_LEN, "vnode%svnode%d", TD_DIRSEP, pVnode->vgId);
    vnodeDestroy(pVnode->vgId, path, pMgmt->pTfs, nodeId);
  }

  vmFreeVnodeObj(&pVnode);
}

static int32_t vmRestoreVgroupId(SWrapperCfg *pCfg, STfs *pTfs) {
  int32_t srcVgId = pCfg->vgId;
  int32_t dstVgId = pCfg->toVgId;
  if (dstVgId == 0) return 0;

  char srcPath[TSDB_FILENAME_LEN];
  char dstPath[TSDB_FILENAME_LEN];

  snprintf(srcPath, TSDB_FILENAME_LEN, "vnode%svnode%d", TD_DIRSEP, srcVgId);
  snprintf(dstPath, TSDB_FILENAME_LEN, "vnode%svnode%d", TD_DIRSEP, dstVgId);

  int32_t diskPrimary = pCfg->diskPrimary;
  int32_t vgId = vnodeRestoreVgroupId(srcPath, dstPath, srcVgId, dstVgId, diskPrimary, pTfs);
  if (vgId <= 0) {
    dError("vgId:%d, failed to restore vgroup id. srcPath: %s", pCfg->vgId, srcPath);
    return -1;
  }

  pCfg->vgId = vgId;
  pCfg->toVgId = 0;
  return 0;
}

static void *vmOpenVnodeInThread(void *param) {
  SVnodeThread *pThread = param;
  SVnodeMgmt   *pMgmt = pThread->pMgmt;
  char          path[TSDB_FILENAME_LEN];

  dInfo("thread:%d, start to open or destroy %d vnodes", pThread->threadIndex, pThread->vnodeNum);
  setThreadName("open-vnodes");

  for (int32_t v = 0; v < pThread->vnodeNum; ++v) {
    SWrapperCfg *pCfg = &pThread->pCfgs[v];
    if (pCfg->dropped) {
      char stepDesc[TSDB_STEP_DESC_LEN] = {0};
      snprintf(stepDesc, TSDB_STEP_DESC_LEN, "vgId:%d, start to destroy, %d of %d have been dropped", pCfg->vgId,
               pMgmt->state.openVnodes, pMgmt->state.totalVnodes);
      tmsgReportStartup("vnode-destroy", stepDesc);

      snprintf(path, TSDB_FILENAME_LEN, "vnode%svnode%d", TD_DIRSEP, pCfg->vgId);
      vnodeDestroy(pCfg->vgId, path, pMgmt->pTfs, 0);
      pThread->updateVnodesList = true;
<<<<<<< HEAD
=======
      pThread->dropped++;
      (void)atomic_add_fetch_32(&pMgmt->state.dropVnodes, 1);
>>>>>>> 388148d2
      continue;
    }

    char stepDesc[TSDB_STEP_DESC_LEN] = {0};
    snprintf(stepDesc, TSDB_STEP_DESC_LEN, "vgId:%d, start to restore, %d of %d have been opened", pCfg->vgId,
             pMgmt->state.openVnodes, pMgmt->state.totalVnodes);
    tmsgReportStartup("vnode-open", stepDesc);

    if (pCfg->toVgId) {
      if (vmRestoreVgroupId(pCfg, pMgmt->pTfs) != 0) {
        dError("vgId:%d, failed to restore vgroup id by thread:%d", pCfg->vgId, pThread->threadIndex);
        pThread->failed++;
        continue;
      }
      pThread->updateVnodesList = true;
    }

    int32_t diskPrimary = pCfg->diskPrimary;
    snprintf(path, TSDB_FILENAME_LEN, "vnode%svnode%d", TD_DIRSEP, pCfg->vgId);

    SVnode *pImpl = vnodeOpen(path, diskPrimary, pMgmt->pTfs, pMgmt->msgCb, false);

    if (pImpl == NULL) {
      dError("vgId:%d, failed to open vnode by thread:%d since %s", pCfg->vgId, pThread->threadIndex, terrstr());
      if (terrno != TSDB_CODE_NEED_RETRY) {
        pThread->failed++;
        continue;
      }
    }

    if (vmOpenVnode(pMgmt, pCfg, pImpl) != 0) {
      dError("vgId:%d, failed to open vnode by thread:%d", pCfg->vgId, pThread->threadIndex);
      pThread->failed++;
      continue;
    }

    dInfo("vgId:%d, is opened by thread:%d", pCfg->vgId, pThread->threadIndex);
    pThread->opened++;
    (void)atomic_add_fetch_32(&pMgmt->state.openVnodes, 1);
  }

  dInfo("thread:%d, numOfVnodes:%d, opened:%d dropped:%d failed:%d", pThread->threadIndex, pThread->vnodeNum,
        pThread->opened, pThread->dropped, pThread->failed);
  return NULL;
}

static int32_t vmOpenVnodes(SVnodeMgmt *pMgmt) {
  pMgmt->hash = taosHashInit(TSDB_MIN_VNODES, taosGetDefaultHashFunction(TSDB_DATA_TYPE_INT), true, HASH_ENTRY_LOCK);
  if (pMgmt->hash == NULL) {
    terrno = TSDB_CODE_OUT_OF_MEMORY;
    dError("failed to init vnode hash since %s", terrstr());
    return -1;
  }

  SWrapperCfg *pCfgs = NULL;
  int32_t      numOfVnodes = 0;
  if (vmGetVnodeListFromFile(pMgmt, &pCfgs, &numOfVnodes) != 0) {
    dInfo("failed to get vnode list from disk since %s", terrstr());
    return -1;
  }

  pMgmt->state.totalVnodes = numOfVnodes;

  int32_t threadNum = tsNumOfCores / 2;
  if (threadNum < 1) threadNum = 1;
  int32_t vnodesPerThread = numOfVnodes / threadNum + 1;

  SVnodeThread *threads = taosMemoryCalloc(threadNum, sizeof(SVnodeThread));
  if (threads == NULL) {
    dError("failed to allocate memory for threads since %s", terrstr());
    taosMemoryFree(pCfgs);
    return terrno;
  }

  for (int32_t t = 0; t < threadNum; ++t) {
    threads[t].threadIndex = t;
    threads[t].pMgmt = pMgmt;
    threads[t].pCfgs = taosMemoryCalloc(vnodesPerThread, sizeof(SWrapperCfg));
  }

  for (int32_t v = 0; v < numOfVnodes; ++v) {
    int32_t       t = v % threadNum;
    SVnodeThread *pThread = &threads[t];
    pThread->pCfgs[pThread->vnodeNum++] = pCfgs[v];
  }

  dInfo("open %d vnodes with %d threads", numOfVnodes, threadNum);

  for (int32_t t = 0; t < threadNum; ++t) {
    SVnodeThread *pThread = &threads[t];
    if (pThread->vnodeNum == 0) continue;

    TdThreadAttr thAttr;
    (void)taosThreadAttrInit(&thAttr);
    (void)taosThreadAttrSetDetachState(&thAttr, PTHREAD_CREATE_JOINABLE);
    if (taosThreadCreate(&pThread->thread, &thAttr, vmOpenVnodeInThread, pThread) != 0) {
      dError("thread:%d, failed to create thread to open vnode, reason:%s", pThread->threadIndex, strerror(errno));
    }

    (void)taosThreadAttrDestroy(&thAttr);
  }

  bool updateVnodesList = false;

  for (int32_t t = 0; t < threadNum; ++t) {
    SVnodeThread *pThread = &threads[t];
    if (pThread->vnodeNum > 0 && taosCheckPthreadValid(pThread->thread)) {
      (void)taosThreadJoin(pThread->thread, NULL);
      taosThreadClear(&pThread->thread);
    }
    taosMemoryFree(pThread->pCfgs);
    if (pThread->updateVnodesList) updateVnodesList = true;
  }
  taosMemoryFree(threads);
  taosMemoryFree(pCfgs);

  if ((pMgmt->state.openVnodes + pMgmt->state.dropVnodes) != pMgmt->state.totalVnodes) {
    dError("there are total vnodes:%d, opened:%d", pMgmt->state.totalVnodes, pMgmt->state.openVnodes);
    terrno = TSDB_CODE_VND_INIT_FAILED;
    return -1;
  }

  if (updateVnodesList && vmWriteVnodeListToFile(pMgmt) != 0) {
    dError("failed to write vnode list since %s", terrstr());
    return -1;
  }

  dInfo("successfully opened %d vnodes", pMgmt->state.totalVnodes);
  return 0;
}

static void *vmCloseVnodeInThread(void *param) {
  SVnodeThread *pThread = param;
  SVnodeMgmt   *pMgmt = pThread->pMgmt;

  dInfo("thread:%d, start to close %d vnodes", pThread->threadIndex, pThread->vnodeNum);
  setThreadName("close-vnodes");

  for (int32_t v = 0; v < pThread->vnodeNum; ++v) {
    SVnodeObj *pVnode = pThread->ppVnodes[v];

    char stepDesc[TSDB_STEP_DESC_LEN] = {0};
    snprintf(stepDesc, TSDB_STEP_DESC_LEN, "vgId:%d, start to close, %d of %d have been closed", pVnode->vgId,
             pMgmt->state.openVnodes, pMgmt->state.totalVnodes);
    tmsgReportStartup("vnode-close", stepDesc);

    vmCloseVnode(pMgmt, pVnode, false);
  }

  dInfo("thread:%d, numOfVnodes:%d is closed", pThread->threadIndex, pThread->vnodeNum);
  return NULL;
}

static void vmCloseVnodes(SVnodeMgmt *pMgmt) {
  int32_t code = 0;
  dInfo("start to close all vnodes");
  tSingleWorkerCleanup(&pMgmt->mgmtWorker);
  dInfo("vnodes mgmt worker is stopped");
  tSingleWorkerCleanup(&pMgmt->mgmtMultiWorker);
  dInfo("vnodes multiple mgmt worker is stopped");

  int32_t     numOfVnodes = 0;
  SVnodeObj **ppVnodes = NULL;
  code = vmGetVnodeListFromHash(pMgmt, &numOfVnodes, &ppVnodes);
  if (code != 0) {
    dError("failed to get vnode list since %s", tstrerror(code));
    return;
  }

  int32_t threadNum = tsNumOfCores / 2;
  if (threadNum < 1) threadNum = 1;
  int32_t vnodesPerThread = numOfVnodes / threadNum + 1;

  SVnodeThread *threads = taosMemoryCalloc(threadNum, sizeof(SVnodeThread));
  for (int32_t t = 0; t < threadNum; ++t) {
    threads[t].threadIndex = t;
    threads[t].pMgmt = pMgmt;
    threads[t].ppVnodes = taosMemoryCalloc(vnodesPerThread, sizeof(SVnode *));
  }

  for (int32_t v = 0; v < numOfVnodes; ++v) {
    int32_t       t = v % threadNum;
    SVnodeThread *pThread = &threads[t];
    if (pThread->ppVnodes != NULL && ppVnodes != NULL) {
      pThread->ppVnodes[pThread->vnodeNum++] = ppVnodes[v];
    }
  }

  pMgmt->state.openVnodes = 0;
  dInfo("close %d vnodes with %d threads", numOfVnodes, threadNum);

  for (int32_t t = 0; t < threadNum; ++t) {
    SVnodeThread *pThread = &threads[t];
    if (pThread->vnodeNum == 0) continue;

    TdThreadAttr thAttr;
    (void)taosThreadAttrInit(&thAttr);
    (void)taosThreadAttrSetDetachState(&thAttr, PTHREAD_CREATE_JOINABLE);
    if (taosThreadCreate(&pThread->thread, &thAttr, vmCloseVnodeInThread, pThread) != 0) {
      dError("thread:%d, failed to create thread to close vnode since %s", pThread->threadIndex, strerror(errno));
    }

    (void)taosThreadAttrDestroy(&thAttr);
  }

  for (int32_t t = 0; t < threadNum; ++t) {
    SVnodeThread *pThread = &threads[t];
    if (pThread->vnodeNum > 0 && taosCheckPthreadValid(pThread->thread)) {
      (void)taosThreadJoin(pThread->thread, NULL);
      taosThreadClear(&pThread->thread);
    }
    taosMemoryFree(pThread->ppVnodes);
  }
  taosMemoryFree(threads);

  if (ppVnodes != NULL) {
    taosMemoryFree(ppVnodes);
  }

  if (pMgmt->hash != NULL) {
    taosHashCleanup(pMgmt->hash);
    pMgmt->hash = NULL;
  }

  dInfo("total vnodes:%d are all closed", numOfVnodes);
}

static void vmCleanup(SVnodeMgmt *pMgmt) {
  vmCloseVnodes(pMgmt);
  vmStopWorker(pMgmt);
  vnodeCleanup();
  (void)taosThreadRwlockDestroy(&pMgmt->lock);
  (void)taosThreadMutexDestroy(&pMgmt->createLock);
  taosMemoryFree(pMgmt);
}

static void vmCheckSyncTimeout(SVnodeMgmt *pMgmt) {
  int32_t     code = 0;
  int32_t     numOfVnodes = 0;
  SVnodeObj **ppVnodes = NULL;
  code = vmGetVnodeListFromHash(pMgmt, &numOfVnodes, &ppVnodes);
  if (code != 0) {
    dError("failed to get vnode list since %s", tstrerror(code));
    return;
  }

  if (ppVnodes != NULL) {
    for (int32_t i = 0; i < numOfVnodes; ++i) {
      SVnodeObj *pVnode = ppVnodes[i];
      if (!pVnode->failed) {
        vnodeSyncCheckTimeout(pVnode->pImpl);
      }
      vmReleaseVnode(pMgmt, pVnode);
    }
    taosMemoryFree(ppVnodes);
  }
}

static void *vmThreadFp(void *param) {
  SVnodeMgmt *pMgmt = param;
  int64_t     lastTime = 0;
  setThreadName("vnode-timer");

  while (1) {
    lastTime++;
    taosMsleep(100);
    if (pMgmt->stop) break;
    if (lastTime % 10 != 0) continue;

    int64_t sec = lastTime / 10;
    if (sec % (VNODE_TIMEOUT_SEC / 2) == 0) {
      vmCheckSyncTimeout(pMgmt);
    }
  }

  return NULL;
}

static int32_t vmInitTimer(SVnodeMgmt *pMgmt) {
  int32_t      code = 0;
  TdThreadAttr thAttr;
  (void)taosThreadAttrInit(&thAttr);
  (void)taosThreadAttrSetDetachState(&thAttr, PTHREAD_CREATE_JOINABLE);
  if (taosThreadCreate(&pMgmt->thread, &thAttr, vmThreadFp, pMgmt) != 0) {
    code = TAOS_SYSTEM_ERROR(errno);
    dError("failed to create vnode timer thread since %s", tstrerror(code));
    return code;
  }

  (void)taosThreadAttrDestroy(&thAttr);
  return 0;
}

static void vmCleanupTimer(SVnodeMgmt *pMgmt) {
  pMgmt->stop = true;
  if (taosCheckPthreadValid(pMgmt->thread)) {
    (void)taosThreadJoin(pMgmt->thread, NULL);
    taosThreadClear(&pMgmt->thread);
  }
}

static int32_t vmInit(SMgmtInputOpt *pInput, SMgmtOutputOpt *pOutput) {
  int32_t code = -1;

  SVnodeMgmt *pMgmt = taosMemoryCalloc(1, sizeof(SVnodeMgmt));
  if (pMgmt == NULL) {
    code = terrno;
    goto _OVER;
  }

  pMgmt->pData = pInput->pData;
  pMgmt->path = pInput->path;
  pMgmt->name = pInput->name;
  pMgmt->msgCb = pInput->msgCb;
  pMgmt->msgCb.putToQueueFp = (PutToQueueFp)vmPutRpcMsgToQueue;
  pMgmt->msgCb.qsizeFp = (GetQueueSizeFp)vmGetQueueSize;
  pMgmt->msgCb.mgmt = pMgmt;

  code = taosThreadRwlockInit(&pMgmt->lock, NULL);
  if (code != 0) {
    code = TAOS_SYSTEM_ERROR(errno);
    goto _OVER;
  }

  code = taosThreadMutexInit(&pMgmt->createLock, NULL);
  if (code != 0) {
    code = TAOS_SYSTEM_ERROR(errno);
    goto _OVER;
  }

  pMgmt->pTfs = pInput->pTfs;
  if (pMgmt->pTfs == NULL) {
    dError("tfs is null.");
    goto _OVER;
  }
  tmsgReportStartup("vnode-tfs", "initialized");
  if ((code = walInit(pInput->stopDnodeFp)) != 0) {
    dError("failed to init wal since %s", tstrerror(code));
    goto _OVER;
  }

  tmsgReportStartup("vnode-wal", "initialized");

  if ((code = syncInit()) != 0) {
    dError("failed to open sync since %s", tstrerror(code));
    goto _OVER;
  }
  tmsgReportStartup("vnode-sync", "initialized");

  if ((code = vnodeInit(tsNumOfCommitThreads, pInput->stopDnodeFp)) != 0) {
    dError("failed to init vnode since %s", tstrerror(code));
    goto _OVER;
  }
  tmsgReportStartup("vnode-commit", "initialized");

  if ((code = vmStartWorker(pMgmt)) != 0) {
    dError("failed to init workers since %s", tstrerror(code));
    goto _OVER;
  }
  tmsgReportStartup("vnode-worker", "initialized");

  if ((code = vmOpenVnodes(pMgmt)) != 0) {
    dError("failed to open all vnodes since %s", tstrerror(code));
    goto _OVER;
  }
  tmsgReportStartup("vnode-vnodes", "initialized");

  if ((code = udfcOpen()) != 0) {
    dError("failed to open udfc in vnode since %s", tstrerror(code));
    goto _OVER;
  }

  code = 0;

_OVER:
  if (code == 0) {
    pOutput->pMgmt = pMgmt;
  } else {
    dError("failed to init vnodes-mgmt since %s", tstrerror(code));
    vmCleanup(pMgmt);
  }

  return code;
}

static int32_t vmRequire(const SMgmtInputOpt *pInput, bool *required) {
  *required = tsNumOfSupportVnodes > 0;
  return 0;
}

static void *vmRestoreVnodeInThread(void *param) {
  SVnodeThread *pThread = param;
  SVnodeMgmt   *pMgmt = pThread->pMgmt;

  dInfo("thread:%d, start to restore %d vnodes", pThread->threadIndex, pThread->vnodeNum);
  setThreadName("restore-vnodes");

  for (int32_t v = 0; v < pThread->vnodeNum; ++v) {
    SVnodeObj *pVnode = pThread->ppVnodes[v];
    if (pVnode->failed) {
      dError("vgId:%d, cannot restore a vnode in failed mode.", pVnode->vgId);
      continue;
    }

    char stepDesc[TSDB_STEP_DESC_LEN] = {0};
    snprintf(stepDesc, TSDB_STEP_DESC_LEN, "vgId:%d, start to restore, %d of %d have been restored", pVnode->vgId,
             pMgmt->state.openVnodes, pMgmt->state.totalVnodes);
    tmsgReportStartup("vnode-restore", stepDesc);

    int32_t code = vnodeStart(pVnode->pImpl);
    if (code != 0) {
      dError("vgId:%d, failed to restore vnode by thread:%d", pVnode->vgId, pThread->threadIndex);
      pThread->failed++;
    } else {
      dInfo("vgId:%d, is restored by thread:%d", pVnode->vgId, pThread->threadIndex);
      pThread->opened++;
      (void)atomic_add_fetch_32(&pMgmt->state.openVnodes, 1);
    }
  }

  dInfo("thread:%d, numOfVnodes:%d, restored:%d failed:%d", pThread->threadIndex, pThread->vnodeNum, pThread->opened,
        pThread->failed);
  return NULL;
}

static int32_t vmStartVnodes(SVnodeMgmt *pMgmt) {
  int32_t     code = 0;
  int32_t     numOfVnodes = 0;
  SVnodeObj **ppVnodes = NULL;
  code = vmGetVnodeListFromHash(pMgmt, &numOfVnodes, &ppVnodes);
  if (code != 0) {
    dError("failed to get vnode list since %s", tstrerror(code));
    return code;
  }

  int32_t threadNum = tsNumOfCores / 2;
  if (threadNum < 1) threadNum = 1;
  int32_t vnodesPerThread = numOfVnodes / threadNum + 1;

  SVnodeThread *threads = taosMemoryCalloc(threadNum, sizeof(SVnodeThread));
  if (threads == NULL) {
    return terrno;
  }

  for (int32_t t = 0; t < threadNum; ++t) {
    threads[t].threadIndex = t;
    threads[t].pMgmt = pMgmt;
    threads[t].ppVnodes = taosMemoryCalloc(vnodesPerThread, sizeof(SVnode *));
    if (threads[t].ppVnodes == NULL) {
      code = terrno;
      break;
    }
  }

  for (int32_t v = 0; v < numOfVnodes; ++v) {
    int32_t       t = v % threadNum;
    SVnodeThread *pThread = &threads[t];
    if (pThread->ppVnodes != NULL && ppVnodes != NULL) {
      pThread->ppVnodes[pThread->vnodeNum++] = ppVnodes[v];
    }
  }

  pMgmt->state.openVnodes = 0;
  pMgmt->state.dropVnodes = 0;
  dInfo("restore %d vnodes with %d threads", numOfVnodes, threadNum);

  for (int32_t t = 0; t < threadNum; ++t) {
    SVnodeThread *pThread = &threads[t];
    if (pThread->vnodeNum == 0) continue;

    TdThreadAttr thAttr;
    (void)taosThreadAttrInit(&thAttr);
    (void)taosThreadAttrSetDetachState(&thAttr, PTHREAD_CREATE_JOINABLE);
    if (taosThreadCreate(&pThread->thread, &thAttr, vmRestoreVnodeInThread, pThread) != 0) {
      dError("thread:%d, failed to create thread to restore vnode since %s", pThread->threadIndex, strerror(errno));
    }

    (void)taosThreadAttrDestroy(&thAttr);
  }

  for (int32_t t = 0; t < threadNum; ++t) {
    SVnodeThread *pThread = &threads[t];
    if (pThread->vnodeNum > 0 && taosCheckPthreadValid(pThread->thread)) {
      (void)taosThreadJoin(pThread->thread, NULL);
      taosThreadClear(&pThread->thread);
    }
    taosMemoryFree(pThread->ppVnodes);
  }
  taosMemoryFree(threads);

  for (int32_t i = 0; i < numOfVnodes; ++i) {
    if (ppVnodes == NULL || ppVnodes[i] == NULL) continue;
    vmReleaseVnode(pMgmt, ppVnodes[i]);
  }

  if (ppVnodes != NULL) {
    taosMemoryFree(ppVnodes);
  }

  return vmInitTimer(pMgmt);

_exit:
  for (int32_t t = 0; t < threadNum; ++t) {
    SVnodeThread *pThread = &threads[t];
    taosMemoryFree(pThread->ppVnodes);
  }
  taosMemoryFree(threads);
  return code;
}

static void vmStop(SVnodeMgmt *pMgmt) { vmCleanupTimer(pMgmt); }

SMgmtFunc vmGetMgmtFunc() {
  SMgmtFunc mgmtFunc = {0};
  mgmtFunc.openFp = vmInit;
  mgmtFunc.closeFp = (NodeCloseFp)vmCleanup;
  mgmtFunc.startFp = (NodeStartFp)vmStartVnodes;
  mgmtFunc.stopFp = (NodeStopFp)vmStop;
  mgmtFunc.requiredFp = vmRequire;
  mgmtFunc.getHandlesFp = vmGetMsgHandles;

  return mgmtFunc;
}<|MERGE_RESOLUTION|>--- conflicted
+++ resolved
@@ -311,11 +311,8 @@
       snprintf(path, TSDB_FILENAME_LEN, "vnode%svnode%d", TD_DIRSEP, pCfg->vgId);
       vnodeDestroy(pCfg->vgId, path, pMgmt->pTfs, 0);
       pThread->updateVnodesList = true;
-<<<<<<< HEAD
-=======
       pThread->dropped++;
       (void)atomic_add_fetch_32(&pMgmt->state.dropVnodes, 1);
->>>>>>> 388148d2
       continue;
     }
 
