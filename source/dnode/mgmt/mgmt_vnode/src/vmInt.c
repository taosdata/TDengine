--- conflicted
+++ resolved
@@ -335,37 +335,8 @@
   }
 
   (void)taosThreadRwlockWrlock(&pMgmt->lock);
-<<<<<<< HEAD
-
-  SVnodeObj *pOld = NULL;
-
-  int32_t    r = taosHashGetDup(pMgmt->hash, &pVnode->vgId, sizeof(int32_t), (void *)&pOld);
-  if (r != 0) {
-    dError("vgId:%d, failed to get vnode from hash", pVnode->vgId);
-  }
-  if (pOld) {
-    vmFreeVnodeObj(&pOld);
-  }
-  int32_t code = taosHashPut(pMgmt->hash, &pVnode->vgId, sizeof(int32_t), &pVnode, sizeof(SVnodeObj *));
-
-  pOld = NULL;
-  r = taosHashGetDup(pMgmt->closedHash, &pVnode->vgId, sizeof(int32_t), (void *)&pOld);
-  if (r != 0) {
-    dError("vgId:%d, failed to get vnode from closedHash", pVnode->vgId);
-  }
-  if (pOld != NULL) {
-    vmFreeVnodeObj(&pOld);
-    dInfo("vgId:%d, remove from closedHash", pVnode->vgId);
-    r = taosHashRemove(pMgmt->closedHash, &pVnode->vgId, sizeof(int32_t));
-    if (r != 0) {
-      dError("vgId:%d, failed to remove vnode from hash", pVnode->vgId);
-    }
-  }
-
-=======
   int32_t code = vmRegisterRunningState(pMgmt, pVnode);
   vmUnRegisterClosedState(pMgmt, pVnode);
->>>>>>> 7a467df8
   (void)taosThreadRwlockUnlock(&pMgmt->lock);
 
   return code;
