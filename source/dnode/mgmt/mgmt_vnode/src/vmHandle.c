/*
 * Copyright (c) 2019 TAOS Data, Inc. <jhtao@taosdata.com>
 *
 * This program is free software: you can use, redistribute, and/or modify
 * it under the terms of the GNU Affero General Public License, version 3
 * or later ("AGPL"), as published by the Free Software Foundation.
 *
 * This program is distributed in the hope that it will be useful, but WITHOUT
 * ANY WARRANTY; without even the implied warranty of MERCHANTABILITY or
 * FITNESS FOR A PARTICULAR PURPOSE.
 *
 * You should have received a copy of the GNU Affero General Public License
 * along with this program. If not, see <http:www.gnu.org/licenses/>.
 */

#define _DEFAULT_SOURCE
#include "metrics.h"
#include "taos_monitor.h"
#include "vmInt.h"
#include "vnd.h"
#include "vnodeInt.h"

extern taos_counter_t *tsInsertCounter;

// Forward declaration for function defined in metrics.c
extern int32_t addWriteMetrics(int32_t vgId, int32_t dnodeId, int64_t clusterId, const char *dnodeEp,
                               const char *dbname, const SRawWriteMetrics *pRawMetrics);

void vmGetVnodeLoads(SVnodeMgmt *pMgmt, SMonVloadInfo *pInfo, bool isReset) {
  pInfo->pVloads = taosArrayInit(pMgmt->state.totalVnodes, sizeof(SVnodeLoad));
  if (pInfo->pVloads == NULL) return;

  tfsUpdateSize(pMgmt->pTfs);

  (void)taosThreadRwlockRdlock(&pMgmt->hashLock);

  void *pIter = taosHashIterate(pMgmt->runngingHash, NULL);
  while (pIter) {
    SVnodeObj **ppVnode = pIter;
    if (ppVnode == NULL || *ppVnode == NULL) continue;

    SVnodeObj *pVnode = *ppVnode;
    SVnodeLoad vload = {.vgId = pVnode->vgId};
    if (!pVnode->failed) {
      if (vnodeGetLoad(pVnode->pImpl, &vload) != 0) {
        dError("failed to get vnode load");
      }
      if (isReset) vnodeResetLoad(pVnode->pImpl, &vload);
    }
    if (taosArrayPush(pInfo->pVloads, &vload) == NULL) {
      dError("failed to push vnode load");
    }
    pIter = taosHashIterate(pMgmt->runngingHash, pIter);
  }

  (void)taosThreadRwlockUnlock(&pMgmt->hashLock);
}

void vmGetVnodeLoadsLite(SVnodeMgmt *pMgmt, SMonVloadInfo *pInfo) {
  pInfo->pVloads = taosArrayInit(pMgmt->state.totalVnodes, sizeof(SVnodeLoadLite));
  if (!pInfo->pVloads) return;

  (void)taosThreadRwlockRdlock(&pMgmt->hashLock);

  void *pIter = taosHashIterate(pMgmt->runngingHash, NULL);
  while (pIter) {
    SVnodeObj **ppVnode = pIter;
    if (ppVnode == NULL || *ppVnode == NULL) continue;

    SVnodeObj *pVnode = *ppVnode;
    if (!pVnode->failed) {
      SVnodeLoadLite vload = {0};
      if (vnodeGetLoadLite(pVnode->pImpl, &vload) == 0) {
        if (taosArrayPush(pInfo->pVloads, &vload) == NULL) {
          taosArrayDestroy(pInfo->pVloads);
          pInfo->pVloads = NULL;
          break;
        }
      }
    }
    pIter = taosHashIterate(pMgmt->runngingHash, pIter);
  }

  (void)taosThreadRwlockUnlock(&pMgmt->hashLock);
}

void vmGetMonitorInfo(SVnodeMgmt *pMgmt, SMonVmInfo *pInfo) {
  SMonVloadInfo vloads = {0};
  vmGetVnodeLoads(pMgmt, &vloads, true);

  SArray *pVloads = vloads.pVloads;
  if (pVloads == NULL) return;

  int32_t totalVnodes = 0;
  int32_t masterNum = 0;
  int64_t numOfSelectReqs = 0;
  int64_t numOfInsertReqs = 0;
  int64_t numOfInsertSuccessReqs = 0;
  int64_t numOfBatchInsertReqs = 0;
  int64_t numOfBatchInsertSuccessReqs = 0;

  for (int32_t i = 0; i < taosArrayGetSize(pVloads); ++i) {
    SVnodeLoad *pLoad = taosArrayGet(pVloads, i);
    numOfSelectReqs += pLoad->numOfSelectReqs;
    numOfInsertReqs += pLoad->numOfInsertReqs;
    numOfInsertSuccessReqs += pLoad->numOfInsertSuccessReqs;
    numOfBatchInsertReqs += pLoad->numOfBatchInsertReqs;
    numOfBatchInsertSuccessReqs += pLoad->numOfBatchInsertSuccessReqs;
    if (pLoad->syncState == TAOS_SYNC_STATE_LEADER || pLoad->syncState == TAOS_SYNC_STATE_ASSIGNED_LEADER) {
      masterNum++;
    }
    totalVnodes++;
  }

  pInfo->vstat.totalVnodes = totalVnodes;
  pInfo->vstat.masterNum = masterNum;
  pInfo->vstat.numOfSelectReqs = numOfSelectReqs;
  pInfo->vstat.numOfInsertReqs = numOfInsertReqs;                          // delta
  pInfo->vstat.numOfInsertSuccessReqs = numOfInsertSuccessReqs;            // delta
  pInfo->vstat.numOfBatchInsertReqs = numOfBatchInsertReqs;                // delta
  pInfo->vstat.numOfBatchInsertSuccessReqs = numOfBatchInsertSuccessReqs;  // delta
  pMgmt->state.totalVnodes = totalVnodes;
  pMgmt->state.masterNum = masterNum;
  pMgmt->state.numOfSelectReqs = numOfSelectReqs;
  pMgmt->state.numOfInsertReqs = numOfInsertReqs;
  pMgmt->state.numOfInsertSuccessReqs = numOfInsertSuccessReqs;
  pMgmt->state.numOfBatchInsertReqs = numOfBatchInsertReqs;
  pMgmt->state.numOfBatchInsertSuccessReqs = numOfBatchInsertSuccessReqs;

  if (tfsGetMonitorInfo(pMgmt->pTfs, &pInfo->tfs) != 0) {
    dError("failed to get tfs monitor info");
  }
  taosArrayDestroy(pVloads);
}

void vmCleanExpriedSamples(SVnodeMgmt *pMgmt) {
  int list_size = taos_counter_get_keys_size(tsInsertCounter);
  if (list_size == 0) return;
  int32_t *vgroup_ids;
  char   **keys;
  int      r = 0;
  r = taos_counter_get_vgroup_ids(tsInsertCounter, &keys, &vgroup_ids, &list_size);
  if (r) {
    dError("failed to get vgroup ids");
    return;
  }
  (void)taosThreadRwlockRdlock(&pMgmt->hashLock);
  for (int i = 0; i < list_size; i++) {
    int32_t vgroup_id = vgroup_ids[i];
    void   *vnode = taosHashGet(pMgmt->runngingHash, &vgroup_id, sizeof(int32_t));
    if (vnode == NULL) {
      r = taos_counter_delete(tsInsertCounter, keys[i]);
      if (r) {
        dError("failed to delete monitor sample key:%s", keys[i]);
      }
    }
  }
  (void)taosThreadRwlockUnlock(&pMgmt->hashLock);
  if (vgroup_ids) taosMemoryFree(vgroup_ids);
  if (keys) taosMemoryFree(keys);
  return;
}

void vmCleanExpiredMetrics(SVnodeMgmt *pMgmt) {
  if (!tsEnableMonitor || tsMonitorFqdn[0] == 0 || tsMonitorPort == 0 || !tsEnableMetrics) {
    return;
  }

  (void)taosThreadRwlockRdlock(&pMgmt->hashLock);
  void     *pIter = taosHashIterate(pMgmt->runngingHash, NULL);
  SHashObj *pValidVgroups = taosHashInit(16, taosGetDefaultHashFunction(TSDB_DATA_TYPE_INT), false, HASH_NO_LOCK);
  if (pValidVgroups == NULL) {
    (void)taosThreadRwlockUnlock(&pMgmt->hashLock);
    return;
  }

  while (pIter != NULL) {
    SVnodeObj **ppVnode = pIter;
    if (ppVnode && *ppVnode) {
      int32_t vgId = (*ppVnode)->vgId;
      char    dummy = 1;  // hash table value (we only care about the key)
      if (taosHashPut(pValidVgroups, &vgId, sizeof(int32_t), &dummy, sizeof(char)) != 0) {
        dError("failed to put vgId:%d to valid vgroups hash", vgId);
      }
    }
    pIter = taosHashIterate(pMgmt->runngingHash, pIter);
  }
  (void)taosThreadRwlockUnlock(&pMgmt->hashLock);

  // Clean expired metrics by removing metrics for non-existent vgroups
  int32_t code = cleanupExpiredMetrics(pValidVgroups);
  if (code != TSDB_CODE_SUCCESS) {
    dError("failed to clean expired metrics, code:%d", code);
  }

  taosHashCleanup(pValidVgroups);
}

static void vmGenerateVnodeCfg(SCreateVnodeReq *pCreate, SVnodeCfg *pCfg) {
  memcpy(pCfg, &vnodeCfgDefault, sizeof(SVnodeCfg));

  pCfg->vgId = pCreate->vgId;
  tstrncpy(pCfg->dbname, pCreate->db, sizeof(pCfg->dbname));
  pCfg->dbId = pCreate->dbUid;
  pCfg->szPage = pCreate->pageSize * 1024;
  pCfg->szCache = pCreate->pages;
  pCfg->cacheLast = pCreate->cacheLast;
  pCfg->cacheLastSize = pCreate->cacheLastSize;
  pCfg->szBuf = (uint64_t)pCreate->buffer * 1024 * 1024;
  pCfg->isWeak = true;
  pCfg->isTsma = pCreate->isTsma;
  pCfg->tsdbCfg.compression = pCreate->compression;
  pCfg->tsdbCfg.precision = pCreate->precision;
  pCfg->tsdbCfg.days = pCreate->daysPerFile;
  pCfg->tsdbCfg.keep0 = pCreate->daysToKeep0;
  pCfg->tsdbCfg.keep1 = pCreate->daysToKeep1;
  pCfg->tsdbCfg.keep2 = pCreate->daysToKeep2;
  pCfg->tsdbCfg.keepTimeOffset = pCreate->keepTimeOffset;
  pCfg->tsdbCfg.minRows = pCreate->minRows;
  pCfg->tsdbCfg.maxRows = pCreate->maxRows;
  for (size_t i = 0; i < taosArrayGetSize(pCreate->pRetensions); ++i) {
    SRetention *pRetention = &pCfg->tsdbCfg.retentions[i];
    memcpy(pRetention, taosArrayGet(pCreate->pRetensions, i), sizeof(SRetention));
    if (i == 0) {
      if ((pRetention->freq >= 0 && pRetention->keep > 0)) pCfg->isRsma = 1;
    }
  }
#if defined(TD_ENTERPRISE) || defined(TD_ASTRA_TODO)
  pCfg->tsdbCfg.encryptAlgorithm = pCreate->encryptAlgorithm;
  if (pCfg->tsdbCfg.encryptAlgorithm == DND_CA_SM4) {
    tstrncpy(pCfg->tsdbCfg.encryptKey, tsEncryptKey, ENCRYPT_KEY_LEN + 1);
  }
#else
  pCfg->tsdbCfg.encryptAlgorithm = 0;
#endif

  pCfg->walCfg.vgId = pCreate->vgId;  // pCreate->mountVgId ? pCreate->mountVgId : pCreate->vgId;
  pCfg->walCfg.fsyncPeriod = pCreate->walFsyncPeriod;
  pCfg->walCfg.retentionPeriod = pCreate->walRetentionPeriod;
  pCfg->walCfg.rollPeriod = pCreate->walRollPeriod;
  pCfg->walCfg.retentionSize = pCreate->walRetentionSize;
  pCfg->walCfg.segSize = pCreate->walSegmentSize;
  pCfg->walCfg.level = pCreate->walLevel;
#if defined(TD_ENTERPRISE) || defined(TD_ASTRA_TODO)
  pCfg->walCfg.encryptAlgorithm = pCreate->encryptAlgorithm;
  if (pCfg->walCfg.encryptAlgorithm == DND_CA_SM4) {
    tstrncpy(pCfg->walCfg.encryptKey, tsEncryptKey, ENCRYPT_KEY_LEN + 1);
  }
#else
  pCfg->walCfg.encryptAlgorithm = 0;
#endif

#if defined(TD_ENTERPRISE) || defined(TD_ASTRA_TODO)
  pCfg->tdbEncryptAlgorithm = pCreate->encryptAlgorithm;
  if (pCfg->tdbEncryptAlgorithm == DND_CA_SM4) {
    tstrncpy(pCfg->tdbEncryptKey, tsEncryptKey, ENCRYPT_KEY_LEN + 1);
  }
#else
  pCfg->tdbEncryptAlgorithm = 0;
#endif

  pCfg->sttTrigger = pCreate->sstTrigger;
  pCfg->hashBegin = pCreate->hashBegin;
  pCfg->hashEnd = pCreate->hashEnd;
  pCfg->hashMethod = pCreate->hashMethod;
  pCfg->hashPrefix = pCreate->hashPrefix;
  pCfg->hashSuffix = pCreate->hashSuffix;
  pCfg->tsdbPageSize = pCreate->tsdbPageSize * 1024;

  pCfg->ssChunkSize = pCreate->ssChunkSize;
  pCfg->ssKeepLocal = pCreate->ssKeepLocal;
  pCfg->ssCompact = pCreate->ssCompact;

  pCfg->standby = 0;
  pCfg->syncCfg.replicaNum = 0;
  pCfg->syncCfg.totalReplicaNum = 0;
  pCfg->syncCfg.changeVersion = pCreate->changeVersion;

  memset(&pCfg->syncCfg.nodeInfo, 0, sizeof(pCfg->syncCfg.nodeInfo));
  for (int32_t i = 0; i < pCreate->replica; ++i) {
    SNodeInfo *pNode = &pCfg->syncCfg.nodeInfo[i];
    pNode->nodeId = pCreate->replicas[pCfg->syncCfg.replicaNum].id;
    pNode->nodePort = pCreate->replicas[pCfg->syncCfg.replicaNum].port;
    pNode->nodeRole = TAOS_SYNC_ROLE_VOTER;
    tstrncpy(pNode->nodeFqdn, pCreate->replicas[pCfg->syncCfg.replicaNum].fqdn, TSDB_FQDN_LEN);
    bool ret = tmsgUpdateDnodeInfo(&pNode->nodeId, &pNode->clusterId, pNode->nodeFqdn, &pNode->nodePort);
    pCfg->syncCfg.replicaNum++;
  }
  if (pCreate->selfIndex != -1) {
    pCfg->syncCfg.myIndex = pCreate->selfIndex;
  }
  for (int32_t i = pCfg->syncCfg.replicaNum; i < pCreate->replica + pCreate->learnerReplica; ++i) {
    SNodeInfo *pNode = &pCfg->syncCfg.nodeInfo[i];
    pNode->nodeId = pCreate->learnerReplicas[pCfg->syncCfg.totalReplicaNum].id;
    pNode->nodePort = pCreate->learnerReplicas[pCfg->syncCfg.totalReplicaNum].port;
    pNode->nodeRole = TAOS_SYNC_ROLE_LEARNER;
    tstrncpy(pNode->nodeFqdn, pCreate->learnerReplicas[pCfg->syncCfg.totalReplicaNum].fqdn, TSDB_FQDN_LEN);
    bool ret = tmsgUpdateDnodeInfo(&pNode->nodeId, &pNode->clusterId, pNode->nodeFqdn, &pNode->nodePort);
    pCfg->syncCfg.totalReplicaNum++;
  }
  pCfg->syncCfg.totalReplicaNum += pCfg->syncCfg.replicaNum;
  if (pCreate->learnerSelfIndex != -1) {
    pCfg->syncCfg.myIndex = pCreate->replica + pCreate->learnerSelfIndex;
  }
}

static void vmGenerateWrapperCfg(SVnodeMgmt *pMgmt, SCreateVnodeReq *pCreate, SWrapperCfg *pCfg) {
  pCfg->vgId = pCreate->vgId;
  pCfg->vgVersion = pCreate->vgVersion;
  pCfg->dropped = 0;
  snprintf(pCfg->path, sizeof(pCfg->path), "%s%svnode%d", pMgmt->path, TD_DIRSEP, pCreate->vgId);
}

int32_t vmProcessCreateVnodeReq(SVnodeMgmt *pMgmt, SRpcMsg *pMsg) {
  SCreateVnodeReq req = {0};
  SVnodeCfg       vnodeCfg = {0};
  SWrapperCfg     wrapperCfg = {0};
  int32_t         code = -1;
  char            path[TSDB_FILENAME_LEN] = {0};

  if (tDeserializeSCreateVnodeReq(pMsg->pCont, pMsg->contLen, &req) != 0) {
    return TSDB_CODE_INVALID_MSG;
  }

  if (req.learnerReplica == 0) {
    req.learnerSelfIndex = -1;
  }

  dInfo(
      "vgId:%d, vnode management handle msgType:%s, start to create vnode, page:%d pageSize:%d buffer:%d szPage:%d "
      "szBuf:%" PRIu64 ", cacheLast:%d cacheLastSize:%d sstTrigger:%d tsdbPageSize:%d %d dbname:%s dbId:%" PRId64
      ", days:%d keep0:%d keep1:%d keep2:%d keepTimeOffset%d ssChunkSize:%d ssKeepLocal:%d ssCompact:%d tsma:%d "
      "precision:%d compression:%d minRows:%d maxRows:%d"
      ", wal fsync:%d level:%d retentionPeriod:%d retentionSize:%" PRId64 " rollPeriod:%d segSize:%" PRId64
      ", hash method:%d begin:%u end:%u prefix:%d surfix:%d replica:%d selfIndex:%d "
      "learnerReplica:%d learnerSelfIndex:%d strict:%d changeVersion:%d encryptAlgorithm:%d",
      req.vgId, TMSG_INFO(pMsg->msgType), req.pages, req.pageSize, req.buffer, req.pageSize * 1024,
      (uint64_t)req.buffer * 1024 * 1024, req.cacheLast, req.cacheLastSize, req.sstTrigger, req.tsdbPageSize,
      req.tsdbPageSize * 1024, req.db, req.dbUid, req.daysPerFile, req.daysToKeep0, req.daysToKeep1, req.daysToKeep2,
      req.keepTimeOffset, req.ssChunkSize, req.ssKeepLocal, req.ssCompact, req.isTsma, req.precision, req.compression,
      req.minRows, req.maxRows, req.walFsyncPeriod, req.walLevel, req.walRetentionPeriod, req.walRetentionSize,
      req.walRollPeriod, req.walSegmentSize, req.hashMethod, req.hashBegin, req.hashEnd, req.hashPrefix, req.hashSuffix,
      req.replica, req.selfIndex, req.learnerReplica, req.learnerSelfIndex, req.strict, req.changeVersion,
      req.encryptAlgorithm);

  for (int32_t i = 0; i < req.replica; ++i) {
    dInfo("vgId:%d, replica:%d ep:%s:%u dnode:%d", req.vgId, i, req.replicas[i].fqdn, req.replicas[i].port,
          req.replicas[i].id);
  }
  for (int32_t i = 0; i < req.learnerReplica; ++i) {
    dInfo("vgId:%d, learnerReplica:%d ep:%s:%u dnode:%d", req.vgId, i, req.learnerReplicas[i].fqdn,
          req.learnerReplicas[i].port, req.replicas[i].id);
  }

  SReplica *pReplica = NULL;
  if (req.selfIndex != -1) {
    pReplica = &req.replicas[req.selfIndex];
  } else {
    pReplica = &req.learnerReplicas[req.learnerSelfIndex];
  }
  if (pReplica->id != pMgmt->pData->dnodeId || pReplica->port != tsServerPort ||
      strcmp(pReplica->fqdn, tsLocalFqdn) != 0) {
    (void)tFreeSCreateVnodeReq(&req);

    code = TSDB_CODE_DNODE_NOT_MATCH_WITH_LOCAL;
    dError("vgId:%d, dnodeId:%d ep:%s:%u in request, ep:%s:%u in local, %s", req.vgId, pReplica->id,
           pReplica->fqdn, pReplica->port, tsLocalFqdn, tsServerPort, tstrerror(code));
    return code;
  }

  if (req.encryptAlgorithm == DND_CA_SM4) {
    if (strlen(tsEncryptKey) == 0) {
      (void)tFreeSCreateVnodeReq(&req);
      code = TSDB_CODE_DNODE_INVALID_ENCRYPTKEY;
      dError("vgId:%d, failed to create vnode since encrypt key is empty, reason:%s", req.vgId, tstrerror(code));
      return code;
    }
  }

  vmGenerateVnodeCfg(&req, &vnodeCfg);

  vmGenerateWrapperCfg(pMgmt, &req, &wrapperCfg);

  SVnodeObj *pVnode = vmAcquireVnodeImpl(pMgmt, req.vgId, false);
  if (pVnode != NULL && (req.replica == 1 || !pVnode->failed)) {
    dError("vgId:%d, already exist", req.vgId);
    (void)tFreeSCreateVnodeReq(&req);
    vmReleaseVnode(pMgmt, pVnode);
    code = TSDB_CODE_VND_ALREADY_EXIST;
    return 0;
  }

  int32_t diskPrimary = vmGetPrimaryDisk(pMgmt, vnodeCfg.vgId);
  if (diskPrimary < 0) {
    diskPrimary = vmAllocPrimaryDisk(pMgmt, vnodeCfg.vgId);
  }
  wrapperCfg.diskPrimary = diskPrimary;

  snprintf(path, TSDB_FILENAME_LEN, "vnode%svnode%d", TD_DIRSEP, vnodeCfg.vgId);

  if ((code = vnodeCreate(path, &vnodeCfg, diskPrimary, pMgmt->pTfs)) < 0) {
    dError("vgId:%d, failed to create vnode since %s", req.vgId, tstrerror(code));
    vmReleaseVnode(pMgmt, pVnode);
    vmCleanPrimaryDisk(pMgmt, req.vgId);
    (void)tFreeSCreateVnodeReq(&req);
    return code;
  }

  SVnode *pImpl = vnodeOpen(path, diskPrimary, pMgmt->pTfs, NULL, pMgmt->msgCb, true);
  if (pImpl == NULL) {
    dError("vgId:%d, failed to open vnode since %s", req.vgId, terrstr());
    code = terrno != 0 ? terrno : -1;
    goto _OVER;
  }

  code = vmOpenVnode(pMgmt, &wrapperCfg, pImpl);
  if (code != 0) {
    dError("vgId:%d, failed to open vnode since %s", req.vgId, terrstr());
    code = terrno != 0 ? terrno : code;
    goto _OVER;
  }

  code = vnodeStart(pImpl);
  if (code != 0) {
    dError("vgId:%d, failed to start sync since %s", req.vgId, terrstr());
    goto _OVER;
  }

  code = vmWriteVnodeListToFile(pMgmt);
  if (code != 0) {
    code = terrno != 0 ? terrno : code;
    goto _OVER;
  }

_OVER:
  vmCleanPrimaryDisk(pMgmt, req.vgId);

  if (code != 0) {
    vmCloseFailedVnode(pMgmt, req.vgId);

    vnodeClose(pImpl);
    vnodeDestroy(0, path, pMgmt->pTfs, 0);
  } else {
    dInfo("vgId:%d, vnode management handle msgType:%s, end to create vnode, vnode is created", req.vgId,
          TMSG_INFO(pMsg->msgType));
  }

  (void)tFreeSCreateVnodeReq(&req);
  terrno = code;
  return code;
}

#ifdef USE_MOUNT
typedef struct {
  int64_t dbId;
  int32_t vgId;
  int32_t diskPrimary;
} SMountDbVgId;
extern int32_t vnodeLoadInfo(const char *dir, SVnodeInfo *pInfo);
extern int32_t mndFetchSdbStables(const char *mntName, const char *path, void *output);

static int compareVnodeInfo(const void *p1, const void *p2) {
  SVnodeInfo *v1 = (SVnodeInfo *)p1;
  SVnodeInfo *v2 = (SVnodeInfo *)p2;

  if (v1->config.dbId == v2->config.dbId) {
    if (v1->config.vgId == v2->config.vgId) {
      return 0;
    }
    return v1->config.vgId > v2->config.vgId ? 1 : -1;
  }

  return v1->config.dbId > v2->config.dbId ? 1 : -1;
}
static int compareVgDiskPrimary(const void *p1, const void *p2) {
  SMountDbVgId *v1 = (SMountDbVgId *)p1;
  SMountDbVgId *v2 = (SMountDbVgId *)p2;

  if (v1->dbId == v2->dbId) {
    if (v1->vgId == v2->vgId) {
      return 0;
    }
    return v1->vgId > v2->vgId ? 1 : -1;
  }

  return v1->dbId > v2->dbId ? 1 : -1;
}

static int32_t vmRetrieveMountDnode(SVnodeMgmt *pMgmt, SRetrieveMountPathReq *pReq, SMountInfo *pMountInfo) {
  int32_t   code = 0, lino = 0;
  TdFilePtr pFile = NULL;
  char     *content = NULL;
  SJson    *pJson = NULL;
  int64_t   size = 0;
  int64_t   clusterId = 0, dropped = 0, encryptScope = 0;
  char      file[TSDB_MOUNT_FPATH_LEN] = {0};
  SArray   *pDisks = NULL;
  // step 1: fetch clusterId from dnode.json
  (void)snprintf(file, sizeof(file), "%s%s%s%sdnode.json", pReq->mountPath, TD_DIRSEP, dmNodeName(DNODE), TD_DIRSEP);
  TAOS_CHECK_EXIT(taosStatFile(file, &size, NULL, NULL));
  TSDB_CHECK_NULL((pFile = taosOpenFile(file, TD_FILE_READ)), code, lino, _exit, terrno);
  TSDB_CHECK_NULL((content = taosMemoryMalloc(size + 1)), code, lino, _exit, terrno);
  if (taosReadFile(pFile, content, size) != size) {
    TAOS_CHECK_EXIT(terrno);
  }
  content[size] = '\0';
  pJson = tjsonParse(content);
  if (pJson == NULL) {
    TAOS_CHECK_EXIT(TSDB_CODE_INVALID_JSON_FORMAT);
  }
  tjsonGetNumberValue(pJson, "dropped", dropped, code);
  TAOS_CHECK_EXIT(code);
  if (dropped == 1) {
    TAOS_CHECK_EXIT(TSDB_CODE_MND_MOUNT_DNODE_DROPPED);
  }
  tjsonGetNumberValue(pJson, "encryptScope", encryptScope, code);
  TAOS_CHECK_EXIT(code);
  if (encryptScope != 0) {
    TAOS_CHECK_EXIT(TSDB_CODE_DNODE_INVALID_ENCRYPT_CONFIG);
  }
  tjsonGetNumberValue(pJson, "clusterId", clusterId, code);
  TAOS_CHECK_EXIT(code);
  if (clusterId == 0) {
    TAOS_CHECK_EXIT(TSDB_CODE_MND_INVALID_CLUSTER_ID);
  }
  pMountInfo->clusterId = clusterId;
  if (content != NULL) taosMemoryFreeClear(content);
  if (pJson != NULL) {
    cJSON_Delete(pJson);
    pJson = NULL;
  }
  if (pFile != NULL) taosCloseFile(&pFile);
  // step 2: fetch dataDir from dnode/config/local.json
  TAOS_CHECK_EXIT(vmGetMountDisks(pMgmt, pReq->mountPath, &pDisks));
  int32_t nDisks = taosArrayGetSize(pDisks);
  if (nDisks < 1 || nDisks > TFS_MAX_DISKS) {
    TAOS_CHECK_EXIT(TSDB_CODE_INVALID_JSON_FORMAT);
  }
  for (int32_t i = 0; i < nDisks; ++i) {
    SDiskCfg *pDisk = TARRAY_GET_ELEM(pDisks, i);
    if (!pMountInfo->pDisks[pDisk->level]) {
      pMountInfo->pDisks[pDisk->level] = taosArrayInit(1, sizeof(char *));
      if (!pMountInfo->pDisks[pDisk->level]) {
        TAOS_CHECK_EXIT(TSDB_CODE_OUT_OF_MEMORY);
      }
    }
    char *pDir = taosStrdup(pDisk->dir);
    if (pDir == NULL) {
      TAOS_CHECK_EXIT(TSDB_CODE_OUT_OF_MEMORY);
    }
    if (pDisk->primary == 1 && taosArrayGetSize(pMountInfo->pDisks[0])) {
      // put the primary disk to the first position of level 0
      if (!taosArrayInsert(pMountInfo->pDisks[0], 0, &pDir)) {
        taosMemFree(pDir);
        TAOS_CHECK_EXIT(TSDB_CODE_OUT_OF_MEMORY);
      }
    } else if (!taosArrayPush(pMountInfo->pDisks[pDisk->level], &pDir)) {
      taosMemFree(pDir);
      TAOS_CHECK_EXIT(TSDB_CODE_OUT_OF_MEMORY);
    }
  }
  for (int32_t i = 0; i < TFS_MAX_TIERS; ++i) {
    int32_t nDisk = taosArrayGetSize(pMountInfo->pDisks[i]);
    if (nDisk < (i == 0 ? 1 : 0) || nDisk > TFS_MAX_DISKS_PER_TIER) {
      dError("mount:%s, invalid disk number:%d at level:%d", pReq->mountName, nDisk, i);
      TAOS_CHECK_EXIT(TSDB_CODE_INVALID_JSON_FORMAT);
    }
  }
_exit:
  if (content != NULL) taosMemoryFreeClear(content);
  if (pJson != NULL) cJSON_Delete(pJson);
  if (pFile != NULL) taosCloseFile(&pFile);
  if (pDisks != NULL) {
    taosArrayDestroy(pDisks);
    pDisks = NULL;
  }
  if (code != 0) {
    dError("mount:%s, failed to retrieve mount dnode at line %d on dnode:%d since %s, path:%s", pReq->mountName, lino,
           pReq->dnodeId, tstrerror(code), pReq->mountPath);
  } else {
    dInfo("mount:%s, success to retrieve mount dnode on dnode:%d, clusterId:%" PRId64 ", path:%s", pReq->mountName,
          pReq->dnodeId, pMountInfo->clusterId, pReq->mountPath);
  }
  TAOS_RETURN(code);
}

static int32_t vmRetrieveMountVnodes(SVnodeMgmt *pMgmt, SRetrieveMountPathReq *pReq, SMountInfo *pMountInfo) {
  int32_t       code = 0, lino = 0;
  SWrapperCfg  *pCfgs = NULL;
  int32_t       numOfVnodes = 0;
  char          path[TSDB_MOUNT_FPATH_LEN] = {0};
  TdDirPtr      pDir = NULL;
  TdDirEntryPtr de = NULL;
  SVnodeMgmt    vnodeMgmt = {0};
  SArray       *pVgCfgs = NULL;
  SArray       *pDbInfos = NULL;
  SArray       *pDiskPrimarys = NULL;

  snprintf(path, sizeof(path), "%s%s%s", pReq->mountPath, TD_DIRSEP, dmNodeName(VNODE));
  vnodeMgmt.path = path;
  TAOS_CHECK_EXIT(vmGetVnodeListFromFile(&vnodeMgmt, &pCfgs, &numOfVnodes));
  dInfo("mount:%s, num of vnodes is %d in path:%s", pReq->mountName, numOfVnodes, vnodeMgmt.path);
  TSDB_CHECK_NULL((pVgCfgs = taosArrayInit_s(sizeof(SVnodeInfo), numOfVnodes)), code, lino, _exit, terrno);
  TSDB_CHECK_NULL((pDiskPrimarys = taosArrayInit(numOfVnodes, sizeof(SMountDbVgId))), code, lino, _exit, terrno);

  int32_t nDiskLevel0 = taosArrayGetSize(pMountInfo->pDisks[0]);
  int32_t nVgDropped = 0, j = 0;
  for (int32_t i = 0; i < numOfVnodes; ++i) {
    SWrapperCfg *pCfg = &pCfgs[i];
    // in order to support multi-tier disk, the pCfg->path should be adapted according to the diskPrimary firstly
    if (nDiskLevel0 > 1) {
      char *pDir = taosArrayGet(pMountInfo->pDisks[0], pCfg->diskPrimary);
      if (!pDir) TAOS_CHECK_EXIT(TSDB_CODE_INTERNAL_ERROR);
      (void)snprintf(pCfg->path, sizeof(pCfg->path), "%s%svnode%svnode%d", *(char **)pDir, TD_DIRSEP, TD_DIRSEP,
                     pCfg->vgId);
    }
    dInfo("mount:%s, vnode path:%s, dropped:%" PRIi8, pReq->mountName, pCfg->path, pCfg->dropped);
    if (pCfg->dropped) {
      ++nVgDropped;
      continue;
    }
    if (!taosCheckAccessFile(pCfg->path, TD_FILE_ACCESS_EXIST_OK | TD_FILE_ACCESS_READ_OK | TD_FILE_ACCESS_WRITE_OK)) {
      dError("mount:%s, vnode path:%s, no r/w authority", pReq->mountName, pCfg->path);
      TAOS_CHECK_EXIT(TSDB_CODE_MND_NO_RIGHTS);
    }
    SVnodeInfo *pInfo = TARRAY_GET_ELEM(pVgCfgs, j++);
    TAOS_CHECK_EXIT(vnodeLoadInfo(pCfg->path, pInfo));
    if (pInfo->config.syncCfg.replicaNum > 1) {
      dError("mount:%s, vnode path:%s, invalid replica:%d", pReq->mountName, pCfg->path,
             pInfo->config.syncCfg.replicaNum);
      TAOS_CHECK_EXIT(TSDB_CODE_MND_INVALID_REPLICA);
    } else if (pInfo->config.vgId != pCfg->vgId) {
      dError("mount:%s, vnode path:%s, vgId:%d not match:%d", pReq->mountName, pCfg->path, pInfo->config.vgId,
             pCfg->vgId);
      TAOS_CHECK_EXIT(TSDB_CODE_FILE_CORRUPTED);
    } else if (pInfo->config.tdbEncryptAlgorithm || pInfo->config.tsdbCfg.encryptAlgorithm ||
               pInfo->config.walCfg.encryptAlgorithm) {
      dError("mount:%s, vnode path:%s, invalid encrypt algorithm, tdb:%d wal:%d tsdb:%d", pReq->mountName, pCfg->path,
             pInfo->config.tdbEncryptAlgorithm, pInfo->config.walCfg.encryptAlgorithm,
             pInfo->config.tsdbCfg.encryptAlgorithm);
      TAOS_CHECK_EXIT(TSDB_CODE_DNODE_INVALID_ENCRYPT_CONFIG);
    }
    SMountDbVgId dbVgId = {.dbId = pInfo->config.dbId, .vgId = pInfo->config.vgId, .diskPrimary = pCfg->diskPrimary};
    TSDB_CHECK_NULL(taosArrayPush(pDiskPrimarys, &dbVgId), code, lino, _exit, terrno);
  }
  if (nVgDropped > 0) {
    dInfo("mount:%s, %d vnodes are dropped", pReq->mountName, nVgDropped);
    int32_t nVgToDrop = taosArrayGetSize(pVgCfgs) - nVgDropped;
    if (nVgToDrop > 0) taosArrayRemoveBatch(pVgCfgs, nVgToDrop - 1, nVgToDrop, NULL);
  }
  int32_t nVgCfg = taosArrayGetSize(pVgCfgs);
  int32_t nDiskPrimary = taosArrayGetSize(pDiskPrimarys);
  if (nVgCfg != nDiskPrimary) {
    dError("mount:%s, nVgCfg:%d not match nDiskPrimary:%d", pReq->mountName, nVgCfg, nDiskPrimary);
    TAOS_CHECK_EXIT(TSDB_CODE_APP_ERROR);
  }
  if (nVgCfg > 1) {
    taosArraySort(pVgCfgs, compareVnodeInfo);
    taosArraySort(pDiskPrimarys, compareVgDiskPrimary);
  }

  int64_t clusterId = pMountInfo->clusterId;
  int64_t dbId = 0, vgId = 0, nDb = 0;
  for (int32_t i = 0; i < nVgCfg; ++i) {
    SVnodeInfo *pInfo = TARRAY_GET_ELEM(pVgCfgs, i);
    if (clusterId != pInfo->config.syncCfg.nodeInfo->clusterId) {
      dError("mount:%s, clusterId:%" PRId64 " not match:%" PRId64, pReq->mountName, clusterId,
             pInfo->config.syncCfg.nodeInfo->clusterId);
      TAOS_CHECK_EXIT(TSDB_CODE_MND_INVALID_CLUSTER_ID);
    }
    if (dbId != pInfo->config.dbId) {
      dbId = pInfo->config.dbId;
      ++nDb;
    }
    if (vgId == pInfo->config.vgId) {
      TAOS_CHECK_EXIT(TSDB_CODE_FILE_CORRUPTED);
    } else {
      vgId = pInfo->config.vgId;
    }
  }

  if (nDb > 0) {
    TSDB_CHECK_NULL((pDbInfos = taosArrayInit_s(sizeof(SMountDbInfo), nDb)), code, lino, _exit, terrno);
    int32_t dbIdx = -1;
    for (int32_t i = 0; i < nVgCfg; ++i) {
      SVnodeInfo   *pVgCfg = TARRAY_GET_ELEM(pVgCfgs, i);
      SMountDbVgId *pDiskPrimary = TARRAY_GET_ELEM(pDiskPrimarys, i);
      SMountDbInfo *pDbInfo = NULL;
      if (i == 0 || ((SMountDbInfo *)TARRAY_GET_ELEM(pDbInfos, dbIdx))->dbId != pVgCfg->config.dbId) {
        pDbInfo = TARRAY_GET_ELEM(pDbInfos, ++dbIdx);
        pDbInfo->dbId = pVgCfg->config.dbId;
        snprintf(pDbInfo->dbName, sizeof(pDbInfo->dbName), "%s", pVgCfg->config.dbname);
        TSDB_CHECK_NULL((pDbInfo->pVgs = taosArrayInit(nVgCfg / nDb, sizeof(SMountVgInfo))), code, lino, _exit, terrno);
      } else {
        pDbInfo = TARRAY_GET_ELEM(pDbInfos, dbIdx);
      }
      SMountVgInfo vgInfo = {
          .diskPrimary = pDiskPrimary->diskPrimary,
          .vgId = pVgCfg->config.vgId,
          .dbId = pVgCfg->config.dbId,
          .cacheLastSize = pVgCfg->config.cacheLastSize,
          .szPage = pVgCfg->config.szPage,
          .szCache = pVgCfg->config.szCache,
          .szBuf = pVgCfg->config.szBuf,
          .cacheLast = pVgCfg->config.cacheLast,
          .standby = pVgCfg->config.standby,
          .hashMethod = pVgCfg->config.hashMethod,
          .hashBegin = pVgCfg->config.hashBegin,
          .hashEnd = pVgCfg->config.hashEnd,
          .hashPrefix = pVgCfg->config.hashPrefix,
          .hashSuffix = pVgCfg->config.hashSuffix,
          .sttTrigger = pVgCfg->config.sttTrigger,
          .replications = pVgCfg->config.syncCfg.replicaNum,
          .precision = pVgCfg->config.tsdbCfg.precision,
          .compression = pVgCfg->config.tsdbCfg.compression,
          .slLevel = pVgCfg->config.tsdbCfg.slLevel,
          .daysPerFile = pVgCfg->config.tsdbCfg.days,
          .keep0 = pVgCfg->config.tsdbCfg.keep0,
          .keep1 = pVgCfg->config.tsdbCfg.keep1,
          .keep2 = pVgCfg->config.tsdbCfg.keep2,
          .keepTimeOffset = pVgCfg->config.tsdbCfg.keepTimeOffset,
          .minRows = pVgCfg->config.tsdbCfg.minRows,
          .maxRows = pVgCfg->config.tsdbCfg.maxRows,
          .tsdbPageSize = pVgCfg->config.tsdbPageSize / 1024,
          .ssChunkSize = pVgCfg->config.ssChunkSize,
          .ssKeepLocal = pVgCfg->config.ssKeepLocal,
          .ssCompact = pVgCfg->config.ssCompact,
          .walFsyncPeriod = pVgCfg->config.walCfg.fsyncPeriod,
          .walRetentionPeriod = pVgCfg->config.walCfg.retentionPeriod,
          .walRollPeriod = pVgCfg->config.walCfg.rollPeriod,
          .walRetentionSize = pVgCfg->config.walCfg.retentionSize,
          .walSegSize = pVgCfg->config.walCfg.segSize,
          .walLevel = pVgCfg->config.walCfg.level,
          .encryptAlgorithm = pVgCfg->config.walCfg.encryptAlgorithm,
          .committed = pVgCfg->state.committed,
          .commitID = pVgCfg->state.commitID,
          .commitTerm = pVgCfg->state.commitTerm,
          .numOfSTables = pVgCfg->config.vndStats.numOfSTables,
          .numOfCTables = pVgCfg->config.vndStats.numOfCTables,
          .numOfNTables = pVgCfg->config.vndStats.numOfNTables,
      };
      TSDB_CHECK_NULL(taosArrayPush(pDbInfo->pVgs, &vgInfo), code, lino, _exit, terrno);
    }
  }

  pMountInfo->pDbs = pDbInfos;

_exit:
  if (code != 0) {
    dError("mount:%s, failed to retrieve mount vnode at line %d on dnode:%d since %s, path:%s", pReq->mountName, lino,
           pReq->dnodeId, tstrerror(code), pReq->mountPath);
  }
  taosArrayDestroy(pDiskPrimarys);
  taosArrayDestroy(pVgCfgs);
  taosMemoryFreeClear(pCfgs);
  TAOS_RETURN(code);
}

/**
 *   Retrieve the stables from vnode meta.
 */
static int32_t vmRetrieveMountStbs(SVnodeMgmt *pMgmt, SRetrieveMountPathReq *pReq, SMountInfo *pMountInfo) {
  int32_t code = 0, lino = 0;
  char    path[TSDB_MOUNT_FPATH_LEN] = {0};
  int32_t nDb = taosArrayGetSize(pMountInfo->pDbs);
  SArray *suidList = NULL;
  SArray *pCols = NULL;
  SArray *pTags = NULL;
  SArray *pColExts = NULL;
  SArray *pTagExts = NULL;

  snprintf(path, sizeof(path), "%s%s%s", pReq->mountPath, TD_DIRSEP, dmNodeName(VNODE));
  for (int32_t i = 0; i < nDb; ++i) {
    SMountDbInfo *pDbInfo = TARRAY_GET_ELEM(pMountInfo->pDbs, i);
    int32_t       nVg = taosArrayGetSize(pDbInfo->pVgs);
    for (int32_t j = 0; j < nVg; ++j) {
      SMountVgInfo *pVgInfo = TARRAY_GET_ELEM(pDbInfo->pVgs, j);
      SVnode        vnode = {
                 .config.vgId = pVgInfo->vgId,
                 .config.dbId = pVgInfo->dbId,
                 .config.cacheLastSize = pVgInfo->cacheLastSize,
                 .config.szPage = pVgInfo->szPage,
                 .config.szCache = pVgInfo->szCache,
                 .config.szBuf = pVgInfo->szBuf,
                 .config.cacheLast = pVgInfo->cacheLast,
                 .config.standby = pVgInfo->standby,
                 .config.hashMethod = pVgInfo->hashMethod,
                 .config.hashBegin = pVgInfo->hashBegin,
                 .config.hashEnd = pVgInfo->hashEnd,
                 .config.hashPrefix = pVgInfo->hashPrefix,
                 .config.hashSuffix = pVgInfo->hashSuffix,
                 .config.sttTrigger = pVgInfo->sttTrigger,
                 .config.syncCfg.replicaNum = pVgInfo->replications,
                 .config.tsdbCfg.precision = pVgInfo->precision,
                 .config.tsdbCfg.compression = pVgInfo->compression,
                 .config.tsdbCfg.slLevel = pVgInfo->slLevel,
                 .config.tsdbCfg.days = pVgInfo->daysPerFile,
                 .config.tsdbCfg.keep0 = pVgInfo->keep0,
                 .config.tsdbCfg.keep1 = pVgInfo->keep1,
                 .config.tsdbCfg.keep2 = pVgInfo->keep2,
                 .config.tsdbCfg.keepTimeOffset = pVgInfo->keepTimeOffset,
                 .config.tsdbCfg.minRows = pVgInfo->minRows,
                 .config.tsdbCfg.maxRows = pVgInfo->maxRows,
                 .config.tsdbPageSize = pVgInfo->tsdbPageSize,
                 .config.ssChunkSize = pVgInfo->ssChunkSize,
                 .config.ssKeepLocal = pVgInfo->ssKeepLocal,
                 .config.ssCompact = pVgInfo->ssCompact,
                 .config.walCfg.fsyncPeriod = pVgInfo->walFsyncPeriod,
                 .config.walCfg.retentionPeriod = pVgInfo->walRetentionPeriod,
                 .config.walCfg.rollPeriod = pVgInfo->walRollPeriod,
                 .config.walCfg.retentionSize = pVgInfo->walRetentionSize,
                 .config.walCfg.segSize = pVgInfo->walSegSize,
                 .config.walCfg.level = pVgInfo->walLevel,
                 .config.walCfg.encryptAlgorithm = pVgInfo->encryptAlgorithm,
                 .diskPrimary = pVgInfo->diskPrimary,
      };
      void *vnodePath = taosArrayGet(pMountInfo->pDisks[0], pVgInfo->diskPrimary);
      snprintf(path, sizeof(path), "%s%s%s%svnode%d", *(char **)vnodePath, TD_DIRSEP, dmNodeName(VNODE), TD_DIRSEP,
               pVgInfo->vgId);
      vnode.path = path;

      int32_t rollback = vnodeShouldRollback(&vnode);
      if ((code = metaOpen(&vnode, &vnode.pMeta, rollback)) != 0) {
        dError("mount:%s, failed to retrieve stbs of vnode:%d for db:%" PRId64 " on dnode:%d since %s, path:%s",
               pReq->mountName, pVgInfo->vgId, pVgInfo->dbId, pReq->dnodeId, tstrerror(code), path);
        TAOS_CHECK_EXIT(code);
      } else {
        dInfo("mount:%s, success to retrieve stbs of vnode:%d for db:%" PRId64 " on dnode:%d, path:%s", pReq->mountName,
              pVgInfo->vgId, pVgInfo->dbId, pReq->dnodeId, path);

        SMetaReader mr = {0};
        tb_uid_t    suid = 0;
        SMeta      *pMeta = vnode.pMeta;

        metaReaderDoInit(&mr, pMeta, META_READER_LOCK);
        if (!suidList && !(suidList = taosArrayInit(1, sizeof(tb_uid_t)))) {
          TSDB_CHECK_CODE(terrno, lino, _exit0);
        }
        taosArrayClear(suidList);
        TSDB_CHECK_CODE(vnodeGetStbIdList(&vnode, 0, suidList), lino, _exit0);
        dInfo("mount:%s, vnode:%d, db:%" PRId64 ", stbs num:%d on dnode:%d", pReq->mountName, pVgInfo->vgId,
              pVgInfo->dbId, (int32_t)taosArrayGetSize(suidList), pReq->dnodeId);
        int32_t nStbs = taosArrayGetSize(suidList);
        if (!pDbInfo->pStbs && !(pDbInfo->pStbs = taosArrayInit(nStbs, sizeof(void *)))) {
          TSDB_CHECK_CODE(terrno, lino, _exit0);
        }
        for (int32_t i = 0; i < nStbs; ++i) {
          suid = *(tb_uid_t *)taosArrayGet(suidList, i);
          dInfo("mount:%s, vnode:%d, db:%" PRId64 ", stb suid:%" PRIu64 " on dnode:%d", pReq->mountName, pVgInfo->vgId,
                pVgInfo->dbId, suid, pReq->dnodeId);
          if ((code = metaReaderGetTableEntryByUidCache(&mr, suid)) < 0) {
            TSDB_CHECK_CODE(code, lino, _exit0);
          }
          if (mr.me.uid != suid || mr.me.type != TSDB_SUPER_TABLE ||
              mr.me.colCmpr.nCols != mr.me.stbEntry.schemaRow.nCols) {
            dError("mount:%s, vnode:%d, db:%" PRId64 ", stb info not match, suid:%" PRIu64 " expected:%" PRIu64
                   ", type:%" PRIi8 " expected:%d, nCmprCols:%d nCols:%d on dnode:%d",
                   pReq->mountName, pVgInfo->vgId, pVgInfo->dbId, mr.me.uid, suid, mr.me.type, TSDB_SUPER_TABLE,
                   mr.me.colCmpr.nCols, mr.me.stbEntry.schemaRow.nCols, pReq->dnodeId);
            TSDB_CHECK_CODE(TSDB_CODE_FILE_CORRUPTED, lino, _exit0);
          }
          SMountStbInfo stbInfo = {
              .req.source = TD_REQ_FROM_APP,
              .req.suid = suid,
              .req.colVer = mr.me.stbEntry.schemaRow.version,
              .req.tagVer = mr.me.stbEntry.schemaTag.version,
              .req.numOfColumns = mr.me.stbEntry.schemaRow.nCols,
              .req.numOfTags = mr.me.stbEntry.schemaTag.nCols,
              .req.virtualStb = TABLE_IS_VIRTUAL(mr.me.flags) ? 1 : 0,
          };
          snprintf(stbInfo.req.name, sizeof(stbInfo.req.name), "%s", mr.me.name);
          if (!pCols && !(pCols = taosArrayInit(stbInfo.req.numOfColumns, sizeof(SFieldWithOptions)))) {
            TSDB_CHECK_CODE(terrno, lino, _exit0);
          }
          if (!pTags && !(pTags = taosArrayInit(stbInfo.req.numOfTags, sizeof(SField)))) {
            TSDB_CHECK_CODE(terrno, lino, _exit0);
          }

          if (!pColExts && !(pColExts = taosArrayInit(stbInfo.req.numOfColumns, sizeof(col_id_t)))) {
            TSDB_CHECK_CODE(terrno, lino, _exit0);
          }
          if (!pTagExts && !(pTagExts = taosArrayInit(stbInfo.req.numOfTags, sizeof(col_id_t)))) {
            TSDB_CHECK_CODE(terrno, lino, _exit0);
          }
          taosArrayClear(pCols);
          taosArrayClear(pTags);
          taosArrayClear(pColExts);
          taosArrayClear(pTagExts);
          stbInfo.req.pColumns = pCols;
          stbInfo.req.pTags = pTags;
          stbInfo.pColExts = pColExts;
          stbInfo.pTagExts = pTagExts;

          for (int32_t c = 0; c < stbInfo.req.numOfColumns; ++c) {
            SSchema          *pSchema = mr.me.stbEntry.schemaRow.pSchema + c;
            SColCmpr         *pColComp = mr.me.colCmpr.pColCmpr + c;
            SFieldWithOptions col = {
                .type = pSchema->type,
                .flags = pSchema->flags,
                .bytes = pSchema->bytes,
                .compress = pColComp->alg,
            };
            (void)snprintf(col.name, sizeof(col.name), "%s", pSchema->name);
            if (pSchema->colId != pColComp->id) {
              TSDB_CHECK_CODE(TSDB_CODE_FILE_CORRUPTED, lino, _exit0);
            }
            if (mr.me.pExtSchemas) {
              col.typeMod = (mr.me.pExtSchemas + c)->typeMod;
            }
            TSDB_CHECK_NULL(taosArrayPush(pCols, &col), code, lino, _exit0, terrno);
            TSDB_CHECK_NULL(taosArrayPush(pColExts, &pSchema->colId), code, lino, _exit0, terrno);
          }
          for (int32_t t = 0; t < stbInfo.req.numOfTags; ++t) {
            SSchema *pSchema = mr.me.stbEntry.schemaTag.pSchema + t;
            SField   tag = {
                  .type = pSchema->type,
                  .flags = pSchema->flags,
                  .bytes = pSchema->bytes,
            };
            (void)snprintf(tag.name, sizeof(tag.name), "%s", pSchema->name);
            TSDB_CHECK_NULL(taosArrayPush(pTags, &tag), code, lino, _exit0, terrno);
            TSDB_CHECK_NULL(taosArrayPush(pTagExts, &pSchema->colId), code, lino, _exit0, terrno);
          }
          tDecoderClear(&mr.coder);

          // serialize the SMountStbInfo
          int32_t firstPartLen = 0;
          int32_t msgLen = tSerializeSMountStbInfo(NULL, 0, &firstPartLen, &stbInfo);
          if (msgLen <= 0) {
            TSDB_CHECK_CODE(msgLen < 0 ? msgLen : TSDB_CODE_INTERNAL_ERROR, lino, _exit0);
          }
          void *pBuf = taosMemoryMalloc((sizeof(int32_t) << 1) + msgLen);  // totalLen(4)|1stPartLen(4)|1stPart|2ndPart
          if (!pBuf) TSDB_CHECK_CODE(TSDB_CODE_OUT_OF_MEMORY, lino, _exit0);
          *(int32_t *)pBuf = (sizeof(int32_t) << 1) + msgLen;
          *(int32_t *)POINTER_SHIFT(pBuf, sizeof(int32_t)) = firstPartLen;
          if (tSerializeSMountStbInfo(POINTER_SHIFT(pBuf, (sizeof(int32_t) << 1)), msgLen, NULL, &stbInfo) <= 0) {
            taosMemoryFree(pBuf);
            TSDB_CHECK_CODE(msgLen < 0 ? msgLen : TSDB_CODE_INTERNAL_ERROR, lino, _exit0);
          }
          if (!taosArrayPush(pDbInfo->pStbs, &pBuf)) {
            taosMemoryFree(pBuf);
            TSDB_CHECK_CODE(terrno, lino, _exit0);
          }
        }
      _exit0:
        metaReaderClear(&mr);
        metaClose(&vnode.pMeta);
        TAOS_CHECK_EXIT(code);
      }
      break;  // retrieve stbs from one vnode is enough
    }
  }
_exit:
  if (code != 0) {
    dError("mount:%s, failed to retrieve mount stbs at line %d on dnode:%d since %s, path:%s", pReq->mountName, lino,
           pReq->dnodeId, tstrerror(code), path);
  }
  taosArrayDestroy(suidList);
  taosArrayDestroy(pCols);
  taosArrayDestroy(pTags);
  taosArrayDestroy(pColExts);
  taosArrayDestroy(pTagExts);
  TAOS_RETURN(code);
}

int32_t vmMountCheckRunning(const char *mountName, const char *mountPath, TdFilePtr *pFile, int32_t retryLimit) {
  int32_t code = 0, lino = 0;
  int32_t retryTimes = 0;
  char    filepath[PATH_MAX] = {0};
  (void)snprintf(filepath, sizeof(filepath), "%s%s.running", mountPath, TD_DIRSEP);
  TSDB_CHECK_NULL((*pFile = taosOpenFile(
                       filepath, TD_FILE_CREATE | TD_FILE_READ | TD_FILE_WRITE | TD_FILE_TRUNC | TD_FILE_CLOEXEC)),
                  code, lino, _exit, terrno);
  int32_t ret = 0;
  do {
    ret = taosLockFile(*pFile);
    if (ret == 0) break;
    taosMsleep(1000);
    ++retryTimes;
    dError("mount:%s, failed to lock file:%s since %s, retryTimes:%d", mountName, filepath, tstrerror(ret), retryTimes);
  } while (retryTimes < retryLimit);
  TAOS_CHECK_EXIT(ret);
_exit:
  if (code != 0) {
    (void)taosCloseFile(pFile);
    *pFile = NULL;
    dError("mount:%s, failed to check running at line %d since %s, path:%s", mountName, lino, tstrerror(code),
           filepath);
  }
  TAOS_RETURN(code);
}

static int32_t vmRetrieveMountPreCheck(SVnodeMgmt *pMgmt, SRetrieveMountPathReq *pReq, SMountInfo *pMountInfo) {
  int32_t code = 0, lino = 0;
  char    path[TSDB_MOUNT_FPATH_LEN] = {0};
  TSDB_CHECK_CONDITION(taosCheckAccessFile(pReq->mountPath, O_RDONLY), code, lino, _exit, TAOS_SYSTEM_ERROR(errno));
  TAOS_CHECK_EXIT(vmMountCheckRunning(pReq->mountName, pReq->mountPath, &pMountInfo->pFile, 3));
  (void)snprintf(path, sizeof(path), "%s%s%s%sdnode.json", pReq->mountPath, TD_DIRSEP, dmNodeName(DNODE), TD_DIRSEP);
  TSDB_CHECK_CONDITION(taosCheckAccessFile(path, O_RDONLY), code, lino, _exit, TAOS_SYSTEM_ERROR(errno));
  (void)snprintf(path, sizeof(path), "%s%s%s", pReq->mountPath, TD_DIRSEP, dmNodeName(MNODE));
  TSDB_CHECK_CONDITION(taosCheckAccessFile(path, O_RDONLY), code, lino, _exit, TAOS_SYSTEM_ERROR(errno));
  (void)snprintf(path, sizeof(path), "%s%s%s", pReq->mountPath, TD_DIRSEP, dmNodeName(VNODE));
  TSDB_CHECK_CONDITION(taosCheckAccessFile(path, O_RDONLY), code, lino, _exit, TAOS_SYSTEM_ERROR(errno));
  (void)snprintf(path, sizeof(path), "%s%s%s%sconfig%slocal.json", pReq->mountPath, TD_DIRSEP, dmNodeName(DNODE), TD_DIRSEP,
           TD_DIRSEP);
  TSDB_CHECK_CONDITION(taosCheckAccessFile(path, O_RDONLY), code, lino, _exit, TAOS_SYSTEM_ERROR(errno));
_exit:
  if (code != 0) {
    dError("mount:%s, failed to retrieve mount at line %d on dnode:%d since %s, path:%s", pReq->mountName, lino,
           pReq->dnodeId, tstrerror(code), path);
  }
  TAOS_RETURN(code);
}

static int32_t vmRetrieveMountPathImpl(SVnodeMgmt *pMgmt, SRpcMsg *pMsg, SRetrieveMountPathReq *pReq,
                                       SMountInfo *pMountInfo) {
  int32_t code = 0, lino = 0;
  pMountInfo->dnodeId = pReq->dnodeId;
  pMountInfo->mountUid = pReq->mountUid;
  (void)tsnprintf(pMountInfo->mountName, sizeof(pMountInfo->mountName), "%s", pReq->mountName);
  (void)tsnprintf(pMountInfo->mountPath, sizeof(pMountInfo->mountPath), "%s", pReq->mountPath);
  pMountInfo->ignoreExist = pReq->ignoreExist;
  pMountInfo->valLen = pReq->valLen;
  pMountInfo->pVal = pReq->pVal;
  TAOS_CHECK_EXIT(vmRetrieveMountPreCheck(pMgmt, pReq, pMountInfo));
  TAOS_CHECK_EXIT(vmRetrieveMountDnode(pMgmt, pReq, pMountInfo));
  TAOS_CHECK_EXIT(vmRetrieveMountVnodes(pMgmt, pReq, pMountInfo));
  TAOS_CHECK_EXIT(vmRetrieveMountStbs(pMgmt, pReq, pMountInfo));
_exit:
  if (code != 0) {
    dError("mount:%s, failed to retrieve mount at line %d on dnode:%d since %s, path:%s", pReq->mountName, lino,
           pReq->dnodeId, tstrerror(code), pReq->mountPath);
  }
  TAOS_RETURN(code);
}

int32_t vmProcessRetrieveMountPathReq(SVnodeMgmt *pMgmt, SRpcMsg *pMsg) {
  int32_t               code = 0, lino = 0;
  int32_t               rspCode = 0;
  SVnodeMgmt            vndMgmt = {0};
  SMountInfo            mountInfo = {0};
  void                 *pBuf = NULL;
  int32_t               bufLen = 0;
  SRetrieveMountPathReq req = {0};

  vndMgmt = *pMgmt;
  vndMgmt.path = NULL;
  TAOS_CHECK_GOTO(tDeserializeSRetrieveMountPathReq(pMsg->pCont, pMsg->contLen, &req), &lino, _end);
  dInfo("mount:%s, start to retrieve path:%s", req.mountName, req.mountPath);
  TAOS_CHECK_GOTO(vmRetrieveMountPathImpl(&vndMgmt, pMsg, &req, &mountInfo), &lino, _end);
_end:
  TSDB_CHECK_CONDITION((bufLen = tSerializeSMountInfo(NULL, 0, &mountInfo)) >= 0, rspCode, lino, _exit, bufLen);
  TSDB_CHECK_CONDITION((pBuf = rpcMallocCont(bufLen)), rspCode, lino, _exit, terrno);
  TSDB_CHECK_CONDITION((bufLen = tSerializeSMountInfo(pBuf, bufLen, &mountInfo)) >= 0, rspCode, lino, _exit, bufLen);
  pMsg->info.rsp = pBuf;
  pMsg->info.rspLen = bufLen;
_exit:
  if (rspCode != 0) {
    // corner case: if occurs, the client will not receive the response, and the client should be killed manually
    dError("mount:%s, failed to retrieve mount at line %d since %s, dnode:%d, path:%s", req.mountName, lino,
           tstrerror(rspCode), req.dnodeId, req.mountPath);
    rpcFreeCont(pBuf);
    code = rspCode;
  } else if (code != 0) {
    // the client would receive the response with error msg
    dError("mount:%s, failed to retrieve mount at line %d on dnode:%d since %s, path:%s", req.mountName, lino,
           req.dnodeId, tstrerror(code), req.mountPath);
  } else {
    int32_t nVgs = 0;
    int32_t nDbs = taosArrayGetSize(mountInfo.pDbs);
    for (int32_t i = 0; i < nDbs; ++i) {
      SMountDbInfo *pDb = TARRAY_GET_ELEM(mountInfo.pDbs, i);
      nVgs += taosArrayGetSize(pDb->pVgs);
    }
    dInfo("mount:%s, success to retrieve mount, nDbs:%d, nVgs:%d, path:%s", req.mountName, nDbs, nVgs, req.mountPath);
  }
  taosMemFreeClear(vndMgmt.path);
  tFreeMountInfo(&mountInfo, false);
  TAOS_RETURN(code);
}

static int32_t vmMountVnode(SVnodeMgmt *pMgmt, const char *path, SVnodeCfg *pCfg, int32_t diskPrimary,
                            SMountVnodeReq *req, STfs *pMountTfs) {
  int32_t    code = 0;
  SVnodeInfo info = {0};
  char       hostDir[TSDB_FILENAME_LEN] = {0};
  char       mountDir[TSDB_FILENAME_LEN] = {0};
  char       mountVnode[32] = {0};

  if ((code = vnodeCheckCfg(pCfg)) < 0) {
    vError("vgId:%d, mount:%s, failed to mount vnode since:%s", pCfg->vgId, req->mountName, tstrerror(code));
    return code;
  }

  vnodeGetPrimaryDir(path, 0, pMgmt->pTfs, hostDir, TSDB_FILENAME_LEN);
  if ((code = taosMkDir(hostDir))) {
    vError("vgId:%d, mount:%s, failed to prepare vnode dir since %s, host path: %s", pCfg->vgId, req->mountName,
           tstrerror(code), hostDir);
    return code;
  }

  info.config = *pCfg;  // copy the config
  info.state.committed = req->committed;
  info.state.commitID = req->commitID;
  info.state.commitTerm = req->commitTerm;
  info.state.applied = req->committed;
  info.state.applyTerm = req->commitTerm;
  info.config.vndStats.numOfSTables = req->numOfSTables;
  info.config.vndStats.numOfCTables = req->numOfCTables;
  info.config.vndStats.numOfNTables = req->numOfNTables;

  SVnodeInfo oldInfo = {0};
  oldInfo.config = vnodeCfgDefault;
  if (vnodeLoadInfo(hostDir, &oldInfo) == 0) {
    if (oldInfo.config.dbId != info.config.dbId) {
      code = TSDB_CODE_VND_ALREADY_EXIST_BUT_NOT_MATCH;
      vError("vgId:%d, mount:%s, vnode config info already exists at %s. oldDbId:%" PRId64 "(%s) at cluster:%" PRId64
             ", newDbId:%" PRId64 "(%s) at cluser:%" PRId64 ", code:%s",
             oldInfo.config.vgId, req->mountName, hostDir, oldInfo.config.dbId, oldInfo.config.dbname,
             oldInfo.config.syncCfg.nodeInfo[oldInfo.config.syncCfg.myIndex].clusterId, info.config.dbId,
             info.config.dbname, info.config.syncCfg.nodeInfo[info.config.syncCfg.myIndex].clusterId, tstrerror(code));

    } else {
      vWarn("vgId:%d, mount:%s, vnode config info already exists at %s.", oldInfo.config.vgId, req->mountName, hostDir);
    }
    return code;
  }

  char hostSubDir[TSDB_FILENAME_LEN] = {0};
  char mountSubDir[TSDB_FILENAME_LEN] = {0};
  (void)snprintf(mountVnode, sizeof(mountVnode), "vnode%svnode%d", TD_DIRSEP, req->mountVgId);
  vnodeGetPrimaryDir(mountVnode, diskPrimary, pMountTfs, mountDir, TSDB_FILENAME_LEN);
  static const char *vndSubDirs[] = {"meta", "sync", "tq", "tsdb", "wal"};
  for (int32_t i = 0; i < tListLen(vndSubDirs); ++i) {
    (void)snprintf(hostSubDir, sizeof(hostSubDir), "%s%s%s", hostDir, TD_DIRSEP, vndSubDirs[i]);
    (void)snprintf(mountSubDir, sizeof(mountSubDir), "%s%s%s", mountDir, TD_DIRSEP, vndSubDirs[i]);
    if ((code = taosSymLink(mountSubDir, hostSubDir)) != 0) {
      vError("vgId:%d, mount:%s, failed to create vnode symlink %s -> %s since %s", info.config.vgId, req->mountName,
             mountSubDir, hostSubDir, tstrerror(code));
      return code;
    }
  }
  vInfo("vgId:%d, mount:save vnode config while create", info.config.vgId);
  if ((code = vnodeSaveInfo(hostDir, &info)) < 0 || (code = vnodeCommitInfo(hostDir)) < 0) {
    vError("vgId:%d, mount:%s, failed to save vnode config since %s, mount path: %s", pCfg ? pCfg->vgId : 0,
           req->mountName, tstrerror(code), hostDir);
    return code;
  }
  vInfo("vgId:%d, mount:%s, vnode is mounted from %s to %s", info.config.vgId, req->mountName, mountDir, hostDir);
  return 0;
}

int32_t vmProcessMountVnodeReq(SVnodeMgmt *pMgmt, SRpcMsg *pMsg) {
  int32_t          code = 0, lino = 0;
  SMountVnodeReq   req = {0};
  SCreateVnodeReq *pCreateReq = &req.createReq;
  SVnodeCfg        vnodeCfg = {0};
  SWrapperCfg      wrapperCfg = {0};
  SVnode          *pImpl = NULL;
  STfs            *pMountTfs = NULL;
  char             path[TSDB_FILENAME_LEN] = {0};
  bool             releaseTfs = false;

  if (tDeserializeSMountVnodeReq(pMsg->pCont, pMsg->contLen, &req) != 0) {
    dError("vgId:%d, failed to mount vnode since deserialize request error", pCreateReq->vgId);
    return TSDB_CODE_INVALID_MSG;
  }

  if (pCreateReq->learnerReplica == 0) {
    pCreateReq->learnerSelfIndex = -1;
  }
  for (int32_t i = 0; i < pCreateReq->replica; ++i) {
    dInfo("mount:%s, vgId:%d, replica:%d ep:%s:%u dnode:%d", req.mountName, pCreateReq->vgId, i,
          pCreateReq->replicas[i].fqdn, pCreateReq->replicas[i].port, pCreateReq->replicas[i].id);
  }
  for (int32_t i = 0; i < pCreateReq->learnerReplica; ++i) {
    dInfo("mount:%s, vgId:%d, learnerReplica:%d ep:%s:%u dnode:%d", req.mountName, pCreateReq->vgId, i,
          pCreateReq->learnerReplicas[i].fqdn, pCreateReq->learnerReplicas[i].port, pCreateReq->replicas[i].id);
  }

  SReplica *pReplica = NULL;
  if (pCreateReq->selfIndex != -1) {
    pReplica = &pCreateReq->replicas[pCreateReq->selfIndex];
  } else {
    pReplica = &pCreateReq->learnerReplicas[pCreateReq->learnerSelfIndex];
  }
  if (pReplica->id != pMgmt->pData->dnodeId || pReplica->port != tsServerPort ||
      strcmp(pReplica->fqdn, tsLocalFqdn) != 0) {
    (void)tFreeSMountVnodeReq(&req);
    code = TSDB_CODE_INVALID_MSG;
    dError("mount:%s, vgId:%d, dnodeId:%d ep:%s:%u not matched with local dnode, reason:%s", req.mountName,
           pCreateReq->vgId, pReplica->id, pReplica->fqdn, pReplica->port, tstrerror(code));
    return code;
  }
  vmGenerateVnodeCfg(pCreateReq, &vnodeCfg);
  vnodeCfg.mountVgId = req.mountVgId;
  vmGenerateWrapperCfg(pMgmt, pCreateReq, &wrapperCfg);
  wrapperCfg.mountId = req.mountId;

  SVnodeObj *pVnode = vmAcquireVnodeImpl(pMgmt, pCreateReq->vgId, false);
  if (pVnode != NULL && (pCreateReq->replica == 1 || !pVnode->failed)) {
    dError("mount:%s, vgId:%d, already exist", req.mountName, pCreateReq->vgId);
    (void)tFreeSMountVnodeReq(&req);
    vmReleaseVnode(pMgmt, pVnode);
    code = TSDB_CODE_VND_ALREADY_EXIST;
    return 0;
  }
  vmReleaseVnode(pMgmt, pVnode);

  wrapperCfg.diskPrimary = req.diskPrimary;
  (void)snprintf(path, TSDB_FILENAME_LEN, "vnode%svnode%d", TD_DIRSEP, vnodeCfg.vgId);
  TAOS_CHECK_EXIT(vmAcquireMountTfs(pMgmt, req.mountId, req.mountName, req.mountPath, &pMountTfs));
  releaseTfs = true;

  TAOS_CHECK_EXIT(vmMountVnode(pMgmt, path, &vnodeCfg, wrapperCfg.diskPrimary, &req, pMountTfs));
  if (!(pImpl = vnodeOpen(path, 0, pMgmt->pTfs, pMountTfs, pMgmt->msgCb, true))) {
    TAOS_CHECK_EXIT(terrno != 0 ? terrno : -1);
  }
  if ((code = vmOpenVnode(pMgmt, &wrapperCfg, pImpl)) != 0) {
    TAOS_CHECK_EXIT(terrno != 0 ? terrno : code);
  }
  TAOS_CHECK_EXIT(vnodeStart(pImpl));
  TAOS_CHECK_EXIT(vmWriteVnodeListToFile(pMgmt));
  TAOS_CHECK_EXIT(vmWriteMountListToFile(pMgmt));
_exit:
  vmCleanPrimaryDisk(pMgmt, pCreateReq->vgId);
  if (code != 0) {
    dError("mount:%s, vgId:%d, msgType:%s, failed at line %d to mount vnode since %s", req.mountName, pCreateReq->vgId,
           TMSG_INFO(pMsg->msgType), lino, tstrerror(code));
    vmCloseFailedVnode(pMgmt, pCreateReq->vgId);
    vnodeClose(pImpl);
    vnodeDestroy(0, path, pMgmt->pTfs, 0);
    if (releaseTfs) vmReleaseMountTfs(pMgmt, req.mountId, 1);
  } else {
    dInfo("mount:%s, vgId:%d, msgType:%s, success to mount vnode", req.mountName, pCreateReq->vgId,
          TMSG_INFO(pMsg->msgType));
  }

  pMsg->code = code;
  pMsg->info.rsp = NULL;
  pMsg->info.rspLen = 0;

  (void)tFreeSMountVnodeReq(&req);
  TAOS_RETURN(code);
}
#endif  // USE_MOUNT

// alter replica doesn't use this, but restore dnode still use this
int32_t vmProcessAlterVnodeTypeReq(SVnodeMgmt *pMgmt, SRpcMsg *pMsg) {
  SAlterVnodeTypeReq req = {0};
  if (tDeserializeSAlterVnodeReplicaReq(pMsg->pCont, pMsg->contLen, &req) != 0) {
    terrno = TSDB_CODE_INVALID_MSG;
    return -1;
  }

  if (req.learnerReplicas == 0) {
    req.learnerSelfIndex = -1;
  }

  dInfo("vgId:%d, vnode management handle msgType:%s, start to process alter-node-type-request", req.vgId,
        TMSG_INFO(pMsg->msgType));

  SVnodeObj *pVnode = vmAcquireVnode(pMgmt, req.vgId);
  if (pVnode == NULL) {
    dError("vgId:%d, failed to alter vnode type since %s", req.vgId, terrstr());
    terrno = TSDB_CODE_VND_NOT_EXIST;
    if (pVnode) vmReleaseVnode(pMgmt, pVnode);
    return -1;
  }

  ESyncRole role = vnodeGetRole(pVnode->pImpl);
  dInfo("vgId:%d, checking node role:%d", req.vgId, role);
  if (role == TAOS_SYNC_ROLE_VOTER) {
    dError("vgId:%d, failed to alter vnode type since node already is role:%d", req.vgId, role);
    terrno = TSDB_CODE_VND_ALREADY_IS_VOTER;
    vmReleaseVnode(pMgmt, pVnode);
    return -1;
  }

  dInfo("vgId:%d, checking node catch up", req.vgId);
  if (vnodeIsCatchUp(pVnode->pImpl) != 1) {
    terrno = TSDB_CODE_VND_NOT_CATCH_UP;
    vmReleaseVnode(pMgmt, pVnode);
    return -1;
  }

  dInfo("node:%s, catched up leader, continue to process alter-node-type-request", pMgmt->name);

  int32_t vgId = req.vgId;
  dInfo("vgId:%d, start to alter vnode type replica:%d selfIndex:%d strict:%d changeVersion:%d", vgId, req.replica,
        req.selfIndex, req.strict, req.changeVersion);
  for (int32_t i = 0; i < req.replica; ++i) {
    SReplica *pReplica = &req.replicas[i];
    dInfo("vgId:%d, replica:%d ep:%s:%u dnode:%d", vgId, i, pReplica->fqdn, pReplica->port, pReplica->id);
  }
  for (int32_t i = 0; i < req.learnerReplica; ++i) {
    SReplica *pReplica = &req.learnerReplicas[i];
    dInfo("vgId:%d, learnerReplicas:%d ep:%s:%u dnode:%d", vgId, i, pReplica->fqdn, pReplica->port, pReplica->id);
  }

  if (req.replica <= 0 || (req.selfIndex < 0 && req.learnerSelfIndex < 0) || req.selfIndex >= req.replica ||
      req.learnerSelfIndex >= req.learnerReplica) {
    terrno = TSDB_CODE_INVALID_MSG;
    dError("vgId:%d, failed to alter replica since invalid msg", vgId);
    vmReleaseVnode(pMgmt, pVnode);
    return -1;
  }

  SReplica *pReplica = NULL;
  if (req.selfIndex != -1) {
    pReplica = &req.replicas[req.selfIndex];
  } else {
    pReplica = &req.learnerReplicas[req.learnerSelfIndex];
  }

  if (pReplica->id != pMgmt->pData->dnodeId || pReplica->port != tsServerPort ||
      strcmp(pReplica->fqdn, tsLocalFqdn) != 0) {
    terrno = TSDB_CODE_DNODE_NOT_MATCH_WITH_LOCAL;
    dError("vgId:%d, dnodeId:%d ep:%s:%u in request, ep:%s:%u in local, %s", vgId, pReplica->id, pReplica->fqdn,
           pReplica->port, tsLocalFqdn, tsServerPort, tstrerror(terrno));
    vmReleaseVnode(pMgmt, pVnode);
    return -1;
  }

  dInfo("vgId:%d, start to close vnode", vgId);
  SWrapperCfg wrapperCfg = {
      .dropped = pVnode->dropped,
      .vgId = pVnode->vgId,
      .vgVersion = pVnode->vgVersion,
      .diskPrimary = pVnode->diskPrimary,
  };
  tstrncpy(wrapperCfg.path, pVnode->path, sizeof(wrapperCfg.path));

  bool commitAndRemoveWal = vnodeShouldRemoveWal(pVnode->pImpl);
  vmCloseVnode(pMgmt, pVnode, commitAndRemoveWal, true);

  int32_t diskPrimary = wrapperCfg.diskPrimary;
  char    path[TSDB_FILENAME_LEN] = {0};
  snprintf(path, TSDB_FILENAME_LEN, "vnode%svnode%d", TD_DIRSEP, vgId);

  dInfo("vgId:%d, start to alter vnode replica at %s", vgId, path);
  if (vnodeAlterReplica(path, &req, diskPrimary, pMgmt->pTfs) < 0) {
    dError("vgId:%d, failed to alter vnode at %s since %s", vgId, path, terrstr());
    return -1;
  }

  dInfo("vgId:%d, begin to open vnode", vgId);
  SVnode *pImpl = vnodeOpen(path, diskPrimary, pMgmt->pTfs, NULL, pMgmt->msgCb, false);
  if (pImpl == NULL) {
    dError("vgId:%d, failed to open vnode at %s since %s", vgId, path, terrstr());
    return -1;
  }

  if (vmOpenVnode(pMgmt, &wrapperCfg, pImpl) != 0) {
    dError("vgId:%d, failed to open vnode mgmt since %s", vgId, terrstr());
    return -1;
  }

  if (vnodeStart(pImpl) != 0) {
    dError("vgId:%d, failed to start sync since %s", vgId, terrstr());
    return -1;
  }

  dInfo("vgId:%d, vnode management handle msgType:%s, end to process alter-node-type-request, vnode config is altered",
        req.vgId, TMSG_INFO(pMsg->msgType));
  return 0;
}

int32_t vmProcessCheckLearnCatchupReq(SVnodeMgmt *pMgmt, SRpcMsg *pMsg) {
  SCheckLearnCatchupReq req = {0};
  if (tDeserializeSAlterVnodeReplicaReq(pMsg->pCont, pMsg->contLen, &req) != 0) {
    terrno = TSDB_CODE_INVALID_MSG;
    return -1;
  }

  if (req.learnerReplicas == 0) {
    req.learnerSelfIndex = -1;
  }

  dInfo("vgId:%d, vnode management handle msgType:%s, start to process check-learner-catchup-request", req.vgId,
        TMSG_INFO(pMsg->msgType));

  SVnodeObj *pVnode = vmAcquireVnode(pMgmt, req.vgId);
  if (pVnode == NULL) {
    dError("vgId:%d, failed to alter vnode type since %s", req.vgId, terrstr());
    terrno = TSDB_CODE_VND_NOT_EXIST;
    if (pVnode) vmReleaseVnode(pMgmt, pVnode);
    return -1;
  }

  ESyncRole role = vnodeGetRole(pVnode->pImpl);
  dInfo("vgId:%d, checking node role:%d", req.vgId, role);
  if (role == TAOS_SYNC_ROLE_VOTER) {
    dError("vgId:%d, failed to alter vnode type since node already is role:%d", req.vgId, role);
    terrno = TSDB_CODE_VND_ALREADY_IS_VOTER;
    vmReleaseVnode(pMgmt, pVnode);
    return -1;
  }

  dInfo("vgId:%d, checking node catch up", req.vgId);
  if (vnodeIsCatchUp(pVnode->pImpl) != 1) {
    terrno = TSDB_CODE_VND_NOT_CATCH_UP;
    vmReleaseVnode(pMgmt, pVnode);
    return -1;
  }

  dInfo("node:%s, catched up leader, continue to process alter-node-type-request", pMgmt->name);

  vmReleaseVnode(pMgmt, pVnode);

  dInfo("vgId:%d, vnode management handle msgType:%s, end to process check-learner-catchup-request", req.vgId,
        TMSG_INFO(pMsg->msgType));

  return 0;
}

int32_t vmProcessDisableVnodeWriteReq(SVnodeMgmt *pMgmt, SRpcMsg *pMsg) {
  SDisableVnodeWriteReq req = {0};
  if (tDeserializeSDisableVnodeWriteReq(pMsg->pCont, pMsg->contLen, &req) != 0) {
    terrno = TSDB_CODE_INVALID_MSG;
    return -1;
  }

  dInfo("vgId:%d, vnode write disable:%d", req.vgId, req.disable);

  SVnodeObj *pVnode = vmAcquireVnode(pMgmt, req.vgId);
  if (pVnode == NULL) {
    dError("vgId:%d, failed to disable write since %s", req.vgId, terrstr());
    terrno = TSDB_CODE_VND_NOT_EXIST;
    if (pVnode) vmReleaseVnode(pMgmt, pVnode);
    return -1;
  }

  pVnode->disable = req.disable;
  vmReleaseVnode(pMgmt, pVnode);
  return 0;
}

int32_t vmProcessAlterHashRangeReq(SVnodeMgmt *pMgmt, SRpcMsg *pMsg) {
  SAlterVnodeHashRangeReq req = {0};
  if (tDeserializeSAlterVnodeHashRangeReq(pMsg->pCont, pMsg->contLen, &req) != 0) {
    terrno = TSDB_CODE_INVALID_MSG;
    return -1;
  }

  int32_t srcVgId = req.srcVgId;
  int32_t dstVgId = req.dstVgId;

  SVnodeObj *pVnode = vmAcquireVnode(pMgmt, dstVgId);
  if (pVnode != NULL) {
    dError("vgId:%d, vnode already exist", dstVgId);
    vmReleaseVnode(pMgmt, pVnode);
    terrno = TSDB_CODE_VND_ALREADY_EXIST;
    return -1;
  }

  dInfo("vgId:%d, start to alter vnode hashrange:[%u, %u], dstVgId:%d", req.srcVgId, req.hashBegin, req.hashEnd,
        req.dstVgId);
  pVnode = vmAcquireVnode(pMgmt, srcVgId);
  if (pVnode == NULL) {
    dError("vgId:%d, failed to alter hashrange since %s", srcVgId, terrstr());
    terrno = TSDB_CODE_VND_NOT_EXIST;
    if (pVnode) vmReleaseVnode(pMgmt, pVnode);
    return -1;
  }

  SWrapperCfg wrapperCfg = {
      .dropped = pVnode->dropped,
      .vgId = dstVgId,
      .vgVersion = pVnode->vgVersion,
      .diskPrimary = pVnode->diskPrimary,
  };
  tstrncpy(wrapperCfg.path, pVnode->path, sizeof(wrapperCfg.path));

  // prepare alter
  pVnode->toVgId = dstVgId;
  if (vmWriteVnodeListToFile(pMgmt) != 0) {
    dError("vgId:%d, failed to write vnode list since %s", dstVgId, terrstr());
    return -1;
  }

  dInfo("vgId:%d, close vnode", srcVgId);
  vmCloseVnode(pMgmt, pVnode, true, false);

  int32_t diskPrimary = wrapperCfg.diskPrimary;
  char    srcPath[TSDB_FILENAME_LEN] = {0};
  char    dstPath[TSDB_FILENAME_LEN] = {0};
  snprintf(srcPath, TSDB_FILENAME_LEN, "vnode%svnode%d", TD_DIRSEP, srcVgId);
  snprintf(dstPath, TSDB_FILENAME_LEN, "vnode%svnode%d", TD_DIRSEP, dstVgId);

  dInfo("vgId:%d, alter vnode hashrange at %s", srcVgId, srcPath);
  if (vnodeAlterHashRange(srcPath, dstPath, &req, diskPrimary, pMgmt->pTfs) < 0) {
    dError("vgId:%d, failed to alter vnode hashrange since %s", srcVgId, terrstr());
    return -1;
  }

  dInfo("vgId:%d, open vnode", dstVgId);
  SVnode *pImpl = vnodeOpen(dstPath, diskPrimary, pMgmt->pTfs, NULL, pMgmt->msgCb, false);

  if (pImpl == NULL) {
    dError("vgId:%d, failed to open vnode at %s since %s", dstVgId, dstPath, terrstr());
    return -1;
  }

  if (vmOpenVnode(pMgmt, &wrapperCfg, pImpl) != 0) {
    dError("vgId:%d, failed to open vnode mgmt since %s", dstVgId, terrstr());
    return -1;
  }

  if (vnodeStart(pImpl) != 0) {
    dError("vgId:%d, failed to start sync since %s", dstVgId, terrstr());
    return -1;
  }

  // complete alter
  if (vmWriteVnodeListToFile(pMgmt) != 0) {
    dError("vgId:%d, failed to write vnode list since %s", dstVgId, terrstr());
    return -1;
  }

  dInfo("vgId:%d, vnode hashrange is altered", dstVgId);
  return 0;
}

int32_t vmProcessAlterVnodeReplicaReq(SVnodeMgmt *pMgmt, SRpcMsg *pMsg) {
  SAlterVnodeReplicaReq alterReq = {0};
  if (tDeserializeSAlterVnodeReplicaReq(pMsg->pCont, pMsg->contLen, &alterReq) != 0) {
    terrno = TSDB_CODE_INVALID_MSG;
    return -1;
  }

  if (alterReq.learnerReplica == 0) {
    alterReq.learnerSelfIndex = -1;
  }

  int32_t vgId = alterReq.vgId;
  dInfo(
      "vgId:%d, vnode management handle msgType:%s, start to alter vnode replica:%d selfIndex:%d leanerReplica:%d "
      "learnerSelfIndex:%d strict:%d changeVersion:%d",
      vgId, TMSG_INFO(pMsg->msgType), alterReq.replica, alterReq.selfIndex, alterReq.learnerReplica,
      alterReq.learnerSelfIndex, alterReq.strict, alterReq.changeVersion);

  for (int32_t i = 0; i < alterReq.replica; ++i) {
    SReplica *pReplica = &alterReq.replicas[i];
    dInfo("vgId:%d, replica:%d ep:%s:%u dnode:%d", vgId, i, pReplica->fqdn, pReplica->port, pReplica->port);
  }
  for (int32_t i = 0; i < alterReq.learnerReplica; ++i) {
    SReplica *pReplica = &alterReq.learnerReplicas[i];
    dInfo("vgId:%d, learnerReplicas:%d ep:%s:%u dnode:%d", vgId, i, pReplica->fqdn, pReplica->port, pReplica->port);
  }

  if (alterReq.replica <= 0 || (alterReq.selfIndex < 0 && alterReq.learnerSelfIndex < 0) ||
      alterReq.selfIndex >= alterReq.replica || alterReq.learnerSelfIndex >= alterReq.learnerReplica) {
    terrno = TSDB_CODE_INVALID_MSG;
    dError("vgId:%d, failed to alter replica since invalid msg", vgId);
    return -1;
  }

  SReplica *pReplica = NULL;
  if (alterReq.selfIndex != -1) {
    pReplica = &alterReq.replicas[alterReq.selfIndex];
  } else {
    pReplica = &alterReq.learnerReplicas[alterReq.learnerSelfIndex];
  }

  if (pReplica->id != pMgmt->pData->dnodeId || pReplica->port != tsServerPort ||
      strcmp(pReplica->fqdn, tsLocalFqdn) != 0) {
    terrno = TSDB_CODE_DNODE_NOT_MATCH_WITH_LOCAL;
    dError("vgId:%d, dnodeId:%d ep:%s:%u in request, ep:%s:%u in lcoal, %s", vgId, pReplica->id, pReplica->fqdn,
           pReplica->port, tsLocalFqdn, tsServerPort, tstrerror(terrno));
    return -1;
  }

  SVnodeObj *pVnode = vmAcquireVnode(pMgmt, vgId);
  if (pVnode == NULL) {
    dError("vgId:%d, failed to alter replica since %s", vgId, terrstr());
    terrno = TSDB_CODE_VND_NOT_EXIST;
    if (pVnode) vmReleaseVnode(pMgmt, pVnode);
    return -1;
  }

  dInfo("vgId:%d, start to close vnode", vgId);
  SWrapperCfg wrapperCfg = {
      .dropped = pVnode->dropped,
      .vgId = pVnode->vgId,
      .vgVersion = pVnode->vgVersion,
      .diskPrimary = pVnode->diskPrimary,
  };
  tstrncpy(wrapperCfg.path, pVnode->path, sizeof(wrapperCfg.path));

  bool commitAndRemoveWal = vnodeShouldRemoveWal(pVnode->pImpl);
  vmCloseVnode(pMgmt, pVnode, commitAndRemoveWal, true);

  int32_t diskPrimary = wrapperCfg.diskPrimary;
  char    path[TSDB_FILENAME_LEN] = {0};
  snprintf(path, TSDB_FILENAME_LEN, "vnode%svnode%d", TD_DIRSEP, vgId);

  dInfo("vgId:%d, start to alter vnode replica at %s", vgId, path);
  if (vnodeAlterReplica(path, &alterReq, diskPrimary, pMgmt->pTfs) < 0) {
    dError("vgId:%d, failed to alter vnode at %s since %s", vgId, path, terrstr());
    return -1;
  }

  dInfo("vgId:%d, begin to open vnode", vgId);
  SVnode *pImpl = vnodeOpen(path, diskPrimary, pMgmt->pTfs, NULL, pMgmt->msgCb, false);
  if (pImpl == NULL) {
    dError("vgId:%d, failed to open vnode at %s since %s", vgId, path, terrstr());
    return -1;
  }

  if (vmOpenVnode(pMgmt, &wrapperCfg, pImpl) != 0) {
    dError("vgId:%d, failed to open vnode mgmt since %s", vgId, terrstr());
    return -1;
  }

  if (vnodeStart(pImpl) != 0) {
    dError("vgId:%d, failed to start sync since %s", vgId, terrstr());
    return -1;
  }

  dInfo(
      "vgId:%d, vnode management handle msgType:%s, end to alter vnode replica:%d selfIndex:%d leanerReplica:%d "
      "learnerSelfIndex:%d strict:%d",
      vgId, TMSG_INFO(pMsg->msgType), alterReq.replica, alterReq.selfIndex, alterReq.learnerReplica,
      alterReq.learnerSelfIndex, alterReq.strict);
  return 0;
}

int32_t vmProcessDropVnodeReq(SVnodeMgmt *pMgmt, SRpcMsg *pMsg) {
  int32_t       code = 0;
  SDropVnodeReq dropReq = {0};
  if (tDeserializeSDropVnodeReq(pMsg->pCont, pMsg->contLen, &dropReq) != 0) {
    terrno = TSDB_CODE_INVALID_MSG;
    return terrno;
  }

  int32_t vgId = dropReq.vgId;
  dInfo("vgId:%d, start to drop vnode", vgId);

  if (dropReq.dnodeId != pMgmt->pData->dnodeId) {
    terrno = TSDB_CODE_DNODE_NOT_MATCH_WITH_LOCAL;
    dError("vgId:%d, dnodeId:%d, %s", dropReq.vgId, dropReq.dnodeId, tstrerror(terrno));
    return terrno;
  }

  SVnodeObj *pVnode = vmAcquireVnodeImpl(pMgmt, vgId, false);
  if (pVnode == NULL) {
    dInfo("vgId:%d, failed to drop since %s", vgId, terrstr());
    terrno = TSDB_CODE_VND_NOT_EXIST;
    return terrno;
  }

  pVnode->dropped = 1;
  if ((code = vmWriteVnodeListToFile(pMgmt)) != 0) {
    pVnode->dropped = 0;
    vmReleaseVnode(pMgmt, pVnode);
    return code;
  }

  vmCloseVnode(pMgmt, pVnode, false, false);
  if (vmWriteVnodeListToFile(pMgmt) != 0) {
    dError("vgId:%d, failed to write vnode list since %s", vgId, terrstr());
  }

  dInfo("vgId:%d, is dropped", vgId);
  return 0;
}

int32_t vmProcessArbHeartBeatReq(SVnodeMgmt *pMgmt, SRpcMsg *pMsg) {
  SVArbHeartBeatReq arbHbReq = {0};
  SVArbHeartBeatRsp arbHbRsp = {0};
  if (tDeserializeSVArbHeartBeatReq(pMsg->pCont, pMsg->contLen, &arbHbReq) != 0) {
    terrno = TSDB_CODE_INVALID_MSG;
    return -1;
  }

  if (arbHbReq.dnodeId != pMgmt->pData->dnodeId) {
    terrno = TSDB_CODE_DNODE_NOT_MATCH_WITH_LOCAL;
    dError("dnodeId:%d, %s", arbHbReq.dnodeId, tstrerror(terrno));
    goto _OVER;
  }

  if (strlen(arbHbReq.arbToken) == 0) {
    terrno = TSDB_CODE_INVALID_MSG;
    dError("dnodeId:%d arbToken is empty", arbHbReq.dnodeId);
    goto _OVER;
  }

  size_t size = taosArrayGetSize(arbHbReq.hbMembers);

  arbHbRsp.dnodeId = pMgmt->pData->dnodeId;
  tstrncpy(arbHbRsp.arbToken, arbHbReq.arbToken, TSDB_ARB_TOKEN_SIZE);
  arbHbRsp.hbMembers = taosArrayInit(size, sizeof(SVArbHbRspMember));
  if (arbHbRsp.hbMembers == NULL) {
    goto _OVER;
  }

  for (int32_t i = 0; i < size; i++) {
    SVArbHbReqMember *pReqMember = taosArrayGet(arbHbReq.hbMembers, i);
    SVnodeObj        *pVnode = vmAcquireVnode(pMgmt, pReqMember->vgId);
    if (pVnode == NULL) {
      dError("dnodeId:%d vgId:%d not found failed to process arb hb req", arbHbReq.dnodeId, pReqMember->vgId);
      continue;
    }

    SVArbHbRspMember rspMember = {0};
    rspMember.vgId = pReqMember->vgId;
    rspMember.hbSeq = pReqMember->hbSeq;
    if (vnodeGetArbToken(pVnode->pImpl, rspMember.memberToken) != 0) {
      dError("dnodeId:%d vgId:%d failed to get arb token", arbHbReq.dnodeId, pReqMember->vgId);
      vmReleaseVnode(pMgmt, pVnode);
      continue;
    }

    if (vnodeUpdateArbTerm(pVnode->pImpl, arbHbReq.arbTerm) != 0) {
      dError("dnodeId:%d vgId:%d failed to update arb term", arbHbReq.dnodeId, pReqMember->vgId);
      vmReleaseVnode(pMgmt, pVnode);
      continue;
    }

    if (taosArrayPush(arbHbRsp.hbMembers, &rspMember) == NULL) {
      dError("dnodeId:%d vgId:%d failed to push arb hb rsp member", arbHbReq.dnodeId, pReqMember->vgId);
      vmReleaseVnode(pMgmt, pVnode);
      goto _OVER;
    }

    vmReleaseVnode(pMgmt, pVnode);
  }

  SRpcMsg rspMsg = {.info = pMsg->info};
  int32_t rspLen = tSerializeSVArbHeartBeatRsp(NULL, 0, &arbHbRsp);
  if (rspLen < 0) {
    terrno = TSDB_CODE_OUT_OF_MEMORY;
    goto _OVER;
  }

  void *pRsp = rpcMallocCont(rspLen);
  if (pRsp == NULL) {
    terrno = terrno;
    goto _OVER;
  }

  if (tSerializeSVArbHeartBeatRsp(pRsp, rspLen, &arbHbRsp) <= 0) {
    terrno = TSDB_CODE_OUT_OF_MEMORY;
    rpcFreeCont(pRsp);
    goto _OVER;
  }
  pMsg->info.rsp = pRsp;
  pMsg->info.rspLen = rspLen;

  terrno = TSDB_CODE_SUCCESS;

_OVER:
  tFreeSVArbHeartBeatReq(&arbHbReq);
  tFreeSVArbHeartBeatRsp(&arbHbRsp);
  return terrno;
}

SArray *vmGetMsgHandles() {
  int32_t code = -1;
  SArray *pArray = taosArrayInit(32, sizeof(SMgmtHandle));
  if (pArray == NULL) goto _OVER;

  if (dmSetMgmtHandle(pArray, TDMT_VND_SUBMIT, vmPutMsgToWriteQueue, 0) == NULL) goto _OVER;
  if (dmSetMgmtHandle(pArray, TDMT_SCH_QUERY, vmPutMsgToQueryQueue, 0) == NULL) goto _OVER;
  if (dmSetMgmtHandle(pArray, TDMT_SCH_MERGE_QUERY, vmPutMsgToQueryQueue, 0) == NULL) goto _OVER;
  if (dmSetMgmtHandle(pArray, TDMT_SCH_QUERY_CONTINUE, vmPutMsgToQueryQueue, 0) == NULL) goto _OVER;
  if (dmSetMgmtHandle(pArray, TDMT_SCH_FETCH, vmPutMsgToFetchQueue, 0) == NULL) goto _OVER;
  if (dmSetMgmtHandle(pArray, TDMT_SCH_MERGE_FETCH, vmPutMsgToFetchQueue, 0) == NULL) goto _OVER;
  if (dmSetMgmtHandle(pArray, TDMT_VND_ALTER_TABLE, vmPutMsgToWriteQueue, 0) == NULL) goto _OVER;
  if (dmSetMgmtHandle(pArray, TDMT_VND_UPDATE_TAG_VAL, vmPutMsgToWriteQueue, 0) == NULL) goto _OVER;
  if (dmSetMgmtHandle(pArray, TDMT_VND_TABLE_META, vmPutMsgToFetchQueue, 0) == NULL) goto _OVER;
  if (dmSetMgmtHandle(pArray, TDMT_VND_VSUBTABLES_META, vmPutMsgToFetchQueue, 0) == NULL) goto _OVER;
  if (dmSetMgmtHandle(pArray, TDMT_VND_VSTB_REF_DBS, vmPutMsgToFetchQueue, 0) == NULL) goto _OVER;
  if (dmSetMgmtHandle(pArray, TDMT_VND_TABLE_CFG, vmPutMsgToFetchQueue, 0) == NULL) goto _OVER;
  if (dmSetMgmtHandle(pArray, TDMT_VND_BATCH_META, vmPutMsgToFetchQueue, 0) == NULL) goto _OVER;
  if (dmSetMgmtHandle(pArray, TDMT_VND_TABLES_META, vmPutMsgToFetchQueue, 0) == NULL) goto _OVER;
  if (dmSetMgmtHandle(pArray, TDMT_SCH_CANCEL_TASK, vmPutMsgToFetchQueue, 0) == NULL) goto _OVER;
  if (dmSetMgmtHandle(pArray, TDMT_SCH_DROP_TASK, vmPutMsgToFetchQueue, 0) == NULL) goto _OVER;
  if (dmSetMgmtHandle(pArray, TDMT_SCH_TASK_NOTIFY, vmPutMsgToFetchQueue, 0) == NULL) goto _OVER;
  if (dmSetMgmtHandle(pArray, TDMT_VND_CREATE_STB, vmPutMsgToWriteQueue, 0) == NULL) goto _OVER;
  if (dmSetMgmtHandle(pArray, TDMT_VND_DROP_TTL_TABLE, vmPutMsgToWriteQueue, 0) == NULL) goto _OVER;
  if (dmSetMgmtHandle(pArray, TDMT_VND_FETCH_TTL_EXPIRED_TBS, vmPutMsgToWriteQueue, 0) == NULL) goto _OVER;
  if (dmSetMgmtHandle(pArray, TDMT_VND_ALTER_STB, vmPutMsgToWriteQueue, 0) == NULL) goto _OVER;
  if (dmSetMgmtHandle(pArray, TDMT_VND_DROP_STB, vmPutMsgToWriteQueue, 0) == NULL) goto _OVER;
  if (dmSetMgmtHandle(pArray, TDMT_VND_CREATE_TABLE, vmPutMsgToWriteQueue, 0) == NULL) goto _OVER;
  if (dmSetMgmtHandle(pArray, TDMT_VND_DROP_TABLE, vmPutMsgToWriteQueue, 0) == NULL) goto _OVER;
  if (dmSetMgmtHandle(pArray, TDMT_VND_TMQ_SUBSCRIBE, vmPutMsgToWriteQueue, 0) == NULL) goto _OVER;
  if (dmSetMgmtHandle(pArray, TDMT_VND_TMQ_DELETE_SUB, vmPutMsgToWriteQueue, 0) == NULL) goto _OVER;
  if (dmSetMgmtHandle(pArray, TDMT_VND_TMQ_COMMIT_OFFSET, vmPutMsgToWriteQueue, 0) == NULL) goto _OVER;
  if (dmSetMgmtHandle(pArray, TDMT_VND_TMQ_SEEK, vmPutMsgToFetchQueue, 0) == NULL) goto _OVER;
  if (dmSetMgmtHandle(pArray, TDMT_VND_TMQ_ADD_CHECKINFO, vmPutMsgToWriteQueue, 0) == NULL) goto _OVER;
  if (dmSetMgmtHandle(pArray, TDMT_VND_TMQ_DEL_CHECKINFO, vmPutMsgToWriteQueue, 0) == NULL) goto _OVER;
  if (dmSetMgmtHandle(pArray, TDMT_VND_TMQ_CONSUME, vmPutMsgToQueryQueue, 0) == NULL) goto _OVER;
  if (dmSetMgmtHandle(pArray, TDMT_VND_TMQ_CONSUME_PUSH, vmPutMsgToQueryQueue, 0) == NULL) goto _OVER;
  if (dmSetMgmtHandle(pArray, TDMT_VND_TMQ_VG_WALINFO, vmPutMsgToFetchQueue, 0) == NULL) goto _OVER;
  if (dmSetMgmtHandle(pArray, TDMT_VND_TMQ_VG_COMMITTEDINFO, vmPutMsgToFetchQueue, 0) == NULL) goto _OVER;
  if (dmSetMgmtHandle(pArray, TDMT_VND_DELETE, vmPutMsgToWriteQueue, 0) == NULL) goto _OVER;
  if (dmSetMgmtHandle(pArray, TDMT_VND_BATCH_DEL, vmPutMsgToWriteQueue, 0) == NULL) goto _OVER;
  if (dmSetMgmtHandle(pArray, TDMT_VND_COMMIT, vmPutMsgToWriteQueue, 0) == NULL) goto _OVER;
  if (dmSetMgmtHandle(pArray, TDMT_SCH_QUERY_HEARTBEAT, vmPutMsgToFetchQueue, 0) == NULL) goto _OVER;
  if (dmSetMgmtHandle(pArray, TDMT_VND_CREATE_INDEX, vmPutMsgToWriteQueue, 0) == NULL) goto _OVER;
  if (dmSetMgmtHandle(pArray, TDMT_VND_DROP_INDEX, vmPutMsgToWriteQueue, 0) == NULL) goto _OVER;
  if (dmSetMgmtHandle(pArray, TDMT_VND_QUERY_COMPACT_PROGRESS, vmPutMsgToFetchQueue, 0) == NULL) goto _OVER;
  if (dmSetMgmtHandle(pArray, TDMT_VND_KILL_COMPACT, vmPutMsgToWriteQueue, 0) == NULL) goto _OVER;
  if (dmSetMgmtHandle(pArray, TDMT_VND_TABLE_NAME, vmPutMsgToFetchQueue, 0) == NULL) goto _OVER;
<<<<<<< HEAD
  if (dmSetMgmtHandle(pArray, TDMT_VND_QUERY_SSMIGRATE_PROGRESS, vmPutMsgToFetchQueue, 0) == NULL) goto _OVER;
  if (dmSetMgmtHandle(pArray, TDMT_VND_KILL_SSMIGRATE, vmPutMsgToWriteQueue, 0) == NULL) goto _OVER;
  if (dmSetMgmtHandle(pArray, TDMT_VND_CREATE_RSMA, vmPutMsgToWriteQueue, 0) == NULL) goto _OVER;
  if (dmSetMgmtHandle(pArray, TDMT_VND_DROP_RSMA, vmPutMsgToWriteQueue, 0) == NULL) goto _OVER;
=======
>>>>>>> d59e5d00

  if (dmSetMgmtHandle(pArray, TDMT_VND_ALTER_REPLICA, vmPutMsgToMgmtQueue, 0) == NULL) goto _OVER;
  if (dmSetMgmtHandle(pArray, TDMT_VND_ALTER_CONFIG, vmPutMsgToWriteQueue, 0) == NULL) goto _OVER;
  if (dmSetMgmtHandle(pArray, TDMT_VND_ALTER_CONFIRM, vmPutMsgToWriteQueue, 0) == NULL) goto _OVER;
  if (dmSetMgmtHandle(pArray, TDMT_VND_DISABLE_WRITE, vmPutMsgToMgmtQueue, 0) == NULL) goto _OVER;
  if (dmSetMgmtHandle(pArray, TDMT_VND_ALTER_HASHRANGE, vmPutMsgToMgmtQueue, 0) == NULL) goto _OVER;
  if (dmSetMgmtHandle(pArray, TDMT_VND_COMPACT, vmPutMsgToWriteQueue, 0) == NULL) goto _OVER;
  if (dmSetMgmtHandle(pArray, TDMT_VND_TRIM, vmPutMsgToWriteQueue, 0) == NULL) goto _OVER;

  if (dmSetMgmtHandle(pArray, TDMT_VND_LIST_SSMIGRATE_FILESETS, vmPutMsgToFetchQueue, 0) == NULL) goto _OVER;
  if (dmSetMgmtHandle(pArray, TDMT_VND_SSMIGRATE_FILESET, vmPutMsgToWriteQueue, 0) == NULL) goto _OVER;
  if (dmSetMgmtHandle(pArray, TDMT_VND_QUERY_SSMIGRATE_PROGRESS, vmPutMsgToFetchQueue, 0) == NULL) goto _OVER;
  if (dmSetMgmtHandle(pArray, TDMT_VND_FOLLOWER_SSMIGRATE, vmPutMsgToWriteQueue, 0) == NULL) goto _OVER;
  // if (dmSetMgmtHandle(pArray, TDMT_VND_KILL_SSMIGRATE, vmPutMsgToWriteQueue, 0) == NULL) goto _OVER;

  if (dmSetMgmtHandle(pArray, TDMT_DND_CREATE_VNODE, vmPutMsgToMultiMgmtQueue, 0) == NULL) goto _OVER;
  if (dmSetMgmtHandle(pArray, TDMT_DND_MOUNT_VNODE, vmPutMsgToMultiMgmtQueue, 0) == NULL) goto _OVER;
  if (dmSetMgmtHandle(pArray, TDMT_DND_RETRIEVE_MOUNT_PATH, vmPutMsgToMultiMgmtQueue, 0) == NULL) goto _OVER;
  if (dmSetMgmtHandle(pArray, TDMT_DND_DROP_VNODE, vmPutMsgToMgmtQueue, 0) == NULL) goto _OVER;
  if (dmSetMgmtHandle(pArray, TDMT_DND_ALTER_VNODE_TYPE, vmPutMsgToMgmtQueue, 0) == NULL) goto _OVER;
  if (dmSetMgmtHandle(pArray, TDMT_DND_CHECK_VNODE_LEARNER_CATCHUP, vmPutMsgToMgmtQueue, 0) == NULL) goto _OVER;
  if (dmSetMgmtHandle(pArray, TDMT_SYNC_CONFIG_CHANGE, vmPutMsgToWriteQueue, 0) == NULL) goto _OVER;

  if (dmSetMgmtHandle(pArray, TDMT_SYNC_TIMEOUT_ELECTION, vmPutMsgToSyncQueue, 0) == NULL) goto _OVER;
  if (dmSetMgmtHandle(pArray, TDMT_SYNC_CLIENT_REQUEST, vmPutMsgToSyncQueue, 0) == NULL) goto _OVER;
  if (dmSetMgmtHandle(pArray, TDMT_SYNC_CLIENT_REQUEST_BATCH, vmPutMsgToSyncQueue, 0) == NULL) goto _OVER;
  if (dmSetMgmtHandle(pArray, TDMT_SYNC_CLIENT_REQUEST_REPLY, vmPutMsgToSyncQueue, 0) == NULL) goto _OVER;
  if (dmSetMgmtHandle(pArray, TDMT_SYNC_REQUEST_VOTE, vmPutMsgToSyncQueue, 0) == NULL) goto _OVER;
  if (dmSetMgmtHandle(pArray, TDMT_SYNC_REQUEST_VOTE_REPLY, vmPutMsgToSyncQueue, 0) == NULL) goto _OVER;
  if (dmSetMgmtHandle(pArray, TDMT_SYNC_APPEND_ENTRIES, vmPutMsgToSyncQueue, 0) == NULL) goto _OVER;
  if (dmSetMgmtHandle(pArray, TDMT_SYNC_APPEND_ENTRIES_BATCH, vmPutMsgToSyncQueue, 0) == NULL) goto _OVER;
  if (dmSetMgmtHandle(pArray, TDMT_SYNC_APPEND_ENTRIES_REPLY, vmPutMsgToSyncQueue, 0) == NULL) goto _OVER;
  if (dmSetMgmtHandle(pArray, TDMT_SYNC_SNAPSHOT_SEND, vmPutMsgToSyncQueue, 0) == NULL) goto _OVER;
  if (dmSetMgmtHandle(pArray, TDMT_SYNC_PREP_SNAPSHOT, vmPutMsgToSyncQueue, 0) == NULL) goto _OVER;
  if (dmSetMgmtHandle(pArray, TDMT_SYNC_FORCE_FOLLOWER, vmPutMsgToSyncQueue, 0) == NULL) goto _OVER;

  if (dmSetMgmtHandle(pArray, TDMT_SYNC_TIMEOUT, vmPutMsgToSyncRdQueue, 0) == NULL) goto _OVER;
  if (dmSetMgmtHandle(pArray, TDMT_SYNC_HEARTBEAT, vmPutMsgToSyncRdQueue, 0) == NULL) goto _OVER;
  if (dmSetMgmtHandle(pArray, TDMT_SYNC_HEARTBEAT_REPLY, vmPutMsgToSyncRdQueue, 0) == NULL) goto _OVER;
  if (dmSetMgmtHandle(pArray, TDMT_SYNC_SNAPSHOT_RSP, vmPutMsgToSyncRdQueue, 0) == NULL) goto _OVER;
  if (dmSetMgmtHandle(pArray, TDMT_SYNC_PREP_SNAPSHOT_REPLY, vmPutMsgToSyncRdQueue, 0) == NULL) goto _OVER;

  if (dmSetMgmtHandle(pArray, TDMT_VND_ARB_HEARTBEAT, vmPutMsgToMgmtQueue, 0) == NULL) goto _OVER;
  if (dmSetMgmtHandle(pArray, TDMT_VND_ARB_CHECK_SYNC, vmPutMsgToWriteQueue, 0) == NULL) goto _OVER;
  if (dmSetMgmtHandle(pArray, TDMT_SYNC_SET_ASSIGNED_LEADER, vmPutMsgToSyncQueue, 0) == NULL) goto _OVER;

  if (dmSetMgmtHandle(pArray, TDMT_STREAM_FETCH, vmPutMsgToStreamReaderQueue, 0) == NULL) goto _OVER;
  if (dmSetMgmtHandle(pArray, TDMT_STREAM_TRIGGER_PULL, vmPutMsgToStreamReaderQueue, 0) == NULL) goto _OVER;
  code = 0;

_OVER:
  if (code != 0) {
    taosArrayDestroy(pArray);
    return NULL;
  } else {
    return pArray;
  }
}

void vmUpdateMetricsInfo(SVnodeMgmt *pMgmt, int64_t clusterId) {
  (void)taosThreadRwlockRdlock(&pMgmt->hashLock);

  void *pIter = taosHashIterate(pMgmt->runngingHash, NULL);
  while (pIter) {
    SVnodeObj **ppVnode = pIter;
    if (ppVnode == NULL || *ppVnode == NULL) {
      continue;
    }

    SVnodeObj *pVnode = *ppVnode;
    if (!pVnode->failed) {
      SRawWriteMetrics metrics = {0};
      if (vnodeGetRawWriteMetrics(pVnode->pImpl, &metrics) == 0) {
        // Add the metrics to the global metrics system with cluster ID
        SName   name = {0};
        int32_t code = tNameFromString(&name, pVnode->pImpl->config.dbname, T_NAME_ACCT | T_NAME_DB | T_NAME_TABLE);
        if (code < 0) {
          dError("failed to get db name since %s", tstrerror(code));
          continue;
        }
        code = addWriteMetrics(pVnode->vgId, pMgmt->pData->dnodeId, clusterId, tsLocalEp, name.dbname, &metrics);
        if (code != TSDB_CODE_SUCCESS) {
          dError("Failed to add write metrics for vgId: %d, code: %d", pVnode->vgId, code);
        } else {
          // After successfully adding metrics, reset the vnode's write metrics using atomic operations
          if (vnodeResetRawWriteMetrics(pVnode->pImpl, &metrics) != 0) {
            dError("Failed to reset write metrics for vgId: %d", pVnode->vgId);
          }
        }
      } else {
        dError("Failed to get write metrics for vgId: %d", pVnode->vgId);
      }
    }
    pIter = taosHashIterate(pMgmt->runngingHash, pIter);
  }

  (void)taosThreadRwlockUnlock(&pMgmt->hashLock);
}<|MERGE_RESOLUTION|>--- conflicted
+++ resolved
@@ -1804,13 +1804,8 @@
   if (dmSetMgmtHandle(pArray, TDMT_VND_QUERY_COMPACT_PROGRESS, vmPutMsgToFetchQueue, 0) == NULL) goto _OVER;
   if (dmSetMgmtHandle(pArray, TDMT_VND_KILL_COMPACT, vmPutMsgToWriteQueue, 0) == NULL) goto _OVER;
   if (dmSetMgmtHandle(pArray, TDMT_VND_TABLE_NAME, vmPutMsgToFetchQueue, 0) == NULL) goto _OVER;
-<<<<<<< HEAD
-  if (dmSetMgmtHandle(pArray, TDMT_VND_QUERY_SSMIGRATE_PROGRESS, vmPutMsgToFetchQueue, 0) == NULL) goto _OVER;
-  if (dmSetMgmtHandle(pArray, TDMT_VND_KILL_SSMIGRATE, vmPutMsgToWriteQueue, 0) == NULL) goto _OVER;
   if (dmSetMgmtHandle(pArray, TDMT_VND_CREATE_RSMA, vmPutMsgToWriteQueue, 0) == NULL) goto _OVER;
   if (dmSetMgmtHandle(pArray, TDMT_VND_DROP_RSMA, vmPutMsgToWriteQueue, 0) == NULL) goto _OVER;
-=======
->>>>>>> d59e5d00
 
   if (dmSetMgmtHandle(pArray, TDMT_VND_ALTER_REPLICA, vmPutMsgToMgmtQueue, 0) == NULL) goto _OVER;
   if (dmSetMgmtHandle(pArray, TDMT_VND_ALTER_CONFIG, vmPutMsgToWriteQueue, 0) == NULL) goto _OVER;
