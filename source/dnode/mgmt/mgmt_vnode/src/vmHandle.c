/*
 * Copyright (c) 2019 TAOS Data, Inc. <jhtao@taosdata.com>
 *
 * This program is free software: you can use, redistribute, and/or modify
 * it under the terms of the GNU Affero General Public License, version 3
 * or later ("AGPL"), as published by the Free Software Foundation.
 *
 * This program is distributed in the hope that it will be useful, but WITHOUT
 * ANY WARRANTY; without even the implied warranty of MERCHANTABILITY or
 * FITNESS FOR A PARTICULAR PURPOSE.
 *
 * You should have received a copy of the GNU Affero General Public License
 * along with this program. If not, see <http:www.gnu.org/licenses/>.
 */

#define _DEFAULT_SOURCE
#include "metrics.h"
#include "taos_monitor.h"
#include "vmInt.h"
<<<<<<< HEAD
#include "vnd.h"
=======
>>>>>>> b43fee20
#include "vnodeInt.h"

extern taos_counter_t *tsInsertCounter;

// Forward declaration for function defined in metrics.c
extern int32_t addWriteMetrics(int32_t vgId, int32_t dnodeId, int64_t clusterId, const char *dnodeEp,
                               const char *dbname, const SRawWriteMetrics *pRawMetrics);

void vmGetVnodeLoads(SVnodeMgmt *pMgmt, SMonVloadInfo *pInfo, bool isReset) {
  pInfo->pVloads = taosArrayInit(pMgmt->state.totalVnodes, sizeof(SVnodeLoad));
  if (pInfo->pVloads == NULL) return;

  tfsUpdateSize(pMgmt->pTfs);

  (void)taosThreadRwlockRdlock(&pMgmt->hashLock);

  void *pIter = taosHashIterate(pMgmt->runngingHash, NULL);
  while (pIter) {
    SVnodeObj **ppVnode = pIter;
    if (ppVnode == NULL || *ppVnode == NULL) continue;

    SVnodeObj *pVnode = *ppVnode;
    SVnodeLoad vload = {.vgId = pVnode->vgId};
    if (!pVnode->failed) {
      if (vnodeGetLoad(pVnode->pImpl, &vload) != 0) {
        dError("failed to get vnode load");
      }
      if (isReset) vnodeResetLoad(pVnode->pImpl, &vload);
    }
    if (taosArrayPush(pInfo->pVloads, &vload) == NULL) {
      dError("failed to push vnode load");
    }
    pIter = taosHashIterate(pMgmt->runngingHash, pIter);
  }

  (void)taosThreadRwlockUnlock(&pMgmt->hashLock);
}

void vmGetVnodeLoadsLite(SVnodeMgmt *pMgmt, SMonVloadInfo *pInfo) {
  pInfo->pVloads = taosArrayInit(pMgmt->state.totalVnodes, sizeof(SVnodeLoadLite));
  if (!pInfo->pVloads) return;

  (void)taosThreadRwlockRdlock(&pMgmt->hashLock);

  void *pIter = taosHashIterate(pMgmt->runngingHash, NULL);
  while (pIter) {
    SVnodeObj **ppVnode = pIter;
    if (ppVnode == NULL || *ppVnode == NULL) continue;

    SVnodeObj *pVnode = *ppVnode;
    if (!pVnode->failed) {
      SVnodeLoadLite vload = {0};
      if (vnodeGetLoadLite(pVnode->pImpl, &vload) == 0) {
        if (taosArrayPush(pInfo->pVloads, &vload) == NULL) {
          taosArrayDestroy(pInfo->pVloads);
          pInfo->pVloads = NULL;
          break;
        }
      }
    }
    pIter = taosHashIterate(pMgmt->runngingHash, pIter);
  }

  (void)taosThreadRwlockUnlock(&pMgmt->hashLock);
}

void vmGetMonitorInfo(SVnodeMgmt *pMgmt, SMonVmInfo *pInfo) {
  SMonVloadInfo vloads = {0};
  vmGetVnodeLoads(pMgmt, &vloads, true);

  SArray *pVloads = vloads.pVloads;
  if (pVloads == NULL) return;

  int32_t totalVnodes = 0;
  int32_t masterNum = 0;
  int64_t numOfSelectReqs = 0;
  int64_t numOfInsertReqs = 0;
  int64_t numOfInsertSuccessReqs = 0;
  int64_t numOfBatchInsertReqs = 0;
  int64_t numOfBatchInsertSuccessReqs = 0;

  for (int32_t i = 0; i < taosArrayGetSize(pVloads); ++i) {
    SVnodeLoad *pLoad = taosArrayGet(pVloads, i);
    numOfSelectReqs += pLoad->numOfSelectReqs;
    numOfInsertReqs += pLoad->numOfInsertReqs;
    numOfInsertSuccessReqs += pLoad->numOfInsertSuccessReqs;
    numOfBatchInsertReqs += pLoad->numOfBatchInsertReqs;
    numOfBatchInsertSuccessReqs += pLoad->numOfBatchInsertSuccessReqs;
    if (pLoad->syncState == TAOS_SYNC_STATE_LEADER || pLoad->syncState == TAOS_SYNC_STATE_ASSIGNED_LEADER) {
      masterNum++;
    }
    totalVnodes++;
  }

  pInfo->vstat.totalVnodes = totalVnodes;
  pInfo->vstat.masterNum = masterNum;
  pInfo->vstat.numOfSelectReqs = numOfSelectReqs;
  pInfo->vstat.numOfInsertReqs = numOfInsertReqs;                          // delta
  pInfo->vstat.numOfInsertSuccessReqs = numOfInsertSuccessReqs;            // delta
  pInfo->vstat.numOfBatchInsertReqs = numOfBatchInsertReqs;                // delta
  pInfo->vstat.numOfBatchInsertSuccessReqs = numOfBatchInsertSuccessReqs;  // delta
  pMgmt->state.totalVnodes = totalVnodes;
  pMgmt->state.masterNum = masterNum;
  pMgmt->state.numOfSelectReqs = numOfSelectReqs;
  pMgmt->state.numOfInsertReqs = numOfInsertReqs;
  pMgmt->state.numOfInsertSuccessReqs = numOfInsertSuccessReqs;
  pMgmt->state.numOfBatchInsertReqs = numOfBatchInsertReqs;
  pMgmt->state.numOfBatchInsertSuccessReqs = numOfBatchInsertSuccessReqs;

  if (tfsGetMonitorInfo(pMgmt->pTfs, &pInfo->tfs) != 0) {
    dError("failed to get tfs monitor info");
  }
  taosArrayDestroy(pVloads);
}

void vmCleanExpriedSamples(SVnodeMgmt *pMgmt) {
  int list_size = taos_counter_get_keys_size(tsInsertCounter);
  if (list_size == 0) return;
  int32_t *vgroup_ids;
  char   **keys;
  int      r = 0;
  r = taos_counter_get_vgroup_ids(tsInsertCounter, &keys, &vgroup_ids, &list_size);
  if (r) {
    dError("failed to get vgroup ids");
    return;
  }
  (void)taosThreadRwlockRdlock(&pMgmt->hashLock);
  for (int i = 0; i < list_size; i++) {
    int32_t vgroup_id = vgroup_ids[i];
    void   *vnode = taosHashGet(pMgmt->runngingHash, &vgroup_id, sizeof(int32_t));
    if (vnode == NULL) {
      r = taos_counter_delete(tsInsertCounter, keys[i]);
      if (r) {
        dError("failed to delete monitor sample key:%s", keys[i]);
      }
    }
  }
  (void)taosThreadRwlockUnlock(&pMgmt->hashLock);
  if (vgroup_ids) taosMemoryFree(vgroup_ids);
  if (keys) taosMemoryFree(keys);
  return;
}

void vmCleanExpiredMetrics(SVnodeMgmt *pMgmt) {
  if (!tsEnableMonitor || tsMonitorFqdn[0] == 0 || tsMonitorPort == 0 || !tsEnableMetrics) {
    return;
  }

  (void)taosThreadRwlockRdlock(&pMgmt->hashLock);
  void     *pIter = taosHashIterate(pMgmt->runngingHash, NULL);
  SHashObj *pValidVgroups = taosHashInit(16, taosGetDefaultHashFunction(TSDB_DATA_TYPE_INT), false, HASH_NO_LOCK);
  if (pValidVgroups == NULL) {
    (void)taosThreadRwlockUnlock(&pMgmt->hashLock);
    return;
  }

  while (pIter != NULL) {
    SVnodeObj **ppVnode = pIter;
    if (ppVnode && *ppVnode) {
      int32_t vgId = (*ppVnode)->vgId;
      char    dummy = 1;  // hash table value (we only care about the key)
      if (taosHashPut(pValidVgroups, &vgId, sizeof(int32_t), &dummy, sizeof(char)) != 0) {
        dError("failed to put vgId:%d to valid vgroups hash", vgId);
      }
    }
    pIter = taosHashIterate(pMgmt->runngingHash, pIter);
  }
  (void)taosThreadRwlockUnlock(&pMgmt->hashLock);

  // Clean expired metrics by removing metrics for non-existent vgroups
  int32_t code = cleanupExpiredMetrics(pValidVgroups);
  if (code != TSDB_CODE_SUCCESS) {
    dError("failed to clean expired metrics, code:%d", code);
  }

  taosHashCleanup(pValidVgroups);
}

static void vmGenerateVnodeCfg(SCreateVnodeReq *pCreate, SVnodeCfg *pCfg) {
  memcpy(pCfg, &vnodeCfgDefault, sizeof(SVnodeCfg));

  pCfg->vgId = pCreate->vgId;
  pCfg->mountVgId = pCreate->mountVgId;
  tstrncpy(pCfg->dbname, pCreate->db, sizeof(pCfg->dbname));
  pCfg->dbId = pCreate->dbUid;
  pCfg->szPage = pCreate->pageSize * 1024;
  pCfg->szCache = pCreate->pages;
  pCfg->cacheLast = pCreate->cacheLast;
  pCfg->cacheLastSize = pCreate->cacheLastSize;
  pCfg->szBuf = (uint64_t)pCreate->buffer * 1024 * 1024;
  pCfg->isWeak = true;
  pCfg->isTsma = pCreate->isTsma;
  pCfg->tsdbCfg.compression = pCreate->compression;
  pCfg->tsdbCfg.precision = pCreate->precision;
  pCfg->tsdbCfg.days = pCreate->daysPerFile;
  pCfg->tsdbCfg.keep0 = pCreate->daysToKeep0;
  pCfg->tsdbCfg.keep1 = pCreate->daysToKeep1;
  pCfg->tsdbCfg.keep2 = pCreate->daysToKeep2;
  pCfg->tsdbCfg.keepTimeOffset = pCreate->keepTimeOffset;
  pCfg->tsdbCfg.minRows = pCreate->minRows;
  pCfg->tsdbCfg.maxRows = pCreate->maxRows;
  for (size_t i = 0; i < taosArrayGetSize(pCreate->pRetensions); ++i) {
    SRetention *pRetention = &pCfg->tsdbCfg.retentions[i];
    memcpy(pRetention, taosArrayGet(pCreate->pRetensions, i), sizeof(SRetention));
    if (i == 0) {
      if ((pRetention->freq >= 0 && pRetention->keep > 0)) pCfg->isRsma = 1;
    }
  }
#if defined(TD_ENTERPRISE) || defined(TD_ASTRA_TODO)
  pCfg->tsdbCfg.encryptAlgorithm = pCreate->encryptAlgorithm;
  if (pCfg->tsdbCfg.encryptAlgorithm == DND_CA_SM4) {
    tstrncpy(pCfg->tsdbCfg.encryptKey, tsEncryptKey, ENCRYPT_KEY_LEN + 1);
  }
#else
  pCfg->tsdbCfg.encryptAlgorithm = 0;
#endif

  pCfg->walCfg.vgId = pCreate->vgId;
  pCfg->walCfg.fsyncPeriod = pCreate->walFsyncPeriod;
  pCfg->walCfg.retentionPeriod = pCreate->walRetentionPeriod;
  pCfg->walCfg.rollPeriod = pCreate->walRollPeriod;
  pCfg->walCfg.retentionSize = pCreate->walRetentionSize;
  pCfg->walCfg.segSize = pCreate->walSegmentSize;
  pCfg->walCfg.level = pCreate->walLevel;
#if defined(TD_ENTERPRISE) || defined(TD_ASTRA_TODO)
  pCfg->walCfg.encryptAlgorithm = pCreate->encryptAlgorithm;
  if (pCfg->walCfg.encryptAlgorithm == DND_CA_SM4) {
    tstrncpy(pCfg->walCfg.encryptKey, tsEncryptKey, ENCRYPT_KEY_LEN + 1);
  }
#else
  pCfg->walCfg.encryptAlgorithm = 0;
#endif

#if defined(TD_ENTERPRISE) || defined(TD_ASTRA_TODO)
  pCfg->tdbEncryptAlgorithm = pCreate->encryptAlgorithm;
  if (pCfg->tdbEncryptAlgorithm == DND_CA_SM4) {
    tstrncpy(pCfg->tdbEncryptKey, tsEncryptKey, ENCRYPT_KEY_LEN + 1);
  }
#else
  pCfg->tdbEncryptAlgorithm = 0;
#endif

  pCfg->sttTrigger = pCreate->sstTrigger;
  pCfg->hashBegin = pCreate->hashBegin;
  pCfg->hashEnd = pCreate->hashEnd;
  pCfg->hashMethod = pCreate->hashMethod;
  pCfg->hashPrefix = pCreate->hashPrefix;
  pCfg->hashSuffix = pCreate->hashSuffix;
  pCfg->tsdbPageSize = pCreate->tsdbPageSize * 1024;

  pCfg->s3ChunkSize = pCreate->s3ChunkSize;
  pCfg->s3KeepLocal = pCreate->s3KeepLocal;
  pCfg->s3Compact = pCreate->s3Compact;

  pCfg->standby = 0;
  pCfg->syncCfg.replicaNum = 0;
  pCfg->syncCfg.totalReplicaNum = 0;
  pCfg->syncCfg.changeVersion = pCreate->changeVersion;

  memset(&pCfg->syncCfg.nodeInfo, 0, sizeof(pCfg->syncCfg.nodeInfo));
  for (int32_t i = 0; i < pCreate->replica; ++i) {
    SNodeInfo *pNode = &pCfg->syncCfg.nodeInfo[i];
    pNode->nodeId = pCreate->replicas[pCfg->syncCfg.replicaNum].id;
    pNode->nodePort = pCreate->replicas[pCfg->syncCfg.replicaNum].port;
    pNode->nodeRole = TAOS_SYNC_ROLE_VOTER;
    tstrncpy(pNode->nodeFqdn, pCreate->replicas[pCfg->syncCfg.replicaNum].fqdn, TSDB_FQDN_LEN);
    bool ret = tmsgUpdateDnodeInfo(&pNode->nodeId, &pNode->clusterId, pNode->nodeFqdn, &pNode->nodePort);
    pCfg->syncCfg.replicaNum++;
  }
  if (pCreate->selfIndex != -1) {
    pCfg->syncCfg.myIndex = pCreate->selfIndex;
  }
  for (int32_t i = pCfg->syncCfg.replicaNum; i < pCreate->replica + pCreate->learnerReplica; ++i) {
    SNodeInfo *pNode = &pCfg->syncCfg.nodeInfo[i];
    pNode->nodeId = pCreate->learnerReplicas[pCfg->syncCfg.totalReplicaNum].id;
    pNode->nodePort = pCreate->learnerReplicas[pCfg->syncCfg.totalReplicaNum].port;
    pNode->nodeRole = TAOS_SYNC_ROLE_LEARNER;
    tstrncpy(pNode->nodeFqdn, pCreate->learnerReplicas[pCfg->syncCfg.totalReplicaNum].fqdn, TSDB_FQDN_LEN);
    bool ret = tmsgUpdateDnodeInfo(&pNode->nodeId, &pNode->clusterId, pNode->nodeFqdn, &pNode->nodePort);
    pCfg->syncCfg.totalReplicaNum++;
  }
  pCfg->syncCfg.totalReplicaNum += pCfg->syncCfg.replicaNum;
  if (pCreate->learnerSelfIndex != -1) {
    pCfg->syncCfg.myIndex = pCreate->replica + pCreate->learnerSelfIndex;
  }
}

static void vmGenerateWrapperCfg(SVnodeMgmt *pMgmt, SCreateVnodeReq *pCreate, SWrapperCfg *pCfg) {
  pCfg->vgId = pCreate->vgId;
  pCfg->vgVersion = pCreate->vgVersion;
  pCfg->dropped = 0;
  snprintf(pCfg->path, sizeof(pCfg->path), "%s%svnode%d", pMgmt->path, TD_DIRSEP, pCreate->vgId);
}

static int32_t vmTsmaAdjustDays(SVnodeCfg *pCfg, SCreateVnodeReq *pReq) {
  if (pReq->isTsma) {
    SMsgHead *smaMsg = pReq->pTsma;
    uint32_t  contLen = (uint32_t)(htonl(smaMsg->contLen) - sizeof(SMsgHead));
    return smaGetTSmaDays(pCfg, POINTER_SHIFT(smaMsg, sizeof(SMsgHead)), contLen, &pCfg->tsdbCfg.days);
  }
  return 0;
}

#if 0
static int32_t vmTsmaProcessCreate(SVnode *pVnode, SCreateVnodeReq *pReq) {
  if (pReq->isTsma) {
    SMsgHead *smaMsg = pReq->pTsma;
    uint32_t  contLen = (uint32_t)(htonl(smaMsg->contLen) - sizeof(SMsgHead));
    return vnodeProcessCreateTSma(pVnode, POINTER_SHIFT(smaMsg, sizeof(SMsgHead)), contLen);
  }
  return 0;
}
#endif

int32_t vmProcessCreateVnodeReq(SVnodeMgmt *pMgmt, SRpcMsg *pMsg) {
  SCreateVnodeReq req = {0};
  SVnodeCfg       vnodeCfg = {0};
  SWrapperCfg     wrapperCfg = {0};
  int32_t         code = -1;
  char            path[TSDB_FILENAME_LEN] = {0};

  if (tDeserializeSCreateVnodeReq(pMsg->pCont, pMsg->contLen, &req) != 0) {
    return TSDB_CODE_INVALID_MSG;
  }

  if (req.learnerReplica == 0) {
    req.learnerSelfIndex = -1;
  }

  dInfo(
      "vgId:%d, vnode management handle msgType:%s, start to create vnode, page:%d pageSize:%d buffer:%d szPage:%d "
      "szBuf:%" PRIu64 ", cacheLast:%d cacheLastSize:%d sstTrigger:%d tsdbPageSize:%d %d dbname:%s dbId:%" PRId64
      ", days:%d keep0:%d keep1:%d keep2:%d keepTimeOffset%d s3ChunkSize:%d s3KeepLocal:%d s3Compact:%d tsma:%d "
      "precision:%d compression:%d minRows:%d maxRows:%d"
      ", wal fsync:%d level:%d retentionPeriod:%d retentionSize:%" PRId64 " rollPeriod:%d segSize:%" PRId64
      ", hash method:%d begin:%u end:%u prefix:%d surfix:%d replica:%d selfIndex:%d "
      "learnerReplica:%d learnerSelfIndex:%d strict:%d changeVersion:%d encryptAlgorithm:%d",
      req.vgId, TMSG_INFO(pMsg->msgType), req.pages, req.pageSize, req.buffer, req.pageSize * 1024,
      (uint64_t)req.buffer * 1024 * 1024, req.cacheLast, req.cacheLastSize, req.sstTrigger, req.tsdbPageSize,
      req.tsdbPageSize * 1024, req.db, req.dbUid, req.daysPerFile, req.daysToKeep0, req.daysToKeep1, req.daysToKeep2,
      req.keepTimeOffset, req.s3ChunkSize, req.s3KeepLocal, req.s3Compact, req.isTsma, req.precision, req.compression,
      req.minRows, req.maxRows, req.walFsyncPeriod, req.walLevel, req.walRetentionPeriod, req.walRetentionSize,
      req.walRollPeriod, req.walSegmentSize, req.hashMethod, req.hashBegin, req.hashEnd, req.hashPrefix, req.hashSuffix,
      req.replica, req.selfIndex, req.learnerReplica, req.learnerSelfIndex, req.strict, req.changeVersion,
      req.encryptAlgorithm);

  for (int32_t i = 0; i < req.replica; ++i) {
    dInfo("vgId:%d, replica:%d ep:%s:%u dnode:%d", req.vgId, i, req.replicas[i].fqdn, req.replicas[i].port,
          req.replicas[i].id);
  }
  for (int32_t i = 0; i < req.learnerReplica; ++i) {
    dInfo("vgId:%d, learnerReplica:%d ep:%s:%u dnode:%d", req.vgId, i, req.learnerReplicas[i].fqdn,
          req.learnerReplicas[i].port, req.replicas[i].id);
  }

  SReplica *pReplica = NULL;
  if (req.selfIndex != -1) {
    pReplica = &req.replicas[req.selfIndex];
  } else {
    pReplica = &req.learnerReplicas[req.learnerSelfIndex];
  }
  if (pReplica->id != pMgmt->pData->dnodeId || pReplica->port != tsServerPort ||
      strcmp(pReplica->fqdn, tsLocalFqdn) != 0) {
    (void)tFreeSCreateVnodeReq(&req);
    code = TSDB_CODE_INVALID_MSG;
    dError("vgId:%d, dnodeId:%d ep:%s:%u not matched with local dnode, reason:%s", req.vgId, pReplica->id,
           pReplica->fqdn, pReplica->port, tstrerror(code));
    return code;
  }

  if (req.encryptAlgorithm == DND_CA_SM4) {
    if (strlen(tsEncryptKey) == 0) {
      (void)tFreeSCreateVnodeReq(&req);
      code = TSDB_CODE_DNODE_INVALID_ENCRYPTKEY;
      dError("vgId:%d, failed to create vnode since encrypt key is empty, reason:%s", req.vgId, tstrerror(code));
      return code;
    }
  }

  vmGenerateVnodeCfg(&req, &vnodeCfg);

  if ((code = vmTsmaAdjustDays(&vnodeCfg, &req)) < 0) {
    dError("vgId:%d, failed to adjust tsma days since %s", req.vgId, tstrerror(code));
    goto _OVER;
  }

  vmGenerateWrapperCfg(pMgmt, &req, &wrapperCfg);

  SVnodeObj *pVnode = vmAcquireVnodeImpl(pMgmt, req.vgId, false);
  if (pVnode != NULL && (req.replica == 1 || !pVnode->failed)) {
    dError("vgId:%d, already exist", req.vgId);
    (void)tFreeSCreateVnodeReq(&req);
    vmReleaseVnode(pMgmt, pVnode);
    code = TSDB_CODE_VND_ALREADY_EXIST;
    return 0;
  }

  int32_t diskPrimary = vmGetPrimaryDisk(pMgmt, vnodeCfg.vgId);
  if (diskPrimary < 0) {
    diskPrimary = vmAllocPrimaryDisk(pMgmt, vnodeCfg.vgId);
  }
  wrapperCfg.diskPrimary = diskPrimary;

  snprintf(path, TSDB_FILENAME_LEN, "vnode%svnode%d", TD_DIRSEP, vnodeCfg.vgId);

  if ((code = vnodeCreate(path, &vnodeCfg, diskPrimary, pMgmt->pTfs)) < 0) {
    dError("vgId:%d, failed to create vnode since %s", req.vgId, tstrerror(code));
    vmReleaseVnode(pMgmt, pVnode);
    vmCleanPrimaryDisk(pMgmt, req.vgId);
    (void)tFreeSCreateVnodeReq(&req);
    return code;
  }

  SVnode *pImpl = vnodeOpen(path, diskPrimary, pMgmt->pTfs, NULL, pMgmt->msgCb, true);
  if (pImpl == NULL) {
    dError("vgId:%d, failed to open vnode since %s", req.vgId, terrstr());
    code = terrno != 0 ? terrno : -1;
    goto _OVER;
  }

  code = vmOpenVnode(pMgmt, &wrapperCfg, pImpl);
  if (code != 0) {
    dError("vgId:%d, failed to open vnode since %s", req.vgId, terrstr());
    code = terrno != 0 ? terrno : code;
    goto _OVER;
  }

#if 0
  code = vmTsmaProcessCreate(pImpl, &req);
  if (code != 0) {
    dError("vgId:%d, failed to create tsma since %s", req.vgId, terrstr());
    code = terrno;
    goto _OVER;
  }
#endif

  code = vnodeStart(pImpl);
  if (code != 0) {
    dError("vgId:%d, failed to start sync since %s", req.vgId, terrstr());
    goto _OVER;
  }

  code = vmWriteVnodeListToFile(pMgmt);
  if (code != 0) {
    code = terrno != 0 ? terrno : code;
    goto _OVER;
  }

_OVER:
  vmCleanPrimaryDisk(pMgmt, req.vgId);

  if (code != 0) {
    vmCloseFailedVnode(pMgmt, req.vgId);

    vnodeClose(pImpl);
    vnodeDestroy(0, path, pMgmt->pTfs, 0);
  } else {
    dInfo("vgId:%d, vnode management handle msgType:%s, end to create vnode, vnode is created", req.vgId,
          TMSG_INFO(pMsg->msgType));
  }

  (void)tFreeSCreateVnodeReq(&req);
  terrno = code;
  return code;
}

#ifdef USE_MOUNT
typedef struct {
  int64_t dbId;
  int32_t vgId;
  int32_t diskPrimary;
} SMountDbVgId;
extern int32_t vnodeLoadInfo(const char *dir, SVnodeInfo *pInfo);
extern int32_t mndFetchSdbStables(const char *mntName, const char *path, void *output);

static int compareVnodeInfo(const void *p1, const void *p2) {
  SVnodeInfo *v1 = (SVnodeInfo *)p1;
  SVnodeInfo *v2 = (SVnodeInfo *)p2;

  if (v1->config.dbId == v1->config.dbId) {
    if (v1->config.vgId == v2->config.vgId) {
      return 0;
    }
    return v1->config.vgId > v2->config.vgId ? 1 : -1;
  }

  return v1->config.dbId > v1->config.dbId ? 1 : -1;
}
static int compareVgDiskPrimary(const void *p1, const void *p2) {
  SMountDbVgId *v1 = (SMountDbVgId *)p1;
  SMountDbVgId *v2 = (SMountDbVgId *)p2;

  if (v1->dbId == v1->dbId) {
    if (v1->vgId == v2->vgId) {
      return 0;
    }
    return v1->vgId > v2->vgId ? 1 : -1;
  }

  return v1->dbId > v1->dbId ? 1 : -1;
}

static int32_t vmRetrieveMountDnode(SVnodeMgmt *pMgmt, SRetrieveMountPathReq *pReq, SMountInfo *pMountInfo) {
  int32_t   code = 0, lino = 0;
  TdFilePtr pFile = NULL;
  char     *content = NULL;
  SJson    *pJson = NULL;
  int64_t   size = 0;
  int64_t   clusterId = 0, dropped = 0, encryptScope = 0;
  char      file[TSDB_MOUNT_FPATH_LEN] = {0};
  // step 1: fetch clusterId from dnode.json
  (void)snprintf(file, sizeof(file), "%s%s%s%sdnode.json", pReq->mountPath, TD_DIRSEP, dmNodeName(DNODE), TD_DIRSEP);
  TAOS_CHECK_EXIT(taosStatFile(file, &size, NULL, NULL) < 0);
  TSDB_CHECK_NULL((pFile = taosOpenFile(file, TD_FILE_READ)), code, lino, _exit, terrno);
  TSDB_CHECK_NULL((content = taosMemoryMalloc(size + 1)), code, lino, _exit, terrno);
  if (taosReadFile(pFile, content, size) != size) {
    TAOS_CHECK_EXIT(terrno);
  }
  content[size] = '\0';
  pJson = tjsonParse(content);
  if (pJson == NULL) {
    TAOS_CHECK_EXIT(TSDB_CODE_INVALID_JSON_FORMAT);
  }
  tjsonGetNumberValue(pJson, "dropped", dropped, code);
  TAOS_CHECK_EXIT(code);
  if (dropped == 1) {
    TAOS_CHECK_EXIT(TSDB_CODE_MND_MOUNT_DNODE_DROPPED);
  }
  tjsonGetNumberValue(pJson, "encryptScope", encryptScope, code);
  TAOS_CHECK_EXIT(code);
  if (encryptScope != 0) {
    TAOS_CHECK_EXIT(TSDB_CODE_DNODE_INVALID_ENCRYPT_CONFIG);
  }
  tjsonGetNumberValue(pJson, "clusterId", clusterId, code);
  TAOS_CHECK_EXIT(code);
  if (clusterId == 0) {
    TAOS_CHECK_EXIT(TSDB_CODE_MND_INVALID_CLUSTER_ID);
  }
  pMountInfo->clusterId = clusterId;
  if (content != NULL) taosMemoryFreeClear(content);
  if (pJson != NULL) {
    cJSON_Delete(pJson);
    pJson = NULL;
  }
  if (pFile != NULL) taosCloseFile(&pFile);
  // step 2: fetch dataDir from dnode/config/local.json
  (void)snprintf(file, sizeof(file), "%s%s%s%sconfig%s%s", pReq->mountPath, TD_DIRSEP, dmNodeName(DNODE), TD_DIRSEP,
                 TD_DIRSEP, "local.json");
  TAOS_CHECK_EXIT(taosStatFile(file, &size, NULL, NULL) < 0);
  TSDB_CHECK_NULL((pFile = taosOpenFile(file, TD_FILE_READ)), code, lino, _exit, terrno);
  TSDB_CHECK_NULL((content = taosMemoryMalloc(size + 1)), code, lino, _exit, terrno);
  if (taosReadFile(pFile, content, size) != size) {
    TAOS_CHECK_EXIT(terrno);
  }
  content[size] = '\0';
  pJson = tjsonParse(content);
  if (pJson == NULL) {
    TAOS_CHECK_EXIT(TSDB_CODE_INVALID_JSON_FORMAT);
  }
  SJson *pConfigs = tjsonGetObjectItem(pJson, "configs");
  if (pConfigs == NULL) {
    TAOS_CHECK_EXIT(TSDB_CODE_INVALID_JSON_FORMAT);
  }
  SJson *pDataDir = tjsonGetObjectItem(pConfigs, "dataDir");
  if (pDataDir == NULL) {
    TAOS_CHECK_EXIT(TSDB_CODE_INVALID_JSON_FORMAT);
  }
  int32_t nDataDir = tjsonGetArraySize(pDataDir);
  for (int32_t i = 0; i < nDataDir; ++i) {
    char   dir[TSDB_MOUNT_FPATH_LEN] = {0};
    SJson *pItem = tjsonGetArrayItem(pDataDir, i);
    if (pItem == NULL) {
      TAOS_CHECK_EXIT(TSDB_CODE_INVALID_JSON_FORMAT);
    }
    code = tjsonGetStringValue(pItem, "dir", dir);
    if (code < 0) {
      TAOS_CHECK_EXIT(TSDB_CODE_INVALID_JSON_FORMAT);
    }
    int32_t j = strlen(dir) - 1;
    while (j > 0 && (dir[j] == '/' || dir[j] == '\\')) {
      dir[j--] = '\0';  // remove trailing slashes
    }
    SJson *pLevel = tjsonGetObjectItem(pItem, "level");
    if (!pLevel) {
      TAOS_CHECK_EXIT(TSDB_CODE_INVALID_JSON_FORMAT);
    }
    int8_t level = (int8_t)cJSON_GetNumberValue(pLevel);
    if (level < 0 || level >= TFS_MAX_TIERS) {
      TAOS_CHECK_EXIT(TSDB_CODE_INVALID_JSON_FORMAT);
    }
    SJson *pPrimary = tjsonGetObjectItem(pItem, "primary");
    if (!pPrimary) {
      TAOS_CHECK_EXIT(TSDB_CODE_INVALID_JSON_FORMAT);
    }
    int8_t primary = (int8_t)cJSON_GetNumberValue(pPrimary);
    if ((primary < 0 || primary > 1) || (primary == 1 && level != 0)) {
      dError("mount:%s, invalid primary disk, primary:%d, level:%d", pReq->mountName, primary, level);
      TAOS_CHECK_EXIT(TSDB_CODE_INVALID_JSON_FORMAT);
    }
    if (!pMountInfo->pDisks[level]) {
      pMountInfo->pDisks[level] = taosArrayInit(1, sizeof(char *));
      if (!pMountInfo->pDisks[level]) {
        TAOS_CHECK_EXIT(TSDB_CODE_OUT_OF_MEMORY);
      }
    }
    char *pDir = taosStrdup(dir);
    if (pDir == NULL) {
      TAOS_CHECK_EXIT(TSDB_CODE_OUT_OF_MEMORY);
    }
    if (primary == 1 && taosArrayGetSize(pMountInfo->pDisks[0])) {
      // put the primary disk to the first position of level 0
      if (!taosArrayInsert(pMountInfo->pDisks[0], 0, &pDir)) {
        taosMemFree(pDir);
        TAOS_CHECK_EXIT(TSDB_CODE_OUT_OF_MEMORY);
      }
    } else if (!taosArrayPush(pMountInfo->pDisks[level], &pDir)) {
      taosMemFree(pDir);
      TAOS_CHECK_EXIT(TSDB_CODE_OUT_OF_MEMORY);
    }
  }
  int32_t nDiskLevel0 = taosArrayGetSize(pMountInfo->pDisks[0]);
  if (nDiskLevel0 < 1 || nDiskLevel0 > TFS_MAX_DISKS_PER_TIER) {
    TAOS_CHECK_EXIT(TSDB_CODE_INVALID_JSON_FORMAT);
  }
_exit:
  if (content != NULL) taosMemoryFreeClear(content);
  if (pJson != NULL) cJSON_Delete(pJson);
  if (pFile != NULL) taosCloseFile(&pFile);

  if (code != 0) {
    dError("mount:%s, failed to retrieve mount dnode at line %d on dnode:%d since %s, path:%s", pReq->mountName, lino,
           pReq->dnodeId, tstrerror(code), pReq->mountPath);
  } else {
    dInfo("mount:%s, success to retrieve mount dnode on dnode:%d, clusterId:%" PRId64 ", path:%s", pReq->mountName,
          pReq->dnodeId, pMountInfo->clusterId, pReq->mountPath);
  }
  TAOS_RETURN(code);
}

static int32_t vmRetrieveMountVnodes(SVnodeMgmt *pMgmt, SRetrieveMountPathReq *pReq, SMountInfo *pMountInfo) {
  int32_t       code = 0, lino = 0;
  SWrapperCfg  *pCfgs = NULL;
  int32_t       numOfVnodes = 0;
  char          path[TSDB_MOUNT_FPATH_LEN] = {0};
  TdDirPtr      pDir = NULL;
  TdDirEntryPtr de = NULL;
  SVnodeMgmt    vnodeMgmt = {0};
  SArray       *pVgCfgs = NULL;
  SArray       *pDbInfos = NULL;
  SArray       *pDiskPrimarys = NULL;

  snprintf(path, sizeof(path), "%s%s%s", pReq->mountPath, TD_DIRSEP, dmNodeName(VNODE));
  vnodeMgmt.path = path;
  TAOS_CHECK_EXIT(vmGetVnodeListFromFile(&vnodeMgmt, &pCfgs, &numOfVnodes));
  dInfo("mount:%s, num of vnodes is %d in path:%s", pReq->mountName, numOfVnodes, vnodeMgmt.path);
  TSDB_CHECK_NULL((pVgCfgs = taosArrayInit_s(sizeof(SVnodeInfo), numOfVnodes)), code, lino, _exit, terrno);
  TSDB_CHECK_NULL((pDiskPrimarys = taosArrayInit(numOfVnodes, sizeof(SMountDbVgId))), code, lino, _exit, terrno);

  int32_t nDiskLevel0 = taosArrayGetSize(pMountInfo->pDisks[0]);
  int32_t nVgDropped = 0, j = 0;
  for (int32_t i = 0; i < numOfVnodes; ++i) {
    SWrapperCfg *pCfg = &pCfgs[i];
    // in order to support multi-tier disk, the pCfg->path should be adapted according to the diskPrimary firstly
    if (nDiskLevel0 > 1) {
      char *pDir = taosArrayGet(pMountInfo->pDisks[0], pCfg->diskPrimary);
      if (!pDir) TAOS_CHECK_EXIT(TSDB_CODE_INTERNAL_ERROR);
      (void)snprintf(pCfg->path, sizeof(pCfg->path), "%s%svnode%svnode%d", *(char **)pDir, TD_DIRSEP, TD_DIRSEP,
                     pCfg->vgId);
    }
    dInfo("mount:%s, vnode path:%s, dropped:%" PRIi8, pReq->mountName, pCfg->path, pCfg->dropped);
    if (pCfg->dropped) {
      ++nVgDropped;
      continue;
    }
    if (!taosCheckAccessFile(pCfg->path, TD_FILE_ACCESS_EXIST_OK | TD_FILE_ACCESS_READ_OK | TD_FILE_ACCESS_WRITE_OK)) {
      dError("mount:%s, vnode path:%s, no r/w authority", pReq->mountName, pCfg->path);
      TAOS_CHECK_EXIT(TSDB_CODE_MND_NO_RIGHTS);
    }
    SVnodeInfo *pInfo = TARRAY_GET_ELEM(pVgCfgs, j++);
    TAOS_CHECK_EXIT(vnodeLoadInfo(pCfg->path, pInfo));
    if (pInfo->config.syncCfg.replicaNum > 1) {
      dError("mount:%s, vnode path:%s, invalid replica:%d", pReq->mountName, pCfg->path,
             pInfo->config.syncCfg.replicaNum);
      TAOS_CHECK_EXIT(TSDB_CODE_MND_INVALID_REPLICA);
    } else if (pInfo->config.vgId != pCfg->vgId) {
      dError("mount:%s, vnode path:%s, vgId:%d not match:%d", pReq->mountName, pCfg->path, pInfo->config.vgId,
             pCfg->vgId);
      TAOS_CHECK_EXIT(TSDB_CODE_FILE_CORRUPTED);
    } else if (pInfo->config.tdbEncryptAlgorithm || pInfo->config.tsdbCfg.encryptAlgorithm ||
               pInfo->config.walCfg.encryptAlgorithm) {
      dError("mount:%s, vnode path:%s, invalid encrypt algorithm, tdb:%d wal:%d tsdb:%d", pReq->mountName, pCfg->path,
             pInfo->config.tdbEncryptAlgorithm, pInfo->config.walCfg.encryptAlgorithm,
             pInfo->config.tsdbCfg.encryptAlgorithm);
      TAOS_CHECK_EXIT(TSDB_CODE_DNODE_INVALID_ENCRYPT_CONFIG);
    }
    SMountDbVgId dbVgId = {.dbId = pInfo->config.dbId, .vgId = pInfo->config.vgId, .diskPrimary = pCfg->diskPrimary};
    TSDB_CHECK_NULL(taosArrayPush(pDiskPrimarys, &dbVgId), code, lino, _exit, terrno);
  }
  if (nVgDropped > 0) {
    dInfo("mount:%s, %d vnodes are dropped", pReq->mountName, nVgDropped);
    int32_t nVgToDrop = taosArrayGetSize(pVgCfgs) - nVgDropped;
    if (nVgToDrop > 0) taosArrayRemoveBatch(pVgCfgs, nVgToDrop - 1, nVgToDrop, NULL);
  }
  int32_t nVgCfg = taosArrayGetSize(pVgCfgs);
  int32_t nDiskPrimary = taosArrayGetSize(pDiskPrimarys);
  if (nVgCfg != nDiskPrimary) {
    dError("mount:%s, nVgCfg:%d not match nDiskPrimary:%d", pReq->mountName, nVgCfg, nDiskPrimary);
    TAOS_CHECK_EXIT(TSDB_CODE_APP_ERROR);
  }
  if (nVgCfg > 1) {
    taosArraySort(pVgCfgs, compareVnodeInfo);
    taosArraySort(pDiskPrimarys, compareVgDiskPrimary);
  }

  int64_t clusterId = pMountInfo->clusterId;
  int64_t dbId = 0, vgId = 0, nDb = 0;
  for (int32_t i = 0; i < nVgCfg; ++i) {
    SVnodeInfo *pInfo = TARRAY_GET_ELEM(pVgCfgs, i);
    if (clusterId != pInfo->config.syncCfg.nodeInfo->clusterId) {
      dError("mount:%s, clusterId:%" PRId64 " not match:%" PRId64, pReq->mountName, clusterId,
             pInfo->config.syncCfg.nodeInfo->clusterId);
      TAOS_CHECK_EXIT(TSDB_CODE_MND_INVALID_CLUSTER_ID);
    }
    if (dbId != pInfo->config.dbId) {
      dbId = pInfo->config.dbId;
      ++nDb;
    }
    if (vgId == pInfo->config.vgId) {
      TAOS_CHECK_EXIT(TSDB_CODE_FILE_CORRUPTED);
    } else {
      vgId = pInfo->config.vgId;
    }
  }

  if (nDb > 0) {
    TSDB_CHECK_NULL((pDbInfos = taosArrayInit_s(sizeof(SMountDbInfo), nDb)), code, lino, _exit, terrno);
    int32_t dbIdx = -1;
    for (int32_t i = 0; i < nVgCfg; ++i) {
      SVnodeInfo   *pVgCfg = TARRAY_GET_ELEM(pVgCfgs, i);
      SMountDbVgId *pDiskPrimary = TARRAY_GET_ELEM(pDiskPrimarys, i);
      SMountDbInfo *pDbInfo = NULL;
      if (i == 0 || ((SMountDbInfo *)TARRAY_GET_ELEM(pDbInfos, dbIdx))->dbId != pVgCfg->config.dbId) {
        pDbInfo = TARRAY_GET_ELEM(pDbInfos, ++dbIdx);
        pDbInfo->dbId = pVgCfg->config.dbId;
        snprintf(pDbInfo->dbName, sizeof(pDbInfo->dbName), "%s", pVgCfg->config.dbname);
        TSDB_CHECK_NULL((pDbInfo->pVgs = taosArrayInit(nVgCfg / nDb, sizeof(SMountVgInfo))), code, lino, _exit, terrno);
      } else {
        pDbInfo = TARRAY_GET_ELEM(pDbInfos, dbIdx);
      }
      SMountVgInfo vgInfo = {
          .diskPrimary = pDiskPrimary->diskPrimary,
          .vgId = pVgCfg->config.vgId,
          .dbId = pVgCfg->config.dbId,
          .cacheLastSize = pVgCfg->config.cacheLastSize,
          .szPage = pVgCfg->config.szPage,
          .szCache = pVgCfg->config.szCache,
          .szBuf = pVgCfg->config.szBuf,
          .cacheLast = pVgCfg->config.cacheLast,
          .standby = pVgCfg->config.standby,
          .hashMethod = pVgCfg->config.hashMethod,
          .hashBegin = pVgCfg->config.hashBegin,
          .hashEnd = pVgCfg->config.hashEnd,
          .hashPrefix = pVgCfg->config.hashPrefix,
          .hashSuffix = pVgCfg->config.hashSuffix,
          .sttTrigger = pVgCfg->config.sttTrigger,
          .replications = pVgCfg->config.syncCfg.replicaNum,
          .precision = pVgCfg->config.tsdbCfg.precision,
          .compression = pVgCfg->config.tsdbCfg.compression,
          .slLevel = pVgCfg->config.tsdbCfg.slLevel,
          .daysPerFile = pVgCfg->config.tsdbCfg.days,
          .keep0 = pVgCfg->config.tsdbCfg.keep0,
          .keep1 = pVgCfg->config.tsdbCfg.keep1,
          .keep2 = pVgCfg->config.tsdbCfg.keep2,
          .keepTimeOffset = pVgCfg->config.tsdbCfg.keepTimeOffset,
          .minRows = pVgCfg->config.tsdbCfg.minRows,
          .maxRows = pVgCfg->config.tsdbCfg.maxRows,
          .tsdbPageSize = pVgCfg->config.tsdbPageSize,
          .s3ChunkSize = pVgCfg->config.s3ChunkSize,
          .s3KeepLocal = pVgCfg->config.s3KeepLocal,
          .s3Compact = pVgCfg->config.s3Compact,
          .walFsyncPeriod = pVgCfg->config.walCfg.fsyncPeriod,
          .walRetentionPeriod = pVgCfg->config.walCfg.retentionPeriod,
          .walRollPeriod = pVgCfg->config.walCfg.rollPeriod,
          .walRetentionSize = pVgCfg->config.walCfg.retentionSize,
          .walSegSize = pVgCfg->config.walCfg.segSize,
          .walLevel = pVgCfg->config.walCfg.level,
          .encryptAlgorithm = pVgCfg->config.walCfg.encryptAlgorithm,
          .committed = pVgCfg->state.committed,
          .commitID = pVgCfg->state.commitID,
          .commitTerm = pVgCfg->state.commitTerm,
      };
      TSDB_CHECK_NULL(taosArrayPush(pDbInfo->pVgs, &vgInfo), code, lino, _exit, terrno);
    }
  }

  pMountInfo->pDbs = pDbInfos;

_exit:
  if (code != 0) {
    dError("mount:%s, failed to retrieve mount vnode at line %d on dnode:%d since %s, path:%s", pReq->mountName, lino,
           pReq->dnodeId, tstrerror(code), pReq->mountPath);
  }
  taosArrayDestroy(pDiskPrimarys);
  taosArrayDestroy(pVgCfgs);
  taosMemoryFreeClear(pCfgs);
  TAOS_RETURN(code);
}

#if 0
/**
 *  Retrieve the stables of from mnode SDB file.
 *  Obsolete, since the stables maybe not written to SDB file yet and still in mnode wal.
 */
static int32_t vmRetrieveMountStbs(SVnodeMgmt *pMgmt, SRetrieveMountPathReq *pReq, SMountInfo *pMountInfo) {
  int32_t code = 0, lino = 0;
  char    path[TSDB_MOUNT_PATH_LEN + 128] = {0};

  int32_t nDb = taosArrayGetSize(pMountInfo->pDbs);
  if (nDb > 0) {
    snprintf(path, sizeof(path), "%s%s%s", pReq->mountPath, TD_DIRSEP, dmNodeName(MNODE));
    mndFetchSdbStables(pReq->mountName, path, &pMountInfo->pStbs);
  }
_exit:
  TAOS_RETURN(code);
}
#else
/**
 *   Retrieve the stables from vnode meta.
 */
static int32_t vmRetrieveMountStbs(SVnodeMgmt *pMgmt, SRetrieveMountPathReq *pReq, SMountInfo *pMountInfo) {
  int32_t code = 0, lino = 0;
  char    path[TSDB_MOUNT_FPATH_LEN] = {0};
  int32_t nDb = taosArrayGetSize(pMountInfo->pDbs);
  SArray *suidList = NULL;
  SArray *pCols = NULL;
  SArray *pTags = NULL;
  SArray *pColExts = NULL;
  SArray *pTagExts = NULL;

  snprintf(path, sizeof(path), "%s%s%s", pReq->mountPath, TD_DIRSEP, dmNodeName(VNODE));
  for (int32_t i = 0; i < nDb; ++i) {
    SMountDbInfo *pDbInfo = TARRAY_GET_ELEM(pMountInfo->pDbs, i);
    int32_t       nVg = taosArrayGetSize(pDbInfo->pVgs);
    for (int32_t j = 0; j < nVg; ++j) {
      SMountVgInfo *pVgInfo = TARRAY_GET_ELEM(pDbInfo->pVgs, j);
      SVnode        vnode = {
                 .config.vgId = pVgInfo->vgId,
                 .config.dbId = pVgInfo->dbId,
                 .config.vgId = pVgInfo->vgId,
                 .config.cacheLastSize = pVgInfo->cacheLastSize,
                 .config.szPage = pVgInfo->szPage,
                 .config.szCache = pVgInfo->szCache,
                 .config.szBuf = pVgInfo->szBuf,
                 .config.cacheLast = pVgInfo->cacheLast,
                 .config.standby = pVgInfo->standby,
                 .config.hashMethod = pVgInfo->hashMethod,
                 .config.hashBegin = pVgInfo->hashBegin,
                 .config.hashEnd = pVgInfo->hashEnd,
                 .config.hashPrefix = pVgInfo->hashPrefix,
                 .config.hashSuffix = pVgInfo->hashSuffix,
                 .config.sttTrigger = pVgInfo->sttTrigger,
                 .config.syncCfg.replicaNum = pVgInfo->replications,
                 .config.tsdbCfg.precision = pVgInfo->precision,
                 .config.tsdbCfg.compression = pVgInfo->compression,
                 .config.tsdbCfg.slLevel = pVgInfo->slLevel,
                 .config.tsdbCfg.days = pVgInfo->daysPerFile,
                 .config.tsdbCfg.keep0 = pVgInfo->keep0,
                 .config.tsdbCfg.keep1 = pVgInfo->keep1,
                 .config.tsdbCfg.keep2 = pVgInfo->keep2,
                 .config.tsdbCfg.keepTimeOffset = pVgInfo->keepTimeOffset,
                 .config.tsdbCfg.minRows = pVgInfo->minRows,
                 .config.tsdbCfg.maxRows = pVgInfo->maxRows,
                 .config.tsdbPageSize = pVgInfo->tsdbPageSize,
                 .config.s3ChunkSize = pVgInfo->s3ChunkSize,
                 .config.s3KeepLocal = pVgInfo->s3KeepLocal,
                 .config.s3Compact = pVgInfo->s3Compact,
                 .config.walCfg.fsyncPeriod = pVgInfo->walFsyncPeriod,
                 .config.walCfg.retentionPeriod = pVgInfo->walRetentionPeriod,
                 .config.walCfg.rollPeriod = pVgInfo->walRollPeriod,
                 .config.walCfg.retentionSize = pVgInfo->walRetentionSize,
                 .config.walCfg.segSize = pVgInfo->walSegSize,
                 .config.walCfg.level = pVgInfo->walLevel,
                 .config.walCfg.encryptAlgorithm = pVgInfo->encryptAlgorithm,
                 .diskPrimary = pVgInfo->diskPrimary,
      };
      void *vnodePath = taosArrayGet(pMountInfo->pDisks[0], pVgInfo->diskPrimary);
      snprintf(path, sizeof(path), "%s%s%s%svnode%d", *(char **)vnodePath, TD_DIRSEP, dmNodeName(VNODE), TD_DIRSEP,
               pVgInfo->vgId);
      vnode.path = path;

      int32_t rollback = vnodeShouldRollback(&vnode);
      if ((code = metaOpen(&vnode, &vnode.pMeta, rollback)) != 0) {
        dError("mount:%s, failed to retrieve stbs of vnode:%d for db:%" PRId64 " on dnode:%d since %s, path:%s",
               pReq->mountName, pVgInfo->vgId, pVgInfo->dbId, pReq->dnodeId, tstrerror(code), path);
        TAOS_CHECK_EXIT(code);
      } else {
        dInfo("mount:%s, success to retrieve stbs of vnode:%d for db:%" PRId64 " on dnode:%d, path:%s", pReq->mountName,
              pVgInfo->vgId, pVgInfo->dbId, pReq->dnodeId, path);

        SMetaReader mr = {0};
        tb_uid_t    suid = 0;
        SMeta      *pMeta = vnode.pMeta;

        metaReaderDoInit(&mr, pMeta, META_READER_LOCK);
        if (!suidList && !(suidList = taosArrayInit(1, sizeof(tb_uid_t)))) {
          TSDB_CHECK_CODE(terrno, lino, _exit0);
        }
        taosArrayClear(suidList);
        TSDB_CHECK_CODE(vnodeGetStbIdList(&vnode, 0, suidList), lino, _exit0);
        dInfo("mount:%s, vnode:%d, db:%" PRId64 ", stbs num:%d on dnode:%d", pReq->mountName, pVgInfo->vgId,
              pVgInfo->dbId, taosArrayGetSize(suidList), pReq->dnodeId);
        int32_t nStbs = taosArrayGetSize(suidList);
        if (!pDbInfo->pStbs && !(pDbInfo->pStbs = taosArrayInit(nStbs, sizeof(void *)))) {
          TSDB_CHECK_CODE(terrno, lino, _exit0);
        }
        for (int32_t i = 0; i < nStbs; ++i) {
          suid = *(tb_uid_t *)taosArrayGet(suidList, i);
          dInfo("mount:%s, vnode:%d, db:%" PRId64 ", stb suid:%" PRIu64 " on dnode:%d", pReq->mountName, pVgInfo->vgId,
                pVgInfo->dbId, suid, pReq->dnodeId);
          if ((code = metaReaderGetTableEntryByUidCache(&mr, suid)) < 0) {
            TSDB_CHECK_CODE(code, lino, _exit0);
          }
          if (mr.me.uid != suid || mr.me.type != TSDB_SUPER_TABLE ||
              mr.me.colCmpr.nCols != mr.me.stbEntry.schemaRow.nCols) {
            dError("mount:%s, vnode:%d, db:%" PRId64 ", stb info not match, suid:%" PRIu64 " expected:%" PRIu64
                   ", type:%" PRIi8 " expected:%d, nCmprCols:%d nCols:%d on dnode:%d",
                   pReq->mountName, pVgInfo->vgId, pVgInfo->dbId, mr.me.uid, suid, mr.me.type, TSDB_SUPER_TABLE,
                   mr.me.colCmpr.nCols, mr.me.stbEntry.schemaRow.nCols, pReq->dnodeId);
            TSDB_CHECK_CODE(TSDB_CODE_FILE_CORRUPTED, lino, _exit0);
          }
          SMountStbInfo stbInfo = {
              .req.source = TD_REQ_FROM_APP,
              .req.suid = suid,
              .req.colVer = mr.me.stbEntry.schemaRow.version,
              .req.tagVer = mr.me.stbEntry.schemaTag.version,
              .req.numOfColumns = mr.me.stbEntry.schemaRow.nCols,
              .req.numOfTags = mr.me.stbEntry.schemaTag.nCols,
          };
          snprintf(stbInfo.req.name, sizeof(stbInfo.req.name), "%s", mr.me.name);
          if (!pCols && !(pCols = taosArrayInit(stbInfo.req.numOfColumns, sizeof(SFieldWithOptions)))) {
            TSDB_CHECK_CODE(terrno, lino, _exit0);
          }
          if (!pTags && !(pTags = taosArrayInit(stbInfo.req.numOfTags, sizeof(SField)))) {
            TSDB_CHECK_CODE(terrno, lino, _exit0);
          }

          if (!pColExts && !(pColExts = taosArrayInit(stbInfo.req.numOfColumns, sizeof(col_id_t)))) {
            TSDB_CHECK_CODE(terrno, lino, _exit0);
          }
          if (!pTagExts && !(pTagExts = taosArrayInit(stbInfo.req.numOfTags, sizeof(col_id_t)))) {
            TSDB_CHECK_CODE(terrno, lino, _exit0);
          }
          taosArrayClear(pCols);
          taosArrayClear(pTags);
          taosArrayClear(pColExts);
          taosArrayClear(pTagExts);
          stbInfo.req.pColumns = pCols;
          stbInfo.req.pTags = pTags;
          stbInfo.pColExts = pColExts;
          stbInfo.pTagExts = pTagExts;

          for (int32_t c = 0; c < stbInfo.req.numOfColumns; ++c) {
            SSchema          *pSchema = mr.me.stbEntry.schemaRow.pSchema + c;
            SColCmpr         *pColComp = mr.me.colCmpr.pColCmpr + c;
            SFieldWithOptions col = {
                .type = pSchema->type,
                .flags = pSchema->flags,
                .bytes = pSchema->bytes,
                .compress = pColComp->alg,
            };
            snprintf(col.name, sizeof(col.name), "%s", pSchema->name);
            if (pSchema->colId != pColComp->id) {
              TSDB_CHECK_CODE(TSDB_CODE_FILE_CORRUPTED, lino, _exit0);
            }
            if (mr.me.pExtSchemas) {
              col.typeMod = (mr.me.pExtSchemas + c)->typeMod;
            }
            TSDB_CHECK_NULL(taosArrayPush(pCols, &col), code, lino, _exit0, terrno);
            TSDB_CHECK_NULL(taosArrayPush(pColExts, &pSchema->colId), code, lino, _exit0, terrno);
          }
          for (int32_t t = 0; t < stbInfo.req.numOfTags; ++t) {
            SSchema *pSchema = mr.me.stbEntry.schemaTag.pSchema + t;
            SField   tag = {
                  .type = pSchema->type,
                  .flags = pSchema->flags,
                  .bytes = pSchema->bytes,
            };
            snprintf(tag.name, sizeof(tag.name), "%s", pSchema->name);
            TSDB_CHECK_NULL(taosArrayPush(pTags, &tag), code, lino, _exit0, terrno);
            TSDB_CHECK_NULL(taosArrayPush(pTagExts, &pSchema->colId), code, lino, _exit0, terrno);
          }
          tDecoderClear(&mr.coder);

          // serialize the SMountStbInfo
          int32_t firstPartLen = 0;
          int32_t msgLen = tSerializeSMountStbInfo(NULL, 0, &firstPartLen, &stbInfo);
          if (msgLen <= 0) {
            TSDB_CHECK_CODE(msgLen < 0 ? msgLen : TSDB_CODE_INTERNAL_ERROR, lino, _exit0);
          }
          void *pBuf = taosMemoryMalloc((sizeof(int32_t) << 1) + msgLen);  // totalLen(4)|1stPartLen(4)|1stPart|2ndPart
          if (!pBuf) TSDB_CHECK_CODE(TSDB_CODE_OUT_OF_MEMORY, lino, _exit0);
          *(int32_t *)pBuf = (sizeof(int32_t) << 1) + msgLen;
          *(int32_t *)POINTER_SHIFT(pBuf, sizeof(int32_t)) = firstPartLen;
          if (tSerializeSMountStbInfo(POINTER_SHIFT(pBuf, (sizeof(int32_t) << 1)), msgLen, NULL, &stbInfo) <= 0) {
            taosMemoryFree(pBuf);
            TSDB_CHECK_CODE(msgLen < 0 ? msgLen : TSDB_CODE_INTERNAL_ERROR, lino, _exit0);
          }
          if (!taosArrayPush(pDbInfo->pStbs, &pBuf)) {
            taosMemoryFree(pBuf);
            TSDB_CHECK_CODE(terrno, lino, _exit0);
          }
        }
      _exit0:
        metaReaderClear(&mr);
        metaClose(&vnode.pMeta);
        TAOS_CHECK_EXIT(code);
      }
      break;  // retrieve stbs from one vnode is enough
    }
  }
_exit:
  if (code != 0) {
    dError("mount:%s, failed to retrieve mount stbs at line %d on dnode:%d since %s, path:%s", pReq->mountName, lino,
           pReq->dnodeId, tstrerror(code), path);
  }
  taosArrayDestroy(suidList);
  taosArrayDestroy(pCols);
  taosArrayDestroy(pTags);
  taosArrayDestroy(pColExts);
  taosArrayDestroy(pTagExts);
  TAOS_RETURN(code);
}
#endif

static int32_t vmRetrieveMountPreCheck(SVnodeMgmt *pMgmt, SRetrieveMountPathReq *pReq, SMountInfo *pMountInfo) {
  int32_t code = 0, lino = 0;
  char    path[TSDB_MOUNT_FPATH_LEN] = {0};
  TSDB_CHECK_CONDITION(taosCheckAccessFile(pReq->mountPath, O_RDONLY), code, lino, _exit, TAOS_SYSTEM_ERROR(errno));
  snprintf(path, sizeof(path), "%s%s%s%sdnode.json", pReq->mountPath, TD_DIRSEP, dmNodeName(DNODE), TD_DIRSEP);
  TSDB_CHECK_CONDITION(taosCheckAccessFile(path, O_RDONLY), code, lino, _exit, TAOS_SYSTEM_ERROR(errno));
  snprintf(path, sizeof(path), "%s%s%s", pReq->mountPath, TD_DIRSEP, dmNodeName(MNODE));
  TSDB_CHECK_CONDITION(taosCheckAccessFile(path, O_RDONLY), code, lino, _exit, TAOS_SYSTEM_ERROR(errno));
  snprintf(path, sizeof(path), "%s%s%s", pReq->mountPath, TD_DIRSEP, dmNodeName(VNODE));
  TSDB_CHECK_CONDITION(taosCheckAccessFile(path, O_RDONLY), code, lino, _exit, TAOS_SYSTEM_ERROR(errno));
  snprintf(path, sizeof(path), "%s%s%s%sconfig%slocal.json", pReq->mountPath, TD_DIRSEP, dmNodeName(DNODE), TD_DIRSEP,
           TD_DIRSEP);
  TSDB_CHECK_CONDITION(taosCheckAccessFile(path, O_RDONLY), code, lino, _exit, TAOS_SYSTEM_ERROR(errno));
  // TODO: check dnode/config/local.json, and multi-tier not supported currently.
_exit:
  if (code != 0) {
    dError("mount:%s, failed to retrieve mount at line %d on dnode:%d since %s, path:%s", pReq->mountName, lino,
           pReq->dnodeId, tstrerror(code), path);
  }
  TAOS_RETURN(code);
}

static int32_t vmRetrieveMountPathImpl(SVnodeMgmt *pMgmt, SRpcMsg *pMsg, SRetrieveMountPathReq *pReq,
                                       SMountInfo *pMountInfo) {
  int32_t code = 0, lino = 0;
  pMountInfo->dnodeId = pReq->dnodeId;
  pMountInfo->mountUid = pReq->mountUid;
  tsnprintf(pMountInfo->mountName, sizeof(pMountInfo->mountName), "%s", pReq->mountName);
  tsnprintf(pMountInfo->mountPath, sizeof(pMountInfo->mountPath), "%s", pReq->mountPath);
  pMountInfo->ignoreExist = pReq->ignoreExist;
  pMountInfo->valLen = pReq->valLen;
  pMountInfo->pVal = pReq->pVal;
  TAOS_CHECK_EXIT(vmRetrieveMountPreCheck(pMgmt, pReq, pMountInfo));
  TAOS_CHECK_EXIT(vmRetrieveMountDnode(pMgmt, pReq, pMountInfo));
  TAOS_CHECK_EXIT(vmRetrieveMountVnodes(pMgmt, pReq, pMountInfo));
  TAOS_CHECK_EXIT(vmRetrieveMountStbs(pMgmt, pReq, pMountInfo));
_exit:
  if (code != 0) {
    dError("mount:%s, failed to retrieve mount at line %d on dnode:%d since %s, path:%s", pReq->mountName, lino,
           pReq->dnodeId, tstrerror(code), pReq->mountPath);
  }
  TAOS_RETURN(code);
}

int32_t vmProcessRetrieveMountPathReq(SVnodeMgmt *pMgmt, SRpcMsg *pMsg) {
  int32_t               code = 0, lino = 0;
  int32_t               rspCode = 0;
  SVnodeMgmt            vndMgmt = {0};
  SMountInfo            mountInfo = {0};
  void                 *pBuf = NULL;
  int32_t               bufLen = 0;
  SRetrieveMountPathReq req = {0};

  vndMgmt = *pMgmt;
  vndMgmt.path = NULL;
  TAOS_CHECK_GOTO(tDeserializeSRetrieveMountPathReq(pMsg->pCont, pMsg->contLen, &req), &lino, _end);
  dInfo("mount:%s, start to retrieve path:%s", req.mountName, req.mountPath);
  TAOS_CHECK_GOTO(vmRetrieveMountPathImpl(&vndMgmt, pMsg, &req, &mountInfo), &lino, _end);
_end:
  TSDB_CHECK_CONDITION((bufLen = tSerializeSMountInfo(NULL, 0, &mountInfo)) >= 0, rspCode, lino, _exit, bufLen);
  TSDB_CHECK_CONDITION((pBuf = rpcMallocCont(bufLen)), rspCode, lino, _exit, terrno);
  TSDB_CHECK_CONDITION((bufLen = tSerializeSMountInfo(pBuf, bufLen, &mountInfo)) >= 0, rspCode, lino, _exit, bufLen);
  pMsg->info.rsp = pBuf;
  pMsg->info.rspLen = bufLen;
_exit:
  if (rspCode != 0) {
    // corner case: if occurs, the client will not receive the response, and the client should be killed manually
    dError("mount:%s, failed to retrieve mount at line %d since %s, dnode:%d, path:%s", req.mountName, lino,
           tstrerror(rspCode), req.dnodeId, req.mountPath);
    rpcFreeCont(pBuf);
    code = rspCode;
  } else if (code != 0) {
    // the client would receive the response with error msg
    dError("mount:%s, failed to retrieve mount at line %d on dnode:%d since %s, path:%s", req.mountName, lino,
           req.dnodeId, tstrerror(code), req.mountPath);
  } else {
    int32_t nVgs = 0;
    int32_t nDbs = taosArrayGetSize(mountInfo.pDbs);
    for (int32_t i = 0; i < nDbs; ++i) {
      SMountDbInfo *pDb = TARRAY_GET_ELEM(mountInfo.pDbs, i);
      nVgs += taosArrayGetSize(pDb->pVgs);
    }
    dInfo("mount:%s, success to retrieve mount, nDbs:%d, nVgs:%d, path:%s", req.mountName, nDbs, nVgs, req.mountPath);
  }
  taosMemFreeClear(vndMgmt.path);
  tFreeMountInfo(&mountInfo, false);
  TAOS_RETURN(code);
}

static int32_t vmGetMountDisks(SVnodeMgmt *pMgmt, const char *mountPath, SArray **ppDisks) {
  int32_t   code = 0, lino = 0;
  SArray   *pDisks = NULL;
  TdFilePtr pFile = NULL;
  char     *content = NULL;
  SJson    *pJson = NULL;
  int64_t   size = 0;
  int64_t   clusterId = 0, dropped = 0, encryptScope = 0;
  char      file[TSDB_MOUNT_FPATH_LEN] = {0};

  (void)snprintf(file, sizeof(file), "%s%s%s%sconfig%s%s", mountPath, TD_DIRSEP, dmNodeName(DNODE), TD_DIRSEP,
                 TD_DIRSEP, "local.json");
  TAOS_CHECK_EXIT(taosStatFile(file, &size, NULL, NULL) < 0);
  TSDB_CHECK_NULL((pFile = taosOpenFile(file, TD_FILE_READ)), code, lino, _exit, terrno);
  TSDB_CHECK_NULL((content = taosMemoryMalloc(size + 1)), code, lino, _exit, terrno);
  if (taosReadFile(pFile, content, size) != size) {
    TAOS_CHECK_EXIT(terrno);
  }
  content[size] = '\0';
  pJson = tjsonParse(content);
  if (pJson == NULL) {
    TAOS_CHECK_EXIT(TSDB_CODE_INVALID_JSON_FORMAT);
  }
  SJson *pConfigs = tjsonGetObjectItem(pJson, "configs");
  if (pConfigs == NULL) {
    TAOS_CHECK_EXIT(TSDB_CODE_INVALID_JSON_FORMAT);
  }
  SJson *pDataDir = tjsonGetObjectItem(pConfigs, "dataDir");
  if (pDataDir == NULL) {
    TAOS_CHECK_EXIT(TSDB_CODE_INVALID_JSON_FORMAT);
  }
  int32_t nDataDir = tjsonGetArraySize(pDataDir);
  if (!(pDisks = taosArrayInit_s(sizeof(SDiskCfg), nDataDir))) {
    TAOS_CHECK_EXIT(TSDB_CODE_OUT_OF_MEMORY);
  }
  for (int32_t i = 0; i < nDataDir; ++i) {
    char   dir[TSDB_MOUNT_PATH_LEN] = {0};
    SJson *pItem = tjsonGetArrayItem(pDataDir, i);
    if (pItem == NULL) {
      TAOS_CHECK_EXIT(TSDB_CODE_INVALID_JSON_FORMAT);
    }
    code = tjsonGetStringValue(pItem, "dir", dir);
    if (code < 0) {
      TAOS_CHECK_EXIT(TSDB_CODE_INVALID_JSON_FORMAT);
    }
    int32_t j = strlen(dir) - 1;
    while (j > 0 && (dir[j] == '/' || dir[j] == '\\')) {
      dir[j--] = '\0';  // remove trailing slashes
    }
    SJson *pLevel = tjsonGetObjectItem(pItem, "level");
    if (!pLevel) {
      TAOS_CHECK_EXIT(TSDB_CODE_INVALID_JSON_FORMAT);
    }
    int32_t level = (int32_t)cJSON_GetNumberValue(pLevel);
    if (level < 0 || level >= TFS_MAX_TIERS) {
      TAOS_CHECK_EXIT(TSDB_CODE_INVALID_JSON_FORMAT);
    }
    SJson *pPrimary = tjsonGetObjectItem(pItem, "primary");
    if (!pPrimary) {
      TAOS_CHECK_EXIT(TSDB_CODE_INVALID_JSON_FORMAT);
    }
    int32_t primary = (int32_t)cJSON_GetNumberValue(pPrimary);
    if ((primary < 0 || primary > 1) || (primary == 1 && level != 0)) {
      dError("mount:%s, invalid primary disk, primary:%d, level:%d", mountPath, primary, level);
      TAOS_CHECK_EXIT(TSDB_CODE_INVALID_JSON_FORMAT);
    }
    int8_t    disable = (int8_t)cJSON_GetNumberValue(pLevel);
    SDiskCfg *pDisk = taosArrayGet(pDisks, i);
    pDisk->level = level;
    pDisk->primary = primary;
    pDisk->disable = disable;
    (void)snprintf(pDisk->dir, sizeof(pDisk->dir), "%s", dir);
  }
_exit:
  if (content != NULL) taosMemoryFreeClear(content);
  if (pJson != NULL) cJSON_Delete(pJson);
  if (pFile != NULL) taosCloseFile(&pFile);
  if (code != 0) {
    dError("failed to get mount disks at line %d since %s, path:%s", lino, tstrerror(code), mountPath);
    taosArrayDestroy(pDisks);
    pDisks = NULL;
  }
  *ppDisks = pDisks;
  TAOS_RETURN(code);
}

static int32_t vmGetMountTfs(SVnodeMgmt *pMgmt, const char *mountPath, STfs **ppTfs) {
  int32_t code = 0, lino = 0;
  int32_t numOfDisks = 0;
  SArray *pDisks = NULL;
  STfs   *pTfs = NULL;

  pTfs = taosHashGet(pMgmt->mountTfsHash, mountPath, strlen(mountPath));
  if (pTfs && *(STfs **)pTfs) {
    *ppTfs = *(STfs **)pTfs;
    TAOS_RETURN(code);
  }

  TAOS_CHECK_EXIT(vmGetMountDisks(pMgmt, mountPath, &pDisks));
  numOfDisks = taosArrayGetSize(pDisks);
  if (numOfDisks <= 0) {
    TAOS_CHECK_EXIT(TSDB_CODE_INVALID_JSON_FORMAT);
  }
  TAOS_CHECK_EXIT(tfsOpen(TARRAY_GET_ELEM(pDisks, 0), numOfDisks, &pTfs));
  if ((code = taosHashPut(pMgmt->mountTfsHash, mountPath, strlen(mountPath), &pTfs, POINTER_BYTES))) {
    tfsClose(pTfs);
    TAOS_CHECK_EXIT(code);
  }
_exit:
  if (code != 0) {
    dError("mount:%s, failed at line %d to get mount tfs since %s", mountPath, lino, tstrerror(code));
    taosArrayDestroy(pDisks);
    pTfs = NULL;
  }
  *ppTfs = pTfs;
  TAOS_RETURN(code);
}

static int32_t vmMountVnode(SVnodeMgmt *pMgmt, const char *path, SVnodeCfg *pCfg, int32_t diskPrimary,
                            SCreateVnodeReq *req, STfs *pMountTfs) {
  int32_t    code = 0;
  SVnodeInfo info = {0};
  char       hostDir[TSDB_FILENAME_LEN] = {0};
  char       mountDir[TSDB_FILENAME_LEN] = {0};
  char       mountVnode[32] = {0};

  if ((code = vnodeCheckCfg(pCfg)) < 0) {
    vError("vgId:%d, failed to mount vnode since:%s", pCfg->vgId, tstrerror(code));
    return code;
  }

  vnodeGetPrimaryDir(path, 0, pMgmt->pTfs, hostDir, TSDB_FILENAME_LEN);
  if ((code = taosMkDir(hostDir))) {
    vError("vgId:%d, failed to prepare vnode dir since %s, host path: %s", pCfg->vgId, tstrerror(code), hostDir);
    return code;
  }

  info.config = *pCfg;  // copy the config
  // TODO: use the real value from vnode.json ???
  info.state.committed = req->committed;
  info.state.commitID = req->commitID;
  info.state.commitTerm = req->commitTerm;
  info.state.applied = req->committed;
  info.state.applyTerm = req->commitTerm;

  SVnodeInfo oldInfo = {0};
  oldInfo.config = vnodeCfgDefault;
  if (vnodeLoadInfo(hostDir, &oldInfo) == 0) {
    if (oldInfo.config.dbId != info.config.dbId) {
      code = TSDB_CODE_VND_ALREADY_EXIST_BUT_NOT_MATCH;
      vError("vgId:%d, mount:vnode config info already exists at %s. oldDbId:%" PRId64 "(%s) at cluster:%" PRId64
             ", newDbId:%" PRId64 "(%s) at cluser:%" PRId64 ", code:%s",
             oldInfo.config.vgId, hostDir, oldInfo.config.dbId, oldInfo.config.dbname,
             oldInfo.config.syncCfg.nodeInfo[oldInfo.config.syncCfg.myIndex].clusterId, info.config.dbId,
             info.config.dbname, info.config.syncCfg.nodeInfo[info.config.syncCfg.myIndex].clusterId, tstrerror(code));

    } else {
      vWarn("vgId:%d, mount:vnode config info already exists at %s.", oldInfo.config.vgId, hostDir);
    }
    return code;
  }

  char hostSubDir[TSDB_FILENAME_LEN] = {0};
  char mountSubDir[TSDB_FILENAME_LEN] = {0};
  snprintf(mountVnode, sizeof(mountVnode), "vnode%svnode%d", TD_DIRSEP, req->mountVgId);
  vnodeGetPrimaryDir(mountVnode, diskPrimary, pMountTfs, mountDir, TSDB_FILENAME_LEN);
  static const char *vndSubDirs[] = {"meta", "sync", "tq", "tsdb", "wal"};
  for (int32_t i = 0; i < tListLen(vndSubDirs); ++i) {
    (void)snprintf(hostSubDir, sizeof(hostSubDir), "%s%s%s", hostDir, TD_DIRSEP, vndSubDirs[i]);
    (void)snprintf(mountSubDir, sizeof(mountSubDir), "%s%s%s", mountDir, TD_DIRSEP, vndSubDirs[i]);
    if ((code = taosSymLink(mountSubDir, hostSubDir)) != 0) {
      vError("vgId:%d, failed to create vnode symlink %s -> %s since %s", info.config.vgId, mountSubDir, hostSubDir,
             tstrerror(code));
      return code;
    }
  }
  vInfo("vgId:%d, mount:save vnode config while create", info.config.vgId);
  if ((code = vnodeSaveInfo(hostDir, &info)) < 0 || (code = vnodeCommitInfo(hostDir)) < 0) {
    vError("vgId:%d, failed to save vnode config since %s, mount path: %s", pCfg ? pCfg->vgId : 0, tstrerror(code),
           hostDir);
    return code;
  }
  vInfo("vgId:%d, vnode is mounted from %s to %s", info.config.vgId, mountDir, hostDir);
  return 0;
}

int32_t vmProcessMountVnodeReq(SVnodeMgmt *pMgmt, SRpcMsg *pMsg) {
  int32_t         code = 0, lino = 0;
  SCreateVnodeReq req = {0};
  SVnodeCfg       vnodeCfg = {0};
  SWrapperCfg     wrapperCfg = {0};
  STfs           *pMountTfs = NULL;
  char            path[TSDB_FILENAME_LEN] = {0};

  if (tDeserializeSCreateVnodeReq(pMsg->pCont, pMsg->contLen, &req) != 0) {
    dError("vgId:%d, failed to mount vnode since deserialize request error", req.vgId);
    return TSDB_CODE_INVALID_MSG;
  }

  if (req.learnerReplica == 0) {
    req.learnerSelfIndex = -1;
  }
  for (int32_t i = 0; i < req.replica; ++i) {
    dInfo("mount:%s, vgId:%d, replica:%d ep:%s:%u dnode:%d", req.mountPath, req.vgId, i, req.replicas[i].fqdn,
          req.replicas[i].port, req.replicas[i].id);
  }
  for (int32_t i = 0; i < req.learnerReplica; ++i) {
    dInfo("mount:%s, vgId:%d, learnerReplica:%d ep:%s:%u dnode:%d", req.mountPath, req.vgId, i,
          req.learnerReplicas[i].fqdn, req.learnerReplicas[i].port, req.replicas[i].id);
  }

  SReplica *pReplica = NULL;
  if (req.selfIndex != -1) {
    pReplica = &req.replicas[req.selfIndex];
  } else {
    pReplica = &req.learnerReplicas[req.learnerSelfIndex];
  }
  if (pReplica->id != pMgmt->pData->dnodeId || pReplica->port != tsServerPort ||
      strcmp(pReplica->fqdn, tsLocalFqdn) != 0) {
    (void)tFreeSCreateVnodeReq(&req);
    code = TSDB_CODE_INVALID_MSG;
    dError("vgId:%d, dnodeId:%d ep:%s:%u not matched with local dnode, reason:%s", req.vgId, pReplica->id,
           pReplica->fqdn, pReplica->port, tstrerror(code));
    return code;
  }
  vmGenerateVnodeCfg(&req, &vnodeCfg);
  vmGenerateWrapperCfg(pMgmt, &req, &wrapperCfg);

  SVnodeObj *pVnode = vmAcquireVnodeImpl(pMgmt, req.vgId, false);
  if (pVnode != NULL && (req.replica == 1 || !pVnode->failed)) {
    dError("vgId:%d, already exist", req.vgId);
    (void)tFreeSCreateVnodeReq(&req);
    vmReleaseVnode(pMgmt, pVnode);
    code = TSDB_CODE_VND_ALREADY_EXIST;
    return 0;
  }

  wrapperCfg.diskPrimary = req.diskPrimary;
  snprintf(path, TSDB_FILENAME_LEN, "vnode%svnode%d", TD_DIRSEP, vnodeCfg.vgId);
  TAOS_CHECK_EXIT(vmGetMountTfs(pMgmt, req.mountPath, &pMountTfs));

  if ((code = vmMountVnode(pMgmt, path, &vnodeCfg, wrapperCfg.diskPrimary, &req, pMountTfs)) < 0) {
    dError("vgId:%d, failed to create vnode since %s", req.vgId, tstrerror(code));
    vmReleaseVnode(pMgmt, pVnode);
    vmCleanPrimaryDisk(pMgmt, req.vgId);
    (void)tFreeSCreateVnodeReq(&req);
    return code;
  }
  SVnode *pImpl = vnodeOpen(path, 0, pMgmt->pTfs, pMountTfs, pMgmt->msgCb, true);
  if (pImpl == NULL) {
    TAOS_CHECK_EXIT(terrno != 0 ? terrno : -1);
  }
  if ((code = vmOpenVnode(pMgmt, &wrapperCfg, pImpl)) != 0) {
    TAOS_CHECK_EXIT(terrno != 0 ? terrno : code);
  }
  TAOS_CHECK_EXIT(vnodeStart(pImpl));
  TAOS_CHECK_EXIT(vmWriteVnodeListToFile(pMgmt));
_exit:
  vmCleanPrimaryDisk(pMgmt, req.vgId);

  if (code != 0) {
    vmCloseFailedVnode(pMgmt, req.vgId);
    vnodeClose(pImpl);
    vnodeDestroy(0, path, pMgmt->pTfs, 0);
  } else {
    dInfo("vgId:%d, vnode management handle msgType:%s, end to create vnode, vnode is created", req.vgId,
          TMSG_INFO(pMsg->msgType));
  }

  (void)tFreeSCreateVnodeReq(&req);
  terrno = code;
  return code;
}

#endif  // USE_MOUNT

// alter replica doesn't use this, but restore dnode still use this
int32_t vmProcessAlterVnodeTypeReq(SVnodeMgmt *pMgmt, SRpcMsg *pMsg) {
  SAlterVnodeTypeReq req = {0};
  if (tDeserializeSAlterVnodeReplicaReq(pMsg->pCont, pMsg->contLen, &req) != 0) {
    terrno = TSDB_CODE_INVALID_MSG;
    return -1;
  }

  if (req.learnerReplicas == 0) {
    req.learnerSelfIndex = -1;
  }

  dInfo("vgId:%d, vnode management handle msgType:%s, start to process alter-node-type-request", req.vgId,
        TMSG_INFO(pMsg->msgType));

  SVnodeObj *pVnode = vmAcquireVnode(pMgmt, req.vgId);
  if (pVnode == NULL) {
    dError("vgId:%d, failed to alter vnode type since %s", req.vgId, terrstr());
    terrno = TSDB_CODE_VND_NOT_EXIST;
    if (pVnode) vmReleaseVnode(pMgmt, pVnode);
    return -1;
  }

  ESyncRole role = vnodeGetRole(pVnode->pImpl);
  dInfo("vgId:%d, checking node role:%d", req.vgId, role);
  if (role == TAOS_SYNC_ROLE_VOTER) {
    dError("vgId:%d, failed to alter vnode type since node already is role:%d", req.vgId, role);
    terrno = TSDB_CODE_VND_ALREADY_IS_VOTER;
    vmReleaseVnode(pMgmt, pVnode);
    return -1;
  }

  dInfo("vgId:%d, checking node catch up", req.vgId);
  if (vnodeIsCatchUp(pVnode->pImpl) != 1) {
    terrno = TSDB_CODE_VND_NOT_CATCH_UP;
    vmReleaseVnode(pMgmt, pVnode);
    return -1;
  }

  dInfo("node:%s, catched up leader, continue to process alter-node-type-request", pMgmt->name);

  int32_t vgId = req.vgId;
  dInfo("vgId:%d, start to alter vnode type replica:%d selfIndex:%d strict:%d changeVersion:%d", vgId, req.replica,
        req.selfIndex, req.strict, req.changeVersion);
  for (int32_t i = 0; i < req.replica; ++i) {
    SReplica *pReplica = &req.replicas[i];
    dInfo("vgId:%d, replica:%d ep:%s:%u dnode:%d", vgId, i, pReplica->fqdn, pReplica->port, pReplica->id);
  }
  for (int32_t i = 0; i < req.learnerReplica; ++i) {
    SReplica *pReplica = &req.learnerReplicas[i];
    dInfo("vgId:%d, learnerReplicas:%d ep:%s:%u dnode:%d", vgId, i, pReplica->fqdn, pReplica->port, pReplica->id);
  }

  if (req.replica <= 0 || (req.selfIndex < 0 && req.learnerSelfIndex < 0) || req.selfIndex >= req.replica ||
      req.learnerSelfIndex >= req.learnerReplica) {
    terrno = TSDB_CODE_INVALID_MSG;
    dError("vgId:%d, failed to alter replica since invalid msg", vgId);
    vmReleaseVnode(pMgmt, pVnode);
    return -1;
  }

  SReplica *pReplica = NULL;
  if (req.selfIndex != -1) {
    pReplica = &req.replicas[req.selfIndex];
  } else {
    pReplica = &req.learnerReplicas[req.learnerSelfIndex];
  }

  if (pReplica->id != pMgmt->pData->dnodeId || pReplica->port != tsServerPort ||
      strcmp(pReplica->fqdn, tsLocalFqdn) != 0) {
    terrno = TSDB_CODE_INVALID_MSG;
    dError("vgId:%d, dnodeId:%d ep:%s:%u not matched with local dnode", vgId, pReplica->id, pReplica->fqdn,
           pReplica->port);
    vmReleaseVnode(pMgmt, pVnode);
    return -1;
  }

  dInfo("vgId:%d, start to close vnode", vgId);
  SWrapperCfg wrapperCfg = {
      .dropped = pVnode->dropped,
      .vgId = pVnode->vgId,
      .vgVersion = pVnode->vgVersion,
      .diskPrimary = pVnode->diskPrimary,
  };
  tstrncpy(wrapperCfg.path, pVnode->path, sizeof(wrapperCfg.path));

  bool commitAndRemoveWal = vnodeShouldRemoveWal(pVnode->pImpl);
  vmCloseVnode(pMgmt, pVnode, commitAndRemoveWal, true);

  int32_t diskPrimary = wrapperCfg.diskPrimary;
  char    path[TSDB_FILENAME_LEN] = {0};
  snprintf(path, TSDB_FILENAME_LEN, "vnode%svnode%d", TD_DIRSEP, vgId);

  dInfo("vgId:%d, start to alter vnode replica at %s", vgId, path);
  if (vnodeAlterReplica(path, &req, diskPrimary, pMgmt->pTfs) < 0) {
    dError("vgId:%d, failed to alter vnode at %s since %s", vgId, path, terrstr());
    return -1;
  }

  dInfo("vgId:%d, begin to open vnode", vgId);
  SVnode *pImpl = vnodeOpen(path, diskPrimary, pMgmt->pTfs, NULL, pMgmt->msgCb, false);
  if (pImpl == NULL) {
    dError("vgId:%d, failed to open vnode at %s since %s", vgId, path, terrstr());
    return -1;
  }

  if (vmOpenVnode(pMgmt, &wrapperCfg, pImpl) != 0) {
    dError("vgId:%d, failed to open vnode mgmt since %s", vgId, terrstr());
    return -1;
  }

  if (vnodeStart(pImpl) != 0) {
    dError("vgId:%d, failed to start sync since %s", vgId, terrstr());
    return -1;
  }

  dInfo("vgId:%d, vnode management handle msgType:%s, end to process alter-node-type-request, vnode config is altered",
        req.vgId, TMSG_INFO(pMsg->msgType));
  return 0;
}

int32_t vmProcessCheckLearnCatchupReq(SVnodeMgmt *pMgmt, SRpcMsg *pMsg) {
  SCheckLearnCatchupReq req = {0};
  if (tDeserializeSAlterVnodeReplicaReq(pMsg->pCont, pMsg->contLen, &req) != 0) {
    terrno = TSDB_CODE_INVALID_MSG;
    return -1;
  }

  if (req.learnerReplicas == 0) {
    req.learnerSelfIndex = -1;
  }

  dInfo("vgId:%d, vnode management handle msgType:%s, start to process check-learner-catchup-request", req.vgId,
        TMSG_INFO(pMsg->msgType));

  SVnodeObj *pVnode = vmAcquireVnode(pMgmt, req.vgId);
  if (pVnode == NULL) {
    dError("vgId:%d, failed to alter vnode type since %s", req.vgId, terrstr());
    terrno = TSDB_CODE_VND_NOT_EXIST;
    if (pVnode) vmReleaseVnode(pMgmt, pVnode);
    return -1;
  }

  ESyncRole role = vnodeGetRole(pVnode->pImpl);
  dInfo("vgId:%d, checking node role:%d", req.vgId, role);
  if (role == TAOS_SYNC_ROLE_VOTER) {
    dError("vgId:%d, failed to alter vnode type since node already is role:%d", req.vgId, role);
    terrno = TSDB_CODE_VND_ALREADY_IS_VOTER;
    vmReleaseVnode(pMgmt, pVnode);
    return -1;
  }

  dInfo("vgId:%d, checking node catch up", req.vgId);
  if (vnodeIsCatchUp(pVnode->pImpl) != 1) {
    terrno = TSDB_CODE_VND_NOT_CATCH_UP;
    vmReleaseVnode(pMgmt, pVnode);
    return -1;
  }

  dInfo("node:%s, catched up leader, continue to process alter-node-type-request", pMgmt->name);

  vmReleaseVnode(pMgmt, pVnode);

  dInfo("vgId:%d, vnode management handle msgType:%s, end to process check-learner-catchup-request", req.vgId,
        TMSG_INFO(pMsg->msgType));

  return 0;
}

int32_t vmProcessDisableVnodeWriteReq(SVnodeMgmt *pMgmt, SRpcMsg *pMsg) {
  SDisableVnodeWriteReq req = {0};
  if (tDeserializeSDisableVnodeWriteReq(pMsg->pCont, pMsg->contLen, &req) != 0) {
    terrno = TSDB_CODE_INVALID_MSG;
    return -1;
  }

  dInfo("vgId:%d, vnode write disable:%d", req.vgId, req.disable);

  SVnodeObj *pVnode = vmAcquireVnode(pMgmt, req.vgId);
  if (pVnode == NULL) {
    dError("vgId:%d, failed to disable write since %s", req.vgId, terrstr());
    terrno = TSDB_CODE_VND_NOT_EXIST;
    if (pVnode) vmReleaseVnode(pMgmt, pVnode);
    return -1;
  }

  pVnode->disable = req.disable;
  vmReleaseVnode(pMgmt, pVnode);
  return 0;
}

int32_t vmProcessAlterHashRangeReq(SVnodeMgmt *pMgmt, SRpcMsg *pMsg) {
  SAlterVnodeHashRangeReq req = {0};
  if (tDeserializeSAlterVnodeHashRangeReq(pMsg->pCont, pMsg->contLen, &req) != 0) {
    terrno = TSDB_CODE_INVALID_MSG;
    return -1;
  }

  int32_t srcVgId = req.srcVgId;
  int32_t dstVgId = req.dstVgId;

  SVnodeObj *pVnode = vmAcquireVnode(pMgmt, dstVgId);
  if (pVnode != NULL) {
    dError("vgId:%d, vnode already exist", dstVgId);
    vmReleaseVnode(pMgmt, pVnode);
    terrno = TSDB_CODE_VND_ALREADY_EXIST;
    return -1;
  }

  dInfo("vgId:%d, start to alter vnode hashrange:[%u, %u], dstVgId:%d", req.srcVgId, req.hashBegin, req.hashEnd,
        req.dstVgId);
  pVnode = vmAcquireVnode(pMgmt, srcVgId);
  if (pVnode == NULL) {
    dError("vgId:%d, failed to alter hashrange since %s", srcVgId, terrstr());
    terrno = TSDB_CODE_VND_NOT_EXIST;
    if (pVnode) vmReleaseVnode(pMgmt, pVnode);
    return -1;
  }

  SWrapperCfg wrapperCfg = {
      .dropped = pVnode->dropped,
      .vgId = dstVgId,
      .vgVersion = pVnode->vgVersion,
      .diskPrimary = pVnode->diskPrimary,
  };
  tstrncpy(wrapperCfg.path, pVnode->path, sizeof(wrapperCfg.path));

  // prepare alter
  pVnode->toVgId = dstVgId;
  if (vmWriteVnodeListToFile(pMgmt) != 0) {
    dError("vgId:%d, failed to write vnode list since %s", dstVgId, terrstr());
    return -1;
  }

  dInfo("vgId:%d, close vnode", srcVgId);
  vmCloseVnode(pMgmt, pVnode, true, false);

  int32_t diskPrimary = wrapperCfg.diskPrimary;
  char    srcPath[TSDB_FILENAME_LEN] = {0};
  char    dstPath[TSDB_FILENAME_LEN] = {0};
  snprintf(srcPath, TSDB_FILENAME_LEN, "vnode%svnode%d", TD_DIRSEP, srcVgId);
  snprintf(dstPath, TSDB_FILENAME_LEN, "vnode%svnode%d", TD_DIRSEP, dstVgId);

  dInfo("vgId:%d, alter vnode hashrange at %s", srcVgId, srcPath);
  if (vnodeAlterHashRange(srcPath, dstPath, &req, diskPrimary, pMgmt->pTfs) < 0) {
    dError("vgId:%d, failed to alter vnode hashrange since %s", srcVgId, terrstr());
    return -1;
  }

  dInfo("vgId:%d, open vnode", dstVgId);
  SVnode *pImpl = vnodeOpen(dstPath, diskPrimary, pMgmt->pTfs, NULL, pMgmt->msgCb, false);

  if (pImpl == NULL) {
    dError("vgId:%d, failed to open vnode at %s since %s", dstVgId, dstPath, terrstr());
    return -1;
  }

  if (vmOpenVnode(pMgmt, &wrapperCfg, pImpl) != 0) {
    dError("vgId:%d, failed to open vnode mgmt since %s", dstVgId, terrstr());
    return -1;
  }

  if (vnodeStart(pImpl) != 0) {
    dError("vgId:%d, failed to start sync since %s", dstVgId, terrstr());
    return -1;
  }

  // complete alter
  if (vmWriteVnodeListToFile(pMgmt) != 0) {
    dError("vgId:%d, failed to write vnode list since %s", dstVgId, terrstr());
    return -1;
  }

  dInfo("vgId:%d, vnode hashrange is altered", dstVgId);
  return 0;
}

int32_t vmProcessAlterVnodeReplicaReq(SVnodeMgmt *pMgmt, SRpcMsg *pMsg) {
  SAlterVnodeReplicaReq alterReq = {0};
  if (tDeserializeSAlterVnodeReplicaReq(pMsg->pCont, pMsg->contLen, &alterReq) != 0) {
    terrno = TSDB_CODE_INVALID_MSG;
    return -1;
  }

  if (alterReq.learnerReplica == 0) {
    alterReq.learnerSelfIndex = -1;
  }

  int32_t vgId = alterReq.vgId;
  dInfo(
      "vgId:%d, vnode management handle msgType:%s, start to alter vnode replica:%d selfIndex:%d leanerReplica:%d "
      "learnerSelfIndex:%d strict:%d changeVersion:%d",
      vgId, TMSG_INFO(pMsg->msgType), alterReq.replica, alterReq.selfIndex, alterReq.learnerReplica,
      alterReq.learnerSelfIndex, alterReq.strict, alterReq.changeVersion);

  for (int32_t i = 0; i < alterReq.replica; ++i) {
    SReplica *pReplica = &alterReq.replicas[i];
    dInfo("vgId:%d, replica:%d ep:%s:%u dnode:%d", vgId, i, pReplica->fqdn, pReplica->port, pReplica->port);
  }
  for (int32_t i = 0; i < alterReq.learnerReplica; ++i) {
    SReplica *pReplica = &alterReq.learnerReplicas[i];
    dInfo("vgId:%d, learnerReplicas:%d ep:%s:%u dnode:%d", vgId, i, pReplica->fqdn, pReplica->port, pReplica->port);
  }

  if (alterReq.replica <= 0 || (alterReq.selfIndex < 0 && alterReq.learnerSelfIndex < 0) ||
      alterReq.selfIndex >= alterReq.replica || alterReq.learnerSelfIndex >= alterReq.learnerReplica) {
    terrno = TSDB_CODE_INVALID_MSG;
    dError("vgId:%d, failed to alter replica since invalid msg", vgId);
    return -1;
  }

  SReplica *pReplica = NULL;
  if (alterReq.selfIndex != -1) {
    pReplica = &alterReq.replicas[alterReq.selfIndex];
  } else {
    pReplica = &alterReq.learnerReplicas[alterReq.learnerSelfIndex];
  }

  if (pReplica->id != pMgmt->pData->dnodeId || pReplica->port != tsServerPort ||
      strcmp(pReplica->fqdn, tsLocalFqdn) != 0) {
    terrno = TSDB_CODE_INVALID_MSG;
    dError("vgId:%d, dnodeId:%d ep:%s:%u not matched with local dnode", vgId, pReplica->id, pReplica->fqdn,
           pReplica->port);
    return -1;
  }

  SVnodeObj *pVnode = vmAcquireVnode(pMgmt, vgId);
  if (pVnode == NULL) {
    dError("vgId:%d, failed to alter replica since %s", vgId, terrstr());
    terrno = TSDB_CODE_VND_NOT_EXIST;
    if (pVnode) vmReleaseVnode(pMgmt, pVnode);
    return -1;
  }

  dInfo("vgId:%d, start to close vnode", vgId);
  SWrapperCfg wrapperCfg = {
      .dropped = pVnode->dropped,
      .vgId = pVnode->vgId,
      .vgVersion = pVnode->vgVersion,
      .diskPrimary = pVnode->diskPrimary,
  };
  tstrncpy(wrapperCfg.path, pVnode->path, sizeof(wrapperCfg.path));

  bool commitAndRemoveWal = vnodeShouldRemoveWal(pVnode->pImpl);
  vmCloseVnode(pMgmt, pVnode, commitAndRemoveWal, true);

  int32_t diskPrimary = wrapperCfg.diskPrimary;
  char    path[TSDB_FILENAME_LEN] = {0};
  snprintf(path, TSDB_FILENAME_LEN, "vnode%svnode%d", TD_DIRSEP, vgId);

  dInfo("vgId:%d, start to alter vnode replica at %s", vgId, path);
  if (vnodeAlterReplica(path, &alterReq, diskPrimary, pMgmt->pTfs) < 0) {
    dError("vgId:%d, failed to alter vnode at %s since %s", vgId, path, terrstr());
    return -1;
  }

  dInfo("vgId:%d, begin to open vnode", vgId);
  SVnode *pImpl = vnodeOpen(path, diskPrimary, pMgmt->pTfs, NULL, pMgmt->msgCb, false);
  if (pImpl == NULL) {
    dError("vgId:%d, failed to open vnode at %s since %s", vgId, path, terrstr());
    return -1;
  }

  if (vmOpenVnode(pMgmt, &wrapperCfg, pImpl) != 0) {
    dError("vgId:%d, failed to open vnode mgmt since %s", vgId, terrstr());
    return -1;
  }

  if (vnodeStart(pImpl) != 0) {
    dError("vgId:%d, failed to start sync since %s", vgId, terrstr());
    return -1;
  }

  dInfo(
      "vgId:%d, vnode management handle msgType:%s, end to alter vnode replica:%d selfIndex:%d leanerReplica:%d "
      "learnerSelfIndex:%d strict:%d",
      vgId, TMSG_INFO(pMsg->msgType), alterReq.replica, alterReq.selfIndex, alterReq.learnerReplica,
      alterReq.learnerSelfIndex, alterReq.strict);
  return 0;
}

int32_t vmProcessDropVnodeReq(SVnodeMgmt *pMgmt, SRpcMsg *pMsg) {
  int32_t       code = 0;
  SDropVnodeReq dropReq = {0};
  if (tDeserializeSDropVnodeReq(pMsg->pCont, pMsg->contLen, &dropReq) != 0) {
    terrno = TSDB_CODE_INVALID_MSG;
    return terrno;
  }

  int32_t vgId = dropReq.vgId;
  dInfo("vgId:%d, start to drop vnode", vgId);

  if (dropReq.dnodeId != pMgmt->pData->dnodeId) {
    terrno = TSDB_CODE_INVALID_MSG;
    dError("vgId:%d, dnodeId:%d not matched with local dnode", dropReq.vgId, dropReq.dnodeId);
    return terrno;
  }

  SVnodeObj *pVnode = vmAcquireVnodeImpl(pMgmt, vgId, false);
  if (pVnode == NULL) {
    dInfo("vgId:%d, failed to drop since %s", vgId, terrstr());
    terrno = TSDB_CODE_VND_NOT_EXIST;
    return terrno;
  }

  pVnode->dropped = 1;
  if ((code = vmWriteVnodeListToFile(pMgmt)) != 0) {
    pVnode->dropped = 0;
    vmReleaseVnode(pMgmt, pVnode);
    return code;
  }

  vmCloseVnode(pMgmt, pVnode, false, false);
  if (vmWriteVnodeListToFile(pMgmt) != 0) {
    dError("vgId:%d, failed to write vnode list since %s", vgId, terrstr());
  }

  dInfo("vgId:%d, is dropped", vgId);
  return 0;
}

int32_t vmProcessArbHeartBeatReq(SVnodeMgmt *pMgmt, SRpcMsg *pMsg) {
  SVArbHeartBeatReq arbHbReq = {0};
  SVArbHeartBeatRsp arbHbRsp = {0};
  if (tDeserializeSVArbHeartBeatReq(pMsg->pCont, pMsg->contLen, &arbHbReq) != 0) {
    terrno = TSDB_CODE_INVALID_MSG;
    return -1;
  }

  if (arbHbReq.dnodeId != pMgmt->pData->dnodeId) {
    terrno = TSDB_CODE_INVALID_MSG;
    dError("dnodeId:%d not matched with local dnode", arbHbReq.dnodeId);
    goto _OVER;
  }

  if (strlen(arbHbReq.arbToken) == 0) {
    terrno = TSDB_CODE_INVALID_MSG;
    dError("dnodeId:%d arbToken is empty", arbHbReq.dnodeId);
    goto _OVER;
  }

  size_t size = taosArrayGetSize(arbHbReq.hbMembers);

  arbHbRsp.dnodeId = pMgmt->pData->dnodeId;
  tstrncpy(arbHbRsp.arbToken, arbHbReq.arbToken, TSDB_ARB_TOKEN_SIZE);
  arbHbRsp.hbMembers = taosArrayInit(size, sizeof(SVArbHbRspMember));
  if (arbHbRsp.hbMembers == NULL) {
    goto _OVER;
  }

  for (int32_t i = 0; i < size; i++) {
    SVArbHbReqMember *pReqMember = taosArrayGet(arbHbReq.hbMembers, i);
    SVnodeObj        *pVnode = vmAcquireVnode(pMgmt, pReqMember->vgId);
    if (pVnode == NULL) {
      dError("dnodeId:%d vgId:%d not found failed to process arb hb req", arbHbReq.dnodeId, pReqMember->vgId);
      continue;
    }

    SVArbHbRspMember rspMember = {0};
    rspMember.vgId = pReqMember->vgId;
    rspMember.hbSeq = pReqMember->hbSeq;
    if (vnodeGetArbToken(pVnode->pImpl, rspMember.memberToken) != 0) {
      dError("dnodeId:%d vgId:%d failed to get arb token", arbHbReq.dnodeId, pReqMember->vgId);
      vmReleaseVnode(pMgmt, pVnode);
      continue;
    }

    if (vnodeUpdateArbTerm(pVnode->pImpl, arbHbReq.arbTerm) != 0) {
      dError("dnodeId:%d vgId:%d failed to update arb term", arbHbReq.dnodeId, pReqMember->vgId);
      vmReleaseVnode(pMgmt, pVnode);
      continue;
    }

    if (taosArrayPush(arbHbRsp.hbMembers, &rspMember) == NULL) {
      dError("dnodeId:%d vgId:%d failed to push arb hb rsp member", arbHbReq.dnodeId, pReqMember->vgId);
      vmReleaseVnode(pMgmt, pVnode);
      goto _OVER;
    }

    vmReleaseVnode(pMgmt, pVnode);
  }

  SRpcMsg rspMsg = {.info = pMsg->info};
  int32_t rspLen = tSerializeSVArbHeartBeatRsp(NULL, 0, &arbHbRsp);
  if (rspLen < 0) {
    terrno = TSDB_CODE_OUT_OF_MEMORY;
    goto _OVER;
  }

  void *pRsp = rpcMallocCont(rspLen);
  if (pRsp == NULL) {
    terrno = terrno;
    goto _OVER;
  }

  if (tSerializeSVArbHeartBeatRsp(pRsp, rspLen, &arbHbRsp) <= 0) {
    terrno = TSDB_CODE_OUT_OF_MEMORY;
    rpcFreeCont(pRsp);
    goto _OVER;
  }
  pMsg->info.rsp = pRsp;
  pMsg->info.rspLen = rspLen;

  terrno = TSDB_CODE_SUCCESS;

_OVER:
  tFreeSVArbHeartBeatReq(&arbHbReq);
  tFreeSVArbHeartBeatRsp(&arbHbRsp);
  return terrno;
}

SArray *vmGetMsgHandles() {
  int32_t code = -1;
  SArray *pArray = taosArrayInit(32, sizeof(SMgmtHandle));
  if (pArray == NULL) goto _OVER;

  if (dmSetMgmtHandle(pArray, TDMT_VND_SUBMIT, vmPutMsgToWriteQueue, 0) == NULL) goto _OVER;
  if (dmSetMgmtHandle(pArray, TDMT_SCH_QUERY, vmPutMsgToQueryQueue, 0) == NULL) goto _OVER;
  if (dmSetMgmtHandle(pArray, TDMT_SCH_MERGE_QUERY, vmPutMsgToQueryQueue, 0) == NULL) goto _OVER;
  if (dmSetMgmtHandle(pArray, TDMT_SCH_QUERY_CONTINUE, vmPutMsgToQueryQueue, 0) == NULL) goto _OVER;
  if (dmSetMgmtHandle(pArray, TDMT_VND_FETCH_RSMA, vmPutMsgToQueryQueue, 0) == NULL) goto _OVER;
  if (dmSetMgmtHandle(pArray, TDMT_VND_EXEC_RSMA, vmPutMsgToQueryQueue, 0) == NULL) goto _OVER;
  if (dmSetMgmtHandle(pArray, TDMT_SCH_FETCH, vmPutMsgToFetchQueue, 0) == NULL) goto _OVER;
  if (dmSetMgmtHandle(pArray, TDMT_SCH_MERGE_FETCH, vmPutMsgToFetchQueue, 0) == NULL) goto _OVER;
  if (dmSetMgmtHandle(pArray, TDMT_VND_ALTER_TABLE, vmPutMsgToWriteQueue, 0) == NULL) goto _OVER;
  if (dmSetMgmtHandle(pArray, TDMT_VND_UPDATE_TAG_VAL, vmPutMsgToWriteQueue, 0) == NULL) goto _OVER;
  if (dmSetMgmtHandle(pArray, TDMT_VND_TABLE_META, vmPutMsgToFetchQueue, 0) == NULL) goto _OVER;
  if (dmSetMgmtHandle(pArray, TDMT_VND_VSUBTABLES_META, vmPutMsgToFetchQueue, 0) == NULL) goto _OVER;
  if (dmSetMgmtHandle(pArray, TDMT_VND_VSTB_REF_DBS, vmPutMsgToFetchQueue, 0) == NULL) goto _OVER;
  if (dmSetMgmtHandle(pArray, TDMT_VND_TABLE_CFG, vmPutMsgToFetchQueue, 0) == NULL) goto _OVER;
  if (dmSetMgmtHandle(pArray, TDMT_VND_BATCH_META, vmPutMsgToFetchQueue, 0) == NULL) goto _OVER;
  if (dmSetMgmtHandle(pArray, TDMT_VND_TABLES_META, vmPutMsgToFetchQueue, 0) == NULL) goto _OVER;
  if (dmSetMgmtHandle(pArray, TDMT_SCH_CANCEL_TASK, vmPutMsgToFetchQueue, 0) == NULL) goto _OVER;
  if (dmSetMgmtHandle(pArray, TDMT_SCH_DROP_TASK, vmPutMsgToFetchQueue, 0) == NULL) goto _OVER;
  if (dmSetMgmtHandle(pArray, TDMT_SCH_TASK_NOTIFY, vmPutMsgToFetchQueue, 0) == NULL) goto _OVER;
  if (dmSetMgmtHandle(pArray, TDMT_VND_CREATE_STB, vmPutMsgToWriteQueue, 0) == NULL) goto _OVER;
  if (dmSetMgmtHandle(pArray, TDMT_VND_DROP_TTL_TABLE, vmPutMsgToWriteQueue, 0) == NULL) goto _OVER;
  if (dmSetMgmtHandle(pArray, TDMT_VND_FETCH_TTL_EXPIRED_TBS, vmPutMsgToWriteQueue, 0) == NULL) goto _OVER;
  if (dmSetMgmtHandle(pArray, TDMT_VND_ALTER_STB, vmPutMsgToWriteQueue, 0) == NULL) goto _OVER;
  if (dmSetMgmtHandle(pArray, TDMT_VND_DROP_STB, vmPutMsgToWriteQueue, 0) == NULL) goto _OVER;
  if (dmSetMgmtHandle(pArray, TDMT_VND_CREATE_TABLE, vmPutMsgToWriteQueue, 0) == NULL) goto _OVER;
  if (dmSetMgmtHandle(pArray, TDMT_VND_DROP_TABLE, vmPutMsgToWriteQueue, 0) == NULL) goto _OVER;
  if (dmSetMgmtHandle(pArray, TDMT_VND_CREATE_SMA, vmPutMsgToWriteQueue, 0) == NULL) goto _OVER;
  if (dmSetMgmtHandle(pArray, TDMT_VND_CANCEL_SMA, vmPutMsgToWriteQueue, 0) == NULL) goto _OVER;
  if (dmSetMgmtHandle(pArray, TDMT_VND_DROP_SMA, vmPutMsgToWriteQueue, 0) == NULL) goto _OVER;
  if (dmSetMgmtHandle(pArray, TDMT_VND_SUBMIT_RSMA, vmPutMsgToWriteQueue, 0) == NULL) goto _OVER;
  if (dmSetMgmtHandle(pArray, TDMT_VND_TMQ_SUBSCRIBE, vmPutMsgToWriteQueue, 0) == NULL) goto _OVER;
  if (dmSetMgmtHandle(pArray, TDMT_VND_TMQ_DELETE_SUB, vmPutMsgToWriteQueue, 0) == NULL) goto _OVER;
  if (dmSetMgmtHandle(pArray, TDMT_VND_TMQ_COMMIT_OFFSET, vmPutMsgToWriteQueue, 0) == NULL) goto _OVER;
  if (dmSetMgmtHandle(pArray, TDMT_VND_TMQ_SEEK, vmPutMsgToFetchQueue, 0) == NULL) goto _OVER;
  if (dmSetMgmtHandle(pArray, TDMT_VND_TMQ_ADD_CHECKINFO, vmPutMsgToWriteQueue, 0) == NULL) goto _OVER;
  if (dmSetMgmtHandle(pArray, TDMT_VND_TMQ_DEL_CHECKINFO, vmPutMsgToWriteQueue, 0) == NULL) goto _OVER;
  if (dmSetMgmtHandle(pArray, TDMT_VND_TMQ_CONSUME, vmPutMsgToQueryQueue, 0) == NULL) goto _OVER;
  if (dmSetMgmtHandle(pArray, TDMT_VND_TMQ_CONSUME_PUSH, vmPutMsgToQueryQueue, 0) == NULL) goto _OVER;
  if (dmSetMgmtHandle(pArray, TDMT_VND_TMQ_VG_WALINFO, vmPutMsgToFetchQueue, 0) == NULL) goto _OVER;
  if (dmSetMgmtHandle(pArray, TDMT_VND_TMQ_VG_COMMITTEDINFO, vmPutMsgToFetchQueue, 0) == NULL) goto _OVER;
  if (dmSetMgmtHandle(pArray, TDMT_VND_DELETE, vmPutMsgToWriteQueue, 0) == NULL) goto _OVER;
  if (dmSetMgmtHandle(pArray, TDMT_VND_BATCH_DEL, vmPutMsgToWriteQueue, 0) == NULL) goto _OVER;
  if (dmSetMgmtHandle(pArray, TDMT_VND_COMMIT, vmPutMsgToWriteQueue, 0) == NULL) goto _OVER;
  if (dmSetMgmtHandle(pArray, TDMT_SCH_QUERY_HEARTBEAT, vmPutMsgToFetchQueue, 0) == NULL) goto _OVER;
  if (dmSetMgmtHandle(pArray, TDMT_VND_CREATE_INDEX, vmPutMsgToWriteQueue, 0) == NULL) goto _OVER;
  if (dmSetMgmtHandle(pArray, TDMT_VND_DROP_INDEX, vmPutMsgToWriteQueue, 0) == NULL) goto _OVER;
  if (dmSetMgmtHandle(pArray, TDMT_VND_QUERY_COMPACT_PROGRESS, vmPutMsgToFetchQueue, 0) == NULL) goto _OVER;
  if (dmSetMgmtHandle(pArray, TDMT_VND_KILL_COMPACT, vmPutMsgToWriteQueue, 0) == NULL) goto _OVER;
  if (dmSetMgmtHandle(pArray, TDMT_VND_TABLE_NAME, vmPutMsgToFetchQueue, 0) == NULL) goto _OVER;

  if (dmSetMgmtHandle(pArray, TDMT_STREAM_TASK_DEPLOY, vmPutMsgToWriteQueue, 0) == NULL) goto _OVER;
  if (dmSetMgmtHandle(pArray, TDMT_STREAM_TASK_DROP, vmPutMsgToWriteQueue, 0) == NULL) goto _OVER;
  if (dmSetMgmtHandle(pArray, TDMT_STREAM_TASK_RUN, vmPutMsgToStreamQueue, 0) == NULL) goto _OVER;
  if (dmSetMgmtHandle(pArray, TDMT_STREAM_TASK_DISPATCH, vmPutMsgToStreamCtrlQueue, 0) == NULL) goto _OVER;
  if (dmSetMgmtHandle(pArray, TDMT_STREAM_TASK_DISPATCH_RSP, vmPutMsgToStreamCtrlQueue, 0) == NULL) goto _OVER;
  if (dmSetMgmtHandle(pArray, TDMT_VND_STREAM_TASK_CHECK, vmPutMsgToStreamCtrlQueue, 0) == NULL) goto _OVER;
  if (dmSetMgmtHandle(pArray, TDMT_VND_STREAM_TASK_CHECK_RSP, vmPutMsgToStreamCtrlQueue, 0) == NULL) goto _OVER;
  if (dmSetMgmtHandle(pArray, TDMT_STREAM_TASK_CHECKPOINT_READY, vmPutMsgToStreamCtrlQueue, 0) == NULL) goto _OVER;
  if (dmSetMgmtHandle(pArray, TDMT_STREAM_TASK_CHECKPOINT_READY_RSP, vmPutMsgToStreamCtrlQueue, 0) == NULL) goto _OVER;
  if (dmSetMgmtHandle(pArray, TDMT_STREAM_RETRIEVE_TRIGGER, vmPutMsgToStreamCtrlQueue, 0) == NULL) goto _OVER;
  if (dmSetMgmtHandle(pArray, TDMT_STREAM_RETRIEVE_TRIGGER_RSP, vmPutMsgToStreamCtrlQueue, 0) == NULL) goto _OVER;
  if (dmSetMgmtHandle(pArray, TDMT_VND_STREAM_TASK_UPDATE, vmPutMsgToWriteQueue, 0) == NULL) goto _OVER;
  if (dmSetMgmtHandle(pArray, TDMT_VND_STREAM_TASK_RESET, vmPutMsgToWriteQueue, 0) == NULL) goto _OVER;
  if (dmSetMgmtHandle(pArray, TDMT_VND_STREAM_ALL_STOP, vmPutMsgToWriteQueue, 0) == NULL) goto _OVER;
  if (dmSetMgmtHandle(pArray, TDMT_MND_STREAM_HEARTBEAT_RSP, vmPutMsgToStreamCtrlQueue, 0) == NULL) goto _OVER;
  if (dmSetMgmtHandle(pArray, TDMT_MND_STREAM_REQ_CHKPT_RSP, vmPutMsgToStreamCtrlQueue, 0) == NULL) goto _OVER;
  if (dmSetMgmtHandle(pArray, TDMT_MND_STREAM_CHKPT_REPORT_RSP, vmPutMsgToStreamCtrlQueue, 0) == NULL) goto _OVER;
  if (dmSetMgmtHandle(pArray, TDMT_VND_STREAM_SCAN_HISTORY, vmPutMsgToStreamLongExecQueue, 0) == NULL) goto _OVER;

  if (dmSetMgmtHandle(pArray, TDMT_STREAM_CHKPT_EXEC, vmPutMsgToStreamChkQueue, 0) == NULL) goto _OVER;
  if (dmSetMgmtHandle(pArray, TDMT_VND_GET_STREAM_PROGRESS, vmPutMsgToStreamQueue, 0) == NULL) goto _OVER;
  if (dmSetMgmtHandle(pArray, TDMT_STREAM_RETRIEVE, vmPutMsgToStreamQueue, 0) == NULL) goto _OVER;
  if (dmSetMgmtHandle(pArray, TDMT_STREAM_RETRIEVE_RSP, vmPutMsgToStreamQueue, 0) == NULL) goto _OVER;

  if (dmSetMgmtHandle(pArray, TDMT_STREAM_TASK_UPDATE_CHKPT, vmPutMsgToWriteQueue, 0) == NULL) goto _OVER;
  if (dmSetMgmtHandle(pArray, TDMT_STREAM_CONSEN_CHKPT, vmPutMsgToWriteQueue, 0) == NULL) goto _OVER;
  if (dmSetMgmtHandle(pArray, TDMT_STREAM_TASK_PAUSE, vmPutMsgToWriteQueue, 0) == NULL) goto _OVER;
  if (dmSetMgmtHandle(pArray, TDMT_STREAM_TASK_RESUME, vmPutMsgToWriteQueue, 0) == NULL) goto _OVER;
  if (dmSetMgmtHandle(pArray, TDMT_STREAM_TASK_STOP, vmPutMsgToWriteQueue, 0) == NULL) goto _OVER;
  if (dmSetMgmtHandle(pArray, TDMT_STREAM_TASK_START, vmPutMsgToWriteQueue, 0) == NULL) goto _OVER;
  if (dmSetMgmtHandle(pArray, TDMT_VND_STREAM_CHECK_POINT_SOURCE, vmPutMsgToWriteQueue, 0) == NULL) goto _OVER;
  if (dmSetMgmtHandle(pArray, TDMT_VND_STREAM_TASK_UPDATE, vmPutMsgToWriteQueue, 0) == NULL) goto _OVER;
  if (dmSetMgmtHandle(pArray, TDMT_VND_STREAM_TASK_RESET, vmPutMsgToWriteQueue, 0) == NULL) goto _OVER;

  if (dmSetMgmtHandle(pArray, TDMT_VND_ALTER_REPLICA, vmPutMsgToMgmtQueue, 0) == NULL) goto _OVER;
  if (dmSetMgmtHandle(pArray, TDMT_VND_ALTER_CONFIG, vmPutMsgToWriteQueue, 0) == NULL) goto _OVER;
  if (dmSetMgmtHandle(pArray, TDMT_VND_ALTER_CONFIRM, vmPutMsgToWriteQueue, 0) == NULL) goto _OVER;
  if (dmSetMgmtHandle(pArray, TDMT_VND_DISABLE_WRITE, vmPutMsgToMgmtQueue, 0) == NULL) goto _OVER;
  if (dmSetMgmtHandle(pArray, TDMT_VND_ALTER_HASHRANGE, vmPutMsgToMgmtQueue, 0) == NULL) goto _OVER;
  if (dmSetMgmtHandle(pArray, TDMT_VND_COMPACT, vmPutMsgToWriteQueue, 0) == NULL) goto _OVER;
  if (dmSetMgmtHandle(pArray, TDMT_VND_TRIM, vmPutMsgToWriteQueue, 0) == NULL) goto _OVER;
  if (dmSetMgmtHandle(pArray, TDMT_VND_S3MIGRATE, vmPutMsgToWriteQueue, 0) == NULL) goto _OVER;
  if (dmSetMgmtHandle(pArray, TDMT_DND_CREATE_VNODE, vmPutMsgToMultiMgmtQueue, 0) == NULL) goto _OVER;
  if (dmSetMgmtHandle(pArray, TDMT_DND_MOUNT_VNODE, vmPutMsgToMultiMgmtQueue, 0) == NULL) goto _OVER;
  if (dmSetMgmtHandle(pArray, TDMT_DND_RETRIEVE_MOUNT_PATH, vmPutMsgToMultiMgmtQueue, 0) == NULL) goto _OVER;
  if (dmSetMgmtHandle(pArray, TDMT_DND_DROP_VNODE, vmPutMsgToMgmtQueue, 0) == NULL) goto _OVER;
  if (dmSetMgmtHandle(pArray, TDMT_DND_UMOUNT_VNODE, vmPutMsgToMgmtQueue, 0) == NULL) goto _OVER;
  if (dmSetMgmtHandle(pArray, TDMT_DND_ALTER_VNODE_TYPE, vmPutMsgToMgmtQueue, 0) == NULL) goto _OVER;
  if (dmSetMgmtHandle(pArray, TDMT_DND_CHECK_VNODE_LEARNER_CATCHUP, vmPutMsgToMgmtQueue, 0) == NULL) goto _OVER;
  if (dmSetMgmtHandle(pArray, TDMT_SYNC_CONFIG_CHANGE, vmPutMsgToWriteQueue, 0) == NULL) goto _OVER;

  if (dmSetMgmtHandle(pArray, TDMT_SYNC_TIMEOUT_ELECTION, vmPutMsgToSyncQueue, 0) == NULL) goto _OVER;
  if (dmSetMgmtHandle(pArray, TDMT_SYNC_CLIENT_REQUEST, vmPutMsgToSyncQueue, 0) == NULL) goto _OVER;
  if (dmSetMgmtHandle(pArray, TDMT_SYNC_CLIENT_REQUEST_BATCH, vmPutMsgToSyncQueue, 0) == NULL) goto _OVER;
  if (dmSetMgmtHandle(pArray, TDMT_SYNC_CLIENT_REQUEST_REPLY, vmPutMsgToSyncQueue, 0) == NULL) goto _OVER;
  if (dmSetMgmtHandle(pArray, TDMT_SYNC_REQUEST_VOTE, vmPutMsgToSyncQueue, 0) == NULL) goto _OVER;
  if (dmSetMgmtHandle(pArray, TDMT_SYNC_REQUEST_VOTE_REPLY, vmPutMsgToSyncQueue, 0) == NULL) goto _OVER;
  if (dmSetMgmtHandle(pArray, TDMT_SYNC_APPEND_ENTRIES, vmPutMsgToSyncQueue, 0) == NULL) goto _OVER;
  if (dmSetMgmtHandle(pArray, TDMT_SYNC_APPEND_ENTRIES_BATCH, vmPutMsgToSyncQueue, 0) == NULL) goto _OVER;
  if (dmSetMgmtHandle(pArray, TDMT_SYNC_APPEND_ENTRIES_REPLY, vmPutMsgToSyncQueue, 0) == NULL) goto _OVER;
  if (dmSetMgmtHandle(pArray, TDMT_SYNC_SNAPSHOT_SEND, vmPutMsgToSyncQueue, 0) == NULL) goto _OVER;
  if (dmSetMgmtHandle(pArray, TDMT_SYNC_PREP_SNAPSHOT, vmPutMsgToSyncQueue, 0) == NULL) goto _OVER;
  if (dmSetMgmtHandle(pArray, TDMT_SYNC_FORCE_FOLLOWER, vmPutMsgToSyncQueue, 0) == NULL) goto _OVER;

  if (dmSetMgmtHandle(pArray, TDMT_SYNC_TIMEOUT, vmPutMsgToSyncRdQueue, 0) == NULL) goto _OVER;
  if (dmSetMgmtHandle(pArray, TDMT_SYNC_HEARTBEAT, vmPutMsgToSyncRdQueue, 0) == NULL) goto _OVER;
  if (dmSetMgmtHandle(pArray, TDMT_SYNC_HEARTBEAT_REPLY, vmPutMsgToSyncRdQueue, 0) == NULL) goto _OVER;
  if (dmSetMgmtHandle(pArray, TDMT_SYNC_SNAPSHOT_RSP, vmPutMsgToSyncRdQueue, 0) == NULL) goto _OVER;
  if (dmSetMgmtHandle(pArray, TDMT_SYNC_PREP_SNAPSHOT_REPLY, vmPutMsgToSyncRdQueue, 0) == NULL) goto _OVER;

  if (dmSetMgmtHandle(pArray, TDMT_VND_ARB_HEARTBEAT, vmPutMsgToMgmtQueue, 0) == NULL) goto _OVER;
  if (dmSetMgmtHandle(pArray, TDMT_VND_ARB_CHECK_SYNC, vmPutMsgToWriteQueue, 0) == NULL) goto _OVER;
  if (dmSetMgmtHandle(pArray, TDMT_SYNC_SET_ASSIGNED_LEADER, vmPutMsgToSyncQueue, 0) == NULL) goto _OVER;

  code = 0;

_OVER:
  if (code != 0) {
    taosArrayDestroy(pArray);
    return NULL;
  } else {
    return pArray;
  }
}

void vmUpdateMetricsInfo(SVnodeMgmt *pMgmt, int64_t clusterId) {
  (void)taosThreadRwlockRdlock(&pMgmt->hashLock);

  void *pIter = taosHashIterate(pMgmt->runngingHash, NULL);
  while (pIter) {
    SVnodeObj **ppVnode = pIter;
    if (ppVnode == NULL || *ppVnode == NULL) {
      continue;
    }

    SVnodeObj *pVnode = *ppVnode;
    if (!pVnode->failed) {
      SRawWriteMetrics metrics = {0};
      if (vnodeGetRawWriteMetrics(pVnode->pImpl, &metrics) == 0) {
        // Add the metrics to the global metrics system with cluster ID
        SName   name = {0};
        int32_t code = tNameFromString(&name, pVnode->pImpl->config.dbname, T_NAME_ACCT | T_NAME_DB | T_NAME_TABLE);
        if (code < 0) {
          dError("failed to get db name since %s", tstrerror(code));
          continue;
        }
        code = addWriteMetrics(pVnode->vgId, pMgmt->pData->dnodeId, clusterId, tsLocalEp, name.dbname, &metrics);
        if (code != TSDB_CODE_SUCCESS) {
          dError("Failed to add write metrics for vgId: %d, code: %d", pVnode->vgId, code);
        } else {
          // After successfully adding metrics, reset the vnode's write metrics using atomic operations
          if (vnodeResetRawWriteMetrics(pVnode->pImpl, &metrics) != 0) {
            dError("Failed to reset write metrics for vgId: %d", pVnode->vgId);
          }
        }
      } else {
        dError("Failed to get write metrics for vgId: %d", pVnode->vgId);
      }
    }
    pIter = taosHashIterate(pMgmt->runngingHash, pIter);
  }

  (void)taosThreadRwlockUnlock(&pMgmt->hashLock);
}<|MERGE_RESOLUTION|>--- conflicted
+++ resolved
@@ -17,10 +17,7 @@
 #include "metrics.h"
 #include "taos_monitor.h"
 #include "vmInt.h"
-<<<<<<< HEAD
 #include "vnd.h"
-=======
->>>>>>> b43fee20
 #include "vnodeInt.h"
 
 extern taos_counter_t *tsInsertCounter;
@@ -1405,13 +1402,18 @@
   vmCleanPrimaryDisk(pMgmt, req.vgId);
 
   if (code != 0) {
+    dError("vgId:%d, vnode management handle msgType:%s, failed at line %d to mount vnode since %s", req.vgId,
+           TMSG_INFO(pMsg->msgType), lino, tstrerror(code));
     vmCloseFailedVnode(pMgmt, req.vgId);
     vnodeClose(pImpl);
     vnodeDestroy(0, path, pMgmt->pTfs, 0);
   } else {
-    dInfo("vgId:%d, vnode management handle msgType:%s, end to create vnode, vnode is created", req.vgId,
-          TMSG_INFO(pMsg->msgType));
-  }
+    dInfo("vgId:%d, vnode management handle msgType:%s, success to mount vnode", req.vgId, TMSG_INFO(pMsg->msgType));
+  }
+
+  pMsg->code = code;
+  pMsg->info.rsp = NULL;
+  pMsg->info.rspLen = 0;
 
   (void)tFreeSCreateVnodeReq(&req);
   terrno = code;
