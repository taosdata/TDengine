--- conflicted
+++ resolved
@@ -1823,11 +1823,7 @@
   if (dmSetMgmtHandle(pArray, TDMT_VND_DROP_STB, vmPutMsgToWriteQueue, 0) == NULL) goto _OVER;
   if (dmSetMgmtHandle(pArray, TDMT_VND_CREATE_TABLE, vmPutMsgToWriteQueue, 0) == NULL) goto _OVER;
   if (dmSetMgmtHandle(pArray, TDMT_VND_DROP_TABLE, vmPutMsgToWriteQueue, 0) == NULL) goto _OVER;
-<<<<<<< HEAD
-=======
   if (dmSetMgmtHandle(pArray, TDMT_VND_SNODE_DROP_TABLE, vmPutMsgToWriteQueue, 0) == NULL) goto _OVER;
-  if (dmSetMgmtHandle(pArray, TDMT_VND_SUBMIT_RSMA, vmPutMsgToWriteQueue, 0) == NULL) goto _OVER;
->>>>>>> 05bccc16
   if (dmSetMgmtHandle(pArray, TDMT_VND_TMQ_SUBSCRIBE, vmPutMsgToWriteQueue, 0) == NULL) goto _OVER;
   if (dmSetMgmtHandle(pArray, TDMT_VND_TMQ_DELETE_SUB, vmPutMsgToWriteQueue, 0) == NULL) goto _OVER;
   if (dmSetMgmtHandle(pArray, TDMT_VND_TMQ_COMMIT_OFFSET, vmPutMsgToWriteQueue, 0) == NULL) goto _OVER;
