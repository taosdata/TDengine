/*
 * Copyright (c) 2019 TAOS Data, Inc. <jhtao@taosdata.com>
 *
 * This program is free software: you can use, redistribute, and/or modify
 * it under the terms of the GNU Affero General Public License, version 3
 * or later ("AGPL"), as published by the Free Software Foundation.
 *
 * This program is distributed in the hope that it will be useful, but WITHOUT
 * ANY WARRANTY; without even the implied warranty of MERCHANTABILITY or
 * FITNESS FOR A PARTICULAR PURPOSE.
 *
 * You should have received a copy of the GNU Affero General Public License
 * along with this program. If not, see <http:www.gnu.org/licenses/>.
 */

#define _DEFAULT_SOURCE
#include "metrics.h"
#include "taos_monitor.h"
#include "vmInt.h"
#include "vnd.h"
#include "vnodeInt.h"

extern taos_counter_t *tsInsertCounter;

// Forward declaration for function defined in metrics.c
extern int32_t addWriteMetrics(int32_t vgId, int32_t dnodeId, int64_t clusterId, const char *dnodeEp,
                               const char *dbname, const SRawWriteMetrics *pRawMetrics);

void vmGetVnodeLoads(SVnodeMgmt *pMgmt, SMonVloadInfo *pInfo, bool isReset) {
  pInfo->pVloads = taosArrayInit(pMgmt->state.totalVnodes, sizeof(SVnodeLoad));
  if (pInfo->pVloads == NULL) return;

  tfsUpdateSize(pMgmt->pTfs);

  (void)taosThreadRwlockRdlock(&pMgmt->hashLock);

  void *pIter = taosHashIterate(pMgmt->runngingHash, NULL);
  while (pIter) {
    SVnodeObj **ppVnode = pIter;
    if (ppVnode == NULL || *ppVnode == NULL) continue;

    SVnodeObj *pVnode = *ppVnode;
    SVnodeLoad vload = {.vgId = pVnode->vgId};
    if (!pVnode->failed) {
      if (vnodeGetLoad(pVnode->pImpl, &vload) != 0) {
        dError("failed to get vnode load");
      }
      if (isReset) vnodeResetLoad(pVnode->pImpl, &vload);
    }
    if (taosArrayPush(pInfo->pVloads, &vload) == NULL) {
      dError("failed to push vnode load");
    }
    pIter = taosHashIterate(pMgmt->runngingHash, pIter);
  }

  (void)taosThreadRwlockUnlock(&pMgmt->hashLock);
}

void vmGetVnodeLoadsLite(SVnodeMgmt *pMgmt, SMonVloadInfo *pInfo) {
  pInfo->pVloads = taosArrayInit(pMgmt->state.totalVnodes, sizeof(SVnodeLoadLite));
  if (!pInfo->pVloads) return;

  (void)taosThreadRwlockRdlock(&pMgmt->hashLock);

  void *pIter = taosHashIterate(pMgmt->runngingHash, NULL);
  while (pIter) {
    SVnodeObj **ppVnode = pIter;
    if (ppVnode == NULL || *ppVnode == NULL) continue;

    SVnodeObj *pVnode = *ppVnode;
    if (!pVnode->failed) {
      SVnodeLoadLite vload = {0};
      if (vnodeGetLoadLite(pVnode->pImpl, &vload) == 0) {
        if (taosArrayPush(pInfo->pVloads, &vload) == NULL) {
          taosArrayDestroy(pInfo->pVloads);
          pInfo->pVloads = NULL;
          break;
        }
      }
    }
    pIter = taosHashIterate(pMgmt->runngingHash, pIter);
  }

  (void)taosThreadRwlockUnlock(&pMgmt->hashLock);
}

void vmGetMonitorInfo(SVnodeMgmt *pMgmt, SMonVmInfo *pInfo) {
  SMonVloadInfo vloads = {0};
  vmGetVnodeLoads(pMgmt, &vloads, true);

  SArray *pVloads = vloads.pVloads;
  if (pVloads == NULL) return;

  int32_t totalVnodes = 0;
  int32_t masterNum = 0;
  int64_t numOfSelectReqs = 0;
  int64_t numOfInsertReqs = 0;
  int64_t numOfInsertSuccessReqs = 0;
  int64_t numOfBatchInsertReqs = 0;
  int64_t numOfBatchInsertSuccessReqs = 0;

  for (int32_t i = 0; i < taosArrayGetSize(pVloads); ++i) {
    SVnodeLoad *pLoad = taosArrayGet(pVloads, i);
    numOfSelectReqs += pLoad->numOfSelectReqs;
    numOfInsertReqs += pLoad->numOfInsertReqs;
    numOfInsertSuccessReqs += pLoad->numOfInsertSuccessReqs;
    numOfBatchInsertReqs += pLoad->numOfBatchInsertReqs;
    numOfBatchInsertSuccessReqs += pLoad->numOfBatchInsertSuccessReqs;
    if (pLoad->syncState == TAOS_SYNC_STATE_LEADER || pLoad->syncState == TAOS_SYNC_STATE_ASSIGNED_LEADER) {
      masterNum++;
    }
    totalVnodes++;
  }

  pInfo->vstat.totalVnodes = totalVnodes;
  pInfo->vstat.masterNum = masterNum;
  pInfo->vstat.numOfSelectReqs = numOfSelectReqs;
  pInfo->vstat.numOfInsertReqs = numOfInsertReqs;                          // delta
  pInfo->vstat.numOfInsertSuccessReqs = numOfInsertSuccessReqs;            // delta
  pInfo->vstat.numOfBatchInsertReqs = numOfBatchInsertReqs;                // delta
  pInfo->vstat.numOfBatchInsertSuccessReqs = numOfBatchInsertSuccessReqs;  // delta
  pMgmt->state.totalVnodes = totalVnodes;
  pMgmt->state.masterNum = masterNum;
  pMgmt->state.numOfSelectReqs = numOfSelectReqs;
  pMgmt->state.numOfInsertReqs = numOfInsertReqs;
  pMgmt->state.numOfInsertSuccessReqs = numOfInsertSuccessReqs;
  pMgmt->state.numOfBatchInsertReqs = numOfBatchInsertReqs;
  pMgmt->state.numOfBatchInsertSuccessReqs = numOfBatchInsertSuccessReqs;

  if (tfsGetMonitorInfo(pMgmt->pTfs, &pInfo->tfs) != 0) {
    dError("failed to get tfs monitor info");
  }
  taosArrayDestroy(pVloads);
}

void vmCleanExpriedSamples(SVnodeMgmt *pMgmt) {
  int list_size = taos_counter_get_keys_size(tsInsertCounter);
  if (list_size == 0) return;
  int32_t *vgroup_ids;
  char   **keys;
  int      r = 0;
  r = taos_counter_get_vgroup_ids(tsInsertCounter, &keys, &vgroup_ids, &list_size);
  if (r) {
    dError("failed to get vgroup ids");
    return;
  }
  (void)taosThreadRwlockRdlock(&pMgmt->hashLock);
  for (int i = 0; i < list_size; i++) {
    int32_t vgroup_id = vgroup_ids[i];
    void   *vnode = taosHashGet(pMgmt->runngingHash, &vgroup_id, sizeof(int32_t));
    if (vnode == NULL) {
      r = taos_counter_delete(tsInsertCounter, keys[i]);
      if (r) {
        dError("failed to delete monitor sample key:%s", keys[i]);
      }
    }
  }
  (void)taosThreadRwlockUnlock(&pMgmt->hashLock);
  if (vgroup_ids) taosMemoryFree(vgroup_ids);
  if (keys) taosMemoryFree(keys);
  return;
}

void vmCleanExpiredMetrics(SVnodeMgmt *pMgmt) {
  if (!tsEnableMonitor || tsMonitorFqdn[0] == 0 || tsMonitorPort == 0 || !tsEnableMetrics) {
    return;
  }

  (void)taosThreadRwlockRdlock(&pMgmt->hashLock);
  void     *pIter = taosHashIterate(pMgmt->runngingHash, NULL);
  SHashObj *pValidVgroups = taosHashInit(16, taosGetDefaultHashFunction(TSDB_DATA_TYPE_INT), false, HASH_NO_LOCK);
  if (pValidVgroups == NULL) {
    (void)taosThreadRwlockUnlock(&pMgmt->hashLock);
    return;
  }

  while (pIter != NULL) {
    SVnodeObj **ppVnode = pIter;
    if (ppVnode && *ppVnode) {
      int32_t vgId = (*ppVnode)->vgId;
      char    dummy = 1;  // hash table value (we only care about the key)
      if (taosHashPut(pValidVgroups, &vgId, sizeof(int32_t), &dummy, sizeof(char)) != 0) {
        dError("failed to put vgId:%d to valid vgroups hash", vgId);
      }
    }
    pIter = taosHashIterate(pMgmt->runngingHash, pIter);
  }
  (void)taosThreadRwlockUnlock(&pMgmt->hashLock);

  // Clean expired metrics by removing metrics for non-existent vgroups
  int32_t code = cleanupExpiredMetrics(pValidVgroups);
  if (code != TSDB_CODE_SUCCESS) {
    dError("failed to clean expired metrics, code:%d", code);
  }

  taosHashCleanup(pValidVgroups);
}

static void vmGenerateVnodeCfg(SCreateVnodeReq *pCreate, SVnodeCfg *pCfg) {
  memcpy(pCfg, &vnodeCfgDefault, sizeof(SVnodeCfg));

  pCfg->vgId = pCreate->vgId;
  tstrncpy(pCfg->dbname, pCreate->db, sizeof(pCfg->dbname));
  pCfg->dbId = pCreate->dbUid;
  pCfg->szPage = pCreate->pageSize * 1024;
  pCfg->szCache = pCreate->pages;
  pCfg->cacheLast = pCreate->cacheLast;
  pCfg->cacheLastSize = pCreate->cacheLastSize;
  pCfg->szBuf = (uint64_t)pCreate->buffer * 1024 * 1024;
  pCfg->isWeak = true;
  pCfg->isTsma = pCreate->isTsma;
  pCfg->tsdbCfg.compression = pCreate->compression;
  pCfg->tsdbCfg.precision = pCreate->precision;
  pCfg->tsdbCfg.days = pCreate->daysPerFile;
  pCfg->tsdbCfg.keep0 = pCreate->daysToKeep0;
  pCfg->tsdbCfg.keep1 = pCreate->daysToKeep1;
  pCfg->tsdbCfg.keep2 = pCreate->daysToKeep2;
  pCfg->tsdbCfg.keepTimeOffset = pCreate->keepTimeOffset;
  pCfg->tsdbCfg.minRows = pCreate->minRows;
  pCfg->tsdbCfg.maxRows = pCreate->maxRows;
  for (size_t i = 0; i < taosArrayGetSize(pCreate->pRetensions); ++i) {
    SRetention *pRetention = &pCfg->tsdbCfg.retentions[i];
    memcpy(pRetention, taosArrayGet(pCreate->pRetensions, i), sizeof(SRetention));
    if (i == 0) {
      if ((pRetention->freq >= 0 && pRetention->keep > 0)) pCfg->isRsma = 1;
    }
  }
#if defined(TD_ENTERPRISE) || defined(TD_ASTRA_TODO)
  pCfg->tsdbCfg.encryptAlgorithm = pCreate->encryptAlgorithm;
  if (pCfg->tsdbCfg.encryptAlgorithm == DND_CA_SM4) {
    tstrncpy(pCfg->tsdbCfg.encryptKey, tsEncryptKey, ENCRYPT_KEY_LEN + 1);
  }
#else
  pCfg->tsdbCfg.encryptAlgorithm = 0;
#endif

  pCfg->walCfg.vgId = pCreate->vgId;  // pCreate->mountVgId ? pCreate->mountVgId : pCreate->vgId;
  pCfg->walCfg.fsyncPeriod = pCreate->walFsyncPeriod;
  pCfg->walCfg.retentionPeriod = pCreate->walRetentionPeriod;
  pCfg->walCfg.rollPeriod = pCreate->walRollPeriod;
  pCfg->walCfg.retentionSize = pCreate->walRetentionSize;
  pCfg->walCfg.segSize = pCreate->walSegmentSize;
  pCfg->walCfg.level = pCreate->walLevel;
#if defined(TD_ENTERPRISE) || defined(TD_ASTRA_TODO)
  pCfg->walCfg.encryptAlgorithm = pCreate->encryptAlgorithm;
  if (pCfg->walCfg.encryptAlgorithm == DND_CA_SM4) {
    tstrncpy(pCfg->walCfg.encryptKey, tsEncryptKey, ENCRYPT_KEY_LEN + 1);
  }
#else
  pCfg->walCfg.encryptAlgorithm = 0;
#endif

#if defined(TD_ENTERPRISE) || defined(TD_ASTRA_TODO)
  pCfg->tdbEncryptAlgorithm = pCreate->encryptAlgorithm;
  if (pCfg->tdbEncryptAlgorithm == DND_CA_SM4) {
    tstrncpy(pCfg->tdbEncryptKey, tsEncryptKey, ENCRYPT_KEY_LEN + 1);
  }
#else
  pCfg->tdbEncryptAlgorithm = 0;
#endif

  pCfg->sttTrigger = pCreate->sstTrigger;
  pCfg->hashBegin = pCreate->hashBegin;
  pCfg->hashEnd = pCreate->hashEnd;
  pCfg->hashMethod = pCreate->hashMethod;
  pCfg->hashPrefix = pCreate->hashPrefix;
  pCfg->hashSuffix = pCreate->hashSuffix;
  pCfg->tsdbPageSize = pCreate->tsdbPageSize * 1024;

  pCfg->ssChunkSize = pCreate->ssChunkSize;
  pCfg->ssKeepLocal = pCreate->ssKeepLocal;
  pCfg->ssCompact = pCreate->ssCompact;

  pCfg->standby = 0;
  pCfg->syncCfg.replicaNum = 0;
  pCfg->syncCfg.totalReplicaNum = 0;
  pCfg->syncCfg.changeVersion = pCreate->changeVersion;

  memset(&pCfg->syncCfg.nodeInfo, 0, sizeof(pCfg->syncCfg.nodeInfo));
  for (int32_t i = 0; i < pCreate->replica; ++i) {
    SNodeInfo *pNode = &pCfg->syncCfg.nodeInfo[i];
    pNode->nodeId = pCreate->replicas[pCfg->syncCfg.replicaNum].id;
    pNode->nodePort = pCreate->replicas[pCfg->syncCfg.replicaNum].port;
    pNode->nodeRole = TAOS_SYNC_ROLE_VOTER;
    tstrncpy(pNode->nodeFqdn, pCreate->replicas[pCfg->syncCfg.replicaNum].fqdn, TSDB_FQDN_LEN);
    bool ret = tmsgUpdateDnodeInfo(&pNode->nodeId, &pNode->clusterId, pNode->nodeFqdn, &pNode->nodePort);
    pCfg->syncCfg.replicaNum++;
  }
  if (pCreate->selfIndex != -1) {
    pCfg->syncCfg.myIndex = pCreate->selfIndex;
  }
  for (int32_t i = pCfg->syncCfg.replicaNum; i < pCreate->replica + pCreate->learnerReplica; ++i) {
    SNodeInfo *pNode = &pCfg->syncCfg.nodeInfo[i];
    pNode->nodeId = pCreate->learnerReplicas[pCfg->syncCfg.totalReplicaNum].id;
    pNode->nodePort = pCreate->learnerReplicas[pCfg->syncCfg.totalReplicaNum].port;
    pNode->nodeRole = TAOS_SYNC_ROLE_LEARNER;
    tstrncpy(pNode->nodeFqdn, pCreate->learnerReplicas[pCfg->syncCfg.totalReplicaNum].fqdn, TSDB_FQDN_LEN);
    bool ret = tmsgUpdateDnodeInfo(&pNode->nodeId, &pNode->clusterId, pNode->nodeFqdn, &pNode->nodePort);
    pCfg->syncCfg.totalReplicaNum++;
  }
  pCfg->syncCfg.totalReplicaNum += pCfg->syncCfg.replicaNum;
  if (pCreate->learnerSelfIndex != -1) {
    pCfg->syncCfg.myIndex = pCreate->replica + pCreate->learnerSelfIndex;
  }
}

static void vmGenerateWrapperCfg(SVnodeMgmt *pMgmt, SCreateVnodeReq *pCreate, SWrapperCfg *pCfg) {
  pCfg->vgId = pCreate->vgId;
  pCfg->vgVersion = pCreate->vgVersion;
  pCfg->dropped = 0;
  snprintf(pCfg->path, sizeof(pCfg->path), "%s%svnode%d", pMgmt->path, TD_DIRSEP, pCreate->vgId);
}

static int32_t vmTsmaAdjustDays(SVnodeCfg *pCfg, SCreateVnodeReq *pReq) {
  if (pReq->isTsma) {
    SMsgHead *smaMsg = pReq->pTsma;
    uint32_t  contLen = (uint32_t)(htonl(smaMsg->contLen) - sizeof(SMsgHead));
    return smaGetTSmaDays(pCfg, POINTER_SHIFT(smaMsg, sizeof(SMsgHead)), contLen, &pCfg->tsdbCfg.days);
  }
  return 0;
}

int32_t vmProcessCreateVnodeReq(SVnodeMgmt *pMgmt, SRpcMsg *pMsg) {
  SCreateVnodeReq req = {0};
  SVnodeCfg       vnodeCfg = {0};
  SWrapperCfg     wrapperCfg = {0};
  int32_t         code = -1;
  char            path[TSDB_FILENAME_LEN] = {0};

  if (tDeserializeSCreateVnodeReq(pMsg->pCont, pMsg->contLen, &req) != 0) {
    return TSDB_CODE_INVALID_MSG;
  }

  if (req.learnerReplica == 0) {
    req.learnerSelfIndex = -1;
  }

  dInfo(
      "vgId:%d, vnode management handle msgType:%s, start to create vnode, page:%d pageSize:%d buffer:%d szPage:%d "
      "szBuf:%" PRIu64 ", cacheLast:%d cacheLastSize:%d sstTrigger:%d tsdbPageSize:%d %d dbname:%s dbId:%" PRId64
      ", days:%d keep0:%d keep1:%d keep2:%d keepTimeOffset%d ssChunkSize:%d ssKeepLocal:%d ssCompact:%d tsma:%d "
      "precision:%d compression:%d minRows:%d maxRows:%d"
      ", wal fsync:%d level:%d retentionPeriod:%d retentionSize:%" PRId64 " rollPeriod:%d segSize:%" PRId64
      ", hash method:%d begin:%u end:%u prefix:%d surfix:%d replica:%d selfIndex:%d "
      "learnerReplica:%d learnerSelfIndex:%d strict:%d changeVersion:%d encryptAlgorithm:%d",
      req.vgId, TMSG_INFO(pMsg->msgType), req.pages, req.pageSize, req.buffer, req.pageSize * 1024,
      (uint64_t)req.buffer * 1024 * 1024, req.cacheLast, req.cacheLastSize, req.sstTrigger, req.tsdbPageSize,
      req.tsdbPageSize * 1024, req.db, req.dbUid, req.daysPerFile, req.daysToKeep0, req.daysToKeep1, req.daysToKeep2,
      req.keepTimeOffset, req.ssChunkSize, req.ssKeepLocal, req.ssCompact, req.isTsma, req.precision, req.compression,
      req.minRows, req.maxRows, req.walFsyncPeriod, req.walLevel, req.walRetentionPeriod, req.walRetentionSize,
      req.walRollPeriod, req.walSegmentSize, req.hashMethod, req.hashBegin, req.hashEnd, req.hashPrefix, req.hashSuffix,
      req.replica, req.selfIndex, req.learnerReplica, req.learnerSelfIndex, req.strict, req.changeVersion,
      req.encryptAlgorithm);

  for (int32_t i = 0; i < req.replica; ++i) {
    dInfo("vgId:%d, replica:%d ep:%s:%u dnode:%d", req.vgId, i, req.replicas[i].fqdn, req.replicas[i].port,
          req.replicas[i].id);
  }
  for (int32_t i = 0; i < req.learnerReplica; ++i) {
    dInfo("vgId:%d, learnerReplica:%d ep:%s:%u dnode:%d", req.vgId, i, req.learnerReplicas[i].fqdn,
          req.learnerReplicas[i].port, req.replicas[i].id);
  }

  SReplica *pReplica = NULL;
  if (req.selfIndex != -1) {
    pReplica = &req.replicas[req.selfIndex];
  } else {
    pReplica = &req.learnerReplicas[req.learnerSelfIndex];
  }
  if (pReplica->id != pMgmt->pData->dnodeId || pReplica->port != tsServerPort ||
      strcmp(pReplica->fqdn, tsLocalFqdn) != 0) {
<<<<<<< HEAD
    (void)tFreeSCreateVnodeReq(&req);
    code = TSDB_CODE_INVALID_MSG;
    dError("vgId:%d, dnodeId:%d ep:%s:%u not matched with local dnode, reason:%s", req.vgId, pReplica->id,
           pReplica->fqdn, pReplica->port, tstrerror(code));
=======
    code = TSDB_CODE_DNODE_NOT_MATCH_WITH_LOCAL;
    dError("vgId:%d, dnodeId:%d ep:%s:%u in request, ep:%s:%u in local, %s", req.vgId, pReplica->id,
           pReplica->fqdn, pReplica->port, tsLocalFqdn, tsServerPort, tstrerror(code));
>>>>>>> 3384a925
    return code;
  }

  if (req.encryptAlgorithm == DND_CA_SM4) {
    if (strlen(tsEncryptKey) == 0) {
      (void)tFreeSCreateVnodeReq(&req);
      code = TSDB_CODE_DNODE_INVALID_ENCRYPTKEY;
      dError("vgId:%d, failed to create vnode since encrypt key is empty, reason:%s", req.vgId, tstrerror(code));
      return code;
    }
  }

  vmGenerateVnodeCfg(&req, &vnodeCfg);

  if ((code = vmTsmaAdjustDays(&vnodeCfg, &req)) < 0) {
    dError("vgId:%d, failed to adjust tsma days since %s", req.vgId, tstrerror(code));
    goto _OVER;
  }

  vmGenerateWrapperCfg(pMgmt, &req, &wrapperCfg);

  SVnodeObj *pVnode = vmAcquireVnodeImpl(pMgmt, req.vgId, false);
  if (pVnode != NULL && (req.replica == 1 || !pVnode->failed)) {
    dError("vgId:%d, already exist", req.vgId);
    (void)tFreeSCreateVnodeReq(&req);
    vmReleaseVnode(pMgmt, pVnode);
    code = TSDB_CODE_VND_ALREADY_EXIST;
    return 0;
  }

  int32_t diskPrimary = vmGetPrimaryDisk(pMgmt, vnodeCfg.vgId);
  if (diskPrimary < 0) {
    diskPrimary = vmAllocPrimaryDisk(pMgmt, vnodeCfg.vgId);
  }
  wrapperCfg.diskPrimary = diskPrimary;

  snprintf(path, TSDB_FILENAME_LEN, "vnode%svnode%d", TD_DIRSEP, vnodeCfg.vgId);

  if ((code = vnodeCreate(path, &vnodeCfg, diskPrimary, pMgmt->pTfs)) < 0) {
    dError("vgId:%d, failed to create vnode since %s", req.vgId, tstrerror(code));
    vmReleaseVnode(pMgmt, pVnode);
    vmCleanPrimaryDisk(pMgmt, req.vgId);
    (void)tFreeSCreateVnodeReq(&req);
    return code;
  }

  SVnode *pImpl = vnodeOpen(path, diskPrimary, pMgmt->pTfs, NULL, pMgmt->msgCb, true);
  if (pImpl == NULL) {
    dError("vgId:%d, failed to open vnode since %s", req.vgId, terrstr());
    code = terrno != 0 ? terrno : -1;
    goto _OVER;
  }

  code = vmOpenVnode(pMgmt, &wrapperCfg, pImpl);
  if (code != 0) {
    dError("vgId:%d, failed to open vnode since %s", req.vgId, terrstr());
    code = terrno != 0 ? terrno : code;
    goto _OVER;
  }

  code = vnodeStart(pImpl);
  if (code != 0) {
    dError("vgId:%d, failed to start sync since %s", req.vgId, terrstr());
    goto _OVER;
  }

  code = vmWriteVnodeListToFile(pMgmt);
  if (code != 0) {
    code = terrno != 0 ? terrno : code;
    goto _OVER;
  }

_OVER:
  vmCleanPrimaryDisk(pMgmt, req.vgId);

  if (code != 0) {
    vmCloseFailedVnode(pMgmt, req.vgId);

    vnodeClose(pImpl);
    vnodeDestroy(0, path, pMgmt->pTfs, 0);
  } else {
    dInfo("vgId:%d, vnode management handle msgType:%s, end to create vnode, vnode is created", req.vgId,
          TMSG_INFO(pMsg->msgType));
  }

  (void)tFreeSCreateVnodeReq(&req);
  terrno = code;
  return code;
}

#ifdef USE_MOUNT
typedef struct {
  int64_t dbId;
  int32_t vgId;
  int32_t diskPrimary;
} SMountDbVgId;
extern int32_t vnodeLoadInfo(const char *dir, SVnodeInfo *pInfo);
extern int32_t mndFetchSdbStables(const char *mntName, const char *path, void *output);

static int compareVnodeInfo(const void *p1, const void *p2) {
  SVnodeInfo *v1 = (SVnodeInfo *)p1;
  SVnodeInfo *v2 = (SVnodeInfo *)p2;

  if (v1->config.dbId == v2->config.dbId) {
    if (v1->config.vgId == v2->config.vgId) {
      return 0;
    }
    return v1->config.vgId > v2->config.vgId ? 1 : -1;
  }

  return v1->config.dbId > v2->config.dbId ? 1 : -1;
}
static int compareVgDiskPrimary(const void *p1, const void *p2) {
  SMountDbVgId *v1 = (SMountDbVgId *)p1;
  SMountDbVgId *v2 = (SMountDbVgId *)p2;

  if (v1->dbId == v2->dbId) {
    if (v1->vgId == v2->vgId) {
      return 0;
    }
    return v1->vgId > v2->vgId ? 1 : -1;
  }

  return v1->dbId > v2->dbId ? 1 : -1;
}

static int32_t vmRetrieveMountDnode(SVnodeMgmt *pMgmt, SRetrieveMountPathReq *pReq, SMountInfo *pMountInfo) {
  int32_t   code = 0, lino = 0;
  TdFilePtr pFile = NULL;
  char     *content = NULL;
  SJson    *pJson = NULL;
  int64_t   size = 0;
  int64_t   clusterId = 0, dropped = 0, encryptScope = 0;
  char      file[TSDB_MOUNT_FPATH_LEN] = {0};
  SArray   *pDisks = NULL;
  // step 1: fetch clusterId from dnode.json
  (void)snprintf(file, sizeof(file), "%s%s%s%sdnode.json", pReq->mountPath, TD_DIRSEP, dmNodeName(DNODE), TD_DIRSEP);
  TAOS_CHECK_EXIT(taosStatFile(file, &size, NULL, NULL));
  TSDB_CHECK_NULL((pFile = taosOpenFile(file, TD_FILE_READ)), code, lino, _exit, terrno);
  TSDB_CHECK_NULL((content = taosMemoryMalloc(size + 1)), code, lino, _exit, terrno);
  if (taosReadFile(pFile, content, size) != size) {
    TAOS_CHECK_EXIT(terrno);
  }
  content[size] = '\0';
  pJson = tjsonParse(content);
  if (pJson == NULL) {
    TAOS_CHECK_EXIT(TSDB_CODE_INVALID_JSON_FORMAT);
  }
  tjsonGetNumberValue(pJson, "dropped", dropped, code);
  TAOS_CHECK_EXIT(code);
  if (dropped == 1) {
    TAOS_CHECK_EXIT(TSDB_CODE_MND_MOUNT_DNODE_DROPPED);
  }
  tjsonGetNumberValue(pJson, "encryptScope", encryptScope, code);
  TAOS_CHECK_EXIT(code);
  if (encryptScope != 0) {
    TAOS_CHECK_EXIT(TSDB_CODE_DNODE_INVALID_ENCRYPT_CONFIG);
  }
  tjsonGetNumberValue(pJson, "clusterId", clusterId, code);
  TAOS_CHECK_EXIT(code);
  if (clusterId == 0) {
    TAOS_CHECK_EXIT(TSDB_CODE_MND_INVALID_CLUSTER_ID);
  }
  pMountInfo->clusterId = clusterId;
  if (content != NULL) taosMemoryFreeClear(content);
  if (pJson != NULL) {
    cJSON_Delete(pJson);
    pJson = NULL;
  }
  if (pFile != NULL) taosCloseFile(&pFile);
  // step 2: fetch dataDir from dnode/config/local.json
  TAOS_CHECK_EXIT(vmGetMountDisks(pMgmt, pReq->mountPath, &pDisks));
  int32_t nDisks = taosArrayGetSize(pDisks);
  if (nDisks < 1 || nDisks > TFS_MAX_DISKS) {
    TAOS_CHECK_EXIT(TSDB_CODE_INVALID_JSON_FORMAT);
  }
  for (int32_t i = 0; i < nDisks; ++i) {
    SDiskCfg *pDisk = TARRAY_GET_ELEM(pDisks, i);
    if (!pMountInfo->pDisks[pDisk->level]) {
      pMountInfo->pDisks[pDisk->level] = taosArrayInit(1, sizeof(char *));
      if (!pMountInfo->pDisks[pDisk->level]) {
        TAOS_CHECK_EXIT(TSDB_CODE_OUT_OF_MEMORY);
      }
    }
    char *pDir = taosStrdup(pDisk->dir);
    if (pDir == NULL) {
      TAOS_CHECK_EXIT(TSDB_CODE_OUT_OF_MEMORY);
    }
    if (pDisk->primary == 1 && taosArrayGetSize(pMountInfo->pDisks[0])) {
      // put the primary disk to the first position of level 0
      if (!taosArrayInsert(pMountInfo->pDisks[0], 0, &pDir)) {
        taosMemFree(pDir);
        TAOS_CHECK_EXIT(TSDB_CODE_OUT_OF_MEMORY);
      }
    } else if (!taosArrayPush(pMountInfo->pDisks[pDisk->level], &pDir)) {
      taosMemFree(pDir);
      TAOS_CHECK_EXIT(TSDB_CODE_OUT_OF_MEMORY);
    }
  }
  for (int32_t i = 0; i < TFS_MAX_TIERS; ++i) {
    int32_t nDisk = taosArrayGetSize(pMountInfo->pDisks[i]);
    if (nDisk < (i == 0 ? 1 : 0) || nDisk > TFS_MAX_DISKS_PER_TIER) {
      dError("mount:%s, invalid disk number:%d at level:%d", pReq->mountName, nDisk, i);
      TAOS_CHECK_EXIT(TSDB_CODE_INVALID_JSON_FORMAT);
    }
  }
_exit:
  if (content != NULL) taosMemoryFreeClear(content);
  if (pJson != NULL) cJSON_Delete(pJson);
  if (pFile != NULL) taosCloseFile(&pFile);
  if (pDisks != NULL) {
    taosArrayDestroy(pDisks);
    pDisks = NULL;
  }
  if (code != 0) {
    dError("mount:%s, failed to retrieve mount dnode at line %d on dnode:%d since %s, path:%s", pReq->mountName, lino,
           pReq->dnodeId, tstrerror(code), pReq->mountPath);
  } else {
    dInfo("mount:%s, success to retrieve mount dnode on dnode:%d, clusterId:%" PRId64 ", path:%s", pReq->mountName,
          pReq->dnodeId, pMountInfo->clusterId, pReq->mountPath);
  }
  TAOS_RETURN(code);
}

static int32_t vmRetrieveMountVnodes(SVnodeMgmt *pMgmt, SRetrieveMountPathReq *pReq, SMountInfo *pMountInfo) {
  int32_t       code = 0, lino = 0;
  SWrapperCfg  *pCfgs = NULL;
  int32_t       numOfVnodes = 0;
  char          path[TSDB_MOUNT_FPATH_LEN] = {0};
  TdDirPtr      pDir = NULL;
  TdDirEntryPtr de = NULL;
  SVnodeMgmt    vnodeMgmt = {0};
  SArray       *pVgCfgs = NULL;
  SArray       *pDbInfos = NULL;
  SArray       *pDiskPrimarys = NULL;

  snprintf(path, sizeof(path), "%s%s%s", pReq->mountPath, TD_DIRSEP, dmNodeName(VNODE));
  vnodeMgmt.path = path;
  TAOS_CHECK_EXIT(vmGetVnodeListFromFile(&vnodeMgmt, &pCfgs, &numOfVnodes));
  dInfo("mount:%s, num of vnodes is %d in path:%s", pReq->mountName, numOfVnodes, vnodeMgmt.path);
  TSDB_CHECK_NULL((pVgCfgs = taosArrayInit_s(sizeof(SVnodeInfo), numOfVnodes)), code, lino, _exit, terrno);
  TSDB_CHECK_NULL((pDiskPrimarys = taosArrayInit(numOfVnodes, sizeof(SMountDbVgId))), code, lino, _exit, terrno);

  int32_t nDiskLevel0 = taosArrayGetSize(pMountInfo->pDisks[0]);
  int32_t nVgDropped = 0, j = 0;
  for (int32_t i = 0; i < numOfVnodes; ++i) {
    SWrapperCfg *pCfg = &pCfgs[i];
    // in order to support multi-tier disk, the pCfg->path should be adapted according to the diskPrimary firstly
    if (nDiskLevel0 > 1) {
      char *pDir = taosArrayGet(pMountInfo->pDisks[0], pCfg->diskPrimary);
      if (!pDir) TAOS_CHECK_EXIT(TSDB_CODE_INTERNAL_ERROR);
      (void)snprintf(pCfg->path, sizeof(pCfg->path), "%s%svnode%svnode%d", *(char **)pDir, TD_DIRSEP, TD_DIRSEP,
                     pCfg->vgId);
    }
    dInfo("mount:%s, vnode path:%s, dropped:%" PRIi8, pReq->mountName, pCfg->path, pCfg->dropped);
    if (pCfg->dropped) {
      ++nVgDropped;
      continue;
    }
    if (!taosCheckAccessFile(pCfg->path, TD_FILE_ACCESS_EXIST_OK | TD_FILE_ACCESS_READ_OK | TD_FILE_ACCESS_WRITE_OK)) {
      dError("mount:%s, vnode path:%s, no r/w authority", pReq->mountName, pCfg->path);
      TAOS_CHECK_EXIT(TSDB_CODE_MND_NO_RIGHTS);
    }
    SVnodeInfo *pInfo = TARRAY_GET_ELEM(pVgCfgs, j++);
    TAOS_CHECK_EXIT(vnodeLoadInfo(pCfg->path, pInfo));
    if (pInfo->config.syncCfg.replicaNum > 1) {
      dError("mount:%s, vnode path:%s, invalid replica:%d", pReq->mountName, pCfg->path,
             pInfo->config.syncCfg.replicaNum);
      TAOS_CHECK_EXIT(TSDB_CODE_MND_INVALID_REPLICA);
    } else if (pInfo->config.vgId != pCfg->vgId) {
      dError("mount:%s, vnode path:%s, vgId:%d not match:%d", pReq->mountName, pCfg->path, pInfo->config.vgId,
             pCfg->vgId);
      TAOS_CHECK_EXIT(TSDB_CODE_FILE_CORRUPTED);
    } else if (pInfo->config.tdbEncryptAlgorithm || pInfo->config.tsdbCfg.encryptAlgorithm ||
               pInfo->config.walCfg.encryptAlgorithm) {
      dError("mount:%s, vnode path:%s, invalid encrypt algorithm, tdb:%d wal:%d tsdb:%d", pReq->mountName, pCfg->path,
             pInfo->config.tdbEncryptAlgorithm, pInfo->config.walCfg.encryptAlgorithm,
             pInfo->config.tsdbCfg.encryptAlgorithm);
      TAOS_CHECK_EXIT(TSDB_CODE_DNODE_INVALID_ENCRYPT_CONFIG);
    }
    SMountDbVgId dbVgId = {.dbId = pInfo->config.dbId, .vgId = pInfo->config.vgId, .diskPrimary = pCfg->diskPrimary};
    TSDB_CHECK_NULL(taosArrayPush(pDiskPrimarys, &dbVgId), code, lino, _exit, terrno);
  }
  if (nVgDropped > 0) {
    dInfo("mount:%s, %d vnodes are dropped", pReq->mountName, nVgDropped);
    int32_t nVgToDrop = taosArrayGetSize(pVgCfgs) - nVgDropped;
    if (nVgToDrop > 0) taosArrayRemoveBatch(pVgCfgs, nVgToDrop - 1, nVgToDrop, NULL);
  }
  int32_t nVgCfg = taosArrayGetSize(pVgCfgs);
  int32_t nDiskPrimary = taosArrayGetSize(pDiskPrimarys);
  if (nVgCfg != nDiskPrimary) {
    dError("mount:%s, nVgCfg:%d not match nDiskPrimary:%d", pReq->mountName, nVgCfg, nDiskPrimary);
    TAOS_CHECK_EXIT(TSDB_CODE_APP_ERROR);
  }
  if (nVgCfg > 1) {
    taosArraySort(pVgCfgs, compareVnodeInfo);
    taosArraySort(pDiskPrimarys, compareVgDiskPrimary);
  }

  int64_t clusterId = pMountInfo->clusterId;
  int64_t dbId = 0, vgId = 0, nDb = 0;
  for (int32_t i = 0; i < nVgCfg; ++i) {
    SVnodeInfo *pInfo = TARRAY_GET_ELEM(pVgCfgs, i);
    if (clusterId != pInfo->config.syncCfg.nodeInfo->clusterId) {
      dError("mount:%s, clusterId:%" PRId64 " not match:%" PRId64, pReq->mountName, clusterId,
             pInfo->config.syncCfg.nodeInfo->clusterId);
      TAOS_CHECK_EXIT(TSDB_CODE_MND_INVALID_CLUSTER_ID);
    }
    if (dbId != pInfo->config.dbId) {
      dbId = pInfo->config.dbId;
      ++nDb;
    }
    if (vgId == pInfo->config.vgId) {
      TAOS_CHECK_EXIT(TSDB_CODE_FILE_CORRUPTED);
    } else {
      vgId = pInfo->config.vgId;
    }
  }

  if (nDb > 0) {
    TSDB_CHECK_NULL((pDbInfos = taosArrayInit_s(sizeof(SMountDbInfo), nDb)), code, lino, _exit, terrno);
    int32_t dbIdx = -1;
    for (int32_t i = 0; i < nVgCfg; ++i) {
      SVnodeInfo   *pVgCfg = TARRAY_GET_ELEM(pVgCfgs, i);
      SMountDbVgId *pDiskPrimary = TARRAY_GET_ELEM(pDiskPrimarys, i);
      SMountDbInfo *pDbInfo = NULL;
      if (i == 0 || ((SMountDbInfo *)TARRAY_GET_ELEM(pDbInfos, dbIdx))->dbId != pVgCfg->config.dbId) {
        pDbInfo = TARRAY_GET_ELEM(pDbInfos, ++dbIdx);
        pDbInfo->dbId = pVgCfg->config.dbId;
        snprintf(pDbInfo->dbName, sizeof(pDbInfo->dbName), "%s", pVgCfg->config.dbname);
        TSDB_CHECK_NULL((pDbInfo->pVgs = taosArrayInit(nVgCfg / nDb, sizeof(SMountVgInfo))), code, lino, _exit, terrno);
      } else {
        pDbInfo = TARRAY_GET_ELEM(pDbInfos, dbIdx);
      }
      SMountVgInfo vgInfo = {
          .diskPrimary = pDiskPrimary->diskPrimary,
          .vgId = pVgCfg->config.vgId,
          .dbId = pVgCfg->config.dbId,
          .cacheLastSize = pVgCfg->config.cacheLastSize,
          .szPage = pVgCfg->config.szPage,
          .szCache = pVgCfg->config.szCache,
          .szBuf = pVgCfg->config.szBuf,
          .cacheLast = pVgCfg->config.cacheLast,
          .standby = pVgCfg->config.standby,
          .hashMethod = pVgCfg->config.hashMethod,
          .hashBegin = pVgCfg->config.hashBegin,
          .hashEnd = pVgCfg->config.hashEnd,
          .hashPrefix = pVgCfg->config.hashPrefix,
          .hashSuffix = pVgCfg->config.hashSuffix,
          .sttTrigger = pVgCfg->config.sttTrigger,
          .replications = pVgCfg->config.syncCfg.replicaNum,
          .precision = pVgCfg->config.tsdbCfg.precision,
          .compression = pVgCfg->config.tsdbCfg.compression,
          .slLevel = pVgCfg->config.tsdbCfg.slLevel,
          .daysPerFile = pVgCfg->config.tsdbCfg.days,
          .keep0 = pVgCfg->config.tsdbCfg.keep0,
          .keep1 = pVgCfg->config.tsdbCfg.keep1,
          .keep2 = pVgCfg->config.tsdbCfg.keep2,
          .keepTimeOffset = pVgCfg->config.tsdbCfg.keepTimeOffset,
          .minRows = pVgCfg->config.tsdbCfg.minRows,
          .maxRows = pVgCfg->config.tsdbCfg.maxRows,
          .tsdbPageSize = pVgCfg->config.tsdbPageSize / 1024,
          .ssChunkSize = pVgCfg->config.ssChunkSize,
          .ssKeepLocal = pVgCfg->config.ssKeepLocal,
          .ssCompact = pVgCfg->config.ssCompact,
          .walFsyncPeriod = pVgCfg->config.walCfg.fsyncPeriod,
          .walRetentionPeriod = pVgCfg->config.walCfg.retentionPeriod,
          .walRollPeriod = pVgCfg->config.walCfg.rollPeriod,
          .walRetentionSize = pVgCfg->config.walCfg.retentionSize,
          .walSegSize = pVgCfg->config.walCfg.segSize,
          .walLevel = pVgCfg->config.walCfg.level,
          .encryptAlgorithm = pVgCfg->config.walCfg.encryptAlgorithm,
          .committed = pVgCfg->state.committed,
          .commitID = pVgCfg->state.commitID,
          .commitTerm = pVgCfg->state.commitTerm,
          .numOfSTables = pVgCfg->config.vndStats.numOfSTables,
          .numOfCTables = pVgCfg->config.vndStats.numOfCTables,
          .numOfNTables = pVgCfg->config.vndStats.numOfNTables,
      };
      TSDB_CHECK_NULL(taosArrayPush(pDbInfo->pVgs, &vgInfo), code, lino, _exit, terrno);
    }
  }

  pMountInfo->pDbs = pDbInfos;

_exit:
  if (code != 0) {
    dError("mount:%s, failed to retrieve mount vnode at line %d on dnode:%d since %s, path:%s", pReq->mountName, lino,
           pReq->dnodeId, tstrerror(code), pReq->mountPath);
  }
  taosArrayDestroy(pDiskPrimarys);
  taosArrayDestroy(pVgCfgs);
  taosMemoryFreeClear(pCfgs);
  TAOS_RETURN(code);
}

/**
 *   Retrieve the stables from vnode meta.
 */
static int32_t vmRetrieveMountStbs(SVnodeMgmt *pMgmt, SRetrieveMountPathReq *pReq, SMountInfo *pMountInfo) {
  int32_t code = 0, lino = 0;
  char    path[TSDB_MOUNT_FPATH_LEN] = {0};
  int32_t nDb = taosArrayGetSize(pMountInfo->pDbs);
  SArray *suidList = NULL;
  SArray *pCols = NULL;
  SArray *pTags = NULL;
  SArray *pColExts = NULL;
  SArray *pTagExts = NULL;

  snprintf(path, sizeof(path), "%s%s%s", pReq->mountPath, TD_DIRSEP, dmNodeName(VNODE));
  for (int32_t i = 0; i < nDb; ++i) {
    SMountDbInfo *pDbInfo = TARRAY_GET_ELEM(pMountInfo->pDbs, i);
    int32_t       nVg = taosArrayGetSize(pDbInfo->pVgs);
    for (int32_t j = 0; j < nVg; ++j) {
      SMountVgInfo *pVgInfo = TARRAY_GET_ELEM(pDbInfo->pVgs, j);
      SVnode        vnode = {
                 .config.vgId = pVgInfo->vgId,
                 .config.dbId = pVgInfo->dbId,
                 .config.cacheLastSize = pVgInfo->cacheLastSize,
                 .config.szPage = pVgInfo->szPage,
                 .config.szCache = pVgInfo->szCache,
                 .config.szBuf = pVgInfo->szBuf,
                 .config.cacheLast = pVgInfo->cacheLast,
                 .config.standby = pVgInfo->standby,
                 .config.hashMethod = pVgInfo->hashMethod,
                 .config.hashBegin = pVgInfo->hashBegin,
                 .config.hashEnd = pVgInfo->hashEnd,
                 .config.hashPrefix = pVgInfo->hashPrefix,
                 .config.hashSuffix = pVgInfo->hashSuffix,
                 .config.sttTrigger = pVgInfo->sttTrigger,
                 .config.syncCfg.replicaNum = pVgInfo->replications,
                 .config.tsdbCfg.precision = pVgInfo->precision,
                 .config.tsdbCfg.compression = pVgInfo->compression,
                 .config.tsdbCfg.slLevel = pVgInfo->slLevel,
                 .config.tsdbCfg.days = pVgInfo->daysPerFile,
                 .config.tsdbCfg.keep0 = pVgInfo->keep0,
                 .config.tsdbCfg.keep1 = pVgInfo->keep1,
                 .config.tsdbCfg.keep2 = pVgInfo->keep2,
                 .config.tsdbCfg.keepTimeOffset = pVgInfo->keepTimeOffset,
                 .config.tsdbCfg.minRows = pVgInfo->minRows,
                 .config.tsdbCfg.maxRows = pVgInfo->maxRows,
                 .config.tsdbPageSize = pVgInfo->tsdbPageSize,
                 .config.ssChunkSize = pVgInfo->ssChunkSize,
                 .config.ssKeepLocal = pVgInfo->ssKeepLocal,
                 .config.ssCompact = pVgInfo->ssCompact,
                 .config.walCfg.fsyncPeriod = pVgInfo->walFsyncPeriod,
                 .config.walCfg.retentionPeriod = pVgInfo->walRetentionPeriod,
                 .config.walCfg.rollPeriod = pVgInfo->walRollPeriod,
                 .config.walCfg.retentionSize = pVgInfo->walRetentionSize,
                 .config.walCfg.segSize = pVgInfo->walSegSize,
                 .config.walCfg.level = pVgInfo->walLevel,
                 .config.walCfg.encryptAlgorithm = pVgInfo->encryptAlgorithm,
                 .diskPrimary = pVgInfo->diskPrimary,
      };
      void *vnodePath = taosArrayGet(pMountInfo->pDisks[0], pVgInfo->diskPrimary);
      snprintf(path, sizeof(path), "%s%s%s%svnode%d", *(char **)vnodePath, TD_DIRSEP, dmNodeName(VNODE), TD_DIRSEP,
               pVgInfo->vgId);
      vnode.path = path;

      int32_t rollback = vnodeShouldRollback(&vnode);
      if ((code = metaOpen(&vnode, &vnode.pMeta, rollback)) != 0) {
        dError("mount:%s, failed to retrieve stbs of vnode:%d for db:%" PRId64 " on dnode:%d since %s, path:%s",
               pReq->mountName, pVgInfo->vgId, pVgInfo->dbId, pReq->dnodeId, tstrerror(code), path);
        TAOS_CHECK_EXIT(code);
      } else {
        dInfo("mount:%s, success to retrieve stbs of vnode:%d for db:%" PRId64 " on dnode:%d, path:%s", pReq->mountName,
              pVgInfo->vgId, pVgInfo->dbId, pReq->dnodeId, path);

        SMetaReader mr = {0};
        tb_uid_t    suid = 0;
        SMeta      *pMeta = vnode.pMeta;

        metaReaderDoInit(&mr, pMeta, META_READER_LOCK);
        if (!suidList && !(suidList = taosArrayInit(1, sizeof(tb_uid_t)))) {
          TSDB_CHECK_CODE(terrno, lino, _exit0);
        }
        taosArrayClear(suidList);
        TSDB_CHECK_CODE(vnodeGetStbIdList(&vnode, 0, suidList), lino, _exit0);
        dInfo("mount:%s, vnode:%d, db:%" PRId64 ", stbs num:%d on dnode:%d", pReq->mountName, pVgInfo->vgId,
              pVgInfo->dbId, (int32_t)taosArrayGetSize(suidList), pReq->dnodeId);
        int32_t nStbs = taosArrayGetSize(suidList);
        if (!pDbInfo->pStbs && !(pDbInfo->pStbs = taosArrayInit(nStbs, sizeof(void *)))) {
          TSDB_CHECK_CODE(terrno, lino, _exit0);
        }
        for (int32_t i = 0; i < nStbs; ++i) {
          suid = *(tb_uid_t *)taosArrayGet(suidList, i);
          dInfo("mount:%s, vnode:%d, db:%" PRId64 ", stb suid:%" PRIu64 " on dnode:%d", pReq->mountName, pVgInfo->vgId,
                pVgInfo->dbId, suid, pReq->dnodeId);
          if ((code = metaReaderGetTableEntryByUidCache(&mr, suid)) < 0) {
            TSDB_CHECK_CODE(code, lino, _exit0);
          }
          if (mr.me.uid != suid || mr.me.type != TSDB_SUPER_TABLE ||
              mr.me.colCmpr.nCols != mr.me.stbEntry.schemaRow.nCols) {
            dError("mount:%s, vnode:%d, db:%" PRId64 ", stb info not match, suid:%" PRIu64 " expected:%" PRIu64
                   ", type:%" PRIi8 " expected:%d, nCmprCols:%d nCols:%d on dnode:%d",
                   pReq->mountName, pVgInfo->vgId, pVgInfo->dbId, mr.me.uid, suid, mr.me.type, TSDB_SUPER_TABLE,
                   mr.me.colCmpr.nCols, mr.me.stbEntry.schemaRow.nCols, pReq->dnodeId);
            TSDB_CHECK_CODE(TSDB_CODE_FILE_CORRUPTED, lino, _exit0);
          }
          SMountStbInfo stbInfo = {
              .req.source = TD_REQ_FROM_APP,
              .req.suid = suid,
              .req.colVer = mr.me.stbEntry.schemaRow.version,
              .req.tagVer = mr.me.stbEntry.schemaTag.version,
              .req.numOfColumns = mr.me.stbEntry.schemaRow.nCols,
              .req.numOfTags = mr.me.stbEntry.schemaTag.nCols,
              .req.virtualStb = TABLE_IS_VIRTUAL(mr.me.flags) ? 1 : 0,
          };
          snprintf(stbInfo.req.name, sizeof(stbInfo.req.name), "%s", mr.me.name);
          if (!pCols && !(pCols = taosArrayInit(stbInfo.req.numOfColumns, sizeof(SFieldWithOptions)))) {
            TSDB_CHECK_CODE(terrno, lino, _exit0);
          }
          if (!pTags && !(pTags = taosArrayInit(stbInfo.req.numOfTags, sizeof(SField)))) {
            TSDB_CHECK_CODE(terrno, lino, _exit0);
          }

          if (!pColExts && !(pColExts = taosArrayInit(stbInfo.req.numOfColumns, sizeof(col_id_t)))) {
            TSDB_CHECK_CODE(terrno, lino, _exit0);
          }
          if (!pTagExts && !(pTagExts = taosArrayInit(stbInfo.req.numOfTags, sizeof(col_id_t)))) {
            TSDB_CHECK_CODE(terrno, lino, _exit0);
          }
          taosArrayClear(pCols);
          taosArrayClear(pTags);
          taosArrayClear(pColExts);
          taosArrayClear(pTagExts);
          stbInfo.req.pColumns = pCols;
          stbInfo.req.pTags = pTags;
          stbInfo.pColExts = pColExts;
          stbInfo.pTagExts = pTagExts;

          for (int32_t c = 0; c < stbInfo.req.numOfColumns; ++c) {
            SSchema          *pSchema = mr.me.stbEntry.schemaRow.pSchema + c;
            SColCmpr         *pColComp = mr.me.colCmpr.pColCmpr + c;
            SFieldWithOptions col = {
                .type = pSchema->type,
                .flags = pSchema->flags,
                .bytes = pSchema->bytes,
                .compress = pColComp->alg,
            };
            (void)snprintf(col.name, sizeof(col.name), "%s", pSchema->name);
            if (pSchema->colId != pColComp->id) {
              TSDB_CHECK_CODE(TSDB_CODE_FILE_CORRUPTED, lino, _exit0);
            }
            if (mr.me.pExtSchemas) {
              col.typeMod = (mr.me.pExtSchemas + c)->typeMod;
            }
            TSDB_CHECK_NULL(taosArrayPush(pCols, &col), code, lino, _exit0, terrno);
            TSDB_CHECK_NULL(taosArrayPush(pColExts, &pSchema->colId), code, lino, _exit0, terrno);
          }
          for (int32_t t = 0; t < stbInfo.req.numOfTags; ++t) {
            SSchema *pSchema = mr.me.stbEntry.schemaTag.pSchema + t;
            SField   tag = {
                  .type = pSchema->type,
                  .flags = pSchema->flags,
                  .bytes = pSchema->bytes,
            };
            (void)snprintf(tag.name, sizeof(tag.name), "%s", pSchema->name);
            TSDB_CHECK_NULL(taosArrayPush(pTags, &tag), code, lino, _exit0, terrno);
            TSDB_CHECK_NULL(taosArrayPush(pTagExts, &pSchema->colId), code, lino, _exit0, terrno);
          }
          tDecoderClear(&mr.coder);

          // serialize the SMountStbInfo
          int32_t firstPartLen = 0;
          int32_t msgLen = tSerializeSMountStbInfo(NULL, 0, &firstPartLen, &stbInfo);
          if (msgLen <= 0) {
            TSDB_CHECK_CODE(msgLen < 0 ? msgLen : TSDB_CODE_INTERNAL_ERROR, lino, _exit0);
          }
          void *pBuf = taosMemoryMalloc((sizeof(int32_t) << 1) + msgLen);  // totalLen(4)|1stPartLen(4)|1stPart|2ndPart
          if (!pBuf) TSDB_CHECK_CODE(TSDB_CODE_OUT_OF_MEMORY, lino, _exit0);
          *(int32_t *)pBuf = (sizeof(int32_t) << 1) + msgLen;
          *(int32_t *)POINTER_SHIFT(pBuf, sizeof(int32_t)) = firstPartLen;
          if (tSerializeSMountStbInfo(POINTER_SHIFT(pBuf, (sizeof(int32_t) << 1)), msgLen, NULL, &stbInfo) <= 0) {
            taosMemoryFree(pBuf);
            TSDB_CHECK_CODE(msgLen < 0 ? msgLen : TSDB_CODE_INTERNAL_ERROR, lino, _exit0);
          }
          if (!taosArrayPush(pDbInfo->pStbs, &pBuf)) {
            taosMemoryFree(pBuf);
            TSDB_CHECK_CODE(terrno, lino, _exit0);
          }
        }
      _exit0:
        metaReaderClear(&mr);
        metaClose(&vnode.pMeta);
        TAOS_CHECK_EXIT(code);
      }
      break;  // retrieve stbs from one vnode is enough
    }
  }
_exit:
  if (code != 0) {
    dError("mount:%s, failed to retrieve mount stbs at line %d on dnode:%d since %s, path:%s", pReq->mountName, lino,
           pReq->dnodeId, tstrerror(code), path);
  }
  taosArrayDestroy(suidList);
  taosArrayDestroy(pCols);
  taosArrayDestroy(pTags);
  taosArrayDestroy(pColExts);
  taosArrayDestroy(pTagExts);
  TAOS_RETURN(code);
}

int32_t vmMountCheckRunning(const char *mountName, const char *mountPath, TdFilePtr *pFile, int32_t retryLimit) {
  int32_t code = 0, lino = 0;
  int32_t retryTimes = 0;
  char    filepath[PATH_MAX] = {0};
  (void)snprintf(filepath, sizeof(filepath), "%s%s.running", mountPath, TD_DIRSEP);
  TSDB_CHECK_NULL((*pFile = taosOpenFile(
                       filepath, TD_FILE_CREATE | TD_FILE_READ | TD_FILE_WRITE | TD_FILE_TRUNC | TD_FILE_CLOEXEC)),
                  code, lino, _exit, terrno);
  int32_t ret = 0;
  do {
    ret = taosLockFile(*pFile);
    if (ret == 0) break;
    taosMsleep(1000);
    ++retryTimes;
    dError("mount:%s, failed to lock file:%s since %s, retryTimes:%d", mountName, filepath, tstrerror(ret), retryTimes);
  } while (retryTimes < retryLimit);
  TAOS_CHECK_EXIT(ret);
_exit:
  if (code != 0) {
    (void)taosCloseFile(pFile);
    *pFile = NULL;
    dError("mount:%s, failed to check running at line %d since %s, path:%s", mountName, lino, tstrerror(code),
           filepath);
  }
  TAOS_RETURN(code);
}

static int32_t vmRetrieveMountPreCheck(SVnodeMgmt *pMgmt, SRetrieveMountPathReq *pReq, SMountInfo *pMountInfo) {
  int32_t code = 0, lino = 0;
  char    path[TSDB_MOUNT_FPATH_LEN] = {0};
  TSDB_CHECK_CONDITION(taosCheckAccessFile(pReq->mountPath, O_RDONLY), code, lino, _exit, TAOS_SYSTEM_ERROR(errno));
  TAOS_CHECK_EXIT(vmMountCheckRunning(pReq->mountName, pReq->mountPath, &pMountInfo->pFile, 3));
  (void)snprintf(path, sizeof(path), "%s%s%s%sdnode.json", pReq->mountPath, TD_DIRSEP, dmNodeName(DNODE), TD_DIRSEP);
  TSDB_CHECK_CONDITION(taosCheckAccessFile(path, O_RDONLY), code, lino, _exit, TAOS_SYSTEM_ERROR(errno));
  (void)snprintf(path, sizeof(path), "%s%s%s", pReq->mountPath, TD_DIRSEP, dmNodeName(MNODE));
  TSDB_CHECK_CONDITION(taosCheckAccessFile(path, O_RDONLY), code, lino, _exit, TAOS_SYSTEM_ERROR(errno));
  (void)snprintf(path, sizeof(path), "%s%s%s", pReq->mountPath, TD_DIRSEP, dmNodeName(VNODE));
  TSDB_CHECK_CONDITION(taosCheckAccessFile(path, O_RDONLY), code, lino, _exit, TAOS_SYSTEM_ERROR(errno));
  (void)snprintf(path, sizeof(path), "%s%s%s%sconfig%slocal.json", pReq->mountPath, TD_DIRSEP, dmNodeName(DNODE), TD_DIRSEP,
           TD_DIRSEP);
  TSDB_CHECK_CONDITION(taosCheckAccessFile(path, O_RDONLY), code, lino, _exit, TAOS_SYSTEM_ERROR(errno));
_exit:
  if (code != 0) {
    dError("mount:%s, failed to retrieve mount at line %d on dnode:%d since %s, path:%s", pReq->mountName, lino,
           pReq->dnodeId, tstrerror(code), path);
  }
  TAOS_RETURN(code);
}

static int32_t vmRetrieveMountPathImpl(SVnodeMgmt *pMgmt, SRpcMsg *pMsg, SRetrieveMountPathReq *pReq,
                                       SMountInfo *pMountInfo) {
  int32_t code = 0, lino = 0;
  pMountInfo->dnodeId = pReq->dnodeId;
  pMountInfo->mountUid = pReq->mountUid;
  (void)tsnprintf(pMountInfo->mountName, sizeof(pMountInfo->mountName), "%s", pReq->mountName);
  (void)tsnprintf(pMountInfo->mountPath, sizeof(pMountInfo->mountPath), "%s", pReq->mountPath);
  pMountInfo->ignoreExist = pReq->ignoreExist;
  pMountInfo->valLen = pReq->valLen;
  pMountInfo->pVal = pReq->pVal;
  TAOS_CHECK_EXIT(vmRetrieveMountPreCheck(pMgmt, pReq, pMountInfo));
  TAOS_CHECK_EXIT(vmRetrieveMountDnode(pMgmt, pReq, pMountInfo));
  TAOS_CHECK_EXIT(vmRetrieveMountVnodes(pMgmt, pReq, pMountInfo));
  TAOS_CHECK_EXIT(vmRetrieveMountStbs(pMgmt, pReq, pMountInfo));
_exit:
  if (code != 0) {
    dError("mount:%s, failed to retrieve mount at line %d on dnode:%d since %s, path:%s", pReq->mountName, lino,
           pReq->dnodeId, tstrerror(code), pReq->mountPath);
  }
  TAOS_RETURN(code);
}

int32_t vmProcessRetrieveMountPathReq(SVnodeMgmt *pMgmt, SRpcMsg *pMsg) {
  int32_t               code = 0, lino = 0;
  int32_t               rspCode = 0;
  SVnodeMgmt            vndMgmt = {0};
  SMountInfo            mountInfo = {0};
  void                 *pBuf = NULL;
  int32_t               bufLen = 0;
  SRetrieveMountPathReq req = {0};

  vndMgmt = *pMgmt;
  vndMgmt.path = NULL;
  TAOS_CHECK_GOTO(tDeserializeSRetrieveMountPathReq(pMsg->pCont, pMsg->contLen, &req), &lino, _end);
  dInfo("mount:%s, start to retrieve path:%s", req.mountName, req.mountPath);
  TAOS_CHECK_GOTO(vmRetrieveMountPathImpl(&vndMgmt, pMsg, &req, &mountInfo), &lino, _end);
_end:
  TSDB_CHECK_CONDITION((bufLen = tSerializeSMountInfo(NULL, 0, &mountInfo)) >= 0, rspCode, lino, _exit, bufLen);
  TSDB_CHECK_CONDITION((pBuf = rpcMallocCont(bufLen)), rspCode, lino, _exit, terrno);
  TSDB_CHECK_CONDITION((bufLen = tSerializeSMountInfo(pBuf, bufLen, &mountInfo)) >= 0, rspCode, lino, _exit, bufLen);
  pMsg->info.rsp = pBuf;
  pMsg->info.rspLen = bufLen;
_exit:
  if (rspCode != 0) {
    // corner case: if occurs, the client will not receive the response, and the client should be killed manually
    dError("mount:%s, failed to retrieve mount at line %d since %s, dnode:%d, path:%s", req.mountName, lino,
           tstrerror(rspCode), req.dnodeId, req.mountPath);
    rpcFreeCont(pBuf);
    code = rspCode;
  } else if (code != 0) {
    // the client would receive the response with error msg
    dError("mount:%s, failed to retrieve mount at line %d on dnode:%d since %s, path:%s", req.mountName, lino,
           req.dnodeId, tstrerror(code), req.mountPath);
  } else {
    int32_t nVgs = 0;
    int32_t nDbs = taosArrayGetSize(mountInfo.pDbs);
    for (int32_t i = 0; i < nDbs; ++i) {
      SMountDbInfo *pDb = TARRAY_GET_ELEM(mountInfo.pDbs, i);
      nVgs += taosArrayGetSize(pDb->pVgs);
    }
    dInfo("mount:%s, success to retrieve mount, nDbs:%d, nVgs:%d, path:%s", req.mountName, nDbs, nVgs, req.mountPath);
  }
  taosMemFreeClear(vndMgmt.path);
  tFreeMountInfo(&mountInfo, false);
  TAOS_RETURN(code);
}

static int32_t vmMountVnode(SVnodeMgmt *pMgmt, const char *path, SVnodeCfg *pCfg, int32_t diskPrimary,
                            SMountVnodeReq *req, STfs *pMountTfs) {
  int32_t    code = 0;
  SVnodeInfo info = {0};
  char       hostDir[TSDB_FILENAME_LEN] = {0};
  char       mountDir[TSDB_FILENAME_LEN] = {0};
  char       mountVnode[32] = {0};

  if ((code = vnodeCheckCfg(pCfg)) < 0) {
    vError("vgId:%d, mount:%s, failed to mount vnode since:%s", pCfg->vgId, req->mountName, tstrerror(code));
    return code;
  }

  vnodeGetPrimaryDir(path, 0, pMgmt->pTfs, hostDir, TSDB_FILENAME_LEN);
  if ((code = taosMkDir(hostDir))) {
    vError("vgId:%d, mount:%s, failed to prepare vnode dir since %s, host path: %s", pCfg->vgId, req->mountName,
           tstrerror(code), hostDir);
    return code;
  }

  info.config = *pCfg;  // copy the config
  info.state.committed = req->committed;
  info.state.commitID = req->commitID;
  info.state.commitTerm = req->commitTerm;
  info.state.applied = req->committed;
  info.state.applyTerm = req->commitTerm;
  info.config.vndStats.numOfSTables = req->numOfSTables;
  info.config.vndStats.numOfCTables = req->numOfCTables;
  info.config.vndStats.numOfNTables = req->numOfNTables;

  SVnodeInfo oldInfo = {0};
  oldInfo.config = vnodeCfgDefault;
  if (vnodeLoadInfo(hostDir, &oldInfo) == 0) {
    if (oldInfo.config.dbId != info.config.dbId) {
      code = TSDB_CODE_VND_ALREADY_EXIST_BUT_NOT_MATCH;
      vError("vgId:%d, mount:%s, vnode config info already exists at %s. oldDbId:%" PRId64 "(%s) at cluster:%" PRId64
             ", newDbId:%" PRId64 "(%s) at cluser:%" PRId64 ", code:%s",
             oldInfo.config.vgId, req->mountName, hostDir, oldInfo.config.dbId, oldInfo.config.dbname,
             oldInfo.config.syncCfg.nodeInfo[oldInfo.config.syncCfg.myIndex].clusterId, info.config.dbId,
             info.config.dbname, info.config.syncCfg.nodeInfo[info.config.syncCfg.myIndex].clusterId, tstrerror(code));

    } else {
      vWarn("vgId:%d, mount:%s, vnode config info already exists at %s.", oldInfo.config.vgId, req->mountName, hostDir);
    }
    return code;
  }

  char hostSubDir[TSDB_FILENAME_LEN] = {0};
  char mountSubDir[TSDB_FILENAME_LEN] = {0};
  (void)snprintf(mountVnode, sizeof(mountVnode), "vnode%svnode%d", TD_DIRSEP, req->mountVgId);
  vnodeGetPrimaryDir(mountVnode, diskPrimary, pMountTfs, mountDir, TSDB_FILENAME_LEN);
  static const char *vndSubDirs[] = {"meta", "sync", "tq", "tsdb", "wal"};
  for (int32_t i = 0; i < tListLen(vndSubDirs); ++i) {
    (void)snprintf(hostSubDir, sizeof(hostSubDir), "%s%s%s", hostDir, TD_DIRSEP, vndSubDirs[i]);
    (void)snprintf(mountSubDir, sizeof(mountSubDir), "%s%s%s", mountDir, TD_DIRSEP, vndSubDirs[i]);
    if ((code = taosSymLink(mountSubDir, hostSubDir)) != 0) {
      vError("vgId:%d, mount:%s, failed to create vnode symlink %s -> %s since %s", info.config.vgId, req->mountName,
             mountSubDir, hostSubDir, tstrerror(code));
      return code;
    }
  }
  vInfo("vgId:%d, mount:save vnode config while create", info.config.vgId);
  if ((code = vnodeSaveInfo(hostDir, &info)) < 0 || (code = vnodeCommitInfo(hostDir)) < 0) {
    vError("vgId:%d, mount:%s, failed to save vnode config since %s, mount path: %s", pCfg ? pCfg->vgId : 0,
           req->mountName, tstrerror(code), hostDir);
    return code;
  }
  vInfo("vgId:%d, mount:%s, vnode is mounted from %s to %s", info.config.vgId, req->mountName, mountDir, hostDir);
  return 0;
}

int32_t vmProcessMountVnodeReq(SVnodeMgmt *pMgmt, SRpcMsg *pMsg) {
  int32_t          code = 0, lino = 0;
  SMountVnodeReq   req = {0};
  SCreateVnodeReq *pCreateReq = &req.createReq;
  SVnodeCfg        vnodeCfg = {0};
  SWrapperCfg      wrapperCfg = {0};
  SVnode          *pImpl = NULL;
  STfs            *pMountTfs = NULL;
  char             path[TSDB_FILENAME_LEN] = {0};
  bool             releaseTfs = false;

  if (tDeserializeSMountVnodeReq(pMsg->pCont, pMsg->contLen, &req) != 0) {
    dError("vgId:%d, failed to mount vnode since deserialize request error", pCreateReq->vgId);
    return TSDB_CODE_INVALID_MSG;
  }

  if (pCreateReq->learnerReplica == 0) {
    pCreateReq->learnerSelfIndex = -1;
  }
  for (int32_t i = 0; i < pCreateReq->replica; ++i) {
    dInfo("mount:%s, vgId:%d, replica:%d ep:%s:%u dnode:%d", req.mountName, pCreateReq->vgId, i,
          pCreateReq->replicas[i].fqdn, pCreateReq->replicas[i].port, pCreateReq->replicas[i].id);
  }
  for (int32_t i = 0; i < pCreateReq->learnerReplica; ++i) {
    dInfo("mount:%s, vgId:%d, learnerReplica:%d ep:%s:%u dnode:%d", req.mountName, pCreateReq->vgId, i,
          pCreateReq->learnerReplicas[i].fqdn, pCreateReq->learnerReplicas[i].port, pCreateReq->replicas[i].id);
  }

  SReplica *pReplica = NULL;
  if (pCreateReq->selfIndex != -1) {
    pReplica = &pCreateReq->replicas[pCreateReq->selfIndex];
  } else {
    pReplica = &pCreateReq->learnerReplicas[pCreateReq->learnerSelfIndex];
  }
  if (pReplica->id != pMgmt->pData->dnodeId || pReplica->port != tsServerPort ||
      strcmp(pReplica->fqdn, tsLocalFqdn) != 0) {
    (void)tFreeSMountVnodeReq(&req);
    code = TSDB_CODE_INVALID_MSG;
    dError("mount:%s, vgId:%d, dnodeId:%d ep:%s:%u not matched with local dnode, reason:%s", req.mountName,
           pCreateReq->vgId, pReplica->id, pReplica->fqdn, pReplica->port, tstrerror(code));
    return code;
  }
  vmGenerateVnodeCfg(pCreateReq, &vnodeCfg);
  vnodeCfg.mountVgId = req.mountVgId;
  vmGenerateWrapperCfg(pMgmt, pCreateReq, &wrapperCfg);
  wrapperCfg.mountId = req.mountId;

  SVnodeObj *pVnode = vmAcquireVnodeImpl(pMgmt, pCreateReq->vgId, false);
  if (pVnode != NULL && (pCreateReq->replica == 1 || !pVnode->failed)) {
    dError("mount:%s, vgId:%d, already exist", req.mountName, pCreateReq->vgId);
    (void)tFreeSMountVnodeReq(&req);
    vmReleaseVnode(pMgmt, pVnode);
    code = TSDB_CODE_VND_ALREADY_EXIST;
    return 0;
  }
  vmReleaseVnode(pMgmt, pVnode);

  wrapperCfg.diskPrimary = req.diskPrimary;
  (void)snprintf(path, TSDB_FILENAME_LEN, "vnode%svnode%d", TD_DIRSEP, vnodeCfg.vgId);
  TAOS_CHECK_EXIT(vmAcquireMountTfs(pMgmt, req.mountId, req.mountName, req.mountPath, &pMountTfs));
  releaseTfs = true;

  TAOS_CHECK_EXIT(vmMountVnode(pMgmt, path, &vnodeCfg, wrapperCfg.diskPrimary, &req, pMountTfs));
  if (!(pImpl = vnodeOpen(path, 0, pMgmt->pTfs, pMountTfs, pMgmt->msgCb, true))) {
    TAOS_CHECK_EXIT(terrno != 0 ? terrno : -1);
  }
  if ((code = vmOpenVnode(pMgmt, &wrapperCfg, pImpl)) != 0) {
    TAOS_CHECK_EXIT(terrno != 0 ? terrno : code);
  }
  TAOS_CHECK_EXIT(vnodeStart(pImpl));
  TAOS_CHECK_EXIT(vmWriteVnodeListToFile(pMgmt));
  TAOS_CHECK_EXIT(vmWriteMountListToFile(pMgmt));
_exit:
  vmCleanPrimaryDisk(pMgmt, pCreateReq->vgId);
  if (code != 0) {
    dError("mount:%s, vgId:%d, msgType:%s, failed at line %d to mount vnode since %s", req.mountName, pCreateReq->vgId,
           TMSG_INFO(pMsg->msgType), lino, tstrerror(code));
    vmCloseFailedVnode(pMgmt, pCreateReq->vgId);
    vnodeClose(pImpl);
    vnodeDestroy(0, path, pMgmt->pTfs, 0);
    if (releaseTfs) vmReleaseMountTfs(pMgmt, req.mountId, 1);
  } else {
    dInfo("mount:%s, vgId:%d, msgType:%s, success to mount vnode", req.mountName, pCreateReq->vgId,
          TMSG_INFO(pMsg->msgType));
  }

  pMsg->code = code;
  pMsg->info.rsp = NULL;
  pMsg->info.rspLen = 0;

  (void)tFreeSMountVnodeReq(&req);
  TAOS_RETURN(code);
}
#endif  // USE_MOUNT

// alter replica doesn't use this, but restore dnode still use this
int32_t vmProcessAlterVnodeTypeReq(SVnodeMgmt *pMgmt, SRpcMsg *pMsg) {
  SAlterVnodeTypeReq req = {0};
  if (tDeserializeSAlterVnodeReplicaReq(pMsg->pCont, pMsg->contLen, &req) != 0) {
    terrno = TSDB_CODE_INVALID_MSG;
    return -1;
  }

  if (req.learnerReplicas == 0) {
    req.learnerSelfIndex = -1;
  }

  dInfo("vgId:%d, vnode management handle msgType:%s, start to process alter-node-type-request", req.vgId,
        TMSG_INFO(pMsg->msgType));

  SVnodeObj *pVnode = vmAcquireVnode(pMgmt, req.vgId);
  if (pVnode == NULL) {
    dError("vgId:%d, failed to alter vnode type since %s", req.vgId, terrstr());
    terrno = TSDB_CODE_VND_NOT_EXIST;
    if (pVnode) vmReleaseVnode(pMgmt, pVnode);
    return -1;
  }

  ESyncRole role = vnodeGetRole(pVnode->pImpl);
  dInfo("vgId:%d, checking node role:%d", req.vgId, role);
  if (role == TAOS_SYNC_ROLE_VOTER) {
    dError("vgId:%d, failed to alter vnode type since node already is role:%d", req.vgId, role);
    terrno = TSDB_CODE_VND_ALREADY_IS_VOTER;
    vmReleaseVnode(pMgmt, pVnode);
    return -1;
  }

  dInfo("vgId:%d, checking node catch up", req.vgId);
  if (vnodeIsCatchUp(pVnode->pImpl) != 1) {
    terrno = TSDB_CODE_VND_NOT_CATCH_UP;
    vmReleaseVnode(pMgmt, pVnode);
    return -1;
  }

  dInfo("node:%s, catched up leader, continue to process alter-node-type-request", pMgmt->name);

  int32_t vgId = req.vgId;
  dInfo("vgId:%d, start to alter vnode type replica:%d selfIndex:%d strict:%d changeVersion:%d", vgId, req.replica,
        req.selfIndex, req.strict, req.changeVersion);
  for (int32_t i = 0; i < req.replica; ++i) {
    SReplica *pReplica = &req.replicas[i];
    dInfo("vgId:%d, replica:%d ep:%s:%u dnode:%d", vgId, i, pReplica->fqdn, pReplica->port, pReplica->id);
  }
  for (int32_t i = 0; i < req.learnerReplica; ++i) {
    SReplica *pReplica = &req.learnerReplicas[i];
    dInfo("vgId:%d, learnerReplicas:%d ep:%s:%u dnode:%d", vgId, i, pReplica->fqdn, pReplica->port, pReplica->id);
  }

  if (req.replica <= 0 || (req.selfIndex < 0 && req.learnerSelfIndex < 0) || req.selfIndex >= req.replica ||
      req.learnerSelfIndex >= req.learnerReplica) {
    terrno = TSDB_CODE_INVALID_MSG;
    dError("vgId:%d, failed to alter replica since invalid msg", vgId);
    vmReleaseVnode(pMgmt, pVnode);
    return -1;
  }

  SReplica *pReplica = NULL;
  if (req.selfIndex != -1) {
    pReplica = &req.replicas[req.selfIndex];
  } else {
    pReplica = &req.learnerReplicas[req.learnerSelfIndex];
  }

  if (pReplica->id != pMgmt->pData->dnodeId || pReplica->port != tsServerPort ||
      strcmp(pReplica->fqdn, tsLocalFqdn) != 0) {
    terrno = TSDB_CODE_DNODE_NOT_MATCH_WITH_LOCAL;
    dError("vgId:%d, dnodeId:%d ep:%s:%u in request, ep:%s:%u in local, %s", vgId, pReplica->id, pReplica->fqdn,
           pReplica->port, tsLocalFqdn, tsServerPort, tstrerror(terrno));
    vmReleaseVnode(pMgmt, pVnode);
    return -1;
  }

  dInfo("vgId:%d, start to close vnode", vgId);
  SWrapperCfg wrapperCfg = {
      .dropped = pVnode->dropped,
      .vgId = pVnode->vgId,
      .vgVersion = pVnode->vgVersion,
      .diskPrimary = pVnode->diskPrimary,
  };
  tstrncpy(wrapperCfg.path, pVnode->path, sizeof(wrapperCfg.path));

  bool commitAndRemoveWal = vnodeShouldRemoveWal(pVnode->pImpl);
  vmCloseVnode(pMgmt, pVnode, commitAndRemoveWal, true);

  int32_t diskPrimary = wrapperCfg.diskPrimary;
  char    path[TSDB_FILENAME_LEN] = {0};
  snprintf(path, TSDB_FILENAME_LEN, "vnode%svnode%d", TD_DIRSEP, vgId);

  dInfo("vgId:%d, start to alter vnode replica at %s", vgId, path);
  if (vnodeAlterReplica(path, &req, diskPrimary, pMgmt->pTfs) < 0) {
    dError("vgId:%d, failed to alter vnode at %s since %s", vgId, path, terrstr());
    return -1;
  }

  dInfo("vgId:%d, begin to open vnode", vgId);
  SVnode *pImpl = vnodeOpen(path, diskPrimary, pMgmt->pTfs, NULL, pMgmt->msgCb, false);
  if (pImpl == NULL) {
    dError("vgId:%d, failed to open vnode at %s since %s", vgId, path, terrstr());
    return -1;
  }

  if (vmOpenVnode(pMgmt, &wrapperCfg, pImpl) != 0) {
    dError("vgId:%d, failed to open vnode mgmt since %s", vgId, terrstr());
    return -1;
  }

  if (vnodeStart(pImpl) != 0) {
    dError("vgId:%d, failed to start sync since %s", vgId, terrstr());
    return -1;
  }

  dInfo("vgId:%d, vnode management handle msgType:%s, end to process alter-node-type-request, vnode config is altered",
        req.vgId, TMSG_INFO(pMsg->msgType));
  return 0;
}

int32_t vmProcessCheckLearnCatchupReq(SVnodeMgmt *pMgmt, SRpcMsg *pMsg) {
  SCheckLearnCatchupReq req = {0};
  if (tDeserializeSAlterVnodeReplicaReq(pMsg->pCont, pMsg->contLen, &req) != 0) {
    terrno = TSDB_CODE_INVALID_MSG;
    return -1;
  }

  if (req.learnerReplicas == 0) {
    req.learnerSelfIndex = -1;
  }

  dInfo("vgId:%d, vnode management handle msgType:%s, start to process check-learner-catchup-request", req.vgId,
        TMSG_INFO(pMsg->msgType));

  SVnodeObj *pVnode = vmAcquireVnode(pMgmt, req.vgId);
  if (pVnode == NULL) {
    dError("vgId:%d, failed to alter vnode type since %s", req.vgId, terrstr());
    terrno = TSDB_CODE_VND_NOT_EXIST;
    if (pVnode) vmReleaseVnode(pMgmt, pVnode);
    return -1;
  }

  ESyncRole role = vnodeGetRole(pVnode->pImpl);
  dInfo("vgId:%d, checking node role:%d", req.vgId, role);
  if (role == TAOS_SYNC_ROLE_VOTER) {
    dError("vgId:%d, failed to alter vnode type since node already is role:%d", req.vgId, role);
    terrno = TSDB_CODE_VND_ALREADY_IS_VOTER;
    vmReleaseVnode(pMgmt, pVnode);
    return -1;
  }

  dInfo("vgId:%d, checking node catch up", req.vgId);
  if (vnodeIsCatchUp(pVnode->pImpl) != 1) {
    terrno = TSDB_CODE_VND_NOT_CATCH_UP;
    vmReleaseVnode(pMgmt, pVnode);
    return -1;
  }

  dInfo("node:%s, catched up leader, continue to process alter-node-type-request", pMgmt->name);

  vmReleaseVnode(pMgmt, pVnode);

  dInfo("vgId:%d, vnode management handle msgType:%s, end to process check-learner-catchup-request", req.vgId,
        TMSG_INFO(pMsg->msgType));

  return 0;
}

int32_t vmProcessDisableVnodeWriteReq(SVnodeMgmt *pMgmt, SRpcMsg *pMsg) {
  SDisableVnodeWriteReq req = {0};
  if (tDeserializeSDisableVnodeWriteReq(pMsg->pCont, pMsg->contLen, &req) != 0) {
    terrno = TSDB_CODE_INVALID_MSG;
    return -1;
  }

  dInfo("vgId:%d, vnode write disable:%d", req.vgId, req.disable);

  SVnodeObj *pVnode = vmAcquireVnode(pMgmt, req.vgId);
  if (pVnode == NULL) {
    dError("vgId:%d, failed to disable write since %s", req.vgId, terrstr());
    terrno = TSDB_CODE_VND_NOT_EXIST;
    if (pVnode) vmReleaseVnode(pMgmt, pVnode);
    return -1;
  }

  pVnode->disable = req.disable;
  vmReleaseVnode(pMgmt, pVnode);
  return 0;
}

int32_t vmProcessAlterHashRangeReq(SVnodeMgmt *pMgmt, SRpcMsg *pMsg) {
  SAlterVnodeHashRangeReq req = {0};
  if (tDeserializeSAlterVnodeHashRangeReq(pMsg->pCont, pMsg->contLen, &req) != 0) {
    terrno = TSDB_CODE_INVALID_MSG;
    return -1;
  }

  int32_t srcVgId = req.srcVgId;
  int32_t dstVgId = req.dstVgId;

  SVnodeObj *pVnode = vmAcquireVnode(pMgmt, dstVgId);
  if (pVnode != NULL) {
    dError("vgId:%d, vnode already exist", dstVgId);
    vmReleaseVnode(pMgmt, pVnode);
    terrno = TSDB_CODE_VND_ALREADY_EXIST;
    return -1;
  }

  dInfo("vgId:%d, start to alter vnode hashrange:[%u, %u], dstVgId:%d", req.srcVgId, req.hashBegin, req.hashEnd,
        req.dstVgId);
  pVnode = vmAcquireVnode(pMgmt, srcVgId);
  if (pVnode == NULL) {
    dError("vgId:%d, failed to alter hashrange since %s", srcVgId, terrstr());
    terrno = TSDB_CODE_VND_NOT_EXIST;
    if (pVnode) vmReleaseVnode(pMgmt, pVnode);
    return -1;
  }

  SWrapperCfg wrapperCfg = {
      .dropped = pVnode->dropped,
      .vgId = dstVgId,
      .vgVersion = pVnode->vgVersion,
      .diskPrimary = pVnode->diskPrimary,
  };
  tstrncpy(wrapperCfg.path, pVnode->path, sizeof(wrapperCfg.path));

  // prepare alter
  pVnode->toVgId = dstVgId;
  if (vmWriteVnodeListToFile(pMgmt) != 0) {
    dError("vgId:%d, failed to write vnode list since %s", dstVgId, terrstr());
    return -1;
  }

  dInfo("vgId:%d, close vnode", srcVgId);
  vmCloseVnode(pMgmt, pVnode, true, false);

  int32_t diskPrimary = wrapperCfg.diskPrimary;
  char    srcPath[TSDB_FILENAME_LEN] = {0};
  char    dstPath[TSDB_FILENAME_LEN] = {0};
  snprintf(srcPath, TSDB_FILENAME_LEN, "vnode%svnode%d", TD_DIRSEP, srcVgId);
  snprintf(dstPath, TSDB_FILENAME_LEN, "vnode%svnode%d", TD_DIRSEP, dstVgId);

  dInfo("vgId:%d, alter vnode hashrange at %s", srcVgId, srcPath);
  if (vnodeAlterHashRange(srcPath, dstPath, &req, diskPrimary, pMgmt->pTfs) < 0) {
    dError("vgId:%d, failed to alter vnode hashrange since %s", srcVgId, terrstr());
    return -1;
  }

  dInfo("vgId:%d, open vnode", dstVgId);
  SVnode *pImpl = vnodeOpen(dstPath, diskPrimary, pMgmt->pTfs, NULL, pMgmt->msgCb, false);

  if (pImpl == NULL) {
    dError("vgId:%d, failed to open vnode at %s since %s", dstVgId, dstPath, terrstr());
    return -1;
  }

  if (vmOpenVnode(pMgmt, &wrapperCfg, pImpl) != 0) {
    dError("vgId:%d, failed to open vnode mgmt since %s", dstVgId, terrstr());
    return -1;
  }

  if (vnodeStart(pImpl) != 0) {
    dError("vgId:%d, failed to start sync since %s", dstVgId, terrstr());
    return -1;
  }

  // complete alter
  if (vmWriteVnodeListToFile(pMgmt) != 0) {
    dError("vgId:%d, failed to write vnode list since %s", dstVgId, terrstr());
    return -1;
  }

  dInfo("vgId:%d, vnode hashrange is altered", dstVgId);
  return 0;
}

int32_t vmProcessAlterVnodeReplicaReq(SVnodeMgmt *pMgmt, SRpcMsg *pMsg) {
  SAlterVnodeReplicaReq alterReq = {0};
  if (tDeserializeSAlterVnodeReplicaReq(pMsg->pCont, pMsg->contLen, &alterReq) != 0) {
    terrno = TSDB_CODE_INVALID_MSG;
    return -1;
  }

  if (alterReq.learnerReplica == 0) {
    alterReq.learnerSelfIndex = -1;
  }

  int32_t vgId = alterReq.vgId;
  dInfo(
      "vgId:%d, vnode management handle msgType:%s, start to alter vnode replica:%d selfIndex:%d leanerReplica:%d "
      "learnerSelfIndex:%d strict:%d changeVersion:%d",
      vgId, TMSG_INFO(pMsg->msgType), alterReq.replica, alterReq.selfIndex, alterReq.learnerReplica,
      alterReq.learnerSelfIndex, alterReq.strict, alterReq.changeVersion);

  for (int32_t i = 0; i < alterReq.replica; ++i) {
    SReplica *pReplica = &alterReq.replicas[i];
    dInfo("vgId:%d, replica:%d ep:%s:%u dnode:%d", vgId, i, pReplica->fqdn, pReplica->port, pReplica->port);
  }
  for (int32_t i = 0; i < alterReq.learnerReplica; ++i) {
    SReplica *pReplica = &alterReq.learnerReplicas[i];
    dInfo("vgId:%d, learnerReplicas:%d ep:%s:%u dnode:%d", vgId, i, pReplica->fqdn, pReplica->port, pReplica->port);
  }

  if (alterReq.replica <= 0 || (alterReq.selfIndex < 0 && alterReq.learnerSelfIndex < 0) ||
      alterReq.selfIndex >= alterReq.replica || alterReq.learnerSelfIndex >= alterReq.learnerReplica) {
    terrno = TSDB_CODE_INVALID_MSG;
    dError("vgId:%d, failed to alter replica since invalid msg", vgId);
    return -1;
  }

  SReplica *pReplica = NULL;
  if (alterReq.selfIndex != -1) {
    pReplica = &alterReq.replicas[alterReq.selfIndex];
  } else {
    pReplica = &alterReq.learnerReplicas[alterReq.learnerSelfIndex];
  }

  if (pReplica->id != pMgmt->pData->dnodeId || pReplica->port != tsServerPort ||
      strcmp(pReplica->fqdn, tsLocalFqdn) != 0) {
    terrno = TSDB_CODE_DNODE_NOT_MATCH_WITH_LOCAL;
    dError("vgId:%d, dnodeId:%d ep:%s:%u in request, ep:%s:%u in lcoal, %s", vgId, pReplica->id, pReplica->fqdn,
           pReplica->port, tsLocalFqdn, tsServerPort, tstrerror(terrno));
    return -1;
  }

  SVnodeObj *pVnode = vmAcquireVnode(pMgmt, vgId);
  if (pVnode == NULL) {
    dError("vgId:%d, failed to alter replica since %s", vgId, terrstr());
    terrno = TSDB_CODE_VND_NOT_EXIST;
    if (pVnode) vmReleaseVnode(pMgmt, pVnode);
    return -1;
  }

  dInfo("vgId:%d, start to close vnode", vgId);
  SWrapperCfg wrapperCfg = {
      .dropped = pVnode->dropped,
      .vgId = pVnode->vgId,
      .vgVersion = pVnode->vgVersion,
      .diskPrimary = pVnode->diskPrimary,
  };
  tstrncpy(wrapperCfg.path, pVnode->path, sizeof(wrapperCfg.path));

  bool commitAndRemoveWal = vnodeShouldRemoveWal(pVnode->pImpl);
  vmCloseVnode(pMgmt, pVnode, commitAndRemoveWal, true);

  int32_t diskPrimary = wrapperCfg.diskPrimary;
  char    path[TSDB_FILENAME_LEN] = {0};
  snprintf(path, TSDB_FILENAME_LEN, "vnode%svnode%d", TD_DIRSEP, vgId);

  dInfo("vgId:%d, start to alter vnode replica at %s", vgId, path);
  if (vnodeAlterReplica(path, &alterReq, diskPrimary, pMgmt->pTfs) < 0) {
    dError("vgId:%d, failed to alter vnode at %s since %s", vgId, path, terrstr());
    return -1;
  }

  dInfo("vgId:%d, begin to open vnode", vgId);
  SVnode *pImpl = vnodeOpen(path, diskPrimary, pMgmt->pTfs, NULL, pMgmt->msgCb, false);
  if (pImpl == NULL) {
    dError("vgId:%d, failed to open vnode at %s since %s", vgId, path, terrstr());
    return -1;
  }

  if (vmOpenVnode(pMgmt, &wrapperCfg, pImpl) != 0) {
    dError("vgId:%d, failed to open vnode mgmt since %s", vgId, terrstr());
    return -1;
  }

  if (vnodeStart(pImpl) != 0) {
    dError("vgId:%d, failed to start sync since %s", vgId, terrstr());
    return -1;
  }

  dInfo(
      "vgId:%d, vnode management handle msgType:%s, end to alter vnode replica:%d selfIndex:%d leanerReplica:%d "
      "learnerSelfIndex:%d strict:%d",
      vgId, TMSG_INFO(pMsg->msgType), alterReq.replica, alterReq.selfIndex, alterReq.learnerReplica,
      alterReq.learnerSelfIndex, alterReq.strict);
  return 0;
}

int32_t vmProcessDropVnodeReq(SVnodeMgmt *pMgmt, SRpcMsg *pMsg) {
  int32_t       code = 0;
  SDropVnodeReq dropReq = {0};
  if (tDeserializeSDropVnodeReq(pMsg->pCont, pMsg->contLen, &dropReq) != 0) {
    terrno = TSDB_CODE_INVALID_MSG;
    return terrno;
  }

  int32_t vgId = dropReq.vgId;
  dInfo("vgId:%d, start to drop vnode", vgId);

  if (dropReq.dnodeId != pMgmt->pData->dnodeId) {
    terrno = TSDB_CODE_DNODE_NOT_MATCH_WITH_LOCAL;
    dError("vgId:%d, dnodeId:%d, %s", dropReq.vgId, dropReq.dnodeId, tstrerror(terrno));
    return terrno;
  }

  SVnodeObj *pVnode = vmAcquireVnodeImpl(pMgmt, vgId, false);
  if (pVnode == NULL) {
    dInfo("vgId:%d, failed to drop since %s", vgId, terrstr());
    terrno = TSDB_CODE_VND_NOT_EXIST;
    return terrno;
  }

  pVnode->dropped = 1;
  if ((code = vmWriteVnodeListToFile(pMgmt)) != 0) {
    pVnode->dropped = 0;
    vmReleaseVnode(pMgmt, pVnode);
    return code;
  }

  vmCloseVnode(pMgmt, pVnode, false, false);
  if (vmWriteVnodeListToFile(pMgmt) != 0) {
    dError("vgId:%d, failed to write vnode list since %s", vgId, terrstr());
  }

  dInfo("vgId:%d, is dropped", vgId);
  return 0;
}

int32_t vmProcessArbHeartBeatReq(SVnodeMgmt *pMgmt, SRpcMsg *pMsg) {
  SVArbHeartBeatReq arbHbReq = {0};
  SVArbHeartBeatRsp arbHbRsp = {0};
  if (tDeserializeSVArbHeartBeatReq(pMsg->pCont, pMsg->contLen, &arbHbReq) != 0) {
    terrno = TSDB_CODE_INVALID_MSG;
    return -1;
  }

  if (arbHbReq.dnodeId != pMgmt->pData->dnodeId) {
    terrno = TSDB_CODE_DNODE_NOT_MATCH_WITH_LOCAL;
    dError("dnodeId:%d, %s", arbHbReq.dnodeId, tstrerror(terrno));
    goto _OVER;
  }

  if (strlen(arbHbReq.arbToken) == 0) {
    terrno = TSDB_CODE_INVALID_MSG;
    dError("dnodeId:%d arbToken is empty", arbHbReq.dnodeId);
    goto _OVER;
  }

  size_t size = taosArrayGetSize(arbHbReq.hbMembers);

  arbHbRsp.dnodeId = pMgmt->pData->dnodeId;
  tstrncpy(arbHbRsp.arbToken, arbHbReq.arbToken, TSDB_ARB_TOKEN_SIZE);
  arbHbRsp.hbMembers = taosArrayInit(size, sizeof(SVArbHbRspMember));
  if (arbHbRsp.hbMembers == NULL) {
    goto _OVER;
  }

  for (int32_t i = 0; i < size; i++) {
    SVArbHbReqMember *pReqMember = taosArrayGet(arbHbReq.hbMembers, i);
    SVnodeObj        *pVnode = vmAcquireVnode(pMgmt, pReqMember->vgId);
    if (pVnode == NULL) {
      dError("dnodeId:%d vgId:%d not found failed to process arb hb req", arbHbReq.dnodeId, pReqMember->vgId);
      continue;
    }

    SVArbHbRspMember rspMember = {0};
    rspMember.vgId = pReqMember->vgId;
    rspMember.hbSeq = pReqMember->hbSeq;
    if (vnodeGetArbToken(pVnode->pImpl, rspMember.memberToken) != 0) {
      dError("dnodeId:%d vgId:%d failed to get arb token", arbHbReq.dnodeId, pReqMember->vgId);
      vmReleaseVnode(pMgmt, pVnode);
      continue;
    }

    if (vnodeUpdateArbTerm(pVnode->pImpl, arbHbReq.arbTerm) != 0) {
      dError("dnodeId:%d vgId:%d failed to update arb term", arbHbReq.dnodeId, pReqMember->vgId);
      vmReleaseVnode(pMgmt, pVnode);
      continue;
    }

    if (taosArrayPush(arbHbRsp.hbMembers, &rspMember) == NULL) {
      dError("dnodeId:%d vgId:%d failed to push arb hb rsp member", arbHbReq.dnodeId, pReqMember->vgId);
      vmReleaseVnode(pMgmt, pVnode);
      goto _OVER;
    }

    vmReleaseVnode(pMgmt, pVnode);
  }

  SRpcMsg rspMsg = {.info = pMsg->info};
  int32_t rspLen = tSerializeSVArbHeartBeatRsp(NULL, 0, &arbHbRsp);
  if (rspLen < 0) {
    terrno = TSDB_CODE_OUT_OF_MEMORY;
    goto _OVER;
  }

  void *pRsp = rpcMallocCont(rspLen);
  if (pRsp == NULL) {
    terrno = terrno;
    goto _OVER;
  }

  if (tSerializeSVArbHeartBeatRsp(pRsp, rspLen, &arbHbRsp) <= 0) {
    terrno = TSDB_CODE_OUT_OF_MEMORY;
    rpcFreeCont(pRsp);
    goto _OVER;
  }
  pMsg->info.rsp = pRsp;
  pMsg->info.rspLen = rspLen;

  terrno = TSDB_CODE_SUCCESS;

_OVER:
  tFreeSVArbHeartBeatReq(&arbHbReq);
  tFreeSVArbHeartBeatRsp(&arbHbRsp);
  return terrno;
}

SArray *vmGetMsgHandles() {
  int32_t code = -1;
  SArray *pArray = taosArrayInit(32, sizeof(SMgmtHandle));
  if (pArray == NULL) goto _OVER;

  if (dmSetMgmtHandle(pArray, TDMT_VND_SUBMIT, vmPutMsgToWriteQueue, 0) == NULL) goto _OVER;
  if (dmSetMgmtHandle(pArray, TDMT_SCH_QUERY, vmPutMsgToQueryQueue, 0) == NULL) goto _OVER;
  if (dmSetMgmtHandle(pArray, TDMT_SCH_MERGE_QUERY, vmPutMsgToQueryQueue, 0) == NULL) goto _OVER;
  if (dmSetMgmtHandle(pArray, TDMT_SCH_QUERY_CONTINUE, vmPutMsgToQueryQueue, 0) == NULL) goto _OVER;
  if (dmSetMgmtHandle(pArray, TDMT_VND_FETCH_RSMA, vmPutMsgToQueryQueue, 0) == NULL) goto _OVER;
  if (dmSetMgmtHandle(pArray, TDMT_VND_EXEC_RSMA, vmPutMsgToQueryQueue, 0) == NULL) goto _OVER;
  if (dmSetMgmtHandle(pArray, TDMT_SCH_FETCH, vmPutMsgToFetchQueue, 0) == NULL) goto _OVER;
  if (dmSetMgmtHandle(pArray, TDMT_SCH_MERGE_FETCH, vmPutMsgToFetchQueue, 0) == NULL) goto _OVER;
  if (dmSetMgmtHandle(pArray, TDMT_VND_ALTER_TABLE, vmPutMsgToWriteQueue, 0) == NULL) goto _OVER;
  if (dmSetMgmtHandle(pArray, TDMT_VND_UPDATE_TAG_VAL, vmPutMsgToWriteQueue, 0) == NULL) goto _OVER;
  if (dmSetMgmtHandle(pArray, TDMT_VND_TABLE_META, vmPutMsgToFetchQueue, 0) == NULL) goto _OVER;
  if (dmSetMgmtHandle(pArray, TDMT_VND_VSUBTABLES_META, vmPutMsgToFetchQueue, 0) == NULL) goto _OVER;
  if (dmSetMgmtHandle(pArray, TDMT_VND_VSTB_REF_DBS, vmPutMsgToFetchQueue, 0) == NULL) goto _OVER;
  if (dmSetMgmtHandle(pArray, TDMT_VND_TABLE_CFG, vmPutMsgToFetchQueue, 0) == NULL) goto _OVER;
  if (dmSetMgmtHandle(pArray, TDMT_VND_BATCH_META, vmPutMsgToFetchQueue, 0) == NULL) goto _OVER;
  if (dmSetMgmtHandle(pArray, TDMT_VND_TABLES_META, vmPutMsgToFetchQueue, 0) == NULL) goto _OVER;
  if (dmSetMgmtHandle(pArray, TDMT_SCH_CANCEL_TASK, vmPutMsgToFetchQueue, 0) == NULL) goto _OVER;
  if (dmSetMgmtHandle(pArray, TDMT_SCH_DROP_TASK, vmPutMsgToFetchQueue, 0) == NULL) goto _OVER;
  if (dmSetMgmtHandle(pArray, TDMT_SCH_TASK_NOTIFY, vmPutMsgToFetchQueue, 0) == NULL) goto _OVER;
  if (dmSetMgmtHandle(pArray, TDMT_VND_CREATE_STB, vmPutMsgToWriteQueue, 0) == NULL) goto _OVER;
  if (dmSetMgmtHandle(pArray, TDMT_VND_DROP_TTL_TABLE, vmPutMsgToWriteQueue, 0) == NULL) goto _OVER;
  if (dmSetMgmtHandle(pArray, TDMT_VND_FETCH_TTL_EXPIRED_TBS, vmPutMsgToWriteQueue, 0) == NULL) goto _OVER;
  if (dmSetMgmtHandle(pArray, TDMT_VND_ALTER_STB, vmPutMsgToWriteQueue, 0) == NULL) goto _OVER;
  if (dmSetMgmtHandle(pArray, TDMT_VND_DROP_STB, vmPutMsgToWriteQueue, 0) == NULL) goto _OVER;
  if (dmSetMgmtHandle(pArray, TDMT_VND_CREATE_TABLE, vmPutMsgToWriteQueue, 0) == NULL) goto _OVER;
  if (dmSetMgmtHandle(pArray, TDMT_VND_DROP_TABLE, vmPutMsgToWriteQueue, 0) == NULL) goto _OVER;
  if (dmSetMgmtHandle(pArray, TDMT_VND_SUBMIT_RSMA, vmPutMsgToWriteQueue, 0) == NULL) goto _OVER;
  if (dmSetMgmtHandle(pArray, TDMT_VND_TMQ_SUBSCRIBE, vmPutMsgToWriteQueue, 0) == NULL) goto _OVER;
  if (dmSetMgmtHandle(pArray, TDMT_VND_TMQ_DELETE_SUB, vmPutMsgToWriteQueue, 0) == NULL) goto _OVER;
  if (dmSetMgmtHandle(pArray, TDMT_VND_TMQ_COMMIT_OFFSET, vmPutMsgToWriteQueue, 0) == NULL) goto _OVER;
  if (dmSetMgmtHandle(pArray, TDMT_VND_TMQ_SEEK, vmPutMsgToFetchQueue, 0) == NULL) goto _OVER;
  if (dmSetMgmtHandle(pArray, TDMT_VND_TMQ_ADD_CHECKINFO, vmPutMsgToWriteQueue, 0) == NULL) goto _OVER;
  if (dmSetMgmtHandle(pArray, TDMT_VND_TMQ_DEL_CHECKINFO, vmPutMsgToWriteQueue, 0) == NULL) goto _OVER;
  if (dmSetMgmtHandle(pArray, TDMT_VND_TMQ_CONSUME, vmPutMsgToQueryQueue, 0) == NULL) goto _OVER;
  if (dmSetMgmtHandle(pArray, TDMT_VND_TMQ_CONSUME_PUSH, vmPutMsgToQueryQueue, 0) == NULL) goto _OVER;
  if (dmSetMgmtHandle(pArray, TDMT_VND_TMQ_VG_WALINFO, vmPutMsgToFetchQueue, 0) == NULL) goto _OVER;
  if (dmSetMgmtHandle(pArray, TDMT_VND_TMQ_VG_COMMITTEDINFO, vmPutMsgToFetchQueue, 0) == NULL) goto _OVER;
  if (dmSetMgmtHandle(pArray, TDMT_VND_DELETE, vmPutMsgToWriteQueue, 0) == NULL) goto _OVER;
  if (dmSetMgmtHandle(pArray, TDMT_VND_BATCH_DEL, vmPutMsgToWriteQueue, 0) == NULL) goto _OVER;
  if (dmSetMgmtHandle(pArray, TDMT_VND_COMMIT, vmPutMsgToWriteQueue, 0) == NULL) goto _OVER;
  if (dmSetMgmtHandle(pArray, TDMT_SCH_QUERY_HEARTBEAT, vmPutMsgToFetchQueue, 0) == NULL) goto _OVER;
  if (dmSetMgmtHandle(pArray, TDMT_VND_CREATE_INDEX, vmPutMsgToWriteQueue, 0) == NULL) goto _OVER;
  if (dmSetMgmtHandle(pArray, TDMT_VND_DROP_INDEX, vmPutMsgToWriteQueue, 0) == NULL) goto _OVER;
  if (dmSetMgmtHandle(pArray, TDMT_VND_QUERY_COMPACT_PROGRESS, vmPutMsgToFetchQueue, 0) == NULL) goto _OVER;
  if (dmSetMgmtHandle(pArray, TDMT_VND_KILL_COMPACT, vmPutMsgToWriteQueue, 0) == NULL) goto _OVER;
  if (dmSetMgmtHandle(pArray, TDMT_VND_TABLE_NAME, vmPutMsgToFetchQueue, 0) == NULL) goto _OVER;
  if (dmSetMgmtHandle(pArray, TDMT_VND_QUERY_SSMIGRATE_PROGRESS, vmPutMsgToFetchQueue, 0) == NULL) goto _OVER;
  if (dmSetMgmtHandle(pArray, TDMT_VND_KILL_SSMIGRATE, vmPutMsgToWriteQueue, 0) == NULL) goto _OVER;

  if (dmSetMgmtHandle(pArray, TDMT_VND_ALTER_REPLICA, vmPutMsgToMgmtQueue, 0) == NULL) goto _OVER;
  if (dmSetMgmtHandle(pArray, TDMT_VND_ALTER_CONFIG, vmPutMsgToWriteQueue, 0) == NULL) goto _OVER;
  if (dmSetMgmtHandle(pArray, TDMT_VND_ALTER_CONFIRM, vmPutMsgToWriteQueue, 0) == NULL) goto _OVER;
  if (dmSetMgmtHandle(pArray, TDMT_VND_DISABLE_WRITE, vmPutMsgToMgmtQueue, 0) == NULL) goto _OVER;
  if (dmSetMgmtHandle(pArray, TDMT_VND_ALTER_HASHRANGE, vmPutMsgToMgmtQueue, 0) == NULL) goto _OVER;
  if (dmSetMgmtHandle(pArray, TDMT_VND_COMPACT, vmPutMsgToWriteQueue, 0) == NULL) goto _OVER;
  if (dmSetMgmtHandle(pArray, TDMT_VND_TRIM, vmPutMsgToWriteQueue, 0) == NULL) goto _OVER;
  if (dmSetMgmtHandle(pArray, TDMT_VND_SSMIGRATE, vmPutMsgToWriteQueue, 0) == NULL) goto _OVER;
  if (dmSetMgmtHandle(pArray, TDMT_VND_FOLLOWER_SSMIGRATE, vmPutMsgToWriteQueue, 0) == NULL) goto _OVER;
  if (dmSetMgmtHandle(pArray, TDMT_DND_CREATE_VNODE, vmPutMsgToMultiMgmtQueue, 0) == NULL) goto _OVER;
  if (dmSetMgmtHandle(pArray, TDMT_DND_MOUNT_VNODE, vmPutMsgToMultiMgmtQueue, 0) == NULL) goto _OVER;
  if (dmSetMgmtHandle(pArray, TDMT_DND_RETRIEVE_MOUNT_PATH, vmPutMsgToMultiMgmtQueue, 0) == NULL) goto _OVER;
  if (dmSetMgmtHandle(pArray, TDMT_DND_DROP_VNODE, vmPutMsgToMgmtQueue, 0) == NULL) goto _OVER;
  if (dmSetMgmtHandle(pArray, TDMT_DND_ALTER_VNODE_TYPE, vmPutMsgToMgmtQueue, 0) == NULL) goto _OVER;
  if (dmSetMgmtHandle(pArray, TDMT_DND_CHECK_VNODE_LEARNER_CATCHUP, vmPutMsgToMgmtQueue, 0) == NULL) goto _OVER;
  if (dmSetMgmtHandle(pArray, TDMT_SYNC_CONFIG_CHANGE, vmPutMsgToWriteQueue, 0) == NULL) goto _OVER;

  if (dmSetMgmtHandle(pArray, TDMT_SYNC_TIMEOUT_ELECTION, vmPutMsgToSyncQueue, 0) == NULL) goto _OVER;
  if (dmSetMgmtHandle(pArray, TDMT_SYNC_CLIENT_REQUEST, vmPutMsgToSyncQueue, 0) == NULL) goto _OVER;
  if (dmSetMgmtHandle(pArray, TDMT_SYNC_CLIENT_REQUEST_BATCH, vmPutMsgToSyncQueue, 0) == NULL) goto _OVER;
  if (dmSetMgmtHandle(pArray, TDMT_SYNC_CLIENT_REQUEST_REPLY, vmPutMsgToSyncQueue, 0) == NULL) goto _OVER;
  if (dmSetMgmtHandle(pArray, TDMT_SYNC_REQUEST_VOTE, vmPutMsgToSyncQueue, 0) == NULL) goto _OVER;
  if (dmSetMgmtHandle(pArray, TDMT_SYNC_REQUEST_VOTE_REPLY, vmPutMsgToSyncQueue, 0) == NULL) goto _OVER;
  if (dmSetMgmtHandle(pArray, TDMT_SYNC_APPEND_ENTRIES, vmPutMsgToSyncQueue, 0) == NULL) goto _OVER;
  if (dmSetMgmtHandle(pArray, TDMT_SYNC_APPEND_ENTRIES_BATCH, vmPutMsgToSyncQueue, 0) == NULL) goto _OVER;
  if (dmSetMgmtHandle(pArray, TDMT_SYNC_APPEND_ENTRIES_REPLY, vmPutMsgToSyncQueue, 0) == NULL) goto _OVER;
  if (dmSetMgmtHandle(pArray, TDMT_SYNC_SNAPSHOT_SEND, vmPutMsgToSyncQueue, 0) == NULL) goto _OVER;
  if (dmSetMgmtHandle(pArray, TDMT_SYNC_PREP_SNAPSHOT, vmPutMsgToSyncQueue, 0) == NULL) goto _OVER;
  if (dmSetMgmtHandle(pArray, TDMT_SYNC_FORCE_FOLLOWER, vmPutMsgToSyncQueue, 0) == NULL) goto _OVER;

  if (dmSetMgmtHandle(pArray, TDMT_SYNC_TIMEOUT, vmPutMsgToSyncRdQueue, 0) == NULL) goto _OVER;
  if (dmSetMgmtHandle(pArray, TDMT_SYNC_HEARTBEAT, vmPutMsgToSyncRdQueue, 0) == NULL) goto _OVER;
  if (dmSetMgmtHandle(pArray, TDMT_SYNC_HEARTBEAT_REPLY, vmPutMsgToSyncRdQueue, 0) == NULL) goto _OVER;
  if (dmSetMgmtHandle(pArray, TDMT_SYNC_SNAPSHOT_RSP, vmPutMsgToSyncRdQueue, 0) == NULL) goto _OVER;
  if (dmSetMgmtHandle(pArray, TDMT_SYNC_PREP_SNAPSHOT_REPLY, vmPutMsgToSyncRdQueue, 0) == NULL) goto _OVER;

  if (dmSetMgmtHandle(pArray, TDMT_VND_ARB_HEARTBEAT, vmPutMsgToMgmtQueue, 0) == NULL) goto _OVER;
  if (dmSetMgmtHandle(pArray, TDMT_VND_ARB_CHECK_SYNC, vmPutMsgToWriteQueue, 0) == NULL) goto _OVER;
  if (dmSetMgmtHandle(pArray, TDMT_SYNC_SET_ASSIGNED_LEADER, vmPutMsgToSyncQueue, 0) == NULL) goto _OVER;

  if (dmSetMgmtHandle(pArray, TDMT_STREAM_FETCH, vmPutMsgToStreamReaderQueue, 0) == NULL) goto _OVER;
  if (dmSetMgmtHandle(pArray, TDMT_STREAM_TRIGGER_PULL, vmPutMsgToStreamReaderQueue, 0) == NULL) goto _OVER;
  code = 0;

_OVER:
  if (code != 0) {
    taosArrayDestroy(pArray);
    return NULL;
  } else {
    return pArray;
  }
}

void vmUpdateMetricsInfo(SVnodeMgmt *pMgmt, int64_t clusterId) {
  (void)taosThreadRwlockRdlock(&pMgmt->hashLock);

  void *pIter = taosHashIterate(pMgmt->runngingHash, NULL);
  while (pIter) {
    SVnodeObj **ppVnode = pIter;
    if (ppVnode == NULL || *ppVnode == NULL) {
      continue;
    }

    SVnodeObj *pVnode = *ppVnode;
    if (!pVnode->failed) {
      SRawWriteMetrics metrics = {0};
      if (vnodeGetRawWriteMetrics(pVnode->pImpl, &metrics) == 0) {
        // Add the metrics to the global metrics system with cluster ID
        SName   name = {0};
        int32_t code = tNameFromString(&name, pVnode->pImpl->config.dbname, T_NAME_ACCT | T_NAME_DB | T_NAME_TABLE);
        if (code < 0) {
          dError("failed to get db name since %s", tstrerror(code));
          continue;
        }
        code = addWriteMetrics(pVnode->vgId, pMgmt->pData->dnodeId, clusterId, tsLocalEp, name.dbname, &metrics);
        if (code != TSDB_CODE_SUCCESS) {
          dError("Failed to add write metrics for vgId: %d, code: %d", pVnode->vgId, code);
        } else {
          // After successfully adding metrics, reset the vnode's write metrics using atomic operations
          if (vnodeResetRawWriteMetrics(pVnode->pImpl, &metrics) != 0) {
            dError("Failed to reset write metrics for vgId: %d", pVnode->vgId);
          }
        }
      } else {
        dError("Failed to get write metrics for vgId: %d", pVnode->vgId);
      }
    }
    pIter = taosHashIterate(pMgmt->runngingHash, pIter);
  }

  (void)taosThreadRwlockUnlock(&pMgmt->hashLock);
}<|MERGE_RESOLUTION|>--- conflicted
+++ resolved
@@ -369,16 +369,11 @@
   }
   if (pReplica->id != pMgmt->pData->dnodeId || pReplica->port != tsServerPort ||
       strcmp(pReplica->fqdn, tsLocalFqdn) != 0) {
-<<<<<<< HEAD
     (void)tFreeSCreateVnodeReq(&req);
-    code = TSDB_CODE_INVALID_MSG;
-    dError("vgId:%d, dnodeId:%d ep:%s:%u not matched with local dnode, reason:%s", req.vgId, pReplica->id,
-           pReplica->fqdn, pReplica->port, tstrerror(code));
-=======
+
     code = TSDB_CODE_DNODE_NOT_MATCH_WITH_LOCAL;
     dError("vgId:%d, dnodeId:%d ep:%s:%u in request, ep:%s:%u in local, %s", req.vgId, pReplica->id,
            pReplica->fqdn, pReplica->port, tsLocalFqdn, tsServerPort, tstrerror(code));
->>>>>>> 3384a925
     return code;
   }
 
