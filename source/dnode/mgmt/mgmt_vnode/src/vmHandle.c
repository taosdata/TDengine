/*
 * Copyright (c) 2019 TAOS Data, Inc. <jhtao@taosdata.com>
 *
 * This program is free software: you can use, redistribute, and/or modify
 * it under the terms of the GNU Affero General Public License, version 3
 * or later ("AGPL"), as published by the Free Software Foundation.
 *
 * This program is distributed in the hope that it will be useful, but WITHOUT
 * ANY WARRANTY; without even the implied warranty of MERCHANTABILITY or
 * FITNESS FOR A PARTICULAR PURPOSE.
 *
 * You should have received a copy of the GNU Affero General Public License
 * along with this program. If not, see <http:www.gnu.org/licenses/>.
 */

#define _DEFAULT_SOURCE
#include "metrics.h"
#include "taos_monitor.h"
#include "vmInt.h"
#include "vnd.h"
#include "vnodeInt.h"

extern taos_counter_t *tsInsertCounter;

// Forward declaration for function defined in metrics.c
extern int32_t addWriteMetrics(int32_t vgId, int32_t dnodeId, int64_t clusterId, const char *dnodeEp,
                               const char *dbname, const SRawWriteMetrics *pRawMetrics);

void vmGetVnodeLoads(SVnodeMgmt *pMgmt, SMonVloadInfo *pInfo, bool isReset) {
  pInfo->pVloads = taosArrayInit(pMgmt->state.totalVnodes, sizeof(SVnodeLoad));
  if (pInfo->pVloads == NULL) return;

  tfsUpdateSize(pMgmt->pTfs);

  (void)taosThreadRwlockRdlock(&pMgmt->hashLock);

  void *pIter = taosHashIterate(pMgmt->runngingHash, NULL);
  while (pIter) {
    SVnodeObj **ppVnode = pIter;
    if (ppVnode == NULL || *ppVnode == NULL) continue;

    SVnodeObj *pVnode = *ppVnode;
    SVnodeLoad vload = {.vgId = pVnode->vgId};
    if (!pVnode->failed) {
      if (vnodeGetLoad(pVnode->pImpl, &vload) != 0) {
        dError("failed to get vnode load");
      }
      if (isReset) vnodeResetLoad(pVnode->pImpl, &vload);
    }
    if (taosArrayPush(pInfo->pVloads, &vload) == NULL) {
      dError("failed to push vnode load");
    }
    pIter = taosHashIterate(pMgmt->runngingHash, pIter);
  }

  (void)taosThreadRwlockUnlock(&pMgmt->hashLock);
}

void vmSetVnodeSyncTimeout(SVnodeMgmt *pMgmt) {
  (void)taosThreadRwlockRdlock(&pMgmt->hashLock);

  void *pIter = taosHashIterate(pMgmt->runngingHash, NULL);
  while (pIter) {
    SVnodeObj **ppVnode = pIter;
    if (ppVnode == NULL || *ppVnode == NULL) continue;

    SVnodeObj *pVnode = *ppVnode;

    if (vnodeSetSyncTimeout(pVnode->pImpl, tsVnodeElectIntervalMs) != 0) {
      dError("vgId:%d, failed to vnodeSetSyncTimeout", pVnode->vgId);
    }
    pIter = taosHashIterate(pMgmt->runngingHash, pIter);
  }

  (void)taosThreadRwlockUnlock(&pMgmt->hashLock);
}

void vmGetVnodeLoadsLite(SVnodeMgmt *pMgmt, SMonVloadInfo *pInfo) {
  pInfo->pVloads = taosArrayInit(pMgmt->state.totalVnodes, sizeof(SVnodeLoadLite));
  if (!pInfo->pVloads) return;

  (void)taosThreadRwlockRdlock(&pMgmt->hashLock);

  void *pIter = taosHashIterate(pMgmt->runngingHash, NULL);
  while (pIter) {
    SVnodeObj **ppVnode = pIter;
    if (ppVnode == NULL || *ppVnode == NULL) continue;

    SVnodeObj *pVnode = *ppVnode;
    if (!pVnode->failed) {
      SVnodeLoadLite vload = {0};
      if (vnodeGetLoadLite(pVnode->pImpl, &vload) == 0) {
        if (taosArrayPush(pInfo->pVloads, &vload) == NULL) {
          taosArrayDestroy(pInfo->pVloads);
          pInfo->pVloads = NULL;
          break;
        }
      }
    }
    pIter = taosHashIterate(pMgmt->runngingHash, pIter);
  }

  (void)taosThreadRwlockUnlock(&pMgmt->hashLock);
}

void vmGetMonitorInfo(SVnodeMgmt *pMgmt, SMonVmInfo *pInfo) {
  SMonVloadInfo vloads = {0};
  vmGetVnodeLoads(pMgmt, &vloads, true);

  SArray *pVloads = vloads.pVloads;
  if (pVloads == NULL) return;

  int32_t totalVnodes = 0;
  int32_t masterNum = 0;
  int64_t numOfSelectReqs = 0;
  int64_t numOfInsertReqs = 0;
  int64_t numOfInsertSuccessReqs = 0;
  int64_t numOfBatchInsertReqs = 0;
  int64_t numOfBatchInsertSuccessReqs = 0;

  for (int32_t i = 0; i < taosArrayGetSize(pVloads); ++i) {
    SVnodeLoad *pLoad = taosArrayGet(pVloads, i);
    numOfSelectReqs += pLoad->numOfSelectReqs;
    numOfInsertReqs += pLoad->numOfInsertReqs;
    numOfInsertSuccessReqs += pLoad->numOfInsertSuccessReqs;
    numOfBatchInsertReqs += pLoad->numOfBatchInsertReqs;
    numOfBatchInsertSuccessReqs += pLoad->numOfBatchInsertSuccessReqs;
    if (pLoad->syncState == TAOS_SYNC_STATE_LEADER || pLoad->syncState == TAOS_SYNC_STATE_ASSIGNED_LEADER) {
      masterNum++;
    }
    totalVnodes++;
  }

  pInfo->vstat.totalVnodes = totalVnodes;
  pInfo->vstat.masterNum = masterNum;
  pInfo->vstat.numOfSelectReqs = numOfSelectReqs;
  pInfo->vstat.numOfInsertReqs = numOfInsertReqs;                          // delta
  pInfo->vstat.numOfInsertSuccessReqs = numOfInsertSuccessReqs;            // delta
  pInfo->vstat.numOfBatchInsertReqs = numOfBatchInsertReqs;                // delta
  pInfo->vstat.numOfBatchInsertSuccessReqs = numOfBatchInsertSuccessReqs;  // delta
  pMgmt->state.totalVnodes = totalVnodes;
  pMgmt->state.masterNum = masterNum;
  pMgmt->state.numOfSelectReqs = numOfSelectReqs;
  pMgmt->state.numOfInsertReqs = numOfInsertReqs;
  pMgmt->state.numOfInsertSuccessReqs = numOfInsertSuccessReqs;
  pMgmt->state.numOfBatchInsertReqs = numOfBatchInsertReqs;
  pMgmt->state.numOfBatchInsertSuccessReqs = numOfBatchInsertSuccessReqs;

  if (tfsGetMonitorInfo(pMgmt->pTfs, &pInfo->tfs) != 0) {
    dError("failed to get tfs monitor info");
  }
  taosArrayDestroy(pVloads);
}

void vmCleanExpriedSamples(SVnodeMgmt *pMgmt) {
  int list_size = taos_counter_get_keys_size(tsInsertCounter);
  if (list_size == 0) return;
  int32_t *vgroup_ids;
  char   **keys;
  int      r = 0;
  r = taos_counter_get_vgroup_ids(tsInsertCounter, &keys, &vgroup_ids, &list_size);
  if (r) {
    dError("failed to get vgroup ids");
    return;
  }
  (void)taosThreadRwlockRdlock(&pMgmt->hashLock);
  for (int i = 0; i < list_size; i++) {
    int32_t vgroup_id = vgroup_ids[i];
    void   *vnode = taosHashGet(pMgmt->runngingHash, &vgroup_id, sizeof(int32_t));
    if (vnode == NULL) {
      r = taos_counter_delete(tsInsertCounter, keys[i]);
      if (r) {
        dError("failed to delete monitor sample key:%s", keys[i]);
      }
    }
  }
  (void)taosThreadRwlockUnlock(&pMgmt->hashLock);
  if (vgroup_ids) taosMemoryFree(vgroup_ids);
  if (keys) taosMemoryFree(keys);
  return;
}

void vmCleanExpiredMetrics(SVnodeMgmt *pMgmt) {
  if (!tsEnableMonitor || tsMonitorFqdn[0] == 0 || tsMonitorPort == 0 || !tsEnableMetrics) {
    return;
  }

  (void)taosThreadRwlockRdlock(&pMgmt->hashLock);
  void     *pIter = taosHashIterate(pMgmt->runngingHash, NULL);
  SHashObj *pValidVgroups = taosHashInit(16, taosGetDefaultHashFunction(TSDB_DATA_TYPE_INT), false, HASH_NO_LOCK);
  if (pValidVgroups == NULL) {
    (void)taosThreadRwlockUnlock(&pMgmt->hashLock);
    return;
  }

  while (pIter != NULL) {
    SVnodeObj **ppVnode = pIter;
    if (ppVnode && *ppVnode) {
      int32_t vgId = (*ppVnode)->vgId;
      char    dummy = 1;  // hash table value (we only care about the key)
      if (taosHashPut(pValidVgroups, &vgId, sizeof(int32_t), &dummy, sizeof(char)) != 0) {
        dError("failed to put vgId:%d to valid vgroups hash", vgId);
      }
    }
    pIter = taosHashIterate(pMgmt->runngingHash, pIter);
  }
  (void)taosThreadRwlockUnlock(&pMgmt->hashLock);

  // Clean expired metrics by removing metrics for non-existent vgroups
  int32_t code = cleanupExpiredMetrics(pValidVgroups);
  if (code != TSDB_CODE_SUCCESS) {
    dError("failed to clean expired metrics, code:%d", code);
  }

  taosHashCleanup(pValidVgroups);
}

static void vmGenerateVnodeCfg(SCreateVnodeReq *pCreate, SVnodeCfg *pCfg) {
  memcpy(pCfg, &vnodeCfgDefault, sizeof(SVnodeCfg));

  pCfg->vgId = pCreate->vgId;
  tstrncpy(pCfg->dbname, pCreate->db, sizeof(pCfg->dbname));
  pCfg->dbId = pCreate->dbUid;
  pCfg->szPage = pCreate->pageSize * 1024;
  pCfg->szCache = pCreate->pages;
  pCfg->cacheLast = pCreate->cacheLast;
  pCfg->cacheLastSize = pCreate->cacheLastSize;
  pCfg->szBuf = (uint64_t)pCreate->buffer * 1024 * 1024;
  pCfg->isWeak = true;
  pCfg->isTsma = pCreate->isTsma;
  pCfg->tsdbCfg.compression = pCreate->compression;
  pCfg->tsdbCfg.precision = pCreate->precision;
  pCfg->tsdbCfg.days = pCreate->daysPerFile;
  pCfg->tsdbCfg.keep0 = pCreate->daysToKeep0;
  pCfg->tsdbCfg.keep1 = pCreate->daysToKeep1;
  pCfg->tsdbCfg.keep2 = pCreate->daysToKeep2;
  pCfg->tsdbCfg.keepTimeOffset = pCreate->keepTimeOffset;
  pCfg->tsdbCfg.minRows = pCreate->minRows;
  pCfg->tsdbCfg.maxRows = pCreate->maxRows;
#if defined(TD_ENTERPRISE) || defined(TD_ASTRA_TODO)
  pCfg->tsdbCfg.encryptAlgorithm = pCreate->encryptAlgorithm;
  if (pCfg->tsdbCfg.encryptAlgorithm == DND_CA_SM4) {
    tstrncpy(pCfg->tsdbCfg.encryptKey, tsEncryptKey, ENCRYPT_KEY_LEN + 1);
  }
#else
  pCfg->tsdbCfg.encryptAlgorithm = 0;
#endif

  pCfg->walCfg.vgId = pCreate->vgId;  // pCreate->mountVgId ? pCreate->mountVgId : pCreate->vgId;
  pCfg->walCfg.fsyncPeriod = pCreate->walFsyncPeriod;
  pCfg->walCfg.retentionPeriod = pCreate->walRetentionPeriod;
  pCfg->walCfg.rollPeriod = pCreate->walRollPeriod;
  pCfg->walCfg.retentionSize = pCreate->walRetentionSize;
  pCfg->walCfg.segSize = pCreate->walSegmentSize;
  pCfg->walCfg.level = pCreate->walLevel;
#if defined(TD_ENTERPRISE) || defined(TD_ASTRA_TODO)
  pCfg->walCfg.encryptAlgorithm = pCreate->encryptAlgorithm;
  if (pCfg->walCfg.encryptAlgorithm == DND_CA_SM4) {
    tstrncpy(pCfg->walCfg.encryptKey, tsEncryptKey, ENCRYPT_KEY_LEN + 1);
  }
#else
  pCfg->walCfg.encryptAlgorithm = 0;
#endif

#if defined(TD_ENTERPRISE) || defined(TD_ASTRA_TODO)
  pCfg->tdbEncryptAlgorithm = pCreate->encryptAlgorithm;
  if (pCfg->tdbEncryptAlgorithm == DND_CA_SM4) {
    tstrncpy(pCfg->tdbEncryptKey, tsEncryptKey, ENCRYPT_KEY_LEN + 1);
  }
#else
  pCfg->tdbEncryptAlgorithm = 0;
#endif

  pCfg->sttTrigger = pCreate->sstTrigger;
  pCfg->hashBegin = pCreate->hashBegin;
  pCfg->hashEnd = pCreate->hashEnd;
  pCfg->hashMethod = pCreate->hashMethod;
  pCfg->hashPrefix = pCreate->hashPrefix;
  pCfg->hashSuffix = pCreate->hashSuffix;
  pCfg->tsdbPageSize = pCreate->tsdbPageSize * 1024;

  pCfg->ssChunkSize = pCreate->ssChunkSize;
  pCfg->ssKeepLocal = pCreate->ssKeepLocal;
  pCfg->ssCompact = pCreate->ssCompact;

  pCfg->standby = 0;
  pCfg->syncCfg.replicaNum = 0;
  pCfg->syncCfg.totalReplicaNum = 0;
  pCfg->syncCfg.changeVersion = pCreate->changeVersion;

  memset(&pCfg->syncCfg.nodeInfo, 0, sizeof(pCfg->syncCfg.nodeInfo));
  for (int32_t i = 0; i < pCreate->replica; ++i) {
    SNodeInfo *pNode = &pCfg->syncCfg.nodeInfo[i];
    pNode->nodeId = pCreate->replicas[pCfg->syncCfg.replicaNum].id;
    pNode->nodePort = pCreate->replicas[pCfg->syncCfg.replicaNum].port;
    pNode->nodeRole = TAOS_SYNC_ROLE_VOTER;
    tstrncpy(pNode->nodeFqdn, pCreate->replicas[pCfg->syncCfg.replicaNum].fqdn, TSDB_FQDN_LEN);
    bool ret = tmsgUpdateDnodeInfo(&pNode->nodeId, &pNode->clusterId, pNode->nodeFqdn, &pNode->nodePort);
    pCfg->syncCfg.replicaNum++;
  }
  if (pCreate->selfIndex != -1) {
    pCfg->syncCfg.myIndex = pCreate->selfIndex;
  }
  for (int32_t i = pCfg->syncCfg.replicaNum; i < pCreate->replica + pCreate->learnerReplica; ++i) {
    SNodeInfo *pNode = &pCfg->syncCfg.nodeInfo[i];
    pNode->nodeId = pCreate->learnerReplicas[pCfg->syncCfg.totalReplicaNum].id;
    pNode->nodePort = pCreate->learnerReplicas[pCfg->syncCfg.totalReplicaNum].port;
    pNode->nodeRole = TAOS_SYNC_ROLE_LEARNER;
    tstrncpy(pNode->nodeFqdn, pCreate->learnerReplicas[pCfg->syncCfg.totalReplicaNum].fqdn, TSDB_FQDN_LEN);
    bool ret = tmsgUpdateDnodeInfo(&pNode->nodeId, &pNode->clusterId, pNode->nodeFqdn, &pNode->nodePort);
    pCfg->syncCfg.totalReplicaNum++;
  }
  pCfg->syncCfg.totalReplicaNum += pCfg->syncCfg.replicaNum;
  if (pCreate->learnerSelfIndex != -1) {
    pCfg->syncCfg.myIndex = pCreate->replica + pCreate->learnerSelfIndex;
  }
}

static void vmGenerateWrapperCfg(SVnodeMgmt *pMgmt, SCreateVnodeReq *pCreate, SWrapperCfg *pCfg) {
  pCfg->vgId = pCreate->vgId;
  pCfg->vgVersion = pCreate->vgVersion;
  pCfg->dropped = 0;
  snprintf(pCfg->path, sizeof(pCfg->path), "%s%svnode%d", pMgmt->path, TD_DIRSEP, pCreate->vgId);
}

int32_t vmProcessCreateVnodeReq(SVnodeMgmt *pMgmt, SRpcMsg *pMsg) {
  SCreateVnodeReq req = {0};
  SVnodeCfg       vnodeCfg = {0};
  SWrapperCfg     wrapperCfg = {0};
  int32_t         code = -1;
  char            path[TSDB_FILENAME_LEN] = {0};

  if (tDeserializeSCreateVnodeReq(pMsg->pCont, pMsg->contLen, &req) != 0) {
    return TSDB_CODE_INVALID_MSG;
  }

  if (req.learnerReplica == 0) {
    req.learnerSelfIndex = -1;
  }

  dInfo(
      "vgId:%d, vnode management handle msgType:%s, start to create vnode, page:%d pageSize:%d buffer:%d szPage:%d "
      "szBuf:%" PRIu64 ", cacheLast:%d cacheLastSize:%d sstTrigger:%d tsdbPageSize:%d %d dbname:%s dbId:%" PRId64
      ", days:%d keep0:%d keep1:%d keep2:%d keepTimeOffset%d ssChunkSize:%d ssKeepLocal:%d ssCompact:%d tsma:%d "
      "precision:%d compression:%d minRows:%d maxRows:%d"
      ", wal fsync:%d level:%d retentionPeriod:%d retentionSize:%" PRId64 " rollPeriod:%d segSize:%" PRId64
      ", hash method:%d begin:%u end:%u prefix:%d surfix:%d replica:%d selfIndex:%d "
      "learnerReplica:%d learnerSelfIndex:%d strict:%d changeVersion:%d encryptAlgorithm:%d",
      req.vgId, TMSG_INFO(pMsg->msgType), req.pages, req.pageSize, req.buffer, req.pageSize * 1024,
      (uint64_t)req.buffer * 1024 * 1024, req.cacheLast, req.cacheLastSize, req.sstTrigger, req.tsdbPageSize,
      req.tsdbPageSize * 1024, req.db, req.dbUid, req.daysPerFile, req.daysToKeep0, req.daysToKeep1, req.daysToKeep2,
      req.keepTimeOffset, req.ssChunkSize, req.ssKeepLocal, req.ssCompact, req.isTsma, req.precision, req.compression,
      req.minRows, req.maxRows, req.walFsyncPeriod, req.walLevel, req.walRetentionPeriod, req.walRetentionSize,
      req.walRollPeriod, req.walSegmentSize, req.hashMethod, req.hashBegin, req.hashEnd, req.hashPrefix, req.hashSuffix,
      req.replica, req.selfIndex, req.learnerReplica, req.learnerSelfIndex, req.strict, req.changeVersion,
      req.encryptAlgorithm);

  for (int32_t i = 0; i < req.replica; ++i) {
    dInfo("vgId:%d, replica:%d ep:%s:%u dnode:%d", req.vgId, i, req.replicas[i].fqdn, req.replicas[i].port,
          req.replicas[i].id);
  }
  for (int32_t i = 0; i < req.learnerReplica; ++i) {
    dInfo("vgId:%d, learnerReplica:%d ep:%s:%u dnode:%d", req.vgId, i, req.learnerReplicas[i].fqdn,
          req.learnerReplicas[i].port, req.replicas[i].id);
  }

  SReplica *pReplica = NULL;
  if (req.selfIndex != -1) {
    pReplica = &req.replicas[req.selfIndex];
  } else {
    pReplica = &req.learnerReplicas[req.learnerSelfIndex];
  }
  if (pReplica->id != pMgmt->pData->dnodeId || pReplica->port != tsServerPort ||
      strcmp(pReplica->fqdn, tsLocalFqdn) != 0) {
    (void)tFreeSCreateVnodeReq(&req);

    code = TSDB_CODE_DNODE_NOT_MATCH_WITH_LOCAL;
    dError("vgId:%d, dnodeId:%d ep:%s:%u in request, ep:%s:%u in local, %s", req.vgId, pReplica->id,
           pReplica->fqdn, pReplica->port, tsLocalFqdn, tsServerPort, tstrerror(code));
    return code;
  }

  if (req.encryptAlgorithm == DND_CA_SM4) {
    if (strlen(tsEncryptKey) == 0) {
      (void)tFreeSCreateVnodeReq(&req);
      code = TSDB_CODE_DNODE_INVALID_ENCRYPTKEY;
      dError("vgId:%d, failed to create vnode since encrypt key is empty, reason:%s", req.vgId, tstrerror(code));
      return code;
    }
  }

  vmGenerateVnodeCfg(&req, &vnodeCfg);

  vmGenerateWrapperCfg(pMgmt, &req, &wrapperCfg);

  SVnodeObj *pVnode = vmAcquireVnodeImpl(pMgmt, req.vgId, false);
  if (pVnode != NULL && (req.replica == 1 || !pVnode->failed)) {
    dError("vgId:%d, already exist", req.vgId);
    (void)tFreeSCreateVnodeReq(&req);
    vmReleaseVnode(pMgmt, pVnode);
    code = TSDB_CODE_VND_ALREADY_EXIST;
    return 0;
  }

  int32_t diskPrimary = vmGetPrimaryDisk(pMgmt, vnodeCfg.vgId);
  if (diskPrimary < 0) {
    diskPrimary = vmAllocPrimaryDisk(pMgmt, vnodeCfg.vgId);
  }
  wrapperCfg.diskPrimary = diskPrimary;

  snprintf(path, TSDB_FILENAME_LEN, "vnode%svnode%d", TD_DIRSEP, vnodeCfg.vgId);

  if ((code = vnodeCreate(path, &vnodeCfg, diskPrimary, pMgmt->pTfs)) < 0) {
    dError("vgId:%d, failed to create vnode since %s", req.vgId, tstrerror(code));
    vmReleaseVnode(pMgmt, pVnode);
    vmCleanPrimaryDisk(pMgmt, req.vgId);
    (void)tFreeSCreateVnodeReq(&req);
    return code;
  }

  SVnode *pImpl = vnodeOpen(path, diskPrimary, pMgmt->pTfs, NULL, pMgmt->msgCb, true);
  if (pImpl == NULL) {
    dError("vgId:%d, failed to open vnode since %s", req.vgId, terrstr());
    code = terrno != 0 ? terrno : -1;
    goto _OVER;
  }

  code = vmOpenVnode(pMgmt, &wrapperCfg, pImpl);
  if (code != 0) {
    dError("vgId:%d, failed to open vnode since %s", req.vgId, terrstr());
    code = terrno != 0 ? terrno : code;
    goto _OVER;
  }

  code = vnodeStart(pImpl);
  if (code != 0) {
    dError("vgId:%d, failed to start sync since %s", req.vgId, terrstr());
    goto _OVER;
  }

  code = vmWriteVnodeListToFile(pMgmt);
  if (code != 0) {
    code = terrno != 0 ? terrno : code;
    goto _OVER;
  }

_OVER:
  vmCleanPrimaryDisk(pMgmt, req.vgId);

  if (code != 0) {
    vmCloseFailedVnode(pMgmt, req.vgId);

    vnodeClose(pImpl);
    vnodeDestroy(0, path, pMgmt->pTfs, 0);
  } else {
    dInfo("vgId:%d, vnode management handle msgType:%s, end to create vnode, vnode is created", req.vgId,
          TMSG_INFO(pMsg->msgType));
  }

  (void)tFreeSCreateVnodeReq(&req);
  terrno = code;
  return code;
}

#ifdef USE_MOUNT
typedef struct {
  int64_t dbId;
  int32_t vgId;
  int32_t diskPrimary;
} SMountDbVgId;
extern int32_t vnodeLoadInfo(const char *dir, SVnodeInfo *pInfo);
extern int32_t mndFetchSdbStables(const char *mntName, const char *path, void *output);

static int compareVnodeInfo(const void *p1, const void *p2) {
  SVnodeInfo *v1 = (SVnodeInfo *)p1;
  SVnodeInfo *v2 = (SVnodeInfo *)p2;

  if (v1->config.dbId == v2->config.dbId) {
    if (v1->config.vgId == v2->config.vgId) {
      return 0;
    }
    return v1->config.vgId > v2->config.vgId ? 1 : -1;
  }

  return v1->config.dbId > v2->config.dbId ? 1 : -1;
}
static int compareVgDiskPrimary(const void *p1, const void *p2) {
  SMountDbVgId *v1 = (SMountDbVgId *)p1;
  SMountDbVgId *v2 = (SMountDbVgId *)p2;

  if (v1->dbId == v2->dbId) {
    if (v1->vgId == v2->vgId) {
      return 0;
    }
    return v1->vgId > v2->vgId ? 1 : -1;
  }

  return v1->dbId > v2->dbId ? 1 : -1;
}

static int32_t vmRetrieveMountDnode(SVnodeMgmt *pMgmt, SRetrieveMountPathReq *pReq, SMountInfo *pMountInfo) {
  int32_t   code = 0, lino = 0;
  TdFilePtr pFile = NULL;
  char     *content = NULL;
  SJson    *pJson = NULL;
  int64_t   size = 0;
  int64_t   clusterId = 0, dropped = 0, encryptScope = 0;
  char      file[TSDB_MOUNT_FPATH_LEN] = {0};
  SArray   *pDisks = NULL;
  // step 1: fetch clusterId from dnode.json
  (void)snprintf(file, sizeof(file), "%s%s%s%sdnode.json", pReq->mountPath, TD_DIRSEP, dmNodeName(DNODE), TD_DIRSEP);
  TAOS_CHECK_EXIT(taosStatFile(file, &size, NULL, NULL));
  TSDB_CHECK_NULL((pFile = taosOpenFile(file, TD_FILE_READ)), code, lino, _exit, terrno);
  TSDB_CHECK_NULL((content = taosMemoryMalloc(size + 1)), code, lino, _exit, terrno);
  if (taosReadFile(pFile, content, size) != size) {
    TAOS_CHECK_EXIT(terrno);
  }
  content[size] = '\0';
  pJson = tjsonParse(content);
  if (pJson == NULL) {
    TAOS_CHECK_EXIT(TSDB_CODE_INVALID_JSON_FORMAT);
  }
  tjsonGetNumberValue(pJson, "dropped", dropped, code);
  TAOS_CHECK_EXIT(code);
  if (dropped == 1) {
    TAOS_CHECK_EXIT(TSDB_CODE_MND_MOUNT_DNODE_DROPPED);
  }
  tjsonGetNumberValue(pJson, "encryptScope", encryptScope, code);
  TAOS_CHECK_EXIT(code);
  if (encryptScope != 0) {
    TAOS_CHECK_EXIT(TSDB_CODE_DNODE_INVALID_ENCRYPT_CONFIG);
  }
  tjsonGetNumberValue(pJson, "clusterId", clusterId, code);
  TAOS_CHECK_EXIT(code);
  if (clusterId == 0) {
    TAOS_CHECK_EXIT(TSDB_CODE_MND_INVALID_CLUSTER_ID);
  }
  pMountInfo->clusterId = clusterId;
  if (content != NULL) taosMemoryFreeClear(content);
  if (pJson != NULL) {
    cJSON_Delete(pJson);
    pJson = NULL;
  }
  if (pFile != NULL) taosCloseFile(&pFile);
  // step 2: fetch dataDir from dnode/config/local.json
  TAOS_CHECK_EXIT(vmGetMountDisks(pMgmt, pReq->mountPath, &pDisks));
  int32_t nDisks = taosArrayGetSize(pDisks);
  if (nDisks < 1 || nDisks > TFS_MAX_DISKS) {
    TAOS_CHECK_EXIT(TSDB_CODE_INVALID_JSON_FORMAT);
  }
  for (int32_t i = 0; i < nDisks; ++i) {
    SDiskCfg *pDisk = TARRAY_GET_ELEM(pDisks, i);
    if (!pMountInfo->pDisks[pDisk->level]) {
      pMountInfo->pDisks[pDisk->level] = taosArrayInit(1, sizeof(char *));
      if (!pMountInfo->pDisks[pDisk->level]) {
        TAOS_CHECK_EXIT(TSDB_CODE_OUT_OF_MEMORY);
      }
    }
    char *pDir = taosStrdup(pDisk->dir);
    if (pDir == NULL) {
      TAOS_CHECK_EXIT(TSDB_CODE_OUT_OF_MEMORY);
    }
    if (pDisk->primary == 1 && taosArrayGetSize(pMountInfo->pDisks[0])) {
      // put the primary disk to the first position of level 0
      if (!taosArrayInsert(pMountInfo->pDisks[0], 0, &pDir)) {
        taosMemFree(pDir);
        TAOS_CHECK_EXIT(TSDB_CODE_OUT_OF_MEMORY);
      }
    } else if (!taosArrayPush(pMountInfo->pDisks[pDisk->level], &pDir)) {
      taosMemFree(pDir);
      TAOS_CHECK_EXIT(TSDB_CODE_OUT_OF_MEMORY);
    }
  }
  for (int32_t i = 0; i < TFS_MAX_TIERS; ++i) {
    int32_t nDisk = taosArrayGetSize(pMountInfo->pDisks[i]);
    if (nDisk < (i == 0 ? 1 : 0) || nDisk > TFS_MAX_DISKS_PER_TIER) {
      dError("mount:%s, invalid disk number:%d at level:%d", pReq->mountName, nDisk, i);
      TAOS_CHECK_EXIT(TSDB_CODE_INVALID_JSON_FORMAT);
    }
  }
_exit:
  if (content != NULL) taosMemoryFreeClear(content);
  if (pJson != NULL) cJSON_Delete(pJson);
  if (pFile != NULL) taosCloseFile(&pFile);
  if (pDisks != NULL) {
    taosArrayDestroy(pDisks);
    pDisks = NULL;
  }
  if (code != 0) {
    dError("mount:%s, failed to retrieve mount dnode at line %d on dnode:%d since %s, path:%s", pReq->mountName, lino,
           pReq->dnodeId, tstrerror(code), pReq->mountPath);
  } else {
    dInfo("mount:%s, success to retrieve mount dnode on dnode:%d, clusterId:%" PRId64 ", path:%s", pReq->mountName,
          pReq->dnodeId, pMountInfo->clusterId, pReq->mountPath);
  }
  TAOS_RETURN(code);
}

static int32_t vmRetrieveMountVnodes(SVnodeMgmt *pMgmt, SRetrieveMountPathReq *pReq, SMountInfo *pMountInfo) {
  int32_t       code = 0, lino = 0;
  SWrapperCfg  *pCfgs = NULL;
  int32_t       numOfVnodes = 0;
  char          path[TSDB_MOUNT_FPATH_LEN] = {0};
  TdDirPtr      pDir = NULL;
  TdDirEntryPtr de = NULL;
  SVnodeMgmt    vnodeMgmt = {0};
  SArray       *pVgCfgs = NULL;
  SArray       *pDbInfos = NULL;
  SArray       *pDiskPrimarys = NULL;

  snprintf(path, sizeof(path), "%s%s%s", pReq->mountPath, TD_DIRSEP, dmNodeName(VNODE));
  vnodeMgmt.path = path;
  TAOS_CHECK_EXIT(vmGetVnodeListFromFile(&vnodeMgmt, &pCfgs, &numOfVnodes));
  dInfo("mount:%s, num of vnodes is %d in path:%s", pReq->mountName, numOfVnodes, vnodeMgmt.path);
  TSDB_CHECK_NULL((pVgCfgs = taosArrayInit_s(sizeof(SVnodeInfo), numOfVnodes)), code, lino, _exit, terrno);
  TSDB_CHECK_NULL((pDiskPrimarys = taosArrayInit(numOfVnodes, sizeof(SMountDbVgId))), code, lino, _exit, terrno);

  int32_t nDiskLevel0 = taosArrayGetSize(pMountInfo->pDisks[0]);
  int32_t nVgDropped = 0, j = 0;
  for (int32_t i = 0; i < numOfVnodes; ++i) {
    SWrapperCfg *pCfg = &pCfgs[i];
    // in order to support multi-tier disk, the pCfg->path should be adapted according to the diskPrimary firstly
    if (nDiskLevel0 > 1) {
      char *pDir = taosArrayGet(pMountInfo->pDisks[0], pCfg->diskPrimary);
      if (!pDir) TAOS_CHECK_EXIT(TSDB_CODE_INTERNAL_ERROR);
      (void)snprintf(pCfg->path, sizeof(pCfg->path), "%s%svnode%svnode%d", *(char **)pDir, TD_DIRSEP, TD_DIRSEP,
                     pCfg->vgId);
    }
    dInfo("mount:%s, vnode path:%s, dropped:%" PRIi8, pReq->mountName, pCfg->path, pCfg->dropped);
    if (pCfg->dropped) {
      ++nVgDropped;
      continue;
    }
    if (!taosCheckAccessFile(pCfg->path, TD_FILE_ACCESS_EXIST_OK | TD_FILE_ACCESS_READ_OK | TD_FILE_ACCESS_WRITE_OK)) {
      dError("mount:%s, vnode path:%s, no r/w authority", pReq->mountName, pCfg->path);
      TAOS_CHECK_EXIT(TSDB_CODE_MND_NO_RIGHTS);
    }
    SVnodeInfo *pInfo = TARRAY_GET_ELEM(pVgCfgs, j++);
    TAOS_CHECK_EXIT(vnodeLoadInfo(pCfg->path, pInfo));
    if (pInfo->config.syncCfg.replicaNum > 1) {
      dError("mount:%s, vnode path:%s, invalid replica:%d", pReq->mountName, pCfg->path,
             pInfo->config.syncCfg.replicaNum);
      TAOS_CHECK_EXIT(TSDB_CODE_MND_INVALID_REPLICA);
    } else if (pInfo->config.vgId != pCfg->vgId) {
      dError("mount:%s, vnode path:%s, vgId:%d not match:%d", pReq->mountName, pCfg->path, pInfo->config.vgId,
             pCfg->vgId);
      TAOS_CHECK_EXIT(TSDB_CODE_FILE_CORRUPTED);
    } else if (pInfo->config.tdbEncryptAlgorithm || pInfo->config.tsdbCfg.encryptAlgorithm ||
               pInfo->config.walCfg.encryptAlgorithm) {
      dError("mount:%s, vnode path:%s, invalid encrypt algorithm, tdb:%d wal:%d tsdb:%d", pReq->mountName, pCfg->path,
             pInfo->config.tdbEncryptAlgorithm, pInfo->config.walCfg.encryptAlgorithm,
             pInfo->config.tsdbCfg.encryptAlgorithm);
      TAOS_CHECK_EXIT(TSDB_CODE_DNODE_INVALID_ENCRYPT_CONFIG);
    }
    SMountDbVgId dbVgId = {.dbId = pInfo->config.dbId, .vgId = pInfo->config.vgId, .diskPrimary = pCfg->diskPrimary};
    TSDB_CHECK_NULL(taosArrayPush(pDiskPrimarys, &dbVgId), code, lino, _exit, terrno);
  }
  if (nVgDropped > 0) {
    dInfo("mount:%s, %d vnodes are dropped", pReq->mountName, nVgDropped);
    int32_t nVgToDrop = taosArrayGetSize(pVgCfgs) - nVgDropped;
    if (nVgToDrop > 0) taosArrayRemoveBatch(pVgCfgs, nVgToDrop - 1, nVgToDrop, NULL);
  }
  int32_t nVgCfg = taosArrayGetSize(pVgCfgs);
  int32_t nDiskPrimary = taosArrayGetSize(pDiskPrimarys);
  if (nVgCfg != nDiskPrimary) {
    dError("mount:%s, nVgCfg:%d not match nDiskPrimary:%d", pReq->mountName, nVgCfg, nDiskPrimary);
    TAOS_CHECK_EXIT(TSDB_CODE_APP_ERROR);
  }
  if (nVgCfg > 1) {
    taosArraySort(pVgCfgs, compareVnodeInfo);
    taosArraySort(pDiskPrimarys, compareVgDiskPrimary);
  }

  int64_t clusterId = pMountInfo->clusterId;
  int64_t dbId = 0, vgId = 0, nDb = 0;
  for (int32_t i = 0; i < nVgCfg; ++i) {
    SVnodeInfo *pInfo = TARRAY_GET_ELEM(pVgCfgs, i);
    if (clusterId != pInfo->config.syncCfg.nodeInfo->clusterId) {
      dError("mount:%s, clusterId:%" PRId64 " not match:%" PRId64, pReq->mountName, clusterId,
             pInfo->config.syncCfg.nodeInfo->clusterId);
      TAOS_CHECK_EXIT(TSDB_CODE_MND_INVALID_CLUSTER_ID);
    }
    if (dbId != pInfo->config.dbId) {
      dbId = pInfo->config.dbId;
      ++nDb;
    }
    if (vgId == pInfo->config.vgId) {
      TAOS_CHECK_EXIT(TSDB_CODE_FILE_CORRUPTED);
    } else {
      vgId = pInfo->config.vgId;
    }
  }

  if (nDb > 0) {
    TSDB_CHECK_NULL((pDbInfos = taosArrayInit_s(sizeof(SMountDbInfo), nDb)), code, lino, _exit, terrno);
    int32_t dbIdx = -1;
    for (int32_t i = 0; i < nVgCfg; ++i) {
      SVnodeInfo   *pVgCfg = TARRAY_GET_ELEM(pVgCfgs, i);
      SMountDbVgId *pDiskPrimary = TARRAY_GET_ELEM(pDiskPrimarys, i);
      SMountDbInfo *pDbInfo = NULL;
      if (i == 0 || ((SMountDbInfo *)TARRAY_GET_ELEM(pDbInfos, dbIdx))->dbId != pVgCfg->config.dbId) {
        pDbInfo = TARRAY_GET_ELEM(pDbInfos, ++dbIdx);
        pDbInfo->dbId = pVgCfg->config.dbId;
        snprintf(pDbInfo->dbName, sizeof(pDbInfo->dbName), "%s", pVgCfg->config.dbname);
        TSDB_CHECK_NULL((pDbInfo->pVgs = taosArrayInit(nVgCfg / nDb, sizeof(SMountVgInfo))), code, lino, _exit, terrno);
      } else {
        pDbInfo = TARRAY_GET_ELEM(pDbInfos, dbIdx);
      }
      SMountVgInfo vgInfo = {
          .diskPrimary = pDiskPrimary->diskPrimary,
          .vgId = pVgCfg->config.vgId,
          .dbId = pVgCfg->config.dbId,
          .cacheLastSize = pVgCfg->config.cacheLastSize,
          .szPage = pVgCfg->config.szPage,
          .szCache = pVgCfg->config.szCache,
          .szBuf = pVgCfg->config.szBuf,
          .cacheLast = pVgCfg->config.cacheLast,
          .standby = pVgCfg->config.standby,
          .hashMethod = pVgCfg->config.hashMethod,
          .hashBegin = pVgCfg->config.hashBegin,
          .hashEnd = pVgCfg->config.hashEnd,
          .hashPrefix = pVgCfg->config.hashPrefix,
          .hashSuffix = pVgCfg->config.hashSuffix,
          .sttTrigger = pVgCfg->config.sttTrigger,
          .replications = pVgCfg->config.syncCfg.replicaNum,
          .precision = pVgCfg->config.tsdbCfg.precision,
          .compression = pVgCfg->config.tsdbCfg.compression,
          .slLevel = pVgCfg->config.tsdbCfg.slLevel,
          .daysPerFile = pVgCfg->config.tsdbCfg.days,
          .keep0 = pVgCfg->config.tsdbCfg.keep0,
          .keep1 = pVgCfg->config.tsdbCfg.keep1,
          .keep2 = pVgCfg->config.tsdbCfg.keep2,
          .keepTimeOffset = pVgCfg->config.tsdbCfg.keepTimeOffset,
          .minRows = pVgCfg->config.tsdbCfg.minRows,
          .maxRows = pVgCfg->config.tsdbCfg.maxRows,
          .tsdbPageSize = pVgCfg->config.tsdbPageSize / 1024,
          .ssChunkSize = pVgCfg->config.ssChunkSize,
          .ssKeepLocal = pVgCfg->config.ssKeepLocal,
          .ssCompact = pVgCfg->config.ssCompact,
          .walFsyncPeriod = pVgCfg->config.walCfg.fsyncPeriod,
          .walRetentionPeriod = pVgCfg->config.walCfg.retentionPeriod,
          .walRollPeriod = pVgCfg->config.walCfg.rollPeriod,
          .walRetentionSize = pVgCfg->config.walCfg.retentionSize,
          .walSegSize = pVgCfg->config.walCfg.segSize,
          .walLevel = pVgCfg->config.walCfg.level,
          .encryptAlgorithm = pVgCfg->config.walCfg.encryptAlgorithm,
          .committed = pVgCfg->state.committed,
          .commitID = pVgCfg->state.commitID,
          .commitTerm = pVgCfg->state.commitTerm,
          .numOfSTables = pVgCfg->config.vndStats.numOfSTables,
          .numOfCTables = pVgCfg->config.vndStats.numOfCTables,
          .numOfNTables = pVgCfg->config.vndStats.numOfNTables,
      };
      TSDB_CHECK_NULL(taosArrayPush(pDbInfo->pVgs, &vgInfo), code, lino, _exit, terrno);
    }
  }

  pMountInfo->pDbs = pDbInfos;

_exit:
  if (code != 0) {
    dError("mount:%s, failed to retrieve mount vnode at line %d on dnode:%d since %s, path:%s", pReq->mountName, lino,
           pReq->dnodeId, tstrerror(code), pReq->mountPath);
  }
  taosArrayDestroy(pDiskPrimarys);
  taosArrayDestroy(pVgCfgs);
  taosMemoryFreeClear(pCfgs);
  TAOS_RETURN(code);
}

/**
 *   Retrieve the stables from vnode meta.
 */
static int32_t vmRetrieveMountStbs(SVnodeMgmt *pMgmt, SRetrieveMountPathReq *pReq, SMountInfo *pMountInfo) {
  int32_t code = 0, lino = 0;
  char    path[TSDB_MOUNT_FPATH_LEN] = {0};
  int32_t nDb = taosArrayGetSize(pMountInfo->pDbs);
  SArray *suidList = NULL;
  SArray *pCols = NULL;
  SArray *pTags = NULL;
  SArray *pColExts = NULL;
  SArray *pTagExts = NULL;

  snprintf(path, sizeof(path), "%s%s%s", pReq->mountPath, TD_DIRSEP, dmNodeName(VNODE));
  for (int32_t i = 0; i < nDb; ++i) {
    SMountDbInfo *pDbInfo = TARRAY_GET_ELEM(pMountInfo->pDbs, i);
    int32_t       nVg = taosArrayGetSize(pDbInfo->pVgs);
    for (int32_t j = 0; j < nVg; ++j) {
      SMountVgInfo *pVgInfo = TARRAY_GET_ELEM(pDbInfo->pVgs, j);
      SVnode        vnode = {
                 .config.vgId = pVgInfo->vgId,
                 .config.dbId = pVgInfo->dbId,
                 .config.cacheLastSize = pVgInfo->cacheLastSize,
                 .config.szPage = pVgInfo->szPage,
                 .config.szCache = pVgInfo->szCache,
                 .config.szBuf = pVgInfo->szBuf,
                 .config.cacheLast = pVgInfo->cacheLast,
                 .config.standby = pVgInfo->standby,
                 .config.hashMethod = pVgInfo->hashMethod,
                 .config.hashBegin = pVgInfo->hashBegin,
                 .config.hashEnd = pVgInfo->hashEnd,
                 .config.hashPrefix = pVgInfo->hashPrefix,
                 .config.hashSuffix = pVgInfo->hashSuffix,
                 .config.sttTrigger = pVgInfo->sttTrigger,
                 .config.syncCfg.replicaNum = pVgInfo->replications,
                 .config.tsdbCfg.precision = pVgInfo->precision,
                 .config.tsdbCfg.compression = pVgInfo->compression,
                 .config.tsdbCfg.slLevel = pVgInfo->slLevel,
                 .config.tsdbCfg.days = pVgInfo->daysPerFile,
                 .config.tsdbCfg.keep0 = pVgInfo->keep0,
                 .config.tsdbCfg.keep1 = pVgInfo->keep1,
                 .config.tsdbCfg.keep2 = pVgInfo->keep2,
                 .config.tsdbCfg.keepTimeOffset = pVgInfo->keepTimeOffset,
                 .config.tsdbCfg.minRows = pVgInfo->minRows,
                 .config.tsdbCfg.maxRows = pVgInfo->maxRows,
                 .config.tsdbPageSize = pVgInfo->tsdbPageSize,
                 .config.ssChunkSize = pVgInfo->ssChunkSize,
                 .config.ssKeepLocal = pVgInfo->ssKeepLocal,
                 .config.ssCompact = pVgInfo->ssCompact,
                 .config.walCfg.fsyncPeriod = pVgInfo->walFsyncPeriod,
                 .config.walCfg.retentionPeriod = pVgInfo->walRetentionPeriod,
                 .config.walCfg.rollPeriod = pVgInfo->walRollPeriod,
                 .config.walCfg.retentionSize = pVgInfo->walRetentionSize,
                 .config.walCfg.segSize = pVgInfo->walSegSize,
                 .config.walCfg.level = pVgInfo->walLevel,
                 .config.walCfg.encryptAlgorithm = pVgInfo->encryptAlgorithm,
                 .diskPrimary = pVgInfo->diskPrimary,
      };
      void *vnodePath = taosArrayGet(pMountInfo->pDisks[0], pVgInfo->diskPrimary);
      snprintf(path, sizeof(path), "%s%s%s%svnode%d", *(char **)vnodePath, TD_DIRSEP, dmNodeName(VNODE), TD_DIRSEP,
               pVgInfo->vgId);
      vnode.path = path;

      int32_t rollback = vnodeShouldRollback(&vnode);
      if ((code = metaOpen(&vnode, &vnode.pMeta, rollback)) != 0) {
        dError("mount:%s, failed to retrieve stbs of vnode:%d for db:%" PRId64 " on dnode:%d since %s, path:%s",
               pReq->mountName, pVgInfo->vgId, pVgInfo->dbId, pReq->dnodeId, tstrerror(code), path);
        TAOS_CHECK_EXIT(code);
      } else {
        dInfo("mount:%s, success to retrieve stbs of vnode:%d for db:%" PRId64 " on dnode:%d, path:%s", pReq->mountName,
              pVgInfo->vgId, pVgInfo->dbId, pReq->dnodeId, path);

        SMetaReader mr = {0};
        tb_uid_t    suid = 0;
        SMeta      *pMeta = vnode.pMeta;

        metaReaderDoInit(&mr, pMeta, META_READER_LOCK);
        if (!suidList && !(suidList = taosArrayInit(1, sizeof(tb_uid_t)))) {
          TSDB_CHECK_CODE(terrno, lino, _exit0);
        }
        taosArrayClear(suidList);
        TSDB_CHECK_CODE(vnodeGetStbIdList(&vnode, 0, suidList), lino, _exit0);
        dInfo("mount:%s, vnode:%d, db:%" PRId64 ", stbs num:%d on dnode:%d", pReq->mountName, pVgInfo->vgId,
              pVgInfo->dbId, (int32_t)taosArrayGetSize(suidList), pReq->dnodeId);
        int32_t nStbs = taosArrayGetSize(suidList);
        if (!pDbInfo->pStbs && !(pDbInfo->pStbs = taosArrayInit(nStbs, sizeof(void *)))) {
          TSDB_CHECK_CODE(terrno, lino, _exit0);
        }
        for (int32_t i = 0; i < nStbs; ++i) {
          suid = *(tb_uid_t *)taosArrayGet(suidList, i);
          dInfo("mount:%s, vnode:%d, db:%" PRId64 ", stb suid:%" PRIu64 " on dnode:%d", pReq->mountName, pVgInfo->vgId,
                pVgInfo->dbId, suid, pReq->dnodeId);
          if ((code = metaReaderGetTableEntryByUidCache(&mr, suid)) < 0) {
            TSDB_CHECK_CODE(code, lino, _exit0);
          }
          if (mr.me.uid != suid || mr.me.type != TSDB_SUPER_TABLE ||
              mr.me.colCmpr.nCols != mr.me.stbEntry.schemaRow.nCols) {
            dError("mount:%s, vnode:%d, db:%" PRId64 ", stb info not match, suid:%" PRIu64 " expected:%" PRIu64
                   ", type:%" PRIi8 " expected:%d, nCmprCols:%d nCols:%d on dnode:%d",
                   pReq->mountName, pVgInfo->vgId, pVgInfo->dbId, mr.me.uid, suid, mr.me.type, TSDB_SUPER_TABLE,
                   mr.me.colCmpr.nCols, mr.me.stbEntry.schemaRow.nCols, pReq->dnodeId);
            TSDB_CHECK_CODE(TSDB_CODE_FILE_CORRUPTED, lino, _exit0);
          }
          SMountStbInfo stbInfo = {
              .req.source = TD_REQ_FROM_APP,
              .req.suid = suid,
              .req.colVer = mr.me.stbEntry.schemaRow.version,
              .req.tagVer = mr.me.stbEntry.schemaTag.version,
              .req.numOfColumns = mr.me.stbEntry.schemaRow.nCols,
              .req.numOfTags = mr.me.stbEntry.schemaTag.nCols,
              .req.virtualStb = TABLE_IS_VIRTUAL(mr.me.flags) ? 1 : 0,
          };
          snprintf(stbInfo.req.name, sizeof(stbInfo.req.name), "%s", mr.me.name);
          if (!pCols && !(pCols = taosArrayInit(stbInfo.req.numOfColumns, sizeof(SFieldWithOptions)))) {
            TSDB_CHECK_CODE(terrno, lino, _exit0);
          }
          if (!pTags && !(pTags = taosArrayInit(stbInfo.req.numOfTags, sizeof(SField)))) {
            TSDB_CHECK_CODE(terrno, lino, _exit0);
          }

          if (!pColExts && !(pColExts = taosArrayInit(stbInfo.req.numOfColumns, sizeof(col_id_t)))) {
            TSDB_CHECK_CODE(terrno, lino, _exit0);
          }
          if (!pTagExts && !(pTagExts = taosArrayInit(stbInfo.req.numOfTags, sizeof(col_id_t)))) {
            TSDB_CHECK_CODE(terrno, lino, _exit0);
          }
          taosArrayClear(pCols);
          taosArrayClear(pTags);
          taosArrayClear(pColExts);
          taosArrayClear(pTagExts);
          stbInfo.req.pColumns = pCols;
          stbInfo.req.pTags = pTags;
          stbInfo.pColExts = pColExts;
          stbInfo.pTagExts = pTagExts;

          for (int32_t c = 0; c < stbInfo.req.numOfColumns; ++c) {
            SSchema          *pSchema = mr.me.stbEntry.schemaRow.pSchema + c;
            SColCmpr         *pColComp = mr.me.colCmpr.pColCmpr + c;
            SFieldWithOptions col = {
                .type = pSchema->type,
                .flags = pSchema->flags,
                .bytes = pSchema->bytes,
                .compress = pColComp->alg,
            };
            (void)snprintf(col.name, sizeof(col.name), "%s", pSchema->name);
            if (pSchema->colId != pColComp->id) {
              TSDB_CHECK_CODE(TSDB_CODE_FILE_CORRUPTED, lino, _exit0);
            }
            if (mr.me.pExtSchemas) {
              col.typeMod = (mr.me.pExtSchemas + c)->typeMod;
            }
            TSDB_CHECK_NULL(taosArrayPush(pCols, &col), code, lino, _exit0, terrno);
            TSDB_CHECK_NULL(taosArrayPush(pColExts, &pSchema->colId), code, lino, _exit0, terrno);
          }
          for (int32_t t = 0; t < stbInfo.req.numOfTags; ++t) {
            SSchema *pSchema = mr.me.stbEntry.schemaTag.pSchema + t;
            SField   tag = {
                  .type = pSchema->type,
                  .flags = pSchema->flags,
                  .bytes = pSchema->bytes,
            };
            (void)snprintf(tag.name, sizeof(tag.name), "%s", pSchema->name);
            TSDB_CHECK_NULL(taosArrayPush(pTags, &tag), code, lino, _exit0, terrno);
            TSDB_CHECK_NULL(taosArrayPush(pTagExts, &pSchema->colId), code, lino, _exit0, terrno);
          }
          tDecoderClear(&mr.coder);

          // serialize the SMountStbInfo
          int32_t firstPartLen = 0;
          int32_t msgLen = tSerializeSMountStbInfo(NULL, 0, &firstPartLen, &stbInfo);
          if (msgLen <= 0) {
            TSDB_CHECK_CODE(msgLen < 0 ? msgLen : TSDB_CODE_INTERNAL_ERROR, lino, _exit0);
          }
          void *pBuf = taosMemoryMalloc((sizeof(int32_t) << 1) + msgLen);  // totalLen(4)|1stPartLen(4)|1stPart|2ndPart
          if (!pBuf) TSDB_CHECK_CODE(TSDB_CODE_OUT_OF_MEMORY, lino, _exit0);
          *(int32_t *)pBuf = (sizeof(int32_t) << 1) + msgLen;
          *(int32_t *)POINTER_SHIFT(pBuf, sizeof(int32_t)) = firstPartLen;
          if (tSerializeSMountStbInfo(POINTER_SHIFT(pBuf, (sizeof(int32_t) << 1)), msgLen, NULL, &stbInfo) <= 0) {
            taosMemoryFree(pBuf);
            TSDB_CHECK_CODE(msgLen < 0 ? msgLen : TSDB_CODE_INTERNAL_ERROR, lino, _exit0);
          }
          if (!taosArrayPush(pDbInfo->pStbs, &pBuf)) {
            taosMemoryFree(pBuf);
            TSDB_CHECK_CODE(terrno, lino, _exit0);
          }
        }
      _exit0:
        metaReaderClear(&mr);
        metaClose(&vnode.pMeta);
        TAOS_CHECK_EXIT(code);
      }
      break;  // retrieve stbs from one vnode is enough
    }
  }
_exit:
  if (code != 0) {
    dError("mount:%s, failed to retrieve mount stbs at line %d on dnode:%d since %s, path:%s", pReq->mountName, lino,
           pReq->dnodeId, tstrerror(code), path);
  }
  taosArrayDestroy(suidList);
  taosArrayDestroy(pCols);
  taosArrayDestroy(pTags);
  taosArrayDestroy(pColExts);
  taosArrayDestroy(pTagExts);
  TAOS_RETURN(code);
}

int32_t vmMountCheckRunning(const char *mountName, const char *mountPath, TdFilePtr *pFile, int32_t retryLimit) {
  int32_t code = 0, lino = 0;
  int32_t retryTimes = 0;
  char    filepath[PATH_MAX] = {0};
  (void)snprintf(filepath, sizeof(filepath), "%s%s.running", mountPath, TD_DIRSEP);
  TSDB_CHECK_NULL((*pFile = taosOpenFile(
                       filepath, TD_FILE_CREATE | TD_FILE_READ | TD_FILE_WRITE | TD_FILE_TRUNC | TD_FILE_CLOEXEC)),
                  code, lino, _exit, terrno);
  int32_t ret = 0;
  do {
    ret = taosLockFile(*pFile);
    if (ret == 0) break;
    taosMsleep(1000);
    ++retryTimes;
    dError("mount:%s, failed to lock file:%s since %s, retryTimes:%d", mountName, filepath, tstrerror(ret), retryTimes);
  } while (retryTimes < retryLimit);
  TAOS_CHECK_EXIT(ret);
_exit:
  if (code != 0) {
    (void)taosCloseFile(pFile);
    *pFile = NULL;
    dError("mount:%s, failed to check running at line %d since %s, path:%s", mountName, lino, tstrerror(code),
           filepath);
  }
  TAOS_RETURN(code);
}

static int32_t vmRetrieveMountPreCheck(SVnodeMgmt *pMgmt, SRetrieveMountPathReq *pReq, SMountInfo *pMountInfo) {
  int32_t code = 0, lino = 0;
  char    path[TSDB_MOUNT_FPATH_LEN] = {0};
  TSDB_CHECK_CONDITION(taosCheckAccessFile(pReq->mountPath, O_RDONLY), code, lino, _exit, TAOS_SYSTEM_ERROR(errno));
  TAOS_CHECK_EXIT(vmMountCheckRunning(pReq->mountName, pReq->mountPath, &pMountInfo->pFile, 3));
  (void)snprintf(path, sizeof(path), "%s%s%s%sdnode.json", pReq->mountPath, TD_DIRSEP, dmNodeName(DNODE), TD_DIRSEP);
  TSDB_CHECK_CONDITION(taosCheckAccessFile(path, O_RDONLY), code, lino, _exit, TAOS_SYSTEM_ERROR(errno));
  (void)snprintf(path, sizeof(path), "%s%s%s", pReq->mountPath, TD_DIRSEP, dmNodeName(MNODE));
  TSDB_CHECK_CONDITION(taosCheckAccessFile(path, O_RDONLY), code, lino, _exit, TAOS_SYSTEM_ERROR(errno));
  (void)snprintf(path, sizeof(path), "%s%s%s", pReq->mountPath, TD_DIRSEP, dmNodeName(VNODE));
  TSDB_CHECK_CONDITION(taosCheckAccessFile(path, O_RDONLY), code, lino, _exit, TAOS_SYSTEM_ERROR(errno));
  (void)snprintf(path, sizeof(path), "%s%s%s%sconfig%slocal.json", pReq->mountPath, TD_DIRSEP, dmNodeName(DNODE), TD_DIRSEP,
           TD_DIRSEP);
  TSDB_CHECK_CONDITION(taosCheckAccessFile(path, O_RDONLY), code, lino, _exit, TAOS_SYSTEM_ERROR(errno));
_exit:
  if (code != 0) {
    dError("mount:%s, failed to retrieve mount at line %d on dnode:%d since %s, path:%s", pReq->mountName, lino,
           pReq->dnodeId, tstrerror(code), path);
  }
  TAOS_RETURN(code);
}

static int32_t vmRetrieveMountPathImpl(SVnodeMgmt *pMgmt, SRpcMsg *pMsg, SRetrieveMountPathReq *pReq,
                                       SMountInfo *pMountInfo) {
  int32_t code = 0, lino = 0;
  pMountInfo->dnodeId = pReq->dnodeId;
  pMountInfo->mountUid = pReq->mountUid;
  (void)tsnprintf(pMountInfo->mountName, sizeof(pMountInfo->mountName), "%s", pReq->mountName);
  (void)tsnprintf(pMountInfo->mountPath, sizeof(pMountInfo->mountPath), "%s", pReq->mountPath);
  pMountInfo->ignoreExist = pReq->ignoreExist;
  pMountInfo->valLen = pReq->valLen;
  pMountInfo->pVal = pReq->pVal;
  TAOS_CHECK_EXIT(vmRetrieveMountPreCheck(pMgmt, pReq, pMountInfo));
  TAOS_CHECK_EXIT(vmRetrieveMountDnode(pMgmt, pReq, pMountInfo));
  TAOS_CHECK_EXIT(vmRetrieveMountVnodes(pMgmt, pReq, pMountInfo));
  TAOS_CHECK_EXIT(vmRetrieveMountStbs(pMgmt, pReq, pMountInfo));
_exit:
  if (code != 0) {
    dError("mount:%s, failed to retrieve mount at line %d on dnode:%d since %s, path:%s", pReq->mountName, lino,
           pReq->dnodeId, tstrerror(code), pReq->mountPath);
  }
  TAOS_RETURN(code);
}

int32_t vmProcessRetrieveMountPathReq(SVnodeMgmt *pMgmt, SRpcMsg *pMsg) {
  int32_t               code = 0, lino = 0;
  int32_t               rspCode = 0;
  SVnodeMgmt            vndMgmt = {0};
  SMountInfo            mountInfo = {0};
  void                 *pBuf = NULL;
  int32_t               bufLen = 0;
  SRetrieveMountPathReq req = {0};

  vndMgmt = *pMgmt;
  vndMgmt.path = NULL;
  TAOS_CHECK_GOTO(tDeserializeSRetrieveMountPathReq(pMsg->pCont, pMsg->contLen, &req), &lino, _end);
  dInfo("mount:%s, start to retrieve path:%s", req.mountName, req.mountPath);
  TAOS_CHECK_GOTO(vmRetrieveMountPathImpl(&vndMgmt, pMsg, &req, &mountInfo), &lino, _end);
_end:
  TSDB_CHECK_CONDITION((bufLen = tSerializeSMountInfo(NULL, 0, &mountInfo)) >= 0, rspCode, lino, _exit, bufLen);
  TSDB_CHECK_CONDITION((pBuf = rpcMallocCont(bufLen)), rspCode, lino, _exit, terrno);
  TSDB_CHECK_CONDITION((bufLen = tSerializeSMountInfo(pBuf, bufLen, &mountInfo)) >= 0, rspCode, lino, _exit, bufLen);
  pMsg->info.rsp = pBuf;
  pMsg->info.rspLen = bufLen;
_exit:
  if (rspCode != 0) {
    // corner case: if occurs, the client will not receive the response, and the client should be killed manually
    dError("mount:%s, failed to retrieve mount at line %d since %s, dnode:%d, path:%s", req.mountName, lino,
           tstrerror(rspCode), req.dnodeId, req.mountPath);
    rpcFreeCont(pBuf);
    code = rspCode;
  } else if (code != 0) {
    // the client would receive the response with error msg
    dError("mount:%s, failed to retrieve mount at line %d on dnode:%d since %s, path:%s", req.mountName, lino,
           req.dnodeId, tstrerror(code), req.mountPath);
  } else {
    int32_t nVgs = 0;
    int32_t nDbs = taosArrayGetSize(mountInfo.pDbs);
    for (int32_t i = 0; i < nDbs; ++i) {
      SMountDbInfo *pDb = TARRAY_GET_ELEM(mountInfo.pDbs, i);
      nVgs += taosArrayGetSize(pDb->pVgs);
    }
    dInfo("mount:%s, success to retrieve mount, nDbs:%d, nVgs:%d, path:%s", req.mountName, nDbs, nVgs, req.mountPath);
  }
  taosMemFreeClear(vndMgmt.path);
  tFreeMountInfo(&mountInfo, false);
  TAOS_RETURN(code);
}

static int32_t vmMountVnode(SVnodeMgmt *pMgmt, const char *path, SVnodeCfg *pCfg, int32_t diskPrimary,
                            SMountVnodeReq *req, STfs *pMountTfs) {
  int32_t    code = 0;
  SVnodeInfo info = {0};
  char       hostDir[TSDB_FILENAME_LEN] = {0};
  char       mountDir[TSDB_FILENAME_LEN] = {0};
  char       mountVnode[32] = {0};

  if ((code = vnodeCheckCfg(pCfg)) < 0) {
    vError("vgId:%d, mount:%s, failed to mount vnode since:%s", pCfg->vgId, req->mountName, tstrerror(code));
    return code;
  }

  vnodeGetPrimaryDir(path, 0, pMgmt->pTfs, hostDir, TSDB_FILENAME_LEN);
  if ((code = taosMkDir(hostDir))) {
    vError("vgId:%d, mount:%s, failed to prepare vnode dir since %s, host path: %s", pCfg->vgId, req->mountName,
           tstrerror(code), hostDir);
    return code;
  }

  info.config = *pCfg;  // copy the config
  info.state.committed = req->committed;
  info.state.commitID = req->commitID;
  info.state.commitTerm = req->commitTerm;
  info.state.applied = req->committed;
  info.state.applyTerm = req->commitTerm;
  info.config.vndStats.numOfSTables = req->numOfSTables;
  info.config.vndStats.numOfCTables = req->numOfCTables;
  info.config.vndStats.numOfNTables = req->numOfNTables;

  SVnodeInfo oldInfo = {0};
  oldInfo.config = vnodeCfgDefault;
  if (vnodeLoadInfo(hostDir, &oldInfo) == 0) {
    if (oldInfo.config.dbId != info.config.dbId) {
      code = TSDB_CODE_VND_ALREADY_EXIST_BUT_NOT_MATCH;
      vError("vgId:%d, mount:%s, vnode config info already exists at %s. oldDbId:%" PRId64 "(%s) at cluster:%" PRId64
             ", newDbId:%" PRId64 "(%s) at cluser:%" PRId64 ", code:%s",
             oldInfo.config.vgId, req->mountName, hostDir, oldInfo.config.dbId, oldInfo.config.dbname,
             oldInfo.config.syncCfg.nodeInfo[oldInfo.config.syncCfg.myIndex].clusterId, info.config.dbId,
             info.config.dbname, info.config.syncCfg.nodeInfo[info.config.syncCfg.myIndex].clusterId, tstrerror(code));

    } else {
      vWarn("vgId:%d, mount:%s, vnode config info already exists at %s.", oldInfo.config.vgId, req->mountName, hostDir);
    }
    return code;
  }

  char hostSubDir[TSDB_FILENAME_LEN] = {0};
  char mountSubDir[TSDB_FILENAME_LEN] = {0};
  (void)snprintf(mountVnode, sizeof(mountVnode), "vnode%svnode%d", TD_DIRSEP, req->mountVgId);
  vnodeGetPrimaryDir(mountVnode, diskPrimary, pMountTfs, mountDir, TSDB_FILENAME_LEN);
  static const char *vndSubDirs[] = {"meta", "sync", "tq", "tsdb", "wal"};
  for (int32_t i = 0; i < tListLen(vndSubDirs); ++i) {
    (void)snprintf(hostSubDir, sizeof(hostSubDir), "%s%s%s", hostDir, TD_DIRSEP, vndSubDirs[i]);
    (void)snprintf(mountSubDir, sizeof(mountSubDir), "%s%s%s", mountDir, TD_DIRSEP, vndSubDirs[i]);
    if ((code = taosSymLink(mountSubDir, hostSubDir)) != 0) {
      vError("vgId:%d, mount:%s, failed to create vnode symlink %s -> %s since %s", info.config.vgId, req->mountName,
             mountSubDir, hostSubDir, tstrerror(code));
      return code;
    }
  }
  vInfo("vgId:%d, mount:save vnode config while create", info.config.vgId);
  if ((code = vnodeSaveInfo(hostDir, &info)) < 0 || (code = vnodeCommitInfo(hostDir)) < 0) {
    vError("vgId:%d, mount:%s, failed to save vnode config since %s, mount path: %s", pCfg ? pCfg->vgId : 0,
           req->mountName, tstrerror(code), hostDir);
    return code;
  }
  vInfo("vgId:%d, mount:%s, vnode is mounted from %s to %s", info.config.vgId, req->mountName, mountDir, hostDir);
  return 0;
}

int32_t vmProcessMountVnodeReq(SVnodeMgmt *pMgmt, SRpcMsg *pMsg) {
  int32_t          code = 0, lino = 0;
  SMountVnodeReq   req = {0};
  SCreateVnodeReq *pCreateReq = &req.createReq;
  SVnodeCfg        vnodeCfg = {0};
  SWrapperCfg      wrapperCfg = {0};
  SVnode          *pImpl = NULL;
  STfs            *pMountTfs = NULL;
  char             path[TSDB_FILENAME_LEN] = {0};
  bool             releaseTfs = false;

  if (tDeserializeSMountVnodeReq(pMsg->pCont, pMsg->contLen, &req) != 0) {
    dError("vgId:%d, failed to mount vnode since deserialize request error", pCreateReq->vgId);
    return TSDB_CODE_INVALID_MSG;
  }

  if (pCreateReq->learnerReplica == 0) {
    pCreateReq->learnerSelfIndex = -1;
  }
  for (int32_t i = 0; i < pCreateReq->replica; ++i) {
    dInfo("mount:%s, vgId:%d, replica:%d ep:%s:%u dnode:%d", req.mountName, pCreateReq->vgId, i,
          pCreateReq->replicas[i].fqdn, pCreateReq->replicas[i].port, pCreateReq->replicas[i].id);
  }
  for (int32_t i = 0; i < pCreateReq->learnerReplica; ++i) {
    dInfo("mount:%s, vgId:%d, learnerReplica:%d ep:%s:%u dnode:%d", req.mountName, pCreateReq->vgId, i,
          pCreateReq->learnerReplicas[i].fqdn, pCreateReq->learnerReplicas[i].port, pCreateReq->replicas[i].id);
  }

  SReplica *pReplica = NULL;
  if (pCreateReq->selfIndex != -1) {
    pReplica = &pCreateReq->replicas[pCreateReq->selfIndex];
  } else {
    pReplica = &pCreateReq->learnerReplicas[pCreateReq->learnerSelfIndex];
  }
  if (pReplica->id != pMgmt->pData->dnodeId || pReplica->port != tsServerPort ||
      strcmp(pReplica->fqdn, tsLocalFqdn) != 0) {
    (void)tFreeSMountVnodeReq(&req);
    code = TSDB_CODE_INVALID_MSG;
    dError("mount:%s, vgId:%d, dnodeId:%d ep:%s:%u not matched with local dnode, reason:%s", req.mountName,
           pCreateReq->vgId, pReplica->id, pReplica->fqdn, pReplica->port, tstrerror(code));
    return code;
  }
  vmGenerateVnodeCfg(pCreateReq, &vnodeCfg);
  vnodeCfg.mountVgId = req.mountVgId;
  vmGenerateWrapperCfg(pMgmt, pCreateReq, &wrapperCfg);
  wrapperCfg.mountId = req.mountId;

  SVnodeObj *pVnode = vmAcquireVnodeImpl(pMgmt, pCreateReq->vgId, false);
  if (pVnode != NULL && (pCreateReq->replica == 1 || !pVnode->failed)) {
    dError("mount:%s, vgId:%d, already exist", req.mountName, pCreateReq->vgId);
    (void)tFreeSMountVnodeReq(&req);
    vmReleaseVnode(pMgmt, pVnode);
    code = TSDB_CODE_VND_ALREADY_EXIST;
    return 0;
  }
  vmReleaseVnode(pMgmt, pVnode);

  wrapperCfg.diskPrimary = req.diskPrimary;
  (void)snprintf(path, TSDB_FILENAME_LEN, "vnode%svnode%d", TD_DIRSEP, vnodeCfg.vgId);
  TAOS_CHECK_EXIT(vmAcquireMountTfs(pMgmt, req.mountId, req.mountName, req.mountPath, &pMountTfs));
  releaseTfs = true;

  TAOS_CHECK_EXIT(vmMountVnode(pMgmt, path, &vnodeCfg, wrapperCfg.diskPrimary, &req, pMountTfs));
  if (!(pImpl = vnodeOpen(path, 0, pMgmt->pTfs, pMountTfs, pMgmt->msgCb, true))) {
    TAOS_CHECK_EXIT(terrno != 0 ? terrno : -1);
  }
  if ((code = vmOpenVnode(pMgmt, &wrapperCfg, pImpl)) != 0) {
    TAOS_CHECK_EXIT(terrno != 0 ? terrno : code);
  }
  TAOS_CHECK_EXIT(vnodeStart(pImpl));
  TAOS_CHECK_EXIT(vmWriteVnodeListToFile(pMgmt));
  TAOS_CHECK_EXIT(vmWriteMountListToFile(pMgmt));
_exit:
  vmCleanPrimaryDisk(pMgmt, pCreateReq->vgId);
  if (code != 0) {
    dError("mount:%s, vgId:%d, msgType:%s, failed at line %d to mount vnode since %s", req.mountName, pCreateReq->vgId,
           TMSG_INFO(pMsg->msgType), lino, tstrerror(code));
    vmCloseFailedVnode(pMgmt, pCreateReq->vgId);
    vnodeClose(pImpl);
    vnodeDestroy(0, path, pMgmt->pTfs, 0);
    if (releaseTfs) vmReleaseMountTfs(pMgmt, req.mountId, 1);
  } else {
    dInfo("mount:%s, vgId:%d, msgType:%s, success to mount vnode", req.mountName, pCreateReq->vgId,
          TMSG_INFO(pMsg->msgType));
  }

  pMsg->code = code;
  pMsg->info.rsp = NULL;
  pMsg->info.rspLen = 0;

  (void)tFreeSMountVnodeReq(&req);
  TAOS_RETURN(code);
}
#endif  // USE_MOUNT

// alter replica doesn't use this, but restore dnode still use this
int32_t vmProcessAlterVnodeTypeReq(SVnodeMgmt *pMgmt, SRpcMsg *pMsg) {
  SAlterVnodeTypeReq req = {0};
  if (tDeserializeSAlterVnodeReplicaReq(pMsg->pCont, pMsg->contLen, &req) != 0) {
    terrno = TSDB_CODE_INVALID_MSG;
    return -1;
  }

  if (req.learnerReplicas == 0) {
    req.learnerSelfIndex = -1;
  }

  dInfo("vgId:%d, vnode management handle msgType:%s, start to process alter-node-type-request", req.vgId,
        TMSG_INFO(pMsg->msgType));

  SVnodeObj *pVnode = vmAcquireVnode(pMgmt, req.vgId);
  if (pVnode == NULL) {
    dError("vgId:%d, failed to alter vnode type since %s", req.vgId, terrstr());
    terrno = TSDB_CODE_VND_NOT_EXIST;
    if (pVnode) vmReleaseVnode(pMgmt, pVnode);
    return -1;
  }

  ESyncRole role = vnodeGetRole(pVnode->pImpl);
  dInfo("vgId:%d, checking node role:%d", req.vgId, role);
  if (role == TAOS_SYNC_ROLE_VOTER) {
    dError("vgId:%d, failed to alter vnode type since node already is role:%d", req.vgId, role);
    terrno = TSDB_CODE_VND_ALREADY_IS_VOTER;
    vmReleaseVnode(pMgmt, pVnode);
    return -1;
  }

  dInfo("vgId:%d, checking node catch up", req.vgId);
  if (vnodeIsCatchUp(pVnode->pImpl) != 1) {
    terrno = TSDB_CODE_VND_NOT_CATCH_UP;
    vmReleaseVnode(pMgmt, pVnode);
    return -1;
  }

  dInfo("node:%s, catched up leader, continue to process alter-node-type-request", pMgmt->name);

  int32_t vgId = req.vgId;
  dInfo("vgId:%d, start to alter vnode type replica:%d selfIndex:%d strict:%d changeVersion:%d", vgId, req.replica,
        req.selfIndex, req.strict, req.changeVersion);
  for (int32_t i = 0; i < req.replica; ++i) {
    SReplica *pReplica = &req.replicas[i];
    dInfo("vgId:%d, replica:%d ep:%s:%u dnode:%d", vgId, i, pReplica->fqdn, pReplica->port, pReplica->id);
  }
  for (int32_t i = 0; i < req.learnerReplica; ++i) {
    SReplica *pReplica = &req.learnerReplicas[i];
    dInfo("vgId:%d, learnerReplicas:%d ep:%s:%u dnode:%d", vgId, i, pReplica->fqdn, pReplica->port, pReplica->id);
  }

  if (req.replica <= 0 || (req.selfIndex < 0 && req.learnerSelfIndex < 0) || req.selfIndex >= req.replica ||
      req.learnerSelfIndex >= req.learnerReplica) {
    terrno = TSDB_CODE_INVALID_MSG;
    dError("vgId:%d, failed to alter replica since invalid msg", vgId);
    vmReleaseVnode(pMgmt, pVnode);
    return -1;
  }

  SReplica *pReplica = NULL;
  if (req.selfIndex != -1) {
    pReplica = &req.replicas[req.selfIndex];
  } else {
    pReplica = &req.learnerReplicas[req.learnerSelfIndex];
  }

  if (pReplica->id != pMgmt->pData->dnodeId || pReplica->port != tsServerPort ||
      strcmp(pReplica->fqdn, tsLocalFqdn) != 0) {
    terrno = TSDB_CODE_DNODE_NOT_MATCH_WITH_LOCAL;
    dError("vgId:%d, dnodeId:%d ep:%s:%u in request, ep:%s:%u in local, %s", vgId, pReplica->id, pReplica->fqdn,
           pReplica->port, tsLocalFqdn, tsServerPort, tstrerror(terrno));
    vmReleaseVnode(pMgmt, pVnode);
    return -1;
  }

  dInfo("vgId:%d, start to close vnode", vgId);
  SWrapperCfg wrapperCfg = {
      .dropped = pVnode->dropped,
      .vgId = pVnode->vgId,
      .vgVersion = pVnode->vgVersion,
      .diskPrimary = pVnode->diskPrimary,
  };
  tstrncpy(wrapperCfg.path, pVnode->path, sizeof(wrapperCfg.path));

  bool commitAndRemoveWal = vnodeShouldRemoveWal(pVnode->pImpl);
  vmCloseVnode(pMgmt, pVnode, commitAndRemoveWal, true);

  int32_t diskPrimary = wrapperCfg.diskPrimary;
  char    path[TSDB_FILENAME_LEN] = {0};
  snprintf(path, TSDB_FILENAME_LEN, "vnode%svnode%d", TD_DIRSEP, vgId);

  dInfo("vgId:%d, start to alter vnode replica at %s", vgId, path);
  if (vnodeAlterReplica(path, &req, diskPrimary, pMgmt->pTfs) < 0) {
    dError("vgId:%d, failed to alter vnode at %s since %s", vgId, path, terrstr());
    return -1;
  }

  dInfo("vgId:%d, begin to open vnode", vgId);
  SVnode *pImpl = vnodeOpen(path, diskPrimary, pMgmt->pTfs, NULL, pMgmt->msgCb, false);
  if (pImpl == NULL) {
    dError("vgId:%d, failed to open vnode at %s since %s", vgId, path, terrstr());
    return -1;
  }

  if (vmOpenVnode(pMgmt, &wrapperCfg, pImpl) != 0) {
    dError("vgId:%d, failed to open vnode mgmt since %s", vgId, terrstr());
    return -1;
  }

  if (vnodeStart(pImpl) != 0) {
    dError("vgId:%d, failed to start sync since %s", vgId, terrstr());
    return -1;
  }

  dInfo("vgId:%d, vnode management handle msgType:%s, end to process alter-node-type-request, vnode config is altered",
        req.vgId, TMSG_INFO(pMsg->msgType));
  return 0;
}

int32_t vmProcessCheckLearnCatchupReq(SVnodeMgmt *pMgmt, SRpcMsg *pMsg) {
  SCheckLearnCatchupReq req = {0};
  if (tDeserializeSAlterVnodeReplicaReq(pMsg->pCont, pMsg->contLen, &req) != 0) {
    terrno = TSDB_CODE_INVALID_MSG;
    return -1;
  }

  if (req.learnerReplicas == 0) {
    req.learnerSelfIndex = -1;
  }

  dInfo("vgId:%d, vnode management handle msgType:%s, start to process check-learner-catchup-request", req.vgId,
        TMSG_INFO(pMsg->msgType));

  SVnodeObj *pVnode = vmAcquireVnode(pMgmt, req.vgId);
  if (pVnode == NULL) {
    dError("vgId:%d, failed to alter vnode type since %s", req.vgId, terrstr());
    terrno = TSDB_CODE_VND_NOT_EXIST;
    if (pVnode) vmReleaseVnode(pMgmt, pVnode);
    return -1;
  }

  ESyncRole role = vnodeGetRole(pVnode->pImpl);
  dInfo("vgId:%d, checking node role:%d", req.vgId, role);
  if (role == TAOS_SYNC_ROLE_VOTER) {
    dError("vgId:%d, failed to alter vnode type since node already is role:%d", req.vgId, role);
    terrno = TSDB_CODE_VND_ALREADY_IS_VOTER;
    vmReleaseVnode(pMgmt, pVnode);
    return -1;
  }

  dInfo("vgId:%d, checking node catch up", req.vgId);
  if (vnodeIsCatchUp(pVnode->pImpl) != 1) {
    terrno = TSDB_CODE_VND_NOT_CATCH_UP;
    vmReleaseVnode(pMgmt, pVnode);
    return -1;
  }

  dInfo("node:%s, catched up leader, continue to process alter-node-type-request", pMgmt->name);

  vmReleaseVnode(pMgmt, pVnode);

  dInfo("vgId:%d, vnode management handle msgType:%s, end to process check-learner-catchup-request", req.vgId,
        TMSG_INFO(pMsg->msgType));

  return 0;
}

int32_t vmProcessDisableVnodeWriteReq(SVnodeMgmt *pMgmt, SRpcMsg *pMsg) {
  SDisableVnodeWriteReq req = {0};
  if (tDeserializeSDisableVnodeWriteReq(pMsg->pCont, pMsg->contLen, &req) != 0) {
    terrno = TSDB_CODE_INVALID_MSG;
    return -1;
  }

  dInfo("vgId:%d, vnode write disable:%d", req.vgId, req.disable);

  SVnodeObj *pVnode = vmAcquireVnode(pMgmt, req.vgId);
  if (pVnode == NULL) {
    dError("vgId:%d, failed to disable write since %s", req.vgId, terrstr());
    terrno = TSDB_CODE_VND_NOT_EXIST;
    if (pVnode) vmReleaseVnode(pMgmt, pVnode);
    return -1;
  }

  pVnode->disable = req.disable;
  vmReleaseVnode(pMgmt, pVnode);
  return 0;
}

int32_t vmProcessSetKeepVersionReq(SVnodeMgmt *pMgmt, SRpcMsg *pMsg) {
  SMsgHead *pHead = pMsg->pCont;
  pHead->contLen = ntohl(pHead->contLen);
  pHead->vgId = ntohl(pHead->vgId);

  SVndSetKeepVersionReq req = {0};
  if (tDeserializeSVndSetKeepVersionReq(POINTER_SHIFT(pMsg->pCont, sizeof(SMsgHead)), pMsg->contLen - sizeof(SMsgHead),
                                        &req) != 0) {
    terrno = TSDB_CODE_INVALID_MSG;
    return -1;
  }

  dInfo("vgId:%d, set wal keep version to %" PRId64, pHead->vgId, req.keepVersion);

  SVnodeObj *pVnode = vmAcquireVnode(pMgmt, pHead->vgId);
  if (pVnode == NULL) {
    dError("vgId:%d, failed to set keep version since %s", pHead->vgId, terrstr());
    terrno = TSDB_CODE_VND_NOT_EXIST;
    return -1;
  }

  // Directly call vnodeSetWalKeepVersion for immediate effect (< 1ms)
  // This bypasses Raft to avoid timing issues where WAL might be deleted
  // before keepVersion is set through the Raft consensus process
  int32_t code = vnodeSetWalKeepVersion(pVnode->pImpl, req.keepVersion);
  if (code != TSDB_CODE_SUCCESS) {
    dError("vgId:%d, failed to set keepVersion to %" PRId64 " since %s", pHead->vgId, req.keepVersion, tstrerror(code));
    terrno = code;
    vmReleaseVnode(pMgmt, pVnode);
    return -1;
  }

  dInfo("vgId:%d, successfully set keepVersion to %" PRId64, pHead->vgId, req.keepVersion);

  vmReleaseVnode(pMgmt, pVnode);
  return 0;
}

int32_t vmProcessAlterHashRangeReq(SVnodeMgmt *pMgmt, SRpcMsg *pMsg) {
  SAlterVnodeHashRangeReq req = {0};
  if (tDeserializeSAlterVnodeHashRangeReq(pMsg->pCont, pMsg->contLen, &req) != 0) {
    terrno = TSDB_CODE_INVALID_MSG;
    return -1;
  }

  int32_t srcVgId = req.srcVgId;
  int32_t dstVgId = req.dstVgId;

  SVnodeObj *pVnode = vmAcquireVnode(pMgmt, dstVgId);
  if (pVnode != NULL) {
    dError("vgId:%d, vnode already exist", dstVgId);
    vmReleaseVnode(pMgmt, pVnode);
    terrno = TSDB_CODE_VND_ALREADY_EXIST;
    return -1;
  }

  dInfo("vgId:%d, start to alter vnode hashrange:[%u, %u], dstVgId:%d", req.srcVgId, req.hashBegin, req.hashEnd,
        req.dstVgId);
  pVnode = vmAcquireVnode(pMgmt, srcVgId);
  if (pVnode == NULL) {
    dError("vgId:%d, failed to alter hashrange since %s", srcVgId, terrstr());
    terrno = TSDB_CODE_VND_NOT_EXIST;
    if (pVnode) vmReleaseVnode(pMgmt, pVnode);
    return -1;
  }

  SWrapperCfg wrapperCfg = {
      .dropped = pVnode->dropped,
      .vgId = dstVgId,
      .vgVersion = pVnode->vgVersion,
      .diskPrimary = pVnode->diskPrimary,
  };
  tstrncpy(wrapperCfg.path, pVnode->path, sizeof(wrapperCfg.path));

  // prepare alter
  pVnode->toVgId = dstVgId;
  if (vmWriteVnodeListToFile(pMgmt) != 0) {
    dError("vgId:%d, failed to write vnode list since %s", dstVgId, terrstr());
    return -1;
  }

  dInfo("vgId:%d, close vnode", srcVgId);
  vmCloseVnode(pMgmt, pVnode, true, false);

  int32_t diskPrimary = wrapperCfg.diskPrimary;
  char    srcPath[TSDB_FILENAME_LEN] = {0};
  char    dstPath[TSDB_FILENAME_LEN] = {0};
  snprintf(srcPath, TSDB_FILENAME_LEN, "vnode%svnode%d", TD_DIRSEP, srcVgId);
  snprintf(dstPath, TSDB_FILENAME_LEN, "vnode%svnode%d", TD_DIRSEP, dstVgId);

  dInfo("vgId:%d, alter vnode hashrange at %s", srcVgId, srcPath);
  if (vnodeAlterHashRange(srcPath, dstPath, &req, diskPrimary, pMgmt->pTfs) < 0) {
    dError("vgId:%d, failed to alter vnode hashrange since %s", srcVgId, terrstr());
    return -1;
  }

  dInfo("vgId:%d, open vnode", dstVgId);
  SVnode *pImpl = vnodeOpen(dstPath, diskPrimary, pMgmt->pTfs, NULL, pMgmt->msgCb, false);

  if (pImpl == NULL) {
    dError("vgId:%d, failed to open vnode at %s since %s", dstVgId, dstPath, terrstr());
    return -1;
  }

  if (vmOpenVnode(pMgmt, &wrapperCfg, pImpl) != 0) {
    dError("vgId:%d, failed to open vnode mgmt since %s", dstVgId, terrstr());
    return -1;
  }

  if (vnodeStart(pImpl) != 0) {
    dError("vgId:%d, failed to start sync since %s", dstVgId, terrstr());
    return -1;
  }

  // complete alter
  if (vmWriteVnodeListToFile(pMgmt) != 0) {
    dError("vgId:%d, failed to write vnode list since %s", dstVgId, terrstr());
    return -1;
  }

  dInfo("vgId:%d, vnode hashrange is altered", dstVgId);
  return 0;
}

int32_t vmProcessAlterVnodeReplicaReq(SVnodeMgmt *pMgmt, SRpcMsg *pMsg) {
  SAlterVnodeReplicaReq alterReq = {0};
  if (tDeserializeSAlterVnodeReplicaReq(pMsg->pCont, pMsg->contLen, &alterReq) != 0) {
    terrno = TSDB_CODE_INVALID_MSG;
    return -1;
  }

  if (alterReq.learnerReplica == 0) {
    alterReq.learnerSelfIndex = -1;
  }

  int32_t vgId = alterReq.vgId;
  dInfo(
      "vgId:%d, vnode management handle msgType:%s, start to alter vnode replica:%d selfIndex:%d leanerReplica:%d "
      "learnerSelfIndex:%d strict:%d changeVersion:%d",
      vgId, TMSG_INFO(pMsg->msgType), alterReq.replica, alterReq.selfIndex, alterReq.learnerReplica,
      alterReq.learnerSelfIndex, alterReq.strict, alterReq.changeVersion);

  for (int32_t i = 0; i < alterReq.replica; ++i) {
    SReplica *pReplica = &alterReq.replicas[i];
    dInfo("vgId:%d, replica:%d ep:%s:%u dnode:%d", vgId, i, pReplica->fqdn, pReplica->port, pReplica->port);
  }
  for (int32_t i = 0; i < alterReq.learnerReplica; ++i) {
    SReplica *pReplica = &alterReq.learnerReplicas[i];
    dInfo("vgId:%d, learnerReplicas:%d ep:%s:%u dnode:%d", vgId, i, pReplica->fqdn, pReplica->port, pReplica->port);
  }

  if (alterReq.replica <= 0 || (alterReq.selfIndex < 0 && alterReq.learnerSelfIndex < 0) ||
      alterReq.selfIndex >= alterReq.replica || alterReq.learnerSelfIndex >= alterReq.learnerReplica) {
    terrno = TSDB_CODE_INVALID_MSG;
    dError("vgId:%d, failed to alter replica since invalid msg", vgId);
    return -1;
  }

  SReplica *pReplica = NULL;
  if (alterReq.selfIndex != -1) {
    pReplica = &alterReq.replicas[alterReq.selfIndex];
  } else {
    pReplica = &alterReq.learnerReplicas[alterReq.learnerSelfIndex];
  }

  if (pReplica->id != pMgmt->pData->dnodeId || pReplica->port != tsServerPort ||
      strcmp(pReplica->fqdn, tsLocalFqdn) != 0) {
    terrno = TSDB_CODE_DNODE_NOT_MATCH_WITH_LOCAL;
    dError("vgId:%d, dnodeId:%d ep:%s:%u in request, ep:%s:%u in lcoal, %s", vgId, pReplica->id, pReplica->fqdn,
           pReplica->port, tsLocalFqdn, tsServerPort, tstrerror(terrno));
    return -1;
  }

  SVnodeObj *pVnode = vmAcquireVnode(pMgmt, vgId);
  if (pVnode == NULL) {
    dError("vgId:%d, failed to alter replica since %s", vgId, terrstr());
    terrno = TSDB_CODE_VND_NOT_EXIST;
    if (pVnode) vmReleaseVnode(pMgmt, pVnode);
    return -1;
  }

  dInfo("vgId:%d, start to close vnode", vgId);
  SWrapperCfg wrapperCfg = {
      .dropped = pVnode->dropped,
      .vgId = pVnode->vgId,
      .vgVersion = pVnode->vgVersion,
      .diskPrimary = pVnode->diskPrimary,
  };
  tstrncpy(wrapperCfg.path, pVnode->path, sizeof(wrapperCfg.path));

  bool commitAndRemoveWal = vnodeShouldRemoveWal(pVnode->pImpl);
  vmCloseVnode(pMgmt, pVnode, commitAndRemoveWal, true);

  int32_t diskPrimary = wrapperCfg.diskPrimary;
  char    path[TSDB_FILENAME_LEN] = {0};
  snprintf(path, TSDB_FILENAME_LEN, "vnode%svnode%d", TD_DIRSEP, vgId);

  dInfo("vgId:%d, start to alter vnode replica at %s", vgId, path);
  if (vnodeAlterReplica(path, &alterReq, diskPrimary, pMgmt->pTfs) < 0) {
    dError("vgId:%d, failed to alter vnode at %s since %s", vgId, path, terrstr());
    return -1;
  }

  dInfo("vgId:%d, begin to open vnode", vgId);
  SVnode *pImpl = vnodeOpen(path, diskPrimary, pMgmt->pTfs, NULL, pMgmt->msgCb, false);
  if (pImpl == NULL) {
    dError("vgId:%d, failed to open vnode at %s since %s", vgId, path, terrstr());
    return -1;
  }

  if (vmOpenVnode(pMgmt, &wrapperCfg, pImpl) != 0) {
    dError("vgId:%d, failed to open vnode mgmt since %s", vgId, terrstr());
    return -1;
  }

  if (vnodeStart(pImpl) != 0) {
    dError("vgId:%d, failed to start sync since %s", vgId, terrstr());
    return -1;
  }

  dInfo(
      "vgId:%d, vnode management handle msgType:%s, end to alter vnode replica:%d selfIndex:%d leanerReplica:%d "
      "learnerSelfIndex:%d strict:%d",
      vgId, TMSG_INFO(pMsg->msgType), alterReq.replica, alterReq.selfIndex, alterReq.learnerReplica,
      alterReq.learnerSelfIndex, alterReq.strict);
  return 0;
}

int32_t vmProcessAlterVnodeElectBaselineReq(SVnodeMgmt *pMgmt, SRpcMsg *pMsg) {
  SAlterVnodeElectBaselineReq alterReq = {0};
  if (tDeserializeSAlterVnodeReplicaReq(pMsg->pCont, pMsg->contLen, &alterReq) != 0) {
    return TSDB_CODE_INVALID_MSG;
  }

  int32_t vgId = alterReq.vgId;
  dInfo(
      "vgId:%d, process alter vnode elect-base-line msgType:%s, electBaseLine:%d",
      vgId, TMSG_INFO(pMsg->msgType), alterReq.electBaseLine);

  SVnodeObj *pVnode = vmAcquireVnode(pMgmt, vgId);
  if (pVnode == NULL) {
    dError("vgId:%d, failed to alter replica since %s", vgId, terrstr());
    return terrno;
  }

  if(vnodeSetElectBaseline(pVnode->pImpl, alterReq.electBaseLine) != 0){
    vmReleaseVnode(pMgmt, pVnode);
    return -1;
  }

  vmReleaseVnode(pMgmt, pVnode);
  return 0;
}

int32_t vmProcessDropVnodeReq(SVnodeMgmt *pMgmt, SRpcMsg *pMsg) {
  int32_t       code = 0;
  SDropVnodeReq dropReq = {0};
  if (tDeserializeSDropVnodeReq(pMsg->pCont, pMsg->contLen, &dropReq) != 0) {
    terrno = TSDB_CODE_INVALID_MSG;
    return terrno;
  }

  int32_t vgId = dropReq.vgId;
  dInfo("vgId:%d, start to drop vnode", vgId);

  if (dropReq.dnodeId != pMgmt->pData->dnodeId) {
    terrno = TSDB_CODE_DNODE_NOT_MATCH_WITH_LOCAL;
    dError("vgId:%d, dnodeId:%d, %s", dropReq.vgId, dropReq.dnodeId, tstrerror(terrno));
    return terrno;
  }

  SVnodeObj *pVnode = vmAcquireVnodeImpl(pMgmt, vgId, false);
  if (pVnode == NULL) {
    dInfo("vgId:%d, failed to drop since %s", vgId, terrstr());
    terrno = TSDB_CODE_VND_NOT_EXIST;
    return terrno;
  }

  pVnode->dropped = 1;
  if ((code = vmWriteVnodeListToFile(pMgmt)) != 0) {
    pVnode->dropped = 0;
    vmReleaseVnode(pMgmt, pVnode);
    return code;
  }

  vmCloseVnode(pMgmt, pVnode, false, false);
  if (vmWriteVnodeListToFile(pMgmt) != 0) {
    dError("vgId:%d, failed to write vnode list since %s", vgId, terrstr());
  }

  dInfo("vgId:%d, is dropped", vgId);
  return 0;
}

int32_t vmProcessArbHeartBeatReq(SVnodeMgmt *pMgmt, SRpcMsg *pMsg) {
  SVArbHeartBeatReq arbHbReq = {0};
  SVArbHeartBeatRsp arbHbRsp = {0};
  if (tDeserializeSVArbHeartBeatReq(pMsg->pCont, pMsg->contLen, &arbHbReq) != 0) {
    terrno = TSDB_CODE_INVALID_MSG;
    return -1;
  }

  if (arbHbReq.dnodeId != pMgmt->pData->dnodeId) {
    terrno = TSDB_CODE_DNODE_NOT_MATCH_WITH_LOCAL;
    dError("dnodeId:%d, %s", arbHbReq.dnodeId, tstrerror(terrno));
    goto _OVER;
  }

  if (strlen(arbHbReq.arbToken) == 0) {
    terrno = TSDB_CODE_INVALID_MSG;
    dError("dnodeId:%d arbToken is empty", arbHbReq.dnodeId);
    goto _OVER;
  }

  size_t size = taosArrayGetSize(arbHbReq.hbMembers);

  arbHbRsp.dnodeId = pMgmt->pData->dnodeId;
  tstrncpy(arbHbRsp.arbToken, arbHbReq.arbToken, TSDB_ARB_TOKEN_SIZE);
  arbHbRsp.hbMembers = taosArrayInit(size, sizeof(SVArbHbRspMember));
  if (arbHbRsp.hbMembers == NULL) {
    goto _OVER;
  }

  for (int32_t i = 0; i < size; i++) {
    SVArbHbReqMember *pReqMember = taosArrayGet(arbHbReq.hbMembers, i);
    SVnodeObj        *pVnode = vmAcquireVnode(pMgmt, pReqMember->vgId);
    if (pVnode == NULL) {
      dError("dnodeId:%d vgId:%d not found failed to process arb hb req", arbHbReq.dnodeId, pReqMember->vgId);
      continue;
    }

    SVArbHbRspMember rspMember = {0};
    rspMember.vgId = pReqMember->vgId;
    rspMember.hbSeq = pReqMember->hbSeq;
    if (vnodeGetArbToken(pVnode->pImpl, rspMember.memberToken) != 0) {
      dError("dnodeId:%d vgId:%d failed to get arb token", arbHbReq.dnodeId, pReqMember->vgId);
      vmReleaseVnode(pMgmt, pVnode);
      continue;
    }

    if (vnodeUpdateArbTerm(pVnode->pImpl, arbHbReq.arbTerm) != 0) {
      dError("dnodeId:%d vgId:%d failed to update arb term", arbHbReq.dnodeId, pReqMember->vgId);
      vmReleaseVnode(pMgmt, pVnode);
      continue;
    }

    if (taosArrayPush(arbHbRsp.hbMembers, &rspMember) == NULL) {
      dError("dnodeId:%d vgId:%d failed to push arb hb rsp member", arbHbReq.dnodeId, pReqMember->vgId);
      vmReleaseVnode(pMgmt, pVnode);
      goto _OVER;
    }

    vmReleaseVnode(pMgmt, pVnode);
  }

  SRpcMsg rspMsg = {.info = pMsg->info};
  int32_t rspLen = tSerializeSVArbHeartBeatRsp(NULL, 0, &arbHbRsp);
  if (rspLen < 0) {
    terrno = TSDB_CODE_OUT_OF_MEMORY;
    goto _OVER;
  }

  void *pRsp = rpcMallocCont(rspLen);
  if (pRsp == NULL) {
    terrno = terrno;
    goto _OVER;
  }

  if (tSerializeSVArbHeartBeatRsp(pRsp, rspLen, &arbHbRsp) <= 0) {
    terrno = TSDB_CODE_OUT_OF_MEMORY;
    rpcFreeCont(pRsp);
    goto _OVER;
  }
  pMsg->info.rsp = pRsp;
  pMsg->info.rspLen = rspLen;

  terrno = TSDB_CODE_SUCCESS;

_OVER:
  tFreeSVArbHeartBeatReq(&arbHbReq);
  tFreeSVArbHeartBeatRsp(&arbHbRsp);
  return terrno;
}

SArray *vmGetMsgHandles() {
  int32_t code = -1;
  SArray *pArray = taosArrayInit(32, sizeof(SMgmtHandle));
  if (pArray == NULL) goto _OVER;

  if (dmSetMgmtHandle(pArray, TDMT_VND_SUBMIT, vmPutMsgToWriteQueue, 0) == NULL) goto _OVER;
  if (dmSetMgmtHandle(pArray, TDMT_SCH_QUERY, vmPutMsgToQueryQueue, 0) == NULL) goto _OVER;
  if (dmSetMgmtHandle(pArray, TDMT_SCH_MERGE_QUERY, vmPutMsgToQueryQueue, 0) == NULL) goto _OVER;
  if (dmSetMgmtHandle(pArray, TDMT_SCH_QUERY_CONTINUE, vmPutMsgToQueryQueue, 0) == NULL) goto _OVER;
  if (dmSetMgmtHandle(pArray, TDMT_SCH_FETCH, vmPutMsgToFetchQueue, 0) == NULL) goto _OVER;
  if (dmSetMgmtHandle(pArray, TDMT_SCH_MERGE_FETCH, vmPutMsgToFetchQueue, 0) == NULL) goto _OVER;
  if (dmSetMgmtHandle(pArray, TDMT_VND_ALTER_TABLE, vmPutMsgToWriteQueue, 0) == NULL) goto _OVER;
  if (dmSetMgmtHandle(pArray, TDMT_VND_UPDATE_TAG_VAL, vmPutMsgToWriteQueue, 0) == NULL) goto _OVER;
  if (dmSetMgmtHandle(pArray, TDMT_VND_TABLE_META, vmPutMsgToFetchQueue, 0) == NULL) goto _OVER;
  if (dmSetMgmtHandle(pArray, TDMT_VND_VSUBTABLES_META, vmPutMsgToFetchQueue, 0) == NULL) goto _OVER;
  if (dmSetMgmtHandle(pArray, TDMT_VND_VSTB_REF_DBS, vmPutMsgToFetchQueue, 0) == NULL) goto _OVER;
  if (dmSetMgmtHandle(pArray, TDMT_VND_TABLE_CFG, vmPutMsgToFetchQueue, 0) == NULL) goto _OVER;
  if (dmSetMgmtHandle(pArray, TDMT_VND_BATCH_META, vmPutMsgToFetchQueue, 0) == NULL) goto _OVER;
  if (dmSetMgmtHandle(pArray, TDMT_VND_TABLES_META, vmPutMsgToFetchQueue, 0) == NULL) goto _OVER;
  if (dmSetMgmtHandle(pArray, TDMT_SCH_CANCEL_TASK, vmPutMsgToFetchQueue, 0) == NULL) goto _OVER;
  if (dmSetMgmtHandle(pArray, TDMT_SCH_DROP_TASK, vmPutMsgToFetchQueue, 0) == NULL) goto _OVER;
  if (dmSetMgmtHandle(pArray, TDMT_SCH_TASK_NOTIFY, vmPutMsgToFetchQueue, 0) == NULL) goto _OVER;
  if (dmSetMgmtHandle(pArray, TDMT_VND_CREATE_STB, vmPutMsgToWriteQueue, 0) == NULL) goto _OVER;
  if (dmSetMgmtHandle(pArray, TDMT_VND_DROP_TTL_TABLE, vmPutMsgToWriteQueue, 0) == NULL) goto _OVER;
  if (dmSetMgmtHandle(pArray, TDMT_VND_FETCH_TTL_EXPIRED_TBS, vmPutMsgToWriteQueue, 0) == NULL) goto _OVER;
  if (dmSetMgmtHandle(pArray, TDMT_VND_ALTER_STB, vmPutMsgToWriteQueue, 0) == NULL) goto _OVER;
  if (dmSetMgmtHandle(pArray, TDMT_VND_DROP_STB, vmPutMsgToWriteQueue, 0) == NULL) goto _OVER;
  if (dmSetMgmtHandle(pArray, TDMT_VND_CREATE_TABLE, vmPutMsgToWriteQueue, 0) == NULL) goto _OVER;
  if (dmSetMgmtHandle(pArray, TDMT_VND_DROP_TABLE, vmPutMsgToWriteQueue, 0) == NULL) goto _OVER;
  if (dmSetMgmtHandle(pArray, TDMT_VND_SNODE_DROP_TABLE, vmPutMsgToWriteQueue, 0) == NULL) goto _OVER;
  if (dmSetMgmtHandle(pArray, TDMT_VND_TMQ_SUBSCRIBE, vmPutMsgToWriteQueue, 0) == NULL) goto _OVER;
  if (dmSetMgmtHandle(pArray, TDMT_VND_TMQ_DELETE_SUB, vmPutMsgToWriteQueue, 0) == NULL) goto _OVER;
  if (dmSetMgmtHandle(pArray, TDMT_VND_TMQ_COMMIT_OFFSET, vmPutMsgToWriteQueue, 0) == NULL) goto _OVER;
  if (dmSetMgmtHandle(pArray, TDMT_VND_TMQ_SEEK, vmPutMsgToFetchQueue, 0) == NULL) goto _OVER;
  if (dmSetMgmtHandle(pArray, TDMT_VND_TMQ_ADD_CHECKINFO, vmPutMsgToWriteQueue, 0) == NULL) goto _OVER;
  if (dmSetMgmtHandle(pArray, TDMT_VND_TMQ_DEL_CHECKINFO, vmPutMsgToWriteQueue, 0) == NULL) goto _OVER;
  if (dmSetMgmtHandle(pArray, TDMT_VND_TMQ_CONSUME, vmPutMsgToQueryQueue, 0) == NULL) goto _OVER;
  if (dmSetMgmtHandle(pArray, TDMT_VND_TMQ_CONSUME_PUSH, vmPutMsgToQueryQueue, 0) == NULL) goto _OVER;
  if (dmSetMgmtHandle(pArray, TDMT_VND_TMQ_VG_WALINFO, vmPutMsgToFetchQueue, 0) == NULL) goto _OVER;
  if (dmSetMgmtHandle(pArray, TDMT_VND_TMQ_VG_COMMITTEDINFO, vmPutMsgToFetchQueue, 0) == NULL) goto _OVER;
  if (dmSetMgmtHandle(pArray, TDMT_VND_DELETE, vmPutMsgToWriteQueue, 0) == NULL) goto _OVER;
  if (dmSetMgmtHandle(pArray, TDMT_VND_BATCH_DEL, vmPutMsgToWriteQueue, 0) == NULL) goto _OVER;
  if (dmSetMgmtHandle(pArray, TDMT_VND_COMMIT, vmPutMsgToWriteQueue, 0) == NULL) goto _OVER;
  if (dmSetMgmtHandle(pArray, TDMT_SCH_QUERY_HEARTBEAT, vmPutMsgToFetchQueue, 0) == NULL) goto _OVER;
  if (dmSetMgmtHandle(pArray, TDMT_VND_CREATE_INDEX, vmPutMsgToWriteQueue, 0) == NULL) goto _OVER;
  if (dmSetMgmtHandle(pArray, TDMT_VND_DROP_INDEX, vmPutMsgToWriteQueue, 0) == NULL) goto _OVER;
  if (dmSetMgmtHandle(pArray, TDMT_VND_QUERY_COMPACT_PROGRESS, vmPutMsgToFetchQueue, 0) == NULL) goto _OVER;
  if (dmSetMgmtHandle(pArray, TDMT_VND_QUERY_TRIM_PROGRESS, vmPutMsgToFetchQueue, 0) == NULL) goto _OVER;
  if (dmSetMgmtHandle(pArray, TDMT_VND_QUERY_SCAN_PROGRESS, vmPutMsgToFetchQueue, 0) == NULL) goto _OVER;
  if (dmSetMgmtHandle(pArray, TDMT_VND_KILL_COMPACT, vmPutMsgToWriteQueue, 0) == NULL) goto _OVER;
  if (dmSetMgmtHandle(pArray, TDMT_VND_KILL_SCAN, vmPutMsgToWriteQueue, 0) == NULL) goto _OVER;
  if (dmSetMgmtHandle(pArray, TDMT_VND_KILL_TRIM, vmPutMsgToWriteQueue, 0) == NULL) goto _OVER;
  if (dmSetMgmtHandle(pArray, TDMT_VND_TABLE_NAME, vmPutMsgToFetchQueue, 0) == NULL) goto _OVER;
  if (dmSetMgmtHandle(pArray, TDMT_VND_CREATE_RSMA, vmPutMsgToWriteQueue, 0) == NULL) goto _OVER;
  if (dmSetMgmtHandle(pArray, TDMT_VND_DROP_RSMA, vmPutMsgToWriteQueue, 0) == NULL) goto _OVER;
  if (dmSetMgmtHandle(pArray, TDMT_VND_ALTER_RSMA, vmPutMsgToWriteQueue, 0) == NULL) goto _OVER;

  if (dmSetMgmtHandle(pArray, TDMT_VND_ALTER_REPLICA, vmPutMsgToMgmtQueue, 0) == NULL) goto _OVER;
  if (dmSetMgmtHandle(pArray, TDMT_VND_ALTER_CONFIG, vmPutMsgToWriteQueue, 0) == NULL) goto _OVER;
  if (dmSetMgmtHandle(pArray, TDMT_VND_ALTER_CONFIRM, vmPutMsgToWriteQueue, 0) == NULL) goto _OVER;
  if (dmSetMgmtHandle(pArray, TDMT_VND_DISABLE_WRITE, vmPutMsgToMgmtQueue, 0) == NULL) goto _OVER;
  if (dmSetMgmtHandle(pArray, TDMT_VND_SET_KEEP_VERSION, vmPutMsgToMgmtQueue, 0) == NULL) goto _OVER;
  if (dmSetMgmtHandle(pArray, TDMT_VND_ALTER_HASHRANGE, vmPutMsgToMgmtQueue, 0) == NULL) goto _OVER;
  if (dmSetMgmtHandle(pArray, TDMT_VND_COMPACT, vmPutMsgToWriteQueue, 0) == NULL) goto _OVER;
  if (dmSetMgmtHandle(pArray, TDMT_VND_SCAN, vmPutMsgToWriteQueue, 0) == NULL) goto _OVER;
  if (dmSetMgmtHandle(pArray, TDMT_VND_TRIM, vmPutMsgToWriteQueue, 0) == NULL) goto _OVER;
<<<<<<< HEAD

  if (dmSetMgmtHandle(pArray, TDMT_VND_LIST_SSMIGRATE_FILESETS, vmPutMsgToFetchQueue, 0) == NULL) goto _OVER;
  if (dmSetMgmtHandle(pArray, TDMT_VND_SSMIGRATE_FILESET, vmPutMsgToWriteQueue, 0) == NULL) goto _OVER;
  if (dmSetMgmtHandle(pArray, TDMT_VND_QUERY_SSMIGRATE_PROGRESS, vmPutMsgToFetchQueue, 0) == NULL) goto _OVER;
  if (dmSetMgmtHandle(pArray, TDMT_VND_FOLLOWER_SSMIGRATE, vmPutMsgToWriteQueue, 0) == NULL) goto _OVER;
  if (dmSetMgmtHandle(pArray, TDMT_VND_KILL_SSMIGRATE, vmPutMsgToWriteQueue, 0) == NULL) goto _OVER;

=======
  if (dmSetMgmtHandle(pArray, TDMT_VND_TRIM_WAL, vmPutMsgToWriteQueue, 0) == NULL) goto _OVER;
  if (dmSetMgmtHandle(pArray, TDMT_VND_S3MIGRATE, vmPutMsgToWriteQueue, 0) == NULL) goto _OVER;
>>>>>>> 1ced706b
  if (dmSetMgmtHandle(pArray, TDMT_DND_CREATE_VNODE, vmPutMsgToMultiMgmtQueue, 0) == NULL) goto _OVER;
  if (dmSetMgmtHandle(pArray, TDMT_DND_MOUNT_VNODE, vmPutMsgToMultiMgmtQueue, 0) == NULL) goto _OVER;
  if (dmSetMgmtHandle(pArray, TDMT_DND_RETRIEVE_MOUNT_PATH, vmPutMsgToMultiMgmtQueue, 0) == NULL) goto _OVER;
  if (dmSetMgmtHandle(pArray, TDMT_DND_DROP_VNODE, vmPutMsgToMgmtQueue, 0) == NULL) goto _OVER;
  if (dmSetMgmtHandle(pArray, TDMT_DND_ALTER_VNODE_TYPE, vmPutMsgToMgmtQueue, 0) == NULL) goto _OVER;
  if (dmSetMgmtHandle(pArray, TDMT_DND_CHECK_VNODE_LEARNER_CATCHUP, vmPutMsgToMgmtQueue, 0) == NULL) goto _OVER;
  if (dmSetMgmtHandle(pArray, TDMT_SYNC_CONFIG_CHANGE, vmPutMsgToWriteQueue, 0) == NULL) goto _OVER;
  if (dmSetMgmtHandle(pArray, TDMT_VND_ALTER_ELECTBASELINE, vmPutMsgToMgmtQueue, 0) == NULL) goto _OVER;

  if (dmSetMgmtHandle(pArray, TDMT_SYNC_TIMEOUT_ELECTION, vmPutMsgToSyncQueue, 0) == NULL) goto _OVER;
  if (dmSetMgmtHandle(pArray, TDMT_SYNC_CLIENT_REQUEST, vmPutMsgToSyncQueue, 0) == NULL) goto _OVER;
  if (dmSetMgmtHandle(pArray, TDMT_SYNC_CLIENT_REQUEST_BATCH, vmPutMsgToSyncQueue, 0) == NULL) goto _OVER;
  if (dmSetMgmtHandle(pArray, TDMT_SYNC_CLIENT_REQUEST_REPLY, vmPutMsgToSyncQueue, 0) == NULL) goto _OVER;
  if (dmSetMgmtHandle(pArray, TDMT_SYNC_REQUEST_VOTE, vmPutMsgToSyncQueue, 0) == NULL) goto _OVER;
  if (dmSetMgmtHandle(pArray, TDMT_SYNC_REQUEST_VOTE_REPLY, vmPutMsgToSyncQueue, 0) == NULL) goto _OVER;
  if (dmSetMgmtHandle(pArray, TDMT_SYNC_APPEND_ENTRIES, vmPutMsgToSyncQueue, 0) == NULL) goto _OVER;
  if (dmSetMgmtHandle(pArray, TDMT_SYNC_APPEND_ENTRIES_BATCH, vmPutMsgToSyncQueue, 0) == NULL) goto _OVER;
  if (dmSetMgmtHandle(pArray, TDMT_SYNC_APPEND_ENTRIES_REPLY, vmPutMsgToSyncQueue, 0) == NULL) goto _OVER;
  if (dmSetMgmtHandle(pArray, TDMT_SYNC_SNAPSHOT_SEND, vmPutMsgToSyncQueue, 0) == NULL) goto _OVER;
  if (dmSetMgmtHandle(pArray, TDMT_SYNC_PREP_SNAPSHOT, vmPutMsgToSyncQueue, 0) == NULL) goto _OVER;
  if (dmSetMgmtHandle(pArray, TDMT_SYNC_FORCE_FOLLOWER, vmPutMsgToSyncQueue, 0) == NULL) goto _OVER;

  if (dmSetMgmtHandle(pArray, TDMT_SYNC_TIMEOUT, vmPutMsgToSyncRdQueue, 0) == NULL) goto _OVER;
  if (dmSetMgmtHandle(pArray, TDMT_SYNC_HEARTBEAT, vmPutMsgToSyncRdQueue, 0) == NULL) goto _OVER;
  if (dmSetMgmtHandle(pArray, TDMT_SYNC_HEARTBEAT_REPLY, vmPutMsgToSyncRdQueue, 0) == NULL) goto _OVER;
  if (dmSetMgmtHandle(pArray, TDMT_SYNC_SNAPSHOT_RSP, vmPutMsgToSyncRdQueue, 0) == NULL) goto _OVER;
  if (dmSetMgmtHandle(pArray, TDMT_SYNC_PREP_SNAPSHOT_REPLY, vmPutMsgToSyncRdQueue, 0) == NULL) goto _OVER;

  if (dmSetMgmtHandle(pArray, TDMT_VND_ARB_HEARTBEAT, vmPutMsgToMgmtQueue, 0) == NULL) goto _OVER;
  if (dmSetMgmtHandle(pArray, TDMT_VND_ARB_CHECK_SYNC, vmPutMsgToWriteQueue, 0) == NULL) goto _OVER;
  if (dmSetMgmtHandle(pArray, TDMT_SYNC_SET_ASSIGNED_LEADER, vmPutMsgToSyncQueue, 0) == NULL) goto _OVER;

  if (dmSetMgmtHandle(pArray, TDMT_STREAM_FETCH, vmPutMsgToStreamReaderQueue, 0) == NULL) goto _OVER;
  if (dmSetMgmtHandle(pArray, TDMT_STREAM_TRIGGER_PULL, vmPutMsgToStreamReaderQueue, 0) == NULL) goto _OVER;
  code = 0;

_OVER:
  if (code != 0) {
    taosArrayDestroy(pArray);
    return NULL;
  } else {
    return pArray;
  }
}

void vmUpdateMetricsInfo(SVnodeMgmt *pMgmt, int64_t clusterId) {
  (void)taosThreadRwlockRdlock(&pMgmt->hashLock);

  void *pIter = taosHashIterate(pMgmt->runngingHash, NULL);
  while (pIter) {
    SVnodeObj **ppVnode = pIter;
    if (ppVnode == NULL || *ppVnode == NULL) {
      continue;
    }

    SVnodeObj *pVnode = *ppVnode;
    if (!pVnode->failed) {
      SRawWriteMetrics metrics = {0};
      if (vnodeGetRawWriteMetrics(pVnode->pImpl, &metrics) == 0) {
        // Add the metrics to the global metrics system with cluster ID
        SName   name = {0};
        int32_t code = tNameFromString(&name, pVnode->pImpl->config.dbname, T_NAME_ACCT | T_NAME_DB | T_NAME_TABLE);
        if (code < 0) {
          dError("failed to get db name since %s", tstrerror(code));
          continue;
        }
        code = addWriteMetrics(pVnode->vgId, pMgmt->pData->dnodeId, clusterId, tsLocalEp, name.dbname, &metrics);
        if (code != TSDB_CODE_SUCCESS) {
          dError("Failed to add write metrics for vgId: %d, code: %d", pVnode->vgId, code);
        } else {
          // After successfully adding metrics, reset the vnode's write metrics using atomic operations
          if (vnodeResetRawWriteMetrics(pVnode->pImpl, &metrics) != 0) {
            dError("Failed to reset write metrics for vgId: %d", pVnode->vgId);
          }
        }
      } else {
        dError("Failed to get write metrics for vgId: %d", pVnode->vgId);
      }
    }
    pIter = taosHashIterate(pMgmt->runngingHash, pIter);
  }

  (void)taosThreadRwlockUnlock(&pMgmt->hashLock);
}<|MERGE_RESOLUTION|>--- conflicted
+++ resolved
@@ -1898,18 +1898,13 @@
   if (dmSetMgmtHandle(pArray, TDMT_VND_COMPACT, vmPutMsgToWriteQueue, 0) == NULL) goto _OVER;
   if (dmSetMgmtHandle(pArray, TDMT_VND_SCAN, vmPutMsgToWriteQueue, 0) == NULL) goto _OVER;
   if (dmSetMgmtHandle(pArray, TDMT_VND_TRIM, vmPutMsgToWriteQueue, 0) == NULL) goto _OVER;
-<<<<<<< HEAD
-
   if (dmSetMgmtHandle(pArray, TDMT_VND_LIST_SSMIGRATE_FILESETS, vmPutMsgToFetchQueue, 0) == NULL) goto _OVER;
   if (dmSetMgmtHandle(pArray, TDMT_VND_SSMIGRATE_FILESET, vmPutMsgToWriteQueue, 0) == NULL) goto _OVER;
   if (dmSetMgmtHandle(pArray, TDMT_VND_QUERY_SSMIGRATE_PROGRESS, vmPutMsgToFetchQueue, 0) == NULL) goto _OVER;
   if (dmSetMgmtHandle(pArray, TDMT_VND_FOLLOWER_SSMIGRATE, vmPutMsgToWriteQueue, 0) == NULL) goto _OVER;
   if (dmSetMgmtHandle(pArray, TDMT_VND_KILL_SSMIGRATE, vmPutMsgToWriteQueue, 0) == NULL) goto _OVER;
-
-=======
   if (dmSetMgmtHandle(pArray, TDMT_VND_TRIM_WAL, vmPutMsgToWriteQueue, 0) == NULL) goto _OVER;
   if (dmSetMgmtHandle(pArray, TDMT_VND_S3MIGRATE, vmPutMsgToWriteQueue, 0) == NULL) goto _OVER;
->>>>>>> 1ced706b
   if (dmSetMgmtHandle(pArray, TDMT_DND_CREATE_VNODE, vmPutMsgToMultiMgmtQueue, 0) == NULL) goto _OVER;
   if (dmSetMgmtHandle(pArray, TDMT_DND_MOUNT_VNODE, vmPutMsgToMultiMgmtQueue, 0) == NULL) goto _OVER;
   if (dmSetMgmtHandle(pArray, TDMT_DND_RETRIEVE_MOUNT_PATH, vmPutMsgToMultiMgmtQueue, 0) == NULL) goto _OVER;
