--- conflicted
+++ resolved
@@ -96,7 +96,6 @@
 } tq_handle_status;
 
 typedef struct {
-<<<<<<< HEAD
   char          subKey[TSDB_SUBSCRIBE_KEY_LEN];
   int64_t       consumerId;
   int32_t       epoch;
@@ -108,20 +107,6 @@
   STqExecHandle execHandle;    // exec
   SRpcMsg*      msg;
   tq_handle_status        status;
-=======
-  char        subKey[TSDB_SUBSCRIBE_KEY_LEN];
-  int64_t     consumerId;
-  int32_t     epoch;
-  int8_t      fetchMeta;
-  int64_t     snapshotVer;
-  SWalReader* pWalReader;
-  SWalRef*    pRef;
-  //  STqPushHandle pushHandle;    // push
-  STqExecHandle    execHandle;  // exec
-  SRpcMsg*         msg;
-  int32_t          noDataPollCnt;
-  tq_handle_status status;
->>>>>>> 46f731e4
 } STqHandle;
 
 struct STQ {
