--- conflicted
+++ resolved
@@ -110,15 +110,12 @@
   tq_handle_status        status;
 } STqHandle;
 
-<<<<<<< HEAD
 //typedef struct {
 //  SMqDataRsp*    pDataRsp;
 //  char           subKey[TSDB_SUBSCRIBE_KEY_LEN];
 //  SRpcHandleInfo info;
 //} STqPushEntry;
 
-=======
->>>>>>> 0eb94d97
 struct STQ {
   SVnode*         pVnode;
   char*           path;
@@ -197,7 +194,6 @@
 int32_t tqDoSendDataRsp(const SRpcHandleInfo* pRpcHandleInfo, const SMqDataRsp* pRsp, int32_t epoch, int64_t consumerId,
                         int32_t type, int64_t sver, int64_t ever);
 int32_t tqInitDataRsp(SMqDataRsp* pRsp, const SMqPollReq* pReq);
-bool    tqIsHandleExecuting(STqHandle* pHandle);
 #ifdef __cplusplus
 }
 #endif
