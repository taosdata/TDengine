/*
 * Copyright (c) 2019 TAOS Data, Inc. <jhtao@taosdata.com>
 *
 * This program is free software: you can use, redistribute, and/or modify
 * it under the terms of the GNU Affero General Public License, version 3
 * or later ("AGPL"), as published by the Free Software Foundation.
 *
 * This program is distributed in the hope that it will be useful, but WITHOUT
 * ANY WARRANTY; without even the implied warranty of MERCHANTABILITY or
 * FITNESS FOR A PARTICULAR PURPOSE.
 *
 * You should have received a copy of the GNU Affero General Public License
 * along with this program. If not, see <http://www.gnu.org/licenses/>.
 */

#ifndef _TD_VNODE_DEF_H_
#define _TD_VNODE_DEF_H_

#include "executor.h"
#include "filter.h"
#include "qworker.h"
#ifdef USE_ROCKSDB
#include "rocksdb/c.h"
#endif
#include "sync.h"
#include "tRealloc.h"
#include "tchecksum.h"
#include "tcoding.h"
#include "tcompare.h"
#include "tcompression.h"
#include "tdatablock.h"
#include "tdb.h"
#include "tencode.h"
#include "tfs.h"
#include "tglobal.h"
#include "tjson.h"
#include "tlist.h"
#include "tlockfree.h"
#include "tlosertree.h"
#include "tlrucache.h"
#include "tmsgcb.h"
#include "trbtree.h"
#include "tref.h"
#include "tskiplist.h"
#include "stream.h"
#include "ttime.h"
#include "ttimer.h"
#include "wal.h"

#include "bse.h"
#include "vnode.h"

#include "metrics.h"
#include "taos_monitor.h"

#ifdef __cplusplus
extern "C" {
#endif

typedef struct SVnodeInfo         SVnodeInfo;
typedef struct SSma               SSma;
typedef struct STsdb              STsdb;
typedef struct STQ                STQ;
typedef struct SVState            SVState;
typedef struct SVStatis           SVStatis;
typedef struct SVBufPool          SVBufPool;
typedef struct SQueueWorker       SQHandle;
typedef struct STsdbKeepCfg       STsdbKeepCfg;
typedef struct SMetaSnapReader    SMetaSnapReader;
typedef struct SMetaSnapWriter    SMetaSnapWriter;
typedef struct STsdbSnapReader    STsdbSnapReader;
typedef struct STsdbSnapWriter    STsdbSnapWriter;
typedef struct STsdbSnapRAWReader STsdbSnapRAWReader;
typedef struct STsdbSnapRAWWriter STsdbSnapRAWWriter;
typedef struct STqSnapReader      STqSnapReader;
typedef struct STqSnapWriter      STqSnapWriter;
typedef struct SStreamTaskReader  SStreamTaskReader;
typedef struct SStreamTaskWriter  SStreamTaskWriter;
typedef struct SStreamStateReader SStreamStateReader;
typedef struct SStreamStateWriter SStreamStateWriter;
typedef struct SRSmaSnapReader    SRSmaSnapReader;
typedef struct SRSmaSnapWriter    SRSmaSnapWriter;
typedef struct SSnapDataHdr       SSnapDataHdr;
typedef struct SCommitInfo        SCommitInfo;
typedef struct SCompactInfo       SCompactInfo;
typedef struct SQueryNode         SQueryNode;

typedef struct SStreamNotifyHandleMap SStreamNotifyHandleMap;

#define VNODE_META_TMP_DIR    "meta.tmp"
#define VNODE_META_BACKUP_DIR "meta.backup"


#define VNODE_TSDB_NAME_LEN  6
#define VNODE_META_DIR       "meta"
#define VNODE_TSDB_DIR       "tsdb"
#define VNODE_TQ_DIR         "tq"
#define VNODE_WAL_DIR        "wal"
#define VNODE_TSMA_DIR       "tsma"
#define VNODE_RSMA_DIR       "rsma"
#define VNODE_RSMA0_DIR      "tsdb"
#define VNODE_RSMA1_DIR      "rsma1"
#define VNODE_RSMA2_DIR      "rsma2"
#define VNODE_TQ_STREAM      "stream"
#define VNODE_CACHE_DIR      "cache.rdb"
#define VNODE_TSDB_CACHE_DIR VNODE_TSDB_DIR TD_DIRSEP VNODE_CACHE_DIR
#define VNODE_BSE_DIR   "bse"

#if SUSPEND_RESUME_TEST  // only for test purpose
#define VNODE_BUFPOOL_SEGMENTS 1
#else
#define VNODE_BUFPOOL_SEGMENTS 3
#endif

#define VND_INFO_FNAME     "vnode.json"
#define VND_INFO_FNAME_TMP "vnode_tmp.json"

// vnd.h
typedef int32_t (*_query_reseek_func_t)(void* pQHandle);
struct SQueryNode {
  SQueryNode*          pNext;
  SQueryNode**         ppNext;
  void*                pQHandle;
  _query_reseek_func_t reseek;
};

#if 1  // refact APIs below (TODO)
typedef SVCreateTbReq   STbCfg;
typedef SVCreateTSmaReq SSmaCfg;

SMTbCursor* metaOpenTbCursor(void* pVnode);
void        metaCloseTbCursor(SMTbCursor* pTbCur);
void        metaPauseTbCursor(SMTbCursor* pTbCur);
int32_t     metaResumeTbCursor(SMTbCursor* pTbCur, int8_t first, int8_t move);
int32_t     metaTbCursorNext(SMTbCursor* pTbCur, ETableType jumpTableType);
int32_t     metaTbCursorPrev(SMTbCursor* pTbCur, ETableType jumpTableType);

#endif

void* vnodeBufPoolMalloc(SVBufPool* pPool, int size);
void* vnodeBufPoolMallocAligned(SVBufPool* pPool, int size);
void  vnodeBufPoolFree(SVBufPool* pPool, void* p);
void  vnodeBufPoolRef(SVBufPool* pPool);
void  vnodeBufPoolUnRef(SVBufPool* pPool, bool proactive);
int   vnodeDecodeInfo(uint8_t* pData, SVnodeInfo* pInfo);

void vnodeBufPoolRegisterQuery(SVBufPool* pPool, SQueryNode* pQNode);
void vnodeBufPoolDeregisterQuery(SVBufPool* pPool, SQueryNode* pQNode, bool proactive);

void  initStorageAPI(SStorageAPI* pAPI);

// meta
typedef struct SMStbCursor SMStbCursor;
typedef struct STbUidStore STbUidStore;

#define META_BEGIN_HEAP_BUFFERPOOL 0
#define META_BEGIN_HEAP_OS         1
#define META_BEGIN_HEAP_NIL        2

int             metaOpen(SVnode* pVnode, SMeta** ppMeta, int8_t rollback);
int             metaUpgrade(SVnode* pVnode, SMeta** ppMeta);
void            metaClose(SMeta** pMeta);
int             metaBegin(SMeta* pMeta, int8_t fromSys);
TXN*            metaGetTxn(SMeta* pMeta);
int             metaCommit(SMeta* pMeta, TXN* txn);
int             metaFinishCommit(SMeta* pMeta, TXN* txn);
int             metaPrepareAsyncCommit(SMeta* pMeta);
int             metaAbort(SMeta* pMeta);
int             metaCreateSuperTable(SMeta* pMeta, int64_t version, SVCreateStbReq* pReq);
int32_t         metaAlterSuperTable(SMeta* pMeta, int64_t version, SVCreateStbReq* pReq);
int32_t         metaDropSuperTable(SMeta* pMeta, int64_t verison, SVDropStbReq* pReq);
int32_t         metaCreateTable2(SMeta* pMeta, int64_t version, SVCreateTbReq* pReq, STableMetaRsp** ppRsp);
int32_t         metaDropTable2(SMeta* pMeta, int64_t version, SVDropTbReq* pReq);
int32_t         metaTrimTables(SMeta* pMeta, int64_t version);
int32_t         metaDropMultipleTables(SMeta* pMeta, int64_t version, SArray* tbUids);
int             metaTtlFindExpired(SMeta* pMeta, int64_t timePointMs, SArray* tbUids, int32_t ttlDropMaxCount);
int             metaAlterTable(SMeta* pMeta, int64_t version, SVAlterTbReq* pReq, STableMetaRsp* pMetaRsp);
int             metaUpdateChangeTimeWithLock(SMeta* pMeta, tb_uid_t uid, int64_t changeTimeMs);
SSchemaWrapper* metaGetTableSchema(SMeta* pMeta, tb_uid_t uid, int32_t sver, int lock, SExtSchema** extSchema);
int64_t         metaGetTableCreateTime(SMeta* pMeta, tb_uid_t uid, int lock);
SExtSchema*     metaGetSExtSchema(const SMetaEntry* pME);
int32_t         metaGetTbTSchemaNotNull(SMeta* pMeta, tb_uid_t uid, int32_t sver, int lock, STSchema** ppTSchema);
int32_t         metaGetTbTSchemaMaybeNull(SMeta* pMeta, tb_uid_t uid, int32_t sver, int lock, STSchema** ppTSchema);
STSchema*       metaGetTbTSchema(SMeta* pMeta, tb_uid_t uid, int32_t sver, int lock);
int32_t         metaGetTbTSchemaEx(SMeta* pMeta, tb_uid_t suid, tb_uid_t uid, int32_t sver, STSchema** ppTSchema);
int             metaGetTableEntryByName(SMetaReader* pReader, const char* name);
int             metaAlterCache(SMeta* pMeta, int32_t nPage);

int32_t metaUidCacheClear(SMeta* pMeta, uint64_t suid);
int32_t metaTbGroupCacheClear(SMeta* pMeta, uint64_t suid);
int32_t metaRefDbsCacheClear(SMeta* pMeta, uint64_t suid);
void    metaCacheClear(SMeta* pMeta);

int32_t metaAddIndexToSuperTable(SMeta* pMeta, int64_t version, SVCreateStbReq* pReq);
int32_t metaDropIndexFromSuperTable(SMeta* pMeta, int64_t version, SDropIndexReq* pReq);

int64_t       metaGetTimeSeriesNum(SMeta* pMeta, int type);
void          metaUpdTimeSeriesNum(SMeta* pMeta);
SMCtbCursor*  metaOpenCtbCursor(void* pVnode, tb_uid_t uid, int lock);
int32_t       metaResumeCtbCursor(SMCtbCursor* pCtbCur, int8_t first);
void          metaPauseCtbCursor(SMCtbCursor* pCtbCur);
void          metaCloseCtbCursor(SMCtbCursor* pCtbCur);
tb_uid_t      metaCtbCursorNext(SMCtbCursor* pCtbCur);
SMStbCursor*  metaOpenStbCursor(SMeta* pMeta, tb_uid_t uid);
void          metaCloseStbCursor(SMStbCursor* pStbCur);
tb_uid_t      metaStbCursorNext(SMStbCursor* pStbCur);
STSma*        metaGetSmaInfoByIndex(SMeta* pMeta, int64_t indexUid);
STSmaWrapper* metaGetSmaInfoByTable(SMeta* pMeta, tb_uid_t uid, bool deepCopy);
SArray*       metaGetSmaIdsByTable(SMeta* pMeta, tb_uid_t uid);
SArray*       metaGetSmaTbUids(SMeta* pMeta);
void*         metaGetIdx(SMeta* pMeta);
void*         metaGetIvtIdx(SMeta* pMeta);
int32_t       metaFlagCache(SVnode* pVnode);

int64_t metaGetTbNum(SMeta* pMeta);
void    metaReaderDoInit(SMetaReader* pReader, SMeta* pMeta, int32_t flags);

int32_t metaCreateTSma(SMeta* pMeta, int64_t version, SSmaCfg* pCfg);
int32_t metaDropTSma(SMeta* pMeta, int64_t indexUid);

typedef struct SMetaInfo {
  int64_t uid;
  int64_t suid;
  int64_t version;
  int32_t skmVer;
} SMetaInfo;
int32_t metaGetInfo(SMeta* pMeta, int64_t uid, SMetaInfo* pInfo, SMetaReader* pReader);

// tsdb
int32_t tsdbOpen(SVnode* pVnode, STsdb** ppTsdb, const char* dir, STsdbKeepCfg* pKeepCfg, int8_t rollback, bool force);
void    tsdbClose(STsdb** pTsdb);
int32_t tsdbBegin(STsdb* pTsdb);
// int32_t tsdbPrepareCommit(STsdb* pTsdb);
// int32_t tsdbCommit(STsdb* pTsdb, SCommitInfo* pInfo);
int32_t tsdbCacheCommit(STsdb* pTsdb);
int32_t tsdbCacheNewTable(STsdb* pTsdb, int64_t uid, tb_uid_t suid, const SSchemaWrapper* pSchemaRow);
int32_t tsdbCacheDropTable(STsdb* pTsdb, int64_t uid, tb_uid_t suid, SSchemaWrapper* pSchemaRow);
int32_t tsdbCacheDropSubTables(STsdb* pTsdb, SArray* uids, tb_uid_t suid);
int32_t tsdbCacheNewSTableColumn(STsdb* pTsdb, SArray* uids, int16_t cid, int8_t col_type);
int32_t tsdbCacheDropSTableColumn(STsdb* pTsdb, SArray* uids, int16_t cid, bool hasPrimayKey);
int32_t tsdbCacheNewNTableColumn(STsdb* pTsdb, int64_t uid, int16_t cid, int8_t col_type);
int32_t tsdbCacheDropNTableColumn(STsdb* pTsdb, int64_t uid, int16_t cid, bool hasPrimayKey);
void    tsdbCacheInvalidateSchema(STsdb* pTsdb, tb_uid_t suid, tb_uid_t uid, int32_t sver);
int     tsdbScanAndConvertSubmitMsg(STsdb* pTsdb, SSubmitReq2* pMsg);
int     tsdbInsertData(STsdb* pTsdb, int64_t version, SSubmitReq2* pMsg, SSubmitRsp2* pRsp);
int32_t tsdbInsertTableData(STsdb* pTsdb, int64_t version, SSubmitTbData* pSubmitTbData, int32_t* affectedRows);
int32_t tsdbDeleteTableData(STsdb* pTsdb, int64_t version, tb_uid_t suid, tb_uid_t uid, TSKEY sKey, TSKEY eKey);
void    tsdbSetKeepCfg(STsdb* pTsdb, STsdbCfg* pCfg);
int64_t tsdbGetEarliestTs(STsdb* pTsdb);

// tq
int32_t tqOpen(const char* path, SVnode* pVnode);
void    tqClose(STQ*);
int     tqPushMsg(STQ*, tmsg_t msgType);
int     tqRegisterPushHandle(STQ* pTq, void* handle, SRpcMsg* pMsg);
void    tqUnregisterPushHandle(STQ* pTq, void* pHandle);
void    tqScanWalAsync(STQ* pTq);
int32_t tqStopStreamTasksAsync(STQ* pTq);
int32_t tqProcessTaskResetReq(STQ* pTq, SRpcMsg* pMsg);
int32_t tqProcessAllTaskStopReq(STQ* pTq, SRpcMsg* pMsg);
int32_t tqProcessTaskChkptReportRsp(STQ* pTq, SRpcMsg* pMsg);
int32_t tqProcessTaskCheckpointReadyRsp(STQ* pTq, SRpcMsg* pMsg);

// injection error
void streamMetaFreeTQDuringScanWalError(STQ* pTq);

int32_t tqUpdateTbUidList(STQ* pTq, const SArray* tbUidList, bool isAdd);
int32_t tqCheckColModifiable(STQ* pTq, int64_t tbUid, int32_t colId);
// tq-mq
int32_t tqProcessAddCheckInfoReq(STQ* pTq, int64_t version, char* msg, int32_t msgLen);
int32_t tqProcessDelCheckInfoReq(STQ* pTq, int64_t version, char* msg, int32_t msgLen);
int32_t tqProcessSubscribeReq(STQ* pTq, int64_t version, char* msg, int32_t msgLen);
int32_t tqProcessDeleteSubReq(STQ* pTq, int64_t version, char* msg, int32_t msgLen);
int32_t tqProcessOffsetCommitReq(STQ* pTq, int64_t version, char* msg, int32_t msgLen);
int32_t tqProcessSeekReq(STQ* pTq, SRpcMsg* pMsg);
int32_t tqProcessPollReq(STQ* pTq, SRpcMsg* pMsg);
int32_t tqProcessPollPush(STQ* pTq);
int32_t tqProcessVgWalInfoReq(STQ* pTq, SRpcMsg* pMsg);
int32_t tqProcessVgCommittedInfoReq(STQ* pTq, SRpcMsg* pMsg);

// tq-stream
int32_t tqProcessTaskPauseReq(STQ* pTq, int64_t version, char* msg, int32_t msgLen);
int32_t tqProcessTaskResumeReq(STQ* pTq, int64_t version, char* msg, int32_t msgLen);
int32_t tqProcessTaskConsenChkptIdReq(STQ* pTq, SRpcMsg* pMsg);

// sma
int32_t smaInit();
void    smaCleanUp();
int32_t smaOpen(SVnode* pVnode, int8_t rollback, bool force);
void    smaClose(SSma* pSma);
int32_t smaBegin(SSma* pSma);
int32_t smaPrepareAsyncCommit(SSma* pSma);
int32_t smaCommit(SSma* pSma, SCommitInfo* pInfo);
int32_t smaFinishCommit(SSma* pSma);
int32_t smaPostCommit(SSma* pSma);
int32_t smaRetention(SSma* pSma, int64_t now);

int32_t tdProcessTSmaCreate(SSma* pSma, int64_t version, const char* msg);
int32_t tdProcessTSmaInsert(SSma* pSma, int64_t indexUid, const char* msg);

int32_t tdProcessRSmaCreate(SSma* pSma, SVCreateStbReq* pReq);
int32_t tdProcessRSmaSubmit(SSma* pSma, int64_t version, void* pReq, void* pMsg, int32_t len);
int32_t tdProcessRSmaDelete(SSma* pSma, int64_t version, void* pReq, void* pMsg, int32_t len);
int32_t tdProcessRSmaDrop(SSma* pSma, SVDropStbReq* pReq);
int32_t tdFetchTbUidList(SSma* pSma, STbUidStore** ppStore, tb_uid_t suid, tb_uid_t uid);
int32_t tdUpdateTbUidList(SSma* pSma, STbUidStore* pUidStore, bool isAdd);
void*   tdUidStoreFree(STbUidStore* pStore);

// SMetaSnapReader ========================================
int32_t metaSnapReaderOpen(SMeta* pMeta, int64_t sver, int64_t ever, SMetaSnapReader** ppReader);
void    metaSnapReaderClose(SMetaSnapReader** ppReader);
int32_t metaSnapRead(SMetaSnapReader* pReader, uint8_t** ppData);
// SMetaSnapWriter ========================================
int32_t metaSnapWriterOpen(SMeta* pMeta, int64_t sver, int64_t ever, SMetaSnapWriter** ppWriter);
int32_t metaSnapWrite(SMetaSnapWriter* pWriter, uint8_t* pData, uint32_t nData);
int32_t metaSnapWriterClose(SMetaSnapWriter** ppWriter, int8_t rollback);
// STsdbSnapReader ========================================
int32_t tsdbSnapReaderOpen(STsdb* pTsdb, int64_t sver, int64_t ever, int8_t type, void* pRanges,
                           STsdbSnapReader** ppReader);
void    tsdbSnapReaderClose(STsdbSnapReader** ppReader);
int32_t tsdbSnapRead(STsdbSnapReader* pReader, uint8_t** ppData);
// STsdbSnapWriter ========================================
int32_t tsdbSnapWriterOpen(STsdb* pTsdb, int64_t sver, int64_t ever, void* pRanges, STsdbSnapWriter** ppWriter);
int32_t tsdbSnapWrite(STsdbSnapWriter* pWriter, SSnapDataHdr* pHdr);
int32_t tsdbSnapWriterPrepareClose(STsdbSnapWriter* pWriter, bool rollback);
int32_t tsdbSnapWriterClose(STsdbSnapWriter** ppWriter, int8_t rollback);
// STsdbSnapRAWReader ========================================
int32_t tsdbSnapRAWReaderOpen(STsdb* pTsdb, int64_t ever, int8_t type, STsdbSnapRAWReader** ppReader);
void    tsdbSnapRAWReaderClose(STsdbSnapRAWReader** ppReader);
int32_t tsdbSnapRAWRead(STsdbSnapRAWReader* pReader, uint8_t** ppData);
// STsdbSnapRAWWriter ========================================
int32_t tsdbSnapRAWWriterOpen(STsdb* pTsdb, int64_t ever, STsdbSnapRAWWriter** ppWriter);
int32_t tsdbSnapRAWWrite(STsdbSnapRAWWriter* pWriter, SSnapDataHdr* pHdr);
int32_t tsdbSnapRAWWriterPrepareClose(STsdbSnapRAWWriter* pWriter);
int32_t tsdbSnapRAWWriterClose(STsdbSnapRAWWriter** ppWriter, int8_t rollback);
// STqSnapshotReader ==
int32_t tqSnapReaderOpen(STQ* pTq, int64_t sver, int64_t ever, int8_t type, STqSnapReader** ppReader);
void    tqSnapReaderClose(STqSnapReader** ppReader);
int32_t tqSnapRead(STqSnapReader* pReader, uint8_t** ppData);
// STqSnapshotWriter ======================================
int32_t tqSnapWriterOpen(STQ* pTq, int64_t sver, int64_t ever, STqSnapWriter** ppWriter);
int32_t tqSnapWriterClose(STqSnapWriter** ppWriter, int8_t rollback);
int32_t tqSnapHandleWrite(STqSnapWriter* pWriter, uint8_t* pData, uint32_t nData);

int32_t tqSnapCheckInfoWrite(STqSnapWriter* pWriter, uint8_t* pData, uint32_t nData);
int32_t tqSnapOffsetWrite(STqSnapWriter* pWriter, uint8_t* pData, uint32_t nData);

// SStreamTaskWriter ======================================

int32_t streamTaskSnapReaderOpen(STQ* pTq, int64_t sver, int64_t ever, SStreamTaskReader** ppReader);
int32_t streamTaskSnapReaderClose(SStreamTaskReader* pReader);
int32_t streamTaskSnapRead(SStreamTaskReader* pReader, uint8_t** ppData);

int32_t streamTaskSnapWriterOpen(STQ* pTq, int64_t sver, int64_t ever, SStreamTaskWriter** ppWriter);
int32_t streamTaskSnapWriterClose(SStreamTaskWriter* ppWriter, int8_t rollback, int8_t loadTask);
int32_t streamTaskSnapWrite(SStreamTaskWriter* pWriter, uint8_t* pData, uint32_t nData);

int32_t streamStateSnapReaderOpen(STQ* pTq, int64_t sver, int64_t ever, SStreamStateReader** ppReader);
int32_t streamStateSnapReaderClose(SStreamStateReader* pReader);
int32_t streamStateSnapRead(SStreamStateReader* pReader, uint8_t** ppData);

int32_t streamStateSnapWriterOpen(STQ* pTq, int64_t sver, int64_t ever, SStreamStateWriter** ppWriter);
int32_t streamStateSnapWriterClose(SStreamStateWriter* pWriter, int8_t rollback);
int32_t streamStateSnapWrite(SStreamStateWriter* pWriter, uint8_t* pData, uint32_t nData);
int32_t streamStateRebuildFromSnap(SStreamStateWriter* pWriter, int64_t chkpId);

int32_t streamStateLoadTasks(SStreamStateWriter* pWriter);

// SStreamTaskReader ======================================
// SStreamStateWriter =====================================
// SStreamStateReader =====================================
// SRSmaSnapReader ========================================
int32_t rsmaSnapReaderOpen(SSma* pSma, int64_t sver, int64_t ever, SRSmaSnapReader** ppReader);
void    rsmaSnapReaderClose(SRSmaSnapReader** ppReader);
int32_t rsmaSnapRead(SRSmaSnapReader* pReader, uint8_t** ppData);
// SRSmaSnapWriter ========================================
int32_t rsmaSnapWriterOpen(SSma* pSma, int64_t sver, int64_t ever, void** ppRanges, SRSmaSnapWriter** ppWriter);
int32_t rsmaSnapWrite(SRSmaSnapWriter* pWriter, uint8_t* pData, uint32_t nData);
int32_t rsmaSnapWriterPrepareClose(SRSmaSnapWriter* pWriter, bool rollback);
int32_t rsmaSnapWriterClose(SRSmaSnapWriter** ppWriter, int8_t rollback);

typedef struct {
  int8_t  streamType;  // sma or other
  int8_t  dstType;
  int16_t padding;
  int32_t smaId;
  int64_t tbUid;
  int64_t lastReceivedVer;
  int64_t lastCommittedVer;
} SStreamSinkInfo;

typedef struct {
  SVnode*   pVnode;
  SHashObj* pHash;  // streamId -> SStreamSinkInfo
} SSink;

// SVState
struct SVState {
  int64_t committed;
  int64_t applied;
  int64_t applyTerm;
  int64_t commitID;
  int64_t commitTerm;
};

struct SVStatis {
  int64_t nInsert;              // delta
  int64_t nInsertSuccess;       // delta
  int64_t nBatchInsert;         // delta
  int64_t nBatchInsertSuccess;  // delta
};

struct SVnodeInfo {
  SVnodeCfg config;
  SVState   state;
  SVStatis  statis;
};

typedef enum {
  TSDB_TYPE_TSDB = 0,     // TSDB
  TSDB_TYPE_TSMA = 1,     // TSMA
  TSDB_TYPE_RSMA_L0 = 2,  // RSMA Level 0
  TSDB_TYPE_RSMA_L1 = 3,  // RSMA Level 1
  TSDB_TYPE_RSMA_L2 = 4,  // RSMA Level 2
} ETsdbType;

struct STsdbKeepCfg {
  int8_t  precision;  // precision always be used with below keep cfgs
  int32_t days;
  int32_t keep0;
  int32_t keep1;
  int32_t keep2;
  int32_t keepTimeOffset;
};

typedef struct SVCommitSched {
  int64_t commitMs;
  int64_t maxWaitMs;
} SVCommitSched;

typedef struct SVMonitorObj {
  char strClusterId[TSDB_CLUSTER_ID_LEN];
  char strDnodeId[TSDB_NODE_ID_LEN];
  char strVgId[TSDB_VGROUP_ID_LEN];
} SVMonitorObj;

typedef struct {
  int64_t async;
  int64_t id;
} SVAChannelID;

typedef struct {
  int64_t async;
  int64_t id;
} SVATaskID;

struct SVnodeWriteMetrics {
  int64_t total_requests;
  int64_t total_rows;
  int64_t total_bytes;
  int64_t cache_hit_ratio;
  int64_t rpc_queue_wait;
  int64_t preprocess_time;
  int64_t apply_time;
  int64_t apply_bytes;
  int64_t fetch_batch_meta_time;
  int64_t fetch_batch_meta_count;
  int64_t memory_table_size;
  int64_t commit_count;
  int64_t merge_count;
  int64_t commit_time;
  int64_t merge_time;
  int64_t block_commit_time;
  int64_t blocked_commit_count;
  int64_t memtable_wait_time;
  int64_t last_cache_commit_time;
  int64_t last_cache_commit_count;
};

struct SVnode {
  SVState   state;
  SVStatis  statis;
  char*     path;
  STfs*     pTfs;
  STfs*     pMountTfs;
  int32_t   diskPrimary;
  SVnodeCfg config;
  SMsgCb    msgCb;
  bool      disableWrite;
  bool      mounted;

  //  Metrics
  SVnodeWriteMetrics writeMetrics;

  // Buffer Pool
  TdThreadMutex mutex;
  TdThreadCond  poolNotEmpty;
  SVBufPool*    aBufPool[VNODE_BUFPOOL_SEGMENTS];
  SVBufPool*    freeList;
  SVBufPool*    inUse;
  SVBufPool*    onCommit;
  SVBufPool*    recycleHead;
  SVBufPool*    recycleTail;
  SVBufPool*    onRecycle;

  // commit variables
  SVATaskID commitTask;
  SVATaskID commitTask2;

  struct {
    TdThreadRwlock metaRWLock;
    SMeta*         pMeta;
    SMeta*         pNewMeta;
    SVATaskID      metaCompactTask;
  };

  SSma*         pSma;
  STsdb*        pTsdb;
  SWal*         pWal;
  STQ*          pTq;
  SBse*         pBse;
  SSink*        pSink;
  int64_t       sync;
  TdThreadMutex lock;
  bool          blocked;
  bool          restored;
  tsem_t        syncSem;
  int32_t       blockSec;
  int64_t       blockSeq;
  SQHandle*     pQuery;
  SVMonitorObj  monitor;
  uint32_t      applyQueueErrorCount;

  // Notification Handles
  SStreamNotifyHandleMap* pNotifyHandleMap;
};

#define TD_VID(PVNODE) ((PVNODE)->config.vgId)

#define VND_TSDB(vnd)       ((vnd)->pTsdb)
#define VND_RSMA0(vnd)      ((vnd)->pTsdb)
#define VND_RSMA1(vnd)      ((vnd)->pSma->pRSmaTsdb[TSDB_RETENTION_L0])
#define VND_RSMA2(vnd)      ((vnd)->pSma->pRSmaTsdb[TSDB_RETENTION_L1])
#define VND_RETENTIONS(vnd) (&(vnd)->config.tsdbCfg.retentions)
#define VND_IS_RSMA(v)      ((v)->config.isRsma == 1)
#define VND_IS_TSMA(v)      ((v)->config.isTsma == 1)

#define TSDB_CACHE_NO(c)       ((c).cacheLast == 0)
#define TSDB_CACHE_LAST_ROW(c) (((c).cacheLast & 1) > 0)
#define TSDB_CACHE_LAST(c)     (((c).cacheLast & 2) > 0)
<<<<<<< HEAD
#define TSDB_TFS(v)            ((v)->pMountTfs ? (v)->pMountTfs : (v)->pTfs)
#define TSDB_VID(v)            ((v)->mounted ? (v)->config.mountVgId : (v)->config.vgId)
=======
#define TSDB_CACHE_RESET(c)    (((c).cacheLast & 4) > 0)
>>>>>>> 4963cd68

struct STbUidStore {
  tb_uid_t  suid;
  SArray*   tbUids;
  SHashObj* uidHash;
};

struct SSma {
  bool          locked;
  TdThreadMutex mutex;
  SVnode*       pVnode;
  STsdb*        pRSmaTsdb[TSDB_RETENTION_L2];
  void*         pTSmaEnv;
  void*         pRSmaEnv;
};

#define SMA_CFG(s)                       (&(s)->pVnode->config)
#define SMA_TSDB_CFG(s)                  (&(s)->pVnode->config.tsdbCfg)
#define SMA_RETENTION(s)                 ((SRetention*)&(s)->pVnode->config.tsdbCfg.retentions)
#define SMA_LOCKED(s)                    ((s)->locked)
#define SMA_META(s)                      ((s)->pVnode->pMeta)
#define SMA_VID(s)                       TD_VID((s)->pVnode)
#define SMA_TFS(s)                       ((s)->pVnode->pTfs)
#define SMA_TSMA_ENV(s)                  ((s)->pTSmaEnv)
#define SMA_RSMA_ENV(s)                  ((s)->pRSmaEnv)
#define SMA_RSMA_TSDB0(s)                ((s)->pVnode->pTsdb)
#define SMA_RSMA_TSDB1(s)                ((s)->pRSmaTsdb[TSDB_RETENTION_L0])
#define SMA_RSMA_TSDB2(s)                ((s)->pRSmaTsdb[TSDB_RETENTION_L1])
#define SMA_RSMA_GET_TSDB(pVnode, level) ((level == 0) ? pVnode->pTsdb : pVnode->pSma->pRSmaTsdb[level - 1])

// sma
void smaHandleRes(void* pVnode, int64_t smaId, const SArray* data);

enum {
  SNAP_DATA_CFG = 0,
  SNAP_DATA_META = 1,
  SNAP_DATA_TSDB = 2,
  SNAP_DATA_DEL = 3,
  SNAP_DATA_RSMA1 = 4,
  SNAP_DATA_RSMA2 = 5,
  SNAP_DATA_QTASK = 6,
  SNAP_DATA_TQ_HANDLE = 7,
  SNAP_DATA_TQ_OFFSET = 8,
  SNAP_DATA_STREAM_TASK = 9,
  SNAP_DATA_STREAM_TASK_CHECKPOINT = 10,
  SNAP_DATA_STREAM_STATE = 11,
  SNAP_DATA_STREAM_STATE_BACKEND = 12,
  SNAP_DATA_TQ_CHECKINFO = 13,
  SNAP_DATA_RAW = 14,
  SNAP_DATA_BSE = 15,
};

struct SSnapDataHdr {
  int8_t  type;
  int8_t  flag;
  int64_t index;
  int64_t size;
  uint8_t data[];
};

struct SCommitInfo {
  SVnodeInfo info;
  SVnode*    pVnode;
  TXN*       txn;
};

struct SCompactInfo {
  SVnode*     pVnode;
  int32_t     flag;
  int64_t     commitID;
  STimeWindow tw;
};

// a simple hash table impl
typedef struct SVHashTable SVHashTable;

struct SVHashTable {
  uint32_t (*hash)(const void*);
  int32_t (*compare)(const void*, const void*);
  int32_t              numEntries;
  uint32_t             numBuckets;
  struct SVHashEntry** buckets;
};

#define vHashNumEntries(ht) ((ht)->numEntries)
int32_t vHashInit(SVHashTable** ht, uint32_t (*hash)(const void*), int32_t (*compare)(const void*, const void*));
void    vHashDestroy(SVHashTable** ht);
int32_t vHashPut(SVHashTable* ht, void* obj);
int32_t vHashGet(SVHashTable* ht, const void* obj, void** retObj);
int32_t vHashDrop(SVHashTable* ht, const void* obj);

#ifdef __cplusplus
}
#endif

#endif /*_TD_VNODE_DEF_H_*/<|MERGE_RESOLUTION|>--- conflicted
+++ resolved
@@ -548,12 +548,10 @@
 #define TSDB_CACHE_NO(c)       ((c).cacheLast == 0)
 #define TSDB_CACHE_LAST_ROW(c) (((c).cacheLast & 1) > 0)
 #define TSDB_CACHE_LAST(c)     (((c).cacheLast & 2) > 0)
-<<<<<<< HEAD
+#define TSDB_CACHE_RESET(c)    (((c).cacheLast & 4) > 0)
+
 #define TSDB_TFS(v)            ((v)->pMountTfs ? (v)->pMountTfs : (v)->pTfs)
 #define TSDB_VID(v)            ((v)->mounted ? (v)->config.mountVgId : (v)->config.vgId)
-=======
-#define TSDB_CACHE_RESET(c)    (((c).cacheLast & 4) > 0)
->>>>>>> 4963cd68
 
 struct STbUidStore {
   tb_uid_t  suid;
