--- conflicted
+++ resolved
@@ -87,11 +87,7 @@
 int             metaDropSTable(SMeta* pMeta, int64_t verison, SVDropStbReq* pReq);
 int             metaCreateTable(SMeta* pMeta, int64_t version, SVCreateTbReq* pReq);
 int             metaDropTable(SMeta* pMeta, int64_t version, SVDropTbReq* pReq, SArray* tbUids);
-<<<<<<< HEAD
-int             metaTtlDropTable(SMeta *pMeta, int64_t ttl, SArray *tbUids);
-=======
 int             metaTtlDropTable(SMeta* pMeta, int64_t ttl, SArray* tbUids);
->>>>>>> 4cacb51e
 int             metaAlterTable(SMeta* pMeta, int64_t version, SVAlterTbReq* pReq, STableMetaRsp* pMetaRsp);
 SSchemaWrapper* metaGetTableSchema(SMeta* pMeta, tb_uid_t uid, int32_t sver, bool isinline);
 STSchema*       metaGetTbTSchema(SMeta* pMeta, tb_uid_t uid, int32_t sver);
@@ -110,11 +106,7 @@
 int32_t         metaSnapshotRead(SMetaSnapshotReader* pReader, void** ppData, uint32_t* nData);
 void*           metaGetIdx(SMeta* pMeta);
 void*           metaGetIvtIdx(SMeta* pMeta);
-<<<<<<< HEAD
-int             metaTtlSmaller(SMeta *pMeta, uint64_t time, SArray *uidList);
-=======
 int             metaTtlSmaller(SMeta* pMeta, uint64_t time, SArray* uidList);
->>>>>>> 4cacb51e
 
 int32_t metaCreateTSma(SMeta* pMeta, int64_t version, SSmaCfg* pCfg);
 int32_t metaDropTSma(SMeta* pMeta, int64_t indexUid);
