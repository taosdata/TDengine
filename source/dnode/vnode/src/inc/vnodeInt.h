/*
 * Copyright (c) 2019 TAOS Data, Inc. <jhtao@taosdata.com>
 *
 * This program is free software: you can use, redistribute, and/or modify
 * it under the terms of the GNU Affero General Public License, version 3
 * or later ("AGPL"), as published by the Free Software Foundation.
 *
 * This program is distributed in the hope that it will be useful, but WITHOUT
 * ANY WARRANTY; without even the implied warranty of MERCHANTABILITY or
 * FITNESS FOR A PARTICULAR PURPOSE.
 *
 * You should have received a copy of the GNU Affero General Public License
 * along with this program. If not, see <http://www.gnu.org/licenses/>.
 */

#ifndef _TD_VNODE_DEF_H_
#define _TD_VNODE_DEF_H_

#include "executor.h"
#include "filter.h"
#include "qworker.h"
#include "rocksdb/c.h"
#include "sync.h"
#include "tRealloc.h"
#include "tchecksum.h"
#include "tcoding.h"
#include "tcompare.h"
#include "tcompression.h"
#include "tdatablock.h"
#include "tdb.h"
#include "tencode.h"
#include "tfs.h"
#include "tglobal.h"
#include "tjson.h"
#include "tlist.h"
#include "tlockfree.h"
#include "tlosertree.h"
#include "tlrucache.h"
#include "tmsgcb.h"
#include "trbtree.h"
#include "tref.h"
#include "tskiplist.h"
#include "tstream.h"
#include "ttime.h"
#include "ttimer.h"
#include "wal.h"

#include "vnode.h"

#ifdef __cplusplus
extern "C" {
#endif

typedef struct SVnodeInfo         SVnodeInfo;
typedef struct SMeta              SMeta;
typedef struct SSma               SSma;
typedef struct STsdb              STsdb;
typedef struct STQ                STQ;
typedef struct SVState            SVState;
typedef struct SVStatis           SVStatis;
typedef struct SVBufPool          SVBufPool;
typedef struct SQueueWorker       SQHandle;
typedef struct STsdbKeepCfg       STsdbKeepCfg;
typedef struct SMetaSnapReader    SMetaSnapReader;
typedef struct SMetaSnapWriter    SMetaSnapWriter;
typedef struct STsdbSnapReader    STsdbSnapReader;
typedef struct STsdbSnapWriter    STsdbSnapWriter;
typedef struct STqSnapReader      STqSnapReader;
typedef struct STqSnapWriter      STqSnapWriter;
typedef struct STqOffsetReader    STqOffsetReader;
typedef struct STqOffsetWriter    STqOffsetWriter;
typedef struct SStreamTaskReader  SStreamTaskReader;
typedef struct SStreamTaskWriter  SStreamTaskWriter;
typedef struct SStreamStateReader SStreamStateReader;
typedef struct SStreamStateWriter SStreamStateWriter;
typedef struct SRSmaSnapReader    SRSmaSnapReader;
typedef struct SRSmaSnapWriter    SRSmaSnapWriter;
typedef struct SSnapDataHdr       SSnapDataHdr;
typedef struct SCommitInfo        SCommitInfo;
typedef struct SCompactInfo       SCompactInfo;
typedef struct SQueryNode         SQueryNode;

#define VNODE_META_DIR  "meta"
#define VNODE_TSDB_DIR  "tsdb"
#define VNODE_TQ_DIR    "tq"
#define VNODE_WAL_DIR   "wal"
#define VNODE_TSMA_DIR  "tsma"
#define VNODE_RSMA_DIR  "rsma"
#define VNODE_RSMA0_DIR "tsdb"
#define VNODE_RSMA1_DIR "rsma1"
#define VNODE_RSMA2_DIR "rsma2"
#define VNODE_TQ_STREAM "stream"

#define VNODE_BUFPOOL_SEGMENTS 3

#define VND_INFO_FNAME "vnode.json"

// vnd.h
typedef int32_t (*_query_reseek_func_t)(void* pQHandle);
struct SQueryNode {
  SQueryNode*          pNext;
  SQueryNode**         ppNext;
  void*                pQHandle;
  _query_reseek_func_t reseek;
};

#if 1  // refact APIs below (TODO)
typedef SVCreateTbReq   STbCfg;
typedef SVCreateTSmaReq SSmaCfg;

SMTbCursor* metaOpenTbCursor(void* pVnode);
void        metaCloseTbCursor(SMTbCursor* pTbCur);
void        metaPauseTbCursor(SMTbCursor* pTbCur);
void        metaResumeTbCursor(SMTbCursor* pTbCur, int8_t first);
int32_t     metaTbCursorNext(SMTbCursor* pTbCur, ETableType jumpTableType);
int32_t     metaTbCursorPrev(SMTbCursor* pTbCur, ETableType jumpTableType);

#endif

void* vnodeBufPoolMalloc(SVBufPool* pPool, int size);
void* vnodeBufPoolMallocAligned(SVBufPool* pPool, int size);
void  vnodeBufPoolFree(SVBufPool* pPool, void* p);
void  vnodeBufPoolRef(SVBufPool* pPool);
void  vnodeBufPoolUnRef(SVBufPool* pPool, bool proactive);
int   vnodeDecodeInfo(uint8_t* pData, SVnodeInfo* pInfo);

int32_t vnodeBufPoolRegisterQuery(SVBufPool* pPool, SQueryNode* pQNode);
void    vnodeBufPoolDeregisterQuery(SVBufPool* pPool, SQueryNode* pQNode, bool proactive);

// meta
typedef struct SMCtbCursor SMCtbCursor;
typedef struct SMStbCursor SMStbCursor;
typedef struct STbUidStore STbUidStore;

#define META_BEGIN_HEAP_BUFFERPOOL 0
#define META_BEGIN_HEAP_OS         1
#define META_BEGIN_HEAP_NIL        2

int             metaOpen(SVnode* pVnode, SMeta** ppMeta, int8_t rollback);
int             metaClose(SMeta** pMeta);
int             metaBegin(SMeta* pMeta, int8_t fromSys);
TXN*            metaGetTxn(SMeta* pMeta);
int             metaCommit(SMeta* pMeta, TXN* txn);
int             metaFinishCommit(SMeta* pMeta, TXN* txn);
int             metaPrepareAsyncCommit(SMeta* pMeta);
int             metaAbort(SMeta* pMeta);
int             metaCreateSTable(SMeta* pMeta, int64_t version, SVCreateStbReq* pReq);
int             metaAlterSTable(SMeta* pMeta, int64_t version, SVCreateStbReq* pReq);
int             metaDropSTable(SMeta* pMeta, int64_t verison, SVDropStbReq* pReq, SArray* tbUidList);
int             metaCreateTable(SMeta* pMeta, int64_t version, SVCreateTbReq* pReq, STableMetaRsp** pMetaRsp);
int             metaDropTable(SMeta* pMeta, int64_t version, SVDropTbReq* pReq, SArray* tbUids, int64_t* tbUid);
int32_t         metaTrimTables(SMeta* pMeta);
int             metaTtlDropTable(SMeta* pMeta, int64_t timePointMs, SArray* tbUids);
int             metaAlterTable(SMeta* pMeta, int64_t version, SVAlterTbReq* pReq, STableMetaRsp* pMetaRsp);
int             metaUpdateChangeTime(SMeta* pMeta, tb_uid_t uid, int64_t changeTimeMs);
SSchemaWrapper* metaGetTableSchema(SMeta* pMeta, tb_uid_t uid, int32_t sver, int lock);
STSchema*       metaGetTbTSchema(SMeta* pMeta, tb_uid_t uid, int32_t sver, int lock);
int32_t         metaGetTbTSchemaEx(SMeta* pMeta, tb_uid_t suid, tb_uid_t uid, int32_t sver, STSchema** ppTSchema);
int             metaGetTableEntryByName(SMetaReader* pReader, const char* name);
int             metaAlterCache(SMeta* pMeta, int32_t nPage);

int32_t metaUidCacheClear(SMeta* pMeta, uint64_t suid);
int32_t metaTbGroupCacheClear(SMeta* pMeta, uint64_t suid);

int metaAddIndexToSTable(SMeta* pMeta, int64_t version, SVCreateStbReq* pReq);
int metaDropIndexFromSTable(SMeta* pMeta, int64_t version, SDropIndexReq* pReq);

int64_t       metaGetTimeSeriesNum(SMeta* pMeta);
SMCtbCursor*  metaOpenCtbCursor(SMeta* pMeta, tb_uid_t uid, int lock);
void          metaCloseCtbCursor(SMCtbCursor* pCtbCur, int lock);
tb_uid_t      metaCtbCursorNext(SMCtbCursor* pCtbCur);
SMStbCursor*  metaOpenStbCursor(SMeta* pMeta, tb_uid_t uid);
void          metaCloseStbCursor(SMStbCursor* pStbCur);
tb_uid_t      metaStbCursorNext(SMStbCursor* pStbCur);
STSma*        metaGetSmaInfoByIndex(SMeta* pMeta, int64_t indexUid);
STSmaWrapper* metaGetSmaInfoByTable(SMeta* pMeta, tb_uid_t uid, bool deepCopy);
SArray*       metaGetSmaIdsByTable(SMeta* pMeta, tb_uid_t uid);
SArray*       metaGetSmaTbUids(SMeta* pMeta);
void*         metaGetIdx(SMeta* pMeta);
void*         metaGetIvtIdx(SMeta* pMeta);

int64_t       metaGetTbNum(SMeta *pMeta);
void          metaReaderDoInit(SMetaReader *pReader, SMeta *pMeta, int32_t flags);

int32_t metaCreateTSma(SMeta* pMeta, int64_t version, SSmaCfg* pCfg);
int32_t metaDropTSma(SMeta* pMeta, int64_t indexUid);

typedef struct SMetaInfo {
  int64_t uid;
  int64_t suid;
  int64_t version;
  int32_t skmVer;
} SMetaInfo;
int32_t metaGetInfo(SMeta* pMeta, int64_t uid, SMetaInfo* pInfo, SMetaReader* pReader);

// tsdb
int     tsdbOpen(SVnode* pVnode, STsdb** ppTsdb, const char* dir, STsdbKeepCfg* pKeepCfg, int8_t rollback);
int     tsdbClose(STsdb** pTsdb);
int32_t tsdbBegin(STsdb* pTsdb);
int32_t tsdbPrepareCommit(STsdb* pTsdb);
int32_t tsdbCommit(STsdb* pTsdb, SCommitInfo* pInfo);
int32_t tsdbCacheCommit(STsdb* pTsdb);
int32_t tsdbCompact(STsdb* pTsdb, SCompactInfo* pInfo);
int32_t tsdbFinishCommit(STsdb* pTsdb);
int32_t tsdbRollbackCommit(STsdb* pTsdb);
int     tsdbScanAndConvertSubmitMsg(STsdb* pTsdb, SSubmitReq2* pMsg);
int     tsdbInsertData(STsdb* pTsdb, int64_t version, SSubmitReq2* pMsg, SSubmitRsp2* pRsp);
int32_t tsdbInsertTableData(STsdb* pTsdb, int64_t version, SSubmitTbData* pSubmitTbData, int32_t* affectedRows);
int32_t tsdbDeleteTableData(STsdb* pTsdb, int64_t version, tb_uid_t suid, tb_uid_t uid, TSKEY sKey, TSKEY eKey);
int32_t tsdbSetKeepCfg(STsdb* pTsdb, STsdbCfg* pCfg);

// tq
<<<<<<< HEAD
int     tqInit();
void    tqCleanUp();
STQ*    tqOpen(const char* path, SVnode* pVnode);
void    tqNotifyClose(STQ*);
void    tqClose(STQ*);
int     tqPushMsg(STQ*, void* msg, int32_t msgLen, tmsg_t msgType, int64_t ver);
int     tqRegisterPushHandle(STQ* pTq, void* handle, SRpcMsg* pMsg);
int     tqUnregisterPushHandle(STQ* pTq, void* pHandle);
int     tqStartStreamTasks(STQ* pTq);  // restore all stream tasks after vnode launching completed.
int32_t tqProcessStreamCheckPointReq(STQ* pTq, int64_t sversion, char* msg, int32_t msgLen);
=======
int  tqInit();
void tqCleanUp();
STQ* tqOpen(const char* path, SVnode* pVnode);
void tqNotifyClose(STQ*);
void tqClose(STQ*);
int  tqPushMsg(STQ*, void* msg, int32_t msgLen, tmsg_t msgType, int64_t ver);
int  tqRegisterPushHandle(STQ* pTq, void* handle, SRpcMsg* pMsg);
int  tqUnregisterPushHandle(STQ* pTq, void* pHandle);
int  tqStartStreamTasks(STQ* pTq);  // restore all stream tasks after vnode launching completed.
int  tqCheckStreamStatus(STQ* pTq);
>>>>>>> 9b3e34d5

int     tqCommit(STQ*);
int32_t tqUpdateTbUidList(STQ* pTq, const SArray* tbUidList, bool isAdd);
int32_t tqCheckColModifiable(STQ* pTq, int64_t tbUid, int32_t colId);
// tq-mq
int32_t tqProcessAddCheckInfoReq(STQ* pTq, int64_t version, char* msg, int32_t msgLen);
int32_t tqProcessDelCheckInfoReq(STQ* pTq, int64_t version, char* msg, int32_t msgLen);
int32_t tqProcessSubscribeReq(STQ* pTq, int64_t version, char* msg, int32_t msgLen);
int32_t tqProcessDeleteSubReq(STQ* pTq, int64_t version, char* msg, int32_t msgLen);
int32_t tqProcessOffsetCommitReq(STQ* pTq, int64_t version, char* msg, int32_t msgLen);
int32_t tqProcessSeekReq(STQ* pTq, int64_t sversion, char* msg, int32_t msgLen);
int32_t tqProcessPollReq(STQ* pTq, SRpcMsg* pMsg);
int32_t tqProcessPollPush(STQ* pTq, SRpcMsg* pMsg);
int32_t tqProcessVgWalInfoReq(STQ* pTq, SRpcMsg* pMsg);

// tq-stream
int32_t tqProcessTaskDeployReq(STQ* pTq, int64_t version, char* msg, int32_t msgLen);
int32_t tqProcessTaskDropReq(STQ* pTq, int64_t version, char* msg, int32_t msgLen);
int32_t tqProcessTaskPauseReq(STQ* pTq, int64_t version, char* msg, int32_t msgLen);
int32_t tqProcessTaskResumeReq(STQ* pTq, int64_t version, char* msg, int32_t msgLen);
int32_t tqProcessStreamTaskCheckReq(STQ* pTq, SRpcMsg* pMsg);
int32_t tqProcessStreamTaskCheckRsp(STQ* pTq, int64_t version, SRpcMsg* pMsg);
int32_t tqProcessTaskRunReq(STQ* pTq, SRpcMsg* pMsg);
int32_t tqProcessTaskDispatchReq(STQ* pTq, SRpcMsg* pMsg, bool exec);
int32_t tqProcessTaskDispatchRsp(STQ* pTq, SRpcMsg* pMsg);
int32_t tqProcessTaskRetrieveReq(STQ* pTq, SRpcMsg* pMsg);
int32_t tqProcessTaskRetrieveRsp(STQ* pTq, SRpcMsg* pMsg);
int32_t tqProcessTaskScanHistory(STQ* pTq, SRpcMsg* pMsg);
int32_t tqProcessTaskTransferStateReq(STQ* pTq, int64_t version, char* msg, int32_t msgLen);
int32_t tqProcessTaskRecoverFinishReq(STQ* pTq, SRpcMsg* pMsg);
int32_t tqProcessTaskRecoverFinishRsp(STQ* pTq, SRpcMsg* pMsg);
int32_t tqCheckLogInWal(STQ* pTq, int64_t version);

// sma
int32_t smaInit();
void    smaCleanUp();
int32_t smaOpen(SVnode* pVnode, int8_t rollback);
int32_t smaClose(SSma* pSma);
int32_t smaBegin(SSma* pSma);
int32_t smaPrepareAsyncCommit(SSma* pSma);
int32_t smaCommit(SSma* pSma, SCommitInfo* pInfo);
int32_t smaFinishCommit(SSma* pSma);
int32_t smaPostCommit(SSma* pSma);
int32_t smaDoRetention(SSma* pSma, int64_t now);

int32_t tdProcessTSmaCreate(SSma* pSma, int64_t version, const char* msg);
int32_t tdProcessTSmaInsert(SSma* pSma, int64_t indexUid, const char* msg);

int32_t tdProcessRSmaCreate(SSma* pSma, SVCreateStbReq* pReq);
int32_t tdProcessRSmaSubmit(SSma* pSma, int64_t version, void* pReq, void* pMsg, int32_t len, int32_t inputType);
int32_t tdProcessRSmaDrop(SSma* pSma, SVDropStbReq* pReq);
int32_t tdFetchTbUidList(SSma* pSma, STbUidStore** ppStore, tb_uid_t suid, tb_uid_t uid);
int32_t tdUpdateTbUidList(SSma* pSma, STbUidStore* pUidStore, bool isAdd);
void*   tdUidStoreFree(STbUidStore* pStore);

// SMetaSnapReader ========================================
int32_t metaSnapReaderOpen(SMeta* pMeta, int64_t sver, int64_t ever, SMetaSnapReader** ppReader);
int32_t metaSnapReaderClose(SMetaSnapReader** ppReader);
int32_t metaSnapRead(SMetaSnapReader* pReader, uint8_t** ppData);
// SMetaSnapWriter ========================================
int32_t metaSnapWriterOpen(SMeta* pMeta, int64_t sver, int64_t ever, SMetaSnapWriter** ppWriter);
int32_t metaSnapWrite(SMetaSnapWriter* pWriter, uint8_t* pData, uint32_t nData);
int32_t metaSnapWriterClose(SMetaSnapWriter** ppWriter, int8_t rollback);
// STsdbSnapReader ========================================
int32_t tsdbSnapReaderOpen(STsdb* pTsdb, int64_t sver, int64_t ever, int8_t type, STsdbSnapReader** ppReader);
int32_t tsdbSnapReaderClose(STsdbSnapReader** ppReader);
int32_t tsdbSnapRead(STsdbSnapReader* pReader, uint8_t** ppData);
// STsdbSnapWriter ========================================
int32_t tsdbSnapWriterOpen(STsdb* pTsdb, int64_t sver, int64_t ever, STsdbSnapWriter** ppWriter);
int32_t tsdbSnapWrite(STsdbSnapWriter* pWriter, SSnapDataHdr* pHdr);
int32_t tsdbSnapWriterPrepareClose(STsdbSnapWriter* pWriter);
int32_t tsdbSnapWriterClose(STsdbSnapWriter** ppWriter, int8_t rollback);
// STqSnapshotReader ==
int32_t tqSnapReaderOpen(STQ* pTq, int64_t sver, int64_t ever, STqSnapReader** ppReader);
int32_t tqSnapReaderClose(STqSnapReader** ppReader);
int32_t tqSnapRead(STqSnapReader* pReader, uint8_t** ppData);
// STqSnapshotWriter ======================================
int32_t tqSnapWriterOpen(STQ* pTq, int64_t sver, int64_t ever, STqSnapWriter** ppWriter);
int32_t tqSnapWriterClose(STqSnapWriter** ppWriter, int8_t rollback);
int32_t tqSnapWrite(STqSnapWriter* pWriter, uint8_t* pData, uint32_t nData);
// STqOffsetReader ========================================
int32_t tqOffsetReaderOpen(STQ* pTq, int64_t sver, int64_t ever, STqOffsetReader** ppReader);
int32_t tqOffsetReaderClose(STqOffsetReader** ppReader);
int32_t tqOffsetSnapRead(STqOffsetReader* pReader, uint8_t** ppData);
// STqOffsetWriter ========================================
int32_t tqOffsetWriterOpen(STQ* pTq, int64_t sver, int64_t ever, STqOffsetWriter** ppWriter);
int32_t tqOffsetWriterClose(STqOffsetWriter** ppWriter, int8_t rollback);
int32_t tqOffsetSnapWrite(STqOffsetWriter* pWriter, uint8_t* pData, uint32_t nData);
// SStreamTaskWriter ======================================

int32_t streamTaskSnapReaderOpen(STQ* pTq, int64_t sver, int64_t ever, SStreamTaskReader** ppReader);
int32_t streamTaskSnapReaderClose(SStreamTaskReader* pReader);
int32_t streamTaskSnapRead(SStreamTaskReader* pReader, uint8_t** ppData);

int32_t streamTaskSnapWriterOpen(STQ* pTq, int64_t sver, int64_t ever, SStreamTaskWriter** ppWriter);
int32_t streamTaskSnapWriterClose(SStreamTaskWriter* ppWriter, int8_t rollback);
int32_t streamTaskSnapWrite(SStreamTaskWriter* pWriter, uint8_t* pData, uint32_t nData);

int32_t streamStateSnapReaderOpen(STQ* pTq, int64_t sver, int64_t ever, SStreamStateReader** ppReader);
int32_t streamStateSnapReaderClose(SStreamStateReader* pReader);
int32_t streamStateSnapRead(SStreamStateReader* pReader, uint8_t** ppData);

int32_t streamStateSnapWriterOpen(STQ* pTq, int64_t sver, int64_t ever, SStreamStateWriter** ppWriter);
int32_t streamStateSnapWriterClose(SStreamStateWriter* pWriter, int8_t rollback);
int32_t streamStateSnapWrite(SStreamStateWriter* pWriter, uint8_t* pData, uint32_t nData);
// SStreamTaskReader ======================================
// SStreamStateWriter =====================================
// SStreamStateReader =====================================
// SRSmaSnapReader ========================================
int32_t rsmaSnapReaderOpen(SSma* pSma, int64_t sver, int64_t ever, SRSmaSnapReader** ppReader);
int32_t rsmaSnapReaderClose(SRSmaSnapReader** ppReader);
int32_t rsmaSnapRead(SRSmaSnapReader* pReader, uint8_t** ppData);
// SRSmaSnapWriter ========================================
int32_t rsmaSnapWriterOpen(SSma* pSma, int64_t sver, int64_t ever, SRSmaSnapWriter** ppWriter);
int32_t rsmaSnapWrite(SRSmaSnapWriter* pWriter, uint8_t* pData, uint32_t nData);
int32_t rsmaSnapWriterPrepareClose(SRSmaSnapWriter* pWriter);
int32_t rsmaSnapWriterClose(SRSmaSnapWriter** ppWriter, int8_t rollback);

typedef struct {
  int8_t  streamType;  // sma or other
  int8_t  dstType;
  int16_t padding;
  int32_t smaId;
  int64_t tbUid;
  int64_t lastReceivedVer;
  int64_t lastCommittedVer;
} SStreamSinkInfo;

typedef struct {
  SVnode*   pVnode;
  SHashObj* pHash;  // streamId -> SStreamSinkInfo
} SSink;

// SVState
struct SVState {
  int64_t committed;
  int64_t applied;
  int64_t applyTerm;
  int64_t commitID;
  int64_t commitTerm;
};

struct SVStatis {
  int64_t nInsert;              // delta
  int64_t nInsertSuccess;       // delta
  int64_t nBatchInsert;         // delta
  int64_t nBatchInsertSuccess;  // delta
};

struct SVnodeInfo {
  SVnodeCfg config;
  SVState   state;
  SVStatis  statis;
};

typedef enum {
  TSDB_TYPE_TSDB = 0,     // TSDB
  TSDB_TYPE_TSMA = 1,     // TSMA
  TSDB_TYPE_RSMA_L0 = 2,  // RSMA Level 0
  TSDB_TYPE_RSMA_L1 = 3,  // RSMA Level 1
  TSDB_TYPE_RSMA_L2 = 4,  // RSMA Level 2
} ETsdbType;

struct STsdbKeepCfg {
  int8_t  precision;  // precision always be used with below keep cfgs
  int32_t days;
  int32_t keep0;
  int32_t keep1;
  int32_t keep2;
};

typedef struct SVCommitSched {
  int64_t commitMs;
  int64_t maxWaitMs;
} SVCommitSched;

struct SVnode {
  char*     path;
  SVnodeCfg config;
  SVState   state;
  SVStatis  statis;
  STfs*     pTfs;
  SMsgCb    msgCb;

  // Buffer Pool
  TdThreadMutex mutex;
  TdThreadCond  poolNotEmpty;
  SVBufPool*    aBufPool[VNODE_BUFPOOL_SEGMENTS];
  SVBufPool*    freeList;
  SVBufPool*    inUse;
  SVBufPool*    onCommit;
  SVBufPool*    recycleHead;
  SVBufPool*    recycleTail;
  SVBufPool*    onRecycle;

  SMeta*        pMeta;
  SSma*         pSma;
  STsdb*        pTsdb;
  SWal*         pWal;
  STQ*          pTq;
  SSink*        pSink;
  tsem_t        canCommit;
  int64_t       sync;
  TdThreadMutex lock;
  bool          blocked;
  bool          restored;
  tsem_t        syncSem;
  int32_t       blockSec;
  int64_t       blockSeq;
  SQHandle*     pQuery;
};

#define TD_VID(PVNODE) ((PVNODE)->config.vgId)

#define VND_TSDB(vnd)       ((vnd)->pTsdb)
#define VND_RSMA0(vnd)      ((vnd)->pTsdb)
#define VND_RSMA1(vnd)      ((vnd)->pSma->pRSmaTsdb[TSDB_RETENTION_L0])
#define VND_RSMA2(vnd)      ((vnd)->pSma->pRSmaTsdb[TSDB_RETENTION_L1])
#define VND_RETENTIONS(vnd) (&(vnd)->config.tsdbCfg.retentions)
#define VND_IS_RSMA(v)      ((v)->config.isRsma == 1)
#define VND_IS_TSMA(v)      ((v)->config.isTsma == 1)

#define TSDB_CACHE_NO(c)       ((c).cacheLast == 0)
#define TSDB_CACHE_LAST_ROW(c) (((c).cacheLast & 1) > 0)
#define TSDB_CACHE_LAST(c)     (((c).cacheLast & 2) > 0)

struct STbUidStore {
  tb_uid_t  suid;
  SArray*   tbUids;
  SHashObj* uidHash;
};

struct SSma {
  bool          locked;
  TdThreadMutex mutex;
  SVnode*       pVnode;
  STsdb*        pRSmaTsdb[TSDB_RETENTION_L2];
  void*         pTSmaEnv;
  void*         pRSmaEnv;
};

#define SMA_CFG(s)        (&(s)->pVnode->config)
#define SMA_TSDB_CFG(s)   (&(s)->pVnode->config.tsdbCfg)
#define SMA_RETENTION(s)  ((SRetention*)&(s)->pVnode->config.tsdbCfg.retentions)
#define SMA_LOCKED(s)     ((s)->locked)
#define SMA_META(s)       ((s)->pVnode->pMeta)
#define SMA_VID(s)        TD_VID((s)->pVnode)
#define SMA_TFS(s)        ((s)->pVnode->pTfs)
#define SMA_TSMA_ENV(s)   ((s)->pTSmaEnv)
#define SMA_RSMA_ENV(s)   ((s)->pRSmaEnv)
#define SMA_RSMA_TSDB0(s) ((s)->pVnode->pTsdb)
#define SMA_RSMA_TSDB1(s) ((s)->pRSmaTsdb[TSDB_RETENTION_L0])
#define SMA_RSMA_TSDB2(s) ((s)->pRSmaTsdb[TSDB_RETENTION_L1])

// sma
void smaHandleRes(void* pVnode, int64_t smaId, const SArray* data);

enum {
  SNAP_DATA_CFG = 0,
  SNAP_DATA_META = 1,
  SNAP_DATA_TSDB = 2,
  SNAP_DATA_DEL = 3,
  SNAP_DATA_RSMA1 = 4,
  SNAP_DATA_RSMA2 = 5,
  SNAP_DATA_QTASK = 6,
  SNAP_DATA_TQ_HANDLE = 7,
  SNAP_DATA_TQ_OFFSET = 8,
  SNAP_DATA_STREAM_TASK = 9,
  SNAP_DATA_STREAM_TASK_CHECKPOINT = 10,
  SNAP_DATA_STREAM_STATE = 11,
  SNAP_DATA_STREAM_STATE_BACKEND = 12,
};

struct SSnapDataHdr {
  int8_t  type;
  int8_t  flag;
  int64_t index;
  int64_t size;
  uint8_t data[];
};

struct SCommitInfo {
  SVnodeInfo info;
  SVnode*    pVnode;
  TXN*       txn;
};

struct SCompactInfo {
  SVnode*     pVnode;
  int32_t     flag;
  int64_t     commitID;
  STimeWindow tw;
};

void initStorageAPI(SStorageAPI* pAPI);

#ifdef __cplusplus
}
#endif

#endif /*_TD_VNODE_DEF_H_*/<|MERGE_RESOLUTION|>--- conflicted
+++ resolved
@@ -210,7 +210,6 @@
 int32_t tsdbSetKeepCfg(STsdb* pTsdb, STsdbCfg* pCfg);
 
 // tq
-<<<<<<< HEAD
 int     tqInit();
 void    tqCleanUp();
 STQ*    tqOpen(const char* path, SVnode* pVnode);
@@ -221,18 +220,7 @@
 int     tqUnregisterPushHandle(STQ* pTq, void* pHandle);
 int     tqStartStreamTasks(STQ* pTq);  // restore all stream tasks after vnode launching completed.
 int32_t tqProcessStreamCheckPointReq(STQ* pTq, int64_t sversion, char* msg, int32_t msgLen);
-=======
-int  tqInit();
-void tqCleanUp();
-STQ* tqOpen(const char* path, SVnode* pVnode);
-void tqNotifyClose(STQ*);
-void tqClose(STQ*);
-int  tqPushMsg(STQ*, void* msg, int32_t msgLen, tmsg_t msgType, int64_t ver);
-int  tqRegisterPushHandle(STQ* pTq, void* handle, SRpcMsg* pMsg);
-int  tqUnregisterPushHandle(STQ* pTq, void* pHandle);
-int  tqStartStreamTasks(STQ* pTq);  // restore all stream tasks after vnode launching completed.
-int  tqCheckStreamStatus(STQ* pTq);
->>>>>>> 9b3e34d5
+int32_t tqCheckStreamStatus(STQ* pTq);
 
 int     tqCommit(STQ*);
 int32_t tqUpdateTbUidList(STQ* pTq, const SArray* tbUidList, bool isAdd);
