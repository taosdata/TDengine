--- conflicted
+++ resolved
@@ -87,11 +87,8 @@
 #define VNODE_RSMA1_DIR "rsma1"
 #define VNODE_RSMA2_DIR "rsma2"
 
-<<<<<<< HEAD
 #define VNODE_BUF_POOL_SEG 1  // TODO: change parameter here for sync/async commit
-=======
-#define VND_INFO_FNAME "vnode.json"
->>>>>>> 2673b6a5
+#define VND_INFO_FNAME     "vnode.json"
 
 // vnd.h
 
