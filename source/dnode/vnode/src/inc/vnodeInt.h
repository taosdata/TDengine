--- conflicted
+++ resolved
@@ -242,13 +242,9 @@
 int     tqPushMsg(STQ*, tmsg_t msgType);
 int     tqRegisterPushHandle(STQ* pTq, void* handle, SRpcMsg* pMsg);
 void    tqUnregisterPushHandle(STQ* pTq, void* pHandle);
-<<<<<<< HEAD
 void    tqScanWalAsync(STQ* pTq);
 int32_t tqStopStreamTasksAsync(STQ* pTq);
-=======
-int     tqScanWalAsync(STQ* pTq, bool ckPause);
 int32_t tqStopStreamAllTasksAsync(SStreamMeta* pMeta, SMsgCb* pMsgCb);
->>>>>>> 2155ce6a
 int32_t tqProcessTaskCheckPointSourceReq(STQ* pTq, SRpcMsg* pMsg, SRpcMsg* pRsp);
 int32_t tqProcessTaskCheckpointReadyMsg(STQ* pTq, SRpcMsg* pMsg);
 int32_t tqProcessTaskRetrieveTriggerReq(STQ* pTq, SRpcMsg* pMsg);
