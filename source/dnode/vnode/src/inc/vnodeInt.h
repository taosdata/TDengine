/*
 * Copyright (c) 2019 TAOS Data, Inc. <jhtao@taosdata.com>
 *
 * This program is free software: you can use, redistribute, and/or modify
 * it under the terms of the GNU Affero General Public License, version 3
 * or later ("AGPL"), as published by the Free Software Foundation.
 *
 * This program is distributed in the hope that it will be useful, but WITHOUT
 * ANY WARRANTY; without even the implied warranty of MERCHANTABILITY or
 * FITNESS FOR A PARTICULAR PURPOSE.
 *
 * You should have received a copy of the GNU Affero General Public License
 * along with this program. If not, see <http://www.gnu.org/licenses/>.
 */

#ifndef _TD_VNODE_DEF_H_
#define _TD_VNODE_DEF_H_

#include "executor.h"
#include "filter.h"
#include "qworker.h"
#include "sync.h"
#include "tchecksum.h"
#include "tcoding.h"
#include "tcompression.h"
#include "tdatablock.h"
#include "tdbInt.h"
#include "tfs.h"
#include "tglobal.h"
#include "tjson.h"
#include "tlist.h"
#include "tlockfree.h"
#include "tlosertree.h"
#include "tmallocator.h"
#include "tskiplist.h"
#include "tstream.h"
#include "ttime.h"
#include "ttimer.h"
#include "wal.h"

#include "vnode.h"

#ifdef __cplusplus
extern "C" {
#endif

typedef struct SVnodeInfo   SVnodeInfo;
typedef struct SMeta        SMeta;
typedef struct STsdb        STsdb;
typedef struct STQ          STQ;
typedef struct SVState      SVState;
typedef struct SVBufPool    SVBufPool;
typedef struct SQWorkerMgmt SQHandle;

#define VNODE_META_DIR "meta"
#define VNODE_TSDB_DIR "tsdb"
#define VNODE_TQ_DIR   "tq"
#define VNODE_WAL_DIR  "wal"

typedef struct {
  int8_t  streamType;  // sma or other
  int8_t  dstType;
  int16_t padding;
  int32_t smaId;
  int64_t tbUid;
  int64_t lastReceivedVer;
  int64_t lastCommittedVer;
} SStreamSinkInfo;

typedef struct {
  SVnode   *pVnode;
  SHashObj *pHash;  // streamId -> SStreamSinkInfo
} SSink;

// SVState
struct SVState {
  // int64_t processed;
  int64_t committed;
  int64_t applied;
};

struct SVnodeInfo {
  SVnodeCfg config;
  SVState   state;
};

struct SVnode {
  char      *path;
  SVnodeCfg  config;
  SVState    state;
  STfs      *pTfs;
  SMsgCb     msgCb;
  SVBufPool *pBufPool;
  SMeta     *pMeta;
  STsdb     *pTsdb;
  SWal      *pWal;
  STQ       *pTq;
  SSink     *pSink;
  int64_t    sync;  // sync integration
  tsem_t     canCommit;
  SQHandle  *pQuery;
};

#define TD_VID(PVNODE) (PVNODE)->config.vgId

typedef struct STbDdlHandle STbDdlHandle;

// sma
void smaHandleRes(void *pVnode, int64_t smaId, const SArray *data);

#include "vnd.h"

#include "meta.h"

#include "tsdb.h"

#include "tq.h"

<<<<<<< HEAD
#include "tsdbSma.h"
=======
#include "vnodeSync.h"
>>>>>>> d16a2e27

#ifdef __cplusplus
}
#endif

#endif /*_TD_VNODE_DEF_H_*/<|MERGE_RESOLUTION|>--- conflicted
+++ resolved
@@ -116,11 +116,9 @@
 
 #include "tq.h"
 
-<<<<<<< HEAD
+#include "vnodeSync.h"
+
 #include "tsdbSma.h"
-=======
-#include "vnodeSync.h"
->>>>>>> d16a2e27
 
 #ifdef __cplusplus
 }
