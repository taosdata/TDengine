--- conflicted
+++ resolved
@@ -662,12 +662,8 @@
 } SSkmInfo;
 
 int32_t tMergeTreeOpen(SMergeTree *pMTree, int8_t backward, SDataFReader *pFReader, uint64_t suid, uint64_t uid,
-<<<<<<< HEAD
-                       STimeWindow *pTimeWindow, SVersionRange *pVerRange, void *pBlockLoadInfo, bool destroyLoadInfo, const char *idStr);
-=======
                        STimeWindow *pTimeWindow, SVersionRange *pVerRange, SSttBlockLoadInfo *pBlockLoadInfo,
                        bool destroyLoadInfo, const char *idStr);
->>>>>>> 53bfdf7b
 void    tMergeTreeAddIter(SMergeTree *pMTree, SLDataIter *pIter);
 bool    tMergeTreeNext(SMergeTree *pMTree);
 TSDBROW tMergeTreeGetRow(SMergeTree *pMTree);
