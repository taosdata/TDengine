--- conflicted
+++ resolved
@@ -165,10 +165,7 @@
 int32_t metaFilterTtl(void* pVnode, SMetaFltParam* param, SArray* pUids);
 
 int32_t metaGetColCmpr(SMeta* pMeta, tb_uid_t uid, SHashObj** colCmprObj);
-<<<<<<< HEAD
-=======
 int32_t updataTableColRef(SColRefWrapper *pWp, const SSchema *pSchema, int8_t add, SColRef *pColRef);
->>>>>>> e207f8c7
 #if !defined(META_REFACT) && !defined(TD_ASTRA)
 // SMetaDB
 int  metaOpenDB(SMeta* pMeta);
