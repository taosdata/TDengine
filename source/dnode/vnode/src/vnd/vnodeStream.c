--- conflicted
+++ resolved
@@ -3955,22 +3955,8 @@
             TD_VID(pVnode), __func__, req.base.type, req.base.streamId, req.base.readerTaskId, req.base.sessionId);
     SStreamTriggerReaderInfo* sStreamReaderInfo = qStreamGetReaderInfo(req.base.streamId, req.base.readerTaskId, &taskAddr);
     STREAM_CHECK_NULL_GOTO(sStreamReaderInfo, terrno);
-<<<<<<< HEAD
     STREAM_CHECK_RET_GOTO(initTableList(sStreamReaderInfo, pVnode));
-=======
-    if (sStreamReaderInfo->tableList.pTableList == NULL) {  
-      taosWLockLatch(&sStreamReaderInfo->lock);
-      sStreamReaderInfo->pVnode = pVnode;
-      initStorageAPI(&sStreamReaderInfo->storageApi);
-      if (sStreamReaderInfo->tableList.pTableList == NULL) {
-        STREAM_CHECK_RET_GOTO(initStreamTableListInfo(&sStreamReaderInfo->tableList));
-        code = generateTablistForStreamReader(pVnode, sStreamReaderInfo);
-      }
-      taosWUnLockLatch(&sStreamReaderInfo->lock);
-      STREAM_CHECK_RET_GOTO(code);
-    }
     sendRsp = true;
->>>>>>> b318864d
     switch (req.base.type) {
       case STRIGGER_PULL_SET_TABLE:
         STREAM_CHECK_RET_GOTO(vnodeProcessStreamSetTableReq(pVnode, pMsg, &req, sStreamReaderInfo));
