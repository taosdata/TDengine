/*
 * Copyright (c) 2019 TAOS Data, Inc. <jhtao@taosdata.com>
 *
 * This program is free software: you can use, redistribute, and/or modify
 * it under the terms of the GNU Affero General Public License, version 3
 * or later ("AGPL"), as published by the Free Software Foundation.
 *
 * This program is distributed in the hope that it will be useful, but WITHOUT
 * ANY WARRANTY; without even the implied warranty of MERCHANTABILITY or
 * FITNESS FOR A PARTICULAR PURPOSE.
 *
 * You should have received a copy of the GNU Affero General Public License
 * along with this program. If not, see <http://www.gnu.org/licenses/>.
 */

#include <stdbool.h>
#include <stdint.h>
#include <taos.h>
#include <tdef.h>
#include "executor.h"
#include "nodes.h"
#include "osMemPool.h"
#include "osMemory.h"
#include "scalar.h"
#include "streamReader.h"
#include "taosdef.h"
#include "taoserror.h"
#include "tarray.h"
#include "tcommon.h"
#include "tdatablock.h"
#include "tdb.h"
#include "tdef.h"
#include "tencode.h"
#include "tglobal.h"
#include "thash.h"
#include "tlist.h"
#include "tmsg.h"
#include "tsimplehash.h"
#include "vnd.h"
#include "vnode.h"
#include "vnodeInt.h"

static int32_t cacheTag(SVnode* pVnode, SHashObj* metaCache, SExprInfo* pExprInfo, int32_t numOfExpr, SStorageAPI* api, uint64_t uid);

#define BUILD_OPTION(options, _suid, _ver, _order, startTime, endTime, _schemas, _isSchema, _pSlotList)      \
  SStreamOptions                       options = {.suid = _suid,                                                   \
                                                  .ver = _ver,                                                     \
                                                  .order = _order,                                                 \
                                                  .twindows = {.skey = startTime, .ekey = endTime},                \
                                                  .schemas = _schemas,                                             \
                                                  .isSchema = _isSchema,                                           \
                                                  .pSlotList = _pSlotList};

typedef struct WalMetaResult {
  uint64_t    id;
  int64_t     skey;
  int64_t     ekey;
} WalMetaResult;

static int64_t getSuid(SStreamTriggerReaderInfo* sStreamReaderInfo, STableKeyInfo* pList) {
  int64_t suid = 0;
  if (!sStreamReaderInfo->isVtableStream) {
    suid = sStreamReaderInfo->suid;
    goto end;
  }

  if (pList == NULL) {
    goto end;
  }

  taosRLockLatch(&sStreamReaderInfo->lock);
  SStreamTableMapElement* element = taosHashGet(sStreamReaderInfo->vSetTableList.uIdMap, &pList->uid, LONG_BYTES);  
  if (element != 0) {
    suid = element->table->groupId;
    taosRUnLockLatch(&sStreamReaderInfo->lock);
    goto end;
  }
  taosRUnLockLatch(&sStreamReaderInfo->lock);

end:
  return suid;
}

static int64_t getSessionKey(int64_t session, int64_t type) { return (session | (type << 32)); }

static int32_t buildScheamFromMeta(SVnode* pVnode, int64_t uid, SArray** schemas);

int32_t sortCid(const void *lp, const void *rp) {
  int16_t* c1 = (int16_t*)lp;
  int16_t* c2 = (int16_t*)rp;

  if (*c1 < *c2) {
    return -1;
  } else if (*c1 > *c2) {
    return 1;
  }

  return 0;
}

int32_t sortSSchema(const void *lp, const void *rp) {
  SSchema* c1 = (SSchema*)lp;
  SSchema* c2 = (SSchema*)rp;

  if (c1->colId < c2->colId) {
    return -1;
  } else if (c1->colId > c2->colId) {
    return 1;
  }

  return 0;
}

static int32_t addColData(SSDataBlock* pResBlock, int32_t index, void* data) {
  SColumnInfoData* pSrc = taosArrayGet(pResBlock->pDataBlock, index);
  if (pSrc == NULL) {
    return terrno;
  }

  memcpy(pSrc->pData + pResBlock->info.rows * pSrc->info.bytes, data, pSrc->info.bytes);
  return 0;
}

static int32_t getTableDataInfo(SStreamReaderTaskInner* pTask, bool* hasNext) {
  int32_t code = pTask->storageApi->tsdReader.tsdNextDataBlock(pTask->pReader, hasNext);
  if (code != TSDB_CODE_SUCCESS) {
    pTask->storageApi->tsdReader.tsdReaderReleaseDataBlock(pTask->pReader);
  }

  return code;
}

static int32_t getTableData(SStreamReaderTaskInner* pTask, SSDataBlock** ppRes) {
  return pTask->storageApi->tsdReader.tsdReaderRetrieveDataBlock(pTask->pReader, ppRes);
}

static int32_t buildOTableInfoRsp(const SSTriggerOrigTableInfoRsp* rsp, void** data, size_t* size) {
  int32_t code = 0;
  int32_t lino = 0;
  void*   buf = NULL;
  int32_t len = tSerializeSTriggerOrigTableInfoRsp(NULL, 0, rsp);
  STREAM_CHECK_CONDITION_GOTO(len <= 0, TSDB_CODE_INVALID_PARA);
  buf = rpcMallocCont(len);
  STREAM_CHECK_NULL_GOTO(buf, terrno);
  int32_t actLen = tSerializeSTriggerOrigTableInfoRsp(buf, len, rsp);
  STREAM_CHECK_CONDITION_GOTO(actLen != len, TSDB_CODE_INVALID_PARA);
  *data = buf;
  *size = len;
  buf = NULL;
end:
  rpcFreeCont(buf);
  return code;
}

static bool needReLoadTableList(SStreamTriggerReaderInfo* sStreamReaderInfo, int8_t tableType, int64_t suid, int64_t uid, bool isCalc){
  if ((tableType == TD_CHILD_TABLE || tableType == TD_VIRTUAL_CHILD_TABLE) &&
      sStreamReaderInfo->tableType == TD_SUPER_TABLE && 
      suid == sStreamReaderInfo->suid) {
    taosRLockLatch(&sStreamReaderInfo->lock);
    uint64_t gid = qStreamGetGroupIdFromOrigin(sStreamReaderInfo, uid);
    taosRUnLockLatch(&sStreamReaderInfo->lock);
    if (gid == (uint64_t)-1) return true;
  }
  return false;
}

static bool uidInTableList(SStreamTriggerReaderInfo* sStreamReaderInfo, int64_t suid, int64_t uid, uint64_t* id){
  int32_t  ret = false;
  if (sStreamReaderInfo->tableType == TD_SUPER_TABLE) {
    if (suid != sStreamReaderInfo->suid) goto end;
    if (sStreamReaderInfo->pTagCond == NULL) {
      if (sStreamReaderInfo->partitionCols == NULL){
        *id = 0;
      } else if (sStreamReaderInfo->groupByTbname){
        *id= uid;
      } else {
        *id = qStreamGetGroupIdFromOrigin(sStreamReaderInfo, uid);
        if (*id == -1) goto end;
      }
    } else {
      //*id= uid;
      *id = qStreamGetGroupIdFromOrigin(sStreamReaderInfo, uid);
      if (*id == -1) goto end;
    }
    ret = true;
  } else {
    *id = qStreamGetGroupIdFromOrigin(sStreamReaderInfo, uid);
    if(*id == -1) *id = uid;
    ret = (uid == sStreamReaderInfo->uid);
  }
end:
  stTrace("%s ret:%d check suid:%" PRId64 " uid:%" PRId64 " gid:%"PRIu64, __func__, ret, suid, uid, *id);
  return ret;
}

static bool uidInTableListOrigin(SStreamTriggerReaderInfo* sStreamReaderInfo, int64_t suid, int64_t uid, uint64_t* id) {
  return uidInTableList(sStreamReaderInfo, suid, uid, id);
}

static bool uidInTableListSet(SStreamTriggerReaderInfo* sStreamReaderInfo, int64_t suid, int64_t uid, uint64_t* id, bool isCalc) {
  bool ret = false;
  taosRLockLatch(&sStreamReaderInfo->lock);
  if (sStreamReaderInfo->isVtableStream) {
    int64_t tmp[2] = {suid, uid};
    if(tSimpleHashGet(isCalc ? sStreamReaderInfo->uidHashCalc : sStreamReaderInfo->uidHashTrigger, tmp, sizeof(tmp)) != NULL) {
      *id = uid;
      ret = true;
    }
  } else {
    ret = uidInTableList(sStreamReaderInfo, suid, uid, id);
  }

end:
  taosRUnLockLatch(&sStreamReaderInfo->lock);
  return ret;
}

static int32_t  qTransformStreamTableList(SStreamTriggerReaderInfo* sStreamReaderInfo, void* pTableListInfo, StreamTableListInfo* tableInfo){
  SArray* pList = qStreamGetTableListArray(pTableListInfo);
  int32_t totalSize = taosArrayGetSize(pList);
  SStorageAPI api = {0};
  initStorageAPI(&api);
  for (int32_t i = 0; i < totalSize; ++i) {
    STableKeyInfo* info = taosArrayGet(pList, i);
    if (info == NULL) {
      continue;
    }
    if (cacheTag(sStreamReaderInfo->pVnode, sStreamReaderInfo->pTableMetaCacheTrigger, sStreamReaderInfo->pExprInfoTriggerTag, sStreamReaderInfo->numOfExprTriggerTag, &api, info->uid) != 0){
      continue;
    }
    if (cacheTag(sStreamReaderInfo->pVnode, sStreamReaderInfo->pTableMetaCacheCalc, sStreamReaderInfo->pExprInfoCalcTag, sStreamReaderInfo->numOfExprCalcTag, &api, info->uid) != 0){
      continue;
    }
    int32_t code = qStreamSetTableList(tableInfo, info->uid, info->groupId, 0);
    if (code != 0){
      return code;
    }
  }
  return 0;
}

static int32_t generateTablistForStreamReader(SVnode* pVnode, SStreamTriggerReaderInfo* sStreamReaderInfo) {
  int32_t                   code = 0;
  int32_t                   lino = 0;
  SNodeList* groupNew = NULL;   
  void* pTableListInfo = NULL;

  
  STREAM_CHECK_RET_GOTO(nodesCloneList(sStreamReaderInfo->partitionCols, &groupNew));

  STREAM_CHECK_RET_GOTO(qStreamCreateTableListForReader(pVnode, sStreamReaderInfo->suid, sStreamReaderInfo->uid, sStreamReaderInfo->tableType, groupNew,
                                         true, sStreamReaderInfo->pTagCond, sStreamReaderInfo->pTagIndexCond, &sStreamReaderInfo->storageApi, 
                                         &pTableListInfo, sStreamReaderInfo->groupIdMap));
  
<<<<<<< HEAD
  STREAM_CHECK_RET_GOTO(qTransformStreamTableList(sStreamReaderInfo, pTableListInfo, &sStreamReaderInfo->tableList));
=======
  STREAM_CHECK_RET_GOTO(qTransformStreamTableList(pTableListInfo, sStreamReaderInfo));
>>>>>>> 10d6df6e
  
  void* pTask = sStreamReaderInfo->pTask;
  ST_TASK_DLOG("vgId:%d %s tablelist size:%" PRIzu, TD_VID(pVnode), __func__, taosArrayGetSize(sStreamReaderInfo->tableList.pTableList));
end:
  nodesDestroyList(groupNew);
  qStreamDestroyTableList(pTableListInfo);
  STREAM_PRINT_LOG_END(code, lino);
  return code;
}

static int32_t buildVTableInfoRsp(const SStreamMsgVTableInfo* rsp, void** data, size_t* size) {
  int32_t code = 0;
  int32_t lino = 0;
  void*   buf = NULL;
  int32_t len = tSerializeSStreamMsgVTableInfo(NULL, 0, rsp);
  STREAM_CHECK_CONDITION_GOTO(len <= 0, TSDB_CODE_INVALID_PARA);
  buf = rpcMallocCont(len);
  STREAM_CHECK_NULL_GOTO(buf, terrno);
  int32_t actLen = tSerializeSStreamMsgVTableInfo(buf, len, rsp);
  STREAM_CHECK_CONDITION_GOTO(actLen != len, TSDB_CODE_INVALID_PARA);
  *data = buf;
  *size = len;
  buf = NULL;
end:
  rpcFreeCont(buf);
  return code;
}

static int32_t buildTsRsp(const SStreamTsResponse* tsRsp, void** data, size_t* size) {
  int32_t code = 0;
  int32_t lino = 0;
  void*   buf = NULL;
  int32_t len = tSerializeSStreamTsResponse(NULL, 0, tsRsp);
  STREAM_CHECK_CONDITION_GOTO(len <= 0, TSDB_CODE_INVALID_PARA);
  buf = rpcMallocCont(len);
  STREAM_CHECK_NULL_GOTO(buf, terrno);
  int32_t actLen = tSerializeSStreamTsResponse(buf, len, tsRsp);
  STREAM_CHECK_CONDITION_GOTO(actLen != len, TSDB_CODE_INVALID_PARA);
  *data = buf;
  *size = len;
  buf = NULL;
end:
  rpcFreeCont(buf);
  return code;
}


static int32_t buildRsp(SSDataBlock* pBlock, void** data, size_t* size) {
  int32_t code = 0;
  int32_t lino = 0;
  void*   buf = NULL;
  STREAM_CHECK_CONDITION_GOTO(pBlock == NULL || pBlock->info.rows == 0, TSDB_CODE_SUCCESS);
  size_t dataEncodeSize = blockGetEncodeSize(pBlock);
  buf = rpcMallocCont(dataEncodeSize);
  STREAM_CHECK_NULL_GOTO(buf, terrno);
  int32_t actualLen = blockEncode(pBlock, buf, dataEncodeSize, taosArrayGetSize(pBlock->pDataBlock));
  STREAM_CHECK_CONDITION_GOTO(actualLen < 0, terrno);
  *data = buf;
  *size = dataEncodeSize;
  buf = NULL;
end:
  rpcFreeCont(buf);
  return code;
}

static int32_t buildArrayRsp(SArray* pBlockList, void** data, size_t* size) {
  int32_t code = 0;
  int32_t lino = 0;

  void*   buf = NULL;

  int32_t blockNum = 0;
  size_t  dataEncodeBufSize = 0;
  for(size_t i = 0; i < taosArrayGetSize(pBlockList); i++){
    SSDataBlock* pBlock = taosArrayGetP(pBlockList, i);
    if (pBlock == NULL || pBlock->info.rows == 0) continue;
    int32_t blockSize = blockGetEncodeSize(pBlock);
    dataEncodeBufSize += blockSize;
    blockNum++;
  }
  buf = rpcMallocCont(INT_BYTES + dataEncodeBufSize);
  STREAM_CHECK_NULL_GOTO(buf, terrno);

  char* dataBuf = (char*)buf;
  *((int32_t*)(dataBuf)) = blockNum;
  dataBuf += INT_BYTES;
  for(size_t i = 0; i < taosArrayGetSize(pBlockList); i++){
    SSDataBlock* pBlock = taosArrayGetP(pBlockList, i);
    if (pBlock == NULL || pBlock->info.rows == 0) continue;
    int32_t actualLen = blockEncode(pBlock, dataBuf, dataEncodeBufSize, taosArrayGetSize(pBlock->pDataBlock));
    STREAM_CHECK_CONDITION_GOTO(actualLen < 0, terrno);
    dataBuf += actualLen;
  }
  *data = buf;
  *size = INT_BYTES + dataEncodeBufSize;
  buf = NULL;
end:
  rpcFreeCont(buf);
  return code;
}

static int32_t buildWalMetaBlock(SSDataBlock* pBlock, int8_t type, int64_t id, bool isVTable, int64_t uid,
                                 int64_t skey, int64_t ekey, int64_t ver, int64_t rows) {
  int32_t code = 0;
  int32_t lino = 0;
  int32_t index = 0;
  STREAM_CHECK_RET_GOTO(addColData(pBlock, index++, &type));
  if (!isVTable) {
    STREAM_CHECK_RET_GOTO(addColData(pBlock, index++, &id));
  }
  STREAM_CHECK_RET_GOTO(addColData(pBlock, index++, &uid));
  STREAM_CHECK_RET_GOTO(addColData(pBlock, index++, &skey));
  STREAM_CHECK_RET_GOTO(addColData(pBlock, index++, &ekey));
  STREAM_CHECK_RET_GOTO(addColData(pBlock, index++, &ver));
  STREAM_CHECK_RET_GOTO(addColData(pBlock, index++, &rows));

end:
  // STREAM_PRINT_LOG_END(code, lino)
  return code;
}

static int32_t buildWalMetaBlockNew(SSDataBlock* pBlock, int64_t id, int64_t skey, int64_t ekey, int64_t ver) {
  int32_t code = 0;
  int32_t lino = 0;
  int32_t index = 0;
  STREAM_CHECK_RET_GOTO(addColData(pBlock, index++, &id));
  STREAM_CHECK_RET_GOTO(addColData(pBlock, index++, &skey));
  STREAM_CHECK_RET_GOTO(addColData(pBlock, index++, &ekey));
  STREAM_CHECK_RET_GOTO(addColData(pBlock, index++, &ver));

end:
  return code;
}

static int32_t buildDropTableBlock(SSDataBlock* pBlock, int64_t id, int64_t ver) {
  int32_t code = 0;
  int32_t lino = 0;
  int32_t index = 0;
  STREAM_CHECK_RET_GOTO(addColData(pBlock, index++, &id));
  STREAM_CHECK_RET_GOTO(addColData(pBlock, index++, &ver));

end:
  return code;
}

static void buildTSchema(STSchema* pTSchema, int32_t ver, col_id_t colId, int8_t type, int32_t bytes) {
  pTSchema->numOfCols = 1;
  pTSchema->version = ver;
  pTSchema->columns[0].colId = colId;
  pTSchema->columns[0].type = type;
  pTSchema->columns[0].bytes = bytes;
}

static int32_t scanDeleteDataNew(SStreamTriggerReaderInfo* sStreamReaderInfo, SSTriggerWalNewRsp* rsp, void* data, int32_t len,
                              int64_t ver) {
  int32_t    code = 0;
  int32_t    lino = 0;
  SDecoder   decoder = {0};
  SDeleteRes req = {0};
  void* pTask = sStreamReaderInfo->pTask;

  req.uidList = taosArrayInit(0, sizeof(tb_uid_t));
  tDecoderInit(&decoder, data, len);
  STREAM_CHECK_RET_GOTO(tDecodeDeleteRes(&decoder, &req));
  STREAM_CHECK_CONDITION_GOTO((sStreamReaderInfo->tableType == TSDB_SUPER_TABLE && !sStreamReaderInfo->isVtableStream && req.suid != sStreamReaderInfo->suid), TDB_CODE_SUCCESS);
  
  for (int32_t i = 0; i < taosArrayGetSize(req.uidList); i++) {
    uint64_t* uid = taosArrayGet(req.uidList, i);
    STREAM_CHECK_NULL_GOTO(uid, terrno);
    uint64_t   id = 0;
    ST_TASK_DLOG("stream reader scan delete start data:uid %" PRIu64 ", skey %" PRIu64 ", ekey %" PRIu64, *uid, req.skey, req.ekey);
    STREAM_CHECK_CONDITION_GOTO(!uidInTableListSet(sStreamReaderInfo, req.suid, *uid, &id, false), TDB_CODE_SUCCESS);
    STREAM_CHECK_RET_GOTO(blockDataEnsureCapacity(rsp->deleteBlock, ((SSDataBlock*)rsp->deleteBlock)->info.rows + 1));
    STREAM_CHECK_RET_GOTO(buildWalMetaBlockNew(rsp->deleteBlock, id, req.skey, req.ekey, ver));
    ((SSDataBlock*)rsp->deleteBlock)->info.rows++;
    rsp->totalRows++;
  }

end:
  taosArrayDestroy(req.uidList);
  tDecoderClear(&decoder);
  return code;
}

static int32_t scanDropTableNew(SStreamTriggerReaderInfo* sStreamReaderInfo, SSTriggerWalNewRsp* rsp, void* data, int32_t len,
                             int64_t ver) {
  int32_t  code = 0;
  int32_t  lino = 0;
  SDecoder decoder = {0};
  void* pTask = sStreamReaderInfo->pTask;

  SVDropTbBatchReq req = {0};
  tDecoderInit(&decoder, data, len);
  STREAM_CHECK_RET_GOTO(tDecodeSVDropTbBatchReq(&decoder, &req));

  for (int32_t iReq = 0; iReq < req.nReqs; iReq++) {
    SVDropTbReq* pDropTbReq = req.pReqs + iReq;
    STREAM_CHECK_NULL_GOTO(pDropTbReq, TSDB_CODE_INVALID_PARA);
    uint64_t id = 0;
    if(!uidInTableListOrigin(sStreamReaderInfo, pDropTbReq->suid, pDropTbReq->uid, &id)) {
      continue;
    }

    STREAM_CHECK_RET_GOTO(blockDataEnsureCapacity(rsp->dropBlock, ((SSDataBlock*)rsp->dropBlock)->info.rows + 1));
    STREAM_CHECK_RET_GOTO(buildDropTableBlock(rsp->dropBlock, id, ver));
    ((SSDataBlock*)rsp->dropBlock)->info.rows++;
    rsp->totalRows++;
    ST_TASK_DLOG("stream reader scan drop uid %" PRId64 ", id %" PRIu64, pDropTbReq->uid, id);
  }

end:
  tDecoderClear(&decoder);
  return code;
}

static int32_t qStreamModifyTableList(SStreamTriggerReaderInfo* sStreamReaderInfo, SArray* tableListAdd, SArray* tableListDel) {
  int32_t      code = 0;
  int32_t      lino = 0;
  
  taosWLockLatch(&sStreamReaderInfo->lock);
  int32_t totalSize = taosArrayGetSize(tableListDel);
  for (int32_t i = 0; i < totalSize; ++i) {
    int64_t* uid = taosArrayGet(tableListDel, i);
    if (uid == NULL) {
      continue;
    }
    STREAM_CHECK_RET_GOTO(qStreamRemoveTableList(&sStreamReaderInfo->tableList, *uid));
  }

  SStorageAPI api = {0};
  initStorageAPI(&api);
  totalSize = taosArrayGetSize(tableListAdd);
  for (int32_t i = 0; i < totalSize; ++i) {
    STableKeyInfo* info = taosArrayGet(tableListAdd, i);
    if (info == NULL) {
      continue;
    }
    if (cacheTag(sStreamReaderInfo->pVnode, sStreamReaderInfo->pTableMetaCacheTrigger, sStreamReaderInfo->pExprInfoTriggerTag, sStreamReaderInfo->numOfExprTriggerTag, &api, info->uid) != 0){
      continue;
    }
    if (cacheTag(sStreamReaderInfo->pVnode, sStreamReaderInfo->pTableMetaCacheCalc, sStreamReaderInfo->pExprInfoCalcTag, sStreamReaderInfo->numOfExprCalcTag, &api, info->uid) != 0){
      continue;
    }
    STREAM_CHECK_RET_GOTO(qStreamRemoveTableList(&sStreamReaderInfo->tableList, info->uid));
    STREAM_CHECK_RET_GOTO(qStreamSetTableList(&sStreamReaderInfo->tableList, info->uid, info->groupId, 0));
  }

end:
  taosWUnLockLatch(&sStreamReaderInfo->lock);
  return code;
}

static int32_t reloadTableList(SStreamTriggerReaderInfo* sStreamReaderInfo, SArray* uidList) {
  int32_t code = 0;
  int32_t lino = 0;
  SNodeList* groupNew = NULL;   
  SArray* tableList = NULL;  
  void* pTask = sStreamReaderInfo->pTask;

  if (taosArrayGetSize(uidList) == 0) {
    return 0;
  }
  STREAM_CHECK_RET_GOTO(nodesCloneList(sStreamReaderInfo->partitionCols, &groupNew));  
  STREAM_CHECK_RET_GOTO(qStreamFilterTableListForReader(sStreamReaderInfo->pVnode, uidList, groupNew, sStreamReaderInfo->pTagCond,
                                                    sStreamReaderInfo->pTagIndexCond, &sStreamReaderInfo->storageApi,
                                                    sStreamReaderInfo->groupIdMap, sStreamReaderInfo->suid, &tableList));
<<<<<<< HEAD
  STREAM_CHECK_RET_GOTO(qStreamModifyTableList(sStreamReaderInfo, tableList, uidList));
=======
  STREAM_CHECK_RET_GOTO(qStreamModifyTableList(sStreamReaderInfo, tableList, uidList, &sStreamReaderInfo->lock));
>>>>>>> 10d6df6e
end:
  taosArrayDestroy(tableList);
  nodesDestroyList(groupNew);
  return code;
}

static int32_t scanCreateTableNew(SStreamTriggerReaderInfo* sStreamReaderInfo, void* data, int32_t len) {
  int32_t  code = 0;
  int32_t  lino = 0;
  SDecoder decoder = {0};
  SArray*  uidList = NULL;
  void* pTask = sStreamReaderInfo->pTask;

  SVCreateTbBatchReq req = {0};
  tDecoderInit(&decoder, data, len);
  
  STREAM_CHECK_RET_GOTO(tDecodeSVCreateTbBatchReq(&decoder, &req));

  uidList = taosArrayInit(8, sizeof(tb_uid_t));
  STREAM_CHECK_NULL_GOTO(uidList, terrno);

  SVCreateTbReq* pCreateReq = NULL;
  for (int32_t iReq = 0; iReq < req.nReqs; iReq++) {
    pCreateReq = req.pReqs + iReq;
    if (!needReLoadTableList(sStreamReaderInfo, pCreateReq->type, pCreateReq->ctb.suid, pCreateReq->uid, false)) {
      ST_TASK_DLOG("stream reader scan create table jump, %s", pCreateReq->name);
      continue;
    }
  
    ST_TASK_DLOG("stream reader scan create table %s", pCreateReq->name);  
    STREAM_CHECK_NULL_GOTO(taosArrayPush(uidList, &pCreateReq->uid), terrno);
  }
  
  STREAM_CHECK_RET_GOTO(reloadTableList(sStreamReaderInfo, uidList));
end:
  taosArrayDestroy(uidList);
  tDeleteSVCreateTbBatchReq(&req);
  tDecoderClear(&decoder);
  return code;
}

static int32_t processAutoCreateTableNew(SStreamTriggerReaderInfo* sStreamReaderInfo, SVCreateTbReq* pCreateReq) {
  int32_t  code = 0;
  int32_t  lino = 0;
  void*    pTask = sStreamReaderInfo->pTask;
  SArray*  uidList = NULL;

  if (!needReLoadTableList(sStreamReaderInfo, pCreateReq->type, pCreateReq->ctb.suid, pCreateReq->uid, false)) {
    ST_TASK_DLOG("stream reader scan auto create table jump, %s", pCreateReq->name);
    goto end;
  }
  uidList = taosArrayInit(8, sizeof(tb_uid_t));
  STREAM_CHECK_NULL_GOTO(uidList, terrno);
  STREAM_CHECK_NULL_GOTO(taosArrayPush(uidList, &pCreateReq->uid), terrno);
  ST_TASK_DLOG("stream reader scan auto create table %s", pCreateReq->name);

  STREAM_CHECK_RET_GOTO(reloadTableList(sStreamReaderInfo, uidList));
end:
  taosArrayDestroy(uidList);
  return code;
}

static int32_t scanAlterTableNew(SStreamTriggerReaderInfo* sStreamReaderInfo, void* data, int32_t len) {
  int32_t  code = 0;
  int32_t  lino = 0;
  SDecoder decoder = {0};
  void* pTask = sStreamReaderInfo->pTask;
  SArray*  uidList = NULL;

  SVAlterTbReq req = {0};
  tDecoderInit(&decoder, data, len);
  
  STREAM_CHECK_RET_GOTO(tDecodeSVAlterTbReq(&decoder, &req));
  STREAM_CHECK_CONDITION_GOTO(req.action != TSDB_ALTER_TABLE_UPDATE_TAG_VAL && req.action != TSDB_ALTER_TABLE_UPDATE_MULTI_TAG_VAL, TDB_CODE_SUCCESS);

  ETableType tbType = 0;
  uint64_t suid = 0;
  STREAM_CHECK_RET_GOTO(metaGetTableTypeSuidByName(sStreamReaderInfo->pVnode, req.tbName, &tbType, &suid));
  STREAM_CHECK_CONDITION_GOTO(tbType != TSDB_CHILD_TABLE, TDB_CODE_SUCCESS);
  STREAM_CHECK_CONDITION_GOTO(suid != sStreamReaderInfo->suid, TDB_CODE_SUCCESS);

  uint64_t uid = 0;
  STREAM_CHECK_RET_GOTO(metaGetTableUidByName(sStreamReaderInfo->pVnode, req.tbName, &uid));

  uidList = taosArrayInit(8, sizeof(tb_uid_t));
  STREAM_CHECK_NULL_GOTO(uidList, terrno);
  STREAM_CHECK_NULL_GOTO(taosArrayPush(uidList, &uid), terrno);
  STREAM_CHECK_RET_GOTO(reloadTableList(sStreamReaderInfo, uidList));
  ST_TASK_DLOG("stream reader scan alter table %s", req.tbName);

end:
  taosArrayDestroy(uidList);
  taosArrayDestroy(req.pMultiTag);
  tDecoderClear(&decoder);
  return code;
}

// static int32_t scanAlterSTableNew(SStreamTriggerReaderInfo* sStreamReaderInfo, void* data, int32_t len) {
//   int32_t  code = 0;
//   int32_t  lino = 0;
//   SDecoder decoder = {0};
//   SMAlterStbReq reqAlter = {0};
//   SVCreateStbReq req = {0};
//   tDecoderInit(&decoder, data, len);
//   void* pTask = sStreamReaderInfo->pTask;
  
//   STREAM_CHECK_RET_GOTO(tDecodeSVCreateStbReq(&decoder, &req));
//   STREAM_CHECK_CONDITION_GOTO(req.suid != sStreamReaderInfo->suid, TDB_CODE_SUCCESS);
//   if (req.alterOriData != 0) {
//     STREAM_CHECK_RET_GOTO(tDeserializeSMAlterStbReq(req.alterOriData, req.alterOriDataLen, &reqAlter));
//     STREAM_CHECK_CONDITION_GOTO(reqAlter.alterType != TSDB_ALTER_TABLE_DROP_TAG && reqAlter.alterType != TSDB_ALTER_TABLE_UPDATE_TAG_NAME, TDB_CODE_SUCCESS);
//   }
  
//   STREAM_CHECK_RET_GOTO(reloadTableList(sStreamReaderInfo));

//   ST_TASK_DLOG("stream reader scan alter suid %" PRId64, req.suid);
// end:
//   tFreeSMAltertbReq(&reqAlter);
//   tDecoderClear(&decoder);
//   return code;
// }

// static int32_t scanDropSTableNew(SStreamTriggerReaderInfo* sStreamReaderInfo, void* data, int32_t len) {
//   int32_t  code = 0;
//   int32_t  lino = 0;
//   SDecoder decoder = {0};
//   void* pTask = sStreamReaderInfo->pTask;

//   SVDropStbReq req = {0};
//   tDecoderInit(&decoder, data, len);
//   STREAM_CHECK_RET_GOTO(tDecodeSVDropStbReq(&decoder, &req));
//   STREAM_CHECK_CONDITION_GOTO(req.suid != sStreamReaderInfo->suid, TDB_CODE_SUCCESS);

//   ST_TASK_DLOG("stream reader scan drop suid %" PRId64, req.suid);
// end:
//   tDecoderClear(&decoder);
//   return code;
// }

static int32_t scanSubmitTbDataForMeta(SDecoder *pCoder, SStreamTriggerReaderInfo* sStreamReaderInfo, SSHashObj* gidHash) {
  int32_t code = 0;
  int32_t lino = 0;
  WalMetaResult walMeta = {0};
  SSubmitTbData submitTbData = {0};
  
  if (tStartDecode(pCoder) < 0) {
    code = TSDB_CODE_INVALID_MSG;
    TSDB_CHECK_CODE(code, lino, end);
  }

  uint8_t       version = 0;
  if (tDecodeI32v(pCoder, &submitTbData.flags) < 0) {
    code = TSDB_CODE_INVALID_MSG;
    TSDB_CHECK_CODE(code, lino, end);
  }
  version = (submitTbData.flags >> 8) & 0xff;
  submitTbData.flags = submitTbData.flags & 0xff;

  // STREAM_CHECK_CONDITION_GOTO(version < 2, TDB_CODE_SUCCESS);
  if (submitTbData.flags & SUBMIT_REQ_AUTO_CREATE_TABLE) {
    submitTbData.pCreateTbReq = taosMemoryCalloc(1, sizeof(SVCreateTbReq));
    STREAM_CHECK_NULL_GOTO(submitTbData.pCreateTbReq, terrno);
    STREAM_CHECK_RET_GOTO(tDecodeSVCreateTbReq(pCoder, submitTbData.pCreateTbReq));
    STREAM_CHECK_RET_GOTO(processAutoCreateTableNew(sStreamReaderInfo, submitTbData.pCreateTbReq));
  }

  // submit data
  if (tDecodeI64(pCoder, &submitTbData.suid) < 0) {
    code = TSDB_CODE_INVALID_MSG;
    TSDB_CHECK_CODE(code, lino, end);
  }
  if (tDecodeI64(pCoder, &submitTbData.uid) < 0) {
    code = TSDB_CODE_INVALID_MSG;
    TSDB_CHECK_CODE(code, lino, end);
  }

  if (!uidInTableListSet(sStreamReaderInfo, submitTbData.suid, submitTbData.uid, &walMeta.id, false)){
    goto end;
  }
  if (tDecodeI32v(pCoder, &submitTbData.sver) < 0) {
    code = TSDB_CODE_INVALID_MSG;
    TSDB_CHECK_CODE(code, lino, end);
  }

  if (submitTbData.flags & SUBMIT_REQ_COLUMN_DATA_FORMAT) {
    uint64_t nColData = 0;
    if (tDecodeU64v(pCoder, &nColData) < 0) {
      code = TSDB_CODE_INVALID_MSG;
      TSDB_CHECK_CODE(code, lino, end);
    }

    SColData colData = {0};
    code = tDecodeColData(version, pCoder, &colData, false);
    if (code) {
      code = TSDB_CODE_INVALID_MSG;
      TSDB_CHECK_CODE(code, lino, end);
    }

    if (colData.flag != HAS_VALUE) {
      code = TSDB_CODE_INVALID_MSG;
      TSDB_CHECK_CODE(code, lino, end);
    }
    walMeta.skey = ((TSKEY *)colData.pData)[0];
    walMeta.ekey = ((TSKEY *)colData.pData)[colData.nVal - 1];

    for (uint64_t i = 1; i < nColData; i++) {
      code = tDecodeColData(version, pCoder, &colData, true);
      if (code) {
        code = TSDB_CODE_INVALID_MSG;
        TSDB_CHECK_CODE(code, lino, end);
      }
    }
  } else {
    uint64_t nRow = 0;
    if (tDecodeU64v(pCoder, &nRow) < 0) {
      code = TSDB_CODE_INVALID_MSG;
      TSDB_CHECK_CODE(code, lino, end);
    }

    for (int32_t iRow = 0; iRow < nRow; ++iRow) {
      SRow *pRow = (SRow *)(pCoder->data + pCoder->pos);
      pCoder->pos += pRow->len;
      if (iRow == 0){
#ifndef NO_UNALIGNED_ACCESS
        walMeta.skey = pRow->ts;
#else
        walMeta.skey = taosGetInt64Aligned(&pRow->ts);
#endif
      }
      if (iRow == nRow - 1) {
#ifndef NO_UNALIGNED_ACCESS
        walMeta.ekey = pRow->ts;
#else
        walMeta.ekey = taosGetInt64Aligned(&pRow->ts);
#endif
      }
    }
  }

  WalMetaResult* data = (WalMetaResult*)tSimpleHashGet(gidHash, &walMeta.id, LONG_BYTES);
  if (data != NULL) {
    if (walMeta.skey < data->skey) data->skey = walMeta.skey;
    if (walMeta.ekey > data->ekey) data->ekey = walMeta.ekey;
  } else {
    STREAM_CHECK_RET_GOTO(tSimpleHashPut(gidHash, &walMeta.id, LONG_BYTES, &walMeta, sizeof(WalMetaResult)));
  }

end:
  tDestroySVSubmitCreateTbReq(submitTbData.pCreateTbReq, TSDB_MSG_FLG_DECODE);
  taosMemoryFreeClear(submitTbData.pCreateTbReq);
  tEndDecode(pCoder);
  return code;
}

static int32_t scanSubmitDataForMeta(SStreamTriggerReaderInfo* sStreamReaderInfo, SSTriggerWalNewRsp* rsp, void* data, int32_t len, int64_t ver) {
  int32_t  code = 0;
  int32_t  lino = 0;
  SDecoder decoder = {0};
  SSHashObj* gidHash = NULL;
  void* pTask = sStreamReaderInfo->pTask;

  tDecoderInit(&decoder, data, len);
  if (tStartDecode(&decoder) < 0) {
    code = TSDB_CODE_INVALID_MSG;
    TSDB_CHECK_CODE(code, lino, end);
  }

  uint64_t nSubmitTbData = 0;
  if (tDecodeU64v(&decoder, &nSubmitTbData) < 0) {
    code = TSDB_CODE_INVALID_MSG;
    TSDB_CHECK_CODE(code, lino, end);
  }

  gidHash = tSimpleHashInit(64, taosGetDefaultHashFunction(TSDB_DATA_TYPE_BIGINT));
  STREAM_CHECK_NULL_GOTO(gidHash, terrno);

  for (int32_t i = 0; i < nSubmitTbData; i++) {
    STREAM_CHECK_RET_GOTO(scanSubmitTbDataForMeta(&decoder, sStreamReaderInfo, gidHash));
  }
  tEndDecode(&decoder);

  STREAM_CHECK_RET_GOTO(blockDataEnsureCapacity(rsp->metaBlock, ((SSDataBlock*)rsp->metaBlock)->info.rows + tSimpleHashGetSize(gidHash)));
  int32_t iter = 0;
  void*   px = tSimpleHashIterate(gidHash, NULL, &iter);
  while (px != NULL) {
    WalMetaResult* pMeta = (WalMetaResult*)px;
    STREAM_CHECK_RET_GOTO(buildWalMetaBlockNew(rsp->metaBlock, pMeta->id, pMeta->skey, pMeta->ekey, ver));
    ((SSDataBlock*)rsp->metaBlock)->info.rows++;
    rsp->totalRows++;
    ST_TASK_DLOG("stream reader scan submit data:skey %" PRId64 ", ekey %" PRId64 ", id %" PRIu64
          ", ver:%"PRId64, pMeta->skey, pMeta->ekey, pMeta->id, ver);
    px = tSimpleHashIterate(gidHash, px, &iter);
  }
end:
  tDecoderClear(&decoder);
  tSimpleHashCleanup( gidHash);
  return code;
}

static int32_t createBlockForTsdbMeta(SSDataBlock** pBlock, bool isVTable) {
  int32_t code = 0;
  int32_t lino = 0;
  SArray* schemas = taosArrayInit(8, sizeof(SSchema));
  STREAM_CHECK_NULL_GOTO(schemas, terrno);

  int32_t index = 1;
  STREAM_CHECK_RET_GOTO(qStreamBuildSchema(schemas, TSDB_DATA_TYPE_TIMESTAMP, LONG_BYTES, index++))  // skey
  STREAM_CHECK_RET_GOTO(qStreamBuildSchema(schemas, TSDB_DATA_TYPE_TIMESTAMP, LONG_BYTES, index++))  // ekey
  STREAM_CHECK_RET_GOTO(qStreamBuildSchema(schemas, TSDB_DATA_TYPE_BIGINT, LONG_BYTES, index++))  // uid
  if (!isVTable) {
    STREAM_CHECK_RET_GOTO(qStreamBuildSchema(schemas, TSDB_DATA_TYPE_UBIGINT, LONG_BYTES, index++))  // gid
  }
  STREAM_CHECK_RET_GOTO(qStreamBuildSchema(schemas, TSDB_DATA_TYPE_BIGINT, LONG_BYTES, index++))     // nrows

  STREAM_CHECK_RET_GOTO(createDataBlockForStream(schemas, pBlock));

end:
  taosArrayDestroy(schemas);
  return code;
}

static int32_t createBlockForWalMetaNew(SSDataBlock** pBlock) {
  int32_t code = 0;
  int32_t lino = 0;
  SArray* schemas = NULL;

  schemas = taosArrayInit(8, sizeof(SSchema));
  STREAM_CHECK_NULL_GOTO(schemas, terrno);

  int32_t index = 0;
  STREAM_CHECK_RET_GOTO(qStreamBuildSchema(schemas, TSDB_DATA_TYPE_BIGINT, LONG_BYTES, index++))  // gid non vtable/uid vtable
  STREAM_CHECK_RET_GOTO(qStreamBuildSchema(schemas, TSDB_DATA_TYPE_BIGINT, LONG_BYTES, index++))  // skey
  STREAM_CHECK_RET_GOTO(qStreamBuildSchema(schemas, TSDB_DATA_TYPE_BIGINT, LONG_BYTES, index++))  // ekey
  STREAM_CHECK_RET_GOTO(qStreamBuildSchema(schemas, TSDB_DATA_TYPE_BIGINT, LONG_BYTES, index++))  // ver

  STREAM_CHECK_RET_GOTO(createDataBlockForStream(schemas, pBlock));

end:
  taosArrayDestroy(schemas);
  return code;
}

static int32_t createBlockForDropTable(SSDataBlock** pBlock) {
  int32_t code = 0;
  int32_t lino = 0;
  SArray* schemas = NULL;

  schemas = taosArrayInit(8, sizeof(SSchema));
  STREAM_CHECK_NULL_GOTO(schemas, terrno);

  int32_t index = 0;
  STREAM_CHECK_RET_GOTO(qStreamBuildSchema(schemas, TSDB_DATA_TYPE_BIGINT, LONG_BYTES, index++))  // gid non vtable/uid vtable
  STREAM_CHECK_RET_GOTO(qStreamBuildSchema(schemas, TSDB_DATA_TYPE_BIGINT, LONG_BYTES, index++))  // ver

  STREAM_CHECK_RET_GOTO(createDataBlockForStream(schemas, pBlock));

end:
  taosArrayDestroy(schemas);
  return code;
}

static int32_t processMeta(int16_t msgType, SStreamTriggerReaderInfo* sStreamReaderInfo, void *data, int32_t len, SSTriggerWalNewRsp* rsp, int32_t ver) {
  int32_t code = 0;
  int32_t lino = 0;
  SDecoder dcoder = {0};
  tDecoderInit(&dcoder, data, len);
  if (msgType == TDMT_VND_DELETE && sStreamReaderInfo->deleteReCalc != 0) {
    if (rsp->deleteBlock == NULL) {
      STREAM_CHECK_RET_GOTO(createBlockForWalMetaNew((SSDataBlock**)&rsp->deleteBlock));
    }
      
    STREAM_CHECK_RET_GOTO(scanDeleteDataNew(sStreamReaderInfo, rsp, data, len, ver));
  } else if (msgType == TDMT_VND_DROP_TABLE && sStreamReaderInfo->deleteOutTbl != 0) {
    if (rsp->dropBlock == NULL) {
      STREAM_CHECK_RET_GOTO(createBlockForDropTable((SSDataBlock**)&rsp->dropBlock));
    }
    STREAM_CHECK_RET_GOTO(scanDropTableNew(sStreamReaderInfo, rsp, data, len, ver));
  // } else if (msgType == TDMT_VND_DROP_STB) {
  //   STREAM_CHECK_RET_GOTO(scanDropSTableNew(sStreamReaderInfo, data, len));
  } else if (msgType == TDMT_VND_CREATE_TABLE) {
    STREAM_CHECK_RET_GOTO(scanCreateTableNew(sStreamReaderInfo, data, len));
  } else if (msgType == TDMT_VND_ALTER_STB) {
    // STREAM_CHECK_RET_GOTO(scanAlterSTableNew(sStreamReaderInfo, data, len));
  } else if (msgType == TDMT_VND_ALTER_TABLE) {
    STREAM_CHECK_RET_GOTO(scanAlterTableNew(sStreamReaderInfo, data, len));
  }

  end:
  tDecoderClear(&dcoder);
  return code;
}
static int32_t processWalVerMetaNew(SVnode* pVnode, SSTriggerWalNewRsp* rsp, SStreamTriggerReaderInfo* sStreamReaderInfo,
                       int64_t ctime) {
  int32_t code = 0;
  int32_t lino = 0;
  void* pTask = sStreamReaderInfo->pTask;

  SWalReader* pWalReader = walOpenReader(pVnode->pWal, 0);
  STREAM_CHECK_NULL_GOTO(pWalReader, terrno);
  code = walReaderSeekVer(pWalReader, rsp->ver);
  if (code == TSDB_CODE_WAL_LOG_NOT_EXIST){
    if (rsp->ver < walGetFirstVer(pWalReader->pWal)) {
      rsp->ver = walGetFirstVer(pWalReader->pWal);
    }
    ST_TASK_DLOG("vgId:%d %s scan wal end:%s", TD_VID(pVnode), __func__, tstrerror(code));
    code = TSDB_CODE_SUCCESS;
    goto end;
  }
  STREAM_CHECK_RET_GOTO(code);

  STREAM_CHECK_RET_GOTO(blockDataEnsureCapacity(rsp->metaBlock, STREAM_RETURN_ROWS_NUM));
  while (1) {
    code = walNextValidMsg(pWalReader, true);
    if (code == TSDB_CODE_WAL_LOG_NOT_EXIST){\
      ST_TASK_DLOG("vgId:%d %s scan wal end:%s", TD_VID(pVnode), __func__, tstrerror(code));
      code = TSDB_CODE_SUCCESS;
      goto end;
    }
    STREAM_CHECK_RET_GOTO(code);
    rsp->ver = pWalReader->curVersion;
    SWalCont* wCont = &pWalReader->pHead->head;
    rsp->verTime = wCont->ingestTs;
    if (wCont->ingestTs / 1000 > ctime) break;
    void*   data = POINTER_SHIFT(wCont->body, sizeof(SMsgHead));
    int32_t len = wCont->bodyLen - sizeof(SMsgHead);
    int64_t ver = wCont->version;

    ST_TASK_DLOG("vgId:%d stream reader scan wal ver:%" PRId64 "/%" PRId64 ", type:%d, deleteData:%d, deleteTb:%d",
      TD_VID(pVnode), ver, walGetAppliedVer(pWalReader->pWal), wCont->msgType, sStreamReaderInfo->deleteReCalc, sStreamReaderInfo->deleteOutTbl);
    if (wCont->msgType == TDMT_VND_SUBMIT) {
      data = POINTER_SHIFT(wCont->body, sizeof(SSubmitReq2Msg));
      len = wCont->bodyLen - sizeof(SSubmitReq2Msg);
      STREAM_CHECK_RET_GOTO(scanSubmitDataForMeta(sStreamReaderInfo, rsp, data, len, ver));
    } else {
      STREAM_CHECK_RET_GOTO(processMeta(wCont->msgType, sStreamReaderInfo, data, len, rsp, ver));
    }

    if (rsp->totalRows >= STREAM_RETURN_ROWS_NUM) {
      break;
    }
  }

end:
  walCloseReader(pWalReader);
  return code;
}

<<<<<<< HEAD
static int32_t cacheTag(SVnode* pVnode, SHashObj* metaCache, SExprInfo* pExprInfo, int32_t numOfExpr, SStorageAPI* api, uint64_t uid) {
=======
static int32_t processTag(SVnode* pVnode, SStreamTriggerReaderInfo* info, bool isCalc, 
  uint64_t uid, SSDataBlock* pBlock, uint32_t currentRow, uint32_t numOfRows, uint32_t numOfBlocks) {
>>>>>>> 10d6df6e
  int32_t     code = 0;
  int32_t     lino = 0;
  SMetaReader mr = {0};
  SArray* tagCache = NULL;
  char* data = NULL;

<<<<<<< HEAD
  STREAM_CHECK_CONDITION_GOTO(numOfExpr == 0, code);
  stDebug("%s start,uid:%"PRIu64, __func__, uid);
  void* uidData = taosHashGet(metaCache, &uid, LONG_BYTES);
  if (uidData == NULL) {
=======
  void* pTask = info->pTask;
  ST_TASK_DLOG("%s start. rows:%" PRIu32 ",uid:%"PRIu64, __func__, numOfRows, uid);
  
  SHashObj* metaCache = isCalc ? info->pTableMetaCacheCalc : info->pTableMetaCacheTrigger;
  SExprInfo*   pExprInfo = isCalc ? info->pExprInfoCalcTag : info->pExprInfoTriggerTag; 
  int32_t      numOfExpr = isCalc ? info->numOfExprCalcTag : info->numOfExprTriggerTag;
  if (numOfExpr == 0) {
    return TSDB_CODE_SUCCESS;
  }

  void* uidData = taosHashGet(metaCache, &uid, LONG_BYTES);
  if (uidData == NULL) {
    info->storageApi.metaReaderFn.initReader(&mr, pVnode, META_READER_LOCK, &info->storageApi.metaFn);
    code = info->storageApi.metaReaderFn.getEntryGetUidCache(&mr, uid);
    info->storageApi.metaReaderFn.readerReleaseLock(&mr);
    STREAM_CHECK_RET_GOTO(code);

>>>>>>> 10d6df6e
    tagCache = taosArrayInit(numOfExpr, POINTER_BYTES);
    STREAM_CHECK_NULL_GOTO(tagCache, terrno);
    if(taosHashPut(metaCache, &uid, LONG_BYTES, &tagCache, POINTER_BYTES) != 0) {
      taosArrayDestroyP(tagCache, taosMemFree);
      code = terrno;
      goto end;
    }
  } else {
    tagCache = *(SArray**)uidData;
    STREAM_CHECK_CONDITION_GOTO(taosArrayGetSize(tagCache) != numOfExpr, TSDB_CODE_INVALID_PARA);
  }
  
  api->metaReaderFn.initReader(&mr, pVnode, META_READER_LOCK, &api->metaFn);
  code = api->metaReaderFn.getEntryGetUidCache(&mr, uid);
  api->metaReaderFn.readerReleaseLock(&mr);
  STREAM_CHECK_RET_GOTO(code);
  
  for (int32_t j = 0; j < numOfExpr; ++j) {
    const SExprInfo* pExpr1 = &pExprInfo[j];
    int32_t functionId = pExpr1->pExpr->_function.functionId;
    // this is to handle the tbname
    if (fmIsScanPseudoColumnFunc(functionId)) {
      int32_t fType = pExpr1->pExpr->_function.functionType;
      if (fType == FUNCTION_TYPE_TBNAME) {
        data = taosMemoryCalloc(1, strlen(mr.me.name) + VARSTR_HEADER_SIZE);
        STREAM_CHECK_NULL_GOTO(data, terrno);
        STR_TO_VARSTR(data, mr.me.name)
      }
    } else {  // these are tags
      const char* p = NULL;
      char* pData = NULL;
      int8_t type = pExpr1->base.resSchema.type;
      int32_t len = pExpr1->base.resSchema.bytes;
      STagVal tagVal = {0};
<<<<<<< HEAD
      tagVal.cid = pExpr1->base.pParam[0].pCol->colId;
      p = api->metaFn.extractTagVal(mr.me.ctbEntry.pTags, type, &tagVal);
=======
      if (uidData == NULL) {
        tagVal.cid = pExpr1->base.pParam[0].pCol->colId;
        p = info->storageApi.metaFn.extractTagVal(mr.me.ctbEntry.pTags, pColInfoData->info.type, &tagVal);
>>>>>>> 10d6df6e

      if (type != TSDB_DATA_TYPE_JSON && p != NULL) {
        pData = tTagValToData((const STagVal*)p, false);
      } else {
        pData = (char*)p;
      }

      if (pData != NULL && (type == TSDB_DATA_TYPE_JSON || !IS_VAR_DATA_TYPE(type))) {
        if (type == TSDB_DATA_TYPE_JSON) {
          len = getJsonValueLen(pData);
        }
        data = taosMemoryCalloc(1, len);
        STREAM_CHECK_NULL_GOTO(data, terrno);
        (void)memcpy(data, pData, len);
      } else {
        data = pData;
      }
    }
    if (uidData == NULL){
      STREAM_CHECK_NULL_GOTO(taosArrayPush(tagCache, &data), terrno);
    } else {
      void* pre = taosArrayGetP(tagCache, j);
      taosMemoryFree(pre);
      taosArraySet(tagCache, j, &data);
    }
    data = NULL;
  }

end:
  taosMemoryFree(data);
  api->metaReaderFn.clearReader(&mr);
  return code;
}

static int32_t processTag(SVnode* pVnode, SStreamTriggerReaderInfo* info, bool isCalc, 
  uint64_t uid, SSDataBlock* pBlock, uint32_t currentRow, uint32_t numOfRows, uint32_t numOfBlocks) {
  int32_t     code = 0;
  int32_t     lino = 0;
  SArray* tagCache = NULL;

  void* pTask = info->pTask;
  ST_TASK_DLOG("%s start. rows:%" PRIu32 ",uid:%"PRIu64, __func__,  numOfRows, uid);
  
  SHashObj* metaCache = isCalc ? info->pTableMetaCacheCalc : info->pTableMetaCacheTrigger;
  SExprInfo*   pExprInfo = isCalc ? info->pExprInfoCalcTag : info->pExprInfoTriggerTag; 
  int32_t      numOfExpr = isCalc ? info->numOfExprCalcTag : info->numOfExprTriggerTag;
  if (numOfExpr == 0) {
    return TSDB_CODE_SUCCESS;
  }

  void* uidData = taosHashGet(metaCache, &uid, LONG_BYTES);
  if (uidData == NULL) {
    ST_TASK_ELOG("%s error uidData is null,uid:%"PRIu64, __func__, uid);
    code = TSDB_CODE_STREAM_INTERNAL_ERROR;
    goto end;
  } else {
    tagCache = *(SArray**)uidData;
    STREAM_CHECK_CONDITION_GOTO(taosArrayGetSize(tagCache) != numOfExpr, TSDB_CODE_INVALID_PARA);
  }
  
  for (int32_t j = 0; j < numOfExpr; ++j) {
    const SExprInfo* pExpr1 = &pExprInfo[j];
    int32_t          dstSlotId = pExpr1->base.resSchema.slotId;

    SColumnInfoData* pColInfoData = taosArrayGet(pBlock->pDataBlock, dstSlotId);
    STREAM_CHECK_NULL_GOTO(pColInfoData, terrno);
    int32_t functionId = pExpr1->pExpr->_function.functionId;

    // this is to handle the tbname
    if (fmIsScanPseudoColumnFunc(functionId)) {
      int32_t fType = pExpr1->pExpr->_function.functionType;
      if (fType == FUNCTION_TYPE_TBNAME) {
        pColInfoData->info.colId = -1;
      }
    } 
    char* data = taosArrayGetP(tagCache, j);

    bool isNullVal = (data == NULL) || (pColInfoData->info.type == TSDB_DATA_TYPE_JSON && tTagIsJsonNull(data));
    if (isNullVal) {
      colDataSetNNULL(pColInfoData, currentRow, numOfRows);
    } else {
      if (!IS_VAR_DATA_TYPE(pColInfoData->info.type)) {
        for (uint32_t i = 0; i < numOfRows; i++){
          colDataClearNull_f(pColInfoData->nullbitmap, currentRow + i);
        }
      }
      code = colDataSetNItems(pColInfoData, currentRow, data, numOfRows, numOfBlocks, false);
      STREAM_CHECK_RET_GOTO(code);
    }
  }

end:
<<<<<<< HEAD
=======
  info->storageApi.metaReaderFn.clearReader(&mr);
>>>>>>> 10d6df6e
  return code;
}

int32_t getRowRange(SColData* pCol, STimeWindow* window, int32_t* rowStart, int32_t* rowEnd, int32_t* nRows) {
  int32_t code = 0;
  int32_t lino = 0;
  *nRows = 0;
  *rowStart = 0;
  *rowEnd = pCol->nVal;
  if (window != NULL) {
    SColVal colVal = {0};
    *rowStart = -1;
    *rowEnd = -1;
    for (int32_t k = 0; k < pCol->nVal; k++) {
      STREAM_CHECK_RET_GOTO(tColDataGetValue(pCol, k, &colVal));
      int64_t ts = VALUE_GET_TRIVIAL_DATUM(&colVal.value);
      if (ts >= window->skey && *rowStart == -1) {
        *rowStart = k;
      }
      if (ts > window->ekey && *rowEnd == -1) {
        *rowEnd = k;
      }
    }
    STREAM_CHECK_CONDITION_GOTO(*rowStart == -1 || *rowStart == *rowEnd, TDB_CODE_SUCCESS);

    if (*rowStart != -1 && *rowEnd == -1) {
      *rowEnd = pCol->nVal;
    }
  }
  *nRows = *rowEnd - *rowStart;

end:
  return code;
}

static int32_t setColData(int64_t rows, int32_t rowStart, int32_t rowEnd, SColData* colData, SColumnInfoData* pColData) {
  int32_t code = 0;
  int32_t lino = 0;
  for (int32_t k = rowStart; k < rowEnd; k++) {
    SColVal colVal = {0};
    STREAM_CHECK_RET_GOTO(tColDataGetValue(colData, k, &colVal));
    STREAM_CHECK_RET_GOTO(colDataSetVal(pColData, rows + k - rowStart, VALUE_GET_DATUM(&colVal.value, colVal.value.type),
                                        !COL_VAL_IS_VALUE(&colVal)));
  }
  end:
  return code;
}

static int32_t getColId(int64_t suid, int64_t uid, int16_t i, SStreamTriggerReaderInfo* sStreamReaderInfo, SSTriggerWalNewRsp* rsp, int16_t* colId) {
  int32_t code = 0;
  int32_t lino = 0;
  int64_t id[2] = {suid, uid};
  taosRLockLatch(&sStreamReaderInfo->lock);
  void *px = tSimpleHashGet(rsp->isCalc ? sStreamReaderInfo->uidHashCalc : sStreamReaderInfo->uidHashTrigger, id, sizeof(id));
  STREAM_CHECK_NULL_GOTO(px, TSDB_CODE_INVALID_PARA);
  SSHashObj* uInfo = *(SSHashObj **)px;
  STREAM_CHECK_NULL_GOTO(uInfo, TSDB_CODE_INVALID_PARA);
  int16_t*  tmp = tSimpleHashGet(uInfo, &i, sizeof(i));
  if (tmp != NULL) {
    *colId = *tmp;
  } else {
    *colId = -1;
  }

end:
  taosRUnLockLatch(&sStreamReaderInfo->lock);
  return code;
}

static int32_t scanSubmitTbData(SVnode* pVnode, SDecoder *pCoder, SStreamTriggerReaderInfo* sStreamReaderInfo, 
  STSchema** schemas, SSHashObj* ranges, SSHashObj* gidHash, SSTriggerWalNewRsp* rsp, int64_t ver) {
  int32_t code = 0;
  int32_t lino = 0;
  uint64_t id = 0;
  WalMetaResult walMeta = {0};
  void* pTask = sStreamReaderInfo->pTask;
  SSDataBlock * pBlock = (SSDataBlock*)rsp->dataBlock;

  if (tStartDecode(pCoder) < 0) {
    ST_TASK_ELOG("vgId:%d %s invalid submit data", TD_VID(pVnode), __func__);
    code = TSDB_CODE_INVALID_MSG;
    TSDB_CHECK_CODE(code, lino, end);
  }

  SSubmitTbData submitTbData = {0};
  uint8_t       version = 0;
  if (tDecodeI32v(pCoder, &submitTbData.flags) < 0) {
    ST_TASK_ELOG("vgId:%d %s invalid submit data flags", TD_VID(pVnode), __func__);
    code = TSDB_CODE_INVALID_MSG;
    TSDB_CHECK_CODE(code, lino, end);
  }
  version = (submitTbData.flags >> 8) & 0xff;
  submitTbData.flags = submitTbData.flags & 0xff;
  // STREAM_CHECK_CONDITION_GOTO(version < 2, TDB_CODE_SUCCESS);
  if (submitTbData.flags & SUBMIT_REQ_AUTO_CREATE_TABLE) {
    if (tStartDecode(pCoder) < 0) {
      ST_TASK_ELOG("vgId:%d %s invalid auto create table data", TD_VID(pVnode), __func__);
      code = TSDB_CODE_INVALID_MSG;
      TSDB_CHECK_CODE(code, lino, end);
    }
    tEndDecode(pCoder);
  }

  // submit data
  if (tDecodeI64(pCoder, &submitTbData.suid) < 0) {
    ST_TASK_ELOG("vgId:%d %s invalid submit data suid", TD_VID(pVnode), __func__);
    code = TSDB_CODE_INVALID_MSG;
    TSDB_CHECK_CODE(code, lino, end);
  }
  if (tDecodeI64(pCoder, &submitTbData.uid) < 0) {
    ST_TASK_ELOG("vgId:%d %s invalid submit data uid", TD_VID(pVnode), __func__);
    code = TSDB_CODE_INVALID_MSG;
    TSDB_CHECK_CODE(code, lino, end);
  }

  ST_TASK_TLOG("%s uid:%" PRId64 ", suid:%" PRId64 ", ver:%" PRId64, __func__, submitTbData.uid, submitTbData.suid, ver);

  if (rsp->uidHash != NULL) {
    uint64_t* gid = tSimpleHashGet(rsp->uidHash, &submitTbData.uid, LONG_BYTES);
    STREAM_CHECK_CONDITION_GOTO(gid == NULL, TDB_CODE_SUCCESS);
    ST_TASK_TLOG("%s get uid gid from uidHash, uid:%" PRId64 ", suid:%" PRId64 " gid:%"PRIu64, __func__, submitTbData.uid, submitTbData.suid, *gid);
    id = *gid;
  } else {
    STREAM_CHECK_CONDITION_GOTO(!uidInTableListSet(sStreamReaderInfo, submitTbData.suid, submitTbData.uid, &id, rsp->isCalc), TDB_CODE_SUCCESS);
  }

  walMeta.id = id;
  STimeWindow window = {.skey = INT64_MIN, .ekey = INT64_MAX};

  if (ranges != NULL){
    void* timerange = tSimpleHashGet(ranges, &id, sizeof(id));
    if (timerange == NULL) goto end;;
    int64_t* pRange = (int64_t*)timerange;
    window.skey = pRange[0];
    window.ekey = pRange[1];
  }
  
  if (tDecodeI32v(pCoder, &submitTbData.sver) < 0) {
    ST_TASK_ELOG("vgId:%d %s invalid submit data sver", TD_VID(pVnode), __func__);
    code = TSDB_CODE_INVALID_MSG;
    TSDB_CHECK_CODE(code, lino, end);
  }

  if (*schemas == NULL) {
    *schemas = metaGetTbTSchema(pVnode->pMeta, submitTbData.suid != 0 ? submitTbData.suid : submitTbData.uid, submitTbData.sver, 1);
    if (*schemas == NULL) {
      ST_TASK_ELOG("vgId:%d %s table schema not found for suid:%" PRId64 ", uid:%" PRId64 ", sver:%d", 
        TD_VID(pVnode), __func__, submitTbData.suid, submitTbData.uid, submitTbData.sver);
    }
    STREAM_CHECK_NULL_GOTO(*schemas, TSDB_CODE_TQ_TABLE_SCHEMA_NOT_FOUND);
  }

  SStreamWalDataSlice* pSlice = (SStreamWalDataSlice*)tSimpleHashGet(rsp->indexHash, &submitTbData.uid, LONG_BYTES);
  int32_t blockStart = 0;
  int32_t numOfRows = 0;
  if (submitTbData.flags & SUBMIT_REQ_COLUMN_DATA_FORMAT) {
    uint64_t nColData = 0;
    if (tDecodeU64v(pCoder, &nColData) < 0) {
      ST_TASK_ELOG("vgId:%d %s invalid submit data nColData", TD_VID(pVnode), __func__);
      code = TSDB_CODE_INVALID_MSG;
      TSDB_CHECK_CODE(code, lino, end);
    }

    SColData colData = {0};
    code = tDecodeColData(version, pCoder, &colData, false);
    if (code) {
      ST_TASK_ELOG("vgId:%d %s invalid submit data colData", TD_VID(pVnode), __func__);
      code = TSDB_CODE_INVALID_MSG;
      TSDB_CHECK_CODE(code, lino, end);
    }

    if (colData.flag != HAS_VALUE) {
      ST_TASK_ELOG("vgId:%d %s invalid submit data colData flag", TD_VID(pVnode), __func__);
      code = TSDB_CODE_INVALID_MSG;
      TSDB_CHECK_CODE(code, lino, end);
    }
    
    walMeta.skey = ((TSKEY *)colData.pData)[0];
    walMeta.ekey = ((TSKEY *)colData.pData)[colData.nVal - 1];

    int32_t rowStart = 0;
    int32_t rowEnd = 0;
    STREAM_CHECK_RET_GOTO(getRowRange(&colData, &window, &rowStart, &rowEnd, &numOfRows));
    STREAM_CHECK_CONDITION_GOTO(numOfRows <= 0, TDB_CODE_SUCCESS);

    STREAM_CHECK_NULL_GOTO(pSlice, TSDB_CODE_INVALID_PARA);
    blockStart = pSlice->currentRowIdx;
    int32_t pos = pCoder->pos;
    for (int16_t i = 0; i < taosArrayGetSize(pBlock->pDataBlock); i++) {
      SColumnInfoData* pColData = taosArrayGet(pBlock->pDataBlock, i);
      STREAM_CHECK_NULL_GOTO(pColData, terrno);
      if (pColData->info.colId <= -1) {
        pColData->hasNull = true;
        continue;
      }
      if (pColData->info.colId == PRIMARYKEY_TIMESTAMP_COL_ID) {
        STREAM_CHECK_RET_GOTO(setColData(blockStart, rowStart, rowEnd, &colData, pColData));
        continue;
      }

      pCoder->pos = pos;

      int16_t colId = 0;
      if (sStreamReaderInfo->isVtableStream){
        STREAM_CHECK_RET_GOTO(getColId(submitTbData.suid, submitTbData.uid, i, sStreamReaderInfo, rsp, &colId));
        ST_TASK_TLOG("%s vtable colId:%d, i:%d, uid:%" PRId64, __func__, colId, i, submitTbData.uid);
      } else {
        colId = pColData->info.colId;
      }
      
      uint64_t j = 1;
      for (; j < nColData; j++) {
        int16_t cid = 0;
        int32_t posTmp = pCoder->pos;
        pCoder->pos += INT_BYTES;
        if ((code = tDecodeI16v(pCoder, &cid))) return code;
        pCoder->pos = posTmp;
        if (cid == colId) {
          SColData colDataTmp = {0};
          code = tDecodeColData(version, pCoder, &colDataTmp, false);
          if (code) {
            code = TSDB_CODE_INVALID_MSG;
            TSDB_CHECK_CODE(code, lino, end);
          }
          STREAM_CHECK_RET_GOTO(setColData(blockStart, rowStart, rowEnd, &colDataTmp, pColData));
          break;
        }
        code = tDecodeColData(version, pCoder, &colData, true);
        if (code) {
          code = TSDB_CODE_INVALID_MSG;
          TSDB_CHECK_CODE(code, lino, end);
        }
      }
      if (j == nColData) {
        colDataSetNNULL(pColData, blockStart, numOfRows);
      }
    }
  } else {
    uint64_t nRow = 0;
    if (tDecodeU64v(pCoder, &nRow) < 0) {
      code = TSDB_CODE_INVALID_MSG;
      TSDB_CHECK_CODE(code, lino, end);
    }
    for (int32_t iRow = 0; iRow < nRow; ++iRow) {
      SRow *pRow = (SRow *)(pCoder->data + pCoder->pos);
      pCoder->pos += pRow->len;

      if (iRow == 0){
#ifndef NO_UNALIGNED_ACCESS
        walMeta.skey = pRow->ts;
#else
        walMeta.skey = taosGetInt64Aligned(&pRow->ts);
#endif
      }
      if (iRow == nRow - 1) {
#ifndef NO_UNALIGNED_ACCESS
        walMeta.ekey = pRow->ts;
#else
        walMeta.ekey = taosGetInt64Aligned(&pRow->ts);
#endif
      }

      if (pRow->ts < window.skey || pRow->ts > window.ekey) {
        continue;
      }
      STREAM_CHECK_NULL_GOTO(pSlice, TSDB_CODE_INVALID_PARA);
      blockStart = pSlice->currentRowIdx;
     
      for (int16_t i = 0; i < taosArrayGetSize(pBlock->pDataBlock); i++) {  // reader todo test null
        SColumnInfoData* pColData = taosArrayGet(pBlock->pDataBlock, i);
        STREAM_CHECK_NULL_GOTO(pColData, terrno);
        if (pColData->info.colId <= -1) {
          pColData->hasNull = true;
          continue;
        }
        int16_t colId = 0;
        if (sStreamReaderInfo->isVtableStream){
          STREAM_CHECK_RET_GOTO(getColId(submitTbData.suid, submitTbData.uid, i, sStreamReaderInfo, rsp, &colId));
          ST_TASK_TLOG("%s vtable colId:%d, i:%d, uid:%" PRId64, __func__, colId, i, submitTbData.uid);
        } else {
          colId = pColData->info.colId;
        }
        
        SColVal colVal = {0};
        int32_t sourceIdx = 0;
        while (1) {
          if (sourceIdx >= (*schemas)->numOfCols) {
            break;
          }
          STREAM_CHECK_RET_GOTO(tRowGet(pRow, *schemas, sourceIdx, &colVal));
          if (colVal.cid == colId) {
            break;
          }
          sourceIdx++;
        }
        if (colVal.cid == colId && COL_VAL_IS_VALUE(&colVal)) {
          if (IS_VAR_DATA_TYPE(colVal.value.type) || colVal.value.type == TSDB_DATA_TYPE_DECIMAL){
            STREAM_CHECK_RET_GOTO(varColSetVarData(pColData, blockStart+ numOfRows, (const char*)colVal.value.pData, colVal.value.nData, !COL_VAL_IS_VALUE(&colVal)));
            ST_TASK_TLOG("%s vtable colId:%d, i:%d, colData:%p, data:%s, len:%d, rowIndex:%d, offset:%d, uid:%" PRId64, __func__, colId, i, pColData, 
              (const char*)colVal.value.pData, colVal.value.nData, blockStart+ numOfRows, pColData->varmeta.offset[blockStart+ numOfRows], submitTbData.uid);
          } else {
            STREAM_CHECK_RET_GOTO(colDataSetVal(pColData, blockStart + numOfRows, (const char*)(&(colVal.value.val)), !COL_VAL_IS_VALUE(&colVal)));
          }
        } else {
          colDataSetNULL(pColData, blockStart + numOfRows);
        }
      }
      
      numOfRows++;
    }
  }

  if (numOfRows > 0) {
    if (!sStreamReaderInfo->isVtableStream) {
      STREAM_CHECK_RET_GOTO(processTag(pVnode, sStreamReaderInfo, rsp->isCalc, submitTbData.uid, pBlock, blockStart, numOfRows, 1));
    }
    
    SColumnInfoData* pColData = taosArrayGetLast(pBlock->pDataBlock);
    STREAM_CHECK_NULL_GOTO(pColData, terrno);
    STREAM_CHECK_RET_GOTO(colDataSetNItems(pColData, blockStart, (const char*)&ver, numOfRows, 1, false));
  }
  STREAM_CHECK_NULL_GOTO(pSlice, TSDB_CODE_INVALID_PARA);
  ST_TASK_DLOG("%s process submit data:skey %" PRId64 ", ekey %" PRId64 ", id %" PRIu64
    ", uid:%" PRId64 ", ver:%"PRId64 ", row index:%d, rows:%d", __func__, window.skey, window.ekey, 
    id, submitTbData.uid, ver, pSlice->currentRowIdx, numOfRows);
  pSlice->currentRowIdx += numOfRows;
  pBlock->info.rows += numOfRows;
  
  if (gidHash == NULL) goto end;

  WalMetaResult* data = (WalMetaResult*)tSimpleHashGet(gidHash, &walMeta.id, LONG_BYTES);
  if (data != NULL) {
    if (walMeta.skey < data->skey) data->skey = walMeta.skey;
    if (walMeta.ekey > data->ekey) data->ekey = walMeta.ekey;
  } else {
    STREAM_CHECK_RET_GOTO(tSimpleHashPut(gidHash, &walMeta.id, LONG_BYTES, &walMeta, sizeof(WalMetaResult)));
  }

end:
  if (code != 0) {                                                             \
    ST_TASK_ELOG("%s failed at line %d since %s", __func__, lino, tstrerror(code)); \
  }
  tEndDecode(pCoder);
  return code;
}
static int32_t scanSubmitData(SVnode* pVnode, SStreamTriggerReaderInfo* sStreamReaderInfo,
  void* data, int32_t len, SSHashObj* ranges, SSTriggerWalNewRsp* rsp, int64_t ver) {
  int32_t  code = 0;
  int32_t  lino = 0;
  STSchema* schemas = NULL;
  SDecoder decoder = {0};
  SSHashObj* gidHash = NULL;
  void* pTask = sStreamReaderInfo->pTask;

  tDecoderInit(&decoder, data, len);
  if (tStartDecode(&decoder) < 0) {
    code = TSDB_CODE_INVALID_MSG;
    TSDB_CHECK_CODE(code, lino, end);
  }

  uint64_t nSubmitTbData = 0;
  if (tDecodeU64v(&decoder, &nSubmitTbData) < 0) {
    code = TSDB_CODE_INVALID_MSG;
    TSDB_CHECK_CODE(code, lino, end);
  }

  if (rsp->metaBlock != NULL){
    gidHash = tSimpleHashInit(64, taosGetDefaultHashFunction(TSDB_DATA_TYPE_BIGINT));
    STREAM_CHECK_NULL_GOTO(gidHash, terrno);
  }

  for (int32_t i = 0; i < nSubmitTbData; i++) {
    STREAM_CHECK_RET_GOTO(scanSubmitTbData(pVnode, &decoder, sStreamReaderInfo, &schemas, ranges, gidHash, rsp, ver));
  }

  tEndDecode(&decoder);

  if (rsp->metaBlock != NULL){
    STREAM_CHECK_RET_GOTO(blockDataEnsureCapacity(rsp->metaBlock, ((SSDataBlock*)rsp->metaBlock)->info.rows + tSimpleHashGetSize(gidHash)));
    int32_t iter = 0;
    void*   px = tSimpleHashIterate(gidHash, NULL, &iter);
    while (px != NULL) {
      WalMetaResult* pMeta = (WalMetaResult*)px;
      STREAM_CHECK_RET_GOTO(buildWalMetaBlockNew(rsp->metaBlock, pMeta->id, pMeta->skey, pMeta->ekey, ver));
      ((SSDataBlock*)rsp->metaBlock)->info.rows++;
      ST_TASK_DLOG("%s process meta data:skey %" PRId64 ", ekey %" PRId64 ", id %" PRIu64
            ", ver:%"PRId64, __func__, pMeta->skey, pMeta->ekey, pMeta->id, ver);
      px = tSimpleHashIterate(gidHash, px, &iter);
    }
  }
  

end:
  taosMemoryFree(schemas);
  tSimpleHashCleanup(gidHash);
  tDecoderClear(&decoder);
  return code;
}

static int32_t scanSubmitTbDataPre(SDecoder *pCoder, SStreamTriggerReaderInfo* sStreamReaderInfo, SSHashObj* ranges, 
  uint64_t* gid, int64_t* uid, int32_t* numOfRows, SSTriggerWalNewRsp* rsp) {
  int32_t code = 0;
  int32_t lino = 0;
  void* pTask = sStreamReaderInfo->pTask;

  if (tStartDecode(pCoder) < 0) {
    code = TSDB_CODE_INVALID_MSG;
    TSDB_CHECK_CODE(code, lino, end);
  }

  SSubmitTbData submitTbData = {0};
  uint8_t       version = 0;
  if (tDecodeI32v(pCoder, &submitTbData.flags) < 0) {
    code = TSDB_CODE_INVALID_MSG;
    TSDB_CHECK_CODE(code, lino, end);
  }
  version = (submitTbData.flags >> 8) & 0xff;
  submitTbData.flags = submitTbData.flags & 0xff;

  // STREAM_CHECK_CONDITION_GOTO(version < 2, TDB_CODE_SUCCESS);
  if (submitTbData.flags & SUBMIT_REQ_AUTO_CREATE_TABLE) {
    submitTbData.pCreateTbReq = taosMemoryCalloc(1, sizeof(SVCreateTbReq));
    STREAM_CHECK_NULL_GOTO(submitTbData.pCreateTbReq, terrno);
    STREAM_CHECK_RET_GOTO(tDecodeSVCreateTbReq(pCoder, submitTbData.pCreateTbReq));
    STREAM_CHECK_RET_GOTO(processAutoCreateTableNew(sStreamReaderInfo, submitTbData.pCreateTbReq));
  }

  // submit data
  if (tDecodeI64(pCoder, &submitTbData.suid) < 0) {
    code = TSDB_CODE_INVALID_MSG;
    TSDB_CHECK_CODE(code, lino, end);
  }
  if (tDecodeI64(pCoder, uid) < 0) {
    code = TSDB_CODE_INVALID_MSG;
    TSDB_CHECK_CODE(code, lino, end);
  }
  ST_TASK_TLOG("%s uid:%" PRId64 ", suid:%" PRId64, __func__, *uid, submitTbData.suid);
  STREAM_CHECK_CONDITION_GOTO(!uidInTableListSet(sStreamReaderInfo, submitTbData.suid, *uid, gid, rsp->isCalc), TDB_CODE_SUCCESS);
  if (rsp->uidHash != NULL) {
    STREAM_CHECK_RET_GOTO(tSimpleHashPut(rsp->uidHash, uid, LONG_BYTES, gid, LONG_BYTES));
    ST_TASK_TLOG("%s put uid into uidHash, uid:%" PRId64 ", suid:%" PRId64 " gid:%"PRIu64, __func__, *uid, submitTbData.suid, *gid);
  }
  STimeWindow window = {.skey = INT64_MIN, .ekey = INT64_MAX};

  if (ranges != NULL){
    void* timerange = tSimpleHashGet(ranges, gid, sizeof(*gid));
    if (timerange == NULL) goto end;;
    int64_t* pRange = (int64_t*)timerange;
    window.skey = pRange[0];
    window.ekey = pRange[1];
  }
  
  if (tDecodeI32v(pCoder, &submitTbData.sver) < 0) {
    code = TSDB_CODE_INVALID_MSG;
    TSDB_CHECK_CODE(code, lino, end);
  }

  if (submitTbData.flags & SUBMIT_REQ_COLUMN_DATA_FORMAT) {
    uint64_t nColData = 0;
    if (tDecodeU64v(pCoder, &nColData) < 0) {
      code = TSDB_CODE_INVALID_MSG;
      TSDB_CHECK_CODE(code, lino, end);
    }

    SColData colData = {0};
    code = tDecodeColData(version, pCoder, &colData, false);
    if (code) {
      code = TSDB_CODE_INVALID_MSG;
      TSDB_CHECK_CODE(code, lino, end);
    }

    if (colData.flag != HAS_VALUE) {
      code = TSDB_CODE_INVALID_MSG;
      TSDB_CHECK_CODE(code, lino, end);
    }
    int32_t rowStart = 0;
    int32_t rowEnd = 0;
    if (window.skey != INT64_MIN || window.ekey != INT64_MAX) {
      STREAM_CHECK_RET_GOTO(getRowRange(&colData, &window, &rowStart, &rowEnd, numOfRows));
    } else {
      (*numOfRows) = colData.nVal;
    } 
  } else {
    uint64_t nRow = 0;
    if (tDecodeU64v(pCoder, &nRow) < 0) {
      code = TSDB_CODE_INVALID_MSG;
      TSDB_CHECK_CODE(code, lino, end);
    }

    if (window.skey != INT64_MIN || window.ekey != INT64_MAX) { 
      for (int32_t iRow = 0; iRow < nRow; ++iRow) {
        SRow *pRow = (SRow *)(pCoder->data + pCoder->pos);
        pCoder->pos += pRow->len;
        if (pRow->ts < window.skey || pRow->ts > window.ekey) {
          continue;
        }
        (*numOfRows)++;
      }
    } else {
      (*numOfRows) = nRow;
    }
  }
  
end:
  tDestroySVSubmitCreateTbReq(submitTbData.pCreateTbReq, TSDB_MSG_FLG_DECODE);
  taosMemoryFreeClear(submitTbData.pCreateTbReq);
  tEndDecode(pCoder);
  return code;
}

static int32_t scanSubmitDataPre(SStreamTriggerReaderInfo* sStreamReaderInfo, void* data, int32_t len, SSHashObj* ranges, SSTriggerWalNewRsp* rsp, int64_t ver) {
  int32_t  code = 0;
  int32_t  lino = 0;
  SDecoder decoder = {0};
  void* pTask = sStreamReaderInfo->pTask;

  tDecoderInit(&decoder, data, len);
  if (tStartDecode(&decoder) < 0) {
    code = TSDB_CODE_INVALID_MSG;
    TSDB_CHECK_CODE(code, lino, end);
  }

  uint64_t nSubmitTbData = 0;
  if (tDecodeU64v(&decoder, &nSubmitTbData) < 0) {
    code = TSDB_CODE_INVALID_MSG;
    TSDB_CHECK_CODE(code, lino, end);
  }
  ST_TASK_TLOG("%s nSubmitTbData:%" PRIu64 ", ver:%"PRId64, __func__, nSubmitTbData, ver);

  for (int32_t i = 0; i < nSubmitTbData; i++) {
    uint64_t gid = -1;
    int64_t  uid = 0;
    int32_t numOfRows = 0;
    STREAM_CHECK_RET_GOTO(scanSubmitTbDataPre(&decoder, sStreamReaderInfo, ranges, &gid, &uid, &numOfRows, rsp));
    if (numOfRows <= 0) {
      continue;
    }
    rsp->totalRows += numOfRows;

    SStreamWalDataSlice* pSlice = (SStreamWalDataSlice*)tSimpleHashGet(rsp->indexHash, &uid, LONG_BYTES);
    if (pSlice != NULL) {
      pSlice->numRows += numOfRows;
      ST_TASK_DLOG("%s again uid:%" PRId64 ", gid:%" PRIu64 ", total numOfRows:%d, hash:%p %d, ver:%"PRId64, __func__, uid, gid, pSlice->numRows, rsp->indexHash, tSimpleHashGetSize(rsp->indexHash), ver);
      pSlice->gId = gid;
    } else {
      SStreamWalDataSlice tmp = {.gId=gid,.numRows=numOfRows,.currentRowIdx=0,.startRowIdx=0};
      ST_TASK_DLOG("%s first uid:%" PRId64 ", gid:%" PRIu64 ", numOfRows:%d, hash:%p %d, ver:%"PRId64, __func__, uid, gid, tmp.numRows, rsp->indexHash, tSimpleHashGetSize(rsp->indexHash), ver);
      STREAM_CHECK_RET_GOTO(tSimpleHashPut(rsp->indexHash, &uid, LONG_BYTES, &tmp, sizeof(tmp)));
    } 
  }

  tEndDecode(&decoder);

end:
  tDecoderClear(&decoder);
  return code;
}

static void buildIndexHash(SSHashObj* indexHash, void* pTask){
  void*   pe = NULL;
  int32_t iter = 0;
  int32_t index = 0;
  while ((pe = tSimpleHashIterate(indexHash, pe, &iter)) != NULL) {
    SStreamWalDataSlice* pInfo = (SStreamWalDataSlice*)pe;
    pInfo->startRowIdx = index;
    pInfo->currentRowIdx = index;
    index += pInfo->numRows;
    ST_TASK_DLOG("%s uid:%" PRId64 ", gid:%" PRIu64 ", startRowIdx:%d, numRows:%d", __func__, *(int64_t*)(tSimpleHashGetKey(pe, NULL)),
    pInfo->gId, pInfo->startRowIdx, pInfo->numRows);
  }
}

static void printIndexHash(SSHashObj* indexHash, void* pTask){
  if (qDebugFlag & DEBUG_TRACE) {
    void*   pe = NULL;
    int32_t iter = 0;
    while ((pe = tSimpleHashIterate(indexHash, pe, &iter)) != NULL) {
      SStreamWalDataSlice* pInfo = (SStreamWalDataSlice*)pe;
      ST_TASK_TLOG("%s uid:%" PRId64 ", gid:%" PRIu64 ", startRowIdx:%d, numRows:%d", __func__, *(int64_t*)(tSimpleHashGetKey(pe, NULL)),
      pInfo->gId, pInfo->startRowIdx, pInfo->numRows);
    }
  }
}

static void filterIndexHash(SSHashObj* indexHash, SColumnInfoData* pRet){
  void*   pe = NULL;
  int32_t iter = 0;
  int32_t index = 0;
  int32_t pIndex = 0;
  int8_t* pIndicator = (int8_t*)pRet->pData;
  while ((pe = tSimpleHashIterate(indexHash, pe, &iter)) != NULL) {
    SStreamWalDataSlice* pInfo = (SStreamWalDataSlice*)pe;
    pInfo->startRowIdx = index;
    int32_t size = pInfo->numRows;
    for (int32_t i = 0; i < pInfo->numRows; i++) {
      if (pIndicator && !pIndicator[pIndex++]) {
        size--;
      }
    }
    pInfo->numRows = size;
    index += pInfo->numRows;
    stTrace("stream reader re build index hash uid:%" PRId64 ", gid:%" PRIu64 ", startRowIdx:%d, numRows:%d", *(int64_t*)(tSimpleHashGetKey(pe, NULL)),
    pInfo->gId, pInfo->startRowIdx, pInfo->numRows);
  }
}

static int32_t prepareIndexMetaData(SWalReader* pWalReader, SStreamTriggerReaderInfo* sStreamReaderInfo, SSTriggerWalNewRsp* resultRsp){
  int32_t      code = 0;
  int32_t      lino = 0;
  void* pTask = sStreamReaderInfo->pTask;

  code = walReaderSeekVer(pWalReader, resultRsp->ver);
  if (code == TSDB_CODE_WAL_LOG_NOT_EXIST){
    if (resultRsp->ver < walGetFirstVer(pWalReader->pWal)) {
      resultRsp->ver = walGetFirstVer(pWalReader->pWal);
    }
    ST_TASK_DLOG("%s scan wal end:%s",  __func__, tstrerror(code));
    code = TSDB_CODE_SUCCESS;
    goto end;
  }
  STREAM_CHECK_RET_GOTO(code);

  while (1) {
    code = walNextValidMsg(pWalReader, true);
    if (code == TSDB_CODE_WAL_LOG_NOT_EXIST){
      ST_TASK_DLOG("%s scan wal end:%s", __func__, tstrerror(code));
      code = TSDB_CODE_SUCCESS;
      goto end;
    }
    STREAM_CHECK_RET_GOTO(code);
    resultRsp->ver = pWalReader->curVersion;
    SWalCont* wCont = &pWalReader->pHead->head;
    resultRsp->verTime = wCont->ingestTs;
    void*   data = POINTER_SHIFT(wCont->body, sizeof(SMsgHead));
    int32_t len = wCont->bodyLen - sizeof(SMsgHead);
    int64_t ver = wCont->version;
    ST_TASK_DLOG("%s scan wal ver:%" PRId64 ", type:%d, deleteData:%d, deleteTb:%d", __func__,
      ver, wCont->msgType, sStreamReaderInfo->deleteReCalc, sStreamReaderInfo->deleteOutTbl);
    if (wCont->msgType == TDMT_VND_SUBMIT) {
      data = POINTER_SHIFT(wCont->body, sizeof(SSubmitReq2Msg));
      len = wCont->bodyLen - sizeof(SSubmitReq2Msg);
      STREAM_CHECK_RET_GOTO(scanSubmitDataPre(sStreamReaderInfo, data, len, NULL, resultRsp, ver));
    } else if (wCont->msgType == TDMT_VND_ALTER_TABLE && resultRsp->totalRows > 0) {
      resultRsp->ver--;
      break;
    } else {
      STREAM_CHECK_RET_GOTO(processMeta(wCont->msgType, sStreamReaderInfo, data, len, resultRsp, ver));
    }

    ST_TASK_DLOG("%s scan wal next ver:%" PRId64 ", totalRows:%d", __func__, resultRsp->ver, resultRsp->totalRows);
    if (resultRsp->totalRows >= STREAM_RETURN_ROWS_NUM) {
      break;
    }
  }
  
end:
  STREAM_PRINT_LOG_END(code, lino);
  return code;
}

static int32_t prepareIndexData(SWalReader* pWalReader, SStreamTriggerReaderInfo* sStreamReaderInfo, 
  SArray* versions, SSHashObj* ranges, SSTriggerWalNewRsp* rsp){
  int32_t      code = 0;
  int32_t      lino = 0;
  void* pTask = sStreamReaderInfo->pTask;

  for(int32_t i = 0; i < taosArrayGetSize(versions); i++) {
    int64_t *ver = taosArrayGet(versions, i);
    if (ver == NULL) continue;

    STREAM_CHECK_RET_GOTO(walFetchHead(pWalReader, *ver));
    if(pWalReader->pHead->head.msgType != TDMT_VND_SUBMIT) {
      TAOS_CHECK_RETURN(walSkipFetchBody(pWalReader));
      ST_TASK_TLOG("%s not data, skip, ver:%"PRId64, __func__, *ver);
      continue;
    }
    STREAM_CHECK_RET_GOTO(walFetchBody(pWalReader));

    SWalCont* wCont = &pWalReader->pHead->head;
    void*   pBody = POINTER_SHIFT(wCont->body, sizeof(SSubmitReq2Msg));
    int32_t bodyLen = wCont->bodyLen - sizeof(SSubmitReq2Msg);

    STREAM_CHECK_RET_GOTO(scanSubmitDataPre(sStreamReaderInfo, pBody, bodyLen, ranges, rsp, *ver));
  }
  
end:
  return code;
}

static int32_t filterData(SSTriggerWalNewRsp* resultRsp, SStreamTriggerReaderInfo* sStreamReaderInfo) {
  int32_t      code = 0;
  int32_t       lino = 0;
  SColumnInfoData* pRet = NULL;

  int64_t totalRows = ((SSDataBlock*)resultRsp->dataBlock)->info.rows;
  STREAM_CHECK_RET_GOTO(qStreamFilter(((SSDataBlock*)resultRsp->dataBlock), sStreamReaderInfo->pFilterInfo, &pRet));

  if (((SSDataBlock*)resultRsp->dataBlock)->info.rows < totalRows) {
    filterIndexHash(resultRsp->indexHash, pRet);
  }

end:
  colDataDestroy(pRet);
  taosMemoryFree(pRet);
  return code;
}

static int32_t processWalVerMetaDataNew(SVnode* pVnode, SStreamTriggerReaderInfo* sStreamReaderInfo, 
                                    SSTriggerWalNewRsp* resultRsp) {
  int32_t      code = 0;
  int32_t      lino = 0;
  void* pTask = sStreamReaderInfo->pTask;
                                        
  SWalReader* pWalReader = walOpenReader(pVnode->pWal, 0);
  STREAM_CHECK_NULL_GOTO(pWalReader, terrno);
  blockDataEmpty(resultRsp->dataBlock);
  blockDataEmpty(resultRsp->metaBlock);
  int64_t lastVer = resultRsp->ver;                                      
  STREAM_CHECK_RET_GOTO(prepareIndexMetaData(pWalReader, sStreamReaderInfo, resultRsp));
  STREAM_CHECK_CONDITION_GOTO(resultRsp->totalRows == 0, TDB_CODE_SUCCESS);

  buildIndexHash(resultRsp->indexHash, pTask);
  STREAM_CHECK_RET_GOTO(blockDataEnsureCapacity(((SSDataBlock*)resultRsp->dataBlock), resultRsp->totalRows));
  while(lastVer < resultRsp->ver) {
    STREAM_CHECK_RET_GOTO(walFetchHead(pWalReader, lastVer++));
    if(pWalReader->pHead->head.msgType != TDMT_VND_SUBMIT) {
      TAOS_CHECK_RETURN(walSkipFetchBody(pWalReader));
      continue;
    }
    STREAM_CHECK_RET_GOTO(walFetchBody(pWalReader));
    SWalCont* wCont = &pWalReader->pHead->head;
    void*   pBody = POINTER_SHIFT(wCont->body, sizeof(SSubmitReq2Msg));
    int32_t bodyLen = wCont->bodyLen - sizeof(SSubmitReq2Msg);

    STREAM_CHECK_RET_GOTO(scanSubmitData(pVnode, sStreamReaderInfo, pBody, bodyLen, NULL, resultRsp, wCont->version));
  }

  int32_t metaRows = resultRsp->totalRows - ((SSDataBlock*)resultRsp->dataBlock)->info.rows;
  STREAM_CHECK_RET_GOTO(filterData(resultRsp, sStreamReaderInfo));
  resultRsp->totalRows = ((SSDataBlock*)resultRsp->dataBlock)->info.rows + metaRows;

end:
  ST_TASK_DLOG("vgId:%d %s end, get result totalRows:%d, process:%"PRId64"/%"PRId64, TD_VID(pVnode), __func__, 
          resultRsp->totalRows, resultRsp->ver, walGetAppliedVer(pWalReader->pWal));
  walCloseReader(pWalReader);
  return code;
}

static int32_t processWalVerDataNew(SVnode* pVnode, SStreamTriggerReaderInfo* sStreamReaderInfo, 
                                    SArray* versions, SSHashObj* ranges, SSTriggerWalNewRsp* rsp) {
  int32_t      code = 0;
  int32_t      lino = 0;

  void* pTask = sStreamReaderInfo->pTask;
  SWalReader* pWalReader = walOpenReader(pVnode->pWal, 0);
  STREAM_CHECK_NULL_GOTO(pWalReader, terrno);
  
  if (taosArrayGetSize(versions) > 0) {
    rsp->ver = *(int64_t*)taosArrayGetLast(versions);
  }
  
  STREAM_CHECK_RET_GOTO(prepareIndexData(pWalReader, sStreamReaderInfo, versions, ranges, rsp));
  STREAM_CHECK_CONDITION_GOTO(rsp->totalRows == 0, TDB_CODE_SUCCESS);

  ST_TASK_TLOG("%s index hash:%p %d", __func__, rsp->indexHash, tSimpleHashGetSize(rsp->indexHash));
  buildIndexHash(rsp->indexHash, pTask);

  blockDataEmpty(rsp->dataBlock);
  STREAM_CHECK_RET_GOTO(blockDataEnsureCapacity(rsp->dataBlock, rsp->totalRows));

  for(int32_t i = 0; i < taosArrayGetSize(versions); i++) {
    int64_t *ver = taosArrayGet(versions, i);
    if (ver == NULL) continue;
    ST_TASK_TLOG("vgId:%d %s scan wal process:%"PRId64"/%"PRId64, TD_VID(pVnode), __func__, *ver, walGetAppliedVer(pWalReader->pWal));

    STREAM_CHECK_RET_GOTO(walFetchHead(pWalReader, *ver));
    if(pWalReader->pHead->head.msgType != TDMT_VND_SUBMIT) {
      TAOS_CHECK_RETURN(walSkipFetchBody(pWalReader));
      continue;
    }
    STREAM_CHECK_RET_GOTO(walFetchBody(pWalReader));
    SWalCont* wCont = &pWalReader->pHead->head;
    void*   pBody = POINTER_SHIFT(wCont->body, sizeof(SSubmitReq2Msg));
    int32_t bodyLen = wCont->bodyLen - sizeof(SSubmitReq2Msg);

    STREAM_CHECK_RET_GOTO(scanSubmitData(pVnode, sStreamReaderInfo, pBody, bodyLen, ranges, rsp, wCont->version));
  }
  // printDataBlock(rsp->dataBlock, __func__, "processWalVerDataNew");
  STREAM_CHECK_RET_GOTO(filterData(rsp, sStreamReaderInfo));
  rsp->totalRows = ((SSDataBlock*)rsp->dataBlock)->info.rows;

end:
  ST_TASK_DLOG("vgId:%d %s end, get result totalRows:%d, process:%"PRId64"/%"PRId64, TD_VID(pVnode), __func__, 
            rsp->totalRows, rsp->ver, walGetAppliedVer(pWalReader->pWal));
  walCloseReader(pWalReader);
  return code;
}

static int32_t buildScheamFromMeta(SVnode* pVnode, int64_t uid, SArray** schemas) {
  int32_t code = 0;
  int32_t lino = 0;
  SMetaReader metaReader = {0};
  SStorageAPI api = {0};
  initStorageAPI(&api);
  *schemas = taosArrayInit(8, sizeof(SSchema));
  STREAM_CHECK_NULL_GOTO(*schemas, terrno);
  
  api.metaReaderFn.initReader(&metaReader, pVnode, META_READER_LOCK, &api.metaFn);
  STREAM_CHECK_RET_GOTO(api.metaReaderFn.getTableEntryByUid(&metaReader, uid));

  SSchemaWrapper* sSchemaWrapper = NULL;
  if (metaReader.me.type == TD_CHILD_TABLE) {
    int64_t suid = metaReader.me.ctbEntry.suid;
    tDecoderClear(&metaReader.coder);
    STREAM_CHECK_RET_GOTO(api.metaReaderFn.getTableEntryByUid(&metaReader, suid));
    sSchemaWrapper = &metaReader.me.stbEntry.schemaRow;
  } else if (metaReader.me.type == TD_NORMAL_TABLE) {
    sSchemaWrapper = &metaReader.me.ntbEntry.schemaRow;
  } else {
    qError("invalid table type:%d", metaReader.me.type);
  }

  for (size_t j = 0; j < sSchemaWrapper->nCols; j++) {
    SSchema* s = sSchemaWrapper->pSchema + j;
    STREAM_CHECK_NULL_GOTO(taosArrayPush(*schemas, s), terrno);
  }

end:
  api.metaReaderFn.clearReader(&metaReader);
  STREAM_PRINT_LOG_END(code, lino);
  if (code != 0)  {
    taosArrayDestroy(*schemas);
    *schemas = NULL;
  }
  return code;
}

static int32_t shrinkScheams(SArray* cols, SArray* schemas) {
  int32_t code = 0;
  int32_t lino = 0;
  size_t  schemaLen = taosArrayGetSize(schemas);
  STREAM_CHECK_RET_GOTO(taosArrayEnsureCap(schemas, schemaLen + taosArrayGetSize(cols)));
  for (size_t i = 0; i < taosArrayGetSize(cols); i++) {
    col_id_t* id = taosArrayGet(cols, i);
    STREAM_CHECK_NULL_GOTO(id, terrno);
    for (size_t i = 0; i < schemaLen; i++) {
      SSchema* s = taosArrayGet(schemas, i);
      STREAM_CHECK_NULL_GOTO(s, terrno);
      if (*id == s->colId) {
        STREAM_CHECK_NULL_GOTO(taosArrayPush(schemas, s), terrno);
        break;
      }
    }
  }
  taosArrayPopFrontBatch(schemas, schemaLen);

end:
  return code;
}

static int32_t createTSAndCondition(int64_t start, int64_t end, SLogicConditionNode** pCond,
                                    STargetNode* pTargetNodeTs) {
  int32_t code = 0;
  int32_t lino = 0;

  SColumnNode*         pCol = NULL;
  SColumnNode*         pCol1 = NULL;
  SValueNode*          pVal = NULL;
  SValueNode*          pVal1 = NULL;
  SOperatorNode*       op = NULL;
  SOperatorNode*       op1 = NULL;
  SLogicConditionNode* cond = NULL;

  STREAM_CHECK_RET_GOTO(nodesMakeNode(QUERY_NODE_COLUMN, (SNode**)&pCol));
  pCol->colId = PRIMARYKEY_TIMESTAMP_COL_ID;
  pCol->node.resType.type = TSDB_DATA_TYPE_TIMESTAMP;
  pCol->node.resType.bytes = LONG_BYTES;
  pCol->slotId = pTargetNodeTs->slotId;
  pCol->dataBlockId = pTargetNodeTs->dataBlockId;

  STREAM_CHECK_RET_GOTO(nodesCloneNode((SNode*)pCol, (SNode**)&pCol1));

  STREAM_CHECK_RET_GOTO(nodesMakeNode(QUERY_NODE_VALUE, (SNode**)&pVal));
  pVal->node.resType.type = TSDB_DATA_TYPE_BIGINT;
  pVal->node.resType.bytes = LONG_BYTES;
  pVal->datum.i = start;
  pVal->typeData = start;

  STREAM_CHECK_RET_GOTO(nodesCloneNode((SNode*)pVal, (SNode**)&pVal1));
  pVal1->datum.i = end;
  pVal1->typeData = end;

  STREAM_CHECK_RET_GOTO(nodesMakeNode(QUERY_NODE_OPERATOR, (SNode**)&op));
  op->opType = OP_TYPE_GREATER_EQUAL;
  op->node.resType.type = TSDB_DATA_TYPE_BOOL;
  op->node.resType.bytes = CHAR_BYTES;
  op->pLeft = (SNode*)pCol;
  op->pRight = (SNode*)pVal;
  pCol = NULL;
  pVal = NULL;

  STREAM_CHECK_RET_GOTO(nodesMakeNode(QUERY_NODE_OPERATOR, (SNode**)&op1));
  op1->opType = OP_TYPE_LOWER_EQUAL;
  op1->node.resType.type = TSDB_DATA_TYPE_BOOL;
  op1->node.resType.bytes = CHAR_BYTES;
  op1->pLeft = (SNode*)pCol1;
  op1->pRight = (SNode*)pVal1;
  pCol1 = NULL;
  pVal1 = NULL;

  STREAM_CHECK_RET_GOTO(nodesMakeNode(QUERY_NODE_LOGIC_CONDITION, (SNode**)&cond));
  cond->condType = LOGIC_COND_TYPE_AND;
  cond->node.resType.type = TSDB_DATA_TYPE_BOOL;
  cond->node.resType.bytes = CHAR_BYTES;
  STREAM_CHECK_RET_GOTO(nodesMakeList(&cond->pParameterList));
  STREAM_CHECK_RET_GOTO(nodesListAppend(cond->pParameterList, (SNode*)op));
  op = NULL;
  STREAM_CHECK_RET_GOTO(nodesListAppend(cond->pParameterList, (SNode*)op1));
  op1 = NULL;

  *pCond = cond;

end:
  if (code != 0) {
    nodesDestroyNode((SNode*)pCol);
    nodesDestroyNode((SNode*)pCol1);
    nodesDestroyNode((SNode*)pVal);
    nodesDestroyNode((SNode*)pVal1);
    nodesDestroyNode((SNode*)op);
    nodesDestroyNode((SNode*)op1);
    nodesDestroyNode((SNode*)cond);
  }
  STREAM_PRINT_LOG_END(code, lino);

  return code;
}

/*
static int32_t createExternalConditions(SStreamRuntimeFuncInfo* data, SLogicConditionNode** pCond, STargetNode* pTargetNodeTs, STimeRangeNode* node) {
  int32_t              code = 0;
  int32_t              lino = 0;
  SLogicConditionNode* pAndCondition = NULL;
  SLogicConditionNode* cond = NULL;

  if (pTargetNodeTs == NULL) {
    vError("stream reader %s no ts column", __func__);
    return TSDB_CODE_STREAM_NOT_TABLE_SCAN_PLAN;
  }
  STREAM_CHECK_RET_GOTO(nodesMakeNode(QUERY_NODE_LOGIC_CONDITION, (SNode**)&cond));
  cond->condType = LOGIC_COND_TYPE_OR;
  cond->node.resType.type = TSDB_DATA_TYPE_BOOL;
  cond->node.resType.bytes = CHAR_BYTES;
  STREAM_CHECK_RET_GOTO(nodesMakeList(&cond->pParameterList));

  for (int i = 0; i < taosArrayGetSize(data->pStreamPesudoFuncVals); ++i) {
    data->curIdx = i;

    SReadHandle handle = {0};
    calcTimeRange(node, data, &handle.winRange, &handle.winRangeValid);
    if (!handle.winRangeValid) {
      stError("stream reader %s invalid time range, skey:%" PRId64 ", ekey:%" PRId64, __func__, handle.winRange.skey,
              handle.winRange.ekey);
      continue;
    }
    STREAM_CHECK_RET_GOTO(createTSAndCondition(handle.winRange.skey, handle.winRange.ekey, &pAndCondition, pTargetNodeTs));
    stDebug("%s create condition skey:%" PRId64 ", eksy:%" PRId64, __func__, handle.winRange.skey, handle.winRange.ekey);
    STREAM_CHECK_RET_GOTO(nodesListAppend(cond->pParameterList, (SNode*)pAndCondition));
    pAndCondition = NULL;
  }

  *pCond = cond;

end:
  if (code != 0) {
    nodesDestroyNode((SNode*)pAndCondition);
    nodesDestroyNode((SNode*)cond);
  }
  STREAM_PRINT_LOG_END(code, lino);

  return code;
}
*/

static int32_t processCalaTimeRange(SStreamTriggerReaderCalcInfo* sStreamReaderCalcInfo, SResFetchReq* req,
                                    STimeRangeNode* node, SReadHandle* handle) {
  int32_t code = 0;
  int32_t lino = 0;
  SArray* funcVals = NULL;
  if (req->pStRtFuncInfo->withExternalWindow) {
/*
    nodesDestroyNode(sStreamReaderCalcInfo->tsConditions);
    filterFreeInfo(sStreamReaderCalcInfo->pFilterInfo);
    sStreamReaderCalcInfo->pFilterInfo = NULL;

    STREAM_CHECK_RET_GOTO(createExternalConditions(req->pStRtFuncInfo,
                                                   (SLogicConditionNode**)&sStreamReaderCalcInfo->tsConditions,
                                                   sStreamReaderCalcInfo->pTargetNodeTs, node));

    STREAM_CHECK_RET_GOTO(filterInitFromNode((SNode*)sStreamReaderCalcInfo->tsConditions,
                                             (SFilterInfo**)&sStreamReaderCalcInfo->pFilterInfo,
                                             FLT_OPTION_NO_REWRITE | FLT_OPTION_SCALAR_MODE, NULL));
*/                                             
    sStreamReaderCalcInfo->tmpRtFuncInfo.curIdx = 0;
    sStreamReaderCalcInfo->tmpRtFuncInfo.triggerType = req->pStRtFuncInfo->triggerType;
    sStreamReaderCalcInfo->tmpRtFuncInfo.isWindowTrigger = req->pStRtFuncInfo->isWindowTrigger;
    sStreamReaderCalcInfo->tmpRtFuncInfo.precision = req->pStRtFuncInfo->precision;

    SSTriggerCalcParam* pFirst = taosArrayGet(req->pStRtFuncInfo->pStreamPesudoFuncVals, 0);
    SSTriggerCalcParam* pLast = taosArrayGetLast(req->pStRtFuncInfo->pStreamPesudoFuncVals);
    STREAM_CHECK_NULL_GOTO(pFirst, terrno);
    STREAM_CHECK_NULL_GOTO(pLast, terrno);

    if (!node->needCalc) {
      handle->winRange.skey = pFirst->wstart;
      handle->winRange.ekey = pLast->wend;
      handle->winRangeValid = true;
      if (req->pStRtFuncInfo->triggerType == STREAM_TRIGGER_SLIDING) {
        handle->winRange.ekey--;
      }
    } else {
      SSTriggerCalcParam* pTmp = taosArrayGet(sStreamReaderCalcInfo->tmpRtFuncInfo.pStreamPesudoFuncVals, 0);
      memcpy(pTmp, pFirst, sizeof(*pTmp));

      STREAM_CHECK_RET_GOTO(streamCalcCurrWinTimeRange(node, &sStreamReaderCalcInfo->tmpRtFuncInfo, &handle->winRange, &handle->winRangeValid, 1));
      if (handle->winRangeValid) {
        int64_t skey = handle->winRange.skey;

        memcpy(pTmp, pLast, sizeof(*pTmp));
        STREAM_CHECK_RET_GOTO(streamCalcCurrWinTimeRange(node, &sStreamReaderCalcInfo->tmpRtFuncInfo, &handle->winRange, &handle->winRangeValid, 2));

        if (handle->winRangeValid) {
          handle->winRange.skey = skey;
        }
      }
      handle->winRange.ekey--;
    }
  } else {
    if (!node->needCalc) {
      SSTriggerCalcParam* pCurr = taosArrayGet(req->pStRtFuncInfo->pStreamPesudoFuncVals, req->pStRtFuncInfo->curIdx);
      handle->winRange.skey = pCurr->wstart;
      handle->winRange.ekey = pCurr->wend;
      handle->winRangeValid = true;
      if (req->pStRtFuncInfo->triggerType == STREAM_TRIGGER_SLIDING) {
        handle->winRange.ekey--;
      }
    } else {
      STREAM_CHECK_RET_GOTO(streamCalcCurrWinTimeRange(node, req->pStRtFuncInfo, &handle->winRange, &handle->winRangeValid, 3));
      handle->winRange.ekey--;
    }
  }

  stDebug("%s withExternalWindow is %d, skey:%" PRId64 ", ekey:%" PRId64 ", validRange:%d", 
      __func__, req->pStRtFuncInfo->withExternalWindow, handle->winRange.skey, handle->winRange.ekey, handle->winRangeValid);

end:
  taosArrayDestroy(funcVals);
  return code;
}

static int32_t createDataBlockTsUid(SSDataBlock** pBlockRet, uint32_t numOfRows) {
  int32_t      code = 0;
  int32_t      lino = 0;
  SSDataBlock* pBlock = NULL;
  STREAM_CHECK_RET_GOTO(createDataBlock(&pBlock));
  SColumnInfoData idata = createColumnInfoData(TSDB_DATA_TYPE_TIMESTAMP, LONG_BYTES, PRIMARYKEY_TIMESTAMP_COL_ID);
  STREAM_CHECK_RET_GOTO(blockDataAppendColInfo(pBlock, &idata));
  idata = createColumnInfoData(TSDB_DATA_TYPE_BIGINT, LONG_BYTES, PRIMARYKEY_TIMESTAMP_COL_ID + 1);
  STREAM_CHECK_RET_GOTO(blockDataAppendColInfo(pBlock, &idata));
  STREAM_CHECK_RET_GOTO(blockDataEnsureCapacity(pBlock, numOfRows));

end:
  STREAM_PRINT_LOG_END(code, lino)
  if (code != TSDB_CODE_SUCCESS) {
    blockDataDestroy(pBlock);
    pBlock = NULL;
  }
  *pBlockRet = pBlock;
  return code;
}

static int32_t processTsOutPutAllTables(SStreamTriggerReaderInfo* sStreamReaderInfo, SStreamTsResponse* tsRsp, SSDataBlock* pResBlock, int32_t order) {
  int32_t code = 0;
  int32_t lino = 0;
  void* pTask = sStreamReaderInfo->pTask;

  tsRsp->tsInfo = taosArrayInit(pResBlock->info.rows, sizeof(STsInfo));
  STREAM_CHECK_NULL_GOTO(tsRsp->tsInfo, terrno);
  SColumnInfoData* pColInfoDataTs = taosArrayGet(pResBlock->pDataBlock, 0);
  SColumnInfoData* pColInfoDataUid = taosArrayGet(pResBlock->pDataBlock, 1);
  for (int32_t j = 0; j < pResBlock->info.rows; j++) {
    if (colDataIsNull_s(pColInfoDataTs, j) || pColInfoDataTs->pData == NULL) {
      continue;
    }
    STsInfo* tsInfo = taosArrayReserve(tsRsp->tsInfo, 1);
    STREAM_CHECK_NULL_GOTO(tsInfo, terrno)
    if (order == TSDB_ORDER_ASC) {
      tsInfo->ts = INT64_MAX;
    } else {
      tsInfo->ts = INT64_MIN;
    }
    int64_t ts = *(int64_t*)colDataGetNumData(pColInfoDataTs, j);
    if (order == TSDB_ORDER_ASC && ts < tsInfo->ts) {
      tsInfo->ts = ts;
    } else if (order == TSDB_ORDER_DESC && ts > tsInfo->ts) {
      tsInfo->ts = ts;
    }
    tsInfo->gId = *(int64_t*)colDataGetNumData(pColInfoDataUid, j);
    ST_TASK_DLOG("%s get ts:%" PRId64 ", gId:%" PRIu64 ", ver:%" PRId64, __func__, tsInfo->ts, tsInfo->gId, tsRsp->ver);
  }

end:
  return code;
}

static int32_t processTsOutPutOneGroup(SStreamTriggerReaderInfo* sStreamReaderInfo, SStreamTsResponse* tsRsp, SSDataBlock* pResBlock, int32_t order) {
  int32_t code = 0;
  int32_t lino = 0;
  void* pTask = sStreamReaderInfo->pTask;

  tsRsp->tsInfo = taosArrayInit(1, sizeof(STsInfo));
  STREAM_CHECK_NULL_GOTO(tsRsp->tsInfo, terrno);
  STsInfo* tsInfo = taosArrayReserve(tsRsp->tsInfo, 1);
  STREAM_CHECK_NULL_GOTO(tsInfo, terrno)
  if (order == TSDB_ORDER_ASC) {
    tsInfo->ts = INT64_MAX;
  } else {
    tsInfo->ts = INT64_MIN;
  }

  SColumnInfoData* pColInfoDataTs = taosArrayGet(pResBlock->pDataBlock, 0);
  SColumnInfoData* pColInfoDataUid = taosArrayGet(pResBlock->pDataBlock, 1);
  for (int32_t j = 0; j < pResBlock->info.rows; j++) {
    if (colDataIsNull_s(pColInfoDataTs, j) || pColInfoDataTs->pData == NULL) {
      continue;
    }
    int64_t ts = *(int64_t*)colDataGetNumData(pColInfoDataTs, j);
    if (order == TSDB_ORDER_ASC && ts < tsInfo->ts) {
      tsInfo->ts = ts;
    } else if (order == TSDB_ORDER_DESC && ts > tsInfo->ts) {
      tsInfo->ts = ts;
    }
  }
  int64_t uid = *(int64_t*)colDataGetNumData(pColInfoDataUid, 0);
  tsInfo->gId = qStreamGetGroupIdFromSet(sStreamReaderInfo, uid);
  ST_TASK_DLOG("%s get ts:%" PRId64 ", gId:%" PRIu64 ", ver:%" PRId64, __func__, tsInfo->ts, tsInfo->gId, tsRsp->ver);

end:
  return code;
}

static int32_t processTsOutPutAllGroups(SStreamTriggerReaderInfo* sStreamReaderInfo, SStreamTsResponse* tsRsp, SSDataBlock* pResBlock, int32_t order) {
  int32_t code = 0;
  int32_t lino = 0;
  STableKeyInfo* pList = NULL;
  StreamTableListInfo     tableInfo = {0};

  void* pTask = sStreamReaderInfo->pTask;
  STREAM_CHECK_RET_GOTO(qStreamCopyTableInfo(sStreamReaderInfo, &tableInfo));

  SSHashObj*   uidTsHash = tSimpleHashInit(pResBlock->info.rows, taosGetDefaultHashFunction(TSDB_DATA_TYPE_BIGINT));
  STREAM_CHECK_NULL_GOTO(uidTsHash, terrno);
  SColumnInfoData* pColInfoDataTs = taosArrayGet(pResBlock->pDataBlock, 0);
  SColumnInfoData* pColInfoDataUid = taosArrayGet(pResBlock->pDataBlock, 1);
  for (int32_t j = 0; j < pResBlock->info.rows; j++) {
    if (colDataIsNull_s(pColInfoDataTs, j) || pColInfoDataTs->pData == NULL) {
      continue;
    }
    int64_t ts = *(int64_t*)colDataGetNumData(pColInfoDataTs, j);
    int64_t uid = *(int64_t*)colDataGetNumData(pColInfoDataUid, j);
    STREAM_CHECK_RET_GOTO(tSimpleHashPut(uidTsHash, &uid, LONG_BYTES, &ts, LONG_BYTES));
  }
  tsRsp->tsInfo = taosArrayInit(qStreamGetTableListGroupNum(sStreamReaderInfo), sizeof(STsInfo));
  STREAM_CHECK_NULL_GOTO(tsRsp->tsInfo, terrno);
  while (true) {
    int32_t        pNum = 0;
    int64_t        suid = 0;
    STREAM_CHECK_RET_GOTO(qStreamIterTableList(&tableInfo, &pList, &pNum, &suid));
    if(pNum == 0) break;
    STsInfo* tsInfo = taosArrayReserve(tsRsp->tsInfo, 1);
    STREAM_CHECK_NULL_GOTO(tsInfo, terrno)
    if (order == TSDB_ORDER_ASC) {
      tsInfo->ts = INT64_MAX;
    } else {
      tsInfo->ts = INT64_MIN;
    }
    for (int32_t i = 0; i < pNum; i++) {
      int64_t uid = pList[i].uid;
      int64_t *ts = tSimpleHashGet(uidTsHash, &uid, LONG_BYTES);
      STREAM_CHECK_NULL_GOTO(ts, terrno);
      if (order == TSDB_ORDER_ASC && *ts < tsInfo->ts) {
        tsInfo->ts = *ts;
      } else if (order == TSDB_ORDER_DESC && *ts > tsInfo->ts) {
        tsInfo->ts = *ts;
      }
    }
    int64_t uid = pList[0].uid;
    tsInfo->gId = qStreamGetGroupIdFromSet(sStreamReaderInfo, uid);
    ST_TASK_DLOG("%s get ts:%" PRId64 ", gId:%" PRIu64 ", ver:%" PRId64, __func__, tsInfo->ts, tsInfo->gId, tsRsp->ver);
    taosMemoryFreeClear(pList);
  }

end:
  qStreamDestroyTableInfo(&tableInfo);
  taosMemoryFreeClear(pList);
  tSimpleHashCleanup(uidTsHash);
  return code;
}

// static bool stReaderTaskWaitQuit(SStreamTask* pTask) { return taosHasRWWFlag(&pTask->entryLock); }

static int32_t getAllTs(SVnode* pVnode, SSDataBlock*  pResBlock, SStreamReaderTaskInner* pTaskInner, STableKeyInfo* pList, int32_t pNum) {
  int32_t code = 0;
  int32_t lino = 0;

  STREAM_CHECK_RET_GOTO(pTaskInner->storageApi->tsdReader.tsdCreateFirstLastTsIter(pVnode, &pTaskInner->options->twindows, &(SVersionRange){.minVer = -1, .maxVer = pTaskInner->options->ver},
                                                pTaskInner->options->suid, pList, pNum, pTaskInner->options->order, &pTaskInner->pReader, pTaskInner->idStr));
  bool hasNext = true;
  while(1){
    STREAM_CHECK_RET_GOTO(pTaskInner->storageApi->tsdReader.tsdNextFirstLastTsBlock(pTaskInner->pReader, pResBlock, &hasNext));
    STREAM_CHECK_CONDITION_GOTO(!hasNext, TDB_CODE_SUCCESS);
  }

end:
  pTaskInner->storageApi->tsdReader.tsdDestroyFirstLastTsIter(pTaskInner->pReader);
  pTaskInner->pReader = NULL;
  return code;
}

static int32_t processTsVTable(SVnode* pVnode, SStreamTsResponse* tsRsp, SStreamTriggerReaderInfo* sStreamReaderInfo,
                                  SStreamReaderTaskInner* pTaskInner) {
  int32_t code = 0;
  int32_t lino = 0;
  STableKeyInfo* pList = NULL;
  StreamTableListInfo     tableInfo = {0};

  void* pTask = sStreamReaderInfo->pTask;
  STREAM_CHECK_RET_GOTO(qStreamCopyTableInfo(sStreamReaderInfo, &tableInfo));

  SSDataBlock*  pResBlock = NULL;
  STREAM_CHECK_RET_GOTO(createDataBlockTsUid(&pResBlock, qStreamGetTableListNum(sStreamReaderInfo)));

  while (true) {
    int32_t        pNum = 0;
    int64_t        suid = 0;
    STREAM_CHECK_RET_GOTO(qStreamIterTableList(&tableInfo, &pList, &pNum, &suid));
    if(pNum == 0) break;
    pTaskInner->options->suid = suid;
    STREAM_CHECK_RET_GOTO(getAllTs(pVnode, pResBlock, pTaskInner, pList, pNum));
    taosMemoryFreeClear(pList);
  }

  STREAM_CHECK_RET_GOTO(processTsOutPutAllTables(sStreamReaderInfo, tsRsp, pResBlock, pTaskInner->options->order));

end:
  qStreamDestroyTableInfo(&tableInfo);
  taosMemoryFreeClear(pList);
  blockDataDestroy(pResBlock);
  STREAM_PRINT_LOG_END_WITHID(code, lino);
  return code;
}

static int32_t processTsNonVTable(SVnode* pVnode, SStreamTsResponse* tsRsp, SStreamTriggerReaderInfo* sStreamReaderInfo,
                                  SStreamReaderTaskInner* pTaskInner) {
  int32_t code = 0;
  int32_t lino = 0;
  STableKeyInfo* pList = NULL;
  void* pTask = sStreamReaderInfo->pTask;
  
  SSDataBlock*  pResBlock = NULL;

  int32_t        pNum = 0;
  int64_t        suid = 0;
  STREAM_CHECK_RET_GOTO(qStreamGetTableList(sStreamReaderInfo, 0, &pList, &pNum));
  STREAM_CHECK_CONDITION_GOTO(pNum == 0, TSDB_CODE_SUCCESS);
  STREAM_CHECK_RET_GOTO(createDataBlockTsUid(&pResBlock, pNum));

  pTaskInner->options->suid = sStreamReaderInfo->suid;
  STREAM_CHECK_RET_GOTO(getAllTs(pVnode, pResBlock, pTaskInner, pList, pNum));
  STREAM_CHECK_CONDITION_GOTO(pResBlock->info.rows == 0, TDB_CODE_SUCCESS);
  int32_t order = pTaskInner->options->order;

  if (sStreamReaderInfo->groupByTbname) {
    STREAM_CHECK_RET_GOTO(processTsOutPutAllTables(sStreamReaderInfo, tsRsp, pResBlock, order));
  } else if (sStreamReaderInfo->partitionCols == NULL) {
    STREAM_CHECK_RET_GOTO(processTsOutPutOneGroup(sStreamReaderInfo, tsRsp, pResBlock, order));
  } else {
    STREAM_CHECK_RET_GOTO(processTsOutPutAllGroups(sStreamReaderInfo, tsRsp, pResBlock, order));
  }                             
end:
  blockDataDestroy(pResBlock);
  taosMemoryFreeClear(pList);
  STREAM_PRINT_LOG_END_WITHID(code, lino);
  return code;
}

static int32_t processTsOnce(SVnode* pVnode, SStreamTsResponse* tsRsp, SStreamTriggerReaderInfo* sStreamReaderInfo,
                                  SStreamReaderTaskInner* pTaskInner, uint64_t gid) {
  int32_t code = 0;
  int32_t lino = 0;
  STableKeyInfo* pList = NULL;
  void* pTask = sStreamReaderInfo->pTask;
  
  SSDataBlock*  pResBlock = NULL;

  int32_t        pNum = 0;
  STREAM_CHECK_RET_GOTO(qStreamGetTableList(sStreamReaderInfo, gid, &pList, &pNum));
  STREAM_CHECK_CONDITION_GOTO(pNum == 0, TSDB_CODE_SUCCESS);
  STREAM_CHECK_RET_GOTO(createDataBlockTsUid(&pResBlock, pNum));

  pTaskInner->options->suid = sStreamReaderInfo->suid;
  STREAM_CHECK_RET_GOTO(getAllTs(pVnode, pResBlock, pTaskInner, pList, pNum));
  STREAM_CHECK_CONDITION_GOTO(pResBlock->info.rows == 0, TDB_CODE_SUCCESS);
  int32_t order = pTaskInner->options->order;

  STREAM_CHECK_RET_GOTO(processTsOutPutOneGroup(sStreamReaderInfo, tsRsp, pResBlock, order));
end:
  blockDataDestroy(pResBlock);
  taosMemoryFreeClear(pList);
  STREAM_PRINT_LOG_END_WITHID(code, lino);
  return code;
}

static int32_t processTs(SVnode* pVnode, SStreamTsResponse* tsRsp, SStreamTriggerReaderInfo* sStreamReaderInfo,
                                  SStreamReaderTaskInner* pTaskInner) {
  if (sStreamReaderInfo->isVtableStream) {
    return processTsVTable(pVnode, tsRsp, sStreamReaderInfo, pTaskInner);
  }

  return processTsNonVTable(pVnode, tsRsp, sStreamReaderInfo, pTaskInner);
}

static int32_t vnodeProcessStreamSetTableReq(SVnode* pVnode, SRpcMsg* pMsg, SSTriggerPullRequestUnion* req, SStreamTriggerReaderInfo* sStreamReaderInfo) {
  int32_t code = 0;
  int32_t lino = 0;
  void*   buf = NULL;
  size_t  size = 0;
  void* pTask = sStreamReaderInfo->pTask;

  ST_TASK_DLOG("vgId:%d %s start, trigger hash size:%d, calc hash size:%d", TD_VID(pVnode), __func__,
                tSimpleHashGetSize(req->setTableReq.uidInfoTrigger), tSimpleHashGetSize(req->setTableReq.uidInfoCalc));

  taosWLockLatch(&sStreamReaderInfo->lock);
  TSWAP(sStreamReaderInfo->uidHashTrigger, req->setTableReq.uidInfoTrigger);
  TSWAP(sStreamReaderInfo->uidHashCalc, req->setTableReq.uidInfoCalc);
  STREAM_CHECK_NULL_GOTO(sStreamReaderInfo->uidHashTrigger, TSDB_CODE_INVALID_PARA);
  STREAM_CHECK_NULL_GOTO(sStreamReaderInfo->uidHashCalc, TSDB_CODE_INVALID_PARA);

  STREAM_CHECK_RET_GOTO(qBuildVTableList(sStreamReaderInfo->uidHashTrigger, sStreamReaderInfo));
  sStreamReaderInfo->isVtableStream = true;
end:
  taosWUnLockLatch(&sStreamReaderInfo->lock);
  STREAM_PRINT_LOG_END_WITHID(code, lino);
  SRpcMsg rsp = {
      .msgType = TDMT_STREAM_TRIGGER_PULL_RSP, .info = pMsg->info, .pCont = buf, .contLen = size, .code = code};
  tmsgSendRsp(&rsp);
  return code;
}

static int32_t vnodeProcessStreamLastTsReq(SVnode* pVnode, SRpcMsg* pMsg, SSTriggerPullRequestUnion* req, SStreamTriggerReaderInfo* sStreamReaderInfo) {
  int32_t                 code = 0;
  int32_t                 lino = 0;
  SStreamReaderTaskInner* pTaskInner = NULL;
  SStreamTsResponse       tsRsp = {0};
  void*                   buf = NULL;
  size_t                  size = 0;

  void* pTask = sStreamReaderInfo->pTask;

  ST_TASK_DLOG("vgId:%d %s start", TD_VID(pVnode), __func__);

  BUILD_OPTION(options, 0, -1, TSDB_ORDER_DESC, INT64_MIN, INT64_MAX, NULL, false, NULL);
  STREAM_CHECK_RET_GOTO(createStreamTaskForTs(&options, &pTaskInner, &sStreamReaderInfo->storageApi));

  tsRsp.ver = pVnode->state.applied + 1;

  STREAM_CHECK_RET_GOTO(processTs(pVnode, &tsRsp, sStreamReaderInfo, pTaskInner));
  
end:
  ST_TASK_DLOG("vgId:%d %s get result size:%"PRIzu", ver:%"PRId64, TD_VID(pVnode), __func__, taosArrayGetSize(tsRsp.tsInfo), tsRsp.ver);
  code = buildTsRsp(&tsRsp, &buf, &size);
  STREAM_PRINT_LOG_END_WITHID(code, lino);
  SRpcMsg rsp = {
      .msgType = TDMT_STREAM_TRIGGER_PULL_RSP, .info = pMsg->info, .pCont = buf, .contLen = size, .code = code};
  tmsgSendRsp(&rsp);
  taosArrayDestroy(tsRsp.tsInfo);
  taosMemoryFree(pTaskInner);
  return code;
}

static int32_t vnodeProcessStreamFirstTsReq(SVnode* pVnode, SRpcMsg* pMsg, SSTriggerPullRequestUnion* req, SStreamTriggerReaderInfo* sStreamReaderInfo) {
  int32_t                 code = 0;
  int32_t                 lino = 0;
  SStreamReaderTaskInner* pTaskInner = NULL;
  SStreamTsResponse       tsRsp = {0};
  void*                   buf = NULL;
  size_t                  size = 0;

  void* pTask = sStreamReaderInfo->pTask;
  ST_TASK_DLOG("vgId:%d %s start, startTime:%"PRId64" ver:%"PRId64" gid:%"PRId64, TD_VID(pVnode), __func__, req->firstTsReq.startTime, req->firstTsReq.ver, req->firstTsReq.gid);
  int32_t        pNum = 0;

  tsRsp.ver = pVnode->state.applied;

  BUILD_OPTION(options, 0, req->firstTsReq.ver, TSDB_ORDER_ASC, req->firstTsReq.startTime, INT64_MAX, NULL, false, NULL);
  STREAM_CHECK_RET_GOTO(createStreamTaskForTs(&options, &pTaskInner, &sStreamReaderInfo->storageApi));

  if (req->firstTsReq.gid != 0) {
    STREAM_CHECK_RET_GOTO(processTsOnce(pVnode, &tsRsp, sStreamReaderInfo, pTaskInner, req->firstTsReq.gid));
  } else {
    STREAM_CHECK_RET_GOTO(processTs(pVnode, &tsRsp, sStreamReaderInfo, pTaskInner));
  }

end:
  ST_TASK_DLOG("vgId:%d %s get result size:%"PRIzu", ver:%"PRId64, TD_VID(pVnode), __func__, taosArrayGetSize(tsRsp.tsInfo), tsRsp.ver);
  code = buildTsRsp(&tsRsp, &buf, &size);
  STREAM_PRINT_LOG_END_WITHID(code, lino);
  SRpcMsg rsp = {
      .msgType = TDMT_STREAM_TRIGGER_PULL_RSP, .info = pMsg->info, .pCont = buf, .contLen = size, .code = code};
  tmsgSendRsp(&rsp);
  taosArrayDestroy(tsRsp.tsInfo);
  taosMemoryFree(pTaskInner);
  return code;
}

static int32_t vnodeProcessStreamTsdbMetaReq(SVnode* pVnode, SRpcMsg* pMsg, SSTriggerPullRequestUnion* req, SStreamTriggerReaderInfo* sStreamReaderInfo) {
  int32_t code = 0;
  int32_t lino = 0;
  void*   buf = NULL;
  size_t  size = 0;
  STableKeyInfo* pList = NULL;

  void* pTask = sStreamReaderInfo->pTask;
  ST_TASK_DLOG("vgId:%d %s start", TD_VID(pVnode), __func__);

  SStreamReaderTaskInner* pTaskInner = NULL;
  int64_t                 key = getSessionKey(req->base.sessionId, STRIGGER_PULL_TSDB_META);

  if (req->base.type == STRIGGER_PULL_TSDB_META) {
    int32_t        pNum = 0;
    STREAM_CHECK_RET_GOTO(qStreamGetTableList(sStreamReaderInfo, req->tsdbMetaReq.gid, &pList, &pNum));
    BUILD_OPTION(options, getSuid(sStreamReaderInfo, pList), req->tsdbMetaReq.ver, req->tsdbMetaReq.order, req->tsdbMetaReq.startTime, req->tsdbMetaReq.endTime, 
                          sStreamReaderInfo->tsSchemas, true, NULL);
    STREAM_CHECK_RET_GOTO(createStreamTask(pVnode, &options, &pTaskInner, NULL, pList, pNum, &sStreamReaderInfo->storageApi));
    STREAM_CHECK_RET_GOTO(taosHashPut(sStreamReaderInfo->streamTaskMap, &key, LONG_BYTES, &pTaskInner, sizeof(pTaskInner)));
    
    STREAM_CHECK_RET_GOTO(createBlockForTsdbMeta(&pTaskInner->pResBlockDst, sStreamReaderInfo->isVtableStream));
  } else {
    void** tmp = taosHashGet(sStreamReaderInfo->streamTaskMap, &key, LONG_BYTES);
    STREAM_CHECK_NULL_GOTO(tmp, TSDB_CODE_STREAM_NO_CONTEXT);
    pTaskInner = *(SStreamReaderTaskInner**)tmp;
    STREAM_CHECK_NULL_GOTO(pTaskInner, TSDB_CODE_INTERNAL_ERROR);
  }

  blockDataCleanup(pTaskInner->pResBlockDst);
  STREAM_CHECK_RET_GOTO(blockDataEnsureCapacity(pTaskInner->pResBlockDst, STREAM_RETURN_ROWS_NUM));
  bool hasNext = true;
  while (true) {
    STREAM_CHECK_RET_GOTO(getTableDataInfo(pTaskInner, &hasNext));
    if (!hasNext) {
      break;
    }
    pTaskInner->storageApi->tsdReader.tsdReaderReleaseDataBlock(pTaskInner->pReader);
    pTaskInner->pResBlock->info.id.groupId = qStreamGetGroupIdFromSet(sStreamReaderInfo, pTaskInner->pResBlock->info.id.uid);

    int32_t index = 0;
    STREAM_CHECK_RET_GOTO(addColData(pTaskInner->pResBlockDst, index++, &pTaskInner->pResBlock->info.window.skey));
    STREAM_CHECK_RET_GOTO(addColData(pTaskInner->pResBlockDst, index++, &pTaskInner->pResBlock->info.window.ekey));
    STREAM_CHECK_RET_GOTO(addColData(pTaskInner->pResBlockDst, index++, &pTaskInner->pResBlock->info.id.uid));
    if (!sStreamReaderInfo->isVtableStream) {
      STREAM_CHECK_RET_GOTO(addColData(pTaskInner->pResBlockDst, index++, &pTaskInner->pResBlock->info.id.groupId));
    }
    STREAM_CHECK_RET_GOTO(addColData(pTaskInner->pResBlockDst, index++, &pTaskInner->pResBlock->info.rows));

    stDebug("vgId:%d %s get  skey:%" PRId64 ", eksy:%" PRId64 ", uid:%" PRId64 ", gId:%" PRIu64 ", rows:%" PRId64,
            TD_VID(pVnode), __func__, pTaskInner->pResBlock->info.window.skey, pTaskInner->pResBlock->info.window.ekey,
            pTaskInner->pResBlock->info.id.uid, pTaskInner->pResBlock->info.id.groupId, pTaskInner->pResBlock->info.rows);
            pTaskInner->pResBlockDst->info.rows++;
    if (pTaskInner->pResBlockDst->info.rows >= STREAM_RETURN_ROWS_NUM) {
      break;
    }
  }

  ST_TASK_DLOG("vgId:%d %s get result rows:%" PRId64, TD_VID(pVnode), __func__, pTaskInner->pResBlockDst->info.rows);
  STREAM_CHECK_RET_GOTO(buildRsp(pTaskInner->pResBlockDst, &buf, &size));
  printDataBlock(pTaskInner->pResBlockDst, __func__, "meta", ((SStreamTask *)sStreamReaderInfo->pTask)->streamId);
  if (!hasNext) {
    STREAM_CHECK_RET_GOTO(taosHashRemove(sStreamReaderInfo->streamTaskMap, &key, LONG_BYTES));
  }

end:
  STREAM_PRINT_LOG_END_WITHID(code, lino);
  SRpcMsg rsp = {
      .msgType = TDMT_STREAM_TRIGGER_PULL_RSP, .info = pMsg->info, .pCont = buf, .contLen = size, .code = code};
  tmsgSendRsp(&rsp);
  taosMemoryFree(pList);
  return code;
}

static int32_t vnodeProcessStreamTsdbTsDataReqNonVTable(SVnode* pVnode, SRpcMsg* pMsg, SSTriggerPullRequestUnion* req, SStreamTriggerReaderInfo* sStreamReaderInfo) {
  int32_t                 code = 0;
  int32_t                 lino = 0;
  SStreamReaderTaskInner* pTaskInner = NULL;
  void*                   buf = NULL;
  size_t                  size = 0;
  SSDataBlock*            pBlockRes = NULL;

  void* pTask = sStreamReaderInfo->pTask;
  ST_TASK_DLOG("vgId:%d %s start, ver:%"PRId64",skey:%"PRId64",ekey:%"PRId64",uid:%"PRId64",suid:%"PRId64, TD_VID(pVnode), __func__, req->tsdbTsDataReq.ver, 
                req->tsdbTsDataReq.skey, req->tsdbTsDataReq.ekey, 
                req->tsdbTsDataReq.uid, req->tsdbTsDataReq.suid);

  int32_t        pNum = 1;
  STableKeyInfo  pList = {.groupId = qStreamGetGroupIdFromSet(sStreamReaderInfo, req->tsdbTsDataReq.uid), .uid = req->tsdbTsDataReq.uid};
  STREAM_CHECK_CONDITION_GOTO(pList.groupId == -1, TSDB_CODE_INVALID_PARA);
  BUILD_OPTION(options, getSuid(sStreamReaderInfo, &pList), req->tsdbTsDataReq.ver, TSDB_ORDER_ASC, req->tsdbTsDataReq.skey, req->tsdbTsDataReq.ekey,
               sStreamReaderInfo->triggerCols, false, NULL);
  STREAM_CHECK_RET_GOTO(createStreamTask(pVnode, &options, &pTaskInner, sStreamReaderInfo->triggerResBlock, &pList, pNum, &sStreamReaderInfo->storageApi));
  STREAM_CHECK_RET_GOTO(createOneDataBlock(sStreamReaderInfo->triggerResBlock, false, &pTaskInner->pResBlockDst));
  STREAM_CHECK_RET_GOTO(createOneDataBlock(sStreamReaderInfo->tsBlock, false, &pBlockRes));

  while (1) {
    bool hasNext = false;
    STREAM_CHECK_RET_GOTO(getTableDataInfo(pTaskInner, &hasNext));
    if (!hasNext) {
      break;
    }
    // if (!sStreamReaderInfo->isVtableStream){
    pTaskInner->pResBlock->info.id.groupId = qStreamGetGroupIdFromSet(sStreamReaderInfo, pTaskInner->pResBlock->info.id.uid);
    // }

    SSDataBlock* pBlock = NULL;
    STREAM_CHECK_RET_GOTO(getTableData(pTaskInner, &pBlock));
    if (pBlock != NULL && pBlock->info.rows > 0) {
      STREAM_CHECK_RET_GOTO(processTag(pVnode, sStreamReaderInfo, false, pBlock->info.id.uid, pBlock,
          0, pBlock->info.rows, 1));
    }
    
    STREAM_CHECK_RET_GOTO(qStreamFilter(pBlock, sStreamReaderInfo->pFilterInfo, NULL));
    STREAM_CHECK_RET_GOTO(blockDataMerge(pTaskInner->pResBlockDst, pBlock));
    ST_TASK_DLOG("vgId:%d %s get  skey:%" PRId64 ", eksy:%" PRId64 ", uid:%" PRId64 ", gId:%" PRIu64 ", rows:%" PRId64,
            TD_VID(pVnode), __func__, pTaskInner->pResBlock->info.window.skey, pTaskInner->pResBlock->info.window.ekey,
            pTaskInner->pResBlock->info.id.uid, pTaskInner->pResBlock->info.id.groupId, pTaskInner->pResBlock->info.rows);
  }

  blockDataTransform(pBlockRes, pTaskInner->pResBlockDst);

  ST_TASK_DLOG("vgId:%d %s get result rows:%" PRId64, TD_VID(pVnode), __func__, pTaskInner->pResBlockDst->info.rows);
  STREAM_CHECK_RET_GOTO(buildRsp(pBlockRes, &buf, &size));

end:
  STREAM_PRINT_LOG_END_WITHID(code, lino);
  SRpcMsg rsp = {
      .msgType = TDMT_STREAM_TRIGGER_PULL_RSP, .info = pMsg->info, .pCont = buf, .contLen = size, .code = code};
  tmsgSendRsp(&rsp);
  blockDataDestroy(pBlockRes);

  releaseStreamTask(&pTaskInner);
  return code;
}

static int32_t vnodeProcessStreamTsdbTsDataReqVTable(SVnode* pVnode, SRpcMsg* pMsg, SSTriggerPullRequestUnion* req, SStreamTriggerReaderInfo* sStreamReaderInfo) {
  int32_t                 code = 0;
  int32_t                 lino = 0;
  SStreamReaderTaskInner* pTaskInner = NULL;
  void*                   buf = NULL;
  size_t                  size = 0;
  SSDataBlock*            pBlockRes = NULL;

  void* pTask = sStreamReaderInfo->pTask;
  ST_TASK_ELOG("vgId:%d %s start, ver:%"PRId64",skey:%"PRId64",ekey:%"PRId64",uid:%"PRId64",suid:%"PRId64, TD_VID(pVnode), __func__, req->tsdbTsDataReq.ver, 
                req->tsdbTsDataReq.skey, req->tsdbTsDataReq.ekey, 
                req->tsdbTsDataReq.uid, req->tsdbTsDataReq.suid);

  int32_t        pNum = 1;
  STableKeyInfo  pList = {.groupId = qStreamGetGroupIdFromSet(sStreamReaderInfo, req->tsdbTsDataReq.uid), .uid = req->tsdbTsDataReq.uid};
  STREAM_CHECK_CONDITION_GOTO(pList.groupId == -1, TSDB_CODE_INVALID_PARA);
  BUILD_OPTION(options, getSuid(sStreamReaderInfo, &pList), req->tsdbTsDataReq.ver, TSDB_ORDER_ASC, req->tsdbTsDataReq.skey, req->tsdbTsDataReq.ekey,
               sStreamReaderInfo->tsSchemas, true, NULL);
  STREAM_CHECK_RET_GOTO(createStreamTask(pVnode, &options, &pTaskInner, sStreamReaderInfo->tsBlock, &pList, pNum, &sStreamReaderInfo->storageApi));
  STREAM_CHECK_RET_GOTO(createOneDataBlock(sStreamReaderInfo->tsBlock, false, &pBlockRes));

  while (1) {
    bool hasNext = false;
    STREAM_CHECK_RET_GOTO(getTableDataInfo(pTaskInner, &hasNext));
    if (!hasNext) {
      break;
    }

    SSDataBlock* pBlock = NULL;
    STREAM_CHECK_RET_GOTO(getTableData(pTaskInner, &pBlock));
    STREAM_CHECK_RET_GOTO(blockDataMerge(pBlockRes, pBlock));
    ST_TASK_DLOG("vgId:%d %s get  skey:%" PRId64 ", eksy:%" PRId64 ", uid:%" PRId64 ", gId:%" PRIu64 ", rows:%" PRId64,
            TD_VID(pVnode), __func__, pBlockRes->info.window.skey, pBlockRes->info.window.ekey,
            pBlockRes->info.id.uid, pBlockRes->info.id.groupId, pBlockRes->info.rows);
  }

  ST_TASK_DLOG("vgId:%d %s get result rows:%" PRId64, TD_VID(pVnode), __func__, pBlockRes->info.rows);
  STREAM_CHECK_RET_GOTO(buildRsp(pBlockRes, &buf, &size));

end:
  STREAM_PRINT_LOG_END_WITHID(code, lino);
  SRpcMsg rsp = {
      .msgType = TDMT_STREAM_TRIGGER_PULL_RSP, .info = pMsg->info, .pCont = buf, .contLen = size, .code = code};
  tmsgSendRsp(&rsp);
  blockDataDestroy(pBlockRes);

  releaseStreamTask(&pTaskInner);
  return code;
}

static int32_t vnodeProcessStreamTsdbTriggerDataReq(SVnode* pVnode, SRpcMsg* pMsg, SSTriggerPullRequestUnion* req, SStreamTriggerReaderInfo* sStreamReaderInfo) {
  int32_t code = 0;
  int32_t lino = 0;
  void*   buf = NULL;
  size_t  size = 0;
  STableKeyInfo* pList = NULL;
  SArray*        pResList = NULL;
  SSDataBlock*   pBlockTmp = NULL;

  SStreamReaderTaskInner* pTaskInner = NULL;
  void* pTask = sStreamReaderInfo->pTask;
  ST_TASK_DLOG("vgId:%d %s start. ver:%"PRId64",order:%d,startTs:%"PRId64",gid:%"PRId64, TD_VID(pVnode), __func__, req->tsdbTriggerDataReq.ver, req->tsdbTriggerDataReq.order, req->tsdbTriggerDataReq.startTime, req->tsdbTriggerDataReq.gid);
  
  int64_t                 key = getSessionKey(req->base.sessionId, STRIGGER_PULL_TSDB_TRIGGER_DATA);

  if (req->base.type == STRIGGER_PULL_TSDB_TRIGGER_DATA) {
    int32_t        pNum = 0;
    STREAM_CHECK_RET_GOTO(qStreamGetTableList(sStreamReaderInfo, req->tsdbTriggerDataReq.gid, &pList, &pNum));
    BUILD_OPTION(options, getSuid(sStreamReaderInfo, pList), req->tsdbTriggerDataReq.ver, req->tsdbTriggerDataReq.order, req->tsdbTriggerDataReq.startTime, INT64_MAX,
                 sStreamReaderInfo->triggerCols, false, NULL);
    STREAM_CHECK_RET_GOTO(createStreamTask(pVnode, &options, &pTaskInner, sStreamReaderInfo->triggerResBlock, pList, pNum, &sStreamReaderInfo->storageApi));
    STREAM_CHECK_RET_GOTO(taosHashPut(sStreamReaderInfo->streamTaskMap, &key, LONG_BYTES, &pTaskInner, sizeof(pTaskInner)));
  } else {
    void** tmp = taosHashGet(sStreamReaderInfo->streamTaskMap, &key, LONG_BYTES);
    STREAM_CHECK_NULL_GOTO(tmp, TSDB_CODE_STREAM_NO_CONTEXT);
    pTaskInner = *(SStreamReaderTaskInner**)tmp;
    STREAM_CHECK_NULL_GOTO(pTaskInner, TSDB_CODE_INTERNAL_ERROR);
  }

  blockDataCleanup(pTaskInner->pResBlockDst);
  bool hasNext = true;
  int32_t totalRows = 0;
    
  pResList = taosArrayInit(4, POINTER_BYTES);
  STREAM_CHECK_NULL_GOTO(pResList, terrno);
  while (1) {
    STREAM_CHECK_RET_GOTO(getTableDataInfo(pTaskInner, &hasNext));
    if (!hasNext) {
      break;
    }
    pTaskInner->pResBlock->info.id.groupId = qStreamGetGroupIdFromSet(sStreamReaderInfo, pTaskInner->pResBlock->info.id.uid);
    // pTaskInner->pResBlockDst->info.id.groupId = pTaskInner->pResBlock->info.id.groupId;

    SSDataBlock* pBlock = NULL;
    STREAM_CHECK_RET_GOTO(getTableData(pTaskInner, &pBlock));
    if (pBlock != NULL && pBlock->info.rows > 0) {
      STREAM_CHECK_RET_GOTO(
        processTag(pVnode, sStreamReaderInfo, false, pBlock->info.id.uid, pBlock, 0, pBlock->info.rows, 1));
    }
    STREAM_CHECK_RET_GOTO(qStreamFilter(pBlock, sStreamReaderInfo->pFilterInfo, NULL));
    // STREAM_CHECK_RET_GOTO(blockDataMerge(pTaskInner->pResBlockDst, pBlock));
    ST_TASK_DLOG("vgId:%d %s get result rows:%" PRId64, TD_VID(pVnode), __func__, pBlock->info.rows);
    STREAM_CHECK_RET_GOTO(createOneDataBlock(pBlock, true, &pBlockTmp));
    STREAM_CHECK_NULL_GOTO(taosArrayPush(pResList, &pBlockTmp), terrno);
    totalRows += blockDataGetNumOfRows(pBlockTmp);
    pBlockTmp = NULL;

    ST_TASK_DLOG("vgId:%d %s get skey:%" PRId64 ", eksy:%" PRId64 ", uid:%" PRId64 ", gId:%" PRIu64 ", rows:%" PRId64,
            TD_VID(pVnode), __func__, pTaskInner->pResBlock->info.window.skey, pTaskInner->pResBlock->info.window.ekey,
            pTaskInner->pResBlock->info.id.uid, pTaskInner->pResBlock->info.id.groupId, pTaskInner->pResBlock->info.rows);
    if (totalRows >= STREAM_RETURN_ROWS_NUM) {  //todo optimize send multi blocks in one group
      break;
    }
  }

  STREAM_CHECK_RET_GOTO(buildArrayRsp(pResList, &buf, &size));
  if (!hasNext) {
    STREAM_CHECK_RET_GOTO(taosHashRemove(sStreamReaderInfo->streamTaskMap, &key, LONG_BYTES));
  }

end:
  STREAM_PRINT_LOG_END_WITHID(code, lino);
  SRpcMsg rsp = {
      .msgType = TDMT_STREAM_TRIGGER_PULL_RSP, .info = pMsg->info, .pCont = buf, .contLen = size, .code = code};
  tmsgSendRsp(&rsp);
  taosMemoryFree(pList);
  blockDataDestroy(pBlockTmp);
  taosArrayDestroyP(pResList, (FDelete)blockDataDestroy);
  return code;
}

static int32_t vnodeProcessStreamTsdbCalcDataReq(SVnode* pVnode, SRpcMsg* pMsg, SSTriggerPullRequestUnion* req, SStreamTriggerReaderInfo* sStreamReaderInfo) {
  int32_t code = 0;
  int32_t lino = 0;
  void*   buf = NULL;
  size_t  size = 0;
  SSDataBlock*   pBlockRes = NULL;
  STableKeyInfo* pList = NULL;


  void* pTask = sStreamReaderInfo->pTask;
  ST_TASK_DLOG("vgId:%d %s start, skey:%"PRId64",ekey:%"PRId64",gid:%"PRId64, TD_VID(pVnode), __func__, 
    req->tsdbCalcDataReq.skey, req->tsdbCalcDataReq.ekey, req->tsdbCalcDataReq.gid);

  STREAM_CHECK_NULL_GOTO(sStreamReaderInfo->triggerCols, TSDB_CODE_STREAM_NOT_TABLE_SCAN_PLAN);

  SStreamReaderTaskInner* pTaskInner = NULL;
  int64_t                 key = getSessionKey(req->base.sessionId, STRIGGER_PULL_TSDB_CALC_DATA);

  if (req->base.type == STRIGGER_PULL_TSDB_CALC_DATA) {
    int32_t        pNum = 0;
    STREAM_CHECK_RET_GOTO(qStreamGetTableList(sStreamReaderInfo, req->tsdbCalcDataReq.gid, &pList, &pNum));
    BUILD_OPTION(options, getSuid(sStreamReaderInfo, pList), req->tsdbCalcDataReq.ver, TSDB_ORDER_ASC, req->tsdbCalcDataReq.skey, req->tsdbCalcDataReq.ekey,
                 sStreamReaderInfo->triggerCols, false, NULL);
    STREAM_CHECK_RET_GOTO(createStreamTask(pVnode, &options, &pTaskInner, sStreamReaderInfo->triggerResBlock, pList, pNum, &sStreamReaderInfo->storageApi));

    STREAM_CHECK_RET_GOTO(taosHashPut(sStreamReaderInfo->streamTaskMap, &key, LONG_BYTES, &pTaskInner, sizeof(pTaskInner)));
    STREAM_CHECK_RET_GOTO(createOneDataBlock(sStreamReaderInfo->triggerResBlock, false, &pTaskInner->pResBlockDst));
  } else {
    void** tmp = taosHashGet(sStreamReaderInfo->streamTaskMap, &key, LONG_BYTES);
    STREAM_CHECK_NULL_GOTO(tmp, TSDB_CODE_STREAM_NO_CONTEXT);
    pTaskInner = *(SStreamReaderTaskInner**)tmp;
    STREAM_CHECK_NULL_GOTO(pTaskInner, TSDB_CODE_INTERNAL_ERROR);
  }

  blockDataCleanup(pTaskInner->pResBlockDst);
  bool hasNext = true;
  while (1) {
    STREAM_CHECK_RET_GOTO(getTableDataInfo(pTaskInner, &hasNext));
    if (!hasNext) {
      break;
    }
    pTaskInner->pResBlock->info.id.groupId = qStreamGetGroupIdFromSet(sStreamReaderInfo, pTaskInner->pResBlock->info.id.uid);

    SSDataBlock* pBlock = NULL;
    STREAM_CHECK_RET_GOTO(getTableData(pTaskInner, &pBlock));
    STREAM_CHECK_RET_GOTO(qStreamFilter(pBlock, sStreamReaderInfo->pFilterInfo, NULL));
    STREAM_CHECK_RET_GOTO(blockDataMerge(pTaskInner->pResBlockDst, pBlock));
    if (pTaskInner->pResBlockDst->info.rows >= STREAM_RETURN_ROWS_NUM) {
      break;
    }
  }

  STREAM_CHECK_RET_GOTO(createOneDataBlock(sStreamReaderInfo->calcResBlock, false, &pBlockRes));
  STREAM_CHECK_RET_GOTO(blockDataEnsureCapacity(pBlockRes, pTaskInner->pResBlockDst->info.capacity));
  blockDataTransform(pBlockRes, pTaskInner->pResBlockDst);
  STREAM_CHECK_RET_GOTO(buildRsp(pBlockRes, &buf, &size));
  ST_TASK_DLOG("vgId:%d %s get result rows:%" PRId64, TD_VID(pVnode), __func__, pBlockRes->info.rows);
  printDataBlock(pBlockRes, __func__, "tsdb_data", ((SStreamTask*)pTask)->streamId);

  if (!hasNext) {
    STREAM_CHECK_RET_GOTO(taosHashRemove(sStreamReaderInfo->streamTaskMap, &key, LONG_BYTES));
  }

end:
  STREAM_PRINT_LOG_END_WITHID(code, lino);
  SRpcMsg rsp = {
      .msgType = TDMT_STREAM_TRIGGER_PULL_RSP, .info = pMsg->info, .pCont = buf, .contLen = size, .code = code};
  tmsgSendRsp(&rsp);
  blockDataDestroy(pBlockRes);
  taosMemoryFree(pList);
  return code;
}

static int32_t vnodeProcessStreamTsdbVirtalDataReq(SVnode* pVnode, SRpcMsg* pMsg, SSTriggerPullRequestUnion* req, SStreamTriggerReaderInfo* sStreamReaderInfo) {
  int32_t code = 0;
  int32_t lino = 0;
  void*   buf = NULL;
  size_t  size = 0;
  int32_t* slotIdList = NULL;
  SArray* sortedCid = NULL;
  SArray* schemas = NULL;
  SSDataBlock*   pBlockRes = NULL;
  
  void* pTask = sStreamReaderInfo->pTask;
  ST_TASK_DLOG("vgId:%d %s start", TD_VID(pVnode), __func__);

  SStreamReaderTaskInner* pTaskInner = NULL;
  int64_t key = req->tsdbDataReq.uid;

  if (req->base.type == STRIGGER_PULL_TSDB_DATA) {
    // sort cid and build slotIdList
    slotIdList = taosMemoryMalloc(taosArrayGetSize(req->tsdbDataReq.cids) * sizeof(int32_t));
    STREAM_CHECK_NULL_GOTO(slotIdList, terrno);
    sortedCid = taosArrayDup(req->tsdbDataReq.cids, NULL);
    STREAM_CHECK_NULL_GOTO(sortedCid, terrno);
    taosArraySort(sortedCid, sortCid);
    for (int32_t i = 0; i < taosArrayGetSize(req->tsdbDataReq.cids); i++) {
      int16_t* cid = taosArrayGet(req->tsdbDataReq.cids, i);
      STREAM_CHECK_NULL_GOTO(cid, terrno);
      for (int32_t j = 0; j < taosArrayGetSize(sortedCid); j++) {
        int16_t* cidSorted = taosArrayGet(sortedCid, j);
        STREAM_CHECK_NULL_GOTO(cidSorted, terrno);
        if (*cid == *cidSorted) {
          slotIdList[j] = i;
          break;
        }
      }
    }

    STREAM_CHECK_RET_GOTO(buildScheamFromMeta(pVnode, req->tsdbDataReq.uid, &schemas));
    STREAM_CHECK_RET_GOTO(shrinkScheams(req->tsdbDataReq.cids, schemas));
    STREAM_CHECK_RET_GOTO(createDataBlockForStream(schemas, &pBlockRes));

    taosArraySort(schemas, sortSSchema);
    BUILD_OPTION(options, req->tsdbDataReq.suid, req->tsdbDataReq.ver, req->tsdbDataReq.order, req->tsdbDataReq.skey,
                    req->tsdbDataReq.ekey, schemas, true, &slotIdList);
    STableKeyInfo       keyInfo = {.uid = req->tsdbDataReq.uid, .groupId = 0};
    STREAM_CHECK_RET_GOTO(createStreamTask(pVnode, &options, &pTaskInner, pBlockRes, &keyInfo, 1, &sStreamReaderInfo->storageApi));
    STREAM_CHECK_RET_GOTO(taosHashPut(sStreamReaderInfo->streamTaskMap, &key, LONG_BYTES, &pTaskInner, sizeof(pTaskInner)));
    pTaskInner->pResBlockDst = pBlockRes;
    pBlockRes = NULL;
  } else {
    void** tmp = taosHashGet(sStreamReaderInfo->streamTaskMap, &key, LONG_BYTES);
    STREAM_CHECK_NULL_GOTO(tmp, TSDB_CODE_STREAM_NO_CONTEXT);
    pTaskInner = *(SStreamReaderTaskInner**)tmp;
    STREAM_CHECK_NULL_GOTO(pTaskInner, TSDB_CODE_INTERNAL_ERROR);
  }

  blockDataCleanup(pTaskInner->pResBlockDst);
  bool hasNext = true;
  while (1) {
    STREAM_CHECK_RET_GOTO(getTableDataInfo(pTaskInner, &hasNext));
    if (!hasNext) {
      break;
    }

    SSDataBlock* pBlock = NULL;
    STREAM_CHECK_RET_GOTO(getTableData(pTaskInner, &pBlock));
    STREAM_CHECK_RET_GOTO(blockDataMerge(pTaskInner->pResBlockDst, pBlock));
    if (pTaskInner->pResBlockDst->info.rows >= STREAM_RETURN_ROWS_NUM) {
      break;
    }
  }
  STREAM_CHECK_RET_GOTO(buildRsp(pTaskInner->pResBlockDst, &buf, &size));
  ST_TASK_DLOG("vgId:%d %s get result rows:%" PRId64, TD_VID(pVnode), __func__, pTaskInner->pResBlockDst->info.rows);
  printDataBlock(pTaskInner->pResBlockDst, __func__, "tsdb_data", ((SStreamTask*)pTask)->streamId);
  if (!hasNext) {
    STREAM_CHECK_RET_GOTO(taosHashRemove(sStreamReaderInfo->streamTaskMap, &key, LONG_BYTES));
  }

end:
  STREAM_PRINT_LOG_END_WITHID(code, lino);
  SRpcMsg rsp = {
      .msgType = TDMT_STREAM_TRIGGER_PULL_RSP, .info = pMsg->info, .pCont = buf, .contLen = size, .code = code};
  tmsgSendRsp(&rsp);
  taosMemFree(slotIdList);
  taosArrayDestroy(sortedCid);
  taosArrayDestroy(schemas);
  blockDataDestroy(pBlockRes);
  return code;
}

static int32_t vnodeProcessStreamWalMetaNewReq(SVnode* pVnode, SRpcMsg* pMsg, SSTriggerPullRequestUnion* req, SStreamTriggerReaderInfo* sStreamReaderInfo) {
  int32_t      code = 0;
  int32_t      lino = 0;
  void*        buf = NULL;
  size_t       size = 0;
  int64_t      lastVer = 0;
  SSTriggerWalNewRsp resultRsp = {0};

  void* pTask = sStreamReaderInfo->pTask;
  ST_TASK_DLOG("vgId:%d %s start, request paras lastVer:%" PRId64, TD_VID(pVnode), __func__, req->walMetaNewReq.lastVer);

  if (sStreamReaderInfo->metaBlock == NULL) {
    STREAM_CHECK_RET_GOTO(createBlockForWalMetaNew((SSDataBlock**)&sStreamReaderInfo->metaBlock));
    STREAM_CHECK_RET_GOTO(blockDataEnsureCapacity(sStreamReaderInfo->metaBlock, STREAM_RETURN_ROWS_NUM));
  }
  blockDataEmpty(sStreamReaderInfo->metaBlock);
  resultRsp.metaBlock = sStreamReaderInfo->metaBlock;
  resultRsp.ver = req->walMetaNewReq.lastVer;
  STREAM_CHECK_RET_GOTO(processWalVerMetaNew(pVnode, &resultRsp, sStreamReaderInfo, req->walMetaNewReq.ctime));

  ST_TASK_DLOG("vgId:%d %s get result last ver:%"PRId64" rows:%d", TD_VID(pVnode), __func__, resultRsp.ver, resultRsp.totalRows);
  STREAM_CHECK_CONDITION_GOTO(resultRsp.totalRows == 0, TDB_CODE_SUCCESS);
  size = tSerializeSStreamWalDataResponse(NULL, 0, &resultRsp);
  buf = rpcMallocCont(size);
  size = tSerializeSStreamWalDataResponse(buf, size, &resultRsp);
  printDataBlock(sStreamReaderInfo->metaBlock, __func__, "meta", ((SStreamTask*)pTask)->streamId);

end:
  if (resultRsp.totalRows == 0) {
    code = TSDB_CODE_STREAM_NO_DATA;
    buf = rpcMallocCont(sizeof(int64_t));
    *(int64_t *)buf = resultRsp.ver;
    size = sizeof(int64_t);
  }
  SRpcMsg rsp = {
      .msgType = TDMT_STREAM_TRIGGER_PULL_RSP, .info = pMsg->info, .pCont = buf, .contLen = size, .code = code};
  tmsgSendRsp(&rsp);
  if (code == TSDB_CODE_STREAM_NO_DATA){
    code = 0;
  }
  STREAM_PRINT_LOG_END_WITHID(code, lino);
  blockDataDestroy(resultRsp.deleteBlock);
  blockDataDestroy(resultRsp.dropBlock);

  return code;
}
static int32_t vnodeProcessStreamWalMetaDataNewReq(SVnode* pVnode, SRpcMsg* pMsg, SSTriggerPullRequestUnion* req, SStreamTriggerReaderInfo* sStreamReaderInfo) {
  int32_t      code = 0;
  int32_t      lino = 0;
  void*        buf = NULL;
  size_t       size = 0;
  SSTriggerWalNewRsp resultRsp = {0};
  
  void* pTask = sStreamReaderInfo->pTask;
  ST_TASK_DLOG("vgId:%d %s start, request paras lastVer:%" PRId64, TD_VID(pVnode), __func__, req->walMetaDataNewReq.lastVer);

  if (sStreamReaderInfo->metaBlock == NULL) {
    STREAM_CHECK_RET_GOTO(createBlockForWalMetaNew((SSDataBlock**)&sStreamReaderInfo->metaBlock));
    STREAM_CHECK_RET_GOTO(blockDataEnsureCapacity(sStreamReaderInfo->metaBlock, STREAM_RETURN_ROWS_NUM));
  }

  resultRsp.metaBlock = sStreamReaderInfo->metaBlock;
  STREAM_CHECK_RET_GOTO(createOneDataBlock(sStreamReaderInfo->triggerBlock, false, (SSDataBlock**)&resultRsp.dataBlock));
  resultRsp.ver = req->walMetaDataNewReq.lastVer;
  resultRsp.indexHash = tSimpleHashInit(8, taosGetDefaultHashFunction(TSDB_DATA_TYPE_BIGINT));
  STREAM_CHECK_NULL_GOTO(resultRsp.indexHash, terrno);

  STREAM_CHECK_RET_GOTO(processWalVerMetaDataNew(pVnode, sStreamReaderInfo, &resultRsp));

  STREAM_CHECK_CONDITION_GOTO(resultRsp.totalRows == 0, TDB_CODE_SUCCESS);
  size = tSerializeSStreamWalDataResponse(NULL, 0, &resultRsp);
  buf = rpcMallocCont(size);
  size = tSerializeSStreamWalDataResponse(buf, size, &resultRsp);
  printDataBlock(sStreamReaderInfo->metaBlock, __func__, "meta", ((SStreamTask*)pTask)->streamId);
  printDataBlock(resultRsp.dataBlock, __func__, "data", ((SStreamTask*)pTask)->streamId);
  printDataBlock(resultRsp.dropBlock, __func__, "drop", ((SStreamTask*)pTask)->streamId);
  printDataBlock(resultRsp.deleteBlock, __func__, "delete", ((SStreamTask*)pTask)->streamId);
  printIndexHash(resultRsp.indexHash, pTask);

end:
  if (resultRsp.totalRows == 0) {
    buf = rpcMallocCont(sizeof(int64_t));
    *(int64_t *)buf = resultRsp.ver;
    size = sizeof(int64_t);
    code = TSDB_CODE_STREAM_NO_DATA;
  }
  SRpcMsg rsp = {
      .msgType = TDMT_STREAM_TRIGGER_PULL_RSP, .info = pMsg->info, .pCont = buf, .contLen = size, .code = code};
  tmsgSendRsp(&rsp);
  if (code == TSDB_CODE_STREAM_NO_DATA){
    code = 0;
  }
  blockDataDestroy(resultRsp.dataBlock);
  blockDataDestroy(resultRsp.deleteBlock);
  blockDataDestroy(resultRsp.dropBlock);
  tSimpleHashCleanup(resultRsp.indexHash);

  STREAM_PRINT_LOG_END_WITHID(code, lino);

  return code;
}

static int32_t vnodeProcessStreamWalDataNewReq(SVnode* pVnode, SRpcMsg* pMsg, SSTriggerPullRequestUnion* req, SStreamTriggerReaderInfo* sStreamReaderInfo) {
  int32_t      code = 0;
  int32_t      lino = 0;
  void*        buf = NULL;
  size_t       size = 0;
  SSTriggerWalNewRsp resultRsp = {0};

  void* pTask = sStreamReaderInfo->pTask;
  ST_TASK_DLOG("vgId:%d %s start, request paras size:%zu", TD_VID(pVnode), __func__, taosArrayGetSize(req->walDataNewReq.versions));

  STREAM_CHECK_RET_GOTO(createOneDataBlock(sStreamReaderInfo->triggerBlock, false, (SSDataBlock**)&resultRsp.dataBlock));
  resultRsp.indexHash = tSimpleHashInit(8, taosGetDefaultHashFunction(TSDB_DATA_TYPE_BIGINT));
  STREAM_CHECK_NULL_GOTO(resultRsp.indexHash, terrno);
  resultRsp.uidHash = tSimpleHashInit(8, taosGetDefaultHashFunction(TSDB_DATA_TYPE_BIGINT));
  STREAM_CHECK_NULL_GOTO(resultRsp.uidHash, terrno);

  STREAM_CHECK_RET_GOTO(processWalVerDataNew(pVnode, sStreamReaderInfo, req->walDataNewReq.versions, req->walDataNewReq.ranges, &resultRsp));
  ST_TASK_DLOG("vgId:%d %s get result last ver:%"PRId64" rows:%d", TD_VID(pVnode), __func__, resultRsp.ver, resultRsp.totalRows);

  STREAM_CHECK_CONDITION_GOTO(resultRsp.totalRows == 0, TDB_CODE_SUCCESS);

  size = tSerializeSStreamWalDataResponse(NULL, 0, &resultRsp);
  buf = rpcMallocCont(size);
  size = tSerializeSStreamWalDataResponse(buf, size, &resultRsp);
  printDataBlock(resultRsp.dataBlock, __func__, "data", ((SStreamTask*)pTask)->streamId);
  printIndexHash(resultRsp.indexHash, pTask);

end:
  if (resultRsp.totalRows == 0) {
    buf = rpcMallocCont(sizeof(int64_t));
    *(int64_t *)buf = resultRsp.ver;
    size = sizeof(int64_t);
    code = TSDB_CODE_STREAM_NO_DATA;
  }
  SRpcMsg rsp = {
      .msgType = TDMT_STREAM_TRIGGER_PULL_RSP, .info = pMsg->info, .pCont = buf, .contLen = size, .code = code};
  tmsgSendRsp(&rsp);
  if (code == TSDB_CODE_STREAM_NO_DATA){
    code = 0;
  }

  blockDataDestroy(resultRsp.dataBlock);
  blockDataDestroy(resultRsp.deleteBlock);
  blockDataDestroy(resultRsp.dropBlock);
  tSimpleHashCleanup(resultRsp.indexHash);
  tSimpleHashCleanup(resultRsp.uidHash);
  STREAM_PRINT_LOG_END_WITHID(code, lino);

  return code;
}

static int32_t vnodeProcessStreamWalCalcDataNewReq(SVnode* pVnode, SRpcMsg* pMsg, SSTriggerPullRequestUnion* req, SStreamTriggerReaderInfo* sStreamReaderInfo) {
  int32_t      code = 0;
  int32_t      lino = 0;
  void*        buf = NULL;
  size_t       size = 0;
  SSTriggerWalNewRsp resultRsp = {0};
  SSDataBlock* pBlock1 = NULL;
  SSDataBlock* pBlock2 = NULL;
  
  void* pTask = sStreamReaderInfo->pTask;
  ST_TASK_DLOG("vgId:%d %s start, request paras size:%zu", TD_VID(pVnode), __func__, taosArrayGetSize(req->walDataNewReq.versions));

  SSDataBlock* dataBlock = sStreamReaderInfo->isVtableStream ? sStreamReaderInfo->calcBlock : sStreamReaderInfo->triggerBlock;
  STREAM_CHECK_RET_GOTO(createOneDataBlock(dataBlock, false, (SSDataBlock**)&resultRsp.dataBlock));
  resultRsp.isCalc = sStreamReaderInfo->isVtableStream ? true : false;
  resultRsp.indexHash = tSimpleHashInit(8, taosGetDefaultHashFunction(TSDB_DATA_TYPE_BIGINT));
  STREAM_CHECK_NULL_GOTO(resultRsp.indexHash, terrno);
  resultRsp.uidHash = tSimpleHashInit(8, taosGetDefaultHashFunction(TSDB_DATA_TYPE_BIGINT));
  STREAM_CHECK_NULL_GOTO(resultRsp.uidHash, terrno);

  STREAM_CHECK_RET_GOTO(processWalVerDataNew(pVnode, sStreamReaderInfo, req->walDataNewReq.versions, req->walDataNewReq.ranges, &resultRsp));
  STREAM_CHECK_CONDITION_GOTO(resultRsp.totalRows == 0, TDB_CODE_SUCCESS);

  if (!sStreamReaderInfo->isVtableStream){
    STREAM_CHECK_RET_GOTO(createOneDataBlock(sStreamReaderInfo->calcBlock, false, &pBlock2));
  
    blockDataTransform(pBlock2, resultRsp.dataBlock);
    blockDataDestroy(resultRsp.dataBlock);
    resultRsp.dataBlock = pBlock2;
    pBlock2 = NULL;
  }

  size = tSerializeSStreamWalDataResponse(NULL, 0, &resultRsp);
  buf = rpcMallocCont(size);
  size = tSerializeSStreamWalDataResponse(buf, size, &resultRsp);
  printDataBlock(resultRsp.dataBlock, __func__, "data", ((SStreamTask*)pTask)->streamId);
  printIndexHash(resultRsp.indexHash, pTask);

end:
  if (resultRsp.totalRows == 0) {
    buf = rpcMallocCont(sizeof(int64_t));
    *(int64_t *)buf = resultRsp.ver;
    size = sizeof(int64_t);
    code = TSDB_CODE_STREAM_NO_DATA;
  }
  SRpcMsg rsp = {
      .msgType = TDMT_STREAM_TRIGGER_PULL_RSP, .info = pMsg->info, .pCont = buf, .contLen = size, .code = code};
  tmsgSendRsp(&rsp);
  if (code == TSDB_CODE_STREAM_NO_DATA){
    code = 0;
  }

  blockDataDestroy(pBlock1);
  blockDataDestroy(pBlock2);
  blockDataDestroy(resultRsp.dataBlock);
  blockDataDestroy(resultRsp.deleteBlock);
  blockDataDestroy(resultRsp.dropBlock);
  tSimpleHashCleanup(resultRsp.indexHash);
  tSimpleHashCleanup(resultRsp.uidHash);
  STREAM_PRINT_LOG_END_WITHID(code, lino);

  return code;
}

static int32_t vnodeProcessStreamGroupColValueReq(SVnode* pVnode, SRpcMsg* pMsg, SSTriggerPullRequestUnion* req, SStreamTriggerReaderInfo* sStreamReaderInfo) {
  int32_t code = 0;
  int32_t lino = 0;
  void*   buf = NULL;
  size_t  size = 0;
  SArray** gInfo = NULL;
  
  void* pTask = sStreamReaderInfo->pTask;
  ST_TASK_DLOG("vgId:%d %s start, request gid:%" PRId64, TD_VID(pVnode), __func__, req->groupColValueReq.gid);

  gInfo = taosHashAcquire(sStreamReaderInfo->groupIdMap, &req->groupColValueReq.gid, POINTER_BYTES);
  STREAM_CHECK_NULL_GOTO(gInfo, TSDB_CODE_STREAM_NO_CONTEXT);
  SStreamGroupInfo pGroupInfo = {0};
  pGroupInfo.gInfo = *gInfo;

  size = tSerializeSStreamGroupInfo(NULL, 0, &pGroupInfo, TD_VID(pVnode));
  STREAM_CHECK_CONDITION_GOTO(size < 0, size);
  buf = rpcMallocCont(size);
  STREAM_CHECK_NULL_GOTO(buf, terrno);
  size = tSerializeSStreamGroupInfo(buf, size, &pGroupInfo, TD_VID(pVnode));
  STREAM_CHECK_CONDITION_GOTO(size < 0, size);
end:
  taosHashRelease(sStreamReaderInfo->groupIdMap, gInfo);
  if (code != 0) {
    rpcFreeCont(buf);
    buf = NULL;
    size = 0;
  }
  STREAM_PRINT_LOG_END_WITHID(code, lino);
  SRpcMsg rsp = {
      .msgType = TDMT_STREAM_TRIGGER_PULL_RSP, .info = pMsg->info, .pCont = buf, .contLen = size, .code = code};
  tmsgSendRsp(&rsp);

  return code;
}

static int32_t vnodeProcessStreamVTableInfoReq(SVnode* pVnode, SRpcMsg* pMsg, SSTriggerPullRequestUnion* req, SStreamTriggerReaderInfo* sStreamReaderInfo) {
  int32_t              code = 0;
  int32_t              lino = 0;
  void*                buf = NULL;
  size_t               size = 0;
  SStreamMsgVTableInfo vTableInfo = {0};
  SMetaReader          metaReader = {0};
  SArray*              pTableListArray = NULL;
  SStorageAPI api = {0};
  initStorageAPI(&api);

  void* pTask = sStreamReaderInfo->pTask;
  ST_TASK_DLOG("vgId:%d %s start", TD_VID(pVnode), __func__);

  SArray* cids = req->virTableInfoReq.cids;
  STREAM_CHECK_NULL_GOTO(cids, terrno);

  pTableListArray = qStreamGetTableArrayList(sStreamReaderInfo);
  STREAM_CHECK_NULL_GOTO(pTableListArray, terrno);

  vTableInfo.infos = taosArrayInit(taosArrayGetSize(pTableListArray), sizeof(VTableInfo));
  STREAM_CHECK_NULL_GOTO(vTableInfo.infos, terrno);
  api.metaReaderFn.initReader(&metaReader, pVnode, META_READER_LOCK, &api.metaFn);

  for (size_t i = 0; i < taosArrayGetSize(pTableListArray); i++) {
    SStreamTableKeyInfo* pKeyInfo = taosArrayGetP(pTableListArray, i);
    if (pKeyInfo == NULL || pKeyInfo->markedDeleted) {
      continue;
    }
    VTableInfo* vTable = taosArrayReserve(vTableInfo.infos, 1);
    STREAM_CHECK_NULL_GOTO(vTable, terrno);
    vTable->uid = pKeyInfo->uid;
    vTable->gId = pKeyInfo->groupId;

    ST_TASK_DLOG("vgId:%d %s put vtable uid:%"PRId64, TD_VID(pVnode), __func__, pKeyInfo->uid);

    code = api.metaReaderFn.getTableEntryByUid(&metaReader, pKeyInfo->uid);
    if (code != 0) {
      ST_TASK_ELOG("vgId:%d %s get table entry by uid:%"PRId64" failed, msg:%s", TD_VID(pVnode), __func__, pKeyInfo->uid, tstrerror(code));
      continue;
    }
    if (taosArrayGetSize(cids) == 1 && *(col_id_t*)taosArrayGet(cids, 0) == PRIMARYKEY_TIMESTAMP_COL_ID){
      vTable->cols.nCols = metaReader.me.colRef.nCols;
      vTable->cols.version = metaReader.me.colRef.version;
      vTable->cols.pColRef = taosMemoryCalloc(metaReader.me.colRef.nCols, sizeof(SColRef));
      for (size_t j = 0; j < metaReader.me.colRef.nCols; j++) {
        memcpy(vTable->cols.pColRef + j, &metaReader.me.colRef.pColRef[j], sizeof(SColRef));
      }
    } else {
      vTable->cols.nCols = taosArrayGetSize(cids);
      vTable->cols.version = metaReader.me.colRef.version;
      vTable->cols.pColRef = taosMemoryCalloc(taosArrayGetSize(cids), sizeof(SColRef));
      for (size_t i = 0; i < taosArrayGetSize(cids); i++) {
        for (size_t j = 0; j < metaReader.me.colRef.nCols; j++) {
          if (metaReader.me.colRef.pColRef[j].hasRef &&
              metaReader.me.colRef.pColRef[j].id == *(col_id_t*)taosArrayGet(cids, i)) {
            memcpy(vTable->cols.pColRef + i, &metaReader.me.colRef.pColRef[j], sizeof(SColRef));
            break;
          }
        }
      }
    }
    tDecoderClear(&metaReader.coder);
  }
  ST_TASK_DLOG("vgId:%d %s end, size:%"PRIzu, TD_VID(pVnode), __func__, taosArrayGetSize(vTableInfo.infos));
  STREAM_CHECK_RET_GOTO(buildVTableInfoRsp(&vTableInfo, &buf, &size));

end:
  taosArrayDestroyP(pTableListArray, taosMemFree);
  tDestroySStreamMsgVTableInfo(&vTableInfo);
  api.metaReaderFn.clearReader(&metaReader);
  STREAM_PRINT_LOG_END_WITHID(code, lino);
  SRpcMsg rsp = {
      .msgType = TDMT_STREAM_TRIGGER_PULL_RSP, .info = pMsg->info, .pCont = buf, .contLen = size, .code = code};
  tmsgSendRsp(&rsp);
  return code;
}

static int32_t vnodeProcessStreamOTableInfoReq(SVnode* pVnode, SRpcMsg* pMsg, SSTriggerPullRequestUnion* req, SStreamTriggerReaderInfo* sStreamReaderInfo) {
  int32_t                   code = 0;
  int32_t                   lino = 0;
  void*                     buf = NULL;
  size_t                    size = 0;
  SSTriggerOrigTableInfoRsp oTableInfo = {0};
  SMetaReader               metaReader = {0};
  void*                     pTask = sStreamReaderInfo->pTask;

  ST_TASK_DLOG("vgId:%d %s start", TD_VID(pVnode), __func__);

  SStorageAPI api = {0};
  initStorageAPI(&api);

  SArray* cols = req->origTableInfoReq.cols;
  STREAM_CHECK_NULL_GOTO(cols, terrno);

  oTableInfo.cols = taosArrayInit(taosArrayGetSize(cols), sizeof(OTableInfoRsp));

  STREAM_CHECK_NULL_GOTO(oTableInfo.cols, terrno);

  api.metaReaderFn.initReader(&metaReader, pVnode, META_READER_LOCK, &api.metaFn);
  for (size_t i = 0; i < taosArrayGetSize(cols); i++) {
    OTableInfo*    oInfo = taosArrayGet(cols, i);
    OTableInfoRsp* vTableInfo = taosArrayReserve(oTableInfo.cols, 1);
    STREAM_CHECK_NULL_GOTO(oInfo, terrno);
    STREAM_CHECK_NULL_GOTO(vTableInfo, terrno);
    STREAM_CHECK_RET_GOTO(api.metaReaderFn.getTableEntryByName(&metaReader, oInfo->refTableName));
    vTableInfo->uid = metaReader.me.uid;
    ST_TASK_DLOG("vgId:%d %s get original uid:%"PRId64, TD_VID(pVnode), __func__, vTableInfo->uid);

    SSchemaWrapper* sSchemaWrapper = NULL;
    if (metaReader.me.type == TD_CHILD_TABLE) {
      int64_t suid = metaReader.me.ctbEntry.suid;
      vTableInfo->suid = suid;
      tDecoderClear(&metaReader.coder);
      STREAM_CHECK_RET_GOTO(api.metaReaderFn.getTableEntryByUid(&metaReader, suid));
      sSchemaWrapper = &metaReader.me.stbEntry.schemaRow;
    } else if (metaReader.me.type == TD_NORMAL_TABLE) {
      vTableInfo->suid = 0;
      sSchemaWrapper = &metaReader.me.ntbEntry.schemaRow;
    } else {
      ST_TASK_ELOG("invalid table type:%d", metaReader.me.type);
    }

    for (size_t j = 0; j < sSchemaWrapper->nCols; j++) {
      SSchema* s = sSchemaWrapper->pSchema + j;
      if (strcmp(s->name, oInfo->refColName) == 0) {
        vTableInfo->cid = s->colId;
        break;
      }
    }
    if (vTableInfo->cid == 0) {
      stError("vgId:%d %s, not found col %s in table %s", TD_VID(pVnode), __func__, oInfo->refColName,
              oInfo->refTableName);
    }
    tDecoderClear(&metaReader.coder);
  }

  STREAM_CHECK_RET_GOTO(buildOTableInfoRsp(&oTableInfo, &buf, &size));

end:
  tDestroySTriggerOrigTableInfoRsp(&oTableInfo);
  api.metaReaderFn.clearReader(&metaReader);
  STREAM_PRINT_LOG_END_WITHID(code, lino);
  SRpcMsg rsp = {
      .msgType = TDMT_STREAM_TRIGGER_PULL_RSP, .info = pMsg->info, .pCont = buf, .contLen = size, .code = code};
  tmsgSendRsp(&rsp);
  return code;
}

static int32_t vnodeProcessStreamVTableTagInfoReq(SVnode* pVnode, SRpcMsg* pMsg, SSTriggerPullRequestUnion* req) {
  int32_t                   code = 0;
  int32_t                   lino = 0;
  void*                     buf = NULL;
  size_t                    size = 0;
  SSDataBlock* pBlock = NULL;

  SMetaReader               metaReader = {0};
  SMetaReader               metaReaderStable = {0};
  int64_t streamId = req->base.streamId;
  stsDebug("vgId:%d %s start", TD_VID(pVnode), __func__);

  SStorageAPI api = {0};
  initStorageAPI(&api);

  SArray* cols = req->virTablePseudoColReq.cids;
  STREAM_CHECK_NULL_GOTO(cols, terrno);

  api.metaReaderFn.initReader(&metaReader, pVnode, META_READER_LOCK, &api.metaFn);
  STREAM_CHECK_RET_GOTO(api.metaReaderFn.getTableEntryByUid(&metaReader, req->virTablePseudoColReq.uid));

  STREAM_CHECK_CONDITION_GOTO(metaReader.me.type != TD_VIRTUAL_CHILD_TABLE && metaReader.me.type != TD_VIRTUAL_NORMAL_TABLE, TSDB_CODE_INVALID_PARA);

  STREAM_CHECK_RET_GOTO(createDataBlock(&pBlock));
  if (metaReader.me.type == TD_VIRTUAL_NORMAL_TABLE) {
    STREAM_CHECK_CONDITION_GOTO (taosArrayGetSize(cols) < 1 || *(col_id_t*)taosArrayGet(cols, 0) != -1, TSDB_CODE_INVALID_PARA);
    SColumnInfoData idata = createColumnInfoData(TSDB_DATA_TYPE_BINARY, TSDB_TABLE_NAME_LEN, -1);
    STREAM_CHECK_RET_GOTO(blockDataAppendColInfo(pBlock, &idata));
    STREAM_CHECK_RET_GOTO(blockDataEnsureCapacity(pBlock, 1));
    pBlock->info.rows = 1;
    SColumnInfoData* pDst = taosArrayGet(pBlock->pDataBlock, 0);
    STREAM_CHECK_NULL_GOTO(pDst, terrno);
    STREAM_CHECK_RET_GOTO(varColSetVarData(pDst, 0, metaReader.me.name, strlen(metaReader.me.name), false));
  } else if (metaReader.me.type == TD_VIRTUAL_CHILD_TABLE){
    int64_t suid = metaReader.me.ctbEntry.suid;
    api.metaReaderFn.readerReleaseLock(&metaReader);
    api.metaReaderFn.initReader(&metaReaderStable, pVnode, META_READER_LOCK, &api.metaFn);

    STREAM_CHECK_RET_GOTO(api.metaReaderFn.getTableEntryByUid(&metaReaderStable, suid));
    SSchemaWrapper*  sSchemaWrapper = &metaReaderStable.me.stbEntry.schemaTag;
    for (size_t i = 0; i < taosArrayGetSize(cols); i++){
      col_id_t* id = taosArrayGet(cols, i);
      STREAM_CHECK_NULL_GOTO(id, terrno);
      if (*id == -1) {
        SColumnInfoData idata = createColumnInfoData(TSDB_DATA_TYPE_BINARY, TSDB_TABLE_NAME_LEN, -1);
        STREAM_CHECK_RET_GOTO(blockDataAppendColInfo(pBlock, &idata));
        continue;
      }
      size_t j = 0;
      for (; j < sSchemaWrapper->nCols; j++) {
        SSchema* s = sSchemaWrapper->pSchema + j;
        if (s->colId == *id) {
          SColumnInfoData idata = createColumnInfoData(s->type, s->bytes, s->colId);
          STREAM_CHECK_RET_GOTO(blockDataAppendColInfo(pBlock, &idata));
          break;
        }
      }
      if (j == sSchemaWrapper->nCols) {
        SColumnInfoData idata = createColumnInfoData(TSDB_DATA_TYPE_NULL, CHAR_BYTES, *id);
        STREAM_CHECK_RET_GOTO(blockDataAppendColInfo(pBlock, &idata));
      }
    }
    STREAM_CHECK_RET_GOTO(blockDataEnsureCapacity(pBlock, 1));
    pBlock->info.rows = 1;
    
    for (size_t i = 0; i < taosArrayGetSize(pBlock->pDataBlock); i++){
      SColumnInfoData* pDst = taosArrayGet(pBlock->pDataBlock, i);
      STREAM_CHECK_NULL_GOTO(pDst, terrno);

      if (pDst->info.colId == -1) {
        STREAM_CHECK_RET_GOTO(varColSetVarData(pDst, 0, metaReader.me.name, strlen(metaReader.me.name), false));
        continue;
      }
      if (pDst->info.type == TSDB_DATA_TYPE_NULL) {
        STREAM_CHECK_RET_GOTO(colDataSetVal(pDst, 0, NULL, true));
        continue;
      }

      STagVal val = {0};
      val.cid = pDst->info.colId;
      const char* p = api.metaFn.extractTagVal(metaReader.me.ctbEntry.pTags, pDst->info.type, &val);

      char* data = NULL;
      if (pDst->info.type != TSDB_DATA_TYPE_JSON && p != NULL) {
        data = tTagValToData((const STagVal*)p, false);
      } else {
        data = (char*)p;
      }

      STREAM_CHECK_RET_GOTO(colDataSetVal(pDst, 0, data,
                            (data == NULL) || (pDst->info.type == TSDB_DATA_TYPE_JSON && tTagIsJsonNull(data))));

      if ((pDst->info.type != TSDB_DATA_TYPE_JSON) && (p != NULL) && IS_VAR_DATA_TYPE(((const STagVal*)p)->type) &&
          (data != NULL)) {
        taosMemoryFree(data);
      }
    }
  } else {
    stError("vgId:%d %s, invalid table type:%d", TD_VID(pVnode), __func__, metaReader.me.type);
    code = TSDB_CODE_INVALID_PARA;
    goto end;
  }
  
  stsDebug("vgId:%d %s get result rows:%" PRId64, TD_VID(pVnode), __func__, pBlock->info.rows);
  printDataBlock(pBlock, __func__, "", streamId);
  STREAM_CHECK_RET_GOTO(buildRsp(pBlock, &buf, &size));

end:
  if(size == 0){
    code = TSDB_CODE_STREAM_NO_DATA;
  }
  api.metaReaderFn.clearReader(&metaReaderStable);
  api.metaReaderFn.clearReader(&metaReader);
  STREAM_PRINT_LOG_END(code, lino);
  SRpcMsg rsp = {
      .msgType = TDMT_STREAM_TRIGGER_PULL_RSP, .info = pMsg->info, .pCont = buf, .contLen = size, .code = code};
  tmsgSendRsp(&rsp);
  blockDataDestroy(pBlock);
  return code;
}

static int32_t vnodeProcessStreamFetchMsg(SVnode* pVnode, SRpcMsg* pMsg) {
  int32_t            code = 0;
  int32_t            lino = 0;
  void*              buf = NULL;
  size_t             size = 0;
  void*              taskAddr = NULL;
  SArray*            pResList = NULL;
  bool               hasNext = false;

  SResFetchReq req = {0};
  STREAM_CHECK_CONDITION_GOTO(tDeserializeSResFetchReq(pMsg->pCont, pMsg->contLen, &req) < 0,
                              TSDB_CODE_QRY_INVALID_INPUT);
  SArray* calcInfoList = (SArray*)qStreamGetReaderInfo(req.queryId, req.taskId, &taskAddr);
  STREAM_CHECK_NULL_GOTO(calcInfoList, terrno);

  STREAM_CHECK_CONDITION_GOTO(req.execId < 0, TSDB_CODE_INVALID_PARA);
  SStreamTriggerReaderCalcInfo* sStreamReaderCalcInfo = taosArrayGetP(calcInfoList, req.execId);
  STREAM_CHECK_NULL_GOTO(sStreamReaderCalcInfo, terrno);
  void* pTask = sStreamReaderCalcInfo->pTask;
  ST_TASK_DLOG("vgId:%d %s start, execId:%d, reset:%d, pTaskInfo:%p, scan type:%d", TD_VID(pVnode), __func__, req.execId, req.reset,
               sStreamReaderCalcInfo->pTaskInfo, nodeType(sStreamReaderCalcInfo->calcAst->pNode));

  if (req.reset) {
    int64_t uid = 0;
    if (req.dynTbname) {
      SArray* vals = req.pStRtFuncInfo->pStreamPartColVals;
      for (int32_t i = 0; i < taosArrayGetSize(vals); ++i) {
        SStreamGroupValue* pValue = taosArrayGet(vals, i);
        if (pValue != NULL && pValue->isTbname) {
          uid = pValue->uid;
          break;
        }
      }
    }
    
    SReadHandle handle = {0};
    handle.vnode = pVnode;
    handle.uid = uid;
    handle.cacheSttStatis = true;

    initStorageAPI(&handle.api);
    if (QUERY_NODE_PHYSICAL_PLAN_TABLE_SCAN == nodeType(sStreamReaderCalcInfo->calcAst->pNode) ||
      QUERY_NODE_PHYSICAL_PLAN_TABLE_MERGE_SCAN == nodeType(sStreamReaderCalcInfo->calcAst->pNode)){
      STimeRangeNode* node = (STimeRangeNode*)((STableScanPhysiNode*)(sStreamReaderCalcInfo->calcAst->pNode))->pTimeRange;
      if (node != NULL) {
        STREAM_CHECK_RET_GOTO(processCalaTimeRange(sStreamReaderCalcInfo, &req, node, &handle));
      } else {
        ST_TASK_DLOG("vgId:%d %s no time range node", TD_VID(pVnode), __func__);
      }
    }

    TSWAP(sStreamReaderCalcInfo->rtInfo.funcInfo, *req.pStRtFuncInfo);
    sStreamReaderCalcInfo->rtInfo.funcInfo.hasPlaceHolder = sStreamReaderCalcInfo->hasPlaceHolder;
    handle.streamRtInfo = &sStreamReaderCalcInfo->rtInfo;

    if (sStreamReaderCalcInfo->pTaskInfo == NULL || !qNeedReset(sStreamReaderCalcInfo->pTaskInfo)) {
      qDestroyTask(sStreamReaderCalcInfo->pTaskInfo);
      STREAM_CHECK_RET_GOTO(qCreateStreamExecTaskInfo(&sStreamReaderCalcInfo->pTaskInfo,
                                                    sStreamReaderCalcInfo->calcScanPlan, &handle, NULL, TD_VID(pVnode),
                                                    req.taskId));
    } else {
      STREAM_CHECK_RET_GOTO(qResetTableScan(sStreamReaderCalcInfo->pTaskInfo, &handle));
    }

    STREAM_CHECK_RET_GOTO(qSetTaskId(sStreamReaderCalcInfo->pTaskInfo, req.taskId, req.queryId));
  }

  if (req.pOpParam != NULL) {
    qUpdateOperatorParam(sStreamReaderCalcInfo->pTaskInfo, req.pOpParam);
  }
  
  pResList = taosArrayInit(4, POINTER_BYTES);
  STREAM_CHECK_NULL_GOTO(pResList, terrno);
  uint64_t ts = 0;
  STREAM_CHECK_RET_GOTO(qExecTaskOpt(sStreamReaderCalcInfo->pTaskInfo, pResList, &ts, &hasNext, NULL, req.pOpParam != NULL));

  for(size_t i = 0; i < taosArrayGetSize(pResList); i++){
    SSDataBlock* pBlock = taosArrayGetP(pResList, i);
    if (pBlock == NULL) continue;
    printDataBlock(pBlock, __func__, "fetch", ((SStreamTask*)pTask)->streamId);
/*    
    if (sStreamReaderCalcInfo->rtInfo.funcInfo.withExternalWindow) {
      STREAM_CHECK_RET_GOTO(qStreamFilter(pBlock, sStreamReaderCalcInfo->pFilterInfo, NULL));
      printDataBlock(pBlock, __func__, "fetch filter");
    }
*/    
  }

end:
  STREAM_CHECK_RET_GOTO(streamBuildFetchRsp(pResList, hasNext, &buf, &size, pVnode->config.tsdbCfg.precision));
  taosArrayDestroy(pResList);
  streamReleaseTask(taskAddr);

  if (code == TSDB_CODE_PAR_TABLE_NOT_EXIST || code == TSDB_CODE_TDB_TABLE_NOT_EXIST){
    code = TDB_CODE_SUCCESS;
  }
  STREAM_PRINT_LOG_END(code, lino);
  SRpcMsg rsp = {.msgType = TDMT_STREAM_FETCH_RSP, .info = pMsg->info, .pCont = buf, .contLen = size, .code = code};
  tmsgSendRsp(&rsp);
  tDestroySResFetchReq(&req);
  return code;
}

int32_t vnodeProcessStreamReaderMsg(SVnode* pVnode, SRpcMsg* pMsg) {
  int32_t                   code = 0;
  int32_t                   lino = 0;
  SSTriggerPullRequestUnion req = {0};
  void*                     taskAddr = NULL;

  vDebug("vgId:%d, msg:%p in stream reader queue is processing", pVnode->config.vgId, pMsg);
  if (!syncIsReadyForRead(pVnode->sync)) {
    vnodeRedirectRpcMsg(pVnode, pMsg, terrno);
    return 0;
  }

  if (pMsg->msgType == TDMT_STREAM_FETCH) {
    return vnodeProcessStreamFetchMsg(pVnode, pMsg);
  } else if (pMsg->msgType == TDMT_STREAM_TRIGGER_PULL) {
    void*   pReq = POINTER_SHIFT(pMsg->pCont, sizeof(SMsgHead));
    int32_t len = pMsg->contLen - sizeof(SMsgHead);
    STREAM_CHECK_RET_GOTO(tDeserializeSTriggerPullRequest(pReq, len, &req));
    stDebug("vgId:%d %s start, type:%d, streamId:%" PRIx64 ", readerTaskId:%" PRIx64 ", sessionId:%" PRIx64,
            TD_VID(pVnode), __func__, req.base.type, req.base.streamId, req.base.readerTaskId, req.base.sessionId);
    SStreamTriggerReaderInfo* sStreamReaderInfo = qStreamGetReaderInfo(req.base.streamId, req.base.readerTaskId, &taskAddr);
    STREAM_CHECK_NULL_GOTO(sStreamReaderInfo, terrno);
    if (sStreamReaderInfo->tableList.pTableList == NULL) {  
      taosWLockLatch(&sStreamReaderInfo->lock);
      sStreamReaderInfo->pVnode = pVnode;
      initStorageAPI(&sStreamReaderInfo->storageApi);
      if (sStreamReaderInfo->tableList.pTableList == NULL) {
        code = generateTablistForStreamReader(pVnode, sStreamReaderInfo);
      }
      taosWUnLockLatch(&sStreamReaderInfo->lock);
      STREAM_CHECK_RET_GOTO(code);
    }
    switch (req.base.type) {
      case STRIGGER_PULL_SET_TABLE:
        STREAM_CHECK_RET_GOTO(vnodeProcessStreamSetTableReq(pVnode, pMsg, &req, sStreamReaderInfo));
        break;
      case STRIGGER_PULL_LAST_TS:
        STREAM_CHECK_RET_GOTO(vnodeProcessStreamLastTsReq(pVnode, pMsg, &req, sStreamReaderInfo));
        break;
      case STRIGGER_PULL_FIRST_TS:
        STREAM_CHECK_RET_GOTO(vnodeProcessStreamFirstTsReq(pVnode, pMsg, &req, sStreamReaderInfo));
        break;
      case STRIGGER_PULL_TSDB_META:
      case STRIGGER_PULL_TSDB_META_NEXT:
        STREAM_CHECK_RET_GOTO(vnodeProcessStreamTsdbMetaReq(pVnode, pMsg, &req, sStreamReaderInfo));
        break;
      case STRIGGER_PULL_TSDB_TS_DATA:
        if (sStreamReaderInfo->isVtableStream) {
          STREAM_CHECK_RET_GOTO(vnodeProcessStreamTsdbTsDataReqVTable(pVnode, pMsg, &req, sStreamReaderInfo));
        } else {
          STREAM_CHECK_RET_GOTO(vnodeProcessStreamTsdbTsDataReqNonVTable(pVnode, pMsg, &req, sStreamReaderInfo));
        }
        break;
      case STRIGGER_PULL_TSDB_TRIGGER_DATA:
      case STRIGGER_PULL_TSDB_TRIGGER_DATA_NEXT:
        STREAM_CHECK_RET_GOTO(vnodeProcessStreamTsdbTriggerDataReq(pVnode, pMsg, &req, sStreamReaderInfo));
        break;
      case STRIGGER_PULL_TSDB_CALC_DATA:
      case STRIGGER_PULL_TSDB_CALC_DATA_NEXT:
        STREAM_CHECK_RET_GOTO(vnodeProcessStreamTsdbCalcDataReq(pVnode, pMsg, &req, sStreamReaderInfo));
        break;
      case STRIGGER_PULL_TSDB_DATA:
      case STRIGGER_PULL_TSDB_DATA_NEXT:
        STREAM_CHECK_RET_GOTO(vnodeProcessStreamTsdbVirtalDataReq(pVnode, pMsg, &req, sStreamReaderInfo));
        break;
      case STRIGGER_PULL_GROUP_COL_VALUE:
        STREAM_CHECK_RET_GOTO(vnodeProcessStreamGroupColValueReq(pVnode, pMsg, &req, sStreamReaderInfo));
        break;
      case STRIGGER_PULL_VTABLE_INFO:
        STREAM_CHECK_RET_GOTO(vnodeProcessStreamVTableInfoReq(pVnode, pMsg, &req, sStreamReaderInfo));
        break;
      case STRIGGER_PULL_VTABLE_PSEUDO_COL:
        STREAM_CHECK_RET_GOTO(vnodeProcessStreamVTableTagInfoReq(pVnode, pMsg, &req));
        break;
      case STRIGGER_PULL_OTABLE_INFO:
        STREAM_CHECK_RET_GOTO(vnodeProcessStreamOTableInfoReq(pVnode, pMsg, &req, sStreamReaderInfo));
        break;
      case STRIGGER_PULL_WAL_META_NEW:
        STREAM_CHECK_RET_GOTO(vnodeProcessStreamWalMetaNewReq(pVnode, pMsg, &req, sStreamReaderInfo));
        break;
      case STRIGGER_PULL_WAL_DATA_NEW:
        STREAM_CHECK_RET_GOTO(vnodeProcessStreamWalDataNewReq(pVnode, pMsg, &req, sStreamReaderInfo));
        break;
      case STRIGGER_PULL_WAL_META_DATA_NEW:
        STREAM_CHECK_RET_GOTO(vnodeProcessStreamWalMetaDataNewReq(pVnode, pMsg, &req, sStreamReaderInfo));
        break;
      case STRIGGER_PULL_WAL_CALC_DATA_NEW:
        STREAM_CHECK_RET_GOTO(vnodeProcessStreamWalCalcDataNewReq(pVnode, pMsg, &req, sStreamReaderInfo));
        break;
      default:
        vError("unknown inner msg type:%d in stream reader queue", req.base.type);
        STREAM_CHECK_RET_GOTO(TSDB_CODE_APP_ERROR);
        break;
    }
  } else {
    vError("unknown msg type:%d in stream reader queue", pMsg->msgType);
    STREAM_CHECK_RET_GOTO(TSDB_CODE_APP_ERROR);
  }
end:

  streamReleaseTask(taskAddr);

  tDestroySTriggerPullRequest(&req);
  STREAM_PRINT_LOG_END(code, lino);
  return code;
}<|MERGE_RESOLUTION|>--- conflicted
+++ resolved
@@ -83,8 +83,6 @@
 
 static int64_t getSessionKey(int64_t session, int64_t type) { return (session | (type << 32)); }
 
-static int32_t buildScheamFromMeta(SVnode* pVnode, int64_t uid, SArray** schemas);
-
 int32_t sortCid(const void *lp, const void *rp) {
   int16_t* c1 = (int16_t*)lp;
   int16_t* c2 = (int16_t*)rp;
@@ -166,28 +164,12 @@
 
 static bool uidInTableList(SStreamTriggerReaderInfo* sStreamReaderInfo, int64_t suid, int64_t uid, uint64_t* id){
   int32_t  ret = false;
-  if (sStreamReaderInfo->tableType == TD_SUPER_TABLE) {
-    if (suid != sStreamReaderInfo->suid) goto end;
-    if (sStreamReaderInfo->pTagCond == NULL) {
-      if (sStreamReaderInfo->partitionCols == NULL){
-        *id = 0;
-      } else if (sStreamReaderInfo->groupByTbname){
-        *id= uid;
-      } else {
-        *id = qStreamGetGroupIdFromOrigin(sStreamReaderInfo, uid);
-        if (*id == -1) goto end;
-      }
-    } else {
-      //*id= uid;
-      *id = qStreamGetGroupIdFromOrigin(sStreamReaderInfo, uid);
-      if (*id == -1) goto end;
-    }
-    ret = true;
-  } else {
-    *id = qStreamGetGroupIdFromOrigin(sStreamReaderInfo, uid);
-    if(*id == -1) *id = uid;
-    ret = (uid == sStreamReaderInfo->uid);
-  }
+  if (sStreamReaderInfo->tableType == TD_SUPER_TABLE && suid != sStreamReaderInfo->suid) {
+    goto end;
+  }
+  *id = qStreamGetGroupIdFromOrigin(sStreamReaderInfo, uid);
+  if (*id != -1) ret = true;
+
 end:
   stTrace("%s ret:%d check suid:%" PRId64 " uid:%" PRId64 " gid:%"PRIu64, __func__, ret, suid, uid, *id);
   return ret;
@@ -218,25 +200,49 @@
 static int32_t  qTransformStreamTableList(SStreamTriggerReaderInfo* sStreamReaderInfo, void* pTableListInfo, StreamTableListInfo* tableInfo){
   SArray* pList = qStreamGetTableListArray(pTableListInfo);
   int32_t totalSize = taosArrayGetSize(pList);
-  SStorageAPI api = {0};
-  initStorageAPI(&api);
+  int32_t code = 0;
+  void* pTask = sStreamReaderInfo->pTask;
   for (int32_t i = 0; i < totalSize; ++i) {
     STableKeyInfo* info = taosArrayGet(pList, i);
     if (info == NULL) {
       continue;
     }
-    if (cacheTag(sStreamReaderInfo->pVnode, sStreamReaderInfo->pTableMetaCacheTrigger, sStreamReaderInfo->pExprInfoTriggerTag, sStreamReaderInfo->numOfExprTriggerTag, &api, info->uid) != 0){
+    code = cacheTag(sStreamReaderInfo->pVnode, sStreamReaderInfo->pTableMetaCacheTrigger, sStreamReaderInfo->pExprInfoTriggerTag, sStreamReaderInfo->numOfExprTriggerTag, &sStreamReaderInfo->storageApi, info->uid);
+    if (code != 0){
+      ST_TASK_WLOG("%s cacheTag trigger failed for uid:%" PRId64",code:%d", __func__, info->uid, code);
       continue;
     }
-    if (cacheTag(sStreamReaderInfo->pVnode, sStreamReaderInfo->pTableMetaCacheCalc, sStreamReaderInfo->pExprInfoCalcTag, sStreamReaderInfo->numOfExprCalcTag, &api, info->uid) != 0){
+    code = cacheTag(sStreamReaderInfo->pVnode, sStreamReaderInfo->pTableMetaCacheCalc, sStreamReaderInfo->pExprInfoCalcTag, sStreamReaderInfo->numOfExprCalcTag, &sStreamReaderInfo->storageApi, info->uid);
+    if (code != 0){
+      ST_TASK_WLOG("%s cacheTag calc failed for uid:%" PRId64",code:%d", __func__, info->uid, code);
       continue;
     }
-    int32_t code = qStreamSetTableList(tableInfo, info->uid, info->groupId, 0);
+    code = qStreamSetTableList(tableInfo, info->uid, info->groupId);
     if (code != 0){
       return code;
     }
   }
   return 0;
+}
+
+static int32_t initStreamTableListInfo(StreamTableListInfo* pTableListInfo){
+  int32_t                   code = 0;
+  int32_t                   lino = 0;
+  if (pTableListInfo->pTableList == NULL) {
+    pTableListInfo->pTableList = taosArrayInit(4, POINTER_BYTES);
+    STREAM_CHECK_NULL_GOTO(pTableListInfo->pTableList, terrno);
+  }
+  if (pTableListInfo->gIdMap == NULL) {
+    pTableListInfo->gIdMap = taosHashInit(1024, taosGetDefaultHashFunction(TSDB_DATA_TYPE_BIGINT), false, HASH_ENTRY_LOCK);
+    STREAM_CHECK_NULL_GOTO(pTableListInfo->gIdMap, terrno);
+  }
+  if (pTableListInfo->uIdMap == NULL) {
+    pTableListInfo->uIdMap = taosHashInit(1024, taosGetDefaultHashFunction(TSDB_DATA_TYPE_BIGINT), false, HASH_ENTRY_LOCK);
+    STREAM_CHECK_NULL_GOTO(pTableListInfo->uIdMap, terrno);
+  }
+
+end:
+  return code;
 }
 
 static int32_t generateTablistForStreamReader(SVnode* pVnode, SStreamTriggerReaderInfo* sStreamReaderInfo) {
@@ -252,11 +258,7 @@
                                          true, sStreamReaderInfo->pTagCond, sStreamReaderInfo->pTagIndexCond, &sStreamReaderInfo->storageApi, 
                                          &pTableListInfo, sStreamReaderInfo->groupIdMap));
   
-<<<<<<< HEAD
   STREAM_CHECK_RET_GOTO(qTransformStreamTableList(sStreamReaderInfo, pTableListInfo, &sStreamReaderInfo->tableList));
-=======
-  STREAM_CHECK_RET_GOTO(qTransformStreamTableList(pTableListInfo, sStreamReaderInfo));
->>>>>>> 10d6df6e
   
   void* pTask = sStreamReaderInfo->pTask;
   ST_TASK_DLOG("vgId:%d %s tablelist size:%" PRIzu, TD_VID(pVnode), __func__, taosArrayGetSize(sStreamReaderInfo->tableList.pTableList));
@@ -475,6 +477,7 @@
 static int32_t qStreamModifyTableList(SStreamTriggerReaderInfo* sStreamReaderInfo, SArray* tableListAdd, SArray* tableListDel) {
   int32_t      code = 0;
   int32_t      lino = 0;
+  void* pTask = sStreamReaderInfo->pTask;
   
   taosWLockLatch(&sStreamReaderInfo->lock);
   int32_t totalSize = taosArrayGetSize(tableListDel);
@@ -486,22 +489,24 @@
     STREAM_CHECK_RET_GOTO(qStreamRemoveTableList(&sStreamReaderInfo->tableList, *uid));
   }
 
-  SStorageAPI api = {0};
-  initStorageAPI(&api);
   totalSize = taosArrayGetSize(tableListAdd);
   for (int32_t i = 0; i < totalSize; ++i) {
     STableKeyInfo* info = taosArrayGet(tableListAdd, i);
     if (info == NULL) {
       continue;
     }
-    if (cacheTag(sStreamReaderInfo->pVnode, sStreamReaderInfo->pTableMetaCacheTrigger, sStreamReaderInfo->pExprInfoTriggerTag, sStreamReaderInfo->numOfExprTriggerTag, &api, info->uid) != 0){
+    int ret = cacheTag(sStreamReaderInfo->pVnode, sStreamReaderInfo->pTableMetaCacheTrigger, sStreamReaderInfo->pExprInfoTriggerTag, sStreamReaderInfo->numOfExprTriggerTag, &sStreamReaderInfo->storageApi, info->uid);
+    if (ret != 0){
+      ST_TASK_WLOG("%s cacheTag trigger failed for uid:%" PRId64",code:%d", __func__, info->uid, code);
       continue;
     }
-    if (cacheTag(sStreamReaderInfo->pVnode, sStreamReaderInfo->pTableMetaCacheCalc, sStreamReaderInfo->pExprInfoCalcTag, sStreamReaderInfo->numOfExprCalcTag, &api, info->uid) != 0){
+    ret = cacheTag(sStreamReaderInfo->pVnode, sStreamReaderInfo->pTableMetaCacheCalc, sStreamReaderInfo->pExprInfoCalcTag, sStreamReaderInfo->numOfExprCalcTag, &sStreamReaderInfo->storageApi, info->uid);
+    if (ret != 0){
+      ST_TASK_WLOG("%s cacheTag calc failed for uid:%" PRId64",code:%d", __func__, info->uid, code);
       continue;
     }
     STREAM_CHECK_RET_GOTO(qStreamRemoveTableList(&sStreamReaderInfo->tableList, info->uid));
-    STREAM_CHECK_RET_GOTO(qStreamSetTableList(&sStreamReaderInfo->tableList, info->uid, info->groupId, 0));
+    STREAM_CHECK_RET_GOTO(qStreamSetTableList(&sStreamReaderInfo->tableList, info->uid, info->groupId));
   }
 
 end:
@@ -523,11 +528,7 @@
   STREAM_CHECK_RET_GOTO(qStreamFilterTableListForReader(sStreamReaderInfo->pVnode, uidList, groupNew, sStreamReaderInfo->pTagCond,
                                                     sStreamReaderInfo->pTagIndexCond, &sStreamReaderInfo->storageApi,
                                                     sStreamReaderInfo->groupIdMap, sStreamReaderInfo->suid, &tableList));
-<<<<<<< HEAD
   STREAM_CHECK_RET_GOTO(qStreamModifyTableList(sStreamReaderInfo, tableList, uidList));
-=======
-  STREAM_CHECK_RET_GOTO(qStreamModifyTableList(sStreamReaderInfo, tableList, uidList, &sStreamReaderInfo->lock));
->>>>>>> 10d6df6e
 end:
   taosArrayDestroy(tableList);
   nodesDestroyList(groupNew);
@@ -975,42 +976,17 @@
   return code;
 }
 
-<<<<<<< HEAD
 static int32_t cacheTag(SVnode* pVnode, SHashObj* metaCache, SExprInfo* pExprInfo, int32_t numOfExpr, SStorageAPI* api, uint64_t uid) {
-=======
-static int32_t processTag(SVnode* pVnode, SStreamTriggerReaderInfo* info, bool isCalc, 
-  uint64_t uid, SSDataBlock* pBlock, uint32_t currentRow, uint32_t numOfRows, uint32_t numOfBlocks) {
->>>>>>> 10d6df6e
   int32_t     code = 0;
   int32_t     lino = 0;
   SMetaReader mr = {0};
   SArray* tagCache = NULL;
   char* data = NULL;
 
-<<<<<<< HEAD
   STREAM_CHECK_CONDITION_GOTO(numOfExpr == 0, code);
   stDebug("%s start,uid:%"PRIu64, __func__, uid);
   void* uidData = taosHashGet(metaCache, &uid, LONG_BYTES);
   if (uidData == NULL) {
-=======
-  void* pTask = info->pTask;
-  ST_TASK_DLOG("%s start. rows:%" PRIu32 ",uid:%"PRIu64, __func__, numOfRows, uid);
-  
-  SHashObj* metaCache = isCalc ? info->pTableMetaCacheCalc : info->pTableMetaCacheTrigger;
-  SExprInfo*   pExprInfo = isCalc ? info->pExprInfoCalcTag : info->pExprInfoTriggerTag; 
-  int32_t      numOfExpr = isCalc ? info->numOfExprCalcTag : info->numOfExprTriggerTag;
-  if (numOfExpr == 0) {
-    return TSDB_CODE_SUCCESS;
-  }
-
-  void* uidData = taosHashGet(metaCache, &uid, LONG_BYTES);
-  if (uidData == NULL) {
-    info->storageApi.metaReaderFn.initReader(&mr, pVnode, META_READER_LOCK, &info->storageApi.metaFn);
-    code = info->storageApi.metaReaderFn.getEntryGetUidCache(&mr, uid);
-    info->storageApi.metaReaderFn.readerReleaseLock(&mr);
-    STREAM_CHECK_RET_GOTO(code);
-
->>>>>>> 10d6df6e
     tagCache = taosArrayInit(numOfExpr, POINTER_BYTES);
     STREAM_CHECK_NULL_GOTO(tagCache, terrno);
     if(taosHashPut(metaCache, &uid, LONG_BYTES, &tagCache, POINTER_BYTES) != 0) {
@@ -1045,14 +1021,8 @@
       int8_t type = pExpr1->base.resSchema.type;
       int32_t len = pExpr1->base.resSchema.bytes;
       STagVal tagVal = {0};
-<<<<<<< HEAD
       tagVal.cid = pExpr1->base.pParam[0].pCol->colId;
       p = api->metaFn.extractTagVal(mr.me.ctbEntry.pTags, type, &tagVal);
-=======
-      if (uidData == NULL) {
-        tagVal.cid = pExpr1->base.pParam[0].pCol->colId;
-        p = info->storageApi.metaFn.extractTagVal(mr.me.ctbEntry.pTags, pColInfoData->info.type, &tagVal);
->>>>>>> 10d6df6e
 
       if (type != TSDB_DATA_TYPE_JSON && p != NULL) {
         pData = tTagValToData((const STagVal*)p, false);
@@ -1145,10 +1115,6 @@
   }
 
 end:
-<<<<<<< HEAD
-=======
-  info->storageApi.metaReaderFn.clearReader(&mr);
->>>>>>> 10d6df6e
   return code;
 }
 
@@ -1218,8 +1184,38 @@
   return code;
 }
 
+static int32_t getSchemas(SVnode* pVnode, int64_t suid, int64_t uid, int32_t sver, SStreamTriggerReaderInfo* sStreamReaderInfo, STSchema** schema) {
+  int32_t code = 0;
+  int32_t lino = 0;
+  int64_t id = suid != 0 ? suid : uid;
+  if (sStreamReaderInfo->isVtableStream) {
+    STSchema** schemaTmp = taosHashGet(sStreamReaderInfo->triggerTableSchemaMapVTable, &id, LONG_BYTES);
+    if (schemaTmp == NULL || *schemaTmp == NULL || (*schemaTmp)->version != sver) {
+      if (schemaTmp != NULL) taosMemoryFree(*schemaTmp);
+      *schemaTmp = metaGetTbTSchema(pVnode->pMeta, id, sver, 1);
+      STREAM_CHECK_NULL_GOTO(*schemaTmp, terrno);
+      code = taosHashPut(sStreamReaderInfo->triggerTableSchemaMapVTable, &id, LONG_BYTES, schemaTmp, POINTER_BYTES);
+      if (code != 0) {
+        taosMemoryFree(*schemaTmp);
+        goto end;
+      }
+    }
+    *schema = *schemaTmp;
+  } else {
+    if (sStreamReaderInfo->triggerTableSchema == NULL || sStreamReaderInfo->triggerTableSchema->version != sver) {
+      taosMemoryFree(sStreamReaderInfo->triggerTableSchema);
+      sStreamReaderInfo->triggerTableSchema = metaGetTbTSchema(pVnode->pMeta, id, sver, 1);
+      STREAM_CHECK_NULL_GOTO(sStreamReaderInfo->triggerTableSchema, terrno);
+    }
+    *schema = sStreamReaderInfo->triggerTableSchema;
+  }
+  
+end:
+  return code;
+}
+
 static int32_t scanSubmitTbData(SVnode* pVnode, SDecoder *pCoder, SStreamTriggerReaderInfo* sStreamReaderInfo, 
-  STSchema** schemas, SSHashObj* ranges, SSHashObj* gidHash, SSTriggerWalNewRsp* rsp, int64_t ver) {
+  SSHashObj* ranges, SSHashObj* gidHash, SSTriggerWalNewRsp* rsp, int64_t ver) {
   int32_t code = 0;
   int32_t lino = 0;
   uint64_t id = 0;
@@ -1292,14 +1288,8 @@
     TSDB_CHECK_CODE(code, lino, end);
   }
 
-  if (*schemas == NULL) {
-    *schemas = metaGetTbTSchema(pVnode->pMeta, submitTbData.suid != 0 ? submitTbData.suid : submitTbData.uid, submitTbData.sver, 1);
-    if (*schemas == NULL) {
-      ST_TASK_ELOG("vgId:%d %s table schema not found for suid:%" PRId64 ", uid:%" PRId64 ", sver:%d", 
-        TD_VID(pVnode), __func__, submitTbData.suid, submitTbData.uid, submitTbData.sver);
-    }
-    STREAM_CHECK_NULL_GOTO(*schemas, TSDB_CODE_TQ_TABLE_SCHEMA_NOT_FOUND);
-  }
+  STSchema*    schema = NULL;
+  STREAM_CHECK_RET_GOTO(getSchemas(pVnode, submitTbData.suid, submitTbData.uid, submitTbData.sver, sStreamReaderInfo, &schema));
 
   SStreamWalDataSlice* pSlice = (SStreamWalDataSlice*)tSimpleHashGet(rsp->indexHash, &submitTbData.uid, LONG_BYTES);
   int32_t blockStart = 0;
@@ -1435,10 +1425,10 @@
         SColVal colVal = {0};
         int32_t sourceIdx = 0;
         while (1) {
-          if (sourceIdx >= (*schemas)->numOfCols) {
+          if (sourceIdx >= schema->numOfCols) {
             break;
           }
-          STREAM_CHECK_RET_GOTO(tRowGet(pRow, *schemas, sourceIdx, &colVal));
+          STREAM_CHECK_RET_GOTO(tRowGet(pRow, schema, sourceIdx, &colVal));
           if (colVal.cid == colId) {
             break;
           }
@@ -1498,7 +1488,6 @@
   void* data, int32_t len, SSHashObj* ranges, SSTriggerWalNewRsp* rsp, int64_t ver) {
   int32_t  code = 0;
   int32_t  lino = 0;
-  STSchema* schemas = NULL;
   SDecoder decoder = {0};
   SSHashObj* gidHash = NULL;
   void* pTask = sStreamReaderInfo->pTask;
@@ -1521,7 +1510,7 @@
   }
 
   for (int32_t i = 0; i < nSubmitTbData; i++) {
-    STREAM_CHECK_RET_GOTO(scanSubmitTbData(pVnode, &decoder, sStreamReaderInfo, &schemas, ranges, gidHash, rsp, ver));
+    STREAM_CHECK_RET_GOTO(scanSubmitTbData(pVnode, &decoder, sStreamReaderInfo, ranges, gidHash, rsp, ver));
   }
 
   tEndDecode(&decoder);
@@ -1542,7 +1531,6 @@
   
 
 end:
-  taosMemoryFree(schemas);
   tSimpleHashCleanup(gidHash);
   tDecoderClear(&decoder);
   return code;
@@ -1947,23 +1935,21 @@
   return code;
 }
 
-static int32_t buildScheamFromMeta(SVnode* pVnode, int64_t uid, SArray** schemas) {
+static int32_t buildScheamFromMeta(SVnode* pVnode, int64_t uid, SArray** schemas, SStorageAPI* api) {
   int32_t code = 0;
   int32_t lino = 0;
   SMetaReader metaReader = {0};
-  SStorageAPI api = {0};
-  initStorageAPI(&api);
   *schemas = taosArrayInit(8, sizeof(SSchema));
   STREAM_CHECK_NULL_GOTO(*schemas, terrno);
   
-  api.metaReaderFn.initReader(&metaReader, pVnode, META_READER_LOCK, &api.metaFn);
-  STREAM_CHECK_RET_GOTO(api.metaReaderFn.getTableEntryByUid(&metaReader, uid));
+  api->metaReaderFn.initReader(&metaReader, pVnode, META_READER_LOCK, &api->metaFn);
+  STREAM_CHECK_RET_GOTO(api->metaReaderFn.getTableEntryByUid(&metaReader, uid));
 
   SSchemaWrapper* sSchemaWrapper = NULL;
   if (metaReader.me.type == TD_CHILD_TABLE) {
     int64_t suid = metaReader.me.ctbEntry.suid;
     tDecoderClear(&metaReader.coder);
-    STREAM_CHECK_RET_GOTO(api.metaReaderFn.getTableEntryByUid(&metaReader, suid));
+    STREAM_CHECK_RET_GOTO(api->metaReaderFn.getTableEntryByUid(&metaReader, suid));
     sSchemaWrapper = &metaReader.me.stbEntry.schemaRow;
   } else if (metaReader.me.type == TD_NORMAL_TABLE) {
     sSchemaWrapper = &metaReader.me.ntbEntry.schemaRow;
@@ -1977,7 +1963,7 @@
   }
 
 end:
-  api.metaReaderFn.clearReader(&metaReader);
+  api->metaReaderFn.clearReader(&metaReader);
   STREAM_PRINT_LOG_END(code, lino);
   if (code != 0)  {
     taosArrayDestroy(*schemas);
@@ -2496,8 +2482,8 @@
   STREAM_CHECK_NULL_GOTO(sStreamReaderInfo->uidHashTrigger, TSDB_CODE_INVALID_PARA);
   STREAM_CHECK_NULL_GOTO(sStreamReaderInfo->uidHashCalc, TSDB_CODE_INVALID_PARA);
 
-  STREAM_CHECK_RET_GOTO(qBuildVTableList(sStreamReaderInfo->uidHashTrigger, sStreamReaderInfo));
-  sStreamReaderInfo->isVtableStream = true;
+  STREAM_CHECK_RET_GOTO(initStreamTableListInfo(&sStreamReaderInfo->vSetTableList));
+  STREAM_CHECK_RET_GOTO(qBuildVTableList(sStreamReaderInfo));
 end:
   taosWUnLockLatch(&sStreamReaderInfo->lock);
   STREAM_PRINT_LOG_END_WITHID(code, lino);
@@ -2949,7 +2935,7 @@
       }
     }
 
-    STREAM_CHECK_RET_GOTO(buildScheamFromMeta(pVnode, req->tsdbDataReq.uid, &schemas));
+    STREAM_CHECK_RET_GOTO(buildScheamFromMeta(pVnode, req->tsdbDataReq.uid, &schemas, &sStreamReaderInfo->storageApi));
     STREAM_CHECK_RET_GOTO(shrinkScheams(req->tsdbDataReq.cids, schemas));
     STREAM_CHECK_RET_GOTO(createDataBlockForStream(schemas, &pBlockRes));
 
@@ -3263,8 +3249,6 @@
   SStreamMsgVTableInfo vTableInfo = {0};
   SMetaReader          metaReader = {0};
   SArray*              pTableListArray = NULL;
-  SStorageAPI api = {0};
-  initStorageAPI(&api);
 
   void* pTask = sStreamReaderInfo->pTask;
   ST_TASK_DLOG("vgId:%d %s start", TD_VID(pVnode), __func__);
@@ -3277,7 +3261,7 @@
 
   vTableInfo.infos = taosArrayInit(taosArrayGetSize(pTableListArray), sizeof(VTableInfo));
   STREAM_CHECK_NULL_GOTO(vTableInfo.infos, terrno);
-  api.metaReaderFn.initReader(&metaReader, pVnode, META_READER_LOCK, &api.metaFn);
+  sStreamReaderInfo->storageApi.metaReaderFn.initReader(&metaReader, pVnode, META_READER_LOCK, &sStreamReaderInfo->storageApi.metaFn);
 
   for (size_t i = 0; i < taosArrayGetSize(pTableListArray); i++) {
     SStreamTableKeyInfo* pKeyInfo = taosArrayGetP(pTableListArray, i);
@@ -3291,9 +3275,9 @@
 
     ST_TASK_DLOG("vgId:%d %s put vtable uid:%"PRId64, TD_VID(pVnode), __func__, pKeyInfo->uid);
 
-    code = api.metaReaderFn.getTableEntryByUid(&metaReader, pKeyInfo->uid);
+    code = sStreamReaderInfo->storageApi.metaReaderFn.getTableEntryByUid(&metaReader, pKeyInfo->uid);
     if (code != 0) {
-      ST_TASK_ELOG("vgId:%d %s get table entry by uid:%"PRId64" failed, msg:%s", TD_VID(pVnode), __func__, pKeyInfo->uid, tstrerror(code));
+      ST_TASK_WLOG("vgId:%d %s get table entry by uid:%"PRId64" failed, msg:%s", TD_VID(pVnode), __func__, pKeyInfo->uid, tstrerror(code));
       continue;
     }
     if (taosArrayGetSize(cids) == 1 && *(col_id_t*)taosArrayGet(cids, 0) == PRIMARYKEY_TIMESTAMP_COL_ID){
@@ -3325,7 +3309,7 @@
 end:
   taosArrayDestroyP(pTableListArray, taosMemFree);
   tDestroySStreamMsgVTableInfo(&vTableInfo);
-  api.metaReaderFn.clearReader(&metaReader);
+  sStreamReaderInfo->storageApi.metaReaderFn.clearReader(&metaReader);
   STREAM_PRINT_LOG_END_WITHID(code, lino);
   SRpcMsg rsp = {
       .msgType = TDMT_STREAM_TRIGGER_PULL_RSP, .info = pMsg->info, .pCont = buf, .contLen = size, .code = code};
@@ -3344,9 +3328,6 @@
 
   ST_TASK_DLOG("vgId:%d %s start", TD_VID(pVnode), __func__);
 
-  SStorageAPI api = {0};
-  initStorageAPI(&api);
-
   SArray* cols = req->origTableInfoReq.cols;
   STREAM_CHECK_NULL_GOTO(cols, terrno);
 
@@ -3354,13 +3335,13 @@
 
   STREAM_CHECK_NULL_GOTO(oTableInfo.cols, terrno);
 
-  api.metaReaderFn.initReader(&metaReader, pVnode, META_READER_LOCK, &api.metaFn);
+  sStreamReaderInfo->storageApi.metaReaderFn.initReader(&metaReader, pVnode, META_READER_LOCK, &sStreamReaderInfo->storageApi.metaFn);
   for (size_t i = 0; i < taosArrayGetSize(cols); i++) {
     OTableInfo*    oInfo = taosArrayGet(cols, i);
     OTableInfoRsp* vTableInfo = taosArrayReserve(oTableInfo.cols, 1);
     STREAM_CHECK_NULL_GOTO(oInfo, terrno);
     STREAM_CHECK_NULL_GOTO(vTableInfo, terrno);
-    STREAM_CHECK_RET_GOTO(api.metaReaderFn.getTableEntryByName(&metaReader, oInfo->refTableName));
+    STREAM_CHECK_RET_GOTO(sStreamReaderInfo->storageApi.metaReaderFn.getTableEntryByName(&metaReader, oInfo->refTableName));
     vTableInfo->uid = metaReader.me.uid;
     ST_TASK_DLOG("vgId:%d %s get original uid:%"PRId64, TD_VID(pVnode), __func__, vTableInfo->uid);
 
@@ -3369,7 +3350,7 @@
       int64_t suid = metaReader.me.ctbEntry.suid;
       vTableInfo->suid = suid;
       tDecoderClear(&metaReader.coder);
-      STREAM_CHECK_RET_GOTO(api.metaReaderFn.getTableEntryByUid(&metaReader, suid));
+      STREAM_CHECK_RET_GOTO(sStreamReaderInfo->storageApi.metaReaderFn.getTableEntryByUid(&metaReader, suid));
       sSchemaWrapper = &metaReader.me.stbEntry.schemaRow;
     } else if (metaReader.me.type == TD_NORMAL_TABLE) {
       vTableInfo->suid = 0;
@@ -3396,7 +3377,7 @@
 
 end:
   tDestroySTriggerOrigTableInfoRsp(&oTableInfo);
-  api.metaReaderFn.clearReader(&metaReader);
+  sStreamReaderInfo->storageApi.metaReaderFn.clearReader(&metaReader);
   STREAM_PRINT_LOG_END_WITHID(code, lino);
   SRpcMsg rsp = {
       .msgType = TDMT_STREAM_TRIGGER_PULL_RSP, .info = pMsg->info, .pCont = buf, .contLen = size, .code = code};
@@ -3404,7 +3385,7 @@
   return code;
 }
 
-static int32_t vnodeProcessStreamVTableTagInfoReq(SVnode* pVnode, SRpcMsg* pMsg, SSTriggerPullRequestUnion* req) {
+static int32_t vnodeProcessStreamVTableTagInfoReq(SVnode* pVnode, SRpcMsg* pMsg, SSTriggerPullRequestUnion* req, SStreamTriggerReaderInfo* sStreamReaderInfo) {
   int32_t                   code = 0;
   int32_t                   lino = 0;
   void*                     buf = NULL;
@@ -3416,14 +3397,11 @@
   int64_t streamId = req->base.streamId;
   stsDebug("vgId:%d %s start", TD_VID(pVnode), __func__);
 
-  SStorageAPI api = {0};
-  initStorageAPI(&api);
-
   SArray* cols = req->virTablePseudoColReq.cids;
   STREAM_CHECK_NULL_GOTO(cols, terrno);
 
-  api.metaReaderFn.initReader(&metaReader, pVnode, META_READER_LOCK, &api.metaFn);
-  STREAM_CHECK_RET_GOTO(api.metaReaderFn.getTableEntryByUid(&metaReader, req->virTablePseudoColReq.uid));
+  sStreamReaderInfo->storageApi.metaReaderFn.initReader(&metaReader, pVnode, META_READER_LOCK, &sStreamReaderInfo->storageApi.metaFn);
+  STREAM_CHECK_RET_GOTO(sStreamReaderInfo->storageApi.metaReaderFn.getTableEntryByUid(&metaReader, req->virTablePseudoColReq.uid));
 
   STREAM_CHECK_CONDITION_GOTO(metaReader.me.type != TD_VIRTUAL_CHILD_TABLE && metaReader.me.type != TD_VIRTUAL_NORMAL_TABLE, TSDB_CODE_INVALID_PARA);
 
@@ -3439,10 +3417,10 @@
     STREAM_CHECK_RET_GOTO(varColSetVarData(pDst, 0, metaReader.me.name, strlen(metaReader.me.name), false));
   } else if (metaReader.me.type == TD_VIRTUAL_CHILD_TABLE){
     int64_t suid = metaReader.me.ctbEntry.suid;
-    api.metaReaderFn.readerReleaseLock(&metaReader);
-    api.metaReaderFn.initReader(&metaReaderStable, pVnode, META_READER_LOCK, &api.metaFn);
-
-    STREAM_CHECK_RET_GOTO(api.metaReaderFn.getTableEntryByUid(&metaReaderStable, suid));
+    sStreamReaderInfo->storageApi.metaReaderFn.readerReleaseLock(&metaReader);
+    sStreamReaderInfo->storageApi.metaReaderFn.initReader(&metaReaderStable, pVnode, META_READER_LOCK, &sStreamReaderInfo->storageApi.metaFn);
+
+    STREAM_CHECK_RET_GOTO(sStreamReaderInfo->storageApi.metaReaderFn.getTableEntryByUid(&metaReaderStable, suid));
     SSchemaWrapper*  sSchemaWrapper = &metaReaderStable.me.stbEntry.schemaTag;
     for (size_t i = 0; i < taosArrayGetSize(cols); i++){
       col_id_t* id = taosArrayGet(cols, i);
@@ -3484,7 +3462,7 @@
 
       STagVal val = {0};
       val.cid = pDst->info.colId;
-      const char* p = api.metaFn.extractTagVal(metaReader.me.ctbEntry.pTags, pDst->info.type, &val);
+      const char* p = sStreamReaderInfo->storageApi.metaFn.extractTagVal(metaReader.me.ctbEntry.pTags, pDst->info.type, &val);
 
       char* data = NULL;
       if (pDst->info.type != TSDB_DATA_TYPE_JSON && p != NULL) {
@@ -3515,8 +3493,8 @@
   if(size == 0){
     code = TSDB_CODE_STREAM_NO_DATA;
   }
-  api.metaReaderFn.clearReader(&metaReaderStable);
-  api.metaReaderFn.clearReader(&metaReader);
+  sStreamReaderInfo->storageApi.metaReaderFn.clearReader(&metaReaderStable);
+  sStreamReaderInfo->storageApi.metaReaderFn.clearReader(&metaReader);
   STREAM_PRINT_LOG_END(code, lino);
   SRpcMsg rsp = {
       .msgType = TDMT_STREAM_TRIGGER_PULL_RSP, .info = pMsg->info, .pCont = buf, .contLen = size, .code = code};
@@ -3654,6 +3632,7 @@
       taosWLockLatch(&sStreamReaderInfo->lock);
       sStreamReaderInfo->pVnode = pVnode;
       initStorageAPI(&sStreamReaderInfo->storageApi);
+      STREAM_CHECK_RET_GOTO(initStreamTableListInfo(&sStreamReaderInfo->tableList));
       if (sStreamReaderInfo->tableList.pTableList == NULL) {
         code = generateTablistForStreamReader(pVnode, sStreamReaderInfo);
       }
@@ -3700,7 +3679,7 @@
         STREAM_CHECK_RET_GOTO(vnodeProcessStreamVTableInfoReq(pVnode, pMsg, &req, sStreamReaderInfo));
         break;
       case STRIGGER_PULL_VTABLE_PSEUDO_COL:
-        STREAM_CHECK_RET_GOTO(vnodeProcessStreamVTableTagInfoReq(pVnode, pMsg, &req));
+        STREAM_CHECK_RET_GOTO(vnodeProcessStreamVTableTagInfoReq(pVnode, pMsg, &req, sStreamReaderInfo));
         break;
       case STRIGGER_PULL_OTABLE_INFO:
         STREAM_CHECK_RET_GOTO(vnodeProcessStreamOTableInfoReq(pVnode, pMsg, &req, sStreamReaderInfo));
