--- conflicted
+++ resolved
@@ -1393,13 +1393,8 @@
             TD_VID(pVnode), __func__, pTaskInner->pResBlock->info.window.skey, pTaskInner->pResBlock->info.window.ekey,
             pTaskInner->pResBlock->info.id.uid, pTaskInner->pResBlock->info.id.groupId, pTaskInner->pResBlock->info.rows);
   }
-<<<<<<< HEAD
-  // blockDataTransform(*pBlock, pTaskInner->pResBlockDst);
-  // SSDataBlock* pBlock = NULL;
-  // blockDataDestroy(pBlock);
-=======
+
   blockDataTransform(pBlockRes, pTaskInner->pResBlockDst);
->>>>>>> 22cd3e1b
 
   ST_TASK_DLOG("vgId:%d %s get result rows:%" PRId64, TD_VID(pVnode), __func__, pTaskInner->pResBlockDst->info.rows);
   STREAM_CHECK_RET_GOTO(buildRsp(pBlockRes, &buf, &size));
