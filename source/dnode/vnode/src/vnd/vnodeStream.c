--- conflicted
+++ resolved
@@ -3084,11 +3084,8 @@
   size_t             size = 0;
   void*              taskAddr = NULL;
   SArray*            pResList = NULL;
-<<<<<<< HEAD
   int64_t startTime = taosGetTimestampUs();
-=======
   bool               hasNext = false;
->>>>>>> be6dc468
 
   SResFetchReq req = {0};
   STREAM_CHECK_CONDITION_GOTO(tDeserializeSResFetchReq(pMsg->pCont, pMsg->contLen, &req) < 0,
