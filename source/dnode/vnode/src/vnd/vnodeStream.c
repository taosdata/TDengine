/*
 * Copyright (c) 2019 TAOS Data, Inc. <jhtao@taosdata.com>
 *
 * This program is free software: you can use, redistribute, and/or modify
 * it under the terms of the GNU Affero General Public License, version 3
 * or later ("AGPL"), as published by the Free Software Foundation.
 *
 * This program is distributed in the hope that it will be useful, but WITHOUT
 * ANY WARRANTY; without even the implied warranty of MERCHANTABILITY or
 * FITNESS FOR A PARTICULAR PURPOSE.
 *
 * You should have received a copy of the GNU Affero General Public License
 * along with this program. If not, see <http://www.gnu.org/licenses/>.
 */

#include <stdbool.h>
#include <stdint.h>
#include <taos.h>
#include <tdef.h>
#include "executor.h"
#include "nodes.h"
#include "osMemPool.h"
#include "osMemory.h"
#include "scalar.h"
#include "streamReader.h"
#include "taosdef.h"
#include "taoserror.h"
#include "tarray.h"
#include "tcommon.h"
#include "tdatablock.h"
#include "tdb.h"
#include "tdef.h"
#include "tencode.h"
#include "tglobal.h"
#include "thash.h"
#include "tlist.h"
#include "tmsg.h"
#include "tsimplehash.h"
#include "vnd.h"
#include "vnode.h"
#include "vnodeInt.h"
#include "executor.h"

static int32_t cacheTag(SVnode* pVnode, SHashObj* metaCache, SExprInfo* pExprInfo, int32_t numOfExpr, SStorageAPI* api, uint64_t uid);

#define BUILD_OPTION(options, _suid, _ver, _order, startTime, endTime, _schemas, _isSchema, _pSlotList)      \
  SStreamOptions                       options = {.suid = _suid,                                                   \
                                                  .ver = _ver,                                                     \
                                                  .order = _order,                                                 \
                                                  .twindows = {.skey = startTime, .ekey = endTime},                \
                                                  .schemas = _schemas,                                             \
                                                  .isSchema = _isSchema,                                           \
                                                  .pSlotList = _pSlotList};

typedef struct WalMetaResult {
  uint64_t    id;
  int64_t     skey;
  int64_t     ekey;
} WalMetaResult;

static int64_t getSuid(SStreamTriggerReaderInfo* sStreamReaderInfo, STableKeyInfo* pList) {
  int64_t suid = 0;
  if (!sStreamReaderInfo->isVtableStream) {
    suid = sStreamReaderInfo->suid;
    goto end;
  }

  if (pList == NULL) {
    goto end;
  }

  taosRLockLatch(&sStreamReaderInfo->lock);
  SStreamTableMapElement* element = taosHashGet(sStreamReaderInfo->vSetTableList.uIdMap, &pList->uid, LONG_BYTES);  
  if (element != 0) {
    suid = element->table->groupId;
    taosRUnLockLatch(&sStreamReaderInfo->lock);
    goto end;
  }
  taosRUnLockLatch(&sStreamReaderInfo->lock);

end:
  return suid;
}

static int64_t getSessionKey(int64_t session, int64_t type) { return (session | (type << 32)); }

int32_t sortCid(const void *lp, const void *rp) {
  int16_t* c1 = (int16_t*)lp;
  int16_t* c2 = (int16_t*)rp;

  if (*c1 < *c2) {
    return -1;
  } else if (*c1 > *c2) {
    return 1;
  }

  return 0;
}

int32_t sortSSchema(const void *lp, const void *rp) {
  SSchema* c1 = (SSchema*)lp;
  SSchema* c2 = (SSchema*)rp;

  if (c1->colId < c2->colId) {
    return -1;
  } else if (c1->colId > c2->colId) {
    return 1;
  }

  return 0;
}

static int32_t addColData(SSDataBlock* pResBlock, int32_t index, void* data) {
  SColumnInfoData* pSrc = taosArrayGet(pResBlock->pDataBlock, index);
  if (pSrc == NULL) {
    return terrno;
  }

  memcpy(pSrc->pData + pResBlock->info.rows * pSrc->info.bytes, data, pSrc->info.bytes);
  return 0;
}

static int32_t getTableDataInfo(SStreamReaderTaskInner* pTask, bool* hasNext) {
  int32_t code = pTask->storageApi->tsdReader.tsdNextDataBlock(pTask->pReader, hasNext);
  if (code != TSDB_CODE_SUCCESS) {
    pTask->storageApi->tsdReader.tsdReaderReleaseDataBlock(pTask->pReader);
  }

  return code;
}

static int32_t getTableData(SStreamReaderTaskInner* pTask, SSDataBlock** ppRes) {
  return pTask->storageApi->tsdReader.tsdReaderRetrieveDataBlock(pTask->pReader, ppRes);
}

static int32_t buildOTableInfoRsp(const SSTriggerOrigTableInfoRsp* rsp, void** data, size_t* size) {
  int32_t code = 0;
  int32_t lino = 0;
  void*   buf = NULL;
  int32_t len = tSerializeSTriggerOrigTableInfoRsp(NULL, 0, rsp);
  STREAM_CHECK_CONDITION_GOTO(len <= 0, TSDB_CODE_INVALID_PARA);
  buf = rpcMallocCont(len);
  STREAM_CHECK_NULL_GOTO(buf, terrno);
  int32_t actLen = tSerializeSTriggerOrigTableInfoRsp(buf, len, rsp);
  STREAM_CHECK_CONDITION_GOTO(actLen != len, TSDB_CODE_INVALID_PARA);
  *data = buf;
  *size = len;
  buf = NULL;
end:
  rpcFreeCont(buf);
  return code;
}

static bool needReLoadTableList(SStreamTriggerReaderInfo* sStreamReaderInfo, int8_t tableType, int64_t suid, int64_t uid, bool isCalc){
  if ((tableType == TD_CHILD_TABLE || tableType == TD_VIRTUAL_CHILD_TABLE) &&
      sStreamReaderInfo->tableType == TD_SUPER_TABLE && 
      suid == sStreamReaderInfo->suid) {
    taosRLockLatch(&sStreamReaderInfo->lock);
    uint64_t gid = qStreamGetGroupIdFromOrigin(sStreamReaderInfo, uid);
    taosRUnLockLatch(&sStreamReaderInfo->lock);
    if (gid == (uint64_t)-1) return true;
  }
  return false;
}

static bool uidInTableList(SStreamTriggerReaderInfo* sStreamReaderInfo, int64_t suid, int64_t uid, uint64_t* id){
  int32_t  ret = false;
  if (sStreamReaderInfo->tableType == TD_SUPER_TABLE) {
    if (suid != sStreamReaderInfo->suid) goto end;
    if (qStreamGetTableListNum(sStreamReaderInfo) == 0) goto end;
    if (sStreamReaderInfo->pTagCond == NULL) {
      if (sStreamReaderInfo->partitionCols == NULL){
        *id = 0;
      } else if (sStreamReaderInfo->groupByTbname){
        *id= uid;
      } else {
        *id = qStreamGetGroupIdFromOrigin(sStreamReaderInfo, uid);
        if (*id == -1) goto end;
      }
    } else {
      //*id= uid;
      *id = qStreamGetGroupIdFromOrigin(sStreamReaderInfo, uid);
      if (*id == -1) goto end;
    }
  } else {
    *id = qStreamGetGroupIdFromOrigin(sStreamReaderInfo, uid);
    if (*id == -1) goto end;
  }
  ret = true;

end:
  stTrace("%s ret:%d check suid:%" PRId64 " uid:%" PRId64 " gid:%"PRIu64, __func__, ret, suid, uid, *id);
  return ret;
}

static bool uidInTableListOrigin(SStreamTriggerReaderInfo* sStreamReaderInfo, int64_t suid, int64_t uid, uint64_t* id) {
  return uidInTableList(sStreamReaderInfo, suid, uid, id);
}

static bool uidInTableListSet(SStreamTriggerReaderInfo* sStreamReaderInfo, int64_t suid, int64_t uid, uint64_t* id, bool isCalc) {
  bool ret = false;
  taosRLockLatch(&sStreamReaderInfo->lock);
  if (sStreamReaderInfo->isVtableStream) {
    int64_t tmp[2] = {suid, uid};
    if(tSimpleHashGet(isCalc ? sStreamReaderInfo->uidHashCalc : sStreamReaderInfo->uidHashTrigger, tmp, sizeof(tmp)) != NULL) {
      *id = uid;
      ret = true;
    }
  } else {
    ret = uidInTableList(sStreamReaderInfo, suid, uid, id);
  }

end:
  taosRUnLockLatch(&sStreamReaderInfo->lock);
  return ret;
}

static int32_t  qTransformStreamTableList(SStreamTriggerReaderInfo* sStreamReaderInfo, void* pTableListInfo, StreamTableListInfo* tableInfo){
  SArray* pList = qStreamGetTableListArray(pTableListInfo);
  int32_t totalSize = taosArrayGetSize(pList);
  int32_t code = 0;
  void* pTask = sStreamReaderInfo->pTask;
  for (int32_t i = 0; i < totalSize; ++i) {
    STableKeyInfo* info = taosArrayGet(pList, i);
    if (info == NULL) {
      continue;
    }
    code = cacheTag(sStreamReaderInfo->pVnode, sStreamReaderInfo->pTableMetaCacheTrigger, sStreamReaderInfo->pExprInfoTriggerTag, sStreamReaderInfo->numOfExprTriggerTag, &sStreamReaderInfo->storageApi, info->uid);
    if (code != 0){
      ST_TASK_WLOG("%s cacheTag trigger failed for uid:%" PRId64",code:%d", __func__, info->uid, code);
      continue;
    }
    code = cacheTag(sStreamReaderInfo->pVnode, sStreamReaderInfo->pTableMetaCacheCalc, sStreamReaderInfo->pExprInfoCalcTag, sStreamReaderInfo->numOfExprCalcTag, &sStreamReaderInfo->storageApi, info->uid);
    if (code != 0){
      ST_TASK_WLOG("%s cacheTag calc failed for uid:%" PRId64",code:%d", __func__, info->uid, code);
      continue;
    }
    code = qStreamSetTableList(tableInfo, info->uid, info->groupId);
    if (code != 0){
      return code;
    }
  }
  return 0;
}

static int32_t generateTablistForStreamReader(SVnode* pVnode, SStreamTriggerReaderInfo* sStreamReaderInfo) {
  int32_t                   code = 0;
  int32_t                   lino = 0;
  SNodeList* groupNew = NULL;   
  void* pTableListInfo = NULL;

  
  STREAM_CHECK_RET_GOTO(nodesCloneList(sStreamReaderInfo->partitionCols, &groupNew));

  STREAM_CHECK_RET_GOTO(qStreamCreateTableListForReader(pVnode, sStreamReaderInfo->suid, sStreamReaderInfo->uid, sStreamReaderInfo->tableType, groupNew,
                                         true, sStreamReaderInfo->pTagCond, sStreamReaderInfo->pTagIndexCond, &sStreamReaderInfo->storageApi, 
                                         &pTableListInfo, sStreamReaderInfo->groupIdMap));
  
  STREAM_CHECK_RET_GOTO(qTransformStreamTableList(sStreamReaderInfo, pTableListInfo, &sStreamReaderInfo->tableList));
  
  void* pTask = sStreamReaderInfo->pTask;
  ST_TASK_DLOG("vgId:%d %s tablelist size:%" PRIzu, TD_VID(pVnode), __func__, taosArrayGetSize(sStreamReaderInfo->tableList.pTableList));
end:
  nodesDestroyList(groupNew);
  qStreamDestroyTableList(pTableListInfo);
  STREAM_PRINT_LOG_END(code, lino);
  return code;
}

static int32_t buildVTableInfoRsp(const SStreamMsgVTableInfo* rsp, void** data, size_t* size) {
  int32_t code = 0;
  int32_t lino = 0;
  void*   buf = NULL;
  int32_t len = tSerializeSStreamMsgVTableInfo(NULL, 0, rsp);
  STREAM_CHECK_CONDITION_GOTO(len <= 0, TSDB_CODE_INVALID_PARA);
  buf = rpcMallocCont(len);
  STREAM_CHECK_NULL_GOTO(buf, terrno);
  int32_t actLen = tSerializeSStreamMsgVTableInfo(buf, len, rsp);
  STREAM_CHECK_CONDITION_GOTO(actLen != len, TSDB_CODE_INVALID_PARA);
  *data = buf;
  *size = len;
  buf = NULL;
end:
  rpcFreeCont(buf);
  return code;
}

static int32_t buildTsRsp(const SStreamTsResponse* tsRsp, void** data, size_t* size) {
  int32_t code = 0;
  int32_t lino = 0;
  void*   buf = NULL;
  int32_t len = tSerializeSStreamTsResponse(NULL, 0, tsRsp);
  STREAM_CHECK_CONDITION_GOTO(len <= 0, TSDB_CODE_INVALID_PARA);
  buf = rpcMallocCont(len);
  STREAM_CHECK_NULL_GOTO(buf, terrno);
  int32_t actLen = tSerializeSStreamTsResponse(buf, len, tsRsp);
  STREAM_CHECK_CONDITION_GOTO(actLen != len, TSDB_CODE_INVALID_PARA);
  *data = buf;
  *size = len;
  buf = NULL;
end:
  rpcFreeCont(buf);
  return code;
}


static int32_t buildRsp(SSDataBlock* pBlock, void** data, size_t* size) {
  int32_t code = 0;
  int32_t lino = 0;
  void*   buf = NULL;
  STREAM_CHECK_CONDITION_GOTO(pBlock == NULL || pBlock->info.rows == 0, TSDB_CODE_SUCCESS);
  size_t dataEncodeSize = blockGetEncodeSize(pBlock);
  buf = rpcMallocCont(dataEncodeSize);
  STREAM_CHECK_NULL_GOTO(buf, terrno);
  int32_t actualLen = blockEncode(pBlock, buf, dataEncodeSize, taosArrayGetSize(pBlock->pDataBlock));
  STREAM_CHECK_CONDITION_GOTO(actualLen < 0, terrno);
  *data = buf;
  *size = dataEncodeSize;
  buf = NULL;
end:
  rpcFreeCont(buf);
  return code;
}

static int32_t buildArrayRsp(SArray* pBlockList, void** data, size_t* size) {
  int32_t code = 0;
  int32_t lino = 0;

  void*   buf = NULL;

  int32_t blockNum = 0;
  size_t  dataEncodeBufSize = 0;
  for(size_t i = 0; i < taosArrayGetSize(pBlockList); i++){
    SSDataBlock* pBlock = taosArrayGetP(pBlockList, i);
    if (pBlock == NULL || pBlock->info.rows == 0) continue;
    int32_t blockSize = blockGetEncodeSize(pBlock);
    dataEncodeBufSize += blockSize;
    blockNum++;
  }
  buf = rpcMallocCont(INT_BYTES + dataEncodeBufSize);
  STREAM_CHECK_NULL_GOTO(buf, terrno);

  char* dataBuf = (char*)buf;
  *((int32_t*)(dataBuf)) = blockNum;
  dataBuf += INT_BYTES;
  for(size_t i = 0; i < taosArrayGetSize(pBlockList); i++){
    SSDataBlock* pBlock = taosArrayGetP(pBlockList, i);
    if (pBlock == NULL || pBlock->info.rows == 0) continue;
    int32_t actualLen = blockEncode(pBlock, dataBuf, dataEncodeBufSize, taosArrayGetSize(pBlock->pDataBlock));
    STREAM_CHECK_CONDITION_GOTO(actualLen < 0, terrno);
    dataBuf += actualLen;
  }
  *data = buf;
  *size = INT_BYTES + dataEncodeBufSize;
  buf = NULL;
end:
  rpcFreeCont(buf);
  return code;
}

static int32_t buildWalMetaBlock(SSDataBlock* pBlock, int8_t type, int64_t id, bool isVTable, int64_t uid,
                                 int64_t skey, int64_t ekey, int64_t ver, int64_t rows) {
  int32_t code = 0;
  int32_t lino = 0;
  int32_t index = 0;
  STREAM_CHECK_RET_GOTO(addColData(pBlock, index++, &type));
  if (!isVTable) {
    STREAM_CHECK_RET_GOTO(addColData(pBlock, index++, &id));
  }
  STREAM_CHECK_RET_GOTO(addColData(pBlock, index++, &uid));
  STREAM_CHECK_RET_GOTO(addColData(pBlock, index++, &skey));
  STREAM_CHECK_RET_GOTO(addColData(pBlock, index++, &ekey));
  STREAM_CHECK_RET_GOTO(addColData(pBlock, index++, &ver));
  STREAM_CHECK_RET_GOTO(addColData(pBlock, index++, &rows));

end:
  // STREAM_PRINT_LOG_END(code, lino)
  return code;
}

static int32_t buildWalMetaBlockNew(SSDataBlock* pBlock, int64_t id, int64_t skey, int64_t ekey, int64_t ver) {
  int32_t code = 0;
  int32_t lino = 0;
  int32_t index = 0;
  STREAM_CHECK_RET_GOTO(addColData(pBlock, index++, &id));
  STREAM_CHECK_RET_GOTO(addColData(pBlock, index++, &skey));
  STREAM_CHECK_RET_GOTO(addColData(pBlock, index++, &ekey));
  STREAM_CHECK_RET_GOTO(addColData(pBlock, index++, &ver));

end:
  return code;
}

static int32_t buildDropTableBlock(SSDataBlock* pBlock, int64_t id, int64_t ver) {
  int32_t code = 0;
  int32_t lino = 0;
  int32_t index = 0;
  STREAM_CHECK_RET_GOTO(addColData(pBlock, index++, &id));
  STREAM_CHECK_RET_GOTO(addColData(pBlock, index++, &ver));

end:
  return code;
}

static void buildTSchema(STSchema* pTSchema, int32_t ver, col_id_t colId, int8_t type, int32_t bytes) {
  pTSchema->numOfCols = 1;
  pTSchema->version = ver;
  pTSchema->columns[0].colId = colId;
  pTSchema->columns[0].type = type;
  pTSchema->columns[0].bytes = bytes;
}

static int32_t scanDeleteDataNew(SStreamTriggerReaderInfo* sStreamReaderInfo, SSTriggerWalNewRsp* rsp, void* data, int32_t len,
                              int64_t ver) {
  int32_t    code = 0;
  int32_t    lino = 0;
  SDecoder   decoder = {0};
  SDeleteRes req = {0};
  void* pTask = sStreamReaderInfo->pTask;

  req.uidList = taosArrayInit(0, sizeof(tb_uid_t));
  tDecoderInit(&decoder, data, len);
  STREAM_CHECK_RET_GOTO(tDecodeDeleteRes(&decoder, &req));
  STREAM_CHECK_CONDITION_GOTO((sStreamReaderInfo->tableType == TSDB_SUPER_TABLE && !sStreamReaderInfo->isVtableStream && req.suid != sStreamReaderInfo->suid), TDB_CODE_SUCCESS);
  
  for (int32_t i = 0; i < taosArrayGetSize(req.uidList); i++) {
    uint64_t* uid = taosArrayGet(req.uidList, i);
    STREAM_CHECK_NULL_GOTO(uid, terrno);
    uint64_t   id = 0;
    ST_TASK_DLOG("stream reader scan delete start data:uid %" PRIu64 ", skey %" PRIu64 ", ekey %" PRIu64, *uid, req.skey, req.ekey);
    STREAM_CHECK_CONDITION_GOTO(!uidInTableListSet(sStreamReaderInfo, req.suid, *uid, &id, false), TDB_CODE_SUCCESS);
    STREAM_CHECK_RET_GOTO(blockDataEnsureCapacity(rsp->deleteBlock, ((SSDataBlock*)rsp->deleteBlock)->info.rows + 1));
    STREAM_CHECK_RET_GOTO(buildWalMetaBlockNew(rsp->deleteBlock, id, req.skey, req.ekey, ver));
    ((SSDataBlock*)rsp->deleteBlock)->info.rows++;
    rsp->totalRows++;
  }

end:
  taosArrayDestroy(req.uidList);
  tDecoderClear(&decoder);
  return code;
}

static int32_t scanDropTableNew(SStreamTriggerReaderInfo* sStreamReaderInfo, SSTriggerWalNewRsp* rsp, void* data, int32_t len,
                             int64_t ver) {
  int32_t  code = 0;
  int32_t  lino = 0;
  SDecoder decoder = {0};
  void* pTask = sStreamReaderInfo->pTask;

  SVDropTbBatchReq req = {0};
  tDecoderInit(&decoder, data, len);
  STREAM_CHECK_RET_GOTO(tDecodeSVDropTbBatchReq(&decoder, &req));

  for (int32_t iReq = 0; iReq < req.nReqs; iReq++) {
    SVDropTbReq* pDropTbReq = req.pReqs + iReq;
    STREAM_CHECK_NULL_GOTO(pDropTbReq, TSDB_CODE_INVALID_PARA);
    uint64_t id = 0;
    if(!uidInTableListOrigin(sStreamReaderInfo, pDropTbReq->suid, pDropTbReq->uid, &id)) {
      continue;
    }

    STREAM_CHECK_RET_GOTO(blockDataEnsureCapacity(rsp->dropBlock, ((SSDataBlock*)rsp->dropBlock)->info.rows + 1));
    STREAM_CHECK_RET_GOTO(buildDropTableBlock(rsp->dropBlock, id, ver));
    ((SSDataBlock*)rsp->dropBlock)->info.rows++;
    rsp->totalRows++;
    ST_TASK_DLOG("stream reader scan drop uid %" PRId64 ", id %" PRIu64, pDropTbReq->uid, id);
  }

end:
  tDecoderClear(&decoder);
  return code;
}

static int32_t qStreamModifyTableList(SStreamTriggerReaderInfo* sStreamReaderInfo, SArray* tableListAdd, SArray* tableListDel) {
  int32_t      code = 0;
  int32_t      lino = 0;
  void* pTask = sStreamReaderInfo->pTask;
  
  taosWLockLatch(&sStreamReaderInfo->lock);
  int32_t totalSize = taosArrayGetSize(tableListDel);
  for (int32_t i = 0; i < totalSize; ++i) {
    int64_t* uid = taosArrayGet(tableListDel, i);
    if (uid == NULL) {
      continue;
    }
    STREAM_CHECK_RET_GOTO(qStreamRemoveTableList(&sStreamReaderInfo->tableList, *uid));
  }

  totalSize = taosArrayGetSize(tableListAdd);
  for (int32_t i = 0; i < totalSize; ++i) {
    STableKeyInfo* info = taosArrayGet(tableListAdd, i);
    if (info == NULL) {
      continue;
    }
    int ret = cacheTag(sStreamReaderInfo->pVnode, sStreamReaderInfo->pTableMetaCacheTrigger, sStreamReaderInfo->pExprInfoTriggerTag, sStreamReaderInfo->numOfExprTriggerTag, &sStreamReaderInfo->storageApi, info->uid);
    if (ret != 0){
      ST_TASK_WLOG("%s cacheTag trigger failed for uid:%" PRId64",code:%d", __func__, info->uid, ret);
      continue;
    }
    ret = cacheTag(sStreamReaderInfo->pVnode, sStreamReaderInfo->pTableMetaCacheCalc, sStreamReaderInfo->pExprInfoCalcTag, sStreamReaderInfo->numOfExprCalcTag, &sStreamReaderInfo->storageApi, info->uid);
    if (ret != 0){
      ST_TASK_WLOG("%s cacheTag calc failed for uid:%" PRId64",code:%d", __func__, info->uid, ret);
      continue;
    }
    STREAM_CHECK_RET_GOTO(qStreamRemoveTableList(&sStreamReaderInfo->tableList, info->uid));
    STREAM_CHECK_RET_GOTO(qStreamSetTableList(&sStreamReaderInfo->tableList, info->uid, info->groupId));
  }

end:
  taosWUnLockLatch(&sStreamReaderInfo->lock);
  return code;
}

static int32_t reloadTableList(SStreamTriggerReaderInfo* sStreamReaderInfo, SArray* uidList) {
  int32_t code = 0;
  int32_t lino = 0;
  SNodeList* groupNew = NULL;   
  SArray* tableList = NULL;  
  void* pTask = sStreamReaderInfo->pTask;

  if (taosArrayGetSize(uidList) == 0) {
    return 0;
  }
  STREAM_CHECK_RET_GOTO(nodesCloneList(sStreamReaderInfo->partitionCols, &groupNew));  
  STREAM_CHECK_RET_GOTO(qStreamFilterTableListForReader(sStreamReaderInfo->pVnode, uidList, groupNew, sStreamReaderInfo->pTagCond,
                                                    sStreamReaderInfo->pTagIndexCond, &sStreamReaderInfo->storageApi,
                                                    sStreamReaderInfo->groupIdMap, sStreamReaderInfo->suid, &tableList));
  STREAM_CHECK_RET_GOTO(qStreamModifyTableList(sStreamReaderInfo, tableList, uidList));
end:
  taosArrayDestroy(tableList);
  nodesDestroyList(groupNew);
  return code;
}

static int32_t scanCreateTableNew(SStreamTriggerReaderInfo* sStreamReaderInfo, void* data, int32_t len) {
  int32_t  code = 0;
  int32_t  lino = 0;
  SDecoder decoder = {0};
  SArray*  uidList = NULL;
  void* pTask = sStreamReaderInfo->pTask;

  SVCreateTbBatchReq req = {0};
  tDecoderInit(&decoder, data, len);
  
  STREAM_CHECK_RET_GOTO(tDecodeSVCreateTbBatchReq(&decoder, &req));

  uidList = taosArrayInit(8, sizeof(tb_uid_t));
  STREAM_CHECK_NULL_GOTO(uidList, terrno);

  SVCreateTbReq* pCreateReq = NULL;
  for (int32_t iReq = 0; iReq < req.nReqs; iReq++) {
    pCreateReq = req.pReqs + iReq;
    if (!needReLoadTableList(sStreamReaderInfo, pCreateReq->type, pCreateReq->ctb.suid, pCreateReq->uid, false)) {
      ST_TASK_DLOG("stream reader scan create table jump, %s", pCreateReq->name);
      continue;
    }
  
    ST_TASK_DLOG("stream reader scan create table %s", pCreateReq->name);  
    STREAM_CHECK_NULL_GOTO(taosArrayPush(uidList, &pCreateReq->uid), terrno);
  }
  
  STREAM_CHECK_RET_GOTO(reloadTableList(sStreamReaderInfo, uidList));
end:
  taosArrayDestroy(uidList);
  tDeleteSVCreateTbBatchReq(&req);
  tDecoderClear(&decoder);
  return code;
}

static int32_t processAutoCreateTableNew(SStreamTriggerReaderInfo* sStreamReaderInfo, SVCreateTbReq* pCreateReq) {
  int32_t  code = 0;
  int32_t  lino = 0;
  void*    pTask = sStreamReaderInfo->pTask;
  SArray*  uidList = NULL;

  if (!needReLoadTableList(sStreamReaderInfo, pCreateReq->type, pCreateReq->ctb.suid, pCreateReq->uid, false)) {
    ST_TASK_DLOG("stream reader scan auto create table jump, %s", pCreateReq->name);
    goto end;
  }
  uidList = taosArrayInit(8, sizeof(tb_uid_t));
  STREAM_CHECK_NULL_GOTO(uidList, terrno);
  STREAM_CHECK_NULL_GOTO(taosArrayPush(uidList, &pCreateReq->uid), terrno);
  ST_TASK_DLOG("stream reader scan auto create table %s", pCreateReq->name);

  STREAM_CHECK_RET_GOTO(reloadTableList(sStreamReaderInfo, uidList));
end:
  taosArrayDestroy(uidList);
  return code;
}

static int32_t scanAlterTableNew(SStreamTriggerReaderInfo* sStreamReaderInfo, void* data, int32_t len) {
  int32_t  code = 0;
  int32_t  lino = 0;
  SDecoder decoder = {0};
  void* pTask = sStreamReaderInfo->pTask;
  SArray*  uidList = NULL;

  SVAlterTbReq req = {0};
  tDecoderInit(&decoder, data, len);
  
  STREAM_CHECK_RET_GOTO(tDecodeSVAlterTbReq(&decoder, &req));
  STREAM_CHECK_CONDITION_GOTO(req.action != TSDB_ALTER_TABLE_UPDATE_TAG_VAL && req.action != TSDB_ALTER_TABLE_UPDATE_MULTI_TAG_VAL, TDB_CODE_SUCCESS);

  ETableType tbType = 0;
  uint64_t suid = 0;
  STREAM_CHECK_RET_GOTO(metaGetTableTypeSuidByName(sStreamReaderInfo->pVnode, req.tbName, &tbType, &suid));
  STREAM_CHECK_CONDITION_GOTO(tbType != TSDB_CHILD_TABLE, TDB_CODE_SUCCESS);
  STREAM_CHECK_CONDITION_GOTO(suid != sStreamReaderInfo->suid, TDB_CODE_SUCCESS);

  uint64_t uid = 0;
  STREAM_CHECK_RET_GOTO(metaGetTableUidByName(sStreamReaderInfo->pVnode, req.tbName, &uid));

  uidList = taosArrayInit(8, sizeof(tb_uid_t));
  STREAM_CHECK_NULL_GOTO(uidList, terrno);
  STREAM_CHECK_NULL_GOTO(taosArrayPush(uidList, &uid), terrno);
  STREAM_CHECK_RET_GOTO(reloadTableList(sStreamReaderInfo, uidList));
  ST_TASK_DLOG("stream reader scan alter table %s", req.tbName);

end:
  taosArrayDestroy(uidList);
  taosArrayDestroy(req.pMultiTag);
  tDecoderClear(&decoder);
  return code;
}

// static int32_t scanAlterSTableNew(SStreamTriggerReaderInfo* sStreamReaderInfo, void* data, int32_t len) {
//   int32_t  code = 0;
//   int32_t  lino = 0;
//   SDecoder decoder = {0};
//   SMAlterStbReq reqAlter = {0};
//   SVCreateStbReq req = {0};
//   tDecoderInit(&decoder, data, len);
//   void* pTask = sStreamReaderInfo->pTask;
  
//   STREAM_CHECK_RET_GOTO(tDecodeSVCreateStbReq(&decoder, &req));
//   STREAM_CHECK_CONDITION_GOTO(req.suid != sStreamReaderInfo->suid, TDB_CODE_SUCCESS);
//   if (req.alterOriData != 0) {
//     STREAM_CHECK_RET_GOTO(tDeserializeSMAlterStbReq(req.alterOriData, req.alterOriDataLen, &reqAlter));
//     STREAM_CHECK_CONDITION_GOTO(reqAlter.alterType != TSDB_ALTER_TABLE_DROP_TAG && reqAlter.alterType != TSDB_ALTER_TABLE_UPDATE_TAG_NAME, TDB_CODE_SUCCESS);
//   }
  
//   STREAM_CHECK_RET_GOTO(reloadTableList(sStreamReaderInfo));

//   ST_TASK_DLOG("stream reader scan alter suid %" PRId64, req.suid);
// end:
//   tFreeSMAltertbReq(&reqAlter);
//   tDecoderClear(&decoder);
//   return code;
// }

// static int32_t scanDropSTableNew(SStreamTriggerReaderInfo* sStreamReaderInfo, void* data, int32_t len) {
//   int32_t  code = 0;
//   int32_t  lino = 0;
//   SDecoder decoder = {0};
//   void* pTask = sStreamReaderInfo->pTask;

//   SVDropStbReq req = {0};
//   tDecoderInit(&decoder, data, len);
//   STREAM_CHECK_RET_GOTO(tDecodeSVDropStbReq(&decoder, &req));
//   STREAM_CHECK_CONDITION_GOTO(req.suid != sStreamReaderInfo->suid, TDB_CODE_SUCCESS);

//   ST_TASK_DLOG("stream reader scan drop suid %" PRId64, req.suid);
// end:
//   tDecoderClear(&decoder);
//   return code;
// }

static int32_t scanSubmitTbDataForMeta(SDecoder *pCoder, SStreamTriggerReaderInfo* sStreamReaderInfo, SSHashObj* gidHash) {
  int32_t code = 0;
  int32_t lino = 0;
  WalMetaResult walMeta = {0};
  SSubmitTbData submitTbData = {0};
  
  if (tStartDecode(pCoder) < 0) {
    code = TSDB_CODE_INVALID_MSG;
    TSDB_CHECK_CODE(code, lino, end);
  }

  uint8_t       version = 0;
  if (tDecodeI32v(pCoder, &submitTbData.flags) < 0) {
    code = TSDB_CODE_INVALID_MSG;
    TSDB_CHECK_CODE(code, lino, end);
  }
  version = (submitTbData.flags >> 8) & 0xff;
  submitTbData.flags = submitTbData.flags & 0xff;

  // STREAM_CHECK_CONDITION_GOTO(version < 2, TDB_CODE_SUCCESS);
  if (submitTbData.flags & SUBMIT_REQ_AUTO_CREATE_TABLE) {
    submitTbData.pCreateTbReq = taosMemoryCalloc(1, sizeof(SVCreateTbReq));
    STREAM_CHECK_NULL_GOTO(submitTbData.pCreateTbReq, terrno);
    STREAM_CHECK_RET_GOTO(tDecodeSVCreateTbReq(pCoder, submitTbData.pCreateTbReq));
    STREAM_CHECK_RET_GOTO(processAutoCreateTableNew(sStreamReaderInfo, submitTbData.pCreateTbReq));
  }

  // submit data
  if (tDecodeI64(pCoder, &submitTbData.suid) < 0) {
    code = TSDB_CODE_INVALID_MSG;
    TSDB_CHECK_CODE(code, lino, end);
  }
  if (tDecodeI64(pCoder, &submitTbData.uid) < 0) {
    code = TSDB_CODE_INVALID_MSG;
    TSDB_CHECK_CODE(code, lino, end);
  }

  if (!uidInTableListSet(sStreamReaderInfo, submitTbData.suid, submitTbData.uid, &walMeta.id, false)){
    goto end;
  }
  if (tDecodeI32v(pCoder, &submitTbData.sver) < 0) {
    code = TSDB_CODE_INVALID_MSG;
    TSDB_CHECK_CODE(code, lino, end);
  }

  if (submitTbData.flags & SUBMIT_REQ_COLUMN_DATA_FORMAT) {
    uint64_t nColData = 0;
    if (tDecodeU64v(pCoder, &nColData) < 0) {
      code = TSDB_CODE_INVALID_MSG;
      TSDB_CHECK_CODE(code, lino, end);
    }

    SColData colData = {0};
    code = tDecodeColData(version, pCoder, &colData, false);
    if (code) {
      code = TSDB_CODE_INVALID_MSG;
      TSDB_CHECK_CODE(code, lino, end);
    }

    if (colData.flag != HAS_VALUE) {
      code = TSDB_CODE_INVALID_MSG;
      TSDB_CHECK_CODE(code, lino, end);
    }
    walMeta.skey = ((TSKEY *)colData.pData)[0];
    walMeta.ekey = ((TSKEY *)colData.pData)[colData.nVal - 1];

    for (uint64_t i = 1; i < nColData; i++) {
      code = tDecodeColData(version, pCoder, &colData, true);
      if (code) {
        code = TSDB_CODE_INVALID_MSG;
        TSDB_CHECK_CODE(code, lino, end);
      }
    }
  } else {
    uint64_t nRow = 0;
    if (tDecodeU64v(pCoder, &nRow) < 0) {
      code = TSDB_CODE_INVALID_MSG;
      TSDB_CHECK_CODE(code, lino, end);
    }

    for (int32_t iRow = 0; iRow < nRow; ++iRow) {
      SRow *pRow = (SRow *)(pCoder->data + pCoder->pos);
      pCoder->pos += pRow->len;
      if (iRow == 0){
#ifndef NO_UNALIGNED_ACCESS
        walMeta.skey = pRow->ts;
#else
        walMeta.skey = taosGetInt64Aligned(&pRow->ts);
#endif
      }
      if (iRow == nRow - 1) {
#ifndef NO_UNALIGNED_ACCESS
        walMeta.ekey = pRow->ts;
#else
        walMeta.ekey = taosGetInt64Aligned(&pRow->ts);
#endif
      }
    }
  }

  WalMetaResult* data = (WalMetaResult*)tSimpleHashGet(gidHash, &walMeta.id, LONG_BYTES);
  if (data != NULL) {
    if (walMeta.skey < data->skey) data->skey = walMeta.skey;
    if (walMeta.ekey > data->ekey) data->ekey = walMeta.ekey;
  } else {
    STREAM_CHECK_RET_GOTO(tSimpleHashPut(gidHash, &walMeta.id, LONG_BYTES, &walMeta, sizeof(WalMetaResult)));
  }

end:
  tDestroySVSubmitCreateTbReq(submitTbData.pCreateTbReq, TSDB_MSG_FLG_DECODE);
  taosMemoryFreeClear(submitTbData.pCreateTbReq);
  tEndDecode(pCoder);
  return code;
}

static int32_t scanSubmitDataForMeta(SStreamTriggerReaderInfo* sStreamReaderInfo, SSTriggerWalNewRsp* rsp, void* data, int32_t len, int64_t ver) {
  int32_t  code = 0;
  int32_t  lino = 0;
  SDecoder decoder = {0};
  SSHashObj* gidHash = NULL;
  void* pTask = sStreamReaderInfo->pTask;

  tDecoderInit(&decoder, data, len);
  if (tStartDecode(&decoder) < 0) {
    code = TSDB_CODE_INVALID_MSG;
    TSDB_CHECK_CODE(code, lino, end);
  }

  uint64_t nSubmitTbData = 0;
  if (tDecodeU64v(&decoder, &nSubmitTbData) < 0) {
    code = TSDB_CODE_INVALID_MSG;
    TSDB_CHECK_CODE(code, lino, end);
  }

  gidHash = tSimpleHashInit(64, taosGetDefaultHashFunction(TSDB_DATA_TYPE_BIGINT));
  STREAM_CHECK_NULL_GOTO(gidHash, terrno);

  for (int32_t i = 0; i < nSubmitTbData; i++) {
    STREAM_CHECK_RET_GOTO(scanSubmitTbDataForMeta(&decoder, sStreamReaderInfo, gidHash));
  }
  tEndDecode(&decoder);

  STREAM_CHECK_RET_GOTO(blockDataEnsureCapacity(rsp->metaBlock, ((SSDataBlock*)rsp->metaBlock)->info.rows + tSimpleHashGetSize(gidHash)));
  int32_t iter = 0;
  void*   px = tSimpleHashIterate(gidHash, NULL, &iter);
  while (px != NULL) {
    WalMetaResult* pMeta = (WalMetaResult*)px;
    STREAM_CHECK_RET_GOTO(buildWalMetaBlockNew(rsp->metaBlock, pMeta->id, pMeta->skey, pMeta->ekey, ver));
    ((SSDataBlock*)rsp->metaBlock)->info.rows++;
    rsp->totalRows++;
    ST_TASK_DLOG("stream reader scan submit data:skey %" PRId64 ", ekey %" PRId64 ", id %" PRIu64
          ", ver:%"PRId64, pMeta->skey, pMeta->ekey, pMeta->id, ver);
    px = tSimpleHashIterate(gidHash, px, &iter);
  }
end:
  tDecoderClear(&decoder);
  tSimpleHashCleanup( gidHash);
  return code;
}

static int32_t createBlockForTsdbMeta(SSDataBlock** pBlock, bool isVTable) {
  int32_t code = 0;
  int32_t lino = 0;
  SArray* schemas = taosArrayInit(8, sizeof(SSchema));
  STREAM_CHECK_NULL_GOTO(schemas, terrno);

  int32_t index = 1;
  STREAM_CHECK_RET_GOTO(qStreamBuildSchema(schemas, TSDB_DATA_TYPE_TIMESTAMP, LONG_BYTES, index++))  // skey
  STREAM_CHECK_RET_GOTO(qStreamBuildSchema(schemas, TSDB_DATA_TYPE_TIMESTAMP, LONG_BYTES, index++))  // ekey
  STREAM_CHECK_RET_GOTO(qStreamBuildSchema(schemas, TSDB_DATA_TYPE_BIGINT, LONG_BYTES, index++))  // uid
  if (!isVTable) {
    STREAM_CHECK_RET_GOTO(qStreamBuildSchema(schemas, TSDB_DATA_TYPE_UBIGINT, LONG_BYTES, index++))  // gid
  }
  STREAM_CHECK_RET_GOTO(qStreamBuildSchema(schemas, TSDB_DATA_TYPE_BIGINT, LONG_BYTES, index++))     // nrows

  STREAM_CHECK_RET_GOTO(createDataBlockForStream(schemas, pBlock));

end:
  taosArrayDestroy(schemas);
  return code;
}

static int32_t createBlockForWalMetaNew(SSDataBlock** pBlock) {
  int32_t code = 0;
  int32_t lino = 0;
  SArray* schemas = NULL;

  schemas = taosArrayInit(8, sizeof(SSchema));
  STREAM_CHECK_NULL_GOTO(schemas, terrno);

  int32_t index = 0;
  STREAM_CHECK_RET_GOTO(qStreamBuildSchema(schemas, TSDB_DATA_TYPE_BIGINT, LONG_BYTES, index++))  // gid non vtable/uid vtable
  STREAM_CHECK_RET_GOTO(qStreamBuildSchema(schemas, TSDB_DATA_TYPE_BIGINT, LONG_BYTES, index++))  // skey
  STREAM_CHECK_RET_GOTO(qStreamBuildSchema(schemas, TSDB_DATA_TYPE_BIGINT, LONG_BYTES, index++))  // ekey
  STREAM_CHECK_RET_GOTO(qStreamBuildSchema(schemas, TSDB_DATA_TYPE_BIGINT, LONG_BYTES, index++))  // ver

  STREAM_CHECK_RET_GOTO(createDataBlockForStream(schemas, pBlock));

end:
  taosArrayDestroy(schemas);
  return code;
}

static int32_t createBlockForDropTable(SSDataBlock** pBlock) {
  int32_t code = 0;
  int32_t lino = 0;
  SArray* schemas = NULL;

  schemas = taosArrayInit(8, sizeof(SSchema));
  STREAM_CHECK_NULL_GOTO(schemas, terrno);

  int32_t index = 0;
  STREAM_CHECK_RET_GOTO(qStreamBuildSchema(schemas, TSDB_DATA_TYPE_BIGINT, LONG_BYTES, index++))  // gid non vtable/uid vtable
  STREAM_CHECK_RET_GOTO(qStreamBuildSchema(schemas, TSDB_DATA_TYPE_BIGINT, LONG_BYTES, index++))  // ver

  STREAM_CHECK_RET_GOTO(createDataBlockForStream(schemas, pBlock));

end:
  taosArrayDestroy(schemas);
  return code;
}

static int32_t processMeta(int16_t msgType, SStreamTriggerReaderInfo* sStreamReaderInfo, void *data, int32_t len, SSTriggerWalNewRsp* rsp, int32_t ver) {
  int32_t code = 0;
  int32_t lino = 0;
  SDecoder dcoder = {0};
  tDecoderInit(&dcoder, data, len);
  if (msgType == TDMT_VND_DELETE && sStreamReaderInfo->deleteReCalc != 0) {
    if (rsp->deleteBlock == NULL) {
      STREAM_CHECK_RET_GOTO(createBlockForWalMetaNew((SSDataBlock**)&rsp->deleteBlock));
    }
      
    STREAM_CHECK_RET_GOTO(scanDeleteDataNew(sStreamReaderInfo, rsp, data, len, ver));
  } else if (msgType == TDMT_VND_DROP_TABLE && sStreamReaderInfo->deleteOutTbl != 0) {
    if (rsp->dropBlock == NULL) {
      STREAM_CHECK_RET_GOTO(createBlockForDropTable((SSDataBlock**)&rsp->dropBlock));
    }
    STREAM_CHECK_RET_GOTO(scanDropTableNew(sStreamReaderInfo, rsp, data, len, ver));
  // } else if (msgType == TDMT_VND_DROP_STB) {
  //   STREAM_CHECK_RET_GOTO(scanDropSTableNew(sStreamReaderInfo, data, len));
  } else if (msgType == TDMT_VND_CREATE_TABLE) {
    STREAM_CHECK_RET_GOTO(scanCreateTableNew(sStreamReaderInfo, data, len));
  } else if (msgType == TDMT_VND_ALTER_STB) {
    // STREAM_CHECK_RET_GOTO(scanAlterSTableNew(sStreamReaderInfo, data, len));
  } else if (msgType == TDMT_VND_ALTER_TABLE) {
    STREAM_CHECK_RET_GOTO(scanAlterTableNew(sStreamReaderInfo, data, len));
  }

  end:
  tDecoderClear(&dcoder);
  return code;
}
static int32_t processWalVerMetaNew(SVnode* pVnode, SSTriggerWalNewRsp* rsp, SStreamTriggerReaderInfo* sStreamReaderInfo,
                       int64_t ctime) {
  int32_t code = 0;
  int32_t lino = 0;
  void* pTask = sStreamReaderInfo->pTask;

  SWalReader* pWalReader = walOpenReader(pVnode->pWal, 0);
  STREAM_CHECK_NULL_GOTO(pWalReader, terrno);
  code = walReaderSeekVer(pWalReader, rsp->ver);
  if (code == TSDB_CODE_WAL_LOG_NOT_EXIST){
    if (rsp->ver < walGetFirstVer(pWalReader->pWal)) {
      rsp->ver = walGetFirstVer(pWalReader->pWal);
    }
    ST_TASK_DLOG("vgId:%d %s scan wal end:%s", TD_VID(pVnode), __func__, tstrerror(code));
    code = TSDB_CODE_SUCCESS;
    goto end;
  }
  STREAM_CHECK_RET_GOTO(code);

  STREAM_CHECK_RET_GOTO(blockDataEnsureCapacity(rsp->metaBlock, STREAM_RETURN_ROWS_NUM));
  while (1) {
    code = walNextValidMsg(pWalReader, true);
    if (code == TSDB_CODE_WAL_LOG_NOT_EXIST){\
      ST_TASK_DLOG("vgId:%d %s scan wal end:%s", TD_VID(pVnode), __func__, tstrerror(code));
      code = TSDB_CODE_SUCCESS;
      goto end;
    }
    STREAM_CHECK_RET_GOTO(code);
    rsp->ver = pWalReader->curVersion;
    SWalCont* wCont = &pWalReader->pHead->head;
    rsp->verTime = wCont->ingestTs;
    if (wCont->ingestTs / 1000 > ctime) break;
    void*   data = POINTER_SHIFT(wCont->body, sizeof(SMsgHead));
    int32_t len = wCont->bodyLen - sizeof(SMsgHead);
    int64_t ver = wCont->version;

    ST_TASK_DLOG("vgId:%d stream reader scan wal ver:%" PRId64 "/%" PRId64 ", type:%d, deleteData:%d, deleteTb:%d",
      TD_VID(pVnode), ver, walGetAppliedVer(pWalReader->pWal), wCont->msgType, sStreamReaderInfo->deleteReCalc, sStreamReaderInfo->deleteOutTbl);
    if (wCont->msgType == TDMT_VND_SUBMIT) {
      data = POINTER_SHIFT(wCont->body, sizeof(SSubmitReq2Msg));
      len = wCont->bodyLen - sizeof(SSubmitReq2Msg);
      STREAM_CHECK_RET_GOTO(scanSubmitDataForMeta(sStreamReaderInfo, rsp, data, len, ver));
    } else {
      STREAM_CHECK_RET_GOTO(processMeta(wCont->msgType, sStreamReaderInfo, data, len, rsp, ver));
    }

    if (rsp->totalRows >= STREAM_RETURN_ROWS_NUM) {
      break;
    }
  }

end:
  walCloseReader(pWalReader);
  return code;
}

static int32_t cacheTag(SVnode* pVnode, SHashObj* metaCache, SExprInfo* pExprInfo, int32_t numOfExpr, SStorageAPI* api, uint64_t uid) {
  int32_t     code = 0;
  int32_t     lino = 0;
  SMetaReader mr = {0};
  SArray* tagCache = NULL;
  char* data = NULL;

  STREAM_CHECK_CONDITION_GOTO(numOfExpr == 0, code);
  stDebug("%s start,uid:%"PRIu64, __func__, uid);
  void* uidData = taosHashGet(metaCache, &uid, LONG_BYTES);
  if (uidData == NULL) {
    tagCache = taosArrayInit(numOfExpr, POINTER_BYTES);
    STREAM_CHECK_NULL_GOTO(tagCache, terrno);
    if(taosHashPut(metaCache, &uid, LONG_BYTES, &tagCache, POINTER_BYTES) != 0) {
      taosArrayDestroyP(tagCache, taosMemFree);
      code = terrno;
      goto end;
    }
  } else {
    tagCache = *(SArray**)uidData;
    STREAM_CHECK_CONDITION_GOTO(taosArrayGetSize(tagCache) != numOfExpr, TSDB_CODE_INVALID_PARA);
  }
  
  api->metaReaderFn.initReader(&mr, pVnode, META_READER_LOCK, &api->metaFn);
  code = api->metaReaderFn.getEntryGetUidCache(&mr, uid);
  api->metaReaderFn.readerReleaseLock(&mr);
  STREAM_CHECK_RET_GOTO(code);
  
  for (int32_t j = 0; j < numOfExpr; ++j) {
    const SExprInfo* pExpr1 = &pExprInfo[j];
    int32_t functionId = pExpr1->pExpr->_function.functionId;
    // this is to handle the tbname
    if (fmIsScanPseudoColumnFunc(functionId)) {
      int32_t fType = pExpr1->pExpr->_function.functionType;
      if (fType == FUNCTION_TYPE_TBNAME) {
        data = taosMemoryCalloc(1, strlen(mr.me.name) + VARSTR_HEADER_SIZE);
        STREAM_CHECK_NULL_GOTO(data, terrno);
        STR_TO_VARSTR(data, mr.me.name)
      }
    } else {  // these are tags
      const char* p = NULL;
      char* pData = NULL;
      int8_t type = pExpr1->base.resSchema.type;
      int32_t len = pExpr1->base.resSchema.bytes;
      STagVal tagVal = {0};
      tagVal.cid = pExpr1->base.pParam[0].pCol->colId;
      p = api->metaFn.extractTagVal(mr.me.ctbEntry.pTags, type, &tagVal);

      if (type != TSDB_DATA_TYPE_JSON && p != NULL) {
        pData = tTagValToData((const STagVal*)p, false);
      } else {
        pData = (char*)p;
      }

      if (pData != NULL && (type == TSDB_DATA_TYPE_JSON || !IS_VAR_DATA_TYPE(type))) {
        if (type == TSDB_DATA_TYPE_JSON) {
          len = getJsonValueLen(pData);
        }
        data = taosMemoryCalloc(1, len);
        STREAM_CHECK_NULL_GOTO(data, terrno);
        (void)memcpy(data, pData, len);
      } else {
        data = pData;
      }
    }
    if (uidData == NULL){
      STREAM_CHECK_NULL_GOTO(taosArrayPush(tagCache, &data), terrno);
    } else {
      void* pre = taosArrayGetP(tagCache, j);
      taosMemoryFree(pre);
      taosArraySet(tagCache, j, &data);
    }
    data = NULL;
  }

end:
  taosMemoryFree(data);
  api->metaReaderFn.clearReader(&mr);
  return code;
}

static int32_t processTag(SVnode* pVnode, SStreamTriggerReaderInfo* info, bool isCalc, 
  uint64_t uid, SSDataBlock* pBlock, uint32_t currentRow, uint32_t numOfRows, uint32_t numOfBlocks) {
  int32_t     code = 0;
  int32_t     lino = 0;
  SArray* tagCache = NULL;

  void* pTask = info->pTask;
  ST_TASK_DLOG("%s start. rows:%" PRIu32 ",uid:%"PRIu64, __func__,  numOfRows, uid);
  
  SHashObj* metaCache = isCalc ? info->pTableMetaCacheCalc : info->pTableMetaCacheTrigger;
  SExprInfo*   pExprInfo = isCalc ? info->pExprInfoCalcTag : info->pExprInfoTriggerTag; 
  int32_t      numOfExpr = isCalc ? info->numOfExprCalcTag : info->numOfExprTriggerTag;
  if (numOfExpr == 0) {
    return TSDB_CODE_SUCCESS;
  }

  void* uidData = taosHashGet(metaCache, &uid, LONG_BYTES);
  if (uidData == NULL) {
    ST_TASK_ELOG("%s error uidData is null,uid:%"PRIu64, __func__, uid);
    code = TSDB_CODE_STREAM_INTERNAL_ERROR;
    goto end;
  } else {
    tagCache = *(SArray**)uidData;
    STREAM_CHECK_CONDITION_GOTO(taosArrayGetSize(tagCache) != numOfExpr, TSDB_CODE_INVALID_PARA);
  }
  
  for (int32_t j = 0; j < numOfExpr; ++j) {
    const SExprInfo* pExpr1 = &pExprInfo[j];
    int32_t          dstSlotId = pExpr1->base.resSchema.slotId;

    SColumnInfoData* pColInfoData = taosArrayGet(pBlock->pDataBlock, dstSlotId);
    STREAM_CHECK_NULL_GOTO(pColInfoData, terrno);
    int32_t functionId = pExpr1->pExpr->_function.functionId;

    // this is to handle the tbname
    if (fmIsScanPseudoColumnFunc(functionId)) {
      int32_t fType = pExpr1->pExpr->_function.functionType;
      if (fType == FUNCTION_TYPE_TBNAME) {
        pColInfoData->info.colId = -1;
      }
    } 
    char* data = taosArrayGetP(tagCache, j);

    bool isNullVal = (data == NULL) || (pColInfoData->info.type == TSDB_DATA_TYPE_JSON && tTagIsJsonNull(data));
    if (isNullVal) {
      colDataSetNNULL(pColInfoData, currentRow, numOfRows);
    } else {
      if (!IS_VAR_DATA_TYPE(pColInfoData->info.type)) {
        for (uint32_t i = 0; i < numOfRows; i++){
          colDataClearNull_f(pColInfoData->nullbitmap, currentRow + i);
        }
      }
      code = colDataSetNItems(pColInfoData, currentRow, data, numOfRows, numOfBlocks, false);
      STREAM_CHECK_RET_GOTO(code);
    }
  }

end:
  return code;
}

int32_t getRowRange(SColData* pCol, STimeWindow* window, int32_t* rowStart, int32_t* rowEnd, int32_t* nRows) {
  int32_t code = 0;
  int32_t lino = 0;
  *nRows = 0;
  *rowStart = 0;
  *rowEnd = pCol->nVal;
  if (window != NULL) {
    SColVal colVal = {0};
    *rowStart = -1;
    *rowEnd = -1;
    for (int32_t k = 0; k < pCol->nVal; k++) {
      STREAM_CHECK_RET_GOTO(tColDataGetValue(pCol, k, &colVal));
      int64_t ts = VALUE_GET_TRIVIAL_DATUM(&colVal.value);
      if (ts >= window->skey && *rowStart == -1) {
        *rowStart = k;
      }
      if (ts > window->ekey && *rowEnd == -1) {
        *rowEnd = k;
      }
    }
    STREAM_CHECK_CONDITION_GOTO(*rowStart == -1 || *rowStart == *rowEnd, TDB_CODE_SUCCESS);

    if (*rowStart != -1 && *rowEnd == -1) {
      *rowEnd = pCol->nVal;
    }
  }
  *nRows = *rowEnd - *rowStart;

end:
  return code;
}

static int32_t setColData(int64_t rows, int32_t rowStart, int32_t rowEnd, SColData* colData, SColumnInfoData* pColData) {
  int32_t code = 0;
  int32_t lino = 0;
  for (int32_t k = rowStart; k < rowEnd; k++) {
    SColVal colVal = {0};
    STREAM_CHECK_RET_GOTO(tColDataGetValue(colData, k, &colVal));
    STREAM_CHECK_RET_GOTO(colDataSetVal(pColData, rows + k - rowStart, VALUE_GET_DATUM(&colVal.value, colVal.value.type),
                                        !COL_VAL_IS_VALUE(&colVal)));
  }
  end:
  return code;
}

static int32_t getColId(int64_t suid, int64_t uid, int16_t i, SStreamTriggerReaderInfo* sStreamReaderInfo, SSTriggerWalNewRsp* rsp, int16_t* colId) {
  int32_t code = 0;
  int32_t lino = 0;
  int64_t id[2] = {suid, uid};
  taosRLockLatch(&sStreamReaderInfo->lock);
  void *px = tSimpleHashGet(rsp->isCalc ? sStreamReaderInfo->uidHashCalc : sStreamReaderInfo->uidHashTrigger, id, sizeof(id));
  STREAM_CHECK_NULL_GOTO(px, TSDB_CODE_INVALID_PARA);
  SSHashObj* uInfo = *(SSHashObj **)px;
  STREAM_CHECK_NULL_GOTO(uInfo, TSDB_CODE_INVALID_PARA);
  int16_t*  tmp = tSimpleHashGet(uInfo, &i, sizeof(i));
  if (tmp != NULL) {
    *colId = *tmp;
  } else {
    *colId = -1;
  }

end:
  taosRUnLockLatch(&sStreamReaderInfo->lock);
  return code;
}

static int32_t getSchemas(SVnode* pVnode, int64_t suid, int64_t uid, int32_t sver, SStreamTriggerReaderInfo* sStreamReaderInfo, STSchema** schema) {
  int32_t code = 0;
  int32_t lino = 0;
  int64_t id = suid != 0 ? suid : uid;
  if (sStreamReaderInfo->isVtableStream) {
    STSchema** schemaTmp = taosHashGet(sStreamReaderInfo->triggerTableSchemaMapVTable, &id, LONG_BYTES);
    if (schemaTmp == NULL || *schemaTmp == NULL || (*schemaTmp)->version != sver) {
      *schema = metaGetTbTSchema(pVnode->pMeta, id, sver, 1);
      STREAM_CHECK_NULL_GOTO(*schema, terrno);
      code = taosHashPut(sStreamReaderInfo->triggerTableSchemaMapVTable, &id, LONG_BYTES, schema, POINTER_BYTES);
      if (code != 0) {
        taosMemoryFree(*schema);
        goto end;
      }
    } else {
      *schema = *schemaTmp;
    }
  } else {
    if (sStreamReaderInfo->triggerTableSchema == NULL || sStreamReaderInfo->triggerTableSchema->version != sver) {
      taosMemoryFree(sStreamReaderInfo->triggerTableSchema);
      sStreamReaderInfo->triggerTableSchema = metaGetTbTSchema(pVnode->pMeta, id, sver, 1);
      STREAM_CHECK_NULL_GOTO(sStreamReaderInfo->triggerTableSchema, terrno);
    }
    *schema = sStreamReaderInfo->triggerTableSchema;
  }
  
end:
  return code;
}

static int32_t scanSubmitTbData(SVnode* pVnode, SDecoder *pCoder, SStreamTriggerReaderInfo* sStreamReaderInfo, 
  SSHashObj* ranges, SSHashObj* gidHash, SSTriggerWalNewRsp* rsp, int64_t ver) {
  int32_t code = 0;
  int32_t lino = 0;
  uint64_t id = 0;
  WalMetaResult walMeta = {0};
  void* pTask = sStreamReaderInfo->pTask;
  SSDataBlock * pBlock = (SSDataBlock*)rsp->dataBlock;

  if (tStartDecode(pCoder) < 0) {
    ST_TASK_ELOG("vgId:%d %s invalid submit data", TD_VID(pVnode), __func__);
    code = TSDB_CODE_INVALID_MSG;
    TSDB_CHECK_CODE(code, lino, end);
  }

  SSubmitTbData submitTbData = {0};
  uint8_t       version = 0;
  if (tDecodeI32v(pCoder, &submitTbData.flags) < 0) {
    ST_TASK_ELOG("vgId:%d %s invalid submit data flags", TD_VID(pVnode), __func__);
    code = TSDB_CODE_INVALID_MSG;
    TSDB_CHECK_CODE(code, lino, end);
  }
  version = (submitTbData.flags >> 8) & 0xff;
  submitTbData.flags = submitTbData.flags & 0xff;
  // STREAM_CHECK_CONDITION_GOTO(version < 2, TDB_CODE_SUCCESS);
  if (submitTbData.flags & SUBMIT_REQ_AUTO_CREATE_TABLE) {
    if (tStartDecode(pCoder) < 0) {
      ST_TASK_ELOG("vgId:%d %s invalid auto create table data", TD_VID(pVnode), __func__);
      code = TSDB_CODE_INVALID_MSG;
      TSDB_CHECK_CODE(code, lino, end);
    }
    tEndDecode(pCoder);
  }

  // submit data
  if (tDecodeI64(pCoder, &submitTbData.suid) < 0) {
    ST_TASK_ELOG("vgId:%d %s invalid submit data suid", TD_VID(pVnode), __func__);
    code = TSDB_CODE_INVALID_MSG;
    TSDB_CHECK_CODE(code, lino, end);
  }
  if (tDecodeI64(pCoder, &submitTbData.uid) < 0) {
    ST_TASK_ELOG("vgId:%d %s invalid submit data uid", TD_VID(pVnode), __func__);
    code = TSDB_CODE_INVALID_MSG;
    TSDB_CHECK_CODE(code, lino, end);
  }

  ST_TASK_TLOG("%s uid:%" PRId64 ", suid:%" PRId64 ", ver:%" PRId64, __func__, submitTbData.uid, submitTbData.suid, ver);

  if (rsp->uidHash != NULL) {
    uint64_t* gid = tSimpleHashGet(rsp->uidHash, &submitTbData.uid, LONG_BYTES);
    STREAM_CHECK_CONDITION_GOTO(gid == NULL, TDB_CODE_SUCCESS);
    ST_TASK_TLOG("%s get uid gid from uidHash, uid:%" PRId64 ", suid:%" PRId64 " gid:%"PRIu64, __func__, submitTbData.uid, submitTbData.suid, *gid);
    id = *gid;
  } else {
    STREAM_CHECK_CONDITION_GOTO(!uidInTableListSet(sStreamReaderInfo, submitTbData.suid, submitTbData.uid, &id, rsp->isCalc), TDB_CODE_SUCCESS);
  }

  walMeta.id = id;
  STimeWindow window = {.skey = INT64_MIN, .ekey = INT64_MAX};

  if (ranges != NULL){
    void* timerange = tSimpleHashGet(ranges, &id, sizeof(id));
    if (timerange == NULL) goto end;;
    int64_t* pRange = (int64_t*)timerange;
    window.skey = pRange[0];
    window.ekey = pRange[1];
  }
  
  if (tDecodeI32v(pCoder, &submitTbData.sver) < 0) {
    ST_TASK_ELOG("vgId:%d %s invalid submit data sver", TD_VID(pVnode), __func__);
    code = TSDB_CODE_INVALID_MSG;
    TSDB_CHECK_CODE(code, lino, end);
  }

  STSchema*    schema = NULL;
<<<<<<< HEAD
  if (sStreamReaderInfo->isVtableStream) {
    if (*schemas == NULL) {
      *schemas = metaGetTbTSchema(pVnode->pMeta, submitTbData.suid != 0 ? submitTbData.suid : submitTbData.uid, submitTbData.sver, 1);
      STREAM_CHECK_NULL_GOTO(*schemas, TSDB_CODE_TQ_TABLE_SCHEMA_NOT_FOUND);
    }
    schema = *schemas;
  } else {
    if (sStreamReaderInfo->triggerTableSchema == NULL || sStreamReaderInfo->triggerTableSchema->version != submitTbData.sver) {
      taosMemoryFree(sStreamReaderInfo->triggerTableSchema);
      sStreamReaderInfo->triggerTableSchema = metaGetTbTSchema(pVnode->pMeta, submitTbData.suid != 0 ? submitTbData.suid : submitTbData.uid, submitTbData.sver, 1);
      STREAM_CHECK_NULL_GOTO(sStreamReaderInfo->triggerTableSchema, TSDB_CODE_TQ_TABLE_SCHEMA_NOT_FOUND);
    }
    schema = sStreamReaderInfo->triggerTableSchema;
  }
=======
  STREAM_CHECK_RET_GOTO(getSchemas(pVnode, submitTbData.suid, submitTbData.uid, submitTbData.sver, sStreamReaderInfo, &schema));
>>>>>>> 2a8755e2

  SStreamWalDataSlice* pSlice = (SStreamWalDataSlice*)tSimpleHashGet(rsp->indexHash, &submitTbData.uid, LONG_BYTES);
  int32_t blockStart = 0;
  int32_t numOfRows = 0;
  if (submitTbData.flags & SUBMIT_REQ_COLUMN_DATA_FORMAT) {
    uint64_t nColData = 0;
    if (tDecodeU64v(pCoder, &nColData) < 0) {
      ST_TASK_ELOG("vgId:%d %s invalid submit data nColData", TD_VID(pVnode), __func__);
      code = TSDB_CODE_INVALID_MSG;
      TSDB_CHECK_CODE(code, lino, end);
    }

    SColData colData = {0};
    code = tDecodeColData(version, pCoder, &colData, false);
    if (code) {
      ST_TASK_ELOG("vgId:%d %s invalid submit data colData", TD_VID(pVnode), __func__);
      code = TSDB_CODE_INVALID_MSG;
      TSDB_CHECK_CODE(code, lino, end);
    }

    if (colData.flag != HAS_VALUE) {
      ST_TASK_ELOG("vgId:%d %s invalid submit data colData flag", TD_VID(pVnode), __func__);
      code = TSDB_CODE_INVALID_MSG;
      TSDB_CHECK_CODE(code, lino, end);
    }
    
    walMeta.skey = ((TSKEY *)colData.pData)[0];
    walMeta.ekey = ((TSKEY *)colData.pData)[colData.nVal - 1];

    int32_t rowStart = 0;
    int32_t rowEnd = 0;
    STREAM_CHECK_RET_GOTO(getRowRange(&colData, &window, &rowStart, &rowEnd, &numOfRows));
    STREAM_CHECK_CONDITION_GOTO(numOfRows <= 0, TDB_CODE_SUCCESS);

    STREAM_CHECK_NULL_GOTO(pSlice, TSDB_CODE_INVALID_PARA);
    blockStart = pSlice->currentRowIdx;
    int32_t pos = pCoder->pos;
    for (int16_t i = 0; i < taosArrayGetSize(pBlock->pDataBlock); i++) {
      SColumnInfoData* pColData = taosArrayGet(pBlock->pDataBlock, i);
      STREAM_CHECK_NULL_GOTO(pColData, terrno);
      if (pColData->info.colId <= -1) {
        pColData->hasNull = true;
        continue;
      }
      if (pColData->info.colId == PRIMARYKEY_TIMESTAMP_COL_ID) {
        STREAM_CHECK_RET_GOTO(setColData(blockStart, rowStart, rowEnd, &colData, pColData));
        continue;
      }

      pCoder->pos = pos;

      int16_t colId = 0;
      if (sStreamReaderInfo->isVtableStream){
        STREAM_CHECK_RET_GOTO(getColId(submitTbData.suid, submitTbData.uid, i, sStreamReaderInfo, rsp, &colId));
        ST_TASK_TLOG("%s vtable colId:%d, i:%d, uid:%" PRId64, __func__, colId, i, submitTbData.uid);
      } else {
        colId = pColData->info.colId;
      }
      
      uint64_t j = 1;
      for (; j < nColData; j++) {
        int16_t cid = 0;
        int32_t posTmp = pCoder->pos;
        pCoder->pos += INT_BYTES;
        if ((code = tDecodeI16v(pCoder, &cid))) return code;
        pCoder->pos = posTmp;
        if (cid == colId) {
          SColData colDataTmp = {0};
          code = tDecodeColData(version, pCoder, &colDataTmp, false);
          if (code) {
            code = TSDB_CODE_INVALID_MSG;
            TSDB_CHECK_CODE(code, lino, end);
          }
          STREAM_CHECK_RET_GOTO(setColData(blockStart, rowStart, rowEnd, &colDataTmp, pColData));
          break;
        }
        code = tDecodeColData(version, pCoder, &colData, true);
        if (code) {
          code = TSDB_CODE_INVALID_MSG;
          TSDB_CHECK_CODE(code, lino, end);
        }
      }
      if (j == nColData) {
        colDataSetNNULL(pColData, blockStart, numOfRows);
      }
    }
  } else {
    uint64_t nRow = 0;
    if (tDecodeU64v(pCoder, &nRow) < 0) {
      code = TSDB_CODE_INVALID_MSG;
      TSDB_CHECK_CODE(code, lino, end);
    }
    for (int32_t iRow = 0; iRow < nRow; ++iRow) {
      SRow *pRow = (SRow *)(pCoder->data + pCoder->pos);
      pCoder->pos += pRow->len;

      if (iRow == 0){
#ifndef NO_UNALIGNED_ACCESS
        walMeta.skey = pRow->ts;
#else
        walMeta.skey = taosGetInt64Aligned(&pRow->ts);
#endif
      }
      if (iRow == nRow - 1) {
#ifndef NO_UNALIGNED_ACCESS
        walMeta.ekey = pRow->ts;
#else
        walMeta.ekey = taosGetInt64Aligned(&pRow->ts);
#endif
      }

      if (pRow->ts < window.skey || pRow->ts > window.ekey) {
        continue;
      }
      STREAM_CHECK_NULL_GOTO(pSlice, TSDB_CODE_INVALID_PARA);
      blockStart = pSlice->currentRowIdx;
     
      for (int16_t i = 0; i < taosArrayGetSize(pBlock->pDataBlock); i++) {  // reader todo test null
        SColumnInfoData* pColData = taosArrayGet(pBlock->pDataBlock, i);
        STREAM_CHECK_NULL_GOTO(pColData, terrno);
        if (pColData->info.colId <= -1) {
          pColData->hasNull = true;
          continue;
        }
        int16_t colId = 0;
        if (sStreamReaderInfo->isVtableStream){
          STREAM_CHECK_RET_GOTO(getColId(submitTbData.suid, submitTbData.uid, i, sStreamReaderInfo, rsp, &colId));
          ST_TASK_TLOG("%s vtable colId:%d, i:%d, uid:%" PRId64, __func__, colId, i, submitTbData.uid);
        } else {
          colId = pColData->info.colId;
        }
        
        SColVal colVal = {0};
        int32_t sourceIdx = 0;
        while (1) {
          if (sourceIdx >= schema->numOfCols) {
            break;
          }
          STREAM_CHECK_RET_GOTO(tRowGet(pRow, schema, sourceIdx, &colVal));
          if (colVal.cid == colId) {
            break;
          }
          sourceIdx++;
        }
        if (colVal.cid == colId && COL_VAL_IS_VALUE(&colVal)) {
          if (IS_VAR_DATA_TYPE(colVal.value.type) || colVal.value.type == TSDB_DATA_TYPE_DECIMAL){
            STREAM_CHECK_RET_GOTO(varColSetVarData(pColData, blockStart+ numOfRows, (const char*)colVal.value.pData, colVal.value.nData, !COL_VAL_IS_VALUE(&colVal)));
            ST_TASK_TLOG("%s vtable colId:%d, i:%d, colData:%p, data:%s, len:%d, rowIndex:%d, offset:%d, uid:%" PRId64, __func__, colId, i, pColData, 
              (const char*)colVal.value.pData, colVal.value.nData, blockStart+ numOfRows, pColData->varmeta.offset[blockStart+ numOfRows], submitTbData.uid);
          } else {
            STREAM_CHECK_RET_GOTO(colDataSetVal(pColData, blockStart + numOfRows, (const char*)(&(colVal.value.val)), !COL_VAL_IS_VALUE(&colVal)));
          }
        } else {
          colDataSetNULL(pColData, blockStart + numOfRows);
        }
      }
      
      numOfRows++;
    }
  }

  if (numOfRows > 0) {
    if (!sStreamReaderInfo->isVtableStream) {
      STREAM_CHECK_RET_GOTO(processTag(pVnode, sStreamReaderInfo, rsp->isCalc, submitTbData.uid, pBlock, blockStart, numOfRows, 1));
    }
    
    SColumnInfoData* pColData = taosArrayGetLast(pBlock->pDataBlock);
    STREAM_CHECK_NULL_GOTO(pColData, terrno);
    STREAM_CHECK_RET_GOTO(colDataSetNItems(pColData, blockStart, (const char*)&ver, numOfRows, 1, false));
  }
  STREAM_CHECK_NULL_GOTO(pSlice, TSDB_CODE_INVALID_PARA);
  ST_TASK_DLOG("%s process submit data:skey %" PRId64 ", ekey %" PRId64 ", id %" PRIu64
    ", uid:%" PRId64 ", ver:%"PRId64 ", row index:%d, rows:%d", __func__, window.skey, window.ekey, 
    id, submitTbData.uid, ver, pSlice->currentRowIdx, numOfRows);
  pSlice->currentRowIdx += numOfRows;
  pBlock->info.rows += numOfRows;
  
  if (gidHash == NULL) goto end;

  WalMetaResult* data = (WalMetaResult*)tSimpleHashGet(gidHash, &walMeta.id, LONG_BYTES);
  if (data != NULL) {
    if (walMeta.skey < data->skey) data->skey = walMeta.skey;
    if (walMeta.ekey > data->ekey) data->ekey = walMeta.ekey;
  } else {
    STREAM_CHECK_RET_GOTO(tSimpleHashPut(gidHash, &walMeta.id, LONG_BYTES, &walMeta, sizeof(WalMetaResult)));
  }

end:
  if (code != 0) {                                                             \
    ST_TASK_ELOG("%s failed at line %d since %s", __func__, lino, tstrerror(code)); \
  }
  tEndDecode(pCoder);
  return code;
}
static int32_t scanSubmitData(SVnode* pVnode, SStreamTriggerReaderInfo* sStreamReaderInfo,
  void* data, int32_t len, SSHashObj* ranges, SSTriggerWalNewRsp* rsp, int64_t ver) {
  int32_t  code = 0;
  int32_t  lino = 0;
  SDecoder decoder = {0};
  SSHashObj* gidHash = NULL;
  void* pTask = sStreamReaderInfo->pTask;

  tDecoderInit(&decoder, data, len);
  if (tStartDecode(&decoder) < 0) {
    code = TSDB_CODE_INVALID_MSG;
    TSDB_CHECK_CODE(code, lino, end);
  }

  uint64_t nSubmitTbData = 0;
  if (tDecodeU64v(&decoder, &nSubmitTbData) < 0) {
    code = TSDB_CODE_INVALID_MSG;
    TSDB_CHECK_CODE(code, lino, end);
  }

  if (rsp->metaBlock != NULL){
    gidHash = tSimpleHashInit(64, taosGetDefaultHashFunction(TSDB_DATA_TYPE_BIGINT));
    STREAM_CHECK_NULL_GOTO(gidHash, terrno);
  }

  for (int32_t i = 0; i < nSubmitTbData; i++) {
    STREAM_CHECK_RET_GOTO(scanSubmitTbData(pVnode, &decoder, sStreamReaderInfo, ranges, gidHash, rsp, ver));
  }

  tEndDecode(&decoder);

  if (rsp->metaBlock != NULL){
    STREAM_CHECK_RET_GOTO(blockDataEnsureCapacity(rsp->metaBlock, ((SSDataBlock*)rsp->metaBlock)->info.rows + tSimpleHashGetSize(gidHash)));
    int32_t iter = 0;
    void*   px = tSimpleHashIterate(gidHash, NULL, &iter);
    while (px != NULL) {
      WalMetaResult* pMeta = (WalMetaResult*)px;
      STREAM_CHECK_RET_GOTO(buildWalMetaBlockNew(rsp->metaBlock, pMeta->id, pMeta->skey, pMeta->ekey, ver));
      ((SSDataBlock*)rsp->metaBlock)->info.rows++;
      ST_TASK_DLOG("%s process meta data:skey %" PRId64 ", ekey %" PRId64 ", id %" PRIu64
            ", ver:%"PRId64, __func__, pMeta->skey, pMeta->ekey, pMeta->id, ver);
      px = tSimpleHashIterate(gidHash, px, &iter);
    }
  }
  

end:
  tSimpleHashCleanup(gidHash);
  tDecoderClear(&decoder);
  return code;
}

static int32_t scanSubmitTbDataPre(SDecoder *pCoder, SStreamTriggerReaderInfo* sStreamReaderInfo, SSHashObj* ranges, 
  uint64_t* gid, int64_t* uid, int32_t* numOfRows, SSTriggerWalNewRsp* rsp) {
  int32_t code = 0;
  int32_t lino = 0;
  void* pTask = sStreamReaderInfo->pTask;

  if (tStartDecode(pCoder) < 0) {
    code = TSDB_CODE_INVALID_MSG;
    TSDB_CHECK_CODE(code, lino, end);
  }

  SSubmitTbData submitTbData = {0};
  uint8_t       version = 0;
  if (tDecodeI32v(pCoder, &submitTbData.flags) < 0) {
    code = TSDB_CODE_INVALID_MSG;
    TSDB_CHECK_CODE(code, lino, end);
  }
  version = (submitTbData.flags >> 8) & 0xff;
  submitTbData.flags = submitTbData.flags & 0xff;

  // STREAM_CHECK_CONDITION_GOTO(version < 2, TDB_CODE_SUCCESS);
  if (submitTbData.flags & SUBMIT_REQ_AUTO_CREATE_TABLE) {
    submitTbData.pCreateTbReq = taosMemoryCalloc(1, sizeof(SVCreateTbReq));
    STREAM_CHECK_NULL_GOTO(submitTbData.pCreateTbReq, terrno);
    STREAM_CHECK_RET_GOTO(tDecodeSVCreateTbReq(pCoder, submitTbData.pCreateTbReq));
    STREAM_CHECK_RET_GOTO(processAutoCreateTableNew(sStreamReaderInfo, submitTbData.pCreateTbReq));
  }

  // submit data
  if (tDecodeI64(pCoder, &submitTbData.suid) < 0) {
    code = TSDB_CODE_INVALID_MSG;
    TSDB_CHECK_CODE(code, lino, end);
  }
  if (tDecodeI64(pCoder, uid) < 0) {
    code = TSDB_CODE_INVALID_MSG;
    TSDB_CHECK_CODE(code, lino, end);
  }
  ST_TASK_TLOG("%s uid:%" PRId64 ", suid:%" PRId64, __func__, *uid, submitTbData.suid);
  STREAM_CHECK_CONDITION_GOTO(!uidInTableListSet(sStreamReaderInfo, submitTbData.suid, *uid, gid, rsp->isCalc), TDB_CODE_SUCCESS);
  if (rsp->uidHash != NULL) {
    STREAM_CHECK_RET_GOTO(tSimpleHashPut(rsp->uidHash, uid, LONG_BYTES, gid, LONG_BYTES));
    ST_TASK_TLOG("%s put uid into uidHash, uid:%" PRId64 ", suid:%" PRId64 " gid:%"PRIu64, __func__, *uid, submitTbData.suid, *gid);
  }
  STimeWindow window = {.skey = INT64_MIN, .ekey = INT64_MAX};

  if (ranges != NULL){
    void* timerange = tSimpleHashGet(ranges, gid, sizeof(*gid));
    if (timerange == NULL) goto end;;
    int64_t* pRange = (int64_t*)timerange;
    window.skey = pRange[0];
    window.ekey = pRange[1];
  }
  
  if (tDecodeI32v(pCoder, &submitTbData.sver) < 0) {
    code = TSDB_CODE_INVALID_MSG;
    TSDB_CHECK_CODE(code, lino, end);
  }

  if (submitTbData.flags & SUBMIT_REQ_COLUMN_DATA_FORMAT) {
    uint64_t nColData = 0;
    if (tDecodeU64v(pCoder, &nColData) < 0) {
      code = TSDB_CODE_INVALID_MSG;
      TSDB_CHECK_CODE(code, lino, end);
    }

    SColData colData = {0};
    code = tDecodeColData(version, pCoder, &colData, false);
    if (code) {
      code = TSDB_CODE_INVALID_MSG;
      TSDB_CHECK_CODE(code, lino, end);
    }

    if (colData.flag != HAS_VALUE) {
      code = TSDB_CODE_INVALID_MSG;
      TSDB_CHECK_CODE(code, lino, end);
    }
    int32_t rowStart = 0;
    int32_t rowEnd = 0;
    if (window.skey != INT64_MIN || window.ekey != INT64_MAX) {
      STREAM_CHECK_RET_GOTO(getRowRange(&colData, &window, &rowStart, &rowEnd, numOfRows));
    } else {
      (*numOfRows) = colData.nVal;
    } 
  } else {
    uint64_t nRow = 0;
    if (tDecodeU64v(pCoder, &nRow) < 0) {
      code = TSDB_CODE_INVALID_MSG;
      TSDB_CHECK_CODE(code, lino, end);
    }

    if (window.skey != INT64_MIN || window.ekey != INT64_MAX) { 
      for (int32_t iRow = 0; iRow < nRow; ++iRow) {
        SRow *pRow = (SRow *)(pCoder->data + pCoder->pos);
        pCoder->pos += pRow->len;
        if (pRow->ts < window.skey || pRow->ts > window.ekey) {
          continue;
        }
        (*numOfRows)++;
      }
    } else {
      (*numOfRows) = nRow;
    }
  }
  
end:
  tDestroySVSubmitCreateTbReq(submitTbData.pCreateTbReq, TSDB_MSG_FLG_DECODE);
  taosMemoryFreeClear(submitTbData.pCreateTbReq);
  tEndDecode(pCoder);
  return code;
}

static int32_t scanSubmitDataPre(SStreamTriggerReaderInfo* sStreamReaderInfo, void* data, int32_t len, SSHashObj* ranges, SSTriggerWalNewRsp* rsp, int64_t ver) {
  int32_t  code = 0;
  int32_t  lino = 0;
  SDecoder decoder = {0};
  void* pTask = sStreamReaderInfo->pTask;

  tDecoderInit(&decoder, data, len);
  if (tStartDecode(&decoder) < 0) {
    code = TSDB_CODE_INVALID_MSG;
    TSDB_CHECK_CODE(code, lino, end);
  }

  uint64_t nSubmitTbData = 0;
  if (tDecodeU64v(&decoder, &nSubmitTbData) < 0) {
    code = TSDB_CODE_INVALID_MSG;
    TSDB_CHECK_CODE(code, lino, end);
  }
  ST_TASK_TLOG("%s nSubmitTbData:%" PRIu64 ", ver:%"PRId64, __func__, nSubmitTbData, ver);

  for (int32_t i = 0; i < nSubmitTbData; i++) {
    uint64_t gid = -1;
    int64_t  uid = 0;
    int32_t numOfRows = 0;
    STREAM_CHECK_RET_GOTO(scanSubmitTbDataPre(&decoder, sStreamReaderInfo, ranges, &gid, &uid, &numOfRows, rsp));
    if (numOfRows <= 0) {
      continue;
    }
    rsp->totalRows += numOfRows;

    SStreamWalDataSlice* pSlice = (SStreamWalDataSlice*)tSimpleHashGet(rsp->indexHash, &uid, LONG_BYTES);
    if (pSlice != NULL) {
      pSlice->numRows += numOfRows;
      ST_TASK_DLOG("%s again uid:%" PRId64 ", gid:%" PRIu64 ", total numOfRows:%d, hash:%p %d, ver:%"PRId64, __func__, uid, gid, pSlice->numRows, rsp->indexHash, tSimpleHashGetSize(rsp->indexHash), ver);
      pSlice->gId = gid;
    } else {
      SStreamWalDataSlice tmp = {.gId=gid,.numRows=numOfRows,.currentRowIdx=0,.startRowIdx=0};
      ST_TASK_DLOG("%s first uid:%" PRId64 ", gid:%" PRIu64 ", numOfRows:%d, hash:%p %d, ver:%"PRId64, __func__, uid, gid, tmp.numRows, rsp->indexHash, tSimpleHashGetSize(rsp->indexHash), ver);
      STREAM_CHECK_RET_GOTO(tSimpleHashPut(rsp->indexHash, &uid, LONG_BYTES, &tmp, sizeof(tmp)));
    } 
  }

  tEndDecode(&decoder);

end:
  tDecoderClear(&decoder);
  return code;
}

static void buildIndexHash(SSHashObj* indexHash, void* pTask){
  void*   pe = NULL;
  int32_t iter = 0;
  int32_t index = 0;
  while ((pe = tSimpleHashIterate(indexHash, pe, &iter)) != NULL) {
    SStreamWalDataSlice* pInfo = (SStreamWalDataSlice*)pe;
    pInfo->startRowIdx = index;
    pInfo->currentRowIdx = index;
    index += pInfo->numRows;
    ST_TASK_DLOG("%s uid:%" PRId64 ", gid:%" PRIu64 ", startRowIdx:%d, numRows:%d", __func__, *(int64_t*)(tSimpleHashGetKey(pe, NULL)),
    pInfo->gId, pInfo->startRowIdx, pInfo->numRows);
  }
}

static void printIndexHash(SSHashObj* indexHash, void* pTask){
  if (qDebugFlag & DEBUG_TRACE) {
    void*   pe = NULL;
    int32_t iter = 0;
    while ((pe = tSimpleHashIterate(indexHash, pe, &iter)) != NULL) {
      SStreamWalDataSlice* pInfo = (SStreamWalDataSlice*)pe;
      ST_TASK_TLOG("%s uid:%" PRId64 ", gid:%" PRIu64 ", startRowIdx:%d, numRows:%d", __func__, *(int64_t*)(tSimpleHashGetKey(pe, NULL)),
      pInfo->gId, pInfo->startRowIdx, pInfo->numRows);
    }
  }
}

static void filterIndexHash(SSHashObj* indexHash, SColumnInfoData* pRet){
  void*   pe = NULL;
  int32_t iter = 0;
  int32_t index = 0;
  int32_t pIndex = 0;
  int8_t* pIndicator = (int8_t*)pRet->pData;
  while ((pe = tSimpleHashIterate(indexHash, pe, &iter)) != NULL) {
    SStreamWalDataSlice* pInfo = (SStreamWalDataSlice*)pe;
    pInfo->startRowIdx = index;
    int32_t size = pInfo->numRows;
    for (int32_t i = 0; i < pInfo->numRows; i++) {
      if (pIndicator && !pIndicator[pIndex++]) {
        size--;
      }
    }
    pInfo->numRows = size;
    index += pInfo->numRows;
    stTrace("stream reader re build index hash uid:%" PRId64 ", gid:%" PRIu64 ", startRowIdx:%d, numRows:%d", *(int64_t*)(tSimpleHashGetKey(pe, NULL)),
    pInfo->gId, pInfo->startRowIdx, pInfo->numRows);
  }
}

static int32_t prepareIndexMetaData(SWalReader* pWalReader, SStreamTriggerReaderInfo* sStreamReaderInfo, SSTriggerWalNewRsp* resultRsp){
  int32_t      code = 0;
  int32_t      lino = 0;
  void* pTask = sStreamReaderInfo->pTask;

  code = walReaderSeekVer(pWalReader, resultRsp->ver);
  if (code == TSDB_CODE_WAL_LOG_NOT_EXIST){
    if (resultRsp->ver < walGetFirstVer(pWalReader->pWal)) {
      resultRsp->ver = walGetFirstVer(pWalReader->pWal);
    }
    ST_TASK_DLOG("%s scan wal end:%s",  __func__, tstrerror(code));
    code = TSDB_CODE_SUCCESS;
    goto end;
  }
  STREAM_CHECK_RET_GOTO(code);

  while (1) {
    code = walNextValidMsg(pWalReader, true);
    if (code == TSDB_CODE_WAL_LOG_NOT_EXIST){
      ST_TASK_DLOG("%s scan wal end:%s", __func__, tstrerror(code));
      code = TSDB_CODE_SUCCESS;
      goto end;
    }
    STREAM_CHECK_RET_GOTO(code);
    resultRsp->ver = pWalReader->curVersion;
    SWalCont* wCont = &pWalReader->pHead->head;
    resultRsp->verTime = wCont->ingestTs;
    void*   data = POINTER_SHIFT(wCont->body, sizeof(SMsgHead));
    int32_t len = wCont->bodyLen - sizeof(SMsgHead);
    int64_t ver = wCont->version;
    ST_TASK_DLOG("%s scan wal ver:%" PRId64 ", type:%d, deleteData:%d, deleteTb:%d", __func__,
      ver, wCont->msgType, sStreamReaderInfo->deleteReCalc, sStreamReaderInfo->deleteOutTbl);
    if (wCont->msgType == TDMT_VND_SUBMIT) {
      data = POINTER_SHIFT(wCont->body, sizeof(SSubmitReq2Msg));
      len = wCont->bodyLen - sizeof(SSubmitReq2Msg);
      STREAM_CHECK_RET_GOTO(scanSubmitDataPre(sStreamReaderInfo, data, len, NULL, resultRsp, ver));
    } else if (wCont->msgType == TDMT_VND_ALTER_TABLE && resultRsp->totalRows > 0) {
      resultRsp->ver--;
      break;
    } else {
      STREAM_CHECK_RET_GOTO(processMeta(wCont->msgType, sStreamReaderInfo, data, len, resultRsp, ver));
    }

    ST_TASK_DLOG("%s scan wal next ver:%" PRId64 ", totalRows:%d", __func__, resultRsp->ver, resultRsp->totalRows);
    if (resultRsp->totalRows >= STREAM_RETURN_ROWS_NUM) {
      break;
    }
  }
  
end:
  STREAM_PRINT_LOG_END(code, lino);
  return code;
}

static int32_t prepareIndexData(SWalReader* pWalReader, SStreamTriggerReaderInfo* sStreamReaderInfo, 
  SArray* versions, SSHashObj* ranges, SSTriggerWalNewRsp* rsp){
  int32_t      code = 0;
  int32_t      lino = 0;
  void* pTask = sStreamReaderInfo->pTask;

  for(int32_t i = 0; i < taosArrayGetSize(versions); i++) {
    int64_t *ver = taosArrayGet(versions, i);
    if (ver == NULL) continue;

    STREAM_CHECK_RET_GOTO(walFetchHead(pWalReader, *ver));
    if(pWalReader->pHead->head.msgType != TDMT_VND_SUBMIT) {
      TAOS_CHECK_RETURN(walSkipFetchBody(pWalReader));
      ST_TASK_TLOG("%s not data, skip, ver:%"PRId64, __func__, *ver);
      continue;
    }
    STREAM_CHECK_RET_GOTO(walFetchBody(pWalReader));

    SWalCont* wCont = &pWalReader->pHead->head;
    void*   pBody = POINTER_SHIFT(wCont->body, sizeof(SSubmitReq2Msg));
    int32_t bodyLen = wCont->bodyLen - sizeof(SSubmitReq2Msg);

    STREAM_CHECK_RET_GOTO(scanSubmitDataPre(sStreamReaderInfo, pBody, bodyLen, ranges, rsp, *ver));
  }
  
end:
  return code;
}

static int32_t filterData(SSTriggerWalNewRsp* resultRsp, SStreamTriggerReaderInfo* sStreamReaderInfo) {
  int32_t      code = 0;
  int32_t       lino = 0;
  SColumnInfoData* pRet = NULL;

  int64_t totalRows = ((SSDataBlock*)resultRsp->dataBlock)->info.rows;
  STREAM_CHECK_RET_GOTO(qStreamFilter(((SSDataBlock*)resultRsp->dataBlock), sStreamReaderInfo->pFilterInfo, &pRet));

  if (((SSDataBlock*)resultRsp->dataBlock)->info.rows < totalRows) {
    filterIndexHash(resultRsp->indexHash, pRet);
  }

end:
  colDataDestroy(pRet);
  taosMemoryFree(pRet);
  return code;
}

static int32_t processWalVerMetaDataNew(SVnode* pVnode, SStreamTriggerReaderInfo* sStreamReaderInfo, 
                                    SSTriggerWalNewRsp* resultRsp) {
  int32_t      code = 0;
  int32_t      lino = 0;
  void* pTask = sStreamReaderInfo->pTask;
                                        
  SWalReader* pWalReader = walOpenReader(pVnode->pWal, 0);
  STREAM_CHECK_NULL_GOTO(pWalReader, terrno);
  blockDataEmpty(resultRsp->dataBlock);
  blockDataEmpty(resultRsp->metaBlock);
  int64_t lastVer = resultRsp->ver;                                      
  STREAM_CHECK_RET_GOTO(prepareIndexMetaData(pWalReader, sStreamReaderInfo, resultRsp));
  STREAM_CHECK_CONDITION_GOTO(resultRsp->totalRows == 0, TDB_CODE_SUCCESS);

  buildIndexHash(resultRsp->indexHash, pTask);
  STREAM_CHECK_RET_GOTO(blockDataEnsureCapacity(((SSDataBlock*)resultRsp->dataBlock), resultRsp->totalRows));
  while(lastVer < resultRsp->ver) {
    STREAM_CHECK_RET_GOTO(walFetchHead(pWalReader, lastVer++));
    if(pWalReader->pHead->head.msgType != TDMT_VND_SUBMIT) {
      TAOS_CHECK_RETURN(walSkipFetchBody(pWalReader));
      continue;
    }
    STREAM_CHECK_RET_GOTO(walFetchBody(pWalReader));
    SWalCont* wCont = &pWalReader->pHead->head;
    void*   pBody = POINTER_SHIFT(wCont->body, sizeof(SSubmitReq2Msg));
    int32_t bodyLen = wCont->bodyLen - sizeof(SSubmitReq2Msg);

    STREAM_CHECK_RET_GOTO(scanSubmitData(pVnode, sStreamReaderInfo, pBody, bodyLen, NULL, resultRsp, wCont->version));
  }

  int32_t metaRows = resultRsp->totalRows - ((SSDataBlock*)resultRsp->dataBlock)->info.rows;
  STREAM_CHECK_RET_GOTO(filterData(resultRsp, sStreamReaderInfo));
  resultRsp->totalRows = ((SSDataBlock*)resultRsp->dataBlock)->info.rows + metaRows;

end:
  ST_TASK_DLOG("vgId:%d %s end, get result totalRows:%d, process:%"PRId64"/%"PRId64, TD_VID(pVnode), __func__, 
          resultRsp->totalRows, resultRsp->ver, walGetAppliedVer(pWalReader->pWal));
  walCloseReader(pWalReader);
  return code;
}

static int32_t processWalVerDataNew(SVnode* pVnode, SStreamTriggerReaderInfo* sStreamReaderInfo, 
                                    SArray* versions, SSHashObj* ranges, SSTriggerWalNewRsp* rsp) {
  int32_t      code = 0;
  int32_t      lino = 0;

  void* pTask = sStreamReaderInfo->pTask;
  SWalReader* pWalReader = walOpenReader(pVnode->pWal, 0);
  STREAM_CHECK_NULL_GOTO(pWalReader, terrno);
  
  if (taosArrayGetSize(versions) > 0) {
    rsp->ver = *(int64_t*)taosArrayGetLast(versions);
  }
  
  STREAM_CHECK_RET_GOTO(prepareIndexData(pWalReader, sStreamReaderInfo, versions, ranges, rsp));
  STREAM_CHECK_CONDITION_GOTO(rsp->totalRows == 0, TDB_CODE_SUCCESS);

  ST_TASK_TLOG("%s index hash:%p %d", __func__, rsp->indexHash, tSimpleHashGetSize(rsp->indexHash));
  buildIndexHash(rsp->indexHash, pTask);

  blockDataEmpty(rsp->dataBlock);
  STREAM_CHECK_RET_GOTO(blockDataEnsureCapacity(rsp->dataBlock, rsp->totalRows));

  for(int32_t i = 0; i < taosArrayGetSize(versions); i++) {
    int64_t *ver = taosArrayGet(versions, i);
    if (ver == NULL) continue;
    ST_TASK_TLOG("vgId:%d %s scan wal process:%"PRId64"/%"PRId64, TD_VID(pVnode), __func__, *ver, walGetAppliedVer(pWalReader->pWal));

    STREAM_CHECK_RET_GOTO(walFetchHead(pWalReader, *ver));
    if(pWalReader->pHead->head.msgType != TDMT_VND_SUBMIT) {
      TAOS_CHECK_RETURN(walSkipFetchBody(pWalReader));
      continue;
    }
    STREAM_CHECK_RET_GOTO(walFetchBody(pWalReader));
    SWalCont* wCont = &pWalReader->pHead->head;
    void*   pBody = POINTER_SHIFT(wCont->body, sizeof(SSubmitReq2Msg));
    int32_t bodyLen = wCont->bodyLen - sizeof(SSubmitReq2Msg);

    STREAM_CHECK_RET_GOTO(scanSubmitData(pVnode, sStreamReaderInfo, pBody, bodyLen, ranges, rsp, wCont->version));
  }
  // printDataBlock(rsp->dataBlock, __func__, "processWalVerDataNew");
  STREAM_CHECK_RET_GOTO(filterData(rsp, sStreamReaderInfo));
  rsp->totalRows = ((SSDataBlock*)rsp->dataBlock)->info.rows;

end:
  ST_TASK_DLOG("vgId:%d %s end, get result totalRows:%d, process:%"PRId64"/%"PRId64, TD_VID(pVnode), __func__, 
            rsp->totalRows, rsp->ver, walGetAppliedVer(pWalReader->pWal));
  walCloseReader(pWalReader);
  return code;
}

static int32_t buildScheamFromMeta(SVnode* pVnode, int64_t uid, SArray** schemas, SStorageAPI* api) {
  int32_t code = 0;
  int32_t lino = 0;
  SMetaReader metaReader = {0};
  *schemas = taosArrayInit(8, sizeof(SSchema));
  STREAM_CHECK_NULL_GOTO(*schemas, terrno);
  
  api->metaReaderFn.initReader(&metaReader, pVnode, META_READER_LOCK, &api->metaFn);
  STREAM_CHECK_RET_GOTO(api->metaReaderFn.getTableEntryByUid(&metaReader, uid));

  SSchemaWrapper* sSchemaWrapper = NULL;
  if (metaReader.me.type == TD_CHILD_TABLE) {
    int64_t suid = metaReader.me.ctbEntry.suid;
    tDecoderClear(&metaReader.coder);
    STREAM_CHECK_RET_GOTO(api->metaReaderFn.getTableEntryByUid(&metaReader, suid));
    sSchemaWrapper = &metaReader.me.stbEntry.schemaRow;
  } else if (metaReader.me.type == TD_NORMAL_TABLE) {
    sSchemaWrapper = &metaReader.me.ntbEntry.schemaRow;
  } else {
    qError("invalid table type:%d", metaReader.me.type);
  }

  for (size_t j = 0; j < sSchemaWrapper->nCols; j++) {
    SSchema* s = sSchemaWrapper->pSchema + j;
    STREAM_CHECK_NULL_GOTO(taosArrayPush(*schemas, s), terrno);
  }

end:
  api->metaReaderFn.clearReader(&metaReader);
  STREAM_PRINT_LOG_END(code, lino);
  if (code != 0)  {
    taosArrayDestroy(*schemas);
    *schemas = NULL;
  }
  return code;
}

static int32_t shrinkScheams(SArray* cols, SArray* schemas) {
  int32_t code = 0;
  int32_t lino = 0;
  size_t  schemaLen = taosArrayGetSize(schemas);
  STREAM_CHECK_RET_GOTO(taosArrayEnsureCap(schemas, schemaLen + taosArrayGetSize(cols)));
  for (size_t i = 0; i < taosArrayGetSize(cols); i++) {
    col_id_t* id = taosArrayGet(cols, i);
    STREAM_CHECK_NULL_GOTO(id, terrno);
    for (size_t i = 0; i < schemaLen; i++) {
      SSchema* s = taosArrayGet(schemas, i);
      STREAM_CHECK_NULL_GOTO(s, terrno);
      if (*id == s->colId) {
        STREAM_CHECK_NULL_GOTO(taosArrayPush(schemas, s), terrno);
        break;
      }
    }
  }
  taosArrayPopFrontBatch(schemas, schemaLen);

end:
  return code;
}

static int32_t createTSAndCondition(int64_t start, int64_t end, SLogicConditionNode** pCond,
                                    STargetNode* pTargetNodeTs) {
  int32_t code = 0;
  int32_t lino = 0;

  SColumnNode*         pCol = NULL;
  SColumnNode*         pCol1 = NULL;
  SValueNode*          pVal = NULL;
  SValueNode*          pVal1 = NULL;
  SOperatorNode*       op = NULL;
  SOperatorNode*       op1 = NULL;
  SLogicConditionNode* cond = NULL;

  STREAM_CHECK_RET_GOTO(nodesMakeNode(QUERY_NODE_COLUMN, (SNode**)&pCol));
  pCol->colId = PRIMARYKEY_TIMESTAMP_COL_ID;
  pCol->node.resType.type = TSDB_DATA_TYPE_TIMESTAMP;
  pCol->node.resType.bytes = LONG_BYTES;
  pCol->slotId = pTargetNodeTs->slotId;
  pCol->dataBlockId = pTargetNodeTs->dataBlockId;

  STREAM_CHECK_RET_GOTO(nodesCloneNode((SNode*)pCol, (SNode**)&pCol1));

  STREAM_CHECK_RET_GOTO(nodesMakeNode(QUERY_NODE_VALUE, (SNode**)&pVal));
  pVal->node.resType.type = TSDB_DATA_TYPE_BIGINT;
  pVal->node.resType.bytes = LONG_BYTES;
  pVal->datum.i = start;
  pVal->typeData = start;

  STREAM_CHECK_RET_GOTO(nodesCloneNode((SNode*)pVal, (SNode**)&pVal1));
  pVal1->datum.i = end;
  pVal1->typeData = end;

  STREAM_CHECK_RET_GOTO(nodesMakeNode(QUERY_NODE_OPERATOR, (SNode**)&op));
  op->opType = OP_TYPE_GREATER_EQUAL;
  op->node.resType.type = TSDB_DATA_TYPE_BOOL;
  op->node.resType.bytes = CHAR_BYTES;
  op->pLeft = (SNode*)pCol;
  op->pRight = (SNode*)pVal;
  pCol = NULL;
  pVal = NULL;

  STREAM_CHECK_RET_GOTO(nodesMakeNode(QUERY_NODE_OPERATOR, (SNode**)&op1));
  op1->opType = OP_TYPE_LOWER_EQUAL;
  op1->node.resType.type = TSDB_DATA_TYPE_BOOL;
  op1->node.resType.bytes = CHAR_BYTES;
  op1->pLeft = (SNode*)pCol1;
  op1->pRight = (SNode*)pVal1;
  pCol1 = NULL;
  pVal1 = NULL;

  STREAM_CHECK_RET_GOTO(nodesMakeNode(QUERY_NODE_LOGIC_CONDITION, (SNode**)&cond));
  cond->condType = LOGIC_COND_TYPE_AND;
  cond->node.resType.type = TSDB_DATA_TYPE_BOOL;
  cond->node.resType.bytes = CHAR_BYTES;
  STREAM_CHECK_RET_GOTO(nodesMakeList(&cond->pParameterList));
  STREAM_CHECK_RET_GOTO(nodesListAppend(cond->pParameterList, (SNode*)op));
  op = NULL;
  STREAM_CHECK_RET_GOTO(nodesListAppend(cond->pParameterList, (SNode*)op1));
  op1 = NULL;

  *pCond = cond;

end:
  if (code != 0) {
    nodesDestroyNode((SNode*)pCol);
    nodesDestroyNode((SNode*)pCol1);
    nodesDestroyNode((SNode*)pVal);
    nodesDestroyNode((SNode*)pVal1);
    nodesDestroyNode((SNode*)op);
    nodesDestroyNode((SNode*)op1);
    nodesDestroyNode((SNode*)cond);
  }
  STREAM_PRINT_LOG_END(code, lino);

  return code;
}

/*
static int32_t createExternalConditions(SStreamRuntimeFuncInfo* data, SLogicConditionNode** pCond, STargetNode* pTargetNodeTs, STimeRangeNode* node) {
  int32_t              code = 0;
  int32_t              lino = 0;
  SLogicConditionNode* pAndCondition = NULL;
  SLogicConditionNode* cond = NULL;

  if (pTargetNodeTs == NULL) {
    vError("stream reader %s no ts column", __func__);
    return TSDB_CODE_STREAM_NOT_TABLE_SCAN_PLAN;
  }
  STREAM_CHECK_RET_GOTO(nodesMakeNode(QUERY_NODE_LOGIC_CONDITION, (SNode**)&cond));
  cond->condType = LOGIC_COND_TYPE_OR;
  cond->node.resType.type = TSDB_DATA_TYPE_BOOL;
  cond->node.resType.bytes = CHAR_BYTES;
  STREAM_CHECK_RET_GOTO(nodesMakeList(&cond->pParameterList));

  for (int i = 0; i < taosArrayGetSize(data->pStreamPesudoFuncVals); ++i) {
    data->curIdx = i;

    SReadHandle handle = {0};
    calcTimeRange(node, data, &handle.winRange, &handle.winRangeValid);
    if (!handle.winRangeValid) {
      stError("stream reader %s invalid time range, skey:%" PRId64 ", ekey:%" PRId64, __func__, handle.winRange.skey,
              handle.winRange.ekey);
      continue;
    }
    STREAM_CHECK_RET_GOTO(createTSAndCondition(handle.winRange.skey, handle.winRange.ekey, &pAndCondition, pTargetNodeTs));
    stDebug("%s create condition skey:%" PRId64 ", eksy:%" PRId64, __func__, handle.winRange.skey, handle.winRange.ekey);
    STREAM_CHECK_RET_GOTO(nodesListAppend(cond->pParameterList, (SNode*)pAndCondition));
    pAndCondition = NULL;
  }

  *pCond = cond;

end:
  if (code != 0) {
    nodesDestroyNode((SNode*)pAndCondition);
    nodesDestroyNode((SNode*)cond);
  }
  STREAM_PRINT_LOG_END(code, lino);

  return code;
}
*/

static int32_t processCalaTimeRange(SStreamTriggerReaderCalcInfo* sStreamReaderCalcInfo, SResFetchReq* req,
                                    STimeRangeNode* node, SReadHandle* handle, bool isExtWin) {
  int32_t code = 0;
  int32_t lino = 0;
  void* pTask = sStreamReaderCalcInfo->pTask;
  STimeWindow* pWin = isExtWin ? &handle->extWinRange : &handle->winRange;
  bool* pValid = isExtWin ? &handle->extWinRangeValid : &handle->winRangeValid;
  
  if (req->pStRtFuncInfo->withExternalWindow) {
    sStreamReaderCalcInfo->tmpRtFuncInfo.curIdx = 0;
    sStreamReaderCalcInfo->tmpRtFuncInfo.triggerType = req->pStRtFuncInfo->triggerType;
    sStreamReaderCalcInfo->tmpRtFuncInfo.isWindowTrigger = req->pStRtFuncInfo->isWindowTrigger;
    sStreamReaderCalcInfo->tmpRtFuncInfo.precision = req->pStRtFuncInfo->precision;

    SSTriggerCalcParam* pFirst = taosArrayGet(req->pStRtFuncInfo->pStreamPesudoFuncVals, 0);
    SSTriggerCalcParam* pLast = taosArrayGetLast(req->pStRtFuncInfo->pStreamPesudoFuncVals);
    STREAM_CHECK_NULL_GOTO(pFirst, terrno);
    STREAM_CHECK_NULL_GOTO(pLast, terrno);

    if (!node->needCalc) {
      pWin->skey = pFirst->wstart;
      pWin->ekey = pLast->wend;
      *pValid = true;
      if (req->pStRtFuncInfo->triggerType == STREAM_TRIGGER_SLIDING) {
        pWin->ekey--;
      }
    } else {
      SSTriggerCalcParam* pTmp = taosArrayGet(sStreamReaderCalcInfo->tmpRtFuncInfo.pStreamPesudoFuncVals, 0);
      memcpy(pTmp, pFirst, sizeof(*pTmp));

      STREAM_CHECK_RET_GOTO(streamCalcCurrWinTimeRange(node, &sStreamReaderCalcInfo->tmpRtFuncInfo, pWin, pValid, 1));
      if (*pValid) {
        int64_t skey = pWin->skey;

        memcpy(pTmp, pLast, sizeof(*pTmp));
        STREAM_CHECK_RET_GOTO(streamCalcCurrWinTimeRange(node, &sStreamReaderCalcInfo->tmpRtFuncInfo, pWin, pValid, 2));

        if (*pValid) {
          pWin->skey = skey;
        }
      }
      pWin->ekey--;
    }
  } else {
    if (!node->needCalc) {
      SSTriggerCalcParam* pCurr = taosArrayGet(req->pStRtFuncInfo->pStreamPesudoFuncVals, req->pStRtFuncInfo->curIdx);
      pWin->skey = pCurr->wstart;
      pWin->ekey = pCurr->wend;
      *pValid = true;
      if (req->pStRtFuncInfo->triggerType == STREAM_TRIGGER_SLIDING) {
        pWin->ekey--;
      }
    } else {
      STREAM_CHECK_RET_GOTO(streamCalcCurrWinTimeRange(node, req->pStRtFuncInfo, pWin, pValid, 3));
      pWin->ekey--;
    }
  }

  ST_TASK_DLOG("%s type:%s, withExternalWindow:%d, skey:%" PRId64 ", ekey:%" PRId64 ", validRange:%d", 
      __func__, isExtWin ? "interp range" : "scan time range", req->pStRtFuncInfo->withExternalWindow, pWin->skey, pWin->ekey, *pValid);

end:

  if (code) {
    ST_TASK_ELOG("%s failed at line %d since %s", __func__, lino, tstrerror(code));
  }
  
  return code;
}

static int32_t createDataBlockTsUid(SSDataBlock** pBlockRet, uint32_t numOfRows) {
  int32_t      code = 0;
  int32_t      lino = 0;
  SSDataBlock* pBlock = NULL;
  STREAM_CHECK_RET_GOTO(createDataBlock(&pBlock));
  SColumnInfoData idata = createColumnInfoData(TSDB_DATA_TYPE_TIMESTAMP, LONG_BYTES, PRIMARYKEY_TIMESTAMP_COL_ID);
  STREAM_CHECK_RET_GOTO(blockDataAppendColInfo(pBlock, &idata));
  idata = createColumnInfoData(TSDB_DATA_TYPE_BIGINT, LONG_BYTES, PRIMARYKEY_TIMESTAMP_COL_ID + 1);
  STREAM_CHECK_RET_GOTO(blockDataAppendColInfo(pBlock, &idata));
  STREAM_CHECK_RET_GOTO(blockDataEnsureCapacity(pBlock, numOfRows));

end:
  STREAM_PRINT_LOG_END(code, lino)
  if (code != TSDB_CODE_SUCCESS) {
    blockDataDestroy(pBlock);
    pBlock = NULL;
  }
  *pBlockRet = pBlock;
  return code;
}

static int32_t processTsOutPutAllTables(SStreamTriggerReaderInfo* sStreamReaderInfo, SStreamTsResponse* tsRsp, SSDataBlock* pResBlock, int32_t order) {
  int32_t code = 0;
  int32_t lino = 0;
  void* pTask = sStreamReaderInfo->pTask;

  tsRsp->tsInfo = taosArrayInit(pResBlock->info.rows, sizeof(STsInfo));
  STREAM_CHECK_NULL_GOTO(tsRsp->tsInfo, terrno);
  SColumnInfoData* pColInfoDataTs = taosArrayGet(pResBlock->pDataBlock, 0);
  SColumnInfoData* pColInfoDataUid = taosArrayGet(pResBlock->pDataBlock, 1);
  for (int32_t j = 0; j < pResBlock->info.rows; j++) {
    if (colDataIsNull_s(pColInfoDataTs, j) || pColInfoDataTs->pData == NULL) {
      continue;
    }
    STsInfo* tsInfo = taosArrayReserve(tsRsp->tsInfo, 1);
    STREAM_CHECK_NULL_GOTO(tsInfo, terrno)
    if (order == TSDB_ORDER_ASC) {
      tsInfo->ts = INT64_MAX;
    } else {
      tsInfo->ts = INT64_MIN;
    }
    int64_t ts = *(int64_t*)colDataGetNumData(pColInfoDataTs, j);
    if (order == TSDB_ORDER_ASC && ts < tsInfo->ts) {
      tsInfo->ts = ts;
    } else if (order == TSDB_ORDER_DESC && ts > tsInfo->ts) {
      tsInfo->ts = ts;
    }
    tsInfo->gId = *(int64_t*)colDataGetNumData(pColInfoDataUid, j);
    ST_TASK_DLOG("%s get ts:%" PRId64 ", gId:%" PRIu64 ", ver:%" PRId64, __func__, tsInfo->ts, tsInfo->gId, tsRsp->ver);
  }

end:
  return code;
}

static int32_t processTsOutPutOneGroup(SStreamTriggerReaderInfo* sStreamReaderInfo, SStreamTsResponse* tsRsp, SSDataBlock* pResBlock, int32_t order) {
  int32_t code = 0;
  int32_t lino = 0;
  void* pTask = sStreamReaderInfo->pTask;

  tsRsp->tsInfo = taosArrayInit(1, sizeof(STsInfo));
  STREAM_CHECK_NULL_GOTO(tsRsp->tsInfo, terrno);
  STsInfo* tsInfo = taosArrayReserve(tsRsp->tsInfo, 1);
  STREAM_CHECK_NULL_GOTO(tsInfo, terrno)
  if (order == TSDB_ORDER_ASC) {
    tsInfo->ts = INT64_MAX;
  } else {
    tsInfo->ts = INT64_MIN;
  }

  SColumnInfoData* pColInfoDataTs = taosArrayGet(pResBlock->pDataBlock, 0);
  SColumnInfoData* pColInfoDataUid = taosArrayGet(pResBlock->pDataBlock, 1);
  for (int32_t j = 0; j < pResBlock->info.rows; j++) {
    if (colDataIsNull_s(pColInfoDataTs, j) || pColInfoDataTs->pData == NULL) {
      continue;
    }
    int64_t ts = *(int64_t*)colDataGetNumData(pColInfoDataTs, j);
    if (order == TSDB_ORDER_ASC && ts < tsInfo->ts) {
      tsInfo->ts = ts;
    } else if (order == TSDB_ORDER_DESC && ts > tsInfo->ts) {
      tsInfo->ts = ts;
    }
  }
  int64_t uid = *(int64_t*)colDataGetNumData(pColInfoDataUid, 0);
  tsInfo->gId = qStreamGetGroupIdFromSet(sStreamReaderInfo, uid);
  ST_TASK_DLOG("%s get ts:%" PRId64 ", gId:%" PRIu64 ", ver:%" PRId64, __func__, tsInfo->ts, tsInfo->gId, tsRsp->ver);

end:
  return code;
}

static int32_t processTsOutPutAllGroups(SStreamTriggerReaderInfo* sStreamReaderInfo, SStreamTsResponse* tsRsp, SSDataBlock* pResBlock, int32_t order) {
  int32_t code = 0;
  int32_t lino = 0;
  STableKeyInfo* pList = NULL;
  StreamTableListInfo     tableInfo = {0};

  void* pTask = sStreamReaderInfo->pTask;
  STREAM_CHECK_RET_GOTO(qStreamCopyTableInfo(sStreamReaderInfo, &tableInfo));

  SSHashObj*   uidTsHash = tSimpleHashInit(pResBlock->info.rows, taosGetDefaultHashFunction(TSDB_DATA_TYPE_BIGINT));
  STREAM_CHECK_NULL_GOTO(uidTsHash, terrno);
  SColumnInfoData* pColInfoDataTs = taosArrayGet(pResBlock->pDataBlock, 0);
  SColumnInfoData* pColInfoDataUid = taosArrayGet(pResBlock->pDataBlock, 1);
  for (int32_t j = 0; j < pResBlock->info.rows; j++) {
    if (colDataIsNull_s(pColInfoDataTs, j) || pColInfoDataTs->pData == NULL) {
      continue;
    }
    int64_t ts = *(int64_t*)colDataGetNumData(pColInfoDataTs, j);
    int64_t uid = *(int64_t*)colDataGetNumData(pColInfoDataUid, j);
    STREAM_CHECK_RET_GOTO(tSimpleHashPut(uidTsHash, &uid, LONG_BYTES, &ts, LONG_BYTES));
  }
  tsRsp->tsInfo = taosArrayInit(qStreamGetTableListGroupNum(sStreamReaderInfo), sizeof(STsInfo));
  STREAM_CHECK_NULL_GOTO(tsRsp->tsInfo, terrno);
  while (true) {
    int32_t        pNum = 0;
    int64_t        suid = 0;
    STREAM_CHECK_RET_GOTO(qStreamIterTableList(&tableInfo, &pList, &pNum, &suid));
    if(pNum == 0) break;
    STsInfo* tsInfo = taosArrayReserve(tsRsp->tsInfo, 1);
    STREAM_CHECK_NULL_GOTO(tsInfo, terrno)
    if (order == TSDB_ORDER_ASC) {
      tsInfo->ts = INT64_MAX;
    } else {
      tsInfo->ts = INT64_MIN;
    }
    for (int32_t i = 0; i < pNum; i++) {
      int64_t uid = pList[i].uid;
      int64_t *ts = tSimpleHashGet(uidTsHash, &uid, LONG_BYTES);
      STREAM_CHECK_NULL_GOTO(ts, terrno);
      if (order == TSDB_ORDER_ASC && *ts < tsInfo->ts) {
        tsInfo->ts = *ts;
      } else if (order == TSDB_ORDER_DESC && *ts > tsInfo->ts) {
        tsInfo->ts = *ts;
      }
    }
    int64_t uid = pList[0].uid;
    tsInfo->gId = qStreamGetGroupIdFromSet(sStreamReaderInfo, uid);
    ST_TASK_DLOG("%s get ts:%" PRId64 ", gId:%" PRIu64 ", ver:%" PRId64, __func__, tsInfo->ts, tsInfo->gId, tsRsp->ver);
    taosMemoryFreeClear(pList);
  }

end:
  qStreamDestroyTableInfo(&tableInfo);
  taosMemoryFreeClear(pList);
  tSimpleHashCleanup(uidTsHash);
  return code;
}

// static bool stReaderTaskWaitQuit(SStreamTask* pTask) { return taosHasRWWFlag(&pTask->entryLock); }

static int32_t getAllTs(SVnode* pVnode, SSDataBlock*  pResBlock, SStreamReaderTaskInner* pTaskInner, STableKeyInfo* pList, int32_t pNum) {
  int32_t code = 0;
  int32_t lino = 0;

  STREAM_CHECK_RET_GOTO(pTaskInner->storageApi->tsdReader.tsdCreateFirstLastTsIter(pVnode, &pTaskInner->options->twindows, &(SVersionRange){.minVer = -1, .maxVer = pTaskInner->options->ver},
                                                pTaskInner->options->suid, pList, pNum, pTaskInner->options->order, &pTaskInner->pReader, pTaskInner->idStr));
  bool hasNext = true;
  while(1){
    STREAM_CHECK_RET_GOTO(pTaskInner->storageApi->tsdReader.tsdNextFirstLastTsBlock(pTaskInner->pReader, pResBlock, &hasNext));
    STREAM_CHECK_CONDITION_GOTO(!hasNext, TDB_CODE_SUCCESS);
  }

end:
  pTaskInner->storageApi->tsdReader.tsdDestroyFirstLastTsIter(pTaskInner->pReader);
  pTaskInner->pReader = NULL;
  return code;
}

static int32_t processTsVTable(SVnode* pVnode, SStreamTsResponse* tsRsp, SStreamTriggerReaderInfo* sStreamReaderInfo,
                                  SStreamReaderTaskInner* pTaskInner) {
  int32_t code = 0;
  int32_t lino = 0;
  STableKeyInfo* pList = NULL;
  StreamTableListInfo     tableInfo = {0};

  void* pTask = sStreamReaderInfo->pTask;
  STREAM_CHECK_RET_GOTO(qStreamCopyTableInfo(sStreamReaderInfo, &tableInfo));

  SSDataBlock*  pResBlock = NULL;
  STREAM_CHECK_RET_GOTO(createDataBlockTsUid(&pResBlock, qStreamGetTableListNum(sStreamReaderInfo)));

  while (true) {
    int32_t        pNum = 0;
    int64_t        suid = 0;
    STREAM_CHECK_RET_GOTO(qStreamIterTableList(&tableInfo, &pList, &pNum, &suid));
    if(pNum == 0) break;
    pTaskInner->options->suid = suid;
    STREAM_CHECK_RET_GOTO(getAllTs(pVnode, pResBlock, pTaskInner, pList, pNum));
    taosMemoryFreeClear(pList);
  }

  STREAM_CHECK_RET_GOTO(processTsOutPutAllTables(sStreamReaderInfo, tsRsp, pResBlock, pTaskInner->options->order));

end:
  qStreamDestroyTableInfo(&tableInfo);
  taosMemoryFreeClear(pList);
  blockDataDestroy(pResBlock);
  STREAM_PRINT_LOG_END_WITHID(code, lino);
  return code;
}

static int32_t processTsNonVTable(SVnode* pVnode, SStreamTsResponse* tsRsp, SStreamTriggerReaderInfo* sStreamReaderInfo,
                                  SStreamReaderTaskInner* pTaskInner) {
  int32_t code = 0;
  int32_t lino = 0;
  STableKeyInfo* pList = NULL;
  void* pTask = sStreamReaderInfo->pTask;
  
  SSDataBlock*  pResBlock = NULL;

  int32_t        pNum = 0;
  int64_t        suid = 0;
  STREAM_CHECK_RET_GOTO(qStreamGetTableList(sStreamReaderInfo, 0, &pList, &pNum));
  STREAM_CHECK_CONDITION_GOTO(pNum == 0, TSDB_CODE_SUCCESS);
  STREAM_CHECK_RET_GOTO(createDataBlockTsUid(&pResBlock, pNum));

  pTaskInner->options->suid = sStreamReaderInfo->suid;
  STREAM_CHECK_RET_GOTO(getAllTs(pVnode, pResBlock, pTaskInner, pList, pNum));
  STREAM_CHECK_CONDITION_GOTO(pResBlock->info.rows == 0, TDB_CODE_SUCCESS);
  int32_t order = pTaskInner->options->order;

  if (sStreamReaderInfo->groupByTbname) {
    STREAM_CHECK_RET_GOTO(processTsOutPutAllTables(sStreamReaderInfo, tsRsp, pResBlock, order));
  } else if (sStreamReaderInfo->partitionCols == NULL) {
    STREAM_CHECK_RET_GOTO(processTsOutPutOneGroup(sStreamReaderInfo, tsRsp, pResBlock, order));
  } else {
    STREAM_CHECK_RET_GOTO(processTsOutPutAllGroups(sStreamReaderInfo, tsRsp, pResBlock, order));
  }                             
end:
  blockDataDestroy(pResBlock);
  taosMemoryFreeClear(pList);
  STREAM_PRINT_LOG_END_WITHID(code, lino);
  return code;
}

static int32_t processTsOnce(SVnode* pVnode, SStreamTsResponse* tsRsp, SStreamTriggerReaderInfo* sStreamReaderInfo,
                                  SStreamReaderTaskInner* pTaskInner, uint64_t gid) {
  int32_t code = 0;
  int32_t lino = 0;
  STableKeyInfo* pList = NULL;
  void* pTask = sStreamReaderInfo->pTask;
  
  SSDataBlock*  pResBlock = NULL;

  int32_t        pNum = 0;
  STREAM_CHECK_RET_GOTO(qStreamGetTableList(sStreamReaderInfo, gid, &pList, &pNum));
  STREAM_CHECK_CONDITION_GOTO(pNum == 0, TSDB_CODE_SUCCESS);
  STREAM_CHECK_RET_GOTO(createDataBlockTsUid(&pResBlock, pNum));

  pTaskInner->options->suid = sStreamReaderInfo->suid;
  STREAM_CHECK_RET_GOTO(getAllTs(pVnode, pResBlock, pTaskInner, pList, pNum));
  STREAM_CHECK_CONDITION_GOTO(pResBlock->info.rows == 0, TDB_CODE_SUCCESS);
  int32_t order = pTaskInner->options->order;

  STREAM_CHECK_RET_GOTO(processTsOutPutOneGroup(sStreamReaderInfo, tsRsp, pResBlock, order));
end:
  blockDataDestroy(pResBlock);
  taosMemoryFreeClear(pList);
  STREAM_PRINT_LOG_END_WITHID(code, lino);
  return code;
}

static int32_t processTs(SVnode* pVnode, SStreamTsResponse* tsRsp, SStreamTriggerReaderInfo* sStreamReaderInfo,
                                  SStreamReaderTaskInner* pTaskInner) {
  if (sStreamReaderInfo->isVtableStream) {
    return processTsVTable(pVnode, tsRsp, sStreamReaderInfo, pTaskInner);
  }

  return processTsNonVTable(pVnode, tsRsp, sStreamReaderInfo, pTaskInner);
}

static int32_t vnodeProcessStreamSetTableReq(SVnode* pVnode, SRpcMsg* pMsg, SSTriggerPullRequestUnion* req, SStreamTriggerReaderInfo* sStreamReaderInfo) {
  int32_t code = 0;
  int32_t lino = 0;
  void*   buf = NULL;
  size_t  size = 0;
  void* pTask = sStreamReaderInfo->pTask;

  ST_TASK_DLOG("vgId:%d %s start, trigger hash size:%d, calc hash size:%d", TD_VID(pVnode), __func__,
                tSimpleHashGetSize(req->setTableReq.uidInfoTrigger), tSimpleHashGetSize(req->setTableReq.uidInfoCalc));

  taosWLockLatch(&sStreamReaderInfo->lock);
  TSWAP(sStreamReaderInfo->uidHashTrigger, req->setTableReq.uidInfoTrigger);
  TSWAP(sStreamReaderInfo->uidHashCalc, req->setTableReq.uidInfoCalc);
  STREAM_CHECK_NULL_GOTO(sStreamReaderInfo->uidHashTrigger, TSDB_CODE_INVALID_PARA);
  STREAM_CHECK_NULL_GOTO(sStreamReaderInfo->uidHashCalc, TSDB_CODE_INVALID_PARA);

  STREAM_CHECK_RET_GOTO(initStreamTableListInfo(&sStreamReaderInfo->vSetTableList));
  STREAM_CHECK_RET_GOTO(qBuildVTableList(sStreamReaderInfo));
end:
  taosWUnLockLatch(&sStreamReaderInfo->lock);
  STREAM_PRINT_LOG_END_WITHID(code, lino);
  SRpcMsg rsp = {
      .msgType = TDMT_STREAM_TRIGGER_PULL_RSP, .info = pMsg->info, .pCont = buf, .contLen = size, .code = code};
  tmsgSendRsp(&rsp);
  return code;
}

static int32_t vnodeProcessStreamLastTsReq(SVnode* pVnode, SRpcMsg* pMsg, SSTriggerPullRequestUnion* req, SStreamTriggerReaderInfo* sStreamReaderInfo) {
  int32_t                 code = 0;
  int32_t                 lino = 0;
  SStreamReaderTaskInner* pTaskInner = NULL;
  SStreamTsResponse       tsRsp = {0};
  void*                   buf = NULL;
  size_t                  size = 0;

  void* pTask = sStreamReaderInfo->pTask;

  ST_TASK_DLOG("vgId:%d %s start", TD_VID(pVnode), __func__);

  BUILD_OPTION(options, 0, -1, TSDB_ORDER_DESC, INT64_MIN, INT64_MAX, NULL, false, NULL);
  STREAM_CHECK_RET_GOTO(createStreamTaskForTs(&options, &pTaskInner, &sStreamReaderInfo->storageApi));

  tsRsp.ver = pVnode->state.applied + 1;

  STREAM_CHECK_RET_GOTO(processTs(pVnode, &tsRsp, sStreamReaderInfo, pTaskInner));
  
end:
  ST_TASK_DLOG("vgId:%d %s get result size:%"PRIzu", ver:%"PRId64, TD_VID(pVnode), __func__, taosArrayGetSize(tsRsp.tsInfo), tsRsp.ver);
  code = buildTsRsp(&tsRsp, &buf, &size);
  STREAM_PRINT_LOG_END_WITHID(code, lino);
  SRpcMsg rsp = {
      .msgType = TDMT_STREAM_TRIGGER_PULL_RSP, .info = pMsg->info, .pCont = buf, .contLen = size, .code = code};
  tmsgSendRsp(&rsp);
  taosArrayDestroy(tsRsp.tsInfo);
  taosMemoryFree(pTaskInner);
  return code;
}

static int32_t vnodeProcessStreamFirstTsReq(SVnode* pVnode, SRpcMsg* pMsg, SSTriggerPullRequestUnion* req, SStreamTriggerReaderInfo* sStreamReaderInfo) {
  int32_t                 code = 0;
  int32_t                 lino = 0;
  SStreamReaderTaskInner* pTaskInner = NULL;
  SStreamTsResponse       tsRsp = {0};
  void*                   buf = NULL;
  size_t                  size = 0;

  void* pTask = sStreamReaderInfo->pTask;
  ST_TASK_DLOG("vgId:%d %s start, startTime:%"PRId64" ver:%"PRId64" gid:%"PRId64, TD_VID(pVnode), __func__, req->firstTsReq.startTime, req->firstTsReq.ver, req->firstTsReq.gid);
  int32_t        pNum = 0;

  tsRsp.ver = pVnode->state.applied;

  BUILD_OPTION(options, 0, req->firstTsReq.ver, TSDB_ORDER_ASC, req->firstTsReq.startTime, INT64_MAX, NULL, false, NULL);
  STREAM_CHECK_RET_GOTO(createStreamTaskForTs(&options, &pTaskInner, &sStreamReaderInfo->storageApi));

  if (req->firstTsReq.gid != 0) {
    STREAM_CHECK_RET_GOTO(processTsOnce(pVnode, &tsRsp, sStreamReaderInfo, pTaskInner, req->firstTsReq.gid));
  } else {
    STREAM_CHECK_RET_GOTO(processTs(pVnode, &tsRsp, sStreamReaderInfo, pTaskInner));
  }

end:
  ST_TASK_DLOG("vgId:%d %s get result size:%"PRIzu", ver:%"PRId64, TD_VID(pVnode), __func__, taosArrayGetSize(tsRsp.tsInfo), tsRsp.ver);
  code = buildTsRsp(&tsRsp, &buf, &size);
  STREAM_PRINT_LOG_END_WITHID(code, lino);
  SRpcMsg rsp = {
      .msgType = TDMT_STREAM_TRIGGER_PULL_RSP, .info = pMsg->info, .pCont = buf, .contLen = size, .code = code};
  tmsgSendRsp(&rsp);
  taosArrayDestroy(tsRsp.tsInfo);
  taosMemoryFree(pTaskInner);
  return code;
}

static int32_t vnodeProcessStreamTsdbMetaReq(SVnode* pVnode, SRpcMsg* pMsg, SSTriggerPullRequestUnion* req, SStreamTriggerReaderInfo* sStreamReaderInfo) {
  int32_t code = 0;
  int32_t lino = 0;
  void*   buf = NULL;
  size_t  size = 0;
  STableKeyInfo* pList = NULL;

  void* pTask = sStreamReaderInfo->pTask;
  ST_TASK_DLOG("vgId:%d %s start", TD_VID(pVnode), __func__);

  SStreamReaderTaskInner* pTaskInner = NULL;
  int64_t                 key = getSessionKey(req->base.sessionId, STRIGGER_PULL_TSDB_META);

  if (req->base.type == STRIGGER_PULL_TSDB_META) {
    int32_t        pNum = 0;
    STREAM_CHECK_RET_GOTO(qStreamGetTableList(sStreamReaderInfo, req->tsdbMetaReq.gid, &pList, &pNum));
    BUILD_OPTION(options, getSuid(sStreamReaderInfo, pList), req->tsdbMetaReq.ver, req->tsdbMetaReq.order, req->tsdbMetaReq.startTime, req->tsdbMetaReq.endTime, 
                          sStreamReaderInfo->tsSchemas, true, NULL);
    STREAM_CHECK_RET_GOTO(createStreamTask(pVnode, &options, &pTaskInner, NULL, pList, pNum, &sStreamReaderInfo->storageApi));
    STREAM_CHECK_RET_GOTO(taosHashPut(sStreamReaderInfo->streamTaskMap, &key, LONG_BYTES, &pTaskInner, sizeof(pTaskInner)));
    
    STREAM_CHECK_RET_GOTO(createBlockForTsdbMeta(&pTaskInner->pResBlockDst, sStreamReaderInfo->isVtableStream));
  } else {
    void** tmp = taosHashGet(sStreamReaderInfo->streamTaskMap, &key, LONG_BYTES);
    STREAM_CHECK_NULL_GOTO(tmp, TSDB_CODE_STREAM_NO_CONTEXT);
    pTaskInner = *(SStreamReaderTaskInner**)tmp;
    STREAM_CHECK_NULL_GOTO(pTaskInner, TSDB_CODE_INTERNAL_ERROR);
  }

  blockDataCleanup(pTaskInner->pResBlockDst);
  STREAM_CHECK_RET_GOTO(blockDataEnsureCapacity(pTaskInner->pResBlockDst, STREAM_RETURN_ROWS_NUM));
  bool hasNext = true;
  while (true) {
    STREAM_CHECK_RET_GOTO(getTableDataInfo(pTaskInner, &hasNext));
    if (!hasNext) {
      break;
    }
    pTaskInner->storageApi->tsdReader.tsdReaderReleaseDataBlock(pTaskInner->pReader);
    pTaskInner->pResBlock->info.id.groupId = qStreamGetGroupIdFromSet(sStreamReaderInfo, pTaskInner->pResBlock->info.id.uid);

    int32_t index = 0;
    STREAM_CHECK_RET_GOTO(addColData(pTaskInner->pResBlockDst, index++, &pTaskInner->pResBlock->info.window.skey));
    STREAM_CHECK_RET_GOTO(addColData(pTaskInner->pResBlockDst, index++, &pTaskInner->pResBlock->info.window.ekey));
    STREAM_CHECK_RET_GOTO(addColData(pTaskInner->pResBlockDst, index++, &pTaskInner->pResBlock->info.id.uid));
    if (!sStreamReaderInfo->isVtableStream) {
      STREAM_CHECK_RET_GOTO(addColData(pTaskInner->pResBlockDst, index++, &pTaskInner->pResBlock->info.id.groupId));
    }
    STREAM_CHECK_RET_GOTO(addColData(pTaskInner->pResBlockDst, index++, &pTaskInner->pResBlock->info.rows));

    stDebug("vgId:%d %s get  skey:%" PRId64 ", eksy:%" PRId64 ", uid:%" PRId64 ", gId:%" PRIu64 ", rows:%" PRId64,
            TD_VID(pVnode), __func__, pTaskInner->pResBlock->info.window.skey, pTaskInner->pResBlock->info.window.ekey,
            pTaskInner->pResBlock->info.id.uid, pTaskInner->pResBlock->info.id.groupId, pTaskInner->pResBlock->info.rows);
            pTaskInner->pResBlockDst->info.rows++;
    if (pTaskInner->pResBlockDst->info.rows >= STREAM_RETURN_ROWS_NUM) {
      break;
    }
  }

  ST_TASK_DLOG("vgId:%d %s get result rows:%" PRId64, TD_VID(pVnode), __func__, pTaskInner->pResBlockDst->info.rows);
  STREAM_CHECK_RET_GOTO(buildRsp(pTaskInner->pResBlockDst, &buf, &size));
  printDataBlock(pTaskInner->pResBlockDst, __func__, "meta", ((SStreamTask *)sStreamReaderInfo->pTask)->streamId);
  if (!hasNext) {
    STREAM_CHECK_RET_GOTO(taosHashRemove(sStreamReaderInfo->streamTaskMap, &key, LONG_BYTES));
  }

end:
  STREAM_PRINT_LOG_END_WITHID(code, lino);
  SRpcMsg rsp = {
      .msgType = TDMT_STREAM_TRIGGER_PULL_RSP, .info = pMsg->info, .pCont = buf, .contLen = size, .code = code};
  tmsgSendRsp(&rsp);
  taosMemoryFree(pList);
  return code;
}

static int32_t vnodeProcessStreamTsdbTsDataReqNonVTable(SVnode* pVnode, SRpcMsg* pMsg, SSTriggerPullRequestUnion* req, SStreamTriggerReaderInfo* sStreamReaderInfo) {
  int32_t                 code = 0;
  int32_t                 lino = 0;
  SStreamReaderTaskInner* pTaskInner = NULL;
  void*                   buf = NULL;
  size_t                  size = 0;
  SSDataBlock*            pBlockRes = NULL;

  void* pTask = sStreamReaderInfo->pTask;
  ST_TASK_DLOG("vgId:%d %s start, ver:%"PRId64",skey:%"PRId64",ekey:%"PRId64",uid:%"PRId64",suid:%"PRId64, TD_VID(pVnode), __func__, req->tsdbTsDataReq.ver, 
                req->tsdbTsDataReq.skey, req->tsdbTsDataReq.ekey, 
                req->tsdbTsDataReq.uid, req->tsdbTsDataReq.suid);

  int32_t        pNum = 1;
  STableKeyInfo  pList = {.groupId = qStreamGetGroupIdFromSet(sStreamReaderInfo, req->tsdbTsDataReq.uid), .uid = req->tsdbTsDataReq.uid};
  STREAM_CHECK_CONDITION_GOTO(pList.groupId == -1, TSDB_CODE_INVALID_PARA);
  BUILD_OPTION(options, getSuid(sStreamReaderInfo, &pList), req->tsdbTsDataReq.ver, TSDB_ORDER_ASC, req->tsdbTsDataReq.skey, req->tsdbTsDataReq.ekey,
               sStreamReaderInfo->triggerCols, false, NULL);
  STREAM_CHECK_RET_GOTO(createStreamTask(pVnode, &options, &pTaskInner, sStreamReaderInfo->triggerResBlock, &pList, pNum, &sStreamReaderInfo->storageApi));
  STREAM_CHECK_RET_GOTO(createOneDataBlock(sStreamReaderInfo->triggerResBlock, false, &pTaskInner->pResBlockDst));
  STREAM_CHECK_RET_GOTO(createOneDataBlock(sStreamReaderInfo->tsBlock, false, &pBlockRes));

  while (1) {
    bool hasNext = false;
    STREAM_CHECK_RET_GOTO(getTableDataInfo(pTaskInner, &hasNext));
    if (!hasNext) {
      break;
    }
    // if (!sStreamReaderInfo->isVtableStream){
    pTaskInner->pResBlock->info.id.groupId = qStreamGetGroupIdFromSet(sStreamReaderInfo, pTaskInner->pResBlock->info.id.uid);
    // }

    SSDataBlock* pBlock = NULL;
    STREAM_CHECK_RET_GOTO(getTableData(pTaskInner, &pBlock));
    if (pBlock != NULL && pBlock->info.rows > 0) {
      STREAM_CHECK_RET_GOTO(processTag(pVnode, sStreamReaderInfo, false, pBlock->info.id.uid, pBlock,
          0, pBlock->info.rows, 1));
    }
    
    STREAM_CHECK_RET_GOTO(qStreamFilter(pBlock, sStreamReaderInfo->pFilterInfo, NULL));
    STREAM_CHECK_RET_GOTO(blockDataMerge(pTaskInner->pResBlockDst, pBlock));
    ST_TASK_DLOG("vgId:%d %s get  skey:%" PRId64 ", eksy:%" PRId64 ", uid:%" PRId64 ", gId:%" PRIu64 ", rows:%" PRId64,
            TD_VID(pVnode), __func__, pTaskInner->pResBlock->info.window.skey, pTaskInner->pResBlock->info.window.ekey,
            pTaskInner->pResBlock->info.id.uid, pTaskInner->pResBlock->info.id.groupId, pTaskInner->pResBlock->info.rows);
  }

  blockDataTransform(pBlockRes, pTaskInner->pResBlockDst);

  ST_TASK_DLOG("vgId:%d %s get result rows:%" PRId64, TD_VID(pVnode), __func__, pTaskInner->pResBlockDst->info.rows);
  STREAM_CHECK_RET_GOTO(buildRsp(pBlockRes, &buf, &size));

end:
  STREAM_PRINT_LOG_END_WITHID(code, lino);
  SRpcMsg rsp = {
      .msgType = TDMT_STREAM_TRIGGER_PULL_RSP, .info = pMsg->info, .pCont = buf, .contLen = size, .code = code};
  tmsgSendRsp(&rsp);
  blockDataDestroy(pBlockRes);

  releaseStreamTask(&pTaskInner);
  return code;
}

static int32_t vnodeProcessStreamTsdbTsDataReqVTable(SVnode* pVnode, SRpcMsg* pMsg, SSTriggerPullRequestUnion* req, SStreamTriggerReaderInfo* sStreamReaderInfo) {
  int32_t                 code = 0;
  int32_t                 lino = 0;
  SStreamReaderTaskInner* pTaskInner = NULL;
  void*                   buf = NULL;
  size_t                  size = 0;
  SSDataBlock*            pBlockRes = NULL;

  void* pTask = sStreamReaderInfo->pTask;
  ST_TASK_ELOG("vgId:%d %s start, ver:%"PRId64",skey:%"PRId64",ekey:%"PRId64",uid:%"PRId64",suid:%"PRId64, TD_VID(pVnode), __func__, req->tsdbTsDataReq.ver, 
                req->tsdbTsDataReq.skey, req->tsdbTsDataReq.ekey, 
                req->tsdbTsDataReq.uid, req->tsdbTsDataReq.suid);

  int32_t        pNum = 1;
  STableKeyInfo  pList = {.groupId = qStreamGetGroupIdFromSet(sStreamReaderInfo, req->tsdbTsDataReq.uid), .uid = req->tsdbTsDataReq.uid};
  STREAM_CHECK_CONDITION_GOTO(pList.groupId == -1, TSDB_CODE_INVALID_PARA);
  BUILD_OPTION(options, getSuid(sStreamReaderInfo, &pList), req->tsdbTsDataReq.ver, TSDB_ORDER_ASC, req->tsdbTsDataReq.skey, req->tsdbTsDataReq.ekey,
               sStreamReaderInfo->tsSchemas, true, NULL);
  STREAM_CHECK_RET_GOTO(createStreamTask(pVnode, &options, &pTaskInner, sStreamReaderInfo->tsBlock, &pList, pNum, &sStreamReaderInfo->storageApi));
  STREAM_CHECK_RET_GOTO(createOneDataBlock(sStreamReaderInfo->tsBlock, false, &pBlockRes));

  while (1) {
    bool hasNext = false;
    STREAM_CHECK_RET_GOTO(getTableDataInfo(pTaskInner, &hasNext));
    if (!hasNext) {
      break;
    }

    SSDataBlock* pBlock = NULL;
    STREAM_CHECK_RET_GOTO(getTableData(pTaskInner, &pBlock));
    STREAM_CHECK_RET_GOTO(blockDataMerge(pBlockRes, pBlock));
    ST_TASK_DLOG("vgId:%d %s get  skey:%" PRId64 ", eksy:%" PRId64 ", uid:%" PRId64 ", gId:%" PRIu64 ", rows:%" PRId64,
            TD_VID(pVnode), __func__, pBlockRes->info.window.skey, pBlockRes->info.window.ekey,
            pBlockRes->info.id.uid, pBlockRes->info.id.groupId, pBlockRes->info.rows);
  }

  ST_TASK_DLOG("vgId:%d %s get result rows:%" PRId64, TD_VID(pVnode), __func__, pBlockRes->info.rows);
  STREAM_CHECK_RET_GOTO(buildRsp(pBlockRes, &buf, &size));

end:
  STREAM_PRINT_LOG_END_WITHID(code, lino);
  SRpcMsg rsp = {
      .msgType = TDMT_STREAM_TRIGGER_PULL_RSP, .info = pMsg->info, .pCont = buf, .contLen = size, .code = code};
  tmsgSendRsp(&rsp);
  blockDataDestroy(pBlockRes);

  releaseStreamTask(&pTaskInner);
  return code;
}

static int32_t vnodeProcessStreamTsdbTriggerDataReq(SVnode* pVnode, SRpcMsg* pMsg, SSTriggerPullRequestUnion* req, SStreamTriggerReaderInfo* sStreamReaderInfo) {
  int32_t code = 0;
  int32_t lino = 0;
  void*   buf = NULL;
  size_t  size = 0;
  STableKeyInfo* pList = NULL;
  SArray*        pResList = NULL;
  SSDataBlock*   pBlockTmp = NULL;

  SStreamReaderTaskInner* pTaskInner = NULL;
  void* pTask = sStreamReaderInfo->pTask;
  ST_TASK_DLOG("vgId:%d %s start. ver:%"PRId64",order:%d,startTs:%"PRId64",gid:%"PRId64, TD_VID(pVnode), __func__, req->tsdbTriggerDataReq.ver, req->tsdbTriggerDataReq.order, req->tsdbTriggerDataReq.startTime, req->tsdbTriggerDataReq.gid);
  
  int64_t                 key = getSessionKey(req->base.sessionId, STRIGGER_PULL_TSDB_TRIGGER_DATA);

  if (req->base.type == STRIGGER_PULL_TSDB_TRIGGER_DATA) {
    int32_t        pNum = 0;
    STREAM_CHECK_RET_GOTO(qStreamGetTableList(sStreamReaderInfo, req->tsdbTriggerDataReq.gid, &pList, &pNum));
    BUILD_OPTION(options, getSuid(sStreamReaderInfo, pList), req->tsdbTriggerDataReq.ver, req->tsdbTriggerDataReq.order, req->tsdbTriggerDataReq.startTime, INT64_MAX,
                 sStreamReaderInfo->triggerCols, false, NULL);
    STREAM_CHECK_RET_GOTO(createStreamTask(pVnode, &options, &pTaskInner, sStreamReaderInfo->triggerResBlock, pList, pNum, &sStreamReaderInfo->storageApi));
    STREAM_CHECK_RET_GOTO(taosHashPut(sStreamReaderInfo->streamTaskMap, &key, LONG_BYTES, &pTaskInner, sizeof(pTaskInner)));
  } else {
    void** tmp = taosHashGet(sStreamReaderInfo->streamTaskMap, &key, LONG_BYTES);
    STREAM_CHECK_NULL_GOTO(tmp, TSDB_CODE_STREAM_NO_CONTEXT);
    pTaskInner = *(SStreamReaderTaskInner**)tmp;
    STREAM_CHECK_NULL_GOTO(pTaskInner, TSDB_CODE_INTERNAL_ERROR);
  }

  blockDataCleanup(pTaskInner->pResBlockDst);
  bool hasNext = true;
  int32_t totalRows = 0;
    
  pResList = taosArrayInit(4, POINTER_BYTES);
  STREAM_CHECK_NULL_GOTO(pResList, terrno);
  while (1) {
    STREAM_CHECK_RET_GOTO(getTableDataInfo(pTaskInner, &hasNext));
    if (!hasNext) {
      break;
    }
    pTaskInner->pResBlock->info.id.groupId = qStreamGetGroupIdFromSet(sStreamReaderInfo, pTaskInner->pResBlock->info.id.uid);
    // pTaskInner->pResBlockDst->info.id.groupId = pTaskInner->pResBlock->info.id.groupId;

    SSDataBlock* pBlock = NULL;
    STREAM_CHECK_RET_GOTO(getTableData(pTaskInner, &pBlock));
    if (pBlock != NULL && pBlock->info.rows > 0) {
      STREAM_CHECK_RET_GOTO(
        processTag(pVnode, sStreamReaderInfo, false, pBlock->info.id.uid, pBlock, 0, pBlock->info.rows, 1));
    }
    STREAM_CHECK_RET_GOTO(qStreamFilter(pBlock, sStreamReaderInfo->pFilterInfo, NULL));
    // STREAM_CHECK_RET_GOTO(blockDataMerge(pTaskInner->pResBlockDst, pBlock));
    ST_TASK_DLOG("vgId:%d %s get result rows:%" PRId64, TD_VID(pVnode), __func__, pBlock->info.rows);
    STREAM_CHECK_RET_GOTO(createOneDataBlock(pBlock, true, &pBlockTmp));
    STREAM_CHECK_NULL_GOTO(taosArrayPush(pResList, &pBlockTmp), terrno);
    totalRows += blockDataGetNumOfRows(pBlockTmp);
    pBlockTmp = NULL;

    ST_TASK_DLOG("vgId:%d %s get skey:%" PRId64 ", eksy:%" PRId64 ", uid:%" PRId64 ", gId:%" PRIu64 ", rows:%" PRId64,
            TD_VID(pVnode), __func__, pTaskInner->pResBlock->info.window.skey, pTaskInner->pResBlock->info.window.ekey,
            pTaskInner->pResBlock->info.id.uid, pTaskInner->pResBlock->info.id.groupId, pTaskInner->pResBlock->info.rows);
    if (totalRows >= STREAM_RETURN_ROWS_NUM) {  //todo optimize send multi blocks in one group
      break;
    }
  }

  STREAM_CHECK_RET_GOTO(buildArrayRsp(pResList, &buf, &size));
  if (!hasNext) {
    STREAM_CHECK_RET_GOTO(taosHashRemove(sStreamReaderInfo->streamTaskMap, &key, LONG_BYTES));
  }

end:
  STREAM_PRINT_LOG_END_WITHID(code, lino);
  SRpcMsg rsp = {
      .msgType = TDMT_STREAM_TRIGGER_PULL_RSP, .info = pMsg->info, .pCont = buf, .contLen = size, .code = code};
  tmsgSendRsp(&rsp);
  taosMemoryFree(pList);
  blockDataDestroy(pBlockTmp);
  taosArrayDestroyP(pResList, (FDelete)blockDataDestroy);
  return code;
}

static int32_t vnodeProcessStreamTsdbCalcDataReq(SVnode* pVnode, SRpcMsg* pMsg, SSTriggerPullRequestUnion* req, SStreamTriggerReaderInfo* sStreamReaderInfo) {
  int32_t code = 0;
  int32_t lino = 0;
  void*   buf = NULL;
  size_t  size = 0;
  SSDataBlock*   pBlockRes = NULL;
  STableKeyInfo* pList = NULL;


  void* pTask = sStreamReaderInfo->pTask;
  ST_TASK_DLOG("vgId:%d %s start, skey:%"PRId64",ekey:%"PRId64",gid:%"PRId64",ver:%"PRId64, TD_VID(pVnode), __func__, 
    req->tsdbCalcDataReq.skey, req->tsdbCalcDataReq.ekey, req->tsdbCalcDataReq.gid, req->tsdbCalcDataReq.ver);

  STREAM_CHECK_NULL_GOTO(sStreamReaderInfo->triggerCols, TSDB_CODE_STREAM_NOT_TABLE_SCAN_PLAN);

  SStreamReaderTaskInner* pTaskInner = NULL;
  int64_t                 key = getSessionKey(req->base.sessionId, STRIGGER_PULL_TSDB_CALC_DATA);

  if (req->base.type == STRIGGER_PULL_TSDB_CALC_DATA) {
    int32_t        pNum = 0;
    STREAM_CHECK_RET_GOTO(qStreamGetTableList(sStreamReaderInfo, req->tsdbCalcDataReq.gid, &pList, &pNum));
    BUILD_OPTION(options, getSuid(sStreamReaderInfo, pList), req->tsdbCalcDataReq.ver, TSDB_ORDER_ASC, req->tsdbCalcDataReq.skey, req->tsdbCalcDataReq.ekey,
                 sStreamReaderInfo->triggerCols, false, NULL);
    STREAM_CHECK_RET_GOTO(createStreamTask(pVnode, &options, &pTaskInner, sStreamReaderInfo->triggerResBlock, pList, pNum, &sStreamReaderInfo->storageApi));

    STREAM_CHECK_RET_GOTO(taosHashPut(sStreamReaderInfo->streamTaskMap, &key, LONG_BYTES, &pTaskInner, sizeof(pTaskInner)));
    STREAM_CHECK_RET_GOTO(createOneDataBlock(sStreamReaderInfo->triggerResBlock, false, &pTaskInner->pResBlockDst));
  } else {
    void** tmp = taosHashGet(sStreamReaderInfo->streamTaskMap, &key, LONG_BYTES);
    STREAM_CHECK_NULL_GOTO(tmp, TSDB_CODE_STREAM_NO_CONTEXT);
    pTaskInner = *(SStreamReaderTaskInner**)tmp;
    STREAM_CHECK_NULL_GOTO(pTaskInner, TSDB_CODE_INTERNAL_ERROR);
  }

  blockDataCleanup(pTaskInner->pResBlockDst);
  bool hasNext = true;
  while (1) {
    STREAM_CHECK_RET_GOTO(getTableDataInfo(pTaskInner, &hasNext));
    if (!hasNext) {
      break;
    }
    pTaskInner->pResBlock->info.id.groupId = qStreamGetGroupIdFromSet(sStreamReaderInfo, pTaskInner->pResBlock->info.id.uid);

    SSDataBlock* pBlock = NULL;
    STREAM_CHECK_RET_GOTO(getTableData(pTaskInner, &pBlock));
    STREAM_CHECK_RET_GOTO(qStreamFilter(pBlock, sStreamReaderInfo->pFilterInfo, NULL));
    STREAM_CHECK_RET_GOTO(blockDataMerge(pTaskInner->pResBlockDst, pBlock));
    if (pTaskInner->pResBlockDst->info.rows >= STREAM_RETURN_ROWS_NUM) {
      break;
    }
  }

  STREAM_CHECK_RET_GOTO(createOneDataBlock(sStreamReaderInfo->calcResBlock, false, &pBlockRes));
  STREAM_CHECK_RET_GOTO(blockDataEnsureCapacity(pBlockRes, pTaskInner->pResBlockDst->info.capacity));
  blockDataTransform(pBlockRes, pTaskInner->pResBlockDst);
  STREAM_CHECK_RET_GOTO(buildRsp(pBlockRes, &buf, &size));
  printDataBlock(pBlockRes, __func__, "tsdb_calc_data", ((SStreamTask*)pTask)->streamId);
  ST_TASK_DLOG("vgId:%d %s get result rows:%" PRId64, TD_VID(pVnode), __func__, pBlockRes->info.rows);
  printDataBlock(pBlockRes, __func__, "tsdb_data", ((SStreamTask*)pTask)->streamId);

  if (!hasNext) {
    STREAM_CHECK_RET_GOTO(taosHashRemove(sStreamReaderInfo->streamTaskMap, &key, LONG_BYTES));
  }

end:
  STREAM_PRINT_LOG_END_WITHID(code, lino);
  SRpcMsg rsp = {
      .msgType = TDMT_STREAM_TRIGGER_PULL_RSP, .info = pMsg->info, .pCont = buf, .contLen = size, .code = code};
  tmsgSendRsp(&rsp);
  blockDataDestroy(pBlockRes);
  taosMemoryFree(pList);
  return code;
}

static int32_t vnodeProcessStreamTsdbVirtalDataReq(SVnode* pVnode, SRpcMsg* pMsg, SSTriggerPullRequestUnion* req, SStreamTriggerReaderInfo* sStreamReaderInfo) {
  int32_t code = 0;
  int32_t lino = 0;
  void*   buf = NULL;
  size_t  size = 0;
  int32_t* slotIdList = NULL;
  SArray* sortedCid = NULL;
  SArray* schemas = NULL;
  SSDataBlock*   pBlockRes = NULL;
  
  void* pTask = sStreamReaderInfo->pTask;
  ST_TASK_DLOG("vgId:%d %s start, skey:%"PRId64",ekey:%"PRId64",uid:%"PRId64",ver:%"PRId64, TD_VID(pVnode), __func__, 
    req->tsdbDataReq.skey, req->tsdbDataReq.ekey, req->tsdbDataReq.uid, req->tsdbDataReq.ver);
    
  SStreamReaderTaskInner* pTaskInner = NULL;
  int64_t key = req->tsdbDataReq.uid;

  if (req->base.type == STRIGGER_PULL_TSDB_DATA) {
    // sort cid and build slotIdList
    slotIdList = taosMemoryMalloc(taosArrayGetSize(req->tsdbDataReq.cids) * sizeof(int32_t));
    STREAM_CHECK_NULL_GOTO(slotIdList, terrno);
    sortedCid = taosArrayDup(req->tsdbDataReq.cids, NULL);
    STREAM_CHECK_NULL_GOTO(sortedCid, terrno);
    taosArraySort(sortedCid, sortCid);
    for (int32_t i = 0; i < taosArrayGetSize(req->tsdbDataReq.cids); i++) {
      int16_t* cid = taosArrayGet(req->tsdbDataReq.cids, i);
      STREAM_CHECK_NULL_GOTO(cid, terrno);
      for (int32_t j = 0; j < taosArrayGetSize(sortedCid); j++) {
        int16_t* cidSorted = taosArrayGet(sortedCid, j);
        STREAM_CHECK_NULL_GOTO(cidSorted, terrno);
        if (*cid == *cidSorted) {
          slotIdList[j] = i;
          break;
        }
      }
    }

    STREAM_CHECK_RET_GOTO(buildScheamFromMeta(pVnode, req->tsdbDataReq.uid, &schemas, &sStreamReaderInfo->storageApi));
    STREAM_CHECK_RET_GOTO(shrinkScheams(req->tsdbDataReq.cids, schemas));
    STREAM_CHECK_RET_GOTO(createDataBlockForStream(schemas, &pBlockRes));

    taosArraySort(schemas, sortSSchema);
    BUILD_OPTION(options, req->tsdbDataReq.suid, req->tsdbDataReq.ver, req->tsdbDataReq.order, req->tsdbDataReq.skey,
                    req->tsdbDataReq.ekey, schemas, true, &slotIdList);
    STableKeyInfo       keyInfo = {.uid = req->tsdbDataReq.uid, .groupId = 0};
    STREAM_CHECK_RET_GOTO(createStreamTask(pVnode, &options, &pTaskInner, pBlockRes, &keyInfo, 1, &sStreamReaderInfo->storageApi));
    STREAM_CHECK_RET_GOTO(taosHashPut(sStreamReaderInfo->streamTaskMap, &key, LONG_BYTES, &pTaskInner, sizeof(pTaskInner)));
    pTaskInner->pResBlockDst = pBlockRes;
    pBlockRes = NULL;
  } else {
    void** tmp = taosHashGet(sStreamReaderInfo->streamTaskMap, &key, LONG_BYTES);
    STREAM_CHECK_NULL_GOTO(tmp, TSDB_CODE_STREAM_NO_CONTEXT);
    pTaskInner = *(SStreamReaderTaskInner**)tmp;
    STREAM_CHECK_NULL_GOTO(pTaskInner, TSDB_CODE_INTERNAL_ERROR);
  }

  blockDataCleanup(pTaskInner->pResBlockDst);
  bool hasNext = true;
  while (1) {
    STREAM_CHECK_RET_GOTO(getTableDataInfo(pTaskInner, &hasNext));
    if (!hasNext) {
      break;
    }

    SSDataBlock* pBlock = NULL;
    STREAM_CHECK_RET_GOTO(getTableData(pTaskInner, &pBlock));
    STREAM_CHECK_RET_GOTO(blockDataMerge(pTaskInner->pResBlockDst, pBlock));
    if (pTaskInner->pResBlockDst->info.rows >= STREAM_RETURN_ROWS_NUM) {
      break;
    }
  }
  STREAM_CHECK_RET_GOTO(buildRsp(pTaskInner->pResBlockDst, &buf, &size));
  ST_TASK_DLOG("vgId:%d %s get result rows:%" PRId64, TD_VID(pVnode), __func__, pTaskInner->pResBlockDst->info.rows);
  printDataBlock(pTaskInner->pResBlockDst, __func__, "tsdb_data", ((SStreamTask*)pTask)->streamId);
  if (!hasNext) {
    STREAM_CHECK_RET_GOTO(taosHashRemove(sStreamReaderInfo->streamTaskMap, &key, LONG_BYTES));
  }

end:
  STREAM_PRINT_LOG_END_WITHID(code, lino);
  SRpcMsg rsp = {
      .msgType = TDMT_STREAM_TRIGGER_PULL_RSP, .info = pMsg->info, .pCont = buf, .contLen = size, .code = code};
  tmsgSendRsp(&rsp);
  taosMemFree(slotIdList);
  taosArrayDestroy(sortedCid);
  taosArrayDestroy(schemas);
  blockDataDestroy(pBlockRes);
  return code;
}

static int32_t vnodeProcessStreamWalMetaNewReq(SVnode* pVnode, SRpcMsg* pMsg, SSTriggerPullRequestUnion* req, SStreamTriggerReaderInfo* sStreamReaderInfo) {
  int32_t      code = 0;
  int32_t      lino = 0;
  void*        buf = NULL;
  size_t       size = 0;
  int64_t      lastVer = 0;
  SSTriggerWalNewRsp resultRsp = {0};

  void* pTask = sStreamReaderInfo->pTask;
  ST_TASK_DLOG("vgId:%d %s start, request paras lastVer:%" PRId64, TD_VID(pVnode), __func__, req->walMetaNewReq.lastVer);

  if (sStreamReaderInfo->metaBlock == NULL) {
    STREAM_CHECK_RET_GOTO(createBlockForWalMetaNew((SSDataBlock**)&sStreamReaderInfo->metaBlock));
    STREAM_CHECK_RET_GOTO(blockDataEnsureCapacity(sStreamReaderInfo->metaBlock, STREAM_RETURN_ROWS_NUM));
  }
  blockDataEmpty(sStreamReaderInfo->metaBlock);
  resultRsp.metaBlock = sStreamReaderInfo->metaBlock;
  resultRsp.ver = req->walMetaNewReq.lastVer;
  STREAM_CHECK_RET_GOTO(processWalVerMetaNew(pVnode, &resultRsp, sStreamReaderInfo, req->walMetaNewReq.ctime));

  ST_TASK_DLOG("vgId:%d %s get result last ver:%"PRId64" rows:%d", TD_VID(pVnode), __func__, resultRsp.ver, resultRsp.totalRows);
  STREAM_CHECK_CONDITION_GOTO(resultRsp.totalRows == 0, TDB_CODE_SUCCESS);
  size = tSerializeSStreamWalDataResponse(NULL, 0, &resultRsp);
  buf = rpcMallocCont(size);
  size = tSerializeSStreamWalDataResponse(buf, size, &resultRsp);
  printDataBlock(sStreamReaderInfo->metaBlock, __func__, "meta", ((SStreamTask*)pTask)->streamId);

end:
  if (resultRsp.totalRows == 0) {
    code = TSDB_CODE_STREAM_NO_DATA;
    buf = rpcMallocCont(sizeof(int64_t));
    *(int64_t *)buf = resultRsp.ver;
    size = sizeof(int64_t);
  }
  SRpcMsg rsp = {
      .msgType = TDMT_STREAM_TRIGGER_PULL_RSP, .info = pMsg->info, .pCont = buf, .contLen = size, .code = code};
  tmsgSendRsp(&rsp);
  if (code == TSDB_CODE_STREAM_NO_DATA){
    code = 0;
  }
  STREAM_PRINT_LOG_END_WITHID(code, lino);
  blockDataDestroy(resultRsp.deleteBlock);
  blockDataDestroy(resultRsp.dropBlock);

  return code;
}
static int32_t vnodeProcessStreamWalMetaDataNewReq(SVnode* pVnode, SRpcMsg* pMsg, SSTriggerPullRequestUnion* req, SStreamTriggerReaderInfo* sStreamReaderInfo) {
  int32_t      code = 0;
  int32_t      lino = 0;
  void*        buf = NULL;
  size_t       size = 0;
  SSTriggerWalNewRsp resultRsp = {0};
  
  void* pTask = sStreamReaderInfo->pTask;
  ST_TASK_DLOG("vgId:%d %s start, request paras lastVer:%" PRId64, TD_VID(pVnode), __func__, req->walMetaDataNewReq.lastVer);

  if (sStreamReaderInfo->metaBlock == NULL) {
    STREAM_CHECK_RET_GOTO(createBlockForWalMetaNew((SSDataBlock**)&sStreamReaderInfo->metaBlock));
    STREAM_CHECK_RET_GOTO(blockDataEnsureCapacity(sStreamReaderInfo->metaBlock, STREAM_RETURN_ROWS_NUM));
  }

  resultRsp.metaBlock = sStreamReaderInfo->metaBlock;
  STREAM_CHECK_RET_GOTO(createOneDataBlock(sStreamReaderInfo->triggerBlock, false, (SSDataBlock**)&resultRsp.dataBlock));
  resultRsp.ver = req->walMetaDataNewReq.lastVer;
  resultRsp.indexHash = tSimpleHashInit(8, taosGetDefaultHashFunction(TSDB_DATA_TYPE_BIGINT));
  STREAM_CHECK_NULL_GOTO(resultRsp.indexHash, terrno);

  STREAM_CHECK_RET_GOTO(processWalVerMetaDataNew(pVnode, sStreamReaderInfo, &resultRsp));

  STREAM_CHECK_CONDITION_GOTO(resultRsp.totalRows == 0, TDB_CODE_SUCCESS);
  size = tSerializeSStreamWalDataResponse(NULL, 0, &resultRsp);
  buf = rpcMallocCont(size);
  size = tSerializeSStreamWalDataResponse(buf, size, &resultRsp);
  printDataBlock(sStreamReaderInfo->metaBlock, __func__, "meta", ((SStreamTask*)pTask)->streamId);
  printDataBlock(resultRsp.dataBlock, __func__, "data", ((SStreamTask*)pTask)->streamId);
  printDataBlock(resultRsp.dropBlock, __func__, "drop", ((SStreamTask*)pTask)->streamId);
  printDataBlock(resultRsp.deleteBlock, __func__, "delete", ((SStreamTask*)pTask)->streamId);
  printIndexHash(resultRsp.indexHash, pTask);

end:
  if (resultRsp.totalRows == 0) {
    buf = rpcMallocCont(sizeof(int64_t));
    *(int64_t *)buf = resultRsp.ver;
    size = sizeof(int64_t);
    code = TSDB_CODE_STREAM_NO_DATA;
  }
  SRpcMsg rsp = {
      .msgType = TDMT_STREAM_TRIGGER_PULL_RSP, .info = pMsg->info, .pCont = buf, .contLen = size, .code = code};
  tmsgSendRsp(&rsp);
  if (code == TSDB_CODE_STREAM_NO_DATA){
    code = 0;
  }
  blockDataDestroy(resultRsp.dataBlock);
  blockDataDestroy(resultRsp.deleteBlock);
  blockDataDestroy(resultRsp.dropBlock);
  tSimpleHashCleanup(resultRsp.indexHash);

  STREAM_PRINT_LOG_END_WITHID(code, lino);

  return code;
}

static int32_t vnodeProcessStreamWalDataNewReq(SVnode* pVnode, SRpcMsg* pMsg, SSTriggerPullRequestUnion* req, SStreamTriggerReaderInfo* sStreamReaderInfo) {
  int32_t      code = 0;
  int32_t      lino = 0;
  void*        buf = NULL;
  size_t       size = 0;
  SSTriggerWalNewRsp resultRsp = {0};

  void* pTask = sStreamReaderInfo->pTask;
  ST_TASK_DLOG("vgId:%d %s start, request paras size:%zu", TD_VID(pVnode), __func__, taosArrayGetSize(req->walDataNewReq.versions));

  STREAM_CHECK_RET_GOTO(createOneDataBlock(sStreamReaderInfo->triggerBlock, false, (SSDataBlock**)&resultRsp.dataBlock));
  resultRsp.indexHash = tSimpleHashInit(8, taosGetDefaultHashFunction(TSDB_DATA_TYPE_BIGINT));
  STREAM_CHECK_NULL_GOTO(resultRsp.indexHash, terrno);
  resultRsp.uidHash = tSimpleHashInit(8, taosGetDefaultHashFunction(TSDB_DATA_TYPE_BIGINT));
  STREAM_CHECK_NULL_GOTO(resultRsp.uidHash, terrno);

  STREAM_CHECK_RET_GOTO(processWalVerDataNew(pVnode, sStreamReaderInfo, req->walDataNewReq.versions, req->walDataNewReq.ranges, &resultRsp));
  ST_TASK_DLOG("vgId:%d %s get result last ver:%"PRId64" rows:%d", TD_VID(pVnode), __func__, resultRsp.ver, resultRsp.totalRows);

  STREAM_CHECK_CONDITION_GOTO(resultRsp.totalRows == 0, TDB_CODE_SUCCESS);

  size = tSerializeSStreamWalDataResponse(NULL, 0, &resultRsp);
  buf = rpcMallocCont(size);
  size = tSerializeSStreamWalDataResponse(buf, size, &resultRsp);
  printDataBlock(resultRsp.dataBlock, __func__, "data", ((SStreamTask*)pTask)->streamId);
  printIndexHash(resultRsp.indexHash, pTask);

end:
  if (resultRsp.totalRows == 0) {
    buf = rpcMallocCont(sizeof(int64_t));
    *(int64_t *)buf = resultRsp.ver;
    size = sizeof(int64_t);
    code = TSDB_CODE_STREAM_NO_DATA;
  }
  SRpcMsg rsp = {
      .msgType = TDMT_STREAM_TRIGGER_PULL_RSP, .info = pMsg->info, .pCont = buf, .contLen = size, .code = code};
  tmsgSendRsp(&rsp);
  if (code == TSDB_CODE_STREAM_NO_DATA){
    code = 0;
  }

  blockDataDestroy(resultRsp.dataBlock);
  blockDataDestroy(resultRsp.deleteBlock);
  blockDataDestroy(resultRsp.dropBlock);
  tSimpleHashCleanup(resultRsp.indexHash);
  tSimpleHashCleanup(resultRsp.uidHash);
  STREAM_PRINT_LOG_END_WITHID(code, lino);

  return code;
}

static int32_t vnodeProcessStreamWalCalcDataNewReq(SVnode* pVnode, SRpcMsg* pMsg, SSTriggerPullRequestUnion* req, SStreamTriggerReaderInfo* sStreamReaderInfo) {
  int32_t      code = 0;
  int32_t      lino = 0;
  void*        buf = NULL;
  size_t       size = 0;
  SSTriggerWalNewRsp resultRsp = {0};
  SSDataBlock* pBlock1 = NULL;
  SSDataBlock* pBlock2 = NULL;
  
  void* pTask = sStreamReaderInfo->pTask;
  ST_TASK_DLOG("vgId:%d %s start, request paras size:%zu", TD_VID(pVnode), __func__, taosArrayGetSize(req->walDataNewReq.versions));

  SSDataBlock* dataBlock = sStreamReaderInfo->isVtableStream ? sStreamReaderInfo->calcBlock : sStreamReaderInfo->triggerBlock;
  STREAM_CHECK_RET_GOTO(createOneDataBlock(dataBlock, false, (SSDataBlock**)&resultRsp.dataBlock));
  resultRsp.isCalc = sStreamReaderInfo->isVtableStream ? true : false;
  resultRsp.indexHash = tSimpleHashInit(8, taosGetDefaultHashFunction(TSDB_DATA_TYPE_BIGINT));
  STREAM_CHECK_NULL_GOTO(resultRsp.indexHash, terrno);
  resultRsp.uidHash = tSimpleHashInit(8, taosGetDefaultHashFunction(TSDB_DATA_TYPE_BIGINT));
  STREAM_CHECK_NULL_GOTO(resultRsp.uidHash, terrno);

  STREAM_CHECK_RET_GOTO(processWalVerDataNew(pVnode, sStreamReaderInfo, req->walDataNewReq.versions, req->walDataNewReq.ranges, &resultRsp));
  STREAM_CHECK_CONDITION_GOTO(resultRsp.totalRows == 0, TDB_CODE_SUCCESS);

  if (!sStreamReaderInfo->isVtableStream){
    STREAM_CHECK_RET_GOTO(createOneDataBlock(sStreamReaderInfo->calcBlock, false, &pBlock2));
  
    blockDataTransform(pBlock2, resultRsp.dataBlock);
    blockDataDestroy(resultRsp.dataBlock);
    resultRsp.dataBlock = pBlock2;
    pBlock2 = NULL;
  }

  size = tSerializeSStreamWalDataResponse(NULL, 0, &resultRsp);
  buf = rpcMallocCont(size);
  size = tSerializeSStreamWalDataResponse(buf, size, &resultRsp);
  printDataBlock(resultRsp.dataBlock, __func__, "data", ((SStreamTask*)pTask)->streamId);
  printIndexHash(resultRsp.indexHash, pTask);

end:
  if (resultRsp.totalRows == 0) {
    buf = rpcMallocCont(sizeof(int64_t));
    *(int64_t *)buf = resultRsp.ver;
    size = sizeof(int64_t);
    code = TSDB_CODE_STREAM_NO_DATA;
  }
  SRpcMsg rsp = {
      .msgType = TDMT_STREAM_TRIGGER_PULL_RSP, .info = pMsg->info, .pCont = buf, .contLen = size, .code = code};
  tmsgSendRsp(&rsp);
  if (code == TSDB_CODE_STREAM_NO_DATA){
    code = 0;
  }

  blockDataDestroy(pBlock1);
  blockDataDestroy(pBlock2);
  blockDataDestroy(resultRsp.dataBlock);
  blockDataDestroy(resultRsp.deleteBlock);
  blockDataDestroy(resultRsp.dropBlock);
  tSimpleHashCleanup(resultRsp.indexHash);
  tSimpleHashCleanup(resultRsp.uidHash);
  STREAM_PRINT_LOG_END_WITHID(code, lino);

  return code;
}

static int32_t vnodeProcessStreamGroupColValueReq(SVnode* pVnode, SRpcMsg* pMsg, SSTriggerPullRequestUnion* req, SStreamTriggerReaderInfo* sStreamReaderInfo) {
  int32_t code = 0;
  int32_t lino = 0;
  void*   buf = NULL;
  size_t  size = 0;
  SArray** gInfo = NULL;
  
  void* pTask = sStreamReaderInfo->pTask;
  ST_TASK_DLOG("vgId:%d %s start, request gid:%" PRId64, TD_VID(pVnode), __func__, req->groupColValueReq.gid);

  gInfo = taosHashAcquire(sStreamReaderInfo->groupIdMap, &req->groupColValueReq.gid, POINTER_BYTES);
  STREAM_CHECK_NULL_GOTO(gInfo, TSDB_CODE_STREAM_NO_CONTEXT);
  SStreamGroupInfo pGroupInfo = {0};
  pGroupInfo.gInfo = *gInfo;

  size = tSerializeSStreamGroupInfo(NULL, 0, &pGroupInfo, TD_VID(pVnode));
  STREAM_CHECK_CONDITION_GOTO(size < 0, size);
  buf = rpcMallocCont(size);
  STREAM_CHECK_NULL_GOTO(buf, terrno);
  size = tSerializeSStreamGroupInfo(buf, size, &pGroupInfo, TD_VID(pVnode));
  STREAM_CHECK_CONDITION_GOTO(size < 0, size);
end:
  taosHashRelease(sStreamReaderInfo->groupIdMap, gInfo);
  if (code != 0) {
    rpcFreeCont(buf);
    buf = NULL;
    size = 0;
  }
  STREAM_PRINT_LOG_END_WITHID(code, lino);
  SRpcMsg rsp = {
      .msgType = TDMT_STREAM_TRIGGER_PULL_RSP, .info = pMsg->info, .pCont = buf, .contLen = size, .code = code};
  tmsgSendRsp(&rsp);

  return code;
}

static int32_t vnodeProcessStreamVTableInfoReq(SVnode* pVnode, SRpcMsg* pMsg, SSTriggerPullRequestUnion* req, SStreamTriggerReaderInfo* sStreamReaderInfo) {
  int32_t              code = 0;
  int32_t              lino = 0;
  void*                buf = NULL;
  size_t               size = 0;
  SStreamMsgVTableInfo vTableInfo = {0};
  SMetaReader          metaReader = {0};
  SArray*              pTableListArray = NULL;

  void* pTask = sStreamReaderInfo->pTask;
  ST_TASK_DLOG("vgId:%d %s start", TD_VID(pVnode), __func__);

  SArray* cids = req->virTableInfoReq.cids;
  STREAM_CHECK_NULL_GOTO(cids, terrno);

  pTableListArray = qStreamGetTableArrayList(sStreamReaderInfo);
  STREAM_CHECK_NULL_GOTO(pTableListArray, terrno);

  vTableInfo.infos = taosArrayInit(taosArrayGetSize(pTableListArray), sizeof(VTableInfo));
  STREAM_CHECK_NULL_GOTO(vTableInfo.infos, terrno);
  sStreamReaderInfo->storageApi.metaReaderFn.initReader(&metaReader, pVnode, META_READER_LOCK, &sStreamReaderInfo->storageApi.metaFn);

  for (size_t i = 0; i < taosArrayGetSize(pTableListArray); i++) {
    SStreamTableKeyInfo* pKeyInfo = taosArrayGetP(pTableListArray, i);
    if (pKeyInfo == NULL || pKeyInfo->markedDeleted) {
      continue;
    }
    VTableInfo* vTable = taosArrayReserve(vTableInfo.infos, 1);
    STREAM_CHECK_NULL_GOTO(vTable, terrno);
    vTable->uid = pKeyInfo->uid;
    vTable->gId = pKeyInfo->groupId;

    ST_TASK_DLOG("vgId:%d %s put vtable uid:%"PRId64, TD_VID(pVnode), __func__, pKeyInfo->uid);

    code = sStreamReaderInfo->storageApi.metaReaderFn.getTableEntryByUid(&metaReader, pKeyInfo->uid);
    if (code != 0) {
      ST_TASK_WLOG("vgId:%d %s get table entry by uid:%"PRId64" failed, msg:%s", TD_VID(pVnode), __func__, pKeyInfo->uid, tstrerror(code));
      continue;
    }
    if (taosArrayGetSize(cids) == 1 && *(col_id_t*)taosArrayGet(cids, 0) == PRIMARYKEY_TIMESTAMP_COL_ID){
      vTable->cols.nCols = metaReader.me.colRef.nCols;
      vTable->cols.version = metaReader.me.colRef.version;
      vTable->cols.pColRef = taosMemoryCalloc(metaReader.me.colRef.nCols, sizeof(SColRef));
      for (size_t j = 0; j < metaReader.me.colRef.nCols; j++) {
        memcpy(vTable->cols.pColRef + j, &metaReader.me.colRef.pColRef[j], sizeof(SColRef));
      }
    } else {
      vTable->cols.nCols = taosArrayGetSize(cids);
      vTable->cols.version = metaReader.me.colRef.version;
      vTable->cols.pColRef = taosMemoryCalloc(taosArrayGetSize(cids), sizeof(SColRef));
      for (size_t i = 0; i < taosArrayGetSize(cids); i++) {
        for (size_t j = 0; j < metaReader.me.colRef.nCols; j++) {
          if (metaReader.me.colRef.pColRef[j].hasRef &&
              metaReader.me.colRef.pColRef[j].id == *(col_id_t*)taosArrayGet(cids, i)) {
            memcpy(vTable->cols.pColRef + i, &metaReader.me.colRef.pColRef[j], sizeof(SColRef));
            break;
          }
        }
      }
    }
    tDecoderClear(&metaReader.coder);
  }
  ST_TASK_DLOG("vgId:%d %s end, size:%"PRIzu, TD_VID(pVnode), __func__, taosArrayGetSize(vTableInfo.infos));
  STREAM_CHECK_RET_GOTO(buildVTableInfoRsp(&vTableInfo, &buf, &size));

end:
  taosArrayDestroyP(pTableListArray, taosMemFree);
  tDestroySStreamMsgVTableInfo(&vTableInfo);
  sStreamReaderInfo->storageApi.metaReaderFn.clearReader(&metaReader);
  STREAM_PRINT_LOG_END_WITHID(code, lino);
  SRpcMsg rsp = {
      .msgType = TDMT_STREAM_TRIGGER_PULL_RSP, .info = pMsg->info, .pCont = buf, .contLen = size, .code = code};
  tmsgSendRsp(&rsp);
  return code;
}

static int32_t vnodeProcessStreamOTableInfoReq(SVnode* pVnode, SRpcMsg* pMsg, SSTriggerPullRequestUnion* req, SStreamTriggerReaderInfo* sStreamReaderInfo) {
  int32_t                   code = 0;
  int32_t                   lino = 0;
  void*                     buf = NULL;
  size_t                    size = 0;
  SSTriggerOrigTableInfoRsp oTableInfo = {0};
  SMetaReader               metaReader = {0};
  void*                     pTask = sStreamReaderInfo->pTask;

  ST_TASK_DLOG("vgId:%d %s start", TD_VID(pVnode), __func__);

  SArray* cols = req->origTableInfoReq.cols;
  STREAM_CHECK_NULL_GOTO(cols, terrno);

  oTableInfo.cols = taosArrayInit(taosArrayGetSize(cols), sizeof(OTableInfoRsp));

  STREAM_CHECK_NULL_GOTO(oTableInfo.cols, terrno);

  sStreamReaderInfo->storageApi.metaReaderFn.initReader(&metaReader, pVnode, META_READER_LOCK, &sStreamReaderInfo->storageApi.metaFn);
  for (size_t i = 0; i < taosArrayGetSize(cols); i++) {
    OTableInfo*    oInfo = taosArrayGet(cols, i);
    OTableInfoRsp* vTableInfo = taosArrayReserve(oTableInfo.cols, 1);
    STREAM_CHECK_NULL_GOTO(oInfo, terrno);
    STREAM_CHECK_NULL_GOTO(vTableInfo, terrno);
    STREAM_CHECK_RET_GOTO(sStreamReaderInfo->storageApi.metaReaderFn.getTableEntryByName(&metaReader, oInfo->refTableName));
    vTableInfo->uid = metaReader.me.uid;
    ST_TASK_DLOG("vgId:%d %s get original uid:%"PRId64, TD_VID(pVnode), __func__, vTableInfo->uid);

    SSchemaWrapper* sSchemaWrapper = NULL;
    if (metaReader.me.type == TD_CHILD_TABLE) {
      int64_t suid = metaReader.me.ctbEntry.suid;
      vTableInfo->suid = suid;
      tDecoderClear(&metaReader.coder);
      STREAM_CHECK_RET_GOTO(sStreamReaderInfo->storageApi.metaReaderFn.getTableEntryByUid(&metaReader, suid));
      sSchemaWrapper = &metaReader.me.stbEntry.schemaRow;
    } else if (metaReader.me.type == TD_NORMAL_TABLE) {
      vTableInfo->suid = 0;
      sSchemaWrapper = &metaReader.me.ntbEntry.schemaRow;
    } else {
      ST_TASK_ELOG("invalid table type:%d", metaReader.me.type);
    }

    for (size_t j = 0; j < sSchemaWrapper->nCols; j++) {
      SSchema* s = sSchemaWrapper->pSchema + j;
      if (strcmp(s->name, oInfo->refColName) == 0) {
        vTableInfo->cid = s->colId;
        break;
      }
    }
    if (vTableInfo->cid == 0) {
      stError("vgId:%d %s, not found col %s in table %s", TD_VID(pVnode), __func__, oInfo->refColName,
              oInfo->refTableName);
    }
    tDecoderClear(&metaReader.coder);
  }

  STREAM_CHECK_RET_GOTO(buildOTableInfoRsp(&oTableInfo, &buf, &size));

end:
  tDestroySTriggerOrigTableInfoRsp(&oTableInfo);
  sStreamReaderInfo->storageApi.metaReaderFn.clearReader(&metaReader);
  STREAM_PRINT_LOG_END_WITHID(code, lino);
  SRpcMsg rsp = {
      .msgType = TDMT_STREAM_TRIGGER_PULL_RSP, .info = pMsg->info, .pCont = buf, .contLen = size, .code = code};
  tmsgSendRsp(&rsp);
  return code;
}

static int32_t vnodeProcessStreamVTableTagInfoReq(SVnode* pVnode, SRpcMsg* pMsg, SSTriggerPullRequestUnion* req, SStreamTriggerReaderInfo* sStreamReaderInfo) {
  int32_t                   code = 0;
  int32_t                   lino = 0;
  void*                     buf = NULL;
  size_t                    size = 0;
  SSDataBlock* pBlock = NULL;

  SMetaReader               metaReader = {0};
  SMetaReader               metaReaderStable = {0};
  int64_t streamId = req->base.streamId;
  stsDebug("vgId:%d %s start", TD_VID(pVnode), __func__);

  SArray* cols = req->virTablePseudoColReq.cids;
  STREAM_CHECK_NULL_GOTO(cols, terrno);

  sStreamReaderInfo->storageApi.metaReaderFn.initReader(&metaReader, pVnode, META_READER_LOCK, &sStreamReaderInfo->storageApi.metaFn);
  STREAM_CHECK_RET_GOTO(sStreamReaderInfo->storageApi.metaReaderFn.getTableEntryByUid(&metaReader, req->virTablePseudoColReq.uid));

  STREAM_CHECK_CONDITION_GOTO(metaReader.me.type != TD_VIRTUAL_CHILD_TABLE && metaReader.me.type != TD_VIRTUAL_NORMAL_TABLE, TSDB_CODE_INVALID_PARA);

  STREAM_CHECK_RET_GOTO(createDataBlock(&pBlock));
  if (metaReader.me.type == TD_VIRTUAL_NORMAL_TABLE) {
    STREAM_CHECK_CONDITION_GOTO (taosArrayGetSize(cols) < 1 || *(col_id_t*)taosArrayGet(cols, 0) != -1, TSDB_CODE_INVALID_PARA);
    SColumnInfoData idata = createColumnInfoData(TSDB_DATA_TYPE_BINARY, TSDB_TABLE_NAME_LEN, -1);
    STREAM_CHECK_RET_GOTO(blockDataAppendColInfo(pBlock, &idata));
    STREAM_CHECK_RET_GOTO(blockDataEnsureCapacity(pBlock, 1));
    pBlock->info.rows = 1;
    SColumnInfoData* pDst = taosArrayGet(pBlock->pDataBlock, 0);
    STREAM_CHECK_NULL_GOTO(pDst, terrno);
    STREAM_CHECK_RET_GOTO(varColSetVarData(pDst, 0, metaReader.me.name, strlen(metaReader.me.name), false));
  } else if (metaReader.me.type == TD_VIRTUAL_CHILD_TABLE){
    int64_t suid = metaReader.me.ctbEntry.suid;
    sStreamReaderInfo->storageApi.metaReaderFn.readerReleaseLock(&metaReader);
    sStreamReaderInfo->storageApi.metaReaderFn.initReader(&metaReaderStable, pVnode, META_READER_LOCK, &sStreamReaderInfo->storageApi.metaFn);

    STREAM_CHECK_RET_GOTO(sStreamReaderInfo->storageApi.metaReaderFn.getTableEntryByUid(&metaReaderStable, suid));
    SSchemaWrapper*  sSchemaWrapper = &metaReaderStable.me.stbEntry.schemaTag;
    for (size_t i = 0; i < taosArrayGetSize(cols); i++){
      col_id_t* id = taosArrayGet(cols, i);
      STREAM_CHECK_NULL_GOTO(id, terrno);
      if (*id == -1) {
        SColumnInfoData idata = createColumnInfoData(TSDB_DATA_TYPE_BINARY, TSDB_TABLE_NAME_LEN, -1);
        STREAM_CHECK_RET_GOTO(blockDataAppendColInfo(pBlock, &idata));
        continue;
      }
      size_t j = 0;
      for (; j < sSchemaWrapper->nCols; j++) {
        SSchema* s = sSchemaWrapper->pSchema + j;
        if (s->colId == *id) {
          SColumnInfoData idata = createColumnInfoData(s->type, s->bytes, s->colId);
          STREAM_CHECK_RET_GOTO(blockDataAppendColInfo(pBlock, &idata));
          break;
        }
      }
      if (j == sSchemaWrapper->nCols) {
        SColumnInfoData idata = createColumnInfoData(TSDB_DATA_TYPE_NULL, CHAR_BYTES, *id);
        STREAM_CHECK_RET_GOTO(blockDataAppendColInfo(pBlock, &idata));
      }
    }
    STREAM_CHECK_RET_GOTO(blockDataEnsureCapacity(pBlock, 1));
    pBlock->info.rows = 1;
    
    for (size_t i = 0; i < taosArrayGetSize(pBlock->pDataBlock); i++){
      SColumnInfoData* pDst = taosArrayGet(pBlock->pDataBlock, i);
      STREAM_CHECK_NULL_GOTO(pDst, terrno);

      if (pDst->info.colId == -1) {
        STREAM_CHECK_RET_GOTO(varColSetVarData(pDst, 0, metaReader.me.name, strlen(metaReader.me.name), false));
        continue;
      }
      if (pDst->info.type == TSDB_DATA_TYPE_NULL) {
        STREAM_CHECK_RET_GOTO(colDataSetVal(pDst, 0, NULL, true));
        continue;
      }

      STagVal val = {0};
      val.cid = pDst->info.colId;
      const char* p = sStreamReaderInfo->storageApi.metaFn.extractTagVal(metaReader.me.ctbEntry.pTags, pDst->info.type, &val);

      char* data = NULL;
      if (pDst->info.type != TSDB_DATA_TYPE_JSON && p != NULL) {
        data = tTagValToData((const STagVal*)p, false);
      } else {
        data = (char*)p;
      }

      STREAM_CHECK_RET_GOTO(colDataSetVal(pDst, 0, data,
                            (data == NULL) || (pDst->info.type == TSDB_DATA_TYPE_JSON && tTagIsJsonNull(data))));

      if ((pDst->info.type != TSDB_DATA_TYPE_JSON) && (p != NULL) && IS_VAR_DATA_TYPE(((const STagVal*)p)->type) &&
          (data != NULL)) {
        taosMemoryFree(data);
      }
    }
  } else {
    stError("vgId:%d %s, invalid table type:%d", TD_VID(pVnode), __func__, metaReader.me.type);
    code = TSDB_CODE_INVALID_PARA;
    goto end;
  }
  
  stsDebug("vgId:%d %s get result rows:%" PRId64, TD_VID(pVnode), __func__, pBlock->info.rows);
  printDataBlock(pBlock, __func__, "", streamId);
  STREAM_CHECK_RET_GOTO(buildRsp(pBlock, &buf, &size));

end:
  if(size == 0){
    code = TSDB_CODE_STREAM_NO_DATA;
  }
  sStreamReaderInfo->storageApi.metaReaderFn.clearReader(&metaReaderStable);
  sStreamReaderInfo->storageApi.metaReaderFn.clearReader(&metaReader);
  STREAM_PRINT_LOG_END(code, lino);
  SRpcMsg rsp = {
      .msgType = TDMT_STREAM_TRIGGER_PULL_RSP, .info = pMsg->info, .pCont = buf, .contLen = size, .code = code};
  tmsgSendRsp(&rsp);
  blockDataDestroy(pBlock);
  return code;
}

static int32_t vnodeProcessStreamFetchMsg(SVnode* pVnode, SRpcMsg* pMsg) {
  int32_t            code = 0;
  int32_t            lino = 0;
  void*              buf = NULL;
  size_t             size = 0;
  void*              taskAddr = NULL;
  SArray*            pResList = NULL;
  bool               hasNext = false;

  SResFetchReq req = {0};
  STREAM_CHECK_CONDITION_GOTO(tDeserializeSResFetchReq(pMsg->pCont, pMsg->contLen, &req) < 0,
                              TSDB_CODE_QRY_INVALID_INPUT);
  SArray* calcInfoList = (SArray*)qStreamGetReaderInfo(req.queryId, req.taskId, &taskAddr);
  STREAM_CHECK_NULL_GOTO(calcInfoList, terrno);

  STREAM_CHECK_CONDITION_GOTO(req.execId < 0, TSDB_CODE_INVALID_PARA);
  SStreamTriggerReaderCalcInfo* sStreamReaderCalcInfo = taosArrayGetP(calcInfoList, req.execId);
  STREAM_CHECK_NULL_GOTO(sStreamReaderCalcInfo, terrno);
  void* pTask = sStreamReaderCalcInfo->pTask;
  ST_TASK_DLOG("vgId:%d %s start, execId:%d, reset:%d, pTaskInfo:%p, scan type:%d", TD_VID(pVnode), __func__, req.execId, req.reset,
               sStreamReaderCalcInfo->pTaskInfo, nodeType(sStreamReaderCalcInfo->calcAst->pNode));

  if (req.reset) {
    int64_t uid = 0;
    if (req.dynTbname) {
      SArray* vals = req.pStRtFuncInfo->pStreamPartColVals;
      for (int32_t i = 0; i < taosArrayGetSize(vals); ++i) {
        SStreamGroupValue* pValue = taosArrayGet(vals, i);
        if (pValue != NULL && pValue->isTbname) {
          uid = pValue->uid;
          break;
        }
      }
    }
    
    SReadHandle handle = {0};
    handle.vnode = pVnode;
    handle.uid = uid;
    handle.cacheSttStatis = true;

    initStorageAPI(&handle.api);
    if (QUERY_NODE_PHYSICAL_PLAN_TABLE_SCAN == nodeType(sStreamReaderCalcInfo->calcAst->pNode) ||
      QUERY_NODE_PHYSICAL_PLAN_TABLE_MERGE_SCAN == nodeType(sStreamReaderCalcInfo->calcAst->pNode)){
      STimeRangeNode* node = (STimeRangeNode*)((STableScanPhysiNode*)(sStreamReaderCalcInfo->calcAst->pNode))->pTimeRange;
      if (node != NULL) {
        STREAM_CHECK_RET_GOTO(processCalaTimeRange(sStreamReaderCalcInfo, &req, node, &handle, false));
      } else {
        ST_TASK_DLOG("vgId:%d %s no scan time range node", TD_VID(pVnode), __func__);
      }

      node = (STimeRangeNode*)((STableScanPhysiNode*)(sStreamReaderCalcInfo->calcAst->pNode))->pExtTimeRange;
      if (node != NULL) {
        STREAM_CHECK_RET_GOTO(processCalaTimeRange(sStreamReaderCalcInfo, &req, node, &handle, true));
      } else {
        ST_TASK_DLOG("vgId:%d %s no interp time range node", TD_VID(pVnode), __func__);
      }      
    }

    TSWAP(sStreamReaderCalcInfo->rtInfo.funcInfo, *req.pStRtFuncInfo);
    sStreamReaderCalcInfo->rtInfo.funcInfo.hasPlaceHolder = sStreamReaderCalcInfo->hasPlaceHolder;
    handle.streamRtInfo = &sStreamReaderCalcInfo->rtInfo;

    if (sStreamReaderCalcInfo->pTaskInfo == NULL || !qNeedReset(sStreamReaderCalcInfo->pTaskInfo)) {
      qDestroyTask(sStreamReaderCalcInfo->pTaskInfo);
      STREAM_CHECK_RET_GOTO(qCreateStreamExecTaskInfo(&sStreamReaderCalcInfo->pTaskInfo,
                                                    sStreamReaderCalcInfo->calcScanPlan, &handle, NULL, TD_VID(pVnode),
                                                    req.taskId));
    } else {
      STREAM_CHECK_RET_GOTO(qResetTableScan(sStreamReaderCalcInfo->pTaskInfo, &handle));
    }

    STREAM_CHECK_RET_GOTO(qSetTaskId(sStreamReaderCalcInfo->pTaskInfo, req.taskId, req.queryId));
  }

  if (req.pOpParam != NULL) {
    qUpdateOperatorParam(sStreamReaderCalcInfo->pTaskInfo, req.pOpParam);
  }
  
  pResList = taosArrayInit(4, POINTER_BYTES);
  STREAM_CHECK_NULL_GOTO(pResList, terrno);
  uint64_t ts = 0;
  STREAM_CHECK_RET_GOTO(qExecTaskOpt(sStreamReaderCalcInfo->pTaskInfo, pResList, &ts, &hasNext, NULL, req.pOpParam != NULL));

  for(size_t i = 0; i < taosArrayGetSize(pResList); i++){
    SSDataBlock* pBlock = taosArrayGetP(pResList, i);
    if (pBlock == NULL) continue;
    printDataBlock(pBlock, __func__, "fetch", ((SStreamTask*)pTask)->streamId);
/*    
    if (sStreamReaderCalcInfo->rtInfo.funcInfo.withExternalWindow) {
      STREAM_CHECK_RET_GOTO(qStreamFilter(pBlock, sStreamReaderCalcInfo->pFilterInfo, NULL));
      printDataBlock(pBlock, __func__, "fetch filter");
    }
*/    
  }

end:
  STREAM_CHECK_RET_GOTO(streamBuildFetchRsp(pResList, hasNext, &buf, &size, pVnode->config.tsdbCfg.precision));
  taosArrayDestroy(pResList);
  streamReleaseTask(taskAddr);

  if (code == TSDB_CODE_PAR_TABLE_NOT_EXIST || code == TSDB_CODE_TDB_TABLE_NOT_EXIST){
    code = TDB_CODE_SUCCESS;
  }
  STREAM_PRINT_LOG_END(code, lino);
  SRpcMsg rsp = {.msgType = TDMT_STREAM_FETCH_RSP, .info = pMsg->info, .pCont = buf, .contLen = size, .code = code};
  tmsgSendRsp(&rsp);
  tDestroySResFetchReq(&req);
  return code;
}

int32_t vnodeProcessStreamReaderMsg(SVnode* pVnode, SRpcMsg* pMsg) {
  int32_t                   code = 0;
  int32_t                   lino = 0;
  SSTriggerPullRequestUnion req = {0};
  void*                     taskAddr = NULL;

  vDebug("vgId:%d, msg:%p in stream reader queue is processing", pVnode->config.vgId, pMsg);
  if (!syncIsReadyForRead(pVnode->sync)) {
    vnodeRedirectRpcMsg(pVnode, pMsg, terrno);
    return 0;
  }

  if (pMsg->msgType == TDMT_STREAM_FETCH) {
    return vnodeProcessStreamFetchMsg(pVnode, pMsg);
  } else if (pMsg->msgType == TDMT_STREAM_TRIGGER_PULL) {
    void*   pReq = POINTER_SHIFT(pMsg->pCont, sizeof(SMsgHead));
    int32_t len = pMsg->contLen - sizeof(SMsgHead);
    STREAM_CHECK_RET_GOTO(tDeserializeSTriggerPullRequest(pReq, len, &req));
    stDebug("vgId:%d %s start, type:%d, streamId:%" PRIx64 ", readerTaskId:%" PRIx64 ", sessionId:%" PRIx64,
            TD_VID(pVnode), __func__, req.base.type, req.base.streamId, req.base.readerTaskId, req.base.sessionId);
    SStreamTriggerReaderInfo* sStreamReaderInfo = qStreamGetReaderInfo(req.base.streamId, req.base.readerTaskId, &taskAddr);
    STREAM_CHECK_NULL_GOTO(sStreamReaderInfo, terrno);
    if (sStreamReaderInfo->tableList.pTableList == NULL) {  
      taosWLockLatch(&sStreamReaderInfo->lock);
      sStreamReaderInfo->pVnode = pVnode;
      initStorageAPI(&sStreamReaderInfo->storageApi);
      if (sStreamReaderInfo->tableList.pTableList == NULL) {
        STREAM_CHECK_RET_GOTO(initStreamTableListInfo(&sStreamReaderInfo->tableList));
        code = generateTablistForStreamReader(pVnode, sStreamReaderInfo);
      }
      taosWUnLockLatch(&sStreamReaderInfo->lock);
      STREAM_CHECK_RET_GOTO(code);
    }
    switch (req.base.type) {
      case STRIGGER_PULL_SET_TABLE:
        STREAM_CHECK_RET_GOTO(vnodeProcessStreamSetTableReq(pVnode, pMsg, &req, sStreamReaderInfo));
        break;
      case STRIGGER_PULL_LAST_TS:
        STREAM_CHECK_RET_GOTO(vnodeProcessStreamLastTsReq(pVnode, pMsg, &req, sStreamReaderInfo));
        break;
      case STRIGGER_PULL_FIRST_TS:
        STREAM_CHECK_RET_GOTO(vnodeProcessStreamFirstTsReq(pVnode, pMsg, &req, sStreamReaderInfo));
        break;
      case STRIGGER_PULL_TSDB_META:
      case STRIGGER_PULL_TSDB_META_NEXT:
        STREAM_CHECK_RET_GOTO(vnodeProcessStreamTsdbMetaReq(pVnode, pMsg, &req, sStreamReaderInfo));
        break;
      case STRIGGER_PULL_TSDB_TS_DATA:
        if (sStreamReaderInfo->isVtableStream) {
          STREAM_CHECK_RET_GOTO(vnodeProcessStreamTsdbTsDataReqVTable(pVnode, pMsg, &req, sStreamReaderInfo));
        } else {
          STREAM_CHECK_RET_GOTO(vnodeProcessStreamTsdbTsDataReqNonVTable(pVnode, pMsg, &req, sStreamReaderInfo));
        }
        break;
      case STRIGGER_PULL_TSDB_TRIGGER_DATA:
      case STRIGGER_PULL_TSDB_TRIGGER_DATA_NEXT:
        STREAM_CHECK_RET_GOTO(vnodeProcessStreamTsdbTriggerDataReq(pVnode, pMsg, &req, sStreamReaderInfo));
        break;
      case STRIGGER_PULL_TSDB_CALC_DATA:
      case STRIGGER_PULL_TSDB_CALC_DATA_NEXT:
        STREAM_CHECK_RET_GOTO(vnodeProcessStreamTsdbCalcDataReq(pVnode, pMsg, &req, sStreamReaderInfo));
        break;
      case STRIGGER_PULL_TSDB_DATA:
      case STRIGGER_PULL_TSDB_DATA_NEXT:
        STREAM_CHECK_RET_GOTO(vnodeProcessStreamTsdbVirtalDataReq(pVnode, pMsg, &req, sStreamReaderInfo));
        break;
      case STRIGGER_PULL_GROUP_COL_VALUE:
        STREAM_CHECK_RET_GOTO(vnodeProcessStreamGroupColValueReq(pVnode, pMsg, &req, sStreamReaderInfo));
        break;
      case STRIGGER_PULL_VTABLE_INFO:
        STREAM_CHECK_RET_GOTO(vnodeProcessStreamVTableInfoReq(pVnode, pMsg, &req, sStreamReaderInfo));
        break;
      case STRIGGER_PULL_VTABLE_PSEUDO_COL:
        STREAM_CHECK_RET_GOTO(vnodeProcessStreamVTableTagInfoReq(pVnode, pMsg, &req, sStreamReaderInfo));
        break;
      case STRIGGER_PULL_OTABLE_INFO:
        STREAM_CHECK_RET_GOTO(vnodeProcessStreamOTableInfoReq(pVnode, pMsg, &req, sStreamReaderInfo));
        break;
      case STRIGGER_PULL_WAL_META_NEW:
        STREAM_CHECK_RET_GOTO(vnodeProcessStreamWalMetaNewReq(pVnode, pMsg, &req, sStreamReaderInfo));
        break;
      case STRIGGER_PULL_WAL_DATA_NEW:
        STREAM_CHECK_RET_GOTO(vnodeProcessStreamWalDataNewReq(pVnode, pMsg, &req, sStreamReaderInfo));
        break;
      case STRIGGER_PULL_WAL_META_DATA_NEW:
        STREAM_CHECK_RET_GOTO(vnodeProcessStreamWalMetaDataNewReq(pVnode, pMsg, &req, sStreamReaderInfo));
        break;
      case STRIGGER_PULL_WAL_CALC_DATA_NEW:
        STREAM_CHECK_RET_GOTO(vnodeProcessStreamWalCalcDataNewReq(pVnode, pMsg, &req, sStreamReaderInfo));
        break;
      default:
        vError("unknown inner msg type:%d in stream reader queue", req.base.type);
        STREAM_CHECK_RET_GOTO(TSDB_CODE_APP_ERROR);
        break;
    }
  } else {
    vError("unknown msg type:%d in stream reader queue", pMsg->msgType);
    STREAM_CHECK_RET_GOTO(TSDB_CODE_APP_ERROR);
  }
end:

  streamReleaseTask(taskAddr);

  tDestroySTriggerPullRequest(&req);
  STREAM_PRINT_LOG_END(code, lino);
  return code;
}<|MERGE_RESOLUTION|>--- conflicted
+++ resolved
@@ -1287,24 +1287,7 @@
   }
 
   STSchema*    schema = NULL;
-<<<<<<< HEAD
-  if (sStreamReaderInfo->isVtableStream) {
-    if (*schemas == NULL) {
-      *schemas = metaGetTbTSchema(pVnode->pMeta, submitTbData.suid != 0 ? submitTbData.suid : submitTbData.uid, submitTbData.sver, 1);
-      STREAM_CHECK_NULL_GOTO(*schemas, TSDB_CODE_TQ_TABLE_SCHEMA_NOT_FOUND);
-    }
-    schema = *schemas;
-  } else {
-    if (sStreamReaderInfo->triggerTableSchema == NULL || sStreamReaderInfo->triggerTableSchema->version != submitTbData.sver) {
-      taosMemoryFree(sStreamReaderInfo->triggerTableSchema);
-      sStreamReaderInfo->triggerTableSchema = metaGetTbTSchema(pVnode->pMeta, submitTbData.suid != 0 ? submitTbData.suid : submitTbData.uid, submitTbData.sver, 1);
-      STREAM_CHECK_NULL_GOTO(sStreamReaderInfo->triggerTableSchema, TSDB_CODE_TQ_TABLE_SCHEMA_NOT_FOUND);
-    }
-    schema = sStreamReaderInfo->triggerTableSchema;
-  }
-=======
   STREAM_CHECK_RET_GOTO(getSchemas(pVnode, submitTbData.suid, submitTbData.uid, submitTbData.sver, sStreamReaderInfo, &schema));
->>>>>>> 2a8755e2
 
   SStreamWalDataSlice* pSlice = (SStreamWalDataSlice*)tSimpleHashGet(rsp->indexHash, &submitTbData.uid, LONG_BYTES);
   int32_t blockStart = 0;
