/*
 * Copyright (c) 2019 TAOS Data, Inc. <jhtao@taosdata.com>
 *
 * This program is free software: you can use, redistribute, and/or modify
 * it under the terms of the GNU Affero General Public License, version 3
 * or later ("AGPL"), as published by the Free Software Foundation.
 *
 * This program is distributed in the hope that it will be useful, but WITHOUT
 * ANY WARRANTY; without even the implied warranty of MERCHANTABILITY or
 * FITNESS FOR A PARTICULAR PURPOSE.
 *
 * You should have received a copy of the GNU Affero General Public License
 * along with this program. If not, see <http://www.gnu.org/licenses/>.
 */

#include <stdbool.h>
#include <stdint.h>
#include "nodes.h"
#include "osMemPool.h"
#include "scalar.h"
#include "streamReader.h"
#include "tarray.h"
#include "tcommon.h"
#include "tdatablock.h"
#include "tdb.h"
#include "tdef.h"
#include "tencode.h"
#include "tglobal.h"
#include "thash.h"
#include "tlist.h"
#include "tmsg.h"
#include "tsimplehash.h"
#include "vnd.h"
#include "vnode.h"
#include "vnodeInt.h"

#define BUILD_OPTION(options, sStreamInfo, _ver, _order, startTime, endTime, _schemas, _isSchema, _scanMode, \
                     _gid, _initReader, _mapInfo)                                                                        \
  SStreamTriggerReaderTaskInnerOptions options = {.suid = (_mapInfo == NULL ? sStreamInfo->suid : 0),              \
                                                  .ver = _ver,                                                     \
                                                  .order = _order,                                                 \
                                                  .twindows = {.skey = startTime, .ekey = endTime},                \
                                                  .sStreamReaderInfo = sStreamInfo,                     \
                                                  .schemas = _schemas,                                             \
                                                  .isSchema = _isSchema,                                           \
                                                  .scanMode = _scanMode,                                           \
                                                  .gid = _gid,                                                     \
                                                  .initReader = _initReader,                                       \
                                                  .mapInfo = _mapInfo};

typedef struct WalMetaResult {
  uint64_t    id;
  int64_t     skey;
  int64_t     ekey;
} WalMetaResult;

static int64_t getSessionKey(int64_t session, int64_t type) { return (session | (type << 32)); }

static int32_t buildScheamFromMeta(SVnode* pVnode, int64_t uid, SArray** schemas);

static int32_t addColData(SSDataBlock* pResBlock, int32_t index, void* data) {
  SColumnInfoData* pSrc = taosArrayGet(pResBlock->pDataBlock, index);
  if (pSrc == NULL) {
    return terrno;
  }

  memcpy(pSrc->pData + pResBlock->info.rows * pSrc->info.bytes, data, pSrc->info.bytes);
  return 0;
}

static int32_t getTableDataInfo(SStreamReaderTaskInner* pTask, bool* hasNext) {
  int32_t code = pTask->api.tsdReader.tsdNextDataBlock(pTask->pReader, hasNext);
  if (code != TSDB_CODE_SUCCESS) {
    pTask->api.tsdReader.tsdReaderReleaseDataBlock(pTask->pReader);
  }

  return code;
}

static int32_t getTableData(SStreamReaderTaskInner* pTask, SSDataBlock** ppRes) {
  return pTask->api.tsdReader.tsdReaderRetrieveDataBlock(pTask->pReader, ppRes, NULL);
}

static int32_t buildOTableInfoRsp(const SSTriggerOrigTableInfoRsp* rsp, void** data, size_t* size) {
  int32_t code = 0;
  int32_t lino = 0;
  void*   buf = NULL;
  int32_t len = tSerializeSTriggerOrigTableInfoRsp(NULL, 0, rsp);
  STREAM_CHECK_CONDITION_GOTO(len <= 0, TSDB_CODE_INVALID_PARA);
  buf = rpcMallocCont(len);
  STREAM_CHECK_NULL_GOTO(buf, terrno);
  int32_t actLen = tSerializeSTriggerOrigTableInfoRsp(buf, len, rsp);
  STREAM_CHECK_CONDITION_GOTO(actLen != len, TSDB_CODE_INVALID_PARA);
  *data = buf;
  *size = len;
  buf = NULL;
end:
  rpcFreeCont(buf);
  return code;
}

static bool dropUidInTableList(SStreamTriggerReaderInfo* sStreamInfo, int64_t uid, uint64_t* gid){
  if (sStreamInfo->isVtableStream) {
    if(tSimpleHashGet(sStreamInfo->uidHashTrigger, &uid, sizeof(uid)) == NULL) {
      return false;
    }
  } else {
    *gid = qStreamGetGroupId(sStreamInfo->tableList, uid);
    if (*gid == -1) return false;
  }
  return true;
}

static bool uidInTableList(SStreamTriggerReaderInfo* sStreamInfo, int64_t suid, int64_t uid, uint64_t* id, bool isCalc){
  if (sStreamInfo->isVtableStream) {
    if(tSimpleHashGet(isCalc ? sStreamInfo->uidHashCalc : sStreamInfo->uidHashTrigger, &uid, sizeof(uid)) == NULL) {
      return false;
    }
    *id = uid;
  } else {
    if (sStreamInfo->tableList == NULL) return false;

    if (sStreamInfo->tableType == TD_SUPER_TABLE) {
      if (suid != sStreamInfo->suid) return false;
      if (sStreamInfo->pTagCond == NULL) {
        if (sStreamInfo->partitionCols == NULL){
          *id = 0;
        } else if (sStreamInfo->groupByTbname){
          *id= uid;
        } else {
          *id = qStreamGetGroupId(sStreamInfo->tableList, uid);
          if (*id == -1) return false;
        }
      } else {
        *id = qStreamGetGroupId(sStreamInfo->tableList, uid);
        if (*id == -1) return false;
      }
    } else {
      return uid == sStreamInfo->uid;
    }
  }
  return true;
}

static int32_t generateTablistForStreamReader(SVnode* pVnode, SStreamTriggerReaderInfo* sStreamReaderInfo, bool isHistory) {
  int32_t                   code = 0;
  int32_t                   lino = 0;
  SNodeList* groupNew = NULL;                                      
  STREAM_CHECK_RET_GOTO(nodesCloneList(sStreamReaderInfo->partitionCols, &groupNew));

  SStorageAPI api = {0};
  initStorageAPI(&api);
  code = qStreamCreateTableListForReader(pVnode, sStreamReaderInfo->suid, sStreamReaderInfo->uid, sStreamReaderInfo->tableType, groupNew,
                                         true, sStreamReaderInfo->pTagCond, sStreamReaderInfo->pTagIndexCond, &api, 
                                         isHistory ? &sStreamReaderInfo->historyTableList : &sStreamReaderInfo->tableList,
                                         isHistory ? NULL : sStreamReaderInfo->groupIdMap);
  end:
  nodesDestroyList(groupNew);
  STREAM_PRINT_LOG_END(code, lino);
  return code;
}

static int32_t buildVTableInfoRsp(const SStreamMsgVTableInfo* rsp, void** data, size_t* size) {
  int32_t code = 0;
  int32_t lino = 0;
  void*   buf = NULL;
  int32_t len = tSerializeSStreamMsgVTableInfo(NULL, 0, rsp);
  STREAM_CHECK_CONDITION_GOTO(len <= 0, TSDB_CODE_INVALID_PARA);
  buf = rpcMallocCont(len);
  STREAM_CHECK_NULL_GOTO(buf, terrno);
  int32_t actLen = tSerializeSStreamMsgVTableInfo(buf, len, rsp);
  STREAM_CHECK_CONDITION_GOTO(actLen != len, TSDB_CODE_INVALID_PARA);
  *data = buf;
  *size = len;
  buf = NULL;
end:
  rpcFreeCont(buf);
  return code;
}

static int32_t buildTsRsp(const SStreamTsResponse* tsRsp, void** data, size_t* size) {
  int32_t code = 0;
  int32_t lino = 0;
  void*   buf = NULL;
  int32_t len = tSerializeSStreamTsResponse(NULL, 0, tsRsp);
  STREAM_CHECK_CONDITION_GOTO(len <= 0, TSDB_CODE_INVALID_PARA);
  buf = rpcMallocCont(len);
  STREAM_CHECK_NULL_GOTO(buf, terrno);
  int32_t actLen = tSerializeSStreamTsResponse(buf, len, tsRsp);
  STREAM_CHECK_CONDITION_GOTO(actLen != len, TSDB_CODE_INVALID_PARA);
  *data = buf;
  *size = len;
  buf = NULL;
end:
  rpcFreeCont(buf);
  return code;
}


static int32_t buildRsp(SSDataBlock* pBlock, void** data, size_t* size) {
  int32_t code = 0;
  int32_t lino = 0;
  void*   buf = NULL;
  STREAM_CHECK_CONDITION_GOTO(pBlock == NULL || pBlock->info.rows == 0, TSDB_CODE_SUCCESS);
  size_t dataEncodeSize = blockGetEncodeSize(pBlock);
  buf = rpcMallocCont(dataEncodeSize);
  STREAM_CHECK_NULL_GOTO(buf, terrno);
  int32_t actualLen = blockEncode(pBlock, buf, dataEncodeSize, taosArrayGetSize(pBlock->pDataBlock));
  STREAM_CHECK_CONDITION_GOTO(actualLen < 0, terrno);
  *data = buf;
  *size = dataEncodeSize;
  buf = NULL;
end:
  rpcFreeCont(buf);
  return code;
}

static int32_t resetTsdbReader(SStreamReaderTaskInner* pTask) {
  int32_t        pNum = 1;
  STableKeyInfo* pList = NULL;
  int32_t        code = 0;
  int32_t        lino = 0;
  STREAM_CHECK_RET_GOTO(qStreamGetTableList(pTask->pTableList, pTask->currentGroupIndex, &pList, &pNum));
  STREAM_CHECK_RET_GOTO(pTask->api.tsdReader.tsdSetQueryTableList(pTask->pReader, pList, pNum));

  cleanupQueryTableDataCond(&pTask->cond);
  STREAM_CHECK_RET_GOTO(qStreamInitQueryTableDataCond(&pTask->cond, pTask->options.order, pTask->options.schemas, true,
                                                      pTask->options.twindows, pTask->options.suid, pTask->options.ver));
  STREAM_CHECK_RET_GOTO(pTask->api.tsdReader.tsdReaderResetStatus(pTask->pReader, &pTask->cond));

end:
  STREAM_PRINT_LOG_END(code, lino);
  return code;
}

static int32_t buildWalMetaBlock(SSDataBlock* pBlock, int8_t type, int64_t id, bool isVTable, int64_t uid,
                                 int64_t skey, int64_t ekey, int64_t ver, int64_t rows) {
  int32_t code = 0;
  int32_t lino = 0;
  int32_t index = 0;
  STREAM_CHECK_RET_GOTO(addColData(pBlock, index++, &type));
  if (!isVTable) {
    STREAM_CHECK_RET_GOTO(addColData(pBlock, index++, &id));
  }
  STREAM_CHECK_RET_GOTO(addColData(pBlock, index++, &uid));
  STREAM_CHECK_RET_GOTO(addColData(pBlock, index++, &skey));
  STREAM_CHECK_RET_GOTO(addColData(pBlock, index++, &ekey));
  STREAM_CHECK_RET_GOTO(addColData(pBlock, index++, &ver));
  STREAM_CHECK_RET_GOTO(addColData(pBlock, index++, &rows));

end:
  STREAM_PRINT_LOG_END(code, lino)
  return code;
}

static int32_t buildWalMetaBlockNew(SSDataBlock* pBlock, int64_t id, int64_t skey, int64_t ekey, int64_t ver) {
  int32_t code = 0;
  int32_t lino = 0;
  int32_t index = 0;
  STREAM_CHECK_RET_GOTO(addColData(pBlock, index++, &id));
  STREAM_CHECK_RET_GOTO(addColData(pBlock, index++, &skey));
  STREAM_CHECK_RET_GOTO(addColData(pBlock, index++, &ekey));
  STREAM_CHECK_RET_GOTO(addColData(pBlock, index++, &ver));

end:
  STREAM_PRINT_LOG_END(code, lino)
  return code;
}

static void buildTSchema(STSchema* pTSchema, int32_t ver, col_id_t colId, int8_t type, int32_t bytes) {
  pTSchema->numOfCols = 1;
  pTSchema->version = ver;
  pTSchema->columns[0].colId = colId;
  pTSchema->columns[0].type = type;
  pTSchema->columns[0].bytes = bytes;
}

static int32_t scanDeleteDataNew(SStreamTriggerReaderInfo* sStreamInfo, SSDataBlock* pBlock, void* data, int32_t len,
                              int64_t ver) {
  int32_t    code = 0;
  int32_t    lino = 0;
  SDecoder   decoder = {0};
  SDeleteRes req = {0};
  req.uidList = taosArrayInit(0, sizeof(tb_uid_t));
  tDecoderInit(&decoder, data, len);
  STREAM_CHECK_RET_GOTO(tDecodeDeleteRes(&decoder, &req));
  STREAM_CHECK_CONDITION_GOTO(req.suid != sStreamInfo->suid, TDB_CODE_SUCCESS);
  
  for (int32_t i = 0; i < taosArrayGetSize(req.uidList); i++) {
    uint64_t* uid = taosArrayGet(req.uidList, i);
    STREAM_CHECK_NULL_GOTO(uid, terrno);
    uint64_t   id = 0;
    stInfo("stream reader scan delete start data:uid %" PRIu64 ", skey %" PRIu64 ", ekey %" PRIu64, *uid, req.skey, req.ekey);
    STREAM_CHECK_CONDITION_GOTO(!uidInTableList(sStreamInfo, req.suid, *uid, &id, false), TDB_CODE_SUCCESS);
    STREAM_CHECK_RET_GOTO(blockDataEnsureCapacity(pBlock, pBlock->info.rows + 1));
    STREAM_CHECK_RET_GOTO(buildWalMetaBlockNew(pBlock, id, req.skey, req.ekey, ver));
    pBlock->info.rows++;
  }

end:
  taosArrayDestroy(req.uidList);
  tDecoderClear(&decoder);
  return code;
}

static int32_t scanDropTableNew(SStreamTriggerReaderInfo* sStreamInfo, SSDataBlock* pBlock, void* data, int32_t len,
                             int64_t ver) {
  int32_t  code = 0;
  int32_t  lino = 0;
  SDecoder decoder = {0};

  SVDropTbBatchReq req = {0};
  tDecoderInit(&decoder, data, len);
  STREAM_CHECK_RET_GOTO(tDecodeSVDropTbBatchReq(&decoder, &req));

  for (int32_t iReq = 0; iReq < req.nReqs; iReq++) {
    SVDropTbReq* pDropTbReq = req.pReqs + iReq;
    STREAM_CHECK_NULL_GOTO(pDropTbReq, TSDB_CODE_INVALID_PARA);
    uint64_t id = 0;
    if(!uidInTableList(sStreamInfo, pDropTbReq->suid, pDropTbReq->uid, &id, false)) {
      continue;
    }
    if (!sStreamInfo->isVtableStream){
      STREAM_CHECK_RET_GOTO(qStreamRevmoeUidFromTableList(sStreamInfo->tableList, pDropTbReq->uid));
    }

    STREAM_CHECK_RET_GOTO(blockDataEnsureCapacity(pBlock, pBlock->info.rows + 1));
    STREAM_CHECK_RET_GOTO(buildWalMetaBlockNew(pBlock, id, 0, 0, ver));
    pBlock->info.rows++;
    stInfo("stream reader scan drop :uid %" PRId64 ", id %" PRIu64, pDropTbReq->uid, id);
  }

end:
  tDecoderClear(&decoder);
  return code;
}

static int32_t scanInsertTableNew(SStreamTriggerReaderInfo* sStreamInfo, void* data, int32_t len) {
  int32_t  code = 0;
  int32_t  lino = 0;
  SDecoder decoder = {0};

  SVCreateTbBatchReq req = {0};
  tDecoderInit(&decoder, data, len);
  
  STREAM_CHECK_RET_GOTO(tDecodeSVCreateTbBatchReq(&decoder, &req));

  bool found = false;
  SVCreateTbReq* pCreateReq = NULL;
  for (int32_t iReq = 0; iReq < req.nReqs; iReq++) {
    pCreateReq = req.pReqs + iReq;
    if (pCreateReq->type == TSDB_NORMAL_TABLE || (pCreateReq->type == TSDB_CHILD_TABLE && pCreateReq->ctb.suid != sStreamInfo->suid)) {
      continue;
    }
    stInfo("stream reader scan insert table %s", pCreateReq->name);

    found = true;
    break;
  }
  STREAM_CHECK_CONDITION_GOTO(!found, TDB_CODE_SUCCESS);

  qStreamDestroyTableList(sStreamInfo->tableList);
  sStreamInfo->tableList = NULL;
  STREAM_CHECK_RET_GOTO(generateTablistForStreamReader(sStreamInfo->pVnode, sStreamInfo, false));
end:
  tDeleteSVCreateTbBatchReq(&req);
  tDecoderClear(&decoder);
  return code;
}

static int32_t scanAlterTableNew(SStreamTriggerReaderInfo* sStreamInfo, void* data, int32_t len) {
  int32_t  code = 0;
  int32_t  lino = 0;
  SDecoder decoder = {0};

  SVAlterTbReq req = {0};
  tDecoderInit(&decoder, data, len);
  
  STREAM_CHECK_RET_GOTO(tDecodeSVAlterTbReq(&decoder, &req));
  STREAM_CHECK_CONDITION_GOTO(req.action != TSDB_ALTER_TABLE_UPDATE_TAG_VAL && req.action != TSDB_ALTER_TABLE_UPDATE_MULTI_TAG_VAL, TDB_CODE_SUCCESS);

  ETableType tbType = 0;
  uint64_t suid = 0;
  STREAM_CHECK_RET_GOTO(metaGetTableTypeSuidByName(sStreamInfo->pVnode, req.tbName, &tbType, &suid));
  STREAM_CHECK_CONDITION_GOTO(tbType != TSDB_CHILD_TABLE, TDB_CODE_SUCCESS);
  STREAM_CHECK_CONDITION_GOTO(suid != sStreamInfo->suid, TDB_CODE_SUCCESS);

  qStreamDestroyTableList(sStreamInfo->tableList);
  sStreamInfo->tableList = NULL;
  STREAM_CHECK_RET_GOTO(generateTablistForStreamReader(sStreamInfo->pVnode, sStreamInfo, false));
  stInfo("stream reader scan alter table %s", req.tbName);

end:
  taosArrayDestroy(req.pMultiTag);
  tDecoderClear(&decoder);
  return code;
}

static int32_t scanAlterSTableNew(SStreamTriggerReaderInfo* sStreamInfo, void* data, int32_t len) {
  int32_t  code = 0;
  int32_t  lino = 0;
  SDecoder decoder = {0};
  SMAlterStbReq reqAlter = {0};
  SVCreateStbReq req = {0};
  tDecoderInit(&decoder, data, len);
  
  STREAM_CHECK_RET_GOTO(tDecodeSVCreateStbReq(&decoder, &req));
  STREAM_CHECK_CONDITION_GOTO(req.suid != sStreamInfo->suid, TDB_CODE_SUCCESS);
  if (req.alterOriData != 0) {
    STREAM_CHECK_RET_GOTO(tDeserializeSMAlterStbReq(req.alterOriData, req.alterOriDataLen, &reqAlter));
    STREAM_CHECK_CONDITION_GOTO(reqAlter.alterType != TSDB_ALTER_TABLE_DROP_TAG && reqAlter.alterType != TSDB_ALTER_TABLE_UPDATE_TAG_NAME, TDB_CODE_SUCCESS);
  }
  
  qStreamDestroyTableList(sStreamInfo->tableList);
  sStreamInfo->tableList = NULL;
  STREAM_CHECK_RET_GOTO(generateTablistForStreamReader(sStreamInfo->pVnode, sStreamInfo, false));

  stInfo("stream reader scan alter suid %" PRId64, req.suid);
end:
  tFreeSMAltertbReq(&reqAlter);
  tDecoderClear(&decoder);
  return code;
}

static int32_t scanDropSTableNew(SStreamTriggerReaderInfo* sStreamInfo, void* data, int32_t len) {
  int32_t  code = 0;
  int32_t  lino = 0;
  SDecoder decoder = {0};

  SVDropStbReq req = {0};
  tDecoderInit(&decoder, data, len);
  STREAM_CHECK_RET_GOTO(tDecodeSVDropStbReq(&decoder, &req));
  STREAM_CHECK_CONDITION_GOTO(req.suid != sStreamInfo->suid, TDB_CODE_SUCCESS);
  qStreamDestroyTableList(sStreamInfo->tableList);
  sStreamInfo->tableList = NULL;
  STREAM_CHECK_RET_GOTO(generateTablistForStreamReader(sStreamInfo->pVnode, sStreamInfo, false));

  stInfo("stream reader scan drop suid %" PRId64, req.suid);
end:
  tDecoderClear(&decoder);
  return code;
}

static int32_t processSubmitTbDataForMeta(SDecoder *pCoder, SStreamTriggerReaderInfo* sStreamInfo, SSHashObj* gidHash) {
  int32_t code = 0;
  int32_t lino = 0;
  WalMetaResult walMeta = {0};
  
  if (tStartDecode(pCoder) < 0) {
    code = TSDB_CODE_INVALID_MSG;
    TSDB_CHECK_CODE(code, lino, end);
  }

  SSubmitTbData submitTbData = {0};
  uint8_t       version = 0;
  if (tDecodeI32v(pCoder, &submitTbData.flags) < 0) {
    code = TSDB_CODE_INVALID_MSG;
    TSDB_CHECK_CODE(code, lino, end);
  }
  version = (submitTbData.flags >> 8) & 0xff;
  submitTbData.flags = submitTbData.flags & 0xff;

  STREAM_CHECK_CONDITION_GOTO(version < 2, TDB_CODE_SUCCESS);
  if (submitTbData.flags & SUBMIT_REQ_AUTO_CREATE_TABLE) {
    if (tStartDecode(pCoder) < 0) {
      code = TSDB_CODE_INVALID_MSG;
      TSDB_CHECK_CODE(code, lino, end);
    }
    tEndDecode(pCoder);
  }

  // submit data
  if (tDecodeI64(pCoder, &submitTbData.suid) < 0) {
    code = TSDB_CODE_INVALID_MSG;
    TSDB_CHECK_CODE(code, lino, end);
  }
  if (tDecodeI64(pCoder, &submitTbData.uid) < 0) {
    code = TSDB_CODE_INVALID_MSG;
    TSDB_CHECK_CODE(code, lino, end);
  }

  if (!uidInTableList(sStreamInfo, submitTbData.suid, submitTbData.uid, &walMeta.id, false)){
    goto end;
  }
  if (tDecodeI32v(pCoder, &submitTbData.sver) < 0) {
    code = TSDB_CODE_INVALID_MSG;
    TSDB_CHECK_CODE(code, lino, end);
  }

  if (submitTbData.flags & SUBMIT_REQ_COLUMN_DATA_FORMAT) {
    uint64_t nColData = 0;
    if (tDecodeU64v(pCoder, &nColData) < 0) {
      code = TSDB_CODE_INVALID_MSG;
      TSDB_CHECK_CODE(code, lino, end);
    }

    SColData colData = {0};
    code = tDecodeColData(version, pCoder, &colData, false);
    if (code) {
      code = TSDB_CODE_INVALID_MSG;
      TSDB_CHECK_CODE(code, lino, end);
    }

    if (colData.flag != HAS_VALUE) {
      code = TSDB_CODE_INVALID_MSG;
      TSDB_CHECK_CODE(code, lino, end);
    }
    walMeta.skey = ((TSKEY *)colData.pData)[0];
    walMeta.ekey = ((TSKEY *)colData.pData)[colData.nVal - 1];

    for (uint64_t i = 1; i < nColData; i++) {
      code = tDecodeColData(version, pCoder, &colData, true);
      if (code) {
        code = TSDB_CODE_INVALID_MSG;
        TSDB_CHECK_CODE(code, lino, end);
      }
    }
  } else {
    uint64_t nRow = 0;
    if (tDecodeU64v(pCoder, &nRow) < 0) {
      code = TSDB_CODE_INVALID_MSG;
      TSDB_CHECK_CODE(code, lino, end);
    }

    for (int32_t iRow = 0; iRow < nRow; ++iRow) {
      SRow *pRow = (SRow *)(pCoder->data + pCoder->pos);
      pCoder->pos += pRow->len;
      if (iRow == 0){
#ifndef NO_UNALIGNED_ACCESS
        walMeta.skey = pRow->ts;
#else
        walMeta.skey = taosGetInt64Aligned(&pRow->ts);
#endif
      }
      if (iRow == nRow - 1) {
#ifndef NO_UNALIGNED_ACCESS
        walMeta.ekey = pRow->ts;
#else
        walMeta.ekey = taosGetInt64Aligned(&pRow->ts);
#endif
      }
    }
  }

  WalMetaResult* data = (WalMetaResult*)tSimpleHashGet(gidHash, &walMeta.id, LONG_BYTES);
  if (data != NULL) {
    if (walMeta.skey < data->skey) data->skey = walMeta.skey;
    if (walMeta.ekey > data->ekey) data->ekey = walMeta.ekey;
  } else {
    STREAM_CHECK_RET_GOTO(tSimpleHashPut(gidHash, &walMeta.id, LONG_BYTES, &walMeta, sizeof(WalMetaResult)));
  }

end:
  tEndDecode(pCoder);
  if (code) {
    vError("%s:%d failed to vnodePreProcessSubmitTbData submit request since %s", __func__,
           lino, tstrerror(code));
  }
  return code;
}

static int32_t scanSubmitDataForMeta(SStreamTriggerReaderInfo* sStreamInfo, SSDataBlock* pBlock, void* data, int32_t len, int64_t ver) {
  int32_t  code = 0;
  int32_t  lino = 0;
  SDecoder decoder = {0};
  SSHashObj* gidHash = NULL;

  tDecoderInit(&decoder, data, len);
  if (tStartDecode(&decoder) < 0) {
    code = TSDB_CODE_INVALID_MSG;
    TSDB_CHECK_CODE(code, lino, end);
  }

  uint64_t nSubmitTbData = 0;
  if (tDecodeU64v(&decoder, &nSubmitTbData) < 0) {
    code = TSDB_CODE_INVALID_MSG;
    TSDB_CHECK_CODE(code, lino, end);
  }

  gidHash = tSimpleHashInit(64, taosGetDefaultHashFunction(TSDB_DATA_TYPE_BIGINT));
  STREAM_CHECK_NULL_GOTO(gidHash, terrno);

  for (int32_t i = 0; i < nSubmitTbData; i++) {
    STREAM_CHECK_RET_GOTO(processSubmitTbDataForMeta(&decoder, sStreamInfo, gidHash));
  }
  tEndDecode(&decoder);

  STREAM_CHECK_RET_GOTO(blockDataEnsureCapacity(pBlock, pBlock->info.rows + tSimpleHashGetSize(gidHash)));
  int32_t iter = 0;
  void*   px = tSimpleHashIterate(gidHash, NULL, &iter);
  while (px != NULL) {
    WalMetaResult* pMeta = (WalMetaResult*)px;
    STREAM_CHECK_RET_GOTO(buildWalMetaBlockNew(pBlock, pMeta->id, pMeta->skey, pMeta->ekey, ver));
    pBlock->info.rows++;
    stDebug("stream reader scan submit data:skey %" PRId64 ", ekey %" PRId64 ", id %" PRIu64
          ", ver:%"PRId64, pMeta->skey, pMeta->ekey, pMeta->id, ver);
    px = tSimpleHashIterate(gidHash, px, &iter);
  }
end:
  tDecoderClear(&decoder);
  tSimpleHashCleanup( gidHash);
  return code;
}

static int32_t createBlockForTsdbMeta(SSDataBlock** pBlock, bool isVTable) {
  int32_t code = 0;
  int32_t lino = 0;
  SArray* schemas = taosArrayInit(8, sizeof(SSchema));
  STREAM_CHECK_NULL_GOTO(schemas, terrno);

  int32_t index = 1;
  STREAM_CHECK_RET_GOTO(qStreamBuildSchema(schemas, TSDB_DATA_TYPE_TIMESTAMP, LONG_BYTES, index++))  // skey
  STREAM_CHECK_RET_GOTO(qStreamBuildSchema(schemas, TSDB_DATA_TYPE_TIMESTAMP, LONG_BYTES, index++))  // ekey
  STREAM_CHECK_RET_GOTO(qStreamBuildSchema(schemas, TSDB_DATA_TYPE_BIGINT, LONG_BYTES, index++))  // uid
  if (!isVTable) {
    STREAM_CHECK_RET_GOTO(qStreamBuildSchema(schemas, TSDB_DATA_TYPE_UBIGINT, LONG_BYTES, index++))  // gid
  }
  STREAM_CHECK_RET_GOTO(qStreamBuildSchema(schemas, TSDB_DATA_TYPE_BIGINT, LONG_BYTES, index++))     // nrows

  STREAM_CHECK_RET_GOTO(createDataBlockForStream(schemas, pBlock));

end:
  taosArrayDestroy(schemas);
  return code;
}

static int32_t createBlockForWalMetaNew(SSDataBlock** pBlock) {
  int32_t code = 0;
  int32_t lino = 0;
  SArray* schemas = NULL;

  schemas = taosArrayInit(8, sizeof(SSchema));
  STREAM_CHECK_NULL_GOTO(schemas, terrno);

  int32_t index = 0;
  STREAM_CHECK_RET_GOTO(qStreamBuildSchema(schemas, TSDB_DATA_TYPE_BIGINT, LONG_BYTES, index++))  // gid non vtable/uid vtable
  STREAM_CHECK_RET_GOTO(qStreamBuildSchema(schemas, TSDB_DATA_TYPE_BIGINT, LONG_BYTES, index++))  // skey
  STREAM_CHECK_RET_GOTO(qStreamBuildSchema(schemas, TSDB_DATA_TYPE_BIGINT, LONG_BYTES, index++))  // ekey
  STREAM_CHECK_RET_GOTO(qStreamBuildSchema(schemas, TSDB_DATA_TYPE_BIGINT, LONG_BYTES, index++))  // ver

  STREAM_CHECK_RET_GOTO(createDataBlockForStream(schemas, pBlock));

end:
  taosArrayDestroy(schemas);
  return code;
}

static int32_t processMeta(int16_t msgType, SStreamTriggerReaderInfo* sStreamInfo, void *data, int32_t len, SSTriggerWalNewRsp* rsp, int32_t ver) {
  int32_t code = 0;
  int32_t lino = 0;
  SDecoder dcoder = {0};
  tDecoderInit(&dcoder, data, len);
  if (msgType == TDMT_VND_DELETE && sStreamInfo->deleteReCalc != 0) {
    if (rsp->deleteBlock == NULL) {
      STREAM_CHECK_RET_GOTO(createBlockForWalMetaNew((SSDataBlock**)&rsp->deleteBlock));
    }
      
    STREAM_CHECK_RET_GOTO(scanDeleteDataNew(sStreamInfo, rsp->deleteBlock, data, len, ver));
  } else if (msgType == TDMT_VND_DROP_TABLE && sStreamInfo->deleteOutTbl != 0) {
    if (rsp->dropBlock == NULL) {
      STREAM_CHECK_RET_GOTO(createBlockForWalMetaNew((SSDataBlock**)&rsp->dropBlock));
    }
    STREAM_CHECK_RET_GOTO(scanDropTableNew(sStreamInfo, rsp->dropBlock, data, len, ver));
  // } else if (msgType == TDMT_VND_DROP_STB) {
  //   STREAM_CHECK_RET_GOTO(scanDropSTableNew(sStreamInfo, data, len));
  // } else if (msgType == TDMT_VND_CREATE_TABLE) {
  //   STREAM_CHECK_RET_GOTO(scanInsertTableNew(sStreamInfo, data, len));
  // } else if (msgType == TDMT_VND_ALTER_STB) {
  //   STREAM_CHECK_RET_GOTO(scanAlterSTableNew(sStreamInfo, data, len));
  // } else if (msgType == TDMT_VND_ALTER_TABLE) {
  //   STREAM_CHECK_RET_GOTO(scanAlterTableNew(sStreamInfo, data, len));
  }

  end:
  tDecoderClear(&dcoder);
  return code;
}
static int32_t processWalVerMetaNew(SVnode* pVnode, SSTriggerWalNewRsp* rsp, SStreamTriggerReaderInfo* sStreamInfo, int64_t lastVer,
                       int64_t ctime, int64_t* nextVer, int32_t* totalRows) {
  int32_t code = 0;
  int32_t lino = 0;

  SWalReader* pWalReader = walOpenReader(pVnode->pWal, 0);
  STREAM_CHECK_NULL_GOTO(pWalReader, terrno);
  code = walReaderSeekVer(pWalReader, lastVer);
  if (code == TSDB_CODE_WAL_LOG_NOT_EXIST){
    if (lastVer < walGetFirstVer(pWalReader->pWal)) {
      *nextVer = walGetFirstVer(pWalReader->pWal);
    }
    stWarn("vgId:%d %s scan wal error:%s", TD_VID(pVnode), __func__, tstrerror(code));
    code = TSDB_CODE_SUCCESS;
    goto end;
  }
  STREAM_CHECK_RET_GOTO(code);

  STREAM_CHECK_RET_GOTO(blockDataEnsureCapacity(rsp->metaBlock, STREAM_RETURN_ROWS_NUM));
  while (1) {
    code = walNextValidMsg(pWalReader, true);
    if (code == TSDB_CODE_WAL_LOG_NOT_EXIST){\
      stWarn("vgId:%d %s scan wal error:%s", TD_VID(pVnode), __func__, tstrerror(code));
      code = TSDB_CODE_SUCCESS;
      goto end;
    }
    STREAM_CHECK_RET_GOTO(code);
    *nextVer = pWalReader->curVersion;
    SWalCont* wCont = &pWalReader->pHead->head;
    if (wCont->ingestTs / 1000 > ctime) break;
    void*   data = POINTER_SHIFT(wCont->body, sizeof(SMsgHead));
    int32_t len = wCont->bodyLen - sizeof(SMsgHead);
    int64_t ver = wCont->version;

    stDebug("vgId:%d stream reader scan wal ver:%" PRId64 ", type:%d, deleteData:%d, deleteTb:%d",
      TD_VID(pVnode), ver, wCont->msgType, sStreamInfo->deleteReCalc, sStreamInfo->deleteOutTbl);
    if (wCont->msgType == TDMT_VND_SUBMIT) {
      data = POINTER_SHIFT(wCont->body, sizeof(SSubmitReq2Msg));
      len = wCont->bodyLen - sizeof(SSubmitReq2Msg);
      STREAM_CHECK_RET_GOTO(scanSubmitDataForMeta(sStreamInfo, rsp->metaBlock, data, len, ver));
    } else {
      STREAM_CHECK_RET_GOTO(processMeta(wCont->msgType, sStreamInfo, data, len, rsp, ver));
    }

    *totalRows = ((SSDataBlock*)rsp->metaBlock)->info.rows;
    if (rsp->deleteBlock != NULL && ((SSDataBlock*)rsp->deleteBlock)->info.rows > 0){
      *totalRows += ((SSDataBlock*)rsp->deleteBlock)->info.rows;
    }else if (rsp->dropBlock != NULL && ((SSDataBlock*)rsp->dropBlock)->info.rows > 0) {
      *totalRows += ((SSDataBlock*)rsp->dropBlock)->info.rows;
    }

    if (*totalRows >= STREAM_RETURN_ROWS_NUM) {
      break;
    }
  }

end:
  walCloseReader(pWalReader);
  STREAM_PRINT_LOG_END(code, lino);
  return code;
}

static int32_t processTag(SVnode* pVnode, SStreamTriggerReaderInfo* info, SStorageAPI* api, 
  uint64_t uid, SSDataBlock* pBlock, uint32_t currentRow, uint32_t numOfRows, uint32_t numOfBlocks) {
  int32_t     code = 0;
  int32_t     lino = 0;
  SMetaReader mr = {0};
  SArray* tagCache = NULL;

  if (info->numOfExpr == 0) {
    return TSDB_CODE_SUCCESS;
  }

  void* uidData = taosHashGet(info->pTableMetaCache, &uid, LONG_BYTES);
  if (uidData == NULL) {
    api->metaReaderFn.initReader(&mr, pVnode, META_READER_LOCK, &api->metaFn);
    code = api->metaReaderFn.getEntryGetUidCache(&mr, uid);
    api->metaReaderFn.readerReleaseLock(&mr);
    STREAM_CHECK_RET_GOTO(code);

    tagCache = taosArrayInit(info->numOfExpr, POINTER_BYTES);
    STREAM_CHECK_NULL_GOTO(tagCache, terrno);
    if(taosHashPut(info->pTableMetaCache, &uid, LONG_BYTES, &tagCache, POINTER_BYTES) != 0) {
      taosArrayDestroyP(tagCache, taosMemFree);
      code = terrno;
      goto end;
    }
  } else {
    tagCache = *(SArray**)uidData;
    STREAM_CHECK_CONDITION_GOTO(taosArrayGetSize(tagCache) != info->numOfExpr, TSDB_CODE_INVALID_PARA);
  }
  
  for (int32_t j = 0; j < info->numOfExpr; ++j) {
    const SExprInfo* pExpr1 = &info->pExprInfo[j];
    int32_t          dstSlotId = pExpr1->base.resSchema.slotId;

    SColumnInfoData* pColInfoData = taosArrayGet(pBlock->pDataBlock, dstSlotId);
    STREAM_CHECK_NULL_GOTO(pColInfoData, terrno);
    int32_t functionId = pExpr1->pExpr->_function.functionId;

    // this is to handle the tbname
    if (fmIsScanPseudoColumnFunc(functionId)) {
      int32_t fType = pExpr1->pExpr->_function.functionType;
      if (fType == FUNCTION_TYPE_TBNAME) {
        char   buf[TSDB_TABLE_FNAME_LEN + VARSTR_HEADER_SIZE] = {0};
        if (uidData == NULL) {
          STR_TO_VARSTR(buf, mr.me.name)
          char* tbname = taosStrdup(mr.me.name);
          STREAM_CHECK_NULL_GOTO(tbname, terrno);
          STREAM_CHECK_NULL_GOTO(taosArrayPush(tagCache, &tbname), terrno);
        } else {
          char* tbname = taosArrayGetP(tagCache, j);
          STR_TO_VARSTR(buf, tbname)
        }
        code = colDataSetNItems(pColInfoData, currentRow, buf, numOfRows, numOfBlocks, false);
        pColInfoData->info.colId = -1;
      }
    } else {  // these are tags
      char* data = NULL;
      const char* p = NULL;
      STagVal tagVal = {0};
      if (uidData == NULL) {
        tagVal.cid = pExpr1->base.pParam[0].pCol->colId;
        p = api->metaFn.extractTagVal(mr.me.ctbEntry.pTags, pColInfoData->info.type, &tagVal);

        if (pColInfoData->info.type != TSDB_DATA_TYPE_JSON && p != NULL) {
          data = tTagValToData((const STagVal*)p, false);
        } else {
          data = (char*)p;
        }

        if (data == NULL) {
          STREAM_CHECK_NULL_GOTO(taosArrayPush(tagCache, &data), terrno);
        } else {
          int32_t len = pColInfoData->info.bytes;
          if (IS_VAR_DATA_TYPE(pColInfoData->info.type)) {
            len = calcStrBytesByType(pColInfoData->info.type, (char*)data);
          }
          char* pData = taosMemoryCalloc(1, len);
          STREAM_CHECK_NULL_GOTO(pData, terrno);
          (void)memcpy(pData, data, len);
          STREAM_CHECK_NULL_GOTO(taosArrayPush(tagCache, &pData), terrno);
        }
      } else {
        data = taosArrayGetP(tagCache, j);
      }

      bool isNullVal = (data == NULL) || (pColInfoData->info.type == TSDB_DATA_TYPE_JSON && tTagIsJsonNull(data));
      if (isNullVal) {
        colDataSetNNULL(pColInfoData, currentRow, numOfRows);
      } else {
        code = colDataSetNItems(pColInfoData, currentRow, data, numOfRows, numOfBlocks, false);
        if (uidData == NULL && pColInfoData->info.type != TSDB_DATA_TYPE_JSON && IS_VAR_DATA_TYPE(((const STagVal*)p)->type)) {
          taosMemoryFree(data);
        }
        STREAM_CHECK_RET_GOTO(code);
      }
    }
  }

end:
  api->metaReaderFn.clearReader(&mr);
  STREAM_PRINT_LOG_END(code, lino);
  return code;
}

int32_t getRowRange(SColData* pCol, STimeWindow* window, int32_t* rowStart, int32_t* rowEnd, int32_t* nRows) {
  int32_t code = 0;
  int32_t lino = 0;
  *nRows = 0;
  *rowStart = 0;
  *rowEnd = pCol->nVal;
  if (window != NULL) {
    SColVal colVal = {0};
    *rowStart = -1;
    *rowEnd = -1;
    for (int32_t k = 0; k < pCol->nVal; k++) {
      STREAM_CHECK_RET_GOTO(tColDataGetValue(pCol, k, &colVal));
      int64_t ts = VALUE_GET_TRIVIAL_DATUM(&colVal.value);
      if (ts >= window->skey && *rowStart == -1) {
        *rowStart = k;
      }
      if (ts > window->ekey && *rowEnd == -1) {
        *rowEnd = k;
      }
    }
    STREAM_CHECK_CONDITION_GOTO(*rowStart == -1 || *rowStart == *rowEnd, TDB_CODE_SUCCESS);

    if (*rowStart != -1 && *rowEnd == -1) {
      *rowEnd = pCol->nVal;
    }
  }
  *nRows = *rowEnd - *rowStart;

end:
  return code;
}

static int32_t setColData(int64_t rows, int32_t rowStart, int32_t rowEnd, SColData* colData, SColumnInfoData* pColData) {
  int32_t code = 0;
  int32_t lino = 0;
  for (int32_t k = rowStart; k < rowEnd; k++) {
    SColVal colVal = {0};
    STREAM_CHECK_RET_GOTO(tColDataGetValue(colData, k, &colVal));
    STREAM_CHECK_RET_GOTO(colDataSetVal(pColData, rows + k, VALUE_GET_DATUM(&colVal.value, colVal.value.type),
                                        !COL_VAL_IS_VALUE(&colVal)));
  }
  end:
  return code;
}

static int32_t processSubmitTbDataForMetaData(SVnode* pVnode, SDecoder *pCoder, SStreamTriggerReaderInfo* info, 
  STSchema** schemas, SSHashObj* ranges, SSHashObj* gidHash, SSTriggerWalNewRsp* rsp, int64_t ver) {
  int32_t code = 0;
  int32_t lino = 0;
  uint64_t id = 0;
  WalMetaResult walMeta = {0};
  SSDataBlock * pBlock = (SSDataBlock*)rsp->dataBlock;

  if (tStartDecode(pCoder) < 0) {
    code = TSDB_CODE_INVALID_MSG;
    TSDB_CHECK_CODE(code, lino, end);
  }

  SSubmitTbData submitTbData = {0};
  uint8_t       version = 0;
  if (tDecodeI32v(pCoder, &submitTbData.flags) < 0) {
    code = TSDB_CODE_INVALID_MSG;
    TSDB_CHECK_CODE(code, lino, end);
  }
  version = (submitTbData.flags >> 8) & 0xff;
  submitTbData.flags = submitTbData.flags & 0xff;
  STREAM_CHECK_CONDITION_GOTO(version < 2, TDB_CODE_SUCCESS);
  if (submitTbData.flags & SUBMIT_REQ_AUTO_CREATE_TABLE) {
    if (tStartDecode(pCoder) < 0) {
      code = TSDB_CODE_INVALID_MSG;
      TSDB_CHECK_CODE(code, lino, end);
    }
    tEndDecode(pCoder);
  }

  // submit data
  if (tDecodeI64(pCoder, &submitTbData.suid) < 0) {
    code = TSDB_CODE_INVALID_MSG;
    TSDB_CHECK_CODE(code, lino, end);
  }
  if (tDecodeI64(pCoder, &submitTbData.uid) < 0) {
    code = TSDB_CODE_INVALID_MSG;
    TSDB_CHECK_CODE(code, lino, end);
  }

  STREAM_CHECK_CONDITION_GOTO(!uidInTableList(info, submitTbData.suid, submitTbData.uid, &id, rsp->isCalc), TDB_CODE_SUCCESS);

  walMeta.id = id;
  STimeWindow window = {.skey = INT64_MIN, .ekey = INT64_MAX};

  if (ranges != NULL){
    void* timerange = tSimpleHashGet(ranges, &id, sizeof(id));
    if (timerange == NULL) goto end;;
    int64_t* pRange = (int64_t*)timerange;
    window.skey = pRange[0];
    window.ekey = pRange[1];
  }
  
  if (tDecodeI32v(pCoder, &submitTbData.sver) < 0) {
    code = TSDB_CODE_INVALID_MSG;
    TSDB_CHECK_CODE(code, lino, end);
  }

  if (*schemas == NULL) {
    *schemas = metaGetTbTSchema(pVnode->pMeta, submitTbData.suid != 0 ? submitTbData.suid : submitTbData.uid, submitTbData.sver, 1);
    STREAM_CHECK_NULL_GOTO(*schemas, TSDB_CODE_TQ_TABLE_SCHEMA_NOT_FOUND);
  }

  SStreamWalDataSlice* pSlice = (SStreamWalDataSlice*)tSimpleHashGet(info->indexHash, &submitTbData.uid, LONG_BYTES);
  STREAM_CHECK_NULL_GOTO(pSlice, TSDB_CODE_TQ_TABLE_SCHEMA_NOT_FOUND);
  int32_t blockStart = pSlice->startRowIdx;

  int32_t numOfRows = 0;
  if (submitTbData.flags & SUBMIT_REQ_COLUMN_DATA_FORMAT) {
    uint64_t nColData = 0;
    if (tDecodeU64v(pCoder, &nColData) < 0) {
      code = TSDB_CODE_INVALID_MSG;
      TSDB_CHECK_CODE(code, lino, end);
    }

    SColData colData = {0};
    code = tDecodeColData(version, pCoder, &colData, false);
    if (code) {
      code = TSDB_CODE_INVALID_MSG;
      TSDB_CHECK_CODE(code, lino, end);
    }

    if (colData.flag != HAS_VALUE) {
      code = TSDB_CODE_INVALID_MSG;
      TSDB_CHECK_CODE(code, lino, end);
    }
    
    walMeta.skey = ((TSKEY *)colData.pData)[0];
    walMeta.ekey = ((TSKEY *)colData.pData)[colData.nVal - 1];

    int32_t rowStart = 0;
    int32_t rowEnd = 0;
    STREAM_CHECK_RET_GOTO(getRowRange(&colData, &window, &rowStart, &rowEnd, &numOfRows));
    STREAM_CHECK_CONDITION_GOTO(numOfRows <= 0, TDB_CODE_SUCCESS);

    int32_t pos = pCoder->pos;
    for (int32_t i = 0; i < taosArrayGetSize(pBlock->pDataBlock); i++) {
      SColumnInfoData* pColData = taosArrayGet(pBlock->pDataBlock, i);
      STREAM_CHECK_NULL_GOTO(pColData, terrno);
      if (pColData->info.colId == -1) continue;
      if (pColData->info.colId == PRIMARYKEY_TIMESTAMP_COL_ID) {
        STREAM_CHECK_RET_GOTO(setColData(blockStart, rowStart, rowEnd, &colData, pColData));
        continue;
      }

      pCoder->pos = pos;

      int16_t colId = 0;
      if (info->isVtableStream){
        SSHashObj* uInfo = tSimpleHashGet(rsp->isCalc ? info->uidHashCalc : info->uidHashTrigger, &submitTbData.uid, sizeof(submitTbData.uid));
        STREAM_CHECK_NULL_GOTO(uInfo, TSDB_CODE_INVALID_PARA);
        int16_t*  tmp = tSimpleHashGet(uInfo, &i, sizeof(i));
        if (tmp != NULL) {
          colId = *tmp;
        } else {
          colId = -1;
        }
      } else {
        colId = pColData->info.colId;
      }
      
      uint64_t j = 1;
      for (; j < nColData; j++) {
        int16_t cid = 0;
        int32_t posTmp = pCoder->pos;
        pCoder->pos += INT_BYTES;
        if ((code = tDecodeI16v(pCoder, &cid))) return code;
        pCoder->pos = posTmp;
<<<<<<< HEAD
        if (cid == pColData->info.colId) {
=======

        if (cid == colId) {
>>>>>>> a92fdcf9
          SColData colDataTmp = {0};
          code = tDecodeColData(version, pCoder, &colDataTmp, false);
          if (code) {
            code = TSDB_CODE_INVALID_MSG;
            TSDB_CHECK_CODE(code, lino, end);
          }
          STREAM_CHECK_RET_GOTO(setColData(blockStart, rowStart, rowEnd, &colDataTmp, pColData));
          break;
        }
        code = tDecodeColData(version, pCoder, &colData, true);
        if (code) {
          code = TSDB_CODE_INVALID_MSG;
          TSDB_CHECK_CODE(code, lino, end);
        }
      }
      if (j == nColData) {
        colDataSetNNULL(pColData, blockStart, numOfRows);
      }
    }
  } else {
    uint64_t nRow = 0;
    if (tDecodeU64v(pCoder, &nRow) < 0) {
      code = TSDB_CODE_INVALID_MSG;
      TSDB_CHECK_CODE(code, lino, end);
    }

    for (int32_t iRow = 0; iRow < nRow; ++iRow) {
      SRow *pRow = (SRow *)(pCoder->data + pCoder->pos);
      pCoder->pos += pRow->len;

      if (iRow == 0){
#ifndef NO_UNALIGNED_ACCESS
        walMeta.skey = pRow->ts;
#else
        walMeta.skey = taosGetInt64Aligned(&pRow->ts);
#endif
      }
      if (iRow == nRow - 1) {
#ifndef NO_UNALIGNED_ACCESS
        walMeta.ekey = pRow->ts;
#else
        walMeta.ekey = taosGetInt64Aligned(&pRow->ts);
#endif
      }

      if (pRow->ts < window.skey || pRow->ts > window.ekey) {
        continue;
      }
     
      for (int32_t i = 0; i < taosArrayGetSize(pBlock->pDataBlock); i++) {  // reader todo test null
        SColumnInfoData* pColData = taosArrayGet(pBlock->pDataBlock, i);
        STREAM_CHECK_NULL_GOTO(pColData, terrno);

        int16_t colId = 0;
        if (info->isVtableStream){
          SSHashObj* uInfo = tSimpleHashGet(rsp->isCalc ? info->uidHashCalc : info->uidHashTrigger, &submitTbData.uid, sizeof(submitTbData.uid));
          STREAM_CHECK_NULL_GOTO(uInfo, TSDB_CODE_INVALID_PARA);
          int16_t*  tmp = tSimpleHashGet(uInfo, &i, sizeof(i));
          if (tmp != NULL) {
            colId = *tmp;
          } else {
            colId = -1;
          }
        } else {
          colId = pColData->info.colId;
        }
        
        SColVal colVal = {0};
        int32_t sourceIdx = 0;
        while (1) {
          if (sourceIdx >= (*schemas)->numOfCols) {
            break;
          }
          STREAM_CHECK_RET_GOTO(tRowGet(pRow, *schemas, sourceIdx, &colVal));
          if (colVal.cid == colId) {
            break;
          }
          sourceIdx++;
        }
        if (colVal.cid == colId && COL_VAL_IS_VALUE(&colVal)) {
          if (IS_VAR_DATA_TYPE(colVal.value.type) || colVal.value.type == TSDB_DATA_TYPE_DECIMAL){
            STREAM_CHECK_RET_GOTO(varColSetVarData(pColData, blockStart+ numOfRows, (const char*)colVal.value.pData, colVal.value.nData, !COL_VAL_IS_VALUE(&colVal)));
          } else {
            STREAM_CHECK_RET_GOTO(colDataSetVal(pColData, blockStart + numOfRows, (const char*)(&(colVal.value.val)), !COL_VAL_IS_VALUE(&colVal)));
          }
        } else {
          colDataSetNULL(pColData, blockStart + numOfRows);
        }
      }
      
      numOfRows++;
    }
  }

  if (numOfRows > 0) {
    SStorageAPI  api = {0};
    initStorageAPI(&api);
    STREAM_CHECK_RET_GOTO(processTag(pVnode, info, &api, submitTbData.uid, pBlock, blockStart, numOfRows, 1));
    SColumnInfoData* pColData = taosArrayGetLast(pBlock->pDataBlock);
    STREAM_CHECK_NULL_GOTO(pColData, terrno);
    STREAM_CHECK_RET_GOTO(colDataSetNItems(pColData, blockStart, (const char*)&ver, numOfRows, 1, false));
  }

  pSlice->startRowIdx += numOfRows;
  stTrace("stream reader process submit data:skey %" PRId64 ", ekey %" PRId64 ", id %" PRIu64
        ", uid:%" PRId64 ", ver:%d, row index:%d, rows:%d", window.skey, window.ekey, id, submitTbData.uid, submitTbData.sver, pSlice->startRowIdx, numOfRows);
  
  if (gidHash == NULL) goto end;

  WalMetaResult* data = (WalMetaResult*)tSimpleHashGet(gidHash, &walMeta.id, LONG_BYTES);
  if (data != NULL) {
    if (walMeta.skey < data->skey) data->skey = walMeta.skey;
    if (walMeta.ekey > data->ekey) data->ekey = walMeta.ekey;
  } else {
    STREAM_CHECK_RET_GOTO(tSimpleHashPut(gidHash, &walMeta.id, LONG_BYTES, &walMeta, sizeof(WalMetaResult)));
  }

end:
  tEndDecode(pCoder);
  STREAM_PRINT_LOG_END(code, lino);
  return code;
}

static int32_t scanSubmitDataForMetaData(SVnode* pVnode, SStreamTriggerReaderInfo* info,
  void* data, int32_t len, SSHashObj* ranges, SSTriggerWalNewRsp* rsp, int64_t ver) {
  int32_t  code = 0;
  int32_t  lino = 0;
  STSchema* schemas = NULL;
  SDecoder decoder = {0};
  SSHashObj* gidHash = NULL;

  tDecoderInit(&decoder, data, len);
  if (tStartDecode(&decoder) < 0) {
    code = TSDB_CODE_INVALID_MSG;
    TSDB_CHECK_CODE(code, lino, end);
  }

  uint64_t nSubmitTbData = 0;
  if (tDecodeU64v(&decoder, &nSubmitTbData) < 0) {
    code = TSDB_CODE_INVALID_MSG;
    TSDB_CHECK_CODE(code, lino, end);
  }

  if (rsp->metaBlock != NULL){
    gidHash = tSimpleHashInit(64, taosGetDefaultHashFunction(TSDB_DATA_TYPE_BIGINT));
    STREAM_CHECK_NULL_GOTO(gidHash, terrno);
  }

  for (int32_t i = 0; i < nSubmitTbData; i++) {
    STREAM_CHECK_RET_GOTO(processSubmitTbDataForMetaData(pVnode, &decoder, info, &schemas, ranges, gidHash, rsp, ver));
  }

  tEndDecode(&decoder);

  if (rsp->metaBlock != NULL){
    STREAM_CHECK_RET_GOTO(blockDataEnsureCapacity(rsp->metaBlock, ((SSDataBlock*)rsp->metaBlock)->info.rows + tSimpleHashGetSize(gidHash)));
    int32_t iter = 0;
    void*   px = tSimpleHashIterate(gidHash, NULL, &iter);
    while (px != NULL) {
      WalMetaResult* pMeta = (WalMetaResult*)px;
      STREAM_CHECK_RET_GOTO(buildWalMetaBlockNew(rsp->metaBlock, pMeta->id, pMeta->skey, pMeta->ekey, ver));
      ((SSDataBlock*)rsp->metaBlock)->info.rows++;
      stDebug("stream reader scan submit data:skey %" PRId64 ", ekey %" PRId64 ", id %" PRIu64
            ", ver:%"PRId64, pMeta->skey, pMeta->ekey, pMeta->id, ver);
      px = tSimpleHashIterate(gidHash, px, &iter);
    }
  }
  

end:
  taosMemoryFree(schemas);
  tSimpleHashCleanup(gidHash);
  tDecoderClear(&decoder);
  STREAM_PRINT_LOG_END(code, lino);
  return code;
}

static int32_t processSubmitTbDataForMetaDataPre(SDecoder *pCoder, SStreamTriggerReaderInfo* info, SSHashObj* ranges, 
  uint64_t* gid, int64_t* uid, int32_t* numOfRows, bool isCalc) {
  int32_t code = 0;
  int32_t lino = 0;

  if (tStartDecode(pCoder) < 0) {
    code = TSDB_CODE_INVALID_MSG;
    TSDB_CHECK_CODE(code, lino, end);
  }

  SSubmitTbData submitTbData = {0};
  uint8_t       version = 0;
  if (tDecodeI32v(pCoder, &submitTbData.flags) < 0) {
    code = TSDB_CODE_INVALID_MSG;
    TSDB_CHECK_CODE(code, lino, end);
  }
  version = (submitTbData.flags >> 8) & 0xff;
  submitTbData.flags = submitTbData.flags & 0xff;

  STREAM_CHECK_CONDITION_GOTO(version < 2, TDB_CODE_SUCCESS);
  if (submitTbData.flags & SUBMIT_REQ_AUTO_CREATE_TABLE) {
    if (tStartDecode(pCoder) < 0) {
      code = TSDB_CODE_INVALID_MSG;
      TSDB_CHECK_CODE(code, lino, end);
    }
    tEndDecode(pCoder);
  }

  // submit data
  if (tDecodeI64(pCoder, &submitTbData.suid) < 0) {
    code = TSDB_CODE_INVALID_MSG;
    TSDB_CHECK_CODE(code, lino, end);
  }
  if (tDecodeI64(pCoder, uid) < 0) {
    code = TSDB_CODE_INVALID_MSG;
    TSDB_CHECK_CODE(code, lino, end);
  }

  STREAM_CHECK_CONDITION_GOTO(!uidInTableList(info, submitTbData.suid, *uid, gid, isCalc), TDB_CODE_SUCCESS);

  STimeWindow window = {.skey = INT64_MIN, .ekey = INT64_MAX};

  if (ranges != NULL){
    void* timerange = tSimpleHashGet(ranges, gid, sizeof(*gid));
    if (timerange == NULL) goto end;;
    int64_t* pRange = (int64_t*)timerange;
    window.skey = pRange[0];
    window.ekey = pRange[1];
  }
  
  if (tDecodeI32v(pCoder, &submitTbData.sver) < 0) {
    code = TSDB_CODE_INVALID_MSG;
    TSDB_CHECK_CODE(code, lino, end);
  }

  if (submitTbData.flags & SUBMIT_REQ_COLUMN_DATA_FORMAT) {
    uint64_t nColData = 0;
    if (tDecodeU64v(pCoder, &nColData) < 0) {
      code = TSDB_CODE_INVALID_MSG;
      TSDB_CHECK_CODE(code, lino, end);
    }

    SColData colData = {0};
    code = tDecodeColData(version, pCoder, &colData, false);
    if (code) {
      code = TSDB_CODE_INVALID_MSG;
      TSDB_CHECK_CODE(code, lino, end);
    }

    if (colData.flag != HAS_VALUE) {
      code = TSDB_CODE_INVALID_MSG;
      TSDB_CHECK_CODE(code, lino, end);
    }
    int32_t rowStart = 0;
    int32_t rowEnd = 0;
    if (window.skey != INT64_MIN || window.ekey != INT64_MAX) {
      STREAM_CHECK_RET_GOTO(getRowRange(&colData, &window, &rowStart, &rowEnd, numOfRows));
    } else {
      (*numOfRows) = colData.nVal;
    } 
  } else {
    uint64_t nRow = 0;
    if (tDecodeU64v(pCoder, &nRow) < 0) {
      code = TSDB_CODE_INVALID_MSG;
      TSDB_CHECK_CODE(code, lino, end);
    }

    if (window.skey != INT64_MIN || window.ekey != INT64_MAX) { 
      for (int32_t iRow = 0; iRow < nRow; ++iRow) {
        SRow *pRow = (SRow *)(pCoder->data + pCoder->pos);
        pCoder->pos += pRow->len;
        if (pRow->ts < window.skey || pRow->ts > window.ekey) {
          continue;
        }
        (*numOfRows)++;
      }
    } else {
      (*numOfRows) = nRow;
    }
  }
  
end:
  tEndDecode(pCoder);
  STREAM_PRINT_LOG_END(code, lino);
  return code;
}

static int32_t scanSubmitDataForMetaDataPre(SStreamTriggerReaderInfo* info, void* data, int32_t len, SSHashObj* ranges, int32_t* totalRows, bool isCalc) {
  int32_t  code = 0;
  int32_t  lino = 0;
  SDecoder decoder = {0};

  tDecoderInit(&decoder, data, len);
  if (tStartDecode(&decoder) < 0) {
    code = TSDB_CODE_INVALID_MSG;
    TSDB_CHECK_CODE(code, lino, end);
  }

  uint64_t nSubmitTbData = 0;
  if (tDecodeU64v(&decoder, &nSubmitTbData) < 0) {
    code = TSDB_CODE_INVALID_MSG;
    TSDB_CHECK_CODE(code, lino, end);
  }

  uint64_t gid = 0;
  int64_t uid = 0;
  int32_t numOfRows = 0;
  for (int32_t i = 0; i < nSubmitTbData; i++) {
    STREAM_CHECK_RET_GOTO(processSubmitTbDataForMetaDataPre(&decoder, info, ranges, &gid, &uid, &numOfRows, isCalc));
    if (numOfRows <= 0) {
      continue;
    }
    *totalRows += numOfRows;

    SStreamWalDataSlice* pSlice = (SStreamWalDataSlice*)tSimpleHashGet(info->indexHash, &uid, LONG_BYTES);
    if (pSlice != NULL) {
      pSlice->numRows += numOfRows;
      stTrace("stream reader pre scan wal uid:%" PRId64 ", gid:%" PRIu64 ", numOfRows:%d", uid, gid, pSlice->numRows);
      pSlice->gId = gid;
    } else {
      SStreamWalDataSlice tmp = {.gId=gid,.numRows=numOfRows,.startRowIdx=0};
      stTrace("stream reader pre scan wal first uid:%" PRId64 ", gid:%" PRIu64 ", numOfRows:%d", uid, gid, tmp.numRows);
      STREAM_CHECK_RET_GOTO(tSimpleHashPut(info->indexHash, &uid, LONG_BYTES, &tmp, sizeof(tmp)));
    } 
  }

  tEndDecode(&decoder);

end:
  tDecoderClear(&decoder);
  STREAM_PRINT_LOG_END(code, lino);
  return code;
}

static void resetIndexHash(SSHashObj* indexHash){
  void*   pe = NULL;
  int32_t iter = 0;
  while ((pe = tSimpleHashIterate(indexHash, pe, &iter)) != NULL) {
    SStreamWalDataSlice* pInfo = (SStreamWalDataSlice*)pe;
    pInfo->startRowIdx = 0;
    pInfo->numRows = 0;
    pInfo->gId = 0;
  }
}

static void buildIndexHash(SSHashObj* indexHash){
  void*   pe = NULL;
  int32_t iter = 0;
  int32_t index = 0;
  while ((pe = tSimpleHashIterate(indexHash, pe, &iter)) != NULL) {
    SStreamWalDataSlice* pInfo = (SStreamWalDataSlice*)pe;
    pInfo->startRowIdx = index;
    index += pInfo->numRows;
    stTrace("stream reader build index hash uid:%" PRId64 ", gid:%" PRIu64 ", startRowIdx:%d, numRows:%d", *(int64_t*)(tSimpleHashGetKey(pe, NULL)),
    pInfo->gId, pInfo->startRowIdx, pInfo->numRows);
  }
}

static int32_t prepareIndex(SWalReader* pWalReader, SStreamTriggerReaderInfo* sStreamInfo, SSTriggerWalNewRsp* metaRsp, int64_t *nextVer, int32_t *totalRows){
  int32_t      code = 0;
  int32_t      lino = 0;
  code = walReaderSeekVer(pWalReader, *nextVer);
  if (code == TSDB_CODE_WAL_LOG_NOT_EXIST){
    if (*nextVer < walGetFirstVer(pWalReader->pWal)) {
      *nextVer = walGetFirstVer(pWalReader->pWal);
    }
    stWarn("%s scan wal error:%s",  __func__, tstrerror(code));
    code = TSDB_CODE_SUCCESS;
    goto end;
  }
  STREAM_CHECK_RET_GOTO(code);

  while (1) {
    code = walNextValidMsg(pWalReader, true);
    if (code == TSDB_CODE_WAL_LOG_NOT_EXIST){
      stWarn("%s scan wal error:%s", __func__, tstrerror(code));
      code = TSDB_CODE_SUCCESS;
      goto end;
    }
    STREAM_CHECK_RET_GOTO(code);
    *nextVer = pWalReader->curVersion;
    SWalCont* wCont = &pWalReader->pHead->head;
    void*   data = POINTER_SHIFT(wCont->body, sizeof(SMsgHead));
    int32_t len = wCont->bodyLen - sizeof(SMsgHead);
    int64_t ver = wCont->version;

    stDebug("stream reader prepareIndex scan wal ver:%" PRId64 ", type:%d, deleteData:%d, deleteTb:%d",
      ver, wCont->msgType, sStreamInfo->deleteReCalc, sStreamInfo->deleteOutTbl);
    if (wCont->msgType == TDMT_VND_SUBMIT) {
      data = POINTER_SHIFT(wCont->body, sizeof(SSubmitReq2Msg));
      len = wCont->bodyLen - sizeof(SSubmitReq2Msg);
      STREAM_CHECK_RET_GOTO(scanSubmitDataForMetaDataPre(sStreamInfo, data, len, NULL, totalRows, false));
    } else {
      if (*totalRows > 0) {
        return TSDB_CODE_SUCCESS;
      }
      STREAM_CHECK_RET_GOTO(processMeta(wCont->msgType, sStreamInfo, data, len, metaRsp, ver));
      if (metaRsp->deleteBlock != NULL && ((SSDataBlock*)metaRsp->deleteBlock)->info.rows > 0){
        *totalRows = ((SSDataBlock*)metaRsp->deleteBlock)->info.rows;
        goto end;
      }
      if (metaRsp->dropBlock != NULL && ((SSDataBlock*)metaRsp->dropBlock)->info.rows > 0) {
        *totalRows = ((SSDataBlock*)metaRsp->dropBlock)->info.rows;
        goto end;
      }
    }

    stTrace("stream reader prepare index wal ver:%" PRId64 ", totalRows:%d", *nextVer, *totalRows);
    if (*totalRows >= STREAM_RETURN_ROWS_NUM) {
      break;
    }
  }
  
end:
  STREAM_PRINT_LOG_END(code, lino);
  return code;
}

static int32_t prepareIndex2(SWalReader* pWalReader, SStreamTriggerReaderInfo* sStreamInfo, 
  SArray* versions, SSHashObj* ranges, int32_t *totalRows, bool isCalc){
  int32_t      code = 0;
  int32_t      lino = 0;

  for(int32_t i = 0; i < taosArrayGetSize(versions); i++) {
    int64_t *ver = taosArrayGet(versions, i);
    if (ver == NULL) continue;

    STREAM_CHECK_RET_GOTO(walFetchHead(pWalReader, *ver));
    if(pWalReader->pHead->head.msgType != TDMT_VND_SUBMIT) {
      TAOS_CHECK_RETURN(walSkipFetchBody(pWalReader));
      continue;
    }
    STREAM_CHECK_RET_GOTO(walFetchBody(pWalReader));

    SWalCont* wCont = &pWalReader->pHead->head;
    void*   pBody = POINTER_SHIFT(wCont->body, sizeof(SSubmitReq2Msg));
    int32_t bodyLen = wCont->bodyLen - sizeof(SSubmitReq2Msg);

    STREAM_CHECK_RET_GOTO(scanSubmitDataForMetaDataPre(sStreamInfo, pBody, bodyLen, ranges, totalRows, isCalc));
  }
  
end:
  STREAM_PRINT_LOG_END(code, lino);
  return code;
}

static int32_t processWalVerMetaDataNew(SVnode* pVnode, SStreamTriggerReaderInfo* sStreamInfo, 
                                    int64_t lastVer, SSTriggerWalNewRsp* resultRsp, int64_t* retVer, int32_t* totalRows) {
  int32_t      code = 0;
  int32_t      lino = 0;
                                        
  SWalReader* pWalReader = walOpenReader(pVnode->pWal, 0);
  STREAM_CHECK_NULL_GOTO(pWalReader, terrno);

  while(1) {
    *retVer = lastVer;
    resetIndexHash(sStreamInfo->indexHash);
    ((SSDataBlock*)resultRsp->dataBlock)->info.rows = 0;
    ((SSDataBlock*)resultRsp->metaBlock)->info.rows = 0;
    // blockDataEmpty(resultRsp->dataBlock);
    // blockDataEmpty(resultRsp->metaBlock);
    STREAM_CHECK_RET_GOTO(prepareIndex(pWalReader, sStreamInfo, resultRsp, retVer, totalRows));
    if ((resultRsp->deleteBlock != NULL && ((SSDataBlock*)resultRsp->deleteBlock)->info.rows > 0) || 
        (resultRsp->dropBlock != NULL && ((SSDataBlock*)resultRsp->dropBlock)->info.rows > 0)){
      goto end;
    }
    STREAM_CHECK_CONDITION_GOTO(*totalRows == 0, TDB_CODE_SUCCESS);

    buildIndexHash(sStreamInfo->indexHash);
    STREAM_CHECK_RET_GOTO(blockDataEnsureCapacity(((SSDataBlock*)resultRsp->dataBlock), *totalRows));

    while(lastVer < *retVer) {
      STREAM_CHECK_RET_GOTO(walFetchHead(pWalReader, lastVer));
      if(pWalReader->pHead->head.msgType != TDMT_VND_SUBMIT) {
        TAOS_CHECK_RETURN(walSkipFetchBody(pWalReader));
        lastVer++;
        continue;
      }
      STREAM_CHECK_RET_GOTO(walFetchBody(pWalReader));
      SWalCont* wCont = &pWalReader->pHead->head;
      void*   pBody = POINTER_SHIFT(wCont->body, sizeof(SSubmitReq2Msg));
      int32_t bodyLen = wCont->bodyLen - sizeof(SSubmitReq2Msg);

      STREAM_CHECK_RET_GOTO(scanSubmitDataForMetaData(pVnode, sStreamInfo, pBody, bodyLen, NULL, resultRsp, wCont->version));
      lastVer++;
    }
    ((SSDataBlock*)resultRsp->dataBlock)->info.rows = *totalRows;

    STREAM_CHECK_RET_GOTO(qStreamFilter(((SSDataBlock*)resultRsp->dataBlock), sStreamInfo->pFilterInfo));
    if (((SSDataBlock*)resultRsp->dataBlock)->info.rows > 0) {
      stInfo("vgId:%d %s end, get result totalRows:%d, process:%"PRId64"/%"PRId64, TD_VID(pVnode), __func__, 
        *totalRows, *retVer, walGetAppliedVer(pWalReader->pWal));
      // printDataBlock(((SSDataBlock*)resultRsp->dataBlock), __func__, "");
      break;
    }
  }

end:
  walCloseReader(pWalReader);
  STREAM_PRINT_LOG_END(code, lino);
  return code;
}

static int32_t processWalVerDataNew(SVnode* pVnode, SStreamTriggerReaderInfo* sStreamInfo, 
                                    SArray* versions, SSHashObj* ranges, SSTriggerWalNewRsp* rsp, int64_t* retVer, int32_t *totalRows) {
  int32_t      code = 0;
  int32_t      lino = 0;

  SWalReader* pWalReader = walOpenReader(pVnode->pWal, 0);
  STREAM_CHECK_NULL_GOTO(pWalReader, terrno);
  
  if (taosArrayGetSize(versions) > 0) {
    *retVer = *(int64_t*)taosArrayGetLast(versions);
  }
  
  resetIndexHash(sStreamInfo->indexHash);
  STREAM_CHECK_RET_GOTO(prepareIndex2(pWalReader, sStreamInfo, versions, ranges, totalRows, rsp->isCalc));
  STREAM_CHECK_CONDITION_GOTO(*totalRows == 0, TDB_CODE_SUCCESS);

  buildIndexHash(sStreamInfo->indexHash);

  // blockDataEmpty(pBlock);
  ((SSDataBlock*)rsp->dataBlock)->info.rows = 0;
  STREAM_CHECK_RET_GOTO(blockDataEnsureCapacity(rsp->dataBlock, *totalRows));

  for(int32_t i = 0; i < taosArrayGetSize(versions); i++) {
    int64_t *ver = taosArrayGet(versions, i);
    if (ver == NULL) continue;

    STREAM_CHECK_RET_GOTO(walFetchHead(pWalReader, *ver));
    if(pWalReader->pHead->head.msgType != TDMT_VND_SUBMIT) {
      TAOS_CHECK_RETURN(walSkipFetchBody(pWalReader));
      continue;
    }
    STREAM_CHECK_RET_GOTO(walFetchBody(pWalReader));
    SWalCont* wCont = &pWalReader->pHead->head;
    void*   pBody = POINTER_SHIFT(wCont->body, sizeof(SSubmitReq2Msg));
    int32_t bodyLen = wCont->bodyLen - sizeof(SSubmitReq2Msg);

    STREAM_CHECK_RET_GOTO(scanSubmitDataForMetaData(pVnode, sStreamInfo, pBody, bodyLen, ranges, rsp, wCont->version));
  }

  ((SSDataBlock*)rsp->dataBlock)->info.rows = *totalRows;

  STREAM_CHECK_RET_GOTO(qStreamFilter(((SSDataBlock*)rsp->dataBlock), sStreamInfo->pFilterInfo));
  if (((SSDataBlock*)rsp->dataBlock)->info.rows > 0) {
    stInfo("vgId:%d %s end, get result totalRows:%d, process:%"PRId64"/%"PRId64, TD_VID(pVnode), __func__, 
      *totalRows, *retVer, walGetAppliedVer(pWalReader->pWal));
    printDataBlock(((SSDataBlock*)rsp->dataBlock), __func__, "");
  }

end:
  walCloseReader(pWalReader);
  STREAM_PRINT_LOG_END(code, lino);
  return code;
}

static int32_t buildScheamFromMeta(SVnode* pVnode, int64_t uid, SArray** schemas) {
  int32_t code = 0;
  int32_t lino = 0;
  SMetaReader metaReader = {0};
  SStorageAPI api = {0};
  initStorageAPI(&api);
  *schemas = taosArrayInit(8, sizeof(SSchema));
  STREAM_CHECK_NULL_GOTO(*schemas, terrno);
  
  api.metaReaderFn.initReader(&metaReader, pVnode, META_READER_LOCK, &api.metaFn);
  STREAM_CHECK_RET_GOTO(api.metaReaderFn.getTableEntryByUid(&metaReader, uid));

  SSchemaWrapper* sSchemaWrapper = NULL;
  if (metaReader.me.type == TD_CHILD_TABLE) {
    int64_t suid = metaReader.me.ctbEntry.suid;
    tDecoderClear(&metaReader.coder);
    STREAM_CHECK_RET_GOTO(api.metaReaderFn.getTableEntryByUid(&metaReader, suid));
    sSchemaWrapper = &metaReader.me.stbEntry.schemaRow;
  } else if (metaReader.me.type == TD_NORMAL_TABLE) {
    sSchemaWrapper = &metaReader.me.ntbEntry.schemaRow;
  } else {
    qError("invalid table type:%d", metaReader.me.type);
  }

  for (size_t j = 0; j < sSchemaWrapper->nCols; j++) {
    SSchema* s = sSchemaWrapper->pSchema + j;
    STREAM_CHECK_NULL_GOTO(taosArrayPush(*schemas, s), terrno);
  }

end:
  api.metaReaderFn.clearReader(&metaReader);
  STREAM_PRINT_LOG_END(code, lino);
  if (code != 0)  taosArrayDestroy(*schemas);
  return code;
}

static int32_t shrinkScheams(SArray* cols, SArray* schemas) {
  int32_t code = 0;
  int32_t lino = 0;
  STREAM_CHECK_CONDITION_GOTO(taosArrayGetSize(schemas) < taosArrayGetSize(cols), TSDB_CODE_INTERNAL_ERROR);
  for (int32_t i = 0; i < taosArrayGetSize(cols); i++) {
    col_id_t* id = taosArrayGet(cols, i);
    STREAM_CHECK_NULL_GOTO(id, terrno);
    SSchema* pColSchema = NULL;
    for (int32_t j = 0; j < taosArrayGetSize(schemas); j++) {
      SSchema* s = taosArrayGet(schemas, j);
      STREAM_CHECK_NULL_GOTO(s, terrno);
      if (s->colId == *id) {
        pColSchema = s;
        break;
      }
    }
    STREAM_CHECK_NULL_GOTO(pColSchema, TSDB_CODE_INTERNAL_ERROR);
    SSchema temp = *(SSchema*)taosArrayGet(schemas, i);
    *(SSchema*)taosArrayGet(schemas, i) = *pColSchema;
    *pColSchema = temp;
  }
  taosArrayPopTailBatch(schemas, taosArrayGetSize(schemas) - taosArrayGetSize(cols));

end:
  return code;
}

static int32_t processWalVerDataVTable(SVnode* pVnode, SArray *cids, int64_t ver,
  int64_t uid, STimeWindow* window, SSDataBlock** pBlock) {
  int32_t      code = 0;
  int32_t      lino = 0;
  SArray*      schemas = NULL;

  SSDataBlock* pBlock2 = NULL;

  STREAM_CHECK_RET_GOTO(buildScheamFromMeta(pVnode, uid, &schemas));
  STREAM_CHECK_RET_GOTO(shrinkScheams(cids, schemas));
  STREAM_CHECK_RET_GOTO(createDataBlockForStream(schemas, &pBlock2));

  pBlock2->info.id.uid = uid;

  // STREAM_CHECK_RET_GOTO(scanWalOneVer(pVnode, pBlock2, ver, uid, window));
  printDataBlock(pBlock2, __func__, "");

  *pBlock = pBlock2;
  pBlock2 = NULL;

end:
  STREAM_PRINT_LOG_END(code, lino);
  blockDataDestroy(pBlock2);
  taosArrayDestroy(schemas);
  return code;
}

static int32_t createTSAndCondition(int64_t start, int64_t end, SLogicConditionNode** pCond,
                                    STargetNode* pTargetNodeTs) {
  int32_t code = 0;
  int32_t lino = 0;

  SColumnNode*         pCol = NULL;
  SColumnNode*         pCol1 = NULL;
  SValueNode*          pVal = NULL;
  SValueNode*          pVal1 = NULL;
  SOperatorNode*       op = NULL;
  SOperatorNode*       op1 = NULL;
  SLogicConditionNode* cond = NULL;

  STREAM_CHECK_RET_GOTO(nodesMakeNode(QUERY_NODE_COLUMN, (SNode**)&pCol));
  pCol->colId = PRIMARYKEY_TIMESTAMP_COL_ID;
  pCol->node.resType.type = TSDB_DATA_TYPE_TIMESTAMP;
  pCol->node.resType.bytes = LONG_BYTES;
  pCol->slotId = pTargetNodeTs->slotId;
  pCol->dataBlockId = pTargetNodeTs->dataBlockId;

  STREAM_CHECK_RET_GOTO(nodesCloneNode((SNode*)pCol, (SNode**)&pCol1));

  STREAM_CHECK_RET_GOTO(nodesMakeNode(QUERY_NODE_VALUE, (SNode**)&pVal));
  pVal->node.resType.type = TSDB_DATA_TYPE_BIGINT;
  pVal->node.resType.bytes = LONG_BYTES;
  pVal->datum.i = start;
  pVal->typeData = start;

  STREAM_CHECK_RET_GOTO(nodesCloneNode((SNode*)pVal, (SNode**)&pVal1));
  pVal1->datum.i = end;
  pVal1->typeData = end;

  STREAM_CHECK_RET_GOTO(nodesMakeNode(QUERY_NODE_OPERATOR, (SNode**)&op));
  op->opType = OP_TYPE_GREATER_EQUAL;
  op->node.resType.type = TSDB_DATA_TYPE_BOOL;
  op->node.resType.bytes = CHAR_BYTES;
  op->pLeft = (SNode*)pCol;
  op->pRight = (SNode*)pVal;
  pCol = NULL;
  pVal = NULL;

  STREAM_CHECK_RET_GOTO(nodesMakeNode(QUERY_NODE_OPERATOR, (SNode**)&op1));
  op1->opType = OP_TYPE_LOWER_EQUAL;
  op1->node.resType.type = TSDB_DATA_TYPE_BOOL;
  op1->node.resType.bytes = CHAR_BYTES;
  op1->pLeft = (SNode*)pCol1;
  op1->pRight = (SNode*)pVal1;
  pCol1 = NULL;
  pVal1 = NULL;

  STREAM_CHECK_RET_GOTO(nodesMakeNode(QUERY_NODE_LOGIC_CONDITION, (SNode**)&cond));
  cond->condType = LOGIC_COND_TYPE_AND;
  cond->node.resType.type = TSDB_DATA_TYPE_BOOL;
  cond->node.resType.bytes = CHAR_BYTES;
  STREAM_CHECK_RET_GOTO(nodesMakeList(&cond->pParameterList));
  STREAM_CHECK_RET_GOTO(nodesListAppend(cond->pParameterList, (SNode*)op));
  op = NULL;
  STREAM_CHECK_RET_GOTO(nodesListAppend(cond->pParameterList, (SNode*)op1));
  op1 = NULL;

  *pCond = cond;

end:
  if (code != 0) {
    nodesDestroyNode((SNode*)pCol);
    nodesDestroyNode((SNode*)pCol1);
    nodesDestroyNode((SNode*)pVal);
    nodesDestroyNode((SNode*)pVal1);
    nodesDestroyNode((SNode*)op);
    nodesDestroyNode((SNode*)op1);
    nodesDestroyNode((SNode*)cond);
  }
  STREAM_PRINT_LOG_END(code, lino);

  return code;
}

/*
static int32_t createExternalConditions(SStreamRuntimeFuncInfo* data, SLogicConditionNode** pCond, STargetNode* pTargetNodeTs, STimeRangeNode* node) {
  int32_t              code = 0;
  int32_t              lino = 0;
  SLogicConditionNode* pAndCondition = NULL;
  SLogicConditionNode* cond = NULL;

  if (pTargetNodeTs == NULL) {
    vError("stream reader %s no ts column", __func__);
    return TSDB_CODE_STREAM_NOT_TABLE_SCAN_PLAN;
  }
  STREAM_CHECK_RET_GOTO(nodesMakeNode(QUERY_NODE_LOGIC_CONDITION, (SNode**)&cond));
  cond->condType = LOGIC_COND_TYPE_OR;
  cond->node.resType.type = TSDB_DATA_TYPE_BOOL;
  cond->node.resType.bytes = CHAR_BYTES;
  STREAM_CHECK_RET_GOTO(nodesMakeList(&cond->pParameterList));

  for (int i = 0; i < taosArrayGetSize(data->pStreamPesudoFuncVals); ++i) {
    data->curIdx = i;

    SReadHandle handle = {0};
    calcTimeRange(node, data, &handle.winRange, &handle.winRangeValid);
    if (!handle.winRangeValid) {
      stError("stream reader %s invalid time range, skey:%" PRId64 ", ekey:%" PRId64, __func__, handle.winRange.skey,
              handle.winRange.ekey);
      continue;
    }
    STREAM_CHECK_RET_GOTO(createTSAndCondition(handle.winRange.skey, handle.winRange.ekey, &pAndCondition, pTargetNodeTs));
    stDebug("%s create condition skey:%" PRId64 ", eksy:%" PRId64, __func__, handle.winRange.skey, handle.winRange.ekey);
    STREAM_CHECK_RET_GOTO(nodesListAppend(cond->pParameterList, (SNode*)pAndCondition));
    pAndCondition = NULL;
  }

  *pCond = cond;

end:
  if (code != 0) {
    nodesDestroyNode((SNode*)pAndCondition);
    nodesDestroyNode((SNode*)cond);
  }
  STREAM_PRINT_LOG_END(code, lino);

  return code;
}
*/

static int32_t processCalaTimeRange(SStreamTriggerReaderCalcInfo* sStreamReaderCalcInfo, SResFetchReq* req,
                                    STimeRangeNode* node, SReadHandle* handle) {
  int32_t code = 0;
  int32_t lino = 0;
  SArray* funcVals = NULL;
  if (req->pStRtFuncInfo->withExternalWindow) {
/*
    nodesDestroyNode(sStreamReaderCalcInfo->tsConditions);
    filterFreeInfo(sStreamReaderCalcInfo->pFilterInfo);
    sStreamReaderCalcInfo->pFilterInfo = NULL;

    STREAM_CHECK_RET_GOTO(createExternalConditions(req->pStRtFuncInfo,
                                                   (SLogicConditionNode**)&sStreamReaderCalcInfo->tsConditions,
                                                   sStreamReaderCalcInfo->pTargetNodeTs, node));

    STREAM_CHECK_RET_GOTO(filterInitFromNode((SNode*)sStreamReaderCalcInfo->tsConditions,
                                             (SFilterInfo**)&sStreamReaderCalcInfo->pFilterInfo,
                                             FLT_OPTION_NO_REWRITE | FLT_OPTION_SCALAR_MODE, NULL));
*/                                             
    sStreamReaderCalcInfo->tmpRtFuncInfo.curIdx = 0;
    sStreamReaderCalcInfo->tmpRtFuncInfo.triggerType = req->pStRtFuncInfo->triggerType;
    
    SSTriggerCalcParam* pFirst = taosArrayGet(req->pStRtFuncInfo->pStreamPesudoFuncVals, 0);
    SSTriggerCalcParam* pLast = taosArrayGetLast(req->pStRtFuncInfo->pStreamPesudoFuncVals);
    STREAM_CHECK_NULL_GOTO(pFirst, terrno);
    STREAM_CHECK_NULL_GOTO(pLast, terrno);

    if (!node->needCalc) {
      handle->winRange.skey = pFirst->wstart;
      handle->winRange.ekey = pLast->wend;
      handle->winRangeValid = true;
    } else {
      SSTriggerCalcParam* pTmp = taosArrayGet(sStreamReaderCalcInfo->tmpRtFuncInfo.pStreamPesudoFuncVals, 0);
      memcpy(pTmp, pFirst, sizeof(*pTmp));

      STREAM_CHECK_RET_GOTO(streamCalcCurrWinTimeRange(node, &sStreamReaderCalcInfo->tmpRtFuncInfo, &handle->winRange, &handle->winRangeValid, 1));
      if (handle->winRangeValid) {
        int64_t skey = handle->winRange.skey;

        memcpy(pTmp, pLast, sizeof(*pTmp));
        STREAM_CHECK_RET_GOTO(streamCalcCurrWinTimeRange(node, &sStreamReaderCalcInfo->tmpRtFuncInfo, &handle->winRange, &handle->winRangeValid, 2));

        if (handle->winRangeValid) {
          handle->winRange.skey = skey;
        }
      }
    }
  } else {
    if (!node->needCalc) {
      SSTriggerCalcParam* pCurr = taosArrayGet(req->pStRtFuncInfo->pStreamPesudoFuncVals, req->pStRtFuncInfo->curIdx);
      handle->winRange.skey = pCurr->wstart;
      handle->winRange.ekey = pCurr->wend;
      handle->winRangeValid = true;
    } else {
      STREAM_CHECK_RET_GOTO(streamCalcCurrWinTimeRange(node, req->pStRtFuncInfo, &handle->winRange, &handle->winRangeValid, 3));
    }
  }

  if (req->pStRtFuncInfo->triggerType == STREAM_TRIGGER_SLIDING) {
    handle->winRange.ekey--;
  }

  stDebug("%s withExternalWindow is %d, skey:%" PRId64 ", ekey:%" PRId64 ", validRange:%d", 
      __func__, req->pStRtFuncInfo->withExternalWindow, handle->winRange.skey, handle->winRange.ekey, handle->winRangeValid);

end:
  taosArrayDestroy(funcVals);
  return code;
}

static int32_t createOptionsForLastTs(SStreamTriggerReaderTaskInnerOptions* options,
                                      SStreamTriggerReaderInfo*             sStreamReaderInfo) {
  int32_t code = 0;
  int32_t lino = 0;
  SArray* schemas = NULL;

  schemas = taosArrayInit(4, sizeof(SSchema));
  STREAM_CHECK_NULL_GOTO(schemas, terrno)
  STREAM_CHECK_RET_GOTO(
      qStreamBuildSchema(schemas, TSDB_DATA_TYPE_TIMESTAMP, LONG_BYTES, PRIMARYKEY_TIMESTAMP_COL_ID))  // last ts

  BUILD_OPTION(op, sStreamReaderInfo, -1, TSDB_ORDER_DESC, INT64_MIN, INT64_MAX, schemas, true,
               STREAM_SCAN_GROUP_ONE_BY_ONE, 0, true, sStreamReaderInfo->uidHashTrigger);
  schemas = NULL;
  *options = op;

end:
  taosArrayDestroy(schemas);
  return code;
}

static int32_t createOptionsForFirstTs(SStreamTriggerReaderTaskInnerOptions* options,
                                       SStreamTriggerReaderInfo* sStreamReaderInfo, int64_t start, int64_t ver, uint64_t gid) {
  int32_t code = 0;
  int32_t lino = 0;
  SArray* schemas = NULL;

  schemas = taosArrayInit(4, sizeof(SSchema));
  STREAM_CHECK_NULL_GOTO(schemas, terrno)
  STREAM_CHECK_RET_GOTO(
      qStreamBuildSchema(schemas, TSDB_DATA_TYPE_TIMESTAMP, LONG_BYTES, PRIMARYKEY_TIMESTAMP_COL_ID))  // first ts

  BUILD_OPTION(op, sStreamReaderInfo, ver, TSDB_ORDER_ASC, start, INT64_MAX, schemas, true,
               STREAM_SCAN_GROUP_ONE_BY_ONE, gid, true, sStreamReaderInfo->uidHashTrigger);
  schemas = NULL;

  *options = op;
end:
  taosArrayDestroy(schemas);
  return code;
}

static int32_t createOptionsForTsdbMeta(SStreamTriggerReaderTaskInnerOptions* options,
                                        SStreamTriggerReaderInfo* sStreamReaderInfo, int64_t start, int64_t end,
                                        int64_t gid, int8_t order, int64_t ver) {
  int32_t code = 0;
  int32_t lino = 0;
  SArray* schemas = taosArrayInit(8, sizeof(SSchema));
  STREAM_CHECK_NULL_GOTO(schemas, terrno);
  STREAM_CHECK_RET_GOTO(qStreamBuildSchema(schemas, TSDB_DATA_TYPE_TIMESTAMP, LONG_BYTES, PRIMARYKEY_TIMESTAMP_COL_ID))  // ts
  
  BUILD_OPTION(op, sStreamReaderInfo, ver, order, start, end, schemas, true, (gid != 0 ? STREAM_SCAN_GROUP_ONE_BY_ONE : STREAM_SCAN_ALL), gid,
               true, sStreamReaderInfo->uidHashTrigger);
  schemas = NULL;
  *options = op;

end:
  taosArrayDestroy(schemas);
  return code;
}

static int32_t processTs(SVnode* pVnode, SStreamTsResponse* tsRsp, SStreamTriggerReaderInfo* sStreamReaderInfo,
                                  SStreamReaderTaskInner* pTask) {
  int32_t code = 0;
  int32_t lino = 0;

  tsRsp->tsInfo = taosArrayInit(qStreamGetTableListGroupNum(pTask->pTableList), sizeof(STsInfo));
  STREAM_CHECK_NULL_GOTO(tsRsp->tsInfo, terrno);
  while (true) {
    bool hasNext = false;
    STREAM_CHECK_RET_GOTO(getTableDataInfo(pTask, &hasNext));
    if (hasNext) {
      pTask->api.tsdReader.tsdReaderReleaseDataBlock(pTask->pReader);
      STsInfo* tsInfo = taosArrayReserve(tsRsp->tsInfo, 1);
      STREAM_CHECK_NULL_GOTO(tsInfo, terrno)
      if (pTask->options.order == TSDB_ORDER_ASC) {
        tsInfo->ts = pTask->pResBlock->info.window.skey;
      } else {
        tsInfo->ts = pTask->pResBlock->info.window.ekey;
      }
      tsInfo->gId = sStreamReaderInfo->groupByTbname ? pTask->pResBlock->info.id.uid : qStreamGetGroupId(pTask->pTableList, pTask->pResBlock->info.id.uid);
      stDebug("vgId:%d %s get ts:%" PRId64 ", gId:%" PRIu64 ", ver:%" PRId64, TD_VID(pVnode), __func__, tsInfo->ts,
              tsInfo->gId, tsRsp->ver);
    }
    
    pTask->currentGroupIndex++;
    if (pTask->currentGroupIndex >= qStreamGetTableListGroupNum(pTask->pTableList) || pTask->options.gid != 0) {
      break;
    }
    STREAM_CHECK_RET_GOTO(resetTsdbReader(pTask));
  }

end:
  return code;
}

static void reSetUid(SStreamTriggerReaderTaskInnerOptions* options, int64_t suid, int64_t uid) {
  if (suid != 0) options->suid = suid;
  options->uid = uid;
  if (options->suid != 0) {
    options->tableType = TD_CHILD_TABLE;
  } else {
    options->tableType = TD_NORMAL_TABLE;
  }
}

static int32_t createOptionsForTsdbData(SVnode* pVnode, SStreamTriggerReaderTaskInnerOptions* options,
                                        SStreamTriggerReaderInfo* sStreamReaderInfo, int64_t uid, SArray* cols,
                                        int8_t order,int64_t skey, int64_t ekey, int64_t ver) {
  int32_t code = 0;
  int32_t lino = 0;
  SArray* schemas = NULL;

  STREAM_CHECK_RET_GOTO(buildScheamFromMeta(pVnode, uid, &schemas));
  STREAM_CHECK_RET_GOTO(shrinkScheams(cols, schemas));
  BUILD_OPTION(op, sStreamReaderInfo, ver, order, skey, ekey, schemas, true, STREAM_SCAN_ALL, 0, false, NULL);
  *options = op;

end:
  return code;
}

static int32_t vnodeProcessStreamSetTableReq(SVnode* pVnode, SRpcMsg* pMsg, SSTriggerPullRequestUnion* req, SStreamTriggerReaderInfo* sStreamReaderInfo) {
  int32_t code = 0;
  int32_t lino = 0;
  void*   buf = NULL;
  size_t  size = 0;
  STREAM_CHECK_NULL_GOTO(sStreamReaderInfo, terrno);
  void* pTask = sStreamReaderInfo->pTask;

  ST_TASK_DLOG("vgId:%d %s start", TD_VID(pVnode), __func__);

  TSWAP(sStreamReaderInfo->uidHashTrigger, req->setTableReq.uidInfoTrigger);
  TSWAP(sStreamReaderInfo->uidHashCalc, req->setTableReq.uidInfoCalc);
  STREAM_CHECK_NULL_GOTO(sStreamReaderInfo->uidHashTrigger, TSDB_CODE_INVALID_PARA);
  STREAM_CHECK_NULL_GOTO(sStreamReaderInfo->uidHashCalc, TSDB_CODE_INVALID_PARA);

  sStreamReaderInfo->isVtableStream = true;
  sStreamReaderInfo->groupByTbname = true;
end:
  STREAM_PRINT_LOG_END_WITHID(code, lino);
  SRpcMsg rsp = {
      .msgType = TDMT_STREAM_TRIGGER_PULL_RSP, .info = pMsg->info, .pCont = buf, .contLen = size, .code = code};
  tmsgSendRsp(&rsp);
  return code;
}

static int32_t vnodeProcessStreamLastTsReq(SVnode* pVnode, SRpcMsg* pMsg, SSTriggerPullRequestUnion* req, SStreamTriggerReaderInfo* sStreamReaderInfo) {
  int32_t                 code = 0;
  int32_t                 lino = 0;
  SArray*                 schemas = NULL;
  SStreamReaderTaskInner* pTaskInner = NULL;
  SStreamTsResponse       lastTsRsp = {0};
  void*                   buf = NULL;
  size_t                  size = 0;

  STREAM_CHECK_NULL_GOTO(sStreamReaderInfo, terrno);
  void* pTask = sStreamReaderInfo->pTask;

  ST_TASK_DLOG("vgId:%d %s start", TD_VID(pVnode), __func__);

  SStreamTriggerReaderTaskInnerOptions options = {0};
  STREAM_CHECK_RET_GOTO(createOptionsForLastTs(&options, sStreamReaderInfo));
  SStorageAPI api = {0};
  initStorageAPI(&api);
  STREAM_CHECK_RET_GOTO(createStreamTask(pVnode, &options, &pTaskInner, NULL, &api));

  lastTsRsp.ver = pVnode->state.applied;
<<<<<<< HEAD
  if (sStreamReaderInfo->isVtableStream) {
    STREAM_CHECK_RET_GOTO(processTsVTable(pVnode, &lastTsRsp, sStreamReaderInfo, pTaskInner, -1));
  } else {
    STREAM_CHECK_RET_GOTO(processTsNonVTable(pVnode, &lastTsRsp, sStreamReaderInfo, pTaskInner));
  }
  ST_TASK_DLOG("vgId:%d %s get result, ver:%" PRId64, TD_VID(pVnode), __func__, lastTsRsp.ver);
=======
  STREAM_CHECK_RET_GOTO(processTs(pVnode, &lastTsRsp, sStreamReaderInfo, pTaskInner));
  ST_TASK_DLOG("vgId:%d %s get result", TD_VID(pVnode), __func__);
>>>>>>> a92fdcf9
  STREAM_CHECK_RET_GOTO(buildTsRsp(&lastTsRsp, &buf, &size))

end:
  STREAM_PRINT_LOG_END_WITHID(code, lino);
  SRpcMsg rsp = {
      .msgType = TDMT_STREAM_TRIGGER_PULL_RSP, .info = pMsg->info, .pCont = buf, .contLen = size, .code = code};
  tmsgSendRsp(&rsp);
  taosArrayDestroy(lastTsRsp.tsInfo);
  releaseStreamTask(&pTaskInner);
  return code;
}

static int32_t vnodeProcessStreamFirstTsReq(SVnode* pVnode, SRpcMsg* pMsg, SSTriggerPullRequestUnion* req, SStreamTriggerReaderInfo* sStreamReaderInfo) {
  int32_t                 code = 0;
  int32_t                 lino = 0;
  SStreamReaderTaskInner* pTaskInner = NULL;
  SStreamTsResponse       firstTsRsp = {0};
  void*                   buf = NULL;
  size_t                  size = 0;

  STREAM_CHECK_NULL_GOTO(sStreamReaderInfo, terrno);
  void* pTask = sStreamReaderInfo->pTask;
  ST_TASK_DLOG("vgId:%d %s start", TD_VID(pVnode), __func__);
  SStreamTriggerReaderTaskInnerOptions options = {0};
  STREAM_CHECK_RET_GOTO(createOptionsForFirstTs(&options, sStreamReaderInfo, req->firstTsReq.startTime, req->firstTsReq.ver, req->firstTsReq.gid));
  SStorageAPI api = {0};
  initStorageAPI(&api);
  STREAM_CHECK_RET_GOTO(createStreamTask(pVnode, &options, &pTaskInner, NULL, &api));
  
  firstTsRsp.ver = pVnode->state.applied;
  STREAM_CHECK_RET_GOTO(processTs(pVnode, &firstTsRsp, sStreamReaderInfo, pTaskInner));

  ST_TASK_DLOG("vgId:%d %s get result, ver:%"PRId64, TD_VID(pVnode), __func__, firstTsRsp.ver);
  STREAM_CHECK_RET_GOTO(buildTsRsp(&firstTsRsp, &buf, &size));

end:
  STREAM_PRINT_LOG_END_WITHID(code, lino);
  SRpcMsg rsp = {
      .msgType = TDMT_STREAM_TRIGGER_PULL_RSP, .info = pMsg->info, .pCont = buf, .contLen = size, .code = code};
  tmsgSendRsp(&rsp);
  taosArrayDestroy(firstTsRsp.tsInfo);
  releaseStreamTask(&pTaskInner);
  return code;
}

static int32_t vnodeProcessStreamTsdbMetaReq(SVnode* pVnode, SRpcMsg* pMsg, SSTriggerPullRequestUnion* req, SStreamTriggerReaderInfo* sStreamReaderInfo) {
  int32_t code = 0;
  int32_t lino = 0;
  void*   buf = NULL;
  size_t  size = 0;

  STREAM_CHECK_NULL_GOTO(sStreamReaderInfo, terrno);
  void* pTask = sStreamReaderInfo->pTask;
  ST_TASK_DLOG("vgId:%d %s start", TD_VID(pVnode), __func__);

  SStreamReaderTaskInner* pTaskInner = NULL;
  int64_t                 key = getSessionKey(req->base.sessionId, STRIGGER_PULL_TSDB_META);

  if (req->base.type == STRIGGER_PULL_TSDB_META) {
    SStreamTriggerReaderTaskInnerOptions options = {0};

    STREAM_CHECK_RET_GOTO(createOptionsForTsdbMeta(&options, sStreamReaderInfo, req->tsdbMetaReq.startTime,
      req->tsdbMetaReq.endTime, req->tsdbMetaReq.gid, req->tsdbMetaReq.order, req->tsdbMetaReq.ver));
    SStorageAPI api = {0};
    initStorageAPI(&api);
    STREAM_CHECK_RET_GOTO(createStreamTask(pVnode, &options, &pTaskInner, NULL, &api));
    STREAM_CHECK_RET_GOTO(taosHashPut(sStreamReaderInfo->streamTaskMap, &key, LONG_BYTES, &pTaskInner, sizeof(pTaskInner)));
    
    createBlockForTsdbMeta(&pTaskInner->pResBlockDst, sStreamReaderInfo->isVtableStream);
  } else {
    void** tmp = taosHashGet(sStreamReaderInfo->streamTaskMap, &key, LONG_BYTES);
    STREAM_CHECK_NULL_GOTO(tmp, TSDB_CODE_STREAM_NO_CONTEXT);
    pTaskInner = *(SStreamReaderTaskInner**)tmp;
    STREAM_CHECK_NULL_GOTO(pTaskInner, TSDB_CODE_INTERNAL_ERROR);
  }

  blockDataCleanup(pTaskInner->pResBlockDst);
  STREAM_CHECK_RET_GOTO(blockDataEnsureCapacity(pTaskInner->pResBlockDst, STREAM_RETURN_ROWS_NUM));
  bool hasNext = true;
  while (true) {
    STREAM_CHECK_RET_GOTO(getTableDataInfo(pTaskInner, &hasNext));
    if (!hasNext) {
      break;
    }
    pTaskInner->api.tsdReader.tsdReaderReleaseDataBlock(pTaskInner->pReader);
    pTaskInner->pResBlock->info.id.groupId = qStreamGetGroupId(pTaskInner->pTableList, pTaskInner->pResBlock->info.id.uid);

    int32_t index = 0;
    STREAM_CHECK_RET_GOTO(addColData(pTaskInner->pResBlockDst, index++, &pTaskInner->pResBlock->info.window.skey));
    STREAM_CHECK_RET_GOTO(addColData(pTaskInner->pResBlockDst, index++, &pTaskInner->pResBlock->info.window.ekey));
    STREAM_CHECK_RET_GOTO(addColData(pTaskInner->pResBlockDst, index++, &pTaskInner->pResBlock->info.id.uid));
    if (!sStreamReaderInfo->isVtableStream) {
      STREAM_CHECK_RET_GOTO(addColData(pTaskInner->pResBlockDst, index++, &pTaskInner->pResBlock->info.id.groupId));
    }
    STREAM_CHECK_RET_GOTO(addColData(pTaskInner->pResBlockDst, index++, &pTaskInner->pResBlock->info.rows));

    stDebug("vgId:%d %s get  skey:%" PRId64 ", eksy:%" PRId64 ", uid:%" PRId64 ", gId:%" PRIu64 ", rows:%" PRId64,
            TD_VID(pVnode), __func__, pTaskInner->pResBlock->info.window.skey, pTaskInner->pResBlock->info.window.ekey,
            pTaskInner->pResBlock->info.id.uid, pTaskInner->pResBlock->info.id.groupId, pTaskInner->pResBlock->info.rows);
            pTaskInner->pResBlockDst->info.rows++;
    if (pTaskInner->pResBlockDst->info.rows >= STREAM_RETURN_ROWS_NUM) {
      break;
    }
  }

  ST_TASK_DLOG("vgId:%d %s get result rows:%" PRId64, TD_VID(pVnode), __func__, pTaskInner->pResBlockDst->info.rows);
  STREAM_CHECK_RET_GOTO(buildRsp(pTaskInner->pResBlockDst, &buf, &size));
  if (!hasNext) {
    STREAM_CHECK_RET_GOTO(taosHashRemove(sStreamReaderInfo->streamTaskMap, &key, LONG_BYTES));
  }

end:
  STREAM_PRINT_LOG_END_WITHID(code, lino);
  SRpcMsg rsp = {
      .msgType = TDMT_STREAM_TRIGGER_PULL_RSP, .info = pMsg->info, .pCont = buf, .contLen = size, .code = code};
  tmsgSendRsp(&rsp);
  return code;
}

static int32_t vnodeProcessStreamTsdbTsDataReq(SVnode* pVnode, SRpcMsg* pMsg, SSTriggerPullRequestUnion* req, SStreamTriggerReaderInfo* sStreamReaderInfo) {
  int32_t                 code = 0;
  int32_t                 lino = 0;
  SStreamReaderTaskInner* pTaskInner = NULL;
  void*                   buf = NULL;
  size_t                  size = 0;
  SSDataBlock*            pBlockRes = NULL;

  STREAM_CHECK_NULL_GOTO(sStreamReaderInfo, terrno);
  void* pTask = sStreamReaderInfo->pTask;
  ST_TASK_DLOG("vgId:%d %s start", TD_VID(pVnode), __func__);

  BUILD_OPTION(options, sStreamReaderInfo, req->tsdbTsDataReq.ver, TSDB_ORDER_ASC, req->tsdbTsDataReq.skey, req->tsdbTsDataReq.ekey,
               sStreamReaderInfo->triggerCols, false, STREAM_SCAN_ALL, 0, true, NULL);
  reSetUid(&options, req->tsdbTsDataReq.suid, req->tsdbTsDataReq.uid);
  SStorageAPI api = {0};
  initStorageAPI(&api);
  STREAM_CHECK_RET_GOTO(createStreamTask(pVnode, &options, &pTaskInner, sStreamReaderInfo->triggerResBlock, &api));
  STREAM_CHECK_RET_GOTO(createOneDataBlock(sStreamReaderInfo->triggerResBlock, false, &pTaskInner->pResBlockDst));
  STREAM_CHECK_RET_GOTO(createOneDataBlock(sStreamReaderInfo->tsBlock, false, &pBlockRes));

  while (1) {
    bool hasNext = false;
    STREAM_CHECK_RET_GOTO(getTableDataInfo(pTaskInner, &hasNext));
    if (!hasNext) {
      break;
    }
    pTaskInner->pResBlock->info.id.groupId = qStreamGetGroupId(pTaskInner->pTableList, pTaskInner->pResBlock->info.id.uid);

    SSDataBlock* pBlock = NULL;
    STREAM_CHECK_RET_GOTO(getTableData(pTaskInner, &pBlock));
    if (pBlock != NULL && pBlock->info.rows > 0) {
      STREAM_CHECK_RET_GOTO(processTag(pVnode, sStreamReaderInfo, &api, pBlock->info.id.uid, pBlock,
          0, pBlock->info.rows, 1));
    }
    
    STREAM_CHECK_RET_GOTO(qStreamFilter(pBlock, pTaskInner->pFilterInfo));
    STREAM_CHECK_RET_GOTO(blockDataMerge(pTaskInner->pResBlockDst, pBlock));
    ST_TASK_DLOG("vgId:%d %s get  skey:%" PRId64 ", eksy:%" PRId64 ", uid:%" PRId64 ", gId:%" PRIu64 ", rows:%" PRId64,
            TD_VID(pVnode), __func__, pTaskInner->pResBlock->info.window.skey, pTaskInner->pResBlock->info.window.ekey,
            pTaskInner->pResBlock->info.id.uid, pTaskInner->pResBlock->info.id.groupId, pTaskInner->pResBlock->info.rows);
  }

  blockDataTransform(pBlockRes, pTaskInner->pResBlockDst);

  ST_TASK_DLOG("vgId:%d %s get result rows:%" PRId64, TD_VID(pVnode), __func__, pTaskInner->pResBlockDst->info.rows);
  STREAM_CHECK_RET_GOTO(buildRsp(pBlockRes, &buf, &size));

end:
  STREAM_PRINT_LOG_END_WITHID(code, lino);
  SRpcMsg rsp = {
      .msgType = TDMT_STREAM_TRIGGER_PULL_RSP, .info = pMsg->info, .pCont = buf, .contLen = size, .code = code};
  tmsgSendRsp(&rsp);
  blockDataDestroy(pBlockRes);

  releaseStreamTask(&pTaskInner);
  return code;
}

static int32_t vnodeProcessStreamTsdbTriggerDataReq(SVnode* pVnode, SRpcMsg* pMsg, SSTriggerPullRequestUnion* req, SStreamTriggerReaderInfo* sStreamReaderInfo) {
  int32_t code = 0;
  int32_t lino = 0;
  void*   buf = NULL;
  size_t  size = 0;

  STREAM_CHECK_NULL_GOTO(sStreamReaderInfo, terrno);
  SStreamReaderTaskInner* pTaskInner = NULL;
  void* pTask = sStreamReaderInfo->pTask;
  ST_TASK_DLOG("vgId:%d %s start", TD_VID(pVnode), __func__);
  
  int64_t                 key = getSessionKey(req->base.sessionId, STRIGGER_PULL_TSDB_TRIGGER_DATA);

  if (req->base.type == STRIGGER_PULL_TSDB_TRIGGER_DATA) {
    BUILD_OPTION(options, sStreamReaderInfo, req->tsdbTriggerDataReq.ver, req->tsdbTriggerDataReq.order, req->tsdbTriggerDataReq.startTime, INT64_MAX,
                 sStreamReaderInfo->triggerCols, false, (req->tsdbTriggerDataReq.gid != 0 ? STREAM_SCAN_GROUP_ONE_BY_ONE : STREAM_SCAN_ALL), 
                 req->tsdbTriggerDataReq.gid, true, NULL);
    SStorageAPI api = {0};
    initStorageAPI(&api);
    STREAM_CHECK_RET_GOTO(createStreamTask(pVnode, &options, &pTaskInner, sStreamReaderInfo->triggerResBlock, &api));

    STREAM_CHECK_RET_GOTO(taosHashPut(sStreamReaderInfo->streamTaskMap, &key, LONG_BYTES, &pTaskInner, sizeof(pTaskInner)));
    STREAM_CHECK_RET_GOTO(createOneDataBlock(sStreamReaderInfo->triggerResBlock, false, &pTaskInner->pResBlockDst));
  } else {
    void** tmp = taosHashGet(sStreamReaderInfo->streamTaskMap, &key, LONG_BYTES);
    STREAM_CHECK_NULL_GOTO(tmp, TSDB_CODE_STREAM_NO_CONTEXT);
    pTaskInner = *(SStreamReaderTaskInner**)tmp;
    STREAM_CHECK_NULL_GOTO(pTaskInner, TSDB_CODE_INTERNAL_ERROR);
  }

  blockDataCleanup(pTaskInner->pResBlockDst);
  bool hasNext = true;
  while (1) {
    STREAM_CHECK_RET_GOTO(getTableDataInfo(pTaskInner, &hasNext));
    if (!hasNext) {
      break;
    }
    pTaskInner->pResBlock->info.id.groupId = qStreamGetGroupId(pTaskInner->pTableList, pTaskInner->pResBlock->info.id.uid);
    pTaskInner->pResBlockDst->info.id.groupId = qStreamGetGroupId(pTaskInner->pTableList, pTaskInner->pResBlock->info.id.uid);

    SSDataBlock* pBlock = NULL;
    STREAM_CHECK_RET_GOTO(getTableData(pTaskInner, &pBlock));
    if (pBlock != NULL && pBlock->info.rows > 0) {
      STREAM_CHECK_RET_GOTO(
        processTag(pVnode, sStreamReaderInfo, &pTaskInner->api, pBlock->info.id.uid, pBlock, 0, pBlock->info.rows, 1));
    }
    STREAM_CHECK_RET_GOTO(qStreamFilter(pBlock, pTaskInner->pFilterInfo));
    STREAM_CHECK_RET_GOTO(blockDataMerge(pTaskInner->pResBlockDst, pBlock));
    ST_TASK_DLOG("vgId:%d %s get skey:%" PRId64 ", eksy:%" PRId64 ", uid:%" PRId64 ", gId:%" PRIu64 ", rows:%" PRId64,
            TD_VID(pVnode), __func__, pTaskInner->pResBlock->info.window.skey, pTaskInner->pResBlock->info.window.ekey,
            pTaskInner->pResBlock->info.id.uid, pTaskInner->pResBlock->info.id.groupId, pTaskInner->pResBlock->info.rows);
    if (pTaskInner->pResBlockDst->info.rows >= 0) { //todo
      break;
    }
  }

  STREAM_CHECK_RET_GOTO(buildRsp(pTaskInner->pResBlockDst, &buf, &size));
  ST_TASK_DLOG("vgId:%d %s get result rows:%" PRId64, TD_VID(pVnode), __func__, pTaskInner->pResBlockDst->info.rows);
  if (!hasNext) {
    STREAM_CHECK_RET_GOTO(taosHashRemove(sStreamReaderInfo->streamTaskMap, &key, LONG_BYTES));
  }

end:
  STREAM_PRINT_LOG_END_WITHID(code, lino);
  SRpcMsg rsp = {
      .msgType = TDMT_STREAM_TRIGGER_PULL_RSP, .info = pMsg->info, .pCont = buf, .contLen = size, .code = code};
  tmsgSendRsp(&rsp);

  return code;
}

static int32_t vnodeProcessStreamTsdbCalcDataReq(SVnode* pVnode, SRpcMsg* pMsg, SSTriggerPullRequestUnion* req, SStreamTriggerReaderInfo* sStreamReaderInfo) {
  int32_t code = 0;
  int32_t lino = 0;
  void*   buf = NULL;
  size_t  size = 0;
  SSDataBlock*            pBlockRes = NULL;

  STREAM_CHECK_NULL_GOTO(sStreamReaderInfo, terrno);
  void* pTask = sStreamReaderInfo->pTask;
  ST_TASK_DLOG("vgId:%d %s start, skey:%"PRId64",ekey:%"PRId64",gid:%"PRId64, TD_VID(pVnode), __func__, 
    req->tsdbCalcDataReq.skey, req->tsdbCalcDataReq.ekey, req->tsdbCalcDataReq.gid);

  STREAM_CHECK_NULL_GOTO(sStreamReaderInfo->triggerCols, TSDB_CODE_STREAM_NOT_TABLE_SCAN_PLAN);

  SStreamReaderTaskInner* pTaskInner = NULL;
  int64_t                 key = getSessionKey(req->base.sessionId, STRIGGER_PULL_TSDB_CALC_DATA);

  if (req->base.type == STRIGGER_PULL_TSDB_CALC_DATA) {
    BUILD_OPTION(options, sStreamReaderInfo, req->tsdbCalcDataReq.ver, TSDB_ORDER_ASC, req->tsdbCalcDataReq.skey, req->tsdbCalcDataReq.ekey,
                 sStreamReaderInfo->triggerCols, false, STREAM_SCAN_GROUP_ONE_BY_ONE, req->tsdbCalcDataReq.gid, true, NULL);
    SStorageAPI api = {0};
    initStorageAPI(&api);
    STREAM_CHECK_RET_GOTO(createStreamTask(pVnode, &options, &pTaskInner, sStreamReaderInfo->triggerResBlock, &api));

    STREAM_CHECK_RET_GOTO(taosHashPut(sStreamReaderInfo->streamTaskMap, &key, LONG_BYTES, &pTaskInner, sizeof(pTaskInner)));
    STREAM_CHECK_RET_GOTO(createOneDataBlock(sStreamReaderInfo->triggerResBlock, false, &pTaskInner->pResBlockDst));
  } else {
    void** tmp = taosHashGet(sStreamReaderInfo->streamTaskMap, &key, LONG_BYTES);
    STREAM_CHECK_NULL_GOTO(tmp, TSDB_CODE_STREAM_NO_CONTEXT);
    pTaskInner = *(SStreamReaderTaskInner**)tmp;
    STREAM_CHECK_NULL_GOTO(pTaskInner, TSDB_CODE_INTERNAL_ERROR);
  }

  blockDataCleanup(pTaskInner->pResBlockDst);
  bool hasNext = true;
  while (1) {
    STREAM_CHECK_RET_GOTO(getTableDataInfo(pTaskInner, &hasNext));
    if (!hasNext) {
      break;
    }
    pTaskInner->pResBlock->info.id.groupId = qStreamGetGroupId(pTaskInner->pTableList, pTaskInner->pResBlock->info.id.uid);

    SSDataBlock* pBlock = NULL;
    STREAM_CHECK_RET_GOTO(getTableData(pTaskInner, &pBlock));
    STREAM_CHECK_RET_GOTO(qStreamFilter(pBlock, pTaskInner->pFilterInfo));
    STREAM_CHECK_RET_GOTO(blockDataMerge(pTaskInner->pResBlockDst, pBlock));
    if (pTaskInner->pResBlockDst->info.rows >= STREAM_RETURN_ROWS_NUM) {
      break;
    }
  }

  STREAM_CHECK_RET_GOTO(createOneDataBlock(sStreamReaderInfo->calcResBlock, false, &pBlockRes));
  STREAM_CHECK_RET_GOTO(blockDataEnsureCapacity(pBlockRes, pTaskInner->pResBlockDst->info.capacity));
  blockDataTransform(pBlockRes, pTaskInner->pResBlockDst);
  STREAM_CHECK_RET_GOTO(buildRsp(pBlockRes, &buf, &size));
  ST_TASK_DLOG("vgId:%d %s get result rows:%" PRId64, TD_VID(pVnode), __func__, pBlockRes->info.rows);
  if (!hasNext) {
    STREAM_CHECK_RET_GOTO(taosHashRemove(sStreamReaderInfo->streamTaskMap, &key, LONG_BYTES));
  }

end:
  STREAM_PRINT_LOG_END_WITHID(code, lino);
  SRpcMsg rsp = {
      .msgType = TDMT_STREAM_TRIGGER_PULL_RSP, .info = pMsg->info, .pCont = buf, .contLen = size, .code = code};
  tmsgSendRsp(&rsp);
  blockDataDestroy(pBlockRes);
  return code;
}

static int32_t vnodeProcessStreamTsdbVirtalDataReq(SVnode* pVnode, SRpcMsg* pMsg, SSTriggerPullRequestUnion* req, SStreamTriggerReaderInfo* sStreamReaderInfo) {
  int32_t code = 0;
  int32_t lino = 0;
  void*   buf = NULL;
  size_t  size = 0;

  STREAM_CHECK_NULL_GOTO(sStreamReaderInfo, terrno);
  void* pTask = sStreamReaderInfo->pTask;
  ST_TASK_DLOG("vgId:%d %s start", TD_VID(pVnode), __func__);

  SStreamReaderTaskInner* pTaskInner = NULL;
  int64_t key = req->tsdbDataReq.uid;

  if (req->base.type == STRIGGER_PULL_TSDB_DATA) {
    SStreamTriggerReaderTaskInnerOptions options = {0};

    STREAM_CHECK_RET_GOTO(createOptionsForTsdbData(pVnode, &options, sStreamReaderInfo, req->tsdbDataReq.uid,
                                                   req->tsdbDataReq.cids, req->tsdbDataReq.order, req->tsdbDataReq.skey,
                                                   req->tsdbDataReq.ekey, req->tsdbDataReq.ver));
    reSetUid(&options, req->tsdbDataReq.suid, req->tsdbDataReq.uid);

    SStorageAPI api = {0};
    initStorageAPI(&api);
    STREAM_CHECK_RET_GOTO(createStreamTask(pVnode, &options, &pTaskInner, NULL, &api));
    STREAM_CHECK_RET_GOTO(taosHashPut(sStreamReaderInfo->streamTaskMap, &key, LONG_BYTES, &pTaskInner, sizeof(pTaskInner)));

    STableKeyInfo       keyInfo = {.uid = req->tsdbDataReq.uid};
    cleanupQueryTableDataCond(&pTaskInner->cond);
    STREAM_CHECK_RET_GOTO(qStreamInitQueryTableDataCond(&pTaskInner->cond, pTaskInner->options.order, pTaskInner->options.schemas,
                                                        pTaskInner->options.isSchema, pTaskInner->options.twindows,
                                                        pTaskInner->options.suid, pTaskInner->options.ver));
    STREAM_CHECK_RET_GOTO(pTaskInner->api.tsdReader.tsdReaderOpen(pVnode, &pTaskInner->cond, &keyInfo, 1, pTaskInner->pResBlock,
                                                             (void**)&pTaskInner->pReader, pTaskInner->idStr, NULL));
    STREAM_CHECK_RET_GOTO(createOneDataBlock(pTaskInner->pResBlock, false, &pTaskInner->pResBlockDst));
  } else {
    void** tmp = taosHashGet(sStreamReaderInfo->streamTaskMap, &key, LONG_BYTES);
    STREAM_CHECK_NULL_GOTO(tmp, TSDB_CODE_STREAM_NO_CONTEXT);
    pTaskInner = *(SStreamReaderTaskInner**)tmp;
    STREAM_CHECK_NULL_GOTO(pTaskInner, TSDB_CODE_INTERNAL_ERROR);
  }

  blockDataCleanup(pTaskInner->pResBlockDst);
  bool hasNext = true;
  while (1) {
    STREAM_CHECK_RET_GOTO(getTableDataInfo(pTaskInner, &hasNext));
    if (!hasNext) {
      break;
    }

    SSDataBlock* pBlock = NULL;
    STREAM_CHECK_RET_GOTO(getTableData(pTaskInner, &pBlock));
    STREAM_CHECK_RET_GOTO(blockDataMerge(pTaskInner->pResBlockDst, pBlock));
    if (pTaskInner->pResBlockDst->info.rows >= STREAM_RETURN_ROWS_NUM) {
      break;
    }
  }
  STREAM_CHECK_RET_GOTO(buildRsp(pTaskInner->pResBlockDst, &buf, &size));
  ST_TASK_DLOG("vgId:%d %s get result rows:%" PRId64, TD_VID(pVnode), __func__, pTaskInner->pResBlockDst->info.rows);
  if (!hasNext) {
    STREAM_CHECK_RET_GOTO(taosHashRemove(sStreamReaderInfo->streamTaskMap, &key, LONG_BYTES));
  }

end:
  STREAM_PRINT_LOG_END_WITHID(code, lino);
  SRpcMsg rsp = {
      .msgType = TDMT_STREAM_TRIGGER_PULL_RSP, .info = pMsg->info, .pCont = buf, .contLen = size, .code = code};
  tmsgSendRsp(&rsp);

  return code;
}

static int32_t vnodeProcessStreamWalMetaNewReq(SVnode* pVnode, SRpcMsg* pMsg, SSTriggerPullRequestUnion* req, SStreamTriggerReaderInfo* sStreamReaderInfo) {
  int32_t      code = 0;
  int32_t      lino = 0;
  void*        buf = NULL;
  size_t       size = 0;
  int64_t      lastVer = 0;
  int32_t      totalRows = 0;  
  SSTriggerWalNewRsp resultRsp = {0};

  STREAM_CHECK_NULL_GOTO(sStreamReaderInfo, terrno);
  void* pTask = sStreamReaderInfo->pTask;
  ST_TASK_ILOG("vgId:%d %s start, request paras lastVer:%" PRId64, TD_VID(pVnode), __func__, req->walMetaNewReq.lastVer);

  if (sStreamReaderInfo->metaBlock == NULL) {
    STREAM_CHECK_RET_GOTO(createBlockForWalMetaNew((SSDataBlock**)&sStreamReaderInfo->metaBlock));
    STREAM_CHECK_RET_GOTO(blockDataEnsureCapacity(sStreamReaderInfo->metaBlock, STREAM_RETURN_ROWS_NUM));
  }
  sStreamReaderInfo->metaBlock->info.rows = 0;
  resultRsp.metaBlock = sStreamReaderInfo->metaBlock;
  lastVer = req->walMetaNewReq.lastVer;
  STREAM_CHECK_RET_GOTO(processWalVerMetaNew(pVnode, &resultRsp, sStreamReaderInfo,
                                req->walMetaNewReq.lastVer, req->walMetaNewReq.ctime, &lastVer, &totalRows));

  ST_TASK_ILOG("vgId:%d %s get result last ver:%"PRId64" rows:%d", TD_VID(pVnode), __func__, lastVer, totalRows);
  STREAM_CHECK_CONDITION_GOTO(totalRows == 0, TDB_CODE_SUCCESS);
  resultRsp.ver = lastVer;
  size = tSerializeSStreamWalDataResponse(NULL, 0, &resultRsp, NULL);
  buf = rpcMallocCont(size);
  tSerializeSStreamWalDataResponse(buf, size, &resultRsp, NULL);
  printDataBlock(sStreamReaderInfo->metaBlock, __func__, "");

end:
  if (totalRows == 0) {
    code = TSDB_CODE_STREAM_NO_DATA;
    buf = rpcMallocCont(sizeof(int64_t));
    *(int64_t *)buf = lastVer;
    size = sizeof(int64_t);
  }
  SRpcMsg rsp = {
      .msgType = TDMT_STREAM_TRIGGER_PULL_RSP, .info = pMsg->info, .pCont = buf, .contLen = size, .code = code};
  tmsgSendRsp(&rsp);
  if (code == TSDB_CODE_STREAM_NO_DATA){
    code = 0;
  }
  STREAM_PRINT_LOG_END_WITHID(code, lino);
  blockDataDestroy(resultRsp.deleteBlock);
  blockDataDestroy(resultRsp.dropBlock);

  return code;
}

static int32_t vnodeProcessStreamWalMetaDataNewReq(SVnode* pVnode, SRpcMsg* pMsg, SSTriggerPullRequestUnion* req, SStreamTriggerReaderInfo* sStreamReaderInfo) {
  int32_t      code = 0;
  int32_t      lino = 0;
  void*        buf = NULL;
  size_t       size = 0;
  int64_t      lastVer = 0;
  int32_t      totalRows = 0;  
  SSTriggerWalNewRsp resultRsp = {0};
  
  STREAM_CHECK_NULL_GOTO(sStreamReaderInfo, terrno);
  void* pTask = sStreamReaderInfo->pTask;
  ST_TASK_ILOG("vgId:%d %s start, request paras lastVer:%" PRId64, TD_VID(pVnode), __func__, req->walMetaDataNewReq.lastVer);

  if (sStreamReaderInfo->metaBlock == NULL) {
    STREAM_CHECK_RET_GOTO(createBlockForWalMetaNew((SSDataBlock**)&sStreamReaderInfo->metaBlock));
    STREAM_CHECK_RET_GOTO(blockDataEnsureCapacity(sStreamReaderInfo->metaBlock, STREAM_RETURN_ROWS_NUM));
  }
  resultRsp.metaBlock = sStreamReaderInfo->metaBlock;
  resultRsp.dataBlock = sStreamReaderInfo->resultBlock;
  lastVer = req->walMetaDataNewReq.lastVer;
  STREAM_CHECK_RET_GOTO(processWalVerMetaDataNew(pVnode, sStreamReaderInfo, req->walMetaDataNewReq.lastVer, &resultRsp, &lastVer, &totalRows));

  ST_TASK_ILOG("vgId:%d %s get result last ver:%"PRId64" rows:%d", TD_VID(pVnode), __func__, lastVer, totalRows);
  STREAM_CHECK_CONDITION_GOTO(totalRows == 0, TDB_CODE_SUCCESS);
  resultRsp.ver = lastVer;
  size = tSerializeSStreamWalDataResponse(NULL, 0, &resultRsp, sStreamReaderInfo->indexHash);
  buf = rpcMallocCont(size);
  tSerializeSStreamWalDataResponse(buf, size, &resultRsp, sStreamReaderInfo->indexHash);

end:
  if (totalRows == 0) {
    buf = rpcMallocCont(sizeof(int64_t));
    *(int64_t *)buf = lastVer;
    size = sizeof(int64_t);
    code = TSDB_CODE_STREAM_NO_DATA;
  }
  SRpcMsg rsp = {
      .msgType = TDMT_STREAM_TRIGGER_PULL_RSP, .info = pMsg->info, .pCont = buf, .contLen = size, .code = code};
  tmsgSendRsp(&rsp);
  if (code == TSDB_CODE_STREAM_NO_DATA){
    code = 0;
  }
  blockDataDestroy(resultRsp.deleteBlock);
  blockDataDestroy(resultRsp.dropBlock);

  STREAM_PRINT_LOG_END_WITHID(code, lino);

  return code;
}

static int32_t vnodeProcessStreamWalDataNewReq(SVnode* pVnode, SRpcMsg* pMsg, SSTriggerPullRequestUnion* req, SStreamTriggerReaderInfo* sStreamReaderInfo) {
  int32_t      code = 0;
  int32_t      lino = 0;
  void*        buf = NULL;
  size_t       size = 0;
  int64_t      lastVer = 0;
  int32_t      totalRows = 0;  
  SSTriggerWalNewRsp resultRsp = {0};

  STREAM_CHECK_NULL_GOTO(sStreamReaderInfo, terrno);
  void* pTask = sStreamReaderInfo->pTask;
  ST_TASK_ILOG("vgId:%d %s start, request paras size:%zu", TD_VID(pVnode), __func__, taosArrayGetSize(req->walDataNewReq.versions));

  resultRsp.dataBlock = sStreamReaderInfo->resultBlock;
  STREAM_CHECK_RET_GOTO(processWalVerDataNew(pVnode, sStreamReaderInfo, req->walDataNewReq.versions, req->walDataNewReq.ranges, &resultRsp, &lastVer, &totalRows));
  ST_TASK_ILOG("vgId:%d %s get result last ver:%"PRId64" rows:%d", TD_VID(pVnode), __func__, lastVer, totalRows);

  STREAM_CHECK_CONDITION_GOTO(totalRows == 0, TDB_CODE_SUCCESS);

  resultRsp.ver = lastVer;
  size = tSerializeSStreamWalDataResponse(NULL, 0, &resultRsp, sStreamReaderInfo->indexHash);
  buf = rpcMallocCont(size);
  tSerializeSStreamWalDataResponse(buf, size, &resultRsp, sStreamReaderInfo->indexHash);
end:
  if (totalRows == 0) {
    buf = rpcMallocCont(sizeof(int64_t));
    *(int64_t *)buf = lastVer;
    size = sizeof(int64_t);
    code = TSDB_CODE_STREAM_NO_DATA;
  }
  SRpcMsg rsp = {
      .msgType = TDMT_STREAM_TRIGGER_PULL_RSP, .info = pMsg->info, .pCont = buf, .contLen = size, .code = code};
  tmsgSendRsp(&rsp);
  if (code == TSDB_CODE_STREAM_NO_DATA){
    code = 0;
  }

  blockDataDestroy(resultRsp.deleteBlock);
  blockDataDestroy(resultRsp.dropBlock);
  STREAM_PRINT_LOG_END_WITHID(code, lino);

  return code;
}

static int32_t vnodeProcessStreamWalCalcDataNewReq(SVnode* pVnode, SRpcMsg* pMsg, SSTriggerPullRequestUnion* req, SStreamTriggerReaderInfo* sStreamReaderInfo) {
  int32_t      code = 0;
  int32_t      lino = 0;
  void*        buf = NULL;
  size_t       size = 0;
  int64_t      lastVer = 0;
  int32_t      totalRows = 0;  
  SSTriggerWalNewRsp resultRsp = {0};

  STREAM_CHECK_NULL_GOTO(sStreamReaderInfo, terrno);
  void* pTask = sStreamReaderInfo->pTask;
  ST_TASK_DLOG("vgId:%d %s start, request paras size:%zu", TD_VID(pVnode), __func__, taosArrayGetSize(req->walDataNewReq.versions));

  resultRsp.dataBlock = sStreamReaderInfo->calcBlock;
  resultRsp.isCalc = true;
  STREAM_CHECK_RET_GOTO(processWalVerDataNew(pVnode, sStreamReaderInfo, req->walDataNewReq.versions, req->walDataNewReq.ranges, &resultRsp, &lastVer, &totalRows));
  STREAM_CHECK_CONDITION_GOTO(totalRows == 0, TDB_CODE_SUCCESS);

  resultRsp.ver = lastVer;
  size = tSerializeSStreamWalDataResponse(NULL, 0, &resultRsp, sStreamReaderInfo->indexHash);
  buf = rpcMallocCont(size);
  tSerializeSStreamWalDataResponse(buf, size, &resultRsp, sStreamReaderInfo->indexHash);
end:
  if (totalRows == 0) {
    buf = rpcMallocCont(sizeof(int64_t));
    *(int64_t *)buf = lastVer;
    size = sizeof(int64_t);
    code = TSDB_CODE_STREAM_NO_DATA;
  }
  SRpcMsg rsp = {
      .msgType = TDMT_STREAM_TRIGGER_PULL_RSP, .info = pMsg->info, .pCont = buf, .contLen = size, .code = code};
  tmsgSendRsp(&rsp);
  if (code == TSDB_CODE_STREAM_NO_DATA){
    code = 0;
  }

  blockDataDestroy(resultRsp.deleteBlock);
  blockDataDestroy(resultRsp.dropBlock);
  STREAM_PRINT_LOG_END_WITHID(code, lino);

  return code;
}

static int32_t vnodeProcessStreamGroupColValueReq(SVnode* pVnode, SRpcMsg* pMsg, SSTriggerPullRequestUnion* req, SStreamTriggerReaderInfo* sStreamReaderInfo) {
  int32_t code = 0;
  int32_t lino = 0;
  void*   buf = NULL;
  size_t  size = 0;

  STREAM_CHECK_NULL_GOTO(sStreamReaderInfo, terrno);
  void* pTask = sStreamReaderInfo->pTask;
  ST_TASK_DLOG("vgId:%d %s start, request gid:%" PRId64, TD_VID(pVnode), __func__, req->groupColValueReq.gid);

  SArray** gInfo = taosHashGet(sStreamReaderInfo->groupIdMap, &req->groupColValueReq.gid, POINTER_BYTES);
  STREAM_CHECK_NULL_GOTO(gInfo, TSDB_CODE_STREAM_NO_CONTEXT);
  SStreamGroupInfo pGroupInfo = {0};
  pGroupInfo.gInfo = *gInfo;

  size = tSerializeSStreamGroupInfo(NULL, 0, &pGroupInfo, TD_VID(pVnode));
  STREAM_CHECK_CONDITION_GOTO(size < 0, size);
  buf = rpcMallocCont(size);
  STREAM_CHECK_NULL_GOTO(buf, terrno);
  size = tSerializeSStreamGroupInfo(buf, size, &pGroupInfo, TD_VID(pVnode));
  STREAM_CHECK_CONDITION_GOTO(size < 0, size);
end:
  if (code != 0) {
    rpcFreeCont(buf);
    buf = NULL;
    size = 0;
  }
  STREAM_PRINT_LOG_END_WITHID(code, lino);
  SRpcMsg rsp = {
      .msgType = TDMT_STREAM_TRIGGER_PULL_RSP, .info = pMsg->info, .pCont = buf, .contLen = size, .code = code};
  tmsgSendRsp(&rsp);

  return code;
}

static int32_t vnodeProcessStreamVTableInfoReq(SVnode* pVnode, SRpcMsg* pMsg, SSTriggerPullRequestUnion* req, SStreamTriggerReaderInfo* sStreamReaderInfo) {
  int32_t              code = 0;
  int32_t              lino = 0;
  void*                buf = NULL;
  size_t               size = 0;
  SStreamMsgVTableInfo vTableInfo = {0};
  SMetaReader          metaReader = {0};
  SStorageAPI api = {0};
  initStorageAPI(&api);

  STREAM_CHECK_NULL_GOTO(sStreamReaderInfo, terrno);
  void* pTask = sStreamReaderInfo->pTask;
  ST_TASK_DLOG("vgId:%d %s start", TD_VID(pVnode), __func__);

  SArray* cids = req->virTableInfoReq.cids;
  STREAM_CHECK_NULL_GOTO(cids, terrno);

  SArray* pTableListArray = qStreamGetTableArrayList(sStreamReaderInfo->tableList);
  STREAM_CHECK_NULL_GOTO(pTableListArray, terrno);

  vTableInfo.infos = taosArrayInit(taosArrayGetSize(pTableListArray), sizeof(VTableInfo));
  STREAM_CHECK_NULL_GOTO(vTableInfo.infos, terrno);
  api.metaReaderFn.initReader(&metaReader, pVnode, META_READER_LOCK, &api.metaFn);

  for (size_t i = 0; i < taosArrayGetSize(pTableListArray); i++) {
    STableKeyInfo* pKeyInfo = taosArrayGet(pTableListArray, i);
    if (pKeyInfo == NULL) {
      continue;
    }
    VTableInfo* vTable = taosArrayReserve(vTableInfo.infos, 1);
    STREAM_CHECK_NULL_GOTO(vTable, terrno);
    vTable->uid = pKeyInfo->uid;
    vTable->gId = pKeyInfo->groupId;

    code = api.metaReaderFn.getTableEntryByUid(&metaReader, pKeyInfo->uid);
    if (taosArrayGetSize(cids) == 1 && *(col_id_t*)taosArrayGet(cids, 0) == PRIMARYKEY_TIMESTAMP_COL_ID){
      vTable->cols.nCols = metaReader.me.colRef.nCols;
      vTable->cols.version = metaReader.me.colRef.version;
      vTable->cols.pColRef = taosMemoryCalloc(metaReader.me.colRef.nCols, sizeof(SColRef));
      for (size_t j = 0; j < metaReader.me.colRef.nCols; j++) {
        memcpy(vTable->cols.pColRef + j, &metaReader.me.colRef.pColRef[j], sizeof(SColRef));
      }
    } else {
      vTable->cols.nCols = taosArrayGetSize(cids);
      vTable->cols.version = metaReader.me.colRef.version;
      vTable->cols.pColRef = taosMemoryCalloc(taosArrayGetSize(cids), sizeof(SColRef));
      for (size_t i = 0; i < taosArrayGetSize(cids); i++) {
        for (size_t j = 0; j < metaReader.me.colRef.nCols; j++) {
          if (metaReader.me.colRef.pColRef[j].hasRef &&
              metaReader.me.colRef.pColRef[j].id == *(col_id_t*)taosArrayGet(cids, i)) {
            memcpy(vTable->cols.pColRef + i, &metaReader.me.colRef.pColRef[j], sizeof(SColRef));
            break;
          }
        }
      }
    }
    tDecoderClear(&metaReader.coder);
  }
  ST_TASK_DLOG("vgId:%d %s end", TD_VID(pVnode), __func__);
  STREAM_CHECK_RET_GOTO(buildVTableInfoRsp(&vTableInfo, &buf, &size));

end:
  tDestroySStreamMsgVTableInfo(&vTableInfo);
  api.metaReaderFn.clearReader(&metaReader);
  STREAM_PRINT_LOG_END_WITHID(code, lino);
  SRpcMsg rsp = {
      .msgType = TDMT_STREAM_TRIGGER_PULL_RSP, .info = pMsg->info, .pCont = buf, .contLen = size, .code = code};
  tmsgSendRsp(&rsp);
  return code;
}

static int32_t vnodeProcessStreamOTableInfoReq(SVnode* pVnode, SRpcMsg* pMsg, SSTriggerPullRequestUnion* req) {
  int32_t                   code = 0;
  int32_t                   lino = 0;
  void*                     buf = NULL;
  size_t                    size = 0;
  SSTriggerOrigTableInfoRsp oTableInfo = {0};
  SMetaReader               metaReader = {0};
  int64_t streamId = req->base.streamId;
  stsDebug("vgId:%d %s start", TD_VID(pVnode), __func__);

  SStorageAPI api = {0};
  initStorageAPI(&api);

  SArray* cols = req->origTableInfoReq.cols;
  STREAM_CHECK_NULL_GOTO(cols, terrno);

  oTableInfo.cols = taosArrayInit(taosArrayGetSize(cols), sizeof(OTableInfoRsp));

  STREAM_CHECK_NULL_GOTO(oTableInfo.cols, terrno);

  api.metaReaderFn.initReader(&metaReader, pVnode, META_READER_LOCK, &api.metaFn);
  for (size_t i = 0; i < taosArrayGetSize(cols); i++) {
    OTableInfo*    oInfo = taosArrayGet(cols, i);
    OTableInfoRsp* vTableInfo = taosArrayReserve(oTableInfo.cols, 1);
    STREAM_CHECK_NULL_GOTO(oInfo, terrno);
    STREAM_CHECK_NULL_GOTO(vTableInfo, terrno);
    STREAM_CHECK_RET_GOTO(api.metaReaderFn.getTableEntryByName(&metaReader, oInfo->refTableName));
    vTableInfo->uid = metaReader.me.uid;
    stsDebug("vgId:%d %s uid:%"PRId64, TD_VID(pVnode), __func__, vTableInfo->uid);

    SSchemaWrapper* sSchemaWrapper = NULL;
    if (metaReader.me.type == TD_CHILD_TABLE) {
      int64_t suid = metaReader.me.ctbEntry.suid;
      vTableInfo->suid = suid;
      tDecoderClear(&metaReader.coder);
      STREAM_CHECK_RET_GOTO(api.metaReaderFn.getTableEntryByUid(&metaReader, suid));
      sSchemaWrapper = &metaReader.me.stbEntry.schemaRow;
    } else if (metaReader.me.type == TD_NORMAL_TABLE) {
      vTableInfo->suid = 0;
      sSchemaWrapper = &metaReader.me.ntbEntry.schemaRow;
    } else {
      stError("invalid table type:%d", metaReader.me.type);
    }

    for (size_t j = 0; j < sSchemaWrapper->nCols; j++) {
      SSchema* s = sSchemaWrapper->pSchema + j;
      if (strcmp(s->name, oInfo->refColName) == 0) {
        vTableInfo->cid = s->colId;
        break;
      }
    }
    if (vTableInfo->cid == 0) {
      stError("vgId:%d %s, not found col %s in table %s", TD_VID(pVnode), __func__, oInfo->refColName,
              oInfo->refTableName);
    }
    tDecoderClear(&metaReader.coder);
  }

  STREAM_CHECK_RET_GOTO(buildOTableInfoRsp(&oTableInfo, &buf, &size));

end:
  tDestroySTriggerOrigTableInfoRsp(&oTableInfo);
  api.metaReaderFn.clearReader(&metaReader);
  STREAM_PRINT_LOG_END(code, lino);
  SRpcMsg rsp = {
      .msgType = TDMT_STREAM_TRIGGER_PULL_RSP, .info = pMsg->info, .pCont = buf, .contLen = size, .code = code};
  tmsgSendRsp(&rsp);
  return code;
}

static int32_t vnodeProcessStreamVTableTagInfoReq(SVnode* pVnode, SRpcMsg* pMsg, SSTriggerPullRequestUnion* req) {
  int32_t                   code = 0;
  int32_t                   lino = 0;
  void*                     buf = NULL;
  size_t                    size = 0;
  SSDataBlock* pBlock = NULL;

  SMetaReader               metaReader = {0};
  SMetaReader               metaReaderStable = {0};
  int64_t streamId = req->base.streamId;
  stsDebug("vgId:%d %s start", TD_VID(pVnode), __func__);

  SStorageAPI api = {0};
  initStorageAPI(&api);

  SArray* cols = req->virTablePseudoColReq.cids;
  STREAM_CHECK_NULL_GOTO(cols, terrno);

  api.metaReaderFn.initReader(&metaReader, pVnode, META_READER_LOCK, &api.metaFn);
  STREAM_CHECK_RET_GOTO(api.metaReaderFn.getTableEntryByUid(&metaReader, req->virTablePseudoColReq.uid));

  STREAM_CHECK_CONDITION_GOTO(metaReader.me.type != TD_VIRTUAL_CHILD_TABLE && metaReader.me.type != TD_VIRTUAL_NORMAL_TABLE, TSDB_CODE_INVALID_PARA);

  STREAM_CHECK_RET_GOTO(createDataBlock(&pBlock));
  if (metaReader.me.type == TD_VIRTUAL_NORMAL_TABLE) {
    STREAM_CHECK_CONDITION_GOTO (taosArrayGetSize(cols) < 1 && *(col_id_t*)taosArrayGet(cols, 0) != -1, TSDB_CODE_INVALID_PARA);
    SColumnInfoData idata = createColumnInfoData(TSDB_DATA_TYPE_BINARY, TSDB_TABLE_NAME_LEN, -1);
    STREAM_CHECK_RET_GOTO(blockDataAppendColInfo(pBlock, &idata));
    STREAM_CHECK_RET_GOTO(blockDataEnsureCapacity(pBlock, 1));
    pBlock->info.rows = 1;
    SColumnInfoData* pDst = taosArrayGet(pBlock->pDataBlock, 0);
    STREAM_CHECK_NULL_GOTO(pDst, terrno);
    STREAM_CHECK_RET_GOTO(varColSetVarData(pDst, 0, metaReader.me.name, strlen(metaReader.me.name), false));
  } else if (metaReader.me.type == TD_VIRTUAL_CHILD_TABLE){
    int64_t suid = metaReader.me.ctbEntry.suid;
    api.metaReaderFn.readerReleaseLock(&metaReader);
    api.metaReaderFn.initReader(&metaReaderStable, pVnode, META_READER_LOCK, &api.metaFn);

    STREAM_CHECK_RET_GOTO(api.metaReaderFn.getTableEntryByUid(&metaReaderStable, suid));
    SSchemaWrapper*  sSchemaWrapper = &metaReaderStable.me.stbEntry.schemaTag;
    for (size_t i = 0; i < taosArrayGetSize(cols); i++){
      col_id_t* id = taosArrayGet(cols, i);
      STREAM_CHECK_NULL_GOTO(id, terrno);
      if (*id == -1) {
        SColumnInfoData idata = createColumnInfoData(TSDB_DATA_TYPE_BINARY, TSDB_TABLE_NAME_LEN, -1);
        STREAM_CHECK_RET_GOTO(blockDataAppendColInfo(pBlock, &idata));
        continue;
      }
      size_t j = 0;
      for (; j < sSchemaWrapper->nCols; j++) {
        SSchema* s = sSchemaWrapper->pSchema + j;
        if (s->colId == *id) {
          SColumnInfoData idata = createColumnInfoData(s->type, s->bytes, s->colId);
          STREAM_CHECK_RET_GOTO(blockDataAppendColInfo(pBlock, &idata));
          break;
        }
      }
      if (j == sSchemaWrapper->nCols) {
        SColumnInfoData idata = createColumnInfoData(TSDB_DATA_TYPE_NULL, CHAR_BYTES, *id);
        STREAM_CHECK_RET_GOTO(blockDataAppendColInfo(pBlock, &idata));
      }
    }
    STREAM_CHECK_RET_GOTO(blockDataEnsureCapacity(pBlock, 1));
    pBlock->info.rows = 1;
    
    for (size_t i = 0; i < taosArrayGetSize(pBlock->pDataBlock); i++){
      SColumnInfoData* pDst = taosArrayGet(pBlock->pDataBlock, i);
      STREAM_CHECK_NULL_GOTO(pDst, terrno);

      if (pDst->info.colId == -1) {
        STREAM_CHECK_RET_GOTO(varColSetVarData(pDst, 0, metaReader.me.name, strlen(metaReader.me.name), false));
        continue;
      }
      if (pDst->info.type == TSDB_DATA_TYPE_NULL) {
        STREAM_CHECK_RET_GOTO(colDataSetVal(pDst, 0, NULL, true));
        continue;
      }

      STagVal val = {0};
      val.cid = pDst->info.colId;
      const char* p = api.metaFn.extractTagVal(metaReader.me.ctbEntry.pTags, pDst->info.type, &val);

      char* data = NULL;
      if (pDst->info.type != TSDB_DATA_TYPE_JSON && p != NULL) {
        data = tTagValToData((const STagVal*)p, false);
      } else {
        data = (char*)p;
      }

      STREAM_CHECK_RET_GOTO(colDataSetVal(pDst, 0, data,
                            (data == NULL) || (pDst->info.type == TSDB_DATA_TYPE_JSON && tTagIsJsonNull(data))));

      if ((pDst->info.type != TSDB_DATA_TYPE_JSON) && (p != NULL) && IS_VAR_DATA_TYPE(((const STagVal*)p)->type) &&
          (data != NULL)) {
        taosMemoryFree(data);
      }
    }
  } else {
    stError("vgId:%d %s, invalid table type:%d", TD_VID(pVnode), __func__, metaReader.me.type);
    code = TSDB_CODE_INVALID_PARA;
    goto end;
  }
  
  stsDebug("vgId:%d %s get result rows:%" PRId64, TD_VID(pVnode), __func__, pBlock->info.rows);
  printDataBlock(pBlock, __func__, "");
  STREAM_CHECK_RET_GOTO(buildRsp(pBlock, &buf, &size));

end:
  api.metaReaderFn.clearReader(&metaReaderStable);
  api.metaReaderFn.clearReader(&metaReader);
  STREAM_PRINT_LOG_END(code, lino);
  SRpcMsg rsp = {
      .msgType = TDMT_STREAM_TRIGGER_PULL_RSP, .info = pMsg->info, .pCont = buf, .contLen = size, .code = code};
  tmsgSendRsp(&rsp);
  blockDataDestroy(pBlock);
  return code;
}

static int32_t vnodeProcessStreamFetchMsg(SVnode* pVnode, SRpcMsg* pMsg) {
  int32_t            code = 0;
  int32_t            lino = 0;
  void*              buf = NULL;
  size_t             size = 0;
  void*              taskAddr = NULL;
  SArray*            pResList = NULL;

  SResFetchReq req = {0};
  STREAM_CHECK_CONDITION_GOTO(tDeserializeSResFetchReq(pMsg->pCont, pMsg->contLen, &req) < 0,
                              TSDB_CODE_QRY_INVALID_INPUT);
  SArray* calcInfoList = (SArray*)qStreamGetReaderInfo(req.queryId, req.taskId, &taskAddr);
  STREAM_CHECK_NULL_GOTO(calcInfoList, terrno);

  STREAM_CHECK_CONDITION_GOTO(req.execId < 0, TSDB_CODE_INVALID_PARA);
  SStreamTriggerReaderCalcInfo* sStreamReaderCalcInfo = taosArrayGetP(calcInfoList, req.execId);
  STREAM_CHECK_NULL_GOTO(sStreamReaderCalcInfo, terrno);
  void* pTask = sStreamReaderCalcInfo->pTask;
  ST_TASK_DLOG("vgId:%d %s start, execId:%d, reset:%d, pTaskInfo:%p, scan type:%d", TD_VID(pVnode), __func__, req.execId, req.reset,
               sStreamReaderCalcInfo->pTaskInfo, nodeType(sStreamReaderCalcInfo->calcAst->pNode));

  if (req.reset || sStreamReaderCalcInfo->pTaskInfo == NULL) {
    qDestroyTask(sStreamReaderCalcInfo->pTaskInfo);
    int64_t uid = 0;
    if (req.dynTbname) {
      SArray* vals = req.pStRtFuncInfo->pStreamPartColVals;
      for (int32_t i = 0; i < taosArrayGetSize(vals); ++i) {
        SStreamGroupValue* pValue = taosArrayGet(vals, i);
        if (pValue != NULL && pValue->isTbname) {
          uid = pValue->uid;
          break;
        }
      }
    }
    
    SReadHandle handle = {0};
    handle.vnode = pVnode;
    handle.uid = uid;

    initStorageAPI(&handle.api);
    if (QUERY_NODE_PHYSICAL_PLAN_TABLE_SCAN == nodeType(sStreamReaderCalcInfo->calcAst->pNode) ||
      QUERY_NODE_PHYSICAL_PLAN_TABLE_MERGE_SCAN == nodeType(sStreamReaderCalcInfo->calcAst->pNode)){
      STimeRangeNode* node = (STimeRangeNode*)((STableScanPhysiNode*)(sStreamReaderCalcInfo->calcAst->pNode))->pTimeRange;
      if (node != NULL) {
        STREAM_CHECK_RET_GOTO(processCalaTimeRange(sStreamReaderCalcInfo, &req, node, &handle));
      } else {
        ST_TASK_DLOG("vgId:%d %s no time range node", TD_VID(pVnode), __func__);
      }
    }

    TSWAP(sStreamReaderCalcInfo->rtInfo.funcInfo, *req.pStRtFuncInfo);
    handle.streamRtInfo = &sStreamReaderCalcInfo->rtInfo;

    // if (sStreamReaderCalcInfo->pTaskInfo == NULL) {
    STREAM_CHECK_RET_GOTO(qCreateStreamExecTaskInfo(&sStreamReaderCalcInfo->pTaskInfo,
                                                    sStreamReaderCalcInfo->calcScanPlan, &handle, NULL, TD_VID(pVnode),
                                                    req.taskId));
    // } else {
    // STREAM_CHECK_RET_GOTO(qResetTableScan(sStreamReaderCalcInfo->pTaskInfo, handle.winRange));
    // }

    STREAM_CHECK_RET_GOTO(qSetTaskId(sStreamReaderCalcInfo->pTaskInfo, req.taskId, req.queryId));
  }

  if (req.pOpParam != NULL) {
    qUpdateOperatorParam(sStreamReaderCalcInfo->pTaskInfo, req.pOpParam);
  }
  
  pResList = taosArrayInit(4, POINTER_BYTES);
  STREAM_CHECK_NULL_GOTO(pResList, terrno);
  uint64_t ts = 0;
  bool     hasNext = false;
  STREAM_CHECK_RET_GOTO(qExecTaskOpt(sStreamReaderCalcInfo->pTaskInfo, pResList, &ts, &hasNext, NULL, req.pOpParam != NULL));

  for(size_t i = 0; i < taosArrayGetSize(pResList); i++){
    SSDataBlock* pBlock = taosArrayGetP(pResList, i);
    if (pBlock == NULL) continue;
    printDataBlock(pBlock, __func__, "fetch");
/*    
    if (sStreamReaderCalcInfo->rtInfo.funcInfo.withExternalWindow) {
      STREAM_CHECK_RET_GOTO(qStreamFilter(pBlock, sStreamReaderCalcInfo->pFilterInfo));
      printDataBlock(pBlock, __func__, "fetch filter");
    }
*/    
  }

  ST_TASK_DLOG("vgId:%d %s start to build rsp", TD_VID(pVnode), __func__);
  STREAM_CHECK_RET_GOTO(streamBuildFetchRsp(pResList, hasNext, &buf, &size, pVnode->config.tsdbCfg.precision));
  ST_TASK_DLOG("vgId:%d %s end:", TD_VID(pVnode), __func__);

end:
  taosArrayDestroy(pResList);
  streamReleaseTask(taskAddr);

  STREAM_PRINT_LOG_END(code, lino);
  SRpcMsg rsp = {.msgType = TDMT_STREAM_FETCH_RSP, .info = pMsg->info, .pCont = buf, .contLen = size, .code = code};
  tmsgSendRsp(&rsp);
  tDestroySResFetchReq(&req);
  return code;
}

int32_t vnodeProcessStreamReaderMsg(SVnode* pVnode, SRpcMsg* pMsg) {
  int32_t                   code = 0;
  int32_t                   lino = 0;
  SSTriggerPullRequestUnion req = {0};
  void*                     taskAddr = NULL;

  vDebug("vgId:%d, msg:%p in stream reader queue is processing", pVnode->config.vgId, pMsg);
  if (!syncIsReadyForRead(pVnode->sync)) {
    vnodeRedirectRpcMsg(pVnode, pMsg, terrno);
    return 0;
  }

  if (pMsg->msgType == TDMT_STREAM_FETCH) {
    return vnodeProcessStreamFetchMsg(pVnode, pMsg);
  } else if (pMsg->msgType == TDMT_STREAM_TRIGGER_PULL) {
    void*   pReq = POINTER_SHIFT(pMsg->pCont, sizeof(SMsgHead));
    int32_t len = pMsg->contLen - sizeof(SMsgHead);
    STREAM_CHECK_RET_GOTO(tDeserializeSTriggerPullRequest(pReq, len, &req));
    stDebug("vgId:%d %s start, type:%d, streamId:%" PRIx64 ", readerTaskId:%" PRIx64 ", sessionId:%" PRIx64,
            TD_VID(pVnode), __func__, req.base.type, req.base.streamId, req.base.readerTaskId, req.base.sessionId);
    SStreamTriggerReaderInfo* sStreamReaderInfo = (STRIGGER_PULL_OTABLE_INFO == req.base.type) ? NULL : qStreamGetReaderInfo(req.base.streamId, req.base.readerTaskId, &taskAddr);
    if (sStreamReaderInfo != NULL && sStreamReaderInfo->tableList == NULL) {  
      STREAM_CHECK_RET_GOTO(generateTablistForStreamReader(pVnode, sStreamReaderInfo, false));
      STREAM_CHECK_RET_GOTO(generateTablistForStreamReader(pVnode, sStreamReaderInfo, true));
      STREAM_CHECK_RET_GOTO(filterInitFromNode(sStreamReaderInfo->pConditions, &sStreamReaderInfo->pFilterInfo, 0, NULL));
      sStreamReaderInfo->pVnode = pVnode;
    }
    switch (req.base.type) {
      case STRIGGER_PULL_SET_TABLE:
        STREAM_CHECK_RET_GOTO(vnodeProcessStreamSetTableReq(pVnode, pMsg, &req, sStreamReaderInfo));
        break;
      case STRIGGER_PULL_LAST_TS:
        STREAM_CHECK_RET_GOTO(vnodeProcessStreamLastTsReq(pVnode, pMsg, &req, sStreamReaderInfo));
        break;
      case STRIGGER_PULL_FIRST_TS:
        STREAM_CHECK_RET_GOTO(vnodeProcessStreamFirstTsReq(pVnode, pMsg, &req, sStreamReaderInfo));
        break;
      case STRIGGER_PULL_TSDB_META:
      case STRIGGER_PULL_TSDB_META_NEXT:
        STREAM_CHECK_RET_GOTO(vnodeProcessStreamTsdbMetaReq(pVnode, pMsg, &req, sStreamReaderInfo));
        break;
      case STRIGGER_PULL_TSDB_TS_DATA:
        STREAM_CHECK_RET_GOTO(vnodeProcessStreamTsdbTsDataReq(pVnode, pMsg, &req, sStreamReaderInfo));
        break;
      case STRIGGER_PULL_TSDB_TRIGGER_DATA:
      case STRIGGER_PULL_TSDB_TRIGGER_DATA_NEXT:
        STREAM_CHECK_RET_GOTO(vnodeProcessStreamTsdbTriggerDataReq(pVnode, pMsg, &req, sStreamReaderInfo));
        break;
      case STRIGGER_PULL_TSDB_CALC_DATA:
      case STRIGGER_PULL_TSDB_CALC_DATA_NEXT:
        STREAM_CHECK_RET_GOTO(vnodeProcessStreamTsdbCalcDataReq(pVnode, pMsg, &req, sStreamReaderInfo));
        break;
      case STRIGGER_PULL_TSDB_DATA:
      case STRIGGER_PULL_TSDB_DATA_NEXT:
        STREAM_CHECK_RET_GOTO(vnodeProcessStreamTsdbVirtalDataReq(pVnode, pMsg, &req, sStreamReaderInfo));
        break;
<<<<<<< HEAD
      case STRIGGER_PULL_WAL_DATA:
        STREAM_CHECK_RET_GOTO(vnodeProcessStreamWalDataReq(pVnode, pMsg, &req, sStreamReaderInfo));
        break;
=======
>>>>>>> a92fdcf9
      case STRIGGER_PULL_GROUP_COL_VALUE:
        STREAM_CHECK_RET_GOTO(vnodeProcessStreamGroupColValueReq(pVnode, pMsg, &req, sStreamReaderInfo));
        break;
      case STRIGGER_PULL_VTABLE_INFO:
        STREAM_CHECK_RET_GOTO(vnodeProcessStreamVTableInfoReq(pVnode, pMsg, &req, sStreamReaderInfo));
        break;
      case STRIGGER_PULL_VTABLE_PSEUDO_COL:
        STREAM_CHECK_RET_GOTO(vnodeProcessStreamVTableTagInfoReq(pVnode, pMsg, &req));
        break;
      case STRIGGER_PULL_OTABLE_INFO:
        STREAM_CHECK_RET_GOTO(vnodeProcessStreamOTableInfoReq(pVnode, pMsg, &req));
        break;
      case STRIGGER_PULL_WAL_META_NEW:
        STREAM_CHECK_RET_GOTO(vnodeProcessStreamWalMetaNewReq(pVnode, pMsg, &req, sStreamReaderInfo));
        break;
      case STRIGGER_PULL_WAL_DATA_NEW:
        STREAM_CHECK_RET_GOTO(vnodeProcessStreamWalDataNewReq(pVnode, pMsg, &req, sStreamReaderInfo));
        break;
      case STRIGGER_PULL_WAL_META_DATA_NEW:
        STREAM_CHECK_RET_GOTO(vnodeProcessStreamWalMetaDataNewReq(pVnode, pMsg, &req, sStreamReaderInfo));
        break;
      case STRIGGER_PULL_WAL_CALC_DATA_NEW:
        STREAM_CHECK_RET_GOTO(vnodeProcessStreamWalCalcDataNewReq(pVnode, pMsg, &req, sStreamReaderInfo));
        break;
      default:
        vError("unknown inner msg type:%d in stream reader queue", req.base.type);
        STREAM_CHECK_RET_GOTO(TSDB_CODE_APP_ERROR);
        break;
    }
  } else {
    vError("unknown msg type:%d in stream reader queue", pMsg->msgType);
    STREAM_CHECK_RET_GOTO(TSDB_CODE_APP_ERROR);
  }
end:

  streamReleaseTask(taskAddr);

  tDestroySTriggerPullRequest(&req);
  STREAM_PRINT_LOG_END(code, lino);
  return code;
}<|MERGE_RESOLUTION|>--- conflicted
+++ resolved
@@ -1014,12 +1014,7 @@
         pCoder->pos += INT_BYTES;
         if ((code = tDecodeI16v(pCoder, &cid))) return code;
         pCoder->pos = posTmp;
-<<<<<<< HEAD
-        if (cid == pColData->info.colId) {
-=======
-
         if (cid == colId) {
->>>>>>> a92fdcf9
           SColData colDataTmp = {0};
           code = tDecodeColData(version, pCoder, &colDataTmp, false);
           if (code) {
@@ -2025,17 +2020,9 @@
   STREAM_CHECK_RET_GOTO(createStreamTask(pVnode, &options, &pTaskInner, NULL, &api));
 
   lastTsRsp.ver = pVnode->state.applied;
-<<<<<<< HEAD
-  if (sStreamReaderInfo->isVtableStream) {
-    STREAM_CHECK_RET_GOTO(processTsVTable(pVnode, &lastTsRsp, sStreamReaderInfo, pTaskInner, -1));
-  } else {
-    STREAM_CHECK_RET_GOTO(processTsNonVTable(pVnode, &lastTsRsp, sStreamReaderInfo, pTaskInner));
-  }
-  ST_TASK_DLOG("vgId:%d %s get result, ver:%" PRId64, TD_VID(pVnode), __func__, lastTsRsp.ver);
-=======
+
   STREAM_CHECK_RET_GOTO(processTs(pVnode, &lastTsRsp, sStreamReaderInfo, pTaskInner));
   ST_TASK_DLOG("vgId:%d %s get result", TD_VID(pVnode), __func__);
->>>>>>> a92fdcf9
   STREAM_CHECK_RET_GOTO(buildTsRsp(&lastTsRsp, &buf, &size))
 
 end:
@@ -3064,12 +3051,6 @@
       case STRIGGER_PULL_TSDB_DATA_NEXT:
         STREAM_CHECK_RET_GOTO(vnodeProcessStreamTsdbVirtalDataReq(pVnode, pMsg, &req, sStreamReaderInfo));
         break;
-<<<<<<< HEAD
-      case STRIGGER_PULL_WAL_DATA:
-        STREAM_CHECK_RET_GOTO(vnodeProcessStreamWalDataReq(pVnode, pMsg, &req, sStreamReaderInfo));
-        break;
-=======
->>>>>>> a92fdcf9
       case STRIGGER_PULL_GROUP_COL_VALUE:
         STREAM_CHECK_RET_GOTO(vnodeProcessStreamGroupColValueReq(pVnode, pMsg, &req, sStreamReaderInfo));
         break;
