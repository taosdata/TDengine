--- conflicted
+++ resolved
@@ -20,7 +20,7 @@
 #include "vnode.h"
 #include "vnodeInt.h"
 
-#define STREAM_RETURN_ROWS_NUM 4094
+#define STREAM_RETURN_ROWS_NUM 100
 
 #define STREAM_CHECK_RET_GOTO(CMD) \
   code = (CMD);                    \
@@ -50,7 +50,6 @@
     vDebug("%s done success", __func__);                                      \
   }
 
-<<<<<<< HEAD
 static int32_t vnodeProcessStreamLastTsReq(SVnode* pVnode, SRpcMsg* pRsp);
 static int32_t vnodeProcessStreamFirstTsReq(SVnode* pVnode, SRpcMsg* pRsp);
 static int32_t vnodeProcessStreamTsdbMetaReq(SVnode* pVnode, SRpcMsg* pRsp);
@@ -83,6 +82,7 @@
   SNode*      pTagCond;
   SNode*      pTagIndexCond;
   SNode*      pConditions;
+  SNodeList*  pGroupTags; 
 } SStreamInfoObj;
 
 typedef struct SStreamReaderTaskInnerOptions {
@@ -98,6 +98,7 @@
   SNode*      pTagCond;
   SNode*      pTagIndexCond;
   SNode*      pConditions;
+  SNodeList*  pGroupTags; 
 } SStreamReaderTaskInnerOptions;
 
 typedef struct SStreamReaderTaskInner {
@@ -116,64 +117,6 @@
 } SStreamReaderTaskInner;
 
 static int32_t insertTableToIgnoreList(SHashObj** pIgnoreTables, uint64_t uid) {
-=======
-static int32_t vnodeProcessStreamLastTsReq(SVnode *pVnode, SRpcMsg *pRsp);
-static int32_t vnodeProcessStreamFirstTsReq(SVnode *pVnode, SRpcMsg *pRsp);
-static int32_t vnodeProcessStreamTsdbMetaReq(SVnode *pVnode, SRpcMsg *pRsp);
-static int32_t vnodeProcessStreamTsDataReq(SVnode *pVnode, SRpcMsg *pRsp);
-static int32_t vnodeProcessStreamTsdbTriggerDataReq(SVnode *pVnode, SRpcMsg *pRsp);
-static int32_t vnodeProcessStreamCalcDataReq(SVnode *pVnode, SRpcMsg *pRsp);
-static int32_t vnodeProcessStreamWalMetaReq(SVnode *pVnode, SRpcMsg *pRsp,);
-static int32_t vnodeProcessStreamWalTsDataReq(SVnode *pVnode, SRpcMsg *pRsp,);
-static int32_t vnodeProcessStreamWalTriggerDataReq(SVnode *pVnode, SRpcMsg *pRsp,);
-static int32_t vnodeProcessStreamWalCalcDataReq(SVnode *pVnode, SRpcMsg *pRsp,);
-
-SHashObj *streamInfoMap = NULL;
-SHashObj *streamTaskMap = NULL;
-
-
-typedef struct SStreamInfoObj{
-  int32_t           order;
-  SArray*           schemas;
-  STimeWindow       twindows;
-  uint64_t          suid;
-  uint64_t          uid;
-  int8_t            tableType;
-}SStreamInfoObj;
-
-typedef struct SStreamReaderTaskOptions{
-  int32_t           order;
-  SArray*           schemas;
-  STimeWindow       twindows;
-  uint64_t          suid;
-  uint64_t          uid;
-  int8_t            tableType;
-  int32_t           pNum;
-  STableKeyInfo*    pList;
-}SStreamReaderTaskOptions;
-
-typedef struct SLastTsTaskInfo {
-  SSHashObj*          groupIdTs;
-  void*               pIter;
-  int64_t             ver;
-}SLastTsTaskInfo;
-
-typedef struct SStreamReaderTask {
-  int64_t             streamId;
-  int64_t             sessionId;
-  SStorageAPI         api;
-  STsdbReader*        pReader;
-  SHashObj*           pIgnoreTables;
-  SSDataBlock*        pResBlock;
-  SSDataBlock*        pResBlockDst;
-  void*               pTableList;
-  int32_t             currentGroupIndex;
-  char*               idStr;
-  SLastTsTaskInfo     lastTsInfo;
-}SStreamReaderTask;
-
-static int32_t insertTableToIgnoreList(SHashObj **pIgnoreTables, uint64_t uid) {
->>>>>>> 599c00c2
   if (NULL == *pIgnoreTables) {
     *pIgnoreTables = taosHashInit(8, taosGetDefaultHashFunction(TSDB_DATA_TYPE_BIGINT), true, HASH_NO_LOCK);
     if (NULL == *pIgnoreTables) {
@@ -267,7 +210,6 @@
   int32_t      numOfCols = taosArrayGetSize(schemas);
   SSDataBlock* pBlock = NULL;
   STREAM_CHECK_RET_GOTO(createDataBlock(&pBlock));
-  STREAM_CHECK_RET_GOTO(blockDataEnsureCapacity(pBlock, STREAM_RETURN_ROWS_NUM));
 
   for (int32_t i = 0; i < numOfCols; ++i) {
     SSchema* pSchema = taosArrayGet(schemas, i);
@@ -276,6 +218,7 @@
 
     STREAM_CHECK_RET_GOTO(blockDataAppendColInfo(pBlock, &idata));
   }
+  STREAM_CHECK_RET_GOTO(blockDataEnsureCapacity(pBlock, STREAM_RETURN_ROWS_NUM));
 
 end:
   PRINT_LOG_END(code, lino)
@@ -287,8 +230,9 @@
   return code;
 }
 
-static void releaseStreamTask(SStreamReaderTaskInner* pTask) {
-  if (pTask == NULL) return;
+static void releaseStreamTask(void* p) {
+  if (p == NULL) return;
+  SStreamReaderTaskInner* pTask = (SStreamReaderTaskInner*)p;
   taosHashCleanup(pTask->pIgnoreTables);
   blockDataDestroy(pTask->pResBlock);
   blockDataDestroy(pTask->pResBlockDst);
@@ -310,10 +254,9 @@
 
   pTask->options = *options;
   STREAM_CHECK_RET_GOTO(createDataBlockForStream(options->schemas, &pTask->pResBlock));
-  STREAM_CHECK_RET_GOTO(createDataBlockForStream(options->schemas, &pTask->pResBlockDst));
   STREAM_CHECK_RET_GOTO(filterInitFromNode(options->pConditions, &pTask->pFilterInfo, 0));
   STREAM_CHECK_RET_GOTO(qStreamCreateTableListForReader(pVnode, options->suid, options->uid, options->tableType,
-                                                        options->groupSort, options->pTagCond, options->pTagIndexCond,
+                                                        options->pGroupTags, options->groupSort, options->pTagCond, options->pTagIndexCond,
                                                         &pTask->api, &pTask->pTableList));
   if (options->gid != 0) {
     int32_t index = qStreamGetGroupIndex(pTask->pTableList, options->gid);
@@ -321,28 +264,25 @@
     pTask->currentGroupIndex = index;
   }
 
-  int32_t        pNum = 1;
+  int32_t        pNum = 0;
   STableKeyInfo* pList = NULL;
   if (options->scanMode == STREAM_SCAN_GROUP_ONE_BY_ONE) {
     STREAM_CHECK_RET_GOTO(qStreamGetTableList(pTask->pTableList, pTask->currentGroupIndex, &pList, &pNum))
   } else if (options->scanMode == STREAM_SCAN_ALL) {
-    pList = taosArrayGet(pTask->pTableList, 0);
-    STREAM_CHECK_NULL_GOTO(pList, terrno);
-    pNum = taosArrayGetSize(pTask->pTableList);
+    STREAM_CHECK_RET_GOTO(qStreamGetTableList(pTask->pTableList, -1, &pList, &pNum))
   }
 
   SQueryTableDataCond pCond = {0};
   STREAM_CHECK_RET_GOTO(
       initQueryTableDataCond(&pCond, options->order, options->schemas, options->twindows, options->suid));
   STREAM_CHECK_RET_GOTO(pTask->api.tsdReader.tsdReaderOpen(
-      pVnode, &pCond, &pList, pNum, pTask->pResBlock, (void**)&pTask->pReader, pTask->idStr, &pTask->pIgnoreTables));
+      pVnode, &pCond, pList, pNum, pTask->pResBlock, (void**)&pTask->pReader, pTask->idStr, &pTask->pIgnoreTables));
   *ppTask = pTask;
   pTask = NULL;
 
 end:
   PRINT_LOG_END(code, lino);
   releaseStreamTask(pTask);
-  taosMemoryFree(pTask);
   return code;
 }
 
@@ -351,21 +291,38 @@
   if (sStreamInfo == NULL) {
     return NULL;
   }
+
+  sStreamInfo->suid = 4647125232520705121;
+  sStreamInfo->uid = 0;
+  sStreamInfo->tableType = TD_SUPER_TABLE;
+  sStreamInfo->twindows.skey = INT64_MIN;
+  sStreamInfo->twindows.ekey = INT64_MAX;
+  sStreamInfo->pTagCond = NULL;
+  sStreamInfo->pTagIndexCond = NULL;
+  sStreamInfo->pConditions = NULL;
+
   return sStreamInfo;
 }
 
 int32_t stReaderStreamDeploy(SVnode* pVnode, SRpcMsg* pMsg) {
   int32_t                 code = 0;
   int32_t                 lino = 0;
-  SStreamReaderDeployMsg* deployMsg = NULL;
+  // SStreamReaderDeployMsg* deployMsg = NULL;
+  SStreamReaderDeployMsg deployMsg = {.streamId = 1};
+  if (streamTaskMap == NULL) {
+    streamTaskMap = taosHashInit(8, taosGetDefaultHashFunction(TSDB_DATA_TYPE_BIGINT), true, HASH_NO_LOCK);
+    STREAM_CHECK_NULL_GOTO(streamTaskMap, terrno);
+    taosHashSetFreeFp(streamTaskMap, releaseStreamTask);
+  }
   if (streamInfoMap == NULL) {
-    streamInfoMap = taosHashInit(8, taosGetDefaultHashFunction(TSDB_DATA_TYPE_BIGINT), true, HASH_NO_LOCK);
+    streamInfoMap = taosHashInit(8, taosGetDefaultHashFunction(TSDB_DATA_TYPE_BINARY), true, HASH_NO_LOCK);
     STREAM_CHECK_NULL_GOTO(streamInfoMap, terrno);
   }
-  SStreamInfoObj* info = createStreamInfo(deployMsg);
+
+  SStreamInfoObj* info = createStreamInfo(&deployMsg);
   STREAM_CHECK_NULL_GOTO(info, terrno);
 
-  STREAM_CHECK_RET_GOTO(taosHashPut(streamInfoMap, &deployMsg->streamId, sizeof(deployMsg->streamId), &info, POINTER_BYTES));
+  STREAM_CHECK_RET_GOTO(taosHashPut(streamInfoMap, &deployMsg.streamId, sizeof(deployMsg.streamId), &info, POINTER_BYTES));
 
 end:
   if (code != 0) {
@@ -387,43 +344,41 @@
 
 static int32_t buildTsRsp(const SStreamTsResponse* tsRsp, void** data, size_t* size) {
   int32_t code = 0;
+  int32_t lino = 0;
   int32_t len = 0;
+  void* buf =  NULL;
   tEncodeSize(tEncodeSStreamTsResponse, tsRsp, len, code);
-  if (code < 0) {
-    return TSDB_CODE_INVALID_PARA;
-  }
-  void* buf = rpcMallocCont(len);
-  if (buf == NULL) {
-    return terrno;
-  }
+  STREAM_CHECK_CONDITION_GOTO(code < 0, TSDB_CODE_INVALID_PARA);
+  buf = rpcMallocCont(len);
+  STREAM_CHECK_NULL_GOTO(buf, terrno);
 
   SEncoder encoder = {0};
   tEncoderInit(&encoder, buf, len);
   code = tEncodeSStreamTsResponse(&encoder, tsRsp);
   tEncoderClear(&encoder);
-  if (code < 0) {
-    taosMemoryFree(buf);
-    return TSDB_CODE_INVALID_PARA;
-  }
+  STREAM_CHECK_CONDITION_GOTO(code < 0, TSDB_CODE_INVALID_PARA);
   *data = buf;
   *size = len;
+  buf = NULL;
+end:
+  rpcFreeCont(buf);
   return code;
 }
 
 static int32_t buildRsp(SSDataBlock* pBlock, void** data, size_t* size) {
+  int32_t code = 0;
+  int32_t lino = 0;
   size_t dataEncodeSize = blockGetEncodeSize(pBlock);
   void*  buf = rpcMallocCont(dataEncodeSize);
-  if (buf == NULL) {
-    return terrno;
-  }
+  STREAM_CHECK_NULL_GOTO(buf, terrno);
   int32_t actualLen = blockEncode(pBlock, buf, dataEncodeSize, taosArrayGetSize(pBlock->pDataBlock));
-  if (actualLen < 0) {
-    taosMemoryFree(buf);
-    return terrno;
-  }
+  STREAM_CHECK_CONDITION_GOTO(actualLen < 0, TSDB_CODE_INVALID_PARA);
   *data = buf;
   *size = dataEncodeSize;
-  return 0;
+  buf = NULL;
+end:
+  rpcFreeCont(buf);
+  return code;
 }
 
 static int32_t resetTsdbReader(SStreamReaderTaskInner* pTask) {
@@ -443,6 +398,21 @@
   PRINT_LOG_END(code, lino);
   return code;
 }
+
+#define BUILD_OPTION(options,sStreamInfo,_groupSort,_order,startTime,endTime,_schemas,_scanMode,_gid) \
+SStreamReaderTaskInnerOptions options = {.suid = (*sStreamInfo)->suid,\
+  .uid = (*sStreamInfo)->uid,\
+  .tableType = (*sStreamInfo)->tableType,\
+  .groupSort = _groupSort,\
+  .order = _order,\
+  .twindows = {.skey = startTime, .ekey = endTime},\
+  .pTagCond = (*sStreamInfo)->pTagCond,\
+  .pTagIndexCond = (*sStreamInfo)->pTagIndexCond,\
+  .pConditions = (*sStreamInfo)->pConditions,\
+  .pGroupTags = (*sStreamInfo)->pGroupTags,\
+  .schemas = _schemas,\
+  .scanMode = _scanMode,\
+  .gid = _gid}
 
 static int32_t vnodeProcessStreamLastTsReq(SVnode* pVnode, SRpcMsg* pMsg) {
   int32_t                 code = 0;
@@ -454,59 +424,42 @@
   size_t                  size = 0;
 
   vDebug("vgId:%d %s start", TD_VID(pVnode), __func__);
-  STREAM_CHECK_CONDITION_GOTO(pMsg->contLen != sizeof(SStreamLastTsRequest), TSDB_CODE_INVALID_MSG);
-
-  SStreamLastTsRequest* lastTsReq = (SStreamLastTsRequest*)pMsg->pCont;
-  SStreamInfoObj*       sStreamInfo = taosHashGet(streamInfoMap, &lastTsReq->base.streamId, LONG_BYTES);
+  // STREAM_CHECK_CONDITION_GOTO(pMsg->contLen != sizeof(SStreamLastTsRequest), TSDB_CODE_INVALID_MSG);
+
+  // SStreamLastTsRequest* lastTsReq = (SStreamLastTsRequest*)pMsg->pCont;
+  SStreamLastTsRequest lastTsReq = {.base.streamId = 1};
+  SStreamInfoObj**       sStreamInfo = taosHashGet(streamInfoMap, &lastTsReq.base.streamId, LONG_BYTES);
   STREAM_CHECK_NULL_GOTO(sStreamInfo, terrno);
+  STREAM_CHECK_NULL_GOTO(*sStreamInfo, terrno);
 
   schemas = taosArrayInit(4, sizeof(SSchema));
   STREAM_CHECK_NULL_GOTO(schemas, terrno)
-  STREAM_CHECK_RET_GOTO(buildSchema(schemas, TSDB_DATA_TYPE_BIGINT, LONG_BYTES, 1))  // last ts
-
-  SStreamReaderTaskInnerOptions options = {.suid = sStreamInfo->suid,
-                                           .uid = sStreamInfo->uid,
-                                           .tableType = sStreamInfo->tableType,
-                                           .groupSort = true,
-                                           .order = TSDB_ORDER_DESC,
-                                           .twindows = sStreamInfo->twindows,
-                                           .pTagCond = sStreamInfo->pTagCond,
-                                           .pTagIndexCond = sStreamInfo->pTagIndexCond,
-                                           .pConditions = sStreamInfo->pConditions,
-                                           .schemas = schemas,
-                                           .scanMode = STREAM_SCAN_GROUP_ONE_BY_ONE,
-                                           .gid = 0};
+  STREAM_CHECK_RET_GOTO(buildSchema(schemas, TSDB_DATA_TYPE_TIMESTAMP, LONG_BYTES, PRIMARYKEY_TIMESTAMP_COL_ID))  // last ts
+
+  BUILD_OPTION(options,sStreamInfo,true,TSDB_ORDER_DESC,INT64_MIN,INT64_MAX,schemas,STREAM_SCAN_GROUP_ONE_BY_ONE,0);
   STREAM_CHECK_RET_GOTO(createStreamTask(pVnode, &options, &pTask));
 
   lastTsRsp.tsInfo = taosArrayInit(qStreamGetTableListGroupNum(pTask->pTableList), sizeof(STsInfo));
   STREAM_CHECK_NULL_GOTO(lastTsRsp.tsInfo, terrno);
 
   lastTsRsp.ver = pMsg->info.conn.applyTerm;
-  int64_t ts = INT64_MIN;
   while (true) {
     bool hasNext = false;
     STREAM_CHECK_RET_GOTO(getTableDataInfo(pTask, &hasNext));
     if (!hasNext) {
-      if (ts != INT64_MIN) {
-        STsInfo* tsInfo = taosArrayReserve(lastTsRsp.tsInfo, 1);
-        STREAM_CHECK_NULL_GOTO(tsInfo, terrno)
-        tsInfo->ts = ts;
-        tsInfo->gId = pTask->pResBlock->info.id.groupId;
-      }
-
-      pTask->currentGroupIndex++;
-      if (pTask->currentGroupIndex >= qStreamGetTableListGroupNum(pTask->pTableList)) {
-        break;
-      }
-      resetTsdbReader(pTask);
-      STREAM_CHECK_RET_GOTO(resetTsdbReader(pTask));
-      ts = INT64_MIN;
-      continue;
-    }
-    if (pTask->pResBlock->info.window.ekey > ts) {
-      ts = pTask->pResBlock->info.window.ekey;
-    }
-    pTask->pResBlock->info.id.groupId = qStreamGetGroupId(pTask->pTableList, pTask->pResBlock->info.id.uid);
+      break;
+    }
+    STsInfo* tsInfo = taosArrayReserve(lastTsRsp.tsInfo, 1);
+    STREAM_CHECK_NULL_GOTO(tsInfo, terrno)
+    tsInfo->ts = pTask->pResBlock->info.window.ekey;
+    tsInfo->gId = qStreamGetGroupId(pTask->pTableList, pTask->pResBlock->info.id.uid);
+    vDebug("vgId:%d %s get last ts:%" PRId64 ", gId:%" PRIu64 ", ver:%" PRId64, TD_VID(pVnode), __func__, tsInfo->ts, tsInfo->gId, lastTsRsp.ver);
+
+    pTask->currentGroupIndex++;
+    if (pTask->currentGroupIndex >= qStreamGetTableListGroupNum(pTask->pTableList)) {
+      break;
+    }
+    STREAM_CHECK_RET_GOTO(resetTsdbReader(pTask));
   }
 
   vDebug("vgId:%d %s get result", TD_VID(pVnode), __func__);
@@ -533,61 +486,45 @@
   size_t                  size = 0;
 
   vDebug("vgId:%d %s start", TD_VID(pVnode), __func__);
-  STREAM_CHECK_CONDITION_GOTO(pMsg->contLen != sizeof(SStreamFirstTsRequest), TSDB_CODE_INVALID_MSG);
-
-  SStreamFirstTsRequest* firstTsReq = (SStreamFirstTsRequest*)pMsg->pCont;
-  SStreamInfoObj*        sStreamInfo = taosHashGet(streamInfoMap, &firstTsReq->base.streamId, LONG_BYTES);
+  // STREAM_CHECK_CONDITION_GOTO(pMsg->contLen != sizeof(SStreamFirstTsRequest), TSDB_CODE_INVALID_MSG);
+
+  // SStreamFirstTsRequest* firstTsReq = (SStreamFirstTsRequest*)pMsg->pCont;
+  SStreamFirstTsRequest tmp = {.base.streamId = 1, .startTime = 1500000062017};
+  SStreamFirstTsRequest* firstTsReq = &tmp;
+  SStreamInfoObj**        sStreamInfo = taosHashGet(streamInfoMap, &firstTsReq->base.streamId, LONG_BYTES);
   STREAM_CHECK_NULL_GOTO(sStreamInfo, terrno);
+  STREAM_CHECK_NULL_GOTO(*sStreamInfo, terrno);
 
   schemas = taosArrayInit(4, sizeof(SSchema));
   STREAM_CHECK_NULL_GOTO(schemas, terrno)
-  STREAM_CHECK_RET_GOTO(buildSchema(schemas, TSDB_DATA_TYPE_BIGINT, LONG_BYTES, 1))  // last ts
-
-  SStreamReaderTaskInnerOptions options = {.suid = sStreamInfo->suid,
-                                           .uid = sStreamInfo->uid,
-                                           .tableType = sStreamInfo->tableType,
-                                           .groupSort = true,
-                                           .order = TSDB_ORDER_ASC,
-                                           .twindows = {.skey = firstTsReq->startTime, .ekey = INT64_MAX},
-                                           .pTagCond = sStreamInfo->pTagCond,
-                                           .pTagIndexCond = sStreamInfo->pTagIndexCond,
-                                           .pConditions = sStreamInfo->pConditions,
-                                           .schemas = schemas,
-                                           .scanMode = STREAM_SCAN_GROUP_ONE_BY_ONE,
-                                           .gid = 0};
+  STREAM_CHECK_RET_GOTO(buildSchema(schemas, TSDB_DATA_TYPE_TIMESTAMP, LONG_BYTES, PRIMARYKEY_TIMESTAMP_COL_ID))  // first ts
+
+  BUILD_OPTION(options,sStreamInfo,true,TSDB_ORDER_ASC,firstTsReq->startTime,INT64_MAX,schemas,STREAM_SCAN_GROUP_ONE_BY_ONE,0);
   STREAM_CHECK_RET_GOTO(createStreamTask(pVnode, &options, &pTask));
 
   firstTsRsp.tsInfo = taosArrayInit(qStreamGetTableListGroupNum(pTask->pTableList), sizeof(STsInfo));
   STREAM_CHECK_NULL_GOTO(firstTsRsp.tsInfo, terrno);
 
-  int64_t ts = INT64_MAX;
   while (true) {
     bool hasNext = false;
     STREAM_CHECK_RET_GOTO(getTableDataInfo(pTask, &hasNext));
     if (!hasNext) {
-      if (ts != INT64_MAX) {
-        STsInfo* tsInfo = taosArrayReserve(firstTsRsp.tsInfo, 1);
-        STREAM_CHECK_NULL_GOTO(tsInfo, terrno)
-        tsInfo->ts = ts;
-        tsInfo->gId = pTask->pResBlock->info.id.groupId;
-      }
-
-      pTask->currentGroupIndex++;
-      if (pTask->currentGroupIndex >= qStreamGetTableListGroupNum(pTask->pTableList)) {
-        break;
-      }
-      STREAM_CHECK_RET_GOTO(resetTsdbReader(pTask));
-      ts = INT64_MAX;
-      continue;
-    }
-    if (ts <= pTask->pResBlock->info.window.skey) {
-      ts = pTask->pResBlock->info.window.skey;
-    }
-    pTask->pResBlock->info.id.groupId = qStreamGetGroupId(pTask->pTableList, pTask->pResBlock->info.id.uid);
+      break;
+    }
+    STsInfo* tsInfo = taosArrayReserve(firstTsRsp.tsInfo, 1);
+    STREAM_CHECK_NULL_GOTO(tsInfo, terrno)
+    tsInfo->ts = pTask->pResBlock->info.window.skey;
+    tsInfo->gId = qStreamGetGroupId(pTask->pTableList, pTask->pResBlock->info.id.uid);
+    vDebug("vgId:%d %s get first ts:%" PRId64 ", gId:%" PRIu64, TD_VID(pVnode), __func__, tsInfo->ts, tsInfo->gId);
+
+    pTask->currentGroupIndex++;
+    if (pTask->currentGroupIndex >= qStreamGetTableListGroupNum(pTask->pTableList)) {
+      break;
+    }
+    STREAM_CHECK_RET_GOTO(resetTsdbReader(pTask));
   }
 
   vDebug("vgId:%d %s get result", TD_VID(pVnode), __func__);
-
   STREAM_CHECK_RET_GOTO(buildTsRsp(&firstTsRsp, &buf, &size));
 end:
   PRINT_LOG_END(code, lino);
@@ -609,53 +546,60 @@
 
   vDebug("vgId:%d %s start", TD_VID(pVnode), __func__);
 
-  STREAM_CHECK_CONDITION_GOTO(pMsg->contLen != sizeof(SStreamTsdbMetaRequest), TSDB_CODE_INVALID_MSG);
-  SStreamTsdbMetaRequest* metaReq = (SStreamTsdbMetaRequest*)pMsg->pCont;
-  SStreamReaderTaskInner* pTask = taosHashGet(streamTaskMap, pMsg->pCont, sizeof(SStreamTsdbMetaRequest));
-  if (pTask == NULL) {
-    SStreamInfoObj* sStreamInfo = taosHashGet(streamInfoMap, &metaReq->base.streamId, LONG_BYTES);
+  // STREAM_CHECK_CONDITION_GOTO(pMsg->contLen != sizeof(SStreamTsdbMetaRequest), TSDB_CODE_INVALID_MSG);
+  // SStreamTsdbMetaRequest* metaReq = (SStreamTsdbMetaRequest*)pMsg->pCont;
+  SStreamTsdbMetaRequest tmp = {.base.streamId = 1, .startTime = 1500000062017};
+  SStreamTsdbMetaRequest* metaReq = &tmp;
+  SStreamReaderTaskInner* pTask = NULL;
+  SStreamReaderTaskInner** ppTask = taosHashGet(streamTaskMap, metaReq, sizeof(SStreamTsdbMetaRequest));
+  // SStreamReaderTaskInner* pTask = taosHashGet(streamTaskMap, pMsg->pCont, sizeof(SStreamTsdbMetaRequest));
+  if (ppTask == NULL) {
+    SStreamInfoObj** sStreamInfo = taosHashGet(streamInfoMap, &metaReq->base.streamId, LONG_BYTES);
     STREAM_CHECK_NULL_GOTO(sStreamInfo, terrno);
+    STREAM_CHECK_NULL_GOTO(*sStreamInfo, terrno);
 
     schemas = taosArrayInit(4, sizeof(SSchema));
     STREAM_CHECK_NULL_GOTO(schemas, terrno);
 
-    STREAM_CHECK_RET_GOTO(buildSchema(schemas, TSDB_DATA_TYPE_BIGINT, LONG_BYTES, 0))  // uid
-    STREAM_CHECK_RET_GOTO(buildSchema(schemas, TSDB_DATA_TYPE_BIGINT, LONG_BYTES, 1))  // gid
-    STREAM_CHECK_RET_GOTO(buildSchema(schemas, TSDB_DATA_TYPE_BIGINT, LONG_BYTES, 2))  // skey
-    STREAM_CHECK_RET_GOTO(buildSchema(schemas, TSDB_DATA_TYPE_BIGINT, LONG_BYTES, 3))  // ekey
-    STREAM_CHECK_RET_GOTO(buildSchema(schemas, TSDB_DATA_TYPE_BIGINT, LONG_BYTES, 4))  // nrows
-
-    SStreamReaderTaskInnerOptions options = {.suid = sStreamInfo->suid,
-                                             .uid = sStreamInfo->uid,
-                                             .tableType = sStreamInfo->tableType,
-                                             .order = TSDB_ORDER_ASC,
-                                             .twindows = {.skey = metaReq->startTime, .ekey = INT64_MAX},
-                                             .pTagCond = sStreamInfo->pTagCond,
-                                             .pTagIndexCond = sStreamInfo->pTagIndexCond,
-                                             .pConditions = sStreamInfo->pConditions,
-                                             .schemas = schemas,
-                                             .scanMode = STREAM_SCAN_ALL,
-                                             .gid = 0};
+    STREAM_CHECK_RET_GOTO(buildSchema(schemas, TSDB_DATA_TYPE_TIMESTAMP, LONG_BYTES, PRIMARYKEY_TIMESTAMP_COL_ID))  // ts
+    BUILD_OPTION(options,sStreamInfo,true,TSDB_ORDER_ASC,metaReq->startTime,INT64_MAX,schemas,STREAM_SCAN_ALL,0);
     STREAM_CHECK_RET_GOTO(createStreamTask(pVnode, &options, &pTask));
-  }
+    STREAM_CHECK_RET_GOTO(taosHashPut(streamTaskMap, metaReq, sizeof(SStreamTsdbMetaRequest), &pTask, POINTER_BYTES));
+
+    taosArrayClear(schemas);
+    int16_t colId = PRIMARYKEY_TIMESTAMP_COL_ID;
+    STREAM_CHECK_RET_GOTO(buildSchema(schemas, TSDB_DATA_TYPE_TIMESTAMP, LONG_BYTES, colId++))  // skey
+    STREAM_CHECK_RET_GOTO(buildSchema(schemas, TSDB_DATA_TYPE_TIMESTAMP, LONG_BYTES, colId++))  // ekey
+    STREAM_CHECK_RET_GOTO(buildSchema(schemas, TSDB_DATA_TYPE_BIGINT, LONG_BYTES, colId++))  // uid
+    STREAM_CHECK_RET_GOTO(buildSchema(schemas, TSDB_DATA_TYPE_UBIGINT, LONG_BYTES, colId++))  // gid
+    STREAM_CHECK_RET_GOTO(buildSchema(schemas, TSDB_DATA_TYPE_BIGINT, LONG_BYTES, colId++))  // nrows
+    STREAM_CHECK_RET_GOTO(createDataBlockForStream(options.schemas, &pTask->pResBlockDst));
+  }else{
+    pTask = *ppTask;
+  }
+  STREAM_CHECK_NULL_GOTO(pTask, TSDB_CODE_INTERNAL_ERROR);
 
   pTask->pResBlockDst->info.rows = 0;
   while (true) {
     bool hasNext = false;
     STREAM_CHECK_RET_GOTO(getTableDataInfo(pTask, &hasNext));
     if (!hasNext) {
+      taosHashRemove(streamTaskMap, metaReq, sizeof(SStreamTsdbMetaRequest));
       break;
     }
     pTask->pResBlock->info.id.groupId = qStreamGetGroupId(pTask->pTableList, pTask->pResBlock->info.id.uid);
 
-    STREAM_CHECK_RET_GOTO(addColData(pTask->pResBlockDst, 0, &pTask->pResBlock->info.id.uid));
-    STREAM_CHECK_RET_GOTO(addColData(pTask->pResBlockDst, 1, &pTask->pResBlock->info.id.groupId));
-    STREAM_CHECK_RET_GOTO(addColData(pTask->pResBlockDst, 2, &pTask->pResBlock->info.window.skey));
-    STREAM_CHECK_RET_GOTO(addColData(pTask->pResBlockDst, 3, &pTask->pResBlock->info.window.ekey));
+    STREAM_CHECK_RET_GOTO(addColData(pTask->pResBlockDst, 0, &pTask->pResBlock->info.window.skey));
+    STREAM_CHECK_RET_GOTO(addColData(pTask->pResBlockDst, 1, &pTask->pResBlock->info.window.ekey));
+    STREAM_CHECK_RET_GOTO(addColData(pTask->pResBlockDst, 2, &pTask->pResBlock->info.id.uid));
+    STREAM_CHECK_RET_GOTO(addColData(pTask->pResBlockDst, 3, &pTask->pResBlock->info.id.groupId));
     STREAM_CHECK_RET_GOTO(addColData(pTask->pResBlockDst, 4, &pTask->pResBlock->info.rows));
 
+    vDebug("vgId:%d %s get  skey:%" PRId64 ", eksy:%" PRId64 ", uid:%" PRId64 ", gId:%" PRIu64 ", rows:%"PRId64,
+       TD_VID(pVnode), __func__, pTask->pResBlock->info.window.skey, pTask->pResBlock->info.window.ekey,
+       pTask->pResBlock->info.id.uid, pTask->pResBlock->info.id.groupId, pTask->pResBlock->info.rows);
     pTask->pResBlockDst->info.rows++;
-    if (pTask->pResBlockDst->info.rows > STREAM_RETURN_ROWS_NUM) {
+    if (pTask->pResBlockDst->info.rows >= STREAM_RETURN_ROWS_NUM) {
       break;
     }
   }
@@ -684,25 +628,17 @@
   STREAM_CHECK_CONDITION_GOTO(pMsg->contLen != sizeof(SStreamTsdbTsDataRequest), TSDB_CODE_INVALID_MSG);
   SStreamTsdbTsDataRequest* tsReq = (SStreamTsdbTsDataRequest*)pMsg->pCont;
 
-  SStreamInfoObj* sStreamInfo = taosHashGet(streamInfoMap, &tsReq->base.streamId, LONG_BYTES);
+  SStreamInfoObj** sStreamInfo = taosHashGet(streamInfoMap, &tsReq->base.streamId, LONG_BYTES);
   STREAM_CHECK_NULL_GOTO(sStreamInfo, terrno);
+  STREAM_CHECK_NULL_GOTO(*sStreamInfo, terrno);
 
   schemas = taosArrayInit(4, sizeof(SSchema));
   STREAM_CHECK_NULL_GOTO(schemas, terrno);
   STREAM_CHECK_RET_GOTO(buildSchema(schemas, TSDB_DATA_TYPE_BIGINT, LONG_BYTES, 1))
   STREAM_CHECK_RET_GOTO(buildSchema(schemas, TSDB_DATA_TYPE_BIGINT, LONG_BYTES, 2))
 
-  SStreamReaderTaskInnerOptions options = {.suid = sStreamInfo->suid,
-                                           .uid = tsReq->uid,
-                                           .tableType = sStreamInfo->tableType,
-                                           .order = TSDB_ORDER_ASC,
-                                           .twindows = {.skey = tsReq->skey, .ekey = tsReq->ekey},
-                                           .pTagCond = sStreamInfo->pTagCond,
-                                           .pTagIndexCond = sStreamInfo->pTagIndexCond,
-                                           .pConditions = sStreamInfo->pConditions,
-                                           .schemas = schemas,
-                                           .scanMode = STREAM_SCAN_ALL,
-                                           .gid = 0};
+  BUILD_OPTION(options,sStreamInfo,true,TSDB_ORDER_ASC,tsReq->skey,tsReq->ekey,schemas,STREAM_SCAN_ALL,0);
+  options.uid = tsReq->uid;
   STREAM_CHECK_RET_GOTO(createStreamTask(pVnode, &options, &pTask));
   while (1) {
     bool hasNext = false;
@@ -745,8 +681,9 @@
   SStreamTsdbTriggerDataRequest* tDataReq = (SStreamTsdbTriggerDataRequest*)pMsg->pCont;
   SStreamReaderTaskInner*        pTask = taosHashGet(streamTaskMap, pMsg->pCont, sizeof(SStreamTsdbTriggerDataRequest));
   if (pTask == NULL) {
-    SStreamInfoObj* sStreamInfo = taosHashGet(streamInfoMap, &tDataReq->base.streamId, LONG_BYTES);
+    SStreamInfoObj** sStreamInfo = taosHashGet(streamInfoMap, &tDataReq->base.streamId, LONG_BYTES);
     STREAM_CHECK_NULL_GOTO(sStreamInfo, terrno);
+    STREAM_CHECK_NULL_GOTO(*sStreamInfo, terrno);
 
     schemas = taosArrayInit(4, sizeof(SSchema));
     STREAM_CHECK_NULL_GOTO(schemas, terrno);
@@ -755,17 +692,7 @@
     STREAM_CHECK_RET_GOTO(buildSchema(schemas, TSDB_DATA_TYPE_BIGINT, LONG_BYTES, 2))
     STREAM_CHECK_RET_GOTO(buildSchema(schemas, TSDB_DATA_TYPE_BIGINT, LONG_BYTES, 3))
 
-    SStreamReaderTaskInnerOptions options = {.suid = sStreamInfo->suid,
-                                             .uid = sStreamInfo->uid,
-                                             .tableType = sStreamInfo->tableType,
-                                             .order = TSDB_ORDER_ASC,
-                                             .twindows = {.skey = tDataReq->startTime, .ekey = INT64_MAX},
-                                             .pTagCond = sStreamInfo->pTagCond,
-                                             .pTagIndexCond = sStreamInfo->pTagIndexCond,
-                                             .pConditions = sStreamInfo->pConditions,
-                                             .schemas = schemas,
-                                             .scanMode = STREAM_SCAN_ALL,
-                                             .gid = 0};
+    BUILD_OPTION(options,sStreamInfo,true,TSDB_ORDER_ASC,tDataReq->startTime,INT64_MAX,schemas,STREAM_SCAN_ALL,0);
     STREAM_CHECK_RET_GOTO(createStreamTask(pVnode, &options, &pTask));
   }
 
@@ -831,8 +758,9 @@
   SStreamTsdbCalcDataRequest* tCalcDataReq = (SStreamTsdbCalcDataRequest*)pMsg->pCont;
   SStreamReaderTaskInner*     pTask = taosHashGet(streamTaskMap, pMsg->pCont, sizeof(SStreamTsdbCalcDataRequest));
   if (pTask == NULL) {
-    SStreamInfoObj* sStreamInfo = taosHashGet(streamInfoMap, &tCalcDataReq->base.streamId, LONG_BYTES);
+    SStreamInfoObj** sStreamInfo = taosHashGet(streamInfoMap, &tCalcDataReq->base.streamId, LONG_BYTES);
     STREAM_CHECK_NULL_GOTO(sStreamInfo, terrno);
+    STREAM_CHECK_NULL_GOTO(*sStreamInfo, terrno);
 
     schemas = taosArrayInit(4, sizeof(SSchema));
     STREAM_CHECK_NULL_GOTO(schemas, terrno);
@@ -841,17 +769,7 @@
     STREAM_CHECK_RET_GOTO(buildSchema(schemas, TSDB_DATA_TYPE_BIGINT, LONG_BYTES, 2))
 
     SStreamReaderTaskInner*       pTask = NULL;
-    SStreamReaderTaskInnerOptions options = {.suid = sStreamInfo->suid,
-                                             .uid = sStreamInfo->uid,
-                                             .tableType = sStreamInfo->tableType,
-                                             .order = TSDB_ORDER_ASC,
-                                             .twindows = {.skey = tCalcDataReq->skey, .ekey = tCalcDataReq->ekey},
-                                             .pTagCond = sStreamInfo->pTagCond,
-                                             .pTagIndexCond = sStreamInfo->pTagIndexCond,
-                                             .pConditions = sStreamInfo->pConditions,
-                                             .schemas = schemas,
-                                             .scanMode = STREAM_SCAN_GROUP_ONE_BY_ONE,
-                                             .gid = tCalcDataReq->gid};
+    BUILD_OPTION(options,sStreamInfo,true,TSDB_ORDER_ASC,tCalcDataReq->skey,tCalcDataReq->ekey,schemas,STREAM_SCAN_ALL,tCalcDataReq->gid);
     STREAM_CHECK_RET_GOTO(createStreamTask(pVnode, &options, &pTask));
   }
   while (1) {
@@ -918,7 +836,7 @@
   int64_t   ekey = 0;
   STSchema* pTSchema = NULL;
   STREAM_CHECK_CONDITION_GOTO(!qStreamUidInTableList(pTableList, uid), TDB_CODE_SUCCESS);
-  int64_t gid = qStreamGetGroupId(pTableList, uid);
+  uint64_t gid = qStreamGetGroupId(pTableList, uid);
 
   if (pSubmitTbData->flags & SUBMIT_REQ_COLUMN_DATA_FORMAT) {
     SColData* pCol = taosArrayGet(pSubmitTbData->aCol, 0);
@@ -1072,7 +990,7 @@
       tDecoderInit(&decoder, data, len);
       STREAM_CHECK_RET_GOTO(tDecodeDeleteRes(&decoder, &req));
       tDecoderClear(&decoder);
-      int64_t gid = qStreamGetGroupId(pTableList, req.suid);
+      uint64_t gid = qStreamGetGroupId(pTableList, req.suid);
       if (gid == -1) continue;
       STREAM_CHECK_RET_GOTO(buildWalMetaBlock(pBlock, WAL_DELETE_DATA, gid, req.suid, req.skey, req.ekey, ver, 1));
 
@@ -1084,7 +1002,7 @@
       for (int32_t iReq = 0; iReq < req.nReqs; iReq++) {
         SVDropTbReq* pDropTbReq = req.pReqs + iReq;
         STREAM_CHECK_NULL_GOTO(pDropTbReq, TSDB_CODE_INVALID_PARA);
-        int64_t gid = qStreamGetGroupId(pTableList, pDropTbReq->uid);
+        uint64_t gid = qStreamGetGroupId(pTableList, pDropTbReq->uid);
         if (gid == -1) continue;
         STREAM_CHECK_RET_GOTO(buildWalMetaBlock(pBlock, WAL_DELETE_TABLE, gid, pDropTbReq->uid, 0, 0, ver, 1));
       }
@@ -1193,7 +1111,7 @@
 
   initStorageAPI(&api);
   STREAM_CHECK_RET_GOTO(qStreamCreateTableListForReader(pVnode, sStreamInfo->suid, sStreamInfo->uid,
-                                                        sStreamInfo->tableType, false, sStreamInfo->pTagCond,
+                                                        sStreamInfo->tableType, sStreamInfo->pGroupTags, false, sStreamInfo->pTagCond,
                                                         sStreamInfo->pTagIndexCond, &api, &pTableList));
 
   STREAM_CHECK_RET_GOTO(createDataBlockForStream(schemas, &pBlock));
@@ -1229,7 +1147,7 @@
 
   initStorageAPI(&api);
   STREAM_CHECK_RET_GOTO(qStreamCreateTableListForReader(pVnode, sStreamInfo->suid, sStreamInfo->uid,
-                                                        sStreamInfo->tableType, false, sStreamInfo->pTagCond,
+                                                        sStreamInfo->tableType, sStreamInfo->pGroupTags, false, sStreamInfo->pTagCond,
                                                         sStreamInfo->pTagIndexCond, &api, &pTableList));
 
   STREAM_CHECK_RET_GOTO(createDataBlockForStream(schemas, &pBlock1));
@@ -1358,13 +1276,15 @@
 
 int32_t vnodeProcessStreamReaderMsg(SVnode* pVnode, SRpcMsg* pMsg) {
   vTrace("vgId:%d, msg:%p in stream reader queue is processing", pVnode->config.vgId, pMsg);
-  if (!syncIsReadyForRead(pVnode->sync)) {
-    vnodeRedirectRpcMsg(pVnode, pMsg, terrno);
-    return 0;
-  }
+  // if (!syncIsReadyForRead(pVnode->sync)) {
+    // vnodeRedirectRpcMsg(pVnode, pMsg, terrno);
+    // return 0;
+  // }
 
   int32_t                    code = 0;
   EStreamTriggerRequestType* type = (EStreamTriggerRequestType*)(pMsg->pCont);
+  *type = TRIGGER_REQUEST_TSDB_META;
+  stReaderStreamDeploy(pVnode, pMsg);
   switch (*type) {
     case TRIGGER_REQUEST_LAST_TS:
       code = vnodeProcessStreamLastTsReq(pVnode, pMsg);
