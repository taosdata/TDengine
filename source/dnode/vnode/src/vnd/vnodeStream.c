--- conflicted
+++ resolved
@@ -226,15 +226,10 @@
                                          true, sStreamReaderInfo->pTagCond, sStreamReaderInfo->pTagIndexCond, &sStreamReaderInfo->storageApi, 
                                          &pTableListInfo, sStreamReaderInfo->groupIdMap));
   
-<<<<<<< HEAD
   STREAM_CHECK_RET_GOTO(qTransformStreamTableList(pTableListInfo, sStreamReaderInfo));
-
-=======
-  STREAM_CHECK_RET_GOTO(qTransformStreamTableList(pTableListInfo, &sStreamReaderInfo->tableList));
   
   void* pTask = sStreamReaderInfo->pTask;
   ST_TASK_DLOG("vgId:%d %s tablelist size:%" PRIzu, TD_VID(pVnode), __func__, taosArrayGetSize(sStreamReaderInfo->tableList.pTableList));
->>>>>>> 9afd46b4
 end:
   nodesDestroyList(groupNew);
   qStreamDestroyTableList(pTableListInfo);
@@ -909,20 +904,15 @@
   return code;
 }
 
-<<<<<<< HEAD
 static int32_t processTag(SVnode* pVnode, SStreamTriggerReaderInfo* info, bool isCalc, 
   uint64_t uid, SSDataBlock* pBlock, uint32_t currentRow, uint32_t numOfRows, uint32_t numOfBlocks) {
-=======
-static int32_t processTag(SVnode* pVnode, SStreamTriggerReaderInfo* info, bool isCalc, SStorageAPI* api, 
-  uint64_t uid, SSDataBlock* pBlock, uint32_t currentRow, uint32_t numOfRows, uint32_t numOfBlocks, int64_t sVersion) {
->>>>>>> 9afd46b4
   int32_t     code = 0;
   int32_t     lino = 0;
   SMetaReader mr = {0};
   SArray* tagCache = NULL;
 
   void* pTask = info->pTask;
-  ST_TASK_DLOG("%s start. sversion:%"PRId64" rows:%" PRIu32 ",uid:%"PRIu64, __func__, sVersion, numOfRows, uid);
+  ST_TASK_DLOG("%s start. rows:%" PRIu32 ",uid:%"PRIu64, __func__, numOfRows, uid);
   
   SHashObj* metaCache = isCalc ? info->pTableMetaCacheCalc : info->pTableMetaCacheTrigger;
   SExprInfo*   pExprInfo = isCalc ? info->pExprInfoCalcTag : info->pExprInfoTriggerTag; 
@@ -933,16 +923,9 @@
 
   void* uidData = taosHashGet(metaCache, &uid, LONG_BYTES);
   if (uidData == NULL) {
-<<<<<<< HEAD
     info->storageApi.metaReaderFn.initReader(&mr, pVnode, META_READER_LOCK, &info->storageApi.metaFn);
     code = info->storageApi.metaReaderFn.getEntryGetUidCache(&mr, uid);
     info->storageApi.metaReaderFn.readerReleaseLock(&mr);
-=======
-    api->metaReaderFn.initReader(&mr, pVnode, META_READER_LOCK, &api->metaFn);
-    // code = api->metaReaderFn.getTableEntryByVersionUid(&mr, sVersion, uid);
-    code = api->metaReaderFn.getEntryGetUidCache(&mr, uid);
-    api->metaReaderFn.readerReleaseLock(&mr);
->>>>>>> 9afd46b4
     STREAM_CHECK_RET_GOTO(code);
 
     tagCache = taosArrayInit(numOfExpr, POINTER_BYTES);
@@ -1348,13 +1331,7 @@
 
   if (numOfRows > 0) {
     if (!sStreamReaderInfo->isVtableStream) {
-<<<<<<< HEAD
       STREAM_CHECK_RET_GOTO(processTag(pVnode, sStreamReaderInfo, rsp->isCalc, submitTbData.uid, pBlock, blockStart, numOfRows, 1));
-=======
-      SStorageAPI  api = {0};
-      initStorageAPI(&api);
-      STREAM_CHECK_RET_GOTO(processTag(pVnode, sStreamReaderInfo, rsp->isCalc, &api, submitTbData.uid, pBlock, blockStart, numOfRows, 1, ver));
->>>>>>> 9afd46b4
     }
     
     SColumnInfoData* pColData = taosArrayGetLast(pBlock->pDataBlock);
@@ -2099,7 +2076,6 @@
   return code;
 }
 
-<<<<<<< HEAD
 static int32_t createDataBlockTsUid(SSDataBlock** pBlockRet, uint32_t numOfRows) {
   int32_t      code = 0;
   int32_t      lino = 0;
@@ -2121,6 +2097,64 @@
   return code;
 }
 
+static int32_t processTsOnceForNonVTable(SStreamTsResponse* tsRsp, SSDataBlock* pResBlock, int32_t order, SStreamTriggerReaderInfo* sStreamReaderInfo) {
+  int32_t code = 0;
+  int32_t lino = 0;
+  void* pTask = sStreamReaderInfo->pTask;
+  STsInfo* tsInfo = taosArrayReserve(tsRsp->tsInfo, 1);
+  STREAM_CHECK_NULL_GOTO(tsInfo, terrno)
+  if (order == TSDB_ORDER_ASC) {
+    tsInfo->ts = INT64_MAX;
+  } else {
+    tsInfo->ts = INT64_MIN;
+  }
+
+  SColumnInfoData* pColInfoDataTs = taosArrayGet(pResBlock->pDataBlock, 0);
+  SColumnInfoData* pColInfoDataUid = taosArrayGet(pResBlock->pDataBlock, 1);
+  for (int32_t j = 0; j < pResBlock->info.rows; j++) {
+    if (colDataIsNull_s(pColInfoDataTs, j) || pColInfoDataTs->pData == NULL) {
+      continue;
+    }
+    int64_t ts = *(int64_t*)colDataGetNumData(pColInfoDataTs, j);
+    if (order == TSDB_ORDER_ASC && ts < tsInfo->ts) {
+      tsInfo->ts = ts;
+    } else if (order == TSDB_ORDER_DESC && ts > tsInfo->ts) {
+      tsInfo->ts = ts;
+    }
+  }
+  blockDataEmpty(pResBlock);
+  int64_t uid = *(int64_t*)colDataGetNumData(pColInfoDataUid, 0);
+  tsInfo->gId = qStreamGetGroupIdFromSet(sStreamReaderInfo, uid);
+  ST_TASK_DLOG("%s get ts:%" PRId64 ", gId:%" PRIu64 ", ver:%" PRId64, __func__, tsInfo->ts, tsInfo->gId, tsRsp->ver);
+end:
+  return code;
+}
+
+static int32_t processTsOnceForVTable(SStreamTsResponse* tsRsp, SSDataBlock* pResBlock, SStreamTriggerReaderInfo* sStreamReaderInfo) {
+  int32_t code = 0;
+  int32_t lino = 0;
+  void* pTask = sStreamReaderInfo->pTask;
+
+  SColumnInfoData* pColInfoDataTs = taosArrayGet(pResBlock->pDataBlock, 0);
+  SColumnInfoData* pColInfoDataUid = taosArrayGet(pResBlock->pDataBlock, 1);
+  for (int32_t j = 0; j < pResBlock->info.rows; j++) {
+    if (colDataIsNull_s(pColInfoDataTs, j) || pColInfoDataTs->pData == NULL) {
+      continue;
+    }
+    STsInfo* tsInfo = taosArrayReserve(tsRsp->tsInfo, 1);
+    STREAM_CHECK_NULL_GOTO(tsInfo, terrno)
+
+    int64_t ts = *(int64_t*)colDataGetNumData(pColInfoDataTs, j);
+    tsInfo->ts = ts;
+    int64_t uid = *(int64_t*)colDataGetNumData(pColInfoDataUid, j);
+    tsInfo->gId = qStreamGetGroupIdFromSet(sStreamReaderInfo, uid);
+    ST_TASK_DLOG("%s get ts:%" PRId64 ", gId:%" PRIu64 ", ver:%" PRId64, __func__, tsInfo->ts, tsInfo->gId, tsRsp->ver);
+  }
+  
+end:
+  return code;
+}
+
 static int32_t processTsOnce(SVnode* pVnode, SStreamTsResponse* tsRsp, SStreamTriggerReaderInfo* sStreamReaderInfo,
                                   SStreamReaderTaskInner* pTaskInner, STableKeyInfo* pList, int32_t pNum) {
   int32_t code = 0;
@@ -2131,33 +2165,17 @@
   STREAM_CHECK_RET_GOTO(pTaskInner->storageApi->tsdReader.tsdCreateFirstLastTsIter(pVnode, &pTaskInner->options->twindows, &(SVersionRange){.minVer = -1, .maxVer = pTaskInner->options->ver},
                                                 pTaskInner->options->suid, pList, pNum, pTaskInner->options->order, &pTaskInner->pReader, pTaskInner->idStr));
   STREAM_CHECK_RET_GOTO(createDataBlockTsUid(&pResBlock, pNum));
-  STREAM_CHECK_RET_GOTO(pTaskInner->storageApi->tsdReader.tsdNextFirstLastTsBlock(pTaskInner->pReader, pResBlock));
-
-  STREAM_CHECK_CONDITION_GOTO(pResBlock->info.rows == 0, TDB_CODE_SUCCESS);
-  STsInfo* tsInfo = taosArrayReserve(tsRsp->tsInfo, 1);
-  STREAM_CHECK_NULL_GOTO(tsInfo, terrno)
-  if (pTaskInner->options->order == TSDB_ORDER_ASC) {
-    tsInfo->ts = INT64_MAX;
-  } else {
-    tsInfo->ts = INT64_MIN;
-  }
-
-  SColumnInfoData* pColInfoDataTs = taosArrayGet(pResBlock->pDataBlock, 0);
-  SColumnInfoData* pColInfoDataUid = taosArrayGet(pResBlock->pDataBlock, 1);
-  for (int32_t j = 0; j < pResBlock->info.rows; j++) {
-    if (colDataIsNull_s(pColInfoDataTs, j) || pColInfoDataTs->pData == NULL) {
-      continue;
-    }
-    int64_t ts = *(int64_t*)colDataGetNumData(pColInfoDataTs, j);
-    if (pTaskInner->options->order == TSDB_ORDER_ASC && ts < tsInfo->ts) {
-      tsInfo->ts = ts;
-    } else if (pTaskInner->options->order == TSDB_ORDER_DESC && ts > tsInfo->ts) {
-      tsInfo->ts = ts;
-    }
-  }
-  int64_t uid = *(int64_t*)colDataGetNumData(pColInfoDataUid, 0);
-  tsInfo->gId = qStreamGetGroupIdFromSet(sStreamReaderInfo, uid);
-  ST_TASK_DLOG("vgId:%d %s get ts:%" PRId64 ", gId:%" PRIu64 ", ver:%" PRId64, TD_VID(pVnode), __func__, tsInfo->ts, tsInfo->gId, tsRsp->ver);
+
+  while(1){
+    STREAM_CHECK_RET_GOTO(pTaskInner->storageApi->tsdReader.tsdNextFirstLastTsBlock(pTaskInner->pReader, pResBlock));
+    STREAM_CHECK_CONDITION_GOTO(pResBlock->info.rows == 0, TDB_CODE_SUCCESS);
+    if (sStreamReaderInfo->isVtableStream) {
+      STREAM_CHECK_RET_GOTO(processTsOnceForVTable(tsRsp, pResBlock, sStreamReaderInfo));
+    } else {
+      STREAM_CHECK_RET_GOTO(processTsOnceForNonVTable(tsRsp, pResBlock, pTaskInner->options->order, sStreamReaderInfo));
+    }
+    blockDataEmpty(pResBlock);
+  }
 
 end:
   pTaskInner->storageApi->tsdReader.tsdDestroyFirstLastTsIter(pTaskInner->pReader);
@@ -2166,9 +2184,7 @@
   STREAM_PRINT_LOG_END_WITHID(code, lino);
   return code;
 }
-=======
 static bool stReaderTaskWaitQuit(SStreamTask* pTask) { return taosHasRWWFlag(&pTask->entryLock); }
->>>>>>> 9afd46b4
 
 static int32_t processTs(SVnode* pVnode, SStreamTsResponse* tsRsp, SStreamTriggerReaderInfo* sStreamReaderInfo,
                                   SStreamReaderTaskInner* pTaskInner, StreamTableListInfo* tableInfo) {
@@ -2179,19 +2195,11 @@
   
   while (true) {
     int32_t        pNum = 0;
-<<<<<<< HEAD
     int64_t        suid = 0;
     STREAM_CHECK_RET_GOTO(qStreamIterTableList(tableInfo, &pList, &pNum, &suid));
-    STREAM_CHECK_CONDITION_GOTO(pNum == 0, TSDB_CODE_SUCCESS);
+    STREAM_CHECK_CONDITION_GOTO(pNum == 0 || stReaderTaskWaitQuit(pTask), TSDB_CODE_SUCCESS);
     pTaskInner->options->suid = sStreamReaderInfo->isVtableStream ? suid : sStreamReaderInfo->suid;
     STREAM_CHECK_RET_GOTO(processTsOnce(pVnode, tsRsp, sStreamReaderInfo, pTaskInner, pList, pNum));
-=======
-    STREAM_CHECK_RET_GOTO(qStreamIterTableList(tableInfo, &pList, &pNum));
-    if (gid != 0 || pNum == 0 || stReaderTaskWaitQuit(pTask)) {
-      break;
-    }
-    STREAM_CHECK_RET_GOTO(resetTsdbReader(pTaskInner, sStreamReaderInfo, pList, pNum));
->>>>>>> 9afd46b4
     taosMemoryFreeClear(pList);
   }
 
@@ -2421,13 +2429,8 @@
     SSDataBlock* pBlock = NULL;
     STREAM_CHECK_RET_GOTO(getTableData(pTaskInner, &pBlock));
     if (pBlock != NULL && pBlock->info.rows > 0) {
-<<<<<<< HEAD
       STREAM_CHECK_RET_GOTO(processTag(pVnode, sStreamReaderInfo, false, pBlock->info.id.uid, pBlock,
           0, pBlock->info.rows, 1));
-=======
-      STREAM_CHECK_RET_GOTO(processTag(pVnode, sStreamReaderInfo, false, &api, pBlock->info.id.uid, pBlock,
-          0, pBlock->info.rows, 1, -1));
->>>>>>> 9afd46b4
     }
     
     STREAM_CHECK_RET_GOTO(qStreamFilter(pBlock, sStreamReaderInfo->pFilterInfo, NULL));
@@ -2550,11 +2553,7 @@
     STREAM_CHECK_RET_GOTO(getTableData(pTaskInner, &pBlock));
     if (pBlock != NULL && pBlock->info.rows > 0) {
       STREAM_CHECK_RET_GOTO(
-<<<<<<< HEAD
         processTag(pVnode, sStreamReaderInfo, false, pBlock->info.id.uid, pBlock, 0, pBlock->info.rows, 1));
-=======
-        processTag(pVnode, sStreamReaderInfo, false, &pTaskInner->api, pBlock->info.id.uid, pBlock, 0, pBlock->info.rows, 1, -1));
->>>>>>> 9afd46b4
     }
     STREAM_CHECK_RET_GOTO(qStreamFilter(pBlock, sStreamReaderInfo->pFilterInfo, NULL));
     // STREAM_CHECK_RET_GOTO(blockDataMerge(pTaskInner->pResBlockDst, pBlock));
