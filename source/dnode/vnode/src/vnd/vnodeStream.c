--- conflicted
+++ resolved
@@ -2030,8 +2030,9 @@
   if (req->pStRtFuncInfo->withExternalWindow) {
     sStreamReaderCalcInfo->tmpRtFuncInfo.curIdx = 0;
     sStreamReaderCalcInfo->tmpRtFuncInfo.triggerType = req->pStRtFuncInfo->triggerType;
-<<<<<<< HEAD
-    
+    sStreamReaderCalcInfo->tmpRtFuncInfo.isWindowTrigger = req->pStRtFuncInfo->isWindowTrigger;
+    sStreamReaderCalcInfo->tmpRtFuncInfo.precision = req->pStRtFuncInfo->precision;
+        
     SSTriggerCalcParam* pFirst = NULL;
     SSTriggerCalcParam* pLast = NULL;
     
@@ -2045,15 +2046,6 @@
       STREAM_CHECK_NULL_GOTO(pFirst, terrno);
       STREAM_CHECK_NULL_GOTO(pLast, terrno);
     }
-=======
-    sStreamReaderCalcInfo->tmpRtFuncInfo.isWindowTrigger = req->pStRtFuncInfo->isWindowTrigger;
-    sStreamReaderCalcInfo->tmpRtFuncInfo.precision = req->pStRtFuncInfo->precision;
-
-    SSTriggerCalcParam* pFirst = taosArrayGet(req->pStRtFuncInfo->pStreamPesudoFuncVals, 0);
-    SSTriggerCalcParam* pLast = taosArrayGetLast(req->pStRtFuncInfo->pStreamPesudoFuncVals);
-    STREAM_CHECK_NULL_GOTO(pFirst, terrno);
-    STREAM_CHECK_NULL_GOTO(pLast, terrno);
->>>>>>> cda99cf2
 
     if (!node->needCalc) {
       handle->winRange.skey = pFirst->wstart;
