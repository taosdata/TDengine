/*
 * Copyright (c) 2019 TAOS Data, Inc. <jhtao@taosdata.com>
 *
 * This program is free software: you can use, redistribute, and/or modify
 * it under the terms of the GNU Affero General Public License, version 3
 * or later ("AGPL"), as published by the Free Software Foundation.
 *
 * This program is distributed in the hope that it will be useful, but WITHOUT
 * ANY WARRANTY; without even the implied warranty of MERCHANTABILITY or
 * FITNESS FOR A PARTICULAR PURPOSE.
 *
 * You should have received a copy of the GNU Affero General Public License
 * along with this program. If not, see <http://www.gnu.org/licenses/>.
 */

#include "scalar.h"
#include "streamReader.h"
#include "tdatablock.h"
#include "tdb.h"
#include "tencode.h"
#include "tglobal.h"
#include "tmsg.h"
#include "vnd.h"
#include "vnode.h"
#include "vnodeInt.h"

#define BUILD_OPTION(options, sStreamInfo, _ver, _groupSort, _order, startTime, endTime, _schemas, _isSchema, _scanMode, \
                     _gid, _initReader, _uidList)                                                                        \
  SStreamTriggerReaderTaskInnerOptions options = {.suid = (_uidList == NULL ? sStreamInfo->suid : 0),              \
                                                  .uid = sStreamInfo->uid,                                         \
                                                  .ver = _ver,                                                     \
                                                  .tableType = sStreamInfo->tableType,                             \
                                                  .groupSort = _groupSort,                                         \
                                                  .order = _order,                                                 \
                                                  .twindows = {.skey = startTime, .ekey = endTime},                \
                                                  .pTagCond = sStreamInfo->pTagCond,                               \
                                                  .pTagIndexCond = sStreamInfo->pTagIndexCond,                     \
                                                  .pConditions = sStreamInfo->pConditions,                         \
                                                  .partitionCols = sStreamInfo->partitionCols,                     \
                                                  .schemas = _schemas,                                             \
                                                  .isSchema = _isSchema,                                           \
                                                  .scanMode = _scanMode,                                           \
                                                  .gid = _gid,                                                     \
                                                  .initReader = _initReader,                                       \
                                                  .uidList = _uidList};

static int64_t getSessionKey(int64_t session, int64_t type) { return (session | (type << 32)); }

static int32_t buildScheamFromMeta(SVnode* pVnode, int64_t uid, SArray** schemas);

static int32_t addColData(SSDataBlock* pResBlock, int32_t index, void* data) {
  SColumnInfoData* pSrc = taosArrayGet(pResBlock->pDataBlock, index);
  if (pSrc == NULL) {
    return terrno;
  }

  memcpy(pSrc->pData + pResBlock->info.rows * pSrc->info.bytes, data, pSrc->info.bytes);
  return 0;
}

static int32_t getTableDataInfo(SStreamReaderTaskInner* pTask, bool* hasNext) {
  int32_t code = pTask->api.tsdReader.tsdNextDataBlock(pTask->pReader, hasNext);
  if (code != TSDB_CODE_SUCCESS) {
    pTask->api.tsdReader.tsdReaderReleaseDataBlock(pTask->pReader);
  }

  return code;
}

static int32_t getTableData(SStreamReaderTaskInner* pTask, SSDataBlock** ppRes) {
  return pTask->api.tsdReader.tsdReaderRetrieveDataBlock(pTask->pReader, ppRes, NULL);
}

static int32_t buildOTableInfoRsp(const SSTriggerOrigTableInfoRsp* rsp, void** data, size_t* size) {
  int32_t code = 0;
  int32_t lino = 0;
  void*   buf = NULL;
  int32_t len = tSerializeSTriggerOrigTableInfoRsp(NULL, 0, rsp);
  STREAM_CHECK_CONDITION_GOTO(len <= 0, TSDB_CODE_INVALID_PARA);
  buf = rpcMallocCont(len);
  STREAM_CHECK_NULL_GOTO(buf, terrno);
  int32_t actLen = tSerializeSTriggerOrigTableInfoRsp(buf, len, rsp);
  STREAM_CHECK_CONDITION_GOTO(actLen != len, TSDB_CODE_INVALID_PARA);
  *data = buf;
  *size = len;
  buf = NULL;
end:
  rpcFreeCont(buf);
  return code;
}

static int32_t buildVTableInfoRsp(const SStreamMsgVTableInfo* rsp, void** data, size_t* size) {
  int32_t code = 0;
  int32_t lino = 0;
  void*   buf = NULL;
  int32_t len = tSerializeSStreamMsgVTableInfo(NULL, 0, rsp);
  STREAM_CHECK_CONDITION_GOTO(len <= 0, TSDB_CODE_INVALID_PARA);
  buf = rpcMallocCont(len);
  STREAM_CHECK_NULL_GOTO(buf, terrno);
  int32_t actLen = tSerializeSStreamMsgVTableInfo(buf, len, rsp);
  STREAM_CHECK_CONDITION_GOTO(actLen != len, TSDB_CODE_INVALID_PARA);
  *data = buf;
  *size = len;
  buf = NULL;
end:
  rpcFreeCont(buf);
  return code;
}

static int32_t buildTsRsp(const SStreamTsResponse* tsRsp, void** data, size_t* size) {
  int32_t code = 0;
  int32_t lino = 0;
  void*   buf = NULL;
  int32_t len = tSerializeSStreamTsResponse(NULL, 0, tsRsp);
  STREAM_CHECK_CONDITION_GOTO(len <= 0, TSDB_CODE_INVALID_PARA);
  buf = rpcMallocCont(len);
  STREAM_CHECK_NULL_GOTO(buf, terrno);
  int32_t actLen = tSerializeSStreamTsResponse(buf, len, tsRsp);
  STREAM_CHECK_CONDITION_GOTO(actLen != len, TSDB_CODE_INVALID_PARA);
  *data = buf;
  *size = len;
  buf = NULL;
end:
  rpcFreeCont(buf);
  return code;
}


static int32_t buildRsp(SSDataBlock* pBlock, void** data, size_t* size) {
  int32_t code = 0;
  int32_t lino = 0;
  void*   buf = NULL;
  STREAM_CHECK_CONDITION_GOTO(pBlock == NULL || pBlock->info.rows == 0, TSDB_CODE_SUCCESS);
  size_t dataEncodeSize = blockGetEncodeSize(pBlock);
  buf = rpcMallocCont(dataEncodeSize);
  STREAM_CHECK_NULL_GOTO(buf, terrno);
  int32_t actualLen = blockEncode(pBlock, buf, dataEncodeSize, taosArrayGetSize(pBlock->pDataBlock));
  STREAM_CHECK_CONDITION_GOTO(actualLen < 0, terrno);
  *data = buf;
  *size = dataEncodeSize;
  buf = NULL;
end:
  rpcFreeCont(buf);
  return code;
}

static int32_t resetTsdbReader(SStreamReaderTaskInner* pTask) {
  int32_t        pNum = 1;
  STableKeyInfo* pList = NULL;
  int32_t        code = 0;
  int32_t        lino = 0;
  STREAM_CHECK_RET_GOTO(qStreamGetTableList(pTask->pTableList, pTask->currentGroupIndex, &pList, &pNum));
  STREAM_CHECK_RET_GOTO(pTask->api.tsdReader.tsdSetQueryTableList(pTask->pReader, pList, pNum));

  cleanupQueryTableDataCond(&pTask->cond);
  STREAM_CHECK_RET_GOTO(qStreamInitQueryTableDataCond(&pTask->cond, pTask->options.order, pTask->options.schemas, true,
                                                      pTask->options.twindows, pTask->options.suid, pTask->options.ver));
  STREAM_CHECK_RET_GOTO(pTask->api.tsdReader.tsdReaderResetStatus(pTask->pReader, &pTask->cond));

end:
  STREAM_PRINT_LOG_END(code, lino);
  return code;
}

static int32_t buildWalMetaBlock(SSDataBlock* pBlock, int8_t type, int64_t gid, bool isVTable, int64_t uid,
                                 int64_t skey, int64_t ekey, int64_t ver, int64_t rows) {
  int32_t code = 0;
  int32_t lino = 0;
  int32_t index = 0;
  STREAM_CHECK_RET_GOTO(addColData(pBlock, index++, &type));
  if (!isVTable) {
    STREAM_CHECK_RET_GOTO(addColData(pBlock, index++, &gid));
  }
  STREAM_CHECK_RET_GOTO(addColData(pBlock, index++, &uid));
  STREAM_CHECK_RET_GOTO(addColData(pBlock, index++, &skey));
  STREAM_CHECK_RET_GOTO(addColData(pBlock, index++, &ekey));
  STREAM_CHECK_RET_GOTO(addColData(pBlock, index++, &ver));
  STREAM_CHECK_RET_GOTO(addColData(pBlock, index++, &rows));

end:
  STREAM_PRINT_LOG_END(code, lino)
  return code;
}

static void buildTSchema(STSchema* pTSchema, int32_t ver, col_id_t colId, int8_t type, int32_t bytes) {
  pTSchema->numOfCols = 1;
  pTSchema->version = ver;
  pTSchema->columns[0].colId = colId;
  pTSchema->columns[0].type = type;
  pTSchema->columns[0].bytes = bytes;
}

int32_t retrieveWalMetaData(SSubmitTbData* pSubmitTbData, void* pTableList, bool isVTable, SSDataBlock* pBlock,
                            int64_t ver) {
  int32_t code = 0;
  int32_t lino = 0;

  int64_t   uid = pSubmitTbData->uid;
  int32_t   numOfRows = 0;
  int64_t   skey = 0;
  int64_t   ekey = 0;
  STSchema* pTSchema = NULL;
  uint64_t  gid = 0;
  if (isVTable) {
    STREAM_CHECK_CONDITION_GOTO(taosHashGet(pTableList, &uid, sizeof(uid)) == NULL, TDB_CODE_SUCCESS);
  } else {
    STREAM_CHECK_CONDITION_GOTO(!qStreamUidInTableList(pTableList, uid), TDB_CODE_SUCCESS);
    gid = qStreamGetGroupId(pTableList, uid);
  }

  if (pSubmitTbData->flags & SUBMIT_REQ_COLUMN_DATA_FORMAT) {
    SColData* pCol = taosArrayGet(pSubmitTbData->aCol, 0);
    STREAM_CHECK_NULL_GOTO(pCol, terrno);
    numOfRows = pCol->nVal;

    SColVal colVal = {0};
    STREAM_CHECK_RET_GOTO(tColDataGetValue(pCol, 0, &colVal));
    skey = VALUE_GET_TRIVIAL_DATUM(&colVal.value);

    STREAM_CHECK_RET_GOTO(tColDataGetValue(pCol, numOfRows - 1, &colVal));
    ekey = VALUE_GET_TRIVIAL_DATUM(&colVal.value);
  } else {
    numOfRows = taosArrayGetSize(pSubmitTbData->aRowP);
    SRow* pRow = taosArrayGetP(pSubmitTbData->aRowP, 0);
    STREAM_CHECK_NULL_GOTO(pRow, terrno);
    SColVal colVal = {0};
    pTSchema = taosMemoryCalloc(1, sizeof(STSchema) + sizeof(STColumn));
    STREAM_CHECK_NULL_GOTO(pTSchema, terrno);
    buildTSchema(pTSchema, pSubmitTbData->sver, PRIMARYKEY_TIMESTAMP_COL_ID, TSDB_DATA_TYPE_TIMESTAMP, LONG_BYTES);
    STREAM_CHECK_RET_GOTO(tRowGet(pRow, pTSchema, 0, &colVal));
    skey = VALUE_GET_TRIVIAL_DATUM(&colVal.value);
    pRow = taosArrayGetP(pSubmitTbData->aRowP, numOfRows - 1);
    STREAM_CHECK_RET_GOTO(tRowGet(pRow, pTSchema, 0, &colVal));
    ekey = VALUE_GET_TRIVIAL_DATUM(&colVal.value);
  }

  STREAM_CHECK_RET_GOTO(buildWalMetaBlock(pBlock, WAL_SUBMIT_DATA, gid, isVTable, uid, skey, ekey, ver, numOfRows));
  pBlock->info.rows++;
  stDebug("stream reader scan submit data:uid %" PRIu64 ", skey %" PRIu64 ", ekey %" PRIu64 ", gid %" PRIu64
          ", rows:%d",
          uid, skey, ekey, gid, numOfRows);

end:
  taosMemoryFree(pTSchema);
  STREAM_PRINT_LOG_END(code, lino)
  return code;
}

int32_t retrieveWalData(SVnode* pVnode, SSubmitTbData* pSubmitTbData, SSDataBlock* pBlock, STimeWindow* window) {
  stDebug("stream reader retrieve data block %p", pSubmitTbData);
  int32_t code = 0;
  int32_t lino = 0;

  int32_t ver = pSubmitTbData->sver;
  int64_t uid = pSubmitTbData->uid;
  int32_t numOfRows = 0;

  STSchema* schemas = metaGetTbTSchema(pVnode->pMeta, uid, ver, 1);
  STREAM_CHECK_NULL_GOTO(schemas, TSDB_CODE_TQ_TABLE_SCHEMA_NOT_FOUND);
  if (pSubmitTbData->flags & SUBMIT_REQ_COLUMN_DATA_FORMAT) {
    SColData* pCol = taosArrayGet(pSubmitTbData->aCol, 0);
    STREAM_CHECK_NULL_GOTO(pCol, terrno);
    int32_t rowStart = 0;
    int32_t rowEnd = pCol->nVal;
    if (window != NULL) {
      SColVal colVal = {0};
      rowStart = -1;
      rowEnd = -1;
      for (int32_t k = 0; k < pCol->nVal; k++) {
        STREAM_CHECK_RET_GOTO(tColDataGetValue(pCol, k, &colVal));
        int64_t ts = VALUE_GET_TRIVIAL_DATUM(&colVal.value);
        if (ts >= window->skey && rowStart == -1) {
          rowStart = k;
        }
        if (ts > window->ekey && rowEnd == -1) {
          rowEnd = k;
        }
      }
      STREAM_CHECK_CONDITION_GOTO(rowStart == -1 || rowStart == rowEnd, TDB_CODE_SUCCESS);

      if (rowStart != -1 && rowEnd == -1) {
        rowEnd = pCol->nVal;
      }
    }
    numOfRows = rowEnd - rowStart;
    STREAM_CHECK_RET_GOTO(blockDataEnsureCapacity(pBlock, numOfRows));
    for (int32_t i = 0; i < taosArrayGetSize(pBlock->pDataBlock); i++) {
      SColumnInfoData* pColData = taosArrayGet(pBlock->pDataBlock, i);
      STREAM_CHECK_NULL_GOTO(pColData, terrno);
      int32_t j = 0;
      for (; j < taosArrayGetSize(pSubmitTbData->aCol); j++) {
        SColData* pCol = taosArrayGet(pSubmitTbData->aCol, j);
        STREAM_CHECK_NULL_GOTO(pCol, terrno);
        if (pCol->cid == pColData->info.colId) {
          for (int32_t k = rowStart; k < rowEnd; k++) {
            SColVal colVal = {0};
            STREAM_CHECK_RET_GOTO(tColDataGetValue(pCol, k, &colVal));
            STREAM_CHECK_RET_GOTO(colDataSetVal(pColData, k, VALUE_GET_DATUM(&colVal.value, colVal.value.type),
                                                !COL_VAL_IS_VALUE(&colVal)));
          }
          break;
        }
      }
      if (j == taosArrayGetSize(pSubmitTbData->aCol)) {
        colDataSetNNULL(pColData, 0, numOfRows);
      }
    }
  } else {
    STREAM_CHECK_RET_GOTO(blockDataEnsureCapacity(pBlock, taosArrayGetSize(pSubmitTbData->aRowP)));
    for (int32_t j = 0; j < taosArrayGetSize(pSubmitTbData->aRowP); j++) {
      SRow* pRow = taosArrayGetP(pSubmitTbData->aRowP, j);
      STREAM_CHECK_NULL_GOTO(pRow, terrno);
      SColVal colVal = {0};
      STREAM_CHECK_RET_GOTO(tRowGet(pRow, schemas, 0, &colVal));
      int64_t ts = VALUE_GET_TRIVIAL_DATUM(&colVal.value);
      if (window != NULL && (ts < window->skey || ts > window->ekey)) {
        continue;
      }
      for (int32_t i = 0; i < taosArrayGetSize(pBlock->pDataBlock); i++) {  // reader todo test null
        SColumnInfoData* pColData = taosArrayGet(pBlock->pDataBlock, i);
        STREAM_CHECK_NULL_GOTO(pColData, terrno);
        SColVal colVal = {0};
        int32_t sourceIdx = 0;
        while (1) {
          if (sourceIdx >= schemas->numOfCols) {
            break;
          }
          STREAM_CHECK_RET_GOTO(tRowGet(pRow, schemas, sourceIdx, &colVal));
          if (colVal.cid == pColData->info.colId) {
            break;
          }
          sourceIdx++;
        }
        if (colVal.cid == pColData->info.colId && COL_VAL_IS_VALUE(&colVal)) {
          if (IS_VAR_DATA_TYPE(colVal.value.type) || colVal.value.type == TSDB_DATA_TYPE_DECIMAL){
            STREAM_CHECK_RET_GOTO(varColSetVarData(pColData, numOfRows, colVal.value.pData, colVal.value.nData, !COL_VAL_IS_VALUE(&colVal)));
          } else {
            STREAM_CHECK_RET_GOTO(colDataSetVal(pColData, numOfRows, (const char*)(&(colVal.value.val)), !COL_VAL_IS_VALUE(&colVal)));
          }
        } else {
          colDataSetNULL(pColData, numOfRows);
        }
      }
      numOfRows++;
    }
  }

  pBlock->info.rows = numOfRows;

end:
  taosMemoryFree(schemas);
  STREAM_PRINT_LOG_END(code, lino)
  return code;
}

static int32_t buildDeleteData(void* pTableList, bool isVTable, SSDataBlock* pBlock, SDeleteRes* req, int64_t uid, int64_t ver){
  int32_t    code = 0;
  int32_t    lino = 0;
  uint64_t   gid = 0;
  stDebug("stream reader scan delete start data:uid %" PRIu64 ", skey %" PRIu64 ", ekey %" PRIu64, uid, req->skey, req->ekey);
  if (isVTable) {
    STREAM_CHECK_CONDITION_GOTO(taosHashGet(pTableList, &uid, sizeof(uid)) == NULL, TDB_CODE_SUCCESS)
  } else {
    gid = qStreamGetGroupId(pTableList, uid);
    STREAM_CHECK_CONDITION_GOTO(gid == -1, TDB_CODE_SUCCESS);
  }
  STREAM_CHECK_RET_GOTO(
      buildWalMetaBlock(pBlock, WAL_DELETE_DATA, gid, isVTable, uid, req->skey, req->ekey, ver, 1));
  pBlock->info.rows++;

  stDebug("stream reader scan delete end data:uid %" PRIu64 ", skey %" PRIu64 ", ekey %" PRIu64, uid, req->skey, req->ekey);
end:
  return code;
}

static int32_t scanDeleteData(void* pTableList, bool isVTable, SSDataBlock* pBlock, void* data, int32_t len,
                              int64_t ver) {
  int32_t    code = 0;
  int32_t    lino = 0;
  SDecoder   decoder = {0};
  SDeleteRes req = {0};
  req.uidList = taosArrayInit(0, sizeof(tb_uid_t));
  tDecoderInit(&decoder, data, len);
  STREAM_CHECK_RET_GOTO(tDecodeDeleteRes(&decoder, &req));
  
  for (int32_t i = 0; i < taosArrayGetSize(req.uidList); i++) {
    uint64_t* uid = taosArrayGet(req.uidList, i);
    STREAM_CHECK_NULL_GOTO(uid, terrno);
    STREAM_CHECK_RET_GOTO(buildDeleteData(pTableList, isVTable, pBlock, &req, *uid, ver));
  }

end:
  taosArrayDestroy(req.uidList);
  tDecoderClear(&decoder);
  return code;
}

static int32_t scanDropTable(void* pTableList, bool isVTable, SSDataBlock* pBlock, void* data, int32_t len,
                             int64_t ver) {
  int32_t  code = 0;
  int32_t  lino = 0;
  SDecoder decoder = {0};

  SVDropTbBatchReq req = {0};
  tDecoderInit(&decoder, data, len);
  STREAM_CHECK_RET_GOTO(tDecodeSVDropTbBatchReq(&decoder, &req));
  for (int32_t iReq = 0; iReq < req.nReqs; iReq++) {
    SVDropTbReq* pDropTbReq = req.pReqs + iReq;
    STREAM_CHECK_NULL_GOTO(pDropTbReq, TSDB_CODE_INVALID_PARA);
    uint64_t gid = 0;
    if (isVTable) {
      if (taosHashGet(pTableList, &pDropTbReq->uid, sizeof(pDropTbReq->uid)) == NULL) {
        continue;
      }
    } else {
      gid = qStreamGetGroupId(pTableList, pDropTbReq->uid);
      if (gid == -1) continue;
    }

    STREAM_CHECK_RET_GOTO(buildWalMetaBlock(pBlock, WAL_DELETE_TABLE, gid, isVTable, pDropTbReq->uid, 0, 0, ver, 1));
    pBlock->info.rows++;
    stDebug("stream reader scan drop :uid %" PRIu64 ", gid %" PRIu64, pDropTbReq->uid, gid);
  }

end:
  tDecoderClear(&decoder);
  return code;
}

static int32_t scanSubmitData(void* pTableList, bool isVTable, SSDataBlock* pBlock, void* data, int32_t len,
                              int64_t ver) {
  int32_t  code = 0;
  int32_t  lino = 0;
  SDecoder decoder = {0};

  SSubmitReq2 submit = {0};
  tDecoderInit(&decoder, data, len);
  STREAM_CHECK_RET_GOTO(tDecodeSubmitReq(&decoder, &submit, NULL));

  int32_t numOfBlocks = taosArrayGetSize(submit.aSubmitTbData);

  STREAM_CHECK_RET_GOTO(blockDataEnsureCapacity(pBlock, pBlock->info.rows + numOfBlocks));

  int32_t nextBlk = -1;
  while (++nextBlk < numOfBlocks) {
    stDebug("stream reader scan submit, next data block %d/%d", nextBlk, numOfBlocks);
    SSubmitTbData* pSubmitTbData = taosArrayGet(submit.aSubmitTbData, nextBlk);
    STREAM_CHECK_NULL_GOTO(pSubmitTbData, terrno);
    STREAM_CHECK_RET_GOTO(retrieveWalMetaData(pSubmitTbData, pTableList, isVTable, pBlock, ver));
  }
end:
  tDestroySubmitReq(&submit, TSDB_MSG_FLG_DECODE);
  tDecoderClear(&decoder);
  return code;
}

static int32_t scanWal(SVnode* pVnode, void* pTableList, bool isVTable, SSDataBlock* pBlock, int64_t lastVer,
                       int8_t deleteData, int8_t deleteTb, int64_t ctime, int64_t* retVer) {
  int32_t code = 0;
  int32_t lino = 0;

  SWalReader* pWalReader = walOpenReader(pVnode->pWal, 0);
  STREAM_CHECK_NULL_GOTO(pWalReader, terrno);
  *retVer = walGetAppliedVer(pWalReader->pWal);
  STREAM_CHECK_CONDITION_GOTO(walReaderSeekVer(pWalReader, lastVer + 1) != 0, TSDB_CODE_SUCCESS);

  while (1) {
    *retVer = walGetAppliedVer(pWalReader->pWal);
    STREAM_CHECK_CONDITION_GOTO(walNextValidMsg(pWalReader, true) < 0, TSDB_CODE_SUCCESS);

    SWalCont* wCont = &pWalReader->pHead->head;
    if (wCont->ingestTs / 1000 > ctime) break;
    void*   data = POINTER_SHIFT(wCont->body, sizeof(SMsgHead));
    int32_t len = wCont->bodyLen - sizeof(SMsgHead);
    int64_t ver = wCont->version;

    stDebug("vgId:%d stream reader scan wal ver:%" PRId64 ", type:%d, deleteData:%d, deleteTb:%d",
      TD_VID(pVnode), ver, wCont->msgType, deleteData, deleteTb);
    if (wCont->msgType == TDMT_VND_DELETE && deleteData != 0) {
      STREAM_CHECK_RET_GOTO(scanDeleteData(pTableList, isVTable, pBlock, data, len, ver));
    } else if (wCont->msgType == TDMT_VND_DROP_TABLE && deleteTb != 0) {
      STREAM_CHECK_RET_GOTO(scanDropTable(pTableList, isVTable, pBlock, data, len, ver));
    } else if (wCont->msgType == TDMT_VND_SUBMIT) {
      data = POINTER_SHIFT(wCont->body, sizeof(SSubmitReq2Msg));
      len = wCont->bodyLen - sizeof(SSubmitReq2Msg);
      STREAM_CHECK_RET_GOTO(scanSubmitData(pTableList, isVTable, pBlock, data, len, ver));
    }

    if (pBlock->info.rows >= STREAM_RETURN_ROWS_NUM) {
      break;
    }
  }

end:
  walCloseReader(pWalReader);
  STREAM_PRINT_LOG_END(code, lino);
  return code;
}

int32_t scanWalOneVer(SVnode* pVnode, SSDataBlock* pBlock,
                      int64_t ver, int64_t uid, STimeWindow* window) {
  int32_t     code = 0;
  int32_t     lino = 0;
  SSubmitReq2 submit = {0};
  SDecoder    decoder = {0};

  SWalReader* pWalReader = walOpenReader(pVnode->pWal, 0);
  STREAM_CHECK_NULL_GOTO(pWalReader, terrno);

  STREAM_CHECK_RET_GOTO(walFetchHead(pWalReader, ver));
  STREAM_CHECK_CONDITION_GOTO(pWalReader->pHead->head.msgType != TDMT_VND_SUBMIT, TSDB_CODE_STREAM_WAL_VER_NOT_DATA);
  STREAM_CHECK_RET_GOTO(walFetchBody(pWalReader));
  void*   pBody = POINTER_SHIFT(pWalReader->pHead->head.body, sizeof(SSubmitReq2Msg));
  int32_t bodyLen = pWalReader->pHead->head.bodyLen - sizeof(SSubmitReq2Msg);

  int32_t nextBlk = -1;
  tDecoderInit(&decoder, pBody, bodyLen);
  STREAM_CHECK_RET_GOTO(tDecodeSubmitReq(&decoder, &submit, NULL));

  int32_t numOfBlocks = taosArrayGetSize(submit.aSubmitTbData);
  while (++nextBlk < numOfBlocks) {
    stDebug("stream reader next data block %d/%d", nextBlk, numOfBlocks);
    SSubmitTbData* pSubmitTbData = taosArrayGet(submit.aSubmitTbData, nextBlk);
    STREAM_CHECK_NULL_GOTO(pSubmitTbData, terrno);
    if (pSubmitTbData->uid == uid) {
      STREAM_CHECK_RET_GOTO(retrieveWalData(pVnode, pSubmitTbData, pBlock, window));
      printDataBlock(pBlock, __func__, "");
      break;
    }
  }

end:
  tDestroySubmitReq(&submit, TSDB_MSG_FLG_DECODE);
  walCloseReader(pWalReader);
  tDecoderClear(&decoder);
  STREAM_PRINT_LOG_END(code, lino);
  return code;
}

static int32_t processTag(SVnode* pVnode, SExprInfo* pExpr, int32_t numOfExpr, SStorageAPI* api, SSDataBlock* pBlock) {
  int32_t     code = 0;
  int32_t     lino = 0;
  SMetaReader mr = {0};

  if (numOfExpr == 0) {
    return TSDB_CODE_SUCCESS;
  }
  api->metaReaderFn.initReader(&mr, pVnode, META_READER_LOCK, &api->metaFn);
  code = api->metaReaderFn.getEntryGetUidCache(&mr, pBlock->info.id.uid);
  if (code != TSDB_CODE_SUCCESS) {
    stError("failed to get table meta, uid:%" PRId64 ", code:%s", pBlock->info.id.uid, tstrerror(code));
  }
  api->metaReaderFn.readerReleaseLock(&mr);
  for (int32_t j = 0; j < numOfExpr; ++j) {
    const SExprInfo* pExpr1 = &pExpr[j];
    int32_t          dstSlotId = pExpr1->base.resSchema.slotId;

    SColumnInfoData* pColInfoData = taosArrayGet(pBlock->pDataBlock, dstSlotId);
    STREAM_CHECK_NULL_GOTO(pColInfoData, terrno);
    if (mr.me.name == NULL) {
      colDataSetNNULL(pColInfoData, 0, pBlock->info.rows);
      continue;
    }
    colInfoDataCleanup(pColInfoData, pBlock->info.rows);

    int32_t functionId = pExpr1->pExpr->_function.functionId;

    // this is to handle the tbname
    if (fmIsScanPseudoColumnFunc(functionId)) {
      int32_t fType = pExpr1->pExpr->_function.functionType;
      if (fType == FUNCTION_TYPE_TBNAME) {
        STREAM_CHECK_RET_GOTO(setTbNameColData(pBlock, pColInfoData, functionId, mr.me.name));
        pColInfoData->info.colId = -1;
      }
    } else {  // these are tags
      STagVal tagVal = {0};
      tagVal.cid = pExpr1->base.pParam[0].pCol->colId;
      const char* p = api->metaFn.extractTagVal(mr.me.ctbEntry.pTags, pColInfoData->info.type, &tagVal);

      char* data = NULL;
      if (pColInfoData->info.type != TSDB_DATA_TYPE_JSON && p != NULL) {
        data = tTagValToData((const STagVal*)p, false);
      } else {
        data = (char*)p;
      }

      bool isNullVal = (data == NULL) || (pColInfoData->info.type == TSDB_DATA_TYPE_JSON && tTagIsJsonNull(data));
      if (isNullVal) {
        colDataSetNNULL(pColInfoData, 0, pBlock->info.rows);
      } else {
        code = colDataSetNItems(pColInfoData, 0, data, pBlock->info.rows, false);
        if (IS_VAR_DATA_TYPE(((const STagVal*)p)->type)) {
          taosMemoryFree(data);
        }
        STREAM_CHECK_RET_GOTO(code);
      }
    }
  }

end:
  api->metaReaderFn.clearReader(&mr);

  STREAM_PRINT_LOG_END(code, lino);
  return code;
}

static int32_t processWalVerData(SVnode* pVnode, SStreamTriggerReaderInfo* sStreamInfo, int64_t ver, bool isTrigger,
                                 int64_t uid, STimeWindow* window, SSDataBlock* pSrcBlock, SSDataBlock** pBlock) {
  int32_t      code = 0;
  int32_t      lino = 0;
  SFilterInfo* pFilterInfo = NULL;
  SSDataBlock* pBlockTmp = NULL;

  SExprInfo*   pExpr = sStreamInfo->pExprInfo;
  int32_t      numOfExpr = sStreamInfo->numOfExpr;

  STREAM_CHECK_RET_GOTO(filterInitFromNode(sStreamInfo->pConditions, &pFilterInfo, 0, NULL));

  STREAM_CHECK_RET_GOTO(createOneDataBlock(sStreamInfo->triggerResBlock, false, &pBlockTmp));
  if (!isTrigger) STREAM_CHECK_RET_GOTO(createOneDataBlock(pSrcBlock, false, pBlock));

  pBlockTmp->info.id.uid = uid;

  STREAM_CHECK_RET_GOTO(scanWalOneVer(pVnode, pBlockTmp, ver, uid, window));

  if (pBlockTmp->info.rows > 0) {
    SStorageAPI  api = {0};
    initStorageAPI(&api);
    STREAM_CHECK_RET_GOTO(processTag(pVnode, pExpr, numOfExpr, &api, pBlockTmp));
  }
  STREAM_CHECK_RET_GOTO(qStreamFilter(pBlockTmp, pFilterInfo));
  if (!isTrigger) {
    blockDataTransform(*pBlock, pBlockTmp);
  } else {
    *pBlock = pBlockTmp;
    pBlockTmp = NULL;  
  }

  printDataBlock(*pBlock, __func__, "processWalVerData2");

end:
  STREAM_PRINT_LOG_END(code, lino);
  filterFreeInfo(pFilterInfo);
  blockDataDestroy(pBlockTmp);
  return code;
}

static int32_t buildScheamFromMeta(SVnode* pVnode, int64_t uid, SArray** schemas) {
  int32_t code = 0;
  int32_t lino = 0;
  SMetaReader metaReader = {0};
  SStorageAPI api = {0};
  initStorageAPI(&api);
  *schemas = taosArrayInit(8, sizeof(SSchema));
  STREAM_CHECK_NULL_GOTO(*schemas, terrno);
  
  api.metaReaderFn.initReader(&metaReader, pVnode, META_READER_LOCK, &api.metaFn);
  STREAM_CHECK_RET_GOTO(api.metaReaderFn.getTableEntryByUid(&metaReader, uid));

  SSchemaWrapper* sSchemaWrapper = NULL;
  if (metaReader.me.type == TD_CHILD_TABLE) {
    int64_t suid = metaReader.me.ctbEntry.suid;
    tDecoderClear(&metaReader.coder);
    STREAM_CHECK_RET_GOTO(api.metaReaderFn.getTableEntryByUid(&metaReader, suid));
    sSchemaWrapper = &metaReader.me.stbEntry.schemaRow;
  } else if (metaReader.me.type == TD_NORMAL_TABLE) {
    sSchemaWrapper = &metaReader.me.ntbEntry.schemaRow;
  } else {
    qError("invalid table type:%d", metaReader.me.type);
  }

  for (size_t j = 0; j < sSchemaWrapper->nCols; j++) {
    SSchema* s = sSchemaWrapper->pSchema + j;
    STREAM_CHECK_NULL_GOTO(taosArrayPush(*schemas, s), terrno);
  }

end:
  api.metaReaderFn.clearReader(&metaReader);
  STREAM_PRINT_LOG_END(code, lino);
  if (code != 0)  taosArrayDestroy(*schemas);
  return code;
}

static int32_t shrinkScheams(SArray* cols, SArray* schemas) {
  int32_t code = 0;
  int32_t lino = 0;
<<<<<<< HEAD
  STREAM_CHECK_CONDITION_GOTO(taosArrayGetSize(schemas) < taosArrayGetSize(cols), TSDB_CODE_INTERNAL_ERROR);
  for (int32_t i = 0; i < taosArrayGetSize(cols); i++) {
    col_id_t* id = taosArrayGet(cols, i);
    STREAM_CHECK_NULL_GOTO(id, terrno);
    SSchema* pColSchema = NULL;
    for (int32_t j = 0; j < taosArrayGetSize(schemas); j++) {
      SSchema* s = taosArrayGet(schemas, j);
      STREAM_CHECK_NULL_GOTO(s, terrno);
      if (s->colId == *id) {
        pColSchema = s;
        break;
      }
    }
    STREAM_CHECK_NULL_GOTO(pColSchema, TSDB_CODE_INTERNAL_ERROR);
    SSchema temp = *(SSchema*)taosArrayGet(schemas, i);
    *(SSchema*)taosArrayGet(schemas, i) = *pColSchema;
    *pColSchema = temp;
  }
  taosArrayPopTailBatch(schemas, taosArrayGetSize(schemas) - taosArrayGetSize(cols));
=======
  size_t  schemaLen = taosArrayGetSize(schemas);
  STREAM_CHECK_RET_GOTO(taosArrayEnsureCap(schemas, schemaLen + taosArrayGetSize(cols)));
  for (size_t i = 0; i < taosArrayGetSize(cols); i++) {
    col_id_t* id = taosArrayGet(cols, i);
    STREAM_CHECK_NULL_GOTO(id, terrno);
    for (size_t i = 0; i < schemaLen; i++) {
      SSchema* s = taosArrayGet(schemas, i);
      STREAM_CHECK_NULL_GOTO(s, terrno);
      if (*id == s->colId) {
        STREAM_CHECK_NULL_GOTO(taosArrayPush(schemas, s), terrno);
        break;
      }
    }
  }
  taosArrayPopFrontBatch(schemas, schemaLen);
>>>>>>> 2bea005e

end:
  return code;
}

static int32_t processWalVerDataVTable(SVnode* pVnode, SArray *cids, int64_t ver,
  int64_t uid, STimeWindow* window, SSDataBlock** pBlock) {
  int32_t      code = 0;
  int32_t      lino = 0;
  SArray*      schemas = NULL;

  SSDataBlock* pBlockTmp = NULL;

  STREAM_CHECK_RET_GOTO(buildScheamFromMeta(pVnode, uid, &schemas));
  STREAM_CHECK_RET_GOTO(shrinkScheams(cids, schemas));
  STREAM_CHECK_RET_GOTO(createDataBlockForStream(schemas, &pBlockTmp));

  pBlockTmp->info.id.uid = uid;

  STREAM_CHECK_RET_GOTO(scanWalOneVer(pVnode, pBlockTmp, ver, uid, window));
  printDataBlock(pBlockTmp, __func__, "");

  *pBlock = pBlockTmp;
  pBlockTmp = NULL;

end:
  STREAM_PRINT_LOG_END(code, lino);
  blockDataDestroy(pBlockTmp);
  taosArrayDestroy(schemas);
  return code;
}

static int32_t createTSAndCondition(int64_t start, int64_t end, SLogicConditionNode** pCond,
                                    STargetNode* pTargetNodeTs) {
  int32_t code = 0;
  int32_t lino = 0;

  SColumnNode*         pCol = NULL;
  SColumnNode*         pCol1 = NULL;
  SValueNode*          pVal = NULL;
  SValueNode*          pVal1 = NULL;
  SOperatorNode*       op = NULL;
  SOperatorNode*       op1 = NULL;
  SLogicConditionNode* cond = NULL;

  STREAM_CHECK_RET_GOTO(nodesMakeNode(QUERY_NODE_COLUMN, (SNode**)&pCol));
  pCol->colId = PRIMARYKEY_TIMESTAMP_COL_ID;
  pCol->node.resType.type = TSDB_DATA_TYPE_TIMESTAMP;
  pCol->node.resType.bytes = LONG_BYTES;
  pCol->slotId = pTargetNodeTs->slotId;
  pCol->dataBlockId = pTargetNodeTs->dataBlockId;

  STREAM_CHECK_RET_GOTO(nodesCloneNode((SNode*)pCol, (SNode**)&pCol1));

  STREAM_CHECK_RET_GOTO(nodesMakeNode(QUERY_NODE_VALUE, (SNode**)&pVal));
  pVal->node.resType.type = TSDB_DATA_TYPE_BIGINT;
  pVal->node.resType.bytes = LONG_BYTES;
  pVal->datum.i = start;
  pVal->typeData = start;

  STREAM_CHECK_RET_GOTO(nodesCloneNode((SNode*)pVal, (SNode**)&pVal1));
  pVal1->datum.i = end;
  pVal1->typeData = end;

  STREAM_CHECK_RET_GOTO(nodesMakeNode(QUERY_NODE_OPERATOR, (SNode**)&op));
  op->opType = OP_TYPE_GREATER_EQUAL;
  op->node.resType.type = TSDB_DATA_TYPE_BOOL;
  op->node.resType.bytes = CHAR_BYTES;
  op->pLeft = (SNode*)pCol;
  op->pRight = (SNode*)pVal;
  pCol = NULL;
  pVal = NULL;

  STREAM_CHECK_RET_GOTO(nodesMakeNode(QUERY_NODE_OPERATOR, (SNode**)&op1));
  op1->opType = OP_TYPE_LOWER_EQUAL;
  op1->node.resType.type = TSDB_DATA_TYPE_BOOL;
  op1->node.resType.bytes = CHAR_BYTES;
  op1->pLeft = (SNode*)pCol1;
  op1->pRight = (SNode*)pVal1;
  pCol1 = NULL;
  pVal1 = NULL;

  STREAM_CHECK_RET_GOTO(nodesMakeNode(QUERY_NODE_LOGIC_CONDITION, (SNode**)&cond));
  cond->condType = LOGIC_COND_TYPE_AND;
  cond->node.resType.type = TSDB_DATA_TYPE_BOOL;
  cond->node.resType.bytes = CHAR_BYTES;
  STREAM_CHECK_RET_GOTO(nodesMakeList(&cond->pParameterList));
  STREAM_CHECK_RET_GOTO(nodesListAppend(cond->pParameterList, (SNode*)op));
  op = NULL;
  STREAM_CHECK_RET_GOTO(nodesListAppend(cond->pParameterList, (SNode*)op1));
  op1 = NULL;

  *pCond = cond;

end:
  if (code != 0) {
    nodesDestroyNode((SNode*)pCol);
    nodesDestroyNode((SNode*)pCol1);
    nodesDestroyNode((SNode*)pVal);
    nodesDestroyNode((SNode*)pVal1);
    nodesDestroyNode((SNode*)op);
    nodesDestroyNode((SNode*)op1);
    nodesDestroyNode((SNode*)cond);
  }
  STREAM_PRINT_LOG_END(code, lino);

  return code;
}

static int32_t createExternalConditions(SStreamRuntimeFuncInfo* data, SLogicConditionNode** pCond, STargetNode* pTargetNodeTs, STimeRangeNode* node) {
  int32_t              code = 0;
  int32_t              lino = 0;
  SLogicConditionNode* pAndCondition = NULL;
  SLogicConditionNode* cond = NULL;

  if (pTargetNodeTs == NULL) {
    vError("stream reader %s no ts column", __func__);
    return TSDB_CODE_STREAM_NOT_TABLE_SCAN_PLAN;
  }
  STREAM_CHECK_RET_GOTO(nodesMakeNode(QUERY_NODE_LOGIC_CONDITION, (SNode**)&cond));
  cond->condType = LOGIC_COND_TYPE_OR;
  cond->node.resType.type = TSDB_DATA_TYPE_BOOL;
  cond->node.resType.bytes = CHAR_BYTES;
  STREAM_CHECK_RET_GOTO(nodesMakeList(&cond->pParameterList));

  for (int i = 0; i < taosArrayGetSize(data->pStreamPesudoFuncVals); ++i) {
    data->curIdx = i;

    SReadHandle handle = {0};
    calcTimeRange(node, data, &handle.winRange, &handle.winRangeValid);
    if (!handle.winRangeValid) {
      stError("stream reader %s invalid time range, skey:%" PRId64 ", ekey:%" PRId64, __func__, handle.winRange.skey,
              handle.winRange.ekey);
      continue;
    }
    STREAM_CHECK_RET_GOTO(createTSAndCondition(handle.winRange.skey, handle.winRange.ekey, &pAndCondition, pTargetNodeTs));
    stDebug("%s create condition skey:%" PRId64 ", eksy:%" PRId64, __func__, handle.winRange.skey, handle.winRange.ekey);
    STREAM_CHECK_RET_GOTO(nodesListAppend(cond->pParameterList, (SNode*)pAndCondition));
    pAndCondition = NULL;
  }

  *pCond = cond;

end:
  if (code != 0) {
    nodesDestroyNode((SNode*)pAndCondition);
    nodesDestroyNode((SNode*)cond);
  }
  STREAM_PRINT_LOG_END(code, lino);

  return code;
}

static int32_t processCalaTimeRange(SStreamTriggerReaderCalcInfo* sStreamReaderCalcInfo, SResFetchReq* req,
                                    STimeRangeNode* node, SReadHandle* handle) {
  int32_t code = 0;
  int32_t lino = 0;
  SArray* funcVals = NULL;
  if (req->pStRtFuncInfo->withExternalWindow) {
    nodesDestroyNode(sStreamReaderCalcInfo->tsConditions);
    filterFreeInfo(sStreamReaderCalcInfo->pFilterInfo);
    sStreamReaderCalcInfo->pFilterInfo = NULL;

    STREAM_CHECK_RET_GOTO(createExternalConditions(req->pStRtFuncInfo,
                                                   (SLogicConditionNode**)&sStreamReaderCalcInfo->tsConditions,
                                                   sStreamReaderCalcInfo->pTargetNodeTs, node));

    STREAM_CHECK_RET_GOTO(filterInitFromNode((SNode*)sStreamReaderCalcInfo->tsConditions,
                                             (SFilterInfo**)&sStreamReaderCalcInfo->pFilterInfo,
                                             FLT_OPTION_NO_REWRITE | FLT_OPTION_SCALAR_MODE, NULL));
    SSTriggerCalcParam* pFirst = taosArrayGet(req->pStRtFuncInfo->pStreamPesudoFuncVals, 0);
    SSTriggerCalcParam* pLast = taosArrayGetLast(req->pStRtFuncInfo->pStreamPesudoFuncVals);
    STREAM_CHECK_NULL_GOTO(pFirst, terrno);
    STREAM_CHECK_NULL_GOTO(pLast, terrno);

    handle->winRange.skey = pFirst->wstart;
    handle->winRange.ekey = pLast->wend;
    handle->winRangeValid = true;
    stDebug("%s withExternalWindow is true, skey:%" PRId64 ", ekey:%" PRId64, __func__, pFirst->wstart, pLast->wend);
  } else {
    calcTimeRange(node, req->pStRtFuncInfo, &handle->winRange, &handle->winRangeValid);
  }

end:
  taosArrayDestroy(funcVals);
  return code;
}

static int32_t createBlockForWalMeta(SSDataBlock** pBlock, bool isVTable) {
  int32_t code = 0;
  int32_t lino = 0;
  SArray* schemas = NULL;

  schemas = taosArrayInit(8, sizeof(SSchema));
  STREAM_CHECK_NULL_GOTO(schemas, terrno);

  int32_t index = 0;
  STREAM_CHECK_RET_GOTO(qStreamBuildSchema(schemas, TSDB_DATA_TYPE_TINYINT, CHAR_BYTES, index++))  // type
  if (!isVTable) {
    STREAM_CHECK_RET_GOTO(qStreamBuildSchema(schemas, TSDB_DATA_TYPE_BIGINT, LONG_BYTES, index++))  // gid
  }
  STREAM_CHECK_RET_GOTO(qStreamBuildSchema(schemas, TSDB_DATA_TYPE_BIGINT, LONG_BYTES, index++))  // uid
  STREAM_CHECK_RET_GOTO(qStreamBuildSchema(schemas, TSDB_DATA_TYPE_BIGINT, LONG_BYTES, index++))  // skey
  STREAM_CHECK_RET_GOTO(qStreamBuildSchema(schemas, TSDB_DATA_TYPE_BIGINT, LONG_BYTES, index++))  // ekey
  STREAM_CHECK_RET_GOTO(qStreamBuildSchema(schemas, TSDB_DATA_TYPE_BIGINT, LONG_BYTES, index++))  // ver
  STREAM_CHECK_RET_GOTO(qStreamBuildSchema(schemas, TSDB_DATA_TYPE_BIGINT, LONG_BYTES, index++))  // nrows

  STREAM_CHECK_RET_GOTO(createDataBlockForStream(schemas, pBlock));

end:
  taosArrayDestroy(schemas);
  return code;
}

static int32_t createOptionsForLastTs(SStreamTriggerReaderTaskInnerOptions* options,
                                      SStreamTriggerReaderInfo*             sStreamReaderInfo) {
  int32_t code = 0;
  int32_t lino = 0;
  SArray* schemas = NULL;

  schemas = taosArrayInit(4, sizeof(SSchema));
  STREAM_CHECK_NULL_GOTO(schemas, terrno)
  STREAM_CHECK_RET_GOTO(
      qStreamBuildSchema(schemas, TSDB_DATA_TYPE_TIMESTAMP, LONG_BYTES, PRIMARYKEY_TIMESTAMP_COL_ID))  // last ts

  BUILD_OPTION(op, sStreamReaderInfo, -1, true, TSDB_ORDER_DESC, INT64_MIN, INT64_MAX, schemas, true,
               STREAM_SCAN_GROUP_ONE_BY_ONE, 0, sStreamReaderInfo->uidList == NULL, NULL);
  schemas = NULL;
  *options = op;

end:
  taosArrayDestroy(schemas);
  return code;
}

static int32_t createOptionsForFirstTs(SStreamTriggerReaderTaskInnerOptions* options,
                                       SStreamTriggerReaderInfo* sStreamReaderInfo, int64_t start, int64_t ver) {
  int32_t code = 0;
  int32_t lino = 0;
  SArray* schemas = NULL;

  schemas = taosArrayInit(4, sizeof(SSchema));
  STREAM_CHECK_NULL_GOTO(schemas, terrno)
  STREAM_CHECK_RET_GOTO(
      qStreamBuildSchema(schemas, TSDB_DATA_TYPE_TIMESTAMP, LONG_BYTES, PRIMARYKEY_TIMESTAMP_COL_ID))  // first ts

  BUILD_OPTION(op, sStreamReaderInfo, ver, true, TSDB_ORDER_ASC, start, INT64_MAX, schemas, true,
               STREAM_SCAN_GROUP_ONE_BY_ONE, 0, sStreamReaderInfo->uidList == NULL, NULL);
  schemas = NULL;

  *options = op;
end:
  taosArrayDestroy(schemas);
  return code;
}

static int32_t createOptionsForTsdbMeta(SStreamTriggerReaderTaskInnerOptions* options,
                                        SStreamTriggerReaderInfo* sStreamReaderInfo, int64_t start, int64_t end,
                                        int64_t gid, int8_t order, int64_t ver, bool onlyTs) {
  int32_t code = 0;
  int32_t lino = 0;
  SArray* schemas = NULL;

  int32_t index = 1;
  schemas = taosArrayInit(8, sizeof(SSchema));
  STREAM_CHECK_NULL_GOTO(schemas, terrno);
  STREAM_CHECK_RET_GOTO(qStreamBuildSchema(schemas, TSDB_DATA_TYPE_TIMESTAMP, LONG_BYTES, index++))  // skey
  if (!onlyTs){
    STREAM_CHECK_RET_GOTO(qStreamBuildSchema(schemas, TSDB_DATA_TYPE_TIMESTAMP, LONG_BYTES, index++))  // ekey
    STREAM_CHECK_RET_GOTO(qStreamBuildSchema(schemas, TSDB_DATA_TYPE_BIGINT, LONG_BYTES, index++))  // uid
    if (sStreamReaderInfo->uidList == NULL) {
      STREAM_CHECK_RET_GOTO(qStreamBuildSchema(schemas, TSDB_DATA_TYPE_UBIGINT, LONG_BYTES, index++))  // gid
    }
    STREAM_CHECK_RET_GOTO(qStreamBuildSchema(schemas, TSDB_DATA_TYPE_BIGINT, LONG_BYTES, index++))     // nrows
  }
  
  BUILD_OPTION(op, sStreamReaderInfo, ver, true, order, start, end, schemas, true, (gid != 0 ? STREAM_SCAN_GROUP_ONE_BY_ONE : STREAM_SCAN_ALL), gid,
               true, sStreamReaderInfo->uidList);
  schemas = NULL;
  *options = op;

end:
  taosArrayDestroy(schemas);
  return code;
}

static int taosCompareInt64Asc(const void* elem1, const void* elem2) {
  int64_t* node1 = (int64_t*)elem1;
  int64_t* node2 = (int64_t*)elem2;

  if (*node1 < *node2) {
    return -1;
  }

  return *node1 > *node2;
}

static int32_t getTableList(SArray** pList, int32_t* pNum, int64_t* suid, int32_t index,
                            SStreamTriggerReaderInfo* sStreamReaderInfo) {
  int32_t code = 0;
  int32_t lino = 0;

  int32_t* start = taosArrayGet(sStreamReaderInfo->uidListIndex, index);
  STREAM_CHECK_NULL_GOTO(start, terrno);
  int32_t  iStart = *start;
  int32_t* end = taosArrayGet(sStreamReaderInfo->uidListIndex, index + 1);
  STREAM_CHECK_NULL_GOTO(end, terrno);
  int32_t iEnd = *end;
  *pList = taosArrayInit(iEnd - iStart, sizeof(STableKeyInfo));
  STREAM_CHECK_NULL_GOTO(*pList, terrno);
  for (int32_t i = iStart; i < iEnd; ++i) {
    int64_t*       uid = taosArrayGet(sStreamReaderInfo->uidList, i);
    STableKeyInfo* info = taosArrayReserve(*pList, 1);
    STREAM_CHECK_NULL_GOTO(info, terrno);
    *suid = uid[0];
    info->uid = uid[1];
  }
  *pNum = iEnd - iStart;
end:
  STREAM_PRINT_LOG_END(code, lino);
  return code;
}

static int32_t processTsNonVTable(SVnode* pVnode, SStreamTsResponse* tsRsp, SStreamTriggerReaderInfo* sStreamReaderInfo,
                                  SStreamReaderTaskInner* pTask) {
  int32_t code = 0;
  int32_t lino = 0;

  tsRsp->tsInfo = taosArrayInit(qStreamGetTableListGroupNum(pTask->pTableList), sizeof(STsInfo));
  STREAM_CHECK_NULL_GOTO(tsRsp->tsInfo, terrno);
  while (true) {
    bool hasNext = false;
    STREAM_CHECK_RET_GOTO(getTableDataInfo(pTask, &hasNext));
    if (hasNext) {
      pTask->api.tsdReader.tsdReaderReleaseDataBlock(pTask->pReader);
      STsInfo* tsInfo = taosArrayReserve(tsRsp->tsInfo, 1);
      STREAM_CHECK_NULL_GOTO(tsInfo, terrno)
      if (pTask->options.order == TSDB_ORDER_ASC) {
        tsInfo->ts = pTask->pResBlock->info.window.skey;
      } else {
        tsInfo->ts = pTask->pResBlock->info.window.ekey;
      }
      tsInfo->gId = qStreamGetGroupId(pTask->pTableList, pTask->pResBlock->info.id.uid);
      stDebug("vgId:%d %s get last ts:%" PRId64 ", gId:%" PRIu64 ", ver:%" PRId64, TD_VID(pVnode), __func__, tsInfo->ts,
              tsInfo->gId, tsRsp->ver);
    }

    pTask->currentGroupIndex++;
    if (pTask->currentGroupIndex >= qStreamGetTableListGroupNum(pTask->pTableList)) {
      break;
    }
    STREAM_CHECK_RET_GOTO(resetTsdbReader(pTask));
  }

end:
  return code;
}

static int32_t processTsVTable(SVnode* pVnode, SStreamTsResponse* tsRsp, SStreamTriggerReaderInfo* sStreamReaderInfo,
                               SStreamReaderTaskInner* pTask, int64_t ver) {
  int32_t code = 0;
  int32_t lino = 0;
  int64_t suid = 0;
  SArray* pList = NULL;
  int32_t pNum = 0;

  tsRsp->tsInfo = taosArrayInit(taosArrayGetSize(sStreamReaderInfo->uidList), sizeof(STsInfo));
  STREAM_CHECK_NULL_GOTO(tsRsp->tsInfo, terrno);
  for (int32_t i = 0; i < taosArrayGetSize(sStreamReaderInfo->uidListIndex) - 1; ++i) {
    STREAM_CHECK_RET_GOTO(getTableList(&pList, &pNum, &suid, i, sStreamReaderInfo));

    cleanupQueryTableDataCond(&pTask->cond);
    STREAM_CHECK_RET_GOTO(qStreamInitQueryTableDataCond(&pTask->cond, pTask->options.order, pTask->options.schemas,
                                                        pTask->options.isSchema, pTask->options.twindows, suid, ver));
    STREAM_CHECK_RET_GOTO(pTask->api.tsdReader.tsdReaderOpen(
        pVnode, &pTask->cond, taosArrayGet(pList, 0), pNum, pTask->pResBlock, (void**)&pTask->pReader, pTask->idStr, NULL));
    taosArrayDestroy(pList);
    pList = NULL;
    while (true) {
      bool hasNext = false;
      STREAM_CHECK_RET_GOTO(getTableDataInfo(pTask, &hasNext));
      if (!hasNext) {
        break;
      }
      pTask->api.tsdReader.tsdReaderReleaseDataBlock(pTask->pReader);
      STsInfo* tsInfo = taosArrayReserve(tsRsp->tsInfo, 1);
      STREAM_CHECK_NULL_GOTO(tsInfo, terrno)
      if (pTask->options.order == TSDB_ORDER_ASC) {
        tsInfo->ts = pTask->pResBlock->info.window.skey;
      } else {
        tsInfo->ts = pTask->pResBlock->info.window.ekey;
      }
      tsInfo->gId = pTask->pResBlock->info.id.uid;
      stDebug("vgId:%d %s get vtable last ts:%" PRId64 ", uid:%" PRIu64 ", ver:%" PRId64, TD_VID(pVnode), __func__,
              tsInfo->ts, tsInfo->gId, tsRsp->ver);
    }
    pTask->api.tsdReader.tsdReaderClose(pTask->pReader);
    pTask->pReader = NULL;
  }

end:
  taosArrayDestroy(pList);
  return code;
}

static void reSetUid(SStreamTriggerReaderTaskInnerOptions* options, int64_t suid, int64_t uid) {
  if (suid != 0) options->suid = suid;
  options->uid = uid;
  if (options->suid != 0) {
    options->tableType = TD_CHILD_TABLE;
  } else {
    options->tableType = TD_NORMAL_TABLE;
  }
}

static int32_t createOptionsForTsdbData(SVnode* pVnode, SStreamTriggerReaderTaskInnerOptions* options,
                                        SStreamTriggerReaderInfo* sStreamReaderInfo, int64_t uid, SArray* cols,
                                        int8_t order,int64_t skey, int64_t ekey, int64_t ver) {
  int32_t code = 0;
  int32_t lino = 0;
  SArray* schemas = NULL;

  STREAM_CHECK_RET_GOTO(buildScheamFromMeta(pVnode, uid, &schemas));
  STREAM_CHECK_RET_GOTO(shrinkScheams(cols, schemas));
  BUILD_OPTION(op, sStreamReaderInfo, ver, true, order, skey, ekey, schemas, true, STREAM_SCAN_ALL, 0, false, NULL);
  *options = op;

end:
  return code;
}

static int32_t vnodeProcessStreamSetTableReq(SVnode* pVnode, SRpcMsg* pMsg, SSTriggerPullRequestUnion* req, SStreamTriggerReaderInfo* sStreamReaderInfo) {
  int32_t code = 0;
  int32_t lino = 0;
  void*   buf = NULL;
  size_t  size = 0;
  STREAM_CHECK_NULL_GOTO(sStreamReaderInfo, terrno);
  void* pTask = sStreamReaderInfo->pTask;

  ST_TASK_DLOG("vgId:%d %s start", TD_VID(pVnode), __func__);

  TSWAP(sStreamReaderInfo->uidList, req->setTableReq.uids);
  STREAM_CHECK_NULL_GOTO(sStreamReaderInfo->uidList, TSDB_CODE_INVALID_PARA);

  taosArraySort(sStreamReaderInfo->uidList, taosCompareInt64Asc);
  if (sStreamReaderInfo->uidListIndex != NULL) {
    taosArrayClear(sStreamReaderInfo->uidListIndex);
  } else {
    sStreamReaderInfo->uidListIndex = taosArrayInit(taosArrayGetSize(sStreamReaderInfo->uidList), sizeof(int32_t));
    STREAM_CHECK_NULL_GOTO(sStreamReaderInfo->uidListIndex, TSDB_CODE_INVALID_PARA);
  }

  if (sStreamReaderInfo->uidHash != NULL) {
    taosHashClear(sStreamReaderInfo->uidHash);
  } else {
    sStreamReaderInfo->uidHash = taosHashInit(taosArrayGetSize(sStreamReaderInfo->uidList),
                                              taosGetDefaultHashFunction(TSDB_DATA_TYPE_BIGINT), true, HASH_ENTRY_LOCK);
    STREAM_CHECK_NULL_GOTO(sStreamReaderInfo->uidHash, TSDB_CODE_INVALID_PARA);
  }

  int64_t suid = 0;
  int32_t cnt = taosArrayGetSize(sStreamReaderInfo->uidList);
  for (int32_t i = 0; i < cnt; ++i) {
    int64_t* data = taosArrayGet(sStreamReaderInfo->uidList, i);
    STREAM_CHECK_NULL_GOTO(data, terrno);
    if (*data == 0 || *data != suid) {
      STREAM_CHECK_NULL_GOTO(taosArrayPush(sStreamReaderInfo->uidListIndex, &i), terrno);
    }
    suid = *data;
    stDebug("vgId:%d %s suid:%" PRId64 ",uid:%" PRId64 ", index:%d", TD_VID(pVnode), __func__, suid, data[1], i);
    STREAM_CHECK_RET_GOTO(taosHashPut(sStreamReaderInfo->uidHash, data + 1, LONG_BYTES, &i, sizeof(int32_t)));
  }
  STREAM_CHECK_NULL_GOTO(taosArrayPush(sStreamReaderInfo->uidListIndex, &cnt), terrno);

end:
  STREAM_PRINT_LOG_END_WITHID(code, lino);
  SRpcMsg rsp = {
      .msgType = TDMT_STREAM_TRIGGER_PULL_RSP, .info = pMsg->info, .pCont = buf, .contLen = size, .code = code};
  tmsgSendRsp(&rsp);
  return code;
}

static int32_t vnodeProcessStreamLastTsReq(SVnode* pVnode, SRpcMsg* pMsg, SSTriggerPullRequestUnion* req, SStreamTriggerReaderInfo* sStreamReaderInfo) {
  int32_t                 code = 0;
  int32_t                 lino = 0;
  SArray*                 schemas = NULL;
  SStreamReaderTaskInner* pTaskInner = NULL;
  SStreamTsResponse       lastTsRsp = {0};
  void*                   buf = NULL;
  size_t                  size = 0;

  STREAM_CHECK_NULL_GOTO(sStreamReaderInfo, terrno);
  void* pTask = sStreamReaderInfo->pTask;

  ST_TASK_DLOG("vgId:%d %s start", TD_VID(pVnode), __func__);

  SStreamTriggerReaderTaskInnerOptions options = {0};
  STREAM_CHECK_RET_GOTO(createOptionsForLastTs(&options, sStreamReaderInfo));
  SStorageAPI api = {0};
  initStorageAPI(&api);
  STREAM_CHECK_RET_GOTO(createStreamTask(pVnode, &options, &pTaskInner, NULL, NULL, &api));

  lastTsRsp.ver = pVnode->state.applied;
  if (sStreamReaderInfo->uidList != NULL) {
    STREAM_CHECK_RET_GOTO(processTsVTable(pVnode, &lastTsRsp, sStreamReaderInfo, pTaskInner, -1));
  } else {
    STREAM_CHECK_RET_GOTO(processTsNonVTable(pVnode, &lastTsRsp, sStreamReaderInfo, pTaskInner));
  }
  ST_TASK_DLOG("vgId:%d %s get result", TD_VID(pVnode), __func__);
  STREAM_CHECK_RET_GOTO(buildTsRsp(&lastTsRsp, &buf, &size))

end:
  STREAM_PRINT_LOG_END_WITHID(code, lino);
  SRpcMsg rsp = {
      .msgType = TDMT_STREAM_TRIGGER_PULL_RSP, .info = pMsg->info, .pCont = buf, .contLen = size, .code = code};
  tmsgSendRsp(&rsp);
  taosArrayDestroy(lastTsRsp.tsInfo);
  releaseStreamTask(&pTaskInner);
  return code;
}

static int32_t vnodeProcessStreamFirstTsReq(SVnode* pVnode, SRpcMsg* pMsg, SSTriggerPullRequestUnion* req, SStreamTriggerReaderInfo* sStreamReaderInfo) {
  int32_t                 code = 0;
  int32_t                 lino = 0;
  SStreamReaderTaskInner* pTaskInner = NULL;
  SStreamTsResponse       firstTsRsp = {0};
  void*                   buf = NULL;
  size_t                  size = 0;

  STREAM_CHECK_NULL_GOTO(sStreamReaderInfo, terrno);
  void* pTask = sStreamReaderInfo->pTask;
  ST_TASK_DLOG("vgId:%d %s start", TD_VID(pVnode), __func__);
  SStreamTriggerReaderTaskInnerOptions options = {0};
  STREAM_CHECK_RET_GOTO(createOptionsForFirstTs(&options, sStreamReaderInfo, req->firstTsReq.startTime, req->firstTsReq.ver));
  SStorageAPI api = {0};
  initStorageAPI(&api);
  STREAM_CHECK_RET_GOTO(createStreamTask(pVnode, &options, &pTaskInner, NULL, NULL, &api));
  
  firstTsRsp.ver = pVnode->state.applied;
  if (sStreamReaderInfo->uidList != NULL) {
    STREAM_CHECK_RET_GOTO(processTsVTable(pVnode, &firstTsRsp, sStreamReaderInfo, pTaskInner, req->firstTsReq.ver));
  } else {
    STREAM_CHECK_RET_GOTO(processTsNonVTable(pVnode, &firstTsRsp, sStreamReaderInfo, pTaskInner));
  }

  ST_TASK_DLOG("vgId:%d %s get result", TD_VID(pVnode), __func__);
  STREAM_CHECK_RET_GOTO(buildTsRsp(&firstTsRsp, &buf, &size));

end:
  STREAM_PRINT_LOG_END_WITHID(code, lino);
  SRpcMsg rsp = {
      .msgType = TDMT_STREAM_TRIGGER_PULL_RSP, .info = pMsg->info, .pCont = buf, .contLen = size, .code = code};
  tmsgSendRsp(&rsp);
  taosArrayDestroy(firstTsRsp.tsInfo);
  releaseStreamTask(&pTaskInner);
  return code;
}

static int32_t vnodeProcessStreamTsdbMetaReq(SVnode* pVnode, SRpcMsg* pMsg, SSTriggerPullRequestUnion* req, SStreamTriggerReaderInfo* sStreamReaderInfo) {
  int32_t code = 0;
  int32_t lino = 0;
  void*   buf = NULL;
  size_t  size = 0;
  SStreamTriggerReaderTaskInnerOptions options = {0};

  STREAM_CHECK_NULL_GOTO(sStreamReaderInfo, terrno);
  void* pTask = sStreamReaderInfo->pTask;
  ST_TASK_DLOG("vgId:%d %s start", TD_VID(pVnode), __func__);

  SStreamReaderTaskInner* pTaskInner = NULL;
  int64_t                 key = getSessionKey(req->base.sessionId, STRIGGER_PULL_TSDB_META);

  if (req->base.type == STRIGGER_PULL_TSDB_META) {
    SStreamTriggerReaderTaskInnerOptions optionsTs = {0};

    STREAM_CHECK_RET_GOTO(createOptionsForTsdbMeta(&optionsTs, sStreamReaderInfo, req->tsdbMetaReq.startTime,
      req->tsdbMetaReq.endTime, req->tsdbMetaReq.gid, req->tsdbMetaReq.order, req->tsdbMetaReq.ver, true));
    SStorageAPI api = {0};
    initStorageAPI(&api);
    STREAM_CHECK_RET_GOTO(createStreamTask(pVnode, &optionsTs, &pTaskInner, NULL, sStreamReaderInfo->groupIdMap, &api));
    STREAM_CHECK_RET_GOTO(taosHashPut(sStreamReaderInfo->streamTaskMap, &key, LONG_BYTES, &pTaskInner, sizeof(pTaskInner)));
    
    STREAM_CHECK_RET_GOTO(createOptionsForTsdbMeta(&options, sStreamReaderInfo, req->tsdbMetaReq.startTime,
      req->tsdbMetaReq.endTime, req->tsdbMetaReq.gid, req->tsdbMetaReq.order, req->tsdbMetaReq.ver, false));
    STREAM_CHECK_RET_GOTO(createDataBlockForStream(options.schemas, &pTaskInner->pResBlockDst));
  } else {
    void** tmp = taosHashGet(sStreamReaderInfo->streamTaskMap, &key, LONG_BYTES);
    STREAM_CHECK_NULL_GOTO(tmp, TSDB_CODE_STREAM_NO_CONTEXT);
    pTaskInner = *(SStreamReaderTaskInner**)tmp;
    STREAM_CHECK_NULL_GOTO(pTaskInner, TSDB_CODE_INTERNAL_ERROR);
  }

  blockDataCleanup(pTaskInner->pResBlockDst);
  STREAM_CHECK_RET_GOTO(blockDataEnsureCapacity(pTaskInner->pResBlockDst, STREAM_RETURN_ROWS_NUM));
  bool hasNext = true;
  while (true) {
    STREAM_CHECK_RET_GOTO(getTableDataInfo(pTaskInner, &hasNext));
    if (!hasNext) {
      break;
    }
    pTaskInner->api.tsdReader.tsdReaderReleaseDataBlock(pTaskInner->pReader);
    pTaskInner->pResBlock->info.id.groupId = qStreamGetGroupId(pTaskInner->pTableList, pTaskInner->pResBlock->info.id.uid);

    int32_t index = 0;
    STREAM_CHECK_RET_GOTO(addColData(pTaskInner->pResBlockDst, index++, &pTaskInner->pResBlock->info.window.skey));
    STREAM_CHECK_RET_GOTO(addColData(pTaskInner->pResBlockDst, index++, &pTaskInner->pResBlock->info.window.ekey));
    STREAM_CHECK_RET_GOTO(addColData(pTaskInner->pResBlockDst, index++, &pTaskInner->pResBlock->info.id.uid));
    if (sStreamReaderInfo->uidList == NULL) {
      STREAM_CHECK_RET_GOTO(addColData(pTaskInner->pResBlockDst, index++, &pTaskInner->pResBlock->info.id.groupId));
    }
    STREAM_CHECK_RET_GOTO(addColData(pTaskInner->pResBlockDst, index++, &pTaskInner->pResBlock->info.rows));

    stDebug("vgId:%d %s get  skey:%" PRId64 ", eksy:%" PRId64 ", uid:%" PRId64 ", gId:%" PRIu64 ", rows:%" PRId64,
            TD_VID(pVnode), __func__, pTaskInner->pResBlock->info.window.skey, pTaskInner->pResBlock->info.window.ekey,
            pTaskInner->pResBlock->info.id.uid, pTaskInner->pResBlock->info.id.groupId, pTaskInner->pResBlock->info.rows);
            pTaskInner->pResBlockDst->info.rows++;
    if (pTaskInner->pResBlockDst->info.rows >= STREAM_RETURN_ROWS_NUM) {
      break;
    }
  }

  ST_TASK_DLOG("vgId:%d %s get result rows:%" PRId64, TD_VID(pVnode), __func__, pTaskInner->pResBlockDst->info.rows);
  STREAM_CHECK_RET_GOTO(buildRsp(pTaskInner->pResBlockDst, &buf, &size));
  if (!hasNext) {
    STREAM_CHECK_RET_GOTO(taosHashRemove(sStreamReaderInfo->streamTaskMap, &key, LONG_BYTES));
  }

end:
  STREAM_PRINT_LOG_END_WITHID(code, lino);
  SRpcMsg rsp = {
      .msgType = TDMT_STREAM_TRIGGER_PULL_RSP, .info = pMsg->info, .pCont = buf, .contLen = size, .code = code};
  tmsgSendRsp(&rsp);
  taosArrayDestroy(options.schemas);
  return code;
}

static int32_t vnodeProcessStreamTsdbTsDataReq(SVnode* pVnode, SRpcMsg* pMsg, SSTriggerPullRequestUnion* req, SStreamTriggerReaderInfo* sStreamReaderInfo) {
  int32_t                 code = 0;
  int32_t                 lino = 0;
  SStreamReaderTaskInner* pTaskInner = NULL;
  void*                   buf = NULL;
  size_t                  size = 0;
  SSDataBlock*            pBlockRes = NULL;

  STREAM_CHECK_NULL_GOTO(sStreamReaderInfo, terrno);
  void* pTask = sStreamReaderInfo->pTask;
  ST_TASK_DLOG("vgId:%d %s start", TD_VID(pVnode), __func__);

  BUILD_OPTION(options, sStreamReaderInfo, req->tsdbTsDataReq.ver, true, TSDB_ORDER_ASC, req->tsdbTsDataReq.skey, req->tsdbTsDataReq.ekey,
               sStreamReaderInfo->triggerCols, false, STREAM_SCAN_ALL, 0, true, NULL);
  reSetUid(&options, req->tsdbTsDataReq.suid, req->tsdbTsDataReq.uid);
  SStorageAPI api = {0};
  initStorageAPI(&api);
  STREAM_CHECK_RET_GOTO(createStreamTask(pVnode, &options, &pTaskInner, sStreamReaderInfo->triggerResBlock, NULL, &api));
  STREAM_CHECK_RET_GOTO(createOneDataBlock(sStreamReaderInfo->triggerResBlock, false, &pTaskInner->pResBlockDst));
  STREAM_CHECK_RET_GOTO(createOneDataBlock(sStreamReaderInfo->tsBlock, false, &pBlockRes));

  while (1) {
    bool hasNext = false;
    STREAM_CHECK_RET_GOTO(getTableDataInfo(pTaskInner, &hasNext));
    if (!hasNext) {
      break;
    }
    pTaskInner->pResBlock->info.id.groupId = qStreamGetGroupId(pTaskInner->pTableList, pTaskInner->pResBlock->info.id.uid);

    SSDataBlock* pBlock = NULL;
    STREAM_CHECK_RET_GOTO(getTableData(pTaskInner, &pBlock));
    if (pBlock != NULL && pBlock->info.rows > 0) {
      STREAM_CHECK_RET_GOTO(processTag(pVnode, sStreamReaderInfo->pExprInfo, sStreamReaderInfo->numOfExpr, &api, pBlock));
    }
    
    STREAM_CHECK_RET_GOTO(qStreamFilter(pBlock, pTaskInner->pFilterInfo));
    STREAM_CHECK_RET_GOTO(blockDataMerge(pTaskInner->pResBlockDst, pBlock));
    ST_TASK_DLOG("vgId:%d %s get  skey:%" PRId64 ", eksy:%" PRId64 ", uid:%" PRId64 ", gId:%" PRIu64 ", rows:%" PRId64,
            TD_VID(pVnode), __func__, pTaskInner->pResBlock->info.window.skey, pTaskInner->pResBlock->info.window.ekey,
            pTaskInner->pResBlock->info.id.uid, pTaskInner->pResBlock->info.id.groupId, pTaskInner->pResBlock->info.rows);
  }

  blockDataTransform(pBlockRes, pTaskInner->pResBlockDst);

  ST_TASK_DLOG("vgId:%d %s get result rows:%" PRId64, TD_VID(pVnode), __func__, pTaskInner->pResBlockDst->info.rows);
  STREAM_CHECK_RET_GOTO(buildRsp(pBlockRes, &buf, &size));

end:
  STREAM_PRINT_LOG_END_WITHID(code, lino);
  SRpcMsg rsp = {
      .msgType = TDMT_STREAM_TRIGGER_PULL_RSP, .info = pMsg->info, .pCont = buf, .contLen = size, .code = code};
  tmsgSendRsp(&rsp);
  blockDataDestroy(pBlockRes);

  releaseStreamTask(&pTaskInner);
  return code;
}

static int32_t vnodeProcessStreamTsdbTriggerDataReq(SVnode* pVnode, SRpcMsg* pMsg, SSTriggerPullRequestUnion* req, SStreamTriggerReaderInfo* sStreamReaderInfo) {
  int32_t code = 0;
  int32_t lino = 0;
  void*   buf = NULL;
  size_t  size = 0;

  STREAM_CHECK_NULL_GOTO(sStreamReaderInfo, terrno);
  SStreamReaderTaskInner* pTaskInner = NULL;
  void* pTask = sStreamReaderInfo->pTask;
  ST_TASK_DLOG("vgId:%d %s start", TD_VID(pVnode), __func__);
  
  int64_t                 key = getSessionKey(req->base.sessionId, STRIGGER_PULL_TSDB_TRIGGER_DATA);

  if (req->base.type == STRIGGER_PULL_TSDB_TRIGGER_DATA) {
    BUILD_OPTION(options, sStreamReaderInfo, req->tsdbTriggerDataReq.ver, true, req->tsdbTriggerDataReq.order, req->tsdbTriggerDataReq.startTime, INT64_MAX,
                 sStreamReaderInfo->triggerCols, false, (req->tsdbTriggerDataReq.gid != 0 ? STREAM_SCAN_GROUP_ONE_BY_ONE : STREAM_SCAN_ALL), 
                 req->tsdbTriggerDataReq.gid, true, NULL);
    SStorageAPI api = {0};
    initStorageAPI(&api);
    STREAM_CHECK_RET_GOTO(createStreamTask(pVnode, &options, &pTaskInner, sStreamReaderInfo->triggerResBlock,
                                           sStreamReaderInfo->groupIdMap, &api));
    STREAM_CHECK_RET_GOTO(taosHashPut(sStreamReaderInfo->streamTaskMap, &key, LONG_BYTES, &pTaskInner, sizeof(pTaskInner)));
    STREAM_CHECK_RET_GOTO(createOneDataBlock(sStreamReaderInfo->triggerResBlock, false, &pTaskInner->pResBlockDst));
  } else {
    void** tmp = taosHashGet(sStreamReaderInfo->streamTaskMap, &key, LONG_BYTES);
    STREAM_CHECK_NULL_GOTO(tmp, TSDB_CODE_STREAM_NO_CONTEXT);
    pTaskInner = *(SStreamReaderTaskInner**)tmp;
    STREAM_CHECK_NULL_GOTO(pTaskInner, TSDB_CODE_INTERNAL_ERROR);
  }

  blockDataCleanup(pTaskInner->pResBlockDst);
  bool hasNext = true;
  while (1) {
    STREAM_CHECK_RET_GOTO(getTableDataInfo(pTaskInner, &hasNext));
    if (!hasNext) {
      break;
    }
    pTaskInner->pResBlock->info.id.groupId = qStreamGetGroupId(pTaskInner->pTableList, pTaskInner->pResBlock->info.id.uid);
    pTaskInner->pResBlockDst->info.id.groupId = qStreamGetGroupId(pTaskInner->pTableList, pTaskInner->pResBlock->info.id.uid);

    SSDataBlock* pBlock = NULL;
    STREAM_CHECK_RET_GOTO(getTableData(pTaskInner, &pBlock));
    if (pBlock != NULL && pBlock->info.rows > 0) {
      STREAM_CHECK_RET_GOTO(
        processTag(pVnode, sStreamReaderInfo->pExprInfo, sStreamReaderInfo->numOfExpr, &pTaskInner->api, pBlock));
    }
    STREAM_CHECK_RET_GOTO(qStreamFilter(pBlock, pTaskInner->pFilterInfo));
    STREAM_CHECK_RET_GOTO(blockDataMerge(pTaskInner->pResBlockDst, pBlock));
    ST_TASK_DLOG("vgId:%d %s get skey:%" PRId64 ", eksy:%" PRId64 ", uid:%" PRId64 ", gId:%" PRIu64 ", rows:%" PRId64,
            TD_VID(pVnode), __func__, pTaskInner->pResBlock->info.window.skey, pTaskInner->pResBlock->info.window.ekey,
            pTaskInner->pResBlock->info.id.uid, pTaskInner->pResBlock->info.id.groupId, pTaskInner->pResBlock->info.rows);
    if (pTaskInner->pResBlockDst->info.rows >= 0) { //todo
      break;
    }
  }

  STREAM_CHECK_RET_GOTO(buildRsp(pTaskInner->pResBlockDst, &buf, &size));
  ST_TASK_DLOG("vgId:%d %s get result rows:%" PRId64, TD_VID(pVnode), __func__, pTaskInner->pResBlockDst->info.rows);
  if (!hasNext) {
    STREAM_CHECK_RET_GOTO(taosHashRemove(sStreamReaderInfo->streamTaskMap, &key, LONG_BYTES));
  }

end:
  STREAM_PRINT_LOG_END_WITHID(code, lino);
  SRpcMsg rsp = {
      .msgType = TDMT_STREAM_TRIGGER_PULL_RSP, .info = pMsg->info, .pCont = buf, .contLen = size, .code = code};
  tmsgSendRsp(&rsp);

  return code;
}

static int32_t vnodeProcessStreamTsdbCalcDataReq(SVnode* pVnode, SRpcMsg* pMsg, SSTriggerPullRequestUnion* req, SStreamTriggerReaderInfo* sStreamReaderInfo) {
  int32_t code = 0;
  int32_t lino = 0;
  void*   buf = NULL;
  size_t  size = 0;
  SSDataBlock*            pBlockRes = NULL;

  STREAM_CHECK_NULL_GOTO(sStreamReaderInfo, terrno);
  void* pTask = sStreamReaderInfo->pTask;
  ST_TASK_DLOG("vgId:%d %s start, skey:%"PRId64",ekey:%"PRId64",gid:%"PRId64, TD_VID(pVnode), __func__, 
    req->tsdbCalcDataReq.skey, req->tsdbCalcDataReq.ekey, req->tsdbCalcDataReq.gid);

  STREAM_CHECK_NULL_GOTO(sStreamReaderInfo->triggerCols, TSDB_CODE_STREAM_NOT_TABLE_SCAN_PLAN);

  SStreamReaderTaskInner* pTaskInner = NULL;
  int64_t                 key = getSessionKey(req->base.sessionId, STRIGGER_PULL_TSDB_CALC_DATA);

  if (req->base.type == STRIGGER_PULL_TSDB_CALC_DATA) {
    BUILD_OPTION(options, sStreamReaderInfo, req->tsdbCalcDataReq.ver, true, TSDB_ORDER_ASC, req->tsdbCalcDataReq.skey, req->tsdbCalcDataReq.ekey,
                 sStreamReaderInfo->triggerCols, false, STREAM_SCAN_GROUP_ONE_BY_ONE, req->tsdbCalcDataReq.gid, true, NULL);
    SStorageAPI api = {0};
    initStorageAPI(&api);
    STREAM_CHECK_RET_GOTO(createStreamTask(pVnode, &options, &pTaskInner, sStreamReaderInfo->triggerResBlock, NULL, &api));

    STREAM_CHECK_RET_GOTO(taosHashPut(sStreamReaderInfo->streamTaskMap, &key, LONG_BYTES, &pTaskInner, sizeof(pTaskInner)));
    STREAM_CHECK_RET_GOTO(createOneDataBlock(sStreamReaderInfo->triggerResBlock, false, &pTaskInner->pResBlockDst));
  } else {
    void** tmp = taosHashGet(sStreamReaderInfo->streamTaskMap, &key, LONG_BYTES);
    STREAM_CHECK_NULL_GOTO(tmp, TSDB_CODE_STREAM_NO_CONTEXT);
    pTaskInner = *(SStreamReaderTaskInner**)tmp;
    STREAM_CHECK_NULL_GOTO(pTaskInner, TSDB_CODE_INTERNAL_ERROR);
  }

  blockDataCleanup(pTaskInner->pResBlockDst);
  bool hasNext = true;
  while (1) {
    STREAM_CHECK_RET_GOTO(getTableDataInfo(pTaskInner, &hasNext));
    if (!hasNext) {
      break;
    }
    pTaskInner->pResBlock->info.id.groupId = qStreamGetGroupId(pTaskInner->pTableList, pTaskInner->pResBlock->info.id.uid);

    SSDataBlock* pBlock = NULL;
    STREAM_CHECK_RET_GOTO(getTableData(pTaskInner, &pBlock));
    STREAM_CHECK_RET_GOTO(qStreamFilter(pBlock, pTaskInner->pFilterInfo));
    STREAM_CHECK_RET_GOTO(blockDataMerge(pTaskInner->pResBlockDst, pBlock));
    if (pTaskInner->pResBlockDst->info.rows >= STREAM_RETURN_ROWS_NUM) {
      break;
    }
  }

  STREAM_CHECK_RET_GOTO(createOneDataBlock(sStreamReaderInfo->calcResBlock, false, &pBlockRes));
  STREAM_CHECK_RET_GOTO(blockDataEnsureCapacity(pBlockRes, pTaskInner->pResBlockDst->info.capacity));
  blockDataTransform(pBlockRes, pTaskInner->pResBlockDst);
  STREAM_CHECK_RET_GOTO(buildRsp(pBlockRes, &buf, &size));
  ST_TASK_DLOG("vgId:%d %s get result rows:%" PRId64, TD_VID(pVnode), __func__, pBlockRes->info.rows);
  if (!hasNext) {
    STREAM_CHECK_RET_GOTO(taosHashRemove(sStreamReaderInfo->streamTaskMap, &key, LONG_BYTES));
  }

end:
  STREAM_PRINT_LOG_END_WITHID(code, lino);
  SRpcMsg rsp = {
      .msgType = TDMT_STREAM_TRIGGER_PULL_RSP, .info = pMsg->info, .pCont = buf, .contLen = size, .code = code};
  tmsgSendRsp(&rsp);
  blockDataDestroy(pBlockRes);
  return code;
}

static int32_t vnodeProcessStreamTsdbVirtalDataReq(SVnode* pVnode, SRpcMsg* pMsg, SSTriggerPullRequestUnion* req, SStreamTriggerReaderInfo* sStreamReaderInfo) {
  int32_t code = 0;
  int32_t lino = 0;
  void*   buf = NULL;
  size_t  size = 0;

  STREAM_CHECK_NULL_GOTO(sStreamReaderInfo, terrno);
  void* pTask = sStreamReaderInfo->pTask;
  ST_TASK_DLOG("vgId:%d %s start", TD_VID(pVnode), __func__);

  SStreamReaderTaskInner* pTaskInner = NULL;
  int64_t key = req->tsdbDataReq.uid;

  if (req->base.type == STRIGGER_PULL_TSDB_DATA) {
    SStreamTriggerReaderTaskInnerOptions options = {0};

    STREAM_CHECK_RET_GOTO(createOptionsForTsdbData(pVnode, &options, sStreamReaderInfo, req->tsdbDataReq.uid,
                                                   req->tsdbDataReq.cids, req->tsdbDataReq.order, req->tsdbDataReq.skey,
                                                   req->tsdbDataReq.ekey, req->tsdbDataReq.ver));
    reSetUid(&options, req->tsdbDataReq.suid, req->tsdbDataReq.uid);

    SStorageAPI api = {0};
    initStorageAPI(&api);
    STREAM_CHECK_RET_GOTO(createStreamTask(pVnode, &options, &pTaskInner, NULL, NULL, &api));

    STableKeyInfo       keyInfo = {.uid = req->tsdbDataReq.uid};
    cleanupQueryTableDataCond(&pTaskInner->cond);
    STREAM_CHECK_RET_GOTO(qStreamInitQueryTableDataCond(&pTaskInner->cond, pTaskInner->options.order, pTaskInner->options.schemas,
                                                        pTaskInner->options.isSchema, pTaskInner->options.twindows,
                                                        pTaskInner->options.suid, pTaskInner->options.ver));
    STREAM_CHECK_RET_GOTO(pTaskInner->api.tsdReader.tsdReaderOpen(pVnode, &pTaskInner->cond, &keyInfo, 1, pTaskInner->pResBlock,
                                                             (void**)&pTaskInner->pReader, pTaskInner->idStr, NULL));

    STREAM_CHECK_RET_GOTO(taosHashPut(sStreamReaderInfo->streamTaskMap, &key, LONG_BYTES, &pTaskInner, sizeof(pTaskInner)));
    STREAM_CHECK_RET_GOTO(createOneDataBlock(pTaskInner->pResBlock, false, &pTaskInner->pResBlockDst));
  } else {
    void** tmp = taosHashGet(sStreamReaderInfo->streamTaskMap, &key, LONG_BYTES);
    STREAM_CHECK_NULL_GOTO(tmp, TSDB_CODE_STREAM_NO_CONTEXT);
    pTaskInner = *(SStreamReaderTaskInner**)tmp;
    STREAM_CHECK_NULL_GOTO(pTaskInner, TSDB_CODE_INTERNAL_ERROR);
  }

  blockDataCleanup(pTaskInner->pResBlockDst);
  bool hasNext = true;
  while (1) {
    STREAM_CHECK_RET_GOTO(getTableDataInfo(pTaskInner, &hasNext));
    if (!hasNext) {
      break;
    }

    SSDataBlock* pBlock = NULL;
    STREAM_CHECK_RET_GOTO(getTableData(pTaskInner, &pBlock));
    STREAM_CHECK_RET_GOTO(blockDataMerge(pTaskInner->pResBlockDst, pBlock));
    if (pTaskInner->pResBlockDst->info.rows >= STREAM_RETURN_ROWS_NUM) {
      break;
    }
  }
  STREAM_CHECK_RET_GOTO(buildRsp(pTaskInner->pResBlockDst, &buf, &size));
  ST_TASK_DLOG("vgId:%d %s get result rows:%" PRId64, TD_VID(pVnode), __func__, pTaskInner->pResBlockDst->info.rows);
  if (!hasNext) {
    STREAM_CHECK_RET_GOTO(taosHashRemove(sStreamReaderInfo->streamTaskMap, &key, LONG_BYTES));
  }

end:
  STREAM_PRINT_LOG_END_WITHID(code, lino);
  SRpcMsg rsp = {
      .msgType = TDMT_STREAM_TRIGGER_PULL_RSP, .info = pMsg->info, .pCont = buf, .contLen = size, .code = code};
  tmsgSendRsp(&rsp);

  return code;
}

static int32_t vnodeProcessStreamWalMetaReq(SVnode* pVnode, SRpcMsg* pMsg, SSTriggerPullRequestUnion* req, SStreamTriggerReaderInfo* sStreamReaderInfo) {
  int32_t      code = 0;
  int32_t      lino = 0;
  void*        buf = NULL;
  size_t       size = 0;
  SSDataBlock* pBlock = NULL;
  void*        pTableList = NULL;
  SNodeList*   groupNew = NULL;
  int64_t      lastVer = 0;

  STREAM_CHECK_NULL_GOTO(sStreamReaderInfo, terrno);
  void* pTask = sStreamReaderInfo->pTask;
  ST_TASK_DLOG("vgId:%d %s start, request paras lastVer:%" PRId64 ",ctime:%" PRId64, TD_VID(pVnode), __func__,
  req->walMetaReq.lastVer, req->walMetaReq.ctime);

  bool isVTable = sStreamReaderInfo->uidList != NULL;
  if (sStreamReaderInfo->uidList == NULL) {
    SStorageAPI api = {0};
    initStorageAPI(&api);
    STREAM_CHECK_RET_GOTO(nodesCloneList(sStreamReaderInfo->partitionCols, &groupNew));
    STREAM_CHECK_RET_GOTO(qStreamCreateTableListForReader(
        pVnode, sStreamReaderInfo->suid, sStreamReaderInfo->uid, sStreamReaderInfo->tableType,
        groupNew, false, sStreamReaderInfo->pTagCond, sStreamReaderInfo->pTagIndexCond, &api,
        &pTableList, sStreamReaderInfo->groupIdMap));
  }

  STREAM_CHECK_RET_GOTO(createBlockForWalMeta(&pBlock, isVTable));
  STREAM_CHECK_RET_GOTO(scanWal(pVnode, isVTable ? sStreamReaderInfo->uidHash : pTableList, isVTable, pBlock,
                                req->walMetaReq.lastVer, sStreamReaderInfo->deleteReCalc,
                                sStreamReaderInfo->deleteOutTbl, req->walMetaReq.ctime, &lastVer));

  ST_TASK_DLOG("vgId:%d %s get result rows:%" PRId64, TD_VID(pVnode), __func__, pBlock->info.rows);
  STREAM_CHECK_RET_GOTO(buildRsp(pBlock, &buf, &size));
  printDataBlock(pBlock, __func__, "");

end:
  if (pBlock != NULL && pBlock->info.rows == 0) {
    code = TSDB_CODE_STREAM_NO_DATA;
    buf = rpcMallocCont(sizeof(int64_t));
    *(int64_t *)buf = lastVer;
    size = sizeof(int64_t);
  }
  SRpcMsg rsp = {
      .msgType = TDMT_STREAM_TRIGGER_PULL_RSP, .info = pMsg->info, .pCont = buf, .contLen = size, .code = code};
  tmsgSendRsp(&rsp);
  if (code == TSDB_CODE_STREAM_NO_DATA){
    code = 0;
  }
  STREAM_PRINT_LOG_END_WITHID(code, lino);
  nodesDestroyList(groupNew);
  blockDataDestroy(pBlock);
  qStreamDestroyTableList(pTableList);

  return code;
}

static int32_t vnodeProcessStreamWalDataReq(SVnode* pVnode, SRpcMsg* pMsg, SSTriggerPullRequestUnion* req, SStreamTriggerReaderInfo* sStreamReaderInfo) {
  int32_t      code = 0;
  int32_t      lino = 0;
  void*        buf = NULL;
  size_t       size = 0;
  SSDataBlock* pBlock = NULL;

  STREAM_CHECK_NULL_GOTO(sStreamReaderInfo, terrno);
  void* pTask = sStreamReaderInfo->pTask;
  ST_TASK_DLOG("vgId:%d %s start, request type:%d skey:%" PRId64 ",ekey:%" PRId64 ",uid:%" PRId64 ",ver:%" PRId64, TD_VID(pVnode),
  __func__, req->walDataReq.base.type, req->walDataReq.skey, req->walDataReq.ekey, req->walDataReq.uid, req->walDataReq.ver);

  STimeWindow window = {.skey = req->walDataReq.skey, .ekey = req->walDataReq.ekey};
  if (req->walDataReq.base.type == STRIGGER_PULL_WAL_DATA){
    STREAM_CHECK_RET_GOTO(processWalVerDataVTable(pVnode, req->walDataReq.cids, req->walDataReq.ver,
      req->walDataReq.uid, &window, &pBlock));
  } else if (req->walDataReq.base.type == STRIGGER_PULL_WAL_CALC_DATA){
    STREAM_CHECK_RET_GOTO(processWalVerData(pVnode, sStreamReaderInfo, req->walDataReq.ver, false,
      req->walDataReq.uid, &window, sStreamReaderInfo->calcResBlock, &pBlock));
  } else if (req->walDataReq.base.type == STRIGGER_PULL_WAL_TRIGGER_DATA) {
    STREAM_CHECK_RET_GOTO(processWalVerData(pVnode, sStreamReaderInfo, req->walDataReq.ver, true,
      req->walDataReq.uid, &window, sStreamReaderInfo->triggerResBlock, &pBlock));
  } else if (req->walDataReq.base.type == STRIGGER_PULL_WAL_TS_DATA){
    STREAM_CHECK_RET_GOTO(processWalVerData(pVnode, sStreamReaderInfo, req->walDataReq.ver, false,
      req->walDataReq.uid, &window, sStreamReaderInfo->tsBlock, &pBlock));

  }
  
  ST_TASK_DLOG("vgId:%d %s get result rows:%" PRId64, TD_VID(pVnode), __func__, pBlock->info.rows);
  printDataBlock(pBlock, __func__, "");
  STREAM_CHECK_RET_GOTO(buildRsp(pBlock, &buf, &size));
end:
  STREAM_PRINT_LOG_END_WITHID(code, lino);
  SRpcMsg rsp = {
      .msgType = TDMT_STREAM_TRIGGER_PULL_RSP, .info = pMsg->info, .pCont = buf, .contLen = size, .code = code};
  tmsgSendRsp(&rsp);

  blockDataDestroy(pBlock);
  return code;
}

static int32_t vnodeProcessStreamGroupColValueReq(SVnode* pVnode, SRpcMsg* pMsg, SSTriggerPullRequestUnion* req, SStreamTriggerReaderInfo* sStreamReaderInfo) {
  int32_t code = 0;
  int32_t lino = 0;
  void*   buf = NULL;
  size_t  size = 0;

  STREAM_CHECK_NULL_GOTO(sStreamReaderInfo, terrno);
  void* pTask = sStreamReaderInfo->pTask;
  ST_TASK_DLOG("vgId:%d %s start, request gid:%" PRId64, TD_VID(pVnode), __func__, req->groupColValueReq.gid);

  SArray** gInfo = taosHashGet(sStreamReaderInfo->groupIdMap, &req->groupColValueReq.gid, POINTER_BYTES);
  STREAM_CHECK_NULL_GOTO(gInfo, TSDB_CODE_STREAM_NO_CONTEXT);
  SStreamGroupInfo pGroupInfo = {0};
  pGroupInfo.gInfo = *gInfo;

  size = tSerializeSStreamGroupInfo(NULL, 0, &pGroupInfo, TD_VID(pVnode));
  STREAM_CHECK_CONDITION_GOTO(size < 0, size);
  buf = rpcMallocCont(size);
  STREAM_CHECK_NULL_GOTO(buf, terrno);
  size = tSerializeSStreamGroupInfo(buf, size, &pGroupInfo, TD_VID(pVnode));
  STREAM_CHECK_CONDITION_GOTO(size < 0, size);
end:
  if (code != 0) {
    rpcFreeCont(buf);
    buf = NULL;
    size = 0;
  }
  STREAM_PRINT_LOG_END_WITHID(code, lino);
  SRpcMsg rsp = {
      .msgType = TDMT_STREAM_TRIGGER_PULL_RSP, .info = pMsg->info, .pCont = buf, .contLen = size, .code = code};
  tmsgSendRsp(&rsp);

  return code;
}

static int32_t vnodeProcessStreamVTableInfoReq(SVnode* pVnode, SRpcMsg* pMsg, SSTriggerPullRequestUnion* req, SStreamTriggerReaderInfo* sStreamReaderInfo) {
  int32_t              code = 0;
  int32_t              lino = 0;
  void*                buf = NULL;
  size_t               size = 0;
  SStreamMsgVTableInfo vTableInfo = {0};
  SMetaReader          metaReader = {0};
  SNodeList*           groupNew = NULL;
  void*                pTableList = NULL;
  SStorageAPI api = {0};
  initStorageAPI(&api);

  STREAM_CHECK_NULL_GOTO(sStreamReaderInfo, terrno);
  void* pTask = sStreamReaderInfo->pTask;
  ST_TASK_DLOG("vgId:%d %s start", TD_VID(pVnode), __func__);

  STREAM_CHECK_RET_GOTO(nodesCloneList(sStreamReaderInfo->partitionCols, &groupNew));
  STREAM_CHECK_RET_GOTO(qStreamCreateTableListForReader(
      pVnode, sStreamReaderInfo->suid, sStreamReaderInfo->uid, sStreamReaderInfo->tableType,
      groupNew, true, sStreamReaderInfo->pTagCond, sStreamReaderInfo->pTagIndexCond, &api,
      &pTableList, sStreamReaderInfo->groupIdMap));

  SArray* cids = req->virTableInfoReq.cids;
  STREAM_CHECK_NULL_GOTO(cids, terrno);

  SArray* pTableListArray = qStreamGetTableArrayList(pTableList);
  STREAM_CHECK_NULL_GOTO(pTableListArray, terrno);

  vTableInfo.infos = taosArrayInit(taosArrayGetSize(pTableListArray), sizeof(VTableInfo));
  STREAM_CHECK_NULL_GOTO(vTableInfo.infos, terrno);
  api.metaReaderFn.initReader(&metaReader, pVnode, META_READER_LOCK, &api.metaFn);

  for (size_t i = 0; i < taosArrayGetSize(pTableListArray); i++) {
    STableKeyInfo* pKeyInfo = taosArrayGet(pTableListArray, i);
    if (pKeyInfo == NULL) {
      continue;
    }
    VTableInfo* vTable = taosArrayReserve(vTableInfo.infos, 1);
    STREAM_CHECK_NULL_GOTO(vTable, terrno);
    vTable->uid = pKeyInfo->uid;
    vTable->gId = pKeyInfo->groupId;

    code = api.metaReaderFn.getTableEntryByUid(&metaReader, pKeyInfo->uid);
    if (taosArrayGetSize(cids) == 1 && *(col_id_t*)taosArrayGet(cids, 0) == PRIMARYKEY_TIMESTAMP_COL_ID){
      vTable->cols.nCols = metaReader.me.colRef.nCols;
      vTable->cols.version = metaReader.me.colRef.version;
      vTable->cols.pColRef = taosMemoryCalloc(metaReader.me.colRef.nCols, sizeof(SColRef));
      for (size_t j = 0; j < metaReader.me.colRef.nCols; j++) {
        memcpy(vTable->cols.pColRef + j, &metaReader.me.colRef.pColRef[j], sizeof(SColRef));
      }
    } else {
      vTable->cols.nCols = taosArrayGetSize(cids);
      vTable->cols.version = metaReader.me.colRef.version;
      vTable->cols.pColRef = taosMemoryCalloc(taosArrayGetSize(cids), sizeof(SColRef));
      for (size_t i = 0; i < taosArrayGetSize(cids); i++) {
        for (size_t j = 0; j < metaReader.me.colRef.nCols; j++) {
          if (metaReader.me.colRef.pColRef[j].hasRef &&
              metaReader.me.colRef.pColRef[j].id == *(col_id_t*)taosArrayGet(cids, i)) {
            memcpy(vTable->cols.pColRef + i, &metaReader.me.colRef.pColRef[j], sizeof(SColRef));
            break;
          }
        }
      }
    }
    tDecoderClear(&metaReader.coder);
  }
  ST_TASK_DLOG("vgId:%d %s end", TD_VID(pVnode), __func__);
  STREAM_CHECK_RET_GOTO(buildVTableInfoRsp(&vTableInfo, &buf, &size));

end:
  nodesDestroyList(groupNew);
  qStreamDestroyTableList(pTableList);
  tDestroySStreamMsgVTableInfo(&vTableInfo);
  api.metaReaderFn.clearReader(&metaReader);
  STREAM_PRINT_LOG_END_WITHID(code, lino);
  SRpcMsg rsp = {
      .msgType = TDMT_STREAM_TRIGGER_PULL_RSP, .info = pMsg->info, .pCont = buf, .contLen = size, .code = code};
  tmsgSendRsp(&rsp);
  return code;
}

static int32_t vnodeProcessStreamOTableInfoReq(SVnode* pVnode, SRpcMsg* pMsg, SSTriggerPullRequestUnion* req) {
  int32_t                   code = 0;
  int32_t                   lino = 0;
  void*                     buf = NULL;
  size_t                    size = 0;
  SSTriggerOrigTableInfoRsp oTableInfo = {0};
  SMetaReader               metaReader = {0};
  int64_t streamId = req->base.streamId;
  stsDebug("vgId:%d %s start", TD_VID(pVnode), __func__);

  SStorageAPI api = {0};
  initStorageAPI(&api);

  SArray* cols = req->origTableInfoReq.cols;
  STREAM_CHECK_NULL_GOTO(cols, terrno);

  oTableInfo.cols = taosArrayInit(taosArrayGetSize(cols), sizeof(OTableInfoRsp));

  STREAM_CHECK_NULL_GOTO(oTableInfo.cols, terrno);

  api.metaReaderFn.initReader(&metaReader, pVnode, META_READER_LOCK, &api.metaFn);
  for (size_t i = 0; i < taosArrayGetSize(cols); i++) {
    OTableInfo*    oInfo = taosArrayGet(cols, i);
    OTableInfoRsp* vTableInfo = taosArrayReserve(oTableInfo.cols, 1);
    STREAM_CHECK_NULL_GOTO(oInfo, terrno);
    STREAM_CHECK_NULL_GOTO(vTableInfo, terrno);
    STREAM_CHECK_RET_GOTO(api.metaReaderFn.getTableEntryByName(&metaReader, oInfo->refTableName));
    vTableInfo->uid = metaReader.me.uid;
    stsDebug("vgId:%d %s uid:%"PRId64, TD_VID(pVnode), __func__, vTableInfo->uid);

    SSchemaWrapper* sSchemaWrapper = NULL;
    if (metaReader.me.type == TD_CHILD_TABLE) {
      int64_t suid = metaReader.me.ctbEntry.suid;
      vTableInfo->suid = suid;
      tDecoderClear(&metaReader.coder);
      STREAM_CHECK_RET_GOTO(api.metaReaderFn.getTableEntryByUid(&metaReader, suid));
      sSchemaWrapper = &metaReader.me.stbEntry.schemaRow;
    } else if (metaReader.me.type == TD_NORMAL_TABLE) {
      vTableInfo->suid = 0;
      sSchemaWrapper = &metaReader.me.ntbEntry.schemaRow;
    } else {
      stError("invalid table type:%d", metaReader.me.type);
    }

    for (size_t j = 0; j < sSchemaWrapper->nCols; j++) {
      SSchema* s = sSchemaWrapper->pSchema + j;
      if (strcmp(s->name, oInfo->refColName) == 0) {
        vTableInfo->cid = s->colId;
        break;
      }
    }
    if (vTableInfo->cid == 0) {
      stError("vgId:%d %s, not found col %s in table %s", TD_VID(pVnode), __func__, oInfo->refColName,
              oInfo->refTableName);
    }
    tDecoderClear(&metaReader.coder);
  }

  STREAM_CHECK_RET_GOTO(buildOTableInfoRsp(&oTableInfo, &buf, &size));

end:
  tDestroySTriggerOrigTableInfoRsp(&oTableInfo);
  api.metaReaderFn.clearReader(&metaReader);
  STREAM_PRINT_LOG_END(code, lino);
  SRpcMsg rsp = {
      .msgType = TDMT_STREAM_TRIGGER_PULL_RSP, .info = pMsg->info, .pCont = buf, .contLen = size, .code = code};
  tmsgSendRsp(&rsp);
  return code;
}

static int32_t vnodeProcessStreamVTableTagInfoReq(SVnode* pVnode, SRpcMsg* pMsg, SSTriggerPullRequestUnion* req) {
  int32_t                   code = 0;
  int32_t                   lino = 0;
  void*                     buf = NULL;
  size_t                    size = 0;
  SSDataBlock* pBlock = NULL;

  SMetaReader               metaReader = {0};
  SMetaReader               metaReaderStable = {0};
  int64_t streamId = req->base.streamId;
  stsDebug("vgId:%d %s start", TD_VID(pVnode), __func__);

  SStorageAPI api = {0};
  initStorageAPI(&api);

  SArray* cols = req->virTablePseudoColReq.cids;
  STREAM_CHECK_NULL_GOTO(cols, terrno);

  api.metaReaderFn.initReader(&metaReader, pVnode, META_READER_LOCK, &api.metaFn);
  STREAM_CHECK_RET_GOTO(api.metaReaderFn.getTableEntryByUid(&metaReader, req->virTablePseudoColReq.uid));

  STREAM_CHECK_CONDITION_GOTO(metaReader.me.type != TD_VIRTUAL_CHILD_TABLE && metaReader.me.type != TD_VIRTUAL_NORMAL_TABLE, TSDB_CODE_INVALID_PARA);

  STREAM_CHECK_RET_GOTO(createDataBlock(&pBlock));
  if (metaReader.me.type == TD_VIRTUAL_NORMAL_TABLE) {
    STREAM_CHECK_CONDITION_GOTO (taosArrayGetSize(cols) < 1 && *(col_id_t*)taosArrayGet(cols, 0) != -1, TSDB_CODE_INVALID_PARA);
    SColumnInfoData idata = createColumnInfoData(TSDB_DATA_TYPE_BINARY, TSDB_TABLE_NAME_LEN, -1);
    STREAM_CHECK_RET_GOTO(blockDataAppendColInfo(pBlock, &idata));
    STREAM_CHECK_RET_GOTO(blockDataEnsureCapacity(pBlock, 1));
    pBlock->info.rows = 1;
    SColumnInfoData* pDst = taosArrayGet(pBlock->pDataBlock, 0);
    STREAM_CHECK_NULL_GOTO(pDst, terrno);
    STREAM_CHECK_RET_GOTO(varColSetVarData(pDst, 0, metaReader.me.name, strlen(metaReader.me.name), false));
  } else if (metaReader.me.type == TD_VIRTUAL_CHILD_TABLE){
    int64_t suid = metaReader.me.ctbEntry.suid;
    api.metaReaderFn.readerReleaseLock(&metaReader);
    api.metaReaderFn.initReader(&metaReaderStable, pVnode, META_READER_LOCK, &api.metaFn);

    STREAM_CHECK_RET_GOTO(api.metaReaderFn.getTableEntryByUid(&metaReaderStable, suid));
    SSchemaWrapper*  sSchemaWrapper = &metaReaderStable.me.stbEntry.schemaTag;
    for (size_t i = 0; i < taosArrayGetSize(cols); i++){
      col_id_t* id = taosArrayGet(cols, i);
      STREAM_CHECK_NULL_GOTO(id, terrno);
      if (*id == -1) {
        SColumnInfoData idata = createColumnInfoData(TSDB_DATA_TYPE_BINARY, TSDB_TABLE_NAME_LEN, -1);
        STREAM_CHECK_RET_GOTO(blockDataAppendColInfo(pBlock, &idata));
        continue;
      }
      size_t j = 0;
      for (; j < sSchemaWrapper->nCols; j++) {
        SSchema* s = sSchemaWrapper->pSchema + j;
        if (s->colId == *id) {
          SColumnInfoData idata = createColumnInfoData(s->type, s->bytes, s->colId);
          STREAM_CHECK_RET_GOTO(blockDataAppendColInfo(pBlock, &idata));
          break;
        }
      }
      if (j == sSchemaWrapper->nCols) {
        SColumnInfoData idata = createColumnInfoData(TSDB_DATA_TYPE_NULL, CHAR_BYTES, *id);
        STREAM_CHECK_RET_GOTO(blockDataAppendColInfo(pBlock, &idata));
      }
    }
    STREAM_CHECK_RET_GOTO(blockDataEnsureCapacity(pBlock, 1));
    pBlock->info.rows = 1;
    
    for (size_t i = 0; i < taosArrayGetSize(pBlock->pDataBlock); i++){
      SColumnInfoData* pDst = taosArrayGet(pBlock->pDataBlock, i);
      STREAM_CHECK_NULL_GOTO(pDst, terrno);

      if (pDst->info.colId == -1) {
        STREAM_CHECK_RET_GOTO(varColSetVarData(pDst, 0, metaReader.me.name, strlen(metaReader.me.name), false));
        continue;
      }
      if (pDst->info.type == TSDB_DATA_TYPE_NULL) {
        STREAM_CHECK_RET_GOTO(colDataSetVal(pDst, 0, NULL, true));
        continue;
      }

      STagVal val = {0};
      val.cid = pDst->info.colId;
      const char* p = api.metaFn.extractTagVal(metaReader.me.ctbEntry.pTags, pDst->info.type, &val);

      char* data = NULL;
      if (pDst->info.type != TSDB_DATA_TYPE_JSON && p != NULL) {
        data = tTagValToData((const STagVal*)p, false);
      } else {
        data = (char*)p;
      }

      STREAM_CHECK_RET_GOTO(colDataSetVal(pDst, 0, data,
                            (data == NULL) || (pDst->info.type == TSDB_DATA_TYPE_JSON && tTagIsJsonNull(data))));

      if ((pDst->info.type != TSDB_DATA_TYPE_JSON) && (p != NULL) && IS_VAR_DATA_TYPE(((const STagVal*)p)->type) &&
          (data != NULL)) {
        taosMemoryFree(data);
      }
    }
  } else {
    stError("vgId:%d %s, invalid table type:%d", TD_VID(pVnode), __func__, metaReader.me.type);
    code = TSDB_CODE_INVALID_PARA;
    goto end;
  }
  
  stsDebug("vgId:%d %s get result rows:%" PRId64, TD_VID(pVnode), __func__, pBlock->info.rows);
  printDataBlock(pBlock, __func__, "");
  STREAM_CHECK_RET_GOTO(buildRsp(pBlock, &buf, &size));

end:
  api.metaReaderFn.clearReader(&metaReaderStable);
  api.metaReaderFn.clearReader(&metaReader);
  STREAM_PRINT_LOG_END(code, lino);
  SRpcMsg rsp = {
      .msgType = TDMT_STREAM_TRIGGER_PULL_RSP, .info = pMsg->info, .pCont = buf, .contLen = size, .code = code};
  tmsgSendRsp(&rsp);
  blockDataDestroy(pBlock);
  return code;
}

static int32_t vnodeProcessStreamFetchMsg(SVnode* pVnode, SRpcMsg* pMsg) {
  int32_t            code = 0;
  int32_t            lino = 0;
  void*              buf = NULL;
  size_t             size = 0;
  void*              taskAddr = NULL;
  SArray*            pResList = NULL;

  SResFetchReq req = {0};
  STREAM_CHECK_CONDITION_GOTO(tDeserializeSResFetchReq(pMsg->pCont, pMsg->contLen, &req) < 0,
                              TSDB_CODE_QRY_INVALID_INPUT);
  SArray* calcInfoList = (SArray*)qStreamGetReaderInfo(req.queryId, req.taskId, &taskAddr);
  STREAM_CHECK_NULL_GOTO(calcInfoList, terrno);

  STREAM_CHECK_CONDITION_GOTO(req.execId < 0, TSDB_CODE_INVALID_PARA);
  SStreamTriggerReaderCalcInfo* sStreamReaderCalcInfo = taosArrayGetP(calcInfoList, req.execId);
  STREAM_CHECK_NULL_GOTO(sStreamReaderCalcInfo, terrno);
  void* pTask = sStreamReaderCalcInfo->pTask;
  ST_TASK_DLOG("vgId:%d %s start, execId:%d, reset:%d, pTaskInfo:%p, scan type:%d", TD_VID(pVnode), __func__, req.execId, req.reset,
               sStreamReaderCalcInfo->pTaskInfo, nodeType(sStreamReaderCalcInfo->calcAst->pNode));

  if (req.reset || sStreamReaderCalcInfo->pTaskInfo == NULL) {
    qDestroyTask(sStreamReaderCalcInfo->pTaskInfo);
    int64_t uid = 0;
    if (req.dynTbname) {
      SArray* vals = req.pStRtFuncInfo->pStreamPartColVals;
      for (int32_t i = 0; i < taosArrayGetSize(vals); ++i) {
        SStreamGroupValue* pValue = taosArrayGet(vals, i);
        if (pValue != NULL && pValue->isTbname) {
          uid = pValue->uid;
          break;
        }
      }
    }
    
    SReadHandle handle = {0};
    handle.vnode = pVnode;
    handle.uid = uid;

    initStorageAPI(&handle.api);
    if (QUERY_NODE_PHYSICAL_PLAN_TABLE_SCAN == nodeType(sStreamReaderCalcInfo->calcAst->pNode) ||
      QUERY_NODE_PHYSICAL_PLAN_TABLE_MERGE_SCAN == nodeType(sStreamReaderCalcInfo->calcAst->pNode)){
      STimeRangeNode* node = (STimeRangeNode*)((STableScanPhysiNode*)(sStreamReaderCalcInfo->calcAst->pNode))->pTimeRange;
      if (node != NULL) {
        STREAM_CHECK_RET_GOTO(processCalaTimeRange(sStreamReaderCalcInfo, &req, node, &handle));
      }
    }

    TSWAP(sStreamReaderCalcInfo->rtInfo.funcInfo, *req.pStRtFuncInfo);
    handle.streamRtInfo = &sStreamReaderCalcInfo->rtInfo;

    // if (sStreamReaderCalcInfo->pTaskInfo == NULL) {
    STREAM_CHECK_RET_GOTO(qCreateStreamExecTaskInfo(&sStreamReaderCalcInfo->pTaskInfo,
                                                    sStreamReaderCalcInfo->calcScanPlan, &handle, NULL, TD_VID(pVnode),
                                                    req.taskId));
    // } else {
    // STREAM_CHECK_RET_GOTO(qResetTableScan(sStreamReaderCalcInfo->pTaskInfo, handle.winRange));
    // }

    STREAM_CHECK_RET_GOTO(qSetTaskId(sStreamReaderCalcInfo->pTaskInfo, req.taskId, req.queryId));
  }

  if (req.pOpParam != NULL) {
    qUpdateOperatorParam(sStreamReaderCalcInfo->pTaskInfo, req.pOpParam);
  }
  
  pResList = taosArrayInit(4, POINTER_BYTES);
  STREAM_CHECK_NULL_GOTO(pResList, terrno);
  uint64_t ts = 0;
  bool     hasNext = false;
  STREAM_CHECK_RET_GOTO(qExecTaskOpt(sStreamReaderCalcInfo->pTaskInfo, pResList, &ts, &hasNext, NULL, req.pOpParam != NULL));

  for(size_t i = 0; i < taosArrayGetSize(pResList); i++){
    SSDataBlock* pBlock = taosArrayGetP(pResList, i);
    if (pBlock == NULL) continue;
    printDataBlock(pBlock, __func__, "fetch");
    if (sStreamReaderCalcInfo->rtInfo.funcInfo.withExternalWindow) {
      STREAM_CHECK_RET_GOTO(qStreamFilter(pBlock, sStreamReaderCalcInfo->pFilterInfo));
      printDataBlock(pBlock, __func__, "fetch filter");
    }
  }

  STREAM_CHECK_RET_GOTO(streamBuildFetchRsp(pResList, hasNext, &buf, &size, pVnode->config.tsdbCfg.precision));
  ST_TASK_DLOG("vgId:%d %s end:", TD_VID(pVnode), __func__);

end:
  taosArrayDestroy(pResList);
  streamReleaseTask(taskAddr);

  STREAM_PRINT_LOG_END(code, lino);
  SRpcMsg rsp = {.msgType = TDMT_STREAM_FETCH_RSP, .info = pMsg->info, .pCont = buf, .contLen = size, .code = code};
  tmsgSendRsp(&rsp);
  tDestroySResFetchReq(&req);
  return code;
}

int32_t vnodeProcessStreamReaderMsg(SVnode* pVnode, SRpcMsg* pMsg) {
  int32_t                   code = 0;
  int32_t                   lino = 0;
  SSTriggerPullRequestUnion req = {0};
  void*                     taskAddr = NULL;

  vDebug("vgId:%d, msg:%p in stream reader queue is processing", pVnode->config.vgId, pMsg);
  if (!syncIsReadyForRead(pVnode->sync)) {
    vnodeRedirectRpcMsg(pVnode, pMsg, terrno);
    return 0;
  }

  if (pMsg->msgType == TDMT_STREAM_FETCH) {
    return vnodeProcessStreamFetchMsg(pVnode, pMsg);
  } else if (pMsg->msgType == TDMT_STREAM_TRIGGER_PULL) {
    void*   pReq = POINTER_SHIFT(pMsg->pCont, sizeof(SMsgHead));
    int32_t len = pMsg->contLen - sizeof(SMsgHead);
    STREAM_CHECK_RET_GOTO(tDeserializeSTriggerPullRequest(pReq, len, &req));
    stDebug("vgId:%d %s start, type:%d, streamId:%" PRIx64 ", readerTaskId:%" PRIx64 ", sessionId:%" PRIx64,
            TD_VID(pVnode), __func__, req.base.type, req.base.streamId, req.base.readerTaskId, req.base.sessionId);
    SStreamTriggerReaderInfo* sStreamReaderInfo = (STRIGGER_PULL_OTABLE_INFO == req.base.type) ? NULL : qStreamGetReaderInfo(req.base.streamId, req.base.readerTaskId, &taskAddr);
    switch (req.base.type) {
      case STRIGGER_PULL_SET_TABLE:
        code = vnodeProcessStreamSetTableReq(pVnode, pMsg, &req, sStreamReaderInfo);
        break;
      case STRIGGER_PULL_LAST_TS:
        code = vnodeProcessStreamLastTsReq(pVnode, pMsg, &req, sStreamReaderInfo);
        break;
      case STRIGGER_PULL_FIRST_TS:
        code = vnodeProcessStreamFirstTsReq(pVnode, pMsg, &req, sStreamReaderInfo);
        break;
      case STRIGGER_PULL_TSDB_META:
      case STRIGGER_PULL_TSDB_META_NEXT:
        code = vnodeProcessStreamTsdbMetaReq(pVnode, pMsg, &req, sStreamReaderInfo);
        break;
      case STRIGGER_PULL_TSDB_TS_DATA:
        code = vnodeProcessStreamTsdbTsDataReq(pVnode, pMsg, &req, sStreamReaderInfo);
        break;
      case STRIGGER_PULL_TSDB_TRIGGER_DATA:
      case STRIGGER_PULL_TSDB_TRIGGER_DATA_NEXT:
        code = vnodeProcessStreamTsdbTriggerDataReq(pVnode, pMsg, &req, sStreamReaderInfo);
        break;
      case STRIGGER_PULL_TSDB_CALC_DATA:
      case STRIGGER_PULL_TSDB_CALC_DATA_NEXT:
        code = vnodeProcessStreamTsdbCalcDataReq(pVnode, pMsg, &req, sStreamReaderInfo);
        break;
      case STRIGGER_PULL_TSDB_DATA:
      case STRIGGER_PULL_TSDB_DATA_NEXT:
        code = vnodeProcessStreamTsdbVirtalDataReq(pVnode, pMsg, &req, sStreamReaderInfo);
        break;
      case STRIGGER_PULL_WAL_META:
        code = vnodeProcessStreamWalMetaReq(pVnode, pMsg, &req, sStreamReaderInfo);
        break;
      case STRIGGER_PULL_WAL_TS_DATA:
      case STRIGGER_PULL_WAL_TRIGGER_DATA:
      case STRIGGER_PULL_WAL_CALC_DATA:
      case STRIGGER_PULL_WAL_DATA:
        code = vnodeProcessStreamWalDataReq(pVnode, pMsg, &req, sStreamReaderInfo);
        break;
      case STRIGGER_PULL_GROUP_COL_VALUE:
        code = vnodeProcessStreamGroupColValueReq(pVnode, pMsg, &req, sStreamReaderInfo);
        break;
      case STRIGGER_PULL_VTABLE_INFO:
        code = vnodeProcessStreamVTableInfoReq(pVnode, pMsg, &req, sStreamReaderInfo);
        break;
      case STRIGGER_PULL_VTABLE_PSEUDO_COL:
        code = vnodeProcessStreamVTableTagInfoReq(pVnode, pMsg, &req);
        break;
      case STRIGGER_PULL_OTABLE_INFO:
        code = vnodeProcessStreamOTableInfoReq(pVnode, pMsg, &req);
        break;
      default:
        vError("unknown inner msg type:%d in stream reader queue", req.base.type);
        code = TSDB_CODE_APP_ERROR;
        break;
    }
  } else {
    vError("unknown msg type:%d in stream reader queue", pMsg->msgType);
    code = TSDB_CODE_APP_ERROR;
  }
end:

  streamReleaseTask(taskAddr);

  tDestroySTriggerPullRequest(&req);
  STREAM_PRINT_LOG_END(code, lino);
  return code;
}<|MERGE_RESOLUTION|>--- conflicted
+++ resolved
@@ -684,27 +684,6 @@
 static int32_t shrinkScheams(SArray* cols, SArray* schemas) {
   int32_t code = 0;
   int32_t lino = 0;
-<<<<<<< HEAD
-  STREAM_CHECK_CONDITION_GOTO(taosArrayGetSize(schemas) < taosArrayGetSize(cols), TSDB_CODE_INTERNAL_ERROR);
-  for (int32_t i = 0; i < taosArrayGetSize(cols); i++) {
-    col_id_t* id = taosArrayGet(cols, i);
-    STREAM_CHECK_NULL_GOTO(id, terrno);
-    SSchema* pColSchema = NULL;
-    for (int32_t j = 0; j < taosArrayGetSize(schemas); j++) {
-      SSchema* s = taosArrayGet(schemas, j);
-      STREAM_CHECK_NULL_GOTO(s, terrno);
-      if (s->colId == *id) {
-        pColSchema = s;
-        break;
-      }
-    }
-    STREAM_CHECK_NULL_GOTO(pColSchema, TSDB_CODE_INTERNAL_ERROR);
-    SSchema temp = *(SSchema*)taosArrayGet(schemas, i);
-    *(SSchema*)taosArrayGet(schemas, i) = *pColSchema;
-    *pColSchema = temp;
-  }
-  taosArrayPopTailBatch(schemas, taosArrayGetSize(schemas) - taosArrayGetSize(cols));
-=======
   size_t  schemaLen = taosArrayGetSize(schemas);
   STREAM_CHECK_RET_GOTO(taosArrayEnsureCap(schemas, schemaLen + taosArrayGetSize(cols)));
   for (size_t i = 0; i < taosArrayGetSize(cols); i++) {
@@ -720,7 +699,6 @@
     }
   }
   taosArrayPopFrontBatch(schemas, schemaLen);
->>>>>>> 2bea005e
 
 end:
   return code;
