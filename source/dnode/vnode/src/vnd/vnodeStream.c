--- conflicted
+++ resolved
@@ -294,7 +294,6 @@
 
 end:
   // STREAM_PRINT_LOG_END(code, lino)
-<<<<<<< HEAD
   return code;
 }
 
@@ -1258,32 +1257,6 @@
     ST_TASK_ELOG("%s failed at line %d since %s", __func__, lino, tstrerror(code)); \
   }
   tEndDecode(pCoder);
-=======
-  return code;
-}
-
-static int32_t buildWalMetaBlockNew(SSDataBlock* pBlock, int64_t id, int64_t skey, int64_t ekey, int64_t ver) {
-  int32_t code = 0;
-  int32_t lino = 0;
-  int32_t index = 0;
-  STREAM_CHECK_RET_GOTO(addColData(pBlock, index++, &id));
-  STREAM_CHECK_RET_GOTO(addColData(pBlock, index++, &skey));
-  STREAM_CHECK_RET_GOTO(addColData(pBlock, index++, &ekey));
-  STREAM_CHECK_RET_GOTO(addColData(pBlock, index++, &ver));
-
-end:
-  return code;
-}
-
-static int32_t buildDropTableBlock(SSDataBlock* pBlock, int64_t id, int64_t ver) {
-  int32_t code = 0;
-  int32_t lino = 0;
-  int32_t index = 0;
-  STREAM_CHECK_RET_GOTO(addColData(pBlock, index++, &id));
-  STREAM_CHECK_RET_GOTO(addColData(pBlock, index++, &ver));
-
-end:
->>>>>>> 558928cb
   return code;
 }
 static int32_t scanSubmitData(SVnode* pVnode, SStreamTriggerReaderInfo* sStreamReaderInfo,
@@ -1295,7 +1268,6 @@
   SSHashObj* gidHash = NULL;
   void* pTask = sStreamReaderInfo->pTask;
 
-<<<<<<< HEAD
   tDecoderInit(&decoder, data, len);
   if (tStartDecode(&decoder) < 0) {
     code = TSDB_CODE_INVALID_MSG;
@@ -1394,39 +1366,6 @@
   if (tDecodeI32v(pCoder, &submitTbData.sver) < 0) {
     code = TSDB_CODE_INVALID_MSG;
     TSDB_CHECK_CODE(code, lino, end);
-=======
-static void buildTSchema(STSchema* pTSchema, int32_t ver, col_id_t colId, int8_t type, int32_t bytes) {
-  pTSchema->numOfCols = 1;
-  pTSchema->version = ver;
-  pTSchema->columns[0].colId = colId;
-  pTSchema->columns[0].type = type;
-  pTSchema->columns[0].bytes = bytes;
-}
-
-static int32_t scanDeleteDataNew(SStreamTriggerReaderInfo* sStreamReaderInfo, SSTriggerWalNewRsp* rsp, void* data, int32_t len,
-                              int64_t ver) {
-  int32_t    code = 0;
-  int32_t    lino = 0;
-  SDecoder   decoder = {0};
-  SDeleteRes req = {0};
-  void* pTask = sStreamReaderInfo->pTask;
-
-  req.uidList = taosArrayInit(0, sizeof(tb_uid_t));
-  tDecoderInit(&decoder, data, len);
-  STREAM_CHECK_RET_GOTO(tDecodeDeleteRes(&decoder, &req));
-  STREAM_CHECK_CONDITION_GOTO((sStreamReaderInfo->tableType == TSDB_SUPER_TABLE && !sStreamReaderInfo->isVtableStream && req.suid != sStreamReaderInfo->suid), TDB_CODE_SUCCESS);
-  
-  for (int32_t i = 0; i < taosArrayGetSize(req.uidList); i++) {
-    uint64_t* uid = taosArrayGet(req.uidList, i);
-    STREAM_CHECK_NULL_GOTO(uid, terrno);
-    uint64_t   id = 0;
-    ST_TASK_ILOG("stream reader scan delete start data:uid %" PRIu64 ", skey %" PRIu64 ", ekey %" PRIu64, *uid, req.skey, req.ekey);
-    STREAM_CHECK_CONDITION_GOTO(!uidInTableList(sStreamReaderInfo, req.suid, *uid, &id, false), TDB_CODE_SUCCESS);
-    STREAM_CHECK_RET_GOTO(blockDataEnsureCapacity(rsp->deleteBlock, ((SSDataBlock*)rsp->deleteBlock)->info.rows + 1));
-    STREAM_CHECK_RET_GOTO(buildWalMetaBlockNew(rsp->deleteBlock, id, req.skey, req.ekey, ver));
-    ((SSDataBlock*)rsp->deleteBlock)->info.rows++;
-    rsp->totalRows++;
->>>>>>> 558928cb
   }
 
   if (submitTbData.flags & SUBMIT_REQ_COLUMN_DATA_FORMAT) {
@@ -1482,19 +1421,13 @@
   return code;
 }
 
-<<<<<<< HEAD
 static int32_t scanSubmitDataPre(SStreamTriggerReaderInfo* sStreamReaderInfo, void* data, int32_t len, SSHashObj* ranges, SSTriggerWalNewRsp* rsp) {
-=======
-static int32_t scanDropTableNew(SStreamTriggerReaderInfo* sStreamReaderInfo, SSTriggerWalNewRsp* rsp, void* data, int32_t len,
-                             int64_t ver) {
->>>>>>> 558928cb
   int32_t  code = 0;
   int32_t  lino = 0;
   SDecoder decoder = {0};
   void* pTask = sStreamReaderInfo->pTask;
 
   tDecoderInit(&decoder, data, len);
-<<<<<<< HEAD
   if (tStartDecode(&decoder) < 0) {
     code = TSDB_CODE_INVALID_MSG;
     TSDB_CHECK_CODE(code, lino, end);
@@ -1512,20 +1445,10 @@
     int32_t numOfRows = 0;
     STREAM_CHECK_RET_GOTO(scanSubmitTbDataPre(&decoder, sStreamReaderInfo, ranges, &gid, &uid, &numOfRows, rsp->isCalc));
     if (numOfRows <= 0) {
-=======
-  STREAM_CHECK_RET_GOTO(tDecodeSVDropTbBatchReq(&decoder, &req));
-
-  for (int32_t iReq = 0; iReq < req.nReqs; iReq++) {
-    SVDropTbReq* pDropTbReq = req.pReqs + iReq;
-    STREAM_CHECK_NULL_GOTO(pDropTbReq, TSDB_CODE_INVALID_PARA);
-    uint64_t id = 0;
-    if(!uidInTableList(sStreamReaderInfo, pDropTbReq->suid, pDropTbReq->uid, &id, false)) {
->>>>>>> 558928cb
       continue;
     }
     rsp->totalRows += numOfRows;
 
-<<<<<<< HEAD
     SStreamWalDataSlice* pSlice = (SStreamWalDataSlice*)tSimpleHashGet(sStreamReaderInfo->indexHash, &uid, LONG_BYTES);
     if (pSlice != NULL) {
       pSlice->numRows += numOfRows;
@@ -1536,13 +1459,6 @@
       ST_TASK_DLOG("%s first uid:%" PRId64 ", gid:%" PRIu64 ", numOfRows:%d", __func__, uid, gid, tmp.numRows);
       STREAM_CHECK_RET_GOTO(tSimpleHashPut(sStreamReaderInfo->indexHash, &uid, LONG_BYTES, &tmp, sizeof(tmp)));
     } 
-=======
-    STREAM_CHECK_RET_GOTO(blockDataEnsureCapacity(rsp->dropBlock, ((SSDataBlock*)rsp->dropBlock)->info.rows + 1));
-    STREAM_CHECK_RET_GOTO(buildDropTableBlock(rsp->dropBlock, id, ver));
-    ((SSDataBlock*)rsp->dropBlock)->info.rows++;
-    rsp->totalRows++;
-    ST_TASK_ILOG("stream reader scan drop uid %" PRId64 ", id %" PRIu64, pDropTbReq->uid, id);
->>>>>>> 558928cb
   }
 
   tEndDecode(&decoder);
@@ -1552,7 +1468,6 @@
   return code;
 }
 
-<<<<<<< HEAD
 static void resetIndexHash(SSHashObj* indexHash){
   void*   pe = NULL;
   int32_t iter = 0;
@@ -1736,1271 +1651,6 @@
     void*   pBody = POINTER_SHIFT(wCont->body, sizeof(SSubmitReq2Msg));
     int32_t bodyLen = wCont->bodyLen - sizeof(SSubmitReq2Msg);
 
-=======
-static int32_t reloadTableList(SStreamTriggerReaderInfo* sStreamReaderInfo){
-  (void)taosThreadMutexLock(&sStreamReaderInfo->mutex);
-  qStreamDestroyTableList(sStreamReaderInfo->tableList);
-  sStreamReaderInfo->tableList = NULL;
-  int32_t code = generateTablistForStreamReader(sStreamReaderInfo->pVnode, sStreamReaderInfo, false);
-  if (code == 0){
-    qStreamDestroyTableList(sStreamReaderInfo->historyTableList);
-    sStreamReaderInfo->historyTableList = NULL;
-    code = generateTablistForStreamReader(sStreamReaderInfo->pVnode, sStreamReaderInfo, true);
-  }
-  (void)taosThreadMutexUnlock(&sStreamReaderInfo->mutex);
-  return code;
-}
-
-static int32_t scanCreateTableNew(SStreamTriggerReaderInfo* sStreamReaderInfo, void* data, int32_t len) {
-  int32_t  code = 0;
-  int32_t  lino = 0;
-  SDecoder decoder = {0};
-  void* pTask = sStreamReaderInfo->pTask;
-
-  SVCreateTbBatchReq req = {0};
-  tDecoderInit(&decoder, data, len);
-  
-  STREAM_CHECK_RET_GOTO(tDecodeSVCreateTbBatchReq(&decoder, &req));
-
-  bool found = false;
-  SVCreateTbReq* pCreateReq = NULL;
-  for (int32_t iReq = 0; iReq < req.nReqs; iReq++) {
-    pCreateReq = req.pReqs + iReq;
-    if (!needRefreshTableList(sStreamReaderInfo, pCreateReq->type, pCreateReq->ctb.suid, pCreateReq->uid, false)) {
-      ST_TASK_ILOG("stream reader scan create table jump, %s", pCreateReq->name);
-      continue;
-    }
-    ST_TASK_ILOG("stream reader scan create table %s", pCreateReq->name);
-
-    found = true;
-    break;
-  }
-  STREAM_CHECK_CONDITION_GOTO(!found, TDB_CODE_SUCCESS);
-
-  STREAM_CHECK_RET_GOTO(reloadTableList(sStreamReaderInfo));
-end:
-  tDeleteSVCreateTbBatchReq(&req);
-  tDecoderClear(&decoder);
-  return code;
-}
-
-static int32_t processAutoCreateTableNew(SStreamTriggerReaderInfo* sStreamReaderInfo, SVCreateTbReq* pCreateReq) {
-  int32_t  code = 0;
-  int32_t  lino = 0;
-  void*    pTask = sStreamReaderInfo->pTask;
-  if (!needRefreshTableList(sStreamReaderInfo, pCreateReq->type, pCreateReq->ctb.suid, pCreateReq->uid, false)) {
-    ST_TASK_DLOG("stream reader scan auto create table jump, %s", pCreateReq->name);
-    goto end;
-  }
-  ST_TASK_ILOG("stream reader scan auto create table %s", pCreateReq->name);
-
-  STREAM_CHECK_RET_GOTO(reloadTableList(sStreamReaderInfo));
-end:
-  return code;
-}
-
-static int32_t scanAlterTableNew(SStreamTriggerReaderInfo* sStreamReaderInfo, void* data, int32_t len) {
-  int32_t  code = 0;
-  int32_t  lino = 0;
-  SDecoder decoder = {0};
-  void* pTask = sStreamReaderInfo->pTask;
-
-  SVAlterTbReq req = {0};
-  tDecoderInit(&decoder, data, len);
-  
-  STREAM_CHECK_RET_GOTO(tDecodeSVAlterTbReq(&decoder, &req));
-  STREAM_CHECK_CONDITION_GOTO(req.action != TSDB_ALTER_TABLE_UPDATE_TAG_VAL && req.action != TSDB_ALTER_TABLE_UPDATE_MULTI_TAG_VAL, TDB_CODE_SUCCESS);
-
-  ETableType tbType = 0;
-  uint64_t suid = 0;
-  STREAM_CHECK_RET_GOTO(metaGetTableTypeSuidByName(sStreamReaderInfo->pVnode, req.tbName, &tbType, &suid));
-  STREAM_CHECK_CONDITION_GOTO(tbType != TSDB_CHILD_TABLE, TDB_CODE_SUCCESS);
-  STREAM_CHECK_CONDITION_GOTO(suid != sStreamReaderInfo->suid, TDB_CODE_SUCCESS);
-
-  STREAM_CHECK_RET_GOTO(reloadTableList(sStreamReaderInfo));
-  ST_TASK_ILOG("stream reader scan alter table %s", req.tbName);
-
-end:
-  taosArrayDestroy(req.pMultiTag);
-  tDecoderClear(&decoder);
-  return code;
-}
-
-// static int32_t scanAlterSTableNew(SStreamTriggerReaderInfo* sStreamReaderInfo, void* data, int32_t len) {
-//   int32_t  code = 0;
-//   int32_t  lino = 0;
-//   SDecoder decoder = {0};
-//   SMAlterStbReq reqAlter = {0};
-//   SVCreateStbReq req = {0};
-//   tDecoderInit(&decoder, data, len);
-//   void* pTask = sStreamReaderInfo->pTask;
-  
-//   STREAM_CHECK_RET_GOTO(tDecodeSVCreateStbReq(&decoder, &req));
-//   STREAM_CHECK_CONDITION_GOTO(req.suid != sStreamReaderInfo->suid, TDB_CODE_SUCCESS);
-//   if (req.alterOriData != 0) {
-//     STREAM_CHECK_RET_GOTO(tDeserializeSMAlterStbReq(req.alterOriData, req.alterOriDataLen, &reqAlter));
-//     STREAM_CHECK_CONDITION_GOTO(reqAlter.alterType != TSDB_ALTER_TABLE_DROP_TAG && reqAlter.alterType != TSDB_ALTER_TABLE_UPDATE_TAG_NAME, TDB_CODE_SUCCESS);
-//   }
-  
-//   STREAM_CHECK_RET_GOTO(reloadTableList(sStreamReaderInfo));
-
-//   ST_TASK_ILOG("stream reader scan alter suid %" PRId64, req.suid);
-// end:
-//   tFreeSMAltertbReq(&reqAlter);
-//   tDecoderClear(&decoder);
-//   return code;
-// }
-
-static int32_t scanDropSTableNew(SStreamTriggerReaderInfo* sStreamReaderInfo, void* data, int32_t len) {
-  int32_t  code = 0;
-  int32_t  lino = 0;
-  SDecoder decoder = {0};
-  void* pTask = sStreamReaderInfo->pTask;
-
-  SVDropStbReq req = {0};
-  tDecoderInit(&decoder, data, len);
-  STREAM_CHECK_RET_GOTO(tDecodeSVDropStbReq(&decoder, &req));
-  STREAM_CHECK_CONDITION_GOTO(req.suid != sStreamReaderInfo->suid, TDB_CODE_SUCCESS);
-  STREAM_CHECK_RET_GOTO(reloadTableList(sStreamReaderInfo));
-
-  ST_TASK_ILOG("stream reader scan drop suid %" PRId64, req.suid);
-end:
-  tDecoderClear(&decoder);
-  return code;
-}
-
-static int32_t scanSubmitTbDataForMeta(SDecoder *pCoder, SStreamTriggerReaderInfo* sStreamReaderInfo, SSHashObj* gidHash) {
-  int32_t code = 0;
-  int32_t lino = 0;
-  WalMetaResult walMeta = {0};
-  SSubmitTbData submitTbData = {0};
-  
-  if (tStartDecode(pCoder) < 0) {
-    code = TSDB_CODE_INVALID_MSG;
-    TSDB_CHECK_CODE(code, lino, end);
-  }
-
-  uint8_t       version = 0;
-  if (tDecodeI32v(pCoder, &submitTbData.flags) < 0) {
-    code = TSDB_CODE_INVALID_MSG;
-    TSDB_CHECK_CODE(code, lino, end);
-  }
-  version = (submitTbData.flags >> 8) & 0xff;
-  submitTbData.flags = submitTbData.flags & 0xff;
-
-  // STREAM_CHECK_CONDITION_GOTO(version < 2, TDB_CODE_SUCCESS);
-  if (submitTbData.flags & SUBMIT_REQ_AUTO_CREATE_TABLE) {
-    submitTbData.pCreateTbReq = taosMemoryCalloc(1, sizeof(SVCreateTbReq));
-    STREAM_CHECK_NULL_GOTO(submitTbData.pCreateTbReq, terrno);
-    STREAM_CHECK_RET_GOTO(tDecodeSVCreateTbReq(pCoder, submitTbData.pCreateTbReq));
-    STREAM_CHECK_RET_GOTO(processAutoCreateTableNew(sStreamReaderInfo, submitTbData.pCreateTbReq));
-  }
-
-  // submit data
-  if (tDecodeI64(pCoder, &submitTbData.suid) < 0) {
-    code = TSDB_CODE_INVALID_MSG;
-    TSDB_CHECK_CODE(code, lino, end);
-  }
-  if (tDecodeI64(pCoder, &submitTbData.uid) < 0) {
-    code = TSDB_CODE_INVALID_MSG;
-    TSDB_CHECK_CODE(code, lino, end);
-  }
-
-  if (!uidInTableList(sStreamReaderInfo, submitTbData.suid, submitTbData.uid, &walMeta.id, false)){
-    goto end;
-  }
-  if (tDecodeI32v(pCoder, &submitTbData.sver) < 0) {
-    code = TSDB_CODE_INVALID_MSG;
-    TSDB_CHECK_CODE(code, lino, end);
-  }
-
-  if (submitTbData.flags & SUBMIT_REQ_COLUMN_DATA_FORMAT) {
-    uint64_t nColData = 0;
-    if (tDecodeU64v(pCoder, &nColData) < 0) {
-      code = TSDB_CODE_INVALID_MSG;
-      TSDB_CHECK_CODE(code, lino, end);
-    }
-
-    SColData colData = {0};
-    code = tDecodeColData(version, pCoder, &colData, false);
-    if (code) {
-      code = TSDB_CODE_INVALID_MSG;
-      TSDB_CHECK_CODE(code, lino, end);
-    }
-
-    if (colData.flag != HAS_VALUE) {
-      code = TSDB_CODE_INVALID_MSG;
-      TSDB_CHECK_CODE(code, lino, end);
-    }
-    walMeta.skey = ((TSKEY *)colData.pData)[0];
-    walMeta.ekey = ((TSKEY *)colData.pData)[colData.nVal - 1];
-
-    for (uint64_t i = 1; i < nColData; i++) {
-      code = tDecodeColData(version, pCoder, &colData, true);
-      if (code) {
-        code = TSDB_CODE_INVALID_MSG;
-        TSDB_CHECK_CODE(code, lino, end);
-      }
-    }
-  } else {
-    uint64_t nRow = 0;
-    if (tDecodeU64v(pCoder, &nRow) < 0) {
-      code = TSDB_CODE_INVALID_MSG;
-      TSDB_CHECK_CODE(code, lino, end);
-    }
-
-    for (int32_t iRow = 0; iRow < nRow; ++iRow) {
-      SRow *pRow = (SRow *)(pCoder->data + pCoder->pos);
-      pCoder->pos += pRow->len;
-      if (iRow == 0){
-#ifndef NO_UNALIGNED_ACCESS
-        walMeta.skey = pRow->ts;
-#else
-        walMeta.skey = taosGetInt64Aligned(&pRow->ts);
-#endif
-      }
-      if (iRow == nRow - 1) {
-#ifndef NO_UNALIGNED_ACCESS
-        walMeta.ekey = pRow->ts;
-#else
-        walMeta.ekey = taosGetInt64Aligned(&pRow->ts);
-#endif
-      }
-    }
-  }
-
-  uInfo("stream reader scan submit data1:skey %" PRId64 ", ekey %" PRId64 ", id %" PRIu64, walMeta.skey, walMeta.ekey, walMeta.id);
-
-  WalMetaResult* data = (WalMetaResult*)tSimpleHashGet(gidHash, &walMeta.id, LONG_BYTES);
-  if (data != NULL) {
-    if (walMeta.skey < data->skey) data->skey = walMeta.skey;
-    if (walMeta.ekey > data->ekey) data->ekey = walMeta.ekey;
-  } else {
-    STREAM_CHECK_RET_GOTO(tSimpleHashPut(gidHash, &walMeta.id, LONG_BYTES, &walMeta, sizeof(WalMetaResult)));
-    uInfo("stream reader scan submit data2:skey %" PRId64 ", ekey %" PRId64 ", id %" PRIu64, walMeta.skey, walMeta.ekey, walMeta.id);
-  }
-
-end:
-  tDestroySVSubmitCreateTbReq(submitTbData.pCreateTbReq, TSDB_MSG_FLG_DECODE);
-  taosMemoryFreeClear(submitTbData.pCreateTbReq);
-  tEndDecode(pCoder);
-  return code;
-}
-
-static int32_t scanSubmitDataForMeta(SStreamTriggerReaderInfo* sStreamReaderInfo, SSTriggerWalNewRsp* rsp, void* data, int32_t len, int64_t ver) {
-  int32_t  code = 0;
-  int32_t  lino = 0;
-  SDecoder decoder = {0};
-  SSHashObj* gidHash = NULL;
-  void* pTask = sStreamReaderInfo->pTask;
-
-  tDecoderInit(&decoder, data, len);
-  if (tStartDecode(&decoder) < 0) {
-    code = TSDB_CODE_INVALID_MSG;
-    TSDB_CHECK_CODE(code, lino, end);
-  }
-
-  uint64_t nSubmitTbData = 0;
-  if (tDecodeU64v(&decoder, &nSubmitTbData) < 0) {
-    code = TSDB_CODE_INVALID_MSG;
-    TSDB_CHECK_CODE(code, lino, end);
-  }
-
-  gidHash = tSimpleHashInit(64, taosGetDefaultHashFunction(TSDB_DATA_TYPE_BIGINT));
-  STREAM_CHECK_NULL_GOTO(gidHash, terrno);
-
-  for (int32_t i = 0; i < nSubmitTbData; i++) {
-    STREAM_CHECK_RET_GOTO(scanSubmitTbDataForMeta(&decoder, sStreamReaderInfo, gidHash));
-  }
-  tEndDecode(&decoder);
-
-  STREAM_CHECK_RET_GOTO(blockDataEnsureCapacity(rsp->metaBlock, ((SSDataBlock*)rsp->metaBlock)->info.rows + tSimpleHashGetSize(gidHash)));
-  int32_t iter = 0;
-  void*   px = tSimpleHashIterate(gidHash, NULL, &iter);
-  while (px != NULL) {
-    WalMetaResult* pMeta = (WalMetaResult*)px;
-    STREAM_CHECK_RET_GOTO(buildWalMetaBlockNew(rsp->metaBlock, pMeta->id, pMeta->skey, pMeta->ekey, ver));
-    ((SSDataBlock*)rsp->metaBlock)->info.rows++;
-    rsp->totalRows++;
-    ST_TASK_DLOG("stream reader scan submit data:skey %" PRId64 ", ekey %" PRId64 ", id %" PRIu64
-          ", ver:%"PRId64, pMeta->skey, pMeta->ekey, pMeta->id, ver);
-    px = tSimpleHashIterate(gidHash, px, &iter);
-  }
-end:
-  tDecoderClear(&decoder);
-  tSimpleHashCleanup( gidHash);
-  return code;
-}
-
-static int32_t createBlockForTsdbMeta(SSDataBlock** pBlock, bool isVTable) {
-  int32_t code = 0;
-  int32_t lino = 0;
-  SArray* schemas = taosArrayInit(8, sizeof(SSchema));
-  STREAM_CHECK_NULL_GOTO(schemas, terrno);
-
-  int32_t index = 1;
-  STREAM_CHECK_RET_GOTO(qStreamBuildSchema(schemas, TSDB_DATA_TYPE_TIMESTAMP, LONG_BYTES, index++))  // skey
-  STREAM_CHECK_RET_GOTO(qStreamBuildSchema(schemas, TSDB_DATA_TYPE_TIMESTAMP, LONG_BYTES, index++))  // ekey
-  STREAM_CHECK_RET_GOTO(qStreamBuildSchema(schemas, TSDB_DATA_TYPE_BIGINT, LONG_BYTES, index++))  // uid
-  if (!isVTable) {
-    STREAM_CHECK_RET_GOTO(qStreamBuildSchema(schemas, TSDB_DATA_TYPE_UBIGINT, LONG_BYTES, index++))  // gid
-  }
-  STREAM_CHECK_RET_GOTO(qStreamBuildSchema(schemas, TSDB_DATA_TYPE_BIGINT, LONG_BYTES, index++))     // nrows
-
-  STREAM_CHECK_RET_GOTO(createDataBlockForStream(schemas, pBlock));
-
-end:
-  taosArrayDestroy(schemas);
-  return code;
-}
-
-static int32_t createBlockForWalMetaNew(SSDataBlock** pBlock) {
-  int32_t code = 0;
-  int32_t lino = 0;
-  SArray* schemas = NULL;
-
-  schemas = taosArrayInit(8, sizeof(SSchema));
-  STREAM_CHECK_NULL_GOTO(schemas, terrno);
-
-  int32_t index = 0;
-  STREAM_CHECK_RET_GOTO(qStreamBuildSchema(schemas, TSDB_DATA_TYPE_BIGINT, LONG_BYTES, index++))  // gid non vtable/uid vtable
-  STREAM_CHECK_RET_GOTO(qStreamBuildSchema(schemas, TSDB_DATA_TYPE_BIGINT, LONG_BYTES, index++))  // skey
-  STREAM_CHECK_RET_GOTO(qStreamBuildSchema(schemas, TSDB_DATA_TYPE_BIGINT, LONG_BYTES, index++))  // ekey
-  STREAM_CHECK_RET_GOTO(qStreamBuildSchema(schemas, TSDB_DATA_TYPE_BIGINT, LONG_BYTES, index++))  // ver
-
-  STREAM_CHECK_RET_GOTO(createDataBlockForStream(schemas, pBlock));
-
-end:
-  taosArrayDestroy(schemas);
-  return code;
-}
-
-static int32_t createBlockForDropTable(SSDataBlock** pBlock) {
-  int32_t code = 0;
-  int32_t lino = 0;
-  SArray* schemas = NULL;
-
-  schemas = taosArrayInit(8, sizeof(SSchema));
-  STREAM_CHECK_NULL_GOTO(schemas, terrno);
-
-  int32_t index = 0;
-  STREAM_CHECK_RET_GOTO(qStreamBuildSchema(schemas, TSDB_DATA_TYPE_BIGINT, LONG_BYTES, index++))  // gid non vtable/uid vtable
-  STREAM_CHECK_RET_GOTO(qStreamBuildSchema(schemas, TSDB_DATA_TYPE_BIGINT, LONG_BYTES, index++))  // ver
-
-  STREAM_CHECK_RET_GOTO(createDataBlockForStream(schemas, pBlock));
-
-end:
-  taosArrayDestroy(schemas);
-  return code;
-}
-
-static int32_t processMeta(int16_t msgType, SStreamTriggerReaderInfo* sStreamReaderInfo, void *data, int32_t len, SSTriggerWalNewRsp* rsp, int32_t ver) {
-  int32_t code = 0;
-  int32_t lino = 0;
-  SDecoder dcoder = {0};
-  tDecoderInit(&dcoder, data, len);
-  if (msgType == TDMT_VND_DELETE && sStreamReaderInfo->deleteReCalc != 0) {
-    if (rsp->deleteBlock == NULL) {
-      STREAM_CHECK_RET_GOTO(createBlockForWalMetaNew((SSDataBlock**)&rsp->deleteBlock));
-    }
-      
-    STREAM_CHECK_RET_GOTO(scanDeleteDataNew(sStreamReaderInfo, rsp, data, len, ver));
-  } else if (msgType == TDMT_VND_DROP_TABLE && sStreamReaderInfo->deleteOutTbl != 0) {
-    if (rsp->dropBlock == NULL) {
-      STREAM_CHECK_RET_GOTO(createBlockForDropTable((SSDataBlock**)&rsp->dropBlock));
-    }
-    STREAM_CHECK_RET_GOTO(scanDropTableNew(sStreamReaderInfo, rsp, data, len, ver));
-  } else if (msgType == TDMT_VND_DROP_STB) {
-    STREAM_CHECK_RET_GOTO(scanDropSTableNew(sStreamReaderInfo, data, len));
-  } else if (msgType == TDMT_VND_CREATE_TABLE) {
-    STREAM_CHECK_RET_GOTO(scanCreateTableNew(sStreamReaderInfo, data, len));
-  } else if (msgType == TDMT_VND_ALTER_STB) {
-    // STREAM_CHECK_RET_GOTO(scanAlterSTableNew(sStreamReaderInfo, data, len));
-  } else if (msgType == TDMT_VND_ALTER_TABLE) {
-    STREAM_CHECK_RET_GOTO(scanAlterTableNew(sStreamReaderInfo, data, len));
-  }
-
-  end:
-  tDecoderClear(&dcoder);
-  return code;
-}
-static int32_t processWalVerMetaNew(SVnode* pVnode, SSTriggerWalNewRsp* rsp, SStreamTriggerReaderInfo* sStreamReaderInfo,
-                       int64_t ctime) {
-  int32_t code = 0;
-  int32_t lino = 0;
-  void* pTask = sStreamReaderInfo->pTask;
-
-  SWalReader* pWalReader = walOpenReader(pVnode->pWal, 0);
-  STREAM_CHECK_NULL_GOTO(pWalReader, terrno);
-  code = walReaderSeekVer(pWalReader, rsp->ver);
-  if (code == TSDB_CODE_WAL_LOG_NOT_EXIST){
-    if (rsp->ver < walGetFirstVer(pWalReader->pWal)) {
-      rsp->ver = walGetFirstVer(pWalReader->pWal);
-    }
-    ST_TASK_DLOG("vgId:%d %s scan wal error:%s", TD_VID(pVnode), __func__, tstrerror(code));
-    code = TSDB_CODE_SUCCESS;
-    goto end;
-  }
-  STREAM_CHECK_RET_GOTO(code);
-
-  STREAM_CHECK_RET_GOTO(blockDataEnsureCapacity(rsp->metaBlock, STREAM_RETURN_ROWS_NUM));
-  while (1) {
-    code = walNextValidMsg(pWalReader, true);
-    if (code == TSDB_CODE_WAL_LOG_NOT_EXIST){\
-      ST_TASK_DLOG("vgId:%d %s scan wal error:%s", TD_VID(pVnode), __func__, tstrerror(code));
-      code = TSDB_CODE_SUCCESS;
-      goto end;
-    }
-    STREAM_CHECK_RET_GOTO(code);
-    rsp->ver = pWalReader->curVersion;
-    SWalCont* wCont = &pWalReader->pHead->head;
-    rsp->verTime = wCont->ingestTs;
-    if (wCont->ingestTs / 1000 > ctime) break;
-    void*   data = POINTER_SHIFT(wCont->body, sizeof(SMsgHead));
-    int32_t len = wCont->bodyLen - sizeof(SMsgHead);
-    int64_t ver = wCont->version;
-
-    ST_TASK_DLOG("vgId:%d stream reader scan wal ver:%" PRId64 ", type:%d, deleteData:%d, deleteTb:%d",
-      TD_VID(pVnode), ver, wCont->msgType, sStreamReaderInfo->deleteReCalc, sStreamReaderInfo->deleteOutTbl);
-    if (wCont->msgType == TDMT_VND_SUBMIT) {
-      data = POINTER_SHIFT(wCont->body, sizeof(SSubmitReq2Msg));
-      len = wCont->bodyLen - sizeof(SSubmitReq2Msg);
-      STREAM_CHECK_RET_GOTO(scanSubmitDataForMeta(sStreamReaderInfo, rsp, data, len, ver));
-    } else {
-      STREAM_CHECK_RET_GOTO(processMeta(wCont->msgType, sStreamReaderInfo, data, len, rsp, ver));
-    }
-
-    if (rsp->totalRows >= STREAM_RETURN_ROWS_NUM) {
-      break;
-    }
-  }
-
-end:
-  walCloseReader(pWalReader);
-  return code;
-}
-
-static int32_t processTag(SVnode* pVnode, SStreamTriggerReaderInfo* info, bool isCalc, SStorageAPI* api, 
-  uint64_t uid, SSDataBlock* pBlock, uint32_t currentRow, uint32_t numOfRows, uint32_t numOfBlocks) {
-  int32_t     code = 0;
-  int32_t     lino = 0;
-  SMetaReader mr = {0};
-  SArray* tagCache = NULL;
-
-  SHashObj* metaCache = isCalc ? info->pTableMetaCacheCalc : info->pTableMetaCacheTrigger;
-  SExprInfo*   pExprInfo = isCalc ? info->pExprInfoCalcTag : info->pExprInfoTriggerTag; 
-  int32_t      numOfExpr = isCalc ? info->numOfExprCalcTag : info->numOfExprTriggerTag;
-  if (numOfExpr == 0) {
-    return TSDB_CODE_SUCCESS;
-  }
-
-  void* uidData = taosHashGet(metaCache, &uid, LONG_BYTES);
-  if (uidData == NULL) {
-    api->metaReaderFn.initReader(&mr, pVnode, META_READER_LOCK, &api->metaFn);
-    code = api->metaReaderFn.getEntryGetUidCache(&mr, uid);
-    api->metaReaderFn.readerReleaseLock(&mr);
-    STREAM_CHECK_RET_GOTO(code);
-
-    tagCache = taosArrayInit(numOfExpr, POINTER_BYTES);
-    STREAM_CHECK_NULL_GOTO(tagCache, terrno);
-    if(taosHashPut(metaCache, &uid, LONG_BYTES, &tagCache, POINTER_BYTES) != 0) {
-      taosArrayDestroyP(tagCache, taosMemFree);
-      code = terrno;
-      goto end;
-    }
-  } else {
-    tagCache = *(SArray**)uidData;
-    STREAM_CHECK_CONDITION_GOTO(taosArrayGetSize(tagCache) != numOfExpr, TSDB_CODE_INVALID_PARA);
-  }
-  
-  for (int32_t j = 0; j < numOfExpr; ++j) {
-    const SExprInfo* pExpr1 = &pExprInfo[j];
-    int32_t          dstSlotId = pExpr1->base.resSchema.slotId;
-
-    SColumnInfoData* pColInfoData = taosArrayGet(pBlock->pDataBlock, dstSlotId);
-    STREAM_CHECK_NULL_GOTO(pColInfoData, terrno);
-    int32_t functionId = pExpr1->pExpr->_function.functionId;
-
-    // this is to handle the tbname
-    if (fmIsScanPseudoColumnFunc(functionId)) {
-      int32_t fType = pExpr1->pExpr->_function.functionType;
-      if (fType == FUNCTION_TYPE_TBNAME) {
-        char   buf[TSDB_TABLE_FNAME_LEN + VARSTR_HEADER_SIZE] = {0};
-        if (uidData == NULL) {
-          STR_TO_VARSTR(buf, mr.me.name)
-          char* tbname = taosStrdup(mr.me.name);
-          STREAM_CHECK_NULL_GOTO(tbname, terrno);
-          STREAM_CHECK_NULL_GOTO(taosArrayPush(tagCache, &tbname), terrno);
-        } else {
-          char* tbname = taosArrayGetP(tagCache, j);
-          STR_TO_VARSTR(buf, tbname)
-        }
-        for (uint32_t i = 0; i < numOfRows; i++){
-          colDataClearNull_f(pColInfoData->nullbitmap, currentRow + i);
-        }
-        code = colDataSetNItems(pColInfoData, currentRow, buf, numOfRows, numOfBlocks, false);
-        pColInfoData->info.colId = -1;
-      }
-    } else {  // these are tags
-      char* data = NULL;
-      const char* p = NULL;
-      STagVal tagVal = {0};
-      if (uidData == NULL) {
-        tagVal.cid = pExpr1->base.pParam[0].pCol->colId;
-        p = api->metaFn.extractTagVal(mr.me.ctbEntry.pTags, pColInfoData->info.type, &tagVal);
-
-        if (pColInfoData->info.type != TSDB_DATA_TYPE_JSON && p != NULL) {
-          data = tTagValToData((const STagVal*)p, false);
-        } else {
-          data = (char*)p;
-        }
-
-        if (data == NULL) {
-          STREAM_CHECK_NULL_GOTO(taosArrayPush(tagCache, &data), terrno);
-        } else {
-          int32_t len = pColInfoData->info.bytes;
-          if (IS_VAR_DATA_TYPE(pColInfoData->info.type)) {
-            len = calcStrBytesByType(pColInfoData->info.type, (char*)data);
-          }
-          char* pData = taosMemoryCalloc(1, len);
-          STREAM_CHECK_NULL_GOTO(pData, terrno);
-          (void)memcpy(pData, data, len);
-          STREAM_CHECK_NULL_GOTO(taosArrayPush(tagCache, &pData), terrno);
-        }
-      } else {
-        data = taosArrayGetP(tagCache, j);
-      }
-
-      bool isNullVal = (data == NULL) || (pColInfoData->info.type == TSDB_DATA_TYPE_JSON && tTagIsJsonNull(data));
-      if (isNullVal) {
-        colDataSetNNULL(pColInfoData, currentRow, numOfRows);
-      } else {
-        for (uint32_t i = 0; i < numOfRows; i++){
-          colDataClearNull_f(pColInfoData->nullbitmap, currentRow + i);
-        }
-        code = colDataSetNItems(pColInfoData, currentRow, data, numOfRows, numOfBlocks, false);
-        if (uidData == NULL && pColInfoData->info.type != TSDB_DATA_TYPE_JSON && IS_VAR_DATA_TYPE(((const STagVal*)p)->type)) {
-          taosMemoryFree(data);
-        }
-        STREAM_CHECK_RET_GOTO(code);
-      }
-    }
-  }
-
-end:
-  api->metaReaderFn.clearReader(&mr);
-  return code;
-}
-
-int32_t getRowRange(SColData* pCol, STimeWindow* window, int32_t* rowStart, int32_t* rowEnd, int32_t* nRows) {
-  int32_t code = 0;
-  int32_t lino = 0;
-  *nRows = 0;
-  *rowStart = 0;
-  *rowEnd = pCol->nVal;
-  if (window != NULL) {
-    SColVal colVal = {0};
-    *rowStart = -1;
-    *rowEnd = -1;
-    for (int32_t k = 0; k < pCol->nVal; k++) {
-      STREAM_CHECK_RET_GOTO(tColDataGetValue(pCol, k, &colVal));
-      int64_t ts = VALUE_GET_TRIVIAL_DATUM(&colVal.value);
-      if (ts >= window->skey && *rowStart == -1) {
-        *rowStart = k;
-      }
-      if (ts > window->ekey && *rowEnd == -1) {
-        *rowEnd = k;
-      }
-    }
-    STREAM_CHECK_CONDITION_GOTO(*rowStart == -1 || *rowStart == *rowEnd, TDB_CODE_SUCCESS);
-
-    if (*rowStart != -1 && *rowEnd == -1) {
-      *rowEnd = pCol->nVal;
-    }
-  }
-  *nRows = *rowEnd - *rowStart;
-
-end:
-  return code;
-}
-
-static int32_t setColData(int64_t rows, int32_t rowStart, int32_t rowEnd, SColData* colData, SColumnInfoData* pColData) {
-  int32_t code = 0;
-  int32_t lino = 0;
-  for (int32_t k = rowStart; k < rowEnd; k++) {
-    SColVal colVal = {0};
-    STREAM_CHECK_RET_GOTO(tColDataGetValue(colData, k, &colVal));
-    STREAM_CHECK_RET_GOTO(colDataSetVal(pColData, rows + k, VALUE_GET_DATUM(&colVal.value, colVal.value.type),
-                                        !COL_VAL_IS_VALUE(&colVal)));
-  }
-  end:
-  return code;
-}
-
-static int32_t scanSubmitTbData(SVnode* pVnode, SDecoder *pCoder, SStreamTriggerReaderInfo* sStreamReaderInfo, 
-  STSchema** schemas, SSHashObj* ranges, SSHashObj* gidHash, SSTriggerWalNewRsp* rsp, int64_t ver) {
-  int32_t code = 0;
-  int32_t lino = 0;
-  uint64_t id = 0;
-  WalMetaResult walMeta = {0};
-  void* pTask = sStreamReaderInfo->pTask;
-  SSDataBlock * pBlock = (SSDataBlock*)rsp->dataBlock;
-
-  if (tStartDecode(pCoder) < 0) {
-    code = TSDB_CODE_INVALID_MSG;
-    TSDB_CHECK_CODE(code, lino, end);
-  }
-
-  SSubmitTbData submitTbData = {0};
-  uint8_t       version = 0;
-  if (tDecodeI32v(pCoder, &submitTbData.flags) < 0) {
-    code = TSDB_CODE_INVALID_MSG;
-    TSDB_CHECK_CODE(code, lino, end);
-  }
-  version = (submitTbData.flags >> 8) & 0xff;
-  submitTbData.flags = submitTbData.flags & 0xff;
-  // STREAM_CHECK_CONDITION_GOTO(version < 2, TDB_CODE_SUCCESS);
-  if (submitTbData.flags & SUBMIT_REQ_AUTO_CREATE_TABLE) {
-    if (tStartDecode(pCoder) < 0) {
-      code = TSDB_CODE_INVALID_MSG;
-      TSDB_CHECK_CODE(code, lino, end);
-    }
-    tEndDecode(pCoder);
-  }
-
-  // submit data
-  if (tDecodeI64(pCoder, &submitTbData.suid) < 0) {
-    code = TSDB_CODE_INVALID_MSG;
-    TSDB_CHECK_CODE(code, lino, end);
-  }
-  if (tDecodeI64(pCoder, &submitTbData.uid) < 0) {
-    code = TSDB_CODE_INVALID_MSG;
-    TSDB_CHECK_CODE(code, lino, end);
-  }
-
-  STREAM_CHECK_CONDITION_GOTO(!uidInTableList(sStreamReaderInfo, submitTbData.suid, submitTbData.uid, &id, rsp->isCalc), TDB_CODE_SUCCESS);
-
-  walMeta.id = id;
-  STimeWindow window = {.skey = INT64_MIN, .ekey = INT64_MAX};
-
-  if (ranges != NULL){
-    void* timerange = tSimpleHashGet(ranges, &id, sizeof(id));
-    if (timerange == NULL) goto end;;
-    int64_t* pRange = (int64_t*)timerange;
-    window.skey = pRange[0];
-    window.ekey = pRange[1];
-  }
-  
-  if (tDecodeI32v(pCoder, &submitTbData.sver) < 0) {
-    code = TSDB_CODE_INVALID_MSG;
-    TSDB_CHECK_CODE(code, lino, end);
-  }
-
-  if (*schemas == NULL) {
-    *schemas = metaGetTbTSchema(pVnode->pMeta, submitTbData.suid != 0 ? submitTbData.suid : submitTbData.uid, submitTbData.sver, 1);
-    STREAM_CHECK_NULL_GOTO(*schemas, TSDB_CODE_TQ_TABLE_SCHEMA_NOT_FOUND);
-  }
-
-  SStreamWalDataSlice* pSlice = (SStreamWalDataSlice*)tSimpleHashGet(sStreamReaderInfo->indexHash, &submitTbData.uid, LONG_BYTES);
-  STREAM_CHECK_NULL_GOTO(pSlice, TSDB_CODE_INVALID_PARA);
-  int32_t blockStart = pSlice->currentRowIdx;
-
-  int32_t numOfRows = 0;
-  if (submitTbData.flags & SUBMIT_REQ_COLUMN_DATA_FORMAT) {
-    uint64_t nColData = 0;
-    if (tDecodeU64v(pCoder, &nColData) < 0) {
-      code = TSDB_CODE_INVALID_MSG;
-      TSDB_CHECK_CODE(code, lino, end);
-    }
-
-    SColData colData = {0};
-    code = tDecodeColData(version, pCoder, &colData, false);
-    if (code) {
-      code = TSDB_CODE_INVALID_MSG;
-      TSDB_CHECK_CODE(code, lino, end);
-    }
-
-    if (colData.flag != HAS_VALUE) {
-      code = TSDB_CODE_INVALID_MSG;
-      TSDB_CHECK_CODE(code, lino, end);
-    }
-    
-    walMeta.skey = ((TSKEY *)colData.pData)[0];
-    walMeta.ekey = ((TSKEY *)colData.pData)[colData.nVal - 1];
-
-    int32_t rowStart = 0;
-    int32_t rowEnd = 0;
-    STREAM_CHECK_RET_GOTO(getRowRange(&colData, &window, &rowStart, &rowEnd, &numOfRows));
-    STREAM_CHECK_CONDITION_GOTO(numOfRows <= 0, TDB_CODE_SUCCESS);
-
-    int32_t pos = pCoder->pos;
-    for (int16_t i = 0; i < taosArrayGetSize(pBlock->pDataBlock); i++) {
-      SColumnInfoData* pColData = taosArrayGet(pBlock->pDataBlock, i);
-      STREAM_CHECK_NULL_GOTO(pColData, terrno);
-      if (pColData->info.colId <= -1) {
-        pColData->hasNull = true;
-        continue;
-      }
-      if (pColData->info.colId == PRIMARYKEY_TIMESTAMP_COL_ID) {
-        STREAM_CHECK_RET_GOTO(setColData(blockStart, rowStart, rowEnd, &colData, pColData));
-        continue;
-      }
-
-      pCoder->pos = pos;
-
-      int16_t colId = 0;
-      if (sStreamReaderInfo->isVtableStream){
-        int64_t id[2] = {submitTbData.suid, submitTbData.uid};
-        void *px = tSimpleHashGet(rsp->isCalc ? sStreamReaderInfo->uidHashCalc : sStreamReaderInfo->uidHashTrigger, id, sizeof(id));
-        STREAM_CHECK_NULL_GOTO(px, TSDB_CODE_INVALID_PARA);
-        SSHashObj* uInfo = *(SSHashObj **)px;
-        STREAM_CHECK_NULL_GOTO(uInfo, TSDB_CODE_INVALID_PARA);
-        int16_t*  tmp = tSimpleHashGet(uInfo, &i, sizeof(i));
-        if (tmp != NULL) {
-          colId = *tmp;
-        } else {
-          colId = -1;
-        }
-      } else {
-        colId = pColData->info.colId;
-      }
-      
-      uint64_t j = 1;
-      for (; j < nColData; j++) {
-        int16_t cid = 0;
-        int32_t posTmp = pCoder->pos;
-        pCoder->pos += INT_BYTES;
-        if ((code = tDecodeI16v(pCoder, &cid))) return code;
-        pCoder->pos = posTmp;
-        if (cid == colId) {
-          SColData colDataTmp = {0};
-          code = tDecodeColData(version, pCoder, &colDataTmp, false);
-          if (code) {
-            code = TSDB_CODE_INVALID_MSG;
-            TSDB_CHECK_CODE(code, lino, end);
-          }
-          STREAM_CHECK_RET_GOTO(setColData(blockStart, rowStart, rowEnd, &colDataTmp, pColData));
-          break;
-        }
-        code = tDecodeColData(version, pCoder, &colData, true);
-        if (code) {
-          code = TSDB_CODE_INVALID_MSG;
-          TSDB_CHECK_CODE(code, lino, end);
-        }
-      }
-      if (j == nColData) {
-        colDataSetNNULL(pColData, blockStart, numOfRows);
-      }
-    }
-  } else {
-    uint64_t nRow = 0;
-    if (tDecodeU64v(pCoder, &nRow) < 0) {
-      code = TSDB_CODE_INVALID_MSG;
-      TSDB_CHECK_CODE(code, lino, end);
-    }
-    for (int32_t iRow = 0; iRow < nRow; ++iRow) {
-      SRow *pRow = (SRow *)(pCoder->data + pCoder->pos);
-      pCoder->pos += pRow->len;
-
-      if (iRow == 0){
-#ifndef NO_UNALIGNED_ACCESS
-        walMeta.skey = pRow->ts;
-#else
-        walMeta.skey = taosGetInt64Aligned(&pRow->ts);
-#endif
-      }
-      if (iRow == nRow - 1) {
-#ifndef NO_UNALIGNED_ACCESS
-        walMeta.ekey = pRow->ts;
-#else
-        walMeta.ekey = taosGetInt64Aligned(&pRow->ts);
-#endif
-      }
-
-      if (pRow->ts < window.skey || pRow->ts > window.ekey) {
-        continue;
-      }
-     
-      for (int16_t i = 0; i < taosArrayGetSize(pBlock->pDataBlock); i++) {  // reader todo test null
-        SColumnInfoData* pColData = taosArrayGet(pBlock->pDataBlock, i);
-        STREAM_CHECK_NULL_GOTO(pColData, terrno);
-        if (pColData->info.colId <= -1) {
-          pColData->hasNull = true;
-          continue;
-        }
-        int16_t colId = 0;
-        if (sStreamReaderInfo->isVtableStream){
-          int64_t id[2] = {submitTbData.suid, submitTbData.uid};
-          void* px = tSimpleHashGet(rsp->isCalc ? sStreamReaderInfo->uidHashCalc : sStreamReaderInfo->uidHashTrigger, id, sizeof(id));
-          STREAM_CHECK_NULL_GOTO(px, TSDB_CODE_INVALID_PARA);
-          SSHashObj* uInfo = *(SSHashObj**)px;
-          STREAM_CHECK_NULL_GOTO(uInfo, TSDB_CODE_INVALID_PARA);
-          int16_t*  tmp = tSimpleHashGet(uInfo, &i, sizeof(i));
-          if (tmp != NULL) {
-            colId = *tmp;
-          } else {
-            colId = -1;
-          }
-          ST_TASK_DLOG("%s vtable colId:%d, i:%d, uid:%" PRId64, __func__, colId, i, submitTbData.uid);
-        } else {
-          colId = pColData->info.colId;
-        }
-        
-        SColVal colVal = {0};
-        int32_t sourceIdx = 0;
-        while (1) {
-          if (sourceIdx >= (*schemas)->numOfCols) {
-            break;
-          }
-          STREAM_CHECK_RET_GOTO(tRowGet(pRow, *schemas, sourceIdx, &colVal));
-          if (colVal.cid == colId) {
-            break;
-          }
-          sourceIdx++;
-        }
-        if (colVal.cid == colId && COL_VAL_IS_VALUE(&colVal)) {
-          if (IS_VAR_DATA_TYPE(colVal.value.type) || colVal.value.type == TSDB_DATA_TYPE_DECIMAL){
-            STREAM_CHECK_RET_GOTO(varColSetVarData(pColData, blockStart+ numOfRows, (const char*)colVal.value.pData, colVal.value.nData, !COL_VAL_IS_VALUE(&colVal)));
-          } else {
-            STREAM_CHECK_RET_GOTO(colDataSetVal(pColData, blockStart + numOfRows, (const char*)(&(colVal.value.val)), !COL_VAL_IS_VALUE(&colVal)));
-          }
-        } else {
-          colDataSetNULL(pColData, blockStart + numOfRows);
-        }
-      }
-      
-      numOfRows++;
-    }
-  }
-
-  if (numOfRows > 0) {
-    if (!sStreamReaderInfo->isVtableStream) {
-      SStorageAPI  api = {0};
-      initStorageAPI(&api);
-      STREAM_CHECK_RET_GOTO(processTag(pVnode, sStreamReaderInfo, rsp->isCalc, &api, submitTbData.uid, pBlock, blockStart, numOfRows, 1));
-    }
-    
-    SColumnInfoData* pColData = taosArrayGetLast(pBlock->pDataBlock);
-    STREAM_CHECK_NULL_GOTO(pColData, terrno);
-    STREAM_CHECK_RET_GOTO(colDataSetNItems(pColData, blockStart, (const char*)&ver, numOfRows, 1, false));
-  }
-
-  ST_TASK_DLOG("%s process submit data:skey %" PRId64 ", ekey %" PRId64 ", id %" PRIu64
-    ", uid:%" PRId64 ", ver:%d, row index:%d, rows:%d", __func__, window.skey, window.ekey, 
-    id, submitTbData.uid, submitTbData.sver, pSlice->currentRowIdx, numOfRows);
-  pSlice->currentRowIdx += numOfRows;
-  pBlock->info.rows += numOfRows;
-  
-  if (gidHash == NULL) goto end;
-
-  WalMetaResult* data = (WalMetaResult*)tSimpleHashGet(gidHash, &walMeta.id, LONG_BYTES);
-  if (data != NULL) {
-    if (walMeta.skey < data->skey) data->skey = walMeta.skey;
-    if (walMeta.ekey > data->ekey) data->ekey = walMeta.ekey;
-  } else {
-    STREAM_CHECK_RET_GOTO(tSimpleHashPut(gidHash, &walMeta.id, LONG_BYTES, &walMeta, sizeof(WalMetaResult)));
-  }
-
-end:
-  if (code != 0) {                                                             \
-    ST_TASK_ELOG("%s failed at line %d since %s", __func__, lino, tstrerror(code)); \
-  }
-  tEndDecode(pCoder);
-  return code;
-}
-static int32_t scanSubmitData(SVnode* pVnode, SStreamTriggerReaderInfo* sStreamReaderInfo,
-  void* data, int32_t len, SSHashObj* ranges, SSTriggerWalNewRsp* rsp, int64_t ver) {
-  int32_t  code = 0;
-  int32_t  lino = 0;
-  STSchema* schemas = NULL;
-  SDecoder decoder = {0};
-  SSHashObj* gidHash = NULL;
-  void* pTask = sStreamReaderInfo->pTask;
-
-  tDecoderInit(&decoder, data, len);
-  if (tStartDecode(&decoder) < 0) {
-    code = TSDB_CODE_INVALID_MSG;
-    TSDB_CHECK_CODE(code, lino, end);
-  }
-
-  uint64_t nSubmitTbData = 0;
-  if (tDecodeU64v(&decoder, &nSubmitTbData) < 0) {
-    code = TSDB_CODE_INVALID_MSG;
-    TSDB_CHECK_CODE(code, lino, end);
-  }
-
-  if (rsp->metaBlock != NULL){
-    gidHash = tSimpleHashInit(64, taosGetDefaultHashFunction(TSDB_DATA_TYPE_BIGINT));
-    STREAM_CHECK_NULL_GOTO(gidHash, terrno);
-  }
-
-  for (int32_t i = 0; i < nSubmitTbData; i++) {
-    STREAM_CHECK_RET_GOTO(scanSubmitTbData(pVnode, &decoder, sStreamReaderInfo, &schemas, ranges, gidHash, rsp, ver));
-  }
-
-  tEndDecode(&decoder);
-
-  if (rsp->metaBlock != NULL){
-    STREAM_CHECK_RET_GOTO(blockDataEnsureCapacity(rsp->metaBlock, ((SSDataBlock*)rsp->metaBlock)->info.rows + tSimpleHashGetSize(gidHash)));
-    int32_t iter = 0;
-    void*   px = tSimpleHashIterate(gidHash, NULL, &iter);
-    while (px != NULL) {
-      WalMetaResult* pMeta = (WalMetaResult*)px;
-      STREAM_CHECK_RET_GOTO(buildWalMetaBlockNew(rsp->metaBlock, pMeta->id, pMeta->skey, pMeta->ekey, ver));
-      ((SSDataBlock*)rsp->metaBlock)->info.rows++;
-      ST_TASK_DLOG("%s process meta data:skey %" PRId64 ", ekey %" PRId64 ", id %" PRIu64
-            ", ver:%"PRId64, __func__, pMeta->skey, pMeta->ekey, pMeta->id, ver);
-      px = tSimpleHashIterate(gidHash, px, &iter);
-    }
-  }
-  
-
-end:
-  taosMemoryFree(schemas);
-  tSimpleHashCleanup(gidHash);
-  tDecoderClear(&decoder);
-  return code;
-}
-
-static int32_t scanSubmitTbDataPre(SDecoder *pCoder, SStreamTriggerReaderInfo* sStreamReaderInfo, SSHashObj* ranges, 
-  uint64_t* gid, int64_t* uid, int32_t* numOfRows, bool isCalc) {
-  int32_t code = 0;
-  int32_t lino = 0;
-  void* pTask = sStreamReaderInfo->pTask;
-
-  if (tStartDecode(pCoder) < 0) {
-    code = TSDB_CODE_INVALID_MSG;
-    TSDB_CHECK_CODE(code, lino, end);
-  }
-
-  SSubmitTbData submitTbData = {0};
-  uint8_t       version = 0;
-  if (tDecodeI32v(pCoder, &submitTbData.flags) < 0) {
-    code = TSDB_CODE_INVALID_MSG;
-    TSDB_CHECK_CODE(code, lino, end);
-  }
-  version = (submitTbData.flags >> 8) & 0xff;
-  submitTbData.flags = submitTbData.flags & 0xff;
-
-  // STREAM_CHECK_CONDITION_GOTO(version < 2, TDB_CODE_SUCCESS);
-  if (submitTbData.flags & SUBMIT_REQ_AUTO_CREATE_TABLE) {
-    submitTbData.pCreateTbReq = taosMemoryCalloc(1, sizeof(SVCreateTbReq));
-    STREAM_CHECK_NULL_GOTO(submitTbData.pCreateTbReq, terrno);
-    STREAM_CHECK_RET_GOTO(tDecodeSVCreateTbReq(pCoder, submitTbData.pCreateTbReq));
-    STREAM_CHECK_RET_GOTO(processAutoCreateTableNew(sStreamReaderInfo, submitTbData.pCreateTbReq));
-  }
-
-  // submit data
-  if (tDecodeI64(pCoder, &submitTbData.suid) < 0) {
-    code = TSDB_CODE_INVALID_MSG;
-    TSDB_CHECK_CODE(code, lino, end);
-  }
-  if (tDecodeI64(pCoder, uid) < 0) {
-    code = TSDB_CODE_INVALID_MSG;
-    TSDB_CHECK_CODE(code, lino, end);
-  }
-
-  STREAM_CHECK_CONDITION_GOTO(!uidInTableList(sStreamReaderInfo, submitTbData.suid, *uid, gid, isCalc), TDB_CODE_SUCCESS);
-
-  STimeWindow window = {.skey = INT64_MIN, .ekey = INT64_MAX};
-
-  if (ranges != NULL){
-    void* timerange = tSimpleHashGet(ranges, gid, sizeof(*gid));
-    if (timerange == NULL) goto end;;
-    int64_t* pRange = (int64_t*)timerange;
-    window.skey = pRange[0];
-    window.ekey = pRange[1];
-  }
-  
-  if (tDecodeI32v(pCoder, &submitTbData.sver) < 0) {
-    code = TSDB_CODE_INVALID_MSG;
-    TSDB_CHECK_CODE(code, lino, end);
-  }
-
-  if (submitTbData.flags & SUBMIT_REQ_COLUMN_DATA_FORMAT) {
-    uint64_t nColData = 0;
-    if (tDecodeU64v(pCoder, &nColData) < 0) {
-      code = TSDB_CODE_INVALID_MSG;
-      TSDB_CHECK_CODE(code, lino, end);
-    }
-
-    SColData colData = {0};
-    code = tDecodeColData(version, pCoder, &colData, false);
-    if (code) {
-      code = TSDB_CODE_INVALID_MSG;
-      TSDB_CHECK_CODE(code, lino, end);
-    }
-
-    if (colData.flag != HAS_VALUE) {
-      code = TSDB_CODE_INVALID_MSG;
-      TSDB_CHECK_CODE(code, lino, end);
-    }
-    int32_t rowStart = 0;
-    int32_t rowEnd = 0;
-    if (window.skey != INT64_MIN || window.ekey != INT64_MAX) {
-      STREAM_CHECK_RET_GOTO(getRowRange(&colData, &window, &rowStart, &rowEnd, numOfRows));
-    } else {
-      (*numOfRows) = colData.nVal;
-    } 
-  } else {
-    uint64_t nRow = 0;
-    if (tDecodeU64v(pCoder, &nRow) < 0) {
-      code = TSDB_CODE_INVALID_MSG;
-      TSDB_CHECK_CODE(code, lino, end);
-    }
-
-    if (window.skey != INT64_MIN || window.ekey != INT64_MAX) { 
-      for (int32_t iRow = 0; iRow < nRow; ++iRow) {
-        SRow *pRow = (SRow *)(pCoder->data + pCoder->pos);
-        pCoder->pos += pRow->len;
-        if (pRow->ts < window.skey || pRow->ts > window.ekey) {
-          continue;
-        }
-        (*numOfRows)++;
-      }
-    } else {
-      (*numOfRows) = nRow;
-    }
-  }
-  
-end:
-  tDestroySVSubmitCreateTbReq(submitTbData.pCreateTbReq, TSDB_MSG_FLG_DECODE);
-  taosMemoryFreeClear(submitTbData.pCreateTbReq);
-  tEndDecode(pCoder);
-  return code;
-}
-
-static int32_t scanSubmitDataPre(SStreamTriggerReaderInfo* sStreamReaderInfo, void* data, int32_t len, SSHashObj* ranges, SSTriggerWalNewRsp* rsp) {
-  int32_t  code = 0;
-  int32_t  lino = 0;
-  SDecoder decoder = {0};
-  void* pTask = sStreamReaderInfo->pTask;
-
-  tDecoderInit(&decoder, data, len);
-  if (tStartDecode(&decoder) < 0) {
-    code = TSDB_CODE_INVALID_MSG;
-    TSDB_CHECK_CODE(code, lino, end);
-  }
-
-  uint64_t nSubmitTbData = 0;
-  if (tDecodeU64v(&decoder, &nSubmitTbData) < 0) {
-    code = TSDB_CODE_INVALID_MSG;
-    TSDB_CHECK_CODE(code, lino, end);
-  }
-
-  for (int32_t i = 0; i < nSubmitTbData; i++) {
-    uint64_t gid = -1;
-    int64_t  uid = 0;
-    int32_t numOfRows = 0;
-    STREAM_CHECK_RET_GOTO(scanSubmitTbDataPre(&decoder, sStreamReaderInfo, ranges, &gid, &uid, &numOfRows, rsp->isCalc));
-    if (numOfRows <= 0) {
-      continue;
-    }
-    rsp->totalRows += numOfRows;
-
-    SStreamWalDataSlice* pSlice = (SStreamWalDataSlice*)tSimpleHashGet(sStreamReaderInfo->indexHash, &uid, LONG_BYTES);
-    if (pSlice != NULL) {
-      pSlice->numRows += numOfRows;
-      ST_TASK_DLOG("%s again uid:%" PRId64 ", gid:%" PRIu64 ", total numOfRows:%d", __func__, uid, gid, pSlice->numRows);
-      pSlice->gId = gid;
-    } else {
-      SStreamWalDataSlice tmp = {.gId=gid,.numRows=numOfRows,.currentRowIdx=0,.startRowIdx=0};
-      ST_TASK_DLOG("%s first uid:%" PRId64 ", gid:%" PRIu64 ", numOfRows:%d", __func__, uid, gid, tmp.numRows);
-      STREAM_CHECK_RET_GOTO(tSimpleHashPut(sStreamReaderInfo->indexHash, &uid, LONG_BYTES, &tmp, sizeof(tmp)));
-    } 
-  }
-
-  tEndDecode(&decoder);
-
-end:
-  tDecoderClear(&decoder);
-  return code;
-}
-
-static void resetIndexHash(SSHashObj* indexHash){
-  void*   pe = NULL;
-  int32_t iter = 0;
-  while ((pe = tSimpleHashIterate(indexHash, pe, &iter)) != NULL) {
-    SStreamWalDataSlice* pInfo = (SStreamWalDataSlice*)pe;
-    pInfo->startRowIdx = 0;
-    pInfo->currentRowIdx = 0;
-    pInfo->numRows = 0;
-    pInfo->gId = -1;
-  }
-}
-
-static void buildIndexHash(SSHashObj* indexHash, void* pTask){
-  void*   pe = NULL;
-  int32_t iter = 0;
-  int32_t index = 0;
-  while ((pe = tSimpleHashIterate(indexHash, pe, &iter)) != NULL) {
-    SStreamWalDataSlice* pInfo = (SStreamWalDataSlice*)pe;
-    pInfo->startRowIdx = index;
-    pInfo->currentRowIdx = index;
-    index += pInfo->numRows;
-    ST_TASK_DLOG("%s uid:%" PRId64 ", gid:%" PRIu64 ", startRowIdx:%d, numRows:%d", __func__, *(int64_t*)(tSimpleHashGetKey(pe, NULL)),
-    pInfo->gId, pInfo->startRowIdx, pInfo->numRows);
-  }
-}
-
-static void printIndexHash(SSHashObj* indexHash, void* pTask){
-  void*   pe = NULL;
-  int32_t iter = 0;
-  while ((pe = tSimpleHashIterate(indexHash, pe, &iter)) != NULL) {
-    SStreamWalDataSlice* pInfo = (SStreamWalDataSlice*)pe;
-    ST_TASK_DLOG("%s uid:%" PRId64 ", gid:%" PRIu64 ", startRowIdx:%d, numRows:%d", __func__, *(int64_t*)(tSimpleHashGetKey(pe, NULL)),
-    pInfo->gId, pInfo->startRowIdx, pInfo->numRows);
-  }
-}
-
-static void filterIndexHash(SSHashObj* indexHash, SColumnInfoData* pRet){
-  void*   pe = NULL;
-  int32_t iter = 0;
-  int32_t index = 0;
-  int32_t pIndex = 0;
-  int8_t* pIndicator = (int8_t*)pRet->pData;
-  while ((pe = tSimpleHashIterate(indexHash, pe, &iter)) != NULL) {
-    SStreamWalDataSlice* pInfo = (SStreamWalDataSlice*)pe;
-    pInfo->startRowIdx = index;
-    int32_t size = pInfo->numRows;
-    for (int32_t i = 0; i < pInfo->numRows; i++) {
-      if (pIndicator && !pIndicator[pIndex++]) {
-        size--;
-      }
-    }
-    pInfo->numRows = size;
-    index += pInfo->numRows;
-    stTrace("stream reader re build index hash uid:%" PRId64 ", gid:%" PRIu64 ", startRowIdx:%d, numRows:%d", *(int64_t*)(tSimpleHashGetKey(pe, NULL)),
-    pInfo->gId, pInfo->startRowIdx, pInfo->numRows);
-  }
-}
-
-static int32_t prepareIndexMetaData(SWalReader* pWalReader, SStreamTriggerReaderInfo* sStreamReaderInfo, SSTriggerWalNewRsp* resultRsp){
-  int32_t      code = 0;
-  int32_t      lino = 0;
-  void* pTask = sStreamReaderInfo->pTask;
-
-  code = walReaderSeekVer(pWalReader, resultRsp->ver);
-  if (code == TSDB_CODE_WAL_LOG_NOT_EXIST){
-    if (resultRsp->ver < walGetFirstVer(pWalReader->pWal)) {
-      resultRsp->ver = walGetFirstVer(pWalReader->pWal);
-    }
-    ST_TASK_DLOG("%s scan wal error:%s",  __func__, tstrerror(code));
-    code = TSDB_CODE_SUCCESS;
-    goto end;
-  }
-  STREAM_CHECK_RET_GOTO(code);
-
-  while (1) {
-    code = walNextValidMsg(pWalReader, true);
-    if (code == TSDB_CODE_WAL_LOG_NOT_EXIST){
-      ST_TASK_DLOG("%s scan wal error:%s", __func__, tstrerror(code));
-      code = TSDB_CODE_SUCCESS;
-      goto end;
-    }
-    STREAM_CHECK_RET_GOTO(code);
-    resultRsp->ver = pWalReader->curVersion;
-    SWalCont* wCont = &pWalReader->pHead->head;
-    resultRsp->verTime = wCont->ingestTs;
-    void*   data = POINTER_SHIFT(wCont->body, sizeof(SMsgHead));
-    int32_t len = wCont->bodyLen - sizeof(SMsgHead);
-    int64_t ver = wCont->version;
-    ST_TASK_DLOG("%s scan wal ver:%" PRId64 ", type:%d, deleteData:%d, deleteTb:%d", __func__,
-      ver, wCont->msgType, sStreamReaderInfo->deleteReCalc, sStreamReaderInfo->deleteOutTbl);
-    if (wCont->msgType == TDMT_VND_SUBMIT) {
-      data = POINTER_SHIFT(wCont->body, sizeof(SSubmitReq2Msg));
-      len = wCont->bodyLen - sizeof(SSubmitReq2Msg);
-      STREAM_CHECK_RET_GOTO(scanSubmitDataPre(sStreamReaderInfo, data, len, NULL, resultRsp));
-    } else if (wCont->msgType == TDMT_VND_ALTER_TABLE && resultRsp->totalRows > 0) {
-      resultRsp->ver--;
-      break;
-    } else {
-      STREAM_CHECK_RET_GOTO(processMeta(wCont->msgType, sStreamReaderInfo, data, len, resultRsp, ver));
-    }
-
-    ST_TASK_DLOG("%s scan wal next ver:%" PRId64 ", totalRows:%d", __func__, resultRsp->ver, resultRsp->totalRows);
-    if (resultRsp->totalRows >= STREAM_RETURN_ROWS_NUM) {
-      break;
-    }
-  }
-  
-end:
-  STREAM_PRINT_LOG_END(code, lino);
-  return code;
-}
-
-static int32_t prepareIndexData(SWalReader* pWalReader, SStreamTriggerReaderInfo* sStreamReaderInfo, 
-  SArray* versions, SSHashObj* ranges, SSTriggerWalNewRsp* rsp){
-  int32_t      code = 0;
-  int32_t      lino = 0;
-
-  for(int32_t i = 0; i < taosArrayGetSize(versions); i++) {
-    int64_t *ver = taosArrayGet(versions, i);
-    if (ver == NULL) continue;
-
-    STREAM_CHECK_RET_GOTO(walFetchHead(pWalReader, *ver));
-    if(pWalReader->pHead->head.msgType != TDMT_VND_SUBMIT) {
-      TAOS_CHECK_RETURN(walSkipFetchBody(pWalReader));
-      continue;
-    }
-    STREAM_CHECK_RET_GOTO(walFetchBody(pWalReader));
-
-    SWalCont* wCont = &pWalReader->pHead->head;
-    void*   pBody = POINTER_SHIFT(wCont->body, sizeof(SSubmitReq2Msg));
-    int32_t bodyLen = wCont->bodyLen - sizeof(SSubmitReq2Msg);
-
-    STREAM_CHECK_RET_GOTO(scanSubmitDataPre(sStreamReaderInfo, pBody, bodyLen, ranges, rsp));
-  }
-  
-end:
-  return code;
-}
-
-static int32_t filterData(SSTriggerWalNewRsp* resultRsp, SStreamTriggerReaderInfo* sStreamReaderInfo) {
-  int32_t      code = 0;
-  int32_t       lino = 0;
-  SColumnInfoData* pRet = NULL;
-  int64_t totalRows = ((SSDataBlock*)resultRsp->dataBlock)->info.rows;
-  STREAM_CHECK_RET_GOTO(qStreamFilter(((SSDataBlock*)resultRsp->dataBlock), sStreamReaderInfo->pFilterInfo, &pRet));
-  if (((SSDataBlock*)resultRsp->dataBlock)->info.rows < totalRows) {
-    filterIndexHash(sStreamReaderInfo->indexHash, pRet);
-  }
-
-end:
-  colDataDestroy(pRet);
-  taosMemoryFree(pRet);
-  return code;
-}
-
-static int32_t processWalVerMetaDataNew(SVnode* pVnode, SStreamTriggerReaderInfo* sStreamReaderInfo, 
-                                    SSTriggerWalNewRsp* resultRsp) {
-  int32_t      code = 0;
-  int32_t      lino = 0;
-  void* pTask = sStreamReaderInfo->pTask;
-                                        
-  SWalReader* pWalReader = walOpenReader(pVnode->pWal, 0);
-  STREAM_CHECK_NULL_GOTO(pWalReader, terrno);
-  resetIndexHash(sStreamReaderInfo->indexHash);
-  blockDataEmpty(resultRsp->dataBlock);
-  blockDataEmpty(resultRsp->metaBlock);
-  int64_t lastVer = resultRsp->ver;                                      
-  STREAM_CHECK_RET_GOTO(prepareIndexMetaData(pWalReader, sStreamReaderInfo, resultRsp));
-  STREAM_CHECK_CONDITION_GOTO(resultRsp->totalRows == 0, TDB_CODE_SUCCESS);
-
-  buildIndexHash(sStreamReaderInfo->indexHash, pTask);
-  STREAM_CHECK_RET_GOTO(blockDataEnsureCapacity(((SSDataBlock*)resultRsp->dataBlock), resultRsp->totalRows));
-  while(lastVer < resultRsp->ver) {
-    STREAM_CHECK_RET_GOTO(walFetchHead(pWalReader, lastVer++));
-    if(pWalReader->pHead->head.msgType != TDMT_VND_SUBMIT) {
-      TAOS_CHECK_RETURN(walSkipFetchBody(pWalReader));
-      continue;
-    }
-    STREAM_CHECK_RET_GOTO(walFetchBody(pWalReader));
-    SWalCont* wCont = &pWalReader->pHead->head;
-    void*   pBody = POINTER_SHIFT(wCont->body, sizeof(SSubmitReq2Msg));
-    int32_t bodyLen = wCont->bodyLen - sizeof(SSubmitReq2Msg);
-
->>>>>>> 558928cb
     STREAM_CHECK_RET_GOTO(scanSubmitData(pVnode, sStreamReaderInfo, pBody, bodyLen, NULL, resultRsp, wCont->version));
   }
 
@@ -3350,70 +2000,6 @@
   return code;
 }
 
-<<<<<<< HEAD
-=======
-static int32_t createOptionsForLastTs(SStreamTriggerReaderTaskInnerOptions* options,
-                                      SStreamTriggerReaderInfo*             sStreamReaderInfo) {
-  int32_t code = 0;
-  int32_t lino = 0;
-  SArray* schemas = NULL;
-
-  schemas = taosArrayInit(4, sizeof(SSchema));
-  STREAM_CHECK_NULL_GOTO(schemas, terrno)
-  STREAM_CHECK_RET_GOTO(
-      qStreamBuildSchema(schemas, TSDB_DATA_TYPE_TIMESTAMP, LONG_BYTES, PRIMARYKEY_TIMESTAMP_COL_ID))  // last ts
-
-  BUILD_OPTION(op, sStreamReaderInfo, -1, TSDB_ORDER_DESC, INT64_MIN, INT64_MAX, schemas, true,
-               STREAM_SCAN_GROUP_ONE_BY_ONE, 0, true, sStreamReaderInfo->uidHashTrigger);
-  schemas = NULL;
-  *options = op;
-
-end:
-  taosArrayDestroy(schemas);
-  return code;
-}
-
-static int32_t createOptionsForFirstTs(SStreamTriggerReaderTaskInnerOptions* options,
-                                       SStreamTriggerReaderInfo* sStreamReaderInfo, int64_t start, int64_t ver, uint64_t gid) {
-  int32_t code = 0;
-  int32_t lino = 0;
-  SArray* schemas = NULL;
-
-  schemas = taosArrayInit(4, sizeof(SSchema));
-  STREAM_CHECK_NULL_GOTO(schemas, terrno)
-  STREAM_CHECK_RET_GOTO(
-      qStreamBuildSchema(schemas, TSDB_DATA_TYPE_TIMESTAMP, LONG_BYTES, PRIMARYKEY_TIMESTAMP_COL_ID))  // first ts
-
-  BUILD_OPTION(op, sStreamReaderInfo, ver, TSDB_ORDER_ASC, start, INT64_MAX, schemas, true,
-               STREAM_SCAN_GROUP_ONE_BY_ONE, gid, true, sStreamReaderInfo->uidHashTrigger);
-  schemas = NULL;
-
-  *options = op;
-end:
-  taosArrayDestroy(schemas);
-  return code;
-}
-
-static int32_t createOptionsForTsdbMeta(SStreamTriggerReaderTaskInnerOptions* options,
-                                        SStreamTriggerReaderInfo* sStreamReaderInfo, int64_t start, int64_t end,
-                                        int64_t gid, int8_t order, int64_t ver) {
-  int32_t code = 0;
-  int32_t lino = 0;
-  SArray* schemas = taosArrayInit(8, sizeof(SSchema));
-  STREAM_CHECK_NULL_GOTO(schemas, terrno);
-  STREAM_CHECK_RET_GOTO(qStreamBuildSchema(schemas, TSDB_DATA_TYPE_TIMESTAMP, LONG_BYTES, PRIMARYKEY_TIMESTAMP_COL_ID))  // ts
-  
-  BUILD_OPTION(op, sStreamReaderInfo, ver, order, start, end, schemas, true, (gid != 0 ? STREAM_SCAN_GROUP_ONE_BY_ONE : STREAM_SCAN_ALL), gid,
-               true, sStreamReaderInfo->uidHashTrigger);
-  schemas = NULL;
-  *options = op;
-
-end:
-  taosArrayDestroy(schemas);
-  return code;
-}
-
->>>>>>> 558928cb
 static int32_t processTs(SVnode* pVnode, SStreamTsResponse* tsRsp, SStreamTriggerReaderInfo* sStreamReaderInfo,
                                   SStreamReaderTaskInner* pTask) {
   int32_t code = 0;
@@ -3448,35 +2034,6 @@
 
 end:
   STREAM_PRINT_LOG_END_WITHID(code, lino);
-<<<<<<< HEAD
-=======
-  return code;
-}
-
-static void reSetUid(SStreamTriggerReaderTaskInnerOptions* options, int64_t suid, int64_t uid) {
-  if (suid != 0) options->suid = suid;
-  options->uid = uid;
-  if (options->suid != 0) {
-    options->tableType = TD_CHILD_TABLE;
-  } else {
-    options->tableType = TD_NORMAL_TABLE;
-  }
-}
-
-static int32_t createOptionsForTsdbData(SVnode* pVnode, SStreamTriggerReaderTaskInnerOptions* options,
-                                        SStreamTriggerReaderInfo* sStreamReaderInfo, int64_t uid, SArray* cols,
-                                        int8_t order,int64_t skey, int64_t ekey, int64_t ver) {
-  int32_t code = 0;
-  int32_t lino = 0;
-  SArray* schemas = NULL;
-
-  STREAM_CHECK_RET_GOTO(buildScheamFromMeta(pVnode, uid, &schemas));
-  STREAM_CHECK_RET_GOTO(shrinkScheams(cols, schemas));
-  BUILD_OPTION(op, sStreamReaderInfo, ver, order, skey, ekey, schemas, true, STREAM_SCAN_ALL, 0, false, NULL);
-  *options = op;
-
-end:
->>>>>>> 558928cb
   return code;
 }
 
@@ -3528,11 +2085,7 @@
   lastTsRsp.ver = pVnode->state.applied + 1;
 
   STREAM_CHECK_RET_GOTO(processTs(pVnode, &lastTsRsp, sStreamReaderInfo, pTaskInner));
-<<<<<<< HEAD
   ST_TASK_DLOG("vgId:%d %s get result, ver:%" PRId64, TD_VID(pVnode), __func__, lastTsRsp.ver);
-=======
-  ST_TASK_DLOG("vgId:%d %s get result", TD_VID(pVnode), __func__);
->>>>>>> 558928cb
   STREAM_CHECK_RET_GOTO(buildTsRsp(&lastTsRsp, &buf, &size))
   if (stDebugFlag & DEBUG_DEBUG) {
     int32_t nInfo = taosArrayGetSize(lastTsRsp.tsInfo);
@@ -3563,13 +2116,8 @@
   STREAM_CHECK_NULL_GOTO(sStreamReaderInfo, terrno);
   void* pTask = sStreamReaderInfo->pTask;
   ST_TASK_DLOG("vgId:%d %s start, startTime:%"PRId64" ver:%"PRId64" gid:%"PRId64, TD_VID(pVnode), __func__, req->firstTsReq.startTime, req->firstTsReq.ver, req->firstTsReq.gid);
-<<<<<<< HEAD
   BUILD_OPTION(options, sStreamReaderInfo, req->firstTsReq.ver, TSDB_ORDER_ASC, req->firstTsReq.startTime, INT64_MAX, sStreamReaderInfo->tsSchemas, true,
                STREAM_SCAN_GROUP_ONE_BY_ONE, req->firstTsReq.gid, true, sStreamReaderInfo->uidHashTrigger);
-=======
-  SStreamTriggerReaderTaskInnerOptions options = {0};
-  STREAM_CHECK_RET_GOTO(createOptionsForFirstTs(&options, sStreamReaderInfo, req->firstTsReq.startTime, req->firstTsReq.ver, req->firstTsReq.gid));
->>>>>>> 558928cb
   SStorageAPI api = {0};
   initStorageAPI(&api);
   STREAM_CHECK_RET_GOTO(createStreamTask(pVnode, &options, &pTaskInner, NULL, &api));
@@ -3611,15 +2159,8 @@
   int64_t                 key = getSessionKey(req->base.sessionId, STRIGGER_PULL_TSDB_META);
 
   if (req->base.type == STRIGGER_PULL_TSDB_META) {
-<<<<<<< HEAD
     BUILD_OPTION(options, sStreamReaderInfo, req->tsdbMetaReq.ver, req->tsdbMetaReq.order, req->tsdbMetaReq.startTime, req->tsdbMetaReq.endTime, sStreamReaderInfo->tsSchemas, true, 
       (req->tsdbMetaReq.gid != 0 ? STREAM_SCAN_GROUP_ONE_BY_ONE : STREAM_SCAN_ALL), req->tsdbMetaReq.gid, true, sStreamReaderInfo->uidHashTrigger);
-=======
-    SStreamTriggerReaderTaskInnerOptions options = {0};
-
-    STREAM_CHECK_RET_GOTO(createOptionsForTsdbMeta(&options, sStreamReaderInfo, req->tsdbMetaReq.startTime,
-      req->tsdbMetaReq.endTime, req->tsdbMetaReq.gid, req->tsdbMetaReq.order, req->tsdbMetaReq.ver));
->>>>>>> 558928cb
     SStorageAPI api = {0};
     initStorageAPI(&api);
     STREAM_CHECK_RET_GOTO(createStreamTask(pVnode, &options, &pTaskInner, NULL, &api));
@@ -3939,10 +2480,7 @@
   size_t  size = 0;
   int32_t* slotIdList = NULL;
   SArray* sortedCid = NULL;
-<<<<<<< HEAD
   SArray* schemas = NULL;
-=======
->>>>>>> 558928cb
   
   STREAM_CHECK_NULL_GOTO(sStreamReaderInfo, terrno);
   void* pTask = sStreamReaderInfo->pTask;
@@ -3971,7 +2509,6 @@
       }
     }
 
-<<<<<<< HEAD
     STREAM_CHECK_RET_GOTO(buildScheamFromMeta(pVnode, req->tsdbDataReq.uid, &schemas));
     STREAM_CHECK_RET_GOTO(shrinkScheams(req->tsdbDataReq.cids, schemas));
     BUILD_OPTION(options, sStreamReaderInfo, req->tsdbDataReq.ver, req->tsdbDataReq.order, req->tsdbDataReq.skey,
@@ -3979,31 +2516,6 @@
 
     options.suid = req->tsdbDataReq.suid;
     options.uid = req->tsdbDataReq.uid;
-=======
-    // sort cid and build slotIdList
-    slotIdList = taosMemoryMalloc(taosArrayGetSize(req->tsdbDataReq.cids) * sizeof(int32_t));
-    STREAM_CHECK_NULL_GOTO(slotIdList, terrno);
-    sortedCid = taosArrayDup(req->tsdbDataReq.cids, NULL);
-    STREAM_CHECK_NULL_GOTO(sortedCid, terrno);
-    taosArraySort(sortedCid, sortCid);
-    for (int32_t i = 0; i < taosArrayGetSize(req->tsdbDataReq.cids); i++) {
-      int16_t* cid = taosArrayGet(req->tsdbDataReq.cids, i);
-      STREAM_CHECK_NULL_GOTO(cid, terrno);
-      for (int32_t j = 0; j < taosArrayGetSize(sortedCid); j++) {
-        int16_t* cidSorted = taosArrayGet(sortedCid, j);
-        STREAM_CHECK_NULL_GOTO(cidSorted, terrno);
-        if (*cid == *cidSorted) {
-          slotIdList[j] = i;
-          break;
-        }
-      }
-    }
-
-    STREAM_CHECK_RET_GOTO(createOptionsForTsdbData(pVnode, &options, sStreamReaderInfo, req->tsdbDataReq.uid,
-                                                   req->tsdbDataReq.cids, req->tsdbDataReq.order, req->tsdbDataReq.skey,
-                                                   req->tsdbDataReq.ekey, req->tsdbDataReq.ver));
-    reSetUid(&options, req->tsdbDataReq.suid, req->tsdbDataReq.uid);
->>>>>>> 558928cb
 
     SStorageAPI api = {0};
     initStorageAPI(&api);
@@ -4056,10 +2568,7 @@
   tmsgSendRsp(&rsp);
   taosMemFree(slotIdList);
   taosArrayDestroy(sortedCid);
-<<<<<<< HEAD
   taosArrayDestroy(schemas);
-=======
->>>>>>> 558928cb
   return code;
 }
 
@@ -4175,7 +2684,6 @@
   resultRsp.dataBlock = sStreamReaderInfo->triggerBlock;
   STREAM_CHECK_RET_GOTO(processWalVerDataNew(pVnode, sStreamReaderInfo, req->walDataNewReq.versions, req->walDataNewReq.ranges, &resultRsp));
   ST_TASK_DLOG("vgId:%d %s get result last ver:%"PRId64" rows:%d", TD_VID(pVnode), __func__, resultRsp.ver, resultRsp.totalRows);
-<<<<<<< HEAD
 
   STREAM_CHECK_CONDITION_GOTO(resultRsp.totalRows == 0, TDB_CODE_SUCCESS);
 
@@ -4185,17 +2693,6 @@
   printDataBlock(sStreamReaderInfo->triggerBlock, __func__, "data", ((SStreamTask*)pTask)->streamId);
   printIndexHash(sStreamReaderInfo->indexHash, pTask);
 
-=======
-
-  STREAM_CHECK_CONDITION_GOTO(resultRsp.totalRows == 0, TDB_CODE_SUCCESS);
-
-  size = tSerializeSStreamWalDataResponse(NULL, 0, &resultRsp, sStreamReaderInfo->indexHash);
-  buf = rpcMallocCont(size);
-  size = tSerializeSStreamWalDataResponse(buf, size, &resultRsp, sStreamReaderInfo->indexHash);
-  printDataBlock(sStreamReaderInfo->triggerBlock, __func__, "data", ((SStreamTask*)pTask)->streamId);
-  printIndexHash(sStreamReaderInfo->indexHash, pTask);
-
->>>>>>> 558928cb
 end:
   if (resultRsp.totalRows == 0) {
     buf = rpcMallocCont(sizeof(int64_t));
@@ -4714,15 +3211,11 @@
         STREAM_CHECK_RET_GOTO(vnodeProcessStreamTsdbMetaReq(pVnode, pMsg, &req, sStreamReaderInfo));
         break;
       case STRIGGER_PULL_TSDB_TS_DATA:
-<<<<<<< HEAD
         if (sStreamReaderInfo->isVtableStream) {
           STREAM_CHECK_RET_GOTO(vnodeProcessStreamTsdbTsDataReqVTable(pVnode, pMsg, &req, sStreamReaderInfo));
         } else {
           STREAM_CHECK_RET_GOTO(vnodeProcessStreamTsdbTsDataReqNonVTable(pVnode, pMsg, &req, sStreamReaderInfo));
         }
-=======
-        STREAM_CHECK_RET_GOTO(vnodeProcessStreamTsdbTsDataReq(pVnode, pMsg, &req, sStreamReaderInfo));
->>>>>>> 558928cb
         break;
       case STRIGGER_PULL_TSDB_TRIGGER_DATA:
       case STRIGGER_PULL_TSDB_TRIGGER_DATA_NEXT:
