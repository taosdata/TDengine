--- conflicted
+++ resolved
@@ -16,10 +16,7 @@
 #include <stdbool.h>
 #include <stdint.h>
 #include <taos.h>
-<<<<<<< HEAD
-=======
 #include <tdef.h>
->>>>>>> ac6c05c5
 #include "executor.h"
 #include "nodes.h"
 #include "osMemPool.h"
@@ -60,21 +57,6 @@
 } WalMetaResult;
 
 static int64_t getSuid(SStreamTriggerReaderInfo* sStreamReaderInfo, STableKeyInfo* pList) {
-<<<<<<< HEAD
-  if (!sStreamReaderInfo->isVtableStream) {
-    return sStreamReaderInfo->suid;
-  }
-
-  if (pList == NULL) {
-    return 0;
-  }
-
-  SStreamTableMapElement* element = taosHashGet(sStreamReaderInfo->vSetTableList.uIdMap, &pList->uid, LONG_BYTES);
-  if (element != 0) {
-    return element->suid;
-  }
-  return 0;
-=======
   int64_t suid = 0;
   if (!sStreamReaderInfo->isVtableStream) {
     suid = sStreamReaderInfo->suid;
@@ -96,7 +78,6 @@
 
 end:
   return suid;
->>>>>>> ac6c05c5
 }
 
 static int64_t getSessionKey(int64_t session, int64_t type) { return (session | (type << 32)); }
@@ -173,10 +154,11 @@
 static bool needReLoadTableList(SStreamTriggerReaderInfo* sStreamReaderInfo, int8_t tableType, int64_t suid, int64_t uid, bool isCalc){
   if ((tableType == TD_CHILD_TABLE || tableType == TD_VIRTUAL_CHILD_TABLE) &&
       sStreamReaderInfo->tableType == TD_SUPER_TABLE && 
-<<<<<<< HEAD
-      suid == sStreamReaderInfo->suid && 
-      qStreamGetGroupIdFromOrigin(sStreamReaderInfo, uid) == -1) {
-    return true;
+      suid == sStreamReaderInfo->suid) {
+    taosRLockLatch(&sStreamReaderInfo->lock);
+    uint64_t gid = qStreamGetGroupIdFromOrigin(sStreamReaderInfo, uid);
+    taosRUnLockLatch(&sStreamReaderInfo->lock);
+    if (gid == (uint64_t)-1) return true;
   }
   return false;
 }
@@ -202,60 +184,9 @@
     *id = qStreamGetGroupIdFromOrigin(sStreamReaderInfo, uid);
     if(*id == -1) *id = uid;
     return uid == sStreamReaderInfo->uid;
-=======
-      suid == sStreamReaderInfo->suid) {
-    taosRLockLatch(&sStreamReaderInfo->lock);
-    uint64_t gid = qStreamGetGroupIdFromOrigin(sStreamReaderInfo, uid);
-    taosRUnLockLatch(&sStreamReaderInfo->lock);
-    if (gid == (uint64_t)-1) return true;
->>>>>>> ac6c05c5
-  }
-  return true;
-}
-
-static bool uidInTableListOrigin(SStreamTriggerReaderInfo* sStreamReaderInfo, int64_t suid, int64_t uid, uint64_t* id) {
-  return uidInTableList(sStreamReaderInfo, suid, uid, id);
-}
-
-<<<<<<< HEAD
-static bool uidInTableListSet(SStreamTriggerReaderInfo* sStreamReaderInfo, int64_t suid, int64_t uid, uint64_t* id, bool isCalc) {
-  if (sStreamReaderInfo->isVtableStream) {
-    int64_t tmp[2] = {suid, uid};
-    if(tSimpleHashGet(isCalc ? sStreamReaderInfo->uidHashCalc : sStreamReaderInfo->uidHashTrigger, tmp, sizeof(tmp)) == NULL) {
-      return false;
-    }
-    *id = uid;
-    return true;
-  } else {
-    return uidInTableList(sStreamReaderInfo, suid, uid, id);
-=======
-static bool uidInTableList(SStreamTriggerReaderInfo* sStreamReaderInfo, int64_t suid, int64_t uid, uint64_t* id){
-  if (sStreamReaderInfo->tableType == TD_SUPER_TABLE) {
-    if (suid != sStreamReaderInfo->suid) return false;
-    if (sStreamReaderInfo->pTagCond == NULL) {
-      if (sStreamReaderInfo->partitionCols == NULL){
-        *id = 0;
-      } else if (sStreamReaderInfo->groupByTbname){
-        *id= uid;
-      } else {
-        *id = qStreamGetGroupIdFromOrigin(sStreamReaderInfo, uid);
-        if (*id == -1) return false;
-      }
-    } else {
-      //*id= uid;
-      *id = qStreamGetGroupIdFromOrigin(sStreamReaderInfo, uid);
-      if (*id == -1) return false;
-    }
-  } else {
-    *id = qStreamGetGroupIdFromOrigin(sStreamReaderInfo, uid);
-    if(*id == -1) *id = uid;
-    return uid == sStreamReaderInfo->uid;
->>>>>>> ac6c05c5
-  }
-}
-
-<<<<<<< HEAD
-=======
+  }
+}
+
 static bool uidInTableListOrigin(SStreamTriggerReaderInfo* sStreamReaderInfo, int64_t suid, int64_t uid, uint64_t* id) {
   return uidInTableList(sStreamReaderInfo, suid, uid, id);
 }
@@ -278,7 +209,6 @@
   return ret;
 }
 
->>>>>>> ac6c05c5
 static int32_t generateTablistForStreamReader(SVnode* pVnode, SStreamTriggerReaderInfo* sStreamReaderInfo) {
   int32_t                   code = 0;
   int32_t                   lino = 0;
@@ -357,8 +287,6 @@
   return code;
 }
 
-<<<<<<< HEAD
-=======
 static int32_t buildArrayRsp(SArray* pBlockList, void** data, size_t* size) {
   int32_t code = 0;
   int32_t lino = 0;
@@ -395,7 +323,6 @@
   return code;
 }
 
->>>>>>> ac6c05c5
 static int32_t resetTsdbReader(SStreamReaderTaskInner* pTask, SStreamTriggerReaderInfo* sStreamReaderInfo, STableKeyInfo* pList, int32_t pNum) {
   int32_t        code = 0;
   int32_t        lino = 0;
@@ -479,11 +406,7 @@
     uint64_t* uid = taosArrayGet(req.uidList, i);
     STREAM_CHECK_NULL_GOTO(uid, terrno);
     uint64_t   id = 0;
-<<<<<<< HEAD
-    ST_TASK_ILOG("stream reader scan delete start data:uid %" PRIu64 ", skey %" PRIu64 ", ekey %" PRIu64, *uid, req.skey, req.ekey);
-=======
     ST_TASK_DLOG("stream reader scan delete start data:uid %" PRIu64 ", skey %" PRIu64 ", ekey %" PRIu64, *uid, req.skey, req.ekey);
->>>>>>> ac6c05c5
     STREAM_CHECK_CONDITION_GOTO(!uidInTableListSet(sStreamReaderInfo, req.suid, *uid, &id, false), TDB_CODE_SUCCESS);
     STREAM_CHECK_RET_GOTO(blockDataEnsureCapacity(rsp->deleteBlock, ((SSDataBlock*)rsp->deleteBlock)->info.rows + 1));
     STREAM_CHECK_RET_GOTO(buildWalMetaBlockNew(rsp->deleteBlock, id, req.skey, req.ekey, ver));
@@ -571,19 +494,11 @@
   for (int32_t iReq = 0; iReq < req.nReqs; iReq++) {
     pCreateReq = req.pReqs + iReq;
     if (!needReLoadTableList(sStreamReaderInfo, pCreateReq->type, pCreateReq->ctb.suid, pCreateReq->uid, false)) {
-<<<<<<< HEAD
-      ST_TASK_ILOG("stream reader scan create table jump, %s", pCreateReq->name);
-      continue;
-    }
-  
-    ST_TASK_ILOG("stream reader scan create table %s", pCreateReq->name);  
-=======
       ST_TASK_DLOG("stream reader scan create table jump, %s", pCreateReq->name);
       continue;
     }
   
     ST_TASK_DLOG("stream reader scan create table %s", pCreateReq->name);  
->>>>>>> ac6c05c5
     STREAM_CHECK_NULL_GOTO(taosArrayPush(uidList, &pCreateReq->uid), terrno);
   }
   
@@ -608,11 +523,7 @@
   uidList = taosArrayInit(8, sizeof(tb_uid_t));
   STREAM_CHECK_NULL_GOTO(uidList, terrno);
   STREAM_CHECK_NULL_GOTO(taosArrayPush(uidList, &pCreateReq->uid), terrno);
-<<<<<<< HEAD
-  ST_TASK_ILOG("stream reader scan auto create table %s", pCreateReq->name);
-=======
   ST_TASK_DLOG("stream reader scan auto create table %s", pCreateReq->name);
->>>>>>> ac6c05c5
 
   STREAM_CHECK_RET_GOTO(reloadTableList(sStreamReaderInfo, uidList));
 end:
@@ -646,11 +557,7 @@
   STREAM_CHECK_NULL_GOTO(uidList, terrno);
   STREAM_CHECK_NULL_GOTO(taosArrayPush(uidList, &uid), terrno);
   STREAM_CHECK_RET_GOTO(reloadTableList(sStreamReaderInfo, uidList));
-<<<<<<< HEAD
-  ST_TASK_ILOG("stream reader scan alter table %s", req.tbName);
-=======
   ST_TASK_DLOG("stream reader scan alter table %s", req.tbName);
->>>>>>> ac6c05c5
 
 end:
   taosArrayDestroy(uidList);
@@ -695,11 +602,7 @@
 //   STREAM_CHECK_RET_GOTO(tDecodeSVDropStbReq(&decoder, &req));
 //   STREAM_CHECK_CONDITION_GOTO(req.suid != sStreamReaderInfo->suid, TDB_CODE_SUCCESS);
 
-<<<<<<< HEAD
-//   ST_TASK_ILOG("stream reader scan drop suid %" PRId64, req.suid);
-=======
 //   ST_TASK_DLOG("stream reader scan drop suid %" PRId64, req.suid);
->>>>>>> ac6c05c5
 // end:
 //   tDecoderClear(&decoder);
 //   return code;
@@ -1238,9 +1141,6 @@
     TSDB_CHECK_CODE(code, lino, end);
   }
 
-<<<<<<< HEAD
-  STREAM_CHECK_CONDITION_GOTO(!uidInTableListSet(sStreamReaderInfo, submitTbData.suid, submitTbData.uid, &id, rsp->isCalc), TDB_CODE_SUCCESS);
-=======
   if (rsp->uidHash != NULL) {
     uint64_t* gid = tSimpleHashGet(rsp->uidHash, &submitTbData.uid, LONG_BYTES);
     STREAM_CHECK_CONDITION_GOTO(gid == NULL, TDB_CODE_SUCCESS);
@@ -1248,7 +1148,6 @@
   } else {
     STREAM_CHECK_CONDITION_GOTO(!uidInTableListSet(sStreamReaderInfo, submitTbData.suid, submitTbData.uid, &id, rsp->isCalc), TDB_CODE_SUCCESS);
   }
->>>>>>> ac6c05c5
 
   walMeta.id = id;
   STimeWindow window = {.skey = INT64_MIN, .ekey = INT64_MAX};
@@ -1267,24 +1166,6 @@
     TSDB_CHECK_CODE(code, lino, end);
   }
 
-<<<<<<< HEAD
-  STSchema*    schema = NULL;
-  if (sStreamReaderInfo->isVtableStream) {
-    if (*schemas == NULL) {
-      *schemas = metaGetTbTSchema(pVnode->pMeta, submitTbData.suid != 0 ? submitTbData.suid : submitTbData.uid, submitTbData.sver, 1);
-      STREAM_CHECK_NULL_GOTO(*schemas, TSDB_CODE_TQ_TABLE_SCHEMA_NOT_FOUND);
-    }
-    schema = *schemas;
-  } else {
-    if (sStreamReaderInfo->triggerTableSchema == NULL || sStreamReaderInfo->triggerTableSchema->version != submitTbData.sver) {
-      taosMemoryFree(sStreamReaderInfo->triggerTableSchema);
-      sStreamReaderInfo->triggerTableSchema = metaGetTbTSchema(pVnode->pMeta, submitTbData.suid != 0 ? submitTbData.suid : submitTbData.uid, submitTbData.sver, 1);
-      STREAM_CHECK_NULL_GOTO(sStreamReaderInfo->triggerTableSchema, TSDB_CODE_TQ_TABLE_SCHEMA_NOT_FOUND);
-    }
-    schema = sStreamReaderInfo->triggerTableSchema;
-  }
-  SStreamWalDataSlice* pSlice = (SStreamWalDataSlice*)tSimpleHashGet(sStreamReaderInfo->indexHash, &submitTbData.uid, LONG_BYTES);
-=======
   if (*schemas == NULL) {
     *schemas = metaGetTbTSchema(pVnode->pMeta, submitTbData.suid != 0 ? submitTbData.suid : submitTbData.uid, submitTbData.sver, 1);
     if (*schemas == NULL) {
@@ -1298,7 +1179,6 @@
   if (pSlice == NULL) {
     ST_TASK_ELOG("vgId:%d %s data slice not found for uid:%" PRId64, TD_VID(pVnode), __func__, submitTbData.uid);
   }
->>>>>>> ac6c05c5
   STREAM_CHECK_NULL_GOTO(pSlice, TSDB_CODE_INVALID_PARA);
   int32_t blockStart = pSlice->currentRowIdx;
 
@@ -1583,15 +1463,10 @@
     TSDB_CHECK_CODE(code, lino, end);
   }
 
-<<<<<<< HEAD
-  STREAM_CHECK_CONDITION_GOTO(!uidInTableListSet(sStreamReaderInfo, submitTbData.suid, *uid, gid, isCalc), TDB_CODE_SUCCESS);
-
-=======
   STREAM_CHECK_CONDITION_GOTO(!uidInTableListSet(sStreamReaderInfo, submitTbData.suid, *uid, gid, rsp->isCalc), TDB_CODE_SUCCESS);
   if (rsp->uidHash != NULL) {
     STREAM_CHECK_RET_GOTO(tSimpleHashPut(rsp->uidHash, uid, LONG_BYTES, gid, LONG_BYTES));
   }
->>>>>>> ac6c05c5
   STimeWindow window = {.skey = INT64_MIN, .ekey = INT64_MAX};
 
   if (ranges != NULL){
@@ -2285,12 +2160,7 @@
   SStorageAPI api = {0};
   initStorageAPI(&api);
 
-<<<<<<< HEAD
-  StreamTableListInfo* tmp = sStreamReaderInfo->isVtableStream ? &sStreamReaderInfo->vSetTableList : &sStreamReaderInfo->tableList;
-  STREAM_CHECK_RET_GOTO(qStreamCopyTableInfo(tmp, &dst, &sStreamReaderInfo->lock));
-=======
   STREAM_CHECK_RET_GOTO(qStreamCopyTableInfo(sStreamReaderInfo, &dst));
->>>>>>> ac6c05c5
   STREAM_CHECK_RET_GOTO(qStreamIterTableList(&dst, &pList, &pNum));
 
   BUILD_OPTION(options, getSuid(sStreamReaderInfo, pList), -1, TSDB_ORDER_DESC, INT64_MIN, INT64_MAX, sStreamReaderInfo->tsSchemas, true, NULL);
@@ -2333,12 +2203,7 @@
   if (req->firstTsReq.gid != 0) {
     STREAM_CHECK_RET_GOTO(qStreamGetTableList(sStreamReaderInfo, req->firstTsReq.gid, &pList, &pNum));
   } else {
-<<<<<<< HEAD
-    StreamTableListInfo* tmp = sStreamReaderInfo->isVtableStream ? &sStreamReaderInfo->vSetTableList : &sStreamReaderInfo->tableList;
-    STREAM_CHECK_RET_GOTO(qStreamCopyTableInfo(tmp, &dst, &sStreamReaderInfo->lock));
-=======
     STREAM_CHECK_RET_GOTO(qStreamCopyTableInfo(sStreamReaderInfo, &dst));
->>>>>>> ac6c05c5
     STREAM_CHECK_RET_GOTO(qStreamIterTableList(&dst, &pList, &pNum));
   }
   BUILD_OPTION(options, getSuid(sStreamReaderInfo, pList), req->firstTsReq.ver, TSDB_ORDER_ASC, req->firstTsReq.startTime, INT64_MAX, sStreamReaderInfo->tsSchemas, true, NULL);
@@ -2560,11 +2425,8 @@
   void*   buf = NULL;
   size_t  size = 0;
   STableKeyInfo* pList = NULL;
-<<<<<<< HEAD
-=======
   SArray*        pResList = NULL;
   SSDataBlock*   pBlockTmp = NULL;
->>>>>>> ac6c05c5
 
   SStreamReaderTaskInner* pTaskInner = NULL;
   void* pTask = sStreamReaderInfo->pTask;
@@ -2600,11 +2462,7 @@
       break;
     }
     pTaskInner->pResBlock->info.id.groupId = qStreamGetGroupIdFromSet(sStreamReaderInfo, pTaskInner->pResBlock->info.id.uid);
-<<<<<<< HEAD
-    pTaskInner->pResBlockDst->info.id.groupId = pTaskInner->pResBlock->info.id.groupId;
-=======
     // pTaskInner->pResBlockDst->info.id.groupId = pTaskInner->pResBlock->info.id.groupId;
->>>>>>> ac6c05c5
 
     SSDataBlock* pBlock = NULL;
     STREAM_CHECK_RET_GOTO(getTableData(pTaskInner, &pBlock));
@@ -2613,16 +2471,12 @@
         processTag(pVnode, sStreamReaderInfo, false, &pTaskInner->api, pBlock->info.id.uid, pBlock, 0, pBlock->info.rows, 1));
     }
     STREAM_CHECK_RET_GOTO(qStreamFilter(pBlock, sStreamReaderInfo->pFilterInfo, NULL));
-<<<<<<< HEAD
-    STREAM_CHECK_RET_GOTO(blockDataMerge(pTaskInner->pResBlockDst, pBlock));
-=======
     // STREAM_CHECK_RET_GOTO(blockDataMerge(pTaskInner->pResBlockDst, pBlock));
     ST_TASK_DLOG("vgId:%d %s get result rows:%" PRId64, TD_VID(pVnode), __func__, pBlock->info.rows);
     STREAM_CHECK_RET_GOTO(createOneDataBlock(pBlock, true, &pBlockTmp));
     STREAM_CHECK_NULL_GOTO(taosArrayPush(pResList, &pBlockTmp), terrno);
     pBlockTmp = NULL;
 
->>>>>>> ac6c05c5
     ST_TASK_DLOG("vgId:%d %s get skey:%" PRId64 ", eksy:%" PRId64 ", uid:%" PRId64 ", gId:%" PRIu64 ", rows:%" PRId64,
             TD_VID(pVnode), __func__, pTaskInner->pResBlock->info.window.skey, pTaskInner->pResBlock->info.window.ekey,
             pTaskInner->pResBlock->info.id.uid, pTaskInner->pResBlock->info.id.groupId, pTaskInner->pResBlock->info.rows);
@@ -2642,11 +2496,8 @@
       .msgType = TDMT_STREAM_TRIGGER_PULL_RSP, .info = pMsg->info, .pCont = buf, .contLen = size, .code = code};
   tmsgSendRsp(&rsp);
   taosMemoryFree(pList);
-<<<<<<< HEAD
-=======
   blockDataDestroy(pBlockTmp);
   taosArrayDestroyP(pResList, (FDelete)blockDataDestroy);
->>>>>>> ac6c05c5
   return code;
 }
 
@@ -3097,11 +2948,7 @@
 
   for (size_t i = 0; i < taosArrayGetSize(pTableListArray); i++) {
     SStreamTableKeyInfo* pKeyInfo = taosArrayGetP(pTableListArray, i);
-<<<<<<< HEAD
-    if (pKeyInfo == NULL) {
-=======
     if (pKeyInfo == NULL || pKeyInfo->markedDeleted) {
->>>>>>> ac6c05c5
       continue;
     }
     VTableInfo* vTable = taosArrayReserve(vTableInfo.infos, 1);
@@ -3479,23 +3326,14 @@
     stDebug("vgId:%d %s start, type:%d, streamId:%" PRIx64 ", readerTaskId:%" PRIx64 ", sessionId:%" PRIx64,
             TD_VID(pVnode), __func__, req.base.type, req.base.streamId, req.base.readerTaskId, req.base.sessionId);
     SStreamTriggerReaderInfo* sStreamReaderInfo = qStreamGetReaderInfo(req.base.streamId, req.base.readerTaskId, &taskAddr);
-<<<<<<< HEAD
-    if (sStreamReaderInfo != NULL && sStreamReaderInfo->tableList.pTableList == NULL) {  
-      (void)taosThreadRwlockWrlock(&sStreamReaderInfo->lock);
-=======
     STREAM_CHECK_NULL_GOTO(sStreamReaderInfo, terrno);
     if (sStreamReaderInfo->tableList.pTableList == NULL) {  
       taosWLockLatch(&sStreamReaderInfo->lock);
->>>>>>> ac6c05c5
       sStreamReaderInfo->pVnode = pVnode;
       if (sStreamReaderInfo->tableList.pTableList == NULL) {
         code = generateTablistForStreamReader(pVnode, sStreamReaderInfo);  
       }
-<<<<<<< HEAD
-      (void)taosThreadRwlockUnlock(&sStreamReaderInfo->lock);
-=======
       taosWUnLockLatch(&sStreamReaderInfo->lock);
->>>>>>> ac6c05c5
       STREAM_CHECK_RET_GOTO(code);
     }
     switch (req.base.type) {
