/*
 * Copyright (c) 2019 TAOS Data, Inc. <jhtao@taosdata.com>
 *
 * This program is free software: you can use, redistribute, and/or modify
 * it under the terms of the GNU Affero General Public License, version 3
 * or later ("AGPL"), as published by the Free Software Foundation.
 *
 * This program is distributed in the hope that it will be useful, but WITHOUT
 * ANY WARRANTY; without even the implied warranty of MERCHANTABILITY or
 * FITNESS FOR A PARTICULAR PURPOSE.
 *
 * You should have received a copy of the GNU Affero General Public License
 * along with this program. If not, see <http://www.gnu.org/licenses/>.
 */

#include "scalar.h"
#include "streamReader.h"
#include "tdb.h"
#include "tencode.h"
#include "tglobal.h"
#include "tmsg.h"
#include "vnd.h"
#include "vnode.h"
#include "vnodeInt.h"

#define BUILD_OPTION(options, sStreamInfo, _groupSort, _order, startTime, endTime, _schemas, _isSchema, _scanMode, \
                     _gid, _initReader)                                                                            \
  SStreamTriggerReaderTaskInnerOptions options = {.suid = sStreamInfo->suid,                                       \
                                                  .uid = sStreamInfo->uid,                                         \
                                                  .tableType = sStreamInfo->tableType,                             \
                                                  .groupSort = _groupSort,                                         \
                                                  .order = _order,                                                 \
                                                  .twindows = {.skey = startTime, .ekey = endTime},                \
                                                  .pTagCond = sStreamInfo->pTagCond,                               \
                                                  .pTagIndexCond = sStreamInfo->pTagIndexCond,                     \
                                                  .pConditions = sStreamInfo->pConditions,                         \
                                                  .partitionCols = sStreamInfo->partitionCols,                     \
                                                  .schemas = _schemas,                                             \
                                                  .isSchema = _isSchema,                                           \
                                                  .scanMode = _scanMode,                                           \
                                                  .gid = _gid,                                                     \
                                                  .initReader = _initReader};

static int64_t getSessionKey(int64_t session, int64_t type) { return (session | (type << 32)); }

// static int32_t insertTableToIgnoreList(SHashObj** pIgnoreTables, uint64_t uid) {
//   if (NULL == *pIgnoreTables) {
//     *pIgnoreTables = taosHashInit(8, taosGetDefaultHashFunction(TSDB_DATA_TYPE_BIGINT), true, HASH_NO_LOCK);
//     if (NULL == *pIgnoreTables) {
//       return terrno;
//     }
//   }

//   int32_t tempRes = taosHashPut(*pIgnoreTables, &uid, sizeof(uid), &uid, sizeof(uid));
//   if (tempRes != TSDB_CODE_SUCCESS) {
//     qError("%s failed at line %d since %s", __func__, __LINE__, tstrerror(tempRes));
//     return tempRes;
//   }
//   return TSDB_CODE_SUCCESS;
// }

static int32_t addColData(SSDataBlock* pResBlock, int32_t index, void* data) {
  SColumnInfoData* pSrc = taosArrayGet(pResBlock->pDataBlock, index);
  if (pSrc == NULL) {
    return terrno;
  }

  memcpy(pSrc->pData + pResBlock->info.rows * pSrc->info.bytes, data, pSrc->info.bytes);
  return 0;
}

static int32_t getTableDataInfo(SStreamReaderTaskInner* pTask, bool* hasNext) {
  int32_t code = pTask->api.tsdReader.tsdNextDataBlock(pTask->pReader, hasNext);
  if (code != TSDB_CODE_SUCCESS) {
    pTask->api.tsdReader.tsdReaderReleaseDataBlock(pTask->pReader);
  }

  return code;
}

static int32_t getTableData(SStreamReaderTaskInner* pTask, SSDataBlock** ppRes) {
  return pTask->api.tsdReader.tsdReaderRetrieveDataBlock(pTask->pReader, ppRes, NULL);
}

static int32_t buildOTableInfoRsp(const SSTriggerOrigTableInfoRsp* rsp, void** data, size_t* size) {
  int32_t code = 0;
  int32_t lino = 0;
  void*   buf = NULL;
  int32_t len = tSerializeSTriggerOrigTableInfoRsp(NULL, 0, rsp);
  STREAM_CHECK_CONDITION_GOTO(len <= 0, TSDB_CODE_INVALID_PARA);
  buf = rpcMallocCont(len);
  STREAM_CHECK_NULL_GOTO(buf, terrno);
  int32_t actLen = tSerializeSTriggerOrigTableInfoRsp(buf, len, rsp);
  STREAM_CHECK_CONDITION_GOTO(actLen != len, TSDB_CODE_INVALID_PARA);
  *data = buf;
  *size = len;
  buf = NULL;
end:
  rpcFreeCont(buf);
  return code;
}

static int32_t buildVTableInfoRsp(const SStreamMsgVTableInfo* rsp, void** data, size_t* size) {
  int32_t code = 0;
  int32_t lino = 0;
  void*   buf = NULL;
  int32_t len = tSerializeSStreamMsgVTableInfo(NULL, 0, rsp);
  STREAM_CHECK_CONDITION_GOTO(len <= 0, TSDB_CODE_INVALID_PARA);
  buf = rpcMallocCont(len);
  STREAM_CHECK_NULL_GOTO(buf, terrno);
  int32_t actLen = tSerializeSStreamMsgVTableInfo(buf, len, rsp);
  STREAM_CHECK_CONDITION_GOTO(actLen != len, TSDB_CODE_INVALID_PARA);
  *data = buf;
  *size = len;
  buf = NULL;
end:
  rpcFreeCont(buf);
  return code;
}

static int32_t buildTsRsp(const SStreamTsResponse* tsRsp, void** data, size_t* size) {
  int32_t code = 0;
  int32_t lino = 0;
  void*   buf = NULL;
  int32_t len = tSerializeSStreamTsResponse(NULL, 0, tsRsp);
  STREAM_CHECK_CONDITION_GOTO(len <= 0, TSDB_CODE_INVALID_PARA);
  buf = rpcMallocCont(len);
  STREAM_CHECK_NULL_GOTO(buf, terrno);
  int32_t actLen = tSerializeSStreamTsResponse(buf, len, tsRsp);
  STREAM_CHECK_CONDITION_GOTO(actLen != len, TSDB_CODE_INVALID_PARA);
  *data = buf;
  *size = len;
  buf = NULL;
end:
  rpcFreeCont(buf);
  return code;
}

static int32_t buildFetchRsp(SSDataBlock* pBlock, void** data, size_t* size, int8_t precision) {
  int32_t code = 0;
  int32_t lino = 0;
  void*   buf = NULL;

  int32_t blockSize = pBlock == NULL ? 0 : blockGetEncodeSize(pBlock);
  size_t  dataEncodeBufSize = sizeof(SRetrieveTableRsp) + INT_BYTES * 2 + blockSize;
  buf = rpcMallocCont(dataEncodeBufSize);
  STREAM_CHECK_NULL_GOTO(buf, terrno);

  SRetrieveTableRsp* pRetrieve = (SRetrieveTableRsp*)buf;
  pRetrieve->version = 0;
  pRetrieve->precision = precision;
  pRetrieve->compressed = 0;
  *((int32_t*)(pRetrieve->data)) = blockSize;
  *((int32_t*)(pRetrieve->data + INT_BYTES)) = blockSize;
  if (pBlock == NULL || pBlock->info.rows == 0) {
    pRetrieve->numOfRows = 0;
    pRetrieve->numOfBlocks = 0;
    pRetrieve->completed = 1;
  } else {
    pRetrieve->numOfRows = htobe64((int64_t)pBlock->info.rows);
    pRetrieve->numOfBlocks = htonl(1);
    int32_t actualLen =
        blockEncode(pBlock, pRetrieve->data + INT_BYTES * 2, blockSize, taosArrayGetSize(pBlock->pDataBlock));
    STREAM_CHECK_CONDITION_GOTO(actualLen < 0, terrno);
  }

  *data = buf;
  *size = dataEncodeBufSize;
  buf = NULL;

end:
  rpcFreeCont(buf);
  return code;
}

static int32_t buildRsp(SSDataBlock* pBlock, void** data, size_t* size) {
  int32_t code = 0;
  int32_t lino = 0;
  void*   buf = NULL;
  STREAM_CHECK_CONDITION_GOTO(pBlock == NULL || pBlock->info.rows == 0, TSDB_CODE_SUCCESS);
  size_t dataEncodeSize = blockGetEncodeSize(pBlock);
  buf = rpcMallocCont(dataEncodeSize);
  STREAM_CHECK_NULL_GOTO(buf, terrno);
  int32_t actualLen = blockEncode(pBlock, buf, dataEncodeSize, taosArrayGetSize(pBlock->pDataBlock));
  STREAM_CHECK_CONDITION_GOTO(actualLen < 0, terrno);
  *data = buf;
  *size = dataEncodeSize;
  buf = NULL;
end:
  rpcFreeCont(buf);
  return code;
}

static int32_t resetTsdbReader(SStreamReaderTaskInner* pTask) {
  int32_t        pNum = 1;
  STableKeyInfo* pList = NULL;
  int32_t        code = 0;
  int32_t        lino = 0;
  STREAM_CHECK_RET_GOTO(qStreamGetTableList(pTask->pTableList, pTask->currentGroupIndex, &pList, &pNum));
  STREAM_CHECK_RET_GOTO(pTask->api.tsdReader.tsdSetQueryTableList(pTask->pReader, pList, pNum));

  cleanupQueryTableDataCond(&pTask->cond);
  STREAM_CHECK_RET_GOTO(qStreamInitQueryTableDataCond(&pTask->cond, pTask->options.order, pTask->options.schemas, true,
                                                      pTask->options.twindows, pTask->options.suid));
  STREAM_CHECK_RET_GOTO(pTask->api.tsdReader.tsdReaderResetStatus(pTask->pReader, &pTask->cond));

end:
  STREAM_PRINT_LOG_END(code, lino);
  return code;
}

static int32_t buildWalMetaBlock(SSDataBlock* pBlock, int8_t type, int64_t gid, bool isVTable, int64_t uid,
                                 int64_t skey, int64_t ekey, int64_t ver, int64_t rows) {
  int32_t code = 0;
  int32_t lino = 0;
  int32_t index = 0;
  STREAM_CHECK_RET_GOTO(addColData(pBlock, index++, &type));
  if (!isVTable) {
    STREAM_CHECK_RET_GOTO(addColData(pBlock, index++, &gid));
  }
  STREAM_CHECK_RET_GOTO(addColData(pBlock, index++, &uid));
  STREAM_CHECK_RET_GOTO(addColData(pBlock, index++, &skey));
  STREAM_CHECK_RET_GOTO(addColData(pBlock, index++, &ekey));
  STREAM_CHECK_RET_GOTO(addColData(pBlock, index++, &ver));
  STREAM_CHECK_RET_GOTO(addColData(pBlock, index++, &rows));

end:
  STREAM_PRINT_LOG_END(code, lino)
  return code;
}

static void buildTSchema(STSchema* pTSchema, int32_t ver, col_id_t colId, int8_t type, int32_t bytes) {
  pTSchema->numOfCols = 1;
  pTSchema->version = ver;
  pTSchema->columns[0].colId = colId;
  pTSchema->columns[0].type = type;
  pTSchema->columns[0].bytes = bytes;
}

int32_t retrieveWalMetaData(SSubmitTbData* pSubmitTbData, void* pTableList, bool isVTable, SSDataBlock* pBlock,
                            int64_t ver) {
  int32_t code = 0;
  int32_t lino = 0;

  int64_t   uid = pSubmitTbData->uid;
  int32_t   numOfRows = 0;
  int64_t   skey = 0;
  int64_t   ekey = 0;
  STSchema* pTSchema = NULL;
  uint64_t  gid = 0;
  if (isVTable) {
    STREAM_CHECK_CONDITION_GOTO(taosHashGet(pTableList, &uid, sizeof(uid)) == NULL, TDB_CODE_SUCCESS);
  } else {
    STREAM_CHECK_CONDITION_GOTO(!qStreamUidInTableList(pTableList, uid), TDB_CODE_SUCCESS);
    gid = qStreamGetGroupId(pTableList, uid);
  }

  if (pSubmitTbData->flags & SUBMIT_REQ_COLUMN_DATA_FORMAT) {
    SColData* pCol = taosArrayGet(pSubmitTbData->aCol, 0);
    STREAM_CHECK_NULL_GOTO(pCol, terrno);
    numOfRows = pCol->nVal;

    SColVal colVal = {0};
    STREAM_CHECK_RET_GOTO(tColDataGetValue(pCol, 0, &colVal));
    skey = VALUE_GET_TRIVIAL_DATUM(&colVal.value);

    STREAM_CHECK_RET_GOTO(tColDataGetValue(pCol, numOfRows - 1, &colVal));
    ekey = VALUE_GET_TRIVIAL_DATUM(&colVal.value);
  } else {
    numOfRows = taosArrayGetSize(pSubmitTbData->aRowP);
    SRow* pRow = taosArrayGetP(pSubmitTbData->aRowP, 0);
    STREAM_CHECK_NULL_GOTO(pRow, terrno);
    SColVal colVal = {0};
    pTSchema = taosMemoryCalloc(1, sizeof(STSchema) + sizeof(STColumn));
    STREAM_CHECK_NULL_GOTO(pTSchema, terrno);
    buildTSchema(pTSchema, pSubmitTbData->sver, PRIMARYKEY_TIMESTAMP_COL_ID, TSDB_DATA_TYPE_TIMESTAMP, LONG_BYTES);
    STREAM_CHECK_RET_GOTO(tRowGet(pRow, pTSchema, 0, &colVal));
    skey = VALUE_GET_TRIVIAL_DATUM(&colVal.value);
    pRow = taosArrayGetP(pSubmitTbData->aRowP, numOfRows - 1);
    STREAM_CHECK_RET_GOTO(tRowGet(pRow, pTSchema, 0, &colVal));
    ekey = VALUE_GET_TRIVIAL_DATUM(&colVal.value);
  }

  STREAM_CHECK_RET_GOTO(buildWalMetaBlock(pBlock, WAL_SUBMIT_DATA, gid, isVTable, uid, skey, ekey, ver, numOfRows));
  pBlock->info.rows++;
  stDebug("stream reader scan submit data:uid %" PRIu64 ", skey %" PRIu64 ", ekey %" PRIu64 ", gid %" PRIu64
          ", rows:%d",
          uid, skey, ekey, gid, numOfRows);

end:
  taosMemoryFree(pTSchema);
  STREAM_PRINT_LOG_END(code, lino)
  return code;
}

int32_t retrieveWalData(SSubmitTbData* pSubmitTbData, void* pTableList, SSDataBlock* pBlock, STSchema* schemas,
                        STimeWindow* window) {
  stDebug("stream reader retrieve data block %p", pSubmitTbData);
  int32_t code = 0;
  int32_t lino = 0;

  int32_t ver = pSubmitTbData->sver;
  int64_t uid = pSubmitTbData->uid;
  int32_t numOfRows = 0;
  schemas->version = ver;

  STREAM_CHECK_CONDITION_GOTO(!qStreamUidInTableList(pTableList, uid), TDB_CODE_SUCCESS);
  if (pSubmitTbData->flags & SUBMIT_REQ_COLUMN_DATA_FORMAT) {
    SColData* pCol = taosArrayGet(pSubmitTbData->aCol, 0);
    STREAM_CHECK_NULL_GOTO(pCol, terrno);
    int32_t rowStart = 0;
    int32_t rowEnd = pCol->nVal;
    if (window != NULL) {
      SColVal colVal = {0};
      rowStart = -1;
      rowEnd = -1;
      for (int32_t k = 0; k < pCol->nVal; k++) {
        STREAM_CHECK_RET_GOTO(tColDataGetValue(pCol, k, &colVal));
        int64_t ts = VALUE_GET_TRIVIAL_DATUM(&colVal.value);
        if (ts >= window->skey && rowStart == -1) {
          rowStart = k;
        }
        if (ts > window->ekey && rowEnd == -1) {
          rowEnd = k;
        }
      }
      STREAM_CHECK_CONDITION_GOTO(rowStart == -1 || rowStart == rowEnd, TDB_CODE_SUCCESS);

      if (rowStart != -1 && rowEnd == -1) {
        rowEnd = pCol->nVal;
      }
    }
    numOfRows = rowEnd - rowStart;
    STREAM_CHECK_RET_GOTO(blockDataEnsureCapacity(pBlock, numOfRows));
    for (int32_t i = 0; i < taosArrayGetSize(pBlock->pDataBlock); i++) {
      SColumnInfoData* pColData = taosArrayGet(pBlock->pDataBlock, i);
      STREAM_CHECK_NULL_GOTO(pColData, terrno);
      if (i >= taosArrayGetSize(pSubmitTbData->aCol)) {
        break;
      }
      for (int32_t j = 0; j < taosArrayGetSize(pSubmitTbData->aCol); j++) {
        SColData* pCol = taosArrayGet(pSubmitTbData->aCol, j);
        STREAM_CHECK_NULL_GOTO(pCol, terrno);
        if (pCol->cid == pColData->info.colId) {
          for (int32_t k = rowStart; k < rowEnd; k++) {
            SColVal colVal = {0};
            STREAM_CHECK_RET_GOTO(tColDataGetValue(pCol, k, &colVal));
            STREAM_CHECK_RET_GOTO(colDataSetVal(pColData, k, VALUE_GET_DATUM(&colVal.value, colVal.value.type),
                                                !COL_VAL_IS_VALUE(&colVal)));
          }
        }
      }
    }
  } else {
    STREAM_CHECK_RET_GOTO(blockDataEnsureCapacity(pBlock, taosArrayGetSize(pSubmitTbData->aRowP)));
    for (int32_t j = 0; j < taosArrayGetSize(pSubmitTbData->aRowP); j++) {
      SRow* pRow = taosArrayGetP(pSubmitTbData->aRowP, j);
      STREAM_CHECK_NULL_GOTO(pRow, terrno);
      SColVal colVal = {0};
      STREAM_CHECK_RET_GOTO(tRowGet(pRow, schemas, 0, &colVal));
      int64_t ts = VALUE_GET_TRIVIAL_DATUM(&colVal.value);
      if (window != NULL && (ts < window->skey || ts > window->ekey)) {
        continue;
      }
      for (int32_t i = 0; i < taosArrayGetSize(pBlock->pDataBlock); i++) {  // reader todo test null
        if (i >= schemas->numOfCols) {
          break;
        }
        SColumnInfoData* pColData = taosArrayGet(pBlock->pDataBlock, i);
        STREAM_CHECK_NULL_GOTO(pColData, terrno);
        SColVal colVal = {0};
        int32_t sourceIdx = 0;
        while (1) {
          STREAM_CHECK_RET_GOTO(tRowGet(pRow, schemas, sourceIdx, &colVal));
          if (colVal.cid < pColData->info.colId) {
            sourceIdx++;
            continue;
          } else {
            break;
          }
        }
        if (colVal.cid == pColData->info.colId) {
          if (IS_VAR_DATA_TYPE(colVal.value.type) || colVal.value.type == TSDB_DATA_TYPE_DECIMAL){
            varColSetVarData(pColData, numOfRows, colVal.value.pData, colVal.value.nData, !COL_VAL_IS_VALUE(&colVal));
          } else {
            STREAM_CHECK_RET_GOTO(colDataSetVal(pColData, numOfRows, (const char*)(&(colVal.value.val)), !COL_VAL_IS_VALUE(&colVal)));
          }
        } else {
          colDataSetNULL(pColData, numOfRows);
        }
      }
      numOfRows++;
    }
  }

  pBlock->info.rows = numOfRows;

end:
  STREAM_PRINT_LOG_END(code, lino)
  return code;
}

static int32_t scanDeleteData(void* pTableList, bool isVTable, SSDataBlock* pBlock, void* data, int32_t len,
                              int64_t ver) {
  int32_t    code = 0;
  int32_t    lino = 0;
  SDecoder   decoder = {0};
  SDeleteRes req = {0};
  tDecoderInit(&decoder, data, len);
  STREAM_CHECK_RET_GOTO(tDecodeDeleteRes(&decoder, &req));
  uint64_t gid = 0;
  if (isVTable) {
    STREAM_CHECK_CONDITION_GOTO(taosHashGet(pTableList, &req.suid, sizeof(req.suid)) == NULL, TDB_CODE_SUCCESS)
  } else {
    gid = qStreamGetGroupId(pTableList, req.suid);
    STREAM_CHECK_CONDITION_GOTO(gid == -1, TDB_CODE_SUCCESS);
  }
  STREAM_CHECK_RET_GOTO(
      buildWalMetaBlock(pBlock, WAL_DELETE_DATA, gid, isVTable, req.suid, req.skey, req.ekey, ver, 1));
  pBlock->info.rows++;
  stDebug("stream reader scan delete data:uid %" PRIu64 ", skey %" PRIu64 ", ekey %" PRIu64 ", gid %" PRIu64, req.suid,
          req.skey, req.ekey, gid);

end:
  tDecoderClear(&decoder);
  return code;
}

static int32_t scanDropTable(void* pTableList, bool isVTable, SSDataBlock* pBlock, void* data, int32_t len,
                             int64_t ver) {
  int32_t  code = 0;
  int32_t  lino = 0;
  SDecoder decoder = {0};

  SVDropTbBatchReq req = {0};
  tDecoderInit(&decoder, data, len);
  STREAM_CHECK_RET_GOTO(tDecodeSVDropTbBatchReq(&decoder, &req));
  for (int32_t iReq = 0; iReq < req.nReqs; iReq++) {
    SVDropTbReq* pDropTbReq = req.pReqs + iReq;
    STREAM_CHECK_NULL_GOTO(pDropTbReq, TSDB_CODE_INVALID_PARA);
    uint64_t gid = 0;
    if (isVTable) {
      if (taosHashGet(pTableList, &pDropTbReq->uid, sizeof(pDropTbReq->uid)) == NULL) {
        continue;
      }
    } else {
      gid = qStreamGetGroupId(pTableList, pDropTbReq->uid);
      if (gid == -1) continue;
    }

    STREAM_CHECK_RET_GOTO(buildWalMetaBlock(pBlock, WAL_DELETE_TABLE, gid, isVTable, pDropTbReq->uid, 0, 0, ver, 1));
    pBlock->info.rows++;
    stDebug("stream reader scan drop :uid %" PRIu64 ", gid %" PRIu64, pDropTbReq->uid, gid);
  }

end:
  tDecoderClear(&decoder);
  return code;
}

static int32_t scanSubmitData(void* pTableList, bool isVTable, SSDataBlock* pBlock, void* data, int32_t len,
                              int64_t ver) {
  int32_t  code = 0;
  int32_t  lino = 0;
  SDecoder decoder = {0};

  SSubmitReq2 submit = {0};
  tDecoderInit(&decoder, data, len);
  STREAM_CHECK_RET_GOTO(tDecodeSubmitReq(&decoder, &submit, NULL));

  int32_t numOfBlocks = taosArrayGetSize(submit.aSubmitTbData);

  STREAM_CHECK_RET_GOTO(blockDataEnsureCapacity(pBlock, pBlock->info.rows + numOfBlocks));

  int32_t nextBlk = -1;
  while (++nextBlk < numOfBlocks) {
    stDebug("stream reader scan submit, next data block %d/%d", nextBlk, numOfBlocks);
    SSubmitTbData* pSubmitTbData = taosArrayGet(submit.aSubmitTbData, nextBlk);
    STREAM_CHECK_NULL_GOTO(pSubmitTbData, terrno);
    STREAM_CHECK_RET_GOTO(retrieveWalMetaData(pSubmitTbData, pTableList, isVTable, pBlock, ver));
  }
end:
  tDestroySubmitReq(&submit, TSDB_MSG_FLG_DECODE);
  tDecoderClear(&decoder);
  return code;
}

static int32_t scanWal(SVnode* pVnode, void* pTableList, bool isVTable, SSDataBlock* pBlock, int64_t lastVer,
                       int8_t deleteData, int8_t deleteTb, int64_t ctime, int64_t* retVer) {
  int32_t code = 0;
  int32_t lino = 0;

  SWalReader* pWalReader = walOpenReader(pVnode->pWal, NULL, 0);
  STREAM_CHECK_NULL_GOTO(pWalReader, terrno);
  *retVer = walGetLastVer(pWalReader->pWal);
  STREAM_CHECK_CONDITION_GOTO(walReaderSeekVer(pWalReader, lastVer + 1) != 0, TSDB_CODE_SUCCESS);

  while (1) {
    *retVer = walGetLastVer(pWalReader->pWal);
    STREAM_CHECK_CONDITION_GOTO(walNextValidMsg(pWalReader) < 0, TSDB_CODE_SUCCESS);

    SWalCont* wCont = &pWalReader->pHead->head;
    if (wCont->ingestTs / 1000 > ctime) break;
    void*   data = POINTER_SHIFT(wCont->body, sizeof(SMsgHead));
    int32_t len = wCont->bodyLen - sizeof(SMsgHead);
    int64_t ver = wCont->version;

    if (wCont->msgType == TDMT_VND_DELETE && deleteData != 0) {
      STREAM_CHECK_RET_GOTO(scanDeleteData(pTableList, isVTable, pBlock, data, len, ver));
    } else if (wCont->msgType == TDMT_VND_DROP_TABLE && deleteTb != 0) {
      STREAM_CHECK_RET_GOTO(scanDropTable(pTableList, isVTable, pBlock, data, len, ver));
    } else if (wCont->msgType == TDMT_VND_SUBMIT) {
      data = POINTER_SHIFT(wCont->body, sizeof(SSubmitReq2Msg));
      len = wCont->bodyLen - sizeof(SSubmitReq2Msg);
      STREAM_CHECK_RET_GOTO(scanSubmitData(pTableList, isVTable, pBlock, data, len, ver));
    }

    if (pBlock->info.rows >= STREAM_RETURN_ROWS_NUM) {
      break;
    }
  }

end:
  walCloseReader(pWalReader);
  STREAM_PRINT_LOG_END(code, lino);
  return code;
}

int32_t scanWalOneVer(SVnode* pVnode, void* pTableList, SSDataBlock* pBlock, SSDataBlock* pBlockRet, STSchema* schemas,
                      int64_t ver, int64_t uid, STimeWindow* window) {
  int32_t     code = 0;
  int32_t     lino = 0;
  SSubmitReq2 submit = {0};
  SDecoder    decoder = {0};

  SWalReader* pWalReader = walOpenReader(pVnode->pWal, NULL, 0);
  STREAM_CHECK_NULL_GOTO(pWalReader, terrno);

  STREAM_CHECK_RET_GOTO(walFetchHead(pWalReader, ver));
  STREAM_CHECK_CONDITION_GOTO(pWalReader->pHead->head.msgType != TDMT_VND_SUBMIT, TSDB_CODE_STREAM_WAL_VER_NOT_DATA);
  STREAM_CHECK_RET_GOTO(walFetchBody(pWalReader));
  void*   pBody = POINTER_SHIFT(pWalReader->pHead->head.body, sizeof(SSubmitReq2Msg));
  int32_t bodyLen = pWalReader->pHead->head.bodyLen - sizeof(SSubmitReq2Msg);

  int32_t nextBlk = -1;
  tDecoderInit(&decoder, pBody, bodyLen);
  STREAM_CHECK_RET_GOTO(tDecodeSubmitReq(&decoder, &submit, NULL));

  int32_t numOfBlocks = taosArrayGetSize(submit.aSubmitTbData);
  while (++nextBlk < numOfBlocks) {
    stDebug("stream reader next data block %d/%d", nextBlk, numOfBlocks);
    SSubmitTbData* pSubmitTbData = taosArrayGet(submit.aSubmitTbData, nextBlk);
    STREAM_CHECK_NULL_GOTO(pSubmitTbData, terrno);
    if (pSubmitTbData->uid != uid) {
      stDebug("stream reader skip data block uid:%" PRId64, pSubmitTbData->uid);
      continue;
    }
    STREAM_CHECK_RET_GOTO(retrieveWalData(pSubmitTbData, pTableList, pBlock, schemas, window));
    printDataBlock(pBlock, __func__, "");

    blockDataMerge(pBlockRet, pBlock);
    blockDataCleanup(pBlock);
  }

end:
  tDestroySubmitReq(&submit, TSDB_MSG_FLG_DECODE);
  walCloseReader(pWalReader);
  tDecoderClear(&decoder);
  STREAM_PRINT_LOG_END(code, lino);
  return code;
}

static int32_t processTag(SVnode* pVnode, SExprInfo* pExpr, int32_t numOfExpr, SStorageAPI* api, SSDataBlock* pBlock) {
  int32_t     code = 0;
  int32_t     lino = 0;
  SMetaReader mr = {0};

  if (numOfExpr == 0) {
    return TSDB_CODE_SUCCESS;
  }
  api->metaReaderFn.initReader(&mr, pVnode, META_READER_LOCK, &api->metaFn);
  code = api->metaReaderFn.getEntryGetUidCache(&mr, pBlock->info.id.uid);
  if (code != TSDB_CODE_SUCCESS) {
    stError("failed to get table meta, uid:%" PRId64 ", code:%s", pBlock->info.id.uid, tstrerror(code));
  }
  api->metaReaderFn.readerReleaseLock(&mr);
  for (int32_t j = 0; j < numOfExpr; ++j) {
    const SExprInfo* pExpr1 = &pExpr[j];
    int32_t          dstSlotId = pExpr1->base.resSchema.slotId;

    SColumnInfoData* pColInfoData = taosArrayGet(pBlock->pDataBlock, dstSlotId);
    STREAM_CHECK_NULL_GOTO(pColInfoData, terrno);
    if (mr.me.name == NULL) {
      colDataSetNNULL(pColInfoData, 0, pBlock->info.rows);
      continue;
    }
    colInfoDataCleanup(pColInfoData, pBlock->info.rows);

    int32_t functionId = pExpr1->pExpr->_function.functionId;

    // this is to handle the tbname
    if (fmIsScanPseudoColumnFunc(functionId)) {
      int32_t fType = pExpr1->pExpr->_function.functionType;
      if (fType == FUNCTION_TYPE_TBNAME) {
        STREAM_CHECK_RET_GOTO(setTbNameColData(pBlock, pColInfoData, functionId, mr.me.name));
        pColInfoData->info.colId = -1;
      }
    } else {  // these are tags
      STagVal tagVal = {0};
      tagVal.cid = pExpr1->base.pParam[0].pCol->colId;
      const char* p = api->metaFn.extractTagVal(mr.me.ctbEntry.pTags, pColInfoData->info.type, &tagVal);

      char* data = NULL;
      if (pColInfoData->info.type != TSDB_DATA_TYPE_JSON && p != NULL) {
        data = tTagValToData((const STagVal*)p, false);
      } else {
        data = (char*)p;
      }

      bool isNullVal = (data == NULL) || (pColInfoData->info.type == TSDB_DATA_TYPE_JSON && tTagIsJsonNull(data));
      if (isNullVal) {
        colDataSetNNULL(pColInfoData, 0, pBlock->info.rows);
      } else {
        code = colDataSetNItems(pColInfoData, 0, data, pBlock->info.rows, false);
        if (IS_VAR_DATA_TYPE(((const STagVal*)p)->type)) {
          taosMemoryFree(data);
        }
        STREAM_CHECK_RET_GOTO(code);
      }
    }
  }

end:
  api->metaReaderFn.clearReader(&mr);

  STREAM_PRINT_LOG_END(code, lino);
  return code;
}

static int32_t processWalVerData(SVnode* pVnode, SStreamTriggerReaderInfo* sStreamInfo, int64_t ver, bool isCalc,
                                 int64_t uid, STimeWindow* window, SSDataBlock** pBlock) {
  int32_t      code = 0;
  int32_t      lino = 0;
  SFilterInfo* pFilterInfo = NULL;
  void*        pTableList = NULL;
  SStorageAPI  api = {0};
  SSDataBlock* pBlock1 = NULL;
  SSDataBlock* pBlock2 = NULL;

  STSchema*    schemas = sStreamInfo->triggerSchema; // alway use triggerSchema to avoid get data error from wal pRow
  SExprInfo*   pExpr = sStreamInfo->pExprInfo;
  int32_t      numOfExpr = sStreamInfo->numOfExpr;

  STREAM_CHECK_RET_GOTO(filterInitFromNode(isCalc ? sStreamInfo->pCalcConditions : sStreamInfo->pConditions, &pFilterInfo, 0, NULL));

  initStorageAPI(&api);
  STREAM_CHECK_RET_GOTO(qStreamCreateTableListForReader(
      pVnode, sStreamInfo->suid, sStreamInfo->uid, sStreamInfo->tableType, sStreamInfo->partitionCols, false,
      isCalc ? sStreamInfo->pCalcTagCond : sStreamInfo->pTagCond, NULL, &api, &pTableList, NULL));

  STREAM_CHECK_RET_GOTO(createOneDataBlock(sStreamInfo->triggerResBlock, false, &pBlock1));
  STREAM_CHECK_RET_GOTO(createOneDataBlock(sStreamInfo->triggerResBlock, false, &pBlock2));
  if (isCalc) STREAM_CHECK_RET_GOTO(createOneDataBlock(sStreamInfo->calcResBlock, false, pBlock));
  pBlock2->info.id.uid = uid;
  pBlock1->info.id.uid = uid;

  STREAM_CHECK_RET_GOTO(scanWalOneVer(pVnode, pTableList, pBlock1, pBlock2, schemas, ver, uid, window));

  if (pBlock2->info.rows > 0) {
    STREAM_CHECK_RET_GOTO(processTag(pVnode, pExpr, numOfExpr, &api, pBlock2));
  }

  STREAM_CHECK_RET_GOTO(qStreamFilter(pBlock2, pFilterInfo));

  if (isCalc) {
    blockDataTransform(*pBlock, pBlock2);
  } else {
    *pBlock = pBlock2;
    pBlock2 = NULL;  
  }

  printDataBlock(*pBlock, __func__, "processWalVerData2");

end:
  STREAM_PRINT_LOG_END(code, lino);
  filterFreeInfo(pFilterInfo);
  blockDataDestroy(pBlock1);
  blockDataDestroy(pBlock2);
  qStreamDestroyTableList(pTableList);
  return code;
}

static int32_t buildScheamFromCids(SVnode* pVnode, SArray* cols, int64_t uid, SArray** schemas) {
  int32_t code = 0;
  int32_t lino = 0;
  *schemas = taosArrayInit(8, sizeof(SSchema));
  STREAM_CHECK_NULL_GOTO(*schemas, terrno);

  SMetaReader metaReader = {0};
  SStorageAPI api = {0};
  initStorageAPI(&api);
  api.metaReaderFn.initReader(&metaReader, pVnode, META_READER_LOCK, &api.metaFn);
  STREAM_CHECK_RET_GOTO(api.metaReaderFn.getTableEntryByUid(&metaReader, uid));

  SSchemaWrapper* sSchemaWrapper = NULL;
  if (metaReader.me.type == TD_CHILD_TABLE) {
    int64_t suid = metaReader.me.ctbEntry.suid;
    tDecoderClear(&metaReader.coder);
    STREAM_CHECK_RET_GOTO(api.metaReaderFn.getTableEntryByUid(&metaReader, suid));
    sSchemaWrapper = &metaReader.me.stbEntry.schemaRow;
  } else if (metaReader.me.type == TD_NORMAL_TABLE) {
    sSchemaWrapper = &metaReader.me.ntbEntry.schemaRow;
  } else {
    qError("invalid table type:%d", metaReader.me.type);
  }

  for (size_t i = 0; i < taosArrayGetSize(cols); i++) {
    col_id_t* id = taosArrayGet(cols, i);
    STREAM_CHECK_NULL_GOTO(id, terrno);
    for (size_t j = 0; j < sSchemaWrapper->nCols; j++) {
      SSchema* s = sSchemaWrapper->pSchema + j;
      if (*id == s->colId) {
        STREAM_CHECK_NULL_GOTO(taosArrayPush(*schemas, s), terrno);
        break;
      }
    }
  }

end:
  api.metaReaderFn.clearReader(&metaReader);
  if (code != 0)  taosArrayDestroy(*schemas);
  return code;
}

static int32_t processWalVerDataVTable(SVnode* pVnode, SArray *cids, int64_t ver,
  int64_t uid, STimeWindow* window, SSDataBlock** pBlock) {
  int32_t      code = 0;
  int32_t      lino = 0;
  SArray*      schemas = NULL;

  void*        pTableList = NULL;
  SSDataBlock* pBlock1 = NULL;
  SSDataBlock* pBlock2 = NULL;

  STREAM_CHECK_RET_GOTO(buildScheamFromCids(pVnode, cids, uid, &schemas));
  STSchema* sSchema = tBuildTSchema(taosArrayGet(schemas, 0), taosArrayGetSize(schemas), 0);
  STREAM_CHECK_NULL_GOTO(sSchema, terrno);

  STREAM_CHECK_RET_GOTO(createDataBlockForStream(schemas, &pBlock1));
  STREAM_CHECK_RET_GOTO(createDataBlockForStream(schemas, &pBlock2));

  STREAM_CHECK_RET_GOTO(qStreamCreateTableListFromUid(uid, &pTableList));

  pBlock2->info.id.uid = uid;
  pBlock1->info.id.uid = uid;

  STREAM_CHECK_RET_GOTO(scanWalOneVer(pVnode, pTableList, pBlock1, pBlock2, sSchema, ver, uid, window));
  printDataBlock(pBlock2, __func__, "");

  *pBlock = pBlock2;
  pBlock2 = NULL;

end:
  STREAM_PRINT_LOG_END(code, lino);
  blockDataDestroy(pBlock1);
  blockDataDestroy(pBlock2);
  qStreamDestroyTableList(pTableList);
  taosArrayDestroy(schemas);
  return code;
}

static int32_t createTSAndCondition(int64_t start, int64_t end, SLogicConditionNode** pCond,
                                    STargetNode* pTargetNodeTs) {
  int32_t code = 0;
  int32_t lino = 0;

  SColumnNode*         pCol = NULL;
  SColumnNode*         pCol1 = NULL;
  SValueNode*          pVal = NULL;
  SValueNode*          pVal1 = NULL;
  SOperatorNode*       op = NULL;
  SOperatorNode*       op1 = NULL;
  SLogicConditionNode* cond = NULL;

  STREAM_CHECK_RET_GOTO(nodesMakeNode(QUERY_NODE_COLUMN, (SNode**)&pCol));
  pCol->colId = PRIMARYKEY_TIMESTAMP_COL_ID;
  pCol->node.resType.type = TSDB_DATA_TYPE_TIMESTAMP;
  pCol->node.resType.bytes = LONG_BYTES;
  pCol->slotId = pTargetNodeTs->slotId;
  pCol->dataBlockId = pTargetNodeTs->dataBlockId;

  STREAM_CHECK_RET_GOTO(nodesCloneNode((SNode*)pCol, (SNode**)&pCol1));

  STREAM_CHECK_RET_GOTO(nodesMakeNode(QUERY_NODE_VALUE, (SNode**)&pVal));
  pVal->node.resType.type = TSDB_DATA_TYPE_BIGINT;
  pVal->node.resType.bytes = LONG_BYTES;
  pVal->datum.i = start;
  pVal->typeData = start;

  STREAM_CHECK_RET_GOTO(nodesCloneNode((SNode*)pVal, (SNode**)&pVal1));
  pVal1->datum.i = end;
  pVal1->typeData = end;

  STREAM_CHECK_RET_GOTO(nodesMakeNode(QUERY_NODE_OPERATOR, (SNode**)&op));
  op->opType = OP_TYPE_GREATER_EQUAL;
  op->node.resType.type = TSDB_DATA_TYPE_BOOL;
  op->node.resType.bytes = CHAR_BYTES;
  op->pLeft = (SNode*)pCol;
  op->pRight = (SNode*)pVal;
  pCol = NULL;
  pVal = NULL;

  STREAM_CHECK_RET_GOTO(nodesMakeNode(QUERY_NODE_OPERATOR, (SNode**)&op1));
  op1->opType = OP_TYPE_LOWER_EQUAL;
  op1->node.resType.type = TSDB_DATA_TYPE_BOOL;
  op1->node.resType.bytes = CHAR_BYTES;
  op1->pLeft = (SNode*)pCol1;
  op1->pRight = (SNode*)pVal1;
  pCol1 = NULL;
  pVal1 = NULL;

  STREAM_CHECK_RET_GOTO(nodesMakeNode(QUERY_NODE_LOGIC_CONDITION, (SNode**)&cond));
  cond->condType = LOGIC_COND_TYPE_AND;
  cond->node.resType.type = TSDB_DATA_TYPE_BOOL;
  cond->node.resType.bytes = CHAR_BYTES;
  STREAM_CHECK_RET_GOTO(nodesMakeList(&cond->pParameterList));
  STREAM_CHECK_RET_GOTO(nodesListAppend(cond->pParameterList, (SNode*)op));
  op = NULL;
  STREAM_CHECK_RET_GOTO(nodesListAppend(cond->pParameterList, (SNode*)op1));
  op1 = NULL;

  *pCond = cond;

end:
  if (code != 0) {
    nodesDestroyNode((SNode*)pCol);
    nodesDestroyNode((SNode*)pCol1);
    nodesDestroyNode((SNode*)pVal);
    nodesDestroyNode((SNode*)pVal1);
    nodesDestroyNode((SNode*)op);
    nodesDestroyNode((SNode*)op1);
    nodesDestroyNode((SNode*)cond);
  }
  STREAM_PRINT_LOG_END(code, lino);

  return code;
}

static int32_t createExternalConditions(SStreamRuntimeFuncInfo* data, SLogicConditionNode** pCond, STargetNode* pTargetNodeTs, STimeRangeNode* node) {
  int32_t              code = 0;
  int32_t              lino = 0;
  SLogicConditionNode* pAndCondition = NULL;
  SLogicConditionNode* cond = NULL;

  if (pTargetNodeTs == NULL) {
    vError("stream reader %s no ts column", __func__);
    return TSDB_CODE_STREAM_NOT_TABLE_SCAN_PLAN;
  }
  STREAM_CHECK_RET_GOTO(nodesMakeNode(QUERY_NODE_LOGIC_CONDITION, (SNode**)&cond));
  cond->condType = LOGIC_COND_TYPE_OR;
  cond->node.resType.type = TSDB_DATA_TYPE_BOOL;
  cond->node.resType.bytes = CHAR_BYTES;
  STREAM_CHECK_RET_GOTO(nodesMakeList(&cond->pParameterList));

  for (int i = 0; i < taosArrayGetSize(data->pStreamPesudoFuncVals); ++i) {
    data->curIdx = i;

    SReadHandle handle = {0};
    calcTimeRange(node, data, &handle.winRange, &handle.winRangeValid);
    if (!handle.winRangeValid) {
      stError("stream reader %s invalid time range, skey:%" PRId64 ", ekey:%" PRId64, __func__, handle.winRange.skey,
              handle.winRange.ekey);
      continue;
    }
    STREAM_CHECK_RET_GOTO(createTSAndCondition(handle.winRange.skey, handle.winRange.ekey, &pAndCondition, pTargetNodeTs));
    stDebug("%s create condition skey:%" PRId64 ", eksy:%" PRId64, __func__, handle.winRange.skey, handle.winRange.ekey);
    STREAM_CHECK_RET_GOTO(nodesListAppend(cond->pParameterList, (SNode*)pAndCondition));
    pAndCondition = NULL;
  }

  *pCond = cond;

end:
  if (code != 0) {
    nodesDestroyNode((SNode*)pAndCondition);
    nodesDestroyNode((SNode*)cond);
  }
  STREAM_PRINT_LOG_END(code, lino);

  return code;
}

static int32_t processCalaTimeRange(SStreamTriggerReaderCalcInfo* sStreamReaderCalcInfo, SResFetchReq* req,
                                    STimeRangeNode* node, SReadHandle* handle) {
  int32_t code = 0;
  int32_t lino = 0;
  SArray* funcVals = NULL;
  if (req->pStRtFuncInfo->withExternalWindow) {
    nodesDestroyNode(sStreamReaderCalcInfo->tsConditions);
    filterFreeInfo(sStreamReaderCalcInfo->pFilterInfo);
    sStreamReaderCalcInfo->pFilterInfo = NULL;

    STREAM_CHECK_RET_GOTO(createExternalConditions(req->pStRtFuncInfo,
                                                   (SLogicConditionNode**)&sStreamReaderCalcInfo->tsConditions,
                                                   sStreamReaderCalcInfo->pTargetNodeTs, node));

    STREAM_CHECK_RET_GOTO(filterInitFromNode((SNode*)sStreamReaderCalcInfo->tsConditions,
                                             (SFilterInfo**)&sStreamReaderCalcInfo->pFilterInfo, 0, NULL));
    SSTriggerCalcParam* pFirst = taosArrayGet(req->pStRtFuncInfo->pStreamPesudoFuncVals, 0);
    SSTriggerCalcParam* pLast = taosArrayGetLast(req->pStRtFuncInfo->pStreamPesudoFuncVals);
    STREAM_CHECK_NULL_GOTO(pFirst, terrno);
    STREAM_CHECK_NULL_GOTO(pLast, terrno);

    handle->winRange.skey = pFirst->wstart;
    handle->winRange.ekey = pLast->wend;
    handle->winRangeValid = true;
    stDebug("%s withExternalWindow is true, skey:%" PRId64 ", ekey:%" PRId64, __func__, pFirst->wstart, pLast->wend);
  } else {
    calcTimeRange(node, req->pStRtFuncInfo, &handle->winRange, &handle->winRangeValid);
  }

end:
  taosArrayDestroy(funcVals);
  return code;
}

static int32_t createBlockForWalMeta(SSDataBlock** pBlock, bool isVTable) {
  int32_t code = 0;
  int32_t lino = 0;
  SArray* schemas = NULL;

  schemas = taosArrayInit(8, sizeof(SSchema));
  STREAM_CHECK_NULL_GOTO(schemas, terrno);

  int32_t index = 0;
  STREAM_CHECK_RET_GOTO(qStreamBuildSchema(schemas, TSDB_DATA_TYPE_TINYINT, CHAR_BYTES, index++))  // type
  if (!isVTable) {
    STREAM_CHECK_RET_GOTO(qStreamBuildSchema(schemas, TSDB_DATA_TYPE_BIGINT, LONG_BYTES, index++))  // gid
  }
  STREAM_CHECK_RET_GOTO(qStreamBuildSchema(schemas, TSDB_DATA_TYPE_BIGINT, LONG_BYTES, index++))  // uid
  STREAM_CHECK_RET_GOTO(qStreamBuildSchema(schemas, TSDB_DATA_TYPE_BIGINT, LONG_BYTES, index++))  // skey
  STREAM_CHECK_RET_GOTO(qStreamBuildSchema(schemas, TSDB_DATA_TYPE_BIGINT, LONG_BYTES, index++))  // ekey
  STREAM_CHECK_RET_GOTO(qStreamBuildSchema(schemas, TSDB_DATA_TYPE_BIGINT, LONG_BYTES, index++))  // ver
  STREAM_CHECK_RET_GOTO(qStreamBuildSchema(schemas, TSDB_DATA_TYPE_BIGINT, LONG_BYTES, index++))  // nrows

  STREAM_CHECK_RET_GOTO(createDataBlockForStream(schemas, pBlock));

end:
  taosArrayDestroy(schemas);
  return code;
}

static int32_t createOptionsForLastTs(SStreamTriggerReaderTaskInnerOptions* options,
                                      SStreamTriggerReaderInfo*             sStreamReaderInfo) {
  int32_t code = 0;
  int32_t lino = 0;
  SArray* schemas = NULL;

  schemas = taosArrayInit(4, sizeof(SSchema));
  STREAM_CHECK_NULL_GOTO(schemas, terrno)
  STREAM_CHECK_RET_GOTO(
      qStreamBuildSchema(schemas, TSDB_DATA_TYPE_TIMESTAMP, LONG_BYTES, PRIMARYKEY_TIMESTAMP_COL_ID))  // last ts

  BUILD_OPTION(op, sStreamReaderInfo, true, TSDB_ORDER_DESC, INT64_MIN, INT64_MAX, schemas, true,
               STREAM_SCAN_GROUP_ONE_BY_ONE, 0, sStreamReaderInfo->uidList == NULL);
  schemas = NULL;
  *options = op;

end:
  taosArrayDestroy(schemas);
  return code;
}

static int32_t createOptionsForFirstTs(SStreamTriggerReaderTaskInnerOptions* options,
                                       SStreamTriggerReaderInfo* sStreamReaderInfo, int64_t start) {
  int32_t code = 0;
  int32_t lino = 0;
  SArray* schemas = NULL;

  schemas = taosArrayInit(4, sizeof(SSchema));
  STREAM_CHECK_NULL_GOTO(schemas, terrno)
  STREAM_CHECK_RET_GOTO(
      qStreamBuildSchema(schemas, TSDB_DATA_TYPE_TIMESTAMP, LONG_BYTES, PRIMARYKEY_TIMESTAMP_COL_ID))  // first ts

  BUILD_OPTION(op, sStreamReaderInfo, true, TSDB_ORDER_ASC, start, INT64_MAX, schemas, true,
               STREAM_SCAN_GROUP_ONE_BY_ONE, 0, sStreamReaderInfo->uidList == NULL);
  schemas = NULL;

  *options = op;
end:
  taosArrayDestroy(schemas);
  return code;
}

static int32_t createOptionsForTsdbMeta(SStreamTriggerReaderTaskInnerOptions* options,
                                        SStreamTriggerReaderInfo* sStreamReaderInfo, int64_t start, int64_t gid, int8_t order) {
  int32_t code = 0;
  int32_t lino = 0;
  SArray* schemas = NULL;

  int32_t index = 0;
  schemas = taosArrayInit(8, sizeof(SSchema));
  STREAM_CHECK_NULL_GOTO(schemas, terrno);
  STREAM_CHECK_RET_GOTO(qStreamBuildSchema(schemas, TSDB_DATA_TYPE_BIGINT, LONG_BYTES, index++))  // uid
  if (sStreamReaderInfo->uidList == NULL) {
    STREAM_CHECK_RET_GOTO(qStreamBuildSchema(schemas, TSDB_DATA_TYPE_UBIGINT, LONG_BYTES, index++))  // gid
  }
  STREAM_CHECK_RET_GOTO(qStreamBuildSchema(schemas, TSDB_DATA_TYPE_TIMESTAMP, LONG_BYTES, index++))  // skey
  STREAM_CHECK_RET_GOTO(qStreamBuildSchema(schemas, TSDB_DATA_TYPE_TIMESTAMP, LONG_BYTES, index++))  // ekey
  STREAM_CHECK_RET_GOTO(qStreamBuildSchema(schemas, TSDB_DATA_TYPE_BIGINT, LONG_BYTES, index++))     // nrows

  BUILD_OPTION(op, sStreamReaderInfo, true, order, start, INT64_MAX, schemas, true, (gid != 0 ? STREAM_SCAN_GROUP_ONE_BY_ONE : STREAM_SCAN_ALL), gid,
               sStreamReaderInfo->uidList == NULL);
  schemas = NULL;
  *options = op;

end:
  taosArrayDestroy(schemas);
  return code;
}

static int taosCompareInt64Asc(const void* elem1, const void* elem2) {
  int64_t* node1 = (int64_t*)elem1;
  int64_t* node2 = (int64_t*)elem2;

  if (*node1 < *node2) {
    return -1;
  }

  return *node1 > *node2;
}

static int32_t getTableList(SArray** pList, int32_t* pNum, int64_t* suid, int32_t index,
                            SStreamTriggerReaderInfo* sStreamReaderInfo) {
  int32_t code = 0;
  int32_t lino = 0;

  int32_t* start = taosArrayGet(sStreamReaderInfo->uidListIndex, index);
  STREAM_CHECK_NULL_GOTO(start, terrno);
  int32_t  iStart = *start;
  int32_t* end = taosArrayGet(sStreamReaderInfo->uidListIndex, index + 1);
  STREAM_CHECK_NULL_GOTO(end, terrno);
  int32_t iEnd = *end;
  *pList = taosArrayInit(iEnd - iStart, sizeof(STableKeyInfo));
  STREAM_CHECK_NULL_GOTO(*pList, terrno);
  for (int32_t i = iStart; i < iEnd; ++i) {
    int64_t*       uid = taosArrayGet(sStreamReaderInfo->uidList, i);
    STableKeyInfo* info = taosArrayReserve(*pList, 1);
    STREAM_CHECK_NULL_GOTO(info, terrno);
    *suid = uid[0];
    info->uid = uid[1];
  }
  *pNum = iEnd - iStart;
end:
  STREAM_PRINT_LOG_END(code, lino);
  return code;
}

static int32_t processTsNonVTable(SVnode* pVnode, SStreamTsResponse* tsRsp, SStreamTriggerReaderInfo* sStreamReaderInfo,
                                  SStreamReaderTaskInner* pTask) {
  int32_t code = 0;
  int32_t lino = 0;

  tsRsp->tsInfo = taosArrayInit(qStreamGetTableListGroupNum(pTask->pTableList), sizeof(STsInfo));
  STREAM_CHECK_NULL_GOTO(tsRsp->tsInfo, terrno);
  while (true) {
    bool hasNext = false;
    STREAM_CHECK_RET_GOTO(getTableDataInfo(pTask, &hasNext));
    if (!hasNext) {
      break;
    }
    STsInfo* tsInfo = taosArrayReserve(tsRsp->tsInfo, 1);
    STREAM_CHECK_NULL_GOTO(tsInfo, terrno)
    tsInfo->ts = pTask->pResBlock->info.window.ekey;
    tsInfo->gId = qStreamGetGroupId(pTask->pTableList, pTask->pResBlock->info.id.uid);
    stDebug("vgId:%d %s get last ts:%" PRId64 ", gId:%" PRIu64 ", ver:%" PRId64, TD_VID(pVnode), __func__, tsInfo->ts,
            tsInfo->gId, tsRsp->ver);

    pTask->currentGroupIndex++;
    if (pTask->currentGroupIndex >= qStreamGetTableListGroupNum(pTask->pTableList)) {
      break;
    }
    STREAM_CHECK_RET_GOTO(resetTsdbReader(pTask));
  }

end:
  return code;
}

static int32_t processTsVTable(SVnode* pVnode, SStreamTsResponse* tsRsp, SStreamTriggerReaderInfo* sStreamReaderInfo,
                               SStreamReaderTaskInner* pTask) {
  int32_t code = 0;
  int32_t lino = 0;
  int64_t suid = 0;
  SArray* pList = NULL;
  int32_t pNum = 0;

  tsRsp->tsInfo = taosArrayInit(taosArrayGetSize(sStreamReaderInfo->uidList), sizeof(STsInfo));
  STREAM_CHECK_NULL_GOTO(tsRsp->tsInfo, terrno);
  for (int32_t i = 0; i < taosArrayGetSize(sStreamReaderInfo->uidListIndex) - 1; ++i) {
    STREAM_CHECK_RET_GOTO(getTableList(&pList, &pNum, &suid, i, sStreamReaderInfo));

    cleanupQueryTableDataCond(&pTask->cond);
    STREAM_CHECK_RET_GOTO(qStreamInitQueryTableDataCond(&pTask->cond, pTask->options.order, pTask->options.schemas,
                                                        pTask->options.isSchema, pTask->options.twindows, suid));
    STREAM_CHECK_RET_GOTO(pTask->api.tsdReader.tsdReaderOpen(
        pVnode, &pTask->cond, taosArrayGet(pList, 0), pNum, pTask->pResBlock, (void**)&pTask->pReader, pTask->idStr, NULL));
    taosArrayDestroy(pList);
    pList = NULL;
    while (true) {
      bool hasNext = false;
      STREAM_CHECK_RET_GOTO(getTableDataInfo(pTask, &hasNext));
      if (!hasNext) {
        break;
      }
      STsInfo* tsInfo = taosArrayReserve(tsRsp->tsInfo, 1);
      STREAM_CHECK_NULL_GOTO(tsInfo, terrno)
      tsInfo->ts = pTask->pResBlock->info.window.ekey;
      tsInfo->gId = pTask->pResBlock->info.id.uid;
      stDebug("vgId:%d %s get vtable last ts:%" PRId64 ", uid:%" PRIu64 ", ver:%" PRId64, TD_VID(pVnode), __func__,
              tsInfo->ts, tsInfo->gId, tsRsp->ver);
    }
    pTask->api.tsdReader.tsdReaderClose(pTask->pReader);
    pTask->pReader = NULL;
  }

end:
  taosArrayDestroy(pList);
  return code;
}

static int32_t processTsdbMeta(SVnode* pVnode, int64_t key, SStreamTriggerReaderInfo* sStreamReaderInfo,
                                        SStreamReaderTaskInner* pTask) {
  int32_t code = 0;
  int32_t lino = 0;

  while (true) {
    bool hasNext = false;
    STREAM_CHECK_RET_GOTO(getTableDataInfo(pTask, &hasNext));
    if (!hasNext) {
      taosHashRemove(sStreamReaderInfo->streamTaskMap, &key, LONG_BYTES);
      break;
    }

    if (sStreamReaderInfo->uidHash != NULL && 
      taosHashGet(sStreamReaderInfo->uidHash, &pTask->pResBlock->info.id.uid, LONG_BYTES) == NULL) {
      continue;
    }

    pTask->pResBlock->info.id.groupId = qStreamGetGroupId(pTask->pTableList, pTask->pResBlock->info.id.uid);

    STREAM_CHECK_RET_GOTO(addColData(pTask->pResBlockDst, 0, &pTask->pResBlock->info.id.uid));
    STREAM_CHECK_RET_GOTO(addColData(pTask->pResBlockDst, 1, &pTask->pResBlock->info.id.groupId));
    STREAM_CHECK_RET_GOTO(addColData(pTask->pResBlockDst, 2, &pTask->pResBlock->info.window.skey));
    STREAM_CHECK_RET_GOTO(addColData(pTask->pResBlockDst, 3, &pTask->pResBlock->info.window.ekey));
    STREAM_CHECK_RET_GOTO(addColData(pTask->pResBlockDst, 4, &pTask->pResBlock->info.rows));

    stDebug("vgId:%d %s get  skey:%" PRId64 ", eksy:%" PRId64 ", uid:%" PRId64 ", gId:%" PRIu64 ", rows:%" PRId64,
            TD_VID(pVnode), __func__, pTask->pResBlock->info.window.skey, pTask->pResBlock->info.window.ekey,
            pTask->pResBlock->info.id.uid, pTask->pResBlock->info.id.groupId, pTask->pResBlock->info.rows);
    pTask->pResBlockDst->info.rows++;
    if (pTask->pResBlockDst->info.rows >= STREAM_RETURN_ROWS_NUM) {
      break;
    }
  }
end:
  return code;
}

<<<<<<< HEAD
static int32_t processTsdbMetaVTable(SVnode* pVnode, int64_t key, SStreamTriggerReaderInfo* sStreamReaderInfo,
                                     SStreamReaderTaskInner* pTask) {
  int32_t code = 0;
  int32_t lino = 0;
  int64_t suid = 0;
  SArray* pList = NULL;
  int32_t pNum = 0;

  while (pTask->pReader != NULL || pTask->index < taosArrayGetSize(sStreamReaderInfo->uidListIndex) - 1) {
    if (pTask->pReader == NULL) {
      STREAM_CHECK_RET_GOTO(getTableList(&pList, &pNum, &suid, pTask->index, sStreamReaderInfo));

      cleanupQueryTableDataCond(&pTask->cond);
      STREAM_CHECK_RET_GOTO(qStreamInitQueryTableDataCond(&pTask->cond, pTask->options.order, pTask->options.schemas,
                                                          pTask->options.isSchema, pTask->options.twindows, suid));
      STREAM_CHECK_RET_GOTO(pTask->api.tsdReader.tsdReaderOpen(
          pVnode, &pTask->cond, taosArrayGet(pList, 0), pNum, pTask->pResBlock, (void**)&pTask->pReader, pTask->idStr, NULL));
      taosArrayDestroy(pList);
      pList = NULL;
      pTask->index++;
    }

    while (true) {
      bool hasNext = false;
      STREAM_CHECK_RET_GOTO(getTableDataInfo(pTask, &hasNext));
      if (!hasNext) {
        pTask->api.tsdReader.tsdReaderClose(pTask->pReader);
        pTask->pReader = NULL;
        break;
      }
      pTask->pResBlock->info.id.groupId = qStreamGetGroupId(pTask->pTableList, pTask->pResBlock->info.id.uid);

      STREAM_CHECK_RET_GOTO(addColData(pTask->pResBlockDst, 0, &pTask->pResBlock->info.id.uid));
      STREAM_CHECK_RET_GOTO(addColData(pTask->pResBlockDst, 1, &pTask->pResBlock->info.window.skey));
      STREAM_CHECK_RET_GOTO(addColData(pTask->pResBlockDst, 2, &pTask->pResBlock->info.window.ekey));
      STREAM_CHECK_RET_GOTO(addColData(pTask->pResBlockDst, 3, &pTask->pResBlock->info.rows));

      stDebug("vgId:%d %s get  skey:%" PRId64 ", eksy:%" PRId64 ", uid:%" PRId64 ", gId:%" PRIu64 ", rows:%" PRId64,
              TD_VID(pVnode), __func__, pTask->pResBlock->info.window.skey, pTask->pResBlock->info.window.ekey,
              pTask->pResBlock->info.id.uid, pTask->pResBlock->info.id.groupId, pTask->pResBlock->info.rows);
      pTask->pResBlockDst->info.rows++;

      if (pTask->pResBlockDst->info.rows >= STREAM_RETURN_ROWS_NUM) {
        goto end;
      }
    }
  }
  if (pTask->pReader == NULL) {
    taosHashRemove(sStreamReaderInfo->streamTaskMap, &key, LONG_BYTES);
  }

end:
  taosArrayDestroy(pList);
  return code;
}

=======
>>>>>>> 5e8b8821
static void reSetUid(SStreamTriggerReaderTaskInnerOptions* options, int64_t suid, int64_t uid) {
  if (suid != 0) options->suid = suid;
  options->uid = uid;
  if (options->suid != 0) {
    options->tableType = TD_CHILD_TABLE;
  } else {
    options->tableType = TD_NORMAL_TABLE;
  }
}

static int32_t createOptionsForTsdbData(SVnode* pVnode, SStreamTriggerReaderTaskInnerOptions* options,
                                        SStreamTriggerReaderInfo* sStreamReaderInfo, int64_t uid, SArray* cols,
                                        int8_t order,int64_t skey, int64_t ekey) {
  int32_t code = 0;
  int32_t lino = 0;
  SArray* schemas = NULL;

  STREAM_CHECK_RET_GOTO(buildScheamFromCids(pVnode, cols, uid, &schemas));
  BUILD_OPTION(op, sStreamReaderInfo, true, order, skey, ekey, schemas, true, STREAM_SCAN_ALL, 0, false);
  *options = op;

end:
  return code;
}

static int32_t vnodeProcessStreamSetTableReq(SVnode* pVnode, SRpcMsg* pMsg, SSTriggerPullRequestUnion* req, SStreamTriggerReaderInfo* sStreamReaderInfo) {
  int32_t code = 0;
  int32_t lino = 0;
  void*   buf = NULL;
  size_t  size = 0;

  stDebug("vgId:%d %s start", TD_VID(pVnode), __func__);

  STREAM_CHECK_NULL_GOTO(sStreamReaderInfo, terrno);

  TSWAP(sStreamReaderInfo->uidList, req->setTableReq.uids);
  STREAM_CHECK_NULL_GOTO(sStreamReaderInfo->uidList, TSDB_CODE_INVALID_PARA);

  taosArraySort(sStreamReaderInfo->uidList, taosCompareInt64Asc);
  if (sStreamReaderInfo->uidListIndex != NULL) {
    taosArrayClear(sStreamReaderInfo->uidListIndex);
  } else {
    sStreamReaderInfo->uidListIndex = taosArrayInit(taosArrayGetSize(sStreamReaderInfo->uidList), sizeof(int32_t));
    STREAM_CHECK_NULL_GOTO(sStreamReaderInfo->uidListIndex, TSDB_CODE_INVALID_PARA);
  }

  if (sStreamReaderInfo->uidHash != NULL) {
    taosHashClear(sStreamReaderInfo->uidHash);
  } else {
    sStreamReaderInfo->uidHash = taosHashInit(taosArrayGetSize(sStreamReaderInfo->uidList),
                                              taosGetDefaultHashFunction(TSDB_DATA_TYPE_BIGINT), true, HASH_ENTRY_LOCK);
    STREAM_CHECK_NULL_GOTO(sStreamReaderInfo->uidHash, TSDB_CODE_INVALID_PARA);
  }

  int64_t suid = 0;
  int32_t cnt = taosArrayGetSize(sStreamReaderInfo->uidList);
  for (int32_t i = 0; i < cnt; ++i) {
    int64_t* data = taosArrayGet(sStreamReaderInfo->uidList, i);
    STREAM_CHECK_NULL_GOTO(data, terrno);
    if (*data == 0 || *data != suid) {
      STREAM_CHECK_NULL_GOTO(taosArrayPush(sStreamReaderInfo->uidListIndex, &i), terrno);
    }
    suid = *data;
    STREAM_CHECK_RET_GOTO(taosHashPut(sStreamReaderInfo->uidHash, data + 1, LONG_BYTES, &i, sizeof(int32_t)));
  }
  STREAM_CHECK_NULL_GOTO(taosArrayPush(sStreamReaderInfo->uidListIndex, &cnt), terrno);

end:
  STREAM_PRINT_LOG_END(code, lino);
  SRpcMsg rsp = {
      .msgType = TDMT_STREAM_TRIGGER_PULL_RSP, .info = pMsg->info, .pCont = buf, .contLen = size, .code = code};
  tmsgSendRsp(&rsp);
  return code;
}

static int32_t vnodeProcessStreamLastTsReq(SVnode* pVnode, SRpcMsg* pMsg, SSTriggerPullRequestUnion* req, SStreamTriggerReaderInfo* sStreamReaderInfo) {
  int32_t                 code = 0;
  int32_t                 lino = 0;
  SArray*                 schemas = NULL;
  SStreamReaderTaskInner* pTask = NULL;
  SStreamTsResponse       lastTsRsp = {0};
  void*                   buf = NULL;
  size_t                  size = 0;

  stDebug("vgId:%d %s start", TD_VID(pVnode), __func__);

  STREAM_CHECK_NULL_GOTO(sStreamReaderInfo, terrno);

  SStreamTriggerReaderTaskInnerOptions options = {0};
  STREAM_CHECK_RET_GOTO(createOptionsForLastTs(&options, sStreamReaderInfo));
  SStorageAPI api = {0};
  initStorageAPI(&api);
  STREAM_CHECK_RET_GOTO(createStreamTask(pVnode, &options, &pTask, NULL, NULL, &api));

  lastTsRsp.ver = pVnode->state.applied;
  if (sStreamReaderInfo->uidList != NULL) {
    STREAM_CHECK_RET_GOTO(processTsVTable(pVnode, &lastTsRsp, sStreamReaderInfo, pTask));
  } else {
    STREAM_CHECK_RET_GOTO(processTsNonVTable(pVnode, &lastTsRsp, sStreamReaderInfo, pTask));
  }
  stDebug("vgId:%d %s get result", TD_VID(pVnode), __func__);
  STREAM_CHECK_RET_GOTO(buildTsRsp(&lastTsRsp, &buf, &size))

end:
  STREAM_PRINT_LOG_END(code, lino);
  SRpcMsg rsp = {
      .msgType = TDMT_STREAM_TRIGGER_PULL_RSP, .info = pMsg->info, .pCont = buf, .contLen = size, .code = code};
  tmsgSendRsp(&rsp);
  taosArrayDestroy(lastTsRsp.tsInfo);
  releaseStreamTask(&pTask);
  return code;
}

static int32_t vnodeProcessStreamFirstTsReq(SVnode* pVnode, SRpcMsg* pMsg, SSTriggerPullRequestUnion* req, SStreamTriggerReaderInfo* sStreamReaderInfo) {
  int32_t                 code = 0;
  int32_t                 lino = 0;
  SStreamReaderTaskInner* pTask = NULL;
  SStreamTsResponse       firstTsRsp = {0};
  void*                   buf = NULL;
  size_t                  size = 0;

  stDebug("vgId:%d %s start", TD_VID(pVnode), __func__);

  STREAM_CHECK_NULL_GOTO(sStreamReaderInfo, terrno);

  SStreamTriggerReaderTaskInnerOptions options = {0};
  STREAM_CHECK_RET_GOTO(createOptionsForFirstTs(&options, sStreamReaderInfo, req->firstTsReq.startTime));
  SStorageAPI api = {0};
  initStorageAPI(&api);
  STREAM_CHECK_RET_GOTO(createStreamTask(pVnode, &options, &pTask, NULL, NULL, &api));

  firstTsRsp.ver = pVnode->state.applied;
  if (sStreamReaderInfo->uidList != NULL) {
    STREAM_CHECK_RET_GOTO(processTsVTable(pVnode, &firstTsRsp, sStreamReaderInfo, pTask));
  } else {
    STREAM_CHECK_RET_GOTO(processTsNonVTable(pVnode, &firstTsRsp, sStreamReaderInfo, pTask));
  }

  stDebug("vgId:%d %s get result", TD_VID(pVnode), __func__);
  STREAM_CHECK_RET_GOTO(buildTsRsp(&firstTsRsp, &buf, &size));

end:
  STREAM_PRINT_LOG_END(code, lino);
  SRpcMsg rsp = {
      .msgType = TDMT_STREAM_TRIGGER_PULL_RSP, .info = pMsg->info, .pCont = buf, .contLen = size, .code = code};
  tmsgSendRsp(&rsp);
  taosArrayDestroy(firstTsRsp.tsInfo);
  releaseStreamTask(&pTask);
  return code;
}

static int32_t vnodeProcessStreamTsdbMetaReq(SVnode* pVnode, SRpcMsg* pMsg, SSTriggerPullRequestUnion* req, SStreamTriggerReaderInfo* sStreamReaderInfo) {
  int32_t code = 0;
  int32_t lino = 0;
  void*   buf = NULL;
  size_t  size = 0;

  stDebug("vgId:%d %s start", TD_VID(pVnode), __func__);
  STREAM_CHECK_NULL_GOTO(sStreamReaderInfo, terrno);
  SStreamReaderTaskInner* pTask = NULL;
  int64_t                 key = getSessionKey(req->base.sessionId, STRIGGER_PULL_TSDB_META);

  if (req->base.type == STRIGGER_PULL_TSDB_META) {
    SStreamTriggerReaderTaskInnerOptions options = {0};

    STREAM_CHECK_RET_GOTO(createOptionsForTsdbMeta(&options, sStreamReaderInfo, req->tsdbMetaReq.startTime, req->tsdbMetaReq.gid, req->tsdbMetaReq.order));
    SStorageAPI api = {0};
    initStorageAPI(&api);
    STREAM_CHECK_RET_GOTO(createStreamTask(pVnode, &options, &pTask, NULL, sStreamReaderInfo->groupIdMap, &api));

    STREAM_CHECK_RET_GOTO(createOneDataBlock(pTask->pResBlock, false, &pTask->pResBlockDst));

    STREAM_CHECK_RET_GOTO(taosHashPut(sStreamReaderInfo->streamTaskMap, &key, LONG_BYTES, &pTask, sizeof(pTask)));
  } else {
    void** tmp = taosHashGet(sStreamReaderInfo->streamTaskMap, &key, LONG_BYTES);
    STREAM_CHECK_NULL_GOTO(tmp, TSDB_CODE_STREAM_NO_CONTEXT);
    pTask = *(SStreamReaderTaskInner**)tmp;
    STREAM_CHECK_NULL_GOTO(pTask, TSDB_CODE_INTERNAL_ERROR);
  }

  pTask->pResBlockDst->info.rows = 0;
  STREAM_CHECK_RET_GOTO(processTsdbMeta(pVnode, key, sStreamReaderInfo, pTask));

  stDebug("vgId:%d %s get result rows:%" PRId64, TD_VID(pVnode), __func__, pTask->pResBlockDst->info.rows);
  STREAM_CHECK_RET_GOTO(buildRsp(pTask->pResBlockDst, &buf, &size));

end:
  STREAM_PRINT_LOG_END(code, lino);
  SRpcMsg rsp = {
      .msgType = TDMT_STREAM_TRIGGER_PULL_RSP, .info = pMsg->info, .pCont = buf, .contLen = size, .code = code};
  tmsgSendRsp(&rsp);
  return code;
}

static int32_t vnodeProcessStreamTsDataReq(SVnode* pVnode, SRpcMsg* pMsg, SSTriggerPullRequestUnion* req, SStreamTriggerReaderInfo* sStreamReaderInfo) {
  int32_t                 code = 0;
  int32_t                 lino = 0;
  SStreamReaderTaskInner* pTask = NULL;
  void*                   buf = NULL;
  size_t                  size = 0;

  stDebug("vgId:%d %s start", TD_VID(pVnode), __func__);

  STREAM_CHECK_NULL_GOTO(sStreamReaderInfo, terrno);

  BUILD_OPTION(options, sStreamReaderInfo, true, TSDB_ORDER_ASC, req->tsdbTsDataReq.skey, req->tsdbTsDataReq.ekey,
               sStreamReaderInfo->triggerCols, false, STREAM_SCAN_ALL, 0, true);
  reSetUid(&options, req->tsdbTsDataReq.suid, req->tsdbTsDataReq.uid);
  SStorageAPI api = {0};
  initStorageAPI(&api);
  STREAM_CHECK_RET_GOTO(createStreamTask(pVnode, &options, &pTask, sStreamReaderInfo->triggerResBlock, NULL, &api));
  STREAM_CHECK_RET_GOTO(createOneDataBlock(sStreamReaderInfo->triggerResBlock, false, &pTask->pResBlockDst));

  while (1) {
    bool hasNext = false;
    STREAM_CHECK_RET_GOTO(getTableDataInfo(pTask, &hasNext));
    if (!hasNext) {
      break;
    }
    pTask->pResBlock->info.id.groupId = qStreamGetGroupId(pTask->pTableList, pTask->pResBlock->info.id.uid);

    SSDataBlock* pBlock = NULL;
    STREAM_CHECK_RET_GOTO(getTableData(pTask, &pBlock));
    if (pBlock != NULL && pBlock->info.rows > 0) {
      STREAM_CHECK_RET_GOTO(processTag(pVnode, sStreamReaderInfo->pExprInfo, sStreamReaderInfo->numOfExpr, &api, pBlock));
    }
    
    STREAM_CHECK_RET_GOTO(qStreamFilter(pBlock, pTask->pFilterInfo));
    STREAM_CHECK_RET_GOTO(blockDataMerge(pTask->pResBlockDst, pBlock));
    stDebug("vgId:%d %s get  skey:%" PRId64 ", eksy:%" PRId64 ", uid:%" PRId64 ", gId:%" PRIu64 ", rows:%" PRId64,
            TD_VID(pVnode), __func__, pTask->pResBlock->info.window.skey, pTask->pResBlock->info.window.ekey,
            pTask->pResBlock->info.id.uid, pTask->pResBlock->info.id.groupId, pTask->pResBlock->info.rows);
  }
  stDebug("vgId:%d %s get result rows:%" PRId64, TD_VID(pVnode), __func__, pTask->pResBlockDst->info.rows);
  STREAM_CHECK_RET_GOTO(buildRsp(pTask->pResBlockDst, &buf, &size));

end:
  STREAM_PRINT_LOG_END(code, lino);
  SRpcMsg rsp = {
      .msgType = TDMT_STREAM_TRIGGER_PULL_RSP, .info = pMsg->info, .pCont = buf, .contLen = size, .code = code};
  tmsgSendRsp(&rsp);
  releaseStreamTask(&pTask);
  return code;
}

static int32_t vnodeProcessStreamTsdbTriggerDataReq(SVnode* pVnode, SRpcMsg* pMsg, SSTriggerPullRequestUnion* req, SStreamTriggerReaderInfo* sStreamReaderInfo) {
  int32_t code = 0;
  int32_t lino = 0;
  void*   buf = NULL;
  size_t  size = 0;

  stDebug("vgId:%d %s start", TD_VID(pVnode), __func__);

  STREAM_CHECK_NULL_GOTO(sStreamReaderInfo, terrno);
  SStreamReaderTaskInner* pTask = NULL;
  int64_t                 key = getSessionKey(req->base.sessionId, STRIGGER_PULL_TSDB_TRIGGER_DATA);

  if (req->base.type == STRIGGER_PULL_TSDB_TRIGGER_DATA) {
    BUILD_OPTION(options, sStreamReaderInfo, true, req->tsdbTriggerDataReq.order, req->tsdbTriggerDataReq.startTime, INT64_MAX,
                 sStreamReaderInfo->triggerCols, false, (req->tsdbTriggerDataReq.gid != 0 ? STREAM_SCAN_GROUP_ONE_BY_ONE : STREAM_SCAN_ALL), 
                 req->tsdbTriggerDataReq.gid, true);
    SStorageAPI api = {0};
    initStorageAPI(&api);
    STREAM_CHECK_RET_GOTO(createStreamTask(pVnode, &options, &pTask, sStreamReaderInfo->triggerResBlock,
                                           sStreamReaderInfo->groupIdMap, &api));
    STREAM_CHECK_RET_GOTO(taosHashPut(sStreamReaderInfo->streamTaskMap, &key, LONG_BYTES, &pTask, sizeof(pTask)));

    STREAM_CHECK_RET_GOTO(createOneDataBlock(sStreamReaderInfo->triggerResBlock, false, &pTask->pResBlockDst));

  } else {
    void** tmp = taosHashGet(sStreamReaderInfo->streamTaskMap, &key, LONG_BYTES);
    STREAM_CHECK_NULL_GOTO(tmp, TSDB_CODE_STREAM_NO_CONTEXT);
    pTask = *(SStreamReaderTaskInner**)tmp;
    STREAM_CHECK_NULL_GOTO(pTask, TSDB_CODE_INTERNAL_ERROR);
  }

  while (1) {
    bool hasNext = false;
    STREAM_CHECK_RET_GOTO(getTableDataInfo(pTask, &hasNext));
    if (!hasNext) {
      taosHashRemove(sStreamReaderInfo->streamTaskMap, &key, LONG_BYTES);
      break;
    }
    pTask->pResBlock->info.id.groupId = qStreamGetGroupId(pTask->pTableList, pTask->pResBlock->info.id.uid);

    SSDataBlock* pBlock = NULL;
    STREAM_CHECK_RET_GOTO(getTableData(pTask, &pBlock));
    if (pBlock != NULL && pBlock->info.rows > 0) {
      STREAM_CHECK_RET_GOTO(
        processTag(pVnode, sStreamReaderInfo->pExprInfo, sStreamReaderInfo->numOfExpr, &pTask->api, pBlock));
    }
    STREAM_CHECK_RET_GOTO(qStreamFilter(pBlock, pTask->pFilterInfo));
    STREAM_CHECK_RET_GOTO(blockDataMerge(pTask->pResBlockDst, pBlock));
    stDebug("vgId:%d %s get skey:%" PRId64 ", eksy:%" PRId64 ", uid:%" PRId64 ", gId:%" PRIu64 ", rows:%" PRId64,
            TD_VID(pVnode), __func__, pTask->pResBlock->info.window.skey, pTask->pResBlock->info.window.ekey,
            pTask->pResBlock->info.id.uid, pTask->pResBlock->info.id.groupId, pTask->pResBlock->info.rows);
    if (pTask->pResBlockDst->info.rows >= STREAM_RETURN_ROWS_NUM) {
      break;
    }
  }

  STREAM_CHECK_RET_GOTO(buildRsp(pTask->pResBlockDst, &buf, &size));
  stDebug("vgId:%d %s get result rows:%" PRId64, TD_VID(pVnode), __func__, pTask->pResBlockDst->info.rows);

end:
  STREAM_PRINT_LOG_END(code, lino);
  SRpcMsg rsp = {
      .msgType = TDMT_STREAM_TRIGGER_PULL_RSP, .info = pMsg->info, .pCont = buf, .contLen = size, .code = code};
  tmsgSendRsp(&rsp);

  return code;
}

static int32_t vnodeProcessStreamCalcDataReq(SVnode* pVnode, SRpcMsg* pMsg, SSTriggerPullRequestUnion* req, SStreamTriggerReaderInfo* sStreamReaderInfo) {
  int32_t code = 0;
  int32_t lino = 0;
  void*   buf = NULL;
  size_t  size = 0;

  stDebug("vgId:%d %s start", TD_VID(pVnode), __func__);

  STREAM_CHECK_NULL_GOTO(sStreamReaderInfo, terrno);
  STREAM_CHECK_NULL_GOTO(sStreamReaderInfo->triggerCols, TSDB_CODE_STREAM_NOT_TABLE_SCAN_PLAN);

  SStreamReaderTaskInner* pTask = NULL;
  int64_t                 key = getSessionKey(req->base.sessionId, STRIGGER_PULL_TSDB_CALC_DATA);

  if (req->base.type == STRIGGER_PULL_TSDB_CALC_DATA) {
    BUILD_OPTION(options, sStreamReaderInfo, true, TSDB_ORDER_ASC, req->tsdbCalcDataReq.skey, req->tsdbCalcDataReq.ekey,
                 sStreamReaderInfo->triggerCols, false, STREAM_SCAN_GROUP_ONE_BY_ONE, req->tsdbCalcDataReq.gid, true);
    options.pConditions = sStreamReaderInfo->pCalcConditions;
    options.pTagCond    = sStreamReaderInfo->pCalcTagCond;
    options.pTagIndexCond = NULL;
    SStorageAPI api = {0};
    initStorageAPI(&api);
    STREAM_CHECK_RET_GOTO(createStreamTask(pVnode, &options, &pTask, sStreamReaderInfo->triggerResBlock, NULL, &api));
    STREAM_CHECK_RET_GOTO(taosHashPut(sStreamReaderInfo->streamTaskMap, &key, LONG_BYTES, &pTask, sizeof(pTask)));

    STREAM_CHECK_RET_GOTO(createOneDataBlock(sStreamReaderInfo->calcResBlock, false, &pTask->pResBlockDst));

  } else {
    void** tmp = taosHashGet(sStreamReaderInfo->streamTaskMap, &key, LONG_BYTES);
    STREAM_CHECK_NULL_GOTO(tmp, TSDB_CODE_STREAM_NO_CONTEXT);
    pTask = *(SStreamReaderTaskInner**)tmp;
    STREAM_CHECK_NULL_GOTO(pTask, TSDB_CODE_INTERNAL_ERROR);
  }

  while (1) {
    bool hasNext = false;
    STREAM_CHECK_RET_GOTO(getTableDataInfo(pTask, &hasNext));
    if (!hasNext) {
      taosHashRemove(sStreamReaderInfo->streamTaskMap, &key, LONG_BYTES);
      break;
    }
    pTask->pResBlock->info.id.groupId = qStreamGetGroupId(pTask->pTableList, pTask->pResBlock->info.id.uid);

    SSDataBlock* pBlock = NULL;
    STREAM_CHECK_RET_GOTO(getTableData(pTask, &pBlock));
    STREAM_CHECK_RET_GOTO(qStreamFilter(pBlock, pTask->pFilterInfo));
    blockDataTransform(sStreamReaderInfo->calcResBlockTmp, pBlock);
    STREAM_CHECK_RET_GOTO(blockDataMerge(pTask->pResBlockDst, sStreamReaderInfo->calcResBlockTmp));
    if (pTask->pResBlockDst->info.rows >= STREAM_RETURN_ROWS_NUM) {
      break;
    }
  }
  STREAM_CHECK_RET_GOTO(buildRsp(pTask->pResBlockDst, &buf, &size));
  stDebug("vgId:%d %s get result rows:%" PRId64, TD_VID(pVnode), __func__, pTask->pResBlockDst->info.rows);

end:
  STREAM_PRINT_LOG_END(code, lino);
  SRpcMsg rsp = {
      .msgType = TDMT_STREAM_TRIGGER_PULL_RSP, .info = pMsg->info, .pCont = buf, .contLen = size, .code = code};
  tmsgSendRsp(&rsp);

  return code;
}

static int32_t vnodeProcessStreamDataReq(SVnode* pVnode, SRpcMsg* pMsg, SSTriggerPullRequestUnion* req, SStreamTriggerReaderInfo* sStreamReaderInfo) {
  int32_t code = 0;
  int32_t lino = 0;
  void*   buf = NULL;
  size_t  size = 0;

  stDebug("vgId:%d %s start", TD_VID(pVnode), __func__);

  STREAM_CHECK_NULL_GOTO(sStreamReaderInfo, terrno);

  SStreamReaderTaskInner* pTask = NULL;
  int64_t key = req->tsdbDataReq.uid;

  if (req->base.type == STRIGGER_PULL_TSDB_DATA) {
    SStreamTriggerReaderTaskInnerOptions options = {0};

    STREAM_CHECK_RET_GOTO(createOptionsForTsdbData(pVnode, &options, sStreamReaderInfo, req->tsdbDataReq.uid,
                                                   req->tsdbDataReq.cids, req->tsdbDataReq.order, req->tsdbDataReq.skey,
                                                   req->tsdbDataReq.ekey));
    reSetUid(&options, req->tsdbDataReq.suid, req->tsdbDataReq.uid);

    SStorageAPI api = {0};
    initStorageAPI(&api);
    STREAM_CHECK_RET_GOTO(createStreamTask(pVnode, &options, &pTask, NULL, NULL, &api));

    STableKeyInfo       keyInfo = {.uid = req->tsdbDataReq.uid};
    cleanupQueryTableDataCond(&pTask->cond);
    STREAM_CHECK_RET_GOTO(qStreamInitQueryTableDataCond(&pTask->cond, pTask->options.order, pTask->options.schemas,
                                                        pTask->options.isSchema, pTask->options.twindows,
                                                        req->tsdbDataReq.suid));
    STREAM_CHECK_RET_GOTO(pTask->api.tsdReader.tsdReaderOpen(pVnode, &pTask->cond, &keyInfo, 1, pTask->pResBlock,
                                                             (void**)&pTask->pReader, pTask->idStr, NULL));

    STREAM_CHECK_RET_GOTO(taosHashPut(sStreamReaderInfo->streamTaskMap, &key, LONG_BYTES, &pTask, sizeof(pTask)));
    STREAM_CHECK_RET_GOTO(createOneDataBlock(pTask->pResBlock, false, &pTask->pResBlockDst));
  } else {
    void** tmp = taosHashGet(sStreamReaderInfo->streamTaskMap, &key, LONG_BYTES);
    STREAM_CHECK_NULL_GOTO(tmp, TSDB_CODE_STREAM_NO_CONTEXT);
    pTask = *(SStreamReaderTaskInner**)tmp;
    STREAM_CHECK_NULL_GOTO(pTask, TSDB_CODE_INTERNAL_ERROR);
  }

  while (1) {
    bool hasNext = false;
    STREAM_CHECK_RET_GOTO(getTableDataInfo(pTask, &hasNext));
    if (!hasNext) {
      taosHashRemove(sStreamReaderInfo->streamTaskMap, &key, LONG_BYTES);
      break;
    }

    SSDataBlock* pBlock = NULL;
    STREAM_CHECK_RET_GOTO(getTableData(pTask, &pBlock));
    STREAM_CHECK_RET_GOTO(blockDataMerge(pTask->pResBlockDst, pBlock));
    if (pTask->pResBlockDst->info.rows >= STREAM_RETURN_ROWS_NUM) {
      break;
    }
  }
  STREAM_CHECK_RET_GOTO(buildRsp(pTask->pResBlockDst, &buf, &size));
  stDebug("vgId:%d %s get result rows:%" PRId64, TD_VID(pVnode), __func__, pTask->pResBlockDst->info.rows);

end:
  STREAM_PRINT_LOG_END(code, lino);
  SRpcMsg rsp = {
      .msgType = TDMT_STREAM_TRIGGER_PULL_RSP, .info = pMsg->info, .pCont = buf, .contLen = size, .code = code};
  tmsgSendRsp(&rsp);

  return code;
}

static int32_t vnodeProcessStreamWalMetaReq(SVnode* pVnode, SRpcMsg* pMsg, SSTriggerPullRequestUnion* req, SStreamTriggerReaderInfo* sStreamReaderInfo) {
  int32_t      code = 0;
  int32_t      lino = 0;
  void*        buf = NULL;
  size_t       size = 0;
  SSDataBlock* pBlock = NULL;
  void*        pTableList = NULL;
  SNodeList*   groupNew = NULL;
  int64_t      lastVer = 0;

  stDebug("vgId:%d %s start, request paras lastVer:%" PRId64 ",ctime:%" PRId64, TD_VID(pVnode), __func__,
          req->walMetaReq.lastVer, req->walMetaReq.ctime);

  STREAM_CHECK_NULL_GOTO(sStreamReaderInfo, terrno);

  bool isVTable = sStreamReaderInfo->uidList != NULL;
  if (sStreamReaderInfo->uidList == NULL) {
    SStorageAPI api = {0};
    initStorageAPI(&api);
    STREAM_CHECK_RET_GOTO(nodesCloneList(sStreamReaderInfo->partitionCols, &groupNew));
    STREAM_CHECK_RET_GOTO(qStreamCreateTableListForReader(
        pVnode, sStreamReaderInfo->suid, sStreamReaderInfo->uid, sStreamReaderInfo->tableType,
        groupNew, false, sStreamReaderInfo->pTagCond, sStreamReaderInfo->pTagIndexCond, &api,
        &pTableList, sStreamReaderInfo->groupIdMap));
  }

  STREAM_CHECK_RET_GOTO(createBlockForWalMeta(&pBlock, isVTable));
  STREAM_CHECK_RET_GOTO(scanWal(pVnode, isVTable ? sStreamReaderInfo->uidHash : pTableList, isVTable, pBlock,
                                req->walMetaReq.lastVer, sStreamReaderInfo->deleteReCalc,
                                sStreamReaderInfo->deleteOutTbl, req->walMetaReq.ctime, &lastVer));

  stDebug("vgId:%d %s get result rows:%" PRId64, TD_VID(pVnode), __func__, pBlock->info.rows);
  STREAM_CHECK_RET_GOTO(buildRsp(pBlock, &buf, &size));
  printDataBlock(pBlock, __func__, "");

end:
  if (pBlock != NULL && pBlock->info.rows == 0) {
    code = TSDB_CODE_STREAM_NO_DATA;
    buf = rpcMallocCont(sizeof(int64_t));
    *(int64_t *)buf = lastVer;
    size = sizeof(int64_t);
  }
  SRpcMsg rsp = {
      .msgType = TDMT_STREAM_TRIGGER_PULL_RSP, .info = pMsg->info, .pCont = buf, .contLen = size, .code = code};
  tmsgSendRsp(&rsp);
  if (code == TSDB_CODE_STREAM_NO_DATA){
    code = 0;
  }
  STREAM_PRINT_LOG_END(code, lino);
  nodesDestroyList(groupNew);
  blockDataDestroy(pBlock);
  qStreamDestroyTableList(pTableList);

  return code;
}

static int32_t vnodeProcessStreamWalReq(SVnode* pVnode, SRpcMsg* pMsg, SSTriggerPullRequestUnion* req, SStreamTriggerReaderInfo* sStreamReaderInfo) {
  int32_t      code = 0;
  int32_t      lino = 0;
  void*        buf = NULL;
  size_t       size = 0;
  SSDataBlock* pBlock = NULL;

  stDebug("vgId:%d %s start, request type:%d skey:%" PRId64 ",ekey:%" PRId64 ",uid:%" PRId64 ",ver:%" PRId64, TD_VID(pVnode),
          __func__, req->walReq.base.type, req->walReq.skey, req->walReq.ekey, req->walReq.uid,
          req->walReq.ver);

  STREAM_CHECK_NULL_GOTO(sStreamReaderInfo, terrno);

  STimeWindow window = {.skey = req->walReq.skey, .ekey = req->walReq.ekey};
  STREAM_CHECK_RET_GOTO(processWalVerData(pVnode, sStreamReaderInfo, req->walReq.ver, (req->walReq.base.type == STRIGGER_PULL_WAL_CALC_DATA ? true : false),
                                          req->walReq.uid, &window, &pBlock));

  stDebug("vgId:%d %s get result rows:%" PRId64, TD_VID(pVnode), __func__, pBlock->info.rows);
  printDataBlock(pBlock, __func__, "");
  STREAM_CHECK_RET_GOTO(buildRsp(pBlock, &buf, &size));
end:
  STREAM_PRINT_LOG_END(code, lino);
  SRpcMsg rsp = {
      .msgType = TDMT_STREAM_TRIGGER_PULL_RSP, .info = pMsg->info, .pCont = buf, .contLen = size, .code = code};
  tmsgSendRsp(&rsp);

  blockDataDestroy(pBlock);
  return code;
}

static int32_t vnodeProcessStreamWalDataReq(SVnode* pVnode, SRpcMsg* pMsg, SSTriggerPullRequestUnion* req) {
  int32_t      code = 0;
  int32_t      lino = 0;
  void*        buf = NULL;
  size_t       size = 0;
  SSDataBlock* pBlock = NULL;

  stDebug("vgId:%d %s start", TD_VID(pVnode), __func__);

  STimeWindow window = {.skey = req->walDataReq.skey, .ekey = req->walDataReq.ekey};
  STREAM_CHECK_RET_GOTO(processWalVerDataVTable(pVnode, req->walDataReq.cids, req->walDataReq.ver,
                                          req->walDataReq.uid, &window, &pBlock));

  stDebug("vgId:%d %s get result rows:%" PRId64, TD_VID(pVnode), __func__, pBlock->info.rows);

  STREAM_CHECK_RET_GOTO(buildRsp(pBlock, &buf, &size));
end:
  STREAM_PRINT_LOG_END(code, lino);
  SRpcMsg rsp = {
      .msgType = TDMT_STREAM_TRIGGER_PULL_RSP, .info = pMsg->info, .pCont = buf, .contLen = size, .code = code};
  tmsgSendRsp(&rsp);
  blockDataDestroy(pBlock);
  return code;
}

static int32_t vnodeProcessStreamGroupColValueReq(SVnode* pVnode, SRpcMsg* pMsg, SSTriggerPullRequestUnion* req, SStreamTriggerReaderInfo* sStreamReaderInfo) {
  int32_t code = 0;
  int32_t lino = 0;
  void*   buf = NULL;
  size_t  size = 0;

  stDebug("vgId:%d %s start, request gid:%" PRId64, TD_VID(pVnode), __func__, req->groupColValueReq.gid);

  STREAM_CHECK_NULL_GOTO(sStreamReaderInfo, terrno);

  SArray** gInfo = taosHashGet(sStreamReaderInfo->groupIdMap, &req->groupColValueReq.gid, POINTER_BYTES);
  STREAM_CHECK_NULL_GOTO(gInfo, TSDB_CODE_STREAM_NO_CONTEXT);
  SStreamGroupInfo pGroupInfo = {0};
  pGroupInfo.gInfo = *gInfo;

  size = tSerializeSStreamGroupInfo(NULL, 0, &pGroupInfo, TD_VID(pVnode));
  STREAM_CHECK_CONDITION_GOTO(size < 0, size);
  buf = rpcMallocCont(size);
  STREAM_CHECK_NULL_GOTO(buf, terrno);
  size = tSerializeSStreamGroupInfo(buf, size, &pGroupInfo, TD_VID(pVnode));
  STREAM_CHECK_CONDITION_GOTO(size < 0, size);
end:
  if (code != 0) {
    rpcFreeCont(buf);
    buf = NULL;
    size = 0;
  }
  STREAM_PRINT_LOG_END(code, lino);
  SRpcMsg rsp = {
      .msgType = TDMT_STREAM_TRIGGER_PULL_RSP, .info = pMsg->info, .pCont = buf, .contLen = size, .code = code};
  tmsgSendRsp(&rsp);

  return code;
}

static int32_t vnodeProcessStreamVTableInfoReq(SVnode* pVnode, SRpcMsg* pMsg, SSTriggerPullRequestUnion* req, SStreamTriggerReaderInfo* sStreamReaderInfo) {
  int32_t              code = 0;
  int32_t              lino = 0;
  void*                buf = NULL;
  size_t               size = 0;
  SStreamMsgVTableInfo vTableInfo = {0};
  SMetaReader          metaReader = {0};
  SNodeList*           groupNew = NULL;

  stDebug("vgId:%d %s start", TD_VID(pVnode), __func__);

  STREAM_CHECK_NULL_GOTO(sStreamReaderInfo, terrno);

  SStorageAPI api = {0};
  initStorageAPI(&api);
  void* pTableList = NULL;
  STREAM_CHECK_RET_GOTO(nodesCloneList(sStreamReaderInfo->partitionCols, &groupNew));
  STREAM_CHECK_RET_GOTO(qStreamCreateTableListForReader(
      pVnode, sStreamReaderInfo->suid, sStreamReaderInfo->uid, sStreamReaderInfo->tableType,
      groupNew, true, sStreamReaderInfo->pTagCond, sStreamReaderInfo->pTagIndexCond, &api,
      &pTableList, sStreamReaderInfo->groupIdMap));

  SArray* cids = req->virTableInfoReq.cids;
  STREAM_CHECK_NULL_GOTO(cids, terrno);

  vTableInfo.schema.nCols = taosArrayGetSize(cids);
  vTableInfo.schema.pSchema = taosMemoryCalloc(vTableInfo.schema.nCols, sizeof(SSchema));
  STREAM_CHECK_NULL_GOTO(vTableInfo.schema.pSchema, terrno);
  api.metaReaderFn.initReader(&metaReader, pVnode, META_READER_LOCK, &api.metaFn);

  SSchemaWrapper* sSchemaWrapper = NULL;
  if (sStreamReaderInfo->tableType == TD_SUPER_TABLE) {
    STREAM_CHECK_RET_GOTO(api.metaReaderFn.getTableEntryByUid(&metaReader, sStreamReaderInfo->suid));
    sSchemaWrapper = &metaReader.me.stbEntry.schemaRow;
  } else {
    STREAM_CHECK_RET_GOTO(api.metaReaderFn.getTableEntryByUid(&metaReader, sStreamReaderInfo->uid));
    sSchemaWrapper = &metaReader.me.ntbEntry.schemaRow;
  }
  for (size_t i = 0; i < taosArrayGetSize(cids); i++) {
    for (size_t j = 0; j < sSchemaWrapper->nCols; j++) {
      SSchema* s = sSchemaWrapper->pSchema + j;
      if (s->colId == *(col_id_t*)taosArrayGet(cids, i)) {
        memcpy(&vTableInfo.schema.pSchema[i], s, sizeof(SSchema));
        break;
      }
    }
  }
  tDecoderClear(&metaReader.coder);
  SArray* pTableListArray = qStreamGetTableArrayList(pTableList);
  STREAM_CHECK_NULL_GOTO(pTableListArray, terrno);

  vTableInfo.infos = taosArrayInit(taosArrayGetSize(pTableListArray), sizeof(VTableInfo));
  STREAM_CHECK_NULL_GOTO(vTableInfo.infos, terrno);

  for (size_t i = 0; i < taosArrayGetSize(pTableListArray); i++) {
    STableKeyInfo* pKeyInfo = taosArrayGet(pTableListArray, i);
    if (pKeyInfo == NULL) {
      continue;
    }
    VTableInfo* vTable = taosArrayReserve(vTableInfo.infos, 1);
    STREAM_CHECK_NULL_GOTO(vTable, terrno);
    vTable->uid = pKeyInfo->uid;
    vTable->gId = pKeyInfo->groupId;

    code = api.metaReaderFn.getTableEntryByUid(&metaReader, pKeyInfo->uid);
    vTable->ver = metaReader.me.version;
    vTable->cols.nCols = taosArrayGetSize(cids);
    vTable->cols.pColRef = taosMemoryCalloc(taosArrayGetSize(cids), sizeof(SColRef));
    for (size_t i = 0; i < taosArrayGetSize(cids); i++) {
      for (size_t j = 0; j < metaReader.me.colRef.nCols; j++) {
        if (metaReader.me.colRef.pColRef[j].hasRef &&
            metaReader.me.colRef.pColRef[j].id == *(col_id_t*)taosArrayGet(cids, i)) {
          memcpy(vTable->cols.pColRef + i, &metaReader.me.colRef.pColRef[j], sizeof(SColRef));
          break;
        }
      }
    }
    tDecoderClear(&metaReader.coder);
  }
  stDebug("vgId:%d %s end", TD_VID(pVnode), __func__);
  STREAM_CHECK_RET_GOTO(buildVTableInfoRsp(&vTableInfo, &buf, &size));

end:
  nodesDestroyList(groupNew);
  qStreamDestroyTableList(pTableList);
  tDestroySStreamMsgVTableInfo(&vTableInfo);
  api.metaReaderFn.clearReader(&metaReader);
  STREAM_PRINT_LOG_END(code, lino);
  SRpcMsg rsp = {
      .msgType = TDMT_STREAM_TRIGGER_PULL_RSP, .info = pMsg->info, .pCont = buf, .contLen = size, .code = code};
  tmsgSendRsp(&rsp);
  return code;
}

static int32_t vnodeProcessStreamOTableInfoReq(SVnode* pVnode, SRpcMsg* pMsg, SSTriggerPullRequestUnion* req) {
  int32_t                   code = 0;
  int32_t                   lino = 0;
  void*                     buf = NULL;
  size_t                    size = 0;
  SSTriggerOrigTableInfoRsp oTableInfo = {0};
  SMetaReader               metaReader = {0};

  stDebug("vgId:%d %s start", TD_VID(pVnode), __func__);

  SStorageAPI api = {0};
  initStorageAPI(&api);

  SArray* cols = req->origTableInfoReq.cols;
  STREAM_CHECK_NULL_GOTO(cols, terrno);

  oTableInfo.cols = taosArrayInit(taosArrayGetSize(cols), sizeof(OTableInfoRsp));
  ;
  STREAM_CHECK_NULL_GOTO(oTableInfo.cols, terrno);

  api.metaReaderFn.initReader(&metaReader, pVnode, META_READER_LOCK, &api.metaFn);
  for (size_t i = 0; i < taosArrayGetSize(cols); i++) {
    OTableInfo*    oInfo = taosArrayGet(cols, i);
    OTableInfoRsp* vTableInfo = taosArrayReserve(oTableInfo.cols, 1);
    STREAM_CHECK_NULL_GOTO(oInfo, terrno);
    STREAM_CHECK_NULL_GOTO(vTableInfo, terrno);
    STREAM_CHECK_RET_GOTO(api.metaReaderFn.getTableEntryByName(&metaReader, oInfo->refTableName));
    vTableInfo->uid = metaReader.me.uid;

    SSchemaWrapper* sSchemaWrapper = NULL;
    if (metaReader.me.type == TD_CHILD_TABLE) {
      int64_t suid = metaReader.me.ctbEntry.suid;
      vTableInfo->suid = suid;
      tDecoderClear(&metaReader.coder);
      STREAM_CHECK_RET_GOTO(api.metaReaderFn.getTableEntryByUid(&metaReader, suid));
      sSchemaWrapper = &metaReader.me.stbEntry.schemaRow;
    } else if (metaReader.me.type == TD_NORMAL_TABLE) {
      vTableInfo->suid = 0;
      sSchemaWrapper = &metaReader.me.ntbEntry.schemaRow;
    } else {
      qError("invalid table type:%d", metaReader.me.type);
    }

    for (size_t j = 0; j < sSchemaWrapper->nCols; j++) {
      SSchema* s = sSchemaWrapper->pSchema + j;
      if (strcmp(s->name, oInfo->refColName) == 0) {
        vTableInfo->cid = s->colId;
        break;
      }
    }
    if (vTableInfo->cid == 0) {
      stError("vgId:%d %s, not found col %s in table %s", TD_VID(pVnode), __func__, oInfo->refColName,
              oInfo->refTableName);
    }
    tDecoderClear(&metaReader.coder);
  }

  stDebug("vgId:%d %s end", TD_VID(pVnode), __func__);
  STREAM_CHECK_RET_GOTO(buildOTableInfoRsp(&oTableInfo, &buf, &size));

end:
  tDestroySTriggerOrigTableInfoRsp(&oTableInfo);
  api.metaReaderFn.clearReader(&metaReader);
  STREAM_PRINT_LOG_END(code, lino);
  SRpcMsg rsp = {
      .msgType = TDMT_STREAM_TRIGGER_PULL_RSP, .info = pMsg->info, .pCont = buf, .contLen = size, .code = code};
  tmsgSendRsp(&rsp);
  return code;
}

static int32_t vnodeProcessStreamFetchMsg(SVnode* pVnode, SRpcMsg* pMsg) {
  int32_t            code = 0;
  int32_t            lino = 0;
  void*              buf = NULL;
  size_t             size = 0;
  SStreamReaderTask* pTask = NULL;
  SSDataBlock*       pBlock = NULL;
  void*              taskAddr = NULL;
  
  stDebug("vgId:%d %s start", TD_VID(pVnode), __func__);

  SResFetchReq req = {0};
  STREAM_CHECK_CONDITION_GOTO(tDeserializeSResFetchReq(pMsg->pCont, pMsg->contLen, &req) < 0,
                              TSDB_CODE_QRY_INVALID_INPUT);
  SArray* calcInfoList = (SArray*)qStreamGetReaderInfo(req.queryId, req.taskId, &taskAddr);
  STREAM_CHECK_NULL_GOTO(calcInfoList, terrno);

  STREAM_CHECK_CONDITION_GOTO(req.execId < 0, TSDB_CODE_INVALID_PARA);
  SStreamTriggerReaderCalcInfo* sStreamReaderCalcInfo = taosArrayGetP(calcInfoList, req.execId);
  STREAM_CHECK_NULL_GOTO(sStreamReaderCalcInfo, terrno);

  if (req.reset || sStreamReaderCalcInfo->pTaskInfo == NULL) {
    qDestroyTask(sStreamReaderCalcInfo->pTaskInfo);
    int64_t uid = 0;
    if (req.dynTbname) {
      SArray* vals = req.pStRtFuncInfo->pStreamPartColVals;
      for (int32_t i = 0; i < taosArrayGetSize(vals); ++i) {
        SStreamGroupValue* pValue = taosArrayGet(vals, i);
        if (pValue != NULL && pValue->isTbname) {
          uid = pValue->uid;
          break;
        }
      }
    }
    
    SReadHandle handle = {0};
    handle.vnode = pVnode;
    handle.uid = uid;

    initStorageAPI(&handle.api);
    if (QUERY_NODE_PHYSICAL_PLAN_TABLE_SCAN == nodeType(sStreamReaderCalcInfo->calcAst->pNode) ||
      QUERY_NODE_PHYSICAL_PLAN_TABLE_MERGE_SCAN == nodeType(sStreamReaderCalcInfo->calcAst->pNode)){
      STimeRangeNode* node = (STimeRangeNode*)((STableScanPhysiNode*)(sStreamReaderCalcInfo->calcAst->pNode))->pTimeRange;
      if (node != NULL) {
        STREAM_CHECK_RET_GOTO(processCalaTimeRange(sStreamReaderCalcInfo, &req, node, &handle));
      }
    }

    TSWAP(sStreamReaderCalcInfo->rtInfo.funcInfo, *req.pStRtFuncInfo);
    handle.streamRtInfo = &sStreamReaderCalcInfo->rtInfo;

    // if (sStreamReaderCalcInfo->pTaskInfo == NULL) {
    STREAM_CHECK_RET_GOTO(qCreateStreamExecTaskInfo(&sStreamReaderCalcInfo->pTaskInfo,
                                                    sStreamReaderCalcInfo->calcScanPlan, &handle, NULL, TD_VID(pVnode),
                                                    req.taskId));
    // } else {
    // STREAM_CHECK_RET_GOTO(qResetTableScan(sStreamReaderCalcInfo->pTaskInfo, handle.winRange));
    // }

    STREAM_CHECK_RET_GOTO(qSetTaskId(sStreamReaderCalcInfo->pTaskInfo, req.taskId, req.queryId));
  }

  while (1) {
    uint64_t ts = 0;
    STREAM_CHECK_RET_GOTO(qExecTask(sStreamReaderCalcInfo->pTaskInfo, &pBlock, &ts));
    printDataBlock(pBlock, __func__, "fetch");

    if (sStreamReaderCalcInfo->rtInfo.funcInfo.withExternalWindow && pBlock != NULL) {
      STREAM_CHECK_RET_GOTO(qStreamFilter(pBlock, sStreamReaderCalcInfo->pFilterInfo));
      printDataBlock(pBlock, __func__, "fetch filter");

      if (pBlock->info.rows == 0 && !qTaskIsDone(sStreamReaderCalcInfo->pTaskInfo)) {
        continue;
      }
    }
    break;
  }

  stDebug("vgId:%d %s get result rows:%" PRId64, TD_VID(pVnode), __func__, pBlock != NULL ? pBlock->info.rows : -1);
  STREAM_CHECK_RET_GOTO(buildFetchRsp(pBlock, &buf, &size, pVnode->config.tsdbCfg.precision));

end:

  streamReleaseTask(taskAddr);

  STREAM_PRINT_LOG_END(code, lino);
  SRpcMsg rsp = {.msgType = TDMT_STREAM_FETCH_RSP, .info = pMsg->info, .pCont = buf, .contLen = size, .code = code};
  tmsgSendRsp(&rsp);
  tDestroySResFetchReq(&req);
  return code;
}

int32_t vnodeProcessStreamReaderMsg(SVnode* pVnode, SRpcMsg* pMsg) {
  int32_t                   code = 0;
  int32_t                   lino = 0;
  SSTriggerPullRequestUnion req = {0};
  void*                     taskAddr = NULL;

  vDebug("vgId:%d, msg:%p in stream reader queue is processing", pVnode->config.vgId, pMsg);
  if (!syncIsReadyForRead(pVnode->sync)) {
    vnodeRedirectRpcMsg(pVnode, pMsg, terrno);
    return 0;
  }

  if (pMsg->msgType == TDMT_STREAM_FETCH) {
    return vnodeProcessStreamFetchMsg(pVnode, pMsg);
  } else if (pMsg->msgType == TDMT_STREAM_TRIGGER_PULL) {
    void*   pReq = POINTER_SHIFT(pMsg->pCont, sizeof(SMsgHead));
    int32_t len = pMsg->contLen - sizeof(SMsgHead);
    STREAM_CHECK_RET_GOTO(tDserializeSTriggerPullRequest(pReq, len, &req));
    stDebug("vgId:%d %s start, type:%d, streamId:%" PRIx64 ", readerTaskId:%" PRIx64 ", sessionId:%" PRIx64,
            TD_VID(pVnode), __func__, req.base.type, req.base.streamId, req.base.readerTaskId, req.base.sessionId);
    SStreamTriggerReaderInfo* sStreamReaderInfo = (STRIGGER_PULL_OTABLE_INFO == req.base.type || STRIGGER_PULL_WAL_DATA == req.base.type) ? NULL : qStreamGetReaderInfo(req.base.streamId, req.base.readerTaskId, &taskAddr);
    switch (req.base.type) {
      case STRIGGER_PULL_SET_TABLE:
        code = vnodeProcessStreamSetTableReq(pVnode, pMsg, &req, sStreamReaderInfo);
        break;
      case STRIGGER_PULL_LAST_TS:
        code = vnodeProcessStreamLastTsReq(pVnode, pMsg, &req, sStreamReaderInfo);
        break;
      case STRIGGER_PULL_FIRST_TS:
        code = vnodeProcessStreamFirstTsReq(pVnode, pMsg, &req, sStreamReaderInfo);
        break;
      case STRIGGER_PULL_TSDB_META:
      case STRIGGER_PULL_TSDB_META_NEXT:
        code = vnodeProcessStreamTsdbMetaReq(pVnode, pMsg, &req, sStreamReaderInfo);
        break;
      case STRIGGER_PULL_TSDB_TS_DATA:
        code = vnodeProcessStreamTsDataReq(pVnode, pMsg, &req, sStreamReaderInfo);
        break;
      case STRIGGER_PULL_TSDB_TRIGGER_DATA:
      case STRIGGER_PULL_TSDB_TRIGGER_DATA_NEXT:
        code = vnodeProcessStreamTsdbTriggerDataReq(pVnode, pMsg, &req, sStreamReaderInfo);
        break;
      case STRIGGER_PULL_TSDB_CALC_DATA:
      case STRIGGER_PULL_TSDB_CALC_DATA_NEXT:
        code = vnodeProcessStreamCalcDataReq(pVnode, pMsg, &req, sStreamReaderInfo);
        break;
      case STRIGGER_PULL_TSDB_DATA:
      case STRIGGER_PULL_TSDB_DATA_NEXT:
        code = vnodeProcessStreamDataReq(pVnode, pMsg, &req, sStreamReaderInfo);
        break;
      case STRIGGER_PULL_WAL_META:
        code = vnodeProcessStreamWalMetaReq(pVnode, pMsg, &req, sStreamReaderInfo);
        break;
      case STRIGGER_PULL_WAL_TS_DATA:
      case STRIGGER_PULL_WAL_TRIGGER_DATA:
      case STRIGGER_PULL_WAL_CALC_DATA:
        code = vnodeProcessStreamWalReq(pVnode, pMsg, &req, sStreamReaderInfo);
        break;
      case STRIGGER_PULL_WAL_DATA:
        code = vnodeProcessStreamWalDataReq(pVnode, pMsg, &req);
        break;
      case STRIGGER_PULL_GROUP_COL_VALUE:
        code = vnodeProcessStreamGroupColValueReq(pVnode, pMsg, &req, sStreamReaderInfo);
        break;
      case STRIGGER_PULL_VTABLE_INFO:
        code = vnodeProcessStreamVTableInfoReq(pVnode, pMsg, &req, sStreamReaderInfo);
        break;
      case STRIGGER_PULL_OTABLE_INFO:
        code = vnodeProcessStreamOTableInfoReq(pVnode, pMsg, &req);
        break;
      default:
        vError("unknown inner msg type:%d in stream reader queue", req.base.type);
        code = TSDB_CODE_APP_ERROR;
        break;
    }
  } else {
    vError("unknown msg type:%d in stream reader queue", pMsg->msgType);
    code = TSDB_CODE_APP_ERROR;
  }
end:

  streamReleaseTask(taskAddr);

  tDestroySTriggerPullRequest(&req);
  STREAM_PRINT_LOG_END(code, lino);
  return code;
}<|MERGE_RESOLUTION|>--- conflicted
+++ resolved
@@ -1167,65 +1167,6 @@
   return code;
 }
 
-<<<<<<< HEAD
-static int32_t processTsdbMetaVTable(SVnode* pVnode, int64_t key, SStreamTriggerReaderInfo* sStreamReaderInfo,
-                                     SStreamReaderTaskInner* pTask) {
-  int32_t code = 0;
-  int32_t lino = 0;
-  int64_t suid = 0;
-  SArray* pList = NULL;
-  int32_t pNum = 0;
-
-  while (pTask->pReader != NULL || pTask->index < taosArrayGetSize(sStreamReaderInfo->uidListIndex) - 1) {
-    if (pTask->pReader == NULL) {
-      STREAM_CHECK_RET_GOTO(getTableList(&pList, &pNum, &suid, pTask->index, sStreamReaderInfo));
-
-      cleanupQueryTableDataCond(&pTask->cond);
-      STREAM_CHECK_RET_GOTO(qStreamInitQueryTableDataCond(&pTask->cond, pTask->options.order, pTask->options.schemas,
-                                                          pTask->options.isSchema, pTask->options.twindows, suid));
-      STREAM_CHECK_RET_GOTO(pTask->api.tsdReader.tsdReaderOpen(
-          pVnode, &pTask->cond, taosArrayGet(pList, 0), pNum, pTask->pResBlock, (void**)&pTask->pReader, pTask->idStr, NULL));
-      taosArrayDestroy(pList);
-      pList = NULL;
-      pTask->index++;
-    }
-
-    while (true) {
-      bool hasNext = false;
-      STREAM_CHECK_RET_GOTO(getTableDataInfo(pTask, &hasNext));
-      if (!hasNext) {
-        pTask->api.tsdReader.tsdReaderClose(pTask->pReader);
-        pTask->pReader = NULL;
-        break;
-      }
-      pTask->pResBlock->info.id.groupId = qStreamGetGroupId(pTask->pTableList, pTask->pResBlock->info.id.uid);
-
-      STREAM_CHECK_RET_GOTO(addColData(pTask->pResBlockDst, 0, &pTask->pResBlock->info.id.uid));
-      STREAM_CHECK_RET_GOTO(addColData(pTask->pResBlockDst, 1, &pTask->pResBlock->info.window.skey));
-      STREAM_CHECK_RET_GOTO(addColData(pTask->pResBlockDst, 2, &pTask->pResBlock->info.window.ekey));
-      STREAM_CHECK_RET_GOTO(addColData(pTask->pResBlockDst, 3, &pTask->pResBlock->info.rows));
-
-      stDebug("vgId:%d %s get  skey:%" PRId64 ", eksy:%" PRId64 ", uid:%" PRId64 ", gId:%" PRIu64 ", rows:%" PRId64,
-              TD_VID(pVnode), __func__, pTask->pResBlock->info.window.skey, pTask->pResBlock->info.window.ekey,
-              pTask->pResBlock->info.id.uid, pTask->pResBlock->info.id.groupId, pTask->pResBlock->info.rows);
-      pTask->pResBlockDst->info.rows++;
-
-      if (pTask->pResBlockDst->info.rows >= STREAM_RETURN_ROWS_NUM) {
-        goto end;
-      }
-    }
-  }
-  if (pTask->pReader == NULL) {
-    taosHashRemove(sStreamReaderInfo->streamTaskMap, &key, LONG_BYTES);
-  }
-
-end:
-  taosArrayDestroy(pList);
-  return code;
-}
-
-=======
->>>>>>> 5e8b8821
 static void reSetUid(SStreamTriggerReaderTaskInnerOptions* options, int64_t suid, int64_t uid) {
   if (suid != 0) options->suid = suid;
   options->uid = uid;
