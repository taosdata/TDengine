--- conflicted
+++ resolved
@@ -79,11 +79,7 @@
     SJson *pNodeRetentions = tjsonCreateArray();
     tjsonAddItemToObject(pJson, "retentions", pNodeRetentions);
     for (int32_t i = 0; i < nRetention; ++i) {
-<<<<<<< HEAD
-      SJson            *pNodeRetention = tjsonCreateObject();
-=======
       SJson *           pNodeRetention = tjsonCreateObject();
->>>>>>> f00709f3
       const SRetention *pRetention = pCfg->tsdbCfg.retentions + i;
       tjsonAddIntegerToObject(pNodeRetention, "freq", pRetention->freq);
       tjsonAddIntegerToObject(pNodeRetention, "freqUnit", pRetention->freqUnit);
@@ -160,11 +156,7 @@
   if (code < 0) return -1;
   tjsonGetNumberValue(pJson, "keep2", pCfg->tsdbCfg.keep2, code);
   if (code < 0) return -1;
-<<<<<<< HEAD
-  SJson  *pNodeRetentions = tjsonGetObjectItem(pJson, "retentions");
-=======
   SJson * pNodeRetentions = tjsonGetObjectItem(pJson, "retentions");
->>>>>>> f00709f3
   int32_t nRetention = tjsonGetArraySize(pNodeRetentions);
   if (nRetention > TSDB_RETENTION_MAX) {
     nRetention = TSDB_RETENTION_MAX;
