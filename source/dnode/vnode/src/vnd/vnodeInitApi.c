/*
 * Copyright (c) 2019 TAOS Data, Inc. <jhtao@taosdata.com>
 *
 * This program is free software: you can use, redistribute, and/or modify
 * it under the terms of the GNU Affero General Public License, version 3
 * or later ("AGPL"), as published by the Free Software Foundation.
 *
 * This program is distributed in the hope that it will be useful, but WITHOUT
 * ANY WARRANTY; without even the implied warranty of MERCHANTABILITY or
 * FITNESS FOR A PARTICULAR PURPOSE.
 *
 * You should have received a copy of the GNU Affero General Public License
 * along with this program. If not, see <http://www.gnu.org/licenses/>.
 */

#include "meta.h"
#include "storageapi.h"
#include "tstreamUpdate.h"
#include "vnodeInt.h"

static void initTsdbReaderAPI(TsdReader* pReader);
static void initMetadataAPI(SStoreMeta* pMeta);
static void initTqAPI(SStoreTqReader* pTq);
static void initStateStoreAPI(SStateStore* pStore);
static void initMetaReaderAPI(SStoreMetaReader* pMetaReader);
static void initMetaFilterAPI(SMetaDataFilterAPI* pFilter);
static void initFunctionStateStore(SFunctionStateStore* pStore);
static void initCacheFn(SStoreCacheReader* pCache);
static void initSnapshotFn(SStoreSnapshotFn* pSnapshot);

void initStorageAPI(SStorageAPI* pAPI) {
  initTsdbReaderAPI(&pAPI->tsdReader);
  initMetadataAPI(&pAPI->metaFn);
  initStateStoreAPI(&pAPI->stateStore);
  initMetaReaderAPI(&pAPI->metaReaderFn);
  initMetaFilterAPI(&pAPI->metaFilter);
  initTqAPI(&pAPI->tqReaderFn);
  initFunctionStateStore(&pAPI->functionStore);
  initCacheFn(&pAPI->cacheFn);
  initSnapshotFn(&pAPI->snapshotFn);
}

void initTsdbReaderAPI(TsdReader* pReader) {
  pReader->tsdReaderOpen = (int32_t(*)(void*, SQueryTableDataCond*, void*, int32_t, SSDataBlock*, void**, const char*,
                                       SHashObj**))tsdbReaderOpen2;
  pReader->tsdReaderClose = tsdbReaderClose2;

  pReader->tsdNextDataBlock = tsdbNextDataBlock2;

  pReader->tsdReaderRetrieveDataBlock = tsdbRetrieveDataBlock2;
  pReader->tsdReaderReleaseDataBlock = tsdbReleaseDataBlock2;

  pReader->tsdReaderRetrieveBlockSMAInfo = tsdbRetrieveDatablockSMA2;

  pReader->tsdReaderNotifyClosing = tsdbReaderSetCloseFlag;
  pReader->tsdReaderResetStatus = tsdbReaderReset2;

  pReader->tsdReaderGetDataBlockDistInfo = tsdbGetFileBlocksDistInfo2;
  pReader->tsdReaderGetNumOfInMemRows = tsdbGetNumOfRowsInMemTable2;  // todo this function should be moved away

  pReader->tsdSetQueryTableList = tsdbSetTableList2;
  pReader->tsdSetReaderTaskId = tsdbReaderSetId;

  pReader->tsdSetFilesetDelimited = (void (*)(void*))tsdbSetFilesetDelimited;
  pReader->tsdSetSetNotifyCb = (void (*)(void*, TsdReaderNotifyCbFn, void*))tsdbReaderSetNotifyCb;

  // file set iterate
  pReader->fileSetReaderOpen = tsdbFileSetReaderOpen;
  pReader->fileSetReadNext = tsdbFileSetReaderNext;
  pReader->fileSetGetEntryField = tsdbFileSetGetEntryField;
  pReader->fileSetReaderClose = tsdbFileSetReaderClose;

  pReader->getProgress = (int32_t (*)(const void*, void**, uint64_t*))tsdbReaderGetProgress;
  pReader->setProgress = (int32_t (*)(void*, const void*, uint64_t))tsdbReaderSetProgress;
}

void initMetadataAPI(SStoreMeta* pMeta) {
  pMeta->isTableExisted = metaIsTableExist;

  pMeta->openTableMetaCursor = metaOpenTbCursor;
  pMeta->closeTableMetaCursor = metaCloseTbCursor;
  pMeta->pauseTableMetaCursor = metaPauseTbCursor;
  pMeta->resumeTableMetaCursor = metaResumeTbCursor;
  pMeta->cursorNext = metaTbCursorNext;
  pMeta->cursorPrev = metaTbCursorPrev;

  pMeta->getBasicInfo = vnodeGetInfo;
  pMeta->getNumOfChildTables = metaGetStbStats;

  pMeta->getChildTableList = vnodeGetCtbIdList;

  pMeta->storeGetIndexInfo = vnodeGetIdx;
  pMeta->getInvertIndex = vnodeGetIvtIdx;

  pMeta->extractTagVal = (const void* (*)(const void*, int16_t, STagVal*))metaGetTableTagVal;
  pMeta->getTableTags = metaGetTableTags;
  pMeta->getTableTagsByUid = metaGetTableTagsByUids;

  pMeta->getTableUidByName = metaGetTableUidByName;
  pMeta->getTableTypeSuidByName = metaGetTableTypeSuidByName;
  pMeta->getTableNameByUid = metaGetTableNameByUid;

  pMeta->getTableSchema = vnodeGetTableSchema;
  pMeta->storeGetTableList = vnodeGetTableList;

  pMeta->getCachedTableList = metaGetCachedTableUidList;
  pMeta->putCachedTableList = metaUidFilterCachePut;

  pMeta->metaGetCachedTbGroup = metaGetCachedTbGroup;
  pMeta->metaPutTbGroupToCache = metaPutTbGroupToCache;

  pMeta->openCtbCursor = metaOpenCtbCursor;
  pMeta->resumeCtbCursor = metaResumeCtbCursor;
  pMeta->pauseCtbCursor = metaPauseCtbCursor;
  pMeta->closeCtbCursor = metaCloseCtbCursor;
  pMeta->ctbCursorNext = metaCtbCursorNext;
  pMeta->getDBSize = vnodeGetDBSize;
}

void initTqAPI(SStoreTqReader* pTq) {
#ifdef USE_TQ
  pTq->tqReaderOpen = tqReaderOpen;
  pTq->tqReaderSetColIdList = tqReaderSetColIdList;

  pTq->tqReaderClose = tqReaderClose;
  pTq->tqReaderSeek = tqReaderSeek;
  pTq->tqRetrieveBlock = tqRetrieveDataBlock;

  pTq->tqGetTablePrimaryKey = tqGetTablePrimaryKey;
  pTq->tqSetTablePrimaryKey = tqSetTablePrimaryKey;
  pTq->tqReaderNextBlockInWal = tqNextBlockInWal;

  pTq->tqNextBlockImpl = tqNextBlockImpl;  // todo remove it

  pTq->tqReaderAddTables = tqReaderAddTbUidList;
  pTq->tqReaderSetQueryTableList = tqReaderSetTbUidList;

  pTq->tqReaderRemoveTables = tqReaderRemoveTbUidList;

  pTq->tqReaderIsQueriedTable = tqReaderIsQueriedTable;
  pTq->tqReaderCurrentBlockConsumed = tqCurrentBlockConsumed;

  pTq->tqReaderGetWalReader = tqGetWalReader;  // todo remove it
  //  pTq->tqReaderRetrieveTaosXBlock = tqRetrieveTaosxBlock;  // todo remove it

  pTq->tqReaderSetSubmitMsg = tqReaderSetSubmitMsg;  // todo remove it
  pTq->tqGetResultBlock = tqGetResultBlock;

  //  pTq->tqReaderNextBlockFilterOut = tqNextDataBlockFilterOut;
  pTq->tqGetResultBlockTime = tqGetResultBlockTime;

  pTq->tqGetStreamExecProgress = tqGetStreamExecInfo;
<<<<<<< HEAD
=======

  pTq->tqReaderSetVtableInfo = tqReaderSetVtableInfo;
>>>>>>> e207f8c7
#endif
}

void initStateStoreAPI(SStateStore* pStore) {
#ifdef USE_STREAM
  pStore->streamFileStateInit = streamFileStateInit;
  pStore->updateInfoDestoryColseWinSBF = updateInfoDestoryColseWinSBF;

  pStore->streamStatePutParName = streamStatePutParName;
  pStore->streamStateGetParName = streamStateGetParName;
  pStore->streamStateDeleteParName = streamStateDeleteParName;
  pStore->streamStateSetParNameInvalid = streamStateSetParNameInvalid;

  pStore->streamStateAddIfNotExist = streamStateAddIfNotExist;
  pStore->streamStateReleaseBuf = streamStateReleaseBuf;
  pStore->streamStateClearBuff = streamStateClearBuff;
  pStore->streamStateFreeVal = streamStateFreeVal;

  pStore->streamStatePut = streamStatePut;
  pStore->streamStateGet = streamStateGet;
  pStore->streamStateCheck = streamStateCheck;
  pStore->streamStateGetByPos = streamStateGetByPos;
  pStore->streamStateDel = streamStateDel;
  pStore->streamStateDelByGroupId = streamStateDelByGroupId;
  pStore->streamStateClear = streamStateClear;
  pStore->streamStateSaveInfo = streamStateSaveInfo;
  pStore->streamStateGetInfo = streamStateGetInfo;
  pStore->streamStateGetNumber = streamStateGetNumber;
  pStore->streamStateDeleteInfo = streamStateDeleteInfo;
  pStore->streamStateSetNumber = streamStateSetNumber;
  pStore->streamStateGetPrev = streamStateGetPrev;
  pStore->streamStateGetAllPrev = streamStateGetAllPrev;

  pStore->streamStateFillPut = streamStateFillPut;
  pStore->streamStateFillGet = streamStateFillGet;
  pStore->streamStateFillAddIfNotExist = streamStateFillAddIfNotExist;
  pStore->streamStateFillDel = streamStateFillDel;
  pStore->streamStateFillGetNext = streamStateFillGetNext;
  pStore->streamStateFillGetPrev = streamStateFillGetPrev;

  pStore->streamStateCurNext = streamStateCurNext;
  pStore->streamStateCurPrev = streamStateCurPrev;

  pStore->streamStateGetAndCheckCur = streamStateGetAndCheckCur;
  pStore->streamStateSeekKeyNext = streamStateSeekKeyNext;
  pStore->streamStateFillSeekKeyNext = streamStateFillSeekKeyNext;
  pStore->streamStateFillSeekKeyPrev = streamStateFillSeekKeyPrev;
  pStore->streamStateFreeCur = streamStateFreeCur;

  pStore->streamStateFillGetGroupKVByCur = streamStateFillGetGroupKVByCur;
  pStore->streamStateGetKVByCur = streamStateGetKVByCur;

  pStore->streamStateClearExpiredState = streamStateClearExpiredState;
  pStore->streamStateClearExpiredSessionState = streamStateClearExpiredSessionState;
  pStore->streamStateSetRecFlag = streamStateSetRecFlag;
  pStore->streamStateGetRecFlag = streamStateGetRecFlag;

  pStore->streamStateSessionAddIfNotExist = streamStateSessionAddIfNotExist;
  pStore->streamStateSessionPut = streamStateSessionPut;
  pStore->streamStateSessionGet = streamStateSessionGet;
  pStore->streamStateSessionDel = streamStateSessionDel;
  pStore->streamStateSessionReset = streamStateSessionReset;
  pStore->streamStateSessionClear = streamStateSessionClear;
  pStore->streamStateSessionGetKVByCur = streamStateSessionGetKVByCur;
  pStore->streamStateStateAddIfNotExist = streamStateStateAddIfNotExist;
  pStore->streamStateSessionGetKeyByRange = streamStateSessionGetKeyByRange;
  pStore->streamStateCountGetKeyByRange = streamStateCountGetKeyByRange;
  pStore->streamStateSessionAllocWinBuffByNextPosition = streamStateSessionAllocWinBuffByNextPosition;
  pStore->streamStateSessionSaveToDisk = streamStateSessionSaveToDisk;
  pStore->streamStateFlushReaminInfoToDisk = streamStateFlushReaminInfoToDisk;
  pStore->streamStateSessionDeleteAll = streamStateSessionDeleteAll;

  pStore->streamStateCountWinAddIfNotExist = streamStateCountWinAddIfNotExist;
  pStore->streamStateCountWinAdd = streamStateCountWinAdd;

  pStore->updateInfoInit = updateInfoInit;
  pStore->updateInfoFillBlockData = updateInfoFillBlockData;
  pStore->updateInfoIsUpdated = updateInfoIsUpdated;
  pStore->updateInfoIsTableInserted = updateInfoIsTableInserted;
  pStore->updateInfoDestroy = updateInfoDestroy;
  pStore->windowSBfDelete = windowSBfDelete;
  pStore->windowSBfAdd = windowSBfAdd;
  pStore->isIncrementalTimeStamp = isIncrementalTimeStamp;

  pStore->updateInfoInitP = updateInfoInitP;
  pStore->updateInfoAddCloseWindowSBF = updateInfoAddCloseWindowSBF;
  pStore->updateInfoDestoryColseWinSBF = updateInfoDestoryColseWinSBF;
  pStore->updateInfoSerialize = updateInfoSerialize;
  pStore->updateInfoDeserialize = updateInfoDeserialize;

  pStore->streamStateSessionSeekKeyPrev = streamStateSessionSeekKeyPrev;
  pStore->streamStateSessionSeekKeyNext = streamStateSessionSeekKeyNext;
  pStore->streamStateCountSeekKeyPrev = streamStateCountSeekKeyPrev;
  pStore->streamStateSessionSeekKeyCurrentPrev = streamStateSessionSeekKeyCurrentPrev;
  pStore->streamStateSessionSeekKeyCurrentNext = streamStateSessionSeekKeyCurrentNext;

  pStore->streamStateGroupPut = streamStateGroupPut;
  pStore->streamStateGroupGetCur = streamStateGroupGetCur;
  pStore->streamStateGroupCurNext = streamStateGroupCurNext;
  pStore->streamStateGroupGetKVByCur = streamStateGroupGetKVByCur;

  pStore->streamFileStateDestroy = streamFileStateDestroy;
  pStore->streamFileStateClear = streamFileStateClear;
  pStore->needClearDiskBuff = needClearDiskBuff;

  pStore->streamStateGetAndSetTsData = streamStateGetAndSetTsData;
  pStore->streamStateTsDataCommit = streamStateTsDataCommit;
  pStore->streamStateInitTsDataState = streamStateInitTsDataState;
  pStore->streamStateDestroyTsDataState = streamStateDestroyTsDataState;
  pStore->streamStateRecoverTsData = streamStateRecoverTsData;
  pStore->streamStateReloadTsDataState = streamStateReloadTsDataState;
  pStore->streamStateMergeAndSaveScanRange = streamStateMergeAndSaveScanRange;
  pStore->streamStateMergeAllScanRange = streamStateMergeAllScanRange;
  pStore->streamStatePopScanRange = streamStatePopScanRange;

  pStore->streamStateCheckSessionState = streamStateCheckSessionState;
  pStore->streamStateGetLastStateCur = streamStateGetLastStateCur;
  pStore->streamStateLastStateCurNext = streamStateLastStateCurNext;
  pStore->streamStateNLastStateGetKVByCur = streamStateNLastStateGetKVByCur;
  pStore->streamStateGetLastSessionStateCur = streamStateGetLastSessionStateCur;
  pStore->streamStateLastSessionStateCurNext = streamStateLastSessionStateCurNext;
  pStore->streamStateNLastSessionStateGetKVByCur = streamStateNLastSessionStateGetKVByCur;

  pStore->streamStateOpen = streamStateOpen;
  pStore->streamStateClose = streamStateClose;
  pStore->streamStateBegin = streamStateBegin;
  pStore->streamStateCommit = streamStateCommit;
  pStore->streamStateDestroy = streamStateDestroy;
  pStore->streamStateReloadInfo = streamStateReloadInfo;
  pStore->streamStateCopyBackend = streamStateCopyBackend;
#endif
}

void initMetaReaderAPI(SStoreMetaReader* pMetaReader) {
  pMetaReader->initReader = _metaReaderInit;
  pMetaReader->clearReader = metaReaderClear;

  pMetaReader->getTableEntryByUid = metaReaderGetTableEntryByUid;

  pMetaReader->getEntryGetUidCache = metaReaderGetTableEntryByUidCache;
  pMetaReader->getTableEntryByName = metaGetTableEntryByName;

  pMetaReader->readerReleaseLock = metaReaderReleaseLock;
}

void initMetaFilterAPI(SMetaDataFilterAPI* pFilter) {
  pFilter->metaFilterCreateTime = metaFilterCreateTime;
  pFilter->metaFilterTableIds = metaFilterTableIds;
  pFilter->metaFilterTableName = metaFilterTableName;
  pFilter->metaFilterTtl = metaFilterTtl;
}

void initFunctionStateStore(SFunctionStateStore* pStore) {
#ifdef USE_STREAM
  pStore->streamStateFuncPut = streamStateFuncPut;
  pStore->streamStateFuncGet = streamStateFuncGet;
#endif
}

void initCacheFn(SStoreCacheReader* pCache) {
  pCache->openReader = tsdbCacherowsReaderOpen;
  pCache->closeReader = tsdbCacherowsReaderClose;
  pCache->retrieveRows = tsdbRetrieveCacheRows;
  pCache->reuseReader = tsdbReuseCacherowsReader;
}

void initSnapshotFn(SStoreSnapshotFn* pSnapshot) {
  pSnapshot->taosXGetTablePrimaryKey = taosXGetTablePrimaryKey;
  pSnapshot->taosXSetTablePrimaryKey = taosXSetTablePrimaryKey;
  pSnapshot->setForSnapShot = setForSnapShot;
  pSnapshot->destroySnapshot = destroySnapContext;
  pSnapshot->getMetaTableInfoFromSnapshot = getMetaTableInfoFromSnapshot;
  pSnapshot->getTableInfoFromSnapshot = getTableInfoFromSnapshot;
}<|MERGE_RESOLUTION|>--- conflicted
+++ resolved
@@ -150,11 +150,8 @@
   pTq->tqGetResultBlockTime = tqGetResultBlockTime;
 
   pTq->tqGetStreamExecProgress = tqGetStreamExecInfo;
-<<<<<<< HEAD
-=======
 
   pTq->tqReaderSetVtableInfo = tqReaderSetVtableInfo;
->>>>>>> e207f8c7
 #endif
 }
 
