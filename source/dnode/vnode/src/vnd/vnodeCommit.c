--- conflicted
+++ resolved
@@ -397,19 +397,11 @@
   if (NULL == pInfo) {
     TSDB_CHECK_CODE(code = terrno, lino, _exit);
   }
-<<<<<<< HEAD
-  SCommitInfo *pBseCommitInfo = (SCommitInfo *)taosMemoryCalloc(1, sizeof(*pInfo));
-  if (NULL == pInfo) {
-    TSDB_CHECK_CODE(code = terrno, lino, _exit);
-  }
-  pBseCommitInfo->pVnode = pVnode;
-=======
   // SCommitInfo *pBseCommitInfo = (SCommitInfo *)taosMemoryCalloc(1, sizeof(*pInfo));
   // if (NULL == pInfo) {
   //   TSDB_CHECK_CODE(code = terrno, lino, _exit);
   // }
   // pBseCommitInfo->pVnode = pVnode;
->>>>>>> dfe3cf63
 
   // prepare to commit
   code = vnodePrepareCommit(pVnode, pInfo);
@@ -422,11 +414,7 @@
 _exit:
   if (code) {
     taosMemoryFree(pInfo);
-<<<<<<< HEAD
-    taosMemoryFree(pBseCommitInfo);
-=======
     // taosMemoryFree(pBseCommitInfo);
->>>>>>> dfe3cf63
     vError("vgId:%d %s failed at line %d since %s" PRId64, TD_VID(pVnode), __func__, lino, tstrerror(code));
   } else {
     vInfo("vgId:%d, vnode async commit done, commitId:%" PRId64 " term:%" PRId64 " applied:%" PRId64, TD_VID(pVnode),
