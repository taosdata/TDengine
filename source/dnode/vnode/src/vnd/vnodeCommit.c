--- conflicted
+++ resolved
@@ -377,13 +377,10 @@
   if (NULL == pInfo) {
     TSDB_CHECK_CODE(code = terrno, lino, _exit);
   }
-<<<<<<< HEAD
-=======
 
   pInfo->forceTrim = forceTrim;
 
   // prepare to commit
->>>>>>> 1ced706b
   code = vnodePrepareCommit(pVnode, pInfo);
   TSDB_CHECK_CODE(code, lino, _exit);
 
@@ -465,16 +462,12 @@
 
   pVnode->state.committed = pInfo->info.state.committed;
 
-<<<<<<< HEAD
-  code = syncEndSnapshot(pVnode->sync);
-=======
   if (smaPostCommit(pVnode->pSma) < 0) {
     vError("vgId:%d, failed to post-commit sma since %s", TD_VID(pVnode), tstrerror(terrno));
     return -1;
   }
 
   code = syncEndSnapshot(pVnode->sync, pInfo->forceTrim);
->>>>>>> 1ced706b
   TSDB_CHECK_CODE(code, lino, _exit);
 
   code = tqCommitOffset(pVnode->pTq);
