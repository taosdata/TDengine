--- conflicted
+++ resolved
@@ -25,10 +25,6 @@
 static int32_t vnodeProcessCreateTSmaReq(SVnode *pVnode, int64_t version, void *pReq, int32_t len, SRpcMsg *pRsp);
 static int32_t vnodeProcessAlterConfirmReq(SVnode *pVnode, int64_t version, void *pReq, int32_t len, SRpcMsg *pRsp);
 static int32_t vnodeProcessAlterHasnRangeReq(SVnode *pVnode, int64_t version, void *pReq, int32_t len, SRpcMsg *pRsp);
-<<<<<<< HEAD
-static int32_t vnodeProcessWriteReq(SVnode *pVnode, int64_t version, SRpcMsg *pMsg, SRpcMsg *pRsp);
-=======
->>>>>>> 65f53993
 static int32_t vnodeProcessDropTtlTbReq(SVnode *pVnode, int64_t version, void *pReq, int32_t len, SRpcMsg *pRsp);
 static int32_t vnodeProcessDeleteReq(SVnode *pVnode, int64_t version, void *pReq, int32_t len, SRpcMsg *pRsp);
 
@@ -183,11 +179,7 @@
       if (vnodeProcessSubmitReq(pVnode, version, pMsg->pCont, pMsg->contLen, pRsp) < 0) goto _err;
       break;
     case TDMT_VND_DELETE:
-<<<<<<< HEAD
-      if (vnodeProcessWriteReq(pVnode, version, pMsg, pRsp) < 0) goto _err;
-=======
       if (vnodeProcessDeleteReq(pVnode, version, pReq, len, pRsp) < 0) goto _err;
->>>>>>> 65f53993
       break;
     /* TQ */
     case TDMT_VND_MQ_VG_CHANGE:
@@ -334,25 +326,6 @@
   }
 }
 
-<<<<<<< HEAD
-int32_t vnodeProcessWriteReq(SVnode *pVnode, int64_t version, SRpcMsg *pMsg, SRpcMsg *pRsp) {
-  vTrace("message in write queue is processing");
-  char       *msgstr = POINTER_SHIFT(pMsg->pCont, sizeof(SMsgHead));
-  int32_t     msgLen = pMsg->contLen - sizeof(SMsgHead);
-  SDeleteRes  res = {0};
-  SReadHandle handle = {.meta = pVnode->pMeta, .config = &pVnode->config, .vnode = pVnode, .pMsgCb = &pVnode->msgCb};
-
-  switch (pMsg->msgType) {
-    case TDMT_VND_DELETE:
-      return qWorkerProcessDeleteMsg(&handle, pVnode->pQuery, pMsg, pRsp, &res);
-    default:
-      vError("unknown msg type:%d in write queue", pMsg->msgType);
-      return TSDB_CODE_VND_APP_ERROR;
-  }
-}
-
-=======
->>>>>>> 65f53993
 // TODO: remove the function
 void smaHandleRes(void *pVnode, int64_t smaId, const SArray *data) {
   // TODO
