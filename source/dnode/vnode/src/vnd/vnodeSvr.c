/*
 * Copyright (c) 2019 TAOS Data, Inc. <jhtao@taosdata.com>
 *
 * This program is free software: you can use, redistribute, and/or modify
 * it under the terms of the GNU Affero General Public License, version 3
 * or later ("AGPL"), as published by the Free Software Foundation.
 *
 * This program is distributed in the hope that it will be useful, but WITHOUT
 * ANY WARRANTY; without even the implied warranty of MERCHANTABILITY or
 * FITNESS FOR A PARTICULAR PURPOSE.
 *
 * You should have received a copy of the GNU Affero General Public License
 * along with this program. If not, see <http://www.gnu.org/licenses/>.
 */

#include "vnd.h"

static int32_t vnodeProcessCreateStbReq(SVnode *pVnode, int64_t version, void *pReq, int32_t len, SRpcMsg *pRsp);
static int32_t vnodeProcessAlterStbReq(SVnode *pVnode, int64_t version, void *pReq, int32_t len, SRpcMsg *pRsp);
static int32_t vnodeProcessDropStbReq(SVnode *pVnode, int64_t version, void *pReq, int32_t len, SRpcMsg *pRsp);
static int32_t vnodeProcessCreateTbReq(SVnode *pVnode, int64_t version, void *pReq, int32_t len, SRpcMsg *pRsp);
static int32_t vnodeProcessAlterTbReq(SVnode *pVnode, int64_t version, void *pReq, int32_t len, SRpcMsg *pRsp);
static int32_t vnodeProcessDropTbReq(SVnode *pVnode, int64_t version, void *pReq, int32_t len, SRpcMsg *pRsp);
static int32_t vnodeProcessSubmitReq(SVnode *pVnode, int64_t version, void *pReq, int32_t len, SRpcMsg *pRsp);
static int32_t vnodeProcessCreateTSmaReq(SVnode *pVnode, int64_t version, void *pReq, int32_t len, SRpcMsg *pRsp);
static int32_t vnodeProcessAlterConfirmReq(SVnode *pVnode, int64_t version, void *pReq, int32_t len, SRpcMsg *pRsp);
static int32_t vnodeProcessAlterConfigReq(SVnode *pVnode, int64_t version, void *pReq, int32_t len, SRpcMsg *pRsp);
static int32_t vnodeProcessDropTtlTbReq(SVnode *pVnode, int64_t version, void *pReq, int32_t len, SRpcMsg *pRsp);
static int32_t vnodeProcessTrimReq(SVnode *pVnode, int64_t version, void *pReq, int32_t len, SRpcMsg *pRsp);
static int32_t vnodeProcessDeleteReq(SVnode *pVnode, int64_t version, void *pReq, int32_t len, SRpcMsg *pRsp);
static int32_t vnodeProcessBatchDeleteReq(SVnode *pVnode, int64_t version, void *pReq, int32_t len, SRpcMsg *pRsp);
<<<<<<< HEAD
static int32_t vnodeProcessCreateIndexReq(SVnode *pVnode, int64_t version, void *pReq, int32_t len, SRpcMsg *pRsp);
static int32_t vnodeProcessDropIndexReq(SVnode *pVnode, int64_t version, void *pReq, int32_t len, SRpcMsg *pRsp);
=======
static int32_t vnodeProcessCompactVnodeReq(SVnode *pVnode, int64_t version, void *pReq, int32_t len, SRpcMsg *pRsp);
>>>>>>> caa439cb

int32_t vnodePreProcessWriteMsg(SVnode *pVnode, SRpcMsg *pMsg) {
  int32_t  code = 0;
  SDecoder dc = {0};

  switch (pMsg->msgType) {
    case TDMT_VND_CREATE_TABLE: {
      int64_t ctime = taosGetTimestampMs();
      int32_t nReqs;

      tDecoderInit(&dc, (uint8_t *)pMsg->pCont + sizeof(SMsgHead), pMsg->contLen - sizeof(SMsgHead));
      if (tStartDecode(&dc) < 0) {
        code = TSDB_CODE_INVALID_MSG;
        return code;
      }

      if (tDecodeI32v(&dc, &nReqs) < 0) {
        code = TSDB_CODE_INVALID_MSG;
        goto _err;
      }
      for (int32_t iReq = 0; iReq < nReqs; iReq++) {
        tb_uid_t uid = tGenIdPI64();
        char    *name = NULL;
        if (tStartDecode(&dc) < 0) {
          code = TSDB_CODE_INVALID_MSG;
          goto _err;
        }

        if (tDecodeI32v(&dc, NULL) < 0) {
          code = TSDB_CODE_INVALID_MSG;
          return code;
        }
        if (tDecodeCStr(&dc, &name) < 0) {
          code = TSDB_CODE_INVALID_MSG;
          return code;
        }
        *(int64_t *)(dc.data + dc.pos) = uid;
        *(int64_t *)(dc.data + dc.pos + 8) = ctime;

        vTrace("vgId:%d, table:%s uid:%" PRId64 " is generated", pVnode->config.vgId, name, uid);
        tEndDecode(&dc);
      }

      tEndDecode(&dc);
      tDecoderClear(&dc);
    } break;
    case TDMT_VND_SUBMIT: {
      int64_t ctime = taosGetTimestampMs();

      tDecoderInit(&dc, (uint8_t *)pMsg->pCont + sizeof(SMsgHead), pMsg->contLen - sizeof(SMsgHead));
      tStartDecode(&dc);

      uint64_t nSubmitTbData;
      if (tDecodeU64v(&dc, &nSubmitTbData) < 0) {
        code = TSDB_CODE_INVALID_MSG;
        goto _err;
      }

      for (int32_t i = 0; i < nSubmitTbData; i++) {
        if (tStartDecode(&dc) < 0) {
          code = TSDB_CODE_INVALID_MSG;
          goto _err;
        }

        int32_t flags;
        if (tDecodeI32v(&dc, &flags) < 0) {
          code = TSDB_CODE_INVALID_MSG;
          goto _err;
        }

        if (flags & SUBMIT_REQ_AUTO_CREATE_TABLE) {
          // SVCreateTbReq
          if (tStartDecode(&dc) < 0) {
            code = TSDB_CODE_INVALID_MSG;
            goto _err;
          }

          if (tDecodeI32v(&dc, NULL) < 0) {
            code = TSDB_CODE_INVALID_MSG;
            goto _err;
          }

          char *name = NULL;
          if (tDecodeCStr(&dc, &name) < 0) {
            code = TSDB_CODE_INVALID_MSG;
            goto _err;
          }

          int64_t uid = metaGetTableEntryUidByName(pVnode->pMeta, name);
          if (uid == 0) {
            uid = tGenIdPI64();
          }

          *(int64_t *)(dc.data + dc.pos) = uid;
          *(int64_t *)(dc.data + dc.pos + 8) = ctime;

          tEndDecode(&dc);

          // SSubmitTbData
          int64_t suid;
          if (tDecodeI64(&dc, &suid) < 0) {
            code = TSDB_CODE_INVALID_MSG;
            goto _err;
          }

          *(int64_t *)(dc.data + dc.pos) = uid;
        }

        tEndDecode(&dc);
      }

      tEndDecode(&dc);
      tDecoderClear(&dc);
    } break;
    case TDMT_VND_DELETE: {
      int32_t     size;
      int32_t     ret;
      uint8_t    *pCont;
      SEncoder   *pCoder = &(SEncoder){0};
      SDeleteRes  res = {0};
      SReadHandle handle = {
          .meta = pVnode->pMeta, .config = &pVnode->config, .vnode = pVnode, .pMsgCb = &pVnode->msgCb};

      code = qWorkerProcessDeleteMsg(&handle, pVnode->pQuery, pMsg, &res);
      if (code) {
        goto _err;
      }

      // malloc and encode
      tEncodeSize(tEncodeDeleteRes, &res, size, ret);
      pCont = rpcMallocCont(size + sizeof(SMsgHead));

      ((SMsgHead *)pCont)->contLen = size + sizeof(SMsgHead);
      ((SMsgHead *)pCont)->vgId = TD_VID(pVnode);

      tEncoderInit(pCoder, pCont + sizeof(SMsgHead), size);
      tEncodeDeleteRes(pCoder, &res);
      tEncoderClear(pCoder);

      rpcFreeCont(pMsg->pCont);
      pMsg->pCont = pCont;
      pMsg->contLen = size + sizeof(SMsgHead);

      taosArrayDestroy(res.uidList);
    } break;
    default:
      break;
  }

  return code;

_err:
  vError("vgId%d, preprocess request failed since %s", TD_VID(pVnode), tstrerror(code));
  return code;
}

int32_t vnodeProcessWriteMsg(SVnode *pVnode, SRpcMsg *pMsg, int64_t version, SRpcMsg *pRsp) {
  void   *ptr = NULL;
  void   *pReq;
  int32_t len;
  int32_t ret;
  /*
  if (!pVnode->inUse) {
    terrno = TSDB_CODE_VND_NO_AVAIL_BUFPOOL;
    vError("vgId:%d, not ready to write since %s", TD_VID(pVnode), terrstr());
    return -1;
  }
  */
  if (version <= pVnode->state.applied) {
    vError("vgId:%d, duplicate write request. version: %" PRId64 ", applied: %" PRId64 "", TD_VID(pVnode), version,
           pVnode->state.applied);
    terrno = TSDB_CODE_VND_DUP_REQUEST;
    return -1;
  }

  vDebug("vgId:%d, start to process write request %s, index:%" PRId64, TD_VID(pVnode), TMSG_INFO(pMsg->msgType),
         version);

  ASSERT(pVnode->state.applyTerm <= pMsg->info.conn.applyTerm);
  ASSERT(pVnode->state.applied + 1 == version);

  pVnode->state.applied = version;
  pVnode->state.applyTerm = pMsg->info.conn.applyTerm;

  if (!syncUtilUserCommit(pMsg->msgType)) goto _exit;

  if (pMsg->msgType == TDMT_VND_STREAM_RECOVER_BLOCKING_STAGE || pMsg->msgType == TDMT_STREAM_TASK_CHECK_RSP) {
    if (tqCheckLogInWal(pVnode->pTq, version)) return 0;
  }

  // skip header
  pReq = POINTER_SHIFT(pMsg->pCont, sizeof(SMsgHead));
  len = pMsg->contLen - sizeof(SMsgHead);
  bool needCommit = false;

  switch (pMsg->msgType) {
    /* META */
    case TDMT_VND_CREATE_STB:
      if (vnodeProcessCreateStbReq(pVnode, version, pReq, len, pRsp) < 0) goto _err;
      break;
    case TDMT_VND_ALTER_STB:
      if (vnodeProcessAlterStbReq(pVnode, version, pReq, len, pRsp) < 0) goto _err;
      break;
    case TDMT_VND_DROP_STB:
      if (vnodeProcessDropStbReq(pVnode, version, pReq, len, pRsp) < 0) goto _err;
      break;
    case TDMT_VND_CREATE_TABLE:
      if (vnodeProcessCreateTbReq(pVnode, version, pReq, len, pRsp) < 0) goto _err;
      break;
    case TDMT_VND_ALTER_TABLE:
      if (vnodeProcessAlterTbReq(pVnode, version, pReq, len, pRsp) < 0) goto _err;
      break;
    case TDMT_VND_DROP_TABLE:
      if (vnodeProcessDropTbReq(pVnode, version, pReq, len, pRsp) < 0) goto _err;
      break;
    case TDMT_VND_DROP_TTL_TABLE:
      if (vnodeProcessDropTtlTbReq(pVnode, version, pReq, len, pRsp) < 0) goto _err;
      break;
    case TDMT_VND_TRIM:
      if (vnodeProcessTrimReq(pVnode, version, pReq, len, pRsp) < 0) goto _err;
      break;
    case TDMT_VND_CREATE_SMA:
      if (vnodeProcessCreateTSmaReq(pVnode, version, pReq, len, pRsp) < 0) goto _err;
      break;
    /* TSDB */
    case TDMT_VND_SUBMIT:
      if (vnodeProcessSubmitReq(pVnode, version, pReq, len, pRsp) < 0) goto _err;
      break;
    case TDMT_VND_DELETE:
      if (vnodeProcessDeleteReq(pVnode, version, pReq, len, pRsp) < 0) goto _err;
      break;
    case TDMT_VND_BATCH_DEL:
      if (vnodeProcessBatchDeleteReq(pVnode, version, pReq, len, pRsp) < 0) goto _err;
      break;
    /* TQ */
    case TDMT_VND_TMQ_SUBSCRIBE:
      if (tqProcessSubscribeReq(pVnode->pTq, version, pReq, len) < 0) {
        goto _err;
      }
      break;
    case TDMT_VND_TMQ_DELETE_SUB:
      if (tqProcessDeleteSubReq(pVnode->pTq, version, pMsg->pCont, pMsg->contLen) < 0) {
        goto _err;
      }
      break;
    case TDMT_VND_TMQ_COMMIT_OFFSET:
      if (tqProcessOffsetCommitReq(pVnode->pTq, version, pReq, pMsg->contLen - sizeof(SMsgHead)) < 0) {
        goto _err;
      }
      break;
    case TDMT_VND_TMQ_ADD_CHECKINFO:
      if (tqProcessAddCheckInfoReq(pVnode->pTq, version, pReq, len) < 0) {
        goto _err;
      }
      break;
    case TDMT_VND_TMQ_DEL_CHECKINFO:
      if (tqProcessDelCheckInfoReq(pVnode->pTq, version, pReq, len) < 0) {
        goto _err;
      }
      break;
    case TDMT_STREAM_TASK_DEPLOY: {
      if (tqProcessTaskDeployReq(pVnode->pTq, version, pReq, len) < 0) {
        goto _err;
      }
    } break;
    case TDMT_STREAM_TASK_DROP: {
      if (tqProcessTaskDropReq(pVnode->pTq, version, pMsg->pCont, pMsg->contLen) < 0) {
        goto _err;
      }
    } break;
    case TDMT_VND_STREAM_RECOVER_BLOCKING_STAGE: {
      if (tqProcessTaskRecover2Req(pVnode->pTq, version, pMsg->pCont, pMsg->contLen) < 0) {
        goto _err;
      }
    } break;
    case TDMT_STREAM_TASK_CHECK_RSP: {
      if (tqProcessStreamTaskCheckRsp(pVnode->pTq, version, pReq, len) < 0) {
        goto _err;
      }
    } break;
    case TDMT_VND_ALTER_CONFIRM:
      vnodeProcessAlterConfirmReq(pVnode, version, pReq, len, pRsp);
      break;
    case TDMT_VND_ALTER_CONFIG:
      vnodeProcessAlterConfigReq(pVnode, version, pReq, len, pRsp);
      break;
    case TDMT_VND_COMMIT:
      needCommit = true;
      break;
<<<<<<< HEAD
    case TDMT_VND_CREATE_INDEX:
      vnodeProcessCreateIndexReq(pVnode, version, pReq, len, pRsp);
      break;
    case TDMT_VND_DROP_INDEX:
      vnodeProcessDropIndexReq(pVnode, version, pReq, len, pRsp);
      break;
=======
    case TDMT_VND_COMPACT:
      vnodeProcessCompactVnodeReq(pVnode, version, pReq, len, pRsp);
      goto _exit;
>>>>>>> caa439cb
    default:
      vError("vgId:%d, unprocessed msg, %d", TD_VID(pVnode), pMsg->msgType);
      return -1;
  }

  vTrace("vgId:%d, process %s request, code:0x%x index:%" PRId64, TD_VID(pVnode), TMSG_INFO(pMsg->msgType), pRsp->code,
         version);

  walApplyVer(pVnode->pWal, version);

  if (tqPushMsg(pVnode->pTq, pMsg->pCont, pMsg->contLen, pMsg->msgType, version) < 0) {
    vError("vgId:%d, failed to push msg to TQ since %s", TD_VID(pVnode), tstrerror(terrno));
    return -1;
  }

  // commit if need
  if (needCommit) {
    vInfo("vgId:%d, commit at version %" PRId64, TD_VID(pVnode), version);
    if (vnodeAsyncCommit(pVnode) < 0) {
      vError("vgId:%d, failed to vnode async commit since %s.", TD_VID(pVnode), tstrerror(terrno));
      goto _err;
    }

    // start a new one
    if (vnodeBegin(pVnode) < 0) {
      vError("vgId:%d, failed to begin vnode since %s.", TD_VID(pVnode), tstrerror(terrno));
      goto _err;
    }
  }

_exit:
  return 0;

_err:
  vError("vgId:%d, process %s request failed since %s, version:%" PRId64, TD_VID(pVnode), TMSG_INFO(pMsg->msgType),
         tstrerror(terrno), version);
  return -1;
}

int32_t vnodePreprocessQueryMsg(SVnode *pVnode, SRpcMsg *pMsg) {
  if (TDMT_SCH_QUERY != pMsg->msgType && TDMT_SCH_MERGE_QUERY != pMsg->msgType) {
    return 0;
  }

  return qWorkerPreprocessQueryMsg(pVnode->pQuery, pMsg, TDMT_SCH_QUERY == pMsg->msgType);
}

int32_t vnodeProcessQueryMsg(SVnode *pVnode, SRpcMsg *pMsg) {
  vTrace("message in vnode query queue is processing");
  // if ((pMsg->msgType == TDMT_SCH_QUERY) && !vnodeIsLeader(pVnode)) {
  if ((pMsg->msgType == TDMT_SCH_QUERY) && !syncIsReadyForRead(pVnode->sync)) {
    vnodeRedirectRpcMsg(pVnode, pMsg, terrno);
    return 0;
  }

  SReadHandle handle = {.meta = pVnode->pMeta, .config = &pVnode->config, .vnode = pVnode, .pMsgCb = &pVnode->msgCb};
  switch (pMsg->msgType) {
    case TDMT_SCH_QUERY:
    case TDMT_SCH_MERGE_QUERY:
      return qWorkerProcessQueryMsg(&handle, pVnode->pQuery, pMsg, 0);
    case TDMT_SCH_QUERY_CONTINUE:
      return qWorkerProcessCQueryMsg(&handle, pVnode->pQuery, pMsg, 0);
    default:
      vError("unknown msg type:%d in query queue", pMsg->msgType);
      return TSDB_CODE_APP_ERROR;
  }
}

int32_t vnodeProcessFetchMsg(SVnode *pVnode, SRpcMsg *pMsg, SQueueInfo *pInfo) {
  vTrace("vgId:%d, msg:%p in fetch queue is processing", pVnode->config.vgId, pMsg);
  if ((pMsg->msgType == TDMT_SCH_FETCH || pMsg->msgType == TDMT_VND_TABLE_META || pMsg->msgType == TDMT_VND_TABLE_CFG ||
       pMsg->msgType == TDMT_VND_BATCH_META) &&
      !syncIsReadyForRead(pVnode->sync)) {
    //      !vnodeIsLeader(pVnode)) {
    vnodeRedirectRpcMsg(pVnode, pMsg, terrno);
    return 0;
  }

  if (pMsg->msgType == TDMT_VND_TMQ_CONSUME && !pVnode->restored) {
    vnodeRedirectRpcMsg(pVnode, pMsg, TSDB_CODE_SYN_RESTORING);
    return 0;
  }

  switch (pMsg->msgType) {
    case TDMT_SCH_FETCH:
    case TDMT_SCH_MERGE_FETCH:
      return qWorkerProcessFetchMsg(pVnode, pVnode->pQuery, pMsg, 0);
    case TDMT_SCH_FETCH_RSP:
      return qWorkerProcessRspMsg(pVnode, pVnode->pQuery, pMsg, 0);
    // case TDMT_SCH_CANCEL_TASK:
    //   return qWorkerProcessCancelMsg(pVnode, pVnode->pQuery, pMsg, 0);
    case TDMT_SCH_DROP_TASK:
      return qWorkerProcessDropMsg(pVnode, pVnode->pQuery, pMsg, 0);
    case TDMT_SCH_QUERY_HEARTBEAT:
      return qWorkerProcessHbMsg(pVnode, pVnode->pQuery, pMsg, 0);
    case TDMT_VND_TABLE_META:
      return vnodeGetTableMeta(pVnode, pMsg, true);
    case TDMT_VND_TABLE_CFG:
      return vnodeGetTableCfg(pVnode, pMsg, true);
    case TDMT_VND_BATCH_META:
      return vnodeGetBatchMeta(pVnode, pMsg);
    case TDMT_VND_TMQ_CONSUME:
      return tqProcessPollReq(pVnode->pTq, pMsg);
    case TDMT_STREAM_TASK_RUN:
      return tqProcessTaskRunReq(pVnode->pTq, pMsg);
#if 1
    case TDMT_STREAM_TASK_DISPATCH:
      return tqProcessTaskDispatchReq(pVnode->pTq, pMsg, true);
#endif
    case TDMT_STREAM_TASK_CHECK:
      return tqProcessStreamTaskCheckReq(pVnode->pTq, pMsg);
    case TDMT_STREAM_TASK_DISPATCH_RSP:
      return tqProcessTaskDispatchRsp(pVnode->pTq, pMsg);
    case TDMT_STREAM_RETRIEVE:
      return tqProcessTaskRetrieveReq(pVnode->pTq, pMsg);
    case TDMT_STREAM_RETRIEVE_RSP:
      return tqProcessTaskRetrieveRsp(pVnode->pTq, pMsg);
    case TDMT_VND_STREAM_RECOVER_NONBLOCKING_STAGE:
      return tqProcessTaskRecover1Req(pVnode->pTq, pMsg);
    case TDMT_STREAM_RECOVER_FINISH:
      return tqProcessTaskRecoverFinishReq(pVnode->pTq, pMsg);
    case TDMT_STREAM_RECOVER_FINISH_RSP:
      return tqProcessTaskRecoverFinishRsp(pVnode->pTq, pMsg);
    default:
      vError("unknown msg type:%d in fetch queue", pMsg->msgType);
      return TSDB_CODE_APP_ERROR;
  }
}

// TODO: remove the function
void smaHandleRes(void *pVnode, int64_t smaId, const SArray *data) {
  // TODO
  // blockDebugShowDataBlocks(data, __func__);
  tdProcessTSmaInsert(((SVnode *)pVnode)->pSma, smaId, (const char *)data);
}

void vnodeUpdateMetaRsp(SVnode *pVnode, STableMetaRsp *pMetaRsp) {
  if (NULL == pMetaRsp) {
    return;
  }

  strcpy(pMetaRsp->dbFName, pVnode->config.dbname);
  pMetaRsp->dbId = pVnode->config.dbId;
  pMetaRsp->vgId = TD_VID(pVnode);
  pMetaRsp->precision = pVnode->config.tsdbCfg.precision;
}

static int32_t vnodeProcessTrimReq(SVnode *pVnode, int64_t version, void *pReq, int32_t len, SRpcMsg *pRsp) {
  int32_t     code = 0;
  SVTrimDbReq trimReq = {0};

  // decode
  if (tDeserializeSVTrimDbReq(pReq, len, &trimReq) != 0) {
    code = TSDB_CODE_INVALID_MSG;
    goto _exit;
  }

  vInfo("vgId:%d, trim vnode request will be processed, time:%d", pVnode->config.vgId, trimReq.timestamp);

  // process
  code = tsdbDoRetention(pVnode->pTsdb, trimReq.timestamp);
  if (code) goto _exit;

  code = smaDoRetention(pVnode->pSma, trimReq.timestamp);
  if (code) goto _exit;

_exit:
  return code;
}

static int32_t vnodeProcessDropTtlTbReq(SVnode *pVnode, int64_t version, void *pReq, int32_t len, SRpcMsg *pRsp) {
  SArray *tbUids = taosArrayInit(8, sizeof(int64_t));
  if (tbUids == NULL) return TSDB_CODE_OUT_OF_MEMORY;

  SVDropTtlTableReq ttlReq = {0};
  if (tDeserializeSVDropTtlTableReq(pReq, len, &ttlReq) != 0) {
    terrno = TSDB_CODE_INVALID_MSG;
    goto end;
  }

  vDebug("vgId:%d, drop ttl table req will be processed, time:%d", pVnode->config.vgId, ttlReq.timestamp);
  int32_t ret = metaTtlDropTable(pVnode->pMeta, ttlReq.timestamp, tbUids);
  if (ret != 0) {
    goto end;
  }
  if (taosArrayGetSize(tbUids) > 0) {
    tqUpdateTbUidList(pVnode->pTq, tbUids, false);
  }

end:
  taosArrayDestroy(tbUids);
  return ret;
}

static int32_t vnodeProcessCreateStbReq(SVnode *pVnode, int64_t version, void *pReq, int32_t len, SRpcMsg *pRsp) {
  SVCreateStbReq req = {0};
  SDecoder       coder;

  pRsp->msgType = TDMT_VND_CREATE_STB_RSP;
  pRsp->code = TSDB_CODE_SUCCESS;
  pRsp->pCont = NULL;
  pRsp->contLen = 0;

  // decode and process req
  tDecoderInit(&coder, pReq, len);

  if (tDecodeSVCreateStbReq(&coder, &req) < 0) {
    pRsp->code = terrno;
    goto _err;
  }

  if (metaCreateSTable(pVnode->pMeta, version, &req) < 0) {
    pRsp->code = terrno;
    goto _err;
  }

  if (tdProcessRSmaCreate(pVnode->pSma, &req) < 0) {
    pRsp->code = terrno;
    goto _err;
  }

  tDecoderClear(&coder);
  return 0;

_err:
  tDecoderClear(&coder);
  return -1;
}

static int32_t vnodeProcessCreateTbReq(SVnode *pVnode, int64_t version, void *pReq, int32_t len, SRpcMsg *pRsp) {
  SDecoder           decoder = {0};
  SEncoder           encoder = {0};
  int32_t            rcode = 0;
  SVCreateTbBatchReq req = {0};
  SVCreateTbReq     *pCreateReq;
  SVCreateTbBatchRsp rsp = {0};
  SVCreateTbRsp      cRsp = {0};
  char               tbName[TSDB_TABLE_FNAME_LEN];
  STbUidStore       *pStore = NULL;
  SArray            *tbUids = NULL;

  pRsp->msgType = TDMT_VND_CREATE_TABLE_RSP;
  pRsp->code = TSDB_CODE_SUCCESS;
  pRsp->pCont = NULL;
  pRsp->contLen = 0;

  // decode
  tDecoderInit(&decoder, pReq, len);
  if (tDecodeSVCreateTbBatchReq(&decoder, &req) < 0) {
    rcode = -1;
    terrno = TSDB_CODE_INVALID_MSG;
    goto _exit;
  }

  rsp.pArray = taosArrayInit(req.nReqs, sizeof(cRsp));
  tbUids = taosArrayInit(req.nReqs, sizeof(int64_t));
  if (rsp.pArray == NULL || tbUids == NULL) {
    rcode = -1;
    terrno = TSDB_CODE_OUT_OF_MEMORY;
    goto _exit;
  }

  // loop to create table
  for (int32_t iReq = 0; iReq < req.nReqs; iReq++) {
    pCreateReq = req.pReqs + iReq;
    memset(&cRsp, 0, sizeof(cRsp));

    if ((terrno = grantCheck(TSDB_GRANT_TIMESERIES)) < 0) {
      rcode = -1;
      goto _exit;
    }

    if ((terrno = grantCheck(TSDB_GRANT_TABLE)) < 0) {
      rcode = -1;
      goto _exit;
    }

    // validate hash
    sprintf(tbName, "%s.%s", pVnode->config.dbname, pCreateReq->name);
    if (vnodeValidateTableHash(pVnode, tbName) < 0) {
      cRsp.code = TSDB_CODE_VND_HASH_MISMATCH;
      taosArrayPush(rsp.pArray, &cRsp);
      continue;
    }

    // do create table
    if (metaCreateTable(pVnode->pMeta, version, pCreateReq, &cRsp.pMeta) < 0) {
      if (pCreateReq->flags & TD_CREATE_IF_NOT_EXISTS && terrno == TSDB_CODE_TDB_TABLE_ALREADY_EXIST) {
        cRsp.code = TSDB_CODE_SUCCESS;
      } else {
        cRsp.code = terrno;
      }
    } else {
      cRsp.code = TSDB_CODE_SUCCESS;
      tdFetchTbUidList(pVnode->pSma, &pStore, pCreateReq->ctb.suid, pCreateReq->uid);
      taosArrayPush(tbUids, &pCreateReq->uid);
      vnodeUpdateMetaRsp(pVnode, cRsp.pMeta);
    }

    taosArrayPush(rsp.pArray, &cRsp);
  }

  vDebug("vgId:%d, add %d new created tables into query table list", TD_VID(pVnode), (int32_t)taosArrayGetSize(tbUids));
  tqUpdateTbUidList(pVnode->pTq, tbUids, true);
  if (tdUpdateTbUidList(pVnode->pSma, pStore, true) < 0) {
    goto _exit;
  }
  tdUidStoreFree(pStore);

  // prepare rsp
  int32_t ret = 0;
  tEncodeSize(tEncodeSVCreateTbBatchRsp, &rsp, pRsp->contLen, ret);
  pRsp->pCont = rpcMallocCont(pRsp->contLen);
  if (pRsp->pCont == NULL) {
    terrno = TSDB_CODE_OUT_OF_MEMORY;
    rcode = -1;
    goto _exit;
  }
  tEncoderInit(&encoder, pRsp->pCont, pRsp->contLen);
  tEncodeSVCreateTbBatchRsp(&encoder, &rsp);

_exit:
  for (int32_t iReq = 0; iReq < req.nReqs; iReq++) {
    pCreateReq = req.pReqs + iReq;
    taosMemoryFree(pCreateReq->comment);
    taosArrayDestroy(pCreateReq->ctb.tagName);
  }
  taosArrayDestroyEx(rsp.pArray, tFreeSVCreateTbRsp);
  taosArrayDestroy(tbUids);
  tDecoderClear(&decoder);
  tEncoderClear(&encoder);
  return rcode;
}

static int32_t vnodeProcessAlterStbReq(SVnode *pVnode, int64_t version, void *pReq, int32_t len, SRpcMsg *pRsp) {
  SVCreateStbReq req = {0};
  SDecoder       dc = {0};

  pRsp->msgType = TDMT_VND_ALTER_STB_RSP;
  pRsp->code = TSDB_CODE_SUCCESS;
  pRsp->pCont = NULL;
  pRsp->contLen = 0;

  tDecoderInit(&dc, pReq, len);

  // decode req
  if (tDecodeSVCreateStbReq(&dc, &req) < 0) {
    terrno = TSDB_CODE_INVALID_MSG;
    tDecoderClear(&dc);
    return -1;
  }

  if (metaAlterSTable(pVnode->pMeta, version, &req) < 0) {
    pRsp->code = terrno;
    tDecoderClear(&dc);
    return -1;
  }

  tDecoderClear(&dc);

  return 0;
}

static int32_t vnodeProcessDropStbReq(SVnode *pVnode, int64_t version, void *pReq, int32_t len, SRpcMsg *pRsp) {
  SVDropStbReq req = {0};
  int32_t      rcode = TSDB_CODE_SUCCESS;
  SDecoder     decoder = {0};
  SArray      *tbUidList = NULL;

  pRsp->msgType = TDMT_VND_CREATE_STB_RSP;
  pRsp->pCont = NULL;
  pRsp->contLen = 0;

  // decode request
  tDecoderInit(&decoder, pReq, len);
  if (tDecodeSVDropStbReq(&decoder, &req) < 0) {
    rcode = TSDB_CODE_INVALID_MSG;
    goto _exit;
  }

  // process request
  tbUidList = taosArrayInit(8, sizeof(int64_t));
  if (tbUidList == NULL) goto _exit;
  if (metaDropSTable(pVnode->pMeta, version, &req, tbUidList) < 0) {
    rcode = terrno;
    goto _exit;
  }

  if (tqUpdateTbUidList(pVnode->pTq, tbUidList, false) < 0) {
    rcode = terrno;
    goto _exit;
  }

  if (tdProcessRSmaDrop(pVnode->pSma, &req) < 0) {
    rcode = terrno;
    goto _exit;
  }

  // return rsp
_exit:
  if (tbUidList) taosArrayDestroy(tbUidList);
  pRsp->code = rcode;
  tDecoderClear(&decoder);
  return 0;
}

static int32_t vnodeProcessAlterTbReq(SVnode *pVnode, int64_t version, void *pReq, int32_t len, SRpcMsg *pRsp) {
  SVAlterTbReq  vAlterTbReq = {0};
  SVAlterTbRsp  vAlterTbRsp = {0};
  SDecoder      dc = {0};
  int32_t       rcode = 0;
  int32_t       ret;
  SEncoder      ec = {0};
  STableMetaRsp vMetaRsp = {0};

  pRsp->msgType = TDMT_VND_ALTER_TABLE_RSP;
  pRsp->pCont = NULL;
  pRsp->contLen = 0;
  pRsp->code = TSDB_CODE_SUCCESS;

  tDecoderInit(&dc, pReq, len);

  // decode
  if (tDecodeSVAlterTbReq(&dc, &vAlterTbReq) < 0) {
    vAlterTbRsp.code = TSDB_CODE_INVALID_MSG;
    tDecoderClear(&dc);
    rcode = -1;
    goto _exit;
  }

  // process
  if (metaAlterTable(pVnode->pMeta, version, &vAlterTbReq, &vMetaRsp) < 0) {
    vAlterTbRsp.code = terrno;
    tDecoderClear(&dc);
    rcode = -1;
    goto _exit;
  }
  tDecoderClear(&dc);

  if (NULL != vMetaRsp.pSchemas) {
    vnodeUpdateMetaRsp(pVnode, &vMetaRsp);
    vAlterTbRsp.pMeta = &vMetaRsp;
  }

_exit:
  tEncodeSize(tEncodeSVAlterTbRsp, &vAlterTbRsp, pRsp->contLen, ret);
  pRsp->pCont = rpcMallocCont(pRsp->contLen);
  tEncoderInit(&ec, pRsp->pCont, pRsp->contLen);
  tEncodeSVAlterTbRsp(&ec, &vAlterTbRsp);
  tEncoderClear(&ec);
  if (vMetaRsp.pSchemas) {
    taosMemoryFree(vMetaRsp.pSchemas);
  }
  return 0;
}

static int32_t vnodeProcessDropTbReq(SVnode *pVnode, int64_t version, void *pReq, int32_t len, SRpcMsg *pRsp) {
  SVDropTbBatchReq req = {0};
  SVDropTbBatchRsp rsp = {0};
  SDecoder         decoder = {0};
  SEncoder         encoder = {0};
  int32_t          ret;
  SArray          *tbUids = NULL;
  STbUidStore     *pStore = NULL;

  pRsp->msgType = TDMT_VND_DROP_TABLE_RSP;
  pRsp->pCont = NULL;
  pRsp->contLen = 0;
  pRsp->code = TSDB_CODE_SUCCESS;

  // decode req
  tDecoderInit(&decoder, pReq, len);
  ret = tDecodeSVDropTbBatchReq(&decoder, &req);
  if (ret < 0) {
    terrno = TSDB_CODE_INVALID_MSG;
    pRsp->code = terrno;
    goto _exit;
  }

  // process req
  tbUids = taosArrayInit(req.nReqs, sizeof(int64_t));
  rsp.pArray = taosArrayInit(req.nReqs, sizeof(SVDropTbRsp));
  if (tbUids == NULL || rsp.pArray == NULL) goto _exit;

  for (int32_t iReq = 0; iReq < req.nReqs; iReq++) {
    SVDropTbReq *pDropTbReq = req.pReqs + iReq;
    SVDropTbRsp  dropTbRsp = {0};
    tb_uid_t     tbUid = 0;

    /* code */
    ret = metaDropTable(pVnode->pMeta, version, pDropTbReq, tbUids, &tbUid);
    if (ret < 0) {
      if (pDropTbReq->igNotExists && terrno == TSDB_CODE_TDB_TABLE_NOT_EXIST) {
        dropTbRsp.code = TSDB_CODE_SUCCESS;
      } else {
        dropTbRsp.code = terrno;
      }
    } else {
      dropTbRsp.code = TSDB_CODE_SUCCESS;
      if (tbUid > 0) tdFetchTbUidList(pVnode->pSma, &pStore, pDropTbReq->suid, tbUid);
    }

    taosArrayPush(rsp.pArray, &dropTbRsp);
  }

  tqUpdateTbUidList(pVnode->pTq, tbUids, false);
  tdUpdateTbUidList(pVnode->pSma, pStore, false);

_exit:
  taosArrayDestroy(tbUids);
  tdUidStoreFree(pStore);
  tDecoderClear(&decoder);
  tEncodeSize(tEncodeSVDropTbBatchRsp, &rsp, pRsp->contLen, ret);
  pRsp->pCont = rpcMallocCont(pRsp->contLen);
  tEncoderInit(&encoder, pRsp->pCont, pRsp->contLen);
  tEncodeSVDropTbBatchRsp(&encoder, &rsp);
  tEncoderClear(&encoder);
  taosArrayDestroy(rsp.pArray);
  return 0;
}

static int32_t vnodeDebugPrintSingleSubmitMsg(SMeta *pMeta, SSubmitBlk *pBlock, SSubmitMsgIter *msgIter,
                                              const char *tags) {
  SSubmitBlkIter blkIter = {0};
  STSchema      *pSchema = NULL;
  tb_uid_t       suid = 0;
  STSRow        *row = NULL;
  int32_t        rv = -1;

  tInitSubmitBlkIter(msgIter, pBlock, &blkIter);
  if (blkIter.row == NULL) return 0;

  pSchema = metaGetTbTSchema(pMeta, msgIter->suid, TD_ROW_SVER(blkIter.row), 1);  // TODO: use the real schema
  if (pSchema) {
    suid = msgIter->suid;
    rv = TD_ROW_SVER(blkIter.row);
  }
  if (!pSchema) {
    printf("%s:%d no valid schema\n", tags, __LINE__);
    return -1;
  }
  char __tags[128] = {0};
  snprintf(__tags, 128, "%s: uid %" PRIi64 " ", tags, msgIter->uid);
  while ((row = tGetSubmitBlkNext(&blkIter))) {
    tdSRowPrint(row, pSchema, __tags);
  }

  taosMemoryFreeClear(pSchema);

  return TSDB_CODE_SUCCESS;
}

static int32_t vnodeProcessSubmitReq(SVnode *pVnode, int64_t version, void *pReq, int32_t len, SRpcMsg *pRsp) {
#if 1
  int32_t code = 0;
  terrno = 0;

  SSubmitReq2 *pSubmitReq = &(SSubmitReq2){0};
  SSubmitRsp2 *pSubmitRsp = &(SSubmitRsp2){0};
  SArray      *newTbUids = NULL;
  int32_t      ret;
  SEncoder     ec = {0};

  pRsp->code = TSDB_CODE_SUCCESS;

  // decode
  SDecoder dc = {0};
  tDecoderInit(&dc, pReq, len);
  if (tDecodeSSubmitReq2(&dc, pSubmitReq) < 0) {
    code = TSDB_CODE_INVALID_MSG;
    goto _exit;
  }
  tDecoderClear(&dc);

  // check
  code = tsdbScanAndConvertSubmitMsg(pVnode->pTsdb, pSubmitReq);
  if (code) {
    goto _exit;
  }

  for (int32_t i = 0; i < TARRAY_SIZE(pSubmitReq->aSubmitTbData); ++i) {
    SSubmitTbData *pSubmitTbData = taosArrayGet(pSubmitReq->aSubmitTbData, i);

    if (pSubmitTbData->pCreateTbReq) {
      pSubmitTbData->uid = pSubmitTbData->pCreateTbReq->uid;
    } else {
      SMetaInfo info = {0};

      code = metaGetInfo(pVnode->pMeta, pSubmitTbData->uid, &info, NULL);
      if (code) {
        code = TSDB_CODE_TDB_TABLE_NOT_EXIST;
        vWarn("vgId:%d, table uid:%" PRId64 " not exists", TD_VID(pVnode), pSubmitTbData->uid);
        goto _exit;
      }

      if (info.suid != pSubmitTbData->suid) {
        code = TSDB_CODE_INVALID_MSG;
        goto _exit;
      }

      if (info.suid) {
        metaGetInfo(pVnode->pMeta, info.suid, &info, NULL);
      }

      if (pSubmitTbData->sver != info.skmVer) {
        code = TSDB_CODE_TDB_INVALID_TABLE_SCHEMA_VER;
        goto _exit;
      }
    }

    if (pSubmitTbData->flags & SUBMIT_REQ_COLUMN_DATA_FORMAT) {
      int32_t   nColData = TARRAY_SIZE(pSubmitTbData->aCol);
      SColData *aColData = (SColData *)TARRAY_DATA(pSubmitTbData->aCol);

      if (nColData <= 0) {
        code = TSDB_CODE_INVALID_MSG;
        goto _exit;
      }

      if (aColData[0].cid != PRIMARYKEY_TIMESTAMP_COL_ID || aColData[0].type != TSDB_DATA_TYPE_TIMESTAMP ||
          aColData[0].nVal <= 0) {
        code = TSDB_CODE_INVALID_MSG;
        goto _exit;
      }

      for (int32_t i = 1; i < nColData; i++) {
        if (aColData[i].nVal != aColData[0].nVal) {
          code = TSDB_CODE_INVALID_MSG;
          goto _exit;
        }
      }
    }
  }

  vDebug("vgId:%d, submit block size %d", TD_VID(pVnode), (int32_t)taosArrayGetSize(pSubmitReq->aSubmitTbData));

  // loop to handle
  for (int32_t i = 0; i < TARRAY_SIZE(pSubmitReq->aSubmitTbData); ++i) {
    SSubmitTbData *pSubmitTbData = taosArrayGet(pSubmitReq->aSubmitTbData, i);

    // create table
    if (pSubmitTbData->pCreateTbReq) {
      // check (TODO: move check to create table)
      code = grantCheck(TSDB_GRANT_TIMESERIES);
      if (code) goto _exit;

      code = grantCheck(TSDB_GRANT_TABLE);
      if (code) goto _exit;

      // alloc if need
      if (pSubmitRsp->aCreateTbRsp == NULL &&
          (pSubmitRsp->aCreateTbRsp = taosArrayInit(TARRAY_SIZE(pSubmitReq->aSubmitTbData), sizeof(SVCreateTbRsp))) ==
              NULL) {
        code = TSDB_CODE_OUT_OF_MEMORY;
        goto _exit;
      }

      SVCreateTbRsp *pCreateTbRsp = taosArrayReserve(pSubmitRsp->aCreateTbRsp, 1);

      // create table
      if (metaCreateTable(pVnode->pMeta, version, pSubmitTbData->pCreateTbReq, &pCreateTbRsp->pMeta) ==
          0) {  // create table success

        if (newTbUids == NULL &&
            (newTbUids = taosArrayInit(TARRAY_SIZE(pSubmitReq->aSubmitTbData), sizeof(int64_t))) == NULL) {
          code = TSDB_CODE_OUT_OF_MEMORY;
          goto _exit;
        }

        taosArrayPush(newTbUids, &pSubmitTbData->uid);

        if (pCreateTbRsp->pMeta) {
          vnodeUpdateMetaRsp(pVnode, pCreateTbRsp->pMeta);
        }
      } else {  // create table failed
        if (terrno != TSDB_CODE_TDB_TABLE_ALREADY_EXIST) {
          code = terrno;
          goto _exit;
        }
        pSubmitTbData->uid = pSubmitTbData->pCreateTbReq->uid;  // update uid if table exist for using below
      }
    }

    // insert data
    int32_t affectedRows;
    code = tsdbInsertTableData(pVnode->pTsdb, version, pSubmitTbData, &affectedRows);
    if (code) goto _exit;

    pSubmitRsp->affectedRows += affectedRows;
  }

  // update table uid list
  if (taosArrayGetSize(newTbUids) > 0) {
    vDebug("vgId:%d, add %d table into query table list in handling submit", TD_VID(pVnode),
           (int32_t)taosArrayGetSize(newTbUids));
    tqUpdateTbUidList(pVnode->pTq, newTbUids, true);
  }

_exit:
  // message
  pRsp->code = code;
  tEncodeSize(tEncodeSSubmitRsp2, pSubmitRsp, pRsp->contLen, ret);
  pRsp->pCont = rpcMallocCont(pRsp->contLen);
  tEncoderInit(&ec, pRsp->pCont, pRsp->contLen);
  tEncodeSSubmitRsp2(&ec, pSubmitRsp);
  tEncoderClear(&ec);

  // update statistics
  atomic_add_fetch_64(&pVnode->statis.nInsert, pSubmitRsp->affectedRows);
  atomic_add_fetch_64(&pVnode->statis.nInsertSuccess, pSubmitRsp->affectedRows);
  atomic_add_fetch_64(&pVnode->statis.nBatchInsert, 1);
  if (code == 0) {
    atomic_add_fetch_64(&pVnode->statis.nBatchInsertSuccess, 1);
    tdProcessRSmaSubmit(pVnode->pSma, version, pSubmitReq, pReq, len, STREAM_INPUT__DATA_SUBMIT);
  }

  // clear
  taosArrayDestroy(newTbUids);
  tDestroySSubmitReq2(pSubmitReq, TSDB_MSG_FLG_DECODE);
  tDestroySSubmitRsp2(pSubmitRsp, TSDB_MSG_FLG_ENCODE);

  if (code) terrno = code;

  return code;

#else
  SSubmitReq *pSubmitReq = (SSubmitReq *)pReq;
  SSubmitRsp  submitRsp = {0};
  int32_t     nRows = 0;
  int32_t     tsize, ret;
  SEncoder    encoder = {0};
  SArray     *newTbUids = NULL;
  SVStatis    statis = {0};
  bool        tbCreated = false;
  terrno = TSDB_CODE_SUCCESS;

  pRsp->code = 0;
  pSubmitReq->version = version;
  statis.nBatchInsert = 1;

  if (tsdbScanAndConvertSubmitMsg(pVnode->pTsdb, pSubmitReq) < 0) {
    pRsp->code = terrno;
    goto _exit;
  }

  submitRsp.pArray = taosArrayInit(msgIter.numOfBlocks, sizeof(SSubmitBlkRsp));
  newTbUids = taosArrayInit(msgIter.numOfBlocks, sizeof(int64_t));
  if (!submitRsp.pArray || !newTbUids) {
    pRsp->code = TSDB_CODE_OUT_OF_MEMORY;
    goto _exit;
  }

  for (;;) {
    tGetSubmitMsgNext(&msgIter, &pBlock);
    if (pBlock == NULL) break;

    SSubmitBlkRsp submitBlkRsp = {0};
    tbCreated = false;

    // create table for auto create table mode
    if (msgIter.schemaLen > 0) {
      // tDecoderInit(&decoder, pBlock->data, msgIter.schemaLen);
      // if (tDecodeSVCreateTbReq(&decoder, &createTbReq) < 0) {
      //   pRsp->code = TSDB_CODE_INVALID_MSG;
      //   tDecoderClear(&decoder);
      //   taosArrayDestroy(createTbReq.ctb.tagName);
      //   goto _exit;
      // }

      // if ((terrno = grantCheck(TSDB_GRANT_TIMESERIES)) < 0) {
      //   pRsp->code = terrno;
      //   tDecoderClear(&decoder);
      //   taosArrayDestroy(createTbReq.ctb.tagName);
      //   goto _exit;
      // }

      // if ((terrno = grantCheck(TSDB_GRANT_TABLE)) < 0) {
      //   pRsp->code = terrno;
      //   tDecoderClear(&decoder);
      //   taosArrayDestroy(createTbReq.ctb.tagName);
      //   goto _exit;
      // }

      if (metaCreateTable(pVnode->pMeta, version, &createTbReq, &submitBlkRsp.pMeta) < 0) {
        // if (terrno != TSDB_CODE_TDB_TABLE_ALREADY_EXIST) {
        //   submitBlkRsp.code = terrno;
        //   pRsp->code = terrno;
        //   tDecoderClear(&decoder);
        //   taosArrayDestroy(createTbReq.ctb.tagName);
        //   goto _exit;
        // }
      } else {
        if (NULL != submitBlkRsp.pMeta) {
          vnodeUpdateMetaRsp(pVnode, submitBlkRsp.pMeta);
        }

        // taosArrayPush(newTbUids, &createTbReq.uid);

        submitBlkRsp.uid = createTbReq.uid;
        submitBlkRsp.tblFName = taosMemoryMalloc(strlen(pVnode->config.dbname) + strlen(createTbReq.name) + 2);
        sprintf(submitBlkRsp.tblFName, "%s.%s", pVnode->config.dbname, createTbReq.name);
        tbCreated = true;
      }

      // msgIter.uid = createTbReq.uid;
      // if (createTbReq.type == TSDB_CHILD_TABLE) {
      //   msgIter.suid = createTbReq.ctb.suid;
      // } else {
      //   msgIter.suid = 0;
      // }

      // tDecoderClear(&decoder);
      // taosArrayDestroy(createTbReq.ctb.tagName);
    }

    if (tsdbInsertTableData(pVnode->pTsdb, version, &msgIter, pBlock, &submitBlkRsp) < 0) {
      submitBlkRsp.code = terrno;
    }

    submitRsp.numOfRows += submitBlkRsp.numOfRows;
    submitRsp.affectedRows += submitBlkRsp.affectedRows;
    if (tbCreated || submitBlkRsp.code) {
      taosArrayPush(submitRsp.pArray, &submitBlkRsp);
    }
  }

  // if (taosArrayGetSize(newTbUids) > 0) {
  //   vDebug("vgId:%d, add %d table into query table list in handling submit", TD_VID(pVnode),
  //          (int32_t)taosArrayGetSize(newTbUids));
  // }

  // tqUpdateTbUidList(pVnode->pTq, newTbUids, true);

_exit:
  taosArrayDestroy(newTbUids);
  // tEncodeSize(tEncodeSSubmitRsp, &submitRsp, tsize, ret);
  // pRsp->pCont = rpcMallocCont(tsize);
  // pRsp->contLen = tsize;
  // tEncoderInit(&encoder, pRsp->pCont, tsize);
  // tEncodeSSubmitRsp(&encoder, &submitRsp);
  // tEncoderClear(&encoder);

  taosArrayDestroyEx(submitRsp.pArray, tFreeSSubmitBlkRsp);

  // TODO: the partial success scenario and the error case
  // => If partial success, extract the success submitted rows and reconstruct a new submit msg, and push to level
  // 1/level 2.
  // TODO: refactor
  if ((terrno == TSDB_CODE_SUCCESS) && (pRsp->code == TSDB_CODE_SUCCESS)) {
    statis.nBatchInsertSuccess = 1;
    tdProcessRSmaSubmit(pVnode->pSma, pReq, STREAM_INPUT__DATA_SUBMIT);
  }

  // N.B. not strict as the following procedure is not atomic
  atomic_add_fetch_64(&pVnode->statis.nInsert, submitRsp.numOfRows);
  atomic_add_fetch_64(&pVnode->statis.nInsertSuccess, submitRsp.affectedRows);
  atomic_add_fetch_64(&pVnode->statis.nBatchInsert, statis.nBatchInsert);
  atomic_add_fetch_64(&pVnode->statis.nBatchInsertSuccess, statis.nBatchInsertSuccess);

  vDebug("vgId:%d, submit success, index:%" PRId64, pVnode->config.vgId, version);
  return 0;
#endif
  return 0;
}

static int32_t vnodeProcessCreateTSmaReq(SVnode *pVnode, int64_t version, void *pReq, int32_t len, SRpcMsg *pRsp) {
  SVCreateTSmaReq req = {0};
  SDecoder        coder = {0};

  if (pRsp) {
    pRsp->msgType = TDMT_VND_CREATE_SMA_RSP;
    pRsp->code = TSDB_CODE_SUCCESS;
    pRsp->pCont = NULL;
    pRsp->contLen = 0;
  }

  // decode and process req
  tDecoderInit(&coder, pReq, len);

  if (tDecodeSVCreateTSmaReq(&coder, &req) < 0) {
    terrno = TSDB_CODE_MSG_DECODE_ERROR;
    if (pRsp) pRsp->code = terrno;
    goto _err;
  }

  if (tdProcessTSmaCreate(pVnode->pSma, version, (const char *)&req) < 0) {
    if (pRsp) pRsp->code = terrno;
    goto _err;
  }

  tDecoderClear(&coder);
  vDebug("vgId:%d, success to create tsma %s:%" PRIi64 " version %" PRIi64 " for table %" PRIi64, TD_VID(pVnode),
         req.indexName, req.indexUid, version, req.tableUid);
  return 0;

_err:
  tDecoderClear(&coder);
  vError("vgId:%d, failed to create tsma %s:%" PRIi64 " version %" PRIi64 "for table %" PRIi64 " since %s",
         TD_VID(pVnode), req.indexName, req.indexUid, version, req.tableUid, terrstr());
  return -1;
}

/**
 * @brief specific for smaDstVnode
 *
 * @param pVnode
 * @param pCont
 * @param contLen
 * @return int32_t
 */
int32_t vnodeProcessCreateTSma(SVnode *pVnode, void *pCont, uint32_t contLen) {
  return vnodeProcessCreateTSmaReq(pVnode, 1, pCont, contLen, NULL);
}

static int32_t vnodeProcessAlterConfirmReq(SVnode *pVnode, int64_t version, void *pReq, int32_t len, SRpcMsg *pRsp) {
  vInfo("vgId:%d, alter replica confim msg is processed", TD_VID(pVnode));
  pRsp->msgType = TDMT_VND_ALTER_CONFIRM_RSP;
  pRsp->code = TSDB_CODE_SUCCESS;
  pRsp->pCont = NULL;
  pRsp->contLen = 0;

  return 0;
}

static int32_t vnodeProcessAlterConfigReq(SVnode *pVnode, int64_t version, void *pReq, int32_t len, SRpcMsg *pRsp) {
  bool walChanged = false;
  bool tsdbChanged = false;

  SAlterVnodeConfigReq req = {0};
  if (tDeserializeSAlterVnodeConfigReq(pReq, len, &req) != 0) {
    terrno = TSDB_CODE_INVALID_MSG;
    return TSDB_CODE_INVALID_MSG;
  }

  vInfo("vgId:%d, start to alter vnode config, page:%d pageSize:%d buffer:%d szPage:%d szBuf:%" PRIu64
        " cacheLast:%d cacheLastSize:%d days:%d keep0:%d keep1:%d keep2:%d fsync:%d level:%d",
        TD_VID(pVnode), req.pages, req.pageSize, req.buffer, req.pageSize * 1024, (uint64_t)req.buffer * 1024 * 1024,
        req.cacheLast, req.cacheLastSize, req.daysPerFile, req.daysToKeep0, req.daysToKeep1, req.daysToKeep2,
        req.walFsyncPeriod, req.walLevel);

  if (pVnode->config.cacheLastSize != req.cacheLastSize) {
    pVnode->config.cacheLastSize = req.cacheLastSize;
    tsdbCacheSetCapacity(pVnode, (size_t)pVnode->config.cacheLastSize * 1024 * 1024);
  }

  if (pVnode->config.szBuf != req.buffer * 1024LL * 1024LL) {
    vInfo("vgId:%d, vnode buffer is changed from %" PRId64 " to %" PRId64, TD_VID(pVnode), pVnode->config.szBuf,
          (uint64_t)(req.buffer * 1024LL * 1024LL));
    pVnode->config.szBuf = req.buffer * 1024LL * 1024LL;
  }

  if (pVnode->config.szCache != req.pages) {
    if (metaAlterCache(pVnode->pMeta, req.pages) < 0) {
      vError("vgId:%d, failed to change vnode pages from %d to %d failed since %s", TD_VID(pVnode),
             pVnode->config.szCache, req.pages, tstrerror(errno));
      return errno;
    } else {
      vInfo("vgId:%d, vnode pages is changed from %d to %d", TD_VID(pVnode), pVnode->config.szCache, req.pages);
      pVnode->config.szCache = req.pages;
    }
  }

  if (pVnode->config.cacheLast != req.cacheLast) {
    pVnode->config.cacheLast = req.cacheLast;
  }

  if (pVnode->config.walCfg.fsyncPeriod != req.walFsyncPeriod) {
    pVnode->config.walCfg.fsyncPeriod = req.walFsyncPeriod;

    walChanged = true;
  }

  if (pVnode->config.walCfg.level != req.walLevel) {
    pVnode->config.walCfg.level = req.walLevel;

    walChanged = true;
  }

  if (pVnode->config.tsdbCfg.keep0 != req.daysToKeep0) {
    pVnode->config.tsdbCfg.keep0 = req.daysToKeep0;
    if (!VND_IS_RSMA(pVnode)) {
      tsdbChanged = true;
    }
  }

  if (pVnode->config.tsdbCfg.keep1 != req.daysToKeep1) {
    pVnode->config.tsdbCfg.keep1 = req.daysToKeep1;
    if (!VND_IS_RSMA(pVnode)) {
      tsdbChanged = true;
    }
  }

  if (pVnode->config.tsdbCfg.keep2 != req.daysToKeep2) {
    pVnode->config.tsdbCfg.keep2 = req.daysToKeep2;
    if (!VND_IS_RSMA(pVnode)) {
      tsdbChanged = true;
    }
  }

  if (walChanged) {
    walAlter(pVnode->pWal, &pVnode->config.walCfg);
  }

  if (tsdbChanged) {
    tsdbSetKeepCfg(pVnode->pTsdb, &pVnode->config.tsdbCfg);
  }

  return 0;
}

static int32_t vnodeProcessBatchDeleteReq(SVnode *pVnode, int64_t version, void *pReq, int32_t len, SRpcMsg *pRsp) {
  SBatchDeleteReq deleteReq;
  SDecoder        decoder;
  tDecoderInit(&decoder, pReq, len);
  tDecodeSBatchDeleteReq(&decoder, &deleteReq);

  SMetaReader mr = {0};
  metaReaderInit(&mr, pVnode->pMeta, META_READER_NOLOCK);

  int32_t sz = taosArrayGetSize(deleteReq.deleteReqs);
  for (int32_t i = 0; i < sz; i++) {
    SSingleDeleteReq *pOneReq = taosArrayGet(deleteReq.deleteReqs, i);
    char             *name = pOneReq->tbname;
    if (metaGetTableEntryByName(&mr, name) < 0) {
      vDebug("vgId:%d, stream delete msg, skip since no table: %s", pVnode->config.vgId, name);
      continue;
    }

    int64_t uid = mr.me.uid;

    int32_t code = tsdbDeleteTableData(pVnode->pTsdb, version, deleteReq.suid, uid, pOneReq->startTs, pOneReq->endTs);
    if (code < 0) {
      terrno = code;
      vError("vgId:%d, delete error since %s, suid:%" PRId64 ", uid:%" PRId64 ", start ts:%" PRId64 ", end ts:%" PRId64,
             TD_VID(pVnode), terrstr(), deleteReq.suid, uid, pOneReq->startTs, pOneReq->endTs);
    }

    tDecoderClear(&mr.coder);
  }
  metaReaderClear(&mr);
  taosArrayDestroy(deleteReq.deleteReqs);
  return 0;
}

static int32_t vnodeProcessDeleteReq(SVnode *pVnode, int64_t version, void *pReq, int32_t len, SRpcMsg *pRsp) {
  int32_t     code = 0;
  SDecoder   *pCoder = &(SDecoder){0};
  SDeleteRes *pRes = &(SDeleteRes){0};

  pRsp->msgType = TDMT_VND_DELETE_RSP;
  pRsp->pCont = NULL;
  pRsp->contLen = 0;
  pRsp->code = TSDB_CODE_SUCCESS;

  pRes->uidList = taosArrayInit(0, sizeof(tb_uid_t));
  if (pRes->uidList == NULL) {
    code = TSDB_CODE_OUT_OF_MEMORY;
    goto _err;
  }

  tDecoderInit(pCoder, pReq, len);
  tDecodeDeleteRes(pCoder, pRes);
  ASSERT(taosArrayGetSize(pRes->uidList) == 0 || (pRes->skey != 0 && pRes->ekey != 0));

  for (int32_t iUid = 0; iUid < taosArrayGetSize(pRes->uidList); iUid++) {
    code = tsdbDeleteTableData(pVnode->pTsdb, version, pRes->suid, *(uint64_t *)taosArrayGet(pRes->uidList, iUid),
                               pRes->skey, pRes->ekey);
    if (code) goto _err;
  }

  tDecoderClear(pCoder);
  taosArrayDestroy(pRes->uidList);

  SVDeleteRsp rsp = {.affectedRows = pRes->affectedRows};
  int32_t     ret = 0;
  tEncodeSize(tEncodeSVDeleteRsp, &rsp, pRsp->contLen, ret);
  pRsp->pCont = rpcMallocCont(pRsp->contLen);
  SEncoder ec = {0};
  tEncoderInit(&ec, pRsp->pCont, pRsp->contLen);
  tEncodeSVDeleteRsp(&ec, &rsp);
  tEncoderClear(&ec);
  return code;

_err:
  return code;
}
<<<<<<< HEAD
static int32_t vnodeProcessCreateIndexReq(SVnode *pVnode, int64_t version, void *pReq, int32_t len, SRpcMsg *pRsp) {
  SVCreateStbReq req = {0};
  SDecoder       dc = {0};

  pRsp->msgType = TDMT_VND_CREATE_INDEX_RSP;
  pRsp->code = TSDB_CODE_SUCCESS;
  pRsp->pCont = NULL;
  pRsp->contLen = 0;

  tDecoderInit(&dc, pReq, len);
  // decode req
  if (tDecodeSVCreateStbReq(&dc, &req) < 0) {
    terrno = TSDB_CODE_INVALID_MSG;
    tDecoderClear(&dc);
    return -1;
  }
  if (metaAddIndexToSTable(pVnode->pMeta, version, &req) < 0) {
    pRsp->code = terrno;
    goto _err;
  }
  tDecoderClear(&dc);
  return 0;
_err:
  tDecoderClear(&dc);
  return -1;
}
static int32_t vnodeProcessDropIndexReq(SVnode *pVnode, int64_t version, void *pReq, int32_t len, SRpcMsg *pRsp) {
  SDropIndexReq req = {0};
  pRsp->msgType = TDMT_VND_CREATE_INDEX_RSP;
  pRsp->code = TSDB_CODE_SUCCESS;
  pRsp->pCont = NULL;
  pRsp->contLen = 0;

  if (tDeserializeSDropIdxReq(pReq, len, &req)) {
    terrno = TSDB_CODE_INVALID_MSG;
    return -1;
  }
  if (metaDropIndexFromSTable(pVnode->pMeta, version, &req) < 0) {
    pRsp->code = terrno;
    return -1;
  }
  return TSDB_CODE_SUCCESS;
=======

static int32_t vnodeProcessCompactVnodeReq(SVnode *pVnode, int64_t version, void *pReq, int32_t len, SRpcMsg *pRsp) {
  SCompactVnodeReq req = {0};
  if (tDeserializeSCompactVnodeReq(pReq, len, &req) != 0) {
    terrno = TSDB_CODE_INVALID_MSG;
    return TSDB_CODE_INVALID_MSG;
  }
  vInfo("vgId:%d, compact msg will be processed, db:%s dbUid:%" PRId64 " compactStartTime:%" PRId64, TD_VID(pVnode),
        req.db, req.dbUid, req.compactStartTime);

  vnodeAsyncCompact(pVnode);
  vnodeBegin(pVnode);

  return 0;
>>>>>>> caa439cb
}<|MERGE_RESOLUTION|>--- conflicted
+++ resolved
@@ -29,12 +29,9 @@
 static int32_t vnodeProcessTrimReq(SVnode *pVnode, int64_t version, void *pReq, int32_t len, SRpcMsg *pRsp);
 static int32_t vnodeProcessDeleteReq(SVnode *pVnode, int64_t version, void *pReq, int32_t len, SRpcMsg *pRsp);
 static int32_t vnodeProcessBatchDeleteReq(SVnode *pVnode, int64_t version, void *pReq, int32_t len, SRpcMsg *pRsp);
-<<<<<<< HEAD
 static int32_t vnodeProcessCreateIndexReq(SVnode *pVnode, int64_t version, void *pReq, int32_t len, SRpcMsg *pRsp);
 static int32_t vnodeProcessDropIndexReq(SVnode *pVnode, int64_t version, void *pReq, int32_t len, SRpcMsg *pRsp);
-=======
 static int32_t vnodeProcessCompactVnodeReq(SVnode *pVnode, int64_t version, void *pReq, int32_t len, SRpcMsg *pRsp);
->>>>>>> caa439cb
 
 int32_t vnodePreProcessWriteMsg(SVnode *pVnode, SRpcMsg *pMsg) {
   int32_t  code = 0;
@@ -324,18 +321,15 @@
     case TDMT_VND_COMMIT:
       needCommit = true;
       break;
-<<<<<<< HEAD
     case TDMT_VND_CREATE_INDEX:
       vnodeProcessCreateIndexReq(pVnode, version, pReq, len, pRsp);
       break;
     case TDMT_VND_DROP_INDEX:
       vnodeProcessDropIndexReq(pVnode, version, pReq, len, pRsp);
       break;
-=======
     case TDMT_VND_COMPACT:
       vnodeProcessCompactVnodeReq(pVnode, version, pReq, len, pRsp);
       goto _exit;
->>>>>>> caa439cb
     default:
       vError("vgId:%d, unprocessed msg, %d", TD_VID(pVnode), pMsg->msgType);
       return -1;
@@ -1422,7 +1416,6 @@
 _err:
   return code;
 }
-<<<<<<< HEAD
 static int32_t vnodeProcessCreateIndexReq(SVnode *pVnode, int64_t version, void *pReq, int32_t len, SRpcMsg *pRsp) {
   SVCreateStbReq req = {0};
   SDecoder       dc = {0};
@@ -1465,7 +1458,7 @@
     return -1;
   }
   return TSDB_CODE_SUCCESS;
-=======
+}
 
 static int32_t vnodeProcessCompactVnodeReq(SVnode *pVnode, int64_t version, void *pReq, int32_t len, SRpcMsg *pRsp) {
   SCompactVnodeReq req = {0};
@@ -1480,5 +1473,4 @@
   vnodeBegin(pVnode);
 
   return 0;
->>>>>>> caa439cb
 }