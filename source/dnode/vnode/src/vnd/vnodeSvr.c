--- conflicted
+++ resolved
@@ -1156,11 +1156,7 @@
       if (i < tbNames->size - 1) {
         taosStringBuilderAppendChar(&sb, ',');
       }
-<<<<<<< HEAD
-      //taosMemoryFreeClear(*key);
-=======
       // taosMemoryFreeClear(*key);
->>>>>>> 42beba30
     }
 
     size_t len = 0;
