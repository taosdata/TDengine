/*
 * Copyright (c) 2019 TAOS Data, Inc. <jhtao@taosdata.com>
 *
 * This program is free software: you can use, redistribute, and/or modify
 * it under the terms of the GNU Affero General Public License, version 3
 * or later ("AGPL"), as published by the Free Software Foundation.
 *
 * This program is distributed in the hope that it will be useful, but WITHOUT
 * ANY WARRANTY; without even the implied warranty of MERCHANTABILITY or
 * FITNESS FOR A PARTICULAR PURPOSE.
 *
 * You should have received a copy of the GNU Affero General Public License
 * along with this program. If not, see <http://www.gnu.org/licenses/>.
 */

#include "audit.h"
#include "cos.h"
#include "monitor.h"
#include "tencode.h"
#include "tglobal.h"
#include "tmsg.h"
#include "tstrbuild.h"
#include "vnd.h"
#include "vnode.h"
#include "vnodeInt.h"

extern taos_counter_t *tsInsertCounter;

static int32_t vnodeProcessCreateStbReq(SVnode *pVnode, int64_t ver, void *pReq, int32_t len, SRpcMsg *pRsp);
static int32_t vnodeProcessAlterStbReq(SVnode *pVnode, int64_t ver, void *pReq, int32_t len, SRpcMsg *pRsp);
static int32_t vnodeProcessDropStbReq(SVnode *pVnode, int64_t ver, void *pReq, int32_t len, SRpcMsg *pRsp);
static int32_t vnodeProcessCreateTbReq(SVnode *pVnode, int64_t ver, void *pReq, int32_t len, SRpcMsg *pRsp,
                                       SRpcMsg *pOriginRpc);
static int32_t vnodeProcessAlterTbReq(SVnode *pVnode, int64_t ver, void *pReq, int32_t len, SRpcMsg *pRsp);
static int32_t vnodeProcessDropTbReq(SVnode *pVnode, int64_t ver, void *pReq, int32_t len, SRpcMsg *pRsp,
                                     SRpcMsg *pOriginRpc);
static int32_t vnodeProcessSubmitReq(SVnode *pVnode, int64_t ver, void *pReq, int32_t len, SRpcMsg *pRsp,
                                     SRpcMsg *pOriginalMsg);
static int32_t vnodeProcessCreateTSmaReq(SVnode *pVnode, int64_t ver, void *pReq, int32_t len, SRpcMsg *pRsp);
static int32_t vnodeProcessAlterConfirmReq(SVnode *pVnode, int64_t ver, void *pReq, int32_t len, SRpcMsg *pRsp);
static int32_t vnodeProcessAlterConfigReq(SVnode *pVnode, int64_t ver, void *pReq, int32_t len, SRpcMsg *pRsp);
static int32_t vnodeProcessDropTtlTbReq(SVnode *pVnode, int64_t ver, void *pReq, int32_t len, SRpcMsg *pRsp);
static int32_t vnodeProcessTrimReq(SVnode *pVnode, int64_t ver, void *pReq, int32_t len, SRpcMsg *pRsp);
static int32_t vnodeProcessS3MigrateReq(SVnode *pVnode, int64_t ver, void *pReq, int32_t len, SRpcMsg *pRsp);
static int32_t vnodeProcessDeleteReq(SVnode *pVnode, int64_t ver, void *pReq, int32_t len, SRpcMsg *pRsp,
                                     SRpcMsg *pOriginalMsg);
static int32_t vnodeProcessBatchDeleteReq(SVnode *pVnode, int64_t ver, void *pReq, int32_t len, SRpcMsg *pRsp);
static int32_t vnodeProcessCreateIndexReq(SVnode *pVnode, int64_t ver, void *pReq, int32_t len, SRpcMsg *pRsp);
static int32_t vnodeProcessDropIndexReq(SVnode *pVnode, int64_t ver, void *pReq, int32_t len, SRpcMsg *pRsp);
static int32_t vnodeProcessCompactVnodeReq(SVnode *pVnode, int64_t ver, void *pReq, int32_t len, SRpcMsg *pRsp);
static int32_t vnodeProcessConfigChangeReq(SVnode *pVnode, int64_t ver, void *pReq, int32_t len, SRpcMsg *pRsp);
static int32_t vnodeProcessArbCheckSyncReq(SVnode *pVnode, void *pReq, int32_t len, SRpcMsg *pRsp);
static int32_t vnodeProcessDropTSmaCtbReq(SVnode *pVnode, int64_t ver, void *pReq, int32_t len, SRpcMsg *pRsp,
                                          SRpcMsg *pOriginRpc);

static int32_t vnodeCheckToken(SVnode *pVnode, char *member0Token, char *member1Token);
static int32_t vnodeCheckSyncd(SVnode *pVnode, char *member0Token, char *member1Token);
static int32_t vnodeProcessFetchTtlExpiredTbs(SVnode *pVnode, int64_t ver, void *pReq, int32_t len, SRpcMsg *pRsp);

extern int32_t vnodeProcessKillCompactReq(SVnode *pVnode, int64_t ver, void *pReq, int32_t len, SRpcMsg *pRsp);
extern int32_t vnodeQueryCompactProgress(SVnode *pVnode, SRpcMsg *pMsg);

static int32_t vnodePreprocessCreateTableReq(SVnode *pVnode, SDecoder *pCoder, int64_t btime, int64_t *pUid) {
  int32_t code = 0;
  int32_t lino = 0;

  if (tStartDecode(pCoder) < 0) {
    code = TSDB_CODE_INVALID_MSG;
    TSDB_CHECK_CODE(code, lino, _exit);
  }

  // flags
  if (tDecodeI32v(pCoder, NULL) < 0) {
    code = TSDB_CODE_INVALID_MSG;
    TSDB_CHECK_CODE(code, lino, _exit);
  }

  // name
  char *name = NULL;
  if (tDecodeCStr(pCoder, &name) < 0) {
    code = TSDB_CODE_INVALID_MSG;
    TSDB_CHECK_CODE(code, lino, _exit);
  }

  // uid
  int64_t uid = metaGetTableEntryUidByName(pVnode->pMeta, name);
  if (uid == 0) {
    uid = tGenIdPI64();
  }
  *(int64_t *)(pCoder->data + pCoder->pos) = uid;

  // btime
  *(int64_t *)(pCoder->data + pCoder->pos + 8) = btime;

  tEndDecode(pCoder);

_exit:
  if (code) {
    vError("vgId:%d %s failed at line %d since %s", TD_VID(pVnode), __func__, lino, tstrerror(code));
  } else {
    vTrace("vgId:%d %s done, table:%s uid generated:%" PRId64, TD_VID(pVnode), __func__, name, uid);
    if (pUid) *pUid = uid;
  }
  return code;
}
static int32_t vnodePreProcessCreateTableMsg(SVnode *pVnode, SRpcMsg *pMsg) {
  int32_t code = 0;
  int32_t lino = 0;

  int64_t  btime = taosGetTimestampMs();
  SDecoder dc = {0};
  int32_t  nReqs;

  tDecoderInit(&dc, (uint8_t *)pMsg->pCont + sizeof(SMsgHead), pMsg->contLen - sizeof(SMsgHead));
  if (tStartDecode(&dc) < 0) {
    code = TSDB_CODE_INVALID_MSG;
    return code;
  }

  if (tDecodeI32v(&dc, &nReqs) < 0) {
    code = TSDB_CODE_INVALID_MSG;
    TSDB_CHECK_CODE(code, lino, _exit);
  }
  for (int32_t iReq = 0; iReq < nReqs; iReq++) {
    code = vnodePreprocessCreateTableReq(pVnode, &dc, btime, NULL);
    TSDB_CHECK_CODE(code, lino, _exit);
  }

  tEndDecode(&dc);

_exit:
  tDecoderClear(&dc);
  if (code) {
    vError("vgId:%d, %s:%d failed to preprocess submit request since %s, msg type:%s", TD_VID(pVnode), __func__, lino,
           tstrerror(code), TMSG_INFO(pMsg->msgType));
  }
  return code;
}

static int32_t vnodePreProcessAlterTableMsg(SVnode *pVnode, SRpcMsg *pMsg) {
  int32_t code = TSDB_CODE_INVALID_MSG;
  int32_t lino = 0;

  SDecoder dc = {0};
  tDecoderInit(&dc, (uint8_t *)pMsg->pCont + sizeof(SMsgHead), pMsg->contLen - sizeof(SMsgHead));

  SVAlterTbReq vAlterTbReq = {0};
  int64_t      ctimeMs = taosGetTimestampMs();
  if (tDecodeSVAlterTbReqSetCtime(&dc, &vAlterTbReq, ctimeMs) < 0) {
    taosArrayDestroy(vAlterTbReq.pMultiTag);
    vAlterTbReq.pMultiTag = NULL;
    goto _exit;
  }
  taosArrayDestroy(vAlterTbReq.pMultiTag);
  vAlterTbReq.pMultiTag = NULL;

  code = 0;

_exit:
  tDecoderClear(&dc);
  if (code) {
    vError("vgId:%d %s failed at line %d since %s", TD_VID(pVnode), __func__, lino, tstrerror(code));
  } else {
    vTrace("vgId:%d %s done, table:%s ctimeMs generated:%" PRId64, TD_VID(pVnode), __func__, vAlterTbReq.tbName,
           ctimeMs);
  }
  return code;
}

static int32_t vnodePreProcessDropTtlMsg(SVnode *pVnode, SRpcMsg *pMsg) {
  int32_t code = TSDB_CODE_INVALID_MSG;
  int32_t lino = 0;

  SMsgHead *pContOld = pMsg->pCont;
  int32_t   reqLenOld = pMsg->contLen - sizeof(SMsgHead);

  SArray *tbUids = NULL;
  int64_t timestampMs = 0;

  SVDropTtlTableReq ttlReq = {0};
  if (tDeserializeSVDropTtlTableReq((char *)pContOld + sizeof(SMsgHead), reqLenOld, &ttlReq) != 0) {
    code = TSDB_CODE_INVALID_MSG;
    TSDB_CHECK_CODE(code, lino, _exit);
  }

  {  // find expired uids
    tbUids = taosArrayInit(8, sizeof(tb_uid_t));
    if (tbUids == NULL) {
      code = terrno;
      TSDB_CHECK_CODE(code, lino, _exit);
    }

    timestampMs = (int64_t)ttlReq.timestampSec * 1000;
    code = metaTtlFindExpired(pVnode->pMeta, timestampMs, tbUids, ttlReq.ttlDropMaxCount);
    if (code != 0) {
      code = TSDB_CODE_INVALID_MSG;
      TSDB_CHECK_CODE(code, lino, _exit);
    }

    ttlReq.nUids = taosArrayGetSize(tbUids);
    ttlReq.pTbUids = tbUids;
  }

  if (ttlReq.nUids == 0) {
    code = TSDB_CODE_MSG_PREPROCESSED;
    TSDB_CHECK_CODE(code, lino, _exit);
  }

  {  // prepare new content
    int32_t reqLenNew = tSerializeSVDropTtlTableReq(NULL, 0, &ttlReq);
    int32_t contLenNew = reqLenNew + sizeof(SMsgHead);

    SMsgHead *pContNew = rpcMallocCont(contLenNew);
    if (pContNew == NULL) {
      code = terrno;
      TSDB_CHECK_CODE(code, lino, _exit);
    }

    if (tSerializeSVDropTtlTableReq((char *)pContNew + sizeof(SMsgHead), reqLenNew, &ttlReq) != 0) {
      vError("vgId:%d %s:%d failed to serialize drop ttl request", TD_VID(pVnode), __func__, lino);
    }
    pContNew->contLen = htonl(reqLenNew);
    pContNew->vgId = pContOld->vgId;

    rpcFreeCont(pContOld);
    pMsg->pCont = pContNew;
    pMsg->contLen = contLenNew;
  }

  code = 0;

_exit:
  taosArrayDestroy(tbUids);

  if (code && code != TSDB_CODE_MSG_PREPROCESSED) {
    vError("vgId:%d, %s:%d failed to preprocess drop ttl request since %s, msg type:%s", TD_VID(pVnode), __func__, lino,
           tstrerror(code), TMSG_INFO(pMsg->msgType));
  } else {
    vTrace("vgId:%d, %s done, timestampSec:%d, nUids:%d", TD_VID(pVnode), __func__, ttlReq.timestampSec, ttlReq.nUids);
  }

  return code;
}

extern int64_t tsMaxKeyByPrecision[];
static int32_t vnodePreProcessSubmitTbData(SVnode *pVnode, SDecoder *pCoder, int64_t btimeMs, int64_t ctimeMs) {
  int32_t code = 0;
  int32_t lino = 0;

  if (tStartDecode(pCoder) < 0) {
    code = TSDB_CODE_INVALID_MSG;
    TSDB_CHECK_CODE(code, lino, _exit);
  }

  SSubmitTbData submitTbData;
  uint8_t       version;
  if (tDecodeI32v(pCoder, &submitTbData.flags) < 0) {
    code = TSDB_CODE_INVALID_MSG;
    TSDB_CHECK_CODE(code, lino, _exit);
  }
  version = (submitTbData.flags >> 8) & 0xff;
  submitTbData.flags = submitTbData.flags & 0xff;

  int64_t uid;
  if (submitTbData.flags & SUBMIT_REQ_AUTO_CREATE_TABLE) {
    code = vnodePreprocessCreateTableReq(pVnode, pCoder, btimeMs, &uid);
    TSDB_CHECK_CODE(code, lino, _exit);
  }

  // submit data
  if (tDecodeI64(pCoder, &submitTbData.suid) < 0) {
    code = TSDB_CODE_INVALID_MSG;
    TSDB_CHECK_CODE(code, lino, _exit);
  }

  if (submitTbData.flags & SUBMIT_REQ_AUTO_CREATE_TABLE) {
    *(int64_t *)(pCoder->data + pCoder->pos) = uid;
    pCoder->pos += sizeof(int64_t);
  } else {
    if (tDecodeI64(pCoder, &submitTbData.uid) < 0) {
      code = TSDB_CODE_INVALID_MSG;
      TSDB_CHECK_CODE(code, lino, _exit);
    }
  }

  if (tDecodeI32v(pCoder, &submitTbData.sver) < 0) {
    code = TSDB_CODE_INVALID_MSG;
    TSDB_CHECK_CODE(code, lino, _exit);
  }

  // scan and check
  TSKEY now = btimeMs;
  if (pVnode->config.tsdbCfg.precision == TSDB_TIME_PRECISION_MICRO) {
    now *= 1000;
  } else if (pVnode->config.tsdbCfg.precision == TSDB_TIME_PRECISION_NANO) {
    now *= 1000000;
  }

  int32_t keep = pVnode->config.tsdbCfg.keep2;
  /*
  int32_t nlevel = tfsGetLevel(pVnode->pTfs);
  if (nlevel > 1 && tsS3Enabled) {
    if (nlevel == 3) {
      keep = pVnode->config.tsdbCfg.keep1;
    } else if (nlevel == 2) {
      keep = pVnode->config.tsdbCfg.keep0;
    }
  }
  */

  TSKEY minKey = now - tsTickPerMin[pVnode->config.tsdbCfg.precision] * keep;
  TSKEY maxKey = tsMaxKeyByPrecision[pVnode->config.tsdbCfg.precision];
  if (submitTbData.flags & SUBMIT_REQ_COLUMN_DATA_FORMAT) {
    uint64_t nColData;
    if (tDecodeU64v(pCoder, &nColData) < 0) {
      code = TSDB_CODE_INVALID_MSG;
      TSDB_CHECK_CODE(code, lino, _exit);
    }

    SColData colData = {0};
    code = tDecodeColData(version, pCoder, &colData);
    if (code) {
      code = TSDB_CODE_INVALID_MSG;
      TSDB_CHECK_CODE(code, lino, _exit);
    }

    if (colData.flag != HAS_VALUE) {
      code = TSDB_CODE_INVALID_MSG;
      TSDB_CHECK_CODE(code, lino, _exit);
    }

    for (int32_t iRow = 0; iRow < colData.nVal; iRow++) {
      if (((TSKEY *)colData.pData)[iRow] < minKey || ((TSKEY *)colData.pData)[iRow] > maxKey) {
        code = TSDB_CODE_TDB_TIMESTAMP_OUT_OF_RANGE;
        TSDB_CHECK_CODE(code, lino, _exit);
      }
    }

    for (uint64_t i = 1; i < nColData; i++) {
      code = tDecodeColData(version, pCoder, &colData);
      if (code) {
        code = TSDB_CODE_INVALID_MSG;
        TSDB_CHECK_CODE(code, lino, _exit);
      }
    }
  } else {
    uint64_t nRow;
    if (tDecodeU64v(pCoder, &nRow) < 0) {
      code = TSDB_CODE_INVALID_MSG;
      TSDB_CHECK_CODE(code, lino, _exit);
    }

    for (int32_t iRow = 0; iRow < nRow; ++iRow) {
      SRow *pRow = (SRow *)(pCoder->data + pCoder->pos);
      pCoder->pos += pRow->len;

      if (pRow->ts < minKey || pRow->ts > maxKey) {
        code = TSDB_CODE_TDB_TIMESTAMP_OUT_OF_RANGE;
        TSDB_CHECK_CODE(code, lino, _exit);
      }
    }
  }

  if (!tDecodeIsEnd(pCoder)) {
    *(int64_t *)(pCoder->data + pCoder->pos) = ctimeMs;
    pCoder->pos += sizeof(int64_t);
  }

  tEndDecode(pCoder);

_exit:
  if (code) {
    vError("vgId:%d, %s:%d failed to vnodePreProcessSubmitTbData submit request since %s", TD_VID(pVnode), __func__, lino, tstrerror(code));
  }
  return code;
}
static int32_t vnodePreProcessSubmitMsg(SVnode *pVnode, SRpcMsg *pMsg) {
  int32_t code = 0;
  int32_t lino = 0;

  if (tsBypassFlag & TSDB_BYPASS_RA_RPC_RECV_SUBMIT) {
    return TSDB_CODE_MSG_PREPROCESSED;
  }

  SDecoder *pCoder = &(SDecoder){0};

  if (taosHton64(((SSubmitReq2Msg *)pMsg->pCont)->version) != 1) {
    code = TSDB_CODE_INVALID_MSG;
    TSDB_CHECK_CODE(code, lino, _exit);
  }

  tDecoderInit(pCoder, (uint8_t *)pMsg->pCont + sizeof(SSubmitReq2Msg), pMsg->contLen - sizeof(SSubmitReq2Msg));

  if (tStartDecode(pCoder) < 0) {
    code = TSDB_CODE_INVALID_MSG;
    TSDB_CHECK_CODE(code, lino, _exit);
  }

  uint64_t nSubmitTbData;
  if (tDecodeU64v(pCoder, &nSubmitTbData) < 0) {
    code = TSDB_CODE_INVALID_MSG;
    TSDB_CHECK_CODE(code, lino, _exit);
  }

  int64_t btimeMs = taosGetTimestampMs();
  int64_t ctimeMs = btimeMs;
  for (int32_t i = 0; i < nSubmitTbData; i++) {
    code = vnodePreProcessSubmitTbData(pVnode, pCoder, btimeMs, ctimeMs);
    TSDB_CHECK_CODE(code, lino, _exit);
  }

  tEndDecode(pCoder);

_exit:
  tDecoderClear(pCoder);
  if (code) {
    vError("vgId:%d, %s:%d failed to preprocess submit request since %s, msg type:%s", TD_VID(pVnode), __func__, lino,
           tstrerror(code), TMSG_INFO(pMsg->msgType));
  }
  return code;
}

static int32_t vnodePreProcessDeleteMsg(SVnode *pVnode, SRpcMsg *pMsg) {
  int32_t code = 0;

  int32_t    size;
  int32_t    ret;
  uint8_t   *pCont;
  SEncoder  *pCoder = &(SEncoder){0};
  SDeleteRes res = {0};

  SReadHandle handle = {.vnode = pVnode, .pMsgCb = &pVnode->msgCb, .skipRollup = 1};
  initStorageAPI(&handle.api);

  code = qWorkerProcessDeleteMsg(&handle, pVnode->pQuery, pMsg, &res);
  if (code) goto _exit;

  res.ctimeMs = taosGetTimestampMs();
  // malloc and encode
  tEncodeSize(tEncodeDeleteRes, &res, size, ret);
  pCont = rpcMallocCont(size + sizeof(SMsgHead));

  ((SMsgHead *)pCont)->contLen = size + sizeof(SMsgHead);
  ((SMsgHead *)pCont)->vgId = TD_VID(pVnode);

  tEncoderInit(pCoder, pCont + sizeof(SMsgHead), size);
  if (tEncodeDeleteRes(pCoder, &res) != 0) {
    vError("vgId:%d %s failed to encode delete response", TD_VID(pVnode), __func__);
  }
  tEncoderClear(pCoder);

  rpcFreeCont(pMsg->pCont);
  pMsg->pCont = pCont;
  pMsg->contLen = size + sizeof(SMsgHead);

  taosArrayDestroy(res.uidList);

_exit:
  return code;
}

static int32_t vnodePreProcessBatchDeleteMsg(SVnode *pVnode, SRpcMsg *pMsg) {
  int32_t code = 0;
  int32_t lino = 0;

  int64_t         ctimeMs = taosGetTimestampMs();
  SBatchDeleteReq pReq = {0};
  SDecoder       *pCoder = &(SDecoder){0};

  tDecoderInit(pCoder, (uint8_t *)pMsg->pCont + sizeof(SMsgHead), pMsg->contLen - sizeof(SMsgHead));

  if (tDecodeSBatchDeleteReqSetCtime(pCoder, &pReq, ctimeMs) < 0) {
    code = TSDB_CODE_INVALID_MSG;
  }

  tDecoderClear(pCoder);
  taosArrayDestroy(pReq.deleteReqs);

  if (code) {
    vError("vgId:%d %s failed at line %d since %s", TD_VID(pVnode), __func__, lino, tstrerror(code));
  } else {
    vTrace("vgId:%d %s done, ctimeMs generated:%" PRId64, TD_VID(pVnode), __func__, ctimeMs);
  }
  return code;
}

static int32_t vnodePreProcessArbCheckSyncMsg(SVnode *pVnode, SRpcMsg *pMsg) {
  SVArbCheckSyncReq syncReq = {0};

  if (tDeserializeSVArbCheckSyncReq((char *)pMsg->pCont + sizeof(SMsgHead), pMsg->contLen - sizeof(SMsgHead),
                                    &syncReq) != 0) {
    return TSDB_CODE_INVALID_MSG;
  }

  int32_t ret = vnodeCheckToken(pVnode, syncReq.member0Token, syncReq.member1Token);
  if (ret != 0) {
    vError("vgId:%d, failed to preprocess arb check sync request since %s", TD_VID(pVnode), tstrerror(ret));
  }

  int32_t code = terrno;
  tFreeSVArbCheckSyncReq(&syncReq);

  return code;
}

int32_t vnodePreProcessDropTbMsg(SVnode *pVnode, SRpcMsg *pMsg) {
  int32_t          code = TSDB_CODE_SUCCESS;
  int32_t          lino = 0;
  int32_t          size = 0;
  SDecoder         dc = {0};
  SEncoder         ec = {0};
  SVDropTbBatchReq receivedBatchReqs = {0};
  SVDropTbBatchReq sentBatchReqs = {0};

  tDecoderInit(&dc, POINTER_SHIFT(pMsg->pCont, sizeof(SMsgHead)), pMsg->contLen - sizeof(SMsgHead));

  code = tDecodeSVDropTbBatchReq(&dc, &receivedBatchReqs);
  if (code < 0) {
    terrno = code;
    TSDB_CHECK_CODE(code, lino, _exit);
  }
  sentBatchReqs.pArray = taosArrayInit(receivedBatchReqs.nReqs, sizeof(SVDropTbReq));
  if (!sentBatchReqs.pArray) {
    code = terrno;
    goto _exit;
  }

  for (int32_t i = 0; i < receivedBatchReqs.nReqs; ++i) {
    SVDropTbReq *pReq = receivedBatchReqs.pReqs + i;
    tb_uid_t     uid = metaGetTableEntryUidByName(pVnode->pMeta, pReq->name);
    if (uid == 0) {
      vWarn("vgId:%d, preprocess drop ctb: %s not found", TD_VID(pVnode), pReq->name);
      continue;
    }
    pReq->uid = uid;
    vDebug("vgId:%d %s for: %s, uid: %" PRId64, TD_VID(pVnode), __func__, pReq->name, pReq->uid);
    if (taosArrayPush(sentBatchReqs.pArray, pReq) == NULL) {
      code = terrno;
      goto _exit;
    }
  }
  sentBatchReqs.nReqs = sentBatchReqs.pArray->size;

  tEncodeSize(tEncodeSVDropTbBatchReq, &sentBatchReqs, size, code);
  tEncoderInit(&ec, POINTER_SHIFT(pMsg->pCont, sizeof(SMsgHead)), size);
  code = tEncodeSVDropTbBatchReq(&ec, &sentBatchReqs);
  tEncoderClear(&ec);
  if (code != TSDB_CODE_SUCCESS) {
    vError("vgId:%d %s failed to encode drop tb batch req: %s", TD_VID(pVnode), __func__, tstrerror(code));
    TSDB_CHECK_CODE(code, lino, _exit);
  }

_exit:
  tDecoderClear(&dc);
  if (sentBatchReqs.pArray) {
    taosArrayDestroy(sentBatchReqs.pArray);
  }
  return code;
}

int32_t vnodePreProcessWriteMsg(SVnode *pVnode, SRpcMsg *pMsg) {
  int32_t code = 0;

  switch (pMsg->msgType) {
    case TDMT_VND_CREATE_TABLE: {
      code = vnodePreProcessCreateTableMsg(pVnode, pMsg);
    } break;
    case TDMT_VND_ALTER_TABLE: {
      code = vnodePreProcessAlterTableMsg(pVnode, pMsg);
    } break;
    case TDMT_VND_FETCH_TTL_EXPIRED_TBS:
    case TDMT_VND_DROP_TTL_TABLE: {
      code = vnodePreProcessDropTtlMsg(pVnode, pMsg);
    } break;
    case TDMT_VND_SUBMIT: {
      code = vnodePreProcessSubmitMsg(pVnode, pMsg);
    } break;
    case TDMT_VND_DELETE: {
      code = vnodePreProcessDeleteMsg(pVnode, pMsg);
    } break;
    case TDMT_VND_BATCH_DEL: {
      code = vnodePreProcessBatchDeleteMsg(pVnode, pMsg);
    } break;
    case TDMT_VND_ARB_CHECK_SYNC: {
      code = vnodePreProcessArbCheckSyncMsg(pVnode, pMsg);
    } break;
    case TDMT_VND_DROP_TABLE: {
      code = vnodePreProcessDropTbMsg(pVnode, pMsg);
    } break;
    default:
      break;
  }

  if (code && code != TSDB_CODE_MSG_PREPROCESSED) {
    vError("vgId:%d, failed to preprocess write request since %s, msg type:%s", TD_VID(pVnode), tstrerror(code),
           TMSG_INFO(pMsg->msgType));
  }
  return code;
}

int32_t vnodeProcessWriteMsg(SVnode *pVnode, SRpcMsg *pMsg, int64_t ver, SRpcMsg *pRsp) {
  int32_t code = 0;
  void   *ptr = NULL;
  void   *pReq;
  int32_t len;

  (void)taosThreadMutexLock(&pVnode->mutex);
  if (pVnode->disableWrite) {
    (void)taosThreadMutexUnlock(&pVnode->mutex);
    vError("vgId:%d write is disabled for snapshot, version:%" PRId64, TD_VID(pVnode), ver);
    return TSDB_CODE_VND_WRITE_DISABLED;
  }
  (void)taosThreadMutexUnlock(&pVnode->mutex);

  if (ver <= pVnode->state.applied) {
    vError("vgId:%d, duplicate write request. ver: %" PRId64 ", applied: %" PRId64 "", TD_VID(pVnode), ver,
           pVnode->state.applied);
    return terrno = TSDB_CODE_VND_DUP_REQUEST;
  }

  vDebug("vgId:%d, start to process write request %s, index:%" PRId64 ", applied:%" PRId64 ", state.applyTerm:%" PRId64
         ", conn.applyTerm:%" PRId64 ", contLen:%d",
         TD_VID(pVnode), TMSG_INFO(pMsg->msgType), ver, pVnode->state.applied, pVnode->state.applyTerm,
         pMsg->info.conn.applyTerm, pMsg->contLen);

  if (!(pVnode->state.applyTerm <= pMsg->info.conn.applyTerm)) {
    return terrno = TSDB_CODE_INTERNAL_ERROR;
  }

  if (!(pVnode->state.applied + 1 == ver)) {
    return terrno = TSDB_CODE_INTERNAL_ERROR;
  }

  atomic_store_64(&pVnode->state.applied, ver);
  atomic_store_64(&pVnode->state.applyTerm, pMsg->info.conn.applyTerm);

  if (!syncUtilUserCommit(pMsg->msgType)) goto _exit;

  // skip header
  pReq = POINTER_SHIFT(pMsg->pCont, sizeof(SMsgHead));
  len = pMsg->contLen - sizeof(SMsgHead);
  bool needCommit = false;

  switch (pMsg->msgType) {
    /* META */
    case TDMT_VND_CREATE_STB:
      if (vnodeProcessCreateStbReq(pVnode, ver, pReq, len, pRsp) < 0) goto _err;
      break;
    case TDMT_VND_ALTER_STB:
      if (vnodeProcessAlterStbReq(pVnode, ver, pReq, len, pRsp) < 0) goto _err;
      break;
    case TDMT_VND_DROP_STB:
      if (vnodeProcessDropStbReq(pVnode, ver, pReq, len, pRsp) < 0) goto _err;
      break;
    case TDMT_VND_CREATE_TABLE:
      if (vnodeProcessCreateTbReq(pVnode, ver, pReq, len, pRsp, pMsg) < 0) goto _err;
      break;
    case TDMT_VND_ALTER_TABLE:
      if (vnodeProcessAlterTbReq(pVnode, ver, pReq, len, pRsp) < 0) goto _err;
      break;
    case TDMT_VND_DROP_TABLE:
      if (vnodeProcessDropTbReq(pVnode, ver, pReq, len, pRsp, pMsg) < 0) goto _err;
      break;
    case TDMT_VND_DROP_TTL_TABLE:
      if (vnodeProcessDropTtlTbReq(pVnode, ver, pReq, len, pRsp) < 0) goto _err;
      break;
    case TDMT_VND_FETCH_TTL_EXPIRED_TBS:
      if (vnodeProcessFetchTtlExpiredTbs(pVnode, ver, pReq, len, pRsp) < 0) goto _err;
      break;
    case TDMT_VND_TRIM:
      if (vnodeProcessTrimReq(pVnode, ver, pReq, len, pRsp) < 0) goto _err;
      break;
    case TDMT_VND_S3MIGRATE:
      if (vnodeProcessS3MigrateReq(pVnode, ver, pReq, len, pRsp) < 0) goto _err;
      break;
    case TDMT_VND_CREATE_SMA:
      if (vnodeProcessCreateTSmaReq(pVnode, ver, pReq, len, pRsp) < 0) goto _err;
      break;
    /* TSDB */
    case TDMT_VND_SUBMIT:
      if (vnodeProcessSubmitReq(pVnode, ver, pMsg->pCont, pMsg->contLen, pRsp, pMsg) < 0) goto _err;
      break;
    case TDMT_VND_DELETE:
      if (vnodeProcessDeleteReq(pVnode, ver, pReq, len, pRsp, pMsg) < 0) goto _err;
      break;
    case TDMT_VND_BATCH_DEL:
      if (vnodeProcessBatchDeleteReq(pVnode, ver, pReq, len, pRsp) < 0) goto _err;
      break;
    /* TQ */
  #ifdef TD_TQ
    case TDMT_VND_TMQ_SUBSCRIBE:
      if (tqProcessSubscribeReq(pVnode->pTq, ver, pReq, len) < 0) {
        goto _err;
      }
      break;
    case TDMT_VND_TMQ_DELETE_SUB:
      if (tqProcessDeleteSubReq(pVnode->pTq, ver, pMsg->pCont, pMsg->contLen) < 0) {
        goto _err;
      }
      break;
    case TDMT_VND_TMQ_COMMIT_OFFSET:
      if (tqProcessOffsetCommitReq(pVnode->pTq, ver, pReq, len) < 0) {
        goto _err;
      }
      break;
    case TDMT_VND_TMQ_ADD_CHECKINFO:
      if (tqProcessAddCheckInfoReq(pVnode->pTq, ver, pReq, len) < 0) {
        goto _err;
      }
      break;
    case TDMT_VND_TMQ_DEL_CHECKINFO:
      if (tqProcessDelCheckInfoReq(pVnode->pTq, ver, pReq, len) < 0) {
        goto _err;
      }
      break;
    case TDMT_STREAM_TASK_DEPLOY: {
      if ((code = tqProcessTaskDeployReq(pVnode->pTq, ver, pReq, len)) != TSDB_CODE_SUCCESS) {
        goto _err;
      }
    } break;
    case TDMT_STREAM_TASK_DROP: {
      if ((code = tqProcessTaskDropReq(pVnode->pTq, pMsg->pCont, pMsg->contLen)) < 0) {
        goto _err;
      }
    } break;
    case TDMT_STREAM_TASK_UPDATE_CHKPT: {
      if ((code = tqProcessTaskUpdateCheckpointReq(pVnode->pTq, pMsg->pCont, pMsg->contLen)) < 0) {
        goto _err;
      }
    } break;
    case TDMT_STREAM_CONSEN_CHKPT: {
      if (pVnode->restored && (code = tqProcessTaskConsenChkptIdReq(pVnode->pTq, pMsg)) < 0) {
        goto _err;
      }

    } break;
    case TDMT_STREAM_TASK_PAUSE: {
      if (pVnode->restored && vnodeIsLeader(pVnode) &&
          (code = tqProcessTaskPauseReq(pVnode->pTq, ver, pMsg->pCont, pMsg->contLen)) < 0) {
        goto _err;
      }
    } break;
    case TDMT_STREAM_TASK_RESUME: {
      if (pVnode->restored && vnodeIsLeader(pVnode) &&
          (code = tqProcessTaskResumeReq(pVnode->pTq, ver, pMsg->pCont, pMsg->contLen)) < 0) {
        goto _err;
      }
    } break;
    case TDMT_VND_STREAM_TASK_RESET: {
      if (pVnode->restored && vnodeIsLeader(pVnode) && (code = tqProcessTaskResetReq(pVnode->pTq, pMsg)) < 0) {
        goto _err;
      }

    } break;
#endif
    case TDMT_VND_ALTER_CONFIRM:
      needCommit = pVnode->config.hashChange;
      if (vnodeProcessAlterConfirmReq(pVnode, ver, pReq, len, pRsp) < 0) {
        goto _err;
      }
      break;
    case TDMT_VND_ALTER_CONFIG:
      vnodeProcessAlterConfigReq(pVnode, ver, pReq, len, pRsp);
      break;
    case TDMT_VND_COMMIT:
      needCommit = true;
      break;
    case TDMT_VND_CREATE_INDEX:
      vnodeProcessCreateIndexReq(pVnode, ver, pReq, len, pRsp);
      break;
    case TDMT_VND_DROP_INDEX:
      vnodeProcessDropIndexReq(pVnode, ver, pReq, len, pRsp);
      break;
    case TDMT_VND_STREAM_CHECK_POINT_SOURCE:  // always return true
      tqProcessTaskCheckPointSourceReq(pVnode->pTq, pMsg, pRsp);
      break;
    case TDMT_VND_STREAM_TASK_UPDATE:  // always return true
      tqProcessTaskUpdateReq(pVnode->pTq, pMsg);
      break;
    case TDMT_VND_COMPACT:
      vnodeProcessCompactVnodeReq(pVnode, ver, pReq, len, pRsp);
      goto _exit;
    case TDMT_SYNC_CONFIG_CHANGE:
      vnodeProcessConfigChangeReq(pVnode, ver, pReq, len, pRsp);
      break;
#ifdef TD_ENTERPRISE
    case TDMT_VND_KILL_COMPACT:
      vnodeProcessKillCompactReq(pVnode, ver, pReq, len, pRsp);
      break;
#endif
    /* ARB */
    case TDMT_VND_ARB_CHECK_SYNC:
      vnodeProcessArbCheckSyncReq(pVnode, pReq, len, pRsp);
      break;
    default:
      vError("vgId:%d, unprocessed msg, %d", TD_VID(pVnode), pMsg->msgType);
      return TSDB_CODE_INVALID_MSG;
  }

  vTrace("vgId:%d, process %s request, code:0x%x index:%" PRId64, TD_VID(pVnode), TMSG_INFO(pMsg->msgType), pRsp->code,
         ver);

  walApplyVer(pVnode->pWal, ver);

  code = tqPushMsg(pVnode->pTq, pMsg->msgType);
  if (code) {
    vError("vgId:%d, failed to push msg to TQ since %s", TD_VID(pVnode), tstrerror(terrno));
    return code;
  }

  // commit if need
  if (needCommit) {
    vInfo("vgId:%d, commit at version %" PRId64, TD_VID(pVnode), ver);
    code = vnodeAsyncCommit(pVnode);
    if (code) {
      vError("vgId:%d, failed to vnode async commit since %s.", TD_VID(pVnode), tstrerror(terrno));
      goto _err;
    }

    // start a new one
    code = vnodeBegin(pVnode);
    if (code) {
      vError("vgId:%d, failed to begin vnode since %s.", TD_VID(pVnode), tstrerror(terrno));
      goto _err;
    }
  }

_exit:
  return 0;

_err:
  vError("vgId:%d, process %s request failed since %s, ver:%" PRId64, TD_VID(pVnode), TMSG_INFO(pMsg->msgType),
         tstrerror(terrno), ver);
  return code;
}

int32_t vnodePreprocessQueryMsg(SVnode *pVnode, SRpcMsg *pMsg) {
  if (TDMT_SCH_QUERY != pMsg->msgType && TDMT_SCH_MERGE_QUERY != pMsg->msgType) {
    return 0;
  }

  return qWorkerPreprocessQueryMsg(pVnode->pQuery, pMsg, TDMT_SCH_QUERY == pMsg->msgType);
}

int32_t vnodeProcessQueryMsg(SVnode *pVnode, SRpcMsg *pMsg, SQueueInfo *pInfo) {
  vTrace("message in vnode query queue is processing");
  if (pMsg->msgType == TDMT_VND_TMQ_CONSUME && !syncIsReadyForRead(pVnode->sync)) {
    vnodeRedirectRpcMsg(pVnode, pMsg, terrno);
    return 0;
  }

  if (pMsg->msgType == TDMT_VND_TMQ_CONSUME && !pVnode->restored) {
    vnodeRedirectRpcMsg(pVnode, pMsg, TSDB_CODE_SYN_RESTORING);
    return 0;
  }

  SReadHandle handle = {.vnode = pVnode, .pMsgCb = &pVnode->msgCb, .pWorkerCb = pInfo->workerCb};
  initStorageAPI(&handle.api);
  int32_t code = TSDB_CODE_SUCCESS;
  bool    redirected = false;

  switch (pMsg->msgType) {
    case TDMT_SCH_QUERY:
      if (!syncIsReadyForRead(pVnode->sync)) {
        pMsg->code = (terrno) ? terrno : TSDB_CODE_SYN_NOT_LEADER;
        redirected = true;
      }
      code = qWorkerProcessQueryMsg(&handle, pVnode->pQuery, pMsg, 0);
      if (redirected) {
        vnodeRedirectRpcMsg(pVnode, pMsg, pMsg->code);
        return 0;
      }
      return code;
    case TDMT_SCH_MERGE_QUERY:
      return qWorkerProcessQueryMsg(&handle, pVnode->pQuery, pMsg, 0);
    case TDMT_SCH_QUERY_CONTINUE:
      return qWorkerProcessCQueryMsg(&handle, pVnode->pQuery, pMsg, 0);
    case TDMT_VND_TMQ_CONSUME:
      return tqProcessPollReq(pVnode->pTq, pMsg);
    case TDMT_VND_TMQ_CONSUME_PUSH:
      return tqProcessPollPush(pVnode->pTq, pMsg);
    default:
      vError("unknown msg type:%d in query queue", pMsg->msgType);
      return TSDB_CODE_APP_ERROR;
  }
}

int32_t vnodeProcessFetchMsg(SVnode *pVnode, SRpcMsg *pMsg, SQueueInfo *pInfo) {
  vTrace("vgId:%d, msg:%p in fetch queue is processing", pVnode->config.vgId, pMsg);
  if ((pMsg->msgType == TDMT_SCH_FETCH || pMsg->msgType == TDMT_VND_TABLE_META || pMsg->msgType == TDMT_VND_TABLE_CFG ||
       pMsg->msgType == TDMT_VND_BATCH_META || pMsg->msgType == TDMT_VND_TABLE_NAME) &&
      !syncIsReadyForRead(pVnode->sync)) {
    vnodeRedirectRpcMsg(pVnode, pMsg, terrno);
    return 0;
  }

  switch (pMsg->msgType) {
    case TDMT_SCH_FETCH:
    case TDMT_SCH_MERGE_FETCH:
      return qWorkerProcessFetchMsg(pVnode, pVnode->pQuery, pMsg, 0);
    case TDMT_SCH_FETCH_RSP:
      return qWorkerProcessRspMsg(pVnode, pVnode->pQuery, pMsg, 0);
    // case TDMT_SCH_CANCEL_TASK:
    //   return qWorkerProcessCancelMsg(pVnode, pVnode->pQuery, pMsg, 0);
    case TDMT_SCH_DROP_TASK:
      return qWorkerProcessDropMsg(pVnode, pVnode->pQuery, pMsg, 0);
    case TDMT_SCH_TASK_NOTIFY:
      return qWorkerProcessNotifyMsg(pVnode, pVnode->pQuery, pMsg, 0);
    case TDMT_SCH_QUERY_HEARTBEAT:
      return qWorkerProcessHbMsg(pVnode, pVnode->pQuery, pMsg, 0);
    case TDMT_VND_TABLE_META:
    case TDMT_VND_TABLE_NAME:
      return vnodeGetTableMeta(pVnode, pMsg, true);
    case TDMT_VND_TABLE_CFG:
      return vnodeGetTableCfg(pVnode, pMsg, true);
    case TDMT_VND_BATCH_META:
      return vnodeGetBatchMeta(pVnode, pMsg);
#ifdef TD_ENTERPRISE
    case TDMT_VND_QUERY_COMPACT_PROGRESS:
      return vnodeQueryCompactProgress(pVnode, pMsg);
#endif
      //    case TDMT_VND_TMQ_CONSUME:
      //      return tqProcessPollReq(pVnode->pTq, pMsg);
#ifdef USE_TQ
    case TDMT_VND_TMQ_VG_WALINFO:
      return tqProcessVgWalInfoReq(pVnode->pTq, pMsg);
    case TDMT_VND_TMQ_VG_COMMITTEDINFO:
      return tqProcessVgCommittedInfoReq(pVnode->pTq, pMsg);
    case TDMT_VND_TMQ_SEEK:
      return tqProcessSeekReq(pVnode->pTq, pMsg);
#endif
    default:
      vError("unknown msg type:%d in fetch queue", pMsg->msgType);
      return TSDB_CODE_APP_ERROR;
  }
}
#ifdef USE_STREAM
int32_t vnodeProcessStreamMsg(SVnode *pVnode, SRpcMsg *pMsg, SQueueInfo *pInfo) {
  vTrace("vgId:%d, msg:%p in stream queue is processing", pVnode->config.vgId, pMsg);
  if ((pMsg->msgType == TDMT_SCH_FETCH || pMsg->msgType == TDMT_VND_TABLE_META || pMsg->msgType == TDMT_VND_TABLE_CFG ||
       pMsg->msgType == TDMT_VND_BATCH_META) &&
      !syncIsReadyForRead(pVnode->sync)) {
    vnodeRedirectRpcMsg(pVnode, pMsg, terrno);
    return 0;
  }

  switch (pMsg->msgType) {
    case TDMT_STREAM_TASK_RUN:
      return tqProcessTaskRunReq(pVnode->pTq, pMsg);
    case TDMT_STREAM_RETRIEVE:
      return tqProcessTaskRetrieveReq(pVnode->pTq, pMsg);
    case TDMT_STREAM_RETRIEVE_RSP:
      return tqProcessTaskRetrieveRsp(pVnode->pTq, pMsg);
    case TDMT_VND_STREAM_SCAN_HISTORY:
      return tqProcessTaskScanHistory(pVnode->pTq, pMsg);
    case TDMT_VND_GET_STREAM_PROGRESS:
      return tqStreamProgressRetrieveReq(pVnode->pTq, pMsg);
    default:
      vError("unknown msg type:%d in stream queue", pMsg->msgType);
      return TSDB_CODE_APP_ERROR;
  }
}

int32_t vnodeProcessStreamCtrlMsg(SVnode *pVnode, SRpcMsg *pMsg, SQueueInfo *pInfo) {
  vTrace("vgId:%d, msg:%p in stream ctrl queue is processing", pVnode->config.vgId, pMsg);
  if ((pMsg->msgType == TDMT_SCH_FETCH || pMsg->msgType == TDMT_VND_TABLE_META || pMsg->msgType == TDMT_VND_TABLE_CFG ||
       pMsg->msgType == TDMT_VND_BATCH_META) &&
      !syncIsReadyForRead(pVnode->sync)) {
    vnodeRedirectRpcMsg(pVnode, pMsg, terrno);
    return 0;
  }

  switch (pMsg->msgType) {
    case TDMT_MND_STREAM_HEARTBEAT_RSP:
      return tqProcessStreamHbRsp(pVnode->pTq, pMsg);
    case TDMT_STREAM_TASK_DISPATCH:
      return tqProcessTaskDispatchReq(pVnode->pTq, pMsg);
    case TDMT_STREAM_TASK_DISPATCH_RSP:
      return tqProcessTaskDispatchRsp(pVnode->pTq, pMsg);
    case TDMT_VND_STREAM_TASK_CHECK:
      return tqProcessTaskCheckReq(pVnode->pTq, pMsg);
    case TDMT_VND_STREAM_TASK_CHECK_RSP:
      return tqProcessTaskCheckRsp(pVnode->pTq, pMsg);
    case TDMT_STREAM_TASK_CHECKPOINT_READY:
      return tqProcessTaskCheckpointReadyMsg(pVnode->pTq, pMsg);
    case TDMT_STREAM_TASK_CHECKPOINT_READY_RSP:
      return tqProcessTaskCheckpointReadyRsp(pVnode->pTq, pMsg);
    case TDMT_STREAM_RETRIEVE_TRIGGER:
      return tqProcessTaskRetrieveTriggerReq(pVnode->pTq, pMsg);
    case TDMT_STREAM_RETRIEVE_TRIGGER_RSP:
      return tqProcessTaskRetrieveTriggerRsp(pVnode->pTq, pMsg);
    case TDMT_MND_STREAM_REQ_CHKPT_RSP:
      return tqProcessStreamReqCheckpointRsp(pVnode->pTq, pMsg);
    case TDMT_MND_STREAM_CHKPT_REPORT_RSP:
      return tqProcessTaskChkptReportRsp(pVnode->pTq, pMsg);
    default:
      vError("unknown msg type:%d in stream ctrl queue", pMsg->msgType);
      return TSDB_CODE_APP_ERROR;
  }
}

<<<<<<< HEAD
int32_t vnodeProcessStreamLongExecMsg(SVnode *pVnode, SRpcMsg *pMsg, SQueueInfo *pInfo) {
  vTrace("vgId:%d, msg:%p in stream long exec queue is processing", pVnode->config.vgId, pMsg);
  if (!syncIsReadyForRead(pVnode->sync)) {
    vnodeRedirectRpcMsg(pVnode, pMsg, terrno);
    return 0;
  }

  switch (pMsg->msgType) {
    case TDMT_VND_STREAM_SCAN_HISTORY:
      return tqProcessTaskScanHistory(pVnode->pTq, pMsg);
    default:
      vError("unknown msg type:%d in stream long exec queue", pMsg->msgType);
      return TSDB_CODE_APP_ERROR;
  }
}
#endif

=======
>>>>>>> 8a324a45
void smaHandleRes(void *pVnode, int64_t smaId, const SArray *data) {
  int32_t code = tdProcessTSmaInsert(((SVnode *)pVnode)->pSma, smaId, (const char *)data);
  if (code) {
    vError("failed to process sma result since %s", tstrerror(code));
  }
}

void vnodeUpdateMetaRsp(SVnode *pVnode, STableMetaRsp *pMetaRsp) {
  if (NULL == pMetaRsp) {
    return;
  }

  tstrncpy(pMetaRsp->dbFName, pVnode->config.dbname, TSDB_DB_FNAME_LEN);
  pMetaRsp->dbId = pVnode->config.dbId;
  pMetaRsp->vgId = TD_VID(pVnode);
  pMetaRsp->precision = pVnode->config.tsdbCfg.precision;
}

extern int32_t vnodeAsyncRetention(SVnode *pVnode, int64_t now);

static int32_t vnodeProcessTrimReq(SVnode *pVnode, int64_t ver, void *pReq, int32_t len, SRpcMsg *pRsp) {
  if (!pVnode->restored) {
    vInfo("vgId:%d, ignore trim req during restoring. ver:%" PRId64, TD_VID(pVnode), ver);
    return 0;
  }

  int32_t     code = 0;
  SVTrimDbReq trimReq = {0};

  // decode
  if (tDeserializeSVTrimDbReq(pReq, len, &trimReq) != 0) {
    code = TSDB_CODE_INVALID_MSG;
    goto _exit;
  }

  vInfo("vgId:%d, trim vnode request will be processed, time:%d", pVnode->config.vgId, trimReq.timestamp);

  code = vnodeAsyncRetention(pVnode, trimReq.timestamp);

_exit:
  return code;
}

extern int32_t vnodeAsyncS3Migrate(SVnode *pVnode, int64_t now);

static int32_t vnodeProcessS3MigrateReq(SVnode *pVnode, int64_t ver, void *pReq, int32_t len, SRpcMsg *pRsp) {
  int32_t          code = 0;
  SVS3MigrateDbReq s3migrateReq = {0};

  // decode
  if (tDeserializeSVS3MigrateDbReq(pReq, len, &s3migrateReq) != 0) {
    code = TSDB_CODE_INVALID_MSG;
    goto _exit;
  }

  vInfo("vgId:%d, s3migrate vnode request will be processed, time:%d", pVnode->config.vgId, s3migrateReq.timestamp);

  code = vnodeAsyncS3Migrate(pVnode, s3migrateReq.timestamp);

_exit:
  return code;
}

static int32_t vnodeProcessDropTtlTbReq(SVnode *pVnode, int64_t ver, void *pReq, int32_t len, SRpcMsg *pRsp) {
  int               ret = 0;
  SVDropTtlTableReq ttlReq = {0};
  if (tDeserializeSVDropTtlTableReq(pReq, len, &ttlReq) != 0) {
    ret = TSDB_CODE_INVALID_MSG;
    goto end;
  }

  if (ttlReq.nUids != taosArrayGetSize(ttlReq.pTbUids)) {
    ret = TSDB_CODE_INVALID_MSG;
    goto end;
  }

  if (ttlReq.nUids != 0) {
    vInfo("vgId:%d, drop ttl table req will be processed, time:%d, ntbUids:%d", pVnode->config.vgId,
          ttlReq.timestampSec, ttlReq.nUids);
  }

  if (ttlReq.nUids > 0) {
    int32_t code = metaDropMultipleTables(pVnode->pMeta, ver, ttlReq.pTbUids);
    if (code) return code;

    code = tqUpdateTbUidList(pVnode->pTq, ttlReq.pTbUids, false);
    if (code) {
      vError("vgId:%d, failed to update tbUid list since %s", TD_VID(pVnode), tstrerror(code));
    }
  }

end:
  taosArrayDestroy(ttlReq.pTbUids);
  return ret;
}

static int32_t vnodeProcessFetchTtlExpiredTbs(SVnode *pVnode, int64_t ver, void *pReq, int32_t len, SRpcMsg *pRsp) {
  int32_t                 code = -1;
  SMetaReader             mr = {0};
  SVDropTtlTableReq       ttlReq = {0};
  SVFetchTtlExpiredTbsRsp rsp = {0};
  SEncoder                encoder = {0};
  SArray                 *pNames = NULL;
  pRsp->msgType = TDMT_VND_FETCH_TTL_EXPIRED_TBS_RSP;
  pRsp->code = TSDB_CODE_SUCCESS;
  pRsp->pCont = NULL;
  pRsp->contLen = 0;

  if (tDeserializeSVDropTtlTableReq(pReq, len, &ttlReq) != 0) {
    terrno = TSDB_CODE_INVALID_MSG;
    goto _end;
  }

  if (!(ttlReq.nUids == taosArrayGetSize(ttlReq.pTbUids))) {
    terrno = TSDB_CODE_INVALID_MSG;
    goto _end;
  }

  tb_uid_t    suid;
  char        ctbName[TSDB_TABLE_NAME_LEN];
  SVDropTbReq expiredTb = {.igNotExists = true};
  metaReaderDoInit(&mr, pVnode->pMeta, 0);
  rsp.vgId = TD_VID(pVnode);
  rsp.pExpiredTbs = taosArrayInit(ttlReq.nUids, sizeof(SVDropTbReq));
  if (!rsp.pExpiredTbs) goto _end;

  pNames = taosArrayInit(ttlReq.nUids, TSDB_TABLE_NAME_LEN);
  if (!pNames) {
    terrno = TSDB_CODE_OUT_OF_MEMORY;
    goto _end;
  }
  char buf[TSDB_TABLE_NAME_LEN];
  for (int32_t i = 0; i < ttlReq.nUids; ++i) {
    tb_uid_t *uid = taosArrayGet(ttlReq.pTbUids, i);
    expiredTb.suid = *uid;
    terrno = metaReaderGetTableEntryByUid(&mr, *uid);
    if (terrno < 0) goto _end;
    tstrncpy(buf, mr.me.name, TSDB_TABLE_NAME_LEN);
    void *p = taosArrayPush(pNames, buf);
    if (p == NULL) {
      goto _end;
    }

    expiredTb.name = p;
    if (mr.me.type == TSDB_CHILD_TABLE) {
      expiredTb.suid = mr.me.ctbEntry.suid;
    }

    if (taosArrayPush(rsp.pExpiredTbs, &expiredTb) == NULL) {
      goto _end;
    }
  }

  int32_t ret = 0;
  tEncodeSize(tEncodeVFetchTtlExpiredTbsRsp, &rsp, pRsp->contLen, ret);
  pRsp->pCont = rpcMallocCont(pRsp->contLen);
  if (pRsp->pCont == NULL) {
    terrno = TSDB_CODE_OUT_OF_MEMORY;
    code = -1;
    goto _end;
  }
  tEncoderInit(&encoder, pRsp->pCont, pRsp->contLen);
  terrno = tEncodeVFetchTtlExpiredTbsRsp(&encoder, &rsp);
  tEncoderClear(&encoder);

  if (terrno == 0) code = 0;
_end:
  metaReaderClear(&mr);
  tFreeFetchTtlExpiredTbsRsp(&rsp);
  taosArrayDestroy(ttlReq.pTbUids);
  if (pNames) taosArrayDestroy(pNames);
  pRsp->code = terrno;
  return code;
}

static int32_t vnodeProcessCreateStbReq(SVnode *pVnode, int64_t ver, void *pReq, int32_t len, SRpcMsg *pRsp) {
  int32_t        code = 0;
  SVCreateStbReq req = {0};
  SDecoder       coder;

  pRsp->msgType = TDMT_VND_CREATE_STB_RSP;
  pRsp->code = TSDB_CODE_SUCCESS;
  pRsp->pCont = NULL;
  pRsp->contLen = 0;

  // decode and process req
  tDecoderInit(&coder, pReq, len);

  code = tDecodeSVCreateStbReq(&coder, &req);
  if (code) {
    pRsp->code = code;
    goto _err;
  }

  code = metaCreateSuperTable(pVnode->pMeta, ver, &req);
  if (code) {
    pRsp->code = code;
    goto _err;
  }

  if ((code = tdProcessRSmaCreate(pVnode->pSma, &req)) < 0) {
    pRsp->code = code;
    goto _err;
  }

  tDecoderClear(&coder);
  return 0;

_err:
  tDecoderClear(&coder);
  return code;
}

static int32_t vnodeProcessCreateTbReq(SVnode *pVnode, int64_t ver, void *pReq, int32_t len, SRpcMsg *pRsp,
                                       SRpcMsg *pOriginRpc) {
  SDecoder           decoder = {0};
  SEncoder           encoder = {0};
  int32_t            rcode = 0;
  SVCreateTbBatchReq req = {0};
  SVCreateTbReq     *pCreateReq;
  SVCreateTbBatchRsp rsp = {0};
  SVCreateTbRsp      cRsp = {0};
  char               tbName[TSDB_TABLE_FNAME_LEN];
  STbUidStore       *pStore = NULL;
  SArray            *tbUids = NULL;
  SArray            *tbNames = NULL;
  pRsp->msgType = TDMT_VND_CREATE_TABLE_RSP;
  pRsp->code = TSDB_CODE_SUCCESS;
  pRsp->pCont = NULL;
  pRsp->contLen = 0;

  // decode
  tDecoderInit(&decoder, pReq, len);
  if (tDecodeSVCreateTbBatchReq(&decoder, &req) < 0) {
    rcode = -1;
    terrno = TSDB_CODE_INVALID_MSG;
    goto _exit;
  }

  rsp.pArray = taosArrayInit(req.nReqs, sizeof(cRsp));
  tbUids = taosArrayInit(req.nReqs, sizeof(int64_t));
  tbNames = taosArrayInit(req.nReqs, sizeof(char *));
  if (rsp.pArray == NULL || tbUids == NULL || tbNames == NULL) {
    rcode = -1;
    terrno = TSDB_CODE_OUT_OF_MEMORY;
    goto _exit;
  }

  // loop to create table
  for (int32_t iReq = 0; iReq < req.nReqs; iReq++) {
    pCreateReq = req.pReqs + iReq;
    memset(&cRsp, 0, sizeof(cRsp));

    if (tsEnableAudit && tsEnableAuditCreateTable) {
      char *str = taosMemoryCalloc(1, TSDB_TABLE_FNAME_LEN);
      if (str == NULL) {
        terrno = TSDB_CODE_OUT_OF_MEMORY;
        rcode = -1;
        goto _exit;
      }
      tstrncpy(str, pCreateReq->name, TSDB_TABLE_FNAME_LEN);
      if (taosArrayPush(tbNames, &str) == NULL) {
        terrno = TSDB_CODE_OUT_OF_MEMORY;
        rcode = -1;
        goto _exit;
      }
    }

    // validate hash
    (void)tsnprintf(tbName, TSDB_TABLE_FNAME_LEN, "%s.%s", pVnode->config.dbname, pCreateReq->name);
    if (vnodeValidateTableHash(pVnode, tbName) < 0) {
      cRsp.code = TSDB_CODE_VND_HASH_MISMATCH;
      if (taosArrayPush(rsp.pArray, &cRsp) == NULL) {
        terrno = TSDB_CODE_OUT_OF_MEMORY;
        rcode = -1;
        goto _exit;
      }
      vError("vgId:%d create-table:%s failed due to hash value mismatch", TD_VID(pVnode), tbName);
      continue;
    }

    // do create table
    if (metaCreateTable2(pVnode->pMeta, ver, pCreateReq, &cRsp.pMeta) < 0) {
      if (pCreateReq->flags & TD_CREATE_IF_NOT_EXISTS && terrno == TSDB_CODE_TDB_TABLE_ALREADY_EXIST) {
        cRsp.code = TSDB_CODE_SUCCESS;
      } else {
        cRsp.code = terrno;
      }
    } else {
      cRsp.code = TSDB_CODE_SUCCESS;
      if (tdFetchTbUidList(pVnode->pSma, &pStore, pCreateReq->ctb.suid, pCreateReq->uid) < 0) {
        vError("vgId:%d, failed to fetch tbUid list", TD_VID(pVnode));
      }
      if (taosArrayPush(tbUids, &pCreateReq->uid) == NULL) {
        terrno = TSDB_CODE_OUT_OF_MEMORY;
        rcode = -1;
        goto _exit;
      }
      vnodeUpdateMetaRsp(pVnode, cRsp.pMeta);
    }

    if (taosArrayPush(rsp.pArray, &cRsp) == NULL) {
      terrno = TSDB_CODE_OUT_OF_MEMORY;
      rcode = -1;
      goto _exit;
    }
  }

  vDebug("vgId:%d, add %d new created tables into query table list", TD_VID(pVnode), (int32_t)taosArrayGetSize(tbUids));
  if (tqUpdateTbUidList(pVnode->pTq, tbUids, true) < 0) {
    vError("vgId:%d, failed to update tbUid list since %s", TD_VID(pVnode), tstrerror(terrno));
  }
  if (tdUpdateTbUidList(pVnode->pSma, pStore, true) < 0) {
    goto _exit;
  }
  pStore = tdUidStoreFree(pStore);

  // prepare rsp
  int32_t ret = 0;
  tEncodeSize(tEncodeSVCreateTbBatchRsp, &rsp, pRsp->contLen, ret);
  pRsp->pCont = rpcMallocCont(pRsp->contLen);
  if (pRsp->pCont == NULL) {
    terrno = TSDB_CODE_OUT_OF_MEMORY;
    rcode = -1;
    goto _exit;
  }
  tEncoderInit(&encoder, pRsp->pCont, pRsp->contLen);
  if (tEncodeSVCreateTbBatchRsp(&encoder, &rsp) != 0) {
    vError("vgId:%d, failed to encode create table batch response", TD_VID(pVnode));
  }

  if (tsEnableAudit && tsEnableAuditCreateTable) {
    int64_t clusterId = pVnode->config.syncCfg.nodeInfo[0].clusterId;

    SName name = {0};
    if (tNameFromString(&name, pVnode->config.dbname, T_NAME_ACCT | T_NAME_DB) < 0) {
      vError("vgId:%d, failed to get name from string", TD_VID(pVnode));
    }

    SStringBuilder sb = {0};
    for (int32_t i = 0; i < tbNames->size; i++) {
      char **key = (char **)taosArrayGet(tbNames, i);
      taosStringBuilderAppendStringLen(&sb, *key, strlen(*key));
      if (i < tbNames->size - 1) {
        taosStringBuilderAppendChar(&sb, ',');
      }
      // taosMemoryFreeClear(*key);
    }

    size_t len = 0;
    char  *keyJoined = taosStringBuilderGetResult(&sb, &len);

    if (pOriginRpc->info.conn.user != NULL && strlen(pOriginRpc->info.conn.user) > 0) {
      auditAddRecord(pOriginRpc, clusterId, "createTable", name.dbname, "", keyJoined, len);
    }

    taosStringBuilderDestroy(&sb);
  }

_exit:
  tDeleteSVCreateTbBatchReq(&req);
  taosArrayDestroyEx(rsp.pArray, tFreeSVCreateTbRsp);
  taosArrayDestroy(tbUids);
  tDecoderClear(&decoder);
  tEncoderClear(&encoder);
  taosArrayDestroyP(tbNames, NULL);
  return rcode;
}

static int32_t vnodeProcessAlterStbReq(SVnode *pVnode, int64_t ver, void *pReq, int32_t len, SRpcMsg *pRsp) {
  int32_t        code = 0;
  SVCreateStbReq req = {0};
  SDecoder       dc = {0};

  pRsp->msgType = TDMT_VND_ALTER_STB_RSP;
  pRsp->code = TSDB_CODE_SUCCESS;
  pRsp->pCont = NULL;
  pRsp->contLen = 0;

  tDecoderInit(&dc, pReq, len);

  // decode req
  code = tDecodeSVCreateStbReq(&dc, &req);
  if (code) {
    tDecoderClear(&dc);
    return code;
  }

  code = metaAlterSuperTable(pVnode->pMeta, ver, &req);
  if (code) {
    pRsp->code = code;
    tDecoderClear(&dc);
    return code;
  }

  tDecoderClear(&dc);

  return 0;
}

static int32_t vnodeProcessDropStbReq(SVnode *pVnode, int64_t ver, void *pReq, int32_t len, SRpcMsg *pRsp) {
  SVDropStbReq req = {0};
  int32_t      rcode = TSDB_CODE_SUCCESS;
  SDecoder     decoder = {0};
  SArray      *tbUidList = NULL;

  pRsp->msgType = TDMT_VND_CREATE_STB_RSP;
  pRsp->pCont = NULL;
  pRsp->contLen = 0;

  // decode request
  tDecoderInit(&decoder, pReq, len);
  if (tDecodeSVDropStbReq(&decoder, &req) < 0) {
    rcode = TSDB_CODE_INVALID_MSG;
    goto _exit;
  }

  // process request
  tbUidList = taosArrayInit(8, sizeof(int64_t));
  if (tbUidList == NULL) goto _exit;
  if (metaDropSuperTable(pVnode->pMeta, ver, &req) < 0) {
    rcode = terrno;
    goto _exit;
  }

  if (tqUpdateTbUidList(pVnode->pTq, tbUidList, false) < 0) {
    rcode = terrno;
    goto _exit;
  }

  if (tdProcessRSmaDrop(pVnode->pSma, &req) < 0) {
    rcode = terrno;
    goto _exit;
  }

  // return rsp
_exit:
  if (tbUidList) taosArrayDestroy(tbUidList);
  pRsp->code = rcode;
  tDecoderClear(&decoder);
  return 0;
}

static int32_t vnodeProcessAlterTbReq(SVnode *pVnode, int64_t ver, void *pReq, int32_t len, SRpcMsg *pRsp) {
  SVAlterTbReq  vAlterTbReq = {0};
  SVAlterTbRsp  vAlterTbRsp = {0};
  SDecoder      dc = {0};
  int32_t       code = 0;
  int32_t       lino = 0;
  int32_t       ret;
  SEncoder      ec = {0};
  STableMetaRsp vMetaRsp = {0};

  pRsp->msgType = TDMT_VND_ALTER_TABLE_RSP;
  pRsp->pCont = NULL;
  pRsp->contLen = 0;
  pRsp->code = TSDB_CODE_SUCCESS;

  tDecoderInit(&dc, pReq, len);

  // decode
  if (tDecodeSVAlterTbReq(&dc, &vAlterTbReq) < 0) {
    vAlterTbRsp.code = TSDB_CODE_INVALID_MSG;
    tDecoderClear(&dc);
    goto _exit;
  }

  // process
  if (metaAlterTable(pVnode->pMeta, ver, &vAlterTbReq, &vMetaRsp) < 0) {
    vAlterTbRsp.code = terrno;
    tDecoderClear(&dc);
    goto _exit;
  }
  tDecoderClear(&dc);

  if (NULL != vMetaRsp.pSchemas) {
    vnodeUpdateMetaRsp(pVnode, &vMetaRsp);
    vAlterTbRsp.pMeta = &vMetaRsp;
  }

  if (vAlterTbReq.action == TSDB_ALTER_TABLE_UPDATE_TAG_VAL || vAlterTbReq.action == TSDB_ALTER_TABLE_UPDATE_MULTI_TAG_VAL) {
    int64_t uid = metaGetTableEntryUidByName(pVnode->pMeta, vAlterTbReq.tbName);
    if (uid == 0) {
      vError("vgId:%d, %s failed at %s:%d since table %s not found", TD_VID(pVnode), __func__, __FILE__, __LINE__,
             vAlterTbReq.tbName);
      goto _exit;
    }

    SArray* tbUids = taosArrayInit(4, sizeof(int64_t));
    void* p = taosArrayPush(tbUids, &uid);
    TSDB_CHECK_NULL(p, code, lino, _exit, terrno);

    vDebug("vgId:%d, remove tags value altered table:%s from query table list", TD_VID(pVnode), vAlterTbReq.tbName);
    if ((code = tqUpdateTbUidList(pVnode->pTq, tbUids, false)) < 0) {
      vError("vgId:%d, failed to remove tbUid list since %s", TD_VID(pVnode), tstrerror(code));
    }

    vDebug("vgId:%d, try to add table:%s in query table list", TD_VID(pVnode), vAlterTbReq.tbName);
    if ((code = tqUpdateTbUidList(pVnode->pTq, tbUids, true)) < 0) {
      vError("vgId:%d, failed to add tbUid list since %s", TD_VID(pVnode), tstrerror(code));
    }

    taosArrayDestroy(tbUids);
  }

_exit:
  taosArrayDestroy(vAlterTbReq.pMultiTag);
  tEncodeSize(tEncodeSVAlterTbRsp, &vAlterTbRsp, pRsp->contLen, ret);
  pRsp->pCont = rpcMallocCont(pRsp->contLen);
  tEncoderInit(&ec, pRsp->pCont, pRsp->contLen);
  if (tEncodeSVAlterTbRsp(&ec, &vAlterTbRsp) != 0) {
    vError("vgId:%d, failed to encode alter table response", TD_VID(pVnode));
  }

  tEncoderClear(&ec);
  if (vMetaRsp.pSchemas) {
    taosMemoryFree(vMetaRsp.pSchemas);
    taosMemoryFree(vMetaRsp.pSchemaExt);
  }
  return 0;
}

static int32_t vnodeProcessDropTbReq(SVnode *pVnode, int64_t ver, void *pReq, int32_t len, SRpcMsg *pRsp,
                                     SRpcMsg *pOriginRpc) {
  SVDropTbBatchReq req = {0};
  SVDropTbBatchRsp rsp = {0};
  SDecoder         decoder = {0};
  SEncoder         encoder = {0};
  int32_t          ret;
  SArray          *tbUids = NULL;
  STbUidStore     *pStore = NULL;
  SArray          *tbNames = NULL;

  pRsp->msgType = TDMT_VND_DROP_TABLE_RSP;
  pRsp->pCont = NULL;
  pRsp->contLen = 0;
  pRsp->code = TSDB_CODE_SUCCESS;

  // decode req
  tDecoderInit(&decoder, pReq, len);
  ret = tDecodeSVDropTbBatchReq(&decoder, &req);
  if (ret < 0) {
    terrno = TSDB_CODE_INVALID_MSG;
    pRsp->code = terrno;
    goto _exit;
  }

  // process req
  tbUids = taosArrayInit(req.nReqs, sizeof(int64_t));
  rsp.pArray = taosArrayInit(req.nReqs, sizeof(SVDropTbRsp));
  tbNames = taosArrayInit(req.nReqs, sizeof(char *));
  if (tbUids == NULL || rsp.pArray == NULL || tbNames == NULL) goto _exit;

  for (int32_t iReq = 0; iReq < req.nReqs; iReq++) {
    SVDropTbReq *pDropTbReq = req.pReqs + iReq;
    SVDropTbRsp  dropTbRsp = {0};
    tb_uid_t     tbUid = 0;

    /* code */
    ret = metaDropTable2(pVnode->pMeta, ver, pDropTbReq);
    if (ret < 0) {
      if (pDropTbReq->igNotExists && terrno == TSDB_CODE_TDB_TABLE_NOT_EXIST) {
        dropTbRsp.code = TSDB_CODE_SUCCESS;
      } else {
        dropTbRsp.code = terrno;
      }
    } else {
      dropTbRsp.code = TSDB_CODE_SUCCESS;
      if (tbUid > 0) {
        if (tdFetchTbUidList(pVnode->pSma, &pStore, pDropTbReq->suid, tbUid) < 0) {
          vError("vgId:%d, failed to fetch tbUid list", TD_VID(pVnode));
        }
      }
    }

    if (taosArrayPush(rsp.pArray, &dropTbRsp) == NULL) {
      terrno = TSDB_CODE_OUT_OF_MEMORY;
      pRsp->code = terrno;
      goto _exit;
    }

    if (tsEnableAuditCreateTable) {
      char *str = taosMemoryCalloc(1, TSDB_TABLE_FNAME_LEN);
      if (str == NULL) {
        pRsp->code = terrno;
        goto _exit;
      }
      tstrncpy(str, pDropTbReq->name, TSDB_TABLE_FNAME_LEN);
      if (taosArrayPush(tbNames, &str) == NULL) {
        terrno = TSDB_CODE_OUT_OF_MEMORY;
        pRsp->code = terrno;
        goto _exit;
      }
    }
  }

  if (tqUpdateTbUidList(pVnode->pTq, tbUids, false) < 0) {
    vError("vgId:%d, failed to update tbUid list since %s", TD_VID(pVnode), tstrerror(terrno));
  }

  if (tdUpdateTbUidList(pVnode->pSma, pStore, false) < 0) {
    goto _exit;
  }

  if (tsEnableAuditCreateTable) {
    int64_t clusterId = pVnode->config.syncCfg.nodeInfo[0].clusterId;

    SName name = {0};
    if (tNameFromString(&name, pVnode->config.dbname, T_NAME_ACCT | T_NAME_DB) != 0) {
      vError("vgId:%d, failed to get name from string", TD_VID(pVnode));
    }

    SStringBuilder sb = {0};
    for (int32_t iReq = 0; iReq < req.nReqs; iReq++) {
      char **key = (char **)taosArrayGet(tbNames, iReq);
      taosStringBuilderAppendStringLen(&sb, *key, strlen(*key));
      if (iReq < req.nReqs - 1) {
        taosStringBuilderAppendChar(&sb, ',');
      }
      taosMemoryFreeClear(*key);
    }

    size_t len = 0;
    char  *keyJoined = taosStringBuilderGetResult(&sb, &len);

    if (pOriginRpc->info.conn.user != NULL && strlen(pOriginRpc->info.conn.user) > 0) {
      auditAddRecord(pOriginRpc, clusterId, "dropTable", name.dbname, "", keyJoined, len);
    }

    taosStringBuilderDestroy(&sb);
  }

_exit:
  taosArrayDestroy(tbUids);
  pStore = tdUidStoreFree(pStore);
  tDecoderClear(&decoder);
  tEncodeSize(tEncodeSVDropTbBatchRsp, &rsp, pRsp->contLen, ret);
  pRsp->pCont = rpcMallocCont(pRsp->contLen);
  tEncoderInit(&encoder, pRsp->pCont, pRsp->contLen);
  if (tEncodeSVDropTbBatchRsp(&encoder, &rsp) != 0) {
    vError("vgId:%d, failed to encode drop table batch response", TD_VID(pVnode));
  }
  tEncoderClear(&encoder);
  taosArrayDestroy(rsp.pArray);
  taosArrayDestroy(tbNames);
  return 0;
}

#ifdef BUILD_NO_CALL
static int32_t vnodeDebugPrintSingleSubmitMsg(SMeta *pMeta, SSubmitBlk *pBlock, SSubmitMsgIter *msgIter,
                                              const char *tags) {
  SSubmitBlkIter blkIter = {0};
  STSchema      *pSchema = NULL;
  tb_uid_t       suid = 0;
  STSRow        *row = NULL;
  int32_t        rv = -1;

  tInitSubmitBlkIter(msgIter, pBlock, &blkIter);
  if (blkIter.row == NULL) return 0;

  int32_t code = metaGetTbTSchemaNotNull(pMeta, msgIter->suid, TD_ROW_SVER(blkIter.row), 1,
                                         &pSchema);  // TODO: use the real schema
  if (TSDB_CODE_SUCCESS != code) {
    printf("%s:%d no valid schema\n", tags, __LINE__);
    return code;
  }

  suid = msgIter->suid;
  rv = TD_ROW_SVER(blkIter.row);

  char __tags[128] = {0};
  snprintf(__tags, 128, "%s: uid %" PRIi64 " ", tags, msgIter->uid);
  while ((row = tGetSubmitBlkNext(&blkIter))) {
    tdSRowPrint(row, pSchema, __tags);
  }

  taosMemoryFreeClear(pSchema);

  return TSDB_CODE_SUCCESS;
}
#endif
typedef struct SSubmitReqConvertCxt {
  SSubmitMsgIter msgIter;
  SSubmitBlk    *pBlock;
  SSubmitBlkIter blkIter;
  STSRow        *pRow;
  STSRowIter     rowIter;
  SSubmitTbData *pTbData;
  STSchema      *pTbSchema;
  SArray        *pColValues;
} SSubmitReqConvertCxt;

static int32_t vnodeResetTableCxt(SMeta *pMeta, SSubmitReqConvertCxt *pCxt) {
  taosMemoryFreeClear(pCxt->pTbSchema);
  int32_t code = metaGetTbTSchemaNotNull(pMeta, pCxt->msgIter.suid > 0 ? pCxt->msgIter.suid : pCxt->msgIter.uid,
                                         pCxt->msgIter.sversion, 1, &pCxt->pTbSchema);
  if (TSDB_CODE_SUCCESS != code) {
    return code;
  }
  tdSTSRowIterInit(&pCxt->rowIter, pCxt->pTbSchema);

  tDestroySubmitTbData(pCxt->pTbData, TSDB_MSG_FLG_ENCODE);
  if (NULL == pCxt->pTbData) {
    pCxt->pTbData = taosMemoryCalloc(1, sizeof(SSubmitTbData));
    if (NULL == pCxt->pTbData) {
      return terrno;
    }
  }
  pCxt->pTbData->flags = 0;
  pCxt->pTbData->suid = pCxt->msgIter.suid;
  pCxt->pTbData->uid = pCxt->msgIter.uid;
  pCxt->pTbData->sver = pCxt->msgIter.sversion;
  pCxt->pTbData->pCreateTbReq = NULL;
  pCxt->pTbData->aRowP = taosArrayInit(128, POINTER_BYTES);
  if (NULL == pCxt->pTbData->aRowP) {
    return terrno;
  }

  taosArrayDestroy(pCxt->pColValues);
  pCxt->pColValues = taosArrayInit(pCxt->pTbSchema->numOfCols, sizeof(SColVal));
  if (NULL == pCxt->pColValues) {
    return terrno;
  }
  for (int32_t i = 0; i < pCxt->pTbSchema->numOfCols; ++i) {
    SColVal val = COL_VAL_NONE(pCxt->pTbSchema->columns[i].colId, pCxt->pTbSchema->columns[i].type);
    if (taosArrayPush(pCxt->pColValues, &val) == NULL) {
      return terrno;
    }
  }

  return TSDB_CODE_SUCCESS;
}

static void vnodeDestroySubmitReqConvertCxt(SSubmitReqConvertCxt *pCxt) {
  taosMemoryFreeClear(pCxt->pTbSchema);
  tDestroySubmitTbData(pCxt->pTbData, TSDB_MSG_FLG_ENCODE);
  taosMemoryFreeClear(pCxt->pTbData);
  taosArrayDestroy(pCxt->pColValues);
}

static int32_t vnodeCellValConvertToColVal(STColumn *pCol, SCellVal *pCellVal, SColVal *pColVal) {
  if (tdValTypeIsNone(pCellVal->valType)) {
    pColVal->flag = CV_FLAG_NONE;
    return TSDB_CODE_SUCCESS;
  }

  if (tdValTypeIsNull(pCellVal->valType)) {
    pColVal->flag = CV_FLAG_NULL;
    return TSDB_CODE_SUCCESS;
  }

  if (IS_VAR_DATA_TYPE(pCol->type)) {
    pColVal->value.nData = varDataLen(pCellVal->val);
    pColVal->value.pData = (uint8_t *)varDataVal(pCellVal->val);
  } else if (TSDB_DATA_TYPE_FLOAT == pCol->type) {
    float f = GET_FLOAT_VAL(pCellVal->val);
    memcpy(&pColVal->value.val, &f, sizeof(f));
  } else if (TSDB_DATA_TYPE_DOUBLE == pCol->type) {
    pColVal->value.val = *(int64_t *)pCellVal->val;
  } else {
    GET_TYPED_DATA(pColVal->value.val, int64_t, pCol->type, pCellVal->val);
  }

  pColVal->flag = CV_FLAG_VALUE;
  return TSDB_CODE_SUCCESS;
}

static int32_t vnodeTSRowConvertToColValArray(SSubmitReqConvertCxt *pCxt) {
  int32_t code = TSDB_CODE_SUCCESS;
  tdSTSRowIterReset(&pCxt->rowIter, pCxt->pRow);
  for (int32_t i = 0; TSDB_CODE_SUCCESS == code && i < pCxt->pTbSchema->numOfCols; ++i) {
    STColumn *pCol = pCxt->pTbSchema->columns + i;
    SCellVal  cellVal = {0};
    if (!tdSTSRowIterFetch(&pCxt->rowIter, pCol->colId, pCol->type, &cellVal)) {
      break;
    }
    code = vnodeCellValConvertToColVal(pCol, &cellVal, (SColVal *)taosArrayGet(pCxt->pColValues, i));
  }
  return code;
}

static int32_t vnodeDecodeCreateTbReq(SSubmitReqConvertCxt *pCxt) {
  if (pCxt->msgIter.schemaLen <= 0) {
    return TSDB_CODE_SUCCESS;
  }

  pCxt->pTbData->pCreateTbReq = taosMemoryCalloc(1, sizeof(SVCreateTbReq));
  if (NULL == pCxt->pTbData->pCreateTbReq) {
    return terrno;
  }

  SDecoder decoder = {0};
  tDecoderInit(&decoder, (uint8_t *)pCxt->pBlock->data, pCxt->msgIter.schemaLen);
  int32_t code = tDecodeSVCreateTbReq(&decoder, pCxt->pTbData->pCreateTbReq);
  tDecoderClear(&decoder);

  return code;
}

static int32_t vnodeSubmitReqConvertToSubmitReq2(SVnode *pVnode, SSubmitReq *pReq, SSubmitReq2 *pReq2) {
  pReq2->aSubmitTbData = taosArrayInit(128, sizeof(SSubmitTbData));
  if (NULL == pReq2->aSubmitTbData) {
    return terrno;
  }

  SSubmitReqConvertCxt cxt = {0};

  int32_t code = tInitSubmitMsgIter(pReq, &cxt.msgIter);
  while (TSDB_CODE_SUCCESS == code) {
    code = tGetSubmitMsgNext(&cxt.msgIter, &cxt.pBlock);
    if (TSDB_CODE_SUCCESS == code) {
      if (NULL == cxt.pBlock) {
        break;
      }
      code = vnodeResetTableCxt(pVnode->pMeta, &cxt);
    }
    if (TSDB_CODE_SUCCESS == code) {
      code = tInitSubmitBlkIter(&cxt.msgIter, cxt.pBlock, &cxt.blkIter);
    }
    if (TSDB_CODE_SUCCESS == code) {
      code = vnodeDecodeCreateTbReq(&cxt);
    }
    while (TSDB_CODE_SUCCESS == code && (cxt.pRow = tGetSubmitBlkNext(&cxt.blkIter)) != NULL) {
      code = vnodeTSRowConvertToColValArray(&cxt);
      if (TSDB_CODE_SUCCESS == code) {
        SRow **pNewRow = taosArrayReserve(cxt.pTbData->aRowP, 1);
        code = tRowBuild(cxt.pColValues, cxt.pTbSchema, pNewRow);
      }
    }
    if (TSDB_CODE_SUCCESS == code) {
      code = (NULL == taosArrayPush(pReq2->aSubmitTbData, cxt.pTbData) ? terrno : TSDB_CODE_SUCCESS);
    }
    if (TSDB_CODE_SUCCESS == code) {
      taosMemoryFreeClear(cxt.pTbData);
    }
  }

  vnodeDestroySubmitReqConvertCxt(&cxt);
  return code;
}

static int32_t vnodeRebuildSubmitReqMsg(SSubmitReq2 *pSubmitReq, void **ppMsg) {
  int32_t  code = TSDB_CODE_SUCCESS;
  char    *pMsg = NULL;
  uint32_t msglen = 0;
  tEncodeSize(tEncodeSubmitReq, pSubmitReq, msglen, code);
  if (TSDB_CODE_SUCCESS == code) {
    pMsg = taosMemoryMalloc(msglen);
    if (NULL == pMsg) {
      code = terrno;
    }
  }
  if (TSDB_CODE_SUCCESS == code) {
    SEncoder encoder;
    tEncoderInit(&encoder, (uint8_t *)pMsg, msglen);
    code = tEncodeSubmitReq(&encoder, pSubmitReq);
    tEncoderClear(&encoder);
  }
  if (TSDB_CODE_SUCCESS == code) {
    *ppMsg = pMsg;
  }
  return code;
}

static int32_t vnodeProcessSubmitReq(SVnode *pVnode, int64_t ver, void *pReq, int32_t len, SRpcMsg *pRsp,
                                     SRpcMsg *pOriginalMsg) {
  int32_t code = 0;
  terrno = 0;

  SSubmitReq2 *pSubmitReq = &(SSubmitReq2){0};
  SSubmitRsp2 *pSubmitRsp = &(SSubmitRsp2){0};
  SArray      *newTbUids = NULL;
  int32_t      ret;
  SEncoder     ec = {0};

  pRsp->code = TSDB_CODE_SUCCESS;

  void           *pAllocMsg = NULL;
  SSubmitReq2Msg *pMsg = (SSubmitReq2Msg *)pReq;
  if (0 == pMsg->version) {
    code = vnodeSubmitReqConvertToSubmitReq2(pVnode, (SSubmitReq *)pMsg, pSubmitReq);
    if (TSDB_CODE_SUCCESS == code) {
      code = vnodeRebuildSubmitReqMsg(pSubmitReq, &pReq);
    }
    if (TSDB_CODE_SUCCESS == code) {
      pAllocMsg = pReq;
    }
    if (TSDB_CODE_SUCCESS != code) {
      goto _exit;
    }
  } else {
    // decode
    pReq = POINTER_SHIFT(pReq, sizeof(SSubmitReq2Msg));
    len -= sizeof(SSubmitReq2Msg);
    SDecoder dc = {0};
    tDecoderInit(&dc, pReq, len);
    if (tDecodeSubmitReq(&dc, pSubmitReq, NULL) < 0) {
      code = TSDB_CODE_INVALID_MSG;
      goto _exit;
    }
    tDecoderClear(&dc);
  }

  // scan
  TSKEY now = taosGetTimestamp(pVnode->config.tsdbCfg.precision);
  TSKEY minKey = now - tsTickPerMin[pVnode->config.tsdbCfg.precision] * pVnode->config.tsdbCfg.keep2;
  TSKEY maxKey = tsMaxKeyByPrecision[pVnode->config.tsdbCfg.precision];
  for (int32_t i = 0; i < TARRAY_SIZE(pSubmitReq->aSubmitTbData); ++i) {
    SSubmitTbData *pSubmitTbData = taosArrayGet(pSubmitReq->aSubmitTbData, i);

    if (pSubmitTbData->pCreateTbReq && pSubmitTbData->pCreateTbReq->uid == 0) {
      code = TSDB_CODE_INVALID_MSG;
      goto _exit;
    }

    if (pSubmitTbData->flags & SUBMIT_REQ_COLUMN_DATA_FORMAT) {
      if (TARRAY_SIZE(pSubmitTbData->aCol) <= 0) {
        code = TSDB_CODE_INVALID_MSG;
        goto _exit;
      }

      SColData *colDataArr = TARRAY_DATA(pSubmitTbData->aCol);
      SRowKey   lastKey;
      tColDataArrGetRowKey(colDataArr, TARRAY_SIZE(pSubmitTbData->aCol), 0, &lastKey);
      for (int32_t iRow = 1; iRow < colDataArr[0].nVal; iRow++) {
        SRowKey key;
        tColDataArrGetRowKey(TARRAY_DATA(pSubmitTbData->aCol), TARRAY_SIZE(pSubmitTbData->aCol), iRow, &key);
        if (tRowKeyCompare(&lastKey, &key) >= 0) {
          code = TSDB_CODE_INVALID_MSG;
          vError("vgId:%d %s failed 1 since %s, version:%" PRId64, TD_VID(pVnode), __func__, tstrerror(terrno), ver);
          goto _exit;
        }
      }
    } else {
      int32_t nRow = TARRAY_SIZE(pSubmitTbData->aRowP);
      SRow  **aRow = (SRow **)TARRAY_DATA(pSubmitTbData->aRowP);
      SRowKey lastRowKey;
      for (int32_t iRow = 0; iRow < nRow; ++iRow) {
        if (aRow[iRow]->ts < minKey || aRow[iRow]->ts > maxKey) {
          code = TSDB_CODE_INVALID_MSG;
          vError("vgId:%d %s failed 2 since %s, version:%" PRId64, TD_VID(pVnode), __func__, tstrerror(code), ver);
          goto _exit;
        }
        if (iRow == 0) {
          tRowGetKey(aRow[iRow], &lastRowKey);
        } else {
          SRowKey rowKey;
          tRowGetKey(aRow[iRow], &rowKey);

          if (tRowKeyCompare(&lastRowKey, &rowKey) >= 0) {
            code = TSDB_CODE_INVALID_MSG;
            vError("vgId:%d %s failed 3 since %s, version:%" PRId64, TD_VID(pVnode), __func__, tstrerror(code), ver);
            goto _exit;
          }
          lastRowKey = rowKey;
        }
      }
    }
  }

  for (int32_t i = 0; i < TARRAY_SIZE(pSubmitReq->aSubmitTbData); ++i) {
    SSubmitTbData *pSubmitTbData = taosArrayGet(pSubmitReq->aSubmitTbData, i);

    if (pSubmitTbData->pCreateTbReq) {
      pSubmitTbData->uid = pSubmitTbData->pCreateTbReq->uid;
    } else {
      SMetaInfo info = {0};

      code = metaGetInfo(pVnode->pMeta, pSubmitTbData->uid, &info, NULL);
      if (code) {
        code = TSDB_CODE_TDB_TABLE_NOT_EXIST;
        vWarn("vgId:%d, table uid:%" PRId64 " not exists", TD_VID(pVnode), pSubmitTbData->uid);
        goto _exit;
      }

      if (info.suid != pSubmitTbData->suid) {
        code = TSDB_CODE_INVALID_MSG;
        goto _exit;
      }

      if (info.suid) {
        if (metaGetInfo(pVnode->pMeta, info.suid, &info, NULL) != 0) {
          vWarn("vgId:%d, table uid:%" PRId64 " not exists", TD_VID(pVnode), info.suid);
        }
      }

      if (pSubmitTbData->sver != info.skmVer) {
        code = TSDB_CODE_TDB_INVALID_TABLE_SCHEMA_VER;
        goto _exit;
      }
    }

    if (pSubmitTbData->flags & SUBMIT_REQ_COLUMN_DATA_FORMAT) {
      int32_t   nColData = TARRAY_SIZE(pSubmitTbData->aCol);
      SColData *aColData = (SColData *)TARRAY_DATA(pSubmitTbData->aCol);

      if (nColData <= 0) {
        code = TSDB_CODE_INVALID_MSG;
        goto _exit;
      }

      if (aColData[0].cid != PRIMARYKEY_TIMESTAMP_COL_ID || aColData[0].type != TSDB_DATA_TYPE_TIMESTAMP ||
          aColData[0].nVal <= 0) {
        code = TSDB_CODE_INVALID_MSG;
        goto _exit;
      }

      for (int32_t j = 1; j < nColData; j++) {
        if (aColData[j].nVal != aColData[0].nVal) {
          code = TSDB_CODE_INVALID_MSG;
          goto _exit;
        }
      }
    }
  }

  vDebug("vgId:%d, submit block size %d", TD_VID(pVnode), (int32_t)taosArrayGetSize(pSubmitReq->aSubmitTbData));

  // loop to handle
  for (int32_t i = 0; i < TARRAY_SIZE(pSubmitReq->aSubmitTbData); ++i) {
    SSubmitTbData *pSubmitTbData = taosArrayGet(pSubmitReq->aSubmitTbData, i);

    // create table
    if (pSubmitTbData->pCreateTbReq) {
      // alloc if need
      if (pSubmitRsp->aCreateTbRsp == NULL &&
          (pSubmitRsp->aCreateTbRsp = taosArrayInit(TARRAY_SIZE(pSubmitReq->aSubmitTbData), sizeof(SVCreateTbRsp))) ==
              NULL) {
        code = terrno;
        goto _exit;
      }

      SVCreateTbRsp *pCreateTbRsp = taosArrayReserve(pSubmitRsp->aCreateTbRsp, 1);

      // create table
      if (metaCreateTable2(pVnode->pMeta, ver, pSubmitTbData->pCreateTbReq, &pCreateTbRsp->pMeta) == 0) {
        // create table success

        if (newTbUids == NULL &&
            (newTbUids = taosArrayInit(TARRAY_SIZE(pSubmitReq->aSubmitTbData), sizeof(int64_t))) == NULL) {
          code = terrno;
          goto _exit;
        }

        if (taosArrayPush(newTbUids, &pSubmitTbData->uid) == NULL) {
          code = terrno;
          goto _exit;
        }

        if (pCreateTbRsp->pMeta) {
          vnodeUpdateMetaRsp(pVnode, pCreateTbRsp->pMeta);
        }
      } else {  // create table failed
        if (terrno != TSDB_CODE_TDB_TABLE_ALREADY_EXIST) {
          code = terrno;
          vError("vgId:%d failed to create table:%s, code:%s", TD_VID(pVnode), pSubmitTbData->pCreateTbReq->name,
                 tstrerror(terrno));
          goto _exit;
        }
        terrno = 0;
        pSubmitTbData->uid = pSubmitTbData->pCreateTbReq->uid;  // update uid if table exist for using below
      }
    }

    // insert data
    int32_t affectedRows;
    code = tsdbInsertTableData(pVnode->pTsdb, ver, pSubmitTbData, &affectedRows);
    if (code) goto _exit;

    code = metaUpdateChangeTimeWithLock(pVnode->pMeta, pSubmitTbData->uid, pSubmitTbData->ctimeMs);
    if (code) goto _exit;

    pSubmitRsp->affectedRows += affectedRows;
  }

  // update the affected table uid list
  if (taosArrayGetSize(newTbUids) > 0) {
    vDebug("vgId:%d, add %d table into query table list in handling submit", TD_VID(pVnode),
           (int32_t)taosArrayGetSize(newTbUids));
    if (tqUpdateTbUidList(pVnode->pTq, newTbUids, true) != 0) {
      vError("vgId:%d, failed to update tbUid list", TD_VID(pVnode));
    }
  }

_exit:
  // message
  pRsp->code = code;
  tEncodeSize(tEncodeSSubmitRsp2, pSubmitRsp, pRsp->contLen, ret);
  pRsp->pCont = rpcMallocCont(pRsp->contLen);
  tEncoderInit(&ec, pRsp->pCont, pRsp->contLen);
  if (tEncodeSSubmitRsp2(&ec, pSubmitRsp) < 0) {
    vError("vgId:%d, failed to encode submit response", TD_VID(pVnode));
  }
  tEncoderClear(&ec);

  // update statistics
  (void)atomic_add_fetch_64(&pVnode->statis.nInsert, pSubmitRsp->affectedRows);
  (void)atomic_add_fetch_64(&pVnode->statis.nInsertSuccess, pSubmitRsp->affectedRows);
  (void)atomic_add_fetch_64(&pVnode->statis.nBatchInsert, 1);

  if (tsEnableMonitor && tsMonitorFqdn[0] != 0 && tsMonitorPort != 0 && pSubmitRsp->affectedRows > 0 &&
      strlen(pOriginalMsg->info.conn.user) > 0 && tsInsertCounter != NULL) {
    const char *sample_labels[] = {VNODE_METRIC_TAG_VALUE_INSERT_AFFECTED_ROWS,
                                   pVnode->monitor.strClusterId,
                                   pVnode->monitor.strDnodeId,
                                   tsLocalEp,
                                   pVnode->monitor.strVgId,
                                   pOriginalMsg->info.conn.user,
                                   "Success"};
    int         tv = taos_counter_add(tsInsertCounter, pSubmitRsp->affectedRows, sample_labels);
  }

  if (code == 0) {
    (void)atomic_add_fetch_64(&pVnode->statis.nBatchInsertSuccess, 1);
    code = tdProcessRSmaSubmit(pVnode->pSma, ver, pSubmitReq, pReq, len);
  }
  /*
  if (code == 0) {
    atomic_add_fetch_64(&pVnode->statis.nBatchInsertSuccess, 1);
    code = tdProcessRSmaSubmit(pVnode->pSma, ver, pSubmitReq, pReq, len);

    const char *batch_sample_labels[] = {VNODE_METRIC_TAG_VALUE_INSERT, pVnode->monitor.strClusterId,
                                        pVnode->monitor.strDnodeId, tsLocalEp, pVnode->monitor.strVgId,
                                          pOriginalMsg->info.conn.user, "Success"};
    taos_counter_inc(pVnode->monitor.insertCounter, batch_sample_labels);
  }
  else{
    const char *batch_sample_labels[] = {VNODE_METRIC_TAG_VALUE_INSERT, pVnode->monitor.strClusterId,
                                        pVnode->monitor.strDnodeId, tsLocalEp, pVnode->monitor.strVgId,
                                        pOriginalMsg->info.conn.user, "Failed"};
    taos_counter_inc(pVnode->monitor.insertCounter, batch_sample_labels);
  }
  */

  // clear
  taosArrayDestroy(newTbUids);
  tDestroySubmitReq(pSubmitReq, 0 == pMsg->version ? TSDB_MSG_FLG_CMPT : TSDB_MSG_FLG_DECODE);
  tDestroySSubmitRsp2(pSubmitRsp, TSDB_MSG_FLG_ENCODE);

  if (code) terrno = code;

  taosMemoryFree(pAllocMsg);

  return code;
}

static int32_t vnodeProcessCreateTSmaReq(SVnode *pVnode, int64_t ver, void *pReq, int32_t len, SRpcMsg *pRsp) {
#ifdef USE_TSMA
  SVCreateTSmaReq req = {0};
  SDecoder        coder = {0};

  if (pRsp) {
    pRsp->msgType = TDMT_VND_CREATE_SMA_RSP;
    pRsp->code = TSDB_CODE_SUCCESS;
    pRsp->pCont = NULL;
    pRsp->contLen = 0;
  }

  // decode and process req
  tDecoderInit(&coder, pReq, len);

  if (tDecodeSVCreateTSmaReq(&coder, &req) < 0) {
    terrno = TSDB_CODE_MSG_DECODE_ERROR;
    if (pRsp) pRsp->code = terrno;
    goto _err;
  }

  if (tdProcessTSmaCreate(pVnode->pSma, ver, (const char *)&req) < 0) {
    if (pRsp) pRsp->code = terrno;
    goto _err;
  }

  tDecoderClear(&coder);
  vDebug("vgId:%d, success to create tsma %s:%" PRIi64 " version %" PRIi64 " for table %" PRIi64, TD_VID(pVnode),
         req.indexName, req.indexUid, ver, req.tableUid);
  return 0;

_err:
  tDecoderClear(&coder);
  vError("vgId:%d, failed to create tsma %s:%" PRIi64 " version %" PRIi64 "for table %" PRIi64 " since %s",
         TD_VID(pVnode), req.indexName, req.indexUid, ver, req.tableUid, terrstr());
  return terrno;
#else
  return TSDB_CODE_INTERNAL_ERROR;
#endif
}

/**
 * @brief specific for smaDstVnode
 *
 * @param pVnode
 * @param pCont
 * @param contLen
 * @return int32_t
 */
int32_t vnodeProcessCreateTSma(SVnode *pVnode, void *pCont, uint32_t contLen) {
  return vnodeProcessCreateTSmaReq(pVnode, 1, pCont, contLen, NULL);
}

static int32_t vnodeConsolidateAlterHashRange(SVnode *pVnode, int64_t ver) {
  int32_t code = TSDB_CODE_SUCCESS;

  vInfo("vgId:%d, trim meta of tables per hash range [%" PRIu32 ", %" PRIu32 "]. apply-index:%" PRId64, TD_VID(pVnode),
        pVnode->config.hashBegin, pVnode->config.hashEnd, ver);

  // TODO: trim meta of tables from TDB per hash range [pVnode->config.hashBegin, pVnode->config.hashEnd]
  code = metaTrimTables(pVnode->pMeta, ver);

  return code;
}

static int32_t vnodeProcessAlterConfirmReq(SVnode *pVnode, int64_t ver, void *pReq, int32_t len, SRpcMsg *pRsp) {
  vInfo("vgId:%d, vnode handle msgType:alter-confirm, alter confirm msg is processed", TD_VID(pVnode));
  int32_t code = TSDB_CODE_SUCCESS;
  if (!pVnode->config.hashChange) {
    goto _exit;
  }

  code = vnodeConsolidateAlterHashRange(pVnode, ver);
  if (code < 0) {
    vError("vgId:%d, failed to consolidate alter hashrange since %s. version:%" PRId64, TD_VID(pVnode), terrstr(), ver);
    goto _exit;
  }
  pVnode->config.hashChange = false;

_exit:
  pRsp->msgType = TDMT_VND_ALTER_CONFIRM_RSP;
  pRsp->code = code;
  pRsp->pCont = NULL;
  pRsp->contLen = 0;

  return code;
}

extern int32_t tsdbDisableAndCancelAllBgTask(STsdb *pTsdb);
extern void    tsdbEnableBgTask(STsdb *pTsdb);

static int32_t vnodeProcessAlterConfigReq(SVnode *pVnode, int64_t ver, void *pReq, int32_t len, SRpcMsg *pRsp) {
  bool walChanged = false;
  bool tsdbChanged = false;

  SAlterVnodeConfigReq req = {0};
  if (tDeserializeSAlterVnodeConfigReq(pReq, len, &req) != 0) {
    terrno = TSDB_CODE_INVALID_MSG;
    return TSDB_CODE_INVALID_MSG;
  }

  vInfo("vgId:%d, start to alter vnode config, page:%d pageSize:%d buffer:%d szPage:%d szBuf:%" PRIu64
        " cacheLast:%d cacheLastSize:%d days:%d keep0:%d keep1:%d keep2:%d keepTimeOffset:%d s3KeepLocal:%d "
        "s3Compact:%d fsync:%d level:%d "
        "walRetentionPeriod:%d walRetentionSize:%d",
        TD_VID(pVnode), req.pages, req.pageSize, req.buffer, req.pageSize * 1024, (uint64_t)req.buffer * 1024 * 1024,
        req.cacheLast, req.cacheLastSize, req.daysPerFile, req.daysToKeep0, req.daysToKeep1, req.daysToKeep2,
        req.keepTimeOffset, req.s3KeepLocal, req.s3Compact, req.walFsyncPeriod, req.walLevel, req.walRetentionPeriod,
        req.walRetentionSize);

  if (pVnode->config.cacheLastSize != req.cacheLastSize) {
    pVnode->config.cacheLastSize = req.cacheLastSize;
    tsdbCacheSetCapacity(pVnode, (size_t)pVnode->config.cacheLastSize * 1024 * 1024);
  }

  if (pVnode->config.szBuf != req.buffer * 1024LL * 1024LL) {
    vInfo("vgId:%d, vnode buffer is changed from %" PRId64 " to %" PRId64, TD_VID(pVnode), pVnode->config.szBuf,
          (uint64_t)(req.buffer * 1024LL * 1024LL));
    pVnode->config.szBuf = req.buffer * 1024LL * 1024LL;
  }

  if (pVnode->config.szCache != req.pages) {
    if (metaAlterCache(pVnode->pMeta, req.pages) < 0) {
      vError("vgId:%d, failed to change vnode pages from %d to %d failed since %s", TD_VID(pVnode),
             pVnode->config.szCache, req.pages, tstrerror(errno));
      return errno;
    } else {
      vInfo("vgId:%d, vnode pages is changed from %d to %d", TD_VID(pVnode), pVnode->config.szCache, req.pages);
      pVnode->config.szCache = req.pages;
    }
  }

  if (pVnode->config.cacheLast != req.cacheLast) {
    pVnode->config.cacheLast = req.cacheLast;
  }

  if (pVnode->config.walCfg.fsyncPeriod != req.walFsyncPeriod) {
    pVnode->config.walCfg.fsyncPeriod = req.walFsyncPeriod;
    walChanged = true;
  }

  if (pVnode->config.walCfg.level != req.walLevel) {
    if (pVnode->config.walCfg.level == 0) {
      pVnode->config.walCfg.clearFiles = 1;
    }
    pVnode->config.walCfg.level = req.walLevel;
    walChanged = true;
  }

  if (pVnode->config.walCfg.retentionPeriod != req.walRetentionPeriod) {
    pVnode->config.walCfg.retentionPeriod = req.walRetentionPeriod;
    walChanged = true;
  }

  if (pVnode->config.walCfg.retentionSize != req.walRetentionSize) {
    pVnode->config.walCfg.retentionSize = req.walRetentionSize;
    walChanged = true;
  }

  if (pVnode->config.tsdbCfg.keep0 != req.daysToKeep0) {
    pVnode->config.tsdbCfg.keep0 = req.daysToKeep0;
    if (!VND_IS_RSMA(pVnode)) {
      tsdbChanged = true;
    }
  }

  if (pVnode->config.tsdbCfg.keep1 != req.daysToKeep1) {
    pVnode->config.tsdbCfg.keep1 = req.daysToKeep1;
    if (!VND_IS_RSMA(pVnode)) {
      tsdbChanged = true;
    }
  }

  if (pVnode->config.tsdbCfg.keep2 != req.daysToKeep2) {
    pVnode->config.tsdbCfg.keep2 = req.daysToKeep2;
    if (!VND_IS_RSMA(pVnode)) {
      tsdbChanged = true;
    }
  }

  if (pVnode->config.tsdbCfg.keepTimeOffset != req.keepTimeOffset) {
    pVnode->config.tsdbCfg.keepTimeOffset = req.keepTimeOffset;
    if (!VND_IS_RSMA(pVnode)) {
      tsdbChanged = true;
    }
  }

  if (req.sttTrigger != -1 && req.sttTrigger != pVnode->config.sttTrigger) {
    if (req.sttTrigger > 1 && pVnode->config.sttTrigger > 1) {
      pVnode->config.sttTrigger = req.sttTrigger;
    } else {
      vnodeAWait(&pVnode->commitTask);

      int32_t ret = tsdbDisableAndCancelAllBgTask(pVnode->pTsdb);
      if (ret != 0) {
        vError("vgId:%d, failed to disable bg task since %s", TD_VID(pVnode), tstrerror(errno));
      }

      pVnode->config.sttTrigger = req.sttTrigger;
      tsdbEnableBgTask(pVnode->pTsdb);
    }
  }

  if (req.minRows != -1 && req.minRows != pVnode->config.tsdbCfg.minRows) {
    pVnode->config.tsdbCfg.minRows = req.minRows;
  }

  if (req.s3KeepLocal != -1 && req.s3KeepLocal != pVnode->config.s3KeepLocal) {
    pVnode->config.s3KeepLocal = req.s3KeepLocal;
  }
  if (req.s3Compact != -1 && req.s3Compact != pVnode->config.s3Compact) {
    pVnode->config.s3Compact = req.s3Compact;
  }

  if (walChanged) {
    if (walAlter(pVnode->pWal, &pVnode->config.walCfg) != 0) {
      vError("vgId:%d, failed to alter wal config since %s", TD_VID(pVnode), tstrerror(errno));
    }
  }

  if (tsdbChanged) {
    tsdbSetKeepCfg(pVnode->pTsdb, &pVnode->config.tsdbCfg);
  }

  return 0;
}

static int32_t vnodeProcessBatchDeleteReq(SVnode *pVnode, int64_t ver, void *pReq, int32_t len, SRpcMsg *pRsp) {
  SBatchDeleteReq deleteReq;
  SDecoder        decoder;
  tDecoderInit(&decoder, pReq, len);
  if (tDecodeSBatchDeleteReq(&decoder, &deleteReq) < 0) {
    tDecoderClear(&decoder);
    return terrno = TSDB_CODE_INVALID_MSG;
  }

  SMetaReader mr = {0};
  metaReaderDoInit(&mr, pVnode->pMeta, META_READER_NOLOCK);
  STsdb *pTsdb = pVnode->pTsdb;

  if (deleteReq.level) {
    pTsdb = deleteReq.level == 1 ? VND_RSMA1(pVnode) : VND_RSMA2(pVnode);
  }

  int32_t sz = taosArrayGetSize(deleteReq.deleteReqs);
  for (int32_t i = 0; i < sz; i++) {
    SSingleDeleteReq *pOneReq = taosArrayGet(deleteReq.deleteReqs, i);
    char             *name = pOneReq->tbname;
    if (metaGetTableEntryByName(&mr, name) < 0) {
      vDebug("vgId:%d, stream delete msg, skip since no table: %s", pVnode->config.vgId, name);
      continue;
    }

    int64_t uid = mr.me.uid;

    int32_t code = tsdbDeleteTableData(pTsdb, ver, deleteReq.suid, uid, pOneReq->startTs, pOneReq->endTs);
    if (code < 0) {
      terrno = code;
      vError("vgId:%d, delete error since %s, suid:%" PRId64 ", uid:%" PRId64 ", start ts:%" PRId64 ", end ts:%" PRId64,
             TD_VID(pVnode), terrstr(), deleteReq.suid, uid, pOneReq->startTs, pOneReq->endTs);
    }

    if (deleteReq.level == 0) {
      code = metaUpdateChangeTimeWithLock(pVnode->pMeta, uid, deleteReq.ctimeMs);
      if (code < 0) {
        terrno = code;
        vError("vgId:%d, update change time error since %s, suid:%" PRId64 ", uid:%" PRId64 ", start ts:%" PRId64
               ", end ts:%" PRId64,
               TD_VID(pVnode), terrstr(), deleteReq.suid, uid, pOneReq->startTs, pOneReq->endTs);
      }
    }
    tDecoderClear(&mr.coder);
  }
  metaReaderClear(&mr);
  taosArrayDestroy(deleteReq.deleteReqs);
  return 0;
}

static int32_t vnodeProcessDeleteReq(SVnode *pVnode, int64_t ver, void *pReq, int32_t len, SRpcMsg *pRsp,
                                     SRpcMsg *pOriginalMsg) {
  int32_t     code = 0;
  SDecoder   *pCoder = &(SDecoder){0};
  SDeleteRes *pRes = &(SDeleteRes){0};

  pRsp->msgType = TDMT_VND_DELETE_RSP;
  pRsp->pCont = NULL;
  pRsp->contLen = 0;
  pRsp->code = TSDB_CODE_SUCCESS;

  pRes->uidList = taosArrayInit(0, sizeof(tb_uid_t));
  if (pRes->uidList == NULL) {
    code = terrno;
    goto _err;
  }

  tDecoderInit(pCoder, pReq, len);
  code = tDecodeDeleteRes(pCoder, pRes);
  if (code) goto _err;

  if (pRes->affectedRows > 0) {
    for (int32_t iUid = 0; iUid < taosArrayGetSize(pRes->uidList); iUid++) {
      uint64_t uid = *(uint64_t *)taosArrayGet(pRes->uidList, iUid);
      code = tsdbDeleteTableData(pVnode->pTsdb, ver, pRes->suid, uid, pRes->skey, pRes->ekey);
      if (code) goto _err;
      code = metaUpdateChangeTimeWithLock(pVnode->pMeta, uid, pRes->ctimeMs);
      if (code) goto _err;
    }
  }

  code = tdProcessRSmaDelete(pVnode->pSma, ver, pRes, pReq, len);

  tDecoderClear(pCoder);
  taosArrayDestroy(pRes->uidList);

  SVDeleteRsp rsp = {.affectedRows = pRes->affectedRows};
  int32_t     ret = 0;
  tEncodeSize(tEncodeSVDeleteRsp, &rsp, pRsp->contLen, ret);
  pRsp->pCont = rpcMallocCont(pRsp->contLen);
  SEncoder ec = {0};
  tEncoderInit(&ec, pRsp->pCont, pRsp->contLen);
  code = tEncodeSVDeleteRsp(&ec, &rsp);
  if (code) goto _err;
  tEncoderClear(&ec);
  return code;

_err:
  /*
  if(code == TSDB_CODE_SUCCESS){
    const char *batch_sample_labels[] = {VNODE_METRIC_TAG_VALUE_DELETE, pVnode->monitor.strClusterId,
                                        pVnode->monitor.strDnodeId, tsLocalEp, pVnode->monitor.strVgId,
                                        pOriginalMsg->info.conn.user, "Success"};
    taos_counter_inc(pVnode->monitor.insertCounter, batch_sample_labels);
  }
  else{
    const char *batch_sample_labels[] = {VNODE_METRIC_TAG_VALUE_DELETE, pVnode->monitor.strClusterId,
                                        pVnode->monitor.strDnodeId, tsLocalEp, pVnode->monitor.strVgId,
                                        pOriginalMsg->info.conn.user, "Failed"};
    taos_counter_inc(pVnode->monitor.insertCounter, batch_sample_labels);
  }
  */

  return code;
}
static int32_t vnodeProcessCreateIndexReq(SVnode *pVnode, int64_t ver, void *pReq, int32_t len, SRpcMsg *pRsp) {
  SVCreateStbReq req = {0};
  SDecoder       dc = {0};
  int32_t        code = 0;

  pRsp->msgType = TDMT_VND_CREATE_INDEX_RSP;
  pRsp->code = TSDB_CODE_SUCCESS;
  pRsp->pCont = NULL;
  pRsp->contLen = 0;

  tDecoderInit(&dc, pReq, len);
  // decode req
  if (tDecodeSVCreateStbReq(&dc, &req) < 0) {
    tDecoderClear(&dc);
    return terrno = TSDB_CODE_INVALID_MSG;
  }

  code = metaAddIndexToSuperTable(pVnode->pMeta, ver, &req);
  if (code) {
    pRsp->code = code;
    goto _err;
  }
  tDecoderClear(&dc);
  return 0;

_err:
  tDecoderClear(&dc);
  return code;
}
static int32_t vnodeProcessDropIndexReq(SVnode *pVnode, int64_t ver, void *pReq, int32_t len, SRpcMsg *pRsp) {
  SDropIndexReq req = {0};
  int32_t       code = 0;
  pRsp->msgType = TDMT_VND_DROP_INDEX_RSP;
  pRsp->code = TSDB_CODE_SUCCESS;
  pRsp->pCont = NULL;
  pRsp->contLen = 0;

  if ((code = tDeserializeSDropIdxReq(pReq, len, &req))) {
    pRsp->code = code;
    return code;
  }

  code = metaDropIndexFromSuperTable(pVnode->pMeta, ver, &req);
  if (code) {
    pRsp->code = code;
    return code;
  }
  return TSDB_CODE_SUCCESS;
}

extern int32_t vnodeAsyncCompact(SVnode *pVnode, int64_t ver, void *pReq, int32_t len, SRpcMsg *pRsp);

static int32_t vnodeProcessCompactVnodeReq(SVnode *pVnode, int64_t ver, void *pReq, int32_t len, SRpcMsg *pRsp) {
  if (!pVnode->restored) {
    vInfo("vgId:%d, ignore compact req during restoring. ver:%" PRId64, TD_VID(pVnode), ver);
    return 0;
  }
  return vnodeAsyncCompact(pVnode, ver, pReq, len, pRsp);
}

static int32_t vnodeProcessConfigChangeReq(SVnode *pVnode, int64_t ver, void *pReq, int32_t len, SRpcMsg *pRsp) {
  if (syncCheckMember(pVnode->sync) != 0) {
    vError("vgId:%d, failed to check member", TD_VID(pVnode));
  }

  pRsp->msgType = TDMT_SYNC_CONFIG_CHANGE_RSP;
  pRsp->code = TSDB_CODE_SUCCESS;
  pRsp->pCont = NULL;
  pRsp->contLen = 0;

  return 0;
}

static int32_t vnodeCheckToken(SVnode *pVnode, char *member0Token, char *member1Token) {
  SSyncState syncState = syncGetState(pVnode->sync);
  if (syncState.state != TAOS_SYNC_STATE_LEADER) {
    return terrno = TSDB_CODE_SYN_NOT_LEADER;
  }

  char token[TSDB_ARB_TOKEN_SIZE] = {0};
  if (vnodeGetArbToken(pVnode, token) != 0) {
    return terrno = TSDB_CODE_NOT_FOUND;
  }

  if (strncmp(token, member0Token, TSDB_ARB_TOKEN_SIZE) != 0 &&
      strncmp(token, member1Token, TSDB_ARB_TOKEN_SIZE) != 0) {
    return terrno = TSDB_CODE_MND_ARB_TOKEN_MISMATCH;
  }

  terrno = TSDB_CODE_SUCCESS;
  return 0;
}

static int32_t vnodeCheckSyncd(SVnode *pVnode, char *member0Token, char *member1Token) {
  int32_t code = vnodeCheckToken(pVnode, member0Token, member1Token);
  if (code != 0) {
    return code;
  }

  return syncCheckSynced(pVnode->sync);
}

static int32_t vnodeProcessArbCheckSyncReq(SVnode *pVnode, void *pReq, int32_t len, SRpcMsg *pRsp) {
  int32_t code = 0;

  SVArbCheckSyncReq syncReq = {0};

  code = tDeserializeSVArbCheckSyncReq(pReq, len, &syncReq);
  if (code) {
    return terrno = code;
  }

  pRsp->msgType = TDMT_VND_ARB_CHECK_SYNC_RSP;
  pRsp->code = TSDB_CODE_SUCCESS;
  pRsp->pCont = NULL;
  pRsp->contLen = 0;

  SVArbCheckSyncRsp syncRsp = {0};
  syncRsp.arbToken = syncReq.arbToken;
  syncRsp.member0Token = syncReq.member0Token;
  syncRsp.member1Token = syncReq.member1Token;
  syncRsp.vgId = TD_VID(pVnode);

  if (vnodeCheckSyncd(pVnode, syncReq.member0Token, syncReq.member1Token) != 0) {
    vError("vgId:%d, failed to check assigned log syncd", TD_VID(pVnode));
  }
  syncRsp.errCode = terrno;

  if (vnodeUpdateArbTerm(pVnode, syncReq.arbTerm) != 0) {
    vError("vgId:%d, failed to update arb term", TD_VID(pVnode));
    code = -1;
    goto _OVER;
  }

  int32_t contLen = tSerializeSVArbCheckSyncRsp(NULL, 0, &syncRsp);
  if (contLen <= 0) {
    terrno = TSDB_CODE_OUT_OF_MEMORY;
    code = -1;
    goto _OVER;
  }
  void *pHead = rpcMallocCont(contLen);
  if (!pHead) {
    terrno = TSDB_CODE_OUT_OF_MEMORY;
    code = -1;
    goto _OVER;
  }

  if (tSerializeSVArbCheckSyncRsp(pHead, contLen, &syncRsp) <= 0) {
    terrno = TSDB_CODE_OUT_OF_MEMORY;
    rpcFreeCont(pHead);
    code = -1;
    goto _OVER;
  }

  pRsp->pCont = pHead;
  pRsp->contLen = contLen;

  terrno = TSDB_CODE_SUCCESS;

_OVER:
  tFreeSVArbCheckSyncReq(&syncReq);
  return code;
}

#ifndef TD_ENTERPRISE
int32_t vnodeAsyncCompact(SVnode *pVnode, int64_t ver, void *pReq, int32_t len, SRpcMsg *pRsp) { return 0; }
int32_t tsdbAsyncCompact(STsdb *tsdb, const STimeWindow *tw, bool sync) { return 0; }
#endif<|MERGE_RESOLUTION|>--- conflicted
+++ resolved
@@ -999,26 +999,6 @@
   }
 }
 
-<<<<<<< HEAD
-int32_t vnodeProcessStreamLongExecMsg(SVnode *pVnode, SRpcMsg *pMsg, SQueueInfo *pInfo) {
-  vTrace("vgId:%d, msg:%p in stream long exec queue is processing", pVnode->config.vgId, pMsg);
-  if (!syncIsReadyForRead(pVnode->sync)) {
-    vnodeRedirectRpcMsg(pVnode, pMsg, terrno);
-    return 0;
-  }
-
-  switch (pMsg->msgType) {
-    case TDMT_VND_STREAM_SCAN_HISTORY:
-      return tqProcessTaskScanHistory(pVnode->pTq, pMsg);
-    default:
-      vError("unknown msg type:%d in stream long exec queue", pMsg->msgType);
-      return TSDB_CODE_APP_ERROR;
-  }
-}
-#endif
-
-=======
->>>>>>> 8a324a45
 void smaHandleRes(void *pVnode, int64_t smaId, const SArray *data) {
   int32_t code = tdProcessTSmaInsert(((SVnode *)pVnode)->pSma, smaId, (const char *)data);
   if (code) {
