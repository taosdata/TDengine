/*
 * Copyright (c) 2019 TAOS Data, Inc. <jhtao@taosdata.com>
 *
 * This program is free software: you can use, redistribute, and/or modify
 * it under the terms of the GNU Affero General Public License, version 3
 * or later ("AGPL"), as published by the Free Software Foundation.
 *
 * This program is distributed in the hope that it will be useful, but WITHOUT
 * ANY WARRANTY; without even the implied warranty of MERCHANTABILITY or
 * FITNESS FOR A PARTICULAR PURPOSE.
 *
 * You should have received a copy of the GNU Affero General Public License
 * along with this program. If not, see <http://www.gnu.org/licenses/>.
 */

#include "tencode.h"
#include "tmsg.h"
#include "vnd.h"
#include "vnode.h"
#include "vnodeInt.h"

static int32_t vnodeProcessCreateStbReq(SVnode *pVnode, int64_t ver, void *pReq, int32_t len, SRpcMsg *pRsp);
static int32_t vnodeProcessAlterStbReq(SVnode *pVnode, int64_t ver, void *pReq, int32_t len, SRpcMsg *pRsp);
static int32_t vnodeProcessDropStbReq(SVnode *pVnode, int64_t ver, void *pReq, int32_t len, SRpcMsg *pRsp);
static int32_t vnodeProcessCreateTbReq(SVnode *pVnode, int64_t ver, void *pReq, int32_t len, SRpcMsg *pRsp);
static int32_t vnodeProcessAlterTbReq(SVnode *pVnode, int64_t ver, void *pReq, int32_t len, SRpcMsg *pRsp);
static int32_t vnodeProcessDropTbReq(SVnode *pVnode, int64_t ver, void *pReq, int32_t len, SRpcMsg *pRsp);
static int32_t vnodeProcessSubmitReq(SVnode *pVnode, int64_t ver, void *pReq, int32_t len, SRpcMsg *pRsp);
static int32_t vnodeProcessCreateTSmaReq(SVnode *pVnode, int64_t ver, void *pReq, int32_t len, SRpcMsg *pRsp);
static int32_t vnodeProcessAlterConfirmReq(SVnode *pVnode, int64_t ver, void *pReq, int32_t len, SRpcMsg *pRsp);
static int32_t vnodeProcessAlterConfigReq(SVnode *pVnode, int64_t ver, void *pReq, int32_t len, SRpcMsg *pRsp);
static int32_t vnodeProcessDropTtlTbReq(SVnode *pVnode, int64_t ver, void *pReq, int32_t len, SRpcMsg *pRsp);
static int32_t vnodeProcessTrimReq(SVnode *pVnode, int64_t ver, void *pReq, int32_t len, SRpcMsg *pRsp);
static int32_t vnodeProcessDeleteReq(SVnode *pVnode, int64_t ver, void *pReq, int32_t len, SRpcMsg *pRsp);
static int32_t vnodeProcessBatchDeleteReq(SVnode *pVnode, int64_t ver, void *pReq, int32_t len, SRpcMsg *pRsp);
static int32_t vnodeProcessCreateIndexReq(SVnode *pVnode, int64_t ver, void *pReq, int32_t len, SRpcMsg *pRsp);
static int32_t vnodeProcessDropIndexReq(SVnode *pVnode, int64_t ver, void *pReq, int32_t len, SRpcMsg *pRsp);
static int32_t vnodeProcessCompactVnodeReq(SVnode *pVnode, int64_t ver, void *pReq, int32_t len, SRpcMsg *pRsp);

static int32_t vnodePreprocessCreateTableReq(SVnode *pVnode, SDecoder *pCoder, int64_t btime, int64_t *pUid) {
  int32_t code = 0;
  int32_t lino = 0;

  if (tStartDecode(pCoder) < 0) {
    code = TSDB_CODE_INVALID_MSG;
    TSDB_CHECK_CODE(code, lino, _exit);
  }

  // flags
  if (tDecodeI32v(pCoder, NULL) < 0) {
    code = TSDB_CODE_INVALID_MSG;
    TSDB_CHECK_CODE(code, lino, _exit);
  }

  // name
  char *name = NULL;
  if (tDecodeCStr(pCoder, &name) < 0) {
    code = TSDB_CODE_INVALID_MSG;
    TSDB_CHECK_CODE(code, lino, _exit);
  }

  // uid
  int64_t uid = metaGetTableEntryUidByName(pVnode->pMeta, name);
  if (uid == 0) {
    uid = tGenIdPI64();
  }
  *(int64_t *)(pCoder->data + pCoder->pos) = uid;

  // btime
  *(int64_t *)(pCoder->data + pCoder->pos + 8) = btime;

  tEndDecode(pCoder);

_exit:
  if (code) {
    vError("vgId:%d %s failed at line %d since %s", TD_VID(pVnode), __func__, lino, tstrerror(code));
  } else {
    vTrace("vgId:%d %s done, table:%s uid generated:%" PRId64, TD_VID(pVnode), __func__, name, uid);
    if (pUid) *pUid = uid;
  }
  return code;
}
static int32_t vnodePreProcessCreateTableMsg(SVnode *pVnode, SRpcMsg *pMsg) {
  int32_t code = 0;
  int32_t lino = 0;

  int64_t  btime = taosGetTimestampMs();
  SDecoder dc = {0};
  int32_t  nReqs;

  tDecoderInit(&dc, (uint8_t *)pMsg->pCont + sizeof(SMsgHead), pMsg->contLen - sizeof(SMsgHead));
  if (tStartDecode(&dc) < 0) {
    code = TSDB_CODE_INVALID_MSG;
    return code;
  }

  if (tDecodeI32v(&dc, &nReqs) < 0) {
    code = TSDB_CODE_INVALID_MSG;
    TSDB_CHECK_CODE(code, lino, _exit);
  }
  for (int32_t iReq = 0; iReq < nReqs; iReq++) {
    code = vnodePreprocessCreateTableReq(pVnode, &dc, btime, NULL);
    TSDB_CHECK_CODE(code, lino, _exit);
  }

  tEndDecode(&dc);

_exit:
  tDecoderClear(&dc);
  return code;
}

static int32_t vnodePreProcessAlterTableMsg(SVnode *pVnode, SRpcMsg *pMsg) {
  int32_t code = TSDB_CODE_INVALID_MSG;
  int32_t lino = 0;

  SDecoder dc = {0};
  tDecoderInit(&dc, (uint8_t *)pMsg->pCont + sizeof(SMsgHead), pMsg->contLen - sizeof(SMsgHead));

  SVAlterTbReq vAlterTbReq = {0};
  int64_t      ctimeMs = taosGetTimestampMs();
  if (tDecodeSVAlterTbReqSetCtime(&dc, &vAlterTbReq, ctimeMs) < 0) {
    goto _exit;
  }

  code = 0;

_exit:
  tDecoderClear(&dc);
  if (code) {
    vError("vgId:%d %s failed at line %d since %s", TD_VID(pVnode), __func__, lino, tstrerror(code));
  } else {
    vTrace("vgId:%d %s done, table:%s ctimeMs generated:%" PRId64, TD_VID(pVnode), __func__, vAlterTbReq.tbName,
           ctimeMs);
  }
  return code;
}

extern int64_t tsMaxKeyByPrecision[];
static int32_t vnodePreProcessSubmitTbData(SVnode *pVnode, SDecoder *pCoder, int64_t btimeMs, int64_t ctimeMs) {
  int32_t code = 0;
  int32_t lino = 0;

  if (tStartDecode(pCoder) < 0) {
    code = TSDB_CODE_INVALID_MSG;
    TSDB_CHECK_CODE(code, lino, _exit);
  }

  SSubmitTbData submitTbData;
  if (tDecodeI32v(pCoder, &submitTbData.flags) < 0) {
    code = TSDB_CODE_INVALID_MSG;
    TSDB_CHECK_CODE(code, lino, _exit);
  }

  int64_t uid;
  if (submitTbData.flags & SUBMIT_REQ_AUTO_CREATE_TABLE) {
    code = vnodePreprocessCreateTableReq(pVnode, pCoder, btimeMs, &uid);
    TSDB_CHECK_CODE(code, lino, _exit);
  }

  // submit data
  if (tDecodeI64(pCoder, &submitTbData.suid) < 0) {
    code = TSDB_CODE_INVALID_MSG;
    TSDB_CHECK_CODE(code, lino, _exit);
  }

  if (submitTbData.flags & SUBMIT_REQ_AUTO_CREATE_TABLE) {
    *(int64_t *)(pCoder->data + pCoder->pos) = uid;
    pCoder->pos += sizeof(int64_t);
  } else {
    if (tDecodeI64(pCoder, &submitTbData.uid) < 0) {
      code = TSDB_CODE_INVALID_MSG;
      TSDB_CHECK_CODE(code, lino, _exit);
    }
  }

  if (tDecodeI32v(pCoder, &submitTbData.sver) < 0) {
    code = TSDB_CODE_INVALID_MSG;
    TSDB_CHECK_CODE(code, lino, _exit);
  }

  // scan and check
  TSKEY now = btimeMs;
  if (pVnode->config.tsdbCfg.precision == TSDB_TIME_PRECISION_MICRO) {
    now *= 1000;
  } else if (pVnode->config.tsdbCfg.precision == TSDB_TIME_PRECISION_NANO) {
    now *= 1000000;
  }
  TSKEY minKey = now - tsTickPerMin[pVnode->config.tsdbCfg.precision] * pVnode->config.tsdbCfg.keep2;
  TSKEY maxKey = tsMaxKeyByPrecision[pVnode->config.tsdbCfg.precision];
  if (submitTbData.flags & SUBMIT_REQ_COLUMN_DATA_FORMAT) {
    uint64_t nColData;
    if (tDecodeU64v(pCoder, &nColData) < 0) {
      code = TSDB_CODE_INVALID_MSG;
      goto _exit;
    }

    SColData colData = {0};
    pCoder->pos += tGetColData(pCoder->data + pCoder->pos, &colData);
    if (colData.flag != HAS_VALUE) {
      code = TSDB_CODE_INVALID_MSG;
      goto _exit;
    }

    for (int32_t iRow = 0; iRow < colData.nVal; iRow++) {
      if (((TSKEY *)colData.pData)[iRow] < minKey || ((TSKEY *)colData.pData)[iRow] > maxKey) {
        code = TSDB_CODE_TDB_TIMESTAMP_OUT_OF_RANGE;
        goto _exit;
      }
    }

    for (uint64_t i = 1; i < nColData; i++) {
      pCoder->pos += tGetColData(pCoder->data + pCoder->pos, &colData);
    }
  } else {
    uint64_t nRow;
    if (tDecodeU64v(pCoder, &nRow) < 0) {
      code = TSDB_CODE_INVALID_MSG;
      goto _exit;
    }

    for (int32_t iRow = 0; iRow < nRow; ++iRow) {
      SRow *pRow = (SRow *)(pCoder->data + pCoder->pos);
      pCoder->pos += pRow->len;

      if (pRow->ts < minKey || pRow->ts > maxKey) {
        code = TSDB_CODE_TDB_TIMESTAMP_OUT_OF_RANGE;
        goto _exit;
      }
    }
  }

  *(int64_t *)(pCoder->data + pCoder->pos) = ctimeMs;
  pCoder->pos += sizeof(int64_t);

  tEndDecode(pCoder);

_exit:
  return code;
}
static int32_t vnodePreProcessSubmitMsg(SVnode *pVnode, SRpcMsg *pMsg) {
  int32_t code = 0;
  int32_t lino = 0;

  SDecoder *pCoder = &(SDecoder){0};

  if (taosHton64(((SSubmitReq2Msg *)pMsg->pCont)->version) != 1) {
    code = TSDB_CODE_INVALID_MSG;
    TSDB_CHECK_CODE(code, lino, _exit);
  }

  tDecoderInit(pCoder, (uint8_t *)pMsg->pCont + sizeof(SSubmitReq2Msg), pMsg->contLen - sizeof(SSubmitReq2Msg));

  if (tStartDecode(pCoder) < 0) {
    code = TSDB_CODE_INVALID_MSG;
    TSDB_CHECK_CODE(code, lino, _exit);
  }

  uint64_t nSubmitTbData;
  if (tDecodeU64v(pCoder, &nSubmitTbData) < 0) {
    code = TSDB_CODE_INVALID_MSG;
    TSDB_CHECK_CODE(code, lino, _exit);
  }

  int64_t btimeMs = taosGetTimestampMs();
  int64_t ctimeMs = btimeMs;
  for (int32_t i = 0; i < nSubmitTbData; i++) {
    code = vnodePreProcessSubmitTbData(pVnode, pCoder, btimeMs, ctimeMs);
    TSDB_CHECK_CODE(code, lino, _exit);
  }

  tEndDecode(pCoder);

_exit:
  if (code) {
    vError("vgId:%d, failed to preprocess submit request since %s, msg type:%d", TD_VID(pVnode), tstrerror(code),
           pMsg->msgType);
  }
  tDecoderClear(pCoder);
  return code;
}

static int32_t vnodePreProcessDeleteMsg(SVnode *pVnode, SRpcMsg *pMsg) {
  int32_t code = 0;

  int32_t    size;
  int32_t    ret;
  uint8_t   *pCont;
  SEncoder  *pCoder = &(SEncoder){0};
  SDeleteRes res = {0};

  SReadHandle handle = {.config = &pVnode->config, .vnode = pVnode, .pMsgCb = &pVnode->msgCb};
  initStorageAPI(&handle.api);

  code = qWorkerProcessDeleteMsg(&handle, pVnode->pQuery, pMsg, &res);
  if (code) goto _exit;

  res.ctimeMs = taosGetTimestampMs();
  // malloc and encode
  tEncodeSize(tEncodeDeleteRes, &res, size, ret);
  pCont = rpcMallocCont(size + sizeof(SMsgHead));

  ((SMsgHead *)pCont)->contLen = size + sizeof(SMsgHead);
  ((SMsgHead *)pCont)->vgId = TD_VID(pVnode);

  tEncoderInit(pCoder, pCont + sizeof(SMsgHead), size);
  tEncodeDeleteRes(pCoder, &res);
  tEncoderClear(pCoder);

  rpcFreeCont(pMsg->pCont);
  pMsg->pCont = pCont;
  pMsg->contLen = size + sizeof(SMsgHead);

  taosArrayDestroy(res.uidList);

_exit:
  return code;
}

static int32_t vnodePreProcessBatchDeleteMsg(SVnode *pVnode, SRpcMsg *pMsg) {
  int32_t code = 0;
  int32_t lino = 0;

  int64_t         ctimeMs = taosGetTimestampMs();
  SBatchDeleteReq pReq = {0};
  SDecoder       *pCoder = &(SDecoder){0};

  tDecoderInit(pCoder, (uint8_t *)pMsg->pCont + sizeof(SMsgHead), pMsg->contLen - sizeof(SMsgHead));

  if (tDecodeSBatchDeleteReqSetCtime(pCoder, &pReq, ctimeMs) < 0) {
    code = TSDB_CODE_INVALID_MSG;
  }

  tDecoderClear(pCoder);
  taosArrayDestroy(pReq.deleteReqs);

  if (code) {
    vError("vgId:%d %s failed at line %d since %s", TD_VID(pVnode), __func__, lino, tstrerror(code));
  } else {
    vTrace("vgId:%d %s done, ctimeMs generated:%" PRId64, TD_VID(pVnode), __func__, ctimeMs);
  }
  return code;
}

int32_t vnodePreProcessWriteMsg(SVnode *pVnode, SRpcMsg *pMsg) {
  int32_t code = 0;

  switch (pMsg->msgType) {
    case TDMT_VND_CREATE_TABLE: {
      code = vnodePreProcessCreateTableMsg(pVnode, pMsg);
    } break;
    case TDMT_VND_ALTER_TABLE: {
      code = vnodePreProcessAlterTableMsg(pVnode, pMsg);
    } break;
    case TDMT_VND_SUBMIT: {
      code = vnodePreProcessSubmitMsg(pVnode, pMsg);
    } break;
    case TDMT_VND_DELETE: {
      code = vnodePreProcessDeleteMsg(pVnode, pMsg);
    } break;
    case TDMT_VND_BATCH_DEL: {
      code = vnodePreProcessBatchDeleteMsg(pVnode, pMsg);
    } break;
    default:
      break;
  }

_exit:
  if (code) {
    vError("vgId:%d, failed to preprocess write request since %s, msg type:%d", TD_VID(pVnode), tstrerror(code),
           pMsg->msgType);
  }
  return code;
}

int32_t vnodeProcessWriteMsg(SVnode *pVnode, SRpcMsg *pMsg, int64_t ver, SRpcMsg *pRsp) {
  void   *ptr = NULL;
  void   *pReq;
  int32_t len;
  int32_t ret;

  if (ver <= pVnode->state.applied) {
    vError("vgId:%d, duplicate write request. ver: %" PRId64 ", applied: %" PRId64 "", TD_VID(pVnode), ver,
           pVnode->state.applied);
    terrno = TSDB_CODE_VND_DUP_REQUEST;
    return -1;
  }

  vDebug("vgId:%d, start to process write request %s, index:%" PRId64, TD_VID(pVnode), TMSG_INFO(pMsg->msgType), ver);

  ASSERT(pVnode->state.applyTerm <= pMsg->info.conn.applyTerm);
  ASSERT(pVnode->state.applied + 1 == ver);

  atomic_store_64(&pVnode->state.applied, ver);
  atomic_store_64(&pVnode->state.applyTerm, pMsg->info.conn.applyTerm);

  if (!syncUtilUserCommit(pMsg->msgType)) goto _exit;

  if (pMsg->msgType == TDMT_VND_STREAM_RECOVER_BLOCKING_STAGE || pMsg->msgType == TDMT_STREAM_TASK_CHECK_RSP) {
    if (tqCheckLogInWal(pVnode->pTq, ver)) return 0;
  }

  // skip header
  pReq = POINTER_SHIFT(pMsg->pCont, sizeof(SMsgHead));
  len = pMsg->contLen - sizeof(SMsgHead);
  bool needCommit = false;

  switch (pMsg->msgType) {
    /* META */
    case TDMT_VND_CREATE_STB:
      if (vnodeProcessCreateStbReq(pVnode, ver, pReq, len, pRsp) < 0) goto _err;
      break;
    case TDMT_VND_ALTER_STB:
      if (vnodeProcessAlterStbReq(pVnode, ver, pReq, len, pRsp) < 0) goto _err;
      break;
    case TDMT_VND_DROP_STB:
      if (vnodeProcessDropStbReq(pVnode, ver, pReq, len, pRsp) < 0) goto _err;
      break;
    case TDMT_VND_CREATE_TABLE:
      if (vnodeProcessCreateTbReq(pVnode, ver, pReq, len, pRsp) < 0) goto _err;
      break;
    case TDMT_VND_ALTER_TABLE:
      if (vnodeProcessAlterTbReq(pVnode, ver, pReq, len, pRsp) < 0) goto _err;
      break;
    case TDMT_VND_DROP_TABLE:
      if (vnodeProcessDropTbReq(pVnode, ver, pReq, len, pRsp) < 0) goto _err;
      break;
    case TDMT_VND_DROP_TTL_TABLE:
      if (vnodeProcessDropTtlTbReq(pVnode, ver, pReq, len, pRsp) < 0) goto _err;
      break;
    case TDMT_VND_TRIM:
      if (vnodeProcessTrimReq(pVnode, ver, pReq, len, pRsp) < 0) goto _err;
      break;
    case TDMT_VND_CREATE_SMA:
      if (vnodeProcessCreateTSmaReq(pVnode, ver, pReq, len, pRsp) < 0) goto _err;
      break;
    /* TSDB */
    case TDMT_VND_SUBMIT:
      if (vnodeProcessSubmitReq(pVnode, ver, pMsg->pCont, pMsg->contLen, pRsp) < 0) goto _err;
      break;
    case TDMT_VND_DELETE:
      if (vnodeProcessDeleteReq(pVnode, ver, pReq, len, pRsp) < 0) goto _err;
      break;
    case TDMT_VND_BATCH_DEL:
      if (vnodeProcessBatchDeleteReq(pVnode, ver, pReq, len, pRsp) < 0) goto _err;
      break;
    /* TQ */
    case TDMT_VND_TMQ_SUBSCRIBE:
      if (tqProcessSubscribeReq(pVnode->pTq, ver, pReq, len) < 0) {
        goto _err;
      }
      break;
    case TDMT_VND_TMQ_DELETE_SUB:
      if (tqProcessDeleteSubReq(pVnode->pTq, ver, pMsg->pCont, pMsg->contLen) < 0) {
        goto _err;
      }
      break;
    case TDMT_VND_TMQ_COMMIT_OFFSET:
      if (tqProcessOffsetCommitReq(pVnode->pTq, ver, pReq, pMsg->contLen - sizeof(SMsgHead)) < 0) {
        goto _err;
      }
      break;
    case TDMT_VND_TMQ_SEEK_TO_OFFSET:
      if (tqProcessSeekReq(pVnode->pTq, ver, pReq, pMsg->contLen - sizeof(SMsgHead)) < 0) {
        goto _err;
      }
      break;
    case TDMT_VND_TMQ_ADD_CHECKINFO:
      if (tqProcessAddCheckInfoReq(pVnode->pTq, ver, pReq, len) < 0) {
        goto _err;
      }
      break;
    case TDMT_VND_TMQ_DEL_CHECKINFO:
      if (tqProcessDelCheckInfoReq(pVnode->pTq, ver, pReq, len) < 0) {
        goto _err;
      }
      break;
    case TDMT_STREAM_TASK_DEPLOY: {
      if (pVnode->restored && tqProcessTaskDeployReq(pVnode->pTq, ver, pReq, len) < 0) {
        goto _err;
      }
    } break;
    case TDMT_STREAM_TASK_DROP: {
      if (tqProcessTaskDropReq(pVnode->pTq, ver, pMsg->pCont, pMsg->contLen) < 0) {
        goto _err;
      }
    } break;
    case TDMT_STREAM_TASK_PAUSE: {
      if (pVnode->restored && tqProcessTaskPauseReq(pVnode->pTq, ver, pMsg->pCont, pMsg->contLen) < 0) {
        goto _err;
      }
    } break;
    case TDMT_STREAM_TASK_RESUME: {
      if (pVnode->restored && tqProcessTaskResumeReq(pVnode->pTq, ver, pMsg->pCont, pMsg->contLen) < 0) {
        goto _err;
      }
    } break;
    case TDMT_VND_STREAM_RECOVER_BLOCKING_STAGE: {
      if (tqProcessTaskRecover2Req(pVnode->pTq, ver, pMsg->pCont, pMsg->contLen) < 0) {
        goto _err;
      }
    } break;
    case TDMT_STREAM_TASK_CHECK_RSP: {
      if (tqProcessStreamTaskCheckRsp(pVnode->pTq, ver, pReq, len) < 0) {
        goto _err;
      }
    } break;
    case TDMT_VND_ALTER_CONFIRM:
      needCommit = pVnode->config.hashChange;
      if (vnodeProcessAlterConfirmReq(pVnode, ver, pReq, len, pRsp) < 0) {
        goto _err;
      }
      break;
    case TDMT_VND_ALTER_CONFIG:
      vnodeProcessAlterConfigReq(pVnode, ver, pReq, len, pRsp);
      break;
    case TDMT_VND_COMMIT:
      needCommit = true;
      break;
    case TDMT_VND_CREATE_INDEX:
      vnodeProcessCreateIndexReq(pVnode, ver, pReq, len, pRsp);
      break;
    case TDMT_VND_DROP_INDEX:
      vnodeProcessDropIndexReq(pVnode, ver, pReq, len, pRsp);
      break;
    case TDMT_VND_COMPACT:
      vnodeProcessCompactVnodeReq(pVnode, ver, pReq, len, pRsp);
      goto _exit;
    default:
      vError("vgId:%d, unprocessed msg, %d", TD_VID(pVnode), pMsg->msgType);
      return -1;
  }

  vTrace("vgId:%d, process %s request, code:0x%x index:%" PRId64, TD_VID(pVnode), TMSG_INFO(pMsg->msgType), pRsp->code,
         ver);

  walApplyVer(pVnode->pWal, ver);

  if (tqPushMsg(pVnode->pTq, pMsg->pCont, pMsg->contLen, pMsg->msgType, ver) < 0) {
    vError("vgId:%d, failed to push msg to TQ since %s", TD_VID(pVnode), tstrerror(terrno));
    return -1;
  }

  // commit if need
  if (needCommit) {
    vInfo("vgId:%d, commit at version %" PRId64, TD_VID(pVnode), ver);
    if (vnodeAsyncCommit(pVnode) < 0) {
      vError("vgId:%d, failed to vnode async commit since %s.", TD_VID(pVnode), tstrerror(terrno));
      goto _err;
    }

    // start a new one
    if (vnodeBegin(pVnode) < 0) {
      vError("vgId:%d, failed to begin vnode since %s.", TD_VID(pVnode), tstrerror(terrno));
      goto _err;
    }
  }

_exit:
  return 0;

_err:
  vError("vgId:%d, process %s request failed since %s, ver:%" PRId64, TD_VID(pVnode), TMSG_INFO(pMsg->msgType),
         tstrerror(terrno), ver);
  return -1;
}

int32_t vnodePreprocessQueryMsg(SVnode *pVnode, SRpcMsg *pMsg) {
  if (TDMT_SCH_QUERY != pMsg->msgType && TDMT_SCH_MERGE_QUERY != pMsg->msgType) {
    return 0;
  }

  return qWorkerPreprocessQueryMsg(pVnode->pQuery, pMsg, TDMT_SCH_QUERY == pMsg->msgType);
}

int32_t vnodeProcessQueryMsg(SVnode *pVnode, SRpcMsg *pMsg) {
  vTrace("message in vnode query queue is processing");
  if ((pMsg->msgType == TDMT_SCH_QUERY || pMsg->msgType == TDMT_VND_TMQ_CONSUME ||
       pMsg->msgType == TDMT_VND_TMQ_CONSUME_PUSH) &&
      !syncIsReadyForRead(pVnode->sync)) {
    vnodeRedirectRpcMsg(pVnode, pMsg, terrno);
    return 0;
  }

  if (pMsg->msgType == TDMT_VND_TMQ_CONSUME && !pVnode->restored) {
    vnodeRedirectRpcMsg(pVnode, pMsg, TSDB_CODE_SYN_RESTORING);
    return 0;
  }

  SReadHandle handle = {.config = &pVnode->config, .vnode = pVnode, .pMsgCb = &pVnode->msgCb};
  initStorageAPI(&handle.api);

  switch (pMsg->msgType) {
    case TDMT_SCH_QUERY:
    case TDMT_SCH_MERGE_QUERY:
      return qWorkerProcessQueryMsg(&handle, pVnode->pQuery, pMsg, 0);
    case TDMT_SCH_QUERY_CONTINUE:
      return qWorkerProcessCQueryMsg(&handle, pVnode->pQuery, pMsg, 0);
    case TDMT_VND_TMQ_CONSUME:
      return tqProcessPollReq(pVnode->pTq, pMsg);
    case TDMT_VND_TMQ_CONSUME_PUSH:
      return tqProcessPollPush(pVnode->pTq, pMsg);
    default:
      vError("unknown msg type:%d in query queue", pMsg->msgType);
      return TSDB_CODE_APP_ERROR;
  }
}

int32_t vnodeProcessFetchMsg(SVnode *pVnode, SRpcMsg *pMsg, SQueueInfo *pInfo) {
  vTrace("vgId:%d, msg:%p in fetch queue is processing", pVnode->config.vgId, pMsg);
  if ((pMsg->msgType == TDMT_SCH_FETCH || pMsg->msgType == TDMT_VND_TABLE_META || pMsg->msgType == TDMT_VND_TABLE_CFG ||
       pMsg->msgType == TDMT_VND_BATCH_META) &&
      !syncIsReadyForRead(pVnode->sync)) {
    vnodeRedirectRpcMsg(pVnode, pMsg, terrno);
    return 0;
  }

  switch (pMsg->msgType) {
    case TDMT_SCH_FETCH:
    case TDMT_SCH_MERGE_FETCH:
      return qWorkerProcessFetchMsg(pVnode, pVnode->pQuery, pMsg, 0);
    case TDMT_SCH_FETCH_RSP:
      return qWorkerProcessRspMsg(pVnode, pVnode->pQuery, pMsg, 0);
    // case TDMT_SCH_CANCEL_TASK:
    //   return qWorkerProcessCancelMsg(pVnode, pVnode->pQuery, pMsg, 0);
    case TDMT_SCH_DROP_TASK:
      return qWorkerProcessDropMsg(pVnode, pVnode->pQuery, pMsg, 0);
    case TDMT_SCH_QUERY_HEARTBEAT:
      return qWorkerProcessHbMsg(pVnode, pVnode->pQuery, pMsg, 0);
    case TDMT_VND_TABLE_META:
      return vnodeGetTableMeta(pVnode, pMsg, true);
    case TDMT_VND_TABLE_CFG:
      return vnodeGetTableCfg(pVnode, pMsg, true);
    case TDMT_VND_BATCH_META:
      return vnodeGetBatchMeta(pVnode, pMsg);
      //    case TDMT_VND_TMQ_CONSUME:
      //      return tqProcessPollReq(pVnode->pTq, pMsg);
    case TDMT_VND_TMQ_VG_WALINFO:
      return tqProcessVgWalInfoReq(pVnode->pTq, pMsg);
    case TDMT_STREAM_TASK_RUN:
      return tqProcessTaskRunReq(pVnode->pTq, pMsg);
    case TDMT_STREAM_TASK_DISPATCH:
      return tqProcessTaskDispatchReq(pVnode->pTq, pMsg, true);
    case TDMT_STREAM_TASK_CHECK:
      return tqProcessStreamTaskCheckReq(pVnode->pTq, pMsg);
    case TDMT_STREAM_TASK_DISPATCH_RSP:
      return tqProcessTaskDispatchRsp(pVnode->pTq, pMsg);
    case TDMT_STREAM_RETRIEVE:
      return tqProcessTaskRetrieveReq(pVnode->pTq, pMsg);
    case TDMT_STREAM_RETRIEVE_RSP:
      return tqProcessTaskRetrieveRsp(pVnode->pTq, pMsg);
    case TDMT_VND_STREAM_RECOVER_NONBLOCKING_STAGE:
      return tqProcessTaskRecover1Req(pVnode->pTq, pMsg);
    case TDMT_STREAM_RECOVER_FINISH:
      return tqProcessTaskRecoverFinishReq(pVnode->pTq, pMsg);
    case TDMT_STREAM_RECOVER_FINISH_RSP:
      return tqProcessTaskRecoverFinishRsp(pVnode->pTq, pMsg);
    default:
      vError("unknown msg type:%d in fetch queue", pMsg->msgType);
      return TSDB_CODE_APP_ERROR;
  }
}

void smaHandleRes(void *pVnode, int64_t smaId, const SArray *data) {
  // blockDebugShowDataBlocks(data, __func__);
  tdProcessTSmaInsert(((SVnode *)pVnode)->pSma, smaId, (const char *)data);
}

void vnodeUpdateMetaRsp(SVnode *pVnode, STableMetaRsp *pMetaRsp) {
  if (NULL == pMetaRsp) {
    return;
  }

  strcpy(pMetaRsp->dbFName, pVnode->config.dbname);
  pMetaRsp->dbId = pVnode->config.dbId;
  pMetaRsp->vgId = TD_VID(pVnode);
  pMetaRsp->precision = pVnode->config.tsdbCfg.precision;
}

extern int32_t vnodeAsyncRetention(SVnode *pVnode, int64_t now);
extern int32_t vnodeSyncRetention(SVnode *pVnode, int64_t now);

static int32_t vnodeProcessTrimReq(SVnode *pVnode, int64_t ver, void *pReq, int32_t len, SRpcMsg *pRsp) {
  int32_t     code = 0;
  SVTrimDbReq trimReq = {0};

  // decode
  if (tDeserializeSVTrimDbReq(pReq, len, &trimReq) != 0) {
    code = TSDB_CODE_INVALID_MSG;
    goto _exit;
  }

  vInfo("vgId:%d, trim vnode request will be processed, time:%d", pVnode->config.vgId, trimReq.timestamp);

  code = vnodeSyncRetention(pVnode, trimReq.timestamp);

_exit:
  return code;
}

static int32_t vnodeProcessDropTtlTbReq(SVnode *pVnode, int64_t ver, void *pReq, int32_t len, SRpcMsg *pRsp) {
  SArray *tbUids = taosArrayInit(8, sizeof(int64_t));
  if (tbUids == NULL) return TSDB_CODE_OUT_OF_MEMORY;

  SVDropTtlTableReq ttlReq = {0};
  if (tDeserializeSVDropTtlTableReq(pReq, len, &ttlReq) != 0) {
    terrno = TSDB_CODE_INVALID_MSG;
    goto end;
  }

  vDebug("vgId:%d, drop ttl table req will be processed, time:%" PRId32, pVnode->config.vgId, ttlReq.timestampSec);
  int32_t ret = metaTtlDropTable(pVnode->pMeta, (int64_t)ttlReq.timestampSec * 1000, tbUids);
  if (ret != 0) {
    goto end;
  }
  if (taosArrayGetSize(tbUids) > 0) {
    tqUpdateTbUidList(pVnode->pTq, tbUids, false);
  }

<<<<<<< HEAD
  vnodeSyncRetention(pVnode, ttlReq.timestamp);
=======
  vnodeAsyncRentention(pVnode, ttlReq.timestampSec);
>>>>>>> 254a20bd

end:
  taosArrayDestroy(tbUids);
  return ret;
}

static int32_t vnodeProcessCreateStbReq(SVnode *pVnode, int64_t ver, void *pReq, int32_t len, SRpcMsg *pRsp) {
  SVCreateStbReq req = {0};
  SDecoder       coder;

  pRsp->msgType = TDMT_VND_CREATE_STB_RSP;
  pRsp->code = TSDB_CODE_SUCCESS;
  pRsp->pCont = NULL;
  pRsp->contLen = 0;

  // decode and process req
  tDecoderInit(&coder, pReq, len);

  if (tDecodeSVCreateStbReq(&coder, &req) < 0) {
    pRsp->code = terrno;
    goto _err;
  }

  if (metaCreateSTable(pVnode->pMeta, ver, &req) < 0) {
    pRsp->code = terrno;
    goto _err;
  }

  if (tdProcessRSmaCreate(pVnode->pSma, &req) < 0) {
    pRsp->code = terrno;
    goto _err;
  }

  tDecoderClear(&coder);
  return 0;

_err:
  tDecoderClear(&coder);
  return -1;
}

static int32_t vnodeProcessCreateTbReq(SVnode *pVnode, int64_t ver, void *pReq, int32_t len, SRpcMsg *pRsp) {
  SDecoder           decoder = {0};
  SEncoder           encoder = {0};
  int32_t            rcode = 0;
  SVCreateTbBatchReq req = {0};
  SVCreateTbReq     *pCreateReq;
  SVCreateTbBatchRsp rsp = {0};
  SVCreateTbRsp      cRsp = {0};
  char               tbName[TSDB_TABLE_FNAME_LEN];
  STbUidStore       *pStore = NULL;
  SArray            *tbUids = NULL;

  pRsp->msgType = TDMT_VND_CREATE_TABLE_RSP;
  pRsp->code = TSDB_CODE_SUCCESS;
  pRsp->pCont = NULL;
  pRsp->contLen = 0;

  // decode
  tDecoderInit(&decoder, pReq, len);
  if (tDecodeSVCreateTbBatchReq(&decoder, &req) < 0) {
    rcode = -1;
    terrno = TSDB_CODE_INVALID_MSG;
    goto _exit;
  }

  rsp.pArray = taosArrayInit(req.nReqs, sizeof(cRsp));
  tbUids = taosArrayInit(req.nReqs, sizeof(int64_t));
  if (rsp.pArray == NULL || tbUids == NULL) {
    rcode = -1;
    terrno = TSDB_CODE_OUT_OF_MEMORY;
    goto _exit;
  }

  // loop to create table
  for (int32_t iReq = 0; iReq < req.nReqs; iReq++) {
    pCreateReq = req.pReqs + iReq;
    memset(&cRsp, 0, sizeof(cRsp));

    if ((terrno = grantCheck(TSDB_GRANT_TIMESERIES)) < 0) {
      rcode = -1;
      goto _exit;
    }

    if ((terrno = grantCheck(TSDB_GRANT_TABLE)) < 0) {
      rcode = -1;
      goto _exit;
    }

    // validate hash
    sprintf(tbName, "%s.%s", pVnode->config.dbname, pCreateReq->name);
    if (vnodeValidateTableHash(pVnode, tbName) < 0) {
      cRsp.code = TSDB_CODE_VND_HASH_MISMATCH;
      taosArrayPush(rsp.pArray, &cRsp);
      continue;
    }

    // do create table
    if (metaCreateTable(pVnode->pMeta, ver, pCreateReq, &cRsp.pMeta) < 0) {
      if (pCreateReq->flags & TD_CREATE_IF_NOT_EXISTS && terrno == TSDB_CODE_TDB_TABLE_ALREADY_EXIST) {
        cRsp.code = TSDB_CODE_SUCCESS;
      } else {
        cRsp.code = terrno;
      }
    } else {
      cRsp.code = TSDB_CODE_SUCCESS;
      tdFetchTbUidList(pVnode->pSma, &pStore, pCreateReq->ctb.suid, pCreateReq->uid);
      taosArrayPush(tbUids, &pCreateReq->uid);
      vnodeUpdateMetaRsp(pVnode, cRsp.pMeta);
    }

    taosArrayPush(rsp.pArray, &cRsp);
  }

  vDebug("vgId:%d, add %d new created tables into query table list", TD_VID(pVnode), (int32_t)taosArrayGetSize(tbUids));
  tqUpdateTbUidList(pVnode->pTq, tbUids, true);
  if (tdUpdateTbUidList(pVnode->pSma, pStore, true) < 0) {
    goto _exit;
  }
  tdUidStoreFree(pStore);

  // prepare rsp
  int32_t ret = 0;
  tEncodeSize(tEncodeSVCreateTbBatchRsp, &rsp, pRsp->contLen, ret);
  pRsp->pCont = rpcMallocCont(pRsp->contLen);
  if (pRsp->pCont == NULL) {
    terrno = TSDB_CODE_OUT_OF_MEMORY;
    rcode = -1;
    goto _exit;
  }
  tEncoderInit(&encoder, pRsp->pCont, pRsp->contLen);
  tEncodeSVCreateTbBatchRsp(&encoder, &rsp);

_exit:
  for (int32_t iReq = 0; iReq < req.nReqs; iReq++) {
    pCreateReq = req.pReqs + iReq;
    taosMemoryFree(pCreateReq->comment);
    taosArrayDestroy(pCreateReq->ctb.tagName);
  }
  taosArrayDestroyEx(rsp.pArray, tFreeSVCreateTbRsp);
  taosArrayDestroy(tbUids);
  tDecoderClear(&decoder);
  tEncoderClear(&encoder);
  return rcode;
}

static int32_t vnodeProcessAlterStbReq(SVnode *pVnode, int64_t ver, void *pReq, int32_t len, SRpcMsg *pRsp) {
  SVCreateStbReq req = {0};
  SDecoder       dc = {0};

  pRsp->msgType = TDMT_VND_ALTER_STB_RSP;
  pRsp->code = TSDB_CODE_SUCCESS;
  pRsp->pCont = NULL;
  pRsp->contLen = 0;

  tDecoderInit(&dc, pReq, len);

  // decode req
  if (tDecodeSVCreateStbReq(&dc, &req) < 0) {
    terrno = TSDB_CODE_INVALID_MSG;
    tDecoderClear(&dc);
    return -1;
  }

  if (metaAlterSTable(pVnode->pMeta, ver, &req) < 0) {
    pRsp->code = terrno;
    tDecoderClear(&dc);
    return -1;
  }

  tDecoderClear(&dc);

  return 0;
}

static int32_t vnodeProcessDropStbReq(SVnode *pVnode, int64_t ver, void *pReq, int32_t len, SRpcMsg *pRsp) {
  SVDropStbReq req = {0};
  int32_t      rcode = TSDB_CODE_SUCCESS;
  SDecoder     decoder = {0};
  SArray      *tbUidList = NULL;

  pRsp->msgType = TDMT_VND_CREATE_STB_RSP;
  pRsp->pCont = NULL;
  pRsp->contLen = 0;

  // decode request
  tDecoderInit(&decoder, pReq, len);
  if (tDecodeSVDropStbReq(&decoder, &req) < 0) {
    rcode = TSDB_CODE_INVALID_MSG;
    goto _exit;
  }

  // process request
  tbUidList = taosArrayInit(8, sizeof(int64_t));
  if (tbUidList == NULL) goto _exit;
  if (metaDropSTable(pVnode->pMeta, ver, &req, tbUidList) < 0) {
    rcode = terrno;
    goto _exit;
  }

  if (tqUpdateTbUidList(pVnode->pTq, tbUidList, false) < 0) {
    rcode = terrno;
    goto _exit;
  }

  if (tdProcessRSmaDrop(pVnode->pSma, &req) < 0) {
    rcode = terrno;
    goto _exit;
  }

  // return rsp
_exit:
  if (tbUidList) taosArrayDestroy(tbUidList);
  pRsp->code = rcode;
  tDecoderClear(&decoder);
  return 0;
}

static int32_t vnodeProcessAlterTbReq(SVnode *pVnode, int64_t ver, void *pReq, int32_t len, SRpcMsg *pRsp) {
  SVAlterTbReq  vAlterTbReq = {0};
  SVAlterTbRsp  vAlterTbRsp = {0};
  SDecoder      dc = {0};
  int32_t       rcode = 0;
  int32_t       ret;
  SEncoder      ec = {0};
  STableMetaRsp vMetaRsp = {0};

  pRsp->msgType = TDMT_VND_ALTER_TABLE_RSP;
  pRsp->pCont = NULL;
  pRsp->contLen = 0;
  pRsp->code = TSDB_CODE_SUCCESS;

  tDecoderInit(&dc, pReq, len);

  // decode
  if (tDecodeSVAlterTbReq(&dc, &vAlterTbReq) < 0) {
    vAlterTbRsp.code = TSDB_CODE_INVALID_MSG;
    tDecoderClear(&dc);
    rcode = -1;
    goto _exit;
  }

  // process
  if (metaAlterTable(pVnode->pMeta, ver, &vAlterTbReq, &vMetaRsp) < 0) {
    vAlterTbRsp.code = terrno;
    tDecoderClear(&dc);
    rcode = -1;
    goto _exit;
  }
  tDecoderClear(&dc);

  if (NULL != vMetaRsp.pSchemas) {
    vnodeUpdateMetaRsp(pVnode, &vMetaRsp);
    vAlterTbRsp.pMeta = &vMetaRsp;
  }

_exit:
  tEncodeSize(tEncodeSVAlterTbRsp, &vAlterTbRsp, pRsp->contLen, ret);
  pRsp->pCont = rpcMallocCont(pRsp->contLen);
  tEncoderInit(&ec, pRsp->pCont, pRsp->contLen);
  tEncodeSVAlterTbRsp(&ec, &vAlterTbRsp);
  tEncoderClear(&ec);
  if (vMetaRsp.pSchemas) {
    taosMemoryFree(vMetaRsp.pSchemas);
  }
  return 0;
}

static int32_t vnodeProcessDropTbReq(SVnode *pVnode, int64_t ver, void *pReq, int32_t len, SRpcMsg *pRsp) {
  SVDropTbBatchReq req = {0};
  SVDropTbBatchRsp rsp = {0};
  SDecoder         decoder = {0};
  SEncoder         encoder = {0};
  int32_t          ret;
  SArray          *tbUids = NULL;
  STbUidStore     *pStore = NULL;

  pRsp->msgType = TDMT_VND_DROP_TABLE_RSP;
  pRsp->pCont = NULL;
  pRsp->contLen = 0;
  pRsp->code = TSDB_CODE_SUCCESS;

  // decode req
  tDecoderInit(&decoder, pReq, len);
  ret = tDecodeSVDropTbBatchReq(&decoder, &req);
  if (ret < 0) {
    terrno = TSDB_CODE_INVALID_MSG;
    pRsp->code = terrno;
    goto _exit;
  }

  // process req
  tbUids = taosArrayInit(req.nReqs, sizeof(int64_t));
  rsp.pArray = taosArrayInit(req.nReqs, sizeof(SVDropTbRsp));
  if (tbUids == NULL || rsp.pArray == NULL) goto _exit;

  for (int32_t iReq = 0; iReq < req.nReqs; iReq++) {
    SVDropTbReq *pDropTbReq = req.pReqs + iReq;
    SVDropTbRsp  dropTbRsp = {0};
    tb_uid_t     tbUid = 0;

    /* code */
    ret = metaDropTable(pVnode->pMeta, ver, pDropTbReq, tbUids, &tbUid);
    if (ret < 0) {
      if (pDropTbReq->igNotExists && terrno == TSDB_CODE_TDB_TABLE_NOT_EXIST) {
        dropTbRsp.code = TSDB_CODE_SUCCESS;
      } else {
        dropTbRsp.code = terrno;
      }
    } else {
      dropTbRsp.code = TSDB_CODE_SUCCESS;
      if (tbUid > 0) tdFetchTbUidList(pVnode->pSma, &pStore, pDropTbReq->suid, tbUid);
    }

    taosArrayPush(rsp.pArray, &dropTbRsp);
  }

  tqUpdateTbUidList(pVnode->pTq, tbUids, false);
  tdUpdateTbUidList(pVnode->pSma, pStore, false);

_exit:
  taosArrayDestroy(tbUids);
  tdUidStoreFree(pStore);
  tDecoderClear(&decoder);
  tEncodeSize(tEncodeSVDropTbBatchRsp, &rsp, pRsp->contLen, ret);
  pRsp->pCont = rpcMallocCont(pRsp->contLen);
  tEncoderInit(&encoder, pRsp->pCont, pRsp->contLen);
  tEncodeSVDropTbBatchRsp(&encoder, &rsp);
  tEncoderClear(&encoder);
  taosArrayDestroy(rsp.pArray);
  return 0;
}

static int32_t vnodeDebugPrintSingleSubmitMsg(SMeta *pMeta, SSubmitBlk *pBlock, SSubmitMsgIter *msgIter,
                                              const char *tags) {
  SSubmitBlkIter blkIter = {0};
  STSchema      *pSchema = NULL;
  tb_uid_t       suid = 0;
  STSRow        *row = NULL;
  int32_t        rv = -1;

  tInitSubmitBlkIter(msgIter, pBlock, &blkIter);
  if (blkIter.row == NULL) return 0;

  pSchema = metaGetTbTSchema(pMeta, msgIter->suid, TD_ROW_SVER(blkIter.row), 1);  // TODO: use the real schema
  if (pSchema) {
    suid = msgIter->suid;
    rv = TD_ROW_SVER(blkIter.row);
  }
  if (!pSchema) {
    printf("%s:%d no valid schema\n", tags, __LINE__);
    return -1;
  }
  char __tags[128] = {0};
  snprintf(__tags, 128, "%s: uid %" PRIi64 " ", tags, msgIter->uid);
  while ((row = tGetSubmitBlkNext(&blkIter))) {
    tdSRowPrint(row, pSchema, __tags);
  }

  taosMemoryFreeClear(pSchema);

  return TSDB_CODE_SUCCESS;
}

typedef struct SSubmitReqConvertCxt {
  SSubmitMsgIter msgIter;
  SSubmitBlk    *pBlock;
  SSubmitBlkIter blkIter;
  STSRow        *pRow;
  STSRowIter     rowIter;
  SSubmitTbData *pTbData;
  STSchema      *pTbSchema;
  SArray        *pColValues;
} SSubmitReqConvertCxt;

static int32_t vnodeResetTableCxt(SMeta *pMeta, SSubmitReqConvertCxt *pCxt) {
  taosMemoryFreeClear(pCxt->pTbSchema);
  pCxt->pTbSchema = metaGetTbTSchema(pMeta, pCxt->msgIter.suid > 0 ? pCxt->msgIter.suid : pCxt->msgIter.uid,
                                     pCxt->msgIter.sversion, 1);
  if (NULL == pCxt->pTbSchema) {
    return TSDB_CODE_INVALID_MSG;
  }
  tdSTSRowIterInit(&pCxt->rowIter, pCxt->pTbSchema);

  tDestroySubmitTbData(pCxt->pTbData, TSDB_MSG_FLG_ENCODE);
  if (NULL == pCxt->pTbData) {
    pCxt->pTbData = taosMemoryCalloc(1, sizeof(SSubmitTbData));
    if (NULL == pCxt->pTbData) {
      return TSDB_CODE_OUT_OF_MEMORY;
    }
  }
  pCxt->pTbData->flags = 0;
  pCxt->pTbData->suid = pCxt->msgIter.suid;
  pCxt->pTbData->uid = pCxt->msgIter.uid;
  pCxt->pTbData->sver = pCxt->msgIter.sversion;
  pCxt->pTbData->pCreateTbReq = NULL;
  pCxt->pTbData->aRowP = taosArrayInit(128, POINTER_BYTES);
  if (NULL == pCxt->pTbData->aRowP) {
    return TSDB_CODE_OUT_OF_MEMORY;
  }

  taosArrayDestroy(pCxt->pColValues);
  pCxt->pColValues = taosArrayInit(pCxt->pTbSchema->numOfCols, sizeof(SColVal));
  if (NULL == pCxt->pColValues) {
    return TSDB_CODE_OUT_OF_MEMORY;
  }
  for (int32_t i = 0; i < pCxt->pTbSchema->numOfCols; ++i) {
    SColVal val = COL_VAL_NONE(pCxt->pTbSchema->columns[i].colId, pCxt->pTbSchema->columns[i].type);
    taosArrayPush(pCxt->pColValues, &val);
  }

  return TSDB_CODE_SUCCESS;
}

static void vnodeDestroySubmitReqConvertCxt(SSubmitReqConvertCxt *pCxt) {
  taosMemoryFreeClear(pCxt->pTbSchema);
  tDestroySubmitTbData(pCxt->pTbData, TSDB_MSG_FLG_ENCODE);
  taosMemoryFreeClear(pCxt->pTbData);
  taosArrayDestroy(pCxt->pColValues);
}

static int32_t vnodeCellValConvertToColVal(STColumn *pCol, SCellVal *pCellVal, SColVal *pColVal) {
  if (tdValTypeIsNone(pCellVal->valType)) {
    pColVal->flag = CV_FLAG_NONE;
    return TSDB_CODE_SUCCESS;
  }

  if (tdValTypeIsNull(pCellVal->valType)) {
    pColVal->flag = CV_FLAG_NULL;
    return TSDB_CODE_SUCCESS;
  }

  if (IS_VAR_DATA_TYPE(pCol->type)) {
    pColVal->value.nData = varDataLen(pCellVal->val);
    pColVal->value.pData = (uint8_t *)varDataVal(pCellVal->val);
  } else if (TSDB_DATA_TYPE_FLOAT == pCol->type) {
    float f = GET_FLOAT_VAL(pCellVal->val);
    memcpy(&pColVal->value.val, &f, sizeof(f));
  } else if (TSDB_DATA_TYPE_DOUBLE == pCol->type) {
    pColVal->value.val = *(int64_t *)pCellVal->val;
  } else {
    GET_TYPED_DATA(pColVal->value.val, int64_t, pCol->type, pCellVal->val);
  }

  pColVal->flag = CV_FLAG_VALUE;
  return TSDB_CODE_SUCCESS;
}

static int32_t vnodeTSRowConvertToColValArray(SSubmitReqConvertCxt *pCxt) {
  int32_t code = TSDB_CODE_SUCCESS;
  tdSTSRowIterReset(&pCxt->rowIter, pCxt->pRow);
  for (int32_t i = 0; TSDB_CODE_SUCCESS == code && i < pCxt->pTbSchema->numOfCols; ++i) {
    STColumn *pCol = pCxt->pTbSchema->columns + i;
    SCellVal  cellVal = {0};
    if (!tdSTSRowIterFetch(&pCxt->rowIter, pCol->colId, pCol->type, &cellVal)) {
      break;
    }
    code = vnodeCellValConvertToColVal(pCol, &cellVal, (SColVal *)taosArrayGet(pCxt->pColValues, i));
  }
  return code;
}

static int32_t vnodeDecodeCreateTbReq(SSubmitReqConvertCxt *pCxt) {
  if (pCxt->msgIter.schemaLen <= 0) {
    return TSDB_CODE_SUCCESS;
  }

  pCxt->pTbData->pCreateTbReq = taosMemoryCalloc(1, sizeof(SVCreateTbReq));
  if (NULL == pCxt->pTbData->pCreateTbReq) {
    return TSDB_CODE_OUT_OF_MEMORY;
  }

  SDecoder decoder = {0};
  tDecoderInit(&decoder, (uint8_t *)pCxt->pBlock->data, pCxt->msgIter.schemaLen);
  int32_t code = tDecodeSVCreateTbReq(&decoder, pCxt->pTbData->pCreateTbReq);
  tDecoderClear(&decoder);

  return code;
}

static int32_t vnodeSubmitReqConvertToSubmitReq2(SVnode *pVnode, SSubmitReq *pReq, SSubmitReq2 *pReq2) {
  pReq2->aSubmitTbData = taosArrayInit(128, sizeof(SSubmitTbData));
  if (NULL == pReq2->aSubmitTbData) {
    return TSDB_CODE_OUT_OF_MEMORY;
  }

  SSubmitReqConvertCxt cxt = {0};

  int32_t code = tInitSubmitMsgIter(pReq, &cxt.msgIter);
  while (TSDB_CODE_SUCCESS == code) {
    code = tGetSubmitMsgNext(&cxt.msgIter, &cxt.pBlock);
    if (TSDB_CODE_SUCCESS == code) {
      if (NULL == cxt.pBlock) {
        break;
      }
      code = vnodeResetTableCxt(pVnode->pMeta, &cxt);
    }
    if (TSDB_CODE_SUCCESS == code) {
      code = tInitSubmitBlkIter(&cxt.msgIter, cxt.pBlock, &cxt.blkIter);
    }
    if (TSDB_CODE_SUCCESS == code) {
      code = vnodeDecodeCreateTbReq(&cxt);
    }
    while (TSDB_CODE_SUCCESS == code && (cxt.pRow = tGetSubmitBlkNext(&cxt.blkIter)) != NULL) {
      code = vnodeTSRowConvertToColValArray(&cxt);
      if (TSDB_CODE_SUCCESS == code) {
        SRow **pNewRow = taosArrayReserve(cxt.pTbData->aRowP, 1);
        code = tRowBuild(cxt.pColValues, cxt.pTbSchema, pNewRow);
      }
    }
    if (TSDB_CODE_SUCCESS == code) {
      code = (NULL == taosArrayPush(pReq2->aSubmitTbData, cxt.pTbData) ? TSDB_CODE_OUT_OF_MEMORY : TSDB_CODE_SUCCESS);
    }
    if (TSDB_CODE_SUCCESS == code) {
      taosMemoryFreeClear(cxt.pTbData);
    }
  }

  vnodeDestroySubmitReqConvertCxt(&cxt);
  return code;
}

static int32_t vnodeRebuildSubmitReqMsg(SSubmitReq2 *pSubmitReq, void **ppMsg) {
  int32_t  code = TSDB_CODE_SUCCESS;
  char    *pMsg = NULL;
  uint32_t msglen = 0;
  tEncodeSize(tEncodeSubmitReq, pSubmitReq, msglen, code);
  if (TSDB_CODE_SUCCESS == code) {
    pMsg = taosMemoryMalloc(msglen);
    if (NULL == pMsg) {
      code = TSDB_CODE_OUT_OF_MEMORY;
    }
  }
  if (TSDB_CODE_SUCCESS == code) {
    SEncoder encoder;
    tEncoderInit(&encoder, (uint8_t *)pMsg, msglen);
    code = tEncodeSubmitReq(&encoder, pSubmitReq);
    tEncoderClear(&encoder);
  }
  if (TSDB_CODE_SUCCESS == code) {
    *ppMsg = pMsg;
  }
  return code;
}

static int32_t vnodeProcessSubmitReq(SVnode *pVnode, int64_t ver, void *pReq, int32_t len, SRpcMsg *pRsp) {
  int32_t code = 0;
  terrno = 0;

  SSubmitReq2 *pSubmitReq = &(SSubmitReq2){0};
  SSubmitRsp2 *pSubmitRsp = &(SSubmitRsp2){0};
  SArray      *newTbUids = NULL;
  int32_t      ret;
  SEncoder     ec = {0};

  pRsp->code = TSDB_CODE_SUCCESS;

  void           *pAllocMsg = NULL;
  SSubmitReq2Msg *pMsg = (SSubmitReq2Msg *)pReq;
  if (0 == pMsg->version) {
    code = vnodeSubmitReqConvertToSubmitReq2(pVnode, (SSubmitReq *)pMsg, pSubmitReq);
    if (TSDB_CODE_SUCCESS == code) {
      code = vnodeRebuildSubmitReqMsg(pSubmitReq, &pReq);
    }
    if (TSDB_CODE_SUCCESS == code) {
      pAllocMsg = pReq;
    }
    if (TSDB_CODE_SUCCESS != code) {
      goto _exit;
    }
  } else {
    // decode
    pReq = POINTER_SHIFT(pReq, sizeof(SSubmitReq2Msg));
    len -= sizeof(SSubmitReq2Msg);
    SDecoder dc = {0};
    tDecoderInit(&dc, pReq, len);
    if (tDecodeSubmitReq(&dc, pSubmitReq) < 0) {
      code = TSDB_CODE_INVALID_MSG;
      goto _exit;
    }
    tDecoderClear(&dc);
  }

  // scan
  TSKEY now = taosGetTimestamp(pVnode->config.tsdbCfg.precision);
  TSKEY minKey = now - tsTickPerMin[pVnode->config.tsdbCfg.precision] * pVnode->config.tsdbCfg.keep2;
  TSKEY maxKey = tsMaxKeyByPrecision[pVnode->config.tsdbCfg.precision];
  for (int32_t i = 0; i < TARRAY_SIZE(pSubmitReq->aSubmitTbData); ++i) {
    SSubmitTbData *pSubmitTbData = taosArrayGet(pSubmitReq->aSubmitTbData, i);

    if (pSubmitTbData->pCreateTbReq && pSubmitTbData->pCreateTbReq->uid == 0) {
      code = TSDB_CODE_INVALID_MSG;
      goto _exit;
    }

    if (pSubmitTbData->flags & SUBMIT_REQ_COLUMN_DATA_FORMAT) {
      if (TARRAY_SIZE(pSubmitTbData->aCol) <= 0) {
        code = TSDB_CODE_INVALID_MSG;
        goto _exit;
      }

      SColData *pColData = (SColData *)taosArrayGet(pSubmitTbData->aCol, 0);
      TSKEY    *aKey = (TSKEY *)(pColData->pData);

      for (int32_t iRow = 0; iRow < pColData->nVal; iRow++) {
        if (aKey[iRow] < minKey || aKey[iRow] > maxKey || (iRow > 0 && aKey[iRow] <= aKey[iRow - 1])) {
          code = TSDB_CODE_INVALID_MSG;
          vError("vgId:%d %s failed since %s, version:%" PRId64, TD_VID(pVnode), __func__, tstrerror(terrno), ver);
          goto _exit;
        }
      }

    } else {
      int32_t nRow = TARRAY_SIZE(pSubmitTbData->aRowP);
      SRow  **aRow = (SRow **)TARRAY_DATA(pSubmitTbData->aRowP);

      for (int32_t iRow = 0; iRow < nRow; ++iRow) {
        if (aRow[iRow]->ts < minKey || aRow[iRow]->ts > maxKey || (iRow > 0 && aRow[iRow]->ts <= aRow[iRow - 1]->ts)) {
          code = TSDB_CODE_INVALID_MSG;
          vError("vgId:%d %s failed since %s, version:%" PRId64, TD_VID(pVnode), __func__, tstrerror(terrno), ver);
          goto _exit;
        }
      }
    }
  }

  for (int32_t i = 0; i < TARRAY_SIZE(pSubmitReq->aSubmitTbData); ++i) {
    SSubmitTbData *pSubmitTbData = taosArrayGet(pSubmitReq->aSubmitTbData, i);

    if (pSubmitTbData->pCreateTbReq) {
      pSubmitTbData->uid = pSubmitTbData->pCreateTbReq->uid;
    } else {
      SMetaInfo info = {0};

      code = metaGetInfo(pVnode->pMeta, pSubmitTbData->uid, &info, NULL);
      if (code) {
        code = TSDB_CODE_TDB_TABLE_NOT_EXIST;
        vWarn("vgId:%d, table uid:%" PRId64 " not exists", TD_VID(pVnode), pSubmitTbData->uid);
        goto _exit;
      }

      if (info.suid != pSubmitTbData->suid) {
        code = TSDB_CODE_INVALID_MSG;
        goto _exit;
      }

      if (info.suid) {
        metaGetInfo(pVnode->pMeta, info.suid, &info, NULL);
      }

      if (pSubmitTbData->sver != info.skmVer) {
        code = TSDB_CODE_TDB_INVALID_TABLE_SCHEMA_VER;
        goto _exit;
      }
    }

    if (pSubmitTbData->flags & SUBMIT_REQ_COLUMN_DATA_FORMAT) {
      int32_t   nColData = TARRAY_SIZE(pSubmitTbData->aCol);
      SColData *aColData = (SColData *)TARRAY_DATA(pSubmitTbData->aCol);

      if (nColData <= 0) {
        code = TSDB_CODE_INVALID_MSG;
        goto _exit;
      }

      if (aColData[0].cid != PRIMARYKEY_TIMESTAMP_COL_ID || aColData[0].type != TSDB_DATA_TYPE_TIMESTAMP ||
          aColData[0].nVal <= 0) {
        code = TSDB_CODE_INVALID_MSG;
        goto _exit;
      }

      for (int32_t j = 1; j < nColData; j++) {
        if (aColData[j].nVal != aColData[0].nVal) {
          code = TSDB_CODE_INVALID_MSG;
          goto _exit;
        }
      }
    }
  }

  vDebug("vgId:%d, submit block size %d", TD_VID(pVnode), (int32_t)taosArrayGetSize(pSubmitReq->aSubmitTbData));

  // loop to handle
  for (int32_t i = 0; i < TARRAY_SIZE(pSubmitReq->aSubmitTbData); ++i) {
    SSubmitTbData *pSubmitTbData = taosArrayGet(pSubmitReq->aSubmitTbData, i);

    // create table
    if (pSubmitTbData->pCreateTbReq) {
      // check (TODO: move check to create table)
      code = grantCheck(TSDB_GRANT_TIMESERIES);
      if (code) goto _exit;

      code = grantCheck(TSDB_GRANT_TABLE);
      if (code) goto _exit;

      // alloc if need
      if (pSubmitRsp->aCreateTbRsp == NULL &&
          (pSubmitRsp->aCreateTbRsp = taosArrayInit(TARRAY_SIZE(pSubmitReq->aSubmitTbData), sizeof(SVCreateTbRsp))) ==
              NULL) {
        code = TSDB_CODE_OUT_OF_MEMORY;
        goto _exit;
      }

      SVCreateTbRsp *pCreateTbRsp = taosArrayReserve(pSubmitRsp->aCreateTbRsp, 1);

      // create table
      if (metaCreateTable(pVnode->pMeta, ver, pSubmitTbData->pCreateTbReq, &pCreateTbRsp->pMeta) == 0) {
        // create table success

        if (newTbUids == NULL &&
            (newTbUids = taosArrayInit(TARRAY_SIZE(pSubmitReq->aSubmitTbData), sizeof(int64_t))) == NULL) {
          code = TSDB_CODE_OUT_OF_MEMORY;
          goto _exit;
        }

        taosArrayPush(newTbUids, &pSubmitTbData->uid);

        if (pCreateTbRsp->pMeta) {
          vnodeUpdateMetaRsp(pVnode, pCreateTbRsp->pMeta);
        }
      } else {  // create table failed
        if (terrno != TSDB_CODE_TDB_TABLE_ALREADY_EXIST) {
          code = terrno;
          goto _exit;
        }
        terrno = 0;
        pSubmitTbData->uid = pSubmitTbData->pCreateTbReq->uid;  // update uid if table exist for using below
      }
    }

    // insert data
    int32_t affectedRows;
    code = tsdbInsertTableData(pVnode->pTsdb, ver, pSubmitTbData, &affectedRows);
    if (code) goto _exit;

    code = metaUpdateChangeTime(pVnode->pMeta, pSubmitTbData->uid, pSubmitTbData->ctimeMs);
    if (code) goto _exit;

    pSubmitRsp->affectedRows += affectedRows;
  }

  // update the affected table uid list
  if (taosArrayGetSize(newTbUids) > 0) {
    vDebug("vgId:%d, add %d table into query table list in handling submit", TD_VID(pVnode),
           (int32_t)taosArrayGetSize(newTbUids));
    tqUpdateTbUidList(pVnode->pTq, newTbUids, true);
  }

_exit:
  // message
  pRsp->code = code;
  tEncodeSize(tEncodeSSubmitRsp2, pSubmitRsp, pRsp->contLen, ret);
  pRsp->pCont = rpcMallocCont(pRsp->contLen);
  tEncoderInit(&ec, pRsp->pCont, pRsp->contLen);
  tEncodeSSubmitRsp2(&ec, pSubmitRsp);
  tEncoderClear(&ec);

  // update statistics
  atomic_add_fetch_64(&pVnode->statis.nInsert, pSubmitRsp->affectedRows);
  atomic_add_fetch_64(&pVnode->statis.nInsertSuccess, pSubmitRsp->affectedRows);
  atomic_add_fetch_64(&pVnode->statis.nBatchInsert, 1);
  if (code == 0) {
    atomic_add_fetch_64(&pVnode->statis.nBatchInsertSuccess, 1);
    tdProcessRSmaSubmit(pVnode->pSma, ver, pSubmitReq, pReq, len, STREAM_INPUT__DATA_SUBMIT);
  }

  // clear
  taosArrayDestroy(newTbUids);
  tDestroySubmitReq(pSubmitReq, 0 == pMsg->version ? TSDB_MSG_FLG_CMPT : TSDB_MSG_FLG_DECODE);
  tDestroySSubmitRsp2(pSubmitRsp, TSDB_MSG_FLG_ENCODE);

  if (code) terrno = code;

  taosMemoryFree(pAllocMsg);

  return code;
}

static int32_t vnodeProcessCreateTSmaReq(SVnode *pVnode, int64_t ver, void *pReq, int32_t len, SRpcMsg *pRsp) {
  SVCreateTSmaReq req = {0};
  SDecoder        coder = {0};

  if (pRsp) {
    pRsp->msgType = TDMT_VND_CREATE_SMA_RSP;
    pRsp->code = TSDB_CODE_SUCCESS;
    pRsp->pCont = NULL;
    pRsp->contLen = 0;
  }

  // decode and process req
  tDecoderInit(&coder, pReq, len);

  if (tDecodeSVCreateTSmaReq(&coder, &req) < 0) {
    terrno = TSDB_CODE_MSG_DECODE_ERROR;
    if (pRsp) pRsp->code = terrno;
    goto _err;
  }

  if (tdProcessTSmaCreate(pVnode->pSma, ver, (const char *)&req) < 0) {
    if (pRsp) pRsp->code = terrno;
    goto _err;
  }

  tDecoderClear(&coder);
  vDebug("vgId:%d, success to create tsma %s:%" PRIi64 " version %" PRIi64 " for table %" PRIi64, TD_VID(pVnode),
         req.indexName, req.indexUid, ver, req.tableUid);
  return 0;

_err:
  tDecoderClear(&coder);
  vError("vgId:%d, failed to create tsma %s:%" PRIi64 " version %" PRIi64 "for table %" PRIi64 " since %s",
         TD_VID(pVnode), req.indexName, req.indexUid, ver, req.tableUid, terrstr());
  return -1;
}

/**
 * @brief specific for smaDstVnode
 *
 * @param pVnode
 * @param pCont
 * @param contLen
 * @return int32_t
 */
int32_t vnodeProcessCreateTSma(SVnode *pVnode, void *pCont, uint32_t contLen) {
  return vnodeProcessCreateTSmaReq(pVnode, 1, pCont, contLen, NULL);
}

static int32_t vnodeConsolidateAlterHashRange(SVnode *pVnode, int64_t ver) {
  int32_t code = TSDB_CODE_SUCCESS;

  vInfo("vgId:%d, trim meta of tables per hash range [%" PRIu32 ", %" PRIu32 "]. apply-index:%" PRId64, TD_VID(pVnode),
        pVnode->config.hashBegin, pVnode->config.hashEnd, ver);

  // TODO: trim meta of tables from TDB per hash range [pVnode->config.hashBegin, pVnode->config.hashEnd]
  code = metaTrimTables(pVnode->pMeta);

  return code;
}

static int32_t vnodeProcessAlterConfirmReq(SVnode *pVnode, int64_t ver, void *pReq, int32_t len, SRpcMsg *pRsp) {
  vInfo("vgId:%d, vnode handle msgType:alter-confirm, alter confim msg is processed", TD_VID(pVnode));
  int32_t code = TSDB_CODE_SUCCESS;
  if (!pVnode->config.hashChange) {
    goto _exit;
  }

  code = vnodeConsolidateAlterHashRange(pVnode, ver);
  if (code < 0) {
    vError("vgId:%d, failed to consolidate alter hashrange since %s. version:%" PRId64, TD_VID(pVnode), terrstr(), ver);
    goto _exit;
  }
  pVnode->config.hashChange = false;

_exit:
  pRsp->msgType = TDMT_VND_ALTER_CONFIRM_RSP;
  pRsp->code = code;
  pRsp->pCont = NULL;
  pRsp->contLen = 0;

  return code;
}

static int32_t vnodeProcessAlterConfigReq(SVnode *pVnode, int64_t ver, void *pReq, int32_t len, SRpcMsg *pRsp) {
  bool walChanged = false;
  bool tsdbChanged = false;

  SAlterVnodeConfigReq req = {0};
  if (tDeserializeSAlterVnodeConfigReq(pReq, len, &req) != 0) {
    terrno = TSDB_CODE_INVALID_MSG;
    return TSDB_CODE_INVALID_MSG;
  }

  vInfo("vgId:%d, start to alter vnode config, page:%d pageSize:%d buffer:%d szPage:%d szBuf:%" PRIu64
        " cacheLast:%d cacheLastSize:%d days:%d keep0:%d keep1:%d keep2:%d fsync:%d level:%d walRetentionPeriod:%d "
        "walRetentionSize:%d",
        TD_VID(pVnode), req.pages, req.pageSize, req.buffer, req.pageSize * 1024, (uint64_t)req.buffer * 1024 * 1024,
        req.cacheLast, req.cacheLastSize, req.daysPerFile, req.daysToKeep0, req.daysToKeep1, req.daysToKeep2,
        req.walFsyncPeriod, req.walLevel, req.walRetentionPeriod, req.walRetentionSize);

  if (pVnode->config.cacheLastSize != req.cacheLastSize) {
    pVnode->config.cacheLastSize = req.cacheLastSize;
    tsdbCacheSetCapacity(pVnode, (size_t)pVnode->config.cacheLastSize * 1024 * 1024);
  }

  if (pVnode->config.szBuf != req.buffer * 1024LL * 1024LL) {
    vInfo("vgId:%d, vnode buffer is changed from %" PRId64 " to %" PRId64, TD_VID(pVnode), pVnode->config.szBuf,
          (uint64_t)(req.buffer * 1024LL * 1024LL));
    pVnode->config.szBuf = req.buffer * 1024LL * 1024LL;
  }

  if (pVnode->config.szCache != req.pages) {
    if (metaAlterCache(pVnode->pMeta, req.pages) < 0) {
      vError("vgId:%d, failed to change vnode pages from %d to %d failed since %s", TD_VID(pVnode),
             pVnode->config.szCache, req.pages, tstrerror(errno));
      return errno;
    } else {
      vInfo("vgId:%d, vnode pages is changed from %d to %d", TD_VID(pVnode), pVnode->config.szCache, req.pages);
      pVnode->config.szCache = req.pages;
    }
  }

  if (pVnode->config.cacheLast != req.cacheLast) {
    pVnode->config.cacheLast = req.cacheLast;
  }

  if (pVnode->config.walCfg.fsyncPeriod != req.walFsyncPeriod) {
    pVnode->config.walCfg.fsyncPeriod = req.walFsyncPeriod;
    walChanged = true;
  }

  if (pVnode->config.walCfg.level != req.walLevel) {
    pVnode->config.walCfg.level = req.walLevel;
    walChanged = true;
  }

  if (pVnode->config.walCfg.retentionPeriod != req.walRetentionPeriod) {
    pVnode->config.walCfg.retentionPeriod = req.walRetentionPeriod;
    walChanged = true;
  }

  if (pVnode->config.walCfg.retentionSize != req.walRetentionSize) {
    pVnode->config.walCfg.retentionSize = req.walRetentionSize;
    walChanged = true;
  }

  if (pVnode->config.tsdbCfg.keep0 != req.daysToKeep0) {
    pVnode->config.tsdbCfg.keep0 = req.daysToKeep0;
    if (!VND_IS_RSMA(pVnode)) {
      tsdbChanged = true;
    }
  }

  if (pVnode->config.tsdbCfg.keep1 != req.daysToKeep1) {
    pVnode->config.tsdbCfg.keep1 = req.daysToKeep1;
    if (!VND_IS_RSMA(pVnode)) {
      tsdbChanged = true;
    }
  }

  if (pVnode->config.tsdbCfg.keep2 != req.daysToKeep2) {
    pVnode->config.tsdbCfg.keep2 = req.daysToKeep2;
    if (!VND_IS_RSMA(pVnode)) {
      tsdbChanged = true;
    }
  }

  if (req.sttTrigger != -1 && req.sttTrigger != pVnode->config.sttTrigger) {
    pVnode->config.sttTrigger = req.sttTrigger;
  }

  if (req.minRows != -1 && req.minRows != pVnode->config.tsdbCfg.minRows) {
    pVnode->config.tsdbCfg.minRows = req.minRows;
  }

  if (walChanged) {
    walAlter(pVnode->pWal, &pVnode->config.walCfg);
  }

  if (tsdbChanged) {
    tsdbSetKeepCfg(pVnode->pTsdb, &pVnode->config.tsdbCfg);
  }

  return 0;
}

static int32_t vnodeProcessBatchDeleteReq(SVnode *pVnode, int64_t ver, void *pReq, int32_t len, SRpcMsg *pRsp) {
  SBatchDeleteReq deleteReq;
  SDecoder        decoder;
  tDecoderInit(&decoder, pReq, len);
  tDecodeSBatchDeleteReq(&decoder, &deleteReq);

  SMetaReader mr = {0};
  metaReaderInit(&mr, pVnode->pMeta, META_READER_NOLOCK);

  int32_t sz = taosArrayGetSize(deleteReq.deleteReqs);
  for (int32_t i = 0; i < sz; i++) {
    SSingleDeleteReq *pOneReq = taosArrayGet(deleteReq.deleteReqs, i);
    char             *name = pOneReq->tbname;
    if (metaGetTableEntryByName(&mr, name) < 0) {
      vDebug("vgId:%d, stream delete msg, skip since no table: %s", pVnode->config.vgId, name);
      continue;
    }

    int64_t uid = mr.me.uid;

    int32_t code = tsdbDeleteTableData(pVnode->pTsdb, ver, deleteReq.suid, uid, pOneReq->startTs, pOneReq->endTs);
    if (code < 0) {
      terrno = code;
      vError("vgId:%d, delete error since %s, suid:%" PRId64 ", uid:%" PRId64 ", start ts:%" PRId64 ", end ts:%" PRId64,
             TD_VID(pVnode), terrstr(), deleteReq.suid, uid, pOneReq->startTs, pOneReq->endTs);
    }

    code = metaUpdateChangeTime(pVnode->pMeta, uid, deleteReq.ctimeMs);
    if (code < 0) {
      terrno = code;
      vError("vgId:%d, update change time error since %s, suid:%" PRId64 ", uid:%" PRId64 ", start ts:%" PRId64
             ", end ts:%" PRId64,
             TD_VID(pVnode), terrstr(), deleteReq.suid, uid, pOneReq->startTs, pOneReq->endTs);
    }

    tDecoderClear(&mr.coder);
  }
  metaReaderClear(&mr);
  taosArrayDestroy(deleteReq.deleteReqs);
  return 0;
}

static int32_t vnodeProcessDeleteReq(SVnode *pVnode, int64_t ver, void *pReq, int32_t len, SRpcMsg *pRsp) {
  int32_t     code = 0;
  SDecoder   *pCoder = &(SDecoder){0};
  SDeleteRes *pRes = &(SDeleteRes){0};

  pRsp->msgType = TDMT_VND_DELETE_RSP;
  pRsp->pCont = NULL;
  pRsp->contLen = 0;
  pRsp->code = TSDB_CODE_SUCCESS;

  pRes->uidList = taosArrayInit(0, sizeof(tb_uid_t));
  if (pRes->uidList == NULL) {
    code = TSDB_CODE_OUT_OF_MEMORY;
    goto _err;
  }

  tDecoderInit(pCoder, pReq, len);
  tDecodeDeleteRes(pCoder, pRes);
  ASSERT(taosArrayGetSize(pRes->uidList) == 0 || (pRes->skey != 0 && pRes->ekey != 0));

  for (int32_t iUid = 0; iUid < taosArrayGetSize(pRes->uidList); iUid++) {
    uint64_t uid = *(uint64_t *)taosArrayGet(pRes->uidList, iUid);
    code = tsdbDeleteTableData(pVnode->pTsdb, ver, pRes->suid, uid, pRes->skey, pRes->ekey);
    if (code) goto _err;
    code = metaUpdateChangeTime(pVnode->pMeta, uid, pRes->ctimeMs);
    if (code) goto _err;
  }

  tDecoderClear(pCoder);
  taosArrayDestroy(pRes->uidList);

  SVDeleteRsp rsp = {.affectedRows = pRes->affectedRows};
  int32_t     ret = 0;
  tEncodeSize(tEncodeSVDeleteRsp, &rsp, pRsp->contLen, ret);
  pRsp->pCont = rpcMallocCont(pRsp->contLen);
  SEncoder ec = {0};
  tEncoderInit(&ec, pRsp->pCont, pRsp->contLen);
  tEncodeSVDeleteRsp(&ec, &rsp);
  tEncoderClear(&ec);
  return code;

_err:
  return code;
}
static int32_t vnodeProcessCreateIndexReq(SVnode *pVnode, int64_t ver, void *pReq, int32_t len, SRpcMsg *pRsp) {
  SVCreateStbReq req = {0};
  SDecoder       dc = {0};

  pRsp->msgType = TDMT_VND_CREATE_INDEX_RSP;
  pRsp->code = TSDB_CODE_SUCCESS;
  pRsp->pCont = NULL;
  pRsp->contLen = 0;

  tDecoderInit(&dc, pReq, len);
  // decode req
  if (tDecodeSVCreateStbReq(&dc, &req) < 0) {
    terrno = TSDB_CODE_INVALID_MSG;
    tDecoderClear(&dc);
    return -1;
  }
  if (metaAddIndexToSTable(pVnode->pMeta, ver, &req) < 0) {
    pRsp->code = terrno;
    goto _err;
  }
  tDecoderClear(&dc);
  return 0;
_err:
  tDecoderClear(&dc);
  return -1;
}
static int32_t vnodeProcessDropIndexReq(SVnode *pVnode, int64_t ver, void *pReq, int32_t len, SRpcMsg *pRsp) {
  SDropIndexReq req = {0};
  pRsp->msgType = TDMT_VND_DROP_INDEX_RSP;
  pRsp->code = TSDB_CODE_SUCCESS;
  pRsp->pCont = NULL;
  pRsp->contLen = 0;

  if (tDeserializeSDropIdxReq(pReq, len, &req)) {
    terrno = TSDB_CODE_INVALID_MSG;
    return -1;
  }

  if (metaDropIndexFromSTable(pVnode->pMeta, ver, &req) < 0) {
    pRsp->code = terrno;
    return -1;
  }
  return TSDB_CODE_SUCCESS;
}

extern int32_t vnodeProcessCompactVnodeReqImpl(SVnode *pVnode, int64_t ver, void *pReq, int32_t len, SRpcMsg *pRsp);

static int32_t vnodeProcessCompactVnodeReq(SVnode *pVnode, int64_t ver, void *pReq, int32_t len, SRpcMsg *pRsp) {
  return vnodeProcessCompactVnodeReqImpl(pVnode, ver, pReq, len, pRsp);
}

#ifndef TD_ENTERPRISE
int32_t vnodeProcessCompactVnodeReqImpl(SVnode *pVnode, int64_t ver, void *pReq, int32_t len, SRpcMsg *pRsp) {
  return 0;
}
#endif<|MERGE_RESOLUTION|>--- conflicted
+++ resolved
@@ -717,11 +717,7 @@
     tqUpdateTbUidList(pVnode->pTq, tbUids, false);
   }
 
-<<<<<<< HEAD
-  vnodeSyncRetention(pVnode, ttlReq.timestamp);
-=======
   vnodeAsyncRentention(pVnode, ttlReq.timestampSec);
->>>>>>> 254a20bd
 
 end:
   taosArrayDestroy(tbUids);
