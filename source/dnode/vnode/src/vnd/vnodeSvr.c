--- conflicted
+++ resolved
@@ -874,11 +874,7 @@
       if (vnodeProcessFollowerSsMigrateReq(pVnode, ver, pReq, len, pRsp) < 0) goto _err;
       break;
     case TDMT_VND_KILL_SSMIGRATE:
-<<<<<<< HEAD
-      // if (vnodeProcessKillSsMigrateReq(pVnode, ver, pReq, len, pRsp) < 0) goto _err;
-=======
       if (vnodeProcessKillSsMigrateReq(pVnode, ver, pReq, len, pRsp) < 0) goto _err;
->>>>>>> cf1fcd02
       break;
 #endif
     /* TSDB */
