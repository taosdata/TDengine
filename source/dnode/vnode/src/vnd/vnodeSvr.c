/*
 * Copyright (c) 2019 TAOS Data, Inc. <jhtao@taosdata.com>
 *
 * This program is free software: you can use, redistribute, and/or modify
 * it under the terms of the GNU Affero General Public License, version 3
 * or later ("AGPL"), as published by the Free Software Foundation.
 *
 * This program is distributed in the hope that it will be useful, but WITHOUT
 * ANY WARRANTY; without even the implied warranty of MERCHANTABILITY or
 * FITNESS FOR A PARTICULAR PURPOSE.
 *
 * You should have received a copy of the GNU Affero General Public License
 * along with this program. If not, see <http://www.gnu.org/licenses/>.
 */

#include "audit.h"
#include "cos.h"
#include "monitor.h"
#include "tencode.h"
#include "tglobal.h"
#include "tmsg.h"
#include "tstrbuild.h"
#include "vnd.h"
#include "vnode.h"
#include "vnodeInt.h"

extern taos_counter_t *tsInsertCounter;

static int32_t vnodeProcessCreateStbReq(SVnode *pVnode, int64_t ver, void *pReq, int32_t len, SRpcMsg *pRsp);
static int32_t vnodeProcessAlterStbReq(SVnode *pVnode, int64_t ver, void *pReq, int32_t len, SRpcMsg *pRsp);
static int32_t vnodeProcessDropStbReq(SVnode *pVnode, int64_t ver, void *pReq, int32_t len, SRpcMsg *pRsp);
static int32_t vnodeProcessCreateTbReq(SVnode *pVnode, int64_t ver, void *pReq, int32_t len, SRpcMsg *pRsp,
                                       SRpcMsg *pOriginRpc);
static int32_t vnodeProcessAlterTbReq(SVnode *pVnode, int64_t ver, void *pReq, int32_t len, SRpcMsg *pRsp);
static int32_t vnodeProcessDropTbReq(SVnode *pVnode, int64_t ver, void *pReq, int32_t len, SRpcMsg *pRsp,
                                     SRpcMsg *pOriginRpc);
static int32_t vnodeProcessSubmitReq(SVnode *pVnode, int64_t ver, void *pReq, int32_t len, SRpcMsg *pRsp,
                                     SRpcMsg *pOriginalMsg);
static int32_t vnodeProcessCreateTSmaReq(SVnode *pVnode, int64_t ver, void *pReq, int32_t len, SRpcMsg *pRsp);
static int32_t vnodeProcessAlterConfirmReq(SVnode *pVnode, int64_t ver, void *pReq, int32_t len, SRpcMsg *pRsp);
static int32_t vnodeProcessAlterConfigReq(SVnode *pVnode, int64_t ver, void *pReq, int32_t len, SRpcMsg *pRsp);
static int32_t vnodeProcessDropTtlTbReq(SVnode *pVnode, int64_t ver, void *pReq, int32_t len, SRpcMsg *pRsp);
static int32_t vnodeProcessTrimReq(SVnode *pVnode, int64_t ver, void *pReq, int32_t len, SRpcMsg *pRsp);
static int32_t vnodeProcessIdfReq(SVnode *pVnode, int64_t ver, void *pReq, int32_t len, SRpcMsg *pRsp);
static int32_t vnodeProcessS3MigrateReq(SVnode *pVnode, int64_t ver, void *pReq, int32_t len, SRpcMsg *pRsp);
static int32_t vnodeProcessDeleteReq(SVnode *pVnode, int64_t ver, void *pReq, int32_t len, SRpcMsg *pRsp,
                                     SRpcMsg *pOriginalMsg);
static int32_t vnodeProcessBatchDeleteReq(SVnode *pVnode, int64_t ver, void *pReq, int32_t len, SRpcMsg *pRsp);
static int32_t vnodeProcessCreateIndexReq(SVnode *pVnode, int64_t ver, void *pReq, int32_t len, SRpcMsg *pRsp);
static int32_t vnodeProcessDropIndexReq(SVnode *pVnode, int64_t ver, void *pReq, int32_t len, SRpcMsg *pRsp);
static int32_t vnodeProcessCompactVnodeReq(SVnode *pVnode, int64_t ver, void *pReq, int32_t len, SRpcMsg *pRsp);
static int32_t vnodeProcessConfigChangeReq(SVnode *pVnode, int64_t ver, void *pReq, int32_t len, SRpcMsg *pRsp);
static int32_t vnodeProcessArbCheckSyncReq(SVnode *pVnode, void *pReq, int32_t len, SRpcMsg *pRsp);
static int32_t vnodeProcessDropTSmaCtbReq(SVnode *pVnode, int64_t ver, void *pReq, int32_t len, SRpcMsg *pRsp,
                                          SRpcMsg *pOriginRpc);

static int32_t vnodeCheckToken(SVnode *pVnode, char *member0Token, char *member1Token);
static int32_t vnodeCheckSyncd(SVnode *pVnode, char *member0Token, char *member1Token);
static int32_t vnodeProcessFetchTtlExpiredTbs(SVnode *pVnode, int64_t ver, void *pReq, int32_t len, SRpcMsg *pRsp);

extern int32_t vnodeProcessKillCompactReq(SVnode *pVnode, int64_t ver, void *pReq, int32_t len, SRpcMsg *pRsp);
extern int32_t vnodeQueryCompactProgress(SVnode *pVnode, SRpcMsg *pMsg);

static int32_t vnodePreprocessCreateTableReq(SVnode *pVnode, SDecoder *pCoder, int64_t btime, int64_t *pUid) {
  int32_t code = 0;
  int32_t lino = 0;

  if (tStartDecode(pCoder) < 0) {
    code = TSDB_CODE_INVALID_MSG;
    TSDB_CHECK_CODE(code, lino, _exit);
  }

  // flags
  if (tDecodeI32v(pCoder, NULL) < 0) {
    code = TSDB_CODE_INVALID_MSG;
    TSDB_CHECK_CODE(code, lino, _exit);
  }

  // name
  char *name = NULL;
  if (tDecodeCStr(pCoder, &name) < 0) {
    code = TSDB_CODE_INVALID_MSG;
    TSDB_CHECK_CODE(code, lino, _exit);
  }

  // uid
  int64_t uid = metaGetTableEntryUidByName(pVnode->pMeta, name);
  if (uid == 0) {
    uid = tGenIdPI64();
  }
  taosSetInt64Aligned((int64_t *)(pCoder->data + pCoder->pos), uid);

  // btime
  taosSetInt64Aligned((int64_t *)(pCoder->data + pCoder->pos + 8), btime);

  tEndDecode(pCoder);

_exit:
  if (code) {
    vError("vgId:%d %s failed at line %d since %s", TD_VID(pVnode), __func__, lino, tstrerror(code));
  } else {
    vTrace("vgId:%d %s done, table:%s uid generated:%" PRId64, TD_VID(pVnode), __func__, name, uid);
    if (pUid) *pUid = uid;
  }
  return code;
}
static int32_t vnodePreProcessCreateTableMsg(SVnode *pVnode, SRpcMsg *pMsg) {
  int32_t code = 0;
  int32_t lino = 0;

  int64_t  btime = taosGetTimestampMs();
  SDecoder dc = {0};
  int32_t  nReqs;

  tDecoderInit(&dc, (uint8_t *)pMsg->pCont + sizeof(SMsgHead), pMsg->contLen - sizeof(SMsgHead));
  if (tStartDecode(&dc) < 0) {
    code = TSDB_CODE_INVALID_MSG;
    return code;
  }

  if (tDecodeI32v(&dc, &nReqs) < 0) {
    code = TSDB_CODE_INVALID_MSG;
    TSDB_CHECK_CODE(code, lino, _exit);
  }
  for (int32_t iReq = 0; iReq < nReqs; iReq++) {
    code = vnodePreprocessCreateTableReq(pVnode, &dc, btime, NULL);
    TSDB_CHECK_CODE(code, lino, _exit);
  }

  tEndDecode(&dc);

_exit:
  tDecoderClear(&dc);
  if (code) {
    vError("vgId:%d, %s:%d failed to preprocess submit request since %s, msg type:%s", TD_VID(pVnode), __func__, lino,
           tstrerror(code), TMSG_INFO(pMsg->msgType));
  }
  return code;
}

static int32_t vnodePreProcessAlterTableMsg(SVnode *pVnode, SRpcMsg *pMsg) {
  int32_t code = TSDB_CODE_INVALID_MSG;
  int32_t lino = 0;

  SDecoder dc = {0};
  tDecoderInit(&dc, (uint8_t *)pMsg->pCont + sizeof(SMsgHead), pMsg->contLen - sizeof(SMsgHead));

  SVAlterTbReq vAlterTbReq = {0};
  int64_t      ctimeMs = taosGetTimestampMs();
  if (tDecodeSVAlterTbReqSetCtime(&dc, &vAlterTbReq, ctimeMs) < 0) {
    taosArrayDestroy(vAlterTbReq.pMultiTag);
    vAlterTbReq.pMultiTag = NULL;
    goto _exit;
  }
  taosArrayDestroy(vAlterTbReq.pMultiTag);
  vAlterTbReq.pMultiTag = NULL;

  code = 0;

_exit:
  tDecoderClear(&dc);
  if (code) {
    vError("vgId:%d %s failed at line %d since %s", TD_VID(pVnode), __func__, lino, tstrerror(code));
  } else {
    vTrace("vgId:%d %s done, table:%s ctimeMs generated:%" PRId64, TD_VID(pVnode), __func__, vAlterTbReq.tbName,
           ctimeMs);
  }
  return code;
}

static int32_t vnodePreProcessDropTtlMsg(SVnode *pVnode, SRpcMsg *pMsg) {
  int32_t code = TSDB_CODE_INVALID_MSG;
  int32_t lino = 0;

  SMsgHead *pContOld = pMsg->pCont;
  int32_t   reqLenOld = pMsg->contLen - sizeof(SMsgHead);

  SArray *tbUids = NULL;
  int64_t timestampMs = 0;

  SVDropTtlTableReq ttlReq = {0};
  if (tDeserializeSVDropTtlTableReq((char *)pContOld + sizeof(SMsgHead), reqLenOld, &ttlReq) != 0) {
    code = TSDB_CODE_INVALID_MSG;
    TSDB_CHECK_CODE(code, lino, _exit);
  }

  {  // find expired uids
    tbUids = taosArrayInit(8, sizeof(tb_uid_t));
    if (tbUids == NULL) {
      code = terrno;
      TSDB_CHECK_CODE(code, lino, _exit);
    }

    timestampMs = (int64_t)ttlReq.timestampSec * 1000;
    code = metaTtlFindExpired(pVnode->pMeta, timestampMs, tbUids, ttlReq.ttlDropMaxCount);
    if (code != 0) {
      code = TSDB_CODE_INVALID_MSG;
      TSDB_CHECK_CODE(code, lino, _exit);
    }

    ttlReq.nUids = taosArrayGetSize(tbUids);
    ttlReq.pTbUids = tbUids;
  }

  if (ttlReq.nUids == 0) {
    code = TSDB_CODE_MSG_PREPROCESSED;
    TSDB_CHECK_CODE(code, lino, _exit);
  }

  {  // prepare new content
    int32_t reqLenNew = tSerializeSVDropTtlTableReq(NULL, 0, &ttlReq);
    int32_t contLenNew = reqLenNew + sizeof(SMsgHead);

    SMsgHead *pContNew = rpcMallocCont(contLenNew);
    if (pContNew == NULL) {
      code = terrno;
      TSDB_CHECK_CODE(code, lino, _exit);
    }

    if (tSerializeSVDropTtlTableReq((char *)pContNew + sizeof(SMsgHead), reqLenNew, &ttlReq) != 0) {
      vError("vgId:%d %s:%d failed to serialize drop ttl request", TD_VID(pVnode), __func__, lino);
    }
    pContNew->contLen = htonl(reqLenNew);
    pContNew->vgId = pContOld->vgId;

    rpcFreeCont(pContOld);
    pMsg->pCont = pContNew;
    pMsg->contLen = contLenNew;
  }

  code = 0;

_exit:
  taosArrayDestroy(tbUids);

  if (code && code != TSDB_CODE_MSG_PREPROCESSED) {
    vError("vgId:%d, %s:%d failed to preprocess drop ttl request since %s, msg type:%s", TD_VID(pVnode), __func__, lino,
           tstrerror(code), TMSG_INFO(pMsg->msgType));
  } else {
    vTrace("vgId:%d, %s done, timestampSec:%d, nUids:%d", TD_VID(pVnode), __func__, ttlReq.timestampSec, ttlReq.nUids);
  }

  return code;
}

extern int64_t tsMaxKeyByPrecision[];
static int32_t vnodePreProcessSubmitTbData(SVnode *pVnode, SDecoder *pCoder, int64_t btimeMs, int64_t ctimeMs) {
  int32_t code = 0;
  int32_t lino = 0;

  if (tStartDecode(pCoder) < 0) {
    code = TSDB_CODE_INVALID_MSG;
    TSDB_CHECK_CODE(code, lino, _exit);
  }

  SSubmitTbData submitTbData;
  uint8_t       version;
  if (tDecodeI32v(pCoder, &submitTbData.flags) < 0) {
    code = TSDB_CODE_INVALID_MSG;
    TSDB_CHECK_CODE(code, lino, _exit);
  }
  version = (submitTbData.flags >> 8) & 0xff;
  submitTbData.flags = submitTbData.flags & 0xff;

  int64_t uid;
  if (submitTbData.flags & SUBMIT_REQ_AUTO_CREATE_TABLE) {
    code = vnodePreprocessCreateTableReq(pVnode, pCoder, btimeMs, &uid);
    TSDB_CHECK_CODE(code, lino, _exit);
  }

  // submit data
  if (tDecodeI64(pCoder, &submitTbData.suid) < 0) {
    code = TSDB_CODE_INVALID_MSG;
    TSDB_CHECK_CODE(code, lino, _exit);
  }

  if (submitTbData.flags & SUBMIT_REQ_AUTO_CREATE_TABLE) {
    taosSetInt64Aligned((int64_t *)(pCoder->data + pCoder->pos), uid);
    pCoder->pos += sizeof(int64_t);
  } else {
    if (tDecodeI64(pCoder, &submitTbData.uid) < 0) {
      code = TSDB_CODE_INVALID_MSG;
      TSDB_CHECK_CODE(code, lino, _exit);
    }
  }

  if (tDecodeI32v(pCoder, &submitTbData.sver) < 0) {
    code = TSDB_CODE_INVALID_MSG;
    TSDB_CHECK_CODE(code, lino, _exit);
  }

  // scan and check
  TSKEY now = btimeMs;
  if (pVnode->config.tsdbCfg.precision == TSDB_TIME_PRECISION_MICRO) {
    now *= 1000;
  } else if (pVnode->config.tsdbCfg.precision == TSDB_TIME_PRECISION_NANO) {
    now *= 1000000;
  }

  int32_t keep = pVnode->config.tsdbCfg.keep2;
  /*
  int32_t nlevel = tfsGetLevel(pVnode->pTfs);
  if (nlevel > 1 && tsS3Enabled) {
    if (nlevel == 3) {
      keep = pVnode->config.tsdbCfg.keep1;
    } else if (nlevel == 2) {
      keep = pVnode->config.tsdbCfg.keep0;
    }
  }
  */

  TSKEY minKey = now - tsTickPerMin[pVnode->config.tsdbCfg.precision] * keep;
  TSKEY maxKey = tsMaxKeyByPrecision[pVnode->config.tsdbCfg.precision];
  if (submitTbData.flags & SUBMIT_REQ_COLUMN_DATA_FORMAT) {
    uint64_t nColData;
    if (tDecodeU64v(pCoder, &nColData) < 0) {
      code = TSDB_CODE_INVALID_MSG;
      TSDB_CHECK_CODE(code, lino, _exit);
    }

    SColData colData = {0};
    code = tDecodeColData(version, pCoder, &colData);
    if (code) {
      code = TSDB_CODE_INVALID_MSG;
      TSDB_CHECK_CODE(code, lino, _exit);
    }

    if (colData.flag != HAS_VALUE) {
      code = TSDB_CODE_INVALID_MSG;
      TSDB_CHECK_CODE(code, lino, _exit);
    }

    for (int32_t iRow = 0; iRow < colData.nVal; iRow++) {
      if (((TSKEY *)colData.pData)[iRow] < minKey || ((TSKEY *)colData.pData)[iRow] > maxKey) {
        code = TSDB_CODE_TDB_TIMESTAMP_OUT_OF_RANGE;
        TSDB_CHECK_CODE(code, lino, _exit);
      }
    }

    for (uint64_t i = 1; i < nColData; i++) {
      code = tDecodeColData(version, pCoder, &colData);
      if (code) {
        code = TSDB_CODE_INVALID_MSG;
        TSDB_CHECK_CODE(code, lino, _exit);
      }
    }
  } else {
    uint64_t nRow;
    if (tDecodeU64v(pCoder, &nRow) < 0) {
      code = TSDB_CODE_INVALID_MSG;
      TSDB_CHECK_CODE(code, lino, _exit);
    }

    STSchema *pTSchema = NULL;
    code = metaGetTbTSchemaEx(pVnode->pMeta, submitTbData.suid, submitTbData.uid, submitTbData.sver, &pTSchema);

    for (int32_t iRow = 0; iRow < nRow; ++iRow) {
      SRow *pRow = (SRow *)(pCoder->data + pCoder->pos);
      pCoder->pos += pRow->len;
#ifndef NO_UNALIGNED_ACCESS
      if (pRow->ts < minKey || pRow->ts > maxKey) {
#else
      TSKEY ts = taosGetInt64Aligned(&pRow->ts);
      if (ts < minKey || ts > maxKey) {
#endif
        code = TSDB_CODE_TDB_TIMESTAMP_OUT_OF_RANGE;
        TSDB_CHECK_CODE(code, lino, _exit);
      }

      {
        ++pVnode->batchCount;

        bool isOdd = (1 == pVnode->batchCount % 2);

#define NAME_COL_IDX    1
#define NAME_COL_LEN    64
#define LOCA_COL_IDX    2
#define algoA(key, len) (MurmurHash3_32((key), (len)))
#define algoB(key, len) (taosDJB2Hash((key), (len)))

        SColVal nameColVal = {0};
        code = tRowGet(pRow, pTSchema, NAME_COL_IDX, &nameColVal);
        TSDB_CHECK_CODE(code, lino, _exit);

        char    nameValue[NAME_COL_LEN] = {0};
        int32_t namelen = nameColVal.value.nData;
        tstrncpy(nameValue, nameColVal.value.pData, nameColVal.value.nData);

        int parIdx = 0;
        if (strstr(nameValue, "***TEST***")) {
          if (isOdd) {
            parIdx = algoA(nameValue, namelen) % pVnode->partitionCount;
          } else {
            parIdx = algoB(nameValue, namelen) % pVnode->partitionCount;
          }
        } else if (strstr(nameValue, "***test***")) {
          if (isOdd) {
            parIdx = algoB(nameValue, namelen) % pVnode->partitionCount;
          } else {
            // parIdx = 1;
          }
        } else if (strstr(nameValue, "***TesT***")) {
<<<<<<< HEAD
          if (isOdd) {
            parIdx = 1;
=======
          if (1 == pVnode->batchCount % 2) {
            // parIdx = 1;
>>>>>>> 78aef561
          } else {
            parIdx = algoA(nameValue, namelen) % pVnode->partitionCount;
          }
        } else {
          parIdx = algoA(nameValue, namelen) % pVnode->partitionCount;
        }

        // TODO: set col val with parIdx
        // SColVal locColVal = {0};
        // code = tRowSet(pRow, pTSchema, LOCA_COL_IDX, &locColVal);
      }
    }

    taosMemoryFreeClear(pTSchema);
    pTSchema = NULL;
  }

  if (!tDecodeIsEnd(pCoder)) {
    taosSetInt64Aligned((int64_t *)(pCoder->data + pCoder->pos), ctimeMs);
    pCoder->pos += sizeof(int64_t);
  }

  tEndDecode(pCoder);

_exit:
  if (code) {
    vError("vgId:%d, %s:%d failed to vnodePreProcessSubmitTbData submit request since %s", TD_VID(pVnode), __func__,
           lino, tstrerror(code));
  }
  return code;
}
static int32_t vnodePreProcessSubmitMsg(SVnode *pVnode, SRpcMsg *pMsg) {
  int32_t code = 0;
  int32_t lino = 0;

  if (tsBypassFlag & TSDB_BYPASS_RA_RPC_RECV_SUBMIT) {
    return TSDB_CODE_MSG_PREPROCESSED;
  }

  SDecoder *pCoder = &(SDecoder){0};

  if (taosHton64(((SSubmitReq2Msg *)pMsg->pCont)->version) != 1) {
    code = TSDB_CODE_INVALID_MSG;
    TSDB_CHECK_CODE(code, lino, _exit);
  }

  tDecoderInit(pCoder, (uint8_t *)pMsg->pCont + sizeof(SSubmitReq2Msg), pMsg->contLen - sizeof(SSubmitReq2Msg));

  if (tStartDecode(pCoder) < 0) {
    code = TSDB_CODE_INVALID_MSG;
    TSDB_CHECK_CODE(code, lino, _exit);
  }

  uint64_t nSubmitTbData;
  if (tDecodeU64v(pCoder, &nSubmitTbData) < 0) {
    code = TSDB_CODE_INVALID_MSG;
    TSDB_CHECK_CODE(code, lino, _exit);
  }

  int64_t btimeMs = taosGetTimestampMs();
  int64_t ctimeMs = btimeMs;
  for (int32_t i = 0; i < nSubmitTbData; i++) {
    code = vnodePreProcessSubmitTbData(pVnode, pCoder, btimeMs, ctimeMs);
    TSDB_CHECK_CODE(code, lino, _exit);
  }

  tEndDecode(pCoder);

_exit:
  tDecoderClear(pCoder);
  if (code) {
    vError("vgId:%d, %s:%d failed to preprocess submit request since %s, msg type:%s", TD_VID(pVnode), __func__, lino,
           tstrerror(code), TMSG_INFO(pMsg->msgType));
  }
  return code;
}

static int32_t vnodePreProcessDeleteMsg(SVnode *pVnode, SRpcMsg *pMsg) {
  int32_t code = 0;

  int32_t    size;
  int32_t    ret;
  uint8_t   *pCont;
  SEncoder  *pCoder = &(SEncoder){0};
  SDeleteRes res = {0};

  SReadHandle handle = {.vnode = pVnode, .pMsgCb = &pVnode->msgCb, .skipRollup = 1};
  initStorageAPI(&handle.api);

  code = qWorkerProcessDeleteMsg(&handle, pVnode->pQuery, pMsg, &res);
  if (code) goto _exit;

  res.ctimeMs = taosGetTimestampMs();
  // malloc and encode
  tEncodeSize(tEncodeDeleteRes, &res, size, ret);
  pCont = rpcMallocCont(size + sizeof(SMsgHead));

  ((SMsgHead *)pCont)->contLen = size + sizeof(SMsgHead);
  ((SMsgHead *)pCont)->vgId = TD_VID(pVnode);

  tEncoderInit(pCoder, pCont + sizeof(SMsgHead), size);
  if (tEncodeDeleteRes(pCoder, &res) != 0) {
    vError("vgId:%d %s failed to encode delete response", TD_VID(pVnode), __func__);
  }
  tEncoderClear(pCoder);

  rpcFreeCont(pMsg->pCont);
  pMsg->pCont = pCont;
  pMsg->contLen = size + sizeof(SMsgHead);

  taosArrayDestroy(res.uidList);

_exit:
  return code;
}

static int32_t vnodePreProcessBatchDeleteMsg(SVnode *pVnode, SRpcMsg *pMsg) {
  int32_t code = 0;
  int32_t lino = 0;

  int64_t         ctimeMs = taosGetTimestampMs();
  SBatchDeleteReq pReq = {0};
  SDecoder       *pCoder = &(SDecoder){0};

  tDecoderInit(pCoder, (uint8_t *)pMsg->pCont + sizeof(SMsgHead), pMsg->contLen - sizeof(SMsgHead));

  if (tDecodeSBatchDeleteReqSetCtime(pCoder, &pReq, ctimeMs) < 0) {
    code = TSDB_CODE_INVALID_MSG;
  }

  tDecoderClear(pCoder);
  taosArrayDestroy(pReq.deleteReqs);

  if (code) {
    vError("vgId:%d %s failed at line %d since %s", TD_VID(pVnode), __func__, lino, tstrerror(code));
  } else {
    vTrace("vgId:%d %s done, ctimeMs generated:%" PRId64, TD_VID(pVnode), __func__, ctimeMs);
  }
  return code;
}

static int32_t vnodePreProcessArbCheckSyncMsg(SVnode *pVnode, SRpcMsg *pMsg) {
  SVArbCheckSyncReq syncReq = {0};

  if (tDeserializeSVArbCheckSyncReq((char *)pMsg->pCont + sizeof(SMsgHead), pMsg->contLen - sizeof(SMsgHead),
                                    &syncReq) != 0) {
    return TSDB_CODE_INVALID_MSG;
  }

  int32_t ret = vnodeCheckToken(pVnode, syncReq.member0Token, syncReq.member1Token);
  if (ret != 0) {
    vError("vgId:%d, failed to preprocess arb check sync request since %s", TD_VID(pVnode), tstrerror(ret));
  }

  int32_t code = terrno;
  tFreeSVArbCheckSyncReq(&syncReq);

  return code;
}

int32_t vnodePreProcessDropTbMsg(SVnode *pVnode, SRpcMsg *pMsg) {
  int32_t          code = TSDB_CODE_SUCCESS;
  int32_t          lino = 0;
  int32_t          size = 0;
  SDecoder         dc = {0};
  SEncoder         ec = {0};
  SVDropTbBatchReq receivedBatchReqs = {0};
  SVDropTbBatchReq sentBatchReqs = {0};

  tDecoderInit(&dc, POINTER_SHIFT(pMsg->pCont, sizeof(SMsgHead)), pMsg->contLen - sizeof(SMsgHead));

  code = tDecodeSVDropTbBatchReq(&dc, &receivedBatchReqs);
  if (code < 0) {
    terrno = code;
    TSDB_CHECK_CODE(code, lino, _exit);
  }
  sentBatchReqs.pArray = taosArrayInit(receivedBatchReqs.nReqs, sizeof(SVDropTbReq));
  if (!sentBatchReqs.pArray) {
    code = terrno;
    goto _exit;
  }

  for (int32_t i = 0; i < receivedBatchReqs.nReqs; ++i) {
    SVDropTbReq *pReq = receivedBatchReqs.pReqs + i;
    tb_uid_t     uid = metaGetTableEntryUidByName(pVnode->pMeta, pReq->name);
    if (uid == 0) {
      vWarn("vgId:%d, preprocess drop ctb: %s not found", TD_VID(pVnode), pReq->name);
      continue;
    }
    pReq->uid = uid;
    vDebug("vgId:%d %s for: %s, uid: %" PRId64, TD_VID(pVnode), __func__, pReq->name, pReq->uid);
    if (taosArrayPush(sentBatchReqs.pArray, pReq) == NULL) {
      code = terrno;
      goto _exit;
    }
  }
  sentBatchReqs.nReqs = sentBatchReqs.pArray->size;

  tEncodeSize(tEncodeSVDropTbBatchReq, &sentBatchReqs, size, code);
  tEncoderInit(&ec, POINTER_SHIFT(pMsg->pCont, sizeof(SMsgHead)), size);
  code = tEncodeSVDropTbBatchReq(&ec, &sentBatchReqs);
  tEncoderClear(&ec);
  if (code != TSDB_CODE_SUCCESS) {
    vError("vgId:%d %s failed to encode drop tb batch req: %s", TD_VID(pVnode), __func__, tstrerror(code));
    TSDB_CHECK_CODE(code, lino, _exit);
  }

_exit:
  tDecoderClear(&dc);
  if (sentBatchReqs.pArray) {
    taosArrayDestroy(sentBatchReqs.pArray);
  }
  return code;
}

int32_t vnodePreProcessWriteMsg(SVnode *pVnode, SRpcMsg *pMsg) {
  int32_t code = 0;

  switch (pMsg->msgType) {
    case TDMT_VND_CREATE_TABLE: {
      code = vnodePreProcessCreateTableMsg(pVnode, pMsg);
    } break;
    case TDMT_VND_ALTER_TABLE: {
      code = vnodePreProcessAlterTableMsg(pVnode, pMsg);
    } break;
    case TDMT_VND_FETCH_TTL_EXPIRED_TBS:
    case TDMT_VND_DROP_TTL_TABLE: {
      code = vnodePreProcessDropTtlMsg(pVnode, pMsg);
    } break;
    case TDMT_VND_SUBMIT: {
      code = vnodePreProcessSubmitMsg(pVnode, pMsg);
    } break;
    case TDMT_VND_DELETE: {
      code = vnodePreProcessDeleteMsg(pVnode, pMsg);
    } break;
    case TDMT_VND_BATCH_DEL: {
      code = vnodePreProcessBatchDeleteMsg(pVnode, pMsg);
    } break;
    case TDMT_VND_ARB_CHECK_SYNC: {
      code = vnodePreProcessArbCheckSyncMsg(pVnode, pMsg);
    } break;
    case TDMT_VND_DROP_TABLE: {
      code = vnodePreProcessDropTbMsg(pVnode, pMsg);
    } break;
    default:
      break;
  }

  if (code && code != TSDB_CODE_MSG_PREPROCESSED) {
    vError("vgId:%d, failed to preprocess write request since %s, msg type:%s", TD_VID(pVnode), tstrerror(code),
           TMSG_INFO(pMsg->msgType));
  }
  return code;
}

int32_t vnodeProcessWriteMsg(SVnode *pVnode, SRpcMsg *pMsg, int64_t ver, SRpcMsg *pRsp) {
  int32_t code = 0;
  void   *ptr = NULL;
  void   *pReq;
  int32_t len;

  (void)taosThreadMutexLock(&pVnode->mutex);
  if (pVnode->disableWrite) {
    (void)taosThreadMutexUnlock(&pVnode->mutex);
    vError("vgId:%d write is disabled for snapshot, version:%" PRId64, TD_VID(pVnode), ver);
    return TSDB_CODE_VND_WRITE_DISABLED;
  }
  (void)taosThreadMutexUnlock(&pVnode->mutex);

  if (ver <= pVnode->state.applied) {
    vError("vgId:%d, duplicate write request. ver: %" PRId64 ", applied: %" PRId64, TD_VID(pVnode), ver,
           pVnode->state.applied);
    return terrno = TSDB_CODE_VND_DUP_REQUEST;
  }

  vGDebug(&pMsg->info.traceId,
          "vgId:%d, index:%" PRId64 ", process write request:%s, applied:%" PRId64 ", state.applyTerm:%" PRId64
          ", conn.applyTerm:%" PRId64 ", contLen:%d",
          TD_VID(pVnode), ver, TMSG_INFO(pMsg->msgType), pVnode->state.applied, pVnode->state.applyTerm,
          pMsg->info.conn.applyTerm, pMsg->contLen);

  if (!(pVnode->state.applyTerm <= pMsg->info.conn.applyTerm)) {
    return terrno = TSDB_CODE_INTERNAL_ERROR;
  }

  if (!(pVnode->state.applied + 1 == ver)) {
    return terrno = TSDB_CODE_INTERNAL_ERROR;
  }

  atomic_store_64(&pVnode->state.applied, ver);
  atomic_store_64(&pVnode->state.applyTerm, pMsg->info.conn.applyTerm);

  if (!syncUtilUserCommit(pMsg->msgType)) goto _exit;

  // skip header
  pReq = POINTER_SHIFT(pMsg->pCont, sizeof(SMsgHead));
  len = pMsg->contLen - sizeof(SMsgHead);
  bool needCommit = false;

  switch (pMsg->msgType) {
    /* META */
    case TDMT_VND_CREATE_STB:
      if (vnodeProcessCreateStbReq(pVnode, ver, pReq, len, pRsp) < 0) goto _err;
      break;
    case TDMT_VND_ALTER_STB:
      if (vnodeProcessAlterStbReq(pVnode, ver, pReq, len, pRsp) < 0) goto _err;
      break;
    case TDMT_VND_DROP_STB:
      if (vnodeProcessDropStbReq(pVnode, ver, pReq, len, pRsp) < 0) goto _err;
      break;
    case TDMT_VND_CREATE_TABLE:
      if (vnodeProcessCreateTbReq(pVnode, ver, pReq, len, pRsp, pMsg) < 0) goto _err;
      break;
    case TDMT_VND_ALTER_TABLE:
      if (vnodeProcessAlterTbReq(pVnode, ver, pReq, len, pRsp) < 0) goto _err;
      break;
    case TDMT_VND_DROP_TABLE:
      if (vnodeProcessDropTbReq(pVnode, ver, pReq, len, pRsp, pMsg) < 0) goto _err;
      break;
    case TDMT_VND_DROP_TTL_TABLE:
      if (vnodeProcessDropTtlTbReq(pVnode, ver, pReq, len, pRsp) < 0) goto _err;
      break;
    case TDMT_VND_FETCH_TTL_EXPIRED_TBS:
      if (vnodeProcessFetchTtlExpiredTbs(pVnode, ver, pReq, len, pRsp) < 0) goto _err;
      break;
    case TDMT_VND_TRIM:
      if (vnodeProcessTrimReq(pVnode, ver, pReq, len, pRsp) < 0) goto _err;
      break;
    case TDMT_VND_IDF:
      if (vnodeProcessIdfReq(pVnode, ver, pReq, len, pRsp) < 0) goto _err;
      break;
    case TDMT_VND_S3MIGRATE:
      if (vnodeProcessS3MigrateReq(pVnode, ver, pReq, len, pRsp) < 0) goto _err;
      break;
    case TDMT_VND_CREATE_SMA:
      if (vnodeProcessCreateTSmaReq(pVnode, ver, pReq, len, pRsp) < 0) goto _err;
      break;
    /* TSDB */
    case TDMT_VND_SUBMIT:
      if (vnodeProcessSubmitReq(pVnode, ver, pMsg->pCont, pMsg->contLen, pRsp, pMsg) < 0) goto _err;
      break;
    case TDMT_VND_DELETE:
      if (vnodeProcessDeleteReq(pVnode, ver, pReq, len, pRsp, pMsg) < 0) goto _err;
      break;
    case TDMT_VND_BATCH_DEL:
      if (vnodeProcessBatchDeleteReq(pVnode, ver, pReq, len, pRsp) < 0) goto _err;
      break;
      /* TQ */
#if defined(USE_TQ) || defined(USE_STREAM)
    case TDMT_VND_TMQ_SUBSCRIBE:
      if (tqProcessSubscribeReq(pVnode->pTq, ver, pReq, len) < 0) {
        goto _err;
      }
      break;
    case TDMT_VND_TMQ_DELETE_SUB:
      if (tqProcessDeleteSubReq(pVnode->pTq, ver, pMsg->pCont, pMsg->contLen) < 0) {
        goto _err;
      }
      break;
    case TDMT_VND_TMQ_COMMIT_OFFSET:
      if (tqProcessOffsetCommitReq(pVnode->pTq, ver, pReq, len) < 0) {
        goto _err;
      }
      break;
    case TDMT_VND_TMQ_ADD_CHECKINFO:
      if (tqProcessAddCheckInfoReq(pVnode->pTq, ver, pReq, len) < 0) {
        goto _err;
      }
      break;
    case TDMT_VND_TMQ_DEL_CHECKINFO:
      if (tqProcessDelCheckInfoReq(pVnode->pTq, ver, pReq, len) < 0) {
        goto _err;
      }
      break;
    case TDMT_STREAM_TASK_DEPLOY: {
      if ((code = tqProcessTaskDeployReq(pVnode->pTq, ver, pReq, len)) != TSDB_CODE_SUCCESS) {
        goto _err;
      }
    } break;
    case TDMT_STREAM_TASK_DROP: {
      if ((code = tqProcessTaskDropReq(pVnode->pTq, pMsg->pCont, pMsg->contLen)) < 0) {
        goto _err;
      }
    } break;
    case TDMT_STREAM_TASK_UPDATE_CHKPT: {
      if ((code = tqProcessTaskUpdateCheckpointReq(pVnode->pTq, pMsg->pCont, pMsg->contLen)) < 0) {
        goto _err;
      }
    } break;
    case TDMT_STREAM_CONSEN_CHKPT: {
      if (pVnode->restored && (code = tqProcessTaskConsenChkptIdReq(pVnode->pTq, pMsg)) < 0) {
        goto _err;
      }

    } break;
    case TDMT_STREAM_TASK_PAUSE: {
      if (pVnode->restored && vnodeIsLeader(pVnode) &&
          (code = tqProcessTaskPauseReq(pVnode->pTq, ver, pMsg->pCont, pMsg->contLen)) < 0) {
        goto _err;
      }
    } break;
    case TDMT_STREAM_TASK_RESUME: {
      if (pVnode->restored && vnodeIsLeader(pVnode) &&
          (code = tqProcessTaskResumeReq(pVnode->pTq, ver, pMsg->pCont, pMsg->contLen)) < 0) {
        goto _err;
      }
    } break;
    case TDMT_VND_STREAM_TASK_RESET: {
      if (pVnode->restored && vnodeIsLeader(pVnode) && (code = tqProcessTaskResetReq(pVnode->pTq, pMsg)) < 0) {
        goto _err;
      }

    } break;
    case TDMT_VND_STREAM_ALL_STOP: {
      if (pVnode->restored && vnodeIsLeader(pVnode) && (code = tqProcessAllTaskStopReq(pVnode->pTq, pMsg)) < 0) {
        goto _err;
      }

    } break;
#endif
    case TDMT_VND_ALTER_CONFIRM:
      needCommit = pVnode->config.hashChange;
      if (vnodeProcessAlterConfirmReq(pVnode, ver, pReq, len, pRsp) < 0) {
        goto _err;
      }
      break;
    case TDMT_VND_ALTER_CONFIG:
      vnodeProcessAlterConfigReq(pVnode, ver, pReq, len, pRsp);
      break;
    case TDMT_VND_COMMIT:
      needCommit = true;
      break;
    case TDMT_VND_CREATE_INDEX:
      vnodeProcessCreateIndexReq(pVnode, ver, pReq, len, pRsp);
      break;
    case TDMT_VND_DROP_INDEX:
      vnodeProcessDropIndexReq(pVnode, ver, pReq, len, pRsp);
      break;
    case TDMT_VND_STREAM_CHECK_POINT_SOURCE:  // always return true
      tqProcessTaskCheckPointSourceReq(pVnode->pTq, pMsg, pRsp);
      break;
    case TDMT_VND_STREAM_TASK_UPDATE:  // always return true
      tqProcessTaskUpdateReq(pVnode->pTq, pMsg);
      break;
    case TDMT_VND_COMPACT:
      vnodeProcessCompactVnodeReq(pVnode, ver, pReq, len, pRsp);
      goto _exit;
    case TDMT_SYNC_CONFIG_CHANGE:
      vnodeProcessConfigChangeReq(pVnode, ver, pReq, len, pRsp);
      break;
#ifdef TD_ENTERPRISE
    case TDMT_VND_KILL_COMPACT:
      vnodeProcessKillCompactReq(pVnode, ver, pReq, len, pRsp);
      break;
#endif
    /* ARB */
    case TDMT_VND_ARB_CHECK_SYNC:
      vnodeProcessArbCheckSyncReq(pVnode, pReq, len, pRsp);
      break;
    default:
      vError("vgId:%d, unprocessed msg, %d", TD_VID(pVnode), pMsg->msgType);
      return TSDB_CODE_INVALID_MSG;
  }

  vGDebug(&pMsg->info.traceId, "vgId:%d, index:%" PRId64 ", msg processed, code:0x%x", TD_VID(pVnode), ver, pRsp->code);

  walApplyVer(pVnode->pWal, ver);

  code = tqPushMsg(pVnode->pTq, pMsg->msgType);
  if (code) {
    vError("vgId:%d, failed to push msg to TQ since %s", TD_VID(pVnode), tstrerror(terrno));
    return code;
  }

  // commit if need
  if (needCommit) {
    vInfo("vgId:%d, commit at version %" PRId64, TD_VID(pVnode), ver);
    code = vnodeAsyncCommit(pVnode);
    if (code) {
      vError("vgId:%d, failed to vnode async commit since %s.", TD_VID(pVnode), tstrerror(terrno));
      goto _err;
    }

    // start a new one
    code = vnodeBegin(pVnode);
    if (code) {
      vError("vgId:%d, failed to begin vnode since %s.", TD_VID(pVnode), tstrerror(terrno));
      goto _err;
    }
  }

_exit:
  return 0;

_err:
  vError("vgId:%d, process %s request failed since %s, ver:%" PRId64, TD_VID(pVnode), TMSG_INFO(pMsg->msgType),
         tstrerror(terrno), ver);
  return code;
}

int32_t vnodePreprocessQueryMsg(SVnode *pVnode, SRpcMsg *pMsg) {
  if (TDMT_SCH_QUERY != pMsg->msgType && TDMT_SCH_MERGE_QUERY != pMsg->msgType) {
    return 0;
  }

  return qWorkerPreprocessQueryMsg(pVnode->pQuery, pMsg, TDMT_SCH_QUERY == pMsg->msgType);
}

int32_t vnodeProcessQueryMsg(SVnode *pVnode, SRpcMsg *pMsg, SQueueInfo *pInfo) {
  vTrace("message in vnode query queue is processing");
  if (pMsg->msgType == TDMT_VND_TMQ_CONSUME && !syncIsReadyForRead(pVnode->sync)) {
    vnodeRedirectRpcMsg(pVnode, pMsg, terrno);
    return 0;
  }

  if (pMsg->msgType == TDMT_VND_TMQ_CONSUME && !pVnode->restored) {
    vnodeRedirectRpcMsg(pVnode, pMsg, TSDB_CODE_SYN_RESTORING);
    return 0;
  }

  SReadHandle handle = {.vnode = pVnode, .pMsgCb = &pVnode->msgCb, .pWorkerCb = pInfo->workerCb};
  initStorageAPI(&handle.api);
  int32_t code = TSDB_CODE_SUCCESS;
  bool    redirected = false;

  switch (pMsg->msgType) {
    case TDMT_SCH_QUERY:
      if (!syncIsReadyForRead(pVnode->sync)) {
        pMsg->code = (terrno) ? terrno : TSDB_CODE_SYN_NOT_LEADER;
        redirected = true;
      }
      code = qWorkerProcessQueryMsg(&handle, pVnode->pQuery, pMsg, 0);
      if (redirected) {
        vnodeRedirectRpcMsg(pVnode, pMsg, pMsg->code);
        return 0;
      }
      return code;
    case TDMT_SCH_MERGE_QUERY:
      return qWorkerProcessQueryMsg(&handle, pVnode->pQuery, pMsg, 0);
    case TDMT_SCH_QUERY_CONTINUE:
      return qWorkerProcessCQueryMsg(&handle, pVnode->pQuery, pMsg, 0);
    case TDMT_VND_TMQ_CONSUME:
      return tqProcessPollReq(pVnode->pTq, pMsg);
    case TDMT_VND_TMQ_CONSUME_PUSH:
      return tqProcessPollPush(pVnode->pTq);
    default:
      vError("unknown msg type:%d in query queue", pMsg->msgType);
      return TSDB_CODE_APP_ERROR;
  }
}

int32_t vnodeProcessFetchMsg(SVnode *pVnode, SRpcMsg *pMsg, SQueueInfo *pInfo) {
  vTrace("vgId:%d, msg:%p in fetch queue is processing", pVnode->config.vgId, pMsg);
  if ((pMsg->msgType == TDMT_SCH_FETCH || pMsg->msgType == TDMT_VND_TABLE_META || pMsg->msgType == TDMT_VND_TABLE_CFG ||
       pMsg->msgType == TDMT_VND_BATCH_META || pMsg->msgType == TDMT_VND_TABLE_NAME ||
       pMsg->msgType == TDMT_VND_VSUBTABLES_META || pMsg->msgType == TDMT_VND_VSTB_REF_DBS) &&
      !syncIsReadyForRead(pVnode->sync)) {
    vnodeRedirectRpcMsg(pVnode, pMsg, terrno);
    return 0;
  }

  switch (pMsg->msgType) {
    case TDMT_SCH_FETCH:
    case TDMT_SCH_MERGE_FETCH:
      return qWorkerProcessFetchMsg(pVnode, pVnode->pQuery, pMsg, 0);
    case TDMT_SCH_FETCH_RSP:
      return qWorkerProcessRspMsg(pVnode, pVnode->pQuery, pMsg, 0);
    // case TDMT_SCH_CANCEL_TASK:
    //   return qWorkerProcessCancelMsg(pVnode, pVnode->pQuery, pMsg, 0);
    case TDMT_SCH_DROP_TASK:
      return qWorkerProcessDropMsg(pVnode, pVnode->pQuery, pMsg, 0);
    case TDMT_SCH_TASK_NOTIFY:
      return qWorkerProcessNotifyMsg(pVnode, pVnode->pQuery, pMsg, 0);
    case TDMT_SCH_QUERY_HEARTBEAT:
      return qWorkerProcessHbMsg(pVnode, pVnode->pQuery, pMsg, 0);
    case TDMT_VND_TABLE_META:
    case TDMT_VND_TABLE_NAME:
      return vnodeGetTableMeta(pVnode, pMsg, true);
    case TDMT_VND_TABLE_CFG:
      return vnodeGetTableCfg(pVnode, pMsg, true);
    case TDMT_VND_BATCH_META:
      return vnodeGetBatchMeta(pVnode, pMsg);
    case TDMT_VND_VSUBTABLES_META:
      return vnodeGetVSubtablesMeta(pVnode, pMsg);
    case TDMT_VND_VSTB_REF_DBS:
      return vnodeGetVStbRefDbs(pVnode, pMsg);
#ifdef TD_ENTERPRISE
    case TDMT_VND_QUERY_COMPACT_PROGRESS:
      return vnodeQueryCompactProgress(pVnode, pMsg);
#endif
      //    case TDMT_VND_TMQ_CONSUME:
      //      return tqProcessPollReq(pVnode->pTq, pMsg);
#ifdef USE_TQ
    case TDMT_VND_TMQ_VG_WALINFO:
      return tqProcessVgWalInfoReq(pVnode->pTq, pMsg);
    case TDMT_VND_TMQ_VG_COMMITTEDINFO:
      return tqProcessVgCommittedInfoReq(pVnode->pTq, pMsg);
    case TDMT_VND_TMQ_SEEK:
      return tqProcessSeekReq(pVnode->pTq, pMsg);
#endif
    default:
      vError("unknown msg type:%d in fetch queue", pMsg->msgType);
      return TSDB_CODE_APP_ERROR;
  }
}
#ifdef USE_STREAM
int32_t vnodeProcessStreamMsg(SVnode *pVnode, SRpcMsg *pMsg, SQueueInfo *pInfo) {
  vTrace("vgId:%d, msg:%p in stream queue is processing", pVnode->config.vgId, pMsg);

  // todo: NOTE: some command needs to run on follower, such as, stop_all_tasks
  if ((pMsg->msgType == TDMT_SCH_FETCH || pMsg->msgType == TDMT_VND_TABLE_META || pMsg->msgType == TDMT_VND_TABLE_CFG ||
       pMsg->msgType == TDMT_VND_BATCH_META) &&
      !syncIsReadyForRead(pVnode->sync)) {
    vnodeRedirectRpcMsg(pVnode, pMsg, terrno);
    return 0;
  }

  switch (pMsg->msgType) {
    case TDMT_STREAM_TASK_RUN:
      return tqProcessTaskRunReq(pVnode->pTq, pMsg);
    case TDMT_STREAM_RETRIEVE:
      return tqProcessTaskRetrieveReq(pVnode->pTq, pMsg);
    case TDMT_STREAM_RETRIEVE_RSP:
      return tqProcessTaskRetrieveRsp(pVnode->pTq, pMsg);
    case TDMT_VND_GET_STREAM_PROGRESS:
      return tqStreamProgressRetrieveReq(pVnode->pTq, pMsg);
    default:
      vError("unknown msg type:%d in stream queue", pMsg->msgType);
      return TSDB_CODE_APP_ERROR;
  }
}

int32_t vnodeProcessStreamCtrlMsg(SVnode *pVnode, SRpcMsg *pMsg, SQueueInfo *pInfo) {
  vTrace("vgId:%d, msg:%p in stream ctrl queue is processing", pVnode->config.vgId, pMsg);
  if ((pMsg->msgType == TDMT_SCH_FETCH || pMsg->msgType == TDMT_VND_TABLE_META || pMsg->msgType == TDMT_VND_TABLE_CFG ||
       pMsg->msgType == TDMT_VND_BATCH_META) &&
      !syncIsReadyForRead(pVnode->sync)) {
    vnodeRedirectRpcMsg(pVnode, pMsg, terrno);
    return 0;
  }

  switch (pMsg->msgType) {
    case TDMT_MND_STREAM_HEARTBEAT_RSP:
      return tqProcessStreamHbRsp(pVnode->pTq, pMsg);
    case TDMT_STREAM_TASK_DISPATCH:
      return tqProcessTaskDispatchReq(pVnode->pTq, pMsg);
    case TDMT_STREAM_TASK_DISPATCH_RSP:
      return tqProcessTaskDispatchRsp(pVnode->pTq, pMsg);
    case TDMT_VND_STREAM_TASK_CHECK:
      return tqProcessTaskCheckReq(pVnode->pTq, pMsg);
    case TDMT_VND_STREAM_TASK_CHECK_RSP:
      return tqProcessTaskCheckRsp(pVnode->pTq, pMsg);
    case TDMT_STREAM_TASK_CHECKPOINT_READY:
      return tqProcessTaskCheckpointReadyMsg(pVnode->pTq, pMsg);
    case TDMT_STREAM_TASK_CHECKPOINT_READY_RSP:
      return tqProcessTaskCheckpointReadyRsp(pVnode->pTq, pMsg);
    case TDMT_STREAM_RETRIEVE_TRIGGER:
      return tqProcessTaskRetrieveTriggerReq(pVnode->pTq, pMsg);
    case TDMT_STREAM_RETRIEVE_TRIGGER_RSP:
      return tqProcessTaskRetrieveTriggerRsp(pVnode->pTq, pMsg);
    case TDMT_MND_STREAM_REQ_CHKPT_RSP:
      return tqProcessStreamReqCheckpointRsp(pVnode->pTq, pMsg);
    case TDMT_MND_STREAM_CHKPT_REPORT_RSP:
      return tqProcessTaskChkptReportRsp(pVnode->pTq, pMsg);
    default:
      vError("unknown msg type:%d in stream ctrl queue", pMsg->msgType);
      return TSDB_CODE_APP_ERROR;
  }
}

int32_t vnodeProcessStreamLongExecMsg(SVnode *pVnode, SRpcMsg *pMsg, SQueueInfo *pInfo) {
  vTrace("vgId:%d, msg:%p in stream long exec queue is processing", pVnode->config.vgId, pMsg);
  if (!syncIsReadyForRead(pVnode->sync)) {
    vnodeRedirectRpcMsg(pVnode, pMsg, terrno);
    return 0;
  }

  switch (pMsg->msgType) {
    case TDMT_VND_STREAM_SCAN_HISTORY:
      return tqProcessTaskScanHistory(pVnode->pTq, pMsg);
    default:
      vError("unknown msg type:%d in stream long exec queue", pMsg->msgType);
      return TSDB_CODE_APP_ERROR;
  }
}

int32_t vnodeProcessStreamChkptMsg(SVnode *pVnode, SRpcMsg *pMsg, SQueueInfo *pInfo) {
  vTrace("vgId:%d, msg:%p in stream chkpt queue is processing", pVnode->config.vgId, pMsg);
  if ((pMsg->msgType == TDMT_SCH_FETCH || pMsg->msgType == TDMT_VND_TABLE_META || pMsg->msgType == TDMT_VND_TABLE_CFG ||
       pMsg->msgType == TDMT_VND_BATCH_META) &&
      !syncIsReadyForRead(pVnode->sync)) {
    vnodeRedirectRpcMsg(pVnode, pMsg, terrno);
    return 0;
  }

  switch (pMsg->msgType) {
    case TDMT_STREAM_CHKPT_EXEC:
      return tqProcessTaskRunReq(pVnode->pTq, pMsg);
    default:
      vError("unknown msg type:%d in stream chkpt queue", pMsg->msgType);
      return TSDB_CODE_APP_ERROR;
  }
}
#endif

void smaHandleRes(void *pVnode, int64_t smaId, const SArray *data) {
  int32_t code = tdProcessTSmaInsert(((SVnode *)pVnode)->pSma, smaId, (const char *)data);
  if (code) {
    vError("failed to process sma result since %s", tstrerror(code));
  }
}

void vnodeUpdateMetaRsp(SVnode *pVnode, STableMetaRsp *pMetaRsp) {
  if (NULL == pMetaRsp) {
    return;
  }

  tstrncpy(pMetaRsp->dbFName, pVnode->config.dbname, TSDB_DB_FNAME_LEN);
  pMetaRsp->dbId = pVnode->config.dbId;
  pMetaRsp->vgId = TD_VID(pVnode);
  pMetaRsp->precision = pVnode->config.tsdbCfg.precision;
}

extern int32_t vnodeAsyncRetention(SVnode *pVnode, int64_t now);

static int32_t vnodeProcessTrimReq(SVnode *pVnode, int64_t ver, void *pReq, int32_t len, SRpcMsg *pRsp) {
  if (!pVnode->restored) {
    vInfo("vgId:%d, ignore trim req during restoring. ver:%" PRId64, TD_VID(pVnode), ver);
    return 0;
  }

  int32_t     code = 0;
  SVTrimDbReq trimReq = {0};

  // decode
  if (tDeserializeSVTrimDbReq(pReq, len, &trimReq) != 0) {
    code = TSDB_CODE_INVALID_MSG;
    goto _exit;
  }

  vInfo("vgId:%d, process trim vnode request, time:%d", pVnode->config.vgId, trimReq.timestamp);

  code = vnodeAsyncRetention(pVnode, trimReq.timestamp);

_exit:
  return code;
}

static int32_t vnodeProcessIdfReq(SVnode *pVnode, int64_t ver, void *pReq, int32_t len, SRpcMsg *pRsp) {
  if (!pVnode->restored) {
    vInfo("vgId:%d, ignore trim req during restoring. ver:%" PRId64, TD_VID(pVnode), ver);
    return 0;
  }

  int32_t    code = 0;
  SVIdfDbReq idfReq = {0};

  // decode
  if (tDeserializeSVIdfDbReq(pReq, len, &idfReq) != 0) {
    code = TSDB_CODE_INVALID_MSG;
    goto _exit;
  }

  vInfo("vgId:%d, process idf vnode request, time:%d", pVnode->config.vgId, idfReq.timestamp);

  if (1 == idfReq.typeDDF) {
    if (pVnode->partitionCount <= 1) {
      code = TSDB_CODE_INVALID_MSG;
      vError("vgId:%d, failed to update partitionCount:%d list since %s", TD_VID(pVnode), pVnode->partitionCount,
             tstrerror(code));

    } else {
      --pVnode->partitionCount;
    }
  } else if (0 == idfReq.typeDDF) {
    if (pVnode->partitionCount >= 3) {
      code = TSDB_CODE_INVALID_MSG;
      vError("vgId:%d, failed to update partitionCount:%d list since %s", TD_VID(pVnode), pVnode->partitionCount,
             tstrerror(code));

    } else {
      ++pVnode->partitionCount;
    }

  } else {
    code = TSDB_CODE_INVALID_MSG;
    vError("vgId:%d, failed to update partitionCount:%d list since %s", TD_VID(pVnode), idfReq.typeDDF,
           tstrerror(code));
  }

_exit:
  return code;
}

extern int32_t vnodeAsyncS3Migrate(SVnode *pVnode, int64_t now);

static int32_t vnodeProcessS3MigrateReq(SVnode *pVnode, int64_t ver, void *pReq, int32_t len, SRpcMsg *pRsp) {
  int32_t          code = 0;
  SVS3MigrateDbReq s3migrateReq = {0};

  // decode
  if (tDeserializeSVS3MigrateDbReq(pReq, len, &s3migrateReq) != 0) {
    code = TSDB_CODE_INVALID_MSG;
    goto _exit;
  }

  vInfo("vgId:%d, process s3migrate vnode request, time:%d", pVnode->config.vgId, s3migrateReq.timestamp);

  code = vnodeAsyncS3Migrate(pVnode, s3migrateReq.timestamp);

_exit:
  return code;
}

static int32_t vnodeProcessDropTtlTbReq(SVnode *pVnode, int64_t ver, void *pReq, int32_t len, SRpcMsg *pRsp) {
  int               ret = 0;
  SVDropTtlTableReq ttlReq = {0};
  if (tDeserializeSVDropTtlTableReq(pReq, len, &ttlReq) != 0) {
    ret = TSDB_CODE_INVALID_MSG;
    goto end;
  }

  if (ttlReq.nUids != taosArrayGetSize(ttlReq.pTbUids)) {
    ret = TSDB_CODE_INVALID_MSG;
    goto end;
  }

  if (ttlReq.nUids != 0) {
    vInfo("vgId:%d, process drop ttl table request, time:%d, ntbUids:%d", pVnode->config.vgId, ttlReq.timestampSec,
          ttlReq.nUids);
  }

  if (ttlReq.nUids > 0) {
    int32_t code = metaDropMultipleTables(pVnode->pMeta, ver, ttlReq.pTbUids);
    if (code) return code;

    code = tqUpdateTbUidList(pVnode->pTq, ttlReq.pTbUids, false);
    if (code) {
      vError("vgId:%d, failed to update tbUid list since %s", TD_VID(pVnode), tstrerror(code));
    }
  }

end:
  taosArrayDestroy(ttlReq.pTbUids);
  return ret;
}

static int32_t vnodeProcessFetchTtlExpiredTbs(SVnode *pVnode, int64_t ver, void *pReq, int32_t len, SRpcMsg *pRsp) {
  int32_t                 code = -1;
  SMetaReader             mr = {0};
  SVDropTtlTableReq       ttlReq = {0};
  SVFetchTtlExpiredTbsRsp rsp = {0};
  SEncoder                encoder = {0};
  SArray                 *pNames = NULL;
  pRsp->msgType = TDMT_VND_FETCH_TTL_EXPIRED_TBS_RSP;
  pRsp->code = TSDB_CODE_SUCCESS;
  pRsp->pCont = NULL;
  pRsp->contLen = 0;

  if (tDeserializeSVDropTtlTableReq(pReq, len, &ttlReq) != 0) {
    terrno = TSDB_CODE_INVALID_MSG;
    goto _end;
  }

  if (!(ttlReq.nUids == taosArrayGetSize(ttlReq.pTbUids))) {
    terrno = TSDB_CODE_INVALID_MSG;
    goto _end;
  }

  tb_uid_t    suid;
  char        ctbName[TSDB_TABLE_NAME_LEN];
  SVDropTbReq expiredTb = {.igNotExists = true};
  metaReaderDoInit(&mr, pVnode->pMeta, 0);
  rsp.vgId = TD_VID(pVnode);
  rsp.pExpiredTbs = taosArrayInit(ttlReq.nUids, sizeof(SVDropTbReq));
  if (!rsp.pExpiredTbs) goto _end;

  pNames = taosArrayInit(ttlReq.nUids, TSDB_TABLE_NAME_LEN);
  if (!pNames) {
    terrno = TSDB_CODE_OUT_OF_MEMORY;
    goto _end;
  }
  char buf[TSDB_TABLE_NAME_LEN];
  for (int32_t i = 0; i < ttlReq.nUids; ++i) {
    tb_uid_t *uid = taosArrayGet(ttlReq.pTbUids, i);
    expiredTb.suid = *uid;
    terrno = metaReaderGetTableEntryByUid(&mr, *uid);
    if (terrno < 0) goto _end;
    tstrncpy(buf, mr.me.name, TSDB_TABLE_NAME_LEN);
    void *p = taosArrayPush(pNames, buf);
    if (p == NULL) {
      goto _end;
    }

    expiredTb.name = p;
    if (mr.me.type == TSDB_CHILD_TABLE) {
      expiredTb.suid = mr.me.ctbEntry.suid;
    }

    if (taosArrayPush(rsp.pExpiredTbs, &expiredTb) == NULL) {
      goto _end;
    }
  }

  int32_t ret = 0;
  tEncodeSize(tEncodeVFetchTtlExpiredTbsRsp, &rsp, pRsp->contLen, ret);
  pRsp->pCont = rpcMallocCont(pRsp->contLen);
  if (pRsp->pCont == NULL) {
    terrno = TSDB_CODE_OUT_OF_MEMORY;
    code = -1;
    goto _end;
  }
  tEncoderInit(&encoder, pRsp->pCont, pRsp->contLen);
  terrno = tEncodeVFetchTtlExpiredTbsRsp(&encoder, &rsp);
  tEncoderClear(&encoder);

  if (terrno == 0) code = 0;
_end:
  metaReaderClear(&mr);
  tFreeFetchTtlExpiredTbsRsp(&rsp);
  taosArrayDestroy(ttlReq.pTbUids);
  if (pNames) taosArrayDestroy(pNames);
  pRsp->code = terrno;
  return code;
}

static int32_t vnodeProcessCreateStbReq(SVnode *pVnode, int64_t ver, void *pReq, int32_t len, SRpcMsg *pRsp) {
  int32_t        code = 0;
  SVCreateStbReq req = {0};
  SDecoder       coder;

  pRsp->msgType = TDMT_VND_CREATE_STB_RSP;
  pRsp->code = TSDB_CODE_SUCCESS;
  pRsp->pCont = NULL;
  pRsp->contLen = 0;

  // decode and process req
  tDecoderInit(&coder, pReq, len);

  code = tDecodeSVCreateStbReq(&coder, &req);
  if (code) {
    pRsp->code = code;
    goto _err;
  }

  code = metaCreateSuperTable(pVnode->pMeta, ver, &req);
  if (code) {
    pRsp->code = code;
    goto _err;
  }

  if ((code = tdProcessRSmaCreate(pVnode->pSma, &req)) < 0) {
    pRsp->code = code;
    goto _err;
  }

  tDecoderClear(&coder);
  return 0;

_err:
  tDecoderClear(&coder);
  return code;
}

static int32_t vnodeProcessCreateTbReq(SVnode *pVnode, int64_t ver, void *pReq, int32_t len, SRpcMsg *pRsp,
                                       SRpcMsg *pOriginRpc) {
  SDecoder           decoder = {0};
  SEncoder           encoder = {0};
  int32_t            rcode = 0;
  SVCreateTbBatchReq req = {0};
  SVCreateTbReq     *pCreateReq;
  SVCreateTbBatchRsp rsp = {0};
  SVCreateTbRsp      cRsp = {0};
  char               tbName[TSDB_TABLE_FNAME_LEN];
  STbUidStore       *pStore = NULL;
  SArray            *tbUids = NULL;
  SArray            *tbNames = NULL;
  pRsp->msgType = TDMT_VND_CREATE_TABLE_RSP;
  pRsp->code = TSDB_CODE_SUCCESS;
  pRsp->pCont = NULL;
  pRsp->contLen = 0;

  // decode
  tDecoderInit(&decoder, pReq, len);
  if (tDecodeSVCreateTbBatchReq(&decoder, &req) < 0) {
    rcode = -1;
    terrno = TSDB_CODE_INVALID_MSG;
    goto _exit;
  }

  rsp.pArray = taosArrayInit(req.nReqs, sizeof(cRsp));
  tbUids = taosArrayInit(req.nReqs, sizeof(int64_t));
  tbNames = taosArrayInit(req.nReqs, sizeof(char *));
  if (rsp.pArray == NULL || tbUids == NULL || tbNames == NULL) {
    rcode = -1;
    terrno = TSDB_CODE_OUT_OF_MEMORY;
    goto _exit;
  }

  // loop to create table
  for (int32_t iReq = 0; iReq < req.nReqs; iReq++) {
    pCreateReq = req.pReqs + iReq;
    memset(&cRsp, 0, sizeof(cRsp));

    if (tsEnableAudit && tsEnableAuditCreateTable) {
      char *str = taosMemoryCalloc(1, TSDB_TABLE_FNAME_LEN);
      if (str == NULL) {
        terrno = TSDB_CODE_OUT_OF_MEMORY;
        rcode = -1;
        goto _exit;
      }
      tstrncpy(str, pCreateReq->name, TSDB_TABLE_FNAME_LEN);
      if (taosArrayPush(tbNames, &str) == NULL) {
        terrno = TSDB_CODE_OUT_OF_MEMORY;
        rcode = -1;
        goto _exit;
      }
    }

    // validate hash
    (void)tsnprintf(tbName, TSDB_TABLE_FNAME_LEN, "%s.%s", pVnode->config.dbname, pCreateReq->name);
    if (vnodeValidateTableHash(pVnode, tbName) < 0) {
      cRsp.code = TSDB_CODE_VND_HASH_MISMATCH;
      if (taosArrayPush(rsp.pArray, &cRsp) == NULL) {
        terrno = TSDB_CODE_OUT_OF_MEMORY;
        rcode = -1;
        goto _exit;
      }
      vError("vgId:%d create-table:%s failed due to hash value mismatch", TD_VID(pVnode), tbName);
      continue;
    }

    // do create table
    if (metaCreateTable2(pVnode->pMeta, ver, pCreateReq, &cRsp.pMeta) < 0) {
      if (pCreateReq->flags & TD_CREATE_IF_NOT_EXISTS && terrno == TSDB_CODE_TDB_TABLE_ALREADY_EXIST) {
        cRsp.code = TSDB_CODE_SUCCESS;
      } else {
        cRsp.code = terrno;
      }
    } else {
      cRsp.code = TSDB_CODE_SUCCESS;
      if (tdFetchTbUidList(pVnode->pSma, &pStore, pCreateReq->ctb.suid, pCreateReq->uid) < 0) {
        vError("vgId:%d, failed to fetch tbUid list", TD_VID(pVnode));
      }
      if (taosArrayPush(tbUids, &pCreateReq->uid) == NULL) {
        terrno = TSDB_CODE_OUT_OF_MEMORY;
        rcode = -1;
        goto _exit;
      }
      vnodeUpdateMetaRsp(pVnode, cRsp.pMeta);
    }

    if (taosArrayPush(rsp.pArray, &cRsp) == NULL) {
      terrno = TSDB_CODE_OUT_OF_MEMORY;
      rcode = -1;
      goto _exit;
    }
  }

  vTrace("vgId:%d, add %d new created tables into query table list", TD_VID(pVnode), (int32_t)taosArrayGetSize(tbUids));
  if (tqUpdateTbUidList(pVnode->pTq, tbUids, true) < 0) {
    vError("vgId:%d, failed to update tbUid list since %s", TD_VID(pVnode), tstrerror(terrno));
  }
  if (tdUpdateTbUidList(pVnode->pSma, pStore, true) < 0) {
    goto _exit;
  }
  pStore = tdUidStoreFree(pStore);

  // prepare rsp
  int32_t ret = 0;
  tEncodeSize(tEncodeSVCreateTbBatchRsp, &rsp, pRsp->contLen, ret);
  pRsp->pCont = rpcMallocCont(pRsp->contLen);
  if (pRsp->pCont == NULL) {
    terrno = TSDB_CODE_OUT_OF_MEMORY;
    rcode = -1;
    goto _exit;
  }
  tEncoderInit(&encoder, pRsp->pCont, pRsp->contLen);
  if (tEncodeSVCreateTbBatchRsp(&encoder, &rsp) != 0) {
    vError("vgId:%d, failed to encode create table batch response", TD_VID(pVnode));
  }

  if (tsEnableAudit && tsEnableAuditCreateTable) {
    int64_t clusterId = pVnode->config.syncCfg.nodeInfo[0].clusterId;

    SName name = {0};
    if (tNameFromString(&name, pVnode->config.dbname, T_NAME_ACCT | T_NAME_DB) < 0) {
      vError("vgId:%d, failed to get name from string", TD_VID(pVnode));
    }

    SStringBuilder sb = {0};
    for (int32_t i = 0; i < tbNames->size; i++) {
      char **key = (char **)taosArrayGet(tbNames, i);
      taosStringBuilderAppendStringLen(&sb, *key, strlen(*key));
      if (i < tbNames->size - 1) {
        taosStringBuilderAppendChar(&sb, ',');
      }
      // taosMemoryFreeClear(*key);
    }

    size_t len = 0;
    char  *keyJoined = taosStringBuilderGetResult(&sb, &len);

    if (pOriginRpc->info.conn.user != NULL && strlen(pOriginRpc->info.conn.user) > 0) {
      auditAddRecord(pOriginRpc, clusterId, "createTable", name.dbname, "", keyJoined, len);
    }

    taosStringBuilderDestroy(&sb);
  }

_exit:
  tDeleteSVCreateTbBatchReq(&req);
  taosArrayDestroyEx(rsp.pArray, tFreeSVCreateTbRsp);
  taosArrayDestroy(tbUids);
  tDecoderClear(&decoder);
  tEncoderClear(&encoder);
  taosArrayDestroyP(tbNames, NULL);
  return rcode;
}

static int32_t vnodeProcessAlterStbReq(SVnode *pVnode, int64_t ver, void *pReq, int32_t len, SRpcMsg *pRsp) {
  int32_t        code = 0;
  SVCreateStbReq req = {0};
  SDecoder       dc = {0};

  pRsp->msgType = TDMT_VND_ALTER_STB_RSP;
  pRsp->code = TSDB_CODE_SUCCESS;
  pRsp->pCont = NULL;
  pRsp->contLen = 0;

  tDecoderInit(&dc, pReq, len);

  // decode req
  code = tDecodeSVCreateStbReq(&dc, &req);
  if (code) {
    tDecoderClear(&dc);
    return code;
  }

  code = metaAlterSuperTable(pVnode->pMeta, ver, &req);
  if (code) {
    pRsp->code = code;
    tDecoderClear(&dc);
    return code;
  }

  tDecoderClear(&dc);

  return 0;
}

static int32_t vnodeProcessDropStbReq(SVnode *pVnode, int64_t ver, void *pReq, int32_t len, SRpcMsg *pRsp) {
  SVDropStbReq req = {0};
  int32_t      rcode = TSDB_CODE_SUCCESS;
  SDecoder     decoder = {0};
  SArray      *tbUidList = NULL;

  pRsp->msgType = TDMT_VND_CREATE_STB_RSP;
  pRsp->pCont = NULL;
  pRsp->contLen = 0;

  // decode request
  tDecoderInit(&decoder, pReq, len);
  if (tDecodeSVDropStbReq(&decoder, &req) < 0) {
    rcode = TSDB_CODE_INVALID_MSG;
    goto _exit;
  }

  // process request
  tbUidList = taosArrayInit(8, sizeof(int64_t));
  if (tbUidList == NULL) goto _exit;
  if (metaDropSuperTable(pVnode->pMeta, ver, &req) < 0) {
    rcode = terrno;
    goto _exit;
  }

  if (tqUpdateTbUidList(pVnode->pTq, tbUidList, false) < 0) {
    rcode = terrno;
    goto _exit;
  }

  if (tdProcessRSmaDrop(pVnode->pSma, &req) < 0) {
    rcode = terrno;
    goto _exit;
  }

  // return rsp
_exit:
  if (tbUidList) taosArrayDestroy(tbUidList);
  pRsp->code = rcode;
  tDecoderClear(&decoder);
  return 0;
}

static int32_t vnodeProcessAlterTbReq(SVnode *pVnode, int64_t ver, void *pReq, int32_t len, SRpcMsg *pRsp) {
  SVAlterTbReq  vAlterTbReq = {0};
  SVAlterTbRsp  vAlterTbRsp = {0};
  SDecoder      dc = {0};
  int32_t       code = 0;
  int32_t       lino = 0;
  int32_t       ret;
  SEncoder      ec = {0};
  STableMetaRsp vMetaRsp = {0};

  pRsp->msgType = TDMT_VND_ALTER_TABLE_RSP;
  pRsp->pCont = NULL;
  pRsp->contLen = 0;
  pRsp->code = TSDB_CODE_SUCCESS;

  tDecoderInit(&dc, pReq, len);

  // decode
  if (tDecodeSVAlterTbReq(&dc, &vAlterTbReq) < 0) {
    vAlterTbRsp.code = TSDB_CODE_INVALID_MSG;
    tDecoderClear(&dc);
    goto _exit;
  }

  // process
  if (metaAlterTable(pVnode->pMeta, ver, &vAlterTbReq, &vMetaRsp) < 0) {
    vAlterTbRsp.code = terrno;
    tDecoderClear(&dc);
    goto _exit;
  }
  tDecoderClear(&dc);

  if (NULL != vMetaRsp.pSchemas) {
    vnodeUpdateMetaRsp(pVnode, &vMetaRsp);
    vAlterTbRsp.pMeta = &vMetaRsp;
  }

  if (vAlterTbReq.action == TSDB_ALTER_TABLE_UPDATE_TAG_VAL ||
      vAlterTbReq.action == TSDB_ALTER_TABLE_UPDATE_MULTI_TAG_VAL) {
    int64_t uid = metaGetTableEntryUidByName(pVnode->pMeta, vAlterTbReq.tbName);
    if (uid == 0) {
      vError("vgId:%d, %s failed at %s:%d since table %s not found", TD_VID(pVnode), __func__, __FILE__, __LINE__,
             vAlterTbReq.tbName);
      goto _exit;
    }

    SArray *tbUids = taosArrayInit(4, sizeof(int64_t));
    void   *p = taosArrayPush(tbUids, &uid);
    TSDB_CHECK_NULL(p, code, lino, _exit, terrno);

    vDebug("vgId:%d, remove tags value altered table:%s from query table list", TD_VID(pVnode), vAlterTbReq.tbName);
    if ((code = tqUpdateTbUidList(pVnode->pTq, tbUids, false)) < 0) {
      vError("vgId:%d, failed to remove tbUid list since %s", TD_VID(pVnode), tstrerror(code));
    }

    vDebug("vgId:%d, try to add table:%s in query table list", TD_VID(pVnode), vAlterTbReq.tbName);
    if ((code = tqUpdateTbUidList(pVnode->pTq, tbUids, true)) < 0) {
      vError("vgId:%d, failed to add tbUid list since %s", TD_VID(pVnode), tstrerror(code));
    }

    taosArrayDestroy(tbUids);
  }

_exit:
  taosArrayDestroy(vAlterTbReq.pMultiTag);
  tEncodeSize(tEncodeSVAlterTbRsp, &vAlterTbRsp, pRsp->contLen, ret);
  pRsp->pCont = rpcMallocCont(pRsp->contLen);
  tEncoderInit(&ec, pRsp->pCont, pRsp->contLen);
  if (tEncodeSVAlterTbRsp(&ec, &vAlterTbRsp) != 0) {
    vError("vgId:%d, failed to encode alter table response", TD_VID(pVnode));
  }

  tEncoderClear(&ec);
  if (vMetaRsp.pSchemas) {
    taosMemoryFree(vMetaRsp.pSchemas);
    taosMemoryFree(vMetaRsp.pSchemaExt);
  }
  if (vMetaRsp.pColRefs) {
    taosMemoryFree(vMetaRsp.pColRefs);
  }
  return 0;
}

static int32_t vnodeProcessDropTbReq(SVnode *pVnode, int64_t ver, void *pReq, int32_t len, SRpcMsg *pRsp,
                                     SRpcMsg *pOriginRpc) {
  SVDropTbBatchReq req = {0};
  SVDropTbBatchRsp rsp = {0};
  SDecoder         decoder = {0};
  SEncoder         encoder = {0};
  int32_t          ret;
  SArray          *tbUids = NULL;
  STbUidStore     *pStore = NULL;
  SArray          *tbNames = NULL;

  pRsp->msgType = TDMT_VND_DROP_TABLE_RSP;
  pRsp->pCont = NULL;
  pRsp->contLen = 0;
  pRsp->code = TSDB_CODE_SUCCESS;

  // decode req
  tDecoderInit(&decoder, pReq, len);
  ret = tDecodeSVDropTbBatchReq(&decoder, &req);
  if (ret < 0) {
    terrno = TSDB_CODE_INVALID_MSG;
    pRsp->code = terrno;
    goto _exit;
  }

  // process req
  tbUids = taosArrayInit(req.nReqs, sizeof(int64_t));
  rsp.pArray = taosArrayInit(req.nReqs, sizeof(SVDropTbRsp));
  tbNames = taosArrayInit(req.nReqs, sizeof(char *));
  if (tbUids == NULL || rsp.pArray == NULL || tbNames == NULL) goto _exit;

  for (int32_t iReq = 0; iReq < req.nReqs; iReq++) {
    SVDropTbReq *pDropTbReq = req.pReqs + iReq;
    SVDropTbRsp  dropTbRsp = {0};
    tb_uid_t     tbUid = 0;

    /* code */
    ret = metaDropTable2(pVnode->pMeta, ver, pDropTbReq);
    if (ret < 0) {
      if (pDropTbReq->igNotExists && terrno == TSDB_CODE_TDB_TABLE_NOT_EXIST) {
        dropTbRsp.code = TSDB_CODE_SUCCESS;
      } else {
        dropTbRsp.code = terrno;
      }
    } else {
      dropTbRsp.code = TSDB_CODE_SUCCESS;
      if (tbUid > 0) {
        if (tdFetchTbUidList(pVnode->pSma, &pStore, pDropTbReq->suid, tbUid) < 0) {
          vError("vgId:%d, failed to fetch tbUid list", TD_VID(pVnode));
        }
      }
    }

    if (taosArrayPush(rsp.pArray, &dropTbRsp) == NULL) {
      terrno = TSDB_CODE_OUT_OF_MEMORY;
      pRsp->code = terrno;
      goto _exit;
    }

    if (tsEnableAuditCreateTable) {
      char *str = taosMemoryCalloc(1, TSDB_TABLE_FNAME_LEN);
      if (str == NULL) {
        pRsp->code = terrno;
        goto _exit;
      }
      tstrncpy(str, pDropTbReq->name, TSDB_TABLE_FNAME_LEN);
      if (taosArrayPush(tbNames, &str) == NULL) {
        terrno = TSDB_CODE_OUT_OF_MEMORY;
        pRsp->code = terrno;
        goto _exit;
      }
    }
  }

  if (tqUpdateTbUidList(pVnode->pTq, tbUids, false) < 0) {
    vError("vgId:%d, failed to update tbUid list since %s", TD_VID(pVnode), tstrerror(terrno));
  }

  if (tdUpdateTbUidList(pVnode->pSma, pStore, false) < 0) {
    goto _exit;
  }

  if (tsEnableAuditCreateTable) {
    int64_t clusterId = pVnode->config.syncCfg.nodeInfo[0].clusterId;

    SName name = {0};
    if (tNameFromString(&name, pVnode->config.dbname, T_NAME_ACCT | T_NAME_DB) != 0) {
      vError("vgId:%d, failed to get name from string", TD_VID(pVnode));
    }

    SStringBuilder sb = {0};
    for (int32_t iReq = 0; iReq < req.nReqs; iReq++) {
      char **key = (char **)taosArrayGet(tbNames, iReq);
      taosStringBuilderAppendStringLen(&sb, *key, strlen(*key));
      if (iReq < req.nReqs - 1) {
        taosStringBuilderAppendChar(&sb, ',');
      }
      taosMemoryFreeClear(*key);
    }

    size_t len = 0;
    char  *keyJoined = taosStringBuilderGetResult(&sb, &len);

    if (pOriginRpc->info.conn.user != NULL && strlen(pOriginRpc->info.conn.user) > 0) {
      auditAddRecord(pOriginRpc, clusterId, "dropTable", name.dbname, "", keyJoined, len);
    }

    taosStringBuilderDestroy(&sb);
  }

_exit:
  taosArrayDestroy(tbUids);
  pStore = tdUidStoreFree(pStore);
  tDecoderClear(&decoder);
  tEncodeSize(tEncodeSVDropTbBatchRsp, &rsp, pRsp->contLen, ret);
  pRsp->pCont = rpcMallocCont(pRsp->contLen);
  tEncoderInit(&encoder, pRsp->pCont, pRsp->contLen);
  if (tEncodeSVDropTbBatchRsp(&encoder, &rsp) != 0) {
    vError("vgId:%d, failed to encode drop table batch response", TD_VID(pVnode));
  }
  tEncoderClear(&encoder);
  taosArrayDestroy(rsp.pArray);
  taosArrayDestroy(tbNames);
  return 0;
}

#ifdef BUILD_NO_CALL
static int32_t vnodeDebugPrintSingleSubmitMsg(SMeta *pMeta, SSubmitBlk *pBlock, SSubmitMsgIter *msgIter,
                                              const char *tags) {
  SSubmitBlkIter blkIter = {0};
  STSchema      *pSchema = NULL;
  tb_uid_t       suid = 0;
  STSRow        *row = NULL;
  int32_t        rv = -1;

  tInitSubmitBlkIter(msgIter, pBlock, &blkIter);
  if (blkIter.row == NULL) return 0;

  int32_t code = metaGetTbTSchemaNotNull(pMeta, msgIter->suid, TD_ROW_SVER(blkIter.row), 1,
                                         &pSchema);  // TODO: use the real schema
  if (TSDB_CODE_SUCCESS != code) {
    printf("%s:%d no valid schema\n", tags, __LINE__);
    return code;
  }

  suid = msgIter->suid;
  rv = TD_ROW_SVER(blkIter.row);

  char __tags[128] = {0};
  snprintf(__tags, 128, "%s: uid %" PRIi64 " ", tags, msgIter->uid);
  while ((row = tGetSubmitBlkNext(&blkIter))) {
    tdSRowPrint(row, pSchema, __tags);
  }

  taosMemoryFreeClear(pSchema);

  return TSDB_CODE_SUCCESS;
}
#endif
typedef struct SSubmitReqConvertCxt {
  SSubmitMsgIter msgIter;
  SSubmitBlk    *pBlock;
  SSubmitBlkIter blkIter;
  STSRow        *pRow;
  STSRowIter     rowIter;
  SSubmitTbData *pTbData;
  STSchema      *pTbSchema;
  SArray        *pColValues;
} SSubmitReqConvertCxt;

static int32_t vnodeResetTableCxt(SMeta *pMeta, SSubmitReqConvertCxt *pCxt) {
  taosMemoryFreeClear(pCxt->pTbSchema);
  int32_t code = metaGetTbTSchemaNotNull(pMeta, pCxt->msgIter.suid > 0 ? pCxt->msgIter.suid : pCxt->msgIter.uid,
                                         pCxt->msgIter.sversion, 1, &pCxt->pTbSchema);
  if (TSDB_CODE_SUCCESS != code) {
    return code;
  }
  tdSTSRowIterInit(&pCxt->rowIter, pCxt->pTbSchema);

  tDestroySubmitTbData(pCxt->pTbData, TSDB_MSG_FLG_ENCODE);
  if (NULL == pCxt->pTbData) {
    pCxt->pTbData = taosMemoryCalloc(1, sizeof(SSubmitTbData));
    if (NULL == pCxt->pTbData) {
      return terrno;
    }
  }
  pCxt->pTbData->flags = 0;
  pCxt->pTbData->suid = pCxt->msgIter.suid;
  pCxt->pTbData->uid = pCxt->msgIter.uid;
  pCxt->pTbData->sver = pCxt->msgIter.sversion;
  pCxt->pTbData->pCreateTbReq = NULL;
  pCxt->pTbData->aRowP = taosArrayInit(128, POINTER_BYTES);
  if (NULL == pCxt->pTbData->aRowP) {
    return terrno;
  }

  taosArrayDestroy(pCxt->pColValues);
  pCxt->pColValues = taosArrayInit(pCxt->pTbSchema->numOfCols, sizeof(SColVal));
  if (NULL == pCxt->pColValues) {
    return terrno;
  }
  for (int32_t i = 0; i < pCxt->pTbSchema->numOfCols; ++i) {
    SColVal val = COL_VAL_NONE(pCxt->pTbSchema->columns[i].colId, pCxt->pTbSchema->columns[i].type);
    if (taosArrayPush(pCxt->pColValues, &val) == NULL) {
      return terrno;
    }
  }

  return TSDB_CODE_SUCCESS;
}

static void vnodeDestroySubmitReqConvertCxt(SSubmitReqConvertCxt *pCxt) {
  taosMemoryFreeClear(pCxt->pTbSchema);
  tDestroySubmitTbData(pCxt->pTbData, TSDB_MSG_FLG_ENCODE);
  taosMemoryFreeClear(pCxt->pTbData);
  taosArrayDestroy(pCxt->pColValues);
}

static int32_t vnodeCellValConvertToColVal(STColumn *pCol, SCellVal *pCellVal, SColVal *pColVal) {
  if (tdValTypeIsNone(pCellVal->valType)) {
    pColVal->flag = CV_FLAG_NONE;
    return TSDB_CODE_SUCCESS;
  }

  if (tdValTypeIsNull(pCellVal->valType)) {
    pColVal->flag = CV_FLAG_NULL;
    return TSDB_CODE_SUCCESS;
  }

  if (IS_VAR_DATA_TYPE(pCol->type)) {
    pColVal->value.nData = varDataLen(pCellVal->val);
    pColVal->value.pData = (uint8_t *)varDataVal(pCellVal->val);
  } else if (TSDB_DATA_TYPE_FLOAT == pCol->type) {
    float f = GET_FLOAT_VAL(pCellVal->val);
    valueSetDatum(&pColVal->value, pCol->type, &f, sizeof(f));
  } else if (TSDB_DATA_TYPE_DOUBLE == pCol->type) {
    taosSetPInt64Aligned(&pColVal->value.val, (int64_t *)pCellVal->val);
  } else {
    valueSetDatum(&pColVal->value, pCol->type, pCellVal->val, tDataTypes[pCol->type].bytes);
  }

  pColVal->flag = CV_FLAG_VALUE;
  return TSDB_CODE_SUCCESS;
}

static int32_t vnodeTSRowConvertToColValArray(SSubmitReqConvertCxt *pCxt) {
  int32_t code = TSDB_CODE_SUCCESS;
  tdSTSRowIterReset(&pCxt->rowIter, pCxt->pRow);
  for (int32_t i = 0; TSDB_CODE_SUCCESS == code && i < pCxt->pTbSchema->numOfCols; ++i) {
    STColumn *pCol = pCxt->pTbSchema->columns + i;
    SCellVal  cellVal = {0};
    if (!tdSTSRowIterFetch(&pCxt->rowIter, pCol->colId, pCol->type, &cellVal)) {
      break;
    }
    code = vnodeCellValConvertToColVal(pCol, &cellVal, (SColVal *)taosArrayGet(pCxt->pColValues, i));
  }
  return code;
}

static int32_t vnodeDecodeCreateTbReq(SSubmitReqConvertCxt *pCxt) {
  if (pCxt->msgIter.schemaLen <= 0) {
    return TSDB_CODE_SUCCESS;
  }

  pCxt->pTbData->pCreateTbReq = taosMemoryCalloc(1, sizeof(SVCreateTbReq));
  if (NULL == pCxt->pTbData->pCreateTbReq) {
    return terrno;
  }

  SDecoder decoder = {0};
  tDecoderInit(&decoder, (uint8_t *)pCxt->pBlock->data, pCxt->msgIter.schemaLen);
  int32_t code = tDecodeSVCreateTbReq(&decoder, pCxt->pTbData->pCreateTbReq);
  tDecoderClear(&decoder);

  return code;
}

static int32_t vnodeSubmitReqConvertToSubmitReq2(SVnode *pVnode, SSubmitReq *pReq, SSubmitReq2 *pReq2) {
  pReq2->aSubmitTbData = taosArrayInit(128, sizeof(SSubmitTbData));
  if (NULL == pReq2->aSubmitTbData) {
    return terrno;
  }

  SSubmitReqConvertCxt cxt = {0};

  int32_t code = tInitSubmitMsgIter(pReq, &cxt.msgIter);
  while (TSDB_CODE_SUCCESS == code) {
    code = tGetSubmitMsgNext(&cxt.msgIter, &cxt.pBlock);
    if (TSDB_CODE_SUCCESS == code) {
      if (NULL == cxt.pBlock) {
        break;
      }
      code = vnodeResetTableCxt(pVnode->pMeta, &cxt);
    }
    if (TSDB_CODE_SUCCESS == code) {
      code = tInitSubmitBlkIter(&cxt.msgIter, cxt.pBlock, &cxt.blkIter);
    }
    if (TSDB_CODE_SUCCESS == code) {
      code = vnodeDecodeCreateTbReq(&cxt);
    }
    while (TSDB_CODE_SUCCESS == code && (cxt.pRow = tGetSubmitBlkNext(&cxt.blkIter)) != NULL) {
      code = vnodeTSRowConvertToColValArray(&cxt);
      if (TSDB_CODE_SUCCESS == code) {
        SRow **pNewRow = taosArrayReserve(cxt.pTbData->aRowP, 1);
        code = tRowBuild(cxt.pColValues, cxt.pTbSchema, pNewRow);
      }
    }
    if (TSDB_CODE_SUCCESS == code) {
      code = (NULL == taosArrayPush(pReq2->aSubmitTbData, cxt.pTbData) ? terrno : TSDB_CODE_SUCCESS);
    }
    if (TSDB_CODE_SUCCESS == code) {
      taosMemoryFreeClear(cxt.pTbData);
    }
  }

  vnodeDestroySubmitReqConvertCxt(&cxt);
  return code;
}

static int32_t vnodeRebuildSubmitReqMsg(SSubmitReq2 *pSubmitReq, void **ppMsg) {
  int32_t  code = TSDB_CODE_SUCCESS;
  char    *pMsg = NULL;
  uint32_t msglen = 0;
  tEncodeSize(tEncodeSubmitReq, pSubmitReq, msglen, code);
  if (TSDB_CODE_SUCCESS == code) {
    pMsg = taosMemoryMalloc(msglen);
    if (NULL == pMsg) {
      code = terrno;
    }
  }
  if (TSDB_CODE_SUCCESS == code) {
    SEncoder encoder;
    tEncoderInit(&encoder, (uint8_t *)pMsg, msglen);
    code = tEncodeSubmitReq(&encoder, pSubmitReq);
    tEncoderClear(&encoder);
  }
  if (TSDB_CODE_SUCCESS == code) {
    *ppMsg = pMsg;
  }
  return code;
}

static int32_t vnodeProcessSubmitReq(SVnode *pVnode, int64_t ver, void *pReq, int32_t len, SRpcMsg *pRsp,
                                     SRpcMsg *pOriginalMsg) {
  int32_t code = 0;
  terrno = 0;

  SSubmitReq2 *pSubmitReq = &(SSubmitReq2){0};
  SSubmitRsp2 *pSubmitRsp = &(SSubmitRsp2){0};
  SArray      *newTbUids = NULL;
  int32_t      ret;
  SEncoder     ec = {0};

  pRsp->code = TSDB_CODE_SUCCESS;

  void           *pAllocMsg = NULL;
  SSubmitReq2Msg *pMsg = (SSubmitReq2Msg *)pReq;
  if (0 == pMsg->version) {
    code = vnodeSubmitReqConvertToSubmitReq2(pVnode, (SSubmitReq *)pMsg, pSubmitReq);
    if (TSDB_CODE_SUCCESS == code) {
      code = vnodeRebuildSubmitReqMsg(pSubmitReq, &pReq);
    }
    if (TSDB_CODE_SUCCESS == code) {
      pAllocMsg = pReq;
    }
    if (TSDB_CODE_SUCCESS != code) {
      goto _exit;
    }
  } else {
    // decode
    pReq = POINTER_SHIFT(pReq, sizeof(SSubmitReq2Msg));
    len -= sizeof(SSubmitReq2Msg);
    SDecoder dc = {0};
    tDecoderInit(&dc, pReq, len);
    if (tDecodeSubmitReq(&dc, pSubmitReq, NULL) < 0) {
      code = TSDB_CODE_INVALID_MSG;
      goto _exit;
    }
    tDecoderClear(&dc);
  }

  // scan
  TSKEY now = taosGetTimestamp(pVnode->config.tsdbCfg.precision);
  TSKEY minKey = now - tsTickPerMin[pVnode->config.tsdbCfg.precision] * pVnode->config.tsdbCfg.keep2;
  TSKEY maxKey = tsMaxKeyByPrecision[pVnode->config.tsdbCfg.precision];
  for (int32_t i = 0; i < TARRAY_SIZE(pSubmitReq->aSubmitTbData); ++i) {
    SSubmitTbData *pSubmitTbData = taosArrayGet(pSubmitReq->aSubmitTbData, i);

    if (pSubmitTbData->pCreateTbReq && pSubmitTbData->pCreateTbReq->uid == 0) {
      code = TSDB_CODE_INVALID_MSG;
      goto _exit;
    }

    if (pSubmitTbData->flags & SUBMIT_REQ_COLUMN_DATA_FORMAT) {
      if (TARRAY_SIZE(pSubmitTbData->aCol) <= 0) {
        code = TSDB_CODE_INVALID_MSG;
        goto _exit;
      }

      SColData *colDataArr = TARRAY_DATA(pSubmitTbData->aCol);
      SRowKey   lastKey;
      tColDataArrGetRowKey(colDataArr, TARRAY_SIZE(pSubmitTbData->aCol), 0, &lastKey);
      for (int32_t iRow = 1; iRow < colDataArr[0].nVal; iRow++) {
        SRowKey key;
        tColDataArrGetRowKey(TARRAY_DATA(pSubmitTbData->aCol), TARRAY_SIZE(pSubmitTbData->aCol), iRow, &key);
        if (tRowKeyCompare(&lastKey, &key) >= 0) {
          code = TSDB_CODE_INVALID_MSG;
          vError("vgId:%d %s failed 1 since %s, version:%" PRId64, TD_VID(pVnode), __func__, tstrerror(terrno), ver);
          goto _exit;
        }
      }
    } else {
      int32_t nRow = TARRAY_SIZE(pSubmitTbData->aRowP);
      SRow  **aRow = (SRow **)TARRAY_DATA(pSubmitTbData->aRowP);
      SRowKey lastRowKey;
      for (int32_t iRow = 0; iRow < nRow; ++iRow) {
#ifndef NO_UNALIGNED_ACCESS
        if (aRow[iRow]->ts < minKey || aRow[iRow]->ts > maxKey) {
#else
        TSKEY ts = taosGetInt64Aligned(&(aRow[iRow]->ts));
        if (ts < minKey || ts > maxKey) {
#endif
          code = TSDB_CODE_INVALID_MSG;
          vError("vgId:%d %s failed 2 since %s, version:%" PRId64, TD_VID(pVnode), __func__, tstrerror(code), ver);
          goto _exit;
        }
        if (iRow == 0) {
          tRowGetKey(aRow[iRow], &lastRowKey);
        } else {
          SRowKey rowKey;
          tRowGetKey(aRow[iRow], &rowKey);

          if (tRowKeyCompare(&lastRowKey, &rowKey) >= 0) {
            code = TSDB_CODE_INVALID_MSG;
            vError("vgId:%d %s failed 3 since %s, version:%" PRId64, TD_VID(pVnode), __func__, tstrerror(code), ver);
            goto _exit;
          }
          lastRowKey = rowKey;
        }
      }
    }
  }

  for (int32_t i = 0; i < TARRAY_SIZE(pSubmitReq->aSubmitTbData); ++i) {
    SSubmitTbData *pSubmitTbData = taosArrayGet(pSubmitReq->aSubmitTbData, i);

    if (pSubmitTbData->pCreateTbReq) {
      pSubmitTbData->uid = pSubmitTbData->pCreateTbReq->uid;
    } else {
      SMetaInfo info = {0};

      code = metaGetInfo(pVnode->pMeta, pSubmitTbData->uid, &info, NULL);
      if (code) {
        code = TSDB_CODE_TDB_TABLE_NOT_EXIST;
        vWarn("vgId:%d, table uid:%" PRId64 " not exists", TD_VID(pVnode), pSubmitTbData->uid);
        goto _exit;
      }

      if (info.suid != pSubmitTbData->suid) {
        code = TSDB_CODE_INVALID_MSG;
        goto _exit;
      }

      if (info.suid) {
        if (metaGetInfo(pVnode->pMeta, info.suid, &info, NULL) != 0) {
          vWarn("vgId:%d, table uid:%" PRId64 " not exists", TD_VID(pVnode), info.suid);
        }
      }

      if (pSubmitTbData->sver != info.skmVer) {
        code = TSDB_CODE_TDB_INVALID_TABLE_SCHEMA_VER;
        goto _exit;
      }
    }

    if (pSubmitTbData->flags & SUBMIT_REQ_COLUMN_DATA_FORMAT) {
      int32_t   nColData = TARRAY_SIZE(pSubmitTbData->aCol);
      SColData *aColData = (SColData *)TARRAY_DATA(pSubmitTbData->aCol);

      if (nColData <= 0) {
        code = TSDB_CODE_INVALID_MSG;
        goto _exit;
      }

      if (aColData[0].cid != PRIMARYKEY_TIMESTAMP_COL_ID || aColData[0].type != TSDB_DATA_TYPE_TIMESTAMP ||
          aColData[0].nVal <= 0) {
        code = TSDB_CODE_INVALID_MSG;
        goto _exit;
      }

      for (int32_t j = 1; j < nColData; j++) {
        if (aColData[j].nVal != aColData[0].nVal) {
          code = TSDB_CODE_INVALID_MSG;
          goto _exit;
        }
      }
    }
  }

  vGDebug(pOriginalMsg ? &pOriginalMsg->info.traceId : NULL, "vgId:%d, index:%" PRId64 ", submit block, rows:%d",
          TD_VID(pVnode), ver, (int32_t)taosArrayGetSize(pSubmitReq->aSubmitTbData));

  // loop to handle
  for (int32_t i = 0; i < TARRAY_SIZE(pSubmitReq->aSubmitTbData); ++i) {
    SSubmitTbData *pSubmitTbData = taosArrayGet(pSubmitReq->aSubmitTbData, i);

    // create table
    if (pSubmitTbData->pCreateTbReq) {
      // alloc if need
      if (pSubmitRsp->aCreateTbRsp == NULL &&
          (pSubmitRsp->aCreateTbRsp = taosArrayInit(TARRAY_SIZE(pSubmitReq->aSubmitTbData), sizeof(SVCreateTbRsp))) ==
              NULL) {
        code = terrno;
        goto _exit;
      }

      SVCreateTbRsp *pCreateTbRsp = taosArrayReserve(pSubmitRsp->aCreateTbRsp, 1);

      // create table
      if (metaCreateTable2(pVnode->pMeta, ver, pSubmitTbData->pCreateTbReq, &pCreateTbRsp->pMeta) == 0) {
        // create table success

        if (newTbUids == NULL &&
            (newTbUids = taosArrayInit(TARRAY_SIZE(pSubmitReq->aSubmitTbData), sizeof(int64_t))) == NULL) {
          code = terrno;
          goto _exit;
        }

        if (taosArrayPush(newTbUids, &pSubmitTbData->uid) == NULL) {
          code = terrno;
          goto _exit;
        }

        if (pCreateTbRsp->pMeta) {
          vnodeUpdateMetaRsp(pVnode, pCreateTbRsp->pMeta);
        }
      } else {  // create table failed
        if (terrno != TSDB_CODE_TDB_TABLE_ALREADY_EXIST) {
          code = terrno;
          vError("vgId:%d failed to create table:%s, code:%s", TD_VID(pVnode), pSubmitTbData->pCreateTbReq->name,
                 tstrerror(terrno));
          goto _exit;
        }
        terrno = 0;
        pSubmitTbData->uid = pSubmitTbData->pCreateTbReq->uid;  // update uid if table exist for using below
      }
    }

    // insert data
    int32_t affectedRows;
    code = tsdbInsertTableData(pVnode->pTsdb, ver, pSubmitTbData, &affectedRows);
    if (code) goto _exit;

    code = metaUpdateChangeTimeWithLock(pVnode->pMeta, pSubmitTbData->uid, pSubmitTbData->ctimeMs);
    if (code) goto _exit;

    pSubmitRsp->affectedRows += affectedRows;
  }

  // update the affected table uid list
  if (taosArrayGetSize(newTbUids) > 0) {
    vDebug("vgId:%d, add %d table into query table list in handling submit", TD_VID(pVnode),
           (int32_t)taosArrayGetSize(newTbUids));
    if (tqUpdateTbUidList(pVnode->pTq, newTbUids, true) != 0) {
      vError("vgId:%d, failed to update tbUid list", TD_VID(pVnode));
    }
  }

_exit:
  // message
  pRsp->code = code;
  tEncodeSize(tEncodeSSubmitRsp2, pSubmitRsp, pRsp->contLen, ret);
  pRsp->pCont = rpcMallocCont(pRsp->contLen);
  tEncoderInit(&ec, pRsp->pCont, pRsp->contLen);
  if (tEncodeSSubmitRsp2(&ec, pSubmitRsp) < 0) {
    vError("vgId:%d, failed to encode submit response", TD_VID(pVnode));
  }
  tEncoderClear(&ec);

  // update statistics
  (void)atomic_add_fetch_64(&pVnode->statis.nInsert, pSubmitRsp->affectedRows);
  (void)atomic_add_fetch_64(&pVnode->statis.nInsertSuccess, pSubmitRsp->affectedRows);
  (void)atomic_add_fetch_64(&pVnode->statis.nBatchInsert, 1);

  if (tsEnableMonitor && tsMonitorFqdn[0] != 0 && tsMonitorPort != 0 && pSubmitRsp->affectedRows > 0 &&
      strlen(pOriginalMsg->info.conn.user) > 0 && tsInsertCounter != NULL) {
    const char *sample_labels[] = {VNODE_METRIC_TAG_VALUE_INSERT_AFFECTED_ROWS,
                                   pVnode->monitor.strClusterId,
                                   pVnode->monitor.strDnodeId,
                                   tsLocalEp,
                                   pVnode->monitor.strVgId,
                                   pOriginalMsg->info.conn.user,
                                   "Success"};
    int         tv = taos_counter_add(tsInsertCounter, pSubmitRsp->affectedRows, sample_labels);
  }

  if (code == 0) {
    (void)atomic_add_fetch_64(&pVnode->statis.nBatchInsertSuccess, 1);
    code = tdProcessRSmaSubmit(pVnode->pSma, ver, pSubmitReq, pReq, len);
  }
  /*
  if (code == 0) {
    atomic_add_fetch_64(&pVnode->statis.nBatchInsertSuccess, 1);
    code = tdProcessRSmaSubmit(pVnode->pSma, ver, pSubmitReq, pReq, len);

    const char *batch_sample_labels[] = {VNODE_METRIC_TAG_VALUE_INSERT, pVnode->monitor.strClusterId,
                                        pVnode->monitor.strDnodeId, tsLocalEp, pVnode->monitor.strVgId,
                                          pOriginalMsg->info.conn.user, "Success"};
    taos_counter_inc(pVnode->monitor.insertCounter, batch_sample_labels);
  }
  else{
    const char *batch_sample_labels[] = {VNODE_METRIC_TAG_VALUE_INSERT, pVnode->monitor.strClusterId,
                                        pVnode->monitor.strDnodeId, tsLocalEp, pVnode->monitor.strVgId,
                                        pOriginalMsg->info.conn.user, "Failed"};
    taos_counter_inc(pVnode->monitor.insertCounter, batch_sample_labels);
  }
  */

  // clear
  taosArrayDestroy(newTbUids);
  tDestroySubmitReq(pSubmitReq, 0 == pMsg->version ? TSDB_MSG_FLG_CMPT : TSDB_MSG_FLG_DECODE);
  tDestroySSubmitRsp2(pSubmitRsp, TSDB_MSG_FLG_ENCODE);

  if (code) terrno = code;

  taosMemoryFree(pAllocMsg);

  return code;
}

static int32_t vnodeProcessCreateTSmaReq(SVnode *pVnode, int64_t ver, void *pReq, int32_t len, SRpcMsg *pRsp) {
#ifdef USE_TSMA
  SVCreateTSmaReq req = {0};
  SDecoder        coder = {0};

  if (pRsp) {
    pRsp->msgType = TDMT_VND_CREATE_SMA_RSP;
    pRsp->code = TSDB_CODE_SUCCESS;
    pRsp->pCont = NULL;
    pRsp->contLen = 0;
  }

  // decode and process req
  tDecoderInit(&coder, pReq, len);

  if (tDecodeSVCreateTSmaReq(&coder, &req) < 0) {
    terrno = TSDB_CODE_MSG_DECODE_ERROR;
    if (pRsp) pRsp->code = terrno;
    goto _err;
  }

  if (tdProcessTSmaCreate(pVnode->pSma, ver, (const char *)&req) < 0) {
    if (pRsp) pRsp->code = terrno;
    goto _err;
  }

  tDecoderClear(&coder);
  vDebug("vgId:%d, success to create tsma %s:%" PRIi64 " version %" PRIi64 " for table %" PRIi64, TD_VID(pVnode),
         req.indexName, req.indexUid, ver, req.tableUid);
  return 0;

_err:
  tDecoderClear(&coder);
  vError("vgId:%d, failed to create tsma %s:%" PRIi64 " version %" PRIi64 "for table %" PRIi64 " since %s",
         TD_VID(pVnode), req.indexName, req.indexUid, ver, req.tableUid, terrstr());
  return terrno;
#else
  return TSDB_CODE_INTERNAL_ERROR;
#endif
}

/**
 * @brief specific for smaDstVnode
 *
 * @param pVnode
 * @param pCont
 * @param contLen
 * @return int32_t
 */
int32_t vnodeProcessCreateTSma(SVnode *pVnode, void *pCont, uint32_t contLen) {
  return vnodeProcessCreateTSmaReq(pVnode, 1, pCont, contLen, NULL);
}

static int32_t vnodeConsolidateAlterHashRange(SVnode *pVnode, int64_t ver) {
  int32_t code = TSDB_CODE_SUCCESS;

  vInfo("vgId:%d, trim meta of tables per hash range [%" PRIu32 ", %" PRIu32 "]. apply-index:%" PRId64, TD_VID(pVnode),
        pVnode->config.hashBegin, pVnode->config.hashEnd, ver);

  // TODO: trim meta of tables from TDB per hash range [pVnode->config.hashBegin, pVnode->config.hashEnd]
  code = metaTrimTables(pVnode->pMeta, ver);

  return code;
}

static int32_t vnodeProcessAlterConfirmReq(SVnode *pVnode, int64_t ver, void *pReq, int32_t len, SRpcMsg *pRsp) {
  vInfo("vgId:%d, vnode handle msgType:alter-confirm, alter confirm msg is processed", TD_VID(pVnode));
  int32_t code = TSDB_CODE_SUCCESS;
  if (!pVnode->config.hashChange) {
    goto _exit;
  }

  code = vnodeConsolidateAlterHashRange(pVnode, ver);
  if (code < 0) {
    vError("vgId:%d, failed to consolidate alter hashrange since %s. version:%" PRId64, TD_VID(pVnode), terrstr(), ver);
    goto _exit;
  }
  pVnode->config.hashChange = false;

_exit:
  pRsp->msgType = TDMT_VND_ALTER_CONFIRM_RSP;
  pRsp->code = code;
  pRsp->pCont = NULL;
  pRsp->contLen = 0;

  return code;
}

extern int32_t tsdbDisableAndCancelAllBgTask(STsdb *pTsdb);
extern void    tsdbEnableBgTask(STsdb *pTsdb);

static int32_t vnodeProcessAlterConfigReq(SVnode *pVnode, int64_t ver, void *pReq, int32_t len, SRpcMsg *pRsp) {
  bool walChanged = false;
  bool tsdbChanged = false;

  SAlterVnodeConfigReq req = {0};
  if (tDeserializeSAlterVnodeConfigReq(pReq, len, &req) != 0) {
    terrno = TSDB_CODE_INVALID_MSG;
    return TSDB_CODE_INVALID_MSG;
  }

  vInfo("vgId:%d, start to alter vnode config, page:%d pageSize:%d buffer:%d szPage:%d szBuf:%" PRIu64
        " cacheLast:%d cacheLastSize:%d days:%d keep0:%d keep1:%d keep2:%d keepTimeOffset:%d s3KeepLocal:%d "
        "s3Compact:%d fsync:%d level:%d "
        "walRetentionPeriod:%d walRetentionSize:%d",
        TD_VID(pVnode), req.pages, req.pageSize, req.buffer, req.pageSize * 1024, (uint64_t)req.buffer * 1024 * 1024,
        req.cacheLast, req.cacheLastSize, req.daysPerFile, req.daysToKeep0, req.daysToKeep1, req.daysToKeep2,
        req.keepTimeOffset, req.s3KeepLocal, req.s3Compact, req.walFsyncPeriod, req.walLevel, req.walRetentionPeriod,
        req.walRetentionSize);

  if (pVnode->config.cacheLastSize != req.cacheLastSize) {
    pVnode->config.cacheLastSize = req.cacheLastSize;
    tsdbCacheSetCapacity(pVnode, (size_t)pVnode->config.cacheLastSize * 1024 * 1024);
  }

  if (pVnode->config.szBuf != req.buffer * 1024LL * 1024LL) {
    vInfo("vgId:%d, vnode buffer is changed from %" PRId64 " to %" PRId64, TD_VID(pVnode), pVnode->config.szBuf,
          (uint64_t)(req.buffer * 1024LL * 1024LL));
    pVnode->config.szBuf = req.buffer * 1024LL * 1024LL;
  }

  if (pVnode->config.szCache != req.pages) {
    if ((terrno = metaAlterCache(pVnode->pMeta, req.pages)) < 0) {
      vError("vgId:%d, failed to change vnode pages from %d to %d failed since %s", TD_VID(pVnode),
             pVnode->config.szCache, req.pages, tstrerror(terrno));
      return terrno;
    } else {
      vInfo("vgId:%d, vnode pages is changed from %d to %d", TD_VID(pVnode), pVnode->config.szCache, req.pages);
      pVnode->config.szCache = req.pages;
    }
  }

  if (pVnode->config.cacheLast != req.cacheLast) {
    pVnode->config.cacheLast = req.cacheLast;
  }

  if (pVnode->config.walCfg.fsyncPeriod != req.walFsyncPeriod) {
    pVnode->config.walCfg.fsyncPeriod = req.walFsyncPeriod;
    walChanged = true;
  }

  if (pVnode->config.walCfg.level != req.walLevel) {
    if (pVnode->config.walCfg.level == 0) {
      pVnode->config.walCfg.clearFiles = 1;
    }
    pVnode->config.walCfg.level = req.walLevel;
    walChanged = true;
  }

  if (pVnode->config.walCfg.retentionPeriod != req.walRetentionPeriod) {
    pVnode->config.walCfg.retentionPeriod = req.walRetentionPeriod;
    walChanged = true;
  }

  if (pVnode->config.walCfg.retentionSize != req.walRetentionSize) {
    pVnode->config.walCfg.retentionSize = req.walRetentionSize;
    walChanged = true;
  }

  if (pVnode->config.tsdbCfg.keep0 != req.daysToKeep0) {
    pVnode->config.tsdbCfg.keep0 = req.daysToKeep0;
    if (!VND_IS_RSMA(pVnode)) {
      tsdbChanged = true;
    }
  }

  if (pVnode->config.tsdbCfg.keep1 != req.daysToKeep1) {
    pVnode->config.tsdbCfg.keep1 = req.daysToKeep1;
    if (!VND_IS_RSMA(pVnode)) {
      tsdbChanged = true;
    }
  }

  if (pVnode->config.tsdbCfg.keep2 != req.daysToKeep2) {
    pVnode->config.tsdbCfg.keep2 = req.daysToKeep2;
    if (!VND_IS_RSMA(pVnode)) {
      tsdbChanged = true;
    }
  }

  if (pVnode->config.tsdbCfg.keepTimeOffset != req.keepTimeOffset) {
    pVnode->config.tsdbCfg.keepTimeOffset = req.keepTimeOffset;
    if (!VND_IS_RSMA(pVnode)) {
      tsdbChanged = true;
    }
  }

  if (req.sttTrigger != -1 && req.sttTrigger != pVnode->config.sttTrigger) {
    if (req.sttTrigger > 1 && pVnode->config.sttTrigger > 1) {
      pVnode->config.sttTrigger = req.sttTrigger;
    } else {
      vnodeAWait(&pVnode->commitTask);

      int32_t ret = tsdbDisableAndCancelAllBgTask(pVnode->pTsdb);
      if (ret != 0) {
        vError("vgId:%d, failed to disable bg task since %s", TD_VID(pVnode), tstrerror(ERRNO));
      }

      pVnode->config.sttTrigger = req.sttTrigger;
      tsdbEnableBgTask(pVnode->pTsdb);
    }
  }

  if (req.minRows != -1 && req.minRows != pVnode->config.tsdbCfg.minRows) {
    pVnode->config.tsdbCfg.minRows = req.minRows;
  }

  if (req.s3KeepLocal != -1 && req.s3KeepLocal != pVnode->config.s3KeepLocal) {
    pVnode->config.s3KeepLocal = req.s3KeepLocal;
  }
  if (req.s3Compact != -1 && req.s3Compact != pVnode->config.s3Compact) {
    pVnode->config.s3Compact = req.s3Compact;
  }

  if (walChanged) {
    if (walAlter(pVnode->pWal, &pVnode->config.walCfg) != 0) {
      vError("vgId:%d, failed to alter wal config since %s", TD_VID(pVnode), tstrerror(ERRNO));
    }
  }

  if (tsdbChanged) {
    tsdbSetKeepCfg(pVnode->pTsdb, &pVnode->config.tsdbCfg);
  }

  return 0;
}

static int32_t vnodeProcessBatchDeleteReq(SVnode *pVnode, int64_t ver, void *pReq, int32_t len, SRpcMsg *pRsp) {
  SBatchDeleteReq deleteReq;
  SDecoder        decoder;
  tDecoderInit(&decoder, pReq, len);
  if (tDecodeSBatchDeleteReq(&decoder, &deleteReq) < 0) {
    tDecoderClear(&decoder);
    return terrno = TSDB_CODE_INVALID_MSG;
  }

  SMetaReader mr = {0};
  metaReaderDoInit(&mr, pVnode->pMeta, META_READER_NOLOCK);
  STsdb *pTsdb = pVnode->pTsdb;

  if (deleteReq.level) {
    pTsdb = deleteReq.level == 1 ? VND_RSMA1(pVnode) : VND_RSMA2(pVnode);
  }

  int32_t sz = taosArrayGetSize(deleteReq.deleteReqs);
  for (int32_t i = 0; i < sz; i++) {
    SSingleDeleteReq *pOneReq = taosArrayGet(deleteReq.deleteReqs, i);
    char             *name = pOneReq->tbname;
    if (metaGetTableEntryByName(&mr, name) < 0) {
      vDebug("vgId:%d, stream delete msg, skip since no table: %s", pVnode->config.vgId, name);
      continue;
    }

    int64_t uid = mr.me.uid;

    int32_t code = tsdbDeleteTableData(pTsdb, ver, deleteReq.suid, uid, pOneReq->startTs, pOneReq->endTs);
    if (code < 0) {
      terrno = code;
      vError("vgId:%d, delete error since %s, suid:%" PRId64 ", uid:%" PRId64 ", start ts:%" PRId64 ", end ts:%" PRId64,
             TD_VID(pVnode), terrstr(), deleteReq.suid, uid, pOneReq->startTs, pOneReq->endTs);
    }

    if (deleteReq.level == 0) {
      code = metaUpdateChangeTimeWithLock(pVnode->pMeta, uid, deleteReq.ctimeMs);
      if (code < 0) {
        terrno = code;
        vError("vgId:%d, update change time error since %s, suid:%" PRId64 ", uid:%" PRId64 ", start ts:%" PRId64
               ", end ts:%" PRId64,
               TD_VID(pVnode), terrstr(), deleteReq.suid, uid, pOneReq->startTs, pOneReq->endTs);
      }
    }
    tDecoderClear(&mr.coder);
  }
  metaReaderClear(&mr);
  taosArrayDestroy(deleteReq.deleteReqs);
  return 0;
}

static int32_t vnodeProcessDeleteReq(SVnode *pVnode, int64_t ver, void *pReq, int32_t len, SRpcMsg *pRsp,
                                     SRpcMsg *pOriginalMsg) {
  int32_t     code = 0;
  SDecoder   *pCoder = &(SDecoder){0};
  SDeleteRes *pRes = &(SDeleteRes){0};

  pRsp->msgType = TDMT_VND_DELETE_RSP;
  pRsp->pCont = NULL;
  pRsp->contLen = 0;
  pRsp->code = TSDB_CODE_SUCCESS;

  pRes->uidList = taosArrayInit(0, sizeof(tb_uid_t));
  if (pRes->uidList == NULL) {
    code = terrno;
    goto _err;
  }

  tDecoderInit(pCoder, pReq, len);
  code = tDecodeDeleteRes(pCoder, pRes);
  if (code) goto _err;

  if (pRes->affectedRows > 0) {
    for (int32_t iUid = 0; iUid < taosArrayGetSize(pRes->uidList); iUid++) {
      uint64_t uid = *(uint64_t *)taosArrayGet(pRes->uidList, iUid);
      code = tsdbDeleteTableData(pVnode->pTsdb, ver, pRes->suid, uid, pRes->skey, pRes->ekey);
      if (code) goto _err;
      code = metaUpdateChangeTimeWithLock(pVnode->pMeta, uid, pRes->ctimeMs);
      if (code) goto _err;
    }
  }

  code = tdProcessRSmaDelete(pVnode->pSma, ver, pRes, pReq, len);

  tDecoderClear(pCoder);
  taosArrayDestroy(pRes->uidList);

  SVDeleteRsp rsp = {.affectedRows = pRes->affectedRows};
  int32_t     ret = 0;
  tEncodeSize(tEncodeSVDeleteRsp, &rsp, pRsp->contLen, ret);
  pRsp->pCont = rpcMallocCont(pRsp->contLen);
  SEncoder ec = {0};
  tEncoderInit(&ec, pRsp->pCont, pRsp->contLen);
  code = tEncodeSVDeleteRsp(&ec, &rsp);
  if (code) goto _err;
  tEncoderClear(&ec);
  return code;

_err:
  /*
  if(code == TSDB_CODE_SUCCESS){
    const char *batch_sample_labels[] = {VNODE_METRIC_TAG_VALUE_DELETE, pVnode->monitor.strClusterId,
                                        pVnode->monitor.strDnodeId, tsLocalEp, pVnode->monitor.strVgId,
                                        pOriginalMsg->info.conn.user, "Success"};
    taos_counter_inc(pVnode->monitor.insertCounter, batch_sample_labels);
  }
  else{
    const char *batch_sample_labels[] = {VNODE_METRIC_TAG_VALUE_DELETE, pVnode->monitor.strClusterId,
                                        pVnode->monitor.strDnodeId, tsLocalEp, pVnode->monitor.strVgId,
                                        pOriginalMsg->info.conn.user, "Failed"};
    taos_counter_inc(pVnode->monitor.insertCounter, batch_sample_labels);
  }
  */

  return code;
}
static int32_t vnodeProcessCreateIndexReq(SVnode *pVnode, int64_t ver, void *pReq, int32_t len, SRpcMsg *pRsp) {
  SVCreateStbReq req = {0};
  SDecoder       dc = {0};
  int32_t        code = 0;

  pRsp->msgType = TDMT_VND_CREATE_INDEX_RSP;
  pRsp->code = TSDB_CODE_SUCCESS;
  pRsp->pCont = NULL;
  pRsp->contLen = 0;

  tDecoderInit(&dc, pReq, len);
  // decode req
  if (tDecodeSVCreateStbReq(&dc, &req) < 0) {
    tDecoderClear(&dc);
    return terrno = TSDB_CODE_INVALID_MSG;
  }

  code = metaAddIndexToSuperTable(pVnode->pMeta, ver, &req);
  if (code) {
    pRsp->code = code;
    goto _err;
  }
  tDecoderClear(&dc);
  return 0;

_err:
  tDecoderClear(&dc);
  return code;
}
static int32_t vnodeProcessDropIndexReq(SVnode *pVnode, int64_t ver, void *pReq, int32_t len, SRpcMsg *pRsp) {
  SDropIndexReq req = {0};
  int32_t       code = 0;
  pRsp->msgType = TDMT_VND_DROP_INDEX_RSP;
  pRsp->code = TSDB_CODE_SUCCESS;
  pRsp->pCont = NULL;
  pRsp->contLen = 0;

  if ((code = tDeserializeSDropIdxReq(pReq, len, &req))) {
    pRsp->code = code;
    return code;
  }

  code = metaDropIndexFromSuperTable(pVnode->pMeta, ver, &req);
  if (code) {
    pRsp->code = code;
    return code;
  }
  return TSDB_CODE_SUCCESS;
}

extern int32_t vnodeAsyncCompact(SVnode *pVnode, int64_t ver, void *pReq, int32_t len, SRpcMsg *pRsp);

static int32_t vnodeProcessCompactVnodeReq(SVnode *pVnode, int64_t ver, void *pReq, int32_t len, SRpcMsg *pRsp) {
  if (!pVnode->restored) {
    vInfo("vgId:%d, ignore compact req during restoring. ver:%" PRId64, TD_VID(pVnode), ver);
    return 0;
  }
  return vnodeAsyncCompact(pVnode, ver, pReq, len, pRsp);
}

static int32_t vnodeProcessConfigChangeReq(SVnode *pVnode, int64_t ver, void *pReq, int32_t len, SRpcMsg *pRsp) {
  if (syncCheckMember(pVnode->sync) != 0) {
    vError("vgId:%d, failed to check member", TD_VID(pVnode));
  }

  pRsp->msgType = TDMT_SYNC_CONFIG_CHANGE_RSP;
  pRsp->code = TSDB_CODE_SUCCESS;
  pRsp->pCont = NULL;
  pRsp->contLen = 0;

  return 0;
}

static int32_t vnodeCheckToken(SVnode *pVnode, char *member0Token, char *member1Token) {
  SSyncState syncState = syncGetState(pVnode->sync);
  if (syncState.state != TAOS_SYNC_STATE_LEADER) {
    return terrno = TSDB_CODE_SYN_NOT_LEADER;
  }

  char token[TSDB_ARB_TOKEN_SIZE] = {0};
  if (vnodeGetArbToken(pVnode, token) != 0) {
    return terrno = TSDB_CODE_NOT_FOUND;
  }

  if (strncmp(token, member0Token, TSDB_ARB_TOKEN_SIZE) != 0 &&
      strncmp(token, member1Token, TSDB_ARB_TOKEN_SIZE) != 0) {
    return terrno = TSDB_CODE_MND_ARB_TOKEN_MISMATCH;
  }

  terrno = TSDB_CODE_SUCCESS;
  return 0;
}

static int32_t vnodeCheckSyncd(SVnode *pVnode, char *member0Token, char *member1Token) {
  int32_t code = vnodeCheckToken(pVnode, member0Token, member1Token);
  if (code != 0) {
    return code;
  }

  return syncCheckSynced(pVnode->sync);
}

static int32_t vnodeProcessArbCheckSyncReq(SVnode *pVnode, void *pReq, int32_t len, SRpcMsg *pRsp) {
  int32_t code = 0;

  SVArbCheckSyncReq syncReq = {0};

  code = tDeserializeSVArbCheckSyncReq(pReq, len, &syncReq);
  if (code) {
    return terrno = code;
  }

  pRsp->msgType = TDMT_VND_ARB_CHECK_SYNC_RSP;
  pRsp->code = TSDB_CODE_SUCCESS;
  pRsp->pCont = NULL;
  pRsp->contLen = 0;

  SVArbCheckSyncRsp syncRsp = {0};
  syncRsp.arbToken = syncReq.arbToken;
  syncRsp.member0Token = syncReq.member0Token;
  syncRsp.member1Token = syncReq.member1Token;
  syncRsp.vgId = TD_VID(pVnode);

  if (vnodeCheckSyncd(pVnode, syncReq.member0Token, syncReq.member1Token) != 0) {
    vError("vgId:%d, failed to check assigned log syncd", TD_VID(pVnode));
  }
  syncRsp.errCode = terrno;

  if (vnodeUpdateArbTerm(pVnode, syncReq.arbTerm) != 0) {
    vError("vgId:%d, failed to update arb term", TD_VID(pVnode));
    code = -1;
    goto _OVER;
  }

  int32_t contLen = tSerializeSVArbCheckSyncRsp(NULL, 0, &syncRsp);
  if (contLen <= 0) {
    terrno = TSDB_CODE_OUT_OF_MEMORY;
    code = -1;
    goto _OVER;
  }
  void *pHead = rpcMallocCont(contLen);
  if (!pHead) {
    terrno = TSDB_CODE_OUT_OF_MEMORY;
    code = -1;
    goto _OVER;
  }

  if (tSerializeSVArbCheckSyncRsp(pHead, contLen, &syncRsp) <= 0) {
    terrno = TSDB_CODE_OUT_OF_MEMORY;
    rpcFreeCont(pHead);
    code = -1;
    goto _OVER;
  }

  pRsp->pCont = pHead;
  pRsp->contLen = contLen;

  terrno = TSDB_CODE_SUCCESS;

_OVER:
  tFreeSVArbCheckSyncReq(&syncReq);
  return code;
}

#ifndef TD_ENTERPRISE
int32_t vnodeAsyncCompact(SVnode *pVnode, int64_t ver, void *pReq, int32_t len, SRpcMsg *pRsp) { return 0; }
int32_t tsdbAsyncCompact(STsdb *tsdb, const STimeWindow *tw, bool sync) { return 0; }
#endif<|MERGE_RESOLUTION|>--- conflicted
+++ resolved
@@ -400,13 +400,8 @@
             // parIdx = 1;
           }
         } else if (strstr(nameValue, "***TesT***")) {
-<<<<<<< HEAD
           if (isOdd) {
-            parIdx = 1;
-=======
-          if (1 == pVnode->batchCount % 2) {
             // parIdx = 1;
->>>>>>> 78aef561
           } else {
             parIdx = algoA(nameValue, namelen) % pVnode->partitionCount;
           }
