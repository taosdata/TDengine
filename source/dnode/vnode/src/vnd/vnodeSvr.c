--- conflicted
+++ resolved
@@ -1002,9 +1002,6 @@
       return TSDB_CODE_APP_ERROR;
   }
 }
-<<<<<<< HEAD
-#endif
-=======
 
 int32_t vnodeProcessStreamLongExecMsg(SVnode *pVnode, SRpcMsg *pMsg, SQueueInfo *pInfo) {
   vTrace("vgId:%d, msg:%p in stream long exec queue is processing", pVnode->config.vgId, pMsg);
@@ -1021,8 +1018,8 @@
       return TSDB_CODE_APP_ERROR;
   }
 }
-
->>>>>>> 9a544eb8
+#endif
+
 void smaHandleRes(void *pVnode, int64_t smaId, const SArray *data) {
   int32_t code = tdProcessTSmaInsert(((SVnode *)pVnode)->pSma, smaId, (const char *)data);
   if (code) {
