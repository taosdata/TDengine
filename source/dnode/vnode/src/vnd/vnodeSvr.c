/*
 * Copyright (c) 2019 TAOS Data, Inc. <jhtao@taosdata.com>
 *
 * This program is free software: you can use, redistribute, and/or modify
 * it under the terms of the GNU Affero General Public License, version 3
 * or later ("AGPL"), as published by the Free Software Foundation.
 *
 * This program is distributed in the hope that it will be useful, but WITHOUT
 * ANY WARRANTY; without even the implied warranty of MERCHANTABILITY or
 * FITNESS FOR A PARTICULAR PURPOSE.
 *
 * You should have received a copy of the GNU Affero General Public License
 * along with this program. If not, see <http://www.gnu.org/licenses/>.
 */

#include "tencode.h"
#include "tmsg.h"
#include "vnd.h"
#include "vnode.h"
#include "vnodeInt.h"

static int32_t vnodeProcessCreateStbReq(SVnode *pVnode, int64_t version, void *pReq, int32_t len, SRpcMsg *pRsp);
static int32_t vnodeProcessAlterStbReq(SVnode *pVnode, int64_t version, void *pReq, int32_t len, SRpcMsg *pRsp);
static int32_t vnodeProcessDropStbReq(SVnode *pVnode, int64_t version, void *pReq, int32_t len, SRpcMsg *pRsp);
static int32_t vnodeProcessCreateTbReq(SVnode *pVnode, int64_t version, void *pReq, int32_t len, SRpcMsg *pRsp);
static int32_t vnodeProcessAlterTbReq(SVnode *pVnode, int64_t version, void *pReq, int32_t len, SRpcMsg *pRsp);
static int32_t vnodeProcessDropTbReq(SVnode *pVnode, int64_t version, void *pReq, int32_t len, SRpcMsg *pRsp);
static int32_t vnodeProcessSubmitReq(SVnode *pVnode, int64_t version, void *pReq, int32_t len, SRpcMsg *pRsp);
static int32_t vnodeProcessCreateTSmaReq(SVnode *pVnode, int64_t version, void *pReq, int32_t len, SRpcMsg *pRsp);
static int32_t vnodeProcessAlterConfirmReq(SVnode *pVnode, int64_t version, void *pReq, int32_t len, SRpcMsg *pRsp);
static int32_t vnodeProcessAlterConfigReq(SVnode *pVnode, int64_t version, void *pReq, int32_t len, SRpcMsg *pRsp);
static int32_t vnodeProcessDropTtlTbReq(SVnode *pVnode, int64_t version, void *pReq, int32_t len, SRpcMsg *pRsp);
static int32_t vnodeProcessTrimReq(SVnode *pVnode, int64_t version, void *pReq, int32_t len, SRpcMsg *pRsp);
static int32_t vnodeProcessDeleteReq(SVnode *pVnode, int64_t version, void *pReq, int32_t len, SRpcMsg *pRsp);
static int32_t vnodeProcessBatchDeleteReq(SVnode *pVnode, int64_t version, void *pReq, int32_t len, SRpcMsg *pRsp);
static int32_t vnodeProcessCompactVnodeReq(SVnode *pVnode, int64_t version, void *pReq, int32_t len, SRpcMsg *pRsp);

static int32_t vnodePreprocessCreateTableReq(SVnode *pVnode, SDecoder *pCoder, int64_t ctime, int64_t *pUid) {
  int32_t code = 0;
  int32_t lino = 0;

  if (tStartDecode(pCoder) < 0) {
    code = TSDB_CODE_INVALID_MSG;
    TSDB_CHECK_CODE(code, lino, _exit);
  }

  // flags
  if (tDecodeI32v(pCoder, NULL) < 0) {
    code = TSDB_CODE_INVALID_MSG;
    TSDB_CHECK_CODE(code, lino, _exit);
  }

  // name
  char *name = NULL;
  if (tDecodeCStr(pCoder, &name) < 0) {
    code = TSDB_CODE_INVALID_MSG;
    TSDB_CHECK_CODE(code, lino, _exit);
  }

  // uid
  int64_t uid = metaGetTableEntryUidByName(pVnode->pMeta, name);
  if (uid == 0) {
    uid = tGenIdPI64();
  }
  *(int64_t *)(pCoder->data + pCoder->pos) = uid;

  // ctime
  *(int64_t *)(pCoder->data + pCoder->pos + 8) = ctime;

  tEndDecode(pCoder);

_exit:
  if (code) {
    vError("vgId:%d %s failed at line %d since %s", TD_VID(pVnode), __func__, lino, tstrerror(code));
  } else {
    vTrace("vgId:%d %s done, table:%s uid generated:%" PRId64, TD_VID(pVnode), __func__, name, uid);
    if (pUid) *pUid = uid;
  }
  return code;
}
static int32_t vnodePreProcessCreateTableMsg(SVnode *pVnode, SRpcMsg *pMsg) {
  int32_t code = 0;
  int32_t lino = 0;

  int64_t  ctime = taosGetTimestampMs();
  SDecoder dc = {0};
  int32_t  nReqs;

  tDecoderInit(&dc, (uint8_t *)pMsg->pCont + sizeof(SMsgHead), pMsg->contLen - sizeof(SMsgHead));
  if (tStartDecode(&dc) < 0) {
    code = TSDB_CODE_INVALID_MSG;
    return code;
  }

  if (tDecodeI32v(&dc, &nReqs) < 0) {
    code = TSDB_CODE_INVALID_MSG;
    TSDB_CHECK_CODE(code, lino, _exit);
  }
  for (int32_t iReq = 0; iReq < nReqs; iReq++) {
    code = vnodePreprocessCreateTableReq(pVnode, &dc, ctime, NULL);
    TSDB_CHECK_CODE(code, lino, _exit);
  }

  tEndDecode(&dc);

_exit:
  tDecoderClear(&dc);
  return code;
}
extern int64_t tsMaxKeyByPrecision[];
static int32_t vnodePreProcessSubmitTbData(SVnode *pVnode, SDecoder *pCoder, int64_t ctime) {
  int32_t code = 0;
  int32_t lino = 0;

  if (tStartDecode(pCoder) < 0) {
    code = TSDB_CODE_INVALID_MSG;
    TSDB_CHECK_CODE(code, lino, _exit);
  }

  SSubmitTbData submitTbData;
  if (tDecodeI32v(pCoder, &submitTbData.flags) < 0) {
    code = TSDB_CODE_INVALID_MSG;
    TSDB_CHECK_CODE(code, lino, _exit);
  }

  int64_t uid;
  if (submitTbData.flags & SUBMIT_REQ_AUTO_CREATE_TABLE) {
    code = vnodePreprocessCreateTableReq(pVnode, pCoder, ctime, &uid);
    TSDB_CHECK_CODE(code, lino, _exit);
  }

  // submit data
  if (tDecodeI64(pCoder, &submitTbData.suid) < 0) {
    code = TSDB_CODE_INVALID_MSG;
    TSDB_CHECK_CODE(code, lino, _exit);
  }

  if (submitTbData.flags & SUBMIT_REQ_AUTO_CREATE_TABLE) {
    *(int64_t *)(pCoder->data + pCoder->pos) = uid;
    pCoder->pos += sizeof(int64_t);
  } else {
    tDecodeI64(pCoder, &submitTbData.uid);
  }

  if (tDecodeI32v(pCoder, &submitTbData.sver) < 0) {
    code = TSDB_CODE_INVALID_MSG;
    TSDB_CHECK_CODE(code, lino, _exit);
  }

  // scan and check
  TSKEY now = ctime;
  if (pVnode->config.tsdbCfg.precision == TSDB_TIME_PRECISION_MICRO) {
    now *= 1000;
  } else if (pVnode->config.tsdbCfg.precision == TSDB_TIME_PRECISION_NANO) {
    now *= 1000000;
  }
  TSKEY minKey = now - tsTickPerMin[pVnode->config.tsdbCfg.precision] * pVnode->config.tsdbCfg.keep2;
  TSKEY maxKey = tsMaxKeyByPrecision[pVnode->config.tsdbCfg.precision];
  if (submitTbData.flags & SUBMIT_REQ_COLUMN_DATA_FORMAT) {
    uint64_t nColData;
    if (tDecodeU64v(pCoder, &nColData) < 0) {
      code = TSDB_CODE_INVALID_MSG;
      goto _exit;
    }

    SColData colData = {0};
    pCoder->pos += tGetColData(pCoder->data + pCoder->pos, &colData);

    for (int32_t iRow = 0; iRow < colData.nVal; iRow++) {
      if (((TSKEY *)colData.pData)[iRow] < minKey || ((TSKEY *)colData.pData)[iRow] > maxKey) {
        code = TSDB_CODE_TDB_TIMESTAMP_OUT_OF_RANGE;
        goto _exit;
      }
    }
  } else {
    uint64_t nRow;
    if (tDecodeU64v(pCoder, &nRow) < 0) {
      code = TSDB_CODE_INVALID_MSG;
      goto _exit;
    }

    for (int32_t iRow = 0; iRow < nRow; ++iRow) {
      SRow *pRow = (SRow *)(pCoder->data + pCoder->pos);
      pCoder->pos += pRow->len;

      if (pRow->ts < minKey || pRow->ts > maxKey) {
        code = TSDB_CODE_TDB_TIMESTAMP_OUT_OF_RANGE;
        goto _exit;
      }
    }
  }

  tEndDecode(pCoder);

_exit:
  return code;
}
static int32_t vnodePreProcessSubmitMsg(SVnode *pVnode, SRpcMsg *pMsg) {
  int32_t code = 0;
  int32_t lino = 0;

  SDecoder *pCoder = &(SDecoder){0};

  tDecoderInit(pCoder, (uint8_t *)pMsg->pCont + sizeof(SSubmitReq2Msg), pMsg->contLen - sizeof(SSubmitReq2Msg));

  if (tStartDecode(pCoder) < 0) {
    code = TSDB_CODE_INVALID_MSG;
    TSDB_CHECK_CODE(code, lino, _exit);
  }

  uint64_t nSubmitTbData;
  if (tDecodeU64v(pCoder, &nSubmitTbData) < 0) {
    code = TSDB_CODE_INVALID_MSG;
    TSDB_CHECK_CODE(code, lino, _exit);
  }

  int64_t ctime = taosGetTimestampMs();
  for (int32_t i = 0; i < nSubmitTbData; i++) {
    code = vnodePreProcessSubmitTbData(pVnode, pCoder, ctime);
    TSDB_CHECK_CODE(code, lino, _exit);
  }

  tEndDecode(pCoder);

_exit:
  tDecoderClear(pCoder);
  return code;
}

static int32_t vnodePreProcessDeleteMsg(SVnode *pVnode, SRpcMsg *pMsg) {
  int32_t code = 0;

  int32_t     size;
  int32_t     ret;
  uint8_t    *pCont;
  SEncoder   *pCoder = &(SEncoder){0};
  SDeleteRes  res = {0};
  SReadHandle handle = {.meta = pVnode->pMeta, .config = &pVnode->config, .vnode = pVnode, .pMsgCb = &pVnode->msgCb};

  code = qWorkerProcessDeleteMsg(&handle, pVnode->pQuery, pMsg, &res);
  if (code) goto _exit;

  // malloc and encode
  tEncodeSize(tEncodeDeleteRes, &res, size, ret);
  pCont = rpcMallocCont(size + sizeof(SMsgHead));

  ((SMsgHead *)pCont)->contLen = size + sizeof(SMsgHead);
  ((SMsgHead *)pCont)->vgId = TD_VID(pVnode);

  tEncoderInit(pCoder, pCont + sizeof(SMsgHead), size);
  tEncodeDeleteRes(pCoder, &res);
  tEncoderClear(pCoder);

  rpcFreeCont(pMsg->pCont);
  pMsg->pCont = pCont;
  pMsg->contLen = size + sizeof(SMsgHead);

  taosArrayDestroy(res.uidList);

_exit:
  return code;
}

int32_t vnodePreProcessWriteMsg(SVnode *pVnode, SRpcMsg *pMsg) {
  int32_t code = 0;

  switch (pMsg->msgType) {
    case TDMT_VND_CREATE_TABLE: {
      code = vnodePreProcessCreateTableMsg(pVnode, pMsg);
    } break;
    case TDMT_VND_SUBMIT: {
      code = vnodePreProcessSubmitMsg(pVnode, pMsg);
    } break;
    case TDMT_VND_DELETE: {
      code = vnodePreProcessDeleteMsg(pVnode, pMsg);
    } break;
    default:
      break;
  }

_exit:
  if (code) {
    vError("vgId%d failed to preprocess write request since %s, msg type:%d", TD_VID(pVnode), tstrerror(code),
           pMsg->msgType);
  }
  return code;
}

int32_t vnodeProcessWriteMsg(SVnode *pVnode, SRpcMsg *pMsg, int64_t version, SRpcMsg *pRsp) {
  void   *ptr = NULL;
  void   *pReq;
  int32_t len;
  int32_t ret;
  /*
  if (!pVnode->inUse) {
    terrno = TSDB_CODE_VND_NO_AVAIL_BUFPOOL;
    vError("vgId:%d, not ready to write since %s", TD_VID(pVnode), terrstr());
    return -1;
  }
  */
  if (version <= pVnode->state.applied) {
    vError("vgId:%d, duplicate write request. version: %" PRId64 ", applied: %" PRId64 "", TD_VID(pVnode), version,
           pVnode->state.applied);
    terrno = TSDB_CODE_VND_DUP_REQUEST;
    return -1;
  }

  vDebug("vgId:%d, start to process write request %s, index:%" PRId64, TD_VID(pVnode), TMSG_INFO(pMsg->msgType),
         version);

  ASSERT(pVnode->state.applyTerm <= pMsg->info.conn.applyTerm);
  ASSERT(pVnode->state.applied + 1 == version);

  pVnode->state.applied = version;
  pVnode->state.applyTerm = pMsg->info.conn.applyTerm;

  if (!syncUtilUserCommit(pMsg->msgType)) goto _exit;

  if (pMsg->msgType == TDMT_VND_STREAM_RECOVER_BLOCKING_STAGE || pMsg->msgType == TDMT_STREAM_TASK_CHECK_RSP) {
    if (tqCheckLogInWal(pVnode->pTq, version)) return 0;
  }

  // skip header
  pReq = POINTER_SHIFT(pMsg->pCont, sizeof(SMsgHead));
  len = pMsg->contLen - sizeof(SMsgHead);
  bool needCommit = false;

  switch (pMsg->msgType) {
    /* META */
    case TDMT_VND_CREATE_STB:
      if (vnodeProcessCreateStbReq(pVnode, version, pReq, len, pRsp) < 0) goto _err;
      break;
    case TDMT_VND_ALTER_STB:
      if (vnodeProcessAlterStbReq(pVnode, version, pReq, len, pRsp) < 0) goto _err;
      break;
    case TDMT_VND_DROP_STB:
      if (vnodeProcessDropStbReq(pVnode, version, pReq, len, pRsp) < 0) goto _err;
      break;
    case TDMT_VND_CREATE_TABLE:
      if (vnodeProcessCreateTbReq(pVnode, version, pReq, len, pRsp) < 0) goto _err;
      break;
    case TDMT_VND_ALTER_TABLE:
      if (vnodeProcessAlterTbReq(pVnode, version, pReq, len, pRsp) < 0) goto _err;
      break;
    case TDMT_VND_DROP_TABLE:
      if (vnodeProcessDropTbReq(pVnode, version, pReq, len, pRsp) < 0) goto _err;
      break;
    case TDMT_VND_DROP_TTL_TABLE:
      if (vnodeProcessDropTtlTbReq(pVnode, version, pReq, len, pRsp) < 0) goto _err;
      break;
    case TDMT_VND_TRIM:
      if (vnodeProcessTrimReq(pVnode, version, pReq, len, pRsp) < 0) goto _err;
      break;
    case TDMT_VND_CREATE_SMA:
      if (vnodeProcessCreateTSmaReq(pVnode, version, pReq, len, pRsp) < 0) goto _err;
      break;
    /* TSDB */
    case TDMT_VND_SUBMIT:
      if (vnodeProcessSubmitReq(pVnode, version, pMsg->pCont, pMsg->contLen, pRsp) < 0) goto _err;
      break;
    case TDMT_VND_DELETE:
      if (vnodeProcessDeleteReq(pVnode, version, pReq, len, pRsp) < 0) goto _err;
      break;
    case TDMT_VND_BATCH_DEL:
      if (vnodeProcessBatchDeleteReq(pVnode, version, pReq, len, pRsp) < 0) goto _err;
      break;
    /* TQ */
    case TDMT_VND_TMQ_SUBSCRIBE:
      if (tqProcessSubscribeReq(pVnode->pTq, version, pReq, len) < 0) {
        goto _err;
      }
      break;
    case TDMT_VND_TMQ_DELETE_SUB:
      if (tqProcessDeleteSubReq(pVnode->pTq, version, pMsg->pCont, pMsg->contLen) < 0) {
        goto _err;
      }
      break;
    case TDMT_VND_TMQ_COMMIT_OFFSET:
      if (tqProcessOffsetCommitReq(pVnode->pTq, version, pReq, pMsg->contLen - sizeof(SMsgHead)) < 0) {
        goto _err;
      }
      break;
    case TDMT_VND_TMQ_ADD_CHECKINFO:
      if (tqProcessAddCheckInfoReq(pVnode->pTq, version, pReq, len) < 0) {
        goto _err;
      }
      break;
    case TDMT_VND_TMQ_DEL_CHECKINFO:
      if (tqProcessDelCheckInfoReq(pVnode->pTq, version, pReq, len) < 0) {
        goto _err;
      }
      break;
    case TDMT_STREAM_TASK_DEPLOY: {
      if (tqProcessTaskDeployReq(pVnode->pTq, version, pReq, len) < 0) {
        goto _err;
      }
    } break;
    case TDMT_STREAM_TASK_DROP: {
      if (tqProcessTaskDropReq(pVnode->pTq, version, pMsg->pCont, pMsg->contLen) < 0) {
        goto _err;
      }
    } break;
    case TDMT_VND_STREAM_RECOVER_BLOCKING_STAGE: {
      if (tqProcessTaskRecover2Req(pVnode->pTq, version, pMsg->pCont, pMsg->contLen) < 0) {
        goto _err;
      }
    } break;
    case TDMT_STREAM_TASK_CHECK_RSP: {
      if (tqProcessStreamTaskCheckRsp(pVnode->pTq, version, pReq, len) < 0) {
        goto _err;
      }
    } break;
    case TDMT_VND_ALTER_CONFIRM:
      vnodeProcessAlterConfirmReq(pVnode, version, pReq, len, pRsp);
      break;
    case TDMT_VND_ALTER_CONFIG:
      vnodeProcessAlterConfigReq(pVnode, version, pReq, len, pRsp);
      break;
    case TDMT_VND_COMMIT:
      needCommit = true;
      break;
    case TDMT_VND_COMPACT:
      vnodeProcessCompactVnodeReq(pVnode, version, pReq, len, pRsp);
      goto _exit;
    default:
      vError("vgId:%d, unprocessed msg, %d", TD_VID(pVnode), pMsg->msgType);
      return -1;
  }

  vTrace("vgId:%d, process %s request, code:0x%x index:%" PRId64, TD_VID(pVnode), TMSG_INFO(pMsg->msgType), pRsp->code,
         version);

  walApplyVer(pVnode->pWal, version);

  /*vInfo("vgId:%d, push msg begin", pVnode->config.vgId);*/
  if (tqPushMsg(pVnode->pTq, pMsg->pCont, pMsg->contLen, pMsg->msgType, version) < 0) {
    /*vInfo("vgId:%d, push msg end", pVnode->config.vgId);*/
    vError("vgId:%d, failed to push msg to TQ since %s", TD_VID(pVnode), tstrerror(terrno));
    return -1;
  }
  /*vInfo("vgId:%d, push msg end", pVnode->config.vgId);*/

  // commit if need
  if (needCommit) {
    vInfo("vgId:%d, commit at version %" PRId64, TD_VID(pVnode), version);
    if (vnodeAsyncCommit(pVnode) < 0) {
      vError("vgId:%d, failed to vnode async commit since %s.", TD_VID(pVnode), tstrerror(terrno));
      goto _err;
    }

    // start a new one
    if (vnodeBegin(pVnode) < 0) {
      vError("vgId:%d, failed to begin vnode since %s.", TD_VID(pVnode), tstrerror(terrno));
      goto _err;
    }
  }

_exit:
  return 0;

_err:
  vError("vgId:%d, process %s request failed since %s, version:%" PRId64, TD_VID(pVnode), TMSG_INFO(pMsg->msgType),
         tstrerror(terrno), version);
  return -1;
}

int32_t vnodePreprocessQueryMsg(SVnode *pVnode, SRpcMsg *pMsg) {
  if (TDMT_SCH_QUERY != pMsg->msgType && TDMT_SCH_MERGE_QUERY != pMsg->msgType) {
    return 0;
  }

  return qWorkerPreprocessQueryMsg(pVnode->pQuery, pMsg, TDMT_SCH_QUERY == pMsg->msgType);
}

int32_t vnodeProcessQueryMsg(SVnode *pVnode, SRpcMsg *pMsg) {
  vTrace("message in vnode query queue is processing");
  if ((pMsg->msgType == TDMT_SCH_QUERY) && !syncIsReadyForRead(pVnode->sync)) {
    vnodeRedirectRpcMsg(pVnode, pMsg, terrno);
    return 0;
  }

  SReadHandle handle = {.meta = pVnode->pMeta, .config = &pVnode->config, .vnode = pVnode, .pMsgCb = &pVnode->msgCb};
  switch (pMsg->msgType) {
    case TDMT_SCH_QUERY:
    case TDMT_SCH_MERGE_QUERY:
      return qWorkerProcessQueryMsg(&handle, pVnode->pQuery, pMsg, 0);
    case TDMT_SCH_QUERY_CONTINUE:
      return qWorkerProcessCQueryMsg(&handle, pVnode->pQuery, pMsg, 0);
    default:
      vError("unknown msg type:%d in query queue", pMsg->msgType);
      return TSDB_CODE_APP_ERROR;
  }
}

int32_t vnodeProcessFetchMsg(SVnode *pVnode, SRpcMsg *pMsg, SQueueInfo *pInfo) {
  vTrace("vgId:%d, msg:%p in fetch queue is processing", pVnode->config.vgId, pMsg);
  if ((pMsg->msgType == TDMT_SCH_FETCH || pMsg->msgType == TDMT_VND_TABLE_META || pMsg->msgType == TDMT_VND_TABLE_CFG ||
       pMsg->msgType == TDMT_VND_BATCH_META) &&
      !syncIsReadyForRead(pVnode->sync)) {
    vnodeRedirectRpcMsg(pVnode, pMsg, terrno);
    return 0;
  }

  if (pMsg->msgType == TDMT_VND_TMQ_CONSUME && !pVnode->restored) {
    vnodeRedirectRpcMsg(pVnode, pMsg, TSDB_CODE_SYN_RESTORING);
    return 0;
  }

  switch (pMsg->msgType) {
    case TDMT_SCH_FETCH:
    case TDMT_SCH_MERGE_FETCH:
      return qWorkerProcessFetchMsg(pVnode, pVnode->pQuery, pMsg, 0);
    case TDMT_SCH_FETCH_RSP:
      return qWorkerProcessRspMsg(pVnode, pVnode->pQuery, pMsg, 0);
    // case TDMT_SCH_CANCEL_TASK:
    //   return qWorkerProcessCancelMsg(pVnode, pVnode->pQuery, pMsg, 0);
    case TDMT_SCH_DROP_TASK:
      return qWorkerProcessDropMsg(pVnode, pVnode->pQuery, pMsg, 0);
    case TDMT_SCH_QUERY_HEARTBEAT:
      return qWorkerProcessHbMsg(pVnode, pVnode->pQuery, pMsg, 0);
    case TDMT_VND_TABLE_META:
      return vnodeGetTableMeta(pVnode, pMsg, true);
    case TDMT_VND_TABLE_CFG:
      return vnodeGetTableCfg(pVnode, pMsg, true);
    case TDMT_VND_BATCH_META:
      return vnodeGetBatchMeta(pVnode, pMsg);
    case TDMT_VND_TMQ_CONSUME:
      return tqProcessPollReq(pVnode->pTq, pMsg);
    case TDMT_STREAM_TASK_RUN:
      return tqProcessTaskRunReq(pVnode->pTq, pMsg);
#if 1
    case TDMT_STREAM_TASK_DISPATCH:
      return tqProcessTaskDispatchReq(pVnode->pTq, pMsg, true);
#endif
    case TDMT_STREAM_TASK_CHECK:
      return tqProcessStreamTaskCheckReq(pVnode->pTq, pMsg);
    case TDMT_STREAM_TASK_DISPATCH_RSP:
      return tqProcessTaskDispatchRsp(pVnode->pTq, pMsg);
    case TDMT_STREAM_RETRIEVE:
      return tqProcessTaskRetrieveReq(pVnode->pTq, pMsg);
    case TDMT_STREAM_RETRIEVE_RSP:
      return tqProcessTaskRetrieveRsp(pVnode->pTq, pMsg);
    case TDMT_VND_STREAM_RECOVER_NONBLOCKING_STAGE:
      return tqProcessTaskRecover1Req(pVnode->pTq, pMsg);
    case TDMT_STREAM_RECOVER_FINISH:
      return tqProcessTaskRecoverFinishReq(pVnode->pTq, pMsg);
    case TDMT_STREAM_RECOVER_FINISH_RSP:
      return tqProcessTaskRecoverFinishRsp(pVnode->pTq, pMsg);
    default:
      vError("unknown msg type:%d in fetch queue", pMsg->msgType);
      return TSDB_CODE_APP_ERROR;
  }
}

// TODO: remove the function
void smaHandleRes(void *pVnode, int64_t smaId, const SArray *data) {
  // TODO
  // blockDebugShowDataBlocks(data, __func__);
  tdProcessTSmaInsert(((SVnode *)pVnode)->pSma, smaId, (const char *)data);
}

void vnodeUpdateMetaRsp(SVnode *pVnode, STableMetaRsp *pMetaRsp) {
  if (NULL == pMetaRsp) {
    return;
  }

  strcpy(pMetaRsp->dbFName, pVnode->config.dbname);
  pMetaRsp->dbId = pVnode->config.dbId;
  pMetaRsp->vgId = TD_VID(pVnode);
  pMetaRsp->precision = pVnode->config.tsdbCfg.precision;
}

static int32_t vnodeProcessTrimReq(SVnode *pVnode, int64_t version, void *pReq, int32_t len, SRpcMsg *pRsp) {
  int32_t     code = 0;
  SVTrimDbReq trimReq = {0};

  // decode
  if (tDeserializeSVTrimDbReq(pReq, len, &trimReq) != 0) {
    code = TSDB_CODE_INVALID_MSG;
    goto _exit;
  }

  vInfo("vgId:%d, trim vnode request will be processed, time:%d", pVnode->config.vgId, trimReq.timestamp);

  // process
  code = tsdbDoRetention(pVnode->pTsdb, trimReq.timestamp);
  if (code) goto _exit;

  code = smaDoRetention(pVnode->pSma, trimReq.timestamp);
  if (code) goto _exit;

_exit:
  return code;
}

static int32_t vnodeProcessDropTtlTbReq(SVnode *pVnode, int64_t version, void *pReq, int32_t len, SRpcMsg *pRsp) {
  SArray *tbUids = taosArrayInit(8, sizeof(int64_t));
  if (tbUids == NULL) return TSDB_CODE_OUT_OF_MEMORY;

  SVDropTtlTableReq ttlReq = {0};
  if (tDeserializeSVDropTtlTableReq(pReq, len, &ttlReq) != 0) {
    terrno = TSDB_CODE_INVALID_MSG;
    goto end;
  }

  vDebug("vgId:%d, drop ttl table req will be processed, time:%d", pVnode->config.vgId, ttlReq.timestamp);
  int32_t ret = metaTtlDropTable(pVnode->pMeta, ttlReq.timestamp, tbUids);
  if (ret != 0) {
    goto end;
  }
  if (taosArrayGetSize(tbUids) > 0) {
    tqUpdateTbUidList(pVnode->pTq, tbUids, false);
  }

  // process
  ret = tsdbDoRetention(pVnode->pTsdb, ttlReq.timestamp);
  if (ret) goto end;

  ret = smaDoRetention(pVnode->pSma, ttlReq.timestamp);
  if (ret) goto end;

end:
  taosArrayDestroy(tbUids);
  return ret;
}

static int32_t vnodeProcessCreateStbReq(SVnode *pVnode, int64_t version, void *pReq, int32_t len, SRpcMsg *pRsp) {
  SVCreateStbReq req = {0};
  SDecoder       coder;

  pRsp->msgType = TDMT_VND_CREATE_STB_RSP;
  pRsp->code = TSDB_CODE_SUCCESS;
  pRsp->pCont = NULL;
  pRsp->contLen = 0;

  // decode and process req
  tDecoderInit(&coder, pReq, len);

  if (tDecodeSVCreateStbReq(&coder, &req) < 0) {
    pRsp->code = terrno;
    goto _err;
  }

  if (metaCreateSTable(pVnode->pMeta, version, &req) < 0) {
    pRsp->code = terrno;
    goto _err;
  }

  if (tdProcessRSmaCreate(pVnode->pSma, &req) < 0) {
    pRsp->code = terrno;
    goto _err;
  }

  tDecoderClear(&coder);
  return 0;

_err:
  tDecoderClear(&coder);
  return -1;
}

static int32_t vnodeProcessCreateTbReq(SVnode *pVnode, int64_t version, void *pReq, int32_t len, SRpcMsg *pRsp) {
  SDecoder           decoder = {0};
  SEncoder           encoder = {0};
  int32_t            rcode = 0;
  SVCreateTbBatchReq req = {0};
  SVCreateTbReq     *pCreateReq;
  SVCreateTbBatchRsp rsp = {0};
  SVCreateTbRsp      cRsp = {0};
  char               tbName[TSDB_TABLE_FNAME_LEN];
  STbUidStore       *pStore = NULL;
  SArray            *tbUids = NULL;

  pRsp->msgType = TDMT_VND_CREATE_TABLE_RSP;
  pRsp->code = TSDB_CODE_SUCCESS;
  pRsp->pCont = NULL;
  pRsp->contLen = 0;

  // decode
  tDecoderInit(&decoder, pReq, len);
  if (tDecodeSVCreateTbBatchReq(&decoder, &req) < 0) {
    rcode = -1;
    terrno = TSDB_CODE_INVALID_MSG;
    goto _exit;
  }

  rsp.pArray = taosArrayInit(req.nReqs, sizeof(cRsp));
  tbUids = taosArrayInit(req.nReqs, sizeof(int64_t));
  if (rsp.pArray == NULL || tbUids == NULL) {
    rcode = -1;
    terrno = TSDB_CODE_OUT_OF_MEMORY;
    goto _exit;
  }

  // loop to create table
  for (int32_t iReq = 0; iReq < req.nReqs; iReq++) {
    pCreateReq = req.pReqs + iReq;
    memset(&cRsp, 0, sizeof(cRsp));

    if ((terrno = grantCheck(TSDB_GRANT_TIMESERIES)) < 0) {
      rcode = -1;
      goto _exit;
    }

    if ((terrno = grantCheck(TSDB_GRANT_TABLE)) < 0) {
      rcode = -1;
      goto _exit;
    }

    // validate hash
    sprintf(tbName, "%s.%s", pVnode->config.dbname, pCreateReq->name);
    if (vnodeValidateTableHash(pVnode, tbName) < 0) {
      cRsp.code = TSDB_CODE_VND_HASH_MISMATCH;
      taosArrayPush(rsp.pArray, &cRsp);
      continue;
    }

    // do create table
    if (metaCreateTable(pVnode->pMeta, version, pCreateReq, &cRsp.pMeta) < 0) {
      if (pCreateReq->flags & TD_CREATE_IF_NOT_EXISTS && terrno == TSDB_CODE_TDB_TABLE_ALREADY_EXIST) {
        cRsp.code = TSDB_CODE_SUCCESS;
      } else {
        cRsp.code = terrno;
      }
    } else {
      cRsp.code = TSDB_CODE_SUCCESS;
      tdFetchTbUidList(pVnode->pSma, &pStore, pCreateReq->ctb.suid, pCreateReq->uid);
      taosArrayPush(tbUids, &pCreateReq->uid);
      vnodeUpdateMetaRsp(pVnode, cRsp.pMeta);
    }

    taosArrayPush(rsp.pArray, &cRsp);
  }

  vDebug("vgId:%d, add %d new created tables into query table list", TD_VID(pVnode), (int32_t)taosArrayGetSize(tbUids));
  tqUpdateTbUidList(pVnode->pTq, tbUids, true);
  if (tdUpdateTbUidList(pVnode->pSma, pStore, true) < 0) {
    goto _exit;
  }
  tdUidStoreFree(pStore);

  // prepare rsp
  int32_t ret = 0;
  tEncodeSize(tEncodeSVCreateTbBatchRsp, &rsp, pRsp->contLen, ret);
  pRsp->pCont = rpcMallocCont(pRsp->contLen);
  if (pRsp->pCont == NULL) {
    terrno = TSDB_CODE_OUT_OF_MEMORY;
    rcode = -1;
    goto _exit;
  }
  tEncoderInit(&encoder, pRsp->pCont, pRsp->contLen);
  tEncodeSVCreateTbBatchRsp(&encoder, &rsp);

_exit:
  for (int32_t iReq = 0; iReq < req.nReqs; iReq++) {
    pCreateReq = req.pReqs + iReq;
    taosMemoryFree(pCreateReq->comment);
    taosArrayDestroy(pCreateReq->ctb.tagName);
  }
  taosArrayDestroyEx(rsp.pArray, tFreeSVCreateTbRsp);
  taosArrayDestroy(tbUids);
  tDecoderClear(&decoder);
  tEncoderClear(&encoder);
  return rcode;
}

static int32_t vnodeProcessAlterStbReq(SVnode *pVnode, int64_t version, void *pReq, int32_t len, SRpcMsg *pRsp) {
  SVCreateStbReq req = {0};
  SDecoder       dc = {0};

  pRsp->msgType = TDMT_VND_ALTER_STB_RSP;
  pRsp->code = TSDB_CODE_SUCCESS;
  pRsp->pCont = NULL;
  pRsp->contLen = 0;

  tDecoderInit(&dc, pReq, len);

  // decode req
  if (tDecodeSVCreateStbReq(&dc, &req) < 0) {
    terrno = TSDB_CODE_INVALID_MSG;
    tDecoderClear(&dc);
    return -1;
  }

  if (metaAlterSTable(pVnode->pMeta, version, &req) < 0) {
    pRsp->code = terrno;
    tDecoderClear(&dc);
    return -1;
  }

  tDecoderClear(&dc);

  return 0;
}

static int32_t vnodeProcessDropStbReq(SVnode *pVnode, int64_t version, void *pReq, int32_t len, SRpcMsg *pRsp) {
  SVDropStbReq req = {0};
  int32_t      rcode = TSDB_CODE_SUCCESS;
  SDecoder     decoder = {0};
  SArray      *tbUidList = NULL;

  pRsp->msgType = TDMT_VND_CREATE_STB_RSP;
  pRsp->pCont = NULL;
  pRsp->contLen = 0;

  // decode request
  tDecoderInit(&decoder, pReq, len);
  if (tDecodeSVDropStbReq(&decoder, &req) < 0) {
    rcode = TSDB_CODE_INVALID_MSG;
    goto _exit;
  }

  // process request
  tbUidList = taosArrayInit(8, sizeof(int64_t));
  if (tbUidList == NULL) goto _exit;
  if (metaDropSTable(pVnode->pMeta, version, &req, tbUidList) < 0) {
    rcode = terrno;
    goto _exit;
  }

  if (tqUpdateTbUidList(pVnode->pTq, tbUidList, false) < 0) {
    rcode = terrno;
    goto _exit;
  }

  if (tdProcessRSmaDrop(pVnode->pSma, &req) < 0) {
    rcode = terrno;
    goto _exit;
  }

  // return rsp
_exit:
  if (tbUidList) taosArrayDestroy(tbUidList);
  pRsp->code = rcode;
  tDecoderClear(&decoder);
  return 0;
}

static int32_t vnodeProcessAlterTbReq(SVnode *pVnode, int64_t version, void *pReq, int32_t len, SRpcMsg *pRsp) {
  SVAlterTbReq  vAlterTbReq = {0};
  SVAlterTbRsp  vAlterTbRsp = {0};
  SDecoder      dc = {0};
  int32_t       rcode = 0;
  int32_t       ret;
  SEncoder      ec = {0};
  STableMetaRsp vMetaRsp = {0};

  pRsp->msgType = TDMT_VND_ALTER_TABLE_RSP;
  pRsp->pCont = NULL;
  pRsp->contLen = 0;
  pRsp->code = TSDB_CODE_SUCCESS;

  tDecoderInit(&dc, pReq, len);

  // decode
  if (tDecodeSVAlterTbReq(&dc, &vAlterTbReq) < 0) {
    vAlterTbRsp.code = TSDB_CODE_INVALID_MSG;
    tDecoderClear(&dc);
    rcode = -1;
    goto _exit;
  }

  // process
  if (metaAlterTable(pVnode->pMeta, version, &vAlterTbReq, &vMetaRsp) < 0) {
    vAlterTbRsp.code = terrno;
    tDecoderClear(&dc);
    rcode = -1;
    goto _exit;
  }
  tDecoderClear(&dc);

  if (NULL != vMetaRsp.pSchemas) {
    vnodeUpdateMetaRsp(pVnode, &vMetaRsp);
    vAlterTbRsp.pMeta = &vMetaRsp;
  }

_exit:
  tEncodeSize(tEncodeSVAlterTbRsp, &vAlterTbRsp, pRsp->contLen, ret);
  pRsp->pCont = rpcMallocCont(pRsp->contLen);
  tEncoderInit(&ec, pRsp->pCont, pRsp->contLen);
  tEncodeSVAlterTbRsp(&ec, &vAlterTbRsp);
  tEncoderClear(&ec);
  if (vMetaRsp.pSchemas) {
    taosMemoryFree(vMetaRsp.pSchemas);
  }
  return 0;
}

static int32_t vnodeProcessDropTbReq(SVnode *pVnode, int64_t version, void *pReq, int32_t len, SRpcMsg *pRsp) {
  SVDropTbBatchReq req = {0};
  SVDropTbBatchRsp rsp = {0};
  SDecoder         decoder = {0};
  SEncoder         encoder = {0};
  int32_t          ret;
  SArray          *tbUids = NULL;
  STbUidStore     *pStore = NULL;

  pRsp->msgType = TDMT_VND_DROP_TABLE_RSP;
  pRsp->pCont = NULL;
  pRsp->contLen = 0;
  pRsp->code = TSDB_CODE_SUCCESS;

  // decode req
  tDecoderInit(&decoder, pReq, len);
  ret = tDecodeSVDropTbBatchReq(&decoder, &req);
  if (ret < 0) {
    terrno = TSDB_CODE_INVALID_MSG;
    pRsp->code = terrno;
    goto _exit;
  }

  // process req
  tbUids = taosArrayInit(req.nReqs, sizeof(int64_t));
  rsp.pArray = taosArrayInit(req.nReqs, sizeof(SVDropTbRsp));
  if (tbUids == NULL || rsp.pArray == NULL) goto _exit;

  for (int32_t iReq = 0; iReq < req.nReqs; iReq++) {
    SVDropTbReq *pDropTbReq = req.pReqs + iReq;
    SVDropTbRsp  dropTbRsp = {0};
    tb_uid_t     tbUid = 0;

    /* code */
    ret = metaDropTable(pVnode->pMeta, version, pDropTbReq, tbUids, &tbUid);
    if (ret < 0) {
      if (pDropTbReq->igNotExists && terrno == TSDB_CODE_TDB_TABLE_NOT_EXIST) {
        dropTbRsp.code = TSDB_CODE_SUCCESS;
      } else {
        dropTbRsp.code = terrno;
      }
    } else {
      dropTbRsp.code = TSDB_CODE_SUCCESS;
      if (tbUid > 0) tdFetchTbUidList(pVnode->pSma, &pStore, pDropTbReq->suid, tbUid);
    }

    taosArrayPush(rsp.pArray, &dropTbRsp);
  }

  tqUpdateTbUidList(pVnode->pTq, tbUids, false);
  tdUpdateTbUidList(pVnode->pSma, pStore, false);

_exit:
  taosArrayDestroy(tbUids);
  tdUidStoreFree(pStore);
  tDecoderClear(&decoder);
  tEncodeSize(tEncodeSVDropTbBatchRsp, &rsp, pRsp->contLen, ret);
  pRsp->pCont = rpcMallocCont(pRsp->contLen);
  tEncoderInit(&encoder, pRsp->pCont, pRsp->contLen);
  tEncodeSVDropTbBatchRsp(&encoder, &rsp);
  tEncoderClear(&encoder);
  taosArrayDestroy(rsp.pArray);
  return 0;
}

static int32_t vnodeDebugPrintSingleSubmitMsg(SMeta *pMeta, SSubmitBlk *pBlock, SSubmitMsgIter *msgIter,
                                              const char *tags) {
  SSubmitBlkIter blkIter = {0};
  STSchema      *pSchema = NULL;
  tb_uid_t       suid = 0;
  STSRow        *row = NULL;
  int32_t        rv = -1;

  tInitSubmitBlkIter(msgIter, pBlock, &blkIter);
  if (blkIter.row == NULL) return 0;

  pSchema = metaGetTbTSchema(pMeta, msgIter->suid, TD_ROW_SVER(blkIter.row), 1);  // TODO: use the real schema
  if (pSchema) {
    suid = msgIter->suid;
    rv = TD_ROW_SVER(blkIter.row);
  }
  if (!pSchema) {
    printf("%s:%d no valid schema\n", tags, __LINE__);
    return -1;
  }
  char __tags[128] = {0};
  snprintf(__tags, 128, "%s: uid %" PRIi64 " ", tags, msgIter->uid);
  while ((row = tGetSubmitBlkNext(&blkIter))) {
    tdSRowPrint(row, pSchema, __tags);
  }

  taosMemoryFreeClear(pSchema);

  return TSDB_CODE_SUCCESS;
}

typedef struct SSubmitReqConvertCxt {
  SSubmitMsgIter msgIter;
  SSubmitBlk    *pBlock;
  SSubmitBlkIter blkIter;
  STSRow        *pRow;
  STSRowIter     rowIter;
  SSubmitTbData *pTbData;
  STSchema      *pTbSchema;
  SArray        *pColValues;
} SSubmitReqConvertCxt;

static int32_t vnodeResetTableCxt(SMeta *pMeta, SSubmitReqConvertCxt *pCxt) {
  taosMemoryFreeClear(pCxt->pTbSchema);
  pCxt->pTbSchema = metaGetTbTSchema(pMeta, pCxt->msgIter.suid, pCxt->msgIter.sversion, 1);
  if (NULL == pCxt->pTbSchema) {
    return TSDB_CODE_INVALID_MSG;
  }
  tdSTSRowIterInit(&pCxt->rowIter, pCxt->pTbSchema);

  tDestroySSubmitTbData(pCxt->pTbData, TSDB_MSG_FLG_ENCODE);
  if (NULL == pCxt->pTbData) {
    pCxt->pTbData = taosMemoryCalloc(1, sizeof(SSubmitTbData));
    if (NULL == pCxt->pTbData) {
      return TSDB_CODE_OUT_OF_MEMORY;
    }
  }
  pCxt->pTbData->flags = 0;
  pCxt->pTbData->suid = pCxt->msgIter.suid;
  pCxt->pTbData->uid = pCxt->msgIter.uid;
  pCxt->pTbData->sver = pCxt->msgIter.sversion;
  pCxt->pTbData->pCreateTbReq = NULL;
  pCxt->pTbData->aRowP = taosArrayInit(128, POINTER_BYTES);
  if (NULL == pCxt->pTbData->aRowP) {
    return TSDB_CODE_OUT_OF_MEMORY;
  }

  taosArrayDestroy(pCxt->pColValues);
  pCxt->pColValues = taosArrayInit(pCxt->pTbSchema->numOfCols, sizeof(SColVal));
  if (NULL == pCxt->pColValues) {
    return TSDB_CODE_OUT_OF_MEMORY;
  }
  for (int32_t i = 0; i < pCxt->pTbSchema->numOfCols; ++i) {
    SColVal val = COL_VAL_NONE(pCxt->pTbSchema->columns[i].colId, pCxt->pTbSchema->columns[i].type);
    taosArrayPush(pCxt->pColValues, &val);
  }

  return TSDB_CODE_SUCCESS;
}

static void vnodeDestroySubmitReqConvertCxt(SSubmitReqConvertCxt *pCxt) {
  taosMemoryFreeClear(pCxt->pTbSchema);
  tDestroySSubmitTbData(pCxt->pTbData, TSDB_MSG_FLG_ENCODE);
  taosMemoryFreeClear(pCxt->pTbData);
  taosArrayDestroy(pCxt->pColValues);
}

static int32_t vnodeCellValConvertToColVal(STColumn *pCol, SCellVal *pCellVal, SColVal *pColVal) {
  if (tdValTypeIsNone(pCellVal->valType)) {
    pColVal->flag = CV_FLAG_NONE;
    return TSDB_CODE_SUCCESS;
  }

  if (tdValTypeIsNull(pCellVal->valType)) {
    pColVal->flag = CV_FLAG_NULL;
    return TSDB_CODE_SUCCESS;
  }

  if (IS_VAR_DATA_TYPE(pCol->type)) {
    pColVal->value.nData = varDataLen(pCellVal->val);
    pColVal->value.pData = varDataVal(pCellVal->val);
  } else if (TSDB_DATA_TYPE_FLOAT == pCol->type) {
    float f = GET_FLOAT_VAL(pCellVal->val);
    memcpy(&pColVal->value.val, &f, sizeof(f));
  } else if (TSDB_DATA_TYPE_DOUBLE == pCol->type) {
    pColVal->value.val = *(int64_t *)pCellVal->val;
  } else {
    GET_TYPED_DATA(pColVal->value.val, int64_t, pCol->type, pCellVal->val);
  }

  pColVal->flag = CV_FLAG_VALUE;
  return TSDB_CODE_SUCCESS;
}

static int32_t vnodeTSRowConvertToColValArray(SSubmitReqConvertCxt *pCxt) {
  int32_t code = TSDB_CODE_SUCCESS;
  tdSTSRowIterReset(&pCxt->rowIter, pCxt->pRow);
  for (int32_t i = 0; TSDB_CODE_SUCCESS == code && i < pCxt->pTbSchema->numOfCols; ++i) {
    STColumn *pCol = pCxt->pTbSchema->columns + i;
    SCellVal  cellVal = {0};
    if (!tdSTSRowIterFetch(&pCxt->rowIter, pCol->colId, pCol->type, &cellVal)) {
      break;
    }
    code = vnodeCellValConvertToColVal(pCol, &cellVal, (SColVal *)taosArrayGet(pCxt->pColValues, i));
  }
  return code;
}

static int32_t vnodeDecodeCreateTbReq(SSubmitReqConvertCxt *pCxt) {
  if (pCxt->msgIter.schemaLen <= 0) {
    return TSDB_CODE_SUCCESS;
  }

  pCxt->pTbData->pCreateTbReq = taosMemoryCalloc(1, sizeof(SVCreateTbReq));
  if (NULL == pCxt->pTbData->pCreateTbReq) {
    return TSDB_CODE_OUT_OF_MEMORY;
  }

  SDecoder decoder = {0};
  tDecoderInit(&decoder, pCxt->pBlock->data, pCxt->msgIter.schemaLen);
  int32_t code = tDecodeSVCreateTbReq(&decoder, pCxt->pTbData->pCreateTbReq);
  tDecoderClear(&decoder);

  return code;
}

static int32_t vnodeSubmitReqConvertToSubmitReq2(SVnode *pVnode, SSubmitReq *pReq, SSubmitReq2 *pReq2) {
  pReq2->aSubmitTbData = taosArrayInit(128, sizeof(SSubmitTbData));
  if (NULL == pReq2->aSubmitTbData) {
    return TSDB_CODE_OUT_OF_MEMORY;
  }

  SSubmitReqConvertCxt cxt = {0};

  int32_t code = tInitSubmitMsgIter(pReq, &cxt.msgIter);
  while (TSDB_CODE_SUCCESS == code) {
    code = tGetSubmitMsgNext(&cxt.msgIter, &cxt.pBlock);
    if (TSDB_CODE_SUCCESS == code) {
      if (NULL == cxt.pBlock) {
        break;
      }
      code = vnodeResetTableCxt(pVnode->pMeta, &cxt);
    }
    if (TSDB_CODE_SUCCESS == code) {
      code = tInitSubmitBlkIter(&cxt.msgIter, cxt.pBlock, &cxt.blkIter);
    }
    if (TSDB_CODE_SUCCESS == code) {
      code = vnodeDecodeCreateTbReq(&cxt);
    }
    while (TSDB_CODE_SUCCESS == code && (cxt.pRow = tGetSubmitBlkNext(&cxt.blkIter)) != NULL) {
      code = vnodeTSRowConvertToColValArray(&cxt);
      if (TSDB_CODE_SUCCESS == code) {
        SRow **pNewRow = taosArrayReserve(cxt.pTbData->aRowP, 1);
        code = tRowBuild(cxt.pColValues, cxt.pTbSchema, pNewRow);
      }
    }
    if (TSDB_CODE_SUCCESS == code) {
      code = (NULL == taosArrayPush(pReq2->aSubmitTbData, cxt.pTbData) ? TSDB_CODE_OUT_OF_MEMORY : TSDB_CODE_SUCCESS);
    }
    if (TSDB_CODE_SUCCESS == code) {
      taosMemoryFreeClear(cxt.pTbData);
    }
  }

  vnodeDestroySubmitReqConvertCxt(&cxt);
  return code;
}

static int32_t vnodeRebuildSubmitReqMsg(SSubmitReq2 *pSubmitReq, void **ppMsg) {
  int32_t  code = TSDB_CODE_SUCCESS;
  char    *pMsg = NULL;
  uint32_t msglen = 0;
  tEncodeSize(tEncodeSSubmitReq2, pSubmitReq, msglen, code);
  if (TSDB_CODE_SUCCESS == code) {
    pMsg = taosMemoryMalloc(msglen);
    if (NULL == pMsg) {
      code = TSDB_CODE_OUT_OF_MEMORY;
    }
  }
  if (TSDB_CODE_SUCCESS == code) {
    SEncoder encoder;
    tEncoderInit(&encoder, pMsg, msglen);
    code = tEncodeSSubmitReq2(&encoder, pSubmitReq);
    tEncoderClear(&encoder);
  }
  if (TSDB_CODE_SUCCESS == code) {
    *ppMsg = pMsg;
  }
  return code;
}

static int32_t vnodeProcessSubmitReq(SVnode *pVnode, int64_t version, void *pReq, int32_t len, SRpcMsg *pRsp) {
  int32_t code = 0;
  terrno = 0;

  SSubmitReq2 *pSubmitReq = &(SSubmitReq2){0};
  SSubmitRsp2 *pSubmitRsp = &(SSubmitRsp2){0};
  SArray      *newTbUids = NULL;
  int32_t      ret;
  SEncoder     ec = {0};

  pRsp->code = TSDB_CODE_SUCCESS;

  SSubmitReq2Msg *pMsg = (SSubmitReq2Msg *)pReq;
  if (0 == pMsg->version) {
    code = vnodeSubmitReqConvertToSubmitReq2(pVnode, (SSubmitReq *)pMsg, pSubmitReq);
    if (TSDB_CODE_SUCCESS == code) {
      code = vnodeRebuildSubmitReqMsg(pSubmitReq, &pReq);
    }
    if (TSDB_CODE_SUCCESS != code) {
      goto _exit;
    }
  } else {
    // decode
    pReq = POINTER_SHIFT(pReq, sizeof(SSubmitReq2Msg));
    len -= sizeof(SSubmitReq2Msg);
    SDecoder dc = {0};
    tDecoderInit(&dc, pReq, len);
    if (tDecodeSSubmitReq2(&dc, pSubmitReq) < 0) {
      code = TSDB_CODE_INVALID_MSG;
      goto _exit;
    }
    tDecoderClear(&dc);
  }

  for (int32_t i = 0; i < TARRAY_SIZE(pSubmitReq->aSubmitTbData); ++i) {
    SSubmitTbData *pSubmitTbData = taosArrayGet(pSubmitReq->aSubmitTbData, i);

    if (pSubmitTbData->pCreateTbReq) {
      pSubmitTbData->uid = pSubmitTbData->pCreateTbReq->uid;
    } else {
      SMetaInfo info = {0};

      code = metaGetInfo(pVnode->pMeta, pSubmitTbData->uid, &info, NULL);
      if (code) {
        code = TSDB_CODE_TDB_TABLE_NOT_EXIST;
        vWarn("vgId:%d, table uid:%" PRId64 " not exists", TD_VID(pVnode), pSubmitTbData->uid);
        goto _exit;
      }

      if (info.suid != pSubmitTbData->suid) {
        code = TSDB_CODE_INVALID_MSG;
        goto _exit;
      }

      if (info.suid) {
        metaGetInfo(pVnode->pMeta, info.suid, &info, NULL);
      }

      if (pSubmitTbData->sver != info.skmVer) {
        code = TSDB_CODE_TDB_INVALID_TABLE_SCHEMA_VER;
        goto _exit;
      }
    }

    if (pSubmitTbData->flags & SUBMIT_REQ_COLUMN_DATA_FORMAT) {
      int32_t   nColData = TARRAY_SIZE(pSubmitTbData->aCol);
      SColData *aColData = (SColData *)TARRAY_DATA(pSubmitTbData->aCol);

      if (nColData <= 0) {
        code = TSDB_CODE_INVALID_MSG;
        goto _exit;
      }

      if (aColData[0].cid != PRIMARYKEY_TIMESTAMP_COL_ID || aColData[0].type != TSDB_DATA_TYPE_TIMESTAMP ||
          aColData[0].nVal <= 0) {
        code = TSDB_CODE_INVALID_MSG;
        goto _exit;
      }

      for (int32_t i = 1; i < nColData; i++) {
        if (aColData[i].nVal != aColData[0].nVal) {
          code = TSDB_CODE_INVALID_MSG;
          goto _exit;
        }
      }
    }
  }

  vDebug("vgId:%d, submit block size %d", TD_VID(pVnode), (int32_t)taosArrayGetSize(pSubmitReq->aSubmitTbData));

  // loop to handle
  for (int32_t i = 0; i < TARRAY_SIZE(pSubmitReq->aSubmitTbData); ++i) {
    SSubmitTbData *pSubmitTbData = taosArrayGet(pSubmitReq->aSubmitTbData, i);

    // create table
    if (pSubmitTbData->pCreateTbReq) {
      // check (TODO: move check to create table)
      code = grantCheck(TSDB_GRANT_TIMESERIES);
      if (code) goto _exit;

      code = grantCheck(TSDB_GRANT_TABLE);
      if (code) goto _exit;

      // alloc if need
      if (pSubmitRsp->aCreateTbRsp == NULL &&
          (pSubmitRsp->aCreateTbRsp = taosArrayInit(TARRAY_SIZE(pSubmitReq->aSubmitTbData), sizeof(SVCreateTbRsp))) ==
              NULL) {
        code = TSDB_CODE_OUT_OF_MEMORY;
        goto _exit;
      }

      SVCreateTbRsp *pCreateTbRsp = taosArrayReserve(pSubmitRsp->aCreateTbRsp, 1);

      // create table
      if (metaCreateTable(pVnode->pMeta, version, pSubmitTbData->pCreateTbReq, &pCreateTbRsp->pMeta) ==
          0) {  // create table success

        if (newTbUids == NULL &&
            (newTbUids = taosArrayInit(TARRAY_SIZE(pSubmitReq->aSubmitTbData), sizeof(int64_t))) == NULL) {
          code = TSDB_CODE_OUT_OF_MEMORY;
          goto _exit;
        }

        taosArrayPush(newTbUids, &pSubmitTbData->uid);

        if (pCreateTbRsp->pMeta) {
          vnodeUpdateMetaRsp(pVnode, pCreateTbRsp->pMeta);
        }
      } else {  // create table failed
        if (terrno != TSDB_CODE_TDB_TABLE_ALREADY_EXIST) {
          code = terrno;
          goto _exit;
        }
        pSubmitTbData->uid = pSubmitTbData->pCreateTbReq->uid;  // update uid if table exist for using below
      }
    }

    // insert data
    int32_t affectedRows;
    code = tsdbInsertTableData(pVnode->pTsdb, version, pSubmitTbData, &affectedRows);
    if (code) goto _exit;

    pSubmitRsp->affectedRows += affectedRows;
  }

  // update table uid list
  if (taosArrayGetSize(newTbUids) > 0) {
    vDebug("vgId:%d, add %d table into query table list in handling submit", TD_VID(pVnode),
           (int32_t)taosArrayGetSize(newTbUids));
    tqUpdateTbUidList(pVnode->pTq, newTbUids, true);
  }

_exit:
  // message
  pRsp->code = code;
  tEncodeSize(tEncodeSSubmitRsp2, pSubmitRsp, pRsp->contLen, ret);
  pRsp->pCont = rpcMallocCont(pRsp->contLen);
  tEncoderInit(&ec, pRsp->pCont, pRsp->contLen);
  tEncodeSSubmitRsp2(&ec, pSubmitRsp);
  tEncoderClear(&ec);

  // update statistics
  atomic_add_fetch_64(&pVnode->statis.nInsert, pSubmitRsp->affectedRows);
  atomic_add_fetch_64(&pVnode->statis.nInsertSuccess, pSubmitRsp->affectedRows);
  atomic_add_fetch_64(&pVnode->statis.nBatchInsert, 1);
  if (code == 0) {
    atomic_add_fetch_64(&pVnode->statis.nBatchInsertSuccess, 1);
    tdProcessRSmaSubmit(pVnode->pSma, version, pSubmitReq, pReq, len, STREAM_INPUT__DATA_SUBMIT);
  }

  // clear
  taosArrayDestroy(newTbUids);
  tDestroySSubmitReq2(pSubmitReq, 0 == pMsg->version ? TSDB_MSG_FLG_CMPT : TSDB_MSG_FLG_DECODE);
  tDestroySSubmitRsp2(pSubmitRsp, TSDB_MSG_FLG_ENCODE);

  if (code) terrno = code;

  if (0 == pMsg->version) {
    taosMemoryFree(pReq);
  }

<<<<<<< HEAD
  return code;
=======
  // N.B. not strict as the following procedure is not atomic
  atomic_add_fetch_64(&pVnode->statis.nInsert, submitRsp.numOfRows);
  atomic_add_fetch_64(&pVnode->statis.nInsertSuccess, submitRsp.affectedRows);
  atomic_add_fetch_64(&pVnode->statis.nBatchInsert, statis.nBatchInsert);
  atomic_add_fetch_64(&pVnode->statis.nBatchInsertSuccess, statis.nBatchInsertSuccess);

  vDebug("vgId:%d %s done, index:%" PRId64, TD_VID(pVnode), __func__, version);
  return 0;
>>>>>>> 16bc8cb5
}

static int32_t vnodeProcessCreateTSmaReq(SVnode *pVnode, int64_t version, void *pReq, int32_t len, SRpcMsg *pRsp) {
  SVCreateTSmaReq req = {0};
  SDecoder        coder = {0};

  if (pRsp) {
    pRsp->msgType = TDMT_VND_CREATE_SMA_RSP;
    pRsp->code = TSDB_CODE_SUCCESS;
    pRsp->pCont = NULL;
    pRsp->contLen = 0;
  }

  // decode and process req
  tDecoderInit(&coder, pReq, len);

  if (tDecodeSVCreateTSmaReq(&coder, &req) < 0) {
    terrno = TSDB_CODE_MSG_DECODE_ERROR;
    if (pRsp) pRsp->code = terrno;
    goto _err;
  }

  if (tdProcessTSmaCreate(pVnode->pSma, version, (const char *)&req) < 0) {
    if (pRsp) pRsp->code = terrno;
    goto _err;
  }

  tDecoderClear(&coder);
  vDebug("vgId:%d, success to create tsma %s:%" PRIi64 " version %" PRIi64 " for table %" PRIi64, TD_VID(pVnode),
         req.indexName, req.indexUid, version, req.tableUid);
  return 0;

_err:
  tDecoderClear(&coder);
  vError("vgId:%d, failed to create tsma %s:%" PRIi64 " version %" PRIi64 "for table %" PRIi64 " since %s",
         TD_VID(pVnode), req.indexName, req.indexUid, version, req.tableUid, terrstr());
  return -1;
}

/**
 * @brief specific for smaDstVnode
 *
 * @param pVnode
 * @param pCont
 * @param contLen
 * @return int32_t
 */
int32_t vnodeProcessCreateTSma(SVnode *pVnode, void *pCont, uint32_t contLen) {
  return vnodeProcessCreateTSmaReq(pVnode, 1, pCont, contLen, NULL);
}

static int32_t vnodeProcessAlterConfirmReq(SVnode *pVnode, int64_t version, void *pReq, int32_t len, SRpcMsg *pRsp) {
  vInfo("vgId:%d, alter replica confim msg is processed", TD_VID(pVnode));
  pRsp->msgType = TDMT_VND_ALTER_CONFIRM_RSP;
  pRsp->code = TSDB_CODE_SUCCESS;
  pRsp->pCont = NULL;
  pRsp->contLen = 0;

  return 0;
}

static int32_t vnodeProcessAlterConfigReq(SVnode *pVnode, int64_t version, void *pReq, int32_t len, SRpcMsg *pRsp) {
  bool walChanged = false;
  bool tsdbChanged = false;

  SAlterVnodeConfigReq req = {0};
  if (tDeserializeSAlterVnodeConfigReq(pReq, len, &req) != 0) {
    terrno = TSDB_CODE_INVALID_MSG;
    return TSDB_CODE_INVALID_MSG;
  }

  vInfo("vgId:%d, start to alter vnode config, page:%d pageSize:%d buffer:%d szPage:%d szBuf:%" PRIu64
        " cacheLast:%d cacheLastSize:%d days:%d keep0:%d keep1:%d keep2:%d fsync:%d level:%d",
        TD_VID(pVnode), req.pages, req.pageSize, req.buffer, req.pageSize * 1024, (uint64_t)req.buffer * 1024 * 1024,
        req.cacheLast, req.cacheLastSize, req.daysPerFile, req.daysToKeep0, req.daysToKeep1, req.daysToKeep2,
        req.walFsyncPeriod, req.walLevel);

  if (pVnode->config.cacheLastSize != req.cacheLastSize) {
    pVnode->config.cacheLastSize = req.cacheLastSize;
    tsdbCacheSetCapacity(pVnode, (size_t)pVnode->config.cacheLastSize * 1024 * 1024);
  }

  if (pVnode->config.szBuf != req.buffer * 1024LL * 1024LL) {
    vInfo("vgId:%d, vnode buffer is changed from %" PRId64 " to %" PRId64, TD_VID(pVnode), pVnode->config.szBuf,
          (uint64_t)(req.buffer * 1024LL * 1024LL));
    pVnode->config.szBuf = req.buffer * 1024LL * 1024LL;
  }

  if (pVnode->config.szCache != req.pages) {
    if (metaAlterCache(pVnode->pMeta, req.pages) < 0) {
      vError("vgId:%d, failed to change vnode pages from %d to %d failed since %s", TD_VID(pVnode),
             pVnode->config.szCache, req.pages, tstrerror(errno));
      return errno;
    } else {
      vInfo("vgId:%d, vnode pages is changed from %d to %d", TD_VID(pVnode), pVnode->config.szCache, req.pages);
      pVnode->config.szCache = req.pages;
    }
  }

  if (pVnode->config.cacheLast != req.cacheLast) {
    pVnode->config.cacheLast = req.cacheLast;
  }

  if (pVnode->config.walCfg.fsyncPeriod != req.walFsyncPeriod) {
    pVnode->config.walCfg.fsyncPeriod = req.walFsyncPeriod;

    walChanged = true;
  }

  if (pVnode->config.walCfg.level != req.walLevel) {
    pVnode->config.walCfg.level = req.walLevel;

    walChanged = true;
  }

  if (pVnode->config.tsdbCfg.keep0 != req.daysToKeep0) {
    pVnode->config.tsdbCfg.keep0 = req.daysToKeep0;
    if (!VND_IS_RSMA(pVnode)) {
      tsdbChanged = true;
    }
  }

  if (pVnode->config.tsdbCfg.keep1 != req.daysToKeep1) {
    pVnode->config.tsdbCfg.keep1 = req.daysToKeep1;
    if (!VND_IS_RSMA(pVnode)) {
      tsdbChanged = true;
    }
  }

  if (pVnode->config.tsdbCfg.keep2 != req.daysToKeep2) {
    pVnode->config.tsdbCfg.keep2 = req.daysToKeep2;
    if (!VND_IS_RSMA(pVnode)) {
      tsdbChanged = true;
    }
  }

  if (walChanged) {
    walAlter(pVnode->pWal, &pVnode->config.walCfg);
  }

  if (tsdbChanged) {
    tsdbSetKeepCfg(pVnode->pTsdb, &pVnode->config.tsdbCfg);
  }

  return 0;
}

static int32_t vnodeProcessBatchDeleteReq(SVnode *pVnode, int64_t version, void *pReq, int32_t len, SRpcMsg *pRsp) {
  SBatchDeleteReq deleteReq;
  SDecoder        decoder;
  tDecoderInit(&decoder, pReq, len);
  tDecodeSBatchDeleteReq(&decoder, &deleteReq);

  SMetaReader mr = {0};
  metaReaderInit(&mr, pVnode->pMeta, META_READER_NOLOCK);

  int32_t sz = taosArrayGetSize(deleteReq.deleteReqs);
  for (int32_t i = 0; i < sz; i++) {
    SSingleDeleteReq *pOneReq = taosArrayGet(deleteReq.deleteReqs, i);
    char             *name = pOneReq->tbname;
    if (metaGetTableEntryByName(&mr, name) < 0) {
      vDebug("vgId:%d, stream delete msg, skip since no table: %s", pVnode->config.vgId, name);
      continue;
    }

    int64_t uid = mr.me.uid;

    int32_t code = tsdbDeleteTableData(pVnode->pTsdb, version, deleteReq.suid, uid, pOneReq->startTs, pOneReq->endTs);
    if (code < 0) {
      terrno = code;
      vError("vgId:%d, delete error since %s, suid:%" PRId64 ", uid:%" PRId64 ", start ts:%" PRId64 ", end ts:%" PRId64,
             TD_VID(pVnode), terrstr(), deleteReq.suid, uid, pOneReq->startTs, pOneReq->endTs);
    }

    tDecoderClear(&mr.coder);
  }
  metaReaderClear(&mr);
  taosArrayDestroy(deleteReq.deleteReqs);
  return 0;
}

static int32_t vnodeProcessDeleteReq(SVnode *pVnode, int64_t version, void *pReq, int32_t len, SRpcMsg *pRsp) {
  int32_t     code = 0;
  SDecoder   *pCoder = &(SDecoder){0};
  SDeleteRes *pRes = &(SDeleteRes){0};

  pRsp->msgType = TDMT_VND_DELETE_RSP;
  pRsp->pCont = NULL;
  pRsp->contLen = 0;
  pRsp->code = TSDB_CODE_SUCCESS;

  pRes->uidList = taosArrayInit(0, sizeof(tb_uid_t));
  if (pRes->uidList == NULL) {
    code = TSDB_CODE_OUT_OF_MEMORY;
    goto _err;
  }

  tDecoderInit(pCoder, pReq, len);
  tDecodeDeleteRes(pCoder, pRes);
  ASSERT(taosArrayGetSize(pRes->uidList) == 0 || (pRes->skey != 0 && pRes->ekey != 0));

  for (int32_t iUid = 0; iUid < taosArrayGetSize(pRes->uidList); iUid++) {
    code = tsdbDeleteTableData(pVnode->pTsdb, version, pRes->suid, *(uint64_t *)taosArrayGet(pRes->uidList, iUid),
                               pRes->skey, pRes->ekey);
    if (code) goto _err;
  }

  tDecoderClear(pCoder);
  taosArrayDestroy(pRes->uidList);

  SVDeleteRsp rsp = {.affectedRows = pRes->affectedRows};
  int32_t     ret = 0;
  tEncodeSize(tEncodeSVDeleteRsp, &rsp, pRsp->contLen, ret);
  pRsp->pCont = rpcMallocCont(pRsp->contLen);
  SEncoder ec = {0};
  tEncoderInit(&ec, pRsp->pCont, pRsp->contLen);
  tEncodeSVDeleteRsp(&ec, &rsp);
  tEncoderClear(&ec);
  return code;

_err:
  return code;
}

static int32_t vnodeProcessCompactVnodeReq(SVnode *pVnode, int64_t version, void *pReq, int32_t len, SRpcMsg *pRsp) {
  SCompactVnodeReq req = {0};
  if (tDeserializeSCompactVnodeReq(pReq, len, &req) != 0) {
    terrno = TSDB_CODE_INVALID_MSG;
    return TSDB_CODE_INVALID_MSG;
  }
  vInfo("vgId:%d, compact msg will be processed, db:%s dbUid:%" PRId64 " compactStartTime:%" PRId64, TD_VID(pVnode),
        req.db, req.dbUid, req.compactStartTime);

  vnodeAsyncCompact(pVnode);
  vnodeBegin(pVnode);

  return 0;
}<|MERGE_RESOLUTION|>--- conflicted
+++ resolved
@@ -1343,18 +1343,7 @@
     taosMemoryFree(pReq);
   }
 
-<<<<<<< HEAD
   return code;
-=======
-  // N.B. not strict as the following procedure is not atomic
-  atomic_add_fetch_64(&pVnode->statis.nInsert, submitRsp.numOfRows);
-  atomic_add_fetch_64(&pVnode->statis.nInsertSuccess, submitRsp.affectedRows);
-  atomic_add_fetch_64(&pVnode->statis.nBatchInsert, statis.nBatchInsert);
-  atomic_add_fetch_64(&pVnode->statis.nBatchInsertSuccess, statis.nBatchInsertSuccess);
-
-  vDebug("vgId:%d %s done, index:%" PRId64, TD_VID(pVnode), __func__, version);
-  return 0;
->>>>>>> 16bc8cb5
 }
 
 static int32_t vnodeProcessCreateTSmaReq(SVnode *pVnode, int64_t version, void *pReq, int32_t len, SRpcMsg *pRsp) {
