/*
 * Copyright (c) 2019 TAOS Data, Inc. <jhtao@taosdata.com>
 *
 * This program is free software: you can use, redistribute, and/or modify
 * it under the terms of the GNU Affero General Public License, version 3
 * or later ("AGPL"), as published by the Free Software Foundation.
 *
 * This program is distributed in the hope that it will be useful, but WITHOUT
 * ANY WARRANTY; without even the implied warranty of MERCHANTABILITY or
 * FITNESS FOR A PARTICULAR PURPOSE.
 *
 * You should have received a copy of the GNU Affero General Public License
 * along with this program. If not, see <http://www.gnu.org/licenses/>.
 */

#include "tencode.h"
#include "tmsg.h"
#include "vnd.h"
#include "vnode.h"
#include "vnodeInt.h"

static int32_t vnodeProcessCreateStbReq(SVnode *pVnode, int64_t ver, void *pReq, int32_t len, SRpcMsg *pRsp);
static int32_t vnodeProcessAlterStbReq(SVnode *pVnode, int64_t ver, void *pReq, int32_t len, SRpcMsg *pRsp);
static int32_t vnodeProcessDropStbReq(SVnode *pVnode, int64_t ver, void *pReq, int32_t len, SRpcMsg *pRsp);
static int32_t vnodeProcessCreateTbReq(SVnode *pVnode, int64_t ver, void *pReq, int32_t len, SRpcMsg *pRsp);
static int32_t vnodeProcessAlterTbReq(SVnode *pVnode, int64_t ver, void *pReq, int32_t len, SRpcMsg *pRsp);
static int32_t vnodeProcessDropTbReq(SVnode *pVnode, int64_t ver, void *pReq, int32_t len, SRpcMsg *pRsp);
static int32_t vnodeProcessSubmitReq(SVnode *pVnode, int64_t ver, void *pReq, int32_t len, SRpcMsg *pRsp);
static int32_t vnodeProcessCreateTSmaReq(SVnode *pVnode, int64_t ver, void *pReq, int32_t len, SRpcMsg *pRsp);
static int32_t vnodeProcessAlterConfirmReq(SVnode *pVnode, int64_t ver, void *pReq, int32_t len, SRpcMsg *pRsp);
static int32_t vnodeProcessAlterConfigReq(SVnode *pVnode, int64_t ver, void *pReq, int32_t len, SRpcMsg *pRsp);
static int32_t vnodeProcessDropTtlTbReq(SVnode *pVnode, int64_t ver, void *pReq, int32_t len, SRpcMsg *pRsp);
static int32_t vnodeProcessTrimReq(SVnode *pVnode, int64_t ver, void *pReq, int32_t len, SRpcMsg *pRsp);
static int32_t vnodeProcessDeleteReq(SVnode *pVnode, int64_t ver, void *pReq, int32_t len, SRpcMsg *pRsp);
static int32_t vnodeProcessBatchDeleteReq(SVnode *pVnode, int64_t ver, void *pReq, int32_t len, SRpcMsg *pRsp);
static int32_t vnodeProcessCreateIndexReq(SVnode *pVnode, int64_t ver, void *pReq, int32_t len, SRpcMsg *pRsp);
static int32_t vnodeProcessDropIndexReq(SVnode *pVnode, int64_t ver, void *pReq, int32_t len, SRpcMsg *pRsp);
static int32_t vnodeProcessCompactVnodeReq(SVnode *pVnode, int64_t ver, void *pReq, int32_t len, SRpcMsg *pRsp);

static int32_t vnodePreprocessCreateTableReq(SVnode *pVnode, SDecoder *pCoder, int64_t btime, int64_t *pUid) {
  int32_t code = 0;
  int32_t lino = 0;

  if (tStartDecode(pCoder) < 0) {
    code = TSDB_CODE_INVALID_MSG;
    TSDB_CHECK_CODE(code, lino, _exit);
  }

  // flags
  if (tDecodeI32v(pCoder, NULL) < 0) {
    code = TSDB_CODE_INVALID_MSG;
    TSDB_CHECK_CODE(code, lino, _exit);
  }

  // name
  char *name = NULL;
  if (tDecodeCStr(pCoder, &name) < 0) {
    code = TSDB_CODE_INVALID_MSG;
    TSDB_CHECK_CODE(code, lino, _exit);
  }

  // uid
  int64_t uid = metaGetTableEntryUidByName(pVnode->pMeta, name);
  if (uid == 0) {
    uid = tGenIdPI64();
  }
  *(int64_t *)(pCoder->data + pCoder->pos) = uid;

  // btime
  *(int64_t *)(pCoder->data + pCoder->pos + 8) = btime;

  tEndDecode(pCoder);

_exit:
  if (code) {
    vError("vgId:%d %s failed at line %d since %s", TD_VID(pVnode), __func__, lino, tstrerror(code));
  } else {
    vTrace("vgId:%d %s done, table:%s uid generated:%" PRId64, TD_VID(pVnode), __func__, name, uid);
    if (pUid) *pUid = uid;
  }
  return code;
}
static int32_t vnodePreProcessCreateTableMsg(SVnode *pVnode, SRpcMsg *pMsg) {
  int32_t code = 0;
  int32_t lino = 0;

  int64_t  btime = taosGetTimestampMs();
  SDecoder dc = {0};
  int32_t  nReqs;

  tDecoderInit(&dc, (uint8_t *)pMsg->pCont + sizeof(SMsgHead), pMsg->contLen - sizeof(SMsgHead));
  if (tStartDecode(&dc) < 0) {
    code = TSDB_CODE_INVALID_MSG;
    return code;
  }

  if (tDecodeI32v(&dc, &nReqs) < 0) {
    code = TSDB_CODE_INVALID_MSG;
    TSDB_CHECK_CODE(code, lino, _exit);
  }
  for (int32_t iReq = 0; iReq < nReqs; iReq++) {
    code = vnodePreprocessCreateTableReq(pVnode, &dc, btime, NULL);
    TSDB_CHECK_CODE(code, lino, _exit);
  }

  tEndDecode(&dc);

_exit:
  tDecoderClear(&dc);
  if (code) {
    vError("vgId:%d, %s:%d failed to preprocess submit request since %s, msg type:%s", TD_VID(pVnode), __func__, lino,
           tstrerror(code), TMSG_INFO(pMsg->msgType));
  }
  return code;
}

static int32_t vnodePreProcessAlterTableMsg(SVnode *pVnode, SRpcMsg *pMsg) {
  int32_t code = TSDB_CODE_INVALID_MSG;
  int32_t lino = 0;

  SDecoder dc = {0};
  tDecoderInit(&dc, (uint8_t *)pMsg->pCont + sizeof(SMsgHead), pMsg->contLen - sizeof(SMsgHead));

  SVAlterTbReq vAlterTbReq = {0};
  int64_t      ctimeMs = taosGetTimestampMs();
  if (tDecodeSVAlterTbReqSetCtime(&dc, &vAlterTbReq, ctimeMs) < 0) {
    goto _exit;
  }

  code = 0;

_exit:
  tDecoderClear(&dc);
  if (code) {
    vError("vgId:%d %s failed at line %d since %s", TD_VID(pVnode), __func__, lino, tstrerror(code));
  } else {
    vTrace("vgId:%d %s done, table:%s ctimeMs generated:%" PRId64, TD_VID(pVnode), __func__, vAlterTbReq.tbName,
           ctimeMs);
  }
  return code;
}

extern int64_t tsMaxKeyByPrecision[];
static int32_t vnodePreProcessSubmitTbData(SVnode *pVnode, SDecoder *pCoder, int64_t btimeMs, int64_t ctimeMs) {
  int32_t code = 0;
  int32_t lino = 0;

  if (tStartDecode(pCoder) < 0) {
    code = TSDB_CODE_INVALID_MSG;
    TSDB_CHECK_CODE(code, lino, _exit);
  }

  SSubmitTbData submitTbData;
  if (tDecodeI32v(pCoder, &submitTbData.flags) < 0) {
    code = TSDB_CODE_INVALID_MSG;
    TSDB_CHECK_CODE(code, lino, _exit);
  }

  int64_t uid;
  if (submitTbData.flags & SUBMIT_REQ_AUTO_CREATE_TABLE) {
    code = vnodePreprocessCreateTableReq(pVnode, pCoder, btimeMs, &uid);
    TSDB_CHECK_CODE(code, lino, _exit);
  }

  // submit data
  if (tDecodeI64(pCoder, &submitTbData.suid) < 0) {
    code = TSDB_CODE_INVALID_MSG;
    TSDB_CHECK_CODE(code, lino, _exit);
  }

  if (submitTbData.flags & SUBMIT_REQ_AUTO_CREATE_TABLE) {
    *(int64_t *)(pCoder->data + pCoder->pos) = uid;
    pCoder->pos += sizeof(int64_t);
  } else {
    if (tDecodeI64(pCoder, &submitTbData.uid) < 0) {
      code = TSDB_CODE_INVALID_MSG;
      TSDB_CHECK_CODE(code, lino, _exit);
    }
  }

  if (tDecodeI32v(pCoder, &submitTbData.sver) < 0) {
    code = TSDB_CODE_INVALID_MSG;
    TSDB_CHECK_CODE(code, lino, _exit);
  }

  // scan and check
  TSKEY now = btimeMs;
  if (pVnode->config.tsdbCfg.precision == TSDB_TIME_PRECISION_MICRO) {
    now *= 1000;
  } else if (pVnode->config.tsdbCfg.precision == TSDB_TIME_PRECISION_NANO) {
    now *= 1000000;
  }
  TSKEY minKey = now - tsTickPerMin[pVnode->config.tsdbCfg.precision] * pVnode->config.tsdbCfg.keep2;
  TSKEY maxKey = tsMaxKeyByPrecision[pVnode->config.tsdbCfg.precision];
  if (submitTbData.flags & SUBMIT_REQ_COLUMN_DATA_FORMAT) {
    uint64_t nColData;
    if (tDecodeU64v(pCoder, &nColData) < 0) {
      code = TSDB_CODE_INVALID_MSG;
      goto _exit;
    }

    SColData colData = {0};
    pCoder->pos += tGetColData(pCoder->data + pCoder->pos, &colData);
    if (colData.flag != HAS_VALUE) {
      code = TSDB_CODE_INVALID_MSG;
      goto _exit;
    }

    for (int32_t iRow = 0; iRow < colData.nVal; iRow++) {
      if (((TSKEY *)colData.pData)[iRow] < minKey || ((TSKEY *)colData.pData)[iRow] > maxKey) {
        code = TSDB_CODE_TDB_TIMESTAMP_OUT_OF_RANGE;
        goto _exit;
      }
    }

    for (uint64_t i = 1; i < nColData; i++) {
      pCoder->pos += tGetColData(pCoder->data + pCoder->pos, &colData);
    }
  } else {
    uint64_t nRow;
    if (tDecodeU64v(pCoder, &nRow) < 0) {
      code = TSDB_CODE_INVALID_MSG;
      goto _exit;
    }

    for (int32_t iRow = 0; iRow < nRow; ++iRow) {
      SRow *pRow = (SRow *)(pCoder->data + pCoder->pos);
      pCoder->pos += pRow->len;

      if (pRow->ts < minKey || pRow->ts > maxKey) {
        code = TSDB_CODE_TDB_TIMESTAMP_OUT_OF_RANGE;
        goto _exit;
      }
    }
  }

  if (!tDecodeIsEnd(pCoder)) {
    *(int64_t *)(pCoder->data + pCoder->pos) = ctimeMs;
    pCoder->pos += sizeof(int64_t);
  }

  tEndDecode(pCoder);

_exit:
  return code;
}
static int32_t vnodePreProcessSubmitMsg(SVnode *pVnode, SRpcMsg *pMsg) {
  int32_t code = 0;
  int32_t lino = 0;

  SDecoder *pCoder = &(SDecoder){0};

  if (taosHton64(((SSubmitReq2Msg *)pMsg->pCont)->version) != 1) {
    code = TSDB_CODE_INVALID_MSG;
    TSDB_CHECK_CODE(code, lino, _exit);
  }

  tDecoderInit(pCoder, (uint8_t *)pMsg->pCont + sizeof(SSubmitReq2Msg), pMsg->contLen - sizeof(SSubmitReq2Msg));

  if (tStartDecode(pCoder) < 0) {
    code = TSDB_CODE_INVALID_MSG;
    TSDB_CHECK_CODE(code, lino, _exit);
  }

  uint64_t nSubmitTbData;
  if (tDecodeU64v(pCoder, &nSubmitTbData) < 0) {
    code = TSDB_CODE_INVALID_MSG;
    TSDB_CHECK_CODE(code, lino, _exit);
  }

  int64_t btimeMs = taosGetTimestampMs();
  int64_t ctimeMs = btimeMs;
  for (int32_t i = 0; i < nSubmitTbData; i++) {
    code = vnodePreProcessSubmitTbData(pVnode, pCoder, btimeMs, ctimeMs);
    TSDB_CHECK_CODE(code, lino, _exit);
  }

  tEndDecode(pCoder);

_exit:
  tDecoderClear(pCoder);
  if (code) {
    vError("vgId:%d, %s:%d failed to preprocess submit request since %s, msg type:%s", TD_VID(pVnode), __func__, lino,
           tstrerror(code), TMSG_INFO(pMsg->msgType));
  }
  return code;
}

static int32_t vnodePreProcessDeleteMsg(SVnode *pVnode, SRpcMsg *pMsg) {
  int32_t code = 0;

  int32_t    size;
  int32_t    ret;
  uint8_t   *pCont;
  SEncoder  *pCoder = &(SEncoder){0};
  SDeleteRes res = {0};

  SReadHandle handle = {.config = &pVnode->config, .vnode = pVnode, .pMsgCb = &pVnode->msgCb};
  initStorageAPI(&handle.api);

  code = qWorkerProcessDeleteMsg(&handle, pVnode->pQuery, pMsg, &res);
  if (code) goto _exit;

  res.ctimeMs = taosGetTimestampMs();
  // malloc and encode
  tEncodeSize(tEncodeDeleteRes, &res, size, ret);
  pCont = rpcMallocCont(size + sizeof(SMsgHead));

  ((SMsgHead *)pCont)->contLen = size + sizeof(SMsgHead);
  ((SMsgHead *)pCont)->vgId = TD_VID(pVnode);

  tEncoderInit(pCoder, pCont + sizeof(SMsgHead), size);
  tEncodeDeleteRes(pCoder, &res);
  tEncoderClear(pCoder);

  rpcFreeCont(pMsg->pCont);
  pMsg->pCont = pCont;
  pMsg->contLen = size + sizeof(SMsgHead);

  taosArrayDestroy(res.uidList);

_exit:
  return code;
}

static int32_t vnodePreProcessBatchDeleteMsg(SVnode *pVnode, SRpcMsg *pMsg) {
  int32_t code = 0;
  int32_t lino = 0;

  int64_t         ctimeMs = taosGetTimestampMs();
  SBatchDeleteReq pReq = {0};
  SDecoder       *pCoder = &(SDecoder){0};

  tDecoderInit(pCoder, (uint8_t *)pMsg->pCont + sizeof(SMsgHead), pMsg->contLen - sizeof(SMsgHead));

  if (tDecodeSBatchDeleteReqSetCtime(pCoder, &pReq, ctimeMs) < 0) {
    code = TSDB_CODE_INVALID_MSG;
  }

  tDecoderClear(pCoder);
  taosArrayDestroy(pReq.deleteReqs);

  if (code) {
    vError("vgId:%d %s failed at line %d since %s", TD_VID(pVnode), __func__, lino, tstrerror(code));
  } else {
    vTrace("vgId:%d %s done, ctimeMs generated:%" PRId64, TD_VID(pVnode), __func__, ctimeMs);
  }
  return code;
}

int32_t vnodePreProcessWriteMsg(SVnode *pVnode, SRpcMsg *pMsg) {
  int32_t code = 0;

  switch (pMsg->msgType) {
    case TDMT_VND_CREATE_TABLE: {
      code = vnodePreProcessCreateTableMsg(pVnode, pMsg);
    } break;
    case TDMT_VND_ALTER_TABLE: {
      code = vnodePreProcessAlterTableMsg(pVnode, pMsg);
    } break;
    case TDMT_VND_SUBMIT: {
      code = vnodePreProcessSubmitMsg(pVnode, pMsg);
    } break;
    case TDMT_VND_DELETE: {
      code = vnodePreProcessDeleteMsg(pVnode, pMsg);
    } break;
    case TDMT_VND_BATCH_DEL: {
      code = vnodePreProcessBatchDeleteMsg(pVnode, pMsg);
    } break;
    default:
      break;
  }

_exit:
  if (code) {
    vError("vgId:%d, failed to preprocess write request since %s, msg type:%s", TD_VID(pVnode), tstrerror(code),
           TMSG_INFO(pMsg->msgType));
  }
  return code;
}

int32_t vnodeProcessWriteMsg(SVnode *pVnode, SRpcMsg *pMsg, int64_t ver, SRpcMsg *pRsp) {
  void   *ptr = NULL;
  void   *pReq;
  int32_t len;
  int32_t ret;

  if (ver <= pVnode->state.applied) {
    vError("vgId:%d, duplicate write request. ver: %" PRId64 ", applied: %" PRId64 "", TD_VID(pVnode), ver,
           pVnode->state.applied);
    terrno = TSDB_CODE_VND_DUP_REQUEST;
    return -1;
  }

  vDebug("vgId:%d, start to process write request %s, index:%" PRId64, TD_VID(pVnode), TMSG_INFO(pMsg->msgType), ver);

  ASSERT(pVnode->state.applyTerm <= pMsg->info.conn.applyTerm);
  ASSERT(pVnode->state.applied + 1 == ver);

  atomic_store_64(&pVnode->state.applied, ver);
  atomic_store_64(&pVnode->state.applyTerm, pMsg->info.conn.applyTerm);

  if (!syncUtilUserCommit(pMsg->msgType)) goto _exit;

  // skip header
  pReq = POINTER_SHIFT(pMsg->pCont, sizeof(SMsgHead));
  len = pMsg->contLen - sizeof(SMsgHead);
  bool needCommit = false;

  switch (pMsg->msgType) {
    /* META */
    case TDMT_VND_CREATE_STB:
      if (vnodeProcessCreateStbReq(pVnode, ver, pReq, len, pRsp) < 0) goto _err;
      break;
    case TDMT_VND_ALTER_STB:
      if (vnodeProcessAlterStbReq(pVnode, ver, pReq, len, pRsp) < 0) goto _err;
      break;
    case TDMT_VND_DROP_STB:
      if (vnodeProcessDropStbReq(pVnode, ver, pReq, len, pRsp) < 0) goto _err;
      break;
    case TDMT_VND_CREATE_TABLE:
      if (vnodeProcessCreateTbReq(pVnode, ver, pReq, len, pRsp) < 0) goto _err;
      break;
    case TDMT_VND_ALTER_TABLE:
      if (vnodeProcessAlterTbReq(pVnode, ver, pReq, len, pRsp) < 0) goto _err;
      break;
    case TDMT_VND_DROP_TABLE:
      if (vnodeProcessDropTbReq(pVnode, ver, pReq, len, pRsp) < 0) goto _err;
      break;
    case TDMT_VND_DROP_TTL_TABLE:
      if (vnodeProcessDropTtlTbReq(pVnode, ver, pReq, len, pRsp) < 0) goto _err;
      break;
    case TDMT_VND_TRIM:
      if (vnodeProcessTrimReq(pVnode, ver, pReq, len, pRsp) < 0) goto _err;
      break;
    case TDMT_VND_CREATE_SMA:
      if (vnodeProcessCreateTSmaReq(pVnode, ver, pReq, len, pRsp) < 0) goto _err;
      break;
    /* TSDB */
    case TDMT_VND_SUBMIT:
      if (vnodeProcessSubmitReq(pVnode, ver, pMsg->pCont, pMsg->contLen, pRsp) < 0) goto _err;
      break;
    case TDMT_VND_DELETE:
      if (vnodeProcessDeleteReq(pVnode, ver, pReq, len, pRsp) < 0) goto _err;
      break;
    case TDMT_VND_BATCH_DEL:
      if (vnodeProcessBatchDeleteReq(pVnode, ver, pReq, len, pRsp) < 0) goto _err;
      break;
    /* TQ */
    case TDMT_VND_TMQ_SUBSCRIBE:
      if (tqProcessSubscribeReq(pVnode->pTq, ver, pReq, len) < 0) {
        goto _err;
      }
      break;
    case TDMT_VND_TMQ_DELETE_SUB:
      if (tqProcessDeleteSubReq(pVnode->pTq, ver, pMsg->pCont, pMsg->contLen) < 0) {
        goto _err;
      }
      break;
    case TDMT_VND_TMQ_COMMIT_OFFSET:
      if (tqProcessOffsetCommitReq(pVnode->pTq, ver, pReq, len) < 0) {
        goto _err;
      }
      break;
    case TDMT_VND_TMQ_SEEK_TO_OFFSET:
      if (tqProcessSeekReq(pVnode->pTq, version, pReq, pMsg->contLen - sizeof(SMsgHead)) < 0) {
        goto _err;
      }
      break;
    case TDMT_VND_TMQ_ADD_CHECKINFO:
      if (tqProcessAddCheckInfoReq(pVnode->pTq, ver, pReq, len) < 0) {
        goto _err;
      }
      break;
    case TDMT_VND_TMQ_DEL_CHECKINFO:
      if (tqProcessDelCheckInfoReq(pVnode->pTq, ver, pReq, len) < 0) {
        goto _err;
      }
      break;
    case TDMT_STREAM_TASK_DEPLOY: {
      if (pVnode->restored && tqProcessTaskDeployReq(pVnode->pTq, ver, pReq, len) < 0) {
        goto _err;
      }
    } break;
    case TDMT_STREAM_TASK_DROP: {
      if (tqProcessTaskDropReq(pVnode->pTq, ver, pMsg->pCont, pMsg->contLen) < 0) {
        goto _err;
      }
    } break;
    case TDMT_STREAM_TASK_PAUSE: {
<<<<<<< HEAD
      if (pVnode->restored && tqProcessTaskPauseReq(pVnode->pTq, version, pMsg->pCont, pMsg->contLen) < 0) {
        goto _err;
      }
    } break;
    case TDMT_STREAM_TASK_RESUME: {
      if (pVnode->restored && tqProcessTaskResumeReq(pVnode->pTq, version, pMsg->pCont, pMsg->contLen) < 0) {
        goto _err;
      }
    } break;
    case TDMT_VND_STREAM_RECOVER_BLOCKING_STAGE: {
      if (tqProcessTaskRecover2Req(pVnode->pTq, version, pMsg->pCont, pMsg->contLen) < 0) {
=======
      if (pVnode->restored && tqProcessTaskPauseReq(pVnode->pTq, ver, pMsg->pCont, pMsg->contLen) < 0) {
>>>>>>> 3c2bf197
        goto _err;
      }
    } break;
    case TDMT_STREAM_TASK_RESUME: {
      if (pVnode->restored && tqProcessTaskResumeReq(pVnode->pTq, ver, pMsg->pCont, pMsg->contLen) < 0) {
        goto _err;
      }
    } break;
    case TDMT_VND_ALTER_CONFIRM:
      needCommit = pVnode->config.hashChange;
<<<<<<< HEAD
      if (vnodeProcessAlterConfirmReq(pVnode, version, pReq, len, pRsp) < 0) {
=======
      if (vnodeProcessAlterConfirmReq(pVnode, ver, pReq, len, pRsp) < 0) {
>>>>>>> 3c2bf197
        goto _err;
      }
      break;
    case TDMT_VND_ALTER_CONFIG:
      vnodeProcessAlterConfigReq(pVnode, ver, pReq, len, pRsp);
      break;
    case TDMT_VND_COMMIT:
      needCommit = true;
      break;
    case TDMT_VND_CREATE_INDEX:
      vnodeProcessCreateIndexReq(pVnode, ver, pReq, len, pRsp);
      break;
    case TDMT_VND_DROP_INDEX:
      vnodeProcessDropIndexReq(pVnode, ver, pReq, len, pRsp);
      break;
    case TDMT_VND_COMPACT:
      vnodeProcessCompactVnodeReq(pVnode, ver, pReq, len, pRsp);
      goto _exit;
    default:
      vError("vgId:%d, unprocessed msg, %d", TD_VID(pVnode), pMsg->msgType);
      return -1;
  }

  vTrace("vgId:%d, process %s request, code:0x%x index:%" PRId64, TD_VID(pVnode), TMSG_INFO(pMsg->msgType), pRsp->code,
         ver);

  walApplyVer(pVnode->pWal, ver);

  if (tqPushMsg(pVnode->pTq, pMsg->pCont, pMsg->contLen, pMsg->msgType, ver) < 0) {
    vError("vgId:%d, failed to push msg to TQ since %s", TD_VID(pVnode), tstrerror(terrno));
    return -1;
  }

  // commit if need
  if (needCommit) {
    vInfo("vgId:%d, commit at version %" PRId64, TD_VID(pVnode), ver);
    if (vnodeAsyncCommit(pVnode) < 0) {
      vError("vgId:%d, failed to vnode async commit since %s.", TD_VID(pVnode), tstrerror(terrno));
      goto _err;
    }

    // start a new one
    if (vnodeBegin(pVnode) < 0) {
      vError("vgId:%d, failed to begin vnode since %s.", TD_VID(pVnode), tstrerror(terrno));
      goto _err;
    }
  }

_exit:
  return 0;

_err:
  vError("vgId:%d, process %s request failed since %s, ver:%" PRId64, TD_VID(pVnode), TMSG_INFO(pMsg->msgType),
         tstrerror(terrno), ver);
  return -1;
}

int32_t vnodePreprocessQueryMsg(SVnode *pVnode, SRpcMsg *pMsg) {
  if (TDMT_SCH_QUERY != pMsg->msgType && TDMT_SCH_MERGE_QUERY != pMsg->msgType) {
    return 0;
  }

  return qWorkerPreprocessQueryMsg(pVnode->pQuery, pMsg, TDMT_SCH_QUERY == pMsg->msgType);
}

int32_t vnodeProcessQueryMsg(SVnode *pVnode, SRpcMsg *pMsg) {
  vTrace("message in vnode query queue is processing");
  if ((pMsg->msgType == TDMT_SCH_QUERY || pMsg->msgType == TDMT_VND_TMQ_CONSUME ||
       pMsg->msgType == TDMT_VND_TMQ_CONSUME_PUSH) &&
      !syncIsReadyForRead(pVnode->sync)) {
    vnodeRedirectRpcMsg(pVnode, pMsg, terrno);
    return 0;
  }

  if (pMsg->msgType == TDMT_VND_TMQ_CONSUME && !pVnode->restored) {
    vnodeRedirectRpcMsg(pVnode, pMsg, TSDB_CODE_SYN_RESTORING);
    return 0;
  }

  SReadHandle handle = {.config = &pVnode->config, .vnode = pVnode, .pMsgCb = &pVnode->msgCb};
  initStorageAPI(&handle.api);

  switch (pMsg->msgType) {
    case TDMT_SCH_QUERY:
    case TDMT_SCH_MERGE_QUERY:
      return qWorkerProcessQueryMsg(&handle, pVnode->pQuery, pMsg, 0);
    case TDMT_SCH_QUERY_CONTINUE:
      return qWorkerProcessCQueryMsg(&handle, pVnode->pQuery, pMsg, 0);
    case TDMT_VND_TMQ_CONSUME:
      return tqProcessPollReq(pVnode->pTq, pMsg);
    case TDMT_VND_TMQ_CONSUME_PUSH:
      return tqProcessPollPush(pVnode->pTq, pMsg);
    default:
      vError("unknown msg type:%d in query queue", pMsg->msgType);
      return TSDB_CODE_APP_ERROR;
  }
}

int32_t vnodeProcessFetchMsg(SVnode *pVnode, SRpcMsg *pMsg, SQueueInfo *pInfo) {
  vTrace("vgId:%d, msg:%p in fetch queue is processing", pVnode->config.vgId, pMsg);
  if ((pMsg->msgType == TDMT_SCH_FETCH || pMsg->msgType == TDMT_VND_TABLE_META || pMsg->msgType == TDMT_VND_TABLE_CFG ||
       pMsg->msgType == TDMT_VND_BATCH_META) &&
      !syncIsReadyForRead(pVnode->sync)) {
    vnodeRedirectRpcMsg(pVnode, pMsg, terrno);
    return 0;
  }

  switch (pMsg->msgType) {
    case TDMT_SCH_FETCH:
    case TDMT_SCH_MERGE_FETCH:
      return qWorkerProcessFetchMsg(pVnode, pVnode->pQuery, pMsg, 0);
    case TDMT_SCH_FETCH_RSP:
      return qWorkerProcessRspMsg(pVnode, pVnode->pQuery, pMsg, 0);
    // case TDMT_SCH_CANCEL_TASK:
    //   return qWorkerProcessCancelMsg(pVnode, pVnode->pQuery, pMsg, 0);
    case TDMT_SCH_DROP_TASK:
      return qWorkerProcessDropMsg(pVnode, pVnode->pQuery, pMsg, 0);
    case TDMT_SCH_QUERY_HEARTBEAT:
      return qWorkerProcessHbMsg(pVnode, pVnode->pQuery, pMsg, 0);
    case TDMT_VND_TABLE_META:
      return vnodeGetTableMeta(pVnode, pMsg, true);
    case TDMT_VND_TABLE_CFG:
      return vnodeGetTableCfg(pVnode, pMsg, true);
    case TDMT_VND_BATCH_META:
      return vnodeGetBatchMeta(pVnode, pMsg);
<<<<<<< HEAD
    case TDMT_VND_TMQ_CONSUME:
      return tqProcessPollReq(pVnode->pTq, pMsg);
    case TDMT_VND_TMQ_VG_WALINFO:
      return tqProcessVgWalInfoReq(pVnode->pTq, pMsg);
=======
      //    case TDMT_VND_TMQ_CONSUME:
      //      return tqProcessPollReq(pVnode->pTq, pMsg);
    case TDMT_VND_TMQ_VG_WALINFO:
      return tqProcessVgWalInfoReq(pVnode->pTq, pMsg);
    case TDMT_VND_TMQ_VG_COMMITTEDINFO:
      return tqProcessVgCommittedInfoReq(pVnode->pTq, pMsg);
    case TDMT_VND_TMQ_SEEK:
      return tqProcessSeekReq(pVnode->pTq, pMsg);
    default:
      vError("unknown msg type:%d in fetch queue", pMsg->msgType);
      return TSDB_CODE_APP_ERROR;
  }
}

int32_t vnodeProcessStreamMsg(SVnode *pVnode, SRpcMsg *pMsg, SQueueInfo *pInfo) {
  vTrace("vgId:%d, msg:%p in fetch queue is processing", pVnode->config.vgId, pMsg);
  if ((pMsg->msgType == TDMT_SCH_FETCH || pMsg->msgType == TDMT_VND_TABLE_META || pMsg->msgType == TDMT_VND_TABLE_CFG ||
       pMsg->msgType == TDMT_VND_BATCH_META) &&
      !syncIsReadyForRead(pVnode->sync)) {
    vnodeRedirectRpcMsg(pVnode, pMsg, terrno);
    return 0;
  }

  switch (pMsg->msgType) {
>>>>>>> 3c2bf197
    case TDMT_STREAM_TASK_RUN:
      return tqProcessTaskRunReq(pVnode->pTq, pMsg);
    case TDMT_STREAM_TASK_DISPATCH:
      return tqProcessTaskDispatchReq(pVnode->pTq, pMsg, true);
    case TDMT_STREAM_TASK_DISPATCH_RSP:
      return tqProcessTaskDispatchRsp(pVnode->pTq, pMsg);
    case TDMT_STREAM_TASK_CHECK:
      return tqProcessStreamTaskCheckReq(pVnode->pTq, pMsg);
    case TDMT_STREAM_TASK_CHECK_RSP:
      return tqProcessStreamTaskCheckRsp(pVnode->pTq, 0, pMsg);
    case TDMT_STREAM_RETRIEVE:
      return tqProcessTaskRetrieveReq(pVnode->pTq, pMsg);
    case TDMT_STREAM_RETRIEVE_RSP:
      return tqProcessTaskRetrieveRsp(pVnode->pTq, pMsg);
    case TDMT_VND_STREAM_SCAN_HISTORY:
      return tqProcessTaskScanHistory(pVnode->pTq, pMsg);
    case TDMT_STREAM_TRANSFER_STATE:
      return tqProcessTaskTransferStateReq(pVnode->pTq, pMsg);
    case TDMT_STREAM_SCAN_HISTORY_FINISH:
      return tqProcessTaskScanHistoryFinishReq(pVnode->pTq, pMsg);
    case TDMT_STREAM_SCAN_HISTORY_FINISH_RSP:
      return tqProcessTaskScanHistoryFinishRsp(pVnode->pTq, pMsg);
    default:
      vError("unknown msg type:%d in stream queue", pMsg->msgType);
      return TSDB_CODE_APP_ERROR;
  }
}

void smaHandleRes(void *pVnode, int64_t smaId, const SArray *data) {
  // blockDebugShowDataBlocks(data, __func__);
  tdProcessTSmaInsert(((SVnode *)pVnode)->pSma, smaId, (const char *)data);
}

void vnodeUpdateMetaRsp(SVnode *pVnode, STableMetaRsp *pMetaRsp) {
  if (NULL == pMetaRsp) {
    return;
  }

  strcpy(pMetaRsp->dbFName, pVnode->config.dbname);
  pMetaRsp->dbId = pVnode->config.dbId;
  pMetaRsp->vgId = TD_VID(pVnode);
  pMetaRsp->precision = pVnode->config.tsdbCfg.precision;
}

extern int32_t vnodeDoRetention(SVnode *pVnode, int64_t now);

static int32_t vnodeProcessTrimReq(SVnode *pVnode, int64_t ver, void *pReq, int32_t len, SRpcMsg *pRsp) {
  int32_t     code = 0;
  SVTrimDbReq trimReq = {0};

  // decode
  if (tDeserializeSVTrimDbReq(pReq, len, &trimReq) != 0) {
    code = TSDB_CODE_INVALID_MSG;
    goto _exit;
  }

  vInfo("vgId:%d, trim vnode request will be processed, time:%d", pVnode->config.vgId, trimReq.timestamp);

  code = vnodeDoRetention(pVnode, trimReq.timestamp);

_exit:
  return code;
}

static int32_t vnodeProcessDropTtlTbReq(SVnode *pVnode, int64_t ver, void *pReq, int32_t len, SRpcMsg *pRsp) {
  SArray *tbUids = taosArrayInit(8, sizeof(int64_t));
  if (tbUids == NULL) return TSDB_CODE_OUT_OF_MEMORY;

  SVDropTtlTableReq ttlReq = {0};
  if (tDeserializeSVDropTtlTableReq(pReq, len, &ttlReq) != 0) {
    terrno = TSDB_CODE_INVALID_MSG;
    goto end;
  }

  vDebug("vgId:%d, drop ttl table req will be processed, time:%" PRId32, pVnode->config.vgId, ttlReq.timestampSec);
  int32_t ret = metaTtlDropTable(pVnode->pMeta, (int64_t)ttlReq.timestampSec * 1000, tbUids);
  if (ret != 0) {
    goto end;
  }
  if (taosArrayGetSize(tbUids) > 0) {
    tqUpdateTbUidList(pVnode->pTq, tbUids, false);
  }

  vnodeDoRetention(pVnode, ttlReq.timestampSec);

end:
  taosArrayDestroy(tbUids);
  return ret;
}

static int32_t vnodeProcessCreateStbReq(SVnode *pVnode, int64_t ver, void *pReq, int32_t len, SRpcMsg *pRsp) {
  SVCreateStbReq req = {0};
  SDecoder       coder;

  pRsp->msgType = TDMT_VND_CREATE_STB_RSP;
  pRsp->code = TSDB_CODE_SUCCESS;
  pRsp->pCont = NULL;
  pRsp->contLen = 0;

  // decode and process req
  tDecoderInit(&coder, pReq, len);

  if (tDecodeSVCreateStbReq(&coder, &req) < 0) {
    pRsp->code = terrno;
    goto _err;
  }

  if (metaCreateSTable(pVnode->pMeta, ver, &req) < 0) {
    pRsp->code = terrno;
    goto _err;
  }

  if (tdProcessRSmaCreate(pVnode->pSma, &req) < 0) {
    pRsp->code = terrno;
    goto _err;
  }

  tDecoderClear(&coder);
  return 0;

_err:
  tDecoderClear(&coder);
  return -1;
}

static int32_t vnodeProcessCreateTbReq(SVnode *pVnode, int64_t ver, void *pReq, int32_t len, SRpcMsg *pRsp) {
  SDecoder           decoder = {0};
  SEncoder           encoder = {0};
  int32_t            rcode = 0;
  SVCreateTbBatchReq req = {0};
  SVCreateTbReq     *pCreateReq;
  SVCreateTbBatchRsp rsp = {0};
  SVCreateTbRsp      cRsp = {0};
  char               tbName[TSDB_TABLE_FNAME_LEN];
  STbUidStore       *pStore = NULL;
  SArray            *tbUids = NULL;

  pRsp->msgType = TDMT_VND_CREATE_TABLE_RSP;
  pRsp->code = TSDB_CODE_SUCCESS;
  pRsp->pCont = NULL;
  pRsp->contLen = 0;

  // decode
  tDecoderInit(&decoder, pReq, len);
  if (tDecodeSVCreateTbBatchReq(&decoder, &req) < 0) {
    rcode = -1;
    terrno = TSDB_CODE_INVALID_MSG;
    goto _exit;
  }

  rsp.pArray = taosArrayInit(req.nReqs, sizeof(cRsp));
  tbUids = taosArrayInit(req.nReqs, sizeof(int64_t));
  if (rsp.pArray == NULL || tbUids == NULL) {
    rcode = -1;
    terrno = TSDB_CODE_OUT_OF_MEMORY;
    goto _exit;
  }

  // loop to create table
  for (int32_t iReq = 0; iReq < req.nReqs; iReq++) {
    pCreateReq = req.pReqs + iReq;
    memset(&cRsp, 0, sizeof(cRsp));

    if ((terrno = grantCheck(TSDB_GRANT_TIMESERIES)) < 0) {
      rcode = -1;
      goto _exit;
    }

    if ((terrno = grantCheck(TSDB_GRANT_TABLE)) < 0) {
      rcode = -1;
      goto _exit;
    }

    // validate hash
    sprintf(tbName, "%s.%s", pVnode->config.dbname, pCreateReq->name);
    if (vnodeValidateTableHash(pVnode, tbName) < 0) {
      cRsp.code = TSDB_CODE_VND_HASH_MISMATCH;
      taosArrayPush(rsp.pArray, &cRsp);
      continue;
    }

    // do create table
    if (metaCreateTable(pVnode->pMeta, ver, pCreateReq, &cRsp.pMeta) < 0) {
      if (pCreateReq->flags & TD_CREATE_IF_NOT_EXISTS && terrno == TSDB_CODE_TDB_TABLE_ALREADY_EXIST) {
        cRsp.code = TSDB_CODE_SUCCESS;
      } else {
        cRsp.code = terrno;
      }
    } else {
      cRsp.code = TSDB_CODE_SUCCESS;
      tdFetchTbUidList(pVnode->pSma, &pStore, pCreateReq->ctb.suid, pCreateReq->uid);
      taosArrayPush(tbUids, &pCreateReq->uid);
      vnodeUpdateMetaRsp(pVnode, cRsp.pMeta);
    }

    taosArrayPush(rsp.pArray, &cRsp);
  }

  vDebug("vgId:%d, add %d new created tables into query table list", TD_VID(pVnode), (int32_t)taosArrayGetSize(tbUids));
  tqUpdateTbUidList(pVnode->pTq, tbUids, true);
  if (tdUpdateTbUidList(pVnode->pSma, pStore, true) < 0) {
    goto _exit;
  }
  tdUidStoreFree(pStore);

  // prepare rsp
  int32_t ret = 0;
  tEncodeSize(tEncodeSVCreateTbBatchRsp, &rsp, pRsp->contLen, ret);
  pRsp->pCont = rpcMallocCont(pRsp->contLen);
  if (pRsp->pCont == NULL) {
    terrno = TSDB_CODE_OUT_OF_MEMORY;
    rcode = -1;
    goto _exit;
  }
  tEncoderInit(&encoder, pRsp->pCont, pRsp->contLen);
  tEncodeSVCreateTbBatchRsp(&encoder, &rsp);

_exit:
  for (int32_t iReq = 0; iReq < req.nReqs; iReq++) {
    pCreateReq = req.pReqs + iReq;
    taosMemoryFree(pCreateReq->comment);
    taosArrayDestroy(pCreateReq->ctb.tagName);
  }
  taosArrayDestroyEx(rsp.pArray, tFreeSVCreateTbRsp);
  taosArrayDestroy(tbUids);
  tDecoderClear(&decoder);
  tEncoderClear(&encoder);
  return rcode;
}

static int32_t vnodeProcessAlterStbReq(SVnode *pVnode, int64_t ver, void *pReq, int32_t len, SRpcMsg *pRsp) {
  SVCreateStbReq req = {0};
  SDecoder       dc = {0};

  pRsp->msgType = TDMT_VND_ALTER_STB_RSP;
  pRsp->code = TSDB_CODE_SUCCESS;
  pRsp->pCont = NULL;
  pRsp->contLen = 0;

  tDecoderInit(&dc, pReq, len);

  // decode req
  if (tDecodeSVCreateStbReq(&dc, &req) < 0) {
    terrno = TSDB_CODE_INVALID_MSG;
    tDecoderClear(&dc);
    return -1;
  }

  if (metaAlterSTable(pVnode->pMeta, ver, &req) < 0) {
    pRsp->code = terrno;
    tDecoderClear(&dc);
    return -1;
  }

  tDecoderClear(&dc);

  return 0;
}

static int32_t vnodeProcessDropStbReq(SVnode *pVnode, int64_t ver, void *pReq, int32_t len, SRpcMsg *pRsp) {
  SVDropStbReq req = {0};
  int32_t      rcode = TSDB_CODE_SUCCESS;
  SDecoder     decoder = {0};
  SArray      *tbUidList = NULL;

  pRsp->msgType = TDMT_VND_CREATE_STB_RSP;
  pRsp->pCont = NULL;
  pRsp->contLen = 0;

  // decode request
  tDecoderInit(&decoder, pReq, len);
  if (tDecodeSVDropStbReq(&decoder, &req) < 0) {
    rcode = TSDB_CODE_INVALID_MSG;
    goto _exit;
  }

  // process request
  tbUidList = taosArrayInit(8, sizeof(int64_t));
  if (tbUidList == NULL) goto _exit;
  if (metaDropSTable(pVnode->pMeta, ver, &req, tbUidList) < 0) {
    rcode = terrno;
    goto _exit;
  }

  if (tqUpdateTbUidList(pVnode->pTq, tbUidList, false) < 0) {
    rcode = terrno;
    goto _exit;
  }

  if (tdProcessRSmaDrop(pVnode->pSma, &req) < 0) {
    rcode = terrno;
    goto _exit;
  }

  // return rsp
_exit:
  if (tbUidList) taosArrayDestroy(tbUidList);
  pRsp->code = rcode;
  tDecoderClear(&decoder);
  return 0;
}

static int32_t vnodeProcessAlterTbReq(SVnode *pVnode, int64_t ver, void *pReq, int32_t len, SRpcMsg *pRsp) {
  SVAlterTbReq  vAlterTbReq = {0};
  SVAlterTbRsp  vAlterTbRsp = {0};
  SDecoder      dc = {0};
  int32_t       rcode = 0;
  int32_t       ret;
  SEncoder      ec = {0};
  STableMetaRsp vMetaRsp = {0};

  pRsp->msgType = TDMT_VND_ALTER_TABLE_RSP;
  pRsp->pCont = NULL;
  pRsp->contLen = 0;
  pRsp->code = TSDB_CODE_SUCCESS;

  tDecoderInit(&dc, pReq, len);

  // decode
  if (tDecodeSVAlterTbReq(&dc, &vAlterTbReq) < 0) {
    vAlterTbRsp.code = TSDB_CODE_INVALID_MSG;
    tDecoderClear(&dc);
    rcode = -1;
    goto _exit;
  }

  // process
  if (metaAlterTable(pVnode->pMeta, ver, &vAlterTbReq, &vMetaRsp) < 0) {
    vAlterTbRsp.code = terrno;
    tDecoderClear(&dc);
    rcode = -1;
    goto _exit;
  }
  tDecoderClear(&dc);

  if (NULL != vMetaRsp.pSchemas) {
    vnodeUpdateMetaRsp(pVnode, &vMetaRsp);
    vAlterTbRsp.pMeta = &vMetaRsp;
  }

_exit:
  tEncodeSize(tEncodeSVAlterTbRsp, &vAlterTbRsp, pRsp->contLen, ret);
  pRsp->pCont = rpcMallocCont(pRsp->contLen);
  tEncoderInit(&ec, pRsp->pCont, pRsp->contLen);
  tEncodeSVAlterTbRsp(&ec, &vAlterTbRsp);
  tEncoderClear(&ec);
  if (vMetaRsp.pSchemas) {
    taosMemoryFree(vMetaRsp.pSchemas);
  }
  return 0;
}

static int32_t vnodeProcessDropTbReq(SVnode *pVnode, int64_t ver, void *pReq, int32_t len, SRpcMsg *pRsp) {
  SVDropTbBatchReq req = {0};
  SVDropTbBatchRsp rsp = {0};
  SDecoder         decoder = {0};
  SEncoder         encoder = {0};
  int32_t          ret;
  SArray          *tbUids = NULL;
  STbUidStore     *pStore = NULL;

  pRsp->msgType = TDMT_VND_DROP_TABLE_RSP;
  pRsp->pCont = NULL;
  pRsp->contLen = 0;
  pRsp->code = TSDB_CODE_SUCCESS;

  // decode req
  tDecoderInit(&decoder, pReq, len);
  ret = tDecodeSVDropTbBatchReq(&decoder, &req);
  if (ret < 0) {
    terrno = TSDB_CODE_INVALID_MSG;
    pRsp->code = terrno;
    goto _exit;
  }

  // process req
  tbUids = taosArrayInit(req.nReqs, sizeof(int64_t));
  rsp.pArray = taosArrayInit(req.nReqs, sizeof(SVDropTbRsp));
  if (tbUids == NULL || rsp.pArray == NULL) goto _exit;

  for (int32_t iReq = 0; iReq < req.nReqs; iReq++) {
    SVDropTbReq *pDropTbReq = req.pReqs + iReq;
    SVDropTbRsp  dropTbRsp = {0};
    tb_uid_t     tbUid = 0;

    /* code */
    ret = metaDropTable(pVnode->pMeta, ver, pDropTbReq, tbUids, &tbUid);
    if (ret < 0) {
      if (pDropTbReq->igNotExists && terrno == TSDB_CODE_TDB_TABLE_NOT_EXIST) {
        dropTbRsp.code = TSDB_CODE_SUCCESS;
      } else {
        dropTbRsp.code = terrno;
      }
    } else {
      dropTbRsp.code = TSDB_CODE_SUCCESS;
      if (tbUid > 0) tdFetchTbUidList(pVnode->pSma, &pStore, pDropTbReq->suid, tbUid);
    }

    taosArrayPush(rsp.pArray, &dropTbRsp);
  }

  tqUpdateTbUidList(pVnode->pTq, tbUids, false);
  tdUpdateTbUidList(pVnode->pSma, pStore, false);

_exit:
  taosArrayDestroy(tbUids);
  tdUidStoreFree(pStore);
  tDecoderClear(&decoder);
  tEncodeSize(tEncodeSVDropTbBatchRsp, &rsp, pRsp->contLen, ret);
  pRsp->pCont = rpcMallocCont(pRsp->contLen);
  tEncoderInit(&encoder, pRsp->pCont, pRsp->contLen);
  tEncodeSVDropTbBatchRsp(&encoder, &rsp);
  tEncoderClear(&encoder);
  taosArrayDestroy(rsp.pArray);
  return 0;
}

static int32_t vnodeDebugPrintSingleSubmitMsg(SMeta *pMeta, SSubmitBlk *pBlock, SSubmitMsgIter *msgIter,
                                              const char *tags) {
  SSubmitBlkIter blkIter = {0};
  STSchema      *pSchema = NULL;
  tb_uid_t       suid = 0;
  STSRow        *row = NULL;
  int32_t        rv = -1;

  tInitSubmitBlkIter(msgIter, pBlock, &blkIter);
  if (blkIter.row == NULL) return 0;

  pSchema = metaGetTbTSchema(pMeta, msgIter->suid, TD_ROW_SVER(blkIter.row), 1);  // TODO: use the real schema
  if (pSchema) {
    suid = msgIter->suid;
    rv = TD_ROW_SVER(blkIter.row);
  }
  if (!pSchema) {
    printf("%s:%d no valid schema\n", tags, __LINE__);
    return -1;
  }
  char __tags[128] = {0};
  snprintf(__tags, 128, "%s: uid %" PRIi64 " ", tags, msgIter->uid);
  while ((row = tGetSubmitBlkNext(&blkIter))) {
    tdSRowPrint(row, pSchema, __tags);
  }

  taosMemoryFreeClear(pSchema);

  return TSDB_CODE_SUCCESS;
}

typedef struct SSubmitReqConvertCxt {
  SSubmitMsgIter msgIter;
  SSubmitBlk    *pBlock;
  SSubmitBlkIter blkIter;
  STSRow        *pRow;
  STSRowIter     rowIter;
  SSubmitTbData *pTbData;
  STSchema      *pTbSchema;
  SArray        *pColValues;
} SSubmitReqConvertCxt;

static int32_t vnodeResetTableCxt(SMeta *pMeta, SSubmitReqConvertCxt *pCxt) {
  taosMemoryFreeClear(pCxt->pTbSchema);
  pCxt->pTbSchema = metaGetTbTSchema(pMeta, pCxt->msgIter.suid > 0 ? pCxt->msgIter.suid : pCxt->msgIter.uid,
                                     pCxt->msgIter.sversion, 1);
  if (NULL == pCxt->pTbSchema) {
    return TSDB_CODE_INVALID_MSG;
  }
  tdSTSRowIterInit(&pCxt->rowIter, pCxt->pTbSchema);

  tDestroySubmitTbData(pCxt->pTbData, TSDB_MSG_FLG_ENCODE);
  if (NULL == pCxt->pTbData) {
    pCxt->pTbData = taosMemoryCalloc(1, sizeof(SSubmitTbData));
    if (NULL == pCxt->pTbData) {
      return TSDB_CODE_OUT_OF_MEMORY;
    }
  }
  pCxt->pTbData->flags = 0;
  pCxt->pTbData->suid = pCxt->msgIter.suid;
  pCxt->pTbData->uid = pCxt->msgIter.uid;
  pCxt->pTbData->sver = pCxt->msgIter.sversion;
  pCxt->pTbData->pCreateTbReq = NULL;
  pCxt->pTbData->aRowP = taosArrayInit(128, POINTER_BYTES);
  if (NULL == pCxt->pTbData->aRowP) {
    return TSDB_CODE_OUT_OF_MEMORY;
  }

  taosArrayDestroy(pCxt->pColValues);
  pCxt->pColValues = taosArrayInit(pCxt->pTbSchema->numOfCols, sizeof(SColVal));
  if (NULL == pCxt->pColValues) {
    return TSDB_CODE_OUT_OF_MEMORY;
  }
  for (int32_t i = 0; i < pCxt->pTbSchema->numOfCols; ++i) {
    SColVal val = COL_VAL_NONE(pCxt->pTbSchema->columns[i].colId, pCxt->pTbSchema->columns[i].type);
    taosArrayPush(pCxt->pColValues, &val);
  }

  return TSDB_CODE_SUCCESS;
}

static void vnodeDestroySubmitReqConvertCxt(SSubmitReqConvertCxt *pCxt) {
  taosMemoryFreeClear(pCxt->pTbSchema);
  tDestroySubmitTbData(pCxt->pTbData, TSDB_MSG_FLG_ENCODE);
  taosMemoryFreeClear(pCxt->pTbData);
  taosArrayDestroy(pCxt->pColValues);
}

static int32_t vnodeCellValConvertToColVal(STColumn *pCol, SCellVal *pCellVal, SColVal *pColVal) {
  if (tdValTypeIsNone(pCellVal->valType)) {
    pColVal->flag = CV_FLAG_NONE;
    return TSDB_CODE_SUCCESS;
  }

  if (tdValTypeIsNull(pCellVal->valType)) {
    pColVal->flag = CV_FLAG_NULL;
    return TSDB_CODE_SUCCESS;
  }

  if (IS_VAR_DATA_TYPE(pCol->type)) {
    pColVal->value.nData = varDataLen(pCellVal->val);
    pColVal->value.pData = (uint8_t *)varDataVal(pCellVal->val);
  } else if (TSDB_DATA_TYPE_FLOAT == pCol->type) {
    float f = GET_FLOAT_VAL(pCellVal->val);
    memcpy(&pColVal->value.val, &f, sizeof(f));
  } else if (TSDB_DATA_TYPE_DOUBLE == pCol->type) {
    pColVal->value.val = *(int64_t *)pCellVal->val;
  } else {
    GET_TYPED_DATA(pColVal->value.val, int64_t, pCol->type, pCellVal->val);
  }

  pColVal->flag = CV_FLAG_VALUE;
  return TSDB_CODE_SUCCESS;
}

static int32_t vnodeTSRowConvertToColValArray(SSubmitReqConvertCxt *pCxt) {
  int32_t code = TSDB_CODE_SUCCESS;
  tdSTSRowIterReset(&pCxt->rowIter, pCxt->pRow);
  for (int32_t i = 0; TSDB_CODE_SUCCESS == code && i < pCxt->pTbSchema->numOfCols; ++i) {
    STColumn *pCol = pCxt->pTbSchema->columns + i;
    SCellVal  cellVal = {0};
    if (!tdSTSRowIterFetch(&pCxt->rowIter, pCol->colId, pCol->type, &cellVal)) {
      break;
    }
    code = vnodeCellValConvertToColVal(pCol, &cellVal, (SColVal *)taosArrayGet(pCxt->pColValues, i));
  }
  return code;
}

static int32_t vnodeDecodeCreateTbReq(SSubmitReqConvertCxt *pCxt) {
  if (pCxt->msgIter.schemaLen <= 0) {
    return TSDB_CODE_SUCCESS;
  }

  pCxt->pTbData->pCreateTbReq = taosMemoryCalloc(1, sizeof(SVCreateTbReq));
  if (NULL == pCxt->pTbData->pCreateTbReq) {
    return TSDB_CODE_OUT_OF_MEMORY;
  }

  SDecoder decoder = {0};
  tDecoderInit(&decoder, (uint8_t *)pCxt->pBlock->data, pCxt->msgIter.schemaLen);
  int32_t code = tDecodeSVCreateTbReq(&decoder, pCxt->pTbData->pCreateTbReq);
  tDecoderClear(&decoder);

  return code;
}

static int32_t vnodeSubmitReqConvertToSubmitReq2(SVnode *pVnode, SSubmitReq *pReq, SSubmitReq2 *pReq2) {
  pReq2->aSubmitTbData = taosArrayInit(128, sizeof(SSubmitTbData));
  if (NULL == pReq2->aSubmitTbData) {
    return TSDB_CODE_OUT_OF_MEMORY;
  }

  SSubmitReqConvertCxt cxt = {0};

  int32_t code = tInitSubmitMsgIter(pReq, &cxt.msgIter);
  while (TSDB_CODE_SUCCESS == code) {
    code = tGetSubmitMsgNext(&cxt.msgIter, &cxt.pBlock);
    if (TSDB_CODE_SUCCESS == code) {
      if (NULL == cxt.pBlock) {
        break;
      }
      code = vnodeResetTableCxt(pVnode->pMeta, &cxt);
    }
    if (TSDB_CODE_SUCCESS == code) {
      code = tInitSubmitBlkIter(&cxt.msgIter, cxt.pBlock, &cxt.blkIter);
    }
    if (TSDB_CODE_SUCCESS == code) {
      code = vnodeDecodeCreateTbReq(&cxt);
    }
    while (TSDB_CODE_SUCCESS == code && (cxt.pRow = tGetSubmitBlkNext(&cxt.blkIter)) != NULL) {
      code = vnodeTSRowConvertToColValArray(&cxt);
      if (TSDB_CODE_SUCCESS == code) {
        SRow **pNewRow = taosArrayReserve(cxt.pTbData->aRowP, 1);
        code = tRowBuild(cxt.pColValues, cxt.pTbSchema, pNewRow);
      }
    }
    if (TSDB_CODE_SUCCESS == code) {
      code = (NULL == taosArrayPush(pReq2->aSubmitTbData, cxt.pTbData) ? TSDB_CODE_OUT_OF_MEMORY : TSDB_CODE_SUCCESS);
    }
    if (TSDB_CODE_SUCCESS == code) {
      taosMemoryFreeClear(cxt.pTbData);
    }
  }

  vnodeDestroySubmitReqConvertCxt(&cxt);
  return code;
}

static int32_t vnodeRebuildSubmitReqMsg(SSubmitReq2 *pSubmitReq, void **ppMsg) {
  int32_t  code = TSDB_CODE_SUCCESS;
  char    *pMsg = NULL;
  uint32_t msglen = 0;
  tEncodeSize(tEncodeSubmitReq, pSubmitReq, msglen, code);
  if (TSDB_CODE_SUCCESS == code) {
    pMsg = taosMemoryMalloc(msglen);
    if (NULL == pMsg) {
      code = TSDB_CODE_OUT_OF_MEMORY;
    }
  }
  if (TSDB_CODE_SUCCESS == code) {
    SEncoder encoder;
    tEncoderInit(&encoder, (uint8_t *)pMsg, msglen);
    code = tEncodeSubmitReq(&encoder, pSubmitReq);
    tEncoderClear(&encoder);
  }
  if (TSDB_CODE_SUCCESS == code) {
    *ppMsg = pMsg;
  }
  return code;
}

static int32_t vnodeProcessSubmitReq(SVnode *pVnode, int64_t ver, void *pReq, int32_t len, SRpcMsg *pRsp) {
  int32_t code = 0;
  terrno = 0;

  SSubmitReq2 *pSubmitReq = &(SSubmitReq2){0};
  SSubmitRsp2 *pSubmitRsp = &(SSubmitRsp2){0};
  SArray      *newTbUids = NULL;
  int32_t      ret;
  SEncoder     ec = {0};

  pRsp->code = TSDB_CODE_SUCCESS;

  void           *pAllocMsg = NULL;
  SSubmitReq2Msg *pMsg = (SSubmitReq2Msg *)pReq;
  if (0 == pMsg->version) {
    code = vnodeSubmitReqConvertToSubmitReq2(pVnode, (SSubmitReq *)pMsg, pSubmitReq);
    if (TSDB_CODE_SUCCESS == code) {
      code = vnodeRebuildSubmitReqMsg(pSubmitReq, &pReq);
    }
    if (TSDB_CODE_SUCCESS == code) {
      pAllocMsg = pReq;
    }
    if (TSDB_CODE_SUCCESS != code) {
      goto _exit;
    }
  } else {
    // decode
    pReq = POINTER_SHIFT(pReq, sizeof(SSubmitReq2Msg));
    len -= sizeof(SSubmitReq2Msg);
    SDecoder dc = {0};
    tDecoderInit(&dc, pReq, len);
    if (tDecodeSubmitReq(&dc, pSubmitReq) < 0) {
      code = TSDB_CODE_INVALID_MSG;
      goto _exit;
    }
    tDecoderClear(&dc);
  }

  // scan
  TSKEY now = taosGetTimestamp(pVnode->config.tsdbCfg.precision);
  TSKEY minKey = now - tsTickPerMin[pVnode->config.tsdbCfg.precision] * pVnode->config.tsdbCfg.keep2;
  TSKEY maxKey = tsMaxKeyByPrecision[pVnode->config.tsdbCfg.precision];
  for (int32_t i = 0; i < TARRAY_SIZE(pSubmitReq->aSubmitTbData); ++i) {
    SSubmitTbData *pSubmitTbData = taosArrayGet(pSubmitReq->aSubmitTbData, i);

    if (pSubmitTbData->pCreateTbReq && pSubmitTbData->pCreateTbReq->uid == 0) {
      code = TSDB_CODE_INVALID_MSG;
      goto _exit;
    }

    if (pSubmitTbData->flags & SUBMIT_REQ_COLUMN_DATA_FORMAT) {
      if (TARRAY_SIZE(pSubmitTbData->aCol) <= 0) {
        code = TSDB_CODE_INVALID_MSG;
        goto _exit;
      }

      SColData *pColData = (SColData *)taosArrayGet(pSubmitTbData->aCol, 0);
      TSKEY    *aKey = (TSKEY *)(pColData->pData);

      for (int32_t iRow = 0; iRow < pColData->nVal; iRow++) {
        if (aKey[iRow] < minKey || aKey[iRow] > maxKey || (iRow > 0 && aKey[iRow] <= aKey[iRow - 1])) {
          code = TSDB_CODE_INVALID_MSG;
          vError("vgId:%d %s failed since %s, version:%" PRId64, TD_VID(pVnode), __func__, tstrerror(terrno), ver);
          goto _exit;
        }
      }

    } else {
      int32_t nRow = TARRAY_SIZE(pSubmitTbData->aRowP);
      SRow  **aRow = (SRow **)TARRAY_DATA(pSubmitTbData->aRowP);

      for (int32_t iRow = 0; iRow < nRow; ++iRow) {
        if (aRow[iRow]->ts < minKey || aRow[iRow]->ts > maxKey || (iRow > 0 && aRow[iRow]->ts <= aRow[iRow - 1]->ts)) {
          code = TSDB_CODE_INVALID_MSG;
          vError("vgId:%d %s failed since %s, version:%" PRId64, TD_VID(pVnode), __func__, tstrerror(terrno), ver);
          goto _exit;
        }
      }
    }
  }

  for (int32_t i = 0; i < TARRAY_SIZE(pSubmitReq->aSubmitTbData); ++i) {
    SSubmitTbData *pSubmitTbData = taosArrayGet(pSubmitReq->aSubmitTbData, i);

    if (pSubmitTbData->pCreateTbReq) {
      pSubmitTbData->uid = pSubmitTbData->pCreateTbReq->uid;
    } else {
      SMetaInfo info = {0};

      code = metaGetInfo(pVnode->pMeta, pSubmitTbData->uid, &info, NULL);
      if (code) {
        code = TSDB_CODE_TDB_TABLE_NOT_EXIST;
        vWarn("vgId:%d, table uid:%" PRId64 " not exists", TD_VID(pVnode), pSubmitTbData->uid);
        goto _exit;
      }

      if (info.suid != pSubmitTbData->suid) {
        code = TSDB_CODE_INVALID_MSG;
        goto _exit;
      }

      if (info.suid) {
        code = metaGetInfo(pVnode->pMeta, info.suid, &info, NULL);
        ASSERT(code == 0);
      }

      if (pSubmitTbData->sver != info.skmVer) {
        code = TSDB_CODE_TDB_INVALID_TABLE_SCHEMA_VER;
        goto _exit;
      }
    }

    if (pSubmitTbData->flags & SUBMIT_REQ_COLUMN_DATA_FORMAT) {
      int32_t   nColData = TARRAY_SIZE(pSubmitTbData->aCol);
      SColData *aColData = (SColData *)TARRAY_DATA(pSubmitTbData->aCol);

      if (nColData <= 0) {
        code = TSDB_CODE_INVALID_MSG;
        goto _exit;
      }

      if (aColData[0].cid != PRIMARYKEY_TIMESTAMP_COL_ID || aColData[0].type != TSDB_DATA_TYPE_TIMESTAMP ||
          aColData[0].nVal <= 0) {
        code = TSDB_CODE_INVALID_MSG;
        goto _exit;
      }

      for (int32_t j = 1; j < nColData; j++) {
        if (aColData[j].nVal != aColData[0].nVal) {
          code = TSDB_CODE_INVALID_MSG;
          goto _exit;
        }
      }
    }
  }

  vDebug("vgId:%d, submit block size %d", TD_VID(pVnode), (int32_t)taosArrayGetSize(pSubmitReq->aSubmitTbData));

  // loop to handle
  for (int32_t i = 0; i < TARRAY_SIZE(pSubmitReq->aSubmitTbData); ++i) {
    SSubmitTbData *pSubmitTbData = taosArrayGet(pSubmitReq->aSubmitTbData, i);

    // create table
    if (pSubmitTbData->pCreateTbReq) {
      // check (TODO: move check to create table)
      code = grantCheck(TSDB_GRANT_TIMESERIES);
      if (code) goto _exit;

      code = grantCheck(TSDB_GRANT_TABLE);
      if (code) goto _exit;

      // alloc if need
      if (pSubmitRsp->aCreateTbRsp == NULL &&
          (pSubmitRsp->aCreateTbRsp = taosArrayInit(TARRAY_SIZE(pSubmitReq->aSubmitTbData), sizeof(SVCreateTbRsp))) ==
              NULL) {
        code = TSDB_CODE_OUT_OF_MEMORY;
        goto _exit;
      }

      SVCreateTbRsp *pCreateTbRsp = taosArrayReserve(pSubmitRsp->aCreateTbRsp, 1);

      // create table
      if (metaCreateTable(pVnode->pMeta, ver, pSubmitTbData->pCreateTbReq, &pCreateTbRsp->pMeta) == 0) {
        // create table success

        if (newTbUids == NULL &&
            (newTbUids = taosArrayInit(TARRAY_SIZE(pSubmitReq->aSubmitTbData), sizeof(int64_t))) == NULL) {
          code = TSDB_CODE_OUT_OF_MEMORY;
          goto _exit;
        }

        taosArrayPush(newTbUids, &pSubmitTbData->uid);

        if (pCreateTbRsp->pMeta) {
          vnodeUpdateMetaRsp(pVnode, pCreateTbRsp->pMeta);
        }
      } else {  // create table failed
        if (terrno != TSDB_CODE_TDB_TABLE_ALREADY_EXIST) {
          code = terrno;
          goto _exit;
        }
        terrno = 0;
        pSubmitTbData->uid = pSubmitTbData->pCreateTbReq->uid;  // update uid if table exist for using below
      }
    }

    // insert data
    int32_t affectedRows;
    code = tsdbInsertTableData(pVnode->pTsdb, ver, pSubmitTbData, &affectedRows);
    if (code) goto _exit;

    code = metaUpdateChangeTime(pVnode->pMeta, pSubmitTbData->uid, pSubmitTbData->ctimeMs);
    if (code) goto _exit;

    pSubmitRsp->affectedRows += affectedRows;
  }

  // update the affected table uid list
  if (taosArrayGetSize(newTbUids) > 0) {
    vDebug("vgId:%d, add %d table into query table list in handling submit", TD_VID(pVnode),
           (int32_t)taosArrayGetSize(newTbUids));
    tqUpdateTbUidList(pVnode->pTq, newTbUids, true);
  }

_exit:
  // message
  pRsp->code = code;
  tEncodeSize(tEncodeSSubmitRsp2, pSubmitRsp, pRsp->contLen, ret);
  pRsp->pCont = rpcMallocCont(pRsp->contLen);
  tEncoderInit(&ec, pRsp->pCont, pRsp->contLen);
  tEncodeSSubmitRsp2(&ec, pSubmitRsp);
  tEncoderClear(&ec);

  // update statistics
  atomic_add_fetch_64(&pVnode->statis.nInsert, pSubmitRsp->affectedRows);
  atomic_add_fetch_64(&pVnode->statis.nInsertSuccess, pSubmitRsp->affectedRows);
  atomic_add_fetch_64(&pVnode->statis.nBatchInsert, 1);
  if (code == 0) {
    atomic_add_fetch_64(&pVnode->statis.nBatchInsertSuccess, 1);
    tdProcessRSmaSubmit(pVnode->pSma, ver, pSubmitReq, pReq, len, STREAM_INPUT__DATA_SUBMIT);
  }

  // clear
  taosArrayDestroy(newTbUids);
  tDestroySubmitReq(pSubmitReq, 0 == pMsg->version ? TSDB_MSG_FLG_CMPT : TSDB_MSG_FLG_DECODE);
  tDestroySSubmitRsp2(pSubmitRsp, TSDB_MSG_FLG_ENCODE);

  if (code) terrno = code;

  taosMemoryFree(pAllocMsg);

  return code;
}

static int32_t vnodeProcessCreateTSmaReq(SVnode *pVnode, int64_t ver, void *pReq, int32_t len, SRpcMsg *pRsp) {
  SVCreateTSmaReq req = {0};
  SDecoder        coder = {0};

  if (pRsp) {
    pRsp->msgType = TDMT_VND_CREATE_SMA_RSP;
    pRsp->code = TSDB_CODE_SUCCESS;
    pRsp->pCont = NULL;
    pRsp->contLen = 0;
  }

  // decode and process req
  tDecoderInit(&coder, pReq, len);

  if (tDecodeSVCreateTSmaReq(&coder, &req) < 0) {
    terrno = TSDB_CODE_MSG_DECODE_ERROR;
    if (pRsp) pRsp->code = terrno;
    goto _err;
  }

  if (tdProcessTSmaCreate(pVnode->pSma, ver, (const char *)&req) < 0) {
    if (pRsp) pRsp->code = terrno;
    goto _err;
  }

  tDecoderClear(&coder);
  vDebug("vgId:%d, success to create tsma %s:%" PRIi64 " version %" PRIi64 " for table %" PRIi64, TD_VID(pVnode),
         req.indexName, req.indexUid, ver, req.tableUid);
  return 0;

_err:
  tDecoderClear(&coder);
  vError("vgId:%d, failed to create tsma %s:%" PRIi64 " version %" PRIi64 "for table %" PRIi64 " since %s",
         TD_VID(pVnode), req.indexName, req.indexUid, ver, req.tableUid, terrstr());
  return -1;
}

/**
 * @brief specific for smaDstVnode
 *
 * @param pVnode
 * @param pCont
 * @param contLen
 * @return int32_t
 */
int32_t vnodeProcessCreateTSma(SVnode *pVnode, void *pCont, uint32_t contLen) {
  return vnodeProcessCreateTSmaReq(pVnode, 1, pCont, contLen, NULL);
}

<<<<<<< HEAD
static int32_t vnodeConsolidateAlterHashRange(SVnode *pVnode, int64_t version) {
  int32_t code = TSDB_CODE_SUCCESS;

  vInfo("vgId:%d, trim meta of tables per hash range [%" PRIu32 ", %" PRIu32 "]. apply-index:%" PRId64, TD_VID(pVnode),
        pVnode->config.hashBegin, pVnode->config.hashEnd, version);

  // TODO: trim meta of tables from TDB per hash range [pVnode->config.hashBegin, pVnode->config.hashEnd]
=======
static int32_t vnodeConsolidateAlterHashRange(SVnode *pVnode, int64_t ver) {
  int32_t code = TSDB_CODE_SUCCESS;

  vInfo("vgId:%d, trim meta of tables per hash range [%" PRIu32 ", %" PRIu32 "]. apply-index:%" PRId64, TD_VID(pVnode),
        pVnode->config.hashBegin, pVnode->config.hashEnd, ver);

  // TODO: trim meta of tables from TDB per hash range [pVnode->config.hashBegin, pVnode->config.hashEnd]
  code = metaTrimTables(pVnode->pMeta);
>>>>>>> 3c2bf197

  return code;
}

<<<<<<< HEAD
static int32_t vnodeProcessAlterConfirmReq(SVnode *pVnode, int64_t version, void *pReq, int32_t len, SRpcMsg *pRsp) {
=======
static int32_t vnodeProcessAlterConfirmReq(SVnode *pVnode, int64_t ver, void *pReq, int32_t len, SRpcMsg *pRsp) {
>>>>>>> 3c2bf197
  vInfo("vgId:%d, vnode handle msgType:alter-confirm, alter confim msg is processed", TD_VID(pVnode));
  int32_t code = TSDB_CODE_SUCCESS;
  if (!pVnode->config.hashChange) {
    goto _exit;
  }

<<<<<<< HEAD
  code = vnodeConsolidateAlterHashRange(pVnode, version);
  if (code < 0) {
    vError("vgId:%d, failed to consolidate alter hashrange since %s. version:%" PRId64, TD_VID(pVnode), terrstr(),
           version);
=======
  code = vnodeConsolidateAlterHashRange(pVnode, ver);
  if (code < 0) {
    vError("vgId:%d, failed to consolidate alter hashrange since %s. version:%" PRId64, TD_VID(pVnode), terrstr(), ver);
>>>>>>> 3c2bf197
    goto _exit;
  }
  pVnode->config.hashChange = false;

_exit:
  pRsp->msgType = TDMT_VND_ALTER_CONFIRM_RSP;
  pRsp->code = code;
  pRsp->pCont = NULL;
  pRsp->contLen = 0;

  return code;
}

static int32_t vnodeProcessAlterConfigReq(SVnode *pVnode, int64_t ver, void *pReq, int32_t len, SRpcMsg *pRsp) {
  bool walChanged = false;
  bool tsdbChanged = false;

  SAlterVnodeConfigReq req = {0};
  if (tDeserializeSAlterVnodeConfigReq(pReq, len, &req) != 0) {
    terrno = TSDB_CODE_INVALID_MSG;
    return TSDB_CODE_INVALID_MSG;
  }

  vInfo("vgId:%d, start to alter vnode config, page:%d pageSize:%d buffer:%d szPage:%d szBuf:%" PRIu64
        " cacheLast:%d cacheLastSize:%d days:%d keep0:%d keep1:%d keep2:%d fsync:%d level:%d walRetentionPeriod:%d "
        "walRetentionSize:%d",
        TD_VID(pVnode), req.pages, req.pageSize, req.buffer, req.pageSize * 1024, (uint64_t)req.buffer * 1024 * 1024,
        req.cacheLast, req.cacheLastSize, req.daysPerFile, req.daysToKeep0, req.daysToKeep1, req.daysToKeep2,
        req.walFsyncPeriod, req.walLevel, req.walRetentionPeriod, req.walRetentionSize);

  if (pVnode->config.cacheLastSize != req.cacheLastSize) {
    pVnode->config.cacheLastSize = req.cacheLastSize;
    tsdbCacheSetCapacity(pVnode, (size_t)pVnode->config.cacheLastSize * 1024 * 1024);
  }

  if (pVnode->config.szBuf != req.buffer * 1024LL * 1024LL) {
    vInfo("vgId:%d, vnode buffer is changed from %" PRId64 " to %" PRId64, TD_VID(pVnode), pVnode->config.szBuf,
          (uint64_t)(req.buffer * 1024LL * 1024LL));
    pVnode->config.szBuf = req.buffer * 1024LL * 1024LL;
  }

  if (pVnode->config.szCache != req.pages) {
    if (metaAlterCache(pVnode->pMeta, req.pages) < 0) {
      vError("vgId:%d, failed to change vnode pages from %d to %d failed since %s", TD_VID(pVnode),
             pVnode->config.szCache, req.pages, tstrerror(errno));
      return errno;
    } else {
      vInfo("vgId:%d, vnode pages is changed from %d to %d", TD_VID(pVnode), pVnode->config.szCache, req.pages);
      pVnode->config.szCache = req.pages;
    }
  }

  if (pVnode->config.cacheLast != req.cacheLast) {
    pVnode->config.cacheLast = req.cacheLast;
  }

  if (pVnode->config.walCfg.fsyncPeriod != req.walFsyncPeriod) {
    pVnode->config.walCfg.fsyncPeriod = req.walFsyncPeriod;
    walChanged = true;
  }

  if (pVnode->config.walCfg.level != req.walLevel) {
    pVnode->config.walCfg.level = req.walLevel;
    walChanged = true;
  }

  if (pVnode->config.walCfg.retentionPeriod != req.walRetentionPeriod) {
    pVnode->config.walCfg.retentionPeriod = req.walRetentionPeriod;
    walChanged = true;
  }

  if (pVnode->config.walCfg.retentionSize != req.walRetentionSize) {
    pVnode->config.walCfg.retentionSize = req.walRetentionSize;
    walChanged = true;
  }

  if (pVnode->config.tsdbCfg.keep0 != req.daysToKeep0) {
    pVnode->config.tsdbCfg.keep0 = req.daysToKeep0;
    if (!VND_IS_RSMA(pVnode)) {
      tsdbChanged = true;
    }
  }

  if (pVnode->config.tsdbCfg.keep1 != req.daysToKeep1) {
    pVnode->config.tsdbCfg.keep1 = req.daysToKeep1;
    if (!VND_IS_RSMA(pVnode)) {
      tsdbChanged = true;
    }
  }

  if (pVnode->config.tsdbCfg.keep2 != req.daysToKeep2) {
    pVnode->config.tsdbCfg.keep2 = req.daysToKeep2;
    if (!VND_IS_RSMA(pVnode)) {
      tsdbChanged = true;
    }
  }

  if (req.sttTrigger != -1 && req.sttTrigger != pVnode->config.sttTrigger) {
    pVnode->config.sttTrigger = req.sttTrigger;
  }

  if (req.minRows != -1 && req.minRows != pVnode->config.tsdbCfg.minRows) {
    pVnode->config.tsdbCfg.minRows = req.minRows;
  }

  if (walChanged) {
    walAlter(pVnode->pWal, &pVnode->config.walCfg);
  }

  if (tsdbChanged) {
    tsdbSetKeepCfg(pVnode->pTsdb, &pVnode->config.tsdbCfg);
  }

  return 0;
}

static int32_t vnodeProcessBatchDeleteReq(SVnode *pVnode, int64_t ver, void *pReq, int32_t len, SRpcMsg *pRsp) {
  SBatchDeleteReq deleteReq;
  SDecoder        decoder;
  tDecoderInit(&decoder, pReq, len);
  tDecodeSBatchDeleteReq(&decoder, &deleteReq);

  SMetaReader mr = {0};
  metaReaderDoInit(&mr, pVnode->pMeta, META_READER_NOLOCK);

  int32_t sz = taosArrayGetSize(deleteReq.deleteReqs);
  for (int32_t i = 0; i < sz; i++) {
    SSingleDeleteReq *pOneReq = taosArrayGet(deleteReq.deleteReqs, i);
    char             *name = pOneReq->tbname;
    if (metaGetTableEntryByName(&mr, name) < 0) {
      vDebug("vgId:%d, stream delete msg, skip since no table: %s", pVnode->config.vgId, name);
      continue;
    }

    int64_t uid = mr.me.uid;

    int32_t code = tsdbDeleteTableData(pVnode->pTsdb, ver, deleteReq.suid, uid, pOneReq->startTs, pOneReq->endTs);
    if (code < 0) {
      terrno = code;
      vError("vgId:%d, delete error since %s, suid:%" PRId64 ", uid:%" PRId64 ", start ts:%" PRId64 ", end ts:%" PRId64,
             TD_VID(pVnode), terrstr(), deleteReq.suid, uid, pOneReq->startTs, pOneReq->endTs);
    }

    code = metaUpdateChangeTime(pVnode->pMeta, uid, deleteReq.ctimeMs);
    if (code < 0) {
      terrno = code;
      vError("vgId:%d, update change time error since %s, suid:%" PRId64 ", uid:%" PRId64 ", start ts:%" PRId64
             ", end ts:%" PRId64,
             TD_VID(pVnode), terrstr(), deleteReq.suid, uid, pOneReq->startTs, pOneReq->endTs);
    }

    tDecoderClear(&mr.coder);
  }
  metaReaderClear(&mr);
  taosArrayDestroy(deleteReq.deleteReqs);
  return 0;
}

static int32_t vnodeProcessDeleteReq(SVnode *pVnode, int64_t ver, void *pReq, int32_t len, SRpcMsg *pRsp) {
  int32_t     code = 0;
  SDecoder   *pCoder = &(SDecoder){0};
  SDeleteRes *pRes = &(SDeleteRes){0};

  pRsp->msgType = TDMT_VND_DELETE_RSP;
  pRsp->pCont = NULL;
  pRsp->contLen = 0;
  pRsp->code = TSDB_CODE_SUCCESS;

  pRes->uidList = taosArrayInit(0, sizeof(tb_uid_t));
  if (pRes->uidList == NULL) {
    code = TSDB_CODE_OUT_OF_MEMORY;
    goto _err;
  }

  tDecoderInit(pCoder, pReq, len);
  tDecodeDeleteRes(pCoder, pRes);
  ASSERT(taosArrayGetSize(pRes->uidList) == 0 || (pRes->skey != 0 && pRes->ekey != 0));

  for (int32_t iUid = 0; iUid < taosArrayGetSize(pRes->uidList); iUid++) {
    uint64_t uid = *(uint64_t *)taosArrayGet(pRes->uidList, iUid);
    code = tsdbDeleteTableData(pVnode->pTsdb, ver, pRes->suid, uid, pRes->skey, pRes->ekey);
    if (code) goto _err;
    code = metaUpdateChangeTime(pVnode->pMeta, uid, pRes->ctimeMs);
    if (code) goto _err;
  }

  tDecoderClear(pCoder);
  taosArrayDestroy(pRes->uidList);

  SVDeleteRsp rsp = {.affectedRows = pRes->affectedRows};
  int32_t     ret = 0;
  tEncodeSize(tEncodeSVDeleteRsp, &rsp, pRsp->contLen, ret);
  pRsp->pCont = rpcMallocCont(pRsp->contLen);
  SEncoder ec = {0};
  tEncoderInit(&ec, pRsp->pCont, pRsp->contLen);
  tEncodeSVDeleteRsp(&ec, &rsp);
  tEncoderClear(&ec);
  return code;

_err:
  return code;
}
static int32_t vnodeProcessCreateIndexReq(SVnode *pVnode, int64_t ver, void *pReq, int32_t len, SRpcMsg *pRsp) {
  SVCreateStbReq req = {0};
  SDecoder       dc = {0};

  pRsp->msgType = TDMT_VND_CREATE_INDEX_RSP;
  pRsp->code = TSDB_CODE_SUCCESS;
  pRsp->pCont = NULL;
  pRsp->contLen = 0;

  tDecoderInit(&dc, pReq, len);
  // decode req
  if (tDecodeSVCreateStbReq(&dc, &req) < 0) {
    terrno = TSDB_CODE_INVALID_MSG;
    tDecoderClear(&dc);
    return -1;
  }
  if (metaAddIndexToSTable(pVnode->pMeta, ver, &req) < 0) {
    pRsp->code = terrno;
    goto _err;
  }
  tDecoderClear(&dc);
  return 0;
_err:
  tDecoderClear(&dc);
  return -1;
}
static int32_t vnodeProcessDropIndexReq(SVnode *pVnode, int64_t ver, void *pReq, int32_t len, SRpcMsg *pRsp) {
  SDropIndexReq req = {0};
  pRsp->msgType = TDMT_VND_DROP_INDEX_RSP;
  pRsp->code = TSDB_CODE_SUCCESS;
  pRsp->pCont = NULL;
  pRsp->contLen = 0;

  if (tDeserializeSDropIdxReq(pReq, len, &req)) {
    terrno = TSDB_CODE_INVALID_MSG;
    return -1;
  }

  if (metaDropIndexFromSTable(pVnode->pMeta, ver, &req) < 0) {
    pRsp->code = terrno;
    return -1;
  }
  return TSDB_CODE_SUCCESS;
}

extern int32_t vnodeProcessCompactVnodeReqImpl(SVnode *pVnode, int64_t ver, void *pReq, int32_t len, SRpcMsg *pRsp);

static int32_t vnodeProcessCompactVnodeReq(SVnode *pVnode, int64_t ver, void *pReq, int32_t len, SRpcMsg *pRsp) {
  return vnodeProcessCompactVnodeReqImpl(pVnode, ver, pReq, len, pRsp);
}

#ifndef TD_ENTERPRISE
int32_t vnodeProcessCompactVnodeReqImpl(SVnode *pVnode, int64_t ver, void *pReq, int32_t len, SRpcMsg *pRsp) {
  return 0;
}
#endif<|MERGE_RESOLUTION|>--- conflicted
+++ resolved
@@ -462,11 +462,6 @@
         goto _err;
       }
       break;
-    case TDMT_VND_TMQ_SEEK_TO_OFFSET:
-      if (tqProcessSeekReq(pVnode->pTq, version, pReq, pMsg->contLen - sizeof(SMsgHead)) < 0) {
-        goto _err;
-      }
-      break;
     case TDMT_VND_TMQ_ADD_CHECKINFO:
       if (tqProcessAddCheckInfoReq(pVnode->pTq, ver, pReq, len) < 0) {
         goto _err;
@@ -488,21 +483,7 @@
       }
     } break;
     case TDMT_STREAM_TASK_PAUSE: {
-<<<<<<< HEAD
-      if (pVnode->restored && tqProcessTaskPauseReq(pVnode->pTq, version, pMsg->pCont, pMsg->contLen) < 0) {
-        goto _err;
-      }
-    } break;
-    case TDMT_STREAM_TASK_RESUME: {
-      if (pVnode->restored && tqProcessTaskResumeReq(pVnode->pTq, version, pMsg->pCont, pMsg->contLen) < 0) {
-        goto _err;
-      }
-    } break;
-    case TDMT_VND_STREAM_RECOVER_BLOCKING_STAGE: {
-      if (tqProcessTaskRecover2Req(pVnode->pTq, version, pMsg->pCont, pMsg->contLen) < 0) {
-=======
       if (pVnode->restored && tqProcessTaskPauseReq(pVnode->pTq, ver, pMsg->pCont, pMsg->contLen) < 0) {
->>>>>>> 3c2bf197
         goto _err;
       }
     } break;
@@ -513,11 +494,7 @@
     } break;
     case TDMT_VND_ALTER_CONFIRM:
       needCommit = pVnode->config.hashChange;
-<<<<<<< HEAD
-      if (vnodeProcessAlterConfirmReq(pVnode, version, pReq, len, pRsp) < 0) {
-=======
       if (vnodeProcessAlterConfirmReq(pVnode, ver, pReq, len, pRsp) < 0) {
->>>>>>> 3c2bf197
         goto _err;
       }
       break;
@@ -643,12 +620,6 @@
       return vnodeGetTableCfg(pVnode, pMsg, true);
     case TDMT_VND_BATCH_META:
       return vnodeGetBatchMeta(pVnode, pMsg);
-<<<<<<< HEAD
-    case TDMT_VND_TMQ_CONSUME:
-      return tqProcessPollReq(pVnode->pTq, pMsg);
-    case TDMT_VND_TMQ_VG_WALINFO:
-      return tqProcessVgWalInfoReq(pVnode->pTq, pMsg);
-=======
       //    case TDMT_VND_TMQ_CONSUME:
       //      return tqProcessPollReq(pVnode->pTq, pMsg);
     case TDMT_VND_TMQ_VG_WALINFO:
@@ -657,6 +628,7 @@
       return tqProcessVgCommittedInfoReq(pVnode->pTq, pMsg);
     case TDMT_VND_TMQ_SEEK:
       return tqProcessSeekReq(pVnode->pTq, pMsg);
+
     default:
       vError("unknown msg type:%d in fetch queue", pMsg->msgType);
       return TSDB_CODE_APP_ERROR;
@@ -673,7 +645,6 @@
   }
 
   switch (pMsg->msgType) {
->>>>>>> 3c2bf197
     case TDMT_STREAM_TASK_RUN:
       return tqProcessTaskRunReq(pVnode->pTq, pMsg);
     case TDMT_STREAM_TASK_DISPATCH:
@@ -1586,15 +1557,6 @@
   return vnodeProcessCreateTSmaReq(pVnode, 1, pCont, contLen, NULL);
 }
 
-<<<<<<< HEAD
-static int32_t vnodeConsolidateAlterHashRange(SVnode *pVnode, int64_t version) {
-  int32_t code = TSDB_CODE_SUCCESS;
-
-  vInfo("vgId:%d, trim meta of tables per hash range [%" PRIu32 ", %" PRIu32 "]. apply-index:%" PRId64, TD_VID(pVnode),
-        pVnode->config.hashBegin, pVnode->config.hashEnd, version);
-
-  // TODO: trim meta of tables from TDB per hash range [pVnode->config.hashBegin, pVnode->config.hashEnd]
-=======
 static int32_t vnodeConsolidateAlterHashRange(SVnode *pVnode, int64_t ver) {
   int32_t code = TSDB_CODE_SUCCESS;
 
@@ -1603,32 +1565,20 @@
 
   // TODO: trim meta of tables from TDB per hash range [pVnode->config.hashBegin, pVnode->config.hashEnd]
   code = metaTrimTables(pVnode->pMeta);
->>>>>>> 3c2bf197
 
   return code;
 }
 
-<<<<<<< HEAD
-static int32_t vnodeProcessAlterConfirmReq(SVnode *pVnode, int64_t version, void *pReq, int32_t len, SRpcMsg *pRsp) {
-=======
 static int32_t vnodeProcessAlterConfirmReq(SVnode *pVnode, int64_t ver, void *pReq, int32_t len, SRpcMsg *pRsp) {
->>>>>>> 3c2bf197
   vInfo("vgId:%d, vnode handle msgType:alter-confirm, alter confim msg is processed", TD_VID(pVnode));
   int32_t code = TSDB_CODE_SUCCESS;
   if (!pVnode->config.hashChange) {
     goto _exit;
   }
 
-<<<<<<< HEAD
-  code = vnodeConsolidateAlterHashRange(pVnode, version);
-  if (code < 0) {
-    vError("vgId:%d, failed to consolidate alter hashrange since %s. version:%" PRId64, TD_VID(pVnode), terrstr(),
-           version);
-=======
   code = vnodeConsolidateAlterHashRange(pVnode, ver);
   if (code < 0) {
     vError("vgId:%d, failed to consolidate alter hashrange since %s. version:%" PRId64, TD_VID(pVnode), terrstr(), ver);
->>>>>>> 3c2bf197
     goto _exit;
   }
   pVnode->config.hashChange = false;
