/*
 * Copyright (c) 2019 TAOS Data, Inc. <jhtao@taosdata.com>
 *
 * This program is free software: you can use, redistribute, and/or modify
 * it under the terms of the GNU Affero General Public License, version 3
 * or later ("AGPL"), as published by the Free Software Foundation.
 *
 * This program is distributed in the hope that it will be useful, but WITHOUT
 * ANY WARRANTY; without even the implied warranty of MERCHANTABILITY or
 * FITNESS FOR A PARTICULAR PURPOSE.
 *
 * You should have received a copy of the GNU Affero General Public License
 * along with this program. If not, see <http://www.gnu.org/licenses/>.
 */

#include "vnd.h"

static int32_t vnodeProcessCreateStbReq(SVnode *pVnode, int64_t version, void *pReq, int32_t len, SRpcMsg *pRsp);
static int32_t vnodeProcessAlterStbReq(SVnode *pVnode, int64_t version, void *pReq, int32_t len, SRpcMsg *pRsp);
static int32_t vnodeProcessDropStbReq(SVnode *pVnode, int64_t version, void *pReq, int32_t len, SRpcMsg *pRsp);
static int32_t vnodeProcessCreateTbReq(SVnode *pVnode, int64_t version, void *pReq, int32_t len, SRpcMsg *pRsp);
static int32_t vnodeProcessAlterTbReq(SVnode *pVnode, int64_t version, void *pReq, int32_t len, SRpcMsg *pRsp);
static int32_t vnodeProcessDropTbReq(SVnode *pVnode, int64_t version, void *pReq, int32_t len, SRpcMsg *pRsp);
static int32_t vnodeProcessSubmitReq(SVnode *pVnode, int64_t version, void *pReq, int32_t len, SRpcMsg *pRsp);
static int32_t vnodeProcessCreateTSmaReq(SVnode *pVnode, int64_t version, void *pReq, int32_t len, SRpcMsg *pRsp);
static int32_t vnodeProcessAlterConfirmReq(SVnode *pVnode, int64_t version, void *pReq, int32_t len, SRpcMsg *pRsp);
static int32_t vnodeProcessAlterHashRangeReq(SVnode *pVnode, int64_t version, void *pReq, int32_t len, SRpcMsg *pRsp);
static int32_t vnodeProcessAlterConfigReq(SVnode *pVnode, int64_t version, void *pReq, int32_t len, SRpcMsg *pRsp);
static int32_t vnodeProcessDropTtlTbReq(SVnode *pVnode, int64_t version, void *pReq, int32_t len, SRpcMsg *pRsp);
static int32_t vnodeProcessTrimReq(SVnode *pVnode, int64_t version, void *pReq, int32_t len, SRpcMsg *pRsp);
static int32_t vnodeProcessDeleteReq(SVnode *pVnode, int64_t version, void *pReq, int32_t len, SRpcMsg *pRsp);

int32_t vnodePreProcessWriteMsg(SVnode *pVnode, SRpcMsg *pMsg) {
  int32_t  code = 0;
  SDecoder dc = {0};

  switch (pMsg->msgType) {
    case TDMT_VND_CREATE_TABLE: {
      int64_t ctime = taosGetTimestampMs();
      int32_t nReqs;

      tDecoderInit(&dc, (uint8_t *)pMsg->pCont + sizeof(SMsgHead), pMsg->contLen - sizeof(SMsgHead));
      tStartDecode(&dc);

      tDecodeI32v(&dc, &nReqs);
      for (int32_t iReq = 0; iReq < nReqs; iReq++) {
        tb_uid_t uid = tGenIdPI64();
        char    *name = NULL;
        tStartDecode(&dc);

        tDecodeI32v(&dc, NULL);
        tDecodeCStr(&dc, &name);
        *(int64_t *)(dc.data + dc.pos) = uid;
        *(int64_t *)(dc.data + dc.pos + 8) = ctime;

        vTrace("vgId:%d, table:%s uid:%" PRId64 " is generated", pVnode->config.vgId, name, uid);
        tEndDecode(&dc);
      }

      tEndDecode(&dc);
      tDecoderClear(&dc);
    } break;
    case TDMT_VND_SUBMIT: {
      SSubmitMsgIter msgIter = {0};
      SSubmitReq    *pSubmitReq = (SSubmitReq *)pMsg->pCont;
      SSubmitBlk    *pBlock = NULL;
      int64_t        ctime = taosGetTimestampMs();
      tb_uid_t       uid;

      tInitSubmitMsgIter(pSubmitReq, &msgIter);

      for (;;) {
        tGetSubmitMsgNext(&msgIter, &pBlock);
        if (pBlock == NULL) break;

        if (msgIter.schemaLen > 0) {
          char *name = NULL;

          tDecoderInit(&dc, pBlock->data, msgIter.schemaLen);
          tStartDecode(&dc);

          tDecodeI32v(&dc, NULL);
          tDecodeCStr(&dc, &name);

          uid = metaGetTableEntryUidByName(pVnode->pMeta, name);
          if (uid == 0) {
            uid = tGenIdPI64();
          }
          *(int64_t *)(dc.data + dc.pos) = uid;
          *(int64_t *)(dc.data + dc.pos + 8) = ctime;
          pBlock->uid = htobe64(uid);

          tEndDecode(&dc);
          tDecoderClear(&dc);
        }
      }

    } break;
    case TDMT_VND_DELETE: {
      int32_t     size;
      int32_t     ret;
      uint8_t    *pCont;
      SEncoder   *pCoder = &(SEncoder){0};
      SDeleteRes  res = {0};
      SReadHandle handle = {
          .meta = pVnode->pMeta, .config = &pVnode->config, .vnode = pVnode, .pMsgCb = &pVnode->msgCb};

      code = qWorkerProcessDeleteMsg(&handle, pVnode->pQuery, pMsg, &res);
      if (code) {
        goto _err;
      }

      // malloc and encode
      tEncodeSize(tEncodeDeleteRes, &res, size, ret);
      pCont = rpcMallocCont(size + sizeof(SMsgHead));

      ((SMsgHead *)pCont)->contLen = size + sizeof(SMsgHead);
      ((SMsgHead *)pCont)->vgId = TD_VID(pVnode);

      tEncoderInit(pCoder, pCont + sizeof(SMsgHead), size);
      tEncodeDeleteRes(pCoder, &res);
      tEncoderClear(pCoder);

      rpcFreeCont(pMsg->pCont);
      pMsg->pCont = pCont;
      pMsg->contLen = size + sizeof(SMsgHead);

      taosArrayDestroy(res.uidList);
    } break;
    default:
      break;
  }

  return code;

_err:
  vError("vgId%d, preprocess request failed since %s", TD_VID(pVnode), tstrerror(code));
  return code;
}

int32_t vnodeProcessWriteMsg(SVnode *pVnode, SRpcMsg *pMsg, int64_t version, SRpcMsg *pRsp) {
  void   *ptr = NULL;
  void   *pReq;
  int32_t len;
  int32_t ret;

  vTrace("vgId:%d, start to process write request %s, index:%" PRId64, TD_VID(pVnode), TMSG_INFO(pMsg->msgType),
         version);

  pVnode->state.applied = version;
  pVnode->state.applyTerm = pMsg->info.conn.applyTerm;

  // skip header
  pReq = POINTER_SHIFT(pMsg->pCont, sizeof(SMsgHead));
  len = pMsg->contLen - sizeof(SMsgHead);

  switch (pMsg->msgType) {
    /* META */
    case TDMT_VND_CREATE_STB:
      if (vnodeProcessCreateStbReq(pVnode, version, pReq, len, pRsp) < 0) goto _err;
      break;
    case TDMT_VND_ALTER_STB:
      if (vnodeProcessAlterStbReq(pVnode, version, pReq, len, pRsp) < 0) goto _err;
      break;
    case TDMT_VND_DROP_STB:
      if (vnodeProcessDropStbReq(pVnode, version, pReq, len, pRsp) < 0) goto _err;
      break;
    case TDMT_VND_CREATE_TABLE:
      if (vnodeProcessCreateTbReq(pVnode, version, pReq, len, pRsp) < 0) goto _err;
      break;
    case TDMT_VND_ALTER_TABLE:
      if (vnodeProcessAlterTbReq(pVnode, version, pReq, len, pRsp) < 0) goto _err;
      break;
    case TDMT_VND_DROP_TABLE:
      if (vnodeProcessDropTbReq(pVnode, version, pReq, len, pRsp) < 0) goto _err;
      break;
    case TDMT_VND_DROP_TTL_TABLE:
      if (vnodeProcessDropTtlTbReq(pVnode, version, pReq, len, pRsp) < 0) goto _err;
      break;
    case TDMT_VND_TRIM:
      if (vnodeProcessTrimReq(pVnode, version, pReq, len, pRsp) < 0) goto _err;
      break;
    case TDMT_VND_CREATE_SMA:
      if (vnodeProcessCreateTSmaReq(pVnode, version, pReq, len, pRsp) < 0) goto _err;
      break;
    /* TSDB */
    case TDMT_VND_SUBMIT:
      if (vnodeProcessSubmitReq(pVnode, version, pMsg->pCont, pMsg->contLen, pRsp) < 0) goto _err;
      break;
    case TDMT_VND_DELETE:
      if (vnodeProcessDeleteReq(pVnode, version, pReq, len, pRsp) < 0) goto _err;
      break;
    /* TQ */
    case TDMT_VND_MQ_VG_CHANGE:
      if (tqProcessVgChangeReq(pVnode->pTq, POINTER_SHIFT(pMsg->pCont, sizeof(SMsgHead)),
                               pMsg->contLen - sizeof(SMsgHead)) < 0) {
        goto _err;
      }
      break;
    case TDMT_VND_MQ_VG_DELETE:
      if (tqProcessVgDeleteReq(pVnode->pTq, pMsg->pCont, pMsg->contLen) < 0) {
        goto _err;
      }
      break;
    case TDMT_VND_MQ_COMMIT_OFFSET:
      if (tqProcessOffsetCommitReq(pVnode->pTq, POINTER_SHIFT(pMsg->pCont, sizeof(SMsgHead)),
                                   pMsg->contLen - sizeof(SMsgHead)) < 0) {
        goto _err;
      }
      break;
    case TDMT_VND_CHECK_ALTER_INFO:
      if (tqProcessCheckAlterInfoReq(pVnode->pTq, POINTER_SHIFT(pMsg->pCont, sizeof(SMsgHead)),
                                     pMsg->contLen - sizeof(SMsgHead)) < 0) {
        goto _err;
      }
      break;
    case TDMT_STREAM_TASK_DEPLOY: {
      if (tqProcessTaskDeployReq(pVnode->pTq, POINTER_SHIFT(pMsg->pCont, sizeof(SMsgHead)),
                                 pMsg->contLen - sizeof(SMsgHead)) < 0) {
        goto _err;
      }
    } break;
    case TDMT_STREAM_TASK_DROP: {
      if (tqProcessTaskDropReq(pVnode->pTq, pMsg->pCont, pMsg->contLen) < 0) {
        goto _err;
      }
    } break;
    case TDMT_VND_ALTER_CONFIRM:
      vnodeProcessAlterConfirmReq(pVnode, version, pReq, len, pRsp);
      break;
    case TDMT_VND_ALTER_HASHRANGE:
      vnodeProcessAlterHashRangeReq(pVnode, version, pReq, len, pRsp);
      break;
    case TDMT_VND_ALTER_CONFIG:
      vnodeProcessAlterConfigReq(pVnode, version, pReq, len, pRsp);
      break;
    case TDMT_VND_COMMIT:
      goto _do_commit;
    default:
      ASSERT(0);
      break;
  }

  vTrace("vgId:%d, process %s request success, index:%" PRId64, TD_VID(pVnode), TMSG_INFO(pMsg->msgType), version);

  if (tqPushMsg(pVnode->pTq, pMsg->pCont, pMsg->contLen, pMsg->msgType, version) < 0) {
    vError("vgId:%d, failed to push msg to TQ since %s", TD_VID(pVnode), tstrerror(terrno));
    return -1;
  }

  // commit if need
  if (vnodeShouldCommit(pVnode)) {
  _do_commit:
    vInfo("vgId:%d, commit at version %" PRId64, TD_VID(pVnode), version);
    // commit current change
    vnodeCommit(pVnode);

    // start a new one
    vnodeBegin(pVnode);
  }

  return 0;

_err:
  vError("vgId:%d, process %s request failed since %s, version:%" PRId64, TD_VID(pVnode), TMSG_INFO(pMsg->msgType),
         tstrerror(terrno), version);
  return -1;
}

int32_t vnodePreprocessQueryMsg(SVnode *pVnode, SRpcMsg *pMsg) {
  if (TDMT_SCH_QUERY != pMsg->msgType && TDMT_SCH_MERGE_QUERY != pMsg->msgType) {
    return 0;
  }

  return qWorkerPreprocessQueryMsg(pVnode->pQuery, pMsg);
}

int32_t vnodeProcessQueryMsg(SVnode *pVnode, SRpcMsg *pMsg) {
  vTrace("message in vnode query queue is processing");
  if ((pMsg->msgType == TDMT_SCH_QUERY) && !vnodeIsLeader(pVnode)) {
    vnodeRedirectRpcMsg(pVnode, pMsg);
    return 0;
  }

  SReadHandle handle = {.meta = pVnode->pMeta, .config = &pVnode->config, .vnode = pVnode, .pMsgCb = &pVnode->msgCb};
  switch (pMsg->msgType) {
    case TDMT_SCH_QUERY:
    case TDMT_SCH_MERGE_QUERY:
      return qWorkerProcessQueryMsg(&handle, pVnode->pQuery, pMsg, 0);
    case TDMT_SCH_QUERY_CONTINUE:
      return qWorkerProcessCQueryMsg(&handle, pVnode->pQuery, pMsg, 0);
    default:
      vError("unknown msg type:%d in query queue", pMsg->msgType);
      return TSDB_CODE_VND_APP_ERROR;
  }
}

int32_t vnodeProcessFetchMsg(SVnode *pVnode, SRpcMsg *pMsg, SQueueInfo *pInfo) {
<<<<<<< HEAD
  vTrace("message in fetch queue is processing");
=======
  vTrace("vgId:%d, msg:%p in fetch queue is processing", pVnode->config.vgId, pMsg);
>>>>>>> 99cb9bb6
  if ((pMsg->msgType == TDMT_SCH_FETCH || pMsg->msgType == TDMT_VND_TABLE_META || pMsg->msgType == TDMT_VND_TABLE_CFG ||
       pMsg->msgType == TDMT_VND_BATCH_META) &&
      !vnodeIsLeader(pVnode)) {
    vnodeRedirectRpcMsg(pVnode, pMsg);
    return 0;
  }

  char   *msgstr = POINTER_SHIFT(pMsg->pCont, sizeof(SMsgHead));
  int32_t msgLen = pMsg->contLen - sizeof(SMsgHead);

  switch (pMsg->msgType) {
    case TDMT_SCH_FETCH:
    case TDMT_SCH_MERGE_FETCH:
      return qWorkerProcessFetchMsg(pVnode, pVnode->pQuery, pMsg, 0);
    case TDMT_SCH_FETCH_RSP:
      return qWorkerProcessRspMsg(pVnode, pVnode->pQuery, pMsg, 0);
    case TDMT_SCH_CANCEL_TASK:
      return qWorkerProcessCancelMsg(pVnode, pVnode->pQuery, pMsg, 0);
    case TDMT_SCH_DROP_TASK:
      return qWorkerProcessDropMsg(pVnode, pVnode->pQuery, pMsg, 0);
    case TDMT_SCH_QUERY_HEARTBEAT:
      return qWorkerProcessHbMsg(pVnode, pVnode->pQuery, pMsg, 0);
    case TDMT_VND_TABLE_META:
      return vnodeGetTableMeta(pVnode, pMsg, true);
    case TDMT_VND_TABLE_CFG:
      return vnodeGetTableCfg(pVnode, pMsg, true);
    case TDMT_VND_BATCH_META:
      return vnodeGetBatchMeta(pVnode, pMsg);
    case TDMT_VND_CONSUME:
      return tqProcessPollReq(pVnode->pTq, pMsg);
    case TDMT_STREAM_TASK_RUN:
      return tqProcessTaskRunReq(pVnode->pTq, pMsg);
    case TDMT_STREAM_TASK_DISPATCH:
      return tqProcessTaskDispatchReq(pVnode->pTq, pMsg, true);
    case TDMT_STREAM_TASK_RECOVER:
      return tqProcessTaskRecoverReq(pVnode->pTq, pMsg);
    case TDMT_STREAM_RETRIEVE:
      return tqProcessTaskRetrieveReq(pVnode->pTq, pMsg);
    case TDMT_STREAM_TASK_DISPATCH_RSP:
      return tqProcessTaskDispatchRsp(pVnode->pTq, pMsg);
    case TDMT_STREAM_TASK_RECOVER_RSP:
      return tqProcessTaskRecoverRsp(pVnode->pTq, pMsg);
    case TDMT_STREAM_RETRIEVE_RSP:
      return tqProcessTaskRetrieveRsp(pVnode->pTq, pMsg);
    default:
      vError("unknown msg type:%d in fetch queue", pMsg->msgType);
      return TSDB_CODE_VND_APP_ERROR;
  }
}

// TODO: remove the function
void smaHandleRes(void *pVnode, int64_t smaId, const SArray *data) {
  // TODO

  blockDebugShowDataBlocks(data, __func__);
  tdProcessTSmaInsert(((SVnode *)pVnode)->pSma, smaId, (const char *)data);
}

void vnodeUpdateMetaRsp(SVnode *pVnode, STableMetaRsp *pMetaRsp) {
  strcpy(pMetaRsp->dbFName, pVnode->config.dbname);
  pMetaRsp->dbId = pVnode->config.dbId;
  pMetaRsp->vgId = TD_VID(pVnode);
  pMetaRsp->precision = pVnode->config.tsdbCfg.precision;
}

static int32_t vnodeProcessTrimReq(SVnode *pVnode, int64_t version, void *pReq, int32_t len, SRpcMsg *pRsp) {
  int32_t     code = 0;
  SVTrimDbReq trimReq = {0};

  vInfo("vgId:%d, trim vnode request will be processed, time:%d", pVnode->config.vgId, trimReq.timestamp);

  // decode
  if (tDeserializeSVTrimDbReq(pReq, len, &trimReq) != 0) {
    code = TSDB_CODE_INVALID_MSG;
    goto _exit;
  }

  // process
  code = tsdbDoRetention(pVnode->pTsdb, trimReq.timestamp);
  if (code) goto _exit;

  code = smaDoRetention(pVnode->pSma, trimReq.timestamp);
  if (code) goto _exit;

_exit:
  return code;
}

static int32_t vnodeProcessDropTtlTbReq(SVnode *pVnode, int64_t version, void *pReq, int32_t len, SRpcMsg *pRsp) {
  SArray *tbUids = taosArrayInit(8, sizeof(int64_t));
  if (tbUids == NULL) return TSDB_CODE_OUT_OF_MEMORY;

  SVDropTtlTableReq ttlReq = {0};
  if (tDeserializeSVDropTtlTableReq(pReq, len, &ttlReq) != 0) {
    terrno = TSDB_CODE_INVALID_MSG;
    goto end;
  }

  vDebug("vgId:%d, drop ttl table req will be processed, time:%d", pVnode->config.vgId, ttlReq.timestamp);
  int32_t ret = metaTtlDropTable(pVnode->pMeta, ttlReq.timestamp, tbUids);
  if (ret != 0) {
    goto end;
  }
  if (taosArrayGetSize(tbUids) > 0) {
    tqUpdateTbUidList(pVnode->pTq, tbUids, false);
  }

end:
  taosArrayDestroy(tbUids);
  return ret;
}

static int32_t vnodeProcessCreateStbReq(SVnode *pVnode, int64_t version, void *pReq, int32_t len, SRpcMsg *pRsp) {
  SVCreateStbReq req = {0};
  SDecoder       coder;

  pRsp->msgType = TDMT_VND_CREATE_STB_RSP;
  pRsp->code = TSDB_CODE_SUCCESS;
  pRsp->pCont = NULL;
  pRsp->contLen = 0;

  // decode and process req
  tDecoderInit(&coder, pReq, len);

  if (tDecodeSVCreateStbReq(&coder, &req) < 0) {
    pRsp->code = terrno;
    goto _err;
  }

  if (metaCreateSTable(pVnode->pMeta, version, &req) < 0) {
    pRsp->code = terrno;
    goto _err;
  }

  if (tdProcessRSmaCreate(pVnode->pSma, &req) < 0) {
    pRsp->code = terrno;
    goto _err;
  }

  // taosMemoryFree(req.schemaRow.pSchema);
  // taosMemoryFree(req.schemaTag.pSchema);
  tDecoderClear(&coder);
  return 0;

_err:
  taosMemoryFree(req.schemaRow.pSchema);
  taosMemoryFree(req.schemaTag.pSchema);
  tDecoderClear(&coder);
  return -1;
}

static int32_t vnodeProcessCreateTbReq(SVnode *pVnode, int64_t version, void *pReq, int32_t len, SRpcMsg *pRsp) {
  SDecoder           decoder = {0};
  SEncoder           encoder = {0};
  int32_t            rcode = 0;
  SVCreateTbBatchReq req = {0};
  SVCreateTbReq     *pCreateReq;
  SVCreateTbBatchRsp rsp = {0};
  SVCreateTbRsp      cRsp = {0};
  char               tbName[TSDB_TABLE_FNAME_LEN];
  STbUidStore       *pStore = NULL;
  SArray            *tbUids = NULL;

  pRsp->msgType = TDMT_VND_CREATE_TABLE_RSP;
  pRsp->code = TSDB_CODE_SUCCESS;
  pRsp->pCont = NULL;
  pRsp->contLen = 0;

  // decode
  tDecoderInit(&decoder, pReq, len);
  if (tDecodeSVCreateTbBatchReq(&decoder, &req) < 0) {
    rcode = -1;
    terrno = TSDB_CODE_INVALID_MSG;
    goto _exit;
  }

  rsp.pArray = taosArrayInit(req.nReqs, sizeof(cRsp));
  tbUids = taosArrayInit(req.nReqs, sizeof(int64_t));
  if (rsp.pArray == NULL || tbUids == NULL) {
    rcode = -1;
    terrno = TSDB_CODE_OUT_OF_MEMORY;
    goto _exit;
  }

  // loop to create table
  for (int32_t iReq = 0; iReq < req.nReqs; iReq++) {
    pCreateReq = req.pReqs + iReq;

    if ((terrno = grantCheck(TSDB_GRANT_TIMESERIES)) < 0) {
      rcode = -1;
      goto _exit;
    }

    // validate hash
    sprintf(tbName, "%s.%s", pVnode->config.dbname, pCreateReq->name);
    if (vnodeValidateTableHash(pVnode, tbName) < 0) {
      cRsp.code = TSDB_CODE_VND_HASH_MISMATCH;
      taosArrayPush(rsp.pArray, &cRsp);
      continue;
    }

    // do create table
    if (metaCreateTable(pVnode->pMeta, version, pCreateReq) < 0) {
      if (pCreateReq->flags & TD_CREATE_IF_NOT_EXISTS && terrno == TSDB_CODE_TDB_TABLE_ALREADY_EXIST) {
        cRsp.code = TSDB_CODE_SUCCESS;
      } else {
        cRsp.code = terrno;
      }
    } else {
      cRsp.code = TSDB_CODE_SUCCESS;
      tdFetchTbUidList(pVnode->pSma, &pStore, pCreateReq->ctb.suid, pCreateReq->uid);
      taosArrayPush(tbUids, &pCreateReq->uid);
    }

    taosArrayPush(rsp.pArray, &cRsp);
  }

  tqUpdateTbUidList(pVnode->pTq, tbUids, true);
  tdUpdateTbUidList(pVnode->pSma, pStore);
  tdUidStoreFree(pStore);

  // prepare rsp
  int32_t ret = 0;
  tEncodeSize(tEncodeSVCreateTbBatchRsp, &rsp, pRsp->contLen, ret);
  pRsp->pCont = rpcMallocCont(pRsp->contLen);
  if (pRsp->pCont == NULL) {
    terrno = TSDB_CODE_OUT_OF_MEMORY;
    rcode = -1;
    goto _exit;
  }
  tEncoderInit(&encoder, pRsp->pCont, pRsp->contLen);
  tEncodeSVCreateTbBatchRsp(&encoder, &rsp);

_exit:
  for (int32_t iReq = 0; iReq < req.nReqs; iReq++) {
    pCreateReq = req.pReqs + iReq;
    taosArrayDestroy(pCreateReq->ctb.tagName);
  }
  taosArrayDestroy(rsp.pArray);
  taosArrayDestroy(tbUids);
  tDecoderClear(&decoder);
  tEncoderClear(&encoder);
  return rcode;
}

static int32_t vnodeProcessAlterStbReq(SVnode *pVnode, int64_t version, void *pReq, int32_t len, SRpcMsg *pRsp) {
  SVCreateStbReq req = {0};
  SDecoder       dc = {0};

  pRsp->msgType = TDMT_VND_ALTER_STB_RSP;
  pRsp->code = TSDB_CODE_SUCCESS;
  pRsp->pCont = NULL;
  pRsp->contLen = 0;

  tDecoderInit(&dc, pReq, len);

  // decode req
  if (tDecodeSVCreateStbReq(&dc, &req) < 0) {
    terrno = TSDB_CODE_INVALID_MSG;
    tDecoderClear(&dc);
    return -1;
  }

  if (metaAlterSTable(pVnode->pMeta, version, &req) < 0) {
    pRsp->code = terrno;
    tDecoderClear(&dc);
    return -1;
  }

  tDecoderClear(&dc);

  return 0;
}

static int32_t vnodeProcessDropStbReq(SVnode *pVnode, int64_t version, void *pReq, int32_t len, SRpcMsg *pRsp) {
  SVDropStbReq req = {0};
  int32_t      rcode = TSDB_CODE_SUCCESS;
  SDecoder     decoder = {0};
  SArray      *tbUidList = NULL;

  pRsp->msgType = TDMT_VND_CREATE_STB_RSP;
  pRsp->pCont = NULL;
  pRsp->contLen = 0;

  // decode request
  tDecoderInit(&decoder, pReq, len);
  if (tDecodeSVDropStbReq(&decoder, &req) < 0) {
    rcode = TSDB_CODE_INVALID_MSG;
    goto _exit;
  }

  // process request
  tbUidList = taosArrayInit(8, sizeof(int64_t));
  if (tbUidList == NULL) goto _exit;
  if (metaDropSTable(pVnode->pMeta, version, &req, tbUidList) < 0) {
    rcode = terrno;
    goto _exit;
  }

  if (tqUpdateTbUidList(pVnode->pTq, tbUidList, false) < 0) {
    rcode = terrno;
    goto _exit;
  }

  if (tdProcessRSmaDrop(pVnode->pSma, &req) < 0) {
    rcode = terrno;
    goto _exit;
  }

  // return rsp
_exit:
  if (tbUidList) taosArrayDestroy(tbUidList);
  pRsp->code = rcode;
  tDecoderClear(&decoder);
  return 0;
}

static int32_t vnodeProcessAlterTbReq(SVnode *pVnode, int64_t version, void *pReq, int32_t len, SRpcMsg *pRsp) {
  SVAlterTbReq  vAlterTbReq = {0};
  SVAlterTbRsp  vAlterTbRsp = {0};
  SDecoder      dc = {0};
  int32_t       rcode = 0;
  int32_t       ret;
  SEncoder      ec = {0};
  STableMetaRsp vMetaRsp = {0};

  pRsp->msgType = TDMT_VND_ALTER_TABLE_RSP;
  pRsp->pCont = NULL;
  pRsp->contLen = 0;
  pRsp->code = TSDB_CODE_SUCCESS;

  tDecoderInit(&dc, pReq, len);

  // decode
  if (tDecodeSVAlterTbReq(&dc, &vAlterTbReq) < 0) {
    vAlterTbRsp.code = TSDB_CODE_INVALID_MSG;
    tDecoderClear(&dc);
    rcode = -1;
    goto _exit;
  }

  // process
  if (metaAlterTable(pVnode->pMeta, version, &vAlterTbReq, &vMetaRsp) < 0) {
    vAlterTbRsp.code = terrno;
    tDecoderClear(&dc);
    rcode = -1;
    goto _exit;
  }
  tDecoderClear(&dc);

  if (NULL != vMetaRsp.pSchemas) {
    vnodeUpdateMetaRsp(pVnode, &vMetaRsp);
    vAlterTbRsp.pMeta = &vMetaRsp;
  }

_exit:
  tEncodeSize(tEncodeSVAlterTbRsp, &vAlterTbRsp, pRsp->contLen, ret);
  pRsp->pCont = rpcMallocCont(pRsp->contLen);
  tEncoderInit(&ec, pRsp->pCont, pRsp->contLen);
  tEncodeSVAlterTbRsp(&ec, &vAlterTbRsp);
  tEncoderClear(&ec);
  if (vMetaRsp.pSchemas) {
    taosMemoryFree(vMetaRsp.pSchemas);
  }
  return 0;
}

static int32_t vnodeProcessDropTbReq(SVnode *pVnode, int64_t version, void *pReq, int32_t len, SRpcMsg *pRsp) {
  SVDropTbBatchReq req = {0};
  SVDropTbBatchRsp rsp = {0};
  SDecoder         decoder = {0};
  SEncoder         encoder = {0};
  int32_t          ret;
  SArray          *tbUids = NULL;

  pRsp->msgType = TDMT_VND_DROP_TABLE_RSP;
  pRsp->pCont = NULL;
  pRsp->contLen = 0;
  pRsp->code = TSDB_CODE_SUCCESS;

  // decode req
  tDecoderInit(&decoder, pReq, len);
  ret = tDecodeSVDropTbBatchReq(&decoder, &req);
  if (ret < 0) {
    terrno = TSDB_CODE_INVALID_MSG;
    pRsp->code = terrno;
    goto _exit;
  }

  // process req
  tbUids = taosArrayInit(req.nReqs, sizeof(int64_t));
  rsp.pArray = taosArrayInit(req.nReqs, sizeof(SVDropTbRsp));
  if (tbUids == NULL || rsp.pArray == NULL) goto _exit;

  for (int32_t iReq = 0; iReq < req.nReqs; iReq++) {
    SVDropTbReq *pDropTbReq = req.pReqs + iReq;
    SVDropTbRsp  dropTbRsp = {0};

    /* code */
    ret = metaDropTable(pVnode->pMeta, version, pDropTbReq, tbUids);
    if (ret < 0) {
      if (pDropTbReq->igNotExists && terrno == TSDB_CODE_VND_TABLE_NOT_EXIST) {
        dropTbRsp.code = TSDB_CODE_SUCCESS;
      } else {
        dropTbRsp.code = terrno;
      }
    } else {
      dropTbRsp.code = TSDB_CODE_SUCCESS;
    }

    taosArrayPush(rsp.pArray, &dropTbRsp);
  }

  tqUpdateTbUidList(pVnode->pTq, tbUids, false);

_exit:
  taosArrayDestroy(tbUids);
  tDecoderClear(&decoder);
  tEncodeSize(tEncodeSVDropTbBatchRsp, &rsp, pRsp->contLen, ret);
  pRsp->pCont = rpcMallocCont(pRsp->contLen);
  tEncoderInit(&encoder, pRsp->pCont, pRsp->contLen);
  tEncodeSVDropTbBatchRsp(&encoder, &rsp);
  tEncoderClear(&encoder);
  taosArrayDestroy(rsp.pArray);
  return 0;
}

static int32_t vnodeDebugPrintSingleSubmitMsg(SMeta *pMeta, SSubmitBlk *pBlock, SSubmitMsgIter *msgIter,
                                              const char *tags) {
  SSubmitBlkIter blkIter = {0};
  STSchema      *pSchema = NULL;
  tb_uid_t       suid = 0;
  STSRow        *row = NULL;
  int32_t        rv = -1;

  tInitSubmitBlkIter(msgIter, pBlock, &blkIter);
  if (blkIter.row == NULL) return 0;
  if (!pSchema || (suid != msgIter->suid) || rv != TD_ROW_SVER(blkIter.row)) {
    if (pSchema) {
      taosMemoryFreeClear(pSchema);
    }
    pSchema = metaGetTbTSchema(pMeta, msgIter->suid, TD_ROW_SVER(blkIter.row));  // TODO: use the real schema
    if (pSchema) {
      suid = msgIter->suid;
      rv = TD_ROW_SVER(blkIter.row);
    }
  }
  if (!pSchema) {
    printf("%s:%d no valid schema\n", tags, __LINE__);
    return -1;
  }
  char __tags[128] = {0};
  snprintf(__tags, 128, "%s: uid %" PRIi64 " ", tags, msgIter->uid);
  while ((row = tGetSubmitBlkNext(&blkIter))) {
    tdSRowPrint(row, pSchema, __tags);
  }

  taosMemoryFreeClear(pSchema);

  return TSDB_CODE_SUCCESS;
}

static int32_t vnodeDebugPrintSubmitMsg(SVnode *pVnode, SSubmitReq *pMsg, const char *tags) {
  ASSERT(pMsg != NULL);
  SSubmitMsgIter msgIter = {0};
  SMeta         *pMeta = pVnode->pMeta;
  SSubmitBlk    *pBlock = NULL;

  if (tInitSubmitMsgIter(pMsg, &msgIter) < 0) return -1;
  while (true) {
    if (tGetSubmitMsgNext(&msgIter, &pBlock) < 0) return -1;
    if (pBlock == NULL) break;

    vnodeDebugPrintSingleSubmitMsg(pMeta, pBlock, &msgIter, tags);
  }

  return 0;
}

static int32_t vnodeProcessSubmitReq(SVnode *pVnode, int64_t version, void *pReq, int32_t len, SRpcMsg *pRsp) {
  SSubmitReq    *pSubmitReq = (SSubmitReq *)pReq;
  SSubmitRsp     submitRsp = {0};
  SSubmitMsgIter msgIter = {0};
  SSubmitBlk    *pBlock;
  SSubmitRsp     rsp = {0};
  SVCreateTbReq  createTbReq = {0};
  SDecoder       decoder = {0};
  int32_t        nRows;
  int32_t        tsize, ret;
  SEncoder       encoder = {0};
  SArray        *newTbUids = NULL;
  terrno = TSDB_CODE_SUCCESS;

  pRsp->code = 0;
  pSubmitReq->version = version;

#ifdef TD_DEBUG_PRINT_ROW
  vnodeDebugPrintSubmitMsg(pVnode, pReq, __func__);
#endif

  if (tsdbScanAndConvertSubmitMsg(pVnode->pTsdb, pSubmitReq) < 0) {
    pRsp->code = terrno;
    goto _exit;
  }

  // handle the request
  if (tInitSubmitMsgIter(pSubmitReq, &msgIter) < 0) {
    pRsp->code = TSDB_CODE_INVALID_MSG;
    goto _exit;
  }

  submitRsp.pArray = taosArrayInit(msgIter.numOfBlocks, sizeof(SSubmitBlkRsp));
  newTbUids = taosArrayInit(msgIter.numOfBlocks, sizeof(int64_t));
  if (!submitRsp.pArray || !newTbUids) {
    pRsp->code = TSDB_CODE_OUT_OF_MEMORY;
    goto _exit;
  }

  for (;;) {
    tGetSubmitMsgNext(&msgIter, &pBlock);
    if (pBlock == NULL) break;

    SSubmitBlkRsp submitBlkRsp = {0};

    // create table for auto create table mode
    if (msgIter.schemaLen > 0) {
      submitBlkRsp.hashMeta = 1;

      tDecoderInit(&decoder, pBlock->data, msgIter.schemaLen);
      if (tDecodeSVCreateTbReq(&decoder, &createTbReq) < 0) {
        pRsp->code = TSDB_CODE_INVALID_MSG;
        tDecoderClear(&decoder);
        taosArrayDestroy(createTbReq.ctb.tagName);
        goto _exit;
      }

      if ((terrno = grantCheck(TSDB_GRANT_TIMESERIES)) < 0) {
        pRsp->code = terrno;
        tDecoderClear(&decoder);
        taosArrayDestroy(createTbReq.ctb.tagName);
        goto _exit;
      }

      if (metaCreateTable(pVnode->pMeta, version, &createTbReq) < 0) {
        if (terrno != TSDB_CODE_TDB_TABLE_ALREADY_EXIST) {
          submitBlkRsp.code = terrno;
          tDecoderClear(&decoder);
          taosArrayDestroy(createTbReq.ctb.tagName);
          goto _exit;
        }
      }
      taosArrayPush(newTbUids, &createTbReq.uid);

      submitBlkRsp.uid = createTbReq.uid;
      submitBlkRsp.tblFName = taosMemoryMalloc(strlen(pVnode->config.dbname) + strlen(createTbReq.name) + 2);
      sprintf(submitBlkRsp.tblFName, "%s.", pVnode->config.dbname);

      msgIter.uid = createTbReq.uid;
      if (createTbReq.type == TSDB_CHILD_TABLE) {
        msgIter.suid = createTbReq.ctb.suid;
      } else {
        msgIter.suid = 0;
      }

#ifdef TD_DEBUG_PRINT_ROW
      vnodeDebugPrintSingleSubmitMsg(pVnode->pMeta, pBlock, &msgIter, "real uid");
#endif
      tDecoderClear(&decoder);
      taosArrayDestroy(createTbReq.ctb.tagName);
    } else {
      submitBlkRsp.tblFName = taosMemoryMalloc(TSDB_TABLE_FNAME_LEN);
      sprintf(submitBlkRsp.tblFName, "%s.", pVnode->config.dbname);
    }

    if (tsdbInsertTableData(pVnode->pTsdb, version, &msgIter, pBlock, &submitBlkRsp) < 0) {
      submitBlkRsp.code = terrno;
    }

    submitRsp.numOfRows += submitBlkRsp.numOfRows;
    submitRsp.affectedRows += submitBlkRsp.affectedRows;
    taosArrayPush(submitRsp.pArray, &submitBlkRsp);
  }
  tqUpdateTbUidList(pVnode->pTq, newTbUids, true);

_exit:
  taosArrayDestroy(newTbUids);
  tEncodeSize(tEncodeSSubmitRsp, &submitRsp, tsize, ret);
  pRsp->pCont = rpcMallocCont(tsize);
  pRsp->contLen = tsize;
  tEncoderInit(&encoder, pRsp->pCont, tsize);
  tEncodeSSubmitRsp(&encoder, &submitRsp);
  tEncoderClear(&encoder);

  for (int32_t i = 0; i < taosArrayGetSize(submitRsp.pArray); i++) {
    taosMemoryFree(((SSubmitBlkRsp *)taosArrayGet(submitRsp.pArray, i))[0].tblFName);
  }

  taosArrayDestroy(submitRsp.pArray);

  // TODO: the partial success scenario and the error case
  // => If partial success, extract the success submitted rows and reconstruct a new submit msg, and push to level
  // 1/level 2.
  // TODO: refactor
  if ((terrno == TSDB_CODE_SUCCESS) && (pRsp->code == TSDB_CODE_SUCCESS)) {
    tdProcessRSmaSubmit(pVnode->pSma, pReq, STREAM_INPUT__DATA_SUBMIT);
  }

  vDebug("vgId:%d, submit success, index:%" PRId64, pVnode->config.vgId, version);
  return 0;
}

static int32_t vnodeProcessCreateTSmaReq(SVnode *pVnode, int64_t version, void *pReq, int32_t len, SRpcMsg *pRsp) {
  SVCreateTSmaReq req = {0};
  SDecoder        coder = {0};

  if (pRsp) {
    pRsp->msgType = TDMT_VND_CREATE_SMA_RSP;
    pRsp->code = TSDB_CODE_SUCCESS;
    pRsp->pCont = NULL;
    pRsp->contLen = 0;
  }

  // decode and process req
  tDecoderInit(&coder, pReq, len);

  if (tDecodeSVCreateTSmaReq(&coder, &req) < 0) {
    terrno = TSDB_CODE_MSG_DECODE_ERROR;
    if (pRsp) pRsp->code = terrno;
    goto _err;
  }

  if (tdProcessTSmaCreate(pVnode->pSma, version, (const char *)&req) < 0) {
    if (pRsp) pRsp->code = terrno;
    goto _err;
  }

  tDecoderClear(&coder);
  vDebug("vgId:%d, success to create tsma %s:%" PRIi64 " version %" PRIi64 " for table %" PRIi64, TD_VID(pVnode),
         req.indexName, req.indexUid, version, req.tableUid);
  return 0;

_err:
  tDecoderClear(&coder);
  vError("vgId:%d, failed to create tsma %s:%" PRIi64 " version %" PRIi64 "for table %" PRIi64 " since %s",
         TD_VID(pVnode), req.indexName, req.indexUid, version, req.tableUid, terrstr());
  return -1;
}

/**
 * @brief specific for smaDstVnode
 *
 * @param pVnode
 * @param pCont
 * @param contLen
 * @return int32_t
 */
int32_t vnodeProcessCreateTSma(SVnode *pVnode, void *pCont, uint32_t contLen) {
  return vnodeProcessCreateTSmaReq(pVnode, 1, pCont, contLen, NULL);
}

static int32_t vnodeProcessAlterConfirmReq(SVnode *pVnode, int64_t version, void *pReq, int32_t len, SRpcMsg *pRsp) {
  vInfo("vgId:%d, alter replica confim msg is processed", TD_VID(pVnode));
  pRsp->msgType = TDMT_VND_ALTER_CONFIRM_RSP;
  pRsp->code = TSDB_CODE_SUCCESS;
  pRsp->pCont = NULL;
  pRsp->contLen = 0;

  return 0;
}

static int32_t vnodeProcessAlterHashRangeReq(SVnode *pVnode, int64_t version, void *pReq, int32_t len, SRpcMsg *pRsp) {
  vInfo("vgId:%d, alter hashrange msg will be processed", TD_VID(pVnode));

  // todo
  // 1. stop work
  // 2. adjust hash range / compact / remove wals / rename vgroups
  // 3. reload sync
  return 0;
}

static int32_t vnodeProcessAlterConfigReq(SVnode *pVnode, int64_t version, void *pReq, int32_t len, SRpcMsg *pRsp) {
  SAlterVnodeReq alterReq = {0};
  bool           walChanged = false;
  bool           tsdbChanged = false;

  if (tDeserializeSAlterVnodeReq(pReq, len, &alterReq) != 0) {
    terrno = TSDB_CODE_INVALID_MSG;
    return TSDB_CODE_INVALID_MSG;
  }

  vInfo("vgId:%d, start to alter vnode config, cacheLast:%d cacheLastSize:%d", TD_VID(pVnode), alterReq.cacheLast,
        alterReq.cacheLastSize);
  if (pVnode->config.cacheLastSize != alterReq.cacheLastSize) {
    pVnode->config.cacheLastSize = alterReq.cacheLastSize;
    tsdbCacheSetCapacity(pVnode, (size_t)pVnode->config.cacheLastSize * 1024 * 1024);
  }

  if (pVnode->config.cacheLast != alterReq.cacheLast) {
    pVnode->config.cacheLast = alterReq.cacheLast;
  }

  if (pVnode->config.walCfg.fsyncPeriod != alterReq.walFsyncPeriod) {
    pVnode->config.walCfg.fsyncPeriod = alterReq.walFsyncPeriod;

    walChanged = true;
  }

  if (pVnode->config.walCfg.level != alterReq.walLevel) {
    pVnode->config.walCfg.level = alterReq.walLevel;

    walChanged = true;
  }

  if (pVnode->config.tsdbCfg.keep0 != alterReq.daysToKeep0) {
    pVnode->config.tsdbCfg.keep0 = alterReq.daysToKeep0;
    if (!VND_IS_RSMA(pVnode)) {
      tsdbChanged = true;
    }
  }

  if (pVnode->config.tsdbCfg.keep1 != alterReq.daysToKeep1) {
    pVnode->config.tsdbCfg.keep1 = alterReq.daysToKeep1;
    if (!VND_IS_RSMA(pVnode)) {
      tsdbChanged = true;
    }
  }

  if (pVnode->config.tsdbCfg.keep2 != alterReq.daysToKeep2) {
    pVnode->config.tsdbCfg.keep2 = alterReq.daysToKeep2;
    if (!VND_IS_RSMA(pVnode)) {
      tsdbChanged = true;
    }
  }

  if (walChanged) {
    walAlter(pVnode->pWal, &pVnode->config.walCfg);
  }

  if (tsdbChanged) {
    tsdbSetKeepCfg(pVnode->pTsdb, &pVnode->config.tsdbCfg);
  }

  return 0;
}

static int32_t vnodeProcessDeleteReq(SVnode *pVnode, int64_t version, void *pReq, int32_t len, SRpcMsg *pRsp) {
  int32_t     code = 0;
  SDecoder   *pCoder = &(SDecoder){0};
  SDeleteRes *pRes = &(SDeleteRes){0};

  pRsp->msgType = TDMT_VND_DELETE_RSP;
  pRsp->pCont = NULL;
  pRsp->contLen = 0;
  pRsp->code = TSDB_CODE_SUCCESS;

  pRes->uidList = taosArrayInit(0, sizeof(tb_uid_t));
  if (pRes->uidList == NULL) {
    code = TSDB_CODE_OUT_OF_MEMORY;
    goto _err;
  }

  tDecoderInit(pCoder, pReq, len);
  tDecodeDeleteRes(pCoder, pRes);

  for (int32_t iUid = 0; iUid < taosArrayGetSize(pRes->uidList); iUid++) {
    code = tsdbDeleteTableData(pVnode->pTsdb, version, pRes->suid, *(uint64_t *)taosArrayGet(pRes->uidList, iUid),
                               pRes->skey, pRes->ekey);
    if (code) goto _err;
  }

  tDecoderClear(pCoder);
  taosArrayDestroy(pRes->uidList);

  SVDeleteRsp rsp = {.affectedRows = pRes->affectedRows};
  int32_t     ret = 0;
  tEncodeSize(tEncodeSVDeleteRsp, &rsp, pRsp->contLen, ret);
  pRsp->pCont = rpcMallocCont(pRsp->contLen);
  SEncoder ec = {0};
  tEncoderInit(&ec, pRsp->pCont, pRsp->contLen);
  tEncodeSVDeleteRsp(&ec, &rsp);
  tEncoderClear(&ec);
  return code;

_err:
  return code;
}<|MERGE_RESOLUTION|>--- conflicted
+++ resolved
@@ -296,11 +296,7 @@
 }
 
 int32_t vnodeProcessFetchMsg(SVnode *pVnode, SRpcMsg *pMsg, SQueueInfo *pInfo) {
-<<<<<<< HEAD
-  vTrace("message in fetch queue is processing");
-=======
   vTrace("vgId:%d, msg:%p in fetch queue is processing", pVnode->config.vgId, pMsg);
->>>>>>> 99cb9bb6
   if ((pMsg->msgType == TDMT_SCH_FETCH || pMsg->msgType == TDMT_VND_TABLE_META || pMsg->msgType == TDMT_VND_TABLE_CFG ||
        pMsg->msgType == TDMT_VND_BATCH_META) &&
       !vnodeIsLeader(pVnode)) {
