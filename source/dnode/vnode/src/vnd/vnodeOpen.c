--- conflicted
+++ resolved
@@ -160,11 +160,7 @@
   int8_t rollback = vnodeShouldRollback(pVnode);
 
   // open buffer pool
-<<<<<<< HEAD
-  if (vnodeOpenBufPool(pVnode, pVnode->config.szBuf) < 0) {
-=======
   if (vnodeOpenBufPool(pVnode) < 0) {
->>>>>>> bbf30ac1
     vError("vgId:%d, failed to open vnode buffer pool since %s", TD_VID(pVnode), tstrerror(terrno));
     goto _err;
   }
