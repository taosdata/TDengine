/*
 * Copyright (c) 2019 TAOS Data, Inc. <jhtao@taosdata.com>
 *
 * This program is free software: you can use, redistribute, and/or modify
 * it under the terms of the GNU Affero General Public License, version 3
 * or later ("AGPL"), as published by the Free Software Foundation.
 *
 * This program is distributed in the hope that it will be useful, but WITHOUT
 * ANY WARRANTY; without even the implied warranty of MERCHANTABILITY or
 * FITNESS FOR A PARTICULAR PURPOSE.
 *
 * You should have received a copy of the GNU Affero General Public License
 * along with this program. If not, see <http://www.gnu.org/licenses/>.
 */

#include "sync.h"
#include "tcs.h"
#include "tq.h"
#include "tsdb.h"
#include "vnd.h"

void vnodeGetPrimaryDir(const char *relPath, int32_t diskPrimary, STfs *pTfs, char *buf, size_t bufLen) {
  if (pTfs) {
    SDiskID diskId = {0};
    diskId.id = diskPrimary;
    snprintf(buf, bufLen - 1, "%s%s%s", tfsGetDiskPath(pTfs, diskId), TD_DIRSEP, relPath);
  } else {
    snprintf(buf, bufLen - 1, "%s", relPath);
  }
  buf[bufLen - 1] = '\0';
}

void vnodeGetPrimaryPath(SVnode *pVnode, bool mount, char *buf, size_t bufLen) {
  if (pVnode->mounted) {
    if (mount) {  // mount path
      SDiskID diskId = {0};
      diskId.id = pVnode->diskPrimary;
      snprintf(buf, bufLen - 1, "%s%svnode%svnode%d", tfsGetDiskPath(pVnode->pMountTfs, diskId), TD_DIRSEP, TD_DIRSEP,
               pVnode->config.mountVgId);
    } else {  // host path
      vnodeGetPrimaryDir(pVnode->path, 0, pVnode->pTfs, buf, bufLen);
    }
    buf[bufLen - 1] = '\0';

  } else {
    vnodeGetPrimaryDir(pVnode->path, pVnode->diskPrimary, pVnode->pTfs, buf, bufLen);
  }
}

static int32_t vnodeMkDir(STfs *pTfs, const char *path) {
  if (pTfs) {
    return tfsMkdirRecur(pTfs, path);
  } else {
    return taosMkDir(path);
  }
}

int32_t vnodeCreate(const char *path, SVnodeCfg *pCfg, int32_t diskPrimary, STfs *pTfs) {
  int32_t    code = 0;
  SVnodeInfo info = {0};
  char       dir[TSDB_FILENAME_LEN] = {0};

  // check config
  if ((code = vnodeCheckCfg(pCfg)) < 0) {
    vError("vgId:%d, failed to create vnode since:%s", pCfg->vgId, tstrerror(code));
    return code;
  }

  // create vnode env
  if (vnodeMkDir(pTfs, path)) {
    vError("vgId:%d, failed to prepare vnode dir since %s, path: %s", pCfg->vgId, strerror(ERRNO), path);
    return TAOS_SYSTEM_ERROR(ERRNO);
  }
  vnodeGetPrimaryDir(path, diskPrimary, pTfs, dir, TSDB_FILENAME_LEN);

  if (pCfg) {
    info.config = *pCfg;
  } else {
    info.config = vnodeCfgDefault;
  }
  info.state.committed = -1;
  info.state.applied = -1;
  info.state.commitID = 0;

  SVnodeInfo oldInfo = {0};
  oldInfo.config = vnodeCfgDefault;
  if (vnodeLoadInfo(dir, &oldInfo) == 0) {
    code = (oldInfo.config.dbId == info.config.dbId) ? 0 : TSDB_CODE_VND_ALREADY_EXIST_BUT_NOT_MATCH;
    if (code == 0) {
      vWarn("vgId:%d, vnode config info already exists at %s.", oldInfo.config.vgId, dir);
    } else {
      vError("vgId:%d, vnode config info already exists at %s. oldDbId:%" PRId64 "(%s) at cluster:%" PRId64
             ", newDbId:%" PRId64 "(%s) at cluser:%" PRId64 ", code:%s",
             oldInfo.config.vgId, dir, oldInfo.config.dbId, oldInfo.config.dbname,
             oldInfo.config.syncCfg.nodeInfo[oldInfo.config.syncCfg.myIndex].clusterId, info.config.dbId,
             info.config.dbname, info.config.syncCfg.nodeInfo[info.config.syncCfg.myIndex].clusterId, tstrerror(code));
    }
    return code;
  }

  vInfo("vgId:%d, save config while create", info.config.vgId);
  if ((code = vnodeSaveInfo(dir, &info)) < 0 || (code = vnodeCommitInfo(dir)) < 0) {
    vError("vgId:%d, failed to save vnode config since %s", pCfg ? pCfg->vgId : 0, tstrerror(code));
    return code;
  }

  vInfo("vgId:%d, vnode is created", info.config.vgId);
  return 0;
}

bool vnodeShouldRemoveWal(SVnode *pVnode) { return pVnode->config.walCfg.clearFiles == 1; }

int32_t vnodeAlterReplica(const char *path, SAlterVnodeReplicaReq *pReq, int32_t diskPrimary, STfs *pTfs) {
  SVnodeInfo info = {0};
  char       dir[TSDB_FILENAME_LEN] = {0};
  int32_t    ret = 0;

  vnodeGetPrimaryDir(path, diskPrimary, pTfs, dir, TSDB_FILENAME_LEN);

  ret = vnodeLoadInfo(dir, &info);
  if (ret < 0) {
    vError("vgId:%d, failed to read vnode config from %s since %s", pReq->vgId, path, tstrerror(terrno));
    return ret;
  }

  SSyncCfg *pCfg = &info.config.syncCfg;

  pCfg->replicaNum = 0;
  pCfg->totalReplicaNum = 0;
  memset(&pCfg->nodeInfo, 0, sizeof(pCfg->nodeInfo));

  for (int i = 0; i < pReq->replica; ++i) {
    SNodeInfo *pNode = &pCfg->nodeInfo[i];
    pNode->nodeId = pReq->replicas[i].id;
    pNode->nodePort = pReq->replicas[i].port;
    tstrncpy(pNode->nodeFqdn, pReq->replicas[i].fqdn, sizeof(pNode->nodeFqdn));
    pNode->nodeRole = TAOS_SYNC_ROLE_VOTER;
    bool ret = tmsgUpdateDnodeInfo(&pNode->nodeId, &pNode->clusterId, pNode->nodeFqdn, &pNode->nodePort);
    vInfo("vgId:%d, replica:%d ep:%s:%u dnode:%d", pReq->vgId, i, pNode->nodeFqdn, pNode->nodePort, pNode->nodeId);
    pCfg->replicaNum++;
  }
  if (pReq->selfIndex != -1) {
    pCfg->myIndex = pReq->selfIndex;
  }
  for (int i = pCfg->replicaNum; i < pReq->replica + pReq->learnerReplica; ++i) {
    SNodeInfo *pNode = &pCfg->nodeInfo[i];
    pNode->nodeId = pReq->learnerReplicas[pCfg->totalReplicaNum].id;
    pNode->nodePort = pReq->learnerReplicas[pCfg->totalReplicaNum].port;
    pNode->nodeRole = TAOS_SYNC_ROLE_LEARNER;
    tstrncpy(pNode->nodeFqdn, pReq->learnerReplicas[pCfg->totalReplicaNum].fqdn, sizeof(pNode->nodeFqdn));
    bool ret = tmsgUpdateDnodeInfo(&pNode->nodeId, &pNode->clusterId, pNode->nodeFqdn, &pNode->nodePort);
    vInfo("vgId:%d, replica:%d ep:%s:%u dnode:%d", pReq->vgId, i, pNode->nodeFqdn, pNode->nodePort, pNode->nodeId);
    pCfg->totalReplicaNum++;
  }
  pCfg->totalReplicaNum += pReq->replica;
  if (pReq->learnerSelfIndex != -1) {
    pCfg->myIndex = pReq->replica + pReq->learnerSelfIndex;
  }
  pCfg->changeVersion = pReq->changeVersion;

  if (info.config.walCfg.clearFiles) {
    info.config.walCfg.clearFiles = 0;

    vInfo("vgId:%d, reset wal clearFiles", pReq->vgId);
  }

  vInfo("vgId:%d, save config while alter, replicas:%d totalReplicas:%d selfIndex:%d changeVersion:%d", pReq->vgId,
        pCfg->replicaNum, pCfg->totalReplicaNum, pCfg->myIndex, pCfg->changeVersion);

  info.config.syncCfg = *pCfg;
  ret = vnodeSaveInfo(dir, &info);
  if (ret < 0) {
    vError("vgId:%d, failed to save vnode config since %s", pReq->vgId, tstrerror(terrno));
    return ret;
  }

  ret = vnodeCommitInfo(dir);
  if (ret < 0) {
    vError("vgId:%d, failed to commit vnode config since %s", pReq->vgId, tstrerror(terrno));
    return ret;
  }

  vInfo("vgId:%d, vnode config is saved", info.config.vgId);
  return 0;
}

static int32_t vnodeVgroupIdLen(int32_t vgId) {
  char tmp[TSDB_FILENAME_LEN];
  (void)tsnprintf(tmp, TSDB_FILENAME_LEN, "%d", vgId);
  return strlen(tmp);
}

int32_t vnodeRenameVgroupId(const char *srcPath, const char *dstPath, int32_t srcVgId, int32_t dstVgId,
                            int32_t diskPrimary, STfs *pTfs) {
  int32_t ret = 0;

  char oldRname[TSDB_FILENAME_LEN] = {0};
  char newRname[TSDB_FILENAME_LEN] = {0};
  char tsdbPath[TSDB_FILENAME_LEN] = {0};
  char tsdbFilePrefix[TSDB_FILENAME_LEN] = {0};
  snprintf(tsdbPath, TSDB_FILENAME_LEN, "%s%stsdb", srcPath, TD_DIRSEP);
  snprintf(tsdbFilePrefix, TSDB_FILENAME_LEN, "tsdb%sv", TD_DIRSEP);
  int32_t prefixLen = strlen(tsdbFilePrefix);

  STfsDir *tsdbDir = NULL;
  int32_t  tret = tfsOpendir(pTfs, tsdbPath, &tsdbDir);
  if (tsdbDir == NULL) {
    return 0;
  }

  while (1) {
    const STfsFile *tsdbFile = tfsReaddir(tsdbDir);
    if (tsdbFile == NULL) break;
    if (tsdbFile->rname[0] == '\0') continue;
    tstrncpy(oldRname, tsdbFile->rname, TSDB_FILENAME_LEN);

    char *tsdbFilePrefixPos = strstr(oldRname, tsdbFilePrefix);
    if (tsdbFilePrefixPos == NULL) continue;

    int32_t tsdbFileVgId = 0;
    ret = taosStr2int32(tsdbFilePrefixPos + prefixLen, &tsdbFileVgId);
    if (ret != 0) {
      vError("vgId:%d, failed to get tsdb file vgid since %s", dstVgId, tstrerror(ret));
      tfsClosedir(tsdbDir);
      return ret;
    }

    if (tsdbFileVgId == srcVgId) {
      char *tsdbFileSurfixPos = tsdbFilePrefixPos + prefixLen + vnodeVgroupIdLen(srcVgId);

      tsdbFilePrefixPos[prefixLen] = 0;
      snprintf(newRname, TSDB_FILENAME_LEN, "%s%d%s", oldRname, dstVgId, tsdbFileSurfixPos);
      vInfo("vgId:%d, rename file from %s to %s", dstVgId, tsdbFile->rname, newRname);

      ret = tfsRename(pTfs, diskPrimary, tsdbFile->rname, newRname);
      if (ret != 0) {
        vError("vgId:%d, failed to rename file from %s to %s since %s", dstVgId, tsdbFile->rname, newRname, terrstr());
        tfsClosedir(tsdbDir);
        return ret;
      }
    }
  }

  tfsClosedir(tsdbDir);

  vInfo("vgId:%d, rename dir from %s to %s", dstVgId, srcPath, dstPath);
  ret = tfsRename(pTfs, diskPrimary, srcPath, dstPath);
  if (ret != 0) {
    vError("vgId:%d, failed to rename dir from %s to %s since %s", dstVgId, srcPath, dstPath, terrstr());
  }
  return ret;
}

int32_t vnodeAlterHashRange(const char *srcPath, const char *dstPath, SAlterVnodeHashRangeReq *pReq,
                            int32_t diskPrimary, STfs *pTfs) {
  SVnodeInfo info = {0};
  char       dir[TSDB_FILENAME_LEN] = {0};
  int32_t    ret = 0;

  vnodeGetPrimaryDir(srcPath, diskPrimary, pTfs, dir, TSDB_FILENAME_LEN);

  ret = vnodeLoadInfo(dir, &info);
  if (ret < 0) {
    vError("vgId:%d, failed to read vnode config from %s since %s", pReq->srcVgId, srcPath, tstrerror(terrno));
    return ret;
  }

  vInfo("vgId:%d, alter hashrange from [%u, %u] to [%u, %u]", pReq->srcVgId, info.config.hashBegin, info.config.hashEnd,
        pReq->hashBegin, pReq->hashEnd);
  info.config.vgId = pReq->dstVgId;
  info.config.hashBegin = pReq->hashBegin;
  info.config.hashEnd = pReq->hashEnd;
  info.config.hashChange = true;
  info.config.walCfg.vgId = pReq->dstVgId;
  info.config.syncCfg.changeVersion = pReq->changeVersion;

  SSyncCfg *pCfg = &info.config.syncCfg;
  pCfg->myIndex = 0;
  pCfg->replicaNum = 1;
  pCfg->totalReplicaNum = 1;
  memset(&pCfg->nodeInfo, 0, sizeof(pCfg->nodeInfo));

  vInfo("vgId:%d, alter vnode replicas to 1", pReq->srcVgId);
  SNodeInfo *pNode = &pCfg->nodeInfo[0];
  pNode->nodePort = tsServerPort;
  tstrncpy(pNode->nodeFqdn, tsLocalFqdn, TSDB_FQDN_LEN);
  bool ret1 = tmsgUpdateDnodeInfo(&pNode->nodeId, &pNode->clusterId, pNode->nodeFqdn, &pNode->nodePort);
  vInfo("vgId:%d, ep:%s:%u dnode:%d", pReq->srcVgId, pNode->nodeFqdn, pNode->nodePort, pNode->nodeId);

  info.config.syncCfg = *pCfg;

  ret = vnodeSaveInfo(dir, &info);
  if (ret < 0) {
    vError("vgId:%d, failed to save vnode config since %s", pReq->dstVgId, tstrerror(terrno));
    return ret;
  }

  ret = vnodeCommitInfo(dir);
  if (ret < 0) {
    vError("vgId:%d, failed to commit vnode config since %s", pReq->dstVgId, tstrerror(terrno));
    return ret;
  }

  vInfo("vgId:%d, rename %s to %s", pReq->dstVgId, srcPath, dstPath);
  ret = vnodeRenameVgroupId(srcPath, dstPath, pReq->srcVgId, pReq->dstVgId, diskPrimary, pTfs);
  if (ret < 0) {
    vError("vgId:%d, failed to rename vnode from %s to %s since %s", pReq->dstVgId, srcPath, dstPath,
           tstrerror(terrno));
    return ret;
  }

  vInfo("vgId:%d, vnode hashrange is altered", info.config.vgId);
  return 0;
}

int32_t vnodeRestoreVgroupId(const char *srcPath, const char *dstPath, int32_t srcVgId, int32_t dstVgId,
                             int32_t diskPrimary, STfs *pTfs) {
  SVnodeInfo info = {0};
  char       dir[TSDB_FILENAME_LEN] = {0};
  int32_t    code = 0;

  vnodeGetPrimaryDir(dstPath, diskPrimary, pTfs, dir, TSDB_FILENAME_LEN);
  if (vnodeLoadInfo(dir, &info) == 0) {
    if (info.config.vgId != dstVgId) {
      vError("vgId:%d, unexpected vnode config.vgId:%d", dstVgId, info.config.vgId);
      return TSDB_CODE_FAILED;
    }
    return dstVgId;
  }

  vnodeGetPrimaryDir(srcPath, diskPrimary, pTfs, dir, TSDB_FILENAME_LEN);
  if ((code = vnodeLoadInfo(dir, &info)) < 0) {
    vError("vgId:%d, failed to read vnode config from %s since %s", srcVgId, srcPath, tstrerror(terrno));
    return code;
  }

  if (info.config.vgId == srcVgId) {
    vInfo("vgId:%d, rollback alter hashrange", srcVgId);
    return srcVgId;
  } else if (info.config.vgId != dstVgId) {
    vError("vgId:%d, unexpected vnode config.vgId:%d", dstVgId, info.config.vgId);
    return TSDB_CODE_FAILED;
  }

  vInfo("vgId:%d, rename %s to %s", dstVgId, srcPath, dstPath);
  if (vnodeRenameVgroupId(srcPath, dstPath, srcVgId, dstVgId, diskPrimary, pTfs) < 0) {
    vError("vgId:%d, failed to rename vnode from %s to %s since %s", dstVgId, srcPath, dstPath, tstrerror(terrno));
    return TSDB_CODE_FAILED;
  }

  return dstVgId;
}

void vnodeDestroy(int32_t vgId, const char *path, STfs *pTfs, int32_t nodeId) {
  vInfo("path:%s is removed while destroy vnode", path);
  if (tfsRmdir(pTfs, path) < 0) {
    vError("failed to remove path:%s since %s", path, tstrerror(terrno));
  }

  // int32_t nlevel = tfsGetLevel(pTfs);
#ifdef USE_S3
  if (nodeId > 0 && vgId > 0 /*&& nlevel > 1*/ && tsS3Enabled) {
    char vnode_prefix[TSDB_FILENAME_LEN];
    snprintf(vnode_prefix, TSDB_FILENAME_LEN, "%d/v%df", nodeId, vgId);
    tcsDeleteObjectsByPrefix(vnode_prefix);
  }
#endif
}

static int32_t vnodeCheckDisk(int32_t diskPrimary, STfs *pTfs) {
  int32_t ndisk = 1;
  if (pTfs) {
    ndisk = tfsGetDisksAtLevel(pTfs, 0);
  }
  if (diskPrimary < 0 || diskPrimary >= ndisk) {
    vError("disk:%d is unavailable from the %d disks mounted at level 0", diskPrimary, ndisk);
    return terrno = TSDB_CODE_FS_INVLD_CFG;
  }
  return 0;
}

<<<<<<< HEAD
SVnode *vnodeOpen(const char *path, int32_t diskPrimary, STfs *pTfs, SMsgCb msgCb, bool force) {
  int32_t    code = 0;
=======
SVnode *vnodeOpen(const char *path, int32_t diskPrimary, STfs *pTfs, STfs *pMountTfs, SMsgCb msgCb, bool force) {
>>>>>>> c9989353
  SVnode    *pVnode = NULL;
  SVnodeInfo info = {0};
  char       dir[TSDB_FILENAME_LEN] = {0};
  char       tdir[TSDB_FILENAME_LEN * 2] = {0};
  int32_t    ret = 0;
  bool       mounted = pMountTfs != NULL;
  terrno = TSDB_CODE_SUCCESS;

  if (vnodeCheckDisk(diskPrimary, pTfs)) {
    vError("failed to open vnode from %s since %s. diskPrimary:%d", path, terrstr(), diskPrimary);
    return NULL;
  }
  vnodeGetPrimaryDir(path, diskPrimary, pTfs, dir, TSDB_FILENAME_LEN);

  info.config = vnodeCfgDefault;

  // load vnode info
  vInfo("vgId:%d, start to vnode load info %s", info.config.vgId, dir);
  ret = vnodeLoadInfo(dir, &info);
  if (ret < 0) {
    vError("failed to open vnode from %s since %s", path, tstrerror(terrno));
    terrno = TSDB_CODE_NEED_RETRY;
    return NULL;
  }

  if (!mounted && vnodeMkDir(pTfs, path)) {
    vError("vgId:%d, failed to prepare vnode dir since %s, path: %s", info.config.vgId, strerror(ERRNO), path);
    return NULL;
  }
  // save vnode info on dnode ep changed
  bool      updated = false;
  SSyncCfg *pCfg = &info.config.syncCfg;
  for (int32_t i = 0; i < pCfg->totalReplicaNum; ++i) {
    SNodeInfo *pNode = &pCfg->nodeInfo[i];
    if (tmsgUpdateDnodeInfo(&pNode->nodeId, &pNode->clusterId, pNode->nodeFqdn, &pNode->nodePort)) {
      updated = true;
    }
  }
  if (updated) {
    vInfo("vgId:%d, save vnode info since dnode info changed", info.config.vgId);
    if (vnodeSaveInfo(dir, &info) < 0) {
      vError("vgId:%d, failed to save vnode info since %s", info.config.vgId, tstrerror(terrno));
    }

    if (vnodeCommitInfo(dir) < 0) {
      vError("vgId:%d, failed to commit vnode info since %s", info.config.vgId, tstrerror(terrno));
    }
  }

  // create handle
  pVnode = taosMemoryCalloc(1, sizeof(*pVnode) + strlen(path) + 1);
  if (pVnode == NULL) {
    terrno = TSDB_CODE_OUT_OF_MEMORY;
    vError("vgId:%d, failed to open vnode since %s", info.config.vgId, tstrerror(terrno));
    return NULL;
  }

  pVnode->path = (char *)&pVnode[1];
  memcpy(pVnode->path, path, strlen(path) + 1);
  pVnode->config = info.config;
  pVnode->state.committed = info.state.committed;
  pVnode->state.commitTerm = info.state.commitTerm;
  pVnode->state.commitID = info.state.commitID;
  pVnode->state.applied = info.state.committed;
  pVnode->state.applyTerm = info.state.commitTerm;
  pVnode->pTfs = pTfs;
  pVnode->pMountTfs = pMountTfs;
  pVnode->mounted = mounted;
  pVnode->diskPrimary = diskPrimary;
  pVnode->msgCb = msgCb;
  (void)taosThreadMutexInit(&pVnode->lock, NULL);
  pVnode->blocked = false;
  pVnode->disableWrite = false;

  if (tsem_init(&pVnode->syncSem, 0, 0) != 0) {
    vError("vgId:%d, failed to init semaphore", TD_VID(pVnode));
    goto _err;
  }
  (void)taosThreadMutexInit(&pVnode->mutex, NULL);
  (void)taosThreadCondInit(&pVnode->poolNotEmpty, NULL);

  int8_t rollback = vnodeShouldRollback(pVnode);

  // open buffer pool
  vInfo("vgId:%d, start to open vnode buffer pool", TD_VID(pVnode));
  if (vnodeOpenBufPool(pVnode) < 0) {
    vError("vgId:%d, failed to open vnode buffer pool since %s", TD_VID(pVnode), tstrerror(terrno));
    goto _err;
  }

  // open meta
  (void)taosThreadRwlockInit(&pVnode->metaRWLock, NULL);
  vInfo("vgId:%d, start to open vnode meta", TD_VID(pVnode));
  if (metaOpen(pVnode, &pVnode->pMeta, rollback) < 0) {
    vError("vgId:%d, failed to open vnode meta since %s", TD_VID(pVnode), tstrerror(terrno));
    goto _err;
  }

  vInfo("vgId:%d, start to upgrade meta", TD_VID(pVnode));
  if (!mounted && metaUpgrade(pVnode, &pVnode->pMeta) < 0) {
    vError("vgId:%d, failed to upgrade meta since %s", TD_VID(pVnode), tstrerror(terrno));
  }

  // open tsdb
  vInfo("vgId:%d, start to open vnode tsdb", TD_VID(pVnode));
  if (!VND_IS_RSMA(pVnode) && (terrno = tsdbOpen(pVnode, &VND_TSDB(pVnode), VNODE_TSDB_DIR, NULL, rollback, force)) < 0) {
    vError("vgId:%d, failed to open vnode tsdb since %s", TD_VID(pVnode), tstrerror(terrno));
    goto _err;
  }

  // open wal
  (void)tsnprintf(tdir, sizeof(tdir), "%s%s%s", dir, TD_DIRSEP, VNODE_WAL_DIR);
  ret = taosRealPath(tdir, NULL, sizeof(tdir));
  TAOS_UNUSED(ret);

  vInfo("vgId:%d, start to open vnode wal", TD_VID(pVnode));
  pVnode->pWal = walOpen(tdir, &(pVnode->config.walCfg));
  if (pVnode->pWal == NULL) {
    vError("vgId:%d, failed to open vnode wal since %s. wal:%s", TD_VID(pVnode), tstrerror(terrno), tdir);
    goto _err;
  }

  // open tq
  (void)tsnprintf(tdir, sizeof(tdir), "%s%s%s", dir, TD_DIRSEP, VNODE_TQ_DIR);
  ret = taosRealPath(tdir, NULL, sizeof(tdir));
  TAOS_UNUSED(ret);

  // init handle map for stream event notification
  ret = tqInitNotifyHandleMap(&pVnode->pNotifyHandleMap);
  if (ret != TSDB_CODE_SUCCESS) {
    vError("vgId:%d, failed to init StreamNotifyHandleMap", TD_VID(pVnode));
    terrno = ret;
    goto _err;
  }

  // open query
  vInfo("vgId:%d, start to open vnode query", TD_VID(pVnode));
  if (vnodeQueryOpen(pVnode)) {
    vError("vgId:%d, failed to open vnode query since %s", TD_VID(pVnode), tstrerror(terrno));
    terrno = TSDB_CODE_OUT_OF_MEMORY;
    goto _err;
  }

  // sma required the tq is initialized before the vnode open
  vInfo("vgId:%d, start to open vnode tq", TD_VID(pVnode));
  if (tqOpen(tdir, pVnode)) {
    vError("vgId:%d, failed to open vnode tq since %s", TD_VID(pVnode), tstrerror(terrno));
    goto _err;
  }

  // open sma
  vInfo("vgId:%d, start to open vnode sma", TD_VID(pVnode));
  if (smaOpen(pVnode, rollback, force)) {
    vError("vgId:%d, failed to open vnode sma since %s", TD_VID(pVnode), tstrerror(terrno));
    goto _err;
  }
  // open blob store engine
  vInfo("vgId:%d, start to open blob store engine", TD_VID(pVnode));
  (void)tsnprintf(tdir, sizeof(tdir), "%s%s%s", dir, TD_DIRSEP, VNODE_BSE_DIR);

  SBseCfg cfg = {.vgId = pVnode->config.vgId, .keepDays = 365 * 24 * 3600};
  code = bseOpen(tdir, &cfg, &pVnode->pBse);
  if (code != 0) {
    vError("vgId:%d, failed to open blob store engine since %s", TD_VID(pVnode), tstrerror(code));
    terrno = code;
    goto _err;
  }

  // vnode begin
  vInfo("vgId:%d, start to begin vnode", TD_VID(pVnode));
  if (vnodeBegin(pVnode) < 0) {
    vError("vgId:%d, failed to begin since %s", TD_VID(pVnode), tstrerror(terrno));
    terrno = TSDB_CODE_OUT_OF_MEMORY;
    goto _err;
  }

  // open sync
  vInfo("vgId:%d, start to open sync, changeVersion:%d", TD_VID(pVnode), info.config.syncCfg.changeVersion);
  if (vnodeSyncOpen(pVnode, dir, info.config.syncCfg.changeVersion)) {
    vError("vgId:%d, failed to open sync since %s", TD_VID(pVnode), tstrerror(terrno));
    goto _err;
  }

  if (rollback) {
    vnodeRollback(pVnode);
  }

  snprintf(pVnode->monitor.strClusterId, TSDB_CLUSTER_ID_LEN, "%" PRId64, pVnode->config.syncCfg.nodeInfo[0].clusterId);
  snprintf(pVnode->monitor.strDnodeId, TSDB_NODE_ID_LEN, "%" PRId32, pVnode->config.syncCfg.nodeInfo[0].nodeId);
  snprintf(pVnode->monitor.strVgId, TSDB_VGROUP_ID_LEN, "%" PRId32, pVnode->config.vgId);

  return pVnode;

_err:
  if (pVnode->pQuery) vnodeQueryClose(pVnode);
  if (pVnode->pTq) tqClose(pVnode->pTq);
  if (pVnode->pWal) walClose(pVnode->pWal);
  if (pVnode->pTsdb) tsdbClose(&pVnode->pTsdb);
  if (pVnode->pSma) smaClose(pVnode->pSma);
  if (pVnode->pMeta) metaClose(&pVnode->pMeta);
  if (pVnode->freeList) vnodeCloseBufPool(pVnode);

  (void)taosThreadRwlockDestroy(&pVnode->metaRWLock);
  taosMemoryFree(pVnode);
  return NULL;
}

void vnodePreClose(SVnode *pVnode) {
  vnodeSyncPreClose(pVnode);
  vnodeQueryPreClose(pVnode);
}

void vnodePostClose(SVnode *pVnode) { vnodeSyncPostClose(pVnode); }

void vnodeClose(SVnode *pVnode) {
  if (pVnode) {
    vInfo("start to close vnode");
    vnodeAWait(&pVnode->commitTask2);
    vnodeAWait(&pVnode->commitTask);
    vnodeSyncClose(pVnode);
    vnodeQueryClose(pVnode);
    tqDestroyNotifyHandleMap(&pVnode->pNotifyHandleMap);
    tqClose(pVnode->pTq);
    walClose(pVnode->pWal);
    if (pVnode->pTsdb) tsdbClose(&pVnode->pTsdb);
    smaClose(pVnode->pSma);
    if (pVnode->pMeta) metaClose(&pVnode->pMeta);
    vnodeCloseBufPool(pVnode);

    if (pVnode->pBse) {
      bseClose(pVnode->pBse);
    }

    // destroy handle
    if (tsem_destroy(&pVnode->syncSem) != 0) {
      vError("vgId:%d, failed to destroy semaphore", TD_VID(pVnode));
    }
    (void)taosThreadCondDestroy(&pVnode->poolNotEmpty);
    (void)taosThreadMutexDestroy(&pVnode->mutex);
    (void)taosThreadMutexDestroy(&pVnode->lock);
    taosMemoryFree(pVnode);
  }
}

// start the sync timer after the queue is ready
int32_t vnodeStart(SVnode *pVnode) {
  if (pVnode == NULL) {
    return TSDB_CODE_INVALID_PARA;
  }
  return vnodeSyncStart(pVnode);
}

int32_t vnodeIsCatchUp(SVnode *pVnode) { return syncIsCatchUp(pVnode->sync); }

ESyncRole vnodeGetRole(SVnode *pVnode) { return syncGetRole(pVnode->sync); }

int32_t vnodeUpdateArbTerm(SVnode *pVnode, int64_t arbTerm) { return syncUpdateArbTerm(pVnode->sync, arbTerm); }
int32_t vnodeGetArbToken(SVnode *pVnode, char *outToken) { return syncGetArbToken(pVnode->sync, outToken); }

void vnodeStop(SVnode *pVnode) {}

int64_t vnodeGetSyncHandle(SVnode *pVnode) { return pVnode->sync; }<|MERGE_RESOLUTION|>--- conflicted
+++ resolved
@@ -379,12 +379,7 @@
   return 0;
 }
 
-<<<<<<< HEAD
-SVnode *vnodeOpen(const char *path, int32_t diskPrimary, STfs *pTfs, SMsgCb msgCb, bool force) {
-  int32_t    code = 0;
-=======
 SVnode *vnodeOpen(const char *path, int32_t diskPrimary, STfs *pTfs, STfs *pMountTfs, SMsgCb msgCb, bool force) {
->>>>>>> c9989353
   SVnode    *pVnode = NULL;
   SVnodeInfo info = {0};
   char       dir[TSDB_FILENAME_LEN] = {0};
@@ -546,10 +541,10 @@
   (void)tsnprintf(tdir, sizeof(tdir), "%s%s%s", dir, TD_DIRSEP, VNODE_BSE_DIR);
 
   SBseCfg cfg = {.vgId = pVnode->config.vgId, .keepDays = 365 * 24 * 3600};
-  code = bseOpen(tdir, &cfg, &pVnode->pBse);
-  if (code != 0) {
-    vError("vgId:%d, failed to open blob store engine since %s", TD_VID(pVnode), tstrerror(code));
-    terrno = code;
+  ret = bseOpen(tdir, &cfg, &pVnode->pBse);
+  if (ret != 0) {
+    vError("vgId:%d, failed to open blob store engine since %s", TD_VID(pVnode), tstrerror(ret));
+    terrno = ret;
     goto _err;
   }
 
