--- conflicted
+++ resolved
@@ -480,19 +480,6 @@
     vnodeRollback(pVnode);
   }
 
-<<<<<<< HEAD
-  snprintf(pVnode->monitor.strClusterId, TSDB_CLUSTER_ID_LEN, "%"PRId64, pVnode->config.syncCfg.nodeInfo[0].clusterId);
-  snprintf(pVnode->monitor.strDnodeId, TSDB_NODE_ID_LEN, "%"PRId32, pVnode->config.syncCfg.nodeInfo[0].nodeId);
-  snprintf(pVnode->monitor.strVgId, TSDB_VGROUP_ID_LEN, "%"PRId32, pVnode->config.vgId);
-
-  if(pVnode->monitor.insertCounter == NULL){
-    int32_t label_count = 7;
-    const char *sample_labels[] = {VNODE_METRIC_TAG_NAME_SQL_TYPE, VNODE_METRIC_TAG_NAME_CLUSTER_ID,
-                                   VNODE_METRIC_TAG_NAME_DNODE_ID, VNODE_METRIC_TAG_NAME_DNODE_EP,
-                                   VNODE_METRIC_TAG_NAME_VGROUP_ID, VNODE_METRIC_TAG_NAME_USERNAME,
-                                   VNODE_METRIC_TAG_NAME_RESULT};
-    taos_counter_t *counter = taos_counter_new(VNODE_METRIC_SQL_COUNT, "counter for insert sql",  
-=======
   snprintf(pVnode->monitor.strClusterId, TSDB_CLUSTER_ID_LEN, "%" PRId64, pVnode->config.syncCfg.nodeInfo[0].clusterId);
   snprintf(pVnode->monitor.strDnodeId, TSDB_NODE_ID_LEN, "%" PRId32, pVnode->config.syncCfg.nodeInfo[0].nodeId);
   snprintf(pVnode->monitor.strVgId, TSDB_VGROUP_ID_LEN, "%" PRId32, pVnode->config.vgId);
@@ -505,23 +492,15 @@
                                   VNODE_METRIC_TAG_NAME_VGROUP_ID, VNODE_METRIC_TAG_NAME_USERNAME,
                                   VNODE_METRIC_TAG_NAME_RESULT};
     counter = taos_counter_new(VNODE_METRIC_SQL_COUNT, "counter for insert sql",
->>>>>>> 5df72091
                                                 label_count, sample_labels);
     vInfo("vgId:%d, new metric:%p",TD_VID(pVnode), counter);
     if(taos_collector_registry_register_metric(counter) == 1){
       taos_counter_destroy(counter);
       counter = taos_collector_registry_get_metric(VNODE_METRIC_SQL_COUNT);
-<<<<<<< HEAD
-      vInfo("vgId:%d, get metric from registry:%p",TD_VID(pVnode), counter);
-    }
-    pVnode->monitor.insertCounter = counter;
-    vInfo("vgId:%d, succeed to set metric:%p",TD_VID(pVnode), counter);
-=======
       vInfo("vgId:%d, get metric from registry:%p", TD_VID(pVnode), counter);
     }
     pVnode->monitor.insertCounter = counter;
     vInfo("vgId:%d, succeed to set metric:%p", TD_VID(pVnode), counter);
->>>>>>> 5df72091
   }
 
   return pVnode;
