/*
 * Copyright (c) 2019 TAOS Data, Inc. <jhtao@taosdata.com>
 *
 * This program is free software: you can use, redistribute, and/or modify
 * it under the terms of the GNU Affero General Public License, version 3
 * or later ("AGPL"), as published by the Free Software Foundation.
 *
 * This program is distributed in the hope that it will be useful, but WITHOUT
 * ANY WARRANTY; without even the implied warranty of MERCHANTABILITY or
 * FITNESS FOR A PARTICULAR PURPOSE.
 *
 * You should have received a copy of the GNU Affero General Public License
 * along with this program. If not, see <http://www.gnu.org/licenses/>.
 */

#include "vnd.h"

int32_t vnodeCreate(const char *path, SVnodeCfg *pCfg, STfs *pTfs) {
  SVnodeInfo info = {0};
  char       dir[TSDB_FILENAME_LEN] = {0};

  // check config
  if (vnodeCheckCfg(pCfg) < 0) {
    vError("vgId:%d, failed to create vnode since:%s", pCfg->vgId, tstrerror(terrno));
    return -1;
  }

  // create vnode env
  if (pTfs) {
    if (tfsMkdirAt(pTfs, path, (SDiskID){0}) < 0) {
      vError("vgId:%d, failed to create vnode since:%s", pCfg->vgId, tstrerror(terrno));
      return -1;
    }
    snprintf(dir, TSDB_FILENAME_LEN, "%s%s%s", tfsGetPrimaryPath(pTfs), TD_DIRSEP, path);
  } else {
    if (taosMkDir(path)) {
      return TAOS_SYSTEM_ERROR(errno);
    }
    snprintf(dir, TSDB_FILENAME_LEN, "%s", path);
  }

  if (pCfg) {
    info.config = *pCfg;
  } else {
    info.config = vnodeCfgDefault;
  }
  info.state.committed = -1;
  info.state.applied = -1;
  info.state.commitID = 0;

  if (vnodeSaveInfo(dir, &info) < 0 || vnodeCommitInfo(dir, &info) < 0) {
    vError("vgId:%d, failed to save vnode config since %s", pCfg ? pCfg->vgId : 0, tstrerror(terrno));
    return -1;
  }

  vInfo("vgId:%d, vnode is created", info.config.vgId);
  return 0;
}

int32_t vnodeAlter(const char *path, SAlterVnodeReplicaReq *pReq, STfs *pTfs) {
  SVnodeInfo info = {0};
  char       dir[TSDB_FILENAME_LEN] = {0};
  int32_t    ret = 0;

  if (pTfs) {
    snprintf(dir, TSDB_FILENAME_LEN, "%s%s%s", tfsGetPrimaryPath(pTfs), TD_DIRSEP, path);
  } else {
    snprintf(dir, TSDB_FILENAME_LEN, "%s", path);
  }

  ret = vnodeLoadInfo(dir, &info);
  if (ret < 0) {
    vError("vgId:%d, failed to read vnode config from %s since %s", pReq->vgId, path, tstrerror(terrno));
    return -1;
  }

  SSyncCfg *pCfg = &info.config.syncCfg;
  pCfg->myIndex = pReq->selfIndex;
  pCfg->replicaNum = pReq->replica;
  memset(&pCfg->nodeInfo, 0, sizeof(pCfg->nodeInfo));

  vInfo("vgId:%d, save config, replicas:%d selfIndex:%d", pReq->vgId, pCfg->replicaNum, pCfg->myIndex);
  for (int i = 0; i < pReq->replica; ++i) {
    SNodeInfo *pNode = &pCfg->nodeInfo[i];
    pNode->nodePort = pReq->replicas[i].port;
    tstrncpy(pNode->nodeFqdn, pReq->replicas[i].fqdn, sizeof(pNode->nodeFqdn));
    vInfo("vgId:%d, save config, replica:%d ep:%s:%u", pReq->vgId, i, pNode->nodeFqdn, pNode->nodePort);
  }

  info.config.syncCfg = *pCfg;
  ret = vnodeSaveInfo(dir, &info);
  if (ret < 0) {
    vError("vgId:%d, failed to save vnode config since %s", pReq->vgId, tstrerror(terrno));
    return -1;
  }

  ret = vnodeCommitInfo(dir, &info);
  if (ret < 0) {
    vError("vgId:%d, failed to commit vnode config since %s", pReq->vgId, tstrerror(terrno));
    return -1;
  }

  vInfo("vgId:%d, vnode config is saved", info.config.vgId);
  return 0;
}

void vnodeDestroy(const char *path, STfs *pTfs) {
  vInfo("path:%s is removed while destroy vnode", path);
  tfsRmdir(pTfs, path);
}

SVnode *vnodeOpen(const char *path, STfs *pTfs, SMsgCb msgCb) {
  SVnode    *pVnode = NULL;
  SVnodeInfo info = {0};
  char       dir[TSDB_FILENAME_LEN] = {0};
  char       tdir[TSDB_FILENAME_LEN * 2] = {0};
  int32_t    ret = 0;

  if (pTfs) {
    snprintf(dir, TSDB_FILENAME_LEN, "%s%s%s", tfsGetPrimaryPath(pTfs), TD_DIRSEP, path);
  } else {
    snprintf(dir, TSDB_FILENAME_LEN, "%s", path);
  }

  info.config = vnodeCfgDefault;

  // load vnode info
  ret = vnodeLoadInfo(dir, &info);
  if (ret < 0) {
    vError("failed to open vnode from %s since %s", path, tstrerror(terrno));
    return NULL;
  }

  // create handle
  pVnode = taosMemoryCalloc(1, sizeof(*pVnode) + strlen(path) + 1);
  if (pVnode == NULL) {
    terrno = TSDB_CODE_OUT_OF_MEMORY;
    vError("vgId:%d, failed to open vnode since %s", info.config.vgId, tstrerror(terrno));
    return NULL;
  }

  pVnode->path = (char *)&pVnode[1];
  strcpy(pVnode->path, path);
  pVnode->config = info.config;
  pVnode->state.committed = info.state.committed;
  pVnode->state.commitTerm = info.state.commitTerm;
  pVnode->state.commitID = info.state.commitID;
  pVnode->state.applied = info.state.committed;
  pVnode->state.applyTerm = info.state.commitTerm;
  pVnode->pTfs = pTfs;
  pVnode->msgCb = msgCb;
  taosThreadMutexInit(&pVnode->lock, NULL);
  pVnode->blocked = false;

  tsem_init(&pVnode->syncSem, 0, 0);
  tsem_init(&(pVnode->canCommit), 0, 1);
  taosThreadMutexInit(&pVnode->mutex, NULL);
  taosThreadCondInit(&pVnode->poolNotEmpty, NULL);

  int8_t rollback = vnodeShouldRollback(pVnode);

  // open buffer pool
  if (vnodeOpenBufPool(pVnode) < 0) {
    vError("vgId:%d, failed to open vnode buffer pool since %s", TD_VID(pVnode), tstrerror(terrno));
    goto _err;
  }

  // open meta
  if (metaOpen(pVnode, &pVnode->pMeta, rollback) < 0) {
    vError("vgId:%d, failed to open vnode meta since %s", TD_VID(pVnode), tstrerror(terrno));
    goto _err;
  }

  // open tsdb
  if (!VND_IS_RSMA(pVnode) && tsdbOpen(pVnode, &VND_TSDB(pVnode), VNODE_TSDB_DIR, NULL, rollback) < 0) {
    vError("vgId:%d, failed to open vnode tsdb since %s", TD_VID(pVnode), tstrerror(terrno));
    goto _err;
  }

  // open sma
  if (smaOpen(pVnode, rollback)) {
    vError("vgId:%d, failed to open vnode sma since %s", TD_VID(pVnode), tstrerror(terrno));
    goto _err;
  }

  // open wal
  sprintf(tdir, "%s%s%s", dir, TD_DIRSEP, VNODE_WAL_DIR);
  taosRealPath(tdir, NULL, sizeof(tdir));

  pVnode->pWal = walOpen(tdir, &(pVnode->config.walCfg));
  if (pVnode->pWal == NULL) {
    vError("vgId:%d, failed to open vnode wal since %s. wal:%s", TD_VID(pVnode), tstrerror(terrno), tdir);
    goto _err;
  }

  // open tq
  sprintf(tdir, "%s%s%s", dir, TD_DIRSEP, VNODE_TQ_DIR);
  taosRealPath(tdir, NULL, sizeof(tdir));
  pVnode->pTq = tqOpen(tdir, pVnode);
  if (pVnode->pTq == NULL) {
    vError("vgId:%d, failed to open vnode tq since %s", TD_VID(pVnode), tstrerror(terrno));
    goto _err;
  }

  // open query
  if (vnodeQueryOpen(pVnode)) {
    vError("vgId:%d, failed to open vnode query since %s", TD_VID(pVnode), tstrerror(terrno));
    terrno = TSDB_CODE_OUT_OF_MEMORY;
    goto _err;
  }

  // vnode begin
  if (vnodeBegin(pVnode) < 0) {
    vError("vgId:%d, failed to begin since %s", TD_VID(pVnode), tstrerror(terrno));
    terrno = TSDB_CODE_OUT_OF_MEMORY;
    goto _err;
  }

  // open sync
  if (vnodeSyncOpen(pVnode, dir)) {
    vError("vgId:%d, failed to open sync since %s", TD_VID(pVnode), tstrerror(terrno));
    goto _err;
  }

  if (rollback) {
    vnodeRollback(pVnode);
  }

  return pVnode;

_err:
  if (pVnode->pQuery) vnodeQueryClose(pVnode);
  if (pVnode->pTq) tqClose(pVnode->pTq);
  if (pVnode->pWal) walClose(pVnode->pWal);
  if (pVnode->pTsdb) tsdbClose(&pVnode->pTsdb);
  if (pVnode->pSma) smaClose(pVnode->pSma);
  if (pVnode->pMeta) metaClose(pVnode->pMeta);
  if (pVnode->pPool) vnodeCloseBufPool(pVnode);

  tsem_destroy(&(pVnode->canCommit));
  taosMemoryFree(pVnode);
  return NULL;
}

<<<<<<< HEAD
void vnodeWaitSnapshotFinish(SVnode *pVnode) {
  while (syncSnapshotRecving(pVnode->sync)) {
    vInfo("vgId:%d, snapshot is recving", pVnode->config.vgId);
    taosMsleep(300);
  }
  while (syncSnapshotSending(pVnode->sync)) {
    vInfo("vgId:%d, snapshot is sending", pVnode->config.vgId);
    taosMsleep(300);
  }
}

=======
>>>>>>> b30e411f
void vnodePreClose(SVnode *pVnode) {
  vnodeQueryPreClose(pVnode);
  vnodeSyncPreClose(pVnode);
}

void vnodeClose(SVnode *pVnode) {
  if (pVnode) {
    vnodeSyncCommit(pVnode);
    vnodeSyncClose(pVnode);
    vnodeQueryClose(pVnode);
    walClose(pVnode->pWal);
    tqClose(pVnode->pTq);
    if (pVnode->pTsdb) tsdbClose(&pVnode->pTsdb);
    smaClose(pVnode->pSma);
    metaClose(pVnode->pMeta);
    vnodeCloseBufPool(pVnode);
    // destroy handle
    tsem_destroy(&(pVnode->canCommit));
    tsem_destroy(&pVnode->syncSem);
    taosThreadCondDestroy(&pVnode->poolNotEmpty);
    taosThreadMutexDestroy(&pVnode->mutex);
    taosThreadMutexDestroy(&pVnode->lock);
    taosMemoryFree(pVnode);
  }
}

// start the sync timer after the queue is ready
int32_t vnodeStart(SVnode *pVnode) { return vnodeSyncStart(pVnode); }

void vnodeStop(SVnode *pVnode) {}

int64_t vnodeGetSyncHandle(SVnode *pVnode) { return pVnode->sync; }

void vnodeGetSnapshot(SVnode *pVnode, SSnapshot *pSnapshot) {
  pSnapshot->data = NULL;
  pSnapshot->lastApplyIndex = pVnode->state.committed;
  pSnapshot->lastApplyTerm = pVnode->state.commitTerm;
  pSnapshot->lastConfigIndex = -1;
}<|MERGE_RESOLUTION|>--- conflicted
+++ resolved
@@ -242,7 +242,6 @@
   return NULL;
 }
 
-<<<<<<< HEAD
 void vnodeWaitSnapshotFinish(SVnode *pVnode) {
   while (syncSnapshotRecving(pVnode->sync)) {
     vInfo("vgId:%d, snapshot is recving", pVnode->config.vgId);
@@ -254,8 +253,6 @@
   }
 }
 
-=======
->>>>>>> b30e411f
 void vnodePreClose(SVnode *pVnode) {
   vnodeQueryPreClose(pVnode);
   vnodeSyncPreClose(pVnode);
