--- conflicted
+++ resolved
@@ -487,17 +487,6 @@
   if (tsEnableMonitor && pVnode->monitor.insertCounter == NULL) {
     taos_counter_t *counter = NULL;
     counter = taos_collector_registry_get_metric(VNODE_METRIC_SQL_COUNT);
-<<<<<<< HEAD
-    if (counter == NULL) {
-      int32_t     label_count = 7;
-      const char *sample_labels[] = {VNODE_METRIC_TAG_NAME_SQL_TYPE,  VNODE_METRIC_TAG_NAME_CLUSTER_ID,
-                                     VNODE_METRIC_TAG_NAME_DNODE_ID,  VNODE_METRIC_TAG_NAME_DNODE_EP,
-                                     VNODE_METRIC_TAG_NAME_VGROUP_ID, VNODE_METRIC_TAG_NAME_USERNAME,
-                                     VNODE_METRIC_TAG_NAME_RESULT};
-      counter = taos_counter_new(VNODE_METRIC_SQL_COUNT, "counter for insert sql", label_count, sample_labels);
-      vInfo("vgId:%d, new metric:%p", TD_VID(pVnode), counter);
-      if (taos_collector_registry_register_metric(counter) == 1) {
-=======
     if(counter == NULL){
       int32_t label_count = 7;
       const char *sample_labels[] = {VNODE_METRIC_TAG_NAME_SQL_TYPE, VNODE_METRIC_TAG_NAME_CLUSTER_ID,
@@ -508,18 +497,13 @@
                                                   label_count, sample_labels);
       vInfo("vgId:%d, new metric:%p",TD_VID(pVnode), counter);
       if(taos_collector_registry_register_metric(counter) == 1){
->>>>>>> fff0def6
         taos_counter_destroy(counter);
         counter = taos_collector_registry_get_metric(VNODE_METRIC_SQL_COUNT);
         vInfo("vgId:%d, get metric from registry:%p", TD_VID(pVnode), counter);
       }
     }
     pVnode->monitor.insertCounter = counter;
-<<<<<<< HEAD
     vInfo("vgId:%d, succeed to set metric:%p", TD_VID(pVnode), counter);
-=======
-    vInfo("vgId:%d, succeed to set metric:%p",TD_VID(pVnode), counter);
->>>>>>> fff0def6
   }
 
   return pVnode;
