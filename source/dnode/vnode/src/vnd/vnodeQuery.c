--- conflicted
+++ resolved
@@ -407,17 +407,6 @@
     }
   }
 
-<<<<<<< HEAD
-  for (int32_t i = 0; i < cfgRsp.numOfColumns; i++) {
-    SColCmpr   *pCmpr = &pColCmpr->pColCmpr[i];
-    SSchemaExt *pSchExt = cfgRsp.pSchemaExt + i;
-    pSchExt->colId = pCmpr->id;
-    pSchExt->compress = pCmpr->alg;
-    if (pReader->me.pExtSchemas)
-      pSchExt->typeMod = pReader->me.pExtSchemas[i].typeMod;
-    else
-      pSchExt->typeMod = 0;
-=======
   cfgRsp.virtualStb = false;
   if (hasRefCol(cfgRsp.tableType)) {
     for (int32_t i = 0; i < cfgRsp.numOfColumns; i++) {
@@ -430,7 +419,6 @@
         tstrncpy(cfgRsp.pColRefs[i].refColName, pRef->refColName, TSDB_COL_NAME_LEN);
       }
     }
->>>>>>> 21317576
   }
 
   // encode and send response
