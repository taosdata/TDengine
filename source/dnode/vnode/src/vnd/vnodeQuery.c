/*
 * Copyright (c) 2019 TAOS Data, Inc. <jhtao@taosdata.com>
 *
 * This program is free software: you can use, redistribute, and/or modify
 * it under the terms of the GNU Affero General Public License, version 3
 * or later ("AGPL"), as published by the Free Software Foundation.
 *
 * This program is distributed in the hope that it will be useful, but WITHOUT
 * ANY WARRANTY; without even the implied warranty of MERCHANTABILITY or
 * FITNESS FOR A PARTICULAR PURPOSE.
 *
 * You should have received a copy of the GNU Affero General Public License
 * along with this program. If not, see <http://www.gnu.org/licenses/>.
 */

#include "vnodeQuery.h"
#include "vnd.h"

static int32_t vnodeGetTableList(SVnode *pVnode, SRpcMsg *pMsg);
static int     vnodeGetTableMeta(SVnode *pVnode, SRpcMsg *pMsg);

int vnodeQueryOpen(SVnode *pVnode) {
  return qWorkerInit(NODE_TYPE_VNODE, pVnode->vgId, NULL, (void **)&pVnode->pQuery, pVnode,
                     (putReqToQueryQFp)vnodePutReqToVQueryQ, (sendReqToDnodeFp)vnodeSendReqToDnode);
}

void vnodeQueryClose(SVnode *pVnode) {
  qWorkerDestroy((void **)&pVnode->pQuery);
}

int vnodeProcessQueryMsg(SVnode *pVnode, SRpcMsg *pMsg) {
  vTrace("message in query queue is processing");
  SReadHandle handle = {.reader = pVnode->pTsdb, .meta = pVnode->pMeta};

  switch (pMsg->msgType) {
    case TDMT_VND_QUERY: {
      return qWorkerProcessQueryMsg(&handle, pVnode->pQuery, pMsg);
    }
    case TDMT_VND_QUERY_CONTINUE:
      return qWorkerProcessCQueryMsg(&handle, pVnode->pQuery, pMsg);
    default:
      vError("unknown msg type:%d in query queue", pMsg->msgType);
      return TSDB_CODE_VND_APP_ERROR;
  }
}

int vnodeProcessFetchMsg(SVnode *pVnode, SRpcMsg *pMsg) {
  vTrace("message in fetch queue is processing");
  switch (pMsg->msgType) {
    case TDMT_VND_FETCH:
      return qWorkerProcessFetchMsg(pVnode, pVnode->pQuery, pMsg);
    case TDMT_VND_FETCH_RSP:
      return qWorkerProcessFetchRsp(pVnode, pVnode->pQuery, pMsg);
    case TDMT_VND_RES_READY:
      return qWorkerProcessReadyMsg(pVnode, pVnode->pQuery, pMsg);
    case TDMT_VND_TASKS_STATUS:
      return qWorkerProcessStatusMsg(pVnode, pVnode->pQuery, pMsg);
    case TDMT_VND_CANCEL_TASK:
      return qWorkerProcessCancelMsg(pVnode, pVnode->pQuery, pMsg);
    case TDMT_VND_DROP_TASK:
      return qWorkerProcessDropMsg(pVnode, pVnode->pQuery, pMsg);
    case TDMT_VND_SHOW_TABLES:
      return qWorkerProcessShowMsg(pVnode, pVnode->pQuery, pMsg);
    case TDMT_VND_SHOW_TABLES_FETCH:
      return vnodeGetTableList(pVnode, pMsg);
      //      return qWorkerProcessShowFetchMsg(pVnode->pMeta, pVnode->pQuery, pMsg);
    case TDMT_VND_TABLE_META:
      return vnodeGetTableMeta(pVnode, pMsg);
    case TDMT_VND_CONSUME:
<<<<<<< HEAD
      return tqProcessConsumeReq(pVnode->pTq, pMsg);
    case TDMT_VND_QUERY_HEARTBEAT:
      return qWorkerProcessHbMsg(pVnode, pVnode->pQuery, pMsg);
=======
      return tqProcessPollReq(pVnode->pTq, pMsg);
>>>>>>> f0445edf
    default:
      vError("unknown msg type:%d in fetch queue", pMsg->msgType);
      return TSDB_CODE_VND_APP_ERROR;
  }
}

static int vnodeGetTableMeta(SVnode *pVnode, SRpcMsg *pMsg) {
  STbCfg         *pTbCfg = NULL;
  STbCfg         *pStbCfg = NULL;
  tb_uid_t        uid;
  int32_t         nCols;
  int32_t         nTagCols;
  SSchemaWrapper *pSW = NULL;
  STableMetaRsp  *pTbMetaMsg = NULL;
  STableMetaRsp   metaRsp = {0};
  SSchema        *pTagSchema;
  SRpcMsg         rpcMsg;
  int             msgLen = 0;
  int32_t         code = TSDB_CODE_VND_APP_ERROR;

  STableInfoReq infoReq = {0};
  if (tDeserializeSTableInfoReq(pMsg->pCont, pMsg->contLen, &infoReq) != 0) {
    terrno = TSDB_CODE_INVALID_MSG;
    goto _exit;
  }

  pTbCfg = metaGetTbInfoByName(pVnode->pMeta, infoReq.tbName, &uid);
  if (pTbCfg == NULL) {
    code = TSDB_CODE_VND_TB_NOT_EXIST;
    goto _exit;
  }

  if (pTbCfg->type == META_CHILD_TABLE) {
    pStbCfg = metaGetTbInfoByUid(pVnode->pMeta, pTbCfg->ctbCfg.suid);
    if (pStbCfg == NULL) {
      code = TSDB_CODE_VND_TB_NOT_EXIST;
      goto _exit;
    }

    pSW = metaGetTableSchema(pVnode->pMeta, pTbCfg->ctbCfg.suid, 0, true);
  } else {
    pSW = metaGetTableSchema(pVnode->pMeta, uid, 0, true);
  }

  nCols = pSW->nCols;
  if (pTbCfg->type == META_SUPER_TABLE) {
    nTagCols = pTbCfg->stbCfg.nTagCols;
    pTagSchema = pTbCfg->stbCfg.pTagSchema;
  } else if (pTbCfg->type == META_CHILD_TABLE) {
    nTagCols = pStbCfg->stbCfg.nTagCols;
    pTagSchema = pStbCfg->stbCfg.pTagSchema;
  } else {
    nTagCols = 0;
    pTagSchema = NULL;
  }

  metaRsp.pSchemas = calloc(nCols + nTagCols, sizeof(SSchema));
  if (metaRsp.pSchemas == NULL) {
    code = TSDB_CODE_VND_OUT_OF_MEMORY;
    goto _exit;
  }

  metaRsp.dbId = pVnode->config.dbId;
  memcpy(metaRsp.dbFName, infoReq.dbFName, sizeof(metaRsp.dbFName));
  strcpy(metaRsp.tbName, infoReq.tbName);
  if (pTbCfg->type == META_CHILD_TABLE) {
    strcpy(metaRsp.stbName, pStbCfg->name);
    metaRsp.suid = pTbCfg->ctbCfg.suid;
  } else if (pTbCfg->type == META_SUPER_TABLE) {
    strcpy(metaRsp.stbName, pTbCfg->name);
    metaRsp.suid = uid;
  }
  metaRsp.numOfTags = nTagCols;
  metaRsp.numOfColumns = nCols;
  metaRsp.tableType = pTbCfg->type;
  metaRsp.tuid = uid;
  metaRsp.vgId = pVnode->vgId;

  memcpy(metaRsp.pSchemas, pSW->pSchema, sizeof(SSchema) * pSW->nCols);
  if (nTagCols) {
    memcpy(POINTER_SHIFT(metaRsp.pSchemas, sizeof(SSchema) * pSW->nCols), pTagSchema, sizeof(SSchema) * nTagCols);
  }

  int32_t rspLen = tSerializeSTableMetaRsp(NULL, 0, &metaRsp);
  if (rspLen < 0) {
    code = TSDB_CODE_INVALID_MSG;
    goto _exit;
  }

  void *pRsp = rpcMallocCont(rspLen);
  if (pRsp == NULL) {
    code = TSDB_CODE_OUT_OF_MEMORY;
    goto _exit;
  }
  tSerializeSTableMetaRsp(pRsp, rspLen, &metaRsp);

  code = 0;

_exit:

  tFreeSTableMetaRsp(&metaRsp);
  if (pSW != NULL) {
    tfree(pSW->pSchema);
    tfree(pSW);
  }

  if (pTbCfg) {
    tfree(pTbCfg->name);
    if (pTbCfg->type == META_SUPER_TABLE) {
      free(pTbCfg->stbCfg.pTagSchema);
    } else if (pTbCfg->type == META_SUPER_TABLE) {
      kvRowFree(pTbCfg->ctbCfg.pTag);
    }

    tfree(pTbCfg);
  }

  rpcMsg.handle = pMsg->handle;
  rpcMsg.ahandle = pMsg->ahandle;
  rpcMsg.pCont = pRsp;
  rpcMsg.contLen = rspLen;
  rpcMsg.code = code;

  rpcSendResponse(&rpcMsg);

  return code;
}

static void freeItemHelper(void *pItem) {
  char *p = *(char **)pItem;
  free(p);
}

/**
 * @param pVnode
 * @param pMsg
 * @param pRsp
 */
static int32_t vnodeGetTableList(SVnode *pVnode, SRpcMsg *pMsg) {
  SMTbCursor *pCur = metaOpenTbCursor(pVnode->pMeta);
  SArray     *pArray = taosArrayInit(10, POINTER_BYTES);

  char   *name = NULL;
  int32_t totalLen = 0;
  int32_t numOfTables = 0;
  while ((name = metaTbCursorNext(pCur)) != NULL) {
    if (numOfTables < 10000) {  // TODO: temp get tables of vnode, and should del when show tables commad ok.
      taosArrayPush(pArray, &name);
      totalLen += strlen(name);
    } else {
      tfree(name);
    }

    numOfTables++;
  }

  // TODO: temp debug, and should del when show tables command ok
  vInfo("====vgId:%d, numOfTables: %d", pVnode->vgId, numOfTables);
  if (numOfTables > 10000) {
    numOfTables = 10000;
  }

  metaCloseTbCursor(pCur);

  int32_t rowLen =
      (TSDB_TABLE_NAME_LEN + VARSTR_HEADER_SIZE) + 8 + 2 + (TSDB_TABLE_NAME_LEN + VARSTR_HEADER_SIZE) + 8 + 4;
  // int32_t numOfTables = (int32_t)taosArrayGetSize(pArray);

  int32_t payloadLen = rowLen * numOfTables;
  //  SVShowTablesFetchReq *pFetchReq = pMsg->pCont;

  SVShowTablesFetchRsp *pFetchRsp = (SVShowTablesFetchRsp *)rpcMallocCont(sizeof(SVShowTablesFetchRsp) + payloadLen);
  memset(pFetchRsp, 0, sizeof(SVShowTablesFetchRsp) + payloadLen);

  char *p = pFetchRsp->data;
  for (int32_t i = 0; i < numOfTables; ++i) {
    char *n = taosArrayGetP(pArray, i);
    STR_TO_VARSTR(p, n);

    p += (TSDB_TABLE_NAME_LEN + VARSTR_HEADER_SIZE);
    // free(n);
  }

  pFetchRsp->numOfRows = htonl(numOfTables);
  pFetchRsp->precision = 0;

  SRpcMsg rpcMsg = {
      .handle = pMsg->handle,
      .ahandle = pMsg->ahandle,
      .pCont = pFetchRsp,
      .contLen = sizeof(SVShowTablesFetchRsp) + payloadLen,
      .code = 0,
  };

  rpcSendResponse(&rpcMsg);

  taosArrayDestroyEx(pArray, freeItemHelper);
  return 0;
}<|MERGE_RESOLUTION|>--- conflicted
+++ resolved
@@ -67,13 +67,9 @@
     case TDMT_VND_TABLE_META:
       return vnodeGetTableMeta(pVnode, pMsg);
     case TDMT_VND_CONSUME:
-<<<<<<< HEAD
-      return tqProcessConsumeReq(pVnode->pTq, pMsg);
+      return tqProcessPollReq(pVnode->pTq, pMsg);
     case TDMT_VND_QUERY_HEARTBEAT:
       return qWorkerProcessHbMsg(pVnode, pVnode->pQuery, pMsg);
-=======
-      return tqProcessPollReq(pVnode->pTq, pMsg);
->>>>>>> f0445edf
     default:
       vError("unknown msg type:%d in fetch queue", pMsg->msgType);
       return TSDB_CODE_VND_APP_ERROR;
