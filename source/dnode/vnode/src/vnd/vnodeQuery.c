/*
 * Copyright (c) 2019 TAOS Data, Inc. <jhtao@taosdata.com>
 *
 * This program is free software: you can use, redistribute, and/or modify
 * it under the terms of the GNU Affero General Public License, version 3
 * or later ("AGPL"), as published by the Free Software Foundation.
 *
 * This program is distributed in the hope that it will be useful, but WITHOUT
 * ANY WARRANTY; without even the implied warranty of MERCHANTABILITY or
 * FITNESS FOR A PARTICULAR PURPOSE.
 *
 * You should have received a copy of the GNU Affero General Public License
 * along with this program. If not, see <http://www.gnu.org/licenses/>.
 */

#include "libs/metrics/metrics.h"
#include "tmsg.h"
#include "tname.h"
#include "tsdb.h"
#include "tstreamUpdate.h"
#include "tutil.h"
#include "vnd.h"
#include "vnodeInt.h"

#define VNODE_GET_LOAD_RESET_VALS(pVar, oVal, vType, tags)                                                    \
  do {                                                                                                        \
    int##vType##_t newVal = atomic_sub_fetch_##vType(&(pVar), (oVal));                                        \
    if (newVal < 0) {                                                                                         \
      vWarn("vgId:%d, %s, abnormal val:%" PRIi64 ", old val:%" PRIi64, TD_VID(pVnode), tags, newVal, (oVal)); \
    }                                                                                                         \
  } while (0)

int vnodeQueryOpen(SVnode *pVnode) {
  return qWorkerInit(NODE_TYPE_VNODE, TD_VID(pVnode), (void **)&pVnode->pQuery, &pVnode->msgCb);
}

void vnodeQueryPreClose(SVnode *pVnode) { qWorkerStopAllTasks((void *)pVnode->pQuery); }

void vnodeQueryClose(SVnode *pVnode) { qWorkerDestroy((void **)&pVnode->pQuery); }

int32_t fillTableColCmpr(SMetaReader *reader, SSchemaExt *pExt, int32_t numOfCol) {
  int8_t tblType = reader->me.type;
  if (withExtSchema(tblType)) {
    SColCmprWrapper *p = &(reader->me.colCmpr);
    if (numOfCol != p->nCols) {
      vError("fillTableColCmpr table type:%d, col num:%d, col cmpr num:%d mismatch", tblType, numOfCol, p->nCols);
      return TSDB_CODE_APP_ERROR;
    }
    for (int i = 0; i < p->nCols; i++) {
      SColCmpr *pCmpr = &p->pColCmpr[i];
      pExt[i].colId = pCmpr->id;
      pExt[i].compress = pCmpr->alg;
    }
  }
  return 0;
}

void vnodePrintTableMeta(STableMetaRsp *pMeta) {
  if (!(qDebugFlag & DEBUG_DEBUG)) {
    return;
  }

  qDebug("tbName:%s", pMeta->tbName);
  qDebug("stbName:%s", pMeta->stbName);
  qDebug("dbFName:%s", pMeta->dbFName);
  qDebug("dbId:%" PRId64, pMeta->dbId);
  qDebug("numOfTags:%d", pMeta->numOfTags);
  qDebug("numOfColumns:%d", pMeta->numOfColumns);
  qDebug("precision:%d", pMeta->precision);
  qDebug("tableType:%d", pMeta->tableType);
  qDebug("sversion:%d", pMeta->sversion);
  qDebug("tversion:%d", pMeta->tversion);
  qDebug("suid:%" PRIu64, pMeta->suid);
  qDebug("tuid:%" PRIu64, pMeta->tuid);
  qDebug("vgId:%d", pMeta->vgId);
  qDebug("sysInfo:%d", pMeta->sysInfo);
  if (pMeta->pSchemas) {
    for (int32_t i = 0; i < (pMeta->numOfColumns + pMeta->numOfTags); ++i) {
      SSchema *pSchema = pMeta->pSchemas + i;
      qDebug("%d col/tag: type:%d, flags:%d, colId:%d, bytes:%d, name:%s", i, pSchema->type, pSchema->flags,
             pSchema->colId, pSchema->bytes, pSchema->name);
    }
  }
}

int32_t fillTableColRef(SMetaReader *reader, SColRef *pRef, int32_t numOfCol) {
  int8_t tblType = reader->me.type;
  if (hasRefCol(tblType)) {
    SColRefWrapper *p = &(reader->me.colRef);
    if (numOfCol != p->nCols) {
      vError("fillTableColRef table type:%d, col num:%d, col cmpr num:%d mismatch", tblType, numOfCol, p->nCols);
      return TSDB_CODE_APP_ERROR;
    }
    for (int i = 0; i < p->nCols; i++) {
      SColRef *pColRef = &p->pColRef[i];
      pRef[i].hasRef = pColRef->hasRef;
      pRef[i].id = pColRef->id;
      if (pRef[i].hasRef) {
        tstrncpy(pRef[i].refDbName, pColRef->refDbName, TSDB_DB_NAME_LEN);
        tstrncpy(pRef[i].refTableName, pColRef->refTableName, TSDB_TABLE_NAME_LEN);
        tstrncpy(pRef[i].refColName, pColRef->refColName, TSDB_COL_NAME_LEN);
      }
    }
  }
  return 0;
}

int32_t vnodeGetTableMeta(SVnode *pVnode, SRpcMsg *pMsg, bool direct) {
  STableInfoReq  infoReq = {0};
  STableMetaRsp  metaRsp = {0};
  SMetaReader    mer1 = {0};
  SMetaReader    mer2 = {0};
  char           tableFName[TSDB_TABLE_FNAME_LEN];
  bool           reqTbUid = false;
  SRpcMsg        rpcMsg = {0};
  int32_t        code = 0;
  int32_t        rspLen = 0;
  void          *pRsp = NULL;
  SSchemaWrapper schema = {0};
  SSchemaWrapper schemaTag = {0};
  uint8_t        autoCreateCtb = 0;

  // decode req
  if (tDeserializeSTableInfoReq(pMsg->pCont, pMsg->contLen, &infoReq) != 0) {
    code = terrno;
    goto _exit4;
  }
  autoCreateCtb = infoReq.autoCreateCtb;

  if (infoReq.option == REQ_OPT_TBUID) reqTbUid = true;
  metaRsp.dbId = pVnode->config.dbId;
  tstrncpy(metaRsp.tbName, infoReq.tbName, TSDB_TABLE_NAME_LEN);
  (void)memcpy(metaRsp.dbFName, infoReq.dbFName, sizeof(metaRsp.dbFName));

  if (!reqTbUid) {
    (void)tsnprintf(tableFName, TSDB_TABLE_FNAME_LEN, "%s.%s", infoReq.dbFName, infoReq.tbName);
    code = vnodeValidateTableHash(pVnode, tableFName);
    if (code) {
      goto _exit4;
    }
  }

  // query meta
  metaReaderDoInit(&mer1, pVnode->pMeta, META_READER_LOCK);
  if (reqTbUid) {
    SET_ERRNO(0);
    uint64_t tbUid = taosStr2UInt64(infoReq.tbName, NULL, 10);
    if (ERRNO == ERANGE || tbUid == 0) {
      code = TSDB_CODE_TDB_TABLE_NOT_EXIST;
      goto _exit3;
    }
    SMetaReader mr3 = {0};
    metaReaderDoInit(&mr3, ((SVnode *)pVnode)->pMeta, META_READER_NOLOCK);
    if ((code = metaReaderGetTableEntryByUid(&mr3, tbUid)) < 0) {
      metaReaderClear(&mr3);
      TAOS_CHECK_GOTO(code, NULL, _exit3);
    }
    tstrncpy(metaRsp.tbName, mr3.me.name, TSDB_TABLE_NAME_LEN);
    metaReaderClear(&mr3);
    TAOS_CHECK_GOTO(metaGetTableEntryByName(&mer1, metaRsp.tbName), NULL, _exit3);
  } else if (metaGetTableEntryByName(&mer1, infoReq.tbName) < 0) {
    code = terrno;
    goto _exit3;
  }

  metaRsp.tableType = mer1.me.type;
  metaRsp.vgId = TD_VID(pVnode);
  metaRsp.tuid = mer1.me.uid;

  switch (mer1.me.type) {
    case TSDB_SUPER_TABLE: {
      (void)strcpy(metaRsp.stbName, mer1.me.name);
      schema = mer1.me.stbEntry.schemaRow;
      schemaTag = mer1.me.stbEntry.schemaTag;
      metaRsp.suid = mer1.me.uid;
      break;
    }
    case TSDB_CHILD_TABLE:
    case TSDB_VIRTUAL_CHILD_TABLE: {
      metaReaderDoInit(&mer2, pVnode->pMeta, META_READER_NOLOCK);
      if (metaReaderGetTableEntryByUid(&mer2, mer1.me.ctbEntry.suid) < 0) goto _exit2;

      (void)strcpy(metaRsp.stbName, mer2.me.name);
      metaRsp.suid = mer2.me.uid;
      schema = mer2.me.stbEntry.schemaRow;
      schemaTag = mer2.me.stbEntry.schemaTag;
      break;
    }
    case TSDB_NORMAL_TABLE:
    case TSDB_VIRTUAL_NORMAL_TABLE: {
      schema = mer1.me.ntbEntry.schemaRow;
      break;
    }
    default: {
      vError("vnodeGetTableMeta get invalid table type:%d", mer1.me.type);
      goto _exit3;
    }
  }

  metaRsp.numOfTags = schemaTag.nCols;
  metaRsp.numOfColumns = schema.nCols;
  metaRsp.precision = pVnode->config.tsdbCfg.precision;
  metaRsp.sversion = schema.version;
  metaRsp.tversion = schemaTag.version;
  metaRsp.pSchemas = (SSchema *)taosMemoryMalloc(sizeof(SSchema) * (metaRsp.numOfColumns + metaRsp.numOfTags));
  metaRsp.pSchemaExt = (SSchemaExt *)taosMemoryCalloc(metaRsp.numOfColumns, sizeof(SSchemaExt));
  if (NULL == metaRsp.pSchemas || NULL == metaRsp.pSchemaExt) {
    code = terrno;
    goto _exit;
  }
  (void)memcpy(metaRsp.pSchemas, schema.pSchema, sizeof(SSchema) * schema.nCols);
  if (schemaTag.nCols) {
    (void)memcpy(metaRsp.pSchemas + schema.nCols, schemaTag.pSchema, sizeof(SSchema) * schemaTag.nCols);
  }
  if (metaRsp.pSchemaExt) {
    SMetaReader *pReader = mer1.me.type == TSDB_CHILD_TABLE ? &mer2 : &mer1;
    code = fillTableColCmpr(pReader, metaRsp.pSchemaExt, metaRsp.numOfColumns);
    if (code < 0) {
      goto _exit;
    }
    for (int32_t i = 0; i < metaRsp.numOfColumns && pReader->me.pExtSchemas; i++) {
      metaRsp.pSchemaExt[i].typeMod = pReader->me.pExtSchemas[i].typeMod;
    }
  } else {
    code = TSDB_CODE_OUT_OF_MEMORY;
    goto _exit;
  }
  if (hasRefCol(mer1.me.type)) {
    metaRsp.rversion = mer1.me.colRef.version;
    metaRsp.pColRefs = (SColRef *)taosMemoryMalloc(sizeof(SColRef) * metaRsp.numOfColumns);
    if (metaRsp.pColRefs) {
      code = fillTableColRef(&mer1, metaRsp.pColRefs, metaRsp.numOfColumns);
      if (code < 0) {
        goto _exit;
      }
    }
    metaRsp.numOfColRefs = metaRsp.numOfColumns;
  } else {
    metaRsp.pColRefs = NULL;
    metaRsp.numOfColRefs = 0;
  }

  vnodePrintTableMeta(&metaRsp);

  // encode and send response
  rspLen = tSerializeSTableMetaRsp(NULL, 0, &metaRsp);
  if (rspLen < 0) {
    code = terrno;
    goto _exit;
  }

  if (direct) {
    pRsp = rpcMallocCont(rspLen);
  } else {
    pRsp = taosMemoryCalloc(1, rspLen);
  }

  if (pRsp == NULL) {
    code = terrno;
    goto _exit;
  }

  rspLen = tSerializeSTableMetaRsp(pRsp, rspLen, &metaRsp);
  if (rspLen < 0) {
    code = terrno;
    goto _exit;
  }

_exit:
  taosMemoryFree(metaRsp.pColRefs);
  taosMemoryFree(metaRsp.pSchemas);
  taosMemoryFree(metaRsp.pSchemaExt);
_exit2:
  metaReaderClear(&mer2);
_exit3:
  metaReaderClear(&mer1);
_exit4:
  rpcMsg.info = pMsg->info;
  rpcMsg.pCont = pRsp;
  rpcMsg.contLen = rspLen;
  rpcMsg.code = code;
  rpcMsg.msgType = pMsg->msgType;

  if (code == TSDB_CODE_PAR_TABLE_NOT_EXIST && autoCreateCtb == 1) {
    code = TSDB_CODE_SUCCESS;
  }

  if (code) {
    qError("get table %s meta with %" PRIu8 " failed cause of %s", infoReq.tbName, infoReq.option, tstrerror(code));
  }

  if (direct) {
    tmsgSendRsp(&rpcMsg);
  } else {
    *pMsg = rpcMsg;
  }

  return code;
}

int32_t vnodeGetTableCfg(SVnode *pVnode, SRpcMsg *pMsg, bool direct) {
  STableCfgReq   cfgReq = {0};
  STableCfgRsp   cfgRsp = {0};
  SMetaReader    mer1 = {0};
  SMetaReader    mer2 = {0};
  char           tableFName[TSDB_TABLE_FNAME_LEN];
  SRpcMsg        rpcMsg = {0};
  int32_t        code = 0;
  int32_t        rspLen = 0;
  void          *pRsp = NULL;
  SSchemaWrapper schema = {0};
  SSchemaWrapper schemaTag = {0};

  // decode req
  if (tDeserializeSTableCfgReq(pMsg->pCont, pMsg->contLen, &cfgReq) != 0) {
    code = terrno;
    goto _exit;
  }

  tstrncpy(cfgRsp.tbName, cfgReq.tbName, TSDB_TABLE_NAME_LEN);
  (void)memcpy(cfgRsp.dbFName, cfgReq.dbFName, sizeof(cfgRsp.dbFName));

  (void)tsnprintf(tableFName, TSDB_TABLE_FNAME_LEN, "%s.%s", cfgReq.dbFName, cfgReq.tbName);
  code = vnodeValidateTableHash(pVnode, tableFName);
  if (code) {
    goto _exit;
  }

  // query meta
  metaReaderDoInit(&mer1, pVnode->pMeta, META_READER_LOCK);

  if (metaGetTableEntryByName(&mer1, cfgReq.tbName) < 0) {
    code = terrno;
    goto _exit;
  }

  cfgRsp.tableType = mer1.me.type;

  if (mer1.me.type == TSDB_SUPER_TABLE) {
    code = TSDB_CODE_VND_HASH_MISMATCH;
    goto _exit;
  } else if (mer1.me.type == TSDB_CHILD_TABLE || mer1.me.type == TSDB_VIRTUAL_CHILD_TABLE) {
    metaReaderDoInit(&mer2, pVnode->pMeta, META_READER_NOLOCK);
    if (metaReaderGetTableEntryByUid(&mer2, mer1.me.ctbEntry.suid) < 0) goto _exit;

    tstrncpy(cfgRsp.stbName, mer2.me.name, TSDB_TABLE_NAME_LEN);
    schema = mer2.me.stbEntry.schemaRow;
    schemaTag = mer2.me.stbEntry.schemaTag;
    cfgRsp.ttl = mer1.me.ctbEntry.ttlDays;
    cfgRsp.commentLen = mer1.me.ctbEntry.commentLen;
    if (mer1.me.ctbEntry.commentLen > 0) {
      cfgRsp.pComment = taosStrdup(mer1.me.ctbEntry.comment);
      if (NULL == cfgRsp.pComment) {
        code = terrno;
        goto _exit;
      }
    }
    STag *pTag = (STag *)mer1.me.ctbEntry.pTags;
    cfgRsp.tagsLen = pTag->len;
    cfgRsp.pTags = taosMemoryMalloc(cfgRsp.tagsLen);
    if (NULL == cfgRsp.pTags) {
      code = terrno;
      goto _exit;
    }
    (void)memcpy(cfgRsp.pTags, pTag, cfgRsp.tagsLen);
  } else if (mer1.me.type == TSDB_NORMAL_TABLE || mer1.me.type == TSDB_VIRTUAL_NORMAL_TABLE) {
    schema = mer1.me.ntbEntry.schemaRow;
    cfgRsp.ttl = mer1.me.ntbEntry.ttlDays;
    cfgRsp.commentLen = mer1.me.ntbEntry.commentLen;
    if (mer1.me.ntbEntry.commentLen > 0) {
      cfgRsp.pComment = taosStrdup(mer1.me.ntbEntry.comment);
      if (NULL == cfgRsp.pComment) {
        code = terrno;
        goto _exit;
      }
    }
  } else {
    vError("vnodeGetTableCfg get invalid table type:%d", mer1.me.type);
    code = TSDB_CODE_APP_ERROR;
    goto _exit;
  }

  cfgRsp.numOfTags = schemaTag.nCols;
  cfgRsp.numOfColumns = schema.nCols;
  cfgRsp.virtualStb = false;  // vnode don't have super table, so it's always false
  cfgRsp.pSchemas = (SSchema *)taosMemoryMalloc(sizeof(SSchema) * (cfgRsp.numOfColumns + cfgRsp.numOfTags));
  cfgRsp.pSchemaExt = (SSchemaExt *)taosMemoryMalloc(cfgRsp.numOfColumns * sizeof(SSchemaExt));
  cfgRsp.pColRefs = (SColRef *)taosMemoryMalloc(sizeof(SColRef) * cfgRsp.numOfColumns);

  if (NULL == cfgRsp.pSchemas || NULL == cfgRsp.pSchemaExt || NULL == cfgRsp.pColRefs) {
    code = terrno;
    goto _exit;
  }
  (void)memcpy(cfgRsp.pSchemas, schema.pSchema, sizeof(SSchema) * schema.nCols);
  if (schemaTag.nCols) {
    (void)memcpy(cfgRsp.pSchemas + schema.nCols, schemaTag.pSchema, sizeof(SSchema) * schemaTag.nCols);
  }

  SMetaReader *pReader = (mer1.me.type == TSDB_CHILD_TABLE || mer1.me.type == TSDB_VIRTUAL_CHILD_TABLE) ? &mer2 : &mer1;
  SColCmprWrapper *pColCmpr = &pReader->me.colCmpr;
  SColRefWrapper  *pColRef = &mer1.me.colRef;

  if (withExtSchema(cfgRsp.tableType)) {
    for (int32_t i = 0; i < cfgRsp.numOfColumns; i++) {
      SColCmpr   *pCmpr = &pColCmpr->pColCmpr[i];
      SSchemaExt *pSchExt = cfgRsp.pSchemaExt + i;
      pSchExt->colId = pCmpr->id;
      pSchExt->compress = pCmpr->alg;
      if (pReader->me.pExtSchemas)
        pSchExt->typeMod = pReader->me.pExtSchemas[i].typeMod;
      else
        pSchExt->typeMod = 0;
    }
  }

  cfgRsp.virtualStb = false;
  if (hasRefCol(cfgRsp.tableType)) {
    for (int32_t i = 0; i < cfgRsp.numOfColumns; i++) {
      SColRef *pRef = &pColRef->pColRef[i];
      cfgRsp.pColRefs[i].hasRef = pRef->hasRef;
      cfgRsp.pColRefs[i].id = pRef->id;
      if (cfgRsp.pColRefs[i].hasRef) {
        tstrncpy(cfgRsp.pColRefs[i].refDbName, pRef->refDbName, TSDB_DB_NAME_LEN);
        tstrncpy(cfgRsp.pColRefs[i].refTableName, pRef->refTableName, TSDB_TABLE_NAME_LEN);
        tstrncpy(cfgRsp.pColRefs[i].refColName, pRef->refColName, TSDB_COL_NAME_LEN);
      }
    }
  }

  // encode and send response
  rspLen = tSerializeSTableCfgRsp(NULL, 0, &cfgRsp);
  if (rspLen < 0) {
    code = terrno;
    goto _exit;
  }

  if (direct) {
    pRsp = rpcMallocCont(rspLen);
  } else {
    pRsp = taosMemoryCalloc(1, rspLen);
  }

  if (pRsp == NULL) {
    code = terrno;
    goto _exit;
  }

  rspLen = tSerializeSTableCfgRsp(pRsp, rspLen, &cfgRsp);
  if (rspLen < 0) {
    code = terrno;
    goto _exit;
  }

_exit:
  rpcMsg.info = pMsg->info;
  rpcMsg.pCont = pRsp;
  rpcMsg.contLen = rspLen;
  rpcMsg.code = code;
  rpcMsg.msgType = pMsg->msgType;

  if (code) {
    qError("get table %s cfg failed cause of %s", cfgReq.tbName, tstrerror(code));
  }

  if (direct) {
    tmsgSendRsp(&rpcMsg);
  } else {
    *pMsg = rpcMsg;
  }

  tFreeSTableCfgRsp(&cfgRsp);
  metaReaderClear(&mer2);
  metaReaderClear(&mer1);
  return code;
}

static FORCE_INLINE void vnodeFreeSBatchRspMsg(void *p) {
  if (NULL == p) {
    return;
  }

  SBatchRspMsg *pRsp = (SBatchRspMsg *)p;
  rpcFreeCont(pRsp->msg);
}

int32_t vnodeGetBatchMeta(SVnode *pVnode, SRpcMsg *pMsg) {
  int32_t      code = 0;
  int32_t      rspSize = 0;
  SBatchReq    batchReq = {0};
  SBatchMsg   *req = NULL;
  SBatchRspMsg rsp = {0};
  SBatchRsp    batchRsp = {0};
  SRpcMsg      reqMsg = *pMsg;
  SRpcMsg      rspMsg = {0};
  void        *pRsp = NULL;

  if (tDeserializeSBatchReq(pMsg->pCont, pMsg->contLen, &batchReq)) {
    code = terrno;
    qError("tDeserializeSBatchReq failed");
    goto _exit;
  }

  int32_t msgNum = taosArrayGetSize(batchReq.pMsgs);
  if (msgNum >= MAX_META_MSG_IN_BATCH) {
    code = TSDB_CODE_INVALID_MSG;
    qError("too many msgs %d in vnode batch meta req", msgNum);
    goto _exit;
  }

  batchRsp.pRsps = taosArrayInit(msgNum, sizeof(SBatchRspMsg));
  if (NULL == batchRsp.pRsps) {
    code = terrno;
    qError("taosArrayInit %d SBatchRspMsg failed", msgNum);
    goto _exit;
  }

  for (int32_t i = 0; i < msgNum; ++i) {
    req = taosArrayGet(batchReq.pMsgs, i);
    if (req == NULL) {
      code = terrno;
      goto _exit;
    }

    reqMsg.msgType = req->msgType;
    reqMsg.pCont = req->msg;
    reqMsg.contLen = req->msgLen;

    switch (req->msgType) {
      case TDMT_VND_TABLE_META:
        // error code has been set into reqMsg, no need to handle it here.
        if (TSDB_CODE_SUCCESS != vnodeGetTableMeta(pVnode, &reqMsg, false)) {
          qWarn("vnodeGetBatchMeta failed, msgType:%d", req->msgType);
        }
        break;
      case TDMT_VND_TABLE_NAME:
        // error code has been set into reqMsg, no need to handle it here.
        if (TSDB_CODE_SUCCESS != vnodeGetTableMeta(pVnode, &reqMsg, false)) {
          qWarn("vnodeGetBatchName failed, msgType:%d", req->msgType);
        }
        break;
      case TDMT_VND_TABLE_CFG:
        // error code has been set into reqMsg, no need to handle it here.
        if (TSDB_CODE_SUCCESS != vnodeGetTableCfg(pVnode, &reqMsg, false)) {
          qWarn("vnodeGetBatchMeta failed, msgType:%d", req->msgType);
        }
        break;
      case TDMT_VND_GET_STREAM_PROGRESS:
        // error code has been set into reqMsg, no need to handle it here.
        if (TSDB_CODE_SUCCESS != vnodeGetStreamProgress(pVnode, &reqMsg, false)) {
          qWarn("vnodeGetBatchMeta failed, msgType:%d", req->msgType);
        }
        break;
      case TDMT_VND_VSUBTABLES_META:
        // error code has been set into reqMsg, no need to handle it here.
        if (TSDB_CODE_SUCCESS != vnodeGetVSubtablesMeta(pVnode, &reqMsg)) {
          qWarn("vnodeGetVSubtablesMeta failed, msgType:%d", req->msgType);
        }
        break;
      case TDMT_VND_VSTB_REF_DBS:
        // error code has been set into reqMsg, no need to handle it here.
        if (TSDB_CODE_SUCCESS != vnodeGetVStbRefDbs(pVnode, &reqMsg)) {
          qWarn("vnodeGetVStbRefDbs failed, msgType:%d", req->msgType);
        }
        break;
      default:
        qError("invalid req msgType %d", req->msgType);
        reqMsg.code = TSDB_CODE_INVALID_MSG;
        reqMsg.pCont = NULL;
        reqMsg.contLen = 0;
        break;
    }

    rsp.msgIdx = req->msgIdx;
    rsp.reqType = reqMsg.msgType;
    rsp.msgLen = reqMsg.contLen;
    rsp.rspCode = reqMsg.code;
    rsp.msg = reqMsg.pCont;

    if (NULL == taosArrayPush(batchRsp.pRsps, &rsp)) {
      qError("taosArrayPush failed");
      code = terrno;
      goto _exit;
    }
  }

  rspSize = tSerializeSBatchRsp(NULL, 0, &batchRsp);
  if (rspSize < 0) {
    qError("tSerializeSBatchRsp failed");
    code = terrno;
    goto _exit;
  }
  pRsp = rpcMallocCont(rspSize);
  if (pRsp == NULL) {
    qError("rpcMallocCont %d failed", rspSize);
    code = terrno;
    goto _exit;
  }
  if (tSerializeSBatchRsp(pRsp, rspSize, &batchRsp) < 0) {
    qError("tSerializeSBatchRsp %d failed", rspSize);
    code = terrno;
    goto _exit;
  }

_exit:

  rspMsg.info = pMsg->info;
  rspMsg.pCont = pRsp;
  rspMsg.contLen = rspSize;
  rspMsg.code = code;
  rspMsg.msgType = pMsg->msgType;

  if (code) {
    qError("vnd get batch meta failed cause of %s", tstrerror(code));
  }

  taosArrayDestroyEx(batchReq.pMsgs, tFreeSBatchReqMsg);
  taosArrayDestroyEx(batchRsp.pRsps, tFreeSBatchRspMsg);

  tmsgSendRsp(&rspMsg);

  return code;
}

#define VNODE_DO_META_QUERY(pVnode, cmd)                 \
  do {                                                   \
    (void)taosThreadRwlockRdlock(&(pVnode)->metaRWLock); \
    cmd;                                                 \
    (void)taosThreadRwlockUnlock(&(pVnode)->metaRWLock); \
  } while (0)

int32_t vnodeReadVSubtables(SReadHandle *pHandle, int64_t suid, SArray **ppRes) {
  int32_t          code = TSDB_CODE_SUCCESS;
  int32_t          line = 0;
  SMetaReader      mr = {0};
  bool             readerInit = false;
  SVCTableRefCols *pTb = NULL;
  int32_t          refColsNum = 0;
  char             tbFName[TSDB_TABLE_FNAME_LEN];
  SSHashObj       *pSrcTbls = NULL;

  SArray *pList = taosArrayInit(10, sizeof(uint64_t));
  QUERY_CHECK_NULL(pList, code, line, _return, terrno);

  QUERY_CHECK_CODE(pHandle->api.metaFn.getChildTableList(pHandle->vnode, suid, pList), line, _return);

  size_t num = taosArrayGetSize(pList);
  *ppRes = taosArrayInit(num, POINTER_BYTES);
  QUERY_CHECK_NULL(*ppRes, code, line, _return, terrno);
  pSrcTbls = tSimpleHashInit(10, taosGetDefaultHashFunction(TSDB_DATA_TYPE_BINARY));
  QUERY_CHECK_NULL(pSrcTbls, code, line, _return, terrno);

  for (int32_t i = 0; i < num; ++i) {
    uint64_t *id = taosArrayGet(pList, i);
    QUERY_CHECK_NULL(id, code, line, _return, terrno);
    pHandle->api.metaReaderFn.initReader(&mr, pHandle->vnode, META_READER_LOCK, &pHandle->api.metaFn);
    QUERY_CHECK_CODE(pHandle->api.metaReaderFn.getTableEntryByUid(&mr, *id), line, _return);
    readerInit = true;

    refColsNum = 0;
    for (int32_t j = 0; j < mr.me.colRef.nCols; j++) {
      if (mr.me.colRef.pColRef[j].hasRef) {
        refColsNum++;
      }
    }

    if (refColsNum <= 0) {
      pHandle->api.metaReaderFn.clearReader(&mr);
      readerInit = false;
      continue;
    }

    pTb = taosMemoryCalloc(1, refColsNum * sizeof(SRefColInfo) + sizeof(*pTb));
    QUERY_CHECK_NULL(pTb, code, line, _return, terrno);

    pTb->uid = mr.me.uid;
    pTb->numOfColRefs = refColsNum;
    pTb->refCols = (SRefColInfo *)(pTb + 1);

    refColsNum = 0;
    tSimpleHashClear(pSrcTbls);
    for (int32_t j = 0; j < mr.me.colRef.nCols; j++) {
      if (!mr.me.colRef.pColRef[j].hasRef) {
        continue;
      }

      pTb->refCols[refColsNum].colId = mr.me.colRef.pColRef[j].id;
      tstrncpy(pTb->refCols[refColsNum].refColName, mr.me.colRef.pColRef[j].refColName, TSDB_COL_NAME_LEN);
      tstrncpy(pTb->refCols[refColsNum].refTableName, mr.me.colRef.pColRef[j].refTableName, TSDB_TABLE_NAME_LEN);
      tstrncpy(pTb->refCols[refColsNum].refDbName, mr.me.colRef.pColRef[j].refDbName, TSDB_DB_NAME_LEN);

      snprintf(tbFName, sizeof(tbFName), "%s.%s", pTb->refCols[refColsNum].refDbName,
               pTb->refCols[refColsNum].refTableName);

      if (NULL == tSimpleHashGet(pSrcTbls, tbFName, strlen(tbFName))) {
        QUERY_CHECK_CODE(tSimpleHashPut(pSrcTbls, tbFName, strlen(tbFName), &code, sizeof(code)), line, _return);
      }

      refColsNum++;
    }

    pTb->numOfSrcTbls = tSimpleHashGetSize(pSrcTbls);
    QUERY_CHECK_NULL(taosArrayPush(*ppRes, &pTb), code, line, _return, terrno);
    pTb = NULL;

    pHandle->api.metaReaderFn.clearReader(&mr);
    readerInit = false;
  }

_return:

  if (readerInit) {
    pHandle->api.metaReaderFn.clearReader(&mr);
  }

  taosArrayDestroy(pList);
  taosMemoryFree(pTb);
  tSimpleHashCleanup(pSrcTbls);

  if (code) {
    qError("%s failed since %s", __func__, tstrerror(code));
  }
  return code;
}

int32_t vnodeReadVStbRefDbs(SReadHandle *pHandle, int64_t suid, SArray **ppRes) {
  int32_t     code = TSDB_CODE_SUCCESS;
  int32_t     line = 0;
  SMetaReader mr = {0};
  bool        readerInit = false;
  SSHashObj  *pDbNameHash = NULL;
  SArray     *pList = NULL;

  pList = taosArrayInit(10, sizeof(uint64_t));
  QUERY_CHECK_NULL(pList, code, line, _return, terrno);

  *ppRes = taosArrayInit(10, POINTER_BYTES);
  QUERY_CHECK_NULL(*ppRes, code, line, _return, terrno)

  // lookup in cache
  code = pHandle->api.metaFn.metaGetCachedRefDbs(pHandle->vnode, suid, *ppRes);
  QUERY_CHECK_CODE(code, line, _return);

  if (taosArrayGetSize(*ppRes) > 0) {
    // found in cache
    goto _return;
  } else {
    code = pHandle->api.metaFn.getChildTableList(pHandle->vnode, suid, pList);
    QUERY_CHECK_CODE(code, line, _return);

    size_t num = taosArrayGetSize(pList);
    pDbNameHash = tSimpleHashInit(10, taosGetDefaultHashFunction(TSDB_DATA_TYPE_BINARY));
    QUERY_CHECK_NULL(pDbNameHash, code, line, _return, terrno);

    for (int32_t i = 0; i < num; ++i) {
      uint64_t *id = taosArrayGet(pList, i);
      QUERY_CHECK_NULL(id, code, line, _return, terrno);

      pHandle->api.metaReaderFn.initReader(&mr, pHandle->vnode, META_READER_LOCK, &pHandle->api.metaFn);
      readerInit = true;

      code = pHandle->api.metaReaderFn.getTableEntryByUid(&mr, *id);
      QUERY_CHECK_CODE(code, line, _return);

      for (int32_t j = 0; j < mr.me.colRef.nCols; j++) {
        if (mr.me.colRef.pColRef[j].hasRef) {
          if (NULL == tSimpleHashGet(pDbNameHash, mr.me.colRef.pColRef[j].refDbName,
                                     strlen(mr.me.colRef.pColRef[j].refDbName))) {
            char *refDbName = taosStrdup(mr.me.colRef.pColRef[j].refDbName);
            QUERY_CHECK_NULL(refDbName, code, line, _return, terrno);

            QUERY_CHECK_NULL(taosArrayPush(*ppRes, &refDbName), code, line, _return, terrno);

            code = tSimpleHashPut(pDbNameHash, refDbName, strlen(refDbName), NULL, 0);
            QUERY_CHECK_CODE(code, line, _return);
          }
        }
      }

      pHandle->api.metaReaderFn.clearReader(&mr);
      readerInit = false;
    }

    code = pHandle->api.metaFn.metaPutRefDbsToCache(pHandle->vnode, suid, *ppRes);
    QUERY_CHECK_CODE(code, line, _return);
  }

_return:

  if (readerInit) {
    pHandle->api.metaReaderFn.clearReader(&mr);
  }

  taosArrayDestroy(pList);
  tSimpleHashCleanup(pDbNameHash);

  if (code) {
    qError("%s failed since %s", __func__, tstrerror(code));
  }
  return code;
}

int32_t vnodeGetVSubtablesMeta(SVnode *pVnode, SRpcMsg *pMsg) {
  int32_t        code = 0;
  int32_t        rspSize = 0;
  SVSubTablesReq req = {0};
  SVSubTablesRsp rsp = {0};
  SRpcMsg        rspMsg = {0};
  void          *pRsp = NULL;
  int32_t        line = 0;

  if (tDeserializeSVSubTablesReq(pMsg->pCont, pMsg->contLen, &req)) {
    code = terrno;
    qError("tDeserializeSVSubTablesReq failed");
    goto _return;
  }

  SReadHandle handle = {.vnode = pVnode};
  initStorageAPI(&handle.api);

  QUERY_CHECK_CODE(vnodeReadVSubtables(&handle, req.suid, &rsp.pTables), line, _return);
  rsp.vgId = TD_VID(pVnode);

  rspSize = tSerializeSVSubTablesRsp(NULL, 0, &rsp);
  if (rspSize < 0) {
    code = rspSize;
    qError("tSerializeSVSubTablesRsp failed, error:%d", rspSize);
    goto _return;
  }
  pRsp = taosMemoryCalloc(1, rspSize);
  if (pRsp == NULL) {
    code = terrno;
    qError("rpcMallocCont %d failed, error:%d", rspSize, terrno);
    goto _return;
  }
  rspSize = tSerializeSVSubTablesRsp(pRsp, rspSize, &rsp);
  if (rspSize < 0) {
    code = rspSize;
    qError("tSerializeSVSubTablesRsp failed, error:%d", rspSize);
    goto _return;
  }

_return:

  rspMsg.info = pMsg->info;
  rspMsg.pCont = pRsp;
  rspMsg.contLen = rspSize;
  rspMsg.code = code;
  rspMsg.msgType = pMsg->msgType;

  if (code) {
    qError("vnd get virtual subtables failed cause of %s", tstrerror(code));
  }

  *pMsg = rspMsg;

  tDestroySVSubTablesRsp(&rsp);

  // tmsgSendRsp(&rspMsg);

  return code;
}

int32_t vnodeGetVStbRefDbs(SVnode *pVnode, SRpcMsg *pMsg) {
  int32_t        code = 0;
  int32_t        rspSize = 0;
  SVStbRefDbsReq req = {0};
  SVStbRefDbsRsp rsp = {0};
  SRpcMsg        rspMsg = {0};
  void          *pRsp = NULL;
  int32_t        line = 0;

  if (tDeserializeSVStbRefDbsReq(pMsg->pCont, pMsg->contLen, &req)) {
    code = terrno;
    qError("tDeserializeSVSubTablesReq failed");
    goto _return;
  }

  SReadHandle handle = {.vnode = pVnode};
  initStorageAPI(&handle.api);

  code = vnodeReadVStbRefDbs(&handle, req.suid, &rsp.pDbs);
  QUERY_CHECK_CODE(code, line, _return);
  rsp.vgId = TD_VID(pVnode);

  rspSize = tSerializeSVStbRefDbsRsp(NULL, 0, &rsp);
  if (rspSize < 0) {
    code = rspSize;
    qError("tSerializeSVStbRefDbsRsp failed, error:%d", rspSize);
    goto _return;
  }
  pRsp = taosMemoryCalloc(1, rspSize);
  if (pRsp == NULL) {
    code = terrno;
    qError("rpcMallocCont %d failed, error:%d", rspSize, terrno);
    goto _return;
  }
  rspSize = tSerializeSVStbRefDbsRsp(pRsp, rspSize, &rsp);
  if (rspSize < 0) {
    code = rspSize;
    qError("tSerializeSVStbRefDbsRsp failed, error:%d", rspSize);
    goto _return;
  }

_return:

  rspMsg.info = pMsg->info;
  rspMsg.pCont = pRsp;
  rspMsg.contLen = rspSize;
  rspMsg.code = code;
  rspMsg.msgType = pMsg->msgType;

  if (code) {
    qError("vnd get virtual stb ref db failed cause of %s", tstrerror(code));
  }

  *pMsg = rspMsg;

  tDestroySVStbRefDbsRsp(&rsp);

  return code;
}

<<<<<<< HEAD
=======
static void vnodeGetBufferInfo(SVnode *pVnode, int64_t *bufferSegmentUsed, int64_t *bufferSegmentSize) {
  *bufferSegmentUsed = 0;
  *bufferSegmentSize = 0;
  if (pVnode) {
    taosThreadMutexLock(&pVnode->mutex);

    if (pVnode->inUse) {
      *bufferSegmentUsed = pVnode->inUse->size;
    }
    *bufferSegmentSize = pVnode->config.szBuf / VNODE_BUFPOOL_SEGMENTS;

    taosThreadMutexUnlock(&pVnode->mutex);
  }
}

>>>>>>> e4ab36de
int32_t vnodeGetLoad(SVnode *pVnode, SVnodeLoad *pLoad) {
  SSyncState state = syncGetState(pVnode->sync);
  pLoad->syncAppliedIndex = pVnode->state.applied;
  syncGetCommitIndex(pVnode->sync, &pLoad->syncCommitIndex);

  pLoad->vgId = TD_VID(pVnode);
  pLoad->syncState = state.state;
  pLoad->syncRestore = state.restored;
  pLoad->syncTerm = state.term;
  pLoad->roleTimeMs = state.roleTimeMs;
  pLoad->startTimeMs = state.startTimeMs;
  pLoad->syncCanRead = state.canRead;
  pLoad->learnerProgress = state.progress;
  pLoad->cacheUsage = tsdbCacheGetUsage(pVnode);
  pLoad->numOfCachedTables = tsdbCacheGetElems(pVnode);
  VNODE_DO_META_QUERY(pVnode, pLoad->numOfTables = metaGetTbNum(pVnode->pMeta));
  VNODE_DO_META_QUERY(pVnode, pLoad->numOfTimeSeries = metaGetTimeSeriesNum(pVnode->pMeta, 1));
  pLoad->totalStorage = (int64_t)3 * 1073741824;
  pLoad->compStorage = (int64_t)2 * 1073741824;
  pLoad->pointsWritten = 100;
  pLoad->numOfSelectReqs = 1;
  pLoad->numOfInsertReqs = atomic_load_64(&pVnode->statis.nInsert);
  pLoad->numOfInsertSuccessReqs = atomic_load_64(&pVnode->statis.nInsertSuccess);
  pLoad->numOfBatchInsertReqs = atomic_load_64(&pVnode->statis.nBatchInsert);
  pLoad->numOfBatchInsertSuccessReqs = atomic_load_64(&pVnode->statis.nBatchInsertSuccess);
  vnodeGetBufferInfo(pVnode, &pLoad->bufferSegmentUsed, &pLoad->bufferSegmentSize);
  return 0;
}

int32_t vnodeGetLoadLite(SVnode *pVnode, SVnodeLoadLite *pLoad) {
  SSyncState syncState = syncGetState(pVnode->sync);
  if (syncState.state == TAOS_SYNC_STATE_LEADER || syncState.state == TAOS_SYNC_STATE_ASSIGNED_LEADER) {
    pLoad->vgId = TD_VID(pVnode);
    pLoad->nTimeSeries = metaGetTimeSeriesNum(pVnode->pMeta, 1);
    return 0;
  }
  return -1;
}
/**
 * @brief Reset the statistics value by monitor interval
 *
 * @param pVnode
 * @param pLoad
 */
void vnodeResetLoad(SVnode *pVnode, SVnodeLoad *pLoad) {
  VNODE_GET_LOAD_RESET_VALS(pVnode->statis.nInsert, pLoad->numOfInsertReqs, 64, "nInsert");
  VNODE_GET_LOAD_RESET_VALS(pVnode->statis.nInsertSuccess, pLoad->numOfInsertSuccessReqs, 64, "nInsertSuccess");
  VNODE_GET_LOAD_RESET_VALS(pVnode->statis.nBatchInsert, pLoad->numOfBatchInsertReqs, 64, "nBatchInsert");
  VNODE_GET_LOAD_RESET_VALS(pVnode->statis.nBatchInsertSuccess, pLoad->numOfBatchInsertSuccessReqs, 64,
                            "nBatchInsertSuccess");
}

void vnodeGetInfo(void *pVnode, const char **dbname, int32_t *vgId, int64_t *numOfTables, int64_t *numOfNormalTables) {
  SVnode    *pVnodeObj = pVnode;
  SVnodeCfg *pConf = &pVnodeObj->config;

  if (dbname) {
    *dbname = pConf->dbname;
  }

  if (vgId) {
    *vgId = TD_VID(pVnodeObj);
  }

  if (numOfTables) {
    *numOfTables = pConf->vndStats.numOfNTables + pConf->vndStats.numOfCTables;
  }

  if (numOfNormalTables) {
    *numOfNormalTables = pConf->vndStats.numOfNTables;
  }
}

int32_t vnodeGetTableList(void *pVnode, int8_t type, SArray *pList) {
  if (type == TSDB_SUPER_TABLE) {
    return vnodeGetStbIdList(pVnode, 0, pList);
  } else {
    return TSDB_CODE_INVALID_PARA;
  }
}

int32_t vnodeGetAllTableList(SVnode *pVnode, uint64_t uid, SArray *list) {
  int32_t      code = TSDB_CODE_SUCCESS;
  SMCtbCursor *pCur = metaOpenCtbCursor(pVnode, uid, 1);
  if (NULL == pCur) {
    qError("vnode get all table list failed");
    return terrno;
  }

  while (1) {
    tb_uid_t id = metaCtbCursorNext(pCur);
    if (id == 0) {
      break;
    }

    STableKeyInfo info = {uid = id};
    if (NULL == taosArrayPush(list, &info)) {
      qError("taosArrayPush failed");
      code = terrno;
      goto _exit;
    }
  }
_exit:
  metaCloseCtbCursor(pCur);
  return code;
}

int32_t vnodeGetCtbIdListByFilter(SVnode *pVnode, int64_t suid, SArray *list, bool (*filter)(void *arg), void *arg) {
  return 0;
}

int32_t vnodeGetCtbIdList(void *pVnode, int64_t suid, SArray *list) {
  int32_t      code = TSDB_CODE_SUCCESS;
  SVnode      *pVnodeObj = pVnode;
  SMCtbCursor *pCur = metaOpenCtbCursor(pVnodeObj, suid, 1);
  if (NULL == pCur) {
    qError("vnode get all table list failed");
    return terrno;
  }

  while (1) {
    tb_uid_t id = metaCtbCursorNext(pCur);
    if (id == 0) {
      break;
    }

    if (NULL == taosArrayPush(list, &id)) {
      qError("taosArrayPush failed");
      code = terrno;
      goto _exit;
    }
  }

_exit:
  metaCloseCtbCursor(pCur);
  return code;
}

int32_t vnodeGetStbIdList(SVnode *pVnode, int64_t suid, SArray *list) {
  int32_t      code = TSDB_CODE_SUCCESS;
  SMStbCursor *pCur = metaOpenStbCursor(pVnode->pMeta, suid);
  if (!pCur) {
    return TSDB_CODE_OUT_OF_MEMORY;
  }

  while (1) {
    tb_uid_t id = metaStbCursorNext(pCur);
    if (id == 0) {
      break;
    }

    if (NULL == taosArrayPush(list, &id)) {
      qError("taosArrayPush failed");
      code = terrno;
      goto _exit;
    }
  }

_exit:
  metaCloseStbCursor(pCur);
  return code;
}

int32_t vnodeGetStbIdListByFilter(SVnode *pVnode, int64_t suid, SArray *list, bool (*filter)(void *arg, void *arg1),
                                  void *arg) {
  int32_t      code = TSDB_CODE_SUCCESS;
  SMStbCursor *pCur = metaOpenStbCursor(pVnode->pMeta, suid);
  if (!pCur) {
    return terrno;
  }

  while (1) {
    tb_uid_t id = metaStbCursorNext(pCur);
    if (id == 0) {
      break;
    }

    if ((*filter) && (*filter)(arg, &id)) {
      continue;
    }

    if (NULL == taosArrayPush(list, &id)) {
      qError("taosArrayPush failed");
      code = terrno;
      goto _exit;
    }
  }

_exit:
  metaCloseStbCursor(pCur);
  return code;
}

int32_t vnodeGetCtbNum(SVnode *pVnode, int64_t suid, int64_t *num) {
  SMCtbCursor *pCur = metaOpenCtbCursor(pVnode, suid, 0);
  if (!pCur) {
    return terrno;
  }

  *num = 0;
  while (1) {
    tb_uid_t id = metaCtbCursorNext(pCur);
    if (id == 0) {
      break;
    }

    ++(*num);
  }

  metaCloseCtbCursor(pCur);
  return TSDB_CODE_SUCCESS;
}

int32_t vnodeGetStbColumnNum(SVnode *pVnode, tb_uid_t suid, int *num) {
  SSchemaWrapper *pSW = metaGetTableSchema(pVnode->pMeta, suid, -1, 0, NULL);
  if (pSW) {
    *num = pSW->nCols;
    tDeleteSchemaWrapper(pSW);
  } else {
    *num = 2;
  }

  return TSDB_CODE_SUCCESS;
}

int32_t vnodeGetStbInfo(SVnode *pVnode, tb_uid_t suid, int64_t *keep, int8_t *flags) {
  SMetaReader mr = {0};
  metaReaderDoInit(&mr, pVnode->pMeta, META_READER_NOLOCK);

  int32_t code = metaReaderGetTableEntryByUid(&mr, suid);
  if (code == TSDB_CODE_SUCCESS) {
    if (keep) *keep = mr.me.stbEntry.keep;
    if (flags) *flags = mr.me.flags;
  } else {
    if (keep) *keep = 0;
    if (flags) *flags = 0;
  }

  metaReaderClear(&mr);
  return TSDB_CODE_SUCCESS;
}

#ifdef TD_ENTERPRISE
const char *tkLogStb[] = {"cluster_info",
                          "data_dir",
                          "dnodes_info",
                          "d_info",
                          "grants_info",
                          "keeper_monitor",
                          "write_metrics",
                          "logs",
                          "log_dir",
                          "log_summary",
                          "m_info",
                          "taosadapter_restful_http_request_fail",
                          "taosadapter_restful_http_request_in_flight",
                          "taosadapter_restful_http_request_summary_milliseconds",
                          "taosadapter_restful_http_request_total",
                          "taosadapter_system_cpu_percent",
                          "taosadapter_system_mem_percent",
                          "temp_dir",
                          "vgroups_info",
                          "vnodes_role"};
const char *tkAuditStb[] = {"operations"};
const int   tkLogStbNum = ARRAY_SIZE(tkLogStb);
const int   tkAuditStbNum = ARRAY_SIZE(tkAuditStb);

// exclude stbs of taoskeeper log
static int32_t vnodeGetTimeSeriesBlackList(SVnode *pVnode, int32_t *tbSize) {
  int32_t      code = TSDB_CODE_SUCCESS;
  int32_t      tbNum = 0;
  const char **pTbArr = NULL;
  const char  *dbName = NULL;
  *tbSize = 0;

  if (!(dbName = strchr(pVnode->config.dbname, '.'))) return 0;
  if (0 == strncmp(++dbName, "log", TSDB_DB_NAME_LEN)) {
    tbNum = tkLogStbNum;
    pTbArr = (const char **)&tkLogStb;
  } else if (0 == strncmp(dbName, "audit", TSDB_DB_NAME_LEN)) {
    tbNum = tkAuditStbNum;
    pTbArr = (const char **)&tkAuditStb;
  }
  if (tbNum && pTbArr) {
    *tbSize = metaSizeOfTbFilterCache(pVnode->pMeta, 0);
    if (*tbSize < tbNum) {
      for (int32_t i = 0; i < tbNum; ++i) {
        tb_uid_t suid = metaGetTableEntryUidByName(pVnode->pMeta, pTbArr[i]);
        if (suid != 0) {
          code = metaPutTbToFilterCache(pVnode->pMeta, &suid, 0);
          if (TSDB_CODE_SUCCESS != code) {
            return code;
          }
        }
      }
      *tbSize = metaSizeOfTbFilterCache(pVnode->pMeta, 0);
    }
  }

  return code;
}
#endif

static bool vnodeTimeSeriesFilter(void *arg1, void *arg2) {
  SVnode *pVnode = (SVnode *)arg1;

  if (metaTbInFilterCache(pVnode->pMeta, arg2, 0)) {
    return true;
  }
  return false;
}

int32_t vnodeGetTimeSeriesNum(SVnode *pVnode, int64_t *num) {
  SArray *suidList = NULL;

  if (!(suidList = taosArrayInit(1, sizeof(tb_uid_t)))) {
    return terrno;
  }

  int32_t tbFilterSize = 0;
  int32_t code = TSDB_CODE_SUCCESS;
#ifdef TD_ENTERPRISE
  code = vnodeGetTimeSeriesBlackList(pVnode, &tbFilterSize);
  if (TSDB_CODE_SUCCESS != code) {
    goto _exit;
  }
#endif

  if ((!tbFilterSize && vnodeGetStbIdList(pVnode, 0, suidList) < 0) ||
      (tbFilterSize && vnodeGetStbIdListByFilter(pVnode, 0, suidList, vnodeTimeSeriesFilter, pVnode) < 0)) {
    qError("vgId:%d, failed to get stb id list error: %s", TD_VID(pVnode), terrstr());
    taosArrayDestroy(suidList);
    return terrno;
  }

  *num = 0;
  int64_t arrSize = taosArrayGetSize(suidList);
  for (int64_t i = 0; i < arrSize; ++i) {
    tb_uid_t suid = *(tb_uid_t *)taosArrayGet(suidList, i);

    int64_t ctbNum = 0;
    int32_t numOfCols = 0;
    int8_t  flags = 0;
    code = metaGetStbStats(pVnode, suid, &ctbNum, &numOfCols, &flags);
    if (TSDB_CODE_SUCCESS != code) {
      goto _exit;
    }
    if (!TABLE_IS_VIRTUAL(flags)) {
      *num += ctbNum * (numOfCols - 1);
    }
  }

_exit:
  taosArrayDestroy(suidList);
  return TSDB_CODE_SUCCESS;
}

int32_t vnodeGetAllCtbNum(SVnode *pVnode, int64_t *num) {
  SMStbCursor *pCur = metaOpenStbCursor(pVnode->pMeta, 0);
  if (!pCur) {
    return terrno;
  }

  *num = 0;
  while (1) {
    tb_uid_t id = metaStbCursorNext(pCur);
    if (id == 0) {
      break;
    }

    int64_t ctbNum = 0;
    int32_t code = vnodeGetCtbNum(pVnode, id, &ctbNum);
    if (TSDB_CODE_SUCCESS != code) {
      metaCloseStbCursor(pCur);
      return code;
    }

    *num += ctbNum;
  }

  metaCloseStbCursor(pCur);
  return TSDB_CODE_SUCCESS;
}

void *vnodeGetIdx(void *pVnode) {
  if (pVnode == NULL) {
    return NULL;
  }

  return metaGetIdx(((SVnode *)pVnode)->pMeta);
}

void *vnodeGetIvtIdx(void *pVnode) {
  if (pVnode == NULL) {
    return NULL;
  }
  return metaGetIvtIdx(((SVnode *)pVnode)->pMeta);
}

int32_t vnodeGetTableSchema(void *pVnode, int64_t uid, STSchema **pSchema, int64_t *suid) {
  return tsdbGetTableSchema(((SVnode *)pVnode)->pMeta, uid, pSchema, suid);
}

static FORCE_INLINE int32_t vnodeGetDBPrimaryInfo(SVnode *pVnode, SDbSizeStatisInfo *pInfo) {
  int32_t code = 0;
  char    path[TSDB_FILENAME_LEN] = {0};

  char   *dirName[] = {VNODE_TSDB_DIR, VNODE_WAL_DIR, VNODE_META_DIR, VNODE_TSDB_CACHE_DIR};
  int64_t dirSize[4];

  vnodeGetPrimaryDir(pVnode->path, pVnode->diskPrimary, pVnode->pTfs, path, TSDB_FILENAME_LEN);
  int32_t offset = strlen(path);

  for (int i = 0; i < sizeof(dirName) / sizeof(dirName[0]); i++) {
    int64_t size = {0};
    (void)snprintf(path + offset, TSDB_FILENAME_LEN, "%s%s", TD_DIRSEP, dirName[i]);
    code = taosGetDirSize(path, &size);
    if (code != 0) {
      return code;
    }
    path[offset] = 0;
    dirSize[i] = size;
  }

  pInfo->l1Size = 0;
  pInfo->walSize = dirSize[1];
  pInfo->metaSize = dirSize[2];
  pInfo->cacheSize = dirSize[3];
  return code;
}
int32_t vnodeGetDBSize(void *pVnode, SDbSizeStatisInfo *pInfo) {
  int32_t code = 0;
  int32_t lino = 0;
  SVnode *pVnodeObj = pVnode;
  if (pVnodeObj == NULL) {
    return TSDB_CODE_VND_NOT_EXIST;
  }
  code = vnodeGetDBPrimaryInfo(pVnode, pInfo);
  if (code != 0) goto _exit;

  code = tsdbGetFsSize(pVnodeObj->pTsdb, pInfo);
_exit:
  return code;
}

int32_t vnodeGetStreamProgress(SVnode *pVnode, SRpcMsg *pMsg, bool direct) {
  int32_t            code = 0;
  SStreamProgressReq req;
  SStreamProgressRsp rsp = {0};
  SRpcMsg            rpcMsg = {.info = pMsg->info, .code = 0};
  char              *buf = NULL;
  int32_t            rspLen = 0;
  code = tDeserializeStreamProgressReq(pMsg->pCont, pMsg->contLen, &req);

  if (code == TSDB_CODE_SUCCESS) {
    rsp.fetchIdx = req.fetchIdx;
    rsp.subFetchIdx = req.subFetchIdx;
    rsp.vgId = req.vgId;
    rsp.streamId = req.streamId;
    rspLen = tSerializeStreamProgressRsp(0, 0, &rsp);
    if (rspLen < 0) {
      code = terrno;
      goto _OVER;
    }
    if (direct) {
      buf = rpcMallocCont(rspLen);
    } else {
      buf = taosMemoryCalloc(1, rspLen);
    }
    if (!buf) {
      code = terrno;
      goto _OVER;
    }
  }

  if (code == TSDB_CODE_SUCCESS) {
    code = tqGetStreamExecInfo(pVnode, req.streamId, &rsp.progressDelay, &rsp.fillHisFinished);
  }
  if (code == TSDB_CODE_SUCCESS) {
    rspLen = tSerializeStreamProgressRsp(buf, rspLen, &rsp);
    if (rspLen < 0) {
      code = terrno;
      goto _OVER;
    }
    rpcMsg.pCont = buf;
    buf = NULL;
    rpcMsg.contLen = rspLen;
    rpcMsg.code = code;
    rpcMsg.msgType = pMsg->msgType;
    if (direct) {
      tmsgSendRsp(&rpcMsg);
    } else {
      *pMsg = rpcMsg;
    }
  }

_OVER:
  if (buf) {
    taosMemoryFree(buf);
  }
  return code;
}

/*
 * Get raw write metrics for a vnode
 */
int32_t vnodeGetRawWriteMetrics(void *pVnode, SRawWriteMetrics *pRawMetrics) {
  if (pVnode == NULL || pRawMetrics == NULL) {
    return TSDB_CODE_INVALID_PARA;
  }

  SVnode      *pVnode1 = (SVnode *)pVnode;
  SSyncMetrics syncMetrics = syncGetMetrics(pVnode1->sync);

  // Copy values following SRawWriteMetrics structure order
  pRawMetrics->total_requests = pVnode1->writeMetrics.total_requests;
  pRawMetrics->total_rows = pVnode1->writeMetrics.total_rows;
  pRawMetrics->total_bytes = pVnode1->writeMetrics.total_bytes;
  pRawMetrics->fetch_batch_meta_time = pVnode1->writeMetrics.fetch_batch_meta_time;
  pRawMetrics->fetch_batch_meta_count = pVnode1->writeMetrics.fetch_batch_meta_count;
  pRawMetrics->preprocess_time = pVnode1->writeMetrics.preprocess_time;
  pRawMetrics->wal_write_bytes = syncMetrics.wal_write_bytes;
  pRawMetrics->wal_write_time = syncMetrics.wal_write_time;
  pRawMetrics->apply_bytes = pVnode1->writeMetrics.apply_bytes;
  pRawMetrics->apply_time = pVnode1->writeMetrics.apply_time;
  pRawMetrics->commit_count = pVnode1->writeMetrics.commit_count;
  pRawMetrics->commit_time = pVnode1->writeMetrics.commit_time;
  pRawMetrics->memtable_wait_time = pVnode1->writeMetrics.memtable_wait_time;
  pRawMetrics->block_commit_count = pVnode1->writeMetrics.block_commit_count;
  pRawMetrics->blocked_commit_time = pVnode1->writeMetrics.block_commit_time;
  pRawMetrics->merge_count = pVnode1->writeMetrics.merge_count;
  pRawMetrics->merge_time = pVnode1->writeMetrics.merge_time;

  return 0;
}

/*
 * Reset raw write metrics for a vnode by subtracting old values
 */
int32_t vnodeResetRawWriteMetrics(void *pVnode, const SRawWriteMetrics *pOldMetrics) {
  if (pVnode == NULL || pOldMetrics == NULL) {
    return TSDB_CODE_INVALID_PARA;
  }

  SVnode *pVnode1 = (SVnode *)pVnode;

  // Reset vnode write metrics using atomic operations to subtract old values
  (void)atomic_sub_fetch_64(&pVnode1->writeMetrics.total_requests, pOldMetrics->total_requests);
  (void)atomic_sub_fetch_64(&pVnode1->writeMetrics.total_rows, pOldMetrics->total_rows);
  (void)atomic_sub_fetch_64(&pVnode1->writeMetrics.total_bytes, pOldMetrics->total_bytes);

  (void)atomic_sub_fetch_64(&pVnode1->writeMetrics.fetch_batch_meta_time, pOldMetrics->fetch_batch_meta_time);
  (void)atomic_sub_fetch_64(&pVnode1->writeMetrics.fetch_batch_meta_count, pOldMetrics->fetch_batch_meta_count);
  (void)atomic_sub_fetch_64(&pVnode1->writeMetrics.preprocess_time, pOldMetrics->preprocess_time);
  (void)atomic_sub_fetch_64(&pVnode1->writeMetrics.apply_bytes, pOldMetrics->apply_bytes);
  (void)atomic_sub_fetch_64(&pVnode1->writeMetrics.apply_time, pOldMetrics->apply_time);
  (void)atomic_sub_fetch_64(&pVnode1->writeMetrics.commit_count, pOldMetrics->commit_count);

  (void)atomic_sub_fetch_64(&pVnode1->writeMetrics.commit_time, pOldMetrics->commit_time);
  (void)atomic_sub_fetch_64(&pVnode1->writeMetrics.merge_time, pOldMetrics->merge_time);

  (void)atomic_sub_fetch_64(&pVnode1->writeMetrics.memtable_wait_time, pOldMetrics->memtable_wait_time);
  (void)atomic_sub_fetch_64(&pVnode1->writeMetrics.block_commit_count, pOldMetrics->block_commit_count);
  (void)atomic_sub_fetch_64(&pVnode1->writeMetrics.block_commit_time, pOldMetrics->blocked_commit_time);
  (void)atomic_sub_fetch_64(&pVnode1->writeMetrics.merge_count, pOldMetrics->merge_count);

  // Reset sync metrics
  SSyncMetrics syncMetrics = {
      .wal_write_bytes = pOldMetrics->wal_write_bytes,
      .wal_write_time = pOldMetrics->wal_write_time,
  };
  syncResetMetrics(pVnode1->sync, &syncMetrics);

  return 0;
}<|MERGE_RESOLUTION|>--- conflicted
+++ resolved
@@ -920,8 +920,6 @@
   return code;
 }
 
-<<<<<<< HEAD
-=======
 static void vnodeGetBufferInfo(SVnode *pVnode, int64_t *bufferSegmentUsed, int64_t *bufferSegmentSize) {
   *bufferSegmentUsed = 0;
   *bufferSegmentSize = 0;
@@ -937,7 +935,6 @@
   }
 }
 
->>>>>>> e4ab36de
 int32_t vnodeGetLoad(SVnode *pVnode, SVnodeLoad *pLoad) {
   SSyncState state = syncGetState(pVnode->sync);
   pLoad->syncAppliedIndex = pVnode->state.applied;
