/*
 * Copyright (c) 2019 TAOS Data, Inc. <jhtao@taosdata.com>
 *
 * This program is free software: you can use, redistribute, and/or modify
 * it under the terms of the GNU Affero General Public License, version 3
 * or later ("AGPL"), as published by the Free Software Foundation.
 *
 * This program is distributed in the hope that it will be useful, but WITHOUT
 * ANY WARRANTY; without even the implied warranty of MERCHANTABILITY or
 * FITNESS FOR A PARTICULAR PURPOSE.
 *
 * You should have received a copy of the GNU Affero General Public License
 * along with this program. If not, see <http://www.gnu.org/licenses/>.
 */

#include "tsdb.h"
#include "vnd.h"

#define VNODE_GET_LOAD_RESET_VALS(pVar, oVal, vType, tags)                                                    \
  do {                                                                                                        \
    int##vType##_t newVal = atomic_sub_fetch_##vType(&(pVar), (oVal));                                        \
    if (newVal < 0) {                                                                                         \
      vWarn("vgId:%d, %s, abnormal val:%" PRIi64 ", old val:%" PRIi64, TD_VID(pVnode), tags, newVal, (oVal)); \
    }                                                                                                         \
  } while (0)

int vnodeQueryOpen(SVnode *pVnode) {
  return qWorkerInit(NODE_TYPE_VNODE, TD_VID(pVnode), (void **)&pVnode->pQuery, &pVnode->msgCb);
}

void vnodeQueryPreClose(SVnode *pVnode) { qWorkerStopAllTasks((void *)pVnode->pQuery); }

void vnodeQueryClose(SVnode *pVnode) { qWorkerDestroy((void **)&pVnode->pQuery); }

int32_t fillTableColCmpr(SMetaReader *reader, SSchemaExt *pExt, int32_t numOfCol) {
  int8_t tblType = reader->me.type;
  if (useCompress(tblType)) {
    SColCmprWrapper *p = &(reader->me.colCmpr);
    if (numOfCol != p->nCols) {
      vError("fillTableColCmpr table type:%d, col num:%d, col cmpr num:%d mismatch", tblType, numOfCol, p->nCols);
      return TSDB_CODE_APP_ERROR;
    }
    for (int i = 0; i < p->nCols; i++) {
      SColCmpr *pCmpr = &p->pColCmpr[i];
      pExt[i].colId = pCmpr->id;
      pExt[i].compress = pCmpr->alg;
    }
  }
  return 0;
}

void vnodePrintTableMeta(STableMetaRsp *pMeta) {
  if (!(qDebugFlag & DEBUG_DEBUG)) {
    return;
  }

  qDebug("tbName:%s", pMeta->tbName);
  qDebug("stbName:%s", pMeta->stbName);
  qDebug("dbFName:%s", pMeta->dbFName);
  qDebug("dbId:%" PRId64, pMeta->dbId);
  qDebug("numOfTags:%d", pMeta->numOfTags);
  qDebug("numOfColumns:%d", pMeta->numOfColumns);
  qDebug("precision:%d", pMeta->precision);
  qDebug("tableType:%d", pMeta->tableType);
  qDebug("sversion:%d", pMeta->sversion);
  qDebug("tversion:%d", pMeta->tversion);
  qDebug("suid:%" PRIu64, pMeta->suid);
  qDebug("tuid:%" PRIu64, pMeta->tuid);
  qDebug("vgId:%d", pMeta->vgId);
  qDebug("sysInfo:%d", pMeta->sysInfo);
  if (pMeta->pSchemas) {
    for (int32_t i = 0; i < (pMeta->numOfColumns + pMeta->numOfTags); ++i) {
      SSchema *pSchema = pMeta->pSchemas + i;
      qDebug("%d col/tag: type:%d, flags:%d, colId:%d, bytes:%d, name:%s", i, pSchema->type, pSchema->flags,
             pSchema->colId, pSchema->bytes, pSchema->name);
    }
  }
}

int32_t fillTableColRef(SMetaReader *reader, SColRef *pRef, int32_t numOfCol) {
  int8_t tblType = reader->me.type;
  if (hasRefCol(tblType)) {
    SColRefWrapper *p = &(reader->me.colRef);
    if (numOfCol != p->nCols) {
      vError("fillTableColRef table type:%d, col num:%d, col cmpr num:%d mismatch", tblType, numOfCol, p->nCols);
      return TSDB_CODE_APP_ERROR;
    }
    for (int i = 0; i < p->nCols; i++) {
      SColRef *pColRef = &p->pColRef[i];
      pRef[i].hasRef = pColRef->hasRef;
      pRef[i].id = pColRef->id;
      if(pRef[i].hasRef) {
        tstrncpy(pRef[i].refDbName, pColRef->refDbName, TSDB_DB_NAME_LEN);
        tstrncpy(pRef[i].refTableName, pColRef->refTableName, TSDB_TABLE_NAME_LEN);
        tstrncpy(pRef[i].refColName, pColRef->refColName, TSDB_COL_NAME_LEN);
      }
    }
  }
  return 0;
}

int32_t vnodeGetTableMeta(SVnode *pVnode, SRpcMsg *pMsg, bool direct) {
  STableInfoReq  infoReq = {0};
  STableMetaRsp  metaRsp = {0};
  SMetaReader    mer1 = {0};
  SMetaReader    mer2 = {0};
  char           tableFName[TSDB_TABLE_FNAME_LEN];
  bool           reqTbUid = false;
  SRpcMsg        rpcMsg = {0};
  int32_t        code = 0;
  int32_t        rspLen = 0;
  void          *pRsp = NULL;
  SSchemaWrapper schema = {0};
  SSchemaWrapper schemaTag = {0};
  uint8_t        autoCreateCtb = 0;

  // decode req
  if (tDeserializeSTableInfoReq(pMsg->pCont, pMsg->contLen, &infoReq) != 0) {
    code = terrno;
    goto _exit4;
  }
  autoCreateCtb = infoReq.autoCreateCtb;

  if (infoReq.option == REQ_OPT_TBUID) reqTbUid = true;
  metaRsp.dbId = pVnode->config.dbId;
  tstrncpy(metaRsp.tbName, infoReq.tbName, TSDB_TABLE_NAME_LEN);
  (void)memcpy(metaRsp.dbFName, infoReq.dbFName, sizeof(metaRsp.dbFName));

  if (!reqTbUid) {
    (void)tsnprintf(tableFName, TSDB_TABLE_FNAME_LEN, "%s.%s", infoReq.dbFName, infoReq.tbName);
    code = vnodeValidateTableHash(pVnode, tableFName);
    if (code) {
      goto _exit4;
    }
  }

  // query meta
  metaReaderDoInit(&mer1, pVnode->pMeta, META_READER_LOCK);
  if (reqTbUid) {
    errno = 0;
    uint64_t tbUid = taosStr2UInt64(infoReq.tbName, NULL, 10);
    if (errno == ERANGE || tbUid == 0) {
      code = TSDB_CODE_TDB_TABLE_NOT_EXIST;
      goto _exit3;
    }
    SMetaReader mr3 = {0};
    metaReaderDoInit(&mr3, ((SVnode *)pVnode)->pMeta, META_READER_NOLOCK);
    if ((code = metaReaderGetTableEntryByUid(&mr3, tbUid)) < 0) {
      metaReaderClear(&mr3);
      TAOS_CHECK_GOTO(code, NULL, _exit3);
    }
    tstrncpy(metaRsp.tbName, mr3.me.name, TSDB_TABLE_NAME_LEN);
    metaReaderClear(&mr3);
    TAOS_CHECK_GOTO(metaGetTableEntryByName(&mer1, metaRsp.tbName), NULL, _exit3);
  } else if (metaGetTableEntryByName(&mer1, infoReq.tbName) < 0) {
    code = terrno;
    goto _exit3;
  }

  metaRsp.tableType = mer1.me.type;
  metaRsp.vgId = TD_VID(pVnode);
  metaRsp.tuid = mer1.me.uid;

  switch (mer1.me.type) {
    case TSDB_SUPER_TABLE: {
      (void)strcpy(metaRsp.stbName, mer1.me.name);
      schema = mer1.me.stbEntry.schemaRow;
      schemaTag = mer1.me.stbEntry.schemaTag;
      metaRsp.suid = mer1.me.uid;
      break;
    }
    case TSDB_CHILD_TABLE:
    case TSDB_VIRTUAL_CHILD_TABLE:{
      metaReaderDoInit(&mer2, pVnode->pMeta, META_READER_NOLOCK);
      if (metaReaderGetTableEntryByUid(&mer2, mer1.me.ctbEntry.suid) < 0) goto _exit2;

      (void)strcpy(metaRsp.stbName, mer2.me.name);
      metaRsp.suid = mer2.me.uid;
      schema = mer2.me.stbEntry.schemaRow;
      schemaTag = mer2.me.stbEntry.schemaTag;
      break;
    }
    case TSDB_NORMAL_TABLE:
<<<<<<< HEAD
    case TSDB_VIRTUAL_TABLE: {
=======
    case TSDB_VIRTUAL_NORMAL_TABLE: {
>>>>>>> 021fe84a
      schema = mer1.me.ntbEntry.schemaRow;
      break;
    }
    default: {
      vError("vnodeGetTableMeta get invalid table type:%d", mer1.me.type);
      goto _exit3;
    }
  }

  metaRsp.numOfTags = schemaTag.nCols;
  metaRsp.numOfColumns = schema.nCols;
  metaRsp.precision = pVnode->config.tsdbCfg.precision;
  metaRsp.sversion = schema.version;
  metaRsp.tversion = schemaTag.version;
  metaRsp.pSchemas = (SSchema *)taosMemoryMalloc(sizeof(SSchema) * (metaRsp.numOfColumns + metaRsp.numOfTags));
  metaRsp.pSchemaExt = (SSchemaExt *)taosMemoryCalloc(metaRsp.numOfColumns, sizeof(SSchemaExt));
  if (NULL == metaRsp.pSchemas || NULL == metaRsp.pSchemaExt) {
    code = terrno;
    goto _exit;
  }
  (void)memcpy(metaRsp.pSchemas, schema.pSchema, sizeof(SSchema) * schema.nCols);
  if (schemaTag.nCols) {
    (void)memcpy(metaRsp.pSchemas + schema.nCols, schemaTag.pSchema, sizeof(SSchema) * schemaTag.nCols);
  }
  if (metaRsp.pSchemaExt) {
    SMetaReader *pReader = mer1.me.type == TSDB_CHILD_TABLE ? &mer2 : &mer1;
    code = fillTableColCmpr(pReader, metaRsp.pSchemaExt, metaRsp.numOfColumns);
    if (code < 0) {
      goto _exit;
    }
  } else {
    code = TSDB_CODE_OUT_OF_MEMORY;
    goto _exit;
  }
  metaRsp.pColRefs = (SColRef*)taosMemoryMalloc(sizeof(SColRef) * metaRsp.numOfColumns);
  if (metaRsp.pColRefs) {
    code = fillTableColRef(&mer1, metaRsp.pColRefs, metaRsp.numOfColumns);
    if (code < 0) {
      goto _exit;
    }
  }
  metaRsp.numOfColRefs = metaRsp.numOfColumns;

  vnodePrintTableMeta(&metaRsp);

  // encode and send response
  rspLen = tSerializeSTableMetaRsp(NULL, 0, &metaRsp);
  if (rspLen < 0) {
    code = terrno;
    goto _exit;
  }

  if (direct) {
    pRsp = rpcMallocCont(rspLen);
  } else {
    pRsp = taosMemoryCalloc(1, rspLen);
  }

  if (pRsp == NULL) {
    code = terrno;
    goto _exit;
  }

  rspLen = tSerializeSTableMetaRsp(pRsp, rspLen, &metaRsp);
  if (rspLen < 0) {
    code = terrno;
    goto _exit;
  }

_exit:
  taosMemoryFree(metaRsp.pColRefs);
  taosMemoryFree(metaRsp.pSchemas);
  taosMemoryFree(metaRsp.pSchemaExt);
_exit2:
  metaReaderClear(&mer2);
_exit3:
  metaReaderClear(&mer1);
_exit4:
  rpcMsg.info = pMsg->info;
  rpcMsg.pCont = pRsp;
  rpcMsg.contLen = rspLen;
  rpcMsg.code = code;
  rpcMsg.msgType = pMsg->msgType;

  if (code == TSDB_CODE_PAR_TABLE_NOT_EXIST && autoCreateCtb == 1) {
    code = TSDB_CODE_SUCCESS;
  }

  if (code) {
    qError("get table %s meta with %" PRIu8 " failed cause of %s", infoReq.tbName, infoReq.option, tstrerror(code));
  }

  if (direct) {
    tmsgSendRsp(&rpcMsg);
  } else {
    *pMsg = rpcMsg;
  }

  return code;
}

int32_t vnodeGetTableCfg(SVnode *pVnode, SRpcMsg *pMsg, bool direct) {
  STableCfgReq   cfgReq = {0};
  STableCfgRsp   cfgRsp = {0};
  SMetaReader    mer1 = {0};
  SMetaReader    mer2 = {0};
  char           tableFName[TSDB_TABLE_FNAME_LEN];
  SRpcMsg        rpcMsg = {0};
  int32_t        code = 0;
  int32_t        rspLen = 0;
  void          *pRsp = NULL;
  SSchemaWrapper schema = {0};
  SSchemaWrapper schemaTag = {0};

  // decode req
  if (tDeserializeSTableCfgReq(pMsg->pCont, pMsg->contLen, &cfgReq) != 0) {
    code = terrno;
    goto _exit;
  }

  tstrncpy(cfgRsp.tbName, cfgReq.tbName, TSDB_TABLE_NAME_LEN);
  (void)memcpy(cfgRsp.dbFName, cfgReq.dbFName, sizeof(cfgRsp.dbFName));

  (void)tsnprintf(tableFName, TSDB_TABLE_FNAME_LEN, "%s.%s", cfgReq.dbFName, cfgReq.tbName);
  code = vnodeValidateTableHash(pVnode, tableFName);
  if (code) {
    goto _exit;
  }

  // query meta
  metaReaderDoInit(&mer1, pVnode->pMeta, META_READER_LOCK);

  if (metaGetTableEntryByName(&mer1, cfgReq.tbName) < 0) {
    code = terrno;
    goto _exit;
  }

  cfgRsp.tableType = mer1.me.type;

  if (mer1.me.type == TSDB_SUPER_TABLE) {
    code = TSDB_CODE_VND_HASH_MISMATCH;
    goto _exit;
  } else if (mer1.me.type == TSDB_CHILD_TABLE || mer1.me.type == TSDB_VIRTUAL_CHILD_TABLE) {
    metaReaderDoInit(&mer2, pVnode->pMeta, META_READER_NOLOCK);
    if (metaReaderGetTableEntryByUid(&mer2, mer1.me.ctbEntry.suid) < 0) goto _exit;

    tstrncpy(cfgRsp.stbName, mer2.me.name, TSDB_TABLE_NAME_LEN);
    schema = mer2.me.stbEntry.schemaRow;
    schemaTag = mer2.me.stbEntry.schemaTag;
    cfgRsp.ttl = mer1.me.ctbEntry.ttlDays;
    cfgRsp.commentLen = mer1.me.ctbEntry.commentLen;
    if (mer1.me.ctbEntry.commentLen > 0) {
      cfgRsp.pComment = taosStrdup(mer1.me.ctbEntry.comment);
      if (NULL == cfgRsp.pComment) {
        code = terrno;
        goto _exit;
      }
    }
    STag *pTag = (STag *)mer1.me.ctbEntry.pTags;
    cfgRsp.tagsLen = pTag->len;
    cfgRsp.pTags = taosMemoryMalloc(cfgRsp.tagsLen);
    if (NULL == cfgRsp.pTags) {
      code = terrno;
      goto _exit;
    }
    (void)memcpy(cfgRsp.pTags, pTag, cfgRsp.tagsLen);
<<<<<<< HEAD
  } else if (mer1.me.type == TSDB_NORMAL_TABLE || mer1.me.type == TSDB_VIRTUAL_TABLE) {
=======
  } else if (mer1.me.type == TSDB_NORMAL_TABLE || mer1.me.type == TSDB_VIRTUAL_NORMAL_TABLE) {
>>>>>>> 021fe84a
    schema = mer1.me.ntbEntry.schemaRow;
    cfgRsp.ttl = mer1.me.ntbEntry.ttlDays;
    cfgRsp.commentLen = mer1.me.ntbEntry.commentLen;
    if (mer1.me.ntbEntry.commentLen > 0) {
      cfgRsp.pComment = taosStrdup(mer1.me.ntbEntry.comment);
      if (NULL == cfgRsp.pComment) {
        code = terrno;
        goto _exit;
      }
    }
  } else {
    vError("vnodeGetTableCfg get invalid table type:%d", mer1.me.type);
    code = TSDB_CODE_APP_ERROR;
    goto _exit;
  }

  cfgRsp.numOfTags = schemaTag.nCols;
  cfgRsp.numOfColumns = schema.nCols;
  cfgRsp.virtualStb = false; // vnode don't have super table, so it's always false
  cfgRsp.pSchemas = (SSchema *)taosMemoryMalloc(sizeof(SSchema) * (cfgRsp.numOfColumns + cfgRsp.numOfTags));
  cfgRsp.pSchemaExt = (SSchemaExt *)taosMemoryMalloc(cfgRsp.numOfColumns * sizeof(SSchemaExt));
  cfgRsp.pColRefs = (SColRef *)taosMemoryMalloc(sizeof(SColRef) * cfgRsp.numOfColumns);

  if (NULL == cfgRsp.pSchemas || NULL == cfgRsp.pSchemaExt || NULL == cfgRsp.pColRefs) {
    code = terrno;
    goto _exit;
  }
  (void)memcpy(cfgRsp.pSchemas, schema.pSchema, sizeof(SSchema) * schema.nCols);
  if (schemaTag.nCols) {
    (void)memcpy(cfgRsp.pSchemas + schema.nCols, schemaTag.pSchema, sizeof(SSchema) * schemaTag.nCols);
  }

  SMetaReader     *pReader = (mer1.me.type == TSDB_CHILD_TABLE || mer1.me.type == TSDB_VIRTUAL_CHILD_TABLE) ? &mer2 : &mer1;
  SColCmprWrapper *pColCmpr = &pReader->me.colCmpr;
  SColRefWrapper  *pColRef = &mer1.me.colRef;

  if (useCompress(cfgRsp.tableType)) {
    for (int32_t i = 0; i < cfgRsp.numOfColumns; i++) {
      SColCmpr   *pCmpr = &pColCmpr->pColCmpr[i];
      SSchemaExt *pSchExt = cfgRsp.pSchemaExt + i;
      pSchExt->colId = pCmpr->id;
      pSchExt->compress = pCmpr->alg;
    }
  }

  cfgRsp.virtualStb = false;
  if (hasRefCol(cfgRsp.tableType)) {
    for (int32_t i = 0; i < cfgRsp.numOfColumns; i++) {
      SColRef *pRef = &pColRef->pColRef[i];
      cfgRsp.pColRefs[i].hasRef = pRef->hasRef;
      cfgRsp.pColRefs[i].id = pRef->id;
      if (cfgRsp.pColRefs[i].hasRef) {
        tstrncpy(cfgRsp.pColRefs[i].refDbName, pRef->refDbName, TSDB_DB_NAME_LEN);
        tstrncpy(cfgRsp.pColRefs[i].refTableName, pRef->refTableName, TSDB_TABLE_NAME_LEN);
        tstrncpy(cfgRsp.pColRefs[i].refColName, pRef->refColName, TSDB_COL_NAME_LEN);
      }
    }
  }

  // encode and send response
  rspLen = tSerializeSTableCfgRsp(NULL, 0, &cfgRsp);
  if (rspLen < 0) {
    code = terrno;
    goto _exit;
  }

  if (direct) {
    pRsp = rpcMallocCont(rspLen);
  } else {
    pRsp = taosMemoryCalloc(1, rspLen);
  }

  if (pRsp == NULL) {
    code = terrno;
    goto _exit;
  }

  rspLen = tSerializeSTableCfgRsp(pRsp, rspLen, &cfgRsp);
  if (rspLen < 0) {
    code = terrno;
    goto _exit;
  }

_exit:
  rpcMsg.info = pMsg->info;
  rpcMsg.pCont = pRsp;
  rpcMsg.contLen = rspLen;
  rpcMsg.code = code;
  rpcMsg.msgType = pMsg->msgType;

  if (code) {
    qError("get table %s cfg failed cause of %s", cfgReq.tbName, tstrerror(code));
  }

  if (direct) {
    tmsgSendRsp(&rpcMsg);
  } else {
    *pMsg = rpcMsg;
  }

  tFreeSTableCfgRsp(&cfgRsp);
  metaReaderClear(&mer2);
  metaReaderClear(&mer1);
  return code;
}

static FORCE_INLINE void vnodeFreeSBatchRspMsg(void *p) {
  if (NULL == p) {
    return;
  }

  SBatchRspMsg *pRsp = (SBatchRspMsg *)p;
  rpcFreeCont(pRsp->msg);
}

int32_t vnodeGetBatchMeta(SVnode *pVnode, SRpcMsg *pMsg) {
  int32_t      code = 0;
  int32_t      rspSize = 0;
  SBatchReq    batchReq = {0};
  SBatchMsg   *req = NULL;
  SBatchRspMsg rsp = {0};
  SBatchRsp    batchRsp = {0};
  SRpcMsg      reqMsg = *pMsg;
  SRpcMsg      rspMsg = {0};
  void        *pRsp = NULL;

  if (tDeserializeSBatchReq(pMsg->pCont, pMsg->contLen, &batchReq)) {
    code = terrno;
    qError("tDeserializeSBatchReq failed");
    goto _exit;
  }

  int32_t msgNum = taosArrayGetSize(batchReq.pMsgs);
  if (msgNum >= MAX_META_MSG_IN_BATCH) {
    code = TSDB_CODE_INVALID_MSG;
    qError("too many msgs %d in vnode batch meta req", msgNum);
    goto _exit;
  }

  batchRsp.pRsps = taosArrayInit(msgNum, sizeof(SBatchRspMsg));
  if (NULL == batchRsp.pRsps) {
    code = terrno;
    qError("taosArrayInit %d SBatchRspMsg failed", msgNum);
    goto _exit;
  }

  for (int32_t i = 0; i < msgNum; ++i) {
    req = taosArrayGet(batchReq.pMsgs, i);
    if (req == NULL) {
      code = terrno;
      goto _exit;
    }

    reqMsg.msgType = req->msgType;
    reqMsg.pCont = req->msg;
    reqMsg.contLen = req->msgLen;

    switch (req->msgType) {
      case TDMT_VND_TABLE_META:
        // error code has been set into reqMsg, no need to handle it here.
        if (TSDB_CODE_SUCCESS != vnodeGetTableMeta(pVnode, &reqMsg, false)) {
          qWarn("vnodeGetBatchMeta failed, msgType:%d", req->msgType);
        }
        break;
      case TDMT_VND_TABLE_NAME:
        // error code has been set into reqMsg, no need to handle it here.
        if (TSDB_CODE_SUCCESS != vnodeGetTableMeta(pVnode, &reqMsg, false)) {
          qWarn("vnodeGetBatchName failed, msgType:%d", req->msgType);
        }
        break;
      case TDMT_VND_TABLE_CFG:
        // error code has been set into reqMsg, no need to handle it here.
        if (TSDB_CODE_SUCCESS != vnodeGetTableCfg(pVnode, &reqMsg, false)) {
          qWarn("vnodeGetBatchMeta failed, msgType:%d", req->msgType);
        }
        break;
      case TDMT_VND_GET_STREAM_PROGRESS:
        // error code has been set into reqMsg, no need to handle it here.
        if (TSDB_CODE_SUCCESS != vnodeGetStreamProgress(pVnode, &reqMsg, false)) {
          qWarn("vnodeGetBatchMeta failed, msgType:%d", req->msgType);
        }
        break;
      default:
        qError("invalid req msgType %d", req->msgType);
        reqMsg.code = TSDB_CODE_INVALID_MSG;
        reqMsg.pCont = NULL;
        reqMsg.contLen = 0;
        break;
    }

    rsp.msgIdx = req->msgIdx;
    rsp.reqType = reqMsg.msgType;
    rsp.msgLen = reqMsg.contLen;
    rsp.rspCode = reqMsg.code;
    rsp.msg = reqMsg.pCont;

    if (NULL == taosArrayPush(batchRsp.pRsps, &rsp)) {
      qError("taosArrayPush failed");
      code = terrno;
      goto _exit;
    }
  }

  rspSize = tSerializeSBatchRsp(NULL, 0, &batchRsp);
  if (rspSize < 0) {
    qError("tSerializeSBatchRsp failed");
    code = terrno;
    goto _exit;
  }
  pRsp = rpcMallocCont(rspSize);
  if (pRsp == NULL) {
    qError("rpcMallocCont %d failed", rspSize);
    code = terrno;
    goto _exit;
  }
  if (tSerializeSBatchRsp(pRsp, rspSize, &batchRsp) < 0) {
    qError("tSerializeSBatchRsp %d failed", rspSize);
    code = terrno;
    goto _exit;
  }

_exit:

  rspMsg.info = pMsg->info;
  rspMsg.pCont = pRsp;
  rspMsg.contLen = rspSize;
  rspMsg.code = code;
  rspMsg.msgType = pMsg->msgType;

  if (code) {
    qError("vnd get batch meta failed cause of %s", tstrerror(code));
  }

  taosArrayDestroyEx(batchReq.pMsgs, tFreeSBatchReqMsg);
  taosArrayDestroyEx(batchRsp.pRsps, tFreeSBatchRspMsg);

  tmsgSendRsp(&rspMsg);

  return code;
}

<<<<<<< HEAD

int32_t vnodeReadVSubtables(SReadHandle* pHandle, int64_t suid, SArray** ppRes) {
  int32_t                    code = TSDB_CODE_SUCCESS;
  int32_t                    line = 0;
  SMetaReader                mr = {0};
  bool                       readerInit = false;
  SVCTableRefCols*           pTb = NULL;
  int32_t                    refColsNum = 0;
  char                       tbFName[TSDB_TABLE_FNAME_LEN];
  
  SArray *pList = taosArrayInit(10, sizeof(uint64_t));
  QUERY_CHECK_NULL(pList, code, line, _return, terrno);
  
  QUERY_CHECK_CODE(pHandle->api.metaFn.getChildTableList(pHandle->vnode, suid, pList), line, _return);

  size_t num = taosArrayGetSize(pList);
  *ppRes = taosArrayInit(num, POINTER_BYTES);
  QUERY_CHECK_NULL(*ppRes, code, line, _return, terrno);
  SSHashObj* pSrcTbls = tSimpleHashInit(10, taosGetDefaultHashFunction(TSDB_DATA_TYPE_BINARY));
  QUERY_CHECK_NULL(pSrcTbls, code, line, _return, terrno);

  for (int32_t i = 0; i < num; ++i) {
    uint64_t* id = taosArrayGet(pList, i);
    QUERY_CHECK_NULL(id, code, line, _return, terrno);
    pHandle->api.metaReaderFn.initReader(&mr, pHandle->vnode, META_READER_LOCK, &pHandle->api.metaFn);
    QUERY_CHECK_CODE(pHandle->api.metaReaderFn.getTableEntryByUid(&mr, *id), line, _return);
    readerInit = true;

    refColsNum = 0;
    for (int32_t j = 0; j < mr.me.colRef.nCols; j++) {
      if (mr.me.colRef.pColRef[j].hasRef) {
        refColsNum++;
      }
    }

    if (refColsNum <= 0) {
      pHandle->api.metaReaderFn.clearReader(&mr);
      readerInit = false;
      continue;
    }

    pTb = taosMemoryCalloc(1, refColsNum * sizeof(SRefColInfo) + sizeof(*pTb));
    QUERY_CHECK_NULL(pTb, code, line, _return, terrno);

    pTb->uid = mr.me.uid;
    pTb->numOfColRefs = refColsNum;
    pTb->refCols = (SRefColInfo*)(pTb + 1);
    
    refColsNum = 0;
    tSimpleHashClear(pSrcTbls);
    for (int32_t j = 0; j < mr.me.colRef.nCols; j++) {
      if (!mr.me.colRef.pColRef[j].hasRef) {
        continue;
      }

      pTb->refCols[refColsNum].colId = mr.me.colRef.pColRef[j].id;
      tstrncpy(pTb->refCols[refColsNum].refColName, mr.me.colRef.pColRef[j].refColName, TSDB_COL_NAME_LEN);
      tstrncpy(pTb->refCols[refColsNum].refTableName, mr.me.colRef.pColRef[j].refTableName, TSDB_TABLE_NAME_LEN);
      tstrncpy(pTb->refCols[refColsNum].refDbName, mr.me.colRef.pColRef[j].refDbName, TSDB_DB_NAME_LEN);

      snprintf(tbFName, sizeof(tbFName), "%s.%s", pTb->refCols[refColsNum].refDbName, pTb->refCols[refColsNum].refTableName);

      if (NULL == tSimpleHashGet(pSrcTbls, tbFName, strlen(tbFName))) {
        QUERY_CHECK_CODE(tSimpleHashPut(pSrcTbls, tbFName, strlen(tbFName), &code, sizeof(code)), line, _return);
      }
      
      refColsNum++;
    }

    pTb->numOfSrcTbls = tSimpleHashGetSize(pSrcTbls);
    QUERY_CHECK_NULL(taosArrayPush(*ppRes, &pTb), code, line, _return, terrno);
    pTb = NULL;
    
    pHandle->api.metaReaderFn.clearReader(&mr);
    readerInit = false;
  }

_return:

  if (readerInit) {
    pHandle->api.metaReaderFn.clearReader(&mr);
  }

  taosArrayDestroy(pList);
  taosMemoryFree(pTb);
  tSimpleHashCleanup(pSrcTbls);
  
  if (code) {
    qError("%s failed since %s", __func__, tstrerror(code));
  }
  return code;
}


int32_t vnodeGetVSubtablesMeta(SVnode *pVnode, SRpcMsg *pMsg) {
  int32_t        code = 0;
  int32_t        rspSize = 0;
  SVSubTablesReq req = {0};
  SVSubTablesRsp rsp = {0};
  SRpcMsg      rspMsg = {0};
  void        *pRsp = NULL;
  int32_t      line = 0;

  if (tDeserializeSVSubTablesReq(pMsg->pCont, pMsg->contLen, &req)) {
    code = terrno;
    qError("tDeserializeSVSubTablesReq failed");
    goto _return;
  }

  SReadHandle handle = {.vnode = pVnode};
  initStorageAPI(&handle.api);

  QUERY_CHECK_CODE(vnodeReadVSubtables(&handle, req.suid, &rsp.pTables), line, _return);
  rsp.vgId = TD_VID(pVnode);

  rspSize = tSerializeSVSubTablesRsp(NULL, 0, &rsp);
  if (rspSize < 0) {
    code = rspSize;
    qError("tSerializeSVSubTablesRsp failed, error:%d", rspSize);
    goto _return;
  }
  pRsp = rpcMallocCont(rspSize);
  if (pRsp == NULL) {
    code = terrno;
    qError("rpcMallocCont %d failed, error:%d", rspSize, terrno);
    goto _return;
  }
  rspSize = tSerializeSVSubTablesRsp(pRsp, rspSize, &rsp);
  if (rspSize < 0) {
    code = rspSize;
    qError("tSerializeSVSubTablesRsp failed, error:%d", rspSize);
    goto _return;
  }

_return:

  rspMsg.info = pMsg->info;
  rspMsg.pCont = pRsp;
  rspMsg.contLen = rspSize;
  rspMsg.code = code;
  rspMsg.msgType = pMsg->msgType;

  if (code) {
    qError("vnd get virtual subtables failed cause of %s", tstrerror(code));
  }

  tDestroySVSubTablesRsp(&rsp);

  tmsgSendRsp(&rspMsg);

  return code;
}

=======
#define VNODE_DO_META_QUERY(pVnode, cmd)                 \
  do {                                                   \
    (void)taosThreadRwlockRdlock(&(pVnode)->metaRWLock); \
    cmd;                                                 \
    (void)taosThreadRwlockUnlock(&(pVnode)->metaRWLock); \
  } while (0)
>>>>>>> 021fe84a

int32_t vnodeGetLoad(SVnode *pVnode, SVnodeLoad *pLoad) {
  SSyncState state = syncGetState(pVnode->sync);
  pLoad->syncAppliedIndex = pVnode->state.applied;
  syncGetCommitIndex(pVnode->sync, &pLoad->syncCommitIndex);

  pLoad->vgId = TD_VID(pVnode);
  pLoad->syncState = state.state;
  pLoad->syncRestore = state.restored;
  pLoad->syncTerm = state.term;
  pLoad->roleTimeMs = state.roleTimeMs;
  pLoad->startTimeMs = state.startTimeMs;
  pLoad->syncCanRead = state.canRead;
  pLoad->learnerProgress = state.progress;
  pLoad->cacheUsage = tsdbCacheGetUsage(pVnode);
  pLoad->numOfCachedTables = tsdbCacheGetElems(pVnode);
  VNODE_DO_META_QUERY(pVnode, pLoad->numOfTables = metaGetTbNum(pVnode->pMeta));
  VNODE_DO_META_QUERY(pVnode, pLoad->numOfTimeSeries = metaGetTimeSeriesNum(pVnode->pMeta, 1));
  pLoad->totalStorage = (int64_t)3 * 1073741824;
  pLoad->compStorage = (int64_t)2 * 1073741824;
  pLoad->pointsWritten = 100;
  pLoad->numOfSelectReqs = 1;
  pLoad->numOfInsertReqs = atomic_load_64(&pVnode->statis.nInsert);
  pLoad->numOfInsertSuccessReqs = atomic_load_64(&pVnode->statis.nInsertSuccess);
  pLoad->numOfBatchInsertReqs = atomic_load_64(&pVnode->statis.nBatchInsert);
  pLoad->numOfBatchInsertSuccessReqs = atomic_load_64(&pVnode->statis.nBatchInsertSuccess);
  return 0;
}

int32_t vnodeGetLoadLite(SVnode *pVnode, SVnodeLoadLite *pLoad) {
  SSyncState syncState = syncGetState(pVnode->sync);
  if (syncState.state == TAOS_SYNC_STATE_LEADER || syncState.state == TAOS_SYNC_STATE_ASSIGNED_LEADER) {
    pLoad->vgId = TD_VID(pVnode);
    pLoad->nTimeSeries = metaGetTimeSeriesNum(pVnode->pMeta, 1);
    return 0;
  }
  return -1;
}
/**
 * @brief Reset the statistics value by monitor interval
 *
 * @param pVnode
 * @param pLoad
 */
void vnodeResetLoad(SVnode *pVnode, SVnodeLoad *pLoad) {
  VNODE_GET_LOAD_RESET_VALS(pVnode->statis.nInsert, pLoad->numOfInsertReqs, 64, "nInsert");
  VNODE_GET_LOAD_RESET_VALS(pVnode->statis.nInsertSuccess, pLoad->numOfInsertSuccessReqs, 64, "nInsertSuccess");
  VNODE_GET_LOAD_RESET_VALS(pVnode->statis.nBatchInsert, pLoad->numOfBatchInsertReqs, 64, "nBatchInsert");
  VNODE_GET_LOAD_RESET_VALS(pVnode->statis.nBatchInsertSuccess, pLoad->numOfBatchInsertSuccessReqs, 64,
                            "nBatchInsertSuccess");
}

void vnodeGetInfo(void *pVnode, const char **dbname, int32_t *vgId, int64_t *numOfTables, int64_t *numOfNormalTables) {
  SVnode    *pVnodeObj = pVnode;
  SVnodeCfg *pConf = &pVnodeObj->config;

  if (dbname) {
    *dbname = pConf->dbname;
  }

  if (vgId) {
    *vgId = TD_VID(pVnodeObj);
  }

  if (numOfTables) {
    *numOfTables = pConf->vndStats.numOfNTables + pConf->vndStats.numOfCTables;
  }

  if (numOfNormalTables) {
    *numOfNormalTables = pConf->vndStats.numOfNTables;
  }
}

int32_t vnodeGetTableList(void *pVnode, int8_t type, SArray *pList) {
  if (type == TSDB_SUPER_TABLE) {
    return vnodeGetStbIdList(pVnode, 0, pList);
  } else {
    return TSDB_CODE_INVALID_PARA;
  }
}

int32_t vnodeGetAllTableList(SVnode *pVnode, uint64_t uid, SArray *list) {
  int32_t      code = TSDB_CODE_SUCCESS;
  SMCtbCursor *pCur = metaOpenCtbCursor(pVnode, uid, 1);
  if (NULL == pCur) {
    qError("vnode get all table list failed");
    return terrno;
  }

  while (1) {
    tb_uid_t id = metaCtbCursorNext(pCur);
    if (id == 0) {
      break;
    }

    STableKeyInfo info = {uid = id};
    if (NULL == taosArrayPush(list, &info)) {
      qError("taosArrayPush failed");
      code = terrno;
      goto _exit;
    }
  }
_exit:
  metaCloseCtbCursor(pCur);
  return code;
}

int32_t vnodeGetCtbIdListByFilter(SVnode *pVnode, int64_t suid, SArray *list, bool (*filter)(void *arg), void *arg) {
  return 0;
}

int32_t vnodeGetCtbIdList(void *pVnode, int64_t suid, SArray *list) {
  int32_t      code = TSDB_CODE_SUCCESS;
  SVnode      *pVnodeObj = pVnode;
  SMCtbCursor *pCur = metaOpenCtbCursor(pVnodeObj, suid, 1);
  if (NULL == pCur) {
    qError("vnode get all table list failed");
    return terrno;
  }

  while (1) {
    tb_uid_t id = metaCtbCursorNext(pCur);
    if (id == 0) {
      break;
    }

    if (NULL == taosArrayPush(list, &id)) {
      qError("taosArrayPush failed");
      code = terrno;
      goto _exit;
    }
  }

_exit:
  metaCloseCtbCursor(pCur);
  return code;
}

int32_t vnodeGetStbIdList(SVnode *pVnode, int64_t suid, SArray *list) {
  int32_t      code = TSDB_CODE_SUCCESS;
  SMStbCursor *pCur = metaOpenStbCursor(pVnode->pMeta, suid);
  if (!pCur) {
    return TSDB_CODE_OUT_OF_MEMORY;
  }

  while (1) {
    tb_uid_t id = metaStbCursorNext(pCur);
    if (id == 0) {
      break;
    }

    if (NULL == taosArrayPush(list, &id)) {
      qError("taosArrayPush failed");
      code = terrno;
      goto _exit;
    }
  }

_exit:
  metaCloseStbCursor(pCur);
  return code;
}

int32_t vnodeGetStbIdListByFilter(SVnode *pVnode, int64_t suid, SArray *list, bool (*filter)(void *arg, void *arg1),
                                  void *arg) {
  int32_t      code = TSDB_CODE_SUCCESS;
  SMStbCursor *pCur = metaOpenStbCursor(pVnode->pMeta, suid);
  if (!pCur) {
    return terrno;
  }

  while (1) {
    tb_uid_t id = metaStbCursorNext(pCur);
    if (id == 0) {
      break;
    }

    if ((*filter) && (*filter)(arg, &id)) {
      continue;
    }

    if (NULL == taosArrayPush(list, &id)) {
      qError("taosArrayPush failed");
      code = terrno;
      goto _exit;
    }
  }

_exit:
  metaCloseStbCursor(pCur);
  return code;
}

int32_t vnodeGetCtbNum(SVnode *pVnode, int64_t suid, int64_t *num) {
  SMCtbCursor *pCur = metaOpenCtbCursor(pVnode, suid, 0);
  if (!pCur) {
    return terrno;
  }

  *num = 0;
  while (1) {
    tb_uid_t id = metaCtbCursorNext(pCur);
    if (id == 0) {
      break;
    }

    ++(*num);
  }

  metaCloseCtbCursor(pCur);
  return TSDB_CODE_SUCCESS;
}

int32_t vnodeGetStbColumnNum(SVnode *pVnode, tb_uid_t suid, int *num) {
  SSchemaWrapper *pSW = metaGetTableSchema(pVnode->pMeta, suid, -1, 0);
  if (pSW) {
    *num = pSW->nCols;
    tDeleteSchemaWrapper(pSW);
  } else {
    *num = 2;
  }

  return TSDB_CODE_SUCCESS;
}

#ifdef TD_ENTERPRISE
const char *tkLogStb[] = {"cluster_info",
                          "data_dir",
                          "dnodes_info",
                          "d_info",
                          "grants_info",
                          "keeper_monitor",
                          "logs",
                          "log_dir",
                          "log_summary",
                          "m_info",
                          "taosadapter_restful_http_request_fail",
                          "taosadapter_restful_http_request_in_flight",
                          "taosadapter_restful_http_request_summary_milliseconds",
                          "taosadapter_restful_http_request_total",
                          "taosadapter_system_cpu_percent",
                          "taosadapter_system_mem_percent",
                          "temp_dir",
                          "vgroups_info",
                          "vnodes_role"};
const char *tkAuditStb[] = {"operations"};
const int   tkLogStbNum = ARRAY_SIZE(tkLogStb);
const int   tkAuditStbNum = ARRAY_SIZE(tkAuditStb);

// exclude stbs of taoskeeper log
static int32_t vnodeGetTimeSeriesBlackList(SVnode *pVnode, int32_t *tbSize) {
  int32_t      code = TSDB_CODE_SUCCESS;
  int32_t      tbNum = 0;
  const char **pTbArr = NULL;
  const char  *dbName = NULL;
  *tbSize = 0;

  if (!(dbName = strchr(pVnode->config.dbname, '.'))) return 0;
  if (0 == strncmp(++dbName, "log", TSDB_DB_NAME_LEN)) {
    tbNum = tkLogStbNum;
    pTbArr = (const char **)&tkLogStb;
  } else if (0 == strncmp(dbName, "audit", TSDB_DB_NAME_LEN)) {
    tbNum = tkAuditStbNum;
    pTbArr = (const char **)&tkAuditStb;
  }
  if (tbNum && pTbArr) {
    *tbSize = metaSizeOfTbFilterCache(pVnode->pMeta, 0);
    if (*tbSize < tbNum) {
      for (int32_t i = 0; i < tbNum; ++i) {
        tb_uid_t suid = metaGetTableEntryUidByName(pVnode->pMeta, pTbArr[i]);
        if (suid != 0) {
          code = metaPutTbToFilterCache(pVnode->pMeta, &suid, 0);
          if (TSDB_CODE_SUCCESS != code) {
            return code;
          }
        }
      }
      *tbSize = metaSizeOfTbFilterCache(pVnode->pMeta, 0);
    }
  }

  return code;
}
#endif

static bool vnodeTimeSeriesFilter(void *arg1, void *arg2) {
  SVnode *pVnode = (SVnode *)arg1;

  if (metaTbInFilterCache(pVnode->pMeta, arg2, 0)) {
    return true;
  }
  return false;
}

int32_t vnodeGetTimeSeriesNum(SVnode *pVnode, int64_t *num) {
  SArray *suidList = NULL;

  if (!(suidList = taosArrayInit(1, sizeof(tb_uid_t)))) {
    return terrno;
  }

  int32_t tbFilterSize = 0;
  int32_t code = TSDB_CODE_SUCCESS;
#ifdef TD_ENTERPRISE
  code = vnodeGetTimeSeriesBlackList(pVnode, &tbFilterSize);
  if (TSDB_CODE_SUCCESS != code) {
    goto _exit;
  }
#endif

  if ((!tbFilterSize && vnodeGetStbIdList(pVnode, 0, suidList) < 0) ||
      (tbFilterSize && vnodeGetStbIdListByFilter(pVnode, 0, suidList, vnodeTimeSeriesFilter, pVnode) < 0)) {
    qError("vgId:%d, failed to get stb id list error: %s", TD_VID(pVnode), terrstr());
    taosArrayDestroy(suidList);
    return terrno;
  }

  *num = 0;
  int64_t arrSize = taosArrayGetSize(suidList);
  for (int64_t i = 0; i < arrSize; ++i) {
    tb_uid_t suid = *(tb_uid_t *)taosArrayGet(suidList, i);

    int64_t ctbNum = 0;
    int32_t numOfCols = 0;
    code = metaGetStbStats(pVnode, suid, &ctbNum, &numOfCols);
    if (TSDB_CODE_SUCCESS != code) {
      goto _exit;
    }
    *num += ctbNum * (numOfCols - 1);
  }

_exit:
  taosArrayDestroy(suidList);
  return TSDB_CODE_SUCCESS;
}

int32_t vnodeGetAllCtbNum(SVnode *pVnode, int64_t *num) {
  SMStbCursor *pCur = metaOpenStbCursor(pVnode->pMeta, 0);
  if (!pCur) {
    return terrno;
  }

  *num = 0;
  while (1) {
    tb_uid_t id = metaStbCursorNext(pCur);
    if (id == 0) {
      break;
    }

    int64_t ctbNum = 0;
    int32_t code = vnodeGetCtbNum(pVnode, id, &ctbNum);
    if (TSDB_CODE_SUCCESS != code) {
      metaCloseStbCursor(pCur);
      return code;
    }

    *num += ctbNum;
  }

  metaCloseStbCursor(pCur);
  return TSDB_CODE_SUCCESS;
}

void *vnodeGetIdx(void *pVnode) {
  if (pVnode == NULL) {
    return NULL;
  }

  return metaGetIdx(((SVnode *)pVnode)->pMeta);
}

void *vnodeGetIvtIdx(void *pVnode) {
  if (pVnode == NULL) {
    return NULL;
  }
  return metaGetIvtIdx(((SVnode *)pVnode)->pMeta);
}

int32_t vnodeGetTableSchema(void *pVnode, int64_t uid, STSchema **pSchema, int64_t *suid) {
  return tsdbGetTableSchema(((SVnode *)pVnode)->pMeta, uid, pSchema, suid);
}

int32_t vnodeGetDBSize(void *pVnode, SDbSizeStatisInfo *pInfo) {
  SVnode *pVnodeObj = pVnode;
  if (pVnodeObj == NULL) {
    return TSDB_CODE_VND_NOT_EXIST;
  }
  int32_t code = 0;
  char    path[TSDB_FILENAME_LEN] = {0};

  char   *dirName[] = {VNODE_TSDB_DIR, VNODE_WAL_DIR, VNODE_META_DIR, VNODE_TSDB_CACHE_DIR};
  int64_t dirSize[4];

  vnodeGetPrimaryDir(pVnodeObj->path, pVnodeObj->diskPrimary, pVnodeObj->pTfs, path, TSDB_FILENAME_LEN);
  int32_t offset = strlen(path);

  for (int i = 0; i < sizeof(dirName) / sizeof(dirName[0]); i++) {
    int64_t size = {0};
    (void)snprintf(path + offset, TSDB_FILENAME_LEN, "%s%s", TD_DIRSEP, dirName[i]);
    code = taosGetDirSize(path, &size);
    if (code != 0) {
      return code;
    }
    path[offset] = 0;
    dirSize[i] = size;
  }

  pInfo->l1Size = dirSize[0] - dirSize[3];
  pInfo->walSize = dirSize[1];
  pInfo->metaSize = dirSize[2];
  pInfo->cacheSize = dirSize[3];

  code = tsdbGetS3Size(pVnodeObj->pTsdb, &pInfo->s3Size);

  return code;
}

int32_t vnodeGetStreamProgress(SVnode *pVnode, SRpcMsg *pMsg, bool direct) {
  int32_t            code = 0;
  SStreamProgressReq req;
  SStreamProgressRsp rsp = {0};
  SRpcMsg            rpcMsg = {.info = pMsg->info, .code = 0};
  char              *buf = NULL;
  int32_t            rspLen = 0;
  code = tDeserializeStreamProgressReq(pMsg->pCont, pMsg->contLen, &req);

  if (code == TSDB_CODE_SUCCESS) {
    rsp.fetchIdx = req.fetchIdx;
    rsp.subFetchIdx = req.subFetchIdx;
    rsp.vgId = req.vgId;
    rsp.streamId = req.streamId;
    rspLen = tSerializeStreamProgressRsp(0, 0, &rsp);
    if (rspLen < 0) {
      code = terrno;
      goto _OVER;
    }
    if (direct) {
      buf = rpcMallocCont(rspLen);
    } else {
      buf = taosMemoryCalloc(1, rspLen);
    }
    if (!buf) {
      code = terrno;
      goto _OVER;
    }
  }

  if (code == TSDB_CODE_SUCCESS) {
    code = tqGetStreamExecInfo(pVnode, req.streamId, &rsp.progressDelay, &rsp.fillHisFinished);
  }
  if (code == TSDB_CODE_SUCCESS) {
    rspLen = tSerializeStreamProgressRsp(buf, rspLen, &rsp);
    if (rspLen < 0) {
      code = terrno;
      goto _OVER;
    }
    rpcMsg.pCont = buf;
    buf = NULL;
    rpcMsg.contLen = rspLen;
    rpcMsg.code = code;
    rpcMsg.msgType = pMsg->msgType;
    if (direct) {
      tmsgSendRsp(&rpcMsg);
    } else {
      *pMsg = rpcMsg;
    }
  }

_OVER:
  if (buf) {
    taosMemoryFree(buf);
  }
  return code;
}<|MERGE_RESOLUTION|>--- conflicted
+++ resolved
@@ -181,11 +181,7 @@
       break;
     }
     case TSDB_NORMAL_TABLE:
-<<<<<<< HEAD
-    case TSDB_VIRTUAL_TABLE: {
-=======
     case TSDB_VIRTUAL_NORMAL_TABLE: {
->>>>>>> 021fe84a
       schema = mer1.me.ntbEntry.schemaRow;
       break;
     }
@@ -352,11 +348,7 @@
       goto _exit;
     }
     (void)memcpy(cfgRsp.pTags, pTag, cfgRsp.tagsLen);
-<<<<<<< HEAD
-  } else if (mer1.me.type == TSDB_NORMAL_TABLE || mer1.me.type == TSDB_VIRTUAL_TABLE) {
-=======
   } else if (mer1.me.type == TSDB_NORMAL_TABLE || mer1.me.type == TSDB_VIRTUAL_NORMAL_TABLE) {
->>>>>>> 021fe84a
     schema = mer1.me.ntbEntry.schemaRow;
     cfgRsp.ttl = mer1.me.ntbEntry.ttlDays;
     cfgRsp.commentLen = mer1.me.ntbEntry.commentLen;
@@ -598,7 +590,6 @@
   return code;
 }
 
-<<<<<<< HEAD
 
 int32_t vnodeReadVSubtables(SReadHandle* pHandle, int64_t suid, SArray** ppRes) {
   int32_t                    code = TSDB_CODE_SUCCESS;
@@ -752,14 +743,12 @@
   return code;
 }
 
-=======
 #define VNODE_DO_META_QUERY(pVnode, cmd)                 \
   do {                                                   \
     (void)taosThreadRwlockRdlock(&(pVnode)->metaRWLock); \
     cmd;                                                 \
     (void)taosThreadRwlockUnlock(&(pVnode)->metaRWLock); \
   } while (0)
->>>>>>> 021fe84a
 
 int32_t vnodeGetLoad(SVnode *pVnode, SVnodeLoad *pLoad) {
   SSyncState state = syncGetState(pVnode->sync);
