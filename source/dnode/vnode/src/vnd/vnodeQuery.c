--- conflicted
+++ resolved
@@ -913,7 +913,6 @@
   return code;
 }
 
-<<<<<<< HEAD
 static int32_t vnodeGetCompStorage(SVnode *pVnode, int64_t *output) {
   int32_t code = 0;
 #ifdef TD_ENTERPRISE
@@ -938,7 +937,8 @@
   if (output) *output = pVnode->config.vndStats.compStorage;
 #endif
   return code;
-=======
+}
+
 static void vnodeGetBufferInfo(SVnode *pVnode, int64_t *bufferSegmentUsed, int64_t *bufferSegmentSize) {
   *bufferSegmentUsed = 0;
   *bufferSegmentSize = 0;
@@ -952,7 +952,6 @@
 
     taosThreadMutexUnlock(&pVnode->mutex);
   }
->>>>>>> 5713f54a
 }
 
 int32_t vnodeGetLoad(SVnode *pVnode, SVnodeLoad *pLoad) {
