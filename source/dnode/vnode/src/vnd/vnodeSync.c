--- conflicted
+++ resolved
@@ -602,52 +602,6 @@
 
   walApplyVer(pVnode->pWal, commitIdx);
   pVnode->restored = true;
-<<<<<<< HEAD
-
-#ifdef USE_STREAM
-  if (pVnode->pTq) {
-    SStreamMeta *pMeta = pVnode->pTq->pStreamMeta;
-    streamMetaWLock(pMeta);
-
-    if (pMeta->startInfo.tasksWillRestart) {
-      vInfo("vgId:%d, sync restore finished, stream tasks will be launched by other thread", vgId);
-      streamMetaWUnLock(pMeta);
-      return;
-    }
-
-    if (vnodeIsRoleLeader(pVnode)) {
-      // start to restore all stream tasks
-      if (tsDisableStream) {
-        vInfo("vgId:%d, sync restore finished, not launch stream tasks, since stream tasks are disabled", vgId);
-      } else {
-        vInfo("vgId:%d sync restore finished, start to launch stream task(s)", vgId);
-        if (pMeta->startInfo.startAllTasks == 1) {
-          pMeta->startInfo.restartCount += 1;
-          vDebug("vgId:%d in start tasks procedure, inc restartCounter by 1, remaining restart:%d", vgId,
-                 pMeta->startInfo.restartCount);
-        } else {
-          pMeta->startInfo.startAllTasks = 1;
-          streamMetaWUnLock(pMeta);
-
-          tqInfo("vgId:%d stream task already loaded, start them", vgId);
-          int32_t code =
-              streamTaskSchedTask(&pVnode->msgCb, TD_VID(pVnode), 0, 0, STREAM_EXEC_T_START_ALL_TASKS, false);
-          if (code != 0) {
-            tqError("vgId:%d failed to sched stream task, code:%s", vgId, tstrerror(code));
-          }
-          return;
-        }
-      }
-    } else {
-      vInfo("vgId:%d, sync restore finished, not launch stream tasks since not leader", vgId);
-    }
-
-    streamMetaWUnLock(pMeta);
-  }
-
-#endif
-=======
->>>>>>> bcc25e56
 }
 
 static void vnodeBecomeFollower(const SSyncFSM *pFsm) {
