--- conflicted
+++ resolved
@@ -15,36 +15,15 @@
 
 #include "vnd.h"
 
-<<<<<<< HEAD
-extern int32_t tsdbCompact(STsdb *pTsdb, void* flag, int64_t varg);
-
-int32_t vnodePrepareCommit(SVnode *pVnode, SCommitInfo *pInfo);
-
-static int32_t vnodeCompactImpl(SCommitInfo *pInfo) {
-  int32_t code = 0;
-  int32_t lino = 0;
-
-  // TODO
-  SVnode *pVnode = pInfo->taskInfo.pVnode;
-
-  code = tsdbCompact(pVnode->pTsdb, NULL, 0);
-  TSDB_CHECK_CODE(code, lino, _exit);
-
-_exit:
-  if (code) {
-    vError("vgId:%d %s failed since %s", TD_VID(pVnode), __func__, tstrerror(code));
-  } else {
-    vDebug("vgId:%d %s done", TD_VID(pVnode), __func__);
-=======
 static int32_t vnodeCompactTask(void *param) {
   int32_t code = 0;
   int32_t lino = 0;
 
   SCompactInfo *pInfo = (SCompactInfo *)param;
-  SVnode       *pVnode = pInfo->pVnode;
+  SVnode       *pVnode = pInfo->taskInfo.pVnode;
 
   // do compact
-  code = tsdbCompact(pInfo->pVnode->pTsdb, pInfo);
+  code = tsdbCompact(pVnode->pTsdb, pInfo, 0);
   TSDB_CHECK_CODE(code, lino, _exit);
 
   // end compact
@@ -53,13 +32,12 @@
     snprintf(dir, TSDB_FILENAME_LEN, "%s%s%s", tfsGetPrimaryPath(pVnode->pTfs), TD_DIRSEP, pVnode->path);
   } else {
     snprintf(dir, TSDB_FILENAME_LEN, "%s", pVnode->path);
->>>>>>> 039a0d22
   }
   vnodeCommitInfo(dir);
 
 _exit:
   taosMemoryFree(pInfo);
-  tsem_post(&pInfo->pVnode->canCommit);
+  tsem_post(&pVnode->canCommit);
   return code;
 }
 static int32_t vnodePrepareCompact(SVnode *pVnode, SCompactInfo *pInfo) {
@@ -68,14 +46,11 @@
 
   tsem_wait(&pVnode->canCommit);
 
-  pInfo->pVnode = pVnode;
+  pInfo->taskInfo.type = VND_TASK_COMPACT;
+  pInfo->taskInfo.pVnode = pVnode;
   pInfo->flag = 0;
   pInfo->commitID = ++pVnode->state.commitID;
 
-<<<<<<< HEAD
-  // end compact
-  tsem_post(&pInfo->taskInfo.pVnode->canCommit);
-=======
   char       dir[TSDB_FILENAME_LEN] = {0};
   SVnodeInfo info = {0};
 
@@ -88,7 +63,6 @@
   vnodeLoadInfo(dir, &info);
   info.state.commitID = pInfo->commitID;
   vnodeSaveInfo(dir, &info);
->>>>>>> 039a0d22
 
 _exit:
   if (code) {
@@ -118,14 +92,10 @@
 
 _exit:
   if (code) {
-<<<<<<< HEAD
-    vError("vgId:%d %s failed since %s", TD_VID(pVnode), __func__, tstrerror(code));
-=======
     vError("vgId:%d %s failed at line %d since %s", TD_VID(pVnode), __func__, lino, tstrerror(code));
     if (pInfo) taosMemoryFree(pInfo);
   } else {
     vInfo("vgId:%d %s done", TD_VID(pVnode), __func__);
->>>>>>> 039a0d22
   }
   return code;
 }
