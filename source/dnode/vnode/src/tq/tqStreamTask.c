/*
 * Copyright (c) 2019 TAOS Data, Inc. <jhtao@taosdata.com>
 *
 * This program is free software: you can use, redistribute, and/or modify
 * it under the terms of the GNU Affero General Public License, version 3
 * or later ("AGPL"), as published by the Free Software Foundation.
 *
 * This program is distributed in the hope that it will be useful, but WITHOUT
 * ANY WARRANTY; without even the implied warranty of MERCHANTABILITY or
 * FITNESS FOR A PARTICULAR PURPOSE.
 *
 * You should have received a copy of the GNU Affero General Public License
 * along with this program. If not, see <http://www.gnu.org/licenses/>.
 */

#include "tq.h"
#include "vnd.h"

#define MAX_REPEAT_SCAN_THRESHOLD  3
#define SCAN_WAL_IDLE_DURATION     100

static int32_t doScanWalForAllTasks(SStreamMeta* pStreamMeta, bool* pScanIdle);
static int32_t setWalReaderStartOffset(SStreamTask* pTask, int32_t vgId);
static bool    handleFillhistoryScanComplete(SStreamTask* pTask, int64_t ver);
static bool    taskReadyForDataFromWal(SStreamTask* pTask);
static bool    doPutDataIntoInputQFromWal(SStreamTask* pTask, int64_t maxVer, int32_t* numOfItems);

// extract data blocks(submit/delete) from WAL, and add them into the input queue for all the sources tasks.
int32_t tqScanWal(STQ* pTq) {
  int32_t      vgId = TD_VID(pTq->pVnode);
  SStreamMeta* pMeta = pTq->pStreamMeta;
  int64_t      st = taosGetTimestampMs();

  while (1) {
    int32_t scan = pMeta->walScanCounter;
    tqDebug("vgId:%d continue check if data in wal are available, walScanCounter:%d", vgId, scan);

    // check all tasks
    bool shouldIdle = true;
    doScanWalForAllTasks(pTq->pStreamMeta, &shouldIdle);

    if (shouldIdle) {
      streamMetaWLock(pMeta);
      int32_t times = (--pMeta->walScanCounter);
      ASSERT(pMeta->walScanCounter >= 0);
      streamMetaWUnLock(pMeta);

      if (times <= 0) {
        break;
      } else {
        tqDebug("vgId:%d scan wal for stream tasks for %d times in %dms", vgId, times, SCAN_WAL_IDLE_DURATION);
      }
    }

    taosMsleep(SCAN_WAL_IDLE_DURATION);
  }

  int64_t el = (taosGetTimestampMs() - st);
  tqDebug("vgId:%d scan wal for stream tasks completed, elapsed time:%" PRId64 " ms", vgId, el);
  return 0;
}

<<<<<<< HEAD
int32_t tqStartStreamTasks(STQ* pTq) {
  int32_t      code = TSDB_CODE_SUCCESS;
  int32_t      vgId = TD_VID(pTq->pVnode);
  SStreamMeta* pMeta = pTq->pStreamMeta;

  int32_t numOfTasks = taosArrayGetSize(pMeta->pTaskList);
  tqDebug("vgId:%d start to check all %d stream task(s) downstream status", vgId, numOfTasks);
  if (numOfTasks == 0) {
    return TSDB_CODE_SUCCESS;
  }

  SArray* pTaskList = NULL;
  streamMetaWLock(pMeta);
  pTaskList = taosArrayDup(pMeta->pTaskList, NULL);
  taosHashClear(pMeta->startInfo.pReadyTaskSet);
  taosHashClear(pMeta->startInfo.pFailedTaskSet);
  pMeta->startInfo.startTs = taosGetTimestampMs();
  streamMetaWUnLock(pMeta);

  // broadcast the check downstream tasks msg
  for (int32_t i = 0; i < numOfTasks; ++i) {
    SStreamTaskId* pTaskId = taosArrayGet(pTaskList, i);
    SStreamTask*   pTask = streamMetaAcquireTask(pMeta, pTaskId->streamId, pTaskId->taskId);
    if (pTask == NULL) {
      continue;
    }

    // fill-history task can only be launched by related stream tasks.
    if (pTask->info.fillHistory == 1) {
      streamMetaReleaseTask(pMeta, pTask);
      continue;
    }

    if (pTask->status.downstreamReady == 1) {
      if (HAS_RELATED_FILLHISTORY_TASK(pTask)) {
        tqDebug("s-task:%s downstream ready, no need to check downstream, check only related fill-history task",
                pTask->id.idStr);
        streamLaunchFillHistoryTask(pTask);
      }

      streamMetaUpdateTaskDownstreamStatus(pMeta, pTask->id.streamId, pTask->id.taskId, pTask->execInfo.init,
                                           pTask->execInfo.start, true);
      streamMetaReleaseTask(pMeta, pTask);
      continue;
    }

    EStreamTaskEvent event = (HAS_RELATED_FILLHISTORY_TASK(pTask)) ? TASK_EVENT_INIT_STREAM_SCANHIST : TASK_EVENT_INIT;
    int32_t ret = streamTaskHandleEvent(pTask->status.pSM, event);
    if (ret != TSDB_CODE_SUCCESS) {
      code = ret;
    }

    streamMetaReleaseTask(pMeta, pTask);
  }

  taosArrayDestroy(pTaskList);
  return code;
}

int32_t tqRestartStreamTasks(STQ* pTq) {
  SStreamMeta* pMeta = pTq->pStreamMeta;
  int32_t      vgId = pMeta->vgId;
  int32_t      code = 0;
  int64_t      st = taosGetTimestampMs();

  while(1) {
    int32_t startVal = atomic_val_compare_exchange_32(&pMeta->startInfo.taskStarting, 0, 1);
    if (startVal == 0) {
      break;
    }

    tqDebug("vgId:%d in start stream tasks procedure, wait for 500ms and recheck", vgId);
    taosMsleep(500);
  }

  terrno = 0;
  tqInfo("vgId:%d tasks are all updated and stopped, restart all tasks, triggered by transId:%d", vgId,
         pMeta->updateInfo.transId);

  while (streamMetaTaskInTimer(pMeta)) {
    tqDebug("vgId:%d some tasks in timer, wait for 100ms and recheck", pMeta->vgId);
    taosMsleep(100);
  }

  streamMetaWLock(pMeta);
  code = streamMetaReopen(pMeta);
  if (code != TSDB_CODE_SUCCESS) {
    tqError("vgId:%d failed to reopen stream meta", vgId);
    streamMetaWUnLock(pMeta);
    code = terrno;
    return code;
  }

  streamMetaInitBackend(pMeta);
  int64_t el = taosGetTimestampMs() - st;

  tqInfo("vgId:%d close&reload state elapsed time:%.3fs", vgId, el/1000.);

  code = streamMetaLoadAllTasks(pTq->pStreamMeta);
  if (code != TSDB_CODE_SUCCESS) {
    tqError("vgId:%d failed to load stream tasks, code:%s", vgId, tstrerror(terrno));
    streamMetaWUnLock(pMeta);
    code = terrno;
    return code;
  }

  if (vnodeIsRoleLeader(pTq->pVnode) && !tsDisableStream) {
    tqInfo("vgId:%d restart all stream tasks after all tasks being updated", vgId);
    tqResetStreamTaskStatus(pTq);

    streamMetaWUnLock(pMeta);
    tqStartStreamTasks(pTq);
  } else {
    streamMetaResetStartInfo(&pMeta->startInfo);
    streamMetaWUnLock(pMeta);
    tqInfo("vgId:%d, follower node not start stream tasks", vgId);
  }

  code = terrno;
  return code;
}

int32_t tqStartStreamTaskAsync(STQ* pTq, bool restart) {
  SStreamMeta* pMeta = pTq->pStreamMeta;
  int32_t      vgId = pMeta->vgId;

  int32_t numOfTasks = taosArrayGetSize(pMeta->pTaskList);
  if (numOfTasks == 0) {
    tqDebug("vgId:%d no stream tasks existed to run", vgId);
    return 0;
  }

  SStreamTaskRunReq* pRunReq = rpcMallocCont(sizeof(SStreamTaskRunReq));
  if (pRunReq == NULL) {
    terrno = TSDB_CODE_OUT_OF_MEMORY;
    tqError("vgId:%d failed to create msg to start wal scanning to launch stream tasks, code:%s", vgId, terrstr());
    return -1;
  }

  tqDebug("vgId:%d start all %d stream task(s) async", vgId, numOfTasks);
  pRunReq->head.vgId = vgId;
  pRunReq->streamId = 0;
  pRunReq->taskId = restart? STREAM_EXEC_RESTART_ALL_TASKS_ID:STREAM_EXEC_START_ALL_TASKS_ID;

  SRpcMsg msg = {.msgType = TDMT_STREAM_TASK_RUN, .pCont = pRunReq, .contLen = sizeof(SStreamTaskRunReq)};
  tmsgPutToQueue(&pTq->pVnode->msgCb, STREAM_QUEUE, &msg);
  return 0;
}

=======
>>>>>>> 4cac96d2
int32_t tqScanWalAsync(STQ* pTq, bool ckPause) {
  int32_t      vgId = TD_VID(pTq->pVnode);
  SStreamMeta* pMeta = pTq->pStreamMeta;

  bool alreadyRestored = pTq->pVnode->restored;

  // do not launch the stream tasks, if it is a follower or not restored vnode.
  if (!(vnodeIsRoleLeader(pTq->pVnode) && alreadyRestored)) {
    return TSDB_CODE_SUCCESS;
  }

  streamMetaWLock(pMeta);

  int32_t numOfTasks = taosArrayGetSize(pMeta->pTaskList);
  if (numOfTasks == 0) {
    tqDebug("vgId:%d no stream tasks existed to run", vgId);
    streamMetaWUnLock(pMeta);
    return 0;
  }

  pMeta->walScanCounter += 1;
  if (pMeta->walScanCounter > MAX_REPEAT_SCAN_THRESHOLD) {
    pMeta->walScanCounter = MAX_REPEAT_SCAN_THRESHOLD;
  }

  if (pMeta->walScanCounter > 1) {
    tqDebug("vgId:%d wal read task has been launched, remain scan times:%d", vgId, pMeta->walScanCounter);
    streamMetaWUnLock(pMeta);
    return 0;
  }

  int32_t numOfPauseTasks = pTq->pStreamMeta->numOfPausedTasks;
  if (ckPause && numOfTasks == numOfPauseTasks) {
    tqDebug("vgId:%d ignore all submit, all streams had been paused, reset the walScanCounter", vgId);

    // reset the counter value, since we do not launch the scan wal operation.
    pMeta->walScanCounter = 0;
    streamMetaWUnLock(pMeta);
    return 0;
  }

  SStreamTaskRunReq* pRunReq = rpcMallocCont(sizeof(SStreamTaskRunReq));
  if (pRunReq == NULL) {
    terrno = TSDB_CODE_OUT_OF_MEMORY;
    tqError("vgId:%d failed to create msg to start wal scanning to launch stream tasks, code:%s", vgId, terrstr());
    streamMetaWUnLock(pMeta);
    return -1;
  }

  tqDebug("vgId:%d create msg to start wal scan to launch stream tasks, numOfTasks:%d, restored:%d", vgId, numOfTasks,
          alreadyRestored);

  pRunReq->head.vgId = vgId;
  pRunReq->streamId = 0;
  pRunReq->taskId = STREAM_EXEC_EXTRACT_DATA_IN_WAL_ID;

  SRpcMsg msg = {.msgType = TDMT_STREAM_TASK_RUN, .pCont = pRunReq, .contLen = sizeof(SStreamTaskRunReq)};
  tmsgPutToQueue(&pTq->pVnode->msgCb, STREAM_QUEUE, &msg);
  streamMetaWUnLock(pMeta);

  return 0;
}

int32_t tqStopStreamTasks(STQ* pTq) {
  SStreamMeta* pMeta = pTq->pStreamMeta;
  int32_t      vgId = TD_VID(pTq->pVnode);
  int32_t      numOfTasks = taosArrayGetSize(pMeta->pTaskList);

  tqDebug("vgId:%d stop all %d stream task(s)", vgId, numOfTasks);
  if (numOfTasks == 0) {
    return TSDB_CODE_SUCCESS;
  }

  SArray* pTaskList = NULL;
  streamMetaWLock(pMeta);
  pTaskList = taosArrayDup(pMeta->pTaskList, NULL);
  streamMetaWUnLock(pMeta);

  for (int32_t i = 0; i < numOfTasks; ++i) {
    SStreamTaskId*   pTaskId = taosArrayGet(pTaskList, i);
    SStreamTask* pTask = streamMetaAcquireTask(pMeta, pTaskId->streamId, pTaskId->taskId);
    if (pTask == NULL) {
      continue;
    }

    streamTaskStop(pTask);
    streamMetaReleaseTask(pMeta, pTask);
  }

  taosArrayDestroy(pTaskList);
  return 0;
}

int32_t setWalReaderStartOffset(SStreamTask* pTask, int32_t vgId) {
  // seek the stored version and extract data from WAL
  int64_t firstVer = walReaderGetValidFirstVer(pTask->exec.pWalReader);
  if (pTask->chkInfo.nextProcessVer < firstVer) {
    tqWarn("vgId:%d s-task:%s ver:%" PRId64 " earlier than the first ver of wal range %" PRId64 ", forward to %" PRId64,
           vgId, pTask->id.idStr, pTask->chkInfo.nextProcessVer, firstVer, firstVer);

    pTask->chkInfo.nextProcessVer = firstVer;

    // todo need retry if failed
    int32_t code = walReaderSeekVer(pTask->exec.pWalReader, pTask->chkInfo.nextProcessVer);
    if (code != TSDB_CODE_SUCCESS) {
      return code;
    }

    // append the data for the stream
    tqDebug("vgId:%d s-task:%s wal reader seek to ver:%" PRId64, vgId, pTask->id.idStr, pTask->chkInfo.nextProcessVer);
  } else {
    int64_t currentVer = walReaderGetCurrentVer(pTask->exec.pWalReader);
    if (currentVer == -1) {  // we only seek the read for the first time
      int32_t code = walReaderSeekVer(pTask->exec.pWalReader, pTask->chkInfo.nextProcessVer);
      if (code != TSDB_CODE_SUCCESS) {  // no data in wal, quit
        return code;
      }

      // append the data for the stream
      tqDebug("vgId:%d s-task:%s wal reader initial seek to ver:%" PRId64, vgId, pTask->id.idStr,
              pTask->chkInfo.nextProcessVer);
    }
  }

  int64_t skipToVer = walReaderGetSkipToVersion(pTask->exec.pWalReader);
  if (skipToVer != 0 && skipToVer > pTask->chkInfo.nextProcessVer) {
    int32_t code = walReaderSeekVer(pTask->exec.pWalReader, skipToVer);
    if (code != TSDB_CODE_SUCCESS) {  // no data in wal, quit
      return code;
    }

    tqDebug("vgId:%d s-task:%s wal reader jump to ver:%" PRId64, vgId, pTask->id.idStr, skipToVer);
  }

  return TSDB_CODE_SUCCESS;
}

// todo handle memory error
bool handleFillhistoryScanComplete(SStreamTask* pTask, int64_t ver) {
  const char* id = pTask->id.idStr;
  int64_t     maxVer = pTask->dataRange.range.maxVer;

  if ((pTask->info.fillHistory == 1) && ver > pTask->dataRange.range.maxVer) {
    if (!pTask->status.appendTranstateBlock) {
      qWarn("s-task:%s fill-history scan WAL, nextProcessVer:%" PRId64 " out of the maximum ver:%" PRId64
            ", not scan wal anymore, add transfer-state block into inputQ",
            id, ver, maxVer);

      double el = (taosGetTimestampMs() - pTask->execInfo.step2Start) / 1000.0;
      qDebug("s-task:%s scan-history from WAL stage(step 2) ended, elapsed time:%.2fs", id, el);
      /*int32_t code = */streamTaskPutTranstateIntoInputQ(pTask);
      return true;
    } else {
      qWarn("s-task:%s fill-history scan WAL, nextProcessVer:%" PRId64 " out of the maximum ver:%" PRId64 ", not scan wal",
            id, ver, maxVer);
    }
  }

  return false;
}

bool taskReadyForDataFromWal(SStreamTask* pTask) {
  // non-source or fill-history tasks don't need to response the WAL scan action.
  if ((pTask->info.taskLevel != TASK_LEVEL__SOURCE) || (pTask->status.downstreamReady == 0)) {
    return false;
  }

  // not in ready state, do not handle the data from wal
  char* p = NULL;
  int32_t status = streamTaskGetStatus(pTask, &p);
  if (streamTaskGetStatus(pTask, &p) != TASK_STATUS__READY) {
    tqTrace("s-task:%s not ready for submit block in wal, status:%s", pTask->id.idStr, p);
    return false;
  }

  // fill-history task has entered into the last phase, no need to anything
  if ((pTask->info.fillHistory == 1) && pTask->status.appendTranstateBlock) {
    ASSERT(status == TASK_STATUS__READY);
    // the maximum version of data in the WAL has reached already, the step2 is done
    tqDebug("s-task:%s fill-history reach the maximum ver:%" PRId64 ", not scan wal anymore", pTask->id.idStr,
            pTask->dataRange.range.maxVer);
    return false;
  }

  // check if input queue is full or not
  if (streamQueueIsFull(pTask->inputq.queue)) {
    tqTrace("s-task:%s input queue is full, do nothing", pTask->id.idStr);
    return false;
  }

  // the input queue of downstream task is full, so the output is blocked, stopped for a while
  if (pTask->inputq.status == TASK_INPUT_STATUS__BLOCKED) {
    tqDebug("s-task:%s inputQ is blocked, do nothing", pTask->id.idStr);
    return false;
  }

  return true;
}

bool doPutDataIntoInputQFromWal(SStreamTask* pTask, int64_t maxVer, int32_t* numOfItems) {
  const char* id = pTask->id.idStr;
  int32_t     numOfNewItems = 0;

  while(1) {
    if ((pTask->info.fillHistory == 1) && pTask->status.appendTranstateBlock) {
      *numOfItems += numOfNewItems;
      return numOfNewItems > 0;
    }

    SStreamQueueItem* pItem = NULL;
    int32_t code = extractMsgFromWal(pTask->exec.pWalReader, (void**)&pItem, maxVer, id);
    if (code != TSDB_CODE_SUCCESS || pItem == NULL) {  // failed, continue
      int64_t currentVer = walReaderGetCurrentVer(pTask->exec.pWalReader);
      bool itemInFillhistory = handleFillhistoryScanComplete(pTask, currentVer);
      if (itemInFillhistory) {
        numOfNewItems += 1;
      }
      break;
    }

    if (pItem != NULL) {
      code = streamTaskPutDataIntoInputQ(pTask, pItem);
      if (code == TSDB_CODE_SUCCESS) {
        numOfNewItems += 1;
        int64_t ver = walReaderGetCurrentVer(pTask->exec.pWalReader);
        pTask->chkInfo.nextProcessVer = ver;
        tqDebug("s-task:%s set ver:%" PRId64 " for reader after extract data from WAL", id, ver);

        bool itemInFillhistory = handleFillhistoryScanComplete(pTask, ver);
        if (itemInFillhistory) {
          break;
        }
      } else {
        tqError("s-task:%s append input queue failed, code: too many items, ver:%" PRId64, id, pTask->chkInfo.nextProcessVer);
        break;
      }
    }
  }

  *numOfItems += numOfNewItems;
  return numOfNewItems > 0;
}

int32_t doScanWalForAllTasks(SStreamMeta* pStreamMeta, bool* pScanIdle) {
  *pScanIdle = true;
  bool    noDataInWal = true;
  int32_t vgId = pStreamMeta->vgId;

  int32_t numOfTasks = taosArrayGetSize(pStreamMeta->pTaskList);
  if (numOfTasks == 0) {
    return TSDB_CODE_SUCCESS;
  }

  // clone the task list, to avoid the task update during scan wal files
  SArray* pTaskList = NULL;
  streamMetaWLock(pStreamMeta);
  pTaskList = taosArrayDup(pStreamMeta->pTaskList, NULL);
  streamMetaWUnLock(pStreamMeta);

  tqDebug("vgId:%d start to check wal to extract new submit block for %d tasks", vgId, numOfTasks);

  // update the new task number
  numOfTasks = taosArrayGetSize(pTaskList);

  for (int32_t i = 0; i < numOfTasks; ++i) {
    STaskId*     pTaskId = taosArrayGet(pTaskList, i);
    SStreamTask* pTask = streamMetaAcquireTask(pStreamMeta, pTaskId->streamId, pTaskId->taskId);
    if (pTask == NULL) {
      continue;
    }

    if (!taskReadyForDataFromWal(pTask)) {
      streamMetaReleaseTask(pStreamMeta, pTask);
      continue;
    }

    *pScanIdle = false;

    // seek the stored version and extract data from WAL
    int32_t code = setWalReaderStartOffset(pTask, vgId);
    if (code != TSDB_CODE_SUCCESS) {
      streamMetaReleaseTask(pStreamMeta, pTask);
      continue;
    }

    int32_t numOfItems = streamQueueGetNumOfItems(pTask->inputq.queue);
    int64_t maxVer = (pTask->info.fillHistory == 1) ? pTask->dataRange.range.maxVer : INT64_MAX;

    taosThreadMutexLock(&pTask->lock);

    char* p = NULL;
    ETaskStatus status = streamTaskGetStatus(pTask, &p);
    if (status != TASK_STATUS__READY) {
      tqDebug("s-task:%s not ready for submit block from wal, status:%s", pTask->id.idStr, p);
      taosThreadMutexUnlock(&pTask->lock);
      streamMetaReleaseTask(pStreamMeta, pTask);
      continue;
    }

    bool hasNewData = doPutDataIntoInputQFromWal(pTask, maxVer, &numOfItems);
    taosThreadMutexUnlock(&pTask->lock);

    if ((numOfItems > 0) || hasNewData) {
      noDataInWal = false;
      code = streamSchedExec(pTask);
      if (code != TSDB_CODE_SUCCESS) {
        streamMetaReleaseTask(pStreamMeta, pTask);
        return -1;
      }
    }

    streamMetaReleaseTask(pStreamMeta, pTask);
  }

  // all wal are checked, and no new data available in wal.
  if (noDataInWal) {
    *pScanIdle = true;
  }

  taosArrayDestroy(pTaskList);
  return 0;
}<|MERGE_RESOLUTION|>--- conflicted
+++ resolved
@@ -60,158 +60,6 @@
   return 0;
 }
 
-<<<<<<< HEAD
-int32_t tqStartStreamTasks(STQ* pTq) {
-  int32_t      code = TSDB_CODE_SUCCESS;
-  int32_t      vgId = TD_VID(pTq->pVnode);
-  SStreamMeta* pMeta = pTq->pStreamMeta;
-
-  int32_t numOfTasks = taosArrayGetSize(pMeta->pTaskList);
-  tqDebug("vgId:%d start to check all %d stream task(s) downstream status", vgId, numOfTasks);
-  if (numOfTasks == 0) {
-    return TSDB_CODE_SUCCESS;
-  }
-
-  SArray* pTaskList = NULL;
-  streamMetaWLock(pMeta);
-  pTaskList = taosArrayDup(pMeta->pTaskList, NULL);
-  taosHashClear(pMeta->startInfo.pReadyTaskSet);
-  taosHashClear(pMeta->startInfo.pFailedTaskSet);
-  pMeta->startInfo.startTs = taosGetTimestampMs();
-  streamMetaWUnLock(pMeta);
-
-  // broadcast the check downstream tasks msg
-  for (int32_t i = 0; i < numOfTasks; ++i) {
-    SStreamTaskId* pTaskId = taosArrayGet(pTaskList, i);
-    SStreamTask*   pTask = streamMetaAcquireTask(pMeta, pTaskId->streamId, pTaskId->taskId);
-    if (pTask == NULL) {
-      continue;
-    }
-
-    // fill-history task can only be launched by related stream tasks.
-    if (pTask->info.fillHistory == 1) {
-      streamMetaReleaseTask(pMeta, pTask);
-      continue;
-    }
-
-    if (pTask->status.downstreamReady == 1) {
-      if (HAS_RELATED_FILLHISTORY_TASK(pTask)) {
-        tqDebug("s-task:%s downstream ready, no need to check downstream, check only related fill-history task",
-                pTask->id.idStr);
-        streamLaunchFillHistoryTask(pTask);
-      }
-
-      streamMetaUpdateTaskDownstreamStatus(pMeta, pTask->id.streamId, pTask->id.taskId, pTask->execInfo.init,
-                                           pTask->execInfo.start, true);
-      streamMetaReleaseTask(pMeta, pTask);
-      continue;
-    }
-
-    EStreamTaskEvent event = (HAS_RELATED_FILLHISTORY_TASK(pTask)) ? TASK_EVENT_INIT_STREAM_SCANHIST : TASK_EVENT_INIT;
-    int32_t ret = streamTaskHandleEvent(pTask->status.pSM, event);
-    if (ret != TSDB_CODE_SUCCESS) {
-      code = ret;
-    }
-
-    streamMetaReleaseTask(pMeta, pTask);
-  }
-
-  taosArrayDestroy(pTaskList);
-  return code;
-}
-
-int32_t tqRestartStreamTasks(STQ* pTq) {
-  SStreamMeta* pMeta = pTq->pStreamMeta;
-  int32_t      vgId = pMeta->vgId;
-  int32_t      code = 0;
-  int64_t      st = taosGetTimestampMs();
-
-  while(1) {
-    int32_t startVal = atomic_val_compare_exchange_32(&pMeta->startInfo.taskStarting, 0, 1);
-    if (startVal == 0) {
-      break;
-    }
-
-    tqDebug("vgId:%d in start stream tasks procedure, wait for 500ms and recheck", vgId);
-    taosMsleep(500);
-  }
-
-  terrno = 0;
-  tqInfo("vgId:%d tasks are all updated and stopped, restart all tasks, triggered by transId:%d", vgId,
-         pMeta->updateInfo.transId);
-
-  while (streamMetaTaskInTimer(pMeta)) {
-    tqDebug("vgId:%d some tasks in timer, wait for 100ms and recheck", pMeta->vgId);
-    taosMsleep(100);
-  }
-
-  streamMetaWLock(pMeta);
-  code = streamMetaReopen(pMeta);
-  if (code != TSDB_CODE_SUCCESS) {
-    tqError("vgId:%d failed to reopen stream meta", vgId);
-    streamMetaWUnLock(pMeta);
-    code = terrno;
-    return code;
-  }
-
-  streamMetaInitBackend(pMeta);
-  int64_t el = taosGetTimestampMs() - st;
-
-  tqInfo("vgId:%d close&reload state elapsed time:%.3fs", vgId, el/1000.);
-
-  code = streamMetaLoadAllTasks(pTq->pStreamMeta);
-  if (code != TSDB_CODE_SUCCESS) {
-    tqError("vgId:%d failed to load stream tasks, code:%s", vgId, tstrerror(terrno));
-    streamMetaWUnLock(pMeta);
-    code = terrno;
-    return code;
-  }
-
-  if (vnodeIsRoleLeader(pTq->pVnode) && !tsDisableStream) {
-    tqInfo("vgId:%d restart all stream tasks after all tasks being updated", vgId);
-    tqResetStreamTaskStatus(pTq);
-
-    streamMetaWUnLock(pMeta);
-    tqStartStreamTasks(pTq);
-  } else {
-    streamMetaResetStartInfo(&pMeta->startInfo);
-    streamMetaWUnLock(pMeta);
-    tqInfo("vgId:%d, follower node not start stream tasks", vgId);
-  }
-
-  code = terrno;
-  return code;
-}
-
-int32_t tqStartStreamTaskAsync(STQ* pTq, bool restart) {
-  SStreamMeta* pMeta = pTq->pStreamMeta;
-  int32_t      vgId = pMeta->vgId;
-
-  int32_t numOfTasks = taosArrayGetSize(pMeta->pTaskList);
-  if (numOfTasks == 0) {
-    tqDebug("vgId:%d no stream tasks existed to run", vgId);
-    return 0;
-  }
-
-  SStreamTaskRunReq* pRunReq = rpcMallocCont(sizeof(SStreamTaskRunReq));
-  if (pRunReq == NULL) {
-    terrno = TSDB_CODE_OUT_OF_MEMORY;
-    tqError("vgId:%d failed to create msg to start wal scanning to launch stream tasks, code:%s", vgId, terrstr());
-    return -1;
-  }
-
-  tqDebug("vgId:%d start all %d stream task(s) async", vgId, numOfTasks);
-  pRunReq->head.vgId = vgId;
-  pRunReq->streamId = 0;
-  pRunReq->taskId = restart? STREAM_EXEC_RESTART_ALL_TASKS_ID:STREAM_EXEC_START_ALL_TASKS_ID;
-
-  SRpcMsg msg = {.msgType = TDMT_STREAM_TASK_RUN, .pCont = pRunReq, .contLen = sizeof(SStreamTaskRunReq)};
-  tmsgPutToQueue(&pTq->pVnode->msgCb, STREAM_QUEUE, &msg);
-  return 0;
-}
-
-=======
->>>>>>> 4cac96d2
 int32_t tqScanWalAsync(STQ* pTq, bool ckPause) {
   int32_t      vgId = TD_VID(pTq->pVnode);
   SStreamMeta* pMeta = pTq->pStreamMeta;
