/*
 * Copyright (c) 2019 TAOS Data, Inc. <jhtao@taosdata.com>
 *
 * This program is free software: you can use, redistribute, and/or modify
 * it under the terms of the GNU Affero General Public License, version 3
 * or later ("AGPL"), as published by the Free Software Foundation.
 *
 * This program is distributed in the hope that it will be useful, but WITHOUT
 * ANY WARRANTY; without even the implied warranty of MERCHANTABILITY or
 * FITNESS FOR A PARTICULAR PURPOSE.
 *
 * You should have received a copy of the GNU Affero General Public License
 * along with this program. If not, see <http://www.gnu.org/licenses/>.
 */

#include "tq.h"
#include "vnd.h"

#define SCAN_WAL_IDLE_DURATION    250  // idle for 500ms to do next wal scan
#define SCAN_WAL_WAIT_COUNT       2

typedef struct SBuildScanWalMsgParam {
  int64_t metaId;
  SMsgCb  msgCb;
} SBuildScanWalMsgParam;

static int32_t doScanWalForAllTasks(SStreamMeta* pStreamMeta, int32_t* pNumOfTasks);
static int32_t setWalReaderStartOffset(SStreamTask* pTask, int32_t vgId);
static bool    handleFillhistoryScanComplete(SStreamTask* pTask, int64_t ver);
static bool    taskReadyForDataFromWal(SStreamTask* pTask);
static int32_t doPutDataIntoInputQ(SStreamTask* pTask, int64_t maxVer, int32_t* numOfItems, bool* pSucc);

// extract data blocks(submit/delete) from WAL, and add them into the input queue for all the sources tasks.
int32_t tqScanWal(STQ* pTq) {
  SStreamMeta* pMeta = pTq->pStreamMeta;
  int32_t      vgId = pMeta->vgId;
  int64_t      st = taosGetTimestampMs();
  int32_t      numOfTasks = 0;
  int64_t      el = 0;
  int32_t      code = 0;

  int32_t old = atomic_val_compare_exchange_32(&pMeta->scanInfo.scanSentinel, 0, 1);
  if (old == 0) {
    tqDebug("vgId:%d try to scan wal to extract data", vgId);
  } else {
    tqDebug("vgId:%d already in wal scan, abort", vgId);
    return code;
  }

  // the scan wal interval less than 200, not scan, actually.
  if ((pMeta->scanInfo.lastScanTs > 0) && (st - pMeta->scanInfo.lastScanTs < 200)) {
    tqDebug("vgId:%d scan wal less than 200ms, do nothing", vgId);
    atomic_store_32(&pMeta->scanInfo.scanSentinel, 0);
    return code;
  }

  // check all tasks
  code = doScanWalForAllTasks(pMeta, &numOfTasks);

  pMeta->scanInfo.lastScanTs = taosGetTimestampMs();
  el = (pMeta->scanInfo.lastScanTs - st);

  if (code) {
    tqError("vgId:%d failed to scan wal for all tasks, try next time, elapsed time:%" PRId64 "ms code:%s", vgId, el,
            tstrerror(code));
  } else {
    tqDebug("vgId:%d scan wal for stream tasks completed, elapsed time:%" PRId64 "ms", vgId, el);
  }

  atomic_store_32(&pMeta->scanInfo.scanSentinel, 0);
  return code;
}

static bool waitEnoughDuration(SStreamMeta* pMeta) {
  if ((++pMeta->scanInfo.tickCounter) >= SCAN_WAL_WAIT_COUNT) {
    pMeta->scanInfo.tickCounter = 0;
    return true;
  }

  return false;
}

static void doStartScanWal(void* param, void* tmrId) {
  int32_t                vgId = 0;
  int32_t                code = 0;
  int32_t                numOfTasks = 0;
  tmr_h                  pTimer = NULL;
  SBuildScanWalMsgParam* pParam = (SBuildScanWalMsgParam*)param;

  tqDebug("start to do scan wal in tmr, metaRid:%" PRId64, pParam->metaId);

  SStreamMeta* pMeta = taosAcquireRef(streamMetaRefPool, pParam->metaId);
  if (pMeta == NULL) {
    tqError("metaRid:%" PRId64 " not valid now, stream meta has been freed", pParam->metaId);
    taosMemoryFree(pParam);
    return;
  }

  vgId = pMeta->vgId;
  code = streamTimerGetInstance(&pTimer);
  if (code) {
    tqFatal("vgId:%d failed to get tmr ctrl during sched scan wal, not scan wal, code:%s", vgId, tstrerror(code));
    taosMemoryFree(pParam);
    return;
  }

  if (pMeta->closeFlag) {
    code = taosReleaseRef(streamMetaRefPool, pParam->metaId);
    if (code == TSDB_CODE_SUCCESS) {
      tqInfo("vgId:%d jump out of scan wal timer since closed", vgId);
    } else {
      tqError("vgId:%d failed to release ref for streamMeta, rid:%" PRId64 " code:%s", vgId, pParam->metaId,
              tstrerror(code));
    }

    taosMemoryFree(pParam);
    return;
  }

  if (pMeta->role != NODE_ROLE_LEADER) {
    tqDebug("vgId:%d not leader, role:%d not scan wal anymore", vgId, pMeta->role);

    code = taosReleaseRef(streamMetaRefPool, pParam->metaId);
    if (code == TSDB_CODE_SUCCESS) {
      tqDebug("vgId:%d jump out of scan wal timer since not leader", vgId);
    } else {
      tqError("vgId:%d failed to release ref for streamMeta, rid:%" PRId64 " code:%s", vgId, pParam->metaId,
              tstrerror(code));
    }

    taosMemFree(pParam);
    return;
  }

  if (pMeta->startInfo.startAllTasks) {
    tqDebug("vgId:%d in restart procedure, not ready to scan wal", vgId);
    goto _end;
  }

  if (!waitEnoughDuration(pMeta)) {
    streamTmrStart(doStartScanWal, SCAN_WAL_IDLE_DURATION, pParam, pTimer, &pMeta->scanInfo.scanTimer, vgId,
                   "scan-wal");
    code = taosReleaseRef(streamMetaRefPool, pParam->metaId);
    if (code) {
      tqError("vgId:%d failed to release ref for streamMeta, rid:%" PRId64 " code:%s", vgId, pParam->metaId,
              tstrerror(code));
    }
    return;
  }

  // failed to lock, try 500ms later
  code = streamMetaTryRlock(pMeta);
  if (code == 0) {
    numOfTasks = taosArrayGetSize(pMeta->pTaskList);
    streamMetaRUnLock(pMeta);
  } else {
    numOfTasks = 0;
  }

  if (numOfTasks > 0) {
    tqDebug("vgId:%d create msg to start wal scan, numOfTasks:%d", vgId, numOfTasks);

#if 0
  //  wait for the vnode is freed, and invalid read may occur.
  taosMsleep(10000);
#endif

<<<<<<< HEAD
    code = streamTaskSchedTask(&pParam->msgCb, vgId, 0, 0, STREAM_EXEC_T_EXTRACT_WAL_DATA);
=======
    code = streamTaskSchedTask(&pParam->msgCb, vgId, 0, 0, STREAM_EXEC_T_EXTRACT_WAL_DATA, false);
>>>>>>> 5044c4bd
    if (code) {
      tqError("vgId:%d failed sched task to scan wal, code:%s", vgId, tstrerror(code));
    }
  }

_end:
  streamTmrStart(doStartScanWal, SCAN_WAL_IDLE_DURATION, pParam, pTimer, &pMeta->scanInfo.scanTimer, vgId, "scan-wal");
  tqDebug("vgId:%d try scan-wal will start in %dms", vgId, SCAN_WAL_IDLE_DURATION*SCAN_WAL_WAIT_COUNT);

  code = taosReleaseRef(streamMetaRefPool, pParam->metaId);
  if (code) {
    tqError("vgId:%d failed to release ref for streamMeta, rid:%" PRId64 " code:%s", vgId, pParam->metaId,
            tstrerror(code));
  }
}

void tqScanWalAsync(STQ* pTq) {
  SStreamMeta*           pMeta = pTq->pStreamMeta;
  int32_t                code = 0;
  int32_t                vgId = TD_VID(pTq->pVnode);
  tmr_h                  pTimer = NULL;
  SBuildScanWalMsgParam* pParam = NULL;

  // 1. the vnode should be the leader.
  // 2. the stream isn't disabled
  if ((pMeta->role != NODE_ROLE_LEADER) || tsDisableStream) {
    tqInfo("vgId:%d follower node or stream disabled, not scan wal", vgId);
    return;
  }

  pParam = taosMemoryMalloc(sizeof(SBuildScanWalMsgParam));
  if (pParam == NULL) {
    tqError("vgId:%d failed to start scan wal, stream not executes, code:%s", vgId, tstrerror(code));
    return;
  }

  pParam->metaId = pMeta->rid;
  pParam->msgCb = pTq->pVnode->msgCb;

  code = streamTimerGetInstance(&pTimer);
  if (code) {
    tqFatal("vgId:%d failed to get tmr ctrl during sched scan wal", vgId);
    taosMemoryFree(pParam);
  } else {
    streamTmrStart(doStartScanWal, SCAN_WAL_IDLE_DURATION, pParam, pTimer, &pMeta->scanInfo.scanTimer, vgId,
                   "scan-wal");
  }
}

int32_t tqStopStreamAllTasksAsync(SStreamMeta* pMeta, SMsgCb* pMsgCb) {
<<<<<<< HEAD
  return streamTaskSchedTask(pMsgCb, pMeta->vgId, 0, 0, STREAM_EXEC_T_STOP_ALL_TASKS);
=======
  return streamTaskSchedTask(pMsgCb, pMeta->vgId, 0, 0, STREAM_EXEC_T_STOP_ALL_TASKS, false);
>>>>>>> 5044c4bd
}

int32_t setWalReaderStartOffset(SStreamTask* pTask, int32_t vgId) {
  // seek the stored version and extract data from WAL
  int64_t firstVer = walReaderGetValidFirstVer(pTask->exec.pWalReader);
  if (pTask->chkInfo.nextProcessVer < firstVer) {
    tqWarn("vgId:%d s-task:%s ver:%" PRId64 " earlier than the first ver of wal range %" PRId64 ", forward to %" PRId64,
           vgId, pTask->id.idStr, pTask->chkInfo.nextProcessVer, firstVer, firstVer);

    pTask->chkInfo.nextProcessVer = firstVer;

    // todo need retry if failed
    int32_t code = walReaderSeekVer(pTask->exec.pWalReader, pTask->chkInfo.nextProcessVer);
    if (code != TSDB_CODE_SUCCESS) {
      return code;
    }

    // append the data for the stream
    tqDebug("vgId:%d s-task:%s wal reader seek to ver:%" PRId64, vgId, pTask->id.idStr, pTask->chkInfo.nextProcessVer);
  } else {
    int64_t currentVer = walReaderGetCurrentVer(pTask->exec.pWalReader);
    if (currentVer == -1) {  // we only seek the read for the first time
      int32_t code = walReaderSeekVer(pTask->exec.pWalReader, pTask->chkInfo.nextProcessVer);
      if (code != TSDB_CODE_SUCCESS) {  // no data in wal, quit
        return code;
      }

      // append the data for the stream
      tqDebug("vgId:%d s-task:%s wal reader initial seek to ver:%" PRId64, vgId, pTask->id.idStr,
              pTask->chkInfo.nextProcessVer);
    }
  }

  int64_t skipToVer = walReaderGetSkipToVersion(pTask->exec.pWalReader);
  if (skipToVer != 0 && skipToVer > pTask->chkInfo.nextProcessVer) {
    int32_t code = walReaderSeekVer(pTask->exec.pWalReader, skipToVer);
    if (code != TSDB_CODE_SUCCESS) {  // no data in wal, quit
      return code;
    }

    tqDebug("vgId:%d s-task:%s wal reader jump to ver:%" PRId64, vgId, pTask->id.idStr, skipToVer);
  }

  return TSDB_CODE_SUCCESS;
}

// todo handle memory error
bool handleFillhistoryScanComplete(SStreamTask* pTask, int64_t ver) {
  const char* id = pTask->id.idStr;
  int64_t     maxVer = pTask->step2Range.maxVer;

  if ((pTask->info.fillHistory == 1) && ver > maxVer) {
    if (!pTask->status.appendTranstateBlock) {
      qWarn("s-task:%s fill-history scan WAL, nextProcessVer:%" PRId64 " out of the maximum ver:%" PRId64
            ", not scan wal anymore, add transfer-state block into inputQ",
            id, ver, maxVer);

      double el = (taosGetTimestampMs() - pTask->execInfo.step2Start) / 1000.0;
      qDebug("s-task:%s scan-history from WAL stage(step 2) ended, range:%" PRId64 "-%" PRId64 ", elapsed time:%.2fs",
             id, pTask->step2Range.minVer, maxVer, el);
      int32_t code = streamTaskPutTranstateIntoInputQ(pTask);
      if (code) {
        qError("s-task:%s failed to put trans-state into inputQ", id);
      }

      return true;
    } else {
      qWarn("s-task:%s fill-history scan WAL, nextProcessVer:%" PRId64 " out of the ver range:%" PRId64 "-%" PRId64
            ", not scan wal",
            id, ver, pTask->step2Range.minVer, maxVer);
    }
  }

  return false;
}

bool taskReadyForDataFromWal(SStreamTask* pTask) {
  // non-source or fill-history tasks don't need to response the WAL scan action.
  SSTaskBasicInfo* pInfo = &pTask->info;
  if ((pInfo->taskLevel != TASK_LEVEL__SOURCE) || (pTask->status.downstreamReady == 0)) {
    return false;
  }

  if (pInfo->taskLevel == TASK_LEVEL__SOURCE && pInfo->trigger == STREAM_TRIGGER_FORCE_WINDOW_CLOSE) {
    return false;
  }

  // not in ready state, do not handle the data from wal
  SStreamTaskState pState = streamTaskGetStatus(pTask);
  if (pState.state != TASK_STATUS__READY) {
    tqTrace("s-task:%s not ready for submit block in wal, status:%s", pTask->id.idStr, pState.name);
    return false;
  }

  // fill-history task has entered into the last phase, no need to anything
  if ((pInfo->fillHistory == 1) && pTask->status.appendTranstateBlock) {
    // the maximum version of data in the WAL has reached already, the step2 is done
    tqDebug("s-task:%s fill-history reach the maximum ver:%" PRId64 ", not scan wal anymore", pTask->id.idStr,
            pTask->dataRange.range.maxVer);
    return false;
  }

  // check whether input queue is full or not
  if (streamQueueIsFull(pTask->inputq.queue)) {
    tqTrace("s-task:%s input queue is full, launch task without scanning wal", pTask->id.idStr);
<<<<<<< HEAD
    int32_t code = streamTrySchedExec(pTask);
=======
    int32_t code = streamTrySchedExec(pTask, false);
>>>>>>> 5044c4bd
    if (code) {
      tqError("s-task:%s failed to start task while inputQ is full", pTask->id.idStr);
    }
    return false;
  }

  // the input queue of downstream task is full, so the output is blocked, stopped for a while
  if (pTask->inputq.status == TASK_INPUT_STATUS__BLOCKED) {
    tqDebug("s-task:%s inputQ is blocked, do nothing", pTask->id.idStr);
    return false;
  }

  return true;
}

int32_t doPutDataIntoInputQ(SStreamTask* pTask, int64_t maxVer, int32_t* numOfItems, bool* pSucc) {
  const char* id = pTask->id.idStr;
  int32_t     numOfNewItems = 0;
  int32_t     code = 0;
  *pSucc = false;

  while (1) {
    if ((pTask->info.fillHistory == 1) && pTask->status.appendTranstateBlock) {
      *numOfItems += numOfNewItems;
      return numOfNewItems > 0;
    }

    SStreamQueueItem* pItem = NULL;
    code = extractMsgFromWal(pTask->exec.pWalReader, (void**)&pItem, maxVer, id);
    if (code != TSDB_CODE_SUCCESS || pItem == NULL) {  // failed, continue
      int64_t currentVer = walReaderGetCurrentVer(pTask->exec.pWalReader);
      bool    itemInFillhistory = handleFillhistoryScanComplete(pTask, currentVer);
      if (itemInFillhistory) {
        numOfNewItems += 1;
      }
      break;
    }

    if (pItem != NULL) {
      code = streamTaskPutDataIntoInputQ(pTask, pItem);
      if (code == TSDB_CODE_SUCCESS) {
        numOfNewItems += 1;
        int64_t ver = walReaderGetCurrentVer(pTask->exec.pWalReader);
        pTask->chkInfo.nextProcessVer = ver;
        tqDebug("s-task:%s set ver:%" PRId64 " for reader after extract data from WAL", id, ver);

        bool itemInFillhistory = handleFillhistoryScanComplete(pTask, ver);
        if (itemInFillhistory) {
          break;
        }
      } else {
        if (code == TSDB_CODE_OUT_OF_MEMORY) {
          tqError("s-task:%s failed to put data into inputQ, since out of memory", id);
        } else {
          tqTrace("s-task:%s append input queue failed, code:inputQ is full, ver:%" PRId64, id,
                  pTask->chkInfo.nextProcessVer);
          code = walReaderSeekVer(pTask->exec.pWalReader, pTask->chkInfo.nextProcessVer);
          if (code) {
            tqError("s-task:%s failed to seek ver to:%" PRId64 " in wal", id, pTask->chkInfo.nextProcessVer);
          }

          code = 0;  // reset the error code
        }

        break;
      }
    }
  }

  *numOfItems += numOfNewItems;
  *pSucc = (numOfNewItems > 0);
  return code;
}

int32_t doScanWalForAllTasks(SStreamMeta* pStreamMeta, int32_t* pNumOfTasks) {
  int32_t vgId = pStreamMeta->vgId;
  SArray* pTaskList = NULL;
  int32_t numOfTasks = 0;

  // clone the task list, to avoid the task update during scan wal files
  streamMetaWLock(pStreamMeta);
  pTaskList = taosArrayDup(pStreamMeta->pTaskList, NULL);
  streamMetaWUnLock(pStreamMeta);
  if (pTaskList == NULL) {
    tqError("vgId:%d failed to create task list dup, code:%s", vgId, tstrerror(terrno));
    return terrno;
  }

  // update the new task number
  numOfTasks = taosArrayGetSize(pTaskList);
  if (pNumOfTasks != NULL) {
    *pNumOfTasks = numOfTasks;
  }

  tqDebug("vgId:%d start to check wal to extract new submit block for %d tasks", vgId, numOfTasks);

  for (int32_t i = 0; i < numOfTasks; ++i) {
    STaskId* pTaskId = taosArrayGet(pTaskList, i);
    if (pTaskId == NULL) {
      continue;
    }

    SStreamTask* pTask = NULL;
    int32_t      code = streamMetaAcquireTask(pStreamMeta, pTaskId->streamId, pTaskId->taskId, &pTask);
    if (pTask == NULL || code != 0) {
      continue;
    }

    if (!taskReadyForDataFromWal(pTask)) {
      streamMetaReleaseTask(pStreamMeta, pTask);
      continue;
    }

    // seek the stored version and extract data from WAL
    code = setWalReaderStartOffset(pTask, vgId);
    if (code != TSDB_CODE_SUCCESS) {
      streamMetaReleaseTask(pStreamMeta, pTask);
      continue;
    }

    int32_t numOfItems = streamQueueGetNumOfItems(pTask->inputq.queue);
    int64_t maxVer = (pTask->info.fillHistory == 1) ? pTask->step2Range.maxVer : INT64_MAX;

    streamMutexLock(&pTask->lock);

    SStreamTaskState state = streamTaskGetStatus(pTask);
    if (state.state != TASK_STATUS__READY) {
      tqDebug("s-task:%s not ready for submit block from wal, status:%s", pTask->id.idStr, state.name);
      streamMutexUnlock(&pTask->lock);
      streamMetaReleaseTask(pStreamMeta, pTask);
      continue;
    }

    bool hasNewData = false;
    code = doPutDataIntoInputQ(pTask, maxVer, &numOfItems, &hasNewData);
    streamMutexUnlock(&pTask->lock);

    if ((numOfItems > 0) || hasNewData) {
      code = streamTrySchedExec(pTask, false);
      if (code != TSDB_CODE_SUCCESS) {
        streamMetaReleaseTask(pStreamMeta, pTask);
        taosArrayDestroy(pTaskList);
        return code;
      }
    }

    streamMetaReleaseTask(pStreamMeta, pTask);
  }

  taosArrayDestroy(pTaskList);
  return TSDB_CODE_SUCCESS;
}

void streamMetaFreeTQDuringScanWalError(STQ* pTq) {
  SBuildScanWalMsgParam* p = taosMemoryCalloc(1, sizeof(SBuildScanWalMsgParam));
  p->metaId = pTq->pStreamMeta->rid;

  doStartScanWal(p, 0);
}<|MERGE_RESOLUTION|>--- conflicted
+++ resolved
@@ -165,11 +165,7 @@
   taosMsleep(10000);
 #endif
 
-<<<<<<< HEAD
-    code = streamTaskSchedTask(&pParam->msgCb, vgId, 0, 0, STREAM_EXEC_T_EXTRACT_WAL_DATA);
-=======
     code = streamTaskSchedTask(&pParam->msgCb, vgId, 0, 0, STREAM_EXEC_T_EXTRACT_WAL_DATA, false);
->>>>>>> 5044c4bd
     if (code) {
       tqError("vgId:%d failed sched task to scan wal, code:%s", vgId, tstrerror(code));
     }
@@ -220,11 +216,7 @@
 }
 
 int32_t tqStopStreamAllTasksAsync(SStreamMeta* pMeta, SMsgCb* pMsgCb) {
-<<<<<<< HEAD
-  return streamTaskSchedTask(pMsgCb, pMeta->vgId, 0, 0, STREAM_EXEC_T_STOP_ALL_TASKS);
-=======
   return streamTaskSchedTask(pMsgCb, pMeta->vgId, 0, 0, STREAM_EXEC_T_STOP_ALL_TASKS, false);
->>>>>>> 5044c4bd
 }
 
 int32_t setWalReaderStartOffset(SStreamTask* pTask, int32_t vgId) {
@@ -330,11 +322,7 @@
   // check whether input queue is full or not
   if (streamQueueIsFull(pTask->inputq.queue)) {
     tqTrace("s-task:%s input queue is full, launch task without scanning wal", pTask->id.idStr);
-<<<<<<< HEAD
-    int32_t code = streamTrySchedExec(pTask);
-=======
     int32_t code = streamTrySchedExec(pTask, false);
->>>>>>> 5044c4bd
     if (code) {
       tqError("s-task:%s failed to start task while inputQ is full", pTask->id.idStr);
     }
