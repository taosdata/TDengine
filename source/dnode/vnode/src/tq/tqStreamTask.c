/*
 * Copyright (c) 2019 TAOS Data, Inc. <jhtao@taosdata.com>
 *
 * This program is free software: you can use, redistribute, and/or modify
 * it under the terms of the GNU Affero General Public License, version 3
 * or later ("AGPL"), as published by the Free Software Foundation.
 *
 * This program is distributed in the hope that it will be useful, but WITHOUT
 * ANY WARRANTY; without even the implied warranty of MERCHANTABILITY or
 * FITNESS FOR A PARTICULAR PURPOSE.
 *
 * You should have received a copy of the GNU Affero General Public License
 * along with this program. If not, see <http://www.gnu.org/licenses/>.
 */

#include "tq.h"
#include "vnd.h"

#define MAX_REPEAT_SCAN_THRESHOLD  3
#define SCAN_WAL_IDLE_DURATION     100

static int32_t doScanWalForAllTasks(SStreamMeta* pStreamMeta, bool* pScanIdle);
static int32_t setWalReaderStartOffset(SStreamTask* pTask, int32_t vgId);
static bool    handleFillhistoryScanComplete(SStreamTask* pTask, int64_t ver);
static bool    taskReadyForDataFromWal(SStreamTask* pTask);
static bool    doPutDataIntoInputQ(SStreamTask* pTask, int64_t maxVer, int32_t* numOfItems);
static int32_t tqScanWalInFuture(STQ* pTq, int32_t numOfTasks, int32_t idleDuration);

// extract data blocks(submit/delete) from WAL, and add them into the input queue for all the sources tasks.
int32_t tqScanWal(STQ* pTq) {
  SStreamMeta* pMeta = pTq->pStreamMeta;
  int32_t      vgId = pMeta->vgId;
  int64_t      st = taosGetTimestampMs();

  tqDebug("vgId:%d continue to check if data in wal are available, scanCounter:%d", vgId, pMeta->scanInfo.scanCounter);

  // check all tasks
  int32_t numOfTasks = 0;
  bool shouldIdle = true;

  int32_t code = doScanWalForAllTasks(pMeta, &shouldIdle);
  if (code) {
    tqError("vgId:%d failed to start all tasks, try next time", vgId);
    return code;
  }

  streamMetaWLock(pMeta);
  int32_t times = (--pMeta->scanInfo.scanCounter);
  ASSERT(pMeta->scanInfo.scanCounter >= 0);

  numOfTasks = taosArrayGetSize(pMeta->pTaskList);
  streamMetaWUnLock(pMeta);

  int64_t el = (taosGetTimestampMs() - st);
  tqDebug("vgId:%d scan wal for stream tasks completed, elapsed time:%" PRId64 " ms", vgId, el);

  if (times > 0) {
    tqDebug("vgId:%d scan wal for stream tasks for %d times in %dms", vgId, times, SCAN_WAL_IDLE_DURATION);
    code = tqScanWalInFuture(pTq, numOfTasks, SCAN_WAL_IDLE_DURATION);
    if (code) {
      tqError("vgId:%d sched scan wal in %dms failed, ignore this failure", vgId, SCAN_WAL_IDLE_DURATION);
    }
  }

  return code;
}

typedef struct SBuildScanWalMsgParam {
  STQ*    pTq;
  int32_t numOfTasks;
} SBuildScanWalMsgParam;

static void doStartScanWal(void* param, void* tmrId) {
  SBuildScanWalMsgParam* pParam = (SBuildScanWalMsgParam*)param;

  STQ*    pTq = pParam->pTq;
  int32_t vgId = pTq->pStreamMeta->vgId;
  tqDebug("vgId:%d create msg to start wal scan, numOfTasks:%d, vnd restored:%d", vgId, pParam->numOfTasks,
          pTq->pVnode->restored);

  int32_t code = streamTaskSchedTask(&pTq->pVnode->msgCb, vgId, 0, 0, STREAM_EXEC_T_EXTRACT_WAL_DATA);
  taosMemoryFree(pParam);

  if (code) {
    tqError("vgId:%d failed sched task to scan wal", vgId);
  }
}

int32_t tqScanWalInFuture(STQ* pTq, int32_t numOfTasks, int32_t idleDuration) {
  SStreamMeta* pMeta = pTq->pStreamMeta;
  int32_t      code = 0;
  int32_t      vgId = TD_VID(pTq->pVnode);

  SBuildScanWalMsgParam* pParam = taosMemoryMalloc(sizeof(SBuildScanWalMsgParam));
  if (pParam == NULL) {
    return TSDB_CODE_OUT_OF_MEMORY;
  }

  pParam->pTq = pTq;
  pParam->numOfTasks = numOfTasks;

  tmr_h pTimer = NULL;
  code = streamTimerGetInstance(&pTimer);
  if (code) {
    tqError("vgId:%d failed to get tmr ctrl during sched scan wal", vgId);
    return code;
  }

  if (pMeta->scanInfo.scanTimer == NULL) {
    pMeta->scanInfo.scanTimer = taosTmrStart(doStartScanWal, idleDuration, pParam, pTimer);
  } else {
    code = taosTmrReset(doStartScanWal, idleDuration, pParam, pTimer, &pMeta->scanInfo.scanTimer);
    if (code) {
      tqError("vgId:%d failed to start scan wal in:%dms", vgId, idleDuration);
    }
  }

  return code;
}

int32_t tqScanWalAsync(STQ* pTq, bool ckPause) {
  int32_t      vgId = TD_VID(pTq->pVnode);
  SStreamMeta* pMeta = pTq->pStreamMeta;

  bool alreadyRestored = pTq->pVnode->restored;

  // do not launch the stream tasks, if it is a follower or not restored vnode.
  if (!(vnodeIsRoleLeader(pTq->pVnode) && alreadyRestored)) {
    return TSDB_CODE_SUCCESS;
  }

  streamMetaWLock(pMeta);

  int32_t numOfTasks = taosArrayGetSize(pMeta->pTaskList);
  if (numOfTasks == 0) {
    tqDebug("vgId:%d no stream tasks existed to run", vgId);
    streamMetaWUnLock(pMeta);
    return 0;
  }

  pMeta->scanInfo.scanCounter += 1;
  if (pMeta->scanInfo.scanCounter > MAX_REPEAT_SCAN_THRESHOLD) {
    pMeta->scanInfo.scanCounter = MAX_REPEAT_SCAN_THRESHOLD;
  }

  if (pMeta->scanInfo.scanCounter > 1) {
    tqDebug("vgId:%d wal read task has been launched, remain scan times:%d", vgId, pMeta->scanInfo.scanCounter);
    streamMetaWUnLock(pMeta);
    return 0;
  }

  int32_t numOfPauseTasks = pMeta->numOfPausedTasks;
  if (ckPause && numOfTasks == numOfPauseTasks) {
    tqDebug("vgId:%d ignore all submit, all streams had been paused, reset the walScanCounter", vgId);

    // reset the counter value, since we do not launch the scan wal operation.
    pMeta->scanInfo.scanCounter = 0;
    streamMetaWUnLock(pMeta);
    return 0;
  }

  tqDebug("vgId:%d create msg to start wal scan to launch stream tasks, numOfTasks:%d, vnd restored:%d", vgId,
          numOfTasks, alreadyRestored);

  int32_t code = streamTaskSchedTask(&pTq->pVnode->msgCb, vgId, 0, 0, STREAM_EXEC_T_EXTRACT_WAL_DATA);
  streamMetaWUnLock(pMeta);

  return code;
}

int32_t tqStopStreamTasksAsync(STQ* pTq) {
  SStreamMeta* pMeta = pTq->pStreamMeta;
  int32_t      vgId = pMeta->vgId;
  return streamTaskSchedTask(&pTq->pVnode->msgCb, vgId, 0, 0, STREAM_EXEC_T_STOP_ALL_TASKS);
}

int32_t setWalReaderStartOffset(SStreamTask* pTask, int32_t vgId) {
  // seek the stored version and extract data from WAL
  int64_t firstVer = walReaderGetValidFirstVer(pTask->exec.pWalReader);
  if (pTask->chkInfo.nextProcessVer < firstVer) {
    tqWarn("vgId:%d s-task:%s ver:%" PRId64 " earlier than the first ver of wal range %" PRId64 ", forward to %" PRId64,
           vgId, pTask->id.idStr, pTask->chkInfo.nextProcessVer, firstVer, firstVer);

    pTask->chkInfo.nextProcessVer = firstVer;

    // todo need retry if failed
    int32_t code = walReaderSeekVer(pTask->exec.pWalReader, pTask->chkInfo.nextProcessVer);
    if (code != TSDB_CODE_SUCCESS) {
      return code;
    }

    // append the data for the stream
    tqDebug("vgId:%d s-task:%s wal reader seek to ver:%" PRId64, vgId, pTask->id.idStr, pTask->chkInfo.nextProcessVer);
  } else {
    int64_t currentVer = walReaderGetCurrentVer(pTask->exec.pWalReader);
    if (currentVer == -1) {  // we only seek the read for the first time
      int32_t code = walReaderSeekVer(pTask->exec.pWalReader, pTask->chkInfo.nextProcessVer);
      if (code != TSDB_CODE_SUCCESS) {  // no data in wal, quit
        return code;
      }

      // append the data for the stream
      tqDebug("vgId:%d s-task:%s wal reader initial seek to ver:%" PRId64, vgId, pTask->id.idStr,
              pTask->chkInfo.nextProcessVer);
    }
  }

  int64_t skipToVer = walReaderGetSkipToVersion(pTask->exec.pWalReader);
  if (skipToVer != 0 && skipToVer > pTask->chkInfo.nextProcessVer) {
    int32_t code = walReaderSeekVer(pTask->exec.pWalReader, skipToVer);
    if (code != TSDB_CODE_SUCCESS) {  // no data in wal, quit
      return code;
    }

    tqDebug("vgId:%d s-task:%s wal reader jump to ver:%" PRId64, vgId, pTask->id.idStr, skipToVer);
  }

  return TSDB_CODE_SUCCESS;
}

// todo handle memory error
bool handleFillhistoryScanComplete(SStreamTask* pTask, int64_t ver) {
  const char* id = pTask->id.idStr;
  int64_t     maxVer = pTask->step2Range.maxVer;

  if ((pTask->info.fillHistory == 1) && ver > maxVer) {
    if (!pTask->status.appendTranstateBlock) {
      qWarn("s-task:%s fill-history scan WAL, nextProcessVer:%" PRId64 " out of the maximum ver:%" PRId64
            ", not scan wal anymore, add transfer-state block into inputQ",
            id, ver, maxVer);

      double el = (taosGetTimestampMs() - pTask->execInfo.step2Start) / 1000.0;
      qDebug("s-task:%s scan-history from WAL stage(step 2) ended, range:%" PRId64 "-%" PRId64 ", elapsed time:%.2fs",
             id, pTask->step2Range.minVer, maxVer, el);
      int32_t code = streamTaskPutTranstateIntoInputQ(pTask);
      if (code) {
        qError("s-task:%s failed to put trans-state into inputQ", id);
      }

      return true;
    } else {
      qWarn("s-task:%s fill-history scan WAL, nextProcessVer:%" PRId64 " out of the ver range:%" PRId64 "-%" PRId64
            ", not scan wal",
            id, ver, pTask->step2Range.minVer, maxVer);
    }
  }

  return false;
}

bool taskReadyForDataFromWal(SStreamTask* pTask) {
  // non-source or fill-history tasks don't need to response the WAL scan action.
  if ((pTask->info.taskLevel != TASK_LEVEL__SOURCE) || (pTask->status.downstreamReady == 0)) {
    return false;
  }

  // not in ready state, do not handle the data from wal
  SStreamTaskState pState = streamTaskGetStatus(pTask);
  if (pState.state != TASK_STATUS__READY) {
    tqTrace("s-task:%s not ready for submit block in wal, status:%s", pTask->id.idStr, pState.name);
    return false;
  }

  // fill-history task has entered into the last phase, no need to anything
  if ((pTask->info.fillHistory == 1) && pTask->status.appendTranstateBlock) {
    ASSERT(pState.state == TASK_STATUS__READY);
    // the maximum version of data in the WAL has reached already, the step2 is done
    tqDebug("s-task:%s fill-history reach the maximum ver:%" PRId64 ", not scan wal anymore", pTask->id.idStr,
            pTask->dataRange.range.maxVer);
    return false;
  }

  // check if input queue is full or not
  if (streamQueueIsFull(pTask->inputq.queue)) {
    tqTrace("s-task:%s input queue is full, do nothing", pTask->id.idStr);
    return false;
  }

  // the input queue of downstream task is full, so the output is blocked, stopped for a while
  if (pTask->inputq.status == TASK_INPUT_STATUS__BLOCKED) {
    tqDebug("s-task:%s inputQ is blocked, do nothing", pTask->id.idStr);
    return false;
  }

  return true;
}

bool doPutDataIntoInputQ(SStreamTask* pTask, int64_t maxVer, int32_t* numOfItems) {
  const char* id = pTask->id.idStr;
  int32_t     numOfNewItems = 0;

  while (1) {
    if ((pTask->info.fillHistory == 1) && pTask->status.appendTranstateBlock) {
      *numOfItems += numOfNewItems;
      return numOfNewItems > 0;
    }

    SStreamQueueItem* pItem = NULL;
    int32_t           code = extractMsgFromWal(pTask->exec.pWalReader, (void**)&pItem, maxVer, id);
    if (code != TSDB_CODE_SUCCESS || pItem == NULL) {  // failed, continue
      int64_t currentVer = walReaderGetCurrentVer(pTask->exec.pWalReader);
      bool    itemInFillhistory = handleFillhistoryScanComplete(pTask, currentVer);
      if (itemInFillhistory) {
        numOfNewItems += 1;
      }
      break;
    }

    if (pItem != NULL) {
      code = streamTaskPutDataIntoInputQ(pTask, pItem);
      if (code == TSDB_CODE_SUCCESS) {
        numOfNewItems += 1;
        int64_t ver = walReaderGetCurrentVer(pTask->exec.pWalReader);
        pTask->chkInfo.nextProcessVer = ver;
        tqDebug("s-task:%s set ver:%" PRId64 " for reader after extract data from WAL", id, ver);

        bool itemInFillhistory = handleFillhistoryScanComplete(pTask, ver);
        if (itemInFillhistory) {
          break;
        }
      } else {
        tqTrace("s-task:%s append input queue failed, code:too many items, ver:%" PRId64, id, pTask->chkInfo.nextProcessVer);
        code = walReaderSeekVer(pTask->exec.pWalReader, pTask->chkInfo.nextProcessVer);
        if (code) {
          tqError("s-task:%s failed to seek ver to:%"PRId64 " in wal", id, pTask->chkInfo.nextProcessVer);
        }

        break;
      }
    }
  }

  *numOfItems += numOfNewItems;
  return numOfNewItems > 0;
}

int32_t doScanWalForAllTasks(SStreamMeta* pStreamMeta, bool* pScanIdle) {
  *pScanIdle = true;
  bool    noDataInWal = true;
  int32_t vgId = pStreamMeta->vgId;

  int32_t numOfTasks = taosArrayGetSize(pStreamMeta->pTaskList);
  if (numOfTasks == 0) {
    return TSDB_CODE_SUCCESS;
  }

  // clone the task list, to avoid the task update during scan wal files
  SArray* pTaskList = NULL;
  streamMetaWLock(pStreamMeta);
  pTaskList = taosArrayDup(pStreamMeta->pTaskList, NULL);
  streamMetaWUnLock(pStreamMeta);

  tqDebug("vgId:%d start to check wal to extract new submit block for %d tasks", vgId, numOfTasks);

  // update the new task number
  numOfTasks = taosArrayGetSize(pTaskList);

  for (int32_t i = 0; i < numOfTasks; ++i) {
    STaskId*     pTaskId = taosArrayGet(pTaskList, i);
    SStreamTask* pTask = NULL;
    int32_t code = streamMetaAcquireTask(pStreamMeta, pTaskId->streamId, pTaskId->taskId, &pTask);
    if (pTask == NULL) {
      continue;
    }

    if (!taskReadyForDataFromWal(pTask)) {
      streamMetaReleaseTask(pStreamMeta, pTask);
      continue;
    }

    *pScanIdle = false;

    // seek the stored version and extract data from WAL
    code = setWalReaderStartOffset(pTask, vgId);
    if (code != TSDB_CODE_SUCCESS) {
      streamMetaReleaseTask(pStreamMeta, pTask);
      continue;
    }

    int32_t numOfItems = streamQueueGetNumOfItems(pTask->inputq.queue);
    int64_t maxVer = (pTask->info.fillHistory == 1) ? pTask->step2Range.maxVer : INT64_MAX;

    streamMutexLock(&pTask->lock);

    SStreamTaskState pState = streamTaskGetStatus(pTask);
    if (pState.state != TASK_STATUS__READY) {
      tqDebug("s-task:%s not ready for submit block from wal, status:%s", pTask->id.idStr, pState.name);
      streamMutexUnlock(&pTask->lock);
      streamMetaReleaseTask(pStreamMeta, pTask);
      continue;
    }

    bool hasNewData = doPutDataIntoInputQ(pTask, maxVer, &numOfItems);
    streamMutexUnlock(&pTask->lock);

    if ((numOfItems > 0) || hasNewData) {
      noDataInWal = false;
      code = streamTrySchedExec(pTask);
      if (code != TSDB_CODE_SUCCESS) {
        streamMetaReleaseTask(pStreamMeta, pTask);
<<<<<<< HEAD
        return code;
=======
        taosArrayDestroy(pTaskList);
        return -1;
>>>>>>> acafca88
      }
    }

    streamMetaReleaseTask(pStreamMeta, pTask);
  }

  // all wal are checked, and no new data available in wal.
  if (noDataInWal) {
    *pScanIdle = true;
  }

  taosArrayDestroy(pTaskList);
  return TSDB_CODE_SUCCESS;
}<|MERGE_RESOLUTION|>--- conflicted
+++ resolved
@@ -398,12 +398,8 @@
       code = streamTrySchedExec(pTask);
       if (code != TSDB_CODE_SUCCESS) {
         streamMetaReleaseTask(pStreamMeta, pTask);
-<<<<<<< HEAD
+        taosArrayDestroy(pTaskList);
         return code;
-=======
-        taosArrayDestroy(pTaskList);
-        return -1;
->>>>>>> acafca88
       }
     }
 
