/*
 * Copyright (c) 2019 TAOS Data, Inc. <jhtao@taosdata.com>
 *
 * This program is free software: you can use, redistribute, and/or modify
 * it under the terms of the GNU Affero General Public License, version 3
 * or later ("AGPL"), as published by the Free Software Foundation.
 *
 * This program is distributed in the hope that it will be useful, but WITHOUT
 * ANY WARRANTY; without even the implied warranty of MERCHANTABILITY or
 * FITNESS FOR A PARTICULAR PURPOSE.
 *
 * You should have received a copy of the GNU Affero General Public License
 * along with this program. If not, see <http://www.gnu.org/licenses/>.
 */

#include "tq.h"
#include "vnd.h"

#define SCAN_WAL_IDLE_DURATION    250  // idle for 500ms to do next wal scan
#define SCAN_WAL_WAIT_COUNT       2

typedef struct SBuildScanWalMsgParam {
  int64_t metaId;
  SMsgCb  msgCb;
} SBuildScanWalMsgParam;

static int32_t doScanWalForAllTasks(SStreamMeta* pStreamMeta, int32_t* pNumOfTasks);
static int32_t setWalReaderStartOffset(SStreamTask* pTask, int32_t vgId);
static bool    handleFillhistoryScanComplete(SStreamTask* pTask, int64_t ver);
static bool    taskReadyForDataFromWal(SStreamTask* pTask);
static int32_t doPutDataIntoInputQ(SStreamTask* pTask, int64_t maxVer, int32_t* numOfItems, bool* pSucc);

// extract data blocks(submit/delete) from WAL, and add them into the input queue for all the sources tasks.
int32_t tqScanWal(STQ* pTq) {
  SStreamMeta* pMeta = pTq->pStreamMeta;
  int32_t      vgId = pMeta->vgId;
  int64_t      st = taosGetTimestampMs();
  int32_t      numOfTasks = 0;
  int64_t      el = 0;
  int32_t      code = 0;

  int32_t old = atomic_val_compare_exchange_32(&pMeta->scanInfo.scanSentinel, 0, 1);
  if (old == 0) {
    tqDebug("vgId:%d try to scan wal to extract data", vgId);
  } else {
    tqDebug("vgId:%d already in wal scan, abort", vgId);
    return code;
  }

  // the scan wal interval less than 200, not scan, actually.
  if ((pMeta->scanInfo.lastScanTs > 0) && (st - pMeta->scanInfo.lastScanTs < 200)) {
    tqDebug("vgId:%d scan wal less than 200ms, do nothing", vgId);
    atomic_store_32(&pMeta->scanInfo.scanSentinel, 0);
    return code;
  }

  // check all tasks
  code = doScanWalForAllTasks(pMeta, &numOfTasks);

  pMeta->scanInfo.lastScanTs = taosGetTimestampMs();
  el = (pMeta->scanInfo.lastScanTs - st);

  if (code) {
    tqError("vgId:%d failed to scan wal for all tasks, try next time, elapsed time:%" PRId64 "ms code:%s", vgId, el,
            tstrerror(code));
  } else {
    tqDebug("vgId:%d scan wal for stream tasks completed, elapsed time:%" PRId64 "ms", vgId, el);
  }

  atomic_store_32(&pMeta->scanInfo.scanSentinel, 0);
  return code;
}

static bool waitEnoughDuration(SStreamMeta* pMeta) {
  if ((++pMeta->scanInfo.tickCounter) >= SCAN_WAL_WAIT_COUNT) {
    pMeta->scanInfo.tickCounter = 0;
    return true;
  }

  return false;
}

static void doStartScanWal(void* param, void* tmrId) {
  int32_t                vgId = 0;
  int32_t                code = 0;
  int32_t                numOfTasks = 0;
  tmr_h                  pTimer = NULL;
  SBuildScanWalMsgParam* pParam = (SBuildScanWalMsgParam*)param;

  tqDebug("start to do scan wal in tmr, metaRid:%" PRId64, pParam->metaId);

  SStreamMeta* pMeta = taosAcquireRef(streamMetaRefPool, pParam->metaId);
  if (pMeta == NULL) {
    tqError("metaRid:%" PRId64 " not valid now, stream meta has been freed", pParam->metaId);
    taosMemoryFree(pParam);
    return;
  }

  vgId = pMeta->vgId;
  code = streamTimerGetInstance(&pTimer);
  if (code) {
    tqFatal("vgId:%d failed to get tmr ctrl during sched scan wal, not scan wal, code:%s", vgId, tstrerror(code));
    taosMemoryFree(pParam);
    return;
  }

  if (pMeta->closeFlag) {
    code = taosReleaseRef(streamMetaRefPool, pParam->metaId);
    if (code == TSDB_CODE_SUCCESS) {
      tqInfo("vgId:%d jump out of scan wal timer since closed", vgId);
    } else {
      tqError("vgId:%d failed to release ref for streamMeta, rid:%" PRId64 " code:%s", vgId, pParam->metaId,
              tstrerror(code));
    }

    taosMemoryFree(pParam);
    return;
  }

  if (pMeta->role != NODE_ROLE_LEADER) {
    tqDebug("vgId:%d not leader, role:%d not scan wal anymore", vgId, pMeta->role);

    code = taosReleaseRef(streamMetaRefPool, pParam->metaId);
    if (code == TSDB_CODE_SUCCESS) {
      tqDebug("vgId:%d jump out of scan wal timer since not leader", vgId);
    } else {
      tqError("vgId:%d failed to release ref for streamMeta, rid:%" PRId64 " code:%s", vgId, pParam->metaId,
              tstrerror(code));
    }

    taosMemFree(pParam);
    return;
  }

  if (pMeta->startInfo.startAllTasks) {
    tqDebug("vgId:%d in restart procedure, not ready to scan wal", vgId);
    goto _end;
  }

  if (!waitEnoughDuration(pMeta)) {
    streamTmrStart(doStartScanWal, SCAN_WAL_IDLE_DURATION, pParam, pTimer, &pMeta->scanInfo.scanTimer, vgId,
                   "scan-wal");
    code = taosReleaseRef(streamMetaRefPool, pParam->metaId);
    if (code) {
      tqError("vgId:%d failed to release ref for streamMeta, rid:%" PRId64 " code:%s", vgId, pParam->metaId,
              tstrerror(code));
    }
    return;
  }

  // failed to lock, try 500ms later
  code = streamMetaTryRlock(pMeta);
  if (code == 0) {
    numOfTasks = taosArrayGetSize(pMeta->pTaskList);
    streamMetaRUnLock(pMeta);
  } else {
    numOfTasks = 0;
  }

  if (numOfTasks > 0) {
    tqDebug("vgId:%d create msg to start wal scan, numOfTasks:%d", vgId, numOfTasks);

#if 0
  //  wait for the vnode is freed, and invalid read may occur.
  taosMsleep(10000);
#endif

<<<<<<< HEAD
  code = streamTaskSchedTask(&pParam->msgCb, vgId, 0, 0, STREAM_EXEC_T_EXTRACT_WAL_DATA, false);
  if (code) {
    tqError("vgId:%d failed sched task to scan wal, code:%s", vgId, tstrerror(code));
=======
    code = streamTaskSchedTask(&pParam->msgCb, vgId, 0, 0, STREAM_EXEC_T_EXTRACT_WAL_DATA);
    if (code) {
      tqError("vgId:%d failed sched task to scan wal, code:%s", vgId, tstrerror(code));
    }
>>>>>>> 42b7c9fb
  }

_end:
  streamTmrStart(doStartScanWal, SCAN_WAL_IDLE_DURATION, pParam, pTimer, &pMeta->scanInfo.scanTimer, vgId, "scan-wal");
  tqDebug("vgId:%d try scan-wal will start in %dms", vgId, SCAN_WAL_IDLE_DURATION*SCAN_WAL_WAIT_COUNT);

  code = taosReleaseRef(streamMetaRefPool, pParam->metaId);
  if (code) {
    tqError("vgId:%d failed to release ref for streamMeta, rid:%" PRId64 " code:%s", vgId, pParam->metaId,
            tstrerror(code));
  }
}

void tqScanWalAsync(STQ* pTq) {
  SStreamMeta*           pMeta = pTq->pStreamMeta;
  int32_t                code = 0;
  int32_t                vgId = TD_VID(pTq->pVnode);
  tmr_h                  pTimer = NULL;
  SBuildScanWalMsgParam* pParam = NULL;

  // 1. the vnode should be the leader.
  // 2. the stream isn't disabled
  if ((pMeta->role != NODE_ROLE_LEADER) || tsDisableStream) {
    tqInfo("vgId:%d follower node or stream disabled, not scan wal", vgId);
    return;
  }

  pParam = taosMemoryMalloc(sizeof(SBuildScanWalMsgParam));
  if (pParam == NULL) {
    tqError("vgId:%d failed to start scan wal, stream not executes, code:%s", vgId, tstrerror(code));
    return;
  }

  pParam->metaId = pMeta->rid;
  pParam->msgCb = pTq->pVnode->msgCb;

  code = streamTimerGetInstance(&pTimer);
  if (code) {
    tqFatal("vgId:%d failed to get tmr ctrl during sched scan wal", vgId);
    taosMemoryFree(pParam);
  } else {
    streamTmrStart(doStartScanWal, SCAN_WAL_IDLE_DURATION, pParam, pTimer, &pMeta->scanInfo.scanTimer, vgId,
                   "scan-wal");
  }
}

int32_t tqStopStreamTasksAsync(STQ* pTq) {
  SStreamMeta* pMeta = pTq->pStreamMeta;
  int32_t      vgId = pMeta->vgId;
  return streamTaskSchedTask(&pTq->pVnode->msgCb, vgId, 0, 0, STREAM_EXEC_T_STOP_ALL_TASKS, false);
}

int32_t setWalReaderStartOffset(SStreamTask* pTask, int32_t vgId) {
  // seek the stored version and extract data from WAL
  int64_t firstVer = walReaderGetValidFirstVer(pTask->exec.pWalReader);
  if (pTask->chkInfo.nextProcessVer < firstVer) {
    tqWarn("vgId:%d s-task:%s ver:%" PRId64 " earlier than the first ver of wal range %" PRId64 ", forward to %" PRId64,
           vgId, pTask->id.idStr, pTask->chkInfo.nextProcessVer, firstVer, firstVer);

    pTask->chkInfo.nextProcessVer = firstVer;

    // todo need retry if failed
    int32_t code = walReaderSeekVer(pTask->exec.pWalReader, pTask->chkInfo.nextProcessVer);
    if (code != TSDB_CODE_SUCCESS) {
      return code;
    }

    // append the data for the stream
    tqDebug("vgId:%d s-task:%s wal reader seek to ver:%" PRId64, vgId, pTask->id.idStr, pTask->chkInfo.nextProcessVer);
  } else {
    int64_t currentVer = walReaderGetCurrentVer(pTask->exec.pWalReader);
    if (currentVer == -1) {  // we only seek the read for the first time
      int32_t code = walReaderSeekVer(pTask->exec.pWalReader, pTask->chkInfo.nextProcessVer);
      if (code != TSDB_CODE_SUCCESS) {  // no data in wal, quit
        return code;
      }

      // append the data for the stream
      tqDebug("vgId:%d s-task:%s wal reader initial seek to ver:%" PRId64, vgId, pTask->id.idStr,
              pTask->chkInfo.nextProcessVer);
    }
  }

  int64_t skipToVer = walReaderGetSkipToVersion(pTask->exec.pWalReader);
  if (skipToVer != 0 && skipToVer > pTask->chkInfo.nextProcessVer) {
    int32_t code = walReaderSeekVer(pTask->exec.pWalReader, skipToVer);
    if (code != TSDB_CODE_SUCCESS) {  // no data in wal, quit
      return code;
    }

    tqDebug("vgId:%d s-task:%s wal reader jump to ver:%" PRId64, vgId, pTask->id.idStr, skipToVer);
  }

  return TSDB_CODE_SUCCESS;
}

// todo handle memory error
bool handleFillhistoryScanComplete(SStreamTask* pTask, int64_t ver) {
  const char* id = pTask->id.idStr;
  int64_t     maxVer = pTask->step2Range.maxVer;

  if ((pTask->info.fillHistory == 1) && ver > maxVer) {
    if (!pTask->status.appendTranstateBlock) {
      qWarn("s-task:%s fill-history scan WAL, nextProcessVer:%" PRId64 " out of the maximum ver:%" PRId64
            ", not scan wal anymore, add transfer-state block into inputQ",
            id, ver, maxVer);

      double el = (taosGetTimestampMs() - pTask->execInfo.step2Start) / 1000.0;
      qDebug("s-task:%s scan-history from WAL stage(step 2) ended, range:%" PRId64 "-%" PRId64 ", elapsed time:%.2fs",
             id, pTask->step2Range.minVer, maxVer, el);
      int32_t code = streamTaskPutTranstateIntoInputQ(pTask);
      if (code) {
        qError("s-task:%s failed to put trans-state into inputQ", id);
      }

      return true;
    } else {
      qWarn("s-task:%s fill-history scan WAL, nextProcessVer:%" PRId64 " out of the ver range:%" PRId64 "-%" PRId64
            ", not scan wal",
            id, ver, pTask->step2Range.minVer, maxVer);
    }
  }

  return false;
}

bool taskReadyForDataFromWal(SStreamTask* pTask) {
  // non-source or fill-history tasks don't need to response the WAL scan action.
  SSTaskBasicInfo* pInfo = &pTask->info;
  if ((pInfo->taskLevel != TASK_LEVEL__SOURCE) || (pTask->status.downstreamReady == 0)) {
    return false;
  }

  if (pInfo->taskLevel == TASK_LEVEL__SOURCE && pInfo->trigger == STREAM_TRIGGER_FORCE_WINDOW_CLOSE) {
    return false;
  }

  // not in ready state, do not handle the data from wal
  SStreamTaskState pState = streamTaskGetStatus(pTask);
  if (pState.state != TASK_STATUS__READY) {
    tqTrace("s-task:%s not ready for submit block in wal, status:%s", pTask->id.idStr, pState.name);
    return false;
  }

  // fill-history task has entered into the last phase, no need to anything
  if ((pInfo->fillHistory == 1) && pTask->status.appendTranstateBlock) {
    // the maximum version of data in the WAL has reached already, the step2 is done
    tqDebug("s-task:%s fill-history reach the maximum ver:%" PRId64 ", not scan wal anymore", pTask->id.idStr,
            pTask->dataRange.range.maxVer);
    return false;
  }

  // check whether input queue is full or not
  if (streamQueueIsFull(pTask->inputq.queue)) {
    tqTrace("s-task:%s input queue is full, launch task without scanning wal", pTask->id.idStr);
    int32_t code = streamTrySchedExec(pTask);
    if (code) {
      tqError("s-task:%s failed to start task while inputQ is full", pTask->id.idStr);
    }
    return false;
  }

  // the input queue of downstream task is full, so the output is blocked, stopped for a while
  if (pTask->inputq.status == TASK_INPUT_STATUS__BLOCKED) {
    tqDebug("s-task:%s inputQ is blocked, do nothing", pTask->id.idStr);
    return false;
  }

  return true;
}

int32_t doPutDataIntoInputQ(SStreamTask* pTask, int64_t maxVer, int32_t* numOfItems, bool* pSucc) {
  const char* id = pTask->id.idStr;
  int32_t     numOfNewItems = 0;
  int32_t     code = 0;
  *pSucc = false;

  while (1) {
    if ((pTask->info.fillHistory == 1) && pTask->status.appendTranstateBlock) {
      *numOfItems += numOfNewItems;
      return numOfNewItems > 0;
    }

    SStreamQueueItem* pItem = NULL;
    code = extractMsgFromWal(pTask->exec.pWalReader, (void**)&pItem, maxVer, id);
    if (code != TSDB_CODE_SUCCESS || pItem == NULL) {  // failed, continue
      int64_t currentVer = walReaderGetCurrentVer(pTask->exec.pWalReader);
      bool    itemInFillhistory = handleFillhistoryScanComplete(pTask, currentVer);
      if (itemInFillhistory) {
        numOfNewItems += 1;
      }
      break;
    }

    if (pItem != NULL) {
      code = streamTaskPutDataIntoInputQ(pTask, pItem);
      if (code == TSDB_CODE_SUCCESS) {
        numOfNewItems += 1;
        int64_t ver = walReaderGetCurrentVer(pTask->exec.pWalReader);
        pTask->chkInfo.nextProcessVer = ver;
        tqDebug("s-task:%s set ver:%" PRId64 " for reader after extract data from WAL", id, ver);

        bool itemInFillhistory = handleFillhistoryScanComplete(pTask, ver);
        if (itemInFillhistory) {
          break;
        }
      } else {
        if (code == TSDB_CODE_OUT_OF_MEMORY) {
          tqError("s-task:%s failed to put data into inputQ, since out of memory", id);
        } else {
          tqTrace("s-task:%s append input queue failed, code:inputQ is full, ver:%" PRId64, id,
                  pTask->chkInfo.nextProcessVer);
          code = walReaderSeekVer(pTask->exec.pWalReader, pTask->chkInfo.nextProcessVer);
          if (code) {
            tqError("s-task:%s failed to seek ver to:%" PRId64 " in wal", id, pTask->chkInfo.nextProcessVer);
          }

          code = 0;  // reset the error code
        }

        break;
      }
    }
  }

  *numOfItems += numOfNewItems;
  *pSucc = (numOfNewItems > 0);
  return code;
}

int32_t doScanWalForAllTasks(SStreamMeta* pStreamMeta, int32_t* pNumOfTasks) {
  int32_t vgId = pStreamMeta->vgId;
  SArray* pTaskList = NULL;
  int32_t numOfTasks = 0;

  // clone the task list, to avoid the task update during scan wal files
  streamMetaWLock(pStreamMeta);
  pTaskList = taosArrayDup(pStreamMeta->pTaskList, NULL);
  streamMetaWUnLock(pStreamMeta);
  if (pTaskList == NULL) {
    tqError("vgId:%d failed to create task list dup, code:%s", vgId, tstrerror(terrno));
    return terrno;
  }

  // update the new task number
  numOfTasks = taosArrayGetSize(pTaskList);
  if (pNumOfTasks != NULL) {
    *pNumOfTasks = numOfTasks;
  }

  tqDebug("vgId:%d start to check wal to extract new submit block for %d tasks", vgId, numOfTasks);

  for (int32_t i = 0; i < numOfTasks; ++i) {
    STaskId* pTaskId = taosArrayGet(pTaskList, i);
    if (pTaskId == NULL) {
      continue;
    }

    SStreamTask* pTask = NULL;
    int32_t      code = streamMetaAcquireTask(pStreamMeta, pTaskId->streamId, pTaskId->taskId, &pTask);
    if (pTask == NULL || code != 0) {
      continue;
    }

    if (!taskReadyForDataFromWal(pTask)) {
      streamMetaReleaseTask(pStreamMeta, pTask);
      continue;
    }

    // seek the stored version and extract data from WAL
    code = setWalReaderStartOffset(pTask, vgId);
    if (code != TSDB_CODE_SUCCESS) {
      streamMetaReleaseTask(pStreamMeta, pTask);
      continue;
    }

    int32_t numOfItems = streamQueueGetNumOfItems(pTask->inputq.queue);
    int64_t maxVer = (pTask->info.fillHistory == 1) ? pTask->step2Range.maxVer : INT64_MAX;

    streamMutexLock(&pTask->lock);

    SStreamTaskState state = streamTaskGetStatus(pTask);
    if (state.state != TASK_STATUS__READY) {
      tqDebug("s-task:%s not ready for submit block from wal, status:%s", pTask->id.idStr, state.name);
      streamMutexUnlock(&pTask->lock);
      streamMetaReleaseTask(pStreamMeta, pTask);
      continue;
    }

    bool hasNewData = false;
    code = doPutDataIntoInputQ(pTask, maxVer, &numOfItems, &hasNewData);
    streamMutexUnlock(&pTask->lock);

    if ((numOfItems > 0) || hasNewData) {
      code = streamTrySchedExec(pTask, false);
      if (code != TSDB_CODE_SUCCESS) {
        streamMetaReleaseTask(pStreamMeta, pTask);
        taosArrayDestroy(pTaskList);
        return code;
      }
    }

    streamMetaReleaseTask(pStreamMeta, pTask);
  }

  taosArrayDestroy(pTaskList);
  return TSDB_CODE_SUCCESS;
}

void streamMetaFreeTQDuringScanWalError(STQ* pTq) {
  SBuildScanWalMsgParam* p = taosMemoryCalloc(1, sizeof(SBuildScanWalMsgParam));
  p->metaId = pTq->pStreamMeta->rid;

  doStartScanWal(p, 0);
}<|MERGE_RESOLUTION|>--- conflicted
+++ resolved
@@ -165,16 +165,9 @@
   taosMsleep(10000);
 #endif
 
-<<<<<<< HEAD
   code = streamTaskSchedTask(&pParam->msgCb, vgId, 0, 0, STREAM_EXEC_T_EXTRACT_WAL_DATA, false);
   if (code) {
     tqError("vgId:%d failed sched task to scan wal, code:%s", vgId, tstrerror(code));
-=======
-    code = streamTaskSchedTask(&pParam->msgCb, vgId, 0, 0, STREAM_EXEC_T_EXTRACT_WAL_DATA);
-    if (code) {
-      tqError("vgId:%d failed sched task to scan wal, code:%s", vgId, tstrerror(code));
-    }
->>>>>>> 42b7c9fb
   }
 
 _end:
