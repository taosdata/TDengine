--- conflicted
+++ resolved
@@ -160,15 +160,9 @@
 }
 
 int32_t tqMetaSaveHandle(STQ* pTq, const char* key, const STqHandle* pHandle) {
-<<<<<<< HEAD
-  int32_t  code;
-  int32_t  vlen;
-  void*    buf = NULL;
-=======
   int32_t code = TDB_CODE_SUCCESS;
   int32_t vlen;
   void* buf = NULL;
->>>>>>> fc1753c1
   SEncoder encoder;
   tEncodeSize(tEncodeSTqHandle, pHandle, vlen, code);
   if (code < 0) {
@@ -198,49 +192,18 @@
   return code;
 }
 
-<<<<<<< HEAD
-int32_t tqMetaDeleteHandle(STQ* pTq, const char* key) {
-  TXN* txn;
-
-  if (tdbBegin(pTq->pMetaDB, &txn, tdbDefaultMalloc, tdbDefaultFree, NULL, TDB_TXN_WRITE | TDB_TXN_READ_UNCOMMITTED) <
-      0) {
-    return -1;
-  }
-
-  if (tdbTbDelete(pTq->pExecStore, key, (int)strlen(key), txn) < 0) {
-  }
-
-  if (tdbCommit(pTq->pMetaDB, txn) < 0) {
-    return -1;
-  }
-
-  if (tdbPostCommit(pTq->pMetaDB, txn) < 0) {
-    return -1;
-  }
-
-  return 0;
-}
-
-static int buildHandle(STQ* pTq, STqHandle* handle) {
-=======
+
 static int tqMetaInitHandle(STQ* pTq, STqHandle* handle){
   int32_t code = TDB_CODE_SUCCESS;
->>>>>>> fc1753c1
+
   SVnode* pVnode = pTq->pVnode;
   int32_t vgId = TD_VID(pVnode);
 
   handle->pRef = walOpenRef(pVnode->pWal);
   if (handle->pRef == NULL) {
-<<<<<<< HEAD
-    TAOS_RETURN(TSDB_CODE_OUT_OF_MEMORY);
-  }
-
-  TAOS_CHECK_RETURN(walSetRefVer(handle->pRef, handle->snapshotVer));
-=======
     return TSDB_CODE_OUT_OF_MEMORY;
   }
   TQ_ERR_RETURN(walSetRefVer(handle->pRef, handle->snapshotVer));
->>>>>>> fc1753c1
 
   SReadHandle reader = {
       .vnode = pVnode,
@@ -306,18 +269,11 @@
   return 0;
 }
 
-<<<<<<< HEAD
-static int restoreHandle(STQ* pTq, void* pVal, int vLen, STqHandle* handle) {
-  int32_t  vgId = TD_VID(pTq->pVnode);
-  SDecoder decoder;
-  int32_t  code = 0;
-=======
 static int32_t tqMetaRestoreHandle(STQ* pTq, void* pVal, int vLen, STqHandle* handle){
   int32_t  vgId = TD_VID(pTq->pVnode);
   SDecoder decoder = {0};
   int32_t code = TDB_CODE_SUCCESS;
 
->>>>>>> fc1753c1
   tDecoderInit(&decoder, (uint8_t*)pVal, vLen);
   TQ_ERR_GO_TO_END(tDecodeSTqHandle(&decoder, handle));
   TQ_ERR_GO_TO_END(tqMetaInitHandle(pTq, handle));
@@ -329,13 +285,8 @@
   return code;
 }
 
-<<<<<<< HEAD
-int32_t tqCreateHandle(STQ* pTq, SMqRebVgReq* req, STqHandle* handle) {
-  int32_t vgId = TD_VID(pTq->pVnode);
-=======
 int32_t tqMetaCreateHandle(STQ* pTq, SMqRebVgReq* req, STqHandle* handle){
   int32_t  vgId = TD_VID(pTq->pVnode);
->>>>>>> fc1753c1
 
   memcpy(handle->subKey, req->subKey, TSDB_SUBSCRIBE_KEY_LEN);
   handle->consumerId = req->newConsumerId;
@@ -354,31 +305,6 @@
 
   handle->snapshotVer = walGetCommittedVer(pTq->pVnode->pWal);
 
-<<<<<<< HEAD
-  if (buildHandle(pTq, handle) < 0) {
-    return -1;
-  }
-  tqInfo("tqCreateHandle %s consumer 0x%" PRIx64 " vgId:%d, snapshotVer:%" PRId64, handle->subKey, handle->consumerId,
-         vgId, handle->snapshotVer);
-  return taosHashPut(pTq->pHandle, handle->subKey, strlen(handle->subKey), handle, sizeof(STqHandle));
-}
-
-static int32_t tqMetaTransformInfo(TDB* pMetaDB, TTB* pExecStoreOld, TTB* pExecStoreNew) {
-  TBC* pCur = NULL;
-  if (tdbTbcOpen(pExecStoreOld, &pCur, NULL) < 0) {
-    return -1;
-  }
-
-  TXN* txn;
-  if (tdbBegin(pMetaDB, &txn, tdbDefaultMalloc, tdbDefaultFree, NULL, TDB_TXN_WRITE | TDB_TXN_READ_UNCOMMITTED) < 0) {
-    return -1;
-  }
-
-  void* pKey = NULL;
-  int   kLen = 0;
-  void* pVal = NULL;
-  int   vLen = 0;
-=======
   if(tqMetaInitHandle(pTq, handle) < 0){
     return -1;
   }
@@ -393,7 +319,6 @@
   void*    pVal = NULL;
   int      vLen = 0;
   TXN*     txn  = NULL;
->>>>>>> fc1753c1
 
   int32_t  code = TDB_CODE_SUCCESS;
 
@@ -447,35 +372,6 @@
   TQ_ERR_GO_TO_END(tdbTbOpen("tq.check.db", -1, -1, NULL, pTq->pMetaDB, &pTq->pCheckStore, 0));
   TQ_ERR_GO_TO_END(tdbTbOpen("tq.offset.db", -1, -1, NULL, pTq->pMetaDB, &pTq->pOffsetStore, 0));
 
-<<<<<<< HEAD
-  if (!taosCheckExistFile(maindb)) {
-    taosMemoryFree(maindb);
-    char* tpath = taosMemoryCalloc(1, len);
-    if (tpath == NULL) {
-      return -1;
-    }
-    sprintf(tpath, "%s%s%s", pTq->path, TD_DIRSEP, "subscribe");
-    taosMemoryFree(pTq->path);
-    pTq->path = tpath;
-    return tqMetaOpen(pTq);
-  }
-
-  int32_t code = 0;
-  TDB*    pMetaDB = NULL;
-  TTB*    pExecStore = NULL;
-  TTB*    pCheckStore = NULL;
-  char*   offsetNew = NULL;
-  char*   offset = tqOffsetBuildFName(pTq->path, 0);
-  if (offset == NULL) {
-    code = -1;
-    goto END;
-  }
-
-  if (tdbOpen(pTq->path, 16 * 1024, 1, &pMetaDB, 0, 0, NULL) < 0) {
-    code = -1;
-    goto END;
-  }
-=======
 END:
   return code;
 }
@@ -500,7 +396,6 @@
 
   TQ_ERR_GO_TO_END(tdbTbcOpen(pTq->pCheckStore, &pCur, NULL));
   TQ_ERR_GO_TO_END(tdbTbcMoveToFirst(pCur));
->>>>>>> fc1753c1
 
   while (tdbTbcNext(pCur, &pKey, &kLen, &pVal, &vLen) == 0) {
     TQ_ERR_GO_TO_END(tqMetaDecodeCheckInfo(&info, pVal, vLen));
@@ -516,19 +411,6 @@
   return code;
 }
 
-<<<<<<< HEAD
-  char* tpath = taosMemoryCalloc(1, len);
-  if (tpath == NULL) {
-    code = -1;
-    goto END;
-  }
-  sprintf(tpath, "%s%s%s", pTq->path, TD_DIRSEP, "subscribe");
-  taosMemoryFree(pTq->path);
-  pTq->path = tpath;
-  if (tqMetaOpen(pTq) < 0) {
-    code = -1;
-    goto END;
-=======
 int32_t tqMetaOpen(STQ* pTq) {
   char*   maindb = NULL;
   int32_t code = TDB_CODE_SUCCESS;
@@ -539,21 +421,9 @@
   }else{
     TQ_ERR_GO_TO_END(tqMetaTransform(pTq));
     taosRemoveFile(maindb);
->>>>>>> fc1753c1
   }
   TQ_ERR_GO_TO_END(tqMetaRestoreCheckInfo(pTq));
 
-<<<<<<< HEAD
-  if (tqMetaTransformInfo(pTq->pMetaDB, pExecStore, pTq->pExecStore) < 0) {
-    code = -1;
-    goto END;
-  }
-
-  if (tqMetaTransformInfo(pTq->pMetaDB, pCheckStore, pTq->pCheckStore) < 0) {
-    code = -1;
-    goto END;
-  }
-=======
 END:
   taosMemoryFree(maindb);
   return code;
@@ -567,20 +437,11 @@
   char*   offsetNew       = NULL;
   char*   offset          = NULL;
   TQ_ERR_GO_TO_END(tqBuildFName(&offset, pTq->path, TQ_OFFSET_NAME));
->>>>>>> fc1753c1
 
   TQ_ERR_GO_TO_END(tdbOpen(pTq->path, 16 * 1024, 1, &pMetaDB, 0, 0, NULL));
   TQ_ERR_GO_TO_END(tdbTbOpen("tq.db", -1, -1, NULL, pMetaDB, &pExecStore, 0));
   TQ_ERR_GO_TO_END(tdbTbOpen("tq.check.db", -1, -1, NULL, pMetaDB, &pCheckStore, 0));
 
-<<<<<<< HEAD
-  offsetNew = tqOffsetBuildFName(pTq->path, 0);
-  if (offsetNew == NULL) {
-    code = -1;
-    goto END;
-  }
-  if (taosCheckExistFile(offset) && taosCopyFile(offset, offsetNew) < 0) {
-=======
   TQ_ERR_GO_TO_END(replaceTqPath(&pTq->path));
   TQ_ERR_GO_TO_END(tqMetaOpenTdb(pTq));
 
@@ -589,7 +450,6 @@
 
   TQ_ERR_GO_TO_END(tqBuildFName(&offsetNew, pTq->path, TQ_OFFSET_NAME));
   if(taosCheckExistFile(offset) && taosCopyFile(offset, offsetNew) < 0){
->>>>>>> fc1753c1
     tqError("copy offset file error");
   }
 
@@ -598,10 +458,6 @@
   (void)taosRemoveFile(offsetNew);
 
 END:
-<<<<<<< HEAD
-  taosMemoryFree(maindb);
-=======
->>>>>>> fc1753c1
   taosMemoryFree(offset);
   taosMemoryFree(offsetNew);
 
@@ -613,26 +469,12 @@
   return code;
 }
 
-<<<<<<< HEAD
-int32_t tqMetaGetHandle(STQ* pTq, const char* key) {
-  void* pVal = NULL;
-  int   vLen = 0;
-
-  if (tdbTbGet(pTq->pExecStore, key, (int)strlen(key), &pVal, &vLen) < 0) {
-    return -1;
-  }
-  STqHandle handle = {0};
-  int       code = restoreHandle(pTq, pVal, vLen, &handle);
-  if (code < 0) {
-    tqDestroyTqHandle(&handle);
-=======
 int32_t tqMetaClose(STQ* pTq) {
   if (pTq->pExecStore) {
     (void)tdbTbClose(pTq->pExecStore);
   }
   if (pTq->pCheckStore) {
     (void)tdbTbClose(pTq->pCheckStore);
->>>>>>> fc1753c1
   }
   if (pTq->pOffsetStore) {
     (void)tdbTbClose(pTq->pOffsetStore);
