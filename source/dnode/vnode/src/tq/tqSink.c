--- conflicted
+++ resolved
@@ -251,10 +251,6 @@
     tTagNew(tagArray, 1, false, (STag**)&pCreateTbReq->ctb.pTag);
     taosArrayDestroy(tagArray);
     tagArray = NULL;
-<<<<<<< HEAD
-
-=======
->>>>>>> b30900a5
     if (pCreateTbReq->ctb.pTag == NULL) {
       tdDestroySVCreateTbReq(pCreateTbReq);
       code = TSDB_CODE_OUT_OF_MEMORY;
@@ -512,10 +508,6 @@
   if (pTableData->aRowP == NULL || pVals == NULL) {
     taosArrayDestroy(pTableData->aRowP);
     pTableData->aRowP = NULL;
-<<<<<<< HEAD
-
-=======
->>>>>>> b30900a5
     taosArrayDestroy(pVals);
     code = TSDB_CODE_OUT_OF_MEMORY;
     tqError("s-task:%s failed to prepare write stream res blocks, code:%s", id, tstrerror(code));
@@ -542,10 +534,6 @@
                   ts, earlyTs);
           taosArrayDestroy(pTableData->aRowP);
           pTableData->aRowP = NULL;
-<<<<<<< HEAD
-
-=======
->>>>>>> b30900a5
           taosArrayDestroy(pVals);
           return TSDB_CODE_SUCCESS;
         }
