--- conflicted
+++ resolved
@@ -618,11 +618,8 @@
                   ", actual suid %" PRId64 "",
                   TD_VID(pVnode), ctbName, suid, mr.me.ctbEntry.suid);
           metaReaderClear(&mr);
-<<<<<<< HEAD
-=======
           taosMemoryFree(ctbName);
           continue;
->>>>>>> 7bf9c3d7
         }
 
         tbData.uid = mr.me.uid;
