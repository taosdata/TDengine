/*
 * Copyright (c) 2019 TAOS Data, Inc. <jhtao@taosdata.com>
 *
 * This program is free software: you can use, redistribute, and/or modify
 * it under the terms of the GNU Affero General Public License, version 3
 * or later ("AGPL"), as published by the Free Software Foundation.
 *
 * This program is distributed in the hope that it will be useful, but WITHOUT
 * ANY WARRANTY; without even the implied warranty of MERCHANTABILITY or
 * FITNESS FOR A PARTICULAR PURPOSE.
 *
 * You should have received a copy of the GNU Affero General Public License
 * along with this program. If not, see <http://www.gnu.org/licenses/>.
 */

#include "tmsg.h"
#include "tq.h"

static int32_t tqCollectPhysicalTables(STqReader* pReader, const char* idstr);

bool isValValidForTable(STqHandle* pHandle, SWalCont* pHead) {
  if (pHandle == NULL || pHead == NULL) {
    return false;
  }
  if (pHandle->execHandle.subType != TOPIC_SUB_TYPE__TABLE) {
    return true;
  }

  int16_t msgType = pHead->msgType;
  char*   body = pHead->body;
  int32_t bodyLen = pHead->bodyLen;

  int64_t  tbSuid = pHandle->execHandle.execTb.suid;
  int64_t  realTbSuid = 0;
  SDecoder dcoder = {0};
  void*    data = POINTER_SHIFT(body, sizeof(SMsgHead));
  int32_t  len = bodyLen - sizeof(SMsgHead);
  tDecoderInit(&dcoder, data, len);

  if (msgType == TDMT_VND_CREATE_STB || msgType == TDMT_VND_ALTER_STB) {
    SVCreateStbReq req = {0};
    if (tDecodeSVCreateStbReq(&dcoder, &req) < 0) {
      goto end;
    }
    realTbSuid = req.suid;
  } else if (msgType == TDMT_VND_DROP_STB) {
    SVDropStbReq req = {0};
    if (tDecodeSVDropStbReq(&dcoder, &req) < 0) {
      goto end;
    }
    realTbSuid = req.suid;
  } else if (msgType == TDMT_VND_CREATE_TABLE) {
    SVCreateTbBatchReq req = {0};
    if (tDecodeSVCreateTbBatchReq(&dcoder, &req) < 0) {
      goto end;
    }

    int32_t        needRebuild = 0;
    SVCreateTbReq* pCreateReq = NULL;
    for (int32_t iReq = 0; iReq < req.nReqs; iReq++) {
      pCreateReq = req.pReqs + iReq;
      if (pCreateReq->type == TSDB_CHILD_TABLE && pCreateReq->ctb.suid == tbSuid) {
        needRebuild++;
      }
    }
    if (needRebuild == 0) {
      // do nothing
    } else if (needRebuild == req.nReqs) {
      realTbSuid = tbSuid;
    } else {
      realTbSuid = tbSuid;
      SVCreateTbBatchReq reqNew = {0};
      reqNew.pArray = taosArrayInit(req.nReqs, sizeof(struct SVCreateTbReq));
      if (reqNew.pArray == NULL) {
        tDeleteSVCreateTbBatchReq(&req);
        goto end;
      }
      for (int32_t iReq = 0; iReq < req.nReqs; iReq++) {
        pCreateReq = req.pReqs + iReq;
        if (pCreateReq->type == TSDB_CHILD_TABLE && pCreateReq->ctb.suid == tbSuid) {
          reqNew.nReqs++;
          if (taosArrayPush(reqNew.pArray, pCreateReq) == NULL) {
            taosArrayDestroy(reqNew.pArray);
            tDeleteSVCreateTbBatchReq(&req);
            goto end;
          }
        }
      }

      int     tlen = 0;
      int32_t ret = 0;
      tEncodeSize(tEncodeSVCreateTbBatchReq, &reqNew, tlen, ret);
      void* buf = taosMemoryMalloc(tlen);
      if (NULL == buf) {
        taosArrayDestroy(reqNew.pArray);
        tDeleteSVCreateTbBatchReq(&req);
        goto end;
      }
      SEncoder coderNew = {0};
      tEncoderInit(&coderNew, buf, tlen - sizeof(SMsgHead));
      ret = tEncodeSVCreateTbBatchReq(&coderNew, &reqNew);
      tEncoderClear(&coderNew);
      if (ret < 0) {
        taosMemoryFree(buf);
        taosArrayDestroy(reqNew.pArray);
        tDeleteSVCreateTbBatchReq(&req);
        goto end;
      }
      (void)memcpy(pHead->body + sizeof(SMsgHead), buf, tlen);
      pHead->bodyLen = tlen + sizeof(SMsgHead);
      taosMemoryFree(buf);
      taosArrayDestroy(reqNew.pArray);
    }

    tDeleteSVCreateTbBatchReq(&req);
  } else if (msgType == TDMT_VND_ALTER_TABLE) {
    SVAlterTbReq req = {0};

    if (tDecodeSVAlterTbReq(&dcoder, &req) < 0) {
      goto end;
    }

    SMetaReader mr = {0};
    metaReaderDoInit(&mr, pHandle->execHandle.pTqReader->pVnodeMeta, META_READER_LOCK);

    if (metaGetTableEntryByName(&mr, req.tbName) < 0) {
      metaReaderClear(&mr);
      goto end;
    }
    realTbSuid = mr.me.ctbEntry.suid;
    metaReaderClear(&mr);
  } else if (msgType == TDMT_VND_DROP_TABLE) {
    SVDropTbBatchReq req = {0};

    if (tDecodeSVDropTbBatchReq(&dcoder, &req) < 0) {
      goto end;
    }

    int32_t      needRebuild = 0;
    SVDropTbReq* pDropReq = NULL;
    for (int32_t iReq = 0; iReq < req.nReqs; iReq++) {
      pDropReq = req.pReqs + iReq;

      if (pDropReq->suid == tbSuid) {
        needRebuild++;
      }
    }
    if (needRebuild == 0) {
      // do nothing
    } else if (needRebuild == req.nReqs) {
      realTbSuid = tbSuid;
    } else {
      realTbSuid = tbSuid;
      SVDropTbBatchReq reqNew = {0};
      reqNew.pArray = taosArrayInit(req.nReqs, sizeof(SVDropTbReq));
      if (reqNew.pArray == NULL) {
        goto end;
      }
      for (int32_t iReq = 0; iReq < req.nReqs; iReq++) {
        pDropReq = req.pReqs + iReq;
        if (pDropReq->suid == tbSuid) {
          reqNew.nReqs++;
          if (taosArrayPush(reqNew.pArray, pDropReq) == NULL) {
            taosArrayDestroy(reqNew.pArray);
            goto end;
          }
        }
      }

      int     tlen = 0;
      int32_t ret = 0;
      tEncodeSize(tEncodeSVDropTbBatchReq, &reqNew, tlen, ret);
      void* buf = taosMemoryMalloc(tlen);
      if (NULL == buf) {
        taosArrayDestroy(reqNew.pArray);
        goto end;
      }
      SEncoder coderNew = {0};
      tEncoderInit(&coderNew, buf, tlen - sizeof(SMsgHead));
      ret = tEncodeSVDropTbBatchReq(&coderNew, &reqNew);
      tEncoderClear(&coderNew);
      if (ret != 0) {
        taosMemoryFree(buf);
        taosArrayDestroy(reqNew.pArray);
        goto end;
      }
      (void)memcpy(pHead->body + sizeof(SMsgHead), buf, tlen);
      pHead->bodyLen = tlen + sizeof(SMsgHead);
      taosMemoryFree(buf);
      taosArrayDestroy(reqNew.pArray);
    }
  } else if (msgType == TDMT_VND_DELETE) {
    SDeleteRes req = {0};
    if (tDecodeDeleteRes(&dcoder, &req) < 0) {
      goto end;
    }
    realTbSuid = req.suid;
  }

end:
  tDecoderClear(&dcoder);
  bool tmp = tbSuid == realTbSuid;
  tqDebug("%s suid:%" PRId64 " realSuid:%" PRId64 " return:%d", __FUNCTION__, tbSuid, realTbSuid, tmp);
  return tmp;
}

int32_t tqFetchLog(STQ* pTq, STqHandle* pHandle, int64_t* fetchOffset, uint64_t reqId) {
  if (pTq == NULL || pHandle == NULL || fetchOffset == NULL) {
    return -1;
  }
  int32_t code = -1;
  int32_t vgId = TD_VID(pTq->pVnode);
  int64_t id = pHandle->pWalReader->readerId;

  int64_t offset = *fetchOffset;
  int64_t lastVer = walGetLastVer(pHandle->pWalReader->pWal);
  int64_t committedVer = walGetCommittedVer(pHandle->pWalReader->pWal);
  int64_t appliedVer = walGetAppliedVer(pHandle->pWalReader->pWal);

  tqDebug("vgId:%d, start to fetch wal, index:%" PRId64 ", last:%" PRId64 " commit:%" PRId64 ", applied:%" PRId64
          ", 0x%" PRIx64,
          vgId, offset, lastVer, committedVer, appliedVer, id);

  while (offset <= appliedVer) {
    if (walFetchHead(pHandle->pWalReader, offset) < 0) {
      tqDebug("tmq poll: consumer:0x%" PRIx64 ", (epoch %d) vgId:%d offset %" PRId64
              ", no more log to return, QID:0x%" PRIx64 " 0x%" PRIx64,
              pHandle->consumerId, pHandle->epoch, vgId, offset, reqId, id);
      goto END;
    }

    tqDebug("vgId:%d, consumer:0x%" PRIx64 " taosx get msg ver %" PRId64 ", type:%s, QID:0x%" PRIx64 " 0x%" PRIx64,
            vgId, pHandle->consumerId, offset, TMSG_INFO(pHandle->pWalReader->pHead->head.msgType), reqId, id);

    if (pHandle->pWalReader->pHead->head.msgType == TDMT_VND_SUBMIT) {
      code = walFetchBody(pHandle->pWalReader);
      goto END;
    } else {
      if (pHandle->fetchMeta != WITH_DATA) {
        SWalCont* pHead = &(pHandle->pWalReader->pHead->head);
        if (IS_META_MSG(pHead->msgType) && !(pHead->msgType == TDMT_VND_DELETE && pHandle->fetchMeta == ONLY_META)) {
          code = walFetchBody(pHandle->pWalReader);
          if (code < 0) {
            goto END;
          }

          pHead = &(pHandle->pWalReader->pHead->head);
          if (isValValidForTable(pHandle, pHead)) {
            code = 0;
            goto END;
          } else {
            offset++;
            code = -1;
            continue;
          }
        }
      }
      code = walSkipFetchBody(pHandle->pWalReader);
      if (code < 0) {
        goto END;
      }
      offset++;
    }
    code = -1;
  }

END:
  *fetchOffset = offset;
  tqDebug("vgId:%d, end to fetch wal, code:%d , index:%" PRId64 ", last:%" PRId64 " commit:%" PRId64
          ", applied:%" PRId64 ", 0x%" PRIx64,
          vgId, code, offset, lastVer, committedVer, appliedVer, id);
  return code;
}

bool tqGetTablePrimaryKey(STqReader* pReader) {
  if (pReader == NULL) {
    return false;
  }
  return pReader->hasPrimaryKey;
}

void tqSetTablePrimaryKey(STqReader* pReader, int64_t uid) {
  tqDebug("%s:%p uid:%" PRId64, __FUNCTION__, pReader, uid);

  if (pReader == NULL) {
    return;
  }
  bool            ret = false;
  SSchemaWrapper* schema = metaGetTableSchema(pReader->pVnodeMeta, uid, -1, 1, NULL);
  if (schema && schema->nCols >= 2 && schema->pSchema[1].flags & COL_IS_KEY) {
    ret = true;
  }
  tDeleteSchemaWrapper(schema);
  pReader->hasPrimaryKey = ret;
}

STqReader* tqReaderOpen(SVnode* pVnode) {
  tqDebug("%s:%p", __FUNCTION__, pVnode);
  if (pVnode == NULL) {
    return NULL;
  }
  STqReader* pReader = taosMemoryCalloc(1, sizeof(STqReader));
  if (pReader == NULL) {
    return NULL;
  }

  pReader->pWalReader = walOpenReader(pVnode->pWal, 0);
  if (pReader->pWalReader == NULL) {
    taosMemoryFree(pReader);
    return NULL;
  }

  pReader->pVnodeMeta = pVnode->pMeta;
  pReader->pColIdList = NULL;
  pReader->cachedSchemaVer = 0;
  pReader->cachedSchemaSuid = 0;
  pReader->pSchemaWrapper = NULL;
  pReader->tbIdHash = NULL;
  pReader->pResBlock = NULL;

  int32_t code = createDataBlock(&pReader->pResBlock);
  if (code) {
    terrno = code;
  }

  return pReader;
}

void tqReaderClose(STqReader* pReader) {
  tqDebug("%s:%p", __FUNCTION__, pReader);
  if (pReader == NULL) return;

  // close wal reader
  if (pReader->pWalReader) {
    walCloseReader(pReader->pWalReader);
  }

  if (pReader->pSchemaWrapper) {
    tDeleteSchemaWrapper(pReader->pSchemaWrapper);
  }

  taosMemoryFree(pReader->extSchema);
  if (pReader->pColIdList) {
    taosArrayDestroy(pReader->pColIdList);
  }

  // free hash
  blockDataDestroy(pReader->pResBlock);
  taosHashCleanup(pReader->tbIdHash);
  tDestroySubmitReq(&pReader->submit, TSDB_MSG_FLG_DECODE);

  taosHashCleanup(pReader->vtSourceScanInfo.pVirtualTables);
  taosHashCleanup(pReader->vtSourceScanInfo.pPhysicalTables);
  taosLRUCacheCleanup(pReader->vtSourceScanInfo.pPhyTblSchemaCache);
  taosMemoryFree(pReader);
}

int32_t tqReaderSeek(STqReader* pReader, int64_t ver, const char* id) {
  if (pReader == NULL) {
    return TSDB_CODE_INVALID_PARA;
  }
  if (walReaderSeekVer(pReader->pWalReader, ver) < 0) {
    return terrno;
  }
  tqDebug("wal reader seek to ver:%" PRId64 " %s", ver, id);
  return 0;
}

bool tqNextBlockInWal(STqReader* pReader, const char* id, int sourceExcluded) {
  if (pReader == NULL) {
    return false;
  }
  SWalReader* pWalReader = pReader->pWalReader;

  int64_t st = taosGetTimestampMs();
  while (1) {
    int32_t numOfBlocks = taosArrayGetSize(pReader->submit.aSubmitTbData);
    while (pReader->nextBlk < numOfBlocks) {
      tqTrace("tq reader next data block %d/%d, len:%d %" PRId64, pReader->nextBlk, numOfBlocks, pReader->msg.msgLen,
              pReader->msg.ver);

      SSubmitTbData* pSubmitTbData = taosArrayGet(pReader->submit.aSubmitTbData, pReader->nextBlk);
      if (pSubmitTbData == NULL) {
        tqError("tq reader next data block %d/%d, len:%d %" PRId64, pReader->nextBlk, numOfBlocks, pReader->msg.msgLen,
                pReader->msg.ver);
        return false;
      }
      if ((pSubmitTbData->flags & sourceExcluded) != 0) {
        pReader->nextBlk += 1;
        continue;
      }
      if (pReader->tbIdHash == NULL || taosHashGet(pReader->tbIdHash, &pSubmitTbData->uid, sizeof(int64_t)) != NULL) {
        tqTrace("tq reader return submit block, uid:%" PRId64, pSubmitTbData->uid);
        SSDataBlock* pRes = NULL;
        int32_t      code = tqRetrieveDataBlock(pReader, &pRes, NULL);
        if (code == TSDB_CODE_SUCCESS) {
          return true;
        }
      } else {
        pReader->nextBlk += 1;
        tqTrace("tq reader discard submit block, uid:%" PRId64 ", continue", pSubmitTbData->uid);
      }
    }

    tDestroySubmitReq(&pReader->submit, TSDB_MSG_FLG_DECODE);
    pReader->msg.msgStr = NULL;

    int64_t elapsed = taosGetTimestampMs() - st;
    if (elapsed > 1000 || elapsed < 0) {
      return false;
    }

    // try next message in wal file
    if (walNextValidMsg(pWalReader, false) < 0) {
      return false;
    }

    void*   pBody = POINTER_SHIFT(pWalReader->pHead->head.body, sizeof(SSubmitReq2Msg));
    int32_t bodyLen = pWalReader->pHead->head.bodyLen - sizeof(SSubmitReq2Msg);
    int64_t ver = pWalReader->pHead->head.version;
    if (tqReaderSetSubmitMsg(pReader, pBody, bodyLen, ver, NULL) != 0) {
      return false;
    }
    pReader->nextBlk = 0;
  }
}

int32_t tqReaderSetSubmitMsg(STqReader* pReader, void* msgStr, int32_t msgLen, int64_t ver, SArray* rawList) {
  if (pReader == NULL) {
    return TSDB_CODE_INVALID_PARA;
  }
  pReader->msg.msgStr = msgStr;
  pReader->msg.msgLen = msgLen;
  pReader->msg.ver = ver;

  tqTrace("tq reader set msg pointer:%p, msg len:%d", msgStr, msgLen);
  SDecoder decoder = {0};

  tDecoderInit(&decoder, pReader->msg.msgStr, pReader->msg.msgLen);
  int32_t code = tDecodeSubmitReq(&decoder, &pReader->submit, rawList);
  tDecoderClear(&decoder);

  if (code != 0) {
    tqError("DecodeSSubmitReq2 error, msgLen:%d, ver:%" PRId64, msgLen, ver);
  }

  return code;
}

void tqReaderClearSubmitMsg(STqReader* pReader) {
  tDestroySubmitReq(&pReader->submit, TSDB_MSG_FLG_DECODE);
  pReader->nextBlk = 0;
  pReader->msg.msgStr = NULL;
}

SWalReader* tqGetWalReader(STqReader* pReader) {
  if (pReader == NULL) {
    return NULL;
  }
  return pReader->pWalReader;
}

SSDataBlock* tqGetResultBlock(STqReader* pReader) {
  if (pReader == NULL) {
    return NULL;
  }
  return pReader->pResBlock;
}

int64_t tqGetResultBlockTime(STqReader* pReader) {
  if (pReader == NULL) {
    return 0;
  }
  return pReader->lastTs;
}

bool tqNextBlockImpl(STqReader* pReader, const char* idstr) {
  int32_t code = false;
  int32_t lino = 0;
  int64_t uid = 0;
  TSDB_CHECK_NULL(pReader, code, lino, END, false);
  TSDB_CHECK_NULL(pReader->msg.msgStr, code, lino, END, false);
  TSDB_CHECK_NULL(pReader->tbIdHash, code, lino, END, true);

  int32_t blockSz = taosArrayGetSize(pReader->submit.aSubmitTbData);
  while (pReader->nextBlk < blockSz) {
    SSubmitTbData* pSubmitTbData = taosArrayGet(pReader->submit.aSubmitTbData, pReader->nextBlk);
    TSDB_CHECK_NULL(pSubmitTbData, code, lino, END, false);
    uid = pSubmitTbData->uid;
    void* ret = taosHashGet(pReader->tbIdHash, &pSubmitTbData->uid, sizeof(int64_t));
    TSDB_CHECK_CONDITION(ret == NULL, code, lino, END, true);

    tqTrace("iterator data block in hash continue, progress:%d/%d, total queried tables:%d, uid:%" PRId64,
            pReader->nextBlk, blockSz, taosHashGetSize(pReader->tbIdHash), uid);
    pReader->nextBlk++;
  }

  tqReaderClearSubmitMsg(pReader);
  tqTrace("iterator data block end, total block num:%d, uid:%" PRId64, blockSz, uid);

END:
  tqTrace("%s:%d return:%s, uid:%" PRId64, __FUNCTION__, lino, code ? "true" : "false", uid);
  return code;
}

bool tqNextDataBlockFilterOut(STqReader* pReader, SHashObj* filterOutUids) {
  int32_t code = false;
  int32_t lino = 0;
  int64_t uid = 0;

  TSDB_CHECK_NULL(pReader, code, lino, END, false);
  TSDB_CHECK_NULL(pReader->msg.msgStr, code, lino, END, false);
  TSDB_CHECK_NULL(filterOutUids, code, lino, END, true);

  int32_t blockSz = taosArrayGetSize(pReader->submit.aSubmitTbData);
  while (pReader->nextBlk < blockSz) {
    SSubmitTbData* pSubmitTbData = taosArrayGet(pReader->submit.aSubmitTbData, pReader->nextBlk);
    TSDB_CHECK_NULL(pSubmitTbData, code, lino, END, false);
    uid = pSubmitTbData->uid;
    void* ret = taosHashGet(filterOutUids, &pSubmitTbData->uid, sizeof(int64_t));
    TSDB_CHECK_NULL(ret, code, lino, END, true);
    tqTrace("iterator data block in hash jump block, progress:%d/%d, uid:%" PRId64, pReader->nextBlk, blockSz, uid);
    pReader->nextBlk++;
  }
  tqReaderClearSubmitMsg(pReader);
  tqTrace("iterator data block end, total block num:%d, uid:%" PRId64, blockSz, uid);

END:
  tqTrace("%s:%d get data:%s, uid:%" PRId64, __FUNCTION__, lino, code ? "true" : "false", uid);
  return code;
}

int32_t tqMaskBlock(SSchemaWrapper* pDst, SSDataBlock* pBlock, const SSchemaWrapper* pSrc, char* mask,
                    SExtSchema* extSrc) {
  if (pDst == NULL || pBlock == NULL || pSrc == NULL || mask == NULL) {
    return TSDB_CODE_INVALID_PARA;
  }
  int32_t code = 0;

  int32_t cnt = 0;
  for (int32_t i = 0; i < pSrc->nCols; i++) {
    cnt += mask[i];
  }

  pDst->nCols = cnt;
  pDst->pSchema = taosMemoryCalloc(cnt, sizeof(SSchema));
  if (pDst->pSchema == NULL) {
    return TAOS_GET_TERRNO(terrno);
  }

  int32_t j = 0;
  for (int32_t i = 0; i < pSrc->nCols; i++) {
    if (mask[i]) {
      pDst->pSchema[j++] = pSrc->pSchema[i];
      SColumnInfoData colInfo =
          createColumnInfoData(pSrc->pSchema[i].type, pSrc->pSchema[i].bytes, pSrc->pSchema[i].colId);
      if (extSrc != NULL) {
        decimalFromTypeMod(extSrc[i].typeMod, &colInfo.info.precision, &colInfo.info.scale);
      }
      code = blockDataAppendColInfo(pBlock, &colInfo);
      if (code != 0) {
        return code;
      }
    }
  }
  return 0;
}

static int32_t buildResSDataBlock(STqReader* pReader, SSchemaWrapper* pSchema, const SArray* pColIdList) {
  if (pReader == NULL || pSchema == NULL || pColIdList == NULL) {
    return TSDB_CODE_INVALID_PARA;
  }
  SSDataBlock* pBlock = pReader->pResBlock;
  if (blockDataGetNumOfCols(pBlock) > 0) {
    blockDataDestroy(pBlock);
    int32_t code = createDataBlock(&pReader->pResBlock);
    if (code) {
      return code;
    }
    pBlock = pReader->pResBlock;

    pBlock->info.id.uid = pReader->cachedSchemaUid;
    pBlock->info.version = pReader->msg.ver;
  }

  int32_t numOfCols = taosArrayGetSize(pColIdList);

  if (numOfCols == 0) {  // all columns are required
    for (int32_t i = 0; i < pSchema->nCols; ++i) {
      SSchema*        pColSchema = &pSchema->pSchema[i];
      SColumnInfoData colInfo = createColumnInfoData(pColSchema->type, pColSchema->bytes, pColSchema->colId);

      if (IS_DECIMAL_TYPE(pColSchema->type) && pReader->extSchema != NULL) {
        decimalFromTypeMod(pReader->extSchema[i].typeMod, &colInfo.info.precision, &colInfo.info.scale);
      }
      int32_t code = blockDataAppendColInfo(pBlock, &colInfo);
      if (code != TSDB_CODE_SUCCESS) {
        blockDataFreeRes(pBlock);
        return terrno;
      }
    }
  } else {
    if (numOfCols > pSchema->nCols) {
      numOfCols = pSchema->nCols;
    }

    int32_t i = 0;
    int32_t j = 0;
    while (i < pSchema->nCols && j < numOfCols) {
      SSchema* pColSchema = &pSchema->pSchema[i];
      col_id_t colIdSchema = pColSchema->colId;

      col_id_t* pColIdNeed = (col_id_t*)taosArrayGet(pColIdList, j);
      if (pColIdNeed == NULL) {
        break;
      }
      if (colIdSchema < *pColIdNeed) {
        i++;
      } else if (colIdSchema > *pColIdNeed) {
        j++;
      } else {
        SColumnInfoData colInfo = createColumnInfoData(pColSchema->type, pColSchema->bytes, pColSchema->colId);
        if (IS_DECIMAL_TYPE(pColSchema->type) && pReader->extSchema != NULL) {
          decimalFromTypeMod(pReader->extSchema[i].typeMod, &colInfo.info.precision, &colInfo.info.scale);
        }
        int32_t code = blockDataAppendColInfo(pBlock, &colInfo);
        if (code != TSDB_CODE_SUCCESS) {
          return -1;
        }
        i++;
        j++;
      }
    }
  }

  return TSDB_CODE_SUCCESS;
}

<<<<<<< HEAD
static int32_t doSetBlobVal(SColumnInfoData* pColumnInfoData, int32_t idx, SColVal* pColVal, SBlobSet* pBlobRow2) {
=======
static int32_t doSetBlobVal(SColumnInfoData* pColumnInfoData, int32_t idx, SColVal* pColVal, SBlobRow2* pBlobRow2) {
>>>>>>> dfe3cf63
  int32_t code = 0;
  if (pColumnInfoData == NULL || pColVal == NULL || pBlobRow2 == NULL) {
    return TSDB_CODE_INVALID_PARA;
  }
  // TODO(yhDeng)
  if (COL_VAL_IS_VALUE(pColVal)) {
    char* val = taosMemCalloc(1, pColVal->value.nData + sizeof(BlobDataLenT));
    if (val == NULL) {
      return terrno;
    }

    uint64_t seq = 0;
    int32_t  len = 0;
    if (pColVal->value.pData != NULL) {
      tGetU64(pColVal->value.pData, &seq);
      SBlobItem item = {0};
<<<<<<< HEAD
      code = tBlobSetGet(pBlobRow2, seq, &item);
=======
      code = tBlobRowGet(pBlobRow2, seq, &item);
>>>>>>> dfe3cf63
      if (code != 0) {
        taosMemoryFree(val);
        terrno = code;
        uError("tq set blob val, idx:%d, get blob item failed, seq:%" PRIu64 ", code:%d", idx, seq, code);
        return code;
      }

<<<<<<< HEAD
      val = taosMemRealloc(val, item.len + sizeof(BlobDataLenT));
      (void)memcpy(blobDataVal(val), item.data, item.len);
      len = item.len;
=======
      val = taosMemRealloc(val, item.dataLen + sizeof(BlobDataLenT));
      (void)memcpy(blobDataVal(val), item.data, item.dataLen);
      len = item.dataLen;
>>>>>>> dfe3cf63
    }

    blobDataSetLen(val, len);
    code = colDataSetVal(pColumnInfoData, idx, val, false);

    taosMemoryFree(val);
  } else {
    colDataSetNULL(pColumnInfoData, idx);
  }
  return code;
}
static int32_t doSetVal(SColumnInfoData* pColumnInfoData, int32_t rowIndex, SColVal* pColVal) {
  int32_t code = TSDB_CODE_SUCCESS;

  if (IS_VAR_DATA_TYPE(pColVal->value.type)) {
    if (COL_VAL_IS_VALUE(pColVal)) {
      char val[65535 + 2] = {0};
      if (pColVal->value.pData != NULL) {
        (void)memcpy(varDataVal(val), pColVal->value.pData, pColVal->value.nData);
      }
      varDataSetLen(val, pColVal->value.nData);
      code = colDataSetVal(pColumnInfoData, rowIndex, val, false);
    } else {
      colDataSetNULL(pColumnInfoData, rowIndex);
    }
  } else {
    code = colDataSetVal(pColumnInfoData, rowIndex, VALUE_GET_DATUM(&pColVal->value, pColVal->value.type),
                         !COL_VAL_IS_VALUE(pColVal));
  }

  return code;
}

int32_t tqRetrieveDataBlock(STqReader* pReader, SSDataBlock** pRes, const char* id) {
  if (pReader == NULL || pRes == NULL) {
    return TSDB_CODE_INVALID_PARA;
  }
  tqDebug("tq reader retrieve data block %p, index:%d", pReader->msg.msgStr, pReader->nextBlk);
  int32_t        code = 0;
  int32_t        line = 0;
  STSchema*      pTSchema = NULL;
  SSubmitTbData* pSubmitTbData = taosArrayGet(pReader->submit.aSubmitTbData, pReader->nextBlk++);
  TSDB_CHECK_NULL(pSubmitTbData, code, line, END, terrno);
  SSDataBlock* pBlock = pReader->pResBlock;
  *pRes = pBlock;

  blockDataCleanup(pBlock);

  int32_t vgId = pReader->pWalReader->pWal->cfg.vgId;
  int32_t sversion = pSubmitTbData->sver;
  int64_t suid = pSubmitTbData->suid;
  int64_t uid = pSubmitTbData->uid;
  pReader->lastTs = pSubmitTbData->ctimeMs;

  pBlock->info.id.uid = uid;
  pBlock->info.version = pReader->msg.ver;

  if ((suid != 0 && pReader->cachedSchemaSuid != suid) || (suid == 0 && pReader->cachedSchemaUid != uid) ||
      (pReader->cachedSchemaVer != sversion)) {
    tDeleteSchemaWrapper(pReader->pSchemaWrapper);
    taosMemoryFree(pReader->extSchema);
    pReader->pSchemaWrapper = metaGetTableSchema(pReader->pVnodeMeta, uid, sversion, 1, &pReader->extSchema);
    if (pReader->pSchemaWrapper == NULL) {
      tqWarn("vgId:%d, cannot found schema wrapper for table: suid:%" PRId64 ", uid:%" PRId64
             "version %d, possibly dropped table",
             vgId, suid, uid, pReader->cachedSchemaVer);
      pReader->cachedSchemaSuid = 0;
      return TSDB_CODE_TQ_TABLE_SCHEMA_NOT_FOUND;
    }

    pReader->cachedSchemaUid = uid;
    pReader->cachedSchemaSuid = suid;
    pReader->cachedSchemaVer = sversion;

    if (pReader->cachedSchemaVer != pReader->pSchemaWrapper->version) {
      tqError("vgId:%d, schema version mismatch, suid:%" PRId64 ", uid:%" PRId64 ", version:%d, cached version:%d",
              vgId, suid, uid, sversion, pReader->pSchemaWrapper->version);
      return TSDB_CODE_TQ_INTERNAL_ERROR;
    }
    code = buildResSDataBlock(pReader, pReader->pSchemaWrapper, pReader->pColIdList);
    TSDB_CHECK_CODE(code, line, END);
    pBlock = pReader->pResBlock;
    *pRes = pBlock;
  }

  int32_t numOfRows = 0;
  if (pSubmitTbData->flags & SUBMIT_REQ_COLUMN_DATA_FORMAT) {
    SColData* pCol = taosArrayGet(pSubmitTbData->aCol, 0);
    TSDB_CHECK_NULL(pCol, code, line, END, terrno);
    numOfRows = pCol->nVal;
  } else {
    numOfRows = taosArrayGetSize(pSubmitTbData->aRowP);
  }

  code = blockDataEnsureCapacity(pBlock, numOfRows);
  TSDB_CHECK_CODE(code, line, END);
  pBlock->info.rows = numOfRows;
  int32_t colActual = blockDataGetNumOfCols(pBlock);

  // convert and scan one block
  if (pSubmitTbData->flags & SUBMIT_REQ_COLUMN_DATA_FORMAT) {
    SArray* pCols = pSubmitTbData->aCol;
    int32_t numOfCols = taosArrayGetSize(pCols);
    int32_t targetIdx = 0;
    int32_t sourceIdx = 0;
    while (targetIdx < colActual) {
      SColumnInfoData* pColData = taosArrayGet(pBlock->pDataBlock, targetIdx);
      TSDB_CHECK_NULL(pColData, code, line, END, terrno);
      if (sourceIdx >= numOfCols) {
        tqError("lostdata tqRetrieveDataBlock sourceIdx:%d >= numOfCols:%d", sourceIdx, numOfCols);
        colDataSetNNULL(pColData, 0, numOfRows);
        targetIdx++;
        continue;
      }

      uint8_t isBlob = IS_STR_DATA_BLOB(pColData->info.type) ? 1 : 0;

      SColData* pCol = taosArrayGet(pCols, sourceIdx);
      TSDB_CHECK_NULL(pCol, code, line, END, terrno);
      SColVal colVal = {0};
      tqTrace("lostdata colActual:%d, sourceIdx:%d, targetIdx:%d, numOfCols:%d, source cid:%d, dst cid:%d", colActual,
              sourceIdx, targetIdx, numOfCols, pCol->cid, pColData->info.colId);
      if (pCol->cid < pColData->info.colId) {
        sourceIdx++;
      } else if (pCol->cid == pColData->info.colId) {
        for (int32_t i = 0; i < pCol->nVal; i++) {
          code = tColDataGetValue(pCol, i, &colVal);
          TSDB_CHECK_CODE(code, line, END);

          if (isBlob == 0) {
            code = doSetVal(pColData, i, &colVal);
          } else {
<<<<<<< HEAD
            code = doSetBlobVal(pColData, i, &colVal, pSubmitTbData->pBlobSet);
=======
            code = doSetBlobVal(pColData, i, &colVal, pSubmitTbData->pBlobRow);
>>>>>>> dfe3cf63
          }
          TSDB_CHECK_CODE(code, line, END);
        }
        sourceIdx++;
        targetIdx++;
      } else {
        colDataSetNNULL(pColData, 0, numOfRows);
        targetIdx++;
      }
    }
  } else {
    SArray*         pRows = pSubmitTbData->aRowP;
    SSchemaWrapper* pWrapper = pReader->pSchemaWrapper;
    pTSchema = tBuildTSchema(pWrapper->pSchema, pWrapper->nCols, pWrapper->version);
    TSDB_CHECK_NULL(pTSchema, code, line, END, terrno);

    for (int32_t i = 0; i < numOfRows; i++) {
      SRow* pRow = taosArrayGetP(pRows, i);
      TSDB_CHECK_NULL(pRow, code, line, END, terrno);
      int32_t sourceIdx = 0;
      for (int32_t j = 0; j < colActual; j++) {
        SColumnInfoData* pColData = taosArrayGet(pBlock->pDataBlock, j);
        TSDB_CHECK_NULL(pColData, code, line, END, terrno);

        uint8_t isBlob = IS_STR_DATA_BLOB(pColData->info.type) ? 1 : 0;
        while (1) {
          SColVal colVal = {0};
          code = tRowGet(pRow, pTSchema, sourceIdx, &colVal);
          TSDB_CHECK_CODE(code, line, END);

          if (colVal.cid < pColData->info.colId) {
            sourceIdx++;
            continue;
          } else if (colVal.cid == pColData->info.colId) {
            if (isBlob == 0) {
              code = doSetVal(pColData, i, &colVal);
            } else {
<<<<<<< HEAD
              code = doSetBlobVal(pColData, i, &colVal, pSubmitTbData->pBlobSet);
=======
              code = doSetBlobVal(pColData, i, &colVal, pSubmitTbData->pBlobRow);
>>>>>>> dfe3cf63
            }

            TSDB_CHECK_CODE(code, line, END);

            sourceIdx++;
            break;
          } else {
            colDataSetNULL(pColData, i);
            break;
          }
        }
      }
    }
  }

END:
  if (code != 0) {
    tqError("tqRetrieveDataBlock failed, line:%d, msg:%s", line, tstrerror(code));
  }
  taosMemoryFreeClear(pTSchema);
  return code;
}

#define PROCESS_VAL                                      \
  if (curRow == 0) {                                     \
    assigned[j] = !COL_VAL_IS_NONE(&colVal);             \
    buildNew = true;                                     \
  } else {                                               \
    bool currentRowAssigned = !COL_VAL_IS_NONE(&colVal); \
    if (currentRowAssigned != assigned[j]) {             \
      assigned[j] = currentRowAssigned;                  \
      buildNew = true;                                   \
    }                                                    \
  }

#define SET_DATA                                                                                    \
  if (colVal.cid < pColData->info.colId) {                                                          \
    sourceIdx++;                                                                                    \
  } else if (colVal.cid == pColData->info.colId) {                                                  \
    if (IS_STR_DATA_BLOB(pColData->info.type)) {                                                    \
<<<<<<< HEAD
      TQ_ERR_GO_TO_END(doSetBlobVal(pColData, curRow - lastRow, &colVal, pSubmitTbData->pBlobSet)); \
=======
      TQ_ERR_GO_TO_END(doSetBlobVal(pColData, curRow - lastRow, &colVal, pSubmitTbData->pBlobRow)); \
>>>>>>> dfe3cf63
    } else {                                                                                        \
      TQ_ERR_GO_TO_END(doSetVal(pColData, curRow - lastRow, &colVal));                              \
    }                                                                                               \
    sourceIdx++;                                                                                    \
    targetIdx++;                                                                                    \
  }

static int32_t processBuildNew(STqReader* pReader, SSubmitTbData* pSubmitTbData, SArray* blocks, SArray* schemas,
                               char* assigned, int32_t numOfRows, int32_t curRow, int32_t* lastRow) {
  int32_t         code = 0;
  SSchemaWrapper* pSW = NULL;
  SSDataBlock*    block = NULL;
  if (taosArrayGetSize(blocks) > 0) {
    SSDataBlock* pLastBlock = taosArrayGetLast(blocks);
    TQ_NULL_GO_TO_END(pLastBlock);
    pLastBlock->info.rows = curRow - *lastRow;
    *lastRow = curRow;
  }

  block = taosMemoryCalloc(1, sizeof(SSDataBlock));
  TQ_NULL_GO_TO_END(block);

  pSW = taosMemoryCalloc(1, sizeof(SSchemaWrapper));
  TQ_NULL_GO_TO_END(pSW);

  TQ_ERR_GO_TO_END(tqMaskBlock(pSW, block, pReader->pSchemaWrapper, assigned, pReader->extSchema));
  tqTrace("vgId:%d, build new block, col %d", pReader->pWalReader->pWal->cfg.vgId,
          (int32_t)taosArrayGetSize(block->pDataBlock));

  block->info.id.uid = pSubmitTbData->uid;
  block->info.version = pReader->msg.ver;
  TQ_ERR_GO_TO_END(blockDataEnsureCapacity(block, numOfRows - curRow));
  TQ_NULL_GO_TO_END(taosArrayPush(blocks, block));
  TQ_NULL_GO_TO_END(taosArrayPush(schemas, &pSW));
  pSW = NULL;

  taosMemoryFreeClear(block);

END:
  if (code != 0) {
    tqError("processBuildNew failed, code:%d", code);
  }
  tDeleteSchemaWrapper(pSW);
  blockDataFreeRes(block);
  taosMemoryFree(block);
  return code;
}
static int32_t tqProcessColData(STqReader* pReader, SSubmitTbData* pSubmitTbData, SArray* blocks, SArray* schemas) {
  int32_t code = 0;
  int32_t curRow = 0;
  int32_t lastRow = 0;

  SSchemaWrapper* pSchemaWrapper = pReader->pSchemaWrapper;
  char*           assigned = taosMemoryCalloc(1, pSchemaWrapper->nCols);
  TQ_NULL_GO_TO_END(assigned);

  SArray*   pCols = pSubmitTbData->aCol;
  SColData* pCol = taosArrayGet(pCols, 0);
  TQ_NULL_GO_TO_END(pCol);
  int32_t numOfRows = pCol->nVal;
  int32_t numOfCols = taosArrayGetSize(pCols);
  tqTrace("vgId:%d, tqProcessColData start, col num: %d, rows:%d", pReader->pWalReader->pWal->cfg.vgId, numOfCols,
          numOfRows);
  for (int32_t i = 0; i < numOfRows; i++) {
    bool buildNew = false;

    for (int32_t j = 0; j < numOfCols; j++) {
      pCol = taosArrayGet(pCols, j);
      TQ_NULL_GO_TO_END(pCol);
      SColVal colVal = {0};
      TQ_ERR_GO_TO_END(tColDataGetValue(pCol, i, &colVal));
      PROCESS_VAL
    }

    if (buildNew) {
      TQ_ERR_GO_TO_END(processBuildNew(pReader, pSubmitTbData, blocks, schemas, assigned, numOfRows, curRow, &lastRow));
    }

    SSDataBlock* pBlock = taosArrayGetLast(blocks);
    TQ_NULL_GO_TO_END(pBlock);

    tqTrace("vgId:%d, taosx scan, block num: %d", pReader->pWalReader->pWal->cfg.vgId,
            (int32_t)taosArrayGetSize(blocks));

    int32_t targetIdx = 0;
    int32_t sourceIdx = 0;
    int32_t colActual = blockDataGetNumOfCols(pBlock);
    while (targetIdx < colActual) {
      pCol = taosArrayGet(pCols, sourceIdx);
      TQ_NULL_GO_TO_END(pCol);
      SColumnInfoData* pColData = taosArrayGet(pBlock->pDataBlock, targetIdx);
      TQ_NULL_GO_TO_END(pColData);
      SColVal colVal = {0};
      TQ_ERR_GO_TO_END(tColDataGetValue(pCol, i, &colVal));
      SET_DATA
    }

    curRow++;
  }
  SSDataBlock* pLastBlock = taosArrayGetLast(blocks);
  pLastBlock->info.rows = curRow - lastRow;
  tqTrace("vgId:%d, tqProcessColData end, col num: %d, rows:%d, block num:%d", pReader->pWalReader->pWal->cfg.vgId,
          numOfCols, numOfRows, (int)taosArrayGetSize(blocks));
END:
  if (code != TSDB_CODE_SUCCESS) {
    tqError("vgId:%d, process col data failed, code:%d", pReader->pWalReader->pWal->cfg.vgId, code);
  }
  taosMemoryFree(assigned);
  return code;
}

int32_t tqProcessRowData(STqReader* pReader, SSubmitTbData* pSubmitTbData, SArray* blocks, SArray* schemas) {
  int32_t   code = 0;
  STSchema* pTSchema = NULL;

  SSchemaWrapper* pSchemaWrapper = pReader->pSchemaWrapper;
  char*           assigned = taosMemoryCalloc(1, pSchemaWrapper->nCols);
  TQ_NULL_GO_TO_END(assigned);

  int32_t curRow = 0;
  int32_t lastRow = 0;
  SArray* pRows = pSubmitTbData->aRowP;
  int32_t numOfRows = taosArrayGetSize(pRows);
  pTSchema = tBuildTSchema(pSchemaWrapper->pSchema, pSchemaWrapper->nCols, pSchemaWrapper->version);
  TQ_NULL_GO_TO_END(pTSchema);
  tqTrace("vgId:%d, tqProcessRowData start, rows:%d", pReader->pWalReader->pWal->cfg.vgId, numOfRows);

  for (int32_t i = 0; i < numOfRows; i++) {
    bool  buildNew = false;
    SRow* pRow = taosArrayGetP(pRows, i);
    TQ_NULL_GO_TO_END(pRow);

    for (int32_t j = 0; j < pTSchema->numOfCols; j++) {
      SColVal colVal = {0};
      TQ_ERR_GO_TO_END(tRowGet(pRow, pTSchema, j, &colVal));
      PROCESS_VAL
    }

    if (buildNew) {
      TQ_ERR_GO_TO_END(processBuildNew(pReader, pSubmitTbData, blocks, schemas, assigned, numOfRows, curRow, &lastRow));
    }

    SSDataBlock* pBlock = taosArrayGetLast(blocks);
    TQ_NULL_GO_TO_END(pBlock);

    tqTrace("vgId:%d, taosx scan, block num: %d", pReader->pWalReader->pWal->cfg.vgId,
            (int32_t)taosArrayGetSize(blocks));

    int32_t targetIdx = 0;
    int32_t sourceIdx = 0;
    int32_t colActual = blockDataGetNumOfCols(pBlock);
    while (targetIdx < colActual) {
      SColumnInfoData* pColData = taosArrayGet(pBlock->pDataBlock, targetIdx);
      SColVal          colVal = {0};
      TQ_ERR_GO_TO_END(tRowGet(pRow, pTSchema, sourceIdx, &colVal));
      SET_DATA
    }

    curRow++;
  }
  SSDataBlock* pLastBlock = taosArrayGetLast(blocks);
  pLastBlock->info.rows = curRow - lastRow;

  tqTrace("vgId:%d, tqProcessRowData end, rows:%d, block num:%d", pReader->pWalReader->pWal->cfg.vgId, numOfRows,
          (int)taosArrayGetSize(blocks));
END:
  if (code != TSDB_CODE_SUCCESS) {
    tqError("vgId:%d, process row data failed, code:%d", pReader->pWalReader->pWal->cfg.vgId, code);
  }
  taosMemoryFreeClear(pTSchema);
  taosMemoryFree(assigned);
  return code;
}

static int32_t buildCreateTbInfo(SMqDataRsp* pRsp, SVCreateTbReq* pCreateTbReq) {
  int32_t code = 0;
  int32_t lino = 0;
  void*   createReq = NULL;
  TSDB_CHECK_NULL(pRsp, code, lino, END, TSDB_CODE_INVALID_PARA);
  TSDB_CHECK_NULL(pCreateTbReq, code, lino, END, TSDB_CODE_INVALID_PARA);

  if (pRsp->createTableNum == 0) {
    pRsp->createTableLen = taosArrayInit(0, sizeof(int32_t));
    TSDB_CHECK_NULL(pRsp->createTableLen, code, lino, END, terrno);
    pRsp->createTableReq = taosArrayInit(0, sizeof(void*));
    TSDB_CHECK_NULL(pRsp->createTableReq, code, lino, END, terrno);
  }

  uint32_t len = 0;
  tEncodeSize(tEncodeSVCreateTbReq, pCreateTbReq, len, code);
  TSDB_CHECK_CODE(code, lino, END);
  createReq = taosMemoryCalloc(1, len);
  TSDB_CHECK_NULL(createReq, code, lino, END, terrno);

  SEncoder encoder = {0};
  tEncoderInit(&encoder, createReq, len);
  code = tEncodeSVCreateTbReq(&encoder, pCreateTbReq);
  tEncoderClear(&encoder);
  TSDB_CHECK_CODE(code, lino, END);
  TSDB_CHECK_NULL(taosArrayPush(pRsp->createTableLen, &len), code, lino, END, terrno);
  TSDB_CHECK_NULL(taosArrayPush(pRsp->createTableReq, &createReq), code, lino, END, terrno);
  pRsp->createTableNum++;
  tqTrace("build create table info msg success");

END:
  if (code != 0) {
    tqError("%s failed at %d, failed to build create table info msg:%s", __FUNCTION__, lino, tstrerror(code));
    taosMemoryFree(createReq);
  }
  return code;
}

int32_t tqRetrieveTaosxBlock(STqReader* pReader, SMqDataRsp* pRsp, SArray* blocks, SArray* schemas,
                             SSubmitTbData** pSubmitTbDataRet, SArray* rawList, int8_t fetchMeta) {
  tqTrace("tq reader retrieve data block msg pointer:%p, index:%d", pReader->msg.msgStr, pReader->nextBlk);
  SSubmitTbData* pSubmitTbData = taosArrayGet(pReader->submit.aSubmitTbData, pReader->nextBlk);
  if (pSubmitTbData == NULL) {
    return terrno;
  }
  pReader->nextBlk++;

  if (pSubmitTbDataRet) {
    *pSubmitTbDataRet = pSubmitTbData;
  }

  if (fetchMeta == ONLY_META) {
    if (pSubmitTbData->pCreateTbReq != NULL) {
      if (pRsp->createTableReq == NULL) {
        pRsp->createTableReq = taosArrayInit(0, POINTER_BYTES);
        if (pRsp->createTableReq == NULL) {
          return terrno;
        }
      }
      if (taosArrayPush(pRsp->createTableReq, &pSubmitTbData->pCreateTbReq) == NULL) {
        return terrno;
      }
      pSubmitTbData->pCreateTbReq = NULL;
    }
    return 0;
  }

  int32_t sversion = pSubmitTbData->sver;
  int64_t uid = pSubmitTbData->uid;
  pReader->lastBlkUid = uid;

  tDeleteSchemaWrapper(pReader->pSchemaWrapper);
  taosMemoryFreeClear(pReader->extSchema);
  pReader->pSchemaWrapper = metaGetTableSchema(pReader->pVnodeMeta, uid, sversion, 1, &pReader->extSchema);
  if (pReader->pSchemaWrapper == NULL) {
    tqWarn("vgId:%d, cannot found schema wrapper for table: suid:%" PRId64 ", version %d, possibly dropped table",
           pReader->pWalReader->pWal->cfg.vgId, uid, pReader->cachedSchemaVer);
    pReader->cachedSchemaSuid = 0;
    return TSDB_CODE_TQ_TABLE_SCHEMA_NOT_FOUND;
  }

  if (pSubmitTbData->pCreateTbReq != NULL) {
    int32_t code = buildCreateTbInfo(pRsp, pSubmitTbData->pCreateTbReq);
    if (code != 0) {
      return code;
    }
  } else if (rawList != NULL) {
    if (taosArrayPush(schemas, &pReader->pSchemaWrapper) == NULL) {
      return terrno;
    }
    pReader->pSchemaWrapper = NULL;
    return 0;
  }

  if (pSubmitTbData->flags & SUBMIT_REQ_COLUMN_DATA_FORMAT) {
    return tqProcessColData(pReader, pSubmitTbData, blocks, schemas);
  } else {
    return tqProcessRowData(pReader, pSubmitTbData, blocks, schemas);
  }
}

int32_t tqReaderSetColIdList(STqReader* pReader, SArray* pColIdList, const char* id) {
  if (pReader == NULL) {
    return TSDB_CODE_SUCCESS;
  }
  pReader->pColIdList = pColIdList;
  return tqCollectPhysicalTables(pReader, id);
}

int32_t tqReaderSetTbUidList(STqReader* pReader, const SArray* tbUidList, const char* id) {
  if (pReader == NULL || tbUidList == NULL) {
    return TSDB_CODE_SUCCESS;
  }
  if (pReader->tbIdHash) {
    taosHashClear(pReader->tbIdHash);
  } else {
    pReader->tbIdHash = taosHashInit(64, taosGetDefaultHashFunction(TSDB_DATA_TYPE_BIGINT), true, HASH_ENTRY_LOCK);
    if (pReader->tbIdHash == NULL) {
      tqError("s-task:%s failed to init hash table", id);
      return terrno;
    }
  }

  for (int i = 0; i < taosArrayGetSize(tbUidList); i++) {
    int64_t* pKey = (int64_t*)taosArrayGet(tbUidList, i);
    if (pKey && taosHashPut(pReader->tbIdHash, pKey, sizeof(int64_t), NULL, 0) != 0) {
      tqError("s-task:%s failed to add table uid:%" PRId64 " to hash", id, *pKey);
      continue;
    }
  }

  tqDebug("s-task:%s %d tables are set to be queried target table", id, (int32_t)taosArrayGetSize(tbUidList));
  return TSDB_CODE_SUCCESS;
}

void tqReaderAddTbUidList(STqReader* pReader, const SArray* pTableUidList) {
  if (pReader == NULL || pTableUidList == NULL) {
    return;
  }
  if (pReader->tbIdHash == NULL) {
    pReader->tbIdHash = taosHashInit(64, taosGetDefaultHashFunction(TSDB_DATA_TYPE_BIGINT), true, HASH_ENTRY_LOCK);
    if (pReader->tbIdHash == NULL) {
      tqError("failed to init hash table");
      return;
    }
  }

  int32_t numOfTables = taosArrayGetSize(pTableUidList);
  for (int i = 0; i < numOfTables; i++) {
    int64_t* pKey = (int64_t*)taosArrayGet(pTableUidList, i);
    if (taosHashPut(pReader->tbIdHash, pKey, sizeof(int64_t), NULL, 0) != 0) {
      tqError("failed to add table uid:%" PRId64 " to hash", *pKey);
      continue;
    }
  }
}

bool tqReaderIsQueriedTable(STqReader* pReader, uint64_t uid) {
  if (pReader == NULL) {
    return false;
  }
  return taosHashGet(pReader->tbIdHash, &uid, sizeof(uint64_t)) != NULL;
}

bool tqCurrentBlockConsumed(const STqReader* pReader) {
  if (pReader == NULL) {
    return false;
  }
  return pReader->msg.msgStr == NULL;
}

void tqReaderRemoveTbUidList(STqReader* pReader, const SArray* tbUidList) {
  if (pReader == NULL || tbUidList == NULL) {
    return;
  }
  for (int32_t i = 0; i < taosArrayGetSize(tbUidList); i++) {
    int64_t* pKey = (int64_t*)taosArrayGet(tbUidList, i);
    if (pKey && taosHashRemove(pReader->tbIdHash, pKey, sizeof(int64_t)) != 0) {
      tqError("failed to remove table uid:%" PRId64 " from hash", *pKey);
    }
  }
}

int32_t tqUpdateTbUidList(STQ* pTq, const SArray* tbUidList, bool isAdd) {
  if (pTq == NULL || tbUidList == NULL) {
    return TSDB_CODE_INVALID_PARA;
  }
  void*   pIter = NULL;
  int32_t vgId = TD_VID(pTq->pVnode);

  // update the table list for each consumer handle
  taosWLockLatch(&pTq->lock);
  while (1) {
    pIter = taosHashIterate(pTq->pHandle, pIter);
    if (pIter == NULL) {
      break;
    }

    STqHandle* pTqHandle = (STqHandle*)pIter;
    if (pTqHandle->execHandle.subType == TOPIC_SUB_TYPE__COLUMN) {
      int32_t code = qUpdateTableListForStreamScanner(pTqHandle->execHandle.task, tbUidList, isAdd);
      if (code != 0) {
        tqError("update qualified table error for %s", pTqHandle->subKey);
        continue;
      }
    } else if (pTqHandle->execHandle.subType == TOPIC_SUB_TYPE__DB) {
      if (!isAdd) {
        int32_t sz = taosArrayGetSize(tbUidList);
        for (int32_t i = 0; i < sz; i++) {
          int64_t* tbUid = (int64_t*)taosArrayGet(tbUidList, i);
          if (tbUid &&
              taosHashPut(pTqHandle->execHandle.execDb.pFilterOutTbUid, tbUid, sizeof(int64_t), NULL, 0) != 0) {
            tqError("failed to add table uid:%" PRId64 " to hash", *tbUid);
            continue;
          }
        }
      }
    } else if (pTqHandle->execHandle.subType == TOPIC_SUB_TYPE__TABLE) {
      if (isAdd) {
        SArray* list = NULL;
        int     ret = qGetTableList(pTqHandle->execHandle.execTb.suid, pTq->pVnode, pTqHandle->execHandle.execTb.node,
                                    &list, pTqHandle->execHandle.task);
        if (ret != TDB_CODE_SUCCESS) {
          tqError("qGetTableList in tqUpdateTbUidList error:%d handle %s consumer:0x%" PRIx64, ret, pTqHandle->subKey,
                  pTqHandle->consumerId);
          taosArrayDestroy(list);
          taosHashCancelIterate(pTq->pHandle, pIter);
          taosWUnLockLatch(&pTq->lock);

          return ret;
        }
        tqReaderSetTbUidList(pTqHandle->execHandle.pTqReader, list, NULL);
        taosArrayDestroy(list);
      } else {
        tqReaderRemoveTbUidList(pTqHandle->execHandle.pTqReader, tbUidList);
      }
    }
  }
  taosWUnLockLatch(&pTq->lock);

  // update the table list handle for each stream scanner/wal reader
/* STREAMTODO
  streamMetaWLock(pTq->pStreamMeta);
  while (1) {
    pIter = taosHashIterate(pTq->pStreamMeta->pTasksMap, pIter);
    if (pIter == NULL) {
      break;
    }

    int64_t      refId = *(int64_t*)pIter;
    SStreamTask* pTask = taosAcquireRef(streamTaskRefPool, refId);
    if (pTask != NULL) {
      int32_t taskId = pTask->id.taskId;

      if ((pTask->info.taskLevel == TASK_LEVEL__SOURCE) && (pTask->exec.pExecutor != NULL)) {
        int32_t code = qUpdateTableListForStreamScanner(pTask->exec.pExecutor, tbUidList, isAdd);
        if (code != 0) {
          tqError("vgId:%d, s-task:0x%x update qualified table error for stream task", vgId, taskId);
        }
      }
      int32_t ret = taosReleaseRef(streamTaskRefPool, refId);
      if (ret) {
        tqError("vgId:%d release task refId failed, refId:%" PRId64, vgId, refId);
      }
    }
  }

  streamMetaWUnLock(pTq->pStreamMeta);
*/  
  return 0;
}

static void destroySourceScanTables(void* ptr) {
  SArray** pTables = ptr;
  if (pTables && *pTables) {
    taosArrayDestroy(*pTables);
    *pTables = NULL;
  }
}

static int32_t compareSVTColInfo(const void* p1, const void* p2) {
  SVTColInfo* pCol1 = (SVTColInfo*)p1;
  SVTColInfo* pCol2 = (SVTColInfo*)p2;
  if (pCol1->vColId == pCol2->vColId) {
    return 0;
  } else if (pCol1->vColId < pCol2->vColId) {
    return -1;
  } else {
    return 1;
  }
}

int32_t tqReaderSetVtableInfo(STqReader* pReader, void* vnode, void* ptr, SSHashObj* pVtableInfos,
                              SSDataBlock** ppResBlock, const char* idstr) {
  int32_t            code = TSDB_CODE_SUCCESS;
  int32_t            lino = 0;
  SStorageAPI*       pAPI = ptr;
  SVTSourceScanInfo* pScanInfo = NULL;
  SHashObj*          pVirtualTables = NULL;
  SMetaReader        metaReader = {0};
  SVTColInfo         colInfo = {0};
  SSchemaWrapper*    schema = NULL;

  TSDB_CHECK_NULL(pReader, code, lino, _end, TSDB_CODE_INVALID_PARA);
  TSDB_CHECK_NULL(vnode, code, lino, _end, TSDB_CODE_INVALID_PARA);
  TSDB_CHECK_NULL(pAPI, code, lino, _end, TSDB_CODE_INVALID_PARA);

  pScanInfo = &pReader->vtSourceScanInfo;
  taosHashCleanup(pScanInfo->pVirtualTables);
  pScanInfo->pVirtualTables = NULL;

  if (tSimpleHashGetSize(pVtableInfos) == 0) {
    goto _end;
  }

  pVirtualTables = taosHashInit(64, taosGetDefaultHashFunction(TSDB_DATA_TYPE_BIGINT), false, HASH_NO_LOCK);
  TSDB_CHECK_NULL(pVirtualTables, code, lino, _end, terrno);
  taosHashSetFreeFp(pVirtualTables, destroySourceScanTables);

  int32_t iter = 0;
  void*   px = tSimpleHashIterate(pVtableInfos, NULL, &iter);
  while (px != NULL) {
    int64_t vTbUid = *(int64_t*)tSimpleHashGetKey(px, NULL);
    SArray* pColInfos = taosArrayInit(8, sizeof(SVTColInfo));
    TSDB_CHECK_NULL(pColInfos, code, lino, _end, terrno);
    code = taosHashPut(pVirtualTables, &vTbUid, sizeof(int64_t), &pColInfos, POINTER_BYTES);
    TSDB_CHECK_CODE(code, lino, _end);

    SSHashObj* pPhysicalTables = *(SSHashObj**)px;
    int32_t    iterIn = 0;
    void*      pxIn = tSimpleHashIterate(pPhysicalTables, NULL, &iterIn);
    while (pxIn != NULL) {
      char* physicalTableName = tSimpleHashGetKey(pxIn, NULL);
      pAPI->metaReaderFn.clearReader(&metaReader);
      pAPI->metaReaderFn.initReader(&metaReader, vnode, META_READER_LOCK, &pAPI->metaFn);
      code = pAPI->metaReaderFn.getTableEntryByName(&metaReader, physicalTableName);
      TSDB_CHECK_CODE(code, lino, _end);
      pAPI->metaReaderFn.readerReleaseLock(&metaReader);
      colInfo.pTbUid = metaReader.me.uid;

      switch (metaReader.me.type) {
        case TSDB_CHILD_TABLE: {
          int64_t suid = metaReader.me.ctbEntry.suid;
          pAPI->metaReaderFn.clearReader(&metaReader);
          pAPI->metaReaderFn.initReader(&metaReader, vnode, META_READER_LOCK, &pAPI->metaFn);
          code = pAPI->metaReaderFn.getTableEntryByUid(&metaReader, suid);
          TSDB_CHECK_CODE(code, lino, _end);
          pAPI->metaReaderFn.readerReleaseLock(&metaReader);
          schema = &metaReader.me.stbEntry.schemaRow;
          break;
        }
        case TSDB_NORMAL_TABLE: {
          schema = &metaReader.me.ntbEntry.schemaRow;
          break;
        }
        default: {
          tqError("invalid table type: %d", metaReader.me.type);
          code = TSDB_CODE_INVALID_PARA;
          TSDB_CHECK_CODE(code, lino, _end);
        }
      }

      SArray* pCols = *(SArray**)pxIn;
      int32_t ncols = taosArrayGetSize(pCols);
      for (int32_t i = 0; i < ncols; ++i) {
        SColIdName* pCol = taosArrayGet(pCols, i);
        colInfo.vColId = pCol->colId;

        for (int32_t j = 0; j < schema->nCols; ++j) {
          if (strncmp(pCol->colName, schema->pSchema[j].name, strlen(schema->pSchema[j].name)) == 0) {
            colInfo.pColId = schema->pSchema[j].colId;
            void* px = taosArrayPush(pColInfos, &colInfo);
            TSDB_CHECK_NULL(px, code, lino, _end, terrno);
            break;
          }
        }
      }

      taosArraySort(pColInfos, compareSVTColInfo);
      pxIn = tSimpleHashIterate(pPhysicalTables, pxIn, &iterIn);
    }

    px = tSimpleHashIterate(pVtableInfos, px, &iter);
  }

  pScanInfo->pVirtualTables = pVirtualTables;
  pVirtualTables = NULL;

  // set the result data block
  if (pReader->pResBlock) {
    blockDataDestroy(pReader->pResBlock);
  }
  pReader->pResBlock = *ppResBlock;
  *ppResBlock = NULL;

  // update reader callback for vtable source scan
  pAPI->tqReaderFn.tqNextBlockImpl = tqNextVTableSourceBlockImpl;
  pAPI->tqReaderFn.tqReaderIsQueriedTable = tqReaderIsQueriedSourceTable;

_end:
  if (code != TSDB_CODE_SUCCESS) {
    tqError("%s failed at line %d since %s, id: %s", __func__, lino, tstrerror(code), idstr);
  }
  pAPI->metaReaderFn.clearReader(&metaReader);
  if (pVirtualTables != NULL) {
    taosHashCleanup(pVirtualTables);
  }
  return code;
}

static int32_t tqCollectPhysicalTables(STqReader* pReader, const char* idstr) {
  int32_t            code = TSDB_CODE_SUCCESS;
  int32_t            lino = 0;
  SVTSourceScanInfo* pScanInfo = NULL;
  SHashObj*          pVirtualTables = NULL;
  SHashObj*          pPhysicalTables = NULL;
  void*              pIter = NULL;
  void*              px = NULL;

  TSDB_CHECK_NULL(pReader, code, lino, _end, TSDB_CODE_INVALID_PARA);

  pScanInfo = &pReader->vtSourceScanInfo;
  taosHashCleanup(pScanInfo->pPhysicalTables);
  pScanInfo->pPhysicalTables = NULL;
  taosLRUCacheCleanup(pScanInfo->pPhyTblSchemaCache);
  pScanInfo->pPhyTblSchemaCache = NULL;
  pScanInfo->nextVirtualTableIdx = -1;
  pScanInfo->metaFetch = 0;
  pScanInfo->cacheHit = 0;

  pVirtualTables = pScanInfo->pVirtualTables;
  if (taosHashGetSize(pVirtualTables) == 0 || taosArrayGetSize(pReader->pColIdList) == 0) {
    goto _end;
  }

  pPhysicalTables = taosHashInit(64, taosGetDefaultHashFunction(TSDB_DATA_TYPE_BIGINT), false, HASH_NO_LOCK);
  TSDB_CHECK_NULL(pPhysicalTables, code, lino, _end, terrno);
  taosHashSetFreeFp(pPhysicalTables, destroySourceScanTables);

  pIter = taosHashIterate(pVirtualTables, NULL);
  while (pIter != NULL) {
    int64_t vTbUid = *(int64_t*)taosHashGetKey(pIter, NULL);
    SArray* pColInfos = *(SArray**)pIter;
    TSDB_CHECK_NULL(pColInfos, code, lino, _end, TSDB_CODE_INTERNAL_ERROR);

    // Traverse all required columns and collect corresponding physical tables
    int32_t nColInfos = taosArrayGetSize(pColInfos);
    int32_t nOutputCols = taosArrayGetSize(pReader->pColIdList);
    for (int32_t i = 0, j = 0; i < nColInfos && j < nOutputCols;) {
      SVTColInfo* pCol = taosArrayGet(pColInfos, i);
      col_id_t    colIdNeed = *(col_id_t*)taosArrayGet(pReader->pColIdList, j);
      if (pCol->vColId < colIdNeed) {
        i++;
      } else if (pCol->vColId > colIdNeed) {
        j++;
      } else {
        SArray* pRelatedVTs = NULL;
        px = taosHashGet(pPhysicalTables, &pCol->pTbUid, sizeof(int64_t));
        if (px == NULL) {
          pRelatedVTs = taosArrayInit(8, sizeof(int64_t));
          TSDB_CHECK_NULL(pRelatedVTs, code, lino, _end, terrno);
          code = taosHashPut(pPhysicalTables, &pCol->pTbUid, sizeof(int64_t), &pRelatedVTs, POINTER_BYTES);
          if (code != TSDB_CODE_SUCCESS) {
            taosArrayDestroy(pRelatedVTs);
            TSDB_CHECK_CODE(code, lino, _end);
          }
        } else {
          pRelatedVTs = *(SArray**)px;
        }
        if (taosArrayGetSize(pRelatedVTs) == 0 || *(int64_t*)taosArrayGetLast(pRelatedVTs) != vTbUid) {
          px = taosArrayPush(pRelatedVTs, &vTbUid);
          TSDB_CHECK_NULL(px, code, lino, _end, terrno);
        }
        i++;
        j++;
      }
    }
    pIter = taosHashIterate(pVirtualTables, pIter);
  }

  pScanInfo->pPhysicalTables = pPhysicalTables;
  pPhysicalTables = NULL;

  if (taosHashGetSize(pScanInfo->pPhysicalTables) > 0) {
    pScanInfo->pPhyTblSchemaCache = taosLRUCacheInit(1024 * 128, -1, .5);
    TSDB_CHECK_NULL(pScanInfo->pPhyTblSchemaCache, code, lino, _end, terrno);
  }

_end:
  if (code != TSDB_CODE_SUCCESS) {
    tqError("%s failed at line %d since %s, id: %s", __func__, lino, tstrerror(code), idstr);
  }
  if (pIter != NULL) {
    taosHashCancelIterate(pReader->tbIdHash, pIter);
  }
  if (pPhysicalTables != NULL) {
    taosHashCleanup(pPhysicalTables);
  }
  return code;
}

static void freeTableSchemaCache(const void* key, size_t keyLen, void* value, void* ud) {
  if (value) {
    SSchemaWrapper* pSchemaWrapper = value;
    tDeleteSchemaWrapper(pSchemaWrapper);
  }
}

bool tqNextVTableSourceBlockImpl(STqReader* pReader, const char* idstr) {
  int32_t            code = TSDB_CODE_SUCCESS;
  int32_t            lino = 0;
  SVTSourceScanInfo* pScanInfo = NULL;

  TSDB_CHECK_NULL(pReader, code, lino, _end, TSDB_CODE_INVALID_PARA);

  pScanInfo = &pReader->vtSourceScanInfo;
  if (pReader->msg.msgStr == NULL || taosHashGetSize(pScanInfo->pPhysicalTables) == 0) {
    return false;
  }

  if (pScanInfo->nextVirtualTableIdx >= 0) {
    // The data still needs to be converted into the virtual table result block
    return true;
  }

  int32_t blockSz = taosArrayGetSize(pReader->submit.aSubmitTbData);
  while (pReader->nextBlk < blockSz) {
    SSubmitTbData* pSubmitTbData = taosArrayGet(pReader->submit.aSubmitTbData, pReader->nextBlk);
    TSDB_CHECK_NULL(pSubmitTbData, code, lino, _end, terrno);
    int64_t pTbUid = pSubmitTbData->uid;
    void*   px = taosHashGet(pScanInfo->pPhysicalTables, &pTbUid, sizeof(int64_t));
    if (px != NULL) {
      SArray* pRelatedVTs = *(SArray**)px;
      if (taosArrayGetSize(pRelatedVTs) > 0) {
        pScanInfo->nextVirtualTableIdx = 0;
        return true;
      }
    }
    tqTrace("iterator data block in hash jump block, progress:%d/%d, uid:%" PRId64, pReader->nextBlk, blockSz, pTbUid);
    pReader->nextBlk++;
  }

  tqReaderClearSubmitMsg(pReader);
  tqTrace("iterator data block end, total block num:%d", blockSz);

_end:
  if (code != TSDB_CODE_SUCCESS) {
    tqError("%s failed at line %d since %s, id: %s", __func__, lino, tstrerror(code), idstr);
  }
  return false;
}

bool tqReaderIsQueriedSourceTable(STqReader* pReader, uint64_t uid) {
  if (pReader == NULL) {
    return false;
  }
  return taosHashGet(pReader->vtSourceScanInfo.pPhysicalTables, &uid, sizeof(uint64_t)) != NULL;
}<|MERGE_RESOLUTION|>--- conflicted
+++ resolved
@@ -636,11 +636,7 @@
   return TSDB_CODE_SUCCESS;
 }
 
-<<<<<<< HEAD
 static int32_t doSetBlobVal(SColumnInfoData* pColumnInfoData, int32_t idx, SColVal* pColVal, SBlobSet* pBlobRow2) {
-=======
-static int32_t doSetBlobVal(SColumnInfoData* pColumnInfoData, int32_t idx, SColVal* pColVal, SBlobRow2* pBlobRow2) {
->>>>>>> dfe3cf63
   int32_t code = 0;
   if (pColumnInfoData == NULL || pColVal == NULL || pBlobRow2 == NULL) {
     return TSDB_CODE_INVALID_PARA;
@@ -657,11 +653,7 @@
     if (pColVal->value.pData != NULL) {
       tGetU64(pColVal->value.pData, &seq);
       SBlobItem item = {0};
-<<<<<<< HEAD
       code = tBlobSetGet(pBlobRow2, seq, &item);
-=======
-      code = tBlobRowGet(pBlobRow2, seq, &item);
->>>>>>> dfe3cf63
       if (code != 0) {
         taosMemoryFree(val);
         terrno = code;
@@ -669,15 +661,9 @@
         return code;
       }
 
-<<<<<<< HEAD
       val = taosMemRealloc(val, item.len + sizeof(BlobDataLenT));
       (void)memcpy(blobDataVal(val), item.data, item.len);
       len = item.len;
-=======
-      val = taosMemRealloc(val, item.dataLen + sizeof(BlobDataLenT));
-      (void)memcpy(blobDataVal(val), item.data, item.dataLen);
-      len = item.dataLen;
->>>>>>> dfe3cf63
     }
 
     blobDataSetLen(val, len);
@@ -810,11 +796,7 @@
           if (isBlob == 0) {
             code = doSetVal(pColData, i, &colVal);
           } else {
-<<<<<<< HEAD
             code = doSetBlobVal(pColData, i, &colVal, pSubmitTbData->pBlobSet);
-=======
-            code = doSetBlobVal(pColData, i, &colVal, pSubmitTbData->pBlobRow);
->>>>>>> dfe3cf63
           }
           TSDB_CHECK_CODE(code, line, END);
         }
@@ -852,11 +834,7 @@
             if (isBlob == 0) {
               code = doSetVal(pColData, i, &colVal);
             } else {
-<<<<<<< HEAD
               code = doSetBlobVal(pColData, i, &colVal, pSubmitTbData->pBlobSet);
-=======
-              code = doSetBlobVal(pColData, i, &colVal, pSubmitTbData->pBlobRow);
->>>>>>> dfe3cf63
             }
 
             TSDB_CHECK_CODE(code, line, END);
@@ -897,11 +875,7 @@
     sourceIdx++;                                                                                    \
   } else if (colVal.cid == pColData->info.colId) {                                                  \
     if (IS_STR_DATA_BLOB(pColData->info.type)) {                                                    \
-<<<<<<< HEAD
       TQ_ERR_GO_TO_END(doSetBlobVal(pColData, curRow - lastRow, &colVal, pSubmitTbData->pBlobSet)); \
-=======
-      TQ_ERR_GO_TO_END(doSetBlobVal(pColData, curRow - lastRow, &colVal, pSubmitTbData->pBlobRow)); \
->>>>>>> dfe3cf63
     } else {                                                                                        \
       TQ_ERR_GO_TO_END(doSetVal(pColData, curRow - lastRow, &colVal));                              \
     }                                                                                               \
