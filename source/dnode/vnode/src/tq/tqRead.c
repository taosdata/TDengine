/*
 * Copyright (c) 2019 TAOS Data, Inc. <jhtao@taosdata.com>
 *
 * This program is free software: you can use, redistribute, and/or modify
 * it under the terms of the GNU Affero General Public License, version 3
 * or later ("AGPL"), as published by the Free Software Foundation.
 *
 * This program is distributed in the hope that it will be useful, but WITHOUT
 * ANY WARRANTY; without even the implied warranty of MERCHANTABILITY or
 * FITNESS FOR A PARTICULAR PURPOSE.
 *
 * You should have received a copy of the GNU Affero General Public License
 * along with this program. If not, see <http://www.gnu.org/licenses/>.
 */

#include "tmsg.h"
#include "tq.h"

static int32_t tqCollectPhysicalTables(STqReader* pReader, const char* idstr);

bool isValValidForTable(STqHandle* pHandle, SWalCont* pHead) {
  if (pHandle == NULL || pHead == NULL) {
    return false;
  }
  if (pHandle->execHandle.subType != TOPIC_SUB_TYPE__TABLE) {
    return true;
  }

  int16_t msgType = pHead->msgType;
  char*   body = pHead->body;
  int32_t bodyLen = pHead->bodyLen;

  int64_t  tbSuid = pHandle->execHandle.execTb.suid;
  int64_t  realTbSuid = 0;
  SDecoder dcoder = {0};
  void*    data = POINTER_SHIFT(body, sizeof(SMsgHead));
  int32_t  len = bodyLen - sizeof(SMsgHead);
  tDecoderInit(&dcoder, data, len);

  if (msgType == TDMT_VND_CREATE_STB || msgType == TDMT_VND_ALTER_STB) {
    SVCreateStbReq req = {0};
    if (tDecodeSVCreateStbReq(&dcoder, &req) < 0) {
      goto end;
    }
    realTbSuid = req.suid;
  } else if (msgType == TDMT_VND_DROP_STB) {
    SVDropStbReq req = {0};
    if (tDecodeSVDropStbReq(&dcoder, &req) < 0) {
      goto end;
    }
    realTbSuid = req.suid;
  } else if (msgType == TDMT_VND_CREATE_TABLE) {
    SVCreateTbBatchReq req = {0};
    if (tDecodeSVCreateTbBatchReq(&dcoder, &req) < 0) {
      goto end;
    }

    int32_t        needRebuild = 0;
    SVCreateTbReq* pCreateReq = NULL;
    for (int32_t iReq = 0; iReq < req.nReqs; iReq++) {
      pCreateReq = req.pReqs + iReq;
      if (pCreateReq->type == TSDB_CHILD_TABLE && pCreateReq->ctb.suid == tbSuid) {
        needRebuild++;
      }
    }
    if (needRebuild == 0) {
      // do nothing
    } else if (needRebuild == req.nReqs) {
      realTbSuid = tbSuid;
    } else {
      realTbSuid = tbSuid;
      SVCreateTbBatchReq reqNew = {0};
      reqNew.pArray = taosArrayInit(req.nReqs, sizeof(struct SVCreateTbReq));
      if (reqNew.pArray == NULL) {
        tDeleteSVCreateTbBatchReq(&req);
        goto end;
      }
      for (int32_t iReq = 0; iReq < req.nReqs; iReq++) {
        pCreateReq = req.pReqs + iReq;
        if (pCreateReq->type == TSDB_CHILD_TABLE && pCreateReq->ctb.suid == tbSuid) {
          reqNew.nReqs++;
          if (taosArrayPush(reqNew.pArray, pCreateReq) == NULL) {
            taosArrayDestroy(reqNew.pArray);
            tDeleteSVCreateTbBatchReq(&req);
            goto end;
          }
        }
      }

      int     tlen = 0;
      int32_t ret = 0;
      tEncodeSize(tEncodeSVCreateTbBatchReq, &reqNew, tlen, ret);
      void* buf = taosMemoryMalloc(tlen);
      if (NULL == buf) {
        taosArrayDestroy(reqNew.pArray);
        tDeleteSVCreateTbBatchReq(&req);
        goto end;
      }
      SEncoder coderNew = {0};
      tEncoderInit(&coderNew, buf, tlen - sizeof(SMsgHead));
      ret = tEncodeSVCreateTbBatchReq(&coderNew, &reqNew);
      tEncoderClear(&coderNew);
      if (ret < 0) {
        taosMemoryFree(buf);
        taosArrayDestroy(reqNew.pArray);
        tDeleteSVCreateTbBatchReq(&req);
        goto end;
      }
      (void)memcpy(pHead->body + sizeof(SMsgHead), buf, tlen);
      pHead->bodyLen = tlen + sizeof(SMsgHead);
      taosMemoryFree(buf);
      taosArrayDestroy(reqNew.pArray);
    }

    tDeleteSVCreateTbBatchReq(&req);
  } else if (msgType == TDMT_VND_ALTER_TABLE) {
    SVAlterTbReq req = {0};

    if (tDecodeSVAlterTbReq(&dcoder, &req) < 0) {
      goto end;
    }

    SMetaReader mr = {0};
    metaReaderDoInit(&mr, pHandle->execHandle.pTqReader->pVnodeMeta, META_READER_LOCK);

    if (metaGetTableEntryByName(&mr, req.tbName) < 0) {
      metaReaderClear(&mr);
      goto end;
    }
    realTbSuid = mr.me.ctbEntry.suid;
    metaReaderClear(&mr);
  } else if (msgType == TDMT_VND_DROP_TABLE) {
    SVDropTbBatchReq req = {0};

    if (tDecodeSVDropTbBatchReq(&dcoder, &req) < 0) {
      goto end;
    }

    int32_t      needRebuild = 0;
    SVDropTbReq* pDropReq = NULL;
    for (int32_t iReq = 0; iReq < req.nReqs; iReq++) {
      pDropReq = req.pReqs + iReq;

      if (pDropReq->suid == tbSuid) {
        needRebuild++;
      }
    }
    if (needRebuild == 0) {
      // do nothing
    } else if (needRebuild == req.nReqs) {
      realTbSuid = tbSuid;
    } else {
      realTbSuid = tbSuid;
      SVDropTbBatchReq reqNew = {0};
      reqNew.pArray = taosArrayInit(req.nReqs, sizeof(SVDropTbReq));
      if (reqNew.pArray == NULL) {
        goto end;
      }
      for (int32_t iReq = 0; iReq < req.nReqs; iReq++) {
        pDropReq = req.pReqs + iReq;
        if (pDropReq->suid == tbSuid) {
          reqNew.nReqs++;
          if (taosArrayPush(reqNew.pArray, pDropReq) == NULL) {
            taosArrayDestroy(reqNew.pArray);
            goto end;
          }
        }
      }

      int     tlen = 0;
      int32_t ret = 0;
      tEncodeSize(tEncodeSVDropTbBatchReq, &reqNew, tlen, ret);
      void* buf = taosMemoryMalloc(tlen);
      if (NULL == buf) {
        taosArrayDestroy(reqNew.pArray);
        goto end;
      }
      SEncoder coderNew = {0};
      tEncoderInit(&coderNew, buf, tlen - sizeof(SMsgHead));
      ret = tEncodeSVDropTbBatchReq(&coderNew, &reqNew);
      tEncoderClear(&coderNew);
      if (ret != 0) {
        taosMemoryFree(buf);
        taosArrayDestroy(reqNew.pArray);
        goto end;
      }
      (void)memcpy(pHead->body + sizeof(SMsgHead), buf, tlen);
      pHead->bodyLen = tlen + sizeof(SMsgHead);
      taosMemoryFree(buf);
      taosArrayDestroy(reqNew.pArray);
    }
  } else if (msgType == TDMT_VND_DELETE) {
    SDeleteRes req = {0};
    if (tDecodeDeleteRes(&dcoder, &req) < 0) {
      goto end;
    }
    realTbSuid = req.suid;
  }

end:
  tDecoderClear(&dcoder);
  bool tmp = tbSuid == realTbSuid;
  tqDebug("%s suid:%" PRId64 " realSuid:%" PRId64 " return:%d", __FUNCTION__, tbSuid, realTbSuid, tmp);
  return tmp;
}

int32_t tqFetchLog(STQ* pTq, STqHandle* pHandle, int64_t* fetchOffset, uint64_t reqId) {
  if (pTq == NULL || pHandle == NULL || fetchOffset == NULL) {
    return -1;
  }
  int32_t code = -1;
  int32_t vgId = TD_VID(pTq->pVnode);
  int64_t id = pHandle->pWalReader->readerId;

  int64_t offset = *fetchOffset;
  int64_t lastVer = walGetLastVer(pHandle->pWalReader->pWal);
  int64_t committedVer = walGetCommittedVer(pHandle->pWalReader->pWal);
  int64_t appliedVer = walGetAppliedVer(pHandle->pWalReader->pWal);

  tqDebug("vgId:%d, start to fetch wal, index:%" PRId64 ", last:%" PRId64 " commit:%" PRId64 ", applied:%" PRId64
          ", 0x%" PRIx64,
          vgId, offset, lastVer, committedVer, appliedVer, id);

  while (offset <= appliedVer) {
    if (walFetchHead(pHandle->pWalReader, offset) < 0) {
      tqDebug("tmq poll: consumer:0x%" PRIx64 ", (epoch %d) vgId:%d offset %" PRId64
              ", no more log to return, QID:0x%" PRIx64 " 0x%" PRIx64,
              pHandle->consumerId, pHandle->epoch, vgId, offset, reqId, id);
      goto END;
    }

    tqDebug("vgId:%d, consumer:0x%" PRIx64 " taosx get msg ver %" PRId64 ", type:%s, QID:0x%" PRIx64 " 0x%" PRIx64,
            vgId, pHandle->consumerId, offset, TMSG_INFO(pHandle->pWalReader->pHead->head.msgType), reqId, id);

    if (pHandle->pWalReader->pHead->head.msgType == TDMT_VND_SUBMIT) {
      code = walFetchBody(pHandle->pWalReader);
      goto END;
    } else {
      if (pHandle->fetchMeta != WITH_DATA) {
        SWalCont* pHead = &(pHandle->pWalReader->pHead->head);
        if (IS_META_MSG(pHead->msgType) && !(pHead->msgType == TDMT_VND_DELETE && pHandle->fetchMeta == ONLY_META)) {
          code = walFetchBody(pHandle->pWalReader);
          if (code < 0) {
            goto END;
          }

          pHead = &(pHandle->pWalReader->pHead->head);
          if (isValValidForTable(pHandle, pHead)) {
            code = 0;
            goto END;
          } else {
            offset++;
            code = -1;
            continue;
          }
        }
      }
      code = walSkipFetchBody(pHandle->pWalReader);
      if (code < 0) {
        goto END;
      }
      offset++;
    }
    code = -1;
  }

END:
  *fetchOffset = offset;
  tqDebug("vgId:%d, end to fetch wal, code:%d , index:%" PRId64 ", last:%" PRId64 " commit:%" PRId64
          ", applied:%" PRId64 ", 0x%" PRIx64,
          vgId, code, offset, lastVer, committedVer, appliedVer, id);
  return code;
}

bool tqGetTablePrimaryKey(STqReader* pReader) {
  if (pReader == NULL) {
    return false;
  }
  return pReader->hasPrimaryKey;
}

void tqSetTablePrimaryKey(STqReader* pReader, int64_t uid) {
  tqDebug("%s:%p uid:%" PRId64, __FUNCTION__, pReader, uid);

  if (pReader == NULL) {
    return;
  }
  bool            ret = false;
  SSchemaWrapper* schema = metaGetTableSchema(pReader->pVnodeMeta, uid, -1, 1, NULL);
  if (schema && schema->nCols >= 2 && schema->pSchema[1].flags & COL_IS_KEY) {
    ret = true;
  }
  tDeleteSchemaWrapper(schema);
  pReader->hasPrimaryKey = ret;
}

STqReader* tqReaderOpen(SVnode* pVnode) {
  tqDebug("%s:%p", __FUNCTION__, pVnode);
  if (pVnode == NULL) {
    return NULL;
  }
  STqReader* pReader = taosMemoryCalloc(1, sizeof(STqReader));
  if (pReader == NULL) {
    return NULL;
  }

  pReader->pWalReader = walOpenReader(pVnode->pWal, 0);
  if (pReader->pWalReader == NULL) {
    taosMemoryFree(pReader);
    return NULL;
  }

  pReader->pVnodeMeta = pVnode->pMeta;
  pReader->pColIdList = NULL;
  pReader->cachedSchemaVer = 0;
  pReader->cachedSchemaSuid = 0;
  pReader->pSchemaWrapper = NULL;
  pReader->tbIdHash = NULL;
  pReader->pResBlock = NULL;

  int32_t code = createDataBlock(&pReader->pResBlock);
  if (code) {
    terrno = code;
  }

  return pReader;
}

void tqReaderClose(STqReader* pReader) {
  tqDebug("%s:%p", __FUNCTION__, pReader);
  if (pReader == NULL) return;

  // close wal reader
  if (pReader->pWalReader) {
    walCloseReader(pReader->pWalReader);
  }

  if (pReader->pSchemaWrapper) {
    tDeleteSchemaWrapper(pReader->pSchemaWrapper);
  }

  taosMemoryFree(pReader->extSchema);
  if (pReader->pColIdList) {
    taosArrayDestroy(pReader->pColIdList);
  }

  // free hash
  blockDataDestroy(pReader->pResBlock);
  taosHashCleanup(pReader->tbIdHash);
  tDestroySubmitReq(&pReader->submit, TSDB_MSG_FLG_DECODE);

  taosHashCleanup(pReader->vtSourceScanInfo.pVirtualTables);
  taosHashCleanup(pReader->vtSourceScanInfo.pPhysicalTables);
  taosLRUCacheCleanup(pReader->vtSourceScanInfo.pPhyTblSchemaCache);
  taosMemoryFree(pReader);
}

int32_t tqReaderSeek(STqReader* pReader, int64_t ver, const char* id) {
  if (pReader == NULL) {
    return TSDB_CODE_INVALID_PARA;
  }
  if (walReaderSeekVer(pReader->pWalReader, ver) < 0) {
    return terrno;
  }
  tqDebug("wal reader seek to ver:%" PRId64 " %s", ver, id);
  return 0;
}

bool tqNextBlockInWal(STqReader* pReader, const char* id, int sourceExcluded) {
  if (pReader == NULL) {
    return false;
  }
  SWalReader* pWalReader = pReader->pWalReader;

  int64_t st = taosGetTimestampMs();
  while (1) {
    int32_t numOfBlocks = taosArrayGetSize(pReader->submit.aSubmitTbData);
    while (pReader->nextBlk < numOfBlocks) {
      tqTrace("tq reader next data block %d/%d, len:%d %" PRId64, pReader->nextBlk, numOfBlocks, pReader->msg.msgLen,
              pReader->msg.ver);

      SSubmitTbData* pSubmitTbData = taosArrayGet(pReader->submit.aSubmitTbData, pReader->nextBlk);
      if (pSubmitTbData == NULL) {
        tqError("tq reader next data block %d/%d, len:%d %" PRId64, pReader->nextBlk, numOfBlocks, pReader->msg.msgLen,
                pReader->msg.ver);
        return false;
      }
      if ((pSubmitTbData->flags & sourceExcluded) != 0) {
        pReader->nextBlk += 1;
        continue;
      }
      if (pReader->tbIdHash == NULL || taosHashGet(pReader->tbIdHash, &pSubmitTbData->uid, sizeof(int64_t)) != NULL) {
        tqTrace("tq reader return submit block, uid:%" PRId64, pSubmitTbData->uid);
        SSDataBlock* pRes = NULL;
        int32_t      code = tqRetrieveDataBlock(pReader, &pRes, NULL);
        if (code == TSDB_CODE_SUCCESS) {
          return true;
        }
      } else {
        pReader->nextBlk += 1;
        tqTrace("tq reader discard submit block, uid:%" PRId64 ", continue", pSubmitTbData->uid);
      }
    }

    tDestroySubmitReq(&pReader->submit, TSDB_MSG_FLG_DECODE);
    pReader->msg.msgStr = NULL;

    int64_t elapsed = taosGetTimestampMs() - st;
    if (elapsed > 1000 || elapsed < 0) {
      return false;
    }

    // try next message in wal file
    if (walNextValidMsg(pWalReader, false) < 0) {
      return false;
    }

    void*   pBody = POINTER_SHIFT(pWalReader->pHead->head.body, sizeof(SSubmitReq2Msg));
    int32_t bodyLen = pWalReader->pHead->head.bodyLen - sizeof(SSubmitReq2Msg);
    int64_t ver = pWalReader->pHead->head.version;
    if (tqReaderSetSubmitMsg(pReader, pBody, bodyLen, ver, NULL) != 0) {
      return false;
    }
    pReader->nextBlk = 0;
  }
}

int32_t tqReaderSetSubmitMsg(STqReader* pReader, void* msgStr, int32_t msgLen, int64_t ver, SArray* rawList) {
  if (pReader == NULL) {
    return TSDB_CODE_INVALID_PARA;
  }
  pReader->msg.msgStr = msgStr;
  pReader->msg.msgLen = msgLen;
  pReader->msg.ver = ver;

  tqTrace("tq reader set msg pointer:%p, msg len:%d", msgStr, msgLen);
  SDecoder decoder = {0};

  tDecoderInit(&decoder, pReader->msg.msgStr, pReader->msg.msgLen);
  int32_t code = tDecodeSubmitReq(&decoder, &pReader->submit, rawList);
  tDecoderClear(&decoder);

  if (code != 0) {
    tqError("DecodeSSubmitReq2 error, msgLen:%d, ver:%" PRId64, msgLen, ver);
  }

  return code;
}

void tqReaderClearSubmitMsg(STqReader* pReader) {
  tDestroySubmitReq(&pReader->submit, TSDB_MSG_FLG_DECODE);
  pReader->nextBlk = 0;
  pReader->msg.msgStr = NULL;
}

SWalReader* tqGetWalReader(STqReader* pReader) {
  if (pReader == NULL) {
    return NULL;
  }
  return pReader->pWalReader;
}

SSDataBlock* tqGetResultBlock(STqReader* pReader) {
  if (pReader == NULL) {
    return NULL;
  }
  return pReader->pResBlock;
}

int64_t tqGetResultBlockTime(STqReader* pReader) {
  if (pReader == NULL) {
    return 0;
  }
  return pReader->lastTs;
}

bool tqNextBlockImpl(STqReader* pReader, const char* idstr) {
  int32_t code = false;
  int32_t lino = 0;
  int64_t uid = 0;
  TSDB_CHECK_NULL(pReader, code, lino, END, false);
  TSDB_CHECK_NULL(pReader->msg.msgStr, code, lino, END, false);
  TSDB_CHECK_NULL(pReader->tbIdHash, code, lino, END, true);

  int32_t blockSz = taosArrayGetSize(pReader->submit.aSubmitTbData);
  while (pReader->nextBlk < blockSz) {
    SSubmitTbData* pSubmitTbData = taosArrayGet(pReader->submit.aSubmitTbData, pReader->nextBlk);
    TSDB_CHECK_NULL(pSubmitTbData, code, lino, END, false);
    uid = pSubmitTbData->uid;
    void* ret = taosHashGet(pReader->tbIdHash, &pSubmitTbData->uid, sizeof(int64_t));
    TSDB_CHECK_CONDITION(ret == NULL, code, lino, END, true);

    tqTrace("iterator data block in hash continue, progress:%d/%d, total queried tables:%d, uid:%" PRId64,
            pReader->nextBlk, blockSz, taosHashGetSize(pReader->tbIdHash), uid);
    pReader->nextBlk++;
  }

  tqReaderClearSubmitMsg(pReader);
  tqTrace("iterator data block end, total block num:%d, uid:%" PRId64, blockSz, uid);

END:
  tqTrace("%s:%d return:%s, uid:%" PRId64, __FUNCTION__, lino, code ? "true" : "false", uid);
  return code;
}

bool tqNextDataBlockFilterOut(STqReader* pReader, SHashObj* filterOutUids) {
  int32_t code = false;
  int32_t lino = 0;
  int64_t uid = 0;

  TSDB_CHECK_NULL(pReader, code, lino, END, false);
  TSDB_CHECK_NULL(pReader->msg.msgStr, code, lino, END, false);
  TSDB_CHECK_NULL(filterOutUids, code, lino, END, true);

  int32_t blockSz = taosArrayGetSize(pReader->submit.aSubmitTbData);
  while (pReader->nextBlk < blockSz) {
    SSubmitTbData* pSubmitTbData = taosArrayGet(pReader->submit.aSubmitTbData, pReader->nextBlk);
    TSDB_CHECK_NULL(pSubmitTbData, code, lino, END, false);
    uid = pSubmitTbData->uid;
    void* ret = taosHashGet(filterOutUids, &pSubmitTbData->uid, sizeof(int64_t));
    TSDB_CHECK_NULL(ret, code, lino, END, true);
    tqTrace("iterator data block in hash jump block, progress:%d/%d, uid:%" PRId64, pReader->nextBlk, blockSz, uid);
    pReader->nextBlk++;
  }
  tqReaderClearSubmitMsg(pReader);
  tqTrace("iterator data block end, total block num:%d, uid:%" PRId64, blockSz, uid);

END:
  tqTrace("%s:%d get data:%s, uid:%" PRId64, __FUNCTION__, lino, code ? "true" : "false", uid);
  return code;
}

int32_t tqMaskBlock(SSchemaWrapper* pDst, SSDataBlock* pBlock, const SSchemaWrapper* pSrc, char* mask,
                    SExtSchema* extSrc) {
  if (pDst == NULL || pBlock == NULL || pSrc == NULL || mask == NULL) {
    return TSDB_CODE_INVALID_PARA;
  }
  int32_t code = 0;

  int32_t cnt = 0;
  for (int32_t i = 0; i < pSrc->nCols; i++) {
    cnt += mask[i];
  }

  pDst->nCols = cnt;
  pDst->pSchema = taosMemoryCalloc(cnt, sizeof(SSchema));
  if (pDst->pSchema == NULL) {
    return TAOS_GET_TERRNO(terrno);
  }

  int32_t j = 0;
  for (int32_t i = 0; i < pSrc->nCols; i++) {
    if (mask[i]) {
      pDst->pSchema[j++] = pSrc->pSchema[i];
      SColumnInfoData colInfo =
          createColumnInfoData(pSrc->pSchema[i].type, pSrc->pSchema[i].bytes, pSrc->pSchema[i].colId);
      if (extSrc != NULL) {
        decimalFromTypeMod(extSrc[i].typeMod, &colInfo.info.precision, &colInfo.info.scale);
      }
      code = blockDataAppendColInfo(pBlock, &colInfo);
      if (code != 0) {
        return code;
      }
    }
  }
  return 0;
}

static int32_t buildResSDataBlock(STqReader* pReader, SSchemaWrapper* pSchema, const SArray* pColIdList) {
  if (pReader == NULL || pSchema == NULL || pColIdList == NULL) {
    return TSDB_CODE_INVALID_PARA;
  }
  SSDataBlock* pBlock = pReader->pResBlock;
  if (blockDataGetNumOfCols(pBlock) > 0) {
    blockDataDestroy(pBlock);
    int32_t code = createDataBlock(&pReader->pResBlock);
    if (code) {
      return code;
    }
    pBlock = pReader->pResBlock;

    pBlock->info.id.uid = pReader->cachedSchemaUid;
    pBlock->info.version = pReader->msg.ver;
  }

  int32_t numOfCols = taosArrayGetSize(pColIdList);

  if (numOfCols == 0) {  // all columns are required
    for (int32_t i = 0; i < pSchema->nCols; ++i) {
      SSchema*        pColSchema = &pSchema->pSchema[i];
      SColumnInfoData colInfo = createColumnInfoData(pColSchema->type, pColSchema->bytes, pColSchema->colId);

      if (IS_DECIMAL_TYPE(pColSchema->type) && pReader->extSchema != NULL) {
        decimalFromTypeMod(pReader->extSchema[i].typeMod, &colInfo.info.precision, &colInfo.info.scale);
      }
      int32_t code = blockDataAppendColInfo(pBlock, &colInfo);
      if (code != TSDB_CODE_SUCCESS) {
        blockDataFreeRes(pBlock);
        return terrno;
      }
    }
  } else {
    if (numOfCols > pSchema->nCols) {
      numOfCols = pSchema->nCols;
    }

    int32_t i = 0;
    int32_t j = 0;
    while (i < pSchema->nCols && j < numOfCols) {
      SSchema* pColSchema = &pSchema->pSchema[i];
      col_id_t colIdSchema = pColSchema->colId;

      col_id_t* pColIdNeed = (col_id_t*)taosArrayGet(pColIdList, j);
      if (pColIdNeed == NULL) {
        break;
      }
      if (colIdSchema < *pColIdNeed) {
        i++;
      } else if (colIdSchema > *pColIdNeed) {
        j++;
      } else {
        SColumnInfoData colInfo = createColumnInfoData(pColSchema->type, pColSchema->bytes, pColSchema->colId);
        if (IS_DECIMAL_TYPE(pColSchema->type) && pReader->extSchema != NULL) {
          decimalFromTypeMod(pReader->extSchema[i].typeMod, &colInfo.info.precision, &colInfo.info.scale);
        }
        int32_t code = blockDataAppendColInfo(pBlock, &colInfo);
        if (code != TSDB_CODE_SUCCESS) {
          return -1;
        }
        i++;
        j++;
      }
    }
  }

  return TSDB_CODE_SUCCESS;
}

static int32_t doSetBlobVal(SColumnInfoData* pColumnInfoData, int32_t idx, SColVal* pColVal, SBlobRow2* pBlobRow2) {
  int32_t code = 0;
  if (pColumnInfoData == NULL || pColVal == NULL || pBlobRow2 == NULL) {
    return TSDB_CODE_INVALID_PARA;
  }
  // TODO(yhDeng)
  if (COL_VAL_IS_VALUE(pColVal)) {
    char* val = taosMemCalloc(1, pColVal->value.nData + sizeof(BlobDataLenT));
    if (val == NULL) {
      return terrno;
    }

    uint64_t seq = 0;
    int32_t  len = 0;
    if (pColVal->value.pData != NULL) {
      tGetU64(pColVal->value.pData, &seq);
      SBlobItem item = {0};
      code = tBlobRowGet(pBlobRow2, seq, &item);
      if (code != 0) {
        taosMemoryFree(val);
        terrno = code;
        uError("tq set blob val, idx:%d, get blob item failed, seq:%" PRIu64 ", code:%d", idx, seq, code);
        return code;
      }

      val = taosMemRealloc(val, item.dataLen + sizeof(BlobDataLenT));
      (void)memcpy(blobDataVal(val), item.data, item.dataLen);
      len = item.dataLen;
    }

    blobDataSetLen(val, len);
    code = colDataSetVal(pColumnInfoData, idx, val, false);

    taosMemoryFree(val);
  } else {
    colDataSetNULL(pColumnInfoData, idx);
  }
  return code;
}
static int32_t doSetVal(SColumnInfoData* pColumnInfoData, int32_t rowIndex, SColVal* pColVal) {
  int32_t code = TSDB_CODE_SUCCESS;

  if (IS_VAR_DATA_TYPE(pColVal->value.type)) {
    if (COL_VAL_IS_VALUE(pColVal)) {
      char val[65535 + 2] = {0};
      if (pColVal->value.pData != NULL) {
        (void)memcpy(varDataVal(val), pColVal->value.pData, pColVal->value.nData);
      }
      varDataSetLen(val, pColVal->value.nData);
      code = colDataSetVal(pColumnInfoData, rowIndex, val, false);
    } else {
      colDataSetNULL(pColumnInfoData, rowIndex);
    }
  } else {
    code = colDataSetVal(pColumnInfoData, rowIndex, VALUE_GET_DATUM(&pColVal->value, pColVal->value.type),
                         !COL_VAL_IS_VALUE(pColVal));
  }

  return code;
}

int32_t tqRetrieveDataBlock(STqReader* pReader, SSDataBlock** pRes, const char* id) {
  if (pReader == NULL || pRes == NULL) {
    return TSDB_CODE_INVALID_PARA;
  }
  tqDebug("tq reader retrieve data block %p, index:%d", pReader->msg.msgStr, pReader->nextBlk);
  int32_t        code = 0;
  int32_t        line = 0;
  STSchema*      pTSchema = NULL;
  SSubmitTbData* pSubmitTbData = taosArrayGet(pReader->submit.aSubmitTbData, pReader->nextBlk++);
  TSDB_CHECK_NULL(pSubmitTbData, code, line, END, terrno);
  SSDataBlock* pBlock = pReader->pResBlock;
  *pRes = pBlock;

  blockDataCleanup(pBlock);

  int32_t vgId = pReader->pWalReader->pWal->cfg.vgId;
  int32_t sversion = pSubmitTbData->sver;
  int64_t suid = pSubmitTbData->suid;
  int64_t uid = pSubmitTbData->uid;
  pReader->lastTs = pSubmitTbData->ctimeMs;

  pBlock->info.id.uid = uid;
  pBlock->info.version = pReader->msg.ver;

  if ((suid != 0 && pReader->cachedSchemaSuid != suid) || (suid == 0 && pReader->cachedSchemaUid != uid) ||
      (pReader->cachedSchemaVer != sversion)) {
    tDeleteSchemaWrapper(pReader->pSchemaWrapper);
    taosMemoryFree(pReader->extSchema);
    pReader->pSchemaWrapper = metaGetTableSchema(pReader->pVnodeMeta, uid, sversion, 1, &pReader->extSchema);
    if (pReader->pSchemaWrapper == NULL) {
      tqWarn("vgId:%d, cannot found schema wrapper for table: suid:%" PRId64 ", uid:%" PRId64
             "version %d, possibly dropped table",
             vgId, suid, uid, pReader->cachedSchemaVer);
      pReader->cachedSchemaSuid = 0;
      return TSDB_CODE_TQ_TABLE_SCHEMA_NOT_FOUND;
    }

    pReader->cachedSchemaUid = uid;
    pReader->cachedSchemaSuid = suid;
    pReader->cachedSchemaVer = sversion;

    if (pReader->cachedSchemaVer != pReader->pSchemaWrapper->version) {
      tqError("vgId:%d, schema version mismatch, suid:%" PRId64 ", uid:%" PRId64 ", version:%d, cached version:%d",
              vgId, suid, uid, sversion, pReader->pSchemaWrapper->version);
      return TSDB_CODE_TQ_INTERNAL_ERROR;
    }
    code = buildResSDataBlock(pReader, pReader->pSchemaWrapper, pReader->pColIdList);
    TSDB_CHECK_CODE(code, line, END);
    pBlock = pReader->pResBlock;
    *pRes = pBlock;
  }

  int32_t numOfRows = 0;
  if (pSubmitTbData->flags & SUBMIT_REQ_COLUMN_DATA_FORMAT) {
    SColData* pCol = taosArrayGet(pSubmitTbData->aCol, 0);
    TSDB_CHECK_NULL(pCol, code, line, END, terrno);
    numOfRows = pCol->nVal;
  } else {
    numOfRows = taosArrayGetSize(pSubmitTbData->aRowP);
  }

  code = blockDataEnsureCapacity(pBlock, numOfRows);
  TSDB_CHECK_CODE(code, line, END);
  pBlock->info.rows = numOfRows;
  int32_t colActual = blockDataGetNumOfCols(pBlock);

  // convert and scan one block
  if (pSubmitTbData->flags & SUBMIT_REQ_COLUMN_DATA_FORMAT) {
    SArray* pCols = pSubmitTbData->aCol;
    int32_t numOfCols = taosArrayGetSize(pCols);
    int32_t targetIdx = 0;
    int32_t sourceIdx = 0;
    while (targetIdx < colActual) {
      SColumnInfoData* pColData = taosArrayGet(pBlock->pDataBlock, targetIdx);
      TSDB_CHECK_NULL(pColData, code, line, END, terrno);
      if (sourceIdx >= numOfCols) {
        tqError("lostdata tqRetrieveDataBlock sourceIdx:%d >= numOfCols:%d", sourceIdx, numOfCols);
        colDataSetNNULL(pColData, 0, numOfRows);
        targetIdx++;
        continue;
      }

      uint8_t isBlob = IS_STR_DATA_BLOB(pColData->info.type) ? 1 : 0;

      SColData* pCol = taosArrayGet(pCols, sourceIdx);
      TSDB_CHECK_NULL(pCol, code, line, END, terrno);
      SColVal colVal = {0};
      tqTrace("lostdata colActual:%d, sourceIdx:%d, targetIdx:%d, numOfCols:%d, source cid:%d, dst cid:%d", colActual,
              sourceIdx, targetIdx, numOfCols, pCol->cid, pColData->info.colId);
      if (pCol->cid < pColData->info.colId) {
        sourceIdx++;
      } else if (pCol->cid == pColData->info.colId) {
        for (int32_t i = 0; i < pCol->nVal; i++) {
          code = tColDataGetValue(pCol, i, &colVal);
          TSDB_CHECK_CODE(code, line, END);

          if (isBlob == 0) {
            code = doSetVal(pColData, i, &colVal);
          } else {
            code = doSetBlobVal(pColData, i, &colVal, pSubmitTbData->pBlobRow);
          }
          TSDB_CHECK_CODE(code, line, END);
        }
        sourceIdx++;
        targetIdx++;
      } else {
        colDataSetNNULL(pColData, 0, numOfRows);
        targetIdx++;
      }
    }
  } else {
    SArray*         pRows = pSubmitTbData->aRowP;
    SSchemaWrapper* pWrapper = pReader->pSchemaWrapper;
    pTSchema = tBuildTSchema(pWrapper->pSchema, pWrapper->nCols, pWrapper->version);
    TSDB_CHECK_NULL(pTSchema, code, line, END, terrno);

    for (int32_t i = 0; i < numOfRows; i++) {
      SRow* pRow = taosArrayGetP(pRows, i);
      TSDB_CHECK_NULL(pRow, code, line, END, terrno);
      int32_t sourceIdx = 0;
      for (int32_t j = 0; j < colActual; j++) {
        SColumnInfoData* pColData = taosArrayGet(pBlock->pDataBlock, j);
        TSDB_CHECK_NULL(pColData, code, line, END, terrno);

        uint8_t isBlob = IS_STR_DATA_BLOB(pColData->info.type) ? 1 : 0;
        while (1) {
          SColVal colVal = {0};
          code = tRowGet(pRow, pTSchema, sourceIdx, &colVal);
          TSDB_CHECK_CODE(code, line, END);

          if (colVal.cid < pColData->info.colId) {
            sourceIdx++;
            continue;
          } else if (colVal.cid == pColData->info.colId) {
            if (isBlob == 0) {
              code = doSetVal(pColData, i, &colVal);
            } else {
              code = doSetBlobVal(pColData, i, &colVal, pSubmitTbData->pBlobRow);
            }

            TSDB_CHECK_CODE(code, line, END);

            sourceIdx++;
            break;
          } else {
            colDataSetNULL(pColData, i);
            break;
          }
        }
      }
    }
  }

END:
  if (code != 0) {
    tqError("tqRetrieveDataBlock failed, line:%d, msg:%s", line, tstrerror(code));
  }
  taosMemoryFreeClear(pTSchema);
  return code;
}

#define PROCESS_VAL                                      \
  if (curRow == 0) {                                     \
    assigned[j] = !COL_VAL_IS_NONE(&colVal);             \
    buildNew = true;                                     \
  } else {                                               \
    bool currentRowAssigned = !COL_VAL_IS_NONE(&colVal); \
    if (currentRowAssigned != assigned[j]) {             \
      assigned[j] = currentRowAssigned;                  \
      buildNew = true;                                   \
    }                                                    \
  }

#define SET_DATA                                                                                    \
  if (colVal.cid < pColData->info.colId) {                                                          \
    sourceIdx++;                                                                                    \
  } else if (colVal.cid == pColData->info.colId) {                                                  \
    if (IS_STR_DATA_BLOB(pColData->info.type)) {                                                    \
      TQ_ERR_GO_TO_END(doSetBlobVal(pColData, curRow - lastRow, &colVal, pSubmitTbData->pBlobRow)); \
    } else {                                                                                        \
      TQ_ERR_GO_TO_END(doSetVal(pColData, curRow - lastRow, &colVal));                              \
    }                                                                                               \
    sourceIdx++;                                                                                    \
    targetIdx++;                                                                                    \
  }

static int32_t processBuildNew(STqReader* pReader, SSubmitTbData* pSubmitTbData, SArray* blocks, SArray* schemas,
                               char* assigned, int32_t numOfRows, int32_t curRow, int32_t* lastRow) {
  int32_t         code = 0;
  SSchemaWrapper* pSW = NULL;
  SSDataBlock*    block = NULL;
  if (taosArrayGetSize(blocks) > 0) {
    SSDataBlock* pLastBlock = taosArrayGetLast(blocks);
    TQ_NULL_GO_TO_END(pLastBlock);
    pLastBlock->info.rows = curRow - *lastRow;
    *lastRow = curRow;
  }

  block = taosMemoryCalloc(1, sizeof(SSDataBlock));
  TQ_NULL_GO_TO_END(block);

  pSW = taosMemoryCalloc(1, sizeof(SSchemaWrapper));
  TQ_NULL_GO_TO_END(pSW);

  TQ_ERR_GO_TO_END(tqMaskBlock(pSW, block, pReader->pSchemaWrapper, assigned, pReader->extSchema));
  tqTrace("vgId:%d, build new block, col %d", pReader->pWalReader->pWal->cfg.vgId,
          (int32_t)taosArrayGetSize(block->pDataBlock));

  block->info.id.uid = pSubmitTbData->uid;
  block->info.version = pReader->msg.ver;
  TQ_ERR_GO_TO_END(blockDataEnsureCapacity(block, numOfRows - curRow));
  TQ_NULL_GO_TO_END(taosArrayPush(blocks, block));
  TQ_NULL_GO_TO_END(taosArrayPush(schemas, &pSW));
  pSW = NULL;

  taosMemoryFreeClear(block);

END:
  if (code != 0) {
    tqError("processBuildNew failed, code:%d", code);
  }
  tDeleteSchemaWrapper(pSW);
  blockDataFreeRes(block);
  taosMemoryFree(block);
  return code;
}
static int32_t tqProcessColData(STqReader* pReader, SSubmitTbData* pSubmitTbData, SArray* blocks, SArray* schemas) {
  int32_t code = 0;
  int32_t curRow = 0;
  int32_t lastRow = 0;

  SSchemaWrapper* pSchemaWrapper = pReader->pSchemaWrapper;
  char*           assigned = taosMemoryCalloc(1, pSchemaWrapper->nCols);
  TQ_NULL_GO_TO_END(assigned);

  SArray*   pCols = pSubmitTbData->aCol;
  SColData* pCol = taosArrayGet(pCols, 0);
  TQ_NULL_GO_TO_END(pCol);
  int32_t numOfRows = pCol->nVal;
  int32_t numOfCols = taosArrayGetSize(pCols);
  tqTrace("vgId:%d, tqProcessColData start, col num: %d, rows:%d", pReader->pWalReader->pWal->cfg.vgId, numOfCols,
          numOfRows);
  for (int32_t i = 0; i < numOfRows; i++) {
    bool buildNew = false;

    for (int32_t j = 0; j < numOfCols; j++) {
      pCol = taosArrayGet(pCols, j);
      TQ_NULL_GO_TO_END(pCol);
      SColVal colVal = {0};
      TQ_ERR_GO_TO_END(tColDataGetValue(pCol, i, &colVal));
      PROCESS_VAL
    }

    if (buildNew) {
      TQ_ERR_GO_TO_END(processBuildNew(pReader, pSubmitTbData, blocks, schemas, assigned, numOfRows, curRow, &lastRow));
    }

    SSDataBlock* pBlock = taosArrayGetLast(blocks);
    TQ_NULL_GO_TO_END(pBlock);

    tqTrace("vgId:%d, taosx scan, block num: %d", pReader->pWalReader->pWal->cfg.vgId,
            (int32_t)taosArrayGetSize(blocks));

    int32_t targetIdx = 0;
    int32_t sourceIdx = 0;
    int32_t colActual = blockDataGetNumOfCols(pBlock);
    while (targetIdx < colActual) {
      pCol = taosArrayGet(pCols, sourceIdx);
      TQ_NULL_GO_TO_END(pCol);
      SColumnInfoData* pColData = taosArrayGet(pBlock->pDataBlock, targetIdx);
      TQ_NULL_GO_TO_END(pColData);
      SColVal colVal = {0};
      TQ_ERR_GO_TO_END(tColDataGetValue(pCol, i, &colVal));
      SET_DATA
    }

    curRow++;
  }
  SSDataBlock* pLastBlock = taosArrayGetLast(blocks);
  pLastBlock->info.rows = curRow - lastRow;
  tqTrace("vgId:%d, tqProcessColData end, col num: %d, rows:%d, block num:%d", pReader->pWalReader->pWal->cfg.vgId,
          numOfCols, numOfRows, (int)taosArrayGetSize(blocks));
END:
  if (code != TSDB_CODE_SUCCESS) {
    tqError("vgId:%d, process col data failed, code:%d", pReader->pWalReader->pWal->cfg.vgId, code);
  }
  taosMemoryFree(assigned);
  return code;
}

int32_t tqProcessRowData(STqReader* pReader, SSubmitTbData* pSubmitTbData, SArray* blocks, SArray* schemas) {
  int32_t   code = 0;
  STSchema* pTSchema = NULL;

  SSchemaWrapper* pSchemaWrapper = pReader->pSchemaWrapper;
  char*           assigned = taosMemoryCalloc(1, pSchemaWrapper->nCols);
  TQ_NULL_GO_TO_END(assigned);

  int32_t curRow = 0;
  int32_t lastRow = 0;
  SArray* pRows = pSubmitTbData->aRowP;
  int32_t numOfRows = taosArrayGetSize(pRows);
  pTSchema = tBuildTSchema(pSchemaWrapper->pSchema, pSchemaWrapper->nCols, pSchemaWrapper->version);
  TQ_NULL_GO_TO_END(pTSchema);
  tqTrace("vgId:%d, tqProcessRowData start, rows:%d", pReader->pWalReader->pWal->cfg.vgId, numOfRows);

  for (int32_t i = 0; i < numOfRows; i++) {
    bool  buildNew = false;
    SRow* pRow = taosArrayGetP(pRows, i);
    TQ_NULL_GO_TO_END(pRow);

    for (int32_t j = 0; j < pTSchema->numOfCols; j++) {
      SColVal colVal = {0};
      TQ_ERR_GO_TO_END(tRowGet(pRow, pTSchema, j, &colVal));
      PROCESS_VAL
    }

    if (buildNew) {
      TQ_ERR_GO_TO_END(processBuildNew(pReader, pSubmitTbData, blocks, schemas, assigned, numOfRows, curRow, &lastRow));
    }

    SSDataBlock* pBlock = taosArrayGetLast(blocks);
    TQ_NULL_GO_TO_END(pBlock);

    tqTrace("vgId:%d, taosx scan, block num: %d", pReader->pWalReader->pWal->cfg.vgId,
            (int32_t)taosArrayGetSize(blocks));

    int32_t targetIdx = 0;
    int32_t sourceIdx = 0;
    int32_t colActual = blockDataGetNumOfCols(pBlock);
    while (targetIdx < colActual) {
      SColumnInfoData* pColData = taosArrayGet(pBlock->pDataBlock, targetIdx);
      SColVal          colVal = {0};
      TQ_ERR_GO_TO_END(tRowGet(pRow, pTSchema, sourceIdx, &colVal));
      SET_DATA
    }

    curRow++;
  }
  SSDataBlock* pLastBlock = taosArrayGetLast(blocks);
  pLastBlock->info.rows = curRow - lastRow;

  tqTrace("vgId:%d, tqProcessRowData end, rows:%d, block num:%d", pReader->pWalReader->pWal->cfg.vgId, numOfRows,
          (int)taosArrayGetSize(blocks));
END:
  if (code != TSDB_CODE_SUCCESS) {
    tqError("vgId:%d, process row data failed, code:%d", pReader->pWalReader->pWal->cfg.vgId, code);
  }
  taosMemoryFreeClear(pTSchema);
  taosMemoryFree(assigned);
  return code;
}

static int32_t buildCreateTbInfo(SMqDataRsp* pRsp, SVCreateTbReq* pCreateTbReq) {
  int32_t code = 0;
  int32_t lino = 0;
  void*   createReq = NULL;
  TSDB_CHECK_NULL(pRsp, code, lino, END, TSDB_CODE_INVALID_PARA);
  TSDB_CHECK_NULL(pCreateTbReq, code, lino, END, TSDB_CODE_INVALID_PARA);

  if (pRsp->createTableNum == 0) {
    pRsp->createTableLen = taosArrayInit(0, sizeof(int32_t));
    TSDB_CHECK_NULL(pRsp->createTableLen, code, lino, END, terrno);
    pRsp->createTableReq = taosArrayInit(0, sizeof(void*));
    TSDB_CHECK_NULL(pRsp->createTableReq, code, lino, END, terrno);
  }

  uint32_t len = 0;
  tEncodeSize(tEncodeSVCreateTbReq, pCreateTbReq, len, code);
  TSDB_CHECK_CODE(code, lino, END);
  createReq = taosMemoryCalloc(1, len);
  TSDB_CHECK_NULL(createReq, code, lino, END, terrno);

  SEncoder encoder = {0};
  tEncoderInit(&encoder, createReq, len);
  code = tEncodeSVCreateTbReq(&encoder, pCreateTbReq);
  tEncoderClear(&encoder);
  TSDB_CHECK_CODE(code, lino, END);
  TSDB_CHECK_NULL(taosArrayPush(pRsp->createTableLen, &len), code, lino, END, terrno);
  TSDB_CHECK_NULL(taosArrayPush(pRsp->createTableReq, &createReq), code, lino, END, terrno);
  pRsp->createTableNum++;
  tqTrace("build create table info msg success");

END:
  if (code != 0) {
    tqError("%s failed at %d, failed to build create table info msg:%s", __FUNCTION__, lino, tstrerror(code));
    taosMemoryFree(createReq);
  }
  return code;
}

int32_t tqRetrieveTaosxBlock(STqReader* pReader, SMqDataRsp* pRsp, SArray* blocks, SArray* schemas,
                             SSubmitTbData** pSubmitTbDataRet, SArray* rawList, int8_t fetchMeta) {
  tqTrace("tq reader retrieve data block msg pointer:%p, index:%d", pReader->msg.msgStr, pReader->nextBlk);
  SSubmitTbData* pSubmitTbData = taosArrayGet(pReader->submit.aSubmitTbData, pReader->nextBlk);
  if (pSubmitTbData == NULL) {
    return terrno;
  }
  pReader->nextBlk++;

  if (pSubmitTbDataRet) {
    *pSubmitTbDataRet = pSubmitTbData;
  }

  if (fetchMeta == ONLY_META) {
    if (pSubmitTbData->pCreateTbReq != NULL) {
      if (pRsp->createTableReq == NULL) {
        pRsp->createTableReq = taosArrayInit(0, POINTER_BYTES);
        if (pRsp->createTableReq == NULL) {
          return terrno;
        }
      }
      if (taosArrayPush(pRsp->createTableReq, &pSubmitTbData->pCreateTbReq) == NULL) {
        return terrno;
      }
      pSubmitTbData->pCreateTbReq = NULL;
    }
    return 0;
  }

  int32_t sversion = pSubmitTbData->sver;
  int64_t uid = pSubmitTbData->uid;
  pReader->lastBlkUid = uid;

  tDeleteSchemaWrapper(pReader->pSchemaWrapper);
  taosMemoryFree(pReader->extSchema);
  pReader->pSchemaWrapper = metaGetTableSchema(pReader->pVnodeMeta, uid, sversion, 1, &pReader->extSchema);
  if (pReader->pSchemaWrapper == NULL) {
    tqWarn("vgId:%d, cannot found schema wrapper for table: suid:%" PRId64 ", version %d, possibly dropped table",
           pReader->pWalReader->pWal->cfg.vgId, uid, pReader->cachedSchemaVer);
    pReader->cachedSchemaSuid = 0;
    return TSDB_CODE_TQ_TABLE_SCHEMA_NOT_FOUND;
  }

  if (pSubmitTbData->pCreateTbReq != NULL) {
    int32_t code = buildCreateTbInfo(pRsp, pSubmitTbData->pCreateTbReq);
    if (code != 0) {
      return code;
    }
  } else if (rawList != NULL) {
    if (taosArrayPush(schemas, &pReader->pSchemaWrapper) == NULL) {
      return terrno;
    }
    pReader->pSchemaWrapper = NULL;
    return 0;
  }

  if (pSubmitTbData->flags & SUBMIT_REQ_COLUMN_DATA_FORMAT) {
    return tqProcessColData(pReader, pSubmitTbData, blocks, schemas);
  } else {
    return tqProcessRowData(pReader, pSubmitTbData, blocks, schemas);
  }
}

int32_t tqReaderSetColIdList(STqReader* pReader, SArray* pColIdList, const char* id) {
  if (pReader == NULL) {
    return TSDB_CODE_SUCCESS;
  }
  pReader->pColIdList = pColIdList;
  return tqCollectPhysicalTables(pReader, id);
}

int32_t tqReaderSetTbUidList(STqReader* pReader, const SArray* tbUidList, const char* id) {
  if (pReader == NULL || tbUidList == NULL) {
    return TSDB_CODE_SUCCESS;
  }
  if (pReader->tbIdHash) {
    taosHashClear(pReader->tbIdHash);
  } else {
    pReader->tbIdHash = taosHashInit(64, taosGetDefaultHashFunction(TSDB_DATA_TYPE_BIGINT), true, HASH_ENTRY_LOCK);
    if (pReader->tbIdHash == NULL) {
      tqError("s-task:%s failed to init hash table", id);
      return terrno;
    }
  }

  for (int i = 0; i < taosArrayGetSize(tbUidList); i++) {
    int64_t* pKey = (int64_t*)taosArrayGet(tbUidList, i);
    if (pKey && taosHashPut(pReader->tbIdHash, pKey, sizeof(int64_t), NULL, 0) != 0) {
      tqError("s-task:%s failed to add table uid:%" PRId64 " to hash", id, *pKey);
      continue;
    }
  }

  tqDebug("s-task:%s %d tables are set to be queried target table", id, (int32_t)taosArrayGetSize(tbUidList));
  return TSDB_CODE_SUCCESS;
}

void tqReaderAddTbUidList(STqReader* pReader, const SArray* pTableUidList) {
  if (pReader == NULL || pTableUidList == NULL) {
    return;
  }
  if (pReader->tbIdHash == NULL) {
    pReader->tbIdHash = taosHashInit(64, taosGetDefaultHashFunction(TSDB_DATA_TYPE_BIGINT), true, HASH_ENTRY_LOCK);
    if (pReader->tbIdHash == NULL) {
      tqError("failed to init hash table");
      return;
    }
  }

  int32_t numOfTables = taosArrayGetSize(pTableUidList);
  for (int i = 0; i < numOfTables; i++) {
    int64_t* pKey = (int64_t*)taosArrayGet(pTableUidList, i);
    if (taosHashPut(pReader->tbIdHash, pKey, sizeof(int64_t), NULL, 0) != 0) {
      tqError("failed to add table uid:%" PRId64 " to hash", *pKey);
      continue;
    }
  }
}

bool tqReaderIsQueriedTable(STqReader* pReader, uint64_t uid) {
  if (pReader == NULL) {
    return false;
  }
  return taosHashGet(pReader->tbIdHash, &uid, sizeof(uint64_t)) != NULL;
}

bool tqCurrentBlockConsumed(const STqReader* pReader) {
  if (pReader == NULL) {
    return false;
  }
  return pReader->msg.msgStr == NULL;
}

void tqReaderRemoveTbUidList(STqReader* pReader, const SArray* tbUidList) {
  if (pReader == NULL || tbUidList == NULL) {
    return;
  }
  for (int32_t i = 0; i < taosArrayGetSize(tbUidList); i++) {
    int64_t* pKey = (int64_t*)taosArrayGet(tbUidList, i);
    if (pKey && taosHashRemove(pReader->tbIdHash, pKey, sizeof(int64_t)) != 0) {
      tqError("failed to remove table uid:%" PRId64 " from hash", *pKey);
    }
  }
}

int32_t tqUpdateTbUidList(STQ* pTq, const SArray* tbUidList, bool isAdd) {
  if (pTq == NULL || tbUidList == NULL) {
    return TSDB_CODE_INVALID_PARA;
  }
  void*   pIter = NULL;
  int32_t vgId = TD_VID(pTq->pVnode);

  // update the table list for each consumer handle
  taosWLockLatch(&pTq->lock);
  while (1) {
    pIter = taosHashIterate(pTq->pHandle, pIter);
    if (pIter == NULL) {
      break;
    }

    STqHandle* pTqHandle = (STqHandle*)pIter;
    if (pTqHandle->execHandle.subType == TOPIC_SUB_TYPE__COLUMN) {
      int32_t code = qUpdateTableListForStreamScanner(pTqHandle->execHandle.task, tbUidList, isAdd);
      if (code != 0) {
        tqError("update qualified table error for %s", pTqHandle->subKey);
        continue;
      }
    } else if (pTqHandle->execHandle.subType == TOPIC_SUB_TYPE__DB) {
      if (!isAdd) {
        int32_t sz = taosArrayGetSize(tbUidList);
        for (int32_t i = 0; i < sz; i++) {
          int64_t* tbUid = (int64_t*)taosArrayGet(tbUidList, i);
          if (tbUid &&
              taosHashPut(pTqHandle->execHandle.execDb.pFilterOutTbUid, tbUid, sizeof(int64_t), NULL, 0) != 0) {
            tqError("failed to add table uid:%" PRId64 " to hash", *tbUid);
            continue;
          }
        }
      }
    } else if (pTqHandle->execHandle.subType == TOPIC_SUB_TYPE__TABLE) {
      if (isAdd) {
        SArray* list = NULL;
        int     ret = qGetTableList(pTqHandle->execHandle.execTb.suid, pTq->pVnode, pTqHandle->execHandle.execTb.node,
                                    &list, pTqHandle->execHandle.task);
        if (ret != TDB_CODE_SUCCESS) {
          tqError("qGetTableList in tqUpdateTbUidList error:%d handle %s consumer:0x%" PRIx64, ret, pTqHandle->subKey,
                  pTqHandle->consumerId);
          taosArrayDestroy(list);
          taosHashCancelIterate(pTq->pHandle, pIter);
          taosWUnLockLatch(&pTq->lock);

          return ret;
        }
        tqReaderSetTbUidList(pTqHandle->execHandle.pTqReader, list, NULL);
        taosArrayDestroy(list);
      } else {
        tqReaderRemoveTbUidList(pTqHandle->execHandle.pTqReader, tbUidList);
      }
    }
  }
  taosWUnLockLatch(&pTq->lock);

  // update the table list handle for each stream scanner/wal reader
/* STREAMTODO
  streamMetaWLock(pTq->pStreamMeta);
  while (1) {
    pIter = taosHashIterate(pTq->pStreamMeta->pTasksMap, pIter);
    if (pIter == NULL) {
      break;
    }

    int64_t      refId = *(int64_t*)pIter;
    SStreamTask* pTask = taosAcquireRef(streamTaskRefPool, refId);
    if (pTask != NULL) {
      int32_t taskId = pTask->id.taskId;

      if ((pTask->info.taskLevel == TASK_LEVEL__SOURCE) && (pTask->exec.pExecutor != NULL)) {
        int32_t code = qUpdateTableListForStreamScanner(pTask->exec.pExecutor, tbUidList, isAdd);
        if (code != 0) {
          tqError("vgId:%d, s-task:0x%x update qualified table error for stream task", vgId, taskId);
        }
      }
      int32_t ret = taosReleaseRef(streamTaskRefPool, refId);
      if (ret) {
        tqError("vgId:%d release task refId failed, refId:%" PRId64, vgId, refId);
      }
    }
  }

  streamMetaWUnLock(pTq->pStreamMeta);
*/  
  return 0;
}

static void destroySourceScanTables(void* ptr) {
  SArray** pTables = ptr;
  if (pTables && *pTables) {
    taosArrayDestroy(*pTables);
    *pTables = NULL;
  }
}

static int32_t compareSVTColInfo(const void* p1, const void* p2) {
  SVTColInfo* pCol1 = (SVTColInfo*)p1;
  SVTColInfo* pCol2 = (SVTColInfo*)p2;
  if (pCol1->vColId == pCol2->vColId) {
    return 0;
  } else if (pCol1->vColId < pCol2->vColId) {
    return -1;
  } else {
    return 1;
  }
}

int32_t tqReaderSetVtableInfo(STqReader* pReader, void* vnode, void* ptr, SSHashObj* pVtableInfos,
                              SSDataBlock** ppResBlock, const char* idstr) {
  int32_t            code = TSDB_CODE_SUCCESS;
  int32_t            lino = 0;
  SStorageAPI*       pAPI = ptr;
  SVTSourceScanInfo* pScanInfo = NULL;
  SHashObj*          pVirtualTables = NULL;
  SMetaReader        metaReader = {0};
  SVTColInfo         colInfo = {0};
  SSchemaWrapper*    schema = NULL;

  TSDB_CHECK_NULL(pReader, code, lino, _end, TSDB_CODE_INVALID_PARA);
  TSDB_CHECK_NULL(vnode, code, lino, _end, TSDB_CODE_INVALID_PARA);
  TSDB_CHECK_NULL(pAPI, code, lino, _end, TSDB_CODE_INVALID_PARA);

  pScanInfo = &pReader->vtSourceScanInfo;
  taosHashCleanup(pScanInfo->pVirtualTables);
  pScanInfo->pVirtualTables = NULL;

  if (tSimpleHashGetSize(pVtableInfos) == 0) {
    goto _end;
  }

  pVirtualTables = taosHashInit(64, taosGetDefaultHashFunction(TSDB_DATA_TYPE_BIGINT), false, HASH_NO_LOCK);
  TSDB_CHECK_NULL(pVirtualTables, code, lino, _end, terrno);
  taosHashSetFreeFp(pVirtualTables, destroySourceScanTables);

  int32_t iter = 0;
  void*   px = tSimpleHashIterate(pVtableInfos, NULL, &iter);
  while (px != NULL) {
    int64_t vTbUid = *(int64_t*)tSimpleHashGetKey(px, NULL);
    SArray* pColInfos = taosArrayInit(8, sizeof(SVTColInfo));
    TSDB_CHECK_NULL(pColInfos, code, lino, _end, terrno);
    code = taosHashPut(pVirtualTables, &vTbUid, sizeof(int64_t), &pColInfos, POINTER_BYTES);
    TSDB_CHECK_CODE(code, lino, _end);

    SSHashObj* pPhysicalTables = *(SSHashObj**)px;
    int32_t    iterIn = 0;
    void*      pxIn = tSimpleHashIterate(pPhysicalTables, NULL, &iterIn);
    while (pxIn != NULL) {
      char* physicalTableName = tSimpleHashGetKey(pxIn, NULL);
      pAPI->metaReaderFn.clearReader(&metaReader);
      pAPI->metaReaderFn.initReader(&metaReader, vnode, META_READER_LOCK, &pAPI->metaFn);
      code = pAPI->metaReaderFn.getTableEntryByName(&metaReader, physicalTableName);
      TSDB_CHECK_CODE(code, lino, _end);
      pAPI->metaReaderFn.readerReleaseLock(&metaReader);
      colInfo.pTbUid = metaReader.me.uid;

      switch (metaReader.me.type) {
        case TSDB_CHILD_TABLE: {
          int64_t suid = metaReader.me.ctbEntry.suid;
          pAPI->metaReaderFn.clearReader(&metaReader);
          pAPI->metaReaderFn.initReader(&metaReader, vnode, META_READER_LOCK, &pAPI->metaFn);
          code = pAPI->metaReaderFn.getTableEntryByUid(&metaReader, suid);
          TSDB_CHECK_CODE(code, lino, _end);
          pAPI->metaReaderFn.readerReleaseLock(&metaReader);
          schema = &metaReader.me.stbEntry.schemaRow;
          break;
        }
        case TSDB_NORMAL_TABLE: {
          schema = &metaReader.me.ntbEntry.schemaRow;
          break;
        }
        default: {
          tqError("invalid table type: %d", metaReader.me.type);
          code = TSDB_CODE_INVALID_PARA;
          TSDB_CHECK_CODE(code, lino, _end);
        }
      }

      SArray* pCols = *(SArray**)pxIn;
      int32_t ncols = taosArrayGetSize(pCols);
      for (int32_t i = 0; i < ncols; ++i) {
        SColIdName* pCol = taosArrayGet(pCols, i);
        colInfo.vColId = pCol->colId;

        for (int32_t j = 0; j < schema->nCols; ++j) {
          if (strncmp(pCol->colName, schema->pSchema[j].name, strlen(schema->pSchema[j].name)) == 0) {
            colInfo.pColId = schema->pSchema[j].colId;
            void* px = taosArrayPush(pColInfos, &colInfo);
            TSDB_CHECK_NULL(px, code, lino, _end, terrno);
            break;
          }
        }
      }

      taosArraySort(pColInfos, compareSVTColInfo);
      pxIn = tSimpleHashIterate(pPhysicalTables, pxIn, &iterIn);
    }

    px = tSimpleHashIterate(pVtableInfos, px, &iter);
  }

  pScanInfo->pVirtualTables = pVirtualTables;
  pVirtualTables = NULL;

  // set the result data block
  if (pReader->pResBlock) {
    blockDataDestroy(pReader->pResBlock);
  }
  pReader->pResBlock = *ppResBlock;
  *ppResBlock = NULL;

  // update reader callback for vtable source scan
  pAPI->tqReaderFn.tqNextBlockImpl = tqNextVTableSourceBlockImpl;
  pAPI->tqReaderFn.tqReaderIsQueriedTable = tqReaderIsQueriedSourceTable;

_end:
  if (code != TSDB_CODE_SUCCESS) {
    tqError("%s failed at line %d since %s, id: %s", __func__, lino, tstrerror(code), idstr);
  }
  pAPI->metaReaderFn.clearReader(&metaReader);
  if (pVirtualTables != NULL) {
    taosHashCleanup(pVirtualTables);
  }
  return code;
}

static int32_t tqCollectPhysicalTables(STqReader* pReader, const char* idstr) {
  int32_t            code = TSDB_CODE_SUCCESS;
  int32_t            lino = 0;
  SVTSourceScanInfo* pScanInfo = NULL;
  SHashObj*          pVirtualTables = NULL;
  SHashObj*          pPhysicalTables = NULL;
  void*              pIter = NULL;
  void*              px = NULL;

  TSDB_CHECK_NULL(pReader, code, lino, _end, TSDB_CODE_INVALID_PARA);

  pScanInfo = &pReader->vtSourceScanInfo;
  taosHashCleanup(pScanInfo->pPhysicalTables);
  pScanInfo->pPhysicalTables = NULL;
  taosLRUCacheCleanup(pScanInfo->pPhyTblSchemaCache);
  pScanInfo->pPhyTblSchemaCache = NULL;
  pScanInfo->nextVirtualTableIdx = -1;
  pScanInfo->metaFetch = 0;
  pScanInfo->cacheHit = 0;

  pVirtualTables = pScanInfo->pVirtualTables;
  if (taosHashGetSize(pVirtualTables) == 0 || taosArrayGetSize(pReader->pColIdList) == 0) {
    goto _end;
  }

  pPhysicalTables = taosHashInit(64, taosGetDefaultHashFunction(TSDB_DATA_TYPE_BIGINT), false, HASH_NO_LOCK);
  TSDB_CHECK_NULL(pPhysicalTables, code, lino, _end, terrno);
  taosHashSetFreeFp(pPhysicalTables, destroySourceScanTables);

  pIter = taosHashIterate(pVirtualTables, NULL);
  while (pIter != NULL) {
    int64_t vTbUid = *(int64_t*)taosHashGetKey(pIter, NULL);
    SArray* pColInfos = *(SArray**)pIter;
    TSDB_CHECK_NULL(pColInfos, code, lino, _end, TSDB_CODE_INTERNAL_ERROR);

    // Traverse all required columns and collect corresponding physical tables
    int32_t nColInfos = taosArrayGetSize(pColInfos);
    int32_t nOutputCols = taosArrayGetSize(pReader->pColIdList);
    for (int32_t i = 0, j = 0; i < nColInfos && j < nOutputCols;) {
      SVTColInfo* pCol = taosArrayGet(pColInfos, i);
      col_id_t    colIdNeed = *(col_id_t*)taosArrayGet(pReader->pColIdList, j);
      if (pCol->vColId < colIdNeed) {
        i++;
      } else if (pCol->vColId > colIdNeed) {
        j++;
      } else {
        SArray* pRelatedVTs = NULL;
        px = taosHashGet(pPhysicalTables, &pCol->pTbUid, sizeof(int64_t));
        if (px == NULL) {
          pRelatedVTs = taosArrayInit(8, sizeof(int64_t));
          TSDB_CHECK_NULL(pRelatedVTs, code, lino, _end, terrno);
          code = taosHashPut(pPhysicalTables, &pCol->pTbUid, sizeof(int64_t), &pRelatedVTs, POINTER_BYTES);
          if (code != TSDB_CODE_SUCCESS) {
            taosArrayDestroy(pRelatedVTs);
            TSDB_CHECK_CODE(code, lino, _end);
          }
        } else {
          pRelatedVTs = *(SArray**)px;
        }
        if (taosArrayGetSize(pRelatedVTs) == 0 || *(int64_t*)taosArrayGetLast(pRelatedVTs) != vTbUid) {
          px = taosArrayPush(pRelatedVTs, &vTbUid);
          TSDB_CHECK_NULL(px, code, lino, _end, terrno);
        }
        i++;
        j++;
      }
    }
    pIter = taosHashIterate(pVirtualTables, pIter);
  }

  pScanInfo->pPhysicalTables = pPhysicalTables;
  pPhysicalTables = NULL;

  if (taosHashGetSize(pScanInfo->pPhysicalTables) > 0) {
    pScanInfo->pPhyTblSchemaCache = taosLRUCacheInit(1024 * 128, -1, .5);
    TSDB_CHECK_NULL(pScanInfo->pPhyTblSchemaCache, code, lino, _end, terrno);
  }

_end:
  if (code != TSDB_CODE_SUCCESS) {
    tqError("%s failed at line %d since %s, id: %s", __func__, lino, tstrerror(code), idstr);
  }
  if (pIter != NULL) {
    taosHashCancelIterate(pReader->tbIdHash, pIter);
  }
  if (pPhysicalTables != NULL) {
    taosHashCleanup(pPhysicalTables);
  }
  return code;
}

static void freeTableSchemaCache(const void* key, size_t keyLen, void* value, void* ud) {
  if (value) {
    SSchemaWrapper* pSchemaWrapper = value;
    tDeleteSchemaWrapper(pSchemaWrapper);
  }
}

<<<<<<< HEAD
int32_t tqRetrieveVTableDataBlock(STqReader* pReader, SSDataBlock** pRes, const char* idstr) {
  int32_t            code = TSDB_CODE_SUCCESS;
  int32_t            lino = 0;
  SVTSourceScanInfo* pScanInfo = NULL;
  SSubmitTbData*     pSubmitTbData = NULL;
  SSDataBlock*       pBlock = NULL;
  void*              px = NULL;
  int64_t            vTbUid = 0;
  int64_t            pTbUid = 0;
  LRUHandle*         h = NULL;
  STSchema*          pPhyTblSchema = NULL;

  TSDB_CHECK_NULL(pReader, code, lino, _end, TSDB_CODE_INVALID_PARA);
  TSDB_CHECK_NULL(pRes, code, lino, _end, TSDB_CODE_INVALID_PARA);

  pScanInfo = &pReader->vtSourceScanInfo;
  tqDebug("tq reader retrieve vtable data block from %p, nextBlk:%d, vtbIdx:%d, id:%s", pReader->msg.msgStr,
          pReader->nextBlk, pScanInfo->nextVirtualTableIdx, idstr);

  *pRes = NULL;
  pBlock = pReader->pResBlock;
  blockDataCleanup(pBlock);

  pSubmitTbData = taosArrayGet(pReader->submit.aSubmitTbData, pReader->nextBlk);
  TSDB_CHECK_NULL(pSubmitTbData, code, lino, _end, terrno);

  pReader->lastTs = pSubmitTbData->ctimeMs;

  pTbUid = pSubmitTbData->uid;
  px = taosHashGet(pScanInfo->pPhysicalTables, &pTbUid, sizeof(int64_t));
  TSDB_CHECK_NULL(px, code, lino, _end, terrno);
  SArray* pRelatedVTs = *(SArray**)px;
  vTbUid = *(int64_t*)taosArrayGet(pRelatedVTs, pScanInfo->nextVirtualTableIdx);
  px = taosHashGet(pScanInfo->pVirtualTables, &vTbUid, sizeof(int64_t));
  TSDB_CHECK_NULL(px, code, lino, _end, terrno);
  SArray* pColInfos = *(SArray**)px;
  TSDB_CHECK_NULL(pColInfos, code, lino, _end, TSDB_CODE_INTERNAL_ERROR);

  int32_t nColInfos = taosArrayGetSize(pColInfos);
  int32_t nOutputCols = taosArrayGetSize(pBlock->pDataBlock);

  int32_t numOfRows = 0;
  int32_t nInputCols = 0;
  if (pSubmitTbData->flags & SUBMIT_REQ_COLUMN_DATA_FORMAT) {
    SColData* pCol = taosArrayGet(pSubmitTbData->aCol, 0);
    TSDB_CHECK_NULL(pCol, code, lino, _end, terrno);
    numOfRows = pCol->nVal;
    nInputCols = taosArrayGetSize(pSubmitTbData->aCol);
  } else {
    // try to get physical table schema from cache
    pScanInfo->metaFetch++;
    int64_t         cacheKey = (pSubmitTbData->suid == 0) ? pTbUid : pSubmitTbData->suid;
    SSchemaWrapper* pWrapper = NULL;
    h = taosLRUCacheLookup(pScanInfo->pPhyTblSchemaCache, &cacheKey, sizeof(int64_t));
    if (h != NULL) {
      pWrapper = taosLRUCacheValue(pScanInfo->pPhyTblSchemaCache, h);
      TSDB_CHECK_NULL(pWrapper, code, lino, _end, terrno);
    }

    if (pWrapper != NULL && pWrapper->version != pSubmitTbData->sver) {
      // reset outdated schema
      tDeleteSchemaWrapper(pWrapper);
      pWrapper = NULL;
      taosLRUCacheUpdate(pScanInfo->pPhyTblSchemaCache, h, pWrapper);
    }

    if (pWrapper == NULL) {
      // get physical table schema from meta
      pWrapper = metaGetTableSchema(pReader->pVnodeMeta, pTbUid, pSubmitTbData->sver, 1, NULL);
      if (pWrapper == NULL) {
        tqWarn("vgId:%d, cannot found schema wrapper for table: suid:%" PRId64 ", uid:%" PRId64
               "version %d, possibly dropped table",
               pReader->pWalReader->pWal->cfg.vgId, pSubmitTbData->suid, pTbUid, pSubmitTbData->sver);
        TSDB_CHECK_NULL(pWrapper, code, lino, _end, TSDB_CODE_TQ_TABLE_SCHEMA_NOT_FOUND);
      }
      if (h == NULL) {
        // insert schema to cache
        code = taosLRUCacheInsert(pScanInfo->pPhyTblSchemaCache, &cacheKey, sizeof(int64_t), pWrapper, POINTER_BYTES,
                                  freeTableSchemaCache, NULL, NULL, TAOS_LRU_PRIORITY_LOW, NULL);
        if (code != TSDB_CODE_SUCCESS) {
          tDeleteSchemaWrapper(pWrapper);
        }
        TSDB_CHECK_CODE(code, lino, _end);
      } else {
        // update schema in cache
        taosLRUCacheUpdate(pScanInfo->pPhyTblSchemaCache, h, pWrapper);
      }
    } else {
      pScanInfo->cacheHit++;
    }
    TSDB_CHECK_NULL(pWrapper, code, lino, _end, TSDB_CODE_INTERNAL_ERROR);
    pPhyTblSchema = tBuildTSchema(pWrapper->pSchema, pWrapper->nCols, pWrapper->version);
    TSDB_CHECK_NULL(pPhyTblSchema, code, lino, _end, terrno);

    numOfRows = taosArrayGetSize(pSubmitTbData->aRowP);
    nInputCols = pPhyTblSchema->numOfCols;
  }

  code = blockDataEnsureCapacity(pBlock, numOfRows);
  TSDB_CHECK_CODE(code, lino, _end);

  // convert one block
  for (int32_t i = 0, j = 1; j < nOutputCols;) {
    SColumnInfoData* pOutCol = taosArrayGet(pBlock->pDataBlock, j);
    TSDB_CHECK_NULL(pOutCol, code, lino, _end, terrno);
    if (i >= nColInfos) {
      tqTrace("%s has %d column info, but vtable column %d is missing, id: %s", __func__, nColInfos,
              pOutCol->info.colId, idstr);
      colDataSetNNULL(pOutCol, 0, numOfRows);
      j++;
      continue;
    }

    SVTColInfo* pCol = taosArrayGet(pColInfos, i);
    TSDB_CHECK_NULL(pCol, code, lino, _end, terrno);
    if (pCol->vColId < pOutCol->info.colId) {
      i++;
      continue;
    } else if (pCol->vColId > pOutCol->info.colId) {
      tqTrace("%s does not find column info for vtable column %d, closest vtable column is %d, id: %s", __func__,
              pOutCol->info.colId, pCol->vColId, idstr);
      colDataSetNNULL(pOutCol, 0, numOfRows);
      j++;
      continue;
    }

    // skip this column if it is from another physical table
    if (pCol->pTbUid != pTbUid) {
      tqTrace("skip column %d of virtual table %" PRId64 " since it is from table %" PRId64
              ", current block table %" PRId64 ", id: %s",
              pCol->vColId, vTbUid, pCol->pTbUid, pTbUid, idstr);
      colDataSetNNULL(pOutCol, 0, numOfRows);
      i++;
      j++;
      continue;
    }

    // copy data from physical table to the result block of virtual table
    if (pSubmitTbData->flags & SUBMIT_REQ_COLUMN_DATA_FORMAT) {
      // try to find the corresponding column data of physical table
      SColData* pColData = NULL;
      for (int32_t k = 0; k < nInputCols; ++k) {
        pColData = taosArrayGet(pSubmitTbData->aCol, k);
        TSDB_CHECK_NULL(pColData, code, lino, _end, terrno);
        if (pColData->cid == pCol->pColId) {
          break;
        }
        pColData = NULL;
      }
      if (pColData == NULL) {
        tqError("%s does not find data of physical table %" PRId64 " column %d, virtual table: %" PRId64
                " column: %d, id: %s",
                __func__, pTbUid, pCol->pColId, vTbUid, pCol->vColId, idstr);
        colDataSetNNULL(pOutCol, 0, numOfRows);
        i++;
        j++;
        continue;
      }
      SColVal colVal = {0};
      for (int32_t k = 0; k < pColData->nVal; ++k) {
        code = tColDataGetValue(pColData, k, &colVal);
        TSDB_CHECK_CODE(code, lino, _end);
        if (IS_STR_DATA_BLOB(pColData->type)) {
          code = TSDB_CODE_INVALID_DATA_FMT;
        } else {
          code = doSetVal(pOutCol, k, &colVal);
        }
        TSDB_CHECK_CODE(code, lino, _end);
      }
    } else {
      SArray* pRows = pSubmitTbData->aRowP;
      TSDB_CHECK_NULL(pPhyTblSchema, code, lino, _end, TSDB_CODE_INTERNAL_ERROR);

      SColVal colVal = {0};
      for (int32_t k = 0; k < numOfRows; ++k) {
        SRow* pRow = taosArrayGetP(pRows, k);
        TSDB_CHECK_NULL(pRow, code, lino, _end, terrno);
        for (int32_t l = 0; l < nInputCols; ++l) {
          code = tRowGet(pRow, pPhyTblSchema, l, &colVal);
          TSDB_CHECK_CODE(code, lino, _end);
          if (colVal.cid == pCol->pColId) {
            STColumn* pCol = pPhyTblSchema->columns + l;
            if (IS_STR_DATA_BLOB(pCol->type)) {
              code = TSDB_CODE_INVALID_DATA_FMT;
            } else {
              code = doSetVal(pOutCol, k, &colVal);
            }
            TSDB_CHECK_CODE(code, lino, _end);
            break;
          } else if (colVal.cid > pCol->pColId || l == (nInputCols - 1)) {
            colDataSetNULL(pOutCol, k);
            break;
          }
        }
      }
    }

    i++;
    j++;
  }

  // enforce to fill the first ts column
  if (pSubmitTbData->flags & SUBMIT_REQ_COLUMN_DATA_FORMAT) {
    SColumnInfoData* pOutCol = taosArrayGet(pBlock->pDataBlock, 0);
    SColData*        pColData = taosArrayGet(pSubmitTbData->aCol, 0);
    TSDB_CHECK_NULL(pColData, code, lino, _end, terrno);
    SColVal colVal = {0};
    for (int32_t k = 0; k < pColData->nVal; ++k) {
      code = tColDataGetValue(pColData, k, &colVal);
      TSDB_CHECK_CODE(code, lino, _end);

      if (IS_STR_DATA_BLOB(pColData->type)) {
        return TSDB_CODE_INVALID_DATA_FMT;
      } else {
        code = doSetVal(pOutCol, k, &colVal);
      }
      TSDB_CHECK_CODE(code, lino, _end);
    }
  } else {
    SColumnInfoData* pOutCol = taosArrayGet(pBlock->pDataBlock, 0);
    SArray*          pRows = pSubmitTbData->aRowP;
    TSDB_CHECK_NULL(pPhyTblSchema, code, lino, _end, TSDB_CODE_INTERNAL_ERROR);
    SColVal colVal = {0};
    for (int32_t k = 0; k < numOfRows; ++k) {
      SRow* pRow = taosArrayGetP(pRows, k);
      TSDB_CHECK_NULL(pRow, code, lino, _end, terrno);
      code = tRowGet(pRow, pPhyTblSchema, 0, &colVal);
      TSDB_CHECK_CODE(code, lino, _end);
      if (IS_STR_DATA_BLOB(pOutCol->info.type)) {
        return TSDB_CODE_INVALID_DATA_FMT;
      } else {
        code = doSetVal(pOutCol, k, &colVal);
      }
      TSDB_CHECK_CODE(code, lino, _end);
    }
  }

  pBlock->info.rows = numOfRows;
  pBlock->info.id.uid = vTbUid;
  pBlock->info.id.groupId = pTbUid;
  pBlock->info.version = pReader->msg.ver;
  pScanInfo->nextVirtualTableIdx++;
  if (pScanInfo->nextVirtualTableIdx >= taosArrayGetSize(pRelatedVTs)) {
    pReader->nextBlk++;
    pScanInfo->nextVirtualTableIdx = -1;
  }
  tqDebug("tq reader will retrieve next vtable data block from %p, nextBlk:%d, vtbIdx:%d, id:%s", pReader->msg.msgStr,
          pReader->nextBlk, pScanInfo->nextVirtualTableIdx, idstr);

  *pRes = pBlock;

_end:
  if (code != TSDB_CODE_SUCCESS) {
    tqError("%s failed at line %d since %s, id: %s", __func__, lino, tstrerror(code), idstr);
  }
  if (h != NULL) {
    bool bRes = taosLRUCacheRelease(pScanInfo->pPhyTblSchemaCache, h, false);
    tqTrace("release LRU cache, res %d, id: %s", bRes, idstr);
  }
  if (pPhyTblSchema != NULL) {
    taosMemoryFreeClear(pPhyTblSchema);
  }
  return code;
}

=======
>>>>>>> bcc25e56
bool tqNextVTableSourceBlockImpl(STqReader* pReader, const char* idstr) {
  int32_t            code = TSDB_CODE_SUCCESS;
  int32_t            lino = 0;
  SVTSourceScanInfo* pScanInfo = NULL;

  TSDB_CHECK_NULL(pReader, code, lino, _end, TSDB_CODE_INVALID_PARA);

  pScanInfo = &pReader->vtSourceScanInfo;
  if (pReader->msg.msgStr == NULL || taosHashGetSize(pScanInfo->pPhysicalTables) == 0) {
    return false;
  }

  if (pScanInfo->nextVirtualTableIdx >= 0) {
    // The data still needs to be converted into the virtual table result block
    return true;
  }

  int32_t blockSz = taosArrayGetSize(pReader->submit.aSubmitTbData);
  while (pReader->nextBlk < blockSz) {
    SSubmitTbData* pSubmitTbData = taosArrayGet(pReader->submit.aSubmitTbData, pReader->nextBlk);
    TSDB_CHECK_NULL(pSubmitTbData, code, lino, _end, terrno);
    int64_t pTbUid = pSubmitTbData->uid;
    void*   px = taosHashGet(pScanInfo->pPhysicalTables, &pTbUid, sizeof(int64_t));
    if (px != NULL) {
      SArray* pRelatedVTs = *(SArray**)px;
      if (taosArrayGetSize(pRelatedVTs) > 0) {
        pScanInfo->nextVirtualTableIdx = 0;
        return true;
      }
    }
    tqTrace("iterator data block in hash jump block, progress:%d/%d, uid:%" PRId64, pReader->nextBlk, blockSz, pTbUid);
    pReader->nextBlk++;
  }

  tqReaderClearSubmitMsg(pReader);
  tqTrace("iterator data block end, total block num:%d", blockSz);

_end:
  if (code != TSDB_CODE_SUCCESS) {
    tqError("%s failed at line %d since %s, id: %s", __func__, lino, tstrerror(code), idstr);
  }
  return false;
}

bool tqReaderIsQueriedSourceTable(STqReader* pReader, uint64_t uid) {
  if (pReader == NULL) {
    return false;
  }
  return taosHashGet(pReader->vtSourceScanInfo.pPhysicalTables, &uid, sizeof(uint64_t)) != NULL;
}<|MERGE_RESOLUTION|>--- conflicted
+++ resolved
@@ -1558,274 +1558,6 @@
   }
 }
 
-<<<<<<< HEAD
-int32_t tqRetrieveVTableDataBlock(STqReader* pReader, SSDataBlock** pRes, const char* idstr) {
-  int32_t            code = TSDB_CODE_SUCCESS;
-  int32_t            lino = 0;
-  SVTSourceScanInfo* pScanInfo = NULL;
-  SSubmitTbData*     pSubmitTbData = NULL;
-  SSDataBlock*       pBlock = NULL;
-  void*              px = NULL;
-  int64_t            vTbUid = 0;
-  int64_t            pTbUid = 0;
-  LRUHandle*         h = NULL;
-  STSchema*          pPhyTblSchema = NULL;
-
-  TSDB_CHECK_NULL(pReader, code, lino, _end, TSDB_CODE_INVALID_PARA);
-  TSDB_CHECK_NULL(pRes, code, lino, _end, TSDB_CODE_INVALID_PARA);
-
-  pScanInfo = &pReader->vtSourceScanInfo;
-  tqDebug("tq reader retrieve vtable data block from %p, nextBlk:%d, vtbIdx:%d, id:%s", pReader->msg.msgStr,
-          pReader->nextBlk, pScanInfo->nextVirtualTableIdx, idstr);
-
-  *pRes = NULL;
-  pBlock = pReader->pResBlock;
-  blockDataCleanup(pBlock);
-
-  pSubmitTbData = taosArrayGet(pReader->submit.aSubmitTbData, pReader->nextBlk);
-  TSDB_CHECK_NULL(pSubmitTbData, code, lino, _end, terrno);
-
-  pReader->lastTs = pSubmitTbData->ctimeMs;
-
-  pTbUid = pSubmitTbData->uid;
-  px = taosHashGet(pScanInfo->pPhysicalTables, &pTbUid, sizeof(int64_t));
-  TSDB_CHECK_NULL(px, code, lino, _end, terrno);
-  SArray* pRelatedVTs = *(SArray**)px;
-  vTbUid = *(int64_t*)taosArrayGet(pRelatedVTs, pScanInfo->nextVirtualTableIdx);
-  px = taosHashGet(pScanInfo->pVirtualTables, &vTbUid, sizeof(int64_t));
-  TSDB_CHECK_NULL(px, code, lino, _end, terrno);
-  SArray* pColInfos = *(SArray**)px;
-  TSDB_CHECK_NULL(pColInfos, code, lino, _end, TSDB_CODE_INTERNAL_ERROR);
-
-  int32_t nColInfos = taosArrayGetSize(pColInfos);
-  int32_t nOutputCols = taosArrayGetSize(pBlock->pDataBlock);
-
-  int32_t numOfRows = 0;
-  int32_t nInputCols = 0;
-  if (pSubmitTbData->flags & SUBMIT_REQ_COLUMN_DATA_FORMAT) {
-    SColData* pCol = taosArrayGet(pSubmitTbData->aCol, 0);
-    TSDB_CHECK_NULL(pCol, code, lino, _end, terrno);
-    numOfRows = pCol->nVal;
-    nInputCols = taosArrayGetSize(pSubmitTbData->aCol);
-  } else {
-    // try to get physical table schema from cache
-    pScanInfo->metaFetch++;
-    int64_t         cacheKey = (pSubmitTbData->suid == 0) ? pTbUid : pSubmitTbData->suid;
-    SSchemaWrapper* pWrapper = NULL;
-    h = taosLRUCacheLookup(pScanInfo->pPhyTblSchemaCache, &cacheKey, sizeof(int64_t));
-    if (h != NULL) {
-      pWrapper = taosLRUCacheValue(pScanInfo->pPhyTblSchemaCache, h);
-      TSDB_CHECK_NULL(pWrapper, code, lino, _end, terrno);
-    }
-
-    if (pWrapper != NULL && pWrapper->version != pSubmitTbData->sver) {
-      // reset outdated schema
-      tDeleteSchemaWrapper(pWrapper);
-      pWrapper = NULL;
-      taosLRUCacheUpdate(pScanInfo->pPhyTblSchemaCache, h, pWrapper);
-    }
-
-    if (pWrapper == NULL) {
-      // get physical table schema from meta
-      pWrapper = metaGetTableSchema(pReader->pVnodeMeta, pTbUid, pSubmitTbData->sver, 1, NULL);
-      if (pWrapper == NULL) {
-        tqWarn("vgId:%d, cannot found schema wrapper for table: suid:%" PRId64 ", uid:%" PRId64
-               "version %d, possibly dropped table",
-               pReader->pWalReader->pWal->cfg.vgId, pSubmitTbData->suid, pTbUid, pSubmitTbData->sver);
-        TSDB_CHECK_NULL(pWrapper, code, lino, _end, TSDB_CODE_TQ_TABLE_SCHEMA_NOT_FOUND);
-      }
-      if (h == NULL) {
-        // insert schema to cache
-        code = taosLRUCacheInsert(pScanInfo->pPhyTblSchemaCache, &cacheKey, sizeof(int64_t), pWrapper, POINTER_BYTES,
-                                  freeTableSchemaCache, NULL, NULL, TAOS_LRU_PRIORITY_LOW, NULL);
-        if (code != TSDB_CODE_SUCCESS) {
-          tDeleteSchemaWrapper(pWrapper);
-        }
-        TSDB_CHECK_CODE(code, lino, _end);
-      } else {
-        // update schema in cache
-        taosLRUCacheUpdate(pScanInfo->pPhyTblSchemaCache, h, pWrapper);
-      }
-    } else {
-      pScanInfo->cacheHit++;
-    }
-    TSDB_CHECK_NULL(pWrapper, code, lino, _end, TSDB_CODE_INTERNAL_ERROR);
-    pPhyTblSchema = tBuildTSchema(pWrapper->pSchema, pWrapper->nCols, pWrapper->version);
-    TSDB_CHECK_NULL(pPhyTblSchema, code, lino, _end, terrno);
-
-    numOfRows = taosArrayGetSize(pSubmitTbData->aRowP);
-    nInputCols = pPhyTblSchema->numOfCols;
-  }
-
-  code = blockDataEnsureCapacity(pBlock, numOfRows);
-  TSDB_CHECK_CODE(code, lino, _end);
-
-  // convert one block
-  for (int32_t i = 0, j = 1; j < nOutputCols;) {
-    SColumnInfoData* pOutCol = taosArrayGet(pBlock->pDataBlock, j);
-    TSDB_CHECK_NULL(pOutCol, code, lino, _end, terrno);
-    if (i >= nColInfos) {
-      tqTrace("%s has %d column info, but vtable column %d is missing, id: %s", __func__, nColInfos,
-              pOutCol->info.colId, idstr);
-      colDataSetNNULL(pOutCol, 0, numOfRows);
-      j++;
-      continue;
-    }
-
-    SVTColInfo* pCol = taosArrayGet(pColInfos, i);
-    TSDB_CHECK_NULL(pCol, code, lino, _end, terrno);
-    if (pCol->vColId < pOutCol->info.colId) {
-      i++;
-      continue;
-    } else if (pCol->vColId > pOutCol->info.colId) {
-      tqTrace("%s does not find column info for vtable column %d, closest vtable column is %d, id: %s", __func__,
-              pOutCol->info.colId, pCol->vColId, idstr);
-      colDataSetNNULL(pOutCol, 0, numOfRows);
-      j++;
-      continue;
-    }
-
-    // skip this column if it is from another physical table
-    if (pCol->pTbUid != pTbUid) {
-      tqTrace("skip column %d of virtual table %" PRId64 " since it is from table %" PRId64
-              ", current block table %" PRId64 ", id: %s",
-              pCol->vColId, vTbUid, pCol->pTbUid, pTbUid, idstr);
-      colDataSetNNULL(pOutCol, 0, numOfRows);
-      i++;
-      j++;
-      continue;
-    }
-
-    // copy data from physical table to the result block of virtual table
-    if (pSubmitTbData->flags & SUBMIT_REQ_COLUMN_DATA_FORMAT) {
-      // try to find the corresponding column data of physical table
-      SColData* pColData = NULL;
-      for (int32_t k = 0; k < nInputCols; ++k) {
-        pColData = taosArrayGet(pSubmitTbData->aCol, k);
-        TSDB_CHECK_NULL(pColData, code, lino, _end, terrno);
-        if (pColData->cid == pCol->pColId) {
-          break;
-        }
-        pColData = NULL;
-      }
-      if (pColData == NULL) {
-        tqError("%s does not find data of physical table %" PRId64 " column %d, virtual table: %" PRId64
-                " column: %d, id: %s",
-                __func__, pTbUid, pCol->pColId, vTbUid, pCol->vColId, idstr);
-        colDataSetNNULL(pOutCol, 0, numOfRows);
-        i++;
-        j++;
-        continue;
-      }
-      SColVal colVal = {0};
-      for (int32_t k = 0; k < pColData->nVal; ++k) {
-        code = tColDataGetValue(pColData, k, &colVal);
-        TSDB_CHECK_CODE(code, lino, _end);
-        if (IS_STR_DATA_BLOB(pColData->type)) {
-          code = TSDB_CODE_INVALID_DATA_FMT;
-        } else {
-          code = doSetVal(pOutCol, k, &colVal);
-        }
-        TSDB_CHECK_CODE(code, lino, _end);
-      }
-    } else {
-      SArray* pRows = pSubmitTbData->aRowP;
-      TSDB_CHECK_NULL(pPhyTblSchema, code, lino, _end, TSDB_CODE_INTERNAL_ERROR);
-
-      SColVal colVal = {0};
-      for (int32_t k = 0; k < numOfRows; ++k) {
-        SRow* pRow = taosArrayGetP(pRows, k);
-        TSDB_CHECK_NULL(pRow, code, lino, _end, terrno);
-        for (int32_t l = 0; l < nInputCols; ++l) {
-          code = tRowGet(pRow, pPhyTblSchema, l, &colVal);
-          TSDB_CHECK_CODE(code, lino, _end);
-          if (colVal.cid == pCol->pColId) {
-            STColumn* pCol = pPhyTblSchema->columns + l;
-            if (IS_STR_DATA_BLOB(pCol->type)) {
-              code = TSDB_CODE_INVALID_DATA_FMT;
-            } else {
-              code = doSetVal(pOutCol, k, &colVal);
-            }
-            TSDB_CHECK_CODE(code, lino, _end);
-            break;
-          } else if (colVal.cid > pCol->pColId || l == (nInputCols - 1)) {
-            colDataSetNULL(pOutCol, k);
-            break;
-          }
-        }
-      }
-    }
-
-    i++;
-    j++;
-  }
-
-  // enforce to fill the first ts column
-  if (pSubmitTbData->flags & SUBMIT_REQ_COLUMN_DATA_FORMAT) {
-    SColumnInfoData* pOutCol = taosArrayGet(pBlock->pDataBlock, 0);
-    SColData*        pColData = taosArrayGet(pSubmitTbData->aCol, 0);
-    TSDB_CHECK_NULL(pColData, code, lino, _end, terrno);
-    SColVal colVal = {0};
-    for (int32_t k = 0; k < pColData->nVal; ++k) {
-      code = tColDataGetValue(pColData, k, &colVal);
-      TSDB_CHECK_CODE(code, lino, _end);
-
-      if (IS_STR_DATA_BLOB(pColData->type)) {
-        return TSDB_CODE_INVALID_DATA_FMT;
-      } else {
-        code = doSetVal(pOutCol, k, &colVal);
-      }
-      TSDB_CHECK_CODE(code, lino, _end);
-    }
-  } else {
-    SColumnInfoData* pOutCol = taosArrayGet(pBlock->pDataBlock, 0);
-    SArray*          pRows = pSubmitTbData->aRowP;
-    TSDB_CHECK_NULL(pPhyTblSchema, code, lino, _end, TSDB_CODE_INTERNAL_ERROR);
-    SColVal colVal = {0};
-    for (int32_t k = 0; k < numOfRows; ++k) {
-      SRow* pRow = taosArrayGetP(pRows, k);
-      TSDB_CHECK_NULL(pRow, code, lino, _end, terrno);
-      code = tRowGet(pRow, pPhyTblSchema, 0, &colVal);
-      TSDB_CHECK_CODE(code, lino, _end);
-      if (IS_STR_DATA_BLOB(pOutCol->info.type)) {
-        return TSDB_CODE_INVALID_DATA_FMT;
-      } else {
-        code = doSetVal(pOutCol, k, &colVal);
-      }
-      TSDB_CHECK_CODE(code, lino, _end);
-    }
-  }
-
-  pBlock->info.rows = numOfRows;
-  pBlock->info.id.uid = vTbUid;
-  pBlock->info.id.groupId = pTbUid;
-  pBlock->info.version = pReader->msg.ver;
-  pScanInfo->nextVirtualTableIdx++;
-  if (pScanInfo->nextVirtualTableIdx >= taosArrayGetSize(pRelatedVTs)) {
-    pReader->nextBlk++;
-    pScanInfo->nextVirtualTableIdx = -1;
-  }
-  tqDebug("tq reader will retrieve next vtable data block from %p, nextBlk:%d, vtbIdx:%d, id:%s", pReader->msg.msgStr,
-          pReader->nextBlk, pScanInfo->nextVirtualTableIdx, idstr);
-
-  *pRes = pBlock;
-
-_end:
-  if (code != TSDB_CODE_SUCCESS) {
-    tqError("%s failed at line %d since %s, id: %s", __func__, lino, tstrerror(code), idstr);
-  }
-  if (h != NULL) {
-    bool bRes = taosLRUCacheRelease(pScanInfo->pPhyTblSchemaCache, h, false);
-    tqTrace("release LRU cache, res %d, id: %s", bRes, idstr);
-  }
-  if (pPhyTblSchema != NULL) {
-    taosMemoryFreeClear(pPhyTblSchema);
-  }
-  return code;
-}
-
-=======
->>>>>>> bcc25e56
 bool tqNextVTableSourceBlockImpl(STqReader* pReader, const char* idstr) {
   int32_t            code = TSDB_CODE_SUCCESS;
   int32_t            lino = 0;
