--- conflicted
+++ resolved
@@ -193,7 +193,8 @@
 
   while (1) {
     if (walFetchHead(pHandle->pWalReader, offset, *ppCkHead) < 0) {
-      tqDebug("tmq poll: consumer:0x%" PRIx64 ", (epoch %d) vgId:%d offset %" PRId64 ", no more log to return, reqId:0x%"PRIx64,
+      tqDebug("tmq poll: consumer:0x%" PRIx64 ", (epoch %d) vgId:%d offset %" PRId64
+              ", no more log to return, reqId:0x%" PRIx64,
               pHandle->consumerId, pHandle->epoch, vgId, offset, reqId);
       *fetchOffset = offset - 1;
       code = -1;
@@ -297,7 +298,7 @@
   if (walReadSeekVer(pReader->pWalReader, ver) < 0) {
     return -1;
   }
-  tqDebug("wal reader seek to ver:%"PRId64" %s", ver, id);
+  tqDebug("wal reader seek to ver:%" PRId64 " %s", ver, id);
   return 0;
 }
 
@@ -327,10 +328,9 @@
 int32_t tqNextBlockInWal(STqReader* pReader) {
   SWalReader* pWalReader = pReader->pWalReader;
 
-  while(1) {
+  while (1) {
     SArray* pBlockList = pReader->submit.aSubmitTbData;
     if (pBlockList == NULL || pReader->nextBlk >= taosArrayGetSize(pBlockList)) {
-
       // try next message in wal file
       // todo always retry to avoid read failure caused by wal file deletion
       if (walNextValidMsg(pWalReader) < 0) {
@@ -359,7 +359,7 @@
 
       if (tDecodeSubmitReq(&decoder, &pReader->submit) < 0) {
         tDecoderClear(&decoder);
-        tqError("decode wal file error, msgLen:%d, ver:%"PRId64, bodyLen, ver);
+        tqError("decode wal file error, msgLen:%d, ver:%" PRId64, bodyLen, ver);
         return FETCH_TYPE__NONE;
       }
 
@@ -383,7 +383,7 @@
 
       void* ret = taosHashGet(pReader->tbIdHash, &pSubmitTbData->uid, sizeof(int64_t));
       if (ret != NULL) {
-        tqDebug("tq reader return submit block, uid:%"PRId64", ver:%"PRId64, pSubmitTbData->uid, pReader->msg.ver);
+        tqDebug("tq reader return submit block, uid:%" PRId64 ", ver:%" PRId64, pSubmitTbData->uid, pReader->msg.ver);
 
         int32_t code = tqRetrieveDataBlock(pReader, NULL);
         if (code == TSDB_CODE_SUCCESS && pReader->pResBlock->info.rows > 0) {
@@ -391,7 +391,7 @@
         }
       } else {
         pReader->nextBlk += 1;
-        tqDebug("tq reader discard submit block, uid:%"PRId64", continue", pSubmitTbData->uid);
+        tqDebug("tq reader discard submit block, uid:%" PRId64 ", continue", pSubmitTbData->uid);
       }
     }
 
@@ -411,7 +411,7 @@
   tDecoderInit(&decoder, pReader->msg.msgStr, pReader->msg.msgLen);
   if (tDecodeSubmitReq(&decoder, &pReader->submit) < 0) {
     tDecoderClear(&decoder);
-    tqError("DecodeSSubmitReq2 error, msgLen:%d, ver:%"PRId64, msgLen, ver);
+    tqError("DecodeSSubmitReq2 error, msgLen:%d, ver:%" PRId64, msgLen, ver);
     return -1;
   }
 
@@ -436,10 +436,10 @@
 
     void* ret = taosHashGet(pReader->tbIdHash, &pSubmitTbData->uid, sizeof(int64_t));
     if (ret != NULL) {
-      tqDebug("tq reader block found, ver:%"PRId64", uid:%"PRId64, pReader->msg.ver, pSubmitTbData->uid);
+      tqDebug("tq reader block found, ver:%" PRId64 ", uid:%" PRId64, pReader->msg.ver, pSubmitTbData->uid);
       return true;
     } else {
-      tqDebug("tq reader discard submit block, uid:%"PRId64", continue", pSubmitTbData->uid);
+      tqDebug("tq reader discard submit block, uid:%" PRId64 ", continue", pSubmitTbData->uid);
     }
 
     pReader->nextBlk++;
@@ -520,46 +520,20 @@
   pReader->lastBlkUid = uid;
 
   pBlock->info.id.uid = uid;
-<<<<<<< HEAD
-  pBlock->info.version = pReader->msg2.ver;
-
-  if (pReader->cachedSchemaSuid == 0 || pReader->cachedSchemaVer != sversion || pReader->cachedSchemaSuid != suid) {
-    if(pReader->cachedSchemaVer != sversion) {
-      taosMemoryFree(pReader->pSchema);
-      pReader->pSchema = metaGetTbTSchema(pReader->pVnodeMeta, uid, sversion, 1);
-      if (pReader->pSchema == NULL) {
-        tqWarn("vgId:%d, cannot found tsschema for table: uid:%" PRId64 " (suid:%" PRId64
-              "), version %d, possibly dropped table",
-              pReader->pWalReader->pWal->cfg.vgId, uid, suid, sversion);
-        pReader->cachedSchemaSuid = 0;
-        terrno = TSDB_CODE_TQ_TABLE_SCHEMA_NOT_FOUND;
-        return -1;
-      }
-
-      tDeleteSSchemaWrapper(pReader->pSchemaWrapper);
-      pReader->pSchemaWrapper = metaGetTableSchema(pReader->pVnodeMeta, uid, sversion, 1);
-      if (pReader->pSchemaWrapper == NULL) {
-        tqWarn("vgId:%d, cannot found schema wrapper for table: suid:%" PRId64 ", version %d, possibly dropped table",
-              pReader->pWalReader->pWal->cfg.vgId, uid, pReader->cachedSchemaVer);
-        pReader->cachedSchemaSuid = 0;
-        terrno = TSDB_CODE_TQ_TABLE_SCHEMA_NOT_FOUND;
-        return -1;
-      }
-      pReader->cachedSchemaVer = sversion;
-=======
   pBlock->info.version = pReader->msg.ver;
 
-  if ((suid != 0 && pReader->cachedSchemaSuid != suid) || (suid == 0 && pReader->cachedSchemaUid != uid) || (pReader->cachedSchemaVer != sversion)) {
+  if ((suid != 0 && pReader->cachedSchemaSuid != suid) || (suid == 0 && pReader->cachedSchemaUid != uid) ||
+      (pReader->cachedSchemaVer != sversion)) {
     tDeleteSchemaWrapper(pReader->pSchemaWrapper);
 
     pReader->pSchemaWrapper = metaGetTableSchema(pReader->pVnodeMeta, uid, sversion, 1);
     if (pReader->pSchemaWrapper == NULL) {
-      tqWarn("vgId:%d, cannot found schema wrapper for table: suid:%" PRId64 ", uid:%" PRId64 "version %d, possibly dropped table",
+      tqWarn("vgId:%d, cannot found schema wrapper for table: suid:%" PRId64 ", uid:%" PRId64
+             "version %d, possibly dropped table",
              pReader->pWalReader->pWal->cfg.vgId, suid, uid, pReader->cachedSchemaVer);
       pReader->cachedSchemaSuid = 0;
       terrno = TSDB_CODE_TQ_TABLE_SCHEMA_NOT_FOUND;
       return -1;
->>>>>>> 1de5f845
     }
 
     pReader->cachedSchemaUid = uid;
@@ -881,8 +855,8 @@
     }
   } else {
     SSchemaWrapper* pWrapper = pReader->pSchemaWrapper;
-    STSchema* pTSchema = tBuildTSchema(pWrapper->pSchema, pWrapper->nCols, pWrapper->version);
-    SArray* pRows = pSubmitTbData->aRowP;
+    STSchema*       pTSchema = tBuildTSchema(pWrapper->pSchema, pWrapper->nCols, pWrapper->version);
+    SArray*         pRows = pSubmitTbData->aRowP;
 
     for (int32_t i = 0; i < numOfRows; i++) {
       SRow* pRow = taosArrayGetP(pRows, i);
