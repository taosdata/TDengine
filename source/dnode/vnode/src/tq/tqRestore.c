--- conflicted
+++ resolved
@@ -211,11 +211,7 @@
 
 static void checkForFillHistoryVerRange(SStreamTask* pTask, int64_t ver) {
   if ((pTask->info.fillHistory == 1) && ver > pTask->dataRange.range.maxVer) {
-<<<<<<< HEAD
-    qWarn("s-task:%s fill-history scan WAL, currentVer:%" PRId64 "reach the maximum ver:%" PRId64
-=======
     qWarn("s-task:%s fill-history scan WAL, currentVer:%" PRId64 " reach the maximum ver:%" PRId64
->>>>>>> cddf27e8
           ", not scan wal anymore, set the transfer state flag",
           pTask->id.idStr, ver, pTask->dataRange.range.maxVer);
     pTask->status.transferState = true;
@@ -255,31 +251,19 @@
     int32_t status = pTask->status.taskStatus;
 
     // non-source or fill-history tasks don't need to response the WAL scan action.
-<<<<<<< HEAD
-    if (pTask->info.taskLevel != TASK_LEVEL__SOURCE) {
-=======
     if ((pTask->info.taskLevel != TASK_LEVEL__SOURCE) || (pTask->status.downstreamReady == 0)) {
->>>>>>> cddf27e8
-      streamMetaReleaseTask(pStreamMeta, pTask);
-      continue;
-    }
-
-<<<<<<< HEAD
-    if (status != TASK_STATUS__NORMAL && status != TASK_STATUS__SCAN_HISTORY_WAL) {
-=======
+      streamMetaReleaseTask(pStreamMeta, pTask);
+      continue;
+    }
+
     if (status != TASK_STATUS__NORMAL) {
->>>>>>> cddf27e8
       tqDebug("s-task:%s not ready for new submit block from wal, status:%s", pTask->id.idStr, streamGetTaskStatusStr(status));
       streamMetaReleaseTask(pStreamMeta, pTask);
       continue;
     }
 
     if ((pTask->info.fillHistory == 1) && pTask->status.transferState) {
-<<<<<<< HEAD
-      ASSERT(status == TASK_STATUS__SCAN_HISTORY_WAL);
-=======
       ASSERT(status == TASK_STATUS__NORMAL);
->>>>>>> cddf27e8
       // the maximum version of data in the WAL has reached already, the step2 is done
       tqDebug("s-task:%s fill-history reach the maximum ver:%" PRId64 ", not scan wal anymore", pTask->id.idStr,
             pTask->dataRange.range.maxVer);
