--- conflicted
+++ resolved
@@ -849,18 +849,9 @@
 
       pHandle->execHandle.task =
           qCreateQueueExecTaskInfo(pHandle->execHandle.execCol.qmsg, &handle, &pHandle->execHandle.numOfCols, NULL);
-<<<<<<< HEAD
-      /*A(pHandle->execHandle.task);*/
-      void* scanner = NULL;
-      qExtractStreamScanner(pHandle->execHandle.task, &scanner);
-      /*A(scanner);*/
-      pHandle->execHandle.pExecReader = qExtractReaderFromStreamScanner(scanner);
-      /*A(pHandle->execHandle.pExecReader);*/
-=======
       void* scanner = NULL;
       qExtractStreamScanner(pHandle->execHandle.task, &scanner);
       pHandle->execHandle.pExecReader = qExtractReaderFromStreamScanner(scanner);
->>>>>>> 16bc8cb5
     } else if (pHandle->execHandle.subType == TOPIC_SUB_TYPE__DB) {
       pHandle->pWalReader = walOpenReader(pTq->pVnode->pWal, NULL);
       pHandle->execHandle.pExecReader = tqOpenReader(pTq->pVnode);
@@ -893,10 +884,7 @@
     taosHashPut(pTq->pHandle, req.subKey, strlen(req.subKey), pHandle, sizeof(STqHandle));
     tqDebug("try to persist handle %s consumer %" PRId64, req.subKey, pHandle->consumerId);
     if (tqMetaSaveHandle(pTq, req.subKey, pHandle) < 0) {
-<<<<<<< HEAD
-=======
       return -1;
->>>>>>> 16bc8cb5
     }
   } else {
     // TODO handle qmsg and exec modification
@@ -908,10 +896,7 @@
       qStreamCloseTsdbReader(pHandle->execHandle.task);
     }
     if (tqMetaSaveHandle(pTq, req.subKey, pHandle) < 0) {
-<<<<<<< HEAD
-=======
       return -1;
->>>>>>> 16bc8cb5
     }
     // close handle
   }
