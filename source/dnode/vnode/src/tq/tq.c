/*
 * Copyright (c) 2019 TAOS Data, Inc. <jhtao@taosdata.com>
 *
 * This program is free software: you can use, redistribute, and/or modify
 * it under the terms of the GNU Affero General Public License, version 3
 * or later ("AGPL"), as published by the Free Software Foundation.
 *
 * This program is distributed in the hope that it will be useful, but WITHOUT
 * ANY WARRANTY; without even the implied warranty of MERCHANTABILITY or
 * FITNESS FOR A PARTICULAR PURPOSE.
 *
 * You should have received a copy of the GNU Affero General Public License
 * along with this program. If not, see <http://www.gnu.org/licenses/>.
 */

#include "tq.h"

int32_t tqInit() {
  int8_t old;
  while (1) {
    old = atomic_val_compare_exchange_8(&tqMgmt.inited, 0, 2);
    if (old != 2) break;
  }

  if (old == 0) {
    tqMgmt.timer = taosTmrInit(10000, 100, 10000, "TQ");
    if (tqMgmt.timer == NULL) {
      atomic_store_8(&tqMgmt.inited, 0);
      return -1;
    }
    if (streamInit() < 0) {
      return -1;
    }
    atomic_store_8(&tqMgmt.inited, 1);
  }

  return 0;
}

void tqCleanUp() {
  int8_t old;
  while (1) {
    old = atomic_val_compare_exchange_8(&tqMgmt.inited, 1, 2);
    if (old != 2) break;
  }

  if (old == 1) {
    taosTmrCleanUp(tqMgmt.timer);
    streamCleanUp();
    atomic_store_8(&tqMgmt.inited, 0);
  }
}

static void destroyTqHandle(void* data) {
  STqHandle* pData = (STqHandle*)data;
  qDestroyTask(pData->execHandle.task);
  if (pData->execHandle.subType == TOPIC_SUB_TYPE__COLUMN) {
    taosMemoryFreeClear(pData->execHandle.execCol.qmsg);
  } else if (pData->execHandle.subType == TOPIC_SUB_TYPE__DB) {
    tqCloseReader(pData->execHandle.pExecReader);
    walCloseReader(pData->pWalReader);
    taosHashCleanup(pData->execHandle.execDb.pFilterOutTbUid);
  } else if (pData->execHandle.subType == TOPIC_SUB_TYPE__TABLE) {
    walCloseReader(pData->pWalReader);
    tqCloseReader(pData->execHandle.pExecReader);
  }
}

static void tqPushEntryFree(void* data) {
  STqPushEntry* p = *(void**)data;
  if (p->pDataRsp->head.mqMsgType == TMQ_MSG_TYPE__POLL_RSP) {
    tDeleteSMqDataRsp(p->pDataRsp);
  } else if (p->pDataRsp->head.mqMsgType == TMQ_MSG_TYPE__TAOSX_RSP) {
    tDeleteSTaosxRsp((STaosxRsp*)p->pDataRsp);
  }

  taosMemoryFree(p->pDataRsp);
  taosMemoryFree(p);
}

STQ* tqOpen(const char* path, SVnode* pVnode) {
  STQ* pTq = taosMemoryCalloc(1, sizeof(STQ));
  if (pTq == NULL) {
    terrno = TSDB_CODE_OUT_OF_MEMORY;
    return NULL;
  }
  pTq->path = taosStrdup(path);
  pTq->pVnode = pVnode;
  pTq->walLogLastVer = pVnode->pWal->vers.lastVer;

  pTq->pHandle = taosHashInit(64, MurmurHash3_32, true, HASH_ENTRY_LOCK);
  taosHashSetFreeFp(pTq->pHandle, destroyTqHandle);

  taosInitRWLatch(&pTq->lock);
  pTq->pPushMgr = taosHashInit(64, taosGetDefaultHashFunction(TSDB_DATA_TYPE_BIGINT), true, HASH_NO_LOCK);
  taosHashSetFreeFp(pTq->pPushMgr, tqPushEntryFree);

  pTq->pCheckInfo = taosHashInit(64, MurmurHash3_32, true, HASH_ENTRY_LOCK);
  taosHashSetFreeFp(pTq->pCheckInfo, (FDelete)tDeleteSTqCheckInfo);

  if (tqMetaOpen(pTq) < 0) {
    return NULL;
  }

  pTq->pOffsetStore = tqOffsetOpen(pTq);
  if (pTq->pOffsetStore == NULL) {
    return NULL;
  }

  pTq->pStreamMeta = streamMetaOpen(path, pTq, (FTaskExpand*)tqExpandTask, pTq->pVnode->config.vgId);
  if (pTq->pStreamMeta == NULL) {
    return NULL;
  }

  if (streamLoadTasks(pTq->pStreamMeta, walGetCommittedVer(pVnode->pWal)) < 0) {
    return NULL;
  }

  return pTq;
}

void tqClose(STQ* pTq) {
  if (pTq == NULL) {
    return;
  }

  tqOffsetClose(pTq->pOffsetStore);
  taosHashCleanup(pTq->pHandle);
  taosHashCleanup(pTq->pPushMgr);
  taosHashCleanup(pTq->pCheckInfo);
  taosMemoryFree(pTq->path);
  tqMetaClose(pTq);
  streamMetaClose(pTq->pStreamMeta);
  taosMemoryFree(pTq);
}

int32_t tqSendMetaPollRsp(STQ* pTq, const SRpcMsg* pMsg, const SMqPollReq* pReq, const SMqMetaRsp* pRsp) {
  int32_t len = 0;
  int32_t code = 0;
  tEncodeSize(tEncodeSMqMetaRsp, pRsp, len, code);
  if (code < 0) {
    return -1;
  }
  int32_t tlen = sizeof(SMqRspHead) + len;
  void*   buf = rpcMallocCont(tlen);
  if (buf == NULL) {
    return -1;
  }

  ((SMqRspHead*)buf)->mqMsgType = TMQ_MSG_TYPE__POLL_META_RSP;
  ((SMqRspHead*)buf)->epoch = pReq->epoch;
  ((SMqRspHead*)buf)->consumerId = pReq->consumerId;

  void* abuf = POINTER_SHIFT(buf, sizeof(SMqRspHead));

  SEncoder encoder = {0};
  tEncoderInit(&encoder, abuf, len);
  tEncodeSMqMetaRsp(&encoder, pRsp);
  tEncoderClear(&encoder);

  SRpcMsg resp = {
      .info = pMsg->info,
      .pCont = buf,
      .contLen = tlen,
      .code = 0,
  };
  tmsgSendRsp(&resp);

  tqDebug("vgId:%d, from consumer:0x%" PRIx64 " (epoch %d) send rsp, res msg type %d, offset type:%d",
          TD_VID(pTq->pVnode), pReq->consumerId, pReq->epoch, pRsp->resMsgType, pRsp->rspOffset.type);

  return 0;
}

static int32_t doSendDataRsp(const SRpcHandleInfo* pRpcHandleInfo, const SMqDataRsp* pRsp, int32_t epoch,
                             int64_t consumerId, int32_t type) {
  int32_t len = 0;
  int32_t code = 0;

  if (type == TMQ_MSG_TYPE__POLL_RSP) {
    tEncodeSize(tEncodeSMqDataRsp, pRsp, len, code);
  } else if (type == TMQ_MSG_TYPE__TAOSX_RSP) {
    tEncodeSize(tEncodeSTaosxRsp, (STaosxRsp*)pRsp, len, code);
  }

  if (code < 0) {
    return -1;
  }

  int32_t tlen = sizeof(SMqRspHead) + len;
  void*   buf = rpcMallocCont(tlen);
  if (buf == NULL) {
    return -1;
  }

  ((SMqRspHead*)buf)->mqMsgType = type;
  ((SMqRspHead*)buf)->epoch = epoch;
  ((SMqRspHead*)buf)->consumerId = consumerId;

  void* abuf = POINTER_SHIFT(buf, sizeof(SMqRspHead));

  SEncoder encoder = {0};
  tEncoderInit(&encoder, abuf, len);

  if (type == TMQ_MSG_TYPE__POLL_RSP) {
    tEncodeSMqDataRsp(&encoder, pRsp);
  } else if (type == TMQ_MSG_TYPE__TAOSX_RSP) {
    tEncodeSTaosxRsp(&encoder, (STaosxRsp*) pRsp);
  }

  tEncoderClear(&encoder);

  SRpcMsg rsp = {
      .info = *pRpcHandleInfo,
      .pCont = buf,
      .contLen = tlen,
      .code = 0,
  };

  tmsgSendRsp(&rsp);
  return 0;
}

int32_t tqPushDataRsp(STQ* pTq, STqPushEntry* pPushEntry) {
  SMqDataRsp* pRsp = pPushEntry->pDataRsp;

#if 0
  A(taosArrayGetSize(pRsp->blockData) == pRsp->blockNum);
  A(taosArrayGetSize(pRsp->blockDataLen) == pRsp->blockNum);

  A(!pRsp->withSchema);
  A(taosArrayGetSize(pRsp->blockSchema) == 0);

  if (pRsp->reqOffset.type == TMQ_OFFSET__LOG) {
    A(pRsp->rspOffset.version > pRsp->reqOffset.version);
  }
#endif

  SMqRspHead* pHeader = &pPushEntry->pDataRsp->head;
  doSendDataRsp(&pPushEntry->info, pRsp, pHeader->epoch, pHeader->consumerId, pHeader->mqMsgType);

  char buf1[80] = {0};
  char buf2[80] = {0};
  tFormatOffset(buf1, tListLen(buf1), &pRsp->reqOffset);
  tFormatOffset(buf2, tListLen(buf2), &pRsp->rspOffset);
  tqDebug("vgId:%d, from consumer:0x%" PRIx64 " (epoch %d) push rsp, block num: %d, req:%s, rsp:%s",
          TD_VID(pTq->pVnode), pRsp->head.consumerId, pRsp->head.epoch, pRsp->blockNum, buf1, buf2);
  return 0;
}

int32_t tqSendDataRsp(STQ* pTq, const SRpcMsg* pMsg, const SMqPollReq* pReq, const SMqDataRsp* pRsp, int32_t type) {
#if 0
  A(taosArrayGetSize(pRsp->blockData) == pRsp->blockNum);
  A(taosArrayGetSize(pRsp->blockDataLen) == pRsp->blockNum);

  A(!pRsp->withSchema);
  A(taosArrayGetSize(pRsp->blockSchema) == 0);

  if (pRsp->reqOffset.type == TMQ_OFFSET__LOG) {
    if (pRsp->blockNum > 0) {
      A(pRsp->rspOffset.version > pRsp->reqOffset.version);
    } else {
      A(pRsp->rspOffset.version >= pRsp->reqOffset.version);
    }
  }
#endif
  doSendDataRsp(&pMsg->info, pRsp, pReq->epoch, pReq->consumerId, type);

  char buf1[80] = {0};
  char buf2[80] = {0};
  tFormatOffset(buf1, 80, &pRsp->reqOffset);
  tFormatOffset(buf2, 80, &pRsp->rspOffset);

  tqDebug("vgId:%d consumer:0x%" PRIx64 " (epoch %d) send rsp, block num:%d, req:%s, rsp:%s, reqId:0x%"PRIx64,
          TD_VID(pTq->pVnode), pReq->consumerId, pReq->epoch, pRsp->blockNum, buf1, buf2, pReq->reqId);

  return 0;
}

static FORCE_INLINE bool tqOffsetLessOrEqual(const STqOffset* pLeft, const STqOffset* pRight) {
  return pLeft->val.type == TMQ_OFFSET__LOG && pRight->val.type == TMQ_OFFSET__LOG &&
         pLeft->val.version <= pRight->val.version;
}

int32_t tqProcessOffsetCommitReq(STQ* pTq, int64_t sversion, char* msg, int32_t msgLen) {
  STqOffset offset = {0};
  int32_t vgId = TD_VID(pTq->pVnode);

  SDecoder decoder;
  tDecoderInit(&decoder, (uint8_t*)msg, msgLen);
  if (tDecodeSTqOffset(&decoder, &offset) < 0) {
    return -1;
  }

  tDecoderClear(&decoder);

  if (offset.val.type == TMQ_OFFSET__SNAPSHOT_DATA || offset.val.type == TMQ_OFFSET__SNAPSHOT_META) {
    tqDebug("receive offset commit msg to %s on vgId:%d, offset(type:snapshot) uid:%" PRId64 ", ts:%" PRId64,
            offset.subKey, vgId, offset.val.uid, offset.val.ts);
  } else if (offset.val.type == TMQ_OFFSET__LOG) {
    tqDebug("receive offset commit msg to %s on vgId:%d, offset(type:log) version:%" PRId64, offset.subKey,
            vgId, offset.val.version);
    if (offset.val.version + 1 == sversion) {
      offset.val.version += 1;
    }
  } else {
    tqError("invalid commit offset type:%d", offset.val.type);
    return -1;
  }

  STqOffset* pSavedOffset = tqOffsetRead(pTq->pOffsetStore, offset.subKey);
  if (pSavedOffset != NULL && tqOffsetLessOrEqual(&offset, pSavedOffset)) {
    return 0;  // no need to update the offset value
  }

  // save the new offset value
  if (tqOffsetWrite(pTq->pOffsetStore, &offset) < 0) {
    return -1;
  }

  if (offset.val.type == TMQ_OFFSET__LOG) {
    STqHandle* pHandle = taosHashGet(pTq->pHandle, offset.subKey, strlen(offset.subKey));
    if (pHandle && (walRefVer(pHandle->pRef, offset.val.version) < 0)) {
      return -1;
    }
  }

  return 0;
}

int32_t tqCheckColModifiable(STQ* pTq, int64_t tbUid, int32_t colId) {
  void* pIter = NULL;

  while (1) {
    pIter = taosHashIterate(pTq->pCheckInfo, pIter);
    if (pIter == NULL) {
      break;
    }

    STqCheckInfo* pCheck = (STqCheckInfo*)pIter;

    if (pCheck->ntbUid == tbUid) {
      int32_t sz = taosArrayGetSize(pCheck->colIdList);
      for (int32_t i = 0; i < sz; i++) {
        int16_t forbidColId = *(int16_t*)taosArrayGet(pCheck->colIdList, i);
        if (forbidColId == colId) {
          taosHashCancelIterate(pTq->pCheckInfo, pIter);
          return -1;
        }
      }
    }
  }

  return 0;
}

static int32_t tqInitDataRsp(SMqDataRsp* pRsp, const SMqPollReq* pReq, int8_t subType) {
  pRsp->reqOffset = pReq->reqOffset;

  pRsp->blockData = taosArrayInit(0, sizeof(void*));
  pRsp->blockDataLen = taosArrayInit(0, sizeof(int32_t));

  if (pRsp->blockData == NULL || pRsp->blockDataLen == NULL) {
    return -1;
  }

  pRsp->withTbName = 0;
#if 0
  pRsp->withTbName = pReq->withTbName;
  if (pRsp->withTbName) {
    pRsp->blockTbName = taosArrayInit(0, sizeof(void*));
    if (pRsp->blockTbName == NULL) {
      // TODO free
      return -1;
    }
  }
#endif

  pRsp->withSchema = false;
  return 0;
}

static int32_t tqInitTaosxRsp(STaosxRsp* pRsp, const SMqPollReq* pReq) {
  pRsp->reqOffset = pReq->reqOffset;

  pRsp->withTbName = 1;
  pRsp->withSchema = 1;
  pRsp->blockData = taosArrayInit(0, sizeof(void*));
  pRsp->blockDataLen = taosArrayInit(0, sizeof(int32_t));
  pRsp->blockTbName = taosArrayInit(0, sizeof(void*));
  pRsp->blockSchema = taosArrayInit(0, sizeof(void*));

  if (pRsp->blockData == NULL || pRsp->blockDataLen == NULL || pRsp->blockTbName == NULL || pRsp->blockSchema == NULL) {
    return -1;
  }

  return 0;
}

static int32_t extractResetOffsetVal(STqOffsetVal* pOffsetVal, STQ* pTq, STqHandle* pHandle, const SMqPollReq* pRequest,
                                     SRpcMsg* pMsg, bool* pBlockReturned) {
  uint64_t     consumerId = pRequest->consumerId;
  STqOffsetVal reqOffset = pRequest->reqOffset;
  STqOffset*   pOffset = tqOffsetRead(pTq->pOffsetStore, pRequest->subKey);
  int32_t      vgId = TD_VID(pTq->pVnode);

  *pBlockReturned = false;

  // In this vnode, data has been polled by consumer for this topic, so let's continue from the last offset value.
  if (pOffset != NULL) {
    *pOffsetVal = pOffset->val;

    char formatBuf[80];
    tFormatOffset(formatBuf, 80, pOffsetVal);
    tqDebug("tmq poll: consumer:0x%" PRIx64 ", subkey %s, vgId:%d, existed offset found, offset reset to %s and continue.",
            consumerId, pHandle->subKey, vgId, formatBuf);
    return 0;
  } else {
    // no poll occurs in this vnode for this topic, let's seek to the right offset value.
    if (reqOffset.type == TMQ_OFFSET__RESET_EARLIEAST) {
      if (pRequest->useSnapshot) {
        tqDebug("tmq poll: consumer:0x%" PRIx64 ", subkey:%s, vgId:%d, (earliest) set offset to be snapshot",
                consumerId, pHandle->subKey, vgId);

        if (pHandle->fetchMeta) {
          tqOffsetResetToMeta(pOffsetVal, 0);
        } else {
          tqOffsetResetToData(pOffsetVal, 0, 0);
        }
      } else {
        pHandle->pRef = walRefFirstVer(pTq->pVnode->pWal, pHandle->pRef);
        if (pHandle->pRef == NULL) {
          terrno = TSDB_CODE_OUT_OF_MEMORY;
          return -1;
        }

        tqOffsetResetToLog(pOffsetVal, pHandle->pRef->refVer - 1);
      }
    } else if (reqOffset.type == TMQ_OFFSET__RESET_LATEST) {
      if (pHandle->execHandle.subType == TOPIC_SUB_TYPE__COLUMN) {
        SMqDataRsp dataRsp = {0};
        tqInitDataRsp(&dataRsp, pRequest, pHandle->execHandle.subType);

        tqOffsetResetToLog(&dataRsp.rspOffset, walGetLastVer(pTq->pVnode->pWal));
        tqDebug("tmq poll: consumer:0x%" PRIx64 ", subkey %s, vgId:%d, (latest) offset reset to %" PRId64, consumerId,
                pHandle->subKey, vgId, dataRsp.rspOffset.version);
        int32_t code = tqSendDataRsp(pTq, pMsg, pRequest, &dataRsp, TMQ_MSG_TYPE__POLL_RSP);
        tDeleteSMqDataRsp(&dataRsp);

        *pBlockReturned = true;
        return code;
      } else {
        STaosxRsp taosxRsp = {0};
        tqInitTaosxRsp(&taosxRsp, pRequest);
        tqOffsetResetToLog(&taosxRsp.rspOffset, walGetLastVer(pTq->pVnode->pWal));
        int32_t code = tqSendDataRsp(pTq, pMsg, pRequest, (SMqDataRsp*)&taosxRsp, TMQ_MSG_TYPE__TAOSX_RSP);
        tDeleteSTaosxRsp(&taosxRsp);

        *pBlockReturned = true;
        return code;
      }
    } else if (reqOffset.type == TMQ_OFFSET__RESET_NONE) {
      tqError("tmq poll: subkey:%s, no offset committed for consumer:0x%" PRIx64 " in vg %d, subkey %s, reset none failed",
              pHandle->subKey, consumerId, vgId, pRequest->subKey);
      terrno = TSDB_CODE_TQ_NO_COMMITTED_OFFSET;
      return -1;
    }
  }

  return 0;
}

#define IS_OFFSET_RESET_TYPE(_t)  ((_t) < 0)

static int32_t extractDataAndRspForNormalSubscribe(STQ* pTq, STqHandle* pHandle, const SMqPollReq* pRequest,
                                                   SRpcMsg* pMsg, STqOffsetVal* pOffset) {
  int32_t  code = 0;
  uint64_t consumerId = pRequest->consumerId;
  int32_t  vgId = TD_VID(pTq->pVnode);

  SMqDataRsp dataRsp = {0};
  tqInitDataRsp(&dataRsp, pRequest, pHandle->execHandle.subType);

  // lock
  taosWLockLatch(&pTq->lock);

  qSetTaskId(pHandle->execHandle.task, consumerId, pRequest->reqId);
  code = tqScanData(pTq, pHandle, &dataRsp, pOffset);

  // till now, all data has been transferred to consumer, new data needs to push client once arrived.
  if (dataRsp.blockNum == 0 && dataRsp.reqOffset.type == TMQ_OFFSET__LOG &&
      dataRsp.reqOffset.version == dataRsp.rspOffset.version && pHandle->consumerId == pRequest->consumerId) {
    code = tqRegisterPushEntry(pTq, pHandle, pRequest, pMsg, &dataRsp, TMQ_MSG_TYPE__POLL_RSP);
    taosWUnLockLatch(&pTq->lock);
    return code;
  }

  taosWUnLockLatch(&pTq->lock);
  code = tqSendDataRsp(pTq, pMsg, pRequest, (SMqDataRsp*)&dataRsp, TMQ_MSG_TYPE__POLL_RSP);

  // NOTE: this pHandle->consumerId may have been changed already.
  tqDebug("tmq poll: consumer:0x%" PRIx64 ", subkey %s, vgId:%d, rsp block:%d, offset type:%d, uid/version:%" PRId64
          ", ts:%" PRId64 ", reqId:0x%" PRIx64,
          consumerId, pHandle->subKey, vgId, dataRsp.blockNum, dataRsp.rspOffset.type, dataRsp.rspOffset.uid,
          dataRsp.rspOffset.ts, pRequest->reqId);

  tDeleteSMqDataRsp(&dataRsp);
  return code;
}

static int32_t doPollDataForMq(STQ* pTq, STqHandle* pHandle, const SMqPollReq* pRequest, SRpcMsg* pMsg) {
  int32_t      code = -1;
  STqOffsetVal offset = {0};
  SWalCkHead*  pCkHead = NULL;
  int32_t      vgId = TD_VID(pTq->pVnode);

  STqOffsetVal reqOffset = pRequest->reqOffset;
  uint64_t     consumerId = pRequest->consumerId;

  // 1. reset the offset if needed
  if (IS_OFFSET_RESET_TYPE(reqOffset.type)) {
    // handle the reset offset cases, according to the consumer's choice.
    bool blockReturned = false;
    code = extractResetOffsetVal(&offset, pTq, pHandle, pRequest, pMsg, &blockReturned);
    if (code != 0) {
      return code;
    }

    // empty block returned, quit
    if (blockReturned) {
      return 0;
    }
  } else { // use the consumer specified offset
    // the offset value can not be monotonious increase??
    offset = reqOffset;
  }

  // this is a normal subscribe requirement
  if (pHandle->execHandle.subType == TOPIC_SUB_TYPE__COLUMN) {
<<<<<<< HEAD
    return extractDataAndRspForNormalSubscribe(pTq, pHandle, pRequest, pMsg, &offset);
  } else { // for taosX
    // todo handle the case where re-balance occurs.
    SMqMetaRsp metaRsp = {0};
    STaosxRsp  taosxRsp = {0};
    tqInitTaosxRsp(&taosxRsp, pRequest);

    if (offset.type != TMQ_OFFSET__LOG) {
      if (tqScanTaosx(pTq, pHandle, &taosxRsp, &metaRsp, &offset) < 0) {
        return -1;
      }
=======
    SMqDataRsp dataRsp = {0};
    tqInitDataRsp(&dataRsp, pRequest, pHandle->execHandle.subType);

    // lock
    taosWLockLatch(&pTq->pushLock);

    qSetTaskId(pHandle->execHandle.task, consumerId, pRequest->reqId);
    code = tqScanData(pTq, pHandle, &dataRsp, &offset);

    // till now, all data has been transferred to consumer, new data needs to push client once arrived.
    if (dataRsp.blockNum == 0 && dataRsp.reqOffset.type == TMQ_OFFSET__LOG &&
        dataRsp.reqOffset.version == dataRsp.rspOffset.version && pHandle->consumerId == pRequest->consumerId) {
      code = tqRegisterPushEntry(pTq, pHandle, pRequest, pMsg, &dataRsp, TMQ_MSG_TYPE__POLL_RSP);
      taosWUnLockLatch(&pTq->pushLock);
      return code;
    }

    taosWUnLockLatch(&pTq->pushLock);
    code = tqSendDataRsp(pTq, pMsg, pRequest, (SMqDataRsp*)&dataRsp, TMQ_MSG_TYPE__POLL_RSP);

    // NOTE: this pHandle->consumerId may have been changed already.
    tqDebug("tmq poll: consumer:0x%" PRIx64 ", subkey %s, vgId:%d, rsp block:%d, offset type:%d, uid/version:%" PRId64
            ", ts:%" PRId64", reqId:0x%"PRIx64,
            consumerId, pHandle->subKey, vgId, dataRsp.blockNum, dataRsp.rspOffset.type, dataRsp.rspOffset.uid,
            dataRsp.rspOffset.ts, pRequest->reqId);

    tDeleteSMqDataRsp(&dataRsp);
    return code;
  }

  // todo handle the case where re-balance occurs.
  // for taosx
  SMqMetaRsp metaRsp = {0};
  STaosxRsp taosxRsp = {0};
  tqInitTaosxRsp(&taosxRsp, pRequest);

  if (offset.type != TMQ_OFFSET__LOG) {
    if (tqScanTaosx(pTq, pHandle, &taosxRsp, &metaRsp, &offset) < 0) {
      return -1;
    }

    if (metaRsp.metaRspLen > 0) {
      code = tqSendMetaPollRsp(pTq, pMsg, pRequest, &metaRsp);
      tqDebug("tmq poll: consumer:0x%" PRIx64 " subkey:%s vgId:%d, send meta offset type:%d,uid:%" PRId64
              ",ts:%" PRId64,
              consumerId, pHandle->subKey, vgId, metaRsp.rspOffset.type, metaRsp.rspOffset.uid,
              metaRsp.rspOffset.ts);
      taosMemoryFree(metaRsp.metaRsp);
      tDeleteSTaosxRsp(&taosxRsp);
      return code;
    }

    if (taosxRsp.blockNum > 0) {
      code = tqSendDataRsp(pTq, pMsg, pRequest, (SMqDataRsp*)&taosxRsp, TMQ_MSG_TYPE__TAOSX_RSP);
      tDeleteSTaosxRsp(&taosxRsp);
      return code;
    } else {
      offset = taosxRsp.rspOffset;
    }

    tqDebug("taosx poll: consumer:0x%" PRIx64 " subkey:%s vgId:%d, send data blockNum:%d, offset type:%d,uid:%" PRId64
            ",version:%" PRId64,
            consumerId, pHandle->subKey, vgId, taosxRsp.blockNum, taosxRsp.rspOffset.type, taosxRsp.rspOffset.uid,
            taosxRsp.rspOffset.version);
  }

  if (offset.type == TMQ_OFFSET__LOG) {

//  if (offset.type == TMQ_OFFSET__LOG) {
    int64_t fetchVer = offset.version + 1;
    pCkHead = taosMemoryMalloc(sizeof(SWalCkHead) + 2048);
    if (pCkHead == NULL) {
      tDeleteSTaosxRsp(&taosxRsp);
      terrno = TSDB_CODE_OUT_OF_MEMORY;
      return -1;
    }

    walSetReaderCapacity(pHandle->pWalReader, 2048);
>>>>>>> 31152651

      if (metaRsp.metaRspLen > 0) {
        code = tqSendMetaPollRsp(pTq, pMsg, pRequest, &metaRsp);
        tqDebug("tmq poll: consumer:0x%" PRIx64 " subkey:%s vgId:%d, send meta offset type:%d,uid:%" PRId64
                ",ts:%" PRId64,
                consumerId, pHandle->subKey, vgId, metaRsp.rspOffset.type, metaRsp.rspOffset.uid, metaRsp.rspOffset.ts);
        taosMemoryFree(metaRsp.metaRsp);
        tDeleteSTaosxRsp(&taosxRsp);
        return code;
      }

      if (taosxRsp.blockNum > 0) {
        code = tqSendDataRsp(pTq, pMsg, pRequest, (SMqDataRsp*)&taosxRsp, TMQ_MSG_TYPE__TAOSX_RSP);
        tDeleteSTaosxRsp(&taosxRsp);
        return code;
      } else {
        offset = taosxRsp.rspOffset;
      }

      tqDebug("taosx poll: consumer:0x%" PRIx64 " subkey:%s vgId:%d, send data blockNum:%d, offset type:%d,uid:%" PRId64
              ",version:%" PRId64,
              consumerId, pHandle->subKey, vgId, taosxRsp.blockNum, taosxRsp.rspOffset.type, taosxRsp.rspOffset.uid,
              taosxRsp.rspOffset.version);
    } else {
      //  if (offset.type == TMQ_OFFSET__LOG) {
      int64_t fetchVer = offset.version + 1;
      pCkHead = taosMemoryMalloc(sizeof(SWalCkHead) + 2048);
      if (pCkHead == NULL) {
        tDeleteSTaosxRsp(&taosxRsp);
        terrno = TSDB_CODE_OUT_OF_MEMORY;
        return -1;
      }

      walSetReaderCapacity(pHandle->pWalReader, 2048);

      while (1) {
        // todo refactor: this is not correct.
        int32_t savedEpoch = atomic_load_32(&pHandle->epoch);
        if (savedEpoch > pRequest->epoch) {
          tqWarn("tmq poll: consumer:0x%" PRIx64 " (epoch %d), subkey:%s vgId:%d offset %" PRId64
                 ", found new consumer epoch %d, discard req epoch %d",
                 consumerId, pRequest->epoch, pHandle->subKey, vgId, fetchVer, savedEpoch, pRequest->epoch);
          break;
        }

        if (tqFetchLog(pTq, pHandle, &fetchVer, &pCkHead, pRequest->reqId) < 0) {
          tqOffsetResetToLog(&taosxRsp.rspOffset, fetchVer);
          code = tqSendDataRsp(pTq, pMsg, pRequest, (SMqDataRsp*)&taosxRsp, TMQ_MSG_TYPE__TAOSX_RSP);
          tDeleteSTaosxRsp(&taosxRsp);
          taosMemoryFreeClear(pCkHead);
          return code;
        }

        SWalCont* pHead = &pCkHead->head;
        tqDebug("tmq poll: consumer:0x%" PRIx64 " (epoch %d) iter log, vgId:%d offset %" PRId64 " msgType %d",
                consumerId, pRequest->epoch, vgId, fetchVer, pHead->msgType);

        if (pHead->msgType == TDMT_VND_SUBMIT) {
          SPackedData submit = {
              .msgStr = POINTER_SHIFT(pHead->body, sizeof(SSubmitReq2Msg)),
              .msgLen = pHead->bodyLen - sizeof(SSubmitReq2Msg),
              .ver = pHead->version,
          };

          if (tqTaosxScanLog(pTq, pHandle, submit, &taosxRsp) < 0) {
            tqError("tmq poll: tqTaosxScanLog error %" PRId64 ", in vgId:%d, subkey %s", consumerId, vgId,
                    pRequest->subKey);
            return -1;
          }

          if (taosxRsp.blockNum > 0) {
            tqOffsetResetToLog(&taosxRsp.rspOffset, fetchVer);
            code = tqSendDataRsp(pTq, pMsg, pRequest, (SMqDataRsp*)&taosxRsp, TMQ_MSG_TYPE__TAOSX_RSP);
            tDeleteSTaosxRsp(&taosxRsp);
            taosMemoryFreeClear(pCkHead);
            return code;
          } else {
            fetchVer++;
          }

        } else {
          /*A(pHandle->fetchMeta);*/
          /*A(IS_META_MSG(pHead->msgType));*/
          tqDebug("fetch meta msg, ver:%" PRId64 ", type:%s", pHead->version, TMSG_INFO(pHead->msgType));
          tqOffsetResetToLog(&metaRsp.rspOffset, fetchVer);
          metaRsp.resMsgType = pHead->msgType;
          metaRsp.metaRspLen = pHead->bodyLen;
          metaRsp.metaRsp = pHead->body;
          if (tqSendMetaPollRsp(pTq, pMsg, pRequest, &metaRsp) < 0) {
            code = -1;
            taosMemoryFreeClear(pCkHead);
            tDeleteSTaosxRsp(&taosxRsp);
            return code;
          }
          code = 0;
          taosMemoryFreeClear(pCkHead);
          tDeleteSTaosxRsp(&taosxRsp);
          return code;
        }
      }
    }

    tDeleteSTaosxRsp(&taosxRsp);
    taosMemoryFreeClear(pCkHead);
    return 0;
  }
}

int32_t tqProcessPollReq(STQ* pTq, SRpcMsg* pMsg) {
  SMqPollReq   req = {0};
  if (tDeserializeSMqPollReq(pMsg->pCont, pMsg->contLen, &req) < 0) {
    tqError("tDeserializeSMqPollReq %d failed", pMsg->contLen);
    terrno = TSDB_CODE_INVALID_MSG;
    return -1;
  }

  int64_t      consumerId = req.consumerId;
  int32_t      reqEpoch = req.epoch;
  STqOffsetVal reqOffset = req.reqOffset;
  int32_t      vgId = TD_VID(pTq->pVnode);

  // 1. find handle
  STqHandle* pHandle = taosHashGet(pTq->pHandle, req.subKey, strlen(req.subKey));
  if (pHandle == NULL) {
    tqError("tmq poll: consumer:0x%" PRIx64 " vgId:%d subkey %s not found", consumerId, vgId, req.subKey);
    terrno = TSDB_CODE_INVALID_MSG;
    return -1;
  }

  // 2. check re-balance status
  taosRLockLatch(&pTq->lock);
  if (pHandle->consumerId != consumerId) {
    tqDebug("ERROR tmq poll: consumer:0x%" PRIx64 " vgId:%d, subkey %s, mismatch for saved handle consumer:0x%" PRIx64,
            consumerId, TD_VID(pTq->pVnode), req.subKey, pHandle->consumerId);
    terrno = TSDB_CODE_TMQ_CONSUMER_MISMATCH;
    taosRUnLockLatch(&pTq->lock);
    return -1;
  }
  taosRUnLockLatch(&pTq->lock);

  // 3. update the epoch value
  taosWLockLatch(&pTq->lock);
  int32_t savedEpoch = pHandle->epoch;
  if (savedEpoch < reqEpoch) {
    tqDebug("tmq poll: consumer:0x%" PRIx64 " epoch update from %d to %d by poll req", consumerId, savedEpoch, reqEpoch);
    pHandle->epoch = reqEpoch;
  }
  taosWUnLockLatch(&pTq->lock);

  char buf[80];
  tFormatOffset(buf, 80, &reqOffset);
  tqDebug("tmq poll: consumer:0x%" PRIx64 " (epoch %d), subkey %s, recv poll req vgId:%d, req:%s, reqId:0x%" PRIx64,
          consumerId, req.epoch, pHandle->subKey, vgId, buf, req.reqId);

  return doPollDataForMq(pTq, pHandle, &req, pMsg);
}

int32_t tqProcessDeleteSubReq(STQ* pTq, int64_t sversion, char* msg, int32_t msgLen) {
  SMqVDeleteReq* pReq = (SMqVDeleteReq*)msg;

  tqDebug("vgId:%d, tq process delete sub req %s", pTq->pVnode->config.vgId, pReq->subKey);

  taosWLockLatch(&pTq->lock);
  int32_t code = taosHashRemove(pTq->pPushMgr, pReq->subKey, strlen(pReq->subKey));
  if (code != 0) {
    tqDebug("vgId:%d, tq remove push handle %s", pTq->pVnode->config.vgId, pReq->subKey);
  }
  taosWUnLockLatch(&pTq->lock);

  STqHandle* pHandle = taosHashGet(pTq->pHandle, pReq->subKey, strlen(pReq->subKey));
  if (pHandle) {
    // walCloseRef(pHandle->pWalReader->pWal, pHandle->pRef->refId);
    if (pHandle->pRef) {
      walCloseRef(pTq->pVnode->pWal, pHandle->pRef->refId);
    }
    code = taosHashRemove(pTq->pHandle, pReq->subKey, strlen(pReq->subKey));
    if (code != 0) {
      tqError("cannot process tq delete req %s, since no such handle", pReq->subKey);
    }
  }

  code = tqOffsetDelete(pTq->pOffsetStore, pReq->subKey);
  if (code != 0) {
    tqError("cannot process tq delete req %s, since no such offset in cache", pReq->subKey);
  }

  if (tqMetaDeleteHandle(pTq, pReq->subKey) < 0) {
    tqError("cannot process tq delete req %s, since no such offset in tdb", pReq->subKey);
  }
  return 0;
}

int32_t tqProcessAddCheckInfoReq(STQ* pTq, int64_t sversion, char* msg, int32_t msgLen) {
  STqCheckInfo info = {0};
  SDecoder     decoder;
  tDecoderInit(&decoder, (uint8_t*)msg, msgLen);
  if (tDecodeSTqCheckInfo(&decoder, &info) < 0) {
    terrno = TSDB_CODE_OUT_OF_MEMORY;
    return -1;
  }
  tDecoderClear(&decoder);
  if (taosHashPut(pTq->pCheckInfo, info.topic, strlen(info.topic), &info, sizeof(STqCheckInfo)) < 0) {
    terrno = TSDB_CODE_OUT_OF_MEMORY;
    return -1;
  }
  if (tqMetaSaveCheckInfo(pTq, info.topic, msg, msgLen) < 0) {
    terrno = TSDB_CODE_OUT_OF_MEMORY;
    return -1;
  }
  return 0;
}

int32_t tqProcessDelCheckInfoReq(STQ* pTq, int64_t sversion, char* msg, int32_t msgLen) {
  if (taosHashRemove(pTq->pCheckInfo, msg, strlen(msg)) < 0) {
    terrno = TSDB_CODE_OUT_OF_MEMORY;
    return -1;
  }
  if (tqMetaDeleteCheckInfo(pTq, msg) < 0) {
    terrno = TSDB_CODE_OUT_OF_MEMORY;
    return -1;
  }
  return 0;
}

int32_t tqProcessSubscribeReq(STQ* pTq, int64_t sversion, char* msg, int32_t msgLen) {
  SMqRebVgReq req = {0};
  tDecodeSMqRebVgReq(msg, &req);

  SVnode* pVnode = pTq->pVnode;
  int32_t vgId = TD_VID(pVnode);

  tqDebug("vgId:%d, tq process sub req:%s, Id:0x%" PRIx64 " -> Id:0x%" PRIx64, pVnode->config.vgId, req.subKey,
          req.oldConsumerId, req.newConsumerId);

  STqHandle* pHandle = taosHashGet(pTq->pHandle, req.subKey, strlen(req.subKey));
  if (pHandle == NULL) {
    if (req.oldConsumerId != -1) {
      tqError("vgId:%d, build new consumer handle %s for consumer:0x%" PRIx64 ", but old consumerId:0x%" PRIx64,
              req.vgId, req.subKey, req.newConsumerId, req.oldConsumerId);
    }

    if (req.newConsumerId == -1) {
      tqError("vgId:%d, tq invalid re-balance request, new consumerId %" PRId64 "", req.vgId, req.newConsumerId);
      taosMemoryFree(req.qmsg);
      return 0;
    }

    STqHandle tqHandle = {0};
    pHandle = &tqHandle;
    /*taosInitRWLatch(&pExec->lock);*/

    uint64_t oldConsumerId = pHandle->consumerId;
    memcpy(pHandle->subKey, req.subKey, TSDB_SUBSCRIBE_KEY_LEN);
    pHandle->consumerId = req.newConsumerId;
    pHandle->epoch = -1;

    pHandle->execHandle.subType = req.subType;
    pHandle->fetchMeta = req.withMeta;

    // TODO version should be assigned and refed during preprocess
    SWalRef* pRef = walRefCommittedVer(pVnode->pWal);
    if (pRef == NULL) {
      taosMemoryFree(req.qmsg);
      return -1;
    }

    int64_t ver = pRef->refVer;
    pHandle->pRef = pRef;

    SReadHandle handle = {
        .meta = pVnode->pMeta,
        .vnode = pVnode,
        .initTableReader = true,
        .initTqReader = true,
        .version = ver,
    };

    pHandle->snapshotVer = ver;

    if (pHandle->execHandle.subType == TOPIC_SUB_TYPE__COLUMN) {
      pHandle->execHandle.execCol.qmsg = req.qmsg;
      req.qmsg = NULL;

      pHandle->execHandle.task =
          qCreateQueueExecTaskInfo(pHandle->execHandle.execCol.qmsg, &handle, vgId, &pHandle->execHandle.numOfCols, NULL);
      void* scanner = NULL;
      qExtractStreamScanner(pHandle->execHandle.task, &scanner);
      pHandle->execHandle.pExecReader = qExtractReaderFromStreamScanner(scanner);
    } else if (pHandle->execHandle.subType == TOPIC_SUB_TYPE__DB) {
      pHandle->pWalReader = walOpenReader(pVnode->pWal, NULL);
      pHandle->execHandle.pExecReader = tqOpenReader(pVnode);

      pHandle->execHandle.execDb.pFilterOutTbUid =
          taosHashInit(64, taosGetDefaultHashFunction(TSDB_DATA_TYPE_BIGINT), false, HASH_NO_LOCK);
      buildSnapContext(handle.meta, handle.version, 0, pHandle->execHandle.subType, pHandle->fetchMeta,
                       (SSnapContext**)(&handle.sContext));

      pHandle->execHandle.task = qCreateQueueExecTaskInfo(NULL, &handle, vgId, NULL, NULL);
    } else if (pHandle->execHandle.subType == TOPIC_SUB_TYPE__TABLE) {
      pHandle->pWalReader = walOpenReader(pVnode->pWal, NULL);
      pHandle->execHandle.execTb.suid = req.suid;

      SArray* tbUidList = taosArrayInit(0, sizeof(int64_t));
      vnodeGetCtbIdList(pVnode, req.suid, tbUidList);
      tqDebug("vgId:%d, tq try to get all ctb, suid:%" PRId64, pVnode->config.vgId, req.suid);
      for (int32_t i = 0; i < taosArrayGetSize(tbUidList); i++) {
        int64_t tbUid = *(int64_t*)taosArrayGet(tbUidList, i);
        tqDebug("vgId:%d, idx %d, uid:%" PRId64, vgId, i, tbUid);
      }
      pHandle->execHandle.pExecReader = tqOpenReader(pVnode);
      tqReaderSetTbUidList(pHandle->execHandle.pExecReader, tbUidList);
      taosArrayDestroy(tbUidList);

      buildSnapContext(handle.meta, handle.version, req.suid, pHandle->execHandle.subType, pHandle->fetchMeta,
                       (SSnapContext**)(&handle.sContext));
      pHandle->execHandle.task = qCreateQueueExecTaskInfo(NULL, &handle, vgId, NULL, NULL);
    }

    taosHashPut(pTq->pHandle, req.subKey, strlen(req.subKey), pHandle, sizeof(STqHandle));
    tqDebug("try to persist handle %s consumer:0x%" PRIx64 " , old consumer:0x%" PRIx64, req.subKey,
            pHandle->consumerId, oldConsumerId);
    if (tqMetaSaveHandle(pTq, req.subKey, pHandle) < 0) {
      taosMemoryFree(req.qmsg);
      return -1;
    }
  } else {
    if (pHandle->consumerId == req.newConsumerId) {  // do nothing
      tqInfo("vgId:%d consumer:0x%" PRIx64 " remains, no switch occurs", req.vgId, req.newConsumerId);
      atomic_store_32(&pHandle->epoch, -1);
      atomic_add_fetch_32(&pHandle->epoch, 1);
      taosMemoryFree(req.qmsg);
      return tqMetaSaveHandle(pTq, req.subKey, pHandle);
    } else {
      tqInfo("vgId:%d switch consumer from Id:0x%" PRIx64 " to Id:0x%" PRIx64, req.vgId, pHandle->consumerId,
             req.newConsumerId);

      taosWLockLatch(&pTq->lock);
      atomic_store_32(&pHandle->epoch, -1);

      // remove if it has been register in the push manager, and return one empty block to consumer
      tqRemovePushEntry(pTq, req.subKey, (int32_t)strlen(req.subKey), pHandle->consumerId, true);

      atomic_store_64(&pHandle->consumerId, req.newConsumerId);
      atomic_add_fetch_32(&pHandle->epoch, 1);

      if (pHandle->execHandle.subType == TOPIC_SUB_TYPE__COLUMN) {
        qStreamCloseTsdbReader(pHandle->execHandle.task);
      }

      taosWUnLockLatch(&pTq->lock);
      if (tqMetaSaveHandle(pTq, req.subKey, pHandle) < 0) {
        taosMemoryFree(req.qmsg);
        return -1;
      }
    }
  }

  taosMemoryFree(req.qmsg);
  return 0;
}

int32_t tqExpandTask(STQ* pTq, SStreamTask* pTask, int64_t ver) {
#if 0
  if (pTask->taskLevel == TASK_LEVEL__AGG) {
    A(taosArrayGetSize(pTask->childEpInfo) != 0);
  }
#endif

  int32_t vgId = TD_VID(pTq->pVnode);
  pTask->refCnt = 1;
  pTask->schedStatus = TASK_SCHED_STATUS__INACTIVE;

  pTask->inputQueue = streamQueueOpen();
  pTask->outputQueue = streamQueueOpen();

  if (pTask->inputQueue == NULL || pTask->outputQueue == NULL) {
    return -1;
  }

  pTask->inputStatus = TASK_INPUT_STATUS__NORMAL;
  pTask->outputStatus = TASK_OUTPUT_STATUS__NORMAL;
  pTask->pMsgCb = &pTq->pVnode->msgCb;
  pTask->startVer = ver;

  // expand executor
  if (pTask->fillHistory) {
    pTask->taskStatus = TASK_STATUS__WAIT_DOWNSTREAM;
  }

  if (pTask->taskLevel == TASK_LEVEL__SOURCE) {
    pTask->pState = streamStateOpen(pTq->pStreamMeta->path, pTask, false, -1, -1);
    if (pTask->pState == NULL) {
      return -1;
    }

    SReadHandle handle = {
        .meta = pTq->pVnode->pMeta,
        .vnode = pTq->pVnode,
        .initTqReader = 1,
        .pStateBackend = pTask->pState,
    };

    pTask->exec.executor = qCreateStreamExecTaskInfo(pTask->exec.qmsg, &handle, vgId);
    if (pTask->exec.executor == NULL) {
      return -1;
    }

  } else if (pTask->taskLevel == TASK_LEVEL__AGG) {
    pTask->pState = streamStateOpen(pTq->pStreamMeta->path, pTask, false, -1, -1);
    if (pTask->pState == NULL) {
      return -1;
    }
    SReadHandle mgHandle = {
        .vnode = NULL,
        .numOfVgroups = (int32_t)taosArrayGetSize(pTask->childEpInfo),
        .pStateBackend = pTask->pState,
    };

    pTask->exec.executor = qCreateStreamExecTaskInfo(pTask->exec.qmsg, &mgHandle, vgId);
    if (pTask->exec.executor == NULL) {
      return -1;
    }
  }

  // sink
  /*pTask->ahandle = pTq->pVnode;*/
  if (pTask->outputType == TASK_OUTPUT__SMA) {
    pTask->smaSink.vnode = pTq->pVnode;
    pTask->smaSink.smaSink = smaHandleRes;
  } else if (pTask->outputType == TASK_OUTPUT__TABLE) {
    pTask->tbSink.vnode = pTq->pVnode;
    pTask->tbSink.tbSinkFunc = tqSinkToTablePipeline2;

    int32_t ver1 = 1;
    SMetaInfo info = {0};
    int32_t code = metaGetInfo(pTq->pVnode->pMeta, pTask->tbSink.stbUid, &info, NULL);
    if (code == TSDB_CODE_SUCCESS) {
      ver1 = info.skmVer;
    }

    pTask->tbSink.pTSchema =
        tBuildTSchema(pTask->tbSink.pSchemaWrapper->pSchema, pTask->tbSink.pSchemaWrapper->nCols, ver1);
    if(pTask->tbSink.pTSchema == NULL) {
      return -1;
    }
  }

  streamSetupTrigger(pTask);
  tqInfo("expand stream task on vg %d, task id %d, child id %d, level %d", vgId, pTask->taskId, pTask->selfChildId, pTask->taskLevel);
  return 0;
}

int32_t tqProcessStreamTaskCheckReq(STQ* pTq, SRpcMsg* pMsg) {
  char*               msgStr = pMsg->pCont;
  char*               msgBody = POINTER_SHIFT(msgStr, sizeof(SMsgHead));
  int32_t             msgLen = pMsg->contLen - sizeof(SMsgHead);
  SStreamTaskCheckReq req;
  SDecoder            decoder;
  tDecoderInit(&decoder, (uint8_t*)msgBody, msgLen);
  tDecodeSStreamTaskCheckReq(&decoder, &req);
  tDecoderClear(&decoder);
  int32_t             taskId = req.downstreamTaskId;
  SStreamTaskCheckRsp rsp = {
      .reqId = req.reqId,
      .streamId = req.streamId,
      .childId = req.childId,
      .downstreamNodeId = req.downstreamNodeId,
      .downstreamTaskId = req.downstreamTaskId,
      .upstreamNodeId = req.upstreamNodeId,
      .upstreamTaskId = req.upstreamTaskId,
  };
  SStreamTask* pTask = streamMetaAcquireTask(pTq->pStreamMeta, taskId);
  if (pTask && atomic_load_8(&pTask->taskStatus) == TASK_STATUS__NORMAL) {
    rsp.status = 1;
  } else {
    rsp.status = 0;
  }

  if (pTask) streamMetaReleaseTask(pTq->pStreamMeta, pTask);

  tqDebug("tq recv task check req(reqId:0x%" PRIx64 ") %d at node %d check req from task %d at node %d, status %d",
          rsp.reqId, rsp.downstreamTaskId, rsp.downstreamNodeId, rsp.upstreamTaskId, rsp.upstreamNodeId, rsp.status);

  SEncoder encoder;
  int32_t  code;
  int32_t  len;
  tEncodeSize(tEncodeSStreamTaskCheckRsp, &rsp, len, code);
  if (code < 0) {
    tqError("unable to encode rsp %d", __LINE__);
    return -1;
  }

  void* buf = rpcMallocCont(sizeof(SMsgHead) + len);
  ((SMsgHead*)buf)->vgId = htonl(req.upstreamNodeId);

  void* abuf = POINTER_SHIFT(buf, sizeof(SMsgHead));
  tEncoderInit(&encoder, (uint8_t*)abuf, len);
  tEncodeSStreamTaskCheckRsp(&encoder, &rsp);
  tEncoderClear(&encoder);

  SRpcMsg rspMsg = {
      .code = 0,
      .pCont = buf,
      .contLen = sizeof(SMsgHead) + len,
      .info = pMsg->info,
  };

  tmsgSendRsp(&rspMsg);
  return 0;
}

int32_t tqProcessStreamTaskCheckRsp(STQ* pTq, int64_t sversion, char* msg, int32_t msgLen) {
  int32_t             code;
  SStreamTaskCheckRsp rsp;

  SDecoder decoder;
  tDecoderInit(&decoder, (uint8_t*)msg, msgLen);
  code = tDecodeSStreamTaskCheckRsp(&decoder, &rsp);
  if (code < 0) {
    tDecoderClear(&decoder);
    return -1;
  }
  tDecoderClear(&decoder);

  tqDebug("tq recv task check rsp(reqId:0x%" PRIx64 ") %d at node %d check req from task %d at node %d, status %d",
          rsp.reqId, rsp.downstreamTaskId, rsp.downstreamNodeId, rsp.upstreamTaskId, rsp.upstreamNodeId, rsp.status);

  SStreamTask* pTask = streamMetaAcquireTask(pTq->pStreamMeta, rsp.upstreamTaskId);
  if (pTask == NULL) {
    return -1;
  }

  code = streamProcessTaskCheckRsp(pTask, &rsp, sversion);
  streamMetaReleaseTask(pTq->pStreamMeta, pTask);
  return code;
}

int32_t tqProcessTaskDeployReq(STQ* pTq, int64_t sversion, char* msg, int32_t msgLen) {
  int32_t code;
#if 0
  code = streamMetaAddSerializedTask(pTq->pStreamMeta, version, msg, msgLen);
  if (code < 0) return code;
#endif
  if (tsDisableStream) {
    return 0;
  }

  // 1.deserialize msg and build task
  SStreamTask* pTask = taosMemoryCalloc(1, sizeof(SStreamTask));
  if (pTask == NULL) {
    return -1;
  }

  SDecoder decoder;
  tDecoderInit(&decoder, (uint8_t*)msg, msgLen);
  code = tDecodeSStreamTask(&decoder, pTask);
  if (code < 0) {
    tDecoderClear(&decoder);
    taosMemoryFree(pTask);
    return -1;
  }
  tDecoderClear(&decoder);

  // 2.save task
  code = streamMetaAddTask(pTq->pStreamMeta, sversion, pTask);
  if (code < 0) {
    return -1;
  }

  // 3.go through recover steps to fill history
  if (pTask->fillHistory) {
    streamTaskCheckDownstream(pTask, sversion);
  }

  return 0;
}

int32_t tqProcessTaskRecover1Req(STQ* pTq, SRpcMsg* pMsg) {
  int32_t code;
  char*   msg = pMsg->pCont;
  int32_t msgLen = pMsg->contLen;

  SStreamRecoverStep1Req* pReq = (SStreamRecoverStep1Req*)msg;
  SStreamTask*            pTask = streamMetaAcquireTask(pTq->pStreamMeta, pReq->taskId);
  if (pTask == NULL) {
    return -1;
  }

  // check param
  int64_t fillVer1 = pTask->startVer;
  if (fillVer1 <= 0) {
    streamMetaReleaseTask(pTq->pStreamMeta, pTask);
    return -1;
  }

  // do recovery step 1
  streamSourceRecoverScanStep1(pTask);

  if (atomic_load_8(&pTask->taskStatus) == TASK_STATUS__DROPPING) {
    streamMetaReleaseTask(pTq->pStreamMeta, pTask);
    return 0;
  }

  // build msg to launch next step
  SStreamRecoverStep2Req req;
  code = streamBuildSourceRecover2Req(pTask, &req);
  if (code < 0) {
    streamMetaReleaseTask(pTq->pStreamMeta, pTask);
    return -1;
  }

  streamMetaReleaseTask(pTq->pStreamMeta, pTask);

  if (atomic_load_8(&pTask->taskStatus) == TASK_STATUS__DROPPING) {
    return 0;
  }

  // serialize msg
  int32_t len = sizeof(SStreamRecoverStep1Req);

  void* serializedReq = rpcMallocCont(len);
  if (serializedReq == NULL) {
    return -1;
  }

  memcpy(serializedReq, &req, len);

  // dispatch msg
  SRpcMsg rpcMsg = {
      .code = 0,
      .contLen = len,
      .msgType = TDMT_VND_STREAM_RECOVER_BLOCKING_STAGE,
      .pCont = serializedReq,
  };

  tmsgPutToQueue(&pTq->pVnode->msgCb, WRITE_QUEUE, &rpcMsg);

  return 0;
}

int32_t tqProcessTaskRecover2Req(STQ* pTq, int64_t sversion, char* msg, int32_t msgLen) {
  int32_t                 code;
  SStreamRecoverStep2Req* pReq = (SStreamRecoverStep2Req*)msg;
  SStreamTask*            pTask = streamMetaAcquireTask(pTq->pStreamMeta, pReq->taskId);
  if (pTask == NULL) {
    return -1;
  }

  // do recovery step 2
  code = streamSourceRecoverScanStep2(pTask, sversion);
  if (code < 0) {
    streamMetaReleaseTask(pTq->pStreamMeta, pTask);
    return -1;
  }

  if (atomic_load_8(&pTask->taskStatus) == TASK_STATUS__DROPPING) {
    streamMetaReleaseTask(pTq->pStreamMeta, pTask);
    return 0;
  }

  // restore param
  code = streamRestoreParam(pTask);
  if (code < 0) {
    streamMetaReleaseTask(pTq->pStreamMeta, pTask);
    return -1;
  }

  // set status normal
  code = streamSetStatusNormal(pTask);
  if (code < 0) {
    streamMetaReleaseTask(pTq->pStreamMeta, pTask);
    return -1;
  }

  // dispatch recover finish req to all related downstream task
  code = streamDispatchRecoverFinishReq(pTask);
  if (code < 0) {
    streamMetaReleaseTask(pTq->pStreamMeta, pTask);
    return -1;
  }

  atomic_store_8(&pTask->fillHistory, 0);
  streamMetaSaveTask(pTq->pStreamMeta, pTask);

  streamMetaReleaseTask(pTq->pStreamMeta, pTask);

  return 0;
}

int32_t tqProcessTaskRecoverFinishReq(STQ* pTq, SRpcMsg* pMsg) {
  char*   msg = POINTER_SHIFT(pMsg->pCont, sizeof(SMsgHead));
  int32_t msgLen = pMsg->contLen - sizeof(SMsgHead);

  // deserialize
  SStreamRecoverFinishReq req;

  SDecoder decoder;
  tDecoderInit(&decoder, (uint8_t*)msg, msgLen);
  tDecodeSStreamRecoverFinishReq(&decoder, &req);
  tDecoderClear(&decoder);

  // find task
  SStreamTask* pTask = streamMetaAcquireTask(pTq->pStreamMeta, req.taskId);
  if (pTask == NULL) {
    return -1;
  }
  // do process request
  if (streamProcessRecoverFinishReq(pTask, req.childId) < 0) {
    streamMetaReleaseTask(pTq->pStreamMeta, pTask);
    return -1;
  }

  streamMetaReleaseTask(pTq->pStreamMeta, pTask);
  return 0;
}

int32_t tqProcessTaskRecoverFinishRsp(STQ* pTq, SRpcMsg* pMsg) {
  //
  return 0;
}

int32_t tqProcessDelReq(STQ* pTq, void* pReq, int32_t len, int64_t ver) {
  bool        failed = false;
  SDecoder*   pCoder = &(SDecoder){0};
  SDeleteRes* pRes = &(SDeleteRes){0};

  pRes->uidList = taosArrayInit(0, sizeof(tb_uid_t));
  if (pRes->uidList == NULL) {
    terrno = TSDB_CODE_OUT_OF_MEMORY;
    failed = true;
  }

  tDecoderInit(pCoder, pReq, len);
  tDecodeDeleteRes(pCoder, pRes);
  tDecoderClear(pCoder);

  int32_t sz = taosArrayGetSize(pRes->uidList);
  if (sz == 0 || pRes->affectedRows == 0) {
    taosArrayDestroy(pRes->uidList);
    return 0;
  }
  SSDataBlock* pDelBlock = createSpecialDataBlock(STREAM_DELETE_DATA);
  blockDataEnsureCapacity(pDelBlock, sz);
  pDelBlock->info.rows = sz;
  pDelBlock->info.version = ver;

  for (int32_t i = 0; i < sz; i++) {
    // start key column
    SColumnInfoData* pStartCol = taosArrayGet(pDelBlock->pDataBlock, START_TS_COLUMN_INDEX);
    colDataSetVal(pStartCol, i, (const char*)&pRes->skey, false);  // end key column
    SColumnInfoData* pEndCol = taosArrayGet(pDelBlock->pDataBlock, END_TS_COLUMN_INDEX);
    colDataSetVal(pEndCol, i, (const char*)&pRes->ekey, false);
    // uid column
    SColumnInfoData* pUidCol = taosArrayGet(pDelBlock->pDataBlock, UID_COLUMN_INDEX);
    int64_t*         pUid = taosArrayGet(pRes->uidList, i);
    colDataSetVal(pUidCol, i, (const char*)pUid, false);

    colDataSetNULL(taosArrayGet(pDelBlock->pDataBlock, GROUPID_COLUMN_INDEX), i);
    colDataSetNULL(taosArrayGet(pDelBlock->pDataBlock, CALCULATE_START_TS_COLUMN_INDEX), i);
    colDataSetNULL(taosArrayGet(pDelBlock->pDataBlock, CALCULATE_END_TS_COLUMN_INDEX), i);
  }

  taosArrayDestroy(pRes->uidList);

  int32_t* pRef = taosMemoryMalloc(sizeof(int32_t));
  *pRef = 1;

  void* pIter = NULL;
  while (1) {
    pIter = taosHashIterate(pTq->pStreamMeta->pTasks, pIter);
    if (pIter == NULL) break;
    SStreamTask* pTask = *(SStreamTask**)pIter;
    if (pTask->taskLevel != TASK_LEVEL__SOURCE) continue;

    qDebug("delete req enqueue stream task: %d, ver: %" PRId64, pTask->taskId, ver);

    if (!failed) {
      SStreamRefDataBlock* pRefBlock = taosAllocateQitem(sizeof(SStreamRefDataBlock), DEF_QITEM, 0);
      pRefBlock->type = STREAM_INPUT__REF_DATA_BLOCK;
      pRefBlock->pBlock = pDelBlock;
      pRefBlock->dataRef = pRef;
      atomic_add_fetch_32(pRefBlock->dataRef, 1);

      if (streamTaskInput(pTask, (SStreamQueueItem*)pRefBlock) < 0) {
        qError("stream task input del failed, task id %d", pTask->taskId);

        atomic_sub_fetch_32(pRef, 1);
        taosFreeQitem(pRefBlock);
        continue;
      }

      if (streamSchedExec(pTask) < 0) {
        qError("stream task launch failed, task id %d", pTask->taskId);
        continue;
      }

    } else {
      streamTaskInputFail(pTask);
    }
  }

  int32_t ref = atomic_sub_fetch_32(pRef, 1);
  /*A(ref >= 0);*/
  if (ref == 0) {
    blockDataDestroy(pDelBlock);
    taosMemoryFree(pRef);
  }

#if 0
    SStreamDataBlock* pStreamBlock = taosAllocateQitem(sizeof(SStreamDataBlock), DEF_QITEM, 0);
    pStreamBlock->type = STREAM_INPUT__DATA_BLOCK;
    pStreamBlock->blocks = taosArrayInit(0, sizeof(SSDataBlock));
    SSDataBlock block = {0};
    assignOneDataBlock(&block, pDelBlock);
    block.info.type = STREAM_DELETE_DATA;
    taosArrayPush(pStreamBlock->blocks, &block);

    if (!failed) {
      if (streamTaskInput(pTask, (SStreamQueueItem*)pStreamBlock) < 0) {
        qError("stream task input del failed, task id %d", pTask->taskId);
        continue;
      }

      if (streamSchedExec(pTask) < 0) {
        qError("stream task launch failed, task id %d", pTask->taskId);
        continue;
      }
    } else {
      streamTaskInputFail(pTask);
    }
  }
  blockDataDestroy(pDelBlock);
#endif

  return 0;
}

int32_t tqProcessSubmitReq(STQ* pTq, SPackedData submit) {
  void*               pIter = NULL;
  bool                failed = false;
  SStreamDataSubmit2* pSubmit = NULL;

  pSubmit = streamDataSubmitNew(submit);
  if (pSubmit == NULL) {
    terrno = TSDB_CODE_OUT_OF_MEMORY;
    tqError("failed to create data submit for stream since out of memory");
    failed = true;
  }

  while (1) {
    pIter = taosHashIterate(pTq->pStreamMeta->pTasks, pIter);
    if (pIter == NULL) {
      break;
    }

    SStreamTask* pTask = *(SStreamTask**)pIter;
    if (pTask->taskLevel != TASK_LEVEL__SOURCE) continue;
    if (pTask->taskStatus == TASK_STATUS__RECOVER_PREPARE || pTask->taskStatus == TASK_STATUS__WAIT_DOWNSTREAM) {
      tqDebug("skip push task %d, task status %d", pTask->taskId, pTask->taskStatus);
      continue;
    }

    tqDebug("data submit enqueue stream task: %d, ver: %" PRId64, pTask->taskId, submit.ver);

    if (!failed) {
      if (streamTaskInput(pTask, (SStreamQueueItem*)pSubmit) < 0) {
        tqError("stream task input failed, task id %d", pTask->taskId);
        continue;
      }

      if (streamSchedExec(pTask) < 0) {
        tqError("stream task launch failed, task id %d", pTask->taskId);
        continue;
      }
    } else {
      streamTaskInputFail(pTask);
    }
  }

  if (pSubmit) {
    streamDataSubmitRefDec(pSubmit);
    taosFreeQitem(pSubmit);
  }

  return failed ? -1 : 0;
}

int32_t tqProcessTaskRunReq(STQ* pTq, SRpcMsg* pMsg) {
  SStreamTaskRunReq* pReq = pMsg->pCont;
  int32_t            taskId = pReq->taskId;
  SStreamTask*       pTask = streamMetaAcquireTask(pTq->pStreamMeta, taskId);
  if (pTask) {
    streamProcessRunReq(pTask);
    streamMetaReleaseTask(pTq->pStreamMeta, pTask);
    return 0;
  } else {
    return -1;
  }
}

int32_t tqProcessTaskDispatchReq(STQ* pTq, SRpcMsg* pMsg, bool exec) {
  char*              msgStr = pMsg->pCont;
  char*              msgBody = POINTER_SHIFT(msgStr, sizeof(SMsgHead));
  int32_t            msgLen = pMsg->contLen - sizeof(SMsgHead);
  SStreamDispatchReq req;
  SDecoder           decoder;
  tDecoderInit(&decoder, (uint8_t*)msgBody, msgLen);
  tDecodeStreamDispatchReq(&decoder, &req);
  int32_t taskId = req.taskId;

  SStreamTask* pTask = streamMetaAcquireTask(pTq->pStreamMeta, taskId);
  if (pTask) {
    SRpcMsg rsp = {
        .info = pMsg->info,
        .code = 0,
    };
    streamProcessDispatchReq(pTask, &req, &rsp, exec);
    streamMetaReleaseTask(pTq->pStreamMeta, pTask);
    return 0;
  } else {
    return -1;
  }
}

int32_t tqProcessTaskDispatchRsp(STQ* pTq, SRpcMsg* pMsg) {
  SStreamDispatchRsp* pRsp = POINTER_SHIFT(pMsg->pCont, sizeof(SMsgHead));
  int32_t             taskId = ntohl(pRsp->upstreamTaskId);
  SStreamTask*        pTask = streamMetaAcquireTask(pTq->pStreamMeta, taskId);
  tqDebug("recv dispatch rsp, code: %x", pMsg->code);
  if (pTask) {
    streamProcessDispatchRsp(pTask, pRsp, pMsg->code);
    streamMetaReleaseTask(pTq->pStreamMeta, pTask);
    return 0;
  } else {
    return -1;
  }
}

int32_t tqProcessTaskDropReq(STQ* pTq, int64_t sversion, char* msg, int32_t msgLen) {
  SVDropStreamTaskReq* pReq = (SVDropStreamTaskReq*)msg;
  streamMetaRemoveTask(pTq->pStreamMeta, pReq->taskId);
  return 0;
}

int32_t tqProcessTaskRetrieveReq(STQ* pTq, SRpcMsg* pMsg) {
  char*              msgStr = pMsg->pCont;
  char*              msgBody = POINTER_SHIFT(msgStr, sizeof(SMsgHead));
  int32_t            msgLen = pMsg->contLen - sizeof(SMsgHead);
  SStreamRetrieveReq req;
  SDecoder           decoder;
  tDecoderInit(&decoder, (uint8_t*)msgBody, msgLen);
  tDecodeStreamRetrieveReq(&decoder, &req);
  tDecoderClear(&decoder);
  int32_t      taskId = req.dstTaskId;
  SStreamTask* pTask = streamMetaAcquireTask(pTq->pStreamMeta, taskId);
  if (pTask) {
    SRpcMsg rsp = {
        .info = pMsg->info,
        .code = 0,
    };
    streamProcessRetrieveReq(pTask, &req, &rsp);
    streamMetaReleaseTask(pTq->pStreamMeta, pTask);
    tDeleteStreamRetrieveReq(&req);
    return 0;
  } else {
    return -1;
  }
}

int32_t tqProcessTaskRetrieveRsp(STQ* pTq, SRpcMsg* pMsg) {
  //
  return 0;
}

int32_t vnodeEnqueueStreamMsg(SVnode* pVnode, SRpcMsg* pMsg) {
  STQ*      pTq = pVnode->pTq;
  SMsgHead* msgStr = pMsg->pCont;
  char*     msgBody = POINTER_SHIFT(msgStr, sizeof(SMsgHead));
  int32_t   msgLen = pMsg->contLen - sizeof(SMsgHead);
  int32_t   code = 0;

  SStreamDispatchReq req;
  SDecoder           decoder;
  tDecoderInit(&decoder, (uint8_t*)msgBody, msgLen);
  if (tDecodeStreamDispatchReq(&decoder, &req) < 0) {
    code = TSDB_CODE_MSG_DECODE_ERROR;
    tDecoderClear(&decoder);
    goto FAIL;
  }
  tDecoderClear(&decoder);

  int32_t taskId = req.taskId;

  SStreamTask* pTask = streamMetaAcquireTask(pTq->pStreamMeta, taskId);
  if (pTask) {
    SRpcMsg rsp = {
        .info = pMsg->info,
        .code = 0,
    };
    streamProcessDispatchReq(pTask, &req, &rsp, false);
    streamMetaReleaseTask(pTq->pStreamMeta, pTask);
    rpcFreeCont(pMsg->pCont);
    taosFreeQitem(pMsg);
    return 0;
  }

  code = TSDB_CODE_STREAM_TASK_NOT_EXIST;

FAIL:
  if (pMsg->info.handle == NULL) return -1;

  SMsgHead* pRspHead = rpcMallocCont(sizeof(SMsgHead) + sizeof(SStreamDispatchRsp));
  if (pRspHead == NULL) {
    SRpcMsg rsp = {
        .code = TSDB_CODE_OUT_OF_MEMORY,
        .info = pMsg->info,
    };
    tqDebug("send dispatch error rsp, code: %x", code);
    tmsgSendRsp(&rsp);
    rpcFreeCont(pMsg->pCont);
    taosFreeQitem(pMsg);
    return -1;
  }

  pRspHead->vgId = htonl(req.upstreamNodeId);
  SStreamDispatchRsp* pRsp = POINTER_SHIFT(pRspHead, sizeof(SMsgHead));
  pRsp->streamId = htobe64(req.streamId);
  pRsp->upstreamTaskId = htonl(req.upstreamTaskId);
  pRsp->upstreamNodeId = htonl(req.upstreamNodeId);
  pRsp->downstreamNodeId = htonl(pVnode->config.vgId);
  pRsp->downstreamTaskId = htonl(req.taskId);
  pRsp->inputStatus = TASK_OUTPUT_STATUS__NORMAL;

  SRpcMsg rsp = {
      .code = code,
      .info = pMsg->info,
      .contLen = sizeof(SMsgHead) + sizeof(SStreamDispatchRsp),
      .pCont = pRspHead,
  };
  tqDebug("send dispatch error rsp, code: %x", code);
  tmsgSendRsp(&rsp);
  rpcFreeCont(pMsg->pCont);
  taosFreeQitem(pMsg);
  return -1;
}

int32_t tqCheckLogInWal(STQ* pTq, int64_t sversion) { return sversion <= pTq->walLogLastVer; }<|MERGE_RESOLUTION|>--- conflicted
+++ resolved
@@ -537,7 +537,6 @@
 
   // this is a normal subscribe requirement
   if (pHandle->execHandle.subType == TOPIC_SUB_TYPE__COLUMN) {
-<<<<<<< HEAD
     return extractDataAndRspForNormalSubscribe(pTq, pHandle, pRequest, pMsg, &offset);
   } else { // for taosX
     // todo handle the case where re-balance occurs.
@@ -549,86 +548,6 @@
       if (tqScanTaosx(pTq, pHandle, &taosxRsp, &metaRsp, &offset) < 0) {
         return -1;
       }
-=======
-    SMqDataRsp dataRsp = {0};
-    tqInitDataRsp(&dataRsp, pRequest, pHandle->execHandle.subType);
-
-    // lock
-    taosWLockLatch(&pTq->pushLock);
-
-    qSetTaskId(pHandle->execHandle.task, consumerId, pRequest->reqId);
-    code = tqScanData(pTq, pHandle, &dataRsp, &offset);
-
-    // till now, all data has been transferred to consumer, new data needs to push client once arrived.
-    if (dataRsp.blockNum == 0 && dataRsp.reqOffset.type == TMQ_OFFSET__LOG &&
-        dataRsp.reqOffset.version == dataRsp.rspOffset.version && pHandle->consumerId == pRequest->consumerId) {
-      code = tqRegisterPushEntry(pTq, pHandle, pRequest, pMsg, &dataRsp, TMQ_MSG_TYPE__POLL_RSP);
-      taosWUnLockLatch(&pTq->pushLock);
-      return code;
-    }
-
-    taosWUnLockLatch(&pTq->pushLock);
-    code = tqSendDataRsp(pTq, pMsg, pRequest, (SMqDataRsp*)&dataRsp, TMQ_MSG_TYPE__POLL_RSP);
-
-    // NOTE: this pHandle->consumerId may have been changed already.
-    tqDebug("tmq poll: consumer:0x%" PRIx64 ", subkey %s, vgId:%d, rsp block:%d, offset type:%d, uid/version:%" PRId64
-            ", ts:%" PRId64", reqId:0x%"PRIx64,
-            consumerId, pHandle->subKey, vgId, dataRsp.blockNum, dataRsp.rspOffset.type, dataRsp.rspOffset.uid,
-            dataRsp.rspOffset.ts, pRequest->reqId);
-
-    tDeleteSMqDataRsp(&dataRsp);
-    return code;
-  }
-
-  // todo handle the case where re-balance occurs.
-  // for taosx
-  SMqMetaRsp metaRsp = {0};
-  STaosxRsp taosxRsp = {0};
-  tqInitTaosxRsp(&taosxRsp, pRequest);
-
-  if (offset.type != TMQ_OFFSET__LOG) {
-    if (tqScanTaosx(pTq, pHandle, &taosxRsp, &metaRsp, &offset) < 0) {
-      return -1;
-    }
-
-    if (metaRsp.metaRspLen > 0) {
-      code = tqSendMetaPollRsp(pTq, pMsg, pRequest, &metaRsp);
-      tqDebug("tmq poll: consumer:0x%" PRIx64 " subkey:%s vgId:%d, send meta offset type:%d,uid:%" PRId64
-              ",ts:%" PRId64,
-              consumerId, pHandle->subKey, vgId, metaRsp.rspOffset.type, metaRsp.rspOffset.uid,
-              metaRsp.rspOffset.ts);
-      taosMemoryFree(metaRsp.metaRsp);
-      tDeleteSTaosxRsp(&taosxRsp);
-      return code;
-    }
-
-    if (taosxRsp.blockNum > 0) {
-      code = tqSendDataRsp(pTq, pMsg, pRequest, (SMqDataRsp*)&taosxRsp, TMQ_MSG_TYPE__TAOSX_RSP);
-      tDeleteSTaosxRsp(&taosxRsp);
-      return code;
-    } else {
-      offset = taosxRsp.rspOffset;
-    }
-
-    tqDebug("taosx poll: consumer:0x%" PRIx64 " subkey:%s vgId:%d, send data blockNum:%d, offset type:%d,uid:%" PRId64
-            ",version:%" PRId64,
-            consumerId, pHandle->subKey, vgId, taosxRsp.blockNum, taosxRsp.rspOffset.type, taosxRsp.rspOffset.uid,
-            taosxRsp.rspOffset.version);
-  }
-
-  if (offset.type == TMQ_OFFSET__LOG) {
-
-//  if (offset.type == TMQ_OFFSET__LOG) {
-    int64_t fetchVer = offset.version + 1;
-    pCkHead = taosMemoryMalloc(sizeof(SWalCkHead) + 2048);
-    if (pCkHead == NULL) {
-      tDeleteSTaosxRsp(&taosxRsp);
-      terrno = TSDB_CODE_OUT_OF_MEMORY;
-      return -1;
-    }
-
-    walSetReaderCapacity(pHandle->pWalReader, 2048);
->>>>>>> 31152651
 
       if (metaRsp.metaRspLen > 0) {
         code = tqSendMetaPollRsp(pTq, pMsg, pRequest, &metaRsp);
@@ -652,8 +571,9 @@
               ",version:%" PRId64,
               consumerId, pHandle->subKey, vgId, taosxRsp.blockNum, taosxRsp.rspOffset.type, taosxRsp.rspOffset.uid,
               taosxRsp.rspOffset.version);
-    } else {
-      //  if (offset.type == TMQ_OFFSET__LOG) {
+    }
+
+    if (offset.type == TMQ_OFFSET__LOG) {
       int64_t fetchVer = offset.version + 1;
       pCkHead = taosMemoryMalloc(sizeof(SWalCkHead) + 2048);
       if (pCkHead == NULL) {
