/*
 * Copyright (c) 2019 TAOS Data, Inc. <jhtao@taosdata.com>
 *
 * This program is free software: you can use, redistribute, and/or modify
 * it under the terms of the GNU Affero General Public License, version 3
 * or later ("AGPL"), as published by the Free Software Foundation.
 *
 * This program is distributed in the hope that it will be useful, but WITHOUT
 * ANY WARRANTY; without even the implied warranty of MERCHANTABILITY or
 * FITNESS FOR A PARTICULAR PURPOSE.
 *
 * You should have received a copy of the GNU Affero General Public License
 * along with this program. If not, see <http://www.gnu.org/licenses/>.
 */

#include "tq.h"

// 0: not init
// 1: already inited
// 2: wait to be inited or cleaup
#define WAL_READ_TASKS_ID       (-1)

static int32_t tqInitialize(STQ* pTq);

int32_t tqInit() {
  int8_t old;
  while (1) {
    old = atomic_val_compare_exchange_8(&tqMgmt.inited, 0, 2);
    if (old != 2) break;
  }

  if (old == 0) {
    tqMgmt.timer = taosTmrInit(10000, 100, 10000, "TQ");
    if (tqMgmt.timer == NULL) {
      atomic_store_8(&tqMgmt.inited, 0);
      return -1;
    }
    if (streamInit() < 0) {
      return -1;
    }
    atomic_store_8(&tqMgmt.inited, 1);
  }

  return 0;
}

void tqCleanUp() {
  int8_t old;
  while (1) {
    old = atomic_val_compare_exchange_8(&tqMgmt.inited, 1, 2);
    if (old != 2) break;
  }

  if (old == 1) {
    taosTmrCleanUp(tqMgmt.timer);
    streamCleanUp();
    atomic_store_8(&tqMgmt.inited, 0);
  }
}

static void destroyTqHandle(void* data) {
  STqHandle* pData = (STqHandle*)data;
  qDestroyTask(pData->execHandle.task);
  if (pData->execHandle.subType == TOPIC_SUB_TYPE__COLUMN) {
    taosMemoryFreeClear(pData->execHandle.execCol.qmsg);
  } else if (pData->execHandle.subType == TOPIC_SUB_TYPE__DB) {
    tqCloseReader(pData->execHandle.pTqReader);
    walCloseReader(pData->pWalReader);
    taosHashCleanup(pData->execHandle.execDb.pFilterOutTbUid);
  } else if (pData->execHandle.subType == TOPIC_SUB_TYPE__TABLE) {
    walCloseReader(pData->pWalReader);
    tqCloseReader(pData->execHandle.pTqReader);
  }
}

static void tqPushEntryFree(void* data) {
  STqPushEntry* p = *(void**)data;
  if (p->pDataRsp->head.mqMsgType == TMQ_MSG_TYPE__POLL_RSP) {
    tDeleteSMqDataRsp(p->pDataRsp);
  } else if (p->pDataRsp->head.mqMsgType == TMQ_MSG_TYPE__TAOSX_RSP) {
    tDeleteSTaosxRsp((STaosxRsp*)p->pDataRsp);
  }

  taosMemoryFree(p->pDataRsp);
  taosMemoryFree(p);
}

static bool tqOffsetLessOrEqual(const STqOffset* pLeft, const STqOffset* pRight) {
  return pLeft->val.type == TMQ_OFFSET__LOG && pRight->val.type == TMQ_OFFSET__LOG &&
         pLeft->val.version <= pRight->val.version;
}

STQ* tqOpen(const char* path, SVnode* pVnode) {
  STQ* pTq = taosMemoryCalloc(1, sizeof(STQ));
  if (pTq == NULL) {
    terrno = TSDB_CODE_OUT_OF_MEMORY;
    return NULL;
  }

  pTq->path = taosStrdup(path);
  pTq->pVnode = pVnode;
  pTq->walLogLastVer = pVnode->pWal->vers.lastVer;

  pTq->pHandle = taosHashInit(64, MurmurHash3_32, true, HASH_ENTRY_LOCK);
  taosHashSetFreeFp(pTq->pHandle, destroyTqHandle);

  taosInitRWLatch(&pTq->lock);
  pTq->pPushMgr = taosHashInit(64, taosGetDefaultHashFunction(TSDB_DATA_TYPE_BIGINT), true, HASH_NO_LOCK);
  taosHashSetFreeFp(pTq->pPushMgr, tqPushEntryFree);

  pTq->pCheckInfo = taosHashInit(64, MurmurHash3_32, true, HASH_ENTRY_LOCK);
  taosHashSetFreeFp(pTq->pCheckInfo, (FDelete)tDeleteSTqCheckInfo);

  tqInitialize(pTq);
  return pTq;
}

int32_t tqInitialize(STQ* pTq) {
  if (tqMetaOpen(pTq) < 0) {
    return -1;
  }

  pTq->pOffsetStore = tqOffsetOpen(pTq);
  if (pTq->pOffsetStore == NULL) {
    return -1;
  }

  pTq->pStreamMeta = streamMetaOpen(pTq->path, pTq, (FTaskExpand*)tqExpandTask, pTq->pVnode->config.vgId);
  if (pTq->pStreamMeta == NULL) {
    return -1;
  }

  // the version is kept in task's meta data
  // todo check if this version is required or not
  if (streamLoadTasks(pTq->pStreamMeta, walGetCommittedVer(pTq->pVnode->pWal)) < 0) {
    return -1;
  }

  return 0;
}

void tqClose(STQ* pTq) {
  if (pTq == NULL) {
    return;
  }

  tqOffsetClose(pTq->pOffsetStore);
  taosHashCleanup(pTq->pHandle);
  taosHashCleanup(pTq->pPushMgr);
  taosHashCleanup(pTq->pCheckInfo);
  taosMemoryFree(pTq->path);
  tqMetaClose(pTq);
  streamMetaClose(pTq->pStreamMeta);
  taosMemoryFree(pTq);
}

void tqNotifyClose(STQ* pTq) {
  if (pTq != NULL) {
    taosWLockLatch(&pTq->pStreamMeta->lock);

    void* pIter = NULL;
    while (1) {
      pIter = taosHashIterate(pTq->pStreamMeta->pTasks, pIter);
      if (pIter == NULL) {
        break;
      }

      SStreamTask* pTask = *(SStreamTask**)pIter;
      tqDebug("vgId:%d s-task:%s set dropping flag", pTq->pStreamMeta->vgId, pTask->id.idStr);
      pTask->status.taskStatus = TASK_STATUS__STOP;

      int64_t st = taosGetTimestampMs();
      qKillTask(pTask->exec.pExecutor, TSDB_CODE_SUCCESS);
      int64_t el = taosGetTimestampMs() - st;
      tqDebug("vgId:%d s-task:%s is closed in %" PRId64 "ms", pTq->pStreamMeta->vgId, pTask->id.idStr, el);
    }

    taosWUnLockLatch(&pTq->pStreamMeta->lock);
  }
}

static int32_t doSendDataRsp(const SRpcHandleInfo* pRpcHandleInfo, const SMqDataRsp* pRsp, int32_t epoch,
                             int64_t consumerId, int32_t type) {
  int32_t len = 0;
  int32_t code = 0;

  if (type == TMQ_MSG_TYPE__POLL_RSP) {
    tEncodeSize(tEncodeSMqDataRsp, pRsp, len, code);
  } else if (type == TMQ_MSG_TYPE__TAOSX_RSP) {
    tEncodeSize(tEncodeSTaosxRsp, (STaosxRsp*)pRsp, len, code);
  }

  if (code < 0) {
    return -1;
  }

  int32_t tlen = sizeof(SMqRspHead) + len;
  void*   buf = rpcMallocCont(tlen);
  if (buf == NULL) {
    return -1;
  }

  ((SMqRspHead*)buf)->mqMsgType = type;
  ((SMqRspHead*)buf)->epoch = epoch;
  ((SMqRspHead*)buf)->consumerId = consumerId;

  void* abuf = POINTER_SHIFT(buf, sizeof(SMqRspHead));

  SEncoder encoder = {0};
  tEncoderInit(&encoder, abuf, len);

  if (type == TMQ_MSG_TYPE__POLL_RSP) {
    tEncodeSMqDataRsp(&encoder, pRsp);
  } else if (type == TMQ_MSG_TYPE__TAOSX_RSP) {
    tEncodeSTaosxRsp(&encoder, (STaosxRsp*)pRsp);
  }

  tEncoderClear(&encoder);

  SRpcMsg rsp = {
      .info = *pRpcHandleInfo,
      .pCont = buf,
      .contLen = tlen,
      .code = 0,
  };

  tmsgSendRsp(&rsp);
  return 0;
}

int32_t tqPushDataRsp(STQ* pTq, STqPushEntry* pPushEntry) {
  SMqDataRsp* pRsp = pPushEntry->pDataRsp;
  SMqRspHead* pHeader = &pPushEntry->pDataRsp->head;
  doSendDataRsp(&pPushEntry->info, pRsp, pHeader->epoch, pHeader->consumerId, pHeader->mqMsgType);

  char buf1[80] = {0};
  char buf2[80] = {0};
  tFormatOffset(buf1, tListLen(buf1), &pRsp->reqOffset);
  tFormatOffset(buf2, tListLen(buf2), &pRsp->rspOffset);
  tqDebug("vgId:%d, from consumer:0x%" PRIx64 " (epoch %d) push rsp, block num: %d, req:%s, rsp:%s",
          TD_VID(pTq->pVnode), pRsp->head.consumerId, pRsp->head.epoch, pRsp->blockNum, buf1, buf2);
  return 0;
}

int32_t tqSendDataRsp(STQ* pTq, const SRpcMsg* pMsg, const SMqPollReq* pReq, const SMqDataRsp* pRsp, int32_t type) {
  doSendDataRsp(&pMsg->info, pRsp, pReq->epoch, pReq->consumerId, type);

  char buf1[80] = {0};
  char buf2[80] = {0};
  tFormatOffset(buf1, 80, &pRsp->reqOffset);
  tFormatOffset(buf2, 80, &pRsp->rspOffset);

  tqDebug("vgId:%d consumer:0x%" PRIx64 " (epoch %d) send rsp, block num:%d, req:%s, rsp:%s, reqId:0x%" PRIx64,
          TD_VID(pTq->pVnode), pReq->consumerId, pReq->epoch, pRsp->blockNum, buf1, buf2, pReq->reqId);

  return 0;
}

int32_t tqProcessOffsetCommitReq(STQ* pTq, int64_t sversion, char* msg, int32_t msgLen) {
  STqOffset offset = {0};
  int32_t   vgId = TD_VID(pTq->pVnode);

  SDecoder decoder;
  tDecoderInit(&decoder, (uint8_t*)msg, msgLen);
  if (tDecodeSTqOffset(&decoder, &offset) < 0) {
    return -1;
  }

  tDecoderClear(&decoder);

  if (offset.val.type == TMQ_OFFSET__SNAPSHOT_DATA || offset.val.type == TMQ_OFFSET__SNAPSHOT_META) {
    tqDebug("receive offset commit msg to %s on vgId:%d, offset(type:snapshot) uid:%" PRId64 ", ts:%" PRId64,
            offset.subKey, vgId, offset.val.uid, offset.val.ts);
  } else if (offset.val.type == TMQ_OFFSET__LOG) {
    tqDebug("receive offset commit msg to %s on vgId:%d, offset(type:log) version:%" PRId64, offset.subKey, vgId,
            offset.val.version);
    if (offset.val.version + 1 == sversion) {
      offset.val.version += 1;
    }
  } else {
    tqError("invalid commit offset type:%d", offset.val.type);
    return -1;
  }

  STqOffset* pSavedOffset = tqOffsetRead(pTq->pOffsetStore, offset.subKey);
  if (pSavedOffset != NULL && tqOffsetLessOrEqual(&offset, pSavedOffset)) {
    return 0;  // no need to update the offset value
  }

  // save the new offset value
  if (tqOffsetWrite(pTq->pOffsetStore, &offset) < 0) {
    return -1;
  }

  if (offset.val.type == TMQ_OFFSET__LOG) {
    STqHandle* pHandle = taosHashGet(pTq->pHandle, offset.subKey, strlen(offset.subKey));
    if (pHandle && (walRefVer(pHandle->pRef, offset.val.version) < 0)) {
      return -1;
    }
  }

  return 0;
}

int32_t tqCheckColModifiable(STQ* pTq, int64_t tbUid, int32_t colId) {
  void* pIter = NULL;

  while (1) {
    pIter = taosHashIterate(pTq->pCheckInfo, pIter);
    if (pIter == NULL) {
      break;
    }

    STqCheckInfo* pCheck = (STqCheckInfo*)pIter;

    if (pCheck->ntbUid == tbUid) {
      int32_t sz = taosArrayGetSize(pCheck->colIdList);
      for (int32_t i = 0; i < sz; i++) {
        int16_t forbidColId = *(int16_t*)taosArrayGet(pCheck->colIdList, i);
        if (forbidColId == colId) {
          taosHashCancelIterate(pTq->pCheckInfo, pIter);
          return -1;
        }
      }
    }
  }

  return 0;
}

int32_t tqProcessPollReq(STQ* pTq, SRpcMsg* pMsg) {
  SMqPollReq req = {0};
  if (tDeserializeSMqPollReq(pMsg->pCont, pMsg->contLen, &req) < 0) {
    tqError("tDeserializeSMqPollReq %d failed", pMsg->contLen);
    terrno = TSDB_CODE_INVALID_MSG;
    return -1;
  }

  int64_t      consumerId = req.consumerId;
  int32_t      reqEpoch = req.epoch;
  STqOffsetVal reqOffset = req.reqOffset;
  int32_t      vgId = TD_VID(pTq->pVnode);

  // 1. find handle
  STqHandle* pHandle = taosHashGet(pTq->pHandle, req.subKey, strlen(req.subKey));
  if (pHandle == NULL) {
    tqError("tmq poll: consumer:0x%" PRIx64 " vgId:%d subkey %s not found", consumerId, vgId, req.subKey);
    terrno = TSDB_CODE_INVALID_MSG;
    return -1;
  }

  // 2. check re-balance status
  taosRLockLatch(&pTq->lock);
  if (pHandle->consumerId != consumerId) {
    tqDebug("ERROR tmq poll: consumer:0x%" PRIx64 " vgId:%d, subkey %s, mismatch for saved handle consumer:0x%" PRIx64,
            consumerId, TD_VID(pTq->pVnode), req.subKey, pHandle->consumerId);
    terrno = TSDB_CODE_TMQ_CONSUMER_MISMATCH;
    taosRUnLockLatch(&pTq->lock);
    return -1;
  }
  taosRUnLockLatch(&pTq->lock);

  // 3. update the epoch value
  taosWLockLatch(&pTq->lock);
  int32_t savedEpoch = pHandle->epoch;
  if (savedEpoch < reqEpoch) {
    tqDebug("tmq poll: consumer:0x%" PRIx64 " epoch update from %d to %d by poll req", consumerId, savedEpoch,
            reqEpoch);
    pHandle->epoch = reqEpoch;
  }
  taosWUnLockLatch(&pTq->lock);

  char buf[80];
  tFormatOffset(buf, 80, &reqOffset);
  tqDebug("tmq poll: consumer:0x%" PRIx64 " (epoch %d), subkey %s, recv poll req vgId:%d, req:%s, reqId:0x%" PRIx64,
          consumerId, req.epoch, pHandle->subKey, vgId, buf, req.reqId);

  return tqExtractDataForMq(pTq, pHandle, &req, pMsg);
}

int32_t tqProcessDeleteSubReq(STQ* pTq, int64_t sversion, char* msg, int32_t msgLen) {
  SMqVDeleteReq* pReq = (SMqVDeleteReq*)msg;

  tqDebug("vgId:%d, tq process delete sub req %s", pTq->pVnode->config.vgId, pReq->subKey);

  taosWLockLatch(&pTq->lock);
  int32_t code = taosHashRemove(pTq->pPushMgr, pReq->subKey, strlen(pReq->subKey));
  if (code != 0) {
    tqDebug("vgId:%d, tq remove push handle %s", pTq->pVnode->config.vgId, pReq->subKey);
  }
  taosWUnLockLatch(&pTq->lock);

  STqHandle* pHandle = taosHashGet(pTq->pHandle, pReq->subKey, strlen(pReq->subKey));
  if (pHandle) {
    // walCloseRef(pHandle->pWalReader->pWal, pHandle->pRef->refId);
    if (pHandle->pRef) {
      walCloseRef(pTq->pVnode->pWal, pHandle->pRef->refId);
    }
    code = taosHashRemove(pTq->pHandle, pReq->subKey, strlen(pReq->subKey));
    if (code != 0) {
      tqError("cannot process tq delete req %s, since no such handle", pReq->subKey);
    }
  }

  code = tqOffsetDelete(pTq->pOffsetStore, pReq->subKey);
  if (code != 0) {
    tqError("cannot process tq delete req %s, since no such offset in cache", pReq->subKey);
  }

  if (tqMetaDeleteHandle(pTq, pReq->subKey) < 0) {
    tqError("cannot process tq delete req %s, since no such offset in tdb", pReq->subKey);
  }
  return 0;
}

int32_t tqProcessAddCheckInfoReq(STQ* pTq, int64_t sversion, char* msg, int32_t msgLen) {
  STqCheckInfo info = {0};
  SDecoder     decoder;
  tDecoderInit(&decoder, (uint8_t*)msg, msgLen);
  if (tDecodeSTqCheckInfo(&decoder, &info) < 0) {
    terrno = TSDB_CODE_OUT_OF_MEMORY;
    return -1;
  }
  tDecoderClear(&decoder);
  if (taosHashPut(pTq->pCheckInfo, info.topic, strlen(info.topic), &info, sizeof(STqCheckInfo)) < 0) {
    terrno = TSDB_CODE_OUT_OF_MEMORY;
    return -1;
  }
  if (tqMetaSaveCheckInfo(pTq, info.topic, msg, msgLen) < 0) {
    terrno = TSDB_CODE_OUT_OF_MEMORY;
    return -1;
  }
  return 0;
}

int32_t tqProcessDelCheckInfoReq(STQ* pTq, int64_t sversion, char* msg, int32_t msgLen) {
  if (taosHashRemove(pTq->pCheckInfo, msg, strlen(msg)) < 0) {
    terrno = TSDB_CODE_OUT_OF_MEMORY;
    return -1;
  }
  if (tqMetaDeleteCheckInfo(pTq, msg) < 0) {
    terrno = TSDB_CODE_OUT_OF_MEMORY;
    return -1;
  }
  return 0;
}

int32_t tqProcessSubscribeReq(STQ* pTq, int64_t sversion, char* msg, int32_t msgLen) {
  SMqRebVgReq req = {0};
  tDecodeSMqRebVgReq(msg, &req);

  SVnode* pVnode = pTq->pVnode;
  int32_t vgId = TD_VID(pVnode);

  tqDebug("vgId:%d, tq process sub req:%s, Id:0x%" PRIx64 " -> Id:0x%" PRIx64, pVnode->config.vgId, req.subKey,
          req.oldConsumerId, req.newConsumerId);

  STqHandle* pHandle = taosHashGet(pTq->pHandle, req.subKey, strlen(req.subKey));
  if (pHandle == NULL) {
    if (req.oldConsumerId != -1) {
      tqError("vgId:%d, build new consumer handle %s for consumer:0x%" PRIx64 ", but old consumerId:0x%" PRIx64,
              req.vgId, req.subKey, req.newConsumerId, req.oldConsumerId);
    }

    if (req.newConsumerId == -1) {
      tqError("vgId:%d, tq invalid re-balance request, new consumerId %" PRId64 "", req.vgId, req.newConsumerId);
      taosMemoryFree(req.qmsg);
      return 0;
    }

    STqHandle tqHandle = {0};
    pHandle = &tqHandle;

    uint64_t oldConsumerId = pHandle->consumerId;
    memcpy(pHandle->subKey, req.subKey, TSDB_SUBSCRIBE_KEY_LEN);
    pHandle->consumerId = req.newConsumerId;
    pHandle->epoch = -1;

    pHandle->execHandle.subType = req.subType;
    pHandle->fetchMeta = req.withMeta;

    // TODO version should be assigned and refed during preprocess
    SWalRef* pRef = walRefCommittedVer(pVnode->pWal);
    if (pRef == NULL) {
      taosMemoryFree(req.qmsg);
      return -1;
    }

    int64_t ver = pRef->refVer;
    pHandle->pRef = pRef;

    SReadHandle handle = {
        .meta = pVnode->pMeta, .vnode = pVnode, .initTableReader = true, .initTqReader = true, .version = ver};
    pHandle->snapshotVer = ver;

    if (pHandle->execHandle.subType == TOPIC_SUB_TYPE__COLUMN) {
      pHandle->execHandle.execCol.qmsg = req.qmsg;
      req.qmsg = NULL;

      pHandle->execHandle.task = qCreateQueueExecTaskInfo(pHandle->execHandle.execCol.qmsg, &handle, vgId,
                                                          &pHandle->execHandle.numOfCols, req.newConsumerId);
      void* scanner = NULL;
      qExtractStreamScanner(pHandle->execHandle.task, &scanner);
      pHandle->execHandle.pTqReader = qExtractReaderFromStreamScanner(scanner);
    } else if (pHandle->execHandle.subType == TOPIC_SUB_TYPE__DB) {
      pHandle->pWalReader = walOpenReader(pVnode->pWal, NULL);
      pHandle->execHandle.pTqReader = tqOpenReader(pVnode);

      pHandle->execHandle.execDb.pFilterOutTbUid =
          taosHashInit(64, taosGetDefaultHashFunction(TSDB_DATA_TYPE_BIGINT), false, HASH_NO_LOCK);
      buildSnapContext(handle.meta, handle.version, 0, pHandle->execHandle.subType, pHandle->fetchMeta,
                       (SSnapContext**)(&handle.sContext));

      pHandle->execHandle.task = qCreateQueueExecTaskInfo(NULL, &handle, vgId, NULL, req.newConsumerId);
    } else if (pHandle->execHandle.subType == TOPIC_SUB_TYPE__TABLE) {
      pHandle->pWalReader = walOpenReader(pVnode->pWal, NULL);
      pHandle->execHandle.execTb.suid = req.suid;

      SArray* tbUidList = taosArrayInit(0, sizeof(int64_t));
      vnodeGetCtbIdList(pVnode, req.suid, tbUidList);
      tqDebug("vgId:%d, tq try to get all ctb, suid:%" PRId64, pVnode->config.vgId, req.suid);
      for (int32_t i = 0; i < taosArrayGetSize(tbUidList); i++) {
        int64_t tbUid = *(int64_t*)taosArrayGet(tbUidList, i);
        tqDebug("vgId:%d, idx %d, uid:%" PRId64, vgId, i, tbUid);
      }
      pHandle->execHandle.pTqReader = tqOpenReader(pVnode);
      tqReaderSetTbUidList(pHandle->execHandle.pTqReader, tbUidList);
      taosArrayDestroy(tbUidList);

      buildSnapContext(handle.meta, handle.version, req.suid, pHandle->execHandle.subType, pHandle->fetchMeta,
                       (SSnapContext**)(&handle.sContext));
      pHandle->execHandle.task = qCreateQueueExecTaskInfo(NULL, &handle, vgId, NULL, req.newConsumerId);
    }

    taosHashPut(pTq->pHandle, req.subKey, strlen(req.subKey), pHandle, sizeof(STqHandle));
    tqDebug("try to persist handle %s consumer:0x%" PRIx64 " , old consumer:0x%" PRIx64, req.subKey,
            pHandle->consumerId, oldConsumerId);
    if (tqMetaSaveHandle(pTq, req.subKey, pHandle) < 0) {
      taosMemoryFree(req.qmsg);
      return -1;
    }
  } else {
    if (pHandle->consumerId == req.newConsumerId) {  // do nothing
      tqInfo("vgId:%d consumer:0x%" PRIx64 " remains, no switch occurs", req.vgId, req.newConsumerId);
      atomic_store_32(&pHandle->epoch, -1);
      atomic_add_fetch_32(&pHandle->epoch, 1);
      taosMemoryFree(req.qmsg);
      return tqMetaSaveHandle(pTq, req.subKey, pHandle);
    } else {
      tqInfo("vgId:%d switch consumer from Id:0x%" PRIx64 " to Id:0x%" PRIx64, req.vgId, pHandle->consumerId,
             req.newConsumerId);

      // kill executing task
      qTaskInfo_t pTaskInfo = pHandle->execHandle.task;
      if (pTaskInfo != NULL) {
        qKillTask(pTaskInfo, TSDB_CODE_SUCCESS);
      }

      taosWLockLatch(&pTq->lock);
      atomic_store_32(&pHandle->epoch, -1);

      // remove if it has been register in the push manager, and return one empty block to consumer
      tqUnregisterPushHandle(pTq, req.subKey, (int32_t)strlen(req.subKey), pHandle->consumerId, true);

      atomic_store_64(&pHandle->consumerId, req.newConsumerId);
      atomic_add_fetch_32(&pHandle->epoch, 1);

      if (pHandle->execHandle.subType == TOPIC_SUB_TYPE__COLUMN) {
        qStreamCloseTsdbReader(pTaskInfo);
      }

      taosWUnLockLatch(&pTq->lock);
      if (tqMetaSaveHandle(pTq, req.subKey, pHandle) < 0) {
        taosMemoryFree(req.qmsg);
        return -1;
      }
    }
  }

  taosMemoryFree(req.qmsg);
  return 0;
}

int32_t tqExpandTask(STQ* pTq, SStreamTask* pTask, int64_t ver) {
  int32_t vgId = TD_VID(pTq->pVnode);
  pTask->id.idStr = createStreamTaskIdStr(pTask->id.streamId, pTask->id.taskId);
  pTask->refCnt = 1;
  pTask->status.schedStatus = TASK_SCHED_STATUS__INACTIVE;
  pTask->inputQueue = streamQueueOpen(512 << 10);
  pTask->outputQueue = streamQueueOpen(512 << 10);

  if (pTask->inputQueue == NULL || pTask->outputQueue == NULL) {
    return -1;
  }

  pTask->inputStatus = TASK_INPUT_STATUS__NORMAL;
  pTask->outputStatus = TASK_OUTPUT_STATUS__NORMAL;
  pTask->pMsgCb = &pTq->pVnode->msgCb;
  pTask->pMeta = pTq->pStreamMeta;
  pTask->chkInfo.version = ver;
  pTask->chkInfo.currentVer = ver;

  // expand executor
  if (pTask->fillHistory) {
    pTask->status.taskStatus = TASK_STATUS__WAIT_DOWNSTREAM;
  } else {
    pTask->status.taskStatus = TASK_STATUS__RESTORE;
  }

  if (pTask->taskLevel == TASK_LEVEL__SOURCE) {
    pTask->pState = streamStateOpen(pTq->pStreamMeta->path, pTask, false, -1, -1);
    if (pTask->pState == NULL) {
      return -1;
    }

    SReadHandle handle = {
        .meta = pTq->pVnode->pMeta, .vnode = pTq->pVnode, .initTqReader = 1, .pStateBackend = pTask->pState};

    pTask->exec.pExecutor = qCreateStreamExecTaskInfo(pTask->exec.qmsg, &handle, vgId);
    if (pTask->exec.pExecutor == NULL) {
      return -1;
    }

  } else if (pTask->taskLevel == TASK_LEVEL__AGG) {
    pTask->pState = streamStateOpen(pTq->pStreamMeta->path, pTask, false, -1, -1);
    if (pTask->pState == NULL) {
      return -1;
    }

    int32_t numOfVgroups = (int32_t)taosArrayGetSize(pTask->childEpInfo);
    SReadHandle mgHandle = { .vnode = NULL, .numOfVgroups = numOfVgroups, .pStateBackend = pTask->pState};

    pTask->exec.pExecutor = qCreateStreamExecTaskInfo(pTask->exec.qmsg, &mgHandle, vgId);
    if (pTask->exec.pExecutor == NULL) {
      return -1;
    }
  }

  // sink
  /*pTask->ahandle = pTq->pVnode;*/
  if (pTask->outputType == TASK_OUTPUT__SMA) {
    pTask->smaSink.vnode = pTq->pVnode;
    pTask->smaSink.smaSink = smaHandleRes;
  } else if (pTask->outputType == TASK_OUTPUT__TABLE) {
    pTask->tbSink.vnode = pTq->pVnode;
    pTask->tbSink.tbSinkFunc = tqSinkToTablePipeline2;

    int32_t   ver1 = 1;
    SMetaInfo info = {0};
    int32_t   code = metaGetInfo(pTq->pVnode->pMeta, pTask->tbSink.stbUid, &info, NULL);
    if (code == TSDB_CODE_SUCCESS) {
      ver1 = info.skmVer;
    }

    SSchemaWrapper* pschemaWrapper = pTask->tbSink.pSchemaWrapper;
    pTask->tbSink.pTSchema = tBuildTSchema(pschemaWrapper->pSchema, pschemaWrapper->nCols, ver1);
    if(pTask->tbSink.pTSchema == NULL) {
      return -1;
    }
  }

  if (pTask->taskLevel == TASK_LEVEL__SOURCE) {
    pTask->exec.pWalReader = walOpenReader(pTq->pVnode->pWal, NULL);
  }

  streamSetupTrigger(pTask);
  tqInfo("vgId:%d expand stream task, s-task:%s, checkpoint ver:%" PRId64 " child id:%d, level:%d", vgId, pTask->id.idStr,
         pTask->chkInfo.version, pTask->selfChildId, pTask->taskLevel);

  // next valid version will add one
  pTask->chkInfo.version += 1;
  return 0;
}

int32_t tqProcessStreamTaskCheckReq(STQ* pTq, SRpcMsg* pMsg) {
  char*               msgStr = pMsg->pCont;
  char*               msgBody = POINTER_SHIFT(msgStr, sizeof(SMsgHead));
  int32_t             msgLen = pMsg->contLen - sizeof(SMsgHead);
  SStreamTaskCheckReq req;
  SDecoder            decoder;
  tDecoderInit(&decoder, (uint8_t*)msgBody, msgLen);
  tDecodeSStreamTaskCheckReq(&decoder, &req);
  tDecoderClear(&decoder);
  int32_t             taskId = req.downstreamTaskId;
  SStreamTaskCheckRsp rsp = {
      .reqId = req.reqId,
      .streamId = req.streamId,
      .childId = req.childId,
      .downstreamNodeId = req.downstreamNodeId,
      .downstreamTaskId = req.downstreamTaskId,
      .upstreamNodeId = req.upstreamNodeId,
      .upstreamTaskId = req.upstreamTaskId,
  };

  SStreamTask* pTask = streamMetaAcquireTask(pTq->pStreamMeta, taskId);
  if (pTask) {
    rsp.status = (atomic_load_8(&pTask->status.taskStatus) == TASK_STATUS__NORMAL) ? 1 : 0;
    streamMetaReleaseTask(pTq->pStreamMeta, pTask);

    tqDebug("tq recv task check req(reqId:0x%" PRIx64
            ") %d at node %d task status:%d, check req from task %d at node %d, rsp status %d",
            rsp.reqId, rsp.downstreamTaskId, rsp.downstreamNodeId, pTask->status.taskStatus, rsp.upstreamTaskId,
            rsp.upstreamNodeId, rsp.status);
  } else {
    rsp.status = 0;
    tqDebug("tq recv task check(taskId:%d not built yet) req(reqId:0x%" PRIx64
            ") %d at node %d, check req from task %d at node %d, rsp status %d",
            taskId, rsp.reqId, rsp.downstreamTaskId, rsp.downstreamNodeId, rsp.upstreamTaskId, rsp.upstreamNodeId,
            rsp.status);
  }

  SEncoder encoder;
  int32_t  code;
  int32_t  len;
  tEncodeSize(tEncodeSStreamTaskCheckRsp, &rsp, len, code);
  if (code < 0) {
    tqError("unable to encode rsp %d", __LINE__);
    return -1;
  }

  void* buf = rpcMallocCont(sizeof(SMsgHead) + len);
  ((SMsgHead*)buf)->vgId = htonl(req.upstreamNodeId);

  void* abuf = POINTER_SHIFT(buf, sizeof(SMsgHead));
  tEncoderInit(&encoder, (uint8_t*)abuf, len);
  tEncodeSStreamTaskCheckRsp(&encoder, &rsp);
  tEncoderClear(&encoder);

  SRpcMsg rspMsg = { .code = 0, .pCont = buf, .contLen = sizeof(SMsgHead) + len, .info = pMsg->info };
  tmsgSendRsp(&rspMsg);
  return 0;
}

int32_t tqProcessStreamTaskCheckRsp(STQ* pTq, int64_t sversion, char* msg, int32_t msgLen) {
  int32_t             code;
  SStreamTaskCheckRsp rsp;

  SDecoder decoder;
  tDecoderInit(&decoder, (uint8_t*)msg, msgLen);
  code = tDecodeSStreamTaskCheckRsp(&decoder, &rsp);
  if (code < 0) {
    tDecoderClear(&decoder);
    return -1;
  }

  tDecoderClear(&decoder);
  tqDebug("tq recv task check rsp(reqId:0x%" PRIx64 ") %d at node %d check req from task %d at node %d, status %d",
          rsp.reqId, rsp.downstreamTaskId, rsp.downstreamNodeId, rsp.upstreamTaskId, rsp.upstreamNodeId, rsp.status);

  SStreamTask* pTask = streamMetaAcquireTask(pTq->pStreamMeta, rsp.upstreamTaskId);
  if (pTask == NULL) {
    return -1;
  }

  code = streamProcessTaskCheckRsp(pTask, &rsp, sversion);
  streamMetaReleaseTask(pTq->pStreamMeta, pTask);
  return code;
}

int32_t tqProcessTaskDeployReq(STQ* pTq, int64_t sversion, char* msg, int32_t msgLen) {
  int32_t code;
#if 0
  code = streamMetaAddSerializedTask(pTq->pStreamMeta, version, msg, msgLen);
  if (code < 0) return code;
#endif
  if (tsDisableStream) {
    return 0;
  }

  // 1.deserialize msg and build task
  SStreamTask* pTask = taosMemoryCalloc(1, sizeof(SStreamTask));
  if (pTask == NULL) {
    return -1;
  }

  SDecoder decoder;
  tDecoderInit(&decoder, (uint8_t*)msg, msgLen);
  code = tDecodeStreamTask(&decoder, pTask);
  if (code < 0) {
    tDecoderClear(&decoder);
    taosMemoryFree(pTask);
    return -1;
  }

  tDecoderClear(&decoder);

  // 2.save task, use the newest commit version as the initial start version of stream task.
  code = streamMetaAddDeployedTask(pTq->pStreamMeta, sversion, pTask);
  if (code < 0) {
    tqError("vgId:%d failed to add s-task:%s, total:%d", TD_VID(pTq->pVnode), pTask->id.idStr,
            streamMetaGetNumOfTasks(pTq->pStreamMeta));
    return -1;
  }

  // 3.go through recover steps to fill history
  if (pTask->fillHistory) {
    streamTaskCheckDownstream(pTask, sversion);
  }

  tqDebug("vgId:%d s-task:%s is deployed and add meta from mnd, status:%d, total:%d", TD_VID(pTq->pVnode),
          pTask->id.idStr, pTask->status.taskStatus, streamMetaGetNumOfTasks(pTq->pStreamMeta));
  return 0;
}

int32_t tqProcessTaskRecover1Req(STQ* pTq, SRpcMsg* pMsg) {
  int32_t code;
  char*   msg = pMsg->pCont;
  int32_t msgLen = pMsg->contLen;

  SStreamRecoverStep1Req* pReq = (SStreamRecoverStep1Req*)msg;
  SStreamTask*            pTask = streamMetaAcquireTask(pTq->pStreamMeta, pReq->taskId);
  if (pTask == NULL) {
    return -1;
  }

  // check param
  int64_t fillVer1 = pTask->chkInfo.version;
  if (fillVer1 <= 0) {
    streamMetaReleaseTask(pTq->pStreamMeta, pTask);
    return -1;
  }

  // do recovery step 1
  streamSourceRecoverScanStep1(pTask);

  if (atomic_load_8(&pTask->status.taskStatus) == TASK_STATUS__DROPPING) {
    streamMetaReleaseTask(pTq->pStreamMeta, pTask);
    return 0;
  }

  // build msg to launch next step
  SStreamRecoverStep2Req req;
  code = streamBuildSourceRecover2Req(pTask, &req);
  if (code < 0) {
    streamMetaReleaseTask(pTq->pStreamMeta, pTask);
    return -1;
  }

  streamMetaReleaseTask(pTq->pStreamMeta, pTask);

  if (atomic_load_8(&pTask->status.taskStatus) == TASK_STATUS__DROPPING) {
    return 0;
  }

  // serialize msg
  int32_t len = sizeof(SStreamRecoverStep1Req);

  void* serializedReq = rpcMallocCont(len);
  if (serializedReq == NULL) {
    return -1;
  }

  memcpy(serializedReq, &req, len);

  // dispatch msg
  SRpcMsg rpcMsg = {
      .code = 0,
      .contLen = len,
      .msgType = TDMT_VND_STREAM_RECOVER_BLOCKING_STAGE,
      .pCont = serializedReq,
  };

  tmsgPutToQueue(&pTq->pVnode->msgCb, WRITE_QUEUE, &rpcMsg);

  return 0;
}

int32_t tqProcessTaskRecover2Req(STQ* pTq, int64_t sversion, char* msg, int32_t msgLen) {
  int32_t                 code;
  SStreamRecoverStep2Req* pReq = (SStreamRecoverStep2Req*)msg;
  SStreamTask*            pTask = streamMetaAcquireTask(pTq->pStreamMeta, pReq->taskId);
  if (pTask == NULL) {
    return -1;
  }

  // do recovery step 2
  code = streamSourceRecoverScanStep2(pTask, sversion);
  if (code < 0) {
    streamMetaReleaseTask(pTq->pStreamMeta, pTask);
    return -1;
  }

  if (atomic_load_8(&pTask->status.taskStatus) == TASK_STATUS__DROPPING) {
    streamMetaReleaseTask(pTq->pStreamMeta, pTask);
    return 0;
  }

  // restore param
  code = streamRestoreParam(pTask);
  if (code < 0) {
    streamMetaReleaseTask(pTq->pStreamMeta, pTask);
    return -1;
  }

  // set status normal
  code = streamSetStatusNormal(pTask);
  if (code < 0) {
    streamMetaReleaseTask(pTq->pStreamMeta, pTask);
    return -1;
  }

  // dispatch recover finish req to all related downstream task
  code = streamDispatchRecoverFinishReq(pTask);
  if (code < 0) {
    streamMetaReleaseTask(pTq->pStreamMeta, pTask);
    return -1;
  }

  atomic_store_8(&pTask->fillHistory, 0);
  streamMetaSaveTask(pTq->pStreamMeta, pTask);

  streamMetaReleaseTask(pTq->pStreamMeta, pTask);

  return 0;
}

int32_t tqProcessTaskRecoverFinishReq(STQ* pTq, SRpcMsg* pMsg) {
  char*   msg = POINTER_SHIFT(pMsg->pCont, sizeof(SMsgHead));
  int32_t msgLen = pMsg->contLen - sizeof(SMsgHead);

  // deserialize
  SStreamRecoverFinishReq req;

  SDecoder decoder;
  tDecoderInit(&decoder, (uint8_t*)msg, msgLen);
  tDecodeSStreamRecoverFinishReq(&decoder, &req);
  tDecoderClear(&decoder);

  // find task
  SStreamTask* pTask = streamMetaAcquireTask(pTq->pStreamMeta, req.taskId);
  if (pTask == NULL) {
    return -1;
  }
  // do process request
  if (streamProcessRecoverFinishReq(pTask, req.childId) < 0) {
    streamMetaReleaseTask(pTq->pStreamMeta, pTask);
    return -1;
  }

  streamMetaReleaseTask(pTq->pStreamMeta, pTask);
  return 0;
}

int32_t tqProcessTaskRecoverFinishRsp(STQ* pTq, SRpcMsg* pMsg) {
  //
  return 0;
}

int32_t tqProcessDelReq(STQ* pTq, void* pReq, int32_t len, int64_t ver) {
  bool        failed = false;
  SDecoder*   pCoder = &(SDecoder){0};
  SDeleteRes* pRes = &(SDeleteRes){0};

  pRes->uidList = taosArrayInit(0, sizeof(tb_uid_t));
  if (pRes->uidList == NULL) {
    terrno = TSDB_CODE_OUT_OF_MEMORY;
    failed = true;
  }

  tDecoderInit(pCoder, pReq, len);
  tDecodeDeleteRes(pCoder, pRes);
  tDecoderClear(pCoder);

  int32_t sz = taosArrayGetSize(pRes->uidList);
  if (sz == 0 || pRes->affectedRows == 0) {
    taosArrayDestroy(pRes->uidList);
    return 0;
  }
  SSDataBlock* pDelBlock = createSpecialDataBlock(STREAM_DELETE_DATA);
  blockDataEnsureCapacity(pDelBlock, sz);
  pDelBlock->info.rows = sz;
  pDelBlock->info.version = ver;

  for (int32_t i = 0; i < sz; i++) {
    // start key column
    SColumnInfoData* pStartCol = taosArrayGet(pDelBlock->pDataBlock, START_TS_COLUMN_INDEX);
    colDataSetVal(pStartCol, i, (const char*)&pRes->skey, false);  // end key column
    SColumnInfoData* pEndCol = taosArrayGet(pDelBlock->pDataBlock, END_TS_COLUMN_INDEX);
    colDataSetVal(pEndCol, i, (const char*)&pRes->ekey, false);
    // uid column
    SColumnInfoData* pUidCol = taosArrayGet(pDelBlock->pDataBlock, UID_COLUMN_INDEX);
    int64_t*         pUid = taosArrayGet(pRes->uidList, i);
    colDataSetVal(pUidCol, i, (const char*)pUid, false);

    colDataSetNULL(taosArrayGet(pDelBlock->pDataBlock, GROUPID_COLUMN_INDEX), i);
    colDataSetNULL(taosArrayGet(pDelBlock->pDataBlock, CALCULATE_START_TS_COLUMN_INDEX), i);
    colDataSetNULL(taosArrayGet(pDelBlock->pDataBlock, CALCULATE_END_TS_COLUMN_INDEX), i);
  }

  taosArrayDestroy(pRes->uidList);

  int32_t* pRef = taosMemoryMalloc(sizeof(int32_t));
  *pRef = 1;

  taosWLockLatch(&pTq->pStreamMeta->lock);

  void* pIter = NULL;
  while (1) {
    pIter = taosHashIterate(pTq->pStreamMeta->pTasks, pIter);
    if (pIter == NULL) {
      break;
    }

    SStreamTask* pTask = *(SStreamTask**)pIter;
    if (pTask->taskLevel != TASK_LEVEL__SOURCE) {
      continue;
    }

    qDebug("s-task:%s delete req enqueue, ver: %" PRId64, pTask->id.idStr, ver);

    if (!failed) {
      SStreamRefDataBlock* pRefBlock = taosAllocateQitem(sizeof(SStreamRefDataBlock), DEF_QITEM, 0);
      pRefBlock->type = STREAM_INPUT__REF_DATA_BLOCK;
      pRefBlock->pBlock = pDelBlock;
      pRefBlock->dataRef = pRef;
      atomic_add_fetch_32(pRefBlock->dataRef, 1);

      if (tAppendDataToInputQueue(pTask, (SStreamQueueItem*)pRefBlock) < 0) {
        atomic_sub_fetch_32(pRef, 1);
        taosFreeQitem(pRefBlock);
        continue;
      }

      if (streamSchedExec(pTask) < 0) {
        qError("s-task:%s stream task launch failed", pTask->id.idStr);
        continue;
      }

    } else {
      streamTaskInputFail(pTask);
    }
  }

  taosWUnLockLatch(&pTq->pStreamMeta->lock);

  int32_t ref = atomic_sub_fetch_32(pRef, 1);
  if (ref == 0) {
    blockDataDestroy(pDelBlock);
    taosMemoryFree(pRef);
  }

#if 0
    SStreamDataBlock* pStreamBlock = taosAllocateQitem(sizeof(SStreamDataBlock), DEF_QITEM, 0);
    pStreamBlock->type = STREAM_INPUT__DATA_BLOCK;
    pStreamBlock->blocks = taosArrayInit(0, sizeof(SSDataBlock));
    SSDataBlock block = {0};
    assignOneDataBlock(&block, pDelBlock);
    block.info.type = STREAM_DELETE_DATA;
    taosArrayPush(pStreamBlock->blocks, &block);

    if (!failed) {
      if (tAppendDataToInputQueue(pTask, (SStreamQueueItem*)pStreamBlock) < 0) {
        qError("stream task input del failed, task id %d", pTask->id.taskId);
        continue;
      }

      if (streamSchedExec(pTask) < 0) {
        qError("stream task launch failed, task id %d", pTask->id.taskId);
        continue;
      }
    } else {
      streamTaskInputFail(pTask);
    }
  }
  blockDataDestroy(pDelBlock);
#endif
  return 0;
}

int32_t tqProcessSubmitReq(STQ* pTq, SPackedData submit) {
#if 0
  void* pIter = NULL;
  SStreamDataSubmit2* pSubmit = streamDataSubmitNew(submit, STREAM_INPUT__DATA_SUBMIT);
  if (pSubmit == NULL) {
    terrno = TSDB_CODE_OUT_OF_MEMORY;
    tqError("failed to create data submit for stream since out of memory");
    saveOffsetForAllTasks(pTq, submit.ver);
    return -1;
  }

  SArray* pInputQueueFullTasks = taosArrayInit(4, POINTER_BYTES);

  while (1) {
    pIter = taosHashIterate(pTq->pStreamMeta->pTasks, pIter);
    if (pIter == NULL) {
      break;
    }

    SStreamTask* pTask = *(SStreamTask**)pIter;
    if (pTask->taskLevel != TASK_LEVEL__SOURCE) {
      continue;
    }

    if (pTask->status.taskStatus == TASK_STATUS__RECOVER_PREPARE || pTask->status.taskStatus == TASK_STATUS__WAIT_DOWNSTREAM) {
      tqDebug("stream task:%d skip push data, not ready for processing, status %d", pTask->id.taskId,
              pTask->status.taskStatus);
      continue;
    }

    // check if offset value exists
    char key[128] = {0};
    createStreamTaskOffsetKey(key, pTask->id.streamId, pTask->id.taskId);

    if (tInputQueueIsFull(pTask)) {
      STqOffset* pOffset = tqOffsetRead(pTq->pOffsetStore, key);

      int64_t ver = submit.ver;
      if (pOffset == NULL) {
        doSaveTaskOffset(pTq->pOffsetStore, key, submit.ver);
      } else {
        ver = pOffset->val.version;
      }

      tqDebug("s-task:%s input queue is full, discard submit block, ver:%" PRId64, pTask->id.idStr, ver);
      taosArrayPush(pInputQueueFullTasks, &pTask);
      continue;
    }

    // check if offset value exists
    STqOffset* pOffset = tqOffsetRead(pTq->pOffsetStore, key);
    ASSERT(pOffset == NULL);

    addSubmitBlockNLaunchTask(pTq->pOffsetStore, pTask, pSubmit, key, submit.ver);
  }

  streamDataSubmitDestroy(pSubmit);
  taosFreeQitem(pSubmit);
#endif

  tqStartStreamTasks(pTq);
  return 0;
}

int32_t tqProcessTaskRunReq(STQ* pTq, SRpcMsg* pMsg) {
  SStreamTaskRunReq* pReq = pMsg->pCont;

  int32_t taskId = pReq->taskId;
  int32_t vgId = TD_VID(pTq->pVnode);

  if (taskId == WAL_READ_TASKS_ID) {  // all tasks are extracted submit data from the wal
    tqStreamTasksScanWal(pTq);
    return 0;
  }

  SStreamTask* pTask = streamMetaAcquireTask(pTq->pStreamMeta, taskId);
  if (pTask != NULL) {
    if (pTask->status.taskStatus == TASK_STATUS__NORMAL) {
      tqDebug("vgId:%d s-task:%s start to process run req", vgId, pTask->id.idStr);
      streamProcessRunReq(pTask);
    } else if (pTask->status.taskStatus == TASK_STATUS__RESTORE) {
      tqDebug("vgId:%d s-task:%s start to process block from wal, last chk point:%" PRId64, vgId,
              pTask->id.idStr, pTask->chkInfo.version);
      streamProcessRunReq(pTask);
    } else {
      tqDebug("vgId:%d s-task:%s ignore run req since not in ready state", vgId, pTask->id.idStr);
    }

    streamMetaReleaseTask(pTq->pStreamMeta, pTask);
    tqStartStreamTasks(pTq);
    return 0;
  } else {
    tqError("vgId:%d failed to found s-task, taskId:%d", vgId, taskId);
    return -1;
  }
}

int32_t tqProcessTaskDispatchReq(STQ* pTq, SRpcMsg* pMsg, bool exec) {
  char*              msgStr = pMsg->pCont;
  char*              msgBody = POINTER_SHIFT(msgStr, sizeof(SMsgHead));
  int32_t            msgLen = pMsg->contLen - sizeof(SMsgHead);
  SStreamDispatchReq req;
  SDecoder           decoder;
  tDecoderInit(&decoder, (uint8_t*)msgBody, msgLen);
  tDecodeStreamDispatchReq(&decoder, &req);

  SStreamTask* pTask = streamMetaAcquireTask(pTq->pStreamMeta, req.taskId);
  if (pTask) {
    SRpcMsg rsp = { .info = pMsg->info, .code = 0 };
    streamProcessDispatchReq(pTask, &req, &rsp, exec);
    streamMetaReleaseTask(pTq->pStreamMeta, pTask);
    return 0;
  } else {
    tDeleteStreamDispatchReq(&req);
    return -1;
  }
}

int32_t tqProcessTaskDispatchRsp(STQ* pTq, SRpcMsg* pMsg) {
  SStreamDispatchRsp* pRsp = POINTER_SHIFT(pMsg->pCont, sizeof(SMsgHead));
  int32_t             taskId = ntohl(pRsp->upstreamTaskId);
  SStreamTask*        pTask = streamMetaAcquireTask(pTq->pStreamMeta, taskId);
  tqDebug("recv dispatch rsp, code:%x", pMsg->code);
  if (pTask) {
    streamProcessDispatchRsp(pTask, pRsp, pMsg->code);
    streamMetaReleaseTask(pTq->pStreamMeta, pTask);
    return 0;
  } else {
    return -1;
  }
}

int32_t tqProcessTaskDropReq(STQ* pTq, int64_t sversion, char* msg, int32_t msgLen) {
  SVDropStreamTaskReq* pReq = (SVDropStreamTaskReq*)msg;
  streamMetaRemoveTask(pTq->pStreamMeta, pReq->taskId);
  return 0;
}

int32_t tqProcessTaskRetrieveReq(STQ* pTq, SRpcMsg* pMsg) {
  char*              msgStr = pMsg->pCont;
  char*              msgBody = POINTER_SHIFT(msgStr, sizeof(SMsgHead));
  int32_t            msgLen = pMsg->contLen - sizeof(SMsgHead);
  SStreamRetrieveReq req;
  SDecoder           decoder;
  tDecoderInit(&decoder, (uint8_t*)msgBody, msgLen);
  tDecodeStreamRetrieveReq(&decoder, &req);
  tDecoderClear(&decoder);
  int32_t      taskId = req.dstTaskId;
  SStreamTask* pTask = streamMetaAcquireTask(pTq->pStreamMeta, taskId);
  if (pTask) {
    SRpcMsg rsp = { .info = pMsg->info, .code = 0 };
    streamProcessRetrieveReq(pTask, &req, &rsp);
    streamMetaReleaseTask(pTq->pStreamMeta, pTask);
    tDeleteStreamRetrieveReq(&req);
    return 0;
  } else {
    tDeleteStreamRetrieveReq(&req);
    return -1;
  }
}

int32_t tqProcessTaskRetrieveRsp(STQ* pTq, SRpcMsg* pMsg) {
  //
  return 0;
}

int32_t vnodeEnqueueStreamMsg(SVnode* pVnode, SRpcMsg* pMsg) {
  STQ*      pTq = pVnode->pTq;
  SMsgHead* msgStr = pMsg->pCont;
  char*     msgBody = POINTER_SHIFT(msgStr, sizeof(SMsgHead));
  int32_t   msgLen = pMsg->contLen - sizeof(SMsgHead);
  int32_t   code = 0;

  SStreamDispatchReq req;
  SDecoder           decoder;
  tDecoderInit(&decoder, (uint8_t*)msgBody, msgLen);
  if (tDecodeStreamDispatchReq(&decoder, &req) < 0) {
    code = TSDB_CODE_MSG_DECODE_ERROR;
    tDecoderClear(&decoder);
    goto FAIL;
  }
  tDecoderClear(&decoder);

  int32_t taskId = req.taskId;

  SStreamTask* pTask = streamMetaAcquireTask(pTq->pStreamMeta, taskId);
  if (pTask) {
    SRpcMsg rsp = { .info = pMsg->info, .code = 0 };
    streamProcessDispatchReq(pTask, &req, &rsp, false);
    streamMetaReleaseTask(pTq->pStreamMeta, pTask);
    rpcFreeCont(pMsg->pCont);
    taosFreeQitem(pMsg);
    return 0;
  } else {
    tDeleteStreamDispatchReq(&req);
  }

  code = TSDB_CODE_STREAM_TASK_NOT_EXIST;

FAIL:
  if (pMsg->info.handle == NULL) return -1;

  SMsgHead* pRspHead = rpcMallocCont(sizeof(SMsgHead) + sizeof(SStreamDispatchRsp));
  if (pRspHead == NULL) {
    SRpcMsg rsp = { .code = TSDB_CODE_OUT_OF_MEMORY, .info = pMsg->info };
    tqDebug("send dispatch error rsp, code: %x", code);
    tmsgSendRsp(&rsp);
    rpcFreeCont(pMsg->pCont);
    taosFreeQitem(pMsg);
    return -1;
  }

  pRspHead->vgId = htonl(req.upstreamNodeId);
  SStreamDispatchRsp* pRsp = POINTER_SHIFT(pRspHead, sizeof(SMsgHead));
  pRsp->streamId = htobe64(req.streamId);
  pRsp->upstreamTaskId = htonl(req.upstreamTaskId);
  pRsp->upstreamNodeId = htonl(req.upstreamNodeId);
  pRsp->downstreamNodeId = htonl(pVnode->config.vgId);
  pRsp->downstreamTaskId = htonl(req.taskId);
  pRsp->inputStatus = TASK_OUTPUT_STATUS__NORMAL;

  SRpcMsg rsp = {
      .code = code, .info = pMsg->info, .contLen = sizeof(SMsgHead) + sizeof(SStreamDispatchRsp), .pCont = pRspHead};
  tqDebug("send dispatch error rsp, code: %x", code);
  tmsgSendRsp(&rsp);
  rpcFreeCont(pMsg->pCont);
  taosFreeQitem(pMsg);
  return -1;
}

int32_t tqCheckLogInWal(STQ* pTq, int64_t sversion) { return sversion <= pTq->walLogLastVer; }

int32_t tqStartStreamTasks(STQ* pTq) {
  int32_t vgId = TD_VID(pTq->pVnode);

  SStreamMeta* pMeta = pTq->pStreamMeta;
  taosWLockLatch(&pMeta->lock);
  int32_t numOfTasks = taosHashGetSize(pTq->pStreamMeta->pTasks);
  if (numOfTasks == 0) {
    tqInfo("vgId:%d no stream tasks exists", vgId);
    taosWUnLockLatch(&pTq->pStreamMeta->lock);
    return 0;
  }

  pMeta->walScan += 1;

  if (pMeta->walScan > 1) {
    tqDebug("vgId:%d wal read task has been launched, remain scan times:%d", vgId, pMeta->walScan);
    taosWUnLockLatch(&pMeta->lock);
    return 0;
  }

  SStreamTaskRunReq* pRunReq = rpcMallocCont(sizeof(SStreamTaskRunReq));
  if (pRunReq == NULL) {
    terrno = TSDB_CODE_OUT_OF_MEMORY;
    tqError("vgId:%d failed restore stream tasks, code:%s", vgId, terrstr(terrno));
    taosWUnLockLatch(&pTq->pStreamMeta->lock);
    return -1;
  }

<<<<<<< HEAD
  int32_t numOfTasks = taosHashGetSize(pTq->pStreamMeta->pTasks);

  tqDebug("vgId:%d start wal scan stream tasks, tasks:%d", vgId, numOfTasks);
  initOffsetForAllRestoreTasks(pTq);

=======
  tqDebug("vgId:%d start wal scan stream tasks, tasks:%d", vgId, numOfTasks);
>>>>>>> 9e22bd07
  pRunReq->head.vgId = vgId;
  pRunReq->streamId = 0;
  pRunReq->taskId = WAL_READ_TASKS_ID;

  SRpcMsg msg = {.msgType = TDMT_STREAM_TASK_RUN, .pCont = pRunReq, .contLen = sizeof(SStreamTaskRunReq)};
  tmsgPutToQueue(&pTq->pVnode->msgCb, STREAM_QUEUE, &msg);
  taosWUnLockLatch(&pTq->pStreamMeta->lock);

  return 0;
}<|MERGE_RESOLUTION|>--- conflicted
+++ resolved
@@ -18,7 +18,7 @@
 // 0: not init
 // 1: already inited
 // 2: wait to be inited or cleaup
-#define WAL_READ_TASKS_ID       (-1)
+#define WAL_READ_TASKS_ID (-1)
 
 static int32_t tqInitialize(STQ* pTq);
 
@@ -627,8 +627,8 @@
       return -1;
     }
 
-    int32_t numOfVgroups = (int32_t)taosArrayGetSize(pTask->childEpInfo);
-    SReadHandle mgHandle = { .vnode = NULL, .numOfVgroups = numOfVgroups, .pStateBackend = pTask->pState};
+    int32_t     numOfVgroups = (int32_t)taosArrayGetSize(pTask->childEpInfo);
+    SReadHandle mgHandle = {.vnode = NULL, .numOfVgroups = numOfVgroups, .pStateBackend = pTask->pState};
 
     pTask->exec.pExecutor = qCreateStreamExecTaskInfo(pTask->exec.qmsg, &mgHandle, vgId);
     if (pTask->exec.pExecutor == NULL) {
@@ -654,7 +654,7 @@
 
     SSchemaWrapper* pschemaWrapper = pTask->tbSink.pSchemaWrapper;
     pTask->tbSink.pTSchema = tBuildTSchema(pschemaWrapper->pSchema, pschemaWrapper->nCols, ver1);
-    if(pTask->tbSink.pTSchema == NULL) {
+    if (pTask->tbSink.pTSchema == NULL) {
       return -1;
     }
   }
@@ -664,8 +664,8 @@
   }
 
   streamSetupTrigger(pTask);
-  tqInfo("vgId:%d expand stream task, s-task:%s, checkpoint ver:%" PRId64 " child id:%d, level:%d", vgId, pTask->id.idStr,
-         pTask->chkInfo.version, pTask->selfChildId, pTask->taskLevel);
+  tqInfo("vgId:%d expand stream task, s-task:%s, checkpoint ver:%" PRId64 " child id:%d, level:%d", vgId,
+         pTask->id.idStr, pTask->chkInfo.version, pTask->selfChildId, pTask->taskLevel);
 
   // next valid version will add one
   pTask->chkInfo.version += 1;
@@ -726,7 +726,7 @@
   tEncodeSStreamTaskCheckRsp(&encoder, &rsp);
   tEncoderClear(&encoder);
 
-  SRpcMsg rspMsg = { .code = 0, .pCont = buf, .contLen = sizeof(SMsgHead) + len, .info = pMsg->info };
+  SRpcMsg rspMsg = {.code = 0, .pCont = buf, .contLen = sizeof(SMsgHead) + len, .info = pMsg->info};
   tmsgSendRsp(&rspMsg);
   return 0;
 }
@@ -1148,8 +1148,8 @@
       tqDebug("vgId:%d s-task:%s start to process run req", vgId, pTask->id.idStr);
       streamProcessRunReq(pTask);
     } else if (pTask->status.taskStatus == TASK_STATUS__RESTORE) {
-      tqDebug("vgId:%d s-task:%s start to process block from wal, last chk point:%" PRId64, vgId,
-              pTask->id.idStr, pTask->chkInfo.version);
+      tqDebug("vgId:%d s-task:%s start to process block from wal, last chk point:%" PRId64, vgId, pTask->id.idStr,
+              pTask->chkInfo.version);
       streamProcessRunReq(pTask);
     } else {
       tqDebug("vgId:%d s-task:%s ignore run req since not in ready state", vgId, pTask->id.idStr);
@@ -1175,7 +1175,7 @@
 
   SStreamTask* pTask = streamMetaAcquireTask(pTq->pStreamMeta, req.taskId);
   if (pTask) {
-    SRpcMsg rsp = { .info = pMsg->info, .code = 0 };
+    SRpcMsg rsp = {.info = pMsg->info, .code = 0};
     streamProcessDispatchReq(pTask, &req, &rsp, exec);
     streamMetaReleaseTask(pTq->pStreamMeta, pTask);
     return 0;
@@ -1217,7 +1217,7 @@
   int32_t      taskId = req.dstTaskId;
   SStreamTask* pTask = streamMetaAcquireTask(pTq->pStreamMeta, taskId);
   if (pTask) {
-    SRpcMsg rsp = { .info = pMsg->info, .code = 0 };
+    SRpcMsg rsp = {.info = pMsg->info, .code = 0};
     streamProcessRetrieveReq(pTask, &req, &rsp);
     streamMetaReleaseTask(pTq->pStreamMeta, pTask);
     tDeleteStreamRetrieveReq(&req);
@@ -1254,7 +1254,7 @@
 
   SStreamTask* pTask = streamMetaAcquireTask(pTq->pStreamMeta, taskId);
   if (pTask) {
-    SRpcMsg rsp = { .info = pMsg->info, .code = 0 };
+    SRpcMsg rsp = {.info = pMsg->info, .code = 0};
     streamProcessDispatchReq(pTask, &req, &rsp, false);
     streamMetaReleaseTask(pTq->pStreamMeta, pTask);
     rpcFreeCont(pMsg->pCont);
@@ -1271,7 +1271,7 @@
 
   SMsgHead* pRspHead = rpcMallocCont(sizeof(SMsgHead) + sizeof(SStreamDispatchRsp));
   if (pRspHead == NULL) {
-    SRpcMsg rsp = { .code = TSDB_CODE_OUT_OF_MEMORY, .info = pMsg->info };
+    SRpcMsg rsp = {.code = TSDB_CODE_OUT_OF_MEMORY, .info = pMsg->info};
     tqDebug("send dispatch error rsp, code: %x", code);
     tmsgSendRsp(&rsp);
     rpcFreeCont(pMsg->pCont);
@@ -1322,20 +1322,12 @@
   SStreamTaskRunReq* pRunReq = rpcMallocCont(sizeof(SStreamTaskRunReq));
   if (pRunReq == NULL) {
     terrno = TSDB_CODE_OUT_OF_MEMORY;
-    tqError("vgId:%d failed restore stream tasks, code:%s", vgId, terrstr(terrno));
+    tqError("vgId:%d failed restore stream tasks, code:%s", vgId, terrstr());
     taosWUnLockLatch(&pTq->pStreamMeta->lock);
     return -1;
   }
 
-<<<<<<< HEAD
-  int32_t numOfTasks = taosHashGetSize(pTq->pStreamMeta->pTasks);
-
   tqDebug("vgId:%d start wal scan stream tasks, tasks:%d", vgId, numOfTasks);
-  initOffsetForAllRestoreTasks(pTq);
-
-=======
-  tqDebug("vgId:%d start wal scan stream tasks, tasks:%d", vgId, numOfTasks);
->>>>>>> 9e22bd07
   pRunReq->head.vgId = vgId;
   pRunReq->streamId = 0;
   pRunReq->taskId = WAL_READ_TASKS_ID;
