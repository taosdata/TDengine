--- conflicted
+++ resolved
@@ -711,15 +711,10 @@
 static void freePtr(void* ptr) { taosMemoryFree(*(void**)ptr); }
 
 int32_t tqBuildStreamTask(void* pTqObj, SStreamTask* pTask, int64_t nextProcessVer) {
-<<<<<<< HEAD
   STQ*             pTq = (STQ*)pTqObj;
   int32_t          vgId = TD_VID(pTq->pVnode);
   SCheckpointInfo* pChkInfo = NULL;
 
-=======
-  STQ*    pTq = (STQ*)pTqObj;
-  int32_t vgId = TD_VID(pTq->pVnode);
->>>>>>> 442bf96b
   tqDebug("s-task:0x%x start to build task", pTask->id.taskId);
 
   int32_t code = streamTaskInit(pTask, pTq->pStreamMeta, &pTq->pVnode->msgCb, nextProcessVer);
