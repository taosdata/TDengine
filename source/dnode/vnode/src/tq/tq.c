/*
 * Copyright (c) 2019 TAOS Data, Inc. <jhtao@taosdata.com>
 *
 * This program is free software: you can use, redistribute, and/or modify
 * it under the terms of the GNU Affero General Public License, version 3
 * or later ("AGPL"), as published by the Free Software Foundation.
 *
 * This program is distributed in the hope that it will be useful, but WITHOUT
 * ANY WARRANTY; without even the implied warranty of MERCHANTABILITY or
 * FITNESS FOR A PARTICULAR PURPOSE.
 *
 * You should have received a copy of the GNU Affero General Public License
 * along with this program. If not, see <http://www.gnu.org/licenses/>.
 */

#include "tq.h"
#include "osDef.h"
#include "taoserror.h"
#include "stream.h"
#include "vnd.h"

// 0: not init
// 1: already inited
// 2: wait to be inited or cleanup
static int32_t tqInitialize(STQ* pTq);

static FORCE_INLINE bool tqIsHandleExec(STqHandle* pHandle) { return pHandle != NULL ? TMQ_HANDLE_STATUS_EXEC == pHandle->status : true; }
static FORCE_INLINE void tqSetHandleExec(STqHandle* pHandle) { if (pHandle != NULL) pHandle->status = TMQ_HANDLE_STATUS_EXEC; }
static FORCE_INLINE void tqSetHandleIdle(STqHandle* pHandle) { if (pHandle != NULL) pHandle->status = TMQ_HANDLE_STATUS_IDLE; }

void tqDestroyTqHandle(void* data) {
  if (data == NULL) return;
  STqHandle* pData = (STqHandle*)data;
  qDestroyTask(pData->execHandle.task);

  if (pData->execHandle.subType == TOPIC_SUB_TYPE__COLUMN) {
    taosMemoryFreeClear(pData->execHandle.execCol.qmsg);
  } else if (pData->execHandle.subType == TOPIC_SUB_TYPE__DB) {
    tqReaderClose(pData->execHandle.pTqReader);
    walCloseReader(pData->pWalReader);
    taosHashCleanup(pData->execHandle.execDb.pFilterOutTbUid);
  } else if (pData->execHandle.subType == TOPIC_SUB_TYPE__TABLE) {
    walCloseReader(pData->pWalReader);
    tqReaderClose(pData->execHandle.pTqReader);
    taosMemoryFreeClear(pData->execHandle.execTb.qmsg);
    nodesDestroyNode(pData->execHandle.execTb.node);
  }
  if (pData->msg != NULL) {
    rpcFreeCont(pData->msg->pCont);
    taosMemoryFree(pData->msg);
    pData->msg = NULL;
  }
  if (pData->block != NULL) {
    blockDataDestroy(pData->block);
  }
  if (pData->pRef) {
    walCloseRef(pData->pRef->pWal, pData->pRef->refId);
  }
  taosHashCleanup(pData->tableCreateTimeHash);
}

static bool tqOffsetEqual(const STqOffset* pLeft, const STqOffset* pRight) {
  if (pLeft == NULL || pRight == NULL) {
    return false;
  }
  return pLeft->val.type == TMQ_OFFSET__LOG && pRight->val.type == TMQ_OFFSET__LOG &&
         pLeft->val.version == pRight->val.version;
}

int32_t tqOpen(const char* path, SVnode* pVnode) {
  if (path == NULL || pVnode == NULL) {
    return TSDB_CODE_INVALID_PARA;
  }
  STQ* pTq = taosMemoryCalloc(1, sizeof(STQ));
  if (pTq == NULL) {
    return terrno;
  }

  pVnode->pTq = pTq;
  pTq->pVnode = pVnode;

  pTq->path = taosStrdup(path);
  if (pTq->path == NULL) {
    return terrno;
  }

  pTq->pHandle = taosHashInit(64, MurmurHash3_32, true, HASH_ENTRY_LOCK);
  if (pTq->pHandle == NULL) {
    return terrno;
  }
  taosHashSetFreeFp(pTq->pHandle, tqDestroyTqHandle);

  taosInitRWLatch(&pTq->lock);

  pTq->pPushMgr = taosHashInit(64, MurmurHash3_32, false, HASH_NO_LOCK);
  if (pTq->pPushMgr == NULL) {
    return terrno;
  }

  pTq->pCheckInfo = taosHashInit(64, taosGetDefaultHashFunction(TSDB_DATA_TYPE_BINARY), true, HASH_ENTRY_LOCK);
  if (pTq->pCheckInfo == NULL) {
    return terrno;
  }
  taosHashSetFreeFp(pTq->pCheckInfo, (FDelete)tDeleteSTqCheckInfo);

  pTq->pOffset = taosHashInit(64, taosGetDefaultHashFunction(TSDB_DATA_TYPE_VARCHAR), true, HASH_ENTRY_LOCK);
  if (pTq->pOffset == NULL) {
    return terrno;
  }
  taosHashSetFreeFp(pTq->pOffset, (FDelete)tDeleteSTqOffset);

  return tqInitialize(pTq);
}

int32_t tqInitialize(STQ* pTq) {
  if (pTq == NULL) {
    return TSDB_CODE_INVALID_PARA;
  }

  return tqMetaOpen(pTq);
}

void tqClose(STQ* pTq) {
  qDebug("start to close tq");
  if (pTq == NULL) {
    return;
  }

  int32_t vgId = 0;
  if (pTq->pVnode != NULL) {
    vgId = TD_VID(pTq->pVnode);
  }

  void* pIter = taosHashIterate(pTq->pPushMgr, NULL);
  while (pIter) {
    STqHandle* pHandle = *(STqHandle**)pIter;
    if (pHandle->msg != NULL) {
      tqPushEmptyDataRsp(pHandle, vgId);
      rpcFreeCont(pHandle->msg->pCont);
      taosMemoryFree(pHandle->msg);
      pHandle->msg = NULL;
    }
    pIter = taosHashIterate(pTq->pPushMgr, pIter);
  }

  taosHashCleanup(pTq->pHandle);
  taosHashCleanup(pTq->pPushMgr);
  taosHashCleanup(pTq->pCheckInfo);
  taosHashCleanup(pTq->pOffset);
  taosMemoryFree(pTq->path);
  tqMetaClose(pTq);
  qDebug("vgId:%d end to close tq", vgId);

  taosMemoryFree(pTq);
}

void tqPushEmptyDataRsp(STqHandle* pHandle, int32_t vgId) {
  if (pHandle == NULL) {
    return;
  }
  int32_t    code = 0;
  SMqPollReq req = {0};
  code = tDeserializeSMqPollReq(pHandle->msg->pCont, pHandle->msg->contLen, &req);
  if (code < 0) {
    tqError("tDeserializeSMqPollReq %d failed, code:%d", pHandle->msg->contLen, code);
    return;
  }

  SMqDataRsp dataRsp = {0};
  code = tqInitDataRsp(&dataRsp, req.reqOffset);
  if (code != 0) {
    tqError("tqInitDataRsp failed, code:%d", code);
    return;
  }
  dataRsp.blockNum = 0;
  char buf[TSDB_OFFSET_LEN] = {0};
  (void)tFormatOffset(buf, TSDB_OFFSET_LEN, &dataRsp.reqOffset);
  tqInfo("tqPushEmptyDataRsp to consumer:0x%" PRIx64 " vgId:%d, offset:%s, QID:0x%" PRIx64, req.consumerId, vgId, buf,
         req.reqId);

  code = tqSendDataRsp(pHandle, pHandle->msg, &req, &dataRsp, TMQ_MSG_TYPE__POLL_DATA_RSP, vgId);
  if (code != 0) {
    tqError("tqSendDataRsp failed, code:%d", code);
  }
  tDeleteMqDataRsp(&dataRsp);
}

int32_t tqSendDataRsp(STqHandle* pHandle, const SRpcMsg* pMsg, const SMqPollReq* pReq, SMqDataRsp* pRsp, int32_t type,
                      int32_t vgId) {
  if (pHandle == NULL || pMsg == NULL || pReq == NULL || pRsp == NULL) {
    return TSDB_CODE_INVALID_PARA;
  }
  int64_t sver = 0, ever = 0;
  walReaderValidVersionRange(pHandle->execHandle.pTqReader->pWalReader, &sver, &ever);

  char buf1[TSDB_OFFSET_LEN] = {0};
  char buf2[TSDB_OFFSET_LEN] = {0};
  (void)tFormatOffset(buf1, TSDB_OFFSET_LEN, &(pRsp->reqOffset));
  (void)tFormatOffset(buf2, TSDB_OFFSET_LEN, &(pRsp->rspOffset));

  tqDebug("tmq poll vgId:%d consumer:0x%" PRIx64 " (epoch %d) start to send rsp, block num:%d, req:%s, rsp:%s, QID:0x%" PRIx64,
          vgId, pReq->consumerId, pReq->epoch, pRsp->blockNum, buf1, buf2, pReq->reqId);

  return tqDoSendDataRsp(&pMsg->info, pRsp, pReq->epoch, pReq->consumerId, type, sver, ever);
}

int32_t tqProcessOffsetCommitReq(STQ* pTq, int64_t sversion, char* msg, int32_t msgLen) {
  if (pTq == NULL) {
    return TSDB_CODE_INVALID_PARA;
  }
  SMqVgOffset vgOffset = {0};
  int32_t     vgId = TD_VID(pTq->pVnode);

  int32_t  code = 0;
  SDecoder decoder;
  tDecoderInit(&decoder, (uint8_t*)msg, msgLen);
  if (tDecodeMqVgOffset(&decoder, &vgOffset) < 0) {
    code = TSDB_CODE_INVALID_MSG;
    goto end;
  }

  tDecoderClear(&decoder);

  STqOffset* pOffset = &vgOffset.offset;

  if (pOffset->val.type == TMQ_OFFSET__SNAPSHOT_DATA || pOffset->val.type == TMQ_OFFSET__SNAPSHOT_META) {
    tqDebug("receive offset commit msg to %s on vgId:%d, offset(type:snapshot) uid:%" PRId64 ", ts:%" PRId64,
            pOffset->subKey, vgId, pOffset->val.uid, pOffset->val.ts);
  } else if (pOffset->val.type == TMQ_OFFSET__LOG) {
    tqDebug("receive offset commit msg to %s on vgId:%d, offset(type:log) version:%" PRId64, pOffset->subKey, vgId,
            pOffset->val.version);
  } else {
    tqError("invalid commit offset type:%d", pOffset->val.type);
    code = TSDB_CODE_INVALID_MSG;
    goto end;
  }

  STqOffset* pSavedOffset = NULL;
  code = tqMetaGetOffset(pTq, pOffset->subKey, &pSavedOffset);
  if (code == 0 && tqOffsetEqual(pOffset, pSavedOffset)) {
    tqInfo("not update the offset, vgId:%d sub:%s since committed:%" PRId64 " less than/equal to existed:%" PRId64,
           vgId, pOffset->subKey, pOffset->val.version, pSavedOffset->val.version);
    goto end;  // no need to update the offset value
  }

  // save the new offset value
  code = taosHashPut(pTq->pOffset, pOffset->subKey, strlen(pOffset->subKey), pOffset, sizeof(STqOffset));
  if (code != 0) {
    goto end;
  }

  return 0;
end:
  tOffsetDestroy(&vgOffset.offset.val);
  return code;
}

int32_t tqProcessSeekReq(STQ* pTq, SRpcMsg* pMsg) {
  if (pTq == NULL || pMsg == NULL) {
    return TSDB_CODE_INVALID_PARA;
  }
  SMqSeekReq req = {0};
  int32_t    vgId = TD_VID(pTq->pVnode);
  SRpcMsg    rsp = {.info = pMsg->info};
  int        code = 0;

  if (tDeserializeSMqSeekReq(pMsg->pCont, pMsg->contLen, &req) < 0) {
    code = TSDB_CODE_OUT_OF_MEMORY;
    goto end;
  }

  tqDebug("tmq seek: consumer:0x%" PRIx64 " vgId:%d, subkey %s", req.consumerId, vgId, req.subKey);
  taosWLockLatch(&pTq->lock);

  STqHandle* pHandle = taosHashGet(pTq->pHandle, req.subKey, strlen(req.subKey));
  if (pHandle == NULL) {
    tqWarn("tmq seek: consumer:0x%" PRIx64 " vgId:%d subkey %s not found", req.consumerId, vgId, req.subKey);
    code = TSDB_CODE_MND_SUBSCRIBE_NOT_EXIST;
    taosWUnLockLatch(&pTq->lock);
    goto end;
  }

  // 2. check consumer-vg assignment status
  if (pHandle->consumerId != req.consumerId) {
    tqError("ERROR tmq seek, consumer:0x%" PRIx64 " vgId:%d, subkey %s, mismatch for saved handle consumer:0x%" PRIx64,
            req.consumerId, vgId, req.subKey, pHandle->consumerId);
    taosWUnLockLatch(&pTq->lock);
    code = TSDB_CODE_TMQ_CONSUMER_MISMATCH;
    goto end;
  }

  // if consumer register to push manager, push empty to consumer to change vg status from TMQ_VG_STATUS__WAIT to
  // TMQ_VG_STATUS__IDLE, otherwise poll data failed after seek.
  tqUnregisterPushHandle(pTq, pHandle);
  taosWUnLockLatch(&pTq->lock);

end:
  rsp.code = code;
  tmsgSendRsp(&rsp);
  return 0;
}

int32_t tqCheckColModifiable(STQ* pTq, int64_t tbUid, int32_t colId) {
  if (pTq == NULL) {
    return TSDB_CODE_INVALID_PARA;
  }
  void* pIter = NULL;

  while (1) {
    pIter = taosHashIterate(pTq->pCheckInfo, pIter);
    if (pIter == NULL) {
      break;
    }

    STqCheckInfo* pCheck = (STqCheckInfo*)pIter;

    if (pCheck->ntbUid == tbUid) {
      int32_t sz = taosArrayGetSize(pCheck->colIdList);
      for (int32_t i = 0; i < sz; i++) {
        int16_t* pForbidColId = taosArrayGet(pCheck->colIdList, i);
        if (pForbidColId == NULL) {
          continue;
        }

        if ((*pForbidColId) == colId) {
          taosHashCancelIterate(pTq->pCheckInfo, pIter);
          return -1;
        }
      }
    }
  }

  return 0;
}

int32_t tqProcessPollPush(STQ* pTq) {
  if (pTq == NULL) {
    return TSDB_CODE_INVALID_PARA;
  }
  int32_t vgId = TD_VID(pTq->pVnode);
  taosWLockLatch(&pTq->lock);
  if (taosHashGetSize(pTq->pPushMgr) > 0) {
    void* pIter = taosHashIterate(pTq->pPushMgr, NULL);

    while (pIter) {
      STqHandle* pHandle = *(STqHandle**)pIter;
      tqDebug("vgId:%d start set submit for pHandle:%p, consumer:0x%" PRIx64, vgId, pHandle, pHandle->consumerId);

      if (pHandle->msg == NULL) {
        tqError("pHandle->msg should not be null");
        taosHashCancelIterate(pTq->pPushMgr, pIter);
        break;
      } else {
        SRpcMsg msg = {.msgType = TDMT_VND_TMQ_CONSUME,
                       .pCont = pHandle->msg->pCont,
                       .contLen = pHandle->msg->contLen,
                       .info = pHandle->msg->info};
        if (tmsgPutToQueue(&pTq->pVnode->msgCb, QUERY_QUEUE, &msg) != 0){
          tqError("vgId:%d tmsgPutToQueue failed, consumer:0x%" PRIx64, vgId, pHandle->consumerId);
        }
        taosMemoryFree(pHandle->msg);
        pHandle->msg = NULL;
      }

      pIter = taosHashIterate(pTq->pPushMgr, pIter);
    }

    taosHashClear(pTq->pPushMgr);
  }
  taosWUnLockLatch(&pTq->lock);
  return 0;
}

int32_t tqProcessPollReq(STQ* pTq, SRpcMsg* pMsg) {
  if (pTq == NULL || pMsg == NULL) {
    return TSDB_CODE_INVALID_PARA;
  }
  SMqPollReq req = {0};
  int        code = tDeserializeSMqPollReq(pMsg->pCont, pMsg->contLen, &req);
  if (code < 0) {
    tqError("tDeserializeSMqPollReq %d failed", pMsg->contLen);
    code = TSDB_CODE_INVALID_MSG;
    goto END;
  }
  if (req.rawData == 1){
    req.uidHash = taosHashInit(8, taosGetDefaultHashFunction(TSDB_DATA_TYPE_BIGINT), true, HASH_NO_LOCK);
    if (req.uidHash == NULL) {
      tqError("tq poll rawData taosHashInit failed");
      code = terrno;
      goto END;
    }
  }
  int64_t      consumerId = req.consumerId;
  int32_t      reqEpoch = req.epoch;
  STqOffsetVal reqOffset = req.reqOffset;
  int32_t      vgId = TD_VID(pTq->pVnode);
  STqHandle*   pHandle = NULL;

  while (1) {
    taosWLockLatch(&pTq->lock);
    // 1. find handle
    code = tqMetaGetHandle(pTq, req.subKey, &pHandle);
    if (code != TDB_CODE_SUCCESS) {
      tqError("tmq poll: consumer:0x%" PRIx64 " vgId:%d subkey %s not found, msg:%s", consumerId, vgId, req.subKey, tstrerror(code));
      taosWUnLockLatch(&pTq->lock);
      return code;
    }

    // 2. check rebalance status
    if (pHandle->consumerId != consumerId) {
      tqError("ERROR tmq poll: consumer:0x%" PRIx64
              " vgId:%d, subkey %s, mismatch for saved handle consumer:0x%" PRIx64,
              consumerId, TD_VID(pTq->pVnode), req.subKey, pHandle->consumerId);
      code = TSDB_CODE_TMQ_CONSUMER_MISMATCH;
      taosWUnLockLatch(&pTq->lock);
      goto END;
    }

    bool exec = tqIsHandleExec(pHandle);
    if (!exec) {
      tqSetHandleExec(pHandle);
      //      qSetTaskCode(pHandle->execHandle.task, TDB_CODE_SUCCESS);
      tqDebug("tmq poll: consumer:0x%" PRIx64 " vgId:%d, topic:%s, set handle exec, pHandle:%p", consumerId, vgId,
              req.subKey, pHandle);
      taosWUnLockLatch(&pTq->lock);
      break;
    }
    taosWUnLockLatch(&pTq->lock);

    tqDebug("tmq poll: consumer:0x%" PRIx64
            " vgId:%d, topic:%s, subscription is executing, wait for 10ms and retry, pHandle:%p",
            consumerId, vgId, req.subKey, pHandle);
    taosMsleep(10);
  }

  // 3. update the epoch value
  if (pHandle->epoch < reqEpoch) {
    tqDebug("tmq poll: consumer:0x%" PRIx64 " epoch update from %d to %d by poll req", consumerId, pHandle->epoch,
            reqEpoch);
    pHandle->epoch = reqEpoch;
  }

  char buf[TSDB_OFFSET_LEN] = {0};
  (void)tFormatOffset(buf, TSDB_OFFSET_LEN, &reqOffset);
  tqDebug("tmq poll: consumer:0x%" PRIx64 " (epoch %d), subkey %s, recv poll req vgId:%d, req:%s, QID:0x%" PRIx64,
          consumerId, req.epoch, pHandle->subKey, vgId, buf, req.reqId);

  code = tqExtractDataForMq(pTq, pHandle, &req, pMsg);
  tqSetHandleIdle(pHandle);

  tqDebug("tmq poll: consumer:0x%" PRIx64 " vgId:%d, topic:%s, set handle idle, pHandle:%p", consumerId, vgId,
          req.subKey, pHandle);

END:
  tDestroySMqPollReq(&req);
  return code;
}

int32_t tqProcessVgCommittedInfoReq(STQ* pTq, SRpcMsg* pMsg) {
  if (pTq == NULL || pMsg == NULL) {
    return TSDB_CODE_INVALID_PARA;
  }
  void*   data = POINTER_SHIFT(pMsg->pCont, sizeof(SMsgHead));
  int32_t len = pMsg->contLen - sizeof(SMsgHead);

  SMqVgOffset vgOffset = {0};

  SDecoder decoder;
  tDecoderInit(&decoder, (uint8_t*)data, len);
  if (tDecodeMqVgOffset(&decoder, &vgOffset) < 0) {
    terrno = TSDB_CODE_OUT_OF_MEMORY;
    return terrno;
  }

  tDecoderClear(&decoder);

  STqOffset* pSavedOffset = NULL;
  int32_t    code = tqMetaGetOffset(pTq, vgOffset.offset.subKey, &pSavedOffset);
  if (code != 0) {
    return TSDB_CODE_TMQ_NO_COMMITTED;
  }
  vgOffset.offset = *pSavedOffset;

  tEncodeSize(tEncodeMqVgOffset, &vgOffset, len, code);
  if (code < 0) {
    return TAOS_GET_TERRNO(TSDB_CODE_INVALID_PARA);
  }

  void* buf = rpcMallocCont(len);
  if (buf == NULL) {
    return terrno;
  }
  SEncoder encoder = {0};
  tEncoderInit(&encoder, buf, len);
  code = tEncodeMqVgOffset(&encoder, &vgOffset);
  tEncoderClear(&encoder);
  if (code < 0) {
    rpcFreeCont(buf);
    return TAOS_GET_TERRNO(TSDB_CODE_INVALID_PARA);
  }

  SRpcMsg rsp = {.info = pMsg->info, .pCont = buf, .contLen = len, .code = 0};

  tmsgSendRsp(&rsp);
  return 0;
}

int32_t tqProcessVgWalInfoReq(STQ* pTq, SRpcMsg* pMsg) {
  if (pTq == NULL || pMsg == NULL) {
    return TSDB_CODE_INVALID_PARA;
  }
  int32_t    code = 0;
  SMqPollReq req = {0};
  if (tDeserializeSMqPollReq(pMsg->pCont, pMsg->contLen, &req) < 0) {
    tqError("tDeserializeSMqPollReq %d failed", pMsg->contLen);
    return TSDB_CODE_INVALID_MSG;
  }

  int64_t      consumerId = req.consumerId;
  STqOffsetVal reqOffset = req.reqOffset;
  int32_t      vgId = TD_VID(pTq->pVnode);

  // 1. find handle
  taosRLockLatch(&pTq->lock);
  STqHandle* pHandle = taosHashGet(pTq->pHandle, req.subKey, strlen(req.subKey));
  if (pHandle == NULL) {
    tqError("consumer:0x%" PRIx64 " vgId:%d subkey:%s not found", consumerId, vgId, req.subKey);
    taosRUnLockLatch(&pTq->lock);
    return TSDB_CODE_MND_SUBSCRIBE_NOT_EXIST;
  }

  // 2. check rebalance status
  if (pHandle->consumerId != consumerId) {
    tqDebug("ERROR consumer:0x%" PRIx64 " vgId:%d, subkey %s, mismatch for saved handle consumer:0x%" PRIx64,
            consumerId, vgId, req.subKey, pHandle->consumerId);
    taosRUnLockLatch(&pTq->lock);
    return TSDB_CODE_TMQ_CONSUMER_MISMATCH;
  }

  int64_t sver = 0, ever = 0;
  walReaderValidVersionRange(pHandle->execHandle.pTqReader->pWalReader, &sver, &ever);
  taosRUnLockLatch(&pTq->lock);

  SMqDataRsp dataRsp = {0};
  code = tqInitDataRsp(&dataRsp, req.reqOffset);
  if (code != 0) {
    return code;
  }

  if (req.useSnapshot == true) {
    tqError("consumer:0x%" PRIx64 " vgId:%d subkey:%s snapshot not support wal info", consumerId, vgId, req.subKey);
    code = TSDB_CODE_INVALID_PARA;
    goto END;
  }

  dataRsp.rspOffset.type = TMQ_OFFSET__LOG;

  if (reqOffset.type == TMQ_OFFSET__LOG) {
    dataRsp.rspOffset.version = reqOffset.version;
  } else if (reqOffset.type < 0) {
    STqOffset* pOffset = NULL;
    code = tqMetaGetOffset(pTq, req.subKey, &pOffset);
    if (code == 0) {
      if (pOffset->val.type != TMQ_OFFSET__LOG) {
        tqError("consumer:0x%" PRIx64 " vgId:%d subkey:%s, no valid wal info", consumerId, vgId, req.subKey);
        code = TSDB_CODE_INVALID_PARA;
        goto END;
      }

      dataRsp.rspOffset.version = pOffset->val.version;
      tqInfo("consumer:0x%" PRIx64 " vgId:%d subkey:%s get assignment from store:%" PRId64, consumerId, vgId,
             req.subKey, dataRsp.rspOffset.version);
    } else {
      if (reqOffset.type == TMQ_OFFSET__RESET_EARLIEST) {
        dataRsp.rspOffset.version = sver;  // not consume yet, set the earliest position
      } else if (reqOffset.type == TMQ_OFFSET__RESET_LATEST) {
        dataRsp.rspOffset.version = ever;
      }
      tqInfo("consumer:0x%" PRIx64 " vgId:%d subkey:%s get assignment from init:%" PRId64, consumerId, vgId, req.subKey,
             dataRsp.rspOffset.version);
    }
  } else {
    tqError("consumer:0x%" PRIx64 " vgId:%d subkey:%s invalid offset type:%d", consumerId, vgId, req.subKey,
            reqOffset.type);
    code = TSDB_CODE_INVALID_PARA;
    goto END;
  }

  code = tqDoSendDataRsp(&pMsg->info, &dataRsp, req.epoch, req.consumerId, TMQ_MSG_TYPE__WALINFO_RSP, sver, ever);

END:
  tDeleteMqDataRsp(&dataRsp);
  return code;
}

int32_t tqProcessDeleteSubReq(STQ* pTq, int64_t sversion, char* msg, int32_t msgLen) {
  if (pTq == NULL || msg == NULL) {
    return TSDB_CODE_INVALID_PARA;
  }
  SMqVDeleteReq* pReq = (SMqVDeleteReq*)msg;
  int32_t        vgId = TD_VID(pTq->pVnode);

  tqInfo("vgId:%d, tq process delete sub req %s", vgId, pReq->subKey);
  int32_t code = 0;

  STqHandle* pHandle = taosHashGet(pTq->pHandle, pReq->subKey, strlen(pReq->subKey));
  if (pHandle) {
    while (1) {
      taosWLockLatch(&pTq->lock);
      bool exec = tqIsHandleExec(pHandle);

      if (exec) {
        tqInfo("vgId:%d, topic:%s, subscription is executing, delete wait for 10ms and retry, pHandle:%p", vgId,
               pHandle->subKey, pHandle);
        taosWUnLockLatch(&pTq->lock);
        taosMsleep(10);
        continue;
      }
      tqUnregisterPushHandle(pTq, pHandle);
      code = taosHashRemove(pTq->pHandle, pReq->subKey, strlen(pReq->subKey));
      if (code != 0) {
        tqError("cannot process tq delete req %s, since no such handle", pReq->subKey);
      }
      taosWUnLockLatch(&pTq->lock);
      break;
    }
  }

  taosWLockLatch(&pTq->lock);
  if (taosHashRemove(pTq->pOffset, pReq->subKey, strlen(pReq->subKey)) != 0) {
    tqError("cannot process tq delete req %s, since no such offset in hash", pReq->subKey);
  }
  if (tqMetaDeleteInfo(pTq, pTq->pOffsetStore, pReq->subKey, strlen(pReq->subKey)) != 0) {
    tqError("cannot process tq delete req %s, since no such offset in tdb", pReq->subKey);
  }

  if (tqMetaDeleteInfo(pTq, pTq->pExecStore, pReq->subKey, strlen(pReq->subKey)) < 0) {
    tqError("cannot process tq delete req %s, since no such offset in tdb", pReq->subKey);
  }
  taosWUnLockLatch(&pTq->lock);

  return 0;
}

int32_t tqProcessAddCheckInfoReq(STQ* pTq, int64_t sversion, char* msg, int32_t msgLen) {
  if (pTq == NULL || msg == NULL) {
    return TSDB_CODE_INVALID_PARA;
  }
  STqCheckInfo info = {0};
  int32_t      code = tqMetaDecodeCheckInfo(&info, msg, msgLen >= 0 ? msgLen : 0);
  if (code != 0) {
    return code;
  }

  code = taosHashPut(pTq->pCheckInfo, info.topic, strlen(info.topic), &info, sizeof(STqCheckInfo));
  if (code != 0) {
    tDeleteSTqCheckInfo(&info);
    return code;
  }

  return tqMetaSaveInfo(pTq, pTq->pCheckStore, info.topic, strlen(info.topic), msg, msgLen >= 0 ? msgLen : 0);
}

int32_t tqProcessDelCheckInfoReq(STQ* pTq, int64_t sversion, char* msg, int32_t msgLen) {
  if (pTq == NULL || msg == NULL) {
    return TSDB_CODE_INVALID_PARA;
  }
  if (taosHashRemove(pTq->pCheckInfo, msg, strlen(msg)) < 0) {
    return TSDB_CODE_TSC_INTERNAL_ERROR;
  }
  return tqMetaDeleteInfo(pTq, pTq->pCheckStore, msg, strlen(msg));
}

int32_t tqProcessSubscribeReq(STQ* pTq, int64_t sversion, char* msg, int32_t msgLen) {
  if (pTq == NULL || msg == NULL) {
    return TSDB_CODE_INVALID_PARA;
  }
  int         ret = 0;
  SMqRebVgReq req = {0};
  SDecoder    dc = {0};

  tDecoderInit(&dc, (uint8_t*)msg, msgLen);
  ret = tDecodeSMqRebVgReq(&dc, &req);
  if (ret < 0) {
    goto end;
  }

  tqInfo("vgId:%d, tq process sub req:%s, Id:0x%" PRIx64 " -> Id:0x%" PRIx64, pTq->pVnode->config.vgId, req.subKey,
         req.oldConsumerId, req.newConsumerId);

  taosRLockLatch(&pTq->lock);
  STqHandle* pHandle = NULL;
  int32_t code = tqMetaGetHandle(pTq, req.subKey, &pHandle);
  if (code != 0){
    tqInfo("vgId:%d, tq process sub req:%s, no such handle, create new one, msg:%s", pTq->pVnode->config.vgId, req.subKey, tstrerror(code));
  }
  taosRUnLockLatch(&pTq->lock);
  if (pHandle == NULL) {
    if (req.oldConsumerId != -1) {
      tqError("vgId:%d, build new consumer handle %s for consumer:0x%" PRIx64 ", but old consumerId:0x%" PRIx64,
              req.vgId, req.subKey, req.newConsumerId, req.oldConsumerId);
    }
    if (req.newConsumerId == -1) {
      tqError("vgId:%d, tq invalid rebalance request, new consumerId %" PRId64, req.vgId, req.newConsumerId);
      ret = TSDB_CODE_INVALID_PARA;
      goto end;
    }
    STqHandle handle = {0};
    ret = tqMetaCreateHandle(pTq, &req, &handle);
    if (ret < 0) {
      tqDestroyTqHandle(&handle);
      goto end;
    }
    taosWLockLatch(&pTq->lock);
    ret = tqMetaSaveHandle(pTq, req.subKey, &handle);
    taosWUnLockLatch(&pTq->lock);
  } else {
    while (1) {
      taosWLockLatch(&pTq->lock);
      bool exec = tqIsHandleExec(pHandle);
      if (exec) {
        tqInfo("vgId:%d, topic:%s, subscription is executing, sub wait for 10ms and retry, pHandle:%p",
               pTq->pVnode->config.vgId, pHandle->subKey, pHandle);
        taosWUnLockLatch(&pTq->lock);
        taosMsleep(10);
        continue;
      }
      if (pHandle->consumerId == req.newConsumerId) {  // do nothing
        tqInfo("vgId:%d no switch consumer:0x%" PRIx64 " remains, because redo wal log", req.vgId, req.newConsumerId);
      } else {
        tqInfo("vgId:%d switch consumer from Id:0x%" PRIx64 " to Id:0x%" PRIx64, req.vgId, pHandle->consumerId,
               req.newConsumerId);

        atomic_store_64(&pHandle->consumerId, req.newConsumerId);
        atomic_store_32(&pHandle->epoch, 0);
        tqUnregisterPushHandle(pTq, pHandle);
        ret = tqMetaSaveHandle(pTq, req.subKey, pHandle);
      }
      taosWUnLockLatch(&pTq->lock);
      break;
    }
  }

end:
  tDecoderClear(&dc);
  return ret;
}

static void freePtr(void* ptr) { taosMemoryFree(*(void**)ptr); }
<<<<<<< HEAD
=======

int32_t tqBuildStreamTask(void* pTqObj, SStreamTask* pTask, int64_t nextProcessVer) {
  STQ*             pTq = (STQ*)pTqObj;
  int32_t          vgId = TD_VID(pTq->pVnode);
  SCheckpointInfo* pChkInfo = NULL;

  tqDebug("s-task:0x%x start to build task", pTask->id.taskId);

  int32_t code = streamTaskInit(pTask, pTq->pStreamMeta, &pTq->pVnode->msgCb, nextProcessVer);
  if (code != TSDB_CODE_SUCCESS) {
    return code;
  }

  pTask->pBackend = NULL;

  // sink
  STaskOutputInfo* pOutputInfo = &pTask->outputInfo;
  if (pOutputInfo->type == TASK_OUTPUT__SMA) {
    pOutputInfo->smaSink.vnode = pTq->pVnode;
    pOutputInfo->smaSink.smaSink = smaHandleRes;
  } else if (pOutputInfo->type == TASK_OUTPUT__TABLE) {
    pOutputInfo->tbSink.vnode = pTq->pVnode;
    pOutputInfo->tbSink.tbSinkFunc = tqSinkDataIntoDstTable;

    int32_t   ver1 = 1;
    SMetaInfo info = {0};
    code = metaGetInfo(pTq->pVnode->pMeta, pOutputInfo->tbSink.stbUid, &info, NULL);
    if (code == TSDB_CODE_SUCCESS) {
      ver1 = info.skmVer;
    }

    SSchemaWrapper* pschemaWrapper = pOutputInfo->tbSink.pSchemaWrapper;
    pOutputInfo->tbSink.pTSchema = tBuildTSchema(pschemaWrapper->pSchema, pschemaWrapper->nCols, ver1);
    if (pOutputInfo->tbSink.pTSchema == NULL) {
      return terrno;
    }

    pOutputInfo->tbSink.pTbInfo = tSimpleHashInit(10240, taosGetDefaultHashFunction(TSDB_DATA_TYPE_BIGINT));
    if (pOutputInfo->tbSink.pTbInfo == NULL) {
      tqError("vgId:%d failed init sink tableInfo, code:%s", vgId, tstrerror(terrno));
      return terrno;
    }

    tSimpleHashSetFreeFp(pOutputInfo->tbSink.pTbInfo, freePtr);
  }

  if (pTask->info.taskLevel == TASK_LEVEL__SOURCE) {
    bool scanDropCtb = pTask->subtableWithoutMd5 ? true : false;
    SWalFilterCond cond = {.deleteMsg = 1, .scanDropCtb = scanDropCtb};  // delete msg also extract from wal files
    pTask->exec.pWalReader = walOpenReader(pTq->pVnode->pWal, &cond, pTask->id.taskId);
    if (pTask->exec.pWalReader == NULL) {
      tqError("vgId:%d failed init wal reader, code:%s", vgId, tstrerror(terrno));
      return terrno;
    }
  }

  streamTaskResetUpstreamStageInfo(pTask);

  pChkInfo = &pTask->chkInfo;
  tqSetRestoreVersionInfo(pTask);

  char*       p = streamTaskGetStatus(pTask).name;
  const char* pNext = streamTaskGetStatusStr(pTask->status.taskStatus);

  if (pTask->info.fillHistory) {
    tqInfo("vgId:%d build stream task, s-task:%s, %p checkpointId:%" PRId64 " checkpointVer:%" PRId64
           " nextProcessVer:%" PRId64
           " child id:%d, level:%d, cur-status:%s, next-status:%s taskType:%d, related stream task:0x%x "
           "delaySched:%" PRId64 " ms, inputVer:%" PRId64,
           vgId, pTask->id.idStr, pTask, pChkInfo->checkpointId, pChkInfo->checkpointVer, pChkInfo->nextProcessVer,
           pTask->info.selfChildId, pTask->info.taskLevel, p, pNext, pTask->info.fillHistory,
           (int32_t)pTask->streamTaskId.taskId, pTask->info.delaySchedParam, nextProcessVer);
  } else {
    tqInfo("vgId:%d build stream task, s-task:%s, %p checkpointId:%" PRId64 " checkpointVer:%" PRId64
           " nextProcessVer:%" PRId64
           " child id:%d, level:%d, cur-status:%s next-status:%s taskType:%d, related helper-task:0x%x "
           "delaySched:%" PRId64 " ms, inputVer:%" PRId64,
           vgId, pTask->id.idStr, pTask, pChkInfo->checkpointId, pChkInfo->checkpointVer, pChkInfo->nextProcessVer,
           pTask->info.selfChildId, pTask->info.taskLevel, p, pNext, pTask->info.fillHistory,
           (int32_t)pTask->hTaskInfo.id.taskId, pTask->info.delaySchedParam, nextProcessVer);

    if (pChkInfo->checkpointVer > pChkInfo->nextProcessVer) {
      tqError("vgId:%d build stream task, s-task:%s, checkpointVer:%" PRId64 " > nextProcessVer:%" PRId64, vgId,
              pTask->id.idStr, pChkInfo->checkpointVer, pChkInfo->nextProcessVer);
      return TSDB_CODE_STREAM_INTERNAL_ERROR;
    }
  }

  return 0;
}

int32_t tqProcessTaskCheckReq(STQ* pTq, SRpcMsg* pMsg) { return tqStreamTaskProcessCheckReq(pTq->pStreamMeta, pMsg); }

int32_t tqProcessTaskCheckRsp(STQ* pTq, SRpcMsg* pMsg) {
  return tqStreamTaskProcessCheckRsp(pTq->pStreamMeta, pMsg, vnodeIsRoleLeader(pTq->pVnode));
}

int32_t tqProcessTaskDeployReq(STQ* pTq, int64_t sversion, char* msg, int32_t msgLen) {
  return tqStreamTaskProcessDeployReq(pTq->pStreamMeta, &pTq->pVnode->msgCb, sversion, msg, msgLen,
                                      vnodeIsRoleLeader(pTq->pVnode), pTq->pVnode->restored);
}

static void doStartFillhistoryStep2(SStreamTask* pTask, SStreamTask* pStreamTask, STQ* pTq) {
  const char*    id = pTask->id.idStr;
  int64_t        nextProcessedVer = pStreamTask->hTaskInfo.haltVer;
  SVersionRange* pStep2Range = &pTask->step2Range;
  int32_t        vgId = pTask->pMeta->vgId;

  // if it's an source task, extract the last version in wal.
  bool done = streamHistoryTaskSetVerRangeStep2(pTask, nextProcessedVer);
  pTask->execInfo.step2Start = taosGetTimestampMs();

  if (done) {
    qDebug("s-task:%s scan wal(step 2) verRange:%" PRId64 "-%" PRId64 " ended, elapsed time:%.2fs", id,
           pStep2Range->minVer, pStep2Range->maxVer, 0.0);
    int32_t code = streamTaskPutTranstateIntoInputQ(pTask);  // todo: msg lost.
    if (code) {
      qError("s-task:%s failed put trans-state into inputQ, code:%s", id, tstrerror(code));
    }
    (void)streamExecTask(pTask);  // exec directly
  } else {
    STimeWindow* pWindow = &pTask->dataRange.window;
    tqDebug("s-task:%s level:%d verRange:%" PRId64 "-%" PRId64 " window:%" PRId64 "-%" PRId64
            ", do secondary scan-history from WAL after halt the related stream task:%s",
            id, pTask->info.taskLevel, pStep2Range->minVer, pStep2Range->maxVer, pWindow->skey, pWindow->ekey,
            pStreamTask->id.idStr);
    if (pTask->status.schedStatus != TASK_SCHED_STATUS__WAITING) {
      tqError("s-task:%s level:%d unexpected sched-status:%d", id, pTask->info.taskLevel, pTask->status.schedStatus);
    }

    int32_t code = streamSetParamForStreamScannerStep2(pTask, pStep2Range, pWindow);
    if (code) {
      tqError("s-task:%s level:%d failed to set step2 param", id, pTask->info.taskLevel);
    }

    int64_t dstVer = pStep2Range->minVer;
    pTask->chkInfo.nextProcessVer = dstVer;

    walReaderSetSkipToVersion(pTask->exec.pWalReader, dstVer);
    tqDebug("s-task:%s wal reader start scan WAL verRange:%" PRId64 "-%" PRId64 ", set sched-status:%d", id, dstVer,
            pStep2Range->maxVer, TASK_SCHED_STATUS__INACTIVE);

    int8_t status = streamTaskSetSchedStatusInactive(pTask);

    // now the fill-history task starts to scan data from wal files.
    code = streamTaskHandleEvent(pTask->status.pSM, TASK_EVENT_SCANHIST_DONE);
  }
}

int32_t handleStep2Async(SStreamTask* pStreamTask, void* param) {
  STQ* pTq = param;

  SStreamMeta* pMeta = pStreamTask->pMeta;
  STaskId      hId = pStreamTask->hTaskInfo.id;
  SStreamTask* pTask = NULL;
  int32_t      code = streamMetaAcquireTask(pStreamTask->pMeta, hId.streamId, hId.taskId, &pTask);
  if (pTask == NULL) {
    tqWarn("s-task:0x%x failed to acquired it to exec step 2, scan wal quit", (int32_t)hId.taskId);
    return TSDB_CODE_SUCCESS;
  }

  doStartFillhistoryStep2(pTask, pStreamTask, pTq);

  streamMetaReleaseTask(pMeta, pTask);
  return TSDB_CODE_SUCCESS;
}

// this function should be executed by only one thread, so we set a sentinel to protect this function
int32_t tqProcessTaskScanHistory(STQ* pTq, SRpcMsg* pMsg) {
  SStreamScanHistoryReq* pReq = (SStreamScanHistoryReq*)pMsg->pCont;
  SStreamMeta*           pMeta = pTq->pStreamMeta;
  int32_t                code = TSDB_CODE_SUCCESS;
  SStreamTask*           pTask = NULL;
  SStreamTask*           pStreamTask = NULL;
  char*                  pStatus = NULL;
  int32_t                taskType = 0;

  code = streamMetaAcquireTask(pMeta, pReq->streamId, pReq->taskId, &pTask);
  if (pTask == NULL) {
    tqError("vgId:%d failed to acquire stream task:0x%x during scan history data, task may have been destroyed",
            pMeta->vgId, pReq->taskId);
    return code;
  }

  // do recovery step1
  const char* id = pTask->id.idStr;
  streamMutexLock(&pTask->lock);

  SStreamTaskState s = streamTaskGetStatus(pTask);
  pStatus = s.name;
  taskType = pTask->info.fillHistory;

  if ((s.state != TASK_STATUS__SCAN_HISTORY && taskType == STREAM_HISTORY_TASK) ||
      (s.state != TASK_STATUS__READY && taskType == STREAM_RECALCUL_TASK) ||
      (pTask->status.downstreamReady == 0)) {
    tqError("s-task:%s vgId:%d status:%s downstreamReady:%d not allowed/ready for scan-history data, quit", id,
            pMeta->vgId, s.name, pTask->status.downstreamReady);

    streamMutexUnlock(&pTask->lock);
    streamMetaReleaseTask(pMeta, pTask);
    return 0;
  }

  if (pTask->exec.pExecutor == NULL) {
    tqError("s-task:%s vgId:%d executor is null, not executor scan history", id, pMeta->vgId);

    streamMutexUnlock(&pTask->lock);
    streamMetaReleaseTask(pMeta, pTask);
    return 0;
  }

  streamMutexUnlock(&pTask->lock);

  // avoid multi-thread exec
  while (1) {
    int32_t sentinel = atomic_val_compare_exchange_32(&pTask->status.inScanHistorySentinel, 0, 1);
    if (sentinel != 0) {
      tqDebug("s-task:%s already in scan-history func, wait for 100ms, and try again", id);
      taosMsleep(100);
    } else {
      break;
    }
  }

  // let's decide which step should be executed now
  if (pTask->execInfo.step1Start == 0) {
    int64_t ts = taosGetTimestampMs();
    pTask->execInfo.step1Start = ts;
    tqDebug("s-task:%s start scan-history stage(step 1), status:%s, step1 startTs:%" PRId64, id, pStatus, ts);
  } else {
    if (pTask->execInfo.step2Start == 0) {
      tqDebug("s-task:%s continue exec scan-history(step1), original step1 startTs:%" PRId64 ", already elapsed:%.2fs",
              id, pTask->execInfo.step1Start, pTask->execInfo.step1El);
    } else {
      tqDebug("s-task:%s already in step2, no need to scan-history data, step2 startTs:%" PRId64, id,
              pTask->execInfo.step2Start);

      atomic_store_32(&pTask->status.inScanHistorySentinel, 0);
      streamMetaReleaseTask(pMeta, pTask);
      return 0;
    }
  }

  // we have to continue retrying to successfully execute the scan history task.
  if (!streamTaskSetSchedStatusWait(pTask)) {
    tqError(
        "s-task:%s failed to start scan-history in first stream time window since already started, unexpected "
        "sched-status:%d",
        id, pTask->status.schedStatus);
    atomic_store_32(&pTask->status.inScanHistorySentinel, 0);
    streamMetaReleaseTask(pMeta, pTask);
    return 0;
  }

  int64_t              st = taosGetTimestampMs();
  SScanhistoryDataInfo retInfo = streamScanHistoryData(pTask, st);

  double el = (taosGetTimestampMs() - st) / 1000.0;
  pTask->execInfo.step1El += el;

  if (retInfo.ret == TASK_SCANHISTORY_QUIT || retInfo.ret == TASK_SCANHISTORY_REXEC) {
    int8_t status = streamTaskSetSchedStatusInactive(pTask);
    atomic_store_32(&pTask->status.inScanHistorySentinel, 0);

    if (retInfo.ret == TASK_SCANHISTORY_REXEC) {
      streamExecScanHistoryInFuture(pTask, retInfo.idleTime);
    } else {
      SStreamTaskState p = streamTaskGetStatus(pTask);
      ETaskStatus      localStatus = p.state;

      if (localStatus == TASK_STATUS__PAUSE) {
        tqDebug("s-task:%s is paused in the step1, elapsed time:%.2fs total:%.2fs, sched-status:%d", id, el,
                pTask->execInfo.step1El, status);
      } else if (localStatus == TASK_STATUS__STOP || localStatus == TASK_STATUS__DROPPING) {
        tqDebug("s-task:%s status:%p not continue scan-history data, total elapsed time:%.2fs quit", id, p.name,
                pTask->execInfo.step1El);
      }
    }

    streamMetaReleaseTask(pMeta, pTask);
    return 0;
  }

  // the following procedure should be executed, no matter status is stop/pause or not
  if (taskType == STREAM_HISTORY_TASK) {
    tqDebug("s-task:%s scan-history(step 1) ended, elapsed time:%.2fs", id, pTask->execInfo.step1El);
  } else if (taskType == STREAM_RECALCUL_TASK) {
    tqDebug("s-task:%s recalculate ended, elapsed time:%.2fs", id, pTask->execInfo.step1El);
  } else {
    tqError("s-task:%s fill-history is disabled, unexpected", id);
    return TSDB_CODE_STREAM_INTERNAL_ERROR;
  }

  // 1. get the related stream task
  code = streamMetaAcquireTask(pMeta, pTask->streamTaskId.streamId, pTask->streamTaskId.taskId, &pStreamTask);
  if (pStreamTask == NULL) {

    int32_t ret = streamMetaAcquireTaskUnsafe(pMeta, &pTask->streamTaskId, &pStreamTask);
    if (ret == 0 && pStreamTask != NULL) {
      tqWarn("s-task:0x%" PRIx64 " stopped, not ready for related task:%s scan-history work, do nothing",
             pTask->streamTaskId.taskId, pTask->id.idStr);
      streamMetaReleaseTask(pMeta, pStreamTask);
    } else {
      tqError("failed to find s-task:0x%" PRIx64 ", it may have been destroyed, drop related fill-history task:%s",
              pTask->streamTaskId.taskId, pTask->id.idStr);

      tqDebug("s-task:%s fill-history task set status to be dropping", id);
      code = streamBuildAndSendDropTaskMsg(pTask->pMsgCb, pMeta->vgId, &pTask->id, 0);
    }

    atomic_store_32(&pTask->status.inScanHistorySentinel, 0);
    streamMetaReleaseTask(pMeta, pTask);
    return code;
  }

  if (pStreamTask->info.taskLevel != TASK_LEVEL__SOURCE) {
    tqError("s-task:%s fill-history task related stream task level:%d, unexpected", id, pStreamTask->info.taskLevel);
    return TSDB_CODE_STREAM_INTERNAL_ERROR;
  }

  if (taskType == STREAM_HISTORY_TASK) {
    code = streamTaskHandleEventAsync(pStreamTask->status.pSM, TASK_EVENT_HALT, handleStep2Async, pTq);
  } else if (taskType == STREAM_RECALCUL_TASK) {
    // send recalculate end block
    code = streamCreateAddRecalculateEndBlock(pStreamTask);
    if (code) {
      tqError("s-task:%s failed to create-add recalculate end block, code:%s", id, tstrerror(code));
    }
    streamTaskSetSchedStatusInactive(pTask);
  }

  streamMetaReleaseTask(pMeta, pStreamTask);

  atomic_store_32(&pTask->status.inScanHistorySentinel, 0);
  streamMetaReleaseTask(pMeta, pTask);
  return code;
}

int32_t tqProcessTaskRunReq(STQ* pTq, SRpcMsg* pMsg) {
  int32_t  code = 0;
  char*    msg = POINTER_SHIFT(pMsg->pCont, sizeof(SMsgHead));
  int32_t  len = pMsg->contLen - sizeof(SMsgHead);
  SDecoder decoder;

  SStreamTaskRunReq req = {0};
  tDecoderInit(&decoder, (uint8_t*)msg, len);
  if ((code = tDecodeStreamTaskRunReq(&decoder, &req)) < 0) {
    tqError("vgId:%d failed to decode task run req, code:%s", pTq->pStreamMeta->vgId, tstrerror(code));
    tDecoderClear(&decoder);
    return TSDB_CODE_SUCCESS;
  }

  tDecoderClear(&decoder);

  // extracted submit data from wal files for all tasks
  if (req.reqType == STREAM_EXEC_T_EXTRACT_WAL_DATA) {
    return tqScanWal(pTq);
  } else {
    code = tqStreamTaskProcessRunReq(pTq->pStreamMeta, pMsg, vnodeIsRoleLeader(pTq->pVnode));
    if (code) {
      tqError("vgId:%d failed to create task run req, code:%s", TD_VID(pTq->pVnode), tstrerror(code));
    }

    return code;
  }
}

int32_t tqProcessTaskDispatchReq(STQ* pTq, SRpcMsg* pMsg) {
  return tqStreamTaskProcessDispatchReq(pTq->pStreamMeta, pMsg);
}

int32_t tqProcessTaskDispatchRsp(STQ* pTq, SRpcMsg* pMsg) {
  return tqStreamTaskProcessDispatchRsp(pTq->pStreamMeta, pMsg);
}

int32_t tqProcessTaskDropReq(STQ* pTq, char* msg, int32_t msgLen) {
  return tqStreamTaskProcessDropReq(pTq->pStreamMeta, msg, msgLen);
}

int32_t tqProcessTaskUpdateCheckpointReq(STQ* pTq, char* msg, int32_t msgLen) {
  return tqStreamTaskProcessUpdateCheckpointReq(pTq->pStreamMeta, pTq->pVnode->restored, msg);
}

int32_t tqProcessTaskConsenChkptIdReq(STQ* pTq, SRpcMsg* pMsg) {
  return tqStreamTaskProcessConsenChkptIdReq(pTq->pStreamMeta, pMsg);
}

int32_t tqProcessTaskPauseReq(STQ* pTq, int64_t sversion, char* msg, int32_t msgLen) {
  return tqStreamTaskProcessTaskPauseReq(pTq->pStreamMeta, msg);
}

int32_t tqProcessTaskResumeReq(STQ* pTq, int64_t sversion, char* msg, int32_t msgLen) {
  return tqStreamTaskProcessTaskResumeReq(pTq, sversion, msg, true);
}

int32_t tqProcessTaskRetrieveReq(STQ* pTq, SRpcMsg* pMsg) {
  return tqStreamTaskProcessRetrieveReq(pTq->pStreamMeta, pMsg);
}

int32_t tqProcessTaskRetrieveRsp(STQ* pTq, SRpcMsg* pMsg) { return 0; }

int32_t tqStreamProgressRetrieveReq(STQ* pTq, SRpcMsg* pMsg) {
  char*               msgStr = pMsg->pCont;
  char*               msgBody = POINTER_SHIFT(msgStr, sizeof(SMsgHead));
  int32_t             msgLen = pMsg->contLen - sizeof(SMsgHead);
  int32_t             code = 0;
  SStreamProgressReq  req;
  char*               pRspBuf = taosMemoryCalloc(1, sizeof(SMsgHead) + sizeof(SStreamProgressRsp));
  SStreamProgressRsp* pRsp = POINTER_SHIFT(pRspBuf, sizeof(SMsgHead));
  if (!pRspBuf) {
    terrno = TSDB_CODE_OUT_OF_MEMORY;
    code = -1;
    goto _OVER;
  }

  code = tDeserializeStreamProgressReq(msgBody, msgLen, &req);
  if (code == TSDB_CODE_SUCCESS) {
    code = tqGetStreamExecInfo(pTq->pVnode, req.streamId, &pRsp->progressDelay, &pRsp->fillHisFinished);
  }
  if (code == TSDB_CODE_SUCCESS) {
    pRsp->fetchIdx = req.fetchIdx;
    pRsp->subFetchIdx = req.subFetchIdx;
    pRsp->vgId = req.vgId;
    pRsp->streamId = req.streamId;
    code = tSerializeStreamProgressRsp(pRsp, sizeof(SStreamProgressRsp) + sizeof(SMsgHead), pRsp);
    if (code) {
      goto _OVER;
    }

    SRpcMsg rsp = {.info = pMsg->info, .code = 0};
    rsp.pCont = pRspBuf;
    pRspBuf = NULL;
    rsp.contLen = sizeof(SMsgHead) + sizeof(SStreamProgressRsp);
    tmsgSendRsp(&rsp);
  }

_OVER:
  if (pRspBuf) {
    taosMemoryFree(pRspBuf);
  }
  return code;
}

// always return success to mnode
//todo: handle failure of build and send msg to mnode
static void doSendChkptSourceRsp(SStreamCheckpointSourceReq* pReq, SRpcHandleInfo* pRpcInfo, int32_t code,
                                 int32_t taskId) {
  SRpcMsg rsp = {0};
  int32_t ret = streamTaskBuildCheckpointSourceRsp(pReq, pRpcInfo, &rsp, code);
  if (ret) {  // suppress the error in build checkpoint source rsp
    tqError("s-task:0x%x failed to build checkpoint-source rsp, code:%s", taskId, tstrerror(ret));
  }
  tmsgSendRsp(&rsp);  // error occurs
}

// no matter what kinds of error happened, make sure the mnode will receive the success execution code.
int32_t tqProcessTaskCheckPointSourceReq(STQ* pTq, SRpcMsg* pMsg, SRpcMsg* pRsp) {
  int32_t                    vgId = TD_VID(pTq->pVnode);
  SStreamMeta*               pMeta = pTq->pStreamMeta;
  char*                      msg = POINTER_SHIFT(pMsg->pCont, sizeof(SMsgHead));
  int32_t                    len = pMsg->contLen - sizeof(SMsgHead);
  int32_t                    code = 0;
  SStreamCheckpointSourceReq req = {0};
  SDecoder                   decoder = {0};
  SStreamTask*               pTask = NULL;
  int64_t                    checkpointId = 0;

  // disable auto rsp to mnode
  pRsp->info.handle = NULL;

  tDecoderInit(&decoder, (uint8_t*)msg, len);
  if (tDecodeStreamCheckpointSourceReq(&decoder, &req) < 0) {
    code = TSDB_CODE_MSG_DECODE_ERROR;
    tDecoderClear(&decoder);
    tqError("vgId:%d failed to decode checkpoint-source msg, code:%s", vgId, tstrerror(code));
    doSendChkptSourceRsp(&req, &pMsg->info, TSDB_CODE_SUCCESS, req.taskId);
    return TSDB_CODE_SUCCESS;  // always return success to mnode,
  }

  tDecoderClear(&decoder);

  if (!vnodeIsRoleLeader(pTq->pVnode)) {
    tqDebug("vgId:%d not leader, ignore checkpoint-source msg, checkpontId:%" PRId64 ", s-task:0x%x", vgId,
            req.checkpointId, req.taskId);
    doSendChkptSourceRsp(&req, &pMsg->info, TSDB_CODE_SUCCESS, req.taskId);
    return TSDB_CODE_SUCCESS;  // always return success to mnode
  }

  if (!pTq->pVnode->restored) {
    tqDebug("vgId:%d checkpoint-source msg received during restoring, checkpointId:%" PRId64
            ", transId:%d s-task:0x%x ignore it",
            vgId, req.checkpointId, req.transId, req.taskId);
    doSendChkptSourceRsp(&req, &pMsg->info, TSDB_CODE_SUCCESS, req.taskId);
    return TSDB_CODE_SUCCESS;  // always return success to mnode
  }

  code = streamMetaAcquireTask(pMeta, req.streamId, req.taskId, &pTask);
  if (pTask == NULL || code != 0) {
    tqError("vgId:%d failed to find s-task:0x%x, ignore checkpoint msg. checkpointId:%" PRId64
            " transId:%d it may have been destroyed or stopped",
            vgId, req.taskId, req.checkpointId, req.transId);
    doSendChkptSourceRsp(&req, &pMsg->info, TSDB_CODE_SUCCESS, req.taskId);
    return TSDB_CODE_SUCCESS;
  }

  if (pTask->status.downstreamReady != 1) {
    // record the latest failed checkpoint id
    streamTaskSetFailedChkptInfo(pTask, req.transId, req.checkpointId);
    tqError("s-task:%s not ready for checkpoint, since downstream not ready, ignore this checkpointId:%" PRId64
            ", transId:%d set it failed",
            pTask->id.idStr, req.checkpointId, req.transId);

    streamMetaReleaseTask(pMeta, pTask);
    doSendChkptSourceRsp(&req, &pMsg->info, TSDB_CODE_SUCCESS, req.taskId);
    return TSDB_CODE_SUCCESS;  // todo retry handle error
  }

  // todo save the checkpoint failed info
  streamMutexLock(&pTask->lock);
  ETaskStatus status = streamTaskGetStatus(pTask).state;

  if (req.mndTrigger == 1) {
    if (status == TASK_STATUS__HALT || status == TASK_STATUS__PAUSE) {
      tqError("s-task:%s not ready for checkpoint, since it is halt, ignore checkpointId:%" PRId64 ", set it failure",
              pTask->id.idStr, req.checkpointId);

      streamMutexUnlock(&pTask->lock);
      streamMetaReleaseTask(pMeta, pTask);
      doSendChkptSourceRsp(&req, &pMsg->info, TSDB_CODE_SUCCESS, req.taskId);
      return TSDB_CODE_SUCCESS;
    }
  } else {
    if (status != TASK_STATUS__HALT) {
      tqError("s-task:%s should in halt status, let's halt it directly", pTask->id.idStr);
      //      streamTaskHandleEvent(pTask->status.pSM, TASK_EVENT_HALT);
    }
  }

  // check if the checkpoint msg already sent or not.
  if (status == TASK_STATUS__CK) {
    streamTaskGetActiveCheckpointInfo(pTask, NULL, &checkpointId);

    tqWarn("s-task:%s repeatly recv checkpoint-source msg checkpointId:%" PRId64
           " transId:%d already handled, ignore msg and continue process checkpoint",
           pTask->id.idStr, checkpointId, req.transId);

    streamMutexUnlock(&pTask->lock);
    streamMetaReleaseTask(pMeta, pTask);
    doSendChkptSourceRsp(&req, &pMsg->info, TSDB_CODE_SYN_PROPOSE_NOT_READY, req.taskId);
    return TSDB_CODE_SUCCESS;
  } else {  // checkpoint already finished, and not in checkpoint status
    if (req.checkpointId <= pTask->chkInfo.checkpointId) {
      tqWarn("s-task:%s repeatly recv checkpoint-source msg checkpointId:%" PRId64
             " transId:%d already handled, return success",
             pTask->id.idStr, req.checkpointId, req.transId);

      streamMutexUnlock(&pTask->lock);
      streamMetaReleaseTask(pMeta, pTask);
      doSendChkptSourceRsp(&req, &pMsg->info, TSDB_CODE_SUCCESS, req.taskId);
      return TSDB_CODE_SUCCESS;
    }
  }

  code = streamProcessCheckpointSourceReq(pTask, &req);
  streamMutexUnlock(&pTask->lock);

  if (code) {
    qError("s-task:%s (vgId:%d) failed to process checkpoint-source req, code:%s", pTask->id.idStr, vgId,
           tstrerror(code));
    streamMetaReleaseTask(pMeta, pTask);
    doSendChkptSourceRsp(&req, &pMsg->info, TSDB_CODE_SUCCESS, req.taskId);
    return TSDB_CODE_SUCCESS;
  }

  if (req.mndTrigger) {
    tqInfo("s-task:%s (vgId:%d) level:%d receive checkpoint-source msg chkpt:%" PRId64 ", transId:%d, ",
           pTask->id.idStr, vgId, pTask->info.taskLevel, req.checkpointId, req.transId);
  } else {
    const char* pPrevStatus = streamTaskGetStatusStr(streamTaskGetPrevStatus(pTask));
    tqInfo("s-task:%s (vgId:%d) level:%d receive checkpoint-source msg chkpt:%" PRId64
           ", transId:%d after transfer-state, prev status:%s",
           pTask->id.idStr, vgId, pTask->info.taskLevel, req.checkpointId, req.transId, pPrevStatus);
  }

  code = streamAddCheckpointSourceRspMsg(&req, &pMsg->info, pTask);
  if (code != TSDB_CODE_SUCCESS) {
    streamTaskSetCheckpointFailed(pTask);  // set the checkpoint failed
    doSendChkptSourceRsp(&req, &pMsg->info, TSDB_CODE_SUCCESS, req.taskId);
  }

  streamMetaReleaseTask(pMeta, pTask);
  return TSDB_CODE_SUCCESS;
}

// downstream task has complete the stream task checkpoint procedure, let's start the handle the rsp by execute task
int32_t tqProcessTaskCheckpointReadyMsg(STQ* pTq, SRpcMsg* pMsg) {
  int32_t vgId = TD_VID(pTq->pVnode);

  if (!vnodeIsRoleLeader(pTq->pVnode)) {
    char*    msg = POINTER_SHIFT(pMsg->pCont, sizeof(SMsgHead));
    int32_t  len = pMsg->contLen - sizeof(SMsgHead);
    int32_t  code = 0;
    SDecoder decoder;

    SStreamCheckpointReadyMsg req = {0};
    tDecoderInit(&decoder, (uint8_t*)msg, len);
    if (tDecodeStreamCheckpointReadyMsg(&decoder, &req) < 0) {
      code = TSDB_CODE_MSG_DECODE_ERROR;
      tDecoderClear(&decoder);
      return code;
    }
    tDecoderClear(&decoder);

    tqError("vgId:%d not leader, s-task:0x%x ignore the retrieve checkpoint-trigger msg from s-task:0x%x vgId:%d", vgId,
            req.upstreamTaskId, req.downstreamTaskId, req.downstreamNodeId);

    return TSDB_CODE_STREAM_NOT_LEADER;
  }

  return tqStreamTaskProcessCheckpointReadyMsg(pTq->pStreamMeta, pMsg);
}

int32_t tqProcessTaskUpdateReq(STQ* pTq, SRpcMsg* pMsg) {
  return tqStreamTaskProcessUpdateReq(pTq->pStreamMeta, &pTq->pVnode->msgCb, pMsg,
                                      pTq->pVnode->restored, (pTq->pStreamMeta->role == NODE_ROLE_LEADER));
}

int32_t tqProcessTaskResetReq(STQ* pTq, SRpcMsg* pMsg) {
  return tqStreamTaskProcessTaskResetReq(pTq->pStreamMeta, pMsg->pCont);
}

int32_t tqProcessAllTaskStopReq(STQ* pTq, SRpcMsg* pMsg) {
  return tqStreamTaskProcessAllTaskStopReq(pTq->pStreamMeta, &pTq->pVnode->msgCb, pMsg);
}

int32_t tqProcessTaskRetrieveTriggerReq(STQ* pTq, SRpcMsg* pMsg) {
  int32_t vgId = TD_VID(pTq->pVnode);

  if (!vnodeIsRoleLeader(pTq->pVnode)) {
    SRetrieveChkptTriggerReq req = {0};

    char*    msg = POINTER_SHIFT(pMsg->pCont, sizeof(SMsgHead));
    int32_t  len = pMsg->contLen - sizeof(SMsgHead);
    SDecoder decoder = {0};

    tDecoderInit(&decoder, (uint8_t*)msg, len);
    if (tDecodeRetrieveChkptTriggerReq(&decoder, &req) < 0) {
      tDecoderClear(&decoder);
      tqError("vgId:%d invalid retrieve checkpoint-trigger req received", vgId);
      return TSDB_CODE_INVALID_MSG;
    }
    tDecoderClear(&decoder);

    tqError("vgId:%d not leader, ignore the retrieve checkpoint-trigger msg from s-task:0x%" PRId64, vgId,
            req.downstreamTaskId);
    return TSDB_CODE_STREAM_NOT_LEADER;
  }

  return tqStreamTaskProcessRetrieveTriggerReq(pTq->pStreamMeta, pMsg);
}

int32_t tqProcessTaskRetrieveTriggerRsp(STQ* pTq, SRpcMsg* pMsg) {
  return tqStreamTaskProcessRetrieveTriggerRsp(pTq->pStreamMeta, pMsg);
}

// this function is needed, do not try to remove it.
int32_t tqProcessStreamHbRsp(STQ* pTq, SRpcMsg* pMsg) { return tqStreamProcessStreamHbRsp(pTq->pStreamMeta, pMsg); }

int32_t tqProcessStreamReqCheckpointRsp(STQ* pTq, SRpcMsg* pMsg) {
  return tqStreamProcessReqCheckpointRsp(pTq->pStreamMeta, pMsg);
}

int32_t tqProcessTaskCheckpointReadyRsp(STQ* pTq, SRpcMsg* pMsg) {
  return tqStreamProcessCheckpointReadyRsp(pTq->pStreamMeta, pMsg);
}

int32_t tqProcessTaskChkptReportRsp(STQ* pTq, SRpcMsg* pMsg) {
  return tqStreamProcessChkptReportRsp(pTq->pStreamMeta, pMsg);
}
>>>>>>> f1d1c37a
<|MERGE_RESOLUTION|>--- conflicted
+++ resolved
@@ -746,686 +746,4 @@
   return ret;
 }
 
-static void freePtr(void* ptr) { taosMemoryFree(*(void**)ptr); }
-<<<<<<< HEAD
-=======
-
-int32_t tqBuildStreamTask(void* pTqObj, SStreamTask* pTask, int64_t nextProcessVer) {
-  STQ*             pTq = (STQ*)pTqObj;
-  int32_t          vgId = TD_VID(pTq->pVnode);
-  SCheckpointInfo* pChkInfo = NULL;
-
-  tqDebug("s-task:0x%x start to build task", pTask->id.taskId);
-
-  int32_t code = streamTaskInit(pTask, pTq->pStreamMeta, &pTq->pVnode->msgCb, nextProcessVer);
-  if (code != TSDB_CODE_SUCCESS) {
-    return code;
-  }
-
-  pTask->pBackend = NULL;
-
-  // sink
-  STaskOutputInfo* pOutputInfo = &pTask->outputInfo;
-  if (pOutputInfo->type == TASK_OUTPUT__SMA) {
-    pOutputInfo->smaSink.vnode = pTq->pVnode;
-    pOutputInfo->smaSink.smaSink = smaHandleRes;
-  } else if (pOutputInfo->type == TASK_OUTPUT__TABLE) {
-    pOutputInfo->tbSink.vnode = pTq->pVnode;
-    pOutputInfo->tbSink.tbSinkFunc = tqSinkDataIntoDstTable;
-
-    int32_t   ver1 = 1;
-    SMetaInfo info = {0};
-    code = metaGetInfo(pTq->pVnode->pMeta, pOutputInfo->tbSink.stbUid, &info, NULL);
-    if (code == TSDB_CODE_SUCCESS) {
-      ver1 = info.skmVer;
-    }
-
-    SSchemaWrapper* pschemaWrapper = pOutputInfo->tbSink.pSchemaWrapper;
-    pOutputInfo->tbSink.pTSchema = tBuildTSchema(pschemaWrapper->pSchema, pschemaWrapper->nCols, ver1);
-    if (pOutputInfo->tbSink.pTSchema == NULL) {
-      return terrno;
-    }
-
-    pOutputInfo->tbSink.pTbInfo = tSimpleHashInit(10240, taosGetDefaultHashFunction(TSDB_DATA_TYPE_BIGINT));
-    if (pOutputInfo->tbSink.pTbInfo == NULL) {
-      tqError("vgId:%d failed init sink tableInfo, code:%s", vgId, tstrerror(terrno));
-      return terrno;
-    }
-
-    tSimpleHashSetFreeFp(pOutputInfo->tbSink.pTbInfo, freePtr);
-  }
-
-  if (pTask->info.taskLevel == TASK_LEVEL__SOURCE) {
-    bool scanDropCtb = pTask->subtableWithoutMd5 ? true : false;
-    SWalFilterCond cond = {.deleteMsg = 1, .scanDropCtb = scanDropCtb};  // delete msg also extract from wal files
-    pTask->exec.pWalReader = walOpenReader(pTq->pVnode->pWal, &cond, pTask->id.taskId);
-    if (pTask->exec.pWalReader == NULL) {
-      tqError("vgId:%d failed init wal reader, code:%s", vgId, tstrerror(terrno));
-      return terrno;
-    }
-  }
-
-  streamTaskResetUpstreamStageInfo(pTask);
-
-  pChkInfo = &pTask->chkInfo;
-  tqSetRestoreVersionInfo(pTask);
-
-  char*       p = streamTaskGetStatus(pTask).name;
-  const char* pNext = streamTaskGetStatusStr(pTask->status.taskStatus);
-
-  if (pTask->info.fillHistory) {
-    tqInfo("vgId:%d build stream task, s-task:%s, %p checkpointId:%" PRId64 " checkpointVer:%" PRId64
-           " nextProcessVer:%" PRId64
-           " child id:%d, level:%d, cur-status:%s, next-status:%s taskType:%d, related stream task:0x%x "
-           "delaySched:%" PRId64 " ms, inputVer:%" PRId64,
-           vgId, pTask->id.idStr, pTask, pChkInfo->checkpointId, pChkInfo->checkpointVer, pChkInfo->nextProcessVer,
-           pTask->info.selfChildId, pTask->info.taskLevel, p, pNext, pTask->info.fillHistory,
-           (int32_t)pTask->streamTaskId.taskId, pTask->info.delaySchedParam, nextProcessVer);
-  } else {
-    tqInfo("vgId:%d build stream task, s-task:%s, %p checkpointId:%" PRId64 " checkpointVer:%" PRId64
-           " nextProcessVer:%" PRId64
-           " child id:%d, level:%d, cur-status:%s next-status:%s taskType:%d, related helper-task:0x%x "
-           "delaySched:%" PRId64 " ms, inputVer:%" PRId64,
-           vgId, pTask->id.idStr, pTask, pChkInfo->checkpointId, pChkInfo->checkpointVer, pChkInfo->nextProcessVer,
-           pTask->info.selfChildId, pTask->info.taskLevel, p, pNext, pTask->info.fillHistory,
-           (int32_t)pTask->hTaskInfo.id.taskId, pTask->info.delaySchedParam, nextProcessVer);
-
-    if (pChkInfo->checkpointVer > pChkInfo->nextProcessVer) {
-      tqError("vgId:%d build stream task, s-task:%s, checkpointVer:%" PRId64 " > nextProcessVer:%" PRId64, vgId,
-              pTask->id.idStr, pChkInfo->checkpointVer, pChkInfo->nextProcessVer);
-      return TSDB_CODE_STREAM_INTERNAL_ERROR;
-    }
-  }
-
-  return 0;
-}
-
-int32_t tqProcessTaskCheckReq(STQ* pTq, SRpcMsg* pMsg) { return tqStreamTaskProcessCheckReq(pTq->pStreamMeta, pMsg); }
-
-int32_t tqProcessTaskCheckRsp(STQ* pTq, SRpcMsg* pMsg) {
-  return tqStreamTaskProcessCheckRsp(pTq->pStreamMeta, pMsg, vnodeIsRoleLeader(pTq->pVnode));
-}
-
-int32_t tqProcessTaskDeployReq(STQ* pTq, int64_t sversion, char* msg, int32_t msgLen) {
-  return tqStreamTaskProcessDeployReq(pTq->pStreamMeta, &pTq->pVnode->msgCb, sversion, msg, msgLen,
-                                      vnodeIsRoleLeader(pTq->pVnode), pTq->pVnode->restored);
-}
-
-static void doStartFillhistoryStep2(SStreamTask* pTask, SStreamTask* pStreamTask, STQ* pTq) {
-  const char*    id = pTask->id.idStr;
-  int64_t        nextProcessedVer = pStreamTask->hTaskInfo.haltVer;
-  SVersionRange* pStep2Range = &pTask->step2Range;
-  int32_t        vgId = pTask->pMeta->vgId;
-
-  // if it's an source task, extract the last version in wal.
-  bool done = streamHistoryTaskSetVerRangeStep2(pTask, nextProcessedVer);
-  pTask->execInfo.step2Start = taosGetTimestampMs();
-
-  if (done) {
-    qDebug("s-task:%s scan wal(step 2) verRange:%" PRId64 "-%" PRId64 " ended, elapsed time:%.2fs", id,
-           pStep2Range->minVer, pStep2Range->maxVer, 0.0);
-    int32_t code = streamTaskPutTranstateIntoInputQ(pTask);  // todo: msg lost.
-    if (code) {
-      qError("s-task:%s failed put trans-state into inputQ, code:%s", id, tstrerror(code));
-    }
-    (void)streamExecTask(pTask);  // exec directly
-  } else {
-    STimeWindow* pWindow = &pTask->dataRange.window;
-    tqDebug("s-task:%s level:%d verRange:%" PRId64 "-%" PRId64 " window:%" PRId64 "-%" PRId64
-            ", do secondary scan-history from WAL after halt the related stream task:%s",
-            id, pTask->info.taskLevel, pStep2Range->minVer, pStep2Range->maxVer, pWindow->skey, pWindow->ekey,
-            pStreamTask->id.idStr);
-    if (pTask->status.schedStatus != TASK_SCHED_STATUS__WAITING) {
-      tqError("s-task:%s level:%d unexpected sched-status:%d", id, pTask->info.taskLevel, pTask->status.schedStatus);
-    }
-
-    int32_t code = streamSetParamForStreamScannerStep2(pTask, pStep2Range, pWindow);
-    if (code) {
-      tqError("s-task:%s level:%d failed to set step2 param", id, pTask->info.taskLevel);
-    }
-
-    int64_t dstVer = pStep2Range->minVer;
-    pTask->chkInfo.nextProcessVer = dstVer;
-
-    walReaderSetSkipToVersion(pTask->exec.pWalReader, dstVer);
-    tqDebug("s-task:%s wal reader start scan WAL verRange:%" PRId64 "-%" PRId64 ", set sched-status:%d", id, dstVer,
-            pStep2Range->maxVer, TASK_SCHED_STATUS__INACTIVE);
-
-    int8_t status = streamTaskSetSchedStatusInactive(pTask);
-
-    // now the fill-history task starts to scan data from wal files.
-    code = streamTaskHandleEvent(pTask->status.pSM, TASK_EVENT_SCANHIST_DONE);
-  }
-}
-
-int32_t handleStep2Async(SStreamTask* pStreamTask, void* param) {
-  STQ* pTq = param;
-
-  SStreamMeta* pMeta = pStreamTask->pMeta;
-  STaskId      hId = pStreamTask->hTaskInfo.id;
-  SStreamTask* pTask = NULL;
-  int32_t      code = streamMetaAcquireTask(pStreamTask->pMeta, hId.streamId, hId.taskId, &pTask);
-  if (pTask == NULL) {
-    tqWarn("s-task:0x%x failed to acquired it to exec step 2, scan wal quit", (int32_t)hId.taskId);
-    return TSDB_CODE_SUCCESS;
-  }
-
-  doStartFillhistoryStep2(pTask, pStreamTask, pTq);
-
-  streamMetaReleaseTask(pMeta, pTask);
-  return TSDB_CODE_SUCCESS;
-}
-
-// this function should be executed by only one thread, so we set a sentinel to protect this function
-int32_t tqProcessTaskScanHistory(STQ* pTq, SRpcMsg* pMsg) {
-  SStreamScanHistoryReq* pReq = (SStreamScanHistoryReq*)pMsg->pCont;
-  SStreamMeta*           pMeta = pTq->pStreamMeta;
-  int32_t                code = TSDB_CODE_SUCCESS;
-  SStreamTask*           pTask = NULL;
-  SStreamTask*           pStreamTask = NULL;
-  char*                  pStatus = NULL;
-  int32_t                taskType = 0;
-
-  code = streamMetaAcquireTask(pMeta, pReq->streamId, pReq->taskId, &pTask);
-  if (pTask == NULL) {
-    tqError("vgId:%d failed to acquire stream task:0x%x during scan history data, task may have been destroyed",
-            pMeta->vgId, pReq->taskId);
-    return code;
-  }
-
-  // do recovery step1
-  const char* id = pTask->id.idStr;
-  streamMutexLock(&pTask->lock);
-
-  SStreamTaskState s = streamTaskGetStatus(pTask);
-  pStatus = s.name;
-  taskType = pTask->info.fillHistory;
-
-  if ((s.state != TASK_STATUS__SCAN_HISTORY && taskType == STREAM_HISTORY_TASK) ||
-      (s.state != TASK_STATUS__READY && taskType == STREAM_RECALCUL_TASK) ||
-      (pTask->status.downstreamReady == 0)) {
-    tqError("s-task:%s vgId:%d status:%s downstreamReady:%d not allowed/ready for scan-history data, quit", id,
-            pMeta->vgId, s.name, pTask->status.downstreamReady);
-
-    streamMutexUnlock(&pTask->lock);
-    streamMetaReleaseTask(pMeta, pTask);
-    return 0;
-  }
-
-  if (pTask->exec.pExecutor == NULL) {
-    tqError("s-task:%s vgId:%d executor is null, not executor scan history", id, pMeta->vgId);
-
-    streamMutexUnlock(&pTask->lock);
-    streamMetaReleaseTask(pMeta, pTask);
-    return 0;
-  }
-
-  streamMutexUnlock(&pTask->lock);
-
-  // avoid multi-thread exec
-  while (1) {
-    int32_t sentinel = atomic_val_compare_exchange_32(&pTask->status.inScanHistorySentinel, 0, 1);
-    if (sentinel != 0) {
-      tqDebug("s-task:%s already in scan-history func, wait for 100ms, and try again", id);
-      taosMsleep(100);
-    } else {
-      break;
-    }
-  }
-
-  // let's decide which step should be executed now
-  if (pTask->execInfo.step1Start == 0) {
-    int64_t ts = taosGetTimestampMs();
-    pTask->execInfo.step1Start = ts;
-    tqDebug("s-task:%s start scan-history stage(step 1), status:%s, step1 startTs:%" PRId64, id, pStatus, ts);
-  } else {
-    if (pTask->execInfo.step2Start == 0) {
-      tqDebug("s-task:%s continue exec scan-history(step1), original step1 startTs:%" PRId64 ", already elapsed:%.2fs",
-              id, pTask->execInfo.step1Start, pTask->execInfo.step1El);
-    } else {
-      tqDebug("s-task:%s already in step2, no need to scan-history data, step2 startTs:%" PRId64, id,
-              pTask->execInfo.step2Start);
-
-      atomic_store_32(&pTask->status.inScanHistorySentinel, 0);
-      streamMetaReleaseTask(pMeta, pTask);
-      return 0;
-    }
-  }
-
-  // we have to continue retrying to successfully execute the scan history task.
-  if (!streamTaskSetSchedStatusWait(pTask)) {
-    tqError(
-        "s-task:%s failed to start scan-history in first stream time window since already started, unexpected "
-        "sched-status:%d",
-        id, pTask->status.schedStatus);
-    atomic_store_32(&pTask->status.inScanHistorySentinel, 0);
-    streamMetaReleaseTask(pMeta, pTask);
-    return 0;
-  }
-
-  int64_t              st = taosGetTimestampMs();
-  SScanhistoryDataInfo retInfo = streamScanHistoryData(pTask, st);
-
-  double el = (taosGetTimestampMs() - st) / 1000.0;
-  pTask->execInfo.step1El += el;
-
-  if (retInfo.ret == TASK_SCANHISTORY_QUIT || retInfo.ret == TASK_SCANHISTORY_REXEC) {
-    int8_t status = streamTaskSetSchedStatusInactive(pTask);
-    atomic_store_32(&pTask->status.inScanHistorySentinel, 0);
-
-    if (retInfo.ret == TASK_SCANHISTORY_REXEC) {
-      streamExecScanHistoryInFuture(pTask, retInfo.idleTime);
-    } else {
-      SStreamTaskState p = streamTaskGetStatus(pTask);
-      ETaskStatus      localStatus = p.state;
-
-      if (localStatus == TASK_STATUS__PAUSE) {
-        tqDebug("s-task:%s is paused in the step1, elapsed time:%.2fs total:%.2fs, sched-status:%d", id, el,
-                pTask->execInfo.step1El, status);
-      } else if (localStatus == TASK_STATUS__STOP || localStatus == TASK_STATUS__DROPPING) {
-        tqDebug("s-task:%s status:%p not continue scan-history data, total elapsed time:%.2fs quit", id, p.name,
-                pTask->execInfo.step1El);
-      }
-    }
-
-    streamMetaReleaseTask(pMeta, pTask);
-    return 0;
-  }
-
-  // the following procedure should be executed, no matter status is stop/pause or not
-  if (taskType == STREAM_HISTORY_TASK) {
-    tqDebug("s-task:%s scan-history(step 1) ended, elapsed time:%.2fs", id, pTask->execInfo.step1El);
-  } else if (taskType == STREAM_RECALCUL_TASK) {
-    tqDebug("s-task:%s recalculate ended, elapsed time:%.2fs", id, pTask->execInfo.step1El);
-  } else {
-    tqError("s-task:%s fill-history is disabled, unexpected", id);
-    return TSDB_CODE_STREAM_INTERNAL_ERROR;
-  }
-
-  // 1. get the related stream task
-  code = streamMetaAcquireTask(pMeta, pTask->streamTaskId.streamId, pTask->streamTaskId.taskId, &pStreamTask);
-  if (pStreamTask == NULL) {
-
-    int32_t ret = streamMetaAcquireTaskUnsafe(pMeta, &pTask->streamTaskId, &pStreamTask);
-    if (ret == 0 && pStreamTask != NULL) {
-      tqWarn("s-task:0x%" PRIx64 " stopped, not ready for related task:%s scan-history work, do nothing",
-             pTask->streamTaskId.taskId, pTask->id.idStr);
-      streamMetaReleaseTask(pMeta, pStreamTask);
-    } else {
-      tqError("failed to find s-task:0x%" PRIx64 ", it may have been destroyed, drop related fill-history task:%s",
-              pTask->streamTaskId.taskId, pTask->id.idStr);
-
-      tqDebug("s-task:%s fill-history task set status to be dropping", id);
-      code = streamBuildAndSendDropTaskMsg(pTask->pMsgCb, pMeta->vgId, &pTask->id, 0);
-    }
-
-    atomic_store_32(&pTask->status.inScanHistorySentinel, 0);
-    streamMetaReleaseTask(pMeta, pTask);
-    return code;
-  }
-
-  if (pStreamTask->info.taskLevel != TASK_LEVEL__SOURCE) {
-    tqError("s-task:%s fill-history task related stream task level:%d, unexpected", id, pStreamTask->info.taskLevel);
-    return TSDB_CODE_STREAM_INTERNAL_ERROR;
-  }
-
-  if (taskType == STREAM_HISTORY_TASK) {
-    code = streamTaskHandleEventAsync(pStreamTask->status.pSM, TASK_EVENT_HALT, handleStep2Async, pTq);
-  } else if (taskType == STREAM_RECALCUL_TASK) {
-    // send recalculate end block
-    code = streamCreateAddRecalculateEndBlock(pStreamTask);
-    if (code) {
-      tqError("s-task:%s failed to create-add recalculate end block, code:%s", id, tstrerror(code));
-    }
-    streamTaskSetSchedStatusInactive(pTask);
-  }
-
-  streamMetaReleaseTask(pMeta, pStreamTask);
-
-  atomic_store_32(&pTask->status.inScanHistorySentinel, 0);
-  streamMetaReleaseTask(pMeta, pTask);
-  return code;
-}
-
-int32_t tqProcessTaskRunReq(STQ* pTq, SRpcMsg* pMsg) {
-  int32_t  code = 0;
-  char*    msg = POINTER_SHIFT(pMsg->pCont, sizeof(SMsgHead));
-  int32_t  len = pMsg->contLen - sizeof(SMsgHead);
-  SDecoder decoder;
-
-  SStreamTaskRunReq req = {0};
-  tDecoderInit(&decoder, (uint8_t*)msg, len);
-  if ((code = tDecodeStreamTaskRunReq(&decoder, &req)) < 0) {
-    tqError("vgId:%d failed to decode task run req, code:%s", pTq->pStreamMeta->vgId, tstrerror(code));
-    tDecoderClear(&decoder);
-    return TSDB_CODE_SUCCESS;
-  }
-
-  tDecoderClear(&decoder);
-
-  // extracted submit data from wal files for all tasks
-  if (req.reqType == STREAM_EXEC_T_EXTRACT_WAL_DATA) {
-    return tqScanWal(pTq);
-  } else {
-    code = tqStreamTaskProcessRunReq(pTq->pStreamMeta, pMsg, vnodeIsRoleLeader(pTq->pVnode));
-    if (code) {
-      tqError("vgId:%d failed to create task run req, code:%s", TD_VID(pTq->pVnode), tstrerror(code));
-    }
-
-    return code;
-  }
-}
-
-int32_t tqProcessTaskDispatchReq(STQ* pTq, SRpcMsg* pMsg) {
-  return tqStreamTaskProcessDispatchReq(pTq->pStreamMeta, pMsg);
-}
-
-int32_t tqProcessTaskDispatchRsp(STQ* pTq, SRpcMsg* pMsg) {
-  return tqStreamTaskProcessDispatchRsp(pTq->pStreamMeta, pMsg);
-}
-
-int32_t tqProcessTaskDropReq(STQ* pTq, char* msg, int32_t msgLen) {
-  return tqStreamTaskProcessDropReq(pTq->pStreamMeta, msg, msgLen);
-}
-
-int32_t tqProcessTaskUpdateCheckpointReq(STQ* pTq, char* msg, int32_t msgLen) {
-  return tqStreamTaskProcessUpdateCheckpointReq(pTq->pStreamMeta, pTq->pVnode->restored, msg);
-}
-
-int32_t tqProcessTaskConsenChkptIdReq(STQ* pTq, SRpcMsg* pMsg) {
-  return tqStreamTaskProcessConsenChkptIdReq(pTq->pStreamMeta, pMsg);
-}
-
-int32_t tqProcessTaskPauseReq(STQ* pTq, int64_t sversion, char* msg, int32_t msgLen) {
-  return tqStreamTaskProcessTaskPauseReq(pTq->pStreamMeta, msg);
-}
-
-int32_t tqProcessTaskResumeReq(STQ* pTq, int64_t sversion, char* msg, int32_t msgLen) {
-  return tqStreamTaskProcessTaskResumeReq(pTq, sversion, msg, true);
-}
-
-int32_t tqProcessTaskRetrieveReq(STQ* pTq, SRpcMsg* pMsg) {
-  return tqStreamTaskProcessRetrieveReq(pTq->pStreamMeta, pMsg);
-}
-
-int32_t tqProcessTaskRetrieveRsp(STQ* pTq, SRpcMsg* pMsg) { return 0; }
-
-int32_t tqStreamProgressRetrieveReq(STQ* pTq, SRpcMsg* pMsg) {
-  char*               msgStr = pMsg->pCont;
-  char*               msgBody = POINTER_SHIFT(msgStr, sizeof(SMsgHead));
-  int32_t             msgLen = pMsg->contLen - sizeof(SMsgHead);
-  int32_t             code = 0;
-  SStreamProgressReq  req;
-  char*               pRspBuf = taosMemoryCalloc(1, sizeof(SMsgHead) + sizeof(SStreamProgressRsp));
-  SStreamProgressRsp* pRsp = POINTER_SHIFT(pRspBuf, sizeof(SMsgHead));
-  if (!pRspBuf) {
-    terrno = TSDB_CODE_OUT_OF_MEMORY;
-    code = -1;
-    goto _OVER;
-  }
-
-  code = tDeserializeStreamProgressReq(msgBody, msgLen, &req);
-  if (code == TSDB_CODE_SUCCESS) {
-    code = tqGetStreamExecInfo(pTq->pVnode, req.streamId, &pRsp->progressDelay, &pRsp->fillHisFinished);
-  }
-  if (code == TSDB_CODE_SUCCESS) {
-    pRsp->fetchIdx = req.fetchIdx;
-    pRsp->subFetchIdx = req.subFetchIdx;
-    pRsp->vgId = req.vgId;
-    pRsp->streamId = req.streamId;
-    code = tSerializeStreamProgressRsp(pRsp, sizeof(SStreamProgressRsp) + sizeof(SMsgHead), pRsp);
-    if (code) {
-      goto _OVER;
-    }
-
-    SRpcMsg rsp = {.info = pMsg->info, .code = 0};
-    rsp.pCont = pRspBuf;
-    pRspBuf = NULL;
-    rsp.contLen = sizeof(SMsgHead) + sizeof(SStreamProgressRsp);
-    tmsgSendRsp(&rsp);
-  }
-
-_OVER:
-  if (pRspBuf) {
-    taosMemoryFree(pRspBuf);
-  }
-  return code;
-}
-
-// always return success to mnode
-//todo: handle failure of build and send msg to mnode
-static void doSendChkptSourceRsp(SStreamCheckpointSourceReq* pReq, SRpcHandleInfo* pRpcInfo, int32_t code,
-                                 int32_t taskId) {
-  SRpcMsg rsp = {0};
-  int32_t ret = streamTaskBuildCheckpointSourceRsp(pReq, pRpcInfo, &rsp, code);
-  if (ret) {  // suppress the error in build checkpoint source rsp
-    tqError("s-task:0x%x failed to build checkpoint-source rsp, code:%s", taskId, tstrerror(ret));
-  }
-  tmsgSendRsp(&rsp);  // error occurs
-}
-
-// no matter what kinds of error happened, make sure the mnode will receive the success execution code.
-int32_t tqProcessTaskCheckPointSourceReq(STQ* pTq, SRpcMsg* pMsg, SRpcMsg* pRsp) {
-  int32_t                    vgId = TD_VID(pTq->pVnode);
-  SStreamMeta*               pMeta = pTq->pStreamMeta;
-  char*                      msg = POINTER_SHIFT(pMsg->pCont, sizeof(SMsgHead));
-  int32_t                    len = pMsg->contLen - sizeof(SMsgHead);
-  int32_t                    code = 0;
-  SStreamCheckpointSourceReq req = {0};
-  SDecoder                   decoder = {0};
-  SStreamTask*               pTask = NULL;
-  int64_t                    checkpointId = 0;
-
-  // disable auto rsp to mnode
-  pRsp->info.handle = NULL;
-
-  tDecoderInit(&decoder, (uint8_t*)msg, len);
-  if (tDecodeStreamCheckpointSourceReq(&decoder, &req) < 0) {
-    code = TSDB_CODE_MSG_DECODE_ERROR;
-    tDecoderClear(&decoder);
-    tqError("vgId:%d failed to decode checkpoint-source msg, code:%s", vgId, tstrerror(code));
-    doSendChkptSourceRsp(&req, &pMsg->info, TSDB_CODE_SUCCESS, req.taskId);
-    return TSDB_CODE_SUCCESS;  // always return success to mnode,
-  }
-
-  tDecoderClear(&decoder);
-
-  if (!vnodeIsRoleLeader(pTq->pVnode)) {
-    tqDebug("vgId:%d not leader, ignore checkpoint-source msg, checkpontId:%" PRId64 ", s-task:0x%x", vgId,
-            req.checkpointId, req.taskId);
-    doSendChkptSourceRsp(&req, &pMsg->info, TSDB_CODE_SUCCESS, req.taskId);
-    return TSDB_CODE_SUCCESS;  // always return success to mnode
-  }
-
-  if (!pTq->pVnode->restored) {
-    tqDebug("vgId:%d checkpoint-source msg received during restoring, checkpointId:%" PRId64
-            ", transId:%d s-task:0x%x ignore it",
-            vgId, req.checkpointId, req.transId, req.taskId);
-    doSendChkptSourceRsp(&req, &pMsg->info, TSDB_CODE_SUCCESS, req.taskId);
-    return TSDB_CODE_SUCCESS;  // always return success to mnode
-  }
-
-  code = streamMetaAcquireTask(pMeta, req.streamId, req.taskId, &pTask);
-  if (pTask == NULL || code != 0) {
-    tqError("vgId:%d failed to find s-task:0x%x, ignore checkpoint msg. checkpointId:%" PRId64
-            " transId:%d it may have been destroyed or stopped",
-            vgId, req.taskId, req.checkpointId, req.transId);
-    doSendChkptSourceRsp(&req, &pMsg->info, TSDB_CODE_SUCCESS, req.taskId);
-    return TSDB_CODE_SUCCESS;
-  }
-
-  if (pTask->status.downstreamReady != 1) {
-    // record the latest failed checkpoint id
-    streamTaskSetFailedChkptInfo(pTask, req.transId, req.checkpointId);
-    tqError("s-task:%s not ready for checkpoint, since downstream not ready, ignore this checkpointId:%" PRId64
-            ", transId:%d set it failed",
-            pTask->id.idStr, req.checkpointId, req.transId);
-
-    streamMetaReleaseTask(pMeta, pTask);
-    doSendChkptSourceRsp(&req, &pMsg->info, TSDB_CODE_SUCCESS, req.taskId);
-    return TSDB_CODE_SUCCESS;  // todo retry handle error
-  }
-
-  // todo save the checkpoint failed info
-  streamMutexLock(&pTask->lock);
-  ETaskStatus status = streamTaskGetStatus(pTask).state;
-
-  if (req.mndTrigger == 1) {
-    if (status == TASK_STATUS__HALT || status == TASK_STATUS__PAUSE) {
-      tqError("s-task:%s not ready for checkpoint, since it is halt, ignore checkpointId:%" PRId64 ", set it failure",
-              pTask->id.idStr, req.checkpointId);
-
-      streamMutexUnlock(&pTask->lock);
-      streamMetaReleaseTask(pMeta, pTask);
-      doSendChkptSourceRsp(&req, &pMsg->info, TSDB_CODE_SUCCESS, req.taskId);
-      return TSDB_CODE_SUCCESS;
-    }
-  } else {
-    if (status != TASK_STATUS__HALT) {
-      tqError("s-task:%s should in halt status, let's halt it directly", pTask->id.idStr);
-      //      streamTaskHandleEvent(pTask->status.pSM, TASK_EVENT_HALT);
-    }
-  }
-
-  // check if the checkpoint msg already sent or not.
-  if (status == TASK_STATUS__CK) {
-    streamTaskGetActiveCheckpointInfo(pTask, NULL, &checkpointId);
-
-    tqWarn("s-task:%s repeatly recv checkpoint-source msg checkpointId:%" PRId64
-           " transId:%d already handled, ignore msg and continue process checkpoint",
-           pTask->id.idStr, checkpointId, req.transId);
-
-    streamMutexUnlock(&pTask->lock);
-    streamMetaReleaseTask(pMeta, pTask);
-    doSendChkptSourceRsp(&req, &pMsg->info, TSDB_CODE_SYN_PROPOSE_NOT_READY, req.taskId);
-    return TSDB_CODE_SUCCESS;
-  } else {  // checkpoint already finished, and not in checkpoint status
-    if (req.checkpointId <= pTask->chkInfo.checkpointId) {
-      tqWarn("s-task:%s repeatly recv checkpoint-source msg checkpointId:%" PRId64
-             " transId:%d already handled, return success",
-             pTask->id.idStr, req.checkpointId, req.transId);
-
-      streamMutexUnlock(&pTask->lock);
-      streamMetaReleaseTask(pMeta, pTask);
-      doSendChkptSourceRsp(&req, &pMsg->info, TSDB_CODE_SUCCESS, req.taskId);
-      return TSDB_CODE_SUCCESS;
-    }
-  }
-
-  code = streamProcessCheckpointSourceReq(pTask, &req);
-  streamMutexUnlock(&pTask->lock);
-
-  if (code) {
-    qError("s-task:%s (vgId:%d) failed to process checkpoint-source req, code:%s", pTask->id.idStr, vgId,
-           tstrerror(code));
-    streamMetaReleaseTask(pMeta, pTask);
-    doSendChkptSourceRsp(&req, &pMsg->info, TSDB_CODE_SUCCESS, req.taskId);
-    return TSDB_CODE_SUCCESS;
-  }
-
-  if (req.mndTrigger) {
-    tqInfo("s-task:%s (vgId:%d) level:%d receive checkpoint-source msg chkpt:%" PRId64 ", transId:%d, ",
-           pTask->id.idStr, vgId, pTask->info.taskLevel, req.checkpointId, req.transId);
-  } else {
-    const char* pPrevStatus = streamTaskGetStatusStr(streamTaskGetPrevStatus(pTask));
-    tqInfo("s-task:%s (vgId:%d) level:%d receive checkpoint-source msg chkpt:%" PRId64
-           ", transId:%d after transfer-state, prev status:%s",
-           pTask->id.idStr, vgId, pTask->info.taskLevel, req.checkpointId, req.transId, pPrevStatus);
-  }
-
-  code = streamAddCheckpointSourceRspMsg(&req, &pMsg->info, pTask);
-  if (code != TSDB_CODE_SUCCESS) {
-    streamTaskSetCheckpointFailed(pTask);  // set the checkpoint failed
-    doSendChkptSourceRsp(&req, &pMsg->info, TSDB_CODE_SUCCESS, req.taskId);
-  }
-
-  streamMetaReleaseTask(pMeta, pTask);
-  return TSDB_CODE_SUCCESS;
-}
-
-// downstream task has complete the stream task checkpoint procedure, let's start the handle the rsp by execute task
-int32_t tqProcessTaskCheckpointReadyMsg(STQ* pTq, SRpcMsg* pMsg) {
-  int32_t vgId = TD_VID(pTq->pVnode);
-
-  if (!vnodeIsRoleLeader(pTq->pVnode)) {
-    char*    msg = POINTER_SHIFT(pMsg->pCont, sizeof(SMsgHead));
-    int32_t  len = pMsg->contLen - sizeof(SMsgHead);
-    int32_t  code = 0;
-    SDecoder decoder;
-
-    SStreamCheckpointReadyMsg req = {0};
-    tDecoderInit(&decoder, (uint8_t*)msg, len);
-    if (tDecodeStreamCheckpointReadyMsg(&decoder, &req) < 0) {
-      code = TSDB_CODE_MSG_DECODE_ERROR;
-      tDecoderClear(&decoder);
-      return code;
-    }
-    tDecoderClear(&decoder);
-
-    tqError("vgId:%d not leader, s-task:0x%x ignore the retrieve checkpoint-trigger msg from s-task:0x%x vgId:%d", vgId,
-            req.upstreamTaskId, req.downstreamTaskId, req.downstreamNodeId);
-
-    return TSDB_CODE_STREAM_NOT_LEADER;
-  }
-
-  return tqStreamTaskProcessCheckpointReadyMsg(pTq->pStreamMeta, pMsg);
-}
-
-int32_t tqProcessTaskUpdateReq(STQ* pTq, SRpcMsg* pMsg) {
-  return tqStreamTaskProcessUpdateReq(pTq->pStreamMeta, &pTq->pVnode->msgCb, pMsg,
-                                      pTq->pVnode->restored, (pTq->pStreamMeta->role == NODE_ROLE_LEADER));
-}
-
-int32_t tqProcessTaskResetReq(STQ* pTq, SRpcMsg* pMsg) {
-  return tqStreamTaskProcessTaskResetReq(pTq->pStreamMeta, pMsg->pCont);
-}
-
-int32_t tqProcessAllTaskStopReq(STQ* pTq, SRpcMsg* pMsg) {
-  return tqStreamTaskProcessAllTaskStopReq(pTq->pStreamMeta, &pTq->pVnode->msgCb, pMsg);
-}
-
-int32_t tqProcessTaskRetrieveTriggerReq(STQ* pTq, SRpcMsg* pMsg) {
-  int32_t vgId = TD_VID(pTq->pVnode);
-
-  if (!vnodeIsRoleLeader(pTq->pVnode)) {
-    SRetrieveChkptTriggerReq req = {0};
-
-    char*    msg = POINTER_SHIFT(pMsg->pCont, sizeof(SMsgHead));
-    int32_t  len = pMsg->contLen - sizeof(SMsgHead);
-    SDecoder decoder = {0};
-
-    tDecoderInit(&decoder, (uint8_t*)msg, len);
-    if (tDecodeRetrieveChkptTriggerReq(&decoder, &req) < 0) {
-      tDecoderClear(&decoder);
-      tqError("vgId:%d invalid retrieve checkpoint-trigger req received", vgId);
-      return TSDB_CODE_INVALID_MSG;
-    }
-    tDecoderClear(&decoder);
-
-    tqError("vgId:%d not leader, ignore the retrieve checkpoint-trigger msg from s-task:0x%" PRId64, vgId,
-            req.downstreamTaskId);
-    return TSDB_CODE_STREAM_NOT_LEADER;
-  }
-
-  return tqStreamTaskProcessRetrieveTriggerReq(pTq->pStreamMeta, pMsg);
-}
-
-int32_t tqProcessTaskRetrieveTriggerRsp(STQ* pTq, SRpcMsg* pMsg) {
-  return tqStreamTaskProcessRetrieveTriggerRsp(pTq->pStreamMeta, pMsg);
-}
-
-// this function is needed, do not try to remove it.
-int32_t tqProcessStreamHbRsp(STQ* pTq, SRpcMsg* pMsg) { return tqStreamProcessStreamHbRsp(pTq->pStreamMeta, pMsg); }
-
-int32_t tqProcessStreamReqCheckpointRsp(STQ* pTq, SRpcMsg* pMsg) {
-  return tqStreamProcessReqCheckpointRsp(pTq->pStreamMeta, pMsg);
-}
-
-int32_t tqProcessTaskCheckpointReadyRsp(STQ* pTq, SRpcMsg* pMsg) {
-  return tqStreamProcessCheckpointReadyRsp(pTq->pStreamMeta, pMsg);
-}
-
-int32_t tqProcessTaskChkptReportRsp(STQ* pTq, SRpcMsg* pMsg) {
-  return tqStreamProcessChkptReportRsp(pTq->pStreamMeta, pMsg);
-}
->>>>>>> f1d1c37a
+static void freePtr(void* ptr) { taosMemoryFree(*(void**)ptr); }