/*
 * Copyright (c) 2019 TAOS Data, Inc. <jhtao@taosdata.com>
 *
 * This program is free software: you can use, redistribute, and/or modify
 * it under the terms of the GNU Affero General Public License, version 3
 * or later ("AGPL"), as published by the Free Software Foundation.
 *
 * This program is distributed in the hope that it will be useful, but WITHOUT
 * ANY WARRANTY; without even the implied warranty of MERCHANTABILITY or
 * FITNESS FOR A PARTICULAR PURPOSE.
 *
 * You should have received a copy of the GNU Affero General Public License
 * along with this program. If not, see <http://www.gnu.org/licenses/>.
 */

#include "tq.h"

int32_t tqInit() {
  int8_t old;
  while (1) {
    old = atomic_val_compare_exchange_8(&tqMgmt.inited, 0, 2);
    if (old != 2) break;
  }

  if (old == 0) {
    tqMgmt.timer = taosTmrInit(10000, 100, 10000, "TQ");
    if (tqMgmt.timer == NULL) {
      atomic_store_8(&tqMgmt.inited, 0);
      return -1;
    }
    if (streamInit() < 0) {
      return -1;
    }
    atomic_store_8(&tqMgmt.inited, 1);
  }

  return 0;
}

void tqCleanUp() {
  int8_t old;
  while (1) {
    old = atomic_val_compare_exchange_8(&tqMgmt.inited, 1, 2);
    if (old != 2) break;
  }

  if (old == 1) {
    taosTmrCleanUp(tqMgmt.timer);
    streamCleanUp();
    atomic_store_8(&tqMgmt.inited, 0);
  }
}

static void destroySTqHandle(void* data) {
  STqHandle* pData = (STqHandle*)data;
  qDestroyTask(pData->execHandle.task);
  if (pData->execHandle.subType == TOPIC_SUB_TYPE__COLUMN) {
    taosMemoryFreeClear(pData->execHandle.execCol.qmsg);
  } else if (pData->execHandle.subType == TOPIC_SUB_TYPE__DB) {
    tqCloseReader(pData->execHandle.pExecReader);
    walCloseReader(pData->pWalReader);
    taosHashCleanup(pData->execHandle.execDb.pFilterOutTbUid);
  } else if (pData->execHandle.subType == TOPIC_SUB_TYPE__TABLE) {
    walCloseReader(pData->pWalReader);
    tqCloseReader(pData->execHandle.pExecReader);
  }
}

static void tqPushEntryFree(void* data) {
  STqPushEntry* p = *(void**)data;
  tDeleteSMqDataRsp(&p->dataRsp);
  taosMemoryFree(p);
}

STQ* tqOpen(const char* path, SVnode* pVnode) {
  STQ* pTq = taosMemoryCalloc(1, sizeof(STQ));
  if (pTq == NULL) {
    terrno = TSDB_CODE_OUT_OF_MEMORY;
    return NULL;
  }
  pTq->path = taosStrdup(path);
  pTq->pVnode = pVnode;
  pTq->walLogLastVer = pVnode->pWal->vers.lastVer;

  pTq->pHandle = taosHashInit(64, MurmurHash3_32, true, HASH_ENTRY_LOCK);
  taosHashSetFreeFp(pTq->pHandle, destroySTqHandle);

  taosInitRWLatch(&pTq->pushLock);
  pTq->pPushMgr = taosHashInit(64, taosGetDefaultHashFunction(TSDB_DATA_TYPE_BIGINT), true, HASH_NO_LOCK);
  taosHashSetFreeFp(pTq->pPushMgr, tqPushEntryFree);

  pTq->pCheckInfo = taosHashInit(64, MurmurHash3_32, true, HASH_ENTRY_LOCK);
  taosHashSetFreeFp(pTq->pCheckInfo, (FDelete)tDeleteSTqCheckInfo);

  if (tqMetaOpen(pTq) < 0) {
    return NULL;
  }

  pTq->pOffsetStore = tqOffsetOpen(pTq);
  if (pTq->pOffsetStore == NULL) {
    return NULL;
  }

  pTq->pStreamMeta = streamMetaOpen(path, pTq, (FTaskExpand*)tqExpandTask, pTq->pVnode->config.vgId);
  if (pTq->pStreamMeta == NULL) {
    return NULL;
  }

  if (streamLoadTasks(pTq->pStreamMeta, walGetCommittedVer(pVnode->pWal)) < 0) {
    return NULL;
  }

  return pTq;
}

void tqClose(STQ* pTq) {
  if (pTq == NULL) {
    return;
  }

  tqOffsetClose(pTq->pOffsetStore);
  taosHashCleanup(pTq->pHandle);
  taosHashCleanup(pTq->pPushMgr);
  taosHashCleanup(pTq->pCheckInfo);
  taosMemoryFree(pTq->path);
  tqMetaClose(pTq);
  streamMetaClose(pTq->pStreamMeta);
  taosMemoryFree(pTq);
}

int32_t tqSendMetaPollRsp(STQ* pTq, const SRpcMsg* pMsg, const SMqPollReq* pReq, const SMqMetaRsp* pRsp) {
  int32_t len = 0;
  int32_t code = 0;
  tEncodeSize(tEncodeSMqMetaRsp, pRsp, len, code);
  if (code < 0) {
    return -1;
  }
  int32_t tlen = sizeof(SMqRspHead) + len;
  void*   buf = rpcMallocCont(tlen);
  if (buf == NULL) {
    return -1;
  }

  ((SMqRspHead*)buf)->mqMsgType = TMQ_MSG_TYPE__POLL_META_RSP;
  ((SMqRspHead*)buf)->epoch = pReq->epoch;
  ((SMqRspHead*)buf)->consumerId = pReq->consumerId;

  void* abuf = POINTER_SHIFT(buf, sizeof(SMqRspHead));

  SEncoder encoder = {0};
  tEncoderInit(&encoder, abuf, len);
  tEncodeSMqMetaRsp(&encoder, pRsp);
  tEncoderClear(&encoder);

  SRpcMsg resp = {
      .info = pMsg->info,
      .pCont = buf,
      .contLen = tlen,
      .code = 0,
  };
  tmsgSendRsp(&resp);

  tqDebug("vgId:%d, from consumer:0x%" PRIx64 " (epoch %d) send rsp, res msg type %d, offset type:%d",
          TD_VID(pTq->pVnode), pReq->consumerId, pReq->epoch, pRsp->resMsgType, pRsp->rspOffset.type);

  return 0;
}

int32_t tqPushDataRsp(STQ* pTq, STqPushEntry* pPushEntry) {
  SMqDataRsp* pRsp = &pPushEntry->dataRsp;

#if 0
  A(taosArrayGetSize(pRsp->blockData) == pRsp->blockNum);
  A(taosArrayGetSize(pRsp->blockDataLen) == pRsp->blockNum);

  A(!pRsp->withSchema);
  A(taosArrayGetSize(pRsp->blockSchema) == 0);

  if (pRsp->reqOffset.type == TMQ_OFFSET__LOG) {
    A(pRsp->rspOffset.version > pRsp->reqOffset.version);
  }
#endif

  int32_t len = 0;
  int32_t code = 0;
  tEncodeSize(tEncodeSMqDataRsp, pRsp, len, code);

  if (code < 0) {
    return -1;
  }

  int32_t tlen = sizeof(SMqRspHead) + len;
  void*   buf = rpcMallocCont(tlen);
  if (buf == NULL) {
    return -1;
  }

  memcpy(buf, &pPushEntry->dataRsp.head, sizeof(SMqRspHead));

  void* abuf = POINTER_SHIFT(buf, sizeof(SMqRspHead));

  SEncoder encoder = {0};
  tEncoderInit(&encoder, abuf, len);
  tEncodeSMqDataRsp(&encoder, pRsp);
  tEncoderClear(&encoder);

  SRpcMsg rsp = {
      .info = pPushEntry->pInfo,
      .pCont = buf,
      .contLen = tlen,
      .code = 0,
  };

  tmsgSendRsp(&rsp);

  char buf1[80] = {0};
  char buf2[80] = {0};
  tFormatOffset(buf1, tListLen(buf1), &pRsp->reqOffset);
  tFormatOffset(buf2, tListLen(buf2), &pRsp->rspOffset);
  tqDebug("vgId:%d, from consumer:0x%" PRIx64 " (epoch %d) push rsp, block num: %d, reqOffset:%s, rspOffset:%s",
          TD_VID(pTq->pVnode), pRsp->head.consumerId, pRsp->head.epoch, pRsp->blockNum, buf1, buf2);

  return 0;
}

int32_t tqSendDataRsp(STQ* pTq, const SRpcMsg* pMsg, const SMqPollReq* pReq, const SMqDataRsp* pRsp) {
#if 0
  A(taosArrayGetSize(pRsp->blockData) == pRsp->blockNum);
  A(taosArrayGetSize(pRsp->blockDataLen) == pRsp->blockNum);

  A(!pRsp->withSchema);
  A(taosArrayGetSize(pRsp->blockSchema) == 0);

  if (pRsp->reqOffset.type == TMQ_OFFSET__LOG) {
    if (pRsp->blockNum > 0) {
      A(pRsp->rspOffset.version > pRsp->reqOffset.version);
    } else {
      A(pRsp->rspOffset.version >= pRsp->reqOffset.version);
    }
  }
#endif

  int32_t len = 0;
  int32_t code = 0;
  tEncodeSize(tEncodeSMqDataRsp, pRsp, len, code);
  if (code < 0) {
    return -1;
  }
  int32_t tlen = sizeof(SMqRspHead) + len;
  void*   buf = rpcMallocCont(tlen);
  if (buf == NULL) {
    return -1;
  }

  ((SMqRspHead*)buf)->mqMsgType = TMQ_MSG_TYPE__POLL_RSP;
  ((SMqRspHead*)buf)->epoch = pReq->epoch;
  ((SMqRspHead*)buf)->consumerId = pReq->consumerId;

  void* abuf = POINTER_SHIFT(buf, sizeof(SMqRspHead));

  SEncoder encoder = {0};
  tEncoderInit(&encoder, abuf, len);
  tEncodeSMqDataRsp(&encoder, pRsp);
  tEncoderClear(&encoder);

  SRpcMsg rsp = {
      .info = pMsg->info,
      .pCont = buf,
      .contLen = tlen,
      .code = 0,
  };
  tmsgSendRsp(&rsp);

  char buf1[80] = {0};
  char buf2[80] = {0};
  tFormatOffset(buf1, 80, &pRsp->reqOffset);
  tFormatOffset(buf2, 80, &pRsp->rspOffset);
  tqDebug("vgId:%d consumer:0x%" PRIx64 " (epoch %d), block num:%d, reqOffset:%s, rspOffset:%s",
          TD_VID(pTq->pVnode), pReq->consumerId, pReq->epoch, pRsp->blockNum, buf1, buf2);

  return 0;
}

int32_t tqSendTaosxRsp(STQ* pTq, const SRpcMsg* pMsg, const SMqPollReq* pReq, const STaosxRsp* pRsp) {
#if 0
  A(taosArrayGetSize(pRsp->blockData) == pRsp->blockNum);
  A(taosArrayGetSize(pRsp->blockDataLen) == pRsp->blockNum);

  if (pRsp->withSchema) {
    A(taosArrayGetSize(pRsp->blockSchema) == pRsp->blockNum);
  } else {
    A(taosArrayGetSize(pRsp->blockSchema) == 0);
  }

  if (pRsp->reqOffset.type == TMQ_OFFSET__LOG) {
    if (pRsp->blockNum > 0) {
      A(pRsp->rspOffset.version > pRsp->reqOffset.version);
    } else {
      A(pRsp->rspOffset.version >= pRsp->reqOffset.version);
    }
  }
#endif

  int32_t len = 0;
  int32_t code = 0;
  tEncodeSize(tEncodeSTaosxRsp, pRsp, len, code);
  if (code < 0) {
    return -1;
  }
  int32_t tlen = sizeof(SMqRspHead) + len;
  void*   buf = rpcMallocCont(tlen);
  if (buf == NULL) {
    return -1;
  }

  ((SMqRspHead*)buf)->mqMsgType = TMQ_MSG_TYPE__TAOSX_RSP;
  ((SMqRspHead*)buf)->epoch = pReq->epoch;
  ((SMqRspHead*)buf)->consumerId = pReq->consumerId;

  void* abuf = POINTER_SHIFT(buf, sizeof(SMqRspHead));

  SEncoder encoder = {0};
  tEncoderInit(&encoder, abuf, len);
  tEncodeSTaosxRsp(&encoder, pRsp);
  tEncoderClear(&encoder);

  SRpcMsg rsp = {
      .info = pMsg->info,
      .pCont = buf,
      .contLen = tlen,
      .code = 0,
  };
  tmsgSendRsp(&rsp);

  char buf1[80] = {0};
  char buf2[80] = {0};
  tFormatOffset(buf1, 80, &pRsp->reqOffset);
  tFormatOffset(buf2, 80, &pRsp->rspOffset);
  tqDebug("taosx rsp, vgId:%d, from consumer:0x%" PRIx64 " (epoch %d) send rsp, numOfBlks:%d, req:%s, rsp:%s",
          TD_VID(pTq->pVnode), pReq->consumerId, pReq->epoch, pRsp->blockNum, buf1, buf2);

  return 0;
}

static FORCE_INLINE bool tqOffsetLessOrEqual(const STqOffset* pLeft, const STqOffset* pRight) {
  return pLeft->val.type == TMQ_OFFSET__LOG && pRight->val.type == TMQ_OFFSET__LOG &&
         pLeft->val.version <= pRight->val.version;
}

int32_t tqProcessOffsetCommitReq(STQ* pTq, int64_t sversion, char* msg, int32_t msgLen) {
  STqOffset offset = {0};

  SDecoder decoder;
  tDecoderInit(&decoder, (uint8_t*)msg, msgLen);
  if (tDecodeSTqOffset(&decoder, &offset) < 0) {
    return -1;
  }

  tDecoderClear(&decoder);

  if (offset.val.type == TMQ_OFFSET__SNAPSHOT_DATA || offset.val.type == TMQ_OFFSET__SNAPSHOT_META) {
    tqDebug("receive offset commit msg to %s on vgId:%d, offset(type:snapshot) uid:%" PRId64 ", ts:%" PRId64,
            offset.subKey, TD_VID(pTq->pVnode), offset.val.uid, offset.val.ts);
  } else if (offset.val.type == TMQ_OFFSET__LOG) {
    tqDebug("receive offset commit msg to %s on vgId:%d, offset(type:log) version:%" PRId64, offset.subKey,
            TD_VID(pTq->pVnode), offset.val.version);
    if (offset.val.version + 1 == sversion) {
      offset.val.version += 1;
    }
  } else {
    tqError("invalid commit offset type:%d", offset.val.type);
    return -1;
  }

  STqOffset* pSavedOffset = tqOffsetRead(pTq->pOffsetStore, offset.subKey);
  if (pSavedOffset != NULL && tqOffsetLessOrEqual(&offset, pSavedOffset)) {
    return 0;  // no need to update the offset value
  }

  // save the new offset value
  if (tqOffsetWrite(pTq->pOffsetStore, &offset) < 0) {
    return -1;
  }

  if (offset.val.type == TMQ_OFFSET__LOG) {
    STqHandle* pHandle = taosHashGet(pTq->pHandle, offset.subKey, strlen(offset.subKey));
    if (pHandle && (walRefVer(pHandle->pRef, offset.val.version) < 0)) {
      return -1;
    }
  }

  return 0;
}

int32_t tqCheckColModifiable(STQ* pTq, int64_t tbUid, int32_t colId) {
  void* pIter = NULL;

  while (1) {
    pIter = taosHashIterate(pTq->pCheckInfo, pIter);
    if (pIter == NULL) {
      break;
    }

    STqCheckInfo* pCheck = (STqCheckInfo*)pIter;

    if (pCheck->ntbUid == tbUid) {
      int32_t sz = taosArrayGetSize(pCheck->colIdList);
      for (int32_t i = 0; i < sz; i++) {
        int16_t forbidColId = *(int16_t*)taosArrayGet(pCheck->colIdList, i);
        if (forbidColId == colId) {
          taosHashCancelIterate(pTq->pCheckInfo, pIter);
          return -1;
        }
      }
    }
  }

  return 0;
}

static int32_t tqInitDataRsp(SMqDataRsp* pRsp, const SMqPollReq* pReq, int8_t subType) {
  pRsp->reqOffset = pReq->reqOffset;

  pRsp->blockData = taosArrayInit(0, sizeof(void*));
  pRsp->blockDataLen = taosArrayInit(0, sizeof(int32_t));

  if (pRsp->blockData == NULL || pRsp->blockDataLen == NULL) {
    return -1;
  }

  pRsp->withTbName = 0;
#if 0
  pRsp->withTbName = pReq->withTbName;
  if (pRsp->withTbName) {
    pRsp->blockTbName = taosArrayInit(0, sizeof(void*));
    if (pRsp->blockTbName == NULL) {
      // TODO free
      return -1;
    }
  }
#endif

  /*A(subType == TOPIC_SUB_TYPE__COLUMN);*/
  pRsp->withSchema = false;

  return 0;
}

static int32_t tqInitTaosxRsp(STaosxRsp* pRsp, const SMqPollReq* pReq) {
  pRsp->reqOffset = pReq->reqOffset;

  pRsp->withTbName = 1;
  pRsp->withSchema = 1;
  pRsp->blockData = taosArrayInit(0, sizeof(void*));
  pRsp->blockDataLen = taosArrayInit(0, sizeof(int32_t));
  pRsp->blockTbName = taosArrayInit(0, sizeof(void*));
  pRsp->blockSchema = taosArrayInit(0, sizeof(void*));

  if (pRsp->blockData == NULL || pRsp->blockDataLen == NULL || pRsp->blockTbName == NULL || pRsp->blockSchema == NULL) {
    return -1;
  }

  return 0;
}

int32_t tqProcessPollReq(STQ* pTq, SRpcMsg* pMsg) {
  SMqPollReq   req = {0};
  int32_t      code = 0;
  STqOffsetVal fetchOffsetNew;
  SWalCkHead*  pCkHead = NULL;

  if (tDeserializeSMqPollReq(pMsg->pCont, pMsg->contLen, &req) < 0) {
    tqError("tDeserializeSMqPollReq %d failed", pMsg->contLen);
    return -1;
  }

  int64_t      consumerId = req.consumerId;
  int32_t      reqEpoch = req.epoch;
  STqOffsetVal reqOffset = req.reqOffset;

  // 1. find handle
  STqHandle* pHandle = taosHashGet(pTq->pHandle, req.subKey, strlen(req.subKey));
  if (pHandle == NULL) {
    tqError("tmq poll: consumer:0x%" PRIx64 " vgId:%d, subkey %s not found", consumerId, TD_VID(pTq->pVnode),
            req.subKey);
    return -1;
  }

  // 2. check rebalance
  if (pHandle->consumerId != consumerId) {
    tqError("tmq poll: consumer:0x%" PRIx64 " vgId:%d, subkey %s, mismatch for saved handle consumer:0x%" PRIx64,
            consumerId, TD_VID(pTq->pVnode), req.subKey, pHandle->consumerId);
    terrno = TSDB_CODE_TMQ_CONSUMER_MISMATCH;
    return -1;
  }

  // update epoch if need
  int32_t savedEpoch = atomic_load_32(&pHandle->epoch);
  while (savedEpoch < reqEpoch) {
    tqDebug("tmq poll: consumer:0x%"PRIx64 " epoch update from %d to %d by poll req", consumerId, savedEpoch, reqEpoch);
    savedEpoch = atomic_val_compare_exchange_32(&pHandle->epoch, savedEpoch, reqEpoch);
  }

  char buf[80];
  tFormatOffset(buf, 80, &reqOffset);
  tqDebug("tmq poll: consumer:0x%" PRIx64 " (epoch %d), subkey %s, recv poll req vgId:%d, req:%s", consumerId,
          req.epoch, pHandle->subKey, TD_VID(pTq->pVnode), buf);

  // 2.reset offset if needed
  if (reqOffset.type > 0) {
    fetchOffsetNew = reqOffset;
  } else {
    STqOffset* pOffset = tqOffsetRead(pTq->pOffsetStore, req.subKey);
    if (pOffset != NULL) {
      fetchOffsetNew = pOffset->val;
      char formatBuf[80];
      tFormatOffset(formatBuf, 80, &fetchOffsetNew);
      tqDebug("tmq poll: consumer:0x%" PRIx64 ", subkey %s, vg %d, offset reset to %s", consumerId, pHandle->subKey,
              TD_VID(pTq->pVnode), formatBuf);
    } else {
      if (reqOffset.type == TMQ_OFFSET__RESET_EARLIEAST) {
        if (req.useSnapshot) {
          if (pHandle->fetchMeta) {
            tqOffsetResetToMeta(&fetchOffsetNew, 0);
          } else {
            tqOffsetResetToData(&fetchOffsetNew, 0, 0);
          }
        } else {
          pHandle->pRef = walRefFirstVer(pTq->pVnode->pWal, pHandle->pRef);
          if (pHandle->pRef == NULL) {
            terrno = TSDB_CODE_OUT_OF_MEMORY;
            return -1;
          }
          tqOffsetResetToLog(&fetchOffsetNew, pHandle->pRef->refVer - 1);
        }
      } else if (reqOffset.type == TMQ_OFFSET__RESET_LATEST) {
        if (pHandle->execHandle.subType == TOPIC_SUB_TYPE__COLUMN) {
          SMqDataRsp dataRsp = {0};
          tqInitDataRsp(&dataRsp, &req, pHandle->execHandle.subType);

          tqOffsetResetToLog(&dataRsp.rspOffset, walGetLastVer(pTq->pVnode->pWal));
          tqDebug("tmq poll: consumer:0x%" PRIx64 ", subkey %s, vgId:%d, offset reset to %" PRId64, consumerId,
                  pHandle->subKey, TD_VID(pTq->pVnode), dataRsp.rspOffset.version);
          if (tqSendDataRsp(pTq, pMsg, &req, &dataRsp) < 0) {
            code = -1;
          }
          tDeleteSMqDataRsp(&dataRsp);
          return code;
        } else {
          STaosxRsp taosxRsp = {0};
          tqInitTaosxRsp(&taosxRsp, &req);
          tqOffsetResetToLog(&taosxRsp.rspOffset, walGetLastVer(pTq->pVnode->pWal));
          if (tqSendTaosxRsp(pTq, pMsg, &req, &taosxRsp) < 0) {
            code = -1;
          }
          tDeleteSTaosxRsp(&taosxRsp);
          return code;
        }
      } else if (reqOffset.type == TMQ_OFFSET__RESET_NONE) {
        tqError("tmq poll: subkey %s, no offset committed for consumer:0x%" PRIx64
                " in vg %d, subkey %s, reset none failed",
                pHandle->subKey, consumerId, TD_VID(pTq->pVnode), req.subKey);
        terrno = TSDB_CODE_TQ_NO_COMMITTED_OFFSET;
        return -1;
      }
    }
  }

  if (pHandle->execHandle.subType == TOPIC_SUB_TYPE__COLUMN) {
    SMqDataRsp dataRsp = {0};
    tqInitDataRsp(&dataRsp, &req, pHandle->execHandle.subType);
    // lock
    taosWLockLatch(&pTq->pushLock);
    if (tqScanData(pTq, pHandle, &dataRsp, &fetchOffsetNew) < 0) {
      return -1;
    }

<<<<<<< HEAD
=======
#if 1
    // till now, all data has been rsp to consumer, new data needs to push client once arrived.
>>>>>>> 77295df8
    if (dataRsp.blockNum == 0 && dataRsp.reqOffset.type == TMQ_OFFSET__LOG &&
        dataRsp.reqOffset.version == dataRsp.rspOffset.version) {
      STqPushEntry* pPushEntry = taosMemoryCalloc(1, sizeof(STqPushEntry));
      if (pPushEntry != NULL) {
        pPushEntry->pInfo = pMsg->info;
        memcpy(pPushEntry->subKey, pHandle->subKey, TSDB_SUBSCRIBE_KEY_LEN);
        dataRsp.withTbName = 0;
        memcpy(&pPushEntry->dataRsp, &dataRsp, sizeof(SMqDataRsp));
        pPushEntry->dataRsp.head.consumerId = consumerId;
        pPushEntry->dataRsp.head.epoch = reqEpoch;
        pPushEntry->dataRsp.head.mqMsgType = TMQ_MSG_TYPE__POLL_RSP;
        taosHashPut(pTq->pPushMgr, pHandle->subKey, strlen(pHandle->subKey) + 1, &pPushEntry, sizeof(void*));

        tqDebug("tmq poll: consumer:0x%" PRIx64 ", subkey %s offset:%" PRId64 ", vgId:%d save handle to push mgr",
                consumerId, pHandle->subKey, dataRsp.reqOffset.version, TD_VID(pTq->pVnode));
        // unlock
        taosWUnLockLatch(&pTq->pushLock);
        return 0;
      }
    }
    taosWUnLockLatch(&pTq->pushLock);

    if (tqSendDataRsp(pTq, pMsg, &req, &dataRsp) < 0) {
      code = -1;
    }

    tqDebug("tmq poll: consumer:0x%" PRIx64 ", subkey %s, vgId:%d, rsp data block:%d, offset type:%d, uid/version:%" PRId64 ", ts:%" PRId64 "",
            consumerId, pHandle->subKey, TD_VID(pTq->pVnode), dataRsp.blockNum, dataRsp.rspOffset.type,
            dataRsp.rspOffset.uid, dataRsp.rspOffset.ts);

    tDeleteSMqDataRsp(&dataRsp);
    return code;
  }

  // for taosx
<<<<<<< HEAD
=======
  /*A(pHandle->execHandle.subType != TOPIC_SUB_TYPE__COLUMN);*/

>>>>>>> 77295df8
  SMqMetaRsp metaRsp = {0};
  STaosxRsp taosxRsp = {0};
  tqInitTaosxRsp(&taosxRsp, &req);

  if (fetchOffsetNew.type != TMQ_OFFSET__LOG) {
    if (tqScanTaosx(pTq, pHandle, &taosxRsp, &metaRsp, &fetchOffsetNew) < 0) {
      return -1;
    }

    if (metaRsp.metaRspLen > 0) {
      if (tqSendMetaPollRsp(pTq, pMsg, &req, &metaRsp) < 0) {
        code = -1;
      }
      tqDebug("tmq poll: consumer:0x%" PRIx64 " subkey %s, vg %d, send meta offset type:%d,uid:%" PRId64
              ",version:%" PRId64,
              consumerId, pHandle->subKey, TD_VID(pTq->pVnode), metaRsp.rspOffset.type, metaRsp.rspOffset.uid,
              metaRsp.rspOffset.version);
      taosMemoryFree(metaRsp.metaRsp);
      tDeleteSTaosxRsp(&taosxRsp);
      return code;
    }

    if (taosxRsp.blockNum > 0) {
      if (tqSendTaosxRsp(pTq, pMsg, &req, &taosxRsp) < 0) {
        code = -1;
      }
      tDeleteSTaosxRsp(&taosxRsp);
      return code;
    } else {
      fetchOffsetNew = taosxRsp.rspOffset;
    }

    tqDebug("taosx poll: consumer:0x%" PRIx64 " subkey %s, vg %d, send data blockNum:%d, offset type:%d,uid:%" PRId64
            ",version:%" PRId64,
            consumerId, pHandle->subKey, TD_VID(pTq->pVnode), taosxRsp.blockNum, taosxRsp.rspOffset.type,
            taosxRsp.rspOffset.uid, taosxRsp.rspOffset.version);
  }

  if (fetchOffsetNew.type == TMQ_OFFSET__LOG) {
    int64_t fetchVer = fetchOffsetNew.version + 1;
    pCkHead = taosMemoryMalloc(sizeof(SWalCkHead) + 2048);
    if (pCkHead == NULL) {
      tDeleteSTaosxRsp(&taosxRsp);
      return -1;
    }

    walSetReaderCapacity(pHandle->pWalReader, 2048);

    while (1) {
      savedEpoch = atomic_load_32(&pHandle->epoch);
      if (savedEpoch > reqEpoch) {
        tqWarn("tmq poll: consumer:0x%" PRIx64 " (epoch %d), subkey %s, vg %d offset %" PRId64
               ", found new consumer epoch %d, discard req epoch %d",
               consumerId, req.epoch, pHandle->subKey, TD_VID(pTq->pVnode), fetchVer, savedEpoch, reqEpoch);
        break;
      }

      if (tqFetchLog(pTq, pHandle, &fetchVer, &pCkHead) < 0) {
        tqOffsetResetToLog(&taosxRsp.rspOffset, fetchVer);
        if (tqSendTaosxRsp(pTq, pMsg, &req, &taosxRsp) < 0) {
          code = -1;
        }
        tDeleteSTaosxRsp(&taosxRsp);
        taosMemoryFreeClear(pCkHead);
        return code;
      }

      SWalCont* pHead = &pCkHead->head;

      tqDebug("tmq poll: consumer:0x%" PRIx64 " (epoch %d) iter log, vgId:%d offset %" PRId64 " msgType %d", consumerId,
              req.epoch, TD_VID(pTq->pVnode), fetchVer, pHead->msgType);

      if (pHead->msgType == TDMT_VND_SUBMIT) {
        SPackedData submit = {
            .msgStr = POINTER_SHIFT(pHead->body, sizeof(SSubmitReq2Msg)),
            .msgLen = pHead->bodyLen - sizeof(SSubmitReq2Msg),
            .ver = pHead->version,
        };
        if (tqTaosxScanLog(pTq, pHandle, submit, &taosxRsp) < 0) {
          tqError("tmq poll: tqTaosxScanLog error %" PRId64 ", in vgId:%d, subkey %s", consumerId, TD_VID(pTq->pVnode),
                  req.subKey);
          return -1;
        }
        if (taosxRsp.blockNum > 0 /* threshold */) {
          tqOffsetResetToLog(&taosxRsp.rspOffset, fetchVer);
          if (tqSendTaosxRsp(pTq, pMsg, &req, &taosxRsp) < 0) {
            code = -1;
          }
          tDeleteSTaosxRsp(&taosxRsp);
          taosMemoryFreeClear(pCkHead);
          return code;
        } else {
          fetchVer++;
        }

      } else {
        /*A(pHandle->fetchMeta);*/
        /*A(IS_META_MSG(pHead->msgType));*/
        tqDebug("fetch meta msg, ver:%" PRId64 ", type:%s", pHead->version, TMSG_INFO(pHead->msgType));
        tqOffsetResetToLog(&metaRsp.rspOffset, fetchVer);
        metaRsp.resMsgType = pHead->msgType;
        metaRsp.metaRspLen = pHead->bodyLen;
        metaRsp.metaRsp = pHead->body;
        if (tqSendMetaPollRsp(pTq, pMsg, &req, &metaRsp) < 0) {
          code = -1;
          taosMemoryFreeClear(pCkHead);
          tDeleteSTaosxRsp(&taosxRsp);
          return code;
        }
        code = 0;
        taosMemoryFreeClear(pCkHead);
        tDeleteSTaosxRsp(&taosxRsp);
        return code;
      }
    }
  }

  tDeleteSTaosxRsp(&taosxRsp);
  taosMemoryFreeClear(pCkHead);
  return 0;
}

int32_t tqProcessDeleteSubReq(STQ* pTq, int64_t sversion, char* msg, int32_t msgLen) {
  SMqVDeleteReq* pReq = (SMqVDeleteReq*)msg;

  tqDebug("vgId:%d, tq process delete sub req %s", pTq->pVnode->config.vgId, pReq->subKey);

  taosWLockLatch(&pTq->pushLock);
  int32_t code = taosHashRemove(pTq->pPushMgr, pReq->subKey, strlen(pReq->subKey));
  if (code != 0) {
    tqDebug("vgId:%d, tq remove push handle %s", pTq->pVnode->config.vgId, pReq->subKey);
  }
  taosWUnLockLatch(&pTq->pushLock);

  STqHandle* pHandle = taosHashGet(pTq->pHandle, pReq->subKey, strlen(pReq->subKey));
  if (pHandle) {
    // walCloseRef(pHandle->pWalReader->pWal, pHandle->pRef->refId);
    if (pHandle->pRef) {
      walCloseRef(pTq->pVnode->pWal, pHandle->pRef->refId);
    }
    code = taosHashRemove(pTq->pHandle, pReq->subKey, strlen(pReq->subKey));
    if (code != 0) {
      tqError("cannot process tq delete req %s, since no such handle", pReq->subKey);
    }
  }

  code = tqOffsetDelete(pTq->pOffsetStore, pReq->subKey);
  if (code != 0) {
    tqError("cannot process tq delete req %s, since no such offset in cache", pReq->subKey);
  }

  if (tqMetaDeleteHandle(pTq, pReq->subKey) < 0) {
    tqError("cannot process tq delete req %s, since no such offset in tdb", pReq->subKey);
  }
  return 0;
}

int32_t tqProcessAddCheckInfoReq(STQ* pTq, int64_t sversion, char* msg, int32_t msgLen) {
  STqCheckInfo info = {0};
  SDecoder     decoder;
  tDecoderInit(&decoder, (uint8_t*)msg, msgLen);
  if (tDecodeSTqCheckInfo(&decoder, &info) < 0) {
    terrno = TSDB_CODE_OUT_OF_MEMORY;
    return -1;
  }
  tDecoderClear(&decoder);
  if (taosHashPut(pTq->pCheckInfo, info.topic, strlen(info.topic), &info, sizeof(STqCheckInfo)) < 0) {
    terrno = TSDB_CODE_OUT_OF_MEMORY;
    return -1;
  }
  if (tqMetaSaveCheckInfo(pTq, info.topic, msg, msgLen) < 0) {
    terrno = TSDB_CODE_OUT_OF_MEMORY;
    return -1;
  }
  return 0;
}

int32_t tqProcessDelCheckInfoReq(STQ* pTq, int64_t sversion, char* msg, int32_t msgLen) {
  if (taosHashRemove(pTq->pCheckInfo, msg, strlen(msg)) < 0) {
    terrno = TSDB_CODE_OUT_OF_MEMORY;
    return -1;
  }
  if (tqMetaDeleteCheckInfo(pTq, msg) < 0) {
    terrno = TSDB_CODE_OUT_OF_MEMORY;
    return -1;
  }
  return 0;
}

int32_t tqProcessSubscribeReq(STQ* pTq, int64_t sversion, char* msg, int32_t msgLen) {
  SMqRebVgReq req = {0};
  tDecodeSMqRebVgReq(msg, &req);
  // todo lock

  tqDebug("vgId:%d, tq process sub req %s", pTq->pVnode->config.vgId, req.subKey);

  STqHandle* pHandle = taosHashGet(pTq->pHandle, req.subKey, strlen(req.subKey));
  if (pHandle == NULL) {
    if (req.oldConsumerId != -1) {
      tqError("vgId:%d, build new consumer handle %s for consumer:0x%" PRIx64 ", but old consumerId is %" PRId64 "",
              req.vgId, req.subKey, req.newConsumerId, req.oldConsumerId);
    }
    if (req.newConsumerId == -1) {
      tqError("vgId:%d, tq invalid rebalance request, new consumerId %" PRId64 "", req.vgId, req.newConsumerId);
      taosMemoryFree(req.qmsg);
      return 0;
    }
    STqHandle tqHandle = {0};
    pHandle = &tqHandle;
    /*taosInitRWLatch(&pExec->lock);*/

    memcpy(pHandle->subKey, req.subKey, TSDB_SUBSCRIBE_KEY_LEN);
    pHandle->consumerId = req.newConsumerId;
    pHandle->epoch = -1;

    pHandle->execHandle.subType = req.subType;
    pHandle->fetchMeta = req.withMeta;

    // TODO version should be assigned and refed during preprocess
    SWalRef* pRef = walRefCommittedVer(pTq->pVnode->pWal);
    if (pRef == NULL) {
      return -1;
    }
    int64_t ver = pRef->refVer;
    pHandle->pRef = pRef;

    SReadHandle handle = {
        .meta = pTq->pVnode->pMeta,
        .vnode = pTq->pVnode,
        .initTableReader = true,
        .initTqReader = true,
        .version = ver,
    };
    pHandle->snapshotVer = ver;

    if (pHandle->execHandle.subType == TOPIC_SUB_TYPE__COLUMN) {
      pHandle->execHandle.execCol.qmsg = req.qmsg;
      req.qmsg = NULL;

      pHandle->execHandle.task =
          qCreateQueueExecTaskInfo(pHandle->execHandle.execCol.qmsg, &handle, &pHandle->execHandle.numOfCols, NULL);
      void* scanner = NULL;
      qExtractStreamScanner(pHandle->execHandle.task, &scanner);
      pHandle->execHandle.pExecReader = qExtractReaderFromStreamScanner(scanner);
    } else if (pHandle->execHandle.subType == TOPIC_SUB_TYPE__DB) {
      pHandle->pWalReader = walOpenReader(pTq->pVnode->pWal, NULL);
      pHandle->execHandle.pExecReader = tqOpenReader(pTq->pVnode);
      pHandle->execHandle.execDb.pFilterOutTbUid =
          taosHashInit(64, taosGetDefaultHashFunction(TSDB_DATA_TYPE_BIGINT), false, HASH_NO_LOCK);
      buildSnapContext(handle.meta, handle.version, 0, pHandle->execHandle.subType, pHandle->fetchMeta,
                       (SSnapContext**)(&handle.sContext));

      pHandle->execHandle.task = qCreateQueueExecTaskInfo(NULL, &handle, NULL, NULL);
    } else if (pHandle->execHandle.subType == TOPIC_SUB_TYPE__TABLE) {
      pHandle->pWalReader = walOpenReader(pTq->pVnode->pWal, NULL);

      pHandle->execHandle.execTb.suid = req.suid;

      SArray* tbUidList = taosArrayInit(0, sizeof(int64_t));
      vnodeGetCtbIdList(pTq->pVnode, req.suid, tbUidList);
      tqDebug("vgId:%d, tq try to get all ctb, suid:%" PRId64, pTq->pVnode->config.vgId, req.suid);
      for (int32_t i = 0; i < taosArrayGetSize(tbUidList); i++) {
        int64_t tbUid = *(int64_t*)taosArrayGet(tbUidList, i);
        tqDebug("vgId:%d, idx %d, uid:%" PRId64, TD_VID(pTq->pVnode), i, tbUid);
      }
      pHandle->execHandle.pExecReader = tqOpenReader(pTq->pVnode);
      tqReaderSetTbUidList(pHandle->execHandle.pExecReader, tbUidList);
      taosArrayDestroy(tbUidList);

      buildSnapContext(handle.meta, handle.version, req.suid, pHandle->execHandle.subType, pHandle->fetchMeta,
                       (SSnapContext**)(&handle.sContext));
      pHandle->execHandle.task = qCreateQueueExecTaskInfo(NULL, &handle, NULL, NULL);
    }
    taosHashPut(pTq->pHandle, req.subKey, strlen(req.subKey), pHandle, sizeof(STqHandle));
    tqDebug("try to persist handle %s consumer:0x%" PRIx64, req.subKey, pHandle->consumerId);
    if (tqMetaSaveHandle(pTq, req.subKey, pHandle) < 0) {
      return -1;
    }
  } else {
    // TODO handle qmsg and exec modification
    atomic_store_32(&pHandle->epoch, -1);
    atomic_store_64(&pHandle->consumerId, req.newConsumerId);
    atomic_add_fetch_32(&pHandle->epoch, 1);
    taosMemoryFree(req.qmsg);
    if (pHandle->execHandle.subType == TOPIC_SUB_TYPE__COLUMN) {
      qStreamCloseTsdbReader(pHandle->execHandle.task);
    }
    if (tqMetaSaveHandle(pTq, req.subKey, pHandle) < 0) {
      return -1;
    }
    // close handle
  }

  return 0;
}

int32_t tqExpandTask(STQ* pTq, SStreamTask* pTask, int64_t ver) {
#if 0
  if (pTask->taskLevel == TASK_LEVEL__AGG) {
    A(taosArrayGetSize(pTask->childEpInfo) != 0);
  }
#endif

  pTask->refCnt = 1;
  pTask->schedStatus = TASK_SCHED_STATUS__INACTIVE;

  pTask->inputQueue = streamQueueOpen();
  pTask->outputQueue = streamQueueOpen();

  if (pTask->inputQueue == NULL || pTask->outputQueue == NULL) {
    return -1;
  }

  pTask->inputStatus = TASK_INPUT_STATUS__NORMAL;
  pTask->outputStatus = TASK_OUTPUT_STATUS__NORMAL;

  pTask->pMsgCb = &pTq->pVnode->msgCb;

  pTask->startVer = ver;

  // expand executor
  if (pTask->fillHistory) {
    pTask->taskStatus = TASK_STATUS__WAIT_DOWNSTREAM;
  }

  if (pTask->taskLevel == TASK_LEVEL__SOURCE) {
    pTask->pState = streamStateOpen(pTq->pStreamMeta->path, pTask, false, -1, -1);
    if (pTask->pState == NULL) {
      return -1;
    }

    SReadHandle handle = {
        .meta = pTq->pVnode->pMeta,
        .vnode = pTq->pVnode,
        .initTqReader = 1,
        .pStateBackend = pTask->pState,
    };
    pTask->exec.executor = qCreateStreamExecTaskInfo(pTask->exec.qmsg, &handle);
    if (pTask->exec.executor == NULL) {
      return -1;
    }

  } else if (pTask->taskLevel == TASK_LEVEL__AGG) {
    pTask->pState = streamStateOpen(pTq->pStreamMeta->path, pTask, false, -1, -1);
    if (pTask->pState == NULL) {
      return -1;
    }
    SReadHandle mgHandle = {
        .vnode = NULL,
        .numOfVgroups = (int32_t)taosArrayGetSize(pTask->childEpInfo),
        .pStateBackend = pTask->pState,
    };
    pTask->exec.executor = qCreateStreamExecTaskInfo(pTask->exec.qmsg, &mgHandle);
    if (pTask->exec.executor == NULL) {
      return -1;
    }
  }

  // sink
  /*pTask->ahandle = pTq->pVnode;*/
  if (pTask->outputType == TASK_OUTPUT__SMA) {
    pTask->smaSink.vnode = pTq->pVnode;
    pTask->smaSink.smaSink = smaHandleRes;
  } else if (pTask->outputType == TASK_OUTPUT__TABLE) {
    pTask->tbSink.vnode = pTq->pVnode;
    pTask->tbSink.tbSinkFunc = tqSinkToTablePipeline2;

    /*A(pTask->tbSink.pSchemaWrapper);*/
    /*A(pTask->tbSink.pSchemaWrapper->pSchema);*/

    pTask->tbSink.pTSchema =
        tBuildTSchema(pTask->tbSink.pSchemaWrapper->pSchema, pTask->tbSink.pSchemaWrapper->nCols, 1);
    ASSERT(pTask->tbSink.pTSchema);
  }

  streamSetupTrigger(pTask);

  tqInfo("expand stream task on vg %d, task id %d, child id %d, level %d", TD_VID(pTq->pVnode), pTask->taskId,
         pTask->selfChildId, pTask->taskLevel);
  return 0;
}

int32_t tqProcessStreamTaskCheckReq(STQ* pTq, SRpcMsg* pMsg) {
  char*               msgStr = pMsg->pCont;
  char*               msgBody = POINTER_SHIFT(msgStr, sizeof(SMsgHead));
  int32_t             msgLen = pMsg->contLen - sizeof(SMsgHead);
  SStreamTaskCheckReq req;
  SDecoder            decoder;
  tDecoderInit(&decoder, (uint8_t*)msgBody, msgLen);
  tDecodeSStreamTaskCheckReq(&decoder, &req);
  tDecoderClear(&decoder);
  int32_t             taskId = req.downstreamTaskId;
  SStreamTaskCheckRsp rsp = {
      .reqId = req.reqId,
      .streamId = req.streamId,
      .childId = req.childId,
      .downstreamNodeId = req.downstreamNodeId,
      .downstreamTaskId = req.downstreamTaskId,
      .upstreamNodeId = req.upstreamNodeId,
      .upstreamTaskId = req.upstreamTaskId,
  };
  SStreamTask* pTask = streamMetaAcquireTask(pTq->pStreamMeta, taskId);
  if (pTask && atomic_load_8(&pTask->taskStatus) == TASK_STATUS__NORMAL) {
    rsp.status = 1;
  } else {
    rsp.status = 0;
  }

  if (pTask) streamMetaReleaseTask(pTq->pStreamMeta, pTask);

  tqDebug("tq recv task check req(reqId:0x%" PRIx64 ") %d at node %d check req from task %d at node %d, status %d",
          rsp.reqId, rsp.downstreamTaskId, rsp.downstreamNodeId, rsp.upstreamTaskId, rsp.upstreamNodeId, rsp.status);

  SEncoder encoder;
  int32_t  code;
  int32_t  len;
  tEncodeSize(tEncodeSStreamTaskCheckRsp, &rsp, len, code);
  if (code < 0) {
    tqError("unable to encode rsp %d", __LINE__);
    return -1;
  }

  void* buf = rpcMallocCont(sizeof(SMsgHead) + len);
  ((SMsgHead*)buf)->vgId = htonl(req.upstreamNodeId);

  void* abuf = POINTER_SHIFT(buf, sizeof(SMsgHead));
  tEncoderInit(&encoder, (uint8_t*)abuf, len);
  tEncodeSStreamTaskCheckRsp(&encoder, &rsp);
  tEncoderClear(&encoder);

  SRpcMsg rspMsg = {
      .code = 0,
      .pCont = buf,
      .contLen = sizeof(SMsgHead) + len,
      .info = pMsg->info,
  };

  tmsgSendRsp(&rspMsg);
  return 0;
}

int32_t tqProcessStreamTaskCheckRsp(STQ* pTq, int64_t sversion, char* msg, int32_t msgLen) {
  int32_t             code;
  SStreamTaskCheckRsp rsp;

  SDecoder decoder;
  tDecoderInit(&decoder, (uint8_t*)msg, msgLen);
  code = tDecodeSStreamTaskCheckRsp(&decoder, &rsp);
  if (code < 0) {
    tDecoderClear(&decoder);
    return -1;
  }
  tDecoderClear(&decoder);

  tqDebug("tq recv task check rsp(reqId:0x%" PRIx64 ") %d at node %d check req from task %d at node %d, status %d",
          rsp.reqId, rsp.downstreamTaskId, rsp.downstreamNodeId, rsp.upstreamTaskId, rsp.upstreamNodeId, rsp.status);

  SStreamTask* pTask = streamMetaAcquireTask(pTq->pStreamMeta, rsp.upstreamTaskId);
  if (pTask == NULL) {
    return -1;
  }

  code = streamProcessTaskCheckRsp(pTask, &rsp, sversion);
  streamMetaReleaseTask(pTq->pStreamMeta, pTask);
  return code;
}

int32_t tqProcessTaskDeployReq(STQ* pTq, int64_t sversion, char* msg, int32_t msgLen) {
  int32_t code;
#if 0
  code = streamMetaAddSerializedTask(pTq->pStreamMeta, version, msg, msgLen);
  if (code < 0) return code;
#endif
  if (tsDisableStream) {
    return 0;
  }

  // 1.deserialize msg and build task
  SStreamTask* pTask = taosMemoryCalloc(1, sizeof(SStreamTask));
  if (pTask == NULL) {
    return -1;
  }

  SDecoder decoder;
  tDecoderInit(&decoder, (uint8_t*)msg, msgLen);
  code = tDecodeSStreamTask(&decoder, pTask);
  if (code < 0) {
    tDecoderClear(&decoder);
    taosMemoryFree(pTask);
    return -1;
  }
  tDecoderClear(&decoder);

  // 2.save task
  code = streamMetaAddTask(pTq->pStreamMeta, sversion, pTask);
  if (code < 0) {
    return -1;
  }

  // 3.go through recover steps to fill history
  if (pTask->fillHistory) {
    streamTaskCheckDownstream(pTask, sversion);
  }

  return 0;
}

int32_t tqProcessTaskRecover1Req(STQ* pTq, SRpcMsg* pMsg) {
  int32_t code;
  char*   msg = pMsg->pCont;
  int32_t msgLen = pMsg->contLen;

  SStreamRecoverStep1Req* pReq = (SStreamRecoverStep1Req*)msg;
  SStreamTask*            pTask = streamMetaAcquireTask(pTq->pStreamMeta, pReq->taskId);
  if (pTask == NULL) {
    return -1;
  }

  // check param
  int64_t fillVer1 = pTask->startVer;
  if (fillVer1 <= 0) {
    streamMetaReleaseTask(pTq->pStreamMeta, pTask);
    return -1;
  }

  // do recovery step 1
  streamSourceRecoverScanStep1(pTask);

  if (atomic_load_8(&pTask->taskStatus) == TASK_STATUS__DROPPING) {
    streamMetaReleaseTask(pTq->pStreamMeta, pTask);
    return 0;
  }

  // build msg to launch next step
  SStreamRecoverStep2Req req;
  code = streamBuildSourceRecover2Req(pTask, &req);
  if (code < 0) {
    streamMetaReleaseTask(pTq->pStreamMeta, pTask);
    return -1;
  }

  streamMetaReleaseTask(pTq->pStreamMeta, pTask);

  if (atomic_load_8(&pTask->taskStatus) == TASK_STATUS__DROPPING) {
    return 0;
  }

  // serialize msg
  int32_t len = sizeof(SStreamRecoverStep1Req);

  void* serializedReq = rpcMallocCont(len);
  if (serializedReq == NULL) {
    return -1;
  }

  memcpy(serializedReq, &req, len);

  // dispatch msg
  SRpcMsg rpcMsg = {
      .code = 0,
      .contLen = len,
      .msgType = TDMT_VND_STREAM_RECOVER_BLOCKING_STAGE,
      .pCont = serializedReq,
  };

  tmsgPutToQueue(&pTq->pVnode->msgCb, WRITE_QUEUE, &rpcMsg);

  return 0;
}

int32_t tqProcessTaskRecover2Req(STQ* pTq, int64_t sversion, char* msg, int32_t msgLen) {
  int32_t                 code;
  SStreamRecoverStep2Req* pReq = (SStreamRecoverStep2Req*)msg;
  SStreamTask*            pTask = streamMetaAcquireTask(pTq->pStreamMeta, pReq->taskId);
  if (pTask == NULL) {
    return -1;
  }

  // do recovery step 2
  code = streamSourceRecoverScanStep2(pTask, sversion);
  if (code < 0) {
    streamMetaReleaseTask(pTq->pStreamMeta, pTask);
    return -1;
  }

  if (atomic_load_8(&pTask->taskStatus) == TASK_STATUS__DROPPING) {
    streamMetaReleaseTask(pTq->pStreamMeta, pTask);
    return 0;
  }

  // restore param
  code = streamRestoreParam(pTask);
  if (code < 0) {
    streamMetaReleaseTask(pTq->pStreamMeta, pTask);
    return -1;
  }

  // set status normal
  code = streamSetStatusNormal(pTask);
  if (code < 0) {
    streamMetaReleaseTask(pTq->pStreamMeta, pTask);
    return -1;
  }

  // dispatch recover finish req to all related downstream task
  code = streamDispatchRecoverFinishReq(pTask);
  if (code < 0) {
    streamMetaReleaseTask(pTq->pStreamMeta, pTask);
    return -1;
  }

  atomic_store_8(&pTask->fillHistory, 0);
  streamMetaSaveTask(pTq->pStreamMeta, pTask);

  streamMetaReleaseTask(pTq->pStreamMeta, pTask);

  return 0;
}

int32_t tqProcessTaskRecoverFinishReq(STQ* pTq, SRpcMsg* pMsg) {
  char*   msg = POINTER_SHIFT(pMsg->pCont, sizeof(SMsgHead));
  int32_t msgLen = pMsg->contLen - sizeof(SMsgHead);

  // deserialize
  SStreamRecoverFinishReq req;

  SDecoder decoder;
  tDecoderInit(&decoder, (uint8_t*)msg, msgLen);
  tDecodeSStreamRecoverFinishReq(&decoder, &req);
  tDecoderClear(&decoder);

  // find task
  SStreamTask* pTask = streamMetaAcquireTask(pTq->pStreamMeta, req.taskId);
  if (pTask == NULL) {
    return -1;
  }
  // do process request
  if (streamProcessRecoverFinishReq(pTask, req.childId) < 0) {
    streamMetaReleaseTask(pTq->pStreamMeta, pTask);
    return -1;
  }

  streamMetaReleaseTask(pTq->pStreamMeta, pTask);
  return 0;
}

int32_t tqProcessTaskRecoverFinishRsp(STQ* pTq, SRpcMsg* pMsg) {
  //
  return 0;
}

int32_t tqProcessDelReq(STQ* pTq, void* pReq, int32_t len, int64_t ver) {
  bool        failed = false;
  SDecoder*   pCoder = &(SDecoder){0};
  SDeleteRes* pRes = &(SDeleteRes){0};

  pRes->uidList = taosArrayInit(0, sizeof(tb_uid_t));
  if (pRes->uidList == NULL) {
    terrno = TSDB_CODE_OUT_OF_MEMORY;
    failed = true;
  }

  tDecoderInit(pCoder, pReq, len);
  tDecodeDeleteRes(pCoder, pRes);
  tDecoderClear(pCoder);

  int32_t sz = taosArrayGetSize(pRes->uidList);
  if (sz == 0 || pRes->affectedRows == 0) {
    taosArrayDestroy(pRes->uidList);
    return 0;
  }
  SSDataBlock* pDelBlock = createSpecialDataBlock(STREAM_DELETE_DATA);
  blockDataEnsureCapacity(pDelBlock, sz);
  pDelBlock->info.rows = sz;
  pDelBlock->info.version = ver;

  for (int32_t i = 0; i < sz; i++) {
    // start key column
    SColumnInfoData* pStartCol = taosArrayGet(pDelBlock->pDataBlock, START_TS_COLUMN_INDEX);
    colDataSetVal(pStartCol, i, (const char*)&pRes->skey, false);  // end key column
    SColumnInfoData* pEndCol = taosArrayGet(pDelBlock->pDataBlock, END_TS_COLUMN_INDEX);
    colDataSetVal(pEndCol, i, (const char*)&pRes->ekey, false);
    // uid column
    SColumnInfoData* pUidCol = taosArrayGet(pDelBlock->pDataBlock, UID_COLUMN_INDEX);
    int64_t*         pUid = taosArrayGet(pRes->uidList, i);
    colDataSetVal(pUidCol, i, (const char*)pUid, false);

    colDataSetNULL(taosArrayGet(pDelBlock->pDataBlock, GROUPID_COLUMN_INDEX), i);
    colDataSetNULL(taosArrayGet(pDelBlock->pDataBlock, CALCULATE_START_TS_COLUMN_INDEX), i);
    colDataSetNULL(taosArrayGet(pDelBlock->pDataBlock, CALCULATE_END_TS_COLUMN_INDEX), i);
  }

  taosArrayDestroy(pRes->uidList);

  int32_t* pRef = taosMemoryMalloc(sizeof(int32_t));
  *pRef = 1;

  void* pIter = NULL;
  while (1) {
    pIter = taosHashIterate(pTq->pStreamMeta->pTasks, pIter);
    if (pIter == NULL) break;
    SStreamTask* pTask = *(SStreamTask**)pIter;
    if (pTask->taskLevel != TASK_LEVEL__SOURCE) continue;

    qDebug("delete req enqueue stream task: %d, ver: %" PRId64, pTask->taskId, ver);

    if (!failed) {
      SStreamRefDataBlock* pRefBlock = taosAllocateQitem(sizeof(SStreamRefDataBlock), DEF_QITEM, 0);
      pRefBlock->type = STREAM_INPUT__REF_DATA_BLOCK;
      pRefBlock->pBlock = pDelBlock;
      pRefBlock->dataRef = pRef;
      atomic_add_fetch_32(pRefBlock->dataRef, 1);

      if (streamTaskInput(pTask, (SStreamQueueItem*)pRefBlock) < 0) {
        qError("stream task input del failed, task id %d", pTask->taskId);

        atomic_sub_fetch_32(pRef, 1);
        taosFreeQitem(pRefBlock);
        continue;
      }

      if (streamSchedExec(pTask) < 0) {
        qError("stream task launch failed, task id %d", pTask->taskId);
        continue;
      }

    } else {
      streamTaskInputFail(pTask);
    }
  }

  int32_t ref = atomic_sub_fetch_32(pRef, 1);
  /*A(ref >= 0);*/
  if (ref == 0) {
    blockDataDestroy(pDelBlock);
    taosMemoryFree(pRef);
  }

#if 0
    SStreamDataBlock* pStreamBlock = taosAllocateQitem(sizeof(SStreamDataBlock), DEF_QITEM, 0);
    pStreamBlock->type = STREAM_INPUT__DATA_BLOCK;
    pStreamBlock->blocks = taosArrayInit(0, sizeof(SSDataBlock));
    SSDataBlock block = {0};
    assignOneDataBlock(&block, pDelBlock);
    block.info.type = STREAM_DELETE_DATA;
    taosArrayPush(pStreamBlock->blocks, &block);

    if (!failed) {
      if (streamTaskInput(pTask, (SStreamQueueItem*)pStreamBlock) < 0) {
        qError("stream task input del failed, task id %d", pTask->taskId);
        continue;
      }

      if (streamSchedExec(pTask) < 0) {
        qError("stream task launch failed, task id %d", pTask->taskId);
        continue;
      }
    } else {
      streamTaskInputFail(pTask);
    }
  }
  blockDataDestroy(pDelBlock);
#endif

  return 0;
}

int32_t tqProcessSubmitReq(STQ* pTq, SPackedData submit) {
  void*               pIter = NULL;
  bool                failed = false;
  SStreamDataSubmit2* pSubmit = NULL;

  pSubmit = streamDataSubmitNew(submit);
  if (pSubmit == NULL) {
    terrno = TSDB_CODE_OUT_OF_MEMORY;
    tqError("failed to create data submit for stream since out of memory");
    failed = true;
  }

  while (1) {
    pIter = taosHashIterate(pTq->pStreamMeta->pTasks, pIter);
    if (pIter == NULL) {
      break;
    }

    SStreamTask* pTask = *(SStreamTask**)pIter;
    if (pTask->taskLevel != TASK_LEVEL__SOURCE) continue;
    if (pTask->taskStatus == TASK_STATUS__RECOVER_PREPARE || pTask->taskStatus == TASK_STATUS__WAIT_DOWNSTREAM) {
      tqDebug("skip push task %d, task status %d", pTask->taskId, pTask->taskStatus);
      continue;
    }

    tqDebug("data submit enqueue stream task: %d, ver: %" PRId64, pTask->taskId, submit.ver);

    if (!failed) {
      if (streamTaskInput(pTask, (SStreamQueueItem*)pSubmit) < 0) {
        tqError("stream task input failed, task id %d", pTask->taskId);
        continue;
      }

      if (streamSchedExec(pTask) < 0) {
        tqError("stream task launch failed, task id %d", pTask->taskId);
        continue;
      }
    } else {
      streamTaskInputFail(pTask);
    }
  }

  if (pSubmit) {
    streamDataSubmitRefDec(pSubmit);
    taosFreeQitem(pSubmit);
  }

  return failed ? -1 : 0;
}

int32_t tqProcessTaskRunReq(STQ* pTq, SRpcMsg* pMsg) {
  SStreamTaskRunReq* pReq = pMsg->pCont;
  int32_t            taskId = pReq->taskId;
  SStreamTask*       pTask = streamMetaAcquireTask(pTq->pStreamMeta, taskId);
  if (pTask) {
    streamProcessRunReq(pTask);
    streamMetaReleaseTask(pTq->pStreamMeta, pTask);
    return 0;
  } else {
    return -1;
  }
}

int32_t tqProcessTaskDispatchReq(STQ* pTq, SRpcMsg* pMsg, bool exec) {
  char*              msgStr = pMsg->pCont;
  char*              msgBody = POINTER_SHIFT(msgStr, sizeof(SMsgHead));
  int32_t            msgLen = pMsg->contLen - sizeof(SMsgHead);
  SStreamDispatchReq req;
  SDecoder           decoder;
  tDecoderInit(&decoder, (uint8_t*)msgBody, msgLen);
  tDecodeStreamDispatchReq(&decoder, &req);
  int32_t taskId = req.taskId;

  SStreamTask* pTask = streamMetaAcquireTask(pTq->pStreamMeta, taskId);
  if (pTask) {
    SRpcMsg rsp = {
        .info = pMsg->info,
        .code = 0,
    };
    streamProcessDispatchReq(pTask, &req, &rsp, exec);
    streamMetaReleaseTask(pTq->pStreamMeta, pTask);
    return 0;
  } else {
    return -1;
  }
}

int32_t tqProcessTaskDispatchRsp(STQ* pTq, SRpcMsg* pMsg) {
  SStreamDispatchRsp* pRsp = POINTER_SHIFT(pMsg->pCont, sizeof(SMsgHead));
  int32_t             taskId = ntohl(pRsp->upstreamTaskId);
  SStreamTask*        pTask = streamMetaAcquireTask(pTq->pStreamMeta, taskId);
  tqDebug("recv dispatch rsp, code: %x", pMsg->code);
  if (pTask) {
    streamProcessDispatchRsp(pTask, pRsp, pMsg->code);
    streamMetaReleaseTask(pTq->pStreamMeta, pTask);
    return 0;
  } else {
    return -1;
  }
}

int32_t tqProcessTaskDropReq(STQ* pTq, int64_t sversion, char* msg, int32_t msgLen) {
  SVDropStreamTaskReq* pReq = (SVDropStreamTaskReq*)msg;
  streamMetaRemoveTask(pTq->pStreamMeta, pReq->taskId);
  return 0;
}

int32_t tqProcessTaskRetrieveReq(STQ* pTq, SRpcMsg* pMsg) {
  char*              msgStr = pMsg->pCont;
  char*              msgBody = POINTER_SHIFT(msgStr, sizeof(SMsgHead));
  int32_t            msgLen = pMsg->contLen - sizeof(SMsgHead);
  SStreamRetrieveReq req;
  SDecoder           decoder;
  tDecoderInit(&decoder, (uint8_t*)msgBody, msgLen);
  tDecodeStreamRetrieveReq(&decoder, &req);
  tDecoderClear(&decoder);
  int32_t      taskId = req.dstTaskId;
  SStreamTask* pTask = streamMetaAcquireTask(pTq->pStreamMeta, taskId);
  if (pTask) {
    SRpcMsg rsp = {
        .info = pMsg->info,
        .code = 0,
    };
    streamProcessRetrieveReq(pTask, &req, &rsp);
    streamMetaReleaseTask(pTq->pStreamMeta, pTask);
    tDeleteStreamRetrieveReq(&req);
    return 0;
  } else {
    return -1;
  }
}

int32_t tqProcessTaskRetrieveRsp(STQ* pTq, SRpcMsg* pMsg) {
  //
  return 0;
}

int32_t vnodeEnqueueStreamMsg(SVnode* pVnode, SRpcMsg* pMsg) {
  STQ*      pTq = pVnode->pTq;
  SMsgHead* msgStr = pMsg->pCont;
  char*     msgBody = POINTER_SHIFT(msgStr, sizeof(SMsgHead));
  int32_t   msgLen = pMsg->contLen - sizeof(SMsgHead);
  int32_t   code = 0;

  SStreamDispatchReq req;
  SDecoder           decoder;
  tDecoderInit(&decoder, (uint8_t*)msgBody, msgLen);
  if (tDecodeStreamDispatchReq(&decoder, &req) < 0) {
    code = TSDB_CODE_MSG_DECODE_ERROR;
    tDecoderClear(&decoder);
    goto FAIL;
  }
  tDecoderClear(&decoder);

  int32_t taskId = req.taskId;

  SStreamTask* pTask = streamMetaAcquireTask(pTq->pStreamMeta, taskId);
  if (pTask) {
    SRpcMsg rsp = {
        .info = pMsg->info,
        .code = 0,
    };
    streamProcessDispatchReq(pTask, &req, &rsp, false);
    streamMetaReleaseTask(pTq->pStreamMeta, pTask);
    rpcFreeCont(pMsg->pCont);
    taosFreeQitem(pMsg);
    return 0;
  }

  code = TSDB_CODE_STREAM_TASK_NOT_EXIST;

FAIL:
  if (pMsg->info.handle == NULL) return -1;

  SMsgHead* pRspHead = rpcMallocCont(sizeof(SMsgHead) + sizeof(SStreamDispatchRsp));
  if (pRspHead == NULL) {
    SRpcMsg rsp = {
        .code = TSDB_CODE_OUT_OF_MEMORY,
        .info = pMsg->info,
    };
    tqDebug("send dispatch error rsp, code: %x", code);
    tmsgSendRsp(&rsp);
    rpcFreeCont(pMsg->pCont);
    taosFreeQitem(pMsg);
    return -1;
  }

  pRspHead->vgId = htonl(req.upstreamNodeId);
  SStreamDispatchRsp* pRsp = POINTER_SHIFT(pRspHead, sizeof(SMsgHead));
  pRsp->streamId = htobe64(req.streamId);
  pRsp->upstreamTaskId = htonl(req.upstreamTaskId);
  pRsp->upstreamNodeId = htonl(req.upstreamNodeId);
  pRsp->downstreamNodeId = htonl(pVnode->config.vgId);
  pRsp->downstreamTaskId = htonl(req.taskId);
  pRsp->inputStatus = TASK_OUTPUT_STATUS__NORMAL;

  SRpcMsg rsp = {
      .code = code,
      .info = pMsg->info,
      .contLen = sizeof(SMsgHead) + sizeof(SStreamDispatchRsp),
      .pCont = pRspHead,
  };
  tqDebug("send dispatch error rsp, code: %x", code);
  tmsgSendRsp(&rsp);
  rpcFreeCont(pMsg->pCont);
  taosFreeQitem(pMsg);
  return -1;
}

int32_t tqCheckLogInWal(STQ* pTq, int64_t sversion) { return sversion <= pTq->walLogLastVer; }<|MERGE_RESOLUTION|>--- conflicted
+++ resolved
@@ -575,11 +575,7 @@
       return -1;
     }
 
-<<<<<<< HEAD
-=======
-#if 1
     // till now, all data has been rsp to consumer, new data needs to push client once arrived.
->>>>>>> 77295df8
     if (dataRsp.blockNum == 0 && dataRsp.reqOffset.type == TMQ_OFFSET__LOG &&
         dataRsp.reqOffset.version == dataRsp.rspOffset.version) {
       STqPushEntry* pPushEntry = taosMemoryCalloc(1, sizeof(STqPushEntry));
@@ -615,11 +611,6 @@
   }
 
   // for taosx
-<<<<<<< HEAD
-=======
-  /*A(pHandle->execHandle.subType != TOPIC_SUB_TYPE__COLUMN);*/
-
->>>>>>> 77295df8
   SMqMetaRsp metaRsp = {0};
   STaosxRsp taosxRsp = {0};
   tqInitTaosxRsp(&taosxRsp, &req);
