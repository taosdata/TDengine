/*
 * Copyright (c) 2019 TAOS Data, Inc. <jhtao@taosdata.com>
 *
 * This program is free software: you can use, redistribute, and/or modify
 * it under the terms of the GNU Affero General Public License, version 3
 * or later ("AGPL"), as published by the Free Software Foundation.
 *
 * This program is distributed in the hope that it will be useful, but WITHOUT
 * ANY WARRANTY; without even the implied warranty of MERCHANTABILITY or
 * FITNESS FOR A PARTICULAR PURPOSE.
 *
 * You should have received a copy of the GNU Affero General Public License
 * along with this program. If not, see <http://www.gnu.org/licenses/>.
 */

#include "tq.h"

// 0: not init
// 1: already inited
// 2: wait to be inited or cleaup
static int32_t tqInitialize(STQ* pTq);

static FORCE_INLINE bool tqIsHandleExec(STqHandle* pHandle) { return TMQ_HANDLE_STATUS_EXEC == pHandle->status; }
static FORCE_INLINE void tqSetHandleExec(STqHandle* pHandle) { pHandle->status = TMQ_HANDLE_STATUS_EXEC; }
static FORCE_INLINE void tqSetHandleIdle(STqHandle* pHandle) { pHandle->status = TMQ_HANDLE_STATUS_IDLE; }

int32_t tqInit() {
  int8_t old;
  while (1) {
    old = atomic_val_compare_exchange_8(&tqMgmt.inited, 0, 2);
    if (old != 2) break;
  }

  if (old == 0) {
    tqMgmt.timer = taosTmrInit(10000, 100, 10000, "TQ");
    if (tqMgmt.timer == NULL) {
      atomic_store_8(&tqMgmt.inited, 0);
      return -1;
    }
    if (streamInit() < 0) {
      return -1;
    }
    atomic_store_8(&tqMgmt.inited, 1);
  }

  return 0;
}

void tqCleanUp() {
  int8_t old;
  while (1) {
    old = atomic_val_compare_exchange_8(&tqMgmt.inited, 1, 2);
    if (old != 2) break;
  }

  if (old == 1) {
    taosTmrCleanUp(tqMgmt.timer);
    streamCleanUp();
    atomic_store_8(&tqMgmt.inited, 0);
  }
}

void tqDestroyTqHandle(void* data) {
  STqHandle* pData = (STqHandle*)data;
  qDestroyTask(pData->execHandle.task);

  if (pData->execHandle.subType == TOPIC_SUB_TYPE__COLUMN) {
    taosMemoryFreeClear(pData->execHandle.execCol.qmsg);
  } else if (pData->execHandle.subType == TOPIC_SUB_TYPE__DB) {
    tqReaderClose(pData->execHandle.pTqReader);
    walCloseReader(pData->pWalReader);
    taosHashCleanup(pData->execHandle.execDb.pFilterOutTbUid);
  } else if (pData->execHandle.subType == TOPIC_SUB_TYPE__TABLE) {
    walCloseReader(pData->pWalReader);
    tqReaderClose(pData->execHandle.pTqReader);
    taosMemoryFreeClear(pData->execHandle.execTb.qmsg);
    nodesDestroyNode(pData->execHandle.execTb.node);
  }
  if (pData->msg != NULL) {
    rpcFreeCont(pData->msg->pCont);
    taosMemoryFree(pData->msg);
    pData->msg = NULL;
  }
}

static bool tqOffsetLessOrEqual(const STqOffset* pLeft, const STqOffset* pRight) {
  return pLeft->val.type == TMQ_OFFSET__LOG && pRight->val.type == TMQ_OFFSET__LOG &&
         pLeft->val.version <= pRight->val.version;
}

STQ* tqOpen(const char* path, SVnode* pVnode) {
  STQ* pTq = taosMemoryCalloc(1, sizeof(STQ));
  if (pTq == NULL) {
    terrno = TSDB_CODE_OUT_OF_MEMORY;
    return NULL;
  }

  pTq->path = taosStrdup(path);
  pTq->pVnode = pVnode;
  pTq->walLogLastVer = pVnode->pWal->vers.lastVer;

  pTq->pHandle = taosHashInit(64, MurmurHash3_32, true, HASH_ENTRY_LOCK);
  taosHashSetFreeFp(pTq->pHandle, tqDestroyTqHandle);

  taosInitRWLatch(&pTq->lock);
  pTq->pPushMgr = taosHashInit(64, MurmurHash3_32, false, HASH_NO_LOCK);

  pTq->pCheckInfo = taosHashInit(64, MurmurHash3_32, true, HASH_ENTRY_LOCK);
  taosHashSetFreeFp(pTq->pCheckInfo, (FDelete)tDeleteSTqCheckInfo);

  int32_t code = tqInitialize(pTq);
  if (code != TSDB_CODE_SUCCESS) {
    tqClose(pTq);
    return NULL;
  } else {
    return pTq;
  }
}

int32_t tqInitialize(STQ* pTq) {
  if (tqMetaOpen(pTq) < 0) {
    return -1;
  }

  pTq->pOffsetStore = tqOffsetOpen(pTq);
  if (pTq->pOffsetStore == NULL) {
    return -1;
  }

  pTq->pStreamMeta = streamMetaOpen(pTq->path, pTq, (FTaskExpand*)tqExpandTask, pTq->pVnode->config.vgId);
  if (pTq->pStreamMeta == NULL) {
    return -1;
  }

  // the version is kept in task's meta data
  // todo check if this version is required or not
  if (streamLoadTasks(pTq->pStreamMeta, walGetCommittedVer(pTq->pVnode->pWal)) < 0) {
    return -1;
  }

  return 0;
}

void tqClose(STQ* pTq) {
  if (pTq == NULL) {
    return;
  }

  tqOffsetClose(pTq->pOffsetStore);
  taosHashCleanup(pTq->pHandle);
  taosHashCleanup(pTq->pPushMgr);
  taosHashCleanup(pTq->pCheckInfo);
  taosMemoryFree(pTq->path);
  tqMetaClose(pTq);
  streamMetaClose(pTq->pStreamMeta);
  taosMemoryFree(pTq);
}

static bool hasStreamTaskInTimer(SStreamMeta* pMeta) {
  bool inTimer = false;

  taosWLockLatch(&pMeta->lock);

  void* pIter = NULL;
  while(1) {
    pIter = taosHashIterate(pMeta->pTasks, pIter);
    if (pIter == NULL) {
      break;
    }

    SStreamTask* pTask = *(SStreamTask**)pIter;
    if (pTask->status.timerActive == 1) {
      inTimer = true;
    }
  }

  taosWUnLockLatch(&pMeta->lock);

  return inTimer;
}

void tqNotifyClose(STQ* pTq) {
  if (pTq != NULL) {
    taosWLockLatch(&pTq->pStreamMeta->lock);

    void* pIter = NULL;
    while (1) {
      pIter = taosHashIterate(pTq->pStreamMeta->pTasks, pIter);
      if (pIter == NULL) {
        break;
      }

      SStreamTask* pTask = *(SStreamTask**)pIter;
      tqDebug("vgId:%d s-task:%s set closing flag", pTq->pStreamMeta->vgId, pTask->id.idStr);
      pTask->status.taskStatus = TASK_STATUS__STOP;

      int64_t st = taosGetTimestampMs();
      qKillTask(pTask->exec.pExecutor, TSDB_CODE_SUCCESS);

      int64_t el = taosGetTimestampMs() - st;
      tqDebug("vgId:%d s-task:%s is closed in %" PRId64 " ms", pTq->pStreamMeta->vgId, pTask->id.idStr, el);
    }

    taosWUnLockLatch(&pTq->pStreamMeta->lock);

    tqDebug("vgId:%d start to check all tasks", pTq->pStreamMeta->vgId);

    int64_t st = taosGetTimestampMs();

    while(hasStreamTaskInTimer(pTq->pStreamMeta)) {
      tqDebug("vgId:%d some tasks in timer, wait for 100ms and recheck", pTq->pStreamMeta->vgId);
      taosMsleep(100);
    }

    int64_t el = taosGetTimestampMs() - st;
    tqDebug("vgId:%d all stream tasks are not in timer, continue close, elapsed time:%"PRId64" ms", pTq->pStreamMeta->vgId, el);
  }
}

//static int32_t doSendDataRsp(const SRpcHandleInfo* pRpcHandleInfo, const SMqDataRsp* pRsp, int32_t epoch,
//                             int64_t consumerId, int32_t type) {
//  int32_t len = 0;
//  int32_t code = 0;
//
//  if (type == TMQ_MSG_TYPE__POLL_DATA_RSP) {
//    tEncodeSize(tEncodeMqDataRsp, pRsp, len, code);
//  } else if (type == TMQ_MSG_TYPE__POLL_DATA_META_RSP) {
//    tEncodeSize(tEncodeSTaosxRsp, (STaosxRsp*)pRsp, len, code);
//  }
//
//  if (code < 0) {
//    return -1;
//  }
//
//  int32_t tlen = sizeof(SMqRspHead) + len;
//  void*   buf = rpcMallocCont(tlen);
//  if (buf == NULL) {
//    return -1;
//  }
//
//  ((SMqRspHead*)buf)->mqMsgType = type;
//  ((SMqRspHead*)buf)->epoch = epoch;
//  ((SMqRspHead*)buf)->consumerId = consumerId;
//
//  void* abuf = POINTER_SHIFT(buf, sizeof(SMqRspHead));
//
//  SEncoder encoder = {0};
//  tEncoderInit(&encoder, abuf, len);
//
//  if (type == TMQ_MSG_TYPE__POLL_DATA_RSP) {
//    tEncodeMqDataRsp(&encoder, pRsp);
//  } else if (type == TMQ_MSG_TYPE__POLL_DATA_META_RSP) {
//    tEncodeSTaosxRsp(&encoder, (STaosxRsp*)pRsp);
//  }
//
//  tEncoderClear(&encoder);
//
//  SRpcMsg rsp = {
//      .info = *pRpcHandleInfo,
//      .pCont = buf,
//      .contLen = tlen,
//      .code = 0,
//  };
//
//  tmsgSendRsp(&rsp);
//  return 0;
//}

int32_t tqPushDataRsp(STqHandle* pHandle, int32_t vgId) {
  SMqDataRsp dataRsp = {0};
  dataRsp.head.consumerId = pHandle->consumerId;
  dataRsp.head.epoch = pHandle->epoch;
  dataRsp.head.mqMsgType = TMQ_MSG_TYPE__POLL_DATA_RSP;

  int64_t sver = 0, ever = 0;
  walReaderValidVersionRange(pHandle->execHandle.pTqReader->pWalReader, &sver, &ever);
  tqDoSendDataRsp(&pHandle->msg->info, &dataRsp, pHandle->epoch, pHandle->consumerId, TMQ_MSG_TYPE__POLL_DATA_RSP, sver,
                  ever);

  char buf1[TSDB_OFFSET_LEN] = {0};
  char buf2[TSDB_OFFSET_LEN] = {0};
  tFormatOffset(buf1, tListLen(buf1), &dataRsp.reqOffset);
  tFormatOffset(buf2, tListLen(buf2), &dataRsp.rspOffset);
  tqDebug("vgId:%d, from consumer:0x%" PRIx64 " (epoch %d) push rsp, block num: %d, req:%s, rsp:%s", vgId,
          dataRsp.head.consumerId, dataRsp.head.epoch, dataRsp.blockNum, buf1, buf2);
  return 0;
}

int32_t tqSendDataRsp(STqHandle* pHandle, const SRpcMsg* pMsg, const SMqPollReq* pReq, const SMqDataRsp* pRsp,
                      int32_t type, int32_t vgId) {
  int64_t sver = 0, ever = 0;
  walReaderValidVersionRange(pHandle->execHandle.pTqReader->pWalReader, &sver, &ever);

  tqDoSendDataRsp(&pMsg->info, pRsp, pReq->epoch, pReq->consumerId, type, sver, ever);

  char buf1[TSDB_OFFSET_LEN] = {0};
  char buf2[TSDB_OFFSET_LEN] = {0};
  tFormatOffset(buf1, TSDB_OFFSET_LEN, &pRsp->reqOffset);
  tFormatOffset(buf2, TSDB_OFFSET_LEN, &pRsp->rspOffset);

  tqDebug("tmq poll vgId:%d consumer:0x%" PRIx64 " (epoch %d) send rsp, block num:%d, req:%s, rsp:%s, reqId:0x%" PRIx64, vgId,
          pReq->consumerId, pReq->epoch, pRsp->blockNum, buf1, buf2, pReq->reqId);

  return 0;
}

int32_t tqProcessOffsetCommitReq(STQ* pTq, int64_t sversion, char* msg, int32_t msgLen) {
  SMqVgOffset vgOffset = {0};
  int32_t     vgId = TD_VID(pTq->pVnode);

  SDecoder decoder;
  tDecoderInit(&decoder, (uint8_t*)msg, msgLen);
  if (tDecodeMqVgOffset(&decoder, &vgOffset) < 0) {
    return -1;
  }

  tDecoderClear(&decoder);

  STqOffset* pOffset = &vgOffset.offset;

  if (pOffset->val.type == TMQ_OFFSET__SNAPSHOT_DATA || pOffset->val.type == TMQ_OFFSET__SNAPSHOT_META) {
    tqDebug("receive offset commit msg to %s on vgId:%d, offset(type:snapshot) uid:%" PRId64 ", ts:%" PRId64,
            pOffset->subKey, vgId, pOffset->val.uid, pOffset->val.ts);
  } else if (pOffset->val.type == TMQ_OFFSET__LOG) {
    tqDebug("receive offset commit msg to %s on vgId:%d, offset(type:log) version:%" PRId64, pOffset->subKey, vgId,
            pOffset->val.version);
    if (pOffset->val.version + 1 == sversion) {
      pOffset->val.version += 1;
    }
  } else {
    tqError("invalid commit offset type:%d", pOffset->val.type);
    return -1;
  }

  STqOffset* pSavedOffset = tqOffsetRead(pTq->pOffsetStore, pOffset->subKey);
  if (pSavedOffset != NULL && tqOffsetLessOrEqual(pOffset, pSavedOffset)) {
    tqDebug("not update the offset, vgId:%d sub:%s since committed:%" PRId64 " less than/equal to existed:%" PRId64,
            vgId, pOffset->subKey, pOffset->val.version, pSavedOffset->val.version);
    return 0;  // no need to update the offset value
  }

  // save the new offset value
  if (tqOffsetWrite(pTq->pOffsetStore, pOffset) < 0) {
    return -1;
  }

  return 0;
}

int32_t tqProcessSeekReq(STQ* pTq, int64_t sversion, char* msg, int32_t msgLen) {
  SMqVgOffset vgOffset = {0};
  int32_t     vgId = TD_VID(pTq->pVnode);

  SDecoder decoder;
  tDecoderInit(&decoder, (uint8_t*)msg, msgLen);
  if (tDecodeMqVgOffset(&decoder, &vgOffset) < 0) {
    tqError("vgId:%d failed to decode seek msg", vgId);
    return -1;
  }

  tDecoderClear(&decoder);

  tqDebug("topic:%s, vgId:%d process offset seek by consumer:0x%" PRIx64 ", req offset:%" PRId64,
          vgOffset.offset.subKey, vgId, vgOffset.consumerId, vgOffset.offset.val.version);

  STqOffset* pOffset = &vgOffset.offset;
  if (pOffset->val.type != TMQ_OFFSET__LOG) {
    tqError("vgId:%d, subKey:%s invalid seek offset type:%d", vgId, pOffset->subKey, pOffset->val.type);
    return -1;
  }

  STqHandle* pHandle = taosHashGet(pTq->pHandle, pOffset->subKey, strlen(pOffset->subKey));
  if (pHandle == NULL) {
    tqError("tmq seek: consumer:0x%" PRIx64 " vgId:%d subkey %s not found", vgOffset.consumerId, vgId, pOffset->subKey);
    terrno = TSDB_CODE_INVALID_MSG;
    return -1;
  }

  // 2. check consumer-vg assignment status
  taosRLockLatch(&pTq->lock);
  if (pHandle->consumerId != vgOffset.consumerId) {
    tqDebug("ERROR tmq seek: consumer:0x%" PRIx64 " vgId:%d, subkey %s, mismatch for saved handle consumer:0x%" PRIx64,
            vgOffset.consumerId, vgId, pOffset->subKey, pHandle->consumerId);
    terrno = TSDB_CODE_TMQ_CONSUMER_MISMATCH;
    taosRUnLockLatch(&pTq->lock);
    return -1;
  }
  taosRUnLockLatch(&pTq->lock);

  // 3. check the offset info
  STqOffset* pSavedOffset = tqOffsetRead(pTq->pOffsetStore, pOffset->subKey);
  if (pSavedOffset != NULL) {
    if (pSavedOffset->val.type != TMQ_OFFSET__LOG) {
      tqError("invalid saved offset type, vgId:%d sub:%s", vgId, pOffset->subKey);
      return 0;  // no need to update the offset value
    }

    if (pSavedOffset->val.version == pOffset->val.version) {
      tqDebug("vgId:%d subKey:%s no need to seek to %" PRId64 " prev offset:%" PRId64, vgId, pOffset->subKey,
              pOffset->val.version, pSavedOffset->val.version);
      return 0;
    }
  }

  int64_t sver = 0, ever = 0;
  walReaderValidVersionRange(pHandle->execHandle.pTqReader->pWalReader, &sver, &ever);
  if (pOffset->val.version < sver) {
    pOffset->val.version = sver;
  } else if (pOffset->val.version > ever) {
    pOffset->val.version = ever;
  }

  // save the new offset value
  if (pSavedOffset != NULL) {
    tqDebug("vgId:%d sub:%s seek to:%" PRId64 " prev offset:%" PRId64, vgId, pOffset->subKey, pOffset->val.version,
            pSavedOffset->val.version);
  } else {
    tqDebug("vgId:%d sub:%s seek to:%" PRId64 " not saved yet", vgId, pOffset->subKey, pOffset->val.version);
  }

  if (tqOffsetWrite(pTq->pOffsetStore, pOffset) < 0) {
    tqError("failed to save offset, vgId:%d sub:%s seek to %" PRId64, vgId, pOffset->subKey, pOffset->val.version);
    return -1;
  }

  tqDebug("topic:%s, vgId:%d consumer:0x%" PRIx64 " offset is update to:%" PRId64, vgOffset.offset.subKey, vgId,
          vgOffset.consumerId, vgOffset.offset.val.version);

  return 0;
}

int32_t tqCheckColModifiable(STQ* pTq, int64_t tbUid, int32_t colId) {
  void* pIter = NULL;

  while (1) {
    pIter = taosHashIterate(pTq->pCheckInfo, pIter);
    if (pIter == NULL) {
      break;
    }

    STqCheckInfo* pCheck = (STqCheckInfo*)pIter;

    if (pCheck->ntbUid == tbUid) {
      int32_t sz = taosArrayGetSize(pCheck->colIdList);
      for (int32_t i = 0; i < sz; i++) {
        int16_t forbidColId = *(int16_t*)taosArrayGet(pCheck->colIdList, i);
        if (forbidColId == colId) {
          taosHashCancelIterate(pTq->pCheckInfo, pIter);
          return -1;
        }
      }
    }
  }

  return 0;
}

int32_t tqProcessPollPush(STQ* pTq, SRpcMsg* pMsg) {
  int32_t vgId = TD_VID(pTq->pVnode);
  taosWLockLatch(&pTq->lock);
  if (taosHashGetSize(pTq->pPushMgr) > 0) {
    void* pIter = taosHashIterate(pTq->pPushMgr, NULL);

    while (pIter) {
      STqHandle* pHandle = *(STqHandle**)pIter;
      tqDebug("vgId:%d start set submit for pHandle:%p, consumer:0x%" PRIx64, vgId, pHandle, pHandle->consumerId);

      if (ASSERT(pHandle->msg != NULL)) {
        tqError("pHandle->msg should not be null");
        break;
      }else{
        SRpcMsg msg = {.msgType = TDMT_VND_TMQ_CONSUME, .pCont = pHandle->msg->pCont, .contLen = pHandle->msg->contLen, .info = pHandle->msg->info};
        tmsgPutToQueue(&pTq->pVnode->msgCb, QUERY_QUEUE, &msg);
        taosMemoryFree(pHandle->msg);
        pHandle->msg = NULL;
      }

      pIter = taosHashIterate(pTq->pPushMgr, pIter);
    }

    taosHashClear(pTq->pPushMgr);
  }
  taosWUnLockLatch(&pTq->lock);
  return 0;
}

int32_t tqProcessPollReq(STQ* pTq, SRpcMsg* pMsg) {
  SMqPollReq req = {0};
  int        code = 0;
  if (tDeserializeSMqPollReq(pMsg->pCont, pMsg->contLen, &req) < 0) {
    tqError("tDeserializeSMqPollReq %d failed", pMsg->contLen);
    terrno = TSDB_CODE_INVALID_MSG;
    return -1;
  }

  int64_t      consumerId = req.consumerId;
  int32_t      reqEpoch = req.epoch;
  STqOffsetVal reqOffset = req.reqOffset;
  int32_t      vgId = TD_VID(pTq->pVnode);
  STqHandle*   pHandle = NULL;

  while (1) {
    taosWLockLatch(&pTq->lock);
    // 1. find handle
    pHandle = taosHashGet(pTq->pHandle, req.subKey, strlen(req.subKey));
    if (pHandle == NULL) {
      tqError("tmq poll: consumer:0x%" PRIx64 " vgId:%d subkey %s not found", consumerId, vgId, req.subKey);
      terrno = TSDB_CODE_INVALID_MSG;
      taosWUnLockLatch(&pTq->lock);
      return -1;
    }

    // 2. check re-balance status
    if (pHandle->consumerId != consumerId) {
      tqError("ERROR tmq poll: consumer:0x%" PRIx64
              " vgId:%d, subkey %s, mismatch for saved handle consumer:0x%" PRIx64,
              consumerId, TD_VID(pTq->pVnode), req.subKey, pHandle->consumerId);
      terrno = TSDB_CODE_TMQ_CONSUMER_MISMATCH;
      taosWUnLockLatch(&pTq->lock);
      return -1;
    }

    bool exec = tqIsHandleExec(pHandle);
    if (!exec) {
      tqSetHandleExec(pHandle);
      //      qSetTaskCode(pHandle->execHandle.task, TDB_CODE_SUCCESS);
      tqDebug("tmq poll: consumer:0x%" PRIx64 "vgId:%d, topic:%s, set handle exec, pHandle:%p", consumerId, vgId,
              req.subKey, pHandle);
      taosWUnLockLatch(&pTq->lock);
      break;
    }
    taosWUnLockLatch(&pTq->lock);

    tqDebug("tmq poll: consumer:0x%" PRIx64
            "vgId:%d, topic:%s, subscription is executing, wait for 10ms and retry, pHandle:%p",
            consumerId, vgId, req.subKey, pHandle);
    taosMsleep(10);
  }

  // 3. update the epoch value
  if (pHandle->epoch < reqEpoch) {
    tqDebug("tmq poll: consumer:0x%" PRIx64 " epoch update from %d to %d by poll req", consumerId, pHandle->epoch,
            reqEpoch);
    pHandle->epoch = reqEpoch;
  }

  char buf[TSDB_OFFSET_LEN];
  tFormatOffset(buf, TSDB_OFFSET_LEN, &reqOffset);
  tqDebug("tmq poll: consumer:0x%" PRIx64 " (epoch %d), subkey %s, recv poll req vgId:%d, req:%s, reqId:0x%" PRIx64,
          consumerId, req.epoch, pHandle->subKey, vgId, buf, req.reqId);

  code = tqExtractDataForMq(pTq, pHandle, &req, pMsg);
  tqSetHandleIdle(pHandle);

  tqDebug("tmq poll: consumer:0x%" PRIx64 "vgId:%d, topic:%s, , set handle idle, pHandle:%p", consumerId, vgId,
          req.subKey, pHandle);
  return code;
}

int32_t tqProcessVgWalInfoReq(STQ* pTq, SRpcMsg* pMsg) {
  SMqPollReq req = {0};
  if (tDeserializeSMqPollReq(pMsg->pCont, pMsg->contLen, &req) < 0) {
    tqError("tDeserializeSMqPollReq %d failed", pMsg->contLen);
    terrno = TSDB_CODE_INVALID_MSG;
    return -1;
  }

  int64_t      consumerId = req.consumerId;
  STqOffsetVal reqOffset = req.reqOffset;
  int32_t      vgId = TD_VID(pTq->pVnode);

  // 1. find handle
  STqHandle* pHandle = taosHashGet(pTq->pHandle, req.subKey, strlen(req.subKey));
  if (pHandle == NULL) {
    tqError("consumer:0x%" PRIx64 " vgId:%d subkey:%s not found", consumerId, vgId, req.subKey);
    terrno = TSDB_CODE_INVALID_MSG;
    return -1;
  }

  // 2. check re-balance status
  taosRLockLatch(&pTq->lock);
  if (pHandle->consumerId != consumerId) {
    tqDebug("ERROR consumer:0x%" PRIx64 " vgId:%d, subkey %s, mismatch for saved handle consumer:0x%" PRIx64,
            consumerId, vgId, req.subKey, pHandle->consumerId);
    terrno = TSDB_CODE_TMQ_CONSUMER_MISMATCH;
    taosRUnLockLatch(&pTq->lock);
    return -1;
  }
  taosRUnLockLatch(&pTq->lock);

  int64_t sver = 0, ever = 0;
  walReaderValidVersionRange(pHandle->execHandle.pTqReader->pWalReader, &sver, &ever);

  SMqDataRsp dataRsp = {0};
  tqInitDataRsp(&dataRsp, &req);

  STqOffset* pOffset = tqOffsetRead(pTq->pOffsetStore, req.subKey);
  if (pOffset != NULL) {
    if (pOffset->val.type != TMQ_OFFSET__LOG) {
      tqError("consumer:0x%" PRIx64 " vgId:%d subkey:%s use snapshot, no valid wal info", consumerId, vgId, req.subKey);
      terrno = TSDB_CODE_INVALID_PARA;
      tDeleteMqDataRsp(&dataRsp);
      return -1;
    }

    dataRsp.rspOffset.type = TMQ_OFFSET__LOG;
    dataRsp.rspOffset.version = pOffset->val.version;
  } else {
    if (req.useSnapshot == true) {
      tqError("consumer:0x%" PRIx64 " vgId:%d subkey:%s snapshot not support wal info", consumerId, vgId, req.subKey);
      terrno = TSDB_CODE_INVALID_PARA;
      tDeleteMqDataRsp(&dataRsp);
      return -1;
    }

    dataRsp.rspOffset.type = TMQ_OFFSET__LOG;

    if (reqOffset.type == TMQ_OFFSET__LOG) {
      int64_t currentVer = walReaderGetCurrentVer(pHandle->execHandle.pTqReader->pWalReader);
      if (currentVer == -1) {  // not start to read data from wal yet, return req offset directly
        dataRsp.rspOffset.version = reqOffset.version;
      } else {
        dataRsp.rspOffset.version = currentVer;  // return current consume offset value
      }
    } else if (reqOffset.type == TMQ_OFFSET__RESET_EARLIEST) {
      dataRsp.rspOffset.version = sver;  // not consume yet, set the earliest position
    } else if (reqOffset.type == TMQ_OFFSET__RESET_LATEST) {
      dataRsp.rspOffset.version = ever;
    } else {
      tqError("consumer:0x%" PRIx64 " vgId:%d subkey:%s invalid offset type:%d", consumerId, vgId, req.subKey,
              reqOffset.type);
      terrno = TSDB_CODE_INVALID_PARA;
      tDeleteMqDataRsp(&dataRsp);
      return -1;
    }
  }

  tqDoSendDataRsp(&pMsg->info, &dataRsp, req.epoch, req.consumerId, TMQ_MSG_TYPE__WALINFO_RSP, sver, ever);
  return 0;
}

int32_t tqProcessDeleteSubReq(STQ* pTq, int64_t sversion, char* msg, int32_t msgLen) {
  SMqVDeleteReq* pReq = (SMqVDeleteReq*)msg;
  int32_t        vgId = TD_VID(pTq->pVnode);

  tqDebug("vgId:%d, tq process delete sub req %s", vgId, pReq->subKey);
  int32_t code = 0;

  taosWLockLatch(&pTq->lock);
  STqHandle* pHandle = taosHashGet(pTq->pHandle, pReq->subKey, strlen(pReq->subKey));
  if (pHandle) {
    while (tqIsHandleExec(pHandle)) {
      tqDebug("vgId:%d, topic:%s, subscription is executing, wait for 10ms and retry, pHandle:%p", vgId,
              pHandle->subKey, pHandle);
      taosMsleep(10);
    }

    if (pHandle->pRef) {
      walCloseRef(pTq->pVnode->pWal, pHandle->pRef->refId);
    }

    code = taosHashRemove(pTq->pHandle, pReq->subKey, strlen(pReq->subKey));
    if (code != 0) {
      tqError("cannot process tq delete req %s, since no such handle", pReq->subKey);
    }
  }

  code = tqOffsetDelete(pTq->pOffsetStore, pReq->subKey);
  if (code != 0) {
    tqError("cannot process tq delete req %s, since no such offset in cache", pReq->subKey);
  }

  if (tqMetaDeleteHandle(pTq, pReq->subKey) < 0) {
    tqError("cannot process tq delete req %s, since no such offset in tdb", pReq->subKey);
  }
  taosWUnLockLatch(&pTq->lock);

  return 0;
}

int32_t tqProcessAddCheckInfoReq(STQ* pTq, int64_t sversion, char* msg, int32_t msgLen) {
  STqCheckInfo info = {0};
  SDecoder     decoder;
  tDecoderInit(&decoder, (uint8_t*)msg, msgLen);
  if (tDecodeSTqCheckInfo(&decoder, &info) < 0) {
    terrno = TSDB_CODE_OUT_OF_MEMORY;
    return -1;
  }
  tDecoderClear(&decoder);
  if (taosHashPut(pTq->pCheckInfo, info.topic, strlen(info.topic), &info, sizeof(STqCheckInfo)) < 0) {
    terrno = TSDB_CODE_OUT_OF_MEMORY;
    return -1;
  }
  if (tqMetaSaveCheckInfo(pTq, info.topic, msg, msgLen) < 0) {
    terrno = TSDB_CODE_OUT_OF_MEMORY;
    return -1;
  }
  return 0;
}

int32_t tqProcessDelCheckInfoReq(STQ* pTq, int64_t sversion, char* msg, int32_t msgLen) {
  if (taosHashRemove(pTq->pCheckInfo, msg, strlen(msg)) < 0) {
    terrno = TSDB_CODE_OUT_OF_MEMORY;
    return -1;
  }
  if (tqMetaDeleteCheckInfo(pTq, msg) < 0) {
    terrno = TSDB_CODE_OUT_OF_MEMORY;
    return -1;
  }
  return 0;
}

int32_t tqProcessSubscribeReq(STQ* pTq, int64_t sversion, char* msg, int32_t msgLen) {
  int         ret = 0;
  SMqRebVgReq req = {0};
  SDecoder    dc = {0};

  tDecoderInit(&dc, msg, msgLen);

  // decode req
  if (tDecodeSMqRebVgReq(&dc, &req) < 0) {
    terrno = TSDB_CODE_INVALID_MSG;
    tDecoderClear(&dc);
    return -1;
  }

  tqDebug("vgId:%d, tq process sub req:%s, Id:0x%" PRIx64 " -> Id:0x%" PRIx64, pTq->pVnode->config.vgId, req.subKey,
          req.oldConsumerId, req.newConsumerId);

  STqHandle* pHandle = NULL;
  while(1){
    pHandle = taosHashGet(pTq->pHandle, req.subKey, strlen(req.subKey));
    if (pHandle || tqMetaGetHandle(pTq, req.subKey) < 0){
      break;
    }
  }

  if (pHandle == NULL) {
    if (req.oldConsumerId != -1) {
      tqError("vgId:%d, build new consumer handle %s for consumer:0x%" PRIx64 ", but old consumerId:0x%" PRIx64,
              req.vgId, req.subKey, req.newConsumerId, req.oldConsumerId);
    }
    if (req.newConsumerId == -1) {
      tqError("vgId:%d, tq invalid re-balance request, new consumerId %" PRId64 "", req.vgId, req.newConsumerId);
      goto end;
    }
    STqHandle handle = {0};
    ret = tqCreateHandle(pTq, &req, &handle);
    if(ret < 0){
      tqDestroyTqHandle(&handle);
      goto end;
    }
    ret = tqMetaSaveHandle(pTq, req.subKey, &handle);
  } else {
    taosWLockLatch(&pTq->lock);

    if (pHandle->consumerId == req.newConsumerId) {  // do nothing
      tqInfo("vgId:%d consumer:0x%" PRIx64 " remains, no switch occurs, should not reach here", req.vgId,
             req.newConsumerId);
    } else {
      tqInfo("vgId:%d switch consumer from Id:0x%" PRIx64 " to Id:0x%" PRIx64, req.vgId, pHandle->consumerId,
             req.newConsumerId);
      atomic_store_64(&pHandle->consumerId, req.newConsumerId);
    }
    //    atomic_add_fetch_32(&pHandle->epoch, 1);

    // kill executing task
    //    if(tqIsHandleExec(pHandle)) {
    //      qTaskInfo_t pTaskInfo = pHandle->execHandle.task;
    //      if (pTaskInfo != NULL) {
    //        qKillTask(pTaskInfo, TSDB_CODE_SUCCESS);
    //      }

    //      if (pHandle->execHandle.subType == TOPIC_SUB_TYPE__COLUMN) {
    //        qStreamCloseTsdbReader(pTaskInfo);
    //      }
    //    }
    // remove if it has been register in the push manager, and return one empty block to consumer
    tqUnregisterPushHandle(pTq, pHandle);
    taosWUnLockLatch(&pTq->lock);
    ret = tqMetaSaveHandle(pTq, req.subKey, pHandle);
  }

end:
  tDecoderClear(&dc);
  return ret;
}

void freePtr(void* ptr) { taosMemoryFree(*(void**)ptr); }

int32_t tqExpandTask(STQ* pTq, SStreamTask* pTask, int64_t ver) {
  int32_t vgId = TD_VID(pTq->pVnode);

  pTask->id.idStr = createStreamTaskIdStr(pTask->id.streamId, pTask->id.taskId);
  pTask->refCnt = 1;
  pTask->status.schedStatus = TASK_SCHED_STATUS__INACTIVE;
  pTask->inputQueue = streamQueueOpen(512 << 10);
  pTask->outputQueue = streamQueueOpen(512 << 10);

  if (pTask->inputQueue == NULL || pTask->outputQueue == NULL) {
    return -1;
  }

  pTask->inputStatus = TASK_INPUT_STATUS__NORMAL;
  pTask->outputStatus = TASK_OUTPUT_STATUS__NORMAL;
  pTask->pMsgCb = &pTq->pVnode->msgCb;
  pTask->pMeta = pTq->pStreamMeta;

  pTask->chkInfo.version = ver;
  pTask->chkInfo.currentVer = ver;

  pTask->dataRange.range.maxVer = ver;
  pTask->dataRange.range.minVer = ver;

  if (pTask->info.taskLevel == TASK_LEVEL__SOURCE) {
    SStreamTask* pSateTask = pTask;
    SStreamTask task = {0};
    if (pTask->info.fillHistory) {
      task.id = pTask->streamTaskId;
      task.pMeta = pTask->pMeta;
      pSateTask = &task;
    }

    pTask->pState = streamStateOpen(pTq->pStreamMeta->path, pSateTask, false, -1, -1);
    if (pTask->pState == NULL) {
      return -1;
    }

    SReadHandle handle = {.vnode = pTq->pVnode,
                          .initTqReader = 1,
                          .pStateBackend = pTask->pState,
                          .fillHistory = pTask->info.fillHistory,
                          .winRange = pTask->dataRange.window};
    initStorageAPI(&handle.api);

    pTask->exec.pExecutor = qCreateStreamExecTaskInfo(pTask->exec.qmsg, &handle, vgId);
    if (pTask->exec.pExecutor == NULL) {
      return -1;
    }

    qSetTaskId(pTask->exec.pExecutor, pTask->id.taskId, pTask->id.streamId);
  } else if (pTask->info.taskLevel == TASK_LEVEL__AGG) {
    SStreamTask* pSateTask = pTask;
    SStreamTask task = {0};
    if (pTask->info.fillHistory) {
      task.id = pTask->streamTaskId;
      task.pMeta = pTask->pMeta;
      pSateTask = &task;
    }
    pTask->pState = streamStateOpen(pTq->pStreamMeta->path, pSateTask, false, -1, -1);
    if (pTask->pState == NULL) {
      return -1;
    }

    int32_t     numOfVgroups = (int32_t)taosArrayGetSize(pTask->pUpstreamEpInfoList);
    SReadHandle handle = {.vnode = NULL,
                          .numOfVgroups = numOfVgroups,
                          .pStateBackend = pTask->pState,
                          .fillHistory = pTask->info.fillHistory,
                          .winRange = pTask->dataRange.window};
    initStorageAPI(&handle.api);

    pTask->exec.pExecutor = qCreateStreamExecTaskInfo(pTask->exec.qmsg, &handle, vgId);
    if (pTask->exec.pExecutor == NULL) {
      return -1;
    }

    qSetTaskId(pTask->exec.pExecutor, pTask->id.taskId, pTask->id.streamId);
  }

  // sink
  if (pTask->outputType == TASK_OUTPUT__SMA) {
    pTask->smaSink.vnode = pTq->pVnode;
    pTask->smaSink.smaSink = smaHandleRes;
  } else if (pTask->outputType == TASK_OUTPUT__TABLE) {
    pTask->tbSink.vnode = pTq->pVnode;
    pTask->tbSink.tbSinkFunc = tqSinkToTablePipeline;

    int32_t   ver1 = 1;
    SMetaInfo info = {0};
    int32_t   code = metaGetInfo(pTq->pVnode->pMeta, pTask->tbSink.stbUid, &info, NULL);
    if (code == TSDB_CODE_SUCCESS) {
      ver1 = info.skmVer;
    }

    SSchemaWrapper* pschemaWrapper = pTask->tbSink.pSchemaWrapper;
    pTask->tbSink.pTSchema = tBuildTSchema(pschemaWrapper->pSchema, pschemaWrapper->nCols, ver1);
    if (pTask->tbSink.pTSchema == NULL) {
      return -1;
    }
    pTask->tbSink.pTblInfo = tSimpleHashInit(10240, taosGetDefaultHashFunction(TSDB_DATA_TYPE_BIGINT));
    tSimpleHashSetFreeFp(pTask->tbSink.pTblInfo, freePtr);
  }

  if (pTask->info.taskLevel == TASK_LEVEL__SOURCE) {
    SWalFilterCond cond = {.deleteMsg = 1};  // delete msg also extract from wal files
    pTask->exec.pWalReader = walOpenReader(pTq->pVnode->pWal, &cond);
  }

  streamSetupScheduleTrigger(pTask);

  tqInfo("vgId:%d expand stream task, s-task:%s, checkpoint ver:%" PRId64
         " child id:%d, level:%d, scan-history:%d, trigger:%" PRId64 " ms",
         vgId, pTask->id.idStr, pTask->chkInfo.version, pTask->info.selfChildId, pTask->info.taskLevel,
         pTask->info.fillHistory, pTask->triggerParam);

  // next valid version will add one
  pTask->chkInfo.version += 1;
  return 0;
}

int32_t tqProcessStreamTaskCheckReq(STQ* pTq, SRpcMsg* pMsg) {
  char*   msgStr = pMsg->pCont;
  char*   msgBody = POINTER_SHIFT(msgStr, sizeof(SMsgHead));
  int32_t msgLen = pMsg->contLen - sizeof(SMsgHead);

  SStreamTaskCheckReq req;
  SDecoder            decoder;

  tDecoderInit(&decoder, (uint8_t*)msgBody, msgLen);
  tDecodeStreamTaskCheckReq(&decoder, &req);
  tDecoderClear(&decoder);

  int32_t taskId = req.downstreamTaskId;

  SStreamTaskCheckRsp rsp = {
      .reqId = req.reqId,
      .streamId = req.streamId,
      .childId = req.childId,
      .downstreamNodeId = req.downstreamNodeId,
      .downstreamTaskId = req.downstreamTaskId,
      .upstreamNodeId = req.upstreamNodeId,
      .upstreamTaskId = req.upstreamTaskId,
  };

  SStreamTask* pTask = streamMetaAcquireTask(pTq->pStreamMeta, taskId);

  if (pTask != NULL) {
    rsp.status = streamTaskCheckStatus(pTask);
    streamMetaReleaseTask(pTq->pStreamMeta, pTask);

    tqDebug("s-task:%s recv task check req(reqId:0x%" PRIx64 ") task:0x%x (vgId:%d), status:%s, rsp status %d",
            pTask->id.idStr, rsp.reqId, rsp.upstreamTaskId, rsp.upstreamNodeId,
            streamGetTaskStatusStr(pTask->status.taskStatus), rsp.status);
  } else {
    rsp.status = 0;
    tqDebug("tq recv task check(taskId:0x%x not built yet) req(reqId:0x%" PRIx64 ") from task:0x%x (vgId:%d), rsp status %d",
            taskId, rsp.reqId, rsp.upstreamTaskId, rsp.upstreamNodeId, rsp.status);
  }

  SEncoder encoder;
  int32_t  code;
  int32_t  len;

  tEncodeSize(tEncodeStreamTaskCheckRsp, &rsp, len, code);
  if (code < 0) {
    tqError("vgId:%d failed to encode task check rsp, task:0x%x", pTq->pStreamMeta->vgId, taskId);
    return -1;
  }

  void* buf = rpcMallocCont(sizeof(SMsgHead) + len);
  ((SMsgHead*)buf)->vgId = htonl(req.upstreamNodeId);

  void* abuf = POINTER_SHIFT(buf, sizeof(SMsgHead));
  tEncoderInit(&encoder, (uint8_t*)abuf, len);
  tEncodeStreamTaskCheckRsp(&encoder, &rsp);
  tEncoderClear(&encoder);

  SRpcMsg rspMsg = {.code = 0, .pCont = buf, .contLen = sizeof(SMsgHead) + len, .info = pMsg->info};

  tmsgSendRsp(&rspMsg);
  return 0;
}

int32_t tqProcessStreamTaskCheckRsp(STQ* pTq, int64_t sversion, SRpcMsg* pMsg) {
  char* pReq = POINTER_SHIFT(pMsg->pCont, sizeof(SMsgHead));
  int32_t len = pMsg->contLen - sizeof(SMsgHead);

  int32_t             code;
  SStreamTaskCheckRsp rsp;

  SDecoder decoder;
  tDecoderInit(&decoder, (uint8_t*)pReq, len);
  code = tDecodeStreamTaskCheckRsp(&decoder, &rsp);

  if (code < 0) {
    tDecoderClear(&decoder);
    return -1;
  }

  tDecoderClear(&decoder);
  tqDebug("tq task:0x%x (vgId:%d) recv check rsp(reqId:0x%" PRIx64 ") from 0x%x (vgId:%d) status %d",
          rsp.upstreamTaskId, rsp.upstreamNodeId, rsp.reqId, rsp.downstreamTaskId, rsp.downstreamNodeId, rsp.status);

  SStreamTask* pTask = streamMetaAcquireTask(pTq->pStreamMeta, rsp.upstreamTaskId);
  if (pTask == NULL) {
    tqError("tq failed to locate the stream task:0x%x (vgId:%d), it may have been destroyed", rsp.upstreamTaskId,
            pTq->pStreamMeta->vgId);
    terrno = TSDB_CODE_STREAM_TASK_NOT_EXIST;
    return -1;
  }

  code = streamProcessCheckRsp(pTask, &rsp);
  streamMetaReleaseTask(pTq->pStreamMeta, pTask);
  return code;
}

int32_t tqProcessTaskDeployReq(STQ* pTq, int64_t sversion, char* msg, int32_t msgLen) {
  int32_t code = 0;
  int32_t vgId = TD_VID(pTq->pVnode);

  if (tsDisableStream) {
    return 0;
  }

  // 1.deserialize msg and build task
  SStreamTask* pTask = taosMemoryCalloc(1, sizeof(SStreamTask));
  if (pTask == NULL) {
    terrno = TSDB_CODE_OUT_OF_MEMORY;
    tqError("vgId:%d failed to create stream task due to out of memory, alloc size:%d", vgId,
            (int32_t)sizeof(SStreamTask));
    return -1;
  }

  SDecoder decoder;
  tDecoderInit(&decoder, (uint8_t*)msg, msgLen);
  code = tDecodeStreamTask(&decoder, pTask);
  if (code < 0) {
    tDecoderClear(&decoder);
    taosMemoryFree(pTask);
    return -1;
  }

  tDecoderClear(&decoder);

  SStreamMeta* pStreamMeta = pTq->pStreamMeta;

  // 2.save task, use the newest commit version as the initial start version of stream task.
  taosWLockLatch(&pStreamMeta->lock);
  code = streamMetaAddDeployedTask(pStreamMeta, sversion, pTask);

  int32_t numOfTasks = streamMetaGetNumOfTasks(pStreamMeta);
  if (code < 0) {
    tqError("vgId:%d failed to add s-task:%s, total:%d", vgId, pTask->id.idStr, numOfTasks);
    taosWUnLockLatch(&pStreamMeta->lock);
    return -1;
  }

  taosWUnLockLatch(&pStreamMeta->lock);

  // 3. It's an fill history task, do nothing. wait for the main task to start it
  streamPrepareNdoCheckDownstream(pTask);

  tqDebug("vgId:%d s-task:%s is deployed and add into meta, status:%s, numOfTasks:%d", vgId, pTask->id.idStr,
          streamGetTaskStatusStr(pTask->status.taskStatus), numOfTasks);

  return 0;
}

int32_t tqProcessTaskScanHistory(STQ* pTq, SRpcMsg* pMsg) {
  int32_t code = TSDB_CODE_SUCCESS;
  char*   msg = pMsg->pCont;

  SStreamMeta*           pMeta = pTq->pStreamMeta;
  SStreamScanHistoryReq* pReq = (SStreamScanHistoryReq*)msg;

  SStreamTask* pTask = streamMetaAcquireTask(pMeta, pReq->taskId);
  if (pTask == NULL) {
    tqError("vgId:%d failed to acquire stream task:0x%x during stream recover, task may have been destroyed",
            pMeta->vgId, pReq->taskId);
    return -1;
  }

  // do recovery step 1
  const char* pId = pTask->id.idStr;
  tqDebug("s-task:%s start history data scan stage(step 1), status:%s", pId,
          streamGetTaskStatusStr(pTask->status.taskStatus));

  int64_t st = taosGetTimestampMs();
  int8_t  schedStatus = atomic_val_compare_exchange_8(&pTask->status.schedStatus, TASK_SCHED_STATUS__INACTIVE,
                                                      TASK_SCHED_STATUS__WAITING);
  if (schedStatus != TASK_SCHED_STATUS__INACTIVE) {
    ASSERT(0);
    return 0;
  }

  if (!streamTaskRecoverScanStep1Finished(pTask)) {
    streamSourceScanHistoryData(pTask);
  }

  if (atomic_load_8(&pTask->status.taskStatus) == TASK_STATUS__DROPPING || streamTaskShouldPause(&pTask->status)) {
    tqDebug("s-task:%s is dropped or paused, abort recover in step1", pId);
    atomic_store_8(&pTask->status.schedStatus, TASK_SCHED_STATUS__INACTIVE);
    streamMetaReleaseTask(pMeta, pTask);
    return 0;
  }

  double el = (taosGetTimestampMs() - st) / 1000.0;
  tqDebug("s-task:%s history data scan stage(step 1) ended, elapsed time:%.2fs", pId, el);

  if (pTask->info.fillHistory) {
    SVersionRange* pRange = NULL;
    SStreamTask*   pStreamTask = NULL;

    if (!pReq->igUntreated && !streamTaskRecoverScanStep1Finished(pTask)) {
      // 1. stop the related stream task, get the current scan wal version of stream task, ver.
      pStreamTask = streamMetaAcquireTask(pMeta, pTask->streamTaskId.taskId);
      if (pStreamTask == NULL) {
        // todo handle error
      }

      ASSERT(pStreamTask->info.taskLevel == TASK_LEVEL__SOURCE);

      // wait for the stream task get ready for scan history data
      while (((pStreamTask->status.downstreamReady == 0) && (pStreamTask->status.taskStatus != TASK_STATUS__STOP)) ||
             pStreamTask->status.taskStatus == TASK_STATUS__SCAN_HISTORY) {
        tqDebug("s-task:%s level:%d related stream task:%s not ready for halt, wait for it and recheck in 100ms", pId,
                pTask->info.taskLevel, pId);
        taosMsleep(100);
      }

      // now we can stop the stream task execution
      pStreamTask->status.taskStatus = TASK_STATUS__HALT;
      tqDebug("s-task:%s level:%d status is set to halt by history scan task:%s", pId,
              pStreamTask->info.taskLevel, pId);

      // if it's an source task, extract the last version in wal.
      streamHistoryTaskSetVerRangeStep2(pTask);
    }

    if (!streamTaskRecoverScanStep1Finished(pTask)) {
      tqDebug("s-task:%s level:%d verRange:%" PRId64 " - %" PRId64 " do secondary scan-history-data after halt the related stream task:%s",
              pId, pTask->info.taskLevel, pRange->minVer, pRange->maxVer, pId);
      ASSERT(pTask->status.schedStatus == TASK_SCHED_STATUS__WAITING);

      st = taosGetTimestampMs();
      streamSetParamForStreamScannerStep2(pTask, pRange, &pTask->dataRange.window);
    }

    if (!streamTaskRecoverScanStep2Finished(pTask)) {
      streamSourceScanHistoryData(pTask);

      if (atomic_load_8(&pTask->status.taskStatus) == TASK_STATUS__DROPPING || streamTaskShouldPause(&pTask->status)) {
        tqDebug("s-task:%s is dropped or paused, abort recover in step1", pId);
        streamMetaReleaseTask(pMeta, pTask);
        return 0;
      }

      streamTaskRecoverSetAllStepFinished(pTask);
    }

    el = (taosGetTimestampMs() - st) / 1000.0;
    tqDebug("s-task:%s history data scan stage(step 2) ended, elapsed time:%.2fs", pId, el);

    // 3. notify downstream tasks to transfer executor state after handle all history blocks.
    if (!pTask->status.transferState) {
      code = streamDispatchTransferStateMsg(pTask);
      if (code != TSDB_CODE_SUCCESS) {
        // todo handle error
      }

      pTask->status.transferState = true;
    }

    // 4. 1) transfer the ownership of executor state, 2) update the scan data range for source task.
    // 5. resume the related stream task.
    streamTryExec(pTask);

    pTask->status.taskStatus = TASK_STATUS__DROPPING;
    tqDebug("s-task:%s scan-history-task set status to be dropping", pId);

    streamMetaSaveTask(pMeta, pTask);
    streamMetaSaveTask(pMeta, pStreamTask);

    streamMetaReleaseTask(pMeta, pTask);
    streamMetaReleaseTask(pMeta, pStreamTask);

    taosWLockLatch(&pMeta->lock);
    if (streamMetaCommit(pTask->pMeta) < 0) {
      // persist to disk
    }
    taosWUnLockLatch(&pMeta->lock);
  } else {
    // todo update the chkInfo version for current task.
    // this task has an associated history stream task, so we need to scan wal from the end version of
    // history scan. The current version of chkInfo.current is not updated during the history scan
    STimeWindow* pWindow = &pTask->dataRange.window;

    if (pTask->historyTaskId.taskId == 0) {
      *pWindow = (STimeWindow){INT64_MIN, INT64_MAX};
      tqDebug("s-task:%s no related scan-history-data task, reset the time window:%" PRId64 " - %" PRId64, pId,
              pWindow->skey, pWindow->ekey);
    } else {
      tqDebug(
          "s-task:%s history data in current time window scan completed, now start to handle data from WAL, start "
          "ver:%" PRId64 ", window:%" PRId64 " - %" PRId64,
          pId, pTask->chkInfo.currentVer, pWindow->skey, pWindow->ekey);
    }

    // notify the downstream agg tasks that upstream tasks are ready to processing the WAL data, update the
    code = streamTaskScanHistoryDataComplete(pTask);
    streamMetaReleaseTask(pMeta, pTask);

    // let's start the stream task by extracting data from wal
    if (pTask->info.taskLevel == TASK_LEVEL__SOURCE) {
      tqStartStreamTasks(pTq);
    }

    return code;
  }

  return 0;
}

// notify the downstream tasks to transfer executor state after handle all history blocks.
int32_t tqProcessTaskTransferStateReq(STQ* pTq, int64_t sversion, char* msg, int32_t msgLen) {
  SStreamTransferReq req;

  SDecoder decoder;
  tDecoderInit(&decoder, (uint8_t*)msg, msgLen);
  int32_t code = tDecodeStreamScanHistoryFinishReq(&decoder, &req);
  tDecoderClear(&decoder);

  SStreamTask* pTask = streamMetaAcquireTask(pTq->pStreamMeta, req.taskId);
  if (pTask == NULL) {
    tqError("failed to find task:0x%x, it may have been dropped already", req.taskId);
    return -1;
  }

  // transfer the ownership of executor state
  streamTaskReleaseState(pTask);
  tqDebug("s-task:%s receive state transfer req", pTask->id.idStr);

  // related stream task load the state from the state storage backend
  SStreamTask* pStreamTask = streamMetaAcquireTask(pTq->pStreamMeta, pTask->streamTaskId.taskId);
<<<<<<< HEAD
  streamTaskReloadState(pStreamTask);

  ASSERT(pTask->streamTaskId.taskId != 0);
  pTask->status.transferState = true;  // persistent data?

#if 0
  // do check if current task handle all data in the input queue
  int64_t st = taosGetTimestampMs();
  tqDebug("s-task:%s start step2 recover, ts:%" PRId64, pTask->id.idStr, st);

  code = streamSourceRecoverScanStep2(pTask, sversion);
  if (code < 0) {
    streamMetaReleaseTask(pTq->pStreamMeta, pTask);
    return -1;
  }

  qDebug("s-task:%s set start wal scan start ver:%" PRId64, pTask->id.idStr, sversion);

  walReaderSeekVer(pTask->exec.pWalReader, sversion);
  pTask->chkInfo.currentVer = sversion;

  if (atomic_load_8(&pTask->status.taskStatus) == TASK_STATUS__DROPPING) {
    streamMetaReleaseTask(pTq->pStreamMeta, pTask);
    return 0;
  }

  // restore param
  code = streamRestoreParam(pTask);
  if (code < 0) {
    streamMetaReleaseTask(pTq->pStreamMeta, pTask);
    return -1;
  }

  // set status normal
  tqDebug("s-task:%s blocking stage completed, set the status to be normal", pTask->id.idStr);
  code = streamSetStatusNormal(pTask);
  if (code < 0) {
    streamMetaReleaseTask(pTq->pStreamMeta, pTask);
=======
  if (pStreamTask == NULL) {
    tqError("failed to find related stream task:0x%x, it may have been dropped already", req.taskId);
>>>>>>> 85782bbf
    return -1;
  }

  streamTaskReloadState(pStreamTask);

  ASSERT(pTask->streamTaskId.taskId != 0);
  pTask->status.transferState = true;

  streamSchedExec(pTask);
  streamMetaReleaseTask(pTq->pStreamMeta, pTask);

  return 0;
}

int32_t tqProcessStreamTaskScanHistoryFinishReq(STQ* pTq, SRpcMsg* pMsg) {
  char*   msg = POINTER_SHIFT(pMsg->pCont, sizeof(SMsgHead));
  int32_t msgLen = pMsg->contLen - sizeof(SMsgHead);

  // deserialize
  SStreamScanHistoryFinishReq req = {0};

  SDecoder decoder;
  tDecoderInit(&decoder, (uint8_t*)msg, msgLen);
  tDecodeStreamScanHistoryFinishReq(&decoder, &req);
  tDecoderClear(&decoder);

  // find task
  SStreamTask* pTask = streamMetaAcquireTask(pTq->pStreamMeta, req.taskId);
  if (pTask == NULL) {
    tqError("failed to find task:0x%x, it may be destroyed, vgId:%d", req.taskId, pTq->pStreamMeta->vgId);
    return -1;
  }

  int32_t code = streamProcessScanHistoryFinishReq(pTask, req.taskId, req.childId);
  streamMetaReleaseTask(pTq->pStreamMeta, pTask);
  return code;
}

int32_t tqProcessTaskRecoverFinishRsp(STQ* pTq, SRpcMsg* pMsg) {
  //
  return 0;
}

int32_t extractDelDataBlock(const void* pData, int32_t len, int64_t ver, SStreamRefDataBlock** pRefBlock) {
  SDecoder*   pCoder = &(SDecoder){0};
  SDeleteRes* pRes = &(SDeleteRes){0};

  *pRefBlock = NULL;

  pRes->uidList = taosArrayInit(0, sizeof(tb_uid_t));
  if (pRes->uidList == NULL) {
    return TSDB_CODE_OUT_OF_MEMORY;
  }

  tDecoderInit(pCoder, (uint8_t*)pData, len);
  tDecodeDeleteRes(pCoder, pRes);
  tDecoderClear(pCoder);

  int32_t numOfTables = taosArrayGetSize(pRes->uidList);
  if (numOfTables == 0 || pRes->affectedRows == 0) {
    taosArrayDestroy(pRes->uidList);
    return TSDB_CODE_SUCCESS;
  }

  SSDataBlock* pDelBlock = createSpecialDataBlock(STREAM_DELETE_DATA);
  blockDataEnsureCapacity(pDelBlock, numOfTables);
  pDelBlock->info.rows = numOfTables;
  pDelBlock->info.version = ver;

  for (int32_t i = 0; i < numOfTables; i++) {
    // start key column
    SColumnInfoData* pStartCol = taosArrayGet(pDelBlock->pDataBlock, START_TS_COLUMN_INDEX);
    colDataSetVal(pStartCol, i, (const char*)&pRes->skey, false);  // end key column
    SColumnInfoData* pEndCol = taosArrayGet(pDelBlock->pDataBlock, END_TS_COLUMN_INDEX);
    colDataSetVal(pEndCol, i, (const char*)&pRes->ekey, false);
    // uid column
    SColumnInfoData* pUidCol = taosArrayGet(pDelBlock->pDataBlock, UID_COLUMN_INDEX);
    int64_t*         pUid = taosArrayGet(pRes->uidList, i);
    colDataSetVal(pUidCol, i, (const char*)pUid, false);

    colDataSetNULL(taosArrayGet(pDelBlock->pDataBlock, GROUPID_COLUMN_INDEX), i);
    colDataSetNULL(taosArrayGet(pDelBlock->pDataBlock, CALCULATE_START_TS_COLUMN_INDEX), i);
    colDataSetNULL(taosArrayGet(pDelBlock->pDataBlock, CALCULATE_END_TS_COLUMN_INDEX), i);
  }

  taosArrayDestroy(pRes->uidList);
  *pRefBlock = taosAllocateQitem(sizeof(SStreamRefDataBlock), DEF_QITEM, 0);
  if (pRefBlock == NULL) {
    return TSDB_CODE_OUT_OF_MEMORY;
  }

  (*pRefBlock)->type = STREAM_INPUT__REF_DATA_BLOCK;
  (*pRefBlock)->pBlock = pDelBlock;
  return TSDB_CODE_SUCCESS;
}

int32_t tqProcessTaskRunReq(STQ* pTq, SRpcMsg* pMsg) {
  SStreamTaskRunReq* pReq = pMsg->pCont;

  int32_t taskId = pReq->taskId;
  int32_t vgId = TD_VID(pTq->pVnode);

  if (taskId == STREAM_TASK_STATUS_CHECK_ID) {
    tqStreamTasksStatusCheck(pTq);
    return 0;
  }

  if (taskId == EXTRACT_DATA_FROM_WAL_ID) {  // all tasks are extracted submit data from the wal
    tqStreamTasksScanWal(pTq);
    return 0;
  }

  SStreamTask* pTask = streamMetaAcquireTask(pTq->pStreamMeta, taskId);
  if (pTask != NULL) {
    // even in halt status, the data in inputQ must be processed
    int8_t status = pTask->status.taskStatus;
    if (status == TASK_STATUS__NORMAL || status == TASK_STATUS__HALT) {
      tqDebug("vgId:%d s-task:%s start to process block from inputQ, last chk point:%" PRId64, vgId, pTask->id.idStr,
              pTask->chkInfo.version);
      streamProcessRunReq(pTask);
    } else {
      atomic_store_8(&pTask->status.schedStatus, TASK_SCHED_STATUS__INACTIVE);
      tqDebug("vgId:%d s-task:%s ignore run req since not in ready state, status:%s, sched-status:%d", vgId,
              pTask->id.idStr, streamGetTaskStatusStr(pTask->status.taskStatus), pTask->status.schedStatus);
    }

    streamMetaReleaseTask(pTq->pStreamMeta, pTask);
    tqStartStreamTasks(pTq);
    return 0;
  } else {
    tqError("vgId:%d failed to found s-task, taskId:%d", vgId, taskId);
    return -1;
  }
}

int32_t tqProcessTaskDispatchReq(STQ* pTq, SRpcMsg* pMsg, bool exec) {
  char*   msgStr = pMsg->pCont;
  char*   msgBody = POINTER_SHIFT(msgStr, sizeof(SMsgHead));
  int32_t msgLen = pMsg->contLen - sizeof(SMsgHead);

  SStreamDispatchReq req = {0};

  SDecoder decoder;
  tDecoderInit(&decoder, (uint8_t*)msgBody, msgLen);
  tDecodeStreamDispatchReq(&decoder, &req);

  SStreamTask* pTask = streamMetaAcquireTask(pTq->pStreamMeta, req.taskId);
  if (pTask) {
    SRpcMsg rsp = {.info = pMsg->info, .code = 0};
    streamProcessDispatchMsg(pTask, &req, &rsp, exec);
    streamMetaReleaseTask(pTq->pStreamMeta, pTask);
    return 0;
  } else {
    tDeleteStreamDispatchReq(&req);
    return -1;
  }
}

int32_t tqProcessTaskDispatchRsp(STQ* pTq, SRpcMsg* pMsg) {
  SStreamDispatchRsp* pRsp = POINTER_SHIFT(pMsg->pCont, sizeof(SMsgHead));
  int32_t             taskId = ntohl(pRsp->upstreamTaskId);
  SStreamTask*        pTask = streamMetaAcquireTask(pTq->pStreamMeta, taskId);

  int32_t vgId = pTq->pStreamMeta->vgId;
  if (pTask) {
    streamProcessDispatchRsp(pTask, pRsp, pMsg->code);
    streamMetaReleaseTask(pTq->pStreamMeta, pTask);
    return 0;
  } else {
    tqDebug("vgId:%d failed to handle the dispatch rsp, since find task:0x%x failed", vgId, taskId);
    return TSDB_CODE_INVALID_MSG;
  }
}

int32_t tqProcessTaskDropReq(STQ* pTq, int64_t sversion, char* msg, int32_t msgLen) {
  SVDropStreamTaskReq* pReq = (SVDropStreamTaskReq*)msg;
  tqDebug("vgId:%d receive msg to drop stream task:0x%x", TD_VID(pTq->pVnode), pReq->taskId);

  streamMetaRemoveTask(pTq->pStreamMeta, pReq->taskId);
  return 0;
}

int32_t tqProcessTaskPauseImpl(SStreamMeta* pStreamMeta, SStreamTask* pTask) {
  if (pTask) {
    if (!streamTaskShouldPause(&pTask->status)) {
      tqDebug("vgId:%d s-task:%s set pause flag", pStreamMeta->vgId, pTask->id.idStr);
      atomic_store_8(&pTask->status.keepTaskStatus, pTask->status.taskStatus);
      atomic_store_8(&pTask->status.taskStatus, TASK_STATUS__PAUSE);
    }
    streamMetaReleaseTask(pStreamMeta, pTask);
  } else {
    return -1;
  }
  return 0;
}

int32_t tqProcessTaskPauseReq(STQ* pTq, int64_t sversion, char* msg, int32_t msgLen) {
  SVPauseStreamTaskReq* pReq = (SVPauseStreamTaskReq*)msg;
  SStreamTask*          pTask = streamMetaAcquireTask(pTq->pStreamMeta, pReq->taskId);
  int32_t code = tqProcessTaskPauseImpl(pTq->pStreamMeta, pTask);
  if (code != 0) {
    return code;
  }
  SStreamTask* pHistoryTask = streamMetaAcquireTask(pTq->pStreamMeta, pTask->historyTaskId.taskId);
  if (pHistoryTask) {
    code = tqProcessTaskPauseImpl(pTq->pStreamMeta, pHistoryTask);
  }
  return code;
}

int32_t tqProcessTaskResumeImpl(STQ* pTq, SStreamTask* pTask, int64_t sversion, int8_t igUntreated) {
  int32_t vgId = pTq->pStreamMeta->vgId;
  if (pTask == NULL) {
    return -1;
  }

  if (streamTaskShouldPause(&pTask->status)) {
    atomic_store_8(&pTask->status.taskStatus, pTask->status.keepTaskStatus);

    // no lock needs to secure the access of the version
    if (igUntreated && pTask->info.taskLevel == TASK_LEVEL__SOURCE && !pTask->info.fillHistory) {
      // discard all the data  when the stream task is suspended.
      walReaderSetSkipToVersion(pTask->exec.pWalReader, sversion);
      tqDebug("vgId:%d s-task:%s resume to exec, prev paused version:%" PRId64 ", start from vnode ver:%" PRId64
              ", schedStatus:%d",
              vgId, pTask->id.idStr, pTask->chkInfo.currentVer, sversion, pTask->status.schedStatus);
    } else {  // from the previous paused version and go on
      tqDebug("vgId:%d s-task:%s resume to exec, from paused ver:%" PRId64 ", vnode ver:%" PRId64 ", schedStatus:%d",
              vgId, pTask->id.idStr, pTask->chkInfo.currentVer, sversion, pTask->status.schedStatus);
    }

    if (pTask->info.fillHistory && pTask->info.taskLevel == TASK_LEVEL__SOURCE) {
      streamStartRecoverTask(pTask, igUntreated);
    } else if (pTask->info.taskLevel == TASK_LEVEL__SOURCE && taosQueueItemSize(pTask->inputQueue->queue) == 0) {
      tqStartStreamTasks(pTq);
    } else {
      streamSchedExec(pTask);
    }
  }

  streamMetaReleaseTask(pTq->pStreamMeta, pTask);
  return 0;
}

int32_t tqProcessTaskResumeReq(STQ* pTq, int64_t sversion, char* msg, int32_t msgLen) {
  SVResumeStreamTaskReq* pReq = (SVResumeStreamTaskReq*)msg;
  SStreamTask* pTask = streamMetaAcquireTask(pTq->pStreamMeta, pReq->taskId);
  int32_t code = tqProcessTaskResumeImpl(pTq, pTask, sversion, pReq->igUntreated);
  if (code != 0) {
    return code;
  }

  SStreamTask* pHistoryTask = streamMetaAcquireTask(pTq->pStreamMeta, pTask->historyTaskId.taskId);
  if (pHistoryTask) {
    code = tqProcessTaskResumeImpl(pTq, pHistoryTask, sversion, pReq->igUntreated);
  }

  return code;
}

int32_t tqProcessTaskRetrieveReq(STQ* pTq, SRpcMsg* pMsg) {
  char*    msgStr = pMsg->pCont;
  char*    msgBody = POINTER_SHIFT(msgStr, sizeof(SMsgHead));
  int32_t  msgLen = pMsg->contLen - sizeof(SMsgHead);
  SDecoder decoder;

  SStreamRetrieveReq req;
  tDecoderInit(&decoder, (uint8_t*)msgBody, msgLen);
  tDecodeStreamRetrieveReq(&decoder, &req);
  tDecoderClear(&decoder);

  int32_t      taskId = req.dstTaskId;
  SStreamTask* pTask = streamMetaAcquireTask(pTq->pStreamMeta, taskId);

  if (pTask) {
    SRpcMsg rsp = {.info = pMsg->info, .code = 0};
    streamProcessRetrieveReq(pTask, &req, &rsp);

    streamMetaReleaseTask(pTq->pStreamMeta, pTask);
    tDeleteStreamRetrieveReq(&req);
    return 0;
  } else {
    tDeleteStreamRetrieveReq(&req);
    return -1;
  }
}

int32_t tqProcessTaskRetrieveRsp(STQ* pTq, SRpcMsg* pMsg) {
  //
  return 0;
}

int32_t vnodeEnqueueStreamMsg(SVnode* pVnode, SRpcMsg* pMsg) {
  STQ*      pTq = pVnode->pTq;
  SMsgHead* msgStr = pMsg->pCont;
  char*     msgBody = POINTER_SHIFT(msgStr, sizeof(SMsgHead));
  int32_t   msgLen = pMsg->contLen - sizeof(SMsgHead);
  int32_t   code = 0;

  SStreamDispatchReq req;
  SDecoder           decoder;
  tDecoderInit(&decoder, (uint8_t*)msgBody, msgLen);
  if (tDecodeStreamDispatchReq(&decoder, &req) < 0) {
    code = TSDB_CODE_MSG_DECODE_ERROR;
    tDecoderClear(&decoder);
    goto FAIL;
  }
  tDecoderClear(&decoder);

  int32_t taskId = req.taskId;

  SStreamTask* pTask = streamMetaAcquireTask(pTq->pStreamMeta, taskId);
  if (pTask) {
    SRpcMsg rsp = {.info = pMsg->info, .code = 0};
    streamProcessDispatchMsg(pTask, &req, &rsp, false);
    streamMetaReleaseTask(pTq->pStreamMeta, pTask);
    rpcFreeCont(pMsg->pCont);
    taosFreeQitem(pMsg);
    return 0;
  } else {
    tDeleteStreamDispatchReq(&req);
  }

  code = TSDB_CODE_STREAM_TASK_NOT_EXIST;

FAIL:
  if (pMsg->info.handle == NULL) return -1;

  SMsgHead* pRspHead = rpcMallocCont(sizeof(SMsgHead) + sizeof(SStreamDispatchRsp));
  if (pRspHead == NULL) {
    SRpcMsg rsp = {.code = TSDB_CODE_OUT_OF_MEMORY, .info = pMsg->info};
    tqDebug("send dispatch error rsp, code: %x", code);
    tmsgSendRsp(&rsp);
    rpcFreeCont(pMsg->pCont);
    taosFreeQitem(pMsg);
    return -1;
  }

  pRspHead->vgId = htonl(req.upstreamNodeId);
  SStreamDispatchRsp* pRsp = POINTER_SHIFT(pRspHead, sizeof(SMsgHead));
  pRsp->streamId = htobe64(req.streamId);
  pRsp->upstreamTaskId = htonl(req.upstreamTaskId);
  pRsp->upstreamNodeId = htonl(req.upstreamNodeId);
  pRsp->downstreamNodeId = htonl(pVnode->config.vgId);
  pRsp->downstreamTaskId = htonl(req.taskId);
  pRsp->inputStatus = TASK_OUTPUT_STATUS__NORMAL;

  SRpcMsg rsp = {
      .code = code, .info = pMsg->info, .contLen = sizeof(SMsgHead) + sizeof(SStreamDispatchRsp), .pCont = pRspHead};
  tqDebug("send dispatch error rsp, code: %x", code);
  tmsgSendRsp(&rsp);
  rpcFreeCont(pMsg->pCont);
  taosFreeQitem(pMsg);
  return -1;
}

int32_t tqCheckLogInWal(STQ* pTq, int64_t sversion) { return sversion <= pTq->walLogLastVer; }

int32_t tqProcessStreamCheckPointReq(STQ* pTq, int64_t sversion, char* pMsg, int32_t msgLen) {
  int32_t      vgId = TD_VID(pTq->pVnode);
  SStreamMeta* pMeta = pTq->pStreamMeta;
  char*        msg = POINTER_SHIFT(pMsg, sizeof(SMsgHead));
  int32_t      len = msgLen - sizeof(SMsgHead);

  streamDoCheckpoint(pMeta);
  // taosWLockLatch(&pMeta->lock);
  // taosWUnLockLatch(&pMeta->lock);
  return 0;
}<|MERGE_RESOLUTION|>--- conflicted
+++ resolved
@@ -1233,49 +1233,8 @@
 
   // related stream task load the state from the state storage backend
   SStreamTask* pStreamTask = streamMetaAcquireTask(pTq->pStreamMeta, pTask->streamTaskId.taskId);
-<<<<<<< HEAD
-  streamTaskReloadState(pStreamTask);
-
-  ASSERT(pTask->streamTaskId.taskId != 0);
-  pTask->status.transferState = true;  // persistent data?
-
-#if 0
-  // do check if current task handle all data in the input queue
-  int64_t st = taosGetTimestampMs();
-  tqDebug("s-task:%s start step2 recover, ts:%" PRId64, pTask->id.idStr, st);
-
-  code = streamSourceRecoverScanStep2(pTask, sversion);
-  if (code < 0) {
-    streamMetaReleaseTask(pTq->pStreamMeta, pTask);
-    return -1;
-  }
-
-  qDebug("s-task:%s set start wal scan start ver:%" PRId64, pTask->id.idStr, sversion);
-
-  walReaderSeekVer(pTask->exec.pWalReader, sversion);
-  pTask->chkInfo.currentVer = sversion;
-
-  if (atomic_load_8(&pTask->status.taskStatus) == TASK_STATUS__DROPPING) {
-    streamMetaReleaseTask(pTq->pStreamMeta, pTask);
-    return 0;
-  }
-
-  // restore param
-  code = streamRestoreParam(pTask);
-  if (code < 0) {
-    streamMetaReleaseTask(pTq->pStreamMeta, pTask);
-    return -1;
-  }
-
-  // set status normal
-  tqDebug("s-task:%s blocking stage completed, set the status to be normal", pTask->id.idStr);
-  code = streamSetStatusNormal(pTask);
-  if (code < 0) {
-    streamMetaReleaseTask(pTq->pStreamMeta, pTask);
-=======
   if (pStreamTask == NULL) {
     tqError("failed to find related stream task:0x%x, it may have been dropped already", req.taskId);
->>>>>>> 85782bbf
     return -1;
   }
 
