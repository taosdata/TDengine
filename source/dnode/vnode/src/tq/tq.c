/*
 * Copyright (c) 2019 TAOS Data, Inc. <jhtao@taosdata.com>
 *
 * This program is free software: you can use, redistribute, and/or modify
 * it under the terms of the GNU Affero General Public License, version 3
 * or later ("AGPL"), as published by the Free Software Foundation.
 *
 * This program is distributed in the hope that it will be useful, but WITHOUT
 * ANY WARRANTY; without even the implied warranty of MERCHANTABILITY or
 * FITNESS FOR A PARTICULAR PURPOSE.
 *
 * You should have received a copy of the GNU Affero General Public License
 * along with this program. If not, see <http://www.gnu.org/licenses/>.
 */

#include "tq.h"

// 0: not init
// 1: already inited
// 2: wait to be inited or cleaup
#define WAL_READ_TASKS_ID (-1)

static int32_t tqInitialize(STQ* pTq);

static FORCE_INLINE bool tqIsHandleExec(STqHandle* pHandle) { return TMQ_HANDLE_STATUS_EXEC == pHandle->status; }
static FORCE_INLINE void tqSetHandleExec(STqHandle* pHandle) {pHandle->status = TMQ_HANDLE_STATUS_EXEC;}
static FORCE_INLINE void tqSetHandleIdle(STqHandle* pHandle) {pHandle->status = TMQ_HANDLE_STATUS_IDLE;}

int32_t tqInit() {
  int8_t old;
  while (1) {
    old = atomic_val_compare_exchange_8(&tqMgmt.inited, 0, 2);
    if (old != 2) break;
  }

  if (old == 0) {
    tqMgmt.timer = taosTmrInit(10000, 100, 10000, "TQ");
    if (tqMgmt.timer == NULL) {
      atomic_store_8(&tqMgmt.inited, 0);
      return -1;
    }
    if (streamInit() < 0) {
      return -1;
    }
    atomic_store_8(&tqMgmt.inited, 1);
  }

  return 0;
}

void tqCleanUp() {
  int8_t old;
  while (1) {
    old = atomic_val_compare_exchange_8(&tqMgmt.inited, 1, 2);
    if (old != 2) break;
  }

  if (old == 1) {
    taosTmrCleanUp(tqMgmt.timer);
    streamCleanUp();
    atomic_store_8(&tqMgmt.inited, 0);
  }
}

static void destroyTqHandle(void* data) {
  STqHandle* pData = (STqHandle*)data;
  qDestroyTask(pData->execHandle.task);

  if (pData->execHandle.subType == TOPIC_SUB_TYPE__COLUMN) {
    taosMemoryFreeClear(pData->execHandle.execCol.qmsg);
  } else if (pData->execHandle.subType == TOPIC_SUB_TYPE__DB) {
    tqCloseReader(pData->execHandle.pTqReader);
    walCloseReader(pData->pWalReader);
    taosHashCleanup(pData->execHandle.execDb.pFilterOutTbUid);
  } else if (pData->execHandle.subType == TOPIC_SUB_TYPE__TABLE) {
    walCloseReader(pData->pWalReader);
    tqCloseReader(pData->execHandle.pTqReader);
  }
  if(pData->msg != NULL) {
    rpcFreeCont(pData->msg->pCont);
    taosMemoryFree(pData->msg);
    pData->msg = NULL;
  }
}

static bool tqOffsetLessOrEqual(const STqOffset* pLeft, const STqOffset* pRight) {
  return pLeft->val.type == TMQ_OFFSET__LOG && pRight->val.type == TMQ_OFFSET__LOG &&
         pLeft->val.version <= pRight->val.version;
}

STQ* tqOpen(const char* path, SVnode* pVnode) {
  STQ* pTq = taosMemoryCalloc(1, sizeof(STQ));
  if (pTq == NULL) {
    terrno = TSDB_CODE_OUT_OF_MEMORY;
    return NULL;
  }

  pTq->path = taosStrdup(path);
  pTq->pVnode = pVnode;
  pTq->walLogLastVer = pVnode->pWal->vers.lastVer;

  pTq->pHandle = taosHashInit(64, MurmurHash3_32, true, HASH_ENTRY_LOCK);
  taosHashSetFreeFp(pTq->pHandle, destroyTqHandle);

  taosInitRWLatch(&pTq->lock);
  pTq->pPushMgr = taosHashInit(64, MurmurHash3_32, false, HASH_NO_LOCK);

  pTq->pCheckInfo = taosHashInit(64, MurmurHash3_32, true, HASH_ENTRY_LOCK);
  taosHashSetFreeFp(pTq->pCheckInfo, (FDelete)tDeleteSTqCheckInfo);

  int32_t code = tqInitialize(pTq);
  if (code != TSDB_CODE_SUCCESS) {
    tqClose(pTq);
    return NULL;
  } else {
    return pTq;
  }
}

int32_t tqInitialize(STQ* pTq) {
  if (tqMetaOpen(pTq) < 0) {
    return -1;
  }

  pTq->pOffsetStore = tqOffsetOpen(pTq);
  if (pTq->pOffsetStore == NULL) {
    return -1;
  }

  pTq->pStreamMeta = streamMetaOpen(pTq->path, pTq, (FTaskExpand*)tqExpandTask, pTq->pVnode->config.vgId);
  if (pTq->pStreamMeta == NULL) {
    return -1;
  }

  // the version is kept in task's meta data
  // todo check if this version is required or not
  if (streamLoadTasks(pTq->pStreamMeta, walGetCommittedVer(pTq->pVnode->pWal)) < 0) {
    return -1;
  }

  return 0;
}

void tqClose(STQ* pTq) {
  if (pTq == NULL) {
    return;
  }

  tqOffsetClose(pTq->pOffsetStore);
  taosHashCleanup(pTq->pHandle);
  taosHashCleanup(pTq->pPushMgr);
  taosHashCleanup(pTq->pCheckInfo);
  taosMemoryFree(pTq->path);
  tqMetaClose(pTq);
  streamMetaClose(pTq->pStreamMeta);
  taosMemoryFree(pTq);
}

void tqNotifyClose(STQ* pTq) {
  if (pTq != NULL) {
    taosWLockLatch(&pTq->pStreamMeta->lock);

    void* pIter = NULL;
    while (1) {
      pIter = taosHashIterate(pTq->pStreamMeta->pTasks, pIter);
      if (pIter == NULL) {
        break;
      }

      SStreamTask* pTask = *(SStreamTask**)pIter;
      tqDebug("vgId:%d s-task:%s set dropping flag", pTq->pStreamMeta->vgId, pTask->id.idStr);
      pTask->status.taskStatus = TASK_STATUS__STOP;

      int64_t st = taosGetTimestampMs();
      qKillTask(pTask->exec.pExecutor, TSDB_CODE_SUCCESS);
      int64_t el = taosGetTimestampMs() - st;
      tqDebug("vgId:%d s-task:%s is closed in %" PRId64 " ms", pTq->pStreamMeta->vgId, pTask->id.idStr, el);
    }

    taosWUnLockLatch(&pTq->pStreamMeta->lock);
  }
}

static int32_t doSendDataRsp(const SRpcHandleInfo* pRpcHandleInfo, const SMqDataRsp* pRsp, int32_t epoch,
                             int64_t consumerId, int32_t type) {
  int32_t len = 0;
  int32_t code = 0;

  if (type == TMQ_MSG_TYPE__POLL_RSP) {
    tEncodeSize(tEncodeMqDataRsp, pRsp, len, code);
  } else if (type == TMQ_MSG_TYPE__TAOSX_RSP) {
    tEncodeSize(tEncodeSTaosxRsp, (STaosxRsp*)pRsp, len, code);
  }

  if (code < 0) {
    return -1;
  }

  int32_t tlen = sizeof(SMqRspHead) + len;
  void*   buf = rpcMallocCont(tlen);
  if (buf == NULL) {
    return -1;
  }

  ((SMqRspHead*)buf)->mqMsgType = type;
  ((SMqRspHead*)buf)->epoch = epoch;
  ((SMqRspHead*)buf)->consumerId = consumerId;

  void* abuf = POINTER_SHIFT(buf, sizeof(SMqRspHead));

  SEncoder encoder = {0};
  tEncoderInit(&encoder, abuf, len);

  if (type == TMQ_MSG_TYPE__POLL_RSP) {
    tEncodeMqDataRsp(&encoder, pRsp);
  } else if (type == TMQ_MSG_TYPE__TAOSX_RSP) {
    tEncodeSTaosxRsp(&encoder, (STaosxRsp*)pRsp);
  }

  tEncoderClear(&encoder);

  SRpcMsg rsp = {
      .info = *pRpcHandleInfo,
      .pCont = buf,
      .contLen = tlen,
      .code = 0,
  };

  tmsgSendRsp(&rsp);
  return 0;
}

int32_t tqPushDataRsp(STqHandle* pHandle, int32_t vgId) {
  SMqDataRsp dataRsp = {0};
  dataRsp.head.consumerId = pHandle->consumerId;
  dataRsp.head.epoch = pHandle->epoch;
  dataRsp.head.mqMsgType = TMQ_MSG_TYPE__POLL_RSP;

  int64_t sver = 0, ever = 0;
  walReaderValidVersionRange(pHandle->execHandle.pTqReader->pWalReader, &sver, &ever);
  tqDoSendDataRsp(&pHandle->msg->info, &dataRsp, pHandle->epoch, pHandle->consumerId, TMQ_MSG_TYPE__POLL_RSP, sver, ever);

  char buf1[80] = {0};
  char buf2[80] = {0};
  tFormatOffset(buf1, tListLen(buf1), &dataRsp.reqOffset);
  tFormatOffset(buf2, tListLen(buf2), &dataRsp.rspOffset);
  tqDebug("vgId:%d, from consumer:0x%" PRIx64 " (epoch %d) push rsp, block num: %d, req:%s, rsp:%s",
          vgId, dataRsp.head.consumerId, dataRsp.head.epoch, dataRsp.blockNum, buf1, buf2);
  return 0;
}

int32_t tqSendDataRsp(STqHandle* pHandle, const SRpcMsg* pMsg, const SMqPollReq* pReq, const SMqDataRsp* pRsp,
                      int32_t type, int32_t vgId) {
  int64_t sver = 0, ever = 0;
  walReaderValidVersionRange(pHandle->execHandle.pTqReader->pWalReader, &sver, &ever);

  tqDoSendDataRsp(&pMsg->info, pRsp, pReq->epoch, pReq->consumerId, type, sver, ever);

  char buf1[80] = {0};
  char buf2[80] = {0};
  tFormatOffset(buf1, 80, &pRsp->reqOffset);
  tFormatOffset(buf2, 80, &pRsp->rspOffset);

  tqDebug("vgId:%d consumer:0x%" PRIx64 " (epoch %d) send rsp, block num:%d, req:%s, rsp:%s, reqId:0x%" PRIx64,
          vgId, pReq->consumerId, pReq->epoch, pRsp->blockNum, buf1, buf2, pReq->reqId);

  return 0;
}

int32_t tqProcessOffsetCommitReq(STQ* pTq, int64_t sversion, char* msg, int32_t msgLen) {
  SMqVgOffset vgOffset = {0};
  int32_t     vgId = TD_VID(pTq->pVnode);

  SDecoder decoder;
  tDecoderInit(&decoder, (uint8_t*)msg, msgLen);
  if (tDecodeMqVgOffset(&decoder, &vgOffset) < 0) {
    return -1;
  }

  tDecoderClear(&decoder);

  STqOffset* pOffset = &vgOffset.offset;

  if (pOffset->val.type == TMQ_OFFSET__SNAPSHOT_DATA || pOffset->val.type == TMQ_OFFSET__SNAPSHOT_META) {
    tqDebug("receive offset commit msg to %s on vgId:%d, offset(type:snapshot) uid:%" PRId64 ", ts:%" PRId64,
            pOffset->subKey, vgId, pOffset->val.uid, pOffset->val.ts);
  } else if (pOffset->val.type == TMQ_OFFSET__LOG) {
    tqDebug("receive offset commit msg to %s on vgId:%d, offset(type:log) version:%" PRId64, pOffset->subKey, vgId,
            pOffset->val.version);
    if (pOffset->val.version + 1 == sversion) {
      pOffset->val.version += 1;
    }
  } else {
    tqError("invalid commit offset type:%d", pOffset->val.type);
    return -1;
  }

  STqOffset* pSavedOffset = tqOffsetRead(pTq->pOffsetStore, pOffset->subKey);
  if (pSavedOffset != NULL && tqOffsetLessOrEqual(pOffset, pSavedOffset)) {
    tqDebug("not update the offset, vgId:%d sub:%s since committed:%" PRId64 " less than/equal to existed:%" PRId64,
            vgId, pOffset->subKey, pOffset->val.version, pSavedOffset->val.version);
    return 0;  // no need to update the offset value
  }

  // save the new offset value
  if (tqOffsetWrite(pTq->pOffsetStore, pOffset) < 0) {
    return -1;
  }

<<<<<<< HEAD
  if (pOffset->val.type == TMQ_OFFSET__LOG) {
    STqHandle* pHandle = taosHashGet(pTq->pHandle, pOffset->subKey, strlen(pOffset->subKey));
    if (pHandle && (walRefVer(pHandle->pRef, pOffset->val.version) < 0)) {
=======
  if (offset.val.type == TMQ_OFFSET__LOG) {
    taosWLockLatch(&pTq->lock);
    STqHandle* pHandle = taosHashGet(pTq->pHandle, offset.subKey, strlen(offset.subKey));
    if (pHandle && (walSetRefVer(pHandle->pRef, offset.val.version) < 0)) {
      taosWUnLockLatch(&pTq->lock);
>>>>>>> 366cd187
      return -1;
    }
    taosWUnLockLatch(&pTq->lock);
  }

  return 0;
}

int32_t tqProcessSeekReq(STQ* pTq, int64_t sversion, char* msg, int32_t msgLen) {
  SMqVgOffset vgOffset = {0};
  int32_t     vgId = TD_VID(pTq->pVnode);

  SDecoder decoder;
  tDecoderInit(&decoder, (uint8_t*)msg, msgLen);
  if (tDecodeMqVgOffset(&decoder, &vgOffset) < 0) {
    tqError("vgId:%d failed to decode seek msg", vgId);
    return -1;
  }

  tDecoderClear(&decoder);

  tqDebug("topic:%s, vgId:%d process offset seek by consumer:0x%" PRIx64 ", req offset:%" PRId64,
          vgOffset.offset.subKey, vgId, vgOffset.consumerId, vgOffset.offset.val.version);

  STqOffset* pOffset = &vgOffset.offset;
  if (pOffset->val.type != TMQ_OFFSET__LOG) {
    tqError("vgId:%d, subKey:%s invalid seek offset type:%d", vgId, pOffset->subKey, pOffset->val.type);
    return -1;
  }

  STqHandle* pHandle = taosHashGet(pTq->pHandle, pOffset->subKey, strlen(pOffset->subKey));
  if (pHandle == NULL) {
    tqError("tmq seek: consumer:0x%" PRIx64 " vgId:%d subkey %s not found", vgOffset.consumerId, vgId,
        pOffset->subKey);
    terrno = TSDB_CODE_INVALID_MSG;
    return -1;
  }

  // 2. check consumer-vg assignment status
  taosRLockLatch(&pTq->lock);
  if (pHandle->consumerId != vgOffset.consumerId) {
    tqDebug("ERROR tmq seek: consumer:0x%" PRIx64 " vgId:%d, subkey %s, mismatch for saved handle consumer:0x%" PRIx64,
            vgOffset.consumerId, vgId, pOffset->subKey, pHandle->consumerId);
    terrno = TSDB_CODE_TMQ_CONSUMER_MISMATCH;
    taosRUnLockLatch(&pTq->lock);
    return -1;
  }
  taosRUnLockLatch(&pTq->lock);

  //3. check the offset info
  STqOffset* pSavedOffset = tqOffsetRead(pTq->pOffsetStore, pOffset->subKey);
  if (pSavedOffset != NULL) {
    if (pSavedOffset->val.type != TMQ_OFFSET__LOG) {
      tqError("invalid saved offset type, vgId:%d sub:%s", vgId, pOffset->subKey);
      return 0;  // no need to update the offset value
    }

    if (pSavedOffset->val.version == pOffset->val.version) {
      tqDebug("vgId:%d subKey:%s no need to seek to %" PRId64 " prev offset:%" PRId64, vgId, pOffset->subKey,
              pOffset->val.version, pSavedOffset->val.version);
      return 0;
    }
  }

  int64_t sver = 0, ever = 0;
  walReaderValidVersionRange(pHandle->execHandle.pTqReader->pWalReader, &sver, &ever);
  if (pOffset->val.version < sver) {
    pOffset->val.version = sver;
  } else if (pOffset->val.version > ever) {
    pOffset->val.version = ever;
  }

  // save the new offset value
  if (pSavedOffset != NULL) {
    tqDebug("vgId:%d sub:%s seek to:%" PRId64 " prev offset:%" PRId64, vgId, pOffset->subKey, pOffset->val.version,
            pSavedOffset->val.version);
  } else {
    tqDebug("vgId:%d sub:%s seek to:%"PRId64" not saved yet", vgId, pOffset->subKey, pOffset->val.version);
  }

  if (tqOffsetWrite(pTq->pOffsetStore, pOffset) < 0) {
    tqError("failed to save offset, vgId:%d sub:%s seek to %" PRId64, vgId, pOffset->subKey, pOffset->val.version);
    return -1;
  }

  walReaderSeekVer(pHandle->execHandle.pTqReader->pWalReader, vgOffset.offset.val.version);
  tqDebug("topic:%s, vgId:%d consumer:0x%" PRIx64 " offset is update to:%" PRId64, vgOffset.offset.subKey, vgId,
          vgOffset.consumerId, vgOffset.offset.val.version);

  return 0;
}

int32_t tqCheckColModifiable(STQ* pTq, int64_t tbUid, int32_t colId) {
  void* pIter = NULL;

  while (1) {
    pIter = taosHashIterate(pTq->pCheckInfo, pIter);
    if (pIter == NULL) {
      break;
    }

    STqCheckInfo* pCheck = (STqCheckInfo*)pIter;

    if (pCheck->ntbUid == tbUid) {
      int32_t sz = taosArrayGetSize(pCheck->colIdList);
      for (int32_t i = 0; i < sz; i++) {
        int16_t forbidColId = *(int16_t*)taosArrayGet(pCheck->colIdList, i);
        if (forbidColId == colId) {
          taosHashCancelIterate(pTq->pCheckInfo, pIter);
          return -1;
        }
      }
    }
  }

  return 0;
}

int32_t tqProcessPollReq(STQ* pTq, SRpcMsg* pMsg) {
  SMqPollReq req = {0};
  if (tDeserializeSMqPollReq(pMsg->pCont, pMsg->contLen, &req) < 0) {
    tqError("tDeserializeSMqPollReq %d failed", pMsg->contLen);
    terrno = TSDB_CODE_INVALID_MSG;
    return -1;
  }

  int64_t      consumerId = req.consumerId;
  int32_t      reqEpoch = req.epoch;
  STqOffsetVal reqOffset = req.reqOffset;
  int32_t      vgId = TD_VID(pTq->pVnode);

  taosWLockLatch(&pTq->lock);
  // 1. find handle
  STqHandle* pHandle = taosHashGet(pTq->pHandle, req.subKey, strlen(req.subKey));
  if (pHandle == NULL) {
    tqError("tmq poll: consumer:0x%" PRIx64 " vgId:%d subkey %s not found", consumerId, vgId, req.subKey);
    terrno = TSDB_CODE_INVALID_MSG;
    taosWUnLockLatch(&pTq->lock);
    return -1;
  }

  while (tqIsHandleExec(pHandle)) {
    tqDebug("tmq poll: consumer:0x%" PRIx64 "vgId:%d, topic:%s, subscription is executing, wait for 5ms and retry", consumerId, vgId, req.subKey);
    taosMsleep(5);
  }

  // 2. check re-balance status
  if (pHandle->consumerId != consumerId) {
    tqDebug("ERROR tmq poll: consumer:0x%" PRIx64 " vgId:%d, subkey %s, mismatch for saved handle consumer:0x%" PRIx64,
            consumerId, vgId, req.subKey, pHandle->consumerId);
    terrno = TSDB_CODE_TMQ_CONSUMER_MISMATCH;
    taosWUnLockLatch(&pTq->lock);
    return -1;
  }
  tqSetHandleExec(pHandle);
  taosWUnLockLatch(&pTq->lock);

  // 3. update the epoch value
  int32_t savedEpoch = pHandle->epoch;
  if (savedEpoch < reqEpoch) {
    tqDebug("tmq poll: consumer:0x%" PRIx64 " epoch update from %d to %d by poll req", consumerId, savedEpoch,
            reqEpoch);
    pHandle->epoch = reqEpoch;
  }

  char buf[80];
  tFormatOffset(buf, 80, &reqOffset);
  tqDebug("tmq poll: consumer:0x%" PRIx64 " (epoch %d), subkey %s, recv poll req vgId:%d, req:%s, reqId:0x%" PRIx64,
          consumerId, req.epoch, pHandle->subKey, vgId, buf, req.reqId);

  int code = tqExtractDataForMq(pTq, pHandle, &req, pMsg);
  tqSetHandleIdle(pHandle);
  return code;
}

int32_t tqProcessVgWalInfoReq(STQ* pTq, SRpcMsg* pMsg) {
  SMqPollReq req = {0};
  if (tDeserializeSMqPollReq(pMsg->pCont, pMsg->contLen, &req) < 0) {
    tqError("tDeserializeSMqPollReq %d failed", pMsg->contLen);
    terrno = TSDB_CODE_INVALID_MSG;
    return -1;
  }

  int64_t      consumerId = req.consumerId;
  STqOffsetVal reqOffset = req.reqOffset;
  int32_t      vgId = TD_VID(pTq->pVnode);

  // 1. find handle
  STqHandle* pHandle = taosHashGet(pTq->pHandle, req.subKey, strlen(req.subKey));
  if (pHandle == NULL) {
    tqError("consumer:0x%" PRIx64 " vgId:%d subkey:%s not found", consumerId, vgId, req.subKey);
    terrno = TSDB_CODE_INVALID_MSG;
    return -1;
  }

  // 2. check re-balance status
  taosRLockLatch(&pTq->lock);
  if (pHandle->consumerId != consumerId) {
    tqDebug("ERROR consumer:0x%" PRIx64 " vgId:%d, subkey %s, mismatch for saved handle consumer:0x%" PRIx64,
            consumerId, vgId, req.subKey, pHandle->consumerId);
    terrno = TSDB_CODE_TMQ_CONSUMER_MISMATCH;
    taosRUnLockLatch(&pTq->lock);
    return -1;
  }
  taosRUnLockLatch(&pTq->lock);

  int64_t sver = 0, ever = 0;
  walReaderValidVersionRange(pHandle->execHandle.pTqReader->pWalReader, &sver, &ever);

  int64_t currentVer = walReaderGetCurrentVer(pHandle->execHandle.pTqReader->pWalReader);

  SMqDataRsp dataRsp = {0};
  tqInitDataRsp(&dataRsp, &req);

  STqOffset* pOffset = tqOffsetRead(pTq->pOffsetStore, req.subKey);
  if (pOffset != NULL) {
    if (pOffset->val.type != TMQ_OFFSET__LOG) {
      tqError("consumer:0x%" PRIx64 " vgId:%d subkey:%s use snapshot, no valid wal info", consumerId, vgId, req.subKey);
      terrno = TSDB_CODE_INVALID_PARA;
      tDeleteMqDataRsp(&dataRsp);
      return -1;
    }

    dataRsp.rspOffset.type = TMQ_OFFSET__LOG;
    dataRsp.rspOffset.version = pOffset->val.version;
  } else {
    if (req.useSnapshot == true) {
      tqError("consumer:0x%" PRIx64 " vgId:%d subkey:%s snapshot not support wal info", consumerId, vgId, req.subKey);
      terrno = TSDB_CODE_INVALID_PARA;
      tDeleteMqDataRsp(&dataRsp);
      return -1;
    }

    dataRsp.rspOffset.type = TMQ_OFFSET__LOG;

    if (reqOffset.type == TMQ_OFFSET__LOG) {
      dataRsp.rspOffset.version = currentVer; // return current consume offset value
    } else if (reqOffset.type == TMQ_OFFSET__RESET_EARLIEAST) {
      dataRsp.rspOffset.version = sver;  // not consume yet, set the earliest position
    } else if (reqOffset.type == TMQ_OFFSET__RESET_LATEST) {
      dataRsp.rspOffset.version = ever;
    } else {
      tqError("consumer:0x%" PRIx64 " vgId:%d subkey:%s invalid offset type:%d", consumerId, vgId, req.subKey,
              reqOffset.type);
      terrno = TSDB_CODE_INVALID_PARA;
      tDeleteMqDataRsp(&dataRsp);
      return -1;
    }
  }

  tqDoSendDataRsp(&pMsg->info, &dataRsp, req.epoch, req.consumerId, TMQ_MSG_TYPE__WALINFO_RSP, sver, ever);
  return 0;
}

int32_t tqProcessDeleteSubReq(STQ* pTq, int64_t sversion, char* msg, int32_t msgLen) {
  SMqVDeleteReq* pReq = (SMqVDeleteReq*)msg;
<<<<<<< HEAD
  int32_t vgId = TD_VID(pTq->pVnode);
=======
  int32_t        vgId = TD_VID(pTq->pVnode);
>>>>>>> 366cd187

  tqDebug("vgId:%d, tq process delete sub req %s", vgId, pReq->subKey);
  int32_t code = 0;

  taosWLockLatch(&pTq->lock);
  STqHandle* pHandle = taosHashGet(pTq->pHandle, pReq->subKey, strlen(pReq->subKey));
  if (pHandle) {
    while (tqIsHandleExec(pHandle)) {
      tqDebug("vgId:%d, topic:%s, subscription is executing, wait for 5ms and retry", vgId, pHandle->subKey);
      taosMsleep(5);
    }
    if (pHandle->pRef) {
      walCloseRef(pTq->pVnode->pWal, pHandle->pRef->refId);
    }

    while (tqIsHandleExecuting(pHandle)) {
      tqDebug("vgId:%d, topic:%s, subscription is executing, wait for 5ms and retry", vgId, pHandle->subKey);
      taosMsleep(5);
    }

    code = taosHashRemove(pTq->pHandle, pReq->subKey, strlen(pReq->subKey));
    if (code != 0) {
      tqError("cannot process tq delete req %s, since no such handle", pReq->subKey);
    }
  }

  code = tqOffsetDelete(pTq->pOffsetStore, pReq->subKey);
  if (code != 0) {
    tqError("cannot process tq delete req %s, since no such offset in cache", pReq->subKey);
  }

  if (tqMetaDeleteHandle(pTq, pReq->subKey) < 0) {
    tqError("cannot process tq delete req %s, since no such offset in tdb", pReq->subKey);
  }
  taosWUnLockLatch(&pTq->lock);

  return 0;
}

int32_t tqProcessAddCheckInfoReq(STQ* pTq, int64_t sversion, char* msg, int32_t msgLen) {
  STqCheckInfo info = {0};
  SDecoder     decoder;
  tDecoderInit(&decoder, (uint8_t*)msg, msgLen);
  if (tDecodeSTqCheckInfo(&decoder, &info) < 0) {
    terrno = TSDB_CODE_OUT_OF_MEMORY;
    return -1;
  }
  tDecoderClear(&decoder);
  if (taosHashPut(pTq->pCheckInfo, info.topic, strlen(info.topic), &info, sizeof(STqCheckInfo)) < 0) {
    terrno = TSDB_CODE_OUT_OF_MEMORY;
    return -1;
  }
  if (tqMetaSaveCheckInfo(pTq, info.topic, msg, msgLen) < 0) {
    terrno = TSDB_CODE_OUT_OF_MEMORY;
    return -1;
  }
  return 0;
}

int32_t tqProcessDelCheckInfoReq(STQ* pTq, int64_t sversion, char* msg, int32_t msgLen) {
  if (taosHashRemove(pTq->pCheckInfo, msg, strlen(msg)) < 0) {
    terrno = TSDB_CODE_OUT_OF_MEMORY;
    return -1;
  }
  if (tqMetaDeleteCheckInfo(pTq, msg) < 0) {
    terrno = TSDB_CODE_OUT_OF_MEMORY;
    return -1;
  }
  return 0;
}

int32_t tqProcessSubscribeReq(STQ* pTq, int64_t sversion, char* msg, int32_t msgLen) {
  int ret = 0;
  SMqRebVgReq req = {0};
  tDecodeSMqRebVgReq(msg, &req);

  SVnode* pVnode = pTq->pVnode;
  int32_t vgId = TD_VID(pVnode);

  tqDebug("vgId:%d, tq process sub req:%s, Id:0x%" PRIx64 " -> Id:0x%" PRIx64, pVnode->config.vgId, req.subKey,
          req.oldConsumerId, req.newConsumerId);

  taosWLockLatch(&pTq->lock);
  STqHandle* pHandle = taosHashGet(pTq->pHandle, req.subKey, strlen(req.subKey));
  if (pHandle == NULL) {
    if (req.oldConsumerId != -1) {
      tqError("vgId:%d, build new consumer handle %s for consumer:0x%" PRIx64 ", but old consumerId:0x%" PRIx64,
              req.vgId, req.subKey, req.newConsumerId, req.oldConsumerId);
    }

    if (req.newConsumerId == -1) {
      tqError("vgId:%d, tq invalid re-balance request, new consumerId %" PRId64 "", req.vgId, req.newConsumerId);
      goto end;
    }

    STqHandle tqHandle = {0};
    pHandle = &tqHandle;

    uint64_t oldConsumerId = pHandle->consumerId;
    memcpy(pHandle->subKey, req.subKey, TSDB_SUBSCRIBE_KEY_LEN);
    pHandle->consumerId = req.newConsumerId;
    pHandle->epoch = -1;

    pHandle->execHandle.subType = req.subType;
    pHandle->fetchMeta = req.withMeta;

    // TODO version should be assigned and refed during preprocess
    SWalRef* pRef = walRefCommittedVer(pVnode->pWal);
    if (pRef == NULL) {
      ret = -1;
      goto end;
    }

    int64_t ver = pRef->refVer;
    pHandle->pRef = pRef;

    SReadHandle handle = {
        .meta = pVnode->pMeta, .vnode = pVnode, .initTableReader = true, .initTqReader = true, .version = ver};
    pHandle->snapshotVer = ver;

    if (pHandle->execHandle.subType == TOPIC_SUB_TYPE__COLUMN) {
      pHandle->execHandle.execCol.qmsg = req.qmsg;
      req.qmsg = NULL;

      pHandle->execHandle.task = qCreateQueueExecTaskInfo(pHandle->execHandle.execCol.qmsg, &handle, vgId,
                                                          &pHandle->execHandle.numOfCols, req.newConsumerId);
      void* scanner = NULL;
      qExtractStreamScanner(pHandle->execHandle.task, &scanner);
      pHandle->execHandle.pTqReader = qExtractReaderFromStreamScanner(scanner);
    } else if (pHandle->execHandle.subType == TOPIC_SUB_TYPE__DB) {
      pHandle->pWalReader = walOpenReader(pVnode->pWal, NULL);
      pHandle->execHandle.pTqReader = tqReaderOpen(pVnode);

      pHandle->execHandle.execDb.pFilterOutTbUid =
          taosHashInit(64, taosGetDefaultHashFunction(TSDB_DATA_TYPE_BIGINT), false, HASH_ENTRY_LOCK);
      buildSnapContext(handle.meta, handle.version, 0, pHandle->execHandle.subType, pHandle->fetchMeta,
                       (SSnapContext**)(&handle.sContext));

      pHandle->execHandle.task = qCreateQueueExecTaskInfo(NULL, &handle, vgId, NULL, req.newConsumerId);
    } else if (pHandle->execHandle.subType == TOPIC_SUB_TYPE__TABLE) {
      pHandle->pWalReader = walOpenReader(pVnode->pWal, NULL);
      pHandle->execHandle.execTb.suid = req.suid;

      SArray* tbUidList = taosArrayInit(0, sizeof(int64_t));
      vnodeGetCtbIdList(pVnode, req.suid, tbUidList);
      tqDebug("vgId:%d, tq try to get all ctb, suid:%" PRId64, pVnode->config.vgId, req.suid);
      for (int32_t i = 0; i < taosArrayGetSize(tbUidList); i++) {
        int64_t tbUid = *(int64_t*)taosArrayGet(tbUidList, i);
        tqDebug("vgId:%d, idx %d, uid:%" PRId64, vgId, i, tbUid);
      }
      pHandle->execHandle.pTqReader = tqReaderOpen(pVnode);
      tqReaderSetTbUidList(pHandle->execHandle.pTqReader, tbUidList);
      taosArrayDestroy(tbUidList);

      buildSnapContext(handle.meta, handle.version, req.suid, pHandle->execHandle.subType, pHandle->fetchMeta,
                       (SSnapContext**)(&handle.sContext));
      pHandle->execHandle.task = qCreateQueueExecTaskInfo(NULL, &handle, vgId, NULL, req.newConsumerId);
    }

    taosHashPut(pTq->pHandle, req.subKey, strlen(req.subKey), pHandle, sizeof(STqHandle));
    tqDebug("try to persist handle %s consumer:0x%" PRIx64 " , old consumer:0x%" PRIx64, req.subKey,
            pHandle->consumerId, oldConsumerId);
    ret = tqMetaSaveHandle(pTq, req.subKey, pHandle);
    goto end;
  } else {
    while (tqIsHandleExec(pHandle)) {
      tqDebug("sub req vgId:%d, topic:%s, subscription is executing, wait for 5ms and retry", vgId, pHandle->subKey);
      taosMsleep(5);
    }

    if (pHandle->consumerId == req.newConsumerId) {  // do nothing
      tqInfo("vgId:%d consumer:0x%" PRIx64 " remains, no switch occurs", req.vgId, req.newConsumerId);
      atomic_add_fetch_32(&pHandle->epoch, 1);

    } else {
      tqInfo("vgId:%d switch consumer from Id:0x%" PRIx64 " to Id:0x%" PRIx64, req.vgId, pHandle->consumerId,
             req.newConsumerId);
      atomic_store_64(&pHandle->consumerId, req.newConsumerId);
      atomic_store_32(&pHandle->epoch, 0);
    }
    // kill executing task
    qTaskInfo_t pTaskInfo = pHandle->execHandle.task;
    if (pTaskInfo != NULL) {
      qKillTask(pTaskInfo, TSDB_CODE_SUCCESS);
    }
    if (pHandle->execHandle.subType == TOPIC_SUB_TYPE__COLUMN) {
      qStreamCloseTsdbReader(pTaskInfo);
    }
    // remove if it has been register in the push manager, and return one empty block to consumer
    tqUnregisterPushHandle(pTq, pHandle);
    ret = tqMetaSaveHandle(pTq, req.subKey, pHandle);
    goto end;
  }

end:
  taosWUnLockLatch(&pTq->lock);
  taosMemoryFree(req.qmsg);
  return ret;
}

void freePtr(void *ptr) {
  taosMemoryFree(*(void**)ptr);
}

int32_t tqExpandTask(STQ* pTq, SStreamTask* pTask, int64_t ver) {
  int32_t vgId = TD_VID(pTq->pVnode);
  pTask->id.idStr = createStreamTaskIdStr(pTask->id.streamId, pTask->id.taskId);
  pTask->refCnt = 1;
  pTask->status.schedStatus = TASK_SCHED_STATUS__INACTIVE;
  pTask->inputQueue = streamQueueOpen(512 << 10);
  pTask->outputQueue = streamQueueOpen(512 << 10);

  if (pTask->inputQueue == NULL || pTask->outputQueue == NULL) {
    return -1;
  }

  pTask->inputStatus = TASK_INPUT_STATUS__NORMAL;
  pTask->outputStatus = TASK_OUTPUT_STATUS__NORMAL;
  pTask->pMsgCb = &pTq->pVnode->msgCb;
  pTask->pMeta = pTq->pStreamMeta;
  pTask->chkInfo.version = ver;
  pTask->chkInfo.currentVer = ver;

  // expand executor
  pTask->status.taskStatus = (pTask->fillHistory)? TASK_STATUS__WAIT_DOWNSTREAM:TASK_STATUS__NORMAL;

  if (pTask->taskLevel == TASK_LEVEL__SOURCE) {
    pTask->pState = streamStateOpen(pTq->pStreamMeta->path, pTask, false, -1, -1);
    if (pTask->pState == NULL) {
      return -1;
    }

    SReadHandle handle = {
        .meta = pTq->pVnode->pMeta, .vnode = pTq->pVnode, .initTqReader = 1, .pStateBackend = pTask->pState};

    pTask->exec.pExecutor = qCreateStreamExecTaskInfo(pTask->exec.qmsg, &handle, vgId);
    if (pTask->exec.pExecutor == NULL) {
      return -1;
    }

    qSetTaskId(pTask->exec.pExecutor, pTask->id.taskId, pTask->id.streamId);
  } else if (pTask->taskLevel == TASK_LEVEL__AGG) {
    pTask->pState = streamStateOpen(pTq->pStreamMeta->path, pTask, false, -1, -1);
    if (pTask->pState == NULL) {
      return -1;
    }

    int32_t     numOfVgroups = (int32_t)taosArrayGetSize(pTask->childEpInfo);
    SReadHandle mgHandle = {.vnode = NULL, .numOfVgroups = numOfVgroups, .pStateBackend = pTask->pState};

    pTask->exec.pExecutor = qCreateStreamExecTaskInfo(pTask->exec.qmsg, &mgHandle, vgId);
    if (pTask->exec.pExecutor == NULL) {
      return -1;
    }

    qSetTaskId(pTask->exec.pExecutor, pTask->id.taskId, pTask->id.streamId);
  }

  // sink
  if (pTask->outputType == TASK_OUTPUT__SMA) {
    pTask->smaSink.vnode = pTq->pVnode;
    pTask->smaSink.smaSink = smaHandleRes;
  } else if (pTask->outputType == TASK_OUTPUT__TABLE) {
    pTask->tbSink.vnode = pTq->pVnode;
    pTask->tbSink.tbSinkFunc = tqSinkToTablePipeline;

    int32_t   ver1 = 1;
    SMetaInfo info = {0};
    int32_t   code = metaGetInfo(pTq->pVnode->pMeta, pTask->tbSink.stbUid, &info, NULL);
    if (code == TSDB_CODE_SUCCESS) {
      ver1 = info.skmVer;
    }

    SSchemaWrapper* pschemaWrapper = pTask->tbSink.pSchemaWrapper;
    pTask->tbSink.pTSchema = tBuildTSchema(pschemaWrapper->pSchema, pschemaWrapper->nCols, ver1);
    if (pTask->tbSink.pTSchema == NULL) {
      return -1;
    }
    pTask->tbSink.pTblInfo = tSimpleHashInit(10240, taosGetDefaultHashFunction(TSDB_DATA_TYPE_BIGINT));
    tSimpleHashSetFreeFp(pTask->tbSink.pTblInfo, freePtr);
  }

  if (pTask->taskLevel == TASK_LEVEL__SOURCE) {
    SWalFilterCond cond = {.deleteMsg = 1};
    pTask->exec.pWalReader = walOpenReader(pTq->pVnode->pWal, &cond);
  }

  streamSetupTrigger(pTask);

  tqInfo("vgId:%d expand stream task, s-task:%s, checkpoint ver:%" PRId64 " child id:%d, level:%d", vgId, pTask->id.idStr,
         pTask->chkInfo.version, pTask->selfChildId, pTask->taskLevel);

  // next valid version will add one
  pTask->chkInfo.version += 1;
  return 0;
}

int32_t tqProcessStreamTaskCheckReq(STQ* pTq, SRpcMsg* pMsg) {
  char*               msgStr = pMsg->pCont;
  char*               msgBody = POINTER_SHIFT(msgStr, sizeof(SMsgHead));
  int32_t             msgLen = pMsg->contLen - sizeof(SMsgHead);
  SStreamTaskCheckReq req;
  SDecoder            decoder;
  tDecoderInit(&decoder, (uint8_t*)msgBody, msgLen);
  tDecodeSStreamTaskCheckReq(&decoder, &req);
  tDecoderClear(&decoder);
  int32_t             taskId = req.downstreamTaskId;
  SStreamTaskCheckRsp rsp = {
      .reqId = req.reqId,
      .streamId = req.streamId,
      .childId = req.childId,
      .downstreamNodeId = req.downstreamNodeId,
      .downstreamTaskId = req.downstreamTaskId,
      .upstreamNodeId = req.upstreamNodeId,
      .upstreamTaskId = req.upstreamTaskId,
  };

  SStreamTask* pTask = streamMetaAcquireTask(pTq->pStreamMeta, taskId);

  if (pTask) {
    rsp.status = streamTaskCheckStatus(pTask);
    streamMetaReleaseTask(pTq->pStreamMeta, pTask);

    tqDebug("tq recv task check req(reqId:0x%" PRIx64
            ") %d at node %d task status:%d, check req from task %d at node %d, rsp status %d",
            rsp.reqId, rsp.downstreamTaskId, rsp.downstreamNodeId, pTask->status.taskStatus, rsp.upstreamTaskId,
            rsp.upstreamNodeId, rsp.status);
  } else {
    rsp.status = 0;
    tqDebug("tq recv task check(taskId:%d not built yet) req(reqId:0x%" PRIx64
            ") %d at node %d, check req from task %d at node %d, rsp status %d",
            taskId, rsp.reqId, rsp.downstreamTaskId, rsp.downstreamNodeId, rsp.upstreamTaskId, rsp.upstreamNodeId,
            rsp.status);
  }

  SEncoder encoder;
  int32_t  code;
  int32_t  len;
  tEncodeSize(tEncodeSStreamTaskCheckRsp, &rsp, len, code);
  if (code < 0) {
    tqError("unable to encode rsp %d", __LINE__);
    return -1;
  }

  void* buf = rpcMallocCont(sizeof(SMsgHead) + len);
  ((SMsgHead*)buf)->vgId = htonl(req.upstreamNodeId);

  void* abuf = POINTER_SHIFT(buf, sizeof(SMsgHead));
  tEncoderInit(&encoder, (uint8_t*)abuf, len);
  tEncodeSStreamTaskCheckRsp(&encoder, &rsp);
  tEncoderClear(&encoder);

  SRpcMsg rspMsg = {.code = 0, .pCont = buf, .contLen = sizeof(SMsgHead) + len, .info = pMsg->info};
  tmsgSendRsp(&rspMsg);
  return 0;
}

int32_t tqProcessStreamTaskCheckRsp(STQ* pTq, int64_t sversion, char* msg, int32_t msgLen) {
  int32_t             code;
  SStreamTaskCheckRsp rsp;

  SDecoder decoder;
  tDecoderInit(&decoder, (uint8_t*)msg, msgLen);
  code = tDecodeSStreamTaskCheckRsp(&decoder, &rsp);
  if (code < 0) {
    tDecoderClear(&decoder);
    return -1;
  }

  tDecoderClear(&decoder);
  tqDebug("tq recv task check rsp(reqId:0x%" PRIx64 ") %d at node %d check req from task %d at node %d, status %d",
          rsp.reqId, rsp.downstreamTaskId, rsp.downstreamNodeId, rsp.upstreamTaskId, rsp.upstreamNodeId, rsp.status);

  SStreamTask* pTask = streamMetaAcquireTask(pTq->pStreamMeta, rsp.upstreamTaskId);
  if (pTask == NULL) {
    return -1;
  }

  code = streamProcessTaskCheckRsp(pTask, &rsp, sversion);
  streamMetaReleaseTask(pTq->pStreamMeta, pTask);
  return code;
}

int32_t tqProcessTaskDeployReq(STQ* pTq, int64_t sversion, char* msg, int32_t msgLen) {
  int32_t code = 0;
  int32_t vgId = TD_VID(pTq->pVnode);

  if (tsDisableStream) {
    return 0;
  }

  // 1.deserialize msg and build task
  SStreamTask* pTask = taosMemoryCalloc(1, sizeof(SStreamTask));
  if (pTask == NULL) {
    return -1;
  }

  SDecoder decoder;
  tDecoderInit(&decoder, (uint8_t*)msg, msgLen);
  code = tDecodeStreamTask(&decoder, pTask);
  if (code < 0) {
    tDecoderClear(&decoder);
    taosMemoryFree(pTask);
    return -1;
  }

  tDecoderClear(&decoder);

  // 2.save task, use the newest commit version as the initial start version of stream task.
  taosWLockLatch(&pTq->pStreamMeta->lock);
  code = streamMetaAddDeployedTask(pTq->pStreamMeta, sversion, pTask);
  if (code < 0) {
    tqError("vgId:%d failed to add s-task:%s, total:%d", vgId, pTask->id.idStr,
            streamMetaGetNumOfTasks(pTq->pStreamMeta));
    taosWUnLockLatch(&pTq->pStreamMeta->lock);
    return -1;
  }

  taosWUnLockLatch(&pTq->pStreamMeta->lock);

  // 3.go through recover steps to fill history
  if (pTask->fillHistory) {
    streamTaskCheckDownstream(pTask, sversion);
  }

  tqDebug("vgId:%d s-task:%s is deployed and add meta from mnd, status:%d, total:%d", vgId, pTask->id.idStr,
          pTask->status.taskStatus, streamMetaGetNumOfTasks(pTq->pStreamMeta));
  return 0;
}

int32_t tqProcessTaskRecover1Req(STQ* pTq, SRpcMsg* pMsg) {
  int32_t code;
  char*   msg = pMsg->pCont;
  int32_t msgLen = pMsg->contLen;

  SStreamRecoverStep1Req* pReq = (SStreamRecoverStep1Req*)msg;
  SStreamTask*            pTask = streamMetaAcquireTask(pTq->pStreamMeta, pReq->taskId);
  if (pTask == NULL) {
    return -1;
  }

  // check param
  int64_t fillVer1 = pTask->chkInfo.version;
  if (fillVer1 <= 0) {
    streamMetaReleaseTask(pTq->pStreamMeta, pTask);
    return -1;
  }

  // do recovery step 1
  tqDebug("s-task:%s start non-blocking recover stage(step 1) scan", pTask->id.idStr);
  int64_t st = taosGetTimestampMs();

  streamSourceRecoverScanStep1(pTask);
  if (atomic_load_8(&pTask->status.taskStatus) == TASK_STATUS__DROPPING) {
    tqDebug("s-task:%s is dropped, abort recover in step1", pTask->id.idStr);

    streamMetaReleaseTask(pTq->pStreamMeta, pTask);
    return 0;
  }

  double el = (taosGetTimestampMs() - st) / 1000.0;
  tqDebug("s-task:%s non-blocking recover stage(step 1) ended, elapsed time:%.2fs", pTask->id.idStr, el);

  // build msg to launch next step
  SStreamRecoverStep2Req req;
  code = streamBuildSourceRecover2Req(pTask, &req);
  if (code < 0) {
    streamMetaReleaseTask(pTq->pStreamMeta, pTask);
    return -1;
  }

  streamMetaReleaseTask(pTq->pStreamMeta, pTask);
  if (atomic_load_8(&pTask->status.taskStatus) == TASK_STATUS__DROPPING) {
    return 0;
  }

  // serialize msg
  int32_t len = sizeof(SStreamRecoverStep1Req);

  void* serializedReq = rpcMallocCont(len);
  if (serializedReq == NULL) {
    tqError("s-task:%s failed to prepare the step2 stage, out of memory", pTask->id.idStr);
    return -1;
  }

  memcpy(serializedReq, &req, len);

  // dispatch msg
<<<<<<< HEAD
  tqDebug("s-task:%s step 1 finished, send msg to start blocking recover stage(step 2)", pTask->id.idStr);
=======
  tqDebug("s-task:%s start to recover blocking stage", pTask->id.idStr);
>>>>>>> 366cd187

  SRpcMsg rpcMsg = {
      .code = 0, .contLen = len, .msgType = TDMT_VND_STREAM_RECOVER_BLOCKING_STAGE, .pCont = serializedReq};
  tmsgPutToQueue(&pTq->pVnode->msgCb, WRITE_QUEUE, &rpcMsg);
  return 0;
}

int32_t tqProcessTaskRecover2Req(STQ* pTq, int64_t sversion, char* msg, int32_t msgLen) {
  int32_t code = 0;

  SStreamRecoverStep2Req* pReq = (SStreamRecoverStep2Req*)msg;

  SStreamTask* pTask = streamMetaAcquireTask(pTq->pStreamMeta, pReq->taskId);
  if (pTask == NULL) {
    return -1;
  }

  // do recovery step 2
  int64_t st = taosGetTimestampMs();
  tqDebug("s-task:%s start step2 recover, ts:%"PRId64, pTask->id.idStr, st);

  code = streamSourceRecoverScanStep2(pTask, sversion);
  if (code < 0) {
    streamMetaReleaseTask(pTq->pStreamMeta, pTask);
    return -1;
  }

  qDebug("s-task:%s set the start wal offset to be:%"PRId64, pTask->id.idStr, sversion);
  walReaderSeekVer(pTask->exec.pWalReader, sversion);

  if (atomic_load_8(&pTask->status.taskStatus) == TASK_STATUS__DROPPING) {
    streamMetaReleaseTask(pTq->pStreamMeta, pTask);
    return 0;
  }

  // restore param
  code = streamRestoreParam(pTask);
  if (code < 0) {
    streamMetaReleaseTask(pTq->pStreamMeta, pTask);
    return -1;
  }

  // set status normal
  tqDebug("s-task:%s blocking stage completed, set the status to be normal", pTask->id.idStr);
  code = streamSetStatusNormal(pTask);
  if (code < 0) {
    streamMetaReleaseTask(pTq->pStreamMeta, pTask);
    return -1;
  }

  double el = (taosGetTimestampMs() - st)/ 1000.0;
  tqDebug("s-task:%s step2 recover finished, el:%.2fs", pTask->id.idStr, el);

  // dispatch recover finish req to all related downstream task
  code = streamDispatchRecoverFinishReq(pTask);
  if (code < 0) {
    streamMetaReleaseTask(pTq->pStreamMeta, pTask);
    return -1;
  }

  atomic_store_8(&pTask->fillHistory, 0);
  streamMetaSaveTask(pTq->pStreamMeta, pTask);

  streamMetaReleaseTask(pTq->pStreamMeta, pTask);
  return 0;
}

int32_t tqProcessTaskRecoverFinishReq(STQ* pTq, SRpcMsg* pMsg) {
  char*   msg = POINTER_SHIFT(pMsg->pCont, sizeof(SMsgHead));
  int32_t msgLen = pMsg->contLen - sizeof(SMsgHead);

  // deserialize
  SStreamRecoverFinishReq req;

  SDecoder decoder;
  tDecoderInit(&decoder, (uint8_t*)msg, msgLen);
  tDecodeSStreamRecoverFinishReq(&decoder, &req);
  tDecoderClear(&decoder);

  // find task
  SStreamTask* pTask = streamMetaAcquireTask(pTq->pStreamMeta, req.taskId);
  if (pTask == NULL) {
    return -1;
  }
  // do process request
  if (streamProcessRecoverFinishReq(pTask, req.childId) < 0) {
    streamMetaReleaseTask(pTq->pStreamMeta, pTask);
    return -1;
  }

  streamMetaReleaseTask(pTq->pStreamMeta, pTask);
  return 0;
}

int32_t tqProcessTaskRecoverFinishRsp(STQ* pTq, SRpcMsg* pMsg) {
  //
  return 0;
}

int32_t extractDelDataBlock(const void* pData, int32_t len, int64_t ver, SStreamRefDataBlock** pRefBlock) {
  SDecoder*   pCoder = &(SDecoder){0};
  SDeleteRes* pRes = &(SDeleteRes){0};

  *pRefBlock = NULL;

  pRes->uidList = taosArrayInit(0, sizeof(tb_uid_t));
  if (pRes->uidList == NULL) {
    return TSDB_CODE_OUT_OF_MEMORY;
  }

  tDecoderInit(pCoder, (uint8_t*)pData, len);
  tDecodeDeleteRes(pCoder, pRes);
  tDecoderClear(pCoder);

  int32_t numOfTables = taosArrayGetSize(pRes->uidList);
  if (numOfTables == 0 || pRes->affectedRows == 0) {
    taosArrayDestroy(pRes->uidList);
    return TSDB_CODE_SUCCESS;
  }

  SSDataBlock* pDelBlock = createSpecialDataBlock(STREAM_DELETE_DATA);
  blockDataEnsureCapacity(pDelBlock, numOfTables);
  pDelBlock->info.rows = numOfTables;
  pDelBlock->info.version = ver;

  for (int32_t i = 0; i < numOfTables; i++) {
    // start key column
    SColumnInfoData* pStartCol = taosArrayGet(pDelBlock->pDataBlock, START_TS_COLUMN_INDEX);
    colDataSetVal(pStartCol, i, (const char*)&pRes->skey, false);  // end key column
    SColumnInfoData* pEndCol = taosArrayGet(pDelBlock->pDataBlock, END_TS_COLUMN_INDEX);
    colDataSetVal(pEndCol, i, (const char*)&pRes->ekey, false);
    // uid column
    SColumnInfoData* pUidCol = taosArrayGet(pDelBlock->pDataBlock, UID_COLUMN_INDEX);
    int64_t*         pUid = taosArrayGet(pRes->uidList, i);
    colDataSetVal(pUidCol, i, (const char*)pUid, false);

    colDataSetNULL(taosArrayGet(pDelBlock->pDataBlock, GROUPID_COLUMN_INDEX), i);
    colDataSetNULL(taosArrayGet(pDelBlock->pDataBlock, CALCULATE_START_TS_COLUMN_INDEX), i);
    colDataSetNULL(taosArrayGet(pDelBlock->pDataBlock, CALCULATE_END_TS_COLUMN_INDEX), i);
  }

  taosArrayDestroy(pRes->uidList);
  *pRefBlock = taosAllocateQitem(sizeof(SStreamRefDataBlock), DEF_QITEM, 0);
  if (pRefBlock == NULL) {
    return TSDB_CODE_OUT_OF_MEMORY;
  }

  (*pRefBlock)->type = STREAM_INPUT__REF_DATA_BLOCK;
  (*pRefBlock)->pBlock = pDelBlock;
  return TSDB_CODE_SUCCESS;
}

int32_t tqProcessDeleteDataReq(STQ* pTq, void* pReq, int32_t len, int64_t ver) {
  bool        failed = false;
  SDecoder*   pCoder = &(SDecoder){0};
  SDeleteRes* pRes = &(SDeleteRes){0};

  pRes->uidList = taosArrayInit(0, sizeof(tb_uid_t));
  if (pRes->uidList == NULL) {
    terrno = TSDB_CODE_OUT_OF_MEMORY;
    failed = true;
  }

  tDecoderInit(pCoder, pReq, len);
  tDecodeDeleteRes(pCoder, pRes);
  tDecoderClear(pCoder);

  int32_t sz = taosArrayGetSize(pRes->uidList);
  if (sz == 0 || pRes->affectedRows == 0) {
    taosArrayDestroy(pRes->uidList);
    return 0;
  }

  SSDataBlock* pDelBlock = createSpecialDataBlock(STREAM_DELETE_DATA);
  blockDataEnsureCapacity(pDelBlock, sz);
  pDelBlock->info.rows = sz;
  pDelBlock->info.version = ver;

  for (int32_t i = 0; i < sz; i++) {
    // start key column
    SColumnInfoData* pStartCol = taosArrayGet(pDelBlock->pDataBlock, START_TS_COLUMN_INDEX);
    colDataSetVal(pStartCol, i, (const char*)&pRes->skey, false);  // end key column
    SColumnInfoData* pEndCol = taosArrayGet(pDelBlock->pDataBlock, END_TS_COLUMN_INDEX);
    colDataSetVal(pEndCol, i, (const char*)&pRes->ekey, false);
    // uid column
    SColumnInfoData* pUidCol = taosArrayGet(pDelBlock->pDataBlock, UID_COLUMN_INDEX);
    int64_t*         pUid = taosArrayGet(pRes->uidList, i);
    colDataSetVal(pUidCol, i, (const char*)pUid, false);

    colDataSetNULL(taosArrayGet(pDelBlock->pDataBlock, GROUPID_COLUMN_INDEX), i);
    colDataSetNULL(taosArrayGet(pDelBlock->pDataBlock, CALCULATE_START_TS_COLUMN_INDEX), i);
    colDataSetNULL(taosArrayGet(pDelBlock->pDataBlock, CALCULATE_END_TS_COLUMN_INDEX), i);
  }

  taosArrayDestroy(pRes->uidList);

  int32_t* pRef = taosMemoryMalloc(sizeof(int32_t));
  *pRef = 1;

  taosWLockLatch(&pTq->pStreamMeta->lock);

  void* pIter = NULL;
  while (1) {
    pIter = taosHashIterate(pTq->pStreamMeta->pTasks, pIter);
    if (pIter == NULL) {
      break;
    }

    SStreamTask* pTask = *(SStreamTask**)pIter;
    if (pTask->taskLevel != TASK_LEVEL__SOURCE) {
      continue;
    }

    qDebug("s-task:%s delete req enqueue, ver: %" PRId64, pTask->id.idStr, ver);

    if (!failed) {
      SStreamRefDataBlock* pRefBlock = taosAllocateQitem(sizeof(SStreamRefDataBlock), DEF_QITEM, 0);
      pRefBlock->type = STREAM_INPUT__REF_DATA_BLOCK;
      pRefBlock->pBlock = pDelBlock;

      if (tAppendDataToInputQueue(pTask, (SStreamQueueItem*)pRefBlock) < 0) {
        atomic_sub_fetch_32(pRef, 1);
        taosFreeQitem(pRefBlock);
        continue;
      }

      if (streamSchedExec(pTask) < 0) {
        qError("s-task:%s stream task launch failed", pTask->id.idStr);
        continue;
      }

    } else {
      streamTaskInputFail(pTask);
    }
  }

  taosWUnLockLatch(&pTq->pStreamMeta->lock);

  int32_t ref = atomic_sub_fetch_32(pRef, 1);
  if (ref == 0) {
    blockDataDestroy(pDelBlock);
    taosMemoryFree(pRef);
  }

#if 0
    SStreamDataBlock* pStreamBlock = taosAllocateQitem(sizeof(SStreamDataBlock), DEF_QITEM, 0);
    pStreamBlock->type = STREAM_INPUT__DATA_BLOCK;
    pStreamBlock->blocks = taosArrayInit(0, sizeof(SSDataBlock));
    SSDataBlock block = {0};
    assignOneDataBlock(&block, pDelBlock);
    block.info.type = STREAM_DELETE_DATA;
    taosArrayPush(pStreamBlock->blocks, &block);

    if (!failed) {
      if (tAppendDataToInputQueue(pTask, (SStreamQueueItem*)pStreamBlock) < 0) {
        qError("stream task input del failed, task id %d", pTask->id.taskId);
        continue;
      }

      if (streamSchedExec(pTask) < 0) {
        qError("stream task launch failed, task id %d", pTask->id.taskId);
        continue;
      }
    } else {
      streamTaskInputFail(pTask);
    }
  }
  blockDataDestroy(pDelBlock);
#endif
  return 0;
}

int32_t tqProcessSubmitReqForSubscribe(STQ* pTq) {
  int32_t vgId = TD_VID(pTq->pVnode);

  taosWLockLatch(&pTq->lock);

  if (taosHashGetSize(pTq->pPushMgr) > 0) {
    void* pIter = taosHashIterate(pTq->pPushMgr, NULL);

    while (pIter) {
      STqHandle* pHandle = *(STqHandle**)pIter;
      tqDebug("vgId:%d start set submit for pHandle:%p, consumer:0x%" PRIx64, vgId, pHandle, pHandle->consumerId);

      if (ASSERT(pHandle->msg != NULL)) {
        tqError("pHandle->msg should not be null");
        break;
      }else{
        SRpcMsg msg = {.msgType = TDMT_VND_TMQ_CONSUME, .pCont = pHandle->msg->pCont, .contLen = pHandle->msg->contLen, .info = pHandle->msg->info};
        tmsgPutToQueue(&pTq->pVnode->msgCb, QUERY_QUEUE, &msg);
        taosMemoryFree(pHandle->msg);
        pHandle->msg = NULL;
      }

      pIter = taosHashIterate(pTq->pPushMgr, pIter);
    }

    taosHashClear(pTq->pPushMgr);
  }

  // unlock
  taosWUnLockLatch(&pTq->lock);
  return 0;
}

int32_t tqProcessTaskRunReq(STQ* pTq, SRpcMsg* pMsg) {
  SStreamTaskRunReq* pReq = pMsg->pCont;

  int32_t taskId = pReq->taskId;
  int32_t vgId = TD_VID(pTq->pVnode);

  if (taskId == WAL_READ_TASKS_ID) {  // all tasks are extracted submit data from the wal
    tqStreamTasksScanWal(pTq);
    return 0;
  }

  SStreamTask* pTask = streamMetaAcquireTask(pTq->pStreamMeta, taskId);
  if (pTask != NULL) {
    if (pTask->status.taskStatus == TASK_STATUS__NORMAL) {
      tqDebug("vgId:%d s-task:%s start to process block from wal, last chk point:%" PRId64, vgId,
              pTask->id.idStr, pTask->chkInfo.version);
      streamProcessRunReq(pTask);
    } else {
      tqDebug("vgId:%d s-task:%s ignore run req since not in ready state", vgId, pTask->id.idStr);
    }

    streamMetaReleaseTask(pTq->pStreamMeta, pTask);
    tqStartStreamTasks(pTq);
    return 0;
  } else {
    tqError("vgId:%d failed to found s-task, taskId:%d", vgId, taskId);
    return -1;
  }
}

int32_t tqProcessTaskDispatchReq(STQ* pTq, SRpcMsg* pMsg, bool exec) {
  char*              msgStr = pMsg->pCont;
  char*              msgBody = POINTER_SHIFT(msgStr, sizeof(SMsgHead));
  int32_t            msgLen = pMsg->contLen - sizeof(SMsgHead);
  SStreamDispatchReq req;
  SDecoder           decoder;
  tDecoderInit(&decoder, (uint8_t*)msgBody, msgLen);
  tDecodeStreamDispatchReq(&decoder, &req);

  SStreamTask* pTask = streamMetaAcquireTask(pTq->pStreamMeta, req.taskId);
  if (pTask) {
    SRpcMsg rsp = {.info = pMsg->info, .code = 0};
    streamProcessDispatchReq(pTask, &req, &rsp, exec);
    streamMetaReleaseTask(pTq->pStreamMeta, pTask);
    return 0;
  } else {
    tDeleteStreamDispatchReq(&req);
    return -1;
  }
}

int32_t tqProcessTaskDispatchRsp(STQ* pTq, SRpcMsg* pMsg) {
  SStreamDispatchRsp* pRsp = POINTER_SHIFT(pMsg->pCont, sizeof(SMsgHead));
  int32_t             taskId = ntohl(pRsp->upstreamTaskId);
  SStreamTask*        pTask = streamMetaAcquireTask(pTq->pStreamMeta, taskId);
  tqDebug("recv dispatch rsp, code:%x", pMsg->code);
  if (pTask) {
    streamProcessDispatchRsp(pTask, pRsp, pMsg->code);
    streamMetaReleaseTask(pTq->pStreamMeta, pTask);
    return 0;
  } else {
    return -1;
  }
}

int32_t tqProcessTaskDropReq(STQ* pTq, int64_t sversion, char* msg, int32_t msgLen) {
  SVDropStreamTaskReq* pReq = (SVDropStreamTaskReq*)msg;
  streamMetaRemoveTask(pTq->pStreamMeta, pReq->taskId);
  return 0;
}

int32_t tqProcessTaskPauseReq(STQ* pTq, int64_t sversion, char* msg, int32_t msgLen) {
  SVPauseStreamTaskReq* pReq = (SVPauseStreamTaskReq*)msg;
  SStreamTask* pTask = streamMetaAcquireTask(pTq->pStreamMeta, pReq->taskId);
  if (pTask) {
    tqDebug("vgId:%d s-task:%s set pause flag", pTq->pStreamMeta->vgId, pTask->id.idStr);
    atomic_store_8(&pTask->status.keepTaskStatus, pTask->status.taskStatus);
    atomic_store_8(&pTask->status.taskStatus, TASK_STATUS__PAUSE);
    streamMetaReleaseTask(pTq->pStreamMeta, pTask);
  }
  return 0;
}

int32_t tqProcessTaskResumeReq(STQ* pTq, int64_t sversion, char* msg, int32_t msgLen) {
  SVResumeStreamTaskReq* pReq = (SVResumeStreamTaskReq*)msg;
  SStreamTask* pTask = streamMetaAcquireTask(pTq->pStreamMeta, pReq->taskId);
  if (pTask) {
    atomic_store_8(&pTask->status.taskStatus, pTask->status.keepTaskStatus);

    // no lock needs to secure the access of the version
    if (pReq->igUntreated) {  // discard all the data  when the stream task is suspended.
      pTask->chkInfo.currentVer = sversion;
      tqDebug("vgId:%d s-task:%s resume to normal from the latest version:%" PRId64 ", vnode ver:%" PRId64, pTq->pStreamMeta->vgId,
              pTask->id.idStr, pTask->chkInfo.currentVer, sversion);
    } else {  // from the previous paused version and go on
      tqDebug("vgId:%d s-task:%s resume to normal from paused ver:%" PRId64 ", vnode ver:%" PRId64, pTq->pStreamMeta->vgId,
              pTask->id.idStr, pTask->chkInfo.currentVer, sversion);
    }

    streamMetaReleaseTask(pTq->pStreamMeta, pTask);
    tqStartStreamTasks(pTq);
  }

  return 0;
}

int32_t tqProcessTaskRetrieveReq(STQ* pTq, SRpcMsg* pMsg) {
  char*              msgStr = pMsg->pCont;
  char*              msgBody = POINTER_SHIFT(msgStr, sizeof(SMsgHead));
  int32_t            msgLen = pMsg->contLen - sizeof(SMsgHead);
  SStreamRetrieveReq req;
  SDecoder           decoder;
  tDecoderInit(&decoder, (uint8_t*)msgBody, msgLen);
  tDecodeStreamRetrieveReq(&decoder, &req);
  tDecoderClear(&decoder);
  int32_t      taskId = req.dstTaskId;
  SStreamTask* pTask = streamMetaAcquireTask(pTq->pStreamMeta, taskId);
  if (pTask) {
    SRpcMsg rsp = {.info = pMsg->info, .code = 0};
    streamProcessRetrieveReq(pTask, &req, &rsp);
    streamMetaReleaseTask(pTq->pStreamMeta, pTask);
    tDeleteStreamRetrieveReq(&req);
    return 0;
  } else {
    tDeleteStreamRetrieveReq(&req);
    return -1;
  }
}

int32_t tqProcessTaskRetrieveRsp(STQ* pTq, SRpcMsg* pMsg) {
  //
  return 0;
}

int32_t vnodeEnqueueStreamMsg(SVnode* pVnode, SRpcMsg* pMsg) {
  STQ*      pTq = pVnode->pTq;
  SMsgHead* msgStr = pMsg->pCont;
  char*     msgBody = POINTER_SHIFT(msgStr, sizeof(SMsgHead));
  int32_t   msgLen = pMsg->contLen - sizeof(SMsgHead);
  int32_t   code = 0;

  SStreamDispatchReq req;
  SDecoder           decoder;
  tDecoderInit(&decoder, (uint8_t*)msgBody, msgLen);
  if (tDecodeStreamDispatchReq(&decoder, &req) < 0) {
    code = TSDB_CODE_MSG_DECODE_ERROR;
    tDecoderClear(&decoder);
    goto FAIL;
  }
  tDecoderClear(&decoder);

  int32_t taskId = req.taskId;

  SStreamTask* pTask = streamMetaAcquireTask(pTq->pStreamMeta, taskId);
  if (pTask) {
    SRpcMsg rsp = {.info = pMsg->info, .code = 0};
    streamProcessDispatchReq(pTask, &req, &rsp, false);
    streamMetaReleaseTask(pTq->pStreamMeta, pTask);
    rpcFreeCont(pMsg->pCont);
    taosFreeQitem(pMsg);
    return 0;
  } else {
    tDeleteStreamDispatchReq(&req);
  }

  code = TSDB_CODE_STREAM_TASK_NOT_EXIST;

FAIL:
  if (pMsg->info.handle == NULL) return -1;

  SMsgHead* pRspHead = rpcMallocCont(sizeof(SMsgHead) + sizeof(SStreamDispatchRsp));
  if (pRspHead == NULL) {
    SRpcMsg rsp = {.code = TSDB_CODE_OUT_OF_MEMORY, .info = pMsg->info};
    tqDebug("send dispatch error rsp, code: %x", code);
    tmsgSendRsp(&rsp);
    rpcFreeCont(pMsg->pCont);
    taosFreeQitem(pMsg);
    return -1;
  }

  pRspHead->vgId = htonl(req.upstreamNodeId);
  SStreamDispatchRsp* pRsp = POINTER_SHIFT(pRspHead, sizeof(SMsgHead));
  pRsp->streamId = htobe64(req.streamId);
  pRsp->upstreamTaskId = htonl(req.upstreamTaskId);
  pRsp->upstreamNodeId = htonl(req.upstreamNodeId);
  pRsp->downstreamNodeId = htonl(pVnode->config.vgId);
  pRsp->downstreamTaskId = htonl(req.taskId);
  pRsp->inputStatus = TASK_OUTPUT_STATUS__NORMAL;

  SRpcMsg rsp = {
      .code = code, .info = pMsg->info, .contLen = sizeof(SMsgHead) + sizeof(SStreamDispatchRsp), .pCont = pRspHead};
  tqDebug("send dispatch error rsp, code: %x", code);
  tmsgSendRsp(&rsp);
  rpcFreeCont(pMsg->pCont);
  taosFreeQitem(pMsg);
  return -1;
}

int32_t tqCheckLogInWal(STQ* pTq, int64_t sversion) { return sversion <= pTq->walLogLastVer; }

int32_t tqStartStreamTasks(STQ* pTq) {
  int32_t      vgId = TD_VID(pTq->pVnode);
  SStreamMeta* pMeta = pTq->pStreamMeta;

  taosWLockLatch(&pMeta->lock);

  int32_t numOfTasks = taosArrayGetSize(pMeta->pTaskList);
  if (numOfTasks == 0) {
    tqInfo("vgId:%d no stream tasks exist", vgId);
    taosWUnLockLatch(&pTq->pStreamMeta->lock);
    return 0;
  }

  pMeta->walScanCounter += 1;

  if (pMeta->walScanCounter > 1) {
    tqDebug("vgId:%d wal read task has been launched, remain scan times:%d", vgId, pMeta->walScanCounter);
    taosWUnLockLatch(&pTq->pStreamMeta->lock);
    return 0;
  }

  SStreamTaskRunReq* pRunReq = rpcMallocCont(sizeof(SStreamTaskRunReq));
  if (pRunReq == NULL) {
    terrno = TSDB_CODE_OUT_OF_MEMORY;
    tqError("vgId:%d failed to create msg to start wal scanning to launch stream tasks, code:%s", vgId, terrstr());
    taosWUnLockLatch(&pTq->pStreamMeta->lock);
    return -1;
  }

  tqDebug("vgId:%d create msg to start wal scan to launch stream tasks, numOfTasks:%d", vgId, numOfTasks);
  pRunReq->head.vgId = vgId;
  pRunReq->streamId = 0;
  pRunReq->taskId = WAL_READ_TASKS_ID;

  SRpcMsg msg = {.msgType = TDMT_STREAM_TASK_RUN, .pCont = pRunReq, .contLen = sizeof(SStreamTaskRunReq)};
  tmsgPutToQueue(&pTq->pVnode->msgCb, STREAM_QUEUE, &msg);
  taosWUnLockLatch(&pTq->pStreamMeta->lock);

  return 0;
}<|MERGE_RESOLUTION|>--- conflicted
+++ resolved
@@ -307,20 +307,11 @@
     return -1;
   }
 
-<<<<<<< HEAD
   if (pOffset->val.type == TMQ_OFFSET__LOG) {
     STqHandle* pHandle = taosHashGet(pTq->pHandle, pOffset->subKey, strlen(pOffset->subKey));
     if (pHandle && (walRefVer(pHandle->pRef, pOffset->val.version) < 0)) {
-=======
-  if (offset.val.type == TMQ_OFFSET__LOG) {
-    taosWLockLatch(&pTq->lock);
-    STqHandle* pHandle = taosHashGet(pTq->pHandle, offset.subKey, strlen(offset.subKey));
-    if (pHandle && (walSetRefVer(pHandle->pRef, offset.val.version) < 0)) {
-      taosWUnLockLatch(&pTq->lock);
->>>>>>> 366cd187
       return -1;
     }
-    taosWUnLockLatch(&pTq->lock);
   }
 
   return 0;
@@ -389,6 +380,16 @@
   } else if (pOffset->val.version > ever) {
     pOffset->val.version = ever;
   }
+
+  ASSERT(0);
+  if (offset.val.type == TMQ_OFFSET__LOG) {
+    taosWLockLatch(&pTq->lock);
+    STqHandle* pHandle = taosHashGet(pTq->pHandle, offset.subKey, strlen(offset.subKey));
+    if (pHandle && (walSetRefVer(pHandle->pRef, offset.val.version) < 0)) {
+      taosWUnLockLatch(&pTq->lock);
+      return -1;
+    }
+    taosWUnLockLatch(&pTq->lock);
 
   // save the new offset value
   if (pSavedOffset != NULL) {
@@ -574,11 +575,6 @@
 
 int32_t tqProcessDeleteSubReq(STQ* pTq, int64_t sversion, char* msg, int32_t msgLen) {
   SMqVDeleteReq* pReq = (SMqVDeleteReq*)msg;
-<<<<<<< HEAD
-  int32_t vgId = TD_VID(pTq->pVnode);
-=======
-  int32_t        vgId = TD_VID(pTq->pVnode);
->>>>>>> 366cd187
 
   tqDebug("vgId:%d, tq process delete sub req %s", vgId, pReq->subKey);
   int32_t code = 0;
@@ -1067,11 +1063,7 @@
   memcpy(serializedReq, &req, len);
 
   // dispatch msg
-<<<<<<< HEAD
-  tqDebug("s-task:%s step 1 finished, send msg to start blocking recover stage(step 2)", pTask->id.idStr);
-=======
-  tqDebug("s-task:%s start to recover blocking stage", pTask->id.idStr);
->>>>>>> 366cd187
+  tqDebug("s-task:%s start recover block stage", pTask->id.idStr);
 
   SRpcMsg rpcMsg = {
       .code = 0, .contLen = len, .msgType = TDMT_VND_STREAM_RECOVER_BLOCKING_STAGE, .pCont = serializedReq};
