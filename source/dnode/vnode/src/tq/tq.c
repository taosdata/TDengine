/*
 * Copyright (c) 2019 TAOS Data, Inc. <jhtao@taosdata.com>
 *
 * This program is free software: you can use, redistribute, and/or modify
 * it under the terms of the GNU Affero General Public License, version 3
 * or later ("AGPL"), as published by the Free Software Foundation.
 *
 * This program is distributed in the hope that it will be useful, but WITHOUT
 * ANY WARRANTY; without even the implied warranty of MERCHANTABILITY or
 * FITNESS FOR A PARTICULAR PURPOSE.
 *
 * You should have received a copy of the GNU Affero General Public License
 * along with this program. If not, see <http://www.gnu.org/licenses/>.
 */

#include "tq.h"

// 0: not init
// 1: already inited
// 2: wait to be inited or cleaup
#define WAL_READ_TASKS_ID       (-1)

static int32_t tqInitialize(STQ* pTq);

int32_t tqInit() {
  int8_t old;
  while (1) {
    old = atomic_val_compare_exchange_8(&tqMgmt.inited, 0, 2);
    if (old != 2) break;
  }

  if (old == 0) {
    tqMgmt.timer = taosTmrInit(10000, 100, 10000, "TQ");
    if (tqMgmt.timer == NULL) {
      atomic_store_8(&tqMgmt.inited, 0);
      return -1;
    }
    if (streamInit() < 0) {
      return -1;
    }
    atomic_store_8(&tqMgmt.inited, 1);
  }

  return 0;
}

void tqCleanUp() {
  int8_t old;
  while (1) {
    old = atomic_val_compare_exchange_8(&tqMgmt.inited, 1, 2);
    if (old != 2) break;
  }

  if (old == 1) {
    taosTmrCleanUp(tqMgmt.timer);
    streamCleanUp();
    atomic_store_8(&tqMgmt.inited, 0);
  }
}

static void destroyTqHandle(void* data) {
  STqHandle* pData = (STqHandle*)data;
  qDestroyTask(pData->execHandle.task);
  if (pData->execHandle.subType == TOPIC_SUB_TYPE__COLUMN) {
    taosMemoryFreeClear(pData->execHandle.execCol.qmsg);
  } else if (pData->execHandle.subType == TOPIC_SUB_TYPE__DB) {
    tqCloseReader(pData->execHandle.pTqReader);
    walCloseReader(pData->pWalReader);
    taosHashCleanup(pData->execHandle.execDb.pFilterOutTbUid);
  } else if (pData->execHandle.subType == TOPIC_SUB_TYPE__TABLE) {
    walCloseReader(pData->pWalReader);
    tqCloseReader(pData->execHandle.pTqReader);
  }
<<<<<<< HEAD
}

static void tqPushEntryFree(void* data) {
  STqPushEntry* p = *(void**)data;
  if (p->pDataRsp->head.mqMsgType == TMQ_MSG_TYPE__POLL_RSP) {
    tDeleteMqDataRsp(p->pDataRsp);
  } else if (p->pDataRsp->head.mqMsgType == TMQ_MSG_TYPE__TAOSX_RSP) {
    tDeleteSTaosxRsp((STaosxRsp*)p->pDataRsp);
=======
  if(pData->msg != NULL) {
    rpcFreeCont(pData->msg->pCont);
    taosMemoryFree(pData->msg);
    pData->msg = NULL;
>>>>>>> 35fcb348
  }
}

static bool tqOffsetLessOrEqual(const STqOffset* pLeft, const STqOffset* pRight) {
  return pLeft->val.type == TMQ_OFFSET__LOG && pRight->val.type == TMQ_OFFSET__LOG &&
         pLeft->val.version <= pRight->val.version;
}

STQ* tqOpen(const char* path, SVnode* pVnode) {
  STQ* pTq = taosMemoryCalloc(1, sizeof(STQ));
  if (pTq == NULL) {
    terrno = TSDB_CODE_OUT_OF_MEMORY;
    return NULL;
  }

  pTq->path = taosStrdup(path);
  pTq->pVnode = pVnode;
  pTq->walLogLastVer = pVnode->pWal->vers.lastVer;

  pTq->pHandle = taosHashInit(64, MurmurHash3_32, true, HASH_ENTRY_LOCK);
  taosHashSetFreeFp(pTq->pHandle, destroyTqHandle);

  taosInitRWLatch(&pTq->lock);
  pTq->pPushMgr = taosHashInit(64, MurmurHash3_32, false, HASH_NO_LOCK);

  pTq->pCheckInfo = taosHashInit(64, MurmurHash3_32, true, HASH_ENTRY_LOCK);
  taosHashSetFreeFp(pTq->pCheckInfo, (FDelete)tDeleteSTqCheckInfo);

  int32_t code = tqInitialize(pTq);
  if (code != TSDB_CODE_SUCCESS) {
    tqClose(pTq);
    return NULL;
  } else {
    return pTq;
  }
}

int32_t tqInitialize(STQ* pTq) {
  if (tqMetaOpen(pTq) < 0) {
    return -1;
  }

  pTq->pOffsetStore = tqOffsetOpen(pTq);
  if (pTq->pOffsetStore == NULL) {
    return -1;
  }

  pTq->pStreamMeta = streamMetaOpen(pTq->path, pTq, (FTaskExpand*)tqExpandTask, pTq->pVnode->config.vgId);
  if (pTq->pStreamMeta == NULL) {
    return -1;
  }

  // the version is kept in task's meta data
  // todo check if this version is required or not
  if (streamLoadTasks(pTq->pStreamMeta, walGetCommittedVer(pTq->pVnode->pWal)) < 0) {
    return -1;
  }

  return 0;
}

void tqClose(STQ* pTq) {
  if (pTq == NULL) {
    return;
  }

  tqOffsetClose(pTq->pOffsetStore);
  taosHashCleanup(pTq->pHandle);
  taosHashCleanup(pTq->pPushMgr);
  taosHashCleanup(pTq->pCheckInfo);
  taosMemoryFree(pTq->path);
  tqMetaClose(pTq);
  streamMetaClose(pTq->pStreamMeta);
  taosMemoryFree(pTq);
}

<<<<<<< HEAD
int32_t tqPushDataRsp(STqPushEntry* pPushEntry, int32_t vgId) {
  SMqDataRsp* pRsp = pPushEntry->pDataRsp;
  SMqRspHead* pHeader = &pPushEntry->pDataRsp->head;

  int64_t sver = 0, ever = 0;
  walReaderValidVersionRange(pPushEntry->pHandle->execHandle.pTqReader->pWalReader, &sver, &ever);

  tqDoSendDataRsp(&pPushEntry->info, pRsp, pHeader->epoch, pHeader->consumerId, pHeader->mqMsgType, sver, ever);
=======
void tqNotifyClose(STQ* pTq) {
  if (pTq != NULL) {
    taosWLockLatch(&pTq->pStreamMeta->lock);

    void* pIter = NULL;
    while (1) {
      pIter = taosHashIterate(pTq->pStreamMeta->pTasks, pIter);
      if (pIter == NULL) {
        break;
      }

      SStreamTask* pTask = *(SStreamTask**)pIter;
      tqDebug("vgId:%d s-task:%s set dropping flag", pTq->pStreamMeta->vgId, pTask->id.idStr);
      pTask->status.taskStatus = TASK_STATUS__STOP;

      int64_t st = taosGetTimestampMs();
      qKillTask(pTask->exec.pExecutor, TSDB_CODE_SUCCESS);
      int64_t el = taosGetTimestampMs() - st;
      tqDebug("vgId:%d s-task:%s is closed in %" PRId64 "ms", pTq->pStreamMeta->vgId, pTask->id.idStr, el);
    }

    taosWUnLockLatch(&pTq->pStreamMeta->lock);
  }
}

static int32_t doSendDataRsp(const SRpcHandleInfo* pRpcHandleInfo, const SMqDataRsp* pRsp, int32_t epoch,
                             int64_t consumerId, int32_t type) {
  int32_t len = 0;
  int32_t code = 0;

  if (type == TMQ_MSG_TYPE__POLL_RSP) {
    tEncodeSize(tEncodeSMqDataRsp, pRsp, len, code);
  } else if (type == TMQ_MSG_TYPE__TAOSX_RSP) {
    tEncodeSize(tEncodeSTaosxRsp, (STaosxRsp*)pRsp, len, code);
  }

  if (code < 0) {
    return -1;
  }

  int32_t tlen = sizeof(SMqRspHead) + len;
  void*   buf = rpcMallocCont(tlen);
  if (buf == NULL) {
    return -1;
  }

  ((SMqRspHead*)buf)->mqMsgType = type;
  ((SMqRspHead*)buf)->epoch = epoch;
  ((SMqRspHead*)buf)->consumerId = consumerId;

  void* abuf = POINTER_SHIFT(buf, sizeof(SMqRspHead));

  SEncoder encoder = {0};
  tEncoderInit(&encoder, abuf, len);

  if (type == TMQ_MSG_TYPE__POLL_RSP) {
    tEncodeSMqDataRsp(&encoder, pRsp);
  } else if (type == TMQ_MSG_TYPE__TAOSX_RSP) {
    tEncodeSTaosxRsp(&encoder, (STaosxRsp*)pRsp);
  }

  tEncoderClear(&encoder);

  SRpcMsg rsp = {
      .info = *pRpcHandleInfo,
      .pCont = buf,
      .contLen = tlen,
      .code = 0,
  };

  tmsgSendRsp(&rsp);
  return 0;
}

int32_t tqPushDataRsp(STQ* pTq, STqHandle* pHandle) {
  SMqDataRsp dataRsp = {0};
  dataRsp.head.consumerId = pHandle->consumerId;
  dataRsp.head.epoch = pHandle->epoch;
  dataRsp.head.mqMsgType = TMQ_MSG_TYPE__POLL_RSP;
  doSendDataRsp(&pHandle->msg->info, &dataRsp, pHandle->epoch, pHandle->consumerId, TMQ_MSG_TYPE__POLL_RSP);
>>>>>>> 35fcb348

  char buf1[80] = {0};
  char buf2[80] = {0};
  tFormatOffset(buf1, tListLen(buf1), &dataRsp.reqOffset);
  tFormatOffset(buf2, tListLen(buf2), &dataRsp.rspOffset);
  tqDebug("vgId:%d, from consumer:0x%" PRIx64 " (epoch %d) push rsp, block num: %d, req:%s, rsp:%s",
<<<<<<< HEAD
          vgId, pRsp->head.consumerId, pRsp->head.epoch, pRsp->blockNum, buf1, buf2);
=======
          TD_VID(pTq->pVnode), dataRsp.head.consumerId, dataRsp.head.epoch, dataRsp.blockNum, buf1, buf2);
>>>>>>> 35fcb348
  return 0;
}

int32_t tqSendDataRsp(STqHandle* pHandle, const SRpcMsg* pMsg, const SMqPollReq* pReq, const SMqDataRsp* pRsp,
                      int32_t type, int32_t vgId) {
  int64_t sver = 0, ever = 0;
  walReaderValidVersionRange(pHandle->execHandle.pTqReader->pWalReader, &sver, &ever);

  tqDoSendDataRsp(&pMsg->info, pRsp, pReq->epoch, pReq->consumerId, type, sver, ever);

  char buf1[80] = {0};
  char buf2[80] = {0};
  tFormatOffset(buf1, 80, &pRsp->reqOffset);
  tFormatOffset(buf2, 80, &pRsp->rspOffset);

  tqDebug("vgId:%d consumer:0x%" PRIx64 " (epoch %d) send rsp, block num:%d, req:%s, rsp:%s, reqId:0x%" PRIx64,
          vgId, pReq->consumerId, pReq->epoch, pRsp->blockNum, buf1, buf2, pReq->reqId);

  return 0;
}

int32_t tqProcessOffsetCommitReq(STQ* pTq, int64_t sversion, char* msg, int32_t msgLen) {
  SMqVgOffset vgOffset = {0};
  int32_t     vgId = TD_VID(pTq->pVnode);

  SDecoder decoder;
  tDecoderInit(&decoder, (uint8_t*)msg, msgLen);
  if (tDecodeMqVgOffset(&decoder, &vgOffset) < 0) {
    return -1;
  }

  tDecoderClear(&decoder);

  STqOffset* pOffset = &vgOffset.offset;

  if (pOffset->val.type == TMQ_OFFSET__SNAPSHOT_DATA || pOffset->val.type == TMQ_OFFSET__SNAPSHOT_META) {
    tqDebug("receive offset commit msg to %s on vgId:%d, offset(type:snapshot) uid:%" PRId64 ", ts:%" PRId64,
            pOffset->subKey, vgId, pOffset->val.uid, pOffset->val.ts);
  } else if (pOffset->val.type == TMQ_OFFSET__LOG) {
    tqDebug("receive offset commit msg to %s on vgId:%d, offset(type:log) version:%" PRId64, pOffset->subKey, vgId,
            pOffset->val.version);
    if (pOffset->val.version + 1 == sversion) {
      pOffset->val.version += 1;
    }
  } else {
    tqError("invalid commit offset type:%d", pOffset->val.type);
    return -1;
  }

  STqOffset* pSavedOffset = tqOffsetRead(pTq->pOffsetStore, pOffset->subKey);
  if (pSavedOffset != NULL && tqOffsetLessOrEqual(pOffset, pSavedOffset)) {
    tqDebug("not update the offset, vgId:%d sub:%s since committed:%" PRId64 " less than/equal to existed:%" PRId64,
            vgId, pOffset->subKey, pOffset->val.version, pSavedOffset->val.version);
    return 0;  // no need to update the offset value
  }

  // save the new offset value
  if (tqOffsetWrite(pTq->pOffsetStore, pOffset) < 0) {
    return -1;
  }

  if (pOffset->val.type == TMQ_OFFSET__LOG) {
    STqHandle* pHandle = taosHashGet(pTq->pHandle, pOffset->subKey, strlen(pOffset->subKey));
    if (pHandle && (walRefVer(pHandle->pRef, pOffset->val.version) < 0)) {
      return -1;
    }
  }

  return 0;
}

int32_t tqProcessSeekReq(STQ* pTq, int64_t sversion, char* msg, int32_t msgLen) {
  SMqVgOffset vgOffset = {0};
  int32_t     vgId = TD_VID(pTq->pVnode);

  SDecoder decoder;
  tDecoderInit(&decoder, (uint8_t*)msg, msgLen);
  if (tDecodeMqVgOffset(&decoder, &vgOffset) < 0) {
    return -1;
  }

  tDecoderClear(&decoder);

  STqOffset* pOffset = &vgOffset.offset;
  if (pOffset->val.type != TMQ_OFFSET__LOG) {
    tqError("vgId:%d, subKey:%s invalid seek offset type:%d", vgId, pOffset->subKey, pOffset->val.type);
    return -1;
  }

  STqHandle* pHandle = taosHashGet(pTq->pHandle, pOffset->subKey, strlen(pOffset->subKey));
  if (pHandle == NULL) {
    tqError("tmq seek: consumer:0x%" PRIx64 " vgId:%d subkey %s not found", vgOffset.consumerId, vgId,
        pOffset->subKey);
    terrno = TSDB_CODE_INVALID_MSG;
    return -1;
  }

  // 2. check consumer-vg assignment status
  taosRLockLatch(&pTq->lock);
  if (pHandle->consumerId != vgOffset.consumerId) {
    tqDebug("ERROR tmq seek: consumer:0x%" PRIx64 " vgId:%d, subkey %s, mismatch for saved handle consumer:0x%" PRIx64,
            vgOffset.consumerId, vgId, pOffset->subKey, pHandle->consumerId);
    terrno = TSDB_CODE_TMQ_CONSUMER_MISMATCH;
    taosRUnLockLatch(&pTq->lock);
    return -1;
  }
  taosRUnLockLatch(&pTq->lock);

  //3. check the offset info
  STqOffset* pSavedOffset = tqOffsetRead(pTq->pOffsetStore, pOffset->subKey);
  if (pSavedOffset != NULL) {
    if (pSavedOffset->val.type != TMQ_OFFSET__LOG) {
      tqError("invalid saved offset type, vgId:%d sub:%s", vgId, pOffset->subKey);
      return 0;  // no need to update the offset value
    }

    if (pSavedOffset->val.version == pOffset->val.version) {
      tqDebug("vgId:%d subKey:%s no need to seek to %" PRId64 " prev offset:%" PRId64, vgId, pOffset->subKey,
              pOffset->val.version, pSavedOffset->val.version);
      return 0;
    }
  }

  int64_t sver = 0, ever = 0;
  walReaderValidVersionRange(pHandle->execHandle.pTqReader->pWalReader, &sver, &ever);
  if (pOffset->val.version < sver) {
    pOffset->val.version = sver;
  } else if (pOffset->val.version > ever) {
    pOffset->val.version = ever;
  }

  // save the new offset value
  if (pSavedOffset != NULL) {
    tqDebug("vgId:%d sub:%s seek to:%" PRId64 " prev offset:%" PRId64, vgId, pOffset->subKey, pOffset->val.version,
            pSavedOffset->val.version);
  } else {
    tqDebug("vgId:%d sub:%s seek to:%"PRId64" not saved yet", vgId, pOffset->subKey, pOffset->val.version);
  }

  if (tqOffsetWrite(pTq->pOffsetStore, pOffset) < 0) {
    tqError("failed to save offset, vgId:%d sub:%s seek to %" PRId64, vgId, pOffset->subKey, pOffset->val.version);
    return -1;
  }

  return 0;
}

int32_t tqCheckColModifiable(STQ* pTq, int64_t tbUid, int32_t colId) {
  void* pIter = NULL;

  while (1) {
    pIter = taosHashIterate(pTq->pCheckInfo, pIter);
    if (pIter == NULL) {
      break;
    }

    STqCheckInfo* pCheck = (STqCheckInfo*)pIter;

    if (pCheck->ntbUid == tbUid) {
      int32_t sz = taosArrayGetSize(pCheck->colIdList);
      for (int32_t i = 0; i < sz; i++) {
        int16_t forbidColId = *(int16_t*)taosArrayGet(pCheck->colIdList, i);
        if (forbidColId == colId) {
          taosHashCancelIterate(pTq->pCheckInfo, pIter);
          return -1;
        }
      }
    }
  }

  return 0;
}

int32_t tqProcessPollReq(STQ* pTq, SRpcMsg* pMsg) {
  SMqPollReq req = {0};
  if (tDeserializeSMqPollReq(pMsg->pCont, pMsg->contLen, &req) < 0) {
    tqError("tDeserializeSMqPollReq %d failed", pMsg->contLen);
    terrno = TSDB_CODE_INVALID_MSG;
    return -1;
  }

  int64_t      consumerId = req.consumerId;
  int32_t      reqEpoch = req.epoch;
  STqOffsetVal reqOffset = req.reqOffset;
  int32_t      vgId = TD_VID(pTq->pVnode);

  // 1. find handle
  STqHandle* pHandle = taosHashGet(pTq->pHandle, req.subKey, strlen(req.subKey));
  if (pHandle == NULL) {
    tqError("tmq poll: consumer:0x%" PRIx64 " vgId:%d subkey %s not found", consumerId, vgId, req.subKey);
    terrno = TSDB_CODE_INVALID_MSG;
    return -1;
  }

  // 2. check re-balance status
  taosRLockLatch(&pTq->lock);
  if (pHandle->consumerId != consumerId) {
    tqDebug("ERROR tmq poll: consumer:0x%" PRIx64 " vgId:%d, subkey %s, mismatch for saved handle consumer:0x%" PRIx64,
            consumerId, TD_VID(pTq->pVnode), req.subKey, pHandle->consumerId);
    terrno = TSDB_CODE_TMQ_CONSUMER_MISMATCH;
    taosRUnLockLatch(&pTq->lock);
    return -1;
  }
  taosRUnLockLatch(&pTq->lock);

  // 3. update the epoch value
  taosWLockLatch(&pTq->lock);
  int32_t savedEpoch = pHandle->epoch;
  if (savedEpoch < reqEpoch) {
    tqDebug("tmq poll: consumer:0x%" PRIx64 " epoch update from %d to %d by poll req", consumerId, savedEpoch,
            reqEpoch);
    pHandle->epoch = reqEpoch;
  }
  taosWUnLockLatch(&pTq->lock);

  char buf[80];
  tFormatOffset(buf, 80, &reqOffset);
  tqDebug("tmq poll: consumer:0x%" PRIx64 " (epoch %d), subkey %s, recv poll req vgId:%d, req:%s, reqId:0x%" PRIx64,
          consumerId, req.epoch, pHandle->subKey, vgId, buf, req.reqId);

  return tqExtractDataForMq(pTq, pHandle, &req, pMsg);
}

int32_t tqProcessVgWalInfoReq(STQ* pTq, SRpcMsg* pMsg) {
  SMqPollReq req = {0};
  if (tDeserializeSMqPollReq(pMsg->pCont, pMsg->contLen, &req) < 0) {
    tqError("tDeserializeSMqPollReq %d failed", pMsg->contLen);
    terrno = TSDB_CODE_INVALID_MSG;
    return -1;
  }

  int64_t      consumerId = req.consumerId;
  STqOffsetVal reqOffset = req.reqOffset;
  int32_t      vgId = TD_VID(pTq->pVnode);

  // 1. find handle
  STqHandle* pHandle = taosHashGet(pTq->pHandle, req.subKey, strlen(req.subKey));
  if (pHandle == NULL) {
    tqError("consumer:0x%" PRIx64 " vgId:%d subkey:%s not found", consumerId, vgId, req.subKey);
    terrno = TSDB_CODE_INVALID_MSG;
    return -1;
  }

  // 2. check re-balance status
  taosRLockLatch(&pTq->lock);
  if (pHandle->consumerId != consumerId) {
    tqDebug("ERROR consumer:0x%" PRIx64 " vgId:%d, subkey %s, mismatch for saved handle consumer:0x%" PRIx64,
            consumerId, vgId, req.subKey, pHandle->consumerId);
    terrno = TSDB_CODE_TMQ_CONSUMER_MISMATCH;
    taosRUnLockLatch(&pTq->lock);
    return -1;
  }
  taosRUnLockLatch(&pTq->lock);

  int64_t sver = 0, ever = 0;
  walReaderValidVersionRange(pHandle->execHandle.pTqReader->pWalReader, &sver, &ever);

  SMqDataRsp dataRsp = {0};
  tqInitDataRsp(&dataRsp, &req);

  STqOffset* pOffset = tqOffsetRead(pTq->pOffsetStore, req.subKey);
  if (pOffset != NULL) {
    if (pOffset->val.type != TMQ_OFFSET__LOG) {
      tqError("consumer:0x%" PRIx64 " vgId:%d subkey:%s use snapshot, no valid wal info", consumerId, vgId, req.subKey);
      terrno = TSDB_CODE_INVALID_PARA;
      tDeleteMqDataRsp(&dataRsp);
      return -1;
    }

    dataRsp.rspOffset.type = TMQ_OFFSET__LOG;
    dataRsp.rspOffset.version = pOffset->val.version;
  } else {
    if (req.useSnapshot == true) {
      tqError("consumer:0x%" PRIx64 " vgId:%d subkey:%s snapshot not support wal info", consumerId, vgId, req.subKey);
      terrno = TSDB_CODE_INVALID_PARA;
      tDeleteMqDataRsp(&dataRsp);
      return -1;
    }

    dataRsp.rspOffset.type = TMQ_OFFSET__LOG;

    if (reqOffset.type == TMQ_OFFSET__RESET_EARLIEAST) {
      dataRsp.rspOffset.version = sver;
    } else if (reqOffset.type == TMQ_OFFSET__RESET_LATEST) {
      dataRsp.rspOffset.version = ever;
    } else {
      tqError("consumer:0x%" PRIx64 " vgId:%d subkey:%s invalid offset type:%d", consumerId, vgId, req.subKey,
              reqOffset.type);
      terrno = TSDB_CODE_INVALID_PARA;
      tDeleteMqDataRsp(&dataRsp);
      return -1;
    }
  }

  tqDoSendDataRsp(&pMsg->info, &dataRsp, req.epoch, req.consumerId, TMQ_MSG_TYPE__WALINFO_RSP, sver, ever);
  return 0;
}

int32_t tqProcessDeleteSubReq(STQ* pTq, int64_t sversion, char* msg, int32_t msgLen) {
  SMqVDeleteReq* pReq = (SMqVDeleteReq*)msg;

  tqDebug("vgId:%d, tq process delete sub req %s", pTq->pVnode->config.vgId, pReq->subKey);
  int32_t code = 0;
//  taosWLockLatch(&pTq->lock);
//  int32_t code = taosHashRemove(pTq->pPushMgr, pReq->subKey, strlen(pReq->subKey));
//  if (code != 0) {
//    tqDebug("vgId:%d, tq remove push handle %s", pTq->pVnode->config.vgId, pReq->subKey);
//  }
//  taosWUnLockLatch(&pTq->lock);

  STqHandle* pHandle = taosHashGet(pTq->pHandle, pReq->subKey, strlen(pReq->subKey));
  if (pHandle) {
    // walCloseRef(pHandle->pWalReader->pWal, pHandle->pRef->refId);
    if (pHandle->pRef) {
      walCloseRef(pTq->pVnode->pWal, pHandle->pRef->refId);
    }
    code = taosHashRemove(pTq->pHandle, pReq->subKey, strlen(pReq->subKey));
    if (code != 0) {
      tqError("cannot process tq delete req %s, since no such handle", pReq->subKey);
    }
  }

  code = tqOffsetDelete(pTq->pOffsetStore, pReq->subKey);
  if (code != 0) {
    tqError("cannot process tq delete req %s, since no such offset in cache", pReq->subKey);
  }

  if (tqMetaDeleteHandle(pTq, pReq->subKey) < 0) {
    tqError("cannot process tq delete req %s, since no such offset in tdb", pReq->subKey);
  }
  return 0;
}

int32_t tqProcessAddCheckInfoReq(STQ* pTq, int64_t sversion, char* msg, int32_t msgLen) {
  STqCheckInfo info = {0};
  SDecoder     decoder;
  tDecoderInit(&decoder, (uint8_t*)msg, msgLen);
  if (tDecodeSTqCheckInfo(&decoder, &info) < 0) {
    terrno = TSDB_CODE_OUT_OF_MEMORY;
    return -1;
  }
  tDecoderClear(&decoder);
  if (taosHashPut(pTq->pCheckInfo, info.topic, strlen(info.topic), &info, sizeof(STqCheckInfo)) < 0) {
    terrno = TSDB_CODE_OUT_OF_MEMORY;
    return -1;
  }
  if (tqMetaSaveCheckInfo(pTq, info.topic, msg, msgLen) < 0) {
    terrno = TSDB_CODE_OUT_OF_MEMORY;
    return -1;
  }
  return 0;
}

int32_t tqProcessDelCheckInfoReq(STQ* pTq, int64_t sversion, char* msg, int32_t msgLen) {
  if (taosHashRemove(pTq->pCheckInfo, msg, strlen(msg)) < 0) {
    terrno = TSDB_CODE_OUT_OF_MEMORY;
    return -1;
  }
  if (tqMetaDeleteCheckInfo(pTq, msg) < 0) {
    terrno = TSDB_CODE_OUT_OF_MEMORY;
    return -1;
  }
  return 0;
}

int32_t tqProcessSubscribeReq(STQ* pTq, int64_t sversion, char* msg, int32_t msgLen) {
  int ret = 0;
  SMqRebVgReq req = {0};
  tDecodeSMqRebVgReq(msg, &req);

  SVnode* pVnode = pTq->pVnode;
  int32_t vgId = TD_VID(pVnode);

  tqDebug("vgId:%d, tq process sub req:%s, Id:0x%" PRIx64 " -> Id:0x%" PRIx64, pVnode->config.vgId, req.subKey,
          req.oldConsumerId, req.newConsumerId);

  STqHandle* pHandle = taosHashGet(pTq->pHandle, req.subKey, strlen(req.subKey));
  if (pHandle == NULL) {
    if (req.oldConsumerId != -1) {
      tqError("vgId:%d, build new consumer handle %s for consumer:0x%" PRIx64 ", but old consumerId:0x%" PRIx64,
              req.vgId, req.subKey, req.newConsumerId, req.oldConsumerId);
    }

    if (req.newConsumerId == -1) {
      tqError("vgId:%d, tq invalid re-balance request, new consumerId %" PRId64 "", req.vgId, req.newConsumerId);
      goto end;
    }

    STqHandle tqHandle = {0};
    pHandle = &tqHandle;

    uint64_t oldConsumerId = pHandle->consumerId;
    memcpy(pHandle->subKey, req.subKey, TSDB_SUBSCRIBE_KEY_LEN);
    pHandle->consumerId = req.newConsumerId;
    pHandle->epoch = -1;

    pHandle->execHandle.subType = req.subType;
    pHandle->fetchMeta = req.withMeta;

    // TODO version should be assigned and refed during preprocess
    SWalRef* pRef = walRefCommittedVer(pVnode->pWal);
    if (pRef == NULL) {
      ret = -1;
      goto end;
    }

    int64_t ver = pRef->refVer;
    pHandle->pRef = pRef;

    SReadHandle handle = {
        .meta = pVnode->pMeta, .vnode = pVnode, .initTableReader = true, .initTqReader = true, .version = ver};
    pHandle->snapshotVer = ver;

    if (pHandle->execHandle.subType == TOPIC_SUB_TYPE__COLUMN) {
      pHandle->execHandle.execCol.qmsg = req.qmsg;
      req.qmsg = NULL;

      pHandle->execHandle.task = qCreateQueueExecTaskInfo(pHandle->execHandle.execCol.qmsg, &handle, vgId,
                                                          &pHandle->execHandle.numOfCols, req.newConsumerId);
      void* scanner = NULL;
      qExtractStreamScanner(pHandle->execHandle.task, &scanner);
      pHandle->execHandle.pTqReader = qExtractReaderFromStreamScanner(scanner);
    } else if (pHandle->execHandle.subType == TOPIC_SUB_TYPE__DB) {
      pHandle->pWalReader = walOpenReader(pVnode->pWal, NULL);
      pHandle->execHandle.pTqReader = tqReaderOpen(pVnode);

      pHandle->execHandle.execDb.pFilterOutTbUid =
          taosHashInit(64, taosGetDefaultHashFunction(TSDB_DATA_TYPE_BIGINT), false, HASH_NO_LOCK);
      buildSnapContext(handle.meta, handle.version, 0, pHandle->execHandle.subType, pHandle->fetchMeta,
                       (SSnapContext**)(&handle.sContext));

      pHandle->execHandle.task = qCreateQueueExecTaskInfo(NULL, &handle, vgId, NULL, req.newConsumerId);
    } else if (pHandle->execHandle.subType == TOPIC_SUB_TYPE__TABLE) {
      pHandle->pWalReader = walOpenReader(pVnode->pWal, NULL);
      pHandle->execHandle.execTb.suid = req.suid;

      SArray* tbUidList = taosArrayInit(0, sizeof(int64_t));
      vnodeGetCtbIdList(pVnode, req.suid, tbUidList);
      tqDebug("vgId:%d, tq try to get all ctb, suid:%" PRId64, pVnode->config.vgId, req.suid);
      for (int32_t i = 0; i < taosArrayGetSize(tbUidList); i++) {
        int64_t tbUid = *(int64_t*)taosArrayGet(tbUidList, i);
        tqDebug("vgId:%d, idx %d, uid:%" PRId64, vgId, i, tbUid);
      }
      pHandle->execHandle.pTqReader = tqReaderOpen(pVnode);
      tqReaderSetTbUidList(pHandle->execHandle.pTqReader, tbUidList);
      taosArrayDestroy(tbUidList);

      buildSnapContext(handle.meta, handle.version, req.suid, pHandle->execHandle.subType, pHandle->fetchMeta,
                       (SSnapContext**)(&handle.sContext));
      pHandle->execHandle.task = qCreateQueueExecTaskInfo(NULL, &handle, vgId, NULL, req.newConsumerId);
    }

    taosHashPut(pTq->pHandle, req.subKey, strlen(req.subKey), pHandle, sizeof(STqHandle));
    tqDebug("try to persist handle %s consumer:0x%" PRIx64 " , old consumer:0x%" PRIx64, req.subKey,
            pHandle->consumerId, oldConsumerId);
    ret = tqMetaSaveHandle(pTq, req.subKey, pHandle);
    goto end;
  } else {
    if (pHandle->consumerId == req.newConsumerId) {  // do nothing
      tqInfo("vgId:%d consumer:0x%" PRIx64 " remains, no switch occurs", req.vgId, req.newConsumerId);
      atomic_add_fetch_32(&pHandle->epoch, 1);

    } else {
      tqInfo("vgId:%d switch consumer from Id:0x%" PRIx64 " to Id:0x%" PRIx64, req.vgId, pHandle->consumerId,
             req.newConsumerId);
      atomic_store_64(&pHandle->consumerId, req.newConsumerId);
      atomic_store_32(&pHandle->epoch, 0);
    }
    // kill executing task
    qTaskInfo_t pTaskInfo = pHandle->execHandle.task;
    if (pTaskInfo != NULL) {
      qKillTask(pTaskInfo, TSDB_CODE_SUCCESS);
    }

    taosWLockLatch(&pTq->lock);
    // remove if it has been register in the push manager, and return one empty block to consumer
    tqUnregisterPushHandle(pTq, pHandle);


    if (pHandle->execHandle.subType == TOPIC_SUB_TYPE__COLUMN) {
      qStreamCloseTsdbReader(pTaskInfo);
    }

    taosWUnLockLatch(&pTq->lock);
    ret = tqMetaSaveHandle(pTq, req.subKey, pHandle);
    goto end;
  }

end:
  taosMemoryFree(req.qmsg);
  return ret;
}

int32_t tqExpandTask(STQ* pTq, SStreamTask* pTask, int64_t ver) {
  int32_t vgId = TD_VID(pTq->pVnode);
  pTask->id.idStr = createStreamTaskIdStr(pTask->id.streamId, pTask->id.taskId);
  pTask->refCnt = 1;
  pTask->status.schedStatus = TASK_SCHED_STATUS__INACTIVE;
  pTask->inputQueue = streamQueueOpen();
  pTask->outputQueue = streamQueueOpen();

  if (pTask->inputQueue == NULL || pTask->outputQueue == NULL) {
    return -1;
  }

  pTask->inputStatus = TASK_INPUT_STATUS__NORMAL;
  pTask->outputStatus = TASK_OUTPUT_STATUS__NORMAL;
  pTask->pMsgCb = &pTq->pVnode->msgCb;
  pTask->pMeta = pTq->pStreamMeta;
  pTask->chkInfo.version = ver;
  pTask->chkInfo.currentVer = ver;

  // expand executor
  pTask->status.taskStatus = (pTask->fillHistory)? TASK_STATUS__WAIT_DOWNSTREAM:TASK_STATUS__NORMAL;

  if (pTask->taskLevel == TASK_LEVEL__SOURCE) {
    pTask->pState = streamStateOpen(pTq->pStreamMeta->path, pTask, false, -1, -1);
    if (pTask->pState == NULL) {
      return -1;
    }

    SReadHandle handle = {
        .meta = pTq->pVnode->pMeta, .vnode = pTq->pVnode, .initTqReader = 1, .pStateBackend = pTask->pState};

    pTask->exec.pExecutor = qCreateStreamExecTaskInfo(pTask->exec.qmsg, &handle, vgId);
    if (pTask->exec.pExecutor == NULL) {
      return -1;
    }

  } else if (pTask->taskLevel == TASK_LEVEL__AGG) {
    pTask->pState = streamStateOpen(pTq->pStreamMeta->path, pTask, false, -1, -1);
    if (pTask->pState == NULL) {
      return -1;
    }

    int32_t numOfVgroups = (int32_t)taosArrayGetSize(pTask->childEpInfo);
    SReadHandle mgHandle = { .vnode = NULL, .numOfVgroups = numOfVgroups, .pStateBackend = pTask->pState};

    pTask->exec.pExecutor = qCreateStreamExecTaskInfo(pTask->exec.qmsg, &mgHandle, vgId);
    if (pTask->exec.pExecutor == NULL) {
      return -1;
    }
  }

  // sink
  /*pTask->ahandle = pTq->pVnode;*/
  if (pTask->outputType == TASK_OUTPUT__SMA) {
    pTask->smaSink.vnode = pTq->pVnode;
    pTask->smaSink.smaSink = smaHandleRes;
  } else if (pTask->outputType == TASK_OUTPUT__TABLE) {
    pTask->tbSink.vnode = pTq->pVnode;
    pTask->tbSink.tbSinkFunc = tqSinkToTablePipeline2;

    int32_t   ver1 = 1;
    SMetaInfo info = {0};
    int32_t   code = metaGetInfo(pTq->pVnode->pMeta, pTask->tbSink.stbUid, &info, NULL);
    if (code == TSDB_CODE_SUCCESS) {
      ver1 = info.skmVer;
    }

    SSchemaWrapper* pschemaWrapper = pTask->tbSink.pSchemaWrapper;
    pTask->tbSink.pTSchema = tBuildTSchema(pschemaWrapper->pSchema, pschemaWrapper->nCols, ver1);
    if(pTask->tbSink.pTSchema == NULL) {
      return -1;
    }
  }

  if (pTask->taskLevel == TASK_LEVEL__SOURCE) {
    pTask->exec.pWalReader = walOpenReader(pTq->pVnode->pWal, NULL);
  }

  streamSetupTrigger(pTask);

  tqInfo("vgId:%d expand stream task, s-task:%s, checkpoint ver:%" PRId64 " child id:%d, level:%d", vgId, pTask->id.idStr,
         pTask->chkInfo.version, pTask->selfChildId, pTask->taskLevel);

  // next valid version will add one
  pTask->chkInfo.version += 1;
  return 0;
}

int32_t tqProcessStreamTaskCheckReq(STQ* pTq, SRpcMsg* pMsg) {
  char*               msgStr = pMsg->pCont;
  char*               msgBody = POINTER_SHIFT(msgStr, sizeof(SMsgHead));
  int32_t             msgLen = pMsg->contLen - sizeof(SMsgHead);
  SStreamTaskCheckReq req;
  SDecoder            decoder;
  tDecoderInit(&decoder, (uint8_t*)msgBody, msgLen);
  tDecodeSStreamTaskCheckReq(&decoder, &req);
  tDecoderClear(&decoder);
  int32_t             taskId = req.downstreamTaskId;
  SStreamTaskCheckRsp rsp = {
      .reqId = req.reqId,
      .streamId = req.streamId,
      .childId = req.childId,
      .downstreamNodeId = req.downstreamNodeId,
      .downstreamTaskId = req.downstreamTaskId,
      .upstreamNodeId = req.upstreamNodeId,
      .upstreamTaskId = req.upstreamTaskId,
  };

  SStreamTask* pTask = streamMetaAcquireTask(pTq->pStreamMeta, taskId);

  if (pTask) {
    rsp.status = streamTaskCheckStatus(pTask);
    streamMetaReleaseTask(pTq->pStreamMeta, pTask);

    tqDebug("tq recv task check req(reqId:0x%" PRIx64
            ") %d at node %d task status:%d, check req from task %d at node %d, rsp status %d",
            rsp.reqId, rsp.downstreamTaskId, rsp.downstreamNodeId, pTask->status.taskStatus, rsp.upstreamTaskId,
            rsp.upstreamNodeId, rsp.status);
  } else {
    rsp.status = 0;
    tqDebug("tq recv task check(taskId:%d not built yet) req(reqId:0x%" PRIx64
            ") %d at node %d, check req from task %d at node %d, rsp status %d",
            taskId, rsp.reqId, rsp.downstreamTaskId, rsp.downstreamNodeId, rsp.upstreamTaskId, rsp.upstreamNodeId,
            rsp.status);
  }

  SEncoder encoder;
  int32_t  code;
  int32_t  len;
  tEncodeSize(tEncodeSStreamTaskCheckRsp, &rsp, len, code);
  if (code < 0) {
    tqError("unable to encode rsp %d", __LINE__);
    return -1;
  }

  void* buf = rpcMallocCont(sizeof(SMsgHead) + len);
  ((SMsgHead*)buf)->vgId = htonl(req.upstreamNodeId);

  void* abuf = POINTER_SHIFT(buf, sizeof(SMsgHead));
  tEncoderInit(&encoder, (uint8_t*)abuf, len);
  tEncodeSStreamTaskCheckRsp(&encoder, &rsp);
  tEncoderClear(&encoder);

  SRpcMsg rspMsg = { .code = 0, .pCont = buf, .contLen = sizeof(SMsgHead) + len, .info = pMsg->info };
  tmsgSendRsp(&rspMsg);
  return 0;
}

int32_t tqProcessStreamTaskCheckRsp(STQ* pTq, int64_t sversion, char* msg, int32_t msgLen) {
  int32_t             code;
  SStreamTaskCheckRsp rsp;

  SDecoder decoder;
  tDecoderInit(&decoder, (uint8_t*)msg, msgLen);
  code = tDecodeSStreamTaskCheckRsp(&decoder, &rsp);
  if (code < 0) {
    tDecoderClear(&decoder);
    return -1;
  }

  tDecoderClear(&decoder);
  tqDebug("tq recv task check rsp(reqId:0x%" PRIx64 ") %d at node %d check req from task %d at node %d, status %d",
          rsp.reqId, rsp.downstreamTaskId, rsp.downstreamNodeId, rsp.upstreamTaskId, rsp.upstreamNodeId, rsp.status);

  SStreamTask* pTask = streamMetaAcquireTask(pTq->pStreamMeta, rsp.upstreamTaskId);
  if (pTask == NULL) {
    return -1;
  }

  code = streamProcessTaskCheckRsp(pTask, &rsp, sversion);
  streamMetaReleaseTask(pTq->pStreamMeta, pTask);
  return code;
}

int32_t tqProcessTaskDeployReq(STQ* pTq, int64_t sversion, char* msg, int32_t msgLen) {
  int32_t code;
#if 0
  code = streamMetaAddSerializedTask(pTq->pStreamMeta, version, msg, msgLen);
  if (code < 0) return code;
#endif
  if (tsDisableStream) {
    return 0;
  }

  // 1.deserialize msg and build task
  SStreamTask* pTask = taosMemoryCalloc(1, sizeof(SStreamTask));
  if (pTask == NULL) {
    return -1;
  }

  SDecoder decoder;
  tDecoderInit(&decoder, (uint8_t*)msg, msgLen);
  code = tDecodeStreamTask(&decoder, pTask);
  if (code < 0) {
    tDecoderClear(&decoder);
    taosMemoryFree(pTask);
    return -1;
  }

  tDecoderClear(&decoder);

  // 2.save task, use the newest commit version as the initial start version of stream task.
  taosWLockLatch(&pTq->pStreamMeta->lock);
  code = streamMetaAddDeployedTask(pTq->pStreamMeta, sversion, pTask);
  if (code < 0) {
    tqError("vgId:%d failed to add s-task:%s, total:%d", TD_VID(pTq->pVnode), pTask->id.idStr,
            streamMetaGetNumOfTasks(pTq->pStreamMeta));
    taosWUnLockLatch(&pTq->pStreamMeta->lock);
    return -1;
  }

  taosWUnLockLatch(&pTq->pStreamMeta->lock);

  // 3.go through recover steps to fill history
  if (pTask->fillHistory) {
    streamTaskCheckDownstream(pTask, sversion);
  }

  tqDebug("vgId:%d s-task:%s is deployed and add meta from mnd, status:%d, total:%d", TD_VID(pTq->pVnode),
          pTask->id.idStr, pTask->status.taskStatus, streamMetaGetNumOfTasks(pTq->pStreamMeta));
  return 0;
}

int32_t tqProcessTaskRecover1Req(STQ* pTq, SRpcMsg* pMsg) {
  int32_t code;
  char*   msg = pMsg->pCont;
  int32_t msgLen = pMsg->contLen;

  SStreamRecoverStep1Req* pReq = (SStreamRecoverStep1Req*)msg;
  SStreamTask*            pTask = streamMetaAcquireTask(pTq->pStreamMeta, pReq->taskId);
  if (pTask == NULL) {
    return -1;
  }

  // check param
  int64_t fillVer1 = pTask->chkInfo.version;
  if (fillVer1 <= 0) {
    streamMetaReleaseTask(pTq->pStreamMeta, pTask);
    return -1;
  }

  // do recovery step 1
  tqDebug("s-task:%s start recover step 1 scan", pTask->id.idStr);
  int64_t st = taosGetTimestampMs();

  streamSourceRecoverScanStep1(pTask);
  if (atomic_load_8(&pTask->status.taskStatus) == TASK_STATUS__DROPPING) {
    streamMetaReleaseTask(pTq->pStreamMeta, pTask);
    return 0;
  }

  double el = (taosGetTimestampMs() - st) / 1000.0;
  tqDebug("s-task:%s recover step 1 ended, elapsed time:%.2fs", pTask->id.idStr, el);

  // build msg to launch next step
  SStreamRecoverStep2Req req;
  code = streamBuildSourceRecover2Req(pTask, &req);
  if (code < 0) {
    streamMetaReleaseTask(pTq->pStreamMeta, pTask);
    return -1;
  }

  streamMetaReleaseTask(pTq->pStreamMeta, pTask);

  if (atomic_load_8(&pTask->status.taskStatus) == TASK_STATUS__DROPPING) {
    return 0;
  }

  // serialize msg
  int32_t len = sizeof(SStreamRecoverStep1Req);

  void* serializedReq = rpcMallocCont(len);
  if (serializedReq == NULL) {
    return -1;
  }

  memcpy(serializedReq, &req, len);

  // dispatch msg
  tqDebug("s-task:%s start recover block stage", pTask->id.idStr);

  SRpcMsg rpcMsg = {
      .code = 0, .contLen = len, .msgType = TDMT_VND_STREAM_RECOVER_BLOCKING_STAGE, .pCont = serializedReq};
  tmsgPutToQueue(&pTq->pVnode->msgCb, WRITE_QUEUE, &rpcMsg);
  return 0;
}

int32_t tqProcessTaskRecover2Req(STQ* pTq, int64_t sversion, char* msg, int32_t msgLen) {
  int32_t code = 0;

  SStreamRecoverStep2Req* pReq = (SStreamRecoverStep2Req*)msg;
  SStreamTask*            pTask = streamMetaAcquireTask(pTq->pStreamMeta, pReq->taskId);
  if (pTask == NULL) {
    return -1;
  }

  // do recovery step 2
  code = streamSourceRecoverScanStep2(pTask, sversion);
  if (code < 0) {
    streamMetaReleaseTask(pTq->pStreamMeta, pTask);
    return -1;
  }

  if (atomic_load_8(&pTask->status.taskStatus) == TASK_STATUS__DROPPING) {
    streamMetaReleaseTask(pTq->pStreamMeta, pTask);
    return 0;
  }

  // restore param
  code = streamRestoreParam(pTask);
  if (code < 0) {
    streamMetaReleaseTask(pTq->pStreamMeta, pTask);
    return -1;
  }

  // set status normal
  code = streamSetStatusNormal(pTask);
  if (code < 0) {
    streamMetaReleaseTask(pTq->pStreamMeta, pTask);
    return -1;
  }

  // dispatch recover finish req to all related downstream task
  code = streamDispatchRecoverFinishReq(pTask);
  if (code < 0) {
    streamMetaReleaseTask(pTq->pStreamMeta, pTask);
    return -1;
  }

  atomic_store_8(&pTask->fillHistory, 0);
  streamMetaSaveTask(pTq->pStreamMeta, pTask);

  streamMetaReleaseTask(pTq->pStreamMeta, pTask);

  return 0;
}

int32_t tqProcessTaskRecoverFinishReq(STQ* pTq, SRpcMsg* pMsg) {
  char*   msg = POINTER_SHIFT(pMsg->pCont, sizeof(SMsgHead));
  int32_t msgLen = pMsg->contLen - sizeof(SMsgHead);

  // deserialize
  SStreamRecoverFinishReq req;

  SDecoder decoder;
  tDecoderInit(&decoder, (uint8_t*)msg, msgLen);
  tDecodeSStreamRecoverFinishReq(&decoder, &req);
  tDecoderClear(&decoder);

  // find task
  SStreamTask* pTask = streamMetaAcquireTask(pTq->pStreamMeta, req.taskId);
  if (pTask == NULL) {
    return -1;
  }
  // do process request
  if (streamProcessRecoverFinishReq(pTask, req.childId) < 0) {
    streamMetaReleaseTask(pTq->pStreamMeta, pTask);
    return -1;
  }

  streamMetaReleaseTask(pTq->pStreamMeta, pTask);
  return 0;
}

int32_t tqProcessTaskRecoverFinishRsp(STQ* pTq, SRpcMsg* pMsg) {
  //
  return 0;
}

int32_t tqProcessDelReq(STQ* pTq, void* pReq, int32_t len, int64_t ver) {
  bool        failed = false;
  SDecoder*   pCoder = &(SDecoder){0};
  SDeleteRes* pRes = &(SDeleteRes){0};

  pRes->uidList = taosArrayInit(0, sizeof(tb_uid_t));
  if (pRes->uidList == NULL) {
    terrno = TSDB_CODE_OUT_OF_MEMORY;
    failed = true;
  }

  tDecoderInit(pCoder, pReq, len);
  tDecodeDeleteRes(pCoder, pRes);
  tDecoderClear(pCoder);

  int32_t sz = taosArrayGetSize(pRes->uidList);
  if (sz == 0 || pRes->affectedRows == 0) {
    taosArrayDestroy(pRes->uidList);
    return 0;
  }
  SSDataBlock* pDelBlock = createSpecialDataBlock(STREAM_DELETE_DATA);
  blockDataEnsureCapacity(pDelBlock, sz);
  pDelBlock->info.rows = sz;
  pDelBlock->info.version = ver;

  for (int32_t i = 0; i < sz; i++) {
    // start key column
    SColumnInfoData* pStartCol = taosArrayGet(pDelBlock->pDataBlock, START_TS_COLUMN_INDEX);
    colDataSetVal(pStartCol, i, (const char*)&pRes->skey, false);  // end key column
    SColumnInfoData* pEndCol = taosArrayGet(pDelBlock->pDataBlock, END_TS_COLUMN_INDEX);
    colDataSetVal(pEndCol, i, (const char*)&pRes->ekey, false);
    // uid column
    SColumnInfoData* pUidCol = taosArrayGet(pDelBlock->pDataBlock, UID_COLUMN_INDEX);
    int64_t*         pUid = taosArrayGet(pRes->uidList, i);
    colDataSetVal(pUidCol, i, (const char*)pUid, false);

    colDataSetNULL(taosArrayGet(pDelBlock->pDataBlock, GROUPID_COLUMN_INDEX), i);
    colDataSetNULL(taosArrayGet(pDelBlock->pDataBlock, CALCULATE_START_TS_COLUMN_INDEX), i);
    colDataSetNULL(taosArrayGet(pDelBlock->pDataBlock, CALCULATE_END_TS_COLUMN_INDEX), i);
  }

  taosArrayDestroy(pRes->uidList);

  int32_t* pRef = taosMemoryMalloc(sizeof(int32_t));
  *pRef = 1;

  taosWLockLatch(&pTq->pStreamMeta->lock);

  void* pIter = NULL;
  while (1) {
    pIter = taosHashIterate(pTq->pStreamMeta->pTasks, pIter);
    if (pIter == NULL) {
      break;
    }

    SStreamTask* pTask = *(SStreamTask**)pIter;
    if (pTask->taskLevel != TASK_LEVEL__SOURCE) {
      continue;
    }

    qDebug("s-task:%s delete req enqueue, ver: %" PRId64, pTask->id.idStr, ver);

    if (!failed) {
      SStreamRefDataBlock* pRefBlock = taosAllocateQitem(sizeof(SStreamRefDataBlock), DEF_QITEM, 0);
      pRefBlock->type = STREAM_INPUT__REF_DATA_BLOCK;
      pRefBlock->pBlock = pDelBlock;
      pRefBlock->dataRef = pRef;
      atomic_add_fetch_32(pRefBlock->dataRef, 1);

      if (tAppendDataToInputQueue(pTask, (SStreamQueueItem*)pRefBlock) < 0) {
        atomic_sub_fetch_32(pRef, 1);
        taosFreeQitem(pRefBlock);
        continue;
      }

      if (streamSchedExec(pTask) < 0) {
        qError("s-task:%s stream task launch failed", pTask->id.idStr);
        continue;
      }

    } else {
      streamTaskInputFail(pTask);
    }
  }

  taosWUnLockLatch(&pTq->pStreamMeta->lock);

  int32_t ref = atomic_sub_fetch_32(pRef, 1);
  if (ref == 0) {
    blockDataDestroy(pDelBlock);
    taosMemoryFree(pRef);
  }

#if 0
    SStreamDataBlock* pStreamBlock = taosAllocateQitem(sizeof(SStreamDataBlock), DEF_QITEM, 0);
    pStreamBlock->type = STREAM_INPUT__DATA_BLOCK;
    pStreamBlock->blocks = taosArrayInit(0, sizeof(SSDataBlock));
    SSDataBlock block = {0};
    assignOneDataBlock(&block, pDelBlock);
    block.info.type = STREAM_DELETE_DATA;
    taosArrayPush(pStreamBlock->blocks, &block);

    if (!failed) {
      if (tAppendDataToInputQueue(pTask, (SStreamQueueItem*)pStreamBlock) < 0) {
        qError("stream task input del failed, task id %d", pTask->id.taskId);
        continue;
      }

      if (streamSchedExec(pTask) < 0) {
        qError("stream task launch failed, task id %d", pTask->id.taskId);
        continue;
      }
    } else {
      streamTaskInputFail(pTask);
    }
  }
  blockDataDestroy(pDelBlock);
#endif
  return 0;
}

int32_t tqProcessSubmitReqForSubscribe(STQ* pTq) {
  int32_t vgId = TD_VID(pTq->pVnode);

  taosWLockLatch(&pTq->lock);

  if (taosHashGetSize(pTq->pPushMgr) > 0) {
    void* pIter = taosHashIterate(pTq->pPushMgr, NULL);

    while (pIter) {
      STqHandle* pHandle = *(STqHandle**)pIter;
      tqDebug("vgId:%d start set submit for pHandle:%p, consumer:0x%" PRIx64, vgId, pHandle, pHandle->consumerId);

      if (ASSERT(pHandle->msg != NULL)) {
        tqError("pHandle->msg should not be null");
        break;
      }else{
        SRpcMsg msg = {.msgType = TDMT_VND_TMQ_CONSUME, .pCont = pHandle->msg->pCont, .contLen = pHandle->msg->contLen, .info = pHandle->msg->info};
        tmsgPutToQueue(&pTq->pVnode->msgCb, QUERY_QUEUE, &msg);
        taosMemoryFree(pHandle->msg);
        pHandle->msg = NULL;
      }

      pIter = taosHashIterate(pTq->pPushMgr, pIter);
    }

    taosHashClear(pTq->pPushMgr);
  }

  // unlock
  taosWUnLockLatch(&pTq->lock);
  return 0;
}

int32_t tqProcessTaskRunReq(STQ* pTq, SRpcMsg* pMsg) {
  SStreamTaskRunReq* pReq = pMsg->pCont;

  int32_t taskId = pReq->taskId;
  int32_t vgId = TD_VID(pTq->pVnode);

  if (taskId == WAL_READ_TASKS_ID) {  // all tasks are extracted submit data from the wal
    tqStreamTasksScanWal(pTq);
    return 0;
  }

  SStreamTask* pTask = streamMetaAcquireTask(pTq->pStreamMeta, taskId);
  if (pTask != NULL) {
    if (pTask->status.taskStatus == TASK_STATUS__NORMAL) {
      tqDebug("vgId:%d s-task:%s start to process block from wal, last chk point:%" PRId64, vgId,
              pTask->id.idStr, pTask->chkInfo.version);
      streamProcessRunReq(pTask);
    } else {
      tqDebug("vgId:%d s-task:%s ignore run req since not in ready state", vgId, pTask->id.idStr);
    }

    streamMetaReleaseTask(pTq->pStreamMeta, pTask);
    tqStartStreamTasks(pTq);
    return 0;
  } else {
    tqError("vgId:%d failed to found s-task, taskId:%d", vgId, taskId);
    return -1;
  }
}

int32_t tqProcessTaskDispatchReq(STQ* pTq, SRpcMsg* pMsg, bool exec) {
  char*              msgStr = pMsg->pCont;
  char*              msgBody = POINTER_SHIFT(msgStr, sizeof(SMsgHead));
  int32_t            msgLen = pMsg->contLen - sizeof(SMsgHead);
  SStreamDispatchReq req;
  SDecoder           decoder;
  tDecoderInit(&decoder, (uint8_t*)msgBody, msgLen);
  tDecodeStreamDispatchReq(&decoder, &req);

  SStreamTask* pTask = streamMetaAcquireTask(pTq->pStreamMeta, req.taskId);
  if (pTask) {
    SRpcMsg rsp = { .info = pMsg->info, .code = 0 };
    streamProcessDispatchReq(pTask, &req, &rsp, exec);
    streamMetaReleaseTask(pTq->pStreamMeta, pTask);
    return 0;
  } else {
    tDeleteStreamDispatchReq(&req);
    return -1;
  }
}

int32_t tqProcessTaskDispatchRsp(STQ* pTq, SRpcMsg* pMsg) {
  SStreamDispatchRsp* pRsp = POINTER_SHIFT(pMsg->pCont, sizeof(SMsgHead));
  int32_t             taskId = ntohl(pRsp->upstreamTaskId);
  SStreamTask*        pTask = streamMetaAcquireTask(pTq->pStreamMeta, taskId);
  tqDebug("recv dispatch rsp, code:%x", pMsg->code);
  if (pTask) {
    streamProcessDispatchRsp(pTask, pRsp, pMsg->code);
    streamMetaReleaseTask(pTq->pStreamMeta, pTask);
    return 0;
  } else {
    return -1;
  }
}

int32_t tqProcessTaskDropReq(STQ* pTq, int64_t sversion, char* msg, int32_t msgLen) {
  SVDropStreamTaskReq* pReq = (SVDropStreamTaskReq*)msg;
  streamMetaRemoveTask(pTq->pStreamMeta, pReq->taskId);
  return 0;
}

int32_t tqProcessTaskRetrieveReq(STQ* pTq, SRpcMsg* pMsg) {
  char*              msgStr = pMsg->pCont;
  char*              msgBody = POINTER_SHIFT(msgStr, sizeof(SMsgHead));
  int32_t            msgLen = pMsg->contLen - sizeof(SMsgHead);
  SStreamRetrieveReq req;
  SDecoder           decoder;
  tDecoderInit(&decoder, (uint8_t*)msgBody, msgLen);
  tDecodeStreamRetrieveReq(&decoder, &req);
  tDecoderClear(&decoder);
  int32_t      taskId = req.dstTaskId;
  SStreamTask* pTask = streamMetaAcquireTask(pTq->pStreamMeta, taskId);
  if (pTask) {
    SRpcMsg rsp = { .info = pMsg->info, .code = 0 };
    streamProcessRetrieveReq(pTask, &req, &rsp);
    streamMetaReleaseTask(pTq->pStreamMeta, pTask);
    tDeleteStreamRetrieveReq(&req);
    return 0;
  } else {
    tDeleteStreamRetrieveReq(&req);
    return -1;
  }
}

int32_t tqProcessTaskRetrieveRsp(STQ* pTq, SRpcMsg* pMsg) {
  //
  return 0;
}

int32_t vnodeEnqueueStreamMsg(SVnode* pVnode, SRpcMsg* pMsg) {
  STQ*      pTq = pVnode->pTq;
  SMsgHead* msgStr = pMsg->pCont;
  char*     msgBody = POINTER_SHIFT(msgStr, sizeof(SMsgHead));
  int32_t   msgLen = pMsg->contLen - sizeof(SMsgHead);
  int32_t   code = 0;

  SStreamDispatchReq req;
  SDecoder           decoder;
  tDecoderInit(&decoder, (uint8_t*)msgBody, msgLen);
  if (tDecodeStreamDispatchReq(&decoder, &req) < 0) {
    code = TSDB_CODE_MSG_DECODE_ERROR;
    tDecoderClear(&decoder);
    goto FAIL;
  }
  tDecoderClear(&decoder);

  int32_t taskId = req.taskId;

  SStreamTask* pTask = streamMetaAcquireTask(pTq->pStreamMeta, taskId);
  if (pTask) {
    SRpcMsg rsp = { .info = pMsg->info, .code = 0 };
    streamProcessDispatchReq(pTask, &req, &rsp, false);
    streamMetaReleaseTask(pTq->pStreamMeta, pTask);
    rpcFreeCont(pMsg->pCont);
    taosFreeQitem(pMsg);
    return 0;
  } else {
    tDeleteStreamDispatchReq(&req);
  }

  code = TSDB_CODE_STREAM_TASK_NOT_EXIST;

FAIL:
  if (pMsg->info.handle == NULL) return -1;

  SMsgHead* pRspHead = rpcMallocCont(sizeof(SMsgHead) + sizeof(SStreamDispatchRsp));
  if (pRspHead == NULL) {
    SRpcMsg rsp = { .code = TSDB_CODE_OUT_OF_MEMORY, .info = pMsg->info };
    tqDebug("send dispatch error rsp, code: %x", code);
    tmsgSendRsp(&rsp);
    rpcFreeCont(pMsg->pCont);
    taosFreeQitem(pMsg);
    return -1;
  }

  pRspHead->vgId = htonl(req.upstreamNodeId);
  SStreamDispatchRsp* pRsp = POINTER_SHIFT(pRspHead, sizeof(SMsgHead));
  pRsp->streamId = htobe64(req.streamId);
  pRsp->upstreamTaskId = htonl(req.upstreamTaskId);
  pRsp->upstreamNodeId = htonl(req.upstreamNodeId);
  pRsp->downstreamNodeId = htonl(pVnode->config.vgId);
  pRsp->downstreamTaskId = htonl(req.taskId);
  pRsp->inputStatus = TASK_OUTPUT_STATUS__NORMAL;

  SRpcMsg rsp = {
      .code = code, .info = pMsg->info, .contLen = sizeof(SMsgHead) + sizeof(SStreamDispatchRsp), .pCont = pRspHead};
  tqDebug("send dispatch error rsp, code: %x", code);
  tmsgSendRsp(&rsp);
  rpcFreeCont(pMsg->pCont);
  taosFreeQitem(pMsg);
  return -1;
}

int32_t tqCheckLogInWal(STQ* pTq, int64_t sversion) { return sversion <= pTq->walLogLastVer; }

int32_t tqStartStreamTasks(STQ* pTq) {
  int32_t      vgId = TD_VID(pTq->pVnode);
  SStreamMeta* pMeta = pTq->pStreamMeta;

  taosWLockLatch(&pMeta->lock);

  int32_t numOfTasks = taosArrayGetSize(pMeta->pTaskList);
  if (numOfTasks == 0) {
    tqInfo("vgId:%d no stream tasks exists", vgId);
    taosWUnLockLatch(&pTq->pStreamMeta->lock);
    return 0;
  }

  pMeta->walScanCounter += 1;

  if (pMeta->walScanCounter > 1) {
    tqDebug("vgId:%d wal read task has been launched, remain scan times:%d", vgId, pMeta->walScanCounter);
    taosWUnLockLatch(&pTq->pStreamMeta->lock);
    return 0;
  }

  SStreamTaskRunReq* pRunReq = rpcMallocCont(sizeof(SStreamTaskRunReq));
  if (pRunReq == NULL) {
    terrno = TSDB_CODE_OUT_OF_MEMORY;
    tqError("vgId:%d failed restore stream tasks, code:%s", vgId, terrstr(terrno));
    taosWUnLockLatch(&pTq->pStreamMeta->lock);
    return -1;
  }

  tqDebug("vgId:%d start wal scan stream tasks, tasks:%d", vgId, numOfTasks);
  pRunReq->head.vgId = vgId;
  pRunReq->streamId = 0;
  pRunReq->taskId = WAL_READ_TASKS_ID;

  SRpcMsg msg = {.msgType = TDMT_STREAM_TASK_RUN, .pCont = pRunReq, .contLen = sizeof(SStreamTaskRunReq)};
  tmsgPutToQueue(&pTq->pVnode->msgCb, STREAM_QUEUE, &msg);
  taosWUnLockLatch(&pTq->pStreamMeta->lock);

  return 0;
}<|MERGE_RESOLUTION|>--- conflicted
+++ resolved
@@ -71,21 +71,10 @@
     walCloseReader(pData->pWalReader);
     tqCloseReader(pData->execHandle.pTqReader);
   }
-<<<<<<< HEAD
-}
-
-static void tqPushEntryFree(void* data) {
-  STqPushEntry* p = *(void**)data;
-  if (p->pDataRsp->head.mqMsgType == TMQ_MSG_TYPE__POLL_RSP) {
-    tDeleteMqDataRsp(p->pDataRsp);
-  } else if (p->pDataRsp->head.mqMsgType == TMQ_MSG_TYPE__TAOSX_RSP) {
-    tDeleteSTaosxRsp((STaosxRsp*)p->pDataRsp);
-=======
   if(pData->msg != NULL) {
     rpcFreeCont(pData->msg->pCont);
     taosMemoryFree(pData->msg);
     pData->msg = NULL;
->>>>>>> 35fcb348
   }
 }
 
@@ -162,16 +151,6 @@
   taosMemoryFree(pTq);
 }
 
-<<<<<<< HEAD
-int32_t tqPushDataRsp(STqPushEntry* pPushEntry, int32_t vgId) {
-  SMqDataRsp* pRsp = pPushEntry->pDataRsp;
-  SMqRspHead* pHeader = &pPushEntry->pDataRsp->head;
-
-  int64_t sver = 0, ever = 0;
-  walReaderValidVersionRange(pPushEntry->pHandle->execHandle.pTqReader->pWalReader, &sver, &ever);
-
-  tqDoSendDataRsp(&pPushEntry->info, pRsp, pHeader->epoch, pHeader->consumerId, pHeader->mqMsgType, sver, ever);
-=======
 void tqNotifyClose(STQ* pTq) {
   if (pTq != NULL) {
     taosWLockLatch(&pTq->pStreamMeta->lock);
@@ -203,7 +182,7 @@
   int32_t code = 0;
 
   if (type == TMQ_MSG_TYPE__POLL_RSP) {
-    tEncodeSize(tEncodeSMqDataRsp, pRsp, len, code);
+    tEncodeSize(tEncodeMqDataRsp, pRsp, len, code);
   } else if (type == TMQ_MSG_TYPE__TAOSX_RSP) {
     tEncodeSize(tEncodeSTaosxRsp, (STaosxRsp*)pRsp, len, code);
   }
@@ -228,7 +207,7 @@
   tEncoderInit(&encoder, abuf, len);
 
   if (type == TMQ_MSG_TYPE__POLL_RSP) {
-    tEncodeSMqDataRsp(&encoder, pRsp);
+    tEncodeMqDataRsp(&encoder, pRsp);
   } else if (type == TMQ_MSG_TYPE__TAOSX_RSP) {
     tEncodeSTaosxRsp(&encoder, (STaosxRsp*)pRsp);
   }
@@ -246,24 +225,22 @@
   return 0;
 }
 
-int32_t tqPushDataRsp(STQ* pTq, STqHandle* pHandle) {
+int32_t tqPushDataRsp(STqHandle* pHandle, int32_t vgId) {
   SMqDataRsp dataRsp = {0};
   dataRsp.head.consumerId = pHandle->consumerId;
   dataRsp.head.epoch = pHandle->epoch;
   dataRsp.head.mqMsgType = TMQ_MSG_TYPE__POLL_RSP;
-  doSendDataRsp(&pHandle->msg->info, &dataRsp, pHandle->epoch, pHandle->consumerId, TMQ_MSG_TYPE__POLL_RSP);
->>>>>>> 35fcb348
+
+  int64_t sver = 0, ever = 0;
+  walReaderValidVersionRange(pHandle->execHandle.pTqReader->pWalReader, &sver, &ever);
+  tqDoSendDataRsp(&pHandle->msg->info, &dataRsp, pHandle->epoch, pHandle->consumerId, TMQ_MSG_TYPE__POLL_RSP, sver, ever);
 
   char buf1[80] = {0};
   char buf2[80] = {0};
   tFormatOffset(buf1, tListLen(buf1), &dataRsp.reqOffset);
   tFormatOffset(buf2, tListLen(buf2), &dataRsp.rspOffset);
   tqDebug("vgId:%d, from consumer:0x%" PRIx64 " (epoch %d) push rsp, block num: %d, req:%s, rsp:%s",
-<<<<<<< HEAD
-          vgId, pRsp->head.consumerId, pRsp->head.epoch, pRsp->blockNum, buf1, buf2);
-=======
-          TD_VID(pTq->pVnode), dataRsp.head.consumerId, dataRsp.head.epoch, dataRsp.blockNum, buf1, buf2);
->>>>>>> 35fcb348
+          vgId, dataRsp.head.consumerId, dataRsp.head.epoch, dataRsp.blockNum, buf1, buf2);
   return 0;
 }
 
