/*
 * Copyright (c) 2019 TAOS Data, Inc. <jhtao@taosdata.com>
 *
 * This program is free software: you can use, redistribute, and/or modify
 * it under the terms of the GNU Affero General Public License, version 3
 * or later ("AGPL"), as published by the Free Software Foundation.
 *
 * This program is distributed in the hope that it will be useful, but WITHOUT
 * ANY WARRANTY; without even the implied warranty of MERCHANTABILITY or
 * FITNESS FOR A PARTICULAR PURPOSE.
 *
 * You should have received a copy of the GNU Affero General Public License
 * along with this program. If not, see <http://www.gnu.org/licenses/>.
 */

#include "tcompare.h"
#include "tdatablock.h"
#include "tqInt.h"
#include "tqMetaStore.h"
#include "tstream.h"

int32_t tqInit() { return tqPushMgrInit(); }

void tqCleanUp() { tqPushMgrCleanUp(); }

STQ* tqOpen(const char* path, SVnode* pVnode, SWal* pWal, SMeta* pVnodeMeta, STqCfg* tqConfig,
            SMemAllocatorFactory* allocFac) {
  STQ* pTq = taosMemoryMalloc(sizeof(STQ));
  if (pTq == NULL) {
    terrno = TSDB_CODE_TQ_OUT_OF_MEMORY;
    return NULL;
  }
  pTq->path = strdup(path);
  pTq->tqConfig = tqConfig;
  pTq->pVnode = pVnode;
  pTq->pWal = pWal;
  pTq->pVnodeMeta = pVnodeMeta;
#if 0
  pTq->tqMemRef.pAllocatorFactory = allocFac;
  pTq->tqMemRef.pAllocator = allocFac->create(allocFac);
  if (pTq->tqMemRef.pAllocator == NULL) {
    // TODO: error code of buffer pool
  }
#endif
  pTq->tqMeta = tqStoreOpen(pTq, path, (FTqSerialize)tqSerializeConsumer, (FTqDeserialize)tqDeserializeConsumer,
                            (FTqDelete)taosMemoryFree, 0);
  if (pTq->tqMeta == NULL) {
    taosMemoryFree(pTq);
#if 0
    allocFac->destroy(allocFac, pTq->tqMemRef.pAllocator);
#endif
    return NULL;
  }

#if 0
  pTq->tqPushMgr = tqPushMgrOpen();
  if (pTq->tqPushMgr == NULL) {
    // free store
    taosMemoryFree(pTq);
    return NULL;
  }
#endif

  pTq->pStreamTasks = taosHashInit(64, taosGetDefaultHashFunction(TSDB_DATA_TYPE_INT), true, HASH_NO_LOCK);

  return pTq;
}

void tqClose(STQ* pTq) {
  if (pTq) {
    taosMemoryFreeClear(pTq->path);
    taosMemoryFree(pTq);
  }
  // TODO
}

int tqPushMsg(STQ* pTq, void* msg, int32_t msgLen, tmsg_t msgType, int64_t version) {
  if (msgType != TDMT_VND_SUBMIT) return 0;
  void* data = taosMemoryMalloc(msgLen);
  if (data == NULL) {
    return -1;
  }
  memcpy(data, msg, msgLen);
  SRpcMsg req = {
      .msgType = TDMT_VND_STREAM_TRIGGER,
      .pCont = data,
      .contLen = msgLen,
  };
  tmsgPutToQueue(&pTq->pVnode->msgCb, FETCH_QUEUE, &req);

#if 0
  void* pIter = taosHashIterate(pTq->tqPushMgr->pHash, NULL);
  while (pIter != NULL) {
    STqPusher* pusher = *(STqPusher**)pIter;
    if (pusher->type == TQ_PUSHER_TYPE__STREAM) {
      STqStreamPusher* streamPusher = (STqStreamPusher*)pusher;
      // repack
      STqStreamToken* token = taosMemoryMalloc(sizeof(STqStreamToken));
      if (token == NULL) {
        taosHashCancelIterate(pTq->tqPushMgr->pHash, pIter);
        terrno = TSDB_CODE_OUT_OF_MEMORY;
        return -1;
      }
      token->type = TQ_STREAM_TOKEN__DATA;
      token->data = msg;
      // set input
      // exec
    }
    // send msg to ep
  }
  // iterate hash
  // process all msg
  // if waiting
  // memcpy and send msg to fetch thread
  // TODO: add reference
  // if handle waiting, launch query and response to consumer
  //
  // if no waiting handle, return
#endif
  return 0;
}

int tqCommit(STQ* pTq) { return tqStorePersist(pTq->tqMeta); }

int32_t tqGetTopicHandleSize(const STqTopic* pTopic) {
  return strlen(pTopic->topicName) + strlen(pTopic->sql) + strlen(pTopic->logicalPlan) + strlen(pTopic->physicalPlan) +
         strlen(pTopic->qmsg) + sizeof(int64_t) * 3;
}

int32_t tqGetConsumerHandleSize(const STqConsumer* pConsumer) {
  int     num = taosArrayGetSize(pConsumer->topics);
  int32_t sz = 0;
  for (int i = 0; i < num; i++) {
    STqTopic* pTopic = taosArrayGet(pConsumer->topics, i);
    sz += tqGetTopicHandleSize(pTopic);
  }
  return sz;
}

static FORCE_INLINE int32_t tEncodeSTqTopic(void** buf, const STqTopic* pTopic) {
  int32_t tlen = 0;
  tlen += taosEncodeString(buf, pTopic->topicName);
  /*tlen += taosEncodeString(buf, pTopic->sql);*/
  /*tlen += taosEncodeString(buf, pTopic->logicalPlan);*/
  /*tlen += taosEncodeString(buf, pTopic->physicalPlan);*/
  tlen += taosEncodeString(buf, pTopic->qmsg);
  /*tlen += taosEncodeFixedI64(buf, pTopic->persistedOffset);*/
  /*tlen += taosEncodeFixedI64(buf, pTopic->committedOffset);*/
  /*tlen += taosEncodeFixedI64(buf, pTopic->currentOffset);*/
  return tlen;
}

static FORCE_INLINE const void* tDecodeSTqTopic(const void* buf, STqTopic* pTopic) {
  buf = taosDecodeStringTo(buf, pTopic->topicName);
  /*buf = taosDecodeString(buf, &pTopic->sql);*/
  /*buf = taosDecodeString(buf, &pTopic->logicalPlan);*/
  /*buf = taosDecodeString(buf, &pTopic->physicalPlan);*/
  buf = taosDecodeString(buf, &pTopic->qmsg);
  /*buf = taosDecodeFixedI64(buf, &pTopic->persistedOffset);*/
  /*buf = taosDecodeFixedI64(buf, &pTopic->committedOffset);*/
  /*buf = taosDecodeFixedI64(buf, &pTopic->currentOffset);*/
  return buf;
}

static FORCE_INLINE int32_t tEncodeSTqConsumer(void** buf, const STqConsumer* pConsumer) {
  int32_t sz;

  int32_t tlen = 0;
  tlen += taosEncodeFixedI64(buf, pConsumer->consumerId);
  tlen += taosEncodeFixedI64(buf, pConsumer->epoch);
  tlen += taosEncodeString(buf, pConsumer->cgroup);
  sz = taosArrayGetSize(pConsumer->topics);
  tlen += taosEncodeFixedI32(buf, sz);
  for (int32_t i = 0; i < sz; i++) {
    STqTopic* pTopic = taosArrayGet(pConsumer->topics, i);
    tlen += tEncodeSTqTopic(buf, pTopic);
  }
  return tlen;
}

static FORCE_INLINE const void* tDecodeSTqConsumer(const void* buf, STqConsumer* pConsumer) {
  int32_t sz;

  buf = taosDecodeFixedI64(buf, &pConsumer->consumerId);
  buf = taosDecodeFixedI64(buf, &pConsumer->epoch);
  buf = taosDecodeStringTo(buf, pConsumer->cgroup);
  buf = taosDecodeFixedI32(buf, &sz);
  pConsumer->topics = taosArrayInit(sz, sizeof(STqTopic));
  if (pConsumer->topics == NULL) return NULL;
  for (int32_t i = 0; i < sz; i++) {
    STqTopic pTopic;
    buf = tDecodeSTqTopic(buf, &pTopic);
    taosArrayPush(pConsumer->topics, &pTopic);
  }
  return buf;
}

int tqSerializeConsumer(const STqConsumer* pConsumer, STqSerializedHead** ppHead) {
  int32_t sz = tEncodeSTqConsumer(NULL, pConsumer);

  if (sz > (*ppHead)->ssize) {
    void* tmpPtr = taosMemoryRealloc(*ppHead, sizeof(STqSerializedHead) + sz);
    if (tmpPtr == NULL) {
      taosMemoryFree(*ppHead);
      terrno = TSDB_CODE_TQ_OUT_OF_MEMORY;
      return -1;
    }
    *ppHead = tmpPtr;
    (*ppHead)->ssize = sz;
  }

  void* ptr = (*ppHead)->content;
  void* abuf = ptr;
  tEncodeSTqConsumer(&abuf, pConsumer);

  return 0;
}

int32_t tqDeserializeConsumer(STQ* pTq, const STqSerializedHead* pHead, STqConsumer** ppConsumer) {
  const void* str = pHead->content;
  *ppConsumer = taosMemoryCalloc(1, sizeof(STqConsumer));
  if (*ppConsumer == NULL) {
    terrno = TSDB_CODE_TQ_OUT_OF_MEMORY;
    return -1;
  }
  if (tDecodeSTqConsumer(str, *ppConsumer) == NULL) {
    terrno = TSDB_CODE_TQ_OUT_OF_MEMORY;
    return -1;
  }
  STqConsumer* pConsumer = *ppConsumer;
  int32_t      sz = taosArrayGetSize(pConsumer->topics);
  for (int32_t i = 0; i < sz; i++) {
    STqTopic* pTopic = taosArrayGet(pConsumer->topics, i);
    pTopic->pReadhandle = walOpenReadHandle(pTq->pWal);
    if (pTopic->pReadhandle == NULL) {
      ASSERT(false);
    }
    for (int j = 0; j < TQ_BUFFER_SIZE; j++) {
      pTopic->buffer.output[j].status = 0;
      STqReadHandle* pReadHandle = tqInitSubmitMsgScanner(pTq->pVnodeMeta);
      SReadHandle    handle = {
             .reader = pReadHandle,
             .meta = pTq->pVnodeMeta,
      };
      pTopic->buffer.output[j].pReadHandle = pReadHandle;
      pTopic->buffer.output[j].task = qCreateStreamExecTaskInfo(pTopic->qmsg, &handle);
    }
  }

  return 0;
}

int32_t tqProcessPollReq(STQ* pTq, SRpcMsg* pMsg) {
  SMqPollReq* pReq = pMsg->pCont;
  int64_t     consumerId = pReq->consumerId;
  int64_t     fetchOffset;
  int64_t     blockingTime = pReq->blockingTime;

  if (pReq->currentOffset == TMQ_CONF__RESET_OFFSET__EARLIEAST) {
    fetchOffset = 0;
  } else if (pReq->currentOffset == TMQ_CONF__RESET_OFFSET__LATEST) {
    fetchOffset = walGetLastVer(pTq->pWal);
  } else {
    fetchOffset = pReq->currentOffset + 1;
  }

  SMqPollRsp rsp = {
      /*.consumerId = consumerId,*/
      .numOfTopics = 0,
      .pBlockData = NULL,
  };

  STqConsumer* pConsumer = tqHandleGet(pTq->tqMeta, consumerId);
  if (pConsumer == NULL) {
    pMsg->pCont = NULL;
    pMsg->contLen = 0;
    pMsg->code = -1;
    rpcSendResponse(pMsg);
    return 0;
  }

  int sz = taosArrayGetSize(pConsumer->topics);
  ASSERT(sz == 1);
  STqTopic* pTopic = taosArrayGet(pConsumer->topics, 0);
  ASSERT(strcmp(pTopic->topicName, pReq->topic) == 0);
  ASSERT(pConsumer->consumerId == consumerId);

  rsp.reqOffset = pReq->currentOffset;
  rsp.skipLogNum = 0;

  SWalHead* pHead;
  while (1) {
    /*if (fetchOffset > walGetLastVer(pTq->pWal) || walReadWithHandle(pTopic->pReadhandle, fetchOffset) < 0) {*/
    if (walReadWithHandle(pTopic->pReadhandle, fetchOffset) < 0) {
      // TODO: no more log, set timer to wait blocking time
      // if data inserted during waiting, launch query and
      // response to user
      break;
    }
    int8_t pos = fetchOffset % TQ_BUFFER_SIZE;
    pHead = pTopic->pReadhandle->pHead;
    if (pHead->head.msgType == TDMT_VND_SUBMIT) {
      SSubmitReq* pCont = (SSubmitReq*)&pHead->head.body;
      qTaskInfo_t task = pTopic->buffer.output[pos].task;
      qSetStreamInput(task, pCont, STREAM_DATA_TYPE_SUBMIT_BLOCK);
      SArray* pRes = taosArrayInit(0, sizeof(SSDataBlock));
      while (1) {
        SSDataBlock* pDataBlock;
        uint64_t     ts;
        if (qExecTask(task, &pDataBlock, &ts) < 0) {
          ASSERT(false);
        }
        if (pDataBlock == NULL) {
          fetchOffset++;
          pos = fetchOffset % TQ_BUFFER_SIZE;
          rsp.skipLogNum++;
          break;
        }

        taosArrayPush(pRes, pDataBlock);
        rsp.schema = pTopic->buffer.output[pos].pReadHandle->pSchemaWrapper;
        rsp.rspOffset = fetchOffset;

        rsp.numOfTopics = 1;
        rsp.pBlockData = pRes;

        int32_t tlen = sizeof(SMqRspHead) + tEncodeSMqPollRsp(NULL, &rsp);
        void*   buf = rpcMallocCont(tlen);
        if (buf == NULL) {
          pMsg->code = -1;
          return -1;
        }
        ((SMqRspHead*)buf)->mqMsgType = TMQ_MSG_TYPE__POLL_RSP;
        ((SMqRspHead*)buf)->epoch = pReq->epoch;
        ((SMqRspHead*)buf)->consumerId = consumerId;

        void* abuf = POINTER_SHIFT(buf, sizeof(SMqRspHead));
        tEncodeSMqPollRsp(&abuf, &rsp);
        /*taosArrayDestroyEx(rsp.pBlockData, (void (*)(void*))tDeleteSSDataBlock);*/
        pMsg->pCont = buf;
        pMsg->contLen = tlen;
        pMsg->code = 0;
        rpcSendResponse(pMsg);
        return 0;
      }
    } else {
      fetchOffset++;
      rsp.skipLogNum++;
    }
  }

  /*if (blockingTime != 0) {*/
  /*tqAddClientPusher(pTq->tqPushMgr, pMsg, consumerId, blockingTime);*/
  /*} else {*/
  int32_t tlen = sizeof(SMqRspHead) + tEncodeSMqPollRsp(NULL, &rsp);
  void*   buf = rpcMallocCont(tlen);
  if (buf == NULL) {
    pMsg->code = -1;
    return -1;
  }
  ((SMqRspHead*)buf)->mqMsgType = TMQ_MSG_TYPE__POLL_RSP;
  ((SMqRspHead*)buf)->epoch = pReq->epoch;

  void* abuf = POINTER_SHIFT(buf, sizeof(SMqRspHead));
  tEncodeSMqPollRsp(&abuf, &rsp);
  rsp.pBlockData = NULL;
  pMsg->pCont = buf;
  pMsg->contLen = tlen;
  pMsg->code = 0;
  rpcSendResponse(pMsg);
  /*}*/

  return 0;
}

int32_t tqProcessRebReq(STQ* pTq, char* msg) {
  SMqMVRebReq req = {0};
  tDecodeSMqMVRebReq(msg, &req);

  STqConsumer* pConsumer = tqHandleGet(pTq->tqMeta, req.oldConsumerId);
  ASSERT(pConsumer);
  pConsumer->consumerId = req.newConsumerId;
  tqHandleMovePut(pTq->tqMeta, req.newConsumerId, pConsumer);
  tqHandleCommit(pTq->tqMeta, req.newConsumerId);
  tqHandlePurge(pTq->tqMeta, req.oldConsumerId);
  terrno = TSDB_CODE_SUCCESS;
  return 0;
}

int32_t tqProcessSetConnReq(STQ* pTq, char* msg) {
  SMqSetCVgReq req = {0};
  tDecodeSMqSetCVgReq(msg, &req);

  /*printf("vg %d set to consumer from %ld to %ld\n", req.vgId, req.oldConsumerId, req.newConsumerId);*/
  STqConsumer* pConsumer = taosMemoryCalloc(1, sizeof(STqConsumer));
  if (pConsumer == NULL) {
    terrno = TSDB_CODE_TQ_OUT_OF_MEMORY;
    return -1;
  }

  strcpy(pConsumer->cgroup, req.cgroup);
  pConsumer->topics = taosArrayInit(0, sizeof(STqTopic));
  pConsumer->consumerId = req.consumerId;
  pConsumer->epoch = 0;

  STqTopic* pTopic = taosMemoryCalloc(1, sizeof(STqTopic));
  if (pTopic == NULL) {
    taosArrayDestroy(pConsumer->topics);
    taosMemoryFree(pConsumer);
    return -1;
  }
  strcpy(pTopic->topicName, req.topicName);
  pTopic->sql = req.sql;
  pTopic->logicalPlan = req.logicalPlan;
  pTopic->physicalPlan = req.physicalPlan;
  pTopic->qmsg = req.qmsg;
  /*pTopic->committedOffset = -1;*/
  /*pTopic->currentOffset = -1;*/

  pTopic->buffer.firstOffset = -1;
  pTopic->buffer.lastOffset = -1;
  pTopic->pReadhandle = walOpenReadHandle(pTq->pWal);
  if (pTopic->pReadhandle == NULL) {
    ASSERT(false);
  }
  for (int i = 0; i < TQ_BUFFER_SIZE; i++) {
    pTopic->buffer.output[i].status = 0;
    STqReadHandle* pReadHandle = tqInitSubmitMsgScanner(pTq->pVnodeMeta);
    SReadHandle    handle = {
           .reader = pReadHandle,
           .meta = pTq->pVnodeMeta,
    };
    pTopic->buffer.output[i].pReadHandle = pReadHandle;
    pTopic->buffer.output[i].task = qCreateStreamExecTaskInfo(req.qmsg, &handle);
  }
  taosArrayPush(pConsumer->topics, pTopic);
  tqHandleMovePut(pTq->tqMeta, req.consumerId, pConsumer);
  tqHandleCommit(pTq->tqMeta, req.consumerId);
  terrno = TSDB_CODE_SUCCESS;
  return 0;
}

int32_t tqExpandTask(STQ* pTq, SStreamTask* pTask, int32_t parallel) {
  if (pTask->execType == TASK_EXEC__NONE) return 0;

  pTask->exec.numOfRunners = parallel;
  pTask->exec.runners = taosMemoryCalloc(parallel, sizeof(SStreamRunner));
  if (pTask->exec.runners == NULL) {
    return -1;
  }
  for (int32_t i = 0; i < parallel; i++) {
    STqReadHandle* pReadHandle = tqInitSubmitMsgScanner(pTq->pVnodeMeta);
    SReadHandle    handle = {
           .reader = pReadHandle,
           .meta = pTq->pVnodeMeta,
    };
    pTask->exec.runners[i].inputHandle = pReadHandle;
    pTask->exec.runners[i].executor = qCreateStreamExecTaskInfo(pTask->exec.qmsg, &handle);
    ASSERT(pTask->exec.runners[i].executor);
  }
  return 0;
}

int32_t tqProcessTaskDeploy(STQ* pTq, char* msg, int32_t msgLen) {
  SStreamTask* pTask = taosMemoryMalloc(sizeof(SStreamTask));
  if (pTask == NULL) {
    return -1;
  }
  SCoder decoder;
  tCoderInit(&decoder, TD_LITTLE_ENDIAN, (uint8_t*)msg, msgLen, TD_DECODER);
  if (tDecodeSStreamTask(&decoder, pTask) < 0) {
    ASSERT(0);
  }
  tCoderClear(&decoder);

  if (tqExpandTask(pTq, pTask, 4) < 0) {
    ASSERT(0);
  }
  pTask->ahandle = pTq->pVnode;

  taosHashPut(pTq->pStreamTasks, &pTask->taskId, sizeof(int32_t), pTask, sizeof(SStreamTask));

  return 0;
}

int32_t tqProcessStreamTrigger(STQ* pTq, void* data, int32_t dataLen) {
  void* pIter = NULL;

  while (1) {
    pIter = taosHashIterate(pTq->pStreamTasks, pIter);
    if (pIter == NULL) break;
    SStreamTask* pTask = (SStreamTask*)pIter;

    if (streamExecTask(pTask, &pTq->pVnode->msgCb, data, STREAM_DATA_TYPE_SUBMIT_BLOCK, 0) < 0) {
      // TODO
    }
  }
  return 0;
}

<<<<<<< HEAD
int32_t tqProcessTaskExec(STQ* pTq, SRpcMsg* msg) {
  char* msgstr = POINTER_SHIFT(msg->pCont, sizeof(SMsgHead));

  SStreamTaskExecReq req;
  tDecodeSStreamTaskExecReq(msgstr, &req);
=======
int32_t tqProcessTaskExec(STQ* pTq, char* msg, int32_t msgLen) {
  SStreamTaskExecReq req;
  tDecodeSStreamTaskExecReq(msg, &req);
>>>>>>> 27a56754

  int32_t      taskId = req.taskId;
  SStreamTask* pTask = taosHashGet(pTq->pStreamTasks, &taskId, sizeof(int32_t));
  ASSERT(pTask);

  if (streamExecTask(pTask, &pTq->pVnode->msgCb, req.data, STREAM_DATA_TYPE_SSDATA_BLOCK, 0) < 0) {
    // TODO
  }
  return 0;
}<|MERGE_RESOLUTION|>--- conflicted
+++ resolved
@@ -498,17 +498,9 @@
   return 0;
 }
 
-<<<<<<< HEAD
-int32_t tqProcessTaskExec(STQ* pTq, SRpcMsg* msg) {
-  char* msgstr = POINTER_SHIFT(msg->pCont, sizeof(SMsgHead));
-
-  SStreamTaskExecReq req;
-  tDecodeSStreamTaskExecReq(msgstr, &req);
-=======
 int32_t tqProcessTaskExec(STQ* pTq, char* msg, int32_t msgLen) {
   SStreamTaskExecReq req;
   tDecodeSStreamTaskExecReq(msg, &req);
->>>>>>> 27a56754
 
   int32_t      taskId = req.taskId;
   SStreamTask* pTask = taosHashGet(pTq->pStreamTasks, &taskId, sizeof(int32_t));
