--- conflicted
+++ resolved
@@ -1205,12 +1205,7 @@
     // 1. get the related stream task
     pStreamTask = streamMetaAcquireTask(pMeta, pTask->streamTaskId.streamId, pTask->streamTaskId.taskId);
     if (pStreamTask == NULL) {
-<<<<<<< HEAD
-      // todo delete this task, if the related stream task is dropped
-      qError("failed to find s-task:0x%" PRIx64 ", it may have been destroyed, drop fill-history task:%s",
-=======
       tqError("failed to find s-task:0x%"PRIx64", it may have been destroyed, drop related fill-history task:%s",
->>>>>>> ff5d6935
              pTask->streamTaskId.taskId, pTask->id.idStr);
 
       tqDebug("s-task:%s fill-history task set status to be dropping", id);
@@ -1222,96 +1217,10 @@
     }
 
     ASSERT(pStreamTask->info.taskLevel == TASK_LEVEL__SOURCE);
-<<<<<<< HEAD
-#if 0
-    // 2. it cannot be paused, when the stream task in TASK_STATUS__SCAN_HISTORY status. Let's wait for the
-    // stream task get ready for scan history data
-    while (streamTaskGetStatus(pStreamTask, NULL) == TASK_STATUS__SCAN_HISTORY) {
-      tqDebug(
-          "s-task:%s level:%d related stream task:%s(status:%s) not ready for halt, wait for it and recheck in 100ms",
-          id, pTask->info.taskLevel, pStreamTask->id.idStr, streamGetTaskStatusStr(pStreamTask->status.taskStatus));
-      taosMsleep(100);
-    }
-
-    // now we can stop the stream task execution
-    int64_t nextProcessedVer = 0;
-
-    while (1) {
-      taosThreadMutexLock(&pStreamTask->lock);
-      int8_t status = pStreamTask->status.taskStatus;
-      if (status == TASK_STATUS__DROPPING || status == TASK_STATUS__STOP) {
-        // return; do nothing
-      }
-
-      if (status == TASK_STATUS__HALT) {
-        //        tqDebug("s-task:%s level:%d sched-status:%d is halt by fill-history task:%s", pStreamTask->id.idStr,
-        //                pStreamTask->info.taskLevel, pStreamTask->status.schedStatus, id);
-        //        latestVer = walReaderGetCurrentVer(pStreamTask->exec.pWalReader);
-        //
-        //        taosThreadMutexUnlock(&pStreamTask->lock);
-        //        break;
-      }
-
-      if (pStreamTask->status.taskStatus == TASK_STATUS__CK) {
-        qDebug("s-task:%s status:%s during generating checkpoint, wait for 1sec and retry set status:halt",
-               pStreamTask->id.idStr, streamGetTaskStatusStr(TASK_STATUS__CK));
-        taosThreadMutexUnlock(&pStreamTask->lock);
-        taosMsleep(1000);
-        continue;
-      }
-
-      // upgrade to halt status
-      if (status == TASK_STATUS__PAUSE) {
-        qDebug("s-task:%s upgrade status to %s from %s", pStreamTask->id.idStr,
-               streamGetTaskStatusStr(TASK_STATUS__HALT), streamGetTaskStatusStr(TASK_STATUS__PAUSE));
-      } else {
-        qDebug("s-task:%s halt task, prev status:%s", pStreamTask->id.idStr, streamGetTaskStatusStr(status));
-      }
-
-      pStreamTask->status.keepTaskStatus = status;
-      pStreamTask->status.taskStatus = TASK_STATUS__HALT;
-
-      // wal scan not start yet, reset it to be the start position
-      nextProcessedVer = walReaderGetCurrentVer(pStreamTask->exec.pWalReader);
-      if (nextProcessedVer == -1) {
-        nextProcessedVer = pStreamTask->dataRange.range.maxVer + 1;
-      }
-
-      tqDebug("s-task:%s level:%d nextProcessedVer:%" PRId64 ", sched-status:%d is halt by fill-history task:%s",
-              pStreamTask->id.idStr, pStreamTask->info.taskLevel, nextProcessedVer, pStreamTask->status.schedStatus,
-              id);
-
-      taosThreadMutexUnlock(&pStreamTask->lock);
-      break;
-    }
-#endif
-
-    streamTaskHandleEvent(pStreamTask->status.pSM, TASK_EVENT_HALT);
-    int64_t nextProcessedVer = pStreamTask->hTaskInfo.haltVer;
-
-    // if it's an source task, extract the last version in wal.
-    pRange = &pTask->dataRange.range;
-    bool done = streamHistoryTaskSetVerRangeStep2(pTask, nextProcessedVer);
-    pTask->execInfo.step2Start = taosGetTimestampMs();
-
-    if (done) {
-      qDebug("s-task:%s scan-history from WAL stage(step 2) ended, elapsed time:%.2fs", id, 0.0);
-      streamTaskPutTranstateIntoInputQ(pTask);
-//      streamTaskRestoreStatus(pTask);
-
-//      if (pTask->status.taskStatus == TASK_STATUS__PAUSE) {
-//        pTask->status.keepTaskStatus = TASK_STATUS__READY;
-//        qDebug("s-task:%s prev status is %s, update the kept status to be:%s when after step 2", id,
-//               streamGetTaskStatusStr(TASK_STATUS__PAUSE), streamGetTaskStatusStr(pTask->status.keepTaskStatus));
-//      }
-
-      streamExecTask(pTask);  // exec directly
-=======
 
     code = streamTaskHandleEvent(pStreamTask->status.pSM, TASK_EVENT_HALT);
     if (code == TSDB_CODE_SUCCESS) {
       doStartStep2(pTask, pStreamTask, pTq);
->>>>>>> ff5d6935
     } else {
       tqError("s-task:%s failed to halt s-task:%s, not launch step2", id, pStreamTask->id.idStr);
     }
