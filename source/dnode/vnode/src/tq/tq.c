/*
 * Copyright (c) 2019 TAOS Data, Inc. <jhtao@taosdata.com>
 *
 * This program is free software: you can use, redistribute, and/or modify
 * it under the terms of the GNU Affero General Public License, version 3
 * or later ("AGPL"), as published by the Free Software Foundation.
 *
 * This program is distributed in the hope that it will be useful, but WITHOUT
 * ANY WARRANTY; without even the implied warranty of MERCHANTABILITY or
 * FITNESS FOR A PARTICULAR PURPOSE.
 *
 * You should have received a copy of the GNU Affero General Public License
 * along with this program. If not, see <http://www.gnu.org/licenses/>.
 */

#include "tq.h"

// 0: not init
// 1: already inited
// 2: wait to be inited or cleaup
#define WAL_READ_TASKS_ID (-1)

static int32_t tqInitialize(STQ* pTq);

static FORCE_INLINE bool tqIsHandleExec(STqHandle* pHandle) { return TMQ_HANDLE_STATUS_EXEC == pHandle->status; }
static FORCE_INLINE void tqSetHandleExec(STqHandle* pHandle) {pHandle->status = TMQ_HANDLE_STATUS_EXEC;}
static FORCE_INLINE void tqSetHandleIdle(STqHandle* pHandle) {pHandle->status = TMQ_HANDLE_STATUS_IDLE;}

int32_t tqInit() {
  int8_t old;
  while (1) {
    old = atomic_val_compare_exchange_8(&tqMgmt.inited, 0, 2);
    if (old != 2) break;
  }

  if (old == 0) {
    tqMgmt.timer = taosTmrInit(10000, 100, 10000, "TQ");
    if (tqMgmt.timer == NULL) {
      atomic_store_8(&tqMgmt.inited, 0);
      return -1;
    }
    if (streamInit() < 0) {
      return -1;
    }
    atomic_store_8(&tqMgmt.inited, 1);
  }

  return 0;
}

void tqCleanUp() {
  int8_t old;
  while (1) {
    old = atomic_val_compare_exchange_8(&tqMgmt.inited, 1, 2);
    if (old != 2) break;
  }

  if (old == 1) {
    taosTmrCleanUp(tqMgmt.timer);
    streamCleanUp();
    atomic_store_8(&tqMgmt.inited, 0);
  }
}

static void destroyTqHandle(void* data) {
  STqHandle* pData = (STqHandle*)data;
  qDestroyTask(pData->execHandle.task);

  if (pData->execHandle.subType == TOPIC_SUB_TYPE__COLUMN) {
    taosMemoryFreeClear(pData->execHandle.execCol.qmsg);
  } else if (pData->execHandle.subType == TOPIC_SUB_TYPE__DB) {
    tqReaderClose(pData->execHandle.pTqReader);
    walCloseReader(pData->pWalReader);
    taosHashCleanup(pData->execHandle.execDb.pFilterOutTbUid);
  } else if (pData->execHandle.subType == TOPIC_SUB_TYPE__TABLE) {
    walCloseReader(pData->pWalReader);
    tqReaderClose(pData->execHandle.pTqReader);
    taosMemoryFreeClear(pData->execHandle.execTb.qmsg);
    nodesDestroyNode(pData->execHandle.execTb.node);
  }
  if(pData->msg != NULL) {
    rpcFreeCont(pData->msg->pCont);
    taosMemoryFree(pData->msg);
    pData->msg = NULL;
  }
}

static bool tqOffsetLessOrEqual(const STqOffset* pLeft, const STqOffset* pRight) {
  return pLeft->val.type == TMQ_OFFSET__LOG && pRight->val.type == TMQ_OFFSET__LOG &&
         pLeft->val.version <= pRight->val.version;
}

STQ* tqOpen(const char* path, SVnode* pVnode) {
  STQ* pTq = taosMemoryCalloc(1, sizeof(STQ));
  if (pTq == NULL) {
    terrno = TSDB_CODE_OUT_OF_MEMORY;
    return NULL;
  }

  pTq->path = taosStrdup(path);
  pTq->pVnode = pVnode;
  pTq->walLogLastVer = pVnode->pWal->vers.lastVer;

  pTq->pHandle = taosHashInit(64, MurmurHash3_32, true, HASH_ENTRY_LOCK);
  taosHashSetFreeFp(pTq->pHandle, destroyTqHandle);

  taosInitRWLatch(&pTq->lock);
  pTq->pPushMgr = taosHashInit(64, MurmurHash3_32, false, HASH_NO_LOCK);

  pTq->pCheckInfo = taosHashInit(64, MurmurHash3_32, true, HASH_ENTRY_LOCK);
  taosHashSetFreeFp(pTq->pCheckInfo, (FDelete)tDeleteSTqCheckInfo);

  int32_t code = tqInitialize(pTq);
  if (code != TSDB_CODE_SUCCESS) {
    tqClose(pTq);
    return NULL;
  } else {
    return pTq;
  }
}

int32_t tqInitialize(STQ* pTq) {
  if (tqMetaOpen(pTq) < 0) {
    return -1;
  }

  pTq->pOffsetStore = tqOffsetOpen(pTq);
  if (pTq->pOffsetStore == NULL) {
    return -1;
  }

  pTq->pStreamMeta = streamMetaOpen(pTq->path, pTq, (FTaskExpand*)tqExpandTask, pTq->pVnode->config.vgId);
  if (pTq->pStreamMeta == NULL) {
    return -1;
  }

  // the version is kept in task's meta data
  // todo check if this version is required or not
  if (streamLoadTasks(pTq->pStreamMeta, walGetCommittedVer(pTq->pVnode->pWal)) < 0) {
    return -1;
  }

  return 0;
}

void tqClose(STQ* pTq) {
  if (pTq == NULL) {
    return;
  }

  tqOffsetClose(pTq->pOffsetStore);
  taosHashCleanup(pTq->pHandle);
  taosHashCleanup(pTq->pPushMgr);
  taosHashCleanup(pTq->pCheckInfo);
  taosMemoryFree(pTq->path);
  tqMetaClose(pTq);
  streamMetaClose(pTq->pStreamMeta);
  taosMemoryFree(pTq);
}

void tqNotifyClose(STQ* pTq) {
  if (pTq != NULL) {
    taosWLockLatch(&pTq->pStreamMeta->lock);

    void* pIter = NULL;
    while (1) {
      pIter = taosHashIterate(pTq->pStreamMeta->pTasks, pIter);
      if (pIter == NULL) {
        break;
      }

      SStreamTask* pTask = *(SStreamTask**)pIter;
      tqDebug("vgId:%d s-task:%s set dropping flag", pTq->pStreamMeta->vgId, pTask->id.idStr);
      pTask->status.taskStatus = TASK_STATUS__STOP;

      int64_t st = taosGetTimestampMs();
      qKillTask(pTask->exec.pExecutor, TSDB_CODE_SUCCESS);
      int64_t el = taosGetTimestampMs() - st;
      tqDebug("vgId:%d s-task:%s is closed in %" PRId64 " ms", pTq->pStreamMeta->vgId, pTask->id.idStr, el);
    }

    taosWUnLockLatch(&pTq->pStreamMeta->lock);
  }
}

static int32_t doSendDataRsp(const SRpcHandleInfo* pRpcHandleInfo, const SMqDataRsp* pRsp, int32_t epoch,
                             int64_t consumerId, int32_t type) {
  int32_t len = 0;
  int32_t code = 0;

  if (type == TMQ_MSG_TYPE__POLL_RSP) {
    tEncodeSize(tEncodeMqDataRsp, pRsp, len, code);
  } else if (type == TMQ_MSG_TYPE__TAOSX_RSP) {
    tEncodeSize(tEncodeSTaosxRsp, (STaosxRsp*)pRsp, len, code);
  }

  if (code < 0) {
    return -1;
  }

  int32_t tlen = sizeof(SMqRspHead) + len;
  void*   buf = rpcMallocCont(tlen);
  if (buf == NULL) {
    return -1;
  }

  ((SMqRspHead*)buf)->mqMsgType = type;
  ((SMqRspHead*)buf)->epoch = epoch;
  ((SMqRspHead*)buf)->consumerId = consumerId;

  void* abuf = POINTER_SHIFT(buf, sizeof(SMqRspHead));

  SEncoder encoder = {0};
  tEncoderInit(&encoder, abuf, len);

  if (type == TMQ_MSG_TYPE__POLL_RSP) {
    tEncodeMqDataRsp(&encoder, pRsp);
  } else if (type == TMQ_MSG_TYPE__TAOSX_RSP) {
    tEncodeSTaosxRsp(&encoder, (STaosxRsp*)pRsp);
  }

  tEncoderClear(&encoder);

  SRpcMsg rsp = {
      .info = *pRpcHandleInfo,
      .pCont = buf,
      .contLen = tlen,
      .code = 0,
  };

  tmsgSendRsp(&rsp);
  return 0;
}

int32_t tqPushDataRsp(STqHandle* pHandle, int32_t vgId) {
  SMqDataRsp dataRsp = {0};
  dataRsp.head.consumerId = pHandle->consumerId;
  dataRsp.head.epoch = pHandle->epoch;
  dataRsp.head.mqMsgType = TMQ_MSG_TYPE__POLL_RSP;

  int64_t sver = 0, ever = 0;
  walReaderValidVersionRange(pHandle->execHandle.pTqReader->pWalReader, &sver, &ever);
  tqDoSendDataRsp(&pHandle->msg->info, &dataRsp, pHandle->epoch, pHandle->consumerId, TMQ_MSG_TYPE__POLL_RSP, sver, ever);

  char buf1[80] = {0};
  char buf2[80] = {0};
  tFormatOffset(buf1, tListLen(buf1), &dataRsp.reqOffset);
  tFormatOffset(buf2, tListLen(buf2), &dataRsp.rspOffset);
  tqDebug("vgId:%d, from consumer:0x%" PRIx64 " (epoch %d) push rsp, block num: %d, req:%s, rsp:%s",
          vgId, dataRsp.head.consumerId, dataRsp.head.epoch, dataRsp.blockNum, buf1, buf2);
  return 0;
}

int32_t tqSendDataRsp(STqHandle* pHandle, const SRpcMsg* pMsg, const SMqPollReq* pReq, const SMqDataRsp* pRsp,
                      int32_t type, int32_t vgId) {
  int64_t sver = 0, ever = 0;
  walReaderValidVersionRange(pHandle->execHandle.pTqReader->pWalReader, &sver, &ever);

  tqDoSendDataRsp(&pMsg->info, pRsp, pReq->epoch, pReq->consumerId, type, sver, ever);

  char buf1[80] = {0};
  char buf2[80] = {0};
  tFormatOffset(buf1, 80, &pRsp->reqOffset);
  tFormatOffset(buf2, 80, &pRsp->rspOffset);

  tqDebug("vgId:%d consumer:0x%" PRIx64 " (epoch %d) send rsp, block num:%d, req:%s, rsp:%s, reqId:0x%" PRIx64,
          vgId, pReq->consumerId, pReq->epoch, pRsp->blockNum, buf1, buf2, pReq->reqId);

  return 0;
}

int32_t tqProcessOffsetCommitReq(STQ* pTq, int64_t sversion, char* msg, int32_t msgLen) {
  SMqVgOffset vgOffset = {0};
  int32_t     vgId = TD_VID(pTq->pVnode);

  SDecoder decoder;
  tDecoderInit(&decoder, (uint8_t*)msg, msgLen);
  if (tDecodeMqVgOffset(&decoder, &vgOffset) < 0) {
    return -1;
  }

  tDecoderClear(&decoder);

  STqOffset* pOffset = &vgOffset.offset;

  if (pOffset->val.type == TMQ_OFFSET__SNAPSHOT_DATA || pOffset->val.type == TMQ_OFFSET__SNAPSHOT_META) {
    tqDebug("receive offset commit msg to %s on vgId:%d, offset(type:snapshot) uid:%" PRId64 ", ts:%" PRId64,
            pOffset->subKey, vgId, pOffset->val.uid, pOffset->val.ts);
  } else if (pOffset->val.type == TMQ_OFFSET__LOG) {
    tqDebug("receive offset commit msg to %s on vgId:%d, offset(type:log) version:%" PRId64, pOffset->subKey, vgId,
            pOffset->val.version);
    if (pOffset->val.version + 1 == sversion) {
      pOffset->val.version += 1;
    }
  } else {
    tqError("invalid commit offset type:%d", pOffset->val.type);
    return -1;
  }

  STqOffset* pSavedOffset = tqOffsetRead(pTq->pOffsetStore, pOffset->subKey);
  if (pSavedOffset != NULL && tqOffsetLessOrEqual(pOffset, pSavedOffset)) {
    tqDebug("not update the offset, vgId:%d sub:%s since committed:%" PRId64 " less than/equal to existed:%" PRId64,
            vgId, pOffset->subKey, pOffset->val.version, pSavedOffset->val.version);
    return 0;  // no need to update the offset value
  }

  // save the new offset value
  if (tqOffsetWrite(pTq->pOffsetStore, pOffset) < 0) {
    return -1;
  }

  return 0;
}

int32_t tqProcessSeekReq(STQ* pTq, int64_t sversion, char* msg, int32_t msgLen) {
  SMqVgOffset vgOffset = {0};
  int32_t     vgId = TD_VID(pTq->pVnode);

  SDecoder decoder;
  tDecoderInit(&decoder, (uint8_t*)msg, msgLen);
  if (tDecodeMqVgOffset(&decoder, &vgOffset) < 0) {
    tqError("vgId:%d failed to decode seek msg", vgId);
    return -1;
  }

  tDecoderClear(&decoder);

  tqDebug("topic:%s, vgId:%d process offset seek by consumer:0x%" PRIx64 ", req offset:%" PRId64,
          vgOffset.offset.subKey, vgId, vgOffset.consumerId, vgOffset.offset.val.version);

  STqOffset* pOffset = &vgOffset.offset;
  if (pOffset->val.type != TMQ_OFFSET__LOG) {
    tqError("vgId:%d, subKey:%s invalid seek offset type:%d", vgId, pOffset->subKey, pOffset->val.type);
    return -1;
  }

  STqHandle* pHandle = taosHashGet(pTq->pHandle, pOffset->subKey, strlen(pOffset->subKey));
  if (pHandle == NULL) {
    tqError("tmq seek: consumer:0x%" PRIx64 " vgId:%d subkey %s not found", vgOffset.consumerId, vgId,
        pOffset->subKey);
    terrno = TSDB_CODE_INVALID_MSG;
    return -1;
  }

  // 2. check consumer-vg assignment status
  taosRLockLatch(&pTq->lock);
  if (pHandle->consumerId != vgOffset.consumerId) {
    tqDebug("ERROR tmq seek: consumer:0x%" PRIx64 " vgId:%d, subkey %s, mismatch for saved handle consumer:0x%" PRIx64,
            vgOffset.consumerId, vgId, pOffset->subKey, pHandle->consumerId);
    terrno = TSDB_CODE_TMQ_CONSUMER_MISMATCH;
    taosRUnLockLatch(&pTq->lock);
    return -1;
  }
  taosRUnLockLatch(&pTq->lock);

  //3. check the offset info
  STqOffset* pSavedOffset = tqOffsetRead(pTq->pOffsetStore, pOffset->subKey);
  if (pSavedOffset != NULL) {
    if (pSavedOffset->val.type != TMQ_OFFSET__LOG) {
      tqError("invalid saved offset type, vgId:%d sub:%s", vgId, pOffset->subKey);
      return 0;  // no need to update the offset value
    }

    if (pSavedOffset->val.version == pOffset->val.version) {
      tqDebug("vgId:%d subKey:%s no need to seek to %" PRId64 " prev offset:%" PRId64, vgId, pOffset->subKey,
              pOffset->val.version, pSavedOffset->val.version);
      return 0;
    }
  }

  int64_t sver = 0, ever = 0;
  walReaderValidVersionRange(pHandle->execHandle.pTqReader->pWalReader, &sver, &ever);
  if (pOffset->val.version < sver) {
    pOffset->val.version = sver;
  } else if (pOffset->val.version > ever) {
    pOffset->val.version = ever;
  }

  // save the new offset value
  if (pSavedOffset != NULL) {
    tqDebug("vgId:%d sub:%s seek to:%" PRId64 " prev offset:%" PRId64, vgId, pOffset->subKey, pOffset->val.version,
            pSavedOffset->val.version);
  } else {
    tqDebug("vgId:%d sub:%s seek to:%"PRId64" not saved yet", vgId, pOffset->subKey, pOffset->val.version);
  }

  if (tqOffsetWrite(pTq->pOffsetStore, pOffset) < 0) {
    tqError("failed to save offset, vgId:%d sub:%s seek to %" PRId64, vgId, pOffset->subKey, pOffset->val.version);
    return -1;
  }

  tqDebug("topic:%s, vgId:%d consumer:0x%" PRIx64 " offset is update to:%" PRId64, vgOffset.offset.subKey, vgId,
          vgOffset.consumerId, vgOffset.offset.val.version);

  return 0;
}

int32_t tqCheckColModifiable(STQ* pTq, int64_t tbUid, int32_t colId) {
  void* pIter = NULL;

  while (1) {
    pIter = taosHashIterate(pTq->pCheckInfo, pIter);
    if (pIter == NULL) {
      break;
    }

    STqCheckInfo* pCheck = (STqCheckInfo*)pIter;

    if (pCheck->ntbUid == tbUid) {
      int32_t sz = taosArrayGetSize(pCheck->colIdList);
      for (int32_t i = 0; i < sz; i++) {
        int16_t forbidColId = *(int16_t*)taosArrayGet(pCheck->colIdList, i);
        if (forbidColId == colId) {
          taosHashCancelIterate(pTq->pCheckInfo, pIter);
          return -1;
        }
      }
    }
  }

  return 0;
}

int32_t tqProcessPollReq(STQ* pTq, SRpcMsg* pMsg) {
  SMqPollReq req = {0};
  int code = 0;
  if (tDeserializeSMqPollReq(pMsg->pCont, pMsg->contLen, &req) < 0) {
    tqError("tDeserializeSMqPollReq %d failed", pMsg->contLen);
    terrno = TSDB_CODE_INVALID_MSG;
    return -1;
  }

  int64_t      consumerId = req.consumerId;
  int32_t      reqEpoch = req.epoch;
  STqOffsetVal reqOffset = req.reqOffset;
  int32_t      vgId = TD_VID(pTq->pVnode);
  STqHandle*   pHandle = NULL;

  while (1) {
    taosWLockLatch(&pTq->lock);
    // 1. find handle
    pHandle = taosHashGet(pTq->pHandle, req.subKey, strlen(req.subKey));
    if (pHandle == NULL) {
      tqError("tmq poll: consumer:0x%" PRIx64 " vgId:%d subkey %s not found", consumerId, vgId, req.subKey);
      terrno = TSDB_CODE_INVALID_MSG;
      taosWUnLockLatch(&pTq->lock);
      return -1;
    }

    // 2. check re-balance status
    if (pHandle->consumerId != consumerId) {
      tqError("ERROR tmq poll: consumer:0x%" PRIx64 " vgId:%d, subkey %s, mismatch for saved handle consumer:0x%" PRIx64,
              consumerId, TD_VID(pTq->pVnode), req.subKey, pHandle->consumerId);
      terrno = TSDB_CODE_TMQ_CONSUMER_MISMATCH;
      taosWUnLockLatch(&pTq->lock);
      return -1;
    }

    bool exec = tqIsHandleExec(pHandle);
    if(!exec) {
      tqSetHandleExec(pHandle);
//      qSetTaskCode(pHandle->execHandle.task, TDB_CODE_SUCCESS);
      tqDebug("tmq poll: consumer:0x%" PRIx64 "vgId:%d, topic:%s, set handle exec, pHandle:%p", consumerId, vgId, req.subKey, pHandle);
      taosWUnLockLatch(&pTq->lock);
      break;
    }
    taosWUnLockLatch(&pTq->lock);

    tqDebug("tmq poll: consumer:0x%" PRIx64 "vgId:%d, topic:%s, subscription is executing, wait for 10ms and retry, pHandle:%p", consumerId, vgId, req.subKey, pHandle);
    taosMsleep(10);
  }

  // 3. update the epoch value
  if (pHandle->epoch < reqEpoch) {
    tqDebug("tmq poll: consumer:0x%" PRIx64 " epoch update from %d to %d by poll req", consumerId, pHandle->epoch, reqEpoch);
    pHandle->epoch = reqEpoch;
  }

  char buf[80];
  tFormatOffset(buf, 80, &reqOffset);
  tqDebug("tmq poll: consumer:0x%" PRIx64 " (epoch %d), subkey %s, recv poll req vgId:%d, req:%s, reqId:0x%" PRIx64,
          consumerId, req.epoch, pHandle->subKey, vgId, buf, req.reqId);

  code = tqExtractDataForMq(pTq, pHandle, &req, pMsg);
  tqSetHandleIdle(pHandle);

  tqDebug("tmq poll: consumer:0x%" PRIx64 "vgId:%d, topic:%s, , set handle idle, pHandle:%p", consumerId, vgId, req.subKey, pHandle);
  return code;
}

int32_t tqProcessVgWalInfoReq(STQ* pTq, SRpcMsg* pMsg) {
  SMqPollReq req = {0};
  if (tDeserializeSMqPollReq(pMsg->pCont, pMsg->contLen, &req) < 0) {
    tqError("tDeserializeSMqPollReq %d failed", pMsg->contLen);
    terrno = TSDB_CODE_INVALID_MSG;
    return -1;
  }

  int64_t      consumerId = req.consumerId;
  STqOffsetVal reqOffset = req.reqOffset;
  int32_t      vgId = TD_VID(pTq->pVnode);

  // 1. find handle
  STqHandle* pHandle = taosHashGet(pTq->pHandle, req.subKey, strlen(req.subKey));
  if (pHandle == NULL) {
    tqError("consumer:0x%" PRIx64 " vgId:%d subkey:%s not found", consumerId, vgId, req.subKey);
    terrno = TSDB_CODE_INVALID_MSG;
    return -1;
  }

  // 2. check re-balance status
  taosRLockLatch(&pTq->lock);
  if (pHandle->consumerId != consumerId) {
    tqDebug("ERROR consumer:0x%" PRIx64 " vgId:%d, subkey %s, mismatch for saved handle consumer:0x%" PRIx64,
            consumerId, vgId, req.subKey, pHandle->consumerId);
    terrno = TSDB_CODE_TMQ_CONSUMER_MISMATCH;
    taosRUnLockLatch(&pTq->lock);
    return -1;
  }
  taosRUnLockLatch(&pTq->lock);

  int64_t sver = 0, ever = 0;
  walReaderValidVersionRange(pHandle->execHandle.pTqReader->pWalReader, &sver, &ever);

  SMqDataRsp dataRsp = {0};
  tqInitDataRsp(&dataRsp, &req);

  STqOffset* pOffset = tqOffsetRead(pTq->pOffsetStore, req.subKey);
  if (pOffset != NULL) {
    if (pOffset->val.type != TMQ_OFFSET__LOG) {
      tqError("consumer:0x%" PRIx64 " vgId:%d subkey:%s use snapshot, no valid wal info", consumerId, vgId, req.subKey);
      terrno = TSDB_CODE_INVALID_PARA;
      tDeleteMqDataRsp(&dataRsp);
      return -1;
    }

    dataRsp.rspOffset.type = TMQ_OFFSET__LOG;
    dataRsp.rspOffset.version = pOffset->val.version;
  } else {
    if (req.useSnapshot == true) {
      tqError("consumer:0x%" PRIx64 " vgId:%d subkey:%s snapshot not support wal info", consumerId, vgId, req.subKey);
      terrno = TSDB_CODE_INVALID_PARA;
      tDeleteMqDataRsp(&dataRsp);
      return -1;
    }

    dataRsp.rspOffset.type = TMQ_OFFSET__LOG;

    if (reqOffset.type == TMQ_OFFSET__LOG) {
      int64_t currentVer = walReaderGetCurrentVer(pHandle->execHandle.pTqReader->pWalReader);
      if (currentVer == -1) { // not start to read data from wal yet, return req offset directly
        dataRsp.rspOffset.version = reqOffset.version;
      } else {
        dataRsp.rspOffset.version = currentVer;  // return current consume offset value
      }
    } else if (reqOffset.type == TMQ_OFFSET__RESET_EARLIEAST) {
      dataRsp.rspOffset.version = sver;  // not consume yet, set the earliest position
    } else if (reqOffset.type == TMQ_OFFSET__RESET_LATEST) {
      dataRsp.rspOffset.version = ever;
    } else {
      tqError("consumer:0x%" PRIx64 " vgId:%d subkey:%s invalid offset type:%d", consumerId, vgId, req.subKey,
              reqOffset.type);
      terrno = TSDB_CODE_INVALID_PARA;
      tDeleteMqDataRsp(&dataRsp);
      return -1;
    }
  }

  tqDoSendDataRsp(&pMsg->info, &dataRsp, req.epoch, req.consumerId, TMQ_MSG_TYPE__WALINFO_RSP, sver, ever);
  return 0;
}

int32_t tqProcessDeleteSubReq(STQ* pTq, int64_t sversion, char* msg, int32_t msgLen) {
  SMqVDeleteReq* pReq = (SMqVDeleteReq*)msg;
  int32_t vgId = TD_VID(pTq->pVnode);

  tqDebug("vgId:%d, tq process delete sub req %s", vgId, pReq->subKey);
  int32_t code = 0;

  taosWLockLatch(&pTq->lock);
  STqHandle* pHandle = taosHashGet(pTq->pHandle, pReq->subKey, strlen(pReq->subKey));
  if (pHandle) {
    while (tqIsHandleExec(pHandle)) {
      tqDebug("vgId:%d, topic:%s, subscription is executing, wait for 10ms and retry, pHandle:%p", vgId, pHandle->subKey, pHandle);
      taosMsleep(10);
    }

    if (pHandle->pRef) {
      walCloseRef(pTq->pVnode->pWal, pHandle->pRef->refId);
    }

    code = taosHashRemove(pTq->pHandle, pReq->subKey, strlen(pReq->subKey));
    if (code != 0) {
      tqError("cannot process tq delete req %s, since no such handle", pReq->subKey);
    }
  }

  code = tqOffsetDelete(pTq->pOffsetStore, pReq->subKey);
  if (code != 0) {
    tqError("cannot process tq delete req %s, since no such offset in cache", pReq->subKey);
  }

  if (tqMetaDeleteHandle(pTq, pReq->subKey) < 0) {
    tqError("cannot process tq delete req %s, since no such offset in tdb", pReq->subKey);
  }
  taosWUnLockLatch(&pTq->lock);

  return 0;
}

int32_t tqProcessAddCheckInfoReq(STQ* pTq, int64_t sversion, char* msg, int32_t msgLen) {
  STqCheckInfo info = {0};
  SDecoder     decoder;
  tDecoderInit(&decoder, (uint8_t*)msg, msgLen);
  if (tDecodeSTqCheckInfo(&decoder, &info) < 0) {
    terrno = TSDB_CODE_OUT_OF_MEMORY;
    return -1;
  }
  tDecoderClear(&decoder);
  if (taosHashPut(pTq->pCheckInfo, info.topic, strlen(info.topic), &info, sizeof(STqCheckInfo)) < 0) {
    terrno = TSDB_CODE_OUT_OF_MEMORY;
    return -1;
  }
  if (tqMetaSaveCheckInfo(pTq, info.topic, msg, msgLen) < 0) {
    terrno = TSDB_CODE_OUT_OF_MEMORY;
    return -1;
  }
  return 0;
}

int32_t tqProcessDelCheckInfoReq(STQ* pTq, int64_t sversion, char* msg, int32_t msgLen) {
  if (taosHashRemove(pTq->pCheckInfo, msg, strlen(msg)) < 0) {
    terrno = TSDB_CODE_OUT_OF_MEMORY;
    return -1;
  }
  if (tqMetaDeleteCheckInfo(pTq, msg) < 0) {
    terrno = TSDB_CODE_OUT_OF_MEMORY;
    return -1;
  }
  return 0;
}

int32_t tqProcessSubscribeReq(STQ* pTq, int64_t sversion, char* msg, int32_t msgLen) {
  int ret = 0;
  SMqRebVgReq req = {0};
  SDecoder       dc = {0};

  tDecoderInit(&dc, msg, msgLen);

  // decode req
  if (tDecodeSMqRebVgReq(&dc, &req) < 0) {
    terrno = TSDB_CODE_INVALID_MSG;
    tDecoderClear(&dc);
    return -1;
  }

  SVnode* pVnode = pTq->pVnode;
  int32_t vgId = TD_VID(pVnode);

  tqDebug("vgId:%d, tq process sub req:%s, Id:0x%" PRIx64 " -> Id:0x%" PRIx64, pVnode->config.vgId, req.subKey,
          req.oldConsumerId, req.newConsumerId);

  STqHandle* pHandle = taosHashGet(pTq->pHandle, req.subKey, strlen(req.subKey));
  if (pHandle == NULL) {
    if (req.oldConsumerId != -1) {
      tqError("vgId:%d, build new consumer handle %s for consumer:0x%" PRIx64 ", but old consumerId:0x%" PRIx64,
              req.vgId, req.subKey, req.newConsumerId, req.oldConsumerId);
    }

    if (req.newConsumerId == -1) {
      tqError("vgId:%d, tq invalid re-balance request, new consumerId %" PRId64 "", req.vgId, req.newConsumerId);
      goto end;
    }

    STqHandle tqHandle = {0};
    pHandle = &tqHandle;

    memcpy(pHandle->subKey, req.subKey, TSDB_SUBSCRIBE_KEY_LEN);
    pHandle->consumerId = req.newConsumerId;
    pHandle->epoch = -1;

    pHandle->execHandle.subType = req.subType;
    pHandle->fetchMeta = req.withMeta;

    // TODO version should be assigned and refed during preprocess
    SWalRef* pRef = walRefCommittedVer(pVnode->pWal);
    if (pRef == NULL) {
      ret = -1;
      goto end;
    }

    int64_t ver = pRef->refVer;
    pHandle->pRef = pRef;

    SReadHandle handle = {.vnode = pVnode, .initTableReader = true, .initTqReader = true, .version = ver};
    initStorageAPI(&handle.api);

    pHandle->snapshotVer = ver;

    if (pHandle->execHandle.subType == TOPIC_SUB_TYPE__COLUMN) {
      pHandle->execHandle.execCol.qmsg = taosStrdup(req.qmsg);;

      pHandle->execHandle.task = qCreateQueueExecTaskInfo(pHandle->execHandle.execCol.qmsg, &handle, vgId,
                                                          &pHandle->execHandle.numOfCols, req.newConsumerId);
      void* scanner = NULL;
      qExtractStreamScanner(pHandle->execHandle.task, &scanner);
      pHandle->execHandle.pTqReader = qExtractReaderFromStreamScanner(scanner);
    } else if (pHandle->execHandle.subType == TOPIC_SUB_TYPE__DB) {
      pHandle->pWalReader = walOpenReader(pVnode->pWal, NULL);
      pHandle->execHandle.pTqReader = tqReaderOpen(pVnode);

      pHandle->execHandle.execDb.pFilterOutTbUid =
          taosHashInit(64, taosGetDefaultHashFunction(TSDB_DATA_TYPE_BIGINT), false, HASH_ENTRY_LOCK);
      buildSnapContext(handle.vnode, handle.version, 0, pHandle->execHandle.subType, pHandle->fetchMeta,
                       (SSnapContext**)(&handle.sContext));

      pHandle->execHandle.task = qCreateQueueExecTaskInfo(NULL, &handle, vgId, NULL, req.newConsumerId);
    } else if (pHandle->execHandle.subType == TOPIC_SUB_TYPE__TABLE) {
      pHandle->pWalReader = walOpenReader(pVnode->pWal, NULL);
      pHandle->execHandle.execTb.suid = req.suid;
      pHandle->execHandle.execTb.qmsg = taosStrdup(req.qmsg);

      if(strcmp(pHandle->execHandle.execTb.qmsg, "") != 0) {
        if (nodesStringToNode(pHandle->execHandle.execTb.qmsg, &pHandle->execHandle.execTb.node) != 0) {
          tqError("nodesStringToNode error in sub stable, since %s, vgId:%d, subkey:%s consumer:0x%" PRIx64, terrstr(),
                  pVnode->config.vgId, req.subKey, pHandle->consumerId);
          return -1;
        }
      }

      buildSnapContext(handle.vnode, handle.version, req.suid, pHandle->execHandle.subType, pHandle->fetchMeta,
                       (SSnapContext**)(&handle.sContext));
      pHandle->execHandle.task = qCreateQueueExecTaskInfo(NULL, &handle, vgId, NULL, req.newConsumerId);

      SArray* tbUidList = NULL;
      ret = qGetTableList(req.suid, pVnode, pHandle->execHandle.execTb.node, &tbUidList, pHandle->execHandle.task);
      if(ret != TDB_CODE_SUCCESS) {
        tqError("qGetTableList error:%d vgId:%d, subkey:%s consumer:0x%" PRIx64, ret, pVnode->config.vgId, req.subKey, pHandle->consumerId);
        taosArrayDestroy(tbUidList);
        goto end;
      }
      tqDebug("tq try to get ctb for stb subscribe, vgId:%d, subkey:%s consumer:0x%" PRIx64 " suid:%" PRId64, pVnode->config.vgId, req.subKey, pHandle->consumerId, req.suid);
      pHandle->execHandle.pTqReader = tqReaderOpen(pVnode);
      tqReaderSetTbUidList(pHandle->execHandle.pTqReader, tbUidList);
      taosArrayDestroy(tbUidList);
    }

    taosHashPut(pTq->pHandle, req.subKey, strlen(req.subKey), pHandle, sizeof(STqHandle));
    tqDebug("try to persist handle %s consumer:0x%" PRIx64, req.subKey,
            pHandle->consumerId);
    ret = tqMetaSaveHandle(pTq, req.subKey, pHandle);
    goto end;
  } else {
    taosWLockLatch(&pTq->lock);

    if (pHandle->consumerId == req.newConsumerId) {  // do nothing
      tqInfo("vgId:%d consumer:0x%" PRIx64 " remains, no switch occurs, should not reach here", req.vgId, req.newConsumerId);
    } else {
      tqInfo("vgId:%d switch consumer from Id:0x%" PRIx64 " to Id:0x%" PRIx64, req.vgId, pHandle->consumerId,
             req.newConsumerId);
      atomic_store_64(&pHandle->consumerId, req.newConsumerId);
    }
//    atomic_add_fetch_32(&pHandle->epoch, 1);

    // kill executing task
//    if(tqIsHandleExec(pHandle)) {
//      qTaskInfo_t pTaskInfo = pHandle->execHandle.task;
//      if (pTaskInfo != NULL) {
//        qKillTask(pTaskInfo, TSDB_CODE_SUCCESS);
//      }

//      if (pHandle->execHandle.subType == TOPIC_SUB_TYPE__COLUMN) {
//        qStreamCloseTsdbReader(pTaskInfo);
//      }
//    }
    // remove if it has been register in the push manager, and return one empty block to consumer
    tqUnregisterPushHandle(pTq, pHandle);
    taosWUnLockLatch(&pTq->lock);
    ret = tqMetaSaveHandle(pTq, req.subKey, pHandle);
  }

end:
<<<<<<< HEAD
  taosWUnLockLatch(&pTq->lock);
  tDecoderClear(&dc);
=======
  taosMemoryFree(req.qmsg);
>>>>>>> 709e3f50
  return ret;
}

void freePtr(void *ptr) {
  taosMemoryFree(*(void**)ptr);
}

int32_t tqExpandTask(STQ* pTq, SStreamTask* pTask, int64_t ver) {
  int32_t vgId = TD_VID(pTq->pVnode);

  pTask->id.idStr = createStreamTaskIdStr(pTask->id.streamId, pTask->id.taskId);
  pTask->refCnt = 1;
  pTask->status.schedStatus = TASK_SCHED_STATUS__INACTIVE;
  pTask->inputQueue = streamQueueOpen(512 << 10);
  pTask->outputQueue = streamQueueOpen(512 << 10);

  if (pTask->inputQueue == NULL || pTask->outputQueue == NULL) {
    return -1;
  }

  pTask->inputStatus = TASK_INPUT_STATUS__NORMAL;
  pTask->outputStatus = TASK_OUTPUT_STATUS__NORMAL;
  pTask->pMsgCb = &pTq->pVnode->msgCb;
  pTask->pMeta = pTq->pStreamMeta;
  pTask->chkInfo.version = ver;
  pTask->chkInfo.currentVer = ver;

  // expand executor
  pTask->status.taskStatus = (pTask->fillHistory)? TASK_STATUS__WAIT_DOWNSTREAM:TASK_STATUS__NORMAL;

  if (pTask->taskLevel == TASK_LEVEL__SOURCE) {
    pTask->pState = streamStateOpen(pTq->pStreamMeta->path, pTask, false, -1, -1);
    if (pTask->pState == NULL) {
      return -1;
    }

    SReadHandle handle = {.vnode = pTq->pVnode, .initTqReader = 1, .pStateBackend = pTask->pState};
    initStorageAPI(&handle.api);

    pTask->exec.pExecutor = qCreateStreamExecTaskInfo(pTask->exec.qmsg, &handle, vgId);
    if (pTask->exec.pExecutor == NULL) {
      return -1;
    }

    qSetTaskId(pTask->exec.pExecutor, pTask->id.taskId, pTask->id.streamId);
  } else if (pTask->taskLevel == TASK_LEVEL__AGG) {
    pTask->pState = streamStateOpen(pTq->pStreamMeta->path, pTask, false, -1, -1);
    if (pTask->pState == NULL) {
      return -1;
    }

    int32_t     numOfVgroups = (int32_t)taosArrayGetSize(pTask->childEpInfo);
    SReadHandle handle = {.vnode = NULL, .numOfVgroups = numOfVgroups, .pStateBackend = pTask->pState};
    initStorageAPI(&handle.api);

    pTask->exec.pExecutor = qCreateStreamExecTaskInfo(pTask->exec.qmsg, &handle, vgId);
    if (pTask->exec.pExecutor == NULL) {
      return -1;
    }

    qSetTaskId(pTask->exec.pExecutor, pTask->id.taskId, pTask->id.streamId);
  }

  // sink
  if (pTask->outputType == TASK_OUTPUT__SMA) {
    pTask->smaSink.vnode = pTq->pVnode;
    pTask->smaSink.smaSink = smaHandleRes;
  } else if (pTask->outputType == TASK_OUTPUT__TABLE) {
    pTask->tbSink.vnode = pTq->pVnode;
    pTask->tbSink.tbSinkFunc = tqSinkToTablePipeline;

    int32_t   ver1 = 1;
    SMetaInfo info = {0};
    int32_t   code = metaGetInfo(pTq->pVnode->pMeta, pTask->tbSink.stbUid, &info, NULL);
    if (code == TSDB_CODE_SUCCESS) {
      ver1 = info.skmVer;
    }

    SSchemaWrapper* pschemaWrapper = pTask->tbSink.pSchemaWrapper;
    pTask->tbSink.pTSchema = tBuildTSchema(pschemaWrapper->pSchema, pschemaWrapper->nCols, ver1);
    if (pTask->tbSink.pTSchema == NULL) {
      return -1;
    }
    pTask->tbSink.pTblInfo = tSimpleHashInit(10240, taosGetDefaultHashFunction(TSDB_DATA_TYPE_BIGINT));
    tSimpleHashSetFreeFp(pTask->tbSink.pTblInfo, freePtr);
  }

  if (pTask->taskLevel == TASK_LEVEL__SOURCE) {
    SWalFilterCond cond = {.deleteMsg = 1};  // delete msg also extract from wal files
    pTask->exec.pWalReader = walOpenReader(pTq->pVnode->pWal, &cond);
  }

  streamSetupTrigger(pTask);

  tqInfo("vgId:%d expand stream task, s-task:%s, checkpoint ver:%" PRId64 " child id:%d, level:%d", vgId, pTask->id.idStr,
         pTask->chkInfo.version, pTask->selfChildId, pTask->taskLevel);

  // next valid version will add one
  pTask->chkInfo.version += 1;
  return 0;
}

int32_t tqProcessStreamTaskCheckReq(STQ* pTq, SRpcMsg* pMsg) {
  char*   msgStr = pMsg->pCont;
  char*   msgBody = POINTER_SHIFT(msgStr, sizeof(SMsgHead));
  int32_t msgLen = pMsg->contLen - sizeof(SMsgHead);

  SStreamTaskCheckReq req;
  SDecoder            decoder;

  tDecoderInit(&decoder, (uint8_t*)msgBody, msgLen);
  tDecodeSStreamTaskCheckReq(&decoder, &req);
  tDecoderClear(&decoder);

  int32_t             taskId = req.downstreamTaskId;
  SStreamTaskCheckRsp rsp = {
      .reqId = req.reqId,
      .streamId = req.streamId,
      .childId = req.childId,
      .downstreamNodeId = req.downstreamNodeId,
      .downstreamTaskId = req.downstreamTaskId,
      .upstreamNodeId = req.upstreamNodeId,
      .upstreamTaskId = req.upstreamTaskId,
  };

  SStreamTask* pTask = streamMetaAcquireTask(pTq->pStreamMeta, taskId);

  if (pTask != NULL) {
    rsp.status = streamTaskCheckStatus(pTask);
    streamMetaReleaseTask(pTq->pStreamMeta, pTask);

    tqDebug("s-task:%s recv task check req(reqId:0x%" PRIx64
            ") %d at node %d task status:%d, check req from task %d at node %d, rsp status %d",
            pTask->id.idStr, rsp.reqId, rsp.downstreamTaskId, rsp.downstreamNodeId, pTask->status.taskStatus,
            rsp.upstreamTaskId, rsp.upstreamNodeId, rsp.status);
  } else {
    rsp.status = 0;
    tqDebug("tq recv task check(taskId:0x%x not built yet) req(reqId:0x%" PRIx64
            ") %d at node %d, check req from task:0x%x at node %d, rsp status %d",
            taskId, rsp.reqId, rsp.downstreamTaskId, rsp.downstreamNodeId, rsp.upstreamTaskId, rsp.upstreamNodeId,
            rsp.status);
  }

  SEncoder encoder;
  int32_t  code;
  int32_t  len;

  tEncodeSize(tEncodeSStreamTaskCheckRsp, &rsp, len, code);
  if (code < 0) {
    tqError("vgId:%d failed to encode task check rsp, task:0x%x", pTq->pStreamMeta->vgId, taskId);
    return -1;
  }

  void* buf = rpcMallocCont(sizeof(SMsgHead) + len);
  ((SMsgHead*)buf)->vgId = htonl(req.upstreamNodeId);

  void* abuf = POINTER_SHIFT(buf, sizeof(SMsgHead));
  tEncoderInit(&encoder, (uint8_t*)abuf, len);
  tEncodeSStreamTaskCheckRsp(&encoder, &rsp);
  tEncoderClear(&encoder);

  SRpcMsg rspMsg = {.code = 0, .pCont = buf, .contLen = sizeof(SMsgHead) + len, .info = pMsg->info};

  tmsgSendRsp(&rspMsg);
  return 0;
}

int32_t tqProcessStreamTaskCheckRsp(STQ* pTq, int64_t sversion, char* msg, int32_t msgLen) {
  int32_t             code;
  SStreamTaskCheckRsp rsp;

  SDecoder decoder;
  tDecoderInit(&decoder, (uint8_t*)msg, msgLen);
  code = tDecodeSStreamTaskCheckRsp(&decoder, &rsp);

  if (code < 0) {
    tDecoderClear(&decoder);
    return -1;
  }

  tDecoderClear(&decoder);
  tqDebug("tq recv task check rsp(reqId:0x%" PRIx64 ") %d at node %d check req from task:0x%x at node %d, status %d",
          rsp.reqId, rsp.downstreamTaskId, rsp.downstreamNodeId, rsp.upstreamTaskId, rsp.upstreamNodeId, rsp.status);

  SStreamTask* pTask = streamMetaAcquireTask(pTq->pStreamMeta, rsp.upstreamTaskId);
  if (pTask == NULL) {
    tqError("tq failed to locate the stream task:0x%x vgId:%d, it may have been destroyed", rsp.upstreamTaskId,
            pTq->pStreamMeta->vgId);
    return -1;
  }

  code = streamProcessTaskCheckRsp(pTask, &rsp, sversion);
  streamMetaReleaseTask(pTq->pStreamMeta, pTask);
  return code;
}

int32_t tqProcessTaskDeployReq(STQ* pTq, int64_t sversion, char* msg, int32_t msgLen) {
  int32_t code = 0;
  int32_t vgId = TD_VID(pTq->pVnode);

  if (tsDisableStream) {
    return 0;
  }

  // 1.deserialize msg and build task
  SStreamTask* pTask = taosMemoryCalloc(1, sizeof(SStreamTask));
  if (pTask == NULL) {
    terrno = TSDB_CODE_OUT_OF_MEMORY;
    tqError("vgId:%d failed to create stream task due to out of memory, alloc size:%d", vgId, (int32_t) sizeof(SStreamTask));
    return -1;
  }

  SDecoder decoder;
  tDecoderInit(&decoder, (uint8_t*)msg, msgLen);
  code = tDecodeStreamTask(&decoder, pTask);
  if (code < 0) {
    tDecoderClear(&decoder);
    taosMemoryFree(pTask);
    return -1;
  }

  tDecoderClear(&decoder);

  // 2.save task, use the newest commit version as the initial start version of stream task.
  taosWLockLatch(&pTq->pStreamMeta->lock);
  code = streamMetaAddDeployedTask(pTq->pStreamMeta, sversion, pTask);
  int32_t numOfTasks = streamMetaGetNumOfTasks(pTq->pStreamMeta);
  if (code < 0) {
    tqError("vgId:%d failed to add s-task:%s, total:%d", vgId, pTask->id.idStr, numOfTasks);
    taosWUnLockLatch(&pTq->pStreamMeta->lock);
    return -1;
  }

  taosWUnLockLatch(&pTq->pStreamMeta->lock);

  // 3.go through recover steps to fill history
  if (pTask->fillHistory) {
    streamTaskCheckDownstream(pTask, sversion);
  }

  tqDebug("vgId:%d s-task:%s is deployed and add meta from mnd, status:%d, total:%d", vgId, pTask->id.idStr,
          pTask->status.taskStatus, numOfTasks);
  return 0;
}

int32_t tqProcessTaskRecover1Req(STQ* pTq, SRpcMsg* pMsg) {
  int32_t code;
  char*   msg = pMsg->pCont;
  int32_t msgLen = pMsg->contLen;

  SStreamRecoverStep1Req* pReq = (SStreamRecoverStep1Req*)msg;
  SStreamTask*            pTask = streamMetaAcquireTask(pTq->pStreamMeta, pReq->taskId);
  if (pTask == NULL) {
    return -1;
  }

  // check param
  int64_t fillVer1 = pTask->chkInfo.version;
  if (fillVer1 <= 0) {
    streamMetaReleaseTask(pTq->pStreamMeta, pTask);
    return -1;
  }

  // do recovery step 1
  tqDebug("s-task:%s start non-blocking recover stage(step 1) scan", pTask->id.idStr);
  int64_t st = taosGetTimestampMs();

  streamSourceRecoverScanStep1(pTask);
  if (atomic_load_8(&pTask->status.taskStatus) == TASK_STATUS__DROPPING) {
    tqDebug("s-task:%s is dropped, abort recover in step1", pTask->id.idStr);

    streamMetaReleaseTask(pTq->pStreamMeta, pTask);
    return 0;
  }

  double el = (taosGetTimestampMs() - st) / 1000.0;
  tqDebug("s-task:%s non-blocking recover stage(step 1) ended, elapsed time:%.2fs", pTask->id.idStr, el);

  // build msg to launch next step
  SStreamRecoverStep2Req req;
  code = streamBuildSourceRecover2Req(pTask, &req);
  if (code < 0) {
    streamMetaReleaseTask(pTq->pStreamMeta, pTask);
    return -1;
  }

  streamMetaReleaseTask(pTq->pStreamMeta, pTask);
  if (atomic_load_8(&pTask->status.taskStatus) == TASK_STATUS__DROPPING) {
    return 0;
  }

  // serialize msg
  int32_t len = sizeof(SStreamRecoverStep1Req);

  void* serializedReq = rpcMallocCont(len);
  if (serializedReq == NULL) {
    tqError("s-task:%s failed to prepare the step2 stage, out of memory", pTask->id.idStr);
    return -1;
  }

  memcpy(serializedReq, &req, len);

  // dispatch msg
  tqDebug("s-task:%s start recover block stage", pTask->id.idStr);

  SRpcMsg rpcMsg = {
      .code = 0, .contLen = len, .msgType = TDMT_VND_STREAM_RECOVER_BLOCKING_STAGE, .pCont = serializedReq};
  tmsgPutToQueue(&pTq->pVnode->msgCb, WRITE_QUEUE, &rpcMsg);
  return 0;
}

int32_t tqProcessTaskRecover2Req(STQ* pTq, int64_t sversion, char* msg, int32_t msgLen) {
  int32_t code = 0;

  SStreamRecoverStep2Req* pReq = (SStreamRecoverStep2Req*)msg;

  SStreamTask* pTask = streamMetaAcquireTask(pTq->pStreamMeta, pReq->taskId);
  if (pTask == NULL) {
    return -1;
  }

  // do recovery step 2
  int64_t st = taosGetTimestampMs();
  tqDebug("s-task:%s start step2 recover, ts:%"PRId64, pTask->id.idStr, st);

  code = streamSourceRecoverScanStep2(pTask, sversion);
  if (code < 0) {
    streamMetaReleaseTask(pTq->pStreamMeta, pTask);
    return -1;
  }

  qDebug("s-task:%s set the start wal offset to be:%"PRId64, pTask->id.idStr, sversion);
  walReaderSeekVer(pTask->exec.pWalReader, sversion);
  pTask->chkInfo.currentVer = sversion;

  if (atomic_load_8(&pTask->status.taskStatus) == TASK_STATUS__DROPPING) {
    streamMetaReleaseTask(pTq->pStreamMeta, pTask);
    return 0;
  }

  // restore param
  code = streamRestoreParam(pTask);
  if (code < 0) {
    streamMetaReleaseTask(pTq->pStreamMeta, pTask);
    return -1;
  }

  // set status normal
  tqDebug("s-task:%s blocking stage completed, set the status to be normal", pTask->id.idStr);
  code = streamSetStatusNormal(pTask);
  if (code < 0) {
    streamMetaReleaseTask(pTq->pStreamMeta, pTask);
    return -1;
  }

  double el = (taosGetTimestampMs() - st)/ 1000.0;
  tqDebug("s-task:%s step2 recover finished, el:%.2fs", pTask->id.idStr, el);

  // dispatch recover finish req to all related downstream task
  code = streamDispatchRecoverFinishReq(pTask);
  if (code < 0) {
    streamMetaReleaseTask(pTq->pStreamMeta, pTask);
    return -1;
  }

  atomic_store_8(&pTask->fillHistory, 0);
  streamMetaSaveTask(pTq->pStreamMeta, pTask);

  streamMetaReleaseTask(pTq->pStreamMeta, pTask);
  return 0;
}

int32_t tqProcessTaskRecoverFinishReq(STQ* pTq, SRpcMsg* pMsg) {
  char*   msg = POINTER_SHIFT(pMsg->pCont, sizeof(SMsgHead));
  int32_t msgLen = pMsg->contLen - sizeof(SMsgHead);

  // deserialize
  SStreamRecoverFinishReq req;

  SDecoder decoder;
  tDecoderInit(&decoder, (uint8_t*)msg, msgLen);
  tDecodeSStreamRecoverFinishReq(&decoder, &req);
  tDecoderClear(&decoder);

  // find task
  SStreamTask* pTask = streamMetaAcquireTask(pTq->pStreamMeta, req.taskId);
  if (pTask == NULL) {
    return -1;
  }
  // do process request
  if (streamProcessRecoverFinishReq(pTask, req.childId) < 0) {
    streamMetaReleaseTask(pTq->pStreamMeta, pTask);
    return -1;
  }

  streamMetaReleaseTask(pTq->pStreamMeta, pTask);
  return 0;
}

int32_t tqProcessTaskRecoverFinishRsp(STQ* pTq, SRpcMsg* pMsg) {
  //
  return 0;
}

int32_t extractDelDataBlock(const void* pData, int32_t len, int64_t ver, SStreamRefDataBlock** pRefBlock) {
  SDecoder*   pCoder = &(SDecoder){0};
  SDeleteRes* pRes = &(SDeleteRes){0};

  *pRefBlock = NULL;

  pRes->uidList = taosArrayInit(0, sizeof(tb_uid_t));
  if (pRes->uidList == NULL) {
    return TSDB_CODE_OUT_OF_MEMORY;
  }

  tDecoderInit(pCoder, (uint8_t*)pData, len);
  tDecodeDeleteRes(pCoder, pRes);
  tDecoderClear(pCoder);

  int32_t numOfTables = taosArrayGetSize(pRes->uidList);
  if (numOfTables == 0 || pRes->affectedRows == 0) {
    taosArrayDestroy(pRes->uidList);
    return TSDB_CODE_SUCCESS;
  }

  SSDataBlock* pDelBlock = createSpecialDataBlock(STREAM_DELETE_DATA);
  blockDataEnsureCapacity(pDelBlock, numOfTables);
  pDelBlock->info.rows = numOfTables;
  pDelBlock->info.version = ver;

  for (int32_t i = 0; i < numOfTables; i++) {
    // start key column
    SColumnInfoData* pStartCol = taosArrayGet(pDelBlock->pDataBlock, START_TS_COLUMN_INDEX);
    colDataSetVal(pStartCol, i, (const char*)&pRes->skey, false);  // end key column
    SColumnInfoData* pEndCol = taosArrayGet(pDelBlock->pDataBlock, END_TS_COLUMN_INDEX);
    colDataSetVal(pEndCol, i, (const char*)&pRes->ekey, false);
    // uid column
    SColumnInfoData* pUidCol = taosArrayGet(pDelBlock->pDataBlock, UID_COLUMN_INDEX);
    int64_t*         pUid = taosArrayGet(pRes->uidList, i);
    colDataSetVal(pUidCol, i, (const char*)pUid, false);

    colDataSetNULL(taosArrayGet(pDelBlock->pDataBlock, GROUPID_COLUMN_INDEX), i);
    colDataSetNULL(taosArrayGet(pDelBlock->pDataBlock, CALCULATE_START_TS_COLUMN_INDEX), i);
    colDataSetNULL(taosArrayGet(pDelBlock->pDataBlock, CALCULATE_END_TS_COLUMN_INDEX), i);
  }

  taosArrayDestroy(pRes->uidList);
  *pRefBlock = taosAllocateQitem(sizeof(SStreamRefDataBlock), DEF_QITEM, 0);
  if (pRefBlock == NULL) {
    return TSDB_CODE_OUT_OF_MEMORY;
  }

  (*pRefBlock)->type = STREAM_INPUT__REF_DATA_BLOCK;
  (*pRefBlock)->pBlock = pDelBlock;
  return TSDB_CODE_SUCCESS;
}

int32_t tqProcessTaskRunReq(STQ* pTq, SRpcMsg* pMsg) {
  SStreamTaskRunReq* pReq = pMsg->pCont;

  int32_t taskId = pReq->taskId;
  int32_t vgId = TD_VID(pTq->pVnode);

  if (taskId == WAL_READ_TASKS_ID) {  // all tasks are extracted submit data from the wal
    tqStreamTasksScanWal(pTq);
    return 0;
  }

  SStreamTask* pTask = streamMetaAcquireTask(pTq->pStreamMeta, taskId);
  if (pTask != NULL) {
    if (pTask->status.taskStatus == TASK_STATUS__NORMAL) {
      tqDebug("vgId:%d s-task:%s start to process block from wal, last chk point:%" PRId64, vgId,
              pTask->id.idStr, pTask->chkInfo.version);
      streamProcessRunReq(pTask);
    } else {
      if (streamTaskShouldPause(&pTask->status)) {
        atomic_store_8(&pTask->status.schedStatus, TASK_SCHED_STATUS__INACTIVE);
      }
      tqDebug("vgId:%d s-task:%s ignore run req since not in ready state", vgId, pTask->id.idStr);
    }

    streamMetaReleaseTask(pTq->pStreamMeta, pTask);
    tqStartStreamTasks(pTq);
    return 0;
  } else {
    tqError("vgId:%d failed to found s-task, taskId:%d", vgId, taskId);
    return -1;
  }
}

int32_t tqProcessTaskDispatchReq(STQ* pTq, SRpcMsg* pMsg, bool exec) {
  char*              msgStr = pMsg->pCont;
  char*              msgBody = POINTER_SHIFT(msgStr, sizeof(SMsgHead));
  int32_t            msgLen = pMsg->contLen - sizeof(SMsgHead);

  SStreamDispatchReq req = {0};

  SDecoder decoder;
  tDecoderInit(&decoder, (uint8_t*)msgBody, msgLen);
  tDecodeStreamDispatchReq(&decoder, &req);

  SStreamTask* pTask = streamMetaAcquireTask(pTq->pStreamMeta, req.taskId);
  if (pTask) {
    SRpcMsg rsp = {.info = pMsg->info, .code = 0};
    streamProcessDispatchMsg(pTask, &req, &rsp, exec);
    streamMetaReleaseTask(pTq->pStreamMeta, pTask);
    return 0;
  } else {
    tDeleteStreamDispatchReq(&req);
    return -1;
  }
}

int32_t tqProcessTaskDispatchRsp(STQ* pTq, SRpcMsg* pMsg) {
  SStreamDispatchRsp* pRsp = POINTER_SHIFT(pMsg->pCont, sizeof(SMsgHead));
  int32_t             taskId = ntohl(pRsp->upstreamTaskId);
  SStreamTask*        pTask = streamMetaAcquireTask(pTq->pStreamMeta, taskId);

  int32_t vgId = pTq->pStreamMeta->vgId;
  if (pTask) {
    streamProcessDispatchRsp(pTask, pRsp, pMsg->code);
    streamMetaReleaseTask(pTq->pStreamMeta, pTask);
    return 0;
  } else {
    tqDebug("vgId:%d failed to handle the dispatch rsp, since find task:0x%x failed", vgId, taskId);
    return TSDB_CODE_INVALID_MSG;
  }
}

int32_t tqProcessTaskDropReq(STQ* pTq, int64_t sversion, char* msg, int32_t msgLen) {
  SVDropStreamTaskReq* pReq = (SVDropStreamTaskReq*)msg;
  tqDebug("vgId:%d receive msg to drop stream task:0x%x", TD_VID(pTq->pVnode), pReq->taskId);

  streamMetaRemoveTask(pTq->pStreamMeta, pReq->taskId);
  return 0;
}

int32_t tqProcessTaskPauseReq(STQ* pTq, int64_t sversion, char* msg, int32_t msgLen) {
  SVPauseStreamTaskReq* pReq = (SVPauseStreamTaskReq*)msg;
  SStreamTask* pTask = streamMetaAcquireTask(pTq->pStreamMeta, pReq->taskId);
  if (pTask) {
    tqDebug("vgId:%d s-task:%s set pause flag", pTq->pStreamMeta->vgId, pTask->id.idStr);
    atomic_store_8(&pTask->status.keepTaskStatus, pTask->status.taskStatus);
    atomic_store_8(&pTask->status.taskStatus, TASK_STATUS__PAUSE);
    streamMetaReleaseTask(pTq->pStreamMeta, pTask);
  }
  return 0;
}

int32_t tqProcessTaskResumeReq(STQ* pTq, int64_t sversion, char* msg, int32_t msgLen) {
  SVResumeStreamTaskReq* pReq = (SVResumeStreamTaskReq*)msg;

  int32_t      vgId = pTq->pStreamMeta->vgId;
  SStreamTask* pTask = streamMetaAcquireTask(pTq->pStreamMeta, pReq->taskId);
  if (pTask) {
    atomic_store_8(&pTask->status.taskStatus, pTask->status.keepTaskStatus);

    // no lock needs to secure the access of the version
    if (pReq->igUntreated && pTask->taskLevel == TASK_LEVEL__SOURCE) {
      // discard all the data  when the stream task is suspended.
      walReaderSetSkipToVersion(pTask->exec.pWalReader, sversion);
      tqDebug("vgId:%d s-task:%s resume to exec, prev paused version:%" PRId64 ", start from vnode ver:%" PRId64
              ", schedStatus:%d",
              vgId, pTask->id.idStr, pTask->chkInfo.currentVer, sversion, pTask->status.schedStatus);
    } else {  // from the previous paused version and go on
      tqDebug("vgId:%d s-task:%s resume to exec, from paused ver:%" PRId64 ", vnode ver:%" PRId64 ", schedStatus:%d",
              vgId, pTask->id.idStr, pTask->chkInfo.currentVer, sversion, pTask->status.schedStatus);
    }

    if (pTask->taskLevel == TASK_LEVEL__SOURCE && taosQueueItemSize(pTask->inputQueue->queue) == 0) {
      tqStartStreamTasks(pTq);
    } else {
      streamSchedExec(pTask);
    }
    streamMetaReleaseTask(pTq->pStreamMeta, pTask);
  } else {
    tqError("vgId:%d failed to find the s-task:0x%x for resume stream task", vgId, pReq->taskId);
  }

  return 0;
}

int32_t tqProcessTaskRetrieveReq(STQ* pTq, SRpcMsg* pMsg) {
  char*              msgStr = pMsg->pCont;
  char*              msgBody = POINTER_SHIFT(msgStr, sizeof(SMsgHead));
  int32_t            msgLen = pMsg->contLen - sizeof(SMsgHead);
  SStreamRetrieveReq req;
  SDecoder           decoder;
  tDecoderInit(&decoder, (uint8_t*)msgBody, msgLen);
  tDecodeStreamRetrieveReq(&decoder, &req);
  tDecoderClear(&decoder);
  int32_t      taskId = req.dstTaskId;
  SStreamTask* pTask = streamMetaAcquireTask(pTq->pStreamMeta, taskId);
  if (pTask) {
    SRpcMsg rsp = {.info = pMsg->info, .code = 0};
    streamProcessRetrieveReq(pTask, &req, &rsp);
    streamMetaReleaseTask(pTq->pStreamMeta, pTask);
    tDeleteStreamRetrieveReq(&req);
    return 0;
  } else {
    tDeleteStreamRetrieveReq(&req);
    return -1;
  }
}

int32_t tqProcessTaskRetrieveRsp(STQ* pTq, SRpcMsg* pMsg) {
  //
  return 0;
}

int32_t vnodeEnqueueStreamMsg(SVnode* pVnode, SRpcMsg* pMsg) {
  STQ*      pTq = pVnode->pTq;
  SMsgHead* msgStr = pMsg->pCont;
  char*     msgBody = POINTER_SHIFT(msgStr, sizeof(SMsgHead));
  int32_t   msgLen = pMsg->contLen - sizeof(SMsgHead);
  int32_t   code = 0;

  SStreamDispatchReq req;
  SDecoder           decoder;
  tDecoderInit(&decoder, (uint8_t*)msgBody, msgLen);
  if (tDecodeStreamDispatchReq(&decoder, &req) < 0) {
    code = TSDB_CODE_MSG_DECODE_ERROR;
    tDecoderClear(&decoder);
    goto FAIL;
  }
  tDecoderClear(&decoder);

  int32_t taskId = req.taskId;

  SStreamTask* pTask = streamMetaAcquireTask(pTq->pStreamMeta, taskId);
  if (pTask) {
    SRpcMsg rsp = {.info = pMsg->info, .code = 0};
    streamProcessDispatchMsg(pTask, &req, &rsp, false);
    streamMetaReleaseTask(pTq->pStreamMeta, pTask);
    rpcFreeCont(pMsg->pCont);
    taosFreeQitem(pMsg);
    return 0;
  } else {
    tDeleteStreamDispatchReq(&req);
  }

  code = TSDB_CODE_STREAM_TASK_NOT_EXIST;

FAIL:
  if (pMsg->info.handle == NULL) return -1;

  SMsgHead* pRspHead = rpcMallocCont(sizeof(SMsgHead) + sizeof(SStreamDispatchRsp));
  if (pRspHead == NULL) {
    SRpcMsg rsp = {.code = TSDB_CODE_OUT_OF_MEMORY, .info = pMsg->info};
    tqDebug("send dispatch error rsp, code: %x", code);
    tmsgSendRsp(&rsp);
    rpcFreeCont(pMsg->pCont);
    taosFreeQitem(pMsg);
    return -1;
  }

  pRspHead->vgId = htonl(req.upstreamNodeId);
  SStreamDispatchRsp* pRsp = POINTER_SHIFT(pRspHead, sizeof(SMsgHead));
  pRsp->streamId = htobe64(req.streamId);
  pRsp->upstreamTaskId = htonl(req.upstreamTaskId);
  pRsp->upstreamNodeId = htonl(req.upstreamNodeId);
  pRsp->downstreamNodeId = htonl(pVnode->config.vgId);
  pRsp->downstreamTaskId = htonl(req.taskId);
  pRsp->inputStatus = TASK_OUTPUT_STATUS__NORMAL;

  SRpcMsg rsp = {
      .code = code, .info = pMsg->info, .contLen = sizeof(SMsgHead) + sizeof(SStreamDispatchRsp), .pCont = pRspHead};
  tqDebug("send dispatch error rsp, code: %x", code);
  tmsgSendRsp(&rsp);
  rpcFreeCont(pMsg->pCont);
  taosFreeQitem(pMsg);
  return -1;
}

int32_t tqCheckLogInWal(STQ* pTq, int64_t sversion) { return sversion <= pTq->walLogLastVer; }

int32_t tqStartStreamTasks(STQ* pTq) {
  int32_t      vgId = TD_VID(pTq->pVnode);
  SStreamMeta* pMeta = pTq->pStreamMeta;

  taosWLockLatch(&pMeta->lock);

  int32_t numOfTasks = taosArrayGetSize(pMeta->pTaskList);
  if (numOfTasks == 0) {
    tqInfo("vgId:%d no stream tasks exist", vgId);
    taosWUnLockLatch(&pMeta->lock);
    return 0;
  }

  pMeta->walScanCounter += 1;

  if (pMeta->walScanCounter > 1) {
    tqDebug("vgId:%d wal read task has been launched, remain scan times:%d", vgId, pMeta->walScanCounter);
    taosWUnLockLatch(&pMeta->lock);
    return 0;
  }

  SStreamTaskRunReq* pRunReq = rpcMallocCont(sizeof(SStreamTaskRunReq));
  if (pRunReq == NULL) {
    terrno = TSDB_CODE_OUT_OF_MEMORY;
    tqError("vgId:%d failed to create msg to start wal scanning to launch stream tasks, code:%s", vgId, terrstr());
    taosWUnLockLatch(&pMeta->lock);
    return -1;
  }

  tqDebug("vgId:%d create msg to start wal scan to launch stream tasks, numOfTasks:%d", vgId, numOfTasks);
  pRunReq->head.vgId = vgId;
  pRunReq->streamId = 0;
  pRunReq->taskId = WAL_READ_TASKS_ID;

  SRpcMsg msg = {.msgType = TDMT_STREAM_TASK_RUN, .pCont = pRunReq, .contLen = sizeof(SStreamTaskRunReq)};
  tmsgPutToQueue(&pTq->pVnode->msgCb, STREAM_QUEUE, &msg);
  taosWUnLockLatch(&pMeta->lock);

  return 0;
}<|MERGE_RESOLUTION|>--- conflicted
+++ resolved
@@ -23,8 +23,8 @@
 static int32_t tqInitialize(STQ* pTq);
 
 static FORCE_INLINE bool tqIsHandleExec(STqHandle* pHandle) { return TMQ_HANDLE_STATUS_EXEC == pHandle->status; }
-static FORCE_INLINE void tqSetHandleExec(STqHandle* pHandle) {pHandle->status = TMQ_HANDLE_STATUS_EXEC;}
-static FORCE_INLINE void tqSetHandleIdle(STqHandle* pHandle) {pHandle->status = TMQ_HANDLE_STATUS_IDLE;}
+static FORCE_INLINE void tqSetHandleExec(STqHandle* pHandle) { pHandle->status = TMQ_HANDLE_STATUS_EXEC; }
+static FORCE_INLINE void tqSetHandleIdle(STqHandle* pHandle) { pHandle->status = TMQ_HANDLE_STATUS_IDLE; }
 
 int32_t tqInit() {
   int8_t old;
@@ -78,7 +78,7 @@
     taosMemoryFreeClear(pData->execHandle.execTb.qmsg);
     nodesDestroyNode(pData->execHandle.execTb.node);
   }
-  if(pData->msg != NULL) {
+  if (pData->msg != NULL) {
     rpcFreeCont(pData->msg->pCont);
     taosMemoryFree(pData->msg);
     pData->msg = NULL;
@@ -240,14 +240,15 @@
 
   int64_t sver = 0, ever = 0;
   walReaderValidVersionRange(pHandle->execHandle.pTqReader->pWalReader, &sver, &ever);
-  tqDoSendDataRsp(&pHandle->msg->info, &dataRsp, pHandle->epoch, pHandle->consumerId, TMQ_MSG_TYPE__POLL_RSP, sver, ever);
+  tqDoSendDataRsp(&pHandle->msg->info, &dataRsp, pHandle->epoch, pHandle->consumerId, TMQ_MSG_TYPE__POLL_RSP, sver,
+                  ever);
 
   char buf1[80] = {0};
   char buf2[80] = {0};
   tFormatOffset(buf1, tListLen(buf1), &dataRsp.reqOffset);
   tFormatOffset(buf2, tListLen(buf2), &dataRsp.rspOffset);
-  tqDebug("vgId:%d, from consumer:0x%" PRIx64 " (epoch %d) push rsp, block num: %d, req:%s, rsp:%s",
-          vgId, dataRsp.head.consumerId, dataRsp.head.epoch, dataRsp.blockNum, buf1, buf2);
+  tqDebug("vgId:%d, from consumer:0x%" PRIx64 " (epoch %d) push rsp, block num: %d, req:%s, rsp:%s", vgId,
+          dataRsp.head.consumerId, dataRsp.head.epoch, dataRsp.blockNum, buf1, buf2);
   return 0;
 }
 
@@ -263,8 +264,8 @@
   tFormatOffset(buf1, 80, &pRsp->reqOffset);
   tFormatOffset(buf2, 80, &pRsp->rspOffset);
 
-  tqDebug("vgId:%d consumer:0x%" PRIx64 " (epoch %d) send rsp, block num:%d, req:%s, rsp:%s, reqId:0x%" PRIx64,
-          vgId, pReq->consumerId, pReq->epoch, pRsp->blockNum, buf1, buf2, pReq->reqId);
+  tqDebug("vgId:%d consumer:0x%" PRIx64 " (epoch %d) send rsp, block num:%d, req:%s, rsp:%s, reqId:0x%" PRIx64, vgId,
+          pReq->consumerId, pReq->epoch, pRsp->blockNum, buf1, buf2, pReq->reqId);
 
   return 0;
 }
@@ -336,8 +337,7 @@
 
   STqHandle* pHandle = taosHashGet(pTq->pHandle, pOffset->subKey, strlen(pOffset->subKey));
   if (pHandle == NULL) {
-    tqError("tmq seek: consumer:0x%" PRIx64 " vgId:%d subkey %s not found", vgOffset.consumerId, vgId,
-        pOffset->subKey);
+    tqError("tmq seek: consumer:0x%" PRIx64 " vgId:%d subkey %s not found", vgOffset.consumerId, vgId, pOffset->subKey);
     terrno = TSDB_CODE_INVALID_MSG;
     return -1;
   }
@@ -353,7 +353,7 @@
   }
   taosRUnLockLatch(&pTq->lock);
 
-  //3. check the offset info
+  // 3. check the offset info
   STqOffset* pSavedOffset = tqOffsetRead(pTq->pOffsetStore, pOffset->subKey);
   if (pSavedOffset != NULL) {
     if (pSavedOffset->val.type != TMQ_OFFSET__LOG) {
@@ -381,7 +381,7 @@
     tqDebug("vgId:%d sub:%s seek to:%" PRId64 " prev offset:%" PRId64, vgId, pOffset->subKey, pOffset->val.version,
             pSavedOffset->val.version);
   } else {
-    tqDebug("vgId:%d sub:%s seek to:%"PRId64" not saved yet", vgId, pOffset->subKey, pOffset->val.version);
+    tqDebug("vgId:%d sub:%s seek to:%" PRId64 " not saved yet", vgId, pOffset->subKey, pOffset->val.version);
   }
 
   if (tqOffsetWrite(pTq->pOffsetStore, pOffset) < 0) {
@@ -423,7 +423,7 @@
 
 int32_t tqProcessPollReq(STQ* pTq, SRpcMsg* pMsg) {
   SMqPollReq req = {0};
-  int code = 0;
+  int        code = 0;
   if (tDeserializeSMqPollReq(pMsg->pCont, pMsg->contLen, &req) < 0) {
     tqError("tDeserializeSMqPollReq %d failed", pMsg->contLen);
     terrno = TSDB_CODE_INVALID_MSG;
@@ -449,7 +449,8 @@
 
     // 2. check re-balance status
     if (pHandle->consumerId != consumerId) {
-      tqError("ERROR tmq poll: consumer:0x%" PRIx64 " vgId:%d, subkey %s, mismatch for saved handle consumer:0x%" PRIx64,
+      tqError("ERROR tmq poll: consumer:0x%" PRIx64
+              " vgId:%d, subkey %s, mismatch for saved handle consumer:0x%" PRIx64,
               consumerId, TD_VID(pTq->pVnode), req.subKey, pHandle->consumerId);
       terrno = TSDB_CODE_TMQ_CONSUMER_MISMATCH;
       taosWUnLockLatch(&pTq->lock);
@@ -457,22 +458,26 @@
     }
 
     bool exec = tqIsHandleExec(pHandle);
-    if(!exec) {
+    if (!exec) {
       tqSetHandleExec(pHandle);
-//      qSetTaskCode(pHandle->execHandle.task, TDB_CODE_SUCCESS);
-      tqDebug("tmq poll: consumer:0x%" PRIx64 "vgId:%d, topic:%s, set handle exec, pHandle:%p", consumerId, vgId, req.subKey, pHandle);
+      //      qSetTaskCode(pHandle->execHandle.task, TDB_CODE_SUCCESS);
+      tqDebug("tmq poll: consumer:0x%" PRIx64 "vgId:%d, topic:%s, set handle exec, pHandle:%p", consumerId, vgId,
+              req.subKey, pHandle);
       taosWUnLockLatch(&pTq->lock);
       break;
     }
     taosWUnLockLatch(&pTq->lock);
 
-    tqDebug("tmq poll: consumer:0x%" PRIx64 "vgId:%d, topic:%s, subscription is executing, wait for 10ms and retry, pHandle:%p", consumerId, vgId, req.subKey, pHandle);
+    tqDebug("tmq poll: consumer:0x%" PRIx64
+            "vgId:%d, topic:%s, subscription is executing, wait for 10ms and retry, pHandle:%p",
+            consumerId, vgId, req.subKey, pHandle);
     taosMsleep(10);
   }
 
   // 3. update the epoch value
   if (pHandle->epoch < reqEpoch) {
-    tqDebug("tmq poll: consumer:0x%" PRIx64 " epoch update from %d to %d by poll req", consumerId, pHandle->epoch, reqEpoch);
+    tqDebug("tmq poll: consumer:0x%" PRIx64 " epoch update from %d to %d by poll req", consumerId, pHandle->epoch,
+            reqEpoch);
     pHandle->epoch = reqEpoch;
   }
 
@@ -484,7 +489,8 @@
   code = tqExtractDataForMq(pTq, pHandle, &req, pMsg);
   tqSetHandleIdle(pHandle);
 
-  tqDebug("tmq poll: consumer:0x%" PRIx64 "vgId:%d, topic:%s, , set handle idle, pHandle:%p", consumerId, vgId, req.subKey, pHandle);
+  tqDebug("tmq poll: consumer:0x%" PRIx64 "vgId:%d, topic:%s, , set handle idle, pHandle:%p", consumerId, vgId,
+          req.subKey, pHandle);
   return code;
 }
 
@@ -548,7 +554,7 @@
 
     if (reqOffset.type == TMQ_OFFSET__LOG) {
       int64_t currentVer = walReaderGetCurrentVer(pHandle->execHandle.pTqReader->pWalReader);
-      if (currentVer == -1) { // not start to read data from wal yet, return req offset directly
+      if (currentVer == -1) {  // not start to read data from wal yet, return req offset directly
         dataRsp.rspOffset.version = reqOffset.version;
       } else {
         dataRsp.rspOffset.version = currentVer;  // return current consume offset value
@@ -572,7 +578,7 @@
 
 int32_t tqProcessDeleteSubReq(STQ* pTq, int64_t sversion, char* msg, int32_t msgLen) {
   SMqVDeleteReq* pReq = (SMqVDeleteReq*)msg;
-  int32_t vgId = TD_VID(pTq->pVnode);
+  int32_t        vgId = TD_VID(pTq->pVnode);
 
   tqDebug("vgId:%d, tq process delete sub req %s", vgId, pReq->subKey);
   int32_t code = 0;
@@ -581,7 +587,8 @@
   STqHandle* pHandle = taosHashGet(pTq->pHandle, pReq->subKey, strlen(pReq->subKey));
   if (pHandle) {
     while (tqIsHandleExec(pHandle)) {
-      tqDebug("vgId:%d, topic:%s, subscription is executing, wait for 10ms and retry, pHandle:%p", vgId, pHandle->subKey, pHandle);
+      tqDebug("vgId:%d, topic:%s, subscription is executing, wait for 10ms and retry, pHandle:%p", vgId,
+              pHandle->subKey, pHandle);
       taosMsleep(10);
     }
 
@@ -641,9 +648,9 @@
 }
 
 int32_t tqProcessSubscribeReq(STQ* pTq, int64_t sversion, char* msg, int32_t msgLen) {
-  int ret = 0;
+  int         ret = 0;
   SMqRebVgReq req = {0};
-  SDecoder       dc = {0};
+  SDecoder    dc = {0};
 
   tDecoderInit(&dc, msg, msgLen);
 
@@ -698,7 +705,8 @@
     pHandle->snapshotVer = ver;
 
     if (pHandle->execHandle.subType == TOPIC_SUB_TYPE__COLUMN) {
-      pHandle->execHandle.execCol.qmsg = taosStrdup(req.qmsg);;
+      pHandle->execHandle.execCol.qmsg = taosStrdup(req.qmsg);
+      ;
 
       pHandle->execHandle.task = qCreateQueueExecTaskInfo(pHandle->execHandle.execCol.qmsg, &handle, vgId,
                                                           &pHandle->execHandle.numOfCols, req.newConsumerId);
@@ -720,7 +728,7 @@
       pHandle->execHandle.execTb.suid = req.suid;
       pHandle->execHandle.execTb.qmsg = taosStrdup(req.qmsg);
 
-      if(strcmp(pHandle->execHandle.execTb.qmsg, "") != 0) {
+      if (strcmp(pHandle->execHandle.execTb.qmsg, "") != 0) {
         if (nodesStringToNode(pHandle->execHandle.execTb.qmsg, &pHandle->execHandle.execTb.node) != 0) {
           tqError("nodesStringToNode error in sub stable, since %s, vgId:%d, subkey:%s consumer:0x%" PRIx64, terrstr(),
                   pVnode->config.vgId, req.subKey, pHandle->consumerId);
@@ -734,45 +742,47 @@
 
       SArray* tbUidList = NULL;
       ret = qGetTableList(req.suid, pVnode, pHandle->execHandle.execTb.node, &tbUidList, pHandle->execHandle.task);
-      if(ret != TDB_CODE_SUCCESS) {
-        tqError("qGetTableList error:%d vgId:%d, subkey:%s consumer:0x%" PRIx64, ret, pVnode->config.vgId, req.subKey, pHandle->consumerId);
+      if (ret != TDB_CODE_SUCCESS) {
+        tqError("qGetTableList error:%d vgId:%d, subkey:%s consumer:0x%" PRIx64, ret, pVnode->config.vgId, req.subKey,
+                pHandle->consumerId);
         taosArrayDestroy(tbUidList);
         goto end;
       }
-      tqDebug("tq try to get ctb for stb subscribe, vgId:%d, subkey:%s consumer:0x%" PRIx64 " suid:%" PRId64, pVnode->config.vgId, req.subKey, pHandle->consumerId, req.suid);
+      tqDebug("tq try to get ctb for stb subscribe, vgId:%d, subkey:%s consumer:0x%" PRIx64 " suid:%" PRId64,
+              pVnode->config.vgId, req.subKey, pHandle->consumerId, req.suid);
       pHandle->execHandle.pTqReader = tqReaderOpen(pVnode);
       tqReaderSetTbUidList(pHandle->execHandle.pTqReader, tbUidList);
       taosArrayDestroy(tbUidList);
     }
 
     taosHashPut(pTq->pHandle, req.subKey, strlen(req.subKey), pHandle, sizeof(STqHandle));
-    tqDebug("try to persist handle %s consumer:0x%" PRIx64, req.subKey,
-            pHandle->consumerId);
+    tqDebug("try to persist handle %s consumer:0x%" PRIx64, req.subKey, pHandle->consumerId);
     ret = tqMetaSaveHandle(pTq, req.subKey, pHandle);
     goto end;
   } else {
     taosWLockLatch(&pTq->lock);
 
     if (pHandle->consumerId == req.newConsumerId) {  // do nothing
-      tqInfo("vgId:%d consumer:0x%" PRIx64 " remains, no switch occurs, should not reach here", req.vgId, req.newConsumerId);
+      tqInfo("vgId:%d consumer:0x%" PRIx64 " remains, no switch occurs, should not reach here", req.vgId,
+             req.newConsumerId);
     } else {
       tqInfo("vgId:%d switch consumer from Id:0x%" PRIx64 " to Id:0x%" PRIx64, req.vgId, pHandle->consumerId,
              req.newConsumerId);
       atomic_store_64(&pHandle->consumerId, req.newConsumerId);
     }
-//    atomic_add_fetch_32(&pHandle->epoch, 1);
+    //    atomic_add_fetch_32(&pHandle->epoch, 1);
 
     // kill executing task
-//    if(tqIsHandleExec(pHandle)) {
-//      qTaskInfo_t pTaskInfo = pHandle->execHandle.task;
-//      if (pTaskInfo != NULL) {
-//        qKillTask(pTaskInfo, TSDB_CODE_SUCCESS);
-//      }
-
-//      if (pHandle->execHandle.subType == TOPIC_SUB_TYPE__COLUMN) {
-//        qStreamCloseTsdbReader(pTaskInfo);
-//      }
-//    }
+    //    if(tqIsHandleExec(pHandle)) {
+    //      qTaskInfo_t pTaskInfo = pHandle->execHandle.task;
+    //      if (pTaskInfo != NULL) {
+    //        qKillTask(pTaskInfo, TSDB_CODE_SUCCESS);
+    //      }
+
+    //      if (pHandle->execHandle.subType == TOPIC_SUB_TYPE__COLUMN) {
+    //        qStreamCloseTsdbReader(pTaskInfo);
+    //      }
+    //    }
     // remove if it has been register in the push manager, and return one empty block to consumer
     tqUnregisterPushHandle(pTq, pHandle);
     taosWUnLockLatch(&pTq->lock);
@@ -780,18 +790,11 @@
   }
 
 end:
-<<<<<<< HEAD
-  taosWUnLockLatch(&pTq->lock);
-  tDecoderClear(&dc);
-=======
   taosMemoryFree(req.qmsg);
->>>>>>> 709e3f50
   return ret;
 }
 
-void freePtr(void *ptr) {
-  taosMemoryFree(*(void**)ptr);
-}
+void freePtr(void* ptr) { taosMemoryFree(*(void**)ptr); }
 
 int32_t tqExpandTask(STQ* pTq, SStreamTask* pTask, int64_t ver) {
   int32_t vgId = TD_VID(pTq->pVnode);
@@ -814,7 +817,7 @@
   pTask->chkInfo.currentVer = ver;
 
   // expand executor
-  pTask->status.taskStatus = (pTask->fillHistory)? TASK_STATUS__WAIT_DOWNSTREAM:TASK_STATUS__NORMAL;
+  pTask->status.taskStatus = (pTask->fillHistory) ? TASK_STATUS__WAIT_DOWNSTREAM : TASK_STATUS__NORMAL;
 
   if (pTask->taskLevel == TASK_LEVEL__SOURCE) {
     pTask->pState = streamStateOpen(pTq->pStreamMeta->path, pTask, false, -1, -1);
@@ -880,8 +883,8 @@
 
   streamSetupTrigger(pTask);
 
-  tqInfo("vgId:%d expand stream task, s-task:%s, checkpoint ver:%" PRId64 " child id:%d, level:%d", vgId, pTask->id.idStr,
-         pTask->chkInfo.version, pTask->selfChildId, pTask->taskLevel);
+  tqInfo("vgId:%d expand stream task, s-task:%s, checkpoint ver:%" PRId64 " child id:%d, level:%d", vgId,
+         pTask->id.idStr, pTask->chkInfo.version, pTask->selfChildId, pTask->taskLevel);
 
   // next valid version will add one
   pTask->chkInfo.version += 1;
@@ -994,7 +997,8 @@
   SStreamTask* pTask = taosMemoryCalloc(1, sizeof(SStreamTask));
   if (pTask == NULL) {
     terrno = TSDB_CODE_OUT_OF_MEMORY;
-    tqError("vgId:%d failed to create stream task due to out of memory, alloc size:%d", vgId, (int32_t) sizeof(SStreamTask));
+    tqError("vgId:%d failed to create stream task due to out of memory, alloc size:%d", vgId,
+            (int32_t)sizeof(SStreamTask));
     return -1;
   }
 
@@ -1109,7 +1113,7 @@
 
   // do recovery step 2
   int64_t st = taosGetTimestampMs();
-  tqDebug("s-task:%s start step2 recover, ts:%"PRId64, pTask->id.idStr, st);
+  tqDebug("s-task:%s start step2 recover, ts:%" PRId64, pTask->id.idStr, st);
 
   code = streamSourceRecoverScanStep2(pTask, sversion);
   if (code < 0) {
@@ -1117,7 +1121,7 @@
     return -1;
   }
 
-  qDebug("s-task:%s set the start wal offset to be:%"PRId64, pTask->id.idStr, sversion);
+  qDebug("s-task:%s set the start wal offset to be:%" PRId64, pTask->id.idStr, sversion);
   walReaderSeekVer(pTask->exec.pWalReader, sversion);
   pTask->chkInfo.currentVer = sversion;
 
@@ -1141,7 +1145,7 @@
     return -1;
   }
 
-  double el = (taosGetTimestampMs() - st)/ 1000.0;
+  double el = (taosGetTimestampMs() - st) / 1000.0;
   tqDebug("s-task:%s step2 recover finished, el:%.2fs", pTask->id.idStr, el);
 
   // dispatch recover finish req to all related downstream task
@@ -1257,8 +1261,8 @@
   SStreamTask* pTask = streamMetaAcquireTask(pTq->pStreamMeta, taskId);
   if (pTask != NULL) {
     if (pTask->status.taskStatus == TASK_STATUS__NORMAL) {
-      tqDebug("vgId:%d s-task:%s start to process block from wal, last chk point:%" PRId64, vgId,
-              pTask->id.idStr, pTask->chkInfo.version);
+      tqDebug("vgId:%d s-task:%s start to process block from wal, last chk point:%" PRId64, vgId, pTask->id.idStr,
+              pTask->chkInfo.version);
       streamProcessRunReq(pTask);
     } else {
       if (streamTaskShouldPause(&pTask->status)) {
@@ -1277,9 +1281,9 @@
 }
 
 int32_t tqProcessTaskDispatchReq(STQ* pTq, SRpcMsg* pMsg, bool exec) {
-  char*              msgStr = pMsg->pCont;
-  char*              msgBody = POINTER_SHIFT(msgStr, sizeof(SMsgHead));
-  int32_t            msgLen = pMsg->contLen - sizeof(SMsgHead);
+  char*   msgStr = pMsg->pCont;
+  char*   msgBody = POINTER_SHIFT(msgStr, sizeof(SMsgHead));
+  int32_t msgLen = pMsg->contLen - sizeof(SMsgHead);
 
   SStreamDispatchReq req = {0};
 
@@ -1325,7 +1329,7 @@
 
 int32_t tqProcessTaskPauseReq(STQ* pTq, int64_t sversion, char* msg, int32_t msgLen) {
   SVPauseStreamTaskReq* pReq = (SVPauseStreamTaskReq*)msg;
-  SStreamTask* pTask = streamMetaAcquireTask(pTq->pStreamMeta, pReq->taskId);
+  SStreamTask*          pTask = streamMetaAcquireTask(pTq->pStreamMeta, pReq->taskId);
   if (pTask) {
     tqDebug("vgId:%d s-task:%s set pause flag", pTq->pStreamMeta->vgId, pTask->id.idStr);
     atomic_store_8(&pTask->status.keepTaskStatus, pTask->status.taskStatus);
