--- conflicted
+++ resolved
@@ -1278,11 +1278,6 @@
   tqDebug("s-task:%s all upstream tasks send transfer msg, open transfer state flag", pTask->id.idStr);
   ASSERT(pTask->streamTaskId.taskId != 0 && pTask->info.fillHistory == 1);
 
-<<<<<<< HEAD
-  pTask->status.transferState = true;
-
-=======
->>>>>>> 391103bc
   streamSchedExec(pTask);
   streamMetaReleaseTask(pTq->pStreamMeta, pTask);
   return 0;
@@ -1806,11 +1801,7 @@
 //  bool allStopped = true;
 //  int32_t numOfCount = streamMetaGetNumOfTasks(pMeta);
 //  for(int32_t i = 0; i < numOfCount; ++i) {
-<<<<<<< HEAD
-//    SStreamId* pId = taosArrayGet(pMeta->pTaskList, i);
-=======
 //    SStreamTaskId* pId = taosArrayGet(pMeta->pTaskList, i);
->>>>>>> 391103bc
 //
 //    int64_t keys1[2] = {pId->streamId, pId->taskId};
 //    SStreamTask** p = taosHashGet(pMeta->pTasks, keys1, sizeof(keys1));
