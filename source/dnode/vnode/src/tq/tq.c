/*
 * Copyright (c) 2019 TAOS Data, Inc. <jhtao@taosdata.com>
 *
 * This program is free software: you can use, redistribute, and/or modify
 * it under the terms of the GNU Affero General Public License, version 3
 * or later ("AGPL"), as published by the Free Software Foundation.
 *
 * This program is distributed in the hope that it will be useful, but WITHOUT
 * ANY WARRANTY; without even the implied warranty of MERCHANTABILITY or
 * FITNESS FOR A PARTICULAR PURPOSE.
 *
 * You should have received a copy of the GNU Affero General Public License
 * along with this program. If not, see <http://www.gnu.org/licenses/>.
 */

#include "tq.h"
#include "vnd.h"

typedef struct {
  int8_t inited;
} STqMgmt;

typedef struct STaskUpdateEntry {
  int64_t streamId;
  int32_t taskId;
  int32_t transId;
} STaskUpdateEntry;

static STqMgmt tqMgmt = {0};

// 0: not init
// 1: already inited
// 2: wait to be inited or cleaup
static int32_t tqInitialize(STQ* pTq);

static FORCE_INLINE bool tqIsHandleExec(STqHandle* pHandle) { return TMQ_HANDLE_STATUS_EXEC == pHandle->status; }
static FORCE_INLINE void tqSetHandleExec(STqHandle* pHandle) { pHandle->status = TMQ_HANDLE_STATUS_EXEC; }
static FORCE_INLINE void tqSetHandleIdle(STqHandle* pHandle) { pHandle->status = TMQ_HANDLE_STATUS_IDLE; }

int32_t tqInit() {
  int8_t old;
  while (1) {
    old = atomic_val_compare_exchange_8(&tqMgmt.inited, 0, 2);
    if (old != 2) break;
  }

  if (old == 0) {
    if (streamInit() < 0) {
      return -1;
    }
    atomic_store_8(&tqMgmt.inited, 1);
  }

  return 0;
}

void tqCleanUp() {
  int8_t old;
  while (1) {
    old = atomic_val_compare_exchange_8(&tqMgmt.inited, 1, 2);
    if (old != 2) break;
  }

  if (old == 1) {
    streamCleanUp();
    atomic_store_8(&tqMgmt.inited, 0);
  }
}

void tqDestroyTqHandle(void* data) {
  STqHandle* pData = (STqHandle*)data;
  qDestroyTask(pData->execHandle.task);

  if (pData->execHandle.subType == TOPIC_SUB_TYPE__COLUMN) {
    taosMemoryFreeClear(pData->execHandle.execCol.qmsg);
  } else if (pData->execHandle.subType == TOPIC_SUB_TYPE__DB) {
    tqReaderClose(pData->execHandle.pTqReader);
    walCloseReader(pData->pWalReader);
    taosHashCleanup(pData->execHandle.execDb.pFilterOutTbUid);
  } else if (pData->execHandle.subType == TOPIC_SUB_TYPE__TABLE) {
    walCloseReader(pData->pWalReader);
    tqReaderClose(pData->execHandle.pTqReader);
    taosMemoryFreeClear(pData->execHandle.execTb.qmsg);
    nodesDestroyNode(pData->execHandle.execTb.node);
  }
  if (pData->msg != NULL) {
    rpcFreeCont(pData->msg->pCont);
    taosMemoryFree(pData->msg);
    pData->msg = NULL;
  }
  if (pData->block != NULL) {
    blockDataDestroy(pData->block);
  }
}

static bool tqOffsetEqual(const STqOffset* pLeft, const STqOffset* pRight) {
  return pLeft->val.type == TMQ_OFFSET__LOG && pRight->val.type == TMQ_OFFSET__LOG &&
         pLeft->val.version == pRight->val.version;
}

STQ* tqOpen(const char* path, SVnode* pVnode) {
  STQ* pTq = taosMemoryCalloc(1, sizeof(STQ));
  if (pTq == NULL) {
    terrno = TSDB_CODE_OUT_OF_MEMORY;
    return NULL;
  }

  pTq->path = taosStrdup(path);
  pTq->pVnode = pVnode;
  pTq->walLogLastVer = pVnode->pWal->vers.lastVer;

  pTq->pHandle = taosHashInit(64, MurmurHash3_32, true, HASH_ENTRY_LOCK);
  taosHashSetFreeFp(pTq->pHandle, tqDestroyTqHandle);

  taosInitRWLatch(&pTq->lock);
  pTq->pPushMgr = taosHashInit(64, MurmurHash3_32, false, HASH_NO_LOCK);

  pTq->pCheckInfo = taosHashInit(64, MurmurHash3_32, true, HASH_ENTRY_LOCK);
  taosHashSetFreeFp(pTq->pCheckInfo, (FDelete)tDeleteSTqCheckInfo);

  int32_t code = tqInitialize(pTq);
  if (code != TSDB_CODE_SUCCESS) {
    tqClose(pTq);
    return NULL;
  } else {
    return pTq;
  }
}

int32_t tqInitialize(STQ* pTq) {
  if (tqMetaOpen(pTq) < 0) {
    return -1;
  }

  pTq->pOffsetStore = tqOffsetOpen(pTq);
  if (pTq->pOffsetStore == NULL) {
    return -1;
  }

  pTq->pStreamMeta = streamMetaOpen(pTq->path, pTq, (FTaskExpand*)tqExpandTask, pTq->pVnode->config.vgId, -1);
  if (pTq->pStreamMeta == NULL) {
    return -1;
  }

  if (streamMetaLoadAllTasks(pTq->pStreamMeta) < 0) {
    return -1;
  }

  return 0;
}

void tqClose(STQ* pTq) {
  qDebug("start to close tq");
  if (pTq == NULL) {
    return;
  }

  void* pIter = taosHashIterate(pTq->pPushMgr, NULL);
  while (pIter) {
    STqHandle* pHandle = *(STqHandle**)pIter;
    int32_t    vgId = TD_VID(pTq->pVnode);

    if (pHandle->msg != NULL) {
      tqPushEmptyDataRsp(pHandle, vgId);
      rpcFreeCont(pHandle->msg->pCont);
      taosMemoryFree(pHandle->msg);
      pHandle->msg = NULL;
    }
    pIter = taosHashIterate(pTq->pPushMgr, pIter);
  }

  tqOffsetClose(pTq->pOffsetStore);
  taosHashCleanup(pTq->pHandle);
  taosHashCleanup(pTq->pPushMgr);
  taosHashCleanup(pTq->pCheckInfo);
  taosMemoryFree(pTq->path);
  tqMetaClose(pTq);
  streamMetaClose(pTq->pStreamMeta);
  qDebug("end to close tq");
  taosMemoryFree(pTq);
}

void tqNotifyClose(STQ* pTq) {
  if (pTq == NULL) {
    return;
  }
  streamMetaNotifyClose(pTq->pStreamMeta);
}

int32_t tqPushEmptyDataRsp(STqHandle* pHandle, int32_t vgId) {
  SMqPollReq req = {0};
  if (tDeserializeSMqPollReq(pHandle->msg->pCont, pHandle->msg->contLen, &req) < 0) {
    tqError("tDeserializeSMqPollReq %d failed", pHandle->msg->contLen);
    terrno = TSDB_CODE_INVALID_MSG;
    return -1;
  }

  SMqDataRsp dataRsp = {0};
  tqInitDataRsp(&dataRsp, req.reqOffset);
  dataRsp.blockNum = 0;
  char buf[TSDB_OFFSET_LEN] = {0};
  tFormatOffset(buf, TSDB_OFFSET_LEN, &dataRsp.reqOffset);
  tqInfo("tqPushEmptyDataRsp to consumer:0x%" PRIx64 " vgId:%d, offset:%s, reqId:0x%" PRIx64, req.consumerId, vgId, buf,
         req.reqId);

  tqSendDataRsp(pHandle, pHandle->msg, &req, &dataRsp, TMQ_MSG_TYPE__POLL_DATA_RSP, vgId);
  tDeleteMqDataRsp(&dataRsp);
  return 0;
}

int32_t tqSendDataRsp(STqHandle* pHandle, const SRpcMsg* pMsg, const SMqPollReq* pReq, const SMqDataRsp* pRsp,
                      int32_t type, int32_t vgId) {
  int64_t sver = 0, ever = 0;
  walReaderValidVersionRange(pHandle->execHandle.pTqReader->pWalReader, &sver, &ever);

  tqDoSendDataRsp(&pMsg->info, pRsp, pReq->epoch, pReq->consumerId, type, sver, ever);

  char buf1[TSDB_OFFSET_LEN] = {0};
  char buf2[TSDB_OFFSET_LEN] = {0};
  tFormatOffset(buf1, TSDB_OFFSET_LEN, &pRsp->reqOffset);
  tFormatOffset(buf2, TSDB_OFFSET_LEN, &pRsp->rspOffset);

  tqDebug("tmq poll vgId:%d consumer:0x%" PRIx64 " (epoch %d) send rsp, block num:%d, req:%s, rsp:%s, reqId:0x%" PRIx64,
          vgId, pReq->consumerId, pReq->epoch, pRsp->blockNum, buf1, buf2, pReq->reqId);

  return 0;
}

int32_t tqProcessOffsetCommitReq(STQ* pTq, int64_t sversion, char* msg, int32_t msgLen) {
  SMqVgOffset vgOffset = {0};
  int32_t     vgId = TD_VID(pTq->pVnode);

  SDecoder decoder;
  tDecoderInit(&decoder, (uint8_t*)msg, msgLen);
  if (tDecodeMqVgOffset(&decoder, &vgOffset) < 0) {
    return -1;
  }

  tDecoderClear(&decoder);

  STqOffset* pOffset = &vgOffset.offset;

  if (pOffset->val.type == TMQ_OFFSET__SNAPSHOT_DATA || pOffset->val.type == TMQ_OFFSET__SNAPSHOT_META) {
    tqDebug("receive offset commit msg to %s on vgId:%d, offset(type:snapshot) uid:%" PRId64 ", ts:%" PRId64,
            pOffset->subKey, vgId, pOffset->val.uid, pOffset->val.ts);
  } else if (pOffset->val.type == TMQ_OFFSET__LOG) {
    tqDebug("receive offset commit msg to %s on vgId:%d, offset(type:log) version:%" PRId64, pOffset->subKey, vgId,
            pOffset->val.version);
  } else {
    tqError("invalid commit offset type:%d", pOffset->val.type);
    return -1;
  }

  STqOffset* pSavedOffset = tqOffsetRead(pTq->pOffsetStore, pOffset->subKey);
  if (pSavedOffset != NULL && tqOffsetEqual(pOffset, pSavedOffset)) {
    tqInfo("not update the offset, vgId:%d sub:%s since committed:%" PRId64 " less than/equal to existed:%" PRId64,
           vgId, pOffset->subKey, pOffset->val.version, pSavedOffset->val.version);
    return 0;  // no need to update the offset value
  }

  // save the new offset value
  if (tqOffsetWrite(pTq->pOffsetStore, pOffset) < 0) {
    return -1;
  }

  return 0;
}

int32_t tqProcessSeekReq(STQ* pTq, SRpcMsg* pMsg) {
  SMqSeekReq req = {0};
  int32_t    vgId = TD_VID(pTq->pVnode);
  SRpcMsg    rsp = {.info = pMsg->info};
  int        code = 0;

  if (tDeserializeSMqSeekReq(pMsg->pCont, pMsg->contLen, &req) < 0) {
    code = TSDB_CODE_OUT_OF_MEMORY;
    goto end;
  }

  tqDebug("tmq seek: consumer:0x%" PRIx64 " vgId:%d, subkey %s", req.consumerId, vgId, req.subKey);
  taosWLockLatch(&pTq->lock);

  STqHandle* pHandle = taosHashGet(pTq->pHandle, req.subKey, strlen(req.subKey));
  if (pHandle == NULL) {
    tqWarn("tmq seek: consumer:0x%" PRIx64 " vgId:%d subkey %s not found", req.consumerId, vgId, req.subKey);
    code = 0;
    taosWUnLockLatch(&pTq->lock);
    goto end;
  }

  // 2. check consumer-vg assignment status
  if (pHandle->consumerId != req.consumerId) {
    tqError("ERROR tmq seek: consumer:0x%" PRIx64 " vgId:%d, subkey %s, mismatch for saved handle consumer:0x%" PRIx64,
            req.consumerId, vgId, req.subKey, pHandle->consumerId);
    taosWUnLockLatch(&pTq->lock);
    code = TSDB_CODE_TMQ_CONSUMER_MISMATCH;
    goto end;
  }

  // if consumer register to push manager, push empty to consumer to change vg status from TMQ_VG_STATUS__WAIT to
  // TMQ_VG_STATUS__IDLE, otherwise poll data failed after seek.
  tqUnregisterPushHandle(pTq, pHandle);
  taosWUnLockLatch(&pTq->lock);

end:
  rsp.code = code;
  tmsgSendRsp(&rsp);
  return 0;
}

int32_t tqCheckColModifiable(STQ* pTq, int64_t tbUid, int32_t colId) {
  void* pIter = NULL;

  while (1) {
    pIter = taosHashIterate(pTq->pCheckInfo, pIter);
    if (pIter == NULL) {
      break;
    }

    STqCheckInfo* pCheck = (STqCheckInfo*)pIter;

    if (pCheck->ntbUid == tbUid) {
      int32_t sz = taosArrayGetSize(pCheck->colIdList);
      for (int32_t i = 0; i < sz; i++) {
        int16_t forbidColId = *(int16_t*)taosArrayGet(pCheck->colIdList, i);
        if (forbidColId == colId) {
          taosHashCancelIterate(pTq->pCheckInfo, pIter);
          return -1;
        }
      }
    }
  }

  return 0;
}

int32_t tqProcessPollPush(STQ* pTq, SRpcMsg* pMsg) {
  int32_t vgId = TD_VID(pTq->pVnode);
  taosWLockLatch(&pTq->lock);
  if (taosHashGetSize(pTq->pPushMgr) > 0) {
    void* pIter = taosHashIterate(pTq->pPushMgr, NULL);

    while (pIter) {
      STqHandle* pHandle = *(STqHandle**)pIter;
      tqInfo("vgId:%d start set submit for pHandle:%p, consumer:0x%" PRIx64, vgId, pHandle, pHandle->consumerId);

      if (ASSERT(pHandle->msg != NULL)) {
        tqError("pHandle->msg should not be null");
        taosHashCancelIterate(pTq->pPushMgr, pIter);
        break;
      } else {
        SRpcMsg msg = {.msgType = TDMT_VND_TMQ_CONSUME,
                       .pCont = pHandle->msg->pCont,
                       .contLen = pHandle->msg->contLen,
                       .info = pHandle->msg->info};
        tmsgPutToQueue(&pTq->pVnode->msgCb, QUERY_QUEUE, &msg);
        taosMemoryFree(pHandle->msg);
        pHandle->msg = NULL;
      }

      pIter = taosHashIterate(pTq->pPushMgr, pIter);
    }

    taosHashClear(pTq->pPushMgr);
  }
  taosWUnLockLatch(&pTq->lock);
  return 0;
}

int32_t tqProcessPollReq(STQ* pTq, SRpcMsg* pMsg) {
  SMqPollReq req = {0};
  int        code = 0;
  if (tDeserializeSMqPollReq(pMsg->pCont, pMsg->contLen, &req) < 0) {
    tqError("tDeserializeSMqPollReq %d failed", pMsg->contLen);
    terrno = TSDB_CODE_INVALID_MSG;
    return -1;
  }

  int64_t      consumerId = req.consumerId;
  int32_t      reqEpoch = req.epoch;
  STqOffsetVal reqOffset = req.reqOffset;
  int32_t      vgId = TD_VID(pTq->pVnode);
  STqHandle*   pHandle = NULL;

  while (1) {
    taosWLockLatch(&pTq->lock);
    // 1. find handle
    pHandle = taosHashGet(pTq->pHandle, req.subKey, strlen(req.subKey));
    if (pHandle == NULL) {
      do {
        if (tqMetaGetHandle(pTq, req.subKey) == 0) {
          pHandle = taosHashGet(pTq->pHandle, req.subKey, strlen(req.subKey));
          if (pHandle != NULL) {
            break;
          }
        }
        tqError("tmq poll: consumer:0x%" PRIx64 " vgId:%d subkey %s not found", consumerId, vgId, req.subKey);
        terrno = TSDB_CODE_INVALID_MSG;
        taosWUnLockLatch(&pTq->lock);
        return -1;
      } while (0);
    }

    // 2. check re-balance status
    if (pHandle->consumerId != consumerId) {
      tqError("ERROR tmq poll: consumer:0x%" PRIx64
              " vgId:%d, subkey %s, mismatch for saved handle consumer:0x%" PRIx64,
              consumerId, TD_VID(pTq->pVnode), req.subKey, pHandle->consumerId);
      terrno = TSDB_CODE_TMQ_CONSUMER_MISMATCH;
      taosWUnLockLatch(&pTq->lock);
      return -1;
    }

    bool exec = tqIsHandleExec(pHandle);
    if (!exec) {
      tqSetHandleExec(pHandle);
      //      qSetTaskCode(pHandle->execHandle.task, TDB_CODE_SUCCESS);
      tqDebug("tmq poll: consumer:0x%" PRIx64 " vgId:%d, topic:%s, set handle exec, pHandle:%p", consumerId, vgId,
              req.subKey, pHandle);
      taosWUnLockLatch(&pTq->lock);
      break;
    }
    taosWUnLockLatch(&pTq->lock);

    tqDebug("tmq poll: consumer:0x%" PRIx64
            " vgId:%d, topic:%s, subscription is executing, wait for 10ms and retry, pHandle:%p",
            consumerId, vgId, req.subKey, pHandle);
    taosMsleep(10);
  }

  // 3. update the epoch value
  if (pHandle->epoch < reqEpoch) {
    tqDebug("tmq poll: consumer:0x%" PRIx64 " epoch update from %d to %d by poll req", consumerId, pHandle->epoch,
            reqEpoch);
    pHandle->epoch = reqEpoch;
  }

  char buf[TSDB_OFFSET_LEN] = {0};
  tFormatOffset(buf, TSDB_OFFSET_LEN, &reqOffset);
  tqDebug("tmq poll: consumer:0x%" PRIx64 " (epoch %d), subkey %s, recv poll req vgId:%d, req:%s, reqId:0x%" PRIx64,
          consumerId, req.epoch, pHandle->subKey, vgId, buf, req.reqId);

  code = tqExtractDataForMq(pTq, pHandle, &req, pMsg);
  tqSetHandleIdle(pHandle);

  tqDebug("tmq poll: consumer:0x%" PRIx64 " vgId:%d, topic:%s, set handle idle, pHandle:%p", consumerId, vgId,
          req.subKey, pHandle);
  return code;
}

int32_t tqProcessVgCommittedInfoReq(STQ* pTq, SRpcMsg* pMsg) {
  void*   data = POINTER_SHIFT(pMsg->pCont, sizeof(SMsgHead));
  int32_t len = pMsg->contLen - sizeof(SMsgHead);

  SMqVgOffset vgOffset = {0};

  SDecoder decoder;
  tDecoderInit(&decoder, (uint8_t*)data, len);
  if (tDecodeMqVgOffset(&decoder, &vgOffset) < 0) {
    terrno = TSDB_CODE_OUT_OF_MEMORY;
    return terrno;
  }

  tDecoderClear(&decoder);

  STqOffset* pOffset = &vgOffset.offset;
  STqOffset* pSavedOffset = tqOffsetRead(pTq->pOffsetStore, pOffset->subKey);
  if (pSavedOffset == NULL) {
    terrno = TSDB_CODE_TMQ_NO_COMMITTED;
    return terrno;
  }
  vgOffset.offset = *pSavedOffset;

  int32_t code = 0;
  tEncodeSize(tEncodeMqVgOffset, &vgOffset, len, code);
  if (code < 0) {
    terrno = TSDB_CODE_INVALID_PARA;
    return terrno;
  }

  void* buf = rpcMallocCont(len);
  if (buf == NULL) {
    terrno = TSDB_CODE_OUT_OF_MEMORY;
    return terrno;
  }
  SEncoder encoder;
  tEncoderInit(&encoder, buf, len);
  tEncodeMqVgOffset(&encoder, &vgOffset);
  tEncoderClear(&encoder);

  SRpcMsg rsp = {.info = pMsg->info, .pCont = buf, .contLen = len, .code = 0};

  tmsgSendRsp(&rsp);
  return 0;
}

int32_t tqProcessVgWalInfoReq(STQ* pTq, SRpcMsg* pMsg) {
  SMqPollReq req = {0};
  if (tDeserializeSMqPollReq(pMsg->pCont, pMsg->contLen, &req) < 0) {
    tqError("tDeserializeSMqPollReq %d failed", pMsg->contLen);
    terrno = TSDB_CODE_INVALID_MSG;
    return -1;
  }

  int64_t      consumerId = req.consumerId;
  STqOffsetVal reqOffset = req.reqOffset;
  int32_t      vgId = TD_VID(pTq->pVnode);

  // 1. find handle
  taosRLockLatch(&pTq->lock);
  STqHandle* pHandle = taosHashGet(pTq->pHandle, req.subKey, strlen(req.subKey));
  if (pHandle == NULL) {
    tqError("consumer:0x%" PRIx64 " vgId:%d subkey:%s not found", consumerId, vgId, req.subKey);
    terrno = TSDB_CODE_INVALID_MSG;
    taosRUnLockLatch(&pTq->lock);
    return -1;
  }

  // 2. check re-balance status
  if (pHandle->consumerId != consumerId) {
    tqDebug("ERROR consumer:0x%" PRIx64 " vgId:%d, subkey %s, mismatch for saved handle consumer:0x%" PRIx64,
            consumerId, vgId, req.subKey, pHandle->consumerId);
    terrno = TSDB_CODE_TMQ_CONSUMER_MISMATCH;
    taosRUnLockLatch(&pTq->lock);
    return -1;
  }

  int64_t sver = 0, ever = 0;
  walReaderValidVersionRange(pHandle->execHandle.pTqReader->pWalReader, &sver, &ever);
  taosRUnLockLatch(&pTq->lock);

  SMqDataRsp dataRsp = {0};
  tqInitDataRsp(&dataRsp, req.reqOffset);

  if (req.useSnapshot == true) {
    tqError("consumer:0x%" PRIx64 " vgId:%d subkey:%s snapshot not support wal info", consumerId, vgId, req.subKey);
    terrno = TSDB_CODE_INVALID_PARA;
    tDeleteMqDataRsp(&dataRsp);
    return -1;
  }

  dataRsp.rspOffset.type = TMQ_OFFSET__LOG;

  if (reqOffset.type == TMQ_OFFSET__LOG) {
    dataRsp.rspOffset.version = reqOffset.version;
  } else if (reqOffset.type < 0) {
    STqOffset* pOffset = tqOffsetRead(pTq->pOffsetStore, req.subKey);
    if (pOffset != NULL) {
      if (pOffset->val.type != TMQ_OFFSET__LOG) {
        tqError("consumer:0x%" PRIx64 " vgId:%d subkey:%s, no valid wal info", consumerId, vgId, req.subKey);
        terrno = TSDB_CODE_INVALID_PARA;
        tDeleteMqDataRsp(&dataRsp);
        return -1;
      }

      dataRsp.rspOffset.version = pOffset->val.version;
      tqInfo("consumer:0x%" PRIx64 " vgId:%d subkey:%s get assignment from store:%" PRId64, consumerId, vgId,
             req.subKey, dataRsp.rspOffset.version);
    } else {
      if (reqOffset.type == TMQ_OFFSET__RESET_EARLIEST) {
        dataRsp.rspOffset.version = sver;  // not consume yet, set the earliest position
      } else if (reqOffset.type == TMQ_OFFSET__RESET_LATEST) {
        dataRsp.rspOffset.version = ever;
      }
      tqInfo("consumer:0x%" PRIx64 " vgId:%d subkey:%s get assignment from init:%" PRId64, consumerId, vgId, req.subKey,
             dataRsp.rspOffset.version);
    }
  } else {
    tqError("consumer:0x%" PRIx64 " vgId:%d subkey:%s invalid offset type:%d", consumerId, vgId, req.subKey,
            reqOffset.type);
    terrno = TSDB_CODE_INVALID_PARA;
    tDeleteMqDataRsp(&dataRsp);
    return -1;
  }

  tqDoSendDataRsp(&pMsg->info, &dataRsp, req.epoch, req.consumerId, TMQ_MSG_TYPE__WALINFO_RSP, sver, ever);
  tDeleteMqDataRsp(&dataRsp);
  return 0;
}

int32_t tqProcessDeleteSubReq(STQ* pTq, int64_t sversion, char* msg, int32_t msgLen) {
  SMqVDeleteReq* pReq = (SMqVDeleteReq*)msg;
  int32_t        vgId = TD_VID(pTq->pVnode);

  tqInfo("vgId:%d, tq process delete sub req %s", vgId, pReq->subKey);
  int32_t code = 0;

  STqHandle* pHandle = taosHashGet(pTq->pHandle, pReq->subKey, strlen(pReq->subKey));
  if (pHandle) {
    while (1) {
      taosWLockLatch(&pTq->lock);
      bool exec = tqIsHandleExec(pHandle);

      if (exec) {
        tqInfo("vgId:%d, topic:%s, subscription is executing, delete wait for 10ms and retry, pHandle:%p", vgId,
               pHandle->subKey, pHandle);
        taosWUnLockLatch(&pTq->lock);
        taosMsleep(10);
        continue;
      }
      if (pHandle->pRef) {
        walCloseRef(pTq->pVnode->pWal, pHandle->pRef->refId);
      }

      tqUnregisterPushHandle(pTq, pHandle);

      code = taosHashRemove(pTq->pHandle, pReq->subKey, strlen(pReq->subKey));
      if (code != 0) {
        tqError("cannot process tq delete req %s, since no such handle", pReq->subKey);
      }
      taosWUnLockLatch(&pTq->lock);
      break;
    }
  }

  taosWLockLatch(&pTq->lock);
  code = tqOffsetDelete(pTq->pOffsetStore, pReq->subKey);
  if (code != 0) {
    tqError("cannot process tq delete req %s, since no such offset in cache", pReq->subKey);
  }

  if (tqMetaDeleteHandle(pTq, pReq->subKey) < 0) {
    tqError("cannot process tq delete req %s, since no such offset in tdb", pReq->subKey);
  }
  taosWUnLockLatch(&pTq->lock);

  return 0;
}

int32_t tqProcessAddCheckInfoReq(STQ* pTq, int64_t sversion, char* msg, int32_t msgLen) {
  STqCheckInfo info = {0};
  SDecoder     decoder;
  tDecoderInit(&decoder, (uint8_t*)msg, msgLen);
  if (tDecodeSTqCheckInfo(&decoder, &info) < 0) {
    terrno = TSDB_CODE_OUT_OF_MEMORY;
    return -1;
  }
  tDecoderClear(&decoder);
  if (taosHashPut(pTq->pCheckInfo, info.topic, strlen(info.topic), &info, sizeof(STqCheckInfo)) < 0) {
    terrno = TSDB_CODE_OUT_OF_MEMORY;
    return -1;
  }
  if (tqMetaSaveCheckInfo(pTq, info.topic, msg, msgLen) < 0) {
    terrno = TSDB_CODE_OUT_OF_MEMORY;
    return -1;
  }
  return 0;
}

int32_t tqProcessDelCheckInfoReq(STQ* pTq, int64_t sversion, char* msg, int32_t msgLen) {
  if (taosHashRemove(pTq->pCheckInfo, msg, strlen(msg)) < 0) {
    terrno = TSDB_CODE_OUT_OF_MEMORY;
    return -1;
  }
  if (tqMetaDeleteCheckInfo(pTq, msg) < 0) {
    terrno = TSDB_CODE_OUT_OF_MEMORY;
    return -1;
  }
  return 0;
}

int32_t tqProcessSubscribeReq(STQ* pTq, int64_t sversion, char* msg, int32_t msgLen) {
  int         ret = 0;
  SMqRebVgReq req = {0};
  SDecoder    dc = {0};

  tDecoderInit(&dc, (uint8_t*)msg, msgLen);

  // decode req
  if (tDecodeSMqRebVgReq(&dc, &req) < 0) {
    terrno = TSDB_CODE_INVALID_MSG;
    tDecoderClear(&dc);
    return -1;
  }

  tqInfo("vgId:%d, tq process sub req:%s, Id:0x%" PRIx64 " -> Id:0x%" PRIx64, pTq->pVnode->config.vgId, req.subKey,
         req.oldConsumerId, req.newConsumerId);

  STqHandle* pHandle = NULL;
  while (1) {
    pHandle = taosHashGet(pTq->pHandle, req.subKey, strlen(req.subKey));
    if (pHandle) {
      break;
    }
    taosRLockLatch(&pTq->lock);
    ret = tqMetaGetHandle(pTq, req.subKey);
    taosRUnLockLatch(&pTq->lock);

    if (ret < 0) {
      break;
    }
  }

  if (pHandle == NULL) {
    if (req.oldConsumerId != -1) {
      tqError("vgId:%d, build new consumer handle %s for consumer:0x%" PRIx64 ", but old consumerId:0x%" PRIx64,
              req.vgId, req.subKey, req.newConsumerId, req.oldConsumerId);
    }
    if (req.newConsumerId == -1) {
      tqError("vgId:%d, tq invalid re-balance request, new consumerId %" PRId64 "", req.vgId, req.newConsumerId);
      goto end;
    }
    STqHandle handle = {0};
    ret = tqCreateHandle(pTq, &req, &handle);
    if (ret < 0) {
      tqDestroyTqHandle(&handle);
      goto end;
    }
    taosWLockLatch(&pTq->lock);
    ret = tqMetaSaveHandle(pTq, req.subKey, &handle);
    taosWUnLockLatch(&pTq->lock);
  } else {
    while (1) {
      taosWLockLatch(&pTq->lock);
      bool exec = tqIsHandleExec(pHandle);
      if (exec) {
        tqInfo("vgId:%d, topic:%s, subscription is executing, sub wait for 10ms and retry, pHandle:%p",
               pTq->pVnode->config.vgId, pHandle->subKey, pHandle);
        taosWUnLockLatch(&pTq->lock);
        taosMsleep(10);
        continue;
      }
      if (pHandle->consumerId == req.newConsumerId) {  // do nothing
        tqInfo("vgId:%d no switch consumer:0x%" PRIx64 " remains, because redo wal log", req.vgId, req.newConsumerId);
      } else {
        tqInfo("vgId:%d switch consumer from Id:0x%" PRIx64 " to Id:0x%" PRIx64, req.vgId, pHandle->consumerId,
               req.newConsumerId);
        atomic_store_64(&pHandle->consumerId, req.newConsumerId);
        atomic_store_32(&pHandle->epoch, 0);
        tqUnregisterPushHandle(pTq, pHandle);
        ret = tqMetaSaveHandle(pTq, req.subKey, pHandle);
      }
      taosWUnLockLatch(&pTq->lock);
      break;
    }
  }

end:
  tDecoderClear(&dc);
  return ret;
}

void freePtr(void* ptr) { taosMemoryFree(*(void**)ptr); }

int32_t tqExpandTask(STQ* pTq, SStreamTask* pTask, int64_t nextProcessVer) {
  int32_t vgId = TD_VID(pTq->pVnode);
  tqDebug("s-task:0x%x start to expand task", pTask->id.taskId);

  int32_t code = streamTaskInit(pTask, pTq->pStreamMeta, &pTq->pVnode->msgCb, nextProcessVer);
  if (code != TSDB_CODE_SUCCESS) {
    return code;
  }

  streamTaskOpenAllUpstreamInput(pTask);

  if (pTask->info.taskLevel == TASK_LEVEL__SOURCE) {
    SStreamTask* pStateTask = pTask;

    STaskId taskId = {.streamId = 0, .taskId = 0};
    if (pTask->info.fillHistory) {
      taskId.streamId = pTask->id.streamId;
      taskId.taskId = pTask->id.taskId;

      pTask->id.streamId = pTask->streamTaskId.streamId;
      pTask->id.taskId = pTask->streamTaskId.taskId;
    }

    pTask->pState = streamStateOpen(pTq->pStreamMeta->path, pTask, false, -1, -1);
    if (pTask->pState == NULL) {
      tqError("s-task:%s (vgId:%d) failed to open state for task", pTask->id.idStr, vgId);
      return -1;
    } else {
      tqDebug("s-task:%s state:%p", pTask->id.idStr, pTask->pState);
    }
    if (pTask->info.fillHistory) {
      pTask->id.streamId = taskId.streamId;
      pTask->id.taskId = taskId.taskId;
    }

    SReadHandle handle = {
        .checkpointId = pTask->chkInfo.checkpointId,
        .vnode = pTq->pVnode,
        .initTqReader = 1,
        .pStateBackend = pTask->pState,
        .fillHistory = pTask->info.fillHistory,
        .winRange = pTask->dataRange.window,
    };

    initStorageAPI(&handle.api);

    pTask->exec.pExecutor = qCreateStreamExecTaskInfo(pTask->exec.qmsg, &handle, vgId, pTask->id.taskId);
    if (pTask->exec.pExecutor == NULL) {
      return -1;
    }

    qSetTaskId(pTask->exec.pExecutor, pTask->id.taskId, pTask->id.streamId);
  } else if (pTask->info.taskLevel == TASK_LEVEL__AGG) {
    SStreamTask* pSateTask = pTask;
    // SStreamTask task = {0};

    STaskId taskId = {.streamId = 0, .taskId = 0};
    if (pTask->info.fillHistory) {
      taskId.streamId = pTask->id.streamId;
      taskId.taskId = pTask->id.taskId;
      pTask->id.streamId = pTask->streamTaskId.streamId;
      pTask->id.taskId = pTask->streamTaskId.taskId;
    }

    pTask->pState = streamStateOpen(pTq->pStreamMeta->path, pTask, false, -1, -1);
    if (pTask->pState == NULL) {
      tqError("s-task:%s (vgId:%d) failed to open state for task", pTask->id.idStr, vgId);
      return -1;
    } else {
      tqDebug("s-task:%s state:%p", pTask->id.idStr, pTask->pState);
    }

    if (pTask->info.fillHistory) {
      pTask->id.streamId = taskId.streamId;
      pTask->id.taskId = taskId.taskId;
    }

    int32_t     numOfVgroups = (int32_t)taosArrayGetSize(pTask->upstreamInfo.pList);
    SReadHandle handle = {
        .checkpointId = pTask->chkInfo.checkpointId,
        .vnode = NULL,
        .numOfVgroups = numOfVgroups,
        .pStateBackend = pTask->pState,
        .fillHistory = pTask->info.fillHistory,
        .winRange = pTask->dataRange.window,
    };

    initStorageAPI(&handle.api);

    pTask->exec.pExecutor = qCreateStreamExecTaskInfo(pTask->exec.qmsg, &handle, vgId, pTask->id.taskId);
    if (pTask->exec.pExecutor == NULL) {
      return -1;
    }
    qSetTaskId(pTask->exec.pExecutor, pTask->id.taskId, pTask->id.streamId);
  }

  // sink
  STaskOutputInfo* pOutputInfo = &pTask->outputInfo;
  if (pOutputInfo->type == TASK_OUTPUT__SMA) {
    pOutputInfo->smaSink.vnode = pTq->pVnode;
    pOutputInfo->smaSink.smaSink = smaHandleRes;
  } else if (pOutputInfo->type == TASK_OUTPUT__TABLE) {
    pOutputInfo->tbSink.vnode = pTq->pVnode;
    pOutputInfo->tbSink.tbSinkFunc = tqSinkDataIntoDstTable;

    int32_t   ver1 = 1;
    SMetaInfo info = {0};
    code = metaGetInfo(pTq->pVnode->pMeta, pOutputInfo->tbSink.stbUid, &info, NULL);
    if (code == TSDB_CODE_SUCCESS) {
      ver1 = info.skmVer;
    }

    SSchemaWrapper* pschemaWrapper = pOutputInfo->tbSink.pSchemaWrapper;
    pOutputInfo->tbSink.pTSchema = tBuildTSchema(pschemaWrapper->pSchema, pschemaWrapper->nCols, ver1);
    if (pOutputInfo->tbSink.pTSchema == NULL) {
      return -1;
    }

    pOutputInfo->tbSink.pTblInfo = tSimpleHashInit(10240, taosGetDefaultHashFunction(TSDB_DATA_TYPE_BIGINT));
    tSimpleHashSetFreeFp(pOutputInfo->tbSink.pTblInfo, freePtr);
  }

  if (pTask->info.taskLevel == TASK_LEVEL__SOURCE) {
    SWalFilterCond cond = {.deleteMsg = 1};  // delete msg also extract from wal files
    pTask->exec.pWalReader = walOpenReader(pTq->pVnode->pWal, &cond, pTask->id.taskId);
  }

  //  // reset the task status from unfinished transaction
  //  if (pTask->status.taskStatus == TASK_STATUS__PAUSE) {
  //    tqWarn("s-task:%s reset task status to be normal, status kept in taskMeta: Paused", pTask->id.idStr);
  //    pTask->status.taskStatus = TASK_STATUS__READY;
  //  }

  streamTaskResetUpstreamStageInfo(pTask);
  streamSetupScheduleTrigger(pTask);
  SCheckpointInfo* pChkInfo = &pTask->chkInfo;

  // checkpoint ver is the kept version, handled data should be the next version.
  if (pTask->chkInfo.checkpointId != 0) {
    pTask->chkInfo.nextProcessVer = pTask->chkInfo.checkpointVer + 1;
    tqInfo("s-task:%s restore from the checkpointId:%" PRId64 " ver:%" PRId64 " currentVer:%" PRId64, pTask->id.idStr,
           pChkInfo->checkpointId, pChkInfo->checkpointVer, pChkInfo->nextProcessVer);
  }

  char* p = NULL;
  streamTaskGetStatus(pTask, &p);

  if (pTask->info.fillHistory) {
    tqInfo("vgId:%d expand stream task, s-task:%s, checkpointId:%" PRId64 " checkpointVer:%" PRId64
           " nextProcessVer:%" PRId64
           " child id:%d, level:%d, status:%s fill-history:%d, related stream task:0x%x trigger:%" PRId64 " ms",
           vgId, pTask->id.idStr, pChkInfo->checkpointId, pChkInfo->checkpointVer, pChkInfo->nextProcessVer,
           pTask->info.selfChildId, pTask->info.taskLevel, p, pTask->info.fillHistory,
           (int32_t)pTask->streamTaskId.taskId, pTask->info.triggerParam);
  } else {
    tqInfo("vgId:%d expand stream task, s-task:%s, checkpointId:%" PRId64 " checkpointVer:%" PRId64
           " nextProcessVer:%" PRId64
           " child id:%d, level:%d, status:%s fill-history:%d, related fill-task:0x%x trigger:%" PRId64 " ms",
           vgId, pTask->id.idStr, pChkInfo->checkpointId, pChkInfo->checkpointVer, pChkInfo->nextProcessVer,
           pTask->info.selfChildId, pTask->info.taskLevel, p, pTask->info.fillHistory,
           (int32_t)pTask->hTaskInfo.id.taskId, pTask->info.triggerParam);
  }

  return 0;
}

int32_t tqProcessTaskCheckReq(STQ* pTq, SRpcMsg* pMsg) {
  char*        msgStr = pMsg->pCont;
  char*        msgBody = POINTER_SHIFT(msgStr, sizeof(SMsgHead));
  int32_t      msgLen = pMsg->contLen - sizeof(SMsgHead);
  SStreamMeta* pMeta = pTq->pStreamMeta;

  SStreamTaskCheckReq req;
  SDecoder            decoder;

  tDecoderInit(&decoder, (uint8_t*)msgBody, msgLen);
  tDecodeStreamTaskCheckReq(&decoder, &req);
  tDecoderClear(&decoder);

  int32_t taskId = req.downstreamTaskId;

  SStreamTaskCheckRsp rsp = {
      .reqId = req.reqId,
      .streamId = req.streamId,
      .childId = req.childId,
      .downstreamNodeId = req.downstreamNodeId,
      .downstreamTaskId = req.downstreamTaskId,
      .upstreamNodeId = req.upstreamNodeId,
      .upstreamTaskId = req.upstreamTaskId,
  };

  // only the leader node handle the check request
  if (pMeta->role == NODE_ROLE_FOLLOWER) {
    tqError(
        "s-task:0x%x invalid check msg from upstream:0x%x(vgId:%d), vgId:%d is follower, not handle check status msg",
        taskId, req.upstreamTaskId, req.upstreamNodeId, pMeta->vgId);
    rsp.status = TASK_DOWNSTREAM_NOT_LEADER;
  } else {
    SStreamTask* pTask = streamMetaAcquireTask(pMeta, req.streamId, taskId);
    if (pTask != NULL) {
      rsp.status = streamTaskCheckStatus(pTask, req.upstreamTaskId, req.upstreamNodeId, req.stage);
      streamMetaReleaseTask(pMeta, pTask);

      char* p = NULL;
      streamTaskGetStatus(pTask, &p);
      tqDebug("s-task:%s status:%s, stage:%d recv task check req(reqId:0x%" PRIx64
              ") task:0x%x (vgId:%d), check_status:%d",
              pTask->id.idStr, p, rsp.oldStage, rsp.reqId, rsp.upstreamTaskId, rsp.upstreamNodeId, rsp.status);
    } else {
      rsp.status = TASK_DOWNSTREAM_NOT_READY;
      tqDebug("tq recv task check(taskId:0x%" PRIx64 "-0x%x not built yet) req(reqId:0x%" PRIx64
              ") from task:0x%x (vgId:%d), rsp check_status %d",
              req.streamId, taskId, rsp.reqId, rsp.upstreamTaskId, rsp.upstreamNodeId, rsp.status);
    }
  }

  return streamSendCheckRsp(pMeta, &req, &rsp, &pMsg->info, taskId);
}

int32_t tqProcessTaskCheckRsp(STQ* pTq, SRpcMsg* pMsg) {
  char*   pReq = POINTER_SHIFT(pMsg->pCont, sizeof(SMsgHead));
  int32_t len = pMsg->contLen - sizeof(SMsgHead);
  int32_t vgId = pTq->pStreamMeta->vgId;

  int32_t             code;
  SStreamTaskCheckRsp rsp;

  SDecoder decoder;
  tDecoderInit(&decoder, (uint8_t*)pReq, len);
  code = tDecodeStreamTaskCheckRsp(&decoder, &rsp);
  if (code < 0) {
    terrno = TSDB_CODE_INVALID_MSG;
    tDecoderClear(&decoder);
    tqError("vgId:%d failed to parse check rsp msg, code:%s", vgId, tstrerror(terrno));
    return -1;
  }

  tDecoderClear(&decoder);
  tqDebug("tq task:0x%x (vgId:%d) recv check rsp(reqId:0x%" PRIx64 ") from 0x%x (vgId:%d) status %d",
          rsp.upstreamTaskId, rsp.upstreamNodeId, rsp.reqId, rsp.downstreamTaskId, rsp.downstreamNodeId, rsp.status);

  if (!vnodeIsRoleLeader(pTq->pVnode)) {
    tqError("vgId:%d not leader, task:0x%x not handle the check rsp, downstream:0x%x (vgId:%d)", vgId,
            rsp.upstreamTaskId, rsp.downstreamTaskId, rsp.downstreamNodeId);
    return code;
  }

  SStreamTask* pTask = streamMetaAcquireTask(pTq->pStreamMeta, rsp.streamId, rsp.upstreamTaskId);
  if (pTask == NULL) {
    tqError("tq failed to locate the stream task:0x%" PRIx64 "-0x%x (vgId:%d), it may have been destroyed or stopped",
            rsp.streamId, rsp.upstreamTaskId, pTq->pStreamMeta->vgId);
    terrno = TSDB_CODE_STREAM_TASK_NOT_EXIST;
    return -1;
  }

  code = streamProcessCheckRsp(pTask, &rsp);
  streamMetaReleaseTask(pTq->pStreamMeta, pTask);
  return code;
}

int32_t tqProcessTaskDeployReq(STQ* pTq, int64_t sversion, char* msg, int32_t msgLen) {
  int32_t code = 0;
  int32_t vgId = TD_VID(pTq->pVnode);

  if (tsDisableStream) {
    tqInfo("vgId:%d stream disabled, not deploy stream tasks", vgId);
    return code;
  }

  tqDebug("vgId:%d receive new stream task deploy msg, start to build stream task", vgId);

  // 1.deserialize msg and build task
  int32_t      size = sizeof(SStreamTask);
  SStreamTask* pTask = taosMemoryCalloc(1, size);
  if (pTask == NULL) {
    tqError("vgId:%d failed to create stream task due to out of memory, alloc size:%d", vgId, size);
    return TSDB_CODE_OUT_OF_MEMORY;
  }

  SDecoder decoder;
  tDecoderInit(&decoder, (uint8_t*)msg, msgLen);
  code = tDecodeStreamTask(&decoder, pTask);
  tDecoderClear(&decoder);

  if (code != TSDB_CODE_SUCCESS) {
    taosMemoryFree(pTask);
    return TSDB_CODE_INVALID_MSG;
  }

  SStreamMeta* pStreamMeta = pTq->pStreamMeta;

  // 2.save task, use the latest commit version as the initial start version of stream task.
  int32_t taskId = pTask->id.taskId;
  int64_t streamId = pTask->id.streamId;
  bool    added = false;

  streamMetaWLock(pStreamMeta);
  code = streamMetaRegisterTask(pStreamMeta, sversion, pTask, &added);
  int32_t numOfTasks = streamMetaGetNumOfTasks(pStreamMeta);
  streamMetaWUnLock(pStreamMeta);

  if (code < 0) {
    tqError("failed to add s-task:0x%x into vgId:%d meta, total:%d, code:%s", vgId, taskId, numOfTasks,
            tstrerror(code));
    tFreeStreamTask(pTask);
    return code;
  }

  // added into meta store, pTask cannot be reference since it may have been destroyed by other threads already now if
  // it is added into the meta store
  if (added) {
    // only handled in the leader node
    if (vnodeIsRoleLeader(pTq->pVnode)) {
      tqDebug("vgId:%d s-task:0x%x is deployed and add into meta, numOfTasks:%d", vgId, taskId, numOfTasks);
      SStreamTask* p = streamMetaAcquireTask(pStreamMeta, streamId, taskId);

      bool restored = pTq->pVnode->restored;
      if (p != NULL && restored && p->info.fillHistory == 0) {
        EStreamTaskEvent event = (HAS_RELATED_FILLHISTORY_TASK(p)) ? TASK_EVENT_INIT_STREAM_SCANHIST : TASK_EVENT_INIT;
        streamTaskHandleEvent(p->status.pSM, event);
      } else if (!restored) {
        tqWarn("s-task:%s not launched since vnode(vgId:%d) not ready", p->id.idStr, vgId);
      }

      if (p != NULL) {
        streamMetaReleaseTask(pStreamMeta, p);
      }
    } else {
      tqDebug("vgId:%d not leader, not launch stream task s-task:0x%x", vgId, taskId);
    }
  } else {
    tqWarn("vgId:%d failed to add s-task:0x%x, since already exists in meta store", vgId, taskId);
    tFreeStreamTask(pTask);
  }

  return code;
}

static void doStartFillhistoryStep2(SStreamTask* pTask, SStreamTask* pStreamTask, STQ* pTq) {
  const char* id = pTask->id.idStr;
  int64_t     nextProcessedVer = pStreamTask->hTaskInfo.haltVer;

  // if it's an source task, extract the last version in wal.
  SVersionRange* pRange = &pTask->dataRange.range;

  bool done = streamHistoryTaskSetVerRangeStep2(pTask, nextProcessedVer);
  pTask->execInfo.step2Start = taosGetTimestampMs();

  if (done) {
    qDebug("s-task:%s scan-history from WAL stage(step 2) ended, elapsed time:%.2fs", id, 0.0);
    streamTaskPutTranstateIntoInputQ(pTask);
    streamExecTask(pTask);  // exec directly
  } else {
    STimeWindow* pWindow = &pTask->dataRange.window;
    tqDebug("s-task:%s level:%d verRange:%" PRId64 " - %" PRId64 " window:%" PRId64 "-%" PRId64
            ", do secondary scan-history from WAL after halt the related stream task:%s",
            id, pTask->info.taskLevel, pRange->minVer, pRange->maxVer, pWindow->skey, pWindow->ekey,
            pStreamTask->id.idStr);
    ASSERT(pTask->status.schedStatus == TASK_SCHED_STATUS__WAITING);

    streamSetParamForStreamScannerStep2(pTask, pRange, pWindow);

    int64_t dstVer = pTask->dataRange.range.minVer;
    pTask->chkInfo.nextProcessVer = dstVer;

    walReaderSetSkipToVersion(pTask->exec.pWalReader, dstVer);
    tqDebug("s-task:%s wal reader start scan WAL verRange:%" PRId64 "-%" PRId64 ", set sched-status:%d", id, dstVer,
            pTask->dataRange.range.maxVer, TASK_SCHED_STATUS__INACTIVE);

    /*int8_t status = */ streamTaskSetSchedStatusInactive(pTask);

    // now the fill-history task starts to scan data from wal files.
    int32_t code = streamTaskHandleEvent(pTask->status.pSM, TASK_EVENT_SCANHIST_DONE);
    if (code == TSDB_CODE_SUCCESS) {
      tqScanWalAsync(pTq, false);
    }
  }
}

<<<<<<< HEAD
static void ddxx() {}

=======
>>>>>>> 73445d53
// this function should be executed by only one thread, so we set an sentinel to protect this function
int32_t tqProcessTaskScanHistory(STQ* pTq, SRpcMsg* pMsg) {
  SStreamScanHistoryReq* pReq = (SStreamScanHistoryReq*)pMsg->pCont;
  SStreamMeta*           pMeta = pTq->pStreamMeta;
  int32_t                code = TSDB_CODE_SUCCESS;

  SStreamTask* pTask = streamMetaAcquireTask(pMeta, pReq->streamId, pReq->taskId);
  if (pTask == NULL) {
    tqError("vgId:%d failed to acquire stream task:0x%x during scan history data, task may have been destroyed",
            pMeta->vgId, pReq->taskId);
    return -1;
  }

  // do recovery step1
  const char* id = pTask->id.idStr;
  char*       pStatus = NULL;
  streamTaskGetStatus(pTask, &pStatus);

  // avoid multi-thread exec
  while (1) {
    int32_t sentinel = atomic_val_compare_exchange_32(&pTask->status.inScanHistorySentinel, 0, 1);
    if (sentinel != 0) {
      tqDebug("s-task:%s already in scan-history func, wait for 100ms, and try again", id);
      taosMsleep(100);
    } else {
      break;
    }
  }

  // let's decide which step should be executed now
  if (pTask->execInfo.step1Start == 0) {
    ASSERT(pTask->status.pauseAllowed == false);
    int64_t ts = taosGetTimestampMs();

    pTask->execInfo.step1Start = ts;
    tqDebug("s-task:%s start scan-history stage(step 1), status:%s, step1 startTs:%" PRId64, id, pStatus, ts);

    // NOTE: in case of stream task, scan-history data in wal is not allowed to pause
    if (pTask->info.fillHistory == 1) {
      streamTaskEnablePause(pTask);
    }
  } else {
    if (pTask->execInfo.step2Start == 0) {
      tqDebug("s-task:%s continue exec scan-history(step1), original step1 startTs:%" PRId64 ", already elapsed:%.2fs",
              id, pTask->execInfo.step1Start, pTask->execInfo.step1El);
    } else {
<<<<<<< HEAD
      tqDebug("s-task:%s already in step2, no need to scan-history data, step2 starTs:%" PRId64, id,
              pTask->execInfo.step2Start);
=======
      tqDebug("s-task:%s already in step2, no need to scan-history data, step2 startTs:%" PRId64, id,
              pTask->execInfo.step2Start);

>>>>>>> 73445d53
      atomic_store_32(&pTask->status.inScanHistorySentinel, 0);
      streamMetaReleaseTask(pMeta, pTask);
      return 0;
    }
  }

  // we have to continue retrying to successfully execute the scan history task.
  if (!streamTaskSetSchedStatusWait(pTask)) {
    tqError(
        "s-task:%s failed to start scan-history in first stream time window since already started, unexpected "
        "sched-status:%d",
        id, pTask->status.schedStatus);
    atomic_store_32(&pTask->status.inScanHistorySentinel, 0);
    streamMetaReleaseTask(pMeta, pTask);
    return 0;
  }

  int64_t              st = taosGetTimestampMs();
  SScanhistoryDataInfo retInfo = streamScanHistoryData(pTask, st);

  double el = (taosGetTimestampMs() - st) / 1000.0;
  pTask->execInfo.step1El += el;

  if (retInfo.ret == TASK_SCANHISTORY_QUIT || retInfo.ret == TASK_SCANHISTORY_REXEC) {
    int8_t status = streamTaskSetSchedStatusInactive(pTask);
    atomic_store_32(&pTask->status.inScanHistorySentinel, 0);

    if (retInfo.ret == TASK_SCANHISTORY_REXEC) {
      streamReExecScanHistoryFuture(pTask, retInfo.idleTime);
    } else {
      char*       p = NULL;
      ETaskStatus s = streamTaskGetStatus(pTask, &p);

      if (s == TASK_STATUS__PAUSE) {
        tqDebug("s-task:%s is paused in the step1, elapsed time:%.2fs total:%.2fs, sched-status:%d", pTask->id.idStr,
                el, pTask->execInfo.step1El, status);
      } else if (s == TASK_STATUS__STOP || s == TASK_STATUS__DROPPING) {
        tqDebug("s-task:%s status:%p not continue scan-history data, total elapsed time:%.2fs quit", pTask->id.idStr, p,
                pTask->execInfo.step1El);
      }
    }

    streamMetaReleaseTask(pMeta, pTask);
    return 0;
  }

  // the following procedure should be executed, no matter status is stop/pause or not
  tqDebug("s-task:%s scan-history(step 1) ended, elapsed time:%.2fs", id, pTask->execInfo.step1El);

  if (pTask->info.fillHistory) {
    SStreamTask* pStreamTask = NULL;

    // 1. get the related stream task
    pStreamTask = streamMetaAcquireTask(pMeta, pTask->streamTaskId.streamId, pTask->streamTaskId.taskId);
    if (pStreamTask == NULL) {
      tqError("failed to find s-task:0x%" PRIx64 ", it may have been destroyed, drop related fill-history task:%s",
              pTask->streamTaskId.taskId, pTask->id.idStr);

      tqDebug("s-task:%s fill-history task set status to be dropping", id);
      streamBuildAndSendDropTaskMsg(pTask->pMsgCb, pMeta->vgId, &pTask->id);

      atomic_store_32(&pTask->status.inScanHistorySentinel, 0);
      streamMetaReleaseTask(pMeta, pTask);
      return -1;
    }

    ASSERT(pStreamTask->info.taskLevel == TASK_LEVEL__SOURCE);

    code = streamTaskHandleEvent(pStreamTask->status.pSM, TASK_EVENT_HALT);
    if (code == TSDB_CODE_SUCCESS) {
      doStartFillhistoryStep2(pTask, pStreamTask, pTq);
    } else {
      tqError("s-task:%s failed to halt s-task:%s, not launch step2", id, pStreamTask->id.idStr);
    }

    streamMetaReleaseTask(pMeta, pStreamTask);
  } else {
    STimeWindow* pWindow = &pTask->dataRange.window;
    ASSERT(HAS_RELATED_FILLHISTORY_TASK(pTask) || streamTaskShouldStop(pTask));

    // Not update the fill-history time window until the state transfer is completed.
    tqDebug("s-task:%s scan-history in stream time window completed, start to handle data from WAL, startVer:%" PRId64
            ", window:%" PRId64 " - %" PRId64,
            id, pTask->chkInfo.nextProcessVer, pWindow->skey, pWindow->ekey);

    code = streamTaskScanHistoryDataComplete(pTask);
  }

  atomic_store_32(&pTask->status.inScanHistorySentinel, 0);
  streamMetaReleaseTask(pMeta, pTask);
  return code;
}

// only the agg tasks and the sink tasks will receive this message from upstream tasks
int32_t tqProcessTaskScanHistoryFinishReq(STQ* pTq, SRpcMsg* pMsg) {
  char*   msg = POINTER_SHIFT(pMsg->pCont, sizeof(SMsgHead));
  int32_t msgLen = pMsg->contLen - sizeof(SMsgHead);

  // deserialize
  SStreamScanHistoryFinishReq req = {0};

  SDecoder decoder;
  tDecoderInit(&decoder, (uint8_t*)msg, msgLen);
  tDecodeStreamScanHistoryFinishReq(&decoder, &req);
  tDecoderClear(&decoder);

  SStreamTask* pTask = streamMetaAcquireTask(pTq->pStreamMeta, req.streamId, req.downstreamTaskId);
  if (pTask == NULL) {
    tqError("vgId:%d process scan history finish msg, failed to find task:0x%x, it may be destroyed",
            pTq->pStreamMeta->vgId, req.downstreamTaskId);
    return -1;
  }

  tqDebug("s-task:%s receive scan-history finish msg from task:0x%x", pTask->id.idStr, req.upstreamTaskId);

  int32_t code = streamProcessScanHistoryFinishReq(pTask, &req, &pMsg->info);
  streamMetaReleaseTask(pTq->pStreamMeta, pTask);
  return code;
}

int32_t tqProcessTaskScanHistoryFinishRsp(STQ* pTq, SRpcMsg* pMsg) {
  char*   msg = POINTER_SHIFT(pMsg->pCont, sizeof(SMsgHead));
  int32_t msgLen = pMsg->contLen - sizeof(SMsgHead);

  // deserialize
  SStreamCompleteHistoryMsg req = {0};

  SDecoder decoder;
  tDecoderInit(&decoder, (uint8_t*)msg, msgLen);
  tDecodeCompleteHistoryDataMsg(&decoder, &req);
  tDecoderClear(&decoder);

  SStreamTask* pTask = streamMetaAcquireTask(pTq->pStreamMeta, req.streamId, req.upstreamTaskId);
  if (pTask == NULL) {
    tqError("vgId:%d process scan history finish rsp, failed to find task:0x%x, it may be destroyed",
            pTq->pStreamMeta->vgId, req.upstreamTaskId);
    return -1;
  }

  int32_t remain = atomic_sub_fetch_32(&pTask->notReadyTasks, 1);
  if (remain > 0) {
    tqDebug("s-task:%s scan-history finish rsp received from downstream task:0x%x, unfinished remain:%d",
            pTask->id.idStr, req.downstreamId, remain);
  } else {
    tqDebug(
        "s-task:%s scan-history finish rsp received from downstream task:0x%x, all downstream tasks rsp scan-history "
        "completed msg",
        pTask->id.idStr, req.downstreamId);
    streamProcessScanHistoryFinishRsp(pTask);
  }

  streamMetaReleaseTask(pTq->pStreamMeta, pTask);
  return 0;
}

int32_t tqProcessTaskRunReq(STQ* pTq, SRpcMsg* pMsg) {
  SStreamTaskRunReq* pReq = pMsg->pCont;

  int32_t taskId = pReq->taskId;
  int32_t vgId = TD_VID(pTq->pVnode);

  if (taskId == STREAM_EXEC_EXTRACT_DATA_IN_WAL_ID) {  // all tasks are extracted submit data from the wal
    tqScanWal(pTq);
    return 0;
  } else if (taskId == STREAM_EXEC_START_ALL_TASKS_ID) {
    tqStartStreamTasks(pTq);
    return 0;
  } else if (taskId == STREAM_EXEC_RESTART_ALL_TASKS_ID) {
    tqRestartStreamTasks(pTq);
    return 0;
  }

  SStreamTask* pTask = streamMetaAcquireTask(pTq->pStreamMeta, pReq->streamId, taskId);
  if (pTask != NULL) {  // even in halt status, the data in inputQ must be processed
    char* p = NULL;
    if (streamTaskReadyToRun(pTask, &p)) {
      tqDebug("vgId:%d s-task:%s start to process block from inputQ, next checked ver:%" PRId64, vgId, pTask->id.idStr,
              pTask->chkInfo.nextProcessVer);
      streamExecTask(pTask);
    } else {
      int8_t status = streamTaskSetSchedStatusInactive(pTask);
      tqDebug("vgId:%d s-task:%s ignore run req since not in ready state, status:%s, sched-status:%d", vgId,
              pTask->id.idStr, p, status);
    }

    streamMetaReleaseTask(pTq->pStreamMeta, pTask);
    tqScanWalAsync(pTq, false);
    return 0;
  } else {  // NOTE: pTask->status.schedStatus is not updated since it is not be handled by the run exec.
    // todo add one function to handle this
    tqError("vgId:%d failed to found s-task, taskId:0x%x may have been dropped", vgId, taskId);
    return -1;
  }
}

int32_t tqProcessTaskDispatchReq(STQ* pTq, SRpcMsg* pMsg, bool exec) {
  char*   msgStr = pMsg->pCont;
  char*   msgBody = POINTER_SHIFT(msgStr, sizeof(SMsgHead));
  int32_t msgLen = pMsg->contLen - sizeof(SMsgHead);

  SStreamDispatchReq req = {0};

  SDecoder decoder;
  tDecoderInit(&decoder, (uint8_t*)msgBody, msgLen);
  tDecodeStreamDispatchReq(&decoder, &req);
  tDecoderClear(&decoder);

  tqDebug("s-task:0x%x recv dispatch msg from 0x%x(vgId:%d)", req.taskId, req.upstreamTaskId, req.upstreamNodeId);

  SStreamTask* pTask = streamMetaAcquireTask(pTq->pStreamMeta, req.streamId, req.taskId);
  if (pTask) {
    SRpcMsg rsp = {.info = pMsg->info, .code = 0};
    streamProcessDispatchMsg(pTask, &req, &rsp);
    streamMetaReleaseTask(pTq->pStreamMeta, pTask);
    return 0;
  } else {
    tqError("vgId:%d failed to find task:0x%x to handle the dispatch req, it may have been destroyed already",
            pTq->pStreamMeta->vgId, req.taskId);
    tDeleteStreamDispatchReq(&req);
    return -1;
  }
}

int32_t tqProcessTaskDispatchRsp(STQ* pTq, SRpcMsg* pMsg) {
  SStreamDispatchRsp* pRsp = POINTER_SHIFT(pMsg->pCont, sizeof(SMsgHead));

  int32_t vgId = pTq->pStreamMeta->vgId;
  pRsp->upstreamTaskId = htonl(pRsp->upstreamTaskId);
  pRsp->streamId = htobe64(pRsp->streamId);
  pRsp->downstreamTaskId = htonl(pRsp->downstreamTaskId);
  pRsp->downstreamNodeId = htonl(pRsp->downstreamNodeId);
  pRsp->stage = htobe64(pRsp->stage);
  pRsp->msgId = htonl(pRsp->msgId);

  SStreamTask* pTask = streamMetaAcquireTask(pTq->pStreamMeta, pRsp->streamId, pRsp->upstreamTaskId);
  if (pTask) {
    streamProcessDispatchRsp(pTask, pRsp, pMsg->code);
    streamMetaReleaseTask(pTq->pStreamMeta, pTask);
    return TSDB_CODE_SUCCESS;
  } else {
    tqDebug("vgId:%d failed to handle the dispatch rsp, since find task:0x%x failed", vgId, pRsp->upstreamTaskId);
    terrno = TSDB_CODE_STREAM_TASK_NOT_EXIST;
    return terrno;
  }
}

int32_t tqProcessTaskDropReq(STQ* pTq, char* msg, int32_t msgLen) {
  SVDropStreamTaskReq* pReq = (SVDropStreamTaskReq*)msg;

  int32_t      vgId = TD_VID(pTq->pVnode);
  SStreamMeta* pMeta = pTq->pStreamMeta;
  tqDebug("vgId:%d receive msg to drop s-task:0x%x", vgId, pReq->taskId);

  SStreamTask* pTask = streamMetaAcquireTask(pMeta, pReq->streamId, pReq->taskId);
  if (pTask != NULL) {
    // drop the related fill-history task firstly
    if (HAS_RELATED_FILLHISTORY_TASK(pTask)) {
      STaskId* pHTaskId = &pTask->hTaskInfo.id;
      streamMetaUnregisterTask(pMeta, pHTaskId->streamId, pHTaskId->taskId);
      tqDebug("vgId:%d drop fill-history task:0x%x dropped firstly", vgId, (int32_t)pHTaskId->taskId);
    }
    streamMetaReleaseTask(pMeta, pTask);
  }

  // drop the stream task now
  streamMetaUnregisterTask(pMeta, pReq->streamId, pReq->taskId);

  // commit the update
  streamMetaWLock(pMeta);
  int32_t numOfTasks = streamMetaGetNumOfTasks(pMeta);
  tqDebug("vgId:%d task:0x%x dropped, remain tasks:%d", vgId, pReq->taskId, numOfTasks);

  if (streamMetaCommit(pMeta) < 0) {
    // persist to disk
  }
  streamMetaWUnLock(pMeta);

  return 0;
}

int32_t tqProcessTaskPauseReq(STQ* pTq, int64_t sversion, char* msg, int32_t msgLen) {
  SVPauseStreamTaskReq* pReq = (SVPauseStreamTaskReq*)msg;

  SStreamMeta* pMeta = pTq->pStreamMeta;
  SStreamTask* pTask = streamMetaAcquireTask(pMeta, pReq->streamId, pReq->taskId);
  if (pTask == NULL) {
    tqError("vgId:%d process pause req, failed to acquire task:0x%x, it may have been dropped already", pMeta->vgId,
            pReq->taskId);
    // since task is in [STOP|DROPPING] state, it is safe to assume the pause is active
    return TSDB_CODE_SUCCESS;
  }

  tqDebug("s-task:%s receive pause msg from mnode", pTask->id.idStr);
  streamTaskPause(pTask, pMeta);

  SStreamTask* pHistoryTask = NULL;
  if (HAS_RELATED_FILLHISTORY_TASK(pTask)) {
    pHistoryTask = streamMetaAcquireTask(pMeta, pTask->hTaskInfo.id.streamId, pTask->hTaskInfo.id.taskId);
    if (pHistoryTask == NULL) {
      tqError("vgId:%d process pause req, failed to acquire fill-history task:0x%" PRIx64
              ", it may have been dropped already",
              pMeta->vgId, pTask->hTaskInfo.id.taskId);
      streamMetaReleaseTask(pMeta, pTask);

      // since task is in [STOP|DROPPING] state, it is safe to assume the pause is active
      return TSDB_CODE_SUCCESS;
    }

    tqDebug("s-task:%s fill-history task handle paused along with related stream task", pHistoryTask->id.idStr);

    streamTaskPause(pHistoryTask, pMeta);
    streamMetaReleaseTask(pMeta, pHistoryTask);
  }

  streamMetaReleaseTask(pMeta, pTask);
  return TSDB_CODE_SUCCESS;
}

int32_t tqProcessTaskResumeImpl(STQ* pTq, SStreamTask* pTask, int64_t sversion, int8_t igUntreated) {
  int32_t vgId = pTq->pStreamMeta->vgId;
  if (pTask == NULL) {
    return -1;
  }

  streamTaskResume(pTask);
  ETaskStatus status = streamTaskGetStatus(pTask, NULL);

  int32_t level = pTask->info.taskLevel;
  if (level == TASK_LEVEL__SINK) {
    if (status == TASK_STATUS__UNINIT) {
    }
    streamMetaReleaseTask(pTq->pStreamMeta, pTask);
    return 0;
  }

  if (status == TASK_STATUS__READY || status == TASK_STATUS__SCAN_HISTORY || status == TASK_STATUS__CK) {
    // no lock needs to secure the access of the version
    if (igUntreated && level == TASK_LEVEL__SOURCE && !pTask->info.fillHistory) {
      // discard all the data  when the stream task is suspended.
      walReaderSetSkipToVersion(pTask->exec.pWalReader, sversion);
      tqDebug("vgId:%d s-task:%s resume to exec, prev paused version:%" PRId64 ", start from vnode ver:%" PRId64
              ", schedStatus:%d",
              vgId, pTask->id.idStr, pTask->chkInfo.nextProcessVer, sversion, pTask->status.schedStatus);
    } else {  // from the previous paused version and go on
      tqDebug("vgId:%d s-task:%s resume to exec, from paused ver:%" PRId64 ", vnode ver:%" PRId64 ", schedStatus:%d",
              vgId, pTask->id.idStr, pTask->chkInfo.nextProcessVer, sversion, pTask->status.schedStatus);
    }

    if (level == TASK_LEVEL__SOURCE && pTask->info.fillHistory && status == TASK_STATUS__SCAN_HISTORY) {
      streamStartScanHistoryAsync(pTask, igUntreated);
    } else if (level == TASK_LEVEL__SOURCE && (streamQueueGetNumOfItems(pTask->inputq.queue) == 0)) {
      tqScanWalAsync(pTq, false);
    } else {
      streamSchedExec(pTask);
    }
  } else if (status == TASK_STATUS__UNINIT) {
    // todo: fill-history task init ?
    if (pTask->info.fillHistory == 0) {
      EStreamTaskEvent event = HAS_RELATED_FILLHISTORY_TASK(pTask) ? TASK_EVENT_INIT_STREAM_SCANHIST : TASK_EVENT_INIT;
      streamTaskHandleEvent(pTask->status.pSM, event);
    }
  }

  streamMetaReleaseTask(pTq->pStreamMeta, pTask);
  return 0;
}

int32_t tqProcessTaskResumeReq(STQ* pTq, int64_t sversion, char* msg, int32_t msgLen) {
  SVResumeStreamTaskReq* pReq = (SVResumeStreamTaskReq*)msg;

  SStreamTask* pTask = streamMetaAcquireTask(pTq->pStreamMeta, pReq->streamId, pReq->taskId);
  int32_t      code = tqProcessTaskResumeImpl(pTq, pTask, sversion, pReq->igUntreated);
  if (code != 0) {
    return code;
  }

  STaskId*     pHTaskId = &pTask->hTaskInfo.id;
  SStreamTask* pHistoryTask = streamMetaAcquireTask(pTq->pStreamMeta, pHTaskId->streamId, pHTaskId->taskId);
  if (pHistoryTask) {
    code = tqProcessTaskResumeImpl(pTq, pHistoryTask, sversion, pReq->igUntreated);
  }

  return code;
}

int32_t tqProcessTaskRetrieveReq(STQ* pTq, SRpcMsg* pMsg) {
  char*    msgStr = pMsg->pCont;
  char*    msgBody = POINTER_SHIFT(msgStr, sizeof(SMsgHead));
  int32_t  msgLen = pMsg->contLen - sizeof(SMsgHead);
  SDecoder decoder;

  SStreamRetrieveReq req;
  tDecoderInit(&decoder, (uint8_t*)msgBody, msgLen);
  tDecodeStreamRetrieveReq(&decoder, &req);
  tDecoderClear(&decoder);

  int32_t      vgId = pTq->pStreamMeta->vgId;
  SStreamTask* pTask = streamMetaAcquireTask(pTq->pStreamMeta, req.streamId, req.dstTaskId);
  if (pTask == NULL) {
    tqError("vgId:%d process retrieve req, failed to acquire task:0x%x, it may have been dropped already", vgId,
            req.dstTaskId);
    return -1;
  }

  SRpcMsg rsp = {.info = pMsg->info, .code = 0};
  streamProcessRetrieveReq(pTask, &req, &rsp);

  streamMetaReleaseTask(pTq->pStreamMeta, pTask);
  tDeleteStreamRetrieveReq(&req);
  return 0;
}

int32_t tqProcessTaskRetrieveRsp(STQ* pTq, SRpcMsg* pMsg) {
  //
  return 0;
}

// todo refactor.
int32_t vnodeEnqueueStreamMsg(SVnode* pVnode, SRpcMsg* pMsg) {
  STQ*    pTq = pVnode->pTq;
  int32_t vgId = pVnode->config.vgId;

  SMsgHead* msgStr = pMsg->pCont;
  char*     msgBody = POINTER_SHIFT(msgStr, sizeof(SMsgHead));
  int32_t   msgLen = pMsg->contLen - sizeof(SMsgHead);
  int32_t   code = 0;

  SStreamDispatchReq req;
  SDecoder           decoder;
  tDecoderInit(&decoder, (uint8_t*)msgBody, msgLen);
  if (tDecodeStreamDispatchReq(&decoder, &req) < 0) {
    code = TSDB_CODE_MSG_DECODE_ERROR;
    tDecoderClear(&decoder);
    goto FAIL;
  }
  tDecoderClear(&decoder);

  int32_t taskId = req.taskId;
  tqDebug("vgId:%d receive dispatch msg to s-task:0x%" PRIx64 "-0x%x", vgId, req.streamId, taskId);

  // for test purpose
  //  if (req.type == STREAM_INPUT__CHECKPOINT_TRIGGER) {
  //    code = TSDB_CODE_STREAM_TASK_NOT_EXIST;
  //    goto FAIL;
  //  }

  SStreamTask* pTask = streamMetaAcquireTask(pTq->pStreamMeta, req.streamId, taskId);
  if (pTask != NULL) {
    SRpcMsg rsp = {.info = pMsg->info, .code = 0};
    streamProcessDispatchMsg(pTask, &req, &rsp);
    streamMetaReleaseTask(pTq->pStreamMeta, pTask);
    rpcFreeCont(pMsg->pCont);
    taosFreeQitem(pMsg);
    return 0;
  } else {
    tDeleteStreamDispatchReq(&req);
  }

  code = TSDB_CODE_STREAM_TASK_NOT_EXIST;

FAIL:
  if (pMsg->info.handle == NULL) {
    tqError("s-task:0x%x vgId:%d msg handle is null, abort enqueue dispatch msg", vgId, taskId);
    return -1;
  }

  SMsgHead* pRspHead = rpcMallocCont(sizeof(SMsgHead) + sizeof(SStreamDispatchRsp));
  if (pRspHead == NULL) {
    SRpcMsg rsp = {.code = TSDB_CODE_OUT_OF_MEMORY, .info = pMsg->info};
    tqError("s-task:0x%x send dispatch error rsp, code:%s", taskId, tstrerror(code));
    tmsgSendRsp(&rsp);
    rpcFreeCont(pMsg->pCont);
    taosFreeQitem(pMsg);
    return -1;
  }

  pRspHead->vgId = htonl(req.upstreamNodeId);
  ASSERT(pRspHead->vgId != 0);

  SStreamDispatchRsp* pRsp = POINTER_SHIFT(pRspHead, sizeof(SMsgHead));
  pRsp->streamId = htobe64(req.streamId);
  pRsp->upstreamTaskId = htonl(req.upstreamTaskId);
  pRsp->upstreamNodeId = htonl(req.upstreamNodeId);
  pRsp->downstreamNodeId = htonl(pVnode->config.vgId);
  pRsp->downstreamTaskId = htonl(req.taskId);
  pRsp->msgId = htonl(req.msgId);
  pRsp->stage = htobe64(req.stage);
  pRsp->inputStatus = TASK_OUTPUT_STATUS__NORMAL;

  int32_t len = sizeof(SMsgHead) + sizeof(SStreamDispatchRsp);
  SRpcMsg rsp = {.code = code, .info = pMsg->info, .contLen = len, .pCont = pRspHead};
  tqError("s-task:0x%x send dispatch error rsp, code:%s", taskId, tstrerror(code));

  tmsgSendRsp(&rsp);
  rpcFreeCont(pMsg->pCont);
  taosFreeQitem(pMsg);
  return -1;
}

int32_t tqProcessTaskCheckPointSourceReq(STQ* pTq, SRpcMsg* pMsg, SRpcMsg* pRsp) {
  int32_t      vgId = TD_VID(pTq->pVnode);
  SStreamMeta* pMeta = pTq->pStreamMeta;
  char*        msg = POINTER_SHIFT(pMsg->pCont, sizeof(SMsgHead));
  int32_t      len = pMsg->contLen - sizeof(SMsgHead);
  int32_t      code = 0;

  // disable auto rsp to mnode
  pRsp->info.handle = NULL;

  SStreamCheckpointSourceReq req = {0};
  if (!vnodeIsRoleLeader(pTq->pVnode)) {
    tqDebug("vgId:%d not leader, ignore checkpoint-source msg, s-task:0x%x", vgId, req.taskId);
    SRpcMsg rsp = {0};
    buildCheckpointSourceRsp(&req, &pMsg->info, &rsp, 0);
    tmsgSendRsp(&rsp);  // error occurs
    return TSDB_CODE_SUCCESS;
  }

  if (!pTq->pVnode->restored) {
    tqDebug("vgId:%d checkpoint-source msg received during restoring, s-task:0x%x ignore it", vgId, req.taskId);
    SRpcMsg rsp = {0};
    buildCheckpointSourceRsp(&req, &pMsg->info, &rsp, 0);
    tmsgSendRsp(&rsp);  // error occurs
    return TSDB_CODE_SUCCESS;
  }

  SDecoder decoder;
  tDecoderInit(&decoder, (uint8_t*)msg, len);
  if (tDecodeStreamCheckpointSourceReq(&decoder, &req) < 0) {
    code = TSDB_CODE_MSG_DECODE_ERROR;
    tDecoderClear(&decoder);
    tqError("vgId:%d failed to decode checkpoint-source msg, code:%s", vgId, tstrerror(code));
    SRpcMsg rsp = {0};
    buildCheckpointSourceRsp(&req, &pMsg->info, &rsp, 0);
    tmsgSendRsp(&rsp);  // error occurs
    return code;
  }
  tDecoderClear(&decoder);

  SStreamTask* pTask = streamMetaAcquireTask(pMeta, req.streamId, req.taskId);
  if (pTask == NULL) {
    tqError("vgId:%d failed to find s-task:0x%x, ignore checkpoint msg. it may have been destroyed already", vgId,
            req.taskId);
    SRpcMsg rsp = {0};
    buildCheckpointSourceRsp(&req, &pMsg->info, &rsp, 0);
    tmsgSendRsp(&rsp);  // error occurs
    return TSDB_CODE_SUCCESS;
  }

  if (pTask->status.downstreamReady != 1) {
    pTask->chkInfo.failedId = req.checkpointId;  // record the latest failed checkpoint id
    pTask->chkInfo.checkpointingId = req.checkpointId;

    tqError("s-task:%s not ready for checkpoint, since downstream not ready, ignore this checkpoint:%" PRId64
            ", set it failure",
            pTask->id.idStr, req.checkpointId);
    streamMetaReleaseTask(pMeta, pTask);

    SRpcMsg rsp = {0};
    buildCheckpointSourceRsp(&req, &pMsg->info, &rsp, 0);
    tmsgSendRsp(&rsp);  // error occurs
    return TSDB_CODE_SUCCESS;
  }

  // todo save the checkpoint failed info
  taosThreadMutexLock(&pTask->lock);
  ETaskStatus status = streamTaskGetStatus(pTask, NULL);

  if (status == TASK_STATUS__HALT || status == TASK_STATUS__PAUSE) {
    tqError("s-task:%s not ready for checkpoint, since it is halt, ignore this checkpoint:%" PRId64 ", set it failure",
            pTask->id.idStr, req.checkpointId);

    taosThreadMutexUnlock(&pTask->lock);
    streamMetaReleaseTask(pMeta, pTask);

    SRpcMsg rsp = {0};
    buildCheckpointSourceRsp(&req, &pMsg->info, &rsp, 0);
    tmsgSendRsp(&rsp);  // error occurs

    return TSDB_CODE_SUCCESS;
  }

  // check if the checkpoint msg already sent or not.
  if (status == TASK_STATUS__CK) {
    ASSERT(pTask->chkInfo.checkpointingId == req.checkpointId);
    tqWarn("s-task:%s recv checkpoint-source msg again checkpointId:%" PRId64
           " already received, ignore this msg and continue process checkpoint",
           pTask->id.idStr, pTask->chkInfo.checkpointingId);

    taosThreadMutexUnlock(&pTask->lock);
    streamMetaReleaseTask(pMeta, pTask);

    return TSDB_CODE_SUCCESS;
  }

  streamProcessCheckpointSourceReq(pTask, &req);
  taosThreadMutexUnlock(&pTask->lock);

  int32_t total = 0;
  streamMetaWLock(pMeta);

  // set the initial value for generating check point
  // set the mgmt epset info according to the checkout source msg from mnode, todo update mgmt epset if needed
  total = pMeta->numOfStreamTasks;
  streamMetaWUnLock(pMeta);

  qInfo("s-task:%s (vgId:%d) level:%d receive checkpoint-source msg chkpt:%" PRId64 ", total checkpoint reqs:%d",
        pTask->id.idStr, vgId, pTask->info.taskLevel, req.checkpointId, total);

  code = streamAddCheckpointSourceRspMsg(&req, &pMsg->info, pTask, 1);
  if (code != TSDB_CODE_SUCCESS) {
    SRpcMsg rsp = {0};
    buildCheckpointSourceRsp(&req, &pMsg->info, &rsp, 0);
    tmsgSendRsp(&rsp);  // error occurs
    return code;
  }

  streamMetaReleaseTask(pMeta, pTask);
  return code;
}

// downstream task has complete the stream task checkpoint procedure, let's start the handle the rsp by execute task
int32_t tqProcessTaskCheckpointReadyMsg(STQ* pTq, SRpcMsg* pMsg) {
  int32_t      vgId = TD_VID(pTq->pVnode);
  SStreamMeta* pMeta = pTq->pStreamMeta;
  char*        msg = POINTER_SHIFT(pMsg->pCont, sizeof(SMsgHead));
  int32_t      len = pMsg->contLen - sizeof(SMsgHead);
  int32_t      code = 0;

  SStreamCheckpointReadyMsg req = {0};

  SDecoder decoder;
  tDecoderInit(&decoder, (uint8_t*)msg, len);
  if (tDecodeStreamCheckpointReadyMsg(&decoder, &req) < 0) {
    code = TSDB_CODE_MSG_DECODE_ERROR;
    tDecoderClear(&decoder);
    return code;
  }
  tDecoderClear(&decoder);

  SStreamTask* pTask = streamMetaAcquireTask(pMeta, req.streamId, req.upstreamTaskId);
  if (pTask == NULL) {
    tqError("vgId:%d failed to find s-task:0x%x, it may have been destroyed already", vgId, req.downstreamTaskId);
    return code;
  }

  tqDebug("vgId:%d s-task:%s received the checkpoint ready msg from task:0x%x (vgId:%d), handle it", vgId,
          pTask->id.idStr, req.downstreamTaskId, req.downstreamNodeId);

  streamProcessCheckpointReadyMsg(pTask);
  streamMetaReleaseTask(pMeta, pTask);
  return code;
}

int32_t tqProcessTaskUpdateReq(STQ* pTq, SRpcMsg* pMsg) {
  SStreamMeta* pMeta = pTq->pStreamMeta;
  int32_t      vgId = TD_VID(pTq->pVnode);
  char*        msg = POINTER_SHIFT(pMsg->pCont, sizeof(SMsgHead));
  int32_t      len = pMsg->contLen - sizeof(SMsgHead);
  SRpcMsg      rsp = {.info = pMsg->info, .code = TSDB_CODE_SUCCESS};

  SStreamTaskNodeUpdateMsg req = {0};

  SDecoder decoder;
  tDecoderInit(&decoder, (uint8_t*)msg, len);
  if (tDecodeStreamTaskUpdateMsg(&decoder, &req) < 0) {
    rsp.code = TSDB_CODE_MSG_DECODE_ERROR;
    tqError("vgId:%d failed to decode task update msg, code:%s", vgId, tstrerror(rsp.code));
    tDecoderClear(&decoder);
    return rsp.code;
  }

  tDecoderClear(&decoder);

  // update the nodeEpset when it exists
  streamMetaWLock(pMeta);

  // the task epset may be updated again and again, when replaying the WAL, the task may be in stop status.
  STaskId       id = {.streamId = req.streamId, .taskId = req.taskId};
  SStreamTask** ppTask = (SStreamTask**)taosHashGet(pMeta->pTasksMap, &id, sizeof(id));
  if (ppTask == NULL || *ppTask == NULL) {
    tqError("vgId:%d failed to acquire task:0x%x when handling update, it may have been dropped already", pMeta->vgId,
            req.taskId);
    rsp.code = TSDB_CODE_SUCCESS;
    streamMetaWUnLock(pMeta);

    taosArrayDestroy(req.pNodeList);
    return rsp.code;
  }

  SStreamTask* pTask = *ppTask;

  if (pMeta->updateInfo.transId != req.transId) {
    pMeta->updateInfo.transId = req.transId;
    tqInfo("s-task:%s receive new trans to update nodeEp msg from mnode, transId:%d", pTask->id.idStr, req.transId);
    // info needs to be kept till the new trans to update the nodeEp arrived.
    taosHashClear(pMeta->updateInfo.pTasks);
  } else {
    tqDebug("s-task:%s recv trans to update nodeEp from mnode, transId:%d", pTask->id.idStr, req.transId);
  }

  STaskUpdateEntry entry = {.streamId = req.streamId, .taskId = req.taskId, .transId = req.transId};
  void*            exist = taosHashGet(pMeta->updateInfo.pTasks, &entry, sizeof(STaskUpdateEntry));
  if (exist != NULL) {
    tqDebug("s-task:%s (vgId:%d) already update in trans:%d, discard the nodeEp update msg", pTask->id.idStr, vgId,
            req.transId);
    rsp.code = TSDB_CODE_SUCCESS;
    streamMetaWUnLock(pMeta);
    taosArrayDestroy(req.pNodeList);
    return rsp.code;
  }

  streamMetaWUnLock(pMeta);

  // the following two functions should not be executed within the scope of meta lock to avoid deadlock
  streamTaskUpdateEpsetInfo(pTask, req.pNodeList);
  streamTaskResetStatus(pTask);

  // continue after lock the meta again
  streamMetaWLock(pMeta);

  SStreamTask** ppHTask = NULL;
  if (HAS_RELATED_FILLHISTORY_TASK(pTask)) {
    ppHTask = (SStreamTask**)taosHashGet(pMeta->pTasksMap, &pTask->hTaskInfo.id, sizeof(pTask->hTaskInfo.id));
    if (ppHTask == NULL || *ppHTask == NULL) {
      tqError("vgId:%d failed to acquire fill-history task:0x%x when handling update, it may have been dropped already",
              pMeta->vgId, req.taskId);
      CLEAR_RELATED_FILLHISTORY_TASK(pTask);
    } else {
      tqDebug("s-task:%s fill-history task update nodeEp along with stream task", (*ppHTask)->id.idStr);
      streamTaskUpdateEpsetInfo(*ppHTask, req.pNodeList);
    }
  }

  {
    streamMetaSaveTask(pMeta, pTask);
    if (ppHTask != NULL) {
      streamMetaSaveTask(pMeta, *ppHTask);
    }

    if (streamMetaCommit(pMeta) < 0) {
      //     persist to disk
    }
  }

  streamTaskStop(pTask);

  // keep the already handled info
  taosHashPut(pMeta->updateInfo.pTasks, &entry, sizeof(entry), NULL, 0);

  if (ppHTask != NULL) {
    streamTaskStop(*ppHTask);
    tqDebug("s-task:%s task nodeEp update completed, streamTask and related fill-history task closed", pTask->id.idStr);
    taosHashPut(pMeta->updateInfo.pTasks, &(*ppHTask)->id, sizeof(pTask->id), NULL, 0);
  } else {
    tqDebug("s-task:%s task nodeEp update completed, streamTask closed", pTask->id.idStr);
  }

  rsp.code = 0;

  // possibly only handle the stream task.
  int32_t numOfTasks = streamMetaGetNumOfTasks(pMeta);
  int32_t updateTasks = taosHashGetSize(pMeta->updateInfo.pTasks);

  pMeta->startInfo.tasksWillRestart = 1;

  if (updateTasks < numOfTasks) {
    tqDebug("vgId:%d closed tasks:%d, unclosed:%d, all tasks will be started when nodeEp update completed", vgId,
            updateTasks, (numOfTasks - updateTasks));
    streamMetaWUnLock(pMeta);
  } else {
    if (!pTq->pVnode->restored) {
      tqDebug("vgId:%d vnode restore not completed, not restart the tasks, clear the start after nodeUpdate flag",
              vgId);
      pMeta->startInfo.tasksWillRestart = 0;
      streamMetaWUnLock(pMeta);
    } else {
      tqDebug("vgId:%d all %d task(s) nodeEp updated and closed", vgId, numOfTasks);

#if 1
      tqStartStreamTaskAsync(pTq, true);
      streamMetaWUnLock(pMeta);
#else
      streamMetaWUnLock(pMeta);

      // For debug purpose.
      // the following procedure consume many CPU resource, result in the re-election of leader
      // with high probability. So we employ it as a test case for the stream processing framework, with
      // checkpoint/restart/nodeUpdate etc.
      while (1) {
        int32_t startVal = atomic_val_compare_exchange_32(&pMeta->startInfo.taskStarting, 0, 1);
        if (startVal == 0) {
          break;
        }

        tqDebug("vgId:%d in start stream tasks procedure, wait for 500ms and recheck", vgId);
        taosMsleep(500);
      }

      while (streamMetaTaskInTimer(pMeta)) {
        tqDebug("vgId:%d some tasks in timer, wait for 100ms and recheck", pMeta->vgId);
        taosMsleep(100);
      }

      streamMetaWLock(pMeta);

      int32_t code = streamMetaReopen(pMeta);
      if (code != 0) {
        tqError("vgId:%d failed to reopen stream meta", vgId);
        streamMetaWUnLock(pMeta);
        taosArrayDestroy(req.pNodeList);
        return -1;
      }

      streamMetaInitBackend(pMeta);

      if (streamMetaLoadAllTasks(pTq->pStreamMeta) < 0) {
        tqError("vgId:%d failed to load stream tasks", vgId);
        streamMetaWUnLock(pMeta);
        taosArrayDestroy(req.pNodeList);
        return -1;
      }

      if (vnodeIsRoleLeader(pTq->pVnode) && !tsDisableStream) {
        tqInfo("vgId:%d start all stream tasks after all being updated", vgId);
        tqResetStreamTaskStatus(pTq);
        tqStartStreamTaskAsync(pTq, false);
      } else {
        tqInfo("vgId:%d, follower node not start stream tasks", vgId);
      }
      streamMetaWUnLock(pMeta);
#endif
    }
  }

  taosArrayDestroy(req.pNodeList);
  return rsp.code;
}

int32_t tqProcessTaskResetReq(STQ* pTq, SRpcMsg* pMsg) {
  SVPauseStreamTaskReq* pReq = (SVPauseStreamTaskReq*)pMsg->pCont;

  SStreamMeta* pMeta = pTq->pStreamMeta;
  SStreamTask* pTask = streamMetaAcquireTask(pMeta, pReq->streamId, pReq->taskId);
  if (pTask == NULL) {
    tqError("vgId:%d process task-reset req, failed to acquire task:0x%x, it may have been dropped already",
            pMeta->vgId, pReq->taskId);
    return TSDB_CODE_SUCCESS;
  }

  tqDebug("s-task:%s receive task-reset msg from mnode, reset status and ready for data processing", pTask->id.idStr);

  // clear flag set during do checkpoint, and open inputQ for all upstream tasks
  if (streamTaskGetStatus(pTask, NULL) == TASK_STATUS__CK) {
    streamTaskClearCheckInfo(pTask);
    taosArrayClear(pTask->pReadyMsgList);
    streamTaskSetStatusReady(pTask);
  }

  streamMetaReleaseTask(pMeta, pTask);
  return TSDB_CODE_SUCCESS;
}<|MERGE_RESOLUTION|>--- conflicted
+++ resolved
@@ -1121,11 +1121,6 @@
   }
 }
 
-<<<<<<< HEAD
-static void ddxx() {}
-
-=======
->>>>>>> 73445d53
 // this function should be executed by only one thread, so we set an sentinel to protect this function
 int32_t tqProcessTaskScanHistory(STQ* pTq, SRpcMsg* pMsg) {
   SStreamScanHistoryReq* pReq = (SStreamScanHistoryReq*)pMsg->pCont;
@@ -1172,14 +1167,9 @@
       tqDebug("s-task:%s continue exec scan-history(step1), original step1 startTs:%" PRId64 ", already elapsed:%.2fs",
               id, pTask->execInfo.step1Start, pTask->execInfo.step1El);
     } else {
-<<<<<<< HEAD
-      tqDebug("s-task:%s already in step2, no need to scan-history data, step2 starTs:%" PRId64, id,
-              pTask->execInfo.step2Start);
-=======
       tqDebug("s-task:%s already in step2, no need to scan-history data, step2 startTs:%" PRId64, id,
               pTask->execInfo.step2Start);
 
->>>>>>> 73445d53
       atomic_store_32(&pTask->status.inScanHistorySentinel, 0);
       streamMetaReleaseTask(pMeta, pTask);
       return 0;
