--- conflicted
+++ resolved
@@ -1166,13 +1166,8 @@
 
       // now we can stop the stream task execution
       pStreamTask->status.taskStatus = TASK_STATUS__HALT;
-<<<<<<< HEAD
-      tqDebug("s-task:%s level:%d status is set to halt by history scan task:%s", pId, pStreamTask->info.taskLevel,
-              pId);
-=======
       tqDebug("s-task:%s level:%d status is set to halt by history scan task:%s", pStreamTask->id.idStr,
               pStreamTask->info.taskLevel, pId);
->>>>>>> c3e5375f
 
       // if it's an source task, extract the last version in wal.
       streamHistoryTaskSetVerRangeStep2(pTask);
