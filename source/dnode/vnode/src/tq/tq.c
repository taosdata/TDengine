--- conflicted
+++ resolved
@@ -650,11 +650,7 @@
 int32_t tqProcessSubscribeReq(STQ* pTq, int64_t sversion, char* msg, int32_t msgLen) {
   int         ret = 0;
   SMqRebVgReq req = {0};
-<<<<<<< HEAD
-  SDecoder       dc = {0};
-=======
   SDecoder    dc = {0};
->>>>>>> f5916146
 
   tDecoderInit(&dc, msg, msgLen);
 
@@ -709,12 +705,7 @@
     pHandle->snapshotVer = ver;
 
     if (pHandle->execHandle.subType == TOPIC_SUB_TYPE__COLUMN) {
-<<<<<<< HEAD
-      pHandle->execHandle.execCol.qmsg = taosStrdup(req.qmsg);;
-=======
       pHandle->execHandle.execCol.qmsg = taosStrdup(req.qmsg);
-      ;
->>>>>>> f5916146
 
       pHandle->execHandle.task = qCreateQueueExecTaskInfo(pHandle->execHandle.execCol.qmsg, &handle, vgId,
                                                           &pHandle->execHandle.numOfCols, req.newConsumerId);
@@ -798,7 +789,6 @@
   }
 
 end:
-  taosWUnLockLatch(&pTq->lock);
   tDecoderClear(&dc);
   return ret;
 }
