/*
 * Copyright (c) 2019 TAOS Data, Inc. <jhtao@taosdata.com>
 *
 * This program is free software: you can use, redistribute, and/or modify
 * it under the terms of the GNU Affero General Public License, version 3
 * or later ("AGPL"), as published by the Free Software Foundation.
 *
 * This program is distributed in the hope that it will be useful, but WITHOUT
 * ANY WARRANTY; without even the implied warranty of MERCHANTABILITY or
 * FITNESS FOR A PARTICULAR PURPOSE.
 *
 * You should have received a copy of the GNU Affero General Public License
 * along with this program. If not, see <http://www.gnu.org/licenses/>.
 */

#include "tq.h"
#include "vnd.h"
#include "tqCommon.h"

// 0: not init
// 1: already inited
// 2: wait to be inited or cleaup
static int32_t tqInitialize(STQ* pTq);

static FORCE_INLINE bool tqIsHandleExec(STqHandle* pHandle) { return TMQ_HANDLE_STATUS_EXEC == pHandle->status; }
static FORCE_INLINE void tqSetHandleExec(STqHandle* pHandle) { pHandle->status = TMQ_HANDLE_STATUS_EXEC; }
static FORCE_INLINE void tqSetHandleIdle(STqHandle* pHandle) { pHandle->status = TMQ_HANDLE_STATUS_IDLE; }

void tqDestroyTqHandle(void* data) {
  STqHandle* pData = (STqHandle*)data;
  qDestroyTask(pData->execHandle.task);

  if (pData->execHandle.subType == TOPIC_SUB_TYPE__COLUMN) {
    taosMemoryFreeClear(pData->execHandle.execCol.qmsg);
  } else if (pData->execHandle.subType == TOPIC_SUB_TYPE__DB) {
    tqReaderClose(pData->execHandle.pTqReader);
    walCloseReader(pData->pWalReader);
    taosHashCleanup(pData->execHandle.execDb.pFilterOutTbUid);
  } else if (pData->execHandle.subType == TOPIC_SUB_TYPE__TABLE) {
    walCloseReader(pData->pWalReader);
    tqReaderClose(pData->execHandle.pTqReader);
    taosMemoryFreeClear(pData->execHandle.execTb.qmsg);
    nodesDestroyNode(pData->execHandle.execTb.node);
  }
  if (pData->msg != NULL) {
    rpcFreeCont(pData->msg->pCont);
    taosMemoryFree(pData->msg);
    pData->msg = NULL;
  }
  if (pData->block != NULL) {
    blockDataDestroy(pData->block);
  }
}

static bool tqOffsetEqual(const STqOffset* pLeft, const STqOffset* pRight) {
  return pLeft->val.type == TMQ_OFFSET__LOG && pRight->val.type == TMQ_OFFSET__LOG &&
         pLeft->val.version == pRight->val.version;
}

STQ* tqOpen(const char* path, SVnode* pVnode) {
  STQ* pTq = taosMemoryCalloc(1, sizeof(STQ));
  if (pTq == NULL) {
    terrno = TSDB_CODE_OUT_OF_MEMORY;
    return NULL;
  }

  pTq->path = taosStrdup(path);
  pTq->pVnode = pVnode;
  pTq->walLogLastVer = pVnode->pWal->vers.lastVer;

  pTq->pHandle = taosHashInit(64, MurmurHash3_32, true, HASH_ENTRY_LOCK);
  taosHashSetFreeFp(pTq->pHandle, tqDestroyTqHandle);

  taosInitRWLatch(&pTq->lock);
  pTq->pPushMgr = taosHashInit(64, MurmurHash3_32, false, HASH_NO_LOCK);

  pTq->pCheckInfo = taosHashInit(64, MurmurHash3_32, true, HASH_ENTRY_LOCK);
  taosHashSetFreeFp(pTq->pCheckInfo, (FDelete)tDeleteSTqCheckInfo);

  int32_t code = tqInitialize(pTq);
  if (code != TSDB_CODE_SUCCESS) {
    tqClose(pTq);
    return NULL;
  } else {
    return pTq;
  }
}

int32_t tqInitialize(STQ* pTq) {
  if (tqMetaOpen(pTq) < 0) {
    return -1;
  }

  pTq->pOffsetStore = tqOffsetOpen(pTq);
  if (pTq->pOffsetStore == NULL) {
    return -1;
  }

  pTq->pStreamMeta = streamMetaOpen(pTq->path, pTq, (FTaskExpand*)tqExpandTask, pTq->pVnode->config.vgId, -1);
  if (pTq->pStreamMeta == NULL) {
    return -1;
  }

  if (streamMetaLoadAllTasks(pTq->pStreamMeta) < 0) {
    return -1;
  }

  return 0;
}

void tqClose(STQ* pTq) {
  qDebug("start to close tq");
  if (pTq == NULL) {
    return;
  }

  void* pIter = taosHashIterate(pTq->pPushMgr, NULL);
  while (pIter) {
    STqHandle* pHandle = *(STqHandle**)pIter;
    int32_t    vgId = TD_VID(pTq->pVnode);

    if (pHandle->msg != NULL) {
      tqPushEmptyDataRsp(pHandle, vgId);
      rpcFreeCont(pHandle->msg->pCont);
      taosMemoryFree(pHandle->msg);
      pHandle->msg = NULL;
    }
    pIter = taosHashIterate(pTq->pPushMgr, pIter);
  }

  tqOffsetClose(pTq->pOffsetStore);
  taosHashCleanup(pTq->pHandle);
  taosHashCleanup(pTq->pPushMgr);
  taosHashCleanup(pTq->pCheckInfo);
  taosMemoryFree(pTq->path);
  tqMetaClose(pTq);
  streamMetaClose(pTq->pStreamMeta);
  qDebug("end to close tq");
  taosMemoryFree(pTq);
}

void tqNotifyClose(STQ* pTq) {
  if (pTq == NULL) {
    return;
  }
  streamMetaNotifyClose(pTq->pStreamMeta);
}

int32_t tqPushEmptyDataRsp(STqHandle* pHandle, int32_t vgId) {
  SMqPollReq req = {0};
  if (tDeserializeSMqPollReq(pHandle->msg->pCont, pHandle->msg->contLen, &req) < 0) {
    tqError("tDeserializeSMqPollReq %d failed", pHandle->msg->contLen);
    terrno = TSDB_CODE_INVALID_MSG;
    return -1;
  }

  SMqDataRsp dataRsp = {0};
  tqInitDataRsp(&dataRsp, req.reqOffset);
  dataRsp.blockNum = 0;
  char buf[TSDB_OFFSET_LEN] = {0};
  tFormatOffset(buf, TSDB_OFFSET_LEN, &dataRsp.reqOffset);
  tqInfo("tqPushEmptyDataRsp to consumer:0x%" PRIx64 " vgId:%d, offset:%s, reqId:0x%" PRIx64, req.consumerId, vgId, buf,
         req.reqId);

  tqSendDataRsp(pHandle, pHandle->msg, &req, &dataRsp, TMQ_MSG_TYPE__POLL_DATA_RSP, vgId);
  tDeleteMqDataRsp(&dataRsp);
  return 0;
}

int32_t tqSendDataRsp(STqHandle* pHandle, const SRpcMsg* pMsg, const SMqPollReq* pReq, const SMqDataRsp* pRsp,
                      int32_t type, int32_t vgId) {
  int64_t sver = 0, ever = 0;
  walReaderValidVersionRange(pHandle->execHandle.pTqReader->pWalReader, &sver, &ever);

  tqDoSendDataRsp(&pMsg->info, pRsp, pReq->epoch, pReq->consumerId, type, sver, ever);

  char buf1[TSDB_OFFSET_LEN] = {0};
  char buf2[TSDB_OFFSET_LEN] = {0};
  tFormatOffset(buf1, TSDB_OFFSET_LEN, &pRsp->reqOffset);
  tFormatOffset(buf2, TSDB_OFFSET_LEN, &pRsp->rspOffset);

  tqDebug("tmq poll vgId:%d consumer:0x%" PRIx64 " (epoch %d) send rsp, block num:%d, req:%s, rsp:%s, reqId:0x%" PRIx64,
          vgId, pReq->consumerId, pReq->epoch, pRsp->blockNum, buf1, buf2, pReq->reqId);

  return 0;
}

int32_t tqProcessOffsetCommitReq(STQ* pTq, int64_t sversion, char* msg, int32_t msgLen) {
  SMqVgOffset vgOffset = {0};
  int32_t     vgId = TD_VID(pTq->pVnode);

  SDecoder decoder;
  tDecoderInit(&decoder, (uint8_t*)msg, msgLen);
  if (tDecodeMqVgOffset(&decoder, &vgOffset) < 0) {
    return -1;
  }

  tDecoderClear(&decoder);

  STqOffset* pOffset = &vgOffset.offset;

  if (pOffset->val.type == TMQ_OFFSET__SNAPSHOT_DATA || pOffset->val.type == TMQ_OFFSET__SNAPSHOT_META) {
    tqDebug("receive offset commit msg to %s on vgId:%d, offset(type:snapshot) uid:%" PRId64 ", ts:%" PRId64,
            pOffset->subKey, vgId, pOffset->val.uid, pOffset->val.ts);
  } else if (pOffset->val.type == TMQ_OFFSET__LOG) {
    tqDebug("receive offset commit msg to %s on vgId:%d, offset(type:log) version:%" PRId64, pOffset->subKey, vgId,
            pOffset->val.version);
  } else {
    tqError("invalid commit offset type:%d", pOffset->val.type);
    return -1;
  }

  STqOffset* pSavedOffset = tqOffsetRead(pTq->pOffsetStore, pOffset->subKey);
  if (pSavedOffset != NULL && tqOffsetEqual(pOffset, pSavedOffset)) {
    tqInfo("not update the offset, vgId:%d sub:%s since committed:%" PRId64 " less than/equal to existed:%" PRId64,
           vgId, pOffset->subKey, pOffset->val.version, pSavedOffset->val.version);
    return 0;  // no need to update the offset value
  }

  // save the new offset value
  if (tqOffsetWrite(pTq->pOffsetStore, pOffset) < 0) {
    return -1;
  }

  return 0;
}

int32_t tqProcessSeekReq(STQ* pTq, SRpcMsg* pMsg) {
  SMqSeekReq req = {0};
  int32_t    vgId = TD_VID(pTq->pVnode);
  SRpcMsg    rsp = {.info = pMsg->info};
  int        code = 0;

  if (tDeserializeSMqSeekReq(pMsg->pCont, pMsg->contLen, &req) < 0) {
    code = TSDB_CODE_OUT_OF_MEMORY;
    goto end;
  }

  tqDebug("tmq seek: consumer:0x%" PRIx64 " vgId:%d, subkey %s", req.consumerId, vgId, req.subKey);
  taosWLockLatch(&pTq->lock);

  STqHandle* pHandle = taosHashGet(pTq->pHandle, req.subKey, strlen(req.subKey));
  if (pHandle == NULL) {
    tqWarn("tmq seek: consumer:0x%" PRIx64 " vgId:%d subkey %s not found", req.consumerId, vgId, req.subKey);
    code = 0;
    taosWUnLockLatch(&pTq->lock);
    goto end;
  }

  // 2. check consumer-vg assignment status
  if (pHandle->consumerId != req.consumerId) {
    tqError("ERROR tmq seek: consumer:0x%" PRIx64 " vgId:%d, subkey %s, mismatch for saved handle consumer:0x%" PRIx64,
            req.consumerId, vgId, req.subKey, pHandle->consumerId);
    taosWUnLockLatch(&pTq->lock);
    code = TSDB_CODE_TMQ_CONSUMER_MISMATCH;
    goto end;
  }

  // if consumer register to push manager, push empty to consumer to change vg status from TMQ_VG_STATUS__WAIT to
  // TMQ_VG_STATUS__IDLE, otherwise poll data failed after seek.
  tqUnregisterPushHandle(pTq, pHandle);
  taosWUnLockLatch(&pTq->lock);

end:
  rsp.code = code;
  tmsgSendRsp(&rsp);
  return 0;
}

int32_t tqCheckColModifiable(STQ* pTq, int64_t tbUid, int32_t colId) {
  void* pIter = NULL;

  while (1) {
    pIter = taosHashIterate(pTq->pCheckInfo, pIter);
    if (pIter == NULL) {
      break;
    }

    STqCheckInfo* pCheck = (STqCheckInfo*)pIter;

    if (pCheck->ntbUid == tbUid) {
      int32_t sz = taosArrayGetSize(pCheck->colIdList);
      for (int32_t i = 0; i < sz; i++) {
        int16_t forbidColId = *(int16_t*)taosArrayGet(pCheck->colIdList, i);
        if (forbidColId == colId) {
          taosHashCancelIterate(pTq->pCheckInfo, pIter);
          return -1;
        }
      }
    }
  }

  return 0;
}

int32_t tqProcessPollPush(STQ* pTq, SRpcMsg* pMsg) {
  int32_t vgId = TD_VID(pTq->pVnode);
  taosWLockLatch(&pTq->lock);
  if (taosHashGetSize(pTq->pPushMgr) > 0) {
    void* pIter = taosHashIterate(pTq->pPushMgr, NULL);

    while (pIter) {
      STqHandle* pHandle = *(STqHandle**)pIter;
      tqDebug("vgId:%d start set submit for pHandle:%p, consumer:0x%" PRIx64, vgId, pHandle, pHandle->consumerId);

      if (ASSERT(pHandle->msg != NULL)) {
        tqError("pHandle->msg should not be null");
        taosHashCancelIterate(pTq->pPushMgr, pIter);
        break;
      } else {
        SRpcMsg msg = {.msgType = TDMT_VND_TMQ_CONSUME,
                       .pCont = pHandle->msg->pCont,
                       .contLen = pHandle->msg->contLen,
                       .info = pHandle->msg->info};
        tmsgPutToQueue(&pTq->pVnode->msgCb, QUERY_QUEUE, &msg);
        taosMemoryFree(pHandle->msg);
        pHandle->msg = NULL;
      }

      pIter = taosHashIterate(pTq->pPushMgr, pIter);
    }

    taosHashClear(pTq->pPushMgr);
  }
  taosWUnLockLatch(&pTq->lock);
  return 0;
}

int32_t tqProcessPollReq(STQ* pTq, SRpcMsg* pMsg) {
  SMqPollReq req = {0};
  int        code = 0;
  if (tDeserializeSMqPollReq(pMsg->pCont, pMsg->contLen, &req) < 0) {
    tqError("tDeserializeSMqPollReq %d failed", pMsg->contLen);
    terrno = TSDB_CODE_INVALID_MSG;
    return -1;
  }

  int64_t      consumerId = req.consumerId;
  int32_t      reqEpoch = req.epoch;
  STqOffsetVal reqOffset = req.reqOffset;
  int32_t      vgId = TD_VID(pTq->pVnode);
  STqHandle*   pHandle = NULL;

  while (1) {
    taosWLockLatch(&pTq->lock);
    // 1. find handle
    pHandle = taosHashGet(pTq->pHandle, req.subKey, strlen(req.subKey));
    if (pHandle == NULL) {
      do {
        if (tqMetaGetHandle(pTq, req.subKey) == 0) {
          pHandle = taosHashGet(pTq->pHandle, req.subKey, strlen(req.subKey));
          if (pHandle != NULL) {
            break;
          }
        }
        tqError("tmq poll: consumer:0x%" PRIx64 " vgId:%d subkey %s not found", consumerId, vgId, req.subKey);
        terrno = TSDB_CODE_INVALID_MSG;
        taosWUnLockLatch(&pTq->lock);
        return -1;
      } while (0);
    }

    // 2. check re-balance status
    if (pHandle->consumerId != consumerId) {
      tqError("ERROR tmq poll: consumer:0x%" PRIx64
              " vgId:%d, subkey %s, mismatch for saved handle consumer:0x%" PRIx64,
              consumerId, TD_VID(pTq->pVnode), req.subKey, pHandle->consumerId);
      terrno = TSDB_CODE_TMQ_CONSUMER_MISMATCH;
      taosWUnLockLatch(&pTq->lock);
      return -1;
    }

    bool exec = tqIsHandleExec(pHandle);
    if (!exec) {
      tqSetHandleExec(pHandle);
      //      qSetTaskCode(pHandle->execHandle.task, TDB_CODE_SUCCESS);
      tqDebug("tmq poll: consumer:0x%" PRIx64 " vgId:%d, topic:%s, set handle exec, pHandle:%p", consumerId, vgId,
              req.subKey, pHandle);
      taosWUnLockLatch(&pTq->lock);
      break;
    }
    taosWUnLockLatch(&pTq->lock);

    tqDebug("tmq poll: consumer:0x%" PRIx64
            " vgId:%d, topic:%s, subscription is executing, wait for 10ms and retry, pHandle:%p",
            consumerId, vgId, req.subKey, pHandle);
    taosMsleep(10);
  }

  // 3. update the epoch value
  if (pHandle->epoch < reqEpoch) {
    tqDebug("tmq poll: consumer:0x%" PRIx64 " epoch update from %d to %d by poll req", consumerId, pHandle->epoch,
            reqEpoch);
    pHandle->epoch = reqEpoch;
  }

  char buf[TSDB_OFFSET_LEN] = {0};
  tFormatOffset(buf, TSDB_OFFSET_LEN, &reqOffset);
  tqDebug("tmq poll: consumer:0x%" PRIx64 " (epoch %d), subkey %s, recv poll req vgId:%d, req:%s, reqId:0x%" PRIx64,
          consumerId, req.epoch, pHandle->subKey, vgId, buf, req.reqId);

  code = tqExtractDataForMq(pTq, pHandle, &req, pMsg);
  tqSetHandleIdle(pHandle);

  tqDebug("tmq poll: consumer:0x%" PRIx64 " vgId:%d, topic:%s, set handle idle, pHandle:%p", consumerId, vgId,
          req.subKey, pHandle);
  return code;
}

int32_t tqProcessVgCommittedInfoReq(STQ* pTq, SRpcMsg* pMsg) {
  void*   data = POINTER_SHIFT(pMsg->pCont, sizeof(SMsgHead));
  int32_t len = pMsg->contLen - sizeof(SMsgHead);

  SMqVgOffset vgOffset = {0};

  SDecoder decoder;
  tDecoderInit(&decoder, (uint8_t*)data, len);
  if (tDecodeMqVgOffset(&decoder, &vgOffset) < 0) {
    terrno = TSDB_CODE_OUT_OF_MEMORY;
    return terrno;
  }

  tDecoderClear(&decoder);

  STqOffset* pOffset = &vgOffset.offset;
  STqOffset* pSavedOffset = tqOffsetRead(pTq->pOffsetStore, pOffset->subKey);
  if (pSavedOffset == NULL) {
    terrno = TSDB_CODE_TMQ_NO_COMMITTED;
    return terrno;
  }
  vgOffset.offset = *pSavedOffset;

  int32_t code = 0;
  tEncodeSize(tEncodeMqVgOffset, &vgOffset, len, code);
  if (code < 0) {
    terrno = TSDB_CODE_INVALID_PARA;
    return terrno;
  }

  void* buf = rpcMallocCont(len);
  if (buf == NULL) {
    terrno = TSDB_CODE_OUT_OF_MEMORY;
    return terrno;
  }
  SEncoder encoder;
  tEncoderInit(&encoder, buf, len);
  tEncodeMqVgOffset(&encoder, &vgOffset);
  tEncoderClear(&encoder);

  SRpcMsg rsp = {.info = pMsg->info, .pCont = buf, .contLen = len, .code = 0};

  tmsgSendRsp(&rsp);
  return 0;
}

int32_t tqProcessVgWalInfoReq(STQ* pTq, SRpcMsg* pMsg) {
  SMqPollReq req = {0};
  if (tDeserializeSMqPollReq(pMsg->pCont, pMsg->contLen, &req) < 0) {
    tqError("tDeserializeSMqPollReq %d failed", pMsg->contLen);
    terrno = TSDB_CODE_INVALID_MSG;
    return -1;
  }

  int64_t      consumerId = req.consumerId;
  STqOffsetVal reqOffset = req.reqOffset;
  int32_t      vgId = TD_VID(pTq->pVnode);

  // 1. find handle
  taosRLockLatch(&pTq->lock);
  STqHandle* pHandle = taosHashGet(pTq->pHandle, req.subKey, strlen(req.subKey));
  if (pHandle == NULL) {
    tqError("consumer:0x%" PRIx64 " vgId:%d subkey:%s not found", consumerId, vgId, req.subKey);
    terrno = TSDB_CODE_INVALID_MSG;
    taosRUnLockLatch(&pTq->lock);
    return -1;
  }

  // 2. check re-balance status
  if (pHandle->consumerId != consumerId) {
    tqDebug("ERROR consumer:0x%" PRIx64 " vgId:%d, subkey %s, mismatch for saved handle consumer:0x%" PRIx64,
            consumerId, vgId, req.subKey, pHandle->consumerId);
    terrno = TSDB_CODE_TMQ_CONSUMER_MISMATCH;
    taosRUnLockLatch(&pTq->lock);
    return -1;
  }

  int64_t sver = 0, ever = 0;
  walReaderValidVersionRange(pHandle->execHandle.pTqReader->pWalReader, &sver, &ever);
  taosRUnLockLatch(&pTq->lock);

  SMqDataRsp dataRsp = {0};
  tqInitDataRsp(&dataRsp, req.reqOffset);

  if (req.useSnapshot == true) {
    tqError("consumer:0x%" PRIx64 " vgId:%d subkey:%s snapshot not support wal info", consumerId, vgId, req.subKey);
    terrno = TSDB_CODE_INVALID_PARA;
    tDeleteMqDataRsp(&dataRsp);
    return -1;
  }

  dataRsp.rspOffset.type = TMQ_OFFSET__LOG;

  if (reqOffset.type == TMQ_OFFSET__LOG) {
    dataRsp.rspOffset.version = reqOffset.version;
  } else if (reqOffset.type < 0) {
    STqOffset* pOffset = tqOffsetRead(pTq->pOffsetStore, req.subKey);
    if (pOffset != NULL) {
      if (pOffset->val.type != TMQ_OFFSET__LOG) {
        tqError("consumer:0x%" PRIx64 " vgId:%d subkey:%s, no valid wal info", consumerId, vgId, req.subKey);
        terrno = TSDB_CODE_INVALID_PARA;
        tDeleteMqDataRsp(&dataRsp);
        return -1;
      }

      dataRsp.rspOffset.version = pOffset->val.version;
      tqInfo("consumer:0x%" PRIx64 " vgId:%d subkey:%s get assignment from store:%" PRId64, consumerId, vgId,
             req.subKey, dataRsp.rspOffset.version);
    } else {
      if (reqOffset.type == TMQ_OFFSET__RESET_EARLIEST) {
        dataRsp.rspOffset.version = sver;  // not consume yet, set the earliest position
      } else if (reqOffset.type == TMQ_OFFSET__RESET_LATEST) {
        dataRsp.rspOffset.version = ever;
      }
      tqInfo("consumer:0x%" PRIx64 " vgId:%d subkey:%s get assignment from init:%" PRId64, consumerId, vgId, req.subKey,
             dataRsp.rspOffset.version);
    }
  } else {
    tqError("consumer:0x%" PRIx64 " vgId:%d subkey:%s invalid offset type:%d", consumerId, vgId, req.subKey,
            reqOffset.type);
    terrno = TSDB_CODE_INVALID_PARA;
    tDeleteMqDataRsp(&dataRsp);
    return -1;
  }

  tqDoSendDataRsp(&pMsg->info, &dataRsp, req.epoch, req.consumerId, TMQ_MSG_TYPE__WALINFO_RSP, sver, ever);
  tDeleteMqDataRsp(&dataRsp);
  return 0;
}

int32_t tqProcessDeleteSubReq(STQ* pTq, int64_t sversion, char* msg, int32_t msgLen) {
  SMqVDeleteReq* pReq = (SMqVDeleteReq*)msg;
  int32_t        vgId = TD_VID(pTq->pVnode);

  tqInfo("vgId:%d, tq process delete sub req %s", vgId, pReq->subKey);
  int32_t code = 0;

  STqHandle* pHandle = taosHashGet(pTq->pHandle, pReq->subKey, strlen(pReq->subKey));
  if (pHandle) {
    while (1) {
      taosWLockLatch(&pTq->lock);
      bool exec = tqIsHandleExec(pHandle);

      if (exec) {
        tqInfo("vgId:%d, topic:%s, subscription is executing, delete wait for 10ms and retry, pHandle:%p", vgId,
               pHandle->subKey, pHandle);
        taosWUnLockLatch(&pTq->lock);
        taosMsleep(10);
        continue;
      }
      if (pHandle->pRef) {
        walCloseRef(pTq->pVnode->pWal, pHandle->pRef->refId);
      }

      tqUnregisterPushHandle(pTq, pHandle);

      code = taosHashRemove(pTq->pHandle, pReq->subKey, strlen(pReq->subKey));
      if (code != 0) {
        tqError("cannot process tq delete req %s, since no such handle", pReq->subKey);
      }
      taosWUnLockLatch(&pTq->lock);
      break;
    }
  }

  taosWLockLatch(&pTq->lock);
  code = tqOffsetDelete(pTq->pOffsetStore, pReq->subKey);
  if (code != 0) {
    tqError("cannot process tq delete req %s, since no such offset in cache", pReq->subKey);
  }

  if (tqMetaDeleteHandle(pTq, pReq->subKey) < 0) {
    tqError("cannot process tq delete req %s, since no such offset in tdb", pReq->subKey);
  }
  taosWUnLockLatch(&pTq->lock);

  return 0;
}

int32_t tqProcessAddCheckInfoReq(STQ* pTq, int64_t sversion, char* msg, int32_t msgLen) {
  STqCheckInfo info = {0};
  SDecoder     decoder;
  tDecoderInit(&decoder, (uint8_t*)msg, msgLen);
  if (tDecodeSTqCheckInfo(&decoder, &info) < 0) {
    terrno = TSDB_CODE_OUT_OF_MEMORY;
    return -1;
  }
  tDecoderClear(&decoder);
  if (taosHashPut(pTq->pCheckInfo, info.topic, strlen(info.topic), &info, sizeof(STqCheckInfo)) < 0) {
    terrno = TSDB_CODE_OUT_OF_MEMORY;
    return -1;
  }
  if (tqMetaSaveCheckInfo(pTq, info.topic, msg, msgLen) < 0) {
    terrno = TSDB_CODE_OUT_OF_MEMORY;
    return -1;
  }
  return 0;
}

int32_t tqProcessDelCheckInfoReq(STQ* pTq, int64_t sversion, char* msg, int32_t msgLen) {
  if (taosHashRemove(pTq->pCheckInfo, msg, strlen(msg)) < 0) {
    terrno = TSDB_CODE_OUT_OF_MEMORY;
    return -1;
  }
  if (tqMetaDeleteCheckInfo(pTq, msg) < 0) {
    terrno = TSDB_CODE_OUT_OF_MEMORY;
    return -1;
  }
  return 0;
}

int32_t tqProcessSubscribeReq(STQ* pTq, int64_t sversion, char* msg, int32_t msgLen) {
  int         ret = 0;
  SMqRebVgReq req = {0};
  SDecoder    dc = {0};

  tDecoderInit(&dc, (uint8_t*)msg, msgLen);

  // decode req
  if (tDecodeSMqRebVgReq(&dc, &req) < 0) {
    terrno = TSDB_CODE_INVALID_MSG;
    tDecoderClear(&dc);
    return -1;
  }

  tqInfo("vgId:%d, tq process sub req:%s, Id:0x%" PRIx64 " -> Id:0x%" PRIx64, pTq->pVnode->config.vgId, req.subKey,
         req.oldConsumerId, req.newConsumerId);

  STqHandle* pHandle = NULL;
  while (1) {
    pHandle = taosHashGet(pTq->pHandle, req.subKey, strlen(req.subKey));
    if (pHandle) {
      break;
    }
    taosRLockLatch(&pTq->lock);
    ret = tqMetaGetHandle(pTq, req.subKey);
    taosRUnLockLatch(&pTq->lock);

    if (ret < 0) {
      break;
    }
  }

  if (pHandle == NULL) {
    if (req.oldConsumerId != -1) {
      tqError("vgId:%d, build new consumer handle %s for consumer:0x%" PRIx64 ", but old consumerId:0x%" PRIx64,
              req.vgId, req.subKey, req.newConsumerId, req.oldConsumerId);
    }
    if (req.newConsumerId == -1) {
      tqError("vgId:%d, tq invalid re-balance request, new consumerId %" PRId64 "", req.vgId, req.newConsumerId);
      goto end;
    }
    STqHandle handle = {0};
    ret = tqCreateHandle(pTq, &req, &handle);
    if (ret < 0) {
      tqDestroyTqHandle(&handle);
      goto end;
    }
    taosWLockLatch(&pTq->lock);
    ret = tqMetaSaveHandle(pTq, req.subKey, &handle);
    taosWUnLockLatch(&pTq->lock);
  } else {
    while (1) {
      taosWLockLatch(&pTq->lock);
      bool exec = tqIsHandleExec(pHandle);
      if (exec) {
        tqInfo("vgId:%d, topic:%s, subscription is executing, sub wait for 10ms and retry, pHandle:%p",
               pTq->pVnode->config.vgId, pHandle->subKey, pHandle);
        taosWUnLockLatch(&pTq->lock);
        taosMsleep(10);
        continue;
      }
      if (pHandle->consumerId == req.newConsumerId) {  // do nothing
        tqInfo("vgId:%d no switch consumer:0x%" PRIx64 " remains, because redo wal log", req.vgId, req.newConsumerId);
      } else {
        tqInfo("vgId:%d switch consumer from Id:0x%" PRIx64 " to Id:0x%" PRIx64, req.vgId, pHandle->consumerId,
               req.newConsumerId);
        atomic_store_64(&pHandle->consumerId, req.newConsumerId);
        atomic_store_32(&pHandle->epoch, 0);
        tqUnregisterPushHandle(pTq, pHandle);
        ret = tqMetaSaveHandle(pTq, req.subKey, pHandle);
      }
      taosWUnLockLatch(&pTq->lock);
      break;
    }
  }

end:
  tDecoderClear(&dc);
  return ret;
}

static void freePtr(void* ptr) { taosMemoryFree(*(void**)ptr); }

static STaskId replaceStreamTaskId(SStreamTask* pTask) {
  ASSERT(pTask->info.fillHistory);
  STaskId id = {.streamId = pTask->id.streamId, .taskId = pTask->id.taskId};

  pTask->id.streamId = pTask->streamTaskId.streamId;
  pTask->id.taskId = pTask->streamTaskId.taskId;

  return id;
}

static void restoreStreamTaskId(SStreamTask* pTask, STaskId* pId) {
  ASSERT(pTask->info.fillHistory);
  pTask->id.taskId = pId->taskId;
  pTask->id.streamId = pId->streamId;
}

int32_t tqExpandTask(STQ* pTq, SStreamTask* pTask, int64_t nextProcessVer) {
  int32_t vgId = TD_VID(pTq->pVnode);
  tqDebug("s-task:0x%x start to expand task", pTask->id.taskId);

  int32_t code = streamTaskInit(pTask, pTq->pStreamMeta, &pTq->pVnode->msgCb, nextProcessVer);
  if (code != TSDB_CODE_SUCCESS) {
    return code;
  }

  streamTaskOpenAllUpstreamInput(pTask);

  if (pTask->info.taskLevel == TASK_LEVEL__SOURCE) {
    STaskId taskId = {0};
    if (pTask->info.fillHistory) {
      taskId = replaceStreamTaskId(pTask);
    }

    pTask->pState = streamStateOpen(pTq->pStreamMeta->path, pTask, false, -1, -1);
    if (pTask->pState == NULL) {
      tqError("s-task:%s (vgId:%d) failed to open state for task", pTask->id.idStr, vgId);
      return -1;
    } else {
      tqDebug("s-task:%s state:%p", pTask->id.idStr, pTask->pState);
    }

    if (pTask->info.fillHistory) {
      restoreStreamTaskId(pTask, &taskId);
    }

    SReadHandle handle = {
        .checkpointId = pTask->chkInfo.checkpointId,
        .vnode = pTq->pVnode,
        .initTqReader = 1,
        .pStateBackend = pTask->pState,
        .fillHistory = pTask->info.fillHistory,
        .winRange = pTask->dataRange.window,
    };

    initStorageAPI(&handle.api);

    pTask->exec.pExecutor = qCreateStreamExecTaskInfo(pTask->exec.qmsg, &handle, vgId, pTask->id.taskId);
    if (pTask->exec.pExecutor == NULL) {
      return -1;
    }

    qSetTaskId(pTask->exec.pExecutor, pTask->id.taskId, pTask->id.streamId);
  } else if (pTask->info.taskLevel == TASK_LEVEL__AGG) {
    STaskId taskId = {0};
    if (pTask->info.fillHistory) {
      taskId = replaceStreamTaskId(pTask);
    }

    pTask->pState = streamStateOpen(pTq->pStreamMeta->path, pTask, false, -1, -1);
    if (pTask->pState == NULL) {
      tqError("s-task:%s (vgId:%d) failed to open state for task", pTask->id.idStr, vgId);
      return -1;
    } else {
      tqDebug("s-task:%s state:%p", pTask->id.idStr, pTask->pState);
    }

    if (pTask->info.fillHistory) {
      restoreStreamTaskId(pTask, &taskId);
    }

    SReadHandle handle = {
        .checkpointId = pTask->chkInfo.checkpointId,
        .vnode = NULL,
        .numOfVgroups = (int32_t)taosArrayGetSize(pTask->upstreamInfo.pList),
        .pStateBackend = pTask->pState,
        .fillHistory = pTask->info.fillHistory,
        .winRange = pTask->dataRange.window,
    };

    initStorageAPI(&handle.api);

    pTask->exec.pExecutor = qCreateStreamExecTaskInfo(pTask->exec.qmsg, &handle, vgId, pTask->id.taskId);
    if (pTask->exec.pExecutor == NULL) {
      return -1;
    }
    qSetTaskId(pTask->exec.pExecutor, pTask->id.taskId, pTask->id.streamId);
  }

  // sink
  STaskOutputInfo* pOutputInfo = &pTask->outputInfo;
  if (pOutputInfo->type == TASK_OUTPUT__SMA) {
    pOutputInfo->smaSink.vnode = pTq->pVnode;
    pOutputInfo->smaSink.smaSink = smaHandleRes;
  } else if (pOutputInfo->type == TASK_OUTPUT__TABLE) {
    pOutputInfo->tbSink.vnode = pTq->pVnode;
    pOutputInfo->tbSink.tbSinkFunc = tqSinkDataIntoDstTable;

    int32_t   ver1 = 1;
    SMetaInfo info = {0};
    code = metaGetInfo(pTq->pVnode->pMeta, pOutputInfo->tbSink.stbUid, &info, NULL);
    if (code == TSDB_CODE_SUCCESS) {
      ver1 = info.skmVer;
    }

    SSchemaWrapper* pschemaWrapper = pOutputInfo->tbSink.pSchemaWrapper;
    pOutputInfo->tbSink.pTSchema = tBuildTSchema(pschemaWrapper->pSchema, pschemaWrapper->nCols, ver1);
    if (pOutputInfo->tbSink.pTSchema == NULL) {
      return -1;
    }

    pOutputInfo->tbSink.pTblInfo = tSimpleHashInit(10240, taosGetDefaultHashFunction(TSDB_DATA_TYPE_BIGINT));
    tSimpleHashSetFreeFp(pOutputInfo->tbSink.pTblInfo, freePtr);
  }

  if (pTask->info.taskLevel == TASK_LEVEL__SOURCE) {
    SWalFilterCond cond = {.deleteMsg = 1};  // delete msg also extract from wal files
    pTask->exec.pWalReader = walOpenReader(pTq->pVnode->pWal, &cond, pTask->id.taskId);
  }

  streamTaskResetUpstreamStageInfo(pTask);
  streamSetupScheduleTrigger(pTask);
  SCheckpointInfo* pChkInfo = &pTask->chkInfo;

  // checkpoint ver is the kept version, handled data should be the next version.
  if (pTask->chkInfo.checkpointId != 0) {
    pTask->chkInfo.nextProcessVer = pTask->chkInfo.checkpointVer + 1;
    tqInfo("s-task:%s restore from the checkpointId:%" PRId64 " ver:%" PRId64 " currentVer:%" PRId64, pTask->id.idStr,
           pChkInfo->checkpointId, pChkInfo->checkpointVer, pChkInfo->nextProcessVer);
  }

  char* p = NULL;
  streamTaskGetStatus(pTask, &p);

  if (pTask->info.fillHistory) {
    tqInfo("vgId:%d expand stream task, s-task:%s, checkpointId:%" PRId64 " checkpointVer:%" PRId64
           " nextProcessVer:%" PRId64
           " child id:%d, level:%d, status:%s fill-history:%d, related stream task:0x%x trigger:%" PRId64 " ms",
           vgId, pTask->id.idStr, pChkInfo->checkpointId, pChkInfo->checkpointVer, pChkInfo->nextProcessVer,
           pTask->info.selfChildId, pTask->info.taskLevel, p, pTask->info.fillHistory,
           (int32_t)pTask->streamTaskId.taskId, pTask->info.triggerParam);
  } else {
    tqInfo("vgId:%d expand stream task, s-task:%s, checkpointId:%" PRId64 " checkpointVer:%" PRId64
           " nextProcessVer:%" PRId64
           " child id:%d, level:%d, status:%s fill-history:%d, related fill-task:0x%x trigger:%" PRId64 " ms",
           vgId, pTask->id.idStr, pChkInfo->checkpointId, pChkInfo->checkpointVer, pChkInfo->nextProcessVer,
           pTask->info.selfChildId, pTask->info.taskLevel, p, pTask->info.fillHistory,
           (int32_t)pTask->hTaskInfo.id.taskId, pTask->info.triggerParam);
  }

  return 0;
}

int32_t tqProcessTaskCheckReq(STQ* pTq, SRpcMsg* pMsg) {
  return tqStreamTaskProcessCheckReq(pTq->pStreamMeta, pMsg);
}

int32_t tqProcessTaskCheckRsp(STQ* pTq, SRpcMsg* pMsg) {
<<<<<<< HEAD
  char*        pReq = POINTER_SHIFT(pMsg->pCont, sizeof(SMsgHead));
  int32_t      len = pMsg->contLen - sizeof(SMsgHead);
  SStreamMeta* pMeta = pTq->pStreamMeta;
  int32_t      vgId = pMeta->vgId;

  int32_t             code;
  SStreamTaskCheckRsp rsp;

  SDecoder decoder;
  tDecoderInit(&decoder, (uint8_t*)pReq, len);
  code = tDecodeStreamTaskCheckRsp(&decoder, &rsp);
  if (code < 0) {
    terrno = TSDB_CODE_INVALID_MSG;
    tDecoderClear(&decoder);
    tqError("vgId:%d failed to parse check rsp msg, code:%s", vgId, tstrerror(terrno));
    return -1;
  }

  tDecoderClear(&decoder);
  tqDebug("tq task:0x%x (vgId:%d) recv check rsp(reqId:0x%" PRIx64 ") from 0x%x (vgId:%d) status %d",
          rsp.upstreamTaskId, rsp.upstreamNodeId, rsp.reqId, rsp.downstreamTaskId, rsp.downstreamNodeId, rsp.status);

  if (!vnodeIsRoleLeader(pTq->pVnode)) {
    streamMetaUpdateTaskDownstreamStatus(pMeta, rsp.streamId, rsp.upstreamTaskId, 0, taosGetTimestampMs(), false);
    tqError("vgId:%d not leader, task:0x%x not handle the check rsp, downstream:0x%x (vgId:%d)", vgId,
            rsp.upstreamTaskId, rsp.downstreamTaskId, rsp.downstreamNodeId);
    return code;
  }

  SStreamTask* pTask = streamMetaAcquireTask(pMeta, rsp.streamId, rsp.upstreamTaskId);
  if (pTask == NULL) {
    streamMetaUpdateTaskDownstreamStatus(pMeta, rsp.streamId, rsp.upstreamTaskId, 0, taosGetTimestampMs(), false);
    tqError("tq failed to locate the stream task:0x%" PRIx64 "-0x%x (vgId:%d), it may have been destroyed or stopped",
            rsp.streamId, rsp.upstreamTaskId, pMeta->vgId);
    terrno = TSDB_CODE_STREAM_TASK_NOT_EXIST;
    return -1;
  }

  code = streamProcessCheckRsp(pTask, &rsp);
  streamMetaReleaseTask(pMeta, pTask);
  return code;
=======
  return tqStreamTaskProcessCheckRsp(pTq->pStreamMeta, pMsg, vnodeIsRoleLeader(pTq->pVnode));
>>>>>>> 4cac96d2
}

int32_t tqProcessTaskDeployReq(STQ* pTq, int64_t sversion, char* msg, int32_t msgLen) {
  return tqStreamTaskProcessDeployReq(pTq->pStreamMeta, sversion, msg, msgLen, vnodeIsRoleLeader(pTq->pVnode), pTq->pVnode->restored);
}

static void doStartFillhistoryStep2(SStreamTask* pTask, SStreamTask* pStreamTask, STQ* pTq) {
  const char* id = pTask->id.idStr;
  int64_t     nextProcessedVer = pStreamTask->hTaskInfo.haltVer;

  // if it's an source task, extract the last version in wal.
  SVersionRange* pRange = &pTask->dataRange.range;

  bool done = streamHistoryTaskSetVerRangeStep2(pTask, nextProcessedVer);
  pTask->execInfo.step2Start = taosGetTimestampMs();

  if (done) {
    qDebug("s-task:%s scan-history from WAL stage(step 2) ended, elapsed time:%.2fs", id, 0.0);
    streamTaskPutTranstateIntoInputQ(pTask);
    streamExecTask(pTask);  // exec directly
  } else {
    STimeWindow* pWindow = &pTask->dataRange.window;
    tqDebug("s-task:%s level:%d verRange:%" PRId64 " - %" PRId64 " window:%" PRId64 "-%" PRId64
            ", do secondary scan-history from WAL after halt the related stream task:%s",
            id, pTask->info.taskLevel, pRange->minVer, pRange->maxVer, pWindow->skey, pWindow->ekey,
            pStreamTask->id.idStr);
    ASSERT(pTask->status.schedStatus == TASK_SCHED_STATUS__WAITING);

    streamSetParamForStreamScannerStep2(pTask, pRange, pWindow);

    int64_t dstVer = pTask->dataRange.range.minVer;
    pTask->chkInfo.nextProcessVer = dstVer;

    walReaderSetSkipToVersion(pTask->exec.pWalReader, dstVer);
    tqDebug("s-task:%s wal reader start scan WAL verRange:%" PRId64 "-%" PRId64 ", set sched-status:%d", id, dstVer,
            pTask->dataRange.range.maxVer, TASK_SCHED_STATUS__INACTIVE);

    /*int8_t status = */ streamTaskSetSchedStatusInactive(pTask);

    // now the fill-history task starts to scan data from wal files.
    int32_t code = streamTaskHandleEvent(pTask->status.pSM, TASK_EVENT_SCANHIST_DONE);
    if (code == TSDB_CODE_SUCCESS) {
      tqScanWalAsync(pTq, false);
    }
  }
}

// this function should be executed by only one thread, so we set an sentinel to protect this function
int32_t tqProcessTaskScanHistory(STQ* pTq, SRpcMsg* pMsg) {
  SStreamScanHistoryReq* pReq = (SStreamScanHistoryReq*)pMsg->pCont;
  SStreamMeta*           pMeta = pTq->pStreamMeta;
  int32_t                code = TSDB_CODE_SUCCESS;

  SStreamTask* pTask = streamMetaAcquireTask(pMeta, pReq->streamId, pReq->taskId);
  if (pTask == NULL) {
    tqError("vgId:%d failed to acquire stream task:0x%x during scan history data, task may have been destroyed",
            pMeta->vgId, pReq->taskId);
    return -1;
  }

  // do recovery step1
  const char* id = pTask->id.idStr;
  char*       pStatus = NULL;
  streamTaskGetStatus(pTask, &pStatus);

  // avoid multi-thread exec
  while (1) {
    int32_t sentinel = atomic_val_compare_exchange_32(&pTask->status.inScanHistorySentinel, 0, 1);
    if (sentinel != 0) {
      tqDebug("s-task:%s already in scan-history func, wait for 100ms, and try again", id);
      taosMsleep(100);
    } else {
      break;
    }
  }

  // let's decide which step should be executed now
  if (pTask->execInfo.step1Start == 0) {
    int64_t ts = taosGetTimestampMs();

    pTask->execInfo.step1Start = ts;
    tqDebug("s-task:%s start scan-history stage(step 1), status:%s, step1 startTs:%" PRId64, id, pStatus, ts);
  } else {
    if (pTask->execInfo.step2Start == 0) {
      tqDebug("s-task:%s continue exec scan-history(step1), original step1 startTs:%" PRId64 ", already elapsed:%.2fs",
              id, pTask->execInfo.step1Start, pTask->execInfo.step1El);
    } else {
      tqDebug("s-task:%s already in step2, no need to scan-history data, step2 startTs:%" PRId64, id,
              pTask->execInfo.step2Start);

      atomic_store_32(&pTask->status.inScanHistorySentinel, 0);
      streamMetaReleaseTask(pMeta, pTask);
      return 0;
    }
  }

  // we have to continue retrying to successfully execute the scan history task.
  if (!streamTaskSetSchedStatusWait(pTask)) {
    tqError(
        "s-task:%s failed to start scan-history in first stream time window since already started, unexpected "
        "sched-status:%d",
        id, pTask->status.schedStatus);
    atomic_store_32(&pTask->status.inScanHistorySentinel, 0);
    streamMetaReleaseTask(pMeta, pTask);
    return 0;
  }

  int64_t              st = taosGetTimestampMs();
  SScanhistoryDataInfo retInfo = streamScanHistoryData(pTask, st);

  double el = (taosGetTimestampMs() - st) / 1000.0;
  pTask->execInfo.step1El += el;

  if (retInfo.ret == TASK_SCANHISTORY_QUIT || retInfo.ret == TASK_SCANHISTORY_REXEC) {
    int8_t status = streamTaskSetSchedStatusInactive(pTask);
    atomic_store_32(&pTask->status.inScanHistorySentinel, 0);

    if (retInfo.ret == TASK_SCANHISTORY_REXEC) {
      streamReExecScanHistoryFuture(pTask, retInfo.idleTime);
    } else {
      char*       p = NULL;
      ETaskStatus s = streamTaskGetStatus(pTask, &p);

      if (s == TASK_STATUS__PAUSE) {
        tqDebug("s-task:%s is paused in the step1, elapsed time:%.2fs total:%.2fs, sched-status:%d", pTask->id.idStr,
                el, pTask->execInfo.step1El, status);
      } else if (s == TASK_STATUS__STOP || s == TASK_STATUS__DROPPING) {
        tqDebug("s-task:%s status:%p not continue scan-history data, total elapsed time:%.2fs quit", pTask->id.idStr, p,
                pTask->execInfo.step1El);
      }
    }

    streamMetaReleaseTask(pMeta, pTask);
    return 0;
  }

  // the following procedure should be executed, no matter status is stop/pause or not
  tqDebug("s-task:%s scan-history(step 1) ended, elapsed time:%.2fs", id, pTask->execInfo.step1El);

  if (pTask->info.fillHistory) {
    SStreamTask* pStreamTask = NULL;

    // 1. get the related stream task
    pStreamTask = streamMetaAcquireTask(pMeta, pTask->streamTaskId.streamId, pTask->streamTaskId.taskId);
    if (pStreamTask == NULL) {
      tqError("failed to find s-task:0x%" PRIx64 ", it may have been destroyed, drop related fill-history task:%s",
              pTask->streamTaskId.taskId, pTask->id.idStr);

      tqDebug("s-task:%s fill-history task set status to be dropping", id);
      streamBuildAndSendDropTaskMsg(pTask->pMsgCb, pMeta->vgId, &pTask->id);

      atomic_store_32(&pTask->status.inScanHistorySentinel, 0);
      streamMetaReleaseTask(pMeta, pTask);
      return -1;
    }

    ASSERT(pStreamTask->info.taskLevel == TASK_LEVEL__SOURCE);

    code = streamTaskHandleEvent(pStreamTask->status.pSM, TASK_EVENT_HALT);
    if (code == TSDB_CODE_SUCCESS) {
      doStartFillhistoryStep2(pTask, pStreamTask, pTq);
    } else {
      tqError("s-task:%s failed to halt s-task:%s, not launch step2", id, pStreamTask->id.idStr);
    }

    streamMetaReleaseTask(pMeta, pStreamTask);
  } else {
    STimeWindow* pWindow = &pTask->dataRange.window;
    ASSERT(HAS_RELATED_FILLHISTORY_TASK(pTask) || streamTaskShouldStop(pTask));

    // Not update the fill-history time window until the state transfer is completed.
    tqDebug("s-task:%s scan-history in stream time window completed, start to handle data from WAL, startVer:%" PRId64
            ", window:%" PRId64 " - %" PRId64,
            id, pTask->chkInfo.nextProcessVer, pWindow->skey, pWindow->ekey);

    code = streamTaskScanHistoryDataComplete(pTask);
  }

  atomic_store_32(&pTask->status.inScanHistorySentinel, 0);
  streamMetaReleaseTask(pMeta, pTask);
  return code;
}

// only the agg tasks and the sink tasks will receive this message from upstream tasks
int32_t tqProcessTaskScanHistoryFinishReq(STQ* pTq, SRpcMsg* pMsg) {
  return tqStreamTaskProcessScanHistoryFinishReq(pTq->pStreamMeta, pMsg);
}

int32_t tqProcessTaskScanHistoryFinishRsp(STQ* pTq, SRpcMsg* pMsg) {
  return tqStreamTaskProcessScanHistoryFinishRsp(pTq->pStreamMeta, pMsg);
}

int32_t tqProcessTaskRunReq(STQ* pTq, SRpcMsg* pMsg) {
  SStreamTaskRunReq* pReq = pMsg->pCont;

  int32_t taskId = pReq->taskId;

  if (taskId == STREAM_EXEC_EXTRACT_DATA_IN_WAL_ID) {  // all tasks are extracted submit data from the wal
    tqScanWal(pTq);
    return 0;
  }
  int32_t code = tqStreamTaskProcessRunReq(pTq->pStreamMeta, pMsg, vnodeIsRoleLeader(pTq->pVnode));
  if(code == 0 && taskId > 0){
    tqScanWalAsync(pTq, false);
  }
  return code;
}

int32_t tqProcessTaskDispatchReq(STQ* pTq, SRpcMsg* pMsg) {
    return tqStreamTaskProcessDispatchReq(pTq->pStreamMeta, pMsg);
}

int32_t tqProcessTaskDispatchRsp(STQ* pTq, SRpcMsg* pMsg) {
  return tqStreamTaskProcessDispatchRsp(pTq->pStreamMeta, pMsg);
}

int32_t tqProcessTaskDropReq(STQ* pTq, char* msg, int32_t msgLen) {
  return tqStreamTaskProcessDropReq(pTq->pStreamMeta, msg, msgLen);
}

int32_t tqProcessTaskPauseReq(STQ* pTq, int64_t sversion, char* msg, int32_t msgLen) {
  SVPauseStreamTaskReq* pReq = (SVPauseStreamTaskReq*)msg;

  SStreamMeta* pMeta = pTq->pStreamMeta;
  SStreamTask* pTask = streamMetaAcquireTask(pMeta, pReq->streamId, pReq->taskId);
  if (pTask == NULL) {
    tqError("vgId:%d process pause req, failed to acquire task:0x%x, it may have been dropped already", pMeta->vgId,
            pReq->taskId);
    // since task is in [STOP|DROPPING] state, it is safe to assume the pause is active
    return TSDB_CODE_SUCCESS;
  }

  tqDebug("s-task:%s receive pause msg from mnode", pTask->id.idStr);
  streamTaskPause(pTask, pMeta);

  SStreamTask* pHistoryTask = NULL;
  if (HAS_RELATED_FILLHISTORY_TASK(pTask)) {
    pHistoryTask = streamMetaAcquireTask(pMeta, pTask->hTaskInfo.id.streamId, pTask->hTaskInfo.id.taskId);
    if (pHistoryTask == NULL) {
      tqError("vgId:%d process pause req, failed to acquire fill-history task:0x%" PRIx64
              ", it may have been dropped already",
              pMeta->vgId, pTask->hTaskInfo.id.taskId);
      streamMetaReleaseTask(pMeta, pTask);

      // since task is in [STOP|DROPPING] state, it is safe to assume the pause is active
      return TSDB_CODE_SUCCESS;
    }

    tqDebug("s-task:%s fill-history task handle paused along with related stream task", pHistoryTask->id.idStr);

    streamTaskPause(pHistoryTask, pMeta);
    streamMetaReleaseTask(pMeta, pHistoryTask);
  }

  streamMetaReleaseTask(pMeta, pTask);
  return TSDB_CODE_SUCCESS;
}

int32_t tqProcessTaskResumeImpl(STQ* pTq, SStreamTask* pTask, int64_t sversion, int8_t igUntreated) {
  int32_t vgId = pTq->pStreamMeta->vgId;
  if (pTask == NULL) {
    return -1;
  }

  streamTaskResume(pTask);
  ETaskStatus status = streamTaskGetStatus(pTask, NULL);

  int32_t level = pTask->info.taskLevel;
  if (level == TASK_LEVEL__SINK) {
    if (status == TASK_STATUS__UNINIT) {
    }
    streamMetaReleaseTask(pTq->pStreamMeta, pTask);
    return 0;
  }

  if (status == TASK_STATUS__READY || status == TASK_STATUS__SCAN_HISTORY || status == TASK_STATUS__CK) {
    // no lock needs to secure the access of the version
    if (igUntreated && level == TASK_LEVEL__SOURCE && !pTask->info.fillHistory) {
      // discard all the data  when the stream task is suspended.
      walReaderSetSkipToVersion(pTask->exec.pWalReader, sversion);
      tqDebug("vgId:%d s-task:%s resume to exec, prev paused version:%" PRId64 ", start from vnode ver:%" PRId64
              ", schedStatus:%d",
              vgId, pTask->id.idStr, pTask->chkInfo.nextProcessVer, sversion, pTask->status.schedStatus);
    } else {  // from the previous paused version and go on
      tqDebug("vgId:%d s-task:%s resume to exec, from paused ver:%" PRId64 ", vnode ver:%" PRId64 ", schedStatus:%d",
              vgId, pTask->id.idStr, pTask->chkInfo.nextProcessVer, sversion, pTask->status.schedStatus);
    }

    if (level == TASK_LEVEL__SOURCE && pTask->info.fillHistory && status == TASK_STATUS__SCAN_HISTORY) {
      streamStartScanHistoryAsync(pTask, igUntreated);
    } else if (level == TASK_LEVEL__SOURCE && (streamQueueGetNumOfItems(pTask->inputq.queue) == 0)) {
      tqScanWalAsync(pTq, false);
    } else {
      streamSchedExec(pTask);
    }
  } else if (status == TASK_STATUS__UNINIT) {
    // todo: fill-history task init ?
    if (pTask->info.fillHistory == 0) {
      EStreamTaskEvent event = HAS_RELATED_FILLHISTORY_TASK(pTask) ? TASK_EVENT_INIT_STREAM_SCANHIST : TASK_EVENT_INIT;
      streamTaskHandleEvent(pTask->status.pSM, event);
    }
  }

  streamMetaReleaseTask(pTq->pStreamMeta, pTask);
  return 0;
}

int32_t tqProcessTaskResumeReq(STQ* pTq, int64_t sversion, char* msg, int32_t msgLen) {
  SVResumeStreamTaskReq* pReq = (SVResumeStreamTaskReq*)msg;

  SStreamTask* pTask = streamMetaAcquireTask(pTq->pStreamMeta, pReq->streamId, pReq->taskId);
  int32_t      code = tqProcessTaskResumeImpl(pTq, pTask, sversion, pReq->igUntreated);
  if (code != 0) {
    return code;
  }

  STaskId*     pHTaskId = &pTask->hTaskInfo.id;
  SStreamTask* pHistoryTask = streamMetaAcquireTask(pTq->pStreamMeta, pHTaskId->streamId, pHTaskId->taskId);
  if (pHistoryTask) {
    code = tqProcessTaskResumeImpl(pTq, pHistoryTask, sversion, pReq->igUntreated);
  }

  return code;
}

int32_t tqProcessTaskRetrieveReq(STQ* pTq, SRpcMsg* pMsg) {
  return tqStreamTaskProcessRetrieveReq(pTq->pStreamMeta, pMsg);
}

int32_t tqProcessTaskRetrieveRsp(STQ* pTq, SRpcMsg* pMsg) {
  //
  return 0;
}

int32_t tqProcessTaskCheckPointSourceReq(STQ* pTq, SRpcMsg* pMsg, SRpcMsg* pRsp) {
  int32_t      vgId = TD_VID(pTq->pVnode);
  SStreamMeta* pMeta = pTq->pStreamMeta;
  char*        msg = POINTER_SHIFT(pMsg->pCont, sizeof(SMsgHead));
  int32_t      len = pMsg->contLen - sizeof(SMsgHead);
  int32_t      code = 0;

  // disable auto rsp to mnode
  pRsp->info.handle = NULL;

  SStreamCheckpointSourceReq req = {0};
  if (!vnodeIsRoleLeader(pTq->pVnode)) {
    tqDebug("vgId:%d not leader, ignore checkpoint-source msg, s-task:0x%x", vgId, req.taskId);
    SRpcMsg rsp = {0};
    buildCheckpointSourceRsp(&req, &pMsg->info, &rsp, 0);
    tmsgSendRsp(&rsp);  // error occurs
    return TSDB_CODE_SUCCESS;
  }

  if (!pTq->pVnode->restored) {
    tqDebug("vgId:%d checkpoint-source msg received during restoring, s-task:0x%x ignore it", vgId, req.taskId);
    SRpcMsg rsp = {0};
    buildCheckpointSourceRsp(&req, &pMsg->info, &rsp, 0);
    tmsgSendRsp(&rsp);  // error occurs
    return TSDB_CODE_SUCCESS;
  }

  SDecoder decoder;
  tDecoderInit(&decoder, (uint8_t*)msg, len);
  if (tDecodeStreamCheckpointSourceReq(&decoder, &req) < 0) {
    code = TSDB_CODE_MSG_DECODE_ERROR;
    tDecoderClear(&decoder);
    tqError("vgId:%d failed to decode checkpoint-source msg, code:%s", vgId, tstrerror(code));
    SRpcMsg rsp = {0};
    buildCheckpointSourceRsp(&req, &pMsg->info, &rsp, 0);
    tmsgSendRsp(&rsp);  // error occurs
    return code;
  }
  tDecoderClear(&decoder);

  SStreamTask* pTask = streamMetaAcquireTask(pMeta, req.streamId, req.taskId);
  if (pTask == NULL) {
    tqError("vgId:%d failed to find s-task:0x%x, ignore checkpoint msg. it may have been destroyed already", vgId,
            req.taskId);
    SRpcMsg rsp = {0};
    buildCheckpointSourceRsp(&req, &pMsg->info, &rsp, 0);
    tmsgSendRsp(&rsp);  // error occurs
    return TSDB_CODE_SUCCESS;
  }

  if (pTask->status.downstreamReady != 1) {
    pTask->chkInfo.failedId = req.checkpointId;  // record the latest failed checkpoint id
    pTask->chkInfo.checkpointingId = req.checkpointId;

    tqError("s-task:%s not ready for checkpoint, since downstream not ready, ignore this checkpoint:%" PRId64
            ", set it failure",
            pTask->id.idStr, req.checkpointId);
    streamMetaReleaseTask(pMeta, pTask);

    SRpcMsg rsp = {0};
    buildCheckpointSourceRsp(&req, &pMsg->info, &rsp, 0);
    tmsgSendRsp(&rsp);  // error occurs
    return TSDB_CODE_SUCCESS;
  }

  // todo save the checkpoint failed info
  taosThreadMutexLock(&pTask->lock);
  ETaskStatus status = streamTaskGetStatus(pTask, NULL);

  if (status == TASK_STATUS__HALT || status == TASK_STATUS__PAUSE) {
    tqError("s-task:%s not ready for checkpoint, since it is halt, ignore this checkpoint:%" PRId64 ", set it failure",
            pTask->id.idStr, req.checkpointId);

    taosThreadMutexUnlock(&pTask->lock);
    streamMetaReleaseTask(pMeta, pTask);

    SRpcMsg rsp = {0};
    buildCheckpointSourceRsp(&req, &pMsg->info, &rsp, 0);
    tmsgSendRsp(&rsp);  // error occurs

    return TSDB_CODE_SUCCESS;
  }

  // check if the checkpoint msg already sent or not.
  if (status == TASK_STATUS__CK) {
    ASSERT(pTask->chkInfo.checkpointingId == req.checkpointId);
    tqWarn("s-task:%s recv checkpoint-source msg again checkpointId:%" PRId64
           " already received, ignore this msg and continue process checkpoint",
           pTask->id.idStr, pTask->chkInfo.checkpointingId);

    taosThreadMutexUnlock(&pTask->lock);
    streamMetaReleaseTask(pMeta, pTask);

    return TSDB_CODE_SUCCESS;
  }

  streamProcessCheckpointSourceReq(pTask, &req);
  taosThreadMutexUnlock(&pTask->lock);

  int32_t total = 0;
  streamMetaWLock(pMeta);

  // set the initial value for generating check point
  // set the mgmt epset info according to the checkout source msg from mnode, todo update mgmt epset if needed
  total = pMeta->numOfStreamTasks;
  streamMetaWUnLock(pMeta);

  qInfo("s-task:%s (vgId:%d) level:%d receive checkpoint-source msg chkpt:%" PRId64 ", total checkpoint reqs:%d",
        pTask->id.idStr, vgId, pTask->info.taskLevel, req.checkpointId, total);

  code = streamAddCheckpointSourceRspMsg(&req, &pMsg->info, pTask, 1);
  if (code != TSDB_CODE_SUCCESS) {
    SRpcMsg rsp = {0};
    buildCheckpointSourceRsp(&req, &pMsg->info, &rsp, 0);
    tmsgSendRsp(&rsp);  // error occurs
    return code;
  }

  streamMetaReleaseTask(pMeta, pTask);
  return code;
}

// downstream task has complete the stream task checkpoint procedure, let's start the handle the rsp by execute task
int32_t tqProcessTaskCheckpointReadyMsg(STQ* pTq, SRpcMsg* pMsg) {
  return tqStreamTaskProcessCheckpointReadyMsg(pTq->pStreamMeta, pMsg);
}

int32_t tqProcessTaskUpdateReq(STQ* pTq, SRpcMsg* pMsg) {
  return tqStreamTaskProcessUpdateReq(pTq->pStreamMeta, &pTq->pVnode->msgCb, pMsg, pTq->pVnode->restored);
}

int32_t tqProcessTaskResetReq(STQ* pTq, SRpcMsg* pMsg) {
  SVPauseStreamTaskReq* pReq = (SVPauseStreamTaskReq*)pMsg->pCont;

  SStreamMeta* pMeta = pTq->pStreamMeta;
  SStreamTask* pTask = streamMetaAcquireTask(pMeta, pReq->streamId, pReq->taskId);
  if (pTask == NULL) {
    tqError("vgId:%d process task-reset req, failed to acquire task:0x%x, it may have been dropped already",
            pMeta->vgId, pReq->taskId);
    return TSDB_CODE_SUCCESS;
  }

  tqDebug("s-task:%s receive task-reset msg from mnode, reset status and ready for data processing", pTask->id.idStr);

  // clear flag set during do checkpoint, and open inputQ for all upstream tasks
  if (streamTaskGetStatus(pTask, NULL) == TASK_STATUS__CK) {
    streamTaskClearCheckInfo(pTask, true);
    streamTaskSetStatusReady(pTask);
  }

  streamMetaReleaseTask(pMeta, pTask);
  return TSDB_CODE_SUCCESS;
}

int32_t tqProcessTaskDropHTask(STQ* pTq, SRpcMsg* pMsg) {
  SVDropHTaskReq* pReq = (SVDropHTaskReq*)pMsg->pCont;

  SStreamMeta* pMeta = pTq->pStreamMeta;
  SStreamTask* pTask = streamMetaAcquireTask(pMeta, pReq->streamId, pReq->taskId);
  if (pTask == NULL) {
    tqError("vgId:%d process drop fill-history task req, failed to acquire task:0x%x, it may have been dropped already",
            pMeta->vgId, pReq->taskId);
    return TSDB_CODE_SUCCESS;
  }

  tqDebug("s-task:%s receive drop fill-history msg from mnode", pTask->id.idStr);
  if (pTask->hTaskInfo.id.taskId == 0) {
    tqError("vgId:%d s-task:%s not have related fill-history task", pMeta->vgId, pTask->id.idStr);
    streamMetaReleaseTask(pMeta, pTask);
    return TSDB_CODE_SUCCESS;
  }

  ETaskStatus status = streamTaskGetStatus(pTask, NULL);
  ASSERT(status == TASK_STATUS__STREAM_SCAN_HISTORY);

  streamTaskHandleEvent(pTask->status.pSM, TASK_EVENT_SCANHIST_DONE);

  SStreamTaskId id = {.streamId = pTask->hTaskInfo.id.streamId, .taskId = pTask->hTaskInfo.id.taskId};
  streamBuildAndSendDropTaskMsg(pTask->pMsgCb, pMeta->vgId, &id);

  // clear the scheduler status
  streamTaskSetSchedStatusInactive(pTask);
  tqDebug("s-task:%s set scheduler status:%d after drop fill-history task", pTask->id.idStr, pTask->status.schedStatus);
  streamMetaReleaseTask(pMeta, pTask);
  return TSDB_CODE_SUCCESS;
}
<<<<<<< HEAD

int32_t tqProcessTaskDropHTask(STQ* pTq, SRpcMsg* pMsg) {
  SVDropHTaskReq* pReq = (SVDropHTaskReq*) pMsg->pCont;

  SStreamMeta* pMeta = pTq->pStreamMeta;
  SStreamTask* pTask = streamMetaAcquireTask(pMeta, pReq->streamId, pReq->taskId);
  if (pTask == NULL) {
    tqError("vgId:%d process drop fill-history task req, failed to acquire task:0x%x, it may have been dropped already",
            pMeta->vgId, pReq->taskId);
    return TSDB_CODE_SUCCESS;
  }

  tqDebug("s-task:%s receive drop fill-history msg from mnode", pTask->id.idStr);
  if (pTask->hTaskInfo.id.taskId == 0) {
    tqError("vgId:%d s-task:%s not have related fill-history task", pMeta->vgId, pTask->id.idStr);
    streamMetaReleaseTask(pMeta, pTask);
    return TSDB_CODE_SUCCESS;
  }

  ETaskStatus status = streamTaskGetStatus(pTask, NULL);
  ASSERT(status == TASK_STATUS__STREAM_SCAN_HISTORY);

  streamTaskHandleEvent(pTask->status.pSM, TASK_EVENT_SCANHIST_DONE);

  SStreamTaskId id = {.streamId = pTask->hTaskInfo.id.streamId, .taskId = pTask->hTaskInfo.id.taskId};
  streamBuildAndSendDropTaskMsg(pTask->pMsgCb, pMeta->vgId, &id);

  // clear the scheduler status
  streamTaskSetSchedStatusInactive(pTask);
  tqDebug("s-task:%s set scheduler status:%d after drop fill-history task", pTask->id.idStr, pTask->status.schedStatus);
  streamMetaReleaseTask(pMeta, pTask);
  return TSDB_CODE_SUCCESS;
}
=======
>>>>>>> 4cac96d2
<|MERGE_RESOLUTION|>--- conflicted
+++ resolved
@@ -868,51 +868,7 @@
 }
 
 int32_t tqProcessTaskCheckRsp(STQ* pTq, SRpcMsg* pMsg) {
-<<<<<<< HEAD
-  char*        pReq = POINTER_SHIFT(pMsg->pCont, sizeof(SMsgHead));
-  int32_t      len = pMsg->contLen - sizeof(SMsgHead);
-  SStreamMeta* pMeta = pTq->pStreamMeta;
-  int32_t      vgId = pMeta->vgId;
-
-  int32_t             code;
-  SStreamTaskCheckRsp rsp;
-
-  SDecoder decoder;
-  tDecoderInit(&decoder, (uint8_t*)pReq, len);
-  code = tDecodeStreamTaskCheckRsp(&decoder, &rsp);
-  if (code < 0) {
-    terrno = TSDB_CODE_INVALID_MSG;
-    tDecoderClear(&decoder);
-    tqError("vgId:%d failed to parse check rsp msg, code:%s", vgId, tstrerror(terrno));
-    return -1;
-  }
-
-  tDecoderClear(&decoder);
-  tqDebug("tq task:0x%x (vgId:%d) recv check rsp(reqId:0x%" PRIx64 ") from 0x%x (vgId:%d) status %d",
-          rsp.upstreamTaskId, rsp.upstreamNodeId, rsp.reqId, rsp.downstreamTaskId, rsp.downstreamNodeId, rsp.status);
-
-  if (!vnodeIsRoleLeader(pTq->pVnode)) {
-    streamMetaUpdateTaskDownstreamStatus(pMeta, rsp.streamId, rsp.upstreamTaskId, 0, taosGetTimestampMs(), false);
-    tqError("vgId:%d not leader, task:0x%x not handle the check rsp, downstream:0x%x (vgId:%d)", vgId,
-            rsp.upstreamTaskId, rsp.downstreamTaskId, rsp.downstreamNodeId);
-    return code;
-  }
-
-  SStreamTask* pTask = streamMetaAcquireTask(pMeta, rsp.streamId, rsp.upstreamTaskId);
-  if (pTask == NULL) {
-    streamMetaUpdateTaskDownstreamStatus(pMeta, rsp.streamId, rsp.upstreamTaskId, 0, taosGetTimestampMs(), false);
-    tqError("tq failed to locate the stream task:0x%" PRIx64 "-0x%x (vgId:%d), it may have been destroyed or stopped",
-            rsp.streamId, rsp.upstreamTaskId, pMeta->vgId);
-    terrno = TSDB_CODE_STREAM_TASK_NOT_EXIST;
-    return -1;
-  }
-
-  code = streamProcessCheckRsp(pTask, &rsp);
-  streamMetaReleaseTask(pMeta, pTask);
-  return code;
-=======
   return tqStreamTaskProcessCheckRsp(pTq->pStreamMeta, pMsg, vnodeIsRoleLeader(pTq->pVnode));
->>>>>>> 4cac96d2
 }
 
 int32_t tqProcessTaskDeployReq(STQ* pTq, int64_t sversion, char* msg, int32_t msgLen) {
@@ -1433,39 +1389,3 @@
   streamMetaReleaseTask(pMeta, pTask);
   return TSDB_CODE_SUCCESS;
 }
-<<<<<<< HEAD
-
-int32_t tqProcessTaskDropHTask(STQ* pTq, SRpcMsg* pMsg) {
-  SVDropHTaskReq* pReq = (SVDropHTaskReq*) pMsg->pCont;
-
-  SStreamMeta* pMeta = pTq->pStreamMeta;
-  SStreamTask* pTask = streamMetaAcquireTask(pMeta, pReq->streamId, pReq->taskId);
-  if (pTask == NULL) {
-    tqError("vgId:%d process drop fill-history task req, failed to acquire task:0x%x, it may have been dropped already",
-            pMeta->vgId, pReq->taskId);
-    return TSDB_CODE_SUCCESS;
-  }
-
-  tqDebug("s-task:%s receive drop fill-history msg from mnode", pTask->id.idStr);
-  if (pTask->hTaskInfo.id.taskId == 0) {
-    tqError("vgId:%d s-task:%s not have related fill-history task", pMeta->vgId, pTask->id.idStr);
-    streamMetaReleaseTask(pMeta, pTask);
-    return TSDB_CODE_SUCCESS;
-  }
-
-  ETaskStatus status = streamTaskGetStatus(pTask, NULL);
-  ASSERT(status == TASK_STATUS__STREAM_SCAN_HISTORY);
-
-  streamTaskHandleEvent(pTask->status.pSM, TASK_EVENT_SCANHIST_DONE);
-
-  SStreamTaskId id = {.streamId = pTask->hTaskInfo.id.streamId, .taskId = pTask->hTaskInfo.id.taskId};
-  streamBuildAndSendDropTaskMsg(pTask->pMsgCb, pMeta->vgId, &id);
-
-  // clear the scheduler status
-  streamTaskSetSchedStatusInactive(pTask);
-  tqDebug("s-task:%s set scheduler status:%d after drop fill-history task", pTask->id.idStr, pTask->status.schedStatus);
-  streamMetaReleaseTask(pMeta, pTask);
-  return TSDB_CODE_SUCCESS;
-}
-=======
->>>>>>> 4cac96d2
