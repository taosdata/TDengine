--- conflicted
+++ resolved
@@ -49,15 +49,10 @@
 static int32_t tqAddBlockSchemaToRsp(const STqExecHandle* pExec, SMqDataRsp* pRsp) {
   SSchemaWrapper* pSW = tCloneSSchemaWrapper(pExec->pTqReader->pSchemaWrapper);
   if (pSW == NULL) {
-    return TSDB_CODE_OUT_OF_MEMORY;
-  }
-<<<<<<< HEAD
+    return terrno;
+  }
   if (taosArrayPush(pRsp->blockSchema, &pSW) == NULL) {
-    return TSDB_CODE_OUT_OF_MEMORY;
-=======
-  if (taosArrayPush(((SMqDataRspCommon*)pRsp)->blockSchema, &pSW) == NULL) {
-    return terrno;
->>>>>>> b7c5283c
+    return terrno;
   }
   return 0;
 }
@@ -74,15 +69,12 @@
 
   for (int32_t i = 0; i < n; i++) {
     char* tbName = taosStrdup(mr.me.name);
-<<<<<<< HEAD
-    if(taosArrayPush(pRsp->blockTbName, &tbName) == NULL){
-=======
     if (tbName == NULL) {
       metaReaderClear(&mr);
       return terrno;
     }
-    if(taosArrayPush(((SMqDataRspCommon*)pRsp)->blockTbName, &tbName) == NULL){
->>>>>>> b7c5283c
+    if(taosArrayPush(pRsp->blockTbName, &tbName) == NULL){
+      tqError("failed to push tbName to blockTbName:%s", tbName);
       continue;
     }
   }
@@ -226,15 +218,11 @@
           }
         } else {
           char* tbName = taosStrdup(qExtractTbnameFromTask(task));
-<<<<<<< HEAD
-          if (taosArrayPush(pRsp->blockTbName, &tbName) == NULL){
-=======
           if (tbName == NULL) {
             tqError("vgId:%d, failed to add tbname to rsp msg, null", pTq->pVnode->config.vgId);
             return terrno;
           }
-          if (taosArrayPush(pRsp->common.blockTbName, &tbName) == NULL){
->>>>>>> b7c5283c
+          if (taosArrayPush(pRsp->blockTbName, &tbName) == NULL){
             tqError("vgId:%d, failed to add tbname to rsp msg", pTq->pVnode->config.vgId);
             continue;
           }
