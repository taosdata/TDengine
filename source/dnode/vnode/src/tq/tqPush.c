/*
 * Copyright (c) 2019 TAOS Data, Inc. <jhtao@taosdata.com>
 *
 * This program is free software: you can use, redistribute, and/or modify
 * it under the terms of the GNU Affero General Public License, version 3
 * or later ("AGPL"), as published by the Free Software Foundation.
 *
 * This program is distributed in the hope that it will be useful, but WITHOUT
 * ANY WARRANTY; without even the implied warranty of MERCHANTABILITY or
 * FITNESS FOR A PARTICULAR PURPOSE.
 *
 * You should have received a copy of the GNU Affero General Public License
 * along with this program. If not, see <http://www.gnu.org/licenses/>.
 */

#include "tq.h"
#include "vnd.h"

<<<<<<< HEAD
<<<<<<< HEAD
=======
#if 0
void tqTmrRspFunc(void* param, void* tmrId) {
  STqHandle* pHandle = (STqHandle*)param;
  atomic_store_8(&pHandle->pushHandle.tmrStopped, 1);
}

static int32_t tqLoopExecFromQueue(STQ* pTq, STqHandle* pHandle, SStreamDataSubmit** ppSubmit, SMqDataRsp* pRsp) {
  SStreamDataSubmit* pSubmit = *ppSubmit;
  while (pSubmit != NULL) {
    if (tqLogScanExec(pTq, &pHandle->execHandle, pSubmit->data, pRsp, 0) < 0) {
    }
    // update processed
    atomic_store_64(&pHandle->pushHandle.processedVer, pSubmit->ver);
    streamQueueProcessSuccess(&pHandle->pushHandle.inputQ);
    streamDataSubmitDestroy(pSubmit);
    if (pRsp->blockNum > 0) {
      *ppSubmit = pSubmit;
      return 0;
    } else {
      pSubmit = streamQueueNextItem(&pHandle->pushHandle.inputQ);
    }
  }
  *ppSubmit = pSubmit;
  return -1;
}

int32_t tqExecFromInputQ(STQ* pTq, STqHandle* pHandle) {
  SMqDataRsp rsp = {0};
  // 1. guard and set status executing
  int8_t execStatus = atomic_val_compare_exchange_8(&pHandle->pushHandle.execStatus, TASK_EXEC_STATUS__IDLE,
                                                    TASK_EXEC_STATUS__EXECUTING);
  if (execStatus == TASK_EXEC_STATUS__IDLE) {
    SStreamDataSubmit* pSubmit = NULL;
    // 2. check processedVer
    // 2.1. if not missed, get msg from queue
    // 2.2. if missed, scan wal
    pSubmit = streamQueueNextItem(&pHandle->pushHandle.inputQ);
    while (pHandle->pushHandle.processedVer <= pSubmit->ver) {
      // read from wal
    }
    while (pHandle->pushHandle.processedVer > pSubmit->ver + 1) {
      streamQueueProcessSuccess(&pHandle->pushHandle.inputQ);
      streamDataSubmitDestroy(pSubmit);
      pSubmit = streamQueueNextItem(&pHandle->pushHandle.inputQ);
      if (pSubmit == NULL) break;
    }
    // 3. exec, after each success, update processed ver
    // first run
    if (tqLoopExecFromQueue(pTq, pHandle, &pSubmit, &rsp) == 0) {
      goto SEND_RSP;
    }
    // set exec status closing
    atomic_store_8(&pHandle->pushHandle.execStatus, TASK_EXEC_STATUS__CLOSING);
    // second run
    if (tqLoopExecFromQueue(pTq, pHandle, &pSubmit, &rsp) == 0) {
      goto SEND_RSP;
    }
    // set exec status idle
    atomic_store_8(&pHandle->pushHandle.execStatus, TASK_EXEC_STATUS__IDLE);
  }
SEND_RSP:
  // 4. if get result
  // 4.1 set exec input status blocked and exec status idle
  atomic_store_8(&pHandle->pushHandle.execStatus, TASK_EXEC_STATUS__IDLE);
  // 4.2 rpc send
  rsp.rspOffset = pHandle->pushHandle.processedVer;
  /*if (tqSendPollRsp(pTq, pMsg, pReq, &rsp) < 0) {*/
  /*return -1;*/
  /*}*/
  // 4.3 clear rpc info
  memset(&pHandle->pushHandle.rpcInfo, 0, sizeof(SRpcHandleInfo));
  return 0;
}

int32_t tqOpenPushHandle(STQ* pTq, STqHandle* pHandle) {
  memset(&pHandle->pushHandle, 0, sizeof(STqPushHandle));
  pHandle->pushHandle.inputQ.queue = taosOpenQueue();
  pHandle->pushHandle.inputQ.qall = taosAllocateQall();
  if (pHandle->pushHandle.inputQ.queue == NULL || pHandle->pushHandle.inputQ.qall == NULL) {
    if (pHandle->pushHandle.inputQ.queue) {
      taosCloseQueue(pHandle->pushHandle.inputQ.queue);
    }
    if (pHandle->pushHandle.inputQ.qall) {
      taosFreeQall(pHandle->pushHandle.inputQ.qall);
    }
    return -1;
  }
  return 0;
}

int32_t tqPreparePush(STQ* pTq, STqHandle* pHandle, int64_t reqId, const SRpcHandleInfo* pInfo, int64_t processedVer,
                      int64_t timeout) {
  memcpy(&pHandle->pushHandle.rpcInfo, pInfo, sizeof(SRpcHandleInfo));
  atomic_store_64(&pHandle->pushHandle.reqId, reqId);
  atomic_store_64(&pHandle->pushHandle.processedVer, processedVer);
  atomic_store_8(&pHandle->pushHandle.inputStatus, TASK_INPUT_STATUS__NORMAL);
  atomic_store_8(&pHandle->pushHandle.tmrStopped, 0);
  taosTmrReset(tqTmrRspFunc, (int32_t)timeout, pHandle, tqMgmt.timer, &pHandle->pushHandle.timerId);
  return 0;
}

int32_t tqEnqueue(STqHandle* pHandle, SStreamDataSubmit* pSubmit) {
  int8_t inputStatus = atomic_load_8(&pHandle->pushHandle.inputStatus);
  if (inputStatus == TASK_INPUT_STATUS__NORMAL) {
    SStreamDataSubmit* pSubmitClone = streamSubmitBlockClone(pSubmit);
    if (pSubmitClone == NULL) {
      return -1;
    }
    taosWriteQitem(pHandle->pushHandle.inputQ.queue, pSubmitClone);
    return 0;
  }
  return -1;
}

int32_t tqSendExecReq(STQ* pTq, STqHandle* pHandle) {
  //
  return 0;
}

int32_t tqPushMsgNew(STQ* pTq, void* msg, int32_t msgLen, tmsg_t msgType, int64_t ver, SRpcHandleInfo handleInfo) {
  if (msgType != TDMT_VND_SUBMIT) return 0;
  void*       pIter = NULL;
  STqHandle*  pHandle = NULL;
  SSubmitReq* pReq = (SSubmitReq*)msg;
  int32_t     workerId = 4;
  int64_t     fetchOffset = ver;

  while (1) {
    pIter = taosHashIterate(pTq->pushMgr, pIter);
    if (pIter == NULL) break;
    pHandle = *(STqHandle**)pIter;

    taosWLockLatch(&pHandle->pushHandle.lock);

    SMqDataRsp rsp = {0};
    rsp.reqOffset = pHandle->pushHandle.reqOffset;
    rsp.blockData = taosArrayInit(0, sizeof(void*));
    rsp.blockDataLen = taosArrayInit(0, sizeof(int32_t));

    if (msgType == TDMT_VND_SUBMIT) {
      tqLogScanExec(pTq, &pHandle->execHandle, pReq, &rsp, workerId);
    } else {
      tqError("tq push unexpected msg type %d", msgType);
    }

    if (rsp.blockNum == 0) {
      taosWUnLockLatch(&pHandle->pushHandle.lock);
      continue;
    }

    rsp.rspOffset = fetchOffset;

    int32_t tlen = sizeof(SMqRspHead) + tEncodeSMqDataBlkRsp(NULL, &rsp);
    void*   buf = rpcMallocCont(tlen);
    if (buf == NULL) {
      // todo free
      return -1;
    }

    ((SMqRspHead*)buf)->mqMsgType = TMQ_MSG_TYPE__POLL_RSP;
    ((SMqRspHead*)buf)->epoch = pHandle->pushHandle.epoch;
    ((SMqRspHead*)buf)->consumerId = pHandle->pushHandle.consumerId;

    void* abuf = POINTER_SHIFT(buf, sizeof(SMqRspHead));
    tEncodeSMqDataBlkRsp(&abuf, &rsp);

    SRpcMsg resp = {
        .info = pHandle->pushHandle.rpcInfo,
        .pCont = buf,
        .contLen = tlen,
        .code = 0,
    };
    tmsgSendRsp(&resp);

    memset(&pHandle->pushHandle.rpcInfo, 0, sizeof(SRpcHandleInfo));
    taosWUnLockLatch(&pHandle->pushHandle.lock);

    tqDebug("vgId:%d offset %" PRId64 " from consumer:%" PRId64 ", (epoch %d) send rsp, block num: %d, req:%" PRId64 ", rsp:%" PRId64,
            TD_VID(pTq->pVnode), fetchOffset, pHandle->pushHandle.consumerId, pHandle->pushHandle.epoch, rsp.blockNum,
            rsp.reqOffset, rsp.rspOffset);

    // TODO destroy
    taosArrayDestroy(rsp.blockData);
    taosArrayDestroy(rsp.blockDataLen);
  }

  return 0;
}
#endif

typedef struct {
  void*   pKey;
  int64_t keyLen;
} SItem;

static void recordPushedEntry(SArray* cachedKey, void* pIter);
static void doRemovePushedEntry(SArray* pCachedKeys, STQ* pTq);

static void freeItem(void* param) {
  SItem* p = (SItem*)param;
  taosMemoryFree(p->pKey);
}

static void doPushDataForEntry(void* pIter, STqExecHandle* pExec, STQ* pTq, int64_t ver, int32_t vgId, char* pData,
                               int32_t dataLen, SArray* pCachedKey) {
  STqPushEntry* pPushEntry = *(STqPushEntry**)pIter;

  SMqDataRsp* pRsp = pPushEntry->pDataRsp;
  if (pRsp->reqOffset.version >= ver) {
    tqDebug("vgId:%d, push entry req version %" PRId64 ", while push version %" PRId64 ", skip", vgId,
            pRsp->reqOffset.version, ver);
    return;
  }

  qTaskInfo_t pTaskInfo = pExec->task;

  // prepare scan mem data
  SPackedData submit = {.msgStr = pData, .msgLen = dataLen, .ver = ver};

  if (qStreamSetScanMemData(pTaskInfo, submit) != 0) {
    return;
  }
  qStreamSetOpen(pTaskInfo);
  // here start to scan submit block to extract the subscribed data
  int32_t totalRows = 0;

  while (1) {
    SSDataBlock* pDataBlock = NULL;
    uint64_t     ts = 0;
    if (qExecTask(pTaskInfo, &pDataBlock, &ts) < 0) {
      tqDebug("vgId:%d, tq exec error since %s", vgId, terrstr());
    }

    if (pDataBlock == NULL) {
      break;
    }

    tqAddBlockDataToRsp(pDataBlock, pRsp, pExec->numOfCols, pTq->pVnode->config.tsdbCfg.precision);
    pRsp->blockNum++;
    totalRows += pDataBlock->info.rows;
  }

  tqDebug("vgId:%d, tq handle push, subkey:%s, block num:%d, rows:%d", vgId, pPushEntry->subKey, pRsp->blockNum,
          totalRows);

  if (pRsp->blockNum > 0) {
    tqOffsetResetToLog(&pRsp->rspOffset, ver);
    tqPushDataRsp(pPushEntry, vgId);
    recordPushedEntry(pCachedKey, pIter);
  }
}

>>>>>>> enh/3.0
=======
>>>>>>> e12b70d2
int32_t tqPushMsg(STQ* pTq, void* msg, int32_t msgLen, tmsg_t msgType, int64_t ver) {

  if (msgType == TDMT_VND_SUBMIT) {
    tqProcessSubmitReqForSubscribe(pTq);
  }

  int32_t numOfTasks = streamMetaGetNumOfTasks(pTq->pStreamMeta);
  tqDebug("handle submit, restore:%d, size:%d", pTq->pVnode->restored, numOfTasks);

  // push data for stream processing:
  // 1. the vnode has already been restored.
  // 2. the vnode should be the leader.
  // 3. the stream is not suspended yet.
  if (!tsDisableStream && vnodeIsRoleLeader(pTq->pVnode) && pTq->pVnode->restored) {
    if (numOfTasks == 0) {
      return 0;
    }

    if (msgType == TDMT_VND_SUBMIT) {
      tqStartStreamTasks(pTq);
    }

    if (msgType == TDMT_VND_DELETE) {
      tqProcessDelReq(pTq, POINTER_SHIFT(msg, sizeof(SMsgHead)), msgLen - sizeof(SMsgHead), ver);
    }
  }

  return 0;
}

int32_t tqRegisterPushHandle(STQ* pTq, void* handle, SRpcMsg* pMsg) {
  int32_t    vgId = TD_VID(pTq->pVnode);
  STqHandle* pHandle = (STqHandle*)handle;

  if (pHandle->msg == NULL) {
    pHandle->msg = taosMemoryCalloc(1, sizeof(SRpcMsg));
    memcpy(pHandle->msg, pMsg, sizeof(SRpcMsg));
    pHandle->msg->pCont = rpcMallocCont(pMsg->contLen);
  } else {
<<<<<<< HEAD
    tqPushDataRsp(pTq, pHandle);
=======
    tqPushDataRsp(pHandle, vgId);
>>>>>>> e12b70d2
    void* tmp = pHandle->msg->pCont;
    memcpy(pHandle->msg, pMsg, sizeof(SRpcMsg));
    pHandle->msg->pCont = tmp;
  }

<<<<<<< HEAD
<<<<<<< HEAD
=======
>>>>>>> e12b70d2
  memcpy(pHandle->msg->pCont, pMsg->pCont, pMsg->contLen);
  pHandle->msg->contLen = pMsg->contLen;
  int32_t ret = taosHashPut(pTq->pPushMgr, pHandle->subKey, strlen(pHandle->subKey), &pHandle, POINTER_BYTES);
  tqDebug("vgId:%d data is over, ret:%d, consumerId:0x%" PRIx64 ", register to pHandle:%p, pCont:%p, len:%d", vgId, ret,
          pHandle->consumerId, pHandle, pHandle->msg->pCont, pHandle->msg->contLen);
<<<<<<< HEAD
=======
  pPushEntry->pHandle = pHandle;
  pPushEntry->info = pRpcMsg->info;
  memcpy(pPushEntry->subKey, pTqHandle->subKey, TSDB_SUBSCRIBE_KEY_LEN);

  if (type == TMQ_MSG_TYPE__TAOSX_RSP) {
    pPushEntry->pDataRsp = taosMemoryCalloc(1, sizeof(STaosxRsp));
    memcpy(pPushEntry->pDataRsp, pDataRsp, sizeof(STaosxRsp));
  } else if (type == TMQ_MSG_TYPE__POLL_RSP) {
    pPushEntry->pDataRsp = taosMemoryCalloc(1, sizeof(SMqDataRsp));
    memcpy(pPushEntry->pDataRsp, pDataRsp, sizeof(SMqDataRsp));
  }

  SMqRspHead* pHead = &pPushEntry->pDataRsp->head;

  pHead->consumerId = consumerId;
  pHead->epoch = pRequest->epoch;
  pHead->mqMsgType = type;

  taosHashPut(pTq->pPushMgr, pTqHandle->subKey, strlen(pTqHandle->subKey), &pPushEntry, sizeof(void*));

  tqDebug("tmq poll: consumer:0x%" PRIx64 ", subkey %s offset:%" PRId64 ", vgId:%d save handle to push mgr, total:%d",
          consumerId, pTqHandle->subKey, pDataRsp->reqOffset.version, vgId, taosHashGetSize(pTq->pPushMgr));
>>>>>>> enh/3.0
=======
>>>>>>> e12b70d2
  return 0;
}

int32_t tqUnregisterPushHandle(STQ* pTq, void *handle) {
  STqHandle *pHandle = (STqHandle*)handle;
  int32_t    vgId = TD_VID(pTq->pVnode);
<<<<<<< HEAD

  int32_t ret = taosHashRemove(pTq->pPushMgr, pHandle->subKey, strlen(pHandle->subKey));
  tqError("vgId:%d remove pHandle:%p,ret:%d consumer Id:0x%" PRIx64, vgId, pHandle, ret, pHandle->consumerId);

  if(pHandle->msg != NULL) {
    tqPushDataRsp(pTq, pHandle);

<<<<<<< HEAD
    rpcFreeCont(pHandle->msg->pCont);
    taosMemoryFree(pHandle->msg);
    pHandle->msg = NULL;
=======
    if (rspConsumer) {  // rsp the old consumer with empty block.
      tqPushDataRsp(*pEntry, vgId);
    }

    taosHashRemove(pTq->pPushMgr, pKey, keyLen);
>>>>>>> enh/3.0
=======

  int32_t ret = taosHashRemove(pTq->pPushMgr, pHandle->subKey, strlen(pHandle->subKey));
  tqError("vgId:%d remove pHandle:%p,ret:%d consumer Id:0x%" PRIx64, vgId, pHandle, ret, pHandle->consumerId);

  if(pHandle->msg != NULL) {
    tqPushDataRsp(pHandle, vgId);

    rpcFreeCont(pHandle->msg->pCont);
    taosMemoryFree(pHandle->msg);
    pHandle->msg = NULL;
>>>>>>> e12b70d2
  }

  return 0;
}<|MERGE_RESOLUTION|>--- conflicted
+++ resolved
@@ -16,264 +16,6 @@
 #include "tq.h"
 #include "vnd.h"
 
-<<<<<<< HEAD
-<<<<<<< HEAD
-=======
-#if 0
-void tqTmrRspFunc(void* param, void* tmrId) {
-  STqHandle* pHandle = (STqHandle*)param;
-  atomic_store_8(&pHandle->pushHandle.tmrStopped, 1);
-}
-
-static int32_t tqLoopExecFromQueue(STQ* pTq, STqHandle* pHandle, SStreamDataSubmit** ppSubmit, SMqDataRsp* pRsp) {
-  SStreamDataSubmit* pSubmit = *ppSubmit;
-  while (pSubmit != NULL) {
-    if (tqLogScanExec(pTq, &pHandle->execHandle, pSubmit->data, pRsp, 0) < 0) {
-    }
-    // update processed
-    atomic_store_64(&pHandle->pushHandle.processedVer, pSubmit->ver);
-    streamQueueProcessSuccess(&pHandle->pushHandle.inputQ);
-    streamDataSubmitDestroy(pSubmit);
-    if (pRsp->blockNum > 0) {
-      *ppSubmit = pSubmit;
-      return 0;
-    } else {
-      pSubmit = streamQueueNextItem(&pHandle->pushHandle.inputQ);
-    }
-  }
-  *ppSubmit = pSubmit;
-  return -1;
-}
-
-int32_t tqExecFromInputQ(STQ* pTq, STqHandle* pHandle) {
-  SMqDataRsp rsp = {0};
-  // 1. guard and set status executing
-  int8_t execStatus = atomic_val_compare_exchange_8(&pHandle->pushHandle.execStatus, TASK_EXEC_STATUS__IDLE,
-                                                    TASK_EXEC_STATUS__EXECUTING);
-  if (execStatus == TASK_EXEC_STATUS__IDLE) {
-    SStreamDataSubmit* pSubmit = NULL;
-    // 2. check processedVer
-    // 2.1. if not missed, get msg from queue
-    // 2.2. if missed, scan wal
-    pSubmit = streamQueueNextItem(&pHandle->pushHandle.inputQ);
-    while (pHandle->pushHandle.processedVer <= pSubmit->ver) {
-      // read from wal
-    }
-    while (pHandle->pushHandle.processedVer > pSubmit->ver + 1) {
-      streamQueueProcessSuccess(&pHandle->pushHandle.inputQ);
-      streamDataSubmitDestroy(pSubmit);
-      pSubmit = streamQueueNextItem(&pHandle->pushHandle.inputQ);
-      if (pSubmit == NULL) break;
-    }
-    // 3. exec, after each success, update processed ver
-    // first run
-    if (tqLoopExecFromQueue(pTq, pHandle, &pSubmit, &rsp) == 0) {
-      goto SEND_RSP;
-    }
-    // set exec status closing
-    atomic_store_8(&pHandle->pushHandle.execStatus, TASK_EXEC_STATUS__CLOSING);
-    // second run
-    if (tqLoopExecFromQueue(pTq, pHandle, &pSubmit, &rsp) == 0) {
-      goto SEND_RSP;
-    }
-    // set exec status idle
-    atomic_store_8(&pHandle->pushHandle.execStatus, TASK_EXEC_STATUS__IDLE);
-  }
-SEND_RSP:
-  // 4. if get result
-  // 4.1 set exec input status blocked and exec status idle
-  atomic_store_8(&pHandle->pushHandle.execStatus, TASK_EXEC_STATUS__IDLE);
-  // 4.2 rpc send
-  rsp.rspOffset = pHandle->pushHandle.processedVer;
-  /*if (tqSendPollRsp(pTq, pMsg, pReq, &rsp) < 0) {*/
-  /*return -1;*/
-  /*}*/
-  // 4.3 clear rpc info
-  memset(&pHandle->pushHandle.rpcInfo, 0, sizeof(SRpcHandleInfo));
-  return 0;
-}
-
-int32_t tqOpenPushHandle(STQ* pTq, STqHandle* pHandle) {
-  memset(&pHandle->pushHandle, 0, sizeof(STqPushHandle));
-  pHandle->pushHandle.inputQ.queue = taosOpenQueue();
-  pHandle->pushHandle.inputQ.qall = taosAllocateQall();
-  if (pHandle->pushHandle.inputQ.queue == NULL || pHandle->pushHandle.inputQ.qall == NULL) {
-    if (pHandle->pushHandle.inputQ.queue) {
-      taosCloseQueue(pHandle->pushHandle.inputQ.queue);
-    }
-    if (pHandle->pushHandle.inputQ.qall) {
-      taosFreeQall(pHandle->pushHandle.inputQ.qall);
-    }
-    return -1;
-  }
-  return 0;
-}
-
-int32_t tqPreparePush(STQ* pTq, STqHandle* pHandle, int64_t reqId, const SRpcHandleInfo* pInfo, int64_t processedVer,
-                      int64_t timeout) {
-  memcpy(&pHandle->pushHandle.rpcInfo, pInfo, sizeof(SRpcHandleInfo));
-  atomic_store_64(&pHandle->pushHandle.reqId, reqId);
-  atomic_store_64(&pHandle->pushHandle.processedVer, processedVer);
-  atomic_store_8(&pHandle->pushHandle.inputStatus, TASK_INPUT_STATUS__NORMAL);
-  atomic_store_8(&pHandle->pushHandle.tmrStopped, 0);
-  taosTmrReset(tqTmrRspFunc, (int32_t)timeout, pHandle, tqMgmt.timer, &pHandle->pushHandle.timerId);
-  return 0;
-}
-
-int32_t tqEnqueue(STqHandle* pHandle, SStreamDataSubmit* pSubmit) {
-  int8_t inputStatus = atomic_load_8(&pHandle->pushHandle.inputStatus);
-  if (inputStatus == TASK_INPUT_STATUS__NORMAL) {
-    SStreamDataSubmit* pSubmitClone = streamSubmitBlockClone(pSubmit);
-    if (pSubmitClone == NULL) {
-      return -1;
-    }
-    taosWriteQitem(pHandle->pushHandle.inputQ.queue, pSubmitClone);
-    return 0;
-  }
-  return -1;
-}
-
-int32_t tqSendExecReq(STQ* pTq, STqHandle* pHandle) {
-  //
-  return 0;
-}
-
-int32_t tqPushMsgNew(STQ* pTq, void* msg, int32_t msgLen, tmsg_t msgType, int64_t ver, SRpcHandleInfo handleInfo) {
-  if (msgType != TDMT_VND_SUBMIT) return 0;
-  void*       pIter = NULL;
-  STqHandle*  pHandle = NULL;
-  SSubmitReq* pReq = (SSubmitReq*)msg;
-  int32_t     workerId = 4;
-  int64_t     fetchOffset = ver;
-
-  while (1) {
-    pIter = taosHashIterate(pTq->pushMgr, pIter);
-    if (pIter == NULL) break;
-    pHandle = *(STqHandle**)pIter;
-
-    taosWLockLatch(&pHandle->pushHandle.lock);
-
-    SMqDataRsp rsp = {0};
-    rsp.reqOffset = pHandle->pushHandle.reqOffset;
-    rsp.blockData = taosArrayInit(0, sizeof(void*));
-    rsp.blockDataLen = taosArrayInit(0, sizeof(int32_t));
-
-    if (msgType == TDMT_VND_SUBMIT) {
-      tqLogScanExec(pTq, &pHandle->execHandle, pReq, &rsp, workerId);
-    } else {
-      tqError("tq push unexpected msg type %d", msgType);
-    }
-
-    if (rsp.blockNum == 0) {
-      taosWUnLockLatch(&pHandle->pushHandle.lock);
-      continue;
-    }
-
-    rsp.rspOffset = fetchOffset;
-
-    int32_t tlen = sizeof(SMqRspHead) + tEncodeSMqDataBlkRsp(NULL, &rsp);
-    void*   buf = rpcMallocCont(tlen);
-    if (buf == NULL) {
-      // todo free
-      return -1;
-    }
-
-    ((SMqRspHead*)buf)->mqMsgType = TMQ_MSG_TYPE__POLL_RSP;
-    ((SMqRspHead*)buf)->epoch = pHandle->pushHandle.epoch;
-    ((SMqRspHead*)buf)->consumerId = pHandle->pushHandle.consumerId;
-
-    void* abuf = POINTER_SHIFT(buf, sizeof(SMqRspHead));
-    tEncodeSMqDataBlkRsp(&abuf, &rsp);
-
-    SRpcMsg resp = {
-        .info = pHandle->pushHandle.rpcInfo,
-        .pCont = buf,
-        .contLen = tlen,
-        .code = 0,
-    };
-    tmsgSendRsp(&resp);
-
-    memset(&pHandle->pushHandle.rpcInfo, 0, sizeof(SRpcHandleInfo));
-    taosWUnLockLatch(&pHandle->pushHandle.lock);
-
-    tqDebug("vgId:%d offset %" PRId64 " from consumer:%" PRId64 ", (epoch %d) send rsp, block num: %d, req:%" PRId64 ", rsp:%" PRId64,
-            TD_VID(pTq->pVnode), fetchOffset, pHandle->pushHandle.consumerId, pHandle->pushHandle.epoch, rsp.blockNum,
-            rsp.reqOffset, rsp.rspOffset);
-
-    // TODO destroy
-    taosArrayDestroy(rsp.blockData);
-    taosArrayDestroy(rsp.blockDataLen);
-  }
-
-  return 0;
-}
-#endif
-
-typedef struct {
-  void*   pKey;
-  int64_t keyLen;
-} SItem;
-
-static void recordPushedEntry(SArray* cachedKey, void* pIter);
-static void doRemovePushedEntry(SArray* pCachedKeys, STQ* pTq);
-
-static void freeItem(void* param) {
-  SItem* p = (SItem*)param;
-  taosMemoryFree(p->pKey);
-}
-
-static void doPushDataForEntry(void* pIter, STqExecHandle* pExec, STQ* pTq, int64_t ver, int32_t vgId, char* pData,
-                               int32_t dataLen, SArray* pCachedKey) {
-  STqPushEntry* pPushEntry = *(STqPushEntry**)pIter;
-
-  SMqDataRsp* pRsp = pPushEntry->pDataRsp;
-  if (pRsp->reqOffset.version >= ver) {
-    tqDebug("vgId:%d, push entry req version %" PRId64 ", while push version %" PRId64 ", skip", vgId,
-            pRsp->reqOffset.version, ver);
-    return;
-  }
-
-  qTaskInfo_t pTaskInfo = pExec->task;
-
-  // prepare scan mem data
-  SPackedData submit = {.msgStr = pData, .msgLen = dataLen, .ver = ver};
-
-  if (qStreamSetScanMemData(pTaskInfo, submit) != 0) {
-    return;
-  }
-  qStreamSetOpen(pTaskInfo);
-  // here start to scan submit block to extract the subscribed data
-  int32_t totalRows = 0;
-
-  while (1) {
-    SSDataBlock* pDataBlock = NULL;
-    uint64_t     ts = 0;
-    if (qExecTask(pTaskInfo, &pDataBlock, &ts) < 0) {
-      tqDebug("vgId:%d, tq exec error since %s", vgId, terrstr());
-    }
-
-    if (pDataBlock == NULL) {
-      break;
-    }
-
-    tqAddBlockDataToRsp(pDataBlock, pRsp, pExec->numOfCols, pTq->pVnode->config.tsdbCfg.precision);
-    pRsp->blockNum++;
-    totalRows += pDataBlock->info.rows;
-  }
-
-  tqDebug("vgId:%d, tq handle push, subkey:%s, block num:%d, rows:%d", vgId, pPushEntry->subKey, pRsp->blockNum,
-          totalRows);
-
-  if (pRsp->blockNum > 0) {
-    tqOffsetResetToLog(&pRsp->rspOffset, ver);
-    tqPushDataRsp(pPushEntry, vgId);
-    recordPushedEntry(pCachedKey, pIter);
-  }
-}
-
->>>>>>> enh/3.0
-=======
->>>>>>> e12b70d2
 int32_t tqPushMsg(STQ* pTq, void* msg, int32_t msgLen, tmsg_t msgType, int64_t ver) {
 
   if (msgType == TDMT_VND_SUBMIT) {
@@ -313,78 +55,23 @@
     memcpy(pHandle->msg, pMsg, sizeof(SRpcMsg));
     pHandle->msg->pCont = rpcMallocCont(pMsg->contLen);
   } else {
-<<<<<<< HEAD
-    tqPushDataRsp(pTq, pHandle);
-=======
     tqPushDataRsp(pHandle, vgId);
->>>>>>> e12b70d2
     void* tmp = pHandle->msg->pCont;
     memcpy(pHandle->msg, pMsg, sizeof(SRpcMsg));
     pHandle->msg->pCont = tmp;
   }
 
-<<<<<<< HEAD
-<<<<<<< HEAD
-=======
->>>>>>> e12b70d2
   memcpy(pHandle->msg->pCont, pMsg->pCont, pMsg->contLen);
   pHandle->msg->contLen = pMsg->contLen;
   int32_t ret = taosHashPut(pTq->pPushMgr, pHandle->subKey, strlen(pHandle->subKey), &pHandle, POINTER_BYTES);
   tqDebug("vgId:%d data is over, ret:%d, consumerId:0x%" PRIx64 ", register to pHandle:%p, pCont:%p, len:%d", vgId, ret,
           pHandle->consumerId, pHandle, pHandle->msg->pCont, pHandle->msg->contLen);
-<<<<<<< HEAD
-=======
-  pPushEntry->pHandle = pHandle;
-  pPushEntry->info = pRpcMsg->info;
-  memcpy(pPushEntry->subKey, pTqHandle->subKey, TSDB_SUBSCRIBE_KEY_LEN);
-
-  if (type == TMQ_MSG_TYPE__TAOSX_RSP) {
-    pPushEntry->pDataRsp = taosMemoryCalloc(1, sizeof(STaosxRsp));
-    memcpy(pPushEntry->pDataRsp, pDataRsp, sizeof(STaosxRsp));
-  } else if (type == TMQ_MSG_TYPE__POLL_RSP) {
-    pPushEntry->pDataRsp = taosMemoryCalloc(1, sizeof(SMqDataRsp));
-    memcpy(pPushEntry->pDataRsp, pDataRsp, sizeof(SMqDataRsp));
-  }
-
-  SMqRspHead* pHead = &pPushEntry->pDataRsp->head;
-
-  pHead->consumerId = consumerId;
-  pHead->epoch = pRequest->epoch;
-  pHead->mqMsgType = type;
-
-  taosHashPut(pTq->pPushMgr, pTqHandle->subKey, strlen(pTqHandle->subKey), &pPushEntry, sizeof(void*));
-
-  tqDebug("tmq poll: consumer:0x%" PRIx64 ", subkey %s offset:%" PRId64 ", vgId:%d save handle to push mgr, total:%d",
-          consumerId, pTqHandle->subKey, pDataRsp->reqOffset.version, vgId, taosHashGetSize(pTq->pPushMgr));
->>>>>>> enh/3.0
-=======
->>>>>>> e12b70d2
   return 0;
 }
 
 int32_t tqUnregisterPushHandle(STQ* pTq, void *handle) {
   STqHandle *pHandle = (STqHandle*)handle;
   int32_t    vgId = TD_VID(pTq->pVnode);
-<<<<<<< HEAD
-
-  int32_t ret = taosHashRemove(pTq->pPushMgr, pHandle->subKey, strlen(pHandle->subKey));
-  tqError("vgId:%d remove pHandle:%p,ret:%d consumer Id:0x%" PRIx64, vgId, pHandle, ret, pHandle->consumerId);
-
-  if(pHandle->msg != NULL) {
-    tqPushDataRsp(pTq, pHandle);
-
-<<<<<<< HEAD
-    rpcFreeCont(pHandle->msg->pCont);
-    taosMemoryFree(pHandle->msg);
-    pHandle->msg = NULL;
-=======
-    if (rspConsumer) {  // rsp the old consumer with empty block.
-      tqPushDataRsp(*pEntry, vgId);
-    }
-
-    taosHashRemove(pTq->pPushMgr, pKey, keyLen);
->>>>>>> enh/3.0
-=======
 
   int32_t ret = taosHashRemove(pTq->pPushMgr, pHandle->subKey, strlen(pHandle->subKey));
   tqError("vgId:%d remove pHandle:%p,ret:%d consumer Id:0x%" PRIx64, vgId, pHandle, ret, pHandle->consumerId);
@@ -395,7 +82,6 @@
     rpcFreeCont(pHandle->msg->pCont);
     taosMemoryFree(pHandle->msg);
     pHandle->msg = NULL;
->>>>>>> e12b70d2
   }
 
   return 0;
