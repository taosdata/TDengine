--- conflicted
+++ resolved
@@ -36,19 +36,14 @@
   return 0;
 }
 
-<<<<<<< HEAD
 void tqUpdateNodeStage(STQ* pTq) {
   SSyncState state = syncGetState(pTq->pVnode->sync);
   pTq->pStreamMeta->stage = state.term;
 }
 
-static int32_t tqInitTaosxRsp(STaosxRsp* pRsp, const SMqPollReq* pReq) {
-  pRsp->reqOffset = pReq->reqOffset;
-=======
 static int32_t tqInitTaosxRsp(STaosxRsp* pRsp, STqOffsetVal pOffset) {
   pRsp->reqOffset = pOffset;
   pRsp->rspOffset = pOffset;
->>>>>>> f8f8e7a8
 
   pRsp->withTbName = 1;
   pRsp->withSchema = 1;
