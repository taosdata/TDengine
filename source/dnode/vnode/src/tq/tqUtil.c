--- conflicted
+++ resolved
@@ -174,17 +174,18 @@
 
   SMqDataRsp dataRsp = {0};
   tqInitDataRsp(&dataRsp, pRequest);
-  qTaskInfo_t task = pHandle->execHandle.task;
-  if (qTaskIsExecuting(task)) {
-    code = tqSendDataRsp(pHandle, pMsg, pRequest, &dataRsp, TMQ_MSG_TYPE__POLL_RSP, vgId);
-    tDeleteMqDataRsp(&dataRsp);
-    return code;
-  }
+//  qTaskInfo_t task = pHandle->execHandle.task;
+//  if (qTaskIsExecuting(task)) {
+//    code = tqSendDataRsp(pHandle, pMsg, pRequest, &dataRsp, TMQ_MSG_TYPE__POLL_RSP, vgId);
+//    tDeleteMqDataRsp(&dataRsp);
+//    return code;
+//  }
 
   while(isHandleExecuting(pHandle)){
     tqInfo("sub is executing, pHandle:%p", pHandle);
     taosMsleep(5);
   }
+
   atomic_store_8(&pHandle->exec, 1);
 
   qSetTaskId(pHandle->execHandle.task, consumerId, pRequest->reqId);
@@ -202,35 +203,16 @@
       taosWLockLatch(&pTq->lock);
       code = tqRegisterPushHandle(pTq, pHandle, pMsg);
       taosWUnLockLatch(&pTq->lock);
-<<<<<<< HEAD
       tDeleteMqDataRsp(&dataRsp);
-=======
-      tDeleteSMqDataRsp(&dataRsp);
       atomic_store_8(&pHandle->exec, 0);
->>>>>>> 0c744e86
       return code;
     } else {
       pHandle->noDataPollCnt++;
     }
   }
 
-<<<<<<< HEAD
   // NOTE: this pHandle->consumerId may have been changed already.
   code = tqSendDataRsp(pHandle, pMsg, pRequest, (SMqDataRsp*)&dataRsp, TMQ_MSG_TYPE__POLL_RSP, vgId);
-
-end : {
-  char buf[80] = {0};
-  tFormatOffset(buf, 80, &dataRsp.rspOffset);
-  tqDebug("tmq poll: consumer:0x%" PRIx64 ", subkey %s, vgId:%d, rsp block:%d, rsp offset type:%s, reqId:0x%" PRIx64
-          " code:%d",
-          consumerId, pHandle->subKey, vgId, dataRsp.blockNum, buf, pRequest->reqId, code);
-  //    taosWUnLockLatch(&pTq->lock);
-  tDeleteMqDataRsp(&dataRsp);
-}
-=======
-
-  code = tqSendDataRsp(pTq, pMsg, pRequest, (SMqDataRsp*)&dataRsp, TMQ_MSG_TYPE__POLL_RSP);
-  // NOTE: this pHandle->consumerId may have been changed already.
 
   end:
   {
@@ -238,12 +220,10 @@
     tFormatOffset(buf, 80, &dataRsp.rspOffset);
     tqDebug("tmq poll: consumer:0x%" PRIx64 ", subkey %s, vgId:%d, rsp block:%d, rsp offset type:%s, reqId:0x%" PRIx64 " code:%d",
             consumerId, pHandle->subKey, vgId, dataRsp.blockNum, buf, pRequest->reqId, code);
-//    taosWUnLockLatch(&pTq->lock);
-    tDeleteSMqDataRsp(&dataRsp);
-  }
+    tDeleteMqDataRsp(&dataRsp);
+  }
+
   atomic_store_8(&pHandle->exec, 0);
-
->>>>>>> 0c744e86
   return code;
 }
 
@@ -254,12 +234,12 @@
   SMqMetaRsp metaRsp = {0};
   STaosxRsp taosxRsp = {0};
   tqInitTaosxRsp(&taosxRsp, pRequest);
-  qTaskInfo_t task = pHandle->execHandle.task;
-  if(qTaskIsExecuting(task)){
-    code = tqSendDataRsp(pHandle, pMsg, pRequest, (SMqDataRsp*)&taosxRsp, TMQ_MSG_TYPE__TAOSX_RSP, vgId);
-    tDeleteSTaosxRsp(&taosxRsp);
-    return code;
-  }
+//  qTaskInfo_t task = pHandle->execHandle.task;
+//  if(qTaskIsExecuting(task)){
+//    code = tqSendDataRsp(pHandle, pMsg, pRequest, (SMqDataRsp*)&taosxRsp, TMQ_MSG_TYPE__TAOSX_RSP, vgId);
+//    tDeleteSTaosxRsp(&taosxRsp);
+//    return code;
+//  }
 
   while(isHandleExecuting(pHandle)){
     tqInfo("sub is executing, pHandle:%p", pHandle);
@@ -284,14 +264,9 @@
     tqDebug("taosx poll: consumer:0x%" PRIx64 " subkey:%s vgId:%d, send data blockNum:%d, offset type:%d,uid:%" PRId64
                 ",ts:%" PRId64,pRequest->consumerId, pHandle->subKey, vgId, taosxRsp.blockNum, taosxRsp.rspOffset.type, taosxRsp.rspOffset.uid,taosxRsp.rspOffset.ts);
     if (taosxRsp.blockNum > 0) {
-<<<<<<< HEAD
       code = tqSendDataRsp(pHandle, pMsg, pRequest, (SMqDataRsp*)&taosxRsp, TMQ_MSG_TYPE__TAOSX_RSP, vgId);
       tDeleteSTaosxRsp(&taosxRsp);
       return code;
-=======
-      code = tqSendDataRsp(pTq, pMsg, pRequest, (SMqDataRsp*)&taosxRsp, TMQ_MSG_TYPE__TAOSX_RSP);
-      goto end;
->>>>>>> 0c744e86
     }else {
       *offset = taosxRsp.rspOffset;
     }
@@ -319,15 +294,8 @@
 
       if (tqFetchLog(pTq, pHandle, &fetchVer, &pCkHead, pRequest->reqId) < 0) {
         tqOffsetResetToLog(&taosxRsp.rspOffset, fetchVer);
-<<<<<<< HEAD
         code = tqSendDataRsp(pHandle, pMsg, pRequest, (SMqDataRsp*)&taosxRsp, TMQ_MSG_TYPE__TAOSX_RSP, vgId);
-        tDeleteSTaosxRsp(&taosxRsp);
-        taosMemoryFreeClear(pCkHead);
-        return code;
-=======
-        code = tqSendDataRsp(pTq, pMsg, pRequest, (SMqDataRsp*)&taosxRsp, TMQ_MSG_TYPE__TAOSX_RSP);
         goto end;
->>>>>>> 0c744e86
       }
 
       SWalCont* pHead = &pCkHead->head;
@@ -338,15 +306,8 @@
       if (pHead->msgType != TDMT_VND_SUBMIT) {
         if(totalRows > 0) {
           tqOffsetResetToLog(&taosxRsp.rspOffset, fetchVer - 1);
-<<<<<<< HEAD
           code = tqSendDataRsp(pHandle, pMsg, pRequest, (SMqDataRsp*)&taosxRsp, TMQ_MSG_TYPE__TAOSX_RSP, vgId);
-          tDeleteSTaosxRsp(&taosxRsp);
-          taosMemoryFreeClear(pCkHead);
-          return code;
-=======
-          code = tqSendDataRsp(pTq, pMsg, pRequest, (SMqDataRsp*)&taosxRsp, TMQ_MSG_TYPE__TAOSX_RSP);
           goto end;
->>>>>>> 0c744e86
         }
 
         tqDebug("fetch meta msg, ver:%" PRId64 ", type:%s", pHead->version, TMSG_INFO(pHead->msgType));
@@ -354,22 +315,8 @@
         metaRsp.resMsgType = pHead->msgType;
         metaRsp.metaRspLen = pHead->bodyLen;
         metaRsp.metaRsp = pHead->body;
-<<<<<<< HEAD
-        if (tqSendMetaPollRsp(pHandle, pMsg, pRequest, &metaRsp, vgId) < 0) {
-          code = -1;
-          taosMemoryFreeClear(pCkHead);
-          tDeleteSTaosxRsp(&taosxRsp);
-          return code;
-        }
-
-        code = 0;
-        taosMemoryFreeClear(pCkHead);
-        tDeleteSTaosxRsp(&taosxRsp);
-        return code;
-=======
-        code = tqSendMetaPollRsp(pTq, pMsg, pRequest, &metaRsp);
+        code = tqSendMetaPollRsp(pHandle, pMsg, pRequest, &metaRsp, vgId);
         goto end;
->>>>>>> 0c744e86
       }
 
       // process data
@@ -387,15 +334,8 @@
 
       if (totalRows >= 4096 || taosxRsp.createTableNum > 0) {
         tqOffsetResetToLog(&taosxRsp.rspOffset, fetchVer);
-<<<<<<< HEAD
         code = tqSendDataRsp(pHandle, pMsg, pRequest, (SMqDataRsp*)&taosxRsp, TMQ_MSG_TYPE__TAOSX_RSP, vgId);
-        tDeleteSTaosxRsp(&taosxRsp);
-        taosMemoryFreeClear(pCkHead);
-        return code;
-=======
-        code = tqSendDataRsp(pTq, pMsg, pRequest, (SMqDataRsp*)&taosxRsp, TMQ_MSG_TYPE__TAOSX_RSP);
         goto end;
->>>>>>> 0c744e86
       } else {
         fetchVer++;
       }
