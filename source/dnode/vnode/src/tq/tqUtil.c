/*
 * Copyright (c) 2019 TAOS Data, Inc. <jhtao@taosdata.com>
 *
 * This program is free software: you can use, redistribute, and/or modify
 * it under the terms of the GNU Affero General Public License, version 3
 * or later ("AGPL"), as published by the Free Software Foundation.
 *
 * This program is distributed in the hope that it will be useful, but WITHOUT
 * ANY WARRANTY; without even the implied warranty of MERCHANTABILITY or
 * FITNESS FOR A PARTICULAR PURPOSE.
 *
 * You should have received a copy of the GNU Affero General Public License
 * along with this program. If not, see <http://www.gnu.org/licenses/>.
 */

#include "tq.h"

static int32_t tqSendMetaPollRsp(STqHandle* pHandle, const SRpcMsg* pMsg, const SMqPollReq* pReq,
                                 const SMqMetaRsp* pRsp, int32_t vgId);
static int32_t tqSendBatchMetaPollRsp(STqHandle* pHandle, const SRpcMsg* pMsg, const SMqPollReq* pReq,
                                      const SMqBatchMetaRsp* pRsp, int32_t vgId);

int32_t tqInitDataRsp(SMqDataRsp* pRsp, STqOffsetVal pOffset) {
  pRsp->blockData = taosArrayInit(0, sizeof(void*));
  pRsp->blockDataLen = taosArrayInit(0, sizeof(int32_t));

  if (pRsp->blockData == NULL || pRsp->blockDataLen == NULL) {
    return terrno;
  }

  tOffsetCopy(&pRsp->reqOffset, &pOffset);
  tOffsetCopy(&pRsp->rspOffset, &pOffset);
  pRsp->withTbName = 0;
  pRsp->withSchema = false;
  return 0;
}

void tqUpdateNodeStage(STQ* pTq, bool isLeader) {
  SSyncState state = syncGetState(pTq->pVnode->sync);
  streamMetaUpdateStageRole(pTq->pStreamMeta, state.term, isLeader);
}

static int32_t tqInitTaosxRsp(SMqDataRsp* pRsp, STqOffsetVal pOffset) {
  tOffsetCopy(&pRsp->reqOffset, &pOffset);
  tOffsetCopy(&pRsp->rspOffset, &pOffset);

  pRsp->withTbName = 1;
  pRsp->withSchema = 1;
  pRsp->blockData = taosArrayInit(0, sizeof(void*));
  pRsp->blockDataLen = taosArrayInit(0, sizeof(int32_t));
  pRsp->blockTbName = taosArrayInit(0, sizeof(void*));
  pRsp->blockSchema = taosArrayInit(0, sizeof(void*));

  if (pRsp->blockData == NULL || pRsp->blockDataLen == NULL || pRsp->blockTbName == NULL || pRsp->blockSchema == NULL) {
    if (pRsp->blockData != NULL) {
      taosArrayDestroy(pRsp->blockData);
      pRsp->blockData = NULL;
    }

    if (pRsp->blockDataLen != NULL) {
      taosArrayDestroy(pRsp->blockDataLen);
      pRsp->blockDataLen = NULL;
    }

    if (pRsp->blockTbName != NULL) {
      taosArrayDestroy(pRsp->blockTbName);
      pRsp->blockTbName = NULL;
    }

    if (pRsp->blockSchema != NULL) {
      taosArrayDestroy(pRsp->blockSchema);
      pRsp->blockSchema = NULL;
    }
    return terrno;
  }

  return 0;
}

static int32_t extractResetOffsetVal(STqOffsetVal* pOffsetVal, STQ* pTq, STqHandle* pHandle, const SMqPollReq* pRequest,
                                     SRpcMsg* pMsg, bool* pBlockReturned) {
  uint64_t   consumerId = pRequest->consumerId;
  STqOffset* pOffset = NULL;
  int32_t    code = tqMetaGetOffset(pTq, pRequest->subKey, &pOffset);
  int32_t    vgId = TD_VID(pTq->pVnode);

  *pBlockReturned = false;
  // In this vnode, data has been polled by consumer for this topic, so let's continue from the last offset value.
  if (code == 0) {
    tOffsetCopy(pOffsetVal, &pOffset->val);

    char formatBuf[TSDB_OFFSET_LEN] = {0};
    tFormatOffset(formatBuf, TSDB_OFFSET_LEN, pOffsetVal);
    tqDebug("tmq poll: consumer:0x%" PRIx64
            ", subkey %s, vgId:%d, existed offset found, offset reset to %s and continue.QID:0x%" PRIx64,
            consumerId, pHandle->subKey, vgId, formatBuf, pRequest->reqId);
    return 0;
  } else {
    // no poll occurs in this vnode for this topic, let's seek to the right offset value.
    if (pRequest->reqOffset.type == TMQ_OFFSET__RESET_EARLIEST) {
      if (pRequest->useSnapshot) {
        tqDebug("tmq poll: consumer:0x%" PRIx64 ", subkey:%s, vgId:%d, (earliest) set offset to be snapshot",
                consumerId, pHandle->subKey, vgId);
        if (pHandle->fetchMeta) {
          tqOffsetResetToMeta(pOffsetVal, 0);
        } else {
          SValue val = {0};
          tqOffsetResetToData(pOffsetVal, 0, 0, val);
        }
      } else {
        walRefFirstVer(pTq->pVnode->pWal, pHandle->pRef);
        tqOffsetResetToLog(pOffsetVal, pHandle->pRef->refVer);
      }
    } else if (pRequest->reqOffset.type == TMQ_OFFSET__RESET_LATEST) {
      walRefLastVer(pTq->pVnode->pWal, pHandle->pRef);
      SMqDataRsp dataRsp = {0};
      tqOffsetResetToLog(pOffsetVal, pHandle->pRef->refVer + 1);

      code = tqInitDataRsp(&dataRsp, *pOffsetVal);
      if (code != 0) {
        return code;
      }
      tqDebug("tmq poll: consumer:0x%" PRIx64 ", subkey %s, vgId:%d, (latest) offset reset to %" PRId64, consumerId,
              pHandle->subKey, vgId, dataRsp.rspOffset.version);
      code = tqSendDataRsp(pHandle, pMsg, pRequest, &dataRsp, TMQ_MSG_TYPE__POLL_DATA_RSP, vgId);
      tDeleteMqDataRsp(&dataRsp);

      *pBlockReturned = true;
      return code;
    } else if (pRequest->reqOffset.type == TMQ_OFFSET__RESET_NONE) {
      tqError("tmq poll: subkey:%s, no offset committed for consumer:0x%" PRIx64
              " in vg %d, subkey %s, reset none failed",
              pHandle->subKey, consumerId, vgId, pRequest->subKey);
      return TSDB_CODE_TQ_NO_COMMITTED_OFFSET;
    }
  }

  return 0;
}

static int32_t extractDataAndRspForNormalSubscribe(STQ* pTq, STqHandle* pHandle, const SMqPollReq* pRequest,
                                                   SRpcMsg* pMsg, STqOffsetVal* pOffset) {
  uint64_t consumerId = pRequest->consumerId;
  int32_t  vgId = TD_VID(pTq->pVnode);
  terrno = 0;

  SMqDataRsp dataRsp = {0};
<<<<<<< HEAD
  int        code = tqInitDataRsp(&dataRsp, *pOffset);
=======

  int code = tqInitDataRsp(&dataRsp.common, *pOffset);
>>>>>>> 90711ae5
  if (code != 0) {
    goto end;
  }

  code = qSetTaskId(pHandle->execHandle.task, consumerId, pRequest->reqId);
  code = tqScanData(pTq, pHandle, &dataRsp, pOffset, pRequest);
  if (code != 0 && terrno != TSDB_CODE_WAL_LOG_NOT_EXIST) {
    goto end;
  }

  //   till now, all data has been transferred to consumer, new data needs to push client once arrived.
  if (terrno == TSDB_CODE_WAL_LOG_NOT_EXIST && dataRsp.blockNum == 0) {
    // lock
    taosWLockLatch(&pTq->lock);
    int64_t ver = walGetCommittedVer(pTq->pVnode->pWal);
    if (dataRsp.rspOffset.version > ver) {  // check if there are data again to avoid lost data
      code = tqRegisterPushHandle(pTq, pHandle, pMsg);
      taosWUnLockLatch(&pTq->lock);
      goto end;
    }
    taosWUnLockLatch(&pTq->lock);
  }

  // reqOffset represents the current date offset, may be changed if wal not exists
  tOffsetCopy(&dataRsp.reqOffset, pOffset);
  code = tqSendDataRsp(pHandle, pMsg, pRequest, &dataRsp, TMQ_MSG_TYPE__POLL_DATA_RSP, vgId);

end : {
  char buf[TSDB_OFFSET_LEN] = {0};
  tFormatOffset(buf, TSDB_OFFSET_LEN, &dataRsp.rspOffset);
  tqDebug("tmq poll: consumer:0x%" PRIx64 ", subkey %s, vgId:%d, rsp block:%d, rsp offset type:%s,QID:0x%" PRIx64
          " code:%d",
          consumerId, pHandle->subKey, vgId, dataRsp.blockNum, buf, pRequest->reqId, code);
  tDeleteMqDataRsp(&dataRsp);
  return code;
}
}

#define PROCESS_EXCLUDED_MSG(TYPE, DECODE_FUNC, DELETE_FUNC)                                               \
  SDecoder decoder = {0};                                                                                  \
  TYPE     req = {0};                                                                                      \
  void*    data = POINTER_SHIFT(pHead->body, sizeof(SMsgHead));                                            \
  int32_t  len = pHead->bodyLen - sizeof(SMsgHead);                                                        \
  tDecoderInit(&decoder, data, len);                                                                       \
  if (DECODE_FUNC(&decoder, &req) == 0 && (req.source & TD_REQ_FROM_TAOX) != 0) {                          \
    tqDebug("tmq poll: consumer:0x%" PRIx64 " (epoch %d) iter log, jump meta for, vgId:%d offset %" PRId64 \
            " msgType %d",                                                                                 \
            pRequest->consumerId, pRequest->epoch, vgId, fetchVer, pHead->msgType);                        \
    fetchVer++;                                                                                            \
    DELETE_FUNC(&req);                                                                                     \
    tDecoderClear(&decoder);                                                                               \
    continue;                                                                                              \
  }                                                                                                        \
  DELETE_FUNC(&req);                                                                                       \
  tDecoderClear(&decoder);

static void tDeleteCommon(void* parm) {}

static int32_t extractDataAndRspForDbStbSubscribe(STQ* pTq, STqHandle* pHandle, const SMqPollReq* pRequest,
                                                  SRpcMsg* pMsg, STqOffsetVal* offset) {
  int32_t         vgId = TD_VID(pTq->pVnode);
  SMqDataRsp      taosxRsp = {0};
  SMqBatchMetaRsp btMetaRsp = {0};
  int32_t         code = 0;

  TQ_ERR_GO_TO_END(tqInitTaosxRsp(&taosxRsp, *offset));
  if (offset->type != TMQ_OFFSET__LOG) {
    TQ_ERR_GO_TO_END(tqScanTaosx(pTq, pHandle, &taosxRsp, &btMetaRsp, offset));

    if (taosArrayGetSize(btMetaRsp.batchMetaReq) > 0) {
      code = tqSendBatchMetaPollRsp(pHandle, pMsg, pRequest, &btMetaRsp, vgId);
      tqDebug("tmq poll: consumer:0x%" PRIx64 " subkey:%s vgId:%d, send meta offset type:%d,uid:%" PRId64
              ",ts:%" PRId64,
              pRequest->consumerId, pHandle->subKey, vgId, btMetaRsp.rspOffset.type, btMetaRsp.rspOffset.uid,
              btMetaRsp.rspOffset.ts);
      goto END;
    }

    tqDebug("taosx poll: consumer:0x%" PRIx64 " subkey:%s vgId:%d, send data blockNum:%d, offset type:%d,uid:%" PRId64
            ",ts:%" PRId64,
            pRequest->consumerId, pHandle->subKey, vgId, taosxRsp.blockNum, taosxRsp.rspOffset.type,
            taosxRsp.rspOffset.uid, taosxRsp.rspOffset.ts);
    if (taosxRsp.blockNum > 0) {
      code = tqSendDataRsp(pHandle, pMsg, pRequest, &taosxRsp, TMQ_MSG_TYPE__POLL_DATA_RSP, vgId);
      goto END;
    } else {
      tOffsetCopy(offset, &taosxRsp.rspOffset);
    }
  }

  if (offset->type == TMQ_OFFSET__LOG) {
    walReaderVerifyOffset(pHandle->pWalReader, offset);
    int64_t fetchVer = offset->version;

    uint64_t st = taosGetTimestampMs();
    int      totalRows = 0;
    int32_t  totalMetaRows = 0;
    while (1) {
      int32_t savedEpoch = atomic_load_32(&pHandle->epoch);
      if (savedEpoch > pRequest->epoch) {
        tqError("tmq poll: consumer:0x%" PRIx64 " (epoch %d) iter log, savedEpoch error, vgId:%d offset %" PRId64,
                pRequest->consumerId, pRequest->epoch, vgId, fetchVer);
        code = TSDB_CODE_TQ_INTERNAL_ERROR;
        goto END;
      }

      if (tqFetchLog(pTq, pHandle, &fetchVer, pRequest->reqId) < 0) {
        if (totalMetaRows > 0) {
          tqOffsetResetToLog(&btMetaRsp.rspOffset, fetchVer);
          code = tqSendBatchMetaPollRsp(pHandle, pMsg, pRequest, &btMetaRsp, vgId);
          if (totalRows != 0) {
            tqError("tmq poll: consumer:0x%" PRIx64 " (epoch %d) iter log, totalRows error, vgId:%d offset %" PRId64,
                    pRequest->consumerId, pRequest->epoch, vgId, fetchVer);
            code = code == 0 ? TSDB_CODE_TQ_INTERNAL_ERROR : code;
          }
          goto END;
        }
        tqOffsetResetToLog(&taosxRsp.rspOffset, fetchVer);
        code = tqSendDataRsp(
            pHandle, pMsg, pRequest, &taosxRsp,
            taosxRsp.createTableNum > 0 ? TMQ_MSG_TYPE__POLL_DATA_META_RSP : TMQ_MSG_TYPE__POLL_DATA_RSP, vgId);
        goto END;
      }

      SWalCont* pHead = &pHandle->pWalReader->pHead->head;
      tqDebug("tmq poll: consumer:0x%" PRIx64 " (epoch %d) iter log, vgId:%d offset %" PRId64 " msgType %d",
              pRequest->consumerId, pRequest->epoch, vgId, fetchVer, pHead->msgType);

      // process meta
      if (pHead->msgType != TDMT_VND_SUBMIT) {
        if (totalRows > 0) {
          tqOffsetResetToLog(&taosxRsp.rspOffset, fetchVer);
          code = tqSendDataRsp(
              pHandle, pMsg, pRequest, &taosxRsp,
              taosxRsp.createTableNum > 0 ? TMQ_MSG_TYPE__POLL_DATA_META_RSP : TMQ_MSG_TYPE__POLL_DATA_RSP, vgId);
          goto END;
        }

        if ((pRequest->sourceExcluded & TD_REQ_FROM_TAOX) != 0) {
          if (pHead->msgType == TDMT_VND_CREATE_TABLE) {
            PROCESS_EXCLUDED_MSG(SVCreateTbBatchReq, tDecodeSVCreateTbBatchReq, tDeleteSVCreateTbBatchReq)
          } else if (pHead->msgType == TDMT_VND_ALTER_TABLE) {
            PROCESS_EXCLUDED_MSG(SVAlterTbReq, tDecodeSVAlterTbReq, tDeleteCommon)
          } else if (pHead->msgType == TDMT_VND_CREATE_STB || pHead->msgType == TDMT_VND_ALTER_STB) {
            PROCESS_EXCLUDED_MSG(SVCreateStbReq, tDecodeSVCreateStbReq, tDeleteCommon)
          } else if (pHead->msgType == TDMT_VND_DELETE) {
            PROCESS_EXCLUDED_MSG(SDeleteRes, tDecodeDeleteRes, tDeleteCommon)
          }
        }

        tqDebug("fetch meta msg, ver:%" PRId64 ", vgId:%d, type:%s, enable batch meta:%d", pHead->version, vgId,
                TMSG_INFO(pHead->msgType), pRequest->enableBatchMeta);
        if (!pRequest->enableBatchMeta && !pRequest->useSnapshot) {
          SMqMetaRsp metaRsp = {0};
          tqOffsetResetToLog(&metaRsp.rspOffset, fetchVer + 1);
          metaRsp.resMsgType = pHead->msgType;
          metaRsp.metaRspLen = pHead->bodyLen;
          metaRsp.metaRsp = pHead->body;
          code = tqSendMetaPollRsp(pHandle, pMsg, pRequest, &metaRsp, vgId);
          goto END;
        }

        if (!btMetaRsp.batchMetaReq) {
          btMetaRsp.batchMetaReq = taosArrayInit(4, POINTER_BYTES);
          if (btMetaRsp.batchMetaReq == NULL) {
            code = TAOS_GET_TERRNO(terrno);
            goto END;
          }
          btMetaRsp.batchMetaLen = taosArrayInit(4, sizeof(int32_t));
          if (btMetaRsp.batchMetaLen == NULL) {
            code = TAOS_GET_TERRNO(terrno);
            goto END;
          }
        }
        fetchVer++;

        SMqMetaRsp tmpMetaRsp = {0};
        tmpMetaRsp.resMsgType = pHead->msgType;
        tmpMetaRsp.metaRspLen = pHead->bodyLen;
        tmpMetaRsp.metaRsp = pHead->body;
        uint32_t len = 0;
        tEncodeSize(tEncodeMqMetaRsp, &tmpMetaRsp, len, code);
        if (TSDB_CODE_SUCCESS != code) {
          tqError("tmq extract meta from log, tEncodeMqMetaRsp error");
          continue;
        }
        int32_t tLen = sizeof(SMqRspHead) + len;
        void*   tBuf = taosMemoryCalloc(1, tLen);
        if (tBuf == NULL) {
          code = TAOS_GET_TERRNO(terrno);
          goto END;
        }
        void*    metaBuff = POINTER_SHIFT(tBuf, sizeof(SMqRspHead));
        SEncoder encoder = {0};
        tEncoderInit(&encoder, metaBuff, len);
        code = tEncodeMqMetaRsp(&encoder, &tmpMetaRsp);
        tEncoderClear(&encoder);

        if (code < 0) {
          tqError("tmq extract meta from log, tEncodeMqMetaRsp error");
          continue;
        }
        if (taosArrayPush(btMetaRsp.batchMetaReq, &tBuf) == NULL) {
          code = TAOS_GET_TERRNO(terrno);
          goto END;
        }
        if (taosArrayPush(btMetaRsp.batchMetaLen, &tLen) == NULL) {
          code = TAOS_GET_TERRNO(terrno);
          goto END;
        }
        totalMetaRows++;
        if ((taosArrayGetSize(btMetaRsp.batchMetaReq) >= tmqRowSize) || (taosGetTimestampMs() - st > 1000)) {
          tqOffsetResetToLog(&btMetaRsp.rspOffset, fetchVer);
          code = tqSendBatchMetaPollRsp(pHandle, pMsg, pRequest, &btMetaRsp, vgId);
          goto END;
        }
        continue;
      }

      if (totalMetaRows > 0) {
        tqOffsetResetToLog(&btMetaRsp.rspOffset, fetchVer);
        code = tqSendBatchMetaPollRsp(pHandle, pMsg, pRequest, &btMetaRsp, vgId);
        goto END;
      }

      // process data
      SPackedData submit = {
          .msgStr = POINTER_SHIFT(pHead->body, sizeof(SSubmitReq2Msg)),
          .msgLen = pHead->bodyLen - sizeof(SSubmitReq2Msg),
          .ver = pHead->version,
      };

      code = tqTaosxScanLog(pTq, pHandle, submit, &taosxRsp, &totalRows, pRequest->sourceExcluded);
      if (code < 0) {
        tqError("tmq poll: tqTaosxScanLog error %" PRId64 ", in vgId:%d, subkey %s", pRequest->consumerId, vgId,
                pRequest->subKey);
        goto END;
      }

      if (totalRows >= tmqRowSize || (taosGetTimestampMs() - st > 1000)) {
        tqOffsetResetToLog(&taosxRsp.rspOffset, fetchVer + 1);
        code = tqSendDataRsp(
            pHandle, pMsg, pRequest, &taosxRsp,
            taosxRsp.createTableNum > 0 ? TMQ_MSG_TYPE__POLL_DATA_META_RSP : TMQ_MSG_TYPE__POLL_DATA_RSP, vgId);
        goto END;
      } else {
        fetchVer++;
      }
    }
  }

END:
  tDeleteMqBatchMetaRsp(&btMetaRsp);
  tDeleteSTaosxRsp(&taosxRsp);
  return code;
}

int32_t tqExtractDataForMq(STQ* pTq, STqHandle* pHandle, const SMqPollReq* pRequest, SRpcMsg* pMsg) {
  int32_t      code = 0;
  STqOffsetVal reqOffset = {0};
  tOffsetCopy(&reqOffset, &pRequest->reqOffset);

  // reset the offset if needed
  if (IS_OFFSET_RESET_TYPE(pRequest->reqOffset.type)) {
    bool blockReturned = false;
    code = extractResetOffsetVal(&reqOffset, pTq, pHandle, pRequest, pMsg, &blockReturned);
    if (code != 0) {
      goto END;
    }

    // empty block returned, quit
    if (blockReturned) {
      goto END;
    }
  } else if (reqOffset.type == 0) {  // use the consumer specified offset
    uError("req offset type is 0");
    code = TSDB_CODE_TMQ_INVALID_MSG;
    goto END;
  }

  if (pHandle->execHandle.subType == TOPIC_SUB_TYPE__COLUMN) {
    code = extractDataAndRspForNormalSubscribe(pTq, pHandle, pRequest, pMsg, &reqOffset);
  } else {
    code = extractDataAndRspForDbStbSubscribe(pTq, pHandle, pRequest, pMsg, &reqOffset);
  }

END:
  tOffsetDestroy(&reqOffset);
  return code;
}

static void initMqRspHead(SMqRspHead* pMsgHead, int32_t type, int32_t epoch, int64_t consumerId, int64_t sver,
                          int64_t ever) {
  pMsgHead->consumerId = consumerId;
  pMsgHead->epoch = epoch;
  pMsgHead->mqMsgType = type;
  pMsgHead->walsver = sver;
  pMsgHead->walever = ever;
}

int32_t tqSendBatchMetaPollRsp(STqHandle* pHandle, const SRpcMsg* pMsg, const SMqPollReq* pReq,
                               const SMqBatchMetaRsp* pRsp, int32_t vgId) {
  int32_t len = 0;
  int32_t code = 0;
  tEncodeSize(tEncodeMqBatchMetaRsp, pRsp, len, code);
  if (code < 0) {
    return TAOS_GET_TERRNO(code);
  }
  int32_t tlen = sizeof(SMqRspHead) + len;
  void*   buf = rpcMallocCont(tlen);
  if (buf == NULL) {
    return TAOS_GET_TERRNO(terrno);
  }

  int64_t sver = 0, ever = 0;
  walReaderValidVersionRange(pHandle->execHandle.pTqReader->pWalReader, &sver, &ever);
  initMqRspHead(buf, TMQ_MSG_TYPE__POLL_BATCH_META_RSP, pReq->epoch, pReq->consumerId, sver, ever);

  void* abuf = POINTER_SHIFT(buf, sizeof(SMqRspHead));

  SEncoder encoder = {0};
  tEncoderInit(&encoder, abuf, len);
  code = tEncodeMqBatchMetaRsp(&encoder, pRsp);
  tEncoderClear(&encoder);
  if (code < 0) {
    rpcFreeCont(buf);
    return TAOS_GET_TERRNO(code);
  }
  SRpcMsg resp = {.info = pMsg->info, .pCont = buf, .contLen = tlen, .code = 0};

  tmsgSendRsp(&resp);
  tqDebug("vgId:%d, from consumer:0x%" PRIx64 " (epoch %d) send rsp, res msg type: batch meta, size:%ld offset type:%d",
          vgId, pReq->consumerId, pReq->epoch, taosArrayGetSize(pRsp->batchMetaReq), pRsp->rspOffset.type);

  return 0;
}

int32_t tqSendMetaPollRsp(STqHandle* pHandle, const SRpcMsg* pMsg, const SMqPollReq* pReq, const SMqMetaRsp* pRsp,
                          int32_t vgId) {
  int32_t len = 0;
  int32_t code = 0;
  tEncodeSize(tEncodeMqMetaRsp, pRsp, len, code);
  if (code < 0) {
    return TAOS_GET_TERRNO(code);
  }
  int32_t tlen = sizeof(SMqRspHead) + len;
  void*   buf = rpcMallocCont(tlen);
  if (buf == NULL) {
    return TAOS_GET_TERRNO(TSDB_CODE_OUT_OF_MEMORY);
  }

  int64_t sver = 0, ever = 0;
  walReaderValidVersionRange(pHandle->execHandle.pTqReader->pWalReader, &sver, &ever);
  initMqRspHead(buf, TMQ_MSG_TYPE__POLL_META_RSP, pReq->epoch, pReq->consumerId, sver, ever);

  void* abuf = POINTER_SHIFT(buf, sizeof(SMqRspHead));

  SEncoder encoder = {0};
  tEncoderInit(&encoder, abuf, len);
  code = tEncodeMqMetaRsp(&encoder, pRsp);
  tEncoderClear(&encoder);
  if (code < 0) {
    rpcFreeCont(buf);
    return TAOS_GET_TERRNO(code);
  }

  SRpcMsg resp = {.info = pMsg->info, .pCont = buf, .contLen = tlen, .code = 0};

  tmsgSendRsp(&resp);
  tqDebug("vgId:%d, from consumer:0x%" PRIx64 " (epoch %d) send rsp, res msg type %d, offset type:%d", vgId,
          pReq->consumerId, pReq->epoch, pRsp->resMsgType, pRsp->rspOffset.type);

  return 0;
}

int32_t tqDoSendDataRsp(const SRpcHandleInfo* pRpcHandleInfo, const SMqDataRsp* pRsp, int32_t epoch, int64_t consumerId,
                        int32_t type, int64_t sver, int64_t ever) {
  int32_t len = 0;
  int32_t code = 0;

  if (type == TMQ_MSG_TYPE__POLL_DATA_RSP || type == TMQ_MSG_TYPE__WALINFO_RSP) {
    tEncodeSize(tEncodeMqDataRsp, pRsp, len, code);
  } else if (type == TMQ_MSG_TYPE__POLL_DATA_META_RSP) {
    tEncodeSize(tEncodeSTaosxRsp, pRsp, len, code);
  }

  if (code < 0) {
    return TAOS_GET_TERRNO(code);
  }

  int32_t tlen = sizeof(SMqRspHead) + len;
  void*   buf = rpcMallocCont(tlen);
  if (buf == NULL) {
    return terrno;
  }

  SMqRspHead* pHead = (SMqRspHead*)buf;
  initMqRspHead(pHead, type, epoch, consumerId, sver, ever);

  void* abuf = POINTER_SHIFT(buf, sizeof(SMqRspHead));

  SEncoder encoder = {0};
  tEncoderInit(&encoder, abuf, len);

  if (type == TMQ_MSG_TYPE__POLL_DATA_RSP || type == TMQ_MSG_TYPE__WALINFO_RSP) {
    code = tEncodeMqDataRsp(&encoder, pRsp);
  } else if (type == TMQ_MSG_TYPE__POLL_DATA_META_RSP) {
    code = tEncodeSTaosxRsp(&encoder, pRsp);
  }
  tEncoderClear(&encoder);
  if (code < 0) {
    rpcFreeCont(buf);
    return TAOS_GET_TERRNO(code);
  }
  SRpcMsg rsp = {.info = *pRpcHandleInfo, .pCont = buf, .contLen = tlen, .code = 0};

  tmsgSendRsp(&rsp);
  return 0;
}

int32_t tqExtractDelDataBlock(const void* pData, int32_t len, int64_t ver, void** pRefBlock, int32_t type) {
  int32_t     code = 0;
  int32_t     line = 0;
  SDecoder*   pCoder = &(SDecoder){0};
  SDeleteRes* pRes = &(SDeleteRes){0};

  *pRefBlock = NULL;

  pRes->uidList = taosArrayInit(0, sizeof(tb_uid_t));
  TSDB_CHECK_NULL(pRes->uidList, code, line, END, terrno)

  tDecoderInit(pCoder, (uint8_t*)pData, len);
  code = tDecodeDeleteRes(pCoder, pRes);
  TSDB_CHECK_CODE(code, line, END);

  int32_t numOfTables = taosArrayGetSize(pRes->uidList);
  if (numOfTables == 0 || pRes->affectedRows == 0) {
    goto END;
  }

  SSDataBlock* pDelBlock = NULL;
  code = createSpecialDataBlock(STREAM_DELETE_DATA, &pDelBlock);
  TSDB_CHECK_CODE(code, line, END);

  code = blockDataEnsureCapacity(pDelBlock, numOfTables);
  TSDB_CHECK_CODE(code, line, END);

  pDelBlock->info.rows = numOfTables;
  pDelBlock->info.version = ver;

  for (int32_t i = 0; i < numOfTables; i++) {
    // start key column
    SColumnInfoData* pStartCol = taosArrayGet(pDelBlock->pDataBlock, START_TS_COLUMN_INDEX);
    TSDB_CHECK_NULL(pStartCol, code, line, END, terrno)
    code = colDataSetVal(pStartCol, i, (const char*)&pRes->skey, false);  // end key column
    TSDB_CHECK_CODE(code, line, END);
    SColumnInfoData* pEndCol = taosArrayGet(pDelBlock->pDataBlock, END_TS_COLUMN_INDEX);
    TSDB_CHECK_NULL(pEndCol, code, line, END, terrno)
    code = colDataSetVal(pEndCol, i, (const char*)&pRes->ekey, false);
    TSDB_CHECK_CODE(code, line, END);
    // uid column
    SColumnInfoData* pUidCol = taosArrayGet(pDelBlock->pDataBlock, UID_COLUMN_INDEX);
    TSDB_CHECK_NULL(pUidCol, code, line, END, terrno)

    int64_t* pUid = taosArrayGet(pRes->uidList, i);
    code = colDataSetVal(pUidCol, i, (const char*)pUid, false);
    TSDB_CHECK_CODE(code, line, END);
    void* tmp = taosArrayGet(pDelBlock->pDataBlock, GROUPID_COLUMN_INDEX);
    TSDB_CHECK_NULL(tmp, code, line, END, terrno)
    colDataSetNULL(tmp, i);
    tmp = taosArrayGet(pDelBlock->pDataBlock, CALCULATE_START_TS_COLUMN_INDEX);
    TSDB_CHECK_NULL(tmp, code, line, END, terrno)
    colDataSetNULL(tmp, i);
    tmp = taosArrayGet(pDelBlock->pDataBlock, CALCULATE_END_TS_COLUMN_INDEX);
    TSDB_CHECK_NULL(tmp, code, line, END, terrno)
    colDataSetNULL(tmp, i);
  }

  if (type == 0) {
    code = taosAllocateQitem(sizeof(SStreamRefDataBlock), DEF_QITEM, 0, pRefBlock);
    if (code) {
      blockDataCleanup(pDelBlock);
      taosMemoryFree(pDelBlock);
      return code;
    }

    ((SStreamRefDataBlock*)(*pRefBlock))->type = STREAM_INPUT__REF_DATA_BLOCK;
    ((SStreamRefDataBlock*)(*pRefBlock))->pBlock = pDelBlock;
  } else if (type == 1) {
    *pRefBlock = pDelBlock;
  } else {
    tqError("unknown type:%d", type);
    code = TSDB_CODE_TMQ_CONSUMER_ERROR;
  }

END:
  if (code != 0) {
    tqError("failed to extract delete data block, line:%d code:%d", line, code);
  }
  tDecoderClear(pCoder);
  taosArrayDestroy(pRes->uidList);
  return code;
}

int32_t tqGetStreamExecInfo(SVnode* pVnode, int64_t streamId, int64_t* pDelay, bool* fhFinished) {
  SStreamMeta* pMeta = pVnode->pTq->pStreamMeta;
  int32_t      numOfTasks = taosArrayGetSize(pMeta->pTaskList);
  int32_t      code = TSDB_CODE_SUCCESS;

  if (pDelay != NULL) {
    *pDelay = 0;
  }

  *fhFinished = false;

  if (numOfTasks <= 0) {
    return code;
  }

  // extract the required source task for a given stream, identified by streamId
  streamMetaRLock(pMeta);

  numOfTasks = taosArrayGetSize(pMeta->pTaskList);

  for (int32_t i = 0; i < numOfTasks; ++i) {
    SStreamTaskId* pId = taosArrayGet(pMeta->pTaskList, i);
    if (pId == NULL) {
      continue;
    }
    if (pId->streamId != streamId) {
      continue;
    }

    STaskId       id = {.streamId = pId->streamId, .taskId = pId->taskId};
    SStreamTask** ppTask = taosHashGet(pMeta->pTasksMap, &id, sizeof(id));
    if (ppTask == NULL) {
      tqError("vgId:%d failed to acquire task:0x%x in retrieving progress", pMeta->vgId, pId->taskId);
      continue;
    }

    if ((*ppTask)->info.taskLevel != TASK_LEVEL__SOURCE) {
      continue;
    }

    // here we get the required stream source task
    SStreamTask* pTask = *ppTask;
    *fhFinished = !HAS_RELATED_FILLHISTORY_TASK(pTask);

    int64_t ver = walReaderGetCurrentVer(pTask->exec.pWalReader);
    if (ver == -1) {
      ver = pTask->chkInfo.processedVer;
    } else {
      ver--;
    }

    SVersionRange verRange = {0};
    walReaderValidVersionRange(pTask->exec.pWalReader, &verRange.minVer, &verRange.maxVer);

    SWalReader* pReader = walOpenReader(pTask->exec.pWalReader->pWal, NULL, 0);
    if (pReader == NULL) {
      tqError("failed to open wal reader to extract exec progress, vgId:%d", pMeta->vgId);
      continue;
    }

    int64_t cur = 0;
    int64_t latest = 0;

    code = walFetchHead(pReader, ver);
    if (code == TSDB_CODE_SUCCESS) {
      cur = pReader->pHead->head.ingestTs;
    }

    if (ver == verRange.maxVer) {
      latest = cur;
    } else {
      code = walFetchHead(pReader, verRange.maxVer);
      if (code == TSDB_CODE_SUCCESS) {
        latest = pReader->pHead->head.ingestTs;
      }
    }

    if (pDelay != NULL) {  // delay in ms
      *pDelay = (latest - cur) / 1000;
    }

    walCloseReader(pReader);
  }

  streamMetaRUnLock(pMeta);

  return TSDB_CODE_SUCCESS;
}<|MERGE_RESOLUTION|>--- conflicted
+++ resolved
@@ -145,12 +145,7 @@
   terrno = 0;
 
   SMqDataRsp dataRsp = {0};
-<<<<<<< HEAD
   int        code = tqInitDataRsp(&dataRsp, *pOffset);
-=======
-
-  int code = tqInitDataRsp(&dataRsp.common, *pOffset);
->>>>>>> 90711ae5
   if (code != 0) {
     goto end;
   }
