/*
 * Copyright (c) 2019 TAOS Data, Inc. <jhtao@taosdata.com>
 *
 * This program is free software: you can use, redistribute, and/or modify
 * it under the terms of the GNU Affero General Public License, version 3
 * or later ("AGPL"), as published by the Free Software Foundation.
 *
 * This program is distributed in the hope that it will be useful, but WITHOUT
 * ANY WARRANTY; without even the implied warranty of MERCHANTABILITY or
 * FITNESS FOR A PARTICULAR PURPOSE.
 *
 * You should have received a copy of the GNU Affero General Public License
 * along with this program. If not, see <http://www.gnu.org/licenses/>.
 */

#include "tq.h"

int32_t tqAddBlockDataToRsp(const SSDataBlock* pBlock, SMqDataRsp* pRsp, int32_t numOfCols, int8_t precision) {
  int32_t dataStrLen = sizeof(SRetrieveTableRsp) + blockGetEncodeSize(pBlock);
  void*   buf = taosMemoryCalloc(1, dataStrLen);
  if (buf == NULL) return -1;

  SRetrieveTableRsp* pRetrieve = (SRetrieveTableRsp*)buf;
  pRetrieve->useconds = 0;
  pRetrieve->precision = precision;
  pRetrieve->compressed = 0;
  pRetrieve->completed = 1;
  pRetrieve->numOfRows = htobe64((int64_t)pBlock->info.rows);

  int32_t actualLen = blockEncode(pBlock, pRetrieve->data, numOfCols);
  actualLen += sizeof(SRetrieveTableRsp);
  taosArrayPush(pRsp->blockDataLen, &actualLen);
  taosArrayPush(pRsp->blockData, &buf);
  return 0;
}

static int32_t tqAddBlockSchemaToRsp(const STqExecHandle* pExec, SMqDataRsp* pRsp) {
  SSchemaWrapper* pSW = tCloneSSchemaWrapper(pExec->pExecReader->pSchemaWrapper);
  if (pSW == NULL) {
    return -1;
  }
  taosArrayPush(pRsp->blockSchema, &pSW);
  return 0;
}

static int32_t tqAddTbNameToRsp(const STQ* pTq, int64_t uid, SMqDataRsp* pRsp, int32_t n) {
  SMetaReader mr = {0};
  metaReaderInit(&mr, pTq->pVnode->pMeta, 0);
  // TODO add reference to gurantee success
  if (metaGetTableEntryByUidCache(&mr, uid) < 0) {
    metaReaderClear(&mr);
    return -1;
  }
  for (int32_t i = 0; i < n; i++) {
    char* tbName = strdup(mr.me.name);
    taosArrayPush(pRsp->blockTbName, &tbName);
  }
  metaReaderClear(&mr);
  return 0;
}

int32_t tqScanData(STQ* pTq, const STqHandle* pHandle, SMqDataRsp* pRsp, STqOffsetVal* pOffset) {
  const STqExecHandle* pExec = &pHandle->execHandle;

  qTaskInfo_t task = pExec->task;

  if (qStreamPrepareScan(task, pOffset, pHandle->execHandle.subType) < 0) {
    tqDebug("prepare scan failed, return");
    if (pOffset->type == TMQ_OFFSET__LOG) {
      pRsp->rspOffset = *pOffset;
      return 0;
    } else {
      tqOffsetResetToLog(pOffset, pHandle->snapshotVer);
      if (qStreamPrepareScan(task, pOffset, pHandle->execHandle.subType) < 0) {
        tqDebug("prepare scan failed, return");
        pRsp->rspOffset = *pOffset;
        return 0;
      }
    }
  }

  int32_t rowCnt = 0;
  while (1) {
    SSDataBlock* pDataBlock = NULL;
    uint64_t     ts = 0;
    tqDebug("vgId:%d, tmq task start to execute", pTq->pVnode->config.vgId);
    if (qExecTask(task, &pDataBlock, &ts) < 0) {
      tqError("vgId:%d task exec error since %s", pTq->pVnode->config.vgId, terrstr());
      return -1;
    }
    tqDebug("vgId:%d, tmq task executed, get %p", pTq->pVnode->config.vgId, pDataBlock);

    if (pDataBlock == NULL) {
      break;
    }

    tqAddBlockDataToRsp(pDataBlock, pRsp, pExec->numOfCols, pTq->pVnode->config.tsdbCfg.precision);
    pRsp->blockNum++;

    if (pOffset->type == TMQ_OFFSET__SNAPSHOT_DATA) {
      rowCnt += pDataBlock->info.rows;
      if (rowCnt >= 4096) break;
    }
  }

  if (qStreamExtractOffset(task, &pRsp->rspOffset) < 0) {
    return -1;
  }

  if (pRsp->rspOffset.type == 0) {
    tqError("expected rsp offset: type %d %" PRId64 " %" PRId64 " %" PRId64, pRsp->rspOffset.type, pRsp->rspOffset.ts,
            pRsp->rspOffset.uid, pRsp->rspOffset.version);
    return -1;
  }

<<<<<<< HEAD
  ASSERT(pRsp->withTbName == false);
  ASSERT(pRsp->withSchema == false);
=======
  if (pRsp->withTbName) {
    if (pRsp->rspOffset.type == TMQ_OFFSET__LOG) {
      int64_t uid = pExec->pExecReader->msgIter.uid;
      tqAddTbNameToRsp(pTq, uid, pRsp, 1);
    } else {
      pRsp->withTbName = false;
    }
  }
>>>>>>> 401396a0

  return 0;
}

int32_t tqScanTaosx(STQ* pTq, const STqHandle* pHandle, STaosxRsp* pRsp, SMqMetaRsp* pMetaRsp, STqOffsetVal* pOffset) {
  const STqExecHandle* pExec = &pHandle->execHandle;
  qTaskInfo_t          task = pExec->task;

  if (qStreamPrepareScan(task, pOffset, pHandle->execHandle.subType) < 0) {
    tqDebug("prepare scan failed, return");
    if (pOffset->type == TMQ_OFFSET__LOG) {
      pRsp->rspOffset = *pOffset;
      return 0;
    } else {
      tqOffsetResetToLog(pOffset, pHandle->snapshotVer);
      if (qStreamPrepareScan(task, pOffset, pHandle->execHandle.subType) < 0) {
        tqDebug("prepare scan failed, return");
        pRsp->rspOffset = *pOffset;
        return 0;
      }
    }
  }

  int32_t rowCnt = 0;
  while (1) {
    SSDataBlock* pDataBlock = NULL;
    uint64_t     ts = 0;
    tqDebug("tmqsnap task start to execute");
    if (qExecTask(task, &pDataBlock, &ts) < 0) {
      tqError("vgId:%d task exec error since %s", pTq->pVnode->config.vgId, terrstr());
      return -1;
    }
    tqDebug("tmqsnap task execute end, get %p", pDataBlock);

    if (pDataBlock != NULL) {
      if (pRsp->withTbName) {
        if (pOffset->type == TMQ_OFFSET__LOG) {
          int64_t uid = pExec->pExecReader->lastBlkUid;
          if (tqAddTbNameToRsp(pTq, uid, (SMqDataRsp*)pRsp, 1) < 0) {
            continue;
          }
        } else {
          char* tbName = strdup(qExtractTbnameFromTask(task));
          taosArrayPush(pRsp->blockTbName, &tbName);
        }
      }
      if (pRsp->withSchema) {
        if (pOffset->type == TMQ_OFFSET__LOG) {
          tqAddBlockSchemaToRsp(pExec, (SMqDataRsp*)pRsp);
        } else {
          SSchemaWrapper* pSW = tCloneSSchemaWrapper(qExtractSchemaFromTask(task));
          taosArrayPush(pRsp->blockSchema, &pSW);
        }
      }

      tqAddBlockDataToRsp(pDataBlock, (SMqDataRsp*)pRsp, taosArrayGetSize(pDataBlock->pDataBlock),
                          pTq->pVnode->config.tsdbCfg.precision);
      pRsp->blockNum++;
      if (pOffset->type == TMQ_OFFSET__LOG) {
        continue;
      } else {
        rowCnt += pDataBlock->info.rows;
        if (rowCnt <= 4096) continue;
      }
    }

    if (pDataBlock == NULL && pOffset->type == TMQ_OFFSET__SNAPSHOT_DATA) {
      if (qStreamExtractPrepareUid(task) != 0) {
        continue;
      }
      tqDebug("tmqsnap vgId: %d, tsdb consume over, switch to wal, ver %" PRId64, TD_VID(pTq->pVnode),
              pHandle->snapshotVer + 1);
      break;
    }

    if (pRsp->blockNum > 0) {
      tqDebug("tmqsnap task exec exited, get data");
      break;
    }

    SMqMetaRsp* tmp = qStreamExtractMetaMsg(task);
    if (tmp->rspOffset.type == TMQ_OFFSET__SNAPSHOT_DATA) {
      tqOffsetResetToData(pOffset, tmp->rspOffset.uid, tmp->rspOffset.ts);
      qStreamPrepareScan(task, pOffset, pHandle->execHandle.subType);
      tmp->rspOffset.type = TMQ_OFFSET__SNAPSHOT_META;
      tqDebug("tmqsnap task exec change to get data");
      continue;
    }

    *pMetaRsp = *tmp;
    tqDebug("tmqsnap task exec exited, get meta");

    tqDebug("task exec exited");
    break;
  }

  qStreamExtractOffset(task, &pRsp->rspOffset);

  if (pRsp->rspOffset.type == 0) {
    tqError("expected rsp offset: type %d %" PRId64 " %" PRId64 " %" PRId64, pRsp->rspOffset.type, pRsp->rspOffset.ts,
            pRsp->rspOffset.uid, pRsp->rspOffset.version);
    return -1;
  }

  return 0;
}

int32_t tqTaosxScanLog(STQ* pTq, STqHandle* pHandle, SPackedData submit, STaosxRsp* pRsp) {
  STqExecHandle* pExec = &pHandle->execHandle;
  /*A(pExec->subType != TOPIC_SUB_TYPE__COLUMN);*/

  SArray* pBlocks = taosArrayInit(0, sizeof(SSDataBlock));
  SArray* pSchemas = taosArrayInit(0, sizeof(void*));

  if (pExec->subType == TOPIC_SUB_TYPE__TABLE) {
    STqReader* pReader = pExec->pExecReader;
    /*tqReaderSetDataMsg(pReader, pReq, 0);*/
    tqReaderSetSubmitReq2(pReader, submit.msgStr, submit.msgLen, submit.ver);
    while (tqNextDataBlock2(pReader)) {
      /*SSDataBlock block = {0};*/
      /*if (tqRetrieveDataBlock(&block, pReader) < 0) {*/
      /*if (terrno == TSDB_CODE_TQ_TABLE_SCHEMA_NOT_FOUND) continue;*/
      /*}*/

      taosArrayClear(pBlocks);
      taosArrayClear(pSchemas);
      if (tqRetrieveTaosxBlock2(pReader, pBlocks, pSchemas) < 0) {
        if (terrno == TSDB_CODE_TQ_TABLE_SCHEMA_NOT_FOUND) continue;
      }
      if (pRsp->withTbName) {
        /*int64_t uid = pExec->pExecReader->msgIter.uid;*/
        int64_t uid = pExec->pExecReader->lastBlkUid;
        if (tqAddTbNameToRsp(pTq, uid, (SMqDataRsp*)pRsp, taosArrayGetSize(pBlocks)) < 0) {
          taosArrayDestroyEx(pBlocks, (FDelete)blockDataFreeRes);
          taosArrayDestroyP(pSchemas, (FDelete)tDeleteSSchemaWrapper);
          pBlocks = taosArrayInit(0, sizeof(SSDataBlock));
          pSchemas = taosArrayInit(0, sizeof(void*));
          continue;
        }
      }
      if (pHandle->fetchMeta) {
#if 0
        SSubmitBlk* pBlk = pReader->pBlock;
        int64_t uid = pExec->pExecReader->lastBlkUid;
        int32_t     schemaLen = htonl(pBlk->schemaLen);
        if (schemaLen > 0) {
          if (pRsp->createTableNum == 0) {
            pRsp->createTableLen = taosArrayInit(0, sizeof(int32_t));
            pRsp->createTableReq = taosArrayInit(0, sizeof(void*));
          }
          void* createReq = taosMemoryCalloc(1, schemaLen);
          memcpy(createReq, pBlk->data, schemaLen);
          taosArrayPush(pRsp->createTableLen, &schemaLen);
          taosArrayPush(pRsp->createTableReq, &createReq);
          pRsp->createTableNum++;
        }
#endif
      }
      for (int32_t i = 0; i < taosArrayGetSize(pBlocks); i++) {
        SSDataBlock* pBlock = taosArrayGet(pBlocks, i);
        tqAddBlockDataToRsp(pBlock, (SMqDataRsp*)pRsp, taosArrayGetSize(pBlock->pDataBlock),
                            pTq->pVnode->config.tsdbCfg.precision);
        blockDataFreeRes(pBlock);
        SSchemaWrapper* pSW = taosArrayGetP(pSchemas, i);
        taosArrayPush(pRsp->blockSchema, &pSW);
        pRsp->blockNum++;
      }
    }
  } else if (pExec->subType == TOPIC_SUB_TYPE__DB) {
    STqReader* pReader = pExec->pExecReader;
    /*tqReaderSetDataMsg(pReader, pReq, 0);*/
    tqReaderSetSubmitReq2(pReader, submit.msgStr, submit.msgLen, submit.ver);
    while (tqNextDataBlockFilterOut2(pReader, pExec->execDb.pFilterOutTbUid)) {
      /*SSDataBlock block = {0};*/
      /*if (tqRetrieveDataBlock(&block, pReader) < 0) {*/
      /*if (terrno == TSDB_CODE_TQ_TABLE_SCHEMA_NOT_FOUND) continue;*/
      /*}*/
      taosArrayClear(pBlocks);
      taosArrayClear(pSchemas);
      if (tqRetrieveTaosxBlock2(pReader, pBlocks, pSchemas) < 0) {
        if (terrno == TSDB_CODE_TQ_TABLE_SCHEMA_NOT_FOUND) continue;
      }
      if (pRsp->withTbName) {
        int64_t uid = pExec->pExecReader->lastBlkUid;
        if (tqAddTbNameToRsp(pTq, uid, (SMqDataRsp*)pRsp, taosArrayGetSize(pBlocks)) < 0) {
          taosArrayDestroyEx(pBlocks, (FDelete)blockDataFreeRes);
          taosArrayDestroyP(pSchemas, (FDelete)tDeleteSSchemaWrapper);
          pBlocks = taosArrayInit(0, sizeof(SSDataBlock));
          pSchemas = taosArrayInit(0, sizeof(void*));
          continue;
        }
      }
      if (pHandle->fetchMeta) {
#if 0
        SSubmitBlk* pBlk = pReader->pBlock;
        int32_t     schemaLen = htonl(pBlk->schemaLen);
        if (schemaLen > 0) {
          if (pRsp->createTableNum == 0) {
            pRsp->createTableLen = taosArrayInit(0, sizeof(int32_t));
            pRsp->createTableReq = taosArrayInit(0, sizeof(void*));
          }
          void* createReq = taosMemoryCalloc(1, schemaLen);
          memcpy(createReq, pBlk->data, schemaLen);
          taosArrayPush(pRsp->createTableLen, &schemaLen);
          taosArrayPush(pRsp->createTableReq, &createReq);
          pRsp->createTableNum++;
        }
#endif
      }
      /*tqAddBlockDataToRsp(&block, (SMqDataRsp*)pRsp, taosArrayGetSize(block.pDataBlock),*/
      /*pTq->pVnode->config.tsdbCfg.precision);*/
      /*blockDataFreeRes(&block);*/
      /*tqAddBlockSchemaToRsp(pExec, (SMqDataRsp*)pRsp);*/
      /*pRsp->blockNum++;*/
      for (int32_t i = 0; i < taosArrayGetSize(pBlocks); i++) {
        SSDataBlock* pBlock = taosArrayGet(pBlocks, i);
        tqAddBlockDataToRsp(pBlock, (SMqDataRsp*)pRsp, taosArrayGetSize(pBlock->pDataBlock),
                            pTq->pVnode->config.tsdbCfg.precision);
        blockDataFreeRes(pBlock);
        SSchemaWrapper* pSW = taosArrayGetP(pSchemas, i);
        taosArrayPush(pRsp->blockSchema, &pSW);
        pRsp->blockNum++;
      }
    }
  }

  taosArrayDestroy(pBlocks);
  taosArrayDestroy(pSchemas);

  if (pRsp->blockNum == 0) {
    return -1;
  }

  return 0;
}<|MERGE_RESOLUTION|>--- conflicted
+++ resolved
@@ -113,19 +113,8 @@
     return -1;
   }
 
-<<<<<<< HEAD
   ASSERT(pRsp->withTbName == false);
   ASSERT(pRsp->withSchema == false);
-=======
-  if (pRsp->withTbName) {
-    if (pRsp->rspOffset.type == TMQ_OFFSET__LOG) {
-      int64_t uid = pExec->pExecReader->msgIter.uid;
-      tqAddTbNameToRsp(pTq, uid, pRsp, 1);
-    } else {
-      pRsp->withTbName = false;
-    }
-  }
->>>>>>> 401396a0
 
   return 0;
 }
