--- conflicted
+++ resolved
@@ -579,13 +579,6 @@
   int32_t code = 0;
   int32_t lino = 0;
 
-<<<<<<< HEAD
-=======
-int32_t tableReaderLoadRawBlock(STableReader *p, SBlkHandle *pHandle, SBlockWrapper *blkWrapper) {
-  int32_t code = 0;
-  int32_t lino = 0;
-
->>>>>>> 75c84182
   code = blockWrapperResize(blkWrapper, pHandle->size + sizeof(SBseSnapMeta));
   TSDB_CHECK_CODE(code, lino, _error);
 
@@ -640,8 +633,6 @@
   }
   return code;
 }
-<<<<<<< HEAD
-
 int32_t tableReaderLoadRawFooter(STableReader *p, SBlockWrapper *blkWrapper) {
   int32_t code = 0;
   int32_t lino = 0;
@@ -649,17 +640,6 @@
 
   SBtableMetaReader *pReader = p->pMetaReader;
   code = footerEncode(&pReader->footer, buf);
-=======
-int32_t tableReaderLoadRawFooter(STableReader *p, SBlockWrapper *blkWrapper) {
-  int32_t code = 0;
-  int32_t lino = 0;
-  char    buf[kEncodeLen] = {0};
-
-  SBtableMetaReader *pReader = p->pMetaReader;
-  code = footerEncode(&pReader->footer, buf);
-  TSDB_CHECK_CODE(code, lino, _error);
-
->>>>>>> 75c84182
   int32_t len = sizeof(buf);
 
   int64_t n = taosLSeekFile(pReader->pFile, -kEncodeLen, SEEK_END);
@@ -671,7 +651,6 @@
     code = terrno;
     TSDB_CHECK_CODE(code, lino, _error);
   }
-<<<<<<< HEAD
 
   code = blockWrapperResize(blkWrapper, len + sizeof(SBseSnapMeta));
   TSDB_CHECK_CODE(code, lino, _error);
@@ -679,15 +658,6 @@
   memcpy((uint8_t *)blkWrapper->data + sizeof(SBseSnapMeta), buf, sizeof(buf));
   blkWrapper->size = len + sizeof(SBseSnapMeta);
 
-=======
-
-  code = blockWrapperResize(blkWrapper, len + sizeof(SBseSnapMeta));
-  TSDB_CHECK_CODE(code, lino, _error);
-
-  memcpy((uint8_t *)blkWrapper->data + sizeof(SBseSnapMeta), buf, sizeof(buf));
-  blkWrapper->size = len + sizeof(SBseSnapMeta);
-
->>>>>>> 75c84182
   addSnapshotMetaToBlock(blkWrapper, p->range, BSE_TABLE_META_SNAP, BSE_TABLE_FOOTER_TYPE, p->timestamp);
 _error:
   if (code != 0) {
@@ -695,7 +665,6 @@
   }
   return code;
 }
-<<<<<<< HEAD
 
 int32_t tableReaderOpen(int64_t timestamp, STableReader **pReader, void *pReaderMgt) {
   char data[TSDB_FILENAME_LEN] = {0};
@@ -737,48 +706,6 @@
 
   *pReader = p;
 
-=======
-int32_t tableReaderOpen(int64_t timestamp, STableReader **pReader, void *pReaderMgt) {
-  char data[TSDB_FILENAME_LEN] = {0};
-  char meta[TSDB_FILENAME_LEN] = {0};
-
-  char dataPath[TSDB_FILENAME_LEN] = {0};
-
-  int32_t code = 0;
-  int32_t lino = 0;
-  int64_t size = 0;
-
-  STableReaderMgt *pMgt = (STableReaderMgt *)pReaderMgt;
-  if (pMgt == NULL) {
-    return TSDB_CODE_INVALID_CFG;
-  }
-
-  SSubTableMgt *pMeta = pMgt->pMgt;
-
-  STableReader *p = taosMemCalloc(1, sizeof(STableReader));
-  if (p == NULL) {
-    TSDB_CHECK_CODE(terrno, lino, _error);
-  }
-  p->timestamp = timestamp;
-  p->blockCap = 1024;
-  p->pReaderMgt = pReaderMgt;
-  bseBuildDataName(timestamp, data);
-  memcpy(p->name, data, strlen(data));
-
-  bseBuildFullName(pMgt->pBse, data, dataPath);
-  code = tableOpenFile(dataPath, 1, &p->pDataFile, &p->fileSize);
-  TSDB_CHECK_CODE(code, lino, _error);
-
-  code = blockWrapperInit(&p->blockWrapper, 1024);
-  TSDB_CHECK_CODE(code, lino, _error);
-
-  bseBuildMetaName(timestamp, meta);
-  code = tableMetaReaderInit(pMeta->pTableMetaMgt->pTableMeta, meta, &p->pMetaReader);
-  TSDB_CHECK_CODE(code, lino, _error);
-
-  *pReader = p;
-
->>>>>>> 75c84182
 _error:
   if (code != 0) {
     tableReaderClose(p);
@@ -786,8 +713,6 @@
   }
   return code;
 }
-<<<<<<< HEAD
-
 void tableReaderShouldPutToCache(STableReader *p, int8_t cache) { p->putInCache = cache; }
 
 int32_t tableReaderGet(STableReader *p, int64_t seq, uint8_t **pValue, int32_t *len) {
@@ -801,21 +726,6 @@
   code = tableMetaReaderLoadBlockMeta(pMeta, seq, &block);
   TSDB_CHECK_CODE(code, lino, _error);
 
-=======
-void tableReaderShouldPutToCache(STableReader *p, int8_t cache) { p->putInCache = cache; }
-
-int32_t tableReaderGet(STableReader *p, int64_t seq, uint8_t **pValue, int32_t *len) {
-  int32_t    lino = 0;
-  int32_t    code = 0;
-  SMetaBlock block = {0};
-
-  STableReaderMgt   *pMgt = (STableReaderMgt *)p->pReaderMgt;
-  SBtableMetaReader *pMeta = p->pMetaReader;
-
-  code = tableMetaReaderLoadBlockMeta(pMeta, seq, &block);
-  TSDB_CHECK_CODE(code, lino, _error);
-
->>>>>>> 75c84182
   SBlockWrapper wrapper = {0};
   SBlkHandle    blkhandle = {.offset = block.offset, .size = block.size, .range = block.range};
 
@@ -836,7 +746,6 @@
 
     SBlock *pBlock = wrapper.data;
     code = blockCachePut(pMgt->pBlockCache, &block.range, pBlock);
-<<<<<<< HEAD
     TSDB_CHECK_CODE(code, lino, _error);
 
   } else {
@@ -998,132 +907,6 @@
   int32_t  code = 0;
   uint8_t *data = (uint8_t *)p->data + p->len;
   int32_t  offset = blkHandleEncode(pInfo, (char *)data);
-=======
-  } else {
-    wrapper.data = pItem->pItem;
-    wrapper.pCachItem = pItem;
-  }
-
-  code = blockSeek(wrapper.data, seq, pValue, len);
-  TSDB_CHECK_CODE(code, lino, _error);
-
-  if (wrapper.pCachItem != NULL) {
-    bseCacheUnrefItem(wrapper.pCachItem);
-  }
-
-_error:
-  if (code != 0) {
-    bseError("failed to get table reader data at line %d since %s", lino, tstrerror(code));
-  }
-  return code;
-}
-int32_t tableReaderGetMeta(STableReader *p, SArray **pMeta) {
-  int32_t code = 0;
-  int32_t lino = 0;
-
-  SArray *pMetaHandle = taosArrayInit(128, sizeof(SBlkHandle));
-  if (pMetaHandle == NULL) {
-    TSDB_CHECK_CODE(code = terrno, lino, _error);
-  }
-
-  code = tableMetaReaderLoadAllDataHandle(p->pMetaReader, pMetaHandle);
-  TSDB_CHECK_CODE(code, lino, _error);
-
-  *pMeta = pMetaHandle;
-
-_error:
-  if (code != 0) {
-    bseError("failed to get table reader meta at lino %d since %s", lino, tstrerror(code));
-  }
-  return code;
-}
-
-void tableReaderClose(STableReader *p) {
-  if (p == NULL) return;
-  int32_t code = 0;
-
-  taosArrayDestroy(p->pMetaHandle);
-
-  if (taosCloseFile(&p->pDataFile) != 0) {
-    bseError("failed to close table reader data file %s", p->name);
-  }
-  tableMetaReaderClose(p->pMetaReader);
-  blockWrapperCleanup(&p->blockWrapper);
-
-  taosMemoryFree(p);
-}
-
-int32_t blockCreate(int32_t cap, SBlock **p) {
-  int32_t code = 0;
-  SBlock *t = taosMemCalloc(1, cap);
-  if (t == NULL) {
-    return terrno;
-  }
-  *p = t;
-  return code;
-}
-
-int32_t blockEsimateSize(SBlock *p, int32_t extra) { return BLOCK_TOTAL_SIZE(p) + extra; }
-
-int32_t blockAppendBatch(SBlock *p, uint8_t *value, int32_t len) {
-  int32_t  code = 0;
-  int32_t  offset = 0;
-  uint8_t *data = (uint8_t *)p->data + p->len;
-  memcpy(data, value, len);
-  p->len += len;
-  return len;
-}
-int32_t blockPut(SBlock *p, int64_t seq, uint8_t *value, int32_t len) {
-  int32_t  code = 0;
-  uint8_t *data = (uint8_t *)p->data + p->len;
-
-  int32_t offset = taosEncodeVariantI64((void **)&data, seq);
-  offset += taosEncodeVariantI32((void **)&data, len);
-  offset += taosEncodeBinary((void **)&data, value, len);
-  p->len += len;
-  return offset;
-}
-void blockClear(SBlock *p) {
-  p->len = 0;
-  p->type = 0;
-  p->data[0] = 0;
-}
-
-int32_t blockSeek(SBlock *p, int64_t seq, uint8_t **pValue, int32_t *len) {
-  int8_t  found = 0;
-  int32_t code = 0;
-  int32_t offset = 0;
-
-  uint8_t *p1 = (uint8_t *)p->data;
-  uint8_t *p2 = p1;
-  while (p2 - p1 < p->len) {
-    int64_t k;
-    int32_t v;
-    p2 = taosDecodeVariantI64(p2, &k);
-    p2 = taosDecodeVariantI32(p2, &v);
-    if (seq == k) {
-      *pValue = taosMemCalloc(1, v);
-      memcpy(*pValue, p2, v);
-      *len = v;
-      found = 1;
-      break;
-    }
-    p2 += v;
-  }
-  if (found == 0) {
-    code = TSDB_CODE_NOT_FOUND;
-  }
-
-  return code;
-}
-
-int8_t blockGetType(SBlock *p) { return p->type; }
-void   blockDestroy(SBlock *pBlock) { taosMemoryFree(pBlock); }
-
-int32_t metaBlockAddIndex(SBlock *p, SBlkHandle *pInfo) {
-  int32_t  code = 0;
-  uint8_t *data = (uint8_t *)p->data + p->len;
-  int32_t  offset = blkHandleEncode(pInfo, (char *)data);
   p->len += offset;
   return offset;
 }
@@ -1137,7 +920,6 @@
   tlen += taosEncodeVariantI64((void **)&p, pHandle->range.eseq);
   return tlen;
 }
-
 int32_t blkHandleDecode(SBlkHandle *pHandle, char *buf) {
   char *p = buf;
   p = taosDecodeVariantU64(p, &pHandle->offset);
@@ -1230,7 +1012,6 @@
   len += taosEncodeVariantI64((void **)&p, pMeta->range.eseq);
   return len;
 }
-
 int32_t metaBlockDecode(SMetaBlock *pMeta, char *buf) {
   char   *p = buf;
   int32_t len = 0;
@@ -1254,137 +1035,6 @@
   int32_t  code = 0;
   uint8_t *data = (uint8_t *)p->data + p->len;
   int32_t  offset = metaBlockDecode(pBlk, (char *)data);
->>>>>>> 75c84182
-  p->len += offset;
-  return offset;
-}
-
-<<<<<<< HEAD
-int32_t blkHandleEncode(SBlkHandle *pHandle, char *buf) {
-  char   *p = buf;
-  int32_t tlen = 0;
-  tlen += taosEncodeVariantU64((void **)&p, pHandle->offset);
-  tlen += taosEncodeVariantU64((void **)&p, pHandle->size);
-  tlen += taosEncodeVariantI64((void **)&p, pHandle->range.sseq);
-  tlen += taosEncodeVariantI64((void **)&p, pHandle->range.eseq);
-  return tlen;
-}
-int32_t blkHandleDecode(SBlkHandle *pHandle, char *buf) {
-  char *p = buf;
-  p = taosDecodeVariantU64(p, &pHandle->offset);
-  p = taosDecodeVariantU64(p, &pHandle->size);
-  p = taosDecodeVariantI64(p, &pHandle->range.sseq);
-  p = taosDecodeVariantI64(p, &pHandle->range.eseq);
-  return p - buf;
-}
-
-// | meta handle | index handle | padding | magic number high | magic number low |
-int32_t footerEncode(STableFooter *pFooter, char *buf) {
-  char   *p = buf;
-  int32_t len = 0;
-  len += blkHandleEncode(pFooter->metaHandle, p + len);
-  len += blkHandleEncode(pFooter->indexHandle, p + len);
-
-  p = buf + kEncodeLen - 8;
-  taosEncodeFixedU32((void **)&p, kMagicNum);
-  taosEncodeFixedU32((void **)&p, kMagicNum);
-  return 0;
-}
-int32_t footerDecode(STableFooter *pFooter, char *buf) {
-  int32_t  code = 0;
-  char    *p = buf;
-  char    *mp = buf + kEncodeLen - 8;
-  uint32_t ml, mh;
-
-  taosDecodeFixedU32(mp, &ml);
-  taosDecodeFixedU32(mp + 4, &mh);
-  if (ml != kMagicNum || mh != kMagicNum) {
-    return TSDB_CODE_FILE_CORRUPTED;
-  }
-
-  int32_t len = blkHandleDecode(pFooter->metaHandle, buf);
-  if (len < 0) {
-    return TSDB_CODE_FILE_CORRUPTED;
-  }
-
-  len = blkHandleDecode(pFooter->indexHandle, buf + len);
-  if (len < 0) {
-    return TSDB_CODE_FILE_CORRUPTED;
-  }
-  return code;
-}
-
-int32_t blockSeekMeta(SBlock *pBlock, int64_t seq, SMetaBlock *pMeta) {
-  int32_t  code = 0;
-  int32_t  len = 0;
-  uint8_t *p = (uint8_t *)pBlock->data;
-
-  while (len < pBlock->len) {
-    SMetaBlock meta = {0};
-    int32_t    offset = metaBlockDecode(&meta, (char *)p);
-    if (seqRangeContains(&meta.range, seq)) {
-      memcpy(pMeta, &meta, sizeof(SMetaBlock));
-      return 0;
-    }
-    len += offset;
-    p += offset;
-  }
-  return TSDB_CODE_NOT_FOUND;
-}
-int32_t blockGetAllMeta(SBlock *pBlock, SArray *pMeta) {
-  int32_t  code = 0;
-  int32_t  len = 0;
-  uint8_t *p = (uint8_t *)pBlock->data;
-
-  while (len < pBlock->len) {
-    SMetaBlock meta = {0};
-    int32_t    offset = metaBlockDecode(&meta, (char *)p);
-    if (taosArrayPush(pMeta, &meta) == NULL) {
-      return terrno;
-    }
-    len += offset;
-    p += offset;
-  }
-
-  return code;
-}
-
-int32_t metaBlockEncode(SMetaBlock *pMeta, char *buf) {
-  char   *p = buf;
-  int32_t len = 0;
-  len += taosEncodeFixedI8((void **)&p, pMeta->type);
-  len += taosEncodeFixedI8((void **)&p, pMeta->version);
-  len += taosEncodeFixedI16((void **)&p, pMeta->reserve);
-  len += taosEncodeVariantI64((void **)&p, pMeta->offset);
-  len += taosEncodeVariantI64((void **)&p, pMeta->size);
-  len += taosEncodeVariantI64((void **)&p, pMeta->range.sseq);
-  len += taosEncodeVariantI64((void **)&p, pMeta->range.eseq);
-  return len;
-}
-int32_t metaBlockDecode(SMetaBlock *pMeta, char *buf) {
-  char   *p = buf;
-  int32_t len = 0;
-  p = taosDecodeFixedI8(p, &pMeta->type);
-  p = taosDecodeFixedI8(p, &pMeta->version);
-  p = taosDecodeFixedI16(p, &pMeta->reserve);
-  p = taosDecodeVariantI64(p, &pMeta->offset);
-  p = taosDecodeVariantI64(p, &pMeta->size);
-  p = taosDecodeVariantI64(p, &pMeta->range.sseq);
-  p = taosDecodeVariantI64(p, &pMeta->range.eseq);
-  return p - buf;
-}
-
-int32_t metaBlockAdd(SBlock *p, SMetaBlock *pBlk) {
-  int32_t  code = 0;
-  uint8_t *data = (uint8_t *)p->data + p->len;
-  int32_t  offset = metaBlockEncode(pBlk, (char *)data);
-  p->len += offset;
-  return offset;
-}
-int32_t metaBlockGet(SBlock *p, SMetaBlock *pBlk) {
-  int32_t  code = 0;
-  uint8_t *data = (uint8_t *)p->data + p->len;
-  int32_t  offset = metaBlockDecode(pBlk, (char *)data);
   p->len += offset;
   return offset;
 }
@@ -1449,70 +1099,9 @@
     bseError("failed to flush table builder at line %d since %s", lino, tstrerror(code));
   } else {
     bseDebug("flush at offset %" PRId64 ", size %d", pHandle->offset, len);
-=======
-int32_t tableFlushBlock(TdFilePtr pFile, SBlkHandle *pHandle, SBlockWrapper *pBlkW, int32_t *nWrite) {
-  int32_t code = 0;
-  int32_t lino = 0;
-
-  SBlock *pBlk = pBlkW->data;
-  if (pBlk->len == 0) {
-    return 0;
-  }
-  int8_t compressType = kNoCompres;
-
-  SBlockWrapper wrapper = {0};
-
-  uint8_t *pWrite = (uint8_t *)pBlk;
-  int32_t  len = BLOCK_TOTAL_SIZE(pBlk);
-
-  BLOCK_SET_COMPRESS_TYPE(pBlk, compressType);
-  BLOCK_SET_ROW_SIZE(pBlk, BLOCK_ROW_SIZE(pBlk));
-
-  if (compressType != kNoCompres) {
-    code = blockWrapperInit(&wrapper, len + 4);
-    TSDB_CHECK_CODE(code, lino, _error);
-
-    int32_t compressSize = wrapper.cap;
-    code = bseCompressData(compressType, pWrite, BLOCK_ROW_SIZE(pBlk), wrapper.data, &compressSize);
-    if (code != 0) {
-      bseWarn("failed to compress data since %s, not set compress", tstrerror(TSDB_CODE_THIRDPARTY_ERROR));
-
-      blockWrapperCleanup(&wrapper);
-      BLOCK_SET_COMPRESS_TYPE(pBlk, kNoCompres);
-      BLOCK_SET_ROW_SIZE(pBlk, BLOCK_ROW_SIZE(pBlk));
-    } else {
-      int32_t rawSize = BLOCK_ROW_SIZE(pBlk);
-      COMREPSS_DATA_SET_TYPE_AND_RAWLEN(wrapper.data, compressSize, compressType, rawSize);
-      len = compressSize + BLOCK_TAIL_LEN;
-
-      pWrite = (uint8_t *)wrapper.data;
-    }
-  }
-
-  code = taosCalcChecksumAppend(0, (uint8_t *)pWrite, len);
-  TSDB_CHECK_CODE(code, lino, _error);
-
-  int64_t n = taosLSeekFile(pFile, pHandle->offset, SEEK_SET);
-  if (n < 0) {
-    TSDB_CHECK_CODE(code = terrno, lino, _error);
-  }
-
-  int32_t nwrite = taosWriteFile(pFile, (uint8_t *)pWrite, len);
-  if (nwrite != len) {
-    code = terrno;
-    TSDB_CHECK_CODE(code, lino, _error);
-  }
-  *nWrite = nwrite;
-  blockWrapperCleanup(&wrapper);
-_error:
-  if (code != 0) {
-    bseError("failed to flush table builder at line %d since %s", lino, tstrerror(code));
-  } else {
-    bseDebug("flush at offset %" PRId64 ", size %d", pHandle->offset, len);
-  }
-  return code;
-}
-
+  }
+  return code;
+}
 int32_t tableLoadBlock(TdFilePtr pFile, SBlkHandle *pHandle, SBlockWrapper *pBlkW) {
   int32_t code = 0;
   int32_t lino = 0;
@@ -1598,27 +1187,8 @@
     if (taosCheckChecksumWhole((uint8_t *)pRead, pHandle->size) != 1) {
       TSDB_CHECK_CODE(code = TSDB_CODE_FILE_CORRUPTED, lino, _error);
     }
->>>>>>> 75c84182
-  }
-  return code;
-}
-int32_t tableLoadBlock(TdFilePtr pFile, SBlkHandle *pHandle, SBlockWrapper *pBlkW) {
-  int32_t code = 0;
-  int32_t lino = 0;
-
-<<<<<<< HEAD
-  code = blockWrapperResize(pBlkW, pHandle->size + 16);
-  TSDB_CHECK_CODE(code, lino, _error);
-
-  SBlock  *pBlk = pBlkW->data;
-  uint8_t *pRead = (uint8_t *)pBlk;
-
-  SBlockWrapper pHelp = {0};
-
-  int64_t n = taosLSeekFile(pFile, pHandle->offset, SEEK_SET);
-  if (n < 0) {
-    TSDB_CHECK_CODE(code = terrno, lino, _error);
-=======
+  }
+
   pBlkW->size = pHandle->size + sizeof(SBseSnapMeta);
 _error:
   if (code != 0) {
@@ -1639,127 +1209,88 @@
 void seqRangeUpdate(SSeqRange *dst, SSeqRange *src) {
   if (dst->sseq == -1) {
     dst->sseq = src->sseq;
->>>>>>> 75c84182
   }
   dst->eseq = src->eseq;
 }
 
-<<<<<<< HEAD
-  int32_t nr = taosReadFile(pFile, pRead, pHandle->size);
-  if (nr != pHandle->size) {
-    TSDB_CHECK_CODE(code = TSDB_CODE_FILE_CORRUPTED, lino, _error);
-=======
 int32_t blockWrapperInit(SBlockWrapper *p, int32_t cap) {
+  int32_t code = 0;
+  int32_t lino = 0;
   p->data = taosMemoryCalloc(1, cap);
   if (p->data == NULL) {
-    return terrno;
-  }
+    TSDB_CHECK_CODE(code = terrno, lino, _error);
+  }
+
+  p->kvSize = 0;
+  p->kvCap = 128;
+  p->kvBuffer = taosMemoryCalloc(1, p->kvCap);
+  if (p->kvBuffer == NULL) {
+    TSDB_CHECK_CODE(code = terrno, lino, _error);
+  }
+
+  SBlock *block = (SBlock *)p->data;
+  block->offset = 0;
+  block->version = 0;
   p->cap = cap;
-  return 0;
+_error:
+  if (code != 0) {
+    blockWrapperCleanup(p);
+  }
+  return code;
+}
+int32_t blockWrapperPushMeta(SBlockWrapper *p, int64_t seq, uint8_t *value, int32_t len) {
+  int32_t code = 0;
+  if ((p->kvSize + 12) > p->kvCap) {
+    if (p->kvCap == 0) {
+      p->kvCap = 128;
+    } else {
+      p->kvCap *= 2;
+    }
+
+    void *data = taosMemoryRealloc(p->kvBuffer, p->kvCap);
+    if (data == NULL) {
+      return terrno;
+    }
+    p->kvBuffer = data;
+  }
+  uint8_t *data = (uint8_t *)p->kvBuffer + p->kvSize;
+  p->kvSize += taosEncodeVariantI64((void **)&data, seq);
+  p->kvSize += taosEncodeVariantI32((void **)&data, len);
+  return code;
+}
+
+void blockWrapperClearMeta(SBlockWrapper *p) {
+  if (p->kvBuffer != NULL) {
+    taosMemoryFree(p->kvBuffer);
+  }
+  p->kvSize = 0;
+  p->kvCap = 0;
 }
 
 void blockWrapperCleanup(SBlockWrapper *p) {
   if (p->data != NULL) {
     taosMemoryFree(p->data);
     p->data = NULL;
->>>>>>> 75c84182
-  }
+  }
+  p->kvSize = 0;
+  taosMemoryFreeClear(p->kvBuffer);
   p->cap = 0;
 }
 
-<<<<<<< HEAD
-  if (taosCheckChecksumWhole((uint8_t *)pRead, pHandle->size) != 1) {
-    TSDB_CHECK_CODE(code = TSDB_CODE_FILE_CORRUPTED, lino, _error);
-  }
-  uint8_t compressType = 0;
-  int32_t rawSize = 0;
-
-  COMPRESS_DATA_GET_TYPE_AND_RAWLEN(pRead, pHandle->size, compressType, rawSize);
-
-  if (compressType != kNoCompres) {
-    code = blockWrapperInit(&pHelp, rawSize);
-    TSDB_CHECK_CODE(code, lino, _error);
-
-    int32_t unCompressSize = pHelp.cap;
-    code = bseDecompressData(compressType, pRead, pHandle->size - BLOCK_TAIL_LEN, pHelp.data, &unCompressSize);
-    if (code != 0) {
-      TSDB_CHECK_CODE(code = TSDB_CODE_FILE_CORRUPTED, lino, _error);
-    }
-
-    SBlock *p = pHelp.data;
-    if (BLOCK_ROW_SIZE_OFFSET(p) != unCompressSize) {
-      TSDB_CHECK_CODE(code = TSDB_CODE_FILE_CORRUPTED, lino, _error);
-    }
-    blockWrapperCleanup(pBlkW);
-
-    blockWrapperTransfer(pBlkW, &pHelp);
-
-  } else {
-    if (pBlk->len != (pHandle->size - BLOCK_TAIL_LEN - sizeof(SBlock))) {
-      TSDB_CHECK_CODE(code = TSDB_CODE_FILE_CORRUPTED, lino, _error);
-    }
-  }
-_error:
-  if (code != 0) {
-    bseError("failed to load block at lino %d since %s, read at offset %" PRId64 ", size:%" PRId64 "", lino,
-             tstrerror(code), pHandle->offset, pHandle->size);
-  } else {
-    bseDebug("read at offset %" PRId64 ", size %" PRId64 "", pHandle->offset, pHandle->size);
-  }
-
-  blockWrapperCleanup(&pHelp);
-  return code;
-}
-int32_t tableLoadRawBlock(TdFilePtr pFile, SBlkHandle *pHandle, SBlockWrapper *pBlkW, int8_t checkSum) {
-  int32_t code = 0;
-  int32_t lino = 0;
-
-  SBlock  *pBlk = pBlkW->data;
-  uint8_t *pRead = (uint8_t *)pBlk + sizeof(SBseSnapMeta);
-
-  int64_t n = taosLSeekFile(pFile, pHandle->offset, SEEK_SET);
-  if (n < 0) {
-    TSDB_CHECK_CODE(code = terrno, lino, _error);
-  }
-
-  int32_t nr = taosReadFile(pFile, pRead, pHandle->size);
-  if (nr != pHandle->size) {
-    TSDB_CHECK_CODE(code = TSDB_CODE_FILE_CORRUPTED, lino, _error);
-  }
-
-  if (checkSum) {
-    if (taosCheckChecksumWhole((uint8_t *)pRead, pHandle->size) != 1) {
-      TSDB_CHECK_CODE(code = TSDB_CODE_FILE_CORRUPTED, lino, _error);
-    }
-  }
-
-  pBlkW->size = pHandle->size + sizeof(SBseSnapMeta);
-_error:
-  if (code != 0) {
-    bseError("failed to load block at lino %d since %s", lino, tstrerror(code));
-  }
-  return code;
-}
-
-int8_t seqRangeContains(SSeqRange *p, int64_t seq) { return seq >= p->sseq && seq <= p->eseq; }
-
-void seqRangeReset(SSeqRange *p) {
-  p->sseq = -1;
-  p->eseq = -1;
-}
-
-int8_t seqRangeIsGreater(SSeqRange *p, int64_t seq) { return seq > p->eseq; }
-
-void seqRangeUpdate(SSeqRange *dst, SSeqRange *src) {
-  if (dst->sseq == -1) {
-    dst->sseq = src->sseq;
-=======
 void blockWrapperTransfer(SBlockWrapper *dst, SBlockWrapper *src) {
   if (dst == NULL || src == NULL) {
     return;
   }
   dst->data = src->data;
   dst->cap = src->cap;
+
+  dst->kvBuffer = src->kvBuffer;
+  dst->kvSize = src->kvSize;
+  dst->kvCap = src->kvCap;
+
+  src->kvBuffer = NULL;
+  src->kvSize = 0;
+  src->kvCap = 0;
 
   src->data = NULL;
   src->cap = 0;
@@ -1787,7 +1318,7 @@
     return;
   }
   SBlock *block = (SBlock *)p->data;
-
+  p->kvSize = 0;
   p->size = 0;
   blockClear(block);
 }
@@ -1832,10 +1363,7 @@
     if (p->pMetaHandle == NULL) {
       TSDB_CHECK_CODE(code = terrno, lino, _error);
     }
-
     code = tableMetaReaderLoadMetaHandle(p->pTableReader->pMetaReader, p->pMetaHandle);
-    TSDB_CHECK_CODE(code, lino, _error);
-
   } else {
     p->isOver = 1;
   }
@@ -1911,19 +1439,8 @@
     pIter->blockType = BSE_TABLE_END_TYPE;
   } else if (pIter->blockType == BSE_TABLE_END_TYPE) {
     pIter->isOver = 1;
->>>>>>> 75c84182
-  }
-  dst->eseq = src->eseq;
-}
-
-<<<<<<< HEAD
-int32_t blockWrapperInit(SBlockWrapper *p, int32_t cap) {
-  int32_t code = 0;
-  int32_t lino = 0;
-  p->data = taosMemoryCalloc(1, cap);
-  if (p->data == NULL) {
-    TSDB_CHECK_CODE(code = terrno, lino, _error);
-=======
+  }
+
 _error:
   if (code != 0) {
     bseError("failed to load block since %s", tstrerror(code));
@@ -1934,63 +1451,10 @@
     updateSnapshotMeta(&pIter->blockWrapper, range, pIter->fileType, pIter->blockType, snapMeta.timestamp);
     *pValue = pIter->blockWrapper.data;
     *len = pIter->blockWrapper.size;
->>>>>>> 75c84182
-  }
-  return code;
-}
-
-<<<<<<< HEAD
-  p->kvSize = 0;
-  p->kvCap = 128;
-  p->kvBuffer = taosMemoryCalloc(1, p->kvCap);
-  if (p->kvBuffer == NULL) {
-    TSDB_CHECK_CODE(code = terrno, lino, _error);
-  }
-
-  SBlock *block = (SBlock *)p->data;
-  block->offset = 0;
-  block->version = 0;
-  p->cap = cap;
-_error:
-  if (code != 0) {
-    blockWrapperCleanup(p);
-  }
-  return code;
-}
-int32_t blockWrapperPushMeta(SBlockWrapper *p, int64_t seq, uint8_t *value, int32_t len) {
-  int32_t code = 0;
-  if ((p->kvSize + 12) > p->kvCap) {
-    if (p->kvCap == 0) {
-      p->kvCap = 128;
-    } else {
-      p->kvCap *= 2;
-    }
-
-    void *data = taosMemoryRealloc(p->kvBuffer, p->kvCap);
-    if (data == NULL) {
-      return terrno;
-    }
-    p->kvBuffer = data;
-  }
-  uint8_t *data = (uint8_t *)p->kvBuffer + p->kvSize;
-  p->kvSize += taosEncodeVariantI64((void **)&data, seq);
-  p->kvSize += taosEncodeVariantI32((void **)&data, len);
-  return code;
-}
-
-void blockWrapperClearMeta(SBlockWrapper *p) {
-  if (p->kvBuffer != NULL) {
-    taosMemoryFree(p->kvBuffer);
-  }
-  p->kvSize = 0;
-  p->kvCap = 0;
-}
-
-void blockWrapperCleanup(SBlockWrapper *p) {
-  if (p->data != NULL) {
-    taosMemoryFree(p->data);
-    p->data = NULL;
-=======
+  }
+  return code;
+}
+
 int8_t tableReaderIterValid(STableReaderIter *pIter) { return pIter->isOver == 0; }
 
 int32_t bseReadCurrentSnap(SBse *pBse, uint8_t **pValue, int32_t *len) {
@@ -2018,83 +1482,16 @@
   pCurrent = (uint8_t *)taosMemoryCalloc(1, sizeof(SBseSnapMeta) + sz);
   if (pCurrent == NULL) {
     TSDB_CHECK_CODE(code = terrno, lino, _error);
->>>>>>> 75c84182
-  }
-  p->kvSize = 0;
-  taosMemoryFreeClear(p->kvBuffer);
-  p->cap = 0;
-}
-
-<<<<<<< HEAD
-void blockWrapperTransfer(SBlockWrapper *dst, SBlockWrapper *src) {
-  if (dst == NULL || src == NULL) {
-    return;
-=======
+  }
+
   int64_t nread = taosReadFile(fd, pCurrent + sizeof(SBseSnapMeta), sz);
   if (nread != sz) {
     TSDB_CHECK_CODE(code = terrno, lino, _error);
   }
   if (taosCloseFile(&fd) != 0) {
     TSDB_CHECK_CODE(code = terrno, lino, _error);
->>>>>>> 75c84182
-  }
-  dst->data = src->data;
-  dst->cap = src->cap;
-
-<<<<<<< HEAD
-  dst->kvBuffer = src->kvBuffer;
-  dst->kvSize = src->kvSize;
-  dst->kvCap = src->kvCap;
-
-  src->kvBuffer = NULL;
-  src->kvSize = 0;
-  src->kvCap = 0;
-
-  src->data = NULL;
-  src->cap = 0;
-}
-
-int32_t blockWrapperResize(SBlockWrapper *p, int32_t newCap) {
-  if (p->cap < newCap) {
-    int32_t cap = p->cap;
-    if (cap == 0) cap = 1024;
-    while (cap < newCap) {
-      cap = cap * 2;
-    }
-    void *data = taosMemoryRealloc(p->data, cap);
-    if (data == NULL) {
-      return terrno;
-    }
-    p->data = data;
-    p->cap = cap;
-  }
-  return 0;
-}
-
-void blockWrapperClear(SBlockWrapper *p) {
-  if (p->data == NULL) {
-    return;
-  }
-  SBlock *block = (SBlock *)p->data;
-  p->kvSize = 0;
-  p->size = 0;
-  blockClear(block);
-}
-
-void blockWrapperSetType(SBlockWrapper *p, int8_t type) {
-  SBlock *block = (SBlock *)p->data;
-  block->type = type;
-}
-
-int32_t tableReaderIterInit(int64_t timestamp, int8_t type, STableReaderIter **ppIter, SBse *pBse) {
-  int32_t    code = 0;
-  int32_t    lino = 0;
-  STableMgt *pTableMgt = pBse->pTableMgt;
-
-  STableReaderIter *p = taosMemCalloc(1, sizeof(STableReaderIter));
-  if (p == NULL) {
-    return terrno;
-=======
+  }
+
   SBseSnapMeta *pMeta = (SBseSnapMeta *)(pCurrent);
   pMeta->fileType = BSE_CURRENT_SNAP;
 
@@ -2178,31 +1575,10 @@
     return 1;
   } else if (p1->seq < p2->seq) {
     return -1;
->>>>>>> 75c84182
   }
   return 0;
 }
 
-<<<<<<< HEAD
-  p->timestamp = timestamp;
-  SSubTableMgt *retentionMgt = NULL;
-
-  code = createSubTableMgt(timestamp, 1, pBse->pTableMgt, &retentionMgt);
-  TSDB_CHECK_CODE(code, lino, _error);
-
-  p->pSubMgt = retentionMgt;
-
-  code = tableReaderOpen(timestamp, &p->pTableReader, retentionMgt->pReaderMgt);
-  TSDB_CHECK_CODE(code, lino, _error);
-
-  tableReaderShouldPutToCache(p->pTableReader, 0);
-
-  p->blockIndex = 0;
-  p->blockType = type;
-
-  if (p->blockType == BSE_TABLE_DATA_TYPE) {
-    code = tableReaderGetMeta(p->pTableReader, &p->pMetaHandle);
-=======
 int32_t blockWithMetaSeek(SBlockWithMeta *p, int64_t seq, uint8_t **pValue, int32_t *len) {
   int32_t         code = 0;
   SBlockIndexMeta key = {.seq = seq, .offset = 0};
@@ -2236,261 +1612,6 @@
 
   SBTableMeta *p = taosMemCalloc(1, sizeof(SBTableMeta));
   if (p == NULL) {
->>>>>>> 75c84182
-    TSDB_CHECK_CODE(code, lino, _error);
-  }
-
-<<<<<<< HEAD
-  } else if (p->blockType == BSE_TABLE_META_TYPE) {
-    p->pMetaHandle = taosArrayInit(8, sizeof(SBlkHandle));
-    if (p->pMetaHandle == NULL) {
-      TSDB_CHECK_CODE(code = terrno, lino, _error);
-    }
-    code = tableMetaReaderLoadMetaHandle(p->pTableReader->pMetaReader, p->pMetaHandle);
-  } else {
-    p->isOver = 1;
-  }
-  *ppIter = p;
-
-_error:
-  if (code != 0) {
-    bseError("failed to init table reader iter since %s", tstrerror(code));
-    tableReaderIterDestroy(p);
-  }
-  return code;
-}
-
-int32_t tableReaderIterNext(STableReaderIter *pIter, uint8_t **pValue, int32_t *len) {
-  int32_t      code = 0;
-  int32_t      lino = 0;
-  SBseSnapMeta snapMeta = {0};
-  snapMeta.range.sseq = -1;
-  snapMeta.range.eseq = -1;
-  snapMeta.timestamp = pIter->timestamp;
-  snapMeta.fileType = pIter->fileType;
-  snapMeta.blockType = pIter->blockType;
-
-  if (pIter->blockType == BSE_TABLE_DATA_TYPE) {
-    SBlkHandle *pHandle = NULL;
-    if (pIter->blockIndex >= taosArrayGetSize(pIter->pMetaHandle)) {
-      taosArrayDestroy(pIter->pMetaHandle);
-      pIter->pMetaHandle = NULL;
-      pIter->blockIndex = 0;
-      pIter->isOver = 1;
-      return 0;
-    } else {
-      pHandle = taosArrayGet(pIter->pMetaHandle, pIter->blockIndex);
-      bseDebug("file type %d, block type: %d,block index %d, offset %" PRId64 ", size %" PRId64 ", range [%" PRId64
-               ", %" PRId64 "]",
-               pIter->fileType, pIter->blockType, pIter->blockIndex, pHandle->offset, pHandle->size,
-               pHandle->range.sseq, pHandle->range.eseq);
-      code = tableReaderLoadRawBlock(pIter->pTableReader, pHandle, &pIter->blockWrapper);
-      TSDB_CHECK_CODE(code, lino, _error);
-
-      pIter->blockIndex++;
-    }
-
-  } else if (pIter->blockType == BSE_TABLE_META_TYPE) {
-    SBlkHandle *pHandle = NULL;
-    if (pIter->blockIndex >= taosArrayGetSize(pIter->pMetaHandle)) {
-      taosArrayDestroy(pIter->pMetaHandle);
-      pIter->pMetaHandle = NULL;
-      pIter->blockIndex = 0;
-      pIter->blockType = BSE_TABLE_META_INDEX_TYPE;
-    } else {
-      pHandle = taosArrayGet(pIter->pMetaHandle, pIter->blockIndex);
-
-      bseDebug("file type %d, block type: %d,block index %d, offset %" PRId64 ", size %" PRId64 ", range [%" PRId64
-               ", %" PRId64 "]",
-               pIter->fileType, pIter->blockType, pIter->blockIndex, pHandle->offset, pHandle->size,
-               pHandle->range.sseq, pHandle->range.eseq);
-      code = tableReaderLoadRawMeta(pIter->pTableReader, pHandle, &pIter->blockWrapper);
-      TSDB_CHECK_CODE(code, lino, _error);
-      pIter->blockIndex++;
-    }
-  }
-
-  if (pIter->blockType == BSE_TABLE_META_INDEX_TYPE) {
-    code = tableReaderLoadRawMetaIndex(pIter->pTableReader, &pIter->blockWrapper);
-    TSDB_CHECK_CODE(code, lino, _error);
-
-    pIter->blockType = BSE_TABLE_FOOTER_TYPE;
-  } else if (pIter->blockType == BSE_TABLE_FOOTER_TYPE) {
-    code = tableReaderLoadRawFooter(pIter->pTableReader, &pIter->blockWrapper);
-    TSDB_CHECK_CODE(code, lino, _error);
-
-    pIter->blockType = BSE_TABLE_END_TYPE;
-  } else if (pIter->blockType == BSE_TABLE_END_TYPE) {
-    pIter->isOver = 1;
-  }
-
-_error:
-  if (code != 0) {
-    bseError("failed to load block since %s", tstrerror(code));
-    pIter->isOver = 1;
-  }
-  SSeqRange range = {0};
-  if (pIter->blockWrapper.data != NULL) {
-    updateSnapshotMeta(&pIter->blockWrapper, range, pIter->fileType, pIter->blockType, snapMeta.timestamp);
-    *pValue = pIter->blockWrapper.data;
-    *len = pIter->blockWrapper.size;
-  }
-  return code;
-}
-
-int8_t tableReaderIterValid(STableReaderIter *pIter) { return pIter->isOver == 0; }
-
-int32_t bseReadCurrentSnap(SBse *pBse, uint8_t **pValue, int32_t *len) {
-  int32_t   code = 0;
-  char      path[128] = {0};
-  int32_t   lino = 0;
-  TdFilePtr fd = NULL;
-  int64_t   sz = 0;
-  char      name[TSDB_FILENAME_LEN] = {0};
-
-  uint8_t *pCurrent = NULL;
-
-  bseBuildCurrentName(pBse, name);
-  if (taosCheckExistFile(name) == 0) {
-    bseInfo("vgId:%d, no current meta file found, skip recover", BSE_VGID(pBse));
-    return 0;
-  }
-  code = taosStatFile(name, &sz, NULL, NULL);
-  TSDB_CHECK_CODE(code, lino, _error);
-
-  fd = taosOpenFile(name, TD_FILE_READ);
-  if (fd == NULL) {
-    TSDB_CHECK_CODE(code = terrno, lino, _error);
-  }
-  pCurrent = (uint8_t *)taosMemoryCalloc(1, sizeof(SBseSnapMeta) + sz);
-  if (pCurrent == NULL) {
-    TSDB_CHECK_CODE(code = terrno, lino, _error);
-  }
-
-  int64_t nread = taosReadFile(fd, pCurrent + sizeof(SBseSnapMeta), sz);
-  if (nread != sz) {
-    TSDB_CHECK_CODE(code = terrno, lino, _error);
-  }
-  taosCloseFile(&fd);
-
-  SBseSnapMeta *pMeta = (SBseSnapMeta *)(pCurrent);
-  pMeta->fileType = BSE_CURRENT_SNAP;
-
-  *pValue = pCurrent;
-
-  *len = sz + sizeof(SBseSnapMeta);
-_error:
-  if (code != 0) {
-    bseError("vgId:%d, failed to read current at line %d since %s", BSE_VGID(pBse), lino, tstrerror(code));
-    taosCloseFile(&fd);
-    taosMemoryFree(pCurrent);
-  }
-  return code;
-}
-
-void tableReaderIterDestroy(STableReaderIter *pIter) {
-  if (pIter == NULL) return;
-
-  taosArrayDestroy(pIter->pMetaHandle);
-  tableReaderClose(pIter->pTableReader);
-  blockWrapperCleanup(&pIter->blockWrapper);
-  destroySubTableMgt(pIter->pSubMgt);
-  taosMemoryFree(pIter);
-}
-
-int32_t blockWithMetaInit(SBlock *pBlock, SBlockWithMeta **pMeta) {
-  int32_t code = 0;
-  int32_t lino = 0;
-
-  SBlockWithMeta *p = taosMemCalloc(1, sizeof(SBlockWithMeta));
-  if (p == NULL) {
-    return terrno;
-  }
-  p->pBlock = pBlock;
-  p->pMeta = taosArrayInit(8, sizeof(SBlockIndexMeta));
-  if (p->pMeta == NULL) {
-    TSDB_CHECK_CODE(code = terrno, lino, _error);
-  }
-
-  uint8_t *p1 = (uint8_t *)pBlock->data;
-  uint8_t *p2 = (uint8_t *)p1;
-  while (p2 - p1 < pBlock->len) {
-    int64_t         k;
-    int32_t         vlen = 0;
-    SBlockIndexMeta meta = {0};
-    int32_t         offset = 0;
-    p2 = taosDecodeVariantI64((void **)p2, &k);
-    offset = p2 - p1;
-    p2 = taosDecodeVariantI32((void **)p2, &vlen);
-
-    meta.seq = k;
-    meta.offset = offset;
-    if (taosArrayPush(p->pMeta, &meta) == NULL) {
-      TSDB_CHECK_CODE(code = terrno, lino, _error);
-    }
-    p2 += vlen;
-  }
-
-  *pMeta = p;
-_error:
-  if (code != 0) {
-    bseError("failed to init block with meta since %s", tstrerror(code));
-    blockWithMetaCleanup(p);
-  }
-  return code;
-}
-
-int32_t blockWithMetaCleanup(SBlockWithMeta *p) {
-  if (p == NULL) return 0;
-  taosArrayDestroy(p->pMeta);
-  taosMemoryFree(p);
-  return 0;
-}
-
-int comprareFunc(const void *pLeft, const void *pRight) {
-  SBlockIndexMeta *p1 = (SBlockIndexMeta *)pLeft;
-  SBlockIndexMeta *p2 = (SBlockIndexMeta *)pRight;
-  if (p1->seq > p2->seq) {
-    return 1;
-  } else if (p1->seq < p2->seq) {
-    return -1;
-  }
-  return 0;
-}
-
-int32_t blockWithMetaSeek(SBlockWithMeta *p, int64_t seq, uint8_t **pValue, int32_t *len) {
-  int32_t         code = 0;
-  SBlockIndexMeta key = {.seq = seq, .offset = 0};
-  int32_t         idx = taosArraySearchIdx(p->pMeta, &seq, comprareFunc, TD_EQ);
-  if (idx < 0) {
-    return TSDB_CODE_NOT_FOUND;
-  }
-  SBlockIndexMeta *pMeta = taosArrayGet(p->pMeta, idx);
-  if (pMeta == NULL) {
-    return TSDB_CODE_NOT_FOUND;
-  }
-
-  uint8_t *data = (uint8_t *)p->pBlock->data + pMeta->offset;
-
-  data = taosDecodeVariantI32((void *)data, len);
-  if (*len <= 0) {
-    return TSDB_CODE_NOT_FOUND;
-  }
-  *pValue = taosMemCalloc(1, *len);
-  if (*pValue == NULL) {
-    return terrno;
-  }
-  memcpy(*pValue, data, *len);
-
-  return code;
-}
-
-int32_t tableMetaOpen(char *name, SBTableMeta **pMeta, void *pMetaMgt) {
-  int32_t code = 0;
-  int32_t lino = 0;
-
-  SBTableMeta *p = taosMemCalloc(1, sizeof(SBTableMeta));
-  if (p == NULL) {
     TSDB_CHECK_CODE(code, lino, _error);
   }
 
@@ -2545,58 +1666,6 @@
 
     if (pIter->isOver) {
       break;
-=======
-  if (name != NULL) {
-    memcpy(p->name, name, strlen(name) + 1);
-  }
-  p->pBse = ((STableMetaMgt *)pMetaMgt)->pBse;
-
-  p->blockCap = BSE_BLOCK_SIZE((SBse *)p->pBse);
-
-  *pMeta = p;
-_error:
-  if (code != 0) {
-    bseError("failed to open table meta %s at line %d since %s", name, lino, tstrerror(code));
-    tableMetaClose(p);
-  }
-
-  return code;
-}
-
-int32_t tableMetaCommit(SBTableMeta *pMeta, SArray *pBlock) {
-  int32_t                code = 0;
-  int32_t                lino = 0;
-  SBtableMetaWriter     *pWriter = NULL;
-  SBtableMetaReader     *pReader = NULL;
-  SBtableMetaReaderIter *pIter = NULL;
-
-  char tempMetaName[TSDB_FILENAME_LEN] = {0};
-  char metaName[TSDB_FILENAME_LEN] = {0};
-
-  char tempMetaPath[TSDB_FILENAME_LEN] = {0};
-  char metaPath[TSDB_FILENAME_LEN] = {0};
-
-  bseBuildTempMetaName(pMeta->timestamp, tempMetaName);
-  bseBuildMetaName(pMeta->timestamp, metaName);
-
-  code = tableMetaWriterInit(pMeta, tempMetaName, &pWriter);
-  TSDB_CHECK_CODE(code, lino, _error);
-
-  code = tableMetaReaderInit(pMeta, metaName, &pReader);
-  TSDB_CHECK_CODE(code, lino, _error);
-
-  code = tableMetaReaderOpenIter(pReader, &pIter);
-  TSDB_CHECK_CODE(code, lino, _error);
-
-  while (!pIter->isOver) {
-    SBlkHandle    blkHandle = {0};
-    SBlockWrapper wrapper;
-
-    code = tableMetaReaderIterNext(pIter, &wrapper, &blkHandle);
-    TSDB_CHECK_CODE(code, lino, _error);
-
-    if (pIter->isOver) {
-      break;
     }
 
     blockWrapperSetType(&wrapper, BSE_TABLE_META_TYPE);
@@ -2684,100 +1753,6 @@
 
     if (range.sseq == -1) {
       range.sseq = pBlk->range.sseq;
->>>>>>> 75c84182
-    }
-    range.eseq = pBlk->range.eseq;
-  }
-  if (offset == 0) {
-    return 0;
-  }
-
-<<<<<<< HEAD
-    blockWrapperSetType(&wrapper, BSE_TABLE_META_TYPE);
-
-    code = tableMetaWriteAppendRawBlock(pWriter, &wrapper, &blkHandle);
-    TSDB_CHECK_CODE(code, lino, _error);
-
-    seqRangeUpdate(&pMeta->range, &blkHandle.range);
-  }
-
-  code = tableMetaWriterAppendBlock(pWriter, pBlock);
-  TSDB_CHECK_CODE(code, lino, _error);
-
-  code = tableMetaWriterCommit(pWriter);
-  TSDB_CHECK_CODE(code, lino, _error);
-
-  tableMetaWriterClose(pWriter);
-  tableMetaReaderClose(pReader);
-
-  pWriter = NULL;
-  pReader = NULL;
-
-  bseBuildFullName(pMeta->pBse, tempMetaName, tempMetaPath);
-  bseBuildFullName(pMeta->pBse, metaName, metaPath);
-
-  code = taosRenameFile(tempMetaPath, metaPath);
-  TSDB_CHECK_CODE(code, lino, _error);
-
-_error:
-  if (code != 0) {
-    bseError("failed to commit table meta %s at line %d since %s", pMeta->name, lino, tstrerror(code));
-  }
-  tableMetaReaderIterClose(pIter);
-  tableMetaWriterClose(pWriter);
-  tableMetaReaderClose(pReader);
-
-  return code;
-}
-int32_t tableMetaWriterAppendBlock(SBtableMetaWriter *pMeta, SArray *pBlock) {
-  int32_t code = 0;
-  if (taosArrayAddAll(pMeta->pBlock, pBlock) == NULL) {
-    return terrno;
-  }
-  return code;
-}
-
-int32_t tableMetaWriterFlushBlock(SBtableMetaWriter *pMeta) {
-  int32_t   code = 0;
-  int32_t   lino = 0;
-  SSeqRange range = {.sseq = -1, .eseq = -1};
-
-  int64_t offset = 0;
-  int32_t nWrite = 0;
-  int32_t size = pMeta->blockCap;
-
-  blockWrapperClear(&pMeta->blockWrapper);
-  code = blockWrapperResize(&pMeta->blockWrapper, size);
-  TSDB_CHECK_CODE(code, lino, _error);
-
-  for (int32_t i = 0; i < taosArrayGetSize(pMeta->pBlock); i++) {
-    SMetaBlock *pBlk = taosArrayGet(pMeta->pBlock, i);
-    if (blockEsimateSize(pMeta->blockWrapper.data, sizeof(SMetaBlock)) >= pMeta->blockCap) {
-      SBlkHandle handle = {.offset = pMeta->offset, .size = offset, .range = range};
-
-      blockWrapperSetType(&pMeta->blockWrapper, BSE_TABLE_META_TYPE);
-
-      code = tableFlushBlock(pMeta->pFile, &handle, &pMeta->blockWrapper, &nWrite);
-      TSDB_CHECK_CODE(code, lino, _error);
-
-      pMeta->offset += nWrite;
-      handle.size = nWrite;
-
-      blockWrapperClear(&pMeta->blockWrapper);
-      code = blockWrapperResize(&pMeta->blockWrapper, size);
-      TSDB_CHECK_CODE(code, lino, _error);
-
-      if (taosArrayPush(pMeta->pBlkHandle, &handle) == NULL) {
-        TSDB_CHECK_CODE(code = terrno, lino, _error);
-      }
-      range.sseq = -1;
-      offset = 0;
-    }
-
-    offset += metaBlockAdd(pMeta->blockWrapper.data, pBlk);
-
-    if (range.sseq == -1) {
-      range.sseq = pBlk->range.sseq;
     }
     range.eseq = pBlk->range.eseq;
   }
@@ -2830,52 +1805,6 @@
     blkHandleSize += metaBlockAddIndex(pMeta->blockWrapper.data, pHandle);
 
     seqRangeUpdate(&range, &pHandle->range);
-=======
-  blockWrapperSetType(&pMeta->blockWrapper, BSE_TABLE_META_TYPE);
-
-  SBlkHandle handle = {.offset = pMeta->offset, .size = offset, .range = range};
-  code = tableFlushBlock(pMeta->pFile, &handle, &pMeta->blockWrapper, &nWrite);
-  TSDB_CHECK_CODE(code, lino, _error);
-
-  pMeta->offset += nWrite;
-  handle.size = nWrite;
-
-  if (taosArrayPush(pMeta->pBlkHandle, &handle) == NULL) {
-    TSDB_CHECK_CODE(code = terrno, lino, _error);
-  }
-_error:
-  if (code != 0) {
-    bseError("failed to flush table meta %s at line %d since %s", pMeta->name, 0, tstrerror(code));
-    tableMetaWriterClose(pMeta);
-  }
-  return code;
-}
-
-int32_t tableMetaWriterFlushIndex(SBtableMetaWriter *pMeta) {
-  int32_t code = 0;
-  int32_t lino = 0;
-
-  int32_t nWrite = 0;
-  int64_t lastOffset = pMeta->offset;
-  int32_t blkHandleSize = 0;
-
-  int32_t extra = 8;
-  int32_t size = taosArrayGetSize(pMeta->pBlkHandle) * sizeof(SBlkHandle);
-
-  SSeqRange range = {-1, -1};
-
-  blockWrapperClear(&pMeta->blockWrapper);
-  code = blockWrapperResize(&pMeta->blockWrapper, size + extra);
-  TSDB_CHECK_CODE(code, lino, _error);
-
-  for (int32_t i = 0; i < taosArrayGetSize(pMeta->pBlkHandle); i++) {
-    SBlkHandle *pHandle = taosArrayGet(pMeta->pBlkHandle, i);
-    if (pHandle == NULL) {
-      TSDB_CHECK_CODE(code = TSDB_CODE_FILE_CORRUPTED, lino, _error);
-    }
-    blkHandleSize += metaBlockAddIndex(pMeta->blockWrapper.data, pHandle);
-
-    seqRangeUpdate(&range, &pHandle->range);
   }
 
   blockWrapperSetType(&pMeta->blockWrapper, BSE_TABLE_META_INDEX_TYPE);
@@ -2917,7 +1846,6 @@
 _error:
   if (code != 0) {
     bseError("failed to add footer to table builder at line %d since %s", lino, tstrerror(code));
->>>>>>> 75c84182
   }
   return code;
 }
@@ -2925,42 +1853,6 @@
   int32_t code = 0;
   int32_t lino = 0;
 
-<<<<<<< HEAD
-  blockWrapperSetType(&pMeta->blockWrapper, BSE_TABLE_META_INDEX_TYPE);
-
-  SBlkHandle handle = {.offset = lastOffset, .size = blkHandleSize, .range = range};
-  code = tableFlushBlock(pMeta->pFile, &handle, &pMeta->blockWrapper, &nWrite);
-  TSDB_CHECK_CODE(code, lino, _error);
-
-  SBlkHandle metaHandle = {.offset = pMeta->offset, .size = nWrite, .range = range};
-  SBlkHandle indexHandle = {.offset = pMeta->offset + nWrite, .size = 0, .range = range};
-  pMeta->offset += nWrite;
-
-  memcpy(pMeta->footer.metaHandle, &metaHandle, sizeof(SBlkHandle));
-  memcpy(pMeta->footer.indexHandle, &metaHandle, sizeof(SBlkHandle));
-_error:
-  if (code != 0) {
-    bseError("failed to build table meta index at line %d since %s", lino, tstrerror(code));
-  }
-  return code;
-}
-
-int32_t tableMetaWriterFlushFooter(SBtableMetaWriter *p) {
-  char buf[kEncodeLen] = {0};
-
-  int32_t code = 0;
-  int32_t lino = 0;
-
-  code = footerEncode(&p->footer, buf);
-  TSDB_CHECK_CODE(code, lino, _error);
-
-  p->offset += sizeof(buf);
-
-  int32_t nwrite = taosWriteFile(p->pFile, buf, sizeof(buf));
-  if (nwrite != sizeof(buf)) {
-    code = terrno;
-    TSDB_CHECK_CODE(code, lino, _error);
-=======
   code = tableMetaWriterFlushBlock(pMeta);
   TSDB_CHECK_CODE(code, lino, _error);
 
@@ -2993,54 +1885,6 @@
   if (code != 0) {
     bseError("failed to append block to table meta %s at line %d since %s", pMeta->name, lino, tstrerror(code));
     tableMetaWriterClose(pMeta);
->>>>>>> 75c84182
-  }
-  return code;
-}
-
-<<<<<<< HEAD
-_error:
-  if (code != 0) {
-    bseError("failed to add footer to table builder at line %d since %s", lino, tstrerror(code));
-  }
-  return code;
-}
-int32_t tableMetaWriterCommit(SBtableMetaWriter *pMeta) {
-  int32_t code = 0;
-  int32_t lino = 0;
-
-  code = tableMetaWriterFlushBlock(pMeta);
-  TSDB_CHECK_CODE(code, lino, _error);
-
-  code = tableMetaWriterFlushIndex(pMeta);
-  TSDB_CHECK_CODE(code, lino, _error);
-
-  code = tableMetaWriterFlushFooter(pMeta);
-  TSDB_CHECK_CODE(code, lino, _error);
-_error:
-  if (code != 0) {
-    bseError("failed to commit table meta %s at line %d since %s", pMeta->name, lino, tstrerror(code));
-    tableMetaWriterClose(pMeta);
-  }
-  return code;
-}
-int32_t tableMetaWriteAppendRawBlock(SBtableMetaWriter *pMeta, SBlockWrapper *pBlock, SBlkHandle *pBlkHandle) {
-  int32_t code = 0;
-  int32_t lino = 0;
-
-  int32_t nwrite = 0;
-  code = tableFlushBlock(pMeta->pFile, pBlkHandle, pBlock, &nwrite);
-  TSDB_CHECK_CODE(code, lino, _error);
-
-  SBlkHandle handle = {.offset = pMeta->offset, .size = nwrite, .range = pBlkHandle->range};
-  if (taosArrayPush(pMeta->pBlkHandle, &handle) == NULL) {
-    TSDB_CHECK_CODE(code = terrno, lino, _error);
-  }
-  pMeta->offset += nwrite;
-_error:
-  if (code != 0) {
-    bseError("failed to append block to table meta %s at line %d since %s", pMeta->name, lino, tstrerror(code));
-    tableMetaWriterClose(pMeta);
   }
   return code;
 }
@@ -3077,40 +1921,6 @@
   int32_t code = 0;
   int32_t opt = 0;
 
-=======
-int32_t tableMetaReaderLoadFooter(SBtableMetaReader *pMeta) {
-  int32_t code = 0;
-  int32_t lino = 0;
-  char    footer[kEncodeLen] = {0};
-
-  if (pMeta->pFile == NULL) {
-    return 0;
-  }
-  int64_t n = taosLSeekFile(pMeta->pFile, -kEncodeLen, SEEK_END);
-  if (n < 0) {
-    TSDB_CHECK_CODE(code = terrno, lino, _error);
-  }
-
-  if (taosReadFile(pMeta->pFile, footer, kEncodeLen) != kEncodeLen) {
-    code = terrno;
-    TSDB_CHECK_CODE(code, lino, _error);
-  }
-
-  code = footerDecode(&pMeta->footer, footer);
-  TSDB_CHECK_CODE(code, lino, _error);
-_error:
-  if (code != 0) {
-    bseError("failed to load table meta footer %s at line %d since %s", pMeta->name, lino, tstrerror(code));
-  }
-  return code;
-}
-
-int32_t tableOpenFile(char *name, int8_t read, TdFilePtr *pFile, int64_t *size) {
-  int32_t lino = 0;
-  int32_t code = 0;
-  int32_t opt = 0;
-
->>>>>>> 75c84182
   TdFilePtr p = NULL;
   if (read) {
     opt = TD_FILE_READ;
@@ -3203,15 +2013,9 @@
     return terrno;
   }
   p->pTableMeta = pMeta;
-<<<<<<< HEAD
 
   p->blockCap = pMeta->blockCap;
 
-=======
-
-  p->blockCap = pMeta->blockCap;
-
->>>>>>> 75c84182
   p->pBlkHandle = taosArrayInit(128, sizeof(SBlkHandle));
   if (p->pBlkHandle == NULL) {
     TSDB_CHECK_CODE(code, lino, _error);
@@ -3500,7 +2304,6 @@
   int32_t code = 0;
   if (pMemTable == NULL) {
     return TSDB_CODE_INVALID_CFG;
-<<<<<<< HEAD
   }
   SBse *pBse = (SBse *)pMemTable->pBse;
   bseTrace("ref mem table %p", pMemTable);
@@ -3509,16 +2312,6 @@
     bseError("vgId:%d, memtable ref count is invalid, ref:%d", BSE_VGID(pBse), nRef);
     return TSDB_CODE_INVALID_CFG;
   }
-=======
-  }
-  SBse *pBse = (SBse *)pMemTable->pBse;
-  bseTrace("ref mem table %p", pMemTable);
-  int32_t nRef = atomic_fetch_add_32(&pMemTable->ref, 1);
-  if (nRef <= 0) {
-    bseError("vgId:%d, memtable ref count is invalid, ref:%d", BSE_VGID(pBse), nRef);
-    return TSDB_CODE_INVALID_CFG;
-  }
->>>>>>> 75c84182
   return code;
 }
 
@@ -3544,7 +2337,6 @@
   int32_t code = 0;
   if (pMemTable == NULL || pHandle == NULL) {
     code = TSDB_CODE_INVALID_PARA;
-<<<<<<< HEAD
     return code;
   }
   if (taosArrayPush(pMemTable->pMetaHandle, pHandle) == NULL) {
@@ -3552,15 +2344,6 @@
     bseError("Failed to push handle to memtable since %s", tstrerror(code));
     return code;
   }
-=======
-    return code;
-  }
-  if (taosArrayPush(pMemTable->pMetaHandle, pHandle) == NULL) {
-    code = terrno;
-    bseError("Failed to push handle to memtable since %s", tstrerror(code));
-    return code;
-  }
->>>>>>> 75c84182
   return code;
 }
 int32_t bseMemTablGetMetaBlock(STableMemTable *p, SArray **pMetaBlock) {
