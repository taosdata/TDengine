--- conflicted
+++ resolved
@@ -378,31 +378,6 @@
   return code;
 }
 
-<<<<<<< HEAD
-=======
-int32_t tableBuilderPut(STableBuilder *p, int64_t *seq, uint8_t *value, int32_t len) {
-  int32_t        code = 0;
-  int32_t        lino = 0;
-  SBlockItemInfo info = {.size = len, .seq = *seq};
-  tableBuildUpdateTableRange(p, &info);
-
-  // seqlen + valuelen + value
-  int32_t extra = sizeof(*seq) + len + sizeof(len);
-  if (blockEsimateSize(p->pBlockWrapper.data, extra) >= tableBuilderGetBlockSize(p)) {
-    code = tableBuilderFlush(p, BSE_TABLE_DATA_TYPE);
-    TSDB_CHECK_CODE(code, lino, _error);
-  }
-
-  code = blockPut(p->pBlockWrapper.data, *seq, value, len);
-  TSDB_CHECK_CODE(code, lino, _error);
-
-_error:
-  if (code != 0) {
-    bseError("failed to put value by seq %" PRId64 " at line %d since %s", *seq, lino, tstrerror(code));
-  }
-  return code;
-}
->>>>>>> 853878c2
 int32_t compareFunc(const void *pLeft, const void *pRight) {
   SBlkHandle *p1 = (SBlkHandle *)pLeft;
   SBlkHandle *p2 = (SBlkHandle *)pRight;
