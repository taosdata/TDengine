/*
 * Copyright (c) 2019 TAOS Data, Inc. <jhtao@taosdata.com>
 *
 * This program is free software: you can use, redistribute, and/or modify
 * it under the terms of the GNU Affero General Public License, version 3
 * or later ("AGPL"), as published by the Free Software Foundation.
 *
 * This program is distributed in the hope that it will be useful, but WITHOUT
 * ANY WARRANTY; without even the implied warranty of MERCHANTABILITY or
 * FITNESS FOR A PARTICULAR PURPOSE.
 *
 * You should have received a copy of the GNU Affero General Public License
 * along with this program. If not, see <http://www.gnu.org/licenses/>.
 */

#include "sma.h"

// SRSmaSnapReader ========================================
struct SRSmaSnapReader {
  SSma*   pSma;
  int64_t sver;
  int64_t ever;
  SRSmaFS fs;

  // for data file
  int8_t           rsmaDataDone[TSDB_RETENTION_L2];
  STsdbSnapReader* pDataReader[TSDB_RETENTION_L2];
};

int32_t rsmaSnapReaderOpen(SSma* pSma, int64_t sver, int64_t ever, SRSmaSnapReader** ppReader) {
  int32_t          code = 0;
  int32_t          lino = 0;
  SVnode*          pVnode = pSma->pVnode;
  SRSmaSnapReader* pReader = NULL;
  SSmaEnv*         pEnv = SMA_RSMA_ENV(pSma);
  SRSmaStat*       pStat = (SRSmaStat*)SMA_ENV_STAT(pEnv);

  // alloc
  pReader = (SRSmaSnapReader*)taosMemoryCalloc(1, sizeof(*pReader));
  if (pReader == NULL) {
    code = TSDB_CODE_OUT_OF_MEMORY;
    TSDB_CHECK_CODE(code, lino, _exit);
  }
  pReader->pSma = pSma;
  pReader->sver = sver;
  pReader->ever = ever;

  // open rsma1/rsma2
  for (int32_t i = 0; i < TSDB_RETENTION_L2; ++i) {
    if (pSma->pRSmaTsdb[i]) {
      code = tsdbSnapReaderOpen(pSma->pRSmaTsdb[i], sver, ever, i == 0 ? SNAP_DATA_RSMA1 : SNAP_DATA_RSMA2,
                                &pReader->pDataReader[i]);
      TSDB_CHECK_CODE(code, lino, _exit);
    }
  }

  *ppReader = pReader;
_exit:
  if (code) {
    if (pReader) rsmaSnapReaderClose(&pReader);
    *ppReader = NULL;
    smaError("vgId:%d, %s failed at line %d since %s", TD_VID(pVnode), __func__, lino, tstrerror(code));
  }
  return code;
}

<<<<<<< HEAD
=======
static int32_t rsmaSnapReadQTaskInfo(SRSmaSnapReader* pReader, uint8_t** ppBuf) {
  int32_t        code = 0;
  int32_t        lino = 0;
  SVnode*        pVnode = pReader->pSma->pVnode;
  SQTaskFReader* qReader = pReader->pQTaskFReader;
  SRSmaFS*       pFS = &pReader->fs;
  int64_t        n = 0;
  uint8_t*       pBuf = NULL;
  int64_t        version = pReader->ever;
  char           fname[TSDB_FILENAME_LEN];

  if (!qReader) {
    *ppBuf = NULL;
    smaInfo("vgId:%d, vnode snapshot rsma reader qtaskinfo, not needed since qTaskReader is NULL", TD_VID(pVnode));
    goto _exit;
  }

  if (pReader->fsIter >= taosArrayGetSize(pFS->aQTaskInf)) {
    *ppBuf = NULL;
    smaInfo("vgId:%d, vnode snapshot rsma reader qtaskinfo, fsIter reach end", TD_VID(pVnode));
    goto _exit;
  }

  while (pReader->fsIter < taosArrayGetSize(pFS->aQTaskInf)) {
    SQTaskFile* qTaskF = taosArrayGet(pFS->aQTaskInf, pReader->fsIter++);
    if (qTaskF->version != version) {
      continue;
    }

    tdRSmaQTaskInfoGetFullName(pVnode, qTaskF->suid, qTaskF->level, version, pVnode->pTfs, fname);
    if (!taosCheckExistFile(fname)) {
      smaError("vgId:%d, vnode snapshot rsma reader for qtaskinfo, table %" PRIi64 ", level %" PRIi8
               ", version %" PRIi64 " failed since %s not exist",
               TD_VID(pVnode), qTaskF->suid, qTaskF->level, version, fname);
      code = TSDB_CODE_RSMA_FS_SYNC;
      TSDB_CHECK_CODE(code, lino, _exit);
    }

    TdFilePtr fp = taosOpenFile(fname, TD_FILE_READ);
    if (!fp) {
      code = TAOS_SYSTEM_ERROR(errno);
      TSDB_CHECK_CODE(code, lino, _exit);
    }
    qReader->pReadH = fp;
    qReader->level = qTaskF->level;
    qReader->suid = qTaskF->suid;
  }

  if (!qReader->pReadH) {
    *ppBuf = NULL;
    smaInfo("vgId:%d, vnode snapshot rsma reader qtaskinfo, not needed since readh is NULL", TD_VID(pVnode));
    goto _exit;
  }

  int64_t size = 0;
  if (taosFStatFile(qReader->pReadH, &size, NULL) < 0) {
    code = TAOS_SYSTEM_ERROR(errno);
    TSDB_CHECK_CODE(code, lino, _exit);
  }

  // seek
  if (taosLSeekFile(qReader->pReadH, 0, SEEK_SET) < 0) {
    code = TAOS_SYSTEM_ERROR(errno);
    TSDB_CHECK_CODE(code, lino, _exit);
  }

  if (*ppBuf) {
    *ppBuf = taosMemoryRealloc(*ppBuf, sizeof(SSnapDataHdr) + size);
  } else {
    *ppBuf = taosMemoryMalloc(sizeof(SSnapDataHdr) + size);
  }
  if (!(*ppBuf)) {
    code = TSDB_CODE_OUT_OF_MEMORY;
    TSDB_CHECK_CODE(code, lino, _exit);
  }

  // read
  n = taosReadFile(qReader->pReadH, POINTER_SHIFT(*ppBuf, sizeof(SSnapDataHdr)), size);
  if (n < 0) {
    code = TAOS_SYSTEM_ERROR(errno);
    TSDB_CHECK_CODE(code, lino, _exit);
  } else if (n != size) {
    code = TSDB_CODE_FILE_CORRUPTED;
    TSDB_CHECK_CODE(code, lino, _exit);
  }

  smaInfo("vgId:%d, vnode snapshot rsma read qtaskinfo, version:%" PRIi64 ", size:%" PRIi64, TD_VID(pVnode), version,
          size);

  SSnapDataHdr* pHdr = (SSnapDataHdr*)(*ppBuf);
  pHdr->type = SNAP_DATA_QTASK;
  pHdr->flag = qReader->level;
  pHdr->index = qReader->suid;
  pHdr->size = size;

_exit:
  if (qReader) taosCloseFile(&qReader->pReadH);

  if (code) {
    *ppBuf = NULL;
    smaError("vgId:%d, %s failed at line %d since %s", TD_VID(pVnode), __func__, lino, tstrerror(code));
  } else {
    smaInfo("vgId:%d, vnode snapshot rsma read qtaskinfo succeed", TD_VID(pVnode));
  }
  return code;
}

>>>>>>> 18aad045
int32_t rsmaSnapRead(SRSmaSnapReader* pReader, uint8_t** ppData) {
  int32_t code = 0;
  int32_t lino = 0;

  *ppData = NULL;

  smaInfo("vgId:%d, vnode snapshot rsma read entry", SMA_VID(pReader->pSma));
  // read rsma1/rsma2 file
  for (int32_t i = 0; i < TSDB_RETENTION_L2; ++i) {
    STsdbSnapReader* pTsdbSnapReader = pReader->pDataReader[i];
    if (!pTsdbSnapReader) {
      continue;
    }
    if (!pReader->rsmaDataDone[i]) {
      smaInfo("vgId:%d, vnode snapshot rsma read level %d not done", SMA_VID(pReader->pSma), i);
      code = tsdbSnapRead(pTsdbSnapReader, ppData);
      TSDB_CHECK_CODE(code, lino, _exit);
      if (*ppData) {
        goto _exit;
      } else {
        pReader->rsmaDataDone[i] = 1;
      }
    } else {
      smaInfo("vgId:%d, vnode snapshot rsma read level %d is done", SMA_VID(pReader->pSma), i);
    }
  }

_exit:
  if (code) {
    smaError("vgId:%d, vnode snapshot rsma read failed since %s", SMA_VID(pReader->pSma), tstrerror(code));
    rsmaSnapReaderClose(&pReader);
  } else {
    smaInfo("vgId:%d, vnode snapshot rsma read succeed", SMA_VID(pReader->pSma));
  }
  return code;
}

int32_t rsmaSnapReaderClose(SRSmaSnapReader** ppReader) {
  int32_t          code = 0;
  SRSmaSnapReader* pReader = *ppReader;

  for (int32_t i = 0; i < TSDB_RETENTION_L2; ++i) {
    if (pReader->pDataReader[i]) {
      tsdbSnapReaderClose(&pReader->pDataReader[i]);
    }
  }

  smaInfo("vgId:%d, vnode snapshot rsma reader closed", SMA_VID(pReader->pSma));

  taosMemoryFreeClear(*ppReader);
  return code;
}

// SRSmaSnapWriter ========================================
struct SRSmaSnapWriter {
  SSma*   pSma;
  int64_t sver;
  int64_t ever;
  SRSmaFS fs;

  // for data file
  STsdbSnapWriter* pDataWriter[TSDB_RETENTION_L2];
};

int32_t rsmaSnapWriterOpen(SSma* pSma, int64_t sver, int64_t ever, SRSmaSnapWriter** ppWriter) {
  int32_t          code = 0;
  int32_t          lino = 0;
  SVnode*          pVnode = pSma->pVnode;
  SRSmaSnapWriter* pWriter = NULL;

  // alloc
  pWriter = (SRSmaSnapWriter*)taosMemoryCalloc(1, sizeof(*pWriter));
  if (!pWriter) {
    code = TSDB_CODE_OUT_OF_MEMORY;
    TSDB_CHECK_CODE(code, lino, _exit);
  }
  pWriter->pSma = pSma;
  pWriter->sver = sver;
  pWriter->ever = ever;

  // rsma1/rsma2
  for (int32_t i = 0; i < TSDB_RETENTION_L2; ++i) {
    if (pSma->pRSmaTsdb[i]) {
      code = tsdbSnapWriterOpen(pSma->pRSmaTsdb[i], sver, ever, &pWriter->pDataWriter[i]);
      TSDB_CHECK_CODE(code, lino, _exit);
    }
  }

  // snapWriter
  *ppWriter = pWriter;
_exit:
  if (code) {
    if (pWriter) rsmaSnapWriterClose(&pWriter, 0);
    *ppWriter = NULL;
    smaError("vgId:%d, %s failed at line %d since %s", TD_VID(pVnode), __func__, lino, tstrerror(code));
  } else {
    smaInfo("vgId:%d, rsma snapshot writer open succeed", TD_VID(pSma->pVnode));
  }
  return code;
}

int32_t rsmaSnapWriterClose(SRSmaSnapWriter** ppWriter, int8_t rollback) {
  int32_t          code = 0;
  int32_t          lino = 0;
  SSma*            pSma = NULL;
  SVnode*          pVnode = NULL;
  SSmaEnv*         pEnv = NULL;
  SRSmaStat*       pStat = NULL;
  SRSmaSnapWriter* pWriter = *ppWriter;
  char             fname[TSDB_FILENAME_LEN] = {0};
  char             fnameVer[TSDB_FILENAME_LEN] = {0};
  TdFilePtr        pOutFD = NULL;
  TdFilePtr        pInFD = NULL;

  if (!pWriter) {
    goto _exit;
  }

  pSma = pWriter->pSma;
  pVnode = pSma->pVnode;
  pEnv = SMA_RSMA_ENV(pSma);
  pStat = (SRSmaStat*)SMA_ENV_STAT(pEnv);

  // rsma1/rsma2
  for (int32_t i = 0; i < TSDB_RETENTION_L2; ++i) {
    if (pWriter->pDataWriter[i]) {
      code = tsdbSnapWriterClose(&pWriter->pDataWriter[i], rollback);
      TSDB_CHECK_CODE(code, lino, _exit);
    }
  }

<<<<<<< HEAD
=======
  // qtaskinfo
  if (rollback) {
    tdRSmaFSRollback(pSma);
    // remove qTaskFiles
  } else {
    // sendFile from fname.Ver to fname
    SRSmaFS* pFS = &pWriter->fs;
    int32_t  size = taosArrayGetSize(pFS->aQTaskInf);
    for (int32_t i = 0; i < size; ++i) {
      SQTaskFile* pTaskF = TARRAY_GET_ELEM(pFS->aQTaskInf, i);
      if (pTaskF->version == pWriter->ever) {
        tdRSmaQTaskInfoGetFullName(pVnode, pTaskF->suid, pTaskF->level, pTaskF->version, pVnode->pTfs, fnameVer);
        tdRSmaQTaskInfoGetFullName(pVnode, pTaskF->suid, pTaskF->level, -1, pVnode->pTfs, fname);

        pInFD = taosOpenFile(fnameVer, TD_FILE_READ);
        if (pInFD == NULL) {
          code = TAOS_SYSTEM_ERROR(errno);
          TSDB_CHECK_CODE(code, lino, _exit);
        }

        pOutFD = taosCreateFile(fname, TD_FILE_WRITE | TD_FILE_CREATE | TD_FILE_TRUNC);
        if (pOutFD == NULL) {
          code = TAOS_SYSTEM_ERROR(errno);
          TSDB_CHECK_CODE(code, lino, _exit);
        }

        int64_t size = 0;
        if (taosFStatFile(pInFD, &size, NULL) < 0) {
          code = TAOS_SYSTEM_ERROR(errno);
          TSDB_CHECK_CODE(code, lino, _exit);
        }

        int64_t offset = 0;
        if (taosFSendFile(pOutFD, pInFD, &offset, size) < 0) {
          code = TAOS_SYSTEM_ERROR(errno);
          smaError("vgId:%d, vnode snapshot rsma writer, send qtaskinfo file %s to %s failed since %s", TD_VID(pVnode),
                   fnameVer, fname, tstrerror(code));
          TSDB_CHECK_CODE(code, lino, _exit);
        }
        taosCloseFile(&pOutFD);
        taosCloseFile(&pInFD);
      }
    }

    // lock
    taosWLockLatch(RSMA_FS_LOCK(pStat));
    code = tdRSmaFSCommit(pSma);
    if (code) {
      taosWUnLockLatch(RSMA_FS_LOCK(pStat));
      goto _exit;
    }
    // unlock
    taosWUnLockLatch(RSMA_FS_LOCK(pStat));
  }

>>>>>>> 18aad045
  // rsma restore
  code = tdRSmaRestore(pWriter->pSma, RSMA_RESTORE_SYNC, pWriter->ever, rollback);
  TSDB_CHECK_CODE(code, lino, _exit);
  smaInfo("vgId:%d, vnode snapshot rsma writer restore from sync succeed", SMA_VID(pSma));

_exit:
  if (pWriter) taosMemoryFree(pWriter);
  *ppWriter = NULL;
  if (code) {
    if (pOutFD) taosCloseFile(&pOutFD);
    if (pInFD) taosCloseFile(&pInFD);
    smaError("vgId:%d, vnode snapshot rsma writer close failed since %s", SMA_VID(pSma), tstrerror(code));
  } else {
    smaInfo("vgId:%d, vnode snapshot rsma writer close succeed", pSma ? SMA_VID(pSma) : 0);
  }

  return code;
}

int32_t rsmaSnapWrite(SRSmaSnapWriter* pWriter, uint8_t* pData, uint32_t nData) {
  int32_t       code = 0;
  int32_t       lino = 0;
  SSnapDataHdr* pHdr = (SSnapDataHdr*)pData;

  // rsma1/rsma2
  if (pHdr->type == SNAP_DATA_RSMA1) {
    pHdr->type = SNAP_DATA_TSDB;
    code = tsdbSnapWrite(pWriter->pDataWriter[0], pHdr);
  } else if (pHdr->type == SNAP_DATA_RSMA2) {
    pHdr->type = SNAP_DATA_TSDB;
    code = tsdbSnapWrite(pWriter->pDataWriter[1], pHdr);
  } else {
    code = TSDB_CODE_RSMA_FS_SYNC;
  }
  TSDB_CHECK_CODE(code, lino, _exit);

_exit:
  if (code) {
    smaError("vgId:%d, %s failed at line %d since %s, data type %" PRIi8, SMA_VID(pWriter->pSma), __func__, lino,
             tstrerror(code), pHdr->type);
  } else {
    smaInfo("vgId:%d, rsma snapshot write for data type %" PRIi8 " succeed", SMA_VID(pWriter->pSma), pHdr->type);
  }
  return code;
<<<<<<< HEAD
=======
}

static int32_t rsmaSnapWriteQTaskInfo(SRSmaSnapWriter* pWriter, uint8_t* pData, uint32_t nData) {
  int32_t       code = 0;
  int32_t       lino = 0;
  SSma*         pSma = pWriter->pSma;
  SVnode*       pVnode = pSma->pVnode;
  char          fname[TSDB_FILENAME_LEN];
  TdFilePtr     fp = NULL;
  SSnapDataHdr* pHdr = (SSnapDataHdr*)pData;

  fname[0] = '\0';

  if (pHdr->size != (nData - sizeof(SSnapDataHdr))) {
    code = TSDB_CODE_RSMA_FS_SYNC;
    TSDB_CHECK_CODE(code, lino, _exit);
  }

  SQTaskFile qTaskFile = {
      .nRef = 1, .level = pHdr->flag, .suid = pHdr->index, .version = pWriter->ever, .size = pHdr->size};

  tdRSmaQTaskInfoGetFullName(pVnode, pHdr->index, pHdr->flag, qTaskFile.version, pVnode->pTfs, fname);

  fp = taosCreateFile(fname, TD_FILE_CREATE | TD_FILE_WRITE | TD_FILE_TRUNC);
  if (!fp) {
    code = TAOS_SYSTEM_ERROR(errno);
    TSDB_CHECK_CODE(code, lino, _exit);
  }

  int64_t contLen = taosWriteFile(fp, pHdr->data, pHdr->size);
  if (contLen != pHdr->size) {
    code = TAOS_SYSTEM_ERROR(errno);
    TSDB_CHECK_CODE(code, lino, _exit);
  }

  uint32_t mtime = 0;
  if (taosFStatFile(fp, NULL, &mtime) != 0) {
    code = TAOS_SYSTEM_ERROR(errno);
    TSDB_CHECK_CODE(code, lino, _exit);
  } else {
    qTaskFile.mtime = mtime;
  }

  if (taosFsyncFile(fp) < 0) {
    code = TAOS_SYSTEM_ERROR(errno);
    TSDB_CHECK_CODE(code, lino, _exit);
  }

  taosCloseFile(&fp);

  code = tdRSmaFSUpsertQTaskFile(pSma, &pWriter->fs, &qTaskFile, 1);
  TSDB_CHECK_CODE(code, lino, _exit);

_exit:
  if (code) {
    if (fp) {
      (void)taosRemoveFile(fname);
    }
    smaError("vgId:%d, %s failed at line %d since %s, file:%s", TD_VID(pVnode), __func__, lino, tstrerror(code), fname);
  } else {
    smaInfo("vgId:%d, vnode snapshot rsma write qtaskinfo %s succeed", TD_VID(pVnode), fname);
  }

  return code;
>>>>>>> 18aad045
}<|MERGE_RESOLUTION|>--- conflicted
+++ resolved
@@ -64,116 +64,6 @@
   return code;
 }
 
-<<<<<<< HEAD
-=======
-static int32_t rsmaSnapReadQTaskInfo(SRSmaSnapReader* pReader, uint8_t** ppBuf) {
-  int32_t        code = 0;
-  int32_t        lino = 0;
-  SVnode*        pVnode = pReader->pSma->pVnode;
-  SQTaskFReader* qReader = pReader->pQTaskFReader;
-  SRSmaFS*       pFS = &pReader->fs;
-  int64_t        n = 0;
-  uint8_t*       pBuf = NULL;
-  int64_t        version = pReader->ever;
-  char           fname[TSDB_FILENAME_LEN];
-
-  if (!qReader) {
-    *ppBuf = NULL;
-    smaInfo("vgId:%d, vnode snapshot rsma reader qtaskinfo, not needed since qTaskReader is NULL", TD_VID(pVnode));
-    goto _exit;
-  }
-
-  if (pReader->fsIter >= taosArrayGetSize(pFS->aQTaskInf)) {
-    *ppBuf = NULL;
-    smaInfo("vgId:%d, vnode snapshot rsma reader qtaskinfo, fsIter reach end", TD_VID(pVnode));
-    goto _exit;
-  }
-
-  while (pReader->fsIter < taosArrayGetSize(pFS->aQTaskInf)) {
-    SQTaskFile* qTaskF = taosArrayGet(pFS->aQTaskInf, pReader->fsIter++);
-    if (qTaskF->version != version) {
-      continue;
-    }
-
-    tdRSmaQTaskInfoGetFullName(pVnode, qTaskF->suid, qTaskF->level, version, pVnode->pTfs, fname);
-    if (!taosCheckExistFile(fname)) {
-      smaError("vgId:%d, vnode snapshot rsma reader for qtaskinfo, table %" PRIi64 ", level %" PRIi8
-               ", version %" PRIi64 " failed since %s not exist",
-               TD_VID(pVnode), qTaskF->suid, qTaskF->level, version, fname);
-      code = TSDB_CODE_RSMA_FS_SYNC;
-      TSDB_CHECK_CODE(code, lino, _exit);
-    }
-
-    TdFilePtr fp = taosOpenFile(fname, TD_FILE_READ);
-    if (!fp) {
-      code = TAOS_SYSTEM_ERROR(errno);
-      TSDB_CHECK_CODE(code, lino, _exit);
-    }
-    qReader->pReadH = fp;
-    qReader->level = qTaskF->level;
-    qReader->suid = qTaskF->suid;
-  }
-
-  if (!qReader->pReadH) {
-    *ppBuf = NULL;
-    smaInfo("vgId:%d, vnode snapshot rsma reader qtaskinfo, not needed since readh is NULL", TD_VID(pVnode));
-    goto _exit;
-  }
-
-  int64_t size = 0;
-  if (taosFStatFile(qReader->pReadH, &size, NULL) < 0) {
-    code = TAOS_SYSTEM_ERROR(errno);
-    TSDB_CHECK_CODE(code, lino, _exit);
-  }
-
-  // seek
-  if (taosLSeekFile(qReader->pReadH, 0, SEEK_SET) < 0) {
-    code = TAOS_SYSTEM_ERROR(errno);
-    TSDB_CHECK_CODE(code, lino, _exit);
-  }
-
-  if (*ppBuf) {
-    *ppBuf = taosMemoryRealloc(*ppBuf, sizeof(SSnapDataHdr) + size);
-  } else {
-    *ppBuf = taosMemoryMalloc(sizeof(SSnapDataHdr) + size);
-  }
-  if (!(*ppBuf)) {
-    code = TSDB_CODE_OUT_OF_MEMORY;
-    TSDB_CHECK_CODE(code, lino, _exit);
-  }
-
-  // read
-  n = taosReadFile(qReader->pReadH, POINTER_SHIFT(*ppBuf, sizeof(SSnapDataHdr)), size);
-  if (n < 0) {
-    code = TAOS_SYSTEM_ERROR(errno);
-    TSDB_CHECK_CODE(code, lino, _exit);
-  } else if (n != size) {
-    code = TSDB_CODE_FILE_CORRUPTED;
-    TSDB_CHECK_CODE(code, lino, _exit);
-  }
-
-  smaInfo("vgId:%d, vnode snapshot rsma read qtaskinfo, version:%" PRIi64 ", size:%" PRIi64, TD_VID(pVnode), version,
-          size);
-
-  SSnapDataHdr* pHdr = (SSnapDataHdr*)(*ppBuf);
-  pHdr->type = SNAP_DATA_QTASK;
-  pHdr->flag = qReader->level;
-  pHdr->index = qReader->suid;
-  pHdr->size = size;
-
-_exit:
-  if (qReader) taosCloseFile(&qReader->pReadH);
-
-  if (code) {
-    *ppBuf = NULL;
-    smaError("vgId:%d, %s failed at line %d since %s", TD_VID(pVnode), __func__, lino, tstrerror(code));
-  } else {
-    smaInfo("vgId:%d, vnode snapshot rsma read qtaskinfo succeed", TD_VID(pVnode));
-  }
-  return code;
-}
-
->>>>>>> 18aad045
 int32_t rsmaSnapRead(SRSmaSnapReader* pReader, uint8_t** ppData) {
   int32_t code = 0;
   int32_t lino = 0;
@@ -305,64 +195,6 @@
     }
   }
 
-<<<<<<< HEAD
-=======
-  // qtaskinfo
-  if (rollback) {
-    tdRSmaFSRollback(pSma);
-    // remove qTaskFiles
-  } else {
-    // sendFile from fname.Ver to fname
-    SRSmaFS* pFS = &pWriter->fs;
-    int32_t  size = taosArrayGetSize(pFS->aQTaskInf);
-    for (int32_t i = 0; i < size; ++i) {
-      SQTaskFile* pTaskF = TARRAY_GET_ELEM(pFS->aQTaskInf, i);
-      if (pTaskF->version == pWriter->ever) {
-        tdRSmaQTaskInfoGetFullName(pVnode, pTaskF->suid, pTaskF->level, pTaskF->version, pVnode->pTfs, fnameVer);
-        tdRSmaQTaskInfoGetFullName(pVnode, pTaskF->suid, pTaskF->level, -1, pVnode->pTfs, fname);
-
-        pInFD = taosOpenFile(fnameVer, TD_FILE_READ);
-        if (pInFD == NULL) {
-          code = TAOS_SYSTEM_ERROR(errno);
-          TSDB_CHECK_CODE(code, lino, _exit);
-        }
-
-        pOutFD = taosCreateFile(fname, TD_FILE_WRITE | TD_FILE_CREATE | TD_FILE_TRUNC);
-        if (pOutFD == NULL) {
-          code = TAOS_SYSTEM_ERROR(errno);
-          TSDB_CHECK_CODE(code, lino, _exit);
-        }
-
-        int64_t size = 0;
-        if (taosFStatFile(pInFD, &size, NULL) < 0) {
-          code = TAOS_SYSTEM_ERROR(errno);
-          TSDB_CHECK_CODE(code, lino, _exit);
-        }
-
-        int64_t offset = 0;
-        if (taosFSendFile(pOutFD, pInFD, &offset, size) < 0) {
-          code = TAOS_SYSTEM_ERROR(errno);
-          smaError("vgId:%d, vnode snapshot rsma writer, send qtaskinfo file %s to %s failed since %s", TD_VID(pVnode),
-                   fnameVer, fname, tstrerror(code));
-          TSDB_CHECK_CODE(code, lino, _exit);
-        }
-        taosCloseFile(&pOutFD);
-        taosCloseFile(&pInFD);
-      }
-    }
-
-    // lock
-    taosWLockLatch(RSMA_FS_LOCK(pStat));
-    code = tdRSmaFSCommit(pSma);
-    if (code) {
-      taosWUnLockLatch(RSMA_FS_LOCK(pStat));
-      goto _exit;
-    }
-    // unlock
-    taosWUnLockLatch(RSMA_FS_LOCK(pStat));
-  }
-
->>>>>>> 18aad045
   // rsma restore
   code = tdRSmaRestore(pWriter->pSma, RSMA_RESTORE_SYNC, pWriter->ever, rollback);
   TSDB_CHECK_CODE(code, lino, _exit);
@@ -407,71 +239,4 @@
     smaInfo("vgId:%d, rsma snapshot write for data type %" PRIi8 " succeed", SMA_VID(pWriter->pSma), pHdr->type);
   }
   return code;
-<<<<<<< HEAD
-=======
-}
-
-static int32_t rsmaSnapWriteQTaskInfo(SRSmaSnapWriter* pWriter, uint8_t* pData, uint32_t nData) {
-  int32_t       code = 0;
-  int32_t       lino = 0;
-  SSma*         pSma = pWriter->pSma;
-  SVnode*       pVnode = pSma->pVnode;
-  char          fname[TSDB_FILENAME_LEN];
-  TdFilePtr     fp = NULL;
-  SSnapDataHdr* pHdr = (SSnapDataHdr*)pData;
-
-  fname[0] = '\0';
-
-  if (pHdr->size != (nData - sizeof(SSnapDataHdr))) {
-    code = TSDB_CODE_RSMA_FS_SYNC;
-    TSDB_CHECK_CODE(code, lino, _exit);
-  }
-
-  SQTaskFile qTaskFile = {
-      .nRef = 1, .level = pHdr->flag, .suid = pHdr->index, .version = pWriter->ever, .size = pHdr->size};
-
-  tdRSmaQTaskInfoGetFullName(pVnode, pHdr->index, pHdr->flag, qTaskFile.version, pVnode->pTfs, fname);
-
-  fp = taosCreateFile(fname, TD_FILE_CREATE | TD_FILE_WRITE | TD_FILE_TRUNC);
-  if (!fp) {
-    code = TAOS_SYSTEM_ERROR(errno);
-    TSDB_CHECK_CODE(code, lino, _exit);
-  }
-
-  int64_t contLen = taosWriteFile(fp, pHdr->data, pHdr->size);
-  if (contLen != pHdr->size) {
-    code = TAOS_SYSTEM_ERROR(errno);
-    TSDB_CHECK_CODE(code, lino, _exit);
-  }
-
-  uint32_t mtime = 0;
-  if (taosFStatFile(fp, NULL, &mtime) != 0) {
-    code = TAOS_SYSTEM_ERROR(errno);
-    TSDB_CHECK_CODE(code, lino, _exit);
-  } else {
-    qTaskFile.mtime = mtime;
-  }
-
-  if (taosFsyncFile(fp) < 0) {
-    code = TAOS_SYSTEM_ERROR(errno);
-    TSDB_CHECK_CODE(code, lino, _exit);
-  }
-
-  taosCloseFile(&fp);
-
-  code = tdRSmaFSUpsertQTaskFile(pSma, &pWriter->fs, &qTaskFile, 1);
-  TSDB_CHECK_CODE(code, lino, _exit);
-
-_exit:
-  if (code) {
-    if (fp) {
-      (void)taosRemoveFile(fname);
-    }
-    smaError("vgId:%d, %s failed at line %d since %s, file:%s", TD_VID(pVnode), __func__, lino, tstrerror(code), fname);
-  } else {
-    smaInfo("vgId:%d, vnode snapshot rsma write qtaskinfo %s succeed", TD_VID(pVnode), fname);
-  }
-
-  return code;
->>>>>>> 18aad045
 }