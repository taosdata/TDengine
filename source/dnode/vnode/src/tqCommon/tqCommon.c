--- conflicted
+++ resolved
@@ -996,14 +996,9 @@
 
     streamTaskGetActiveCheckpointInfo(pTask, &transId, &checkpointId);
     if (checkpointId != pReq->checkpointId) {
-<<<<<<< HEAD
-      tqError("s-task:%s invalid checkpoint-trigger retrieve msg from %x, current checkpointId:%"PRId64" req:%"PRId64,
-          pTask->id.idStr, pReq->downstreamTaskId, checkpointId, pReq->checkpointId);
-=======
       tqError("s-task:%s invalid checkpoint-trigger retrieve msg from 0x%" PRIx64 ", current checkpointId:%" PRId64
               " req:%" PRId64,
               pTask->id.idStr, pReq->downstreamTaskId, checkpointId, pReq->checkpointId);
->>>>>>> 324dc3f4
       streamMetaReleaseTask(pMeta, pTask);
       return TSDB_CODE_INVALID_MSG;
     }
