--- conflicted
+++ resolved
@@ -389,15 +389,9 @@
   return 0;
 }
 
-<<<<<<< HEAD
-static void metaBuildTtlIdxKey(STtlIdxKey *ttlKey, const SMetaEntry *pME) {
-  int32_t ttlDays;
-  int64_t ctime;
-=======
 static void metaBuildTtlIdxKey(STtlIdxKey *ttlKey, const SMetaEntry *pME){
   int64_t    ttlDays;
   int64_t    ctime;
->>>>>>> 570b36cb
   if (pME->type == TSDB_CHILD_TABLE) {
     ctime = pME->ctbEntry.ctime;
     ttlDays = pME->ctbEntry.ttlDays;
