--- conflicted
+++ resolved
@@ -262,23 +262,6 @@
   return code;
 }
 
-<<<<<<< HEAD
-void metaTimeSeriesNotifyCheck(SMeta *pMeta) {
-#if defined(TD_ENTERPRISE)
-  int64_t nTimeSeries = metaGetTimeSeriesNum(pMeta, 0);
-  int64_t deltaTS = nTimeSeries - pMeta->pVnode->config.vndStats.numOfReportedTimeSeries;
-  if (deltaTS > tsTimeSeriesThreshold) {
-    if (0 == atomic_val_compare_exchange_8(&dmNotifyHdl.state, 1, 2)) {
-      if (tsem_post(&dmNotifyHdl.sem) != 0) {
-        metaError("vgId:%d, failed to post semaphore, errno:%d", TD_VID(pMeta->pVnode), errno);
-      }
-    }
-  }
-#endif 
-}
-
-=======
->>>>>>> 25f8bfce
 static int32_t metaDropTables(SMeta *pMeta, SArray *tbUids) {
   int32_t code = 0;
   if (taosArrayGetSize(tbUids) == 0) return TSDB_CODE_SUCCESS;
