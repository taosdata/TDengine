--- conflicted
+++ resolved
@@ -2360,7 +2360,6 @@
           nTagData = tDataTypes[pTagColumn->type].bytes;
         }
       } else {
-<<<<<<< HEAD
         if (!IS_VAR_DATA_TYPE(pTagColumn->type)) {
           nTagData = tDataTypes[pTagColumn->type].bytes;
         }
@@ -2370,17 +2369,6 @@
         ret = -1;
         goto end;
       }
-=======
-        pTagData = &(tagVal.i64);
-        nTagData = tDataTypes[pTagColumn->type].bytes;
-      }
-
-      if (metaCreateTagIdxKey(pCtbEntry->ctbEntry.suid, pTagColumn->colId, pTagData, nTagData, pTagColumn->type,
-                              pCtbEntry->uid, &pTagIdxKey, &nTagIdxKey) < 0) {
-        ret = -1;
-        goto end;
-      }
->>>>>>> a96036d7
       tdbTbUpsert(pMeta->pTagIdx, pTagIdxKey, nTagIdxKey, NULL, 0, pMeta->txn);
       metaDestroyTagIdxKey(pTagIdxKey);
       pTagIdxKey = NULL;
