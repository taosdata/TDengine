/*
 * Copyright (c) 2019 TAOS Data, Inc. <jhtao@taosdata.com>
 *
 * This program is free software: you can use, redistribute, and/or modify
 * it under the terms of the GNU Affero General Public License, version 3
 * or later ("AGPL"), as published by the Free Software Foundation.
 *
 * This program is distributed in the hope that it will be useful, but WITHOUT
 * ANY WARRANTY; without even the implied warranty of MERCHANTABILITY or
 * FITNESS FOR A PARTICULAR PURPOSE.
 *
 * You should have received a copy of the GNU Affero General Public License
 * along with this program. If not, see <http://www.gnu.org/licenses/>.
 */

#include "meta.h"

static int metaSaveJsonVarToIdx(SMeta *pMeta, const SMetaEntry *pCtbEntry, const SSchema *pSchema);
static int metaSaveToTbDb(SMeta *pMeta, const SMetaEntry *pME);
static int metaUpdateUidIdx(SMeta *pMeta, const SMetaEntry *pME);
static int metaUpdateNameIdx(SMeta *pMeta, const SMetaEntry *pME);
static int metaUpdateTtlIdx(SMeta *pMeta, const SMetaEntry *pME);
static int metaSaveToSkmDb(SMeta *pMeta, const SMetaEntry *pME);
static int metaUpdateCtbIdx(SMeta *pMeta, const SMetaEntry *pME);
static int metaUpdateSuidIdx(SMeta *pMeta, const SMetaEntry *pME);
static int metaUpdateTagIdx(SMeta *pMeta, const SMetaEntry *pCtbEntry);
static int metaDropTableByUid(SMeta *pMeta, tb_uid_t uid, int *type);

static int metaUpdateMetaRsp(tb_uid_t uid, char *tbName, SSchemaWrapper *pSchema, STableMetaRsp *pMetaRsp) {
  pMetaRsp->pSchemas = taosMemoryMalloc(pSchema->nCols * sizeof(SSchema));
  if (NULL == pMetaRsp->pSchemas) {
    terrno = TSDB_CODE_VND_OUT_OF_MEMORY;
    return -1;
  }

  strcpy(pMetaRsp->tbName, tbName);
  pMetaRsp->numOfColumns = pSchema->nCols;
  pMetaRsp->tableType = TSDB_NORMAL_TABLE;
  pMetaRsp->sversion = pSchema->version;
  pMetaRsp->tuid = uid;

  memcpy(pMetaRsp->pSchemas, pSchema->pSchema, pSchema->nCols * sizeof(SSchema));

  return 0;
}

static int metaSaveJsonVarToIdx(SMeta *pMeta, const SMetaEntry *pCtbEntry, const SSchema *pSchema) {
#ifdef USE_INVERTED_INDEX
  if (pMeta->pTagIvtIdx == NULL || pCtbEntry == NULL) {
    return -1;
  }
  void       *data = pCtbEntry->ctbEntry.pTags;
  const char *tagName = pSchema->name;

  tb_uid_t    suid = pCtbEntry->ctbEntry.suid;
  tb_uid_t    tuid = pCtbEntry->uid;
  const void *pTagData = pCtbEntry->ctbEntry.pTags;
  int32_t     nTagData = 0;

  SArray *pTagVals = NULL;
  if (tTagToValArray((const STag *)data, &pTagVals) != 0) {
    return -1;
  }

  SIndexMultiTerm *terms = indexMultiTermCreate();
  int16_t          nCols = taosArrayGetSize(pTagVals);
  for (int i = 0; i < nCols; i++) {
    STagVal *pTagVal = (STagVal *)taosArrayGet(pTagVals, i);
    char     type = pTagVal->type;

    char   *key = pTagVal->pKey;
    int32_t nKey = strlen(key);

    SIndexTerm *term = NULL;
    if (type == TSDB_DATA_TYPE_NULL) {
      term = indexTermCreate(suid, ADD_VALUE, TSDB_DATA_TYPE_VARCHAR, key, nKey, NULL, 0);
    } else if (type == TSDB_DATA_TYPE_NCHAR) {
      if (pTagVal->nData > 0) {
        char   *val = taosMemoryCalloc(1, pTagVal->nData + VARSTR_HEADER_SIZE);
        int32_t len = taosUcs4ToMbs((TdUcs4 *)pTagVal->pData, pTagVal->nData, val + VARSTR_HEADER_SIZE);
        memcpy(val, (uint16_t *)&len, VARSTR_HEADER_SIZE);
        type = TSDB_DATA_TYPE_VARCHAR;
        term = indexTermCreate(suid, ADD_VALUE, type, key, nKey, val, len);
      } else if (pTagVal->nData == 0) {
<<<<<<< HEAD
        char   *val = NULL;
        int32_t len = 0;
        // handle NULL key
=======
        term = indexTermCreate(suid, ADD_VALUE, TSDB_DATA_TYPE_VARCHAR, key, nKey, pTagVal->pData, 0);
>>>>>>> 72d4d53a
      }
    } else if (type == TSDB_DATA_TYPE_DOUBLE) {
      double val = *(double *)(&pTagVal->i64);
      int    len = sizeof(val);
      term = indexTermCreate(suid, ADD_VALUE, type, key, nKey, (const char *)&val, len);
    } else if (type == TSDB_DATA_TYPE_BOOL) {
      int val = *(int *)(&pTagVal->i64);
      int len = sizeof(val);
      term = indexTermCreate(suid, ADD_VALUE, TSDB_DATA_TYPE_INT, key, nKey, (const char *)&val, len);
    }
    if (term != NULL) {
      indexMultiTermAdd(terms, term);
    }
  }
  indexJsonPut(pMeta->pTagIvtIdx, terms, tuid);
  indexMultiTermDestroy(terms);
#endif
  return 0;
}

int metaCreateSTable(SMeta *pMeta, int64_t version, SVCreateStbReq *pReq) {
  SMetaEntry  me = {0};
  int         kLen = 0;
  int         vLen = 0;
  const void *pKey = NULL;
  const void *pVal = NULL;
  void       *pBuf = NULL;
  int32_t     szBuf = 0;
  void       *p = NULL;
  SMetaReader mr = {0};

  // validate req
  metaReaderInit(&mr, pMeta, 0);
  if (metaGetTableEntryByName(&mr, pReq->name) == 0) {
// TODO: just for pass case
#if 0
    terrno = TSDB_CODE_TDB_TABLE_ALREADY_EXIST;
    metaReaderClear(&mr);
    return -1;
#else
    metaReaderClear(&mr);
    return 0;
#endif
  }
  metaReaderClear(&mr);

  // set structs
  me.version = version;
  me.type = TSDB_SUPER_TABLE;
  me.uid = pReq->suid;
  me.name = pReq->name;
  me.stbEntry.schemaRow = pReq->schemaRow;
  me.stbEntry.schemaTag = pReq->schemaTag;
  if (pReq->rollup) {
    TABLE_SET_ROLLUP(me.flags);
    me.stbEntry.rsmaParam = pReq->rsmaParam;
  }

  if (metaHandleEntry(pMeta, &me) < 0) goto _err;

  metaDebug("vgId:%d, super table is created, name:%s uid: %" PRId64, TD_VID(pMeta->pVnode), pReq->name, pReq->suid);

  return 0;

_err:
  metaError("vgId:%d, failed to create super table: %s uid: %" PRId64 " since %s", TD_VID(pMeta->pVnode), pReq->name,
            pReq->suid, tstrerror(terrno));
  return -1;
}

int metaDropSTable(SMeta *pMeta, int64_t verison, SVDropStbReq *pReq) {
  void *pKey = NULL;
  int   nKey = 0;
  void *pData = NULL;
  int   nData = 0;
  int   c = 0;
  int   rc = 0;

  // check if super table exists
  rc = tdbTbGet(pMeta->pNameIdx, pReq->name, strlen(pReq->name) + 1, &pData, &nData);
  if (rc < 0 || *(tb_uid_t *)pData != pReq->suid) {
    terrno = TSDB_CODE_VND_TABLE_NOT_EXIST;
    return -1;
  }

  // drop all child tables
  TBC    *pCtbIdxc = NULL;
  SArray *pArray = taosArrayInit(8, sizeof(tb_uid_t));

  tdbTbcOpen(pMeta->pCtbIdx, &pCtbIdxc, &pMeta->txn);
  rc = tdbTbcMoveTo(pCtbIdxc, &(SCtbIdxKey){.suid = pReq->suid, .uid = INT64_MIN}, sizeof(SCtbIdxKey), &c);
  if (rc < 0) {
    tdbTbcClose(pCtbIdxc);
    metaWLock(pMeta);
    goto _drop_super_table;
  }

  for (;;) {
    rc = tdbTbcNext(pCtbIdxc, &pKey, &nKey, NULL, NULL);
    if (rc < 0) break;

    if (((SCtbIdxKey *)pKey)->suid < pReq->suid) {
      continue;
    } else if (((SCtbIdxKey *)pKey)->suid > pReq->suid) {
      break;
    }

    taosArrayPush(pArray, &(((SCtbIdxKey *)pKey)->uid));
  }

  tdbTbcClose(pCtbIdxc);

  metaWLock(pMeta);

  for (int32_t iChild = 0; iChild < taosArrayGetSize(pArray); iChild++) {
    tb_uid_t uid = *(tb_uid_t *)taosArrayGet(pArray, iChild);
    metaDropTableByUid(pMeta, uid, NULL);
  }

  taosArrayDestroy(pArray);

  // drop super table
_drop_super_table:
  tdbTbGet(pMeta->pUidIdx, &pReq->suid, sizeof(tb_uid_t), &pData, &nData);
  tdbTbDelete(pMeta->pTbDb, &(STbDbKey){.version = *(int64_t *)pData, .uid = pReq->suid}, sizeof(STbDbKey),
              &pMeta->txn);
  tdbTbDelete(pMeta->pNameIdx, pReq->name, strlen(pReq->name) + 1, &pMeta->txn);
  tdbTbDelete(pMeta->pUidIdx, &pReq->suid, sizeof(tb_uid_t), &pMeta->txn);
  tdbTbDelete(pMeta->pSuidIdx, &pReq->suid, sizeof(tb_uid_t), &pMeta->txn);

  metaULock(pMeta);

_exit:
  tdbFree(pKey);
  tdbFree(pData);
  metaDebug("vgId:%d,  super table %s uid:%" PRId64 " is dropped", TD_VID(pMeta->pVnode), pReq->name, pReq->suid);
  return 0;
}

int metaAlterSTable(SMeta *pMeta, int64_t version, SVCreateStbReq *pReq) {
  SMetaEntry  oStbEntry = {0};
  SMetaEntry  nStbEntry = {0};
  TBC        *pUidIdxc = NULL;
  TBC        *pTbDbc = NULL;
  const void *pData;
  int         nData;
  int64_t     oversion;
  SDecoder    dc = {0};
  int32_t     ret;
  int32_t     c;

  tdbTbcOpen(pMeta->pUidIdx, &pUidIdxc, &pMeta->txn);
  ret = tdbTbcMoveTo(pUidIdxc, &pReq->suid, sizeof(tb_uid_t), &c);
  if (ret < 0 || c) {
    ASSERT(0);
    return -1;
  }

  ret = tdbTbcGet(pUidIdxc, NULL, NULL, &pData, &nData);
  if (ret < 0) {
    ASSERT(0);
    return -1;
  }

  oversion = *(int64_t *)pData;

  tdbTbcOpen(pMeta->pTbDb, &pTbDbc, &pMeta->txn);
  ret = tdbTbcMoveTo(pTbDbc, &((STbDbKey){.uid = pReq->suid, .version = oversion}), sizeof(STbDbKey), &c);
  ASSERT(ret == 0 && c == 0);

  ret = tdbTbcGet(pTbDbc, NULL, NULL, &pData, &nData);
  ASSERT(ret == 0);

  oStbEntry.pBuf = taosMemoryMalloc(nData);
  memcpy(oStbEntry.pBuf, pData, nData);
  tDecoderInit(&dc, oStbEntry.pBuf, nData);
  metaDecodeEntry(&dc, &oStbEntry);

  nStbEntry.version = version;
  nStbEntry.type = TSDB_SUPER_TABLE;
  nStbEntry.uid = pReq->suid;
  nStbEntry.name = pReq->name;
  nStbEntry.stbEntry.schemaRow = pReq->schemaRow;
  nStbEntry.stbEntry.schemaTag = pReq->schemaTag;

  metaWLock(pMeta);
  // compare two entry
  if (oStbEntry.stbEntry.schemaRow.version != pReq->schemaRow.version) {
    metaSaveToSkmDb(pMeta, &nStbEntry);
  }

  // if (oStbEntry.stbEntry.schemaTag.sver != pReq->schemaTag.sver) {
  //   // change tag schema
  // }

  // update table.db
  metaSaveToTbDb(pMeta, &nStbEntry);

  // update uid index
  tdbTbcUpsert(pUidIdxc, &pReq->suid, sizeof(tb_uid_t), &version, sizeof(version), 0);

  if (oStbEntry.pBuf) taosMemoryFree(oStbEntry.pBuf);
  metaULock(pMeta);
  tDecoderClear(&dc);
  tdbTbcClose(pTbDbc);
  tdbTbcClose(pUidIdxc);
  return 0;
}

int metaCreateTable(SMeta *pMeta, int64_t version, SVCreateTbReq *pReq) {
  SMetaEntry  me = {0};
  SMetaReader mr = {0};

  // validate message
  if (pReq->type != TSDB_CHILD_TABLE && pReq->type != TSDB_NORMAL_TABLE) {
    terrno = TSDB_CODE_INVALID_MSG;
    goto _err;
  }

  // validate req
  metaReaderInit(&mr, pMeta, 0);
  if (metaGetTableEntryByName(&mr, pReq->name) == 0) {
    pReq->uid = mr.me.uid;
    if (pReq->type == TSDB_CHILD_TABLE) {
      pReq->ctb.suid = mr.me.ctbEntry.suid;
    }
    terrno = TSDB_CODE_TDB_TABLE_ALREADY_EXIST;
    metaReaderClear(&mr);
    return -1;
  }
  metaReaderClear(&mr);

  // build SMetaEntry
  me.version = version;
  me.type = pReq->type;
  me.uid = pReq->uid;
  me.name = pReq->name;
  if (me.type == TSDB_CHILD_TABLE) {
    me.ctbEntry.ctime = pReq->ctime;
    me.ctbEntry.ttlDays = pReq->ttl;
    me.ctbEntry.commentLen = pReq->commentLen;
    me.ctbEntry.comment = pReq->comment;
    me.ctbEntry.suid = pReq->ctb.suid;
    me.ctbEntry.pTags = pReq->ctb.pTag;
  } else {
    me.ntbEntry.ctime = pReq->ctime;
    me.ntbEntry.ttlDays = pReq->ttl;
    me.ntbEntry.commentLen = pReq->commentLen;
    me.ntbEntry.comment = pReq->comment;
    me.ntbEntry.schemaRow = pReq->ntb.schemaRow;
    me.ntbEntry.ncid = me.ntbEntry.schemaRow.pSchema[me.ntbEntry.schemaRow.nCols - 1].colId + 1;
  }

  if (metaHandleEntry(pMeta, &me) < 0) goto _err;

  metaDebug("vgId:%d, table %s uid %" PRId64 " is created, type:%" PRId8, TD_VID(pMeta->pVnode), pReq->name, pReq->uid,
            pReq->type);
  return 0;

_err:
  metaError("vgId:%d, failed to create table:%s type:%s since %s", TD_VID(pMeta->pVnode), pReq->name,
            pReq->type == TSDB_CHILD_TABLE ? "child table" : "normal table", tstrerror(terrno));
  return -1;
}

int metaDropTable(SMeta *pMeta, int64_t version, SVDropTbReq *pReq, SArray *tbUids) {
  void    *pData = NULL;
  int      nData = 0;
  int      rc = 0;
  tb_uid_t uid;
  int      type;

  rc = tdbTbGet(pMeta->pNameIdx, pReq->name, strlen(pReq->name) + 1, &pData, &nData);
  if (rc < 0) {
    terrno = TSDB_CODE_VND_TABLE_NOT_EXIST;
    return -1;
  }
  uid = *(tb_uid_t *)pData;

  metaWLock(pMeta);
  metaDropTableByUid(pMeta, uid, &type);
  metaULock(pMeta);

  if ((type == TSDB_CHILD_TABLE || type == TSDB_NORMAL_TABLE) && tbUids) {
    taosArrayPush(tbUids, &uid);
  }

  tdbFree(pData);
  return 0;
}

int metaTtlDropTable(SMeta *pMeta, int64_t ttl, SArray *tbUids) {
  metaWLock(pMeta);
  int ret = metaTtlSmaller(pMeta, ttl, tbUids);
  if (ret != 0) {
    metaULock(pMeta);
    return ret;
  }
  for (int i = 0; i < taosArrayGetSize(tbUids); ++i) {
    tb_uid_t *uid = (tb_uid_t *)taosArrayGet(tbUids, i);
    metaDropTableByUid(pMeta, *uid, NULL);
    metaDebug("ttl drop table:%" PRId64, *uid);
  }
  metaULock(pMeta);
  return 0;
}

static void metaBuildTtlIdxKey(STtlIdxKey *ttlKey, const SMetaEntry *pME) {
  int64_t ttlDays;
  int64_t ctime;
  if (pME->type == TSDB_CHILD_TABLE) {
    ctime = pME->ctbEntry.ctime;
    ttlDays = pME->ctbEntry.ttlDays;
  } else if (pME->type == TSDB_NORMAL_TABLE) {
    ctime = pME->ntbEntry.ctime;
    ttlDays = pME->ntbEntry.ttlDays;
  } else {
    ASSERT(0);
  }

  if (ttlDays <= 0) return;

  ttlKey->dtime = ctime / 1000 + ttlDays * tsTtlUnit;
  ttlKey->uid = pME->uid;
}

static int metaDeleteTtlIdx(SMeta *pMeta, const SMetaEntry *pME) {
  STtlIdxKey ttlKey = {0};
  metaBuildTtlIdxKey(&ttlKey, pME);
  if (ttlKey.dtime == 0) return 0;
  return tdbTbDelete(pMeta->pTtlIdx, &ttlKey, sizeof(ttlKey), &pMeta->txn);
}

static int metaDropTableByUid(SMeta *pMeta, tb_uid_t uid, int *type) {
  void      *pData = NULL;
  int        nData = 0;
  int        rc = 0;
  SMetaEntry e = {0};
  SDecoder   dc = {0};

  rc = tdbTbGet(pMeta->pUidIdx, &uid, sizeof(uid), &pData, &nData);
  int64_t version = *(int64_t *)pData;

  tdbTbGet(pMeta->pTbDb, &(STbDbKey){.version = version, .uid = uid}, sizeof(STbDbKey), &pData, &nData);

  tDecoderInit(&dc, pData, nData);
  metaDecodeEntry(&dc, &e);

  if (type) *type = e.type;

  tdbTbDelete(pMeta->pTbDb, &(STbDbKey){.version = version, .uid = uid}, sizeof(STbDbKey), &pMeta->txn);
  tdbTbDelete(pMeta->pNameIdx, e.name, strlen(e.name) + 1, &pMeta->txn);
  tdbTbDelete(pMeta->pUidIdx, &uid, sizeof(uid), &pMeta->txn);
  if (e.type != TSDB_SUPER_TABLE) metaDeleteTtlIdx(pMeta, &e);

  if (e.type == TSDB_CHILD_TABLE) {
    tdbTbDelete(pMeta->pCtbIdx, &(SCtbIdxKey){.suid = e.ctbEntry.suid, .uid = uid}, sizeof(SCtbIdxKey), &pMeta->txn);
  } else if (e.type == TSDB_NORMAL_TABLE) {
    // drop schema.db (todo)
  } else if (e.type == TSDB_SUPER_TABLE) {
    tdbTbDelete(pMeta->pSuidIdx, &e.uid, sizeof(tb_uid_t), &pMeta->txn);
    // drop schema.db (todo)
  }

  tDecoderClear(&dc);
  tdbFree(pData);

  return 0;
}

static int metaAlterTableColumn(SMeta *pMeta, int64_t version, SVAlterTbReq *pAlterTbReq, STableMetaRsp *pMetaRsp) {
  void           *pVal = NULL;
  int             nVal = 0;
  const void     *pData = NULL;
  int             nData = 0;
  int             ret = 0;
  tb_uid_t        uid;
  int64_t         oversion;
  SSchema        *pColumn = NULL;
  SMetaEntry      entry = {0};
  SSchemaWrapper *pSchema;
  int             c;

  // search name index
  ret = tdbTbGet(pMeta->pNameIdx, pAlterTbReq->tbName, strlen(pAlterTbReq->tbName) + 1, &pVal, &nVal);
  if (ret < 0) {
    terrno = TSDB_CODE_VND_TABLE_NOT_EXIST;
    return -1;
  }

  uid = *(tb_uid_t *)pVal;
  tdbFree(pVal);
  pVal = NULL;

  // search uid index
  TBC *pUidIdxc = NULL;

  tdbTbcOpen(pMeta->pUidIdx, &pUidIdxc, &pMeta->txn);
  tdbTbcMoveTo(pUidIdxc, &uid, sizeof(uid), &c);
  ASSERT(c == 0);

  tdbTbcGet(pUidIdxc, NULL, NULL, &pData, &nData);
  oversion = *(int64_t *)pData;

  // search table.db
  TBC *pTbDbc = NULL;

  tdbTbcOpen(pMeta->pTbDb, &pTbDbc, &pMeta->txn);
  tdbTbcMoveTo(pTbDbc, &((STbDbKey){.uid = uid, .version = oversion}), sizeof(STbDbKey), &c);
  ASSERT(c == 0);
  tdbTbcGet(pTbDbc, NULL, NULL, &pData, &nData);

  // get table entry
  SDecoder dc = {0};
  entry.pBuf = taosMemoryMalloc(nData);
  memcpy(entry.pBuf, pData, nData);
  tDecoderInit(&dc, entry.pBuf, nData);
  ret = metaDecodeEntry(&dc, &entry);
  ASSERT(ret == 0);

  if (entry.type != TSDB_NORMAL_TABLE) {
    terrno = TSDB_CODE_VND_INVALID_TABLE_ACTION;
    goto _err;
  }

  // search the column to add/drop/update
  pSchema = &entry.ntbEntry.schemaRow;
  int32_t iCol = 0;
  for (;;) {
    pColumn = NULL;

    if (iCol >= pSchema->nCols) break;
    pColumn = &pSchema->pSchema[iCol];

    if (strcmp(pColumn->name, pAlterTbReq->colName) == 0) break;
    iCol++;
  }

  entry.version = version;
  int      tlen;
  SSchema *pNewSchema = NULL;
  switch (pAlterTbReq->action) {
    case TSDB_ALTER_TABLE_ADD_COLUMN:
      if (pColumn) {
        terrno = TSDB_CODE_VND_COL_ALREADY_EXISTS;
        goto _err;
      }
      pSchema->version++;
      pSchema->nCols++;
      pNewSchema = taosMemoryMalloc(sizeof(SSchema) * pSchema->nCols);
      memcpy(pNewSchema, pSchema->pSchema, sizeof(SSchema) * (pSchema->nCols - 1));
      pSchema->pSchema = pNewSchema;
      pSchema->pSchema[entry.ntbEntry.schemaRow.nCols - 1].bytes = pAlterTbReq->bytes;
      pSchema->pSchema[entry.ntbEntry.schemaRow.nCols - 1].type = pAlterTbReq->type;
      pSchema->pSchema[entry.ntbEntry.schemaRow.nCols - 1].flags = pAlterTbReq->flags;
      pSchema->pSchema[entry.ntbEntry.schemaRow.nCols - 1].colId = entry.ntbEntry.ncid++;
      strcpy(pSchema->pSchema[entry.ntbEntry.schemaRow.nCols - 1].name, pAlterTbReq->colName);
      break;
    case TSDB_ALTER_TABLE_DROP_COLUMN:
      if (pColumn == NULL) {
        terrno = TSDB_CODE_VND_TABLE_COL_NOT_EXISTS;
        goto _err;
      }
      if (pColumn->colId == 0) {
        terrno = TSDB_CODE_VND_INVALID_TABLE_ACTION;
        goto _err;
      }
      pSchema->version++;
      tlen = (pSchema->nCols - iCol - 1) * sizeof(SSchema);
      if (tlen) {
        memmove(pColumn, pColumn + 1, tlen);
      }
      pSchema->nCols--;
      break;
    case TSDB_ALTER_TABLE_UPDATE_COLUMN_BYTES:
      if (pColumn == NULL) {
        terrno = TSDB_CODE_VND_TABLE_COL_NOT_EXISTS;
        goto _err;
      }
      if (!IS_VAR_DATA_TYPE(pColumn->type) || pColumn->bytes > pAlterTbReq->colModBytes) {
        terrno = TSDB_CODE_VND_INVALID_TABLE_ACTION;
        goto _err;
      }
      pSchema->version++;
      pColumn->bytes = pAlterTbReq->colModBytes;
      break;
    case TSDB_ALTER_TABLE_UPDATE_COLUMN_NAME:
      if (pColumn == NULL) {
        terrno = TSDB_CODE_VND_TABLE_COL_NOT_EXISTS;
        goto _err;
      }
      pSchema->version++;
      strcpy(pColumn->name, pAlterTbReq->colNewName);
      break;
  }

  entry.version = version;

  // do actual write
  metaWLock(pMeta);

  // save to table db
  metaSaveToTbDb(pMeta, &entry);

  tdbTbcUpsert(pUidIdxc, &entry.uid, sizeof(tb_uid_t), &version, sizeof(version), 0);

  metaSaveToSkmDb(pMeta, &entry);

  metaULock(pMeta);

  metaUpdateMetaRsp(uid, pAlterTbReq->tbName, pSchema, pMetaRsp);

  if (entry.pBuf) taosMemoryFree(entry.pBuf);
  if (pNewSchema) taosMemoryFree(pNewSchema);
  tdbTbcClose(pTbDbc);
  tdbTbcClose(pUidIdxc);
  tDecoderClear(&dc);

  return 0;

_err:
  if (entry.pBuf) taosMemoryFree(entry.pBuf);
  tdbTbcClose(pTbDbc);
  tdbTbcClose(pUidIdxc);
  tDecoderClear(&dc);

  return -1;
}

static int metaUpdateTableTagVal(SMeta *pMeta, int64_t version, SVAlterTbReq *pAlterTbReq) {
  SMetaEntry  ctbEntry = {0};
  SMetaEntry  stbEntry = {0};
  void       *pVal = NULL;
  int         nVal = 0;
  int         ret;
  int         c;
  tb_uid_t    uid;
  int64_t     oversion;
  const void *pData = NULL;
  int         nData = 0;

  // search name index
  ret = tdbTbGet(pMeta->pNameIdx, pAlterTbReq->tbName, strlen(pAlterTbReq->tbName) + 1, &pVal, &nVal);
  if (ret < 0) {
    terrno = TSDB_CODE_VND_TABLE_NOT_EXIST;
    return -1;
  }

  uid = *(tb_uid_t *)pVal;
  tdbFree(pVal);
  pVal = NULL;

  // search uid index
  TBC *pUidIdxc = NULL;

  tdbTbcOpen(pMeta->pUidIdx, &pUidIdxc, &pMeta->txn);
  tdbTbcMoveTo(pUidIdxc, &uid, sizeof(uid), &c);
  ASSERT(c == 0);

  tdbTbcGet(pUidIdxc, NULL, NULL, &pData, &nData);
  oversion = *(int64_t *)pData;

  // search table.db
  TBC     *pTbDbc = NULL;
  SDecoder dc1 = {0};
  SDecoder dc2 = {0};

  /* get ctbEntry */
  tdbTbcOpen(pMeta->pTbDb, &pTbDbc, &pMeta->txn);
  tdbTbcMoveTo(pTbDbc, &((STbDbKey){.uid = uid, .version = oversion}), sizeof(STbDbKey), &c);
  ASSERT(c == 0);
  tdbTbcGet(pTbDbc, NULL, NULL, &pData, &nData);

  ctbEntry.pBuf = taosMemoryMalloc(nData);
  memcpy(ctbEntry.pBuf, pData, nData);
  tDecoderInit(&dc1, ctbEntry.pBuf, nData);
  metaDecodeEntry(&dc1, &ctbEntry);

  /* get stbEntry*/
  tdbTbGet(pMeta->pUidIdx, &ctbEntry.ctbEntry.suid, sizeof(tb_uid_t), &pVal, &nVal);
  tdbTbGet(pMeta->pTbDb, &((STbDbKey){.uid = ctbEntry.ctbEntry.suid, .version = *(int64_t *)pVal}), sizeof(STbDbKey),
           (void **)&stbEntry.pBuf, &nVal);
  tdbFree(pVal);
  tDecoderInit(&dc2, stbEntry.pBuf, nVal);
  metaDecodeEntry(&dc2, &stbEntry);

  SSchemaWrapper *pTagSchema = &stbEntry.stbEntry.schemaTag;
  SSchema        *pColumn = NULL;
  int32_t         iCol = 0;
  for (;;) {
    pColumn = NULL;

    if (iCol >= pTagSchema->nCols) break;
    pColumn = &pTagSchema->pSchema[iCol];

    if (strcmp(pColumn->name, pAlterTbReq->tagName) == 0) break;
    iCol++;
  }

  if (pColumn == NULL) {
    terrno = TSDB_CODE_VND_TABLE_COL_NOT_EXISTS;
    goto _err;
  }

  if (iCol == 0) {
    // TODO : need to update tag index
  }
  ctbEntry.version = version;
  if (pTagSchema->nCols == 1 && pTagSchema->pSchema[0].type == TSDB_DATA_TYPE_JSON) {
    ctbEntry.ctbEntry.pTags = taosMemoryMalloc(pAlterTbReq->nTagVal);
    if (ctbEntry.ctbEntry.pTags == NULL) {
      terrno = TSDB_CODE_OUT_OF_MEMORY;
      goto _err;
    }
    memcpy((void *)ctbEntry.ctbEntry.pTags, pAlterTbReq->pTagVal, pAlterTbReq->nTagVal);
  } else {
    const STag *pOldTag = (const STag *)ctbEntry.ctbEntry.pTags;
    STag       *pNewTag = NULL;
    SArray     *pTagArray = taosArrayInit(pTagSchema->nCols, sizeof(STagVal));
    if (!pTagArray) {
      terrno = TSDB_CODE_OUT_OF_MEMORY;
      goto _err;
    }
    for (int32_t i = 0; i < pTagSchema->nCols; i++) {
      SSchema *pCol = &pTagSchema->pSchema[i];
      if (iCol == i) {
        STagVal val = {0};
        val.type = pCol->type;
        val.cid = pCol->colId;
        if (IS_VAR_DATA_TYPE(pCol->type)) {
          val.pData = pAlterTbReq->pTagVal;
          val.nData = pAlterTbReq->nTagVal;
        } else {
          memcpy(&val.i64, pAlterTbReq->pTagVal, pAlterTbReq->nTagVal);
        }
        taosArrayPush(pTagArray, &val);
      } else {
        STagVal val = {.cid = pCol->colId};
        if (tTagGet(pOldTag, &val)) {
          taosArrayPush(pTagArray, &val);
        }
      }
    }
    if ((terrno = tTagNew(pTagArray, pTagSchema->version, false, &pNewTag)) < 0) {
      taosArrayDestroy(pTagArray);
      goto _err;
    }
    ctbEntry.ctbEntry.pTags = (uint8_t *)pNewTag;
    taosArrayDestroy(pTagArray);
  }

  // save to table.db
  metaSaveToTbDb(pMeta, &ctbEntry);

  // save to uid.idx
  tdbTbUpsert(pMeta->pUidIdx, &ctbEntry.uid, sizeof(tb_uid_t), &version, sizeof(version), &pMeta->txn);

  tDecoderClear(&dc1);
  tDecoderClear(&dc2);
  if (ctbEntry.ctbEntry.pTags) taosMemoryFree((void *)ctbEntry.ctbEntry.pTags);
  if (ctbEntry.pBuf) taosMemoryFree(ctbEntry.pBuf);
  if (stbEntry.pBuf) tdbFree(stbEntry.pBuf);
  tdbTbcClose(pTbDbc);
  tdbTbcClose(pUidIdxc);
  return 0;

_err:
  tDecoderClear(&dc1);
  tDecoderClear(&dc2);
  if (ctbEntry.pBuf) taosMemoryFree(ctbEntry.pBuf);
  if (stbEntry.pBuf) tdbFree(stbEntry.pBuf);
  tdbTbcClose(pTbDbc);
  tdbTbcClose(pUidIdxc);
  return -1;
}

static int metaUpdateTableOptions(SMeta *pMeta, int64_t version, SVAlterTbReq *pAlterTbReq) {
<<<<<<< HEAD
  void       *pVal = NULL;
=======
  void *      pVal = NULL;
>>>>>>> 72d4d53a
  int         nVal = 0;
  const void *pData = NULL;
  int         nData = 0;
  int         ret = 0;
  tb_uid_t    uid;
  int64_t     oversion;
  SMetaEntry  entry = {0};
  int         c = 0;

  // search name index
  ret = tdbTbGet(pMeta->pNameIdx, pAlterTbReq->tbName, strlen(pAlterTbReq->tbName) + 1, &pVal, &nVal);
  if (ret < 0) {
    terrno = TSDB_CODE_VND_TABLE_NOT_EXIST;
    return -1;
  }

  uid = *(tb_uid_t *)pVal;
  tdbFree(pVal);
  pVal = NULL;

  // search uid index
  TBC *pUidIdxc = NULL;

  tdbTbcOpen(pMeta->pUidIdx, &pUidIdxc, &pMeta->txn);
  tdbTbcMoveTo(pUidIdxc, &uid, sizeof(uid), &c);
  ASSERT(c == 0);

  tdbTbcGet(pUidIdxc, NULL, NULL, &pData, &nData);
  oversion = *(int64_t *)pData;

  // search table.db
  TBC *pTbDbc = NULL;

  tdbTbcOpen(pMeta->pTbDb, &pTbDbc, &pMeta->txn);
  tdbTbcMoveTo(pTbDbc, &((STbDbKey){.uid = uid, .version = oversion}), sizeof(STbDbKey), &c);
  ASSERT(c == 0);
  tdbTbcGet(pTbDbc, NULL, NULL, &pData, &nData);

  // get table entry
  SDecoder dc = {0};
  entry.pBuf = taosMemoryMalloc(nData);
  memcpy(entry.pBuf, pData, nData);
  tDecoderInit(&dc, entry.pBuf, nData);
  ret = metaDecodeEntry(&dc, &entry);
  ASSERT(ret == 0);

  entry.version = version;
  metaWLock(pMeta);
  // build SMetaEntry
  if (entry.type == TSDB_CHILD_TABLE) {
    if (pAlterTbReq->updateTTL) {
      metaDeleteTtlIdx(pMeta, &entry);
      entry.ctbEntry.ttlDays = pAlterTbReq->newTTL;
      metaUpdateTtlIdx(pMeta, &entry);
    }
    if (pAlterTbReq->newCommentLen >= 0) {
      entry.ctbEntry.commentLen = pAlterTbReq->newCommentLen;
      entry.ctbEntry.comment = pAlterTbReq->newComment;
    }
  } else {
    if (pAlterTbReq->updateTTL) {
      metaDeleteTtlIdx(pMeta, &entry);
      entry.ntbEntry.ttlDays = pAlterTbReq->newTTL;
      metaUpdateTtlIdx(pMeta, &entry);
    }
    if (pAlterTbReq->newCommentLen >= 0) {
      entry.ntbEntry.commentLen = pAlterTbReq->newCommentLen;
      entry.ntbEntry.comment = pAlterTbReq->newComment;
    }
  }

  // save to table db
  metaSaveToTbDb(pMeta, &entry);
  tdbTbcUpsert(pUidIdxc, &entry.uid, sizeof(tb_uid_t), &version, sizeof(version), 0);
  metaULock(pMeta);

  tdbTbcClose(pTbDbc);
  tdbTbcClose(pUidIdxc);
  tDecoderClear(&dc);
  if (entry.pBuf) taosMemoryFree(entry.pBuf);
  return 0;
}

int metaAlterTable(SMeta *pMeta, int64_t version, SVAlterTbReq *pReq, STableMetaRsp *pMetaRsp) {
  switch (pReq->action) {
    case TSDB_ALTER_TABLE_ADD_COLUMN:
    case TSDB_ALTER_TABLE_DROP_COLUMN:
    case TSDB_ALTER_TABLE_UPDATE_COLUMN_BYTES:
    case TSDB_ALTER_TABLE_UPDATE_COLUMN_NAME:
      return metaAlterTableColumn(pMeta, version, pReq, pMetaRsp);
    case TSDB_ALTER_TABLE_UPDATE_TAG_VAL:
      return metaUpdateTableTagVal(pMeta, version, pReq);
    case TSDB_ALTER_TABLE_UPDATE_OPTIONS:
      return metaUpdateTableOptions(pMeta, version, pReq);
    default:
      terrno = TSDB_CODE_VND_INVALID_TABLE_ACTION;
      return -1;
      break;
  }
}

static int metaSaveToTbDb(SMeta *pMeta, const SMetaEntry *pME) {
  STbDbKey tbDbKey;
  void    *pKey = NULL;
  void    *pVal = NULL;
  int      kLen = 0;
  int      vLen = 0;
  SEncoder coder = {0};

  // set key and value
  tbDbKey.version = pME->version;
  tbDbKey.uid = pME->uid;

  pKey = &tbDbKey;
  kLen = sizeof(tbDbKey);

  int32_t ret = 0;
  tEncodeSize(metaEncodeEntry, pME, vLen, ret);
  if (ret < 0) {
    goto _err;
  }

  pVal = taosMemoryMalloc(vLen);
  if (pVal == NULL) {
    terrno = TSDB_CODE_OUT_OF_MEMORY;
    goto _err;
  }

  tEncoderInit(&coder, pVal, vLen);

  if (metaEncodeEntry(&coder, pME) < 0) {
    goto _err;
  }

  tEncoderClear(&coder);

  // write to table.db
  if (tdbTbInsert(pMeta->pTbDb, pKey, kLen, pVal, vLen, &pMeta->txn) < 0) {
    goto _err;
  }

  taosMemoryFree(pVal);
  return 0;

_err:
  taosMemoryFree(pVal);
  return -1;
}

static int metaUpdateUidIdx(SMeta *pMeta, const SMetaEntry *pME) {
  return tdbTbInsert(pMeta->pUidIdx, &pME->uid, sizeof(tb_uid_t), &pME->version, sizeof(int64_t), &pMeta->txn);
}

static int metaUpdateSuidIdx(SMeta *pMeta, const SMetaEntry *pME) {
  return tdbTbInsert(pMeta->pSuidIdx, &pME->uid, sizeof(tb_uid_t), NULL, 0, &pMeta->txn);
}

static int metaUpdateNameIdx(SMeta *pMeta, const SMetaEntry *pME) {
  return tdbTbInsert(pMeta->pNameIdx, pME->name, strlen(pME->name) + 1, &pME->uid, sizeof(tb_uid_t), &pMeta->txn);
}

static int metaUpdateTtlIdx(SMeta *pMeta, const SMetaEntry *pME) {
  STtlIdxKey ttlKey = {0};
  metaBuildTtlIdxKey(&ttlKey, pME);
  if (ttlKey.dtime == 0) return 0;
  return tdbTbInsert(pMeta->pTtlIdx, &ttlKey, sizeof(ttlKey), NULL, 0, &pMeta->txn);
}

static int metaUpdateCtbIdx(SMeta *pMeta, const SMetaEntry *pME) {
  SCtbIdxKey ctbIdxKey = {.suid = pME->ctbEntry.suid, .uid = pME->uid};
  return tdbTbInsert(pMeta->pCtbIdx, &ctbIdxKey, sizeof(ctbIdxKey), NULL, 0, &pMeta->txn);
}

int metaCreateTagIdxKey(tb_uid_t suid, int32_t cid, const void *pTagData, int32_t nTagData, int8_t type, tb_uid_t uid,
                        STagIdxKey **ppTagIdxKey, int32_t *nTagIdxKey) {
  if (IS_VAR_DATA_TYPE(type)) {
    *nTagIdxKey = sizeof(STagIdxKey) + nTagData + VARSTR_HEADER_SIZE + sizeof(tb_uid_t);
  } else {
    *nTagIdxKey = sizeof(STagIdxKey) + nTagData + sizeof(tb_uid_t);
  }

  *ppTagIdxKey = (STagIdxKey *)taosMemoryMalloc(*nTagIdxKey);
  if (*ppTagIdxKey == NULL) {
    terrno = TSDB_CODE_OUT_OF_MEMORY;
    return -1;
  }

  (*ppTagIdxKey)->suid = suid;
  (*ppTagIdxKey)->cid = cid;
  (*ppTagIdxKey)->isNull = (pTagData == NULL) ? 1 : 0;
  (*ppTagIdxKey)->type = type;

  // refactor
  if (IS_VAR_DATA_TYPE(type)) {
    memcpy((*ppTagIdxKey)->data, (uint16_t *)&nTagData, VARSTR_HEADER_SIZE);
    memcpy((*ppTagIdxKey)->data + VARSTR_HEADER_SIZE, pTagData, nTagData);
    *(tb_uid_t *)((*ppTagIdxKey)->data + VARSTR_HEADER_SIZE + nTagData) = uid;
  } else {
    memcpy((*ppTagIdxKey)->data, pTagData, nTagData);
    *(tb_uid_t *)((*ppTagIdxKey)->data + nTagData) = uid;
  }

  return 0;
}

static void metaDestroyTagIdxKey(STagIdxKey *pTagIdxKey) {
  if (pTagIdxKey) taosMemoryFree(pTagIdxKey);
}

static int metaUpdateTagIdx(SMeta *pMeta, const SMetaEntry *pCtbEntry) {
  void          *pData = NULL;
  int            nData = 0;
  STbDbKey       tbDbKey = {0};
  SMetaEntry     stbEntry = {0};
  STagIdxKey    *pTagIdxKey = NULL;
  int32_t        nTagIdxKey;
  const SSchema *pTagColumn;       // = &stbEntry.stbEntry.schema.pSchema[0];
  const void    *pTagData = NULL;  //
  int32_t        nTagData = 0;
  SDecoder       dc = {0};

  // get super table
  if (tdbTbGet(pMeta->pUidIdx, &pCtbEntry->ctbEntry.suid, sizeof(tb_uid_t), &pData, &nData) != 0) {
    return -1;
  }
  tbDbKey.uid = pCtbEntry->ctbEntry.suid;
  tbDbKey.version = *(int64_t *)pData;
  tdbTbGet(pMeta->pTbDb, &tbDbKey, sizeof(tbDbKey), &pData, &nData);

  tDecoderInit(&dc, pData, nData);
  metaDecodeEntry(&dc, &stbEntry);

  pTagColumn = &stbEntry.stbEntry.schemaTag.pSchema[0];

  STagVal tagVal = {.cid = pTagColumn->colId};
  if (pTagColumn->type != TSDB_DATA_TYPE_JSON) {
    tTagGet((const STag *)pCtbEntry->ctbEntry.pTags, &tagVal);
    if (IS_VAR_DATA_TYPE(pTagColumn->type)) {
      pTagData = tagVal.pData;
      nTagData = (int32_t)tagVal.nData;
    } else {
      pTagData = &(tagVal.i64);
      nTagData = tDataTypes[pTagColumn->type].bytes;
    }
  } else {
    // pTagData = pCtbEntry->ctbEntry.pTags;
    // nTagData = ((const STag *)pCtbEntry->ctbEntry.pTags)->len;
    pTagData = pCtbEntry->ctbEntry.pTags;
    nTagData = ((const STag *)pCtbEntry->ctbEntry.pTags)->len;
    return metaSaveJsonVarToIdx(pMeta, pCtbEntry, pTagColumn);
  }
  if (metaCreateTagIdxKey(pCtbEntry->ctbEntry.suid, pTagColumn->colId, pTagData, nTagData, pTagColumn->type,
                          pCtbEntry->uid, &pTagIdxKey, &nTagIdxKey) < 0) {
    return -1;
  }
  tdbTbInsert(pMeta->pTagIdx, pTagIdxKey, nTagIdxKey, NULL, 0, &pMeta->txn);
  metaDestroyTagIdxKey(pTagIdxKey);
  tDecoderClear(&dc);
  tdbFree(pData);
  return 0;
}

static int metaSaveToSkmDb(SMeta *pMeta, const SMetaEntry *pME) {
  SEncoder              coder = {0};
  void                 *pVal = NULL;
  int                   vLen = 0;
  int                   rcode = 0;
  SSkmDbKey             skmDbKey = {0};
  const SSchemaWrapper *pSW;

  if (pME->type == TSDB_SUPER_TABLE) {
    pSW = &pME->stbEntry.schemaRow;
  } else if (pME->type == TSDB_NORMAL_TABLE) {
    pSW = &pME->ntbEntry.schemaRow;
  } else {
    ASSERT(0);
  }

  skmDbKey.uid = pME->uid;
  skmDbKey.sver = pSW->version;

  // encode schema
  int32_t ret = 0;
  tEncodeSize(tEncodeSSchemaWrapper, pSW, vLen, ret);
  if (ret < 0) return -1;
  pVal = taosMemoryMalloc(vLen);
  if (pVal == NULL) {
    rcode = -1;
    terrno = TSDB_CODE_OUT_OF_MEMORY;
    goto _exit;
  }

  tEncoderInit(&coder, pVal, vLen);
  tEncodeSSchemaWrapper(&coder, pSW);

  if (tdbTbInsert(pMeta->pSkmDb, &skmDbKey, sizeof(skmDbKey), pVal, vLen, &pMeta->txn) < 0) {
    rcode = -1;
    goto _exit;
  }

_exit:
  taosMemoryFree(pVal);
  tEncoderClear(&coder);
  return rcode;
}

int metaHandleEntry(SMeta *pMeta, const SMetaEntry *pME) {
  metaWLock(pMeta);

  // save to table.db
  if (metaSaveToTbDb(pMeta, pME) < 0) goto _err;

  // update uid.idx
  if (metaUpdateUidIdx(pMeta, pME) < 0) goto _err;

  // update name.idx
  if (metaUpdateNameIdx(pMeta, pME) < 0) goto _err;

  if (pME->type == TSDB_CHILD_TABLE) {
    // update ctb.idx
    if (metaUpdateCtbIdx(pMeta, pME) < 0) goto _err;

    // update tag.idx
    if (metaUpdateTagIdx(pMeta, pME) < 0) goto _err;
  } else {
    // update schema.db
    if (metaSaveToSkmDb(pMeta, pME) < 0) goto _err;

    if (pME->type == TSDB_SUPER_TABLE) {
      if (metaUpdateSuidIdx(pMeta, pME) < 0) goto _err;
    }
  }

  if (pME->type != TSDB_SUPER_TABLE) {
    if (metaUpdateTtlIdx(pMeta, pME) < 0) goto _err;
  }

  metaULock(pMeta);
  return 0;

_err:
  metaULock(pMeta);
  return -1;
}
// refactor later
void *metaGetIdx(SMeta *pMeta) { return pMeta->pTagIdx; }
void *metaGetIvtIdx(SMeta *pMeta) { return pMeta->pTagIvtIdx; }<|MERGE_RESOLUTION|>--- conflicted
+++ resolved
@@ -82,13 +82,7 @@
         type = TSDB_DATA_TYPE_VARCHAR;
         term = indexTermCreate(suid, ADD_VALUE, type, key, nKey, val, len);
       } else if (pTagVal->nData == 0) {
-<<<<<<< HEAD
-        char   *val = NULL;
-        int32_t len = 0;
-        // handle NULL key
-=======
         term = indexTermCreate(suid, ADD_VALUE, TSDB_DATA_TYPE_VARCHAR, key, nKey, pTagVal->pData, 0);
->>>>>>> 72d4d53a
       }
     } else if (type == TSDB_DATA_TYPE_DOUBLE) {
       double val = *(double *)(&pTagVal->i64);
@@ -766,11 +760,7 @@
 }
 
 static int metaUpdateTableOptions(SMeta *pMeta, int64_t version, SVAlterTbReq *pAlterTbReq) {
-<<<<<<< HEAD
   void       *pVal = NULL;
-=======
-  void *      pVal = NULL;
->>>>>>> 72d4d53a
   int         nVal = 0;
   const void *pData = NULL;
   int         nData = 0;
