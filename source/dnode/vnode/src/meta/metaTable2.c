--- conflicted
+++ resolved
@@ -504,11 +504,7 @@
     return terrno;
   }
 
-<<<<<<< HEAD
-  code = metaUpdateVtbMetaRsp(pEntry->uid, pEntry->name, &pEntry->ntbEntry.schemaRow, &pEntry->colRef, *ppRsp, TSDB_VIRTUAL_TABLE);
-=======
   code = metaUpdateVtbMetaRsp(pEntry->uid, pEntry->name, &pEntry->ntbEntry.schemaRow, &pEntry->colRef, *ppRsp, TSDB_VIRTUAL_NORMAL_TABLE);
->>>>>>> 021fe84a
   if (code) {
     taosMemoryFreeClear(*ppRsp);
     return code;
@@ -530,11 +526,7 @@
 
   SMetaEntry entry = {
       .version = version,
-<<<<<<< HEAD
-      .type = TSDB_VIRTUAL_TABLE,
-=======
       .type = TSDB_VIRTUAL_NORMAL_TABLE,
->>>>>>> 021fe84a
       .uid = pReq->uid,
       .name = pReq->name,
       .ntbEntry.btime = pReq->btime,
@@ -645,11 +637,7 @@
     code = metaCreateChildTable(pMeta, version, pReq, ppRsp);
   } else if (TSDB_NORMAL_TABLE == pReq->type) {
     code = metaCreateNormalTable(pMeta, version, pReq, ppRsp);
-<<<<<<< HEAD
-  } else if (TSDB_VIRTUAL_TABLE == pReq->type) {
-=======
   } else if (TSDB_VIRTUAL_NORMAL_TABLE == pReq->type) {
->>>>>>> 021fe84a
     code = metaCreateVirtualNormalTable(pMeta, version, pReq, ppRsp);
   } else if (TSDB_VIRTUAL_CHILD_TABLE == pReq->type) {
     code = metaCreateVirtualChildTable(pMeta, version, pReq, ppRsp);
@@ -686,11 +674,7 @@
 
   if (pReq->isVirtual) {
     if (pReq->suid == 0) {
-<<<<<<< HEAD
-      entry.type = -TSDB_VIRTUAL_TABLE;
-=======
       entry.type = -TSDB_VIRTUAL_NORMAL_TABLE;
->>>>>>> 021fe84a
     } else {
       entry.type = -TSDB_VIRTUAL_CHILD_TABLE;
     }
@@ -823,11 +807,7 @@
   pColumn->flags = pReq->flags;
   pColumn->colId = pEntry->ntbEntry.ncid++;
   tstrncpy(pColumn->name, pReq->colName, TSDB_COL_NAME_LEN);
-<<<<<<< HEAD
-  if (pEntry->type == TSDB_VIRTUAL_TABLE) {
-=======
   if (pEntry->type == TSDB_VIRTUAL_NORMAL_TABLE) {
->>>>>>> 021fe84a
     SColRef tmpRef;
     if (TSDB_ALTER_TABLE_ADD_COLUMN == pReq->action) {
       tmpRef.hasRef = false;
@@ -874,11 +854,7 @@
              pEntry->uid, version);
   }
 
-<<<<<<< HEAD
-  if (pEntry->type == TSDB_VIRTUAL_TABLE) {
-=======
   if (pEntry->type == TSDB_VIRTUAL_NORMAL_TABLE) {
->>>>>>> 021fe84a
     if (metaUpdateVtbMetaRsp(pEntry->uid, pReq->tbName, pSchema, &pEntry->colRef, pRsp, pEntry->type) < 0) {
       metaError("vgId:%d, %s failed at %s:%d since %s, uid:%" PRId64 " name:%s version:%" PRId64, TD_VID(pMeta->pVnode),
                 __func__, __FILE__, __LINE__, tstrerror(code), pEntry->uid, pReq->tbName, version);
@@ -977,11 +953,7 @@
   }
   pSchema->nCols--;
   pSchema->version++;
-<<<<<<< HEAD
-  if (pEntry->type == TSDB_VIRTUAL_TABLE) {
-=======
   if (pEntry->type == TSDB_VIRTUAL_NORMAL_TABLE) {
->>>>>>> 021fe84a
     code = updataTableColRef(&pEntry->colRef, &tColumn, 0, NULL);
     if (code) {
       metaError("vgId:%d, %s failed at %s:%d since %s, version:%" PRId64, TD_VID(pMeta->pVnode), __func__, __FILE__,
@@ -1023,11 +995,7 @@
   }
 
   // build response
-<<<<<<< HEAD
-  if (pEntry->type == TSDB_VIRTUAL_TABLE) {
-=======
   if (pEntry->type == TSDB_VIRTUAL_NORMAL_TABLE) {
->>>>>>> 021fe84a
     if (metaUpdateVtbMetaRsp(pEntry->uid, pReq->tbName, pSchema, &pEntry->colRef, pRsp, pEntry->type) < 0) {
       metaError("vgId:%d, %s failed at %s:%d since %s, uid:%" PRId64 " name:%s version:%" PRId64, TD_VID(pMeta->pVnode),
                 __func__, __FILE__, __LINE__, tstrerror(code), pEntry->uid, pReq->tbName, version);
@@ -1135,11 +1103,7 @@
   }
 
   // build response
-<<<<<<< HEAD
-  if (pEntry->type == TSDB_VIRTUAL_TABLE) {
-=======
   if (pEntry->type == TSDB_VIRTUAL_NORMAL_TABLE) {
->>>>>>> 021fe84a
     if (metaUpdateVtbMetaRsp(pEntry->uid, pReq->tbName, pSchema, &pEntry->colRef, pRsp, pEntry->type) < 0) {
       metaError("vgId:%d, %s failed at %s:%d since %s, uid:%" PRId64 " name:%s version:%" PRId64, TD_VID(pMeta->pVnode),
                 __func__, __FILE__, __LINE__, tstrerror(code), pEntry->uid, pReq->tbName, version);
@@ -1258,11 +1222,7 @@
   }
 
   // build response
-<<<<<<< HEAD
-  if (pEntry->type == TSDB_VIRTUAL_TABLE) {
-=======
   if (pEntry->type == TSDB_VIRTUAL_NORMAL_TABLE) {
->>>>>>> 021fe84a
     if (metaUpdateVtbMetaRsp(pEntry->uid, pReq->tbName, pSchema, &pEntry->colRef, pRsp, pEntry->type) < 0) {
       metaError("vgId:%d, %s failed at %s:%d since %s, uid:%" PRId64 " name:%s version:%" PRId64, TD_VID(pMeta->pVnode),
                 __func__, __FILE__, __LINE__, tstrerror(code), pEntry->uid, pReq->tbName, version);
