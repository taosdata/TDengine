--- conflicted
+++ resolved
@@ -302,13 +302,8 @@
 int32_t buildSnapContext(SVnode* pVnode, int64_t snapVersion, int64_t suid, int8_t subType, int8_t withMeta,
                          SSnapContext** ctxRet) {
   SSnapContext* ctx = taosMemoryCalloc(1, sizeof(SSnapContext));
-<<<<<<< HEAD
   if (ctx == NULL){
     return TAOS_GET_TERRNO(TSDB_CODE_OUT_OF_MEMORY);
-=======
-  if (ctx == NULL) {
-    return terrno;
->>>>>>> a3b30192
   }
   *ctxRet = ctx;
   ctx->pMeta = pVnode->pMeta;
@@ -319,20 +314,12 @@
   ctx->withMeta = withMeta;
   ctx->idVersion = taosHashInit(100, taosGetDefaultHashFunction(TSDB_DATA_TYPE_BIGINT), true, HASH_NO_LOCK);
   if (ctx->idVersion == NULL) {
-<<<<<<< HEAD
     return TAOS_GET_TERRNO(TSDB_CODE_OUT_OF_MEMORY);
-=======
-    return terrno;
->>>>>>> a3b30192
   }
 
   ctx->suidInfo = taosHashInit(100, taosGetDefaultHashFunction(TSDB_DATA_TYPE_BIGINT), true, HASH_NO_LOCK);
   if (ctx->suidInfo == NULL) {
-<<<<<<< HEAD
     return TAOS_GET_TERRNO(TSDB_CODE_OUT_OF_MEMORY);;
-=======
-    return terrno;
->>>>>>> a3b30192
   }
   taosHashSetFreeFp(ctx->suidInfo, destroySTableInfoForChildTable);
 
@@ -517,37 +504,22 @@
   int32_t ret = 0;
   tEncodeSize(tEncodeSVCreateStbReq, req, *contLen, ret);
   if (ret < 0) {
-<<<<<<< HEAD
     return TAOS_GET_TERRNO(ret);
-=======
-    return ret;
->>>>>>> a3b30192
   }
 
   *contLen += sizeof(SMsgHead);
   *pBuf = taosMemoryMalloc(*contLen);
   if (NULL == *pBuf) {
-<<<<<<< HEAD
     return TAOS_GET_TERRNO(TSDB_CODE_OUT_OF_MEMORY);
-=======
-    return terrno;
->>>>>>> a3b30192
   }
 
   SEncoder encoder = {0};
   tEncoderInit(&encoder, POINTER_SHIFT(*pBuf, sizeof(SMsgHead)), *contLen);
-<<<<<<< HEAD
   ret = tEncodeSVCreateStbReq(&encoder, req);
   tEncoderClear(&encoder);
   if (ret < 0) {
     taosMemoryFreeClear(*pBuf);
     return TAOS_GET_TERRNO(ret);
-=======
-  if ((ret = tEncodeSVCreateStbReq(&encoder, req)) < 0) {
-    taosMemoryFreeClear(*pBuf);
-    tEncoderClear(&encoder);
-    return ret;
->>>>>>> a3b30192
   }
   return 0;
 }
