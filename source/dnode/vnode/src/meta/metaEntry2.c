/*
 * Copyright (c) 2023 Hongze Cheng <hzcheng@umich.edu>.
 * All rights reserved.
 *
 * This code is the intellectual property of Hongze Cheng.
 * Any reproduction or distribution, in whole or in part,
 * without the express written permission of Hongze Cheng is
 * strictly prohibited.
 */

#include "meta.h"

extern SDmNotifyHandle dmNotifyHdl;

int32_t metaCloneEntry(const SMetaEntry *pEntry, SMetaEntry **ppEntry);
void    metaCloneEntryFree(SMetaEntry **ppEntry);
void    metaDestroyTagIdxKey(STagIdxKey *pTagIdxKey);
int     metaSaveJsonVarToIdx(SMeta *pMeta, const SMetaEntry *pCtbEntry, const SSchema *pSchema);
int     metaDelJsonVarFromIdx(SMeta *pMeta, const SMetaEntry *pCtbEntry, const SSchema *pSchema);
int     tagIdxKeyCmpr(const void *pKey1, int kLen1, const void *pKey2, int kLen2);

static void    metaTimeSeriesNotifyCheck(SMeta *pMeta);
static int32_t metaGetChildUidsOfSuperTable(SMeta *pMeta, tb_uid_t suid, SArray **childList);
static int32_t metaFetchTagIdxKey(SMeta *pMeta, const SMetaEntry *pEntry, const SSchema *pTagColumn,
                                  STagIdxKey **ppTagIdxKey, int32_t *pTagIdxKeySize);
static void    metaFetchTagIdxKeyFree(STagIdxKey **ppTagIdxKey);

#define metaErr(VGID, ERRNO)                                                                                     \
  do {                                                                                                           \
    metaError("vgId:%d, %s failed at %s:%d since %s, version:%" PRId64 " type:%d uid:%" PRId64 " name:%s", VGID, \
              __func__, __FILE__, __LINE__, tstrerror(ERRNO), pEntry->version, pEntry->type, pEntry->uid,        \
              pEntry->type > 0 ? pEntry->name : NULL);                                                           \
  } while (0)

typedef enum {
  META_ENTRY_TABLE = 0,
  META_SCHEMA_TABLE,
  META_UID_IDX,
  META_NAME_IDX,
  META_SUID_IDX,
  META_CHILD_IDX,
  META_TAG_IDX,
  META_BTIME_IDX,
  META_TTL_IDX,
  META_TABLE_MAX,
} EMetaTable;

typedef enum {
  META_TABLE_OP_INSERT = 0,
  META_TABLE_OP_UPDATA,
  META_TABLE_OP_DELETE,
  META_TABLE_OP_MAX,
} EMetaTableOp;

typedef struct {
  const SMetaEntry *pEntry;
  const SMetaEntry *pSuperEntry;
  const SMetaEntry *pOldEntry;
} SMetaHandleParam;

typedef struct {
  EMetaTable   table;
  EMetaTableOp op;
} SMetaTableOp;

int32_t metaFetchEntryByUid(SMeta *pMeta, int64_t uid, SMetaEntry **ppEntry) {
  int32_t code = TSDB_CODE_SUCCESS;
  void   *value = NULL;
  int32_t valueSize = 0;

  // search uid index
  code = tdbTbGet(pMeta->pUidIdx, &uid, sizeof(uid), &value, &valueSize);
  if (TSDB_CODE_SUCCESS != code) {
    metaError("vgId:%d, failed to get entry by uid:%" PRId64 " since %s", TD_VID(pMeta->pVnode), uid, tstrerror(code));
    return code;
  }

  // search entry table
  STbDbKey key = {
      .version = ((SUidIdxVal *)value)->version,
      .uid = uid,
  };
  tdbFreeClear(value);

  code = tdbTbGet(pMeta->pTbDb, &key, sizeof(key), &value, &valueSize);
  if (TSDB_CODE_SUCCESS != code) {
    metaError("vgId:%d, failed to get entry by uid:%" PRId64 " since %s", TD_VID(pMeta->pVnode), uid, tstrerror(code));
    code = TSDB_CODE_INTERNAL_ERROR;
    return code;
  }

  // decode entry
  SDecoder   decoder = {0};
  SMetaEntry entry = {0};

  tDecoderInit(&decoder, value, valueSize);
  code = metaDecodeEntry(&decoder, &entry);
  if (code) {
    metaError("vgId:%d, failed to decode entry by uid:%" PRId64 " since %s", TD_VID(pMeta->pVnode), uid,
              tstrerror(code));
    tDecoderClear(&decoder);
    tdbFreeClear(value);
    return code;
  }

  code = metaCloneEntry(&entry, ppEntry);
  if (code) {
    metaError("vgId:%d, failed to clone entry by uid:%" PRId64 " since %s", TD_VID(pMeta->pVnode), uid,
              tstrerror(code));
    tDecoderClear(&decoder);
    tdbFreeClear(value);
    return code;
  }

  tdbFreeClear(value);
  tDecoderClear(&decoder);
  return code;
}

int32_t metaFetchEntryByName(SMeta *pMeta, const char *name, SMetaEntry **ppEntry) {
  int32_t code = TSDB_CODE_SUCCESS;
  void   *value = NULL;
  int32_t valueSize = 0;

  code = tdbTbGet(pMeta->pNameIdx, name, strlen(name) + 1, &value, &valueSize);
  if (TSDB_CODE_SUCCESS != code) {
    metaError("vgId:%d, failed to get entry by name:%s since %s", TD_VID(pMeta->pVnode), name, tstrerror(code));
    return code;
  }
  int64_t uid = *(int64_t *)value;
  tdbFreeClear(value);

  code = metaFetchEntryByUid(pMeta, uid, ppEntry);
  if (TSDB_CODE_SUCCESS != code) {
    metaError("vgId:%d, failed to get entry by uid:%" PRId64 " since %s", TD_VID(pMeta->pVnode), uid, tstrerror(code));
    code = TSDB_CODE_INTERNAL_ERROR;
  }
  return code;
}

void metaFetchEntryFree(SMetaEntry **ppEntry) { metaCloneEntryFree(ppEntry); }

// Entry Table
static int32_t metaEntryTableUpsert(SMeta *pMeta, const SMetaHandleParam *pParam, EMetaTableOp op) {
  const SMetaEntry *pEntry = pParam->pEntry;

  int32_t  code = TSDB_CODE_SUCCESS;
  int32_t  vgId = TD_VID(pMeta->pVnode);
  void    *value = NULL;
  int32_t  valueSize = 0;
  SEncoder encoder = {0};
  STbDbKey key = {
      .version = pEntry->version,
      .uid = pEntry->uid,
  };

  // encode entry
  tEncodeSize(metaEncodeEntry, pEntry, valueSize, code);
  if (code != 0) {
    metaErr(vgId, code);
    return code;
  }

  value = taosMemoryMalloc(valueSize);
  if (NULL == value) {
    metaErr(vgId, terrno);
    return terrno;
  }

  tEncoderInit(&encoder, value, valueSize);
  code = metaEncodeEntry(&encoder, pEntry);
  if (code) {
    metaErr(vgId, code);
    tEncoderClear(&encoder);
    taosMemoryFree(value);
    return code;
  }
  tEncoderClear(&encoder);

  // put to tdb
  if (META_TABLE_OP_INSERT == op) {
    code = tdbTbInsert(pMeta->pTbDb, &key, sizeof(key), value, valueSize, pMeta->txn);
  } else if (META_TABLE_OP_UPDATA == op) {
    code = tdbTbUpsert(pMeta->pTbDb, &key, sizeof(key), value, valueSize, pMeta->txn);
  } else if (META_TABLE_OP_DELETE == op) {
    code = tdbTbInsert(pMeta->pTbDb, &key, sizeof(key), value, valueSize, pMeta->txn);
  } else {
    code = TSDB_CODE_INVALID_PARA;
  }
  if (TSDB_CODE_SUCCESS != code) {
    metaErr(vgId, code);
  }
  taosMemoryFree(value);
  return code;
}

static int32_t metaEntryTableInsert(SMeta *pMeta, const SMetaHandleParam *pParam) {
  return metaEntryTableUpsert(pMeta, pParam, META_TABLE_OP_INSERT);
}

static int32_t metaEntryTableUpdate(SMeta *pMeta, const SMetaHandleParam *pParam) {
  return metaEntryTableUpsert(pMeta, pParam, META_TABLE_OP_UPDATA);
}

static int32_t metaEntryTableDelete(SMeta *pMeta, const SMetaHandleParam *pParam) {
  return metaEntryTableUpsert(pMeta, pParam, META_TABLE_OP_DELETE);
}

// Schema Table
static int32_t metaSchemaTableUpsert(SMeta *pMeta, const SMetaHandleParam *pParam, EMetaTableOp op) {
  int32_t  code = TSDB_CODE_SUCCESS;
  int32_t  vgId = TD_VID(pMeta->pVnode);
  SEncoder encoder = {0};
  void    *value = NULL;
  int32_t  valueSize = 0;

  const SMetaEntry     *pEntry = pParam->pEntry;
  const SSchemaWrapper *pSchema = NULL;
  if (pEntry->type == TSDB_SUPER_TABLE) {
    pSchema = &pEntry->stbEntry.schemaRow;
<<<<<<< HEAD
  } else if (pEntry->type == TSDB_NORMAL_TABLE || pEntry->type == TSDB_VIRTUAL_TABLE) {
=======
  } else if (pEntry->type == TSDB_NORMAL_TABLE || pEntry->type == TSDB_VIRTUAL_NORMAL_TABLE) {
>>>>>>> 021fe84a
    pSchema = &pEntry->ntbEntry.schemaRow;
  } else {
    return TSDB_CODE_INVALID_PARA;
  }
  SSkmDbKey key = {
      .uid = pEntry->uid,
      .sver = pSchema->version,
  };

  // encode schema
  tEncodeSize(tEncodeSSchemaWrapper, pSchema, valueSize, code);
  if (TSDB_CODE_SUCCESS != code) {
    metaErr(vgId, code);
    return code;
  }

  value = taosMemoryMalloc(valueSize);
  if (NULL == value) {
    metaErr(vgId, terrno);
    return terrno;
  }

  tEncoderInit(&encoder, value, valueSize);
  code = tEncodeSSchemaWrapper(&encoder, pSchema);
  if (TSDB_CODE_SUCCESS != code) {
    metaErr(vgId, code);
    tEncoderClear(&encoder);
    taosMemoryFree(value);
    return code;
  }
  tEncoderClear(&encoder);

  // put to tdb
  if (META_TABLE_OP_INSERT == op) {
    code = tdbTbInsert(pMeta->pSkmDb, &key, sizeof(key), value, valueSize, pMeta->txn);
  } else if (META_TABLE_OP_UPDATA == op) {
    code = tdbTbUpsert(pMeta->pSkmDb, &key, sizeof(key), value, valueSize, pMeta->txn);
  } else {
    code = TSDB_CODE_INVALID_PARA;
  }
  if (TSDB_CODE_SUCCESS != code) {
    metaErr(vgId, code);
  }
  taosMemoryFree(value);
  return code;
}

static int32_t metaSchemaTableInsert(SMeta *pMeta, const SMetaHandleParam *pParam) {
  return metaSchemaTableUpsert(pMeta, pParam, META_TABLE_OP_INSERT);
}

static int32_t metaAddOrDropTagIndexOfSuperTable(SMeta *pMeta, const SMetaHandleParam *pParam,
                                                 const SSchema *pOldColumn, const SSchema *pNewColumn) {
  int32_t code = TSDB_CODE_SUCCESS;

  const SMetaEntry *pEntry = pParam->pEntry;
  const SMetaEntry *pOldEntry = pParam->pOldEntry;
  enum { ADD_INDEX, DROP_INDEX } action;

  if (pOldColumn && pNewColumn) {
    if (IS_IDX_ON(pOldColumn) && IS_IDX_ON(pNewColumn)) {
      return TSDB_CODE_SUCCESS;
    } else if (IS_IDX_ON(pOldColumn) && !IS_IDX_ON(pNewColumn)) {
      action = DROP_INDEX;
    } else if (!IS_IDX_ON(pOldColumn) && IS_IDX_ON(pNewColumn)) {
      action = ADD_INDEX;
    } else {
      return TSDB_CODE_SUCCESS;
    }
  } else if (pOldColumn) {
    if (IS_IDX_ON(pOldColumn)) {
      action = DROP_INDEX;
    } else {
      return TSDB_CODE_SUCCESS;
    }
  } else {
    if (IS_IDX_ON(pNewColumn)) {
      action = ADD_INDEX;
    } else {
      return TSDB_CODE_SUCCESS;
    }
  }

  // fetch all child tables
  SArray *childTables = 0;
  code = metaGetChildUidsOfSuperTable(pMeta, pEntry->uid, &childTables);
  if (code) {
    metaErr(TD_VID(pMeta->pVnode), code);
    return code;
  }

  // do drop or add index
  for (int32_t i = 0; i < taosArrayGetSize(childTables); i++) {
    int64_t uid = *(int64_t *)taosArrayGet(childTables, i);

    // fetch child entry
    SMetaEntry *pChildEntry = NULL;
    code = metaFetchEntryByUid(pMeta, uid, &pChildEntry);
    if (code) {
      metaErr(TD_VID(pMeta->pVnode), code);
      taosArrayDestroy(childTables);
      return code;
    }

    STagIdxKey *pTagIdxKey = NULL;
    int32_t     tagIdxKeySize = 0;

    if (action == ADD_INDEX) {
      code = metaFetchTagIdxKey(pMeta, pChildEntry, pNewColumn, &pTagIdxKey, &tagIdxKeySize);
      if (code) {
        metaErr(TD_VID(pMeta->pVnode), code);
        taosArrayDestroy(childTables);
        metaFetchEntryFree(&pChildEntry);
        return code;
      }

      code = tdbTbInsert(pMeta->pTagIdx, pTagIdxKey, tagIdxKeySize, NULL, 0, pMeta->txn);
      if (code) {
        metaErr(TD_VID(pMeta->pVnode), code);
        taosArrayDestroy(childTables);
        metaFetchEntryFree(&pChildEntry);
        metaFetchTagIdxKeyFree(&pTagIdxKey);
        return code;
      }
    } else {
      code = metaFetchTagIdxKey(pMeta, pChildEntry, pOldColumn, &pTagIdxKey, &tagIdxKeySize);
      if (code) {
        metaErr(TD_VID(pMeta->pVnode), code);
        taosArrayDestroy(childTables);
        metaFetchEntryFree(&pChildEntry);
        return code;
      }

      code = tdbTbDelete(pMeta->pTagIdx, pTagIdxKey, tagIdxKeySize, pMeta->txn);
      if (code) {
        metaErr(TD_VID(pMeta->pVnode), code);
        taosArrayDestroy(childTables);
        metaFetchEntryFree(&pChildEntry);
        metaFetchTagIdxKeyFree(&pTagIdxKey);
        return code;
      }
    }

    metaFetchTagIdxKeyFree(&pTagIdxKey);
    metaFetchEntryFree(&pChildEntry);
  }

  taosArrayDestroy(childTables);
  return code;
}

static int32_t metaAddOrDropColumnIndexOfVirtualSuperTable(SMeta *pMeta, const SMetaHandleParam *pParam,
                                                           const SSchema *pOldColumn, const SSchema *pNewColumn) {
  int32_t code = TSDB_CODE_SUCCESS;

  const SMetaEntry *pEntry = pParam->pEntry;
  const SMetaEntry *pOldEntry = pParam->pOldEntry;
  enum { ADD_COLUMN, DROP_COLUMN } action;

  if (pOldColumn && pNewColumn) {
    return TSDB_CODE_SUCCESS;
  } else if (pOldColumn) {
    action = DROP_COLUMN;
  } else {
    action = ADD_COLUMN;
  }

  // fetch all child tables
  SArray *childTables = 0;
  code = metaGetChildUidsOfSuperTable(pMeta, pEntry->uid, &childTables);
  if (code) {
    metaErr(TD_VID(pMeta->pVnode), code);
    return code;
  }

  // do drop or add index
  for (int32_t i = 0; i < taosArrayGetSize(childTables); i++) {
    int64_t uid = *(int64_t *)taosArrayGet(childTables, i);

    // fetch child entry
    SMetaEntry *pChildEntry = NULL;
    code = metaFetchEntryByUid(pMeta, uid, &pChildEntry);
    if (code) {
      metaErr(TD_VID(pMeta->pVnode), code);
      taosArrayDestroy(childTables);
      return code;
    }

    SMetaHandleParam param = {
        .pEntry = pChildEntry
    };

    if (action == ADD_COLUMN) {
      code = updataTableColRef(&pChildEntry->colRef, pNewColumn, 1, NULL);
      if (code) {
        metaErr(TD_VID(pMeta->pVnode), code);
        taosArrayDestroy(childTables);
        metaFetchEntryFree(&pChildEntry);
        return code;
      }

      code = metaEntryTableUpdate(pMeta, &param);
      if (code) {
        metaErr(TD_VID(pMeta->pVnode), code);
        taosArrayDestroy(childTables);
        metaFetchEntryFree(&pChildEntry);
        return code;
      }
    } else {
      code = updataTableColRef(&pChildEntry->colRef, pOldColumn, 0, NULL);
      if (code) {
        metaErr(TD_VID(pMeta->pVnode), code);
        taosArrayDestroy(childTables);
        metaFetchEntryFree(&pChildEntry);
        return code;
      }

      code = metaEntryTableUpdate(pMeta, &param);
      if (code) {
        metaErr(TD_VID(pMeta->pVnode), code);
        taosArrayDestroy(childTables);
        metaFetchEntryFree(&pChildEntry);
        return code;
      }
    }
    metaFetchEntryFree(&pChildEntry);
  }

  taosArrayDestroy(childTables);
  return code;

}

static int32_t metaUpdateSuperTableTagSchema(SMeta *pMeta, const SMetaHandleParam *pParam) {
  int32_t               code = TSDB_CODE_SUCCESS;
  const SMetaEntry     *pEntry = pParam->pEntry;
  const SMetaEntry     *pOldEntry = pParam->pOldEntry;
  const SSchemaWrapper *pNewTagSchema = &pEntry->stbEntry.schemaTag;
  const SSchemaWrapper *pOldTagSchema = &pOldEntry->stbEntry.schemaTag;

  int32_t iOld = 0, iNew = 0;
  for (; iOld < pOldTagSchema->nCols && iNew < pNewTagSchema->nCols;) {
    SSchema *pOldColumn = pOldTagSchema->pSchema + iOld;
    SSchema *pNewColumn = pNewTagSchema->pSchema + iNew;

    if (pOldColumn->colId == pNewColumn->colId) {
      code = metaAddOrDropTagIndexOfSuperTable(pMeta, pParam, pOldColumn, pNewColumn);
      if (code) {
        metaErr(TD_VID(pMeta->pVnode), code);
        return code;
      }

      iOld++;
      iNew++;
    } else if (pOldColumn->colId < pNewColumn->colId) {
      code = metaAddOrDropTagIndexOfSuperTable(pMeta, pParam, pOldColumn, NULL);
      if (code) {
        metaErr(TD_VID(pMeta->pVnode), code);
        return code;
      }

      iOld++;
    } else {
      code = metaAddOrDropTagIndexOfSuperTable(pMeta, pParam, NULL, pNewColumn);
      if (code) {
        metaErr(TD_VID(pMeta->pVnode), code);
        return code;
      }

      iNew++;
    }
  }

  for (; iOld < pOldTagSchema->nCols; iOld++) {
    SSchema *pOldColumn = pOldTagSchema->pSchema + iOld;
    code = metaAddOrDropTagIndexOfSuperTable(pMeta, pParam, pOldColumn, NULL);
    if (code) {
      metaErr(TD_VID(pMeta->pVnode), code);
      return code;
    }
  }

  for (; iNew < pNewTagSchema->nCols; iNew++) {
    SSchema *pNewColumn = pNewTagSchema->pSchema + iNew;
    code = metaAddOrDropTagIndexOfSuperTable(pMeta, pParam, NULL, pNewColumn);
    if (code) {
      metaErr(TD_VID(pMeta->pVnode), code);
      return code;
    }
  }

  return code;
}

static int32_t metaUpdateSuperTableRowSchema(SMeta *pMeta, const SMetaHandleParam *pParam) {
  int32_t               code = TSDB_CODE_SUCCESS;
  const SMetaEntry     *pEntry = pParam->pEntry;
  const SMetaEntry     *pOldEntry = pParam->pOldEntry;
  const SSchemaWrapper *pNewRowSchema = &pEntry->stbEntry.schemaRow;
  const SSchemaWrapper *pOldRowSchema = &pOldEntry->stbEntry.schemaRow;

  int32_t iOld = 0, iNew = 0;
  for (; iOld < pOldRowSchema->nCols && iNew < pNewRowSchema->nCols;) {
    SSchema *pOldColumn = pOldRowSchema->pSchema + iOld;
    SSchema *pNewColumn = pNewRowSchema->pSchema + iNew;

    if (pOldColumn->colId == pNewColumn->colId) {
      code = metaAddOrDropColumnIndexOfVirtualSuperTable(pMeta, pParam, pOldColumn, pNewColumn);
      if (code) {
        metaErr(TD_VID(pMeta->pVnode), code);
        return code;
      }

      iOld++;
      iNew++;
    } else if (pOldColumn->colId < pNewColumn->colId) {
      code = metaAddOrDropColumnIndexOfVirtualSuperTable(pMeta, pParam, pOldColumn, NULL);
      if (code) {
        metaErr(TD_VID(pMeta->pVnode), code);
        return code;
      }

      iOld++;
    } else {
      code = metaAddOrDropColumnIndexOfVirtualSuperTable(pMeta, pParam, NULL, pNewColumn);
      if (code) {
        metaErr(TD_VID(pMeta->pVnode), code);
        return code;
      }

      iNew++;
    }
  }

  for (; iOld < pOldRowSchema->nCols; iOld++) {
    SSchema *pOldColumn = pOldRowSchema->pSchema + iOld;
    code = metaAddOrDropColumnIndexOfVirtualSuperTable(pMeta, pParam, pOldColumn, NULL);
    if (code) {
      metaErr(TD_VID(pMeta->pVnode), code);
      return code;
    }
  }

  for (; iNew < pNewRowSchema->nCols; iNew++) {
    SSchema *pNewColumn = pNewRowSchema->pSchema + iNew;
    code = metaAddOrDropColumnIndexOfVirtualSuperTable(pMeta, pParam, NULL, pNewColumn);
    if (code) {
      metaErr(TD_VID(pMeta->pVnode), code);
      return code;
    }
  }

  return code;
}

static int32_t metaSchemaTableUpdate(SMeta *pMeta, const SMetaHandleParam *pParam) {
  int32_t code = TSDB_CODE_SUCCESS;

  const SMetaEntry *pEntry = pParam->pEntry;
  const SMetaEntry *pOldEntry = pParam->pOldEntry;

  if (NULL == pOldEntry) {
    return metaSchemaTableUpsert(pMeta, pParam, META_TABLE_OP_UPDATA);
  }

<<<<<<< HEAD
  if (pEntry->type == TSDB_NORMAL_TABLE || pEntry->type == TSDB_VIRTUAL_TABLE) {
=======
  if (pEntry->type == TSDB_NORMAL_TABLE || pEntry->type == TSDB_VIRTUAL_NORMAL_TABLE) {
>>>>>>> 021fe84a
    // check row schema
    if (pOldEntry->ntbEntry.schemaRow.version != pEntry->ntbEntry.schemaRow.version) {
      return metaSchemaTableUpsert(pMeta, pParam, META_TABLE_OP_UPDATA);
    }
  } else if (pEntry->type == TSDB_SUPER_TABLE) {
    // check row schema
    if (pOldEntry->stbEntry.schemaRow.version != pEntry->stbEntry.schemaRow.version) {
      if (TABLE_IS_VIRTUAL(pEntry->flags)) {
        return metaUpdateSuperTableRowSchema(pMeta, pParam);
      } else {
        return metaSchemaTableUpsert(pMeta, pParam, META_TABLE_OP_UPDATA);
      }

    }

    // check tag schema
    code = metaUpdateSuperTableTagSchema(pMeta, pParam);
    if (code) {
      metaErr(TD_VID(pMeta->pVnode), code);
      return code;
    }

  } else {
    return TSDB_CODE_INVALID_PARA;
  }

  return TSDB_CODE_SUCCESS;
}

static int32_t metaSchemaTableDelete(SMeta *pMeta, const SMetaHandleParam *pEntry) {
  // TODO
  return TSDB_CODE_SUCCESS;
}

// Uid Index
static void metaBuildEntryInfo(const SMetaEntry *pEntry, SMetaInfo *pInfo) {
  pInfo->uid = pEntry->uid;
  pInfo->version = pEntry->version;
  if (pEntry->type == TSDB_SUPER_TABLE) {
    pInfo->suid = pEntry->uid;
    pInfo->skmVer = pEntry->stbEntry.schemaRow.version;
  } else if (pEntry->type == TSDB_CHILD_TABLE || pEntry->type == TSDB_VIRTUAL_CHILD_TABLE) {
    pInfo->suid = pEntry->ctbEntry.suid;
    pInfo->skmVer = 0;
<<<<<<< HEAD
  } else if (pEntry->type == TSDB_NORMAL_TABLE || pEntry->type == TSDB_VIRTUAL_TABLE) {
=======
  } else if (pEntry->type == TSDB_NORMAL_TABLE || pEntry->type == TSDB_VIRTUAL_NORMAL_TABLE) {
>>>>>>> 021fe84a
    pInfo->suid = 0;
    pInfo->skmVer = pEntry->ntbEntry.schemaRow.version;
  }
}

static int32_t metaUidIdxUpsert(SMeta *pMeta, const SMetaHandleParam *pParam, EMetaTableOp op) {
  int32_t code = TSDB_CODE_SUCCESS;
  int32_t vgId = TD_VID(pMeta->pVnode);

  const SMetaEntry *pEntry = pParam->pEntry;

  // update cache
  SMetaInfo info = {0};
  metaBuildEntryInfo(pEntry, &info);
  code = metaCacheUpsert(pMeta, &info);
  if (code) {
    metaErr(vgId, code);
  }

  // put to tdb
  SUidIdxVal value = {
      .suid = info.suid,
      .skmVer = info.skmVer,
      .version = pEntry->version,
  };
  if (META_TABLE_OP_INSERT == op) {
    code = tdbTbInsert(pMeta->pUidIdx, &pEntry->uid, sizeof(pEntry->uid), &value, sizeof(value), pMeta->txn);
  } else if (META_TABLE_OP_UPDATA == op) {
    code = tdbTbUpsert(pMeta->pUidIdx, &pEntry->uid, sizeof(pEntry->uid), &value, sizeof(value), pMeta->txn);
  }
  return code;
}

static int32_t metaUidIdxInsert(SMeta *pMeta, const SMetaHandleParam *pParam) {
  return metaUidIdxUpsert(pMeta, pParam, META_TABLE_OP_INSERT);
}

static int32_t metaUidIdxUpdate(SMeta *pMeta, const SMetaHandleParam *pParam) {
  return metaUidIdxUpsert(pMeta, pParam, META_TABLE_OP_UPDATA);
}

static int32_t metaUidIdxDelete(SMeta *pMeta, const SMetaHandleParam *pParam) {
  int32_t code = 0;

  const SMetaEntry *pEntry = pParam->pOldEntry;

  // delete tdb
  code = tdbTbDelete(pMeta->pUidIdx, &pEntry->uid, sizeof(pEntry->uid), pMeta->txn);
  if (code) {
    metaErr(TD_VID(pMeta->pVnode), code);
  }

  // delete cache
  (void)metaCacheDrop(pMeta, pEntry->uid);
  return code;
}

// Name Index
static int32_t metaNameIdxUpsert(SMeta *pMeta, const SMetaHandleParam *pParam, EMetaTableOp op) {
  int32_t code = TSDB_CODE_SUCCESS;

  const SMetaEntry *pEntry = pParam->pEntry;

  if (META_TABLE_OP_INSERT == op) {
    code = tdbTbInsert(pMeta->pNameIdx, pEntry->name, strlen(pEntry->name) + 1, &pEntry->uid, sizeof(pEntry->uid),
                       pMeta->txn);
  } else if (META_TABLE_OP_UPDATA == op) {
    code = tdbTbUpsert(pMeta->pNameIdx, pEntry->name, strlen(pEntry->name) + 1, &pEntry->uid, sizeof(pEntry->uid),
                       pMeta->txn);
  } else {
    code = TSDB_CODE_INVALID_PARA;
  }
  return code;
}

static int32_t metaNameIdxInsert(SMeta *pMeta, const SMetaHandleParam *pParam) {
  int32_t code = TSDB_CODE_SUCCESS;
  return metaNameIdxUpsert(pMeta, pParam, META_TABLE_OP_INSERT);
}

static int32_t metaNameIdxUpdate(SMeta *pMeta, const SMetaHandleParam *pParam) {
  return metaNameIdxUpsert(pMeta, pParam, META_TABLE_OP_UPDATA);
}

static int32_t metaNameIdxDelete(SMeta *pMeta, const SMetaHandleParam *pParam) {
  int32_t code = TSDB_CODE_SUCCESS;

  const SMetaEntry *pEntry = pParam->pOldEntry;
  code = tdbTbDelete(pMeta->pNameIdx, pEntry->name, strlen(pEntry->name) + 1, pMeta->txn);
  if (code) {
    metaErr(TD_VID(pMeta->pVnode), code);
  }
  return code;
}

// Suid Index
static int32_t metaSUidIdxInsert(SMeta *pMeta, const SMetaHandleParam *pParam) {
  const SMetaEntry *pEntry = pParam->pEntry;

  int32_t code = tdbTbInsert(pMeta->pSuidIdx, &pEntry->uid, sizeof(pEntry->uid), NULL, 0, pMeta->txn);
  if (code) {
    metaErr(TD_VID(pMeta->pVnode), code);
  }
  return code;
}

static int32_t metaSUidIdxDelete(SMeta *pMeta, const SMetaHandleParam *pParam) {
  const SMetaEntry *pEntry = pParam->pOldEntry;

  int32_t code = tdbTbDelete(pMeta->pSuidIdx, &pEntry->uid, sizeof(pEntry->uid), pMeta->txn);
  if (code) {
    metaErr(TD_VID(pMeta->pVnode), code);
  }
  return code;
}

// Child Index
static int32_t metaChildIdxUpsert(SMeta *pMeta, const SMetaHandleParam *pParam, EMetaTableOp op) {
  int32_t code = TSDB_CODE_SUCCESS;

  const SMetaEntry *pEntry = pParam->pEntry;

  SCtbIdxKey key = {
      .suid = pEntry->ctbEntry.suid,
      .uid = pEntry->uid,
  };

  if (META_TABLE_OP_INSERT == op) {
    code = tdbTbInsert(pMeta->pCtbIdx, &key, sizeof(key), pEntry->ctbEntry.pTags,
                       ((STag *)(pEntry->ctbEntry.pTags))->len, pMeta->txn);
  } else if (META_TABLE_OP_UPDATA == op) {
    code = tdbTbUpsert(pMeta->pCtbIdx, &key, sizeof(key), pEntry->ctbEntry.pTags,
                       ((STag *)(pEntry->ctbEntry.pTags))->len, pMeta->txn);
  } else {
    code = TSDB_CODE_INVALID_PARA;
  }
  return code;
}

static int32_t metaChildIdxInsert(SMeta *pMeta, const SMetaHandleParam *pParam) {
  return metaChildIdxUpsert(pMeta, pParam, META_TABLE_OP_INSERT);
}

static int32_t metaChildIdxUpdate(SMeta *pMeta, const SMetaHandleParam *pParam) {
  const SMetaEntry *pEntry = pParam->pEntry;
  const SMetaEntry *pOldEntry = pParam->pOldEntry;
  const SMetaEntry *pSuperEntry = pParam->pSuperEntry;

  const STag *pNewTags = (const STag *)pEntry->ctbEntry.pTags;
  const STag *pOldTags = (const STag *)pOldEntry->ctbEntry.pTags;
  if (pNewTags->len != pOldTags->len || memcmp(pNewTags, pOldTags, pNewTags->len)) {
    return metaChildIdxUpsert(pMeta, pParam, META_TABLE_OP_UPDATA);
  }
  return 0;
}

static int32_t metaChildIdxDelete(SMeta *pMeta, const SMetaHandleParam *pParam) {
  const SMetaEntry *pEntry = pParam->pOldEntry;

  SCtbIdxKey key = {
      .suid = pEntry->ctbEntry.suid,
      .uid = pEntry->uid,
  };
  return tdbTbDelete(pMeta->pCtbIdx, &key, sizeof(key), pMeta->txn);
}

// Tag Index
static int32_t metaFetchTagIdxKey(SMeta *pMeta, const SMetaEntry *pEntry, const SSchema *pTagColumn,
                                  STagIdxKey **ppTagIdxKey, int32_t *pTagIdxKeySize) {
  int32_t code = TSDB_CODE_SUCCESS;

  STagIdxKey *pTagIdxKey = NULL;
  int32_t     nTagIdxKey;
  const void *pTagData = NULL;
  int32_t     nTagData = 0;

  STagVal tagVal = {
      .cid = pTagColumn->colId,
  };

  if (tTagGet((const STag *)pEntry->ctbEntry.pTags, &tagVal)) {
    if (IS_VAR_DATA_TYPE(pTagColumn->type)) {
      pTagData = tagVal.pData;
      nTagData = (int32_t)tagVal.nData;
    } else {
      pTagData = &(tagVal.i64);
      nTagData = tDataTypes[pTagColumn->type].bytes;
    }
  } else {
    if (!IS_VAR_DATA_TYPE(pTagColumn->type)) {
      nTagData = tDataTypes[pTagColumn->type].bytes;
    }
  }

  code = metaCreateTagIdxKey(pEntry->ctbEntry.suid, pTagColumn->colId, pTagData, nTagData, pTagColumn->type,
                             pEntry->uid, &pTagIdxKey, &nTagIdxKey);
  if (code) {
    metaErr(TD_VID(pMeta->pVnode), code);
    return code;
  }

  *ppTagIdxKey = pTagIdxKey;
  *pTagIdxKeySize = nTagIdxKey;
  return code;
}

static void metaFetchTagIdxKeyFree(STagIdxKey **ppTagIdxKey) {
  metaDestroyTagIdxKey(*ppTagIdxKey);
  *ppTagIdxKey = NULL;
}

static int32_t metaTagIdxInsert(SMeta *pMeta, const SMetaHandleParam *pParam) {
  int32_t code = TSDB_CODE_SUCCESS;

  const SMetaEntry *pEntry = pParam->pEntry;
  const SMetaEntry *pSuperEntry = pParam->pSuperEntry;

  const SSchemaWrapper *pTagSchema = &pSuperEntry->stbEntry.schemaTag;
  if (pTagSchema->nCols == 1 && pTagSchema->pSchema[0].type == TSDB_DATA_TYPE_JSON) {
    const SSchema *pTagColumn = &pTagSchema->pSchema[0];

    STagVal tagVal = {
        .cid = pTagColumn->colId,
    };

    const void *pTagData = pEntry->ctbEntry.pTags;
    int32_t     nTagData = ((const STag *)pEntry->ctbEntry.pTags)->len;
    code = metaSaveJsonVarToIdx(pMeta, pEntry, pTagColumn);
    if (code) {
      metaErr(TD_VID(pMeta->pVnode), code);
    }
  } else {
    for (int32_t i = 0; i < pTagSchema->nCols; i++) {
      STagIdxKey    *pTagIdxKey = NULL;
      int32_t        nTagIdxKey;
      const SSchema *pTagColumn = &pTagSchema->pSchema[i];

      if (!IS_IDX_ON(pTagColumn)) {
        continue;
      }

      code = metaFetchTagIdxKey(pMeta, pEntry, pTagColumn, &pTagIdxKey, &nTagIdxKey);
      if (code) {
        metaErr(TD_VID(pMeta->pVnode), code);
        return code;
      }

      code = tdbTbInsert(pMeta->pTagIdx, pTagIdxKey, nTagIdxKey, NULL, 0, pMeta->txn);
      if (code) {
        metaErr(TD_VID(pMeta->pVnode), code);
        metaFetchTagIdxKeyFree(&pTagIdxKey);
        return code;
      }
      metaFetchTagIdxKeyFree(&pTagIdxKey);
    }
  }
  return code;
}

static int32_t metaTagIdxUpdate(SMeta *pMeta, const SMetaHandleParam *pParam) {
  int32_t code = TSDB_CODE_SUCCESS;

  const SMetaEntry     *pEntry = pParam->pEntry;
  const SMetaEntry     *pOldEntry = pParam->pOldEntry;
  const SMetaEntry     *pSuperEntry = pParam->pSuperEntry;
  const SSchemaWrapper *pTagSchema = &pSuperEntry->stbEntry.schemaTag;
  const STag           *pNewTags = (const STag *)pEntry->ctbEntry.pTags;
  const STag           *pOldTags = (const STag *)pOldEntry->ctbEntry.pTags;

  if (pNewTags->len == pOldTags->len && !memcmp(pNewTags, pOldTags, pNewTags->len)) {
    return code;
  }

  if (pTagSchema->nCols == 1 && pTagSchema->pSchema[0].type == TSDB_DATA_TYPE_JSON) {
    code = metaDelJsonVarFromIdx(pMeta, pOldEntry, &pTagSchema->pSchema[0]);
    if (code) {
      metaErr(TD_VID(pMeta->pVnode), code);
      return code;
    }

    code = metaSaveJsonVarToIdx(pMeta, pEntry, &pTagSchema->pSchema[0]);
    if (code) {
      metaErr(TD_VID(pMeta->pVnode), code);
      return code;
    }
  } else {
    for (int32_t i = 0; i < pTagSchema->nCols; i++) {
      const SSchema *pTagColumn = &pTagSchema->pSchema[i];

      if (!IS_IDX_ON(pTagColumn)) {
        continue;
      }

      STagIdxKey *pOldTagIdxKey = NULL;
      int32_t     oldTagIdxKeySize = 0;
      STagIdxKey *pNewTagIdxKey = NULL;
      int32_t     newTagIdxKeySize = 0;

      code = metaFetchTagIdxKey(pMeta, pOldEntry, pTagColumn, &pOldTagIdxKey, &oldTagIdxKeySize);
      if (code) {
        metaErr(TD_VID(pMeta->pVnode), code);
        return code;
      }

      code = metaFetchTagIdxKey(pMeta, pEntry, pTagColumn, &pNewTagIdxKey, &newTagIdxKeySize);
      if (code) {
        metaErr(TD_VID(pMeta->pVnode), code);
        metaFetchTagIdxKeyFree(&pOldTagIdxKey);
        return code;
      }

      if (tagIdxKeyCmpr(pOldTagIdxKey, oldTagIdxKeySize, pNewTagIdxKey, newTagIdxKeySize)) {
        code = tdbTbDelete(pMeta->pTagIdx, pOldTagIdxKey, oldTagIdxKeySize, pMeta->txn);
        if (code) {
          metaErr(TD_VID(pMeta->pVnode), code);
          metaFetchTagIdxKeyFree(&pOldTagIdxKey);
          metaFetchTagIdxKeyFree(&pNewTagIdxKey);
          return code;
        }

        code = tdbTbInsert(pMeta->pTagIdx, pNewTagIdxKey, newTagIdxKeySize, NULL, 0, pMeta->txn);
        if (code) {
          metaErr(TD_VID(pMeta->pVnode), code);
          metaFetchTagIdxKeyFree(&pOldTagIdxKey);
          metaFetchTagIdxKeyFree(&pNewTagIdxKey);
          return code;
        }
      }

      metaFetchTagIdxKeyFree(&pOldTagIdxKey);
      metaFetchTagIdxKeyFree(&pNewTagIdxKey);
    }
  }
  return code;
}

static int32_t metaTagIdxDelete(SMeta *pMeta, const SMetaHandleParam *pParam) {
  int32_t code = TSDB_CODE_SUCCESS;

  const SMetaEntry     *pEntry = pParam->pEntry;
  const SMetaEntry     *pChild = pParam->pOldEntry;
  const SMetaEntry     *pSuper = pParam->pSuperEntry;
  const SSchemaWrapper *pTagSchema = &pSuper->stbEntry.schemaTag;
  const SSchema        *pTagColumn = NULL;
  const STag           *pTags = (const STag *)pChild->ctbEntry.pTags;

  if (pTagSchema->nCols == 1 && pTagSchema->pSchema[0].type == TSDB_DATA_TYPE_JSON) {
    pTagColumn = &pTagSchema->pSchema[0];
    code = metaDelJsonVarFromIdx(pMeta, pChild, pTagColumn);
    if (code) {
      metaErr(TD_VID(pMeta->pVnode), code);
    }
  } else {
    for (int32_t i = 0; i < pTagSchema->nCols; i++) {
      pTagColumn = &pTagSchema->pSchema[i];
      if (!IS_IDX_ON(pTagColumn)) {
        continue;
      }

      STagIdxKey *pTagIdxKey = NULL;
      int32_t     nTagIdxKey;

      code = metaFetchTagIdxKey(pMeta, pChild, pTagColumn, &pTagIdxKey, &nTagIdxKey);
      if (code) {
        metaErr(TD_VID(pMeta->pVnode), code);
        return code;
      }

      code = tdbTbDelete(pMeta->pTagIdx, pTagIdxKey, nTagIdxKey, pMeta->txn);
      if (code) {
        metaErr(TD_VID(pMeta->pVnode), code);
        metaFetchTagIdxKeyFree(&pTagIdxKey);
        return code;
      }
      metaFetchTagIdxKeyFree(&pTagIdxKey);
    }
  }
  return code;
}

// Btime Index
static int32_t metaBtimeIdxUpsert(SMeta *pMeta, const SMetaHandleParam *pParam, EMetaTableOp op) {
  int32_t code = TSDB_CODE_SUCCESS;

  const SMetaEntry *pEntry;
  if (META_TABLE_OP_DELETE == op) {
    pEntry = pParam->pOldEntry;
  } else {
    pEntry = pParam->pEntry;
  }

  SBtimeIdxKey key = {
      .uid = pEntry->uid,
  };

  if (TSDB_CHILD_TABLE == pEntry->type || TSDB_VIRTUAL_CHILD_TABLE == pEntry->type) {
    key.btime = pEntry->ctbEntry.btime;
<<<<<<< HEAD
  } else if (TSDB_NORMAL_TABLE == pEntry->type || TSDB_VIRTUAL_TABLE == pEntry->type) {
=======
  } else if (TSDB_NORMAL_TABLE == pEntry->type || TSDB_VIRTUAL_NORMAL_TABLE == pEntry->type) {
>>>>>>> 021fe84a
    key.btime = pEntry->ntbEntry.btime;
  } else {
    return TSDB_CODE_INVALID_PARA;
  }

  if (META_TABLE_OP_INSERT == op) {
    code = tdbTbInsert(pMeta->pBtimeIdx, &key, sizeof(key), NULL, 0, pMeta->txn);
  } else if (META_TABLE_OP_UPDATA == op) {
    code = tdbTbUpsert(pMeta->pBtimeIdx, &key, sizeof(key), NULL, 0, pMeta->txn);
  } else if (META_TABLE_OP_DELETE == op) {
    code = tdbTbDelete(pMeta->pBtimeIdx, &key, sizeof(key), pMeta->txn);
  } else {
    code = TSDB_CODE_INVALID_PARA;
  }
  if (code) {
    metaErr(TD_VID(pMeta->pVnode), code);
  }
  return code;
}

static int32_t metaBtimeIdxInsert(SMeta *pMeta, const SMetaHandleParam *pParam) {
  return metaBtimeIdxUpsert(pMeta, pParam, META_TABLE_OP_INSERT);
}

static int32_t metaBtimeIdxUpdate(SMeta *pMeta, const SMetaHandleParam *pParam) {
  return metaBtimeIdxUpsert(pMeta, pParam, META_TABLE_OP_UPDATA);
}

static int32_t metaBtimeIdxDelete(SMeta *pMeta, const SMetaHandleParam *pParam) {
  return metaBtimeIdxUpsert(pMeta, pParam, META_TABLE_OP_DELETE);
}

// TTL Index
static int32_t metaTtlIdxUpsert(SMeta *pMeta, const SMetaHandleParam *pParam, EMetaTableOp op) {
  const SMetaEntry *pEntry = pParam->pEntry;

  STtlUpdTtlCtx ctx = {
      .uid = pEntry->uid,
      .pTxn = pMeta->txn,
  };
  if (TSDB_CHILD_TABLE == pEntry->type) {
    ctx.ttlDays = pEntry->ctbEntry.ttlDays;
    ctx.changeTimeMs = pEntry->ctbEntry.btime;
  } else if (TSDB_NORMAL_TABLE == pEntry->type) {
    ctx.ttlDays = pEntry->ntbEntry.ttlDays;
    ctx.changeTimeMs = pEntry->ntbEntry.btime;
  } else {
    return TSDB_CODE_INVALID_PARA;
  }

  int32_t ret = ttlMgrInsertTtl(pMeta->pTtlMgr, &ctx);
  if (ret < 0) {
    metaError("vgId:%d, failed to insert ttl, uid: %" PRId64 " %s", TD_VID(pMeta->pVnode), pEntry->uid, tstrerror(ret));
  }
  return TSDB_CODE_SUCCESS;
}

static int32_t metaTtlIdxInsert(SMeta *pMeta, const SMetaHandleParam *pParam) {
  return metaTtlIdxUpsert(pMeta, pParam, META_TABLE_OP_INSERT);
}

static int32_t metaTtlIdxDelete(SMeta *pMeta, const SMetaHandleParam *pParam);

static int32_t metaTtlIdxUpdate(SMeta *pMeta, const SMetaHandleParam *pParam) {
  int32_t code = TSDB_CODE_SUCCESS;

  const SMetaEntry *pEntry = pParam->pEntry;
  const SMetaEntry *pOldEntry = pParam->pOldEntry;

  if ((pEntry->type == TSDB_CHILD_TABLE && pOldEntry->ctbEntry.ttlDays != pEntry->ctbEntry.ttlDays) ||
      (pEntry->type == TSDB_NORMAL_TABLE && pOldEntry->ntbEntry.ttlDays != pEntry->ntbEntry.ttlDays)) {
    code = metaTtlIdxDelete(pMeta, pParam);
    if (code) {
      metaErr(TD_VID(pMeta->pVnode), code);
    }

    code = metaTtlIdxInsert(pMeta, pParam);
    if (code) {
      metaErr(TD_VID(pMeta->pVnode), code);
    }
  }

  return TSDB_CODE_SUCCESS;
}

static int32_t metaTtlIdxDelete(SMeta *pMeta, const SMetaHandleParam *pParam) {
  int32_t code = TSDB_CODE_SUCCESS;

  const SMetaEntry *pEntry = pParam->pOldEntry;
  STtlDelTtlCtx     ctx = {
          .uid = pEntry->uid,
          .pTxn = pMeta->txn,
  };

  if (TSDB_CHILD_TABLE == pEntry->type) {
    ctx.ttlDays = pEntry->ctbEntry.ttlDays;
  } else if (TSDB_NORMAL_TABLE == pEntry->type) {
    ctx.ttlDays = pEntry->ntbEntry.ttlDays;
  } else {
    code = TSDB_CODE_INVALID_PARA;
  }

  if (TSDB_CODE_SUCCESS == code) {
    int32_t ret = ttlMgrDeleteTtl(pMeta->pTtlMgr, &ctx);
    if (ret < 0) {
      metaError("vgId:%d, failed to delete ttl, uid: %" PRId64 " %s", TD_VID(pMeta->pVnode), pEntry->uid,
                tstrerror(ret));
    }
  }
  return code;
}

static void metaTimeSeriesNotifyCheck(SMeta *pMeta) {
#if defined(TD_ENTERPRISE)
  int64_t nTimeSeries = metaGetTimeSeriesNum(pMeta, 0);
  int64_t deltaTS = nTimeSeries - pMeta->pVnode->config.vndStats.numOfReportedTimeSeries;
  if (deltaTS > tsTimeSeriesThreshold) {
    if (0 == atomic_val_compare_exchange_8(&dmNotifyHdl.state, 1, 2)) {
      if (tsem_post(&dmNotifyHdl.sem) != 0) {
        metaError("vgId:%d, failed to post semaphore, errno:%d", TD_VID(pMeta->pVnode), errno);
      }
    }
  }
#endif
}

static int32_t (*metaTableOpFn[META_TABLE_MAX][META_TABLE_OP_MAX])(SMeta *pMeta, const SMetaHandleParam *pParam) =
    {
        [META_ENTRY_TABLE] =
            {
                [META_TABLE_OP_INSERT] = metaEntryTableInsert,
                [META_TABLE_OP_UPDATA] = metaEntryTableUpdate,
                [META_TABLE_OP_DELETE] = metaEntryTableDelete,
            },
        [META_SCHEMA_TABLE] =
            {
                [META_TABLE_OP_INSERT] = metaSchemaTableInsert,
                [META_TABLE_OP_UPDATA] = metaSchemaTableUpdate,
                [META_TABLE_OP_DELETE] = metaSchemaTableDelete,
            },
        [META_UID_IDX] =
            {
                [META_TABLE_OP_INSERT] = metaUidIdxInsert,
                [META_TABLE_OP_UPDATA] = metaUidIdxUpdate,
                [META_TABLE_OP_DELETE] = metaUidIdxDelete,
            },
        [META_NAME_IDX] =
            {
                [META_TABLE_OP_INSERT] = metaNameIdxInsert,
                [META_TABLE_OP_UPDATA] = metaNameIdxUpdate,
                [META_TABLE_OP_DELETE] = metaNameIdxDelete,
            },
        [META_SUID_IDX] =
            {
                [META_TABLE_OP_INSERT] = metaSUidIdxInsert,
                [META_TABLE_OP_UPDATA] = NULL,
                [META_TABLE_OP_DELETE] = metaSUidIdxDelete,
            },
        [META_CHILD_IDX] =
            {
                [META_TABLE_OP_INSERT] = metaChildIdxInsert,
                [META_TABLE_OP_UPDATA] = metaChildIdxUpdate,
                [META_TABLE_OP_DELETE] = metaChildIdxDelete,
            },
        [META_TAG_IDX] =
            {
                [META_TABLE_OP_INSERT] = metaTagIdxInsert,
                [META_TABLE_OP_UPDATA] = metaTagIdxUpdate,
                [META_TABLE_OP_DELETE] = metaTagIdxDelete,
            },
        [META_BTIME_IDX] =
            {
                [META_TABLE_OP_INSERT] = metaBtimeIdxInsert,
                [META_TABLE_OP_UPDATA] = metaBtimeIdxUpdate,
                [META_TABLE_OP_DELETE] = metaBtimeIdxDelete,
            },
        [META_TTL_IDX] =
            {
                [META_TABLE_OP_INSERT] = metaTtlIdxInsert,
                [META_TABLE_OP_UPDATA] = metaTtlIdxUpdate,
                [META_TABLE_OP_DELETE] = metaTtlIdxDelete,
            },
};

static int32_t metaHandleSuperTableCreateImpl(SMeta *pMeta, const SMetaEntry *pEntry) {
  int32_t code = TSDB_CODE_SUCCESS;

  SMetaTableOp ops[] = {
      {META_ENTRY_TABLE, META_TABLE_OP_INSERT},   //
      {META_SCHEMA_TABLE, META_TABLE_OP_UPDATA},  // TODO: here should be insert
      {META_UID_IDX, META_TABLE_OP_INSERT},       //
      {META_NAME_IDX, META_TABLE_OP_INSERT},      //
      {META_SUID_IDX, META_TABLE_OP_INSERT},      //
  };

  for (int i = 0; i < sizeof(ops) / sizeof(ops[0]); i++) {
    SMetaTableOp          *op = &ops[i];
    const SMetaHandleParam param = {
        .pEntry = pEntry,
    };

    code = metaTableOpFn[op->table][op->op](pMeta, &param);
    if (TSDB_CODE_SUCCESS != code) {
      metaErr(TD_VID(pMeta->pVnode), code);
      return code;
    }
  }

  return code;
}
static int32_t metaHandleSuperTableCreate(SMeta *pMeta, const SMetaEntry *pEntry) {
  int32_t code = TSDB_CODE_SUCCESS;

  metaWLock(pMeta);
  code = metaHandleSuperTableCreateImpl(pMeta, pEntry);
  metaULock(pMeta);

  if (TSDB_CODE_SUCCESS == code) {
    pMeta->pVnode->config.vndStats.numOfSTables++;

    metaInfo("vgId:%d, %s success, version:%" PRId64 " type:%d uid:%" PRId64 " name:%s", TD_VID(pMeta->pVnode),
             __func__, pEntry->version, pEntry->type, pEntry->uid, pEntry->name);
  } else {
    metaErr(TD_VID(pMeta->pVnode), code);
  }
  return code;
}

static int32_t metaHandleNormalTableCreateImpl(SMeta *pMeta, const SMetaEntry *pEntry) {
  int32_t code = TSDB_CODE_SUCCESS;

  SMetaTableOp ops[] = {
      {META_ENTRY_TABLE, META_TABLE_OP_INSERT},   //
      {META_SCHEMA_TABLE, META_TABLE_OP_UPDATA},  // TODO: need to be insert
      {META_UID_IDX, META_TABLE_OP_INSERT},       //
      {META_NAME_IDX, META_TABLE_OP_INSERT},      //
      {META_BTIME_IDX, META_TABLE_OP_INSERT},     //
      {META_TTL_IDX, META_TABLE_OP_INSERT},       //
  };

  for (int i = 0; i < sizeof(ops) / sizeof(ops[0]); i++) {
    SMetaTableOp *op = &ops[i];

    SMetaHandleParam param = {
        .pEntry = pEntry,
    };

    code = metaTableOpFn[op->table][op->op](pMeta, &param);
    if (TSDB_CODE_SUCCESS != code) {
      metaErr(TD_VID(pMeta->pVnode), code);
      return code;
    }
  }

  return code;
}
static int32_t metaHandleNormalTableCreate(SMeta *pMeta, const SMetaEntry *pEntry) {
  int32_t code = TSDB_CODE_SUCCESS;

  // update TDB
  metaWLock(pMeta);
  code = metaHandleNormalTableCreateImpl(pMeta, pEntry);
  metaULock(pMeta);

  // update other stuff
  if (TSDB_CODE_SUCCESS == code) {
    pMeta->pVnode->config.vndStats.numOfNTables++;
    pMeta->pVnode->config.vndStats.numOfNTimeSeries += pEntry->ntbEntry.schemaRow.nCols - 1;

    if (!TSDB_CACHE_NO(pMeta->pVnode->config)) {
      int32_t rc = tsdbCacheNewTable(pMeta->pVnode->pTsdb, pEntry->uid, -1, &pEntry->ntbEntry.schemaRow);
      if (rc < 0) {
        metaError("vgId:%d, failed to create table:%s since %s", TD_VID(pMeta->pVnode), pEntry->name, tstrerror(rc));
      }
    }
    metaTimeSeriesNotifyCheck(pMeta);
  } else {
    metaErr(TD_VID(pMeta->pVnode), code);
  }
  return code;
}

static int32_t metaHandleChildTableCreateImpl(SMeta *pMeta, const SMetaEntry *pEntry, const SMetaEntry *pSuperEntry) {
  int32_t code = TSDB_CODE_SUCCESS;

  SMetaTableOp ops[] = {
      {META_ENTRY_TABLE, META_TABLE_OP_INSERT},  //
      {META_UID_IDX, META_TABLE_OP_INSERT},      //
      {META_NAME_IDX, META_TABLE_OP_INSERT},     //
      {META_CHILD_IDX, META_TABLE_OP_INSERT},    //
      {META_TAG_IDX, META_TABLE_OP_INSERT},      //
      {META_BTIME_IDX, META_TABLE_OP_INSERT},    //
      {META_TTL_IDX, META_TABLE_OP_INSERT},      //
  };

  for (int i = 0; i < sizeof(ops) / sizeof(ops[0]); i++) {
    SMetaTableOp *op = &ops[i];

    SMetaHandleParam param = {
        .pEntry = pEntry,
        .pSuperEntry = pSuperEntry,
    };

    code = metaTableOpFn[op->table][op->op](pMeta, &param);
    if (TSDB_CODE_SUCCESS != code) {
      metaErr(TD_VID(pMeta->pVnode), code);
      return code;
    }
  }

  if (TSDB_CODE_SUCCESS == code) {
    metaUpdateStbStats(pMeta, pSuperEntry->uid, 1, 0);
    int32_t ret = metaUidCacheClear(pMeta, pSuperEntry->uid);
    if (ret < 0) {
      metaErr(TD_VID(pMeta->pVnode), ret);
    }

    ret = metaTbGroupCacheClear(pMeta, pSuperEntry->uid);
    if (ret < 0) {
      metaErr(TD_VID(pMeta->pVnode), ret);
    }
  }
  return code;
}

static int32_t metaHandleChildTableCreate(SMeta *pMeta, const SMetaEntry *pEntry) {
  int32_t     code = TSDB_CODE_SUCCESS;
  SMetaEntry *pSuperEntry = NULL;

  // get the super table entry
  code = metaFetchEntryByUid(pMeta, pEntry->ctbEntry.suid, &pSuperEntry);
  if (code) {
    metaErr(TD_VID(pMeta->pVnode), code);
    return code;
  }

  // update TDB
  metaWLock(pMeta);
  code = metaHandleChildTableCreateImpl(pMeta, pEntry, pSuperEntry);
  metaULock(pMeta);

  // update other stuff
  if (TSDB_CODE_SUCCESS == code) {
    pMeta->pVnode->config.vndStats.numOfCTables++;

    if (!metaTbInFilterCache(pMeta, pSuperEntry->name, 1)) {
      int32_t nCols = 0;
      int32_t ret = metaGetStbStats(pMeta->pVnode, pSuperEntry->uid, 0, &nCols);
      if (ret < 0) {
        metaErr(TD_VID(pMeta->pVnode), ret);
      }
      pMeta->pVnode->config.vndStats.numOfTimeSeries += (nCols > 0 ? nCols - 1 : 0);
    }

    if (!TSDB_CACHE_NO(pMeta->pVnode->config)) {
      int32_t rc = tsdbCacheNewTable(pMeta->pVnode->pTsdb, pEntry->uid, pEntry->ctbEntry.suid, NULL);
      if (rc < 0) {
        metaError("vgId:%d, %s failed at %s:%d since %s", TD_VID(pMeta->pVnode), __func__, __FILE__, __LINE__,
                  tstrerror(rc));
      }
    }

  } else {
    metaErr(TD_VID(pMeta->pVnode), code);
  }
  metaTimeSeriesNotifyCheck(pMeta);
  metaFetchEntryFree(&pSuperEntry);
  return code;
}

static int32_t metaHandleVirtualNormalTableCreateImpl(SMeta *pMeta, const SMetaEntry *pEntry) {
  int32_t code = TSDB_CODE_SUCCESS;

  SMetaTableOp ops[] = {
      {META_ENTRY_TABLE, META_TABLE_OP_INSERT},   //
      {META_SCHEMA_TABLE, META_TABLE_OP_UPDATA},  // TODO: need to be insert
      {META_UID_IDX, META_TABLE_OP_INSERT},       //
      {META_NAME_IDX, META_TABLE_OP_INSERT},      //
      {META_BTIME_IDX, META_TABLE_OP_INSERT},     //
  };

  for (int i = 0; i < sizeof(ops) / sizeof(ops[0]); i++) {
    SMetaTableOp *op = &ops[i];

    SMetaHandleParam param = {
        .pEntry = pEntry,
    };

    code = metaTableOpFn[op->table][op->op](pMeta, &param);
    if (TSDB_CODE_SUCCESS != code) {
      metaErr(TD_VID(pMeta->pVnode), code);
      return code;
    }
  }

  return code;
}

static int32_t metaHandleVirtualNormalTableCreate(SMeta *pMeta, const SMetaEntry *pEntry) {
  int32_t code = TSDB_CODE_SUCCESS;

  // update TDB
  metaWLock(pMeta);
  code = metaHandleVirtualNormalTableCreateImpl(pMeta, pEntry);
  metaULock(pMeta);

  // update other stuff
  if (TSDB_CODE_SUCCESS == code) {
    pMeta->pVnode->config.vndStats.numOfVTables++;
  } else {
    metaErr(TD_VID(pMeta->pVnode), code);
  }
  return code;
}

static int32_t metaHandleVirtualChildTableCreateImpl(SMeta *pMeta, const SMetaEntry *pEntry, const SMetaEntry *pSuperEntry) {
  int32_t code = TSDB_CODE_SUCCESS;

  SMetaTableOp ops[] = {
      {META_ENTRY_TABLE, META_TABLE_OP_INSERT},  //
      {META_UID_IDX, META_TABLE_OP_INSERT},      //
      {META_NAME_IDX, META_TABLE_OP_INSERT},     //
      {META_CHILD_IDX, META_TABLE_OP_INSERT},    //
      {META_TAG_IDX, META_TABLE_OP_INSERT},      //
      {META_BTIME_IDX, META_TABLE_OP_INSERT},    //
  };

  for (int i = 0; i < sizeof(ops) / sizeof(ops[0]); i++) {
    SMetaTableOp *op = &ops[i];

    SMetaHandleParam param = {
        .pEntry = pEntry,
        .pSuperEntry = pSuperEntry,
    };

    code = metaTableOpFn[op->table][op->op](pMeta, &param);
    if (TSDB_CODE_SUCCESS != code) {
      metaErr(TD_VID(pMeta->pVnode), code);
      return code;
    }
  }

  if (TSDB_CODE_SUCCESS == code) {
    metaUpdateStbStats(pMeta, pSuperEntry->uid, 1, 0);
    int32_t ret = metaUidCacheClear(pMeta, pSuperEntry->uid);
    if (ret < 0) {
      metaErr(TD_VID(pMeta->pVnode), ret);
    }

    ret = metaTbGroupCacheClear(pMeta, pSuperEntry->uid);
    if (ret < 0) {
      metaErr(TD_VID(pMeta->pVnode), ret);
    }
  }

  return code;
}

static int32_t metaHandleVirtualChildTableCreate(SMeta *pMeta, const SMetaEntry *pEntry) {
  int32_t     code = TSDB_CODE_SUCCESS;
  SMetaEntry *pSuperEntry = NULL;

  // get the super table entry
  code = metaFetchEntryByUid(pMeta, pEntry->ctbEntry.suid, &pSuperEntry);
  if (code) {
    metaErr(TD_VID(pMeta->pVnode), code);
    return code;
  }

  // update TDB
  metaWLock(pMeta);
  code = metaHandleVirtualChildTableCreateImpl(pMeta, pEntry, pSuperEntry);
  metaULock(pMeta);

  // update other stuff
  if (TSDB_CODE_SUCCESS == code) {
    pMeta->pVnode->config.vndStats.numOfVCTables++;
  } else {
    metaErr(TD_VID(pMeta->pVnode), code);
  }

  metaFetchEntryFree(&pSuperEntry);
  return code;
}

static int32_t metaHandleNormalTableDropImpl(SMeta *pMeta, SMetaHandleParam *pParam) {
  int32_t code = TSDB_CODE_SUCCESS;

  SMetaTableOp ops[] = {
      {META_ENTRY_TABLE, META_TABLE_OP_DELETE},  //
      {META_UID_IDX, META_TABLE_OP_DELETE},      //
      {META_NAME_IDX, META_TABLE_OP_DELETE},     //
      {META_BTIME_IDX, META_TABLE_OP_DELETE},    //
      {META_TTL_IDX, META_TABLE_OP_DELETE},      //

      // {META_SCHEMA_TABLE, META_TABLE_OP_DELETE},  //
  };

  for (int32_t i = 0; i < sizeof(ops) / sizeof(ops[0]); i++) {
    SMetaTableOp *op = &ops[i];
    code = metaTableOpFn[op->table][op->op](pMeta, pParam);
    if (code) {
      const SMetaEntry *pEntry = pParam->pEntry;
      metaErr(TD_VID(pMeta->pVnode), code);
    }
  }

  return code;
}

static int32_t metaHandleNormalTableDrop(SMeta *pMeta, const SMetaEntry *pEntry) {
  int32_t     code = TSDB_CODE_SUCCESS;
  SMetaEntry *pOldEntry = NULL;

  // fetch the entry
  code = metaFetchEntryByUid(pMeta, pEntry->uid, &pOldEntry);
  if (code) {
    metaErr(TD_VID(pMeta->pVnode), code);
    return code;
  }

  SMetaHandleParam param = {
      .pEntry = pEntry,
      .pOldEntry = pOldEntry,
  };

  // do the drop
  metaWLock(pMeta);
  code = metaHandleNormalTableDropImpl(pMeta, &param);
  metaULock(pMeta);
  if (code) {
    metaErr(TD_VID(pMeta->pVnode), code);
    metaFetchEntryFree(&pOldEntry);
    return code;
  }

  // update other stuff
  pMeta->pVnode->config.vndStats.numOfNTables--;
  pMeta->pVnode->config.vndStats.numOfNTimeSeries -= (pOldEntry->ntbEntry.schemaRow.nCols - 1);

#if 0
  if (tbUids) {
    if (taosArrayPush(tbUids, &uid) == NULL) {
      rc = terrno;
      goto _exit;
    }
  }
#endif

  if (!TSDB_CACHE_NO(pMeta->pVnode->config)) {
    int32_t ret = tsdbCacheDropTable(pMeta->pVnode->pTsdb, pOldEntry->uid, 0, NULL);
    if (ret < 0) {
      metaErr(TD_VID(pMeta->pVnode), ret);
    }
  }

  metaFetchEntryFree(&pOldEntry);
  return code;
}

static int32_t metaHandleChildTableDropImpl(SMeta *pMeta, const SMetaHandleParam *pParam, bool superDropped) {
  int32_t code = TSDB_CODE_SUCCESS;

  const SMetaEntry *pEntry = pParam->pEntry;
  const SMetaEntry *pChild = pParam->pOldEntry;
  const SMetaEntry *pSuper = pParam->pSuperEntry;

  SMetaTableOp ops[] = {
      {META_ENTRY_TABLE, META_TABLE_OP_DELETE},  //
      {META_UID_IDX, META_TABLE_OP_DELETE},      //
      {META_NAME_IDX, META_TABLE_OP_DELETE},     //
      {META_CHILD_IDX, META_TABLE_OP_DELETE},    //
      {META_TAG_IDX, META_TABLE_OP_DELETE},      //
      {META_BTIME_IDX, META_TABLE_OP_DELETE},    //
      {META_TTL_IDX, META_TABLE_OP_DELETE},      //
  };

  for (int i = 0; i < sizeof(ops) / sizeof(ops[0]); i++) {
    SMetaTableOp *op = &ops[i];

    if (op->table == META_ENTRY_TABLE && superDropped) {
      continue;
    }

    code = metaTableOpFn[op->table][op->op](pMeta, pParam);
    if (code) {
      metaErr(TD_VID(pMeta->pVnode), code);
      return code;
    }
  }

  --pMeta->pVnode->config.vndStats.numOfCTables;
  metaUpdateStbStats(pMeta, pParam->pSuperEntry->uid, -1, 0);
  int32_t ret = metaUidCacheClear(pMeta, pSuper->uid);
  if (ret < 0) {
    metaErr(TD_VID(pMeta->pVnode), ret);
  }

  ret = metaTbGroupCacheClear(pMeta, pSuper->uid);
  if (ret < 0) {
    metaErr(TD_VID(pMeta->pVnode), ret);
  }
  return code;
}

static int32_t metaHandleChildTableDrop(SMeta *pMeta, const SMetaEntry *pEntry, bool superDropped) {
  int32_t     code = TSDB_CODE_SUCCESS;
  SMetaEntry *pChild = NULL;
  SMetaEntry *pSuper = NULL;

  // fetch old entry
  code = metaFetchEntryByUid(pMeta, pEntry->uid, &pChild);
  if (code) {
    metaErr(TD_VID(pMeta->pVnode), code);
    return code;
  }

  // fetch super entry
  code = metaFetchEntryByUid(pMeta, pChild->ctbEntry.suid, &pSuper);
  if (code) {
    metaErr(TD_VID(pMeta->pVnode), code);
    metaFetchEntryFree(&pChild);
    return code;
  }

  SMetaHandleParam param = {
      .pEntry = pEntry,
      .pOldEntry = pChild,
      .pSuperEntry = pSuper,
  };

  // do the drop
  metaWLock(pMeta);
  code = metaHandleChildTableDropImpl(pMeta, &param, superDropped);
  metaULock(pMeta);
  if (code) {
    metaErr(TD_VID(pMeta->pVnode), code);
    metaFetchEntryFree(&pChild);
    metaFetchEntryFree(&pSuper);
    return code;
  }

  // do other stuff
  if (!metaTbInFilterCache(pMeta, pSuper->name, 1)) {
    int32_t      nCols = 0;
    SVnodeStats *pStats = &pMeta->pVnode->config.vndStats;
    if (metaGetStbStats(pMeta->pVnode, pSuper->uid, NULL, &nCols) == 0) {
      pStats->numOfTimeSeries -= nCols - 1;
    }
  }

  if (!TSDB_CACHE_NO(pMeta->pVnode->config)) {
    int32_t ret = tsdbCacheDropTable(pMeta->pVnode->pTsdb, pChild->uid, pSuper->uid, NULL);
    if (ret < 0) {
      metaErr(TD_VID(pMeta->pVnode), ret);
    }
  }

#if 0
  if (tbUids) {
    if (taosArrayPush(tbUids, &uid) == NULL) {
      rc = terrno;
      goto _exit;
    }
  }

  if ((type == TSDB_CHILD_TABLE) && tbUid) {
    *tbUid = uid;
  }
#endif
  metaFetchEntryFree(&pChild);
  metaFetchEntryFree(&pSuper);
  return code;
}

static int32_t metaHandleVirtualNormalTableDropImpl(SMeta *pMeta, SMetaHandleParam *pParam) {
  int32_t code = TSDB_CODE_SUCCESS;

  SMetaTableOp ops[] = {
      {META_ENTRY_TABLE, META_TABLE_OP_DELETE},  //
      {META_UID_IDX, META_TABLE_OP_DELETE},      //
      {META_NAME_IDX, META_TABLE_OP_DELETE},     //
      {META_BTIME_IDX, META_TABLE_OP_DELETE},    //

      // {META_SCHEMA_TABLE, META_TABLE_OP_DELETE},  //
  };

  for (int32_t i = 0; i < sizeof(ops) / sizeof(ops[0]); i++) {
    SMetaTableOp *op = &ops[i];
    code = metaTableOpFn[op->table][op->op](pMeta, pParam);
    if (code) {
      const SMetaEntry *pEntry = pParam->pEntry;
      metaErr(TD_VID(pMeta->pVnode), code);
    }
  }

  return code;
}

static int32_t metaHandleVirtualNormalTableDrop(SMeta *pMeta, const SMetaEntry *pEntry) {
  int32_t     code = TSDB_CODE_SUCCESS;
  SMetaEntry *pOldEntry = NULL;

  // fetch the entry
  code = metaFetchEntryByUid(pMeta, pEntry->uid, &pOldEntry);
  if (code) {
    metaErr(TD_VID(pMeta->pVnode), code);
    return code;
  }

  SMetaHandleParam param = {
      .pEntry = pEntry,
      .pOldEntry = pOldEntry,
  };

  // do the drop
  metaWLock(pMeta);
  code = metaHandleVirtualNormalTableDropImpl(pMeta, &param);
  metaULock(pMeta);
  if (code) {
    metaErr(TD_VID(pMeta->pVnode), code);
    metaFetchEntryFree(&pOldEntry);
    return code;
  }

  // update other stuff
  pMeta->pVnode->config.vndStats.numOfVTables--;

#if 0
  if (tbUids) {
    if (taosArrayPush(tbUids, &uid) == NULL) {
      rc = terrno;
      goto _exit;
    }
  }
#endif

  if (!TSDB_CACHE_NO(pMeta->pVnode->config)) {
    int32_t ret = tsdbCacheDropTable(pMeta->pVnode->pTsdb, pOldEntry->uid, 0, NULL);
    if (ret < 0) {
      metaErr(TD_VID(pMeta->pVnode), ret);
    }
  }

  metaFetchEntryFree(&pOldEntry);
  return code;
}

static int32_t metaHandleVirtualChildTableDropImpl(SMeta *pMeta, const SMetaHandleParam *pParam, bool superDropped) {
  int32_t code = TSDB_CODE_SUCCESS;

  const SMetaEntry *pEntry = pParam->pEntry;
  const SMetaEntry *pChild = pParam->pOldEntry;
  const SMetaEntry *pSuper = pParam->pSuperEntry;

  SMetaTableOp ops[] = {
      {META_ENTRY_TABLE, META_TABLE_OP_DELETE},  //
      {META_UID_IDX, META_TABLE_OP_DELETE},      //
      {META_NAME_IDX, META_TABLE_OP_DELETE},     //
      {META_CHILD_IDX, META_TABLE_OP_DELETE},    //
      {META_TAG_IDX, META_TABLE_OP_DELETE},      //
      {META_BTIME_IDX, META_TABLE_OP_DELETE},    //
  };

  for (int i = 0; i < sizeof(ops) / sizeof(ops[0]); i++) {
    SMetaTableOp *op = &ops[i];

    if (op->table == META_ENTRY_TABLE && superDropped) {
      continue;
    }

    code = metaTableOpFn[op->table][op->op](pMeta, pParam);
    if (code) {
      metaErr(TD_VID(pMeta->pVnode), code);
      return code;
    }
  }

  --pMeta->pVnode->config.vndStats.numOfVCTables;
  metaUpdateStbStats(pMeta, pParam->pSuperEntry->uid, -1, 0);
  int32_t ret = metaUidCacheClear(pMeta, pSuper->uid);
  if (ret < 0) {
    metaErr(TD_VID(pMeta->pVnode), ret);
  }

  ret = metaTbGroupCacheClear(pMeta, pSuper->uid);
  if (ret < 0) {
    metaErr(TD_VID(pMeta->pVnode), ret);
  }
  return code;
}

static int32_t metaHandleVirtualChildTableDrop(SMeta *pMeta, const SMetaEntry *pEntry, bool superDropped) {
  int32_t     code = TSDB_CODE_SUCCESS;
  SMetaEntry *pChild = NULL;
  SMetaEntry *pSuper = NULL;

  // fetch old entry
  code = metaFetchEntryByUid(pMeta, pEntry->uid, &pChild);
  if (code) {
    metaErr(TD_VID(pMeta->pVnode), code);
    return code;
  }

  // fetch super entry
  code = metaFetchEntryByUid(pMeta, pChild->ctbEntry.suid, &pSuper);
  if (code) {
    metaErr(TD_VID(pMeta->pVnode), code);
    metaFetchEntryFree(&pChild);
    return code;
  }

  SMetaHandleParam param = {
      .pEntry = pEntry,
      .pOldEntry = pChild,
      .pSuperEntry = pSuper,
  };

  // do the drop
  metaWLock(pMeta);
  code = metaHandleVirtualChildTableDropImpl(pMeta, &param, superDropped);
  metaULock(pMeta);
  if (code) {
    metaErr(TD_VID(pMeta->pVnode), code);
    metaFetchEntryFree(&pChild);
    metaFetchEntryFree(&pSuper);
    return code;
  }

  metaFetchEntryFree(&pChild);
  metaFetchEntryFree(&pSuper);
  return code;
}

static int32_t metaGetChildUidsOfSuperTable(SMeta *pMeta, tb_uid_t suid, SArray **childList) {
  int32_t code = TSDB_CODE_SUCCESS;
  void   *key = NULL;
  int32_t keySize = 0;
  int32_t c;

  *childList = taosArrayInit(64, sizeof(tb_uid_t));
  if (*childList == NULL) {
    return terrno;
  }

  TBC *cursor = NULL;
  code = tdbTbcOpen(pMeta->pCtbIdx, &cursor, NULL);
  if (code) {
    taosArrayDestroy(*childList);
    *childList = NULL;
    return code;
  }

  int32_t rc = tdbTbcMoveTo(cursor,
                            &(SCtbIdxKey){
                                .suid = suid,
                                .uid = INT64_MIN,
                            },
                            sizeof(SCtbIdxKey), &c);
  if (rc < 0) {
    tdbTbcClose(cursor);
    return 0;
  }

  for (;;) {
    if (tdbTbcNext(cursor, &key, &keySize, NULL, NULL) < 0) {
      break;
    }

    if (((SCtbIdxKey *)key)->suid < suid) {
      continue;
    } else if (((SCtbIdxKey *)key)->suid > suid) {
      break;
    }

    if (taosArrayPush(*childList, &(((SCtbIdxKey *)key)->uid)) == NULL) {
      tdbFreeClear(key);
      tdbTbcClose(cursor);
      taosArrayDestroy(*childList);
      *childList = NULL;
      return terrno;
    }
  }

  tdbTbcClose(cursor);
  tdbFreeClear(key);
  return code;
}

static int32_t metaHandleSuperTableDropImpl(SMeta *pMeta, const SMetaHandleParam *pParam) {
  int32_t           code = TSDB_CODE_SUCCESS;
  const SMetaEntry *pEntry = pParam->pEntry;

  SMetaTableOp ops[] = {
      {META_ENTRY_TABLE, META_TABLE_OP_DELETE},  //
      {META_UID_IDX, META_TABLE_OP_DELETE},      //
      {META_NAME_IDX, META_TABLE_OP_DELETE},     //
      {META_SUID_IDX, META_TABLE_OP_DELETE},     //

      // {META_SCHEMA_TABLE, META_TABLE_OP_UPDATA},  // TODO: here should be insert
  };

  for (int i = 0; i < sizeof(ops) / sizeof(ops[0]); i++) {
    SMetaTableOp *op = &ops[i];

    code = metaTableOpFn[op->table][op->op](pMeta, pParam);
    if (TSDB_CODE_SUCCESS != code) {
      metaErr(TD_VID(pMeta->pVnode), code);
      return code;
    }
  }

  int32_t ret = metaStatsCacheDrop(pMeta, pEntry->uid);
  if (ret < 0) {
    metaErr(TD_VID(pMeta->pVnode), ret);
  }
  return code;
}

static int32_t metaHandleNormalTableUpdateImpl(SMeta *pMeta, const SMetaHandleParam *pParam) {
  int32_t code = TSDB_CODE_SUCCESS;

  const SMetaEntry *pEntry = pParam->pEntry;

  SMetaTableOp ops[] = {
      {META_ENTRY_TABLE, META_TABLE_OP_UPDATA},   //
      {META_SCHEMA_TABLE, META_TABLE_OP_UPDATA},  //
      {META_UID_IDX, META_TABLE_OP_UPDATA},       //
      {META_TTL_IDX, META_TABLE_OP_UPDATA},       //
  };
  for (int32_t i = 0; i < sizeof(ops) / sizeof(ops[0]); i++) {
    SMetaTableOp *op = &ops[i];
    code = metaTableOpFn[op->table][op->op](pMeta, pParam);
    if (code) {
      metaErr(TD_VID(pMeta->pVnode), code);
      return code;
    }
  }
#if 0
  if (metaUpdateChangeTime(pMeta, entry.uid, pAlterTbReq->ctimeMs) < 0) {
    metaError("vgId:%d, failed to update change time:%s uid:%" PRId64, TD_VID(pMeta->pVnode), entry.name, entry.uid);
  }
#endif
  return code;
}

static int32_t metaHandleVirtualNormalTableUpdateImpl(SMeta *pMeta, const SMetaHandleParam *pParam) {
  int32_t code = TSDB_CODE_SUCCESS;

  const SMetaEntry *pEntry = pParam->pEntry;

  SMetaTableOp ops[] = {
      {META_ENTRY_TABLE, META_TABLE_OP_UPDATA},   //
      {META_SCHEMA_TABLE, META_TABLE_OP_UPDATA},  //
      {META_UID_IDX, META_TABLE_OP_UPDATA},       //
  };
  for (int32_t i = 0; i < sizeof(ops) / sizeof(ops[0]); i++) {
    SMetaTableOp *op = &ops[i];
    code = metaTableOpFn[op->table][op->op](pMeta, pParam);
    if (code) {
      metaErr(TD_VID(pMeta->pVnode), code);
      return code;
    }
  }
#if 0
  if (metaUpdateChangeTime(pMeta, entry.uid, pAlterTbReq->ctimeMs) < 0) {
    metaError("vgId:%d, failed to update change time:%s uid:%" PRId64, TD_VID(pMeta->pVnode), entry.name, entry.uid);
  }
#endif
  return code;
}

static int32_t metaHandleVirtualChildTableUpdateImpl(SMeta *pMeta, const SMetaHandleParam *pParam) {
  int32_t code = TSDB_CODE_SUCCESS;

  const SMetaEntry *pEntry = pParam->pEntry;
  const SMetaEntry *pOldEntry = pParam->pOldEntry;
  const SMetaEntry *pSuperEntry = pParam->pSuperEntry;

  SMetaTableOp ops[] = {
      {META_ENTRY_TABLE, META_TABLE_OP_UPDATA},  //
      {META_UID_IDX, META_TABLE_OP_UPDATA},      //
      {META_TAG_IDX, META_TABLE_OP_UPDATA},      //
      {META_CHILD_IDX, META_TABLE_OP_UPDATA},    //
  };

  for (int i = 0; i < sizeof(ops) / sizeof(ops[0]); i++) {
    SMetaTableOp *op = &ops[i];
    code = metaTableOpFn[op->table][op->op](pMeta, pParam);
    if (code) {
      metaErr(TD_VID(pMeta->pVnode), code);
      return code;
    }
  }

  if (metaUidCacheClear(pMeta, pSuperEntry->uid) < 0) {
    metaErr(TD_VID(pMeta->pVnode), code);
  }

  if (metaTbGroupCacheClear(pMeta, pSuperEntry->uid) < 0) {
    metaErr(TD_VID(pMeta->pVnode), code);
  }
  return code;
}

static int32_t metaHandleChildTableUpdateImpl(SMeta *pMeta, const SMetaHandleParam *pParam) {
  int32_t code = TSDB_CODE_SUCCESS;

  const SMetaEntry *pEntry = pParam->pEntry;
  const SMetaEntry *pOldEntry = pParam->pOldEntry;
  const SMetaEntry *pSuperEntry = pParam->pSuperEntry;

  SMetaTableOp ops[] = {
      {META_ENTRY_TABLE, META_TABLE_OP_UPDATA},  //
      {META_UID_IDX, META_TABLE_OP_UPDATA},      //
      {META_TAG_IDX, META_TABLE_OP_UPDATA},      //
      {META_CHILD_IDX, META_TABLE_OP_UPDATA},    //
      {META_TTL_IDX, META_TABLE_OP_UPDATA},      //
  };

  for (int i = 0; i < sizeof(ops) / sizeof(ops[0]); i++) {
    SMetaTableOp *op = &ops[i];
    code = metaTableOpFn[op->table][op->op](pMeta, pParam);
    if (code) {
      metaErr(TD_VID(pMeta->pVnode), code);
      return code;
    }
  }

  if (metaUidCacheClear(pMeta, pSuperEntry->uid) < 0) {
    metaErr(TD_VID(pMeta->pVnode), code);
  }

  if (metaTbGroupCacheClear(pMeta, pSuperEntry->uid) < 0) {
    metaErr(TD_VID(pMeta->pVnode), code);
  }
  return code;
#if 0
  if (metaUpdateChangeTime(pMeta, ctbEntry.uid, pReq->ctimeMs) < 0) {
    metaError("meta/table: failed to update change time:%s uid:%" PRId64, ctbEntry.name, ctbEntry.uid);
  }
#endif
}

static int32_t metaHandleSuperTableUpdateImpl(SMeta *pMeta, SMetaHandleParam *pParam) {
  int32_t code = TSDB_CODE_SUCCESS;

  const SMetaEntry *pEntry = pParam->pEntry;
  const SMetaEntry *pOldEntry = pParam->pOldEntry;

  SMetaTableOp ops[] = {
      {META_ENTRY_TABLE, META_TABLE_OP_UPDATA},   //
      {META_UID_IDX, META_TABLE_OP_UPDATA},       //
      {META_SCHEMA_TABLE, META_TABLE_OP_UPDATA},  //
  };

  for (int i = 0; i < sizeof(ops) / sizeof(ops[0]); i++) {
    SMetaTableOp *op = &ops[i];
    code = metaTableOpFn[op->table][op->op](pMeta, pParam);
    if (code) {
      metaErr(TD_VID(pMeta->pVnode), code);
      return code;
    }
  }

  if (TSDB_CODE_SUCCESS == code) {
    metaUpdateStbStats(pMeta, pEntry->uid, 0, pEntry->stbEntry.schemaRow.nCols - pOldEntry->stbEntry.schemaRow.nCols);
  }

  return code;
}

static int32_t metaHandleSuperTableUpdate(SMeta *pMeta, const SMetaEntry *pEntry) {
  int32_t code = TSDB_CODE_SUCCESS;

  SMetaEntry *pOldEntry = NULL;

  code = metaFetchEntryByUid(pMeta, pEntry->uid, &pOldEntry);
  if (code) {
    metaErr(TD_VID(pMeta->pVnode), code);
    return code;
  }

  SMetaHandleParam param = {
      .pEntry = pEntry,
      .pOldEntry = pOldEntry,
  };
  metaWLock(pMeta);
  code = metaHandleSuperTableUpdateImpl(pMeta, &param);
  metaULock(pMeta);
  if (code) {
    metaErr(TD_VID(pMeta->pVnode), code);
    metaFetchEntryFree(&pOldEntry);
    return code;
  }

  int     nCols = pEntry->stbEntry.schemaRow.nCols;
  int     onCols = pOldEntry->stbEntry.schemaRow.nCols;
  int32_t deltaCol = nCols - onCols;
  bool    updStat = deltaCol != 0 && !metaTbInFilterCache(pMeta, pEntry->name, 1);

  if (!TSDB_CACHE_NO(pMeta->pVnode->config)) {
    STsdb  *pTsdb = pMeta->pVnode->pTsdb;
    SArray *uids = NULL; /*taosArrayInit(8, sizeof(int64_t));
     if (uids == NULL) {
       metaErr(TD_VID(pMeta->pVnode), code);
       metaFetchEntryFree(&pOldEntry);
       return terrno;
       }*/
    if (deltaCol == 1) {
      int16_t cid = pEntry->stbEntry.schemaRow.pSchema[nCols - 1].colId;
      int8_t  col_type = pEntry->stbEntry.schemaRow.pSchema[nCols - 1].type;

      code = metaGetChildUidsOfSuperTable(pMeta, pEntry->uid, &uids);
      if (code) {
        metaErr(TD_VID(pMeta->pVnode), code);
        metaFetchEntryFree(&pOldEntry);
        return code;
      }
      TAOS_CHECK_RETURN(tsdbCacheNewSTableColumn(pTsdb, uids, cid, col_type));
    } else if (deltaCol == -1) {
      int16_t cid = -1;
      bool    hasPrimaryKey = false;
      if (onCols >= 2) {
        hasPrimaryKey = (pOldEntry->stbEntry.schemaRow.pSchema[1].flags & COL_IS_KEY) ? true : false;
      }
      for (int i = 0, j = 0; i < nCols && j < onCols; ++i, ++j) {
        if (pEntry->stbEntry.schemaRow.pSchema[i].colId != pOldEntry->stbEntry.schemaRow.pSchema[j].colId) {
          cid = pOldEntry->stbEntry.schemaRow.pSchema[j].colId;
          break;
        }
      }

      if (cid != -1) {
        code = metaGetChildUidsOfSuperTable(pMeta, pEntry->uid, &uids);
        if (code) {
          metaErr(TD_VID(pMeta->pVnode), code);
          metaFetchEntryFree(&pOldEntry);
          return code;
        }
        TAOS_CHECK_RETURN(tsdbCacheDropSTableColumn(pTsdb, uids, cid, hasPrimaryKey));
      }
    }
    if (uids) taosArrayDestroy(uids);

    tsdbCacheInvalidateSchema(pTsdb, pEntry->uid, -1, pEntry->stbEntry.schemaRow.version);
  }
  if (updStat) {
    int64_t ctbNum = 0;
    int32_t ret = metaGetStbStats(pMeta->pVnode, pEntry->uid, &ctbNum, NULL);
    if (ret < 0) {
      metaError("vgId:%d, failed to get stb stats:%s uid:%" PRId64 " since %s", TD_VID(pMeta->pVnode), pEntry->name,
                pEntry->uid, tstrerror(ret));
    }
    pMeta->pVnode->config.vndStats.numOfTimeSeries += (ctbNum * deltaCol);
    if (deltaCol > 0) metaTimeSeriesNotifyCheck(pMeta);
  }
  metaFetchEntryFree(&pOldEntry);
  return code;
}

static int32_t metaHandleChildTableUpdate(SMeta *pMeta, const SMetaEntry *pEntry) {
  int32_t code = TSDB_CODE_SUCCESS;

  SMetaEntry *pOldEntry = NULL;
  SMetaEntry *pSuperEntry = NULL;

  code = metaFetchEntryByUid(pMeta, pEntry->uid, &pOldEntry);
  if (code) {
    metaErr(TD_VID(pMeta->pVnode), code);
    return code;
  }

  code = metaFetchEntryByUid(pMeta, pEntry->ctbEntry.suid, &pSuperEntry);
  if (code) {
    metaErr(TD_VID(pMeta->pVnode), code);
    metaFetchEntryFree(&pOldEntry);
    return code;
  }

  SMetaHandleParam param = {
      .pEntry = pEntry,
      .pOldEntry = pOldEntry,
      .pSuperEntry = pSuperEntry,
  };

  metaWLock(pMeta);
  code = metaHandleChildTableUpdateImpl(pMeta, &param);
  metaULock(pMeta);
  if (code) {
    metaErr(TD_VID(pMeta->pVnode), code);
    metaFetchEntryFree(&pOldEntry);
    metaFetchEntryFree(&pSuperEntry);
    return code;
  }

  metaFetchEntryFree(&pOldEntry);
  metaFetchEntryFree(&pSuperEntry);
  return code;
}

static int32_t metaHandleNormalTableUpdate(SMeta *pMeta, const SMetaEntry *pEntry) {
  int32_t     code = TSDB_CODE_SUCCESS;
  SMetaEntry *pOldEntry = NULL;

  // fetch old entry
  code = metaFetchEntryByUid(pMeta, pEntry->uid, &pOldEntry);
  if (code) {
    metaErr(TD_VID(pMeta->pVnode), code);
    return code;
  }

  // handle update
  SMetaHandleParam param = {
      .pEntry = pEntry,
      .pOldEntry = pOldEntry,
  };
  metaWLock(pMeta);
  code = metaHandleNormalTableUpdateImpl(pMeta, &param);
  metaULock(pMeta);
  if (code) {
    metaErr(TD_VID(pMeta->pVnode), code);
    metaFetchEntryFree(&pOldEntry);
    return code;
  }

  // do other stuff
  if (!TSDB_CACHE_NO(pMeta->pVnode->config) &&
      pEntry->ntbEntry.schemaRow.version != pOldEntry->ntbEntry.schemaRow.version) {
#if 0
    {  // for add column
      int16_t cid = pSchema->pSchema[entry.ntbEntry.schemaRow.nCols - 1].colId;
      int8_t  col_type = pSchema->pSchema[entry.ntbEntry.schemaRow.nCols - 1].type;
      int32_t ret = tsdbCacheNewNTableColumn(pMeta->pVnode->pTsdb, entry.uid, cid, col_type);
      if (ret < 0) {
        terrno = ret;
        goto _err;
      }
    }
    {  // for drop column

      if (!TSDB_CACHE_NO(pMeta->pVnode->config)) {
        int16_t cid = pColumn->colId;

        if (tsdbCacheDropNTableColumn(pMeta->pVnode->pTsdb, entry.uid, cid, hasPrimayKey) != 0) {
          metaError("vgId:%d, failed to drop ntable column:%s uid:%" PRId64, TD_VID(pMeta->pVnode), entry.name,
                    entry.uid);
        }
        tsdbCacheInvalidateSchema(pMeta->pVnode->pTsdb, 0, entry.uid, pSchema->version);
      }
    }
    }
#endif
    tsdbCacheInvalidateSchema(pMeta->pVnode->pTsdb, 0, pEntry->uid, pEntry->ntbEntry.schemaRow.version);
  }
  int32_t deltaCol = pEntry->ntbEntry.schemaRow.nCols - pOldEntry->ntbEntry.schemaRow.nCols;
  pMeta->pVnode->config.vndStats.numOfNTimeSeries += deltaCol;  
  if (deltaCol > 0) metaTimeSeriesNotifyCheck(pMeta);
  metaFetchEntryFree(&pOldEntry);
  return code;
}

static int32_t metaHandleVirtualNormalTableUpdate(SMeta *pMeta, const SMetaEntry *pEntry) {
  int32_t     code = TSDB_CODE_SUCCESS;
  SMetaEntry *pOldEntry = NULL;

  // fetch old entry
  code = metaFetchEntryByUid(pMeta, pEntry->uid, &pOldEntry);
  if (code) {
    metaErr(TD_VID(pMeta->pVnode), code);
    return code;
  }

  // handle update
  SMetaHandleParam param = {
      .pEntry = pEntry,
      .pOldEntry = pOldEntry,
  };
  metaWLock(pMeta);
  code = metaHandleVirtualNormalTableUpdateImpl(pMeta, &param);
  metaULock(pMeta);
  if (code) {
    metaErr(TD_VID(pMeta->pVnode), code);
    metaFetchEntryFree(&pOldEntry);
    return code;
  }

  metaTimeSeriesNotifyCheck(pMeta);
  metaFetchEntryFree(&pOldEntry);
  return code;
}

static int32_t metaHandleVirtualChildTableUpdate(SMeta *pMeta, const SMetaEntry *pEntry) {
  int32_t code = TSDB_CODE_SUCCESS;

  SMetaEntry *pOldEntry = NULL;
  SMetaEntry *pSuperEntry = NULL;

  code = metaFetchEntryByUid(pMeta, pEntry->uid, &pOldEntry);
  if (code) {
    metaErr(TD_VID(pMeta->pVnode), code);
    return code;
  }

  code = metaFetchEntryByUid(pMeta, pEntry->ctbEntry.suid, &pSuperEntry);
  if (code) {
    metaErr(TD_VID(pMeta->pVnode), code);
    metaFetchEntryFree(&pOldEntry);
    return code;
  }

  SMetaHandleParam param = {
      .pEntry = pEntry,
      .pOldEntry = pOldEntry,
      .pSuperEntry = pSuperEntry,
  };

  metaWLock(pMeta);
  code = metaHandleVirtualChildTableUpdateImpl(pMeta, &param);
  metaULock(pMeta);
  if (code) {
    metaErr(TD_VID(pMeta->pVnode), code);
    metaFetchEntryFree(&pOldEntry);
    metaFetchEntryFree(&pSuperEntry);
    return code;
  }

  metaFetchEntryFree(&pOldEntry);
  metaFetchEntryFree(&pSuperEntry);
  return code;
}

static int32_t metaHandleSuperTableDrop(SMeta *pMeta, const SMetaEntry *pEntry) {
  int32_t     code = TSDB_CODE_SUCCESS;
  SArray     *childList = NULL;
  SMetaEntry *pOldEntry = NULL;

  code = metaFetchEntryByUid(pMeta, pEntry->uid, &pOldEntry);
  if (code) {
    metaErr(TD_VID(pMeta->pVnode), code);
    return code;
  }

  code = metaGetChildUidsOfSuperTable(pMeta, pEntry->uid, &childList);
  if (code) {
    metaErr(TD_VID(pMeta->pVnode), code);
    metaFetchEntryFree(&pOldEntry);
    return code;
  }

  if (tsdbCacheDropSubTables(pMeta->pVnode->pTsdb, childList, pEntry->uid) < 0) {
    metaError("vgId:%d, failed to drop stb:%s uid:%" PRId64 " since %s", TD_VID(pMeta->pVnode), pEntry->name,
              pEntry->uid, tstrerror(terrno));
  }

  // loop to drop all child tables
  for (int32_t i = 0; i < taosArrayGetSize(childList); i++) {
    SMetaEntry childEntry = {
        .version = pEntry->version,
        .uid = *(tb_uid_t *)taosArrayGet(childList, i),
        .type = -TSDB_CHILD_TABLE,
    };

    code = metaHandleChildTableDrop(pMeta, &childEntry, true);
    if (code) {
      metaErr(TD_VID(pMeta->pVnode), code);
    }
  }

  // do drop super table
  SMetaHandleParam param = {
      .pEntry = pEntry,
      .pOldEntry = pOldEntry,
  };
  metaWLock(pMeta);
  code = metaHandleSuperTableDropImpl(pMeta, &param);
  metaULock(pMeta);
  if (code) {
    metaErr(TD_VID(pMeta->pVnode), code);
    taosArrayDestroy(childList);
    metaFetchEntryFree(&pOldEntry);
    return code;
  }

  // do other stuff
  metaUpdTimeSeriesNum(pMeta);

  // free resource and return
  taosArrayDestroy(childList);
  metaFetchEntryFree(&pOldEntry);
  return code;
}

int32_t metaHandleEntry2(SMeta *pMeta, const SMetaEntry *pEntry) {
  int32_t   code = TSDB_CODE_SUCCESS;
  int32_t   vgId = TD_VID(pMeta->pVnode);
  SMetaInfo info = {0};
  int8_t    type = pEntry->type > 0 ? pEntry->type : -pEntry->type;

  if (NULL == pMeta || NULL == pEntry) {
    metaError("%s failed at %s:%d since invalid parameter", __func__, __FILE__, __LINE__);
    return TSDB_CODE_INVALID_PARA;
  }

  if (pEntry->type > 0) {
    bool isExist = false;
    if (TSDB_CODE_SUCCESS == metaGetInfo(pMeta, pEntry->uid, &info, NULL)) {
      isExist = true;
    }

    switch (type) {
      case TSDB_SUPER_TABLE: {
        if (isExist) {
          code = metaHandleSuperTableUpdate(pMeta, pEntry);
        } else {
          code = metaHandleSuperTableCreate(pMeta, pEntry);
        }
        break;
      }
      case TSDB_CHILD_TABLE: {
        if (isExist) {
          code = metaHandleChildTableUpdate(pMeta, pEntry);
        } else {
          code = metaHandleChildTableCreate(pMeta, pEntry);
        }
        break;
      }
      case TSDB_NORMAL_TABLE: {
        if (isExist) {
          code = metaHandleNormalTableUpdate(pMeta, pEntry);
        } else {
          code = metaHandleNormalTableCreate(pMeta, pEntry);
        }
        break;
      }
<<<<<<< HEAD
      case TSDB_VIRTUAL_TABLE: {
=======
      case TSDB_VIRTUAL_NORMAL_TABLE: {
>>>>>>> 021fe84a
        if (isExist) {
          code = metaHandleVirtualNormalTableUpdate(pMeta, pEntry);
        } else {
          code = metaHandleVirtualNormalTableCreate(pMeta, pEntry);
        }
        break;
      }
      case TSDB_VIRTUAL_CHILD_TABLE: {
        if (isExist) {
          code = metaHandleVirtualChildTableUpdate(pMeta, pEntry);
        } else {
          code = metaHandleVirtualChildTableCreate(pMeta, pEntry);
        }
        break;
      }
      default: {
        code = TSDB_CODE_INVALID_PARA;
        break;
      }
    }
  } else {
    switch (type) {
      case TSDB_SUPER_TABLE: {
        code = metaHandleSuperTableDrop(pMeta, pEntry);
        break;
      }
      case TSDB_CHILD_TABLE: {
        code = metaHandleChildTableDrop(pMeta, pEntry, false);
        break;
      }
      case TSDB_NORMAL_TABLE: {
        code = metaHandleNormalTableDrop(pMeta, pEntry);
        break;
      }
<<<<<<< HEAD
      case TSDB_VIRTUAL_TABLE: {
=======
      case TSDB_VIRTUAL_NORMAL_TABLE: {
>>>>>>> 021fe84a
        code = metaHandleVirtualNormalTableDrop(pMeta, pEntry);
        break;
      }
      case TSDB_VIRTUAL_CHILD_TABLE: {
        code = metaHandleVirtualChildTableDrop(pMeta, pEntry, false);
        break;
      }
      default: {
        code = TSDB_CODE_INVALID_PARA;
        break;
      }
    }
  }

  if (TSDB_CODE_SUCCESS == code) {
    pMeta->changed = true;
    metaDebug("vgId:%d, %s success, version:%" PRId64 " type:%d uid:%" PRId64 " name:%s", vgId, __func__,
              pEntry->version, pEntry->type, pEntry->uid, pEntry->type > 0 ? pEntry->name : "");
  } else {
    metaErr(vgId, code);
  }
  TAOS_RETURN(code);
}

void metaHandleSyncEntry(SMeta *pMeta, const SMetaEntry *pEntry) {
  int32_t code = TSDB_CODE_SUCCESS;
  code = metaHandleEntry2(pMeta, pEntry);
  if (code) {
    metaErr(TD_VID(pMeta->pVnode), code);
  }
  return;
}<|MERGE_RESOLUTION|>--- conflicted
+++ resolved
@@ -218,11 +218,7 @@
   const SSchemaWrapper *pSchema = NULL;
   if (pEntry->type == TSDB_SUPER_TABLE) {
     pSchema = &pEntry->stbEntry.schemaRow;
-<<<<<<< HEAD
-  } else if (pEntry->type == TSDB_NORMAL_TABLE || pEntry->type == TSDB_VIRTUAL_TABLE) {
-=======
   } else if (pEntry->type == TSDB_NORMAL_TABLE || pEntry->type == TSDB_VIRTUAL_NORMAL_TABLE) {
->>>>>>> 021fe84a
     pSchema = &pEntry->ntbEntry.schemaRow;
   } else {
     return TSDB_CODE_INVALID_PARA;
@@ -588,11 +584,7 @@
     return metaSchemaTableUpsert(pMeta, pParam, META_TABLE_OP_UPDATA);
   }
 
-<<<<<<< HEAD
-  if (pEntry->type == TSDB_NORMAL_TABLE || pEntry->type == TSDB_VIRTUAL_TABLE) {
-=======
   if (pEntry->type == TSDB_NORMAL_TABLE || pEntry->type == TSDB_VIRTUAL_NORMAL_TABLE) {
->>>>>>> 021fe84a
     // check row schema
     if (pOldEntry->ntbEntry.schemaRow.version != pEntry->ntbEntry.schemaRow.version) {
       return metaSchemaTableUpsert(pMeta, pParam, META_TABLE_OP_UPDATA);
@@ -637,11 +629,7 @@
   } else if (pEntry->type == TSDB_CHILD_TABLE || pEntry->type == TSDB_VIRTUAL_CHILD_TABLE) {
     pInfo->suid = pEntry->ctbEntry.suid;
     pInfo->skmVer = 0;
-<<<<<<< HEAD
-  } else if (pEntry->type == TSDB_NORMAL_TABLE || pEntry->type == TSDB_VIRTUAL_TABLE) {
-=======
   } else if (pEntry->type == TSDB_NORMAL_TABLE || pEntry->type == TSDB_VIRTUAL_NORMAL_TABLE) {
->>>>>>> 021fe84a
     pInfo->suid = 0;
     pInfo->skmVer = pEntry->ntbEntry.schemaRow.version;
   }
@@ -1039,11 +1027,7 @@
 
   if (TSDB_CHILD_TABLE == pEntry->type || TSDB_VIRTUAL_CHILD_TABLE == pEntry->type) {
     key.btime = pEntry->ctbEntry.btime;
-<<<<<<< HEAD
-  } else if (TSDB_NORMAL_TABLE == pEntry->type || TSDB_VIRTUAL_TABLE == pEntry->type) {
-=======
   } else if (TSDB_NORMAL_TABLE == pEntry->type || TSDB_VIRTUAL_NORMAL_TABLE == pEntry->type) {
->>>>>>> 021fe84a
     key.btime = pEntry->ntbEntry.btime;
   } else {
     return TSDB_CODE_INVALID_PARA;
@@ -2479,11 +2463,7 @@
         }
         break;
       }
-<<<<<<< HEAD
-      case TSDB_VIRTUAL_TABLE: {
-=======
       case TSDB_VIRTUAL_NORMAL_TABLE: {
->>>>>>> 021fe84a
         if (isExist) {
           code = metaHandleVirtualNormalTableUpdate(pMeta, pEntry);
         } else {
@@ -2518,11 +2498,7 @@
         code = metaHandleNormalTableDrop(pMeta, pEntry);
         break;
       }
-<<<<<<< HEAD
-      case TSDB_VIRTUAL_TABLE: {
-=======
       case TSDB_VIRTUAL_NORMAL_TABLE: {
->>>>>>> 021fe84a
         code = metaHandleVirtualNormalTableDrop(pMeta, pEntry);
         break;
       }
