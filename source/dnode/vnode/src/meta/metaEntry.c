/*
 * Copyright (c) 2019 TAOS Data, Inc. <jhtao@taosdata.com>
 *
 * This program is free software: you can use, redistribute, and/or modify
 * it under the terms of the GNU Affero General Public License, version 3
 * or later ("AGPL"), as published by the Free Software Foundation.
 *
 * This program is distributed in the hope that it will be useful, but WITHOUT
 * ANY WARRANTY; without even the implied warranty of MERCHANTABILITY or
 * FITNESS FOR A PARTICULAR PURPOSE.
 *
 * You should have received a copy of the GNU Affero General Public License
 * along with this program. If not, see <http://www.gnu.org/licenses/>.
 */

#include "meta.h"

int meteEncodeColRefEntry(SEncoder *pCoder, const SMetaEntry *pME) {
  const SColRefWrapper *pw = &pME->colRef;
  TAOS_CHECK_RETURN(tEncodeI32v(pCoder, pw->nCols));
  TAOS_CHECK_RETURN(tEncodeI32v(pCoder, pw->version));
  uDebug("encode cols:%d", pw->nCols);

  for (int32_t i = 0; i < pw->nCols; i++) {
    SColRef *p = &pw->pColRef[i];
    TAOS_CHECK_RETURN(tEncodeI8(pCoder, p->hasRef));
    TAOS_CHECK_RETURN(tEncodeI16v(pCoder, p->id));
    if (p->hasRef) {
      TAOS_CHECK_RETURN(tEncodeCStr(pCoder, p->refDbName));
      TAOS_CHECK_RETURN(tEncodeCStr(pCoder, p->refTableName));
      TAOS_CHECK_RETURN(tEncodeCStr(pCoder, p->refColName));
    }
  }
  return 0;
}

int meteDecodeColRefEntry(SDecoder *pDecoder, SMetaEntry *pME) {
  SColRefWrapper *pWrapper = &pME->colRef;
  TAOS_CHECK_RETURN(tDecodeI32v(pDecoder, &pWrapper->nCols));
  if (pWrapper->nCols == 0) {
    return 0;
  }

  TAOS_CHECK_RETURN(tDecodeI32v(pDecoder, &pWrapper->version));
  uDebug("decode cols:%d", pWrapper->nCols);
  pWrapper->pColRef = (SColRef *)tDecoderMalloc(pDecoder, pWrapper->nCols * sizeof(SColRef));
  if (pWrapper->pColRef == NULL) {
    return terrno;
  }

  for (int i = 0; i < pWrapper->nCols; i++) {
    SColRef *p = &pWrapper->pColRef[i];
    TAOS_CHECK_RETURN(tDecodeI8(pDecoder, (int8_t *)&p->hasRef));
    TAOS_CHECK_RETURN(tDecodeI16v(pDecoder, &p->id));
    if (p->hasRef) {
      TAOS_CHECK_RETURN(tDecodeCStrTo(pDecoder, p->refDbName));
      TAOS_CHECK_RETURN(tDecodeCStrTo(pDecoder, p->refTableName));
      TAOS_CHECK_RETURN(tDecodeCStrTo(pDecoder, p->refColName));
    }
  }
  return 0;
}

static FORCE_INLINE int32_t metatInitDefaultSColRefWrapper(SDecoder *pDecoder, SColRefWrapper *pRef,
                                                            SSchemaWrapper *pSchema) {
  pRef->nCols = pSchema->nCols;
  if ((pRef->pColRef = (SColRef *)tDecoderMalloc(pDecoder, pRef->nCols * sizeof(SColRef))) == NULL) {
    return terrno;
  }

  for (int32_t i = 0; i < pRef->nCols; i++) {
    SColRef  *pColRef = &pRef->pColRef[i];
    SSchema  *pColSchema = &pSchema->pSchema[i];
    pColRef->id = pColSchema->colId;
    pColRef->hasRef = false;
  }
  return 0;
}

static int32_t metaCloneColRef(const SColRefWrapper*pSrc, SColRefWrapper *pDst) {
  if (pSrc->nCols > 0) {
    pDst->nCols = pSrc->nCols;
    pDst->version = pSrc->version;
    pDst->pColRef = (SColRef*)taosMemoryCalloc(pSrc->nCols, sizeof(SColRef));
    if (NULL == pDst->pColRef) {
      return terrno;
    }
    memcpy(pDst->pColRef, pSrc->pColRef, pSrc->nCols * sizeof(SColRef));
  }
  return 0;
}

int meteEncodeColCmprEntry(SEncoder *pCoder, const SMetaEntry *pME) {
  const SColCmprWrapper *pw = &pME->colCmpr;
  TAOS_CHECK_RETURN(tEncodeI32v(pCoder, pw->nCols));
  TAOS_CHECK_RETURN(tEncodeI32v(pCoder, pw->version));
  uDebug("encode cols:%d", pw->nCols);

  for (int32_t i = 0; i < pw->nCols; i++) {
    SColCmpr *p = &pw->pColCmpr[i];
    TAOS_CHECK_RETURN(tEncodeI16v(pCoder, p->id));
    TAOS_CHECK_RETURN(tEncodeU32(pCoder, p->alg));
  }
  return 0;
}
int meteDecodeColCmprEntry(SDecoder *pDecoder, SMetaEntry *pME) {
  SColCmprWrapper *pWrapper = &pME->colCmpr;
  TAOS_CHECK_RETURN(tDecodeI32v(pDecoder, &pWrapper->nCols));
  if (pWrapper->nCols == 0) {
    return 0;
  }

  TAOS_CHECK_RETURN(tDecodeI32v(pDecoder, &pWrapper->version));
  uDebug("dencode cols:%d", pWrapper->nCols);
  pWrapper->pColCmpr = (SColCmpr *)tDecoderMalloc(pDecoder, pWrapper->nCols * sizeof(SColCmpr));
  if (pWrapper->pColCmpr == NULL) {
    return terrno;
  }

  for (int i = 0; i < pWrapper->nCols; i++) {
    SColCmpr *p = &pWrapper->pColCmpr[i];
    TAOS_CHECK_RETURN(tDecodeI16v(pDecoder, &p->id));
    TAOS_CHECK_RETURN(tDecodeU32(pDecoder, &p->alg));
  }
  return 0;
}
static FORCE_INLINE int32_t metatInitDefaultSColCmprWrapper(SDecoder *pDecoder, SColCmprWrapper *pCmpr,
                                                            SSchemaWrapper *pSchema) {
  pCmpr->nCols = pSchema->nCols;
  if ((pCmpr->pColCmpr = (SColCmpr *)tDecoderMalloc(pDecoder, pCmpr->nCols * sizeof(SColCmpr))) == NULL) {
    return terrno;
  }

  for (int32_t i = 0; i < pCmpr->nCols; i++) {
    SColCmpr *pColCmpr = &pCmpr->pColCmpr[i];
    SSchema  *pColSchema = &pSchema->pSchema[i];
    pColCmpr->id = pColSchema->colId;
    pColCmpr->alg = createDefaultColCmprByType(pColSchema->type);
  }
  return 0;
}

static int32_t metaCloneColCmpr(const SColCmprWrapper *pSrc, SColCmprWrapper *pDst) {
  if (pSrc->nCols > 0) {
    pDst->nCols = pSrc->nCols;
    pDst->version = pSrc->version;
    pDst->pColCmpr = (SColCmpr *)taosMemoryCalloc(pSrc->nCols, sizeof(SColCmpr));
    if (NULL == pDst->pColCmpr) {
      return terrno;
    }
    memcpy(pDst->pColCmpr, pSrc->pColCmpr, pSrc->nCols * sizeof(SColCmpr));
  }
  return 0;
}

static void metaCloneColRefFree(SColRefWrapper *pColRef) {
  if (pColRef) {
    taosMemoryFreeClear(pColRef->pColRef);
  }
}

static void metaCloneColCmprFree(SColCmprWrapper *pCmpr) {
  if (pCmpr) {
    taosMemoryFreeClear(pCmpr->pColCmpr);
  }
}

int metaEncodeEntry(SEncoder *pCoder, const SMetaEntry *pME) {
  TAOS_CHECK_RETURN(tStartEncode(pCoder));
  TAOS_CHECK_RETURN(tEncodeI64(pCoder, pME->version));
  TAOS_CHECK_RETURN(tEncodeI8(pCoder, pME->type));
  TAOS_CHECK_RETURN(tEncodeI64(pCoder, pME->uid));

  if (pME->type > 0) {
    if (pME->name == NULL) {
      return TSDB_CODE_INVALID_PARA;
    }

    TAOS_CHECK_RETURN(tEncodeCStr(pCoder, pME->name));

    if (pME->type == TSDB_SUPER_TABLE) {
      TAOS_CHECK_RETURN(tEncodeI8(pCoder, pME->flags));
      TAOS_CHECK_RETURN(tEncodeSSchemaWrapper(pCoder, &pME->stbEntry.schemaRow));
      TAOS_CHECK_RETURN(tEncodeSSchemaWrapper(pCoder, &pME->stbEntry.schemaTag));
      if (TABLE_IS_ROLLUP(pME->flags)) {
        TAOS_CHECK_RETURN(tEncodeSRSmaParam(pCoder, &pME->stbEntry.rsmaParam));
      }
    } else if (pME->type == TSDB_CHILD_TABLE || pME->type == TSDB_VIRTUAL_CHILD_TABLE) {
      TAOS_CHECK_RETURN(tEncodeI64(pCoder, pME->ctbEntry.btime));
      TAOS_CHECK_RETURN(tEncodeI32(pCoder, pME->ctbEntry.ttlDays));
      TAOS_CHECK_RETURN(tEncodeI32v(pCoder, pME->ctbEntry.commentLen));
      if (pME->ctbEntry.commentLen > 0) {
        TAOS_CHECK_RETURN(tEncodeCStr(pCoder, pME->ctbEntry.comment));
      }
      TAOS_CHECK_RETURN(tEncodeI64(pCoder, pME->ctbEntry.suid));
      TAOS_CHECK_RETURN(tEncodeTag(pCoder, (const STag *)pME->ctbEntry.pTags));
<<<<<<< HEAD
    } else if (pME->type == TSDB_NORMAL_TABLE || pME->type == TSDB_VIRTUAL_TABLE) {
=======
    } else if (pME->type == TSDB_NORMAL_TABLE || pME->type == TSDB_VIRTUAL_NORMAL_TABLE) {
>>>>>>> 021fe84a
      TAOS_CHECK_RETURN(tEncodeI64(pCoder, pME->ntbEntry.btime));
      TAOS_CHECK_RETURN(tEncodeI32(pCoder, pME->ntbEntry.ttlDays));
      TAOS_CHECK_RETURN(tEncodeI32v(pCoder, pME->ntbEntry.commentLen));
      if (pME->ntbEntry.commentLen > 0) {
        TAOS_CHECK_RETURN(tEncodeCStr(pCoder, pME->ntbEntry.comment));
      }
      TAOS_CHECK_RETURN(tEncodeI32v(pCoder, pME->ntbEntry.ncid));
      TAOS_CHECK_RETURN(tEncodeSSchemaWrapper(pCoder, &pME->ntbEntry.schemaRow));
    } else if (pME->type == TSDB_TSMA_TABLE) {
      TAOS_CHECK_RETURN(tEncodeTSma(pCoder, pME->smaEntry.tsma));
    } else {
      metaError("meta/entry: invalide table type: %" PRId8 " encode failed.", pME->type);
      return TSDB_CODE_INVALID_PARA;
    }
<<<<<<< HEAD
    if (pME->type == TSDB_VIRTUAL_TABLE || pME->type == TSDB_VIRTUAL_CHILD_TABLE) {
=======
    if (pME->type == TSDB_VIRTUAL_NORMAL_TABLE || pME->type == TSDB_VIRTUAL_CHILD_TABLE) {
>>>>>>> 021fe84a
      TAOS_CHECK_RETURN(meteEncodeColRefEntry(pCoder, pME));
    } else {
      TAOS_CHECK_RETURN(meteEncodeColCmprEntry(pCoder, pME));
    }
  }

  tEndEncode(pCoder);
  return 0;
}

int metaDecodeEntryImpl(SDecoder *pCoder, SMetaEntry *pME, bool headerOnly) {
  TAOS_CHECK_RETURN(tStartDecode(pCoder));
  TAOS_CHECK_RETURN(tDecodeI64(pCoder, &pME->version));
  TAOS_CHECK_RETURN(tDecodeI8(pCoder, &pME->type));
  TAOS_CHECK_RETURN(tDecodeI64(pCoder, &pME->uid));

  if (headerOnly) {
    tEndDecode(pCoder);
    return 0;
  }

  if (pME->type > 0) {
    TAOS_CHECK_RETURN(tDecodeCStr(pCoder, &pME->name));

    if (pME->type == TSDB_SUPER_TABLE) {
      TAOS_CHECK_RETURN(tDecodeI8(pCoder, &pME->flags));
      TAOS_CHECK_RETURN(tDecodeSSchemaWrapperEx(pCoder, &pME->stbEntry.schemaRow));
      TAOS_CHECK_RETURN(tDecodeSSchemaWrapperEx(pCoder, &pME->stbEntry.schemaTag));
      if (TABLE_IS_ROLLUP(pME->flags)) {
        TAOS_CHECK_RETURN(tDecodeSRSmaParam(pCoder, &pME->stbEntry.rsmaParam));
      }
    } else if (pME->type == TSDB_CHILD_TABLE || pME->type == TSDB_VIRTUAL_CHILD_TABLE) {
      TAOS_CHECK_RETURN(tDecodeI64(pCoder, &pME->ctbEntry.btime));
      TAOS_CHECK_RETURN(tDecodeI32(pCoder, &pME->ctbEntry.ttlDays));
      TAOS_CHECK_RETURN(tDecodeI32v(pCoder, &pME->ctbEntry.commentLen));
      if (pME->ctbEntry.commentLen > 0) {
        TAOS_CHECK_RETURN(tDecodeCStr(pCoder, &pME->ctbEntry.comment));
      }
      TAOS_CHECK_RETURN(tDecodeI64(pCoder, &pME->ctbEntry.suid));
      TAOS_CHECK_RETURN(tDecodeTag(pCoder, (STag **)&pME->ctbEntry.pTags));
<<<<<<< HEAD
    } else if (pME->type == TSDB_NORMAL_TABLE || pME->type == TSDB_VIRTUAL_TABLE) {
=======
    } else if (pME->type == TSDB_NORMAL_TABLE || pME->type == TSDB_VIRTUAL_NORMAL_TABLE) {
>>>>>>> 021fe84a
      TAOS_CHECK_RETURN(tDecodeI64(pCoder, &pME->ntbEntry.btime));
      TAOS_CHECK_RETURN(tDecodeI32(pCoder, &pME->ntbEntry.ttlDays));
      TAOS_CHECK_RETURN(tDecodeI32v(pCoder, &pME->ntbEntry.commentLen));
      if (pME->ntbEntry.commentLen > 0) {
        TAOS_CHECK_RETURN(tDecodeCStr(pCoder, &pME->ntbEntry.comment));
      }
      TAOS_CHECK_RETURN(tDecodeI32v(pCoder, &pME->ntbEntry.ncid));
      TAOS_CHECK_RETURN(tDecodeSSchemaWrapperEx(pCoder, &pME->ntbEntry.schemaRow));
    } else if (pME->type == TSDB_TSMA_TABLE) {
      pME->smaEntry.tsma = tDecoderMalloc(pCoder, sizeof(STSma));
      if (!pME->smaEntry.tsma) {
        return terrno;
      }
      TAOS_CHECK_RETURN(tDecodeTSma(pCoder, pME->smaEntry.tsma, true));
    } else {
      metaError("meta/entry: invalide table type: %" PRId8 " decode failed.", pME->type);
      return TSDB_CODE_INVALID_PARA;
    }
    if (pME->type == TSDB_SUPER_TABLE) {
      if (TABLE_IS_COL_COMPRESSED(pME->flags)) {
        TAOS_CHECK_RETURN(meteDecodeColCmprEntry(pCoder, pME));

        if (pME->colCmpr.nCols == 0) {
          TAOS_CHECK_RETURN(metatInitDefaultSColCmprWrapper(pCoder, &pME->colCmpr, &pME->stbEntry.schemaRow));
        }
      } else {
        TAOS_CHECK_RETURN(metatInitDefaultSColCmprWrapper(pCoder, &pME->colCmpr, &pME->stbEntry.schemaRow));
        TABLE_SET_COL_COMPRESSED(pME->flags);
      }
    } else if (pME->type == TSDB_NORMAL_TABLE) {
      if (!tDecodeIsEnd(pCoder)) {
        uDebug("set type: %d, tableName:%s", pME->type, pME->name);
        TAOS_CHECK_RETURN(meteDecodeColCmprEntry(pCoder, pME));
        if (pME->colCmpr.nCols == 0) {
          TAOS_CHECK_RETURN(metatInitDefaultSColCmprWrapper(pCoder, &pME->colCmpr, &pME->ntbEntry.schemaRow));
        }
      } else {
        uDebug("set default type: %d, tableName:%s", pME->type, pME->name);
        TAOS_CHECK_RETURN(metatInitDefaultSColCmprWrapper(pCoder, &pME->colCmpr, &pME->ntbEntry.schemaRow));
      }
      TABLE_SET_COL_COMPRESSED(pME->flags);
<<<<<<< HEAD
    } else if (pME->type == TSDB_VIRTUAL_TABLE || pME->type == TSDB_VIRTUAL_CHILD_TABLE) {
=======
    } else if (pME->type == TSDB_VIRTUAL_NORMAL_TABLE || pME->type == TSDB_VIRTUAL_CHILD_TABLE) {
>>>>>>> 021fe84a
      if (!tDecodeIsEnd(pCoder)) {
        uDebug("set type: %d, tableName:%s", pME->type, pME->name);
        TAOS_CHECK_RETURN(meteDecodeColRefEntry(pCoder, pME));
      } else {
        uDebug("set default type: %d, tableName:%s", pME->type, pME->name);
<<<<<<< HEAD
        if (pME->type == TSDB_VIRTUAL_TABLE) {
=======
        if (pME->type == TSDB_VIRTUAL_NORMAL_TABLE) {
>>>>>>> 021fe84a
           TAOS_CHECK_RETURN(metatInitDefaultSColRefWrapper(pCoder, &pME->colRef, &pME->ntbEntry.schemaRow));
        }
      }
    }
  }

  tEndDecode(pCoder);
  return 0;
}

int metaDecodeEntry(SDecoder *pCoder, SMetaEntry *pME) { return metaDecodeEntryImpl(pCoder, pME, false); }

static int32_t metaCloneSchema(const SSchemaWrapper *pSrc, SSchemaWrapper *pDst) {
  if (pSrc == NULL || pDst == NULL) {
    return TSDB_CODE_INVALID_PARA;
  }

  pDst->nCols = pSrc->nCols;
  pDst->version = pSrc->version;
  pDst->pSchema = (SSchema *)taosMemoryMalloc(pSrc->nCols * sizeof(SSchema));
  if (pDst->pSchema == NULL) {
    return terrno;
  }
  memcpy(pDst->pSchema, pSrc->pSchema, pSrc->nCols * sizeof(SSchema));
  return TSDB_CODE_SUCCESS;
}

static void metaCloneSchemaFree(SSchemaWrapper *pSchema) {
  if (pSchema) {
    taosMemoryFreeClear(pSchema->pSchema);
  }
}

void metaCloneEntryFree(SMetaEntry **ppEntry) {
  if (ppEntry == NULL || *ppEntry == NULL) {
    return;
  }

  taosMemoryFreeClear((*ppEntry)->name);

  if ((*ppEntry)->type < 0) {
    taosMemoryFreeClear(*ppEntry);
    return;
  }

  if (TSDB_SUPER_TABLE == (*ppEntry)->type) {
    metaCloneSchemaFree(&(*ppEntry)->stbEntry.schemaRow);
    metaCloneSchemaFree(&(*ppEntry)->stbEntry.schemaTag);
  } else if (TSDB_CHILD_TABLE == (*ppEntry)->type || TSDB_VIRTUAL_CHILD_TABLE == (*ppEntry)->type) {
    taosMemoryFreeClear((*ppEntry)->ctbEntry.comment);
    taosMemoryFreeClear((*ppEntry)->ctbEntry.pTags);
<<<<<<< HEAD
  } else if (TSDB_NORMAL_TABLE == (*ppEntry)->type || TSDB_VIRTUAL_TABLE == (*ppEntry)->type) {
=======
  } else if (TSDB_NORMAL_TABLE == (*ppEntry)->type || TSDB_VIRTUAL_NORMAL_TABLE == (*ppEntry)->type) {
>>>>>>> 021fe84a
    metaCloneSchemaFree(&(*ppEntry)->ntbEntry.schemaRow);
    taosMemoryFreeClear((*ppEntry)->ntbEntry.comment);
  } else {
    return;
  }
  metaCloneColCmprFree(&(*ppEntry)->colCmpr);
  metaCloneColRefFree(&(*ppEntry)->colRef);

  taosMemoryFreeClear(*ppEntry);
  return;
}

int32_t metaCloneEntry(const SMetaEntry *pEntry, SMetaEntry **ppEntry) {
  int32_t code = TSDB_CODE_SUCCESS;

  if (NULL == pEntry || NULL == ppEntry) {
    return TSDB_CODE_INVALID_PARA;
  }

  *ppEntry = (SMetaEntry *)taosMemoryCalloc(1, sizeof(SMetaEntry));
  if (NULL == *ppEntry) {
    return terrno;
  }

  (*ppEntry)->version = pEntry->version;
  (*ppEntry)->type = pEntry->type;
  (*ppEntry)->uid = pEntry->uid;

  if (pEntry->type < 0) {
    return TSDB_CODE_SUCCESS;
  }

  if (pEntry->name) {
    (*ppEntry)->name = tstrdup(pEntry->name);
    if (NULL == (*ppEntry)->name) {
      code = terrno;
      metaCloneEntryFree(ppEntry);
      return code;
    }
  }

  if (pEntry->type == TSDB_SUPER_TABLE) {
    (*ppEntry)->flags = pEntry->flags;

    code = metaCloneSchema(&pEntry->stbEntry.schemaRow, &(*ppEntry)->stbEntry.schemaRow);
    if (code) {
      metaCloneEntryFree(ppEntry);
      return code;
    }

    code = metaCloneSchema(&pEntry->stbEntry.schemaTag, &(*ppEntry)->stbEntry.schemaTag);
    if (code) {
      metaCloneEntryFree(ppEntry);
      return code;
    }
  } else if (pEntry->type == TSDB_CHILD_TABLE || pEntry->type == TSDB_VIRTUAL_CHILD_TABLE) {
    (*ppEntry)->ctbEntry.btime = pEntry->ctbEntry.btime;
    (*ppEntry)->ctbEntry.ttlDays = pEntry->ctbEntry.ttlDays;
    (*ppEntry)->ctbEntry.suid = pEntry->ctbEntry.suid;

    // comment
    (*ppEntry)->ctbEntry.commentLen = pEntry->ctbEntry.commentLen;
    if (pEntry->ctbEntry.commentLen > 0) {
      (*ppEntry)->ctbEntry.comment = taosMemoryMalloc(pEntry->ctbEntry.commentLen + 1);
      if (NULL == (*ppEntry)->ctbEntry.comment) {
        code = terrno;
        metaCloneEntryFree(ppEntry);
        return code;
      }
      memcpy((*ppEntry)->ctbEntry.comment, pEntry->ctbEntry.comment, pEntry->ctbEntry.commentLen + 1);
    }

    // tags
    STag *pTags = (STag *)pEntry->ctbEntry.pTags;
    (*ppEntry)->ctbEntry.pTags = taosMemoryCalloc(1, pTags->len);
    if (NULL == (*ppEntry)->ctbEntry.pTags) {
      code = terrno;
      metaCloneEntryFree(ppEntry);
      return code;
    }
    memcpy((*ppEntry)->ctbEntry.pTags, pEntry->ctbEntry.pTags, pTags->len);
<<<<<<< HEAD
  } else if (pEntry->type == TSDB_NORMAL_TABLE || pEntry->type == TSDB_VIRTUAL_TABLE) {
=======
  } else if (pEntry->type == TSDB_NORMAL_TABLE || pEntry->type == TSDB_VIRTUAL_NORMAL_TABLE) {
>>>>>>> 021fe84a
    (*ppEntry)->ntbEntry.btime = pEntry->ntbEntry.btime;
    (*ppEntry)->ntbEntry.ttlDays = pEntry->ntbEntry.ttlDays;
    (*ppEntry)->ntbEntry.ncid = pEntry->ntbEntry.ncid;

    // schema
    code = metaCloneSchema(&pEntry->ntbEntry.schemaRow, &(*ppEntry)->ntbEntry.schemaRow);
    if (code) {
      metaCloneEntryFree(ppEntry);
      return code;
    }

    // comment
    (*ppEntry)->ntbEntry.commentLen = pEntry->ntbEntry.commentLen;
    if (pEntry->ntbEntry.commentLen > 0) {
      (*ppEntry)->ntbEntry.comment = taosMemoryMalloc(pEntry->ntbEntry.commentLen + 1);
      if (NULL == (*ppEntry)->ntbEntry.comment) {
        code = terrno;
        metaCloneEntryFree(ppEntry);
        return code;
      }
      memcpy((*ppEntry)->ntbEntry.comment, pEntry->ntbEntry.comment, pEntry->ntbEntry.commentLen + 1);
    }
  } else {
    return TSDB_CODE_INVALID_PARA;
  }

<<<<<<< HEAD
  if (pEntry->type == TSDB_VIRTUAL_TABLE || pEntry->type == TSDB_VIRTUAL_CHILD_TABLE) {
=======
  if (pEntry->type == TSDB_VIRTUAL_NORMAL_TABLE || pEntry->type == TSDB_VIRTUAL_CHILD_TABLE) {
>>>>>>> 021fe84a
    code = metaCloneColRef(&pEntry->colRef, &(*ppEntry)->colRef);
    if (code) {
      metaCloneEntryFree(ppEntry);
      return code;
    }
  } else {
    code = metaCloneColCmpr(&pEntry->colCmpr, &(*ppEntry)->colCmpr);
    if (code) {
      metaCloneEntryFree(ppEntry);
      return code;
    }
  }

  return code;
}<|MERGE_RESOLUTION|>--- conflicted
+++ resolved
@@ -194,11 +194,7 @@
       }
       TAOS_CHECK_RETURN(tEncodeI64(pCoder, pME->ctbEntry.suid));
       TAOS_CHECK_RETURN(tEncodeTag(pCoder, (const STag *)pME->ctbEntry.pTags));
-<<<<<<< HEAD
-    } else if (pME->type == TSDB_NORMAL_TABLE || pME->type == TSDB_VIRTUAL_TABLE) {
-=======
     } else if (pME->type == TSDB_NORMAL_TABLE || pME->type == TSDB_VIRTUAL_NORMAL_TABLE) {
->>>>>>> 021fe84a
       TAOS_CHECK_RETURN(tEncodeI64(pCoder, pME->ntbEntry.btime));
       TAOS_CHECK_RETURN(tEncodeI32(pCoder, pME->ntbEntry.ttlDays));
       TAOS_CHECK_RETURN(tEncodeI32v(pCoder, pME->ntbEntry.commentLen));
@@ -213,11 +209,7 @@
       metaError("meta/entry: invalide table type: %" PRId8 " encode failed.", pME->type);
       return TSDB_CODE_INVALID_PARA;
     }
-<<<<<<< HEAD
-    if (pME->type == TSDB_VIRTUAL_TABLE || pME->type == TSDB_VIRTUAL_CHILD_TABLE) {
-=======
     if (pME->type == TSDB_VIRTUAL_NORMAL_TABLE || pME->type == TSDB_VIRTUAL_CHILD_TABLE) {
->>>>>>> 021fe84a
       TAOS_CHECK_RETURN(meteEncodeColRefEntry(pCoder, pME));
     } else {
       TAOS_CHECK_RETURN(meteEncodeColCmprEntry(pCoder, pME));
@@ -258,11 +250,7 @@
       }
       TAOS_CHECK_RETURN(tDecodeI64(pCoder, &pME->ctbEntry.suid));
       TAOS_CHECK_RETURN(tDecodeTag(pCoder, (STag **)&pME->ctbEntry.pTags));
-<<<<<<< HEAD
-    } else if (pME->type == TSDB_NORMAL_TABLE || pME->type == TSDB_VIRTUAL_TABLE) {
-=======
     } else if (pME->type == TSDB_NORMAL_TABLE || pME->type == TSDB_VIRTUAL_NORMAL_TABLE) {
->>>>>>> 021fe84a
       TAOS_CHECK_RETURN(tDecodeI64(pCoder, &pME->ntbEntry.btime));
       TAOS_CHECK_RETURN(tDecodeI32(pCoder, &pME->ntbEntry.ttlDays));
       TAOS_CHECK_RETURN(tDecodeI32v(pCoder, &pME->ntbEntry.commentLen));
@@ -304,21 +292,13 @@
         TAOS_CHECK_RETURN(metatInitDefaultSColCmprWrapper(pCoder, &pME->colCmpr, &pME->ntbEntry.schemaRow));
       }
       TABLE_SET_COL_COMPRESSED(pME->flags);
-<<<<<<< HEAD
-    } else if (pME->type == TSDB_VIRTUAL_TABLE || pME->type == TSDB_VIRTUAL_CHILD_TABLE) {
-=======
     } else if (pME->type == TSDB_VIRTUAL_NORMAL_TABLE || pME->type == TSDB_VIRTUAL_CHILD_TABLE) {
->>>>>>> 021fe84a
       if (!tDecodeIsEnd(pCoder)) {
         uDebug("set type: %d, tableName:%s", pME->type, pME->name);
         TAOS_CHECK_RETURN(meteDecodeColRefEntry(pCoder, pME));
       } else {
         uDebug("set default type: %d, tableName:%s", pME->type, pME->name);
-<<<<<<< HEAD
-        if (pME->type == TSDB_VIRTUAL_TABLE) {
-=======
         if (pME->type == TSDB_VIRTUAL_NORMAL_TABLE) {
->>>>>>> 021fe84a
            TAOS_CHECK_RETURN(metatInitDefaultSColRefWrapper(pCoder, &pME->colRef, &pME->ntbEntry.schemaRow));
         }
       }
@@ -370,11 +350,7 @@
   } else if (TSDB_CHILD_TABLE == (*ppEntry)->type || TSDB_VIRTUAL_CHILD_TABLE == (*ppEntry)->type) {
     taosMemoryFreeClear((*ppEntry)->ctbEntry.comment);
     taosMemoryFreeClear((*ppEntry)->ctbEntry.pTags);
-<<<<<<< HEAD
-  } else if (TSDB_NORMAL_TABLE == (*ppEntry)->type || TSDB_VIRTUAL_TABLE == (*ppEntry)->type) {
-=======
   } else if (TSDB_NORMAL_TABLE == (*ppEntry)->type || TSDB_VIRTUAL_NORMAL_TABLE == (*ppEntry)->type) {
->>>>>>> 021fe84a
     metaCloneSchemaFree(&(*ppEntry)->ntbEntry.schemaRow);
     taosMemoryFreeClear((*ppEntry)->ntbEntry.comment);
   } else {
@@ -456,11 +432,7 @@
       return code;
     }
     memcpy((*ppEntry)->ctbEntry.pTags, pEntry->ctbEntry.pTags, pTags->len);
-<<<<<<< HEAD
-  } else if (pEntry->type == TSDB_NORMAL_TABLE || pEntry->type == TSDB_VIRTUAL_TABLE) {
-=======
   } else if (pEntry->type == TSDB_NORMAL_TABLE || pEntry->type == TSDB_VIRTUAL_NORMAL_TABLE) {
->>>>>>> 021fe84a
     (*ppEntry)->ntbEntry.btime = pEntry->ntbEntry.btime;
     (*ppEntry)->ntbEntry.ttlDays = pEntry->ntbEntry.ttlDays;
     (*ppEntry)->ntbEntry.ncid = pEntry->ntbEntry.ncid;
@@ -487,11 +459,7 @@
     return TSDB_CODE_INVALID_PARA;
   }
 
-<<<<<<< HEAD
-  if (pEntry->type == TSDB_VIRTUAL_TABLE || pEntry->type == TSDB_VIRTUAL_CHILD_TABLE) {
-=======
   if (pEntry->type == TSDB_VIRTUAL_NORMAL_TABLE || pEntry->type == TSDB_VIRTUAL_CHILD_TABLE) {
->>>>>>> 021fe84a
     code = metaCloneColRef(&pEntry->colRef, &(*ppEntry)->colRef);
     if (code) {
       metaCloneEntryFree(ppEntry);
