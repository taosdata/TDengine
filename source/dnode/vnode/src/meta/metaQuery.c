/*
 * Copyright (c) 2019 TAOS Data, Inc. <jhtao@taosdata.com>
 *
 * This program is free software: you can use, redistribute, and/or modify
 * it under the terms of the GNU Affero General Public License, version 3
 * or later ("AGPL"), as published by the Free Software Foundation.
 *
 * This program is distributed in the hope that it will be useful, but WITHOUT
 * ANY WARRANTY; without even the implied warranty of MERCHANTABILITY or
 * FITNESS FOR A PARTICULAR PURPOSE.
 *
 * You should have received a copy of the GNU Affero General Public License
 * along with this program. If not, see <http://www.gnu.org/licenses/>.
 */

#include "meta.h"
#include "tencode.h"

void _metaReaderInit(SMetaReader *pReader, void *pVnode, int32_t flags, SStoreMeta *pAPI) {
  SMeta *pMeta = ((SVnode *)pVnode)->pMeta;
  metaReaderDoInit(pReader, pMeta, flags);
  pReader->pAPI = pAPI;
}

void metaReaderDoInit(SMetaReader *pReader, SMeta *pMeta, int32_t flags) {
  memset(pReader, 0, sizeof(*pReader));
  pReader->pMeta = pMeta;
  pReader->flags = flags;
  if (pReader->pMeta && !(flags & META_READER_NOLOCK)) {
    metaRLock(pMeta);
  }
}

void metaReaderReleaseLock(SMetaReader *pReader) {
  if (pReader->pMeta && !(pReader->flags & META_READER_NOLOCK)) {
    metaULock(pReader->pMeta);
    pReader->flags |= META_READER_NOLOCK;
  }
}

void metaReaderClear(SMetaReader *pReader) {
  if (pReader->pMeta && !(pReader->flags & META_READER_NOLOCK)) {
    metaULock(pReader->pMeta);
  }
  tDecoderClear(&pReader->coder);
  tdbFree(pReader->pBuf);
  pReader->pBuf = NULL;
}

int metaGetTableEntryByVersion(SMetaReader *pReader, int64_t version, tb_uid_t uid) {
  int32_t  code = 0;
  SMeta   *pMeta = pReader->pMeta;
  STbDbKey tbDbKey = {.version = version, .uid = uid};

  // query table.db
  if ((code = tdbTbGet(pMeta->pTbDb, &tbDbKey, sizeof(tbDbKey), &pReader->pBuf, &pReader->szBuf)) < 0) {
    return terrno = (TSDB_CODE_NOT_FOUND == code ? TSDB_CODE_PAR_TABLE_NOT_EXIST : code);
  }

  // decode the entry
  tDecoderClear(&pReader->coder);
  tDecoderInit(&pReader->coder, pReader->pBuf, pReader->szBuf);

  code = metaDecodeEntry(&pReader->coder, &pReader->me);
  if (code) {
    tDecoderClear(&pReader->coder);
    return code;
  }
  // taosMemoryFreeClear(pReader->me.colCmpr.pColCmpr);

  return 0;
}

bool metaIsTableExist(void *pVnode, tb_uid_t uid) {
  SVnode *pVnodeObj = pVnode;
  metaRLock(pVnodeObj->pMeta);  // query uid.idx

  if (tdbTbGet(pVnodeObj->pMeta->pUidIdx, &uid, sizeof(uid), NULL, NULL) < 0) {
    metaULock(pVnodeObj->pMeta);
    return false;
  }

  metaULock(pVnodeObj->pMeta);
  return true;
}

int metaReaderGetTableEntryByUid(SMetaReader *pReader, tb_uid_t uid) {
  SMeta  *pMeta = pReader->pMeta;
  int64_t version1;

  // query uid.idx
  if (tdbTbGet(pMeta->pUidIdx, &uid, sizeof(uid), &pReader->pBuf, &pReader->szBuf) < 0) {
    return terrno = TSDB_CODE_PAR_TABLE_NOT_EXIST;
  }

  version1 = ((SUidIdxVal *)pReader->pBuf)[0].version;
  return metaGetTableEntryByVersion(pReader, version1, uid);
}

int metaReaderGetTableEntryByUidCache(SMetaReader *pReader, tb_uid_t uid) {
  SMeta *pMeta = pReader->pMeta;

  SMetaInfo info;
  int32_t   code = metaGetInfo(pMeta, uid, &info, pReader);
  if (TSDB_CODE_SUCCESS != code) {
    return terrno = (TSDB_CODE_NOT_FOUND == code ? TSDB_CODE_PAR_TABLE_NOT_EXIST : code);
  }

  return metaGetTableEntryByVersion(pReader, info.version, uid);
}

int metaGetTableEntryByName(SMetaReader *pReader, const char *name) {
  SMeta   *pMeta = pReader->pMeta;
  tb_uid_t uid;

  // query name.idx
  if (tdbTbGet(pMeta->pNameIdx, name, strlen(name) + 1, &pReader->pBuf, &pReader->szBuf) < 0) {
    return terrno = TSDB_CODE_PAR_TABLE_NOT_EXIST;
  }

  uid = *(tb_uid_t *)pReader->pBuf;
  return metaReaderGetTableEntryByUid(pReader, uid);
}

tb_uid_t metaGetTableEntryUidByName(SMeta *pMeta, const char *name) {
  void    *pData = NULL;
  int      nData = 0;
  tb_uid_t uid = 0;

  metaRLock(pMeta);

  if (tdbTbGet(pMeta->pNameIdx, name, strlen(name) + 1, &pData, &nData) == 0) {
    uid = *(tb_uid_t *)pData;
    tdbFree(pData);
  }

  metaULock(pMeta);

  return uid;
}

int metaGetTableNameByUid(void *pVnode, uint64_t uid, char *tbName) {
  int         code = 0;
  SMetaReader mr = {0};
  metaReaderDoInit(&mr, ((SVnode *)pVnode)->pMeta, META_READER_LOCK);
  code = metaReaderGetTableEntryByUid(&mr, uid);
  if (code < 0) {
    metaReaderClear(&mr);
    return code;
  }

  STR_TO_VARSTR(tbName, mr.me.name);
  metaReaderClear(&mr);

  return 0;
}

int metaGetTableSzNameByUid(void *meta, uint64_t uid, char *tbName) {
  int         code = 0;
  SMetaReader mr = {0};
  metaReaderDoInit(&mr, (SMeta *)meta, META_READER_LOCK);
  code = metaReaderGetTableEntryByUid(&mr, uid);
  if (code < 0) {
    metaReaderClear(&mr);
    return code;
  }
  tstrncpy(tbName, mr.me.name, TSDB_TABLE_NAME_LEN);
  metaReaderClear(&mr);

  return 0;
}

int metaGetTableUidByName(void *pVnode, char *tbName, uint64_t *uid) {
  int         code = 0;
  SMetaReader mr = {0};
  metaReaderDoInit(&mr, ((SVnode *)pVnode)->pMeta, META_READER_LOCK);

  SMetaReader *pReader = &mr;

  // query name.idx
  if (tdbTbGet(((SMeta *)pReader->pMeta)->pNameIdx, tbName, strlen(tbName) + 1, &pReader->pBuf, &pReader->szBuf) < 0) {
    metaReaderClear(&mr);
    return terrno = TSDB_CODE_PAR_TABLE_NOT_EXIST;
  }

  *uid = *(tb_uid_t *)pReader->pBuf;

  metaReaderClear(&mr);

  return 0;
}

int metaGetTableTypeSuidByName(void *pVnode, char *tbName, ETableType *tbType, uint64_t *suid) {
  int         code = 0;
  SMetaReader mr = {0};
  metaReaderDoInit(&mr, ((SVnode *)pVnode)->pMeta, META_READER_LOCK);

  code = metaGetTableEntryByName(&mr, tbName);
  if (code == 0) *tbType = mr.me.type;
  if (TSDB_CHILD_TABLE == mr.me.type) {
    *suid = mr.me.ctbEntry.suid;
  } else if (TSDB_SUPER_TABLE == mr.me.type) {
    *suid = mr.me.uid;
  } else {
    *suid = 0;
  }

  metaReaderClear(&mr);
  return code;
}

int metaReadNext(SMetaReader *pReader) {
  SMeta *pMeta = pReader->pMeta;

  // TODO

  return 0;
}

int metaGetTableTtlByUid(void *meta, uint64_t uid, int64_t *ttlDays) {
  int         code = -1;
  SMetaReader mr = {0};
  metaReaderDoInit(&mr, (SMeta *)meta, META_READER_LOCK);
  code = metaReaderGetTableEntryByUid(&mr, uid);
  if (code < 0) {
    goto _exit;
  }
  if (mr.me.type == TSDB_CHILD_TABLE) {
    *ttlDays = mr.me.ctbEntry.ttlDays;
  } else if (mr.me.type == TSDB_NORMAL_TABLE) {
    *ttlDays = mr.me.ntbEntry.ttlDays;
  } else {
    goto _exit;
  }

  code = 0;

_exit:
  metaReaderClear(&mr);
  return code;
}

#if 1  // ===================================================
SMTbCursor *metaOpenTbCursor(void *pVnode) {
  SMTbCursor *pTbCur = NULL;
  int32_t     code;

  pTbCur = (SMTbCursor *)taosMemoryCalloc(1, sizeof(*pTbCur));
  if (pTbCur == NULL) {
    return NULL;
  }

  SVnode *pVnodeObj = pVnode;
  // tdbTbcMoveToFirst((TBC *)pTbCur->pDbc);
  pTbCur->pMeta = pVnodeObj->pMeta;
  pTbCur->paused = 1;
  code = metaResumeTbCursor(pTbCur, 1, 0);
  if (code) {
    terrno = code;
    taosMemoryFree(pTbCur);
    return NULL;
  }
  return pTbCur;
}

void metaCloseTbCursor(SMTbCursor *pTbCur) {
  if (pTbCur) {
    tdbFree(pTbCur->pKey);
    tdbFree(pTbCur->pVal);
    if (!pTbCur->paused) {
      metaReaderClear(&pTbCur->mr);
      if (pTbCur->pDbc) {
        tdbTbcClose((TBC *)pTbCur->pDbc);
      }
    }
    taosMemoryFree(pTbCur);
  }
}

void metaPauseTbCursor(SMTbCursor *pTbCur) {
  if (!pTbCur->paused) {
    metaReaderClear(&pTbCur->mr);
    tdbTbcClose((TBC *)pTbCur->pDbc);
    pTbCur->paused = 1;
  }
}
int32_t metaResumeTbCursor(SMTbCursor *pTbCur, int8_t first, int8_t move) {
  int32_t code = 0;
  int32_t lino;
  int8_t  locked = 0;
  if (pTbCur->paused) {
    metaReaderDoInit(&pTbCur->mr, pTbCur->pMeta, META_READER_LOCK);
    locked = 1;
    code = tdbTbcOpen(((SMeta *)pTbCur->pMeta)->pUidIdx, (TBC **)&pTbCur->pDbc, NULL);
    if (code != 0) {
      TSDB_CHECK_CODE(code, lino, _exit);
    }

    if (first) {
      code = tdbTbcMoveToFirst((TBC *)pTbCur->pDbc);
      TSDB_CHECK_CODE(code, lino, _exit);
    } else {
      int c = 1;
      code = tdbTbcMoveTo(pTbCur->pDbc, pTbCur->pKey, pTbCur->kLen, &c);
      TSDB_CHECK_CODE(code, lino, _exit);
      if (c == 0) {
        if (move) tdbTbcMoveToNext(pTbCur->pDbc);
      } else if (c < 0) {
        code = tdbTbcMoveToPrev(pTbCur->pDbc);
        TSDB_CHECK_CODE(code, lino, _exit);
      } else {
        code = tdbTbcMoveToNext(pTbCur->pDbc);
        TSDB_CHECK_CODE(code, lino, _exit);
      }
    }

    pTbCur->paused = 0;
  }

_exit:
  if (code != 0 && locked) {
    metaReaderReleaseLock(&pTbCur->mr);
  }
  return code;
}

int32_t metaTbCursorNext(SMTbCursor *pTbCur, ETableType jumpTableType) {
  int    ret;
  void  *pBuf;
  STbCfg tbCfg;

  for (;;) {
    ret = tdbTbcNext((TBC *)pTbCur->pDbc, &pTbCur->pKey, &pTbCur->kLen, &pTbCur->pVal, &pTbCur->vLen);
    if (ret < 0) {
      return ret;
    }

    tDecoderClear(&pTbCur->mr.coder);

    ret = metaGetTableEntryByVersion(&pTbCur->mr, ((SUidIdxVal *)pTbCur->pVal)[0].version, *(tb_uid_t *)pTbCur->pKey);
    if (ret) return ret;

    if (pTbCur->mr.me.type == jumpTableType) {
      continue;
    }

    break;
  }

  return 0;
}

int32_t metaTbCursorPrev(SMTbCursor *pTbCur, ETableType jumpTableType) {
  int    ret;
  void  *pBuf;
  STbCfg tbCfg;

  for (;;) {
    ret = tdbTbcPrev((TBC *)pTbCur->pDbc, &pTbCur->pKey, &pTbCur->kLen, &pTbCur->pVal, &pTbCur->vLen);
    if (ret < 0) {
      return -1;
    }

    tDecoderClear(&pTbCur->mr.coder);

    ret = metaGetTableEntryByVersion(&pTbCur->mr, ((SUidIdxVal *)pTbCur->pVal)[0].version, *(tb_uid_t *)pTbCur->pKey);
    if (ret < 0) {
      return ret;
    }

    if (pTbCur->mr.me.type == jumpTableType) {
      continue;
    }

    break;
  }

  return 0;
}

/**
 * @param type 0x01 fetchRsmaSchema if table is rsma
 */
SSchemaWrapper *metaGetTableSchema(SMeta *pMeta, tb_uid_t uid, int32_t sver, int lock, SExtSchema **extSchema,
                                   int8_t type) {
  int32_t         code = 0;
  void           *pData = NULL;
  int             nData = 0;
  int64_t         version;
  SSchemaWrapper  schema = {0};
  SSchemaWrapper *pSchema = NULL;
  SDecoder        dc = {0};
  if (lock) {
    metaRLock(pMeta);
  }
_query:
  if ((code = tdbTbGet(pMeta->pUidIdx, &uid, sizeof(uid), &pData, &nData)) < 0) {
    goto _err;
  }

  version = ((SUidIdxVal *)pData)[0].version;

  if ((code = tdbTbGet(pMeta->pTbDb, &(STbDbKey){.uid = uid, .version = version}, sizeof(STbDbKey), &pData, &nData)) !=
      0) {
    goto _err;
  }

  SMetaEntry me = {0};
  tDecoderInit(&dc, pData, nData);
  code = metaDecodeEntry(&dc, &me);
  if (code) {
    tDecoderClear(&dc);
    goto _err;
  }
  if (me.type == TSDB_SUPER_TABLE) {
    if (sver == -1 || sver == me.stbEntry.schemaRow.version) {
      pSchema = tCloneSSchemaWrapper(&me.stbEntry.schemaRow);
      if (extSchema != NULL) *extSchema = metaGetSExtSchema(&me);
      if (TABLE_IS_ROLLUP(me.flags)) {
        if ((type == 0x01) && (code = metaGetRsmaSchema(&me, &pSchema->pRsma)) != 0) {
          tDecoderClear(&dc);
          goto _err;
        }
      }
      tDecoderClear(&dc);
      goto _exit;
    }
  } else if (me.type == TSDB_CHILD_TABLE) {
    uid = me.ctbEntry.suid;
    tDecoderClear(&dc);
    goto _query;
  } else {
    if (sver == -1 || sver == me.ntbEntry.schemaRow.version) {
      pSchema = tCloneSSchemaWrapper(&me.ntbEntry.schemaRow);
      if (extSchema != NULL) *extSchema = metaGetSExtSchema(&me);
      tDecoderClear(&dc);
      goto _exit;
    }
  }
  if (extSchema != NULL) *extSchema = metaGetSExtSchema(&me);
  tDecoderClear(&dc);

  // query from skm db
  if ((code = tdbTbGet(pMeta->pSkmDb, &(SSkmDbKey){.uid = uid, .sver = sver}, sizeof(SSkmDbKey), &pData, &nData)) < 0) {
    goto _err;
  }

  tDecoderInit(&dc, pData, nData);
  if ((code = tDecodeSSchemaWrapperEx(&dc, &schema)) != 0) {
    goto _err;
  }
  pSchema = tCloneSSchemaWrapper(&schema);
  if (pSchema == NULL) {
    code = terrno;
    goto _err;
  }
  tDecoderClear(&dc);

_exit:
  if (lock) {
    metaULock(pMeta);
  }
  tdbFree(pData);
  return pSchema;

_err:
  if (lock) {
    metaULock(pMeta);
  }
  tdbFree(pData);
  tDeleteSchemaWrapper(pSchema);
  if (extSchema != NULL) {
    taosMemoryFreeClear(*extSchema);
  }
  terrno = code;
  return NULL;
}

int64_t metaGetTableCreateTime(SMeta *pMeta, tb_uid_t uid, int lock) {
  void    *pData = NULL;
  int      nData = 0;
  int64_t  version = 0;
  SDecoder dc = {0};
  int64_t  createTime = INT64_MAX;
  if (lock) {
    metaRLock(pMeta);
  }

  if (tdbTbGet(pMeta->pUidIdx, &uid, sizeof(uid), &pData, &nData) < 0) {
    goto _exit;
  }

  version = ((SUidIdxVal *)pData)[0].version;

  if (tdbTbGet(pMeta->pTbDb, &(STbDbKey){.uid = uid, .version = version}, sizeof(STbDbKey), &pData, &nData) != 0) {
    goto _exit;
  }

  SMetaEntry me = {0};
  tDecoderInit(&dc, pData, nData);
  int32_t code = metaDecodeEntry(&dc, &me);
  if (code) {
    tDecoderClear(&dc);
    goto _exit;
  }
  if (me.type == TSDB_CHILD_TABLE) {
    createTime = me.ctbEntry.btime;
  } else if (me.type == TSDB_NORMAL_TABLE) {
    createTime = me.ntbEntry.btime;
  }
  tDecoderClear(&dc);

_exit:
  if (lock) {
    metaULock(pMeta);
  }
  tdbFree(pData);
  return createTime;
}

SMCtbCursor *metaOpenCtbCursor(void *pVnode, tb_uid_t uid, int lock) {
  SMeta       *pMeta = ((SVnode *)pVnode)->pMeta;
  SMCtbCursor *pCtbCur = NULL;
  SCtbIdxKey   ctbIdxKey;
  int          ret = 0;
  int          c = 0;

  pCtbCur = (SMCtbCursor *)taosMemoryCalloc(1, sizeof(*pCtbCur));
  if (pCtbCur == NULL) {
    return NULL;
  }

  pCtbCur->pMeta = pMeta;
  pCtbCur->suid = uid;
  pCtbCur->lock = lock;
  pCtbCur->paused = 1;

  ret = metaResumeCtbCursor(pCtbCur, 1);
  if (ret < 0) {
    return NULL;
  }
  return pCtbCur;
}

void metaCloseCtbCursor(SMCtbCursor *pCtbCur) {
  if (pCtbCur) {
    if (!pCtbCur->paused) {
      if (pCtbCur->pMeta && pCtbCur->lock) metaULock(pCtbCur->pMeta);
      if (pCtbCur->pCur) {
        tdbTbcClose(pCtbCur->pCur);
      }
    }
    tdbFree(pCtbCur->pKey);
    tdbFree(pCtbCur->pVal);
  }
  taosMemoryFree(pCtbCur);
}

void metaPauseCtbCursor(SMCtbCursor *pCtbCur) {
  if (!pCtbCur->paused) {
    tdbTbcClose((TBC *)pCtbCur->pCur);
    if (pCtbCur->lock) {
      metaULock(pCtbCur->pMeta);
    }
    pCtbCur->paused = 1;
  }
}

int32_t metaResumeCtbCursor(SMCtbCursor *pCtbCur, int8_t first) {
  if (pCtbCur->paused) {
    pCtbCur->paused = 0;

    if (pCtbCur->lock) {
      metaRLock(pCtbCur->pMeta);
    }
    int ret = 0;
    ret = tdbTbcOpen(pCtbCur->pMeta->pCtbIdx, (TBC **)&pCtbCur->pCur, NULL);
    if (ret < 0) {
      metaCloseCtbCursor(pCtbCur);
      return -1;
    }

    if (first) {
      SCtbIdxKey ctbIdxKey;
      // move to the suid
      ctbIdxKey.suid = pCtbCur->suid;
      ctbIdxKey.uid = INT64_MIN;
      int c = 0;
      ret = tdbTbcMoveTo(pCtbCur->pCur, &ctbIdxKey, sizeof(ctbIdxKey), &c);
      if (c > 0) {
        ret = tdbTbcMoveToNext(pCtbCur->pCur);
      }
    } else {
      int c = 0;
      ret = tdbTbcMoveTo(pCtbCur->pCur, pCtbCur->pKey, pCtbCur->kLen, &c);
      if (c < 0) {
        ret = tdbTbcMoveToPrev(pCtbCur->pCur);
      } else {
        ret = tdbTbcMoveToNext(pCtbCur->pCur);
      }
    }
  }
  return 0;
}

tb_uid_t metaCtbCursorNext(SMCtbCursor *pCtbCur) {
  int         ret;
  SCtbIdxKey *pCtbIdxKey;

  ret = tdbTbcNext(pCtbCur->pCur, &pCtbCur->pKey, &pCtbCur->kLen, &pCtbCur->pVal, &pCtbCur->vLen);
  if (ret < 0) {
    return 0;
  }

  pCtbIdxKey = pCtbCur->pKey;
  if (pCtbIdxKey->suid > pCtbCur->suid) {
    return 0;
  }

  return pCtbIdxKey->uid;
}

struct SMStbCursor {
  SMeta   *pMeta;
  TBC     *pCur;
  tb_uid_t suid;
  void    *pKey;
  void    *pVal;
  int      kLen;
  int      vLen;
};

SMStbCursor *metaOpenStbCursor(SMeta *pMeta, tb_uid_t suid) {
  SMStbCursor *pStbCur = NULL;
  int          ret = 0;
  int          c = 0;

  pStbCur = (SMStbCursor *)taosMemoryCalloc(1, sizeof(*pStbCur));
  if (pStbCur == NULL) {
    terrno = TSDB_CODE_OUT_OF_MEMORY;
    return NULL;
  }

  pStbCur->pMeta = pMeta;
  pStbCur->suid = suid;
  metaRLock(pMeta);

  ret = tdbTbcOpen(pMeta->pSuidIdx, &pStbCur->pCur, NULL);
  if (ret < 0) {
    terrno = TSDB_CODE_OUT_OF_MEMORY;
    metaULock(pMeta);
    taosMemoryFree(pStbCur);
    return NULL;
  }

  // move to the suid
  ret = tdbTbcMoveTo(pStbCur->pCur, &suid, sizeof(suid), &c);
  if (c > 0) {
    ret = tdbTbcMoveToNext(pStbCur->pCur);
  }

  return pStbCur;
}

void metaCloseStbCursor(SMStbCursor *pStbCur) {
  if (pStbCur) {
    if (pStbCur->pMeta) metaULock(pStbCur->pMeta);
    if (pStbCur->pCur) {
      tdbTbcClose(pStbCur->pCur);

      tdbFree(pStbCur->pKey);
      tdbFree(pStbCur->pVal);
    }

    taosMemoryFree(pStbCur);
  }
}

tb_uid_t metaStbCursorNext(SMStbCursor *pStbCur) {
  int ret;

  ret = tdbTbcNext(pStbCur->pCur, &pStbCur->pKey, &pStbCur->kLen, &pStbCur->pVal, &pStbCur->vLen);
  if (ret < 0) {
    return 0;
  }
  return *(tb_uid_t *)pStbCur->pKey;
}

STSchema *metaGetTbTSchema(SMeta *pMeta, tb_uid_t uid, int32_t sver, int lock) {
  STSchema       *pTSchema = NULL;
  SSchemaWrapper *pSW = NULL;

  pSW = metaGetTableSchema(pMeta, uid, sver, lock, NULL, 0);
  if (!pSW) return NULL;

  pTSchema = tBuildTSchema(pSW->pSchema, pSW->nCols, pSW->version);

  tDeleteSchemaWrapper(pSW);
  return pTSchema;
}

/**
 * Fetch rsma schema if table is rsma
 */
SRSchema *metaGetTbTSchemaR(SMeta *pMeta, tb_uid_t uid, int32_t sver, int lock) {
  SRSchema       *pRSchema = NULL;
  SSchemaWrapper *pSW = NULL;

  if (!(pRSchema = (SRSchema *)taosMemoryCalloc(1, sizeof(SRSchema)))) goto _err;
  if (!(pSW = metaGetTableSchema(pMeta, uid, sver, lock, (SExtSchema **)&pRSchema->extSchema, 0x01))) goto _err;
  if (!(pRSchema->tSchema = tBuildTSchema(pSW->pSchema, pSW->nCols, pSW->version))) goto _err;

  if (pSW->pRsma) {
    if (!(pRSchema->funcIds = taosMemoryCalloc(pSW->nCols, sizeof(func_id_t)))) goto _err;
    memcpy(pRSchema->funcIds, pSW->pRsma->funcIds, pSW->nCols * sizeof(func_id_t));

    pRSchema->tbType = pSW->pRsma->tbType;
    pRSchema->tbUid = uid;
    tstrncpy(pRSchema->tbName, pSW->pRsma->tbName, TSDB_TABLE_NAME_LEN);
    pRSchema->interval[0] = pSW->pRsma->interval[0];
    pRSchema->interval[1] = pSW->pRsma->interval[1];
  }

_exit:
  tDeleteSchemaWrapper(pSW);
  return pRSchema;
_err:
  tDeleteSchemaWrapper(pSW);
  tFreeSRSchema(&pRSchema);
  return NULL;
}

int32_t metaGetTbTSchemaNotNull(SMeta *pMeta, tb_uid_t uid, int32_t sver, int lock, STSchema **ppTSchema) {
  *ppTSchema = metaGetTbTSchema(pMeta, uid, sver, lock);
  if (*ppTSchema == NULL) {
    return terrno;
  }
  return TSDB_CODE_SUCCESS;
}

int32_t metaGetTbTSchemaMaybeNull(SMeta *pMeta, tb_uid_t uid, int32_t sver, int lock, STSchema **ppTSchema) {
  *ppTSchema = metaGetTbTSchema(pMeta, uid, sver, lock);
  if (*ppTSchema == NULL && terrno == TSDB_CODE_OUT_OF_MEMORY) {
    return terrno;
  }
  return TSDB_CODE_SUCCESS;
}

int32_t metaGetTbTSchemaEx(SMeta *pMeta, tb_uid_t suid, tb_uid_t uid, int32_t sver, STSchema **ppTSchema) {
  int32_t code = 0;
  int32_t lino;

  void     *pData = NULL;
  int       nData = 0;
  SSkmDbKey skmDbKey;
  if (sver <= 0) {
    SMetaInfo info;
    if (metaGetInfo(pMeta, suid ? suid : uid, &info, NULL) == 0) {
      sver = info.skmVer;
    } else {
      TBC *pSkmDbC = NULL;
      int  c;

      skmDbKey.uid = suid ? suid : uid;
      skmDbKey.sver = INT32_MAX;

      code = tdbTbcOpen(pMeta->pSkmDb, &pSkmDbC, NULL);
      TSDB_CHECK_CODE(code, lino, _exit);
      metaRLock(pMeta);

      if (tdbTbcMoveTo(pSkmDbC, &skmDbKey, sizeof(skmDbKey), &c) < 0) {
        metaULock(pMeta);
        tdbTbcClose(pSkmDbC);
        code = TSDB_CODE_NOT_FOUND;
        goto _exit;
      }

      if (c == 0) {
        metaULock(pMeta);
        tdbTbcClose(pSkmDbC);
        code = TSDB_CODE_FAILED;
        metaError("meta/query: incorrect c: %" PRId32 ".", c);
        goto _exit;
      }

      if (c < 0) {
        int32_t ret = tdbTbcMoveToPrev(pSkmDbC);
      }

      const void *pKey = NULL;
      int32_t     nKey = 0;
      int32_t     ret = tdbTbcGet(pSkmDbC, &pKey, &nKey, NULL, NULL);

      if (ret != 0 || ((SSkmDbKey *)pKey)->uid != skmDbKey.uid) {
        metaULock(pMeta);
        tdbTbcClose(pSkmDbC);
        code = TSDB_CODE_NOT_FOUND;
        goto _exit;
      }

      sver = ((SSkmDbKey *)pKey)->sver;

      metaULock(pMeta);
      tdbTbcClose(pSkmDbC);
    }
  }

  if (!(sver > 0)) {
    code = TSDB_CODE_NOT_FOUND;
    goto _exit;
  }

  skmDbKey.uid = suid ? suid : uid;
  skmDbKey.sver = sver;
  metaRLock(pMeta);
  if (tdbTbGet(pMeta->pSkmDb, &skmDbKey, sizeof(SSkmDbKey), &pData, &nData) < 0) {
    metaULock(pMeta);
    code = TSDB_CODE_NOT_FOUND;
    goto _exit;
  }
  metaULock(pMeta);

  // decode
  SDecoder        dc = {0};
  SSchemaWrapper  schema;
  SSchemaWrapper *pSchemaWrapper = &schema;

  tDecoderInit(&dc, pData, nData);
  code = tDecodeSSchemaWrapper(&dc, pSchemaWrapper);
  tDecoderClear(&dc);
  tdbFree(pData);
  if (TSDB_CODE_SUCCESS != code) {
    taosMemoryFree(pSchemaWrapper->pSchema);
    goto _exit;
  }

  // convert
  STSchema *pTSchema = tBuildTSchema(pSchemaWrapper->pSchema, pSchemaWrapper->nCols, pSchemaWrapper->version);
  if (pTSchema == NULL) {
    code = TSDB_CODE_OUT_OF_MEMORY;
  }

  *ppTSchema = pTSchema;
  taosMemoryFree(pSchemaWrapper->pSchema);

_exit:
  return code;
}

// N.B. Called by statusReq per second
int64_t metaGetTbNum(SMeta *pMeta) {
  // num of child tables (excluding normal tables , stables and others)

  /* int64_t num = 0; */
  /* vnodeGetAllCtbNum(pMeta->pVnode, &num); */

  return pMeta->pVnode->config.vndStats.numOfCTables + pMeta->pVnode->config.vndStats.numOfNTables;
}

void metaUpdTimeSeriesNum(SMeta *pMeta) {
  int64_t nCtbTimeSeries = 0;
  if (vnodeGetTimeSeriesNum(pMeta->pVnode, &nCtbTimeSeries) == 0) {
    atomic_store_64(&pMeta->pVnode->config.vndStats.numOfTimeSeries, nCtbTimeSeries);
  }
}

static FORCE_INLINE int64_t metaGetTimeSeriesNumImpl(SMeta *pMeta, bool forceUpd) {
  // sum of (number of columns of stable -  1) * number of ctables (excluding timestamp column)
  SVnodeStats *pStats = &pMeta->pVnode->config.vndStats;
  if (forceUpd || pStats->numOfTimeSeries <= 0) {
    metaUpdTimeSeriesNum(pMeta);
  }

  return pStats->numOfTimeSeries + pStats->numOfNTimeSeries;
}

// type: 1 reported timeseries
int64_t metaGetTimeSeriesNum(SMeta *pMeta, int type) {
  int64_t nTimeSeries = metaGetTimeSeriesNumImpl(pMeta, false);
  if (type == 1) {
    atomic_store_64(&pMeta->pVnode->config.vndStats.numOfReportedTimeSeries, nTimeSeries);
  }
  return nTimeSeries;
}

typedef struct {
  SMeta   *pMeta;
  TBC     *pCur;
  tb_uid_t uid;
  void    *pKey;
  void    *pVal;
  int      kLen;
  int      vLen;
} SMSmaCursor;

SMSmaCursor *metaOpenSmaCursor(SMeta *pMeta, tb_uid_t uid) {
  SMSmaCursor *pSmaCur = NULL;
  SSmaIdxKey   smaIdxKey;
  int          ret;
  int          c;

  pSmaCur = (SMSmaCursor *)taosMemoryCalloc(1, sizeof(*pSmaCur));
  if (pSmaCur == NULL) {
    terrno = TSDB_CODE_OUT_OF_MEMORY;
    return NULL;
  }

  pSmaCur->pMeta = pMeta;
  pSmaCur->uid = uid;
  metaRLock(pMeta);

  ret = tdbTbcOpen(pMeta->pSmaIdx, &pSmaCur->pCur, NULL);
  if (ret < 0) {
    metaULock(pMeta);
    taosMemoryFree(pSmaCur);
    return NULL;
  }

  // move to the suid
  smaIdxKey.uid = uid;
  smaIdxKey.smaUid = INT64_MIN;
  ret = tdbTbcMoveTo(pSmaCur->pCur, &smaIdxKey, sizeof(smaIdxKey), &c);
  if (c > 0) {
    ret = tdbTbcMoveToNext(pSmaCur->pCur);
  }

  return pSmaCur;
}

void metaCloseSmaCursor(SMSmaCursor *pSmaCur) {
  if (pSmaCur) {
    if (pSmaCur->pMeta) metaULock(pSmaCur->pMeta);
    if (pSmaCur->pCur) {
      tdbTbcClose(pSmaCur->pCur);
      pSmaCur->pCur = NULL;

      tdbFree(pSmaCur->pKey);
      tdbFree(pSmaCur->pVal);
    }

    taosMemoryFree(pSmaCur);
  }
}

tb_uid_t metaSmaCursorNext(SMSmaCursor *pSmaCur) {
  int         ret;
  SSmaIdxKey *pSmaIdxKey;

  ret = tdbTbcNext(pSmaCur->pCur, &pSmaCur->pKey, &pSmaCur->kLen, &pSmaCur->pVal, &pSmaCur->vLen);
  if (ret < 0) {
    return 0;
  }

  pSmaIdxKey = pSmaCur->pKey;
  if (pSmaIdxKey->uid > pSmaCur->uid) {
    return 0;
  }

  return pSmaIdxKey->uid;
}

STSmaWrapper *metaGetSmaInfoByTable(SMeta *pMeta, tb_uid_t uid, bool deepCopy) {
  STSmaWrapper *pSW = NULL;
  SArray       *pSmaIds = NULL;

  if (!(pSmaIds = metaGetSmaIdsByTable(pMeta, uid))) {
    return NULL;
  }

  pSW = taosMemoryCalloc(1, sizeof(*pSW));
  if (!pSW) {
    terrno = TSDB_CODE_OUT_OF_MEMORY;
    goto _err;
  }

  pSW->number = taosArrayGetSize(pSmaIds);
  pSW->tSma = taosMemoryCalloc(pSW->number, sizeof(STSma));

  if (!pSW->tSma) {
    terrno = TSDB_CODE_OUT_OF_MEMORY;
    goto _err;
  }

  SMetaReader mr = {0};
  metaReaderDoInit(&mr, pMeta, META_READER_LOCK);
  int64_t smaId;
  int     smaIdx = 0;
  STSma  *pTSma = NULL;
  for (int i = 0; i < pSW->number; ++i) {
    smaId = *(tb_uid_t *)taosArrayGet(pSmaIds, i);
    if (metaReaderGetTableEntryByUid(&mr, smaId) < 0) {
      tDecoderClear(&mr.coder);
      metaWarn("vgId:%d, no entry for tbId:%" PRIi64 ", smaId:%" PRIi64, TD_VID(pMeta->pVnode), uid, smaId);
      continue;
    }
    tDecoderClear(&mr.coder);
    pTSma = pSW->tSma + smaIdx;
    memcpy(pTSma, mr.me.smaEntry.tsma, sizeof(STSma));
    if (deepCopy) {
      if (pTSma->exprLen > 0) {
        if (!(pTSma->expr = taosMemoryCalloc(1, pTSma->exprLen))) {
          terrno = TSDB_CODE_OUT_OF_MEMORY;
          goto _err;
        }
        memcpy((void *)pTSma->expr, mr.me.smaEntry.tsma->expr, pTSma->exprLen);
      }
      if (pTSma->tagsFilterLen > 0) {
        if (!(pTSma->tagsFilter = taosMemoryCalloc(1, pTSma->tagsFilterLen))) {
          terrno = TSDB_CODE_OUT_OF_MEMORY;
          goto _err;
        }
      }
      memcpy((void *)pTSma->tagsFilter, mr.me.smaEntry.tsma->tagsFilter, pTSma->tagsFilterLen);
    } else {
      pTSma->exprLen = 0;
      pTSma->expr = NULL;
      pTSma->tagsFilterLen = 0;
      pTSma->tagsFilter = NULL;
    }

    ++smaIdx;
  }

  if (smaIdx <= 0) goto _err;
  pSW->number = smaIdx;

  metaReaderClear(&mr);
  taosArrayDestroy(pSmaIds);
  return pSW;
_err:
  metaReaderClear(&mr);
  taosArrayDestroy(pSmaIds);
  pSW = tFreeTSmaWrapper(pSW, deepCopy);
  return NULL;
}

STSma *metaGetSmaInfoByIndex(SMeta *pMeta, int64_t indexUid) {
  STSma      *pTSma = NULL;
  SMetaReader mr = {0};
  metaReaderDoInit(&mr, pMeta, META_READER_LOCK);
  if (metaReaderGetTableEntryByUid(&mr, indexUid) < 0) {
    metaWarn("vgId:%d, failed to get table entry for smaId:%" PRIi64, TD_VID(pMeta->pVnode), indexUid);
    metaReaderClear(&mr);
    return NULL;
  }
  pTSma = (STSma *)taosMemoryMalloc(sizeof(STSma));
  if (!pTSma) {
    terrno = TSDB_CODE_OUT_OF_MEMORY;
    metaReaderClear(&mr);
    return NULL;
  }

  memcpy(pTSma, mr.me.smaEntry.tsma, sizeof(STSma));

  metaReaderClear(&mr);
  return pTSma;
}

SArray *metaGetSmaIdsByTable(SMeta *pMeta, tb_uid_t uid) {
  SArray     *pUids = NULL;
  SSmaIdxKey *pSmaIdxKey = NULL;

  SMSmaCursor *pCur = metaOpenSmaCursor(pMeta, uid);
  if (!pCur) {
    return NULL;
  }

  while (1) {
    tb_uid_t id = metaSmaCursorNext(pCur);
    if (id == 0) {
      break;
    }

    if (!pUids) {
      pUids = taosArrayInit(16, sizeof(tb_uid_t));
      if (!pUids) {
        terrno = TSDB_CODE_OUT_OF_MEMORY;
        metaCloseSmaCursor(pCur);
        return NULL;
      }
    }

    pSmaIdxKey = (SSmaIdxKey *)pCur->pKey;

    if (!taosArrayPush(pUids, &pSmaIdxKey->smaUid)) {
      terrno = TSDB_CODE_OUT_OF_MEMORY;
      metaCloseSmaCursor(pCur);
      taosArrayDestroy(pUids);
      return NULL;
    }
  }

  metaCloseSmaCursor(pCur);
  return pUids;
}

SArray *metaGetSmaTbUids(SMeta *pMeta) {
  SArray     *pUids = NULL;
  SSmaIdxKey *pSmaIdxKey = NULL;
  tb_uid_t    lastUid = 0;

  SMSmaCursor *pCur = metaOpenSmaCursor(pMeta, 0);
  if (!pCur) {
    return NULL;
  }

  while (1) {
    tb_uid_t uid = metaSmaCursorNext(pCur);
    if (uid == 0) {
      break;
    }

    if (lastUid == uid) {
      continue;
    }

    lastUid = uid;

    if (!pUids) {
      pUids = taosArrayInit(16, sizeof(tb_uid_t));
      if (!pUids) {
        terrno = TSDB_CODE_OUT_OF_MEMORY;
        metaCloseSmaCursor(pCur);
        return NULL;
      }
    }

    if (!taosArrayPush(pUids, &uid)) {
      terrno = TSDB_CODE_OUT_OF_MEMORY;
      metaCloseSmaCursor(pCur);
      taosArrayDestroy(pUids);
      return NULL;
    }
  }

  metaCloseSmaCursor(pCur);
  return pUids;
}

#endif

const void *metaGetTableTagVal(const void *pTag, int16_t type, STagVal *val) {
  STag *tag = (STag *)pTag;
  if (type == TSDB_DATA_TYPE_JSON) {
    return tag;
  }
  bool find = tTagGet(tag, val);

  if (!find) {
    return NULL;
  }

  return val;
}

typedef struct {
  SMeta   *pMeta;
  TBC     *pCur;
  tb_uid_t suid;
  int16_t  cid;
  int16_t  type;
  void    *pKey;
  void    *pVal;
  int32_t  kLen;
  int32_t  vLen;
} SIdxCursor;

int32_t metaFilterCreateTime(void *pVnode, SMetaFltParam *arg, SArray *pUids) {
  SMeta         *pMeta = ((SVnode *)pVnode)->pMeta;
  SMetaFltParam *param = arg;
  int32_t        ret = 0;

  SIdxCursor *pCursor = NULL;
  pCursor = (SIdxCursor *)taosMemoryCalloc(1, sizeof(SIdxCursor));
  if (pCursor == NULL) {
    return terrno;
  }
  pCursor->pMeta = pMeta;
  pCursor->suid = param->suid;
  pCursor->cid = param->cid;
  pCursor->type = param->type;

  metaRLock(pMeta);
  ret = tdbTbcOpen(pMeta->pBtimeIdx, &pCursor->pCur, NULL);
  if (ret != 0) {
    goto END;
  }
  int64_t uidLimit = param->reverse ? INT64_MAX : 0;

  SBtimeIdxKey  btimeKey = {.btime = *(int64_t *)(param->val), .uid = uidLimit};
  SBtimeIdxKey *pBtimeKey = &btimeKey;

  int cmp = 0;
  if (tdbTbcMoveTo(pCursor->pCur, &btimeKey, sizeof(btimeKey), &cmp) < 0) {
    goto END;
  }

  int32_t valid = 0;
  int32_t count = 0;

  static const int8_t TRY_ERROR_LIMIT = 1;
  do {
    void   *entryKey = NULL;
    int32_t nEntryKey = -1;
    valid = tdbTbcGet(pCursor->pCur, (const void **)&entryKey, &nEntryKey, NULL, NULL);
    if (valid < 0) break;

    SBtimeIdxKey *p = entryKey;
    if (count > TRY_ERROR_LIMIT) break;

    terrno = TSDB_CODE_SUCCESS;
    int32_t cmp = (*param->filterFunc)((void *)&p->btime, (void *)&pBtimeKey->btime, param->type);
    if (terrno != TSDB_CODE_SUCCESS) {
      ret = terrno;
      break;
    }
    if (cmp == 0) {
      if (taosArrayPush(pUids, &p->uid) == NULL) {
        ret = terrno;
        break;
      }
    } else {
      if (param->equal == true) {
        if (count > TRY_ERROR_LIMIT) break;
        count++;
      }
    }
    valid = param->reverse ? tdbTbcMoveToPrev(pCursor->pCur) : tdbTbcMoveToNext(pCursor->pCur);
    if (valid < 0) break;
  } while (1);

END:
  if (pCursor->pMeta) metaULock(pCursor->pMeta);
  if (pCursor->pCur) tdbTbcClose(pCursor->pCur);
  taosMemoryFree(pCursor);
  return ret;
}

int32_t metaFilterTableName(void *pVnode, SMetaFltParam *arg, SArray *pUids) {
  SMeta         *pMeta = ((SVnode *)pVnode)->pMeta;
  SMetaFltParam *param = arg;
  int32_t        ret = 0;
  char          *buf = NULL;

  STagIdxKey *pKey = NULL;
  int32_t     nKey = 0;

  SIdxCursor *pCursor = NULL;
  pCursor = (SIdxCursor *)taosMemoryCalloc(1, sizeof(SIdxCursor));
  if (pCursor == NULL) {
    return terrno;
  }
  pCursor->pMeta = pMeta;
  pCursor->suid = param->suid;
  pCursor->cid = param->cid;
  pCursor->type = param->type;

  char *pName = param->val;

  metaRLock(pMeta);
  ret = tdbTbcOpen(pMeta->pNameIdx, &pCursor->pCur, NULL);
  if (ret != 0) {
    goto END;
  }

  int cmp = 0;
  if (tdbTbcMoveTo(pCursor->pCur, pName, strlen(pName) + 1, &cmp) < 0) {
    goto END;
  }
  int32_t valid = 0;
  int32_t count = 0;

  int32_t TRY_ERROR_LIMIT = 1;
  do {
    void   *pEntryKey = NULL, *pEntryVal = NULL;
    int32_t nEntryKey = -1, nEntryVal = 0;
    valid = tdbTbcGet(pCursor->pCur, (const void **)pEntryKey, &nEntryKey, (const void **)&pEntryVal, &nEntryVal);
    if (valid < 0) break;

    if (count > TRY_ERROR_LIMIT) break;

    char *pTableKey = (char *)pEntryKey;
    terrno = TSDB_CODE_SUCCESS;
    cmp = (*param->filterFunc)(pTableKey, pName, pCursor->type);
    if (terrno != TSDB_CODE_SUCCESS) {
      ret = terrno;
      goto END;
    }
    if (cmp == 0) {
      tb_uid_t tuid = *(tb_uid_t *)pEntryVal;
      if (taosArrayPush(pUids, &tuid) == NULL) {
        ret = terrno;
        goto END;
      }
    } else {
      if (param->equal == true) {
        if (count > TRY_ERROR_LIMIT) break;
        count++;
      }
    }
    valid = param->reverse ? tdbTbcMoveToPrev(pCursor->pCur) : tdbTbcMoveToNext(pCursor->pCur);
    if (valid < 0) {
      break;
    }
  } while (1);

END:
  if (pCursor->pMeta) metaULock(pCursor->pMeta);
  if (pCursor->pCur) tdbTbcClose(pCursor->pCur);
  taosMemoryFree(buf);
  taosMemoryFree(pKey);

  taosMemoryFree(pCursor);

  return ret;
}
int32_t metaFilterTtl(void *pVnode, SMetaFltParam *arg, SArray *pUids) {
  SMeta         *pMeta = ((SVnode *)pVnode)->pMeta;
  SMetaFltParam *param = arg;
  int32_t        ret = 0;
  char          *buf = NULL;

  STtlIdxKey *pKey = NULL;
  int32_t     nKey = 0;

  SIdxCursor *pCursor = NULL;
  pCursor = (SIdxCursor *)taosMemoryCalloc(1, sizeof(SIdxCursor));
  if (pCursor == NULL) {
    return terrno;
  }
  pCursor->pMeta = pMeta;
  pCursor->suid = param->suid;
  pCursor->cid = param->cid;
  pCursor->type = param->type;

  metaRLock(pMeta);
  // ret = tdbTbcOpen(pMeta->pTtlIdx, &pCursor->pCur, NULL);

END:
  if (pCursor->pMeta) metaULock(pCursor->pMeta);
  if (pCursor->pCur) tdbTbcClose(pCursor->pCur);
  taosMemoryFree(buf);
  taosMemoryFree(pKey);

  taosMemoryFree(pCursor);

  return ret;
  // impl later
  return 0;
}
int32_t metaFilterTableIds(void *pVnode, SMetaFltParam *arg, SArray *pUids) {
  SMeta         *pMeta = ((SVnode *)pVnode)->pMeta;
  SMetaFltParam *param = arg;

  SMetaEntry oStbEntry = {0};
  int32_t    code = 0;
  char      *buf = NULL;
  void      *pData = NULL;
  int        nData = 0;

  SDecoder    dc = {0};
  STbDbKey    tbDbKey = {0};
  STagIdxKey *pKey = NULL;
  int32_t     nKey = 0;

  SIdxCursor *pCursor = NULL;
  pCursor = (SIdxCursor *)taosMemoryCalloc(1, sizeof(SIdxCursor));
  if (!pCursor) {
    return terrno;
  }
  pCursor->pMeta = pMeta;
  pCursor->suid = param->suid;
  pCursor->cid = param->cid;
  pCursor->type = param->type;

  metaRLock(pMeta);

  TAOS_CHECK_GOTO(tdbTbGet(pMeta->pUidIdx, &param->suid, sizeof(tb_uid_t), &pData, &nData), NULL, END);

  tbDbKey.uid = param->suid;
  tbDbKey.version = ((SUidIdxVal *)pData)[0].version;

  TAOS_CHECK_GOTO(tdbTbGet(pMeta->pTbDb, &tbDbKey, sizeof(tbDbKey), &pData, &nData), NULL, END);

  tDecoderInit(&dc, pData, nData);

  code = metaDecodeEntry(&dc, &oStbEntry);
  if (code) {
    tDecoderClear(&dc);
    goto END;
  }

  if (oStbEntry.stbEntry.schemaTag.pSchema == NULL || oStbEntry.stbEntry.schemaTag.pSchema == NULL) {
    TAOS_CHECK_GOTO(TSDB_CODE_INVALID_PARA, NULL, END);
  }

  code = TSDB_CODE_INVALID_PARA;

  for (int i = 0; i < oStbEntry.stbEntry.schemaTag.nCols; i++) {
    SSchema *schema = oStbEntry.stbEntry.schemaTag.pSchema + i;
    if (IS_IDX_ON(schema)) {
      if (schema->colId == param->cid && param->type == schema->type) {
        code = 0;
        break;
      }
    }
  }

  TAOS_CHECK_GOTO(code, NULL, END);

  code = tdbTbcOpen(pMeta->pTagIdx, &pCursor->pCur, NULL);
  if (code != 0) {
    TAOS_CHECK_GOTO(terrno, NULL, END);
  }

  int32_t maxSize = 0;
  int32_t nTagData = 0;
  void   *tagData = NULL;

  if (param->val == NULL) {
    metaError("vgId:%d, failed to filter NULL data", TD_VID(pMeta->pVnode));
    goto END;
  } else {
    if (IS_VAR_DATA_TYPE(param->type)) {
      tagData = varDataVal(param->val);
      nTagData = varDataLen(param->val);

      if (param->type == TSDB_DATA_TYPE_NCHAR) {
        maxSize = 4 * nTagData + 1;
        buf = taosMemoryCalloc(1, maxSize);
        if (buf == NULL) {
          TAOS_CHECK_GOTO(terrno, NULL, END);
        }

        if (false == taosMbsToUcs4(tagData, nTagData, (TdUcs4 *)buf, maxSize, &maxSize, NULL)) {
          TAOS_CHECK_GOTO(terrno, NULL, END);
        }

        tagData = buf;
        nTagData = maxSize;
      }
    } else {
      tagData = param->val;
      nTagData = tDataTypes[param->type].bytes;
    }
  }

  TAOS_CHECK_GOTO(metaCreateTagIdxKey(pCursor->suid, pCursor->cid, tagData, nTagData, pCursor->type,
                                      param->reverse ? INT64_MAX : INT64_MIN, &pKey, &nKey),
                  NULL, END);

  int cmp = 0;
  TAOS_CHECK_GOTO(tdbTbcMoveTo(pCursor->pCur, pKey, nKey, &cmp), 0, END);

  int     count = 0;
  int32_t valid = 0;
  bool    found = false;

  static const int8_t TRY_ERROR_LIMIT = 1;

  /// src:   [[suid, cid1, type1]....[suid, cid2, type2]....[suid, cid3, type3]...]
  /// target:                        [suid, cid2, type2]
  int diffCidCount = 0;
  do {
    void   *entryKey = NULL, *entryVal = NULL;
    int32_t nEntryKey, nEntryVal;

    valid = tdbTbcGet(pCursor->pCur, (const void **)&entryKey, &nEntryKey, (const void **)&entryVal, &nEntryVal);
    if (valid < 0) {
      break;
    }
    if (count > TRY_ERROR_LIMIT) {
      break;
    }

    STagIdxKey *p = entryKey;
    if (p == NULL) break;

    if (p->type != pCursor->type || p->suid != pCursor->suid || p->cid != pCursor->cid) {
      if (found == true) break;  //
      if (diffCidCount > TRY_ERROR_LIMIT) break;
      diffCidCount++;
      count++;
      valid = param->reverse ? tdbTbcMoveToPrev(pCursor->pCur) : tdbTbcMoveToNext(pCursor->pCur);
      if (valid < 0) {
        code = valid;
        break;
      } else {
        continue;
      }
    }

    terrno = TSDB_CODE_SUCCESS;
    int32_t cmp = (*param->filterFunc)(p->data, pKey->data, pKey->type);
    if (terrno != TSDB_CODE_SUCCESS) {
      TAOS_CHECK_GOTO(terrno, NULL, END);
      break;
    }
    if (cmp == 0) {
      // match
      tb_uid_t tuid = 0;
      if (IS_VAR_DATA_TYPE(pKey->type)) {
        tuid = *(tb_uid_t *)(p->data + varDataTLen(p->data));
      } else {
        tuid = *(tb_uid_t *)(p->data + tDataTypes[pCursor->type].bytes);
      }
      if (taosArrayPush(pUids, &tuid) == NULL) {
        TAOS_CHECK_GOTO(terrno, NULL, END);
      }
      found = true;
    } else {
      if (param->equal == true) {
        if (count > TRY_ERROR_LIMIT) break;
        count++;
      }
    }
    valid = param->reverse ? tdbTbcMoveToPrev(pCursor->pCur) : tdbTbcMoveToNext(pCursor->pCur);
    if (valid < 0) {
      code = valid;
      break;
    }
  } while (1);

END:
  if (pCursor->pMeta) metaULock(pCursor->pMeta);
  if (pCursor->pCur) tdbTbcClose(pCursor->pCur);
  if (oStbEntry.pBuf) taosMemoryFree(oStbEntry.pBuf);
  tDecoderClear(&dc);
  tdbFree(pData);

  taosMemoryFree(buf);
  taosMemoryFree(pKey);

  taosMemoryFree(pCursor);

  return code;
}

static int32_t metaGetTableTagByUid(SMeta *pMeta, int64_t suid, int64_t uid, void **tag, int32_t *len, bool lock) {
  int ret = 0;
  if (lock) {
    metaRLock(pMeta);
  }

  SCtbIdxKey ctbIdxKey = {.suid = suid, .uid = uid};
  ret = tdbTbGet(pMeta->pCtbIdx, &ctbIdxKey, sizeof(SCtbIdxKey), tag, len);
  if (lock) {
    metaULock(pMeta);
  }

  return ret;
}

int32_t metaGetTableTagsByUids(void *pVnode, int64_t suid, SArray *uidList) {
  SMeta        *pMeta = ((SVnode *)pVnode)->pMeta;
  const int32_t LIMIT = 128;

  int32_t isLock = false;
  int32_t sz = uidList ? taosArrayGetSize(uidList) : 0;
  for (int i = 0; i < sz; i++) {
    STUidTagInfo *p = taosArrayGet(uidList, i);

    if (i % LIMIT == 0) {
      if (isLock) metaULock(pMeta);

      metaRLock(pMeta);
      isLock = true;
    }

    //    if (taosHashGet(tags, &p->uid, sizeof(tb_uid_t)) == NULL) {
    void   *val = NULL;
    int32_t len = 0;
    if (metaGetTableTagByUid(pMeta, suid, p->uid, &val, &len, false) == 0) {
      p->pTagVal = taosMemoryMalloc(len);
      if (!p->pTagVal) {
        if (isLock) metaULock(pMeta);

        TAOS_RETURN(terrno);
      }
      memcpy(p->pTagVal, val, len);
      tdbFree(val);
    } else {
      metaError("vgId:%d, failed to table tags, suid: %" PRId64 ", uid: %" PRId64, TD_VID(pMeta->pVnode), suid, p->uid);
    }
  }
  //  }
  if (isLock) metaULock(pMeta);
  return 0;
}

int32_t metaGetTableTags(void *pVnode, uint64_t suid, SArray *pUidTagInfo) {
  SMCtbCursor *pCur = metaOpenCtbCursor(pVnode, suid, 1);
  if (!pCur) {
    TAOS_RETURN(TSDB_CODE_OUT_OF_MEMORY);
  }

  while (1) {
    tb_uid_t uid = metaCtbCursorNext(pCur);
    if (uid == 0) {
<<<<<<< HEAD
=======
      metaInfo("got uid 0 and uidTagSize:%d", (int32_t)taosArrayGetSize(pUidTagInfo));
>>>>>>> ac6c05c5
      break;
    }

    STUidTagInfo info = {.uid = uid, .pTagVal = pCur->pVal};
    info.pTagVal = taosMemoryMalloc(pCur->vLen);
    if (!info.pTagVal) {
      metaCloseCtbCursor(pCur);
      return terrno;
    }
    memcpy(info.pTagVal, pCur->pVal, pCur->vLen);
    if (taosArrayPush(pUidTagInfo, &info) == NULL) {
      taosMemoryFreeClear(info.pTagVal);
      metaCloseCtbCursor(pCur);
      return terrno;
    }
  }
  metaCloseCtbCursor(pCur);
  return TSDB_CODE_SUCCESS;
}

int32_t metaFlagCache(SVnode *pVnode) {
  SMStbCursor *pCur = metaOpenStbCursor(pVnode->pMeta, 0);
  if (!pCur) {
    return terrno;
  }

  SArray *suids = NULL;
  while (1) {
    tb_uid_t id = metaStbCursorNext(pCur);
    if (id == 0) {
      break;
    }

    if (!suids) {
      suids = taosArrayInit(8, sizeof(tb_uid_t));
      if (!suids) {
        return terrno;
      }
    }

    if (taosArrayPush(suids, &id) == NULL) {
      taosArrayDestroy(suids);
      return terrno;
    }
  }

  metaCloseStbCursor(pCur);

  for (int idx = 0; suids && idx < TARRAY_SIZE(suids); ++idx) {
    tb_uid_t id = ((tb_uid_t *)TARRAY_DATA(suids))[idx];
    STsdb   *pTsdb = pVnode->pTsdb;
    SMeta   *pMeta = pVnode->pMeta;
    SArray  *uids = NULL;

    int32_t code = metaGetChildUidsOfSuperTable(pMeta, id, &uids);
    if (code) {
      metaError("vgId:%d, failed to get subtables, suid:%" PRId64 " since %s.", TD_VID(pVnode), id, tstrerror(code));

      taosArrayDestroy(uids);
      taosArrayDestroy(suids);

      return code;
    }

    if (uids && TARRAY_SIZE(uids) > 0) {
      STSchema *pTSchema = NULL;

      code = metaGetTbTSchemaEx(pMeta, id, id, -1, &pTSchema);
      if (code) {
        metaError("vgId:%d, failed to get schema, suid:%" PRId64 " since %s.", TD_VID(pVnode), id, tstrerror(code));

        taosArrayDestroy(uids);
        taosArrayDestroy(suids);

        return code;
      }

      int32_t nCol = pTSchema->numOfCols;
      for (int32_t i = 0; i < nCol; ++i) {
        int16_t cid = pTSchema->columns[i].colId;
        int8_t  col_type = pTSchema->columns[i].type;

        code = tsdbCacheNewSTableColumn(pTsdb, uids, cid, col_type);
        if (code) {
          metaError("vgId:%d, failed to flag cache, suid:%" PRId64 " since %s.", TD_VID(pVnode), id, tstrerror(code));

          tDestroyTSchema(pTSchema);
          taosArrayDestroy(uids);
          taosArrayDestroy(suids);

          return code;
        }
      }

      tDestroyTSchema(pTSchema);
    }

    taosArrayDestroy(uids);
  }

  taosArrayDestroy(suids);

  return TSDB_CODE_SUCCESS;
}

int32_t metaCacheGet(SMeta *pMeta, int64_t uid, SMetaInfo *pInfo);

int32_t metaGetInfo(SMeta *pMeta, int64_t uid, SMetaInfo *pInfo, SMetaReader *pReader) {
  int32_t code = 0;
  void   *pData = NULL;
  int     nData = 0;
  int     lock = 0;

  if (pReader && !(pReader->flags & META_READER_NOLOCK)) {
    lock = 1;
  }

  if (!lock) metaRLock(pMeta);

  // search cache
  if (metaCacheGet(pMeta, uid, pInfo) == 0) {
    if (!lock) metaULock(pMeta);
    goto _exit;
  }

  // search TDB
  if ((code = tdbTbGet(pMeta->pUidIdx, &uid, sizeof(uid), &pData, &nData)) < 0) {
    // not found
    if (!lock) metaULock(pMeta);
    goto _exit;
  }

  if (!lock) metaULock(pMeta);

  pInfo->uid = uid;
  pInfo->suid = ((SUidIdxVal *)pData)->suid;
  pInfo->version = ((SUidIdxVal *)pData)->version;
  pInfo->skmVer = ((SUidIdxVal *)pData)->skmVer;

  if (lock) {
    metaULock(pReader->pMeta);
    // metaReaderReleaseLock(pReader);
  }
  // upsert the cache
  metaWLock(pMeta);
  int32_t ret = metaCacheUpsert(pMeta, pInfo);
  if (ret != 0) {
    metaError("vgId:%d, failed to upsert cache, uid:%" PRId64, TD_VID(pMeta->pVnode), uid);
  }
  metaULock(pMeta);

  if (lock) {
    metaRLock(pReader->pMeta);
  }

_exit:
  tdbFree(pData);
  return code;
}

int32_t metaGetStbStats(void *pVnode, int64_t uid, int64_t *numOfTables, int32_t *numOfCols, int8_t *flags) {
  int32_t code = 0;

  if (!numOfTables && !numOfCols) goto _exit;

  SVnode *pVnodeObj = pVnode;
  metaRLock(pVnodeObj->pMeta);

  // fast path: search cache
  SMetaStbStats state = {0};
  if (metaStatsCacheGet(pVnodeObj->pMeta, uid, &state) == TSDB_CODE_SUCCESS) {
    metaULock(pVnodeObj->pMeta);
    if (numOfTables) *numOfTables = state.ctbNum;
    if (numOfCols) *numOfCols = state.colNum;
    if (flags) *flags = state.flags;
    goto _exit;
  }

  // slow path: search TDB
  int64_t ctbNum = 0;
  int32_t colNum = 0;
  int64_t keep = 0;
  int8_t  flag = 0;

  code = vnodeGetCtbNum(pVnode, uid, &ctbNum);
  if (TSDB_CODE_SUCCESS == code) {
    code = vnodeGetStbColumnNum(pVnode, uid, &colNum);
  }
  if (TSDB_CODE_SUCCESS == code) {
    code = vnodeGetStbInfo(pVnode, uid, &keep, &flag);
  }
  metaULock(pVnodeObj->pMeta);
  if (TSDB_CODE_SUCCESS != code) {
    goto _exit;
  }

  if (numOfTables) *numOfTables = ctbNum;
  if (numOfCols) *numOfCols = colNum;
  if (flags) *flags = flag;

  state.uid = uid;
  state.ctbNum = ctbNum;
  state.colNum = colNum;
  state.flags = flag;
  state.keep = keep;
  // upsert the cache
  metaWLock(pVnodeObj->pMeta);

  int32_t ret = metaStatsCacheUpsert(pVnodeObj->pMeta, &state);
  if (ret) {
    metaError("failed to upsert stats, uid:%" PRId64 ", ctbNum:%" PRId64 ", colNum:%d, keep:%" PRId64 ", flags:%" PRIi8,
              uid, ctbNum, colNum, keep, flag);
  }

  metaULock(pVnodeObj->pMeta);

_exit:
  return code;
}

void metaUpdateStbStats(SMeta *pMeta, int64_t uid, int64_t deltaCtb, int32_t deltaCol, int64_t deltaKeep) {
  SMetaStbStats stats = {0};

  if (metaStatsCacheGet(pMeta, uid, &stats) == TSDB_CODE_SUCCESS) {
    stats.ctbNum += deltaCtb;
    stats.colNum += deltaCol;
    if (deltaKeep > 0) {
      stats.keep = deltaKeep;
    }

    int32_t code = metaStatsCacheUpsert(pMeta, &stats);
    if (code) {
      metaError("vgId:%d, failed to update stats, uid:%" PRId64 ", ctbNum:%" PRId64 ", colNum:%d, keep:%" PRId64,
                TD_VID(pMeta->pVnode), uid, deltaCtb, deltaCol, deltaKeep > 0 ? deltaKeep : stats.keep);
    }
  }
}<|MERGE_RESOLUTION|>--- conflicted
+++ resolved
@@ -1597,10 +1597,6 @@
   while (1) {
     tb_uid_t uid = metaCtbCursorNext(pCur);
     if (uid == 0) {
-<<<<<<< HEAD
-=======
-      metaInfo("got uid 0 and uidTagSize:%d", (int32_t)taosArrayGetSize(pUidTagInfo));
->>>>>>> ac6c05c5
       break;
     }
 
