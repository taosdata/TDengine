--- conflicted
+++ resolved
@@ -310,11 +310,7 @@
   }
 }
 
-<<<<<<< HEAD
-int metaTbCursorNext(SMTbCursor *pTbCur, ETableType jumpTableType) {
-=======
-int32_t metaTbCursorNext(SMTbCursor *pTbCur) {
->>>>>>> 1a5adfc5
+int32_t metaTbCursorNext(SMTbCursor *pTbCur, ETableType jumpTableType) {
   int    ret;
   void  *pBuf;
   STbCfg tbCfg;
@@ -361,7 +357,6 @@
 
   return 0;
 }
-
 
 SSchemaWrapper *metaGetTableSchema(SMeta *pMeta, tb_uid_t uid, int32_t sver, int lock) {
   void           *pData = NULL;
