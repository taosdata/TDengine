--- conflicted
+++ resolved
@@ -1234,13 +1234,8 @@
 
   SIdxCursor *pCursor = NULL;
   pCursor = (SIdxCursor *)taosMemoryCalloc(1, sizeof(SIdxCursor));
-<<<<<<< HEAD
-  if (pCursor == NULL) {
-    return TSDB_CODE_OUT_OF_MEMORY;
-=======
   if (!pCursor) {
     TAOS_RETURN(TSDB_CODE_OUT_OF_MEMORY);
->>>>>>> 4586e09b
   }
   pCursor->pMeta = pMeta;
   pCursor->suid = param->suid;
