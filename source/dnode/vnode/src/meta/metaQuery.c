--- conflicted
+++ resolved
@@ -1313,12 +1313,8 @@
   }
 
   TAOS_CHECK_GOTO(metaCreateTagIdxKey(pCursor->suid, pCursor->cid, tagData, nTagData, pCursor->type,
-<<<<<<< HEAD
-                             param->reverse ? INT64_MAX : INT64_MIN, &pKey, &nKey), NULL, END);
-=======
                                       param->reverse ? INT64_MAX : INT64_MIN, &pKey, &nKey),
                   NULL, END);
->>>>>>> 06af850e
 
   int cmp = 0;
   TAOS_CHECK_GOTO(tdbTbcMoveTo(pCursor->pCur, pKey, nKey, &cmp), 0, END);
