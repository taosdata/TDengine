--- conflicted
+++ resolved
@@ -1604,10 +1604,7 @@
   while (1) {
     tb_uid_t uid = metaCtbCursorNext(pCur);
     if (uid == 0) {
-<<<<<<< HEAD
-=======
       metaDebug("got uid 0 and uidTagSize:%d", (int32_t)taosArrayGetSize(pUidTagInfo));
->>>>>>> d5f5e4fa
       break;
     }
 
