/*
 * Copyright (c) 2019 TAOS Data, Inc. <jhtao@taosdata.com>
 *
 * This program is free software: you can use, redistribute, and/or modify
 * it under the terms of the GNU Affero General Public License, version 3
 * or later ("AGPL"), as published by the Free Software Foundation.
 *
 * This program is distributed in the hope that it will be useful, but WITHOUT
 * ANY WARRANTY; without even the implied warranty of MERCHANTABILITY or
 * FITNESS FOR A PARTICULAR PURPOSE.
 *
 * You should have received a copy of the GNU Affero General Public License
 * along with this program. If not, see <http://www.gnu.org/licenses/>.
 */

#include "meta.h"

void metaReaderInit(SMetaReader *pReader, SMeta *pMeta, int32_t flags) {
  memset(pReader, 0, sizeof(*pReader));
  pReader->flags = flags;
  pReader->pMeta = pMeta;
  metaRLock(pMeta);
}

void metaReaderClear(SMetaReader *pReader) {
  if (pReader->pMeta) {
    metaULock(pReader->pMeta);
  }
  tDecoderClear(&pReader->coder);
  tdbFree(pReader->pBuf);
}

int metaGetTableEntryByVersion(SMetaReader *pReader, int64_t version, tb_uid_t uid) {
  SMeta *  pMeta = pReader->pMeta;
  STbDbKey tbDbKey = {.version = version, .uid = uid};

  // query table.db
  if (tdbTbGet(pMeta->pTbDb, &tbDbKey, sizeof(tbDbKey), &pReader->pBuf, &pReader->szBuf) < 0) {
    terrno = TSDB_CODE_PAR_TABLE_NOT_EXIST;
    goto _err;
  }

  // decode the entry
  tDecoderInit(&pReader->coder, pReader->pBuf, pReader->szBuf);

  if (metaDecodeEntry(&pReader->coder, &pReader->me) < 0) {
    goto _err;
  }

  return 0;

_err:
  return -1;
}

int metaGetTableEntryByUid(SMetaReader *pReader, tb_uid_t uid) {
  SMeta * pMeta = pReader->pMeta;
  int64_t version;

  // query uid.idx
  if (tdbTbGet(pMeta->pUidIdx, &uid, sizeof(uid), &pReader->pBuf, &pReader->szBuf) < 0) {
    terrno = TSDB_CODE_PAR_TABLE_NOT_EXIST;
    return -1;
  }

  version = *(int64_t *)pReader->pBuf;
  return metaGetTableEntryByVersion(pReader, version, uid);
}

int metaGetTableEntryByName(SMetaReader *pReader, const char *name) {
  SMeta *  pMeta = pReader->pMeta;
  tb_uid_t uid;

  // query name.idx
  if (tdbTbGet(pMeta->pNameIdx, name, strlen(name) + 1, &pReader->pBuf, &pReader->szBuf) < 0) {
    terrno = TSDB_CODE_PAR_TABLE_NOT_EXIST;
    return -1;
  }

  uid = *(tb_uid_t *)pReader->pBuf;
  return metaGetTableEntryByUid(pReader, uid);
}

tb_uid_t metaGetTableEntryUidByName(SMeta *pMeta, const char *name) {
  void *   pData = NULL;
  int      nData = 0;
  tb_uid_t uid = 0;

  if (tdbTbGet(pMeta->pNameIdx, name, strlen(name) + 1, &pData, &nData) == 0) {
    uid = *(tb_uid_t *)pData;
    tdbFree(pData);
  }

  return 0;
}

int metaReadNext(SMetaReader *pReader) {
  SMeta *pMeta = pReader->pMeta;

  // TODO

  return 0;
}

#if 1  // ===================================================
SMTbCursor *metaOpenTbCursor(SMeta *pMeta) {
  SMTbCursor *pTbCur = NULL;

  pTbCur = (SMTbCursor *)taosMemoryCalloc(1, sizeof(*pTbCur));
  if (pTbCur == NULL) {
    return NULL;
  }

  metaReaderInit(&pTbCur->mr, pMeta, 0);

  tdbTbcOpen(pMeta->pUidIdx, &pTbCur->pDbc, NULL);

  tdbTbcMoveToFirst(pTbCur->pDbc);

  return pTbCur;
}

void metaCloseTbCursor(SMTbCursor *pTbCur) {
  if (pTbCur) {
    tdbFree(pTbCur->pKey);
    tdbFree(pTbCur->pVal);
    metaReaderClear(&pTbCur->mr);
    if (pTbCur->pDbc) {
      tdbTbcClose(pTbCur->pDbc);
    }
    taosMemoryFree(pTbCur);
  }
}

int metaTbCursorNext(SMTbCursor *pTbCur) {
  int    ret;
  void * pBuf;
  STbCfg tbCfg;

  for (;;) {
    ret = tdbTbcNext(pTbCur->pDbc, &pTbCur->pKey, &pTbCur->kLen, &pTbCur->pVal, &pTbCur->vLen);
    if (ret < 0) {
      return -1;
    }

    metaGetTableEntryByVersion(&pTbCur->mr, *(int64_t *)pTbCur->pVal, *(tb_uid_t *)pTbCur->pKey);
    if (pTbCur->mr.me.type == TSDB_SUPER_TABLE) {
      continue;
    }

    break;
  }

  return 0;
}

SSchemaWrapper *metaGetTableSchema(SMeta *pMeta, tb_uid_t uid, int32_t sver, bool isinline) {
  void *          pData = NULL;
  int             nData = 0;
  int64_t         version;
  SSchemaWrapper  schema = {0};
  SSchemaWrapper *pSchema = NULL;
  SDecoder        dc = {0};

  metaRLock(pMeta);
  if (sver < 0) {
    if (tdbTbGet(pMeta->pUidIdx, &uid, sizeof(uid), &pData, &nData) < 0) {
      goto _err;
    }

    version = *(int64_t *)pData;

    tdbTbGet(pMeta->pTbDb, &(STbDbKey){.uid = uid, .version = version}, sizeof(STbDbKey), &pData, &nData);

    SMetaEntry me = {0};
    tDecoderInit(&dc, pData, nData);
    metaDecodeEntry(&dc, &me);
    if (me.type == TSDB_SUPER_TABLE) {
      pSchema = tCloneSSchemaWrapper(&me.stbEntry.schemaRow);
    } else if (me.type == TSDB_NORMAL_TABLE) {
      pSchema = tCloneSSchemaWrapper(&me.ntbEntry.schemaRow);
    } else {
      ASSERT(0);
    }
    tDecoderClear(&dc);
  } else {
    if (tdbTbGet(pMeta->pSkmDb, &(SSkmDbKey){.uid = uid, .sver = sver}, sizeof(SSkmDbKey), &pData, &nData) < 0) {
      goto _err;
    }

    tDecoderInit(&dc, pData, nData);
    tDecodeSSchemaWrapper(&dc, &schema);
    pSchema = tCloneSSchemaWrapper(&schema);
    tDecoderClear(&dc);
  }

  metaULock(pMeta);
  tdbFree(pData);
  return pSchema;

_err:
  metaULock(pMeta);
  tdbFree(pData);
  return NULL;
}

struct SMCtbCursor {
  SMeta *  pMeta;
  TBC *    pCur;
  tb_uid_t suid;
  void *   pKey;
  void *   pVal;
  int      kLen;
  int      vLen;
};

SMCtbCursor *metaOpenCtbCursor(SMeta *pMeta, tb_uid_t uid) {
  SMCtbCursor *pCtbCur = NULL;
  SCtbIdxKey   ctbIdxKey;
  int          ret;
  int          c;

  pCtbCur = (SMCtbCursor *)taosMemoryCalloc(1, sizeof(*pCtbCur));
  if (pCtbCur == NULL) {
    return NULL;
  }

  pCtbCur->pMeta = pMeta;
  pCtbCur->suid = uid;
  metaRLock(pMeta);

  ret = tdbTbcOpen(pMeta->pCtbIdx, &pCtbCur->pCur, NULL);
  if (ret < 0) {
    metaULock(pMeta);
    taosMemoryFree(pCtbCur);
    return NULL;
  }

  // move to the suid
  ctbIdxKey.suid = uid;
  ctbIdxKey.uid = INT64_MIN;
  tdbTbcMoveTo(pCtbCur->pCur, &ctbIdxKey, sizeof(ctbIdxKey), &c);
  if (c > 0) {
    tdbTbcMoveToNext(pCtbCur->pCur);
  }

  return pCtbCur;
}

void metaCloseCtbCursor(SMCtbCursor *pCtbCur) {
  if (pCtbCur) {
    if (pCtbCur->pMeta) metaULock(pCtbCur->pMeta);
    if (pCtbCur->pCur) {
      tdbTbcClose(pCtbCur->pCur);

      tdbFree(pCtbCur->pKey);
      tdbFree(pCtbCur->pVal);
    }

    taosMemoryFree(pCtbCur);
  }
}

tb_uid_t metaCtbCursorNext(SMCtbCursor *pCtbCur) {
  int         ret;
  SCtbIdxKey *pCtbIdxKey;

  ret = tdbTbcNext(pCtbCur->pCur, &pCtbCur->pKey, &pCtbCur->kLen, &pCtbCur->pVal, &pCtbCur->vLen);
  if (ret < 0) {
    return 0;
  }

  pCtbIdxKey = pCtbCur->pKey;
  if (pCtbIdxKey->suid > pCtbCur->suid) {
    return 0;
  }

  return pCtbIdxKey->uid;
}

STSchema *metaGetTbTSchema(SMeta *pMeta, tb_uid_t uid, int32_t sver) {
  tb_uid_t        quid;
  SMetaReader     mr = {0};
  STSchema *      pTSchema = NULL;
  SSchemaWrapper *pSW = NULL;
  STSchemaBuilder sb = {0};
  SSchema *       pSchema;

  metaReaderInit(&mr, pMeta, 0);
  metaGetTableEntryByUid(&mr, uid);

  if (mr.me.type == TSDB_CHILD_TABLE) {
    quid = mr.me.ctbEntry.suid;
  } else {
    quid = uid;
  }

  metaReaderClear(&mr);

  pSW = metaGetTableSchema(pMeta, quid, sver, 0);
  if (!pSW) return NULL;

  tdInitTSchemaBuilder(&sb, pSW->version);
  for (int i = 0; i < pSW->nCols; i++) {
    pSchema = pSW->pSchema + i;
    tdAddColToSchema(&sb, pSchema->type, pSchema->flags, pSchema->colId, pSchema->bytes);
  }
  pTSchema = tdGetSchemaFromBuilder(&sb);

  tdDestroyTSchemaBuilder(&sb);

  taosMemoryFree(pSW->pSchema);
  taosMemoryFree(pSW);
  return pTSchema;
}

int metaGetTbNum(SMeta *pMeta) {
  // TODO
  // ASSERT(0);
  return 0;
}

typedef struct {
  SMeta *  pMeta;
  TBC *    pCur;
  tb_uid_t uid;
  void *   pKey;
  void *   pVal;
  int      kLen;
  int      vLen;
} SMSmaCursor;

SMSmaCursor *metaOpenSmaCursor(SMeta *pMeta, tb_uid_t uid) {
  SMSmaCursor *pSmaCur = NULL;
  SSmaIdxKey   smaIdxKey;
  int          ret;
  int          c;

  pSmaCur = (SMSmaCursor *)taosMemoryCalloc(1, sizeof(*pSmaCur));
  if (pSmaCur == NULL) {
    terrno = TSDB_CODE_OUT_OF_MEMORY;
    return NULL;
  }

  pSmaCur->pMeta = pMeta;
  pSmaCur->uid = uid;
  metaRLock(pMeta);

  ret = tdbTbcOpen(pMeta->pSmaIdx, &pSmaCur->pCur, NULL);
  if (ret < 0) {
    metaULock(pMeta);
    taosMemoryFree(pSmaCur);
    return NULL;
  }

  // move to the suid
  smaIdxKey.uid = uid;
  smaIdxKey.smaUid = INT64_MIN;
  tdbTbcMoveTo(pSmaCur->pCur, &smaIdxKey, sizeof(smaIdxKey), &c);
  if (c > 0) {
    tdbTbcMoveToNext(pSmaCur->pCur);
  }

  return pSmaCur;
}

void metaCloseSmaCursor(SMSmaCursor *pSmaCur) {
  if (pSmaCur) {
    if (pSmaCur->pMeta) metaULock(pSmaCur->pMeta);
    if (pSmaCur->pCur) {
      tdbTbcClose(pSmaCur->pCur);

      tdbFree(pSmaCur->pKey);
      tdbFree(pSmaCur->pVal);
    }

    taosMemoryFree(pSmaCur);
  }
}

tb_uid_t metaSmaCursorNext(SMSmaCursor *pSmaCur) {
  int         ret;
  SSmaIdxKey *pSmaIdxKey;

  ret = tdbTbcNext(pSmaCur->pCur, &pSmaCur->pKey, &pSmaCur->kLen, &pSmaCur->pVal, &pSmaCur->vLen);
  if (ret < 0) {
    return 0;
  }

  pSmaIdxKey = pSmaCur->pKey;
  if (pSmaIdxKey->uid > pSmaCur->uid) {
    return 0;
  }

  return pSmaIdxKey->uid;
}

STSmaWrapper *metaGetSmaInfoByTable(SMeta *pMeta, tb_uid_t uid, bool deepCopy) {
  STSmaWrapper *pSW = NULL;
  SArray *      pSmaIds = NULL;

  if (!(pSmaIds = metaGetSmaIdsByTable(pMeta, uid))) {
    return NULL;
  }

  pSW = taosMemoryCalloc(1, sizeof(*pSW));
  if (!pSW) {
    terrno = TSDB_CODE_OUT_OF_MEMORY;
    goto _err;
  }

  pSW->number = taosArrayGetSize(pSmaIds);
  pSW->tSma = taosMemoryCalloc(pSW->number, sizeof(STSma));

  if (!pSW->tSma) {
    terrno = TSDB_CODE_OUT_OF_MEMORY;
    goto _err;
  }

  SMetaReader mr = {0};
  metaReaderInit(&mr, pMeta, 0);
  int64_t smaId;
  int     smaIdx = 0;
  STSma * pTSma = NULL;
  for (int i = 0; i < pSW->number; ++i) {
    smaId = *(tb_uid_t *)taosArrayGet(pSmaIds, i);
    if (metaGetTableEntryByUid(&mr, smaId) < 0) {
      metaWarn("vgId:%d no entry for tbId: %" PRIi64 ", smaId: %" PRIi64, TD_VID(pMeta->pVnode), uid, smaId);
      continue;
    }
    pTSma = pSW->tSma + smaIdx;
    memcpy(pTSma, mr.me.smaEntry.tsma, sizeof(STSma));
    if (deepCopy) {
      if (pTSma->exprLen > 0) {
        if (!(pTSma->expr = taosMemoryCalloc(1, pTSma->exprLen))) {
          terrno = TSDB_CODE_OUT_OF_MEMORY;
          goto _err;
        }
        memcpy((void *)pTSma->expr, mr.me.smaEntry.tsma->expr, pTSma->exprLen);
      }
      if (pTSma->tagsFilterLen > 0) {
        if (!(pTSma->tagsFilter = taosMemoryCalloc(1, pTSma->tagsFilterLen))) {
          terrno = TSDB_CODE_OUT_OF_MEMORY;
          goto _err;
        }
      }
      memcpy((void *)pTSma->tagsFilter, mr.me.smaEntry.tsma->tagsFilter, pTSma->tagsFilterLen);
    } else {
      pTSma->exprLen = 0;
      pTSma->expr = NULL;
      pTSma->tagsFilterLen = 0;
      pTSma->tagsFilter = NULL;
    }

    ++smaIdx;
  }

  if (smaIdx <= 0) goto _err;
  pSW->number = smaIdx;

  metaReaderClear(&mr);
  taosArrayDestroy(pSmaIds);
  return pSW;
_err:
  metaReaderClear(&mr);
  taosArrayDestroy(pSmaIds);
  tdFreeTSmaWrapper(pSW, deepCopy);
  return NULL;
}

STSma *metaGetSmaInfoByIndex(SMeta *pMeta, int64_t indexUid) {
  STSma *     pTSma = NULL;
  SMetaReader mr = {0};
  metaReaderInit(&mr, pMeta, 0);
  if (metaGetTableEntryByUid(&mr, indexUid) < 0) {
    metaWarn("vgId:%d failed to get table entry for smaId: %" PRIi64, TD_VID(pMeta->pVnode), indexUid);
    metaReaderClear(&mr);
    return NULL;
  }
  pTSma = (STSma *)taosMemoryMalloc(sizeof(STSma));
  if (!pTSma) {
    terrno = TSDB_CODE_OUT_OF_MEMORY;
    metaReaderClear(&mr);
    return NULL;
  }

  memcpy(pTSma, mr.me.smaEntry.tsma, sizeof(STSma));

  metaReaderClear(&mr);
  return pTSma;
}

SArray *metaGetSmaIdsByTable(SMeta *pMeta, tb_uid_t uid) {
  SArray *    pUids = NULL;
  SSmaIdxKey *pSmaIdxKey = NULL;

  SMSmaCursor *pCur = metaOpenSmaCursor(pMeta, uid);
  if (!pCur) {
    return NULL;
  }

  while (1) {
    tb_uid_t id = metaSmaCursorNext(pCur);
    if (id == 0) {
      break;
    }

    if (!pUids) {
      pUids = taosArrayInit(16, sizeof(tb_uid_t));
      if (!pUids) {
        terrno = TSDB_CODE_OUT_OF_MEMORY;
        metaCloseSmaCursor(pCur);
        return NULL;
      }
    }

    pSmaIdxKey = (SSmaIdxKey *)pCur->pKey;

    if (taosArrayPush(pUids, &pSmaIdxKey->smaUid) < 0) {
      terrno = TSDB_CODE_OUT_OF_MEMORY;
      metaCloseSmaCursor(pCur);
      taosArrayDestroy(pUids);
      return NULL;
    }
  }

  metaCloseSmaCursor(pCur);
  return pUids;
}

SArray *metaGetSmaTbUids(SMeta *pMeta) {
  SArray *    pUids = NULL;
  SSmaIdxKey *pSmaIdxKey = NULL;
  tb_uid_t    lastUid = 0;

  SMSmaCursor *pCur = metaOpenSmaCursor(pMeta, 0);
  if (!pCur) {
    return NULL;
  }

  while (1) {
    tb_uid_t uid = metaSmaCursorNext(pCur);
    if (uid == 0) {
      break;
    }

    if (lastUid == uid) {
      continue;
    }

    lastUid = uid;

    if (!pUids) {
      pUids = taosArrayInit(16, sizeof(tb_uid_t));
      if (!pUids) {
        terrno = TSDB_CODE_OUT_OF_MEMORY;
        metaCloseSmaCursor(pCur);
        return NULL;
      }
    }

    if (taosArrayPush(pUids, &uid) < 0) {
      terrno = TSDB_CODE_OUT_OF_MEMORY;
      metaCloseSmaCursor(pCur);
      taosArrayDestroy(pUids);
      return NULL;
    }
  }

  metaCloseSmaCursor(pCur);
  return pUids;
}

#endif

const void *metaGetTableTagVal(SMetaEntry *pEntry, int16_t type, STagVal *val) {
  ASSERT(pEntry->type == TSDB_CHILD_TABLE);
<<<<<<< HEAD
  STagVal tagVal = {.cid = cid};
  tTagGet((const STag *)pEntry->ctbEntry.pTags, &tagVal);
  return tagVal.pData;
=======
  STag *tag = (STag *)pEntry->ctbEntry.pTags;
  if (type == TSDB_DATA_TYPE_JSON){
    if(tag->nTag == 0){
      return NULL;
    }
    return tag;
  }
  bool find = tTagGet(tag, val);

  if(!find){
    return NULL;
  }
  return val;
}

typedef struct {
  SMeta *  pMeta;
  TBC *    pCur;
  tb_uid_t suid;
  int16_t  cid;
  int16_t  type;
  void *   pKey;
  void *   pVal;
  int32_t  kLen;
  int32_t  vLen;
} SIdxCursor;

int32_t metaFilteTableIds(SMeta *pMeta, SMetaFltParam *param, SArray *pUids) {
  SIdxCursor *pCursor = NULL;

  char *tagData = param->val;

  int32_t ret = 0, valid = 0;
  pCursor = (SIdxCursor *)taosMemoryCalloc(1, sizeof(SIdxCursor));
  pCursor->pMeta = pMeta;
  pCursor->suid = param->suid;
  pCursor->cid = param->cid;
  pCursor->type = param->type;

  metaRLock(pMeta);
  ret = tdbTbcOpen(pMeta->pTagIdx, &pCursor->pCur, NULL);
  if (ret < 0) {
    goto END;
  }
  STagIdxKey *pKey = NULL;
  int32_t     nKey = 0;

  int32_t nTagData = 0;
  if(IS_VAR_DATA_TYPE(param->type)){
    nTagData = strlen(param->val);
  }else{
    nTagData = tDataTypes[param->type].bytes;
  }
  ret = metaCreateTagIdxKey(pCursor->suid, pCursor->cid, param->val, nTagData, pCursor->type,
                            param->reverse ? INT64_MAX : INT64_MIN, &pKey, &nKey);
  if (ret != 0) {
    goto END;
  }
  int cmp = 0;
  if (tdbTbcMoveTo(pCursor->pCur, pKey, nKey, &cmp) < 0) {
    goto END;
  }
  void *  entryKey = NULL, *entryVal = NULL;
  int32_t nEntryKey, nEntryVal;
  while (1) {
    valid = tdbTbcGet(pCursor->pCur, (const void **)&entryKey, &nEntryKey, (const void **)&entryVal, &nEntryVal);
    if (valid < 0) {
      break;
    }
    STagIdxKey *p = entryKey;
    if (p != NULL) {
      int32_t cmp = (*param->filterFunc)(p->data, pKey->data, pKey->type);
      if (cmp == 0) {
        // match
        tb_uid_t tuid = *(tb_uid_t *)(p->data + tDataTypes[pCursor->type].bytes);
        taosArrayPush(pUids, &tuid);
      } else if (cmp == 1) {
        // not match but should continue to iter
      } else {
        // not match and no more result
        break;
      }
    }
    valid = param->reverse ? tdbTbcMoveToPrev(pCursor->pCur) : tdbTbcMoveToNext(pCursor->pCur);
    if (valid < 0) {
      break;
    }
  }
END:
  if (pCursor->pMeta) metaULock(pCursor->pMeta);
  if (pCursor->pCur) tdbTbcClose(pCursor->pCur);

  taosMemoryFree(pCursor);

  return ret;
>>>>>>> 737820ee
}<|MERGE_RESOLUTION|>--- conflicted
+++ resolved
@@ -575,11 +575,6 @@
 
 const void *metaGetTableTagVal(SMetaEntry *pEntry, int16_t type, STagVal *val) {
   ASSERT(pEntry->type == TSDB_CHILD_TABLE);
-<<<<<<< HEAD
-  STagVal tagVal = {.cid = cid};
-  tTagGet((const STag *)pEntry->ctbEntry.pTags, &tagVal);
-  return tagVal.pData;
-=======
   STag *tag = (STag *)pEntry->ctbEntry.pTags;
   if (type == TSDB_DATA_TYPE_JSON){
     if(tag->nTag == 0){
@@ -675,5 +670,4 @@
   taosMemoryFree(pCursor);
 
   return ret;
->>>>>>> 737820ee
 }