--- conflicted
+++ resolved
@@ -561,12 +561,8 @@
     return;
   }
 
-<<<<<<< HEAD
-  SHashObj*            pHashObj = (SHashObj*)p[0];
-=======
   SHashObj* pHashObj = (SHashObj*)p[0];
 
->>>>>>> 386b8484
   STagFilterResEntry** pEntry = taosHashGet(pHashObj, &p[1], sizeof(uint64_t));
 
   if (pEntry != NULL && (*pEntry) != NULL) {
@@ -582,15 +578,9 @@
         void* tmp = tdListPopNode(&((*pEntry)->list), pNode);
         taosMemoryFree(tmp);
 
-<<<<<<< HEAD
-        int64_t et = taosGetTimestampUs();
-        metaInfo("clear items in cache, remain cached item:%d, elapsed time:%.2fms", listNEles(&((*pEntry)->list)),
-                 (et - st) / 1000.0);
-=======
         double el = (taosGetTimestampUs() - st) / 1000.0;
         metaInfo("clear items in meta-cache, remain cached item:%d, elapsed time:%.2fms", listNEles(&((*pEntry)->list)),
                  el);
->>>>>>> 386b8484
         break;
       }
     }
