/*
 * Copyright (c) 2019 TAOS Data, Inc. <jhtao@taosdata.com>
 *
 * This program is free software: you can use, redistribute, and/or modify
 * it under the terms of the GNU Affero General Public License, version 3
 * or later ("AGPL"), as published by the Free Software Foundation.
 *
 * This program is distributed in the hope that it will be useful, but WITHOUT
 * ANY WARRANTY; without even the implied warranty of MERCHANTABILITY or
 * FITNESS FOR A PARTICULAR PURPOSE.
 *
 * You should have received a copy of the GNU Affero General Public License
 * along with this program. If not, see <http://www.gnu.org/licenses/>.
 */

#include "tsdbDef.h"

static const char *TSDB_SMA_DNAME[] = {
    "",      // TSDB_SMA_TYPE_BLOCK
    "tsma",  // TSDB_SMA_TYPE_TIME_RANGE
    "rsma",  // TSDB_SMA_TYPE_ROLLUP
};

#undef _TEST_SMA_PRINT_DEBUG_LOG_
#define SMA_STORAGE_TSDB_DAYS   30
#define SMA_STORAGE_TSDB_TIMES  10
#define SMA_STORAGE_SPLIT_HOURS 24
#define SMA_KEY_LEN             16  // TSKEY+groupId 8+8
#define SMA_DROP_EXPIRED_TIME   10  // default is 10 seconds

#define SMA_STATE_HASH_SLOT      4
#define SMA_STATE_ITEM_HASH_SLOT 32

#define SMA_TEST_INDEX_NAME "smaTestIndexName"  // TODO: just for test
#define SMA_TEST_INDEX_UID  2000000001          // TODO: just for test
typedef enum {
  SMA_STORAGE_LEVEL_TSDB = 0,     // use days of self-defined  e.g. vnode${N}/tsdb/tsma/sma_index_uid/v2f200.tsma
  SMA_STORAGE_LEVEL_DFILESET = 1  // use days of TS data       e.g. vnode${N}/tsdb/tsma/sma_index_uid/v2f1906.tsma
} ESmaStorageLevel;

typedef struct {
  STsdb        *pTsdb;
  SDBFile       dFile;
  const SArray *pDataBlocks;  // sma data
  int32_t       interval;     // interval with the precision of DB
} STSmaWriteH;

typedef struct {
  int32_t iter;
  int32_t fid;
} SmaFsIter;

typedef struct {
  STsdb    *pTsdb;
  SDBFile   dFile;
  int32_t   interval;   // interval with the precision of DB
  int32_t   blockSize;  // size of SMA block item
  int8_t    storageLevel;
  int8_t    days;
  SmaFsIter smaFsIter;
} STSmaReadH;

typedef struct {
  /**
   * @brief The field 'state' is here to demonstrate if one smaIndex is ready to provide service.
   *    - TSDB_SMA_STAT_OK: 1) The sma calculation of history data is finished; 2) Or recevied information from
   * Streaming Module or TSDB local persistence.
   *    - TSDB_SMA_STAT_EXPIRED: 1) If sma calculation of history TS data is not finished; 2) Or if the TSDB is open,
   * without information about its previous state.
   *    - TSDB_SMA_STAT_DROPPED: 1)sma dropped
   */
  int8_t    state;           // ETsdbSmaStat
  SHashObj *expiredWindows;  // key: skey of time window, value: N/A
  STSma    *pSma;            // cache schema
} SSmaStatItem;

struct SSmaStat {
  SHashObj *smaStatItems;  // key: indexUid, value: SSmaStatItem
  T_REF_DECLARE()
};

// declaration of static functions

// expired window
static int32_t  tsdbUpdateExpiredWindowImpl(STsdb *pTsdb, SSubmitReq *pMsg);
static int32_t  tsdbSetExpiredWindow(STsdb *pTsdb, SHashObj *pItemsHash, int64_t indexUid, int64_t winSKey);
static int32_t  tsdbInitSmaStat(SSmaStat **pSmaStat);
static void    *tsdbFreeSmaStatItem(SSmaStatItem *pSmaStatItem);
static int32_t  tsdbDestroySmaState(SSmaStat *pSmaStat);
static SSmaEnv *tsdbNewSmaEnv(const STsdb *pTsdb, const char *path, SDiskID did);
static int32_t  tsdbInitSmaEnv(STsdb *pTsdb, const char *path, SDiskID did, SSmaEnv **pEnv);
static int32_t  tsdbResetExpiredWindow(STsdb *pTsdb, SSmaStat *pStat, int64_t indexUid, TSKEY skey);
static int32_t  tsdbRefSmaStat(STsdb *pTsdb, SSmaStat *pStat);
static int32_t  tsdbUnRefSmaStat(STsdb *pTsdb, SSmaStat *pStat);

// read data
// TODO: This is the basic params, and should wrap the params to a queryHandle.
static int32_t tsdbGetTSmaDataImpl(STsdb *pTsdb, char *pData, int64_t indexUid, TSKEY querySKey, int32_t nMaxResult);

// insert data
static int32_t tsdbInitTSmaWriteH(STSmaWriteH *pSmaH, STsdb *pTsdb, const SArray *pDataBlocks, int64_t interval,
                                  int8_t intervalUnit);
static void    tsdbDestroyTSmaWriteH(STSmaWriteH *pSmaH);
static int32_t tsdbInitTSmaReadH(STSmaReadH *pSmaH, STsdb *pTsdb, int64_t interval, int8_t intervalUnit);
static int32_t tsdbGetSmaStorageLevel(int64_t interval, int8_t intervalUnit);
static int32_t tsdbSetRSmaDataFile(STSmaWriteH *pSmaH, int32_t fid);
static int32_t tsdbInsertTSmaBlocks(STSmaWriteH *pSmaH, void *smaKey, uint32_t keyLen, void *pData, uint32_t dataLen);
static int64_t tsdbGetIntervalByPrecision(int64_t interval, uint8_t intervalUnit, int8_t precision, bool adjusted);
static int32_t tsdbGetTSmaDays(STsdb *pTsdb, int64_t interval, int32_t storageLevel);
static int32_t tsdbSetTSmaDataFile(STSmaWriteH *pSmaH, int64_t indexUid, int32_t fid);
static int32_t tsdbInitTSmaFile(STSmaReadH *pSmaH, int64_t indexUid, TSKEY skey);
static bool    tsdbSetAndOpenTSmaFile(STSmaReadH *pReadH, TSKEY *queryKey);
static void    tsdbGetSmaDir(int32_t vgId, ETsdbSmaType smaType, char dirName[]);
static int32_t tsdbInsertTSmaDataImpl(STsdb *pTsdb, int64_t indexUid, const char *msg);
static int32_t tsdbInsertRSmaDataImpl(STsdb *pTsdb, const char *msg);

// mgmt interface
static int32_t tsdbDropTSmaDataImpl(STsdb *pTsdb, int64_t indexUid);

// implementation
static FORCE_INLINE int16_t tsdbTSmaAdd(STsdb *pTsdb, int16_t n) { return atomic_add_fetch_16(&REPO_TSMA_NUM(pTsdb), n); }
static FORCE_INLINE int16_t tsdbTSmaSub(STsdb *pTsdb, int16_t n) { return atomic_sub_fetch_16(&REPO_TSMA_NUM(pTsdb), n); }

int32_t tsdbInitSma(STsdb *pTsdb) {
  // tSma
  int32_t numOfTSma = taosArrayGetSize(metaGetSmaTbUids(pTsdb->pMeta, false));
  if (numOfTSma > 0) {
    atomic_store_16(&REPO_TSMA_NUM(pTsdb), (int16_t)numOfTSma);
  }
  // TODO: rSma
  return TSDB_CODE_SUCCESS;
}

static FORCE_INLINE int8_t tsdbSmaStat(SSmaStatItem *pStatItem) {
  if (pStatItem) {
    return atomic_load_8(&pStatItem->state);
  }
  return TSDB_SMA_STAT_UNKNOWN;
}

static FORCE_INLINE bool tsdbSmaStatIsOK(SSmaStatItem *pStatItem, int8_t *state) {
  if (!pStatItem) {
    return false;
  }

  if (state) {
    *state = atomic_load_8(&pStatItem->state);
    return *state == TSDB_SMA_STAT_OK;
  }
  return atomic_load_8(&pStatItem->state) == TSDB_SMA_STAT_OK;
}

static FORCE_INLINE bool tsdbSmaStatIsExpired(SSmaStatItem *pStatItem) {
  return pStatItem ? (atomic_load_8(&pStatItem->state) & TSDB_SMA_STAT_EXPIRED) : true;
}

static FORCE_INLINE bool tsdbSmaStatIsDropped(SSmaStatItem *pStatItem) {
  return pStatItem ? (atomic_load_8(&pStatItem->state) & TSDB_SMA_STAT_DROPPED) : true;
}

static FORCE_INLINE void tsdbSmaStatSetOK(SSmaStatItem *pStatItem) {
  if (pStatItem) {
    atomic_store_8(&pStatItem->state, TSDB_SMA_STAT_OK);
  }
}

static FORCE_INLINE void tsdbSmaStatSetExpired(SSmaStatItem *pStatItem) {
  if (pStatItem) {
    atomic_or_fetch_8(&pStatItem->state, TSDB_SMA_STAT_EXPIRED);
  }
}

static FORCE_INLINE void tsdbSmaStatSetDropped(SSmaStatItem *pStatItem) {
  if (pStatItem) {
    atomic_or_fetch_8(&pStatItem->state, TSDB_SMA_STAT_DROPPED);
  }
}

static void tsdbGetSmaDir(int32_t vgId, ETsdbSmaType smaType, char dirName[]) {
  snprintf(dirName, TSDB_FILENAME_LEN, "vnode%svnode%d%stsdb%s%s", TD_DIRSEP, vgId, TD_DIRSEP, TD_DIRSEP,
           TSDB_SMA_DNAME[smaType]);
}

static SSmaEnv *tsdbNewSmaEnv(const STsdb *pTsdb, const char *path, SDiskID did) {
  SSmaEnv *pEnv = NULL;

  pEnv = (SSmaEnv *)taosMemoryCalloc(1, sizeof(SSmaEnv));
  if (pEnv == NULL) {
    terrno = TSDB_CODE_OUT_OF_MEMORY;
    return NULL;
  }

  int code = taosThreadRwlockInit(&(pEnv->lock), NULL);
  if (code) {
    terrno = TAOS_SYSTEM_ERROR(code);
    taosMemoryFree(pEnv);
    return NULL;
  }

  ASSERT(path && (strlen(path) > 0));
  pEnv->path = strdup(path);
  if (pEnv->path == NULL) {
    tsdbFreeSmaEnv(pEnv);
    return NULL;
  }

  pEnv->did = did;

  if (tsdbInitSmaStat(&pEnv->pStat) != TSDB_CODE_SUCCESS) {
    tsdbFreeSmaEnv(pEnv);
    return NULL;
  }

  char aname[TSDB_FILENAME_LEN] = {0};
  tfsAbsoluteName(pTsdb->pTfs, did, path, aname);
  if (tsdbOpenBDBEnv(&pEnv->dbEnv, aname) != TSDB_CODE_SUCCESS) {
    tsdbFreeSmaEnv(pEnv);
    return NULL;
  }

  return pEnv;
}

static int32_t tsdbInitSmaEnv(STsdb *pTsdb, const char *path, SDiskID did, SSmaEnv **pEnv) {
  if (!pEnv) {
    terrno = TSDB_CODE_INVALID_PTR;
    return TSDB_CODE_FAILED;
  }

  if (*pEnv == NULL) {
    if ((*pEnv = tsdbNewSmaEnv(pTsdb, path, did)) == NULL) {
      return TSDB_CODE_FAILED;
    }
  }

  return TSDB_CODE_SUCCESS;
}

/**
 * @brief Release resources allocated for its member fields, not including itself.
 *
 * @param pSmaEnv
 * @return int32_t
 */
void tsdbDestroySmaEnv(SSmaEnv *pSmaEnv) {
  if (pSmaEnv) {
    tsdbDestroySmaState(pSmaEnv->pStat);
    taosMemoryFreeClear(pSmaEnv->pStat);
    taosMemoryFreeClear(pSmaEnv->path);
    taosThreadRwlockDestroy(&(pSmaEnv->lock));
    tsdbCloseBDBEnv(pSmaEnv->dbEnv);
  }
}

void *tsdbFreeSmaEnv(SSmaEnv *pSmaEnv) {
  tsdbDestroySmaEnv(pSmaEnv);
  taosMemoryFreeClear(pSmaEnv);
  return NULL;
}

static int32_t tsdbRefSmaStat(STsdb *pTsdb, SSmaStat *pStat) {
  if (pStat == NULL) return 0;

  int ref = T_REF_INC(pStat);
  tsdbDebug("vgId:%d ref sma stat:%p, val:%d", REPO_ID(pTsdb), pStat, ref);
  return 0;
}

static int32_t tsdbUnRefSmaStat(STsdb *pTsdb, SSmaStat *pStat) {
  if (pStat == NULL) return 0;

  int ref = T_REF_DEC(pStat);
  tsdbDebug("vgId:%d unref sma stat:%p, val:%d", REPO_ID(pTsdb), pStat, ref);
  return 0;
}

static int32_t tsdbInitSmaStat(SSmaStat **pSmaStat) {
  ASSERT(pSmaStat != NULL);

  if (*pSmaStat != NULL) {  // no lock
    return TSDB_CODE_SUCCESS;
  }

  /**
   *  1. Lazy mode utilized when init SSmaStat to update expired window(or hungry mode when tsdbNew).
   *  2. Currently, there is mutex lock when init SSmaEnv, thus no need add lock on SSmaStat, and please add lock if
   * tsdbInitSmaStat invoked in other multithread environment later.
   */
  if (*pSmaStat == NULL) {
    *pSmaStat = (SSmaStat *)taosMemoryCalloc(1, sizeof(SSmaStat));
    if (*pSmaStat == NULL) {
      terrno = TSDB_CODE_OUT_OF_MEMORY;
      return TSDB_CODE_FAILED;
    }

    (*pSmaStat)->smaStatItems =
        taosHashInit(SMA_STATE_HASH_SLOT, taosGetDefaultHashFunction(TSDB_DATA_TYPE_BINARY), true, HASH_ENTRY_LOCK);

    if ((*pSmaStat)->smaStatItems == NULL) {
      taosMemoryFreeClear(*pSmaStat);
      return TSDB_CODE_FAILED;
    }
  }
  return TSDB_CODE_SUCCESS;
}

static SSmaStatItem *tsdbNewSmaStatItem(int8_t state) {
  SSmaStatItem *pItem = NULL;

  pItem = (SSmaStatItem *)taosMemoryCalloc(1, sizeof(SSmaStatItem));
  if (pItem) {
    pItem->state = state;
    pItem->expiredWindows = taosHashInit(SMA_STATE_ITEM_HASH_SLOT, taosGetDefaultHashFunction(TSDB_DATA_TYPE_TIMESTAMP),
                                         true, HASH_ENTRY_LOCK);
    if (!pItem->expiredWindows) {
      taosMemoryFreeClear(pItem);
    }
  }
  return pItem;
}

static void *tsdbFreeSmaStatItem(SSmaStatItem *pSmaStatItem) {
  if (pSmaStatItem != NULL) {
    tdDestroyTSma(pSmaStatItem->pSma);
    taosMemoryFreeClear(pSmaStatItem->pSma);
    taosHashCleanup(pSmaStatItem->expiredWindows);
    taosMemoryFreeClear(pSmaStatItem);
  }
  return NULL;
}

/**
 * @brief Release resources allocated for its member fields, not including itself.
 *
 * @param pSmaStat
 * @return int32_t
 */
int32_t tsdbDestroySmaState(SSmaStat *pSmaStat) {
  if (pSmaStat) {
    // TODO: use taosHashSetFreeFp when taosHashSetFreeFp is ready.
    void *item = taosHashIterate(pSmaStat->smaStatItems, NULL);
    while (item != NULL) {
      SSmaStatItem *pItem = *(SSmaStatItem **)item;
      tsdbFreeSmaStatItem(pItem);
      item = taosHashIterate(pSmaStat->smaStatItems, item);
    }
    taosHashCleanup(pSmaStat->smaStatItems);
  }
  return TSDB_CODE_SUCCESS;
}

static int32_t tsdbCheckAndInitSmaEnv(STsdb *pTsdb, int8_t smaType) {
  SSmaEnv *pEnv = NULL;

  // return if already init
  switch (smaType) {
    case TSDB_SMA_TYPE_TIME_RANGE:
      if ((pEnv = (SSmaEnv *)atomic_load_ptr(&REPO_TSMA_ENV(pTsdb))) != NULL) {
        return TSDB_CODE_SUCCESS;
      }
      break;
    case TSDB_SMA_TYPE_ROLLUP:
      if ((pEnv = (SSmaEnv *)atomic_load_ptr(&REPO_RSMA_ENV(pTsdb))) != NULL) {
        return TSDB_CODE_SUCCESS;
      }
      break;
    default:
      terrno = TSDB_CODE_INVALID_PARA;
      return TSDB_CODE_FAILED;
  }

  // init sma env
  tsdbLockRepo(pTsdb);
  pEnv = (smaType == TSDB_SMA_TYPE_TIME_RANGE) ? atomic_load_ptr(&REPO_TSMA_ENV(pTsdb))
                                               : atomic_load_ptr(&REPO_RSMA_ENV(pTsdb));
  if (pEnv == NULL) {
    char rname[TSDB_FILENAME_LEN] = {0};

    SDiskID did = {0};
    tfsAllocDisk(pTsdb->pTfs, TFS_PRIMARY_LEVEL, &did);
    if (did.level < 0 || did.id < 0) {
      tsdbUnlockRepo(pTsdb);
      return TSDB_CODE_FAILED;
    }
    tsdbGetSmaDir(REPO_ID(pTsdb), smaType, rname);

    if (tfsMkdirRecurAt(pTsdb->pTfs, rname, did) != TSDB_CODE_SUCCESS) {
      tsdbUnlockRepo(pTsdb);
      return TSDB_CODE_FAILED;
    }

    if (tsdbInitSmaEnv(pTsdb, rname, did, &pEnv) != TSDB_CODE_SUCCESS) {
      tsdbUnlockRepo(pTsdb);
      return TSDB_CODE_FAILED;
    }

    (smaType == TSDB_SMA_TYPE_TIME_RANGE) ? atomic_store_ptr(&REPO_TSMA_ENV(pTsdb), pEnv)
                                          : atomic_store_ptr(&REPO_RSMA_ENV(pTsdb), pEnv);
  }
  tsdbUnlockRepo(pTsdb);

  return TSDB_CODE_SUCCESS;
};

static int32_t tsdbSetExpiredWindow(STsdb *pTsdb, SHashObj *pItemsHash, int64_t indexUid, int64_t winSKey) {
  SSmaStatItem *pItem = taosHashGet(pItemsHash, &indexUid, sizeof(indexUid));
  if (pItem == NULL) {
    // TODO: use TSDB_SMA_STAT_EXPIRED and update by stream computing later
    pItem = tsdbNewSmaStatItem(TSDB_SMA_STAT_OK);  // TODO use the real state
    if (pItem == NULL) {
      // Response to stream computing: OOM
      // For query, if the indexUid not found, the TSDB should tell query module to query raw TS data.
      return TSDB_CODE_FAILED;
    }

    // cache smaMeta
    STSma *pSma = metaGetSmaInfoByIndex(pTsdb->pMeta, indexUid);
    if (pSma == NULL) {
      terrno = TSDB_CODE_TDB_NO_SMA_INDEX_IN_META;
      taosHashCleanup(pItem->expiredWindows);
      taosMemoryFree(pItem);
      tsdbWarn("vgId:%d update expired window failed for smaIndex %" PRIi64 " since %s", REPO_ID(pTsdb), indexUid,
               tstrerror(terrno));
      return TSDB_CODE_FAILED;
    }
    pItem->pSma = pSma;

    if (taosHashPut(pItemsHash, &indexUid, sizeof(indexUid), &pItem, sizeof(pItem)) != 0) {
      // If error occurs during put smaStatItem, free the resources of pItem
      taosHashCleanup(pItem->expiredWindows);
      taosMemoryFree(pItem);
      return TSDB_CODE_FAILED;
    }
  } else if ((pItem = *(SSmaStatItem **)pItem) == NULL) {
    terrno = TSDB_CODE_INVALID_PTR;
    return TSDB_CODE_FAILED;
  }

  int8_t state = TSDB_SMA_STAT_EXPIRED;
  if (taosHashPut(pItem->expiredWindows, &winSKey, sizeof(TSKEY), &state, sizeof(state)) != 0) {
    // If error occurs during taosHashPut expired windows, remove the smaIndex from pTsdb->pSmaStat, thus TSDB would
    // tell query module to query raw TS data.
    // N.B.
    //  1) It is assumed to be extemely little probability event of fail to taosHashPut.
    //  2) This would solve the inconsistency to some extent, but not completely, unless we record all expired
    // windows failed to put into hash table.
    taosHashCleanup(pItem->expiredWindows);
    taosMemoryFreeClear(pItem->pSma);
    taosHashRemove(pItemsHash, &indexUid, sizeof(indexUid));
    tsdbWarn("vgId:%d smaIndex %" PRIi64 ", put skey %" PRIi64 " to expire window fail", REPO_ID(pTsdb), indexUid,
             winSKey);
    return TSDB_CODE_FAILED;
  }
<<<<<<< HEAD
  tsdbDebug("vgId:%d smaIndex %" PRIi64 " tsKey %" PRIi64 " is put to hash", REPO_ID(pTsdb), indexUid, winSKey);
  return TSDB_CODE_SUCCESS;
=======
  tsdbDebug("vgId:%d smaIndex %" PRIi64 ", put skey %" PRIi64 " to expire window succeed", REPO_ID(pTsdb), indexUid,
            winSKey);
>>>>>>> 5fd76a87
}

/**
 * @brief Update expired window according to msg from stream computing module.
 *
 * @param pTsdb
 * @param msg SSubmitReq
 * @return int32_t
 */
int32_t tsdbUpdateExpiredWindowImpl(STsdb *pTsdb, SSubmitReq *pMsg) {
  if (!pTsdb->pMeta) {
    terrno = TSDB_CODE_INVALID_PTR;
    return TSDB_CODE_FAILED;
  }

  if (atomic_load_16(&REPO_TSMA_NUM(pTsdb)) <= 0) {
    tsdbWarn("vgId:%d not update expire window since no tSma", REPO_ID(pTsdb));
    return TSDB_CODE_SUCCESS;
  }

  if (tdScanAndConvertSubmitMsg(pMsg) != TSDB_CODE_SUCCESS) {
    return TSDB_CODE_FAILED;
  }

// TODO: decode the msg from Stream Computing module => start
#ifdef TSDB_SMA_TESTx
  int64_t       indexUid = SMA_TEST_INDEX_UID;
  const int32_t SMA_TEST_EXPIRED_WINDOW_SIZE = 10;
  TSKEY         expiredWindows[SMA_TEST_EXPIRED_WINDOW_SIZE];
  TSKEY         skey1 = 1646987196 * 1e3;
  for (int32_t i = 0; i < SMA_TEST_EXPIRED_WINDOW_SIZE; ++i) {
    expiredWindows[i] = skey1 + i;
  }
#else

#endif
  // TODO: decode the msg <= end

  if (tsdbCheckAndInitSmaEnv(pTsdb, TSDB_SMA_TYPE_TIME_RANGE) != TSDB_CODE_SUCCESS) {
    terrno = TSDB_CODE_TDB_INIT_FAILED;
    return TSDB_CODE_FAILED;
  }

#ifndef TSDB_SMA_TEST
  TSKEY expiredWindows[SMA_TEST_EXPIRED_WINDOW_SIZE];
#endif

  // Firstly, assume that tSma can only be created on super table/normal table.
  // getActiveTimeWindow

  SSmaEnv  *pEnv = REPO_TSMA_ENV(pTsdb);
  SSmaStat *pStat = SMA_ENV_STAT(pEnv);
  SHashObj *pItemsHash = SMA_ENV_STAT_ITEMS(pEnv);

  TASSERT(pEnv != NULL && pStat != NULL && pItemsHash != NULL);

  // basic procedure
  // TODO: optimization
  tsdbRefSmaStat(pTsdb, pStat);

  SSubmitMsgIter msgIter = {0};
  SSubmitBlk    *pBlock = NULL;
  SInterval      interval = {0};

  if (tInitSubmitMsgIter(pMsg, &msgIter) != TSDB_CODE_SUCCESS) {
    return TSDB_CODE_FAILED;
  }

  while (true) {
    tGetSubmitMsgNext(&msgIter, &pBlock);
    if (pBlock == NULL) break;

    STSmaWrapper *pSW = NULL;
    STSma        *pTSma = NULL;

    SSubmitBlkIter blkIter = {0};
    if (tInitSubmitBlkIter(pBlock, &blkIter) != TSDB_CODE_SUCCESS) {
      tdFreeTSmaWrapper(pSW);
      break;
    }

    while (true) {
      STSRow *row = tGetSubmitBlkNext(&blkIter);
      if (row == NULL) {
        tdFreeTSmaWrapper(pSW);
        break;
      }
      if (pSW == NULL) {
        if ((pSW = metaGetSmaInfoByTable(REPO_META(pTsdb), pBlock->suid)) == NULL) {
          break;
        }
        if ((pSW->number) <= 0 || (pSW->tSma == NULL)) {
          tdFreeTSmaWrapper(pSW);
          break;
        }
        pTSma = pSW->tSma;
      }

      interval.interval = pTSma->interval;
      interval.intervalUnit = pTSma->intervalUnit;
      interval.offset = pTSma->offset;
      interval.precision = REPO_CFG(pTsdb)->precision;
      interval.sliding = pTSma->sliding;
      interval.slidingUnit = pTSma->slidingUnit;

      TSKEY winSKey = taosTimeTruncate(TD_ROW_KEY(row), &interval, interval.precision);

      tsdbSetExpiredWindow(pTsdb, pItemsHash, pTSma->indexUid, winSKey);
    }
  }

  tsdbUnRefSmaStat(pTsdb, pStat);

  return TSDB_CODE_SUCCESS;
}

/**
 * @brief When sma data received from stream computing, make the relative expired window valid.
 *
 * @param pTsdb
 * @param pStat
 * @param indexUid
 * @param skey
 * @return int32_t
 */
static int32_t tsdbResetExpiredWindow(STsdb *pTsdb, SSmaStat *pStat, int64_t indexUid, TSKEY skey) {
  SSmaStatItem *pItem = NULL;

  tsdbRefSmaStat(pTsdb, pStat);

  if (pStat && pStat->smaStatItems) {
    pItem = taosHashGet(pStat->smaStatItems, &indexUid, sizeof(indexUid));
  }
  if ((pItem != NULL) && ((pItem = *(SSmaStatItem **)pItem) != NULL)) {
    // pItem resides in hash buffer all the time unless drop sma index
    // TODO: multithread protect
    if (taosHashRemove(pItem->expiredWindows, &skey, sizeof(TSKEY)) != 0) {
      // error handling
      tsdbUnRefSmaStat(pTsdb, pStat);
      tsdbWarn("vgId:%d remove skey %" PRIi64 " from expired window for sma index %" PRIi64 " fail", REPO_ID(pTsdb),
               skey, indexUid);
      return TSDB_CODE_FAILED;
    }
    tsdbDebug("vgId:%d remove skey %" PRIi64 " from expired window for sma index %" PRIi64 " succeed", REPO_ID(pTsdb),
              skey, indexUid);
    // TODO: use a standalone interface to received state upate notification from stream computing module.
    /**
     * @brief state
     *  - When SMA env init in TSDB, its status is TSDB_SMA_STAT_OK.
     *  - In startup phase of stream computing module, it should notify the SMA env in TSDB to expired if needed(e.g.
     * when batch data caculation not finised)
     *  - When TSDB_SMA_STAT_OK, the stream computing module should also notify that to the SMA env in TSDB.
     */
    pItem->state = TSDB_SMA_STAT_OK;
  } else {
    // error handling
    tsdbUnRefSmaStat(pTsdb, pStat);
    tsdbWarn("vgId:%d expired window %" PRIi64 " not exists for sma index %" PRIi64, REPO_ID(pTsdb), skey, indexUid);
    return TSDB_CODE_FAILED;
  }

  tsdbUnRefSmaStat(pTsdb, pStat);
  return TSDB_CODE_SUCCESS;
}

/**
 * @brief Judge the tSma storage level
 *
 * @param interval
 * @param intervalUnit
 * @return int32_t
 */
static int32_t tsdbGetSmaStorageLevel(int64_t interval, int8_t intervalUnit) {
  // TODO: configurable for SMA_STORAGE_SPLIT_HOURS?
  switch (intervalUnit) {
    case TIME_UNIT_HOUR:
      if (interval < SMA_STORAGE_SPLIT_HOURS) {
        return SMA_STORAGE_LEVEL_DFILESET;
      }
      break;
    case TIME_UNIT_MINUTE:
      if (interval < 60 * SMA_STORAGE_SPLIT_HOURS) {
        return SMA_STORAGE_LEVEL_DFILESET;
      }
      break;
    case TIME_UNIT_SECOND:
      if (interval < 3600 * SMA_STORAGE_SPLIT_HOURS) {
        return SMA_STORAGE_LEVEL_DFILESET;
      }
      break;
    case TIME_UNIT_MILLISECOND:
      if (interval < 3600 * 1e3 * SMA_STORAGE_SPLIT_HOURS) {
        return SMA_STORAGE_LEVEL_DFILESET;
      }
      break;
    case TIME_UNIT_MICROSECOND:
      if (interval < 3600 * 1e6 * SMA_STORAGE_SPLIT_HOURS) {
        return SMA_STORAGE_LEVEL_DFILESET;
      }
      break;
    case TIME_UNIT_NANOSECOND:
      if (interval < 3600 * 1e9 * SMA_STORAGE_SPLIT_HOURS) {
        return SMA_STORAGE_LEVEL_DFILESET;
      }
      break;
    default:
      break;
  }
  return SMA_STORAGE_LEVEL_TSDB;
}

/**
 * @brief Insert TSma data blocks to DB File build by B+Tree
 *
 * @param pSmaH
 * @param smaKey  tableUid-colId-skeyOfWindow(8-2-8)
 * @param keyLen
 * @param pData
 * @param dataLen
 * @return int32_t
 */
static int32_t tsdbInsertTSmaBlocks(STSmaWriteH *pSmaH, void *smaKey, uint32_t keyLen, void *pData, uint32_t dataLen) {
  SDBFile *pDBFile = &pSmaH->dFile;
  // TODO: insert sma data blocks into B+Tree(TDB)
  if (tsdbSaveSmaToDB(pDBFile, smaKey, keyLen, pData, dataLen) != 0) {
    tsdbWarn("vgId:%d insert sma data blocks into %s: smaKey %" PRIx64 "-%" PRIx64 ", dataLen %" PRIu32 " fail",
             REPO_ID(pSmaH->pTsdb), pDBFile->path, *(int64_t *)smaKey, *(int64_t *)POINTER_SHIFT(smaKey, 8), dataLen);
    return TSDB_CODE_FAILED;
  }
  tsdbDebug("vgId:%d insert sma data blocks into %s: smaKey %" PRIx64 "-%" PRIx64 ", dataLen %" PRIu32 " succeed",
            REPO_ID(pSmaH->pTsdb), pDBFile->path, *(int64_t *)smaKey, *(int64_t *)POINTER_SHIFT(smaKey, 8), dataLen);

#ifdef _TEST_SMA_PRINT_DEBUG_LOG_
  uint32_t valueSize = 0;
  void    *data = tsdbGetSmaDataByKey(pDBFile, smaKey, keyLen, &valueSize);
  ASSERT(data != NULL);
  for (uint32_t v = 0; v < valueSize; v += 8) {
    tsdbWarn("vgId:%d insert sma data val[%d] %" PRIi64, REPO_ID(pSmaH->pTsdb), v, *(int64_t *)POINTER_SHIFT(data, v));
  }
#endif
  return TSDB_CODE_SUCCESS;
}

/**
 * @brief Approximate value for week/month/year.
 *
 * @param interval
 * @param intervalUnit
 * @param precision
 * @param adjusted Interval already adjusted according to DB precision
 * @return int64_t
 */
static int64_t tsdbGetIntervalByPrecision(int64_t interval, uint8_t intervalUnit, int8_t precision, bool adjusted) {
  if (adjusted) {
    return interval;
  }

  switch (intervalUnit) {
    case TIME_UNIT_YEAR:  // approximate value
      interval *= 365 * 86400 * 1e3;
      break;
    case TIME_UNIT_MONTH:  // approximate value
      interval *= 30 * 86400 * 1e3;
      break;
    case TIME_UNIT_WEEK:  // approximate value
      interval *= 7 * 86400 * 1e3;
      break;
    case TIME_UNIT_DAY:  // the interval for tSma calculation must <= day
      interval *= 86400 * 1e3;
      break;
    case TIME_UNIT_HOUR:
      interval *= 3600 * 1e3;
      break;
    case TIME_UNIT_MINUTE:
      interval *= 60 * 1e3;
      break;
    case TIME_UNIT_SECOND:
      interval *= 1e3;
      break;
    default:
      break;
  }

  switch (precision) {
    case TSDB_TIME_PRECISION_MILLI:
      if (TIME_UNIT_MICROSECOND == intervalUnit) {  // us
        return interval / 1e3;
      } else if (TIME_UNIT_NANOSECOND == intervalUnit) {  //  nano second
        return interval / 1e6;
      } else {  // ms
        return interval;
      }
      break;
    case TSDB_TIME_PRECISION_MICRO:
      if (TIME_UNIT_MICROSECOND == intervalUnit) {  // us
        return interval;
      } else if (TIME_UNIT_NANOSECOND == intervalUnit) {  //  ns
        return interval / 1e3;
      } else {  // ms
        return interval * 1e3;
      }
      break;
    case TSDB_TIME_PRECISION_NANO:
      if (TIME_UNIT_MICROSECOND == intervalUnit) {  // us
        return interval * 1e3;
      } else if (TIME_UNIT_NANOSECOND == intervalUnit) {  // ns
        return interval;
      } else {  // ms
        return interval * 1e6;
      }
      break;
    default:                                        // ms
      if (TIME_UNIT_MICROSECOND == intervalUnit) {  // us
        return interval / 1e3;
      } else if (TIME_UNIT_NANOSECOND == intervalUnit) {  //  ns
        return interval / 1e6;
      } else {  // ms
        return interval;
      }
      break;
  }
  return interval;
}

static int32_t tsdbInitTSmaWriteH(STSmaWriteH *pSmaH, STsdb *pTsdb, const SArray *pDataBlocks, int64_t interval,
                                  int8_t intervalUnit) {
  pSmaH->pTsdb = pTsdb;
  pSmaH->interval = tsdbGetIntervalByPrecision(interval, intervalUnit, REPO_CFG(pTsdb)->precision, true);
  pSmaH->pDataBlocks = pDataBlocks;
  pSmaH->dFile.fid = TSDB_IVLD_FID;
  return TSDB_CODE_SUCCESS;
}

static void tsdbDestroyTSmaWriteH(STSmaWriteH *pSmaH) {
  if (pSmaH) {
    tsdbCloseDBF(&pSmaH->dFile);
  }
}

static int32_t tsdbSetTSmaDataFile(STSmaWriteH *pSmaH, int64_t indexUid, int32_t fid) {
  STsdb *pTsdb = pSmaH->pTsdb;
  ASSERT(pSmaH->dFile.path == NULL && pSmaH->dFile.pDB == NULL);

  pSmaH->dFile.fid = fid;
  char tSmaFile[TSDB_FILENAME_LEN] = {0};
  snprintf(tSmaFile, TSDB_FILENAME_LEN, "%" PRIi64 "%sv%df%d.tsma", indexUid, TD_DIRSEP, REPO_ID(pTsdb), fid);
  pSmaH->dFile.path = strdup(tSmaFile);

  return TSDB_CODE_SUCCESS;
}

/**
 * @brief
 *
 * @param pTsdb
 * @param interval Interval calculated by DB's precision
 * @param storageLevel
 * @return int32_t
 */
static int32_t tsdbGetTSmaDays(STsdb *pTsdb, int64_t interval, int32_t storageLevel) {
  STsdbCfg *pCfg = REPO_CFG(pTsdb);
  int32_t   daysPerFile = pCfg->daysPerFile;

  if (storageLevel == SMA_STORAGE_LEVEL_TSDB) {
    int32_t days = SMA_STORAGE_TSDB_TIMES * (interval / tsTickPerDay[pCfg->precision]);
    daysPerFile = days > SMA_STORAGE_TSDB_DAYS ? days : SMA_STORAGE_TSDB_DAYS;
  }

  return daysPerFile;
}

/**
 * @brief Insert/Update Time-range-wise SMA data.
 *  - If interval < SMA_STORAGE_SPLIT_HOURS(e.g. 24), save the SMA data as a part of DFileSet to e.g.
 * v3f1900.tsma.${sma_index_name}. The days is the same with that for TS data files.
 *  - If interval >= SMA_STORAGE_SPLIT_HOURS, save the SMA data to e.g. vnode3/tsma/v3f632.tsma.${sma_index_name}. The
 * days is 30 times of the interval, and the minimum days is SMA_STORAGE_TSDB_DAYS(30d).
 *  - The destination file of one data block for some interval is determined by its start TS key.
 *
 * @param pTsdb
 * @param msg
 * @return int32_t
 */
static int32_t tsdbInsertTSmaDataImpl(STsdb *pTsdb, int64_t indexUid, const char *msg) {
  STsdbCfg     *pCfg = REPO_CFG(pTsdb);
  const SArray *pDataBlocks = (const SArray *)msg;
  SSmaEnv      *pEnv = atomic_load_ptr(&REPO_TSMA_ENV(pTsdb));

  if (pEnv == NULL) {
    terrno = TSDB_CODE_INVALID_PTR;
    tsdbWarn("vgId:%d insert tSma data failed since pTSmaEnv is NULL", REPO_ID(pTsdb));
    return terrno;
  }

  if (pDataBlocks == NULL) {
    terrno = TSDB_CODE_INVALID_PTR;
    tsdbWarn("vgId:%d insert tSma data failed since pDataBlocks is NULL", REPO_ID(pTsdb));
    return terrno;
  }

  if (taosArrayGetSize(pDataBlocks) <= 0) {
    terrno = TSDB_CODE_INVALID_PARA;
    tsdbWarn("vgId:%d insert tSma data failed since pDataBlocks is empty", REPO_ID(pTsdb));
    return TSDB_CODE_FAILED;
  }

  SSmaStat     *pStat = SMA_ENV_STAT(pEnv);
  SSmaStatItem *pItem = NULL;

  tsdbRefSmaStat(pTsdb, pStat);

  if (pStat && pStat->smaStatItems) {
    pItem = taosHashGet(pStat->smaStatItems, &indexUid, sizeof(indexUid));
  }

  if ((pItem == NULL) || ((pItem = *(SSmaStatItem **)pItem) == NULL) || tsdbSmaStatIsDropped(pItem)) {
    terrno = TSDB_CODE_TDB_INVALID_SMA_STAT;
    tsdbUnRefSmaStat(pTsdb, pStat);
    return TSDB_CODE_FAILED;
  }

  STSma      *pSma = pItem->pSma;
  STSmaWriteH tSmaH = {0};

  if (tsdbInitTSmaWriteH(&tSmaH, pTsdb, pDataBlocks, pSma->interval, pSma->intervalUnit) != 0) {
    return TSDB_CODE_FAILED;
  }

  char rPath[TSDB_FILENAME_LEN] = {0};
  char aPath[TSDB_FILENAME_LEN] = {0};
  snprintf(rPath, TSDB_FILENAME_LEN, "%s%s%" PRIi64, SMA_ENV_PATH(pEnv), TD_DIRSEP, indexUid);
  tfsAbsoluteName(REPO_TFS(pTsdb), SMA_ENV_DID(pEnv), rPath, aPath);
  if (!taosCheckExistFile(aPath)) {
    if (tfsMkdirRecurAt(REPO_TFS(pTsdb), rPath, SMA_ENV_DID(pEnv)) != TSDB_CODE_SUCCESS) {
      tsdbUnRefSmaStat(pTsdb, pStat);
      return TSDB_CODE_FAILED;
    }
  }

  // Step 1: Judge the storage level and days
  int32_t storageLevel = tsdbGetSmaStorageLevel(pSma->interval, pSma->intervalUnit);
  int32_t daysPerFile = tsdbGetTSmaDays(pTsdb, tSmaH.interval, storageLevel);

  // key: skey + groupId
  char    smaKey[SMA_KEY_LEN] = {0};
  char    dataBuf[512] = {0};
  void   *pDataBuf = NULL;
  int32_t sz = taosArrayGetSize(pDataBlocks);
  for (int32_t i = 0; i < sz; ++i) {
    SSDataBlock *pDataBlock = taosArrayGet(pDataBlocks, i);
    int32_t      colNum = pDataBlock->info.numOfCols;
    int32_t      rows = pDataBlock->info.rows;
    int32_t      rowSize = pDataBlock->info.rowSize;
    int64_t      groupId = pDataBlock->info.groupId;
    for (int32_t j = 0; j < rows; ++j) {
      printf("|");
      TSKEY skey = 1649295200000;  // TSKEY_INITIAL_VAL;  // the start key of TS window by interval
      void *pSmaKey = &smaKey;
      bool  isStartKey = false;
      {
        // just for debugging
        isStartKey = true;
        tsdbEncodeTSmaKey(groupId, skey, &pSmaKey);
      }
      int32_t tlen = 0;     // reset the len
      pDataBuf = &dataBuf;  // reset the buf
      for (int32_t k = 0; k < colNum; ++k) {
        SColumnInfoData *pColInfoData = taosArrayGet(pDataBlock->pDataBlock, k);
        void            *var = POINTER_SHIFT(pColInfoData->pData, j * pColInfoData->info.bytes);
        switch (pColInfoData->info.type) {
          case TSDB_DATA_TYPE_TIMESTAMP:
            if (!isStartKey) {
              isStartKey = true;
              skey = *(TSKEY *)var;
              printf("==> skey = %" PRIi64 " groupId = %" PRIi64 "|", skey, groupId);
              tsdbEncodeTSmaKey(groupId, skey, &pSmaKey);
            } else {
              printf(" %" PRIi64 " |", *(int64_t *)var);
              tlen += taosEncodeFixedI64(&pDataBuf, *(int64_t *)var);
              break;
            }
            break;
          case TSDB_DATA_TYPE_BOOL:
          case TSDB_DATA_TYPE_UTINYINT:
            printf(" %15d |", *(uint8_t *)var);
            tlen += taosEncodeFixedU8(&pDataBuf, *(uint8_t *)var);
            break;
          case TSDB_DATA_TYPE_TINYINT:
            printf(" %15d |", *(int8_t *)var);
            tlen += taosEncodeFixedI8(&pDataBuf, *(int8_t *)var);
            break;
          case TSDB_DATA_TYPE_SMALLINT:
            printf(" %15d |", *(int16_t *)var);
            tlen += taosEncodeFixedI16(&pDataBuf, *(int16_t *)var);
            break;
          case TSDB_DATA_TYPE_USMALLINT:
            printf(" %15d |", *(uint16_t *)var);
            tlen += taosEncodeFixedU16(&pDataBuf, *(uint16_t *)var);
            break;
          case TSDB_DATA_TYPE_INT:
            printf(" %15d |", *(int32_t *)var);
            tlen += taosEncodeFixedI32(&pDataBuf, *(int32_t *)var);
            break;
          case TSDB_DATA_TYPE_FLOAT:
            printf(" %15f |", *(float *)var);
            tlen += taosEncodeBinary(&pDataBuf, var, sizeof(float));
            break;
          case TSDB_DATA_TYPE_UINT:
            printf(" %15u |", *(uint32_t *)var);
            tlen += taosEncodeFixedU32(&pDataBuf, *(uint32_t *)var);
            break;
          case TSDB_DATA_TYPE_BIGINT:
            printf(" %15ld |", *(int64_t *)var);
            tlen += taosEncodeFixedI64(&pDataBuf, *(int64_t *)var);
            break;
          case TSDB_DATA_TYPE_DOUBLE:
            printf(" %15lf |", *(double *)var);
            tlen += taosEncodeBinary(&pDataBuf, var, sizeof(double));
          case TSDB_DATA_TYPE_UBIGINT:
            printf(" %15lu |", *(uint64_t *)var);
            tlen += taosEncodeFixedU64(&pDataBuf, *(uint64_t *)var);
            break;
          case TSDB_DATA_TYPE_NCHAR: {
            char tmpChar[100] = {0};
            strncpy(tmpChar, varDataVal(var), varDataLen(var));
            printf(" %s |", tmpChar);
            tlen += taosEncodeBinary(&pDataBuf, varDataVal(var), varDataLen(var));
            break;
          }
          case TSDB_DATA_TYPE_VARCHAR: {  // TSDB_DATA_TYPE_BINARY
            char tmpChar[100] = {0};
            strncpy(tmpChar, varDataVal(var), varDataLen(var));
            printf(" %s |", tmpChar);
            tlen += taosEncodeBinary(&pDataBuf, varDataVal(var), varDataLen(var));
            break;
          }
          case TSDB_DATA_TYPE_VARBINARY:
            // TODO: add binary/varbinary
            TASSERT(0);
          default:
            printf("the column type %" PRIi16 " is undefined\n", pColInfoData->info.type);
            TASSERT(0);
            break;
        }
      }
      // if ((tlen > 0) && (skey != TSKEY_INITIAL_VAL)) {
      if (tlen > 0) {
        int32_t fid = (int32_t)(TSDB_KEY_FID(skey, daysPerFile, pCfg->precision));

        // Step 2: Set the DFile for storage of SMA index, and iterate/split the TSma data and store to B+Tree index
        // file
        //         - Set and open the DFile or the B+Tree file
        // TODO: tsdbStartTSmaCommit();
        if (fid != tSmaH.dFile.fid) {
          if (tSmaH.dFile.fid != TSDB_IVLD_FID) {
            tsdbCloseDBF(&tSmaH.dFile);
          }
          tsdbSetTSmaDataFile(&tSmaH, indexUid, fid);
          if (tsdbOpenDBF(pEnv->dbEnv, &tSmaH.dFile) != 0) {
            tsdbWarn("vgId:%d open DB file %s failed since %s", REPO_ID(pTsdb),
                     tSmaH.dFile.path ? tSmaH.dFile.path : "path is NULL", tstrerror(terrno));
            tsdbDestroyTSmaWriteH(&tSmaH);
            tsdbUnRefSmaStat(pTsdb, pStat);
            return TSDB_CODE_FAILED;
          }
        }

        if (tsdbInsertTSmaBlocks(&tSmaH, &smaKey, SMA_KEY_LEN, dataBuf, tlen) != 0) {
          tsdbWarn("vgId:%d insert tSma data blocks fail for index %" PRIi64 ", skey %" PRIi64 ", groupId %" PRIi64
                   " since %s",
                   REPO_ID(pTsdb), indexUid, skey, groupId, tstrerror(terrno));
          tsdbDestroyTSmaWriteH(&tSmaH);
          tsdbUnRefSmaStat(pTsdb, pStat);
          return TSDB_CODE_FAILED;
        }
        tsdbDebug("vgId:%d insert tSma data blocks success for index %" PRIi64 ", skey %" PRIi64 ", groupId %" PRIi64,
                  REPO_ID(pTsdb), indexUid, skey, groupId);
        // TODO:tsdbEndTSmaCommit();

        // Step 3: reset the SSmaStat
        tsdbResetExpiredWindow(pTsdb, pStat, indexUid, skey);
      } else {
        tsdbWarn("vgId:%d invalid data skey:%" PRIi64 ", tlen %" PRIi32 " during insert tSma data for %" PRIi64,
                 REPO_ID(pTsdb), skey, tlen, indexUid);
      }

      printf("\n");
    }
  }

  tsdbDestroyTSmaWriteH(&tSmaH);
  tsdbUnRefSmaStat(pTsdb, pStat);
  return TSDB_CODE_SUCCESS;
}

/**
 * @brief Drop tSma data and local cache
 *        - insert/query reference
 * @param pTsdb
 * @param msg
 * @return int32_t
 */
static int32_t tsdbDropTSmaDataImpl(STsdb *pTsdb, int64_t indexUid) {
  SSmaEnv *pEnv = atomic_load_ptr(&REPO_TSMA_ENV(pTsdb));

  // clear local cache
  if (pEnv) {
    tsdbDebug("vgId:%d drop tSma local cache for %" PRIi64, REPO_ID(pTsdb), indexUid);

    SSmaStatItem *pItem = taosHashGet(SMA_ENV_STAT_ITEMS(pEnv), &indexUid, sizeof(indexUid));
    if ((pItem != NULL) || ((pItem = *(SSmaStatItem **)pItem) != NULL)) {
      if (tsdbSmaStatIsDropped(pItem)) {
        tsdbDebug("vgId:%d tSma stat is already dropped for %" PRIi64, REPO_ID(pTsdb), indexUid);
        return TSDB_CODE_TDB_INVALID_ACTION;  // TODO: duplicate drop msg would be intercepted by mnode
      }

      tsdbWLockSma(pEnv);
      if (tsdbSmaStatIsDropped(pItem)) {
        tsdbUnLockSma(pEnv);
        tsdbDebug("vgId:%d tSma stat is already dropped for %" PRIi64, REPO_ID(pTsdb), indexUid);
        return TSDB_CODE_TDB_INVALID_ACTION;  // TODO: duplicate drop msg would be intercepted by mnode
      }
      tsdbSmaStatSetDropped(pItem);
      tsdbUnLockSma(pEnv);

      int32_t nSleep = 0;
      int32_t refVal = INT32_MAX;
      while (true) {
        if ((refVal = T_REF_VAL_GET(SMA_ENV_STAT(pEnv))) <= 0) {
          tsdbDebug("vgId:%d drop index %" PRIi64 " since refVal=%d", REPO_ID(pTsdb), indexUid, refVal);
          break;
        }
        tsdbDebug("vgId:%d wait 1s to drop index %" PRIi64 " since refVal=%d", REPO_ID(pTsdb), indexUid, refVal);
        taosSsleep(1);
        if (++nSleep > SMA_DROP_EXPIRED_TIME) {
          tsdbDebug("vgId:%d drop index %" PRIi64 " after wait %d (refVal=%d)", REPO_ID(pTsdb), indexUid, nSleep,
                    refVal);
          break;
        };
      }

      tsdbFreeSmaStatItem(pItem);
      tsdbDebug("vgId:%d getTSmaDataImpl failed since no index %" PRIi64 " in local cache", REPO_ID(pTsdb), indexUid);
    }
  }
  // clear sma data files
  // TODO:
  return TSDB_CODE_SUCCESS;
}

static int32_t tsdbSetRSmaDataFile(STSmaWriteH *pSmaH, int32_t fid) {
  STsdb *pTsdb = pSmaH->pTsdb;

  char tSmaFile[TSDB_FILENAME_LEN] = {0};
  snprintf(tSmaFile, TSDB_FILENAME_LEN, "v%df%d.rsma", REPO_ID(pTsdb), fid);
  pSmaH->dFile.path = strdup(tSmaFile);

  return TSDB_CODE_SUCCESS;
}

static int32_t tsdbInsertRSmaDataImpl(STsdb *pTsdb, const char *msg) {
  STsdbCfg     *pCfg = REPO_CFG(pTsdb);
  const SArray *pDataBlocks = (const SArray *)msg;
  SSmaEnv      *pEnv = atomic_load_ptr(&REPO_RSMA_ENV(pTsdb));
  int64_t       indexUid = SMA_TEST_INDEX_UID;

  if (pEnv == NULL) {
    terrno = TSDB_CODE_INVALID_PTR;
    tsdbWarn("vgId:%d insert rSma data failed since pTSmaEnv is NULL", REPO_ID(pTsdb));
    return terrno;
  }

  if (pEnv == NULL) {
    terrno = TSDB_CODE_INVALID_PTR;
    tsdbWarn("vgId:%d insert rSma data failed since pTSmaEnv is NULL", REPO_ID(pTsdb));
    return terrno;
  }

  if (pDataBlocks == NULL) {
    terrno = TSDB_CODE_INVALID_PTR;
    tsdbWarn("vgId:%d insert rSma data failed since pDataBlocks is NULL", REPO_ID(pTsdb));
    return terrno;
  }

  if (taosArrayGetSize(pDataBlocks) <= 0) {
    terrno = TSDB_CODE_INVALID_PARA;
    tsdbWarn("vgId:%d insert rSma data failed since pDataBlocks is empty", REPO_ID(pTsdb));
    return TSDB_CODE_FAILED;
  }

  SSmaStat     *pStat = SMA_ENV_STAT(pEnv);
  SSmaStatItem *pItem = NULL;

  tsdbRefSmaStat(pTsdb, pStat);

  if (pStat && pStat->smaStatItems) {
    pItem = taosHashGet(pStat->smaStatItems, &indexUid, sizeof(indexUid));
  }

  if ((pItem == NULL) || ((pItem = *(SSmaStatItem **)pItem) == NULL) || tsdbSmaStatIsDropped(pItem)) {
    terrno = TSDB_CODE_TDB_INVALID_SMA_STAT;
    tsdbUnRefSmaStat(pTsdb, pStat);
    return TSDB_CODE_FAILED;
  }

  STSma *pSma = pItem->pSma;

  STSmaWriteH tSmaH = {0};

  if (tsdbInitTSmaWriteH(&tSmaH, pTsdb, pDataBlocks, pSma->interval, pSma->intervalUnit) != 0) {
    return TSDB_CODE_FAILED;
  }

  char rPath[TSDB_FILENAME_LEN] = {0};
  char aPath[TSDB_FILENAME_LEN] = {0};
  snprintf(rPath, TSDB_FILENAME_LEN, "%s%s%" PRIi64, SMA_ENV_PATH(pEnv), TD_DIRSEP, indexUid);
  tfsAbsoluteName(REPO_TFS(pTsdb), SMA_ENV_DID(pEnv), rPath, aPath);
  if (!taosCheckExistFile(aPath)) {
    if (tfsMkdirRecurAt(REPO_TFS(pTsdb), rPath, SMA_ENV_DID(pEnv)) != TSDB_CODE_SUCCESS) {
      return TSDB_CODE_FAILED;
    }
  }

  // Step 1: Judge the storage level and days
  int32_t storageLevel = tsdbGetSmaStorageLevel(pSma->interval, pSma->intervalUnit);
  int32_t daysPerFile = tsdbGetTSmaDays(pTsdb, tSmaH.interval, storageLevel);
#if 0
  int32_t fid = (int32_t)(TSDB_KEY_FID(pData->skey, daysPerFile, pCfg->precision));

  // Step 2: Set the DFile for storage of SMA index, and iterate/split the TSma data and store to B+Tree index file
  //         - Set and open the DFile or the B+Tree file
  // TODO: tsdbStartTSmaCommit();
  tsdbSetTSmaDataFile(&tSmaH, pData, indexUid, fid);
  if (tsdbOpenDBF(pTsdb->pTSmaEnv->dbEnv, &tSmaH.dFile) != 0) {
    tsdbWarn("vgId:%d open DB file %s failed since %s", REPO_ID(pTsdb),
             tSmaH.dFile.path ? tSmaH.dFile.path : "path is NULL", tstrerror(terrno));
    tsdbDestroyTSmaWriteH(&tSmaH);
    return TSDB_CODE_FAILED;
  }

  if (tsdbInsertTSmaDataSection(&tSmaH, pData) != 0) {
    tsdbWarn("vgId:%d insert tSma data section failed since %s", REPO_ID(pTsdb), tstrerror(terrno));
    tsdbDestroyTSmaWriteH(&tSmaH);
    return TSDB_CODE_FAILED;
  }
  // TODO:tsdbEndTSmaCommit();

  // Step 3: reset the SSmaStat
  tsdbResetExpiredWindow(pTsdb, SMA_ENV_STAT(pTsdb->pTSmaEnv), pData->indexUid, pData->skey);
#endif

  tsdbDestroyTSmaWriteH(&tSmaH);
  tsdbUnRefSmaStat(pTsdb, pStat);
  return TSDB_CODE_SUCCESS;
}

/**
 * @brief
 *
 * @param pSmaH
 * @param pTsdb
 * @param interval
 * @param intervalUnit
 * @return int32_t
 */
static int32_t tsdbInitTSmaReadH(STSmaReadH *pSmaH, STsdb *pTsdb, int64_t interval, int8_t intervalUnit) {
  pSmaH->pTsdb = pTsdb;
  pSmaH->interval = tsdbGetIntervalByPrecision(interval, intervalUnit, REPO_CFG(pTsdb)->precision, true);
  pSmaH->storageLevel = tsdbGetSmaStorageLevel(interval, intervalUnit);
  pSmaH->days = tsdbGetTSmaDays(pTsdb, pSmaH->interval, pSmaH->storageLevel);
  return TSDB_CODE_SUCCESS;
}

/**
 * @brief Init of tSma FS
 *
 * @param pReadH
 * @param indexUid
 * @param skey
 * @return int32_t
 */
static int32_t tsdbInitTSmaFile(STSmaReadH *pSmaH, int64_t indexUid, TSKEY skey) {
  STsdb *pTsdb = pSmaH->pTsdb;

  int32_t fid = (int32_t)(TSDB_KEY_FID(skey, pSmaH->days, REPO_CFG(pTsdb)->precision));
  char    tSmaFile[TSDB_FILENAME_LEN] = {0};
  snprintf(tSmaFile, TSDB_FILENAME_LEN, "%" PRIi64 "%sv%df%d.tsma", indexUid, TD_DIRSEP, REPO_ID(pTsdb), fid);
  pSmaH->dFile.path = strdup(tSmaFile);
  pSmaH->smaFsIter.iter = 0;
  pSmaH->smaFsIter.fid = fid;
  return TSDB_CODE_SUCCESS;
}

/**
 * @brief Set and open tSma file if it has key locates in queryWin.
 *
 * @param pReadH
 * @param param
 * @param queryWin
 * @return true
 * @return false
 */
static bool tsdbSetAndOpenTSmaFile(STSmaReadH *pReadH, TSKEY *queryKey) {
  SArray *smaFs = pReadH->pTsdb->fs->cstatus->sf;
  int32_t nSmaFs = taosArrayGetSize(smaFs);

  tsdbCloseDBF(&pReadH->dFile);

#if 0
  while (pReadH->smaFsIter.iter < nSmaFs) {
    void *pSmaFile = taosArrayGet(smaFs, pReadH->smaFsIter.iter);
    if (pSmaFile) {  // match(indexName, queryWindow)
      // TODO: select the file by index_name ...
      pReadH->dFile = pSmaFile;
      ++pReadH->smaFsIter.iter;
      break;
    }
    ++pReadH->smaFsIter.iter;
  }

  if (pReadH->pDFile != NULL) {
    tsdbDebug("vg%d: smaFile %s matched", REPO_ID(pReadH->pTsdb), "[pSmaFile dir]");
    return true;
  }
#endif

  return false;
}

/**
 * @brief
 *
 * @param pTsdb Return the data between queryWin and fill the pData.
 * @param pData
 * @param indexUid
 * @param pQuerySKey
 * @param nMaxResult The query invoker should control the nMaxResult need to return to avoid OOM.
 * @return int32_t
 */
static int32_t tsdbGetTSmaDataImpl(STsdb *pTsdb, char *pData, int64_t indexUid, TSKEY querySKey, int32_t nMaxResult) {
  SSmaEnv  *pEnv = atomic_load_ptr(&REPO_TSMA_ENV(pTsdb));
  SSmaStat *pStat = NULL;

  if (!pEnv) {
    terrno = TSDB_CODE_INVALID_PTR;
    tsdbWarn("vgId:%d getTSmaDataImpl failed since pTSmaEnv is NULL", REPO_ID(pTsdb));
    return TSDB_CODE_FAILED;
  }

  pStat = SMA_ENV_STAT(pEnv);

  tsdbRefSmaStat(pTsdb, pStat);
  SSmaStatItem *pItem = taosHashGet(SMA_ENV_STAT_ITEMS(pEnv), &indexUid, sizeof(indexUid));
  if ((pItem == NULL) || ((pItem = *(SSmaStatItem **)pItem) == NULL)) {
    // Normally pItem should not be NULL, mark all windows as expired and notify query module to fetch raw TS data if
    // it's NULL.
    tsdbUnRefSmaStat(pTsdb, pStat);
    terrno = TSDB_CODE_TDB_INVALID_ACTION;
    tsdbDebug("vgId:%d getTSmaDataImpl failed since no index %" PRIi64, REPO_ID(pTsdb), indexUid);
    return TSDB_CODE_FAILED;
  }

#if 0
  int32_t nQueryWin = taosArrayGetSize(pQuerySKey);
  for (int32_t n = 0; n < nQueryWin; ++n) {
    TSKEY skey = taosArrayGet(pQuerySKey, n);
    if (taosHashGet(pItem->expiredWindows, &skey, sizeof(TSKEY)) != NULL) {
      // TODO: mark this window as expired.
    }
  }
#endif

#if 1
  int8_t smaStat = 0;
  if (!tsdbSmaStatIsOK(pItem, &smaStat)) {  // TODO: multiple check for large scale sma query
    tsdbUnRefSmaStat(pTsdb, pStat);
    terrno = TSDB_CODE_TDB_INVALID_SMA_STAT;
    tsdbWarn("vgId:%d getTSmaDataImpl failed from index %" PRIi64 " since %s %" PRIi8, REPO_ID(pTsdb), indexUid,
             tstrerror(terrno), smaStat);
    return TSDB_CODE_FAILED;
  }

  if (taosHashGet(pItem->expiredWindows, &querySKey, sizeof(TSKEY)) != NULL) {
    // TODO: mark this window as expired.
    tsdbDebug("vgId:%d skey %" PRIi64 " of window exists in expired window for index %" PRIi64, REPO_ID(pTsdb),
              querySKey, indexUid);
  } else {
    tsdbDebug("vgId:%d skey %" PRIi64 " of window not in expired window for index %" PRIi64, REPO_ID(pTsdb), querySKey,
              indexUid);
  }

  STSma *pTSma = pItem->pSma;

#endif

  STSmaReadH tReadH = {0};
  tsdbInitTSmaReadH(&tReadH, pTsdb, pTSma->interval, pTSma->intervalUnit);
  tsdbCloseDBF(&tReadH.dFile);

  tsdbUnRefSmaStat(pTsdb, pStat);

  tsdbInitTSmaFile(&tReadH, indexUid, querySKey);
  if (tsdbOpenDBF(pEnv->dbEnv, &tReadH.dFile) != 0) {
    tsdbWarn("vgId:%d open DBF %s failed since %s", REPO_ID(pTsdb), tReadH.dFile.path, tstrerror(terrno));
    return TSDB_CODE_FAILED;
  }

  char    smaKey[SMA_KEY_LEN] = {0};
  void   *pSmaKey = &smaKey;
  int64_t queryGroupId = 1;
  tsdbEncodeTSmaKey(queryGroupId, querySKey, (void **)&pSmaKey);

  tsdbDebug("vgId:%d get sma data from %s: smaKey %" PRIx64 "-%" PRIx64 ", keyLen %d", REPO_ID(pTsdb),
            tReadH.dFile.path, *(int64_t *)smaKey, *(int64_t *)POINTER_SHIFT(smaKey, 8), SMA_KEY_LEN);

  void    *result = NULL;
  uint32_t valueSize = 0;
  if ((result = tsdbGetSmaDataByKey(&tReadH.dFile, smaKey, SMA_KEY_LEN, &valueSize)) == NULL) {
    tsdbWarn("vgId:%d get sma data failed from smaIndex %" PRIi64 ", smaKey %" PRIx64 "-%" PRIx64 " since %s",
             REPO_ID(pTsdb), indexUid, *(int64_t *)smaKey, *(int64_t *)POINTER_SHIFT(smaKey, 8), tstrerror(terrno));
    tsdbCloseDBF(&tReadH.dFile);
    return TSDB_CODE_FAILED;
  }

#ifdef _TEST_SMA_PRINT_DEBUG_LOG_
  for (uint32_t v = 0; v < valueSize; v += 8) {
    tsdbWarn("vgId:%d get sma data v[%d]=%" PRIi64, REPO_ID(pTsdb), v, *(int64_t *)POINTER_SHIFT(result, v));
  }
#endif
  taosMemoryFreeClear(result);  // TODO: fill the result to output

#if 0
  int32_t nResult = 0;
  int64_t lastKey = 0;

  while (true) {
    if (nResult >= nMaxResult) {
      break;
    }

    // set and open the file according to the STSma param
    if (tsdbSetAndOpenTSmaFile(&tReadH, queryWin)) {
      char bTree[100] = "\0";
      while (strncmp(bTree, "has more nodes", 100) == 0) {
        if (nResult >= nMaxResult) {
          break;
        }
        // tsdbGetDataFromBTree(bTree, queryWin, lastKey)
        // fill the pData
        ++nResult;
      }
    }
  }
#endif
  // read data from file and fill the result
  tsdbCloseDBF(&tReadH.dFile);
  return TSDB_CODE_SUCCESS;
}

int32_t tsdbCreateTSma(STsdb *pTsdb, char *pMsg) {
  SSmaCfg vCreateSmaReq = {0};
  if (tDeserializeSVCreateTSmaReq(pMsg, &vCreateSmaReq) == NULL) {
    terrno = TSDB_CODE_OUT_OF_MEMORY;
    tsdbWarn("vgId:%d TDMT_VND_CREATE_SMA received but deserialize failed since %s", REPO_ID(pTsdb), terrstr(terrno));
    return -1;
  }
  tsdbDebug("vgId:%d TDMT_VND_CREATE_SMA msg received for %s:%" PRIi64, REPO_ID(pTsdb), vCreateSmaReq.tSma.indexName,
         vCreateSmaReq.tSma.indexUid);

  // record current timezone of server side
  vCreateSmaReq.tSma.timezoneInt = tsTimezone;

  if (metaCreateTSma(pTsdb->pMeta, &vCreateSmaReq) < 0) {
    // TODO: handle error
    tdDestroyTSma(&vCreateSmaReq.tSma);
    return -1;
  }

  tsdbTSmaAdd(pTsdb, 1);

  tdDestroyTSma(&vCreateSmaReq.tSma);
  // TODO: return directly or go on follow steps?
}

int32_t tsdbDropTSma(STsdb *pTsdb, char *pMsg) {
  SVDropTSmaReq vDropSmaReq = {0};
  if (tDeserializeSVDropTSmaReq(pMsg, &vDropSmaReq) == NULL) {
    terrno = TSDB_CODE_OUT_OF_MEMORY;
    return -1;
  }

  // TODO: send msg to stream computing to drop tSma
  // if ((send msg to stream computing) < 0) {
  //   tdDestroyTSma(&vCreateSmaReq);
  //   return -1;
  // }
  //

  if (metaDropTSma(pTsdb->pMeta, vDropSmaReq.indexUid) < 0) {
    // TODO: handle error
    return -1;
  }

  if (tsdbDropTSmaData(pTsdb, vDropSmaReq.indexUid) < 0) {
    // TODO: handle error
    return -1;
  }

  tsdbTSmaSub(pTsdb, 1);  

  // TODO: return directly or go on follow steps?
}

#if 0
/**
 * @brief Get the start TS key of the last data block of one interval/sliding.
 *
 * @param pTsdb
 * @param param
 * @param result
 * @return int32_t
 *         1) Return 0 and fill the result if the check procedure is normal;
 *         2) Return -1 if error occurs during the check procedure.
 */
int32_t tsdbGetTSmaStatus(STsdb *pTsdb, void *smaIndex, void *result) {
  const char *procedure = "";
  if (strncmp(procedure, "get the start TS key of the last data block", 100) != 0) {
    return -1;
  }
  // fill the result
  return TSDB_CODE_SUCCESS;
}

/**
 * @brief Remove the tSma data files related to param between pWin.
 *
 * @param pTsdb
 * @param param
 * @param pWin
 * @return int32_t
 */
int32_t tsdbRemoveTSmaData(STsdb *pTsdb, void *smaIndex, STimeWindow *pWin) {
  // for ("tSmaFiles of param-interval-sliding between pWin") {
  //   // remove the tSmaFile
  // }
  return TSDB_CODE_SUCCESS;
}
#endif

// TODO: Who is responsible for resource allocate and release?
int32_t tsdbInsertTSmaData(STsdb *pTsdb, int64_t indexUid, const char *msg) {
  int32_t code = TSDB_CODE_SUCCESS;
  if ((code = tsdbInsertTSmaDataImpl(pTsdb, indexUid, msg)) < 0) {
    tsdbWarn("vgId:%d insert tSma data failed since %s", REPO_ID(pTsdb), tstrerror(terrno));
  }
  return code;
}

int32_t tsdbUpdateSmaWindow(STsdb *pTsdb, SSubmitReq *pMsg) {
  int32_t code = TSDB_CODE_SUCCESS;
  if ((code = tsdbUpdateExpiredWindowImpl(pTsdb, pMsg)) < 0) {
    tsdbWarn("vgId:%d update expired sma window failed since %s", REPO_ID(pTsdb), tstrerror(terrno));
  }
  return code;
}

int32_t tsdbInsertRSmaData(STsdb *pTsdb, char *msg) {
  int32_t code = TSDB_CODE_SUCCESS;
  if ((code = tsdbInsertRSmaDataImpl(pTsdb, msg)) < 0) {
    tsdbWarn("vgId:%d insert rSma data failed since %s", REPO_ID(pTsdb), tstrerror(terrno));
  }
  return code;
}

int32_t tsdbGetTSmaData(STsdb *pTsdb, char *pData, int64_t indexUid, TSKEY querySKey, int32_t nMaxResult) {
  int32_t code = TSDB_CODE_SUCCESS;
  if ((code = tsdbGetTSmaDataImpl(pTsdb, pData, indexUid, querySKey, nMaxResult)) < 0) {
    tsdbWarn("vgId:%d get tSma data failed since %s", REPO_ID(pTsdb), tstrerror(terrno));
  }
  return code;
}

int32_t tsdbDropTSmaData(STsdb *pTsdb, int64_t indexUid) {
  int32_t code = TSDB_CODE_SUCCESS;
  if ((code = tsdbDropTSmaDataImpl(pTsdb, indexUid)) < 0) {
    tsdbWarn("vgId:%d drop tSma data failed since %s", REPO_ID(pTsdb), tstrerror(terrno));
  }
  return code;
}<|MERGE_RESOLUTION|>--- conflicted
+++ resolved
@@ -451,13 +451,10 @@
              winSKey);
     return TSDB_CODE_FAILED;
   }
-<<<<<<< HEAD
-  tsdbDebug("vgId:%d smaIndex %" PRIi64 " tsKey %" PRIi64 " is put to hash", REPO_ID(pTsdb), indexUid, winSKey);
-  return TSDB_CODE_SUCCESS;
-=======
+
   tsdbDebug("vgId:%d smaIndex %" PRIi64 ", put skey %" PRIi64 " to expire window succeed", REPO_ID(pTsdb), indexUid,
             winSKey);
->>>>>>> 5fd76a87
+  return TSDB_CODE_SUCCESS;
 }
 
 /**
