--- conflicted
+++ resolved
@@ -570,11 +570,7 @@
   pSmaH->pTsdb = pTsdb;
 
   pSmaH->interval = tsdbGetIntervalByPrecision(pData->interval, pData->intervalUnit, REPO_CFG(pTsdb)->precision);
-<<<<<<< HEAD
-  return 0;
-=======
-  return TSDB_CODE_SUCCESS;
->>>>>>> 5c7b09f7
+  return TSDB_CODE_SUCCESS;
 }
 
 static void tsdbDestroyTSmaWriteH(STSmaWriteH *pSmaH) {
@@ -732,15 +728,10 @@
  */
 static int32_t tsdbInitTSmaReadH(STSmaReadH *pSmaH, STsdb *pTsdb, int64_t interval, int8_t intervalUnit) {
   pSmaH->pTsdb = pTsdb;
-<<<<<<< HEAD
-  pSmaH->interval = tsdbGetIntervalByPrecision(pData->interval, pData->intervalUnit, REPO_CFG(pTsdb)->precision);
-  // pSmaH->blockSize = param->numOfFuncIds * sizeof(int64_t);
-  return 0; // to avoid compile error
-=======
   pSmaH->interval = tsdbGetIntervalByPrecision(interval, intervalUnit, REPO_CFG(pTsdb)->precision);
   pSmaH->storageLevel = tsdbGetSmaStorageLevel(interval, intervalUnit);
   pSmaH->days = tsdbGetTSmaDays(pTsdb, pSmaH->interval, pSmaH->storageLevel);
->>>>>>> 5c7b09f7
+  return 0; // to avoid compile error
 }
 
 /**
@@ -750,17 +741,6 @@
  * @param skey
  * @return int32_t
  */
-<<<<<<< HEAD
-static int32_t tsdbInitTSmaFile(STSmaReadH *pReadH, STimeWindow *queryWin) {
-  int32_t storageLevel = 0;   //tsdbJudgeStorageLevel(param->interval, param->intervalUnit);
-  int32_t daysPerFile =
-      storageLevel == SMA_STORAGE_LEVEL_TSDB ? SMA_STORAGE_TSDB_DAYS : REPO_CFG(pReadH->pTsdb)->daysPerFile;
-  pReadH->storageLevel = storageLevel;
-  pReadH->days = daysPerFile;
-  pReadH->smaFsIter.iter = 0;
-
-  return 0;
-=======
 static int32_t tsdbInitTSmaFile(STSmaReadH *pSmaH, TSKEY skey) {
   int32_t fid = (int32_t)(TSDB_KEY_FID(skey, pSmaH->days, REPO_CFG(pSmaH->pTsdb)->precision));
   char    tSmaFile[TSDB_FILENAME_LEN] = {0};
@@ -768,7 +748,7 @@
   pSmaH->dFile.path = strdup(tSmaFile);
   pSmaH->smaFsIter.iter = 0;
   pSmaH->smaFsIter.fid = fid;
->>>>>>> 5c7b09f7
+  return 0;
 }
 
 /**
