/*
 * Copyright (c) 2019 TAOS Data, Inc. <jhtao@taosdata.com>
 *
 * This program is free software: you can use, redistribute, and/or modify
 * it under the terms of the GNU Affero General Public License, version 3
 * or later ("AGPL"), as published by the Free Software Foundation.
 *
 * This program is distributed in the hope that it will be useful, but WITHOUT
 * ANY WARRANTY; without even the implied warranty of MERCHANTABILITY or
 * FITNESS FOR A PARTICULAR PURPOSE.
 *
 * You should have received a copy of the GNU Affero General Public License
 * along with this program. If not, see <http://www.gnu.org/licenses/>.
 */

#include "tsdb.h"

enum { RETENTION_NO = 0, RETENTION_EXPIRED = 1, RETENTION_MIGRATE = 2 };

#define MIGRATE_MAX_SPEED (1048576 << 4)  // 16 MB, vnode level
#define MIGRATE_MIN_COST  (5)             // second

static bool    tsdbShouldDoMigrate(STsdb *pTsdb);
static int32_t tsdbShouldDoRetention(STsdb *pTsdb, int64_t now);
static int32_t tsdbProcessRetention(STsdb *pTsdb, int64_t now, int64_t maxSpeed, int32_t retention, int8_t type);

static bool tsdbShouldDoMigrate(STsdb *pTsdb) {
  if (tfsGetLevel(pTsdb->pVnode->pTfs) < 2) {
    return false;
  }

  STsdbKeepCfg *keepCfg = &pTsdb->keepCfg;
  if (keepCfg->keep0 == keepCfg->keep1 && keepCfg->keep1 == keepCfg->keep2) {
    return false;
  }
  return true;
}

static int32_t tsdbShouldDoRetention(STsdb *pTsdb, int64_t now) {
  int32_t retention = RETENTION_NO;
  if (taosArrayGetSize(pTsdb->fs.aDFileSet) == 0) {
    return retention;
  }

  SDFileSet *pSet = (SDFileSet *)taosArrayGet(pTsdb->fs.aDFileSet, 0);
  if (tsdbFidLevel(pSet->fid, &pTsdb->keepCfg, now) < 0) {
    retention |= RETENTION_EXPIRED;
  }

  if (!tsdbShouldDoMigrate(pTsdb)) {
    return retention;
  }

  for (int32_t iSet = 0; iSet < taosArrayGetSize(pTsdb->fs.aDFileSet); ++iSet) {
    pSet = (SDFileSet *)taosArrayGet(pTsdb->fs.aDFileSet, iSet);
    int32_t expLevel = tsdbFidLevel(pSet->fid, &pTsdb->keepCfg, now);

    if (expLevel == pSet->diskId.level) continue;

    if (expLevel > 0) {
      retention |= RETENTION_MIGRATE;
      break;
    }
  }

  return retention;
}

/**
 * @brief process retention
 *
 * @param pTsdb
 * @param now
 * @param maxSpeed
 * @param retention
 * @param type 0 RETENTION_EXPIRED, 1 RETENTION_MIGRATE
 * @return int32_t
 */
static int32_t tsdbProcessRetention(STsdb *pTsdb, int64_t now, int64_t maxSpeed, int32_t retention, int8_t type) {
  int32_t code = 0;
  int32_t lino = 0;
  int32_t nBatch = 0;
  int32_t nLoops = 0;
  int32_t maxFid = 0;
  int64_t fSize = 0;
  int64_t speed = maxSpeed > 0 ? maxSpeed : MIGRATE_MAX_SPEED;
  STsdbFS fs = {0};
  STsdbFS fsLatest = {0};

  if (!(retention & type)) {
    goto _exit;
  }

_retention_loop:
  // reset
  maxFid = INT32_MIN;
  fSize = 0;
  tsdbFSDestroy(&fs);
  tsdbFSDestroy(&fsLatest);

  if (atomic_load_8(&pTsdb->trimHdl.commitInWait) == 1) {
    atomic_store_32(&pTsdb->trimHdl.maxOccupyFid, INT32_MIN);
    taosMsleep(50);
  }
  taosThreadRwlockRdlock(&pTsdb->rwLock);
  code = tsdbFSCopy(pTsdb, &fs);
  taosThreadRwlockUnlock(&pTsdb->rwLock);

  TSDB_CHECK_CODE(code, lino, _exit);

  if (type == RETENTION_MIGRATE) {
    int32_t fsSize = taosArrayGetSize(fs.aDFileSet);
    for (int32_t iSet = 0; iSet < fsSize; ++iSet) {
      SDFileSet *pSet = (SDFileSet *)taosArrayGet(fs.aDFileSet, iSet);
      int32_t    expLevel = tsdbFidLevel(pSet->fid, &pTsdb->keepCfg, now);
      SDiskID    did;

      if (pSet->diskId.level == expLevel) continue;

      if (expLevel > 0) {
        ASSERT(pSet->fid > maxFid);
        maxFid = pSet->fid;
        fSize += (pSet->pDataF->size + pSet->pHeadF->size + pSet->pSmaF->size);
        if (fSize / speed > MIGRATE_MIN_COST) {
          tsdbDebug("vgId:%d migrate loop %d with maxFid:%d", TD_VID(pTsdb->pVnode), nBatch, maxFid);
          break;
        }
        for (int32_t iStt = 0; iStt < pSet->nSttF; ++iStt) {
          fSize += pSet->aSttF[iStt]->size;
        }
        if (fSize / speed > MIGRATE_MIN_COST) {
          tsdbDebug("vgId:%d migrate loop %d with maxFid:%d", TD_VID(pTsdb->pVnode), nBatch, maxFid);
          break;
        }
      }
    }
  } else if (type == RETENTION_EXPIRED) {
    for (int32_t iSet = 0; iSet < taosArrayGetSize(fs.aDFileSet); ++iSet) {
      SDFileSet *pSet = (SDFileSet *)taosArrayGet(fs.aDFileSet, iSet);
      int32_t    expLevel = tsdbFidLevel(pSet->fid, &pTsdb->keepCfg, now);
      SDiskID    did;

      if (expLevel < 0) {
        ASSERT(pSet->fid > maxFid);
        if (pSet->fid > maxFid) maxFid = pSet->fid;
        taosMemoryFree(pSet->pHeadF);
        taosMemoryFree(pSet->pDataF);
        taosMemoryFree(pSet->pSmaF);
        for (int32_t iStt = 0; iStt < pSet->nSttF; ++iStt) {
          taosMemoryFree(pSet->aSttF[iStt]);
        }
        taosArrayRemove(fs.aDFileSet, iSet);
        --iSet;
      } else {
        break;
      }
    }
  } else {
    ASSERT(0);
  }

<<<<<<< HEAD
  if (maxFid == INT32_MIN) goto _exit;

_commit_conflict_check:
  while (atomic_load_32(&pTsdb->trimHdl.minCommitFid) <= maxFid) {
    if (++nLoops > 1000) {
      nLoops = 0;
      sched_yield();
    }
  }
  if (atomic_val_compare_exchange_8(&pTsdb->trimHdl.state, 0, 1) == 0) {
    if (atomic_load_32(&pTsdb->trimHdl.minCommitFid) <= maxFid) {
      atomic_store_8(&pTsdb->trimHdl.state, 0);
      goto _commit_conflict_check;
    }
    atomic_store_32(&pTsdb->trimHdl.maxOccupyFid, maxFid);
    atomic_store_8(&pTsdb->trimHdl.state, 0);
  } else {
    goto _commit_conflict_check;
  }

  // migrate
  if (type == RETENTION_MIGRATE) {
    for (int32_t iSet = 0; iSet < taosArrayGetSize(fs.aDFileSet); ++iSet) {
      SDFileSet *pSet = (SDFileSet *)taosArrayGet(fs.aDFileSet, iSet);
      int32_t    expLevel = tsdbFidLevel(pSet->fid, &pTsdb->keepCfg, now);
      SDiskID    did;

      if (pSet->fid > maxFid) break;

      tsdbDebug("vgId:%d migrate loop %d with maxFid:%d, fid:%d, did:%d, level:%d, expLevel:%d", TD_VID(pTsdb->pVnode),
                nBatch, maxFid, pSet->fid, pSet->diskId.id, pSet->diskId.level, expLevel);

      if (expLevel < 0) {
        taosMemoryFree(pSet->pHeadF);
        taosMemoryFree(pSet->pDataF);
        taosMemoryFree(pSet->pSmaF);
        for (int32_t iStt = 0; iStt < pSet->nSttF; ++iStt) {
          taosMemoryFree(pSet->aSttF[iStt]);
        }
        taosArrayRemove(fs.aDFileSet, iSet);
        --iSet;
      } else {
        if (expLevel == pSet->diskId.level) continue;
=======
  // do change fs
  code = tsdbFSPrepareCommit(pTsdb, &fs);
  if (code) goto _err;
>>>>>>> c58daa70

        if (tfsAllocDisk(pTsdb->pVnode->pTfs, expLevel, &did) < 0) {
          code = terrno;
          TSDB_CHECK_CODE(code, lino, _exit);
        }

        if (did.level == pSet->diskId.level) continue;

        // copy file to new disk
        SDFileSet fSet = *pSet;
        fSet.diskId = did;

        code = tsdbDFileSetCopy(pTsdb, pSet, &fSet, maxSpeed);
        TSDB_CHECK_CODE(code, lino, _exit);

        code = tsdbFSUpsertFSet(&fs, &fSet);
        TSDB_CHECK_CODE(code, lino, _exit);
      }
    }
  }

_merge_fs:
  taosThreadRwlockWrlock(&pTsdb->rwLock);

<<<<<<< HEAD
  // 1) prepare fs, merge tsdbFSNew and pTsdb->fs if needed
  STsdbFS *pTsdbFS = &fs;
  ASSERT(fs.version <= pTsdb->fs.version);

  if (fs.version < pTsdb->fs.version) {
    if ((code = tsdbFSCopy(pTsdb, &fsLatest))) {
      taosThreadRwlockUnlock(&pTsdb->rwLock);
      TSDB_CHECK_CODE(code, lino, _exit);
    }

    if ((code = tsdbFSUpdDel(pTsdb, &fsLatest, &fs, maxFid))) {
      taosThreadRwlockUnlock(&pTsdb->rwLock);
      TSDB_CHECK_CODE(code, lino, _exit);
    }
    pTsdbFS = &fsLatest;
  }

  // 2) save CURRENT
  if ((code = tsdbFSCommit1(pTsdb, pTsdbFS))) {
=======
  code = tsdbFSCommit(pTsdb);
  if (code) {
>>>>>>> c58daa70
    taosThreadRwlockUnlock(&pTsdb->rwLock);
    TSDB_CHECK_CODE(code, lino, _exit);
  }

  // 3) apply the tsdbFS to pTsdb->fs
  if ((code = tsdbFSCommit2(pTsdb, pTsdbFS))) {
    taosThreadRwlockUnlock(&pTsdb->rwLock);
    TSDB_CHECK_CODE(code, lino, _exit);
  }
  taosThreadRwlockUnlock(&pTsdb->rwLock);

  if (type == RETENTION_MIGRATE) {
    ++nBatch;
    goto _retention_loop;
  }

_exit:
  tsdbFSDestroy(&fs);
  tsdbFSDestroy(&fsLatest);
  if (code) {
    tsdbError("vgId:%d, tsdb do retention %" PRIi8 " failed at line %d since %s", TD_VID(pTsdb->pVnode), type, lino,
              tstrerror(code));
    ASSERT(0);
  }
  return code;
}

/**
 * @brief Data migration between multi-tier storage, including remove expired data.
 *  1) firstly, remove expired DFileSet;
 *  2) partition the tsdbFS by the expLevel and the estimated cost(e.g. 5s) to copy, and migrate
 * DFileSet groups between multi-tier storage;
 *  3) update the tsdbFS and CURRENT in the same transaction;
 *  4) finish the migration
 * @param pTsdb
 * @param now
 * @param maxSpeed
 * @return int32_t
 */
int32_t tsdbDoRetention(STsdb *pTsdb, int64_t now, int64_t maxSpeed) {
  int32_t code = 0;
  int32_t lino = 0;
  int32_t retention = RETENTION_NO;

  retention = tsdbShouldDoRetention(pTsdb, now);
  if (retention == RETENTION_NO) {
    goto _exit;
  }

  // step 1: process expire
  code = tsdbProcessRetention(pTsdb, now, maxSpeed, retention, RETENTION_EXPIRED);
  TSDB_CHECK_CODE(code, lino, _exit);

  // step 2: process multi-tier migration
  code = tsdbProcessRetention(pTsdb, now, maxSpeed, retention, RETENTION_MIGRATE);
  TSDB_CHECK_CODE(code, lino, _exit);

_exit:
  pTsdb->trimHdl.maxOccupyFid = INT32_MIN;
  if (code) {
    tsdbError("vgId:%d, tsdb do retention %d failed at line %d since %s, time:%" PRIi64 ", max speed:%" PRIi64,
              TD_VID(pTsdb->pVnode), retention, lino, tstrerror(code), now, maxSpeed);
    ASSERT(0);
    // tsdbFSRollback(pTsdb->pFS);
  } else {
    tsdbInfo("vgId:%d, tsdb do retention %d succeed, time:%" PRIi64 ", max speed:%" PRIi64, TD_VID(pTsdb->pVnode),
             retention, now, maxSpeed);
  }
  return code;
}<|MERGE_RESOLUTION|>--- conflicted
+++ resolved
@@ -159,7 +159,6 @@
     ASSERT(0);
   }
 
-<<<<<<< HEAD
   if (maxFid == INT32_MIN) goto _exit;
 
 _commit_conflict_check:
@@ -203,11 +202,6 @@
         --iSet;
       } else {
         if (expLevel == pSet->diskId.level) continue;
-=======
-  // do change fs
-  code = tsdbFSPrepareCommit(pTsdb, &fs);
-  if (code) goto _err;
->>>>>>> c58daa70
 
         if (tfsAllocDisk(pTsdb->pVnode->pTfs, expLevel, &did) < 0) {
           code = terrno;
@@ -232,7 +226,6 @@
 _merge_fs:
   taosThreadRwlockWrlock(&pTsdb->rwLock);
 
-<<<<<<< HEAD
   // 1) prepare fs, merge tsdbFSNew and pTsdb->fs if needed
   STsdbFS *pTsdbFS = &fs;
   ASSERT(fs.version <= pTsdb->fs.version);
@@ -251,17 +244,13 @@
   }
 
   // 2) save CURRENT
-  if ((code = tsdbFSCommit1(pTsdb, pTsdbFS))) {
-=======
-  code = tsdbFSCommit(pTsdb);
-  if (code) {
->>>>>>> c58daa70
+  if ((code = tsdbFSPrepareCommit(pTsdb, pTsdbFS))) {
     taosThreadRwlockUnlock(&pTsdb->rwLock);
     TSDB_CHECK_CODE(code, lino, _exit);
   }
 
   // 3) apply the tsdbFS to pTsdb->fs
-  if ((code = tsdbFSCommit2(pTsdb, pTsdbFS))) {
+  if ((code = tsdbFSCommit(pTsdb))) {
     taosThreadRwlockUnlock(&pTsdb->rwLock);
     TSDB_CHECK_CODE(code, lino, _exit);
   }
