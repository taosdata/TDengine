/*
 * Copyright (c) 2019 TAOS Data, Inc. <jhtao@taosdata.com>
 *
 * This program is free software: you can use, redistribute, and/or modify
 * it under the terms of the GNU Affero General Public License, version 3
 * or later ("AGPL"), as published by the Free Software Foundation.
 *
 * This program is distributed in the hope that it will be useful, but WITHOUT
 * ANY WARRANTY; without even the implied warranty of MERCHANTABILITY or
 * FITNESS FOR A PARTICULAR PURPOSE.
 *
 * You should have received a copy of the GNU Affero General Public License
 * along with this program. If not, see <http://www.gnu.org/licenses/>.
 */

#ifndef TDENGINE_TSDBREADUTIL_H
#define TDENGINE_TSDBREADUTIL_H

#ifdef __cplusplus
extern "C" {
#endif

#include "tsdbDataFileRW.h"
#include "tsdbUtil2.h"
#include "storageapi.h"

#define ASCENDING_TRAVERSE(o) (o == TSDB_ORDER_ASC)

typedef enum {
  READER_STATUS_SUSPEND = 0x1,
  READER_STATUS_NORMAL = 0x2,
} EReaderStatus;

typedef enum {
  EXTERNAL_ROWS_PREV = 0x1,
  EXTERNAL_ROWS_MAIN = 0x2,
  EXTERNAL_ROWS_NEXT = 0x3,
} EContentData;

typedef struct STsdbReaderInfo {
  uint64_t      suid;
  STSchema*     pSchema;
  EExecMode     execMode;
  STimeWindow   window;
  SVersionRange verRange;
  int16_t       order;
} STsdbReaderInfo;

typedef struct SBlockInfoBuf {
  int32_t currentIndex;
  SArray* pData;
  int32_t numPerBucket;
  int32_t numOfTables;
} SBlockInfoBuf;

typedef struct {
  STbDataIter* iter;
  int32_t      index;
  bool         hasVal;
} SIterInfo;

typedef struct STableDataBlockIdx {
  int32_t globalIndex;
} STableDataBlockIdx;

typedef enum ESttKeyStatus {
  STT_FILE_READER_UNINIT = 0x0,
  STT_FILE_NO_DATA = 0x1,
  STT_FILE_HAS_DATA = 0x2,
} ESttKeyStatus;

typedef struct SSttKeyInfo {
  ESttKeyStatus status;           // this value should be updated when switch to the next fileset
  int64_t       nextProcKey;
} SSttKeyInfo;

// clean stt file blocks:
// 1. not overlap with stt blocks in other stt files of the same fileset
// 2. not overlap with delete skyline
// 3. not overlap with in-memory data (mem/imem)
// 4. not overlap with data file blocks
typedef struct STableBlockScanInfo {
  uint64_t    uid;
  TSKEY       lastProcKey;
  SSttKeyInfo sttKeyInfo;
  SArray*     pBlockList;        // block data index list, SArray<SBrinRecord>
  SArray*     pBlockIdxList;     // SArray<STableDataBlockIndx>
  SArray*     pMemDelData;       // SArray<SDelData>
  SArray*     pFileDelData;      // SArray<SDelData> from each file set
  SIterInfo   iter;              // mem buffer skip list iterator
  SIterInfo   iiter;             // imem buffer skip list iterator
  SArray*     delSkyline;        // delete info for this table
  int32_t     fileDelIndex;      // file block delete index
  int32_t     sttBlockDelIndex;  // delete index for last block
  bool        iterInit;          // whether to initialize the in-memory skip list iterator or not
  bool        cleanSttBlocks;    // stt block is clean in current fileset
  bool        sttBlockReturned;  // result block returned alreay
  int64_t     numOfRowsInStt;
  STimeWindow sttWindow;         // timestamp window for current stt files
  STimeWindow filesetWindow;     // timestamp window for current file set
} STableBlockScanInfo;

typedef struct SResultBlockInfo {
  SSDataBlock* pResBlock;
  bool         freeBlock;
  int64_t      capacity;
} SResultBlockInfo;

typedef struct SReadCostSummary {
  int64_t numOfBlocks;
  double  blockLoadTime;
  double  buildmemBlock;
  int64_t headFileLoad;
  double  headFileLoadTime;
  int64_t smaDataLoad;
  double  smaLoadTime;
  SSttBlockLoadCostInfo sttCost;
  int64_t composedBlocks;
  double  buildComposedBlockTime;
  double  createScanInfoList;
  double  createSkylineIterTime;
<<<<<<< HEAD
  double  initLastBlockReader;
=======
  double  initSttBlockReader;
>>>>>>> 4cac96d2
} SReadCostSummary;

typedef struct STableUidList {
  uint64_t* tableUidList;  // access table uid list in uid ascending order list
  int32_t   currentIndex;  // index in table uid list
} STableUidList;

typedef struct {
  int32_t numOfBlocks;
  int32_t numOfSttFiles;
} SBlockNumber;

typedef struct SBlockOrderWrapper {
  int64_t              uid;
  int64_t              offset;
  STableBlockScanInfo* pInfo;
} SBlockOrderWrapper;

typedef struct SBlockOrderSupporter {
  SBlockOrderWrapper** pDataBlockInfo;
  int32_t*             indexPerTable;
  int32_t*             numOfBlocksPerTable;
  int32_t              numOfTables;
} SBlockOrderSupporter;

typedef struct SBlockLoadSuppInfo {
  TColumnDataAggArray colAggArray;
  SColumnDataAgg      tsColAgg;
  int16_t*            colId;
  int16_t*            slotId;
  int32_t             numOfCols;
  char**              buildBuf;  // build string tmp buffer, todo remove it later after all string format being updated.
  bool                smaValid;  // the sma on all queried columns are activated
} SBlockLoadSuppInfo;

// each blocks in stt file not overlaps with in-memory/data-file/tomb-files, and not overlap with any other blocks in stt-file
typedef struct SSttBlockReader {
  STimeWindow        window;
  SVersionRange      verRange;
  int32_t            order;
  uint64_t           uid;
  SMergeTree         mergeTree;
  int64_t            currentKey;
} SSttBlockReader;

typedef struct SFilesetIter {
  int32_t           numOfFiles;    // number of total files
  int32_t           index;         // current accessed index in the list
  TFileSetArray*    pFilesetList;  // data file set list
  int32_t           order;
  SSttBlockReader*  pSttBlockReader;  // last file block reader
} SFilesetIter;

typedef struct SFileDataBlockInfo {
  // index position in STableBlockScanInfo in order to check whether neighbor block overlaps with it
  uint64_t    uid;
  int32_t     tbBlockIdx;
  SBrinRecord record;
} SFileDataBlockInfo;

typedef struct SDataBlockIter {
  int32_t    numOfBlocks;
  int32_t    index;
  SArray*    blockList;  // SArray<SFileDataBlockInfo>
  int32_t    order;
  SDataBlk   block;  // current SDataBlk data
  SSHashObj* pTableMap;
} SDataBlockIter;

typedef struct SFileBlockDumpInfo {
  int32_t totalRows;
  int32_t rowIndex;
  int64_t lastKey;
  bool    allDumped;
} SFileBlockDumpInfo;

typedef struct SReaderStatus {
  bool                  suspendInvoked;
  bool                  loadFromFile;       // check file stage
  bool                  composedDataBlock;  // the returned data block is a composed block or not
  SSHashObj*            pTableMap;          // SHash<STableBlockScanInfo>
  STableBlockScanInfo** pTableIter;         // table iterator used in building in-memory buffer data blocks.
  STableUidList         uidList;            // check tables in uid order, to avoid the repeatly load of blocks in STT.
  SFileBlockDumpInfo    fBlockDumpInfo;
  STFileSet*            pCurrentFileset;  // current opened file set
  SBlockData            fileBlockData;
  SFilesetIter          fileIter;
  SDataBlockIter        blockIter;
  SArray*               pLDataIterArray;
  SRowMerger            merger;
  SColumnInfoData*      pPrimaryTsCol;  // primary time stamp output col info data
  // the following for preceeds fileset memory processing 
  // TODO: refactor into seperate struct
  bool                  bProcMemPreFileset;
  int64_t               memTableMaxKey;
  int64_t               memTableMinKey;
  int64_t               prevFilesetStartKey;
  int64_t               prevFilesetEndKey;
  bool                  bProcMemFirstFileset;
  STableUidList         procMemUidList;
  STableBlockScanInfo** pProcMemTableIter;
} SReaderStatus;

struct STsdbReader {
  STsdb*             pTsdb;
  STsdbReaderInfo    info;
  TdThreadMutex      readerMutex;
  EReaderStatus      flag;
  int32_t            code;
  uint64_t           rowsNum;
  SResultBlockInfo   resBlockInfo;
  SReaderStatus      status;
  char*              idStr;  // query info handle, for debug purpose
  int32_t            type;   // query type: 1. retrieve all data blocks, 2. retrieve direct prev|next rows
  SBlockLoadSuppInfo suppInfo;
  STsdbReadSnap*     pReadSnap;
  tsem_t             resumeAfterSuspend;
  SReadCostSummary   cost;
  SHashObj**         pIgnoreTables;
  SSHashObj*         pSchemaMap;   // keep the retrieved schema info, to avoid the overhead by repeatly load schema
  SDataFileReader*   pFileReader;  // the file reader
  SBlockInfoBuf      blockInfoBuf;
  EContentData       step;
  STsdbReader*       innerReader[2];
  bool                 bFilesetDelimited;   // duration by duration output
  TsdReaderNotifyCbFn  notifyFn;
  void*              notifyParam;
};

typedef struct SBrinRecordIter {
  SArray*          pBrinBlockList;
  SBrinBlk*        pCurrentBlk;
  int32_t          blockIndex;
  int32_t          recordIndex;
  SDataFileReader* pReader;
  SBrinBlock       block;
  SBrinRecord      record;
} SBrinRecordIter;

int32_t uidComparFunc(const void* p1, const void* p2);

STableBlockScanInfo* getTableBlockScanInfo(SSHashObj* pTableMap, uint64_t uid, const char* id);

SSHashObj* createDataBlockScanInfo(STsdbReader* pTsdbReader, SBlockInfoBuf* pBuf, const STableKeyInfo* idList,
                                   STableUidList* pUidList, int32_t numOfTables);
void       clearBlockScanInfo(STableBlockScanInfo* p);
void       destroyAllBlockScanInfo(SSHashObj* pTableMap);
void       resetAllDataBlockScanInfo(SSHashObj* pTableMap, int64_t ts, int32_t step);
void       cleanupInfoForNextFileset(SSHashObj* pTableMap);
int32_t    ensureBlockScanInfoBuf(SBlockInfoBuf* pBuf, int32_t numOfTables);
void       clearBlockScanInfoBuf(SBlockInfoBuf* pBuf);
void*      getPosInBlockInfoBuf(SBlockInfoBuf* pBuf, int32_t index);

// brin records iterator
void         initBrinRecordIter(SBrinRecordIter* pIter, SDataFileReader* pReader, SArray* pList);
SBrinRecord* getNextBrinRecord(SBrinRecordIter* pIter);
void         clearBrinBlockIter(SBrinRecordIter* pIter);

// initialize block iterator API
int32_t initBlockIterator(STsdbReader* pReader, SDataBlockIter* pBlockIter, int32_t numOfBlocks, SArray* pTableList);
bool    blockIteratorNext(SDataBlockIter* pBlockIter, const char* idStr);

// load tomb data API (stt/mem only for one table each, tomb data from data files are load for all tables at one time)
void    loadMemTombData(SArray** ppMemDelData, STbData* pMemTbData, STbData* piMemTbData, int64_t ver);
int32_t loadDataFileTombDataForAll(STsdbReader* pReader);
int32_t loadSttTombDataForAll(STsdbReader* pReader, SSttFileReader* pSttFileReader, SSttBlockLoadInfo* pLoadInfo);
int32_t getNumOfRowsInSttBlock(SSttFileReader* pSttFileReader, SSttBlockLoadInfo* pBlockLoadInfo,
                               TStatisBlkArray* pStatisBlkArray, uint64_t suid, const uint64_t* pUidList,
                               int32_t numOfTables);

void    destroyLDataIter(SLDataIter* pIter);
int32_t adjustSttDataIters(SArray* pSttFileBlockIterArray, STFileSet* pFileSet);
int32_t tsdbGetRowsInSttFiles(STFileSet* pFileSet, SArray* pSttFileBlockIterArray, STsdb* pTsdb, SMergeTreeConf* pConf,
                              const char* pstr);
bool    isCleanSttBlock(SArray* pTimewindowList, STimeWindow* pQueryWindow, STableBlockScanInfo* pScanInfo, int32_t order);
bool    overlapWithDelSkyline(STableBlockScanInfo* pBlockScanInfo, const SBrinRecord* pRecord, int32_t order);

typedef struct {
  SArray* pTombData;
} STableLoadInfo;

struct SDataFileReader;

typedef struct SCacheRowsReader {
  STsdb*                  pTsdb;
  STsdbReaderInfo         info;
  TdThreadMutex           readerMutex;
  SVnode*                 pVnode;
  STSchema*               pSchema;
  STSchema*               pCurrSchema;
  uint64_t                uid;
  char**                  transferBuf;  // todo remove it soon
  int32_t                 numOfCols;
  SArray*                 pCidList;
  int32_t*                pSlotIds;
  int32_t                 type;
  int32_t                 tableIndex;  // currently returned result tables
  STableKeyInfo*          pTableList;  // table id list
  int32_t                 numOfTables;
  uint64_t*               uidList;
  SSHashObj*              pTableMap;
  SArray*                 pLDataIterArray;
  struct SDataFileReader* pFileReader;
  STFileSet*              pCurFileSet;
  const TBrinBlkArray*    pBlkArray;
  STsdbReadSnap*          pReadSnap;
  char*                   idstr;
  int64_t                 lastTs;
} SCacheRowsReader;

int32_t tsdbCacheGetBatch(STsdb* pTsdb, tb_uid_t uid, SArray* pLastArray, SCacheRowsReader* pr, int8_t ltype);

#ifdef __cplusplus
}
#endif

#endif  // TDENGINE_TSDBREADUTIL_H<|MERGE_RESOLUTION|>--- conflicted
+++ resolved
@@ -119,11 +119,7 @@
   double  buildComposedBlockTime;
   double  createScanInfoList;
   double  createSkylineIterTime;
-<<<<<<< HEAD
-  double  initLastBlockReader;
-=======
   double  initSttBlockReader;
->>>>>>> 4cac96d2
 } SReadCostSummary;
 
 typedef struct STableUidList {
@@ -215,7 +211,7 @@
   SArray*               pLDataIterArray;
   SRowMerger            merger;
   SColumnInfoData*      pPrimaryTsCol;  // primary time stamp output col info data
-  // the following for preceeds fileset memory processing 
+  // the following for preceeds fileset memory processing
   // TODO: refactor into seperate struct
   bool                  bProcMemPreFileset;
   int64_t               memTableMaxKey;
