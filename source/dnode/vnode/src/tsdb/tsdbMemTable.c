--- conflicted
+++ resolved
@@ -565,13 +565,9 @@
     }
   }
 
-<<<<<<< HEAD
-  tsdbCacheInsertLast(pMemTable->pTsdb->lruCache, pTbData->uid, pLastRow, pMemTable->pTsdb);
-=======
   if (TSDB_CACHE_LAST(pMemTable->pTsdb->pVnode->config)) {
     tsdbCacheInsertLast(pMemTable->pTsdb->lruCache, pTbData->uid, pLastRow, pMemTable->pTsdb);
   }
->>>>>>> bd76ae52
 
   pTbData->minVersion = TMIN(pTbData->minVersion, version);
   pTbData->maxVersion = TMAX(pTbData->maxVersion, version);
