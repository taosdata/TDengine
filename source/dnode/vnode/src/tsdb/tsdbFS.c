/*
 * Copyright (c) 2019 TAOS Data, Inc. <jhtao@taosdata.com>
 *
 * This program is free software: you can use, redistribute, and/or modify
 * it under the terms of the GNU Affero General Public License, version 3
 * or later ("AGPL"), as published by the Free Software Foundation.
 *
 * This program is distributed in the hope that it will be useful, but WITHOUT
 * ANY WARRANTY; without even the implied warranty of MERCHANTABILITY or
 * FITNESS FOR A PARTICULAR PURPOSE.
 *
 * You should have received a copy of the GNU Affero General Public License
 * along with this program. If not, see <http://www.gnu.org/licenses/>.
 */

#include "tsdb.h"

// =================================================================================================
static int32_t tsdbFSToBinary(uint8_t *p, STsdbFS *pFS) {
  int32_t  n = 0;
  int8_t   hasDel = pFS->pDelFile ? 1 : 0;
  uint32_t nSet = taosArrayGetSize(pFS->aDFileSet);

  // version
  n += tPutI8(p ? p + n : p, 0);

  // SDelFile
  n += tPutI8(p ? p + n : p, hasDel);
  if (hasDel) {
    n += tPutDelFile(p ? p + n : p, pFS->pDelFile);
  }

  // SArray<SDFileSet>
  n += tPutU32v(p ? p + n : p, nSet);
  for (uint32_t iSet = 0; iSet < nSet; iSet++) {
    n += tPutDFileSet(p ? p + n : p, (SDFileSet *)taosArrayGet(pFS->aDFileSet, iSet));
  }

  return n;
}

static int32_t tsdbBinaryToFS(uint8_t *pData, int64_t nData, STsdbFS *pFS) {
  int32_t code = 0;
  int32_t n = 0;

  // version
  n += tGetI8(pData + n, NULL);

  // SDelFile
  int8_t hasDel = 0;
  n += tGetI8(pData + n, &hasDel);
  if (hasDel) {
    pFS->pDelFile = (SDelFile *)taosMemoryCalloc(1, sizeof(SDelFile));
    if (pFS->pDelFile == NULL) {
      code = TSDB_CODE_OUT_OF_MEMORY;
      goto _exit;
    }

    n += tGetDelFile(pData + n, pFS->pDelFile);
    pFS->pDelFile->nRef = 1;
  } else {
    pFS->pDelFile = NULL;
  }

  // aDFileSet
  taosArrayClear(pFS->aDFileSet);
  uint32_t nSet = 0;
  n += tGetU32v(pData + n, &nSet);
  for (uint32_t iSet = 0; iSet < nSet; iSet++) {
    SDFileSet fSet = {0};

    int32_t nt = tGetDFileSet(pData + n, &fSet);
    if (nt < 0) {
      code = TSDB_CODE_OUT_OF_MEMORY;
      goto _exit;
    }

    n += nt;
    if (taosArrayPush(pFS->aDFileSet, &fSet) == NULL) {
      code = TSDB_CODE_OUT_OF_MEMORY;
      goto _exit;
    }
  }

  ASSERT(n + sizeof(TSCKSUM) == nData);

_exit:
  return code;
}

static int32_t tsdbSaveFSToFile(STsdbFS *pFS, const char *fname) {
  int32_t code = 0;
  int32_t lino = 0;

  // encode to binary
  int32_t  size = tsdbFSToBinary(NULL, pFS) + sizeof(TSCKSUM);
  uint8_t *pData = taosMemoryMalloc(size);
  if (pData == NULL) {
    code = TSDB_CODE_OUT_OF_MEMORY;
    TSDB_CHECK_CODE(code, lino, _exit);
  }
  tsdbFSToBinary(pData, pFS);
  taosCalcChecksumAppend(0, pData, size);

  // save to file
  TdFilePtr pFD = taosOpenFile(fname, TD_FILE_WRITE | TD_FILE_CREATE | TD_FILE_TRUNC);
  if (pFD == NULL) {
    code = TAOS_SYSTEM_ERROR(errno);
    TSDB_CHECK_CODE(code, lino, _exit);
  }

  int64_t n = taosWriteFile(pFD, pData, size);
  if (n < 0) {
    code = TAOS_SYSTEM_ERROR(errno);
    taosCloseFile(&pFD);
    TSDB_CHECK_CODE(code, lino, _exit);
  }

  if (taosFsyncFile(pFD) < 0) {
    code = TAOS_SYSTEM_ERROR(errno);
    taosCloseFile(&pFD);
    TSDB_CHECK_CODE(code, lino, _exit);
  }

  taosCloseFile(&pFD);

_exit:
  if (pData) taosMemoryFree(pData);
  if (code) {
    tsdbError("%s failed at line %d since %s, fname:%s", __func__, lino, tstrerror(code), fname);
  }
  return code;
}

int32_t tsdbFSCreate(STsdbFS *pFS) {
  int32_t code = 0;

  pFS->pDelFile = NULL;
  pFS->aDFileSet = taosArrayInit(0, sizeof(SDFileSet));
  if (pFS->aDFileSet == NULL) {
    code = TSDB_CODE_OUT_OF_MEMORY;
    goto _exit;
  }

_exit:
  return code;
}

void tsdbFSDestroy(STsdbFS *pFS) {
  if (pFS->pDelFile) {
<<<<<<< HEAD
    taosMemoryFreeClear(pFS->pDelFile);
=======
    taosMemoryFree(pFS->pDelFile);
    pFS->pDelFile = NULL;
>>>>>>> 1c488cf7
  }

  for (int32_t iSet = 0; iSet < taosArrayGetSize(pFS->aDFileSet); iSet++) {
    SDFileSet *pSet = (SDFileSet *)taosArrayGet(pFS->aDFileSet, iSet);
    taosMemoryFree(pSet->pHeadF);
    taosMemoryFree(pSet->pDataF);
    taosMemoryFree(pSet->pSmaF);
    for (int32_t iStt = 0; iStt < pSet->nSttF; iStt++) {
      taosMemoryFree(pSet->aSttF[iStt]);
    }
  }

<<<<<<< HEAD
  pFS->aDFileSet = taosArrayDestroy(pFS->aDFileSet);
=======
  taosArrayDestroy(pFS->aDFileSet);
  pFS->aDFileSet = NULL;
>>>>>>> 1c488cf7
}

static int32_t tsdbScanAndTryFixFS(STsdb *pTsdb) {
  int32_t code = 0;
  int32_t lino = 0;
  int64_t size = 0;
  char    fname[TSDB_FILENAME_LEN] = {0};

  // SDelFile
  if (pTsdb->fs.pDelFile) {
    tsdbDelFileName(pTsdb, pTsdb->fs.pDelFile, fname);
    if (taosStatFile(fname, &size, NULL)) {
      code = TAOS_SYSTEM_ERROR(errno);
      TSDB_CHECK_CODE(code, lino, _exit);
    }

    if (size != tsdbLogicToFileSize(pTsdb->fs.pDelFile->size, pTsdb->pVnode->config.tsdbPageSize)) {
      code = TSDB_CODE_FILE_CORRUPTED;
      TSDB_CHECK_CODE(code, lino, _exit);
    }
  }

  // SArray<SDFileSet>
  int32_t fid = 0;
  for (int32_t iSet = 0; iSet < taosArrayGetSize(pTsdb->fs.aDFileSet); iSet++) {
    SDFileSet *pSet = (SDFileSet *)taosArrayGet(pTsdb->fs.aDFileSet, iSet);
    fid = pSet->fid;

    // head =========
    tsdbHeadFileName(pTsdb, pSet->diskId, pSet->fid, pSet->pHeadF, fname);
    if (taosStatFile(fname, &size, NULL)) {
      code = TAOS_SYSTEM_ERROR(errno);
      TSDB_CHECK_CODE(code, lino, _exit);
    }
    if (size != tsdbLogicToFileSize(pSet->pHeadF->size, pTsdb->pVnode->config.tsdbPageSize)) {
      code = TSDB_CODE_FILE_CORRUPTED;
      TSDB_CHECK_CODE(code, lino, _exit);
    }

    // data =========
    tsdbDataFileName(pTsdb, pSet->diskId, pSet->fid, pSet->pDataF, fname);
    if (taosStatFile(fname, &size, NULL)) {
      code = TAOS_SYSTEM_ERROR(errno);
      TSDB_CHECK_CODE(code, lino, _exit);
    }
    if (size < tsdbLogicToFileSize(pSet->pDataF->size, pTsdb->pVnode->config.tsdbPageSize)) {
      code = TSDB_CODE_FILE_CORRUPTED;
      TSDB_CHECK_CODE(code, lino, _exit);
    }
    // else if (size > tsdbLogicToFileSize(pSet->pDataF->size, pTsdb->pVnode->config.tsdbPageSize)) {
    //   code = tsdbDFileRollback(pTsdb, pSet, TSDB_DATA_FILE);
    //   TSDB_CHECK_CODE(code, lino, _exit);
    // }

    // sma =============
    tsdbSmaFileName(pTsdb, pSet->diskId, pSet->fid, pSet->pSmaF, fname);
    if (taosStatFile(fname, &size, NULL)) {
      code = TAOS_SYSTEM_ERROR(errno);
      TSDB_CHECK_CODE(code, lino, _exit);
    }
    if (size < tsdbLogicToFileSize(pSet->pSmaF->size, pTsdb->pVnode->config.tsdbPageSize)) {
      code = TSDB_CODE_FILE_CORRUPTED;
      TSDB_CHECK_CODE(code, lino, _exit);
    }
    // else if (size > tsdbLogicToFileSize(pSet->pSmaF->size, pTsdb->pVnode->config.tsdbPageSize)) {
    //   code = tsdbDFileRollback(pTsdb, pSet, TSDB_SMA_FILE);
    //   TSDB_CHECK_CODE(code, lino, _exit);
    // }

    // stt ===========
    for (int32_t iStt = 0; iStt < pSet->nSttF; iStt++) {
      tsdbSttFileName(pTsdb, pSet->diskId, pSet->fid, pSet->aSttF[iStt], fname);
      if (taosStatFile(fname, &size, NULL)) {
        code = TAOS_SYSTEM_ERROR(errno);
        TSDB_CHECK_CODE(code, lino, _exit);
      }
      if (size != tsdbLogicToFileSize(pSet->aSttF[iStt]->size, pTsdb->pVnode->config.tsdbPageSize)) {
        code = TSDB_CODE_FILE_CORRUPTED;
        TSDB_CHECK_CODE(code, lino, _exit);
      }
    }
  }

  {
    // remove those invalid files (todo)
  }

_exit:
  if (code) {
    tsdbError("vgId:%d %s failed at line %d since %s, fid:%d", TD_VID(pTsdb->pVnode), __func__, lino, tstrerror(code),
              fid);
  }
  return code;
}

int32_t tDFileSetCmprFn(const void *p1, const void *p2) {
  if (((SDFileSet *)p1)->fid < ((SDFileSet *)p2)->fid) {
    return -1;
  } else if (((SDFileSet *)p1)->fid > ((SDFileSet *)p2)->fid) {
    return 1;
  }

  return 0;
}

static void tsdbGetCurrentFName(STsdb *pTsdb, char *current, char *current_t) {
  SVnode *pVnode = pTsdb->pVnode;
  if (pVnode->pTfs) {
    if (current) {
      snprintf(current, TSDB_FILENAME_LEN - 1, "%s%s%s%sCURRENT", tfsGetPrimaryPath(pTsdb->pVnode->pTfs), TD_DIRSEP,
               pTsdb->path, TD_DIRSEP);
    }
    if (current_t) {
      snprintf(current_t, TSDB_FILENAME_LEN - 1, "%s%s%s%sCURRENT.t", tfsGetPrimaryPath(pTsdb->pVnode->pTfs), TD_DIRSEP,
               pTsdb->path, TD_DIRSEP);
    }
  } else {
    if (current) {
      snprintf(current, TSDB_FILENAME_LEN - 1, "%s%sCURRENT", pTsdb->path, TD_DIRSEP);
    }
    if (current_t) {
      snprintf(current_t, TSDB_FILENAME_LEN - 1, "%s%sCURRENT.t", pTsdb->path, TD_DIRSEP);
    }
  }
}

static int32_t tsdbLoadFSFromFile(const char *fname, STsdbFS *pFS) {
  int32_t  code = 0;
  int32_t  lino = 0;
  uint8_t *pData = NULL;

  // load binary
  TdFilePtr pFD = taosOpenFile(fname, TD_FILE_READ);
  if (pFD == NULL) {
    code = TAOS_SYSTEM_ERROR(errno);
    TSDB_CHECK_CODE(code, lino, _exit);
  }

  int64_t size;
  if (taosFStatFile(pFD, &size, NULL) < 0) {
    code = TAOS_SYSTEM_ERROR(errno);
    taosCloseFile(&pFD);
    TSDB_CHECK_CODE(code, lino, _exit);
  }

  pData = taosMemoryMalloc(size);
  if (pData == NULL) {
    code = TSDB_CODE_OUT_OF_MEMORY;
    taosCloseFile(&pFD);
    TSDB_CHECK_CODE(code, lino, _exit);
  }

  if (taosReadFile(pFD, pData, size) < 0) {
    code = TAOS_SYSTEM_ERROR(errno);
    taosCloseFile(&pFD);
    TSDB_CHECK_CODE(code, lino, _exit);
  }

  if (!taosCheckChecksumWhole(pData, size)) {
    code = TSDB_CODE_FILE_CORRUPTED;
    taosCloseFile(&pFD);
    TSDB_CHECK_CODE(code, lino, _exit);
  }

  taosCloseFile(&pFD);

  // decode binary
  code = tsdbBinaryToFS(pData, size, pFS);
  TSDB_CHECK_CODE(code, lino, _exit);

_exit:
  if (pData) taosMemoryFree(pData);
  if (code) {
    tsdbError("%s failed at line %d since %s, fname:%s", __func__, lino, tstrerror(code), fname);
  }
  return code;
}

static int32_t tsdbRemoveFileSet(STsdb *pTsdb, SDFileSet *pSet) {
  int32_t code = 0;
  char    fname[TSDB_FILENAME_LEN] = {0};

  int32_t nRef = atomic_sub_fetch_32(&pSet->pHeadF->nRef, 1);
  if (nRef == 0) {
    tsdbHeadFileName(pTsdb, pSet->diskId, pSet->fid, pSet->pHeadF, fname);
    (void)taosRemoveFile(fname);
    taosMemoryFree(pSet->pHeadF);
  }

  nRef = atomic_sub_fetch_32(&pSet->pDataF->nRef, 1);
  if (nRef == 0) {
    tsdbDataFileName(pTsdb, pSet->diskId, pSet->fid, pSet->pDataF, fname);
    (void)taosRemoveFile(fname);
    taosMemoryFree(pSet->pDataF);
  }

  nRef = atomic_sub_fetch_32(&pSet->pSmaF->nRef, 1);
  if (nRef == 0) {
    tsdbSmaFileName(pTsdb, pSet->diskId, pSet->fid, pSet->pSmaF, fname);
    (void)taosRemoveFile(fname);
    taosMemoryFree(pSet->pSmaF);
  }

  for (int8_t iStt = 0; iStt < pSet->nSttF; iStt++) {
    nRef = atomic_sub_fetch_32(&pSet->aSttF[iStt]->nRef, 1);
    if (nRef == 0) {
      tsdbSttFileName(pTsdb, pSet->diskId, pSet->fid, pSet->aSttF[iStt], fname);
      (void)taosRemoveFile(fname);
      taosMemoryFree(pSet->aSttF[iStt]);
    }
  }

_exit:
  return code;
}

static int32_t tsdbNewFileSet(STsdb *pTsdb, SDFileSet *pSetTo, SDFileSet *pSetFrom) {
  int32_t code = 0;
  int32_t lino = 0;

  *pSetTo = (SDFileSet){.diskId = pSetFrom->diskId, .fid = pSetFrom->fid, .nSttF = 0};

  // head
  pSetTo->pHeadF = (SHeadFile *)taosMemoryMalloc(sizeof(SHeadFile));
  if (pSetTo->pHeadF == NULL) {
    code = TSDB_CODE_OUT_OF_MEMORY;
    TSDB_CHECK_CODE(code, lino, _exit);
  }
  *pSetTo->pHeadF = *pSetFrom->pHeadF;
  pSetTo->pHeadF->nRef = 1;

  // data
  pSetTo->pDataF = (SDataFile *)taosMemoryMalloc(sizeof(SDataFile));
  if (pSetTo->pDataF == NULL) {
    code = TSDB_CODE_OUT_OF_MEMORY;
    TSDB_CHECK_CODE(code, lino, _exit);
  }
  *pSetTo->pDataF = *pSetFrom->pDataF;
  pSetTo->pDataF->nRef = 1;

  // sma
  pSetTo->pSmaF = (SSmaFile *)taosMemoryMalloc(sizeof(SSmaFile));
  if (pSetTo->pSmaF == NULL) {
    code = TSDB_CODE_OUT_OF_MEMORY;
    TSDB_CHECK_CODE(code, lino, _exit);
  }
  *pSetTo->pSmaF = *pSetFrom->pSmaF;
  pSetTo->pSmaF->nRef = 1;

  // stt
  for (int32_t iStt = 0; iStt < pSetFrom->nSttF; iStt++) {
    pSetTo->aSttF[iStt] = (SSttFile *)taosMemoryMalloc(sizeof(SSttFile));
    if (pSetTo->aSttF[iStt] == NULL) {
      code = TSDB_CODE_OUT_OF_MEMORY;
      TSDB_CHECK_CODE(code, lino, _exit);
    }

    pSetTo->nSttF++;
    *pSetTo->aSttF[iStt] = *pSetFrom->aSttF[iStt];
    pSetTo->aSttF[iStt]->nRef = 1;
  }

_exit:
  if (code) {
    tsdbError("vgId:%d %s failed at line %d since %s", TD_VID(pTsdb->pVnode), __func__, lino, tstrerror(code));
  }
  return code;
}

static int32_t tsdbMergeFileSet(STsdb *pTsdb, SDFileSet *pSetOld, SDFileSet *pSetNew) {
  int32_t code = 0;
  int32_t lino = 0;
  int32_t nRef = 0;
  bool    sameDisk = ((pSetOld->diskId.level == pSetNew->diskId.level) && (pSetOld->diskId.id == pSetNew->diskId.id));
  char    fname[TSDB_FILENAME_LEN] = {0};

  // head
  SHeadFile *pHeadF = pSetOld->pHeadF;
  if ((!sameDisk) || (pHeadF->commitID != pSetNew->pHeadF->commitID)) {
    pSetOld->pHeadF = (SHeadFile *)taosMemoryMalloc(sizeof(SHeadFile));
    if (pSetOld->pHeadF == NULL) {
      code = TSDB_CODE_OUT_OF_MEMORY;
      TSDB_CHECK_CODE(code, lino, _exit);
    }
    *pSetOld->pHeadF = *pSetNew->pHeadF;
    pSetOld->pHeadF->nRef = 1;

    nRef = atomic_sub_fetch_32(&pHeadF->nRef, 1);
    if (nRef == 0) {
      tsdbHeadFileName(pTsdb, pSetOld->diskId, pSetOld->fid, pHeadF, fname);
      (void)taosRemoveFile(fname);
      taosMemoryFree(pHeadF);
    }
  } else {
    nRef = pHeadF->nRef;
    *pHeadF = *pSetNew->pHeadF;
    pHeadF->nRef = nRef;
  }

  // data
  SDataFile *pDataF = pSetOld->pDataF;
  if ((!sameDisk) || (pDataF->commitID != pSetNew->pDataF->commitID)) {
    pSetOld->pDataF = (SDataFile *)taosMemoryMalloc(sizeof(SDataFile));
    if (pSetOld->pDataF == NULL) {
      code = TSDB_CODE_OUT_OF_MEMORY;
      TSDB_CHECK_CODE(code, lino, _exit);
    }
    *pSetOld->pDataF = *pSetNew->pDataF;
    pSetOld->pDataF->nRef = 1;

    nRef = atomic_sub_fetch_32(&pDataF->nRef, 1);
    if (nRef == 0) {
      tsdbDataFileName(pTsdb, pSetOld->diskId, pSetOld->fid, pDataF, fname);
      (void)taosRemoveFile(fname);
      taosMemoryFree(pDataF);
    }
  } else {
    nRef = pDataF->nRef;
    *pDataF = *pSetNew->pDataF;
    pDataF->nRef = nRef;
  }

  // sma
  SSmaFile *pSmaF = pSetOld->pSmaF;
  if ((!sameDisk) || (pSmaF->commitID != pSetNew->pSmaF->commitID)) {
    pSetOld->pSmaF = (SSmaFile *)taosMemoryMalloc(sizeof(SSmaFile));
    if (pSetOld->pSmaF == NULL) {
      code = TSDB_CODE_OUT_OF_MEMORY;
      TSDB_CHECK_CODE(code, lino, _exit);
    }
    *pSetOld->pSmaF = *pSetNew->pSmaF;
    pSetOld->pSmaF->nRef = 1;

    nRef = atomic_sub_fetch_32(&pSmaF->nRef, 1);
    if (nRef == 0) {
      tsdbSmaFileName(pTsdb, pSetOld->diskId, pSetOld->fid, pSmaF, fname);
      (void)taosRemoveFile(fname);
      taosMemoryFree(pSmaF);
    }
  } else {
    nRef = pSmaF->nRef;
    *pSmaF = *pSetNew->pSmaF;
    pSmaF->nRef = nRef;
  }

  // stt
  if (sameDisk) {
    if (pSetNew->nSttF > pSetOld->nSttF) {
      ASSERT(pSetNew->nSttF == pSetOld->nSttF + 1);
      pSetOld->aSttF[pSetOld->nSttF] = (SSttFile *)taosMemoryMalloc(sizeof(SSttFile));
      if (pSetOld->aSttF[pSetOld->nSttF] == NULL) {
        code = TSDB_CODE_OUT_OF_MEMORY;
        TSDB_CHECK_CODE(code, lino, _exit);
      }
      *pSetOld->aSttF[pSetOld->nSttF] = *pSetNew->aSttF[pSetOld->nSttF];
      pSetOld->aSttF[pSetOld->nSttF]->nRef = 1;
      pSetOld->nSttF++;
    } else if (pSetNew->nSttF < pSetOld->nSttF) {
      ASSERT(pSetNew->nSttF == 1);
      for (int32_t iStt = 0; iStt < pSetOld->nSttF; iStt++) {
        SSttFile *pSttFile = pSetOld->aSttF[iStt];
        nRef = atomic_sub_fetch_32(&pSttFile->nRef, 1);
        if (nRef == 0) {
          tsdbSttFileName(pTsdb, pSetOld->diskId, pSetOld->fid, pSttFile, fname);
          (void)taosRemoveFile(fname);
          taosMemoryFree(pSttFile);
        }
        pSetOld->aSttF[iStt] = NULL;
      }

      pSetOld->nSttF = 1;
      pSetOld->aSttF[0] = (SSttFile *)taosMemoryMalloc(sizeof(SSttFile));
      if (pSetOld->aSttF[0] == NULL) {
        code = TSDB_CODE_OUT_OF_MEMORY;
        TSDB_CHECK_CODE(code, lino, _exit);
      }
      *pSetOld->aSttF[0] = *pSetNew->aSttF[0];
      pSetOld->aSttF[0]->nRef = 1;
    } else {
      for (int32_t iStt = 0; iStt < pSetOld->nSttF; iStt++) {
        if (pSetOld->aSttF[iStt]->commitID != pSetNew->aSttF[iStt]->commitID) {
          SSttFile *pSttFile = pSetOld->aSttF[iStt];
          nRef = atomic_sub_fetch_32(&pSttFile->nRef, 1);
          if (nRef == 0) {
            tsdbSttFileName(pTsdb, pSetOld->diskId, pSetOld->fid, pSttFile, fname);
            (void)taosRemoveFile(fname);
            taosMemoryFree(pSttFile);
          }

          pSetOld->aSttF[iStt] = (SSttFile *)taosMemoryMalloc(sizeof(SSttFile));
          if (pSetOld->aSttF[iStt] == NULL) {
            code = TSDB_CODE_OUT_OF_MEMORY;
            TSDB_CHECK_CODE(code, lino, _exit);
          }
          *pSetOld->aSttF[iStt] = *pSetNew->aSttF[iStt];
          pSetOld->aSttF[iStt]->nRef = 1;
        } else {
          ASSERT(pSetOld->aSttF[iStt]->size == pSetOld->aSttF[iStt]->size);
          ASSERT(pSetOld->aSttF[iStt]->offset == pSetOld->aSttF[iStt]->offset);
        }
      }
    }
  } else {
    for (int32_t iStt = 0; iStt < pSetOld->nSttF; iStt++) {
      SSttFile *pSttFile = pSetOld->aSttF[iStt];
      nRef = atomic_sub_fetch_32(&pSttFile->nRef, 1);
      if (nRef == 0) {
        tsdbSttFileName(pTsdb, pSetOld->diskId, pSetOld->fid, pSttFile, fname);
        (void)taosRemoveFile(fname);
        taosMemoryFree(pSttFile);
      }
    }

    pSetOld->nSttF = 0;
    for (int32_t iStt = 0; iStt < pSetNew->nSttF; iStt++) {
      pSetOld->aSttF[iStt] = (SSttFile *)taosMemoryMalloc(sizeof(SSttFile));
      if (pSetOld->aSttF[iStt] == NULL) {
        code = TSDB_CODE_OUT_OF_MEMORY;
        TSDB_CHECK_CODE(code, lino, _exit);
      }

      *pSetOld->aSttF[iStt] = *pSetNew->aSttF[iStt];
      pSetOld->aSttF[iStt]->nRef = 1;

      pSetOld->nSttF++;
    }
  }

  if (!sameDisk) {
    pSetOld->diskId = pSetNew->diskId;
  }

_exit:
  if (code) {
    tsdbError("vgId:%d %s failed at line %d since %s", TD_VID(pTsdb->pVnode), __func__, lino, tstrerror(code));
  }
  return code;
}

static int32_t tsdbFSApplyChange(STsdb *pTsdb, STsdbFS *pFS) {
  int32_t code = 0;
  int32_t lino = 0;

  int32_t nRef = 0;
  char    fname[TSDB_FILENAME_LEN] = {0};

  // SDelFile
  if (pFS->pDelFile) {
    SDelFile *pDelFile = pTsdb->fs.pDelFile;

    if (pDelFile == NULL || (pDelFile->commitID != pFS->pDelFile->commitID)) {
      pTsdb->fs.pDelFile = (SDelFile *)taosMemoryMalloc(sizeof(SDelFile));
      if (pTsdb->fs.pDelFile == NULL) {
        code = TSDB_CODE_OUT_OF_MEMORY;
        TSDB_CHECK_CODE(code, lino, _exit);
      }

      *pTsdb->fs.pDelFile = *pFS->pDelFile;
      pTsdb->fs.pDelFile->nRef = 1;

      if (pDelFile) {
        nRef = atomic_sub_fetch_32(&pDelFile->nRef, 1);
        if (nRef == 0) {
          tsdbDelFileName(pTsdb, pDelFile, fname);
          (void)taosRemoveFile(fname);
          taosMemoryFree(pDelFile);
        }
      }
    }
  } else {
    ASSERT(pTsdb->fs.pDelFile == NULL);
  }

  // aDFileSet
  int32_t iOld = 0;
  int32_t iNew = 0;
  while (true) {
    int32_t   nOld = taosArrayGetSize(pTsdb->fs.aDFileSet);
    int32_t   nNew = taosArrayGetSize(pFS->aDFileSet);
    SDFileSet fSet = {0};
    int8_t    sameDisk = 0;

    if (iOld >= nOld && iNew >= nNew) break;

    SDFileSet *pSetOld = (iOld < nOld) ? taosArrayGet(pTsdb->fs.aDFileSet, iOld) : NULL;
    SDFileSet *pSetNew = (iNew < nNew) ? taosArrayGet(pFS->aDFileSet, iNew) : NULL;

    if (pSetOld && pSetNew) {
      if (pSetOld->fid == pSetNew->fid) {
        code = tsdbMergeFileSet(pTsdb, pSetOld, pSetNew);
        TSDB_CHECK_CODE(code, lino, _exit);

        iOld++;
        iNew++;
      } else if (pSetOld->fid < pSetNew->fid) {
        code = tsdbRemoveFileSet(pTsdb, pSetOld);
        TSDB_CHECK_CODE(code, lino, _exit);
        taosArrayRemove(pTsdb->fs.aDFileSet, iOld);
      } else {
        code = tsdbNewFileSet(pTsdb, &fSet, pSetNew);
        TSDB_CHECK_CODE(code, lino, _exit)

        if (taosArrayInsert(pTsdb->fs.aDFileSet, iOld, &fSet) == NULL) {
          code = TSDB_CODE_OUT_OF_MEMORY;
          TSDB_CHECK_CODE(code, lino, _exit);
        }

        iOld++;
        iNew++;
      }
    } else if (pSetOld) {
      code = tsdbRemoveFileSet(pTsdb, pSetOld);
      TSDB_CHECK_CODE(code, lino, _exit);
      taosArrayRemove(pTsdb->fs.aDFileSet, iOld);
    } else {
      code = tsdbNewFileSet(pTsdb, &fSet, pSetNew);
      TSDB_CHECK_CODE(code, lino, _exit)

      if (taosArrayInsert(pTsdb->fs.aDFileSet, iOld, &fSet) == NULL) {
        code = TSDB_CODE_OUT_OF_MEMORY;
        TSDB_CHECK_CODE(code, lino, _exit);
      }

      iOld++;
      iNew++;
    }
  }

_exit:
  if (code) {
    tsdbError("vgId:%d %s failed at line %d since %s", TD_VID(pTsdb->pVnode), __func__, lino, tstrerror(code));
  }
  return code;
}

// EXPOSED APIS ====================================================================================
int32_t tsdbFSCommit(STsdb *pTsdb) {
  int32_t code = 0;
  int32_t lino = 0;
  STsdbFS fs = {0};

  char current[TSDB_FILENAME_LEN] = {0};
  char current_t[TSDB_FILENAME_LEN] = {0};
  tsdbGetCurrentFName(pTsdb, current, current_t);

  if (!taosCheckExistFile(current_t)) goto _exit;

  // rename the file
  if (taosRenameFile(current_t, current) < 0) {
    code = TAOS_SYSTEM_ERROR(errno);
    TSDB_CHECK_CODE(code, lino, _exit);
  }

  // Load the new FS
  code = tsdbFSCreate(&fs);
  TSDB_CHECK_CODE(code, lino, _exit);

  code = tsdbLoadFSFromFile(current, &fs);
  TSDB_CHECK_CODE(code, lino, _exit);

  // apply file change
  code = tsdbFSApplyChange(pTsdb, &fs);
  TSDB_CHECK_CODE(code, lino, _exit);

_exit:
  tsdbFSDestroy(&fs);
  if (code) {
    tsdbError("vgId:%d %s failed at line %d since %s", TD_VID(pTsdb->pVnode), __func__, lino, tstrerror(code));
  }
  return code;
}

int32_t tsdbFSRollback(STsdb *pTsdb) {
  int32_t code = 0;
  int32_t lino = 0;

  char current_t[TSDB_FILENAME_LEN] = {0};
  tsdbGetCurrentFName(pTsdb, NULL, current_t);
  (void)taosRemoveFile(current_t);

_exit:
  if (code) {
    tsdbError("vgId:%d %s failed at line %d since %s", TD_VID(pTsdb->pVnode), __func__, lino, tstrerror(errno));
  }
  return code;
}

int32_t tsdbFSOpen(STsdb *pTsdb, int8_t rollback) {
  int32_t code = 0;
  int32_t lino = 0;
  SVnode *pVnode = pTsdb->pVnode;

  // open handle
  code = tsdbFSCreate(&pTsdb->fs);
  TSDB_CHECK_CODE(code, lino, _exit);

  // open impl
  char current[TSDB_FILENAME_LEN] = {0};
  char current_t[TSDB_FILENAME_LEN] = {0};
  tsdbGetCurrentFName(pTsdb, current, current_t);

  if (taosCheckExistFile(current)) {
    code = tsdbLoadFSFromFile(current, &pTsdb->fs);
    TSDB_CHECK_CODE(code, lino, _exit);

    if (taosCheckExistFile(current_t)) {
      if (rollback) {
        code = tsdbFSRollback(pTsdb);
        TSDB_CHECK_CODE(code, lino, _exit);
      } else {
        code = tsdbFSCommit(pTsdb);
        TSDB_CHECK_CODE(code, lino, _exit);
      }
    }
  } else {
    // empty one
    code = tsdbSaveFSToFile(&pTsdb->fs, current);
    TSDB_CHECK_CODE(code, lino, _exit);

    ASSERT(!rollback);
  }

  // scan and fix FS
  code = tsdbScanAndTryFixFS(pTsdb);
  TSDB_CHECK_CODE(code, lino, _exit);

_exit:
  if (code) {
    tsdbError("vgId:%d %s failed at line %d since %s", TD_VID(pTsdb->pVnode), __func__, lino, tstrerror(code));
  }
  return code;
}

int32_t tsdbFSClose(STsdb *pTsdb) {
  int32_t code = 0;

  if (pTsdb->fs.pDelFile) {
    ASSERT(pTsdb->fs.pDelFile->nRef == 1);
    taosMemoryFree(pTsdb->fs.pDelFile);
  }

  for (int32_t iSet = 0; iSet < taosArrayGetSize(pTsdb->fs.aDFileSet); iSet++) {
    SDFileSet *pSet = (SDFileSet *)taosArrayGet(pTsdb->fs.aDFileSet, iSet);

    // head
    ASSERT(pSet->pHeadF->nRef == 1);
    taosMemoryFree(pSet->pHeadF);

    // data
    ASSERT(pSet->pDataF->nRef == 1);
    taosMemoryFree(pSet->pDataF);

    // sma
    ASSERT(pSet->pSmaF->nRef == 1);
    taosMemoryFree(pSet->pSmaF);

    // stt
    for (int32_t iStt = 0; iStt < pSet->nSttF; iStt++) {
      ASSERT(pSet->aSttF[iStt]->nRef == 1);
      taosMemoryFree(pSet->aSttF[iStt]);
    }
  }

  taosArrayDestroy(pTsdb->fs.aDFileSet);

  return code;
}

int32_t tsdbFSCopy(STsdb *pTsdb, STsdbFS *pFS) {
  int32_t code = 0;
  int32_t lino = 0;

  pFS->version = pTsdb->fs.version;
  pFS->pDelFile = NULL;
  if (pFS->aDFileSet) {
    taosArrayClear(pFS->aDFileSet);
  } else {
    pFS->aDFileSet = taosArrayInit(taosArrayGetSize(pTsdb->fs.aDFileSet), sizeof(SDFileSet));
    if (pFS->aDFileSet == NULL) {
      code = TSDB_CODE_OUT_OF_MEMORY;
      TSDB_CHECK_CODE(code, lino, _exit);
    }
  }

  if (pTsdb->fs.pDelFile) {
    pFS->pDelFile = (SDelFile *)taosMemoryMalloc(sizeof(SDelFile));
    if (pFS->pDelFile == NULL) {
      code = TSDB_CODE_OUT_OF_MEMORY;
      TSDB_CHECK_CODE(code, lino, _exit);
    }

    *pFS->pDelFile = *pTsdb->fs.pDelFile;
  }

  for (int32_t iSet = 0; iSet < taosArrayGetSize(pTsdb->fs.aDFileSet); iSet++) {
    SDFileSet *pSet = (SDFileSet *)taosArrayGet(pTsdb->fs.aDFileSet, iSet);
    SDFileSet  fSet = {.diskId = pSet->diskId, .fid = pSet->fid};

    // head
    fSet.pHeadF = (SHeadFile *)taosMemoryMalloc(sizeof(SHeadFile));
    if (fSet.pHeadF == NULL) {
      code = TSDB_CODE_OUT_OF_MEMORY;
      TSDB_CHECK_CODE(code, lino, _exit);
    }
    *fSet.pHeadF = *pSet->pHeadF;

    // data
    fSet.pDataF = (SDataFile *)taosMemoryMalloc(sizeof(SDataFile));
    if (fSet.pDataF == NULL) {
      code = TSDB_CODE_OUT_OF_MEMORY;
      TSDB_CHECK_CODE(code, lino, _exit);
    }
    *fSet.pDataF = *pSet->pDataF;

    // sma
    fSet.pSmaF = (SSmaFile *)taosMemoryMalloc(sizeof(SSmaFile));
    if (fSet.pSmaF == NULL) {
      code = TSDB_CODE_OUT_OF_MEMORY;
      TSDB_CHECK_CODE(code, lino, _exit);
    }
    *fSet.pSmaF = *pSet->pSmaF;

    // stt
    for (fSet.nSttF = 0; fSet.nSttF < pSet->nSttF; fSet.nSttF++) {
      fSet.aSttF[fSet.nSttF] = (SSttFile *)taosMemoryMalloc(sizeof(SSttFile));
      if (fSet.aSttF[fSet.nSttF] == NULL) {
        code = TSDB_CODE_OUT_OF_MEMORY;
        TSDB_CHECK_CODE(code, lino, _exit);
      }
      *fSet.aSttF[fSet.nSttF] = *pSet->aSttF[fSet.nSttF];
    }

    if (taosArrayPush(pFS->aDFileSet, &fSet) == NULL) {
      code = TSDB_CODE_OUT_OF_MEMORY;
      TSDB_CHECK_CODE(code, lino, _exit);
    }
  }

_exit:
  if (code) {
    tsdbError("vgId:%d %s failed at line %d since %s", TD_VID(pTsdb->pVnode), __func__, lino, tstrerror(code));
  }
  return code;
}

int32_t tsdbFSUpsertDelFile(STsdbFS *pFS, SDelFile *pDelFile) {
  int32_t code = 0;

  if (pFS->pDelFile == NULL) {
    pFS->pDelFile = (SDelFile *)taosMemoryMalloc(sizeof(SDelFile));
    if (pFS->pDelFile == NULL) {
      code = TSDB_CODE_OUT_OF_MEMORY;
      goto _exit;
    }
  }
  *pFS->pDelFile = *pDelFile;

_exit:
  return code;
}

int32_t tsdbFSUpsertFSet(STsdbFS *pFS, SDFileSet *pSet) {
  int32_t code = 0;
  int32_t idx = taosArraySearchIdx(pFS->aDFileSet, pSet, tDFileSetCmprFn, TD_GE);

  if (idx < 0) {
    idx = taosArrayGetSize(pFS->aDFileSet);
  } else {
    SDFileSet *pDFileSet = (SDFileSet *)taosArrayGet(pFS->aDFileSet, idx);
    int32_t    c = tDFileSetCmprFn(pSet, pDFileSet);
    if (c == 0) {
      *pDFileSet->pHeadF = *pSet->pHeadF;
      *pDFileSet->pDataF = *pSet->pDataF;
      *pDFileSet->pSmaF = *pSet->pSmaF;
      // stt
      if (pSet->nSttF > pDFileSet->nSttF) {
        ASSERT(pSet->nSttF == pDFileSet->nSttF + 1);

        pDFileSet->aSttF[pDFileSet->nSttF] = (SSttFile *)taosMemoryMalloc(sizeof(SSttFile));
        if (pDFileSet->aSttF[pDFileSet->nSttF] == NULL) {
          code = TSDB_CODE_OUT_OF_MEMORY;
          goto _exit;
        }
        *pDFileSet->aSttF[pDFileSet->nSttF] = *pSet->aSttF[pSet->nSttF - 1];
        pDFileSet->nSttF++;
      } else if (pSet->nSttF < pDFileSet->nSttF) {
        ASSERT(pSet->nSttF == 1);
        for (int32_t iStt = 1; iStt < pDFileSet->nSttF; iStt++) {
          taosMemoryFree(pDFileSet->aSttF[iStt]);
        }

        *pDFileSet->aSttF[0] = *pSet->aSttF[0];
        pDFileSet->nSttF = 1;
      } else {
        for (int32_t iStt = 0; iStt < pSet->nSttF; iStt++) {
          *pDFileSet->aSttF[iStt] = *pSet->aSttF[iStt];
        }
      }

      // update the diskId
      pDFileSet->diskId = pSet->diskId;

      goto _exit;
    }
  }

  ASSERT(pSet->nSttF == 1);
  SDFileSet fSet = {.diskId = pSet->diskId, .fid = pSet->fid, .nSttF = 1};

  // head
  fSet.pHeadF = (SHeadFile *)taosMemoryMalloc(sizeof(SHeadFile));
  if (fSet.pHeadF == NULL) {
    code = TSDB_CODE_OUT_OF_MEMORY;
    goto _exit;
  }
  *fSet.pHeadF = *pSet->pHeadF;

  // data
  fSet.pDataF = (SDataFile *)taosMemoryMalloc(sizeof(SDataFile));
  if (fSet.pDataF == NULL) {
    code = TSDB_CODE_OUT_OF_MEMORY;
    goto _exit;
  }
  *fSet.pDataF = *pSet->pDataF;

  // sma
  fSet.pSmaF = (SSmaFile *)taosMemoryMalloc(sizeof(SSmaFile));
  if (fSet.pSmaF == NULL) {
    code = TSDB_CODE_OUT_OF_MEMORY;
    goto _exit;
  }
  *fSet.pSmaF = *pSet->pSmaF;

  // stt
  fSet.aSttF[0] = (SSttFile *)taosMemoryMalloc(sizeof(SSttFile));
  if (fSet.aSttF[0] == NULL) {
    code = TSDB_CODE_OUT_OF_MEMORY;
    goto _exit;
  }
  *fSet.aSttF[0] = *pSet->aSttF[0];

  if (taosArrayInsert(pFS->aDFileSet, idx, &fSet) == NULL) {
    code = TSDB_CODE_OUT_OF_MEMORY;
    goto _exit;
  }

_exit:
  return code;
}

/**
 * @brief Update or delete DFileSet in pFS according to DFileSet (fid <= maxFid) in pFSUpd.
 *
 * @param pTsdb
 * @param pFS
 * @param pFSUpd
 * @param maxFid
 * @return int32_t
 */
int32_t tsdbFSUpdDel(STsdb *pTsdb, STsdbFS *pFS, STsdbFS *pFSUpd, int32_t maxFid) {
  int32_t code = 0;
  int32_t nRef = 0;
  char    fname[TSDB_FILENAME_LEN];

  ASSERT(taosArrayGetSize(pFS->aDFileSet) >= taosArrayGetSize(pFSUpd->aDFileSet));
  
  int32_t iBase = 0;
  int32_t iUpd = 0;
  while (true) {
    int32_t   nBase = taosArrayGetSize(pFS->aDFileSet);
    int32_t   nUpd = taosArrayGetSize(pFSUpd->aDFileSet);
    SDFileSet fSet;
    int8_t    sameDisk;

    if (iBase >= nBase && iUpd >= nUpd) break;

    SDFileSet *pSetBase = (iBase < nBase) ? taosArrayGet(pFS->aDFileSet, iBase) : NULL;
    SDFileSet *pSetUpd = (iUpd < nUpd) ? taosArrayGet(pFSUpd->aDFileSet, iUpd) : NULL;

    if (pSetUpd && (pSetUpd->fid > maxFid)) break;

    if (pSetBase && pSetUpd) {
      if (pSetBase->fid == pSetUpd->fid) {
        goto _merge_fs;
      } else if (pSetBase->fid < pSetUpd->fid) {
        goto _remove_base;
      } else {
        ++iUpd;
        ASSERT(0);
      }
      continue;
    } else {
      break;
    }

  _merge_fs:
    sameDisk = ((pSetBase->diskId.level == pSetUpd->diskId.level) && (pSetBase->diskId.id == pSetUpd->diskId.id));

    ASSERT(pSetBase->pHeadF->commitID == pSetUpd->pHeadF->commitID);
    ASSERT(pSetBase->pHeadF->size == pSetUpd->pHeadF->size);
    ASSERT(pSetBase->pHeadF->offset == pSetUpd->pHeadF->offset);

    if (!sameDisk) {
      // head
      *pSetBase->pHeadF = *pSetUpd->pHeadF;
      pSetBase->pHeadF->nRef = 1;

      // data
      ASSERT(pSetBase->pDataF->size == pSetUpd->pDataF->size);
      *pSetBase->pDataF = *pSetUpd->pDataF;
      pSetBase->pDataF->nRef = 1;

      // sma
      ASSERT(pSetBase->pSmaF->size == pSetUpd->pSmaF->size);
      *pSetBase->pSmaF = *pSetUpd->pSmaF;
      pSetBase->pSmaF->nRef = 1;

      // stt
      ASSERT(pSetBase->nSttF == pSetUpd->nSttF);
      for (int32_t iStt = 0; iStt < pSetBase->nSttF; ++iStt) {
        ASSERT(pSetBase->aSttF[iStt]->size == pSetUpd->aSttF[iStt]->size);
        ASSERT(pSetBase->aSttF[iStt]->offset == pSetUpd->aSttF[iStt]->offset);

        *pSetBase->aSttF[iStt] = *pSetUpd->aSttF[iStt];
        pSetBase->aSttF[iStt]->nRef = 1;
      }

      // set diskId
      pSetBase->diskId = pSetUpd->diskId;
    }

    ++iBase;
    ++iUpd;
    continue;

  _remove_base:
    taosMemoryFree(pSetBase->pHeadF);
    taosMemoryFree(pSetBase->pDataF);
    for (int32_t iStt = 0; iStt < pSetBase->nSttF; ++iStt) {
      taosMemoryFree(pSetBase->aSttF[iStt]);
    }
    taosMemoryFree(pSetBase->pSmaF);
    taosArrayRemove(pFS->aDFileSet, iBase);
    continue;
  }

  return code;

_err:
  tsdbError("vgId:%d, tsdb fs upd/del failed since %s", TD_VID(pTsdb->pVnode), tstrerror(code));
  return code;
}

int32_t tsdbFSPrepareCommit(STsdb *pTsdb, STsdbFS *pFSNew) {
  int32_t code = 0;
  int32_t lino = 0;
  char    tfname[TSDB_FILENAME_LEN];

  tsdbGetCurrentFName(pTsdb, NULL, tfname);

  // gnrt CURRENT.t
  code = tsdbSaveFSToFile(pFSNew, tfname);
  TSDB_CHECK_CODE(code, lino, _exit);

_exit:
  if (code) {
    tsdbError("vgId:%d %s failed at line %d since %s", TD_VID(pTsdb->pVnode), __func__, lino, tstrerror(code));
  }
  return code;
}

int32_t tsdbFSRef(STsdb *pTsdb, STsdbFS *pFS) {
  int32_t code = 0;
  int32_t nRef;

  pFS->aDFileSet = taosArrayInit(taosArrayGetSize(pTsdb->fs.aDFileSet), sizeof(SDFileSet));
  if (pFS->aDFileSet == NULL) {
    code = TSDB_CODE_OUT_OF_MEMORY;
    goto _exit;
  }

  pFS->pDelFile = pTsdb->fs.pDelFile;
  if (pFS->pDelFile) {
    nRef = atomic_fetch_add_32(&pFS->pDelFile->nRef, 1);
    ASSERT(nRef > 0);
  }

  SDFileSet fSet;
  for (int32_t iSet = 0; iSet < taosArrayGetSize(pTsdb->fs.aDFileSet); iSet++) {
    SDFileSet *pSet = (SDFileSet *)taosArrayGet(pTsdb->fs.aDFileSet, iSet);
    fSet = *pSet;

    nRef = atomic_fetch_add_32(&pSet->pHeadF->nRef, 1);
    ASSERT(nRef > 0);

    nRef = atomic_fetch_add_32(&pSet->pDataF->nRef, 1);
    ASSERT(nRef > 0);

    nRef = atomic_fetch_add_32(&pSet->pSmaF->nRef, 1);
    ASSERT(nRef > 0);

    for (int32_t iStt = 0; iStt < pSet->nSttF; iStt++) {
      nRef = atomic_fetch_add_32(&pSet->aSttF[iStt]->nRef, 1);
      ASSERT(nRef > 0);
    }

    if (taosArrayPush(pFS->aDFileSet, &fSet) == NULL) {
      code = TSDB_CODE_OUT_OF_MEMORY;
      goto _exit;
    }
  }

_exit:
  return code;
}

void tsdbFSUnref(STsdb *pTsdb, STsdbFS *pFS) {
  int32_t nRef;
  char    fname[TSDB_FILENAME_LEN];

  if (pFS->pDelFile) {
    nRef = atomic_sub_fetch_32(&pFS->pDelFile->nRef, 1);
    ASSERT(nRef >= 0);
    if (nRef == 0) {
      tsdbDelFileName(pTsdb, pFS->pDelFile, fname);
      (void)taosRemoveFile(fname);
      taosMemoryFree(pFS->pDelFile);
    }
  }

  for (int32_t iSet = 0; iSet < taosArrayGetSize(pFS->aDFileSet); iSet++) {
    SDFileSet *pSet = (SDFileSet *)taosArrayGet(pFS->aDFileSet, iSet);

    // head
    nRef = atomic_sub_fetch_32(&pSet->pHeadF->nRef, 1);
    ASSERT(nRef >= 0);
    if (nRef == 0) {
      tsdbHeadFileName(pTsdb, pSet->diskId, pSet->fid, pSet->pHeadF, fname);
      (void)taosRemoveFile(fname);
      taosMemoryFree(pSet->pHeadF);
    }

    // data
    nRef = atomic_sub_fetch_32(&pSet->pDataF->nRef, 1);
    ASSERT(nRef >= 0);
    if (nRef == 0) {
      tsdbDataFileName(pTsdb, pSet->diskId, pSet->fid, pSet->pDataF, fname);
      (void)taosRemoveFile(fname);
      taosMemoryFree(pSet->pDataF);
    }

    // sma
    nRef = atomic_sub_fetch_32(&pSet->pSmaF->nRef, 1);
    ASSERT(nRef >= 0);
    if (nRef == 0) {
      tsdbSmaFileName(pTsdb, pSet->diskId, pSet->fid, pSet->pSmaF, fname);
      (void)taosRemoveFile(fname);
      taosMemoryFree(pSet->pSmaF);
    }

    // stt
    for (int32_t iStt = 0; iStt < pSet->nSttF; iStt++) {
      nRef = atomic_sub_fetch_32(&pSet->aSttF[iStt]->nRef, 1);
      ASSERT(nRef >= 0);
      if (nRef == 0) {
        tsdbSttFileName(pTsdb, pSet->diskId, pSet->fid, pSet->aSttF[iStt], fname);
        (void)taosRemoveFile(fname);
        taosMemoryFree(pSet->aSttF[iStt]);
        /* code */
      }
    }
  }

  taosArrayDestroy(pFS->aDFileSet);
}<|MERGE_RESOLUTION|>--- conflicted
+++ resolved
@@ -148,12 +148,8 @@
 
 void tsdbFSDestroy(STsdbFS *pFS) {
   if (pFS->pDelFile) {
-<<<<<<< HEAD
-    taosMemoryFreeClear(pFS->pDelFile);
-=======
     taosMemoryFree(pFS->pDelFile);
     pFS->pDelFile = NULL;
->>>>>>> 1c488cf7
   }
 
   for (int32_t iSet = 0; iSet < taosArrayGetSize(pFS->aDFileSet); iSet++) {
@@ -166,12 +162,8 @@
     }
   }
 
-<<<<<<< HEAD
-  pFS->aDFileSet = taosArrayDestroy(pFS->aDFileSet);
-=======
   taosArrayDestroy(pFS->aDFileSet);
   pFS->aDFileSet = NULL;
->>>>>>> 1c488cf7
 }
 
 static int32_t tsdbScanAndTryFixFS(STsdb *pTsdb) {
