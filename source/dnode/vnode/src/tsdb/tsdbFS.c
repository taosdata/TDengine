--- conflicted
+++ resolved
@@ -703,20 +703,9 @@
   int32_t lino = 0;
   STsdbFS fs = {0};
 
-<<<<<<< HEAD
-  // open handle
-  pTsdb->fs.version = 0;
-  pTsdb->fs.pDelFile = NULL;
-  pTsdb->fs.aDFileSet = taosArrayInit(0, sizeof(SDFileSet));
-  if (pTsdb->fs.aDFileSet == NULL) {
-    code = TSDB_CODE_OUT_OF_MEMORY;
-    goto _err;
-  }
-=======
   char current[TSDB_FILENAME_LEN] = {0};
   char current_t[TSDB_FILENAME_LEN] = {0};
   tsdbGetCurrentFName(pTsdb, current, current_t);
->>>>>>> c58daa70
 
   if (!taosCheckExistFile(current_t)) goto _exit;
 
@@ -1023,7 +1012,6 @@
   return code;
 }
 
-<<<<<<< HEAD
 /**
  * @brief Update or delete DFileSet in pFS according to DFileSet (fid <= maxFid) in pFSUpd.
  *
@@ -1127,10 +1115,7 @@
   return code;
 }
 
-int32_t tsdbFSCommit1(STsdb *pTsdb, STsdbFS *pFSNew) {
-=======
 int32_t tsdbFSPrepareCommit(STsdb *pTsdb, STsdbFS *pFSNew) {
->>>>>>> c58daa70
   int32_t code = 0;
   int32_t lino = 0;
   char    tfname[TSDB_FILENAME_LEN];
@@ -1143,319 +1128,7 @@
 
 _exit:
   if (code) {
-<<<<<<< HEAD
-    code = TAOS_SYSTEM_ERROR(code);
-    goto _err;
-  }
-
-  return code;
-
-_err:
-  tsdbError("vgId:%d, tsdb fs commit phase 1 failed since %s", TD_VID(pTsdb->pVnode), tstrerror(code));
-  return code;
-}
-
-int32_t tsdbFSCommit2(STsdb *pTsdb, STsdbFS *pFSNew) {
-  int32_t code = 0;
-  int32_t nRef;
-  char    fname[TSDB_FILENAME_LEN];
-
-  ++pTsdb->fs.version;
-
-  // del
-  if (pFSNew->pDelFile) {
-    SDelFile *pDelFile = pTsdb->fs.pDelFile;
-
-    if (pDelFile == NULL || (pDelFile->commitID != pFSNew->pDelFile->commitID)) {
-      pTsdb->fs.pDelFile = (SDelFile *)taosMemoryMalloc(sizeof(SDelFile));
-      if (pTsdb->fs.pDelFile == NULL) {
-        code = TSDB_CODE_OUT_OF_MEMORY;
-        goto _err;
-      }
-
-      *pTsdb->fs.pDelFile = *pFSNew->pDelFile;
-      pTsdb->fs.pDelFile->nRef = 1;
-
-      if (pDelFile) {
-        nRef = atomic_sub_fetch_32(&pDelFile->nRef, 1);
-        if (nRef == 0) {
-          tsdbDelFileName(pTsdb, pDelFile, fname);
-          taosRemoveFile(fname);
-          taosMemoryFree(pDelFile);
-        }
-      }
-    }
-  } else {
-    ASSERT(pTsdb->fs.pDelFile == NULL);
-  }
-
-  // data
-  int32_t iOld = 0;
-  int32_t iNew = 0;
-  while (true) {
-    int32_t   nOld = taosArrayGetSize(pTsdb->fs.aDFileSet);
-    int32_t   nNew = taosArrayGetSize(pFSNew->aDFileSet);
-    SDFileSet fSet;
-    int8_t    sameDisk;
-
-    if (iOld >= nOld && iNew >= nNew) break;
-
-    SDFileSet *pSetOld = (iOld < nOld) ? taosArrayGet(pTsdb->fs.aDFileSet, iOld) : NULL;
-    SDFileSet *pSetNew = (iNew < nNew) ? taosArrayGet(pFSNew->aDFileSet, iNew) : NULL;
-
-    if (pSetOld && pSetNew) {
-      if (pSetOld->fid == pSetNew->fid) {
-        goto _merge_old_and_new;
-      } else if (pSetOld->fid < pSetNew->fid) {
-        goto _remove_old;
-      } else {
-        goto _add_new;
-      }
-    } else if (pSetOld) {
-      goto _remove_old;
-    } else {
-      goto _add_new;
-    }
-
-  _merge_old_and_new:
-    sameDisk = ((pSetOld->diskId.level == pSetNew->diskId.level) && (pSetOld->diskId.id == pSetNew->diskId.id));
-
-    // head
-    fSet.pHeadF = pSetOld->pHeadF;
-    if ((!sameDisk) || (pSetOld->pHeadF->commitID != pSetNew->pHeadF->commitID)) {
-      pSetOld->pHeadF = (SHeadFile *)taosMemoryMalloc(sizeof(SHeadFile));
-      if (pSetOld->pHeadF == NULL) {
-        code = TSDB_CODE_OUT_OF_MEMORY;
-        goto _err;
-      }
-      *pSetOld->pHeadF = *pSetNew->pHeadF;
-      pSetOld->pHeadF->nRef = 1;
-
-      nRef = atomic_sub_fetch_32(&fSet.pHeadF->nRef, 1);
-      if (nRef == 0) {
-        tsdbHeadFileName(pTsdb, pSetOld->diskId, pSetOld->fid, fSet.pHeadF, fname);
-        (void)taosRemoveFile(fname);
-        taosMemoryFree(fSet.pHeadF);
-      }
-    } else {
-      ASSERT(fSet.pHeadF->size == pSetNew->pHeadF->size);
-      ASSERT(fSet.pHeadF->offset == pSetNew->pHeadF->offset);
-    }
-
-    // data
-    fSet.pDataF = pSetOld->pDataF;
-    if ((!sameDisk) || (pSetOld->pDataF->commitID != pSetNew->pDataF->commitID)) {
-      pSetOld->pDataF = (SDataFile *)taosMemoryMalloc(sizeof(SDataFile));
-      if (pSetOld->pDataF == NULL) {
-        code = TSDB_CODE_OUT_OF_MEMORY;
-        goto _err;
-      }
-      *pSetOld->pDataF = *pSetNew->pDataF;
-      pSetOld->pDataF->nRef = 1;
-
-      nRef = atomic_sub_fetch_32(&fSet.pDataF->nRef, 1);
-      if (nRef == 0) {
-        tsdbDataFileName(pTsdb, pSetOld->diskId, pSetOld->fid, fSet.pDataF, fname);
-        taosRemoveFile(fname);
-        taosMemoryFree(fSet.pDataF);
-      }
-    } else {
-      ASSERT(pSetOld->pDataF->size <= pSetNew->pDataF->size);
-      pSetOld->pDataF->size = pSetNew->pDataF->size;
-    }
-
-    // sma
-    fSet.pSmaF = pSetOld->pSmaF;
-    if ((!sameDisk) || (pSetOld->pSmaF->commitID != pSetNew->pSmaF->commitID)) {
-      pSetOld->pSmaF = (SSmaFile *)taosMemoryMalloc(sizeof(SSmaFile));
-      if (pSetOld->pSmaF == NULL) {
-        code = TSDB_CODE_OUT_OF_MEMORY;
-        goto _err;
-      }
-      *pSetOld->pSmaF = *pSetNew->pSmaF;
-      pSetOld->pSmaF->nRef = 1;
-
-      nRef = atomic_sub_fetch_32(&fSet.pSmaF->nRef, 1);
-      if (nRef == 0) {
-        tsdbSmaFileName(pTsdb, pSetOld->diskId, pSetOld->fid, fSet.pSmaF, fname);
-        (void)taosRemoveFile(fname);
-        taosMemoryFree(fSet.pSmaF);
-      }
-    } else {
-      ASSERT(pSetOld->pSmaF->size <= pSetNew->pSmaF->size);
-      pSetOld->pSmaF->size = pSetNew->pSmaF->size;
-    }
-
-    // stt
-    if (sameDisk) {
-      if (pSetNew->nSttF > pSetOld->nSttF) {
-        ASSERT(pSetNew->nSttF == pSetOld->nSttF + 1);
-        pSetOld->aSttF[pSetOld->nSttF] = (SSttFile *)taosMemoryMalloc(sizeof(SSttFile));
-        if (pSetOld->aSttF[pSetOld->nSttF] == NULL) {
-          code = TSDB_CODE_OUT_OF_MEMORY;
-          goto _err;
-        }
-        *pSetOld->aSttF[pSetOld->nSttF] = *pSetNew->aSttF[pSetOld->nSttF];
-        pSetOld->aSttF[pSetOld->nSttF]->nRef = 1;
-        pSetOld->nSttF++;
-      } else if (pSetNew->nSttF < pSetOld->nSttF) {
-        ASSERT(pSetNew->nSttF == 1);
-        for (int32_t iStt = 0; iStt < pSetOld->nSttF; iStt++) {
-          SSttFile *pSttFile = pSetOld->aSttF[iStt];
-          nRef = atomic_sub_fetch_32(&pSttFile->nRef, 1);
-          if (nRef == 0) {
-            tsdbSttFileName(pTsdb, pSetOld->diskId, pSetOld->fid, pSttFile, fname);
-            taosRemoveFile(fname);
-            taosMemoryFree(pSttFile);
-          }
-          pSetOld->aSttF[iStt] = NULL;
-        }
-
-        pSetOld->nSttF = 1;
-        pSetOld->aSttF[0] = (SSttFile *)taosMemoryMalloc(sizeof(SSttFile));
-        if (pSetOld->aSttF[0] == NULL) {
-          code = TSDB_CODE_OUT_OF_MEMORY;
-          goto _err;
-        }
-        *pSetOld->aSttF[0] = *pSetNew->aSttF[0];
-        pSetOld->aSttF[0]->nRef = 1;
-      } else {
-        for (int32_t iStt = 0; iStt < pSetOld->nSttF; iStt++) {
-          if (pSetOld->aSttF[iStt]->commitID != pSetNew->aSttF[iStt]->commitID) {
-            SSttFile *pSttFile = pSetOld->aSttF[iStt];
-            nRef = atomic_sub_fetch_32(&pSttFile->nRef, 1);
-            if (nRef == 0) {
-              tsdbSttFileName(pTsdb, pSetOld->diskId, pSetOld->fid, pSttFile, fname);
-              taosRemoveFile(fname);
-              taosMemoryFree(pSttFile);
-            }
-
-            pSetOld->aSttF[iStt] = (SSttFile *)taosMemoryMalloc(sizeof(SSttFile));
-            if (pSetOld->aSttF[iStt] == NULL) {
-              code = TSDB_CODE_OUT_OF_MEMORY;
-              goto _err;
-            }
-            *pSetOld->aSttF[iStt] = *pSetNew->aSttF[iStt];
-            pSetOld->aSttF[iStt]->nRef = 1;
-          } else {
-            ASSERT(pSetOld->aSttF[iStt]->size == pSetNew->aSttF[iStt]->size);
-            ASSERT(pSetOld->aSttF[iStt]->offset == pSetNew->aSttF[iStt]->offset);
-          }
-        }
-      }
-    } else {
-      ASSERT(pSetOld->nSttF == pSetNew->nSttF);
-      for (int32_t iStt = 0; iStt < pSetOld->nSttF; iStt++) {
-        SSttFile *pSttFile = pSetOld->aSttF[iStt];
-        nRef = atomic_sub_fetch_32(&pSttFile->nRef, 1);
-        if (nRef == 0) {
-          tsdbSttFileName(pTsdb, pSetOld->diskId, pSetOld->fid, pSttFile, fname);
-          taosRemoveFile(fname);
-          taosMemoryFree(pSttFile);
-        }
-
-        pSetOld->aSttF[iStt] = (SSttFile *)taosMemoryMalloc(sizeof(SSttFile));
-        if (pSetOld->aSttF[iStt] == NULL) {
-          code = TSDB_CODE_OUT_OF_MEMORY;
-          goto _err;
-        }
-        *pSetOld->aSttF[iStt] = *pSetNew->aSttF[iStt];
-        pSetOld->aSttF[iStt]->nRef = 1;
-      }
-    }
-
-    if (!sameDisk) {
-      pSetOld->diskId = pSetNew->diskId;
-    }
-
-    iOld++;
-    iNew++;
-    continue;
-
-  _remove_old:
-    nRef = atomic_sub_fetch_32(&pSetOld->pHeadF->nRef, 1);
-    if (nRef == 0) {
-      tsdbHeadFileName(pTsdb, pSetOld->diskId, pSetOld->fid, pSetOld->pHeadF, fname);
-      (void)taosRemoveFile(fname);
-      taosMemoryFree(pSetOld->pHeadF);
-    }
-
-    nRef = atomic_sub_fetch_32(&pSetOld->pDataF->nRef, 1);
-    if (nRef == 0) {
-      tsdbDataFileName(pTsdb, pSetOld->diskId, pSetOld->fid, pSetOld->pDataF, fname);
-      taosRemoveFile(fname);
-      taosMemoryFree(pSetOld->pDataF);
-    }
-
-    nRef = atomic_sub_fetch_32(&pSetOld->pSmaF->nRef, 1);
-    if (nRef == 0) {
-      tsdbSmaFileName(pTsdb, pSetOld->diskId, pSetOld->fid, pSetOld->pSmaF, fname);
-      taosRemoveFile(fname);
-      taosMemoryFree(pSetOld->pSmaF);
-    }
-
-    for (int8_t iStt = 0; iStt < pSetOld->nSttF; iStt++) {
-      nRef = atomic_sub_fetch_32(&pSetOld->aSttF[iStt]->nRef, 1);
-      if (nRef == 0) {
-        tsdbSttFileName(pTsdb, pSetOld->diskId, pSetOld->fid, pSetOld->aSttF[iStt], fname);
-        taosRemoveFile(fname);
-        taosMemoryFree(pSetOld->aSttF[iStt]);
-      }
-    }
-
-    taosArrayRemove(pTsdb->fs.aDFileSet, iOld);
-    continue;
-
-  _add_new:
-    fSet = (SDFileSet){.diskId = pSetNew->diskId, .fid = pSetNew->fid, .nSttF = 1};
-
-    // head
-    fSet.pHeadF = (SHeadFile *)taosMemoryMalloc(sizeof(SHeadFile));
-    if (fSet.pHeadF == NULL) {
-      code = TSDB_CODE_OUT_OF_MEMORY;
-      goto _err;
-    }
-    *fSet.pHeadF = *pSetNew->pHeadF;
-    fSet.pHeadF->nRef = 1;
-
-    // data
-    fSet.pDataF = (SDataFile *)taosMemoryMalloc(sizeof(SDataFile));
-    if (fSet.pDataF == NULL) {
-      code = TSDB_CODE_OUT_OF_MEMORY;
-      goto _err;
-    }
-    *fSet.pDataF = *pSetNew->pDataF;
-    fSet.pDataF->nRef = 1;
-
-    // sma
-    fSet.pSmaF = (SSmaFile *)taosMemoryMalloc(sizeof(SSmaFile));
-    if (fSet.pSmaF == NULL) {
-      code = TSDB_CODE_OUT_OF_MEMORY;
-      goto _err;
-    }
-    *fSet.pSmaF = *pSetNew->pSmaF;
-    fSet.pSmaF->nRef = 1;
-
-    // stt
-    ASSERT(pSetNew->nSttF == 1);
-    fSet.aSttF[0] = (SSttFile *)taosMemoryMalloc(sizeof(SSttFile));
-    if (fSet.aSttF[0] == NULL) {
-      code = TSDB_CODE_OUT_OF_MEMORY;
-      goto _err;
-    }
-    *fSet.aSttF[0] = *pSetNew->aSttF[0];
-    fSet.aSttF[0]->nRef = 1;
-
-    if (taosArrayInsert(pTsdb->fs.aDFileSet, iOld, &fSet) == NULL) {
-      code = TSDB_CODE_OUT_OF_MEMORY;
-      goto _err;
-    }
-    iOld++;
-    iNew++;
-    continue;
-=======
     tsdbError("vgId:%d %s failed at line %d since %s", TD_VID(pTsdb->pVnode), __func__, lino, tstrerror(code));
->>>>>>> c58daa70
   }
   return code;
 }
