/*
 * Copyright (c) 2019 TAOS Data, Inc. <jhtao@taosdata.com>
 *
 * This program is free software: you can use, redistribute, and/or modify
 * it under the terms of the GNU Affero General Public License, version 3
 * or later ("AGPL"), as published by the Free Software Foundation.
 *
 * This program is distributed in the hope that it will be useful, but WITHOUT
 * ANY WARRANTY; without even the implied warranty of MERCHANTABILITY or
 * FITNESS FOR A PARTICULAR PURPOSE.
 *
 * You should have received a copy of the GNU Affero General Public License
 * along with this program. If not, see <http://www.gnu.org/licenses/>.
 */

#include "tsdbFile2.h"
#include "vnd.h"

// to_json
static int32_t head_to_json(const STFile *file, cJSON *json);
static int32_t data_to_json(const STFile *file, cJSON *json);
static int32_t sma_to_json(const STFile *file, cJSON *json);
static int32_t tomb_to_json(const STFile *file, cJSON *json);
static int32_t stt_to_json(const STFile *file, cJSON *json);

// from_json
static int32_t head_from_json(const cJSON *json, STFile *file);
static int32_t data_from_json(const cJSON *json, STFile *file);
static int32_t sma_from_json(const cJSON *json, STFile *file);
static int32_t tomb_from_json(const cJSON *json, STFile *file);
static int32_t stt_from_json(const cJSON *json, STFile *file);

static const struct {
  const char *suffix;
  int32_t (*to_json)(const STFile *file, cJSON *json);
  int32_t (*from_json)(const cJSON *json, STFile *file);
} g_tfile_info[] = {
    [TSDB_FTYPE_HEAD] = {"head", head_to_json, head_from_json},
    [TSDB_FTYPE_DATA] = {"data", data_to_json, data_from_json},
    [TSDB_FTYPE_SMA] = {"sma", sma_to_json, sma_from_json},
    [TSDB_FTYPE_TOMB] = {"tomb", tomb_to_json, tomb_from_json},
    [TSDB_FTYPE_STT] = {"stt", stt_to_json, stt_from_json},
};

void tsdbRemoveFile(const char *fname) {
  int32_t code = taosRemoveFile(fname);
  if (code) {
    tsdbError("failed to remove file:%s, code:%d, error:%s", fname, code, tstrerror(code));
  } else {
    tsdbInfo("file:%s is removed", fname);
  }
}

static int32_t tfile_to_json(const STFile *file, cJSON *json) {
  /* did.level */
  if (cJSON_AddNumberToObject(json, "did.level", file->did.level) == NULL) {
    return TSDB_CODE_OUT_OF_MEMORY;
  }

  /* did.id */
  if (cJSON_AddNumberToObject(json, "did.id", file->did.id) == NULL) {
    return TSDB_CODE_OUT_OF_MEMORY;
  }

  /* lcn - last chunk number */
  if (cJSON_AddNumberToObject(json, "lcn", file->lcn) == NULL) {
    return TSDB_CODE_OUT_OF_MEMORY;
  }

  /* fid */
  if (cJSON_AddNumberToObject(json, "fid", file->fid) == NULL) {
    return TSDB_CODE_OUT_OF_MEMORY;
  }

  /* mid - migration id */
  if (cJSON_AddNumberToObject(json, "mid", file->mid) == NULL) {
    return TSDB_CODE_OUT_OF_MEMORY;
  }

  /* cid */
  if (cJSON_AddNumberToObject(json, "cid", file->cid) == NULL) {
    return TSDB_CODE_OUT_OF_MEMORY;
  }

  /* size */
  if (cJSON_AddNumberToObject(json, "size", file->size) == NULL) {
    return TSDB_CODE_OUT_OF_MEMORY;
  }

  if (file->minVer <= file->maxVer) {
    /* minVer */
    if (cJSON_AddNumberToObject(json, "minVer", file->minVer) == NULL) {
      return TSDB_CODE_OUT_OF_MEMORY;
    }

    /* maxVer */
    if (cJSON_AddNumberToObject(json, "maxVer", file->maxVer) == NULL) {
      return TSDB_CODE_OUT_OF_MEMORY;
    }
  }
  return 0;
}

static int32_t tfile_from_json(const cJSON *json, STFile *file) {
  const cJSON *item;

  /* did.level */
  item = cJSON_GetObjectItem(json, "did.level");
  if (cJSON_IsNumber(item)) {
    file->did.level = item->valuedouble;
  } else {
    return TSDB_CODE_FILE_CORRUPTED;
  }

  /* did.id */
  item = cJSON_GetObjectItem(json, "did.id");
  if (cJSON_IsNumber(item)) {
    file->did.id = item->valuedouble;
  } else {
    return TSDB_CODE_FILE_CORRUPTED;
  }

  /* lcn */
  item = cJSON_GetObjectItem(json, "lcn");
  if (cJSON_IsNumber(item)) {
    file->lcn = item->valuedouble;
  } else {
    // return TSDB_CODE_FILE_CORRUPTED;
  }

  /* fid */
  item = cJSON_GetObjectItem(json, "fid");
  if (cJSON_IsNumber(item)) {
    file->fid = item->valuedouble;
  } else {
    return TSDB_CODE_FILE_CORRUPTED;
  }

  /* mid - migration id */
  item = cJSON_GetObjectItem(json, "mid");
  if (cJSON_IsNumber(item)) {
    file->mid = item->valuedouble;
  } else {
    file->mid = 0;
  }

  /* cid */
  item = cJSON_GetObjectItem(json, "cid");
  if (cJSON_IsNumber(item)) {
    file->cid = item->valuedouble;
  } else {
    return TSDB_CODE_FILE_CORRUPTED;
  }

  /* size */
  item = cJSON_GetObjectItem(json, "size");
  if (cJSON_IsNumber(item)) {
    file->size = item->valuedouble;
  } else {
    return TSDB_CODE_FILE_CORRUPTED;
  }

  /* minVer */
  file->minVer = VERSION_MAX;
  item = cJSON_GetObjectItem(json, "minVer");
  if (cJSON_IsNumber(item)) {
    file->minVer = item->valuedouble;
  }

  /* maxVer */
  file->maxVer = VERSION_MIN;
  item = cJSON_GetObjectItem(json, "maxVer");
  if (cJSON_IsNumber(item)) {
    file->maxVer = item->valuedouble;
  }
  return 0;
}

static int32_t head_to_json(const STFile *file, cJSON *json) { return tfile_to_json(file, json); }
static int32_t data_to_json(const STFile *file, cJSON *json) { return tfile_to_json(file, json); }
static int32_t sma_to_json(const STFile *file, cJSON *json) { return tfile_to_json(file, json); }
static int32_t tomb_to_json(const STFile *file, cJSON *json) { return tfile_to_json(file, json); }
static int32_t stt_to_json(const STFile *file, cJSON *json) {
  TAOS_CHECK_RETURN(tfile_to_json(file, json));

  /* lvl */
  if (cJSON_AddNumberToObject(json, "level", file->stt->level) == NULL) {
    return TSDB_CODE_OUT_OF_MEMORY;
  }

  return 0;
}

static int32_t head_from_json(const cJSON *json, STFile *file) { return tfile_from_json(json, file); }
static int32_t data_from_json(const cJSON *json, STFile *file) { return tfile_from_json(json, file); }
static int32_t sma_from_json(const cJSON *json, STFile *file) { return tfile_from_json(json, file); }
static int32_t tomb_from_json(const cJSON *json, STFile *file) { return tfile_from_json(json, file); }
static int32_t stt_from_json(const cJSON *json, STFile *file) {
  TAOS_CHECK_RETURN(tfile_from_json(json, file));

  const cJSON *item;

  /* lvl */
  item = cJSON_GetObjectItem(json, "level");
  if (cJSON_IsNumber(item)) {
    file->stt->level = item->valuedouble;
  } else {
    return TSDB_CODE_FILE_CORRUPTED;
  }

  return 0;
}

int32_t tsdbTFileToJson(const STFile *file, cJSON *json) {
  if (file->type == TSDB_FTYPE_STT) {
    return g_tfile_info[file->type].to_json(file, json);
  } else {
    cJSON *item = cJSON_AddObjectToObject(json, g_tfile_info[file->type].suffix);
    if (item == NULL) {
      return TSDB_CODE_OUT_OF_MEMORY;
    }
    return g_tfile_info[file->type].to_json(file, item);
  }
}

int32_t tsdbJsonToTFile(const cJSON *json, tsdb_ftype_t ftype, STFile *f) {
  f[0] = (STFile){.type = ftype};

  if (ftype == TSDB_FTYPE_STT) {
    TAOS_CHECK_RETURN(g_tfile_info[ftype].from_json(json, f));
  } else {
    const cJSON *item = cJSON_GetObjectItem(json, g_tfile_info[ftype].suffix);
    if (cJSON_IsObject(item)) {
      TAOS_CHECK_RETURN(g_tfile_info[ftype].from_json(item, f));
    } else {
      return TSDB_CODE_NOT_FOUND;
    }
  }

  return 0;
}

int32_t tsdbTFileObjInit(STsdb *pTsdb, const STFile *f, STFileObj **fobj) {
  fobj[0] = taosMemoryMalloc(sizeof(*fobj[0]));
  if (!fobj[0]) {
    return terrno;
  }

  (void)taosThreadMutexInit(&fobj[0]->mutex, NULL);
  fobj[0]->f[0] = f[0];
  fobj[0]->state = TSDB_FSTATE_LIVE;
  fobj[0]->ref = 1;
  tsdbTFileName(pTsdb, f, fobj[0]->fname);
  // fobj[0]->nlevel = tfsGetLevel(pTsdb->pVnode->pTfs);
  fobj[0]->nlevel = vnodeNodeId(pTsdb->pVnode);
  return 0;
}

int32_t tsdbTFileObjRef(STFileObj *fobj) {
  int32_t nRef;
  (void)taosThreadMutexLock(&fobj->mutex);

  if (fobj->ref <= 0 || fobj->state != TSDB_FSTATE_LIVE) {
    tsdbError("file %s, fobj:%p ref:%d", fobj->fname, fobj, fobj->ref);
    (void)taosThreadMutexUnlock(&fobj->mutex);
    return TSDB_CODE_FAILED;
  }

  nRef = ++fobj->ref;
  (void)taosThreadMutexUnlock(&fobj->mutex);
  tsdbTrace("ref file %s, fobj:%p ref:%d", fobj->fname, fobj, nRef);
  return 0;
}

int32_t tsdbTFileObjUnref(STFileObj *fobj) {
  (void)taosThreadMutexLock(&fobj->mutex);
  int32_t nRef = --fobj->ref;
  (void)taosThreadMutexUnlock(&fobj->mutex);

  if (nRef < 0) {
    tsdbError("file %s, fobj:%p ref:%d", fobj->fname, fobj, nRef);
    return TSDB_CODE_FAILED;
  }

  tsdbTrace("unref file %s, fobj:%p ref:%d", fobj->fname, fobj, nRef);
  if (nRef == 0) {
    if (fobj->state == TSDB_FSTATE_DEAD) {
      tsdbRemoveFile(fobj->fname);
    }
    taosMemoryFree(fobj);
  }

  return 0;
}

static void tsdbTFileObjRemoveLC(STFileObj *fobj) {
  if (fobj->f->type != TSDB_FTYPE_DATA || fobj->f->lcn < 1) {
    tsdbRemoveFile(fobj->fname);
    return;
  }

#ifdef USE_SHARED_STORAGE
  // remove local last chunk file
  char lc_path[TSDB_FILENAME_LEN];
  tstrncpy(lc_path, fobj->fname, TSDB_FQDN_LEN);

  char *dot = strrchr(lc_path, '.');
  if (!dot) {
    tsdbError("unexpected path: %s", lc_path);
    return;
  }
  snprintf(dot + 1, TSDB_FQDN_LEN - (dot + 1 - lc_path), "%d.data", fobj->f->lcn);

  tsdbRemoveFile(lc_path);
#endif
}

int32_t tsdbTFileObjRemove(STFileObj *fobj) {
  (void)taosThreadMutexLock(&fobj->mutex);
  if (fobj->state != TSDB_FSTATE_LIVE || fobj->ref <= 0) {
    tsdbError("file %s, fobj:%p ref:%d", fobj->fname, fobj, fobj->ref);
    (void)taosThreadMutexUnlock(&fobj->mutex);
    return TSDB_CODE_FAILED;
  }
  fobj->state = TSDB_FSTATE_DEAD;
  int32_t nRef = --fobj->ref;
  (void)taosThreadMutexUnlock(&fobj->mutex);
  tsdbTrace("remove unref file %s, fobj:%p ref:%d", fobj->fname, fobj, nRef);
  if (nRef == 0) {
    tsdbTFileObjRemoveLC(fobj);
    taosMemoryFree(fobj);
  }
  return 0;
}

int32_t tsdbTFileObjRemoveUpdateLC(STFileObj *fobj) {
  (void)taosThreadMutexLock(&fobj->mutex);

  if (fobj->state != TSDB_FSTATE_LIVE || fobj->ref <= 0) {
    (void)taosThreadMutexUnlock(&fobj->mutex);
    tsdbError("file %s, fobj:%p ref:%d", fobj->fname, fobj, fobj->ref);
    return TSDB_CODE_FAILED;
  }

  fobj->state = TSDB_FSTATE_DEAD;
  int32_t nRef = --fobj->ref;
  (void)taosThreadMutexUnlock(&fobj->mutex);
  tsdbTrace("remove unref file %s, fobj:%p ref:%d", fobj->fname, fobj, nRef);
  if (nRef == 0) {
    tsdbTFileObjRemoveLC(fobj);
    taosMemoryFree(fobj);
  }
  return 0;
}

void tsdbTFileName(STsdb *pTsdb, const STFile *f, char fname[]) {
  SVnode *pVnode = pTsdb->pVnode;
  STfs   *pTfs = TSDB_TFS(pTsdb->pVnode);

<<<<<<< HEAD
  if (f->mid == 0) {
    if (pTfs) {
      snprintf(fname,                              //
              TSDB_FILENAME_LEN,                  //
              "%s%s%s%sv%df%dver%" PRId64 ".%s",  //
              tfsGetDiskPath(pTfs, f->did),       //
              TD_DIRSEP,                          //
              pTsdb->path,                        //
              TD_DIRSEP,                          //
              TD_VID(pVnode),                     //
              f->fid,                             //
              f->cid,                             //
              g_tfile_info[f->type].suffix);
    } else {
      snprintf(fname,                          //
              TSDB_FILENAME_LEN,              //
              "%s%sv%df%dver%" PRId64 ".%s",  //
              pTsdb->path,                    //
              TD_DIRSEP,                      //
              TD_VID(pVnode),                 //
              f->fid,                         //
              f->cid,                         //
              g_tfile_info[f->type].suffix);
=======
  if (pTfs) {
    if (!pVnode->mounted) {
      snprintf(fname,                              //
               TSDB_FILENAME_LEN,                  //
               "%s%s%s%sv%df%dver%" PRId64 ".%s",  //
               tfsGetDiskPath(pTfs, f->did),       //
               TD_DIRSEP,                          //
               pTsdb->path,                        //
               TD_DIRSEP,                          //
               TD_VID(pVnode),                     //
               f->fid,                             //
               f->cid,                             //
               g_tfile_info[f->type].suffix);
    } else {
      snprintf(fname,                                              //
               TSDB_FILENAME_LEN,                                  //
               "%s%svnode%svnode%d%s%s%sv%df%dver%" PRId64 ".%s",  //
               tfsGetDiskPath(pTfs, f->did),                       //
               TD_DIRSEP,                                          //
               TD_DIRSEP,                                          //
               TSDB_VID(pVnode),                                   //
               TD_DIRSEP,                                          //
               pTsdb->name,                                        //
               TD_DIRSEP,                                          //
               TSDB_VID(pVnode),                                   //
               f->fid,                                             //
               f->cid,                                             //
               g_tfile_info[f->type].suffix);
>>>>>>> c9989353
    }
  } else {
    if (pTfs) {
      snprintf(fname,                          //
              TSDB_FILENAME_LEN,                  //
              "%s%s%s%sv%df%dver%" PRId64 ".m%d.%s",  //
              tfsGetDiskPath(pTfs, f->did),       //
              TD_DIRSEP,                          //
              pTsdb->path,                        //
              TD_DIRSEP,                          //
              TD_VID(pVnode),                     //
              f->fid,                             //
              f->cid,                             //
              f->mid,                             //
              g_tfile_info[f->type].suffix);
    } else {
      snprintf(fname,                          //
              TSDB_FILENAME_LEN,              //
              "%s%sv%df%dver%" PRId64 ".m%d.%s",  //
              pTsdb->path,                    //
              TD_DIRSEP,                      //
              TD_VID(pVnode),                 //
              f->fid,                         //
              f->cid,                         //
              f->mid,                         //
              g_tfile_info[f->type].suffix);
    }
  }
}

void tsdbTFileLastChunkName(STsdb *pTsdb, const STFile *f, char fname[]) {
  SVnode *pVnode = pTsdb->pVnode;
  STfs   *pTfs = TSDB_TFS(pTsdb->pVnode);

<<<<<<< HEAD
  if (f->mid == 0) {
    if (pTfs) {
      snprintf(fname,                                 //
              TSDB_FILENAME_LEN,                     //
              "%s%s%s%sv%df%dver%" PRId64 ".%d.%s",  //
              tfsGetDiskPath(pTfs, f->did),          //
              TD_DIRSEP,                             //
              pTsdb->path,                           //
              TD_DIRSEP,                             //
              TD_VID(pVnode),                        //
              f->fid,                                //
              f->cid,                                //
              f->lcn,                                //
              g_tfile_info[f->type].suffix);
    } else {
      snprintf(fname,                             //
              TSDB_FILENAME_LEN,                 //
              "%s%sv%df%dver%" PRId64 ".%d.%s",  //
              pTsdb->path,                       //
              TD_DIRSEP,                         //
              TD_VID(pVnode),                    //
              f->fid,                            //
              f->cid,                            //
              f->lcn,                            //
              g_tfile_info[f->type].suffix);
=======
  if (pTfs) {
    if (!pVnode->mounted) {
      snprintf(fname,                                 //
               TSDB_FILENAME_LEN,                     //
               "%s%s%s%sv%df%dver%" PRId64 ".%d.%s",  //
               tfsGetDiskPath(pTfs, f->did),          //
               TD_DIRSEP,                             //
               pTsdb->path,                           //
               TD_DIRSEP,                             //
               TD_VID(pVnode),                        //
               f->fid,                                //
               f->cid,                                //
               f->lcn,                                //
               g_tfile_info[f->type].suffix);
    } else {
      snprintf(fname,                                                 //
               TSDB_FILENAME_LEN,                                     //
               "%s%svnode%svnode%d%s%s%sv%df%dver%" PRId64 ".%d.%s",  //
               tfsGetDiskPath(pTfs, f->did),                          //
               TD_DIRSEP,                                             //
               TD_DIRSEP,                                             //
               TSDB_VID(pVnode),                                      //
               TD_DIRSEP,                                             //
               pTsdb->name,                                           //
               TD_DIRSEP,                                             //
               TSDB_VID(pVnode),                                      //
               f->fid,                                                //
               f->cid,                                                //
               f->lcn,                                                //
               g_tfile_info[f->type].suffix);
>>>>>>> c9989353
    }
  } else {
    if (pTfs) {
      snprintf(fname,                                 //
              TSDB_FILENAME_LEN,                     //
              "%s%s%s%sv%df%dver%" PRId64 ".m%d.%d.%s",  //
              tfsGetDiskPath(pTfs, f->did),          //
              TD_DIRSEP,                             //
              pTsdb->path,                           //
              TD_DIRSEP,                             //
              TD_VID(pVnode),                        //
              f->fid,                                //
              f->cid,                                //
              f->mid,                                //
              f->lcn,                                //
              g_tfile_info[f->type].suffix);
    } else {
      snprintf(fname,                             //
              TSDB_FILENAME_LEN,                 //
              "%s%sv%df%dver%" PRId64 ".m%d.%d.%s",  //
              pTsdb->path,                       //
              TD_DIRSEP,                         //
              TD_VID(pVnode),                    //
              f->fid,                            //
              f->cid,                            //
              f->mid,                            //
              f->lcn,                            //
              g_tfile_info[f->type].suffix);
    }
  }
}

bool tsdbIsSameTFile(const STFile *f1, const STFile *f2) {
  if (f1->type != f2->type) return false;
  if (f1->did.level != f2->did.level) return false;
  if (f1->did.id != f2->did.id) return false;
  if (f1->fid != f2->fid) return false;
  if (f1->cid != f2->cid) return false;
  if (f1->lcn != f2->lcn) return false;
  if (f1->mid != f2->mid) return false;
  return true;
}

bool tsdbIsTFileChanged(const STFile *f1, const STFile *f2) {
  if (f1->size != f2->size) return true;
  // if (f1->type == TSDB_FTYPE_STT && f1->stt->nseg != f2->stt->nseg) return true;
  return false;
}

int32_t tsdbTFileObjCmpr(const STFileObj **fobj1, const STFileObj **fobj2) {
  if (fobj1[0]->f->cid < fobj2[0]->f->cid) {
    return -1;
  } else if (fobj1[0]->f->cid > fobj2[0]->f->cid) {
    return 1;
  } else {
    return 0;
  }
}

const char *tsdbFTypeLabel(tsdb_ftype_t ftype) { return g_tfile_info[ftype].suffix; }<|MERGE_RESOLUTION|>--- conflicted
+++ resolved
@@ -357,45 +357,10 @@
   SVnode *pVnode = pTsdb->pVnode;
   STfs   *pTfs = TSDB_TFS(pTsdb->pVnode);
 
-<<<<<<< HEAD
-  if (f->mid == 0) {
-    if (pTfs) {
-      snprintf(fname,                              //
-              TSDB_FILENAME_LEN,                  //
-              "%s%s%s%sv%df%dver%" PRId64 ".%s",  //
-              tfsGetDiskPath(pTfs, f->did),       //
-              TD_DIRSEP,                          //
-              pTsdb->path,                        //
-              TD_DIRSEP,                          //
-              TD_VID(pVnode),                     //
-              f->fid,                             //
-              f->cid,                             //
-              g_tfile_info[f->type].suffix);
-    } else {
-      snprintf(fname,                          //
-              TSDB_FILENAME_LEN,              //
-              "%s%sv%df%dver%" PRId64 ".%s",  //
-              pTsdb->path,                    //
-              TD_DIRSEP,                      //
-              TD_VID(pVnode),                 //
-              f->fid,                         //
-              f->cid,                         //
-              g_tfile_info[f->type].suffix);
-=======
   if (pTfs) {
-    if (!pVnode->mounted) {
-      snprintf(fname,                              //
-               TSDB_FILENAME_LEN,                  //
-               "%s%s%s%sv%df%dver%" PRId64 ".%s",  //
-               tfsGetDiskPath(pTfs, f->did),       //
-               TD_DIRSEP,                          //
-               pTsdb->path,                        //
-               TD_DIRSEP,                          //
-               TD_VID(pVnode),                     //
-               f->fid,                             //
-               f->cid,                             //
-               g_tfile_info[f->type].suffix);
-    } else {
+    if (pVnode->mounted) {
+      // NOTE: the case 'if (f->mid != 0)' is not handled at present, this may be
+      //       needed in the future.
       snprintf(fname,                                              //
                TSDB_FILENAME_LEN,                                  //
                "%s%svnode%svnode%d%s%s%sv%df%dver%" PRId64 ".%s",  //
@@ -410,21 +375,44 @@
                f->fid,                                             //
                f->cid,                                             //
                g_tfile_info[f->type].suffix);
->>>>>>> c9989353
-    }
-  } else {
-    if (pTfs) {
+    } else {
+      if (f->mid == 0) {
+        snprintf(fname,                              //
+                TSDB_FILENAME_LEN,                  //
+                "%s%s%s%sv%df%dver%" PRId64 ".%s",  //
+                tfsGetDiskPath(pTfs, f->did),       //
+                TD_DIRSEP,                          //
+                pTsdb->path,                        //
+                TD_DIRSEP,                          //
+                TD_VID(pVnode),                     //
+                f->fid,                             //
+                f->cid,                             //
+                g_tfile_info[f->type].suffix);
+      } else {
+        snprintf(fname,                          //
+                TSDB_FILENAME_LEN,                  //
+                "%s%s%s%sv%df%dver%" PRId64 ".m%d.%s",  //
+                tfsGetDiskPath(pTfs, f->did),       //
+                TD_DIRSEP,                          //
+                pTsdb->path,                        //
+                TD_DIRSEP,                          //
+                TD_VID(pVnode),                     //
+                f->fid,                             //
+                f->cid,                             //
+                f->mid,                             //
+                g_tfile_info[f->type].suffix);
+      }
+    }
+  } else {
+     if (f->mid == 0) {
       snprintf(fname,                          //
-              TSDB_FILENAME_LEN,                  //
-              "%s%s%s%sv%df%dver%" PRId64 ".m%d.%s",  //
-              tfsGetDiskPath(pTfs, f->did),       //
-              TD_DIRSEP,                          //
-              pTsdb->path,                        //
-              TD_DIRSEP,                          //
-              TD_VID(pVnode),                     //
-              f->fid,                             //
-              f->cid,                             //
-              f->mid,                             //
+              TSDB_FILENAME_LEN,              //
+              "%s%sv%df%dver%" PRId64 ".%s",  //
+              pTsdb->path,                    //
+              TD_DIRSEP,                      //
+              TD_VID(pVnode),                 //
+              f->fid,                         //
+              f->cid,                         //
               g_tfile_info[f->type].suffix);
     } else {
       snprintf(fname,                          //
@@ -445,7 +433,9 @@
   SVnode *pVnode = pTsdb->pVnode;
   STfs   *pTfs = TSDB_TFS(pTsdb->pVnode);
 
-<<<<<<< HEAD
+  // NOTE: the case 'if (pVnode->mounted)' is not handled at present, this may be needed
+  //       in the future.
+
   if (f->mid == 0) {
     if (pTfs) {
       snprintf(fname,                                 //
@@ -471,38 +461,6 @@
               f->cid,                            //
               f->lcn,                            //
               g_tfile_info[f->type].suffix);
-=======
-  if (pTfs) {
-    if (!pVnode->mounted) {
-      snprintf(fname,                                 //
-               TSDB_FILENAME_LEN,                     //
-               "%s%s%s%sv%df%dver%" PRId64 ".%d.%s",  //
-               tfsGetDiskPath(pTfs, f->did),          //
-               TD_DIRSEP,                             //
-               pTsdb->path,                           //
-               TD_DIRSEP,                             //
-               TD_VID(pVnode),                        //
-               f->fid,                                //
-               f->cid,                                //
-               f->lcn,                                //
-               g_tfile_info[f->type].suffix);
-    } else {
-      snprintf(fname,                                                 //
-               TSDB_FILENAME_LEN,                                     //
-               "%s%svnode%svnode%d%s%s%sv%df%dver%" PRId64 ".%d.%s",  //
-               tfsGetDiskPath(pTfs, f->did),                          //
-               TD_DIRSEP,                                             //
-               TD_DIRSEP,                                             //
-               TSDB_VID(pVnode),                                      //
-               TD_DIRSEP,                                             //
-               pTsdb->name,                                           //
-               TD_DIRSEP,                                             //
-               TSDB_VID(pVnode),                                      //
-               f->fid,                                                //
-               f->cid,                                                //
-               f->lcn,                                                //
-               g_tfile_info[f->type].suffix);
->>>>>>> c9989353
     }
   } else {
     if (pTfs) {
