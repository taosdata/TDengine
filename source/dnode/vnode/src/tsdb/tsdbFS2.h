--- conflicted
+++ resolved
@@ -55,15 +55,6 @@
 int32_t tsdbFSEditBegin(STFileSystem *fs, const TFileOpArray *opArray, EFEditT etype);
 int32_t tsdbFSEditCommit(STFileSystem *fs);
 int32_t tsdbFSEditAbort(STFileSystem *fs);
-<<<<<<< HEAD
-// background task
-int32_t tsdbFSScheduleBgTask(STFileSystem *fs, int32_t fid, EFSBgTaskT type, int32_t (*run)(void *),
-                             void (*destroy)(void *), void *arg, int64_t *taskid);
-bool    tsdbFSStopBgTask(STFileSystem *fs, int32_t fid, int64_t taskId);
-int32_t tsdbFSDisableBgTask(STFileSystem *fs);
-int32_t tsdbFSEnableBgTask(STFileSystem *fs);
-=======
->>>>>>> 0ffc707f
 // other
 int32_t tsdbFSGetFSet(STFileSystem *fs, int32_t fid, STFileSet **fset);
 int32_t tsdbFSCheckCommit(STsdb *tsdb, int32_t fid);
