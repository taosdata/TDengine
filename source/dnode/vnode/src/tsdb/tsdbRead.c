/*
 * Copyright (c) 2019 TAOS Data, Inc. <jhtao@taosdata.com>
 *
 * This program is free software: you can use, redistribute, and/or modify
 * it under the terms of the GNU Affero General Public License, version 3
 * or later ("AGPL"), as published by the Free Software Foundation.
 *
 * This program is distributed in the hope that it will be useful, but WITHOUT
 * ANY WARRANTY; without even the implied warranty of MERCHANTABILITY or
 * FITNESS FOR A PARTICULAR PURPOSE.
 *
 * You should have received a copy of the GNU Affero General Public License
 * along with this program. If not, see <http://www.gnu.org/licenses/>.
 */

#include "osDef.h"
#include "tsdb.h"

#define ASCENDING_TRAVERSE(o) (o == TSDB_ORDER_ASC)

typedef enum {
  EXTERNAL_ROWS_PREV = 0x1,
  EXTERNAL_ROWS_MAIN = 0x2,
  EXTERNAL_ROWS_NEXT = 0x3,
} EContentData;

typedef struct {
  STbDataIter* iter;
  int32_t      index;
  bool         hasVal;
} SIterInfo;

typedef struct {
  int32_t numOfBlocks;
  int32_t numOfLastFiles;
} SBlockNumber;

typedef struct SBlockIndex {
  int32_t     ordinalIndex;
  int64_t     inFileOffset;
  STimeWindow window;
} SBlockIndex;

typedef struct STableBlockScanInfo {
  uint64_t  uid;
  TSKEY     lastKey;
  SMapData  mapData;            // block info (compressed)
  SArray*   pBlockList;         // block data index list, SArray<SBlockIndex>
  SIterInfo iter;               // mem buffer skip list iterator
  SIterInfo iiter;              // imem buffer skip list iterator
  SArray*   delSkyline;         // delete info for this table
  int32_t   fileDelIndex;       // file block delete index
  int32_t   lastBlockDelIndex;  // delete index for last block
  bool      iterInit;           // whether to initialize the in-memory skip list iterator or not
} STableBlockScanInfo;

typedef struct SBlockOrderWrapper {
  int64_t uid;
  int64_t offset;
} SBlockOrderWrapper;

typedef struct SBlockOrderSupporter {
  SBlockOrderWrapper** pDataBlockInfo;
  int32_t*             indexPerTable;
  int32_t*             numOfBlocksPerTable;
  int32_t              numOfTables;
} SBlockOrderSupporter;

typedef struct SIOCostSummary {
  int64_t numOfBlocks;
  double  blockLoadTime;
  double  buildmemBlock;
  int64_t headFileLoad;
  double  headFileLoadTime;
  int64_t smaDataLoad;
  double  smaLoadTime;
  int64_t lastBlockLoad;
  double  lastBlockLoadTime;
  int64_t composedBlocks;
  double  buildComposedBlockTime;
  double  createScanInfoList;
} SIOCostSummary;

typedef struct SBlockLoadSuppInfo {
  SArray*          pColAgg;
  SColumnDataAgg   tsColAgg;
  SColumnDataAgg** plist;
  int16_t*         colIds;  // column ids for loading file block data
  int32_t          numOfCols;
  char**           buildBuf;  // build string tmp buffer, todo remove it later after all string format being updated.
} SBlockLoadSuppInfo;

typedef struct SLastBlockReader {
  STimeWindow        window;
  SVersionRange      verRange;
  int32_t            order;
  uint64_t           uid;
  SMergeTree         mergeTree;
  SSttBlockLoadInfo* pInfo;
} SLastBlockReader;

typedef struct SFilesetIter {
  int32_t           numOfFiles;  // number of total files
  int32_t           index;       // current accessed index in the list
  SArray*           pFileList;   // data file list
  int32_t           order;
  SLastBlockReader* pLastBlockReader;  // last file block reader
} SFilesetIter;

typedef struct SFileDataBlockInfo {
  // index position in STableBlockScanInfo in order to check whether neighbor block overlaps with it
  uint64_t uid;
  int32_t  tbBlockIdx;
} SFileDataBlockInfo;

typedef struct SDataBlockIter {
  int32_t   numOfBlocks;
  int32_t   index;
  SArray*   blockList;  // SArray<SFileDataBlockInfo>
  int32_t   order;
  SDataBlk  block;  // current SDataBlk data
  SHashObj* pTableMap;
} SDataBlockIter;

typedef struct SFileBlockDumpInfo {
  int32_t totalRows;
  int32_t rowIndex;
  int64_t lastKey;
  bool    allDumped;
} SFileBlockDumpInfo;

typedef struct SUidOrderCheckInfo {
  uint64_t* tableUidList;  // access table uid list in uid ascending order list
  int32_t   currentIndex;  // index in table uid list
} SUidOrderCheckInfo;

typedef struct SReaderStatus {
  bool                  loadFromFile;       // check file stage
  bool                  composedDataBlock;  // the returned data block is a composed block or not
  SHashObj*             pTableMap;          // SHash<STableBlockScanInfo>
  STableBlockScanInfo** pTableIter;         // table iterator used in building in-memory buffer data blocks.
  SUidOrderCheckInfo    uidCheckInfo;       // check all table in uid order
  SFileBlockDumpInfo    fBlockDumpInfo;
  SDFileSet*            pCurrentFileset;  // current opened file set
  SBlockData            fileBlockData;
  SFilesetIter          fileIter;
  SDataBlockIter        blockIter;
} SReaderStatus;

typedef struct SBlockInfoBuf {
  int32_t currentIndex;
  SArray* pData;
  int32_t numPerBucket;
} SBlockInfoBuf;

struct STsdbReader {
  STsdb*             pTsdb;
  uint64_t           suid;
  int16_t            order;
  STimeWindow        window;  // the primary query time window that applies to all queries
  SSDataBlock*       pResBlock;
  int32_t            capacity;
  SReaderStatus      status;
  char*              idStr;  // query info handle, for debug purpose
  int32_t            type;   // query type: 1. retrieve all data blocks, 2. retrieve direct prev|next rows
  SBlockLoadSuppInfo suppInfo;
  STsdbReadSnap*     pReadSnap;
  SIOCostSummary     cost;
  STSchema*          pSchema;     // the newest version schema
  STSchema*          pMemSchema;  // the previous schema for in-memory data, to avoid load schema too many times
  SDataFReader*      pFileReader;
  SVersionRange      verRange;
  SBlockInfoBuf      blockInfoBuf;
  int32_t            step;
  STsdbReader*       innerReader[2];
};

static SFileDataBlockInfo* getCurrentBlockInfo(SDataBlockIter* pBlockIter);
static int      buildDataBlockFromBufImpl(STableBlockScanInfo* pBlockScanInfo, int64_t endKey, int32_t capacity,
                                          STsdbReader* pReader);
static TSDBROW* getValidMemRow(SIterInfo* pIter, const SArray* pDelList, STsdbReader* pReader);
static int32_t  doMergeRowsInFileBlocks(SBlockData* pBlockData, STableBlockScanInfo* pScanInfo, STsdbReader* pReader,
                                        SRowMerger* pMerger);
static int32_t  doMergeRowsInLastBlock(SLastBlockReader* pLastBlockReader, STableBlockScanInfo* pScanInfo, int64_t ts,
                                       SRowMerger* pMerger, SVersionRange* pVerRange);
static int32_t  doMergeRowsInBuf(SIterInfo* pIter, uint64_t uid, int64_t ts, SArray* pDelList, SRowMerger* pMerger,
                                 STsdbReader* pReader);
static int32_t  doAppendRowFromTSRow(SSDataBlock* pBlock, STsdbReader* pReader, STSRow* pTSRow,
                                     STableBlockScanInfo* pInfo);
static int32_t  doAppendRowFromFileBlock(SSDataBlock* pResBlock, STsdbReader* pReader, SBlockData* pBlockData,
                                         int32_t rowIndex);
static void     setComposedBlockFlag(STsdbReader* pReader, bool composed);
static bool     hasBeenDropped(const SArray* pDelList, int32_t* index, TSDBKEY* pKey, int32_t order,
                               SVersionRange* pVerRange);

static int32_t doMergeMemTableMultiRows(TSDBROW* pRow, uint64_t uid, SIterInfo* pIter, SArray* pDelList,
                                        STSRow** pTSRow, STsdbReader* pReader, bool* freeTSRow);
static int32_t doMergeMemIMemRows(TSDBROW* pRow, TSDBROW* piRow, STableBlockScanInfo* pBlockScanInfo,
                                  STsdbReader* pReader, STSRow** pTSRow);
static int32_t mergeRowsInFileBlocks(SBlockData* pBlockData, STableBlockScanInfo* pBlockScanInfo, int64_t key,
                                     STsdbReader* pReader);

static int32_t initDelSkylineIterator(STableBlockScanInfo* pBlockScanInfo, STsdbReader* pReader, STbData* pMemTbData,
                                      STbData* piMemTbData);
static STsdb*  getTsdbByRetentions(SVnode* pVnode, TSKEY winSKey, SRetention* retentions, const char* idstr,
                                   int8_t* pLevel);
static SVersionRange getQueryVerRange(SVnode* pVnode, SQueryTableDataCond* pCond, int8_t level);
static int64_t       getCurrentKeyInLastBlock(SLastBlockReader* pLastBlockReader);
static bool          hasDataInLastBlock(SLastBlockReader* pLastBlockReader);
static int32_t       doBuildDataBlock(STsdbReader* pReader);
static TSDBKEY       getCurrentKeyInBuf(STableBlockScanInfo* pScanInfo, STsdbReader* pReader);
static bool          hasDataInFileBlock(const SBlockData* pBlockData, const SFileBlockDumpInfo* pDumpInfo);

static bool outOfTimeWindow(int64_t ts, STimeWindow* pWindow) { return (ts > pWindow->ekey) || (ts < pWindow->skey); }

static int32_t setColumnIdSlotList(STsdbReader* pReader, SSDataBlock* pBlock) {
  SBlockLoadSuppInfo* pSupInfo = &pReader->suppInfo;

  size_t numOfCols = blockDataGetNumOfCols(pBlock);

  pSupInfo->numOfCols = numOfCols;
  pSupInfo->colIds = taosMemoryMalloc(numOfCols * sizeof(int16_t));
  pSupInfo->buildBuf = taosMemoryCalloc(numOfCols, POINTER_BYTES);
  if (pSupInfo->buildBuf == NULL || pSupInfo->colIds == NULL) {
    taosMemoryFree(pSupInfo->colIds);
    taosMemoryFree(pSupInfo->buildBuf);
    return TSDB_CODE_OUT_OF_MEMORY;
  }

  for (int32_t i = 0; i < numOfCols; ++i) {
    SColumnInfoData* pCol = taosArrayGet(pBlock->pDataBlock, i);
    pSupInfo->colIds[i] = pCol->info.colId;

    if (IS_VAR_DATA_TYPE(pCol->info.type)) {
      pSupInfo->buildBuf[i] = taosMemoryMalloc(pCol->info.bytes);
    }
  }

  return TSDB_CODE_SUCCESS;
}

static int32_t initBlockScanInfoBuf(SBlockInfoBuf* pBuf, int32_t numOfTables) {
  int32_t num = numOfTables / pBuf->numPerBucket;
  int32_t remainder = numOfTables % pBuf->numPerBucket;
  if (pBuf->pData == NULL) {
    pBuf->pData = taosArrayInit(num + 1, POINTER_BYTES);
  }

  for (int32_t i = 0; i < num; ++i) {
    char* p = taosMemoryCalloc(pBuf->numPerBucket, sizeof(STableBlockScanInfo));
    if (p == NULL) {
      return TSDB_CODE_OUT_OF_MEMORY;
    }

    taosArrayPush(pBuf->pData, &p);
  }

  if (remainder > 0) {
    char* p = taosMemoryCalloc(remainder, sizeof(STableBlockScanInfo));
    if (p == NULL) {
      return TSDB_CODE_OUT_OF_MEMORY;
    }
    taosArrayPush(pBuf->pData, &p);
  }

  return TSDB_CODE_SUCCESS;
}

static void clearBlockScanInfoBuf(SBlockInfoBuf* pBuf) {
  size_t num = taosArrayGetSize(pBuf->pData);
  for (int32_t i = 0; i < num; ++i) {
    char** p = taosArrayGet(pBuf->pData, i);
    taosMemoryFree(*p);
  }

  taosArrayDestroy(pBuf->pData);
}

static void* getPosInBlockInfoBuf(SBlockInfoBuf* pBuf, int32_t index) {
  int32_t bucketIndex = index / pBuf->numPerBucket;
  char**  pBucket = taosArrayGet(pBuf->pData, bucketIndex);
  return (*pBucket) + (index % pBuf->numPerBucket) * sizeof(STableBlockScanInfo);
}

// NOTE: speedup the whole processing by preparing the buffer for STableBlockScanInfo in batch model
static SHashObj* createDataBlockScanInfo(STsdbReader* pTsdbReader, const STableKeyInfo* idList, int32_t numOfTables) {
  // allocate buffer in order to load data blocks from file
  // todo use simple hash instead, optimize the memory consumption
  SHashObj* pTableMap =
      taosHashInit(numOfTables, taosGetDefaultHashFunction(TSDB_DATA_TYPE_BIGINT), false, HASH_NO_LOCK);
  if (pTableMap == NULL) {
    return NULL;
  }

  int64_t st = taosGetTimestampUs();
  initBlockScanInfoBuf(&pTsdbReader->blockInfoBuf, numOfTables);

  for (int32_t j = 0; j < numOfTables; ++j) {
    STableBlockScanInfo* pScanInfo = getPosInBlockInfoBuf(&pTsdbReader->blockInfoBuf, j);
    pScanInfo->uid = idList[j].uid;
    if (ASCENDING_TRAVERSE(pTsdbReader->order)) {
      int64_t skey = pTsdbReader->window.skey;
      pScanInfo->lastKey = (skey > INT64_MIN) ? (skey - 1) : skey;
    } else {
      int64_t ekey = pTsdbReader->window.ekey;
      pScanInfo->lastKey = (ekey < INT64_MAX) ? (ekey + 1) : ekey;
    }

    taosHashPut(pTableMap, &pScanInfo->uid, sizeof(uint64_t), &pScanInfo, POINTER_BYTES);

#if 0
//    STableBlockScanInfo info = {.lastKey = 0, .uid = idList[j].uid};
    if (ASCENDING_TRAVERSE(pTsdbReader->order)) {
      int64_t skey = pTsdbReader->window.skey;
      info.lastKey = (skey > INT64_MIN) ? (skey - 1) : skey;
    } else {
      int64_t ekey = pTsdbReader->window.ekey;
      info.lastKey = (ekey < INT64_MAX) ? (ekey + 1) : ekey;
    }

    taosHashPut(pTableMap, &info.uid, sizeof(uint64_t), &info, sizeof(info));
#endif

    tsdbTrace("%p check table uid:%" PRId64 " from lastKey:%" PRId64 " %s", pTsdbReader, pScanInfo->uid,
              pScanInfo->lastKey, pTsdbReader->idStr);
  }

  pTsdbReader->cost.createScanInfoList = (taosGetTimestampUs() - st) / 1000.0;
  tsdbDebug("%p create %d tables scan-info, size:%.2f Kb, elapsed time:%.2f ms, %s", pTsdbReader, numOfTables,
            (sizeof(STableBlockScanInfo) * numOfTables) / 1024.0, pTsdbReader->cost.createScanInfoList,
            pTsdbReader->idStr);

  return pTableMap;
}

static void resetAllDataBlockScanInfo(SHashObj* pTableMap, int64_t ts) {
  STableBlockScanInfo** p = NULL;
  while ((p = taosHashIterate(pTableMap, p)) != NULL) {
    STableBlockScanInfo* pInfo = *(STableBlockScanInfo**)p;

    pInfo->iterInit = false;
    pInfo->iiter.hasVal = false;
    if (pInfo->iter.iter != NULL) {
      pInfo->iter.iter = tsdbTbDataIterDestroy(pInfo->iter.iter);
    }

    pInfo->delSkyline = taosArrayDestroy(pInfo->delSkyline);
    pInfo->lastKey = ts;
  }
}

static void clearBlockScanInfo(STableBlockScanInfo* p) {
  p->iterInit = false;
  p->iiter.hasVal = false;

  if (p->iter.iter != NULL) {
    p->iter.iter = tsdbTbDataIterDestroy(p->iter.iter);
  }

  if (p->iiter.iter != NULL) {
    p->iiter.iter = tsdbTbDataIterDestroy(p->iiter.iter);
  }

  p->delSkyline = taosArrayDestroy(p->delSkyline);
  p->pBlockList = taosArrayDestroy(p->pBlockList);
  tMapDataClear(&p->mapData);
}

static void destroyAllBlockScanInfo(SHashObj* pTableMap, bool clearEntry) {
  void* p = NULL;
  while (clearEntry && ((p = taosHashIterate(pTableMap, p)) != NULL)) {
    clearBlockScanInfo(*(STableBlockScanInfo**)p);
  }

  taosHashCleanup(pTableMap);
}

static bool isEmptyQueryTimeWindow(STimeWindow* pWindow) {
  ASSERT(pWindow != NULL);
  return pWindow->skey > pWindow->ekey;
}

// Update the query time window according to the data time to live(TTL) information, in order to avoid to return
// the expired data to client, even it is queried already.
static STimeWindow updateQueryTimeWindow(STsdb* pTsdb, STimeWindow* pWindow) {
  STsdbKeepCfg* pCfg = &pTsdb->keepCfg;

  int64_t now = taosGetTimestamp(pCfg->precision);
  int64_t earilyTs = now - (tsTickPerMin[pCfg->precision] * pCfg->keep2) + 1;  // needs to add one tick

  STimeWindow win = *pWindow;
  if (win.skey < earilyTs) {
    win.skey = earilyTs;
  }

  return win;
}

static void limitOutputBufferSize(const SQueryTableDataCond* pCond, int32_t* capacity) {
  int32_t rowLen = 0;
  for (int32_t i = 0; i < pCond->numOfCols; ++i) {
    rowLen += pCond->colList[i].bytes;
  }

  // make sure the output SSDataBlock size be less than 2MB.
  const int32_t TWOMB = 2 * 1024 * 1024;
  if ((*capacity) * rowLen > TWOMB) {
    (*capacity) = TWOMB / rowLen;
  }
}

// init file iterator
static int32_t initFilesetIterator(SFilesetIter* pIter, SArray* aDFileSet, STsdbReader* pReader) {
  size_t numOfFileset = taosArrayGetSize(aDFileSet);

  pIter->index = ASCENDING_TRAVERSE(pReader->order) ? -1 : numOfFileset;
  pIter->order = pReader->order;
  pIter->pFileList = aDFileSet;
  pIter->numOfFiles = numOfFileset;

  if (pIter->pLastBlockReader == NULL) {
    pIter->pLastBlockReader = taosMemoryCalloc(1, sizeof(struct SLastBlockReader));
    if (pIter->pLastBlockReader == NULL) {
      int32_t code = TSDB_CODE_OUT_OF_MEMORY;
      tsdbError("failed to prepare the last block iterator, since:%s %s", tstrerror(code), pReader->idStr);
      return code;
    }
  }

  SLastBlockReader* pLReader = pIter->pLastBlockReader;
  pLReader->order = pReader->order;
  pLReader->window = pReader->window;
  pLReader->verRange = pReader->verRange;

  pLReader->uid = 0;
  tMergeTreeClose(&pLReader->mergeTree);

  if (pLReader->pInfo == NULL) {
    // here we ignore the first column, which is always be the primary timestamp column
    pLReader->pInfo =
        tCreateLastBlockLoadInfo(pReader->pSchema, &pReader->suppInfo.colIds[1], pReader->suppInfo.numOfCols - 1);
    if (pLReader->pInfo == NULL) {
      tsdbDebug("init fileset iterator failed, code:%s %s", tstrerror(terrno), pReader->idStr);
      return terrno;
    }
  }

  tsdbDebug("init fileset iterator, total files:%d %s", pIter->numOfFiles, pReader->idStr);
  return TSDB_CODE_SUCCESS;
}

static bool filesetIteratorNext(SFilesetIter* pIter, STsdbReader* pReader) {
  bool    asc = ASCENDING_TRAVERSE(pIter->order);
  int32_t step = asc ? 1 : -1;
  pIter->index += step;

  if ((asc && pIter->index >= pIter->numOfFiles) || ((!asc) && pIter->index < 0)) {
    return false;
  }

  SIOCostSummary* pSum = &pReader->cost;
  getLastBlockLoadInfo(pIter->pLastBlockReader->pInfo, &pSum->lastBlockLoad, &pReader->cost.lastBlockLoadTime);

  pIter->pLastBlockReader->uid = 0;
  tMergeTreeClose(&pIter->pLastBlockReader->mergeTree);
  resetLastBlockLoadInfo(pIter->pLastBlockReader->pInfo);

  // check file the time range of coverage
  STimeWindow win = {0};

  while (1) {
    if (pReader->pFileReader != NULL) {
      tsdbDataFReaderClose(&pReader->pFileReader);
    }

    pReader->status.pCurrentFileset = (SDFileSet*)taosArrayGet(pIter->pFileList, pIter->index);

    int32_t code = tsdbDataFReaderOpen(&pReader->pFileReader, pReader->pTsdb, pReader->status.pCurrentFileset);
    if (code != TSDB_CODE_SUCCESS) {
      goto _err;
    }

    pReader->cost.headFileLoad += 1;

    int32_t fid = pReader->status.pCurrentFileset->fid;
    tsdbFidKeyRange(fid, pReader->pTsdb->keepCfg.days, pReader->pTsdb->keepCfg.precision, &win.skey, &win.ekey);

    // current file are no longer overlapped with query time window, ignore remain files
    if ((asc && win.skey > pReader->window.ekey) || (!asc && win.ekey < pReader->window.skey)) {
      tsdbDebug("%p remain files are not qualified for qrange:%" PRId64 "-%" PRId64 ", ignore, %s", pReader,
                pReader->window.skey, pReader->window.ekey, pReader->idStr);
      return false;
    }

    if ((asc && (win.ekey < pReader->window.skey)) || ((!asc) && (win.skey > pReader->window.ekey))) {
      pIter->index += step;
      if ((asc && pIter->index >= pIter->numOfFiles) || ((!asc) && pIter->index < 0)) {
        return false;
      }
      continue;
    }

    tsdbDebug("%p file found fid:%d for qrange:%" PRId64 "-%" PRId64 ", %s", pReader, fid, pReader->window.skey,
              pReader->window.ekey, pReader->idStr);
    return true;
  }

_err:
  return false;
}

static void resetDataBlockIterator(SDataBlockIter* pIter, int32_t order) {
  pIter->order = order;
  pIter->index = -1;
  pIter->numOfBlocks = 0;
  if (pIter->blockList == NULL) {
    pIter->blockList = taosArrayInit(4, sizeof(SFileDataBlockInfo));
  } else {
    taosArrayClear(pIter->blockList);
  }
}

static void cleanupDataBlockIterator(SDataBlockIter* pIter) { taosArrayDestroy(pIter->blockList); }

static void initReaderStatus(SReaderStatus* pStatus) {
  pStatus->pTableIter = NULL;
  pStatus->loadFromFile = true;
}

static SSDataBlock* createResBlock(SQueryTableDataCond* pCond, int32_t capacity) {
  SSDataBlock* pResBlock = createDataBlock();
  if (pResBlock == NULL) {
    terrno = TSDB_CODE_OUT_OF_MEMORY;
    return NULL;
  }

  for (int32_t i = 0; i < pCond->numOfCols; ++i) {
    SColumnInfoData colInfo = {0, {0}};
    colInfo.info = pCond->colList[i];
    blockDataAppendColInfo(pResBlock, &colInfo);
  }

  int32_t code = blockDataEnsureCapacity(pResBlock, capacity);
  if (code != TSDB_CODE_SUCCESS) {
    terrno = code;
    taosMemoryFree(pResBlock);
    return NULL;
  }
  return pResBlock;
}

static int32_t tsdbReaderCreate(SVnode* pVnode, SQueryTableDataCond* pCond, STsdbReader** ppReader, int32_t capacity,
                                const char* idstr) {
  int32_t      code = 0;
  int8_t       level = 0;
  STsdbReader* pReader = (STsdbReader*)taosMemoryCalloc(1, sizeof(*pReader));
  if (pReader == NULL) {
    code = TSDB_CODE_OUT_OF_MEMORY;
    goto _end;
  }

  if (VND_IS_TSMA(pVnode)) {
    tsdbDebug("vgId:%d, tsma is selected to query", TD_VID(pVnode));
  }

  initReaderStatus(&pReader->status);

  pReader->pTsdb = getTsdbByRetentions(pVnode, pCond->twindows.skey, pVnode->config.tsdbCfg.retentions, idstr, &level);
  pReader->suid = pCond->suid;
  pReader->order = pCond->order;
  pReader->capacity = capacity;
  pReader->idStr = (idstr != NULL) ? strdup(idstr) : NULL;
  pReader->verRange = getQueryVerRange(pVnode, pCond, level);
  pReader->type = pCond->type;
  pReader->window = updateQueryTimeWindow(pReader->pTsdb, &pCond->twindows);
  pReader->blockInfoBuf.numPerBucket = 1000;  // 1000 tables per bucket
  ASSERT(pCond->numOfCols > 0);

  limitOutputBufferSize(pCond, &pReader->capacity);

  // allocate buffer in order to load data blocks from file
  SBlockLoadSuppInfo* pSup = &pReader->suppInfo;
  pSup->pColAgg = taosArrayInit(4, sizeof(SColumnDataAgg));
  pSup->plist = taosMemoryCalloc(pCond->numOfCols, POINTER_BYTES);
  if (pSup->pColAgg == NULL || pSup->plist == NULL) {
    code = TSDB_CODE_OUT_OF_MEMORY;
    goto _end;
  }

  pSup->tsColAgg.colId = PRIMARYKEY_TIMESTAMP_COL_ID;

  code = tBlockDataCreate(&pReader->status.fileBlockData);
  if (code != TSDB_CODE_SUCCESS) {
    terrno = code;
    goto _end;
  }

  pReader->pResBlock = createResBlock(pCond, pReader->capacity);
  if (pReader->pResBlock == NULL) {
    code = terrno;
    goto _end;
  }

  setColumnIdSlotList(pReader, pReader->pResBlock);

  *ppReader = pReader;
  return code;

_end:
  tsdbReaderClose(pReader);
  *ppReader = NULL;
  return code;
}

static int32_t doLoadBlockIndex(STsdbReader* pReader, SDataFReader* pFileReader, SArray* pIndexList) {
  SArray* aBlockIdx = taosArrayInit(8, sizeof(SBlockIdx));

  int64_t st = taosGetTimestampUs();
  int32_t code = tsdbReadBlockIdx(pFileReader, aBlockIdx);
  if (code != TSDB_CODE_SUCCESS) {
    goto _end;
  }

  size_t num = taosArrayGetSize(aBlockIdx);
  if (num == 0) {
    taosArrayDestroy(aBlockIdx);
    return TSDB_CODE_SUCCESS;
  }

  int64_t et1 = taosGetTimestampUs();

  SBlockIdx* pBlockIdx = NULL;
  for (int32_t i = 0; i < num; ++i) {
    pBlockIdx = (SBlockIdx*)taosArrayGet(aBlockIdx, i);

    // uid check
    if (pBlockIdx->suid != pReader->suid) {
      continue;
    }

    // this block belongs to a table that is not queried.
    void* p = taosHashGet(pReader->status.pTableMap, &pBlockIdx->uid, sizeof(uint64_t));
    if (p == NULL) {
      continue;
    }

    STableBlockScanInfo* pScanInfo = *(STableBlockScanInfo**)p;
    if (pScanInfo->pBlockList == NULL) {
      pScanInfo->pBlockList = taosArrayInit(4, sizeof(SBlockIndex));
    }

    taosArrayPush(pIndexList, pBlockIdx);
  }

  int64_t et2 = taosGetTimestampUs();
  tsdbDebug("load block index for %d tables completed, elapsed time:%.2f ms, set blockIdx:%.2f ms, size:%.2f Kb %s",
            (int32_t)num, (et1 - st) / 1000.0, (et2 - et1) / 1000.0, num * sizeof(SBlockIdx) / 1024.0, pReader->idStr);

  pReader->cost.headFileLoadTime += (et1 - st) / 1000.0;

_end:
  taosArrayDestroy(aBlockIdx);
  return code;
}

static void cleanupTableScanInfo(SHashObj* pTableMap) {
  STableBlockScanInfo** px = NULL;
  while (1) {
    px = taosHashIterate(pTableMap, px);
    if (px == NULL) {
      break;
    }

    // reset the index in last block when handing a new file
    tMapDataClear(&(*px)->mapData);
    taosArrayClear((*px)->pBlockList);
  }
}

static int32_t doLoadFileBlock(STsdbReader* pReader, SArray* pIndexList, SBlockNumber* pBlockNum) {
  int32_t numOfQTable = 0;
  size_t  sizeInDisk = 0;
  size_t  numOfTables = taosArrayGetSize(pIndexList);

  int64_t st = taosGetTimestampUs();
  cleanupTableScanInfo(pReader->status.pTableMap);

  for (int32_t i = 0; i < numOfTables; ++i) {
    SBlockIdx* pBlockIdx = taosArrayGet(pIndexList, i);

    STableBlockScanInfo* pScanInfo =
        *(STableBlockScanInfo**)taosHashGet(pReader->status.pTableMap, &pBlockIdx->uid, sizeof(int64_t));

    tMapDataReset(&pScanInfo->mapData);
    tsdbReadDataBlk(pReader->pFileReader, pBlockIdx, &pScanInfo->mapData);

    sizeInDisk += pScanInfo->mapData.nData;
    for (int32_t j = 0; j < pScanInfo->mapData.nItem; ++j) {
      SDataBlk block = {0};
      tMapDataGetItemByIdx(&pScanInfo->mapData, j, &block, tGetDataBlk);

      // 1. time range check
      if (block.minKey.ts > pReader->window.ekey || block.maxKey.ts < pReader->window.skey) {
        continue;
      }

      // 2. version range check
      if (block.minVer > pReader->verRange.maxVer || block.maxVer < pReader->verRange.minVer) {
        continue;
      }

      SBlockIndex bIndex = {.ordinalIndex = j, .inFileOffset = block.aSubBlock->offset};
      bIndex.window = (STimeWindow){.skey = block.minKey.ts, .ekey = block.maxKey.ts};

      void* p = taosArrayPush(pScanInfo->pBlockList, &bIndex);
      if (p == NULL) {
        tMapDataClear(&pScanInfo->mapData);
        return TSDB_CODE_OUT_OF_MEMORY;
      }

      pBlockNum->numOfBlocks += 1;
    }

    if (pScanInfo->pBlockList != NULL && taosArrayGetSize(pScanInfo->pBlockList) > 0) {
      numOfQTable += 1;
    }
  }

  pBlockNum->numOfLastFiles = pReader->pFileReader->pSet->nSttF;
  int32_t total = pBlockNum->numOfLastFiles + pBlockNum->numOfBlocks;

  double el = (taosGetTimestampUs() - st) / 1000.0;
  tsdbDebug(
      "load block of %ld tables completed, blocks:%d in %d tables, last-files:%d, block-info-size:%.2f Kb, elapsed "
      "time:%.2f ms %s",
      numOfTables, pBlockNum->numOfBlocks, numOfQTable, pBlockNum->numOfLastFiles, sizeInDisk / 1000.0, el,
      pReader->idStr);

  pReader->cost.numOfBlocks += total;
  pReader->cost.headFileLoadTime += el;

  return TSDB_CODE_SUCCESS;
}

static void setBlockAllDumped(SFileBlockDumpInfo* pDumpInfo, int64_t maxKey, int32_t order) {
  int32_t step = ASCENDING_TRAVERSE(order) ? 1 : -1;
  pDumpInfo->allDumped = true;
  pDumpInfo->lastKey = maxKey + step;
}

static void doCopyColVal(SColumnInfoData* pColInfoData, int32_t rowIndex, int32_t colIndex, SColVal* pColVal,
                         SBlockLoadSuppInfo* pSup) {
  if (IS_VAR_DATA_TYPE(pColVal->type)) {
    if (!COL_VAL_IS_VALUE(pColVal)) {
      colDataAppendNULL(pColInfoData, rowIndex);
    } else {
      varDataSetLen(pSup->buildBuf[colIndex], pColVal->value.nData);
      ASSERT(pColVal->value.nData <= pColInfoData->info.bytes);
      memcpy(varDataVal(pSup->buildBuf[colIndex]), pColVal->value.pData, pColVal->value.nData);
      colDataAppend(pColInfoData, rowIndex, pSup->buildBuf[colIndex], false);
    }
  } else {
    colDataAppend(pColInfoData, rowIndex, (const char*)&pColVal->value, !COL_VAL_IS_VALUE(pColVal));
  }
}

static SFileDataBlockInfo* getCurrentBlockInfo(SDataBlockIter* pBlockIter) {
  if (taosArrayGetSize(pBlockIter->blockList) == 0) {
    ASSERT(pBlockIter->numOfBlocks == taosArrayGetSize(pBlockIter->blockList));
    return NULL;
  }

  SFileDataBlockInfo* pBlockInfo = taosArrayGet(pBlockIter->blockList, pBlockIter->index);
  return pBlockInfo;
}

static SDataBlk* getCurrentBlock(SDataBlockIter* pBlockIter) { return &pBlockIter->block; }

int32_t binarySearchForTs(char* pValue, int num, TSKEY key, int order) {
  int32_t midPos = -1;
  int32_t numOfRows;

  ASSERT(order == TSDB_ORDER_ASC || order == TSDB_ORDER_DESC);

  TSKEY*  keyList = (TSKEY*)pValue;
  int32_t firstPos = 0;
  int32_t lastPos = num - 1;

  if (order == TSDB_ORDER_DESC) {
    // find the first position which is smaller than the key
    while (1) {
      if (key >= keyList[firstPos]) return firstPos;
      if (key == keyList[lastPos]) return lastPos;

      if (key < keyList[lastPos]) {
        lastPos += 1;
        if (lastPos >= num) {
          return -1;
        } else {
          return lastPos;
        }
      }

      numOfRows = lastPos - firstPos + 1;
      midPos = (numOfRows >> 1) + firstPos;

      if (key < keyList[midPos]) {
        firstPos = midPos + 1;
      } else if (key > keyList[midPos]) {
        lastPos = midPos - 1;
      } else {
        break;
      }
    }

  } else {
    // find the first position which is bigger than the key
    while (1) {
      if (key <= keyList[firstPos]) return firstPos;
      if (key == keyList[lastPos]) return lastPos;

      if (key > keyList[lastPos]) {
        lastPos = lastPos + 1;
        if (lastPos >= num)
          return -1;
        else
          return lastPos;
      }

      numOfRows = lastPos - firstPos + 1;
      midPos = (numOfRows >> 1u) + firstPos;

      if (key < keyList[midPos]) {
        lastPos = midPos - 1;
      } else if (key > keyList[midPos]) {
        firstPos = midPos + 1;
      } else {
        break;
      }
    }
  }

  return midPos;
}

static int doBinarySearchKey(TSKEY* keyList, int num, int pos, TSKEY key, int order) {
  // start end position
  int s, e;
  s = pos;

  // check
  assert(pos >= 0 && pos < num);
  assert(num > 0);

  if (order == TSDB_ORDER_ASC) {
    // find the first position which is smaller than the key
    e = num - 1;
    if (key < keyList[pos]) return -1;
    while (1) {
      // check can return
      if (key >= keyList[e]) return e;
      if (key <= keyList[s]) return s;
      if (e - s <= 1) return s;

      // change start or end position
      int mid = s + (e - s + 1) / 2;
      if (keyList[mid] > key)
        e = mid;
      else if (keyList[mid] < key)
        s = mid;
      else
        return mid;
    }
  } else {  // DESC
    // find the first position which is bigger than the key
    e = 0;
    if (key > keyList[pos]) return -1;
    while (1) {
      // check can return
      if (key <= keyList[e]) return e;
      if (key >= keyList[s]) return s;
      if (s - e <= 1) return s;

      // change start or end position
      int mid = s - (s - e + 1) / 2;
      if (keyList[mid] < key)
        e = mid;
      else if (keyList[mid] > key)
        s = mid;
      else
        return mid;
    }
  }
}

static int32_t getEndPosInDataBlock(STsdbReader* pReader, SBlockData* pBlockData, SDataBlk* pBlock, int32_t pos) {
  // NOTE: reverse the order to find the end position in data block
  int32_t endPos = -1;
  bool    asc = ASCENDING_TRAVERSE(pReader->order);

  if (asc && pReader->window.ekey >= pBlock->maxKey.ts) {
    endPos = pBlock->nRow - 1;
  } else if (!asc && pReader->window.skey <= pBlock->minKey.ts) {
    endPos = 0;
  } else {
    int64_t key = asc ? pReader->window.ekey : pReader->window.skey;
    endPos = doBinarySearchKey(pBlockData->aTSKEY, pBlock->nRow, pos, key, pReader->order);
  }

  return endPos;
}

static void copyPrimaryTsCol(SBlockData* pBlockData, SFileBlockDumpInfo* pDumpInfo, SColumnInfoData* pColData,
                             int32_t dumpedRows, bool asc) {
  if (asc) {
    memcpy(pColData->pData, &pBlockData->aTSKEY[pDumpInfo->rowIndex], dumpedRows * sizeof(int64_t));
  } else {
    int32_t startIndex = pDumpInfo->rowIndex - dumpedRows + 1;
    memcpy(pColData->pData, &pBlockData->aTSKEY[startIndex], dumpedRows * sizeof(int64_t));

    // todo: opt perf by extract the loop
    // reverse the array list
    int32_t  mid = dumpedRows >> 1u;
    int64_t* pts = (int64_t*)pColData->pData;
    for (int32_t j = 0; j < mid; ++j) {
      int64_t t = pts[j];
      pts[j] = pts[dumpedRows - j - 1];
      pts[dumpedRows - j - 1] = t;
    }
  }
}

static int32_t copyBlockDataToSDataBlock(STsdbReader* pReader, STableBlockScanInfo* pBlockScanInfo) {
  SReaderStatus*  pStatus = &pReader->status;
  SDataBlockIter* pBlockIter = &pStatus->blockIter;

  SBlockData*         pBlockData = &pStatus->fileBlockData;
  SFileDataBlockInfo* pBlockInfo = getCurrentBlockInfo(pBlockIter);
  SDataBlk*           pBlock = getCurrentBlock(pBlockIter);
  SSDataBlock*        pResBlock = pReader->pResBlock;
  int32_t             numOfOutputCols = blockDataGetNumOfCols(pResBlock);

  SBlockLoadSuppInfo* pSupInfo = &pReader->suppInfo;
  SFileBlockDumpInfo* pDumpInfo = &pReader->status.fBlockDumpInfo;

  SColVal cv = {0};
  int64_t st = taosGetTimestampUs();
  bool    asc = ASCENDING_TRAVERSE(pReader->order);
  int32_t step = asc ? 1 : -1;

  if ((pDumpInfo->rowIndex == 0 && asc) || (pDumpInfo->rowIndex == pBlock->nRow - 1 && (!asc))) {
    if (asc && pReader->window.skey <= pBlock->minKey.ts) {
      // pDumpInfo->rowIndex = 0;
    } else if (!asc && pReader->window.ekey >= pBlock->maxKey.ts) {
      // pDumpInfo->rowIndex = pBlock->nRow - 1;
    } else {
      int32_t pos = asc ? pBlock->nRow - 1 : 0;
      int32_t order = asc ? TSDB_ORDER_DESC : TSDB_ORDER_ASC;
      int64_t key = asc ? pReader->window.skey : pReader->window.ekey;
      pDumpInfo->rowIndex = doBinarySearchKey(pBlockData->aTSKEY, pBlock->nRow, pos, key, order);
    }
  }

  // time window check
  int32_t endIndex = getEndPosInDataBlock(pReader, pBlockData, pBlock, pDumpInfo->rowIndex);
  if (endIndex == -1) {
    setBlockAllDumped(pDumpInfo, pReader->window.ekey, pReader->order);
    return TSDB_CODE_SUCCESS;
  }

  endIndex += step;
  int32_t dumpedRows = asc ? (endIndex - pDumpInfo->rowIndex) : (pDumpInfo->rowIndex - endIndex);
  if (dumpedRows > pReader->capacity) {  // output buffer check
    dumpedRows = pReader->capacity;
  }

  int32_t i = 0;
  int32_t rowIndex = 0;

  SColumnInfoData* pColData = taosArrayGet(pResBlock->pDataBlock, i);
  if (pColData->info.colId == PRIMARYKEY_TIMESTAMP_COL_ID) {
    copyPrimaryTsCol(pBlockData, pDumpInfo, pColData, dumpedRows, asc);
    i += 1;
  }

  int32_t colIndex = 0;
  int32_t num = pBlockData->nColData;
  while (i < numOfOutputCols && colIndex < num) {
    rowIndex = 0;
    pColData = taosArrayGet(pResBlock->pDataBlock, i);

    SColData* pData = tBlockDataGetColDataByIdx(pBlockData, colIndex);
    if (pData->cid < pColData->info.colId) {
      colIndex += 1;
    } else if (pData->cid == pColData->info.colId) {
      if (pData->flag == HAS_NONE || pData->flag == HAS_NULL || pData->flag == (HAS_NULL | HAS_NONE)) {
        colDataAppendNNULL(pColData, 0, dumpedRows);
      } else {
        if (IS_MATHABLE_TYPE(pColData->info.type)) {

          uint8_t* p = NULL;
          if (asc) {
            p = pData->pData + tDataTypes[pData->type].bytes * pDumpInfo->rowIndex;
          } else {
            int32_t startIndex = pDumpInfo->rowIndex - dumpedRows + 1;
            p = pData->pData + tDataTypes[pData->type].bytes * startIndex;
          }

          // make sure it is aligned to 8bit
          ASSERT((((uint64_t)pColData->pData) & (0x8 - 1)) == 0);
          memcpy(pColData->pData, p, dumpedRows * tDataTypes[pData->type].bytes);

          if (!asc) {
            switch(pColData->info.type) {
              case TSDB_DATA_TYPE_TIMESTAMP:
              case TSDB_DATA_TYPE_BIGINT:
              case TSDB_DATA_TYPE_UBIGINT:
              {
                int32_t  mid = dumpedRows >> 1u;
                int64_t* pts = (int64_t*)pColData->pData;
                for (int32_t j = 0; j < mid; ++j) {
                  int64_t t = pts[j];
                  pts[j] = pts[dumpedRows - j - 1];
                  pts[dumpedRows - j - 1] = t;
                }
                break;
              }

              case TSDB_DATA_TYPE_BOOL:
              case TSDB_DATA_TYPE_TINYINT:
              case TSDB_DATA_TYPE_UTINYINT: {
                int32_t  mid = dumpedRows >> 1u;
                int8_t* pts = (int8_t*)pColData->pData;
                for (int32_t j = 0; j < mid; ++j) {
                  int64_t t = pts[j];
                  pts[j] = pts[dumpedRows - j - 1];
                  pts[dumpedRows - j - 1] = t;
                }
                break;
              }

              case TSDB_DATA_TYPE_SMALLINT:
              case TSDB_DATA_TYPE_USMALLINT: {
                int32_t  mid = dumpedRows >> 1u;
                int16_t* pts = (int16_t*)pColData->pData;
                for (int32_t j = 0; j < mid; ++j) {
                  int64_t t = pts[j];
                  pts[j] = pts[dumpedRows - j - 1];
                  pts[dumpedRows - j - 1] = t;
                }
                break;
              }

              case TSDB_DATA_TYPE_INT:
              case TSDB_DATA_TYPE_UINT: {
                int32_t  mid = dumpedRows >> 1u;
                int32_t* pts = (int32_t*)pColData->pData;
                for (int32_t j = 0; j < mid; ++j) {
                  int64_t t = pts[j];
                  pts[j] = pts[dumpedRows - j - 1];
                  pts[dumpedRows - j - 1] = t;
                }
                break;
              }
            }
          }

          // null value exists, check one-by-one
          if (pData->flag != HAS_VALUE) {
            for (int32_t j = pDumpInfo->rowIndex; rowIndex < dumpedRows; j += step, rowIndex++) {
              uint8_t v = tColDataGetBitValue(pData, j);
              if (v == 0 || v == 1) {
                colDataSetNull_f(pColData->nullbitmap, rowIndex);
              }
            }
          }
        } else {
          for (int32_t j = pDumpInfo->rowIndex; rowIndex < dumpedRows; j += step) {
            tColDataGetValue(pData, j, &cv);
            doCopyColVal(pColData, rowIndex++, i, &cv, pSupInfo);
          }
        }
      }

      colIndex += 1;
      i += 1;
    } else {  // the specified column does not exist in file block, fill with null data
      colDataAppendNNULL(pColData, 0, dumpedRows);
      i += 1;
    }
  }

  // fill the mis-matched columns with null value
  while (i < numOfOutputCols) {
    pColData = taosArrayGet(pResBlock->pDataBlock, i);
    colDataAppendNNULL(pColData, 0, dumpedRows);
    i += 1;
  }

  pResBlock->info.rows = dumpedRows;
  pDumpInfo->rowIndex += step * dumpedRows;

  // check if current block are all handled
  if (pDumpInfo->rowIndex >= 0 && pDumpInfo->rowIndex < pBlock->nRow) {
    int64_t ts = pBlockData->aTSKEY[pDumpInfo->rowIndex];
    if (outOfTimeWindow(ts, &pReader->window)) {  // the remain data has out of query time window, ignore current block
      setBlockAllDumped(pDumpInfo, ts, pReader->order);
    }
  } else {
    int64_t ts = asc ? pBlock->maxKey.ts : pBlock->minKey.ts;
    setBlockAllDumped(pDumpInfo, ts, pReader->order);
  }

  double elapsedTime = (taosGetTimestampUs() - st) / 1000.0;
  pReader->cost.blockLoadTime += elapsedTime;

  int32_t unDumpedRows = asc ? pBlock->nRow - pDumpInfo->rowIndex : pDumpInfo->rowIndex + 1;
  tsdbDebug("%p copy file block to sdatablock, global index:%d, table index:%d, brange:%" PRId64 "-%" PRId64
<<<<<<< HEAD
                ", rows:%d, remain:%d, minVer:%" PRId64 ", maxVer:%" PRId64 ", elapsed time:%.2f ms, %s",
            pReader, pBlockIter->index, pBlockInfo->tbBlockIdx, pBlock->minKey.ts, pBlock->maxKey.ts, dumpedRows,
=======
            ", rows:%d, remain:%d, minVer:%" PRId64 ", maxVer:%" PRId64 ", elapsed time:%.2f ms, %s",
            pReader, pBlockIter->index, pBlockInfo->tbBlockIdx, pBlock->minKey.ts, pBlock->maxKey.ts, remain,
>>>>>>> 4112f1c1
            unDumpedRows, pBlock->minVer, pBlock->maxVer, elapsedTime, pReader->idStr);

  return TSDB_CODE_SUCCESS;
}

static int32_t doLoadFileBlockData(STsdbReader* pReader, SDataBlockIter* pBlockIter, SBlockData* pBlockData,
                                   uint64_t uid) {
  int64_t st = taosGetTimestampUs();

  tBlockDataReset(pBlockData);
  TABLEID tid = {.suid = pReader->suid, .uid = uid};
  int32_t code =
      tBlockDataInit(pBlockData, &tid, pReader->pSchema, &pReader->suppInfo.colIds[1], pReader->suppInfo.numOfCols - 1);
  if (code != TSDB_CODE_SUCCESS) {
    return code;
  }

  SFileDataBlockInfo* pBlockInfo = getCurrentBlockInfo(pBlockIter);
  SFileBlockDumpInfo* pDumpInfo = &pReader->status.fBlockDumpInfo;
  ASSERT(pBlockInfo != NULL);

  SDataBlk* pBlock = getCurrentBlock(pBlockIter);
  code = tsdbReadDataBlock(pReader->pFileReader, pBlock, pBlockData);
  if (code != TSDB_CODE_SUCCESS) {
    tsdbError("%p error occurs in loading file block, global index:%d, table index:%d, brange:%" PRId64 "-%" PRId64
              ", rows:%d, code:%s %s",
              pReader, pBlockIter->index, pBlockInfo->tbBlockIdx, pBlock->minKey.ts, pBlock->maxKey.ts, pBlock->nRow,
              tstrerror(code), pReader->idStr);
    return code;
  }

  double elapsedTime = (taosGetTimestampUs() - st) / 1000.0;

  tsdbDebug("%p load file block into buffer, global index:%d, index in table block list:%d, brange:%" PRId64 "-%" PRId64
            ", rows:%d, minVer:%" PRId64 ", maxVer:%" PRId64 ", elapsed time:%.2f ms, %s",
            pReader, pBlockIter->index, pBlockInfo->tbBlockIdx, pBlock->minKey.ts, pBlock->maxKey.ts, pBlock->nRow,
            pBlock->minVer, pBlock->maxVer, elapsedTime, pReader->idStr);

  pReader->cost.blockLoadTime += elapsedTime;
  pDumpInfo->allDumped = false;

  return TSDB_CODE_SUCCESS;
}

static void cleanupBlockOrderSupporter(SBlockOrderSupporter* pSup) {
  taosMemoryFreeClear(pSup->numOfBlocksPerTable);
  taosMemoryFreeClear(pSup->indexPerTable);

  for (int32_t i = 0; i < pSup->numOfTables; ++i) {
    SBlockOrderWrapper* pBlockInfo = pSup->pDataBlockInfo[i];
    taosMemoryFreeClear(pBlockInfo);
  }

  taosMemoryFreeClear(pSup->pDataBlockInfo);
}

static int32_t initBlockOrderSupporter(SBlockOrderSupporter* pSup, int32_t numOfTables) {
  ASSERT(numOfTables >= 1);

  pSup->numOfBlocksPerTable = taosMemoryCalloc(1, sizeof(int32_t) * numOfTables);
  pSup->indexPerTable = taosMemoryCalloc(1, sizeof(int32_t) * numOfTables);
  pSup->pDataBlockInfo = taosMemoryCalloc(1, POINTER_BYTES * numOfTables);

  if (pSup->numOfBlocksPerTable == NULL || pSup->indexPerTable == NULL || pSup->pDataBlockInfo == NULL) {
    cleanupBlockOrderSupporter(pSup);
    return TSDB_CODE_OUT_OF_MEMORY;
  }

  return TSDB_CODE_SUCCESS;
}

static int32_t fileDataBlockOrderCompar(const void* pLeft, const void* pRight, void* param) {
  int32_t leftIndex = *(int32_t*)pLeft;
  int32_t rightIndex = *(int32_t*)pRight;

  SBlockOrderSupporter* pSupporter = (SBlockOrderSupporter*)param;

  int32_t leftTableBlockIndex = pSupporter->indexPerTable[leftIndex];
  int32_t rightTableBlockIndex = pSupporter->indexPerTable[rightIndex];

  if (leftTableBlockIndex > pSupporter->numOfBlocksPerTable[leftIndex]) {
    /* left block is empty */
    return 1;
  } else if (rightTableBlockIndex > pSupporter->numOfBlocksPerTable[rightIndex]) {
    /* right block is empty */
    return -1;
  }

  SBlockOrderWrapper* pLeftBlock = &pSupporter->pDataBlockInfo[leftIndex][leftTableBlockIndex];
  SBlockOrderWrapper* pRightBlock = &pSupporter->pDataBlockInfo[rightIndex][rightTableBlockIndex];

  return pLeftBlock->offset > pRightBlock->offset ? 1 : -1;
}

static int32_t doSetCurrentBlock(SDataBlockIter* pBlockIter, const char* idStr) {
  SFileDataBlockInfo* pBlockInfo = getCurrentBlockInfo(pBlockIter);
  if (pBlockInfo != NULL) {
    STableBlockScanInfo** pScanInfo = taosHashGet(pBlockIter->pTableMap, &pBlockInfo->uid, sizeof(pBlockInfo->uid));
    if (pScanInfo == NULL) {
      tsdbError("failed to locate the uid:%" PRIu64 " in query table uid list, %s", pBlockInfo->uid, idStr);
      return TSDB_CODE_INVALID_PARA;
    }

    SBlockIndex* pIndex = taosArrayGet((*pScanInfo)->pBlockList, pBlockInfo->tbBlockIdx);
    tMapDataGetItemByIdx(&(*pScanInfo)->mapData, pIndex->ordinalIndex, &pBlockIter->block, tGetDataBlk);
  }

#if 0
  qDebug("check file block, table uid:%"PRIu64" index:%d offset:%"PRId64", ", pScanInfo->uid, *mapDataIndex, pBlockIter->block.aSubBlock[0].offset);
#endif

  return TSDB_CODE_SUCCESS;
}

static int32_t initBlockIterator(STsdbReader* pReader, SDataBlockIter* pBlockIter, int32_t numOfBlocks) {
  bool asc = ASCENDING_TRAVERSE(pReader->order);

  SBlockOrderSupporter sup = {0};
  pBlockIter->numOfBlocks = numOfBlocks;
  taosArrayClear(pBlockIter->blockList);
  pBlockIter->pTableMap = pReader->status.pTableMap;

  // access data blocks according to the offset of each block in asc/desc order.
  int32_t numOfTables = (int32_t)taosHashGetSize(pReader->status.pTableMap);

  int64_t st = taosGetTimestampUs();
  int32_t code = initBlockOrderSupporter(&sup, numOfTables);
  if (code != TSDB_CODE_SUCCESS) {
    return code;
  }

  int32_t cnt = 0;
  void*   ptr = NULL;
  while (1) {
    ptr = taosHashIterate(pReader->status.pTableMap, ptr);
    if (ptr == NULL) {
      break;
    }

    STableBlockScanInfo* pTableScanInfo = *(STableBlockScanInfo**)ptr;
    if (pTableScanInfo->pBlockList == NULL || taosArrayGetSize(pTableScanInfo->pBlockList) == 0) {
      continue;
    }

    size_t num = taosArrayGetSize(pTableScanInfo->pBlockList);
    sup.numOfBlocksPerTable[sup.numOfTables] = num;

    char* buf = taosMemoryMalloc(sizeof(SBlockOrderWrapper) * num);
    if (buf == NULL) {
      cleanupBlockOrderSupporter(&sup);
      return TSDB_CODE_TDB_OUT_OF_MEMORY;
    }

    sup.pDataBlockInfo[sup.numOfTables] = (SBlockOrderWrapper*)buf;

    for (int32_t k = 0; k < num; ++k) {
      SBlockIndex* pIndex = taosArrayGet(pTableScanInfo->pBlockList, k);
      sup.pDataBlockInfo[sup.numOfTables][k] =
          (SBlockOrderWrapper){.uid = pTableScanInfo->uid, .offset = pIndex->inFileOffset};
      cnt++;
    }

    sup.numOfTables += 1;
  }

  ASSERT(numOfBlocks == cnt);

  // since there is only one table qualified, blocks are not sorted
  if (sup.numOfTables == 1) {
    for (int32_t i = 0; i < numOfBlocks; ++i) {
      SFileDataBlockInfo blockInfo = {.uid = sup.pDataBlockInfo[0][i].uid, .tbBlockIdx = i};
      taosArrayPush(pBlockIter->blockList, &blockInfo);
    }

    int64_t et = taosGetTimestampUs();
    tsdbDebug("%p create blocks info struct completed for one table, %d blocks not sorted, elapsed time:%.2f ms %s",
              pReader, numOfBlocks, (et - st) / 1000.0, pReader->idStr);

    pBlockIter->index = asc ? 0 : (numOfBlocks - 1);
    cleanupBlockOrderSupporter(&sup);
    doSetCurrentBlock(pBlockIter, pReader->idStr);
    return TSDB_CODE_SUCCESS;
  }

  tsdbDebug("%p create data blocks info struct completed, %d blocks in %d tables %s", pReader, cnt, sup.numOfTables,
            pReader->idStr);

  ASSERT(cnt <= numOfBlocks && sup.numOfTables <= numOfTables);

  SMultiwayMergeTreeInfo* pTree = NULL;
  uint8_t                 ret = tMergeTreeCreate(&pTree, sup.numOfTables, &sup, fileDataBlockOrderCompar);
  if (ret != TSDB_CODE_SUCCESS) {
    cleanupBlockOrderSupporter(&sup);
    return TSDB_CODE_TDB_OUT_OF_MEMORY;
  }

  int32_t numOfTotal = 0;
  while (numOfTotal < cnt) {
    int32_t pos = tMergeTreeGetChosenIndex(pTree);
    int32_t index = sup.indexPerTable[pos]++;

    SFileDataBlockInfo blockInfo = {.uid = sup.pDataBlockInfo[pos][index].uid, .tbBlockIdx = index};
    taosArrayPush(pBlockIter->blockList, &blockInfo);

    // set data block index overflow, in order to disable the offset comparator
    if (sup.indexPerTable[pos] >= sup.numOfBlocksPerTable[pos]) {
      sup.indexPerTable[pos] = sup.numOfBlocksPerTable[pos] + 1;
    }

    numOfTotal += 1;
    tMergeTreeAdjust(pTree, tMergeTreeGetAdjustIndex(pTree));
  }

  int64_t et = taosGetTimestampUs();
  tsdbDebug("%p %d data blocks access order completed, elapsed time:%.2f ms %s", pReader, numOfBlocks,
            (et - st) / 1000.0, pReader->idStr);
  cleanupBlockOrderSupporter(&sup);
  taosMemoryFree(pTree);

  pBlockIter->index = asc ? 0 : (numOfBlocks - 1);
  doSetCurrentBlock(pBlockIter, pReader->idStr);

  return TSDB_CODE_SUCCESS;
}

static bool blockIteratorNext(SDataBlockIter* pBlockIter, const char* idStr) {
  bool asc = ASCENDING_TRAVERSE(pBlockIter->order);

  int32_t step = asc ? 1 : -1;
  if ((pBlockIter->index >= pBlockIter->numOfBlocks - 1 && asc) || (pBlockIter->index <= 0 && (!asc))) {
    return false;
  }

  pBlockIter->index += step;
  doSetCurrentBlock(pBlockIter, idStr);

  return true;
}

/**
 * This is an two rectangles overlap cases.
 */
static int32_t dataBlockPartiallyRequired(STimeWindow* pWindow, SVersionRange* pVerRange, SDataBlk* pBlock) {
  return (pWindow->ekey < pBlock->maxKey.ts && pWindow->ekey >= pBlock->minKey.ts) ||
         (pWindow->skey > pBlock->minKey.ts && pWindow->skey <= pBlock->maxKey.ts) ||
         (pVerRange->minVer > pBlock->minVer && pVerRange->minVer <= pBlock->maxVer) ||
         (pVerRange->maxVer < pBlock->maxVer && pVerRange->maxVer >= pBlock->minVer);
}

static bool getNeighborBlockOfSameTable(SFileDataBlockInfo* pBlockInfo, STableBlockScanInfo* pTableBlockScanInfo,
                                        int32_t* nextIndex, int32_t order, SBlockIndex* pBlockIndex) {
  bool asc = ASCENDING_TRAVERSE(order);
  if (asc && pBlockInfo->tbBlockIdx >= taosArrayGetSize(pTableBlockScanInfo->pBlockList) - 1) {
    return false;
  }

  if (!asc && pBlockInfo->tbBlockIdx == 0) {
    return false;
  }

  int32_t step = asc ? 1 : -1;
  *nextIndex = pBlockInfo->tbBlockIdx + step;
  *pBlockIndex = *(SBlockIndex*)taosArrayGet(pTableBlockScanInfo->pBlockList, *nextIndex);
  //  tMapDataGetItemByIdx(&pTableBlockScanInfo->mapData, pIndex->ordinalIndex, pBlock, tGetDataBlk);
  return true;
}

static int32_t findFileBlockInfoIndex(SDataBlockIter* pBlockIter, SFileDataBlockInfo* pFBlockInfo) {
  ASSERT(pBlockIter != NULL && pFBlockInfo != NULL);

  int32_t step = ASCENDING_TRAVERSE(pBlockIter->order) ? 1 : -1;
  int32_t index = pBlockIter->index;

  while (index < pBlockIter->numOfBlocks && index >= 0) {
    SFileDataBlockInfo* pFBlock = taosArrayGet(pBlockIter->blockList, index);
    if (pFBlock->uid == pFBlockInfo->uid && pFBlock->tbBlockIdx == pFBlockInfo->tbBlockIdx) {
      return index;
    }

    index += step;
  }

  ASSERT(0);
  return -1;
}

static int32_t setFileBlockActiveInBlockIter(SDataBlockIter* pBlockIter, int32_t index, int32_t step) {
  if (index < 0 || index >= pBlockIter->numOfBlocks) {
    return -1;
  }

  SFileDataBlockInfo fblock = *(SFileDataBlockInfo*)taosArrayGet(pBlockIter->blockList, index);
  pBlockIter->index += step;

  if (index != pBlockIter->index) {
    taosArrayRemove(pBlockIter->blockList, index);
    taosArrayInsert(pBlockIter->blockList, pBlockIter->index, &fblock);

    SFileDataBlockInfo* pBlockInfo = taosArrayGet(pBlockIter->blockList, pBlockIter->index);
    ASSERT(pBlockInfo->uid == fblock.uid && pBlockInfo->tbBlockIdx == fblock.tbBlockIdx);
  }

  doSetCurrentBlock(pBlockIter, "");
  return TSDB_CODE_SUCCESS;
}

static bool overlapWithNeighborBlock(SDataBlk* pBlock, SBlockIndex* pNeighborBlockIndex, int32_t order) {
  // it is the last block in current file, no chance to overlap with neighbor blocks.
  if (ASCENDING_TRAVERSE(order)) {
    return pBlock->maxKey.ts == pNeighborBlockIndex->window.skey;
  } else {
    return pBlock->minKey.ts == pNeighborBlockIndex->window.ekey;
  }
}

static bool bufferDataInFileBlockGap(int32_t order, TSDBKEY key, SDataBlk* pBlock) {
  bool ascScan = ASCENDING_TRAVERSE(order);

  return (ascScan && (key.ts != TSKEY_INITIAL_VAL && key.ts <= pBlock->minKey.ts)) ||
         (!ascScan && (key.ts != TSKEY_INITIAL_VAL && key.ts >= pBlock->maxKey.ts));
}

static bool keyOverlapFileBlock(TSDBKEY key, SDataBlk* pBlock, SVersionRange* pVerRange) {
  return (key.ts >= pBlock->minKey.ts && key.ts <= pBlock->maxKey.ts) && (pBlock->maxVer >= pVerRange->minVer) &&
         (pBlock->minVer <= pVerRange->maxVer);
}

static bool doCheckforDatablockOverlap(STableBlockScanInfo* pBlockScanInfo, const SDataBlk* pBlock,
                                       int32_t startIndex) {
  size_t num = taosArrayGetSize(pBlockScanInfo->delSkyline);

  for (int32_t i = startIndex; i < num; i += 1) {
    TSDBKEY* p = taosArrayGet(pBlockScanInfo->delSkyline, i);
    if (p->ts >= pBlock->minKey.ts && p->ts <= pBlock->maxKey.ts) {
      if (p->version >= pBlock->minVer) {
        return true;
      }
    } else if (p->ts < pBlock->minKey.ts) {  // p->ts < pBlock->minKey.ts
      if (p->version >= pBlock->minVer) {
        if (i < num - 1) {
          TSDBKEY* pnext = taosArrayGet(pBlockScanInfo->delSkyline, i + 1);
          if (pnext->ts >= pBlock->minKey.ts) {
            return true;
          }
        } else {  // it must be the last point
          ASSERT(p->version == 0);
        }
      }
    } else {  // (p->ts > pBlock->maxKey.ts) {
      return false;
    }
  }

  return false;
}

static bool overlapWithDelSkyline(STableBlockScanInfo* pBlockScanInfo, const SDataBlk* pBlock, int32_t order) {
  if (pBlockScanInfo->delSkyline == NULL) {
    return false;
  }

  // ts is not overlap
  TSDBKEY* pFirst = taosArrayGet(pBlockScanInfo->delSkyline, 0);
  TSDBKEY* pLast = taosArrayGetLast(pBlockScanInfo->delSkyline);
  if (pBlock->minKey.ts > pLast->ts || pBlock->maxKey.ts < pFirst->ts) {
    return false;
  }

  // version is not overlap
  if (ASCENDING_TRAVERSE(order)) {
    return doCheckforDatablockOverlap(pBlockScanInfo, pBlock, pBlockScanInfo->fileDelIndex);
  } else {
    int32_t index = pBlockScanInfo->fileDelIndex;
    while (1) {
      TSDBKEY* p = taosArrayGet(pBlockScanInfo->delSkyline, index);
      if (p->ts > pBlock->minKey.ts && index > 0) {
        index -= 1;
      } else {  // find the first point that is smaller than the minKey.ts of dataBlock.
        break;
      }
    }

    return doCheckforDatablockOverlap(pBlockScanInfo, pBlock, index);
  }
}

typedef struct {
  bool overlapWithNeighborBlock;
  bool hasDupTs;
  bool overlapWithDelInfo;
  bool overlapWithLastBlock;
  bool overlapWithKeyInBuf;
  bool partiallyRequired;
  bool moreThanCapcity;
} SDataBlockToLoadInfo;

static void getBlockToLoadInfo(SDataBlockToLoadInfo* pInfo, SFileDataBlockInfo* pBlockInfo, SDataBlk* pBlock,
                               STableBlockScanInfo* pScanInfo, TSDBKEY keyInBuf, SLastBlockReader* pLastBlockReader,
                               STsdbReader* pReader) {
  int32_t     neighborIndex = 0;
  SBlockIndex bIndex = {0};

  bool hasNeighbor = getNeighborBlockOfSameTable(pBlockInfo, pScanInfo, &neighborIndex, pReader->order, &bIndex);

  // overlap with neighbor
  if (hasNeighbor) {
    pInfo->overlapWithNeighborBlock = overlapWithNeighborBlock(pBlock, &bIndex, pReader->order);
  }

  // has duplicated ts of different version in this block
  pInfo->hasDupTs = (pBlock->nSubBlock == 1) ? pBlock->hasDup : true;
  pInfo->overlapWithDelInfo = overlapWithDelSkyline(pScanInfo, pBlock, pReader->order);

  if (hasDataInLastBlock(pLastBlockReader)) {
    int64_t tsLast = getCurrentKeyInLastBlock(pLastBlockReader);
    pInfo->overlapWithLastBlock = !(pBlock->maxKey.ts < tsLast || pBlock->minKey.ts > tsLast);
  }

  pInfo->moreThanCapcity = pBlock->nRow > pReader->capacity;
  pInfo->partiallyRequired = dataBlockPartiallyRequired(&pReader->window, &pReader->verRange, pBlock);
  pInfo->overlapWithKeyInBuf = keyOverlapFileBlock(keyInBuf, pBlock, &pReader->verRange);
}

// 1. the version of all rows should be less than the endVersion
// 2. current block should not overlap with next neighbor block
// 3. current timestamp should not be overlap with each other
// 4. output buffer should be large enough to hold all rows in current block
// 5. delete info should not overlap with current block data
// 6. current block should not contain the duplicated ts
static bool fileBlockShouldLoad(STsdbReader* pReader, SFileDataBlockInfo* pBlockInfo, SDataBlk* pBlock,
                                STableBlockScanInfo* pScanInfo, TSDBKEY keyInBuf, SLastBlockReader* pLastBlockReader) {
  SDataBlockToLoadInfo info = {0};
  getBlockToLoadInfo(&info, pBlockInfo, pBlock, pScanInfo, keyInBuf, pLastBlockReader, pReader);

  bool loadDataBlock =
      (info.overlapWithNeighborBlock || info.hasDupTs || info.partiallyRequired || info.overlapWithKeyInBuf ||
       info.moreThanCapcity || info.overlapWithDelInfo || info.overlapWithLastBlock);

  // log the reason why load the datablock for profile
  if (loadDataBlock) {
    tsdbDebug("%p uid:%" PRIu64
              " need to load the datablock, overlapwithneighborblock:%d, hasDup:%d, partiallyRequired:%d, "
              "overlapWithKey:%d, greaterThanBuf:%d, overlapWithDel:%d, overlapWithlastBlock:%d, %s",
              pReader, pBlockInfo->uid, info.overlapWithNeighborBlock, info.hasDupTs, info.partiallyRequired,
              info.overlapWithKeyInBuf, info.moreThanCapcity, info.overlapWithDelInfo, info.overlapWithLastBlock,
              pReader->idStr);
  }

  return loadDataBlock;
}

static bool isCleanFileDataBlock(STsdbReader* pReader, SFileDataBlockInfo* pBlockInfo, SDataBlk* pBlock,
                                 STableBlockScanInfo* pScanInfo, TSDBKEY keyInBuf, SLastBlockReader* pLastBlockReader) {
  SDataBlockToLoadInfo info = {0};
  getBlockToLoadInfo(&info, pBlockInfo, pBlock, pScanInfo, keyInBuf, pLastBlockReader, pReader);
  bool isCleanFileBlock = !(info.overlapWithNeighborBlock || info.hasDupTs || info.overlapWithKeyInBuf ||
                            info.overlapWithDelInfo || info.overlapWithLastBlock);
  return isCleanFileBlock;
}

static int32_t buildDataBlockFromBuf(STsdbReader* pReader, STableBlockScanInfo* pBlockScanInfo, int64_t endKey) {
  if (!(pBlockScanInfo->iiter.hasVal || pBlockScanInfo->iter.hasVal)) {
    return TSDB_CODE_SUCCESS;
  }

  SSDataBlock* pBlock = pReader->pResBlock;

  int64_t st = taosGetTimestampUs();
  int32_t code = buildDataBlockFromBufImpl(pBlockScanInfo, endKey, pReader->capacity, pReader);

  blockDataUpdateTsWindow(pBlock, 0);
  pBlock->info.uid = pBlockScanInfo->uid;

  setComposedBlockFlag(pReader, true);

  double elapsedTime = (taosGetTimestampUs() - st) / 1000.0;
  tsdbDebug("%p build data block from cache completed, elapsed time:%.2f ms, numOfRows:%d, brange:%" PRId64
            " - %" PRId64 " %s",
            pReader, elapsedTime, pBlock->info.rows, pBlock->info.window.skey, pBlock->info.window.ekey,
            pReader->idStr);

  pReader->cost.buildmemBlock += elapsedTime;
  return code;
}

static bool tryCopyDistinctRowFromFileBlock(STsdbReader* pReader, SBlockData* pBlockData, int64_t key,
                                            SFileBlockDumpInfo* pDumpInfo) {
  // opt version
  // 1. it is not a border point
  // 2. the direct next point is not an duplicated timestamp
  bool asc = (pReader->order == TSDB_ORDER_ASC);
  if ((pDumpInfo->rowIndex < pDumpInfo->totalRows - 1 && asc) || (pDumpInfo->rowIndex > 0 && (!asc))) {
    int32_t step = pReader->order == TSDB_ORDER_ASC ? 1 : -1;

    int64_t nextKey = pBlockData->aTSKEY[pDumpInfo->rowIndex + step];
    if (nextKey != key) {  // merge is not needed
      doAppendRowFromFileBlock(pReader->pResBlock, pReader, pBlockData, pDumpInfo->rowIndex);
      pDumpInfo->rowIndex += step;
      return true;
    }
  }

  return false;
}

static bool nextRowFromLastBlocks(SLastBlockReader* pLastBlockReader, STableBlockScanInfo* pBlockScanInfo,
                                  SVersionRange* pVerRange) {
  while (1) {
    bool hasVal = tMergeTreeNext(&pLastBlockReader->mergeTree);
    if (!hasVal) {
      return false;
    }

    TSDBROW row = tMergeTreeGetRow(&pLastBlockReader->mergeTree);
    TSDBKEY k = TSDBROW_KEY(&row);
    if (!hasBeenDropped(pBlockScanInfo->delSkyline, &pBlockScanInfo->lastBlockDelIndex, &k, pLastBlockReader->order,
                        pVerRange)) {
      return true;
    }
  }
}

static bool tryCopyDistinctRowFromSttBlock(TSDBROW* fRow, SLastBlockReader* pLastBlockReader,
                                           STableBlockScanInfo* pScanInfo, int64_t ts, STsdbReader* pReader) {
  bool hasVal = nextRowFromLastBlocks(pLastBlockReader, pScanInfo, &pReader->verRange);
  if (hasVal) {
    int64_t next1 = getCurrentKeyInLastBlock(pLastBlockReader);
    if (next1 != ts) {
      doAppendRowFromFileBlock(pReader->pResBlock, pReader, fRow->pBlockData, fRow->iRow);
      return true;
    }
  } else {
    doAppendRowFromFileBlock(pReader->pResBlock, pReader, fRow->pBlockData, fRow->iRow);
    return true;
  }

  return false;
}

static FORCE_INLINE STSchema* doGetSchemaForTSRow(int32_t sversion, STsdbReader* pReader, uint64_t uid) {
  // always set the newest schema version in pReader->pSchema
  if (pReader->pSchema == NULL) {
    pReader->pSchema = metaGetTbTSchema(pReader->pTsdb->pVnode->pMeta, uid, -1, 1);
  }

  if (pReader->pSchema && sversion == pReader->pSchema->version) {
    return pReader->pSchema;
  }

  if (pReader->pMemSchema == NULL) {
    int32_t code =
        metaGetTbTSchemaEx(pReader->pTsdb->pVnode->pMeta, pReader->suid, uid, sversion, &pReader->pMemSchema);
    if (code != TSDB_CODE_SUCCESS) {
      terrno = code;
      return NULL;
    } else {
      return pReader->pMemSchema;
    }
  }

  if (pReader->pMemSchema->version == sversion) {
    return pReader->pMemSchema;
  }

  taosMemoryFreeClear(pReader->pMemSchema);
  int32_t code = metaGetTbTSchemaEx(pReader->pTsdb->pVnode->pMeta, pReader->suid, uid, sversion, &pReader->pMemSchema);
  if (code != TSDB_CODE_SUCCESS || pReader->pMemSchema == NULL) {
    terrno = code;
    return NULL;
  } else {
    return pReader->pMemSchema;
  }
}

static int32_t doMergeBufAndFileRows(STsdbReader* pReader, STableBlockScanInfo* pBlockScanInfo, TSDBROW* pRow,
                                     SIterInfo* pIter, int64_t key, SLastBlockReader* pLastBlockReader) {
  SRowMerger          merge = {0};
  STSRow*             pTSRow = NULL;
  SBlockData*         pBlockData = &pReader->status.fileBlockData;
  SFileBlockDumpInfo* pDumpInfo = &pReader->status.fBlockDumpInfo;

  int64_t tsLast = INT64_MIN;
  if (hasDataInLastBlock(pLastBlockReader)) {
    tsLast = getCurrentKeyInLastBlock(pLastBlockReader);
  }

  TSDBKEY k = TSDBROW_KEY(pRow);
  TSDBROW fRow = tsdbRowFromBlockData(pBlockData, pDumpInfo->rowIndex);

  int64_t minKey = 0;
  if (pReader->order == TSDB_ORDER_ASC) {
    minKey = INT64_MAX;  // chosen the minimum value
    if (minKey > tsLast && hasDataInLastBlock(pLastBlockReader)) {
      minKey = tsLast;
    }

    if (minKey > k.ts) {
      minKey = k.ts;
    }

    if (minKey > key && hasDataInFileBlock(pBlockData, pDumpInfo)) {
      minKey = key;
    }
  } else {
    minKey = INT64_MIN;
    if (minKey < tsLast && hasDataInLastBlock(pLastBlockReader)) {
      minKey = tsLast;
    }

    if (minKey < k.ts) {
      minKey = k.ts;
    }

    if (minKey < key && hasDataInFileBlock(pBlockData, pDumpInfo)) {
      minKey = key;
    }
  }

  bool init = false;

  // ASC: file block ---> last block -----> imem -----> mem
  // DESC: mem -----> imem -----> last block -----> file block
  if (pReader->order == TSDB_ORDER_ASC) {
    if (minKey == key) {
      init = true;
      int32_t code = tRowMergerInit(&merge, &fRow, pReader->pSchema);
      if (code != TSDB_CODE_SUCCESS) {
        return code;
      }
      doMergeRowsInFileBlocks(pBlockData, pBlockScanInfo, pReader, &merge);
    }

    if (minKey == tsLast) {
      TSDBROW fRow1 = tMergeTreeGetRow(&pLastBlockReader->mergeTree);
      if (init) {
        tRowMerge(&merge, &fRow1);
      } else {
        init = true;
        int32_t code = tRowMergerInit(&merge, &fRow1, pReader->pSchema);
        if (code != TSDB_CODE_SUCCESS) {
          return code;
        }
      }
      doMergeRowsInLastBlock(pLastBlockReader, pBlockScanInfo, tsLast, &merge, &pReader->verRange);
    }

    if (minKey == k.ts) {
      if (init) {
        tRowMerge(&merge, pRow);
      } else {
        init = true;
        STSchema* pSchema = doGetSchemaForTSRow(TSDBROW_SVERSION(pRow), pReader, pBlockScanInfo->uid);
        int32_t   code = tRowMergerInit(&merge, pRow, pSchema);
        if (code != TSDB_CODE_SUCCESS) {
          return code;
        }
      }
      int32_t code = doMergeRowsInBuf(pIter, pBlockScanInfo->uid, k.ts, pBlockScanInfo->delSkyline, &merge, pReader);
      if (code != TSDB_CODE_SUCCESS) {
        return code;
      }
    }
  } else {
    if (minKey == k.ts) {
      init = true;
      STSchema* pSchema = doGetSchemaForTSRow(TSDBROW_SVERSION(pRow), pReader, pBlockScanInfo->uid);
      int32_t   code = tRowMergerInit(&merge, pRow, pSchema);
      if (code != TSDB_CODE_SUCCESS) {
        return code;
      }

      code = doMergeRowsInBuf(pIter, pBlockScanInfo->uid, k.ts, pBlockScanInfo->delSkyline, &merge, pReader);
      if (code != TSDB_CODE_SUCCESS || merge.pTSchema == NULL) {
        return code;
      }
    }

    if (minKey == tsLast) {
      TSDBROW fRow1 = tMergeTreeGetRow(&pLastBlockReader->mergeTree);
      if (init) {
        tRowMerge(&merge, &fRow1);
      } else {
        init = true;
        int32_t code = tRowMergerInit(&merge, &fRow1, pReader->pSchema);
        if (code != TSDB_CODE_SUCCESS) {
          return code;
        }
      }
      doMergeRowsInLastBlock(pLastBlockReader, pBlockScanInfo, tsLast, &merge, &pReader->verRange);
    }

    if (minKey == key) {
      if (init) {
        tRowMerge(&merge, &fRow);
      } else {
        init = true;
        int32_t code = tRowMergerInit(&merge, &fRow, pReader->pSchema);
        if (code != TSDB_CODE_SUCCESS) {
          return code;
        }
      }
      doMergeRowsInFileBlocks(pBlockData, pBlockScanInfo, pReader, &merge);
    }
  }

  int32_t code = tRowMergerGetRow(&merge, &pTSRow);
  if (code != TSDB_CODE_SUCCESS) {
    return code;
  }

  doAppendRowFromTSRow(pReader->pResBlock, pReader, pTSRow, pBlockScanInfo);

  taosMemoryFree(pTSRow);
  tRowMergerClear(&merge);
  return TSDB_CODE_SUCCESS;
}

static int32_t doMergeFileBlockAndLastBlock(SLastBlockReader* pLastBlockReader, STsdbReader* pReader,
                                            STableBlockScanInfo* pBlockScanInfo, SBlockData* pBlockData,
                                            bool mergeBlockData) {
  SFileBlockDumpInfo* pDumpInfo = &pReader->status.fBlockDumpInfo;
  int64_t             tsLastBlock = getCurrentKeyInLastBlock(pLastBlockReader);

  STSRow*    pTSRow = NULL;
  SRowMerger merge = {0};
  TSDBROW    fRow = tMergeTreeGetRow(&pLastBlockReader->mergeTree);
  tsdbTrace("fRow ptr:%p, %d, uid:%" PRIu64 ", %s", fRow.pBlockData, fRow.iRow, pLastBlockReader->uid, pReader->idStr);

  // only last block exists
  if ((!mergeBlockData) || (tsLastBlock != pBlockData->aTSKEY[pDumpInfo->rowIndex])) {
    if (tryCopyDistinctRowFromSttBlock(&fRow, pLastBlockReader, pBlockScanInfo, tsLastBlock, pReader)) {
      pBlockScanInfo->lastKey = tsLastBlock;
      return TSDB_CODE_SUCCESS;
    } else {
      int32_t code = tRowMergerInit(&merge, &fRow, pReader->pSchema);
      if (code != TSDB_CODE_SUCCESS) {
        return code;
      }

      TSDBROW fRow1 = tMergeTreeGetRow(&pLastBlockReader->mergeTree);
      tRowMerge(&merge, &fRow1);
      doMergeRowsInLastBlock(pLastBlockReader, pBlockScanInfo, tsLastBlock, &merge, &pReader->verRange);

      code = tRowMergerGetRow(&merge, &pTSRow);
      if (code != TSDB_CODE_SUCCESS) {
        return code;
      }

      doAppendRowFromTSRow(pReader->pResBlock, pReader, pTSRow, pBlockScanInfo);

      taosMemoryFree(pTSRow);
      tRowMergerClear(&merge);
    }
  } else {  // not merge block data
    int32_t code = tRowMergerInit(&merge, &fRow, pReader->pSchema);
    if (code != TSDB_CODE_SUCCESS) {
      return code;
    }

    doMergeRowsInLastBlock(pLastBlockReader, pBlockScanInfo, tsLastBlock, &merge, &pReader->verRange);
    ASSERT(mergeBlockData);

    // merge with block data if ts == key
    if (tsLastBlock == pBlockData->aTSKEY[pDumpInfo->rowIndex]) {
      doMergeRowsInFileBlocks(pBlockData, pBlockScanInfo, pReader, &merge);
    }

    code = tRowMergerGetRow(&merge, &pTSRow);
    if (code != TSDB_CODE_SUCCESS) {
      return code;
    }

    doAppendRowFromTSRow(pReader->pResBlock, pReader, pTSRow, pBlockScanInfo);

    taosMemoryFree(pTSRow);
    tRowMergerClear(&merge);
  }

  return TSDB_CODE_SUCCESS;
}

static int32_t mergeFileBlockAndLastBlock(STsdbReader* pReader, SLastBlockReader* pLastBlockReader, int64_t key,
                                          STableBlockScanInfo* pBlockScanInfo, SBlockData* pBlockData) {
  SFileBlockDumpInfo* pDumpInfo = &pReader->status.fBlockDumpInfo;

  if (hasDataInFileBlock(pBlockData, pDumpInfo)) {
    // no last block available, only data block exists
    if (!hasDataInLastBlock(pLastBlockReader)) {
      return mergeRowsInFileBlocks(pBlockData, pBlockScanInfo, key, pReader);
    }

    // row in last file block
    TSDBROW fRow = tsdbRowFromBlockData(pBlockData, pDumpInfo->rowIndex);
    int64_t ts = getCurrentKeyInLastBlock(pLastBlockReader);
    ASSERT(ts >= key);

    if (ASCENDING_TRAVERSE(pReader->order)) {
      if (key < ts) {  // imem, mem are all empty, file blocks (data blocks and last block) exist
        return mergeRowsInFileBlocks(pBlockData, pBlockScanInfo, key, pReader);
      } else if (key == ts) {
        STSRow*    pTSRow = NULL;
        SRowMerger merge = {0};

        int32_t code = tRowMergerInit(&merge, &fRow, pReader->pSchema);
        if (code != TSDB_CODE_SUCCESS) {
          return code;
        }

        doMergeRowsInFileBlocks(pBlockData, pBlockScanInfo, pReader, &merge);

        TSDBROW fRow1 = tMergeTreeGetRow(&pLastBlockReader->mergeTree);
        tRowMerge(&merge, &fRow1);

        doMergeRowsInLastBlock(pLastBlockReader, pBlockScanInfo, ts, &merge, &pReader->verRange);

        code = tRowMergerGetRow(&merge, &pTSRow);
        if (code != TSDB_CODE_SUCCESS) {
          return code;
        }

        doAppendRowFromTSRow(pReader->pResBlock, pReader, pTSRow, pBlockScanInfo);

        taosMemoryFree(pTSRow);
        tRowMergerClear(&merge);
        return code;
      } else {
        ASSERT(0);
        return TSDB_CODE_SUCCESS;
      }
    } else {  // desc order
      return doMergeFileBlockAndLastBlock(pLastBlockReader, pReader, pBlockScanInfo, pBlockData, true);
    }
  } else {  // only last block exists
    return doMergeFileBlockAndLastBlock(pLastBlockReader, pReader, pBlockScanInfo, NULL, false);
  }
}

static int32_t doMergeMultiLevelRows(STsdbReader* pReader, STableBlockScanInfo* pBlockScanInfo, SBlockData* pBlockData,
                                     SLastBlockReader* pLastBlockReader) {
  SRowMerger          merge = {0};
  STSRow*             pTSRow = NULL;
  int32_t             code = TSDB_CODE_SUCCESS;
  SFileBlockDumpInfo* pDumpInfo = &pReader->status.fBlockDumpInfo;
  SArray*             pDelList = pBlockScanInfo->delSkyline;

  TSDBROW* pRow = getValidMemRow(&pBlockScanInfo->iter, pDelList, pReader);
  TSDBROW* piRow = getValidMemRow(&pBlockScanInfo->iiter, pDelList, pReader);
  ASSERT(pRow != NULL && piRow != NULL);

  int64_t tsLast = INT64_MIN;
  if (hasDataInLastBlock(pLastBlockReader)) {
    tsLast = getCurrentKeyInLastBlock(pLastBlockReader);
  }

  int64_t key = hasDataInFileBlock(pBlockData, pDumpInfo) ? pBlockData->aTSKEY[pDumpInfo->rowIndex] : INT64_MIN;

  TSDBKEY k = TSDBROW_KEY(pRow);
  TSDBKEY ik = TSDBROW_KEY(piRow);

  int64_t minKey = 0;
  if (ASCENDING_TRAVERSE(pReader->order)) {
    minKey = INT64_MAX;  // let's find the minimum
    if (minKey > k.ts) {
      minKey = k.ts;
    }

    if (minKey > ik.ts) {
      minKey = ik.ts;
    }

    if (minKey > key && hasDataInFileBlock(pBlockData, pDumpInfo)) {
      minKey = key;
    }

    if (minKey > tsLast && hasDataInLastBlock(pLastBlockReader)) {
      minKey = tsLast;
    }
  } else {
    minKey = INT64_MIN;  // let find the maximum ts value
    if (minKey < k.ts) {
      minKey = k.ts;
    }

    if (minKey < ik.ts) {
      minKey = ik.ts;
    }

    if (minKey < key && hasDataInFileBlock(pBlockData, pDumpInfo)) {
      minKey = key;
    }

    if (minKey < tsLast && hasDataInLastBlock(pLastBlockReader)) {
      minKey = tsLast;
    }
  }

  bool init = false;

  // ASC: file block -----> last block -----> imem -----> mem
  // DESC: mem -----> imem -----> last block -----> file block
  if (ASCENDING_TRAVERSE(pReader->order)) {
    if (minKey == key) {
      init = true;
      TSDBROW fRow = tsdbRowFromBlockData(pBlockData, pDumpInfo->rowIndex);
      code = tRowMergerInit(&merge, &fRow, pReader->pSchema);
      if (code != TSDB_CODE_SUCCESS) {
        return code;
      }

      doMergeRowsInFileBlocks(pBlockData, pBlockScanInfo, pReader, &merge);
    }

    if (minKey == tsLast) {
      TSDBROW fRow1 = tMergeTreeGetRow(&pLastBlockReader->mergeTree);
      if (init) {
        tRowMerge(&merge, &fRow1);
      } else {
        init = true;
        code = tRowMergerInit(&merge, &fRow1, pReader->pSchema);
        if (code != TSDB_CODE_SUCCESS) {
          return code;
        }
      }

      doMergeRowsInLastBlock(pLastBlockReader, pBlockScanInfo, tsLast, &merge, &pReader->verRange);
    }

    if (minKey == ik.ts) {
      if (init) {
        tRowMerge(&merge, piRow);
      } else {
        init = true;
        STSchema* pSchema = doGetSchemaForTSRow(TSDBROW_SVERSION(piRow), pReader, pBlockScanInfo->uid);
        if (pSchema == NULL) {
          return code;
        }

        code = tRowMergerInit(&merge, piRow, pSchema);
        if (code != TSDB_CODE_SUCCESS) {
          return code;
        }
      }

      code = doMergeRowsInBuf(&pBlockScanInfo->iiter, pBlockScanInfo->uid, ik.ts, pBlockScanInfo->delSkyline, &merge,
                              pReader);
      if (code != TSDB_CODE_SUCCESS) {
        return code;
      }
    }

    if (minKey == k.ts) {
      if (init) {
        if (merge.pTSchema == NULL) {
          return code;
        }

        tRowMerge(&merge, pRow);
      } else {
        STSchema* pSchema = doGetSchemaForTSRow(TSDBROW_SVERSION(pRow), pReader, pBlockScanInfo->uid);
        code = tRowMergerInit(&merge, pRow, pSchema);
        if (code != TSDB_CODE_SUCCESS) {
          return code;
        }
      }
      code = doMergeRowsInBuf(&pBlockScanInfo->iter, pBlockScanInfo->uid, k.ts, pBlockScanInfo->delSkyline, &merge,
                              pReader);
      if (code != TSDB_CODE_SUCCESS) {
        return code;
      }
    }
  } else {
    if (minKey == k.ts) {
      init = true;
      STSchema* pSchema = doGetSchemaForTSRow(TSDBROW_SVERSION(pRow), pReader, pBlockScanInfo->uid);
      code = tRowMergerInit(&merge, pRow, pSchema);
      if (code != TSDB_CODE_SUCCESS) {
        return code;
      }

      code = doMergeRowsInBuf(&pBlockScanInfo->iter, pBlockScanInfo->uid, k.ts, pBlockScanInfo->delSkyline, &merge,
                              pReader);
      if (code != TSDB_CODE_SUCCESS) {
        return code;
      }
    }

    if (minKey == ik.ts) {
      if (init) {
        tRowMerge(&merge, piRow);
      } else {
        init = true;
        STSchema* pSchema = doGetSchemaForTSRow(TSDBROW_SVERSION(piRow), pReader, pBlockScanInfo->uid);
        code = tRowMergerInit(&merge, piRow, pSchema);
        if (code != TSDB_CODE_SUCCESS) {
          return code;
        }
      }
      code = doMergeRowsInBuf(&pBlockScanInfo->iiter, pBlockScanInfo->uid, ik.ts, pBlockScanInfo->delSkyline, &merge,
                              pReader);
      if (code != TSDB_CODE_SUCCESS) {
        return code;
      }
    }

    if (minKey == tsLast) {
      TSDBROW fRow1 = tMergeTreeGetRow(&pLastBlockReader->mergeTree);
      if (init) {
        tRowMerge(&merge, &fRow1);
      } else {
        init = true;
        code = tRowMergerInit(&merge, &fRow1, pReader->pSchema);
        if (code != TSDB_CODE_SUCCESS) {
          return code;
        }
      }
      doMergeRowsInLastBlock(pLastBlockReader, pBlockScanInfo, tsLast, &merge, &pReader->verRange);
    }

    if (minKey == key) {
      TSDBROW fRow = tsdbRowFromBlockData(pBlockData, pDumpInfo->rowIndex);
      if (!init) {
        code = tRowMergerInit(&merge, &fRow, pReader->pSchema);
        if (code != TSDB_CODE_SUCCESS) {
          return code;
        }
      } else {
        if (merge.pTSchema == NULL) {
          return code;
        }
        tRowMerge(&merge, &fRow);
      }
      doMergeRowsInFileBlocks(pBlockData, pBlockScanInfo, pReader, &merge);
    }
  }

  if (merge.pTSchema == NULL) {
    return code;
  }

  code = tRowMergerGetRow(&merge, &pTSRow);
  if (code != TSDB_CODE_SUCCESS) {
    return code;
  }

  doAppendRowFromTSRow(pReader->pResBlock, pReader, pTSRow, pBlockScanInfo);

  taosMemoryFree(pTSRow);
  tRowMergerClear(&merge);
  return code;
}

static int32_t initMemDataIterator(STableBlockScanInfo* pBlockScanInfo, STsdbReader* pReader) {
  if (pBlockScanInfo->iterInit) {
    return TSDB_CODE_SUCCESS;
  }

  int32_t code = TSDB_CODE_SUCCESS;

  TSDBKEY startKey = {0};
  if (ASCENDING_TRAVERSE(pReader->order)) {
    startKey = (TSDBKEY){.ts = pReader->window.skey, .version = pReader->verRange.minVer};
  } else {
    startKey = (TSDBKEY){.ts = pReader->window.ekey, .version = pReader->verRange.maxVer};
  }

  int32_t backward = (!ASCENDING_TRAVERSE(pReader->order));

  STbData* d = NULL;
  if (pReader->pReadSnap->pMem != NULL) {
    d = tsdbGetTbDataFromMemTable(pReader->pReadSnap->pMem, pReader->suid, pBlockScanInfo->uid);
    if (d != NULL) {
      code = tsdbTbDataIterCreate(d, &startKey, backward, &pBlockScanInfo->iter.iter);
      if (code == TSDB_CODE_SUCCESS) {
        pBlockScanInfo->iter.hasVal = (tsdbTbDataIterGet(pBlockScanInfo->iter.iter) != NULL);

        tsdbDebug("%p uid:%" PRId64 ", check data in mem from skey:%" PRId64 ", order:%d, ts range in buf:%" PRId64
                  "-%" PRId64 " %s",
                  pReader, pBlockScanInfo->uid, startKey.ts, pReader->order, d->minKey, d->maxKey, pReader->idStr);
      } else {
        tsdbError("%p uid:%" PRId64 ", failed to create iterator for imem, code:%s, %s", pReader, pBlockScanInfo->uid,
                  tstrerror(code), pReader->idStr);
        return code;
      }
    }
  } else {
    tsdbDebug("%p uid:%" PRId64 ", no data in mem, %s", pReader, pBlockScanInfo->uid, pReader->idStr);
  }

  STbData* di = NULL;
  if (pReader->pReadSnap->pIMem != NULL) {
    di = tsdbGetTbDataFromMemTable(pReader->pReadSnap->pIMem, pReader->suid, pBlockScanInfo->uid);
    if (di != NULL) {
      code = tsdbTbDataIterCreate(di, &startKey, backward, &pBlockScanInfo->iiter.iter);
      if (code == TSDB_CODE_SUCCESS) {
        pBlockScanInfo->iiter.hasVal = (tsdbTbDataIterGet(pBlockScanInfo->iiter.iter) != NULL);

        tsdbDebug("%p uid:%" PRId64 ", check data in imem from skey:%" PRId64 ", order:%d, ts range in buf:%" PRId64
                  "-%" PRId64 " %s",
                  pReader, pBlockScanInfo->uid, startKey.ts, pReader->order, di->minKey, di->maxKey, pReader->idStr);
      } else {
        tsdbError("%p uid:%" PRId64 ", failed to create iterator for mem, code:%s, %s", pReader, pBlockScanInfo->uid,
                  tstrerror(code), pReader->idStr);
        return code;
      }
    }
  } else {
    tsdbDebug("%p uid:%" PRId64 ", no data in imem, %s", pReader, pBlockScanInfo->uid, pReader->idStr);
  }

  initDelSkylineIterator(pBlockScanInfo, pReader, d, di);

  pBlockScanInfo->iterInit = true;
  return TSDB_CODE_SUCCESS;
}

static bool isValidFileBlockRow(SBlockData* pBlockData, SFileBlockDumpInfo* pDumpInfo,
                                STableBlockScanInfo* pBlockScanInfo, STsdbReader* pReader) {
  // it is an multi-table data block
  if (pBlockData->aUid != NULL) {
    uint64_t uid = pBlockData->aUid[pDumpInfo->rowIndex];
    if (uid != pBlockScanInfo->uid) {  // move to next row
      return false;
    }
  }

  // check for version and time range
  int64_t ver = pBlockData->aVersion[pDumpInfo->rowIndex];
  if (ver > pReader->verRange.maxVer || ver < pReader->verRange.minVer) {
    return false;
  }

  int64_t ts = pBlockData->aTSKEY[pDumpInfo->rowIndex];
  if (ts > pReader->window.ekey || ts < pReader->window.skey) {
    return false;
  }

  TSDBKEY k = {.ts = ts, .version = ver};
  if (hasBeenDropped(pBlockScanInfo->delSkyline, &pBlockScanInfo->fileDelIndex, &k, pReader->order,
                     &pReader->verRange)) {
    return false;
  }

  return true;
}

static bool initLastBlockReader(SLastBlockReader* pLBlockReader, STableBlockScanInfo* pScanInfo, STsdbReader* pReader) {
  // the last block reader has been initialized for this table.
  if (pLBlockReader->uid == pScanInfo->uid) {
    return hasDataInLastBlock(pLBlockReader);
  }

  if (pLBlockReader->uid != 0) {
    tMergeTreeClose(&pLBlockReader->mergeTree);
  }

  initMemDataIterator(pScanInfo, pReader);
  pLBlockReader->uid = pScanInfo->uid;

  int32_t     step = ASCENDING_TRAVERSE(pLBlockReader->order) ? 1 : -1;
  STimeWindow w = pLBlockReader->window;
  if (ASCENDING_TRAVERSE(pLBlockReader->order)) {
    w.skey = pScanInfo->lastKey + step;
  } else {
    w.ekey = pScanInfo->lastKey + step;
  }

  int32_t code = tMergeTreeOpen(&pLBlockReader->mergeTree, (pLBlockReader->order == TSDB_ORDER_DESC),
                                pReader->pFileReader, pReader->suid, pScanInfo->uid, &w, &pLBlockReader->verRange,
                                pLBlockReader->pInfo, false, pReader->idStr);
  if (code != TSDB_CODE_SUCCESS) {
    return false;
  }

  return nextRowFromLastBlocks(pLBlockReader, pScanInfo, &pReader->verRange);
}

static int64_t getCurrentKeyInLastBlock(SLastBlockReader* pLastBlockReader) {
  TSDBROW row = tMergeTreeGetRow(&pLastBlockReader->mergeTree);
  return TSDBROW_TS(&row);
}

static bool hasDataInLastBlock(SLastBlockReader* pLastBlockReader) { return pLastBlockReader->mergeTree.pIter != NULL; }

bool hasDataInFileBlock(const SBlockData* pBlockData, const SFileBlockDumpInfo* pDumpInfo) {
  if (pBlockData->nRow > 0) {
    ASSERT(pBlockData->nRow == pDumpInfo->totalRows);
  }

  return pBlockData->nRow > 0 && (!pDumpInfo->allDumped);
}

int32_t mergeRowsInFileBlocks(SBlockData* pBlockData, STableBlockScanInfo* pBlockScanInfo, int64_t key,
                              STsdbReader* pReader) {
  SFileBlockDumpInfo* pDumpInfo = &pReader->status.fBlockDumpInfo;
  if (tryCopyDistinctRowFromFileBlock(pReader, pBlockData, key, pDumpInfo)) {
    pBlockScanInfo->lastKey = key;
    return TSDB_CODE_SUCCESS;
  } else {
    TSDBROW fRow = tsdbRowFromBlockData(pBlockData, pDumpInfo->rowIndex);

    STSRow*    pTSRow = NULL;
    SRowMerger merge = {0};

    int32_t code = tRowMergerInit(&merge, &fRow, pReader->pSchema);
    if (code != TSDB_CODE_SUCCESS) {
      return code;
    }

    doMergeRowsInFileBlocks(pBlockData, pBlockScanInfo, pReader, &merge);
    code = tRowMergerGetRow(&merge, &pTSRow);
    if (code != TSDB_CODE_SUCCESS) {
      return code;
    }

    doAppendRowFromTSRow(pReader->pResBlock, pReader, pTSRow, pBlockScanInfo);

    taosMemoryFree(pTSRow);
    tRowMergerClear(&merge);
    return TSDB_CODE_SUCCESS;
  }
}

static int32_t buildComposedDataBlockImpl(STsdbReader* pReader, STableBlockScanInfo* pBlockScanInfo,
                                          SBlockData* pBlockData, SLastBlockReader* pLastBlockReader) {
  SFileBlockDumpInfo* pDumpInfo = &pReader->status.fBlockDumpInfo;

  int64_t key = (pBlockData->nRow > 0 && (!pDumpInfo->allDumped)) ? pBlockData->aTSKEY[pDumpInfo->rowIndex] : INT64_MIN;
  if (pBlockScanInfo->iter.hasVal && pBlockScanInfo->iiter.hasVal) {
    return doMergeMultiLevelRows(pReader, pBlockScanInfo, pBlockData, pLastBlockReader);
  } else {
    TSDBROW *pRow = NULL, *piRow = NULL;
    if (pBlockScanInfo->iter.hasVal) {
      pRow = getValidMemRow(&pBlockScanInfo->iter, pBlockScanInfo->delSkyline, pReader);
    }

    if (pBlockScanInfo->iiter.hasVal) {
      piRow = getValidMemRow(&pBlockScanInfo->iiter, pBlockScanInfo->delSkyline, pReader);
    }

    // imem + file + last block
    if (pBlockScanInfo->iiter.hasVal) {
      return doMergeBufAndFileRows(pReader, pBlockScanInfo, piRow, &pBlockScanInfo->iiter, key, pLastBlockReader);
    }

    // mem + file + last block
    if (pBlockScanInfo->iter.hasVal) {
      return doMergeBufAndFileRows(pReader, pBlockScanInfo, pRow, &pBlockScanInfo->iter, key, pLastBlockReader);
    }

    // files data blocks + last block
    return mergeFileBlockAndLastBlock(pReader, pLastBlockReader, key, pBlockScanInfo, pBlockData);
  }
}

static int32_t buildComposedDataBlock(STsdbReader* pReader) {
  int32_t code = TSDB_CODE_SUCCESS;

  SSDataBlock* pResBlock = pReader->pResBlock;

  SFileDataBlockInfo* pBlockInfo = getCurrentBlockInfo(&pReader->status.blockIter);
  SLastBlockReader*   pLastBlockReader = pReader->status.fileIter.pLastBlockReader;

  bool    asc = ASCENDING_TRAVERSE(pReader->order);
  int64_t st = taosGetTimestampUs();
  int32_t step = asc ? 1 : -1;

  STableBlockScanInfo* pBlockScanInfo = NULL;
  if (pBlockInfo != NULL) {
    void* p = taosHashGet(pReader->status.pTableMap, &pBlockInfo->uid, sizeof(pBlockInfo->uid));
    if (p == NULL) {
      code = TSDB_CODE_INVALID_PARA;
      tsdbError("failed to locate the uid:%" PRIu64 " in query table uid list, total tables:%d, %s", pBlockInfo->uid,
                taosHashGetSize(pReader->status.pTableMap), pReader->idStr);
      goto _end;
    }

    pBlockScanInfo = *(STableBlockScanInfo**)p;

    SDataBlk* pBlock = getCurrentBlock(&pReader->status.blockIter);
    TSDBKEY   keyInBuf = getCurrentKeyInBuf(pBlockScanInfo, pReader);

    // it is a clean block, load it directly
    if (isCleanFileDataBlock(pReader, pBlockInfo, pBlock, pBlockScanInfo, keyInBuf, pLastBlockReader)) {
      if (asc || ((!asc) && (!hasDataInLastBlock(pLastBlockReader)))) {
        copyBlockDataToSDataBlock(pReader, pBlockScanInfo);

        // record the last key value
        pBlockScanInfo->lastKey = asc ? pBlock->maxKey.ts : pBlock->minKey.ts;
        goto _end;
      }
    }
  } else {  // file blocks not exist
    pBlockScanInfo = *pReader->status.pTableIter;
  }

  SFileBlockDumpInfo* pDumpInfo = &pReader->status.fBlockDumpInfo;
  SBlockData*         pBlockData = &pReader->status.fileBlockData;

  while (1) {
    bool hasBlockData = false;
    {
      while (pBlockData->nRow > 0) {  // find the first qualified row in data block
        if (isValidFileBlockRow(pBlockData, pDumpInfo, pBlockScanInfo, pReader)) {
          hasBlockData = true;
          break;
        }

        pDumpInfo->rowIndex += step;

        SDataBlk* pBlock = getCurrentBlock(&pReader->status.blockIter);
        if (pDumpInfo->rowIndex >= pBlock->nRow || pDumpInfo->rowIndex < 0) {
          setBlockAllDumped(pDumpInfo, pBlock->maxKey.ts, pReader->order);
          break;
        }
      }
    }

    bool hasBlockLData = hasDataInLastBlock(pLastBlockReader);

    // no data in last block and block, no need to proceed.
    if ((hasBlockData == false) && (hasBlockLData == false)) {
      break;
    }

    buildComposedDataBlockImpl(pReader, pBlockScanInfo, pBlockData, pLastBlockReader);

    // currently loaded file data block is consumed
    if ((pBlockData->nRow > 0) && (pDumpInfo->rowIndex >= pBlockData->nRow || pDumpInfo->rowIndex < 0)) {
      SDataBlk* pBlock = getCurrentBlock(&pReader->status.blockIter);
      setBlockAllDumped(pDumpInfo, pBlock->maxKey.ts, pReader->order);
      break;
    }

    if (pResBlock->info.rows >= pReader->capacity) {
      break;
    }
  }

_end:
  pResBlock->info.uid = (pBlockScanInfo != NULL) ? pBlockScanInfo->uid : 0;
  blockDataUpdateTsWindow(pResBlock, 0);

  setComposedBlockFlag(pReader, true);
  double el = (taosGetTimestampUs() - st) / 1000.0;

  pReader->cost.composedBlocks += 1;
  pReader->cost.buildComposedBlockTime += el;

  if (pResBlock->info.rows > 0) {
    tsdbDebug("%p uid:%" PRIu64 ", composed data block created, brange:%" PRIu64 "-%" PRIu64
              " rows:%d, elapsed time:%.2f ms %s",
              pReader, pResBlock->info.uid, pResBlock->info.window.skey, pResBlock->info.window.ekey,
              pResBlock->info.rows, el, pReader->idStr);
  }

  return code;
}

void setComposedBlockFlag(STsdbReader* pReader, bool composed) { pReader->status.composedDataBlock = composed; }

int32_t initDelSkylineIterator(STableBlockScanInfo* pBlockScanInfo, STsdbReader* pReader, STbData* pMemTbData,
                               STbData* piMemTbData) {
  if (pBlockScanInfo->delSkyline != NULL) {
    return TSDB_CODE_SUCCESS;
  }

  int32_t code = 0;
  STsdb*  pTsdb = pReader->pTsdb;

  SArray* pDelData = taosArrayInit(4, sizeof(SDelData));

  SDelFile* pDelFile = pReader->pReadSnap->fs.pDelFile;
  if (pDelFile) {
    SDelFReader* pDelFReader = NULL;
    code = tsdbDelFReaderOpen(&pDelFReader, pDelFile, pTsdb);
    if (code != TSDB_CODE_SUCCESS) {
      goto _err;
    }

    SArray* aDelIdx = taosArrayInit(4, sizeof(SDelIdx));
    if (aDelIdx == NULL) {
      tsdbDelFReaderClose(&pDelFReader);
      goto _err;
    }

    code = tsdbReadDelIdx(pDelFReader, aDelIdx);
    if (code != TSDB_CODE_SUCCESS) {
      taosArrayDestroy(aDelIdx);
      tsdbDelFReaderClose(&pDelFReader);
      goto _err;
    }

    SDelIdx  idx = {.suid = pReader->suid, .uid = pBlockScanInfo->uid};
    SDelIdx* pIdx = taosArraySearch(aDelIdx, &idx, tCmprDelIdx, TD_EQ);

    if (pIdx != NULL) {
      code = tsdbReadDelData(pDelFReader, pIdx, pDelData);
    }

    taosArrayDestroy(aDelIdx);
    tsdbDelFReaderClose(&pDelFReader);

    if (code != TSDB_CODE_SUCCESS) {
      goto _err;
    }
  }

  SDelData* p = NULL;
  if (pMemTbData != NULL) {
    p = pMemTbData->pHead;
    while (p) {
      taosArrayPush(pDelData, p);
      p = p->pNext;
    }
  }

  if (piMemTbData != NULL) {
    p = piMemTbData->pHead;
    while (p) {
      taosArrayPush(pDelData, p);
      p = p->pNext;
    }
  }

  if (taosArrayGetSize(pDelData) > 0) {
    pBlockScanInfo->delSkyline = taosArrayInit(4, sizeof(TSDBKEY));
    code = tsdbBuildDeleteSkyline(pDelData, 0, (int32_t)(taosArrayGetSize(pDelData) - 1), pBlockScanInfo->delSkyline);
  }

  taosArrayDestroy(pDelData);
  pBlockScanInfo->iter.index =
      ASCENDING_TRAVERSE(pReader->order) ? 0 : taosArrayGetSize(pBlockScanInfo->delSkyline) - 1;
  pBlockScanInfo->iiter.index = pBlockScanInfo->iter.index;
  pBlockScanInfo->fileDelIndex = pBlockScanInfo->iter.index;
  pBlockScanInfo->lastBlockDelIndex = pBlockScanInfo->iter.index;
  return code;

_err:
  taosArrayDestroy(pDelData);
  return code;
}

TSDBKEY getCurrentKeyInBuf(STableBlockScanInfo* pScanInfo, STsdbReader* pReader) {
  TSDBKEY  key = {.ts = TSKEY_INITIAL_VAL};
  TSDBROW* pRow = getValidMemRow(&pScanInfo->iter, pScanInfo->delSkyline, pReader);
  if (pRow != NULL) {
    key = TSDBROW_KEY(pRow);
  }

  pRow = getValidMemRow(&pScanInfo->iiter, pScanInfo->delSkyline, pReader);
  if (pRow != NULL) {
    TSDBKEY k = TSDBROW_KEY(pRow);
    if (key.ts > k.ts) {
      key = k;
    }
  }

  return key;
}

static int32_t moveToNextFile(STsdbReader* pReader, SBlockNumber* pBlockNum) {
  SReaderStatus* pStatus = &pReader->status;
  pBlockNum->numOfBlocks = 0;
  pBlockNum->numOfLastFiles = 0;

  size_t  numOfTables = taosHashGetSize(pReader->status.pTableMap);
  SArray* pIndexList = taosArrayInit(numOfTables, sizeof(SBlockIdx));

  while (1) {
    bool hasNext = filesetIteratorNext(&pStatus->fileIter, pReader);
    if (!hasNext) {  // no data files on disk
      break;
    }

    taosArrayClear(pIndexList);
    int32_t code = doLoadBlockIndex(pReader, pReader->pFileReader, pIndexList);
    if (code != TSDB_CODE_SUCCESS) {
      taosArrayDestroy(pIndexList);
      return code;
    }

    if (taosArrayGetSize(pIndexList) > 0 || pReader->pFileReader->pSet->nSttF > 0) {
      code = doLoadFileBlock(pReader, pIndexList, pBlockNum);
      if (code != TSDB_CODE_SUCCESS) {
        taosArrayDestroy(pIndexList);
        return code;
      }

      if (pBlockNum->numOfBlocks + pBlockNum->numOfLastFiles > 0) {
        break;
      }
    }

    // no blocks in current file, try next files
  }

  taosArrayDestroy(pIndexList);
  return TSDB_CODE_SUCCESS;
}

static int32_t uidComparFunc(const void* p1, const void* p2) {
  uint64_t pu1 = *(uint64_t*)p1;
  uint64_t pu2 = *(uint64_t*)p2;
  if (pu1 == pu2) {
    return 0;
  } else {
    return (pu1 < pu2) ? -1 : 1;
  }
}

static void extractOrderedTableUidList(SUidOrderCheckInfo* pOrderCheckInfo, SReaderStatus* pStatus) {
  int32_t index = 0;
  int32_t total = taosHashGetSize(pStatus->pTableMap);

  void* p = taosHashIterate(pStatus->pTableMap, NULL);
  while (p != NULL) {
    STableBlockScanInfo* pScanInfo = *(STableBlockScanInfo**)p;
    pOrderCheckInfo->tableUidList[index++] = pScanInfo->uid;
    p = taosHashIterate(pStatus->pTableMap, p);
  }

  taosSort(pOrderCheckInfo->tableUidList, total, sizeof(uint64_t), uidComparFunc);
}

static int32_t initOrderCheckInfo(SUidOrderCheckInfo* pOrderCheckInfo, SReaderStatus* pStatus) {
  int32_t total = taosHashGetSize(pStatus->pTableMap);
  if (total == 0) {
    return TSDB_CODE_SUCCESS;
  }

  if (pOrderCheckInfo->tableUidList == NULL) {
    pOrderCheckInfo->currentIndex = 0;
    pOrderCheckInfo->tableUidList = taosMemoryMalloc(total * sizeof(uint64_t));
    if (pOrderCheckInfo->tableUidList == NULL) {
      return TSDB_CODE_OUT_OF_MEMORY;
    }

    extractOrderedTableUidList(pOrderCheckInfo, pStatus);
    uint64_t uid = pOrderCheckInfo->tableUidList[0];
    pStatus->pTableIter = taosHashGet(pStatus->pTableMap, &uid, sizeof(uid));
  } else {
    if (pStatus->pTableIter == NULL) {  // it is the last block of a new file
      pOrderCheckInfo->currentIndex = 0;
      uint64_t uid = pOrderCheckInfo->tableUidList[pOrderCheckInfo->currentIndex];
      pStatus->pTableIter = taosHashGet(pStatus->pTableMap, &uid, sizeof(uid));

      // the tableMap has already updated
      if (pStatus->pTableIter == NULL) {
        void* p = taosMemoryRealloc(pOrderCheckInfo->tableUidList, total * sizeof(uint64_t));
        if (p == NULL) {
          return TSDB_CODE_OUT_OF_MEMORY;
        }

        pOrderCheckInfo->tableUidList = p;
        extractOrderedTableUidList(pOrderCheckInfo, pStatus);

        uid = pOrderCheckInfo->tableUidList[0];
        pStatus->pTableIter = taosHashGet(pStatus->pTableMap, &uid, sizeof(uid));
      }
    }
  }

  return TSDB_CODE_SUCCESS;
}

static bool moveToNextTable(SUidOrderCheckInfo* pOrderedCheckInfo, SReaderStatus* pStatus) {
  pOrderedCheckInfo->currentIndex += 1;
  if (pOrderedCheckInfo->currentIndex >= taosHashGetSize(pStatus->pTableMap)) {
    pStatus->pTableIter = NULL;
    return false;
  }

  uint64_t uid = pOrderedCheckInfo->tableUidList[pOrderedCheckInfo->currentIndex];
  pStatus->pTableIter = taosHashGet(pStatus->pTableMap, &uid, sizeof(uid));
  ASSERT(pStatus->pTableIter != NULL);
  return true;
}

static int32_t doLoadLastBlockSequentially(STsdbReader* pReader) {
  SReaderStatus*    pStatus = &pReader->status;
  SLastBlockReader* pLastBlockReader = pStatus->fileIter.pLastBlockReader;

  SUidOrderCheckInfo* pOrderedCheckInfo = &pStatus->uidCheckInfo;
  int32_t             code = initOrderCheckInfo(pOrderedCheckInfo, pStatus);
  if (code != TSDB_CODE_SUCCESS || (taosHashGetSize(pStatus->pTableMap) == 0)) {
    return code;
  }

  while (1) {
    // load the last data block of current table
    STableBlockScanInfo* pScanInfo = *(STableBlockScanInfo**)pStatus->pTableIter;
    bool                 hasVal = initLastBlockReader(pLastBlockReader, pScanInfo, pReader);
    if (!hasVal) {
      bool hasNexTable = moveToNextTable(pOrderedCheckInfo, pStatus);
      if (!hasNexTable) {
        return TSDB_CODE_SUCCESS;
      }
      continue;
    }

    code = doBuildDataBlock(pReader);
    if (code != TSDB_CODE_SUCCESS) {
      return code;
    }

    if (pReader->pResBlock->info.rows > 0) {
      return TSDB_CODE_SUCCESS;
    }

    // current table is exhausted, let's try next table
    bool hasNexTable = moveToNextTable(pOrderedCheckInfo, pStatus);
    if (!hasNexTable) {
      return TSDB_CODE_SUCCESS;
    }
  }
}

static int32_t doBuildDataBlock(STsdbReader* pReader) {
  int32_t   code = TSDB_CODE_SUCCESS;
  SDataBlk* pBlock = NULL;

  SReaderStatus*       pStatus = &pReader->status;
  SDataBlockIter*      pBlockIter = &pStatus->blockIter;
  STableBlockScanInfo* pScanInfo = NULL;
  SFileDataBlockInfo*  pBlockInfo = getCurrentBlockInfo(pBlockIter);
  SLastBlockReader*    pLastBlockReader = pReader->status.fileIter.pLastBlockReader;

  if (pBlockInfo != NULL) {
    pScanInfo =
        *(STableBlockScanInfo**)taosHashGet(pReader->status.pTableMap, &pBlockInfo->uid, sizeof(pBlockInfo->uid));
  } else {
    pScanInfo = *pReader->status.pTableIter;
  }

  if (pScanInfo == NULL) {
    tsdbError("failed to get table scan-info, %s", pReader->idStr);
    code = TSDB_CODE_INVALID_PARA;
    return code;
  }

  if (pBlockInfo != NULL) {
    pBlock = getCurrentBlock(pBlockIter);
  }

  initLastBlockReader(pLastBlockReader, pScanInfo, pReader);
  TSDBKEY keyInBuf = getCurrentKeyInBuf(pScanInfo, pReader);

  if (pBlockInfo == NULL) {  // build data block from last data file
    ASSERT(pBlockIter->numOfBlocks == 0);
    code = buildComposedDataBlock(pReader);
  } else if (fileBlockShouldLoad(pReader, pBlockInfo, pBlock, pScanInfo, keyInBuf, pLastBlockReader)) {
    code = doLoadFileBlockData(pReader, pBlockIter, &pStatus->fileBlockData, pScanInfo->uid);
    if (code != TSDB_CODE_SUCCESS) {
      return code;
    }

    // build composed data block
    code = buildComposedDataBlock(pReader);
  } else if (bufferDataInFileBlockGap(pReader->order, keyInBuf, pBlock)) {
    // data in memory that are earlier than current file block
    // rows in buffer should be less than the file block in asc, greater than file block in desc
    int64_t endKey = (ASCENDING_TRAVERSE(pReader->order)) ? pBlock->minKey.ts : pBlock->maxKey.ts;
    code = buildDataBlockFromBuf(pReader, pScanInfo, endKey);
  } else {
    if (hasDataInLastBlock(pLastBlockReader) && !ASCENDING_TRAVERSE(pReader->order)) {
      // only return the rows in last block
      int64_t tsLast = getCurrentKeyInLastBlock(pLastBlockReader);
      ASSERT(tsLast >= pBlock->maxKey.ts);
      tBlockDataReset(&pReader->status.fileBlockData);

      tsdbDebug("load data in last block firstly, due to desc scan data, %s", pReader->idStr);
      code = buildComposedDataBlock(pReader);
    } else {  // whole block is required, return it directly
      SDataBlockInfo* pInfo = &pReader->pResBlock->info;
      pInfo->rows = pBlock->nRow;
      pInfo->uid = pScanInfo->uid;
      pInfo->window = (STimeWindow){.skey = pBlock->minKey.ts, .ekey = pBlock->maxKey.ts};
      setComposedBlockFlag(pReader, false);
      setBlockAllDumped(&pStatus->fBlockDumpInfo, pBlock->maxKey.ts, pReader->order);

      // update the last key for the corresponding table
      pScanInfo->lastKey = ASCENDING_TRAVERSE(pReader->order) ? pInfo->window.ekey : pInfo->window.skey;
    }
  }

  return code;
}

static int32_t buildBlockFromBufferSequentially(STsdbReader* pReader) {
  SReaderStatus* pStatus = &pReader->status;

  while (1) {
    if (pStatus->pTableIter == NULL) {
      pStatus->pTableIter = taosHashIterate(pStatus->pTableMap, NULL);
      if (pStatus->pTableIter == NULL) {
        return TSDB_CODE_SUCCESS;
      }
    }

    STableBlockScanInfo** pBlockScanInfo = pStatus->pTableIter;
    initMemDataIterator(*pBlockScanInfo, pReader);

    int64_t endKey = (ASCENDING_TRAVERSE(pReader->order)) ? INT64_MAX : INT64_MIN;
    int32_t code = buildDataBlockFromBuf(pReader, *pBlockScanInfo, endKey);
    if (code != TSDB_CODE_SUCCESS) {
      return code;
    }

    if (pReader->pResBlock->info.rows > 0) {
      return TSDB_CODE_SUCCESS;
    }

    // current table is exhausted, let's try the next table
    pStatus->pTableIter = taosHashIterate(pStatus->pTableMap, pStatus->pTableIter);
    if (pStatus->pTableIter == NULL) {
      return TSDB_CODE_SUCCESS;
    }
  }
}

// set the correct start position in case of the first/last file block, according to the query time window
static void initBlockDumpInfo(STsdbReader* pReader, SDataBlockIter* pBlockIter) {
  SDataBlk* pBlock = getCurrentBlock(pBlockIter);

  SReaderStatus* pStatus = &pReader->status;

  SFileBlockDumpInfo* pDumpInfo = &pStatus->fBlockDumpInfo;

  pDumpInfo->totalRows = pBlock->nRow;
  pDumpInfo->allDumped = false;
  pDumpInfo->rowIndex = ASCENDING_TRAVERSE(pReader->order) ? 0 : pBlock->nRow - 1;
}

static int32_t initForFirstBlockInFile(STsdbReader* pReader, SDataBlockIter* pBlockIter) {
  SBlockNumber num = {0};

  int32_t code = moveToNextFile(pReader, &num);
  if (code != TSDB_CODE_SUCCESS) {
    return code;
  }

  // all data files are consumed, try data in buffer
  if (num.numOfBlocks + num.numOfLastFiles == 0) {
    pReader->status.loadFromFile = false;
    return code;
  }

  // initialize the block iterator for a new fileset
  if (num.numOfBlocks > 0) {
    code = initBlockIterator(pReader, pBlockIter, num.numOfBlocks);
  } else {  // no block data, only last block exists
    tBlockDataReset(&pReader->status.fileBlockData);
    resetDataBlockIterator(pBlockIter, pReader->order);
  }

  // set the correct start position according to the query time window
  initBlockDumpInfo(pReader, pBlockIter);
  return code;
}

static bool fileBlockPartiallyRead(SFileBlockDumpInfo* pDumpInfo, bool asc) {
  return (!pDumpInfo->allDumped) &&
         ((pDumpInfo->rowIndex > 0 && asc) || (pDumpInfo->rowIndex < (pDumpInfo->totalRows - 1) && (!asc)));
}

static int32_t buildBlockFromFiles(STsdbReader* pReader) {
  int32_t code = TSDB_CODE_SUCCESS;
  bool    asc = ASCENDING_TRAVERSE(pReader->order);

  SDataBlockIter* pBlockIter = &pReader->status.blockIter;

  if (pBlockIter->numOfBlocks == 0) {
  _begin:
    code = doLoadLastBlockSequentially(pReader);
    if (code != TSDB_CODE_SUCCESS) {
      return code;
    }

    if (pReader->pResBlock->info.rows > 0) {
      return TSDB_CODE_SUCCESS;
    }

    // all data blocks are checked in this last block file, now let's try the next file
    if (pReader->status.pTableIter == NULL) {
      code = initForFirstBlockInFile(pReader, pBlockIter);

      // error happens or all the data files are completely checked
      if ((code != TSDB_CODE_SUCCESS) || (pReader->status.loadFromFile == false)) {
        return code;
      }

      // this file does not have data files, let's start check the last block file if exists
      if (pBlockIter->numOfBlocks == 0) {
        goto _begin;
      }
    }

    code = doBuildDataBlock(pReader);
    if (code != TSDB_CODE_SUCCESS) {
      return code;
    }

    if (pReader->pResBlock->info.rows > 0) {
      return TSDB_CODE_SUCCESS;
    }
  }

  while (1) {
    SFileBlockDumpInfo* pDumpInfo = &pReader->status.fBlockDumpInfo;

    if (fileBlockPartiallyRead(pDumpInfo, asc)) {  // file data block is partially loaded
      code = buildComposedDataBlock(pReader);
    } else {
      // current block are exhausted, try the next file block
      if (pDumpInfo->allDumped) {
        // try next data block in current file
        bool hasNext = blockIteratorNext(&pReader->status.blockIter, pReader->idStr);
        if (hasNext) {  // check for the next block in the block accessed order list
          initBlockDumpInfo(pReader, pBlockIter);
        } else {
          if (pReader->status.pCurrentFileset->nSttF > 0) {
            // data blocks in current file are exhausted, let's try the next file now
            tBlockDataReset(&pReader->status.fileBlockData);
            resetDataBlockIterator(pBlockIter, pReader->order);
            goto _begin;
          } else {
            code = initForFirstBlockInFile(pReader, pBlockIter);

            // error happens or all the data files are completely checked
            if ((code != TSDB_CODE_SUCCESS) || (pReader->status.loadFromFile == false)) {
              return code;
            }

            // this file does not have blocks, let's start check the last block file
            if (pBlockIter->numOfBlocks == 0) {
              goto _begin;
            }
          }
        }
      }

      code = doBuildDataBlock(pReader);
    }

    if (code != TSDB_CODE_SUCCESS) {
      return code;
    }

    if (pReader->pResBlock->info.rows > 0) {
      return TSDB_CODE_SUCCESS;
    }
  }
}

static STsdb* getTsdbByRetentions(SVnode* pVnode, TSKEY winSKey, SRetention* retentions, const char* idStr,
                                  int8_t* pLevel) {
  if (VND_IS_RSMA(pVnode)) {
    int8_t  level = 0;
    int8_t  precision = pVnode->config.tsdbCfg.precision;
    int64_t now = taosGetTimestamp(precision);
    int64_t offset = tsQueryRsmaTolerance * ((precision == TSDB_TIME_PRECISION_MILLI)   ? 1L
                                             : (precision == TSDB_TIME_PRECISION_MICRO) ? 1000L
                                                                                        : 1000000L);

    for (int8_t i = 0; i < TSDB_RETENTION_MAX; ++i) {
      SRetention* pRetention = retentions + level;
      if (pRetention->keep <= 0) {
        if (level > 0) {
          --level;
        }
        break;
      }
      if ((now - pRetention->keep) <= (winSKey + offset)) {
        break;
      }
      ++level;
    }

    const char* str = (idStr != NULL) ? idStr : "";

    if (level == TSDB_RETENTION_L0) {
      *pLevel = TSDB_RETENTION_L0;
      tsdbDebug("vgId:%d, rsma level %d is selected to query %s", TD_VID(pVnode), TSDB_RETENTION_L0, str);
      return VND_RSMA0(pVnode);
    } else if (level == TSDB_RETENTION_L1) {
      *pLevel = TSDB_RETENTION_L1;
      tsdbDebug("vgId:%d, rsma level %d is selected to query %s", TD_VID(pVnode), TSDB_RETENTION_L1, str);
      return VND_RSMA1(pVnode);
    } else {
      *pLevel = TSDB_RETENTION_L2;
      tsdbDebug("vgId:%d, rsma level %d is selected to query %s", TD_VID(pVnode), TSDB_RETENTION_L2, str);
      return VND_RSMA2(pVnode);
    }
  }

  return VND_TSDB(pVnode);
}

SVersionRange getQueryVerRange(SVnode* pVnode, SQueryTableDataCond* pCond, int8_t level) {
  int64_t startVer = (pCond->startVersion == -1) ? 0 : pCond->startVersion;

  int64_t endVer = 0;
  if (pCond->endVersion ==
      -1) {  // user not specified end version, set current maximum version of vnode as the endVersion
    endVer = pVnode->state.applied;
  } else {
    endVer = (pCond->endVersion > pVnode->state.applied) ? pVnode->state.applied : pCond->endVersion;
  }

  return (SVersionRange){.minVer = startVer, .maxVer = endVer};
}

bool hasBeenDropped(const SArray* pDelList, int32_t* index, TSDBKEY* pKey, int32_t order, SVersionRange* pVerRange) {
  ASSERT(pKey != NULL);
  if (pDelList == NULL) {
    return false;
  }
  size_t  num = taosArrayGetSize(pDelList);
  bool    asc = ASCENDING_TRAVERSE(order);
  int32_t step = asc ? 1 : -1;

  if (asc) {
    if (*index >= num - 1) {
      TSDBKEY* last = taosArrayGetLast(pDelList);
      ASSERT(pKey->ts >= last->ts);

      if (pKey->ts > last->ts) {
        return false;
      } else if (pKey->ts == last->ts) {
        TSDBKEY* prev = taosArrayGet(pDelList, num - 2);
        return (prev->version >= pKey->version);
      }
    } else {
      TSDBKEY* pCurrent = taosArrayGet(pDelList, *index);
      TSDBKEY* pNext = taosArrayGet(pDelList, (*index) + 1);

      if (pKey->ts < pCurrent->ts) {
        return false;
      }

      if (pCurrent->ts <= pKey->ts && pNext->ts >= pKey->ts && pCurrent->version >= pKey->version &&
          pVerRange->maxVer >= pCurrent->version) {
        return true;
      }

      while (pNext->ts <= pKey->ts && (*index) < num - 1) {
        (*index) += 1;

        if ((*index) < num - 1) {
          pCurrent = taosArrayGet(pDelList, *index);
          pNext = taosArrayGet(pDelList, (*index) + 1);

          // it is not a consecutive deletion range, ignore it
          if (pCurrent->version == 0 && pNext->version > 0) {
            continue;
          }

          if (pCurrent->ts <= pKey->ts && pNext->ts >= pKey->ts && pCurrent->version >= pKey->version &&
              pVerRange->maxVer >= pCurrent->version) {
            return true;
          }
        }
      }

      return false;
    }
  } else {
    if (*index <= 0) {
      TSDBKEY* pFirst = taosArrayGet(pDelList, 0);

      if (pKey->ts < pFirst->ts) {
        return false;
      } else if (pKey->ts == pFirst->ts) {
        return pFirst->version >= pKey->version;
      } else {
        ASSERT(0);
      }
    } else {
      TSDBKEY* pCurrent = taosArrayGet(pDelList, *index);
      TSDBKEY* pPrev = taosArrayGet(pDelList, (*index) - 1);

      if (pKey->ts > pCurrent->ts) {
        return false;
      }

      if (pPrev->ts <= pKey->ts && pCurrent->ts >= pKey->ts && pPrev->version >= pKey->version) {
        return true;
      }

      while (pPrev->ts >= pKey->ts && (*index) > 1) {
        (*index) += step;

        if ((*index) >= 1) {
          pCurrent = taosArrayGet(pDelList, *index);
          pPrev = taosArrayGet(pDelList, (*index) - 1);

          // it is not a consecutive deletion range, ignore it
          if (pCurrent->version > 0 && pPrev->version == 0) {
            continue;
          }

          if (pPrev->ts <= pKey->ts && pCurrent->ts >= pKey->ts && pPrev->version >= pKey->version) {
            return true;
          }
        }
      }

      return false;
    }
  }

  return false;
}

TSDBROW* getValidMemRow(SIterInfo* pIter, const SArray* pDelList, STsdbReader* pReader) {
  if (!pIter->hasVal) {
    return NULL;
  }

  TSDBROW* pRow = tsdbTbDataIterGet(pIter->iter);
  TSDBKEY  key = {.ts = pRow->pTSRow->ts, .version = pRow->version};
  if (outOfTimeWindow(key.ts, &pReader->window)) {
    pIter->hasVal = false;
    return NULL;
  }

  // it is a valid data version
  if ((key.version <= pReader->verRange.maxVer && key.version >= pReader->verRange.minVer) &&
      (!hasBeenDropped(pDelList, &pIter->index, &key, pReader->order, &pReader->verRange))) {
    return pRow;
  }

  while (1) {
    pIter->hasVal = tsdbTbDataIterNext(pIter->iter);
    if (!pIter->hasVal) {
      return NULL;
    }

    pRow = tsdbTbDataIterGet(pIter->iter);

    key = TSDBROW_KEY(pRow);
    if (outOfTimeWindow(key.ts, &pReader->window)) {
      pIter->hasVal = false;
      return NULL;
    }

    if (key.version <= pReader->verRange.maxVer && key.version >= pReader->verRange.minVer &&
        (!hasBeenDropped(pDelList, &pIter->index, &key, pReader->order, &pReader->verRange))) {
      return pRow;
    }
  }
}

int32_t doMergeRowsInBuf(SIterInfo* pIter, uint64_t uid, int64_t ts, SArray* pDelList, SRowMerger* pMerger,
                         STsdbReader* pReader) {
  while (1) {
    pIter->hasVal = tsdbTbDataIterNext(pIter->iter);
    if (!pIter->hasVal) {
      break;
    }

    // data exists but not valid
    TSDBROW* pRow = getValidMemRow(pIter, pDelList, pReader);
    if (pRow == NULL) {
      break;
    }

    // ts is not identical, quit
    TSDBKEY k = TSDBROW_KEY(pRow);
    if (k.ts != ts) {
      break;
    }

    STSchema* pTSchema = doGetSchemaForTSRow(TSDBROW_SVERSION(pRow), pReader, uid);
    if (pTSchema == NULL) {
      return terrno;
    }

    tRowMergerAdd(pMerger, pRow, pTSchema);
  }

  return TSDB_CODE_SUCCESS;
}

static int32_t doMergeRowsInFileBlockImpl(SBlockData* pBlockData, int32_t rowIndex, int64_t key, SRowMerger* pMerger,
                                          SVersionRange* pVerRange, int32_t step) {
  while (pBlockData->aTSKEY[rowIndex] == key && rowIndex < pBlockData->nRow && rowIndex >= 0) {
    if (pBlockData->aVersion[rowIndex] > pVerRange->maxVer || pBlockData->aVersion[rowIndex] < pVerRange->minVer) {
      rowIndex += step;
      continue;
    }

    TSDBROW fRow = tsdbRowFromBlockData(pBlockData, rowIndex);
    tRowMerge(pMerger, &fRow);
    rowIndex += step;
  }

  return rowIndex;
}

typedef enum {
  CHECK_FILEBLOCK_CONT = 0x1,
  CHECK_FILEBLOCK_QUIT = 0x2,
} CHECK_FILEBLOCK_STATE;

static int32_t checkForNeighborFileBlock(STsdbReader* pReader, STableBlockScanInfo* pScanInfo, SDataBlk* pBlock,
                                         SFileDataBlockInfo* pFBlock, SRowMerger* pMerger, int64_t key,
                                         CHECK_FILEBLOCK_STATE* state) {
  SFileBlockDumpInfo* pDumpInfo = &pReader->status.fBlockDumpInfo;
  SBlockData*         pBlockData = &pReader->status.fileBlockData;

  *state = CHECK_FILEBLOCK_QUIT;
  int32_t step = ASCENDING_TRAVERSE(pReader->order) ? 1 : -1;

  int32_t     nextIndex = -1;
  SBlockIndex bIndex = {0};

  bool hasNeighbor = getNeighborBlockOfSameTable(pFBlock, pScanInfo, &nextIndex, pReader->order, &bIndex);
  if (!hasNeighbor) {  // do nothing
    return 0;
  }

  bool overlap = overlapWithNeighborBlock(pBlock, &bIndex, pReader->order);
  if (overlap) {  // load next block
    SReaderStatus*  pStatus = &pReader->status;
    SDataBlockIter* pBlockIter = &pStatus->blockIter;

    // 1. find the next neighbor block in the scan block list
    SFileDataBlockInfo fb = {.uid = pFBlock->uid, .tbBlockIdx = nextIndex};
    int32_t            neighborIndex = findFileBlockInfoIndex(pBlockIter, &fb);

    // 2. remove it from the scan block list
    setFileBlockActiveInBlockIter(pBlockIter, neighborIndex, step);

    // 3. load the neighbor block, and set it to be the currently accessed file data block
    int32_t code = doLoadFileBlockData(pReader, pBlockIter, &pStatus->fileBlockData, pFBlock->uid);
    if (code != TSDB_CODE_SUCCESS) {
      return code;
    }

    // 4. check the data values
    initBlockDumpInfo(pReader, pBlockIter);

    pDumpInfo->rowIndex =
        doMergeRowsInFileBlockImpl(pBlockData, pDumpInfo->rowIndex, key, pMerger, &pReader->verRange, step);
    if (pDumpInfo->rowIndex >= pDumpInfo->totalRows) {
      *state = CHECK_FILEBLOCK_CONT;
    }
  }

  return TSDB_CODE_SUCCESS;
}

int32_t doMergeRowsInFileBlocks(SBlockData* pBlockData, STableBlockScanInfo* pScanInfo, STsdbReader* pReader,
                                SRowMerger* pMerger) {
  SFileBlockDumpInfo* pDumpInfo = &pReader->status.fBlockDumpInfo;

  bool    asc = ASCENDING_TRAVERSE(pReader->order);
  int64_t key = pBlockData->aTSKEY[pDumpInfo->rowIndex];
  int32_t step = asc ? 1 : -1;

  pDumpInfo->rowIndex += step;
  if ((pDumpInfo->rowIndex <= pBlockData->nRow - 1 && asc) || (pDumpInfo->rowIndex >= 0 && !asc)) {
    pDumpInfo->rowIndex =
        doMergeRowsInFileBlockImpl(pBlockData, pDumpInfo->rowIndex, key, pMerger, &pReader->verRange, step);
  }

  // all rows are consumed, let's try next file block
  if ((pDumpInfo->rowIndex >= pBlockData->nRow && asc) || (pDumpInfo->rowIndex < 0 && !asc)) {
    while (1) {
      CHECK_FILEBLOCK_STATE st;

      SFileDataBlockInfo* pFileBlockInfo = getCurrentBlockInfo(&pReader->status.blockIter);
      SDataBlk*           pCurrentBlock = getCurrentBlock(&pReader->status.blockIter);
      checkForNeighborFileBlock(pReader, pScanInfo, pCurrentBlock, pFileBlockInfo, pMerger, key, &st);
      if (st == CHECK_FILEBLOCK_QUIT) {
        break;
      }
    }
  }

  return TSDB_CODE_SUCCESS;
}

int32_t doMergeRowsInLastBlock(SLastBlockReader* pLastBlockReader, STableBlockScanInfo* pScanInfo, int64_t ts,
                               SRowMerger* pMerger, SVersionRange* pVerRange) {
  while (nextRowFromLastBlocks(pLastBlockReader, pScanInfo, pVerRange)) {
    int64_t next1 = getCurrentKeyInLastBlock(pLastBlockReader);
    if (next1 == ts) {
      TSDBROW fRow1 = tMergeTreeGetRow(&pLastBlockReader->mergeTree);
      tRowMerge(pMerger, &fRow1);
    } else {
      break;
    }
  }

  return TSDB_CODE_SUCCESS;
}

int32_t doMergeMemTableMultiRows(TSDBROW* pRow, uint64_t uid, SIterInfo* pIter, SArray* pDelList, STSRow** pTSRow,
                                 STsdbReader* pReader, bool* freeTSRow) {
  TSDBROW* pNextRow = NULL;
  TSDBROW  current = *pRow;

  {  // if the timestamp of the next valid row has a different ts, return current row directly
    pIter->hasVal = tsdbTbDataIterNext(pIter->iter);

    if (!pIter->hasVal) {
      *pTSRow = current.pTSRow;
      *freeTSRow = false;
      return TSDB_CODE_SUCCESS;
    } else {  // has next point in mem/imem
      pNextRow = getValidMemRow(pIter, pDelList, pReader);
      if (pNextRow == NULL) {
        *pTSRow = current.pTSRow;
        *freeTSRow = false;
        return TSDB_CODE_SUCCESS;
      }

      if (current.pTSRow->ts != pNextRow->pTSRow->ts) {
        *pTSRow = current.pTSRow;
        *freeTSRow = false;
        return TSDB_CODE_SUCCESS;
      }
    }
  }

  SRowMerger merge = {0};

  // get the correct schema for data in memory
  terrno = 0;
  STSchema* pTSchema = doGetSchemaForTSRow(TSDBROW_SVERSION(&current), pReader, uid);
  if (pTSchema == NULL) {
    return terrno;
  }

  if (pReader->pSchema == NULL) {
    pReader->pSchema = pTSchema;
  }

  int32_t code = tRowMergerInit2(&merge, pReader->pSchema, &current, pTSchema);
  if (code != TSDB_CODE_SUCCESS) {
    return code;
  }

  STSchema* pTSchema1 = doGetSchemaForTSRow(TSDBROW_SVERSION(pNextRow), pReader, uid);
  if (pTSchema1 == NULL) {
    return terrno;
  }

  tRowMergerAdd(&merge, pNextRow, pTSchema1);

  code = doMergeRowsInBuf(pIter, uid, current.pTSRow->ts, pDelList, &merge, pReader);
  if (code != TSDB_CODE_SUCCESS) {
    return code;
  }

  code = tRowMergerGetRow(&merge, pTSRow);
  if (code != TSDB_CODE_SUCCESS) {
    return code;
  }

  tRowMergerClear(&merge);
  *freeTSRow = true;
  return TSDB_CODE_SUCCESS;
}

int32_t doMergeMemIMemRows(TSDBROW* pRow, TSDBROW* piRow, STableBlockScanInfo* pBlockScanInfo, STsdbReader* pReader,
                           STSRow** pTSRow) {
  SRowMerger merge = {0};

  TSDBKEY k = TSDBROW_KEY(pRow);
  TSDBKEY ik = TSDBROW_KEY(piRow);

  if (ASCENDING_TRAVERSE(pReader->order)) {  // ascending order imem --> mem
    STSchema* pSchema = doGetSchemaForTSRow(TSDBROW_SVERSION(pRow), pReader, pBlockScanInfo->uid);

    int32_t code = tRowMergerInit(&merge, piRow, pSchema);
    if (code != TSDB_CODE_SUCCESS) {
      return code;
    }

    code = doMergeRowsInBuf(&pBlockScanInfo->iiter, pBlockScanInfo->uid, ik.ts, pBlockScanInfo->delSkyline, &merge,
                            pReader);
    if (code != TSDB_CODE_SUCCESS) {
      return code;
    }

    tRowMerge(&merge, pRow);
    code =
        doMergeRowsInBuf(&pBlockScanInfo->iter, pBlockScanInfo->uid, k.ts, pBlockScanInfo->delSkyline, &merge, pReader);
    if (code != TSDB_CODE_SUCCESS) {
      return code;
    }

  } else {
    STSchema* pSchema = doGetSchemaForTSRow(TSDBROW_SVERSION(pRow), pReader, pBlockScanInfo->uid);

    int32_t code = tRowMergerInit(&merge, pRow, pSchema);
    if (code != TSDB_CODE_SUCCESS || merge.pTSchema == NULL) {
      return code;
    }

    code =
        doMergeRowsInBuf(&pBlockScanInfo->iter, pBlockScanInfo->uid, k.ts, pBlockScanInfo->delSkyline, &merge, pReader);
    if (code != TSDB_CODE_SUCCESS) {
      return code;
    }

    tRowMerge(&merge, piRow);
    code = doMergeRowsInBuf(&pBlockScanInfo->iiter, pBlockScanInfo->uid, ik.ts, pBlockScanInfo->delSkyline, &merge,
                            pReader);
    if (code != TSDB_CODE_SUCCESS) {
      return code;
    }
  }

  int32_t code = tRowMergerGetRow(&merge, pTSRow);
  return code;
}

int32_t tsdbGetNextRowInMem(STableBlockScanInfo* pBlockScanInfo, STsdbReader* pReader, STSRow** pTSRow, int64_t endKey,
                            bool* freeTSRow) {
  TSDBROW* pRow = getValidMemRow(&pBlockScanInfo->iter, pBlockScanInfo->delSkyline, pReader);
  TSDBROW* piRow = getValidMemRow(&pBlockScanInfo->iiter, pBlockScanInfo->delSkyline, pReader);
  SArray*  pDelList = pBlockScanInfo->delSkyline;
  uint64_t uid = pBlockScanInfo->uid;

  // todo refactor
  bool asc = ASCENDING_TRAVERSE(pReader->order);
  if (pBlockScanInfo->iter.hasVal) {
    TSDBKEY k = TSDBROW_KEY(pRow);
    if ((k.ts >= endKey && asc) || (k.ts <= endKey && !asc)) {
      pRow = NULL;
    }
  }

  if (pBlockScanInfo->iiter.hasVal) {
    TSDBKEY k = TSDBROW_KEY(piRow);
    if ((k.ts >= endKey && asc) || (k.ts <= endKey && !asc)) {
      piRow = NULL;
    }
  }

  if (pBlockScanInfo->iter.hasVal && pBlockScanInfo->iiter.hasVal && pRow != NULL && piRow != NULL) {
    TSDBKEY k = TSDBROW_KEY(pRow);
    TSDBKEY ik = TSDBROW_KEY(piRow);

    int32_t code = TSDB_CODE_SUCCESS;
    if (ik.ts != k.ts) {
      if (((ik.ts < k.ts) && asc) || ((ik.ts > k.ts) && (!asc))) {  // ik.ts < k.ts
        code = doMergeMemTableMultiRows(piRow, uid, &pBlockScanInfo->iiter, pDelList, pTSRow, pReader, freeTSRow);
      } else if (((k.ts < ik.ts) && asc) || ((k.ts > ik.ts) && (!asc))) {
        code = doMergeMemTableMultiRows(pRow, uid, &pBlockScanInfo->iter, pDelList, pTSRow, pReader, freeTSRow);
      }
    } else {  // ik.ts == k.ts
      *freeTSRow = true;
      code = doMergeMemIMemRows(pRow, piRow, pBlockScanInfo, pReader, pTSRow);
      if (code != TSDB_CODE_SUCCESS) {
        return code;
      }
    }

    return code;
  }

  if (pBlockScanInfo->iter.hasVal && pRow != NULL) {
    return doMergeMemTableMultiRows(pRow, pBlockScanInfo->uid, &pBlockScanInfo->iter, pDelList, pTSRow, pReader,
                                    freeTSRow);
  }

  if (pBlockScanInfo->iiter.hasVal && piRow != NULL) {
    return doMergeMemTableMultiRows(piRow, uid, &pBlockScanInfo->iiter, pDelList, pTSRow, pReader, freeTSRow);
  }

  return TSDB_CODE_SUCCESS;
}

int32_t doAppendRowFromTSRow(SSDataBlock* pBlock, STsdbReader* pReader, STSRow* pTSRow,
                             STableBlockScanInfo* pScanInfo) {
  int32_t numOfRows = pBlock->info.rows;
  int32_t numOfCols = (int32_t)taosArrayGetSize(pBlock->pDataBlock);
  int64_t uid = pScanInfo->uid;

  SBlockLoadSuppInfo* pSupInfo = &pReader->suppInfo;
  STSchema*           pSchema = doGetSchemaForTSRow(pTSRow->sver, pReader, uid);

  SColVal colVal = {0};
  int32_t i = 0, j = 0;

  SColumnInfoData* pColInfoData = taosArrayGet(pBlock->pDataBlock, i);
  if (pColInfoData->info.colId == PRIMARYKEY_TIMESTAMP_COL_ID) {
    colDataAppend(pColInfoData, numOfRows, (const char*)&pTSRow->ts, false);
    i += 1;
  }

  while (i < numOfCols && j < pSchema->numOfCols) {
    pColInfoData = taosArrayGet(pBlock->pDataBlock, i);
    col_id_t colId = pColInfoData->info.colId;

    if (colId == pSchema->columns[j].colId) {
      tTSRowGetVal(pTSRow, pSchema, j, &colVal);
      doCopyColVal(pColInfoData, numOfRows, i, &colVal, pSupInfo);
      i += 1;
      j += 1;
    } else if (colId < pSchema->columns[j].colId) {
      colDataAppendNULL(pColInfoData, numOfRows);
      i += 1;
    } else if (colId > pSchema->columns[j].colId) {
      j += 1;
    }
  }

  // set null value since current column does not exist in the "pSchema"
  while (i < numOfCols) {
    pColInfoData = taosArrayGet(pBlock->pDataBlock, i);
    colDataAppendNULL(pColInfoData, numOfRows);
    i += 1;
  }

  pBlock->info.rows += 1;
  pScanInfo->lastKey = pTSRow->ts;
  return TSDB_CODE_SUCCESS;
}

int32_t doAppendRowFromFileBlock(SSDataBlock* pResBlock, STsdbReader* pReader, SBlockData* pBlockData,
                                 int32_t rowIndex) {
  int32_t i = 0, j = 0;
  int32_t outputRowIndex = pResBlock->info.rows;

  SBlockLoadSuppInfo* pSupInfo = &pReader->suppInfo;

  SColumnInfoData* pColData = taosArrayGet(pResBlock->pDataBlock, i);
  if (pColData->info.colId == PRIMARYKEY_TIMESTAMP_COL_ID) {
    colDataAppendInt64(pColData, outputRowIndex, &pBlockData->aTSKEY[rowIndex]);
    i += 1;
  }

  SColVal cv = {0};
  int32_t numOfInputCols = pBlockData->nColData;
  int32_t numOfOutputCols = pResBlock->pDataBlock->size;

  while (i < numOfOutputCols && j < numOfInputCols) {
    SColumnInfoData* pCol = TARRAY_GET_ELEM(pResBlock->pDataBlock, i);
    SColData*        pData = tBlockDataGetColDataByIdx(pBlockData, j);

    if (pData->cid < pCol->info.colId) {
      j += 1;
      continue;
    }

    if (pData->cid == pCol->info.colId) {
      tColDataGetValue(pData, rowIndex, &cv);
      doCopyColVal(pCol, outputRowIndex, i, &cv, pSupInfo);
      j += 1;
    } else if (pData->cid > pCol->info.colId) {
      // the specified column does not exist in file block, fill with null data
      colDataAppendNULL(pCol, outputRowIndex);
    }

    i += 1;
  }

  while (i < numOfOutputCols) {
    SColumnInfoData* pCol = taosArrayGet(pResBlock->pDataBlock, i);
    colDataAppendNULL(pCol, outputRowIndex);
    i += 1;
  }

  pResBlock->info.rows += 1;
  return TSDB_CODE_SUCCESS;
}

int32_t buildDataBlockFromBufImpl(STableBlockScanInfo* pBlockScanInfo, int64_t endKey, int32_t capacity,
                                  STsdbReader* pReader) {
  SSDataBlock* pBlock = pReader->pResBlock;

  do {
    STSRow* pTSRow = NULL;
    bool    freeTSRow = false;
    tsdbGetNextRowInMem(pBlockScanInfo, pReader, &pTSRow, endKey, &freeTSRow);
    if (pTSRow == NULL) {
      break;
    }

    doAppendRowFromTSRow(pBlock, pReader, pTSRow, pBlockScanInfo);

    if (freeTSRow) {
      taosMemoryFree(pTSRow);
    }

    // no data in buffer, return immediately
    if (!(pBlockScanInfo->iter.hasVal || pBlockScanInfo->iiter.hasVal)) {
      break;
    }

    if (pBlock->info.rows >= capacity) {
      break;
    }
  } while (1);

  ASSERT(pBlock->info.rows <= capacity);
  return TSDB_CODE_SUCCESS;
}

// TODO refactor: with createDataBlockScanInfo
int32_t tsdbSetTableList(STsdbReader* pReader, const void* pTableList, int32_t num) {
  ASSERT(pReader != NULL);
  int32_t size = taosHashGetSize(pReader->status.pTableMap);

  STableBlockScanInfo** p = NULL;
  while ((p = taosHashIterate(pReader->status.pTableMap, p)) != NULL) {
    clearBlockScanInfo(*p);
  }

  // todo handle the case where size is less than the value of num
  ASSERT(size >= num);

  taosHashClear(pReader->status.pTableMap);

  STableKeyInfo* pList = (STableKeyInfo*)pTableList;
  for (int32_t i = 0; i < num; ++i) {
    STableBlockScanInfo* pInfo = getPosInBlockInfoBuf(&pReader->blockInfoBuf, i);
    pInfo->uid = pList[i].uid;
    taosHashPut(pReader->status.pTableMap, &pInfo->uid, sizeof(uint64_t), &pInfo, POINTER_BYTES);
  }

  return TDB_CODE_SUCCESS;
}

void* tsdbGetIdx(SMeta* pMeta) {
  if (pMeta == NULL) {
    return NULL;
  }
  return metaGetIdx(pMeta);
}

void* tsdbGetIvtIdx(SMeta* pMeta) {
  if (pMeta == NULL) {
    return NULL;
  }
  return metaGetIvtIdx(pMeta);
}

uint64_t getReaderMaxVersion(STsdbReader* pReader) { return pReader->verRange.maxVer; }

static int32_t doOpenReaderImpl(STsdbReader* pReader) {
  SDataBlockIter* pBlockIter = &pReader->status.blockIter;

  initFilesetIterator(&pReader->status.fileIter, pReader->pReadSnap->fs.aDFileSet, pReader);
  resetDataBlockIterator(&pReader->status.blockIter, pReader->order);

  // no data in files, let's try buffer in memory
  if (pReader->status.fileIter.numOfFiles == 0) {
    pReader->status.loadFromFile = false;
    return TSDB_CODE_SUCCESS;
  } else {
    return initForFirstBlockInFile(pReader, pBlockIter);
  }
}

// ====================================== EXPOSED APIs ======================================
int32_t tsdbReaderOpen(SVnode* pVnode, SQueryTableDataCond* pCond, void* pTableList, int32_t numOfTables,
                       STsdbReader** ppReader, const char* idstr) {
  STimeWindow window = pCond->twindows;
  if (pCond->type == TIMEWINDOW_RANGE_EXTERNAL) {
    pCond->twindows.skey += 1;
    pCond->twindows.ekey -= 1;
  }

  int32_t code = tsdbReaderCreate(pVnode, pCond, ppReader, 4096, idstr);
  if (code != TSDB_CODE_SUCCESS) {
    goto _err;
  }

  // check for query time window
  STsdbReader* pReader = *ppReader;
  if (isEmptyQueryTimeWindow(&pReader->window) && pCond->type == TIMEWINDOW_RANGE_CONTAINED) {
    tsdbDebug("%p query window not overlaps with the data set, no result returned, %s", pReader, pReader->idStr);
    return TSDB_CODE_SUCCESS;
  }

  if (pCond->type == TIMEWINDOW_RANGE_EXTERNAL) {
    // update the SQueryTableDataCond to create inner reader
    int32_t order = pCond->order;
    if (order == TSDB_ORDER_ASC) {
      pCond->twindows.ekey = window.skey;
      pCond->twindows.skey = INT64_MIN;
      pCond->order = TSDB_ORDER_DESC;
    } else {
      pCond->twindows.skey = window.ekey;
      pCond->twindows.ekey = INT64_MAX;
      pCond->order = TSDB_ORDER_ASC;
    }

    // here we only need one more row, so the capacity is set to be ONE.
    code = tsdbReaderCreate(pVnode, pCond, &pReader->innerReader[0], 1, idstr);
    if (code != TSDB_CODE_SUCCESS) {
      goto _err;
    }

    if (order == TSDB_ORDER_ASC) {
      pCond->twindows.skey = window.ekey;
      pCond->twindows.ekey = INT64_MAX;
    } else {
      pCond->twindows.skey = INT64_MIN;
      pCond->twindows.ekey = window.ekey;
    }
    pCond->order = order;

    code = tsdbReaderCreate(pVnode, pCond, &pReader->innerReader[1], 1, idstr);
    if (code != TSDB_CODE_SUCCESS) {
      goto _err;
    }
  }

  // NOTE: the endVersion in pCond is the data version not schema version, so pCond->endVersion is not correct here.
  if (pCond->suid != 0) {
    pReader->pSchema = metaGetTbTSchema(pReader->pTsdb->pVnode->pMeta, pReader->suid, -1, 1);
    if (pReader->pSchema == NULL) {
      tsdbError("failed to get table schema, suid:%" PRIu64 ", ver:-1, %s", pReader->suid, pReader->idStr);
    }
  } else if (numOfTables > 0) {
    STableKeyInfo* pKey = pTableList;
    pReader->pSchema = metaGetTbTSchema(pReader->pTsdb->pVnode->pMeta, pKey->uid, -1, 1);
    if (pReader->pSchema == NULL) {
      tsdbError("failed to get table schema, uid:%" PRIu64 ", ver:-1, %s", pKey->uid, pReader->idStr);
    }
  }

  STsdbReader* p = pReader->innerReader[0] != NULL ? pReader->innerReader[0] : pReader;

  pReader->status.pTableMap = createDataBlockScanInfo(p, pTableList, numOfTables);
  if (pReader->status.pTableMap == NULL) {
    tsdbReaderClose(pReader);
    *ppReader = NULL;

    code = TSDB_CODE_TDB_OUT_OF_MEMORY;
    goto _err;
  }

  if (numOfTables > 0) {
    code = tsdbTakeReadSnap(pReader->pTsdb, &pReader->pReadSnap, pReader->idStr);
    if (code != TSDB_CODE_SUCCESS) {
      goto _err;
    }

    if (pReader->type == TIMEWINDOW_RANGE_CONTAINED) {
      code = doOpenReaderImpl(pReader);
      if (code != TSDB_CODE_SUCCESS) {
        return code;
      }
    } else {
      STsdbReader* pPrevReader = pReader->innerReader[0];
      STsdbReader* pNextReader = pReader->innerReader[1];

      // we need only one row
      pPrevReader->capacity = 1;
      pPrevReader->status.pTableMap = pReader->status.pTableMap;
      pPrevReader->pSchema = pReader->pSchema;
      pPrevReader->pMemSchema = pReader->pMemSchema;
      pPrevReader->pReadSnap = pReader->pReadSnap;

      pNextReader->capacity = 1;
      pNextReader->status.pTableMap = pReader->status.pTableMap;
      pNextReader->pSchema = pReader->pSchema;
      pNextReader->pMemSchema = pReader->pMemSchema;
      pNextReader->pReadSnap = pReader->pReadSnap;

      code = doOpenReaderImpl(pPrevReader);
      if (code != TSDB_CODE_SUCCESS) {
        return code;
      }
    }
  }

  tsdbDebug("%p total numOfTable:%d in this query %s", pReader, numOfTables, pReader->idStr);
  return code;

_err:
  tsdbError("failed to create data reader, code:%s %s", tstrerror(code), idstr);
  return code;
}

void tsdbReaderClose(STsdbReader* pReader) {
  if (pReader == NULL) {
    return;
  }

  {
    if (pReader->innerReader[0] != NULL) {
      STsdbReader* p = pReader->innerReader[0];

      p->status.pTableMap = NULL;
      p->pReadSnap = NULL;
      p->pSchema = NULL;
      p->pMemSchema = NULL;

      p = pReader->innerReader[1];

      p->status.pTableMap = NULL;
      p->pReadSnap = NULL;
      p->pSchema = NULL;
      p->pMemSchema = NULL;

      tsdbReaderClose(pReader->innerReader[0]);
      tsdbReaderClose(pReader->innerReader[1]);
    }
  }

  SBlockLoadSuppInfo* pSupInfo = &pReader->suppInfo;

  taosMemoryFreeClear(pSupInfo->plist);
  taosMemoryFree(pSupInfo->colIds);

  taosArrayDestroy(pSupInfo->pColAgg);
  for (int32_t i = 0; i < blockDataGetNumOfCols(pReader->pResBlock); ++i) {
    if (pSupInfo->buildBuf[i] != NULL) {
      taosMemoryFreeClear(pSupInfo->buildBuf[i]);
    }
  }

  taosMemoryFree(pSupInfo->buildBuf);
  tBlockDataDestroy(&pReader->status.fileBlockData, true);

  cleanupDataBlockIterator(&pReader->status.blockIter);

  size_t numOfTables = taosHashGetSize(pReader->status.pTableMap);
  destroyAllBlockScanInfo(pReader->status.pTableMap, (pReader->innerReader[0] == NULL) ? true : false);
  blockDataDestroy(pReader->pResBlock);
  clearBlockScanInfoBuf(&pReader->blockInfoBuf);

  if (pReader->pFileReader != NULL) {
    tsdbDataFReaderClose(&pReader->pFileReader);
  }

  tsdbUntakeReadSnap(pReader->pTsdb, pReader->pReadSnap, pReader->idStr);

  taosMemoryFree(pReader->status.uidCheckInfo.tableUidList);
  SIOCostSummary* pCost = &pReader->cost;

  SFilesetIter* pFilesetIter = &pReader->status.fileIter;
  if (pFilesetIter->pLastBlockReader != NULL) {
    SLastBlockReader* pLReader = pFilesetIter->pLastBlockReader;
    tMergeTreeClose(&pLReader->mergeTree);

    getLastBlockLoadInfo(pLReader->pInfo, &pCost->lastBlockLoad, &pCost->lastBlockLoadTime);

    pLReader->pInfo = destroyLastBlockLoadInfo(pLReader->pInfo);
    taosMemoryFree(pLReader);
  }

  tsdbDebug("%p :io-cost summary: head-file:%" PRIu64 ", head-file time:%.2f ms, SMA:%" PRId64
            " SMA-time:%.2f ms, fileBlocks:%" PRId64
            ", fileBlocks-load-time:%.2f ms, "
            "build in-memory-block-time:%.2f ms, lastBlocks:%" PRId64
            ", lastBlocks-time:%.2f ms, composed-blocks:%" PRId64
            ", composed-blocks-time:%.2fms, STableBlockScanInfo size:%.2f Kb, creatTime:%.2f ms, %s",
            pReader, pCost->headFileLoad, pCost->headFileLoadTime, pCost->smaDataLoad, pCost->smaLoadTime,
            pCost->numOfBlocks, pCost->blockLoadTime, pCost->buildmemBlock, pCost->lastBlockLoad,
            pCost->lastBlockLoadTime, pCost->composedBlocks, pCost->buildComposedBlockTime,
            numOfTables * sizeof(STableBlockScanInfo) / 1000.0, pCost->createScanInfoList, pReader->idStr);

  taosMemoryFree(pReader->idStr);
  taosMemoryFree(pReader->pSchema);
  if (pReader->pMemSchema != pReader->pSchema) {
    taosMemoryFree(pReader->pMemSchema);
  }
  taosMemoryFreeClear(pReader);
}

static bool doTsdbNextDataBlock(STsdbReader* pReader) {
  // cleanup the data that belongs to the previous data block
  SSDataBlock* pBlock = pReader->pResBlock;
  blockDataCleanup(pBlock);

  SReaderStatus* pStatus = &pReader->status;

  if (pStatus->loadFromFile) {
    int32_t code = buildBlockFromFiles(pReader);
    if (code != TSDB_CODE_SUCCESS) {
      return false;
    }

    if (pBlock->info.rows > 0) {
      return true;
    } else {
      buildBlockFromBufferSequentially(pReader);
      return pBlock->info.rows > 0;
    }
  } else {  // no data in files, let's try the buffer
    buildBlockFromBufferSequentially(pReader);
    return pBlock->info.rows > 0;
  }

  return false;
}

bool tsdbNextDataBlock(STsdbReader* pReader) {
  if (isEmptyQueryTimeWindow(&pReader->window)) {
    return false;
  }

  if (pReader->innerReader[0] != NULL && pReader->step == 0) {
    bool ret = doTsdbNextDataBlock(pReader->innerReader[0]);
    pReader->step = EXTERNAL_ROWS_PREV;
    if (ret) {
      return ret;
    }
  }

  if (pReader->step == EXTERNAL_ROWS_PREV) {
    // prepare for the main scan
    int32_t code = doOpenReaderImpl(pReader);
    resetAllDataBlockScanInfo(pReader->status.pTableMap, pReader->innerReader[0]->window.ekey);

    if (code != TSDB_CODE_SUCCESS) {
      return code;
    }

    pReader->step = EXTERNAL_ROWS_MAIN;
  }

  bool ret = doTsdbNextDataBlock(pReader);
  if (ret) {
    return ret;
  }

  if (pReader->innerReader[1] != NULL && pReader->step == EXTERNAL_ROWS_MAIN) {
    // prepare for the next row scan
    int32_t code = doOpenReaderImpl(pReader->innerReader[1]);
    resetAllDataBlockScanInfo(pReader->innerReader[1]->status.pTableMap, pReader->window.ekey);
    if (code != TSDB_CODE_SUCCESS) {
      return code;
    }

    bool ret1 = doTsdbNextDataBlock(pReader->innerReader[1]);
    pReader->step = EXTERNAL_ROWS_NEXT;
    if (ret1) {
      return ret1;
    }
  }

  return false;
}

bool tsdbTableNextDataBlock(STsdbReader* pReader, uint64_t uid) {
  STableBlockScanInfo* pBlockScanInfo =
      *(STableBlockScanInfo**)taosHashGet(pReader->status.pTableMap, &uid, sizeof(uid));
  if (pBlockScanInfo == NULL) {  // no data block for the table of given uid
    return false;
  }

  return true;
}

static void setBlockInfo(const STsdbReader* pReader, int32_t* rows, uint64_t* uid, STimeWindow* pWindow) {
  ASSERT(pReader != NULL);
  *rows = pReader->pResBlock->info.rows;
  *uid = pReader->pResBlock->info.uid;
  *pWindow = pReader->pResBlock->info.window;
}

void tsdbRetrieveDataBlockInfo(const STsdbReader* pReader, int32_t* rows, uint64_t* uid, STimeWindow* pWindow) {
  if (pReader->type == TIMEWINDOW_RANGE_EXTERNAL) {
    if (pReader->step == EXTERNAL_ROWS_MAIN) {
      setBlockInfo(pReader, rows, uid, pWindow);
    } else if (pReader->step == EXTERNAL_ROWS_PREV) {
      setBlockInfo(pReader->innerReader[0], rows, uid, pWindow);
    } else {
      setBlockInfo(pReader->innerReader[1], rows, uid, pWindow);
    }
  } else {
    setBlockInfo(pReader, rows, uid, pWindow);
  }
}

int32_t tsdbRetrieveDatablockSMA(STsdbReader* pReader, SColumnDataAgg*** pBlockStatis, bool* allHave) {
  int32_t code = 0;
  *allHave = false;

  if (pReader->type == TIMEWINDOW_RANGE_EXTERNAL) {
    *pBlockStatis = NULL;
    return TSDB_CODE_SUCCESS;
  }

  // there is no statistics data for composed block
  if (pReader->status.composedDataBlock) {
    *pBlockStatis = NULL;
    return TSDB_CODE_SUCCESS;
  }

  SFileDataBlockInfo* pFBlock = getCurrentBlockInfo(&pReader->status.blockIter);

  SDataBlk* pBlock = getCurrentBlock(&pReader->status.blockIter);
  //  int64_t   stime = taosGetTimestampUs();

  SBlockLoadSuppInfo* pSup = &pReader->suppInfo;

  if (tDataBlkHasSma(pBlock)) {
    code = tsdbReadBlockSma(pReader->pFileReader, pBlock, pSup->pColAgg);
    if (code != TSDB_CODE_SUCCESS) {
      tsdbDebug("vgId:%d, failed to load block SMA for uid %" PRIu64 ", code:%s, %s", 0, pFBlock->uid, tstrerror(code),
                pReader->idStr);
      return code;
    }
  } else {
    *pBlockStatis = NULL;
    return TSDB_CODE_SUCCESS;
  }

  *allHave = true;

  // always load the first primary timestamp column data
  SColumnDataAgg* pTsAgg = &pSup->tsColAgg;

  pTsAgg->numOfNull = 0;
  pTsAgg->colId = PRIMARYKEY_TIMESTAMP_COL_ID;
  pTsAgg->min = pReader->pResBlock->info.window.skey;
  pTsAgg->max = pReader->pResBlock->info.window.ekey;
  pSup->plist[0] = pTsAgg;

  // update the number of NULL data rows
  size_t numOfCols = blockDataGetNumOfCols(pReader->pResBlock);

  int32_t i = 0, j = 0;
  size_t  size = taosArrayGetSize(pSup->pColAgg);

  while (j < numOfCols && i < size) {
    SColumnDataAgg* pAgg = taosArrayGet(pSup->pColAgg, i);
    if (pAgg->colId == pSup->colIds[j]) {
      if (IS_BSMA_ON(&(pReader->pSchema->columns[i]))) {
        pSup->plist[j] = pAgg;
      } else {
        *allHave = false;
      }
      i += 1;
      j += 1;
    } else if (pAgg->colId < pSup->colIds[j]) {
      i += 1;
    } else if (pSup->colIds[j] < pAgg->colId) {
      j += 1;
    }
  }

  pReader->cost.smaDataLoad += 1;
  *pBlockStatis = pSup->plist;

  tsdbDebug("vgId:%d, succeed to load block SMA for uid %" PRIu64 ", %s", 0, pFBlock->uid, pReader->idStr);

  return code;
}

static SArray* doRetrieveDataBlock(STsdbReader* pReader) {
  SReaderStatus* pStatus = &pReader->status;

  if (pStatus->composedDataBlock) {
    return pReader->pResBlock->pDataBlock;
  }

  SFileDataBlockInfo*  pBlockInfo = getCurrentBlockInfo(&pStatus->blockIter);
  STableBlockScanInfo* pBlockScanInfo =
      *(STableBlockScanInfo**)taosHashGet(pStatus->pTableMap, &pBlockInfo->uid, sizeof(pBlockInfo->uid));
  if (pBlockScanInfo == NULL) {
    terrno = TSDB_CODE_INVALID_PARA;
    tsdbError("failed to locate the uid:%" PRIu64 " in query table uid list, total tables:%d, %s", pBlockInfo->uid,
              taosHashGetSize(pReader->status.pTableMap), pReader->idStr);
    return NULL;
  }

  int32_t code = doLoadFileBlockData(pReader, &pStatus->blockIter, &pStatus->fileBlockData, pBlockScanInfo->uid);
  if (code != TSDB_CODE_SUCCESS) {
    tBlockDataDestroy(&pStatus->fileBlockData, 1);
    terrno = code;
    return NULL;
  }

  copyBlockDataToSDataBlock(pReader, pBlockScanInfo);
  return pReader->pResBlock->pDataBlock;
}

SArray* tsdbRetrieveDataBlock(STsdbReader* pReader, SArray* pIdList) {
  if (pReader->type == TIMEWINDOW_RANGE_EXTERNAL) {
    if (pReader->step == EXTERNAL_ROWS_PREV) {
      return doRetrieveDataBlock(pReader->innerReader[0]);
    } else if (pReader->step == EXTERNAL_ROWS_NEXT) {
      return doRetrieveDataBlock(pReader->innerReader[1]);
    }
  }

  return doRetrieveDataBlock(pReader);
}

int32_t tsdbReaderReset(STsdbReader* pReader, SQueryTableDataCond* pCond) {
  if (isEmptyQueryTimeWindow(&pReader->window) || pReader->pReadSnap == NULL) {
    return TSDB_CODE_SUCCESS;
  }

  SDataBlockIter* pBlockIter = &pReader->status.blockIter;

  pReader->order = pCond->order;
  pReader->type = TIMEWINDOW_RANGE_CONTAINED;
  pReader->status.loadFromFile = true;
  pReader->status.pTableIter = NULL;
  pReader->window = updateQueryTimeWindow(pReader->pTsdb, &pCond->twindows);

  // allocate buffer in order to load data blocks from file
  memset(&pReader->suppInfo.tsColAgg, 0, sizeof(SColumnDataAgg));
  memset(pReader->suppInfo.plist, 0, POINTER_BYTES);

  pReader->suppInfo.tsColAgg.colId = PRIMARYKEY_TIMESTAMP_COL_ID;
  tsdbDataFReaderClose(&pReader->pFileReader);

  int32_t numOfTables = taosHashGetSize(pReader->status.pTableMap);

  initFilesetIterator(&pReader->status.fileIter, pReader->pReadSnap->fs.aDFileSet, pReader);
  resetDataBlockIterator(pBlockIter, pReader->order);

  int64_t ts = ASCENDING_TRAVERSE(pReader->order) ? pReader->window.skey - 1 : pReader->window.ekey + 1;
  resetAllDataBlockScanInfo(pReader->status.pTableMap, ts);

  int32_t code = 0;

  // no data in files, let's try buffer in memory
  if (pReader->status.fileIter.numOfFiles == 0) {
    pReader->status.loadFromFile = false;
  } else {
    code = initForFirstBlockInFile(pReader, pBlockIter);
    if (code != TSDB_CODE_SUCCESS) {
      tsdbError("%p reset reader failed, numOfTables:%d, query range:%" PRId64 " - %" PRId64 " in query %s", pReader,
                numOfTables, pReader->window.skey, pReader->window.ekey, pReader->idStr);
      return code;
    }
  }

  tsdbDebug("%p reset reader, suid:%" PRIu64 ", numOfTables:%d, skey:%" PRId64 ", query range:%" PRId64 " - %" PRId64
            " in query %s",
            pReader, pReader->suid, numOfTables, pCond->twindows.skey, pReader->window.skey, pReader->window.ekey,
            pReader->idStr);

  return code;
}

static int32_t getBucketIndex(int32_t startRow, int32_t bucketRange, int32_t numOfRows) {
  return (numOfRows - startRow) / bucketRange;
}

int32_t tsdbGetFileBlocksDistInfo(STsdbReader* pReader, STableBlockDistInfo* pTableBlockInfo) {
  int32_t code = TSDB_CODE_SUCCESS;
  pTableBlockInfo->totalSize = 0;
  pTableBlockInfo->totalRows = 0;

  // find the start data block in file
  SReaderStatus* pStatus = &pReader->status;

  STsdbCfg* pc = &pReader->pTsdb->pVnode->config.tsdbCfg;
  pTableBlockInfo->defMinRows = pc->minRows;
  pTableBlockInfo->defMaxRows = pc->maxRows;

  int32_t bucketRange = ceil((pc->maxRows - pc->minRows) / 20.0);

  pTableBlockInfo->numOfFiles += 1;

  int32_t numOfTables = (int32_t)taosHashGetSize(pStatus->pTableMap);
  int     defaultRows = 4096;

  SDataBlockIter* pBlockIter = &pStatus->blockIter;
  pTableBlockInfo->numOfFiles += pStatus->fileIter.numOfFiles;

  if (pBlockIter->numOfBlocks > 0) {
    pTableBlockInfo->numOfBlocks += pBlockIter->numOfBlocks;
  }

  pTableBlockInfo->numOfTables = numOfTables;
  bool hasNext = (pBlockIter->numOfBlocks > 0);

  while (true) {
    if (hasNext) {
      SDataBlk* pBlock = getCurrentBlock(pBlockIter);

      int32_t numOfRows = pBlock->nRow;
      pTableBlockInfo->totalRows += numOfRows;

      if (numOfRows > pTableBlockInfo->maxRows) {
        pTableBlockInfo->maxRows = numOfRows;
      }

      if (numOfRows < pTableBlockInfo->minRows) {
        pTableBlockInfo->minRows = numOfRows;
      }

      if (numOfRows < defaultRows) {
        pTableBlockInfo->numOfSmallBlocks += 1;
      }

      int32_t bucketIndex = getBucketIndex(pTableBlockInfo->defMinRows, bucketRange, numOfRows);
      pTableBlockInfo->blockRowsHisto[bucketIndex]++;

      hasNext = blockIteratorNext(&pStatus->blockIter, pReader->idStr);
    } else {
      code = initForFirstBlockInFile(pReader, pBlockIter);
      if ((code != TSDB_CODE_SUCCESS) || (pReader->status.loadFromFile == false)) {
        break;
      }

      pTableBlockInfo->numOfBlocks += pBlockIter->numOfBlocks;
      hasNext = (pBlockIter->numOfBlocks > 0);
    }

    //    tsdbDebug("%p %d blocks found in file for %d table(s), fid:%d, %s", pReader, numOfBlocks, numOfTables,
    //              pReader->pFileGroup->fid, pReader->idStr);
  }

  return code;
}

int64_t tsdbGetNumOfRowsInMemTable(STsdbReader* pReader) {
  int64_t rows = 0;

  SReaderStatus* pStatus = &pReader->status;
  pStatus->pTableIter = taosHashIterate(pStatus->pTableMap, NULL);

  while (pStatus->pTableIter != NULL) {
    STableBlockScanInfo* pBlockScanInfo = *(STableBlockScanInfo**)pStatus->pTableIter;

    STbData* d = NULL;
    if (pReader->pTsdb->mem != NULL) {
      d = tsdbGetTbDataFromMemTable(pReader->pReadSnap->pMem, pReader->suid, pBlockScanInfo->uid);
      if (d != NULL) {
        rows += tsdbGetNRowsInTbData(d);
      }
    }

    STbData* di = NULL;
    if (pReader->pTsdb->imem != NULL) {
      di = tsdbGetTbDataFromMemTable(pReader->pReadSnap->pIMem, pReader->suid, pBlockScanInfo->uid);
      if (di != NULL) {
        rows += tsdbGetNRowsInTbData(di);
      }
    }

    // current table is exhausted, let's try the next table
    pStatus->pTableIter = taosHashIterate(pStatus->pTableMap, pStatus->pTableIter);
  }

  return rows;
}

int32_t tsdbGetTableSchema(SVnode* pVnode, int64_t uid, STSchema** pSchema, int64_t* suid) {
  int32_t sversion = 1;

  SMetaReader mr = {0};
  metaReaderInit(&mr, pVnode->pMeta, 0);
  int32_t code = metaGetTableEntryByUid(&mr, uid);
  if (code != TSDB_CODE_SUCCESS) {
    terrno = TSDB_CODE_TDB_INVALID_TABLE_ID;
    metaReaderClear(&mr);
    return terrno;
  }

  *suid = 0;

  if (mr.me.type == TSDB_CHILD_TABLE) {
    tDecoderClear(&mr.coder);
    *suid = mr.me.ctbEntry.suid;
    code = metaGetTableEntryByUid(&mr, *suid);
    if (code != TSDB_CODE_SUCCESS) {
      terrno = TSDB_CODE_TDB_INVALID_TABLE_ID;
      metaReaderClear(&mr);
      return terrno;
    }
    sversion = mr.me.stbEntry.schemaRow.version;
  } else {
    ASSERT(mr.me.type == TSDB_NORMAL_TABLE);
    sversion = mr.me.ntbEntry.schemaRow.version;
  }

  metaReaderClear(&mr);
  *pSchema = metaGetTbTSchema(pVnode->pMeta, uid, sversion, 1);

  return TSDB_CODE_SUCCESS;
}

int32_t tsdbTakeReadSnap(STsdb* pTsdb, STsdbReadSnap** ppSnap, const char* idStr) {
  int32_t code = 0;

  // alloc
  *ppSnap = (STsdbReadSnap*)taosMemoryCalloc(1, sizeof(STsdbReadSnap));
  if (*ppSnap == NULL) {
    code = TSDB_CODE_OUT_OF_MEMORY;
    goto _exit;
  }

  // lock
  code = taosThreadRwlockRdlock(&pTsdb->rwLock);
  if (code) {
    code = TAOS_SYSTEM_ERROR(code);
    goto _exit;
  }

  // take snapshot
  (*ppSnap)->pMem = pTsdb->mem;
  (*ppSnap)->pIMem = pTsdb->imem;

  if ((*ppSnap)->pMem) {
    tsdbRefMemTable((*ppSnap)->pMem);
  }

  if ((*ppSnap)->pIMem) {
    tsdbRefMemTable((*ppSnap)->pIMem);
  }

  // fs
  code = tsdbFSRef(pTsdb, &(*ppSnap)->fs);
  if (code) {
    taosThreadRwlockUnlock(&pTsdb->rwLock);
    goto _exit;
  }

  // unlock
  code = taosThreadRwlockUnlock(&pTsdb->rwLock);
  if (code) {
    code = TAOS_SYSTEM_ERROR(code);
    goto _exit;
  }

  tsdbTrace("vgId:%d, take read snapshot, %s", TD_VID(pTsdb->pVnode), idStr);
_exit:
  return code;
}

void tsdbUntakeReadSnap(STsdb* pTsdb, STsdbReadSnap* pSnap, const char* idStr) {
  if (pSnap) {
    if (pSnap->pMem) {
      tsdbUnrefMemTable(pSnap->pMem);
    }

    if (pSnap->pIMem) {
      tsdbUnrefMemTable(pSnap->pIMem);
    }

    tsdbFSUnref(pTsdb, &pSnap->fs);
    taosMemoryFree(pSnap);
  }
  tsdbTrace("vgId:%d, untake read snapshot, %s", TD_VID(pTsdb->pVnode), idStr);
}<|MERGE_RESOLUTION|>--- conflicted
+++ resolved
@@ -1116,13 +1116,8 @@
 
   int32_t unDumpedRows = asc ? pBlock->nRow - pDumpInfo->rowIndex : pDumpInfo->rowIndex + 1;
   tsdbDebug("%p copy file block to sdatablock, global index:%d, table index:%d, brange:%" PRId64 "-%" PRId64
-<<<<<<< HEAD
-                ", rows:%d, remain:%d, minVer:%" PRId64 ", maxVer:%" PRId64 ", elapsed time:%.2f ms, %s",
-            pReader, pBlockIter->index, pBlockInfo->tbBlockIdx, pBlock->minKey.ts, pBlock->maxKey.ts, dumpedRows,
-=======
             ", rows:%d, remain:%d, minVer:%" PRId64 ", maxVer:%" PRId64 ", elapsed time:%.2f ms, %s",
             pReader, pBlockIter->index, pBlockInfo->tbBlockIdx, pBlock->minKey.ts, pBlock->maxKey.ts, remain,
->>>>>>> 4112f1c1
             unDumpedRows, pBlock->minVer, pBlock->maxVer, elapsedTime, pReader->idStr);
 
   return TSDB_CODE_SUCCESS;
