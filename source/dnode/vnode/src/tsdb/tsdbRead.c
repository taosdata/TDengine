/*
 * Copyright (c) 2019 TAOS Data, Inc. <jhtao@taosdata.com>
 *
 * This program is free software: you can use, redistribute, and/or modify
 * it under the terms of the GNU Affero General Public License, version 3
 * or later ("AGPL"), as published by the Free Software Foundation.
 *
 * This program is distributed in the hope that it will be useful, but WITHOUT
 * ANY WARRANTY; without even the implied warranty of MERCHANTABILITY or
 * FITNESS FOR A PARTICULAR PURPOSE.
 *
 * You should have received a copy of the GNU Affero General Public License
 * along with this program. If not, see <http://www.gnu.org/licenses/>.
 */

#include "tsdb.h"
#define ASCENDING_TRAVERSE(o) (o == TSDB_ORDER_ASC)

typedef struct {
  STbDataIter* iter;
  int32_t      index;
  bool         hasVal;
} SIterInfo;

typedef struct STableBlockScanInfo {
  uint64_t  uid;
  TSKEY     lastKey;
  SBlockIdx blockIdx;
  SArray*   pBlockList;  // block data index list
  SIterInfo iter;        // mem buffer skip list iterator
  SIterInfo iiter;       // imem buffer skip list iterator
  SArray*   delSkyline;  // delete info for this table
  int32_t   fileDelIndex;
  bool      iterInit;  // whether to initialize the in-memory skip list iterator or not
} STableBlockScanInfo;

typedef struct SBlockOrderWrapper {
  int64_t uid;
  SBlock* pBlock;
} SBlockOrderWrapper;

typedef struct SBlockOrderSupporter {
  SBlockOrderWrapper** pDataBlockInfo;
  int32_t*             indexPerTable;
  int32_t*             numOfBlocksPerTable;
  int32_t              numOfTables;
} SBlockOrderSupporter;

typedef struct SIOCostSummary {
  int64_t blockLoadTime;
  int64_t smaLoadTime;
  int64_t checkForNextTime;
  int64_t headFileLoad;
  int64_t headFileLoadTime;
} SIOCostSummary;

typedef struct SBlockLoadSuppInfo {
  SArray*          pColAgg;
  SColumnDataAgg   tsColAgg;
  SColumnDataAgg** plist;
  int16_t*         colIds;    // column ids for loading file block data
  char**           buildBuf;  // build string tmp buffer, todo remove it later after all string format being updated.
} SBlockLoadSuppInfo;

typedef struct SFilesetIter {
  int32_t numOfFiles;  // number of total files
  int32_t index;       // current accessed index in the list
  SArray* pFileList;   // data file list
  int32_t order;
} SFilesetIter;

typedef struct SFileDataBlockInfo {
  int32_t
      tbBlockIdx;  // index position in STableBlockScanInfo in order to check whether neighbor block overlaps with it
  uint64_t uid;
} SFileDataBlockInfo;

typedef struct SDataBlockIter {
  int32_t numOfBlocks;
  int32_t index;
  SArray* blockList;  // SArray<SFileDataBlockInfo>
  int32_t order;
} SDataBlockIter;

typedef struct SFileBlockDumpInfo {
  int32_t totalRows;
  int32_t rowIndex;
  int64_t lastKey;
  bool    allDumped;
} SFileBlockDumpInfo;

typedef struct SVersionRange {
  uint64_t minVer;
  uint64_t maxVer;
} SVersionRange;

typedef struct SReaderStatus {
  bool                 loadFromFile;  // check file stage
  SHashObj*            pTableMap;     // SHash<STableBlockScanInfo>
  STableBlockScanInfo* pTableIter;    // table iterator used in building in-memory buffer data blocks.
  SFileBlockDumpInfo   fBlockDumpInfo;

  SDFileSet*     pCurrentFileset;  // current opened file set
  SBlockData     fileBlockData;
  SFilesetIter   fileIter;
  SDataBlockIter blockIter;
  bool           composedDataBlock;  // the returned data block is a composed block or not
} SReaderStatus;

struct STsdbReader {
  STsdb*             pTsdb;
  uint64_t           suid;
  int16_t            order;
  STimeWindow        window;  // the primary query time window that applies to all queries
  SSDataBlock*       pResBlock;
  int32_t            capacity;
  SReaderStatus      status;
  char*              idStr;  // query info handle, for debug purpose
  int32_t            type;   // query type: 1. retrieve all data blocks, 2. retrieve direct prev|next rows
  SBlockLoadSuppInfo suppInfo;
  SMemTable*         pMem;
  SMemTable*         pIMem;

  SIOCostSummary cost;
  STSchema*      pSchema;
  SDataFReader*  pFileReader;
  SVersionRange  verRange;
};

static SFileDataBlockInfo* getCurrentBlockInfo(SDataBlockIter* pBlockIter);
static int      buildDataBlockFromBufImpl(STableBlockScanInfo* pBlockScanInfo, int64_t endKey, int32_t capacity,
                                          STsdbReader* pReader);
static TSDBROW* getValidRow(SIterInfo* pIter, const SArray* pDelList, STsdbReader* pReader);
static int32_t  doMergeRowsInFileBlocks(SBlockData* pBlockData, STableBlockScanInfo* pScanInfo, STsdbReader* pReader,
                                        SRowMerger* pMerger);
static int32_t  doMergeRowsInBuf(SIterInfo* pIter, int64_t ts, SArray* pDelList, SRowMerger* pMerger,
                                 STsdbReader* pReader);
static int32_t  doAppendOneRow(SSDataBlock* pBlock, STsdbReader* pReader, STSRow* pTSRow);
static void     setComposedBlockFlag(STsdbReader* pReader, bool composed);
static void     updateSchema(TSDBROW* pRow, uint64_t uid, STsdbReader* pReader);
static bool     hasBeenDropped(const SArray* pDelList, int32_t* index, TSDBKEY* pKey, int32_t order);

static void doMergeMultiRows(TSDBROW* pRow, uint64_t uid, SIterInfo* pIter, SArray* pDelList, STSRow** pTSRow,
                             STsdbReader* pReader);
static void doMergeMemIMemRows(TSDBROW* pRow, TSDBROW* piRow, STableBlockScanInfo* pBlockScanInfo, STsdbReader* pReader,
                               STSRow** pTSRow);
static int32_t initDelSkylineIterator(STableBlockScanInfo* pBlockScanInfo, STsdbReader* pReader, STbData* pMemTbData,
                                      STbData* piMemTbData);
static STsdb*  getTsdbByRetentions(SVnode* pVnode, TSKEY winSKey, SRetention* retentions, const char* idstr,
                                   int8_t* pLevel);
static SVersionRange getQueryVerRange(SVnode* pVnode, SQueryTableDataCond* pCond, int8_t level);

static int32_t setColumnIdSlotList(STsdbReader* pReader, SSDataBlock* pBlock) {
  SBlockLoadSuppInfo* pSupInfo = &pReader->suppInfo;

  size_t numOfCols = blockDataGetNumOfCols(pBlock);

  pSupInfo->colIds = taosMemoryMalloc(numOfCols * sizeof(int16_t));
  pSupInfo->buildBuf = taosMemoryCalloc(numOfCols, POINTER_BYTES);
  if (pSupInfo->buildBuf == NULL || pSupInfo->colIds == NULL) {
    taosMemoryFree(pSupInfo->colIds);
    taosMemoryFree(pSupInfo->buildBuf);
    return TSDB_CODE_OUT_OF_MEMORY;
  }

  for (int32_t i = 0; i < numOfCols; ++i) {
    SColumnInfoData* pCol = taosArrayGet(pBlock->pDataBlock, i);
    pSupInfo->colIds[i] = pCol->info.colId;

    if (IS_VAR_DATA_TYPE(pCol->info.type)) {
      pSupInfo->buildBuf[i] = taosMemoryMalloc(pCol->info.bytes);
    }
  }

  return TSDB_CODE_SUCCESS;
}

static SHashObj* createDataBlockScanInfo(STsdbReader* pTsdbReader, const STableKeyInfo* idList, int32_t numOfTables) {
  // allocate buffer in order to load data blocks from file
  // todo use simple hash instead
  SHashObj* pTableMap =
      taosHashInit(numOfTables, taosGetDefaultHashFunction(TSDB_DATA_TYPE_BIGINT), false, HASH_NO_LOCK);
  if (pTableMap == NULL) {
    return NULL;
  }

  for (int32_t j = 0; j < numOfTables; ++j) {
    STableBlockScanInfo info = {.lastKey = 0, .uid = idList[j].uid};
    if (ASCENDING_TRAVERSE(pTsdbReader->order)) {
      if (info.lastKey == INT64_MIN || info.lastKey < pTsdbReader->window.skey) {
        info.lastKey = pTsdbReader->window.skey;
      }

      ASSERT(info.lastKey >= pTsdbReader->window.skey && info.lastKey <= pTsdbReader->window.ekey);
    } else {
      info.lastKey = pTsdbReader->window.skey;
    }

    taosHashPut(pTableMap, &info.uid, sizeof(uint64_t), &info, sizeof(info));
    tsdbDebug("%p check table uid:%" PRId64 " from lastKey:%" PRId64 " %s", pTsdbReader, info.uid, info.lastKey,
              pTsdbReader->idStr);
  }

  return pTableMap;
}

static void resetDataBlockScanInfo(SHashObj* pTableMap) {
  STableBlockScanInfo* p = NULL;

  while ((p = taosHashIterate(pTableMap, p)) != NULL) {
    p->iterInit = false;
    p->iiter.hasVal = false;
    if (p->iter.iter != NULL) {
      p->iter.iter = tsdbTbDataIterDestroy(p->iter.iter);
    }

    p->delSkyline = taosArrayDestroy(p->delSkyline);
  }
}

static void destroyBlockScanInfo(SHashObj* pTableMap) {
  STableBlockScanInfo* p = NULL;

  while ((p = taosHashIterate(pTableMap, p)) != NULL) {
    p->iterInit = false;
    p->iiter.hasVal = false;

    if (p->iter.iter != NULL) {
      p->iter.iter = tsdbTbDataIterDestroy(p->iter.iter);
    }

    if (p->iiter.iter != NULL) {
      p->iiter.iter = tsdbTbDataIterDestroy(p->iiter.iter);
    }

    p->delSkyline = taosArrayDestroy(p->delSkyline);
    p->pBlockList = taosArrayDestroy(p->pBlockList);
  }

  taosHashCleanup(pTableMap);
}

static bool isEmptyQueryTimeWindow(STimeWindow* pWindow) {
  ASSERT(pWindow != NULL);
  return pWindow->skey > pWindow->ekey;
}

// Update the query time window according to the data time to live(TTL) information, in order to avoid to return
// the expired data to client, even it is queried already.
static STimeWindow updateQueryTimeWindow(STsdb* pTsdb, STimeWindow* pWindow) {
  STsdbKeepCfg* pCfg = &pTsdb->keepCfg;

  int64_t now = taosGetTimestamp(pCfg->precision);
  int64_t earilyTs = now - (tsTickPerMin[pCfg->precision] * pCfg->keep2) + 1;  // needs to add one tick

  STimeWindow win = *pWindow;
  if (win.skey < earilyTs) {
    win.skey = earilyTs;
  }

  return win;
}

static void limitOutputBufferSize(const SQueryTableDataCond* pCond, int32_t* capacity) {
  int32_t rowLen = 0;
  for (int32_t i = 0; i < pCond->numOfCols; ++i) {
    rowLen += pCond->colList[i].bytes;
  }

  // make sure the output SSDataBlock size be less than 2MB.
  const int32_t TWOMB = 2 * 1024 * 1024;
  if ((*capacity) * rowLen > TWOMB) {
    (*capacity) = TWOMB / rowLen;
  }
}

// init file iterator
static int32_t initFilesetIterator(SFilesetIter* pIter, const STsdbFSState* pFState, int32_t order, const char* idstr) {
  size_t numOfFileset = taosArrayGetSize(pFState->aDFileSet);

  pIter->index = ASCENDING_TRAVERSE(order) ? -1 : numOfFileset;
  pIter->order = order;
  pIter->pFileList = taosArrayDup(pFState->aDFileSet);
  pIter->numOfFiles = numOfFileset;

  tsdbDebug("init fileset iterator, total files:%d %s", pIter->numOfFiles, idstr);
  return TSDB_CODE_SUCCESS;
}

static void cleanupFilesetIterator(SFilesetIter* pIter) { taosArrayDestroy(pIter->pFileList); }

static bool filesetIteratorNext(SFilesetIter* pIter, STsdbReader* pReader) {
  bool    asc = ASCENDING_TRAVERSE(pIter->order);
  int32_t step = asc ? 1 : -1;
  pIter->index += step;

  if ((asc && pIter->index >= pIter->numOfFiles) || ((!asc) && pIter->index < 0)) {
    return false;
  }

  // check file the time range of coverage
  STimeWindow win = {0};

  while (1) {
    if (pReader->pFileReader != NULL) {
      tsdbDataFReaderClose(&pReader->pFileReader);
    }

    pReader->status.pCurrentFileset = (SDFileSet*)taosArrayGet(pIter->pFileList, pIter->index);

    int32_t code = tsdbDataFReaderOpen(&pReader->pFileReader, pReader->pTsdb, pReader->status.pCurrentFileset);
    if (code != TSDB_CODE_SUCCESS) {
      goto _err;
    }

    int32_t fid = pReader->status.pCurrentFileset->fid;
    tsdbFidKeyRange(fid, pReader->pTsdb->keepCfg.days, pReader->pTsdb->keepCfg.precision, &win.skey, &win.ekey);

    // current file are no longer overlapped with query time window, ignore remain files
    if ((asc && win.skey > pReader->window.ekey) || (!asc && win.ekey < pReader->window.skey)) {
      tsdbDebug("%p remain files are not qualified for qrange:%" PRId64 "-%" PRId64 ", ignore, %s", pReader,
                pReader->window.skey, pReader->window.ekey, pReader->idStr);
      return false;
    }

    if ((asc && (win.ekey < pReader->window.skey)) || ((!asc) && (win.skey > pReader->window.ekey))) {
      pIter->index += step;
      if ((asc && pIter->index >= pIter->numOfFiles) || ((!asc) && pIter->index < 0)) {
        return false;
      }
      continue;
    }

    tsdbDebug("%p file found fid:%d for qrange:%" PRId64 "-%" PRId64 ", ignore, %s", pReader, fid, pReader->window.skey,
              pReader->window.ekey, pReader->idStr);
    return true;
  }

_err:
  return false;
}

static void resetDataBlockIterator(SDataBlockIter* pIter, int32_t order) {
  pIter->order = order;
  pIter->index = -1;
  pIter->numOfBlocks = -1;
  if (pIter->blockList == NULL) {
    pIter->blockList = taosArrayInit(4, sizeof(SFileDataBlockInfo));
  } else {
    taosArrayClear(pIter->blockList);
  }
}

static void cleanupDataBlockIterator(SDataBlockIter* pIter) { taosArrayDestroy(pIter->blockList); }

static void initReaderStatus(SReaderStatus* pStatus) {
  pStatus->pTableIter = NULL;
  pStatus->loadFromFile = true;
}

static SSDataBlock* createResBlock(SQueryTableDataCond* pCond, int32_t capacity) {
  SSDataBlock* pResBlock = createDataBlock();
  if (pResBlock == NULL) {
    terrno = TSDB_CODE_OUT_OF_MEMORY;
    return NULL;
  }

  for (int32_t i = 0; i < pCond->numOfCols; ++i) {
    SColumnInfoData colInfo = {{0}, 0};
    colInfo.info = pCond->colList[i];
    blockDataAppendColInfo(pResBlock, &colInfo);
  }

  int32_t code = blockDataEnsureCapacity(pResBlock, capacity);
  if (code != TSDB_CODE_SUCCESS) {
    terrno = code;
    taosMemoryFree(pResBlock);
    return NULL;
  }

  return pResBlock;
}

static int32_t tsdbReaderCreate(SVnode* pVnode, SQueryTableDataCond* pCond, STsdbReader** ppReader, const char* idstr) {
  int32_t      code = 0;
  int8_t       level = 0;
  STsdbReader* pReader = (STsdbReader*)taosMemoryCalloc(1, sizeof(*pReader));
  if (pReader == NULL) {
    code = TSDB_CODE_OUT_OF_MEMORY;
    goto _end;
  }

  initReaderStatus(&pReader->status);

  pReader->pTsdb = getTsdbByRetentions(pVnode, pCond->twindows.skey, pVnode->config.tsdbCfg.retentions, idstr, &level);
  pReader->suid = pCond->suid;
  pReader->order = pCond->order;
  pReader->capacity = 4096;
  pReader->idStr = (idstr != NULL) ? strdup(idstr) : NULL;
  pReader->verRange = getQueryVerRange(pVnode, pCond, level);
  pReader->type = pCond->type;
  pReader->window = updateQueryTimeWindow(pReader->pTsdb, &pCond->twindows);

  ASSERT(pCond->numOfCols > 0);

  limitOutputBufferSize(pCond, &pReader->capacity);

  // allocate buffer in order to load data blocks from file
  SBlockLoadSuppInfo* pSup = &pReader->suppInfo;
  pSup->pColAgg = taosArrayInit(4, sizeof(SColumnDataAgg));
  pSup->plist = taosMemoryCalloc(pCond->numOfCols, POINTER_BYTES);
  if (pSup->pColAgg == NULL || pSup->plist == NULL) {
    code = TSDB_CODE_OUT_OF_MEMORY;
    goto _end;
  }

  pSup->tsColAgg.colId = PRIMARYKEY_TIMESTAMP_COL_ID;

  pReader->pResBlock = createResBlock(pCond, pReader->capacity);
  if (pReader->pResBlock == NULL) {
    code = terrno;
    goto _end;
  }

  setColumnIdSlotList(pReader, pReader->pResBlock);

  *ppReader = pReader;
  return code;

_end:
  tsdbReaderClose(pReader);
  *ppReader = NULL;
  return code;
}

// void tsdbResetQueryHandleForNewTable(STsdbReader* queryHandle, SQueryTableDataCond* pCond, STableListInfo* tableList,
//                                      int32_t tWinIdx) {
//   STsdbReader* pTsdbReadHandle = queryHandle;

//   pTsdbReadHandle->order = pCond->order;
//   pTsdbReadHandle->window = pCond->twindows[tWinIdx];
//   pTsdbReadHandle->type = TSDB_QUERY_TYPE_ALL;
//   pTsdbReadHandle->cur.fid = -1;
//   pTsdbReadHandle->cur.win = TSWINDOW_INITIALIZER;
//   pTsdbReadHandle->checkFiles = true;
//   pTsdbReadHandle->activeIndex = 0;  // current active table index
//   pTsdbReadHandle->locateStart = false;
//   pTsdbReadHandle->loadExternalRow = pCond->loadExternalRows;

//   if (ASCENDING_TRAVERSE(pCond->order)) {
//     assert(pTsdbReadHandle->window.skey <= pTsdbReadHandle->window.ekey);
//   } else {
//     assert(pTsdbReadHandle->window.skey >= pTsdbReadHandle->window.ekey);
//   }

//   // allocate buffer in order to load data blocks from file
//   memset(pTsdbReadHandle->suppInfo.pstatis, 0, sizeof(SColumnDataAgg));
//   memset(pTsdbReadHandle->suppInfo.plist, 0, POINTER_BYTES);

//   tsdbInitDataBlockLoadInfo(&pTsdbReadHandle->dataBlockLoadInfo);
//   tsdbInitCompBlockLoadInfo(&pTsdbReadHandle->compBlockLoadInfo);

//   SArray* pTable = NULL;
//   //  STsdbMeta* pMeta = tsdbGetMeta(pTsdbReadHandle->pTsdb);

//   //  pTsdbReadHandle->pTableCheckInfo = destroyTableCheckInfo(pTsdbReadHandle->pTableCheckInfo);

//   pTsdbReadHandle->pTableCheckInfo = NULL;  // createDataBlockScanInfo(pTsdbReadHandle, groupList, pMeta,
//                                             // &pTable);
//   if (pTsdbReadHandle->pTableCheckInfo == NULL) {
//     //    tsdbReaderClose(pTsdbReadHandle);
//     terrno = TSDB_CODE_TDB_OUT_OF_MEMORY;
//   }

//   //  pTsdbReadHandle->prev = doFreeColumnInfoData(pTsdbReadHandle->prev);
//   //  pTsdbReadHandle->next = doFreeColumnInfoData(pTsdbReadHandle->next);
// }

// SArray* tsdbGetQueriedTableList(STsdbReader** pHandle) {
//   assert(pHandle != NULL);

//   STsdbReader* pTsdbReadHandle = (STsdbReader*)pHandle;

//   size_t  size = taosArrayGetSize(pTsdbReadHandle->pTableCheckInfo);
//   SArray* res = taosArrayInit(size, POINTER_BYTES);
//   return res;
// }

// static TSKEY extractFirstTraverseKey(STableBlockScanInfo* pCheckInfo, int32_t order, int32_t update, TDRowVerT
// maxVer) {
//   TSDBROW row = {0};
//   STSRow *rmem = NULL, *rimem = NULL;

//   if (pCheckInfo->iter) {
//     if (tsdbTbDataIterGet(pCheckInfo->iter, &row)) {
//       rmem = row.pTSRow;
//     }
//   }

//   if (pCheckInfo->iiter) {
//     if (tsdbTbDataIterGet(pCheckInfo->iiter, &row)) {
//       rimem = row.pTSRow;
//     }
//   }

//   if (rmem == NULL && rimem == NULL) {
//     return TSKEY_INITIAL_VAL;
//   }

//   if (rmem != NULL && rimem == NULL) {
//     pCheckInfo->chosen = CHECKINFO_CHOSEN_MEM;
//     return TD_ROW_KEY(rmem);
//   }

//   if (rmem == NULL && rimem != NULL) {
//     pCheckInfo->chosen = CHECKINFO_CHOSEN_IMEM;
//     return TD_ROW_KEY(rimem);
//   }

//   TSKEY r1 = TD_ROW_KEY(rmem);
//   TSKEY r2 = TD_ROW_KEY(rimem);

//   if (r1 == r2) {
//     if (TD_SUPPORT_UPDATE(update)) {
//       pCheckInfo->chosen = CHECKINFO_CHOSEN_BOTH;
//     } else {
//       pCheckInfo->chosen = CHECKINFO_CHOSEN_IMEM;
//       tsdbTbDataIterNext(pCheckInfo->iter);
//     }
//     return r1;
//   } else if (r1 < r2 && ASCENDING_TRAVERSE(order)) {
//     pCheckInfo->chosen = CHECKINFO_CHOSEN_MEM;
//     return r1;
//   } else {
//     pCheckInfo->chosen = CHECKINFO_CHOSEN_IMEM;
//     return r2;
//   }
// }

// static bool moveToNextRowInMem(STableBlockScanInfo* pCheckInfo) {
//   bool hasNext = false;
//   if (pCheckInfo->chosen == CHECKINFO_CHOSEN_MEM) {
//     if (pCheckInfo->iter != NULL) {
//       hasNext = tsdbTbDataIterNext(pCheckInfo->iter);
//     }

//     if (hasNext) {
//       return hasNext;
//     }

//     if (pCheckInfo->iiter != NULL) {
//       return tsdbTbDataIterGet(pCheckInfo->iiter, NULL);
//     }
//   } else if (pCheckInfo->chosen == CHECKINFO_CHOSEN_IMEM) {
//     if (pCheckInfo->iiter != NULL) {
//       hasNext = tsdbTbDataIterNext(pCheckInfo->iiter);
//     }

//     if (hasNext) {
//       return hasNext;
//     }

//     if (pCheckInfo->iter != NULL) {
//       return tsdbTbDataIterGet(pCheckInfo->iter, NULL);
//     }
//   } else {
//     if (pCheckInfo->iter != NULL) {
//       hasNext = tsdbTbDataIterNext(pCheckInfo->iter);
//     }
//     if (pCheckInfo->iiter != NULL) {
//       hasNext = tsdbTbDataIterNext(pCheckInfo->iiter) || hasNext;
//     }
//   }

//   return hasNext;
// }

// static int32_t binarySearchForBlock(SBlock* pBlock, int32_t numOfBlocks, TSKEY skey, int32_t order) {
//   int32_t firstSlot = 0;
//   int32_t lastSlot = numOfBlocks - 1;

//   int32_t midSlot = firstSlot;

//   while (1) {
//     numOfBlocks = lastSlot - firstSlot + 1;
//     midSlot = (firstSlot + (numOfBlocks >> 1));

//     if (numOfBlocks == 1) break;

//     if (skey > pBlock[midSlot].maxKey.ts) {
//       if (numOfBlocks == 2) break;
//       if ((order == TSDB_ORDER_DESC) && (skey < pBlock[midSlot + 1].minKey.ts)) break;
//       firstSlot = midSlot + 1;
//     } else if (skey < pBlock[midSlot].minKey.ts) {
//       if ((order == TSDB_ORDER_ASC) && (skey > pBlock[midSlot - 1].maxKey.ts)) break;
//       lastSlot = midSlot - 1;
//     } else {
//       break;  // got the slot
//     }
//   }

//   return midSlot;
// }

static int32_t doLoadBlockIndex(STsdbReader* pReader, SDataFReader* pFileReader, SArray* pIndexList) {
  SArray* aBlockIdx = taosArrayInit(0, sizeof(SBlockIdx));

  int32_t code = tsdbReadBlockIdx(pFileReader, aBlockIdx, NULL);
  if (code != TSDB_CODE_SUCCESS) {
    goto _end;
  }

  if (taosArrayGetSize(aBlockIdx) == 0) {
    taosArrayClear(aBlockIdx);
    return TSDB_CODE_SUCCESS;
  }

  SBlockIdx* pBlockIdx;
  for (int32_t i = 0; i < taosArrayGetSize(aBlockIdx); ++i) {
    pBlockIdx = (SBlockIdx*)taosArrayGet(aBlockIdx, i);

    // uid check
    if (pBlockIdx->suid != pReader->suid) {
      continue;
    }

    // this block belongs to a table that is not queried.
    void* p = taosHashGet(pReader->status.pTableMap, &pBlockIdx->uid, sizeof(uint64_t));
    if (p == NULL) {
      continue;
    }

    // todo: not valid info in bockIndex
    // time range check
    //    if (pBlockIdx->minKey > pReader->window.ekey || pBlockIdx->maxKey < pReader->window.skey) {
    //      continue;
    //    }

    // version check
    //    if (pBlockIdx->minVersion > pReader->verRange.maxVer || pBlockIdx->maxVersion < pReader->verRange.minVer) {
    //      continue;
    //    }

    STableBlockScanInfo* pScanInfo = p;
    if (pScanInfo->pBlockList == NULL) {
      pScanInfo->pBlockList = taosArrayInit(16, sizeof(SBlock));
    }

    pScanInfo->blockIdx = *pBlockIdx;
    taosArrayPush(pIndexList, pBlockIdx);
  }

_end:
  taosArrayDestroy(aBlockIdx);
  return code;
}

static int32_t doLoadFileBlock(STsdbReader* pReader, SArray* pIndexList, uint32_t* numOfValidTables,
                               int32_t* numOfBlocks) {
  size_t numOfTables = taosArrayGetSize(pIndexList);

  *numOfValidTables = 0;

  STableBlockScanInfo* px = NULL;
  while (1) {
    px = taosHashIterate(pReader->status.pTableMap, px);
    if (px == NULL) {
      break;
    }

    taosArrayClear(px->pBlockList);
  }

  for (int32_t i = 0; i < numOfTables; ++i) {
    SBlockIdx* pBlockIdx = taosArrayGet(pIndexList, i);

    SMapData mapData = {0};
    tMapDataReset(&mapData);
    tsdbReadBlock(pReader->pFileReader, pBlockIdx, &mapData, NULL);

    STableBlockScanInfo* pScanInfo = taosHashGet(pReader->status.pTableMap, &pBlockIdx->uid, sizeof(int64_t));
    for (int32_t j = 0; j < mapData.nItem; ++j) {
      SBlock block = {0};

      tMapDataGetItemByIdx(&mapData, j, &block, tGetBlock);

      // 1. time range check
      if (block.minKey.ts > pReader->window.ekey || block.maxKey.ts < pReader->window.skey) {
        continue;
      }

      // 2. version range check
      if (block.minVersion > pReader->verRange.maxVer || block.maxVersion < pReader->verRange.minVer) {
        continue;
      }

      void* p = taosArrayPush(pScanInfo->pBlockList, &block);
      if (p == NULL) {
        tMapDataClear(&mapData);
        return TSDB_CODE_OUT_OF_MEMORY;
      }

      (*numOfBlocks) += 1;
    }

    tMapDataClear(&mapData);
    if (pScanInfo->pBlockList != NULL && taosArrayGetSize(pScanInfo->pBlockList) > 0) {
      (*numOfValidTables) += 1;
    }
  }

  return TSDB_CODE_SUCCESS;
}

// todo remove pblock parameter
static void setBlockAllDumped(SFileBlockDumpInfo* pDumpInfo, SBlock* pBlock, int32_t order) {
  int32_t step = ASCENDING_TRAVERSE(order) ? 1 : -1;

  pDumpInfo->allDumped = true;
  pDumpInfo->lastKey = pBlock->maxKey.ts + step;
}

static void doCopyColVal(SColumnInfoData* pColInfoData, int32_t rowIndex, int32_t colIndex, SColVal* pColVal,
                         SBlockLoadSuppInfo* pSup) {
  if (IS_VAR_DATA_TYPE(pColVal->type)) {
    if (pColVal->isNull || pColVal->isNone) {
      colDataAppendNULL(pColInfoData, rowIndex);
    } else {
      varDataSetLen(pSup->buildBuf[colIndex], pColVal->value.nData);
      memcpy(varDataVal(pSup->buildBuf[colIndex]), pColVal->value.pData, pColVal->value.nData);
      colDataAppend(pColInfoData, rowIndex, pSup->buildBuf[colIndex], false);
    }
  } else {
    colDataAppend(pColInfoData, rowIndex, (const char*)&pColVal->value, pColVal->isNull || pColVal->isNone);
  }
}

static int32_t copyBlockDataToSDataBlock(STsdbReader* pReader, STableBlockScanInfo* pBlockScanInfo) {
  SReaderStatus*  pStatus = &pReader->status;
  SDataBlockIter* pBlockIter = &pStatus->blockIter;

  SBlockData*         pBlockData = &pStatus->fileBlockData;
  SFileDataBlockInfo* pFBlock = getCurrentBlockInfo(pBlockIter);
  SBlock*             pBlock = taosArrayGet(pBlockScanInfo->pBlockList, pFBlock->tbBlockIdx);
  SSDataBlock*        pResBlock = pReader->pResBlock;
  int32_t             numOfCols = blockDataGetNumOfCols(pResBlock);

  SBlockLoadSuppInfo* pSupInfo = &pReader->suppInfo;
  SFileBlockDumpInfo* pDumpInfo = &pReader->status.fBlockDumpInfo;

  int64_t st = taosGetTimestampUs();

  SColVal cv = {0};
  int32_t colIndex = 0;

  bool    asc = ASCENDING_TRAVERSE(pReader->order);
  int32_t step = asc ? 1 : -1;

  int32_t rowIndex = 0;
  int32_t remain = asc ? (pBlockData->nRow - pDumpInfo->rowIndex) : (pDumpInfo->rowIndex + 1);

  int32_t endIndex = 0;
  if (remain <= pReader->capacity) {
    endIndex = pBlockData->nRow;
  } else {
    endIndex = pDumpInfo->rowIndex + step * pReader->capacity;
    remain = pReader->capacity;
  }

  int32_t          i = 0;
  SColumnInfoData* pColData = taosArrayGet(pResBlock->pDataBlock, i);
  if (pColData->info.colId == PRIMARYKEY_TIMESTAMP_COL_ID) {
    for (int32_t j = pDumpInfo->rowIndex; j < endIndex && j >= 0; j += step) {
      colDataAppend(pColData, rowIndex++, (const char*)&pBlockData->aTSKEY[j], false);
    }
    i += 1;
  }

  while (i < numOfCols && colIndex < taosArrayGetSize(pBlockData->aIdx)) {
    rowIndex = 0;
    pColData = taosArrayGet(pResBlock->pDataBlock, i);

    SColData* pData = tBlockDataGetColDataByIdx(pBlockData, colIndex);

    if (pData->cid == pColData->info.colId) {
      for (int32_t j = pDumpInfo->rowIndex; j < endIndex && j >= 0; j += step) {
        tColDataGetValue(pData, j, &cv);
        doCopyColVal(pColData, rowIndex++, i, &cv, pSupInfo);
      }
      colIndex += 1;
    } else {  // the specified column does not exist in file block, fill with null data
      colDataAppendNNULL(pColData, 0, remain);
    }

    ASSERT(rowIndex == remain);
    i += 1;
  }

  while (i < numOfCols) {
    pColData = taosArrayGet(pResBlock->pDataBlock, i);
    colDataAppendNNULL(pColData, 0, remain);
    i += 1;
  }

  pResBlock->info.rows = remain;
  pDumpInfo->rowIndex += step * remain;

  setBlockAllDumped(pDumpInfo, pBlock, pReader->order);

  int64_t elapsedTime = (taosGetTimestampUs() - st);
  pReader->cost.blockLoadTime += elapsedTime;

  int32_t unDumpedRows = asc ? pBlock->nRow - pDumpInfo->rowIndex : pDumpInfo->rowIndex + 1;
  tsdbDebug("%p load file block into buffer, global index:%d, table index:%d, brange:%" PRId64 "-%" PRId64
            ", rows:%d, remain:%d, minVer:%" PRId64 ", maxVer:%" PRId64 ", elapsed time:%" PRId64 " us, %s",
            pReader, pBlockIter->index, pFBlock->tbBlockIdx, pBlock->minKey.ts, pBlock->maxKey.ts, remain, unDumpedRows,
            pBlock->minVersion, pBlock->maxVersion, elapsedTime, pReader->idStr);

  return TSDB_CODE_SUCCESS;
}

// todo consider the output buffer size
static int32_t doLoadFileBlockData(STsdbReader* pReader, SDataBlockIter* pBlockIter,
                                   STableBlockScanInfo* pBlockScanInfo, SBlockData* pBlockData) {
  int64_t st = taosGetTimestampUs();

  SFileDataBlockInfo* pFBlock = getCurrentBlockInfo(pBlockIter);
  SBlock*             pBlock = taosArrayGet(pBlockScanInfo->pBlockList, pFBlock->tbBlockIdx);
  SSDataBlock*        pResBlock = pReader->pResBlock;
  int32_t             numOfCols = blockDataGetNumOfCols(pResBlock);

  SBlockLoadSuppInfo* pSupInfo = &pReader->suppInfo;
  SFileBlockDumpInfo* pDumpInfo = &pReader->status.fBlockDumpInfo;

  int32_t code = tsdbReadColData(pReader->pFileReader, &pBlockScanInfo->blockIdx, pBlock, pSupInfo->colIds, numOfCols,
                                 pBlockData, NULL, NULL);
  if (code != TSDB_CODE_SUCCESS) {
    goto _error;
  }

  int64_t elapsedTime = (taosGetTimestampUs() - st);
  pReader->cost.blockLoadTime += elapsedTime;

  pDumpInfo->allDumped = false;
  tsdbDebug("%p load file block into buffer, global index:%d, table index:%d, brange:%" PRId64 "-%" PRId64
            ", rows:%d, minVer:%" PRId64 ", maxVer:%" PRId64 ", elapsed time:%" PRId64 " us, %s",
            pReader, pBlockIter->index, pFBlock->tbBlockIdx, pBlock->minKey.ts, pBlock->maxKey.ts, pBlock->nRow,
            pBlock->minVersion, pBlock->maxVersion, elapsedTime, pReader->idStr);
  return TSDB_CODE_SUCCESS;

_error:
  tsdbError("%p error occurs in loading file block, global index:%d, table index:%d, brange:%" PRId64 "-%" PRId64
            ", rows:%d, %s",
            pReader, pBlockIter->index, pFBlock->tbBlockIdx, pBlock->minKey.ts, pBlock->maxKey.ts, pBlock->nRow,
            pReader->idStr);
  return code;
}

// static int doBinarySearchKey(char* pValue, int num, TSKEY key, int order) {
//   int    firstPos, lastPos, midPos = -1;
//   int    numOfRows;
//   TSKEY* keyList;

//   assert(order == TSDB_ORDER_ASC || order == TSDB_ORDER_DESC);

//   if (num <= 0) return -1;

//   keyList = (TSKEY*)pValue;
//   firstPos = 0;
//   lastPos = num - 1;

//   if (order == TSDB_ORDER_DESC) {
//     // find the first position which is smaller than the key
//     while (1) {
//       if (key >= keyList[lastPos]) return lastPos;
//       if (key == keyList[firstPos]) return firstPos;
//       if (key < keyList[firstPos]) return firstPos - 1;

//       numOfRows = lastPos - firstPos + 1;
//       midPos = (numOfRows >> 1) + firstPos;

//       if (key < keyList[midPos]) {
//         lastPos = midPos - 1;
//       } else if (key > keyList[midPos]) {
//         firstPos = midPos + 1;
//       } else {
//         break;
//       }
//     }

//   } else {
//     // find the first position which is bigger than the key
//     while (1) {
//       if (key <= keyList[firstPos]) return firstPos;
//       if (key == keyList[lastPos]) return lastPos;

//       if (key > keyList[lastPos]) {
//         lastPos = lastPos + 1;
//         if (lastPos >= num)
//           return -1;
//         else
//           return lastPos;
//       }

//       numOfRows = lastPos - firstPos + 1;
//       midPos = (numOfRows >> 1) + firstPos;

//       if (key < keyList[midPos]) {
//         lastPos = midPos - 1;
//       } else if (key > keyList[midPos]) {
//         firstPos = midPos + 1;
//       } else {
//         break;
//       }
//     }
//   }

//   return midPos;
// }

// static void doCheckGeneratedBlockRange(STsdbReader* pTsdbReadHandle) {
//   SQueryFilePos* cur = &pTsdbReadHandle->cur;

//   if (cur->rows > 0) {
//     if (ASCENDING_TRAVERSE(pTsdbReadHandle->order)) {
//       assert(cur->win.skey >= pTsdbReadHandle->window.skey && cur->win.ekey <= pTsdbReadHandle->window.ekey);
//     } else {
//       assert(cur->win.skey >= pTsdbReadHandle->window.ekey && cur->win.ekey <= pTsdbReadHandle->window.skey);
//     }

//     SColumnInfoData* pColInfoData = taosArrayGet(pTsdbReadHandle->pColumns, 0);
//     assert(cur->win.skey == ((TSKEY*)pColInfoData->pData)[0] &&
//            cur->win.ekey == ((TSKEY*)pColInfoData->pData)[cur->rows - 1]);
//   } else {
//     cur->win = pTsdbReadHandle->window;

//     int32_t step = ASCENDING_TRAVERSE(pTsdbReadHandle->order) ? 1 : -1;
//     cur->lastKey = pTsdbReadHandle->window.ekey + step;
//   }
// }

// static void copyAllRemainRowsFromFileBlock(STsdbReader* pTsdbReadHandle, STableBlockScanInfo* pCheckInfo,
//                                            SDataBlockInfo* pBlockInfo, int32_t endPos) {
//   SQueryFilePos* cur = &pTsdbReadHandle->cur;

//   SDataCols* pCols = pTsdbReadHandle->rhelper.pDCols[0];
//   TSKEY*     tsArray = pCols->cols[0].pData;

//   bool ascScan = ASCENDING_TRAVERSE(pTsdbReadHandle->order);

//   int32_t step = ascScan ? 1 : -1;

//   int32_t start = cur->pos;
//   int32_t end = endPos;

//   if (!ascScan) {
//     TSWAP(start, end);
//   }

//   assert(pTsdbReadHandle->outputCapacity >= (end - start + 1));
//   int32_t numOfRows = doCopyRowsFromFileBlock(pTsdbReadHandle, pTsdbReadHandle->outputCapacity, 0, start, end);

//   // the time window should always be ascending order: skey <= ekey
//   cur->win = (STimeWindow){.skey = tsArray[start], .ekey = tsArray[end]};
//   cur->mixBlock = (numOfRows != pBlockInfo->rows);
//   cur->lastKey = tsArray[endPos] + step;
//   cur->blockCompleted = (ascScan ? (endPos == pBlockInfo->rows - 1) : (endPos == 0));

//   // The value of pos may be -1 or pBlockInfo->rows, and it is invalid in both cases.
//   int32_t pos = endPos + step;
//   updateInfoAfterMerge(pTsdbReadHandle, pCheckInfo, numOfRows, pos);
//   doCheckGeneratedBlockRange(pTsdbReadHandle);

//   tsdbDebug("%p uid:%" PRIu64 ", data block created, mixblock:%d, brange:%" PRIu64 "-%" PRIu64 " rows:%d, %s",
//             pTsdbReadHandle, pCheckInfo->tableId, cur->mixBlock, cur->win.skey, cur->win.ekey, cur->rows,
//             pTsdbReadHandle->idStr);
// }

// // only return the qualified data to client in terms of query time window, data rows in the same block but do not
// // be included in the query time window will be discarded
// static void doMergeTwoLevelData(STsdbReader* pTsdbReadHandle, STableBlockScanInfo* pCheckInfo, SBlock* pBlock) {
//   SQueryFilePos* cur = &pTsdbReadHandle->cur;
//   SDataBlockInfo blockInfo = GET_FILE_DATA_BLOCK_INFO(pCheckInfo, pBlock);
//   STsdbCfg*      pCfg = REPO_CFG(pTsdbReadHandle->pTsdb);

//   initTableMemIterator(pTsdbReadHandle, pCheckInfo);

//   SDataCols* pCols = pTsdbReadHandle->rhelper.pDCols[0];
//   assert(pCols->cols[0].type == TSDB_DATA_TYPE_TIMESTAMP && pCols->cols[0].colId == PRIMARYKEY_TIMESTAMP_COL_ID &&
//          cur->pos >= 0 && cur->pos < pBlock->numOfRows);
//   // Even Multi-Version supported, the records with duplicated TSKEY would be merged inside of tsdbLoadData
//   interface. TSKEY* tsArray = pCols->cols[0].pData; assert(pCols->numOfRows == pBlock->numOfRows && tsArray[0] ==
//   pBlock->minKey.ts &&
//          tsArray[pBlock->numOfRows - 1] == pBlock->maxKey.ts);

//   bool    ascScan = ASCENDING_TRAVERSE(pTsdbReadHandle->order);
//   int32_t step = ascScan ? 1 : -1;

//   // for search the endPos, so the order needs to reverse
//   int32_t order = ascScan ? TSDB_ORDER_DESC : TSDB_ORDER_ASC;

//   int32_t numOfCols = (int32_t)(QH_GET_NUM_OF_COLS(pTsdbReadHandle));
//   int32_t endPos = getEndPosInDataBlock(pTsdbReadHandle, &blockInfo);

//   STimeWindow* pWin = &blockInfo.window;
//   tsdbDebug("%p uid:%" PRIu64 " start merge data block, file block range:%" PRIu64 "-%" PRIu64
//             " rows:%d, start:%d, end:%d, %s",
//             pTsdbReadHandle, pCheckInfo->tableId, pWin->skey, pWin->ekey, blockInfo.rows, cur->pos, endPos,
//             pTsdbReadHandle->idStr);

//   // compared with the data from in-memory buffer, to generate the correct timestamp array list
//   int32_t numOfRows = 0;
//   int32_t curRow = 0;

//   int16_t   rv1 = -1;
//   int16_t   rv2 = -1;
//   STSchema* pSchema1 = NULL;
//   STSchema* pSchema2 = NULL;

//   int32_t pos = cur->pos;
//   cur->win = TSWINDOW_INITIALIZER;
//   bool adjustPos = false;

//   // no data in buffer, load data from file directly
//   if (pCheckInfo->iiter == NULL && pCheckInfo->iter == NULL) {
//     copyAllRemainRowsFromFileBlock(pTsdbReadHandle, pCheckInfo, &blockInfo, endPos);
//     return;
//   } else if (pCheckInfo->iter != NULL || pCheckInfo->iiter != NULL) {
//     SSkipListNode* node = NULL;
//     TSKEY          lastKeyAppend = TSKEY_INITIAL_VAL;

//     do {
//       STSRow* row2 = NULL;
//       STSRow* row1 = getSRowInTableMem(pCheckInfo, pTsdbReadHandle->order, pCfg->update, &row2, TD_VER_MAX);
//       if (row1 == NULL) {
//         break;
//       }

//       TSKEY key = TD_ROW_KEY(row1);
//       if ((key > pTsdbReadHandle->window.ekey && ascScan) || (key < pTsdbReadHandle->window.ekey && !ascScan)) {
//         break;
//       }

//       if (adjustPos) {
//         if (key == lastKeyAppend) {
//           pos -= step;
//         }
//         adjustPos = false;
//       }

//       if (((pos > endPos || tsArray[pos] > pTsdbReadHandle->window.ekey) && ascScan) ||
//           ((pos < endPos || tsArray[pos] < pTsdbReadHandle->window.ekey) && !ascScan)) {
//         break;
//       }

//       if ((key < tsArray[pos] && ascScan) || (key > tsArray[pos] && !ascScan)) {
//         if (rv1 != TD_ROW_SVER(row1)) {
//           //          pSchema1 = tsdbGetTableSchemaByVersion(pTable, memRowVersion(row1));
//           rv1 = TD_ROW_SVER(row1);
//         }
//         if (row2 && rv2 != TD_ROW_SVER(row2)) {
//           //          pSchema2 = tsdbGetTableSchemaByVersion(pTable, memRowVersion(row2));
//           rv2 = TD_ROW_SVER(row2);
//         }

//         numOfRows +=
//             mergeTwoRowFromMem(pTsdbReadHandle, pTsdbReadHandle->outputCapacity, &curRow, row1, row2, numOfCols,
//                                pCheckInfo->tableId, pSchema1, pSchema2, pCfg->update, &lastKeyAppend);
//         if (cur->win.skey == TSKEY_INITIAL_VAL) {
//           cur->win.skey = key;
//         }

//         cur->win.ekey = key;
//         cur->lastKey = key + step;
//         cur->mixBlock = true;
//         moveToNextRowInMem(pCheckInfo);
//       } else if (key == tsArray[pos]) {  // data in buffer has the same timestamp of data in file block, ignore it
//         if (TD_SUPPORT_UPDATE(pCfg->update)) {
//           if (lastKeyAppend != key) {
//             if (lastKeyAppend != TSKEY_INITIAL_VAL) {
//               ++curRow;
//             }
//             lastKeyAppend = key;
//           }
//           // load data from file firstly
//           numOfRows = doCopyRowsFromFileBlock(pTsdbReadHandle, pTsdbReadHandle->outputCapacity, curRow, pos, pos);

//           if (rv1 != TD_ROW_SVER(row1)) {
//             rv1 = TD_ROW_SVER(row1);
//           }
//           if (row2 && rv2 != TD_ROW_SVER(row2)) {
//             rv2 = TD_ROW_SVER(row2);
//           }

//           // still assign data into current row
//           numOfRows +=
//               mergeTwoRowFromMem(pTsdbReadHandle, pTsdbReadHandle->outputCapacity, &curRow, row1, row2, numOfCols,
//                                  pCheckInfo->tableId, pSchema1, pSchema2, pCfg->update, &lastKeyAppend);

//           if (cur->win.skey == TSKEY_INITIAL_VAL) {
//             cur->win.skey = key;
//           }

//           cur->win.ekey = key;
//           cur->lastKey = key + step;
//           cur->mixBlock = true;

//           moveToNextRowInMem(pCheckInfo);

//           pos += step;
//           adjustPos = true;
//         } else {
//           // discard the memory record
//           moveToNextRowInMem(pCheckInfo);
//         }
//       } else if ((key > tsArray[pos] && ascScan) || (key < tsArray[pos] && !ascScan)) {
//         if (cur->win.skey == TSKEY_INITIAL_VAL) {
//           cur->win.skey = tsArray[pos];
//         }

//         int32_t end = doBinarySearchKey(pCols->cols[0].pData, pCols->numOfRows, key, order);
//         assert(end != -1);

//         if (tsArray[end] == key) {  // the value of key in cache equals to the end timestamp value, ignore it
// #if 0
//           if (pCfg->update == TD_ROW_DISCARD_UPDATE) {
//             moveToNextRowInMem(pCheckInfo);
//           } else {
//             end -= step;
//           }
// #endif
//           if (!TD_SUPPORT_UPDATE(pCfg->update)) {
//             moveToNextRowInMem(pCheckInfo);
//           } else {
//             end -= step;
//           }
//         }

//         int32_t qstart = 0, qend = 0;
//         getQualifiedRowsPos(pTsdbReadHandle, pos, end, numOfRows, &qstart, &qend);

//         if ((lastKeyAppend != TSKEY_INITIAL_VAL) && (lastKeyAppend != (ascScan ? tsArray[qstart] : tsArray[qend]))) {
//           ++curRow;
//         }

//         numOfRows = doCopyRowsFromFileBlock(pTsdbReadHandle, pTsdbReadHandle->outputCapacity, curRow, qstart, qend);
//         pos += (qend - qstart + 1) * step;
//         if (numOfRows > 0) {
//           curRow = numOfRows - 1;
//         }

//         cur->win.ekey = ascScan ? tsArray[qend] : tsArray[qstart];
//         cur->lastKey = cur->win.ekey + step;
//         lastKeyAppend = cur->win.ekey;
//       }
//     } while (numOfRows < pTsdbReadHandle->outputCapacity);

//     if (numOfRows < pTsdbReadHandle->outputCapacity) {
//       /**
//        * if cache is empty, load remain file block data. In contrast, if there are remain data in cache, do NOT
//        * copy them all to result buffer, since it may be overlapped with file data block.
//        */
//       if (node == NULL || ((TD_ROW_KEY((STSRow*)SL_GET_NODE_DATA(node)) > pTsdbReadHandle->window.ekey) && ascScan)
//       ||
//           ((TD_ROW_KEY((STSRow*)SL_GET_NODE_DATA(node)) < pTsdbReadHandle->window.ekey) && !ascScan)) {
//         // no data in cache or data in cache is greater than the ekey of time window, load data from file block
//         if (cur->win.skey == TSKEY_INITIAL_VAL) {
//           cur->win.skey = tsArray[pos];
//         }

//         int32_t start = -1, end = -1;
//         getQualifiedRowsPos(pTsdbReadHandle, pos, endPos, numOfRows, &start, &end);

//         numOfRows = doCopyRowsFromFileBlock(pTsdbReadHandle, pTsdbReadHandle->outputCapacity, numOfRows, start, end);
//         pos += (end - start + 1) * step;

//         cur->win.ekey = ascScan ? tsArray[end] : tsArray[start];
//         cur->lastKey = cur->win.ekey + step;
//         cur->mixBlock = true;
//       }
//     }
//   }

//   cur->blockCompleted = (((pos > endPos || cur->lastKey > pTsdbReadHandle->window.ekey) && ascScan) ||
//                          ((pos < endPos || cur->lastKey < pTsdbReadHandle->window.ekey) && !ascScan));

//   if (!ascScan) {
//     TSWAP(cur->win.skey, cur->win.ekey);
//   }

//   updateInfoAfterMerge(pTsdbReadHandle, pCheckInfo, numOfRows, pos);
//   doCheckGeneratedBlockRange(pTsdbReadHandle);

//   tsdbDebug("%p uid:%" PRIu64 ", data block created, mixblock:%d, brange:%" PRIu64 "-%" PRIu64 " rows:%d, %s",
//             pTsdbReadHandle, pCheckInfo->tableId, cur->mixBlock, cur->win.skey, cur->win.ekey, cur->rows,
//             pTsdbReadHandle->idStr);
// }

static void cleanupBlockOrderSupporter(SBlockOrderSupporter* pSup) {
  taosMemoryFreeClear(pSup->numOfBlocksPerTable);
  taosMemoryFreeClear(pSup->indexPerTable);

  for (int32_t i = 0; i < pSup->numOfTables; ++i) {
    SBlockOrderWrapper* pBlockInfo = pSup->pDataBlockInfo[i];
    taosMemoryFreeClear(pBlockInfo);
  }

  taosMemoryFreeClear(pSup->pDataBlockInfo);
}

static int32_t initBlockOrderSupporter(SBlockOrderSupporter* pSup, int32_t numOfTables) {
  ASSERT(numOfTables >= 1);

  pSup->numOfBlocksPerTable = taosMemoryCalloc(1, sizeof(int32_t) * numOfTables);
  pSup->indexPerTable = taosMemoryCalloc(1, sizeof(int32_t) * numOfTables);
  pSup->pDataBlockInfo = taosMemoryCalloc(1, POINTER_BYTES * numOfTables);

  if (pSup->numOfBlocksPerTable == NULL || pSup->indexPerTable == NULL || pSup->pDataBlockInfo == NULL) {
    cleanupBlockOrderSupporter(pSup);
    return TSDB_CODE_OUT_OF_MEMORY;
  }

  return TSDB_CODE_SUCCESS;
}

static int32_t fileDataBlockOrderCompar(const void* pLeft, const void* pRight, void* param) {
  int32_t leftIndex = *(int32_t*)pLeft;
  int32_t rightIndex = *(int32_t*)pRight;

  SBlockOrderSupporter* pSupporter = (SBlockOrderSupporter*)param;

  int32_t leftTableBlockIndex = pSupporter->indexPerTable[leftIndex];
  int32_t rightTableBlockIndex = pSupporter->indexPerTable[rightIndex];

  if (leftTableBlockIndex > pSupporter->numOfBlocksPerTable[leftIndex]) {
    /* left block is empty */
    return 1;
  } else if (rightTableBlockIndex > pSupporter->numOfBlocksPerTable[rightIndex]) {
    /* right block is empty */
    return -1;
  }

  SBlockOrderWrapper* pLeftBlock = &pSupporter->pDataBlockInfo[leftIndex][leftTableBlockIndex];
  SBlockOrderWrapper* pRightBlock = &pSupporter->pDataBlockInfo[rightIndex][rightTableBlockIndex];

  return pLeftBlock->pBlock->aSubBlock[0].offset > pRightBlock->pBlock->aSubBlock[0].offset ? 1 : -1;
}

static int32_t initBlockIterator(STsdbReader* pReader, SDataBlockIter* pBlockIter, int32_t numOfBlocks) {
  bool asc = ASCENDING_TRAVERSE(pReader->order);

  pBlockIter->numOfBlocks = numOfBlocks;
  taosArrayClear(pBlockIter->blockList);

  // access data blocks according to the offset of each block in asc/desc order.
  int32_t numOfTables = (int32_t)taosHashGetSize(pReader->status.pTableMap);

  SBlockOrderSupporter sup = {0};

  int32_t code = initBlockOrderSupporter(&sup, numOfTables);
  if (code != TSDB_CODE_SUCCESS) {
    return code;
  }

  int32_t cnt = 0;
  void*   ptr = NULL;
  while (1) {
    ptr = taosHashIterate(pReader->status.pTableMap, ptr);
    if (ptr == NULL) {
      break;
    }

    STableBlockScanInfo* pTableScanInfo = (STableBlockScanInfo*)ptr;
    if (pTableScanInfo->pBlockList == NULL || taosArrayGetSize(pTableScanInfo->pBlockList) == 0) {
      continue;
    }

    size_t num = taosArrayGetSize(pTableScanInfo->pBlockList);
    sup.numOfBlocksPerTable[sup.numOfTables] = num;

    char* buf = taosMemoryMalloc(sizeof(SBlockOrderWrapper) * num);
    if (buf == NULL) {
      cleanupBlockOrderSupporter(&sup);
      return TSDB_CODE_TDB_OUT_OF_MEMORY;
    }

    sup.pDataBlockInfo[sup.numOfTables] = (SBlockOrderWrapper*)buf;
    for (int32_t k = 0; k < num; ++k) {
      SBlockOrderWrapper wrapper = {0};
      wrapper.pBlock = (SBlock*)taosArrayGet(pTableScanInfo->pBlockList, k);
      wrapper.uid = pTableScanInfo->uid;

      sup.pDataBlockInfo[sup.numOfTables][k] = wrapper;
      cnt++;
    }

    sup.numOfTables += 1;
  }

  ASSERT(numOfBlocks == cnt);

  // since there is only one table qualified, blocks are not sorted
  if (sup.numOfTables == 1) {
    for (int32_t i = 0; i < numOfBlocks; ++i) {
      SFileDataBlockInfo blockInfo = {.uid = sup.pDataBlockInfo[0][i].uid, .tbBlockIdx = i};
      taosArrayPush(pBlockIter->blockList, &blockInfo);
    }
    tsdbDebug("%p create blocks info struct completed for one table, %d blocks not sorted %s", pReader, cnt,
              pReader->idStr);

    pBlockIter->index = asc ? 0 : (numOfBlocks - 1);

    cleanupBlockOrderSupporter(&sup);
    return TSDB_CODE_SUCCESS;
  }

  tsdbDebug("%p create data blocks info struct completed, %d blocks in %d tables %s", pReader, cnt, sup.numOfTables,
            pReader->idStr);

  assert(cnt <= numOfBlocks && sup.numOfTables <= numOfTables);

  SMultiwayMergeTreeInfo* pTree = NULL;
  uint8_t                 ret = tMergeTreeCreate(&pTree, sup.numOfTables, &sup, fileDataBlockOrderCompar);
  if (ret != TSDB_CODE_SUCCESS) {
    cleanupBlockOrderSupporter(&sup);
    return TSDB_CODE_TDB_OUT_OF_MEMORY;
  }

  int32_t numOfTotal = 0;
  while (numOfTotal < cnt) {
    int32_t pos = tMergeTreeGetChosenIndex(pTree);
    int32_t index = sup.indexPerTable[pos]++;

    SFileDataBlockInfo blockInfo = {.uid = sup.pDataBlockInfo[pos][index].uid, .tbBlockIdx = index};
    taosArrayPush(pBlockIter->blockList, &blockInfo);

    // set data block index overflow, in order to disable the offset comparator
    if (sup.indexPerTable[pos] >= sup.numOfBlocksPerTable[pos]) {
      sup.indexPerTable[pos] = sup.numOfBlocksPerTable[pos] + 1;
    }

    numOfTotal += 1;
    tMergeTreeAdjust(pTree, tMergeTreeGetAdjustIndex(pTree));
  }

  tsdbDebug("%p %d data blocks sort completed, %s", pReader, cnt, pReader->idStr);
  cleanupBlockOrderSupporter(&sup);
  taosMemoryFree(pTree);

  pBlockIter->index = asc ? 0 : (numOfBlocks - 1);
  return TSDB_CODE_SUCCESS;
}

static bool blockIteratorNext(SDataBlockIter* pBlockIter) {
  bool asc = ASCENDING_TRAVERSE(pBlockIter->order);

  int32_t step = asc ? 1 : -1;
  if ((pBlockIter->index >= pBlockIter->numOfBlocks - 1 && asc) || (pBlockIter->index <= 0 && (!asc))) {
    return false;
  }

  pBlockIter->index += step;
  return true;
}

/**
 * This is an two rectangles overlap cases.
 */
static int32_t dataBlockPartiallyRequired(STimeWindow* pWindow, SVersionRange* pVerRange, SBlock* pBlock) {
  return (pWindow->ekey < pBlock->maxKey.ts && pWindow->ekey >= pBlock->minKey.ts) ||
         (pWindow->skey > pBlock->minKey.ts && pWindow->skey <= pBlock->maxKey.ts) ||
         (pVerRange->minVer > pBlock->minVersion && pVerRange->minVer <= pBlock->maxVersion) ||
         (pVerRange->maxVer < pBlock->maxVersion && pVerRange->maxVer >= pBlock->minVersion);
}

static SFileDataBlockInfo* getCurrentBlockInfo(SDataBlockIter* pBlockIter) {
  SFileDataBlockInfo* pFBlockInfo = taosArrayGet(pBlockIter->blockList, pBlockIter->index);
  return pFBlockInfo;
}

static SBlock* getNeighborBlockOfSameTable(SFileDataBlockInfo* pFBlockInfo, STableBlockScanInfo* pTableBlockScanInfo,
                                           int32_t* nextIndex, int32_t order) {
  bool asc = ASCENDING_TRAVERSE(order);
  if (asc && pFBlockInfo->tbBlockIdx >= taosArrayGetSize(pTableBlockScanInfo->pBlockList) - 1) {
    return NULL;
  }

  if (!asc && pFBlockInfo->tbBlockIdx == 0) {
    return NULL;
  }

  int32_t step = asc ? 1 : -1;

  *nextIndex = pFBlockInfo->tbBlockIdx + step;
  SBlock* pNext = taosArrayGet(pTableBlockScanInfo->pBlockList, *nextIndex);
  return pNext;
}

static int32_t findFileBlockInfoIndex(SDataBlockIter* pBlockIter, SFileDataBlockInfo* pFBlockInfo) {
  ASSERT(pBlockIter != NULL && pFBlockInfo != NULL);

  int32_t step = ASCENDING_TRAVERSE(pBlockIter->order) ? 1 : -1;
  int32_t index = pBlockIter->index;

  while (index < pBlockIter->numOfBlocks && index >= 0) {
    SFileDataBlockInfo* pFBlock = taosArrayGet(pBlockIter->blockList, index);
    if (pFBlock->uid == pFBlockInfo->uid && pFBlock->tbBlockIdx == pFBlockInfo->tbBlockIdx) {
      return index;
    }

    index += step;
  }

  ASSERT(0);
  return -1;
}

static int32_t setFileBlockActiveInBlockIter(SDataBlockIter* pBlockIter, int32_t index, int32_t step) {
  if (index < 0 || index >= pBlockIter->numOfBlocks) {
    return -1;
  }

  SFileDataBlockInfo fblock = *(SFileDataBlockInfo*)taosArrayGet(pBlockIter->blockList, index);
  pBlockIter->index += step;

  if (index != pBlockIter->index) {
    taosArrayRemove(pBlockIter->blockList, index);
    taosArrayInsert(pBlockIter->blockList, pBlockIter->index, &fblock);

    SFileDataBlockInfo* pBlockInfo = taosArrayGet(pBlockIter->blockList, pBlockIter->index);
    ASSERT(pBlockInfo->uid == fblock.uid && pBlockInfo->tbBlockIdx == fblock.tbBlockIdx);
  }

  return TSDB_CODE_SUCCESS;
}

static bool overlapWithNeighborBlock(SBlock* pBlock, SBlock* pNeighbor, int32_t order) {
  // it is the last block in current file, no chance to overlap with neighbor blocks.
  if (ASCENDING_TRAVERSE(order)) {
    return pBlock->maxKey.ts == pNeighbor->minKey.ts;
  } else {
    return pBlock->minKey.ts == pNeighbor->maxKey.ts;
  }
}

static bool bufferDataInFileBlockGap(int32_t order, TSDBKEY key, SBlock* pBlock) {
  bool ascScan = ASCENDING_TRAVERSE(order);

  return (ascScan && (key.ts != TSKEY_INITIAL_VAL && key.ts <= pBlock->minKey.ts)) ||
         (!ascScan && (key.ts != TSKEY_INITIAL_VAL && key.ts >= pBlock->maxKey.ts));
}

static bool keyOverlapFileBlock(TSDBKEY key, SBlock* pBlock, SVersionRange* pVerRange) {
  return (key.ts >= pBlock->minKey.ts && key.ts <= pBlock->maxKey.ts) && (pBlock->maxVersion >= pVerRange->minVer) &&
         (pBlock->minVersion <= pVerRange->maxVer);
}

static bool doCheckforDatablockOverlap(STableBlockScanInfo* pBlockScanInfo, const SBlock* pBlock) {
  size_t num = taosArrayGetSize(pBlockScanInfo->delSkyline);

  for (int32_t i = pBlockScanInfo->fileDelIndex; i < num; i += 1) {
    TSDBKEY* p = taosArrayGet(pBlockScanInfo->delSkyline, i);
    if (p->ts >= pBlock->minKey.ts && p->ts <= pBlock->maxKey.ts) {
      if (p->version >= pBlock->minVersion) {
        return true;
      }
    } else if (p->ts < pBlock->minKey.ts) {  // p->ts < pBlock->minKey.ts
      if (p->version >= pBlock->minVersion) {
        if (i < num - 1) {
          TSDBKEY* pnext = taosArrayGet(pBlockScanInfo->delSkyline, i + 1);
          if (i + 1 == num - 1) {  // pnext is the last point
            if (pnext->ts >= pBlock->minKey.ts) {
              return true;
            }
          } else {
            if (pnext->ts >= pBlock->minKey.ts && pnext->version >= pBlock->minVersion) {
              return true;
            }
          }
        } else {  // it must be the last point
          ASSERT(p->version == 0);
        }
      }
    } else {  // (p->ts > pBlock->maxKey.ts) {
      return false;
    }
  }

  return false;
}

static bool overlapWithDelSkyline(STableBlockScanInfo* pBlockScanInfo, const SBlock* pBlock, int32_t order) {
  if (pBlockScanInfo->delSkyline == NULL) {
    return false;
  }

  // ts is not overlap
  TSDBKEY* pFirst = taosArrayGet(pBlockScanInfo->delSkyline, 0);
  TSDBKEY* pLast = taosArrayGetLast(pBlockScanInfo->delSkyline);
  if (pBlock->minKey.ts > pLast->ts || pBlock->maxKey.ts < pFirst->ts) {
    return false;
  }

  // version is not overlap
  if (ASCENDING_TRAVERSE(order)) {
    return doCheckforDatablockOverlap(pBlockScanInfo, pBlock);
  } else {
    int32_t index = pBlockScanInfo->fileDelIndex;
    while (1) {
      TSDBKEY* p = taosArrayGet(pBlockScanInfo->delSkyline, index);
      if (p->ts > pBlock->minKey.ts && index > 0) {
        index -= 1;
      } else {  // find the first point that is smaller than the minKey.ts of dataBlock.
        break;
      }
    }

    return doCheckforDatablockOverlap(pBlockScanInfo, pBlock);
  }
}

// 1. the version of all rows should be less than the endVersion
// 2. current block should not overlap with next neighbor block
// 3. current timestamp should not be overlap with each other
// 4. output buffer should be large enough to hold all rows in current block
// 5. delete info should not overlap with current block data
static bool fileBlockShouldLoad(STsdbReader* pReader, SFileDataBlockInfo* pFBlock, SBlock* pBlock,
                                STableBlockScanInfo* pScanInfo, TSDBKEY key) {
  int32_t neighborIndex = 0;
  SBlock* pNeighbor = getNeighborBlockOfSameTable(pFBlock, pScanInfo, &neighborIndex, pReader->order);

  // overlap with neighbor
  bool overlapWithNeighbor = false;
  if (pNeighbor) {
    overlapWithNeighbor = overlapWithNeighborBlock(pBlock, pNeighbor, pReader->order);
  }

  // has duplicated ts of different version in this block
  bool hasDup = (pBlock->nSubBlock == 1) ? pBlock->hasDup : true;
  bool overlapWithDel = overlapWithDelSkyline(pScanInfo, pBlock, pReader->order);

  return (overlapWithNeighbor || hasDup || dataBlockPartiallyRequired(&pReader->window, &pReader->verRange, pBlock) ||
          keyOverlapFileBlock(key, pBlock, &pReader->verRange) || (pBlock->nRow > pReader->capacity) || overlapWithDel);
}

static int32_t buildDataBlockFromBuf(STsdbReader* pReader, STableBlockScanInfo* pBlockScanInfo, int64_t endKey) {
  if (!(pBlockScanInfo->iiter.hasVal || pBlockScanInfo->iter.hasVal)) {
    return TSDB_CODE_SUCCESS;
  }

  SSDataBlock* pBlock = pReader->pResBlock;

  int64_t st = taosGetTimestampUs();
  int32_t code = buildDataBlockFromBufImpl(pBlockScanInfo, endKey, pReader->capacity, pReader);

  blockDataUpdateTsWindow(pBlock, 0);
  pBlock->info.uid = pBlockScanInfo->uid;

  setComposedBlockFlag(pReader, true);

  int64_t elapsedTime = taosGetTimestampUs() - st;
  tsdbDebug("%p build data block from cache completed, elapsed time:%" PRId64
            " us, numOfRows:%d, numOfCols:%d, brange: %" PRId64 " - %" PRId64 " %s",
            pReader, elapsedTime, pBlock->info.rows, (int32_t)blockDataGetNumOfCols(pBlock), pBlock->info.window.skey,
            pBlock->info.window.ekey, pReader->idStr);
  return code;
}

static int32_t doMergeBufAndFileRows(STsdbReader* pReader, STableBlockScanInfo* pBlockScanInfo, TSDBROW* pRow,
                                     STSRow* pTSRow, SIterInfo* pIter, int64_t key) {
  SRowMerger          merge = {0};
  SBlockData*         pBlockData = &pReader->status.fileBlockData;
  SFileBlockDumpInfo* pDumpInfo = &pReader->status.fBlockDumpInfo;

  TSDBKEY k = TSDBROW_KEY(pRow);
  TSDBROW fRow = tsdbRowFromBlockData(pBlockData, pDumpInfo->rowIndex);
  SArray* pDelList = pBlockScanInfo->delSkyline;

  // ascending order traverse
  if (ASCENDING_TRAVERSE(pReader->order)) {
    if (key < k.ts) {
      tRowMergerInit(&merge, &fRow, pReader->pSchema);

      doMergeRowsInFileBlocks(pBlockData, pBlockScanInfo, pReader, &merge);
      tRowMergerGetRow(&merge, &pTSRow);
    } else if (k.ts < key) {  // k.ts < key
      doMergeMultiRows(pRow, pBlockScanInfo->uid, pIter, pDelList, &pTSRow, pReader);
    } else {  // k.ts == key, ascending order: file block ----> imem rows -----> mem rows
      tRowMergerInit(&merge, &fRow, pReader->pSchema);
      doMergeRowsInFileBlocks(pBlockData, pBlockScanInfo, pReader, &merge);

      tRowMerge(&merge, pRow);
      doMergeRowsInBuf(pIter, k.ts, pBlockScanInfo->delSkyline, &merge, pReader);

      tRowMergerGetRow(&merge, &pTSRow);
    }
  } else {  // descending order scan
    if (key < k.ts) {
      doMergeMultiRows(pRow, pBlockScanInfo->uid, pIter, pDelList, &pTSRow, pReader);
    } else if (k.ts < key) {
      tRowMergerInit(&merge, &fRow, pReader->pSchema);

      doMergeRowsInFileBlocks(pBlockData, pBlockScanInfo, pReader, &merge);
      tRowMergerGetRow(&merge, &pTSRow);
    } else {  // descending order: mem rows -----> imem rows ------> file block
      updateSchema(pRow, pBlockScanInfo->uid, pReader);

      tRowMergerInit(&merge, pRow, pReader->pSchema);
      doMergeRowsInBuf(pIter, k.ts, pBlockScanInfo->delSkyline, &merge, pReader);

      tRowMerge(&merge, &fRow);
      doMergeRowsInFileBlocks(pBlockData, pBlockScanInfo, pReader, &merge);

      tRowMergerGetRow(&merge, &pTSRow);
    }
  }

  tRowMergerClear(&merge);
  doAppendOneRow(pReader->pResBlock, pReader, pTSRow);
  return TSDB_CODE_SUCCESS;
}

static int32_t doMergeThreeLevelRows(STsdbReader* pReader, STableBlockScanInfo* pBlockScanInfo) {
  SRowMerger merge = {0};
  STSRow*    pTSRow = NULL;

  SFileBlockDumpInfo* pDumpInfo = &pReader->status.fBlockDumpInfo;
  SBlockData*         pBlockData = &pReader->status.fileBlockData;
  SArray*             pDelList = pBlockScanInfo->delSkyline;

  TSDBROW* pRow = getValidRow(&pBlockScanInfo->iter, pDelList, pReader);
  TSDBROW* piRow = getValidRow(&pBlockScanInfo->iiter, pDelList, pReader);
  ASSERT(pRow != NULL && piRow != NULL);

  int64_t key = pBlockData->aTSKEY[pDumpInfo->rowIndex];

  uint64_t uid = pBlockScanInfo->uid;

  TSDBKEY k = TSDBROW_KEY(pRow);
  TSDBKEY ik = TSDBROW_KEY(piRow);

  if (ASCENDING_TRAVERSE(pReader->order)) {
    // [1&2] key <= [k.ts && ik.ts]
    if (key <= k.ts && key <= ik.ts) {
      TSDBROW fRow = tsdbRowFromBlockData(pBlockData, pDumpInfo->rowIndex);
      tRowMergerInit(&merge, &fRow, pReader->pSchema);

      doMergeRowsInFileBlocks(pBlockData, pBlockScanInfo, pReader, &merge);

      if (ik.ts == key) {
        tRowMerge(&merge, piRow);
        doMergeRowsInBuf(&pBlockScanInfo->iiter, key, pBlockScanInfo->delSkyline, &merge, pReader);
      }

      if (k.ts == key) {
        tRowMerge(&merge, pRow);
        doMergeRowsInBuf(&pBlockScanInfo->iter, key, pBlockScanInfo->delSkyline, &merge, pReader);
      }

      tRowMergerGetRow(&merge, &pTSRow);
      doAppendOneRow(pReader->pResBlock, pReader, pTSRow);
      return TSDB_CODE_SUCCESS;
    } else {  // key > ik.ts || key > k.ts
      ASSERT(key != ik.ts);

      // [3] ik.ts < key <= k.ts
      // [4] ik.ts < k.ts <= key
      if (ik.ts < k.ts) {
        doMergeMultiRows(piRow, uid, &pBlockScanInfo->iiter, pDelList, &pTSRow, pReader);
        doAppendOneRow(pReader->pResBlock, pReader, pTSRow);
        return TSDB_CODE_SUCCESS;
      }

      // [5] k.ts < key   <= ik.ts
      // [6] k.ts < ik.ts <= key
      if (k.ts < ik.ts) {
        doMergeMultiRows(pRow, uid, &pBlockScanInfo->iter, pDelList, &pTSRow, pReader);
        doAppendOneRow(pReader->pResBlock, pReader, pTSRow);
        return TSDB_CODE_SUCCESS;
      }

      // [7] k.ts == ik.ts < key
      if (k.ts == ik.ts) {
        ASSERT(key > ik.ts && key > k.ts);

        doMergeMemIMemRows(pRow, piRow, pBlockScanInfo, pReader, &pTSRow);
        doAppendOneRow(pReader->pResBlock, pReader, pTSRow);
        return TSDB_CODE_SUCCESS;
      }
    }
  } else {  // descending order scan
    // [1/2] k.ts >= ik.ts && k.ts >= key
    if (k.ts >= ik.ts && k.ts >= key) {
      updateSchema(pRow, uid, pReader);

      tRowMergerInit(&merge, pRow, pReader->pSchema);
      doMergeRowsInBuf(&pBlockScanInfo->iter, key, pBlockScanInfo->delSkyline, &merge, pReader);

      if (ik.ts == k.ts) {
        tRowMerge(&merge, piRow);
        doMergeRowsInBuf(&pBlockScanInfo->iiter, key, pBlockScanInfo->delSkyline, &merge, pReader);
      }

      if (k.ts == key) {
        TSDBROW fRow = tsdbRowFromBlockData(pBlockData, pDumpInfo->rowIndex);
        tRowMerge(&merge, &fRow);
        doMergeRowsInFileBlocks(pBlockData, pBlockScanInfo, pReader, &merge);
      }

      tRowMergerGetRow(&merge, &pTSRow);
      doAppendOneRow(pReader->pResBlock, pReader, pTSRow);
      return TSDB_CODE_SUCCESS;
    } else {
      ASSERT(ik.ts != k.ts);  // this case has been included in the previous if branch

      // [3] ik.ts > k.ts >= Key
      // [4] ik.ts > key >= k.ts
      if (ik.ts > key) {
        doMergeMultiRows(piRow, uid, &pBlockScanInfo->iiter, pDelList, &pTSRow, pReader);
        doAppendOneRow(pReader->pResBlock, pReader, pTSRow);
        return TSDB_CODE_SUCCESS;
      }

      // [5] key > ik.ts > k.ts
      // [6] key > k.ts > ik.ts
      if (key > ik.ts) {
        TSDBROW fRow = tsdbRowFromBlockData(pBlockData, pDumpInfo->rowIndex);
        tRowMergerInit(&merge, &fRow, pReader->pSchema);

        doMergeRowsInFileBlocks(pBlockData, pBlockScanInfo, pReader, &merge);
        tRowMergerGetRow(&merge, &pTSRow);
        doAppendOneRow(pReader->pResBlock, pReader, pTSRow);
        return TSDB_CODE_SUCCESS;
      }

      //[7] key = ik.ts > k.ts
      if (key == ik.ts) {
        doMergeMultiRows(piRow, uid, &pBlockScanInfo->iiter, pDelList, &pTSRow, pReader);

        TSDBROW fRow = tsdbRowFromBlockData(pBlockData, pDumpInfo->rowIndex);
        tRowMerge(&merge, &fRow);
        doMergeRowsInFileBlocks(pBlockData, pBlockScanInfo, pReader, &merge);
        tRowMergerGetRow(&merge, &pTSRow);
        doAppendOneRow(pReader->pResBlock, pReader, pTSRow);
        return TSDB_CODE_SUCCESS;
      }
    }
  }

  ASSERT(0);
  return -1;
}

static bool isValidFileBlockRow(SBlockData* pBlockData, SFileBlockDumpInfo* pDumpInfo,
                                STableBlockScanInfo* pBlockScanInfo, STsdbReader* pReader) {
  // check for version and time range
  int64_t ver = pBlockData->aVersion[pDumpInfo->rowIndex];
  if (ver > pReader->verRange.maxVer || ver < pReader->verRange.minVer) {
    return false;
  }

  int64_t ts = pBlockData->aTSKEY[pDumpInfo->rowIndex];
  if (ts > pReader->window.ekey || ts < pReader->window.skey) {
    return false;
  }

  TSDBKEY k = {.ts = ts, .version = ver};
  if (hasBeenDropped(pBlockScanInfo->delSkyline, &pBlockScanInfo->fileDelIndex, &k, pReader->order)) {
    return false;
  }

  return true;
}

static bool outOfTimeWindow(int64_t ts, STimeWindow* pWindow) { return (ts > pWindow->ekey) || (ts < pWindow->skey); }

static int32_t buildComposedDataBlockImpl(STsdbReader* pReader, STableBlockScanInfo* pBlockScanInfo) {
  SFileBlockDumpInfo* pDumpInfo = &pReader->status.fBlockDumpInfo;
  SBlockData*         pBlockData = &pReader->status.fileBlockData;

  SRowMerger merge = {0};
  STSRow*    pTSRow = NULL;

  int64_t  key = pBlockData->aTSKEY[pDumpInfo->rowIndex];
  TSDBROW* pRow = getValidRow(&pBlockScanInfo->iter, pBlockScanInfo->delSkyline, pReader);
  TSDBROW* piRow = getValidRow(&pBlockScanInfo->iiter, pBlockScanInfo->delSkyline, pReader);

  if (pBlockScanInfo->iter.hasVal && pBlockScanInfo->iiter.hasVal) {
    return doMergeThreeLevelRows(pReader, pBlockScanInfo);
  } else {
    // imem + file
    if (pBlockScanInfo->iiter.hasVal) {
      return doMergeBufAndFileRows(pReader, pBlockScanInfo, piRow, pTSRow, &pBlockScanInfo->iiter, key);
    }

    // mem + file
    if (pBlockScanInfo->iter.hasVal) {
      return doMergeBufAndFileRows(pReader, pBlockScanInfo, pRow, pTSRow, &pBlockScanInfo->iter, key);
    }

    // imem & mem are all empty, only file exist
    TSDBROW fRow = tsdbRowFromBlockData(pBlockData, pDumpInfo->rowIndex);
    tRowMergerInit(&merge, &fRow, pReader->pSchema);
    doMergeRowsInFileBlocks(pBlockData, pBlockScanInfo, pReader, &merge);
    tRowMergerGetRow(&merge, &pTSRow);
    doAppendOneRow(pReader->pResBlock, pReader, pTSRow);

    return TSDB_CODE_SUCCESS;
  }
}

static int32_t buildComposedDataBlock(STsdbReader* pReader, STableBlockScanInfo* pBlockScanInfo) {
  SSDataBlock* pResBlock = pReader->pResBlock;

  SFileBlockDumpInfo* pDumpInfo = &pReader->status.fBlockDumpInfo;
  SBlockData*         pBlockData = &pReader->status.fileBlockData;
  int32_t             step = ASCENDING_TRAVERSE(pReader->order) ? 1 : -1;

  while (1) {
    // todo check the validate of row in file block
    {
      if (!isValidFileBlockRow(pBlockData, pDumpInfo, pBlockScanInfo, pReader)) {
        pDumpInfo->rowIndex += step;

        SFileDataBlockInfo* pFBlock = getCurrentBlockInfo(&pReader->status.blockIter);
        SBlock*             pBlock = taosArrayGet(pBlockScanInfo->pBlockList, pFBlock->tbBlockIdx);

        if (pDumpInfo->rowIndex >= pBlock->nRow || pDumpInfo->rowIndex < 0) {
          setBlockAllDumped(pDumpInfo, pBlock, pReader->order);
          break;
        }

        continue;
      }
    }

    buildComposedDataBlockImpl(pReader, pBlockScanInfo);

    SFileDataBlockInfo* pFBlock = getCurrentBlockInfo(&pReader->status.blockIter);
    SBlock*             pBlock = taosArrayGet(pBlockScanInfo->pBlockList, pFBlock->tbBlockIdx);

    // currently loaded file data block is consumed
    if (pDumpInfo->rowIndex >= pBlock->nRow || pDumpInfo->rowIndex < 0) {
      setBlockAllDumped(pDumpInfo, pBlock, pReader->order);
      break;
    }

    if (pResBlock->info.rows >= pReader->capacity) {
      break;
    }
  }

  pResBlock->info.uid = pBlockScanInfo->uid;
  blockDataUpdateTsWindow(pResBlock, 0);

  setComposedBlockFlag(pReader, true);

  tsdbDebug("%p uid:%" PRIu64 ", composed data block created, brange:%" PRIu64 "-%" PRIu64 " rows:%d, %s", pReader,
            pBlockScanInfo->uid, pResBlock->info.window.skey, pResBlock->info.window.ekey, pResBlock->info.rows,
            pReader->idStr);

  return TSDB_CODE_SUCCESS;
}

void setComposedBlockFlag(STsdbReader* pReader, bool composed) { pReader->status.composedDataBlock = composed; }

static int32_t initMemDataIterator(STableBlockScanInfo* pBlockScanInfo, STsdbReader* pReader) {
  if (pBlockScanInfo->iterInit) {
    return TSDB_CODE_SUCCESS;
  }

  int32_t code = TSDB_CODE_SUCCESS;

  TSDBKEY startKey = {0};
  if (ASCENDING_TRAVERSE(pReader->order)) {
    startKey = (TSDBKEY){.ts = pReader->window.skey, .version = pReader->verRange.minVer};
  } else {
    startKey = (TSDBKEY){.ts = pReader->window.ekey, .version = pReader->verRange.maxVer};
  }

  int32_t backward = (!ASCENDING_TRAVERSE(pReader->order));

  STbData* d = NULL;
  if (pReader->pMem != NULL) {
    tsdbGetTbDataFromMemTable(pReader->pMem, pReader->suid, pBlockScanInfo->uid, &d);
    if (d != NULL) {
      code = tsdbTbDataIterCreate(d, &startKey, backward, &pBlockScanInfo->iter.iter);
      if (code == TSDB_CODE_SUCCESS) {
        pBlockScanInfo->iter.hasVal = (tsdbTbDataIterGet(pBlockScanInfo->iter.iter) != NULL);

        tsdbDebug("%p uid:%" PRId64 ", check data in mem from skey:%" PRId64 ", order:%d, ts range in buf:%" PRId64
                  "-%" PRId64 " %s",
                  pReader, pBlockScanInfo->uid, startKey.ts, pReader->order, d->minKey, d->maxKey, pReader->idStr);
      } else {
        tsdbError("%p uid:%" PRId64 ", failed to create iterator for imem, code:%s, %s", pReader, pBlockScanInfo->uid,
                  tstrerror(code), pReader->idStr);
        return code;
      }
    }
  } else {
    tsdbDebug("%p uid:%" PRId64 ", no data in mem, %s", pReader, pBlockScanInfo->uid, pReader->idStr);
  }

  STbData* di = NULL;
  if (pReader->pIMem != NULL) {
    tsdbGetTbDataFromMemTable(pReader->pIMem, pReader->suid, pBlockScanInfo->uid, &di);
    if (di != NULL) {
      code = tsdbTbDataIterCreate(di, &startKey, backward, &pBlockScanInfo->iiter.iter);
      if (code == TSDB_CODE_SUCCESS) {
        pBlockScanInfo->iiter.hasVal = (tsdbTbDataIterGet(pBlockScanInfo->iiter.iter) != NULL);

        tsdbDebug("%p uid:%" PRId64 ", check data in imem from skey:%" PRId64 ", order:%d, ts range in buf:%" PRId64
                  "-%" PRId64 " %s",
                  pReader, pBlockScanInfo->uid, startKey.ts, pReader->order, di->minKey, di->maxKey, pReader->idStr);
      } else {
        tsdbError("%p uid:%" PRId64 ", failed to create iterator for mem, code:%s, %s", pReader, pBlockScanInfo->uid,
                  tstrerror(code), pReader->idStr);
        return code;
      }
    }
  } else {
    tsdbDebug("%p uid:%" PRId64 ", no data in imem, %s", pReader, pBlockScanInfo->uid, pReader->idStr);
  }

  initDelSkylineIterator(pBlockScanInfo, pReader, d, di);

  pBlockScanInfo->iterInit = true;
  return TSDB_CODE_SUCCESS;
}

int32_t initDelSkylineIterator(STableBlockScanInfo* pBlockScanInfo, STsdbReader* pReader, STbData* pMemTbData,
                               STbData* piMemTbData) {
  if (pBlockScanInfo->delSkyline != NULL) {
    return TSDB_CODE_SUCCESS;
  }

  int32_t code = 0;
  STsdb*  pTsdb = pReader->pTsdb;

  SArray* pDelData = taosArrayInit(4, sizeof(SDelData));

  SDelFile* pDelFile = tsdbFSStateGetDelFile(pTsdb->pFS->cState);
  if (pDelFile) {
    SDelFReader* pDelFReader = NULL;
    code = tsdbDelFReaderOpen(&pDelFReader, pDelFile, pTsdb, NULL);
    if (code) {
      goto _err;
    }

    SArray* aDelIdx = taosArrayInit(4, sizeof(SDelIdx));
    if (aDelIdx == NULL) {
      goto _err;
    }

    code = tsdbReadDelIdx(pDelFReader, aDelIdx, NULL);
    if (code) {
      goto _err;
    }

    SDelIdx  idx = {.suid = pReader->suid, .uid = pBlockScanInfo->uid};
    SDelIdx* pIdx = taosArraySearch(aDelIdx, &idx, tCmprDelIdx, TD_EQ);

    if (pIdx != NULL) {
      code = tsdbReadDelData(pDelFReader, pIdx, pDelData, NULL);
      if (code != TSDB_CODE_SUCCESS) {
        goto _err;
      }
    }
  }

  SDelData* p = NULL;
  if (pMemTbData != NULL) {
    p = pMemTbData->pHead;
    while (p) {
      taosArrayPush(pDelData, p);
      p = p->pNext;
    }
  }

  if (piMemTbData != NULL) {
    p = piMemTbData->pHead;
    while (p) {
      taosArrayPush(pDelData, p);
      p = p->pNext;
    }
  }

  if (taosArrayGetSize(pDelData) > 0) {
    pBlockScanInfo->delSkyline = taosArrayInit(4, sizeof(TSDBKEY));
    code = tsdbBuildDeleteSkyline(pDelData, 0, (int32_t)(taosArrayGetSize(pDelData) - 1), pBlockScanInfo->delSkyline);
  }

  taosArrayDestroy(pDelData);
  pBlockScanInfo->iter.index =
      ASCENDING_TRAVERSE(pReader->order) ? 0 : taosArrayGetSize(pBlockScanInfo->delSkyline) - 1;
  pBlockScanInfo->iiter.index = pBlockScanInfo->iter.index;
  pBlockScanInfo->fileDelIndex = pBlockScanInfo->iter.index;
  return code;

_err:
  taosArrayDestroy(pDelData);
  return code;
}

static TSDBKEY getCurrentKeyInBuf(SDataBlockIter* pBlockIter, STsdbReader* pReader) {
  TSDBKEY key = {.ts = TSKEY_INITIAL_VAL};

  SFileDataBlockInfo*  pFBlock = getCurrentBlockInfo(pBlockIter);
  STableBlockScanInfo* pScanInfo = taosHashGet(pReader->status.pTableMap, &pFBlock->uid, sizeof(pFBlock->uid));

  initMemDataIterator(pScanInfo, pReader);
  TSDBROW* pRow = getValidRow(&pScanInfo->iter, pScanInfo->delSkyline, pReader);
  if (pRow != NULL) {
    key = TSDBROW_KEY(pRow);
  }

  pRow = getValidRow(&pScanInfo->iiter, pScanInfo->delSkyline, pReader);
  if (pRow != NULL) {
    TSDBKEY k = TSDBROW_KEY(pRow);
    if (key.ts > k.ts) {
      key = k;
    }
  }

  return key;
}

static int32_t moveToNextFile(STsdbReader* pReader, int32_t* numOfBlocks) {
  SReaderStatus* pStatus = &pReader->status;
  SArray*        pIndexList = taosArrayInit(4, sizeof(SBlockIdx));

  while (1) {
    bool hasNext = filesetIteratorNext(&pStatus->fileIter, pReader);
    if (!hasNext) {  // no data files on disk
      break;
    }

    taosArrayClear(pIndexList);
    int32_t code = doLoadBlockIndex(pReader, pReader->pFileReader, pIndexList);
    if (code != TSDB_CODE_SUCCESS) {
      taosArrayDestroy(pIndexList);
      return code;
    }

    if (taosArrayGetSize(pIndexList) > 0) {
      uint32_t numOfValidTable = 0;
      code = doLoadFileBlock(pReader, pIndexList, &numOfValidTable, numOfBlocks);
      if (code != TSDB_CODE_SUCCESS) {
        taosArrayDestroy(pIndexList);
        return code;
      }

      if (numOfValidTable > 0) {
        break;
      }
    }
    // no blocks in current file, try next files
  }

  taosArrayDestroy(pIndexList);
  return TSDB_CODE_SUCCESS;
}

static int32_t doBuildDataBlock(STsdbReader* pReader) {
  int32_t code = TSDB_CODE_SUCCESS;

  SReaderStatus*  pStatus = &pReader->status;
  SDataBlockIter* pBlockIter = &pStatus->blockIter;

  SFileDataBlockInfo*  pFBlock = getCurrentBlockInfo(pBlockIter);
  STableBlockScanInfo* pScanInfo = taosHashGet(pStatus->pTableMap, &pFBlock->uid, sizeof(pFBlock->uid));

  SBlock* pBlock = taosArrayGet(pScanInfo->pBlockList, pFBlock->tbBlockIdx);

  TSDBKEY key = getCurrentKeyInBuf(pBlockIter, pReader);
  if (fileBlockShouldLoad(pReader, pFBlock, pBlock, pScanInfo, key)) {
    tBlockDataInit(&pStatus->fileBlockData);
    code = doLoadFileBlockData(pReader, pBlockIter, pScanInfo, &pStatus->fileBlockData);
    if (code != TSDB_CODE_SUCCESS) {
      return code;
    }

    // build composed data block
    code = buildComposedDataBlock(pReader, pScanInfo);
  } else if (bufferDataInFileBlockGap(pReader->order, key, pBlock)) {
    // data in memory that are earlier than current file block
    // todo rows in buffer should be less than the file block in asc, greater than file block in desc
    int64_t endKey = (ASCENDING_TRAVERSE(pReader->order)) ? pBlock->minKey.ts : pBlock->maxKey.ts;
    code = buildDataBlockFromBuf(pReader, pScanInfo, endKey);
  } else {  // whole block is required, return it directly
    SDataBlockInfo* pInfo = &pReader->pResBlock->info;
    pInfo->rows = pBlock->nRow;
    pInfo->uid = pScanInfo->uid;
    pInfo->window = (STimeWindow){.skey = pBlock->minKey.ts, .ekey = pBlock->maxKey.ts};
    setComposedBlockFlag(pReader, false);
    setBlockAllDumped(&pStatus->fBlockDumpInfo, pBlock, pReader->order);
  }

  return code;
}

static int32_t buildBlockFromBufferSequentially(STsdbReader* pReader) {
  SReaderStatus* pStatus = &pReader->status;

  while (1) {
    if (pStatus->pTableIter == NULL) {
      pStatus->pTableIter = taosHashIterate(pStatus->pTableMap, NULL);
      if (pStatus->pTableIter == NULL) {
        return TSDB_CODE_SUCCESS;
      }
    }

    STableBlockScanInfo* pBlockScanInfo = pStatus->pTableIter;
    initMemDataIterator(pBlockScanInfo, pReader);

    int64_t endKey = (ASCENDING_TRAVERSE(pReader->order)) ? INT64_MAX : INT64_MIN;
    int32_t code = buildDataBlockFromBuf(pReader, pBlockScanInfo, endKey);
    if (code != TSDB_CODE_SUCCESS) {
      return code;
    }

    if (pReader->pResBlock->info.rows > 0) {
      return TSDB_CODE_SUCCESS;
    }

    // current table is exhausted, let's try the next table
    pStatus->pTableIter = taosHashIterate(pStatus->pTableMap, pStatus->pTableIter);
    if (pStatus->pTableIter == NULL) {
      return TSDB_CODE_SUCCESS;
    }
  }
}

// set the correct start position in case of the first/last file block, according to the query time window
static void initBlockDumpInfo(STsdbReader* pReader, SDataBlockIter* pBlockIter) {
  SFileDataBlockInfo*  pFBlock = getCurrentBlockInfo(pBlockIter);
  STableBlockScanInfo* pScanInfo = taosHashGet(pReader->status.pTableMap, &pFBlock->uid, sizeof(pFBlock->uid));
  SBlock*              pBlock = taosArrayGet(pScanInfo->pBlockList, pFBlock->tbBlockIdx);

  SReaderStatus* pStatus = &pReader->status;

  SFileBlockDumpInfo* pDumpInfo = &pStatus->fBlockDumpInfo;

  pDumpInfo->totalRows = pBlock->nRow;
  pDumpInfo->allDumped = false;
  pDumpInfo->rowIndex = ASCENDING_TRAVERSE(pReader->order) ? 0 : pBlock->nRow - 1;
}

static int32_t initForFirstBlockInFile(STsdbReader* pReader, SDataBlockIter* pBlockIter) {
  int32_t numOfBlocks = 0;
  int32_t code = moveToNextFile(pReader, &numOfBlocks);
  if (code != TSDB_CODE_SUCCESS) {
    return code;
  }

  // all data files are consumed, try data in buffer
  if (numOfBlocks == 0) {
    pReader->status.loadFromFile = false;
    return code;
  }

  // initialize the block iterator for a new fileset
  code = initBlockIterator(pReader, pBlockIter, numOfBlocks);

  // set the correct start position according to the query time window
  initBlockDumpInfo(pReader, pBlockIter);
  return code;
}

static bool fileBlockPartiallyRead(SFileBlockDumpInfo* pDumpInfo, bool asc) {
  return (!pDumpInfo->allDumped) &&
         ((pDumpInfo->rowIndex > 0 && asc) || (pDumpInfo->rowIndex < (pDumpInfo->totalRows - 1) && (!asc)));
}

static int32_t buildBlockFromFiles(STsdbReader* pReader) {
  int32_t code = TSDB_CODE_SUCCESS;
  bool    asc = ASCENDING_TRAVERSE(pReader->order);

  SDataBlockIter* pBlockIter = &pReader->status.blockIter;

  while (1) {
    SFileDataBlockInfo*  pFBlock = getCurrentBlockInfo(&pReader->status.blockIter);
    STableBlockScanInfo* pScanInfo = taosHashGet(pReader->status.pTableMap, &pFBlock->uid, sizeof(pFBlock->uid));

    SFileBlockDumpInfo* pDumpInfo = &pReader->status.fBlockDumpInfo;

    if (fileBlockPartiallyRead(pDumpInfo, asc)) {  // file data block is partially loaded
      code = buildComposedDataBlock(pReader, pScanInfo);
    } else {
      // current block are exhausted, try the next file block
      if (pDumpInfo->allDumped) {
        // try next data block in current file
        bool hasNext = blockIteratorNext(&pReader->status.blockIter);
        if (hasNext) {  // check for the next block in the block accessed order list
          initBlockDumpInfo(pReader, pBlockIter);
        } else {  // data blocks in current file are exhausted, let's try the next file now
          code = initForFirstBlockInFile(pReader, pBlockIter);

          // error happens or all the data files are completely checked
          if ((code != TSDB_CODE_SUCCESS) || (pReader->status.loadFromFile == false)) {
            return code;
          }
        }
      }

      // current block is not loaded yet, or data in buffer may overlap with the file block.
      code = doBuildDataBlock(pReader);
    }

    if (code != TSDB_CODE_SUCCESS) {
      return code;
    }

    if (pReader->pResBlock->info.rows > 0) {
      return TSDB_CODE_SUCCESS;
    }
  }
}

static STsdb* getTsdbByRetentions(SVnode* pVnode, TSKEY winSKey, SRetention* retentions, const char* idStr,
                                  int8_t* pLevel) {
  if (VND_IS_RSMA(pVnode)) {
    int8_t  level = 0;
    int64_t now = taosGetTimestamp(pVnode->config.tsdbCfg.precision);

    for (int8_t i = 0; i < TSDB_RETENTION_MAX; ++i) {
      SRetention* pRetention = retentions + level;
      if (pRetention->keep <= 0) {
        if (level > 0) {
          --level;
        }
        break;
      }
      if ((now - pRetention->keep) <= winSKey) {
        break;
      }
      ++level;
    }

    int32_t     vgId = TD_VID(pVnode);
    const char* str = (idStr != NULL) ? idStr : "";

    if (level == TSDB_RETENTION_L0) {
      *pLevel = TSDB_RETENTION_L0;
      tsdbDebug("vgId:%d, rsma level %d is selected to query %s", vgId, TSDB_RETENTION_L0, str);
      return VND_RSMA0(pVnode);
    } else if (level == TSDB_RETENTION_L1) {
      *pLevel = TSDB_RETENTION_L1;
      tsdbDebug("vgId:%d, rsma level %d is selected to query %s", vgId, TSDB_RETENTION_L1, str);
      return VND_RSMA1(pVnode);
    } else {
      *pLevel = TSDB_RETENTION_L2;
      tsdbDebug("vgId:%d, rsma level %d is selected to query %s", vgId, TSDB_RETENTION_L2, str);
      return VND_RSMA2(pVnode);
    }
  }

  return VND_TSDB(pVnode);
}

SVersionRange getQueryVerRange(SVnode* pVnode, SQueryTableDataCond* pCond, int8_t level) {
  int64_t startVer = (pCond->startVersion == -1) ? 0 : pCond->startVersion;

  if (VND_IS_RSMA(pVnode)) {
    return (SVersionRange){.minVer = startVer, .maxVer = tdRSmaGetMaxSubmitVer(pVnode->pSma, level)};
  }

  int64_t endVer = 0;
  if (pCond->endVersion ==
      -1) {  // user not specified end version, set current maximum version of vnode as the endVersion
    endVer = pVnode->state.applied;
  } else {
    endVer = (pCond->endVersion > pVnode->state.applied) ? pVnode->state.applied : pCond->endVersion;
  }

  return (SVersionRange){.minVer = startVer, .maxVer = endVer};
}

// // todo not unref yet, since it is not support multi-group interpolation query
// static UNUSED_FUNC void changeQueryHandleForInterpQuery(STsdbReader* pHandle) {
//   // filter the queried time stamp in the first place
//   STsdbReader* pTsdbReadHandle = (STsdbReader*)pHandle;

//   // starts from the buffer in case of descending timestamp order check data blocks
//   size_t numOfTables = taosArrayGetSize(pTsdbReadHandle->pTableCheckInfo);

//   int32_t i = 0;
//   while (i < numOfTables) {
//     STableBlockScanInfo* pCheckInfo = taosArrayGet(pTsdbReadHandle->pTableCheckInfo, i);

//     // the first qualified table for interpolation query
//     //    if ((pTsdbReadHandle->window.skey <= pCheckInfo->pTableObj->lastKey) &&
//     //        (pCheckInfo->pTableObj->lastKey != TSKEY_INITIAL_VAL)) {
//     //      break;
//     //    }

//     i++;
//   }

//   // there are no data in all the tables
//   if (i == numOfTables) {
//     return;
//   }

//   STableBlockScanInfo info = *(STableBlockScanInfo*)taosArrayGet(pTsdbReadHandle->pTableCheckInfo, i);
//   taosArrayClear(pTsdbReadHandle->pTableCheckInfo);

//   info.lastKey = pTsdbReadHandle->window.skey;
//   taosArrayPush(pTsdbReadHandle->pTableCheckInfo, &info);
// }

bool hasBeenDropped(const SArray* pDelList, int32_t* index, TSDBKEY* pKey, int32_t order) {
  ASSERT(pKey != NULL);
  if (pDelList == NULL) {
    return false;
  }
  size_t  num = taosArrayGetSize(pDelList);
  bool    asc = ASCENDING_TRAVERSE(order);
  int32_t step = asc ? 1 : -1;

  if (asc) {
    if (*index >= num - 1) {
      TSDBKEY* last = taosArrayGetLast(pDelList);
      ASSERT(pKey->ts >= last->ts);

      if (pKey->ts > last->ts) {
        return false;
      } else if (pKey->ts == last->ts) {
        TSDBKEY* prev = taosArrayGet(pDelList, num - 2);
        return (prev->version >= pKey->version);
      }
    } else {
      TSDBKEY* pCurrent = taosArrayGet(pDelList, *index);
      TSDBKEY* pNext = taosArrayGet(pDelList, (*index) + 1);

      if (pKey->ts < pCurrent->ts) {
        return false;
      }

      if (pCurrent->ts <= pKey->ts && pNext->ts >= pKey->ts && pCurrent->version >= pKey->version) {
        return true;
      }

      while (pNext->ts <= pKey->ts && (*index) < num - 1) {
        (*index) += 1;

        if ((*index) < num - 1) {
          pCurrent = taosArrayGet(pDelList, *index);
          pNext = taosArrayGet(pDelList, (*index) + 1);

          // it is not a consecutive deletion range, ignore it
          if (pCurrent->version == 0 && pNext->version > 0) {
            continue;
          }

          if (pCurrent->ts <= pKey->ts && pNext->ts >= pKey->ts && pCurrent->version >= pKey->version) {
            return true;
          }
        }
      }

      return false;
    }
  } else {
    if (*index <= 0) {
      TSDBKEY* pFirst = taosArrayGet(pDelList, 0);

      if (pKey->ts < pFirst->ts) {
        return false;
      } else if (pKey->ts == pFirst->ts) {
        return pFirst->version >= pKey->version;
      } else {
        ASSERT(0);
      }
    } else {
      TSDBKEY* pCurrent = taosArrayGet(pDelList, *index);
      TSDBKEY* pPrev = taosArrayGet(pDelList, (*index) - 1);

      if (pKey->ts > pCurrent->ts) {
        return false;
      }

      if (pPrev->ts <= pKey->ts && pCurrent->ts >= pKey->ts && pPrev->version >= pKey->version) {
        return true;
      }

      while (pPrev->ts >= pKey->ts && (*index) > 1) {
        (*index) += step;

        if ((*index) >= 1) {
          pCurrent = taosArrayGet(pDelList, *index);
          pPrev = taosArrayGet(pDelList, (*index) - 1);

          // it is not a consecutive deletion range, ignore it
          if (pCurrent->version > 0 && pPrev->version == 0) {
            continue;
          }

          if (pPrev->ts <= pKey->ts && pCurrent->ts >= pKey->ts && pPrev->version >= pKey->version) {
            return true;
          }
        }
      }

      return false;
    }
  }

  return false;
}

TSDBROW* getValidRow(SIterInfo* pIter, const SArray* pDelList, STsdbReader* pReader) {
  if (!pIter->hasVal) {
    return NULL;
  }

  TSDBROW* pRow = tsdbTbDataIterGet(pIter->iter);
  TSDBKEY  key = TSDBROW_KEY(pRow);
  if (outOfTimeWindow(key.ts, &pReader->window)) {
    pIter->hasVal = false;
    return NULL;
  }

  // it is a valid data version
  if ((key.version <= pReader->verRange.maxVer && key.version >= pReader->verRange.minVer) &&
      (!hasBeenDropped(pDelList, &pIter->index, &key, pReader->order))) {
    return pRow;
  }

  while (1) {
    pIter->hasVal = tsdbTbDataIterNext(pIter->iter);
    if (!pIter->hasVal) {
      return NULL;
    }

    pRow = tsdbTbDataIterGet(pIter->iter);

    key = TSDBROW_KEY(pRow);
    if (outOfTimeWindow(key.ts, &pReader->window)) {
      pIter->hasVal = false;
      return NULL;
    }

    if (key.version <= pReader->verRange.maxVer && key.version >= pReader->verRange.minVer &&
        (!hasBeenDropped(pDelList, &pIter->index, &key, pReader->order))) {
      return pRow;
    }
  }
}

int32_t doMergeRowsInBuf(SIterInfo* pIter, int64_t ts, SArray* pDelList, SRowMerger* pMerger, STsdbReader* pReader) {
  while (1) {
    pIter->hasVal = tsdbTbDataIterNext(pIter->iter);
    if (!pIter->hasVal) {
      break;
    }

    // data exists but not valid
    TSDBROW* pRow = getValidRow(pIter, pDelList, pReader);
    if (pRow == NULL) {
      break;
    }

    // ts is not identical, quit
    TSDBKEY k = TSDBROW_KEY(pRow);
    if (k.ts != ts) {
      break;
    }

    tRowMerge(pMerger, pRow);
  }

  return TSDB_CODE_SUCCESS;
}

static int32_t doMergeRowsInFileBlockImpl(SBlockData* pBlockData, int32_t rowIndex, int64_t key, SRowMerger* pMerger,
                                          SVersionRange* pVerRange, int32_t step) {
  while (pBlockData->aTSKEY[rowIndex] == key && rowIndex < pBlockData->nRow && rowIndex >= 0) {
    if (pBlockData->aVersion[rowIndex] > pVerRange->maxVer || pBlockData->aVersion[rowIndex] < pVerRange->minVer) {
      rowIndex += step;
      continue;
    }

    TSDBROW fRow = tsdbRowFromBlockData(pBlockData, rowIndex);
    tRowMerge(pMerger, &fRow);
    rowIndex += step;
  }

  return rowIndex;
}

typedef enum {
  CHECK_FILEBLOCK_CONT = 0x1,
  CHECK_FILEBLOCK_QUIT = 0x2,
} CHECK_FILEBLOCK_STATE;

static int32_t checkForNeighborFileBlock(STsdbReader* pReader, STableBlockScanInfo* pScanInfo, SBlock* pBlock,
                                         SFileDataBlockInfo* pFBlock, SRowMerger* pMerger, int64_t key,
                                         CHECK_FILEBLOCK_STATE* state) {
  SFileBlockDumpInfo* pDumpInfo = &pReader->status.fBlockDumpInfo;
  SBlockData*         pBlockData = &pReader->status.fileBlockData;

  *state = CHECK_FILEBLOCK_QUIT;
  int32_t step = ASCENDING_TRAVERSE(pReader->order) ? 1 : -1;

  int32_t nextIndex = -1;
  SBlock* pNeighborBlock = getNeighborBlockOfSameTable(pFBlock, pScanInfo, &nextIndex, pReader->order);
  if (pNeighborBlock == NULL) {  // do nothing
    return 0;
  }

  bool overlap = overlapWithNeighborBlock(pBlock, pNeighborBlock, pReader->order);
  if (overlap) {  // load next block
    SReaderStatus*  pStatus = &pReader->status;
    SDataBlockIter* pBlockIter = &pStatus->blockIter;

    // 1. find the next neighbor block in the scan block list
    SFileDataBlockInfo fb = {.uid = pFBlock->uid, .tbBlockIdx = nextIndex};
    int32_t            neighborIndex = findFileBlockInfoIndex(pBlockIter, &fb);

    // 2. remove it from the scan block list
    setFileBlockActiveInBlockIter(pBlockIter, neighborIndex, step);

    // 3. load the neighbor block, and set it to be the currently accessed file data block
    int32_t code = doLoadFileBlockData(pReader, pBlockIter, pScanInfo, &pStatus->fileBlockData);
    if (code != TSDB_CODE_SUCCESS) {
      return code;
    }

    // 4. check the data values
    initBlockDumpInfo(pReader, pBlockIter);

    pDumpInfo->rowIndex =
        doMergeRowsInFileBlockImpl(pBlockData, pDumpInfo->rowIndex, key, pMerger, &pReader->verRange, step);

    if (pDumpInfo->rowIndex >= pBlock->nRow) {
      *state = CHECK_FILEBLOCK_CONT;
    }
  }

  return TSDB_CODE_SUCCESS;
}

int32_t doMergeRowsInFileBlocks(SBlockData* pBlockData, STableBlockScanInfo* pScanInfo, STsdbReader* pReader,
                                SRowMerger* pMerger) {
  SFileBlockDumpInfo* pDumpInfo = &pReader->status.fBlockDumpInfo;

  bool    asc = ASCENDING_TRAVERSE(pReader->order);
  int64_t key = pBlockData->aTSKEY[pDumpInfo->rowIndex];
  int32_t step = asc ? 1 : -1;

  pDumpInfo->rowIndex += step;
  if (pDumpInfo->rowIndex <= pBlockData->nRow - 1) {
    pDumpInfo->rowIndex =
        doMergeRowsInFileBlockImpl(pBlockData, pDumpInfo->rowIndex, key, pMerger, &pReader->verRange, step);
  }

  // all rows are consumed, let's try next file block
  if ((pDumpInfo->rowIndex >= pBlockData->nRow && asc) || (pDumpInfo->rowIndex < 0 && !asc)) {
    while (1) {
      CHECK_FILEBLOCK_STATE st;

      SFileDataBlockInfo* pFileBlockInfo = getCurrentBlockInfo(&pReader->status.blockIter);
      SBlock*             pCurrentBlock = taosArrayGet(pScanInfo->pBlockList, pFileBlockInfo->tbBlockIdx);
      checkForNeighborFileBlock(pReader, pScanInfo, pCurrentBlock, pFileBlockInfo, pMerger, key, &st);
      if (st == CHECK_FILEBLOCK_QUIT) {
        break;
      }
    }
  }

  return TSDB_CODE_SUCCESS;
}

void updateSchema(TSDBROW* pRow, uint64_t uid, STsdbReader* pReader) {
  int32_t sversion = TSDBROW_SVERSION(pRow);

  if (pReader->pSchema == NULL) {
    pReader->pSchema = metaGetTbTSchema(pReader->pTsdb->pVnode->pMeta, uid, sversion);
  } else if (pReader->pSchema->version != sversion) {
    taosMemoryFreeClear(pReader->pSchema);
    pReader->pSchema = metaGetTbTSchema(pReader->pTsdb->pVnode->pMeta, uid, sversion);
  }
}

void doMergeMultiRows(TSDBROW* pRow, uint64_t uid, SIterInfo* pIter, SArray* pDelList, STSRow** pTSRow,
                      STsdbReader* pReader) {
  SRowMerger merge = {0};

  TSDBKEY k = TSDBROW_KEY(pRow);
  updateSchema(pRow, uid, pReader);

  tRowMergerInit(&merge, pRow, pReader->pSchema);
  doMergeRowsInBuf(pIter, k.ts, pDelList, &merge, pReader);
  tRowMergerGetRow(&merge, pTSRow);
  tRowMergerClear(&merge);
}

void doMergeMemIMemRows(TSDBROW* pRow, TSDBROW* piRow, STableBlockScanInfo* pBlockScanInfo, STsdbReader* pReader,
                        STSRow** pTSRow) {
  SRowMerger merge = {0};

  TSDBKEY k = TSDBROW_KEY(pRow);
  TSDBKEY ik = TSDBROW_KEY(piRow);

  if (ASCENDING_TRAVERSE(pReader->order)) {  // ascending order imem --> mem
    updateSchema(piRow, pBlockScanInfo->uid, pReader);

    tRowMergerInit(&merge, piRow, pReader->pSchema);
    doMergeRowsInBuf(&pBlockScanInfo->iiter, ik.ts, pBlockScanInfo->delSkyline, &merge, pReader);

    tRowMerge(&merge, pRow);
    doMergeRowsInBuf(&pBlockScanInfo->iter, k.ts, pBlockScanInfo->delSkyline, &merge, pReader);
  } else {
    updateSchema(pRow, pBlockScanInfo->uid, pReader);

    tRowMergerInit(&merge, pRow, pReader->pSchema);
    doMergeRowsInBuf(&pBlockScanInfo->iter, k.ts, pBlockScanInfo->delSkyline, &merge, pReader);

    tRowMerge(&merge, piRow);
    doMergeRowsInBuf(&pBlockScanInfo->iiter, k.ts, pBlockScanInfo->delSkyline, &merge, pReader);
  }

  tRowMergerGetRow(&merge, pTSRow);
}

int32_t tsdbGetNextRowInMem(STableBlockScanInfo* pBlockScanInfo, STsdbReader* pReader, STSRow** pTSRow,
                            int64_t endKey) {
  TSDBROW* pRow = getValidRow(&pBlockScanInfo->iter, pBlockScanInfo->delSkyline, pReader);
  TSDBROW* piRow = getValidRow(&pBlockScanInfo->iiter, pBlockScanInfo->delSkyline, pReader);
  SArray*  pDelList = pBlockScanInfo->delSkyline;

  // todo refactor
  bool asc = ASCENDING_TRAVERSE(pReader->order);
  if (pBlockScanInfo->iter.hasVal) {
    TSDBKEY k = TSDBROW_KEY(pRow);
    if ((k.ts >= endKey && asc) || (k.ts <= endKey && !asc)) {
      pRow = NULL;
    }
  }

  if (pBlockScanInfo->iiter.hasVal) {
    TSDBKEY k = TSDBROW_KEY(piRow);
    if ((k.ts >= endKey && asc) || (k.ts <= endKey && !asc)) {
      piRow = NULL;
    }
  }

  if (pBlockScanInfo->iter.hasVal && pBlockScanInfo->iiter.hasVal && pRow != NULL && piRow != NULL) {
    TSDBKEY k = TSDBROW_KEY(pRow);
    TSDBKEY ik = TSDBROW_KEY(piRow);

    if (ik.ts < k.ts) {  // ik.ts < k.ts
      doMergeMultiRows(piRow, pBlockScanInfo->uid, &pBlockScanInfo->iiter, pDelList, pTSRow, pReader);
    } else if (k.ts < ik.ts) {
      doMergeMultiRows(pRow, pBlockScanInfo->uid, &pBlockScanInfo->iter, pDelList, pTSRow, pReader);
    } else {  // ik.ts == k.ts
      doMergeMemIMemRows(pRow, piRow, pBlockScanInfo, pReader, pTSRow);
    }

    return TSDB_CODE_SUCCESS;
  }

  if (pBlockScanInfo->iter.hasVal && pRow != NULL) {
    doMergeMultiRows(pRow, pBlockScanInfo->uid, &pBlockScanInfo->iter, pDelList, pTSRow, pReader);
    return TSDB_CODE_SUCCESS;
  }

  if (pBlockScanInfo->iiter.hasVal && piRow != NULL) {
    doMergeMultiRows(piRow, pBlockScanInfo->uid, &pBlockScanInfo->iiter, pDelList, pTSRow, pReader);
    return TSDB_CODE_SUCCESS;
  }

  return TSDB_CODE_SUCCESS;
}

int32_t doAppendOneRow(SSDataBlock* pBlock, STsdbReader* pReader, STSRow* pTSRow) {
  int32_t numOfRows = pBlock->info.rows;
  int32_t numOfCols = (int32_t)taosArrayGetSize(pBlock->pDataBlock);

  SBlockLoadSuppInfo* pSupInfo = &pReader->suppInfo;
  STSchema*           pSchema = pReader->pSchema;

  SColVal colVal = {0};
  int32_t i = 0, j = 0;

  SColumnInfoData* pColInfoData = taosArrayGet(pBlock->pDataBlock, i);
  if (pColInfoData->info.colId == PRIMARYKEY_TIMESTAMP_COL_ID) {
    colDataAppend(pColInfoData, numOfRows, (const char*)&pTSRow->ts, false);
    i += 1;
  }

  while (i < numOfCols && j < pSchema->numOfCols) {
    pColInfoData = taosArrayGet(pBlock->pDataBlock, i);
    col_id_t colId = pColInfoData->info.colId;

    if (colId == pSchema->columns[j].colId) {
      tTSRowGetVal(pTSRow, pReader->pSchema, j, &colVal);
      doCopyColVal(pColInfoData, numOfRows, i, &colVal, pSupInfo);
      i += 1;
      j += 1;
    } else if (colId < pSchema->columns[j].colId) {
      colDataAppendNULL(pColInfoData, numOfRows);
      i += 1;
    } else if (colId > pSchema->columns[j].colId) {
      j += 1;
    }
  }

  // set null value since current column does not exist in the "pSchema"
  while (i < numOfCols) {
    pColInfoData = taosArrayGet(pBlock->pDataBlock, i);
    colDataAppendNULL(pColInfoData, numOfRows);
    i += 1;
  }

  pBlock->info.rows += 1;
  return TSDB_CODE_SUCCESS;
}

int32_t buildDataBlockFromBufImpl(STableBlockScanInfo* pBlockScanInfo, int64_t endKey, int32_t capacity,
                                  STsdbReader* pReader) {
  SSDataBlock* pBlock = pReader->pResBlock;

  do {
    STSRow* pTSRow = NULL;
    tsdbGetNextRowInMem(pBlockScanInfo, pReader, &pTSRow, endKey);
    if (pTSRow == NULL) {
      break;
    }

    doAppendOneRow(pBlock, pReader, pTSRow);
    taosMemoryFree(pTSRow);

    // no data in buffer, return immediately
    if (!(pBlockScanInfo->iter.hasVal || pBlockScanInfo->iiter.hasVal)) {
      break;
    }

    if (pBlock->info.rows >= capacity) {
      break;
    }
  } while (1);

  ASSERT(pBlock->info.rows <= capacity);
  return TSDB_CODE_SUCCESS;
}

// todo refactor, use arraylist instead
int32_t tsdbSetTableId(STsdbReader* pReader, int64_t uid) {
  ASSERT(pReader != NULL);
  taosHashClear(pReader->status.pTableMap);

  STableBlockScanInfo info = {.lastKey = 0, .uid = uid};
  taosHashPut(pReader->status.pTableMap, &info.uid, sizeof(uint64_t), &info, sizeof(info));
  return TDB_CODE_SUCCESS;
}

void* tsdbGetIdx(SMeta* pMeta) {
  if (pMeta == NULL) {
    return NULL;
  }
  return metaGetIdx(pMeta);
}

void* tsdbGetIvtIdx(SMeta* pMeta) {
  if (pMeta == NULL) {
    return NULL;
  }
  return metaGetIvtIdx(pMeta);
}

/**
 * @brief Get all suids since suid
 *
 * @param pMeta
 * @param suid return all suids in one vnode if suid is 0
 * @param list
 * @return int32_t
 */
int32_t tsdbGetStbIdList(SMeta* pMeta, int64_t suid, SArray* list) {
  SMStbCursor* pCur = metaOpenStbCursor(pMeta, suid);
  if (!pCur) {
    return TSDB_CODE_FAILED;
  }

  while (1) {
    tb_uid_t id = metaStbCursorNext(pCur);
    if (id == 0) {
      break;
    }

    taosArrayPush(list, &id);
  }

  metaCloseStbCursor(pCur);
  return TSDB_CODE_SUCCESS;
}

// ====================================== EXPOSED APIs ======================================
int32_t tsdbReaderOpen(SVnode* pVnode, SQueryTableDataCond* pCond, SArray* pTableList, STsdbReader** ppReader,
                       const char* idstr) {
  int32_t code = tsdbReaderCreate(pVnode, pCond, ppReader, idstr);
  if (code) {
    goto _err;
  }

  if (pCond->suid != 0) {
    (*ppReader)->pSchema = metaGetTbTSchema((*ppReader)->pTsdb->pVnode->pMeta, (*ppReader)->suid, -1);
<<<<<<< HEAD
=======
    // ASSERT((*ppReader)->pSchema);
>>>>>>> a34dced7
  } else if (taosArrayGetSize(pTableList) > 0) {
    STableKeyInfo* pKey = taosArrayGet(pTableList, 0);
    (*ppReader)->pSchema = metaGetTbTSchema((*ppReader)->pTsdb->pVnode->pMeta, pKey->uid, -1);
  }

  STsdbReader* pReader = *ppReader;
  if (isEmptyQueryTimeWindow(&pReader->window)) {
    tsdbDebug("%p query window not overlaps with the data set, no result returned, %s", pReader, pReader->idStr);
    return TSDB_CODE_SUCCESS;
  }

  int32_t numOfTables = taosArrayGetSize(pTableList);
  pReader->status.pTableMap = createDataBlockScanInfo(pReader, pTableList->pData, numOfTables);
  if (pReader->status.pTableMap == NULL) {
    tsdbReaderClose(pReader);
    *ppReader = NULL;

    code = TSDB_CODE_TDB_OUT_OF_MEMORY;
    goto _err;
  }

  SDataBlockIter* pBlockIter = &pReader->status.blockIter;

  STsdbFSState* pFState = pReader->pTsdb->pFS->cState;
  initFilesetIterator(&pReader->status.fileIter, pFState, pReader->order, pReader->idStr);
  resetDataBlockIterator(&pReader->status.blockIter, pReader->order);

  // no data in files, let's try buffer in memory
  if (pReader->status.fileIter.numOfFiles == 0) {
    pReader->status.loadFromFile = false;
  } else {
    code = initForFirstBlockInFile(pReader, pBlockIter);
    if (code != TSDB_CODE_SUCCESS) {
      return code;
    }
  }

  tsdbTakeMemSnapshot(pReader->pTsdb, &pReader->pMem, &pReader->pIMem);

  tsdbDebug("%p total numOfTable:%d in this query %s", pReader, numOfTables, pReader->idStr);
  return code;

_err:
  tsdbError("failed to create data reader, code: %s %s", tstrerror(code), pReader->idStr);
  return code;
}

void tsdbReaderClose(STsdbReader* pReader) {
  if (pReader == NULL) {
    return;
  }

  SBlockLoadSuppInfo* pSupInfo = &pReader->suppInfo;

  tsdbUntakeMemSnapshot(pReader->pTsdb, pReader->pMem, pReader->pIMem);

  taosMemoryFreeClear(pSupInfo->plist);
  taosMemoryFree(pSupInfo->colIds);

  taosArrayDestroy(pSupInfo->pColAgg);
  for (int32_t i = 0; i < blockDataGetNumOfCols(pReader->pResBlock); ++i) {
    if (pSupInfo->buildBuf[i] != NULL) {
      taosMemoryFreeClear(pSupInfo->buildBuf[i]);
    }
  }
  taosMemoryFree(pSupInfo->buildBuf);

  cleanupFilesetIterator(&pReader->status.fileIter);
  cleanupDataBlockIterator(&pReader->status.blockIter);
  destroyBlockScanInfo(pReader->status.pTableMap);
  blockDataDestroy(pReader->pResBlock);

  if (pReader->pFileReader != NULL) {
    tsdbDataFReaderClose(&pReader->pFileReader);
  }

#if 0
//   if (pReader->status.pTableScanInfo != NULL) {
//     pReader->status.pTableScanInfo = destroyTableCheckInfo(pReader->status.pTableScanInfo);
//   }

//   tsdbDestroyReadH(&pReader->rhelper);

//   tdFreeDataCols(pReader->pDataCols);
//   pReader->pDataCols = NULL;
//
//   pReader->prev = doFreeColumnInfoData(pReader->prev);
//   pReader->next = doFreeColumnInfoData(pReader->next);
#endif

  SIOCostSummary* pCost = &pReader->cost;

  tsdbDebug("%p :io-cost summary: head-file read cnt:%" PRIu64 ", head-file time:%" PRIu64 " us, statis-info:%" PRId64
            " us, datablock:%" PRId64 " us, check data:%" PRId64 " us, %s",
            pReader, pCost->headFileLoad, pCost->headFileLoadTime, pCost->smaLoadTime, pCost->blockLoadTime,
            pCost->checkForNextTime, pReader->idStr);

  taosMemoryFree(pReader->idStr);
  taosMemoryFree(pReader->pSchema);
  taosMemoryFreeClear(pReader);
}

bool tsdbNextDataBlock(STsdbReader* pReader) {
  if (isEmptyQueryTimeWindow(&pReader->window)) {
    return false;
  }

  // cleanup the data that belongs to the previous data block
  SSDataBlock* pBlock = pReader->pResBlock;
  blockDataCleanup(pBlock);

  int64_t        stime = taosGetTimestampUs();
  int64_t        elapsedTime = stime;
  SReaderStatus* pStatus = &pReader->status;

  if (pReader->type == BLOCK_LOAD_OFFSET_ORDER) {
    if (pStatus->loadFromFile) {
      int32_t code = buildBlockFromFiles(pReader);
      if (code != TSDB_CODE_SUCCESS) {
        return false;
      }

      if (pBlock->info.rows > 0) {
        return true;
      } else {
        buildBlockFromBufferSequentially(pReader);
        return pBlock->info.rows > 0;
      }
    } else {  // no data in files, let's try the buffer
      buildBlockFromBufferSequentially(pReader);
      return pBlock->info.rows > 0;
    }
  } else if (pReader->type == BLOCK_LOAD_TABLESEQ_ORDER) {
  } else if (pReader->type == BLOCK_LOAD_EXTERN_ORDER) {
  } else {
    ASSERT(0);
  }
  return false;
}

void tsdbRetrieveDataBlockInfo(STsdbReader* pReader, SDataBlockInfo* pDataBlockInfo) {
  ASSERT(pDataBlockInfo != NULL && pReader != NULL);
  pDataBlockInfo->rows = pReader->pResBlock->info.rows;
  pDataBlockInfo->uid = pReader->pResBlock->info.uid;
  pDataBlockInfo->window = pReader->pResBlock->info.window;
}

int32_t tsdbRetrieveDatablockSMA(STsdbReader* pReader, SColumnDataAgg*** pBlockStatis, bool* allHave) {
  int32_t code = 0;
  *allHave = false;

  // there is no statistics data for composed block
  if (pReader->status.composedDataBlock) {
    *pBlockStatis = NULL;
    return TSDB_CODE_SUCCESS;
  }

  SFileDataBlockInfo*  pFBlock = getCurrentBlockInfo(&pReader->status.blockIter);
  STableBlockScanInfo* pBlockScanInfo = taosHashGet(pReader->status.pTableMap, &pFBlock->uid, sizeof(pFBlock->uid));
  SBlock*              pBlock = taosArrayGet(pBlockScanInfo->pBlockList, pFBlock->tbBlockIdx);

  int64_t stime = taosGetTimestampUs();

  SBlockLoadSuppInfo* pSup = &pReader->suppInfo;

  if (tBlockHasSma(pBlock)) {
    code = tsdbReadBlockSma(pReader->pFileReader, pBlock, pSup->pColAgg, NULL);
    if (code != TSDB_CODE_SUCCESS) {
      tsdbDebug("vgId:%d, failed to load block SMA for uid %" PRIu64 ", code:%s, %s", 0, pFBlock->uid, tstrerror(code),
                pReader->idStr);
      return code;
    }
  } else {
    *pBlockStatis = NULL;
    return TSDB_CODE_SUCCESS;
  }

  *allHave = true;

  // always load the first primary timestamp column data
  SColumnDataAgg* pTsAgg = &pSup->tsColAgg;

  pTsAgg->numOfNull = 0;
  pTsAgg->colId = PRIMARYKEY_TIMESTAMP_COL_ID;
  pTsAgg->min = pReader->pResBlock->info.window.skey;
  pTsAgg->max = pReader->pResBlock->info.window.ekey;
  pSup->plist[0] = pTsAgg;

  // update the number of NULL data rows
  size_t numOfCols = blockDataGetNumOfCols(pReader->pResBlock);

  int32_t i = 0, j = 0;
  while (j < numOfCols && i < taosArrayGetSize(pSup->pColAgg)) {
    SColumnDataAgg* pAgg = taosArrayGet(pSup->pColAgg, i);
    if (pAgg->colId == pSup->colIds[j]) {
      if (IS_BSMA_ON(&(pReader->pSchema->columns[i]))) {
        pSup->plist[j] = pAgg;
      } else {
        *allHave = false;
      }
      i += 1;
      j += 1;
    } else if (pAgg->colId < pSup->colIds[j]) {
      i += 1;
    } else if (pSup->colIds[j] < pAgg->colId) {
      j += 1;
    }
  }

  int64_t elapsed = taosGetTimestampUs() - stime;
  pReader->cost.smaLoadTime += elapsed;

  *pBlockStatis = pSup->plist;

  tsdbDebug("vgId:%d, succeed to load block SMA for uid %" PRIu64 ", elapsed time:%" PRId64 "us, %s", 0, pFBlock->uid,
            elapsed, pReader->idStr);

  return code;
}

SArray* tsdbRetrieveDataBlock(STsdbReader* pReader, SArray* pIdList) {
  SReaderStatus* pStatus = &pReader->status;

  if (pStatus->composedDataBlock) {
    return pReader->pResBlock->pDataBlock;
  }

  SFileDataBlockInfo*  pFBlock = getCurrentBlockInfo(&pStatus->blockIter);
  STableBlockScanInfo* pBlockScanInfo = taosHashGet(pStatus->pTableMap, &pFBlock->uid, sizeof(pFBlock->uid));

  int32_t code = tBlockDataInit(&pStatus->fileBlockData);
  if (code != TSDB_CODE_SUCCESS) {
    terrno = code;
    return NULL;
  }

  code = doLoadFileBlockData(pReader, &pStatus->blockIter, pBlockScanInfo, &pStatus->fileBlockData);
  if (code != TSDB_CODE_SUCCESS) {
    tBlockDataClear(&pStatus->fileBlockData, 1);

    terrno = code;
    return NULL;
  }

  copyBlockDataToSDataBlock(pReader, pBlockScanInfo);
  tBlockDataClear(&pStatus->fileBlockData, 1);
  return pReader->pResBlock->pDataBlock;
}

int32_t tsdbReaderReset(STsdbReader* pReader, SQueryTableDataCond* pCond) {
  if (isEmptyQueryTimeWindow(&pReader->window)) {
    return TSDB_CODE_SUCCESS;
  }

  pReader->order = pCond->order;
  pReader->type = BLOCK_LOAD_OFFSET_ORDER;
  pReader->status.loadFromFile = true;
  pReader->status.pTableIter = NULL;

  pReader->window = updateQueryTimeWindow(pReader->pTsdb, &pCond->twindows);

  // allocate buffer in order to load data blocks from file
  memset(&pReader->suppInfo.tsColAgg, 0, sizeof(SColumnDataAgg));
  memset(pReader->suppInfo.plist, 0, POINTER_BYTES);

  pReader->suppInfo.tsColAgg.colId = PRIMARYKEY_TIMESTAMP_COL_ID;
  tsdbDataFReaderClose(&pReader->pFileReader);

  // todo set the correct numOfTables
  int32_t         numOfTables = 1;
  SDataBlockIter* pBlockIter = &pReader->status.blockIter;

  tsdbDataFReaderClose(&pReader->pFileReader);

  STsdbFSState* pFState = pReader->pTsdb->pFS->cState;
  initFilesetIterator(&pReader->status.fileIter, pFState, pReader->order, pReader->idStr);
  resetDataBlockIterator(&pReader->status.blockIter, pReader->order);
  resetDataBlockScanInfo(pReader->status.pTableMap);

  int32_t code = 0;
  // no data in files, let's try buffer in memory
  if (pReader->status.fileIter.numOfFiles == 0) {
    pReader->status.loadFromFile = false;
  } else {
    code = initForFirstBlockInFile(pReader, pBlockIter);
    if (code != TSDB_CODE_SUCCESS) {
      return code;
    }
  }

  tsdbDebug("%p reset reader, suid:%" PRIu64 ", numOfTables:%d, query range:%" PRId64 " - %" PRId64 " in query %s",
            pReader, pReader->suid, numOfTables, pReader->window.skey, pReader->window.ekey, pReader->idStr);
  return code;
}

static int32_t getBucketIndex(int32_t startRow, int32_t bucketRange, int32_t numOfRows) {
  return (numOfRows - startRow) / bucketRange;
}

int32_t tsdbGetFileBlocksDistInfo(STsdbReader* pReader, STableBlockDistInfo* pTableBlockInfo) {
  int32_t code = TSDB_CODE_SUCCESS;
  pTableBlockInfo->totalSize = 0;
  pTableBlockInfo->totalRows = 0;

  // find the start data block in file
  SReaderStatus* pStatus = &pReader->status;

  STsdbCfg* pc = &pReader->pTsdb->pVnode->config.tsdbCfg;
  pTableBlockInfo->defMinRows = pc->minRows;
  pTableBlockInfo->defMaxRows = pc->maxRows;

  int32_t bucketRange = ceil((pc->maxRows - pc->minRows) / 20.0);

  pTableBlockInfo->numOfFiles += 1;

  int32_t numOfTables = (int32_t)taosHashGetSize(pStatus->pTableMap);
  int     defaultRows = 4096;

  SDataBlockIter* pBlockIter = &pStatus->blockIter;
  pTableBlockInfo->numOfFiles += pStatus->fileIter.numOfFiles;

  if (pBlockIter->numOfBlocks > 0) {
    pTableBlockInfo->numOfBlocks += pBlockIter->numOfBlocks;
  }

  pTableBlockInfo->numOfTables = numOfTables;
  bool hasNext = (pBlockIter->numOfBlocks > 0);

  while (true) {
    if (hasNext) {
      SFileDataBlockInfo*  pFBlock = getCurrentBlockInfo(pBlockIter);
      STableBlockScanInfo* pScanInfo = taosHashGet(pStatus->pTableMap, &pFBlock->uid, sizeof(pFBlock->uid));
      SBlock*              pBlock = taosArrayGet(pScanInfo->pBlockList, pFBlock->tbBlockIdx);

      int32_t numOfRows = pBlock->nRow;
      pTableBlockInfo->totalRows += numOfRows;

      if (numOfRows > pTableBlockInfo->maxRows) {
        pTableBlockInfo->maxRows = numOfRows;
      }

      if (numOfRows < pTableBlockInfo->minRows) {
        pTableBlockInfo->minRows = numOfRows;
      }

      if (numOfRows < defaultRows) {
        pTableBlockInfo->numOfSmallBlocks += 1;
      }

      int32_t bucketIndex = getBucketIndex(pTableBlockInfo->defMinRows, bucketRange, numOfRows);
      pTableBlockInfo->blockRowsHisto[bucketIndex]++;

      hasNext = blockIteratorNext(&pStatus->blockIter);

    } else {
      code = initForFirstBlockInFile(pReader, pBlockIter);
      if ((code != TSDB_CODE_SUCCESS) || (pReader->status.loadFromFile == false)) {
        break;
      }

      pTableBlockInfo->numOfBlocks += pBlockIter->numOfBlocks;
      hasNext = (pBlockIter->numOfBlocks > 0);
    }

    //    tsdbDebug("%p %d blocks found in file for %d table(s), fid:%d, %s", pReader, numOfBlocks, numOfTables,
    //              pReader->pFileGroup->fid, pReader->idStr);
  }

  return code;
}

int64_t tsdbGetNumOfRowsInMemTable(STsdbReader* pReader) {
  int64_t rows = 0;

  SReaderStatus* pStatus = &pReader->status;
  pStatus->pTableIter = taosHashIterate(pStatus->pTableMap, NULL);

  while (pStatus->pTableIter != NULL) {
    STableBlockScanInfo* pBlockScanInfo = pStatus->pTableIter;

    STbData* d = NULL;
    if (pReader->pTsdb->mem != NULL) {
      tsdbGetTbDataFromMemTable(pReader->pTsdb->mem, pReader->suid, pBlockScanInfo->uid, &d);
      if (d != NULL) {
        rows += tsdbGetNRowsInTbData(d);
      }
    }

    STbData* di = NULL;
    if (pReader->pTsdb->imem != NULL) {
      tsdbGetTbDataFromMemTable(pReader->pTsdb->imem, pReader->suid, pBlockScanInfo->uid, &di);
      if (di != NULL) {
        rows += tsdbGetNRowsInTbData(di);
      }
    }

    // current table is exhausted, let's try the next table
    pStatus->pTableIter = taosHashIterate(pStatus->pTableMap, pStatus->pTableIter);
  }

  return rows;
}

int32_t tsdbGetTableSchema(SVnode* pVnode, int64_t uid, STSchema** pSchema, int64_t* suid) {
  int32_t sversion = 1;

  SMetaReader mr = {0};
  metaReaderInit(&mr, pVnode->pMeta, 0);
  int32_t code = metaGetTableEntryByUid(&mr, uid);
  if (code != TSDB_CODE_SUCCESS) {
    terrno = TSDB_CODE_TDB_INVALID_TABLE_ID;
    metaReaderClear(&mr);
    return terrno;
  }

  *suid = 0;

  if (mr.me.type == TSDB_CHILD_TABLE) {
    tDecoderClear(&mr.coder);
    *suid = mr.me.ctbEntry.suid;
    code = metaGetTableEntryByUid(&mr, *suid);
    if (code != TSDB_CODE_SUCCESS) {
      terrno = TSDB_CODE_TDB_INVALID_TABLE_ID;
      metaReaderClear(&mr);
      return terrno;
    }
    sversion = mr.me.stbEntry.schemaRow.version;
  } else {
    ASSERT(mr.me.type == TSDB_NORMAL_TABLE);
    sversion = mr.me.ntbEntry.schemaRow.version;
  }

  metaReaderClear(&mr);
  *pSchema = metaGetTbTSchema(pVnode->pMeta, uid, sversion);

  return TSDB_CODE_SUCCESS;
}<|MERGE_RESOLUTION|>--- conflicted
+++ resolved
@@ -2807,10 +2807,6 @@
 
   if (pCond->suid != 0) {
     (*ppReader)->pSchema = metaGetTbTSchema((*ppReader)->pTsdb->pVnode->pMeta, (*ppReader)->suid, -1);
-<<<<<<< HEAD
-=======
-    // ASSERT((*ppReader)->pSchema);
->>>>>>> a34dced7
   } else if (taosArrayGetSize(pTableList) > 0) {
     STableKeyInfo* pKey = taosArrayGet(pTableList, 0);
     (*ppReader)->pSchema = metaGetTbTSchema((*ppReader)->pTsdb->pVnode->pMeta, pKey->uid, -1);
