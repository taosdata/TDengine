/*
 * Copyright (c) 2019 TAOS Data, Inc. <jhtao@taosdata.com>
 *
 * This program is free software: you can use, redistribute, and/or modify
 * it under the terms of the GNU Affero General Public License, version 3
 * or later ("AGPL"), as published by the Free Software Foundation.
 *
 * This program is distributed in the hope that it will be useful, but WITHOUT
 * ANY WARRANTY; without even the implied warranty of MERCHANTABILITY or
 * FITNESS FOR A PARTICULAR PURPOSE.
 *
 * You should have received a copy of the GNU Affero General Public License
 * along with this program. If not, see <http://www.gnu.org/licenses/>.
 */

#include "tsdb.h"
#define ASCENDING_TRAVERSE(o) (o == TSDB_ORDER_ASC)

typedef struct {
  STbDataIter* iter;
  int32_t      index;
  bool         hasVal;
} SIterInfo;

typedef struct STableBlockScanInfo {
  uint64_t  uid;
  TSKEY     lastKey;
  SBlockIdx blockIdx;
  SArray*   pBlockList;  // block data index list
  SIterInfo iter;        // mem buffer skip list iterator
  SIterInfo iiter;       // imem buffer skip list iterator
  SArray*   delSkyline;  // delete info for this table
  int32_t   fileDelIndex;
  bool      iterInit;  // whether to initialize the in-memory skip list iterator or not
} STableBlockScanInfo;

typedef struct SBlockOrderWrapper {
  int64_t uid;
  SBlock* pBlock;
} SBlockOrderWrapper;

typedef struct SBlockOrderSupporter {
  SBlockOrderWrapper** pDataBlockInfo;
  int32_t*             indexPerTable;
  int32_t*             numOfBlocksPerTable;
  int32_t              numOfTables;
} SBlockOrderSupporter;

typedef struct SIOCostSummary {
  int64_t blockLoadTime;
  int64_t smaLoadTime;
  int64_t checkForNextTime;
  int64_t headFileLoad;
  int64_t headFileLoadTime;
} SIOCostSummary;

typedef struct SBlockLoadSuppInfo {
  SArray*          pColAgg;
  SColumnDataAgg   tsColAgg;
  SColumnDataAgg** plist;
  int16_t*         colIds;    // column ids for loading file block data
  char**           buildBuf;  // build string tmp buffer, todo remove it later after all string format being updated.
} SBlockLoadSuppInfo;

typedef struct SFilesetIter {
  int32_t numOfFiles;  // number of total files
  int32_t index;       // current accessed index in the list
  SArray* pFileList;   // data file list
  int32_t order;
} SFilesetIter;

typedef struct SFileDataBlockInfo {
  int32_t
      tbBlockIdx;  // index position in STableBlockScanInfo in order to check whether neighbor block overlaps with it
  uint64_t uid;
} SFileDataBlockInfo;

typedef struct SDataBlockIter {
  int32_t numOfBlocks;
  int32_t index;
  SArray* blockList;  // SArray<SFileDataBlockInfo>
  int32_t order;
} SDataBlockIter;

typedef struct SFileBlockDumpInfo {
  int32_t totalRows;
  int32_t rowIndex;
  int64_t lastKey;
  bool    allDumped;
} SFileBlockDumpInfo;

typedef struct SVersionRange {
  uint64_t minVer;
  uint64_t maxVer;
} SVersionRange;

typedef struct SReaderStatus {
  bool                 loadFromFile;  // check file stage
  SHashObj*            pTableMap;     // SHash<STableBlockScanInfo>
  STableBlockScanInfo* pTableIter;    // table iterator used in building in-memory buffer data blocks.
  SFileBlockDumpInfo   fBlockDumpInfo;

  SDFileSet*     pCurrentFileset;  // current opened file set
  SBlockData     fileBlockData;
  SFilesetIter   fileIter;
  SDataBlockIter blockIter;
  bool           composedDataBlock;  // the returned data block is a composed block or not
} SReaderStatus;

struct STsdbReader {
  STsdb*             pTsdb;
  uint64_t           suid;
  int16_t            order;
  STimeWindow        window;  // the primary query time window that applies to all queries
  SSDataBlock*       pResBlock;
  int32_t            capacity;
  SReaderStatus      status;
  char*              idStr;  // query info handle, for debug purpose
  int32_t            type;   // query type: 1. retrieve all data blocks, 2. retrieve direct prev|next rows
  SBlockLoadSuppInfo suppInfo;

  SIOCostSummary cost;
  STSchema*      pSchema;
  SDataFReader*  pFileReader;
  SVersionRange  verRange;
};

static SFileDataBlockInfo* getCurrentBlockInfo(SDataBlockIter* pBlockIter);
static int      buildDataBlockFromBufImpl(STableBlockScanInfo* pBlockScanInfo, int64_t endKey, int32_t capacity,
                                          STsdbReader* pReader);
static TSDBROW* getValidRow(SIterInfo* pIter, const SArray* pDelList, STsdbReader* pReader);
static int32_t  doMergeRowsInFileBlocks(SBlockData* pBlockData, STableBlockScanInfo* pScanInfo, STsdbReader* pReader,
                                        SRowMerger* pMerger);
static int32_t  doMergeRowsInBuf(SIterInfo* pIter, int64_t ts, SArray* pDelList, SRowMerger* pMerger,
                                 STsdbReader* pReader);
static int32_t  doAppendOneRow(SSDataBlock* pBlock, STsdbReader* pReader, STSRow* pTSRow);
static void     setComposedBlockFlag(STsdbReader* pReader, bool composed);
static void     updateSchema(TSDBROW* pRow, uint64_t uid, STsdbReader* pReader);
static bool     hasBeenDropped(const SArray* pDelList, int32_t* index, TSDBKEY* pKey, int32_t order);

static void doMergeMultiRows(TSDBROW* pRow, uint64_t uid, SIterInfo* pIter, SArray* pDelList, STSRow** pTSRow,
                             STsdbReader* pReader);
static void doMergeMemIMemRows(TSDBROW* pRow, TSDBROW* piRow, STableBlockScanInfo* pBlockScanInfo, STsdbReader* pReader,
                               STSRow** pTSRow);
static int32_t initDelSkylineIterator(STableBlockScanInfo* pBlockScanInfo, STsdbReader* pReader, STbData* pMemTbData,
                                      STbData* piMemTbData);
static STsdb*  getTsdbByRetentions(SVnode* pVnode, TSKEY winSKey, SRetention* retentions, const char* idstr,
                                   int8_t* pLevel);
static SVersionRange getQueryVerRange(SVnode* pVnode, SQueryTableDataCond* pCond, int8_t level);

static int32_t setColumnIdSlotList(STsdbReader* pReader, SSDataBlock* pBlock) {
  SBlockLoadSuppInfo* pSupInfo = &pReader->suppInfo;

  size_t numOfCols = blockDataGetNumOfCols(pBlock);

  pSupInfo->colIds = taosMemoryMalloc(numOfCols * sizeof(int16_t));
  pSupInfo->buildBuf = taosMemoryCalloc(numOfCols, POINTER_BYTES);
  if (pSupInfo->buildBuf == NULL || pSupInfo->colIds == NULL) {
    taosMemoryFree(pSupInfo->colIds);
    taosMemoryFree(pSupInfo->buildBuf);
    return TSDB_CODE_OUT_OF_MEMORY;
  }

  for (int32_t i = 0; i < numOfCols; ++i) {
    SColumnInfoData* pCol = taosArrayGet(pBlock->pDataBlock, i);
    pSupInfo->colIds[i] = pCol->info.colId;

    if (IS_VAR_DATA_TYPE(pCol->info.type)) {
      pSupInfo->buildBuf[i] = taosMemoryMalloc(pCol->info.bytes);
    }
  }

  return TSDB_CODE_SUCCESS;
}

static SHashObj* createDataBlockScanInfo(STsdbReader* pTsdbReader, const STableKeyInfo* idList, int32_t numOfTables) {
  // allocate buffer in order to load data blocks from file
  // todo use simple hash instead
  SHashObj* pTableMap =
      taosHashInit(numOfTables, taosGetDefaultHashFunction(TSDB_DATA_TYPE_BIGINT), false, HASH_NO_LOCK);
  if (pTableMap == NULL) {
    return NULL;
  }

  for (int32_t j = 0; j < numOfTables; ++j) {
    STableBlockScanInfo info = {.lastKey = 0, .uid = idList[j].uid};
    if (ASCENDING_TRAVERSE(pTsdbReader->order)) {
      if (info.lastKey == INT64_MIN || info.lastKey < pTsdbReader->window.skey) {
        info.lastKey = pTsdbReader->window.skey;
      }

      ASSERT(info.lastKey >= pTsdbReader->window.skey && info.lastKey <= pTsdbReader->window.ekey);
    } else {
      info.lastKey = pTsdbReader->window.skey;
    }

    taosHashPut(pTableMap, &info.uid, sizeof(uint64_t), &info, sizeof(info));
    tsdbDebug("%p check table uid:%" PRId64 " from lastKey:%" PRId64 " %s", pTsdbReader, info.uid, info.lastKey,
              pTsdbReader->idStr);
  }

  return pTableMap;
}

static void resetDataBlockScanInfo(SHashObj* pTableMap) {
  STableBlockScanInfo* p = NULL;

  while ((p = taosHashIterate(pTableMap, p)) != NULL) {
    p->iterInit = false;
    p->iiter.hasVal = false;
    if (p->iter.iter != NULL) {
      tsdbTbDataIterDestroy(p->iter.iter);
    }

    taosArrayDestroy(p->delSkyline);
  }
}

static void destroyBlockScanInfo(SHashObj* pTableMap) {
  STableBlockScanInfo* p = NULL;

  while ((p = taosHashIterate(pTableMap, p)) != NULL) {
    p->iterInit = false;
    p->iiter.hasVal = false;

    if (p->iter.iter != NULL) {
      tsdbTbDataIterDestroy(p->iter.iter);
      p->iter.iter = NULL;
    }

    if (p->iiter.iter != NULL) {
      tsdbTbDataIterDestroy(p->iiter.iter);
      p->iiter.iter = NULL;
    }

    taosArrayDestroy(p->delSkyline);
    p->delSkyline = NULL;
  }

  taosHashCleanup(pTableMap);
}

static bool isEmptyQueryTimeWindow(STimeWindow* pWindow) {
  ASSERT(pWindow != NULL);
  return pWindow->skey > pWindow->ekey;
}

// Update the query time window according to the data time to live(TTL) information, in order to avoid to return
// the expired data to client, even it is queried already.
static STimeWindow updateQueryTimeWindow(STsdb* pTsdb, STimeWindow* pWindow) {
  STsdbKeepCfg* pCfg = &pTsdb->keepCfg;

  int64_t now = taosGetTimestamp(pCfg->precision);
  int64_t earilyTs = now - (tsTickPerMin[pCfg->precision] * pCfg->keep2) + 1;  // needs to add one tick

  STimeWindow win = *pWindow;
  if (win.skey < earilyTs) {
    win.skey = earilyTs;
  }

  return win;
}

static void limitOutputBufferSize(const SQueryTableDataCond* pCond, int32_t* capacity) {
  int32_t rowLen = 0;
  for (int32_t i = 0; i < pCond->numOfCols; ++i) {
    rowLen += pCond->colList[i].bytes;
  }

  // make sure the output SSDataBlock size be less than 2MB.
  const int32_t TWOMB = 2 * 1024 * 1024;
  if ((*capacity) * rowLen > TWOMB) {
    (*capacity) = TWOMB / rowLen;
  }
}

// init file iterator
static int32_t initFilesetIterator(SFilesetIter* pIter, const STsdbFSState* pFState, int32_t order, const char* idstr) {
  size_t numOfFileset = taosArrayGetSize(pFState->aDFileSet);

  pIter->index = ASCENDING_TRAVERSE(order) ? -1 : numOfFileset;
  pIter->order = order;
  pIter->pFileList = taosArrayDup(pFState->aDFileSet);
  pIter->numOfFiles = numOfFileset;

  tsdbDebug("init fileset iterator, total files:%d %s", pIter->numOfFiles, idstr);
  return TSDB_CODE_SUCCESS;
}

static void cleanupFilesetIterator(SFilesetIter* pIter) { taosArrayDestroy(pIter->pFileList); }

static bool filesetIteratorNext(SFilesetIter* pIter, STsdbReader* pReader) {
  bool    asc = ASCENDING_TRAVERSE(pIter->order);
  int32_t step = asc ? 1 : -1;
  pIter->index += step;

  if ((asc && pIter->index >= pIter->numOfFiles) || ((!asc) && pIter->index < 0)) {
    return false;
  }

  // check file the time range of coverage
  STimeWindow win = {0};

  while (1) {
<<<<<<< HEAD
    if (pReader->pFileReader != NULL) {
      tsdbDataFReaderClose(&pReader->pFileReader);
    }

=======
    /*if (pReader->pFileReader != NULL) tsdbDataFReaderClose(&pReader->pFileReader);*/
>>>>>>> 928c387d
    pReader->status.pCurrentFileset = (SDFileSet*)taosArrayGet(pIter->pFileList, pIter->index);

    int32_t code = tsdbDataFReaderOpen(&pReader->pFileReader, pReader->pTsdb, pReader->status.pCurrentFileset);
    if (code != TSDB_CODE_SUCCESS) {
      goto _err;
    }

    int32_t fid = pReader->status.pCurrentFileset->fid;
    tsdbFidKeyRange(fid, pReader->pTsdb->keepCfg.days, pReader->pTsdb->keepCfg.precision, &win.skey, &win.ekey);

    // current file are no longer overlapped with query time window, ignore remain files
    if ((asc && win.skey > pReader->window.ekey) || (!asc && win.ekey < pReader->window.skey)) {
      tsdbDebug("%p remain files are not qualified for qrange:%" PRId64 "-%" PRId64 ", ignore, %s", pReader,
                pReader->window.skey, pReader->window.ekey, pReader->idStr);
      return false;
    }

    if ((asc && (win.ekey < pReader->window.skey)) || ((!asc) && (win.skey > pReader->window.ekey))) {
      pIter->index += step;
      if ((asc && pIter->index >= pIter->numOfFiles) || ((!asc) && pIter->index < 0)) {
        return false;
      }
      continue;
    }

    tsdbDebug("%p file found fid:%d for qrange:%" PRId64 "-%" PRId64 ", ignore, %s", pReader, fid, pReader->window.skey,
              pReader->window.ekey, pReader->idStr);
    return true;
  }

_err:
  return false;
}

static void resetDataBlockIterator(SDataBlockIter* pIter, int32_t order) {
  pIter->order = order;
  pIter->index = -1;
  pIter->numOfBlocks = -1;
  if (pIter->blockList == NULL) {
    pIter->blockList = taosArrayInit(4, sizeof(SFileDataBlockInfo));
  } else {
    taosArrayClear(pIter->blockList);
  }
}

static void cleanupDataBlockIterator(SDataBlockIter* pIter) { taosArrayDestroy(pIter->blockList); }

static void initReaderStatus(SReaderStatus* pStatus) {
  pStatus->pTableIter = NULL;
  pStatus->loadFromFile = true;
}

static SSDataBlock* createResBlock(SQueryTableDataCond* pCond, int32_t capacity) {
  SSDataBlock* pResBlock = createDataBlock();
  if (pResBlock == NULL) {
    terrno = TSDB_CODE_OUT_OF_MEMORY;
    return NULL;
  }

  for (int32_t i = 0; i < pCond->numOfCols; ++i) {
    SColumnInfoData colInfo = {{0}, 0};
    colInfo.info = pCond->colList[i];
    blockDataAppendColInfo(pResBlock, &colInfo);
  }

  int32_t code = blockDataEnsureCapacity(pResBlock, capacity);
  if (code != TSDB_CODE_SUCCESS) {
    terrno = code;
    taosMemoryFree(pResBlock);
    return NULL;
  }

  return pResBlock;
}

static int32_t tsdbReaderCreate(SVnode* pVnode, SQueryTableDataCond* pCond, STsdbReader** ppReader, const char* idstr) {
  int32_t      code = 0;
  int8_t       level = 0;
  STsdbReader* pReader = (STsdbReader*)taosMemoryCalloc(1, sizeof(*pReader));
  if (pReader == NULL) {
    code = TSDB_CODE_OUT_OF_MEMORY;
    goto _end;
  }

  initReaderStatus(&pReader->status);

  pReader->pTsdb = getTsdbByRetentions(pVnode, pCond->twindows.skey, pVnode->config.tsdbCfg.retentions, idstr, &level);
  pReader->suid = pCond->suid;
  pReader->order = pCond->order;
  pReader->capacity = 4096;
  pReader->idStr = (idstr != NULL) ? strdup(idstr) : NULL;
  pReader->verRange = getQueryVerRange(pVnode, pCond, level);
  pReader->type = pCond->type;
  pReader->window = updateQueryTimeWindow(pReader->pTsdb, &pCond->twindows);

  ASSERT(pCond->numOfCols > 0);

  limitOutputBufferSize(pCond, &pReader->capacity);

  // allocate buffer in order to load data blocks from file
  SBlockLoadSuppInfo* pSup = &pReader->suppInfo;
  pSup->pColAgg = taosArrayInit(4, sizeof(SColumnDataAgg));
  pSup->plist = taosMemoryCalloc(pCond->numOfCols, POINTER_BYTES);
  if (pSup->pColAgg == NULL || pSup->plist == NULL) {
    code = TSDB_CODE_OUT_OF_MEMORY;
    goto _end;
  }

  pSup->tsColAgg.colId = PRIMARYKEY_TIMESTAMP_COL_ID;

  pReader->pResBlock = createResBlock(pCond, pReader->capacity);
  if (pReader->pResBlock == NULL) {
    code = terrno;
    goto _end;
  }

  setColumnIdSlotList(pReader, pReader->pResBlock);

  *ppReader = pReader;
  return code;

_end:
  tsdbReaderClose(pReader);
  *ppReader = NULL;
  return code;
}

// void tsdbResetQueryHandleForNewTable(STsdbReader* queryHandle, SQueryTableDataCond* pCond, STableListInfo* tableList,
//                                      int32_t tWinIdx) {
//   STsdbReader* pTsdbReadHandle = queryHandle;

//   pTsdbReadHandle->order = pCond->order;
//   pTsdbReadHandle->window = pCond->twindows[tWinIdx];
//   pTsdbReadHandle->type = TSDB_QUERY_TYPE_ALL;
//   pTsdbReadHandle->cur.fid = -1;
//   pTsdbReadHandle->cur.win = TSWINDOW_INITIALIZER;
//   pTsdbReadHandle->checkFiles = true;
//   pTsdbReadHandle->activeIndex = 0;  // current active table index
//   pTsdbReadHandle->locateStart = false;
//   pTsdbReadHandle->loadExternalRow = pCond->loadExternalRows;

//   if (ASCENDING_TRAVERSE(pCond->order)) {
//     assert(pTsdbReadHandle->window.skey <= pTsdbReadHandle->window.ekey);
//   } else {
//     assert(pTsdbReadHandle->window.skey >= pTsdbReadHandle->window.ekey);
//   }

//   // allocate buffer in order to load data blocks from file
//   memset(pTsdbReadHandle->suppInfo.pstatis, 0, sizeof(SColumnDataAgg));
//   memset(pTsdbReadHandle->suppInfo.plist, 0, POINTER_BYTES);

//   tsdbInitDataBlockLoadInfo(&pTsdbReadHandle->dataBlockLoadInfo);
//   tsdbInitCompBlockLoadInfo(&pTsdbReadHandle->compBlockLoadInfo);

//   SArray* pTable = NULL;
//   //  STsdbMeta* pMeta = tsdbGetMeta(pTsdbReadHandle->pTsdb);

//   //  pTsdbReadHandle->pTableCheckInfo = destroyTableCheckInfo(pTsdbReadHandle->pTableCheckInfo);

//   pTsdbReadHandle->pTableCheckInfo = NULL;  // createDataBlockScanInfo(pTsdbReadHandle, groupList, pMeta,
//                                             // &pTable);
//   if (pTsdbReadHandle->pTableCheckInfo == NULL) {
//     //    tsdbReaderClose(pTsdbReadHandle);
//     terrno = TSDB_CODE_TDB_OUT_OF_MEMORY;
//   }

//   //  pTsdbReadHandle->prev = doFreeColumnInfoData(pTsdbReadHandle->prev);
//   //  pTsdbReadHandle->next = doFreeColumnInfoData(pTsdbReadHandle->next);
// }

// SArray* tsdbGetQueriedTableList(STsdbReader** pHandle) {
//   assert(pHandle != NULL);

//   STsdbReader* pTsdbReadHandle = (STsdbReader*)pHandle;

//   size_t  size = taosArrayGetSize(pTsdbReadHandle->pTableCheckInfo);
//   SArray* res = taosArrayInit(size, POINTER_BYTES);
//   return res;
// }

// static TSKEY extractFirstTraverseKey(STableBlockScanInfo* pCheckInfo, int32_t order, int32_t update, TDRowVerT
// maxVer) {
//   TSDBROW row = {0};
//   STSRow *rmem = NULL, *rimem = NULL;

//   if (pCheckInfo->iter) {
//     if (tsdbTbDataIterGet(pCheckInfo->iter, &row)) {
//       rmem = row.pTSRow;
//     }
//   }

//   if (pCheckInfo->iiter) {
//     if (tsdbTbDataIterGet(pCheckInfo->iiter, &row)) {
//       rimem = row.pTSRow;
//     }
//   }

//   if (rmem == NULL && rimem == NULL) {
//     return TSKEY_INITIAL_VAL;
//   }

//   if (rmem != NULL && rimem == NULL) {
//     pCheckInfo->chosen = CHECKINFO_CHOSEN_MEM;
//     return TD_ROW_KEY(rmem);
//   }

//   if (rmem == NULL && rimem != NULL) {
//     pCheckInfo->chosen = CHECKINFO_CHOSEN_IMEM;
//     return TD_ROW_KEY(rimem);
//   }

//   TSKEY r1 = TD_ROW_KEY(rmem);
//   TSKEY r2 = TD_ROW_KEY(rimem);

//   if (r1 == r2) {
//     if (TD_SUPPORT_UPDATE(update)) {
//       pCheckInfo->chosen = CHECKINFO_CHOSEN_BOTH;
//     } else {
//       pCheckInfo->chosen = CHECKINFO_CHOSEN_IMEM;
//       tsdbTbDataIterNext(pCheckInfo->iter);
//     }
//     return r1;
//   } else if (r1 < r2 && ASCENDING_TRAVERSE(order)) {
//     pCheckInfo->chosen = CHECKINFO_CHOSEN_MEM;
//     return r1;
//   } else {
//     pCheckInfo->chosen = CHECKINFO_CHOSEN_IMEM;
//     return r2;
//   }
// }

// static bool moveToNextRowInMem(STableBlockScanInfo* pCheckInfo) {
//   bool hasNext = false;
//   if (pCheckInfo->chosen == CHECKINFO_CHOSEN_MEM) {
//     if (pCheckInfo->iter != NULL) {
//       hasNext = tsdbTbDataIterNext(pCheckInfo->iter);
//     }

//     if (hasNext) {
//       return hasNext;
//     }

//     if (pCheckInfo->iiter != NULL) {
//       return tsdbTbDataIterGet(pCheckInfo->iiter, NULL);
//     }
//   } else if (pCheckInfo->chosen == CHECKINFO_CHOSEN_IMEM) {
//     if (pCheckInfo->iiter != NULL) {
//       hasNext = tsdbTbDataIterNext(pCheckInfo->iiter);
//     }

//     if (hasNext) {
//       return hasNext;
//     }

//     if (pCheckInfo->iter != NULL) {
//       return tsdbTbDataIterGet(pCheckInfo->iter, NULL);
//     }
//   } else {
//     if (pCheckInfo->iter != NULL) {
//       hasNext = tsdbTbDataIterNext(pCheckInfo->iter);
//     }
//     if (pCheckInfo->iiter != NULL) {
//       hasNext = tsdbTbDataIterNext(pCheckInfo->iiter) || hasNext;
//     }
//   }

//   return hasNext;
// }

// static int32_t binarySearchForBlock(SBlock* pBlock, int32_t numOfBlocks, TSKEY skey, int32_t order) {
//   int32_t firstSlot = 0;
//   int32_t lastSlot = numOfBlocks - 1;

//   int32_t midSlot = firstSlot;

//   while (1) {
//     numOfBlocks = lastSlot - firstSlot + 1;
//     midSlot = (firstSlot + (numOfBlocks >> 1));

//     if (numOfBlocks == 1) break;

//     if (skey > pBlock[midSlot].maxKey.ts) {
//       if (numOfBlocks == 2) break;
//       if ((order == TSDB_ORDER_DESC) && (skey < pBlock[midSlot + 1].minKey.ts)) break;
//       firstSlot = midSlot + 1;
//     } else if (skey < pBlock[midSlot].minKey.ts) {
//       if ((order == TSDB_ORDER_ASC) && (skey > pBlock[midSlot - 1].maxKey.ts)) break;
//       lastSlot = midSlot - 1;
//     } else {
//       break;  // got the slot
//     }
//   }

//   return midSlot;
// }

static int32_t doLoadBlockIndex(STsdbReader* pReader, SDataFReader* pFileReader, SArray* pIndexList) {
  SArray* aBlockIdx = taosArrayInit(0, sizeof(SBlockIdx));

  int32_t code = tsdbReadBlockIdx(pFileReader, aBlockIdx, NULL);
  if (code != TSDB_CODE_SUCCESS) {
    goto _end;
  }

  if (taosArrayGetSize(aBlockIdx) == 0) {
    taosArrayClear(aBlockIdx);
    return TSDB_CODE_SUCCESS;
  }

  SBlockIdx* pBlockIdx;
  for (int32_t i = 0; i < taosArrayGetSize(aBlockIdx); ++i) {
    pBlockIdx = (SBlockIdx*)taosArrayGet(aBlockIdx, i);

    // uid check
    if (pBlockIdx->suid != pReader->suid) {
      continue;
    }

    // this block belongs to a table that is not queried.
    void* p = taosHashGet(pReader->status.pTableMap, &pBlockIdx->uid, sizeof(uint64_t));
    if (p == NULL) {
      continue;
    }

    // todo: not valid info in bockIndex
    // time range check
    //    if (pBlockIdx->minKey > pReader->window.ekey || pBlockIdx->maxKey < pReader->window.skey) {
    //      continue;
    //    }

    // version check
    //    if (pBlockIdx->minVersion > pReader->verRange.maxVer || pBlockIdx->maxVersion < pReader->verRange.minVer) {
    //      continue;
    //    }

    STableBlockScanInfo* pScanInfo = p;
    if (pScanInfo->pBlockList == NULL) {
      pScanInfo->pBlockList = taosArrayInit(16, sizeof(SBlock));
    }

    pScanInfo->blockIdx = *pBlockIdx;
    taosArrayPush(pIndexList, pBlockIdx);
  }

_end:
  taosArrayDestroy(aBlockIdx);
  return code;
}

static int32_t doLoadFileBlock(STsdbReader* pReader, SArray* pIndexList, uint32_t* numOfValidTables,
                               int32_t* numOfBlocks) {
  size_t numOfTables = taosArrayGetSize(pIndexList);

  *numOfValidTables = 0;

  STableBlockScanInfo* px = NULL;
  while (1) {
    px = taosHashIterate(pReader->status.pTableMap, px);
    if (px == NULL) {
      break;
    }

    taosArrayClear(px->pBlockList);
  }

  for (int32_t i = 0; i < numOfTables; ++i) {
    SBlockIdx* pBlockIdx = taosArrayGet(pIndexList, i);

    SMapData mapData = {0};
    tMapDataReset(&mapData);
    tsdbReadBlock(pReader->pFileReader, pBlockIdx, &mapData, NULL);

    STableBlockScanInfo* pScanInfo = taosHashGet(pReader->status.pTableMap, &pBlockIdx->uid, sizeof(int64_t));
    for (int32_t j = 0; j < mapData.nItem; ++j) {
      SBlock block = {0};

      tMapDataGetItemByIdx(&mapData, j, &block, tGetBlock);

      // 1. time range check
      if (block.minKey.ts > pReader->window.ekey || block.maxKey.ts < pReader->window.skey) {
        continue;
      }

      // 2. version range check
      if (block.minVersion > pReader->verRange.maxVer || block.maxVersion < pReader->verRange.minVer) {
        continue;
      }

      void* p = taosArrayPush(pScanInfo->pBlockList, &block);
      if (p == NULL) {
        return TSDB_CODE_OUT_OF_MEMORY;
      }

      (*numOfBlocks) += 1;
    }

    if (pScanInfo->pBlockList != NULL && taosArrayGetSize(pScanInfo->pBlockList) > 0) {
      (*numOfValidTables) += 1;
    }
  }

  return TSDB_CODE_SUCCESS;
}

// todo remove pblock parameter
static void setBlockAllDumped(SFileBlockDumpInfo* pDumpInfo, SBlock* pBlock, int32_t order) {
  int32_t step = ASCENDING_TRAVERSE(order) ? 1 : -1;

  pDumpInfo->allDumped = true;
  pDumpInfo->lastKey = pBlock->maxKey.ts + step;
}

static void doCopyColVal(SColumnInfoData* pColInfoData, int32_t rowIndex, int32_t colIndex, SColVal* pColVal,
                         SBlockLoadSuppInfo* pSup) {
  if (IS_VAR_DATA_TYPE(pColVal->type)) {
    if (pColVal->isNull || pColVal->isNone) {
      colDataAppendNULL(pColInfoData, rowIndex);
    } else {
      varDataSetLen(pSup->buildBuf[colIndex], pColVal->value.nData);
      memcpy(varDataVal(pSup->buildBuf[colIndex]), pColVal->value.pData, pColVal->value.nData);
      colDataAppend(pColInfoData, rowIndex, pSup->buildBuf[colIndex], false);
    }
  } else {
    colDataAppend(pColInfoData, rowIndex, (const char*)&pColVal->value, pColVal->isNull || pColVal->isNone);
  }
}

static int32_t copyBlockDataToSDataBlock(STsdbReader* pReader, STableBlockScanInfo* pBlockScanInfo) {
  SReaderStatus*  pStatus = &pReader->status;
  SDataBlockIter* pBlockIter = &pStatus->blockIter;

  SBlockData*         pBlockData = &pStatus->fileBlockData;
  SFileDataBlockInfo* pFBlock = getCurrentBlockInfo(pBlockIter);
  SBlock*             pBlock = taosArrayGet(pBlockScanInfo->pBlockList, pFBlock->tbBlockIdx);
  SSDataBlock*        pResBlock = pReader->pResBlock;
  int32_t             numOfCols = blockDataGetNumOfCols(pResBlock);

  SBlockLoadSuppInfo* pSupInfo = &pReader->suppInfo;
  SFileBlockDumpInfo* pDumpInfo = &pReader->status.fBlockDumpInfo;

  int64_t st = taosGetTimestampUs();

  SColVal cv = {0};
  int32_t colIndex = 0;

  bool    asc = ASCENDING_TRAVERSE(pReader->order);
  int32_t step = asc ? 1 : -1;

  int32_t rowIndex = 0;
  int32_t remain = asc ? (pBlockData->nRow - pDumpInfo->rowIndex) : (pDumpInfo->rowIndex + 1);

  int32_t endIndex = 0;
  if (remain <= pReader->capacity) {
    endIndex = pBlockData->nRow;
  } else {
    endIndex = pDumpInfo->rowIndex + step * pReader->capacity;
    remain = pReader->capacity;
  }

  int32_t          i = 0;
  SColumnInfoData* pColData = taosArrayGet(pResBlock->pDataBlock, i);
  if (pColData->info.colId == PRIMARYKEY_TIMESTAMP_COL_ID) {
    for (int32_t j = pDumpInfo->rowIndex; j < endIndex && j >= 0; j += step) {
      colDataAppend(pColData, rowIndex++, (const char*)&pBlockData->aTSKEY[j], false);
    }
    i += 1;
  }

  while (i < numOfCols && colIndex < taosArrayGetSize(pBlockData->aIdx)) {
    rowIndex = 0;
    pColData = taosArrayGet(pResBlock->pDataBlock, i);

    SColData* pData = tBlockDataGetColDataByIdx(pBlockData, colIndex);

    if (pData->cid == pColData->info.colId) {
      for (int32_t j = pDumpInfo->rowIndex; j < endIndex && j >= 0; j += step) {
        tColDataGetValue(pData, j, &cv);
        doCopyColVal(pColData, rowIndex++, i, &cv, pSupInfo);
      }
      colIndex += 1;
    } else {  // the specified column does not exist in file block, fill with null data
      colDataAppendNNULL(pColData, 0, remain);
    }

    ASSERT(rowIndex == remain);
    i += 1;
  }

  while (i < numOfCols) {
    pColData = taosArrayGet(pResBlock->pDataBlock, i);
    colDataAppendNNULL(pColData, 0, remain);
    i += 1;
  }

  pResBlock->info.rows = remain;
  pDumpInfo->rowIndex += step * remain;

  setBlockAllDumped(pDumpInfo, pBlock, pReader->order);

  int64_t elapsedTime = (taosGetTimestampUs() - st);
  pReader->cost.blockLoadTime += elapsedTime;

  int32_t unDumpedRows = asc ? pBlock->nRow - pDumpInfo->rowIndex : pDumpInfo->rowIndex + 1;
  tsdbDebug("%p load file block into buffer, global index:%d, table index:%d, brange:%" PRId64 "-%" PRId64
            ", rows:%d, remain:%d, minVer:%" PRId64 ", maxVer:%" PRId64 ", elapsed time:%" PRId64 " us, %s",
            pReader, pBlockIter->index, pFBlock->tbBlockIdx, pBlock->minKey.ts, pBlock->maxKey.ts, remain, unDumpedRows,
            pBlock->minVersion, pBlock->maxVersion, elapsedTime, pReader->idStr);

  return TSDB_CODE_SUCCESS;
}

// todo consider the output buffer size
static int32_t doLoadFileBlockData(STsdbReader* pReader, SDataBlockIter* pBlockIter,
                                   STableBlockScanInfo* pBlockScanInfo, SBlockData* pBlockData) {
  int64_t st = taosGetTimestampUs();

  SFileDataBlockInfo* pFBlock = getCurrentBlockInfo(pBlockIter);
  SBlock*             pBlock = taosArrayGet(pBlockScanInfo->pBlockList, pFBlock->tbBlockIdx);
  SSDataBlock*        pResBlock = pReader->pResBlock;
  int32_t             numOfCols = blockDataGetNumOfCols(pResBlock);

  SBlockLoadSuppInfo* pSupInfo = &pReader->suppInfo;
  SFileBlockDumpInfo* pDumpInfo = &pReader->status.fBlockDumpInfo;

  uint8_t *pb = NULL, *pb1 = NULL;
  int32_t  code = tsdbReadColData(pReader->pFileReader, &pBlockScanInfo->blockIdx, pBlock, pSupInfo->colIds, numOfCols,
                                  pBlockData, &pb, &pb1);
  if (code != TSDB_CODE_SUCCESS) {
    goto _error;
  }

  int64_t elapsedTime = (taosGetTimestampUs() - st);
  pReader->cost.blockLoadTime += elapsedTime;

  pDumpInfo->allDumped = false;
  tsdbDebug("%p load file block into buffer, global index:%d, table index:%d, brange:%" PRId64 "-%" PRId64
            ", rows:%d, minVer:%" PRId64 ", maxVer:%" PRId64 ", elapsed time:%" PRId64 " us, %s",
            pReader, pBlockIter->index, pFBlock->tbBlockIdx, pBlock->minKey.ts, pBlock->maxKey.ts, pBlock->nRow,
            pBlock->minVersion, pBlock->maxVersion, elapsedTime, pReader->idStr);
  return TSDB_CODE_SUCCESS;

_error:
  tsdbError("%p error occurs in loading file block, global index:%d, table index:%d, brange:%" PRId64 "-%" PRId64
            ", rows:%d, %s",
            pReader, pBlockIter->index, pFBlock->tbBlockIdx, pBlock->minKey.ts, pBlock->maxKey.ts, pBlock->nRow,
            pReader->idStr);
  return code;
}

// static int doBinarySearchKey(char* pValue, int num, TSKEY key, int order) {
//   int    firstPos, lastPos, midPos = -1;
//   int    numOfRows;
//   TSKEY* keyList;

//   assert(order == TSDB_ORDER_ASC || order == TSDB_ORDER_DESC);

//   if (num <= 0) return -1;

//   keyList = (TSKEY*)pValue;
//   firstPos = 0;
//   lastPos = num - 1;

//   if (order == TSDB_ORDER_DESC) {
//     // find the first position which is smaller than the key
//     while (1) {
//       if (key >= keyList[lastPos]) return lastPos;
//       if (key == keyList[firstPos]) return firstPos;
//       if (key < keyList[firstPos]) return firstPos - 1;

//       numOfRows = lastPos - firstPos + 1;
//       midPos = (numOfRows >> 1) + firstPos;

//       if (key < keyList[midPos]) {
//         lastPos = midPos - 1;
//       } else if (key > keyList[midPos]) {
//         firstPos = midPos + 1;
//       } else {
//         break;
//       }
//     }

//   } else {
//     // find the first position which is bigger than the key
//     while (1) {
//       if (key <= keyList[firstPos]) return firstPos;
//       if (key == keyList[lastPos]) return lastPos;

//       if (key > keyList[lastPos]) {
//         lastPos = lastPos + 1;
//         if (lastPos >= num)
//           return -1;
//         else
//           return lastPos;
//       }

//       numOfRows = lastPos - firstPos + 1;
//       midPos = (numOfRows >> 1) + firstPos;

//       if (key < keyList[midPos]) {
//         lastPos = midPos - 1;
//       } else if (key > keyList[midPos]) {
//         firstPos = midPos + 1;
//       } else {
//         break;
//       }
//     }
//   }

//   return midPos;
// }

// static void doCheckGeneratedBlockRange(STsdbReader* pTsdbReadHandle) {
//   SQueryFilePos* cur = &pTsdbReadHandle->cur;

//   if (cur->rows > 0) {
//     if (ASCENDING_TRAVERSE(pTsdbReadHandle->order)) {
//       assert(cur->win.skey >= pTsdbReadHandle->window.skey && cur->win.ekey <= pTsdbReadHandle->window.ekey);
//     } else {
//       assert(cur->win.skey >= pTsdbReadHandle->window.ekey && cur->win.ekey <= pTsdbReadHandle->window.skey);
//     }

//     SColumnInfoData* pColInfoData = taosArrayGet(pTsdbReadHandle->pColumns, 0);
//     assert(cur->win.skey == ((TSKEY*)pColInfoData->pData)[0] &&
//            cur->win.ekey == ((TSKEY*)pColInfoData->pData)[cur->rows - 1]);
//   } else {
//     cur->win = pTsdbReadHandle->window;

//     int32_t step = ASCENDING_TRAVERSE(pTsdbReadHandle->order) ? 1 : -1;
//     cur->lastKey = pTsdbReadHandle->window.ekey + step;
//   }
// }

// static void copyAllRemainRowsFromFileBlock(STsdbReader* pTsdbReadHandle, STableBlockScanInfo* pCheckInfo,
//                                            SDataBlockInfo* pBlockInfo, int32_t endPos) {
//   SQueryFilePos* cur = &pTsdbReadHandle->cur;

//   SDataCols* pCols = pTsdbReadHandle->rhelper.pDCols[0];
//   TSKEY*     tsArray = pCols->cols[0].pData;

//   bool ascScan = ASCENDING_TRAVERSE(pTsdbReadHandle->order);

//   int32_t step = ascScan ? 1 : -1;

//   int32_t start = cur->pos;
//   int32_t end = endPos;

//   if (!ascScan) {
//     TSWAP(start, end);
//   }

//   assert(pTsdbReadHandle->outputCapacity >= (end - start + 1));
//   int32_t numOfRows = doCopyRowsFromFileBlock(pTsdbReadHandle, pTsdbReadHandle->outputCapacity, 0, start, end);

//   // the time window should always be ascending order: skey <= ekey
//   cur->win = (STimeWindow){.skey = tsArray[start], .ekey = tsArray[end]};
//   cur->mixBlock = (numOfRows != pBlockInfo->rows);
//   cur->lastKey = tsArray[endPos] + step;
//   cur->blockCompleted = (ascScan ? (endPos == pBlockInfo->rows - 1) : (endPos == 0));

//   // The value of pos may be -1 or pBlockInfo->rows, and it is invalid in both cases.
//   int32_t pos = endPos + step;
//   updateInfoAfterMerge(pTsdbReadHandle, pCheckInfo, numOfRows, pos);
//   doCheckGeneratedBlockRange(pTsdbReadHandle);

//   tsdbDebug("%p uid:%" PRIu64 ", data block created, mixblock:%d, brange:%" PRIu64 "-%" PRIu64 " rows:%d, %s",
//             pTsdbReadHandle, pCheckInfo->tableId, cur->mixBlock, cur->win.skey, cur->win.ekey, cur->rows,
//             pTsdbReadHandle->idStr);
// }

// // only return the qualified data to client in terms of query time window, data rows in the same block but do not
// // be included in the query time window will be discarded
// static void doMergeTwoLevelData(STsdbReader* pTsdbReadHandle, STableBlockScanInfo* pCheckInfo, SBlock* pBlock) {
//   SQueryFilePos* cur = &pTsdbReadHandle->cur;
//   SDataBlockInfo blockInfo = GET_FILE_DATA_BLOCK_INFO(pCheckInfo, pBlock);
//   STsdbCfg*      pCfg = REPO_CFG(pTsdbReadHandle->pTsdb);

//   initTableMemIterator(pTsdbReadHandle, pCheckInfo);

//   SDataCols* pCols = pTsdbReadHandle->rhelper.pDCols[0];
//   assert(pCols->cols[0].type == TSDB_DATA_TYPE_TIMESTAMP && pCols->cols[0].colId == PRIMARYKEY_TIMESTAMP_COL_ID &&
//          cur->pos >= 0 && cur->pos < pBlock->numOfRows);
//   // Even Multi-Version supported, the records with duplicated TSKEY would be merged inside of tsdbLoadData
//   interface. TSKEY* tsArray = pCols->cols[0].pData; assert(pCols->numOfRows == pBlock->numOfRows && tsArray[0] ==
//   pBlock->minKey.ts &&
//          tsArray[pBlock->numOfRows - 1] == pBlock->maxKey.ts);

//   bool    ascScan = ASCENDING_TRAVERSE(pTsdbReadHandle->order);
//   int32_t step = ascScan ? 1 : -1;

//   // for search the endPos, so the order needs to reverse
//   int32_t order = ascScan ? TSDB_ORDER_DESC : TSDB_ORDER_ASC;

//   int32_t numOfCols = (int32_t)(QH_GET_NUM_OF_COLS(pTsdbReadHandle));
//   int32_t endPos = getEndPosInDataBlock(pTsdbReadHandle, &blockInfo);

//   STimeWindow* pWin = &blockInfo.window;
//   tsdbDebug("%p uid:%" PRIu64 " start merge data block, file block range:%" PRIu64 "-%" PRIu64
//             " rows:%d, start:%d, end:%d, %s",
//             pTsdbReadHandle, pCheckInfo->tableId, pWin->skey, pWin->ekey, blockInfo.rows, cur->pos, endPos,
//             pTsdbReadHandle->idStr);

//   // compared with the data from in-memory buffer, to generate the correct timestamp array list
//   int32_t numOfRows = 0;
//   int32_t curRow = 0;

//   int16_t   rv1 = -1;
//   int16_t   rv2 = -1;
//   STSchema* pSchema1 = NULL;
//   STSchema* pSchema2 = NULL;

//   int32_t pos = cur->pos;
//   cur->win = TSWINDOW_INITIALIZER;
//   bool adjustPos = false;

//   // no data in buffer, load data from file directly
//   if (pCheckInfo->iiter == NULL && pCheckInfo->iter == NULL) {
//     copyAllRemainRowsFromFileBlock(pTsdbReadHandle, pCheckInfo, &blockInfo, endPos);
//     return;
//   } else if (pCheckInfo->iter != NULL || pCheckInfo->iiter != NULL) {
//     SSkipListNode* node = NULL;
//     TSKEY          lastKeyAppend = TSKEY_INITIAL_VAL;

//     do {
//       STSRow* row2 = NULL;
//       STSRow* row1 = getSRowInTableMem(pCheckInfo, pTsdbReadHandle->order, pCfg->update, &row2, TD_VER_MAX);
//       if (row1 == NULL) {
//         break;
//       }

//       TSKEY key = TD_ROW_KEY(row1);
//       if ((key > pTsdbReadHandle->window.ekey && ascScan) || (key < pTsdbReadHandle->window.ekey && !ascScan)) {
//         break;
//       }

//       if (adjustPos) {
//         if (key == lastKeyAppend) {
//           pos -= step;
//         }
//         adjustPos = false;
//       }

//       if (((pos > endPos || tsArray[pos] > pTsdbReadHandle->window.ekey) && ascScan) ||
//           ((pos < endPos || tsArray[pos] < pTsdbReadHandle->window.ekey) && !ascScan)) {
//         break;
//       }

//       if ((key < tsArray[pos] && ascScan) || (key > tsArray[pos] && !ascScan)) {
//         if (rv1 != TD_ROW_SVER(row1)) {
//           //          pSchema1 = tsdbGetTableSchemaByVersion(pTable, memRowVersion(row1));
//           rv1 = TD_ROW_SVER(row1);
//         }
//         if (row2 && rv2 != TD_ROW_SVER(row2)) {
//           //          pSchema2 = tsdbGetTableSchemaByVersion(pTable, memRowVersion(row2));
//           rv2 = TD_ROW_SVER(row2);
//         }

//         numOfRows +=
//             mergeTwoRowFromMem(pTsdbReadHandle, pTsdbReadHandle->outputCapacity, &curRow, row1, row2, numOfCols,
//                                pCheckInfo->tableId, pSchema1, pSchema2, pCfg->update, &lastKeyAppend);
//         if (cur->win.skey == TSKEY_INITIAL_VAL) {
//           cur->win.skey = key;
//         }

//         cur->win.ekey = key;
//         cur->lastKey = key + step;
//         cur->mixBlock = true;
//         moveToNextRowInMem(pCheckInfo);
//       } else if (key == tsArray[pos]) {  // data in buffer has the same timestamp of data in file block, ignore it
//         if (TD_SUPPORT_UPDATE(pCfg->update)) {
//           if (lastKeyAppend != key) {
//             if (lastKeyAppend != TSKEY_INITIAL_VAL) {
//               ++curRow;
//             }
//             lastKeyAppend = key;
//           }
//           // load data from file firstly
//           numOfRows = doCopyRowsFromFileBlock(pTsdbReadHandle, pTsdbReadHandle->outputCapacity, curRow, pos, pos);

//           if (rv1 != TD_ROW_SVER(row1)) {
//             rv1 = TD_ROW_SVER(row1);
//           }
//           if (row2 && rv2 != TD_ROW_SVER(row2)) {
//             rv2 = TD_ROW_SVER(row2);
//           }

//           // still assign data into current row
//           numOfRows +=
//               mergeTwoRowFromMem(pTsdbReadHandle, pTsdbReadHandle->outputCapacity, &curRow, row1, row2, numOfCols,
//                                  pCheckInfo->tableId, pSchema1, pSchema2, pCfg->update, &lastKeyAppend);

//           if (cur->win.skey == TSKEY_INITIAL_VAL) {
//             cur->win.skey = key;
//           }

//           cur->win.ekey = key;
//           cur->lastKey = key + step;
//           cur->mixBlock = true;

//           moveToNextRowInMem(pCheckInfo);

//           pos += step;
//           adjustPos = true;
//         } else {
//           // discard the memory record
//           moveToNextRowInMem(pCheckInfo);
//         }
//       } else if ((key > tsArray[pos] && ascScan) || (key < tsArray[pos] && !ascScan)) {
//         if (cur->win.skey == TSKEY_INITIAL_VAL) {
//           cur->win.skey = tsArray[pos];
//         }

//         int32_t end = doBinarySearchKey(pCols->cols[0].pData, pCols->numOfRows, key, order);
//         assert(end != -1);

//         if (tsArray[end] == key) {  // the value of key in cache equals to the end timestamp value, ignore it
// #if 0
//           if (pCfg->update == TD_ROW_DISCARD_UPDATE) {
//             moveToNextRowInMem(pCheckInfo);
//           } else {
//             end -= step;
//           }
// #endif
//           if (!TD_SUPPORT_UPDATE(pCfg->update)) {
//             moveToNextRowInMem(pCheckInfo);
//           } else {
//             end -= step;
//           }
//         }

//         int32_t qstart = 0, qend = 0;
//         getQualifiedRowsPos(pTsdbReadHandle, pos, end, numOfRows, &qstart, &qend);

//         if ((lastKeyAppend != TSKEY_INITIAL_VAL) && (lastKeyAppend != (ascScan ? tsArray[qstart] : tsArray[qend]))) {
//           ++curRow;
//         }

//         numOfRows = doCopyRowsFromFileBlock(pTsdbReadHandle, pTsdbReadHandle->outputCapacity, curRow, qstart, qend);
//         pos += (qend - qstart + 1) * step;
//         if (numOfRows > 0) {
//           curRow = numOfRows - 1;
//         }

//         cur->win.ekey = ascScan ? tsArray[qend] : tsArray[qstart];
//         cur->lastKey = cur->win.ekey + step;
//         lastKeyAppend = cur->win.ekey;
//       }
//     } while (numOfRows < pTsdbReadHandle->outputCapacity);

//     if (numOfRows < pTsdbReadHandle->outputCapacity) {
//       /**
//        * if cache is empty, load remain file block data. In contrast, if there are remain data in cache, do NOT
//        * copy them all to result buffer, since it may be overlapped with file data block.
//        */
//       if (node == NULL || ((TD_ROW_KEY((STSRow*)SL_GET_NODE_DATA(node)) > pTsdbReadHandle->window.ekey) && ascScan)
//       ||
//           ((TD_ROW_KEY((STSRow*)SL_GET_NODE_DATA(node)) < pTsdbReadHandle->window.ekey) && !ascScan)) {
//         // no data in cache or data in cache is greater than the ekey of time window, load data from file block
//         if (cur->win.skey == TSKEY_INITIAL_VAL) {
//           cur->win.skey = tsArray[pos];
//         }

//         int32_t start = -1, end = -1;
//         getQualifiedRowsPos(pTsdbReadHandle, pos, endPos, numOfRows, &start, &end);

//         numOfRows = doCopyRowsFromFileBlock(pTsdbReadHandle, pTsdbReadHandle->outputCapacity, numOfRows, start, end);
//         pos += (end - start + 1) * step;

//         cur->win.ekey = ascScan ? tsArray[end] : tsArray[start];
//         cur->lastKey = cur->win.ekey + step;
//         cur->mixBlock = true;
//       }
//     }
//   }

//   cur->blockCompleted = (((pos > endPos || cur->lastKey > pTsdbReadHandle->window.ekey) && ascScan) ||
//                          ((pos < endPos || cur->lastKey < pTsdbReadHandle->window.ekey) && !ascScan));

//   if (!ascScan) {
//     TSWAP(cur->win.skey, cur->win.ekey);
//   }

//   updateInfoAfterMerge(pTsdbReadHandle, pCheckInfo, numOfRows, pos);
//   doCheckGeneratedBlockRange(pTsdbReadHandle);

//   tsdbDebug("%p uid:%" PRIu64 ", data block created, mixblock:%d, brange:%" PRIu64 "-%" PRIu64 " rows:%d, %s",
//             pTsdbReadHandle, pCheckInfo->tableId, cur->mixBlock, cur->win.skey, cur->win.ekey, cur->rows,
//             pTsdbReadHandle->idStr);
// }

static void cleanupBlockOrderSupporter(SBlockOrderSupporter* pSup) {
  taosMemoryFreeClear(pSup->numOfBlocksPerTable);
  taosMemoryFreeClear(pSup->indexPerTable);

  for (int32_t i = 0; i < pSup->numOfTables; ++i) {
    SBlockOrderWrapper* pBlockInfo = pSup->pDataBlockInfo[i];
    taosMemoryFreeClear(pBlockInfo);
  }

  taosMemoryFreeClear(pSup->pDataBlockInfo);
}

static int32_t initBlockOrderSupporter(SBlockOrderSupporter* pSup, int32_t numOfTables) {
  ASSERT(numOfTables >= 1);

  pSup->numOfBlocksPerTable = taosMemoryCalloc(1, sizeof(int32_t) * numOfTables);
  pSup->indexPerTable = taosMemoryCalloc(1, sizeof(int32_t) * numOfTables);
  pSup->pDataBlockInfo = taosMemoryCalloc(1, POINTER_BYTES * numOfTables);

  if (pSup->numOfBlocksPerTable == NULL || pSup->indexPerTable == NULL || pSup->pDataBlockInfo == NULL) {
    cleanupBlockOrderSupporter(pSup);
    return TSDB_CODE_OUT_OF_MEMORY;
  }

  return TSDB_CODE_SUCCESS;
}

static int32_t fileDataBlockOrderCompar(const void* pLeft, const void* pRight, void* param) {
  int32_t leftIndex = *(int32_t*)pLeft;
  int32_t rightIndex = *(int32_t*)pRight;

  SBlockOrderSupporter* pSupporter = (SBlockOrderSupporter*)param;

  int32_t leftTableBlockIndex = pSupporter->indexPerTable[leftIndex];
  int32_t rightTableBlockIndex = pSupporter->indexPerTable[rightIndex];

  if (leftTableBlockIndex > pSupporter->numOfBlocksPerTable[leftIndex]) {
    /* left block is empty */
    return 1;
  } else if (rightTableBlockIndex > pSupporter->numOfBlocksPerTable[rightIndex]) {
    /* right block is empty */
    return -1;
  }

  SBlockOrderWrapper* pLeftBlock = &pSupporter->pDataBlockInfo[leftIndex][leftTableBlockIndex];
  SBlockOrderWrapper* pRightBlock = &pSupporter->pDataBlockInfo[rightIndex][rightTableBlockIndex];

  return pLeftBlock->pBlock->aSubBlock[0].offset > pRightBlock->pBlock->aSubBlock[0].offset ? 1 : -1;
}

static int32_t initBlockIterator(STsdbReader* pReader, SDataBlockIter* pBlockIter, int32_t numOfBlocks) {
  bool asc = ASCENDING_TRAVERSE(pReader->order);

  pBlockIter->numOfBlocks = numOfBlocks;
  taosArrayClear(pBlockIter->blockList);

  // access data blocks according to the offset of each block in asc/desc order.
  int32_t numOfTables = (int32_t)taosHashGetSize(pReader->status.pTableMap);

  SBlockOrderSupporter sup = {0};

  int32_t code = initBlockOrderSupporter(&sup, numOfTables);
  if (code != TSDB_CODE_SUCCESS) {
    return code;
  }

  int32_t cnt = 0;
  void*   ptr = NULL;
  while (1) {
    ptr = taosHashIterate(pReader->status.pTableMap, ptr);
    if (ptr == NULL) {
      break;
    }

    STableBlockScanInfo* pTableScanInfo = (STableBlockScanInfo*)ptr;
    if (pTableScanInfo->pBlockList == NULL || taosArrayGetSize(pTableScanInfo->pBlockList) == 0) {
      continue;
    }

    size_t num = taosArrayGetSize(pTableScanInfo->pBlockList);
    sup.numOfBlocksPerTable[sup.numOfTables] = num;

    char* buf = taosMemoryMalloc(sizeof(SBlockOrderWrapper) * num);
    if (buf == NULL) {
      cleanupBlockOrderSupporter(&sup);
      return TSDB_CODE_TDB_OUT_OF_MEMORY;
    }

    sup.pDataBlockInfo[sup.numOfTables] = (SBlockOrderWrapper*)buf;
    for (int32_t k = 0; k < num; ++k) {
      SBlockOrderWrapper wrapper = {0};
      wrapper.pBlock = (SBlock*)taosArrayGet(pTableScanInfo->pBlockList, k);
      wrapper.uid = pTableScanInfo->uid;

      sup.pDataBlockInfo[sup.numOfTables][k] = wrapper;
      cnt++;
    }

    sup.numOfTables += 1;
  }

  ASSERT(numOfBlocks == cnt);

  // since there is only one table qualified, blocks are not sorted
  if (sup.numOfTables == 1) {
    for (int32_t i = 0; i < numOfBlocks; ++i) {
      SFileDataBlockInfo blockInfo = {.uid = sup.pDataBlockInfo[0][i].uid, .tbBlockIdx = i};
      taosArrayPush(pBlockIter->blockList, &blockInfo);
    }
    tsdbDebug("%p create blocks info struct completed for one table, %d blocks not sorted %s", pReader, cnt,
              pReader->idStr);

    pBlockIter->index = asc ? 0 : (numOfBlocks - 1);
    return TSDB_CODE_SUCCESS;
  }

  tsdbDebug("%p create data blocks info struct completed, %d blocks in %d tables %s", pReader, cnt, sup.numOfTables,
            pReader->idStr);

  assert(cnt <= numOfBlocks && sup.numOfTables <= numOfTables);

  SMultiwayMergeTreeInfo* pTree = NULL;
  uint8_t                 ret = tMergeTreeCreate(&pTree, sup.numOfTables, &sup, fileDataBlockOrderCompar);
  if (ret != TSDB_CODE_SUCCESS) {
    cleanupBlockOrderSupporter(&sup);
    return TSDB_CODE_TDB_OUT_OF_MEMORY;
  }

  int32_t numOfTotal = 0;
  while (numOfTotal < cnt) {
    int32_t pos = tMergeTreeGetChosenIndex(pTree);
    int32_t index = sup.indexPerTable[pos]++;

    SFileDataBlockInfo blockInfo = {.uid = sup.pDataBlockInfo[pos][index].uid, .tbBlockIdx = index};
    taosArrayPush(pBlockIter->blockList, &blockInfo);

    // set data block index overflow, in order to disable the offset comparator
    if (sup.indexPerTable[pos] >= sup.numOfBlocksPerTable[pos]) {
      sup.indexPerTable[pos] = sup.numOfBlocksPerTable[pos] + 1;
    }

    numOfTotal += 1;
    tMergeTreeAdjust(pTree, tMergeTreeGetAdjustIndex(pTree));
  }

  tsdbDebug("%p %d data blocks sort completed, %s", pReader, cnt, pReader->idStr);
  cleanupBlockOrderSupporter(&sup);
  taosMemoryFree(pTree);

  pBlockIter->index = asc ? 0 : (numOfBlocks - 1);
  return TSDB_CODE_SUCCESS;
}

static bool blockIteratorNext(SDataBlockIter* pBlockIter) {
  bool asc = ASCENDING_TRAVERSE(pBlockIter->order);

  int32_t step = asc ? 1 : -1;
  if ((pBlockIter->index >= pBlockIter->numOfBlocks - 1 && asc) || (pBlockIter->index <= 0 && (!asc))) {
    return false;
  }

  pBlockIter->index += step;
  return true;
}

/**
 * This is an two rectangles overlap cases.
 */
static int32_t dataBlockPartiallyRequired(STimeWindow* pWindow, SVersionRange* pVerRange, SBlock* pBlock) {
  return (pWindow->ekey < pBlock->maxKey.ts && pWindow->ekey >= pBlock->minKey.ts) ||
         (pWindow->skey > pBlock->minKey.ts && pWindow->skey <= pBlock->maxKey.ts) ||
         (pVerRange->minVer > pBlock->minVersion && pVerRange->minVer <= pBlock->maxVersion) ||
         (pVerRange->maxVer < pBlock->maxVersion && pVerRange->maxVer >= pBlock->minVersion);
}

static SFileDataBlockInfo* getCurrentBlockInfo(SDataBlockIter* pBlockIter) {
  SFileDataBlockInfo* pFBlockInfo = taosArrayGet(pBlockIter->blockList, pBlockIter->index);
  return pFBlockInfo;
}

static SBlock* getNeighborBlockOfSameTable(SFileDataBlockInfo* pFBlockInfo, STableBlockScanInfo* pTableBlockScanInfo,
                                           int32_t* nextIndex, int32_t order) {
  bool asc = ASCENDING_TRAVERSE(order);
  if (asc && pFBlockInfo->tbBlockIdx >= taosArrayGetSize(pTableBlockScanInfo->pBlockList) - 1) {
    return NULL;
  }

  if (!asc && pFBlockInfo->tbBlockIdx == 0) {
    return NULL;
  }

  int32_t step = asc ? 1 : -1;

  *nextIndex = pFBlockInfo->tbBlockIdx + step;
  SBlock* pNext = taosArrayGet(pTableBlockScanInfo->pBlockList, *nextIndex);
  return pNext;
}

static int32_t findFileBlockInfoIndex(SDataBlockIter* pBlockIter, SFileDataBlockInfo* pFBlockInfo) {
  ASSERT(pBlockIter != NULL && pFBlockInfo != NULL);

  int32_t step = ASCENDING_TRAVERSE(pBlockIter->order) ? 1 : -1;
  int32_t index = pBlockIter->index;

  while (index < pBlockIter->numOfBlocks && index >= 0) {
    SFileDataBlockInfo* pFBlock = taosArrayGet(pBlockIter->blockList, index);
    if (pFBlock->uid == pFBlockInfo->uid && pFBlock->tbBlockIdx == pFBlockInfo->tbBlockIdx) {
      return index;
    }

    index += step;
  }

  ASSERT(0);
  return -1;
}

static int32_t setFileBlockActiveInBlockIter(SDataBlockIter* pBlockIter, int32_t index, int32_t step) {
  if (index < 0 || index >= pBlockIter->numOfBlocks) {
    return -1;
  }

  SFileDataBlockInfo fblock = *(SFileDataBlockInfo*)taosArrayGet(pBlockIter->blockList, index);
  pBlockIter->index += step;

  if (index != pBlockIter->index) {
    taosArrayRemove(pBlockIter->blockList, index);
    taosArrayInsert(pBlockIter->blockList, pBlockIter->index, &fblock);

    SFileDataBlockInfo* pBlockInfo = taosArrayGet(pBlockIter->blockList, pBlockIter->index);
    ASSERT(pBlockInfo->uid == fblock.uid && pBlockInfo->tbBlockIdx == fblock.tbBlockIdx);
  }

  return TSDB_CODE_SUCCESS;
}

static bool overlapWithNeighborBlock(SBlock* pBlock, SBlock* pNeighbor, int32_t order) {
  // it is the last block in current file, no chance to overlap with neighbor blocks.
  if (ASCENDING_TRAVERSE(order)) {
    return pBlock->maxKey.ts == pNeighbor->minKey.ts;
  } else {
    return pBlock->minKey.ts == pNeighbor->maxKey.ts;
  }
}

static bool bufferDataInFileBlockGap(int32_t order, TSDBKEY key, SBlock* pBlock) {
  bool ascScan = ASCENDING_TRAVERSE(order);

  return (ascScan && (key.ts != TSKEY_INITIAL_VAL && key.ts <= pBlock->minKey.ts)) ||
         (!ascScan && (key.ts != TSKEY_INITIAL_VAL && key.ts >= pBlock->maxKey.ts));
}

static bool keyOverlapFileBlock(TSDBKEY key, SBlock* pBlock, SVersionRange* pVerRange) {
  return (key.ts >= pBlock->minKey.ts && key.ts <= pBlock->maxKey.ts) && (pBlock->maxVersion >= pVerRange->minVer) &&
         (pBlock->minVersion <= pVerRange->maxVer);
}

static bool overlapWithDelSkyline(STableBlockScanInfo* pBlockScanInfo, const SBlock* pBlock, int32_t order) {
  if (pBlockScanInfo->delSkyline == NULL) {
    return false;
  }

  TSDBKEY* pFirst = taosArrayGet(pBlockScanInfo->delSkyline, 0);
  TSDBKEY* pLast = taosArrayGetLast(pBlockScanInfo->delSkyline);

  // ts is not overlap
  if (pBlock->minKey.ts > pLast->ts || pBlock->maxKey.ts < pFirst->ts) {
    return false;
  }

  int32_t step = ASCENDING_TRAVERSE(order) ? 1 : -1;

  // version is not overlap
  size_t num = taosArrayGetSize(pBlockScanInfo->delSkyline);
  for (int32_t i = pBlockScanInfo->fileDelIndex; i < num; i += step) {
    TSDBKEY* p = taosArrayGet(pBlockScanInfo->delSkyline, i);
    if (p->ts >= pBlock->minKey.ts && p->ts <= pBlock->maxKey.ts) {
      if (p->version >= pBlock->minVersion) {
        return true;
      }
    } else if (p->ts > pBlock->maxKey.ts) {
      return false;
    }
  }

  ASSERT(0);
  return false;
}

// 1. the version of all rows should be less than the endVersion
// 2. current block should not overlap with next neighbor block
// 3. current timestamp should not be overlap with each other
// 4. output buffer should be large enough to hold all rows in current block
// 5. delete info should not overlap with current block data
static bool fileBlockShouldLoad(STsdbReader* pReader, SFileDataBlockInfo* pFBlock, SBlock* pBlock,
                                STableBlockScanInfo* pScanInfo, TSDBKEY key) {
  int32_t neighborIndex = 0;
  SBlock* pNeighbor = getNeighborBlockOfSameTable(pFBlock, pScanInfo, &neighborIndex, pReader->order);

  // overlap with neighbor
  bool overlapWithNeighbor = false;
  if (pNeighbor) {
    overlapWithNeighbor = overlapWithNeighborBlock(pBlock, pNeighbor, pReader->order);
  }

  // has duplicated ts of different version in this block
  bool hasDup = (pBlock->nSubBlock == 1) ? pBlock->hasDup : true;
  bool overlapWithDel = overlapWithDelSkyline(pScanInfo, pBlock, pReader->order);

  return (overlapWithNeighbor || hasDup || dataBlockPartiallyRequired(&pReader->window, &pReader->verRange, pBlock) ||
          keyOverlapFileBlock(key, pBlock, &pReader->verRange) || (pBlock->nRow > pReader->capacity) || overlapWithDel);
}

static int32_t buildDataBlockFromBuf(STsdbReader* pReader, STableBlockScanInfo* pBlockScanInfo, int64_t endKey) {
  if (!(pBlockScanInfo->iiter.hasVal || pBlockScanInfo->iter.hasVal)) {
    return TSDB_CODE_SUCCESS;
  }

  SSDataBlock* pBlock = pReader->pResBlock;

  int64_t st = taosGetTimestampUs();
  int32_t code = buildDataBlockFromBufImpl(pBlockScanInfo, endKey, pReader->capacity, pReader);

  blockDataUpdateTsWindow(pBlock, 0);
  pBlock->info.uid = pBlockScanInfo->uid;

  setComposedBlockFlag(pReader, true);

  int64_t elapsedTime = taosGetTimestampUs() - st;
  tsdbDebug("%p build data block from cache completed, elapsed time:%" PRId64
            " us, numOfRows:%d, numOfCols:%d, brange: %" PRId64 " - %" PRId64 " %s",
            pReader, elapsedTime, pBlock->info.rows, (int32_t)blockDataGetNumOfCols(pBlock), pBlock->info.window.skey,
            pBlock->info.window.ekey, pReader->idStr);
  return code;
}

static int32_t doMergeBufAndFileRows(STsdbReader* pReader, STableBlockScanInfo* pBlockScanInfo, TSDBROW* pRow,
                                     STSRow* pTSRow, SIterInfo* pIter, int64_t key) {
  SRowMerger          merge = {0};
  SBlockData*         pBlockData = &pReader->status.fileBlockData;
  SFileBlockDumpInfo* pDumpInfo = &pReader->status.fBlockDumpInfo;

  TSDBKEY k = TSDBROW_KEY(pRow);
  TSDBROW fRow = tsdbRowFromBlockData(pBlockData, pDumpInfo->rowIndex);
  SArray* pDelList = pBlockScanInfo->delSkyline;

  // ascending order traverse
  if (ASCENDING_TRAVERSE(pReader->order)) {
    if (key < k.ts) {
      tRowMergerInit(&merge, &fRow, pReader->pSchema);

      doMergeRowsInFileBlocks(pBlockData, pBlockScanInfo, pReader, &merge);
      tRowMergerGetRow(&merge, &pTSRow);
    } else if (k.ts < key) {  // k.ts < key
      doMergeMultiRows(pRow, pBlockScanInfo->uid, pIter, pDelList, &pTSRow, pReader);
    } else {  // k.ts == key, ascending order: file block ----> imem rows -----> mem rows
      tRowMergerInit(&merge, &fRow, pReader->pSchema);
      doMergeRowsInFileBlocks(pBlockData, pBlockScanInfo, pReader, &merge);

      tRowMerge(&merge, pRow);
      doMergeRowsInBuf(pIter, k.ts, pBlockScanInfo->delSkyline, &merge, pReader);

      tRowMergerGetRow(&merge, &pTSRow);
    }
  } else {  // descending order scan
    if (key < k.ts) {
      doMergeMultiRows(pRow, pBlockScanInfo->uid, pIter, pDelList, &pTSRow, pReader);
    } else if (k.ts < key) {
      tRowMergerInit(&merge, &fRow, pReader->pSchema);

      doMergeRowsInFileBlocks(pBlockData, pBlockScanInfo, pReader, &merge);
      tRowMergerGetRow(&merge, &pTSRow);
    } else {  // descending order: mem rows -----> imem rows ------> file block
      updateSchema(pRow, pBlockScanInfo->uid, pReader);

      tRowMergerInit(&merge, pRow, pReader->pSchema);
      doMergeRowsInBuf(pIter, k.ts, pBlockScanInfo->delSkyline, &merge, pReader);

      tRowMerge(&merge, &fRow);
      doMergeRowsInFileBlocks(pBlockData, pBlockScanInfo, pReader, &merge);

      tRowMergerGetRow(&merge, &pTSRow);
    }
  }

  tRowMergerClear(&merge);
  doAppendOneRow(pReader->pResBlock, pReader, pTSRow);
  return TSDB_CODE_SUCCESS;
}

static int32_t doMergeThreeLevelRows(STsdbReader* pReader, STableBlockScanInfo* pBlockScanInfo) {
  SRowMerger merge = {0};
  STSRow*    pTSRow = NULL;

  SFileBlockDumpInfo* pDumpInfo = &pReader->status.fBlockDumpInfo;
  SBlockData*         pBlockData = &pReader->status.fileBlockData;
  SArray*             pDelList = pBlockScanInfo->delSkyline;

  TSDBROW* pRow = getValidRow(&pBlockScanInfo->iter, pDelList, pReader);
  TSDBROW* piRow = getValidRow(&pBlockScanInfo->iiter, pDelList, pReader);
  ASSERT(pRow != NULL && piRow != NULL);

  int64_t key = pBlockData->aTSKEY[pDumpInfo->rowIndex];

  uint64_t uid = pBlockScanInfo->uid;

  TSDBKEY k = TSDBROW_KEY(pRow);
  TSDBKEY ik = TSDBROW_KEY(piRow);

  if (ASCENDING_TRAVERSE(pReader->order)) {
    // [1&2] key <= [k.ts && ik.ts]
    if (key <= k.ts && key <= ik.ts) {
      TSDBROW fRow = tsdbRowFromBlockData(pBlockData, pDumpInfo->rowIndex);
      tRowMergerInit(&merge, &fRow, pReader->pSchema);

      doMergeRowsInFileBlocks(pBlockData, pBlockScanInfo, pReader, &merge);

      if (ik.ts == key) {
        tRowMerge(&merge, piRow);
        doMergeRowsInBuf(&pBlockScanInfo->iiter, key, pBlockScanInfo->delSkyline, &merge, pReader);
      }

      if (k.ts == key) {
        tRowMerge(&merge, pRow);
        doMergeRowsInBuf(&pBlockScanInfo->iter, key, pBlockScanInfo->delSkyline, &merge, pReader);
      }

      tRowMergerGetRow(&merge, &pTSRow);
      doAppendOneRow(pReader->pResBlock, pReader, pTSRow);
      return TSDB_CODE_SUCCESS;
    } else {  // key > ik.ts || key > k.ts
      ASSERT(key != ik.ts);

      // [3] ik.ts < key <= k.ts
      // [4] ik.ts < k.ts <= key
      if (ik.ts < k.ts) {
        doMergeMultiRows(piRow, uid, &pBlockScanInfo->iiter, pDelList, &pTSRow, pReader);
        doAppendOneRow(pReader->pResBlock, pReader, pTSRow);
        return TSDB_CODE_SUCCESS;
      }

      // [5] k.ts < key   <= ik.ts
      // [6] k.ts < ik.ts <= key
      if (k.ts < ik.ts) {
        doMergeMultiRows(pRow, uid, &pBlockScanInfo->iter, pDelList, &pTSRow, pReader);
        doAppendOneRow(pReader->pResBlock, pReader, pTSRow);
        return TSDB_CODE_SUCCESS;
      }

      // [7] k.ts == ik.ts < key
      if (k.ts == ik.ts) {
        ASSERT(key > ik.ts && key > k.ts);

        doMergeMemIMemRows(pRow, piRow, pBlockScanInfo, pReader, &pTSRow);
        doAppendOneRow(pReader->pResBlock, pReader, pTSRow);
        return TSDB_CODE_SUCCESS;
      }
    }
  } else {  // descending order scan
    // [1/2] k.ts >= ik.ts && k.ts >= key
    if (k.ts >= ik.ts && k.ts >= key) {
      updateSchema(pRow, uid, pReader);

      tRowMergerInit(&merge, pRow, pReader->pSchema);
      doMergeRowsInBuf(&pBlockScanInfo->iter, key, pBlockScanInfo->delSkyline, &merge, pReader);

      if (ik.ts == k.ts) {
        tRowMerge(&merge, piRow);
        doMergeRowsInBuf(&pBlockScanInfo->iiter, key, pBlockScanInfo->delSkyline, &merge, pReader);
      }

      if (k.ts == key) {
        TSDBROW fRow = tsdbRowFromBlockData(pBlockData, pDumpInfo->rowIndex);
        tRowMerge(&merge, &fRow);
        doMergeRowsInFileBlocks(pBlockData, pBlockScanInfo, pReader, &merge);
      }

      tRowMergerGetRow(&merge, &pTSRow);
      doAppendOneRow(pReader->pResBlock, pReader, pTSRow);
      return TSDB_CODE_SUCCESS;
    } else {
      ASSERT(ik.ts != k.ts);  // this case has been included in the previous if branch

      // [3] ik.ts > k.ts >= Key
      // [4] ik.ts > key >= k.ts
      if (ik.ts > key) {
        doMergeMultiRows(piRow, uid, &pBlockScanInfo->iiter, pDelList, &pTSRow, pReader);
        doAppendOneRow(pReader->pResBlock, pReader, pTSRow);
        return TSDB_CODE_SUCCESS;
      }

      // [5] key > ik.ts > k.ts
      // [6] key > k.ts > ik.ts
      if (key > ik.ts) {
        TSDBROW fRow = tsdbRowFromBlockData(pBlockData, pDumpInfo->rowIndex);
        tRowMergerInit(&merge, &fRow, pReader->pSchema);

        doMergeRowsInFileBlocks(pBlockData, pBlockScanInfo, pReader, &merge);
        tRowMergerGetRow(&merge, &pTSRow);
        doAppendOneRow(pReader->pResBlock, pReader, pTSRow);
        return TSDB_CODE_SUCCESS;
      }

      //[7] key = ik.ts > k.ts
      if (key == ik.ts) {
        doMergeMultiRows(piRow, uid, &pBlockScanInfo->iiter, pDelList, &pTSRow, pReader);

        TSDBROW fRow = tsdbRowFromBlockData(pBlockData, pDumpInfo->rowIndex);
        tRowMerge(&merge, &fRow);
        doMergeRowsInFileBlocks(pBlockData, pBlockScanInfo, pReader, &merge);
        tRowMergerGetRow(&merge, &pTSRow);
        doAppendOneRow(pReader->pResBlock, pReader, pTSRow);
        return TSDB_CODE_SUCCESS;
      }
    }
  }

  ASSERT(0);
  return -1;
}

static bool isValidFileBlockRow(SBlockData* pBlockData, SFileBlockDumpInfo* pDumpInfo,
                                STableBlockScanInfo* pBlockScanInfo, STsdbReader* pReader) {
  // check for version and time range
  int64_t ver = pBlockData->aVersion[pDumpInfo->rowIndex];
  if (ver > pReader->verRange.maxVer || ver < pReader->verRange.minVer) {
    return false;
  }

  int64_t ts = pBlockData->aTSKEY[pDumpInfo->rowIndex];
  if (ts > pReader->window.ekey || ts < pReader->window.skey) {
    return false;
  }

  TSDBKEY k = {.ts = ts, .version = ver};
  if (hasBeenDropped(pBlockScanInfo->delSkyline, &pBlockScanInfo->fileDelIndex, &k, pReader->order)) {
    return false;
  }

  return true;
}

static bool outOfTimeWindow(int64_t ts, STimeWindow* pWindow) { return (ts > pWindow->ekey) || (ts < pWindow->skey); }

static int32_t buildComposedDataBlockImpl(STsdbReader* pReader, STableBlockScanInfo* pBlockScanInfo) {
  SFileBlockDumpInfo* pDumpInfo = &pReader->status.fBlockDumpInfo;
  SBlockData*         pBlockData = &pReader->status.fileBlockData;

  SRowMerger merge = {0};
  STSRow*    pTSRow = NULL;

  int64_t  key = pBlockData->aTSKEY[pDumpInfo->rowIndex];
  TSDBROW* pRow = getValidRow(&pBlockScanInfo->iter, pBlockScanInfo->delSkyline, pReader);
  TSDBROW* piRow = getValidRow(&pBlockScanInfo->iiter, pBlockScanInfo->delSkyline, pReader);

  if (pBlockScanInfo->iter.hasVal && pBlockScanInfo->iiter.hasVal) {
    return doMergeThreeLevelRows(pReader, pBlockScanInfo);
  } else {
    // imem + file
    if (pBlockScanInfo->iiter.hasVal) {
      return doMergeBufAndFileRows(pReader, pBlockScanInfo, piRow, pTSRow, &pBlockScanInfo->iiter, key);
    }

    // mem + file
    if (pBlockScanInfo->iter.hasVal) {
      return doMergeBufAndFileRows(pReader, pBlockScanInfo, pRow, pTSRow, &pBlockScanInfo->iter, key);
    }

    // imem & mem are all empty, only file exist
    TSDBROW fRow = tsdbRowFromBlockData(pBlockData, pDumpInfo->rowIndex);
    tRowMergerInit(&merge, &fRow, pReader->pSchema);
    doMergeRowsInFileBlocks(pBlockData, pBlockScanInfo, pReader, &merge);
    tRowMergerGetRow(&merge, &pTSRow);
    doAppendOneRow(pReader->pResBlock, pReader, pTSRow);

    return TSDB_CODE_SUCCESS;
  }
}

static int32_t buildComposedDataBlock(STsdbReader* pReader, STableBlockScanInfo* pBlockScanInfo) {
  SSDataBlock* pResBlock = pReader->pResBlock;

  SFileBlockDumpInfo* pDumpInfo = &pReader->status.fBlockDumpInfo;
  SBlockData*         pBlockData = &pReader->status.fileBlockData;
  int32_t             step = ASCENDING_TRAVERSE(pReader->order) ? 1 : -1;

  while (1) {
    // todo check the validate of row in file block
    {
      if (!isValidFileBlockRow(pBlockData, pDumpInfo, pBlockScanInfo, pReader)) {
        pDumpInfo->rowIndex += step;

        SFileDataBlockInfo* pFBlock = getCurrentBlockInfo(&pReader->status.blockIter);
        SBlock*             pBlock = taosArrayGet(pBlockScanInfo->pBlockList, pFBlock->tbBlockIdx);

        if (pDumpInfo->rowIndex >= pBlock->nRow || pDumpInfo->rowIndex < 0) {
          setBlockAllDumped(pDumpInfo, pBlock, pReader->order);
          break;
        }

        continue;
      }
    }

    buildComposedDataBlockImpl(pReader, pBlockScanInfo);

    SFileDataBlockInfo* pFBlock = getCurrentBlockInfo(&pReader->status.blockIter);
    SBlock*             pBlock = taosArrayGet(pBlockScanInfo->pBlockList, pFBlock->tbBlockIdx);

    // currently loaded file data block is consumed
    if (pDumpInfo->rowIndex >= pBlock->nRow || pDumpInfo->rowIndex < 0) {
      setBlockAllDumped(pDumpInfo, pBlock, pReader->order);
      break;
    }

    if (pResBlock->info.rows >= pReader->capacity) {
      break;
    }
  }

  pResBlock->info.uid = pBlockScanInfo->uid;
  blockDataUpdateTsWindow(pResBlock, 0);

  setComposedBlockFlag(pReader, true);

  tsdbDebug("%p uid:%" PRIu64 ", composed data block created, brange:%" PRIu64 "-%" PRIu64 " rows:%d, %s", pReader,
            pBlockScanInfo->uid, pResBlock->info.window.skey, pResBlock->info.window.ekey, pResBlock->info.rows,
            pReader->idStr);

  return TSDB_CODE_SUCCESS;
}

void setComposedBlockFlag(STsdbReader* pReader, bool composed) { pReader->status.composedDataBlock = composed; }

static int32_t initMemDataIterator(STableBlockScanInfo* pBlockScanInfo, STsdbReader* pReader) {
  if (pBlockScanInfo->iterInit) {
    return TSDB_CODE_SUCCESS;
  }

  int32_t code = TSDB_CODE_SUCCESS;

  TSDBKEY startKey = {0};
  if (ASCENDING_TRAVERSE(pReader->order)) {
    startKey = (TSDBKEY){.ts = pReader->window.skey, .version = pReader->verRange.minVer};
  } else {
    startKey = (TSDBKEY){.ts = pReader->window.ekey, .version = pReader->verRange.maxVer};
  }

  int32_t backward = (!ASCENDING_TRAVERSE(pReader->order));

  STbData* d = NULL;
  if (pReader->pTsdb->mem != NULL) {
    tsdbGetTbDataFromMemTable(pReader->pTsdb->mem, pReader->suid, pBlockScanInfo->uid, &d);
    if (d != NULL) {
      code = tsdbTbDataIterCreate(d, &startKey, backward, &pBlockScanInfo->iter.iter);
      if (code == TSDB_CODE_SUCCESS) {
        pBlockScanInfo->iter.hasVal = (tsdbTbDataIterGet(pBlockScanInfo->iter.iter) != NULL);

        tsdbDebug("%p uid:%" PRId64 ", check data in mem from skey:%" PRId64 ", order:%d, ts range in buf:%" PRId64
                  "-%" PRId64 " %s",
                  pReader, pBlockScanInfo->uid, startKey.ts, pReader->order, d->minKey, d->maxKey, pReader->idStr);
      } else {
        tsdbError("%p uid:%" PRId64 ", failed to create iterator for imem, code:%s, %s", pReader, pBlockScanInfo->uid,
                  tstrerror(code), pReader->idStr);
        return code;
      }
    }
  } else {
    tsdbDebug("%p uid:%" PRId64 ", no data in mem, %s", pReader, pBlockScanInfo->uid, pReader->idStr);
  }

  STbData* di = NULL;
  if (pReader->pTsdb->imem != NULL) {
    tsdbGetTbDataFromMemTable(pReader->pTsdb->imem, pReader->suid, pBlockScanInfo->uid, &di);
    if (di != NULL) {
      code = tsdbTbDataIterCreate(di, &startKey, backward, &pBlockScanInfo->iiter.iter);
      if (code == TSDB_CODE_SUCCESS) {
        pBlockScanInfo->iiter.hasVal = (tsdbTbDataIterGet(pBlockScanInfo->iiter.iter) != NULL);

        tsdbDebug("%p uid:%" PRId64 ", check data in imem from skey:%" PRId64 ", order:%d, ts range in buf:%" PRId64
                  "-%" PRId64 " %s",
                  pReader, pBlockScanInfo->uid, startKey.ts, pReader->order, di->minKey, di->maxKey, pReader->idStr);
      } else {
        tsdbError("%p uid:%" PRId64 ", failed to create iterator for mem, code:%s, %s", pReader, pBlockScanInfo->uid,
                  tstrerror(code), pReader->idStr);
        return code;
      }
    }
  } else {
    tsdbDebug("%p uid:%" PRId64 ", no data in imem, %s", pReader, pBlockScanInfo->uid, pReader->idStr);
  }

  initDelSkylineIterator(pBlockScanInfo, pReader, d, di);

  pBlockScanInfo->iterInit = true;
  return TSDB_CODE_SUCCESS;
}

int32_t initDelSkylineIterator(STableBlockScanInfo* pBlockScanInfo, STsdbReader* pReader, STbData* pMemTbData,
                               STbData* piMemTbData) {
  if (pBlockScanInfo->delSkyline != NULL) {
    return TSDB_CODE_SUCCESS;
  }

  int32_t code = 0;
  STsdb*  pTsdb = pReader->pTsdb;

  SArray* pDelData = taosArrayInit(4, sizeof(SDelData));

  SDelFile* pDelFile = tsdbFSStateGetDelFile(pTsdb->fs->cState);
  if (pDelFile) {
    SDelFReader* pDelFReader = NULL;
    code = tsdbDelFReaderOpen(&pDelFReader, pDelFile, pTsdb, NULL);
    if (code) {
      goto _err;
    }

    SArray* aDelIdx = taosArrayInit(4, sizeof(SDelIdx));
    if (aDelIdx == NULL) {
      goto _err;
    }

    code = tsdbReadDelIdx(pDelFReader, aDelIdx, NULL);
    if (code) {
      goto _err;
    }

    SDelIdx  idx = {.suid = pReader->suid, .uid = pBlockScanInfo->uid};
    SDelIdx* pIdx = taosArraySearch(aDelIdx, &idx, tCmprDelIdx, TD_EQ);

    code = tsdbReadDelData(pDelFReader, pIdx, pDelData, NULL);
    if (code != TSDB_CODE_SUCCESS) {
      goto _err;
    }
  }

  SDelData* p = NULL;
  if (pMemTbData != NULL) {
    p = pMemTbData->pHead;
    while (p) {
      taosArrayPush(pDelData, p);
      p = p->pNext;
    }
  }

  if (piMemTbData != NULL) {
    p = piMemTbData->pHead;
    while (p) {
      taosArrayPush(pDelData, p);
      p = p->pNext;
    }
  }

  if (taosArrayGetSize(pDelData) > 0) {
    pBlockScanInfo->delSkyline = taosArrayInit(4, sizeof(TSDBKEY));
    code = tsdbBuildDeleteSkyline(pDelData, 0, (int32_t)(taosArrayGetSize(pDelData) - 1), pBlockScanInfo->delSkyline);
  }

  taosArrayDestroy(pDelData);
  pBlockScanInfo->iter.index =
      ASCENDING_TRAVERSE(pReader->order) ? 0 : taosArrayGetSize(pBlockScanInfo->delSkyline) - 1;
  pBlockScanInfo->iiter.index = pBlockScanInfo->iter.index;
  pBlockScanInfo->fileDelIndex = pBlockScanInfo->iter.index;
  return code;

_err:
  taosArrayDestroy(pDelData);
  return code;
}

static TSDBKEY getCurrentKeyInBuf(SDataBlockIter* pBlockIter, STsdbReader* pReader) {
  TSDBKEY key = {.ts = TSKEY_INITIAL_VAL};

  SFileDataBlockInfo*  pFBlock = getCurrentBlockInfo(pBlockIter);
  STableBlockScanInfo* pScanInfo = taosHashGet(pReader->status.pTableMap, &pFBlock->uid, sizeof(pFBlock->uid));

  initMemDataIterator(pScanInfo, pReader);
  TSDBROW* pRow = getValidRow(&pScanInfo->iter, pScanInfo->delSkyline, pReader);
  if (pRow != NULL) {
    key = TSDBROW_KEY(pRow);
  }

  pRow = getValidRow(&pScanInfo->iiter, pScanInfo->delSkyline, pReader);
  if (pRow != NULL) {
    TSDBKEY k = TSDBROW_KEY(pRow);
    if (key.ts > k.ts) {
      key = k;
    }
  }

  return key;
}

static int32_t moveToNextFile(STsdbReader* pReader, int32_t* numOfBlocks) {
  SReaderStatus* pStatus = &pReader->status;

  while (1) {
    bool hasNext = filesetIteratorNext(&pStatus->fileIter, pReader);
    if (!hasNext) {  // no data files on disk
      break;
    }

    SArray* pIndexList = taosArrayInit(4, sizeof(SBlockIdx));
    int32_t code = doLoadBlockIndex(pReader, pReader->pFileReader, pIndexList);
    if (code != TSDB_CODE_SUCCESS) {
      return code;
    }

    if (taosArrayGetSize(pIndexList) > 0) {
      uint32_t numOfValidTable = 0;
      code = doLoadFileBlock(pReader, pIndexList, &numOfValidTable, numOfBlocks);
      if (code != TSDB_CODE_SUCCESS) {
        return code;
      }

      if (numOfValidTable > 0) {
        break;
      }
    }

    // no blocks in current file, try next files
  }

  return TSDB_CODE_SUCCESS;
}

static int32_t doBuildDataBlock(STsdbReader* pReader) {
  int32_t code = TSDB_CODE_SUCCESS;

  SReaderStatus*  pStatus = &pReader->status;
  SDataBlockIter* pBlockIter = &pStatus->blockIter;

  SFileDataBlockInfo*  pFBlock = getCurrentBlockInfo(pBlockIter);
  STableBlockScanInfo* pScanInfo = taosHashGet(pStatus->pTableMap, &pFBlock->uid, sizeof(pFBlock->uid));

  SBlock* pBlock = taosArrayGet(pScanInfo->pBlockList, pFBlock->tbBlockIdx);

  TSDBKEY key = getCurrentKeyInBuf(pBlockIter, pReader);
  if (fileBlockShouldLoad(pReader, pFBlock, pBlock, pScanInfo, key)) {
    tBlockDataInit(&pStatus->fileBlockData);
    code = doLoadFileBlockData(pReader, pBlockIter, pScanInfo, &pStatus->fileBlockData);
    if (code != TSDB_CODE_SUCCESS) {
      return code;
    }

    // build composed data block
    code = buildComposedDataBlock(pReader, pScanInfo);
  } else if (bufferDataInFileBlockGap(pReader->order, key, pBlock)) {
    // data in memory that are earlier than current file block
    // todo rows in buffer should be less than the file block in asc, greater than file block in desc
    int64_t endKey = (ASCENDING_TRAVERSE(pReader->order)) ? pBlock->minKey.ts : pBlock->maxKey.ts;
    code = buildDataBlockFromBuf(pReader, pScanInfo, endKey);
  } else {  // whole block is required, return it directly
    SDataBlockInfo* pInfo = &pReader->pResBlock->info;
    pInfo->rows = pBlock->nRow;
    pInfo->uid = pScanInfo->uid;
    pInfo->window = (STimeWindow){.skey = pBlock->minKey.ts, .ekey = pBlock->maxKey.ts};
    setComposedBlockFlag(pReader, false);
    setBlockAllDumped(&pStatus->fBlockDumpInfo, pBlock, pReader->order);
  }

  return code;
}

static int32_t buildBlockFromBufferSequentially(STsdbReader* pReader) {
  SReaderStatus* pStatus = &pReader->status;

  while (1) {
    if (pStatus->pTableIter == NULL) {
      pStatus->pTableIter = taosHashIterate(pStatus->pTableMap, NULL);
      if (pStatus->pTableIter == NULL) {
        return TSDB_CODE_SUCCESS;
      }
    }

    STableBlockScanInfo* pBlockScanInfo = pStatus->pTableIter;
    initMemDataIterator(pBlockScanInfo, pReader);

    int64_t endKey = (ASCENDING_TRAVERSE(pReader->order)) ? INT64_MAX : INT64_MIN;
    int32_t code = buildDataBlockFromBuf(pReader, pBlockScanInfo, endKey);
    if (code != TSDB_CODE_SUCCESS) {
      return code;
    }

    if (pReader->pResBlock->info.rows > 0) {
      return TSDB_CODE_SUCCESS;
    }

    // current table is exhausted, let's try the next table
    pStatus->pTableIter = taosHashIterate(pStatus->pTableMap, pStatus->pTableIter);
    if (pStatus->pTableIter == NULL) {
      return TSDB_CODE_SUCCESS;
    }
  }
}

// set the correct start position in case of the first/last file block, according to the query time window
static void initBlockDumpInfo(STsdbReader* pReader, SDataBlockIter* pBlockIter) {
  SFileDataBlockInfo*  pFBlock = getCurrentBlockInfo(pBlockIter);
  STableBlockScanInfo* pScanInfo = taosHashGet(pReader->status.pTableMap, &pFBlock->uid, sizeof(pFBlock->uid));
  SBlock*              pBlock = taosArrayGet(pScanInfo->pBlockList, pFBlock->tbBlockIdx);

  SReaderStatus* pStatus = &pReader->status;

  SFileBlockDumpInfo* pDumpInfo = &pStatus->fBlockDumpInfo;

  pDumpInfo->totalRows = pBlock->nRow;
  pDumpInfo->allDumped = false;
  pDumpInfo->rowIndex = ASCENDING_TRAVERSE(pReader->order) ? 0 : pBlock->nRow - 1;
}

static int32_t initForFirstBlockInFile(STsdbReader* pReader, SDataBlockIter* pBlockIter) {
  int32_t numOfBlocks = 0;
  int32_t code = moveToNextFile(pReader, &numOfBlocks);
  if (code != TSDB_CODE_SUCCESS) {
    return code;
  }

  // all data files are consumed, try data in buffer
  if (numOfBlocks == 0) {
    pReader->status.loadFromFile = false;
    return code;
  }

  // initialize the block iterator for a new fileset
  code = initBlockIterator(pReader, pBlockIter, numOfBlocks);

  // set the correct start position according to the query time window
  initBlockDumpInfo(pReader, pBlockIter);
  return code;
}

static bool fileBlockPartiallyRead(SFileBlockDumpInfo* pDumpInfo, bool asc) {
  return (!pDumpInfo->allDumped) &&
         ((pDumpInfo->rowIndex > 0 && asc) || (pDumpInfo->rowIndex < (pDumpInfo->totalRows - 1) && (!asc)));
}

static int32_t buildBlockFromFiles(STsdbReader* pReader) {
  int32_t code = TSDB_CODE_SUCCESS;
  bool    asc = ASCENDING_TRAVERSE(pReader->order);

  SDataBlockIter* pBlockIter = &pReader->status.blockIter;

  while (1) {
    SFileDataBlockInfo*  pFBlock = getCurrentBlockInfo(&pReader->status.blockIter);
    STableBlockScanInfo* pScanInfo = taosHashGet(pReader->status.pTableMap, &pFBlock->uid, sizeof(pFBlock->uid));

    SFileBlockDumpInfo* pDumpInfo = &pReader->status.fBlockDumpInfo;

    if (fileBlockPartiallyRead(pDumpInfo, asc)) {  // file data block is partially loaded
      code = buildComposedDataBlock(pReader, pScanInfo);
    } else {
      // current block are exhausted, try the next file block
      if (pDumpInfo->allDumped) {
        // try next data block in current file
        bool hasNext = blockIteratorNext(&pReader->status.blockIter);
        if (hasNext) {  // check for the next block in the block accessed order list
          initBlockDumpInfo(pReader, pBlockIter);
        } else {  // data blocks in current file are exhausted, let's try the next file now
          code = initForFirstBlockInFile(pReader, pBlockIter);

          // error happens or all the data files are completely checked
          if ((code != TSDB_CODE_SUCCESS) || (pReader->status.loadFromFile == false)) {
            return code;
          }
        }
      }

      // current block is not loaded yet, or data in buffer may overlap with the file block.
      code = doBuildDataBlock(pReader);
    }

    if (code != TSDB_CODE_SUCCESS) {
      return code;
    }

    if (pReader->pResBlock->info.rows > 0) {
      return TSDB_CODE_SUCCESS;
    }
  }
}

static STsdb* getTsdbByRetentions(SVnode* pVnode, TSKEY winSKey, SRetention* retentions, const char* idStr,
                                  int8_t* pLevel) {
  if (VND_IS_RSMA(pVnode)) {
    int8_t  level = 0;
    int64_t now = taosGetTimestamp(pVnode->config.tsdbCfg.precision);

    for (int8_t i = 0; i < TSDB_RETENTION_MAX; ++i) {
      SRetention* pRetention = retentions + level;
      if (pRetention->keep <= 0) {
        if (level > 0) {
          --level;
        }
        break;
      }
      if ((now - pRetention->keep) <= winSKey) {
        break;
      }
      ++level;
    }

    int32_t     vgId = TD_VID(pVnode);
    const char* str = (idStr != NULL) ? idStr : "";

    if (level == TSDB_RETENTION_L0) {
      *pLevel = TSDB_RETENTION_L0;
      tsdbDebug("vgId:%d, rsma level %d is selected to query %s", vgId, TSDB_RETENTION_L0, str);
      return VND_RSMA0(pVnode);
    } else if (level == TSDB_RETENTION_L1) {
      *pLevel = TSDB_RETENTION_L1;
      tsdbDebug("vgId:%d, rsma level %d is selected to query %s", vgId, TSDB_RETENTION_L1, str);
      return VND_RSMA1(pVnode);
    } else {
      *pLevel = TSDB_RETENTION_L2;
      tsdbDebug("vgId:%d, rsma level %d is selected to query %s", vgId, TSDB_RETENTION_L2, str);
      return VND_RSMA2(pVnode);
    }
  }

  return VND_TSDB(pVnode);
}

SVersionRange getQueryVerRange(SVnode* pVnode, SQueryTableDataCond* pCond, int8_t level) {
  int64_t startVer = (pCond->startVersion == -1) ? 0 : pCond->startVersion;

  if (VND_IS_RSMA(pVnode)) {
    return (SVersionRange){.minVer = startVer, .maxVer = tdRSmaGetMaxSubmitVer(pVnode->pSma, level)};
  }

  int64_t endVer = 0;
  if (pCond->endVersion ==
      -1) {  // user not specified end version, set current maximum version of vnode as the endVersion
    endVer = pVnode->state.applied;
  } else {
    endVer = (pCond->endVersion > pVnode->state.applied) ? pVnode->state.applied : pCond->endVersion;
  }

  return (SVersionRange){.minVer = startVer, .maxVer = endVer};
}

// // todo not unref yet, since it is not support multi-group interpolation query
// static UNUSED_FUNC void changeQueryHandleForInterpQuery(STsdbReader* pHandle) {
//   // filter the queried time stamp in the first place
//   STsdbReader* pTsdbReadHandle = (STsdbReader*)pHandle;

//   // starts from the buffer in case of descending timestamp order check data blocks
//   size_t numOfTables = taosArrayGetSize(pTsdbReadHandle->pTableCheckInfo);

//   int32_t i = 0;
//   while (i < numOfTables) {
//     STableBlockScanInfo* pCheckInfo = taosArrayGet(pTsdbReadHandle->pTableCheckInfo, i);

//     // the first qualified table for interpolation query
//     //    if ((pTsdbReadHandle->window.skey <= pCheckInfo->pTableObj->lastKey) &&
//     //        (pCheckInfo->pTableObj->lastKey != TSKEY_INITIAL_VAL)) {
//     //      break;
//     //    }

//     i++;
//   }

//   // there are no data in all the tables
//   if (i == numOfTables) {
//     return;
//   }

//   STableBlockScanInfo info = *(STableBlockScanInfo*)taosArrayGet(pTsdbReadHandle->pTableCheckInfo, i);
//   taosArrayClear(pTsdbReadHandle->pTableCheckInfo);

//   info.lastKey = pTsdbReadHandle->window.skey;
//   taosArrayPush(pTsdbReadHandle->pTableCheckInfo, &info);
// }

bool hasBeenDropped(const SArray* pDelList, int32_t* index, TSDBKEY* pKey, int32_t order) {
  ASSERT(pKey != NULL);
  if (pDelList == NULL) {
    return false;
  }
  size_t  num = taosArrayGetSize(pDelList);
  bool    asc = ASCENDING_TRAVERSE(order);
  int32_t step = asc ? 1 : -1;

  if (asc) {
    if (*index >= num - 1) {
      TSDBKEY* last = taosArrayGetLast(pDelList);
      ASSERT(pKey->ts >= last->ts);

      if (pKey->ts > last->ts) {
        return false;
      } else if (pKey->ts == last->ts) {
        TSDBKEY* prev = taosArrayGet(pDelList, num - 2);
        return (prev->version >= pKey->version);
      }
    } else {
      TSDBKEY* pCurrent = taosArrayGet(pDelList, *index);
      TSDBKEY* pNext = taosArrayGet(pDelList, (*index) + 1);

      if (pKey->ts < pCurrent->ts) {
        return false;
      }

      if (pCurrent->ts <= pKey->ts && pNext->ts >= pKey->ts && pCurrent->version >= pKey->version) {
        return true;
      }

      while (pNext->ts <= pKey->ts && (*index) < num - 1) {
        (*index) += 1;

        if ((*index) < num - 1) {
          pCurrent = taosArrayGet(pDelList, *index);
          pNext = taosArrayGet(pDelList, (*index) + 1);

          // it is not a consecutive deletion range, ignore it
          if (pCurrent->version == 0 && pNext->version > 0) {
            continue;
          }

          if (pCurrent->ts <= pKey->ts && pNext->ts >= pKey->ts && pCurrent->version >= pKey->version) {
            return true;
          }
        }
      }

      return false;
    }
  } else {
    if (*index <= 0) {
      TSDBKEY* pFirst = taosArrayGet(pDelList, 0);

      if (pKey->ts < pFirst->ts) {
        return false;
      } else if (pKey->ts == pFirst->ts) {
        return pFirst->version >= pKey->version;
      } else {
        ASSERT(0);
      }
    } else {
      TSDBKEY* pCurrent = taosArrayGet(pDelList, *index);
      TSDBKEY* pPrev = taosArrayGet(pDelList, (*index) - 1);

      if (pKey->ts > pCurrent->ts) {
        return false;
      }

      if (pPrev->ts <= pKey->ts && pCurrent->ts >= pKey->ts && pPrev->version >= pKey->version) {
        return true;
      }

      while (pPrev->ts >= pKey->ts && (*index) > 1) {
        (*index) += step;

        if ((*index) >= 1) {
          pCurrent = taosArrayGet(pDelList, *index);
          pPrev = taosArrayGet(pDelList, (*index) - 1);

          // it is not a consecutive deletion range, ignore it
          if (pCurrent->version > 0 && pPrev->version == 0) {
            continue;
          }

          if (pPrev->ts <= pKey->ts && pCurrent->ts >= pKey->ts && pPrev->version >= pKey->version) {
            return true;
          }
        }
      }

      return false;
    }
  }

  return false;
}

TSDBROW* getValidRow(SIterInfo* pIter, const SArray* pDelList, STsdbReader* pReader) {
  if (!pIter->hasVal) {
    return NULL;
  }

  TSDBROW* pRow = tsdbTbDataIterGet(pIter->iter);
  TSDBKEY  key = TSDBROW_KEY(pRow);
  if (outOfTimeWindow(key.ts, &pReader->window)) {
    pIter->hasVal = false;
    return NULL;
  }

  // it is a valid data version
  if ((key.version <= pReader->verRange.maxVer && key.version >= pReader->verRange.minVer) &&
      (!hasBeenDropped(pDelList, &pIter->index, &key, pReader->order))) {
    return pRow;
  }

  while (1) {
    pIter->hasVal = tsdbTbDataIterNext(pIter->iter);
    if (!pIter->hasVal) {
      return NULL;
    }

    pRow = tsdbTbDataIterGet(pIter->iter);

    key = TSDBROW_KEY(pRow);
    if (outOfTimeWindow(key.ts, &pReader->window)) {
      pIter->hasVal = false;
      return NULL;
    }

    if (key.version <= pReader->verRange.maxVer && key.version >= pReader->verRange.minVer &&
        (!hasBeenDropped(pDelList, &pIter->index, &key, pReader->order))) {
      return pRow;
    }
  }
}

int32_t doMergeRowsInBuf(SIterInfo* pIter, int64_t ts, SArray* pDelList, SRowMerger* pMerger, STsdbReader* pReader) {
  while (1) {
    pIter->hasVal = tsdbTbDataIterNext(pIter->iter);
    if (!pIter->hasVal) {
      break;
    }

    // data exists but not valid
    TSDBROW* pRow = getValidRow(pIter, pDelList, pReader);
    if (pRow == NULL) {
      break;
    }

    // ts is not identical, quit
    TSDBKEY k = TSDBROW_KEY(pRow);
    if (k.ts != ts) {
      break;
    }

    tRowMerge(pMerger, pRow);
  }

  return TSDB_CODE_SUCCESS;
}

static int32_t doMergeRowsInFileBlockImpl(SBlockData* pBlockData, int32_t rowIndex, int64_t key, SRowMerger* pMerger,
                                          SVersionRange* pVerRange, int32_t step) {
  while (pBlockData->aTSKEY[rowIndex] == key && rowIndex < pBlockData->nRow && rowIndex >= 0) {
    if (pBlockData->aVersion[rowIndex] > pVerRange->maxVer || pBlockData->aVersion[rowIndex] < pVerRange->minVer) {
      rowIndex += step;
      continue;
    }

    TSDBROW fRow = tsdbRowFromBlockData(pBlockData, rowIndex);
    tRowMerge(pMerger, &fRow);
    rowIndex += step;
  }

  return rowIndex;
}

typedef enum {
  CHECK_FILEBLOCK_CONT = 0x1,
  CHECK_FILEBLOCK_QUIT = 0x2,
} CHECK_FILEBLOCK_STATE;

static int32_t checkForNeighborFileBlock(STsdbReader* pReader, STableBlockScanInfo* pScanInfo, SBlock* pBlock,
                                         SFileDataBlockInfo* pFBlock, SRowMerger* pMerger, int64_t key,
                                         CHECK_FILEBLOCK_STATE* state) {
  SFileBlockDumpInfo* pDumpInfo = &pReader->status.fBlockDumpInfo;
  SBlockData*         pBlockData = &pReader->status.fileBlockData;

  *state = CHECK_FILEBLOCK_QUIT;
  int32_t step = ASCENDING_TRAVERSE(pReader->order) ? 1 : -1;

  int32_t nextIndex = -1;
  SBlock* pNeighborBlock = getNeighborBlockOfSameTable(pFBlock, pScanInfo, &nextIndex, pReader->order);
  if (pNeighborBlock == NULL) {  // do nothing
    return 0;
  }

  bool overlap = overlapWithNeighborBlock(pBlock, pNeighborBlock, pReader->order);
  if (overlap) {  // load next block
    SReaderStatus*  pStatus = &pReader->status;
    SDataBlockIter* pBlockIter = &pStatus->blockIter;

    // 1. find the next neighbor block in the scan block list
    SFileDataBlockInfo fb = {.uid = pFBlock->uid, .tbBlockIdx = nextIndex};
    int32_t            neighborIndex = findFileBlockInfoIndex(pBlockIter, &fb);

    // 2. remove it from the scan block list
    setFileBlockActiveInBlockIter(pBlockIter, neighborIndex, step);

    // 3. load the neighbor block, and set it to be the currently accessed file data block
    int32_t code = doLoadFileBlockData(pReader, pBlockIter, pScanInfo, &pStatus->fileBlockData);
    if (code != TSDB_CODE_SUCCESS) {
      return code;
    }

    // 4. check the data values
    initBlockDumpInfo(pReader, pBlockIter);

    pDumpInfo->rowIndex =
        doMergeRowsInFileBlockImpl(pBlockData, pDumpInfo->rowIndex, key, pMerger, &pReader->verRange, step);

    if (pDumpInfo->rowIndex >= pBlock->nRow) {
      *state = CHECK_FILEBLOCK_CONT;
    }
  }

  return TSDB_CODE_SUCCESS;
}

int32_t doMergeRowsInFileBlocks(SBlockData* pBlockData, STableBlockScanInfo* pScanInfo, STsdbReader* pReader,
                                SRowMerger* pMerger) {
  SFileBlockDumpInfo* pDumpInfo = &pReader->status.fBlockDumpInfo;

  bool    asc = ASCENDING_TRAVERSE(pReader->order);
  int64_t key = pBlockData->aTSKEY[pDumpInfo->rowIndex];
  int32_t step = asc ? 1 : -1;

  pDumpInfo->rowIndex += step;
  if (pDumpInfo->rowIndex <= pBlockData->nRow - 1) {
    pDumpInfo->rowIndex =
        doMergeRowsInFileBlockImpl(pBlockData, pDumpInfo->rowIndex, key, pMerger, &pReader->verRange, step);
  }

  // all rows are consumed, let's try next file block
  if ((pDumpInfo->rowIndex >= pBlockData->nRow && asc) || (pDumpInfo->rowIndex < 0 && !asc)) {
    while (1) {
      CHECK_FILEBLOCK_STATE st;

      SFileDataBlockInfo* pFileBlockInfo = getCurrentBlockInfo(&pReader->status.blockIter);
      SBlock*             pCurrentBlock = taosArrayGet(pScanInfo->pBlockList, pFileBlockInfo->tbBlockIdx);
      checkForNeighborFileBlock(pReader, pScanInfo, pCurrentBlock, pFileBlockInfo, pMerger, key, &st);
      if (st == CHECK_FILEBLOCK_QUIT) {
        break;
      }
    }
  }

  return TSDB_CODE_SUCCESS;
}

void updateSchema(TSDBROW* pRow, uint64_t uid, STsdbReader* pReader) {
  int32_t sversion = TSDBROW_SVERSION(pRow);

  if (pReader->pSchema == NULL) {
    pReader->pSchema = metaGetTbTSchema(pReader->pTsdb->pVnode->pMeta, uid, sversion);
  } else if (pReader->pSchema->version != sversion) {
    taosMemoryFreeClear(pReader->pSchema);
    pReader->pSchema = metaGetTbTSchema(pReader->pTsdb->pVnode->pMeta, uid, sversion);
  }
}

void doMergeMultiRows(TSDBROW* pRow, uint64_t uid, SIterInfo* pIter, SArray* pDelList, STSRow** pTSRow,
                      STsdbReader* pReader) {
  SRowMerger merge = {0};

  TSDBKEY k = TSDBROW_KEY(pRow);
  updateSchema(pRow, uid, pReader);

  tRowMergerInit(&merge, pRow, pReader->pSchema);
  doMergeRowsInBuf(pIter, k.ts, pDelList, &merge, pReader);
  tRowMergerGetRow(&merge, pTSRow);
  tRowMergerClear(&merge);
}

void doMergeMemIMemRows(TSDBROW* pRow, TSDBROW* piRow, STableBlockScanInfo* pBlockScanInfo, STsdbReader* pReader,
                        STSRow** pTSRow) {
  SRowMerger merge = {0};

  TSDBKEY k = TSDBROW_KEY(pRow);
  TSDBKEY ik = TSDBROW_KEY(piRow);

  if (ASCENDING_TRAVERSE(pReader->order)) {  // ascending order imem --> mem
    updateSchema(piRow, pBlockScanInfo->uid, pReader);

    tRowMergerInit(&merge, piRow, pReader->pSchema);
    doMergeRowsInBuf(&pBlockScanInfo->iiter, ik.ts, pBlockScanInfo->delSkyline, &merge, pReader);

    tRowMerge(&merge, pRow);
    doMergeRowsInBuf(&pBlockScanInfo->iter, k.ts, pBlockScanInfo->delSkyline, &merge, pReader);
  } else {
    updateSchema(pRow, pBlockScanInfo->uid, pReader);

    tRowMergerInit(&merge, pRow, pReader->pSchema);
    doMergeRowsInBuf(&pBlockScanInfo->iter, k.ts, pBlockScanInfo->delSkyline, &merge, pReader);

    tRowMerge(&merge, piRow);
    doMergeRowsInBuf(&pBlockScanInfo->iiter, k.ts, pBlockScanInfo->delSkyline, &merge, pReader);
  }

  tRowMergerGetRow(&merge, pTSRow);
}

int32_t tsdbGetNextRowInMem(STableBlockScanInfo* pBlockScanInfo, STsdbReader* pReader, STSRow** pTSRow,
                            int64_t endKey) {
  TSDBROW* pRow = getValidRow(&pBlockScanInfo->iter, pBlockScanInfo->delSkyline, pReader);
  TSDBROW* piRow = getValidRow(&pBlockScanInfo->iiter, pBlockScanInfo->delSkyline, pReader);
  SArray*  pDelList = pBlockScanInfo->delSkyline;

  // todo refactor
  bool asc = ASCENDING_TRAVERSE(pReader->order);
  if (pBlockScanInfo->iter.hasVal) {
    TSDBKEY k = TSDBROW_KEY(pRow);
    if ((k.ts >= endKey && asc) || (k.ts <= endKey && !asc)) {
      pRow = NULL;
    }
  }

  if (pBlockScanInfo->iiter.hasVal) {
    TSDBKEY k = TSDBROW_KEY(piRow);
    if ((k.ts >= endKey && asc) || (k.ts <= endKey && !asc)) {
      piRow = NULL;
    }
  }

  if (pBlockScanInfo->iter.hasVal && pBlockScanInfo->iiter.hasVal && pRow != NULL && piRow != NULL) {
    TSDBKEY k = TSDBROW_KEY(pRow);
    TSDBKEY ik = TSDBROW_KEY(piRow);

    if (ik.ts < k.ts) {  // ik.ts < k.ts
      doMergeMultiRows(piRow, pBlockScanInfo->uid, &pBlockScanInfo->iiter, pDelList, pTSRow, pReader);
    } else if (k.ts < ik.ts) {
      doMergeMultiRows(pRow, pBlockScanInfo->uid, &pBlockScanInfo->iter, pDelList, pTSRow, pReader);
    } else {  // ik.ts == k.ts
      doMergeMemIMemRows(pRow, piRow, pBlockScanInfo, pReader, pTSRow);
    }

    return TSDB_CODE_SUCCESS;
  }

  if (pBlockScanInfo->iter.hasVal && pRow != NULL) {
    doMergeMultiRows(pRow, pBlockScanInfo->uid, &pBlockScanInfo->iter, pDelList, pTSRow, pReader);
    return TSDB_CODE_SUCCESS;
  }

  if (pBlockScanInfo->iiter.hasVal && piRow != NULL) {
    doMergeMultiRows(piRow, pBlockScanInfo->uid, &pBlockScanInfo->iiter, pDelList, pTSRow, pReader);
    return TSDB_CODE_SUCCESS;
  }

  return TSDB_CODE_SUCCESS;
}

int32_t doAppendOneRow(SSDataBlock* pBlock, STsdbReader* pReader, STSRow* pTSRow) {
  int32_t numOfRows = pBlock->info.rows;
  int32_t numOfCols = (int32_t)taosArrayGetSize(pBlock->pDataBlock);

  SBlockLoadSuppInfo* pSupInfo = &pReader->suppInfo;
  STSchema*           pSchema = pReader->pSchema;

  SColVal colVal = {0};
  int32_t i = 0, j = 0;

  SColumnInfoData* pColInfoData = taosArrayGet(pBlock->pDataBlock, i);
  if (pColInfoData->info.colId == PRIMARYKEY_TIMESTAMP_COL_ID) {
    colDataAppend(pColInfoData, numOfRows, (const char*)&pTSRow->ts, false);
    i += 1;
  }

  while (i < numOfCols && j < pSchema->numOfCols) {
    pColInfoData = taosArrayGet(pBlock->pDataBlock, i);
    col_id_t colId = pColInfoData->info.colId;

    if (colId == pSchema->columns[j].colId) {
      tTSRowGetVal(pTSRow, pReader->pSchema, j, &colVal);
      doCopyColVal(pColInfoData, numOfRows, i, &colVal, pSupInfo);
      i += 1;
      j += 1;
    } else if (colId < pSchema->columns[j].colId) {
      colDataAppendNULL(pColInfoData, numOfRows);
      i += 1;
    } else if (colId > pSchema->columns[j].colId) {
      j += 1;
    }
  }

  // set null value since current column does not exist in the "pSchema"
  while (i < numOfCols) {
    pColInfoData = taosArrayGet(pBlock->pDataBlock, i);
    colDataAppendNULL(pColInfoData, numOfRows);
    i += 1;
  }

  pBlock->info.rows += 1;
  return TSDB_CODE_SUCCESS;
}

int32_t buildDataBlockFromBufImpl(STableBlockScanInfo* pBlockScanInfo, int64_t endKey, int32_t capacity,
                                  STsdbReader* pReader) {
  SSDataBlock* pBlock = pReader->pResBlock;

  do {
    STSRow* pTSRow = NULL;
    tsdbGetNextRowInMem(pBlockScanInfo, pReader, &pTSRow, endKey);
    if (pTSRow == NULL) {
      break;
    }

    doAppendOneRow(pBlock, pReader, pTSRow);
    taosMemoryFree(pTSRow);

    // no data in buffer, return immediately
    if (!(pBlockScanInfo->iter.hasVal || pBlockScanInfo->iiter.hasVal)) {
      break;
    }

    if (pBlock->info.rows >= capacity) {
      break;
    }
  } while (1);

  ASSERT(pBlock->info.rows <= capacity);
  return TSDB_CODE_SUCCESS;
}

// todo refactor, use arraylist instead
int32_t tsdbSetTableId(STsdbReader* pReader, int64_t uid) {
  ASSERT(pReader != NULL);
  taosHashClear(pReader->status.pTableMap);

  STableBlockScanInfo info = {.lastKey = 0, .uid = uid};
  taosHashPut(pReader->status.pTableMap, &info.uid, sizeof(uint64_t), &info, sizeof(info));
  return TDB_CODE_SUCCESS;
}

void* tsdbGetIdx(SMeta* pMeta) {
  if (pMeta == NULL) {
    return NULL;
  }
  return metaGetIdx(pMeta);
}

void* tsdbGetIvtIdx(SMeta* pMeta) {
  if (pMeta == NULL) {
    return NULL;
  }
  return metaGetIvtIdx(pMeta);
}

/**
 * @brief Get all suids since suid
 *
 * @param pMeta
 * @param suid return all suids in one vnode if suid is 0
 * @param list
 * @return int32_t
 */
int32_t tsdbGetStbIdList(SMeta* pMeta, int64_t suid, SArray* list) {
  SMStbCursor* pCur = metaOpenStbCursor(pMeta, suid);
  if (!pCur) {
    return TSDB_CODE_FAILED;
  }

  while (1) {
    tb_uid_t id = metaStbCursorNext(pCur);
    if (id == 0) {
      break;
    }

    taosArrayPush(list, &id);
  }

  metaCloseStbCursor(pCur);
  return TSDB_CODE_SUCCESS;
}

// ====================================== EXPOSED APIs ======================================
int32_t tsdbReaderOpen(SVnode* pVnode, SQueryTableDataCond* pCond, SArray* pTableList, STsdbReader** ppReader,
                       const char* idstr) {
  int32_t code = tsdbReaderCreate(pVnode, pCond, ppReader, idstr);
  if (code) {
    goto _err;
  }

  if (pCond->suid != 0) {
    (*ppReader)->pSchema = metaGetTbTSchema((*ppReader)->pTsdb->pVnode->pMeta, (*ppReader)->suid, -1);
    ASSERT((*ppReader)->pSchema);
  } else if (taosArrayGetSize(pTableList) > 0) {
    STableKeyInfo* pKey = taosArrayGet(pTableList, 0);
    (*ppReader)->pSchema = metaGetTbTSchema((*ppReader)->pTsdb->pVnode->pMeta, pKey->uid, -1);
  }

  STsdbReader* pReader = *ppReader;
  if (isEmptyQueryTimeWindow(&pReader->window)) {
    tsdbDebug("%p query window not overlaps with the data set, no result returned, %s", pReader, pReader->idStr);
    return TSDB_CODE_SUCCESS;
  }

  int32_t numOfTables = taosArrayGetSize(pTableList);
  pReader->status.pTableMap = createDataBlockScanInfo(pReader, pTableList->pData, numOfTables);
  if (pReader->status.pTableMap == NULL) {
    tsdbReaderClose(pReader);
    *ppReader = NULL;

    code = TSDB_CODE_TDB_OUT_OF_MEMORY;
    goto _err;
  }

  SDataBlockIter* pBlockIter = &pReader->status.blockIter;

  STsdbFSState* pFState = pReader->pTsdb->fs->cState;
  initFilesetIterator(&pReader->status.fileIter, pFState, pReader->order, pReader->idStr);
  resetDataBlockIterator(&pReader->status.blockIter, pReader->order);

  // no data in files, let's try buffer in memory
  if (pReader->status.fileIter.numOfFiles == 0) {
    pReader->status.loadFromFile = false;
  } else {
    code = initForFirstBlockInFile(pReader, pBlockIter);
    if (code != TSDB_CODE_SUCCESS) {
      return code;
    }
  }

  tsdbDebug("%p total numOfTable:%d in this query %s", pReader, numOfTables, pReader->idStr);
  return code;

_err:
  tsdbError("failed to create data reader, code: %s %s", tstrerror(code), pReader->idStr);
  return code;
}

void tsdbReaderClose(STsdbReader* pReader) {
  if (pReader == NULL) {
    return;
  }

  SBlockLoadSuppInfo* pSupInfo = &pReader->suppInfo;

  taosMemoryFreeClear(pSupInfo->plist);
  taosMemoryFree(pSupInfo->colIds);

  taosArrayDestroy(pSupInfo->pColAgg);
  for (int32_t i = 0; i < blockDataGetNumOfCols(pReader->pResBlock); ++i) {
    if (pSupInfo->buildBuf[i] != NULL) {
      taosMemoryFreeClear(pSupInfo->buildBuf[i]);
    }
  }
  taosMemoryFree(pSupInfo->buildBuf);

  cleanupFilesetIterator(&pReader->status.fileIter);
  cleanupDataBlockIterator(&pReader->status.blockIter);
  destroyBlockScanInfo(pReader->status.pTableMap);
  blockDataDestroy(pReader->pResBlock);
<<<<<<< HEAD
  tsdbDataFReaderClose(&pReader->pFileReader);

=======

  if (pReader->pFileReader != NULL) tsdbDataFReaderClose(&pReader->pFileReader);
>>>>>>> 928c387d
#if 0
//   if (pReader->status.pTableScanInfo != NULL) {
//     pReader->status.pTableScanInfo = destroyTableCheckInfo(pReader->status.pTableScanInfo);
//   }

//   tsdbDestroyReadH(&pReader->rhelper);

//   tdFreeDataCols(pReader->pDataCols);
//   pReader->pDataCols = NULL;
//
//   pReader->prev = doFreeColumnInfoData(pReader->prev);
//   pReader->next = doFreeColumnInfoData(pReader->next);
#endif

  SIOCostSummary* pCost = &pReader->cost;

  tsdbDebug("%p :io-cost summary: head-file read cnt:%" PRIu64 ", head-file time:%" PRIu64 " us, statis-info:%" PRId64
            " us, datablock:%" PRId64 " us, check data:%" PRId64 " us, %s",
            pReader, pCost->headFileLoad, pCost->headFileLoadTime, pCost->smaLoadTime, pCost->blockLoadTime,
            pCost->checkForNextTime, pReader->idStr);

  taosMemoryFree(pReader->idStr);
  taosMemoryFree(pReader->pSchema);
  taosMemoryFreeClear(pReader);
}

bool tsdbNextDataBlock(STsdbReader* pReader) {
  if (isEmptyQueryTimeWindow(&pReader->window)) {
    return false;
  }

  // cleanup the data that belongs to the previous data block
  SSDataBlock* pBlock = pReader->pResBlock;
  blockDataCleanup(pBlock);

  int64_t        stime = taosGetTimestampUs();
  int64_t        elapsedTime = stime;
  SReaderStatus* pStatus = &pReader->status;

  if (pReader->type == BLOCK_LOAD_OFFSET_ORDER) {
    if (pStatus->loadFromFile) {
      int32_t code = buildBlockFromFiles(pReader);
      if (code != TSDB_CODE_SUCCESS) {
        return false;
      }

      if (pBlock->info.rows > 0) {
        return true;
      } else {
        buildBlockFromBufferSequentially(pReader);
        return pBlock->info.rows > 0;
      }
    } else {  // no data in files, let's try the buffer
      buildBlockFromBufferSequentially(pReader);
      return pBlock->info.rows > 0;
    }
  } else if (pReader->type == BLOCK_LOAD_TABLESEQ_ORDER) {
  } else if (pReader->type == BLOCK_LOAD_EXTERN_ORDER) {
  } else {
    ASSERT(0);
  }
  return false;
}

void tsdbRetrieveDataBlockInfo(STsdbReader* pReader, SDataBlockInfo* pDataBlockInfo) {
  ASSERT(pDataBlockInfo != NULL && pReader != NULL);
  pDataBlockInfo->rows = pReader->pResBlock->info.rows;
  pDataBlockInfo->uid = pReader->pResBlock->info.uid;
  pDataBlockInfo->window = pReader->pResBlock->info.window;
}

int32_t tsdbRetrieveDatablockSMA(STsdbReader* pReader, SColumnDataAgg*** pBlockStatis, bool* allHave) {
  int32_t code = 0;
  *allHave = false;

  // there is no statistics data for composed block
  if (pReader->status.composedDataBlock) {
    *pBlockStatis = NULL;
    return TSDB_CODE_SUCCESS;
  }

  SFileDataBlockInfo*  pFBlock = getCurrentBlockInfo(&pReader->status.blockIter);
  STableBlockScanInfo* pBlockScanInfo = taosHashGet(pReader->status.pTableMap, &pFBlock->uid, sizeof(pFBlock->uid));
  SBlock*              pBlock = taosArrayGet(pBlockScanInfo->pBlockList, pFBlock->tbBlockIdx);

  int64_t stime = taosGetTimestampUs();

  SBlockLoadSuppInfo* pSup = &pReader->suppInfo;

  if (tBlockHasSma(pBlock)) {
    code = tsdbReadBlockSma(pReader->pFileReader, pBlock, pSup->pColAgg, NULL);
    if (code != TSDB_CODE_SUCCESS) {
      tsdbDebug("vgId:%d, failed to load block SMA for uid %" PRIu64 ", code:%s, %s", 0, pFBlock->uid, tstrerror(code),
                pReader->idStr);
      return code;
    }
  } else {
    *pBlockStatis = NULL;
    return TSDB_CODE_SUCCESS;
  }

  *allHave = true;

  // always load the first primary timestamp column data
  SColumnDataAgg* pTsAgg = &pSup->tsColAgg;

  pTsAgg->numOfNull = 0;
  pTsAgg->colId = PRIMARYKEY_TIMESTAMP_COL_ID;
  pTsAgg->min = pReader->pResBlock->info.window.skey;
  pTsAgg->max = pReader->pResBlock->info.window.ekey;
  pSup->plist[0] = pTsAgg;

  // update the number of NULL data rows
  size_t numOfCols = blockDataGetNumOfCols(pReader->pResBlock);

  int32_t i = 0, j = 0;
  while (j < numOfCols && i < taosArrayGetSize(pSup->pColAgg)) {
    SColumnDataAgg* pAgg = taosArrayGet(pSup->pColAgg, i);
    if (pAgg->colId == pSup->colIds[j]) {
      if (IS_BSMA_ON(&(pReader->pSchema->columns[i]))) {
        pSup->plist[j] = pAgg;
      } else {
        *allHave = false;
      }
      i += 1;
      j += 1;
    } else if (pAgg->colId < pSup->colIds[j]) {
      i += 1;
    } else if (pSup->colIds[j] < pAgg->colId) {
      j += 1;
    }
  }

  int64_t elapsed = taosGetTimestampUs() - stime;
  pReader->cost.smaLoadTime += elapsed;

  *pBlockStatis = pSup->plist;

  tsdbDebug("vgId:%d, succeed to load block SMA for uid %" PRIu64 ", elapsed time:%" PRId64 "us, %s", 0, pFBlock->uid,
            elapsed, pReader->idStr);

  return code;
}

SArray* tsdbRetrieveDataBlock(STsdbReader* pReader, SArray* pIdList) {
  SReaderStatus* pStatus = &pReader->status;

  if (pStatus->composedDataBlock) {
    return pReader->pResBlock->pDataBlock;
  }

  SFileDataBlockInfo*  pFBlock = getCurrentBlockInfo(&pStatus->blockIter);
  STableBlockScanInfo* pBlockScanInfo = taosHashGet(pStatus->pTableMap, &pFBlock->uid, sizeof(pFBlock->uid));

  int32_t code = tBlockDataInit(&pStatus->fileBlockData);
  if (code != TSDB_CODE_SUCCESS) {
    terrno = code;
    return NULL;
  }

  code = doLoadFileBlockData(pReader, &pStatus->blockIter, pBlockScanInfo, &pStatus->fileBlockData);
  if (code != TSDB_CODE_SUCCESS) {
    terrno = code;
    return NULL;
  }

  copyBlockDataToSDataBlock(pReader, pBlockScanInfo);
  return pReader->pResBlock->pDataBlock;
}

int32_t tsdbReaderReset(STsdbReader* pReader, SQueryTableDataCond* pCond) {
  if (isEmptyQueryTimeWindow(&pReader->window)) {
    return TSDB_CODE_SUCCESS;
  }

  pReader->order = pCond->order;
  pReader->type = BLOCK_LOAD_OFFSET_ORDER;
  pReader->status.loadFromFile = true;
  pReader->status.pTableIter = NULL;

  pReader->window = updateQueryTimeWindow(pReader->pTsdb, &pCond->twindows);

  // allocate buffer in order to load data blocks from file
  memset(&pReader->suppInfo.tsColAgg, 0, sizeof(SColumnDataAgg));
  memset(pReader->suppInfo.plist, 0, POINTER_BYTES);

  pReader->suppInfo.tsColAgg.colId = PRIMARYKEY_TIMESTAMP_COL_ID;
  tsdbDataFReaderClose(&pReader->pFileReader);

  // todo set the correct numOfTables
  int32_t         numOfTables = 1;
  SDataBlockIter* pBlockIter = &pReader->status.blockIter;

  tsdbDataFReaderClose(&pReader->pFileReader);

  STsdbFSState* pFState = pReader->pTsdb->fs->cState;
  initFilesetIterator(&pReader->status.fileIter, pFState, pReader->order, pReader->idStr);
  resetDataBlockIterator(&pReader->status.blockIter, pReader->order);
  resetDataBlockScanInfo(pReader->status.pTableMap);

  int32_t code = 0;
  // no data in files, let's try buffer in memory
  if (pReader->status.fileIter.numOfFiles == 0) {
    pReader->status.loadFromFile = false;
  } else {
    code = initForFirstBlockInFile(pReader, pBlockIter);
    if (code != TSDB_CODE_SUCCESS) {
      return code;
    }
  }

  tsdbDebug("%p reset reader, suid:%" PRIu64 ", numOfTables:%d, query range:%" PRId64 " - %" PRId64 " in query %s",
            pReader, pReader->suid, numOfTables, pReader->window.skey, pReader->window.ekey, pReader->idStr);
  return code;
}

static int32_t getBucketIndex(int32_t startRow, int32_t bucketRange, int32_t numOfRows) {
  return (numOfRows - startRow) / bucketRange;
}

int32_t tsdbGetFileBlocksDistInfo(STsdbReader* pReader, STableBlockDistInfo* pTableBlockInfo) {
  int32_t code = TSDB_CODE_SUCCESS;
  pTableBlockInfo->totalSize = 0;
  pTableBlockInfo->totalRows = 0;

  // find the start data block in file
  SReaderStatus* pStatus = &pReader->status;

  STsdbCfg* pc = &pReader->pTsdb->pVnode->config.tsdbCfg;
  pTableBlockInfo->defMinRows = pc->minRows;
  pTableBlockInfo->defMaxRows = pc->maxRows;

  int32_t bucketRange = ceil((pc->maxRows - pc->minRows) / 20.0);

  pTableBlockInfo->numOfFiles += 1;

  int32_t numOfTables = (int32_t)taosHashGetSize(pStatus->pTableMap);
  int     defaultRows = 4096;

  SDataBlockIter* pBlockIter = &pStatus->blockIter;
  pTableBlockInfo->numOfFiles += pStatus->fileIter.numOfFiles;
  pTableBlockInfo->numOfBlocks += pBlockIter->numOfBlocks;

  pTableBlockInfo->numOfTables = numOfTables;
  bool hasNext = true;

  while (true) {
    if (hasNext) {
      SFileDataBlockInfo*  pFBlock = getCurrentBlockInfo(pBlockIter);
      STableBlockScanInfo* pScanInfo = taosHashGet(pStatus->pTableMap, &pFBlock->uid, sizeof(pFBlock->uid));
      SBlock*              pBlock = taosArrayGet(pScanInfo->pBlockList, pFBlock->tbBlockIdx);

      int32_t numOfRows = pBlock->nRow;
      pTableBlockInfo->totalRows += numOfRows;

      if (numOfRows > pTableBlockInfo->maxRows) {
        pTableBlockInfo->maxRows = numOfRows;
      }

      if (numOfRows < pTableBlockInfo->minRows) {
        pTableBlockInfo->minRows = numOfRows;
      }

      if (numOfRows < defaultRows) {
        pTableBlockInfo->numOfSmallBlocks += 1;
      }

      int32_t bucketIndex = getBucketIndex(pTableBlockInfo->defMinRows, bucketRange, numOfRows);
      pTableBlockInfo->blockRowsHisto[bucketIndex]++;

      hasNext = blockIteratorNext(&pStatus->blockIter);

    } else {
      code = initForFirstBlockInFile(pReader, pBlockIter);
      if ((code != TSDB_CODE_SUCCESS) || (pReader->status.loadFromFile == false)) {
        break;
      }

      pTableBlockInfo->numOfBlocks += pBlockIter->numOfBlocks;
    }

    /*
        hasNext = blockIteratorNext(&pStatus->blockIter);
    */

    //         tsdbDebug("%p %d blocks found in file for %d table(s), fid:%d, %s", pReader, numOfBlocks, numOfTables,
    //                   pReader->pFileGroup->fid, pReader->idStr);
  }

  return code;
}

int64_t tsdbGetNumOfRowsInMemTable(STsdbReader* pReader) {
  int64_t rows = 0;

  SReaderStatus* pStatus = &pReader->status;
  pStatus->pTableIter = taosHashIterate(pStatus->pTableMap, NULL);

  while (pStatus->pTableIter != NULL) {
    STableBlockScanInfo* pBlockScanInfo = pStatus->pTableIter;

    STbData* d = NULL;
    if (pReader->pTsdb->mem != NULL) {
      tsdbGetTbDataFromMemTable(pReader->pTsdb->mem, pReader->suid, pBlockScanInfo->uid, &d);
      if (d != NULL) {
        rows += tsdbGetNRowsInTbData(d);
      }
    }

    STbData* di = NULL;
    if (pReader->pTsdb->imem != NULL) {
      tsdbGetTbDataFromMemTable(pReader->pTsdb->imem, pReader->suid, pBlockScanInfo->uid, &di);
      if (di != NULL) {
        rows += tsdbGetNRowsInTbData(di);
      }
    }

    // current table is exhausted, let's try the next table
    pStatus->pTableIter = taosHashIterate(pStatus->pTableMap, pStatus->pTableIter);
  }

  return rows;
}

int32_t tsdbGetTableSchema(SVnode* pVnode, int64_t uid, STSchema** pSchema, int64_t* suid) {
  int32_t sversion = 1;

  SMetaReader mr = {0};
  metaReaderInit(&mr, pVnode->pMeta, 0);
  int32_t code = metaGetTableEntryByUid(&mr, uid);
  if (code != TSDB_CODE_SUCCESS) {
    terrno = TSDB_CODE_TDB_INVALID_TABLE_ID;
    metaReaderClear(&mr);
    return terrno;
  }

  *suid = 0;

  if (mr.me.type == TSDB_CHILD_TABLE) {
    *suid = mr.me.ctbEntry.suid;
    code = metaGetTableEntryByUid(&mr, *suid);
    if (code != TSDB_CODE_SUCCESS) {
      terrno = TSDB_CODE_TDB_INVALID_TABLE_ID;
      metaReaderClear(&mr);
      return terrno;
    }
    sversion = mr.me.stbEntry.schemaRow.version;
  } else {
    ASSERT(mr.me.type == TSDB_NORMAL_TABLE);
    sversion = mr.me.ntbEntry.schemaRow.version;
  }

  metaReaderClear(&mr);
  *pSchema = metaGetTbTSchema(pVnode->pMeta, uid, sversion);

  return TSDB_CODE_SUCCESS;
}
<|MERGE_RESOLUTION|>--- conflicted
+++ resolved
@@ -63,10 +63,10 @@
 } SBlockLoadSuppInfo;
 
 typedef struct SFilesetIter {
-  int32_t numOfFiles;  // number of total files
-  int32_t index;       // current accessed index in the list
-  SArray* pFileList;   // data file list
-  int32_t order;
+  int32_t          numOfFiles;  // number of total files
+  int32_t          index;       // current accessed index in the list
+  SArray*          pFileList;   // data file list
+  int32_t          order;
 } SFilesetIter;
 
 typedef struct SFileDataBlockInfo {
@@ -302,14 +302,10 @@
   STimeWindow win = {0};
 
   while (1) {
-<<<<<<< HEAD
-    if (pReader->pFileReader != NULL) {
-      tsdbDataFReaderClose(&pReader->pFileReader);
-    }
-
-=======
-    /*if (pReader->pFileReader != NULL) tsdbDataFReaderClose(&pReader->pFileReader);*/
->>>>>>> 928c387d
+//    if (pReader->pFileReader != NULL) {
+//      tsdbDataFReaderClose(&pReader->pFileReader);
+//    }
+
     pReader->status.pCurrentFileset = (SDFileSet*)taosArrayGet(pIter->pFileList, pIter->index);
 
     int32_t code = tsdbDataFReaderOpen(&pReader->pFileReader, pReader->pTsdb, pReader->status.pCurrentFileset);
@@ -2839,13 +2835,11 @@
   cleanupDataBlockIterator(&pReader->status.blockIter);
   destroyBlockScanInfo(pReader->status.pTableMap);
   blockDataDestroy(pReader->pResBlock);
-<<<<<<< HEAD
-  tsdbDataFReaderClose(&pReader->pFileReader);
-
-=======
-
-  if (pReader->pFileReader != NULL) tsdbDataFReaderClose(&pReader->pFileReader);
->>>>>>> 928c387d
+
+  if (pReader->pFileReader != NULL) {
+    tsdbDataFReaderClose(&pReader->pFileReader);
+  }
+
 #if 0
 //   if (pReader->status.pTableScanInfo != NULL) {
 //     pReader->status.pTableScanInfo = destroyTableCheckInfo(pReader->status.pTableScanInfo);
