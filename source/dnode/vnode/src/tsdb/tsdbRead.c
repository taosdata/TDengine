/*
 * Copyright (c) 2019 TAOS Data, Inc. <jhtao@taosdata.com>
 *
 * This program is free software: you can use, redistribute, and/or modify
 * it under the terms of the GNU Affero General Public License, version 3
 * or later ("AGPL"), as published by the Free Software Foundation.
 *
 * This program is distributed in the hope that it will be useful, but WITHOUT
 * ANY WARRANTY; without even the implied warranty of MERCHANTABILITY or
 * FITNESS FOR A PARTICULAR PURPOSE.
 *
 * You should have received a copy of the GNU Affero General Public License
 * along with this program. If not, see <http://www.gnu.org/licenses/>.
 */

#include "os.h"
#include "talgo.h"
#include "tcompare.h"
#include "tdatablock.h"
#include "tdataformat.h"
#include "texception.h"
#include "vnodeInt.h"

#include "filter.h"
#include "taosdef.h"
#include "tlosertree.h"
#include "tmsg.h"
#include "vnodeInt.h"

#define EXTRA_BYTES                2
#define ASCENDING_TRAVERSE(o)      (o == TSDB_ORDER_ASC)
#define QH_GET_NUM_OF_COLS(handle) ((size_t)(taosArrayGetSize((handle)->pColumns)))

#define GET_FILE_DATA_BLOCK_INFO(_checkInfo, _block)                                   \
  ((SDataBlockInfo){.window = {.skey = (_block)->keyFirst, .ekey = (_block)->keyLast}, \
                    .numOfCols = (_block)->numOfCols,                                  \
                    .rows = (_block)->numOfRows,                                       \
                    .uid = (_checkInfo)->tableId})

enum {
  TSDB_QUERY_TYPE_ALL = 1,
  TSDB_QUERY_TYPE_LAST = 2,
};

enum {
  TSDB_CACHED_TYPE_NONE = 0,
  TSDB_CACHED_TYPE_LASTROW = 1,
  TSDB_CACHED_TYPE_LAST = 2,
};

typedef struct SQueryFilePos {
  int32_t     fid;
  int32_t     slot;
  int32_t     pos;
  int64_t     lastKey;
  int32_t     rows;
  bool        mixBlock;
  bool        blockCompleted;
  STimeWindow win;
} SQueryFilePos;

typedef struct SDataBlockLoadInfo {
  SDFileSet* fileGroup;
  int32_t    slot;
  uint64_t   uid;
  SArray*    pLoadedCols;
} SDataBlockLoadInfo;

typedef struct SLoadCompBlockInfo {
  int32_t tid; /* table tid */
  int32_t fileId;
} SLoadCompBlockInfo;

enum {
  CHECKINFO_CHOSEN_MEM = 0,
  CHECKINFO_CHOSEN_IMEM = 1,
  CHECKINFO_CHOSEN_BOTH = 2  // for update=2(merge case)
};

typedef struct STableCheckInfo {
  uint64_t           tableId;
  TSKEY              lastKey;
  SBlockInfo*        pCompInfo;
  int32_t            compSize;
  int32_t            numOfBlocks : 29;  // number of qualified data blocks not the original blocks
  uint8_t            chosen : 2;        // indicate which iterator should move forward
  bool               initBuf : 1;       // whether to initialize the in-memory skip list iterator or not
  SSkipListIterator* iter;              // mem buffer skip list iterator
  SSkipListIterator* iiter;             // imem buffer skip list iterator
} STableCheckInfo;

typedef struct STableBlockInfo {
  SBlock*          compBlock;
  STableCheckInfo* pTableCheckInfo;
} STableBlockInfo;

typedef struct SBlockOrderSupporter {
  int32_t           numOfTables;
  STableBlockInfo** pDataBlockInfo;
  int32_t*          blockIndexArray;
  int32_t*          numOfBlocksPerTable;
} SBlockOrderSupporter;

typedef struct SIOCostSummary {
  int64_t blockLoadTime;
  int64_t statisInfoLoadTime;
  int64_t checkForNextTime;
  int64_t headFileLoad;
  int64_t headFileLoadTime;
} SIOCostSummary;

typedef struct STsdbReadHandle {
  STsdb*        pTsdb;
  SQueryFilePos cur;  // current position
  int16_t       order;
  STimeWindow   window;  // the primary query time window that applies to all queries
  SDataStatis*  statis;  // query level statistics, only one table block statistics info exists at any time
  int32_t       numOfBlocks;
  SArray*       pColumns;  // column list, SColumnInfoData array list
  bool          locateStart;
  int32_t       outputCapacity;
  int32_t       realNumOfRows;
  SArray*       pTableCheckInfo;  // SArray<STableCheckInfo>
  int32_t       activeIndex;
  bool          checkFiles;               // check file stage
  int8_t        cachelastrow;             // check if last row cached
  bool          loadExternalRow;          // load time window external data rows
  bool          currentLoadExternalRows;  // current load external rows
  int32_t       loadType;                 // block load type
  char*         idStr;                    // query info handle, for debug purpose
  int32_t type;  // query type: retrieve all data blocks, 2. retrieve only last row, 3. retrieve direct prev|next rows
  SDFileSet*         pFileGroup;
  SFSIter            fileIter;
  SReadH             rhelper;
  STableBlockInfo*   pDataBlockInfo;
  SDataCols*         pDataCols;          // in order to hold current file data block
  int32_t            allocSize;          // allocated data block size
  SArray*            defaultLoadColumn;  // default load column
  SDataBlockLoadInfo dataBlockLoadInfo;  /* record current block load information */
  SLoadCompBlockInfo compBlockLoadInfo;  /* record current compblock information in SQueryAttr */

  SArray*        prev;  // previous row which is before than time window
  SArray*        next;  // next row which is after the query time window
  SIOCostSummary cost;
} STsdbReadHandle;

typedef struct STableGroupSupporter {
  int32_t    numOfCols;
  SColIndex* pCols;
  SSchema*   pTagSchema;
} STableGroupSupporter;

int32_t tsdbQueryTableList(void* pMeta, SArray* pRes, void* filterInfo);

static STimeWindow updateLastrowForEachGroup(STableGroupInfo* groupList);
static int32_t     checkForCachedLastRow(STsdbReadHandle* pTsdbReadHandle, STableGroupInfo* groupList);
static int32_t     checkForCachedLast(STsdbReadHandle* pTsdbReadHandle);
// static int32_t tsdbGetCachedLastRow(STable* pTable, STSRow** pRes, TSKEY* lastKey);

static void    changeQueryHandleForInterpQuery(tsdbReaderT pHandle);
static void    doMergeTwoLevelData(STsdbReadHandle* pTsdbReadHandle, STableCheckInfo* pCheckInfo, SBlock* pBlock);
static int32_t binarySearchForKey(char* pValue, int num, TSKEY key, int order);
static int32_t tsdbReadRowsFromCache(STableCheckInfo* pCheckInfo, TSKEY maxKey, int maxRowsToRead, STimeWindow* win,
                                     STsdbReadHandle* pTsdbReadHandle);
static int32_t tsdbCheckInfoCompar(const void* key1, const void* key2);
// static int32_t doGetExternalRow(STsdbReadHandle* pTsdbReadHandle, int16_t type, void* pMemRef);
// static void*   doFreeColumnInfoData(SArray* pColumnInfoData);
// static void*   destroyTableCheckInfo(SArray* pTableCheckInfo);
static bool tsdbGetExternalRow(tsdbReaderT pHandle);

static void tsdbInitDataBlockLoadInfo(SDataBlockLoadInfo* pBlockLoadInfo) {
  pBlockLoadInfo->slot = -1;
  pBlockLoadInfo->uid = 0;
  pBlockLoadInfo->fileGroup = NULL;
}

static void tsdbInitCompBlockLoadInfo(SLoadCompBlockInfo* pCompBlockLoadInfo) {
  pCompBlockLoadInfo->tid = -1;
  pCompBlockLoadInfo->fileId = -1;
}

static SArray* getColumnIdList(STsdbReadHandle* pTsdbReadHandle) {
  size_t numOfCols = QH_GET_NUM_OF_COLS(pTsdbReadHandle);
  assert(numOfCols <= TSDB_MAX_COLUMNS);

  SArray* pIdList = taosArrayInit(numOfCols, sizeof(int16_t));
  for (int32_t i = 0; i < numOfCols; ++i) {
    SColumnInfoData* pCol = taosArrayGet(pTsdbReadHandle->pColumns, i);
    taosArrayPush(pIdList, &pCol->info.colId);
  }

  return pIdList;
}

static SArray* getDefaultLoadColumns(STsdbReadHandle* pTsdbReadHandle, bool loadTS) {
  SArray* pLocalIdList = getColumnIdList(pTsdbReadHandle);

  // check if the primary time stamp column needs to load
  int16_t colId = *(int16_t*)taosArrayGet(pLocalIdList, 0);

  // the primary timestamp column does not be included in the the specified load column list, add it
  if (loadTS && colId != PRIMARYKEY_TIMESTAMP_COL_ID) {
    int16_t columnId = PRIMARYKEY_TIMESTAMP_COL_ID;
    taosArrayInsert(pLocalIdList, 0, &columnId);
  }

  return pLocalIdList;
}

int64_t tsdbGetNumOfRowsInMemTable(tsdbReaderT* pHandle) {
  STsdbReadHandle* pTsdbReadHandle = (STsdbReadHandle*)pHandle;

  int64_t        rows = 0;
  STsdbMemTable* pMemTable = NULL;  // pTsdbReadHandle->pMemTable;
  if (pMemTable == NULL) {
    return rows;
  }

  //  STableData* pMem  = NULL;
  //  STableData* pIMem = NULL;

  //  SMemTable* pMemT = pMemRef->snapshot.mem;
  //  SMemTable* pIMemT = pMemRef->snapshot.imem;

  size_t size = taosArrayGetSize(pTsdbReadHandle->pTableCheckInfo);
  for (int32_t i = 0; i < size; ++i) {
    STableCheckInfo* pCheckInfo = taosArrayGet(pTsdbReadHandle->pTableCheckInfo, i);

    //    if (pMemT && pCheckInfo->tableId < pMemT->maxTables) {
    //      pMem = pMemT->tData[pCheckInfo->tableId];
    //      rows += (pMem && pMem->uid == pCheckInfo->tableId) ? pMem->numOfRows : 0;
    //    }
    //    if (pIMemT && pCheckInfo->tableId < pIMemT->maxTables) {
    //      pIMem = pIMemT->tData[pCheckInfo->tableId];
    //      rows += (pIMem && pIMem->uid == pCheckInfo->tableId) ? pIMem->numOfRows : 0;
    //    }
  }
  return rows;
}

static SArray* createCheckInfoFromTableGroup(STsdbReadHandle* pTsdbReadHandle, STableGroupInfo* pGroupList) {
  size_t numOfGroup = taosArrayGetSize(pGroupList->pGroupList);
  assert(numOfGroup >= 1);

  // allocate buffer in order to load data blocks from file
  SArray* pTableCheckInfo = taosArrayInit(pGroupList->numOfTables, sizeof(STableCheckInfo));
  if (pTableCheckInfo == NULL) {
    return NULL;
  }

  // todo apply the lastkey of table check to avoid to load header file
  for (int32_t i = 0; i < numOfGroup; ++i) {
    SArray* group = *(SArray**)taosArrayGet(pGroupList->pGroupList, i);

    size_t gsize = taosArrayGetSize(group);
    assert(gsize > 0);

    for (int32_t j = 0; j < gsize; ++j) {
      STableKeyInfo* pKeyInfo = (STableKeyInfo*)taosArrayGet(group, j);

      STableCheckInfo info = {.lastKey = pKeyInfo->lastKey, .tableId = pKeyInfo->uid};
      if (ASCENDING_TRAVERSE(pTsdbReadHandle->order)) {
        if (info.lastKey == INT64_MIN || info.lastKey < pTsdbReadHandle->window.skey) {
          info.lastKey = pTsdbReadHandle->window.skey;
        }

        assert(info.lastKey >= pTsdbReadHandle->window.skey && info.lastKey <= pTsdbReadHandle->window.ekey);
      } else {
        assert(info.lastKey >= pTsdbReadHandle->window.ekey && info.lastKey <= pTsdbReadHandle->window.skey);
      }

      taosArrayPush(pTableCheckInfo, &info);
      tsdbDebug("%p check table uid:%" PRId64 " from lastKey:%" PRId64 " %s", pTsdbReadHandle, info.tableId,
                info.lastKey, pTsdbReadHandle->idStr);
    }
  }

  // TODO  group table according to the tag value.
  taosArraySort(pTableCheckInfo, tsdbCheckInfoCompar);
  return pTableCheckInfo;
}

static void resetCheckInfo(STsdbReadHandle* pTsdbReadHandle) {
  size_t numOfTables = taosArrayGetSize(pTsdbReadHandle->pTableCheckInfo);
  assert(numOfTables >= 1);

  // todo apply the lastkey of table check to avoid to load header file
  for (int32_t i = 0; i < numOfTables; ++i) {
    STableCheckInfo* pCheckInfo = (STableCheckInfo*)taosArrayGet(pTsdbReadHandle->pTableCheckInfo, i);
    pCheckInfo->lastKey = pTsdbReadHandle->window.skey;
    pCheckInfo->iter = tSkipListDestroyIter(pCheckInfo->iter);
    pCheckInfo->iiter = tSkipListDestroyIter(pCheckInfo->iiter);
    pCheckInfo->initBuf = false;

    if (ASCENDING_TRAVERSE(pTsdbReadHandle->order)) {
      assert(pCheckInfo->lastKey >= pTsdbReadHandle->window.skey);
    } else {
      assert(pCheckInfo->lastKey <= pTsdbReadHandle->window.skey);
    }
  }
}

// only one table, not need to sort again
static SArray* createCheckInfoFromCheckInfo(STableCheckInfo* pCheckInfo, TSKEY skey, SArray** psTable) {
  SArray* pNew = taosArrayInit(1, sizeof(STableCheckInfo));

  STableCheckInfo info = {.lastKey = skey};

  info.tableId = pCheckInfo->tableId;
  taosArrayPush(pNew, &info);
  return pNew;
}

static bool emptyQueryTimewindow(STsdbReadHandle* pTsdbReadHandle) {
  assert(pTsdbReadHandle != NULL);

  STimeWindow* w = &pTsdbReadHandle->window;
  bool         asc = ASCENDING_TRAVERSE(pTsdbReadHandle->order);

  return ((asc && w->skey > w->ekey) || (!asc && w->ekey > w->skey));
}

// Update the query time window according to the data time to live(TTL) information, in order to avoid to return
// the expired data to client, even it is queried already.
static int64_t getEarliestValidTimestamp(STsdb* pTsdb) {
  STsdbCfg* pCfg = &pTsdb->config;

  int64_t now = taosGetTimestamp(pCfg->precision);
  return now - (tsTickPerDay[pCfg->precision] * pCfg->keep) + 1;  // needs to add one tick
}

static void setQueryTimewindow(STsdbReadHandle* pTsdbReadHandle, STsdbQueryCond* pCond) {
  pTsdbReadHandle->window = pCond->twindow;

  bool    updateTs = false;
  int64_t startTs = getEarliestValidTimestamp(pTsdbReadHandle->pTsdb);
  if (ASCENDING_TRAVERSE(pTsdbReadHandle->order)) {
    if (startTs > pTsdbReadHandle->window.skey) {
      pTsdbReadHandle->window.skey = startTs;
      pCond->twindow.skey = startTs;
      updateTs = true;
    }
  } else {
    if (startTs > pTsdbReadHandle->window.ekey) {
      pTsdbReadHandle->window.ekey = startTs;
      pCond->twindow.ekey = startTs;
      updateTs = true;
    }
  }

  if (updateTs) {
    tsdbDebug("%p update the query time window, old:%" PRId64 " - %" PRId64 ", new:%" PRId64 " - %" PRId64 ", %s",
              pTsdbReadHandle, pCond->twindow.skey, pCond->twindow.ekey, pTsdbReadHandle->window.skey,
              pTsdbReadHandle->window.ekey, pTsdbReadHandle->idStr);
  }
}

static STsdbReadHandle* tsdbQueryTablesImpl(STsdb* tsdb, STsdbQueryCond* pCond, uint64_t qId, uint64_t taskId) {
  STsdbReadHandle* pReadHandle = taosMemoryCalloc(1, sizeof(STsdbReadHandle));
  if (pReadHandle == NULL) {
    goto _end;
  }

  pReadHandle->order = pCond->order;
  pReadHandle->pTsdb = tsdb;
  pReadHandle->type = TSDB_QUERY_TYPE_ALL;
  pReadHandle->cur.fid = INT32_MIN;
  pReadHandle->cur.win = TSWINDOW_INITIALIZER;
  pReadHandle->checkFiles = true;
  pReadHandle->activeIndex = 0;  // current active table index
  pReadHandle->allocSize = 0;
  pReadHandle->locateStart = false;
  pReadHandle->loadType = pCond->type;

  pReadHandle->outputCapacity = 4096;  //((STsdb*)tsdb)->config.maxRowsPerFileBlock;
  pReadHandle->loadExternalRow = pCond->loadExternalRows;
  pReadHandle->currentLoadExternalRows = pCond->loadExternalRows;

  char buf[128] = {0};
  snprintf(buf, tListLen(buf), "TID:0x%" PRIx64 " QID:0x%" PRIx64, taskId, qId);
  pReadHandle->idStr = strdup(buf);

  if (tsdbInitReadH(&pReadHandle->rhelper, (STsdb*)tsdb) != 0) {
    goto _end;
  }

  assert(pCond != NULL);
  setQueryTimewindow(pReadHandle, pCond);

  if (pCond->numOfCols > 0) {
    // allocate buffer in order to load data blocks from file
    pReadHandle->statis = taosMemoryCalloc(pCond->numOfCols, sizeof(SDataStatis));
    if (pReadHandle->statis == NULL) {
      goto _end;
    }

    // todo: use list instead of array?
    pReadHandle->pColumns = taosArrayInit(pCond->numOfCols, sizeof(SColumnInfoData));
    if (pReadHandle->pColumns == NULL) {
      goto _end;
    }

    for (int32_t i = 0; i < pCond->numOfCols; ++i) {
      SColumnInfoData colInfo = {{0}, 0};
      colInfo.info = pCond->colList[i];

      int32_t code = colInfoDataEnsureCapacity(&colInfo, pReadHandle->outputCapacity);
      if (code != TSDB_CODE_SUCCESS) {
        goto _end;
      }

      taosArrayPush(pReadHandle->pColumns, &colInfo);
      pReadHandle->statis[i].colId = colInfo.info.colId;
    }

    pReadHandle->defaultLoadColumn = getDefaultLoadColumns(pReadHandle, true);
  }

  pReadHandle->pDataCols = tdNewDataCols(1000, pReadHandle->pTsdb->config.maxRowsPerFileBlock);
  if (pReadHandle->pDataCols == NULL) {
    tsdbError("%p failed to malloc buf for pDataCols, %s", pReadHandle, pReadHandle->idStr);
    terrno = TSDB_CODE_TDB_OUT_OF_MEMORY;
    goto _end;
  }

  tsdbInitDataBlockLoadInfo(&pReadHandle->dataBlockLoadInfo);
  tsdbInitCompBlockLoadInfo(&pReadHandle->compBlockLoadInfo);

  return (tsdbReaderT)pReadHandle;

_end:
  tsdbCleanupReadHandle(pReadHandle);
  terrno = TSDB_CODE_TDB_OUT_OF_MEMORY;
  return NULL;
}

tsdbReaderT* tsdbQueryTables(STsdb* tsdb, STsdbQueryCond* pCond, STableGroupInfo* groupList, uint64_t qId,
                             uint64_t taskId) {
  STsdbReadHandle* pTsdbReadHandle = tsdbQueryTablesImpl(tsdb, pCond, qId, taskId);
  if (pTsdbReadHandle == NULL) {
    return NULL;
  }

  if (emptyQueryTimewindow(pTsdbReadHandle)) {
    return (tsdbReaderT*)pTsdbReadHandle;
  }

  // todo apply the lastkey of table check to avoid to load header file
  pTsdbReadHandle->pTableCheckInfo = createCheckInfoFromTableGroup(pTsdbReadHandle, groupList);
  if (pTsdbReadHandle->pTableCheckInfo == NULL) {
    //    tsdbCleanupReadHandle(pTsdbReadHandle);
    terrno = TSDB_CODE_TDB_OUT_OF_MEMORY;
    return NULL;
  }

  tsdbDebug("%p total numOfTable:%" PRIzu " in this query, group %" PRIzu " %s", pTsdbReadHandle,
            taosArrayGetSize(pTsdbReadHandle->pTableCheckInfo), taosArrayGetSize(groupList->pGroupList),
            pTsdbReadHandle->idStr);

  return (tsdbReaderT)pTsdbReadHandle;
}

void tsdbResetQueryHandle(tsdbReaderT queryHandle, STsdbQueryCond* pCond) {
  STsdbReadHandle* pTsdbReadHandle = queryHandle;

  if (emptyQueryTimewindow(pTsdbReadHandle)) {
    if (pCond->order != pTsdbReadHandle->order) {
      pTsdbReadHandle->order = pCond->order;
      TSWAP(pTsdbReadHandle->window.skey, pTsdbReadHandle->window.ekey, int64_t);
    }

    return;
  }

  pTsdbReadHandle->order = pCond->order;
  pTsdbReadHandle->window = pCond->twindow;
  pTsdbReadHandle->type = TSDB_QUERY_TYPE_ALL;
  pTsdbReadHandle->cur.fid = -1;
  pTsdbReadHandle->cur.win = TSWINDOW_INITIALIZER;
  pTsdbReadHandle->checkFiles = true;
  pTsdbReadHandle->activeIndex = 0;  // current active table index
  pTsdbReadHandle->locateStart = false;
  pTsdbReadHandle->loadExternalRow = pCond->loadExternalRows;

  if (ASCENDING_TRAVERSE(pCond->order)) {
    assert(pTsdbReadHandle->window.skey <= pTsdbReadHandle->window.ekey);
  } else {
    assert(pTsdbReadHandle->window.skey >= pTsdbReadHandle->window.ekey);
  }

  // allocate buffer in order to load data blocks from file
  memset(pTsdbReadHandle->statis, 0, sizeof(SDataStatis));

  tsdbInitDataBlockLoadInfo(&pTsdbReadHandle->dataBlockLoadInfo);
  tsdbInitCompBlockLoadInfo(&pTsdbReadHandle->compBlockLoadInfo);

  resetCheckInfo(pTsdbReadHandle);
}

void tsdbResetQueryHandleForNewTable(tsdbReaderT queryHandle, STsdbQueryCond* pCond, STableGroupInfo* groupList) {
  STsdbReadHandle* pTsdbReadHandle = queryHandle;

  pTsdbReadHandle->order = pCond->order;
  pTsdbReadHandle->window = pCond->twindow;
  pTsdbReadHandle->type = TSDB_QUERY_TYPE_ALL;
  pTsdbReadHandle->cur.fid = -1;
  pTsdbReadHandle->cur.win = TSWINDOW_INITIALIZER;
  pTsdbReadHandle->checkFiles = true;
  pTsdbReadHandle->activeIndex = 0;  // current active table index
  pTsdbReadHandle->locateStart = false;
  pTsdbReadHandle->loadExternalRow = pCond->loadExternalRows;

  if (ASCENDING_TRAVERSE(pCond->order)) {
    assert(pTsdbReadHandle->window.skey <= pTsdbReadHandle->window.ekey);
  } else {
    assert(pTsdbReadHandle->window.skey >= pTsdbReadHandle->window.ekey);
  }

  // allocate buffer in order to load data blocks from file
  memset(pTsdbReadHandle->statis, 0, sizeof(SDataStatis));

  tsdbInitDataBlockLoadInfo(&pTsdbReadHandle->dataBlockLoadInfo);
  tsdbInitCompBlockLoadInfo(&pTsdbReadHandle->compBlockLoadInfo);

  SArray* pTable = NULL;
  //  STsdbMeta* pMeta = tsdbGetMeta(pTsdbReadHandle->pTsdb);

  //  pTsdbReadHandle->pTableCheckInfo = destroyTableCheckInfo(pTsdbReadHandle->pTableCheckInfo);

  pTsdbReadHandle->pTableCheckInfo = NULL;  // createCheckInfoFromTableGroup(pTsdbReadHandle, groupList, pMeta,
                                            // &pTable);
  if (pTsdbReadHandle->pTableCheckInfo == NULL) {
    //    tsdbCleanupReadHandle(pTsdbReadHandle);
    terrno = TSDB_CODE_TDB_OUT_OF_MEMORY;
  }

  //  pTsdbReadHandle->prev = doFreeColumnInfoData(pTsdbReadHandle->prev);
  //  pTsdbReadHandle->next = doFreeColumnInfoData(pTsdbReadHandle->next);
}

tsdbReaderT tsdbQueryLastRow(STsdb* tsdb, STsdbQueryCond* pCond, STableGroupInfo* groupList, uint64_t qId,
                             uint64_t taskId) {
  pCond->twindow = updateLastrowForEachGroup(groupList);

  // no qualified table
  if (groupList->numOfTables == 0) {
    return NULL;
  }

  STsdbReadHandle* pTsdbReadHandle = (STsdbReadHandle*)tsdbQueryTables(tsdb, pCond, groupList, qId, taskId);
  if (pTsdbReadHandle == NULL) {
    return NULL;
  }

  int32_t code = checkForCachedLastRow(pTsdbReadHandle, groupList);
  if (code != TSDB_CODE_SUCCESS) {  // set the numOfTables to be 0
    terrno = code;
    return NULL;
  }

  assert(pCond->order == TSDB_ORDER_ASC && pCond->twindow.skey <= pCond->twindow.ekey);
  if (pTsdbReadHandle->cachelastrow) {
    pTsdbReadHandle->type = TSDB_QUERY_TYPE_LAST;
  }

  return pTsdbReadHandle;
}

#if 0
tsdbReaderT tsdbQueryCacheLast(STsdb *tsdb, STsdbQueryCond *pCond, STableGroupInfo *groupList, uint64_t qId, STsdbMemTable* pMemRef) {
  STsdbReadHandle *pTsdbReadHandle = (STsdbReadHandle*) tsdbQueryTables(tsdb, pCond, groupList, qId, pMemRef);
  if (pTsdbReadHandle == NULL) {
    return NULL;
  }

  int32_t code = checkForCachedLast(pTsdbReadHandle);
  if (code != TSDB_CODE_SUCCESS) { // set the numOfTables to be 0
    terrno = code;
    return NULL;
  }

  if (pTsdbReadHandle->cachelastrow) {
    pTsdbReadHandle->type = TSDB_QUERY_TYPE_LAST;
  }
  
  return pTsdbReadHandle;
}

#endif
SArray* tsdbGetQueriedTableList(tsdbReaderT* pHandle) {
  assert(pHandle != NULL);

  STsdbReadHandle* pTsdbReadHandle = (STsdbReadHandle*)pHandle;

  size_t  size = taosArrayGetSize(pTsdbReadHandle->pTableCheckInfo);
  SArray* res = taosArrayInit(size, POINTER_BYTES);
  return res;
}

// leave only one table for each group
static STableGroupInfo* trimTableGroup(STimeWindow* window, STableGroupInfo* pGroupList) {
  assert(pGroupList);
  size_t numOfGroup = taosArrayGetSize(pGroupList->pGroupList);

  STableGroupInfo* pNew = taosMemoryCalloc(1, sizeof(STableGroupInfo));
  pNew->pGroupList = taosArrayInit(numOfGroup, POINTER_BYTES);

  for (int32_t i = 0; i < numOfGroup; ++i) {
    SArray* oneGroup = taosArrayGetP(pGroupList->pGroupList, i);
    size_t  numOfTables = taosArrayGetSize(oneGroup);

    SArray* px = taosArrayInit(4, sizeof(STableKeyInfo));
    for (int32_t j = 0; j < numOfTables; ++j) {
      STableKeyInfo* pInfo = (STableKeyInfo*)taosArrayGet(oneGroup, j);
      //      if (window->skey <= pInfo->lastKey && ((STable*)pInfo->pTable)->lastKey != TSKEY_INITIAL_VAL) {
      //        taosArrayPush(px, pInfo);
      //        pNew->numOfTables += 1;
      //        break;
      //      }
    }

    // there are no data in this group
    if (taosArrayGetSize(px) == 0) {
      taosArrayDestroy(px);
    } else {
      taosArrayPush(pNew->pGroupList, &px);
    }
  }

  return pNew;
}

tsdbReaderT tsdbQueryRowsInExternalWindow(STsdb* tsdb, STsdbQueryCond* pCond, STableGroupInfo* groupList, uint64_t qId,
                                          uint64_t taskId) {
  STableGroupInfo* pNew = trimTableGroup(&pCond->twindow, groupList);

  if (pNew->numOfTables == 0) {
    tsdbDebug("update query time range to invalidate time window");

    assert(taosArrayGetSize(pNew->pGroupList) == 0);
    bool asc = ASCENDING_TRAVERSE(pCond->order);
    if (asc) {
      pCond->twindow.ekey = pCond->twindow.skey - 1;
    } else {
      pCond->twindow.skey = pCond->twindow.ekey - 1;
    }
  }

  STsdbReadHandle* pTsdbReadHandle = (STsdbReadHandle*)tsdbQueryTables(tsdb, pCond, pNew, qId, taskId);
  pTsdbReadHandle->loadExternalRow = true;
  pTsdbReadHandle->currentLoadExternalRows = true;

  return pTsdbReadHandle;
}

static bool initTableMemIterator(STsdbReadHandle* pHandle, STableCheckInfo* pCheckInfo) {
  if (pCheckInfo->initBuf) {
    return true;
  }

  pCheckInfo->initBuf = true;
  int32_t order = pHandle->order;

  STbData** pMem = NULL;
  STbData** pIMem = NULL;

  TSKEY tLastKey = 0;  /// keyToTkey(pCheckInfo->lastKey);
  if (pHandle->pTsdb->mem != NULL) {
    pMem = taosHashGet(pHandle->pTsdb->mem->pHashIdx, &pCheckInfo->tableId, sizeof(pCheckInfo->tableId));
    if (pMem != NULL) {
      pCheckInfo->iter =
          tSkipListCreateIterFromVal((*pMem)->pData, (const char*)&tLastKey, TSDB_DATA_TYPE_TIMESTAMP, order);
    }
  }

  if (pHandle->pTsdb->imem != NULL) {
    pIMem = taosHashGet(pHandle->pTsdb->imem->pHashIdx, &pCheckInfo->tableId, sizeof(pCheckInfo->tableId));
    if (pIMem != NULL) {
      pCheckInfo->iiter =
          tSkipListCreateIterFromVal((*pIMem)->pData, (const char*)&tLastKey, TSDB_DATA_TYPE_TIMESTAMP, order);
    }
  }

  // both iterators are NULL, no data in buffer right now
  if (pCheckInfo->iter == NULL && pCheckInfo->iiter == NULL) {
    return false;
  }

  bool memEmpty = (pCheckInfo->iter == NULL) || (pCheckInfo->iter != NULL && !tSkipListIterNext(pCheckInfo->iter));
  bool imemEmpty = (pCheckInfo->iiter == NULL) || (pCheckInfo->iiter != NULL && !tSkipListIterNext(pCheckInfo->iiter));
  if (memEmpty && imemEmpty) {  // buffer is empty
    return false;
  }

  if (!memEmpty) {
    SSkipListNode* node = tSkipListIterGet(pCheckInfo->iter);
    assert(node != NULL);

    STSRow* row = (STSRow*)SL_GET_NODE_DATA(node);
    TSKEY   key = TD_ROW_KEY(row);  // first timestamp in buffer
    tsdbDebug("%p uid:%" PRId64 ", check data in mem from skey:%" PRId64 ", order:%d, ts range in buf:%" PRId64
              "-%" PRId64 ", lastKey:%" PRId64 ", numOfRows:%" PRId64 ", %s",
              pHandle, pCheckInfo->tableId, key, order, (*pMem)->keyMin, (*pMem)->keyMax, pCheckInfo->lastKey,
              (*pMem)->nrows, pHandle->idStr);

    if (ASCENDING_TRAVERSE(order)) {
      assert(pCheckInfo->lastKey <= key);
    } else {
      assert(pCheckInfo->lastKey >= key);
    }

  } else {
    tsdbDebug("%p uid:%" PRId64 ", no data in mem, %s", pHandle, pCheckInfo->tableId, pHandle->idStr);
  }

  if (!imemEmpty) {
    SSkipListNode* node = tSkipListIterGet(pCheckInfo->iiter);
    assert(node != NULL);

    STSRow* row = (STSRow*)SL_GET_NODE_DATA(node);
    TSKEY   key = TD_ROW_KEY(row);  // first timestamp in buffer
    tsdbDebug("%p uid:%" PRId64 ", check data in imem from skey:%" PRId64 ", order:%d, ts range in buf:%" PRId64
              "-%" PRId64 ", lastKey:%" PRId64 ", numOfRows:%" PRId64 ", %s",
              pHandle, pCheckInfo->tableId, key, order, (*pIMem)->keyMin, (*pIMem)->keyMax, pCheckInfo->lastKey,
              (*pIMem)->nrows, pHandle->idStr);

    if (ASCENDING_TRAVERSE(order)) {
      assert(pCheckInfo->lastKey <= key);
    } else {
      assert(pCheckInfo->lastKey >= key);
    }
  } else {
    tsdbDebug("%p uid:%" PRId64 ", no data in imem, %s", pHandle, pCheckInfo->tableId, pHandle->idStr);
  }

  return true;
}

static void destroyTableMemIterator(STableCheckInfo* pCheckInfo) {
  tSkipListDestroyIter(pCheckInfo->iter);
  tSkipListDestroyIter(pCheckInfo->iiter);
}

static TSKEY extractFirstTraverseKey(STableCheckInfo* pCheckInfo, int32_t order, int32_t update) {
  STSRow *rmem = NULL, *rimem = NULL;
  if (pCheckInfo->iter) {
    SSkipListNode* node = tSkipListIterGet(pCheckInfo->iter);
    if (node != NULL) {
      rmem = (STSRow*)SL_GET_NODE_DATA(node);
    }
  }

  if (pCheckInfo->iiter) {
    SSkipListNode* node = tSkipListIterGet(pCheckInfo->iiter);
    if (node != NULL) {
      rimem = (STSRow*)SL_GET_NODE_DATA(node);
    }
  }

  if (rmem == NULL && rimem == NULL) {
    return TSKEY_INITIAL_VAL;
  }

  if (rmem != NULL && rimem == NULL) {
    pCheckInfo->chosen = CHECKINFO_CHOSEN_MEM;
    return TD_ROW_KEY(rmem);
  }

  if (rmem == NULL && rimem != NULL) {
    pCheckInfo->chosen = CHECKINFO_CHOSEN_IMEM;
    return TD_ROW_KEY(rimem);
  }

  TSKEY r1 = TD_ROW_KEY(rmem);
  TSKEY r2 = TD_ROW_KEY(rimem);

  if (r1 == r2) {
<<<<<<< HEAD
#if 0
    if(update == TD_ROW_DISCARD_UPDATE){
=======
    if (update == TD_ROW_DISCARD_UPDATE) {
>>>>>>> c2d1c480
      pCheckInfo->chosen = CHECKINFO_CHOSEN_IMEM;
      tSkipListIterNext(pCheckInfo->iter);
    } else if (update == TD_ROW_OVERWRITE_UPDATE) {
      pCheckInfo->chosen = CHECKINFO_CHOSEN_MEM;
      tSkipListIterNext(pCheckInfo->iiter);
    } else {
      pCheckInfo->chosen = CHECKINFO_CHOSEN_BOTH;
    }
#endif
    if (TD_SUPPORT_UPDATE(update)) {
      pCheckInfo->chosen = CHECKINFO_CHOSEN_BOTH;
    } else {
      pCheckInfo->chosen = CHECKINFO_CHOSEN_IMEM;
      tSkipListIterNext(pCheckInfo->iter);
    }
    return r1;
  } else if (r1 < r2 && ASCENDING_TRAVERSE(order)) {
    pCheckInfo->chosen = CHECKINFO_CHOSEN_MEM;
    return r1;
  } else {
    pCheckInfo->chosen = CHECKINFO_CHOSEN_IMEM;
    return r2;
  }
}

static STSRow* getSRowInTableMem(STableCheckInfo* pCheckInfo, int32_t order, int32_t update, STSRow** extraRow) {
  STSRow *rmem = NULL, *rimem = NULL;
  if (pCheckInfo->iter) {
    SSkipListNode* node = tSkipListIterGet(pCheckInfo->iter);
    if (node != NULL) {
      rmem = (STSRow*)SL_GET_NODE_DATA(node);
    }
  }

  if (pCheckInfo->iiter) {
    SSkipListNode* node = tSkipListIterGet(pCheckInfo->iiter);
    if (node != NULL) {
      rimem = (STSRow*)SL_GET_NODE_DATA(node);
    }
  }

  if (rmem == NULL && rimem == NULL) {
    return NULL;
  }

  if (rmem != NULL && rimem == NULL) {
    pCheckInfo->chosen = 0;
    return rmem;
  }

  if (rmem == NULL && rimem != NULL) {
    pCheckInfo->chosen = 1;
    return rimem;
  }

  TSKEY r1 = TD_ROW_KEY(rmem);
  TSKEY r2 = TD_ROW_KEY(rimem);

  if (r1 == r2) {
    if (update == TD_ROW_DISCARD_UPDATE) {
      tSkipListIterNext(pCheckInfo->iter);
      pCheckInfo->chosen = CHECKINFO_CHOSEN_IMEM;
      return rimem;
    } else if (update == TD_ROW_OVERWRITE_UPDATE) {
      tSkipListIterNext(pCheckInfo->iiter);
      pCheckInfo->chosen = CHECKINFO_CHOSEN_MEM;
      return rmem;
    } else {
      pCheckInfo->chosen = CHECKINFO_CHOSEN_BOTH;
      *extraRow = rimem;
      return rmem;
    }
  } else {
    if (ASCENDING_TRAVERSE(order)) {
      if (r1 < r2) {
        pCheckInfo->chosen = CHECKINFO_CHOSEN_MEM;
        return rmem;
      } else {
        pCheckInfo->chosen = CHECKINFO_CHOSEN_IMEM;
        return rimem;
      }
    } else {
      if (r1 < r2) {
        pCheckInfo->chosen = CHECKINFO_CHOSEN_IMEM;
        return rimem;
      } else {
        pCheckInfo->chosen = CHECKINFO_CHOSEN_IMEM;
        return rmem;
      }
    }
  }
}

static bool moveToNextRowInMem(STableCheckInfo* pCheckInfo) {
  bool hasNext = false;
  if (pCheckInfo->chosen == CHECKINFO_CHOSEN_MEM) {
    if (pCheckInfo->iter != NULL) {
      hasNext = tSkipListIterNext(pCheckInfo->iter);
    }

    if (hasNext) {
      return hasNext;
    }

    if (pCheckInfo->iiter != NULL) {
      return tSkipListIterGet(pCheckInfo->iiter) != NULL;
    }
  } else if (pCheckInfo->chosen == CHECKINFO_CHOSEN_IMEM) {
    if (pCheckInfo->iiter != NULL) {
      hasNext = tSkipListIterNext(pCheckInfo->iiter);
    }

    if (hasNext) {
      return hasNext;
    }

    if (pCheckInfo->iter != NULL) {
      return tSkipListIterGet(pCheckInfo->iter) != NULL;
    }
  } else {
    if (pCheckInfo->iter != NULL) {
      hasNext = tSkipListIterNext(pCheckInfo->iter);
    }
    if (pCheckInfo->iiter != NULL) {
      hasNext = tSkipListIterNext(pCheckInfo->iiter) || hasNext;
    }
  }

  return hasNext;
}

static bool hasMoreDataInCache(STsdbReadHandle* pHandle) {
  STsdbCfg* pCfg = &pHandle->pTsdb->config;
  size_t    size = taosArrayGetSize(pHandle->pTableCheckInfo);
  assert(pHandle->activeIndex < size && pHandle->activeIndex >= 0 && size >= 1);
  pHandle->cur.fid = INT32_MIN;

  STableCheckInfo* pCheckInfo = taosArrayGet(pHandle->pTableCheckInfo, pHandle->activeIndex);
  if (!pCheckInfo->initBuf) {
    initTableMemIterator(pHandle, pCheckInfo);
  }

  STSRow* row = getSRowInTableMem(pCheckInfo, pHandle->order, pCfg->update, NULL);
  if (row == NULL) {
    return false;
  }

  pCheckInfo->lastKey = TD_ROW_KEY(row);  // first timestamp in buffer
  tsdbDebug("%p uid:%" PRId64 ", check data in buffer from skey:%" PRId64 ", order:%d, %s", pHandle,
            pCheckInfo->tableId, pCheckInfo->lastKey, pHandle->order, pHandle->idStr);

  // all data in mem are checked already.
  if ((pCheckInfo->lastKey > pHandle->window.ekey && ASCENDING_TRAVERSE(pHandle->order)) ||
      (pCheckInfo->lastKey < pHandle->window.ekey && !ASCENDING_TRAVERSE(pHandle->order))) {
    return false;
  }

  int32_t      step = ASCENDING_TRAVERSE(pHandle->order) ? 1 : -1;
  STimeWindow* win = &pHandle->cur.win;
  pHandle->cur.rows = tsdbReadRowsFromCache(pCheckInfo, pHandle->window.ekey, pHandle->outputCapacity, win, pHandle);

  // update the last key value
  pCheckInfo->lastKey = win->ekey + step;
  pHandle->cur.lastKey = win->ekey + step;
  pHandle->cur.mixBlock = true;

  if (!ASCENDING_TRAVERSE(pHandle->order)) {
    TSWAP(win->skey, win->ekey, TSKEY);
  }

  return true;
}

static int32_t getFileIdFromKey(TSKEY key, int32_t daysPerFile, int32_t precision) {
  assert(precision >= TSDB_TIME_PRECISION_MICRO || precision <= TSDB_TIME_PRECISION_NANO);
  if (key == TSKEY_INITIAL_VAL) {
    return INT32_MIN;
  }

  if (key < 0) {
    key -= (daysPerFile * tsTickPerDay[precision]);
  }

  int64_t fid = (int64_t)(key / (daysPerFile * tsTickPerDay[precision]));  // set the starting fileId
  if (fid < 0L && llabs(fid) > INT32_MAX) {                                // data value overflow for INT32
    fid = INT32_MIN;
  }

  if (fid > 0L && fid > INT32_MAX) {
    fid = INT32_MAX;
  }

  return (int32_t)fid;
}

static int32_t binarySearchForBlock(SBlock* pBlock, int32_t numOfBlocks, TSKEY skey, int32_t order) {
  int32_t firstSlot = 0;
  int32_t lastSlot = numOfBlocks - 1;

  int32_t midSlot = firstSlot;

  while (1) {
    numOfBlocks = lastSlot - firstSlot + 1;
    midSlot = (firstSlot + (numOfBlocks >> 1));

    if (numOfBlocks == 1) break;

    if (skey > pBlock[midSlot].keyLast) {
      if (numOfBlocks == 2) break;
      if ((order == TSDB_ORDER_DESC) && (skey < pBlock[midSlot + 1].keyFirst)) break;
      firstSlot = midSlot + 1;
    } else if (skey < pBlock[midSlot].keyFirst) {
      if ((order == TSDB_ORDER_ASC) && (skey > pBlock[midSlot - 1].keyLast)) break;
      lastSlot = midSlot - 1;
    } else {
      break;  // got the slot
    }
  }

  return midSlot;
}

static int32_t loadBlockInfo(STsdbReadHandle* pTsdbReadHandle, int32_t index, int32_t* numOfBlocks) {
  int32_t code = 0;

  STableCheckInfo* pCheckInfo = taosArrayGet(pTsdbReadHandle->pTableCheckInfo, index);
  pCheckInfo->numOfBlocks = 0;

  STable table = {.uid = pCheckInfo->tableId, .tid = pCheckInfo->tableId};
  table.pSchema = metaGetTbTSchema(pTsdbReadHandle->pTsdb->pMeta, pCheckInfo->tableId, 0);

  if (tsdbSetReadTable(&pTsdbReadHandle->rhelper, &table) != TSDB_CODE_SUCCESS) {
    code = terrno;
    return code;
  }

  SBlockIdx* compIndex = pTsdbReadHandle->rhelper.pBlkIdx;

  // no data block in this file, try next file
  if (compIndex == NULL || compIndex->uid != pCheckInfo->tableId) {
    return 0;  // no data blocks in the file belongs to pCheckInfo->pTable
  }

  if (pCheckInfo->compSize < (int32_t)compIndex->len) {
    assert(compIndex->len > 0);

    char* t = taosMemoryRealloc(pCheckInfo->pCompInfo, compIndex->len);
    if (t == NULL) {
      terrno = TSDB_CODE_TDB_OUT_OF_MEMORY;
      code = TSDB_CODE_TDB_OUT_OF_MEMORY;
      return code;
    }

    pCheckInfo->pCompInfo = (SBlockInfo*)t;
    pCheckInfo->compSize = compIndex->len;
  }

  if (tsdbLoadBlockInfo(&(pTsdbReadHandle->rhelper), (void*)(pCheckInfo->pCompInfo)) < 0) {
    return terrno;
  }
  SBlockInfo* pCompInfo = pCheckInfo->pCompInfo;

  TSKEY s = TSKEY_INITIAL_VAL, e = TSKEY_INITIAL_VAL;

  if (ASCENDING_TRAVERSE(pTsdbReadHandle->order)) {
    assert(pCheckInfo->lastKey <= pTsdbReadHandle->window.ekey &&
           pTsdbReadHandle->window.skey <= pTsdbReadHandle->window.ekey);
  } else {
    assert(pCheckInfo->lastKey >= pTsdbReadHandle->window.ekey &&
           pTsdbReadHandle->window.skey >= pTsdbReadHandle->window.ekey);
  }

  s = TMIN(pCheckInfo->lastKey, pTsdbReadHandle->window.ekey);
  e = TMAX(pCheckInfo->lastKey, pTsdbReadHandle->window.ekey);

  // discard the unqualified data block based on the query time window
  int32_t start = binarySearchForBlock(pCompInfo->blocks, compIndex->numOfBlocks, s, TSDB_ORDER_ASC);
  int32_t end = start;

  if (s > pCompInfo->blocks[start].keyLast) {
    return 0;
  }

  // todo speedup the procedure of located end block
  while (end < (int32_t)compIndex->numOfBlocks && (pCompInfo->blocks[end].keyFirst <= e)) {
    end += 1;
  }

  pCheckInfo->numOfBlocks = (end - start);

  if (start > 0) {
    memmove(pCompInfo->blocks, &pCompInfo->blocks[start], pCheckInfo->numOfBlocks * sizeof(SBlock));
  }

  (*numOfBlocks) += pCheckInfo->numOfBlocks;
  return 0;
}

static int32_t getFileCompInfo(STsdbReadHandle* pTsdbReadHandle, int32_t* numOfBlocks) {
  // load all the comp offset value for all tables in this file
  int32_t code = TSDB_CODE_SUCCESS;
  *numOfBlocks = 0;

  pTsdbReadHandle->cost.headFileLoad += 1;
  int64_t s = taosGetTimestampUs();

  size_t numOfTables = 0;
  if (pTsdbReadHandle->loadType == BLOCK_LOAD_TABLE_SEQ_ORDER) {
    code = loadBlockInfo(pTsdbReadHandle, pTsdbReadHandle->activeIndex, numOfBlocks);
  } else if (pTsdbReadHandle->loadType == BLOCK_LOAD_OFFSET_SEQ_ORDER) {
    numOfTables = taosArrayGetSize(pTsdbReadHandle->pTableCheckInfo);

    for (int32_t i = 0; i < numOfTables; ++i) {
      code = loadBlockInfo(pTsdbReadHandle, i, numOfBlocks);
      if (code != TSDB_CODE_SUCCESS) {
        int64_t e = taosGetTimestampUs();

        pTsdbReadHandle->cost.headFileLoadTime += (e - s);
        return code;
      }
    }
  } else {
    assert(0);
  }

  int64_t e = taosGetTimestampUs();
  pTsdbReadHandle->cost.headFileLoadTime += (e - s);
  return code;
}

static int32_t doLoadFileDataBlock(STsdbReadHandle* pTsdbReadHandle, SBlock* pBlock, STableCheckInfo* pCheckInfo,
                                   int32_t slotIndex) {
  int64_t st = taosGetTimestampUs();

  STSchema* pSchema = metaGetTbTSchema(pTsdbReadHandle->pTsdb->pMeta, pCheckInfo->tableId, 0);
  int32_t   code = tdInitDataCols(pTsdbReadHandle->pDataCols, pSchema);
  if (code != TSDB_CODE_SUCCESS) {
    tsdbError("%p failed to malloc buf for pDataCols, %s", pTsdbReadHandle, pTsdbReadHandle->idStr);
    terrno = TSDB_CODE_TDB_OUT_OF_MEMORY;
    goto _error;
  }

  code = tdInitDataCols(pTsdbReadHandle->rhelper.pDCols[0], pSchema);
  if (code != TSDB_CODE_SUCCESS) {
    tsdbError("%p failed to malloc buf for rhelper.pDataCols[0], %s", pTsdbReadHandle, pTsdbReadHandle->idStr);
    terrno = TSDB_CODE_TDB_OUT_OF_MEMORY;
    goto _error;
  }

  code = tdInitDataCols(pTsdbReadHandle->rhelper.pDCols[1], pSchema);
  if (code != TSDB_CODE_SUCCESS) {
    tsdbError("%p failed to malloc buf for rhelper.pDataCols[1], %s", pTsdbReadHandle, pTsdbReadHandle->idStr);
    terrno = TSDB_CODE_TDB_OUT_OF_MEMORY;
    goto _error;
  }

  int16_t* colIds = pTsdbReadHandle->defaultLoadColumn->pData;

<<<<<<< HEAD
  int32_t ret = tsdbLoadBlockDataCols(&(pTsdbReadHandle->rhelper), pBlock, pCheckInfo->pCompInfo, colIds, (int)(QH_GET_NUM_OF_COLS(pTsdbReadHandle)), true);
=======
  int32_t ret = tsdbLoadBlockDataCols(&(pTsdbReadHandle->rhelper), pBlock, pCheckInfo->pCompInfo, colIds,
                                      (int)(QH_GET_NUM_OF_COLS(pTsdbReadHandle)), true);
>>>>>>> c2d1c480
  if (ret != TSDB_CODE_SUCCESS) {
    int32_t c = terrno;
    assert(c != TSDB_CODE_SUCCESS);
    goto _error;
  }

  SDataBlockLoadInfo* pBlockLoadInfo = &pTsdbReadHandle->dataBlockLoadInfo;

  pBlockLoadInfo->fileGroup = pTsdbReadHandle->pFileGroup;
  pBlockLoadInfo->slot = pTsdbReadHandle->cur.slot;
  pBlockLoadInfo->uid = pCheckInfo->tableId;

  SDataCols* pCols = pTsdbReadHandle->rhelper.pDCols[0];
  assert(pCols->numOfRows != 0 && pCols->numOfRows <= pBlock->numOfRows);

  pBlock->numOfRows = pCols->numOfRows;

  // Convert from TKEY to TSKEY for primary timestamp column if current block has timestamp before 1970-01-01T00:00:00Z
  if (pBlock->keyFirst < 0 && colIds[0] == PRIMARYKEY_TIMESTAMP_COL_ID) {
    int64_t* src = pCols->cols[0].pData;
    for (int32_t i = 0; i < pBlock->numOfRows; ++i) {
      src[i] = tdGetKey(src[i]);
    }
  }

  int64_t elapsedTime = (taosGetTimestampUs() - st);
  pTsdbReadHandle->cost.blockLoadTime += elapsedTime;

  tsdbDebug("%p load file block into buffer, index:%d, brange:%" PRId64 "-%" PRId64 ", rows:%d, elapsed time:%" PRId64
            " us, %s",
            pTsdbReadHandle, slotIndex, pBlock->keyFirst, pBlock->keyLast, pBlock->numOfRows, elapsedTime,
            pTsdbReadHandle->idStr);
  return TSDB_CODE_SUCCESS;

_error:
  pBlock->numOfRows = 0;

  tsdbError("%p error occurs in loading file block, index:%d, brange:%" PRId64 "-%" PRId64 ", rows:%d, %s",
            pTsdbReadHandle, slotIndex, pBlock->keyFirst, pBlock->keyLast, pBlock->numOfRows, pTsdbReadHandle->idStr);
  return terrno;
}

static int32_t getEndPosInDataBlock(STsdbReadHandle* pTsdbReadHandle, SDataBlockInfo* pBlockInfo);
static int32_t doCopyRowsFromFileBlock(STsdbReadHandle* pTsdbReadHandle, int32_t capacity, int32_t numOfRows,
                                       int32_t start, int32_t end);
static void    moveDataToFront(STsdbReadHandle* pTsdbReadHandle, int32_t numOfRows, int32_t numOfCols);
static void    doCheckGeneratedBlockRange(STsdbReadHandle* pTsdbReadHandle);
static void    copyAllRemainRowsFromFileBlock(STsdbReadHandle* pTsdbReadHandle, STableCheckInfo* pCheckInfo,
                                              SDataBlockInfo* pBlockInfo, int32_t endPos);

static int32_t handleDataMergeIfNeeded(STsdbReadHandle* pTsdbReadHandle, SBlock* pBlock, STableCheckInfo* pCheckInfo) {
  SQueryFilePos* cur = &pTsdbReadHandle->cur;
  STsdbCfg*      pCfg = &pTsdbReadHandle->pTsdb->config;
  SDataBlockInfo binfo = GET_FILE_DATA_BLOCK_INFO(pCheckInfo, pBlock);
  TSKEY          key;
  int32_t        code = TSDB_CODE_SUCCESS;

  /*bool hasData = */ initTableMemIterator(pTsdbReadHandle, pCheckInfo);
  assert(cur->pos >= 0 && cur->pos <= binfo.rows);

  key = extractFirstTraverseKey(pCheckInfo, pTsdbReadHandle->order, pCfg->update);

  if (key != TSKEY_INITIAL_VAL) {
    tsdbDebug("%p key in mem:%" PRId64 ", %s", pTsdbReadHandle, key, pTsdbReadHandle->idStr);
  } else {
    tsdbDebug("%p no data in mem, %s", pTsdbReadHandle, pTsdbReadHandle->idStr);
  }

  if ((ASCENDING_TRAVERSE(pTsdbReadHandle->order) && (key != TSKEY_INITIAL_VAL && key <= binfo.window.ekey)) ||
      (!ASCENDING_TRAVERSE(pTsdbReadHandle->order) && (key != TSKEY_INITIAL_VAL && key >= binfo.window.skey))) {
    if ((ASCENDING_TRAVERSE(pTsdbReadHandle->order) && (key != TSKEY_INITIAL_VAL && key < binfo.window.skey)) ||
        (!ASCENDING_TRAVERSE(pTsdbReadHandle->order) && (key != TSKEY_INITIAL_VAL && key > binfo.window.ekey))) {
      // do not load file block into buffer
      int32_t step = ASCENDING_TRAVERSE(pTsdbReadHandle->order) ? 1 : -1;

      TSKEY maxKey =
          ASCENDING_TRAVERSE(pTsdbReadHandle->order) ? (binfo.window.skey - step) : (binfo.window.ekey - step);
      cur->rows =
          tsdbReadRowsFromCache(pCheckInfo, maxKey, pTsdbReadHandle->outputCapacity, &cur->win, pTsdbReadHandle);
      pTsdbReadHandle->realNumOfRows = cur->rows;

      // update the last key value
      pCheckInfo->lastKey = cur->win.ekey + step;
      if (!ASCENDING_TRAVERSE(pTsdbReadHandle->order)) {
        TSWAP(cur->win.skey, cur->win.ekey, TSKEY);
      }

      cur->mixBlock = true;
      cur->blockCompleted = false;
      return code;
    }

    // return error, add test cases
    if ((code = doLoadFileDataBlock(pTsdbReadHandle, pBlock, pCheckInfo, cur->slot)) != TSDB_CODE_SUCCESS) {
      return code;
    }

    doMergeTwoLevelData(pTsdbReadHandle, pCheckInfo, pBlock);
  } else {
    /*
     * no data in cache, only load data from file
     * during the query processing, data in cache will not be checked anymore.
     *
     * Here the buffer is not enough, so only part of file block can be loaded into memory buffer
     */
    assert(pTsdbReadHandle->outputCapacity >= binfo.rows);
    int32_t endPos = getEndPosInDataBlock(pTsdbReadHandle, &binfo);

    if ((cur->pos == 0 && endPos == binfo.rows - 1 && ASCENDING_TRAVERSE(pTsdbReadHandle->order)) ||
        (cur->pos == (binfo.rows - 1) && endPos == 0 && (!ASCENDING_TRAVERSE(pTsdbReadHandle->order)))) {
      pTsdbReadHandle->realNumOfRows = binfo.rows;

      cur->rows = binfo.rows;
      cur->win = binfo.window;
      cur->mixBlock = false;
      cur->blockCompleted = true;

      if (ASCENDING_TRAVERSE(pTsdbReadHandle->order)) {
        cur->lastKey = binfo.window.ekey + 1;
        cur->pos = binfo.rows;
      } else {
        cur->lastKey = binfo.window.skey - 1;
        cur->pos = -1;
      }
    } else {  // partially copy to dest buffer
      copyAllRemainRowsFromFileBlock(pTsdbReadHandle, pCheckInfo, &binfo, endPos);
      cur->mixBlock = true;
    }

    assert(cur->blockCompleted);
    if (cur->rows == binfo.rows) {
      tsdbDebug("%p whole file block qualified, brange:%" PRId64 "-%" PRId64 ", rows:%d, lastKey:%" PRId64 ", %s",
                pTsdbReadHandle, cur->win.skey, cur->win.ekey, cur->rows, cur->lastKey, pTsdbReadHandle->idStr);
    } else {
      tsdbDebug("%p create data block from remain file block, brange:%" PRId64 "-%" PRId64
                ", rows:%d, total:%d, lastKey:%" PRId64 ", %s",
                pTsdbReadHandle, cur->win.skey, cur->win.ekey, cur->rows, binfo.rows, cur->lastKey,
                pTsdbReadHandle->idStr);
    }
  }

  return code;
}

static int32_t loadFileDataBlock(STsdbReadHandle* pTsdbReadHandle, SBlock* pBlock, STableCheckInfo* pCheckInfo,
                                 bool* exists) {
  SQueryFilePos* cur = &pTsdbReadHandle->cur;
  int32_t        code = TSDB_CODE_SUCCESS;
  bool           asc = ASCENDING_TRAVERSE(pTsdbReadHandle->order);

  if (asc) {
    // query ended in/started from current block
    if (pTsdbReadHandle->window.ekey < pBlock->keyLast || pCheckInfo->lastKey > pBlock->keyFirst) {
      if ((code = doLoadFileDataBlock(pTsdbReadHandle, pBlock, pCheckInfo, cur->slot)) != TSDB_CODE_SUCCESS) {
        *exists = false;
        return code;
      }

      SDataCols* pTSCol = pTsdbReadHandle->rhelper.pDCols[0];
      assert(pTSCol->cols->type == TSDB_DATA_TYPE_TIMESTAMP && pTSCol->numOfRows == pBlock->numOfRows);

      if (pCheckInfo->lastKey > pBlock->keyFirst) {
        cur->pos =
            binarySearchForKey(pTSCol->cols[0].pData, pBlock->numOfRows, pCheckInfo->lastKey, pTsdbReadHandle->order);
      } else {
        cur->pos = 0;
      }

      assert(pCheckInfo->lastKey <= pBlock->keyLast);
      doMergeTwoLevelData(pTsdbReadHandle, pCheckInfo, pBlock);
    } else {  // the whole block is loaded in to buffer
      cur->pos = asc ? 0 : (pBlock->numOfRows - 1);
      code = handleDataMergeIfNeeded(pTsdbReadHandle, pBlock, pCheckInfo);
    }
  } else {  // desc order, query ended in current block
    if (pTsdbReadHandle->window.ekey > pBlock->keyFirst || pCheckInfo->lastKey < pBlock->keyLast) {
      if ((code = doLoadFileDataBlock(pTsdbReadHandle, pBlock, pCheckInfo, cur->slot)) != TSDB_CODE_SUCCESS) {
        *exists = false;
        return code;
      }

      SDataCols* pTsCol = pTsdbReadHandle->rhelper.pDCols[0];
      if (pCheckInfo->lastKey < pBlock->keyLast) {
        cur->pos =
            binarySearchForKey(pTsCol->cols[0].pData, pBlock->numOfRows, pCheckInfo->lastKey, pTsdbReadHandle->order);
      } else {
        cur->pos = pBlock->numOfRows - 1;
      }

      assert(pCheckInfo->lastKey >= pBlock->keyFirst);
      doMergeTwoLevelData(pTsdbReadHandle, pCheckInfo, pBlock);
    } else {
      cur->pos = asc ? 0 : (pBlock->numOfRows - 1);
      code = handleDataMergeIfNeeded(pTsdbReadHandle, pBlock, pCheckInfo);
    }
  }

  *exists = pTsdbReadHandle->realNumOfRows > 0;
  return code;
}

static int doBinarySearchKey(char* pValue, int num, TSKEY key, int order) {
  int    firstPos, lastPos, midPos = -1;
  int    numOfRows;
  TSKEY* keyList;

  assert(order == TSDB_ORDER_ASC || order == TSDB_ORDER_DESC);

  if (num <= 0) return -1;

  keyList = (TSKEY*)pValue;
  firstPos = 0;
  lastPos = num - 1;

  if (order == TSDB_ORDER_DESC) {
    // find the first position which is smaller than the key
    while (1) {
      if (key >= keyList[lastPos]) return lastPos;
      if (key == keyList[firstPos]) return firstPos;
      if (key < keyList[firstPos]) return firstPos - 1;

      numOfRows = lastPos - firstPos + 1;
      midPos = (numOfRows >> 1) + firstPos;

      if (key < keyList[midPos]) {
        lastPos = midPos - 1;
      } else if (key > keyList[midPos]) {
        firstPos = midPos + 1;
      } else {
        break;
      }
    }

  } else {
    // find the first position which is bigger than the key
    while (1) {
      if (key <= keyList[firstPos]) return firstPos;
      if (key == keyList[lastPos]) return lastPos;

      if (key > keyList[lastPos]) {
        lastPos = lastPos + 1;
        if (lastPos >= num)
          return -1;
        else
          return lastPos;
      }

      numOfRows = lastPos - firstPos + 1;
      midPos = (numOfRows >> 1) + firstPos;

      if (key < keyList[midPos]) {
        lastPos = midPos - 1;
      } else if (key > keyList[midPos]) {
        firstPos = midPos + 1;
      } else {
        break;
      }
    }
  }

  return midPos;
}

static int32_t doCopyRowsFromFileBlock(STsdbReadHandle* pTsdbReadHandle, int32_t capacity, int32_t numOfRows,
                                       int32_t start, int32_t end) {
  int32_t step = ASCENDING_TRAVERSE(pTsdbReadHandle->order) ? 1 : -1;

  SDataCols* pCols = pTsdbReadHandle->rhelper.pDCols[0];
  TSKEY*     tsArray = pCols->cols[0].pData;

  int32_t num = end - start + 1;
  assert(num >= 0);

  if (num == 0) {
    return numOfRows;
  }

  int32_t requiredNumOfCols = (int32_t)taosArrayGetSize(pTsdbReadHandle->pColumns);

  // data in buffer has greater timestamp, copy data in file block
  int32_t i = 0, j = 0;
  while (i < requiredNumOfCols && j < pCols->numOfCols) {
    SColumnInfoData* pColInfo = taosArrayGet(pTsdbReadHandle->pColumns, i);

    SDataCol* src = &pCols->cols[j];
    if (src->colId < pColInfo->info.colId) {
      j++;
      continue;
    }

    if (!isAllRowsNull(src) && pColInfo->info.colId == src->colId) {
      if (!IS_VAR_DATA_TYPE(pColInfo->info.type)) {  // todo opt performance
        //        memmove(pData, (char*)src->pData + bytes * start, bytes * num);
        for (int32_t k = start; k < num + start; ++k) {
          SCellVal sVal = {0};
          if (tdGetColDataOfRow(&sVal, src, k, pCols->bitmapMode) < 0) {
            TASSERT(0);
          }

          if (sVal.valType == TD_VTYPE_NULL) {
            colDataAppendNULL(pColInfo, k);
          } else {
            colDataAppend(pColInfo, k, sVal.val, false);
          }
        }
      } else {  // handle the var-string
        // todo refactor, only copy one-by-one
        for (int32_t k = start; k < num + start; ++k) {
          SCellVal sVal = {0};
<<<<<<< HEAD
          if(tdGetColDataOfRow(&sVal, src, k, pCols->bitmapMode) < 0){
=======
          if (tdGetColDataOfRow(&sVal, src, k, pCols->bitmapMode) < 0) {
>>>>>>> c2d1c480
            TASSERT(0);
          }

          if (sVal.valType == TD_VTYPE_NULL) {
            colDataAppendNULL(pColInfo, k);
          } else {
            colDataAppend(pColInfo, k, sVal.val, false);
          }
        }
      }

      j++;
      i++;
    } else {                                           // pColInfo->info.colId < src->colId, it is a NULL data
      for (int32_t k = start; k < num + start; ++k) {  // TODO opt performance
        colDataAppend(pColInfo, k, NULL, true);
      }
      i++;
    }
  }

  while (i < requiredNumOfCols) {  // the remain columns are all null data
    SColumnInfoData* pColInfo = taosArrayGet(pTsdbReadHandle->pColumns, i);
    for (int32_t k = start; k < num + start; ++k) {
      colDataAppend(pColInfo, k, NULL, true);  // TODO add a fast version to set a number of consecutive NULL value.
    }
    i++;
  }

  pTsdbReadHandle->cur.win.ekey = tsArray[end];
  pTsdbReadHandle->cur.lastKey = tsArray[end] + step;

  return numOfRows + num;
}

// TODO fix bug for reverse copy data problem
// Note: row1 always has high priority
static void mergeTwoRowFromMem(STsdbReadHandle* pTsdbReadHandle, int32_t capacity, int32_t numOfRows, STSRow* row1,
                               STSRow* row2, int32_t numOfCols, uint64_t uid, STSchema* pSchema1, STSchema* pSchema2,
                               bool forceSetNull) {
#if 1
  STSchema* pSchema;
  STSRow*   row;
  int16_t   colId;
  int16_t   offset;

  bool     isRow1DataRow = TD_IS_TP_ROW(row1);
  bool     isRow2DataRow;
  bool     isChosenRowDataRow;
  int32_t  chosen_itr;
  SCellVal sVal = {0};

  // the schema version info is embeded in STSRow
  int32_t numOfColsOfRow1 = 0;

  if (pSchema1 == NULL) {
    pSchema1 = metaGetTbTSchema(pTsdbReadHandle->pTsdb->pMeta, uid, TD_ROW_SVER(row1));
  }

  if (isRow1DataRow) {
    numOfColsOfRow1 = schemaNCols(pSchema1);
  } else {
    numOfColsOfRow1 = tdRowGetNCols(row1);
  }

  int32_t numOfColsOfRow2 = 0;
  if (row2) {
    isRow2DataRow = TD_IS_TP_ROW(row2);
    if (pSchema2 == NULL) {
      pSchema2 = metaGetTbTSchema(pTsdbReadHandle->pTsdb->pMeta, uid, TD_ROW_SVER(row2));
    }
    if (isRow2DataRow) {
      numOfColsOfRow2 = schemaNCols(pSchema2);
    } else {
      numOfColsOfRow2 = tdRowGetNCols(row2);
    }
  }

  int32_t i = 0, j = 0, k = 0;
  while (i < numOfCols && (j < numOfColsOfRow1 || k < numOfColsOfRow2)) {
    SColumnInfoData* pColInfo = taosArrayGet(pTsdbReadHandle->pColumns, i);

    int32_t colIdOfRow1;
    if (j >= numOfColsOfRow1) {
      colIdOfRow1 = INT32_MAX;
    } else if (isRow1DataRow) {
      colIdOfRow1 = pSchema1->columns[j].colId;
    } else {
      SKvRowIdx* pColIdx = tdKvRowColIdxAt(row1, j);
      colIdOfRow1 = pColIdx->colId;
    }

    int32_t colIdOfRow2;
    if (k >= numOfColsOfRow2) {
      colIdOfRow2 = INT32_MAX;
    } else if (isRow2DataRow) {
      colIdOfRow2 = pSchema2->columns[k].colId;
    } else {
      SKvRowIdx* pColIdx = tdKvRowColIdxAt(row2, k);
      colIdOfRow2 = pColIdx->colId;
    }

    if (colIdOfRow1 == colIdOfRow2) {
      if (colIdOfRow1 < pColInfo->info.colId) {
        j++;
        k++;
        continue;
      }
      row = row1;
      pSchema = pSchema1;
      isChosenRowDataRow = isRow1DataRow;
      chosen_itr = j;
    } else if (colIdOfRow1 < colIdOfRow2) {
      if (colIdOfRow1 < pColInfo->info.colId) {
        j++;
        continue;
      }
      row = row1;
      pSchema = pSchema1;
      isChosenRowDataRow = isRow1DataRow;
      chosen_itr = j;
    } else {
      if (colIdOfRow2 < pColInfo->info.colId) {
        k++;
        continue;
      }
      row = row2;
      pSchema = pSchema2;
      chosen_itr = k;
      isChosenRowDataRow = isRow2DataRow;
    }
    if (isChosenRowDataRow) {
      colId = pSchema->columns[chosen_itr].colId;
      offset = pSchema->columns[chosen_itr].offset;
      tdSTpRowGetVal(row, colId, pSchema->columns[chosen_itr].type, pSchema->flen, offset, chosen_itr, &sVal);
    } else {
      SKvRowIdx* pColIdx = tdKvRowColIdxAt(row, chosen_itr);
      colId = pColIdx->colId;
      offset = pColIdx->offset;
      tdSKvRowGetVal(row, colId, offset, chosen_itr, &sVal);
    }

    if (colId == pColInfo->info.colId) {
      if (tdValTypeIsNorm(sVal.valType)) {
        colDataAppend(pColInfo, numOfRows, sVal.val, false);
      } else if (forceSetNull) {
        colDataAppend(pColInfo, numOfRows, NULL, true);
      }

      i++;

      if (row == row1) {
        j++;
      } else {
        k++;
      }
    } else {
      if (forceSetNull) {
        colDataAppend(pColInfo, numOfRows, NULL, true);
      }
      i++;
    }
  }

  if (forceSetNull) {
    while (i < numOfCols) {  // the remain columns are all null data
      SColumnInfoData* pColInfo = taosArrayGet(pTsdbReadHandle->pColumns, i);
      colDataAppend(pColInfo, numOfRows, NULL, true);
      i++;
    }
  }
#endif
}

static void moveDataToFront(STsdbReadHandle* pTsdbReadHandle, int32_t numOfRows, int32_t numOfCols) {
  if (numOfRows == 0 || ASCENDING_TRAVERSE(pTsdbReadHandle->order)) {
    return;
  }

  // if the buffer is not full in case of descending order query, move the data in the front of the buffer
  if (numOfRows < pTsdbReadHandle->outputCapacity) {
    int32_t emptySize = pTsdbReadHandle->outputCapacity - numOfRows;
    for (int32_t i = 0; i < numOfCols; ++i) {
      SColumnInfoData* pColInfo = taosArrayGet(pTsdbReadHandle->pColumns, i);
      memmove((char*)pColInfo->pData, (char*)pColInfo->pData + emptySize * pColInfo->info.bytes,
              numOfRows * pColInfo->info.bytes);
    }
  }
}

static void getQualifiedRowsPos(STsdbReadHandle* pTsdbReadHandle, int32_t startPos, int32_t endPos,
                                int32_t numOfExisted, int32_t* start, int32_t* end) {
  *start = -1;

  if (ASCENDING_TRAVERSE(pTsdbReadHandle->order)) {
    int32_t remain = endPos - startPos + 1;
    if (remain + numOfExisted > pTsdbReadHandle->outputCapacity) {
      *end = (pTsdbReadHandle->outputCapacity - numOfExisted) + startPos - 1;
    } else {
      *end = endPos;
    }

    *start = startPos;
  } else {
    int32_t remain = (startPos - endPos) + 1;
    if (remain + numOfExisted > pTsdbReadHandle->outputCapacity) {
      *end = startPos + 1 - (pTsdbReadHandle->outputCapacity - numOfExisted);
    } else {
      *end = endPos;
    }

    *start = *end;
    *end = startPos;
  }
}

static void updateInfoAfterMerge(STsdbReadHandle* pTsdbReadHandle, STableCheckInfo* pCheckInfo, int32_t numOfRows,
                                 int32_t endPos) {
  SQueryFilePos* cur = &pTsdbReadHandle->cur;

  pCheckInfo->lastKey = cur->lastKey;
  pTsdbReadHandle->realNumOfRows = numOfRows;
  cur->rows = numOfRows;
  cur->pos = endPos;
}

static void doCheckGeneratedBlockRange(STsdbReadHandle* pTsdbReadHandle) {
  SQueryFilePos* cur = &pTsdbReadHandle->cur;

  if (cur->rows > 0) {
    if (ASCENDING_TRAVERSE(pTsdbReadHandle->order)) {
      assert(cur->win.skey >= pTsdbReadHandle->window.skey && cur->win.ekey <= pTsdbReadHandle->window.ekey);
    } else {
      assert(cur->win.skey >= pTsdbReadHandle->window.ekey && cur->win.ekey <= pTsdbReadHandle->window.skey);
    }

    SColumnInfoData* pColInfoData = taosArrayGet(pTsdbReadHandle->pColumns, 0);
    assert(cur->win.skey == ((TSKEY*)pColInfoData->pData)[0] &&
           cur->win.ekey == ((TSKEY*)pColInfoData->pData)[cur->rows - 1]);
  } else {
    cur->win = pTsdbReadHandle->window;

    int32_t step = ASCENDING_TRAVERSE(pTsdbReadHandle->order) ? 1 : -1;
    cur->lastKey = pTsdbReadHandle->window.ekey + step;
  }
}

static void copyAllRemainRowsFromFileBlock(STsdbReadHandle* pTsdbReadHandle, STableCheckInfo* pCheckInfo,
                                           SDataBlockInfo* pBlockInfo, int32_t endPos) {
  SQueryFilePos* cur = &pTsdbReadHandle->cur;

  SDataCols* pCols = pTsdbReadHandle->rhelper.pDCols[0];
  TSKEY*     tsArray = pCols->cols[0].pData;

  int32_t step = ASCENDING_TRAVERSE(pTsdbReadHandle->order) ? 1 : -1;
  int32_t numOfCols = (int32_t)(QH_GET_NUM_OF_COLS(pTsdbReadHandle));

  int32_t pos = cur->pos;

  int32_t start = cur->pos;
  int32_t end = endPos;

  if (!ASCENDING_TRAVERSE(pTsdbReadHandle->order)) {
    TSWAP(start, end, int32_t);
  }

  assert(pTsdbReadHandle->outputCapacity >= (end - start + 1));
  int32_t numOfRows = doCopyRowsFromFileBlock(pTsdbReadHandle, pTsdbReadHandle->outputCapacity, 0, start, end);

  // the time window should always be ascending order: skey <= ekey
  cur->win = (STimeWindow){.skey = tsArray[start], .ekey = tsArray[end]};
  cur->mixBlock = (numOfRows != pBlockInfo->rows);
  cur->lastKey = tsArray[endPos] + step;
  cur->blockCompleted = true;

  // if the buffer is not full in case of descending order query, move the data in the front of the buffer
  moveDataToFront(pTsdbReadHandle, numOfRows, numOfCols);

  // The value of pos may be -1 or pBlockInfo->rows, and it is invalid in both cases.
  pos = endPos + step;
  updateInfoAfterMerge(pTsdbReadHandle, pCheckInfo, numOfRows, pos);
  doCheckGeneratedBlockRange(pTsdbReadHandle);

  tsdbDebug("%p uid:%" PRIu64 ", data block created, mixblock:%d, brange:%" PRIu64 "-%" PRIu64 " rows:%d, %s",
            pTsdbReadHandle, pCheckInfo->tableId, cur->mixBlock, cur->win.skey, cur->win.ekey, cur->rows,
            pTsdbReadHandle->idStr);
}

int32_t getEndPosInDataBlock(STsdbReadHandle* pTsdbReadHandle, SDataBlockInfo* pBlockInfo) {
  // NOTE: reverse the order to find the end position in data block
  int32_t endPos = -1;
  int32_t order = ASCENDING_TRAVERSE(pTsdbReadHandle->order) ? TSDB_ORDER_DESC : TSDB_ORDER_ASC;

  SQueryFilePos* cur = &pTsdbReadHandle->cur;
  SDataCols*     pCols = pTsdbReadHandle->rhelper.pDCols[0];

  if (ASCENDING_TRAVERSE(pTsdbReadHandle->order) && pTsdbReadHandle->window.ekey >= pBlockInfo->window.ekey) {
    endPos = pBlockInfo->rows - 1;
    cur->mixBlock = (cur->pos != 0);
  } else if (!ASCENDING_TRAVERSE(pTsdbReadHandle->order) && pTsdbReadHandle->window.ekey <= pBlockInfo->window.skey) {
    endPos = 0;
    cur->mixBlock = (cur->pos != pBlockInfo->rows - 1);
  } else {
    assert(pCols->numOfRows > 0);
    endPos = doBinarySearchKey(pCols->cols[0].pData, pCols->numOfRows, pTsdbReadHandle->window.ekey, order);
    cur->mixBlock = true;
  }

  return endPos;
}

// only return the qualified data to client in terms of query time window, data rows in the same block but do not
// be included in the query time window will be discarded
static void doMergeTwoLevelData(STsdbReadHandle* pTsdbReadHandle, STableCheckInfo* pCheckInfo, SBlock* pBlock) {
  SQueryFilePos* cur = &pTsdbReadHandle->cur;
  SDataBlockInfo blockInfo = {0};  // GET_FILE_DATA_BLOCK_INFO(pCheckInfo, pBlock);
  STsdbCfg*      pCfg = &pTsdbReadHandle->pTsdb->config;

  initTableMemIterator(pTsdbReadHandle, pCheckInfo);

  SDataCols* pCols = pTsdbReadHandle->rhelper.pDCols[0];
  assert(pCols->cols[0].type == TSDB_DATA_TYPE_TIMESTAMP && pCols->cols[0].colId == PRIMARYKEY_TIMESTAMP_COL_ID &&
         cur->pos >= 0 && cur->pos < pBlock->numOfRows);

  TSKEY* tsArray = pCols->cols[0].pData;
  assert(pCols->numOfRows == pBlock->numOfRows && tsArray[0] == pBlock->keyFirst &&
         tsArray[pBlock->numOfRows - 1] == pBlock->keyLast);

  // for search the endPos, so the order needs to reverse
  int32_t order = (pTsdbReadHandle->order == TSDB_ORDER_ASC) ? TSDB_ORDER_DESC : TSDB_ORDER_ASC;

  int32_t step = ASCENDING_TRAVERSE(pTsdbReadHandle->order) ? 1 : -1;
  int32_t numOfCols = (int32_t)(QH_GET_NUM_OF_COLS(pTsdbReadHandle));

  STable* pTable = NULL;
  int32_t endPos = getEndPosInDataBlock(pTsdbReadHandle, &blockInfo);

  tsdbDebug("%p uid:%" PRIu64 " start merge data block, file block range:%" PRIu64 "-%" PRIu64
            " rows:%d, start:%d,"
            "end:%d, %s",
            pTsdbReadHandle, pCheckInfo->tableId, blockInfo.window.skey, blockInfo.window.ekey, blockInfo.rows,
            cur->pos, endPos, pTsdbReadHandle->idStr);

  // compared with the data from in-memory buffer, to generate the correct timestamp array list
  int32_t numOfRows = 0;

  int16_t   rv1 = -1;
  int16_t   rv2 = -1;
  STSchema* pSchema1 = NULL;
  STSchema* pSchema2 = NULL;

  int32_t pos = cur->pos;
  cur->win = TSWINDOW_INITIALIZER;

  // no data in buffer, load data from file directly
  if (pCheckInfo->iiter == NULL && pCheckInfo->iter == NULL) {
    copyAllRemainRowsFromFileBlock(pTsdbReadHandle, pCheckInfo, &blockInfo, endPos);
    return;
  } else if (pCheckInfo->iter != NULL || pCheckInfo->iiter != NULL) {
    SSkipListNode* node = NULL;
    do {
      STSRow* row2 = NULL;
      STSRow* row1 = getSRowInTableMem(pCheckInfo, pTsdbReadHandle->order, pCfg->update, &row2);
      if (row1 == NULL) {
        break;
      }

      TSKEY key = TD_ROW_KEY(row1);
      if ((key > pTsdbReadHandle->window.ekey && ASCENDING_TRAVERSE(pTsdbReadHandle->order)) ||
          (key < pTsdbReadHandle->window.ekey && !ASCENDING_TRAVERSE(pTsdbReadHandle->order))) {
        break;
      }

      if (((pos > endPos || tsArray[pos] > pTsdbReadHandle->window.ekey) &&
           ASCENDING_TRAVERSE(pTsdbReadHandle->order)) ||
          ((pos < endPos || tsArray[pos] < pTsdbReadHandle->window.ekey) &&
           !ASCENDING_TRAVERSE(pTsdbReadHandle->order))) {
        break;
      }

      if ((key < tsArray[pos] && ASCENDING_TRAVERSE(pTsdbReadHandle->order)) ||
          (key > tsArray[pos] && !ASCENDING_TRAVERSE(pTsdbReadHandle->order))) {
        if (rv1 != TD_ROW_SVER(row1)) {
          //          pSchema1 = tsdbGetTableSchemaByVersion(pTable, memRowVersion(row1));
          rv1 = TD_ROW_SVER(row1);
        }
        if (row2 && rv2 != TD_ROW_SVER(row2)) {
          //          pSchema2 = tsdbGetTableSchemaByVersion(pTable, memRowVersion(row2));
          rv2 = TD_ROW_SVER(row2);
        }

        mergeTwoRowFromMem(pTsdbReadHandle, pTsdbReadHandle->outputCapacity, numOfRows, row1, row2, numOfCols,
                           pCheckInfo->tableId, pSchema1, pSchema2, true);
        numOfRows += 1;
        if (cur->win.skey == TSKEY_INITIAL_VAL) {
          cur->win.skey = key;
        }

        cur->win.ekey = key;
        cur->lastKey = key + step;
        cur->mixBlock = true;

        moveToNextRowInMem(pCheckInfo);
      } else if (key == tsArray[pos]) {  // data in buffer has the same timestamp of data in file block, ignore it
        if (pCfg->update) {
          if (pCfg->update == TD_ROW_PARTIAL_UPDATE) {
            doCopyRowsFromFileBlock(pTsdbReadHandle, pTsdbReadHandle->outputCapacity, numOfRows, pos, pos);
          }
          if (rv1 != TD_ROW_SVER(row1)) {
            //            pSchema1 = tsdbGetTableSchemaByVersion(pTable, memRowVersion(row1));
            rv1 = TD_ROW_SVER(row1);
          }
          if (row2 && rv2 != TD_ROW_SVER(row2)) {
            //            pSchema2 = tsdbGetTableSchemaByVersion(pTable, memRowVersion(row2));
            rv2 = TD_ROW_SVER(row2);
          }

          bool forceSetNull = pCfg->update != TD_ROW_PARTIAL_UPDATE;
          mergeTwoRowFromMem(pTsdbReadHandle, pTsdbReadHandle->outputCapacity, numOfRows, row1, row2, numOfCols,
                             pCheckInfo->tableId, pSchema1, pSchema2, forceSetNull);
          numOfRows += 1;
          if (cur->win.skey == TSKEY_INITIAL_VAL) {
            cur->win.skey = key;
          }

          cur->win.ekey = key;
          cur->lastKey = key + step;
          cur->mixBlock = true;

          moveToNextRowInMem(pCheckInfo);
          pos += step;
        } else {
          moveToNextRowInMem(pCheckInfo);
        }
      } else if ((key > tsArray[pos] && ASCENDING_TRAVERSE(pTsdbReadHandle->order)) ||
                 (key < tsArray[pos] && !ASCENDING_TRAVERSE(pTsdbReadHandle->order))) {
        if (cur->win.skey == TSKEY_INITIAL_VAL) {
          cur->win.skey = tsArray[pos];
        }

        int32_t end = doBinarySearchKey(pCols->cols[0].pData, pCols->numOfRows, key, order);
        assert(end != -1);

        if (tsArray[end] == key) {  // the value of key in cache equals to the end timestamp value, ignore it
          if (pCfg->update == TD_ROW_DISCARD_UPDATE) {
            moveToNextRowInMem(pCheckInfo);
          } else {
            end -= step;
          }
        }

        int32_t qstart = 0, qend = 0;
        getQualifiedRowsPos(pTsdbReadHandle, pos, end, numOfRows, &qstart, &qend);

        numOfRows = doCopyRowsFromFileBlock(pTsdbReadHandle, pTsdbReadHandle->outputCapacity, numOfRows, qstart, qend);
        pos += (qend - qstart + 1) * step;

        cur->win.ekey = ASCENDING_TRAVERSE(pTsdbReadHandle->order) ? tsArray[qend] : tsArray[qstart];
        cur->lastKey = cur->win.ekey + step;
      }
    } while (numOfRows < pTsdbReadHandle->outputCapacity);

    if (numOfRows < pTsdbReadHandle->outputCapacity) {
      /**
       * if cache is empty, load remain file block data. In contrast, if there are remain data in cache, do NOT
       * copy them all to result buffer, since it may be overlapped with file data block.
       */
      if (node == NULL ||
          ((TD_ROW_KEY((STSRow*)SL_GET_NODE_DATA(node)) > pTsdbReadHandle->window.ekey) &&
           ASCENDING_TRAVERSE(pTsdbReadHandle->order)) ||
          ((TD_ROW_KEY((STSRow*)SL_GET_NODE_DATA(node)) < pTsdbReadHandle->window.ekey) &&
           !ASCENDING_TRAVERSE(pTsdbReadHandle->order))) {
        // no data in cache or data in cache is greater than the ekey of time window, load data from file block
        if (cur->win.skey == TSKEY_INITIAL_VAL) {
          cur->win.skey = tsArray[pos];
        }

        int32_t start = -1, end = -1;
        getQualifiedRowsPos(pTsdbReadHandle, pos, endPos, numOfRows, &start, &end);

        numOfRows = doCopyRowsFromFileBlock(pTsdbReadHandle, pTsdbReadHandle->outputCapacity, numOfRows, start, end);
        pos += (end - start + 1) * step;

        cur->win.ekey = ASCENDING_TRAVERSE(pTsdbReadHandle->order) ? tsArray[end] : tsArray[start];
        cur->lastKey = cur->win.ekey + step;
        cur->mixBlock = true;
      }
    }
  }

  cur->blockCompleted =
      (((pos > endPos || cur->lastKey > pTsdbReadHandle->window.ekey) && ASCENDING_TRAVERSE(pTsdbReadHandle->order)) ||
       ((pos < endPos || cur->lastKey < pTsdbReadHandle->window.ekey) && !ASCENDING_TRAVERSE(pTsdbReadHandle->order)));

  if (!ASCENDING_TRAVERSE(pTsdbReadHandle->order)) {
    TSWAP(cur->win.skey, cur->win.ekey, TSKEY);
  }

  moveDataToFront(pTsdbReadHandle, numOfRows, numOfCols);
  updateInfoAfterMerge(pTsdbReadHandle, pCheckInfo, numOfRows, pos);
  doCheckGeneratedBlockRange(pTsdbReadHandle);

  tsdbDebug("%p uid:%" PRIu64 ", data block created, mixblock:%d, brange:%" PRIu64 "-%" PRIu64 " rows:%d, %s",
            pTsdbReadHandle, pCheckInfo->tableId, cur->mixBlock, cur->win.skey, cur->win.ekey, cur->rows,
            pTsdbReadHandle->idStr);
}

int32_t binarySearchForKey(char* pValue, int num, TSKEY key, int order) {
  int    firstPos, lastPos, midPos = -1;
  int    numOfRows;
  TSKEY* keyList;

  if (num <= 0) return -1;

  keyList = (TSKEY*)pValue;
  firstPos = 0;
  lastPos = num - 1;

  if (order == TSDB_ORDER_DESC) {
    // find the first position which is smaller than the key
    while (1) {
      if (key >= keyList[lastPos]) return lastPos;
      if (key == keyList[firstPos]) return firstPos;
      if (key < keyList[firstPos]) return firstPos - 1;

      numOfRows = lastPos - firstPos + 1;
      midPos = (numOfRows >> 1) + firstPos;

      if (key < keyList[midPos]) {
        lastPos = midPos - 1;
      } else if (key > keyList[midPos]) {
        firstPos = midPos + 1;
      } else {
        break;
      }
    }

  } else {
    // find the first position which is bigger than the key
    while (1) {
      if (key <= keyList[firstPos]) return firstPos;
      if (key == keyList[lastPos]) return lastPos;

      if (key > keyList[lastPos]) {
        lastPos = lastPos + 1;
        if (lastPos >= num)
          return -1;
        else
          return lastPos;
      }

      numOfRows = lastPos - firstPos + 1;
      midPos = (numOfRows >> 1) + firstPos;

      if (key < keyList[midPos]) {
        lastPos = midPos - 1;
      } else if (key > keyList[midPos]) {
        firstPos = midPos + 1;
      } else {
        break;
      }
    }
  }

  return midPos;
}

static void cleanBlockOrderSupporter(SBlockOrderSupporter* pSupporter, int32_t numOfTables) {
  taosMemoryFreeClear(pSupporter->numOfBlocksPerTable);
  taosMemoryFreeClear(pSupporter->blockIndexArray);

  for (int32_t i = 0; i < numOfTables; ++i) {
    STableBlockInfo* pBlockInfo = pSupporter->pDataBlockInfo[i];
    taosMemoryFreeClear(pBlockInfo);
  }

  taosMemoryFreeClear(pSupporter->pDataBlockInfo);
}

static int32_t dataBlockOrderCompar(const void* pLeft, const void* pRight, void* param) {
  int32_t leftTableIndex = *(int32_t*)pLeft;
  int32_t rightTableIndex = *(int32_t*)pRight;

  SBlockOrderSupporter* pSupporter = (SBlockOrderSupporter*)param;

  int32_t leftTableBlockIndex = pSupporter->blockIndexArray[leftTableIndex];
  int32_t rightTableBlockIndex = pSupporter->blockIndexArray[rightTableIndex];

  if (leftTableBlockIndex > pSupporter->numOfBlocksPerTable[leftTableIndex]) {
    /* left block is empty */
    return 1;
  } else if (rightTableBlockIndex > pSupporter->numOfBlocksPerTable[rightTableIndex]) {
    /* right block is empty */
    return -1;
  }

  STableBlockInfo* pLeftBlockInfoEx = &pSupporter->pDataBlockInfo[leftTableIndex][leftTableBlockIndex];
  STableBlockInfo* pRightBlockInfoEx = &pSupporter->pDataBlockInfo[rightTableIndex][rightTableBlockIndex];

  //    assert(pLeftBlockInfoEx->compBlock->offset != pRightBlockInfoEx->compBlock->offset);
#if 0  // TODO: temporarily comment off requested by Dr. Liao
  if (pLeftBlockInfoEx->compBlock->offset == pRightBlockInfoEx->compBlock->offset &&
      pLeftBlockInfoEx->compBlock->last == pRightBlockInfoEx->compBlock->last) {
    tsdbError("error in header file, two block with same offset:%" PRId64, (int64_t)pLeftBlockInfoEx->compBlock->offset);
  }
#endif

  return pLeftBlockInfoEx->compBlock->offset > pRightBlockInfoEx->compBlock->offset ? 1 : -1;
}

static int32_t createDataBlocksInfo(STsdbReadHandle* pTsdbReadHandle, int32_t numOfBlocks, int32_t* numOfAllocBlocks) {
  size_t size = sizeof(STableBlockInfo) * numOfBlocks;

  if (pTsdbReadHandle->allocSize < size) {
    pTsdbReadHandle->allocSize = (int32_t)size;
    char* tmp = taosMemoryRealloc(pTsdbReadHandle->pDataBlockInfo, pTsdbReadHandle->allocSize);
    if (tmp == NULL) {
      return TSDB_CODE_TDB_OUT_OF_MEMORY;
    }

    pTsdbReadHandle->pDataBlockInfo = (STableBlockInfo*)tmp;
  }

  memset(pTsdbReadHandle->pDataBlockInfo, 0, size);
  *numOfAllocBlocks = numOfBlocks;

  // access data blocks according to the offset of each block in asc/desc order.
  int32_t numOfTables = (int32_t)taosArrayGetSize(pTsdbReadHandle->pTableCheckInfo);

  SBlockOrderSupporter sup = {0};
  sup.numOfTables = numOfTables;
  sup.numOfBlocksPerTable = taosMemoryCalloc(1, sizeof(int32_t) * numOfTables);
  sup.blockIndexArray = taosMemoryCalloc(1, sizeof(int32_t) * numOfTables);
  sup.pDataBlockInfo = taosMemoryCalloc(1, POINTER_BYTES * numOfTables);

  if (sup.numOfBlocksPerTable == NULL || sup.blockIndexArray == NULL || sup.pDataBlockInfo == NULL) {
    cleanBlockOrderSupporter(&sup, 0);
    return TSDB_CODE_TDB_OUT_OF_MEMORY;
  }

  int32_t cnt = 0;
  int32_t numOfQualTables = 0;

  for (int32_t j = 0; j < numOfTables; ++j) {
    STableCheckInfo* pTableCheck = (STableCheckInfo*)taosArrayGet(pTsdbReadHandle->pTableCheckInfo, j);
    if (pTableCheck->numOfBlocks <= 0) {
      continue;
    }

    SBlock* pBlock = pTableCheck->pCompInfo->blocks;
    sup.numOfBlocksPerTable[numOfQualTables] = pTableCheck->numOfBlocks;

    char* buf = taosMemoryMalloc(sizeof(STableBlockInfo) * pTableCheck->numOfBlocks);
    if (buf == NULL) {
      cleanBlockOrderSupporter(&sup, numOfQualTables);
      return TSDB_CODE_TDB_OUT_OF_MEMORY;
    }

    sup.pDataBlockInfo[numOfQualTables] = (STableBlockInfo*)buf;

    for (int32_t k = 0; k < pTableCheck->numOfBlocks; ++k) {
      STableBlockInfo* pBlockInfo = &sup.pDataBlockInfo[numOfQualTables][k];

      pBlockInfo->compBlock = &pBlock[k];
      pBlockInfo->pTableCheckInfo = pTableCheck;
      cnt++;
    }

    numOfQualTables++;
  }

  assert(numOfBlocks == cnt);

  // since there is only one table qualified, blocks are not sorted
  if (numOfQualTables == 1) {
    memcpy(pTsdbReadHandle->pDataBlockInfo, sup.pDataBlockInfo[0], sizeof(STableBlockInfo) * numOfBlocks);
    cleanBlockOrderSupporter(&sup, numOfQualTables);

    tsdbDebug("%p create data blocks info struct completed for 1 table, %d blocks not sorted %s", pTsdbReadHandle, cnt,
              pTsdbReadHandle->idStr);
    return TSDB_CODE_SUCCESS;
  }

  tsdbDebug("%p create data blocks info struct completed, %d blocks in %d tables %s", pTsdbReadHandle, cnt,
            numOfQualTables, pTsdbReadHandle->idStr);

  assert(cnt <= numOfBlocks && numOfQualTables <= numOfTables);  // the pTableQueryInfo[j]->numOfBlocks may be 0
  sup.numOfTables = numOfQualTables;

  SMultiwayMergeTreeInfo* pTree = NULL;
  uint8_t                 ret = tMergeTreeCreate(&pTree, sup.numOfTables, &sup, dataBlockOrderCompar);
  if (ret != TSDB_CODE_SUCCESS) {
    cleanBlockOrderSupporter(&sup, numOfTables);
    return TSDB_CODE_TDB_OUT_OF_MEMORY;
  }

  int32_t numOfTotal = 0;

  while (numOfTotal < cnt) {
    int32_t pos = tMergeTreeGetChosenIndex(pTree);
    int32_t index = sup.blockIndexArray[pos]++;

    STableBlockInfo* pBlocksInfo = sup.pDataBlockInfo[pos];
    pTsdbReadHandle->pDataBlockInfo[numOfTotal++] = pBlocksInfo[index];

    // set data block index overflow, in order to disable the offset comparator
    if (sup.blockIndexArray[pos] >= sup.numOfBlocksPerTable[pos]) {
      sup.blockIndexArray[pos] = sup.numOfBlocksPerTable[pos] + 1;
    }

    tMergeTreeAdjust(pTree, tMergeTreeGetAdjustIndex(pTree));
  }

  /*
   * available when no import exists
   * for(int32_t i = 0; i < cnt - 1; ++i) {
   *   assert((*pDataBlockInfo)[i].compBlock->offset < (*pDataBlockInfo)[i+1].compBlock->offset);
   * }
   */

  tsdbDebug("%p %d data blocks sort completed, %s", pTsdbReadHandle, cnt, pTsdbReadHandle->idStr);
  cleanBlockOrderSupporter(&sup, numOfTables);
  taosMemoryFree(pTree);

  return TSDB_CODE_SUCCESS;
}

static int32_t getFirstFileDataBlock(STsdbReadHandle* pTsdbReadHandle, bool* exists);

static int32_t getDataBlockRv(STsdbReadHandle* pTsdbReadHandle, STableBlockInfo* pNext, bool* exists) {
  int32_t        step = ASCENDING_TRAVERSE(pTsdbReadHandle->order) ? 1 : -1;
  SQueryFilePos* cur = &pTsdbReadHandle->cur;

  while (1) {
    int32_t code = loadFileDataBlock(pTsdbReadHandle, pNext->compBlock, pNext->pTableCheckInfo, exists);
    if (code != TSDB_CODE_SUCCESS || *exists) {
      return code;
    }

    if ((cur->slot == pTsdbReadHandle->numOfBlocks - 1 && ASCENDING_TRAVERSE(pTsdbReadHandle->order)) ||
        (cur->slot == 0 && !ASCENDING_TRAVERSE(pTsdbReadHandle->order))) {
      // all data blocks in current file has been checked already, try next file if exists
      return getFirstFileDataBlock(pTsdbReadHandle, exists);
    } else {  // next block of the same file
      cur->slot += step;
      cur->mixBlock = false;
      cur->blockCompleted = false;
      pNext = &pTsdbReadHandle->pDataBlockInfo[cur->slot];
    }
  }
}

static int32_t getFirstFileDataBlock(STsdbReadHandle* pTsdbReadHandle, bool* exists) {
  pTsdbReadHandle->numOfBlocks = 0;
  SQueryFilePos* cur = &pTsdbReadHandle->cur;

  int32_t code = TSDB_CODE_SUCCESS;

  int32_t numOfBlocks = 0;
  int32_t numOfTables = (int32_t)taosArrayGetSize(pTsdbReadHandle->pTableCheckInfo);

  STsdbCfg*   pCfg = &pTsdbReadHandle->pTsdb->config;
  STimeWindow win = TSWINDOW_INITIALIZER;

  while (true) {
    tsdbRLockFS(REPO_FS(pTsdbReadHandle->pTsdb));

    if ((pTsdbReadHandle->pFileGroup = tsdbFSIterNext(&pTsdbReadHandle->fileIter)) == NULL) {
      tsdbUnLockFS(REPO_FS(pTsdbReadHandle->pTsdb));
      break;
    }

    tsdbGetFidKeyRange(pCfg->daysPerFile, pCfg->precision, pTsdbReadHandle->pFileGroup->fid, &win.skey, &win.ekey);

    // current file are not overlapped with query time window, ignore remain files
    if ((ASCENDING_TRAVERSE(pTsdbReadHandle->order) && win.skey > pTsdbReadHandle->window.ekey) ||
        (!ASCENDING_TRAVERSE(pTsdbReadHandle->order) && win.ekey < pTsdbReadHandle->window.ekey)) {
      tsdbUnLockFS(REPO_FS(pTsdbReadHandle->pTsdb));
      tsdbDebug("%p remain files are not qualified for qrange:%" PRId64 "-%" PRId64 ", ignore, %s", pTsdbReadHandle,
                pTsdbReadHandle->window.skey, pTsdbReadHandle->window.ekey, pTsdbReadHandle->idStr);
      pTsdbReadHandle->pFileGroup = NULL;
      assert(pTsdbReadHandle->numOfBlocks == 0);
      break;
    }

    if (tsdbSetAndOpenReadFSet(&pTsdbReadHandle->rhelper, pTsdbReadHandle->pFileGroup) < 0) {
      tsdbUnLockFS(REPO_FS(pTsdbReadHandle->pTsdb));
      code = terrno;
      break;
    }

    tsdbUnLockFS(REPO_FS(pTsdbReadHandle->pTsdb));

    if (tsdbLoadBlockIdx(&pTsdbReadHandle->rhelper) < 0) {
      code = terrno;
      break;
    }

    if ((code = getFileCompInfo(pTsdbReadHandle, &numOfBlocks)) != TSDB_CODE_SUCCESS) {
      break;
    }

    tsdbDebug("%p %d blocks found in file for %d table(s), fid:%d, %s", pTsdbReadHandle, numOfBlocks, numOfTables,
              pTsdbReadHandle->pFileGroup->fid, pTsdbReadHandle->idStr);

    assert(numOfBlocks >= 0);
    if (numOfBlocks == 0) {
      continue;
    }

    // todo return error code to query engine
    if ((code = createDataBlocksInfo(pTsdbReadHandle, numOfBlocks, &pTsdbReadHandle->numOfBlocks)) !=
        TSDB_CODE_SUCCESS) {
      break;
    }

    assert(numOfBlocks >= pTsdbReadHandle->numOfBlocks);
    if (pTsdbReadHandle->numOfBlocks > 0) {
      break;
    }
  }

  // no data in file anymore
  if (pTsdbReadHandle->numOfBlocks <= 0 || code != TSDB_CODE_SUCCESS) {
    if (code == TSDB_CODE_SUCCESS) {
      assert(pTsdbReadHandle->pFileGroup == NULL);
    }

    cur->fid = INT32_MIN;  // denote that there are no data in file anymore
    *exists = false;
    return code;
  }

  assert(pTsdbReadHandle->pFileGroup != NULL && pTsdbReadHandle->numOfBlocks > 0);
  cur->slot = ASCENDING_TRAVERSE(pTsdbReadHandle->order) ? 0 : pTsdbReadHandle->numOfBlocks - 1;
  cur->fid = pTsdbReadHandle->pFileGroup->fid;

  STableBlockInfo* pBlockInfo = &pTsdbReadHandle->pDataBlockInfo[cur->slot];
  return getDataBlockRv(pTsdbReadHandle, pBlockInfo, exists);
}

static bool isEndFileDataBlock(SQueryFilePos* cur, int32_t numOfBlocks, bool ascTrav) {
  assert(cur != NULL && numOfBlocks > 0);
  return (cur->slot == numOfBlocks - 1 && ascTrav) || (cur->slot == 0 && !ascTrav);
}

static void moveToNextDataBlockInCurrentFile(STsdbReadHandle* pTsdbReadHandle) {
  int32_t step = ASCENDING_TRAVERSE(pTsdbReadHandle->order) ? 1 : -1;

  SQueryFilePos* cur = &pTsdbReadHandle->cur;
  assert(cur->slot < pTsdbReadHandle->numOfBlocks && cur->slot >= 0);

  cur->slot += step;
  cur->mixBlock = false;
  cur->blockCompleted = false;
}

int32_t tsdbGetFileBlocksDistInfo(tsdbReaderT* queryHandle, STableBlockDistInfo* pTableBlockInfo) {
  STsdbReadHandle* pTsdbReadHandle = (STsdbReadHandle*)queryHandle;

  pTableBlockInfo->totalSize = 0;
  pTableBlockInfo->totalRows = 0;

  STsdbFS* pFileHandle = REPO_FS(pTsdbReadHandle->pTsdb);

  // find the start data block in file
  pTsdbReadHandle->locateStart = true;
  STsdbCfg* pCfg = &pTsdbReadHandle->pTsdb->config;
  int32_t   fid = getFileIdFromKey(pTsdbReadHandle->window.skey, pCfg->daysPerFile, pCfg->precision);

  tsdbRLockFS(pFileHandle);
  tsdbFSIterInit(&pTsdbReadHandle->fileIter, pFileHandle, pTsdbReadHandle->order);
  tsdbFSIterSeek(&pTsdbReadHandle->fileIter, fid);
  tsdbUnLockFS(pFileHandle);

  pTableBlockInfo->numOfFiles += 1;

  int32_t     code = TSDB_CODE_SUCCESS;
  int32_t     numOfBlocks = 0;
  int32_t     numOfTables = (int32_t)taosArrayGetSize(pTsdbReadHandle->pTableCheckInfo);
  int         defaultRows = 4096;  // TSDB_DEFAULT_BLOCK_ROWS(pCfg->maxRowsPerFileBlock);
  STimeWindow win = TSWINDOW_INITIALIZER;

  bool ascTraverse = ASCENDING_TRAVERSE(pTsdbReadHandle->order);

  while (true) {
    numOfBlocks = 0;
    tsdbRLockFS(REPO_FS(pTsdbReadHandle->pTsdb));

    if ((pTsdbReadHandle->pFileGroup = tsdbFSIterNext(&pTsdbReadHandle->fileIter)) == NULL) {
      tsdbUnLockFS(REPO_FS(pTsdbReadHandle->pTsdb));
      break;
    }

    tsdbGetFidKeyRange(pCfg->daysPerFile, pCfg->precision, pTsdbReadHandle->pFileGroup->fid, &win.skey, &win.ekey);

    // current file are not overlapped with query time window, ignore remain files
    if ((ascTraverse && win.skey > pTsdbReadHandle->window.ekey) ||
        (!ascTraverse && win.ekey < pTsdbReadHandle->window.ekey)) {
      tsdbUnLockFS(REPO_FS(pTsdbReadHandle->pTsdb));
      tsdbDebug("%p remain files are not qualified for qrange:%" PRId64 "-%" PRId64 ", ignore, %s", pTsdbReadHandle,
                pTsdbReadHandle->window.skey, pTsdbReadHandle->window.ekey, pTsdbReadHandle->idStr);
      pTsdbReadHandle->pFileGroup = NULL;
      break;
    }

    pTableBlockInfo->numOfFiles += 1;
    if (tsdbSetAndOpenReadFSet(&pTsdbReadHandle->rhelper, pTsdbReadHandle->pFileGroup) < 0) {
      tsdbUnLockFS(REPO_FS(pTsdbReadHandle->pTsdb));
      code = terrno;
      break;
    }

    tsdbUnLockFS(REPO_FS(pTsdbReadHandle->pTsdb));

    if (tsdbLoadBlockIdx(&pTsdbReadHandle->rhelper) < 0) {
      code = terrno;
      break;
    }

    if ((code = getFileCompInfo(pTsdbReadHandle, &numOfBlocks)) != TSDB_CODE_SUCCESS) {
      break;
    }

    tsdbDebug("%p %d blocks found in file for %d table(s), fid:%d, %s", pTsdbReadHandle, numOfBlocks, numOfTables,
              pTsdbReadHandle->pFileGroup->fid, pTsdbReadHandle->idStr);

    if (numOfBlocks == 0) {
      continue;
    }

    for (int32_t i = 0; i < numOfTables; ++i) {
      STableCheckInfo* pCheckInfo = taosArrayGet(pTsdbReadHandle->pTableCheckInfo, i);

      SBlock* pBlock = pCheckInfo->pCompInfo->blocks;
      for (int32_t j = 0; j < pCheckInfo->numOfBlocks; ++j) {
        pTableBlockInfo->totalSize += pBlock[j].len;

        int32_t numOfRows = pBlock[j].numOfRows;
        pTableBlockInfo->totalRows += numOfRows;
        if (numOfRows > pTableBlockInfo->maxRows) {
          pTableBlockInfo->maxRows = numOfRows;
        }

        if (numOfRows < pTableBlockInfo->minRows) {
          pTableBlockInfo->minRows = numOfRows;
        }

        if (numOfRows < defaultRows) {
          pTableBlockInfo->numOfSmallBlocks += 1;
        }
        //        int32_t  stepIndex = (numOfRows-1)/TSDB_BLOCK_DIST_STEP_ROWS;
        //        SFileBlockInfo *blockInfo = (SFileBlockInfo*)taosArrayGet(pTableBlockInfo->dataBlockInfos, stepIndex);
        //        blockInfo->numBlocksOfStep++;
      }
    }
  }

  return code;
}

static int32_t getDataBlocksInFiles(STsdbReadHandle* pTsdbReadHandle, bool* exists) {
  STsdbFS*       pFileHandle = REPO_FS(pTsdbReadHandle->pTsdb);
  SQueryFilePos* cur = &pTsdbReadHandle->cur;

  // find the start data block in file
  if (!pTsdbReadHandle->locateStart) {
    pTsdbReadHandle->locateStart = true;
    STsdbCfg* pCfg = &pTsdbReadHandle->pTsdb->config;
    int32_t   fid = getFileIdFromKey(pTsdbReadHandle->window.skey, pCfg->daysPerFile, pCfg->precision);

    tsdbRLockFS(pFileHandle);
    tsdbFSIterInit(&pTsdbReadHandle->fileIter, pFileHandle, pTsdbReadHandle->order);
    tsdbFSIterSeek(&pTsdbReadHandle->fileIter, fid);
    tsdbUnLockFS(pFileHandle);

    return getFirstFileDataBlock(pTsdbReadHandle, exists);
  } else {
    // check if current file block is all consumed
    STableBlockInfo* pBlockInfo = &pTsdbReadHandle->pDataBlockInfo[cur->slot];
    STableCheckInfo* pCheckInfo = pBlockInfo->pTableCheckInfo;

    // current block is done, try next
    if ((!cur->mixBlock) || cur->blockCompleted) {
      // all data blocks in current file has been checked already, try next file if exists
    } else {
      tsdbDebug("%p continue in current data block, index:%d, pos:%d, %s", pTsdbReadHandle, cur->slot, cur->pos,
                pTsdbReadHandle->idStr);
      int32_t code = handleDataMergeIfNeeded(pTsdbReadHandle, pBlockInfo->compBlock, pCheckInfo);
      *exists = (pTsdbReadHandle->realNumOfRows > 0);

      if (code != TSDB_CODE_SUCCESS || *exists) {
        return code;
      }
    }

    // current block is empty, try next block in file
    // all data blocks in current file has been checked already, try next file if exists
    if (isEndFileDataBlock(cur, pTsdbReadHandle->numOfBlocks, ASCENDING_TRAVERSE(pTsdbReadHandle->order))) {
      return getFirstFileDataBlock(pTsdbReadHandle, exists);
    } else {
      moveToNextDataBlockInCurrentFile(pTsdbReadHandle);
      STableBlockInfo* pNext = &pTsdbReadHandle->pDataBlockInfo[cur->slot];
      return getDataBlockRv(pTsdbReadHandle, pNext, exists);
    }
  }
}

static bool doHasDataInBuffer(STsdbReadHandle* pTsdbReadHandle) {
  size_t numOfTables = taosArrayGetSize(pTsdbReadHandle->pTableCheckInfo);

  while (pTsdbReadHandle->activeIndex < numOfTables) {
    if (hasMoreDataInCache(pTsdbReadHandle)) {
      return true;
    }

    pTsdbReadHandle->activeIndex += 1;
  }

  return false;
}

// todo not unref yet, since it is not support multi-group interpolation query
static UNUSED_FUNC void changeQueryHandleForInterpQuery(tsdbReaderT pHandle) {
  // filter the queried time stamp in the first place
  STsdbReadHandle* pTsdbReadHandle = (STsdbReadHandle*)pHandle;

  // starts from the buffer in case of descending timestamp order check data blocks
  size_t numOfTables = taosArrayGetSize(pTsdbReadHandle->pTableCheckInfo);

  int32_t i = 0;
  while (i < numOfTables) {
    STableCheckInfo* pCheckInfo = taosArrayGet(pTsdbReadHandle->pTableCheckInfo, i);

    // the first qualified table for interpolation query
    //    if ((pTsdbReadHandle->window.skey <= pCheckInfo->pTableObj->lastKey) &&
    //        (pCheckInfo->pTableObj->lastKey != TSKEY_INITIAL_VAL)) {
    //      break;
    //    }

    i++;
  }

  // there are no data in all the tables
  if (i == numOfTables) {
    return;
  }

  STableCheckInfo info = *(STableCheckInfo*)taosArrayGet(pTsdbReadHandle->pTableCheckInfo, i);
  taosArrayClear(pTsdbReadHandle->pTableCheckInfo);

  info.lastKey = pTsdbReadHandle->window.skey;
  taosArrayPush(pTsdbReadHandle->pTableCheckInfo, &info);
}

static int tsdbReadRowsFromCache(STableCheckInfo* pCheckInfo, TSKEY maxKey, int maxRowsToRead, STimeWindow* win,
                                 STsdbReadHandle* pTsdbReadHandle) {
  int       numOfRows = 0;
  int32_t   numOfCols = (int32_t)taosArrayGetSize(pTsdbReadHandle->pColumns);
  STsdbCfg* pCfg = &pTsdbReadHandle->pTsdb->config;
  win->skey = TSKEY_INITIAL_VAL;

  int64_t   st = taosGetTimestampUs();
  int16_t   rv = -1;
  STSchema* pSchema = NULL;

  do {
    STSRow* row = getSRowInTableMem(pCheckInfo, pTsdbReadHandle->order, pCfg->update, NULL);
    if (row == NULL) {
      break;
    }

    TSKEY key = TD_ROW_KEY(row);
    if ((key > maxKey && ASCENDING_TRAVERSE(pTsdbReadHandle->order)) ||
        (key < maxKey && !ASCENDING_TRAVERSE(pTsdbReadHandle->order))) {
      tsdbDebug("%p key:%" PRIu64 " beyond qrange:%" PRId64 " - %" PRId64 ", no more data in buffer", pTsdbReadHandle,
                key, pTsdbReadHandle->window.skey, pTsdbReadHandle->window.ekey);

      break;
    }

    if (win->skey == INT64_MIN) {
      win->skey = key;
    }

    win->ekey = key;
    if (rv != TD_ROW_SVER(row)) {
      pSchema = metaGetTbTSchema(pTsdbReadHandle->pTsdb->pMeta, pCheckInfo->tableId, 0);
      rv = TD_ROW_SVER(row);
    }
    mergeTwoRowFromMem(pTsdbReadHandle, maxRowsToRead, numOfRows, row, NULL, numOfCols, pCheckInfo->tableId, pSchema,
                       NULL, true);

    if (++numOfRows >= maxRowsToRead) {
      moveToNextRowInMem(pCheckInfo);
      break;
    }

  } while (moveToNextRowInMem(pCheckInfo));

  assert(numOfRows <= maxRowsToRead);

  // if the buffer is not full in case of descending order query, move the data in the front of the buffer
  if (!ASCENDING_TRAVERSE(pTsdbReadHandle->order) && numOfRows < maxRowsToRead) {
    int32_t emptySize = maxRowsToRead - numOfRows;

    for (int32_t i = 0; i < numOfCols; ++i) {
      SColumnInfoData* pColInfo = taosArrayGet(pTsdbReadHandle->pColumns, i);
      memmove((char*)pColInfo->pData, (char*)pColInfo->pData + emptySize * pColInfo->info.bytes,
              numOfRows * pColInfo->info.bytes);
    }
  }

  int64_t elapsedTime = taosGetTimestampUs() - st;
  tsdbDebug("%p build data block from cache completed, elapsed time:%" PRId64 " us, numOfRows:%d, numOfCols:%d, %s",
            pTsdbReadHandle, elapsedTime, numOfRows, numOfCols, pTsdbReadHandle->idStr);

  return numOfRows;
}

static int32_t getAllTableList(SMeta* pMeta, uint64_t uid, SArray* list) {
  SMCtbCursor* pCur = metaOpenCtbCursor(pMeta, uid);

  while (1) {
    tb_uid_t id = metaCtbCursorNext(pCur);
    if (id == 0) {
      break;
    }

    STableKeyInfo info = {.lastKey = TSKEY_INITIAL_VAL, uid = id};
    taosArrayPush(list, &info);
  }

  metaCloseCtbCurosr(pCur);
  return TSDB_CODE_SUCCESS;
}

static void destroyHelper(void* param) {
  if (param == NULL) {
    return;
  }

  //  tQueryInfo* pInfo = (tQueryInfo*)param;
  //  if (pInfo->optr != TSDB_RELATION_IN) {
  //    taosMemoryFreeClear(pInfo->q);
  //  } else {
  //    taosHashCleanup((SHashObj *)(pInfo->q));
  //  }

  taosMemoryFree(param);
}

#define TSDB_PREV_ROW 0x1
#define TSDB_NEXT_ROW 0x2

static bool loadBlockOfActiveTable(STsdbReadHandle* pTsdbReadHandle) {
  if (pTsdbReadHandle->checkFiles) {
    // check if the query range overlaps with the file data block
    bool exists = true;

    int32_t code = getDataBlocksInFiles(pTsdbReadHandle, &exists);
    if (code != TSDB_CODE_SUCCESS) {
      pTsdbReadHandle->checkFiles = false;
      return false;
    }

    if (exists) {
      tsdbRetrieveDataBlock((tsdbReaderT*)pTsdbReadHandle, NULL);
      if (pTsdbReadHandle->currentLoadExternalRows && pTsdbReadHandle->window.skey == pTsdbReadHandle->window.ekey) {
        SColumnInfoData* pColInfo = taosArrayGet(pTsdbReadHandle->pColumns, 0);
        assert(*(int64_t*)pColInfo->pData == pTsdbReadHandle->window.skey);
      }

      pTsdbReadHandle->currentLoadExternalRows = false;  // clear the flag, since the exact matched row is found.
      return exists;
    }

    pTsdbReadHandle->checkFiles = false;
  }

  if (hasMoreDataInCache(pTsdbReadHandle)) {
    pTsdbReadHandle->currentLoadExternalRows = false;
    return true;
  }

  // current result is empty
  if (pTsdbReadHandle->currentLoadExternalRows && pTsdbReadHandle->window.skey == pTsdbReadHandle->window.ekey &&
      pTsdbReadHandle->cur.rows == 0) {
    //    STsdbMemTable* pMemRef = pTsdbReadHandle->pMemTable;

    //    doGetExternalRow(pTsdbReadHandle, TSDB_PREV_ROW, pMemRef);
    //    doGetExternalRow(pTsdbReadHandle, TSDB_NEXT_ROW, pMemRef);

    bool result = tsdbGetExternalRow(pTsdbReadHandle);

    //    pTsdbReadHandle->prev = doFreeColumnInfoData(pTsdbReadHandle->prev);
    //    pTsdbReadHandle->next = doFreeColumnInfoData(pTsdbReadHandle->next);
    pTsdbReadHandle->currentLoadExternalRows = false;

    return result;
  }

  return false;
}

static bool loadCachedLastRow(STsdbReadHandle* pTsdbReadHandle) {
  // the last row is cached in buffer, return it directly.
  // here note that the pTsdbReadHandle->window must be the TS_INITIALIZER
  int32_t numOfCols = (int32_t)(QH_GET_NUM_OF_COLS(pTsdbReadHandle));
  size_t  numOfTables = taosArrayGetSize(pTsdbReadHandle->pTableCheckInfo);
  assert(numOfTables > 0 && numOfCols > 0);

  SQueryFilePos* cur = &pTsdbReadHandle->cur;

  STSRow* pRow = NULL;
  TSKEY   key = TSKEY_INITIAL_VAL;
  int32_t step = ASCENDING_TRAVERSE(pTsdbReadHandle->order) ? 1 : -1;

  if (++pTsdbReadHandle->activeIndex < numOfTables) {
    STableCheckInfo* pCheckInfo = taosArrayGet(pTsdbReadHandle->pTableCheckInfo, pTsdbReadHandle->activeIndex);
    //    int32_t ret = tsdbGetCachedLastRow(pCheckInfo->pTableObj, &pRow, &key);
    //    if (ret != TSDB_CODE_SUCCESS) {
    //      return false;
    //    }
    mergeTwoRowFromMem(pTsdbReadHandle, pTsdbReadHandle->outputCapacity, 0, pRow, NULL, numOfCols, pCheckInfo->tableId,
                       NULL, NULL, true);
    taosMemoryFreeClear(pRow);

    // update the last key value
    pCheckInfo->lastKey = key + step;

    cur->rows = 1;  // only one row
    cur->lastKey = key + step;
    cur->mixBlock = true;
    cur->win.skey = key;
    cur->win.ekey = key;

    return true;
  }

  return false;
}

// static bool loadCachedLast(STsdbReadHandle* pTsdbReadHandle) {
//  // the last row is cached in buffer, return it directly.
//  // here note that the pTsdbReadHandle->window must be the TS_INITIALIZER
//  int32_t tgNumOfCols = (int32_t)QH_GET_NUM_OF_COLS(pTsdbReadHandle);
//  size_t  numOfTables = taosArrayGetSize(pTsdbReadHandle->pTableCheckInfo);
//  int32_t numOfRows = 0;
//  assert(numOfTables > 0 && tgNumOfCols > 0);
//  SQueryFilePos* cur = &pTsdbReadHandle->cur;
//  TSKEY priKey = TSKEY_INITIAL_VAL;
//  int32_t priIdx = -1;
//  SColumnInfoData* pColInfo = NULL;
//
//  while (++pTsdbReadHandle->activeIndex < numOfTables) {
//    STableCheckInfo* pCheckInfo = taosArrayGet(pTsdbReadHandle->pTableCheckInfo, pTsdbReadHandle->activeIndex);
//    STable* pTable = pCheckInfo->pTableObj;
//    char* pData = NULL;
//
//    int32_t numOfCols = pTable->maxColNum;
//
//    if (pTable->lastCols == NULL || pTable->maxColNum <= 0) {
//      tsdbWarn("no last cached for table %s, uid:%" PRIu64 ",tid:%d", pTable->name->data, pTable->uid,
//      pTable->tableId); continue;
//    }
//
//    int32_t i = 0, j = 0;
//    while(i < tgNumOfCols && j < numOfCols) {
//      pColInfo = taosArrayGet(pTsdbReadHandle->pColumns, i);
//      if (pTable->lastCols[j].colId < pColInfo->info.colId) {
//        j++;
//        continue;
//      } else if (pTable->lastCols[j].colId > pColInfo->info.colId) {
//        i++;
//        continue;
//      }
//
//      pData = (char*)pColInfo->pData + numOfRows * pColInfo->info.bytes;
//
//      if (pTable->lastCols[j].bytes > 0) {
//        void* value = pTable->lastCols[j].pData;
//        switch (pColInfo->info.type) {
//          case TSDB_DATA_TYPE_BINARY:
//          case TSDB_DATA_TYPE_NCHAR:
//            memcpy(pData, value, varDataTLen(value));
//            break;
//          case TSDB_DATA_TYPE_NULL:
//          case TSDB_DATA_TYPE_BOOL:
//          case TSDB_DATA_TYPE_TINYINT:
//          case TSDB_DATA_TYPE_UTINYINT:
//            *(uint8_t *)pData = *(uint8_t *)value;
//            break;
//          case TSDB_DATA_TYPE_SMALLINT:
//          case TSDB_DATA_TYPE_USMALLINT:
//            *(uint16_t *)pData = *(uint16_t *)value;
//            break;
//          case TSDB_DATA_TYPE_INT:
//          case TSDB_DATA_TYPE_UINT:
//            *(uint32_t *)pData = *(uint32_t *)value;
//            break;
//          case TSDB_DATA_TYPE_BIGINT:
//          case TSDB_DATA_TYPE_UBIGINT:
//            *(uint64_t *)pData = *(uint64_t *)value;
//            break;
//          case TSDB_DATA_TYPE_FLOAT:
//            SET_FLOAT_PTR(pData, value);
//            break;
//          case TSDB_DATA_TYPE_DOUBLE:
//            SET_DOUBLE_PTR(pData, value);
//            break;
//          case TSDB_DATA_TYPE_TIMESTAMP:
//            if (pColInfo->info.colId == PRIMARYKEY_TIMESTAMP_COL_ID) {
//              priKey = tdGetKey(*(TKEY *)value);
//              priIdx = i;
//
//              i++;
//              j++;
//              continue;
//            } else {
//              *(TSKEY *)pData = *(TSKEY *)value;
//            }
//            break;
//          default:
//            memcpy(pData, value, pColInfo->info.bytes);
//        }
//
//        for (int32_t n = 0; n < tgNumOfCols; ++n) {
//          if (n == i) {
//            continue;
//          }
//
//          pColInfo = taosArrayGet(pTsdbReadHandle->pColumns, n);
//          pData = (char*)pColInfo->pData + numOfRows * pColInfo->info.bytes;;
//
//          if (pColInfo->info.colId == PRIMARYKEY_TIMESTAMP_COL_ID) {
////            *(TSKEY *)pData = pTable->lastCols[j].ts;
//            continue;
//          }
//
//          if (pColInfo->info.type == TSDB_DATA_TYPE_BINARY || pColInfo->info.type == TSDB_DATA_TYPE_NCHAR) {
//            setVardataNull(pData, pColInfo->info.type);
//          } else {
//            setNull(pData, pColInfo->info.type, pColInfo->info.bytes);
//          }
//        }
//
//        numOfRows++;
//        assert(numOfRows < pTsdbReadHandle->outputCapacity);
//      }
//
//      i++;
//      j++;
//    }
//
//    // leave the real ts column as the last row, because last function only (not stable) use the last row as res
//    if (priKey != TSKEY_INITIAL_VAL) {
//      pColInfo = taosArrayGet(pTsdbReadHandle->pColumns, priIdx);
//      pData = (char*)pColInfo->pData + numOfRows * pColInfo->info.bytes;
//
//      *(TSKEY *)pData = priKey;
//
//      for (int32_t n = 0; n < tgNumOfCols; ++n) {
//        if (n == priIdx) {
//          continue;
//        }
//
//        pColInfo = taosArrayGet(pTsdbReadHandle->pColumns, n);
//        pData = (char*)pColInfo->pData + numOfRows * pColInfo->info.bytes;;
//
//        assert (pColInfo->info.colId != PRIMARYKEY_TIMESTAMP_COL_ID);
//
//        if (pColInfo->info.type == TSDB_DATA_TYPE_BINARY || pColInfo->info.type == TSDB_DATA_TYPE_NCHAR) {
//          setVardataNull(pData, pColInfo->info.type);
//        } else {
//          setNull(pData, pColInfo->info.type, pColInfo->info.bytes);
//        }
//      }
//
//      numOfRows++;
//    }
//
//    if (numOfRows > 0) {
//      cur->rows     = numOfRows;
//      cur->mixBlock = true;
//
//      return true;
//    }
//  }
//
//  return false;
//}

static bool loadDataBlockFromTableSeq(STsdbReadHandle* pTsdbReadHandle) {
  size_t numOfTables = taosArrayGetSize(pTsdbReadHandle->pTableCheckInfo);
  assert(numOfTables > 0);

  int64_t stime = taosGetTimestampUs();

  while (pTsdbReadHandle->activeIndex < numOfTables) {
    if (loadBlockOfActiveTable(pTsdbReadHandle)) {
      return true;
    }

    STableCheckInfo* pCheckInfo = taosArrayGet(pTsdbReadHandle->pTableCheckInfo, pTsdbReadHandle->activeIndex);
    pCheckInfo->numOfBlocks = 0;

    pTsdbReadHandle->activeIndex += 1;
    pTsdbReadHandle->locateStart = false;
    pTsdbReadHandle->checkFiles = true;
    pTsdbReadHandle->cur.rows = 0;
    pTsdbReadHandle->currentLoadExternalRows = pTsdbReadHandle->loadExternalRow;

    terrno = TSDB_CODE_SUCCESS;

    int64_t elapsedTime = taosGetTimestampUs() - stime;
    pTsdbReadHandle->cost.checkForNextTime += elapsedTime;
  }

  return false;
}

// handle data in cache situation
bool tsdbNextDataBlock(tsdbReaderT pHandle) {
  STsdbReadHandle* pTsdbReadHandle = (STsdbReadHandle*)pHandle;

  for (int32_t i = 0; i < taosArrayGetSize(pTsdbReadHandle->pColumns); ++i) {
    SColumnInfoData* pColInfo = taosArrayGet(pTsdbReadHandle->pColumns, i);
    colInfoDataCleanup(pColInfo, pTsdbReadHandle->outputCapacity);
  }

  if (emptyQueryTimewindow(pTsdbReadHandle)) {
    tsdbDebug("%p query window not overlaps with the data set, no result returned, %s", pTsdbReadHandle,
              pTsdbReadHandle->idStr);
    return false;
  }

  int64_t stime = taosGetTimestampUs();
  int64_t elapsedTime = stime;

  // TODO refactor: remove "type"
  if (pTsdbReadHandle->type == TSDB_QUERY_TYPE_LAST) {
    if (pTsdbReadHandle->cachelastrow == TSDB_CACHED_TYPE_LASTROW) {
      //      return loadCachedLastRow(pTsdbReadHandle);
    } else if (pTsdbReadHandle->cachelastrow == TSDB_CACHED_TYPE_LAST) {
      //      return loadCachedLast(pTsdbReadHandle);
    }
  }

  if (pTsdbReadHandle->loadType == BLOCK_LOAD_TABLE_SEQ_ORDER) {
    return loadDataBlockFromTableSeq(pTsdbReadHandle);
  } else {  // loadType == RR and Offset Order
    if (pTsdbReadHandle->checkFiles) {
      // check if the query range overlaps with the file data block
      bool exists = true;

      int32_t code = getDataBlocksInFiles(pTsdbReadHandle, &exists);
      if (code != TSDB_CODE_SUCCESS) {
        pTsdbReadHandle->activeIndex = 0;
        pTsdbReadHandle->checkFiles = false;

        return false;
      }

      if (exists) {
        pTsdbReadHandle->cost.checkForNextTime += (taosGetTimestampUs() - stime);
        return exists;
      }

      pTsdbReadHandle->activeIndex = 0;
      pTsdbReadHandle->checkFiles = false;
    }

    // TODO: opt by consider the scan order
    bool ret = doHasDataInBuffer(pTsdbReadHandle);
    terrno = TSDB_CODE_SUCCESS;

    elapsedTime = taosGetTimestampUs() - stime;
    pTsdbReadHandle->cost.checkForNextTime += elapsedTime;
    return ret;
  }
}

// static int32_t doGetExternalRow(STsdbReadHandle* pTsdbReadHandle, int16_t type, STsdbMemTable* pMemRef) {
//  STsdbReadHandle* pSecQueryHandle = NULL;
//
//  if (type == TSDB_PREV_ROW && pTsdbReadHandle->prev) {
//    return TSDB_CODE_SUCCESS;
//  }
//
//  if (type == TSDB_NEXT_ROW && pTsdbReadHandle->next) {
//    return TSDB_CODE_SUCCESS;
//  }
//
//  // prepare the structure
//  int32_t numOfCols = (int32_t) QH_GET_NUM_OF_COLS(pTsdbReadHandle);
//
//  if (type == TSDB_PREV_ROW) {
//    pTsdbReadHandle->prev = taosArrayInit(numOfCols, sizeof(SColumnInfoData));
//    if (pTsdbReadHandle->prev == NULL) {
//      terrno = TSDB_CODE_QRY_OUT_OF_MEMORY;
//      goto out_of_memory;
//    }
//  } else {
//    pTsdbReadHandle->next = taosArrayInit(numOfCols, sizeof(SColumnInfoData));
//    if (pTsdbReadHandle->next == NULL) {
//      terrno = TSDB_CODE_QRY_OUT_OF_MEMORY;
//      goto out_of_memory;
//    }
//  }
//
//  SArray* row = (type == TSDB_PREV_ROW)? pTsdbReadHandle->prev : pTsdbReadHandle->next;
//
//  for (int32_t i = 0; i < numOfCols; ++i) {
//    SColumnInfoData* pCol = taosArrayGet(pTsdbReadHandle->pColumns, i);
//
//    SColumnInfoData colInfo = {{0}, 0};
//    colInfo.info = pCol->info;
//    colInfo.pData = taosMemoryCalloc(1, pCol->info.bytes);
//    if (colInfo.pData == NULL) {
//      terrno = TSDB_CODE_QRY_OUT_OF_MEMORY;
//      goto out_of_memory;
//    }
//
//    taosArrayPush(row, &colInfo);
//  }
//
//  // load the previous row
//  STsdbQueryCond cond = {.numOfCols = numOfCols, .loadExternalRows = false, .type = BLOCK_LOAD_OFFSET_SEQ_ORDER};
//  if (type == TSDB_PREV_ROW) {
//    cond.order = TSDB_ORDER_DESC;
//    cond.twindow = (STimeWindow){pTsdbReadHandle->window.skey, INT64_MIN};
//  } else {
//    cond.order = TSDB_ORDER_ASC;
//    cond.twindow = (STimeWindow){pTsdbReadHandle->window.skey, INT64_MAX};
//  }
//
//  cond.colList = taosMemoryCalloc(cond.numOfCols, sizeof(SColumnInfo));
//  if (cond.colList == NULL) {
//    terrno = TSDB_CODE_QRY_OUT_OF_MEMORY;
//    goto out_of_memory;
//  }
//
//  for (int32_t i = 0; i < cond.numOfCols; ++i) {
//    SColumnInfoData* pColInfoData = taosArrayGet(pTsdbReadHandle->pColumns, i);
//    memcpy(&cond.colList[i], &pColInfoData->info, sizeof(SColumnInfo));
//  }
//
//  pSecQueryHandle = tsdbQueryTablesImpl(pTsdbReadHandle->pTsdb, &cond, pTsdbReadHandle->idStr, pMemRef);
//  taosMemoryFreeClear(cond.colList);
//
//  // current table, only one table
//  STableCheckInfo* pCurrent = taosArrayGet(pTsdbReadHandle->pTableCheckInfo, pTsdbReadHandle->activeIndex);
//
//  SArray* psTable = NULL;
//  pSecQueryHandle->pTableCheckInfo = createCheckInfoFromCheckInfo(pCurrent, pSecQueryHandle->window.skey, &psTable);
//  if (pSecQueryHandle->pTableCheckInfo == NULL) {
//    taosArrayDestroy(psTable);
//    terrno = TSDB_CODE_QRY_OUT_OF_MEMORY;
//    goto out_of_memory;
//  }
//
//
//  tsdbMayTakeMemSnapshot(pSecQueryHandle, psTable);
//  if (!tsdbNextDataBlock((void*)pSecQueryHandle)) {
//    // no result in current query, free the corresponding result rows structure
//    if (type == TSDB_PREV_ROW) {
//      pTsdbReadHandle->prev = doFreeColumnInfoData(pTsdbReadHandle->prev);
//    } else {
//      pTsdbReadHandle->next = doFreeColumnInfoData(pTsdbReadHandle->next);
//    }
//
//    goto out_of_memory;
//  }
//
//  SDataBlockInfo blockInfo = {{0}, 0};
//  tsdbRetrieveDataBlockInfo((void*)pSecQueryHandle, &blockInfo);
//  tsdbRetrieveDataBlock((void*)pSecQueryHandle, pSecQueryHandle->defaultLoadColumn);
//
//  row = (type == TSDB_PREV_ROW)? pTsdbReadHandle->prev:pTsdbReadHandle->next;
//  int32_t pos = (type == TSDB_PREV_ROW)?pSecQueryHandle->cur.rows - 1:0;
//
//  for (int32_t i = 0; i < numOfCols; ++i) {
//    SColumnInfoData* pCol = taosArrayGet(row, i);
//    SColumnInfoData* s = taosArrayGet(pSecQueryHandle->pColumns, i);
//    memcpy((char*)pCol->pData, (char*)s->pData + s->info.bytes * pos, pCol->info.bytes);
//  }
//
// out_of_memory:
//  tsdbCleanupReadHandle(pSecQueryHandle);
//  return terrno;
//}

bool tsdbGetExternalRow(tsdbReaderT pHandle) {
  STsdbReadHandle* pTsdbReadHandle = (STsdbReadHandle*)pHandle;
  SQueryFilePos*   cur = &pTsdbReadHandle->cur;

  cur->fid = INT32_MIN;
  cur->mixBlock = true;
  if (pTsdbReadHandle->prev == NULL || pTsdbReadHandle->next == NULL) {
    cur->rows = 0;
    return false;
  }

  int32_t numOfCols = (int32_t)QH_GET_NUM_OF_COLS(pTsdbReadHandle);
  for (int32_t i = 0; i < numOfCols; ++i) {
    SColumnInfoData* pColInfoData = taosArrayGet(pTsdbReadHandle->pColumns, i);
    SColumnInfoData* first = taosArrayGet(pTsdbReadHandle->prev, i);

    memcpy(pColInfoData->pData, first->pData, pColInfoData->info.bytes);

    SColumnInfoData* sec = taosArrayGet(pTsdbReadHandle->next, i);
    memcpy(((char*)pColInfoData->pData) + pColInfoData->info.bytes, sec->pData, pColInfoData->info.bytes);

    if (i == 0 && pColInfoData->info.type == TSDB_DATA_TYPE_TIMESTAMP) {
      cur->win.skey = *(TSKEY*)pColInfoData->pData;
      cur->win.ekey = *(TSKEY*)(((char*)pColInfoData->pData) + TSDB_KEYSIZE);
    }
  }

  cur->rows = 2;
  return true;
}

/*
 * if lastRow == NULL, return TSDB_CODE_TDB_NO_CACHE_LAST_ROW
 * else set pRes and return TSDB_CODE_SUCCESS and save lastKey
 */
// int32_t tsdbGetCachedLastRow(STable* pTable, STSRow** pRes, TSKEY* lastKey) {
//  int32_t code = TSDB_CODE_SUCCESS;
//
//  TSDB_RLOCK_TABLE(pTable);
//
//  if (!pTable->lastRow) {
//    code = TSDB_CODE_TDB_NO_CACHE_LAST_ROW;
//    goto out;
//  }
//
//  if (pRes) {
//    *pRes = tdMemRowDup(pTable->lastRow);
//    if (*pRes == NULL) {
//      code = TSDB_CODE_TDB_OUT_OF_MEMORY;
//    }
//  }
//
// out:
//  TSDB_RUNLOCK_TABLE(pTable);
//  return code;
//}

bool isTsdbCacheLastRow(tsdbReaderT* pReader) {
  return ((STsdbReadHandle*)pReader)->cachelastrow > TSDB_CACHED_TYPE_NONE;
}

int32_t checkForCachedLastRow(STsdbReadHandle* pTsdbReadHandle, STableGroupInfo* groupList) {
  assert(pTsdbReadHandle != NULL && groupList != NULL);

  //  TSKEY    key = TSKEY_INITIAL_VAL;
  //
  //  SArray* group = taosArrayGetP(groupList->pGroupList, 0);
  //  assert(group != NULL);
  //
  //  STableKeyInfo* pInfo = (STableKeyInfo*)taosArrayGet(group, 0);
  //
  //  int32_t code = 0;
  //
  //  if (((STable*)pInfo->pTable)->lastRow) {
  //    code = tsdbGetCachedLastRow(pInfo->pTable, NULL, &key);
  //    if (code != TSDB_CODE_SUCCESS) {
  //      pTsdbReadHandle->cachelastrow = TSDB_CACHED_TYPE_NONE;
  //    } else {
  //      pTsdbReadHandle->cachelastrow = TSDB_CACHED_TYPE_LASTROW;
  //    }
  //  }
  //
  //  // update the tsdb query time range
  //  if (pTsdbReadHandle->cachelastrow != TSDB_CACHED_TYPE_NONE) {
  //    pTsdbReadHandle->window      = TSWINDOW_INITIALIZER;
  //    pTsdbReadHandle->checkFiles  = false;
  //    pTsdbReadHandle->activeIndex = -1;  // start from -1
  //  }

  return TSDB_CODE_SUCCESS;
}

int32_t checkForCachedLast(STsdbReadHandle* pTsdbReadHandle) {
  assert(pTsdbReadHandle != NULL);

  int32_t code = 0;
  //  if (pTsdbReadHandle->pTsdb && atomic_load_8(&pTsdbReadHandle->pTsdb->hasCachedLastColumn)){
  //    pTsdbReadHandle->cachelastrow = TSDB_CACHED_TYPE_LAST;
  //  }

  // update the tsdb query time range
  if (pTsdbReadHandle->cachelastrow) {
    pTsdbReadHandle->checkFiles = false;
    pTsdbReadHandle->activeIndex = -1;  // start from -1
  }

  return code;
}

STimeWindow updateLastrowForEachGroup(STableGroupInfo* groupList) {
  STimeWindow window = {INT64_MAX, INT64_MIN};

  int32_t totalNumOfTable = 0;
  SArray* emptyGroup = taosArrayInit(16, sizeof(int32_t));

  // NOTE: starts from the buffer in case of descending timestamp order check data blocks
  size_t numOfGroups = taosArrayGetSize(groupList->pGroupList);
  for (int32_t j = 0; j < numOfGroups; ++j) {
    SArray* pGroup = taosArrayGetP(groupList->pGroupList, j);
    TSKEY   key = TSKEY_INITIAL_VAL;

    STableKeyInfo keyInfo = {0};

    size_t numOfTables = taosArrayGetSize(pGroup);
    for (int32_t i = 0; i < numOfTables; ++i) {
      STableKeyInfo* pInfo = (STableKeyInfo*)taosArrayGet(pGroup, i);

      // if the lastKey equals to INT64_MIN, there is no data in this table
      TSKEY lastKey = 0;  //((STable*)(pInfo->pTable))->lastKey;
      if (key < lastKey) {
        key = lastKey;

        //        keyInfo.pTable  = pInfo->pTable;
        keyInfo.lastKey = key;
        pInfo->lastKey = key;

        if (key < window.skey) {
          window.skey = key;
        }

        if (key > window.ekey) {
          window.ekey = key;
        }
      }
    }

    // more than one table in each group, only one table left for each group
    //    if (keyInfo.pTable != NULL) {
    //      totalNumOfTable++;
    //      if (taosArrayGetSize(pGroup) == 1) {
    //        // do nothing
    //      } else {
    //        taosArrayClear(pGroup);
    //        taosArrayPush(pGroup, &keyInfo);
    //      }
    //    } else {  // mark all the empty groups, and remove it later
    //      taosArrayDestroy(pGroup);
    //      taosArrayPush(emptyGroup, &j);
    //    }
  }

  // window does not being updated, so set the original
  if (window.skey == INT64_MAX && window.ekey == INT64_MIN) {
    window = TSWINDOW_INITIALIZER;
    assert(totalNumOfTable == 0 && taosArrayGetSize(groupList->pGroupList) == numOfGroups);
  }

  taosArrayRemoveBatch(groupList->pGroupList, TARRAY_GET_START(emptyGroup), (int32_t)taosArrayGetSize(emptyGroup));
  taosArrayDestroy(emptyGroup);

  groupList->numOfTables = totalNumOfTable;
  return window;
}

void tsdbRetrieveDataBlockInfo(tsdbReaderT* pTsdbReadHandle, SDataBlockInfo* pDataBlockInfo) {
  STsdbReadHandle* pHandle = (STsdbReadHandle*)pTsdbReadHandle;
  SQueryFilePos*   cur = &pHandle->cur;

  uint64_t uid = 0;

  // there are data in file
  if (pHandle->cur.fid != INT32_MIN) {
    STableBlockInfo* pBlockInfo = &pHandle->pDataBlockInfo[cur->slot];
    uid = pBlockInfo->pTableCheckInfo->tableId;
  } else {
    STableCheckInfo* pCheckInfo = taosArrayGet(pHandle->pTableCheckInfo, pHandle->activeIndex);
    uid = pCheckInfo->tableId;
  }

  tsdbDebug("data block generated, uid:%" PRIu64 " numOfRows:%d, tsrange:%" PRId64 " - %" PRId64 " %s", uid, cur->rows,
            cur->win.skey, cur->win.ekey, pHandle->idStr);

  //  pDataBlockInfo->uid    = uid; // block Id may be over write by assigning uid fro this data block. Do NOT assign
  //  the table uid
  pDataBlockInfo->rows = cur->rows;
  pDataBlockInfo->window = cur->win;
  pDataBlockInfo->numOfCols = (int32_t)(QH_GET_NUM_OF_COLS(pHandle));
}

/*
 * return null for mixed data block, if not a complete file data block, the statistics value will always return NULL
 */
int32_t tsdbRetrieveDataBlockStatisInfo(tsdbReaderT* pTsdbReadHandle, SDataStatis** pBlockStatis) {
  STsdbReadHandle* pHandle = (STsdbReadHandle*)pTsdbReadHandle;

  SQueryFilePos* c = &pHandle->cur;
  if (c->mixBlock) {
    *pBlockStatis = NULL;
    return TSDB_CODE_SUCCESS;
  }

  STableBlockInfo* pBlockInfo = &pHandle->pDataBlockInfo[c->slot];
  assert((c->slot >= 0 && c->slot < pHandle->numOfBlocks) || ((c->slot == pHandle->numOfBlocks) && (c->slot == 0)));

  // file block with sub-blocks has no statistics data
  if (pBlockInfo->compBlock->numOfSubBlocks > 1) {
    *pBlockStatis = NULL;
    return TSDB_CODE_SUCCESS;
  }

  int64_t stime = taosGetTimestampUs();
  int     statisStatus = tsdbLoadBlockStatis(&pHandle->rhelper, pBlockInfo->compBlock);
  if (statisStatus < TSDB_STATIS_OK) {
    return terrno;
  } else if (statisStatus > TSDB_STATIS_OK) {
    *pBlockStatis = NULL;
    return TSDB_CODE_SUCCESS;
  }

  int16_t* colIds = pHandle->defaultLoadColumn->pData;

  size_t numOfCols = QH_GET_NUM_OF_COLS(pHandle);
  memset(pHandle->statis, 0, numOfCols * sizeof(SDataStatis));
  for (int32_t i = 0; i < numOfCols; ++i) {
    pHandle->statis[i].colId = colIds[i];
  }

  tsdbGetBlockStatis(&pHandle->rhelper, pHandle->statis, (int)numOfCols, pBlockInfo->compBlock);

  // always load the first primary timestamp column data
  SDataStatis* pPrimaryColStatis = &pHandle->statis[0];
  assert(pPrimaryColStatis->colId == PRIMARYKEY_TIMESTAMP_COL_ID);

  pPrimaryColStatis->numOfNull = 0;
  pPrimaryColStatis->min = pBlockInfo->compBlock->keyFirst;
  pPrimaryColStatis->max = pBlockInfo->compBlock->keyLast;

  // update the number of NULL data rows
  for (int32_t i = 1; i < numOfCols; ++i) {
    if (pHandle->statis[i].numOfNull == -1) {  // set the column data are all NULL
      pHandle->statis[i].numOfNull = pBlockInfo->compBlock->numOfRows;
    }
  }

  int64_t elapsed = taosGetTimestampUs() - stime;
  pHandle->cost.statisInfoLoadTime += elapsed;

  *pBlockStatis = pHandle->statis;
  return TSDB_CODE_SUCCESS;
}

SArray* tsdbRetrieveDataBlock(tsdbReaderT* pTsdbReadHandle, SArray* pIdList) {
  /**
   * In the following two cases, the data has been loaded to SColumnInfoData.
   * 1. data is from cache, 2. data block is not completed qualified to query time range
   */
  STsdbReadHandle* pHandle = (STsdbReadHandle*)pTsdbReadHandle;
  if (pHandle->cur.fid == INT32_MIN) {
    return pHandle->pColumns;
  } else {
    STableBlockInfo* pBlockInfo = &pHandle->pDataBlockInfo[pHandle->cur.slot];
    STableCheckInfo* pCheckInfo = pBlockInfo->pTableCheckInfo;

    if (pHandle->cur.mixBlock) {
      return pHandle->pColumns;
    } else {
      SDataBlockInfo binfo = GET_FILE_DATA_BLOCK_INFO(pCheckInfo, pBlockInfo->compBlock);
      assert(pHandle->realNumOfRows <= binfo.rows);

      // data block has been loaded, todo extract method
      SDataBlockLoadInfo* pBlockLoadInfo = &pHandle->dataBlockLoadInfo;

      if (pBlockLoadInfo->slot == pHandle->cur.slot && pBlockLoadInfo->fileGroup->fid == pHandle->cur.fid &&
          pBlockLoadInfo->uid == pCheckInfo->tableId) {
        return pHandle->pColumns;
      } else {  // only load the file block
        SBlock* pBlock = pBlockInfo->compBlock;
        if (doLoadFileDataBlock(pHandle, pBlock, pCheckInfo, pHandle->cur.slot) != TSDB_CODE_SUCCESS) {
          return NULL;
        }

        // todo refactor
        int32_t numOfRows = doCopyRowsFromFileBlock(pHandle, pHandle->outputCapacity, 0, 0, pBlock->numOfRows - 1);

        // if the buffer is not full in case of descending order query, move the data in the front of the buffer
        if (!ASCENDING_TRAVERSE(pHandle->order) && numOfRows < pHandle->outputCapacity) {
          int32_t emptySize = pHandle->outputCapacity - numOfRows;
          int32_t reqNumOfCols = (int32_t)taosArrayGetSize(pHandle->pColumns);

          for (int32_t i = 0; i < reqNumOfCols; ++i) {
            SColumnInfoData* pColInfo = taosArrayGet(pHandle->pColumns, i);
            memmove((char*)pColInfo->pData, (char*)pColInfo->pData + emptySize * pColInfo->info.bytes,
                    numOfRows * pColInfo->info.bytes);
          }
        }

        return pHandle->pColumns;
      }
    }
  }
}
#if 0
void filterPrepare(void* expr, void* param) {
  tExprNode* pExpr = (tExprNode*)expr;
  if (pExpr->_node.info != NULL) {
    return;
  }

  pExpr->_node.info = taosMemoryCalloc(1, sizeof(tQueryInfo));

  STSchema*   pTSSchema = (STSchema*) param;
  tQueryInfo* pInfo = pExpr->_node.info;
  tVariant*   pCond = pExpr->_node.pRight->pVal;
  SSchema*    pSchema = pExpr->_node.pLeft->pSchema;

  pInfo->sch      = *pSchema;
  pInfo->optr     = pExpr->_node.optr;
  pInfo->compare  = getComparFunc(pInfo->sch.type, pInfo->optr);
  pInfo->indexed  = pTSSchema->columns->colId == pInfo->sch.colId;

  if (pInfo->optr == TSDB_RELATION_IN) {
     int dummy = -1;
     SHashObj *pObj = NULL;
     if (pInfo->sch.colId == TSDB_TBNAME_COLUMN_INDEX) {
        pObj = taosHashInit(256, taosGetDefaultHashFunction(pInfo->sch.type), true, false);
        SArray *arr = (SArray *)(pCond->arr);
        for (size_t i = 0; i < taosArrayGetSize(arr); i++) {
          char* p = taosArrayGetP(arr, i);
          strntolower_s(varDataVal(p), varDataVal(p), varDataLen(p));
          taosHashPut(pObj, varDataVal(p), varDataLen(p), &dummy, sizeof(dummy));
        }
     } else {
       buildFilterSetFromBinary((void **)&pObj, pCond->pz, pCond->nLen);
     }
     pInfo->q = (char *)pObj;
  } else if (pCond != NULL) {
    uint32_t size = pCond->nLen * TSDB_NCHAR_SIZE;
    if (size < (uint32_t)pSchema->bytes) {
      size = pSchema->bytes;
    }
    // to make sure tonchar does not cause invalid write, since the '\0' needs at least sizeof(TdUcs4) space.
    pInfo->q = taosMemoryCalloc(1, size + TSDB_NCHAR_SIZE + VARSTR_HEADER_SIZE);
    tVariantDump(pCond, pInfo->q, pSchema->type, true);
  }
}

#endif

static int32_t tableGroupComparFn(const void* p1, const void* p2, const void* param) {
#if 0
  STableGroupSupporter* pTableGroupSupp = (STableGroupSupporter*) param;
  STable* pTable1 = ((STableKeyInfo*) p1)->uid;
  STable* pTable2 = ((STableKeyInfo*) p2)->uid;

  for (int32_t i = 0; i < pTableGroupSupp->numOfCols; ++i) {
    SColIndex* pColIndex = &pTableGroupSupp->pCols[i];
    int32_t colIndex = pColIndex->colIndex;

    assert(colIndex >= TSDB_TBNAME_COLUMN_INDEX);

    char *  f1 = NULL;
    char *  f2 = NULL;
    int32_t type = 0;
    int32_t bytes = 0;

    if (colIndex == TSDB_TBNAME_COLUMN_INDEX) {
      f1 = (char*) TABLE_NAME(pTable1);
      f2 = (char*) TABLE_NAME(pTable2);
      type = TSDB_DATA_TYPE_BINARY;
      bytes = tGetTbnameColumnSchema()->bytes;
    } else {
      if (pTableGroupSupp->pTagSchema && colIndex < pTableGroupSupp->pTagSchema->numOfCols) {
        STColumn* pCol = schemaColAt(pTableGroupSupp->pTagSchema, colIndex);
        bytes = pCol->bytes;
        type = pCol->type;
        f1 = tdGetKVRowValOfCol(pTable1->tagVal, pCol->colId);
        f2 = tdGetKVRowValOfCol(pTable2->tagVal, pCol->colId);
      } 
    }

    // this tags value may be NULL
    if (f1 == NULL && f2 == NULL) {
      continue;
    }

    if (f1 == NULL) {
      return -1;
    }

    if (f2 == NULL) {
      return 1;
    }

    int32_t ret = doCompare(f1, f2, type, bytes);
    if (ret == 0) {
      continue;
    } else {
      return ret;
    }
  }
#endif
  return 0;
}

static int tsdbCheckInfoCompar(const void* key1, const void* key2) {
  if (((STableCheckInfo*)key1)->tableId < ((STableCheckInfo*)key2)->tableId) {
    return -1;
  } else if (((STableCheckInfo*)key1)->tableId > ((STableCheckInfo*)key2)->tableId) {
    return 1;
  } else {
    ASSERT(false);
    return 0;
  }
}

void createTableGroupImpl(SArray* pGroups, SArray* pTableList, size_t numOfTables, TSKEY skey,
                          STableGroupSupporter* pSupp, __ext_compar_fn_t compareFn) {
  STable* pTable = taosArrayGetP(pTableList, 0);
  SArray* g = taosArrayInit(16, sizeof(STableKeyInfo));

  STableKeyInfo info = {.lastKey = skey};
  taosArrayPush(g, &info);

  for (int32_t i = 1; i < numOfTables; ++i) {
    STable** prev = taosArrayGet(pTableList, i - 1);
    STable** p = taosArrayGet(pTableList, i);

    int32_t ret = compareFn(prev, p, pSupp);
    assert(ret == 0 || ret == -1);

    if (ret == 0) {
      STableKeyInfo info1 = {.lastKey = skey};
      taosArrayPush(g, &info1);
    } else {
      taosArrayPush(pGroups, &g);  // current group is ended, start a new group
      g = taosArrayInit(16, sizeof(STableKeyInfo));

      STableKeyInfo info1 = {.lastKey = skey};
      taosArrayPush(g, &info1);
    }
  }

  taosArrayPush(pGroups, &g);
}

SArray* createTableGroup(SArray* pTableList, SSchemaWrapper* pTagSchema, SColIndex* pCols, int32_t numOfOrderCols,
                         TSKEY skey) {
  assert(pTableList != NULL);
  SArray* pTableGroup = taosArrayInit(1, POINTER_BYTES);

  size_t size = taosArrayGetSize(pTableList);
  if (size == 0) {
    tsdbDebug("no qualified tables");
    return pTableGroup;
  }

  if (numOfOrderCols == 0 || size == 1) {  // no group by tags clause or only one table
    SArray* sa = taosArrayDup(pTableList);
    if (sa == NULL) {
      taosArrayDestroy(pTableGroup);
      return NULL;
    }

    taosArrayPush(pTableGroup, &sa);
    tsdbDebug("all %" PRIzu " tables belong to one group", size);
  } else {
    STableGroupSupporter sup = {0};
    sup.numOfCols = numOfOrderCols;
    sup.pTagSchema = pTagSchema->pSchema;
    sup.pCols = pCols;

    taosqsort(pTableList->pData, size, sizeof(STableKeyInfo), &sup, tableGroupComparFn);
    createTableGroupImpl(pTableGroup, pTableList, size, skey, &sup, tableGroupComparFn);
  }

  return pTableGroup;
}

// static bool tableFilterFp(const void* pNode, void* param) {
//  tQueryInfo* pInfo = (tQueryInfo*) param;
//
//  STable* pTable = (STable*)(SL_GET_NODE_DATA((SSkipListNode*)pNode));
//
//  char* val = NULL;
//  if (pInfo->sch.colId == TSDB_TBNAME_COLUMN_INDEX) {
//    val = (char*) TABLE_NAME(pTable);
//  } else {
//    val = tdGetKVRowValOfCol(pTable->tagVal, pInfo->sch.colId);
//  }
//
//  if (pInfo->optr == TSDB_RELATION_ISNULL || pInfo->optr == TSDB_RELATION_NOTNULL) {
//    if (pInfo->optr == TSDB_RELATION_ISNULL) {
//      return (val == NULL) || isNull(val, pInfo->sch.type);
//    } else if (pInfo->optr == TSDB_RELATION_NOTNULL) {
//      return (val != NULL) && (!isNull(val, pInfo->sch.type));
//    }
//  } else if (pInfo->optr == TSDB_RELATION_IN) {
//     int type = pInfo->sch.type;
//     if (type == TSDB_DATA_TYPE_BOOL || IS_SIGNED_NUMERIC_TYPE(type) || type == TSDB_DATA_TYPE_TIMESTAMP) {
//       int64_t v;
//       GET_TYPED_DATA(v, int64_t, pInfo->sch.type, val);
//       return NULL != taosHashGet((SHashObj *)pInfo->q, (char *)&v, sizeof(v));
//     } else if (IS_UNSIGNED_NUMERIC_TYPE(type)) {
//       uint64_t v;
//       GET_TYPED_DATA(v, uint64_t, pInfo->sch.type, val);
//       return NULL != taosHashGet((SHashObj *)pInfo->q, (char *)&v, sizeof(v));
//     }
//     else if (type == TSDB_DATA_TYPE_DOUBLE || type == TSDB_DATA_TYPE_FLOAT) {
//       double v;
//       GET_TYPED_DATA(v, double, pInfo->sch.type, val);
//       return NULL != taosHashGet((SHashObj *)pInfo->q, (char *)&v, sizeof(v));
//     } else if (type == TSDB_DATA_TYPE_BINARY || type == TSDB_DATA_TYPE_NCHAR){
//       return NULL != taosHashGet((SHashObj *)pInfo->q, varDataVal(val), varDataLen(val));
//     }
//
//  }
//
//  int32_t ret = 0;
//  if (val == NULL) { //the val is possible to be null, so check it out carefully
//    ret = -1; // val is missing in table tags value pairs
//  } else {
//    ret = pInfo->compare(val, pInfo->q);
//  }
//
//  switch (pInfo->optr) {
//    case TSDB_RELATION_EQUAL: {
//      return ret == 0;
//    }
//    case TSDB_RELATION_NOT_EQUAL: {
//      return ret != 0;
//    }
//    case TSDB_RELATION_GREATER_EQUAL: {
//      return ret >= 0;
//    }
//    case TSDB_RELATION_GREATER: {
//      return ret > 0;
//    }
//    case TSDB_RELATION_LESS_EQUAL: {
//      return ret <= 0;
//    }
//    case TSDB_RELATION_LESS: {
//      return ret < 0;
//    }
//    case TSDB_RELATION_LIKE: {
//      return ret == 0;
//    }
//    case TSDB_RELATION_MATCH: {
//      return ret == 0;
//    }
//    case TSDB_RELATION_NMATCH: {
//      return ret == 0;
//    }
//    case TSDB_RELATION_IN: {
//      return ret == 1;
//    }
//
//    default:
//      assert(false);
//  }
//
//  return true;
//}

// static void getTableListfromSkipList(tExprNode *pExpr, SSkipList *pSkipList, SArray *result, SExprTraverseSupp
// *param);

// static int32_t doQueryTableList(STable* pSTable, SArray* pRes, tExprNode* pExpr) {
//  //  // query according to the expression tree
//  SExprTraverseSupp supp = {
//      .nodeFilterFn = (__result_filter_fn_t)tableFilterFp,
//      .setupInfoFn = filterPrepare,
//      .pExtInfo = pSTable->tagSchema,
//  };
//
//  getTableListfromSkipList(pExpr, pSTable->pIndex, pRes, &supp);
//  tExprTreeDestroy(pExpr, destroyHelper);
//  return TSDB_CODE_SUCCESS;
//}

int32_t tsdbQuerySTableByTagCond(void* pMeta, uint64_t uid, TSKEY skey, const char* pTagCond, size_t len,
                                 int16_t tagNameRelType, const char* tbnameCond, STableGroupInfo* pGroupInfo,
                                 SColIndex* pColIndex, int32_t numOfCols, uint64_t reqId, uint64_t taskId) {
  STbCfg* pTbCfg = metaGetTbInfoByUid(pMeta, uid);
  if (pTbCfg == NULL) {
    tsdbError("%p failed to get stable, uid:%" PRIu64 ", TID:0x%" PRIx64 " QID:0x%" PRIx64, pMeta, uid, taskId, reqId);
    terrno = TSDB_CODE_TDB_INVALID_TABLE_ID;
    goto _error;
  }

  if (pTbCfg->type != META_SUPER_TABLE) {
    tsdbError("%p query normal tag not allowed, uid:%" PRIu64 ", TID:0x%" PRIx64 " QID:0x%" PRIx64, pMeta, uid, taskId,
              reqId);
    terrno = TSDB_CODE_OPS_NOT_SUPPORT;  // basically, this error is caused by invalid sql issued by client
    goto _error;
  }

  // NOTE: not add ref count for super table
  SArray*         res = taosArrayInit(8, sizeof(STableKeyInfo));
  SSchemaWrapper* pTagSchema = metaGetTableSchema(pMeta, uid, 0, true);

  // no tags and tbname condition, all child tables of this stable are involved
  if (tbnameCond == NULL && (pTagCond == NULL || len == 0)) {
    int32_t ret = getAllTableList(pMeta, uid, res);
    if (ret != TSDB_CODE_SUCCESS) {
      goto _error;
    }

    pGroupInfo->numOfTables = (uint32_t)taosArrayGetSize(res);
    pGroupInfo->pGroupList = createTableGroup(res, pTagSchema, pColIndex, numOfCols, skey);

    tsdbDebug("%p no table name/tag condition, all tables qualified, numOfTables:%u, group:%zu, TID:0x%" PRIx64
              " QID:0x%" PRIx64,
              pMeta, pGroupInfo->numOfTables, taosArrayGetSize(pGroupInfo->pGroupList), taskId, reqId);

    taosArrayDestroy(res);
    return ret;
  }

  int32_t ret = TSDB_CODE_SUCCESS;

  SFilterInfo* filterInfo = NULL;
  ret = filterInitFromNode((SNode*)pTagCond, &filterInfo, 0);
  if (ret != TSDB_CODE_SUCCESS) {
    terrno = ret;
    return ret;
  }
  ret = tsdbQueryTableList(pMeta, res, filterInfo);
  pGroupInfo->numOfTables = (uint32_t)taosArrayGetSize(res);
  pGroupInfo->pGroupList = createTableGroup(res, pTagSchema, pColIndex, numOfCols, skey);

  // tsdbDebug("%p stable tid:%d, uid:%" PRIu64 " query, numOfTables:%u, belong to %" PRIzu " groups", tsdb,
  //          pTable->tableId, pTable->uid, pGroupInfo->numOfTables, taosArrayGetSize(pGroupInfo->pGroupList));

  taosArrayDestroy(res);
  return ret;

_error:
  return terrno;
}

int32_t tsdbQueryTableList(void* pMeta, SArray* pRes, void* filterInfo) {
  // impl later

  return TSDB_CODE_SUCCESS;
}
int32_t tsdbGetOneTableGroup(void* pMeta, uint64_t uid, TSKEY startKey, STableGroupInfo* pGroupInfo) {
  STbCfg* pTbCfg = metaGetTbInfoByUid(pMeta, uid);
  if (pTbCfg == NULL) {
    terrno = TSDB_CODE_TDB_INVALID_TABLE_ID;
    goto _error;
  }

  pGroupInfo->numOfTables = 1;
  pGroupInfo->pGroupList = taosArrayInit(1, POINTER_BYTES);

  SArray* group = taosArrayInit(1, sizeof(STableKeyInfo));

  STableKeyInfo info = {.lastKey = startKey, .uid = uid};
  taosArrayPush(group, &info);

  taosArrayPush(pGroupInfo->pGroupList, &group);
  return TSDB_CODE_SUCCESS;

_error:
  return terrno;
}

#if 0
int32_t tsdbGetTableGroupFromIdList(STsdb* tsdb, SArray* pTableIdList, STableGroupInfo* pGroupInfo) {
  if (tsdbRLockRepoMeta(tsdb) < 0) {
    return terrno;
  }

  assert(pTableIdList != NULL);
  size_t size = taosArrayGetSize(pTableIdList);
  pGroupInfo->pGroupList = taosArrayInit(1, POINTER_BYTES);
  SArray* group = taosArrayInit(1, sizeof(STableKeyInfo));

  for(int32_t i = 0; i < size; ++i) {
    STableIdInfo *id = taosArrayGet(pTableIdList, i);

    STable* pTable = tsdbGetTableByUid(tsdbGetMeta(tsdb), id->uid);
    if (pTable == NULL) {
      tsdbWarn("table uid:%"PRIu64", tid:%d has been drop already", id->uid, id->tid);
      continue;
    }

    if (pTable->type == TSDB_SUPER_TABLE) {
      tsdbError("direct query on super tale is not allowed, table uid:%"PRIu64", tid:%d", id->uid, id->tid);
      terrno = TSDB_CODE_QRY_INVALID_MSG;
      tsdbUnlockRepoMeta(tsdb);
      taosArrayDestroy(group);
      return terrno;
    }

    STableKeyInfo info = {.pTable = pTable, .lastKey = id->key};
    taosArrayPush(group, &info);
  }

  if (tsdbUnlockRepoMeta(tsdb) < 0) {
    taosArrayDestroy(group);
    return terrno;
  }

  pGroupInfo->numOfTables = (uint32_t) taosArrayGetSize(group);
  if (pGroupInfo->numOfTables > 0) {
    taosArrayPush(pGroupInfo->pGroupList, &group);
  } else {
    taosArrayDestroy(group);
  }

  return TSDB_CODE_SUCCESS;
}
#endif
static void* doFreeColumnInfoData(SArray* pColumnInfoData) {
  if (pColumnInfoData == NULL) {
    return NULL;
  }

  size_t cols = taosArrayGetSize(pColumnInfoData);
  for (int32_t i = 0; i < cols; ++i) {
    SColumnInfoData* pColInfo = taosArrayGet(pColumnInfoData, i);
    taosMemoryFreeClear(pColInfo->pData);
  }

  taosArrayDestroy(pColumnInfoData);
  return NULL;
}

static void* destroyTableCheckInfo(SArray* pTableCheckInfo) {
  size_t size = taosArrayGetSize(pTableCheckInfo);
  for (int32_t i = 0; i < size; ++i) {
    STableCheckInfo* p = taosArrayGet(pTableCheckInfo, i);
    destroyTableMemIterator(p);

    taosMemoryFreeClear(p->pCompInfo);
  }

  taosArrayDestroy(pTableCheckInfo);
  return NULL;
}

void tsdbCleanupReadHandle(tsdbReaderT queryHandle) {
  STsdbReadHandle* pTsdbReadHandle = (STsdbReadHandle*)queryHandle;
  if (pTsdbReadHandle == NULL) {
    return;
  }

  pTsdbReadHandle->pColumns = doFreeColumnInfoData(pTsdbReadHandle->pColumns);

  taosArrayDestroy(pTsdbReadHandle->defaultLoadColumn);
  taosMemoryFreeClear(pTsdbReadHandle->pDataBlockInfo);
  taosMemoryFreeClear(pTsdbReadHandle->statis);

  if (!emptyQueryTimewindow(pTsdbReadHandle)) {
    //    tsdbMayUnTakeMemSnapshot(pTsdbReadHandle);
  } else {
    assert(pTsdbReadHandle->pTableCheckInfo == NULL);
  }

  if (pTsdbReadHandle->pTableCheckInfo != NULL) {
    pTsdbReadHandle->pTableCheckInfo = destroyTableCheckInfo(pTsdbReadHandle->pTableCheckInfo);
  }

  tsdbDestroyReadH(&pTsdbReadHandle->rhelper);

  tdFreeDataCols(pTsdbReadHandle->pDataCols);
  pTsdbReadHandle->pDataCols = NULL;

  pTsdbReadHandle->prev = doFreeColumnInfoData(pTsdbReadHandle->prev);
  pTsdbReadHandle->next = doFreeColumnInfoData(pTsdbReadHandle->next);

  SIOCostSummary* pCost = &pTsdbReadHandle->cost;

  tsdbDebug("%p :io-cost summary: head-file read cnt:%" PRIu64 ", head-file time:%" PRIu64 " us, statis-info:%" PRId64
            " us, datablock:%" PRId64 " us, check data:%" PRId64 " us, %s",
            pTsdbReadHandle, pCost->headFileLoad, pCost->headFileLoadTime, pCost->statisInfoLoadTime,
            pCost->blockLoadTime, pCost->checkForNextTime, pTsdbReadHandle->idStr);

  taosMemoryFreeClear(pTsdbReadHandle);
}

#if 0
void tsdbDestroyTableGroup(STableGroupInfo *pGroupList) {
  assert(pGroupList != NULL);

  size_t numOfGroup = taosArrayGetSize(pGroupList->pGroupList);

  for(int32_t i = 0; i < numOfGroup; ++i) {
    SArray* p = taosArrayGetP(pGroupList->pGroupList, i);

    size_t numOfTables = taosArrayGetSize(p);
    for(int32_t j = 0; j < numOfTables; ++j) {
      STable* pTable = taosArrayGetP(p, j);
      if (pTable != NULL) { // in case of handling retrieve data from tsdb
        tsdbUnRefTable(pTable);
      }
      //assert(pTable != NULL);
    }

    taosArrayDestroy(p);
  }

  taosHashCleanup(pGroupList->map);
  taosArrayDestroy(pGroupList->pGroupList);
  pGroupList->numOfTables = 0;
}

static void applyFilterToSkipListNode(SSkipList *pSkipList, tExprNode *pExpr, SArray *pResult, SExprTraverseSupp *param) {
  SSkipListIterator* iter = tSkipListCreateIter(pSkipList);

  // Scan each node in the skiplist by using iterator
  while (tSkipListIterNext(iter)) {
    SSkipListNode *pNode = tSkipListIterGet(iter);
    if (exprTreeApplyFilter(pExpr, pNode, param)) {
      taosArrayPush(pResult, &(SL_GET_NODE_DATA(pNode)));
    }
  }

  tSkipListDestroyIter(iter);
}

typedef struct {
  char*    v;
  int32_t  optr;
} SEndPoint;

typedef struct {
  SEndPoint* start;
  SEndPoint* end;
} SQueryCond;

// todo check for malloc failure
static int32_t setQueryCond(tQueryInfo *queryColInfo, SQueryCond* pCond) {
  int32_t optr = queryColInfo->optr;

  if (optr == TSDB_RELATION_GREATER || optr == TSDB_RELATION_GREATER_EQUAL ||
      optr == TSDB_RELATION_EQUAL || optr == TSDB_RELATION_NOT_EQUAL) {
    pCond->start       = taosMemoryCalloc(1, sizeof(SEndPoint));
    pCond->start->optr = queryColInfo->optr;
    pCond->start->v    = queryColInfo->q;
  } else if (optr == TSDB_RELATION_LESS || optr == TSDB_RELATION_LESS_EQUAL) {
    pCond->end       = taosMemoryCalloc(1, sizeof(SEndPoint));
    pCond->end->optr = queryColInfo->optr;
    pCond->end->v    = queryColInfo->q;
  } else if (optr == TSDB_RELATION_IN) {
    pCond->start       = taosMemoryCalloc(1, sizeof(SEndPoint));
    pCond->start->optr = queryColInfo->optr;
    pCond->start->v    = queryColInfo->q; 
  } else if (optr == TSDB_RELATION_LIKE) {
    assert(0);
  } else if (optr == TSDB_RELATION_MATCH) {
    assert(0);
  } else if (optr == TSDB_RELATION_NMATCH) {
    assert(0);
  }

  return TSDB_CODE_SUCCESS;
}

static void queryIndexedColumn(SSkipList* pSkipList, tQueryInfo* pQueryInfo, SArray* result) {
  SSkipListIterator* iter = NULL;

  SQueryCond cond = {0};
  if (setQueryCond(pQueryInfo, &cond) != TSDB_CODE_SUCCESS) {
    //todo handle error
  }

  if (cond.start != NULL) {
    iter = tSkipListCreateIterFromVal(pSkipList, (char*) cond.start->v, pSkipList->type, TSDB_ORDER_ASC);
  } else {
    iter = tSkipListCreateIterFromVal(pSkipList, (char*)(cond.end ? cond.end->v: NULL), pSkipList->type, TSDB_ORDER_DESC);
  }

  if (cond.start != NULL) {
    int32_t optr = cond.start->optr;

    if (optr == TSDB_RELATION_EQUAL) {   // equals
      while(tSkipListIterNext(iter)) {
        SSkipListNode* pNode = tSkipListIterGet(iter);

        int32_t ret = pQueryInfo->compare(SL_GET_NODE_KEY(pSkipList, pNode), cond.start->v);
        if (ret != 0) {
          break;
        }

        STableKeyInfo info = {.pTable = (void*)SL_GET_NODE_DATA(pNode), .lastKey = TSKEY_INITIAL_VAL};
        taosArrayPush(result, &info);
      }
    } else if (optr == TSDB_RELATION_GREATER || optr == TSDB_RELATION_GREATER_EQUAL) { // greater equal
      bool comp = true;
      int32_t ret = 0;

      while(tSkipListIterNext(iter)) {
        SSkipListNode* pNode = tSkipListIterGet(iter);

        if (comp) {
          ret = pQueryInfo->compare(SL_GET_NODE_KEY(pSkipList, pNode), cond.start->v);
          assert(ret >= 0);
        }

        if (ret == 0 && optr == TSDB_RELATION_GREATER) {
          continue;
        } else {
          STableKeyInfo info = {.pTable = (void*)SL_GET_NODE_DATA(pNode), .lastKey = TSKEY_INITIAL_VAL};
          taosArrayPush(result, &info);
          comp = false;
        }
      }
    } else if (optr == TSDB_RELATION_NOT_EQUAL) {   // not equal
      bool comp = true;

      while(tSkipListIterNext(iter)) {
        SSkipListNode* pNode = tSkipListIterGet(iter);
        comp = comp && (pQueryInfo->compare(SL_GET_NODE_KEY(pSkipList, pNode), cond.start->v) == 0);
        if (comp) {
          continue;
        }

        STableKeyInfo info = {.pTable = (void*)SL_GET_NODE_DATA(pNode), .lastKey = TSKEY_INITIAL_VAL};
        taosArrayPush(result, &info);
      }

      tSkipListDestroyIter(iter);

      comp = true;
      iter = tSkipListCreateIterFromVal(pSkipList, (char*) cond.start->v, pSkipList->type, TSDB_ORDER_DESC);
      while(tSkipListIterNext(iter)) {
        SSkipListNode* pNode = tSkipListIterGet(iter);
        comp = comp && (pQueryInfo->compare(SL_GET_NODE_KEY(pSkipList, pNode), cond.start->v) == 0);
        if (comp) {
          continue;
        }

        STableKeyInfo info = {.pTable = (void*)SL_GET_NODE_DATA(pNode), .lastKey = TSKEY_INITIAL_VAL};
        taosArrayPush(result, &info);
      }

    } else if (optr == TSDB_RELATION_IN) {
      while(tSkipListIterNext(iter)) {
        SSkipListNode* pNode = tSkipListIterGet(iter);

        int32_t ret = pQueryInfo->compare(SL_GET_NODE_KEY(pSkipList, pNode), cond.start->v);
        if (ret != 0) {
          break;
        }

        STableKeyInfo info = {.pTable = (void*)SL_GET_NODE_DATA(pNode), .lastKey = TSKEY_INITIAL_VAL};
        taosArrayPush(result, &info);
      }
      
    } else {
      assert(0);
    }
  } else {
    int32_t optr = cond.end ? cond.end->optr : TSDB_RELATION_INVALID;
    if (optr == TSDB_RELATION_LESS || optr == TSDB_RELATION_LESS_EQUAL) {
      bool    comp = true;
      int32_t ret = 0;

      while (tSkipListIterNext(iter)) {
        SSkipListNode *pNode = tSkipListIterGet(iter);

        if (comp) {
          ret = pQueryInfo->compare(SL_GET_NODE_KEY(pSkipList, pNode), cond.end->v);
          assert(ret <= 0);
        }

        if (ret == 0 && optr == TSDB_RELATION_LESS) {
          continue;
        } else {
          STableKeyInfo info = {.pTable = (void *)SL_GET_NODE_DATA(pNode), .lastKey = TSKEY_INITIAL_VAL};
          taosArrayPush(result, &info);
          comp = false;  // no need to compare anymore
        }
      }
    } else {
      assert(pQueryInfo->optr == TSDB_RELATION_ISNULL || pQueryInfo->optr == TSDB_RELATION_NOTNULL);

      while (tSkipListIterNext(iter)) {
        SSkipListNode *pNode = tSkipListIterGet(iter);

        bool isnull = isNull(SL_GET_NODE_KEY(pSkipList, pNode), pQueryInfo->sch.type);
        if ((pQueryInfo->optr == TSDB_RELATION_ISNULL && isnull) ||
            (pQueryInfo->optr == TSDB_RELATION_NOTNULL && (!isnull))) {
          STableKeyInfo info = {.pTable = (void *)SL_GET_NODE_DATA(pNode), .lastKey = TSKEY_INITIAL_VAL};
          taosArrayPush(result, &info);
        }
      }
    }
  }

  taosMemoryFree(cond.start);
  taosMemoryFree(cond.end);
  tSkipListDestroyIter(iter);
}

static void queryIndexlessColumn(SSkipList* pSkipList, tQueryInfo* pQueryInfo, SArray* res, __result_filter_fn_t filterFp) {
  SSkipListIterator* iter = tSkipListCreateIter(pSkipList);

  while (tSkipListIterNext(iter)) {
    bool addToResult = false;

    SSkipListNode *pNode = tSkipListIterGet(iter);

    char *pData = SL_GET_NODE_DATA(pNode);
    tstr *name = (tstr*) tsdbGetTableName((void*) pData);

    // todo speed up by using hash
    if (pQueryInfo->sch.colId == TSDB_TBNAME_COLUMN_INDEX) {
      if (pQueryInfo->optr == TSDB_RELATION_IN) {
        addToResult = pQueryInfo->compare(name, pQueryInfo->q);
      } else if (pQueryInfo->optr == TSDB_RELATION_LIKE ||
                 pQueryInfo->optr == TSDB_RELATION_MATCH ||
                 pQueryInfo->optr == TSDB_RELATION_NMATCH) {
        addToResult = !pQueryInfo->compare(name, pQueryInfo->q);
      }
    } else {
      addToResult = filterFp(pNode, pQueryInfo);
    }

    if (addToResult) {
      STableKeyInfo info = {.pTable = (void*)pData, .lastKey = TSKEY_INITIAL_VAL};
      taosArrayPush(res, &info);
    }
  }

  tSkipListDestroyIter(iter);
}

// Apply the filter expression to each node in the skiplist to acquire the qualified nodes in skip list
//void getTableListfromSkipList(tExprNode *pExpr, SSkipList *pSkipList, SArray *result, SExprTraverseSupp *param) {
//  if (pExpr == NULL) {
//    return;
//  }
//
//  tExprNode *pLeft  = pExpr->_node.pLeft;
//  tExprNode *pRight = pExpr->_node.pRight;
//
//  // column project
//  if (pLeft->nodeType != TSQL_NODE_EXPR && pRight->nodeType != TSQL_NODE_EXPR) {
//    assert(pLeft->nodeType == TSQL_NODE_COL && (pRight->nodeType == TSQL_NODE_VALUE || pRight->nodeType == TSQL_NODE_DUMMY));
//
//    param->setupInfoFn(pExpr, param->pExtInfo);
//
//    tQueryInfo *pQueryInfo = pExpr->_node.info;
//    if (pQueryInfo->indexed && (pQueryInfo->optr != TSDB_RELATION_LIKE
//                                && pQueryInfo->optr != TSDB_RELATION_MATCH && pQueryInfo->optr != TSDB_RELATION_NMATCH
//                                && pQueryInfo->optr != TSDB_RELATION_IN)) {
//      queryIndexedColumn(pSkipList, pQueryInfo, result);
//    } else {
//      queryIndexlessColumn(pSkipList, pQueryInfo, result, param->nodeFilterFn);
//    }
//
//    return;
//  }
//
//  // The value of hasPK is always 0.
//  uint8_t weight = pLeft->_node.hasPK + pRight->_node.hasPK;
//  assert(weight == 0 && pSkipList != NULL && taosArrayGetSize(result) == 0);
//
//  //apply the hierarchical filter expression to every node in skiplist to find the qualified nodes
//  applyFilterToSkipListNode(pSkipList, pExpr, result, param);
//}
#endif<|MERGE_RESOLUTION|>--- conflicted
+++ resolved
@@ -775,12 +775,7 @@
   TSKEY r2 = TD_ROW_KEY(rimem);
 
   if (r1 == r2) {
-<<<<<<< HEAD
-#if 0
-    if(update == TD_ROW_DISCARD_UPDATE){
-=======
     if (update == TD_ROW_DISCARD_UPDATE) {
->>>>>>> c2d1c480
       pCheckInfo->chosen = CHECKINFO_CHOSEN_IMEM;
       tSkipListIterNext(pCheckInfo->iter);
     } else if (update == TD_ROW_OVERWRITE_UPDATE) {
@@ -788,13 +783,6 @@
       tSkipListIterNext(pCheckInfo->iiter);
     } else {
       pCheckInfo->chosen = CHECKINFO_CHOSEN_BOTH;
-    }
-#endif
-    if (TD_SUPPORT_UPDATE(update)) {
-      pCheckInfo->chosen = CHECKINFO_CHOSEN_BOTH;
-    } else {
-      pCheckInfo->chosen = CHECKINFO_CHOSEN_IMEM;
-      tSkipListIterNext(pCheckInfo->iter);
     }
     return r1;
   } else if (r1 < r2 && ASCENDING_TRAVERSE(order)) {
@@ -1139,12 +1127,8 @@
 
   int16_t* colIds = pTsdbReadHandle->defaultLoadColumn->pData;
 
-<<<<<<< HEAD
-  int32_t ret = tsdbLoadBlockDataCols(&(pTsdbReadHandle->rhelper), pBlock, pCheckInfo->pCompInfo, colIds, (int)(QH_GET_NUM_OF_COLS(pTsdbReadHandle)), true);
-=======
   int32_t ret = tsdbLoadBlockDataCols(&(pTsdbReadHandle->rhelper), pBlock, pCheckInfo->pCompInfo, colIds,
                                       (int)(QH_GET_NUM_OF_COLS(pTsdbReadHandle)), true);
->>>>>>> c2d1c480
   if (ret != TSDB_CODE_SUCCESS) {
     int32_t c = terrno;
     assert(c != TSDB_CODE_SUCCESS);
@@ -1454,11 +1438,7 @@
         // todo refactor, only copy one-by-one
         for (int32_t k = start; k < num + start; ++k) {
           SCellVal sVal = {0};
-<<<<<<< HEAD
-          if(tdGetColDataOfRow(&sVal, src, k, pCols->bitmapMode) < 0){
-=======
           if (tdGetColDataOfRow(&sVal, src, k, pCols->bitmapMode) < 0) {
->>>>>>> c2d1c480
             TASSERT(0);
           }
 
